--- conflicted
+++ resolved
@@ -1,8 +1,4 @@
-<<<<<<< HEAD
-# LIST OF CHANGES FROM LAST RELEASE:			<$Revision: 1.2798 $>
-=======
 # LIST OF CHANGES FROM LAST RELEASE:			<$Revision: 1.2799 $>
->>>>>>> 9bec64ae
 #
 #
 # [Note: This file does not mention every change made to the NetBSD source tree.
@@ -365,11 +361,7 @@
 	sparc64: Switch to GCC 10.  [mrg 20200416]
 	vax: Switch to GCC 10.  [mrg 20200416]
 	tmux(1): Imported 3.2. [christos 20210417]
-<<<<<<< HEAD
-	OpenSSH: Import 8.6. [christos 20210419]
-=======
 	hppa: Switch to GCC 10.  [skrll 20200418]
 	OpenSSH: Import 8.6. [christos 20210419]
 	powerpc: Switch to GCC 10.  [mrg 20200425]
-	aarch64: Switch to GCC 10.  [mrg 20200425]
->>>>>>> 9bec64ae
+	aarch64: Switch to GCC 10.  [mrg 20200425]