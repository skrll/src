<<<<<<< HEAD
# LIST OF CHANGES FROM LAST RELEASE:			<$Revision: 1.2434 $>
=======
# LIST OF CHANGES FROM LAST RELEASE:			<$Revision: 1.2441 $>
>>>>>>> 598bd837
#
#
# [Note: This file does not mention every change made to the NetBSD source tree.
# For an exhaustive list, please subscribe to the `source-changes' mailing list,
# or see the mailing list archives.  For more information, send a message
# containing just the word `help' to `majordomo@NetBSD.org'.]
#
# ----------------------------------------------------------------------------
# PLEASE USE THE FOLLOWING STYLE WHEN ADDING ITEMS:
#
#	theme: Content ...
#		more content ...
#		more content. [developer DATE-FORMAT]
#
# That's it, one tab to start an item, and two tabs to indent the content.
# Also please start the content with a capital and end it with a dot.
#
# This is very important for the www scripts, otherwise it won't be able to
# parse the file and the HTML output will be mangled.
#
# See htutils/changes/changes2html script for more details.
#
# ----------------------------------------------------------------------------

Changes from NetBSD 8.0 to NetBSD 9.0:
 	byacc: Update to 20170430. [christos 20170605]
 	vax: Add support for VAXstation 4000 TURBOchannel. [flxd 20170609]
 	wsbell(4): Added console bell support for all speaker devices, not
		only those attached at pcppi. [nat 20170612]
 	bind: Import version 9.10.5-P1. [christos 20170615]
	dts: Import dts files from Linux 4.11.5. [jmcneill 20170615]
	amd64: Support 16TB of PA, and 32TB of kernel VA on the architecture
		side. [maxv 20170617]
	expat: Import 2.2.1 (security fixes). [christos 20170617]
	arm: Add support for Allwinner H3 SoC. [jmcneill 20170628]
	bind: Import version 9.10.5-P2. [christos 20170630]
	sunxiemac(4): Add support for Allwinner Gigabit Ethernet (EMAC).
		[jmcneill 20170701]
	wbsio(4): Add support for Winbond W83627DHG-P, W83627SF, W83627UHG,
		W83667HGB, W83687THF, W83697UG,	Nuvoton NCT5104D, NCT6775,
		NCT6779, NCT6791, NCT6792 and NCT6793. [msaitoh 20170707]
	arm: Add support for Allwinner A83T SoC. [jmcneill 20170707]
	MAKEDEV(8): Regenerate, documenting lua, dk, plcom, wmcom, hdmicec, mfi,
		nvme, nvme ns, tpm, and dtrace devices. [sevan 20170710]
	wbsio(4): Add support for NCT6795. [msaitoh 20170711]
	lm(4): Add support for NCT5174D, NCT6775F, NCT6779D and NCT679[1235]D.
		[msaitoh 20170711]
	arm: Add support for NVIDIA Tegra X1 SoC. [jmcneill 20170720]
	i386: Remove vm86. [maxv 20170812]
	itesio(4): Add support IT8628E. [hauke 20170814]
	ichsmb(4): Add support for Intel C3000. [msaitoh 20170817]
	ismt(4): Add support for Intel C3000. [msaitoh 20170817]
	powerpc: Bump MAXTSIZ to 128MB for OEA based systems. [sevan 20170818]
	GMP/MPFR/MPC: Update to 6.1.2, 3.1.5 and 1.0.3. [mrg 20170821]
	ixg(4), ixv(4): Add C3000 support. Add bypass function support for
		bypass adapters. [msaitoh 20170830]
	file(1): Upgraded to 5.32. [christos 20170908]
	tcpdump(8): Import 4.9.2. [christos 20170908]
	veriexecgen(8): Drop support for MD5, SHA1, RMD160. [sevan 20170909]
	itesio(4): Add support IT8728GF and IT877[12]E [hauke 20170814]
	veriexec(4): Drop support for VERIFIED_EXEC_FP_MD5,
		VERIFIED_EXEC_FP_SHA1, and VERIFIED_EXEC_FP_RMD160 options.
		[sevan 20170913]
	acpi(4): Updated ACPICA to 20170831. [christos 20170915]
	dtrace: Install dtruss, execsnoop, opensnoop, and procsystime from the
		DTrace Toolkit if DTrace support is enabled. [sevan 20170917]
	dhcpcd(8): Import dhcpcd-7.0.0-rc3. [roy 20171007]
	ahcisata(4), siisata(4): Add support for NCQ. [jdolecek 20171007]
	mvsata(4): Add support for NCQ, and enable ATAPI support.
		[jdolecek 20171007]
	OpenSSH: Imported 7.6. [christos 20171007]
	amd64: Add support for Kernel ASLR [maxv 20171010]
	tmux(1): Imported 2.6. [christos 20171012]
	amd64: Add support for SMAP. [maxv 20171017]
	amd64: Add support for USER_LDT. [maxv 20171021]
	tzdata updated to 2017c [kre 20171024]
	libc: Update to tzcode2017c. [christos 20171024]
	bwfm(4): Add driver for Broadcom BCM43xxx "FullMAC" USB wireless
		adapters. [jmcneill 20171025]
	kernhist(9): Reworked the export-via-sysctl code to use uintptr_t
		arguments, PR kern/52639.  Requires contemporaneous update
		of vmstat(1). [pgoyette 20171028]
	acpi(4): Updated ACPICA to 20171110. [christos 20171111]
	sunxinand(4): Add driver for Allwinner NAND Flash Controller.
		[jmcneill 20171113]
	gcc: Import GCC 5.5.  [mrg 20171113]
	libtre: Update to the latest git source. [rin 20171117]
	qemufwcfg(4): Add driver for QEMU Firmware Configuration device.
		[jmcneill 20171125]
	gdb(1): Updated to 8.0.1.  [christos 20171128]
	dhcpcd(8): Import dhcpcd-7.0.0-rc4. [roy 20171206]
	ihidev(4), ims(4): Added drivers for i2c HID mice. [bouyer 20171210]
	lua: Applied 6th bugfix to Lua 5.3.4 from lua.org/bugs.html.
		[mbalmer 20171213]
	sstk: Remove the "stack section size change" syscall [kamil 20171219]
	sbrk: Remove the "data section size change" syscall [kamil 20171219]
	ovadvise: Remove the old vadvise syscall header [kamil 20171219]
	dhcpcd(8): Import dhcpcd-7.0.0 [roy 20180101]
	mdnsd(8), dns-sd(1), libdns_sd: import mDNSResponder 878.1
		[christos 20180114]
	cpuctl(8): Add cpuctl identify support for sparc and sparc64.
		[mrg 20180116]
	macppc: Enable Veriexec support in the GENERIC kernel [sevan 20180117]
	raid(4): Add support for 32-bit on 64-bit kernel.  [mrg 20180117]
	zoneinfo: Import tzdata2018c (skipping 2018a & 2018b). [kre 20180124]
	libc: Update to tzcode2018c. [christos 20180125]
	i386: Add support for SMAP. [maxv 20180128]
	dhcpcd(8): Import dhcpcd-7.0.1 [roy 20180129]
	gcc: Import GCC 6.4.  [mrg 20180201]
	openldap: Import 2.4.45. [christos 20180205]
	unbound: Import 1.6.8. [christos 20180205]
	nsd: import 4.1.19 [christos 20180209]
	ddb(4):	Introduce dumpstack sysctl for printing a stack trace on panic,
		enable by default. [sevan 20180217]
	sdtemp(4): Add Microchp EMC1501, another device ID of Maxim MAX6604
		support. [msaitoh 20180222]
	ichsmb(4): Add support for Intel C620 devices. [msaitoh 20180222]
	macppc: Enable support for "per-priority cyclical scan" buffer queue
		strategy. [sevan 20180223]
	macppc: Enable awacs(4) by default in kernel configs. [sevan 20180224]
	mdnsd(8), dns-sd(1), libdns_sd: import mDNSResponder 878.30.4
		[christos 20180225]
	macppc: Remove macofcons(4). [sevan 20180226]
	amd64: Add SVS (Meltdown mitigation). [maxv 20180226]
	imcsmb(4): For amd64 and i386 on Intel {Ivy,Sandy}bridge and
		{Broad,Has}well CPUs, enable access to Integrated Memory
		Controller-based SMBus [pgoyette 20170228]
	ichsmb(4): Add Apollo Lake and Gemini Lake devices. [msaitoh 20180302]
	lm(4): Add NCT6796D support. [msaitoh 20180308]
	macppc: Enable Bluetooth support by default in GENERIC kernel.
		[sevan 20180316]
	tzdata: updated to 2017d [kre 20180324]
	dhcpcd: Import 7.0.2. [roy 20180327]
	aarch64: Add initial support for aarch64. [ryo 20180401]
	amd64: Add SpectreV2 mitigations, based on IBRS and the DIS_IND
		bit. [maxv 20180404]
	dhcpcd: Import 7.0.3. [roy 20180406]
	OpenSSH: Imported 7.7. [christos 20180406]
	OpenSSL: Imported 1.1.0h. [christos 20180406]
	ntp: Import ntp 4.2.8p11. [christos 20180406]
	acpi(4): Updated ACPICA to 20180313. [christos 20180407]
	dhcp: Import version 4.4.1 (move to MPL). [christos 20180407]
	bind: Import version 9.10.7. [christos 20180407]
	x86: Enable retpoline by default (SpectreV2 mitigation). [mrg 20180408]
	ichsmb(4): Add Intel 300 series chipset support. [msaitoh 20180409]
	wm(4): Enable I219 support. [msaitoh 20180413]
	puc(4): Add Intel 300 series chipset support. [msaitoh 20180413]
	file(1): Upgraded to 5.33. [christos 20180415]
	netpgp(3lua): Add Lua binding for libnetpgp(3). [sevan 20180429]
	arm: Add support for Allwinner H6 SoC. [jmcneill 20180501]
	dhcpcd: Import 7.0.4. [roy 20180502]
	libbozohttpd(3): Add the embeddable version of bozohttpd [sevan 20180503]
	bozohttpd(3lua): Add Lua binding for libbozohttpd(3lua) [sevan 20180503]
	tzdata: updated to 2017e [kre 20180504]
	libc: Update to tzcode2018e. [christos 20180504]
	acpi(4): Updated ACPICA to 20180427. [christos 20180504]
	gpio(4): Overhauled interrupt support.  Added GPIO interrupt
		capability for Broadcom BCM283x SoCs (e.g.
		Raspberry Pi). [thorpej 20180519]
	x86: Add SpectreV4 mitigations. [maxv 20180522]
	macppc: Enable ipsec(4) and ipsecif(4) support in GENERIC kernel by
		default. [sevan 20180602]
	dhcpcd: Import 7.0.5b. [roy 20180604]
	virtio(4): Add MMIO transport and fdt(4) attachment. [jakllsch 20180606]
	arm: Add support for QEMU ARM Virtual Machine ("virt"). [jmcneill 20180614]
	arm: Add support for Rockchip RK3328 SoC. [jmcneill 20180615]
	dhcpcd: Import 7.0.6. [roy 20180621]
	bpf(4): Add the BPF direction filter (BIOC[GS]DIRECTION).
		[msaitoh 20180626]
	gcc: add lsan the Leak Sanitizer [christos 20180626]
	aarch64: Add support for SMP. [ryo 20180709]
	viadrm(4): Removed, superseded by viadrmums. [maya 20180710]
	ssh-agent(1): /usr/pkg/lib* whitelisted by default for PKCS11 related
		libraries, in place of /usr/local/lib*. [sevan 20180710]
	x86: Support for -static -pie binaries. [joerg 20180712]
	kernel: Remove pmc(9) and X86PMC. [maxv 20180714]
	tprof(4): Revamped. tpfmt(1) merged into tprof(8). [maxv 20180714]
	kernel: Remove ipkdb(4). [maxv 20180714]
	arm: Add support for ARMv8 performance event monitoring with tprof(4).
		[jmcneill 20180715]
	arm: Add support for ARMv7 performance event monitoring with tprof(4).
		[jmcneill 20180715]
	dhcpcd: Import 7.0.7. [roy 20180724]
	i386: Remove the XEN3_DOM0 and XEN3_DOMU configurations, and drop
		support for non-PAE-32bit-PV, to leave only PAE-32bit-PV.
		[maxv 20180726]
	tea5767radio(4): Add Philips/NXP TEA5767 I2C-controlled stereo FM radio
		driver. [rkujawa 20180727]
	UBSan: Imported a clean-room reimplementation of the sanitizer runtime
		called micro-UBSan. [kamil 20180803]
	uUBSan: Added support for micro-UBSan (user-UBSan) in MKLIBCSANITIZER.
		[kamil 20180803]
	kUBSan: Added support for micro-UBSan (kernel-UBSan) as KUBSAN.
		[kamil 20180803]
	lua: Import version 5.3.5. [alnsn 20180804]
	arm: Add driver for ARM GICv3 interrupt controllers. [jmcneill 20180808]
	kernel: Remove the n8 driver. [maya 20180808]
 	bind: Import version 9.12.2-P1. [christos 20180812]
	arm: Add support for Rockchip RK3399 SoC. [jmcneill 20180812]
	amd64: Randomize by default all the randomizable VM areas in the kernel.
		[maxv 20180812]
	mdocml: Import 1.14.4. [christos 20180814]
	kernel: Remove etherip(4), replaced by l2tp(4). [maxv 20180814]
	gnu-efi: Import version 3.0.8. [jmcneill 20180816]
	OpenSSL: Imported 1.1.0i. [christos 20180818]
	acpi(4): Updated ACPICA to 20180810. [christos 20180818]
	dhcpcd: Import 7.0.8. [roy 20180820]
	amd64: Add support for kASan - Kernel Address Sanitizer.
		[maxv 20180820]
	arm: Add UEFI boot loader for ARM64 platforms. [jmcneill 20180824]
	kernel: Remove NDIS. [maxv 20180825]
	mue(4): Add driver for Microchip LAN75xx/LAN78xx (Raspberry Pi 3 B+)
		from OpenBSD. [rin 20180825]
<<<<<<< HEAD
	OpenSSH: Imported 7.8. [christos 20180826]
=======
	OpenSSH: Imported 7.8. [christos 20180826]
	rkpmic(4): Add driver for Rockchip RK808 Power Management IC.
		[jmcneill 20180901]
	nsd: Import 4.1.24 [christos 20180903]
	unbound: Import 1.7.3. [christos 20180803]
	libpcap: Import 1.9.0. [christos 20180903]
	mpfr: Updated to version 4.0.1. [mrg 20180904]
	mpc: Updated to version 1.1.0. [mrg 20180904]
	kernel: Remove en(4). [maxv 20180906]
	kernel: Remove the NATM code. [maxv 20180906]
	libnv: Imported from FreeBSD [christos 20180908]
>>>>>>> 598bd837
<|MERGE_RESOLUTION|>--- conflicted
+++ resolved
@@ -1,8 +1,4 @@
-<<<<<<< HEAD
-# LIST OF CHANGES FROM LAST RELEASE:			<$Revision: 1.2434 $>
-=======
 # LIST OF CHANGES FROM LAST RELEASE:			<$Revision: 1.2441 $>
->>>>>>> 598bd837
 #
 #
 # [Note: This file does not mention every change made to the NetBSD source tree.
@@ -216,9 +212,6 @@
 	kernel: Remove NDIS. [maxv 20180825]
 	mue(4): Add driver for Microchip LAN75xx/LAN78xx (Raspberry Pi 3 B+)
 		from OpenBSD. [rin 20180825]
-<<<<<<< HEAD
-	OpenSSH: Imported 7.8. [christos 20180826]
-=======
 	OpenSSH: Imported 7.8. [christos 20180826]
 	rkpmic(4): Add driver for Rockchip RK808 Power Management IC.
 		[jmcneill 20180901]
@@ -229,5 +222,4 @@
 	mpc: Updated to version 1.1.0. [mrg 20180904]
 	kernel: Remove en(4). [maxv 20180906]
 	kernel: Remove the NATM code. [maxv 20180906]
-	libnv: Imported from FreeBSD [christos 20180908]
->>>>>>> 598bd837
+	libnv: Imported from FreeBSD [christos 20180908]