--- conflicted
+++ resolved
@@ -1,8 +1,4 @@
-<<<<<<< HEAD
-# LIST OF CHANGES FROM LAST RELEASE:			<$Revision: 1.2388 $>
-=======
 # LIST OF CHANGES FROM LAST RELEASE:			<$Revision: 1.2416 $>
->>>>>>> b2b84690
 #
 #
 # [Note: This file does not mention every change made to the NetBSD source tree.
@@ -84,10 +80,6 @@
 	kernhist(9): Reworked the export-via-sysctl code to use uintptr_t
 		arguments, PR kern/52639.  Requires contemporaneous update
 		of vmstat(1). [pgoyette 20171028]
-<<<<<<< HEAD
-	x86: Add support for XSAVEOPT [maxv 20171104]
-=======
->>>>>>> b2b84690
 	acpi(4): Updated ACPICA to 20171110. [christos 20171111]
 	sunxinand(4): Add driver for Allwinner NAND Flash Controller.
 		[jmcneill 20171113]
@@ -157,11 +149,6 @@
 	netpgp(3lua): Add Lua binding for libnetpgp(3). [sevan 20180429]
 	arm: Add support for Allwinner H6 SoC. [jmcneill 20180501]
 	dhcpcd: Import 7.0.4. [roy 20180502]
-<<<<<<< HEAD
-	tzdata: updated to 2017e [kre 20180504]
-	libc: Update to tzcode2018e. [christos 20180504]
-	acpi(4): Updated ACPICA to 20180427. [christos 20180504]
-=======
 	libbozohttpd(3): Add the embeddable version of bozohttpd [sevan 20180503]
 	bozohttpd(3lua): Add Lua binding for libbozohttpd(3lua) [sevan 20180503]
 	tzdata: updated to 2017e [kre 20180504]
@@ -199,4 +186,3 @@
 		[maxv 20180726]
 	tea5767radio(4): Add Philips/NXP TEA5767 I2C-controlled stereo FM radio
 		driver. [rkujawa 20180727]
->>>>>>> b2b84690
