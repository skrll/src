<<<<<<< HEAD
# LIST OF CHANGES FROM LAST RELEASE:			<$Revision: 1.2799 $>
=======
# LIST OF CHANGES FROM LAST RELEASE:			<$Revision: 1.2800 $>
>>>>>>> fed14ef0
#
#
# [Note: This file does not mention every change made to the NetBSD source tree.
# For an exhaustive list, please subscribe to the `source-changes' mailing list,
# or see the mailing list archives.  For more information, send a message
# containing just the word `help' to `majordomo@NetBSD.org'.]
#
# ----------------------------------------------------------------------------
# PLEASE USE THE FOLLOWING STYLE WHEN ADDING ITEMS:
#
#	theme: Content ...
#		more content ...
#		more content. [developer DATE-FORMAT]
#
# That's it, one tab to start an item, and two tabs to indent the content.
# Also please start the content with a capital and end it with a dot.
#
# This is very important for the www scripts, otherwise it won't be able to
# parse the file and the HTML output will be mangled.
#
# See htutils/changes/changes2html script for more details.
#
# ----------------------------------------------------------------------------

Changes from NetBSD 9.0 to NetBSD 10.0:
	openldap: Import 2.4.48. [christos 20190808]
	boot(8): GPT and RAIDframe support for x86 bootstrap [manu 20190818]
	dhcpcd(8): Import dhcpcd-8.0.3 [roy 20190821]
	inet6: Fix sending RTM_MISS for unresolvable addresses and restore
		ND6_LLINFO_WAITDELETE so that any send at this point can
		return EHOSTDOWN to match inet behaviour. [roy 20190901]
	inet: Fix sending RTM_MISS for unresolvable addresses. [roy 20190901]
	dhcpcd(8): Import dhcpcd-8.0.4 [roy 20190904]
	bind: Import version 9.14.5. [christos 20190905]
	resolvconf(8): Import openresolv-3.9.2 [roy 20190908]
	boot(8): multiboot 2 support, Xen can now boot from EFI [manu 20190913]
	dhcpcd(8): Import dhcpcd-8.0.6 [roy 20190913]
	kernel: Add vHCI, a driver that allows to send and receive USB
		packets from userland. [maxv 20190914]
	mos(4): Ported driver for MosChip MCS7730/7830/7832 USB ethernet.
		[mrg 20190920]
	gcc(1): Import GCC 8.3. [mrg 20191001]
	libpcap: Import 1.9.1. [christos 20191001]
	tcpdump(8): Import 4.9.3. [christos 20191001]
	rescue(8): Moved into a separate, rescue-only set. [maya 20191001]
	byacc: Update to 20190617. [christos 20191006]
	tzdata updates from 2019a to 2019c (incl 2019b) [kre 20191008]
	services(5): Update to version 2019-10-04 from IANA.
		[sevan 20191009]
	dhcpcd(8): Import dhcpcd-8.1.0 [roy 20191011]
	OpenSSH: Import 8.1. [christos 20191012]
	acpi(4): Updated ACPICA to 20190816. [christos 20191015]
	sup: removed, use ftp://ftp.astron.com/pub/sup [christos 20191015]
	dhcpcd(8): Import dhcpcd-8.1.1 [roy 20191016]
	evbarm: Add support for the NanoPi R1 and Duo2. [bad 20191016]
	bind: Import version 9.14.7. [christos 20191017]
	libc: Changed the iconv(3) function signature to the POSIX variation
		[kamil 20191024]
	nct(4): Add Nuvoton NCT5104D GPIO driver. [ad 20191025]
	vio9p(4): Add virtio-9p front-end driver. [ozaki-r 20191028]
	mount_9p(8): Enable to mount a filesystem exported via virtio-9p.
		[ozaki-r 20191028]
	evbarm: Update TI AM335x SoC support to use FDT based configuration.
		[jmcneill 20191028]
	evbarm: Update TI OMAP3 SoC support to use FDT based configuration.
		[jmcneill 20191101]
	amd64: Add support for kCSan - Kernel Concurrency Sanitizer.
		[maxv 20191105]
	tmux(1): Imported 2.9a. [christos 20191112]
	dhcpcd(8): Import 8.1.2. [roy 20191113]
	amd64: Add support for kMSan - Kernel Memory Sanitizer.
		[maxv 20191114]
	qat(4): Add opencrypto driver for Intel QuickAssist.
		Atom C2XXX, C3XXX, Xeon D-21XX and D-15XX, C62X chipsets and
		QuickAssist Adapter 8960/8970.
		[hikaru 20191120]
	select(2), poll(2): Performance and scalability improvements
		[ad 20191121]
	amd64, i386: Performance and scalability improvements for TLB
		shootdown [ad 20191121]
	bind: Import version 9.14.8. [christos 20191127]
	terminfo: Import 20190609 [christos 20191127]
	onewire(4), owtemp(4): Improve reliability and reduce CPU overhead
		slightly. [ad 20191130]
	scheduler: Improve performance and interactivity. [ad 20191201]
	vfs: Reduce false sharing and lock overhead during normal operation.
		[ad 20191201]
	evbarm: Added driver for Allwinner Crypto Engine random number
		generator [riastradh 20191209]
	ixl(4): Ported driver for Intel Ethernet 700 series
		[yamaguchi 20191210]
	acpi(4): Updated ACPICA to 20191213. [christos 20191214]
	uvm: Replace red-black tree page lookup with radix tree lookup,
		including tagging and gang lookup of pages.  Original work
		done by yamt@. [ad 20191214]
	nsd: Import 4.2.4. [christos 20191215]
	unbound(8): Import 1.9.6. [christos 20191215]
	openpam(3): update to 20190224 (tabebuia) [christos 20191215]
 	kerberos(8): Update to Heimdal-7.7.0 [christos 20191215]
	file(1): Upgraded to 5.38. [christos 20191216]
	uvm: Replace global counters with per-CPU counters, significantly
		reducing system time on workloads that are VM-system heavy.
		[ad 20191216]
	anxdp(4): Add driver for Analogix DisplayPort core found in
		Rockchip RK3399. [jakllsch 20191219]
	net80211: Require SSID configuration to associate with an open AP.
		[jakllsch 20191219]
	dhcpcd(8): Import dhcpcd-8.1.4 [roy 20191220]
	uvm: Rewrite the page allocator to be more efficient and somewhat CPU
		topology aware.  Add preliminary NUMA support.  [ad 20191227]
	crunchgen(1): Added the ability to pass variables in the submake
		command line, and removed all command like flags that are
		not needed anymore [christos 20191229]
	uvm: Reduce lock contention by making the maintentance of page
		replacement state more concurrent. [ad 20191231]
	aq(4): Add Aquantia 10G network adapter driver [ryo 20200101]
	dhcpcd(8): Import dhcpcd-8.1.5 [roy 20200103]
	tmux(1): Imported 3.0a. [christos 20200106]
	amd64, i386: Replace the global PV hash table with radix trees,
		yielding significant performance and scalability benefits.
		[ad 20200112]
	scheduler: Make the scheduler topology aware.  It understands and
		makes good use of HyperThreading/SMT, spreads the load evenly
		across different physical CPU packages, and can effectively
		run asymmetric systems with slow and fast CPUs [ad 20200113]
	evbarm: Add support for NXP i.MX 8M family SoCs. [jmcneill 20200114]
	arm: Add support for cpu topology for ARMv7 and ARMv8 CPUs.
		[mrg 20200114]
	uvm: More precisely track clean/dirty pages, and change how they are
		indexed, speeding up fsync() on large files by orders of
		magnitude.  Original work done by yamt@. [ad 20200115]
	uyurex(4): Removed from the tree. [maya 20200117]
	strip(4): Removed from the tree. [thorpej 20200118]
	hippi and esh(4): Removed from the tree. [thorpej 20200118]
	de(4): Removed from the tree. [thorpej 20200119]
	token ring and tr(4): Removed from the tree. [thorpej 20200119]
	fddi, fpa(4), fta(4), fea(4): Removed from the tree. [thorpej 20200120]
	wm(4): Add Intel I219 LM10-LM15 and V10-V14. [msaitoh 20200121]
	OpenSSL: Imported 1.1.1d. [christos 20200122]
	dhcpcd(8): Import dhcpcd-8.1.6 [roy 20200127]
	openresolv(8): Import openresolv-3.10.0 [roy 20200127]
	urio(4): Removed from the tree. [maya 20200129]
	Collect network interface statistics using per-cpu counters
		that are collated when they are queried. [thorpej 20200201]
	realpath(1): Ported from FreeBSD. [kamil 20200202]
	kernel: Remove azalia(4). [jmcneill 20200209]
	awk(1): Import 20200218 [christos 20200218]
	genet(4): Add support for Broadcom GENETv5 ethernet controllers, found
		in the Raspberry Pi 4. [jmcneill 20200222]
	OpenSSH: Import 8.2. [christos 20200226]
	ld.elf_so(1): Implement DT_GNU_HASH [kamil 20200229]
	amiga: Fix word accesses on Gayle (A1200) pcmcia. [is 20200302]
	libcbor: Import for libfido2 support [christos 20200302]
	libfido2: Import for pam-u2f support [christos 20200302]
	pam-u2f: Import token authenticator [christos 20200302]
	gcc(1): Import GCC 8.4. [mrg 20200311]
	terminfo: Support numeric parameters as int [roy 20200313]
	postfix(1): Import version 3.5.0. [christos 20200318]
	OpenSSL: Imported 1.1.1e. [christos 20200321]
	amd64, i386: Significant performance improvements in the pmap module
		[ad 20200322]
	namecache: Change the namecache to index names using per directory
		red-black trees. [ad 20200322]
	uvm: Process concurrent page faults on individual objects in parallel,
		where the relevant pages are already in-core.  [ad 20200322]
	bwfm: Update firmware to linux-firmware-20200316. [thorpej 20200322]
	acpi(4): Updated ACPICA to 20200326. [christos 20200328]
	ioctlprint(1): Add ioctl descriptive printer. [kamil 20200402]
	dhcpcd(8): Import version 9.0.0 [roy 20200402]
	binutils: Updated to FSF binutils 2.34. [christos 20200404]
	mount_smbfs(8): Removed from the tree [jdolecek 20200404]
	nsmb(4): Removed from the tree [jdolecek 20200404]
	xen: remove legacy rx-flip support from xennet(4) and xvif(4)
		[jdolecek 20200405]
	OpenSSL: Imported 1.1.1f. [christos 20200405]
	xennet(4): Make the driver MP-safe [jdolecek 20200406]
	aarch64: Add support for Pointer Authentication (PAC).
		[maxv 20200412]
	aarch64: Add support for Branch Target Identification (BTI).
		[maxv 20200413]
	umass(4): Removed obsolete ISD-ATA support [jdolecek 20200413]
	dhcpcd(8): Import version 9.0.1 [roy 20200413]
	xbd(4): Make the driver MP-safe [jdolecek 20200413]
	xbd(4): Support regular 64KB MAXPHYS [jdolecek 20200415]
	xbd(4): Support indirect segments [jdolecek 20200416]
	dhcpcd(8): Import version 9.0.2 [roy 20200421]
	xbdback(4): Support indirect segments [jdolecek 20200421]
	xbdback(4): Make the driver MP-safe [jdolecek 20200423]
	OpenSSL: Imported 1.1.1g. [christos 20200424]
	tzdata updated to 2020a  [kre 20200425]
	amd64, i386: Added support for Xen PV drivers under HVM guests.
		[bouyer 20200425]
	kernel: Overhauled entropy subsystem [riastradh 20200430]
	xen: Added support for Xen PVH. [bouyer 20200502]
	hp300: Add bitmap access ops support for EVRX framebuffer on
		HP9000/425e. [tsutsui 20200504]
	xennet(4): add support for feature-sg & jumbo frames [jdolecek 20200430]
	xvif(4): add support for feature-sg & jumbo frames [jdolecek 20200503]
	kernel: Added support for swap encryption with sysctl -w
		vm.swap_encrypt=1 [riastradh 20200509]
	xen: Support MSI for XenPV [jdolecek 20200504]
	hppa: Enable modules in GENERIC by default.  [skrll 20200511]
	aarch64: Added support for ARMv8.5-RNG RNDRRS CPU random number
		generator instructions [riastradh 20200511]
	xen: enable MULTIPROCESSOR for Xen dom0. [bouyer 20200513]
	ptrace(2): Add PT_SET_SIGPASS and PT_GET_SIGPASS. [kamil 20200514]
	evbarm: Added support for EFI RNG firwmare random number generator
		[riastradh 20200514]
	ACL: Add FFS support for ACLS via extended attributes, from FreeBSD.
		[christos 20200516]
	evbarm: Added support for Rockchip RK3399 crypto random number
		generator device [riastradh 20200517]
	libuv: Import version 1.38.0. [christos 20200524]
	bind: Import version 9.16.3. [christos 20200524]
	tzcode: Updated to 2020a. [christos 20200525]
	ntp: Import ntp 4.2.8p14. [christos 20200525]
	acpi(4): Updated ACPICA to 20200430. [christos 20200525]
	postfix(1): Import version 3.5.2. [christos 20200525]
	OpenSSH: Import 8.3. [christos 20200528]
	evbarm: Add install media for earmv7hf and aarch64. [jmcneill 20200528]
	dhcpcd: Import version 9.1.1 [roy 20200604]
	inet6: in-kernel Router Advertisment handling removed. [roy 20200612]
	file(1): Upgraded to 5.39. [christos 20200614]
	blocklist: import current version [christos 20200614]
	dhcpcd: Import version 9.1.2 [roy 20200615]
	evbarm: Add support for loading modules with the bootloader.
		[jmcneill 20200221]
	evbarm: Added boot.cfg support to efiboot [jmcneill 20200211]
	kernel: Remove all variable-time AES and replace it by constant-time
		aes_ct from BearSSL or a CPU-dependent implementation,
		selected at boot time according to CPU capabilities.
		[riastradh 20200629]
	amd64: Add support for AES-NI in kernel. [riastradh 20200629]
	x86: Add support for bitsliced AES with SSE2 in kernel.
		[riastradh 20200629]
	x86: Add support for permutation-based AES (vpaes) with SSSE3 in
		kernel. [riastradh 20200629]
	x86: Add support for VIA ACE AES in kernel (not just via opencrypto).
		[riastradh 20200629]
	arm: Add support for ARMv8.0-AES in kernel. [riastradh 20200629]
	arm: Add support for permutation-based AES (vpaes) with ARM NEON in
		kernel. [riastradh 20200629]
	cgd(4): Add support for Adiantum cipher, providing much better software
		performance than AES-CBC or AES-XTS. [riastradh 20200629]
	dhcpcd: Import version 9.1.4 [roy 20200703]
	x86: Xen kernels now use the same kernel modules as native kernels.
		[chs 20200704]
	wskbd(4): Added keyboard layouts for Brazilian Portugese,
		Canadian French, Estonian, Icelandic, and Latin American
		Spanish to pckbd(4) and ukbd(4). [nia 20200713]
	bnx(4): Enable support for MSI/MSI-X [jdolecek 20200714]
	ciss(4): Add support for PERFORMANT mode, and enable MSI/MSI-X
		for adapters supporting it [jdolecek 20200714]
	ciss(4): Match new HP Smart Array adapters [jdolecek 20200714]
	x86: Introduce per-cpu IDTs [yamaguchi 20200714]
	evbmips: Renamed kernel config files:
		ERLITE         -> OCTEON
		INSTALL_ERLITE -> INSTALL_OCTEON
		[simonb 20200715]
	libc: Added ppoll() wrapper around native pollts(2) [kamil 20200717]
	openresolv: Import version 3.11.0 [roy 20200722]
	sun3: Add Xorg-Server-1.20'fied ancient monolithc Xsun servers.
		[tsutsui 20200722]
	wwanc(4): Add driver for Intel XMM7360 LTE modem [jdolecek 20200726]
	xen: MSI enabled by default [jdolecek 20200728]
	kernel: remove the BRIDGE_IPF option, build its code by default
		unconditionally. [maxv 20200801]
	aarch64: Add support for Privileged Access Never (PAN).
		[maxv 20200802]
	acpi(4): Updated ACPICA to 20200717. [christos 20200802]
	bind: Import version 9.16.5. [christos 20200803]
	dhcp: Import version 4.4.2. [christos 20200803]
	openldap: Import 2.4.50. [christos 20200811]
	kernel: Add getrandom system call. [riastradh 20200813]
	kernel: Disable COMPAT_LINUX by default [jdolecek 20200816]
	mips: Port crash(8) to mips.  [mrg 20200816]
	wg(4): Add implementation of WireGuard protocol. [ozaki-r 20200820]
	gcc(1): Import GCC 9.3. [mrg 20200904]
	dhcpcd: Update to version 9.2.0. [roy 20200906]
	iavf(4): Add driver for Intel Ethernet Adaptive Virtual Function
		[yamaguchi 20200908]
	gcc(1): Install TSan for 64bit CPUs. [kamil 20200913]
	network: IPv6 Neighor Detection is now address agnostic
		and is used by ARP. RFC 7048 is included. [roy 20200916]
	alpha: Fixed several stability problems with MULTIPROCESSOR
		enabled.  Improved performance of TLB operations in
		pmap module.  Implemented fast-soft-interrupts.  Enabled
		MULTIPROCESSOR in GENERIC.  [thorpej 20200918]
	ld.so(1): Upgrade r_debug to the protocol version 1. [kamil 20200921]
	vether(4): Imported from OpenBSD. [roy 20200927]
	dhcpcd: Update to version 9.3.0 [roy 20201005]
	tzdata updated to 2020b  [kre 20201008]
	tzcode: Updated to 2020b. [christos 20201009]
	dhcpcd: Update to version 9.3.1 [roy 20201012]
	tzdata updated to 2020c  [kre 20201017]
	tzcode: Updated to 2020c. [christos 20201017]
	ossaudio(3): Added support for the OSSv4 Mixer API [nia 20201017]
	tzdata updated to 2020d  [kre 20201022]
	pcf8574(4): Add a driver for the PCF8574 I/O expander [jdc 20201029]
	dhcpcd: Update to version 9.3.2 [roy 20201101]
	tmux(1): Imported 3.1c. [christos 20201101]
	kernel: Better default for kern.maxfiles for systems with
		larger RAM [simonb 20201112]
	acpi(4): Updated ACPICA to 20201113. [christos 20201127]
	dhcpcd: Update to version 9.3.4 [roy 20201128]
	arm: Switch earmv6{,hf}eb to BE8. [rin 20201201]
	evbarm: Support Raspberry Pi 0-3 in big-endian mode. All devices
		except for vchiq(4) and vcaudio(4) are supported. Pi 3 is
		capable to run both in aarch64eb and earmv7{,hf}eb modes.
		[rin 20201201]
	pkg_install: Updated to 20201202. This changes the default database
		location from /var/db/pkg to /usr/pkg/pkgdb. [wiz 20201202]
	libfido2: Update to 1.5.0 for OpenSSH 8.4 support [christos 20201204]
	OpenSSH: Import 8.4. [christos 20201204]
	pkg_install: Updated to 20201205. [wiz 20201205]
	acpicpu(4): Add support for Arm CPUs. [jmcneill 20201207]
	OpenSSL: Imported 1.1.1i. [christos 20201209]
	pkg_install: Updated to 20201212. [wiz 20201212]
	sparc64: Add environment monitoring for the E250 [jdc 20201223]
	sti(4), hp300: Add bitmap access ops support for SGC CRX (A1659-66001)
		framebuffer for HP9000/425t. [tsutsui 20201223]
	openresolv: Update to version 3.12.0 [roy 20201227]
	nvmm: implement support for trapping REP CMPS [reinoud 20201227]
	resize: Import Xterm's resize(1) for querying (x)terminal sizes in
		base for headless clients [reinoud 20201227]
	dhcpcd: Update to version 9.4.0 [roy 20201228]
	tzdata updated to 2020f (includes update to 2020e)  [kre 20201231] 
	evbarm: Add support for Amlogic G12 family SoCs. [ryo 20210101]
	pppd(8): updated to version 2.4.9. [christos 20210109]
	tzdata updated to 2021a [kre 20210124] 
	evbmips: Add support for QEMU "mipssim" emulator. [simonb 20210127]
	x68k: Add Emulate3Buttons support to X68k Xorg based monolithic server.
		[tsutsui 20210207]
	bind: Import version 9.16.12. [christos 20210219]
	OpenSSL: Imported 1.1.1j. [christos 20210219]
	byacc: Update to 20210109. [christos 20210220]
	regex: Add NLS support and gnu regex extensions (off by default).
		[christos 20210223]
	wpa: Import wpa_supplicant and hostapd 2.9. [christos 20210228]
	tzcode: Updated to 2021a. [christos 20210228]
	OpenSSH: Import 8.5. [christos 20210304]
	nsd: Import 4.3.5. [christos 20210315]
	unbound(8): Import 1.13.1. [christos 20210315]
	OpenSSL: Imported 1.1.1k. [christos 20210325]
	evbppc: Add support for DHT Walnut 405GP evaluation board.
		[rin 20210402]
	acpi(4): Updated ACPICA to 20210331. [christos 20210403]
	libevent: Import libevent 2.1.12 [christos 20210406]
	services(5), protocols(5): Pull iana-generated services and protocols.
		[christos 20210408]
	file(1): Upgraded to 5.40. [christos 20210409]
	pkg_install: Updated to 20210410. This simplifes version checking for
		NetBSD. [nia 20210410]
	gcc(1): Import GCC 10.3.  [mrg 20200410]
	alpha: Switch to GCC 10.  [mrg 20200416]
	amd64: Switch to GCC 10.  [mrg 20200416]
	ia64: Switch to GCC 10.  [mrg 20200416]
	riscv: Switch to GCC 10.  [mrg 20200416]
	sparc: Switch to GCC 10.  [mrg 20200416]
	sparc64: Switch to GCC 10.  [mrg 20200416]
	vax: Switch to GCC 10.  [mrg 20200416]
	tmux(1): Imported 3.2. [christos 20210417]
	hppa: Switch to GCC 10.  [skrll 20200418]
	OpenSSH: Import 8.6. [christos 20210419]
	powerpc: Switch to GCC 10.  [mrg 20200425]
<<<<<<< HEAD
	aarch64: Switch to GCC 10.  [mrg 20200425]
=======
	aarch64: Switch to GCC 10.  [mrg 20200425]
	bind: Import version 9.16.15. [christos 20210429]
>>>>>>> fed14ef0
<|MERGE_RESOLUTION|>--- conflicted
+++ resolved
@@ -1,8 +1,4 @@
-<<<<<<< HEAD
-# LIST OF CHANGES FROM LAST RELEASE:			<$Revision: 1.2799 $>
-=======
 # LIST OF CHANGES FROM LAST RELEASE:			<$Revision: 1.2800 $>
->>>>>>> fed14ef0
 #
 #
 # [Note: This file does not mention every change made to the NetBSD source tree.
@@ -368,9 +364,5 @@
 	hppa: Switch to GCC 10.  [skrll 20200418]
 	OpenSSH: Import 8.6. [christos 20210419]
 	powerpc: Switch to GCC 10.  [mrg 20200425]
-<<<<<<< HEAD
 	aarch64: Switch to GCC 10.  [mrg 20200425]
-=======
-	aarch64: Switch to GCC 10.  [mrg 20200425]
-	bind: Import version 9.16.15. [christos 20210429]
->>>>>>> fed14ef0
+	bind: Import version 9.16.15. [christos 20210429]