<<<<<<< HEAD
# LIST OF CHANGES FROM LAST RELEASE:			<$Revision: 1.2766 $>
=======
# LIST OF CHANGES FROM LAST RELEASE:			<$Revision: 1.2801 $>
>>>>>>> 9e014010
#
#
# [Note: This file does not mention every change made to the NetBSD source tree.
# For an exhaustive list, please subscribe to the `source-changes' mailing list,
# or see the mailing list archives.  For more information, send a message
# containing just the word `help' to `majordomo@NetBSD.org'.]
#
# ----------------------------------------------------------------------------
# PLEASE USE THE FOLLOWING STYLE WHEN ADDING ITEMS:
#
#	theme: Content ...
#		more content ...
#		more content. [developer DATE-FORMAT]
#
# That's it, one tab to start an item, and two tabs to indent the content.
# Also please start the content with a capital and end it with a dot.
#
# This is very important for the www scripts, otherwise it won't be able to
# parse the file and the HTML output will be mangled.
#
# See htutils/changes/changes2html script for more details.
#
# ----------------------------------------------------------------------------

Changes from NetBSD 9.0 to NetBSD 10.0:
	openldap: Import 2.4.48. [christos 20190808]
	boot(8): GPT and RAIDframe support for x86 bootstrap [manu 20190818]
	dhcpcd(8): Import dhcpcd-8.0.3 [roy 20190821]
	inet6: Fix sending RTM_MISS for unresolvable addresses and restore
		ND6_LLINFO_WAITDELETE so that any send at this point can
		return EHOSTDOWN to match inet behaviour. [roy 20190901]
	inet: Fix sending RTM_MISS for unresolvable addresses. [roy 20190901]
	dhcpcd(8): Import dhcpcd-8.0.4 [roy 20190904]
	bind: Import version 9.14.5. [christos 20190905]
	resolvconf(8): Import openresolv-3.9.2 [roy 20190908]
	boot(8): multiboot 2 support, Xen can now boot from EFI [manu 20190913]
	dhcpcd(8): Import dhcpcd-8.0.6 [roy 20190913]
	kernel: Add vHCI, a driver that allows to send and receive USB
		packets from userland. [maxv 20190914]
	mos(4): Ported driver for MosChip MCS7730/7830/7832 USB ethernet.
		[mrg 20190920]
	gcc(1): Import GCC 8.3. [mrg 20191001]
	libpcap: Import 1.9.1. [christos 20191001]
	tcpdump(8): Import 4.9.3. [christos 20191001]
	rescue(8): Moved into a separate, rescue-only set. [maya 20191001]
	byacc: Update to 20190617. [christos 20191006]
	tzdata updates from 2019a to 2019c (incl 2019b) [kre 20191008]
	services(5): Update to version 2019-10-04 from IANA.
		[sevan 20191009]
	dhcpcd(8): Import dhcpcd-8.1.0 [roy 20191011]
	OpenSSH: Import 8.1. [christos 20191012]
	acpi(4): Updated ACPICA to 20190816. [christos 20191015]
	sup: removed, use ftp://ftp.astron.com/pub/sup [christos 20191015]
	dhcpcd(8): Import dhcpcd-8.1.1 [roy 20191016]
	evbarm: Add support for the NanoPi R1 and Duo2. [bad 20191016]
	bind: Import version 9.14.7. [christos 20191017]
	libc: Changed the iconv(3) function signature to the POSIX variation
		[kamil 20191024]
	nct(4): Add Nuvoton NCT5104D GPIO driver. [ad 20191025]
	vio9p(4): Add virtio-9p front-end driver. [ozaki-r 20191028]
	mount_9p(8): Enable to mount a filesystem exported via virtio-9p.
		[ozaki-r 20191028]
	evbarm: Update TI AM335x SoC support to use FDT based configuration.
		[jmcneill 20191028]
	evbarm: Update TI OMAP3 SoC support to use FDT based configuration.
		[jmcneill 20191101]
	amd64: Add support for kCSan - Kernel Concurrency Sanitizer.
		[maxv 20191105]
	tmux(1): Imported 2.9a. [christos 20191112]
	dhcpcd(8): Import 8.1.2. [roy 20191113]
	amd64: Add support for kMSan - Kernel Memory Sanitizer.
		[maxv 20191114]
	qat(4): Add opencrypto driver for Intel QuickAssist.
		Atom C2XXX, C3XXX, Xeon D-21XX and D-15XX, C62X chipsets and
		QuickAssist Adapter 8960/8970.
		[hikaru 20191120]
	select(2), poll(2): Performance and scalability improvements
		[ad 20191121]
	amd64, i386: Performance and scalability improvements for TLB
		shootdown [ad 20191121]
	bind: Import version 9.14.8. [christos 20191127]
	terminfo: Import 20190609 [christos 20191127]
	onewire(4), owtemp(4): Improve reliability and reduce CPU overhead
		slightly. [ad 20191130]
	scheduler: Improve performance and interactivity. [ad 20191201]
	vfs: Reduce false sharing and lock overhead during normal operation.
		[ad 20191201]
	evbarm: Added driver for Allwinner Crypto Engine random number
		generator [riastradh 20191209]
	ixl(4): Ported driver for Intel Ethernet 700 series
		[yamaguchi 20191210]
	acpi(4): Updated ACPICA to 20191213. [christos 20191214]
	uvm: Replace red-black tree page lookup with radix tree lookup,
		including tagging and gang lookup of pages.  Original work
		done by yamt@. [ad 20191214]
	nsd: Import 4.2.4. [christos 20191215]
	unbound(8): Import 1.9.6. [christos 20191215]
	openpam(3): update to 20190224 (tabebuia) [christos 20191215]
 	kerberos(8): Update to Heimdal-7.7.0 [christos 20191215]
	file(1): Upgraded to 5.38. [christos 20191216]
	uvm: Replace global counters with per-CPU counters, significantly
		reducing system time on workloads that are VM-system heavy.
		[ad 20191216]
	anxdp(4): Add driver for Analogix DisplayPort core found in
		Rockchip RK3399. [jakllsch 20191219]
	net80211: Require SSID configuration to associate with an open AP.
		[jakllsch 20191219]
	dhcpcd(8): Import dhcpcd-8.1.4 [roy 20191220]
	uvm: Rewrite the page allocator to be more efficient and somewhat CPU
		topology aware.  Add preliminary NUMA support.  [ad 20191227]
	crunchgen(1): Added the ability to pass variables in the submake
		command line, and removed all command like flags that are
		not needed anymore [christos 20191229]
	uvm: Reduce lock contention by making the maintentance of page
		replacement state more concurrent. [ad 20191231]
	aq(4): Add Aquantia 10G network adapter driver [ryo 20200101]
	dhcpcd(8): Import dhcpcd-8.1.5 [roy 20200103]
	tmux(1): Imported 3.0a. [christos 20200106]
	amd64, i386: Replace the global PV hash table with radix trees,
		yielding significant performance and scalability benefits.
		[ad 20200112]
	scheduler: Make the scheduler topology aware.  It understands and
		makes good use of HyperThreading/SMT, spreads the load evenly
		across different physical CPU packages, and can effectively
		run asymmetric systems with slow and fast CPUs [ad 20200113]
	evbarm: Add support for NXP i.MX 8M family SoCs. [jmcneill 20200114]
	arm: Add support for cpu topology for ARMv7 and ARMv8 CPUs.
		[mrg 20200114]
	uvm: More precisely track clean/dirty pages, and change how they are
		indexed, speeding up fsync() on large files by orders of
		magnitude.  Original work done by yamt@. [ad 20200115]
	uyurex(4): Removed from the tree. [maya 20200117]
	strip(4): Removed from the tree. [thorpej 20200118]
	hippi and esh(4): Removed from the tree. [thorpej 20200118]
	de(4): Removed from the tree. [thorpej 20200119]
	token ring and tr(4): Removed from the tree. [thorpej 20200119]
	fddi, fpa(4), fta(4), fea(4): Removed from the tree. [thorpej 20200120]
	wm(4): Add Intel I219 LM10-LM15 and V10-V14. [msaitoh 20200121]
	OpenSSL: Imported 1.1.1d. [christos 20200122]
	dhcpcd(8): Import dhcpcd-8.1.6 [roy 20200127]
	openresolv(8): Import openresolv-3.10.0 [roy 20200127]
	urio(4): Removed from the tree. [maya 20200129]
	Collect network interface statistics using per-cpu counters
		that are collated when they are queried. [thorpej 20200201]
	realpath(1): Ported from FreeBSD. [kamil 20200202]
	kernel: Remove azalia(4). [jmcneill 20200209]
	awk(1): Import 20200218 [christos 20200218]
	genet(4): Add support for Broadcom GENETv5 ethernet controllers, found
		in the Raspberry Pi 4. [jmcneill 20200222]
	OpenSSH: Import 8.2. [christos 20200226]
	ld.elf_so(1): Implement DT_GNU_HASH [kamil 20200229]
	amiga: Fix word accesses on Gayle (A1200) pcmcia. [is 20200302]
	libcbor: Import for libfido2 support [christos 20200302]
	libfido2: Import for pam-u2f support [christos 20200302]
	pam-u2f: Import token authenticator [christos 20200302]
	gcc(1): Import GCC 8.4. [mrg 20200311]
	terminfo: Support numeric parameters as int [roy 20200313]
	postfix(1): Import version 3.5.0. [christos 20200318]
	OpenSSL: Imported 1.1.1e. [christos 20200321]
	amd64, i386: Significant performance improvements in the pmap module
		[ad 20200322]
	namecache: Change the namecache to index names using per directory
		red-black trees. [ad 20200322]
	uvm: Process concurrent page faults on individual objects in parallel,
		where the relevant pages are already in-core.  [ad 20200322]
	bwfm: Update firmware to linux-firmware-20200316. [thorpej 20200322]
	acpi(4): Updated ACPICA to 20200326. [christos 20200328]
	ioctlprint(1): Add ioctl descriptive printer. [kamil 20200402]
	dhcpcd(8): Import version 9.0.0 [roy 20200402]
	binutils: Updated to FSF binutils 2.34. [christos 20200404]
	mount_smbfs(8): Removed from the tree [jdolecek 20200404]
	nsmb(4): Removed from the tree [jdolecek 20200404]
	xen: remove legacy rx-flip support from xennet(4) and xvif(4)
		[jdolecek 20200405]
	OpenSSL: Imported 1.1.1f. [christos 20200405]
	xennet(4): Make the driver MP-safe [jdolecek 20200406]
	aarch64: Add support for Pointer Authentication (PAC).
		[maxv 20200412]
	aarch64: Add support for Branch Target Identification (BTI).
		[maxv 20200413]
	umass(4): Removed obsolete ISD-ATA support [jdolecek 20200413]
	dhcpcd(8): Import version 9.0.1 [roy 20200413]
	xbd(4): Make the driver MP-safe [jdolecek 20200413]
	xbd(4): Support regular 64KB MAXPHYS [jdolecek 20200415]
	xbd(4): Support indirect segments [jdolecek 20200416]
	dhcpcd(8): Import version 9.0.2 [roy 20200421]
	xbdback(4): Support indirect segments [jdolecek 20200421]
	xbdback(4): Make the driver MP-safe [jdolecek 20200423]
	OpenSSL: Imported 1.1.1g. [christos 20200424]
	tzdata updated to 2020a  [kre 20200425]
	amd64, i386: Added support for Xen PV drivers under HVM guests.
		[bouyer 20200425]
	kernel: Overhauled entropy subsystem [riastradh 20200430]
	xen: Added support for Xen PVH. [bouyer 20200502]
	hp300: Add bitmap access ops support for EVRX framebuffer on
		HP9000/425e. [tsutsui 20200504]
	xennet(4): add support for feature-sg & jumbo frames [jdolecek 20200430]
	xvif(4): add support for feature-sg & jumbo frames [jdolecek 20200503]
	kernel: Added support for swap encryption with sysctl -w
		vm.swap_encrypt=1 [riastradh 20200509]
	xen: Support MSI for XenPV [jdolecek 20200504]
	hppa: Enable modules in GENERIC by default.  [skrll 20200511]
	aarch64: Added support for ARMv8.5-RNG RNDRRS CPU random number
		generator instructions [riastradh 20200511]
	xen: enable MULTIPROCESSOR for Xen dom0. [bouyer 20200513]
	ptrace(2): Add PT_SET_SIGPASS and PT_GET_SIGPASS. [kamil 20200514]
	evbarm: Added support for EFI RNG firwmare random number generator
		[riastradh 20200514]
	ACL: Add FFS support for ACLS via extended attributes, from FreeBSD.
		[christos 20200516]
	evbarm: Added support for Rockchip RK3399 crypto random number
		generator device [riastradh 20200517]
	libuv: Import version 1.38.0. [christos 20200524]
	bind: Import version 9.16.3. [christos 20200524]
	tzcode: Updated to 2020a. [christos 20200525]
	ntp: Import ntp 4.2.8p14. [christos 20200525]
	acpi(4): Updated ACPICA to 20200430. [christos 20200525]
	postfix(1): Import version 3.5.2. [christos 20200525]
	OpenSSH: Import 8.3. [christos 20200528]
	evbarm: Add install media for earmv7hf and aarch64. [jmcneill 20200528]
	dhcpcd: Import version 9.1.1 [roy 20200604]
	inet6: in-kernel Router Advertisment handling removed. [roy 20200612]
	file(1): Upgraded to 5.39. [christos 20200614]
	blocklist: import current version [christos 20200614]
	dhcpcd: Import version 9.1.2 [roy 20200615]
	evbarm: Add support for loading modules with the bootloader.
		[jmcneill 20200221]
	evbarm: Added boot.cfg support to efiboot [jmcneill 20200211]
	kernel: Remove all variable-time AES and replace it by constant-time
		aes_ct from BearSSL or a CPU-dependent implementation,
		selected at boot time according to CPU capabilities.
		[riastradh 20200629]
	amd64: Add support for AES-NI in kernel. [riastradh 20200629]
	x86: Add support for bitsliced AES with SSE2 in kernel.
		[riastradh 20200629]
	x86: Add support for permutation-based AES (vpaes) with SSSE3 in
		kernel. [riastradh 20200629]
	x86: Add support for VIA ACE AES in kernel (not just via opencrypto).
		[riastradh 20200629]
	arm: Add support for ARMv8.0-AES in kernel. [riastradh 20200629]
	arm: Add support for permutation-based AES (vpaes) with ARM NEON in
		kernel. [riastradh 20200629]
	cgd(4): Add support for Adiantum cipher, providing much better software
		performance than AES-CBC or AES-XTS. [riastradh 20200629]
	dhcpcd: Import version 9.1.4 [roy 20200703]
	x86: Xen kernels now use the same kernel modules as native kernels.
		[chs 20200704]
	wskbd(4): Added keyboard layouts for Brazilian Portugese,
		Canadian French, Estonian, Icelandic, and Latin American
		Spanish to pckbd(4) and ukbd(4). [nia 20200713]
	bnx(4): Enable support for MSI/MSI-X [jdolecek 20200714]
	ciss(4): Add support for PERFORMANT mode, and enable MSI/MSI-X
		for adapters supporting it [jdolecek 20200714]
	ciss(4): Match new HP Smart Array adapters [jdolecek 20200714]
	x86: Introduce per-cpu IDTs [yamaguchi 20200714]
	evbmips: Renamed kernel config files:
		ERLITE         -> OCTEON
		INSTALL_ERLITE -> INSTALL_OCTEON
		[simonb 20200715]
	libc: Added ppoll() wrapper around native pollts(2) [kamil 20200717]
	openresolv: Import version 3.11.0 [roy 20200722]
	sun3: Add Xorg-Server-1.20'fied ancient monolithc Xsun servers.
		[tsutsui 20200722]
	wwanc(4): Add driver for Intel XMM7360 LTE modem [jdolecek 20200726]
	xen: MSI enabled by default [jdolecek 20200728]
	kernel: remove the BRIDGE_IPF option, build its code by default
		unconditionally. [maxv 20200801]
	aarch64: Add support for Privileged Access Never (PAN).
		[maxv 20200802]
	acpi(4): Updated ACPICA to 20200717. [christos 20200802]
	bind: Import version 9.16.5. [christos 20200803]
	dhcp: Import version 4.4.2. [christos 20200803]
	openldap: Import 2.4.50. [christos 20200811]
	kernel: Add getrandom system call. [riastradh 20200813]
	kernel: Disable COMPAT_LINUX by default [jdolecek 20200816]
	mips: Port crash(8) to mips.  [mrg 20200816]
	wg(4): Add implementation of WireGuard protocol. [ozaki-r 20200820]
	gcc(1): Import GCC 9.3. [mrg 20200904]
	dhcpcd: Update to version 9.2.0. [roy 20200906]
	iavf(4): Add driver for Intel Ethernet Adaptive Virtual Function
		[yamaguchi 20200908]
	gcc(1): Install TSan for 64bit CPUs. [kamil 20200913]
	network: IPv6 Neighor Detection is now address agnostic
		and is used by ARP. RFC 7048 is included. [roy 20200916]
	alpha: Fixed several stability problems with MULTIPROCESSOR
		enabled.  Improved performance of TLB operations in
		pmap module.  Implemented fast-soft-interrupts.  Enabled
		MULTIPROCESSOR in GENERIC.  [thorpej 20200918]
	ld.so(1): Upgrade r_debug to the protocol version 1. [kamil 20200921]
	vether(4): Imported from OpenBSD. [roy 20200927]
	dhcpcd: Update to version 9.3.0 [roy 20201005]
	tzdata updated to 2020b  [kre 20201008]
	tzcode: Updated to 2020b. [christos 20201009]
	dhcpcd: Update to version 9.3.1 [roy 20201012]
	tzdata updated to 2020c  [kre 20201017]
	tzcode: Updated to 2020c. [christos 20201017]
	ossaudio(3): Added support for the OSSv4 Mixer API [nia 20201017]
	tzdata updated to 2020d  [kre 20201022]
<<<<<<< HEAD
=======
	pcf8574(4): Add a driver for the PCF8574 I/O expander [jdc 20201029]
>>>>>>> 9e014010
	dhcpcd: Update to version 9.3.2 [roy 20201101]
	tmux(1): Imported 3.1c. [christos 20201101]
	kernel: Better default for kern.maxfiles for systems with
		larger RAM [simonb 20201112]
	acpi(4): Updated ACPICA to 20201113. [christos 20201127]
	dhcpcd: Update to version 9.3.4 [roy 20201128]
	arm: Switch earmv6{,hf}eb to BE8. [rin 20201201]
	evbarm: Support Raspberry Pi 0-3 in big-endian mode. All devices
		except for vchiq(4) and vcaudio(4) are supported. Pi 3 is
		capable to run both in aarch64eb and earmv7{,hf}eb modes.
		[rin 20201201]
	pkg_install: Updated to 20201202. This changes the default database
		location from /var/db/pkg to /usr/pkg/pkgdb. [wiz 20201202]
	libfido2: Update to 1.5.0 for OpenSSH 8.4 support [christos 20201204]
	OpenSSH: Import 8.4. [christos 20201204]
	pkg_install: Updated to 20201205. [wiz 20201205]
	acpicpu(4): Add support for Arm CPUs. [jmcneill 20201207]
	OpenSSL: Imported 1.1.1i. [christos 20201209]
<<<<<<< HEAD
	pkg_install: Updated to 20201212. [wiz 20201212]
=======
	pkg_install: Updated to 20201212. [wiz 20201212]
	sparc64: Add environment monitoring for the E250 [jdc 20201223]
	sti(4), hp300: Add bitmap access ops support for SGC CRX (A1659-66001)
		framebuffer for HP9000/425t. [tsutsui 20201223]
	openresolv: Update to version 3.12.0 [roy 20201227]
	nvmm: implement support for trapping REP CMPS [reinoud 20201227]
	resize: Import Xterm's resize(1) for querying (x)terminal sizes in
		base for headless clients [reinoud 20201227]
	dhcpcd: Update to version 9.4.0 [roy 20201228]
	tzdata updated to 2020f (includes update to 2020e)  [kre 20201231] 
	evbarm: Add support for Amlogic G12 family SoCs. [ryo 20210101]
	pppd(8): updated to version 2.4.9. [christos 20210109]
	tzdata updated to 2021a [kre 20210124] 
	evbmips: Add support for QEMU "mipssim" emulator. [simonb 20210127]
	x68k: Add Emulate3Buttons support to X68k Xorg based monolithic server.
		[tsutsui 20210207]
	bind: Import version 9.16.12. [christos 20210219]
	OpenSSL: Imported 1.1.1j. [christos 20210219]
	byacc: Update to 20210109. [christos 20210220]
	regex: Add NLS support and gnu regex extensions (off by default).
		[christos 20210223]
	wpa: Import wpa_supplicant and hostapd 2.9. [christos 20210228]
	tzcode: Updated to 2021a. [christos 20210228]
	OpenSSH: Import 8.5. [christos 20210304]
	nsd: Import 4.3.5. [christos 20210315]
	unbound(8): Import 1.13.1. [christos 20210315]
	OpenSSL: Imported 1.1.1k. [christos 20210325]
	evbppc: Add support for DHT Walnut 405GP evaluation board.
		[rin 20210402]
	acpi(4): Updated ACPICA to 20210331. [christos 20210403]
	libevent: Import libevent 2.1.12 [christos 20210406]
	services(5), protocols(5): Pull iana-generated services and protocols.
		[christos 20210408]
	file(1): Upgraded to 5.40. [christos 20210409]
	pkg_install: Updated to 20210410. This simplifes version checking for
		NetBSD. [nia 20210410]
	gcc(1): Import GCC 10.3.  [mrg 20210410]
	alpha: Switch to GCC 10.  [mrg 20210416]
	amd64: Switch to GCC 10.  [mrg 20210416]
	ia64: Switch to GCC 10.  [mrg 20210416]
	riscv: Switch to GCC 10.  [mrg 20210416]
	sparc: Switch to GCC 10.  [mrg 20210416]
	sparc64: Switch to GCC 10.  [mrg 20210416]
	vax: Switch to GCC 10.  [mrg 20210416]
	tmux(1): Imported 3.2. [christos 20210417]
	hppa: Switch to GCC 10.  [skrll 20210418]
	OpenSSH: Import 8.6. [christos 20210419]
	powerpc: Switch to GCC 10.  [mrg 20210425]
	aarch64: Switch to GCC 10.  [mrg 20210425]
	bind: Import version 9.16.15. [christos 20210429]
	resolver: The default has been changed to check-names
	    (see resolv.conf(5)), which means that hostnames that
	    contain invalid characters will not resolve. [christos 20210430]
>>>>>>> 9e014010
<|MERGE_RESOLUTION|>--- conflicted
+++ resolved
@@ -1,8 +1,4 @@
-<<<<<<< HEAD
-# LIST OF CHANGES FROM LAST RELEASE:			<$Revision: 1.2766 $>
-=======
 # LIST OF CHANGES FROM LAST RELEASE:			<$Revision: 1.2801 $>
->>>>>>> 9e014010
 #
 #
 # [Note: This file does not mention every change made to the NetBSD source tree.
@@ -301,10 +297,7 @@
 	tzcode: Updated to 2020c. [christos 20201017]
 	ossaudio(3): Added support for the OSSv4 Mixer API [nia 20201017]
 	tzdata updated to 2020d  [kre 20201022]
-<<<<<<< HEAD
-=======
 	pcf8574(4): Add a driver for the PCF8574 I/O expander [jdc 20201029]
->>>>>>> 9e014010
 	dhcpcd: Update to version 9.3.2 [roy 20201101]
 	tmux(1): Imported 3.1c. [christos 20201101]
 	kernel: Better default for kern.maxfiles for systems with
@@ -323,9 +316,6 @@
 	pkg_install: Updated to 20201205. [wiz 20201205]
 	acpicpu(4): Add support for Arm CPUs. [jmcneill 20201207]
 	OpenSSL: Imported 1.1.1i. [christos 20201209]
-<<<<<<< HEAD
-	pkg_install: Updated to 20201212. [wiz 20201212]
-=======
 	pkg_install: Updated to 20201212. [wiz 20201212]
 	sparc64: Add environment monitoring for the E250 [jdc 20201223]
 	sti(4), hp300: Add bitmap access ops support for SGC CRX (A1659-66001)
@@ -378,5 +368,4 @@
 	bind: Import version 9.16.15. [christos 20210429]
 	resolver: The default has been changed to check-names
 	    (see resolv.conf(5)), which means that hostnames that
-	    contain invalid characters will not resolve. [christos 20210430]
->>>>>>> 9e014010
+	    contain invalid characters will not resolve. [christos 20210430]