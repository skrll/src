--- conflicted
+++ resolved
@@ -1,8 +1,4 @@
-<<<<<<< HEAD
-# LIST OF CHANGES FROM LAST RELEASE:			<$Revision: 1.2490 $>
-=======
 # LIST OF CHANGES FROM LAST RELEASE:			<$Revision: 1.2492 $>
->>>>>>> 251304f2
 #
 #
 # [Note: This file does not mention every change made to the NetBSD source tree.
@@ -308,11 +304,6 @@
 	tpm-tools: Import tpm-tools-1.3.9.1 [christos 20190107]
 	compiler-rt: Import compiler-rt r350590 LLVM sanitizers [kamil 20190108]
 	bind: Import version 9.13.2-P1. [christos 20190109]
-<<<<<<< HEAD
-	sgimips: Import irisboot, yet another bootloader for pre-ARC sgimips
-		machines. Submitted by Naruaki Etomi via PR port-sgimips/53539.
-		[tsutsui 20190112]
-=======
 	crashme(9): Add framework for testing kernel crash dumps. [mrg 20190109]
 	sgimips: Import irisboot, yet another bootloader for pre-ARC sgimips
 		machines. Submitted by Naruaki Etomi via PR port-sgimips/53539.
@@ -320,5 +311,4 @@
 	npf: Major NPF improvements (added support for dynamic NAT address,
 		NETMAP algorithm for static NAT, lock-free lookup for 'ipset'
 		tables, lock-free state lookup, incremental state G/C, etc).
-		[rmind 20190119]
->>>>>>> 251304f2
+		[rmind 20190119]