<<<<<<< HEAD
# $NetBSD: HACKS,v 1.216 2020/12/16 01:35:39 rin Exp $
=======
# $NetBSD: HACKS,v 1.222 2021/07/06 12:42:12 thorpej Exp $
>>>>>>> e2aa5677
#
# This file is intended to document workarounds for currently unsolved
# (mostly) compiler bugs.
#
# Format:
#   hack		title
#   cdate		creation date
#   mdate		mod date
#   who			responsible developer
#   port		...
#  	  affected ports, space separated, if not "all"
#   file		affected file : revision : line from : line to
#  	  affected files and revision and line numbers describing hack
#  	  multiple lines if necessary.
#   pr			NNNN ...
#  	  problem reports this hack works around, if known. Space
#  	  separated.
#   regress		src/regress/directory/where/test/found
#  	  regression test directories, if available.
#   descr
#  	  insert short informal description (multi-line). (Longer ones
#  	  should be in the PR database. More formal descriptions might
#  	  be in the regress tree. See above).
#   kcah
#  	  closing bracket.
#
# this is a comment.

hack	llvm needs no-unused-command-line-argument
mdate	10 May 2020
who	maxv
file	share/mk/bsd.lib.mk 1.380 -> 1.381
descr
	To avoid LLVM warnings when compiling the kernel with special
	CFLAGS such as KASAN on amd64 or ARMV83_PAC on aarch64, pass
	-Wno-unused-command-line-argument.
kcah

hack	static linking with libpthread
mdate	7 May 2019
who	maya
file	src/lib/libpthread/Makefile 1.92 -> 1.94
descr
	To avoid some libc thread stub functions being picked up
	in static builds, link pthread as one section.
kcah

hack	disable optimization for gcc-9.3 in src/lib/libc/gdtoa/strtod.c
mdate	18 Sep 2020
who	christos
file    src/lib/libc/gdtoa/strtod.c 1.15 -> 1.16
descr
	See PR/55668, the program there causes infinite loop
kcah

hack	gcc-5.3 optimizes memset+malloc -> calloc inside calloc
mdate	4 May 2016
who	christos
file	external/gpl2/lib/libmalloc/lib/Makefile 1.3 -> 1.5
descr
	resulting in infinite recursion; we prevent this with
	-fno-builtin-malloc
kcah

hack	turn off tree-vrp for parts of ufs_lookup.c
mdate	28 April 2016
who	mrg christos
file	src/sys/ufs/ufs/ufs_lookup.c : 1.144
pr	51094
descr
	with -ftree-vrp enabled in ufs_lookup.c sometimes bad dir
	panicks are see.
hcah

hack	netstat ieee1394 address printing.
mdate	14 Nov 2000
who	matt
file	lib/libc/net/getnameinfo.c	: 1.32 : 497 : 503
descr
	Because the current implementation of IP over IEEE1394, the
	fw device address contains more than just the IEEE1394 EUI-64.
	So when printing out IEEE1394 addresses, ignore the extra stuff.
kcah

hack	xterm vs. libterm
mdate	01 Aug 2000
who	jdc
file	xsrc/xc/programs/xterm/main.c	: 1.2 : 3609 : 3614
pr	10383
descr
	In order to extend the termcap string over 1023 bytes, a ZZ entry was
	introduced to point to a memory location containing the full entry.
	Without this hack, xterm will export a termcap containing the ZZ
	entry, which will then be ignored by libterm.  As xterm modifies the
	exported termcap, this would cause those modifications to be ignored.
kcah

hack	wi-at-big-endian-bus
cdate	15 Mar 2002
who	martin
file	dev/ic/wireg.h : 1.20
descr	Add an option to access the underlying bus in big endian byte order
	to work around deficiencies in bus_space_{read,write}_* macros.
	Those don't allow the implementation of a proper pcmcia bus space
	tag.
kcah

hack	specific knowledge of colours in curses code
cdate	Sun Apr  6 11:05:24 BST 2003
who	jdc
file	lib/libcurses/color.c : r1.24
descr
	Swap red/blue and yellow/cyan colours for COLOR_OTHER.
	Fix is to enhance libtermcap to understand terminfo-style % sequences.
	See also:
	    http://mail-index.NetBSD.org/tech-userlevel/2003/04/06/0000.html
kcah

hack	Compensation for differing types of LINUX_USRSTACK and USRSTACK
cdate	21 Aug 2003
who	he
file	sys/miscfs/procfs/procfs_linux.c : 1.14
descr
	Not all ports have LINUX_USRSTACK and/or USRSTACK defined as
	literals/constants, but refer to variables of a type which is
	not "unsigned long", causing compilation of procfs_linux.c to
	fail with "makes integer from pointer without a cast".  This
	is observed on e.g. the sun3 port.  Ideally the "types" for
	symbols should be consistent across all ports.
kcah

hack	gcc4 wrong uninitialized variable
mdate	10 May 2006
who	mrg
file	bin/ksh/eval.c			: 1.6
file	bin/sh/histedit.c		: 1.39
file	bin/sh/parser.c			: 1.60
file	crypto/dist/heimdal/kdc/524.c	: 1.10
file	crypto/dist/ssh/sftp.c		: 1.20
file	crypto/dist/ssh/ssh-keysign.c	: 1.11
file	dist/ipf/lib/hostname.c		: 1.2
file	dist/ipf/tools/ipmon.c		: 1.8
file	dist/ntp/ntpd/ntp_request.c	: 1.4
file	dist/ntp/ntpd/refclock_shm.c	: 1.4
file	dist/ntp/sntp/timing.c		: 1.3
file	dist/pppd/pppstats/pppstats.c	: 1.3
file	dist/tcpdump/print-zephyr.c	: 1.5
file	distrib/utils/sysinst/aout2elf.c : 1.12
file	gnu/libexec/uucp/uucico/uucico.c : 1.6
file	lib/libc/citrus/citrus_csmapper.c : 1.6
file	lib/libc/citrus/citrus_pivot_factory.c : 1.5
file	lib/libc/inet/inet_cidr_ntop.c	: 1.3
file	lib/libc/inet/inet_ntop.c	: 1.3
file	lib/libc/stdio/vfwprintf.c	: 1.8
file	libexec/ld.elf_so/arch/m68k/mdreloc.c : 1.20
file	libexec/ld.elf_so/arch/powerpc/ppc_reloc.c : 1.40
file	libexec/ld.elf_so/arch/sh3/mdreloc.c : 1.22
file	libexec/ld.elf_so/arch/sparc/mdreloc.c : 1.39
file	libexec/ld.elf_so/arch/sparc64/mdreloc.c : 1.39
file	libexec/ld.elf_so/arch/vax/mdreloc.c	: 1.21
file	libexec/ld.elf_so/arch/x86_64/mdreloc.c	: 1.27
file	sbin/fsck_ext2fs/dir.c		: 1.19
file	sbin/routed/rtquery/rtquery.c	: 1.18
file	sys/arch/amd64/amd64/pmap.c	: 1.26
file	sys/arch/i386/pci/piixpcib.c	: 1.4
file	sys/arch/m68k/m68k/pmap_motorola.c	: 1.4
file	sys/crypto/cast128/cast128.c	: 1.9
file	sys/ddb/db_command.c		: 1.86
file	sys/dev/cardbus/cardbus_map.c	: 1.21
file	sys/dev/fss.c			: 1.25
file	sys/dev/ic/igsfb.c		: 1.39
file	sys/dev/ic/mb86950.c		: 1.5
file	sys/dev/ic/midway.c		: 1.71
file	sys/dev/kttcp.c			: 1.18
file	sys/dev/rasops/rasops_bitops.h	: 1.9
file	sys/dev/pci/cmpci.c		: 1.31
file	sys/dev/pci/machfb.c		: 1.45
file	sys/dev/usb/ohci.c		: 1.174
file	sys/dev/usb/uhci.c		: 1.196
file	sys/dev/rasops/rasops_bitops.h	: 1.9
file	sys/dist/ipf/netinet/ip_nat.c	: 1.10
file	sys/dist/ipf/netinet/ip_rpcb_pxy.c : 1.8
file	sys/dist/pf/net/pf.c		: 1.22
file	sys/fs/udf/udf_vnops.c		: 1.4
file	sys/kern/kern_sig.c		: 1.219
file	sys/kern/tty.c			: 1.181
file	sys/net/bpf.c			: 1.116
file	sys/net/zlib.c			: 1.26
file	sys/netccitt/if_x25subr.c	: 1.37
file	sys/netinet/in.c		: 1.107
file	sys/nfs/nfs_serv.c		: 1.108
file	sys/nfs/nfs_socket.c		: 1.129
file	sys/nfs/nfs_syscalls.c		: 1.91
file	sys/ufs/lfs/lfs_vfsops.c	: 1.207 [also (char *)]
file	usr.bin/ftp/ftp.c		: 1.140
file	usr.bin/find/function.c		: 1.54
file	usr.bin/mail/tty.c		: 1.20
file	usr.bin/msgc/msg_sys.def	: 1.33-1.34
file	usr.bin/nl/nl.c			: 1.7
file	usr.bin/systat/keyboard.c	: 1.23
file	usr.bin/usbhidctl/usbhid.c	: 1.29
file	usr.bin/vi/cl/cl_read.c		: 1.5
file	usr.bin/vi/ex/ex_cscope.c	: 1.12
file	usr.bin/vi/ex/ex_tag.c		: 1.19
file	usr.bin/vi/vi/v_txt.c		: 1.15
file	usr.sbin/altq/altqstat/qdisc_rio.c : 1.4
file	usr.sbin/cron/do_command.c	: 1.19
file	usr.sbin/timed/timed/slave.c	: 1.15
descr
	GCC 4.1 gets many uninitialised variable warnings wrong.  We should
	really audit all the old hacks like this when older compilers are
	removed from the tree, as many are probably no longer required.
	The problem is that it does not recognize initialization via function
	call pointer. I.e.
		int p;
		foo(&p);
	does not mark p as initialized.
kcah

hack	gcc4 pointer sign and strict aliasing problems
mdate	10 May 2006
who	mrg
file	bin/ed/Makefile			: 1.33
file	distrib/utils/sysinst/Makefile.inc : 1.44
file	distrib/utils/x_dhclient/Makefile : 1.15
file	games/bcd/Makefile		: 1.5
file	games/dab/Makefile		: 1.5
file	games/larn/Makefile		: 1.17
file	games/pom/Makefile		: 1.5
file	lib/libasn1/Makefile		: 1.26
file	lib/libcrypt/Makefile		: 1.17
file	lib/libgssapi/Makefile		: 1.16
file	lib/libhdb/Makefile		: 1.20
file	lib/libkadm5clnt/Makefile	: 1.21
file	lib/libkadm5srv/Makefile	: 1.25
file	lib/libkrb5/Makefile		: 1.35
file	lib/libssh/Makefile		: 1.6
file	lib/libtelnet/Makefile		: 1.26
file	libexec/getty/Makefile		: 1.14
file	libexec/kadmind/Makefile	: 1.19
file	libexec/kpasswdd/Makefile	: 1.14
file	sbin/atactl/Makefile		: 1.3
file	sbin/cgdconfig/Makefile		: 1.7
file	sbin/clri/Makefile		: 1.13
file	sbin/dkctl/Makefile		: 1.4
file	sbin/dump/Makefile		: 1.33
file	sbin/fdisk/Makefile		: 1.35
file	sbin/fsck_ext2fs/Makefile	: 1.11
file	sbin/fsck_ffs/Makefile		: 1.29
file	sbin/fsdb/Makefile		: 1.18
file	sbin/newfs/Makefile		: 1.30
file	sbin/newfs_sysvbfs/Makefile	: 1.2
file	sbin/restore/Makefile		: 1.23
file	sbin/veriexecctl/Makefile	: 1.11
file	sys/lib/libsa/Makefile		: 1.59
file	sys/arch/evbarm/adi_brh/brh_machdep.c : 1.24
file	usr.bin/awk/Makefile		: 1.9
file	usr.bin/crontab/Makefile	: 1.24
file	usr.bin/ctags/Makefile		: 1.8
file	usr.bin/gzip/Makefile		: 1.10
file	usr.bin/ssh/sftp/Makefile	: 1.10
file	usr.bin/ssh/ssh/Makefile	: 1.25
file	usr.bin/vi/build/Makefile	: 1.26
file	usr.bin/telnet/Makefile		: 1.40
file	usr.bin/tn3270/tn3270/Makefile	: 1.36
file	usr.bin/tr/Makefile		: 1.4
file	usr.sbin/amd/amd/Makefile	: 1.27
file	usr.sbin/amd/amq/Makefile	: 1.14
file	usr.sbin/amd/libamu/Makefile	: 1.20
file	usr.sbin/amd/pawd/Makefile	: 1.5
file	usr.sbin/bind/Makefile.inc	: 1.22
file	usr.sbin/bind/libdns/Makefile	: 1.3
file	usr.sbin/bind/named/Makefile	: 1.17
file	usr.sbin/bootp/bootptest/Makefile : 1.2
file	usr.sbin/chrtbl/Makefile	: 1.6
file	usr.sbin/cron/Makefile		: 1.12
file	usr.sbin/dhcp/Makefile.inc	: 1.20
file	usr.sbin/hprop/Makefile		: 1.13
file	usr.sbin/installboot/Makefile	: 1.35
file	usr.sbin/ipf/ipftest/Makefile	: 1.32
file	usr.sbin/isdn/isdnd/Makefile	: 1.6
file	usr.sbin/isdn/isdnmonitor/Makefile : 1.3
file	usr.sbin/isdn/isdntel/Makefile	: 1.2
file	usr.sbin/isdn/isdntrace/Makefile : 126
file	usr.sbin/mopd/common/Makefile	: 1.10
file	usr.sbin/mopd/mopd/Makefile	: 1.9
file	usr.sbin/mopd/mopprobe/Makefile	: 1.7
file	usr.sbin/makefs/Makefile	: 1.17
file	usr.sbin/mscdlabel/Makefile	: 1.5
file	usr.sbin/pkg_install/add/Makefile : 1.7
file	usr.sbin/pkg_install/create/Makefile : 1.5
file	usr.sbin/pkg_install/lib/Makefile : 1.28
file	usr.sbin/ntp/ntpd/Makefile	: 1.10/1.11
file	usr.sbin/ntp/ntptime/Makefile	: 1.4/1.5
file	usr.sbin/pppd/Makefile.inc	: 1.3
file	usr.sbin/pppd/pppd/Makefile	: 1.38
file	usr.sbin/rarpd/Makefile		: 1.10
file	usr.sbin/rbootd/Makefile	: 1.10
file	usr.sbin/rpc.pcnfsd/Makefile	: 1.17
file	usr.sbin/tcpdump/Makefile	: 1.42
descr
	GCC 4.1 warns on pointer sign comparison/assignments and lots of
	code does not conform.  For now we use -Wno-pointer-sign and
	-fno-strict-aliasing.
kcah

hack	disable ctf for gcc-4.8 build
mdate	April 3 2014
who	christos
file	external/gpl3/gcc/usr.bin/Makefile.frontend	: 1.4
file	external/gpl3/gcc/usr.bin/Makefile.backend	: 1.5
descr
	nbctfconvert -g -L VERSION -g fold-const.o
	ERROR: fold-const.c: failed to get mapping for tid 79154 \
		((null)) <13532>
kcak

hack	emacs aborting on exit (libgcc issue)
mdate	7 November 2011
who	christos
file	external/gpl3/gcc/dist/gcc/unwind-dw2-fde.c : 1.2
descr
	GCC 4.5.3 now calls __unregister_frame_info_bases() on unloading/exit
	to do just that. If the symbol requested is not found, then it aborts.
	emacs 23.3 triggers this assertion. For now disable aborting, and
	silently ignore.
kcah

hack	cross-building hack on Darwin
mdate	20 July 2008
who	agc
file	src/distrib/common/Makefile.mdset	: 1.33
descr
	Darwin has problems with getopt() when used in mdsetimage -v,
	due to the difference between BSD and libiberty() getopt
	implementations, more fully described in
	http://mail-index.netbsd.org/current-users/2008/06/27/msg003242.html
	and the subsequent thread.  For just now, we just have an ugly
	workaround not to call mdsetimage with the -v argument on Darwin
kcah

hack	avoid rebuilding asn1 libraries
mdate	03 August 2008
who	veego
file	src/crypto/dist/heimdal/lib/asn1/gen.c	: 1.10
file	src/lib/libasn1/Makefile	: 1.32
file	src/lib/libhdb/Makefile	: 1.23
file	src/lib/libgssapi/Makefile	: 1.20
file	src/lib/libhx509/Makefile	: 1.3
pr	9702 39185
descr
	asn1_compile does not check if generated header files do not have to
	be rebuild.
	Generate .hx files and copy it in the Makefiles if they changed.
kcah

hack	Disable fortification for /usr/bin/makeinfo
cdata	24 Mar 2014
who	tron
file	src/external/gpl2/texinfo/bin/makeinfo/Makefile	: 1.1
pr	N/A
descr
	If "makeinfo" is compiled with "-D_FORTIFY_SOURCE=2" using GCC 4.8.3
	it fails to process certain texinfo files, e.g. "cl.texi"
	included in the Emacs 24.3 distribution.
kcah

hack	Disable Stack Smash Protection for /usr/X11R7/bin/xauth
cdata	05 Apr 2014
who	tron
file	src/external/mit/xorg/bin/xauth/Makefile	: 1.4
pr	N/A
descr
	If "xauth" is compile with "USE_SSP" set to "yes" it fails
	mysteriously with an error message like this:

	/usr/X11R7/bin/xauth:  file /foo/bar/.Xauthority does not exist
	/usr/X11R7/bin/xauth:  unable to link authority file /foo/bar/.Xauthority, use /foo/bar/.Xauthority

	The compiler seems to get confused about the two filename variables
	used in the link(2) system call.
kcah

hack	g++ 5.x barfs on volatile in constexpr initializers
cdata	27 Aug 2015
who	pooka
file	src/lib/libpthread/pthread_types.h	: 1.17
pr	lib/49989
descr
	Trying to use e.g. pthread_mutex_t m = PTHREAD_MUTEX_INITIALIZER
	in C++ results in:
		error: temporary of non-literal type '__pthread_mutex_st'
		in a constant expression
		constexpr mutex() _NOEXCEPT : __m_(PTHREAD_MUTEX_INITIALIZER) {}
		[...]
		include/pthread_types.h:101:8: note: '__pthread_mutex_st' is
		not literal because:
		struct __pthread_mutex_st {
		^
		include/pthread_types.h:103:17: note:   non-static data
		member '__pthread_mutex_st::ptm_errorcheck' has volatile type
		pthread_spin_t ptm_errorcheck;
kcah

hack	libm cabs{,f,l} and g++
cdata	11 Jan 2016
who	christos
pr	lib/50646
file	src/external/gpl3/gcc.old/dist/libstdc++-v3/include/std/complex : 1.2
file	src/external/gpl3/gcc/dist/libstdc++-v3/include/std/complex : 1.2
descr
	Our cabs and cabsf have a different argument format on some architectures
	and for that we have created in libm/compat_cabs{,f}.c. The standard
	versions in libc are __c99_cabs{,f,l} and there are __RENAME()'s in
	<complex.h>. G++ uses __builtin_cabs{,f,l} to implement those and they
	translate by default to cabs{,f,l} which gets defined to cabs{,f} (the
	wrong function) and an undefined cabsl. I've changed <complex> to use
	the __c99_cabs{,f,l} directly. Using the __builtin_cabs{,f,l} in gcc is
	still broken.
kcah

port	vax

	hack	gcc4/vax ICE
	cdate	Sat Dec 22 08:17:57 2007 UTC
	who	tsutsui
	file	sys/arch/vax/conf/Makefile.vax : 1.79
	descr
		GCC4 on vax gets ICE on compiling sys/ddb/db_command.c.
		-fno-tree-ter prevents it so add it to COPTS.
	kcah

	hack	gcc4/vax compiler crash
	cdate	Fri Jun 30 22:39:12 PDT 2006
	who	mrg
	file	bin/csh/Makefile	: 1.27
	file	lib/i18n_module/UTF7/Makefile	: 1.2
	descr
		GCC4 on vax crashes.  -O0 stops it happening so far...
	kcah

	hack	declare boolean_t in two IPF user-mode programs
	cdate	Tue Mar  7 19:19:20 CET 2006
	who	he
	file	dist/ipf/ipsend/iptests.c : 1.8
		dist/ipf/ipsend/sock.c : 1.7
	descr
		The IPF user-mode programs ipsend and iptest first
		include <sys/types.h> without _KERNEL defined, and
		later include <sys/file.h> with _KERNEL defined.
		This causes a build failure when building for vax,
		since <sys/device.h> ends up being included without
		bollean_t being defined by <sys/types.h>.
		Build failure and further details documented in
		PR#32907.
	kcah

	hack	pcc 0.9.9 large string literals
	cdat	8 July 2008
	who	gmcgarry
	file	sys/conf/param.c : 1.58
	descr
		Workaround for pcc 0.9.9 not handling large string literals
		which causes kernels with 'options INCLUDE_CONFIG_FILE' to
		fail compilation.
		There is a proposal on the pcc mailing list to stuff config
		file in ELF section.
	kcah

	hack	xorg warnings
	cdat	30 July 2008, 3 June, 2013
	who	mrg
	file	external/mit/xorg/lib/libSM/Makefile : 1.2
		external/mit/xorg/lib/libX11/Makefile.libx11 : 1.10
		external/mit/xorg/lib/libXext/Makefile : 1.2
		external/mit/xorg/lib/libXfont/Makefile : 1.2
	descr
		Disable several warnings or use -Wno-error across Xorg sources
		while we get them working
	kcah

	hack	32 bit time leftovers
	cdat	11 January 2009
	who	christos
	file	lib/libc/time/localtime.c : 1.41
		lib/libc/time/zic.c : 1.23
	descr
		The timezone compiled files still contain 32 bit time_t
		quantities. I did not want to version the files because
		the ``parser'' is too ugly for words. What needs to be
		done, is to rewrite the parser from scratch also to avoid
		potential core-dumps from parsing invalid files.
	kcah

	hack	32 bit time leftovers
	cdat	11 January 2009
	who	christos
	file	various
	descr
		Many filesystem on-disk formats have 32 bit times.
	kcah

	hack	gcc 4.5 fsdb miscompile
	date	Sat Nov  9 11:03:02 EST 2013
	who	christos
	file	src/sbin/fsdb/Makefile : 1.36 (and earlier)
	descr
		src/sbin/fsdb/fsdb.c: In function 'findblk':
		src/sbin/fsdb/fsdb.c:610:1: error: unrecognizable insn:
		(insn 941 940 942 134 src/sbin/fsdb/fsdb.c:589 (set (reg:SI 604)
		    (subreg:SI (mem/s/j:DI (plus:SI (mult:SI (reg:SI 602)
                        (const_int 8 [0x8]))
                    (reg/f:SI 601)) [0 curinode.99_378->dp2.di_ib S8 A32]) 4)) \
			-1 (nil))
		src/sbin/fsdb/fsdb.c:610:1: internal compiler error: in \
		extract_insn, at recog.c:2103
	kcah

	hack	gcc 4.8 gcc miscompiles
	date	Sat Nov  9 16:35:18 EST 2013
	who	christos
	file	distrib/utils/x_ping/Makefile : 1.8
	file	distrib/vax/miniroot/Makefile.inc : ?
	file	distrib/vax/ramdisk/Makefile : ?
	file	external/gpl3/gdb/lib/libdecnumber/Makefile : 1.3
	file	sbin/fsdb/Makefile : 1.36
	file	sbin/newfs_ext2fs/Makefile : 1.6
	file	sbin/ping/Makefile : 1.17
	file	usr.sbin/mtrace/Makefile : 1.11
	descr
		external/gpl3/gcc/dist/gcc/expmed.c:2781:1:
		internal compiler error: in change_address_1, at emit-rtl.c:2019
		external/gpl3/gcc/dist/gcc/recog.c:770:1:
		internal compiler error: in change_address_1, at emit-rtl.c:2019
		external/gpl3/gcc/dist/libdecnumber/decNumber.c:7214:3:
		internal compiler error: in change_address_1, at emit-rtl.c:2019
		sbin/ping/ping.c:679:1:
		internal compiler error: in change_address_1, at emit-rtl.c:2019
		sbin/newfs_ext2fs/mke2fs.c:681:1:
		internal compiler error: in reload_combine_note_use,
		at postreload.c:1561
		external/gpl3/gdb/dist/libdecnumber/decNumber.c:7214:3:
		internal compiler error: in change_address_1, at emit-rtl.c:2019
		usr.sbin/mtrace/mtrace.c:1655:1:
		internal compiler error: in change_address_1, at emit-rtl.c:2019
	kcah

	hack	gcc 5.4 cc1 miscompile
	date	Tue Feb 14 07:19:57 JST 2017
	who	rin
	pr	port-vax/51967
	file	external/gpl3/gcc/usr.bin/backend/Makefile : 1.35
	descr
		cc1 aborts due to SIGILL when compiling the sample code attached
		to the PR. As a workaround, compile dse.c with -O0.
	kcah

	hack	libssh miscompile
	cdate	Tue Feb 14 17:58:06 JST 2017
	mdate	Tue Feb 14 18:57:39 JST 2017
	who	rin
	file	crypto/external/bsd/openssh/lib/Makefile : 1.20
	descr
		poly1305.c and umac.c are miscompiled, which results in login
		failure to/from external hosts via ssh.
	kcah

	hack	mandoc miscompile
	date	Tue Feb 14 18:03:05 JST 2017
	who	rin
	file	external/bsd/mdocml/lib/libmandoc/Makefile : 1.8
	descr
		mandoc(1) receives SIGILL in in_line_argn() from mdoc_macro.c.
	kcah

	hack	libX11 miscompile
	date	Thu Feb 16 10:00:22 JST 2017
	who	rin
	file	src/external/mit/xorg/lib/libX11/Makefile.libx11 : 1.18
	descr
		lcWrap.c is miscompiled, which results in input failure via XIM.
		Besides, some clients, e.g., pkgsrc/x11/kterm, receive SIGSEGV.
	kcah

port	arm

	hack	gcc-unsigned-compare
	cdate	09 Mar 2002
	mdate	18 Mar 2002
	who	bjh21
	file	dist/bind/lib/nameser/ns_parse.c : 1.3
	file	dist/dhcp/minires/ns_parse.c : 1.3
	file	dist/dhcp/omapip/result.c : 1.2
	file	dist/dhcp/server/failover.c : 1.3
	file	gnu/dist/toolchain/bfd/bfd.c : 1.2
	file	gnu/dist/toolchain/bfd/format.c : 1.2
	file	gnu/dist/toolchain/gdb/target.c : 1.2
	file	sys/kern/vfs_subr.c : 1.172
	descr	When checking that a potentially-unsigned enum is >= 0, assign
		it to an int first.  This is necessary to avoid "comparison is
		always true" warnings with -fshort-enums.  Casting to an int
		really should be enough, but turns out not to be.
	kcah

	hack	gcc-4.5 arm CNAME hostname lookup failure on
		certain DNS environment (probably -ftree-ter problem)
	cdate	Sat Dec 24 04:59:00 UTC 2011
	mdate	
	who	tsutsui
	file	lib/libc/net/Makefile.inc 1.79
	descr	Hostname lookup against CNAMEs by some commands fails
		on certain DNS environments if lib/libc/net/gethnamaddr.c
		(ping(8) etc) and lib/libc/net/getaddrinfo.c (ftp(1) etc)
		are compiled with -O2, even though nslookup(1) against
		the same CNAME returns proper hostname.
		They works properly if compiled with -O2 -fno-tree-ter.
		Also -O2 fails but -O2 -fno-tree-ter works on the following
		test case in gcc bugzilla:
		http://gcc.gnu.org/bugzilla/show_bug.cgi?id=48863#c4
	kcah

port	sh3

	hack	gcc4-sh3-bz2
	cdate	Sun May 21 03:34:57 UTC 2006
	mdate	Fri May 16 13:13:00 UTC 2008
	who	mrg, tsutsui
	file	lib/libbz2/Makefile	: 1.10
	descr
		The in-tree GCC 4.1-based compiler generated too-far
		pc-relative addresses.  Hack is to build with
		-fno-loop-optimize.
	kcah

port	m68000

	hack	gcc4-m68000
	cdate	Fri Feb  8 10:29:37 PST 2008
	mdate	Sun May  4 15:37:19 UTC 2008
	who	mrg, tsutsui
	file	rescue/Makefile	: 1.21
	file	sbin/dump_lfs/Makefile	: 1.9
	file	sbin/fsck_ffs/Makefile	: 1.35
	file	sbin/fsdb/Makefile	: 1.22
	file	share/mk/sys.mk	: 1.96
	file	usr.sbin/ndbootd/Makefile	: 1.5
	descr
		Several internal compiler errors with gcc -O1
		around 64bit integer arithmetic.
		This hack uses -O1 and adds some -fno-tree-foo options
		to avoid the problem.
		This might be related with GCC Bugzilla Bug 32424.
	kcah

port	m68k,sh3,vax

	hack	gcc-4.8.1
	cdate	Wed Nov  6 20:41:35 EST 2013
	who	christos
	file	src/external/gpl3/gcc/libstdc++-v3/Makefile : 1.6
	descr
		compile hashtable_c++0x.cc with -O2 instead of -Os to
		produce missing instantiation of std::lower_bound expansion
		for unsigned long.
	kcah

port	sparc

	hack	avoid NULL pointer derefs in savefpstate IPIs and GCC 4.5.3
	cdate	Sun Aug 14 19:26:48 PDT 2011
	who	mrg
	file	sys/arch/sparc64/sparc/cpu.c : 1.234
	file	sys/arch/sparc64/sparc/cpuvar.h : 1.90
	file	sys/arch/sparc64/sparc/genassym.cf : 1.67
	file	sys/arch/sparc64/sparc/locore.s : 1.265
	descr
		Something is wrong with GCC 4.5.3 and the savefpstate IPI.
		Post newlock2 there was a bug where a lock was reduced from
		IPL_SCHED to IPL_VM (?) and occasionally savefpstate IPI
		would crash due to NULL IPI.  This was fixed by re-using the
		right IPL value.  However, GCC 4.5.3 build kernels have the
		same problems.  For now, the hack is re-instated.
	kcah


port	mips

	hack	mips-shared-linker-load-address
	cdate	Fri Oct  7 08:33:10 UTC 2005
	who	simonb
	file	src/sys/kern/exec_elf32.c : 1.107
	descr
		With COMPAT_16 or previous enabled (which enables
		ELF_INTERP_NON_RELOCATABLE) a recent ld.elf_so will
		load and run at address 0.  The check to fix this in
		rev 1.107 only checks the first psection of the ELF
		executable, which may not be loadable.  A more correct
		fix is to check the first loadable psection instead of
		just the first psection.
	kcah

	hack	mips-duplicate-ras-end-label
	cdate	Sat Sep  2 23:29:42 2006
	who	martin
	file	src/regress/sys/kern/ras/ras3/Makefile : 1.3
	descr
		Add -fno-reorder-blocks to CFLAGS to avoid duplicate
		labels by duplicated __asm output from RAS_END()
		macro.
	kcah

	hack	mips-mcount-assembler-warning
	cdate	Tue Jul 29 14:16:52 UTC 2008
	who	lukem
	file	src/lib/libc/gmon/Makefile.inc : 1.8
	descr
		Workaround for PR port-mips/39192.
		common/lib/libc/gmon/mcount.c generates a (fatal)
		assembler warning on MIPS:
			Warning: No .cprestore pseudo-op used in PIC code
		Add COPTS.count.c+=-Wa,--no-warn to avoid -Wa,--fatal-warnings
	kcah

port	i386

	hack	use volatile intermediate variable to enforce rounding
	cdate	Tue Aug  1 22:15:55 MEST 2006
	who	drochner
	file	src/lib/libm/src/lrintf.c : 1.4
	file	src/lib/libm/src/s_rintf.c : 1.8
	descr
		gcc-4 does subsequent operations on "float" values within
		the i387 FPU without rounding the intermediate results
	kcah

port	x86
	hack	turn off optimization for biosdisk_ll.c because otherwise
		we are pass the wrong arguments to biosdisk_read(). 
		$ cd /usr/src/sys/arch/i386/floppies/bootflopp-com
		$ qemu-system-i386 -nographic -fda boot-com1.fs -boot a
	cdate	Mon Apr 7 21:09:55 2014 UTC
	who	christos
	file	src/sys/arch/i386/stand/lib/Makefile : 1.38
	descr
		Turning on DISK_DEBUG shows the problem. We should find
		out which option is causing this.
	hcah

port	powerpc

	hack	avoid using __builtin_return_address(0) because it fails in
		Xorg's module loader
	cdate	Sat Sep 27 03:52:05 UTC 2008
	who	macallan
	file	src/libexec/ld.elf_so/rtld.c : 1.121
	descr
		workaround for PR port-macppc/37812
	kcah

	hack	define TARGET_SECURE_PLT and HAVE_AS_TLS because when
		building the native compiler via build.sh those don't defined
		properly.
	cdate	Sat Mar 12 08:00:00 UTC 2011
	who	matt
	file	src/gnu/dist/gcc4/gcc/config/rs6000/netbsd.h : 1.7
	descr
		see above
	kcah

port	powerpc64

	hack	include _errno.c in libposix so that __errno resolves. It
		should resolve from libc's errno, but somehow it does not.
		Linker bug?
	cdate	Thu Oct 27 13:19:47 EDT 2011
	who	christos
	file	src/lib/libposix/Makefile: 1.15
	file	src/lib/librt/Makefile: 1.14
	descr
		workaround for:
		    libposix_pic.a(cerror.pico)(.text+0x14): unresolvable \
		    R_PPC64_REL24 relocation against symbol `.__errno'
	kcah

	hack	rename data() function in mdocml to avoid redefined error.
		Compiler/Assembler bug?
	cdate	Sat Oct 29 11:16:01 EDT 2011
	who	christos
	file	src/external/bsd/mdocml/tbl_data.c: 1.2
	descr
		workaround for:
		    {standard input}: Assembler messages:
		    {standard input}:105: Error: symbol `.data' is already \
		    defined
	kcah

port	emips

	hack	Add nop between ctc1 and mtc0 to avoid assembler internal
		error
	cdate	Sat Oct 29 16:57:34 EDT 2011
	who	christos
	file	src/sys/arch/mips/mips/mips_fpu.c: 1.7
	descr
		workaround for:
		    {standard input}: Assembler messages:
		    {standard input}:730: Internal error!
		    Assertion failure in append_insn at /usr/src/external/gpl3/\
		    binutils/dist/gas/config/tc-mips.c line 2910.
	kcah

port	ia64

	hack	libgcc unwind dummy function
	cdate	Fri Apr 17 14:31:03 CEST 2015
	who	martin
	file	src/external/gpl3/gcc/dist/libgcc/config/ia64/unwind-ia64.c: 1.4
	descr
		Add an empty _Unwind_FindTableEntry() implementation.
		In the end we will use our libc stuff, and this should
		go away again.
	kcah

port	x68k

	hack	compiler error with gcc 4.5.x
	cdate	Fri May 24 13:23:01 EDT 2013
	who	christos
	file	src/external/gpl3/gcc/usr.bin/bakend/Makefile: 1.17
		xsrc/external/mit/xorg/lib/libGLU/Makefile: 1.11
	descr
		workaround for:
		internal compiler error: in cselib_record_set, at cselib.c:1999
	kcah

hack	fallback to /usr/bin/clang-cpp in rpcgen
cdate	Wed Jun  5 15:49:27 CEST 2013
who	joerg
file	src/usr.bin/rpcgen/rpc_main.c : 1.35
descr
	It is undecided which compiler owns /usr/bin/cpp and whether it should
	exist in a MKGCC=no world. To allow rpcgen to work out-of-the-box,
	if either gcc or clang is installed, use /usr/bin/clang-cpp as fallback.
	This applies only if RPCGEN_CPP is not set and /usr/bin/cpp is not executable.
kcah

port	hppa

	hack	compiler error with gcc 4.5.x
	cdate	Tue Jul 23 07:42:28 BST 2013
	who	skrll
	file	src/sys/lib/libkern/Makefile.libkern: 1.26
	descr
		workaround for unanalysed codegen bug affecting md5c.c.
	kcah

	hack	gdb vs _rtld_debug_state problem
	cdate	Thu Mar  5 09:49:53 UTC 2015
	who	skrll
	file	src/libexec/ld.elf_so/rtld.c: 1.175
	descr
		workaround for problem where gdb misses the breakpoint on
		_rtld_debug_state when the function is only the
		bv,n %r0(%rp) instruction - the nullify seems to
		confuse something
	kcah

port	mips64*
hack	compiler crashes on mips64* with optimization enabled
cdate	Tue May 13 18:46:48 UTC 2014
who	macallan
file	src/external/lgpl3/gmp/lib/libgmp/arch/mips64eb/Makefile.inc: 1.6
	src/external/lgpl3/gmp/lib/libgmp/arch/mips64eb/config.h: 1.5
	src/external/lgpl3/gmp/lib/libgmp/arch/mips64el/Makefile.inc: 1.6
	src/external/lgpl3/gmp/lib/libgmp/arch/mips64el/config.h: 1.5
descr	workaround for n32 gcc doing unaligned 64bit accesses when optimizing
pr	48696
kcah

port	vax
hack	compile boot with -O1
cdate	Sat May 24 09:40:58 CEST 2014
who	martin
file	src/sys/arch/vax/boot/boot/Makefile: 1.41
descr	/boot does not work when compiled with -O2 and gcc 4.8
kcah

port	vax
hack	compile nir.c in gallium with -O1
cdate	Mon Oct 28 14:39:35 EDT 2019
who	christos
file	/cvsroot/src/external/mit/xorg/lib/gallium/Makefile 1.36
descr	gallium does not compile.
kcah

port	sh3
hack	compile parse.c in battlestar with -Wno-restrict
cdate	Mon Oct 28 14:39:35 EDT 2019
who	christos
file	/cvsroot/src/games/battlestar/Makefile 1.11
descr	fails to compile, confused by char words[][];
	strcpy(words[n - 1], words[n + 1]);
kcah

port	sh3
hack	compile ddns.c in dhcpcd with no-stringop-overflow
cdate	Tue Oct 29 20:25:59 EDT 2019
who	christos
file	/cvsroot/src/external/mpl/dhcp/bin/server/Makefile 1.2
descr	fails to compile, confused by builtin_object_size in strcat(p, ".in..")
kcah

port	arm
hack	avoid using labels in a 12-bit constant.
cdate	Mon Mar 30 05:26:47 2015 UTC
who	matt
file	crypto/external/bsd/openssl/lib/libcrypto/arch/arm/aes-armv4.S: 1.2
descr	workaround for clang misassembling an instruction
kcah

port	sparc64
hack	during profiling with -m32 (and ASLR) labels are not generated
	consistently
cdate	Sat Feb 11 04:56:37 2017 UTC
who	christos
file	/cvsroot/src/crypto/external/bsd/heimdal/lib/libasn1/Makefile: 1.4
desc 	asn1_krb5_asn1.po does not produce the same results during successive
	compilation runs; it is bimodal. Turning optimization to -O0 fixes
	the issue
kcah

port	ia64
hack	ski emulator crashes
cdate	Sat Apr 8 18:10:43 2017 UTC
who	scole
file	/cvsroot/src/sys/external/bsd/acpica/dist/tables/tbxfload.c: 1.6
desc
	ski emulator crashes during acpi detection.  Added a check for
	uninitialized index.  Submitted a request for change with upstream
	mailing list, but never got a response
kcah

port	vax
hack	compile rtld.c with -O0
cdate	Wed Apr  3 17:38:38 EDT 2019
who	christos
file	src/libexec/ld.elf_so/Makefile: 1.141
descr	Disable optimization for rtld.c on the vax with gcc-7. Crashes on the
	second pass loop with elm == 0xffffffff
kcah

<<<<<<< HEAD
port	alpha
hack	GCC 7.4/8.3/9.3: userland binaries crash randomly (port-alpha/54307)
cdate	Fri Nov  1 20:43:35 UTC 2019
mdate	Wed Dec 16 01:21:32 UTC 2020
who	rin
file	src/external/bsd/jemalloc/lib/Makefile.inc: 1.11
descr	GCC miscompiles rtree.c and tcache.c (for 7.4, 8.3, and 9.3) with
	optimization levels -O[12]. Compile these files with -O0,
	alternatively, compile whole jemalloc with -DJEMALLOC_DEBUG.
kcah

=======
>>>>>>> e2aa5677
port	powerpc
hack	compile tc.c, logerr.c, ubsan.c with -O0 for clang
cdate	Wed Jan 29 17:40:19 EST 2020
who	christos
file	src/external/bsd/atf/lib/libatf-c/Makefile: 1.22
file	src/external/bsd/dhcpcd/sbin/dhcpcd/Makefile: 1.49
file	src/tests/lib/libc/misc/Makefile: 1.5

descr	Disable optimization on tc.c, logerr.c, ubsan.c crashes:
	lib/libLLVMCodeGen/../../llvm/../../external/apache2/llvm/lib/..\
	/dist/llvm/include/llvm/CodeGen/MachineFrameInfo.h", line 495, \
	function "__int64_t llvm::MachineFrameInfo::getObjectOffset(int) const"
kcah

<<<<<<< HEAD
port	arm
hack	compile gdb/dwarf2{expr,loc}.c with -O0 for GCC[89] (PR/54820, 54877)
cdate	Wed Apr 29 11:04:58 UTC 2020
mdate	Thu Oct  8 17:00:00 JST 2020
who	rin
file	src/external/gpl3/gdb/lib/libgdb/Makefile: 1.22
descr	For earmv7hf{,eb}, GCC 8.4 and 9.3 miscompile dwarf2expr.c with -O[21].
	For earmv5hf{,eb}, GCC 9.3 miscompiles dwarf2{expr,loc}.c with -O2
	(GCC9 -O1 and GCC8 -O2 work fine). These result in GDB crash with
	``gdb_exception_RETURN_MASK_ERROR''. For everyone's safety, compile
	these files with -O0 for all arm variants with GCC >= 8.
kcah

=======
>>>>>>> e2aa5677
port	m68k
hack	compile aes_ccm_tag() with -O0 for GCC8 and GCC9
cdate	Mon Aug 10 06:27:29 UTC 2020
mdate	Mon Oct  5 22:00:00 JST 2020
who	rin
file	src/sys/crypto/aes/aes_ccm.c: 1.5
descr	GCC 9.4 and 8.3 miscompile aes_ccm_tag() for m68k with optimization
	level -O[12], which results in failure in aes_ccm_selftest().
	For 9.4, -O0 and -O1 work but -O2 fails for amiga (A1200, 68060) and
	mac68k (Quadra 840AV, 68040). Whereas -O0 and -O2 work but -O1 fails
	for sun3 (TME, 68020 emulator) and sun2 (TME, 68010 emulator).
<<<<<<< HEAD
=======
kcah

port	sh3

	hack	gcc9-sh3-lint
	cdate	Tue Jun 22 14:59:52 CEST 2021
	mdate	Mon Jul  5 12:34:57 CEST 2021
	who	hgutch
	file	external/gpl3/gcc/dist/gcc/config/sh/sh.md 1.2
		external/gpl3/gcc.old/dist/gcc/config/sh/sh.md 1.11
	descr
		The in-tree gcc 9/gcc 10 crashes with an internal
		invalid opcode exception when using any kind of
		optimization on lex.c in usr.bin/xlint/lint .  This
		was introduced apparently unintendedly in gcc when
		addressing a different issue.  Rather than disabling
		optimization for lex.c, instead revert the change to
		gcc.  The bug report upstream has been updated to
		reflect the exact breakage.

		https://gcc.gnu.org/bugzilla/show_bug.cgi?id=101177
>>>>>>> e2aa5677
kcah<|MERGE_RESOLUTION|>--- conflicted
+++ resolved
@@ -1,8 +1,4 @@
-<<<<<<< HEAD
-# $NetBSD: HACKS,v 1.216 2020/12/16 01:35:39 rin Exp $
-=======
 # $NetBSD: HACKS,v 1.222 2021/07/06 12:42:12 thorpej Exp $
->>>>>>> e2aa5677
 #
 # This file is intended to document workarounds for currently unsolved
 # (mostly) compiler bugs.
@@ -954,20 +950,6 @@
 	second pass loop with elm == 0xffffffff
 kcah
 
-<<<<<<< HEAD
-port	alpha
-hack	GCC 7.4/8.3/9.3: userland binaries crash randomly (port-alpha/54307)
-cdate	Fri Nov  1 20:43:35 UTC 2019
-mdate	Wed Dec 16 01:21:32 UTC 2020
-who	rin
-file	src/external/bsd/jemalloc/lib/Makefile.inc: 1.11
-descr	GCC miscompiles rtree.c and tcache.c (for 7.4, 8.3, and 9.3) with
-	optimization levels -O[12]. Compile these files with -O0,
-	alternatively, compile whole jemalloc with -DJEMALLOC_DEBUG.
-kcah
-
-=======
->>>>>>> e2aa5677
 port	powerpc
 hack	compile tc.c, logerr.c, ubsan.c with -O0 for clang
 cdate	Wed Jan 29 17:40:19 EST 2020
@@ -982,22 +964,6 @@
 	function "__int64_t llvm::MachineFrameInfo::getObjectOffset(int) const"
 kcah
 
-<<<<<<< HEAD
-port	arm
-hack	compile gdb/dwarf2{expr,loc}.c with -O0 for GCC[89] (PR/54820, 54877)
-cdate	Wed Apr 29 11:04:58 UTC 2020
-mdate	Thu Oct  8 17:00:00 JST 2020
-who	rin
-file	src/external/gpl3/gdb/lib/libgdb/Makefile: 1.22
-descr	For earmv7hf{,eb}, GCC 8.4 and 9.3 miscompile dwarf2expr.c with -O[21].
-	For earmv5hf{,eb}, GCC 9.3 miscompiles dwarf2{expr,loc}.c with -O2
-	(GCC9 -O1 and GCC8 -O2 work fine). These result in GDB crash with
-	``gdb_exception_RETURN_MASK_ERROR''. For everyone's safety, compile
-	these files with -O0 for all arm variants with GCC >= 8.
-kcah
-
-=======
->>>>>>> e2aa5677
 port	m68k
 hack	compile aes_ccm_tag() with -O0 for GCC8 and GCC9
 cdate	Mon Aug 10 06:27:29 UTC 2020
@@ -1009,8 +975,6 @@
 	For 9.4, -O0 and -O1 work but -O2 fails for amiga (A1200, 68060) and
 	mac68k (Quadra 840AV, 68040). Whereas -O0 and -O2 work but -O1 fails
 	for sun3 (TME, 68020 emulator) and sun2 (TME, 68010 emulator).
-<<<<<<< HEAD
-=======
 kcah
 
 port	sh3
@@ -1032,5 +996,4 @@
 		reflect the exact breakage.
 
 		https://gcc.gnu.org/bugzilla/show_bug.cgi?id=101177
->>>>>>> e2aa5677
 kcah