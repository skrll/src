--- conflicted
+++ resolved
@@ -1,8 +1,4 @@
-<<<<<<< HEAD
-#	$NetBSD: RESPONSIBLE,v 1.126 2020/10/01 18:34:06 kamil Exp $
-=======
 #	$NetBSD: RESPONSIBLE,v 1.128 2021/05/22 17:20:01 nia Exp $
->>>>>>> e2aa5677
 
 List of sections of the system, and who is responsible for them (or at
 least considered an expert on them).
