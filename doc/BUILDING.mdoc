<<<<<<< HEAD
.\"	$NetBSD: BUILDING.mdoc,v 1.124 2018/02/16 10:05:01 leot Exp $
=======
.\"	$NetBSD: BUILDING.mdoc,v 1.125 2018/07/29 20:53:29 sevan Exp $
>>>>>>> b2b84690
.\"
.\" Copyright (c) 2001-2011 The NetBSD Foundation, Inc.
.\" All rights reserved.
.\"
.\" This code is derived from software contributed to The NetBSD Foundation
.\" by Todd Vierling and Luke Mewburn.
.\"
.\" Redistribution and use in source and binary forms, with or without
.\" modification, are permitted provided that the following conditions
.\" are met:
.\" 1. Redistributions of source code must retain the above copyright
.\"    notice, this list of conditions and the following disclaimer.
.\" 2. Redistributions in binary form must reproduce the above copyright
.\"    notice, this list of conditions and the following disclaimer in the
.\"    documentation and/or other materials provided with the distribution.
.\"
.\" THIS SOFTWARE IS PROVIDED BY THE NETBSD FOUNDATION, INC. AND CONTRIBUTORS
.\" ``AS IS'' AND ANY EXPRESS OR IMPLIED WARRANTIES, INCLUDING, BUT NOT LIMITED
.\" TO, THE IMPLIED WARRANTIES OF MERCHANTABILITY AND FITNESS FOR A PARTICULAR
.\" PURPOSE ARE DISCLAIMED.  IN NO EVENT SHALL THE FOUNDATION OR CONTRIBUTORS
.\" BE LIABLE FOR ANY DIRECT, INDIRECT, INCIDENTAL, SPECIAL, EXEMPLARY, OR
.\" CONSEQUENTIAL DAMAGES (INCLUDING, BUT NOT LIMITED TO, PROCUREMENT OF
.\" SUBSTITUTE GOODS OR SERVICES; LOSS OF USE, DATA, OR PROFITS; OR BUSINESS
.\" INTERRUPTION) HOWEVER CAUSED AND ON ANY THEORY OF LIABILITY, WHETHER IN
.\" CONTRACT, STRICT LIABILITY, OR TORT (INCLUDING NEGLIGENCE OR OTHERWISE)
.\" ARISING IN ANY WAY OUT OF THE USE OF THIS SOFTWARE, EVEN IF ADVISED OF THE
.\" POSSIBILITY OF SUCH DAMAGE.
.\"
.\" NOTE: After changing this file, run "make regen" in the src/doc
.\" directory, and check in both src/BUILDING and src/doc/BUILDING.mdoc.
.\"
.\" Toolchain prefix for commands
.ds toolprefix nb
.
<<<<<<< HEAD
.Dd October 21, 2017
=======
.Dd July 29, 2018
>>>>>>> b2b84690
.Dt BUILDING 8
.Os NetBSD
.
.Sh NAME
.
.Nm BUILDING
.Nd Procedure for building
.Nx
from source code.
.
.Sh REQUIREMENTS
.
.Nx
is designed to be buildable on most POSIX-compliant host systems.
The basic build procedure is the same whether compiling
.Em natively
(on the same
.Nx
architecture) or
.Em cross compiling
(on another architecture or OS).
.Pp
This source tree contains a special subtree,
.Dq tools ,
which uses the host system to create a build toolchain for the target
architecture.
The host system must have at least C and C++
compilers in order to create the toolchain
.Nm ( make
is not required); all other tools are created as part of the
.Nx
build process.
(See the environment variables section below if you need
to override or manually select your compilers.)
.
.Sh FILES
.
.Ss Source tree layout
.
.Bl -tag -width "BUILDING.mdoc"
.It Pa doc/BUILDING.mdoc
This document (in -mdoc troff format; the original copy).
.It Pa BUILDING
This document (in plaintext).
.It Pa tools/compat/README
Special notes for cross-hosting a NetBSD build on non-NetBSD platforms.
.It Pa Makefile
The main Makefile for
.Nx ;
should only be run for native builds with an appropriately up-to-date
version of
.Nx
.Xr make 1 .
Intended for expert use with knowlege of its shortcomings, it has been superseded
by the
.Nm build.sh
shell script as the recommended means for building
.Nx .
.It Pa UPDATING
Special notes for updating from an earlier revision of
.Nx .
It is important to read this file before every build of an updated
source tree.
.It Pa build.sh
Bourne-compatible shell script used for building the host build tools
and the
.Nx
system from scratch.
Can be used for both native and cross builds, and should be used instead of
.Xr make 1
as it performs additional checks to prevent common issues going undetected, such
as building with an outdated version of
.Xr make 1 .
.It Pa crypto/dist/ , dist/ , gnu/dist/
Sources imported verbatim from third parties, without mangling the
existing build structure.
Other source trees in
.Sy bin
through
.Sy usr.sbin
use the
.Nx
.Xr make 1
.Dq reachover
Makefile semantics when building these programs for a native host.
.It Pa external , sys/external
Sources and build infrastructure for components imported (mostly) unchanged
from upstream maintainers, sorted by applicable license.
This is (slowly) replacing the
.Pa crypto/dist ,
.Pa dist ,
and
.Pa gnu/dist
directories.
.It Pa distrib/ , etc/
Sources for items used when making a full release snapshot, such as
files installed in
.Sy DESTDIR Ns Pa /etc
on the destination system, boot media, and release notes.
.It Pa tests/ , regress/
Regression test harness.
Can be cross-compiled, but only run natively.
.Pa tests/
uses the
.Xr atf 7
test framework;
.Pa regress/
contains older tests that have not yet been migrated to
.Xr atf 7 .
.It Pa sys/
.Nx
kernel sources.
.It Pa tools/
.Dq Reachover
build structure for the host build tools.
This has a special method of determining out-of-date status.
.It Pa bin/ ... usr.sbin/
Sources to the
.Nx
userland (non-kernel) programs.
If any of these directories are missing, they will be skipped during the build.
.It Pa external/mit/xorg/
.Dq Reachover
build structure for modular Xorg; the source is in
.Sy X11SRCDIR .
.It Pa extsrc/
.Dq Reachover
build structure for externally added programs and libraries;
the source is in
.Sy EXTSRCSRCDIR .
.El
.
.Ss Build tree layout
.
The
.Nx
build tree is described in
.Xr hier 7 ,
and the release layout is described in
.Xr release 7 .
.
.Sh CONFIGURATION
.
.Ss Environment variables
.
Several environment variables control the behaviour of
.Nx
builds.
.
.Bl -tag -width "MAKEOBJDIRPREFIX"
.
.
.It Sy HOST_SH
Path name to a shell available on the host system
and suitable for use during the build.
The
.Nx
build system requires a modern Bourne-like shell
with POSIX-compliant features,
and also requires support for the
.Dq local
keyword to declare local variables in shell functions
(which is a widely-implemented but non-standardised feature).
.Pp
Depending on the host system, a suitable shell may be
.Pa /bin/sh ,
.Pa /usr/xpg4/bin/sh ,
.Pa /bin/ksh
(provided it is a variant of ksh that supports the
.Dq local
keyword,
such as ksh88, but not ksh93),
or
.Pa /usr/local/bin/bash .
.Pp
Most parts of the build require
.Sy HOST_SH
to be an absolute path; however,
.Nm build.sh
allows it to be a simple command name, which will be converted
to an absolute path by searching the
.Sy PATH .
.
.It Sy HOST_CC
Path name to C compiler used to create the toolchain.
.
.It Sy HOST_CXX
Path name to C++ compiler used to create the toolchain.
.
.It Sy MACHINE
Machine type, e.g.,
.Dq macppc .
.
.It Sy MACHINE_ARCH
Machine architecture, e.g.,
.Dq powerpc .
.
.It Sy MAKE
Path name to invoke
.Xr make 1
as.
.
.It Sy MAKEFLAGS
Flags to invoke
.Xr make 1
with.
Note that
.Sy build.sh
ignores the value of
.Sy MAKEFLAGS
passed in the environment, but allows
.Sy MAKEFLAGS
to be set via the
.Fl V
option.
.
.It Sy MAKEOBJDIR
Directory to use as the
.Sy .OBJDIR
for the current directory.
The value is subjected to variable expansion by
.Xr make 1 .
Typical usage is to set this variable to a value involving the use of
.Sq ${.CURDIR:S...}
or
.Sq ${.CURDIR:C...} ,
to derive the value of
.Sy .OBJDIR
from the value of
.Sy .CURDIR .
Used only if
.Sy MAKEOBJDIRPREFIX
is not defined.
.Sy MAKEOBJDIR
can be provided only in the environment or via the
.Fl O
flag of
.Nm build.sh ;
it cannot usefully be set inside a Makefile, including
.Pa mk.conf
or
.Sy ${MAKECONF} .
.
.It Sy MAKEOBJDIRPREFIX
Top level directory of the object directory tree.
The value is subjected to variable expansion by
.Xr make 1 .
.Sy build.sh
will create the
${MAKEOBJDIRPREFIX}
directory if necessary, but if
.Xr make 1
is used without
.Sy build.sh ,
then rules in
.Aq bsd.obj.mk
will abort the build if the
${MAKEOBJDIRPREFIX}
directory does not exist.
If the value is defined and valid, then
${MAKEOBJDIRPREFIX}/${.CURDIR}
is used as the
.Sy .OBJDIR
for the current directory.
The current directory may be read only.
.Sy MAKEOBJDIRPREFIX
can be provided only in the environment or via the
.Fl M
flag of
.Nm build.sh ;
it cannot usefully be set inside a Makefile, including
.Pa mk.conf
or
.Sy ${MAKECONF} .
.
.El
.
.Ss \*qmake\*q variables
.
.de YorN
Can be set to
.Dq yes
or
.Dq no .
..
.de DFLT
.Pp
.Em Default :
..
.de DFLTu
.DFLT
Unset.
..
.de DFLTy
.DFLT
.Dq yes
..
.de DFLTn
.DFLT
.Dq no
..
Several variables control the behavior of
.Nx
builds.
Unless otherwise specified, these variables may be set in
either the process environment or the
.Xr make 1
configuration file specified by
.Sy MAKECONF .
.
.Bl -tag -width "MKCATPAGES"
.
.It Sy BUILDID
Identifier for the build.
If set, this should be a short string that is suitable for use as
part of a file or directory name.
The identifier will be appended to
object directory names, and can be consulted in the
.Xr make 1
configuration file in order to set additional build parameters,
such as compiler flags.
It will also be used as part of the kernel version string,
which can be printed by
.Dq Li uname \-v .
.DFLTu
.
.It Sy BUILDINFO
This may be a multi-line string containing information about the build.
This will appear in
.Sy DESTDIR Ns Pa /etc/release ,
and it will be stored in the
.Va buildinfo
variable in any kernels that are built.
When such kernels are booted, the
.Xr sysctl 7
.Va kern.buildinfo
variable will report this value.
The string may contain backslash escape sequences, such as
.Dq "\e\e"
(representing a backslash character)
and
.Dq "\en"
(representing a newline).
.DFLTu
.
.It Sy BUILDSEED
GCC uses random numbers when compiling C++ code.
This variable seeds the gcc random number generator using
the -frandom-seed flag with this value.
By default, it is set to NetBSD-(majorversion).
Using a fixed value causes C++ binaries to be the same when
built from the same sources, resulting in identical (reproducible) builds.
Additional information is available in the GCC
documentation of -frandom-seed.
.
.It Sy DESTDIR
Directory to contain the built
.Nx
system.
If set, special options are passed to the compilation tools to
prevent their default use of the host system's
.Pa /usr/include , /usr/lib ,
and so forth.
This pathname must be an absolute path, and should
.Em not
end with a slash
.Pq /
character.
(For installation into the system's root directory, set
.Sy DESTDIR
to an empty string, not to
.Dq / ) .
The directory must reside on a file system which supports long file
names and hard links.
.DFLT
Empty string if
.Sy USETOOLS
is
.Dq yes ;
unset otherwise.
.Pp
.Em Note :
.Sy build.sh
will provide a default of
.Pa destdir. Ns Sy MACHINE
(in the top-level
.Sy .OBJDIR )
unless run in
.Sq expert
mode.
.
.It Sy EXTSRCSRCDIR
Directory containing sources of externally added programs
and libraries.
If specified, must be an absolute path.
.DFLT
.Sy NETBSDRCDIR Ns Pa /../extsrc ,
if that exists; otherwise
.Pa /usr/extsrc .
.
.It Sy MAKECONF
The name of the
.Xr make 1
configuration file.
.Em Only settable in the process environment.
.DFLT
.Dq /etc/mk.conf
.
.It Sy MAKEVERBOSE
Level of verbosity of status messages.
Supported values:
.Bl -tag -width xxx
.It 0
No descriptive messages or commands executed by
.Xr make 1
are shown.
.It 1
Brief messages are shown describing what is being done,
but the actual commands executed by
.Xr make 1
are not displayed.
.It 2
Descriptive messages are shown as above (prefixed with a
.Sq # ) ,
and ordinary commands performed by
.Xr make 1
are displayed.
.It 3
In addition to the above, all commands performed by
.Xr make 1
are displayed, even if they would ordinarily have been hidden
through use of the
.Dq \&@
prefix in the relevant makefile.
.It 4
In addition to the above, commands executed by
.Xr make 1
are traced through use of the
.Xr sh 1
.Dq Fl x
flag.
.El
.DFLT
2
.
.It Sy MKCATPAGES
.YorN
Indicates whether preformatted plaintext manual pages will be created
during a build.
.DFLTn
.
.It Sy MKCROSSGDB
.YorN
Create a cross-gdb as a host tool.
.DFLTn
.
.It Sy MKDEBUG
.YorN
Indicates whether debug information should be generated for all userland
binaries compiled.
The result is collected as an additional
.Sy debug.tgz
and
.Sy xdebug.tgz
set and installed in
.Pa /usr/libdata/debug .
.DFLTn
.
.It Sy MKDEBUGLIB
.YorN
Indicates whether debug information (see
.Sy MKDEBUG )
<<<<<<< HEAD
should also be generated for all libraries build.
=======
should also be generated for all libraries built.
>>>>>>> b2b84690
.DFLTn
.
.It Sy MKDOC
.YorN
Indicates whether system documentation destined for
.Sy DESTDIR Ns Pa /usr/share/doc
will be installed during a build.
.DFLTy
.
.It Sy MKEXTSRC
.YorN
Indicates whether extsrc is built from
.Sy EXTSRCSRCDIR .
.DFLTn
.
.It Sy MKHTML
.YorN
Indicates whether preformatted HTML manual pages will be built
and installed
.DFLTy
.
.It Sy MKHOSTOBJ
.YorN
If set to
.Dq yes ,
then for programs intended to be run on the compile host,
the name, release, and architecture of the host operating system
will be suffixed to the name of the object directory created by
.Dq make obj .
(This allows multiple host systems to compile NetBSD for a single target.)
If set to
.Dq no ,
then programs built to be run on the compile host will use the same
object directory names as programs built to be run on the target.
.DFLTn
.
.It Sy MKINFO
.YorN
Indicates whether GNU Info files will be created and installed during a build.
GNU Info files are used for providing documentation by most of the compilation
tools.
.DFLTy
.
.It Sy MKKDEBUG
.YorN
Force generation of full-debug symbol versions of all kernels compiled.
Alongside of the
.Pa netbsd
kernel file, an unstripped version
.Pa netbsd.gdb
is created.
This is useful if a cross-gdb is built as well (see
.Sy MKCROSSGDB ) .
.DFLTn
.
.It Sy MKKMOD
.YorN
Indicates whether kernel modules are built and installed.
.DFLTy
.
.It Sy MKLINT
.YorN
Indicates whether
.Xr lint 1
will be run against portions of the
.Nx
source code during the build, and whether lint libraries will be
installed into
.Sy DESTDIR Ns Pa /usr/libdata/lint .
.DFLTy
.
.It Sy MKMAN
.YorN
Indicates whether manual pages will be installed during a build.
.DFLTy
.
.It Sy MKNLS
.YorN
Indicates whether Native Language System locale zone files will be
compiled and installed during a build.
.DFLTy
.
.It Sy MKOBJ
.YorN
Indicates whether object directories will be created when running
.Dq make obj .
If set to
.Dq no ,
then all built files will be located inside the regular source tree.
.DFLTy
.Pp
Note that setting
.Sy MKOBJ
to
.Dq no
is not recommended and may cause problems when updating the tree with
.Xr cvs 1 .
.
.It Sy MKPIC
.YorN
Indicates whether shared objects and libraries will be created and
installed during a build.
If set to
.Dq no ,
the entire built system will be statically linked.
.DFLT
Platform dependent.
As of this writing, all platforms except
.Sy m68000
default to
.Dq yes .
.
.It Sy MKPICINSTALL
.YorN
Indicates whether the
.Xr ar 1
format libraries
.Sy ( lib*_pic.a ) ,
used to generate shared libraries, are installed during a build.
.DFLTy
.
.It Sy MKPROFILE
.YorN
Indicates whether profiled libraries
.Sy ( lib*_p.a )
will be built and installed during a build.
.DFLT
.Dq yes ;
however, some platforms turn off
.Sy MKPROFILE
by default at times due to toolchain problems with profiled code.
.
.It Sy MKREPRO
.YorN
Create reproducible builds.
This enables different switches to make two builds from the same
source tree result in the same build results.
.DFLTn
This may be set to
.Dq yes
by giving
.Sy build.sh
the
.Fl P
option.
.
.It Sy MKREPRO_TIMESTAMP
Unix timestamp.
When
.Sy MKREPRO
is set, the timestamp of all files in the sets will be set
to this value.
.DFLTu
This may be set automatically to the latest source tree timestamp
using
.Xr cvslatest 1
by giving
.Sy build.sh
the
.Fl P
option.
.
.It Sy MKSHARE
.YorN
Indicates whether files destined to reside in
.Sy DESTDIR Ns Pa /usr/share
will be built and installed during a build.
If set to
.Dq no ,
then all of
.Sy MKCATPAGES , MKDOC , MKINFO , MKMAN ,
and
.Sy MKNLS
will be set to
.Dq no
unconditionally.
.DFLTy
.
.It Sy MKSTRIPIDENT
.YorN
Indicates whether RCS IDs, for use with
.Xr ident 1 ,
should be stripped from program binaries and shared libraries.
.DFLTn
.
.It Sy MKSTRIPSYM
.YorN
Indicates whether all local symbols should be stripped from shared libraries.
If
.Dq yes ,
strip all local symbols from shared libraries;
the affect is equivalent to the
.Fl x
option of
.Xr  ld 1 .
If
.Dq no ,
strip only temporary local symbols; the affect is equivalent
to the
.Fl X
option of
.Xr ld 1 .
Keeping non-temporary local symbols
such as static function names is useful on using DTrace for
userland libraries and getting a backtrace from a rump kernel
loading shared libraries.
.DFLTy
.
.It Sy MKUNPRIVED
.YorN
Indicates whether an unprivileged install will occur.
The user, group, permissions, and file flags, will not be set on
the installed items; instead the information will be appended to
a file called
.Pa METALOG
in
.Sy DESTDIR .
The contents of
.Pa METALOG
are used during the generation of the distribution tar files to ensure
that the appropriate file ownership is stored.
.DFLTn
.
.It Sy MKUPDATE
.YorN
Indicates whether all install operations intended to write to
.Sy DESTDIR
will compare file timestamps before installing, and skip the install
phase if the destination files are up-to-date.
This also has implications on full builds (see next subsection).
.DFLTn
.
.It Sy MKX11
.YorN
Indicates whether X11 is built from
.Sy X11SRCDIR .
.DFLTn
.
.It Sy TOOLDIR
Directory to hold the host tools, once built.
If specified, must be an absolute path.
This directory should be unique to a given host system and
.Nx
source tree.
(However, multiple targets may share the same
.Sy TOOLDIR ;
the target-dependent files have unique names.)  If unset, a default based
on the
.Xr uname 1
information of the host platform will be created in the
.Sy .OBJDIR
of
.Pa src .
.DFLTu
.
.It Sy USETOOLS
Indicates whether the tools specified by
.Sy TOOLDIR
should be used as part of a build in progress.
Must be set to
.Dq yes
if cross-compiling.
.Bl -tag -width "never"
.It Sy yes
Use the tools from
.Sy TOOLDIR .
.It Sy no
Do not use the tools from
.Sy TOOLDIR ,
but refuse to build native compilation tool components that are
version-specific for that tool.
.It Sy never
Do not use the tools from
.Sy TOOLDIR ,
even when building native tool components.
This is similar to the traditional
.Nx
build method, but does
.Em not
verify that the compilation tools in use are up-to-date enough in order
to build the tree successfully.
This may cause build or runtime problems when building the whole
.Nx
source tree.
.El
.DFLT
.Dq yes ,
unless
.Sy TOOLCHAIN_MISSING
is set to
.Dq yes .
.Pp
.Sy USETOOLS
is also set to
.Dq no
when using
.Aq bsd.*.mk
outside the
.Nx
source tree.
.
.It Sy X11SRCDIR
Directory containing the modular Xorg source.
If specified, must be an absolute path.
The main modular Xorg source is found in
.Sy X11SRCDIR Ns Pa /external/mit .
.DFLT
.Sy NETBSDRCDIR Ns Pa /../xsrc ,
if that exists; otherwise
.Pa /usr/xsrc .
.
.El
.
.Ss \*qmake\*q variables for full builds
These variables only affect the top level
.Dq Makefile
and do not affect manually building subtrees of the
.Nx
source code.
.
.Bl -tag -width "INSTALLWORLDDIR"
.
.It Sy INSTALLWORLDDIR
Location for the
.Dq make installworld
target to install to.
If specified, must be an absolute path.
.DFLT
.Dq /
.
.It Sy MKOBJDIRS
.YorN
Indicates whether object directories will be created automatically
(via a
.Dq make obj
pass) at the start of a build.
.DFLTn
.Pp
If using
.Sy build.sh ,
the default is
.Dq yes .
This may be set back to
.Dq no
by giving
.Sy build.sh
the
.Fl o
option.
.
.It Sy MKUPDATE
.YorN
If set, then in addition to the effects described for
.Sy MKUPDATE=yes
above, this implies the effects of
.Sy NOCLEANDIR
(i.e.,
.Dq make cleandir
is avoided).
.DFLTn
.Pp
If using
.Sy build.sh ,
this may be set by giving the
.Fl u
option.
.
.It Sy NBUILDJOBS
Now obsolete.
Use the
.Xr make 1
option
.Fl j ,
instead.
See below.
.DFLTu
.
.It Sy NOCLEANDIR
If set, avoids the
.Dq make cleandir
phase of a full build.
This has the effect of allowing only changed
files in a source tree to be recompiled.
This can speed up builds when updating only a few files in the tree.
.DFLTu
.Pp
See also
.Sy MKUPDATE .
.
.It Sy NODISTRIBDIRS
If set, avoids the
.Dq make distrib-dirs
phase of a full build.
This skips running
.Xr mtree 8
on
.Sy DESTDIR ,
useful on systems where building as an unprivileged user, or where it is
known that the system-wide mtree files have not changed.
.DFLTu
.
.It Sy NOINCLUDES
If set, avoids the
.Dq make includes
phase of a full build.
This has the effect of preventing
.Xr make 1
from thinking that some programs are out-of-date simply because the
system include files have changed.
However, this option should not be used when updating the entire
.Nx
source tree arbitrarily; it is suggested to use
.Sy MKUPDATE=yes
instead in that case.
.DFLTu
.
.It Sy RELEASEDIR
If set, specifies the directory to which a
.Xr release 7
layout will be written at the end of a
.Dq make release .
If specified, must be an absolute path.
.DFLTu
.Pp
.Em Note :
.Sy build.sh
will provide a default of
.Pa releasedir
(in the top-level
.Sy .OBJDIR )
unless run in
.Sq expert
mode.
.
.El
.
.Sh BUILDING
.
.Ss \*qmake\*q command line options
This is not a summary of all the options available to
.Xr make 1 ;
only the options used most frequently with
.Nx
builds are listed here.
.
.Bl -tag -width "var=value"
.
.It Fl j Ar njob
Run up to
.Ar njob
.Xr make 1
subjobs in parallel.
Makefiles should use .WAIT or have explicit dependencies
as necessary to enforce build ordering.
.
.It Fl m Ar dir
Specify the default directory for searching for system Makefile
segments, mainly the
.Aq bsd.*.mk
files.
When building any full
.Nx
source tree, this should be set to the
.Dq Pa share/mk
directory in the source tree.
This is set automatically when building from the top level, or when using
.Sy build.sh .
.
.It Fl n
Display the commands that would have been executed, but do not
actually execute them.
This will still cause recursion to take place.
.
.It Fl V Ar var
Print
.Xr make 1 Ns 's
idea of the value of
.Ar var .
Does not build any targets.
.
.It Em var=value
Set the variable
.Em var
to
.Em value ,
overriding any setting specified by the process environment, the
.Sy MAKECONF
configuration file, or the system Makefile segments.
.
.El
.
.Ss \*qmake\*q targets
.
These default targets may be built by running
.Xr make 1
in any subtree of the
.Nx
source code.
It is recommended that none of these be used from the top
level Makefile; as a specific exception,
.Dq make obj
and
.Dq make cleandir
are useful in that context.
.
.Bl -tag -width "dependall"
.
.It Sy all
Build programs, libraries, and preformatted documentation.
.
.It Sy clean
Remove program and library object code files.
.
.It Sy cleandir
Same as
.Sy clean ,
but also remove preformatted documentation, dependency files generated
by
.Dq make depend ,
and any other files known to be created at build time.
.
.It Sy depend
Create dependency files
.Sy ( .depend )
containing more detailed information about the dependencies of source
code on header files.
Allows programs to be recompiled automatically when a dependency changes.
.
.It Sy dependall
Does a
.Dq make depend
immediately followed by a
.Dq make all .
This improves cache locality of the build since both passes read the source
files in their entirety.
.
.It Sy distclean
Synonym for
.Sy cleandir .
.
.It Sy includes
Build and install system header files.
Typically needed before any system libraries or programs can be built.
.
.It Sy install
Install programs, libraries, and documentation into
.Sy DESTDIR .
Few files will be installed to
.Sy DESTDIR Ns Pa /dev ,
.Sy DESTDIR Ns Pa /etc ,
.Sy DESTDIR Ns Pa /root
or
.Sy DESTDIR Ns Pa /var
in order to prevent user supplied configuration data from being overwritten.
.It Sy lint
Run
.Xr lint 1
against the C source code, where appropriate, and generate
system-installed lint libraries.
.
.It Sy obj
Create object directories to be used for built files, instead of
building directly in the source tree.
.
.It Sy tags
Create
.Xr ctags 1
searchable function lists usable by the
.Xr ex 1
and
.Xr vi 1
text editors.
.
.El
.
.Ss \*qmake\*q targets for the top level
.
Additional
.Xr make 1
targets are usable specifically from the top source level to facilitate
building the entire
.Nx
source tree.
.
.Bl -tag -width "distribution"
.
.It Sy build
Build the entire
.Nx
system (except the kernel).
This orders portions of the source tree such that prerequisites
will be built in the proper order.
.
.It Sy distribution
Do a
.Dq make build ,
and then install a full distribution (which does not include a kernel) into
.Sy DESTDIR ,
including files in
.Sy DESTDIR Ns Pa /dev ,
.Sy DESTDIR Ns Pa /etc ,
.Sy DESTDIR Ns Pa /root
and
.Sy DESTDIR Ns Pa /var .
.
.It Sy buildworld
As per
.Dq make distribution ,
except that it ensures that
.Sy DESTDIR
is not the root directory.
.
.It Sy installworld
Install the distribution from
.Sy DESTDIR
to
.Sy INSTALLWORLDDIR ,
which defaults to the root directory.
Ensures that
.Sy INSTALLWORLDDIR
is not the root directory if cross compiling.
.Pp
The
.Sy INSTALLSETS
environment variable may be set to a space-separated list of
distribution sets to be installed.
By default, all sets except
.Dq etc
and
.Dq xetc
are installed, so most files in
.Sy INSTALLWORLDDIR Ns Pa /etc
will not be installed or modified.
.Pp
.Em Note :
Before performing this operation with
.Sy INSTALLWORLDDIR Ns = Ns Pa / ,
it is highly recommended that you upgrade your kernel and reboot.
After performing this operation,
it is recommended that you use
.Xr etcupdate 8
to update files in
.Sy INSTALLWORLDDIR Ns Pa /etc ,
and
.Xr postinstall 8
to check for or fix inconsistencies.
.It Sy sets
Create distribution sets from
.Sy DESTDIR
into
.Sy RELEASEDIR/RELEASEMACHINEDIR Ns Pa /binary/sets .
Should be run after
.Dq make distribution ,
as
.Dq make build
alone does not install all of the required files.
.
.It Sy sourcesets
Create source sets of the source tree into
.Sy RELEASEDIR Ns Pa /source/sets .
.
.It Sy syspkgs
Create syspkgs from
.Sy DESTDIR
into
.Sy RELEASEDIR/RELEASEMACHINEDIR Ns Pa /binary/syspkgs .
Should be run after
.Dq make distribution ,
as
.Dq make build
alone does not install all of the required files.
.
.It Sy release
Do a
.Dq make distribution ,
build kernels, distribution media, and install sets
(this as per
.Dq make sets ) ,
and
then package the system into a standard release layout as described by
.Xr release 7 .
This requires that
.Sy RELEASEDIR
be set (see above).
.
.It Sy iso-image
Create a
.Nx
installation CD-ROM image in the
.Sy RELEASEDIR Ns Pa /images
directory.
The CD-ROM file system will have a layout as described in
.Xr release 7 .
.Pp
For most machine types, the CD-ROM will be bootable, and will automatically
run the
.Xr sysinst 8
menu-based installation program, which can be used to install or upgrade a
.Nx
system.
Bootable CD-ROMs also contain tools that may be useful in
repairing a damaged
.Nx
installation.
.Pp
Before
.Dq make iso-image
is attempted, RELEASEDIR must be populated by
.Dq make release
or equivalent.
.Pp
Note that other, smaller, CD-ROM images may be created in the
.Sy RELEASEDIR/RELEASEMACHINEDIR Ns Pa /installation/cdrom
directory by
.Dq "make release" .
These smaller images usually contain the same tools as the larger images in
.Sy RELEASEDIR Ns Pa /images ,
but do not contain additional content such as the distribution sets.
.Pp
Note that the mac68k port still uses an older method of creating
CD-ROM images.
This requires the
.Xr mkisofs 1
utility, which is not part of
.Nx ,
but which can be installed from
.Pa pkgsrc/sysutils/cdrtools .
.
.It Sy iso-image-source
Create a
.Nx
installation CD-ROM image in the
.Sy RELEASEDIR Ns Pa /images
directory.
The CD-ROM file system will have a layout as described in
.Xr release 7 .
It will have top level directories for the machine type and source.
.Pp
For most machine types, the CD-ROM will be bootable, and will automatically
run the
.Xr sysinst 8
menu-based installation program, which can be used to install or upgrade a
.Nx
system.
Bootable CD-ROMs also contain tools that may be useful in
repairing a damaged
.Nx
installation.
.Pp
Before
.Dq make iso-image-source
is attempted, RELEASEDIR must be populated by
.Dq make sourcesets release
or equivalent.
.Pp
Note that other, smaller, CD-ROM images may be created in the
.Sy RELEASEDIR/RELEASEMACHINEDIR Ns Pa /installation/cdrom
directory by
.Dq make release .
These smaller images usually contain the same tools as the larger images in
.Sy RELEASEDIR Ns Pa /images ,
but do not contain additional content such as the distribution sets.
.Pp
Note that the mac68k port still uses an older method of creating
CD-ROM images.
This requires the
.Xr mkisofs 1
utility, which is not part of
.Nx ,
but which can be installed from
.Pa pkgsrc/sysutils/cdrtools .
.
.It Sy install-image
Create a bootable
.Nx
installation disk image in the
.Sy RELEASEDIR Ns Pa /images
directory.
The installation disk image is suitable for copying to
bootable USB flash memory sticks, etc., for machines which
are able to boot from such devices.
The file system in the bootable disk image will have a layout
as described in
.Xr release 7 .
.Pp
The installation image is bootable, and will automatically
run the
.Xr sysinst 8
menu-based installation program, which can be used to install or upgrade a
.Nx
system.
The image also contains tools that may be
useful in repairing a damaged
.Nx
installation.
.Pp
Before
.Dq make install-image
is attempted,
.Sy RELEASEDIR
must be populated by
.Dq make release
or equivalent.
The build must have been performed with
.Sy MKUNPRIVED=yes
because
.Dq make install-image
relies on information in
.Sy DESTDIR Ns Pa /METALOG .
.
.It Sy live-image
Create
.Nx
live images in the
.Sy RELEASEDIR/images
directory.
The live image contains all necessary files
to boot
.Nx
up to multi-user mode, including all files
which should be extracted during installation,
.Nx
disklabel, bootloaders, etc.
.Pp
The live image is suitable for use as a disk image in
virtual machine environments such as QEMU,
and also useful to boot
.Nx
from a USB flash memory stick
on a real machine, without the need for installation.
.Pp
Before
.Dq make live-image
is attempted, RELEASEDIR must be populated by
.Dq make release
or equivalent.
The build must have been performed with
.Sy MKUNPRIVED=yes
because
.Dq make install-image
relies on information in
.Sy DESTDIR Ns Pa /METALOG .
.
.It Sy regression-tests
Can only be run after building the regression tests in the directory
.Dq regress .
Runs those compiled regression tests on the local host.
Note that most tests are now managed instead using
.Xr atf 7 ;
this target should probably run those as well but currently does not.
.
.El
.
.Ss The \*qbuild.sh\*q script
.
This script file is a shell script designed to build the
entire
.Nx
system on any host with a suitable modern shell and some common
utilities.
The required shell features are described under the
.Sy HOST_SH
variable.
.Pp
If a host system's default shell does support the required
features, then we suggest that you explicitly specify
a suitable shell using a command like
.Bd -unfilled -offset indent
.Li /path/to/suitable/shell build.sh Op Ar options
.Ed
.Pp
The above command will usually enable
.Nm build.sh
to automatically set
.Sy HOST_SH Ns Cm = Ns Pa /path/to/suitable/shell ,
but if that fails, then the following set of commands may be used instead:
.Bd -unfilled -offset indent
.Li HOST_SH= Ns Va /path/to/suitable/shell
.Li export HOST_SH
.Li ${HOST_SH} build.sh Op Ar options
.Ed
.Pp
If
.Sy build.sh
detects that it is being executed under an unsuitable shell, it attempts
to exec a suitable shell instead, or prints an error message.
If
.Sy HOST_SH
is not set explicitly, then
.Nm build.sh
sets a default using heuristics dependent on the host platform,
or from the shell under which
.Nm build.sh
is executed (if that can be determined),
or using the first copy of
.Pa sh
found in
.Sy PATH .
.Pp
All cross-compile builds, and most native builds, of the entire system
should make use of
.Sy build.sh
rather than just running
.Dq make .
This way, the
.Xr make 1
program will be bootstrapped properly, in case the host system has an
older or incompatible
.Dq make
program.
.Pp
When compiling the entire system via
.Sy build.sh ,
many
.Xr make 1
variables are set for you in order to help encapsulate the build
process.
In the list of options below, variables that are automatically set by
.Sy build.sh
are noted where applicable.
.
.Pp
The following operations are supported by
.Sy build.sh :
.
.Bl -tag -width "distribution"
.
.It Sy build
Build the system as per
.Dq make build .
Before the main part of the build commences, this command runs the
.Sy obj
operation (unless the
.Fl o
option is given),
.Dq make cleandir
(unless the
.Fl u
option is given),
and the
.Sy tools
operation.
.
.It Sy distribution
Build a full distribution as per
.Dq make distribution .
This command first runs the
.Sy build
operation.
.
.It Sy release
Build a full release as per
.Dq make release .
This command first runs the
.Sy distribution
operation.
.
.It Sy makewrapper
Create the
.Sy \*[toolprefix]make-MACHINE
wrapper.
This operation is automatically performed for any of the other
operations.
.
.It Sy cleandir
Perform
.Dq make cleandir .
.
.It Sy obj
Perform
.Dq make obj .
.
.It Sy tools
Build and install the host tools from
.Pa src/tools .
This command will first run
.Dq make obj
and
.Dq make cleandir
in the
.Pa tools
subdirectory unless the
.Fl o
or
.Fl u
options (respectively) are given.
.
.It Sy install Ns = Ns Ar idir
Install the contents of
.Sy DESTDIR
to
.Ar idir ,
using
.Dq make installworld .
Note that files that are part of the
.Dq etc
or
.Dq xetc
sets will not be installed, unless overridden by
the INSTALLSETS environment variable.
.
.It Sy kernel Ns = Ns Ar kconf
Build a new kernel.
The
.Ar kconf
argument is the name of a configuration file suitable
for use by
.Xr config 1 .
If
.Ar kconf
does not contain any
.Sq /
characters, the configuration file is expected to be found in the
.Sy KERNCONFDIR
directory, which is typically
.Pa sys/arch/MACHINE/conf .
The new kernel will be built in a subdirectory of
.Sy KERNOBJDIR ,
which is typically
.Pa sys/arch/MACHINE/compile
or an associated object directory.
.Pp
This command does
.Em not
imply the
.Sy tools
command; run the
.Sy tools
command first unless it is
.Em certain
that the tools already exist and are up to date.
.Pp
This command will run
.Dq make cleandir
on the kernel in question first unless the
.Fl u
option is given.
.
.It Sy kernel.gdb Ns = Ns Ar kconf
Build a new kernel with debug information.
Similar to the above
.Sy kernel Ns = Ns Ar kconf
operation, but creates a
.Pa netbsd.gdb
file alongside of the kernel
.Pa netbsd ,
which contains a full symbol table and can be used for debugging
(for example with a cross-gdb built by
.Sy MKCROSSGDB ) .
.It Sy kernels
This command will build all kernels defined in port specific release build
procedure.
.Pp
This command internally calls the
.Sy kernel Ns = Ns Ar kconf
operation for each found kernel configuration file.
.It Sy modules
This command will build kernel modules and install them into
.Sy DESTDIR .
.
.It Sy releasekernel Ns = Ns Ar kconf
Install a
.Xr gzip 1 Ns ed
copy of the kernel previously built by
.Sy kernel Ns = Ns Ar kconf
into
.Sy RELEASEDIR/RELEASEMACHINEDIR Ns Pa /binary/kernel ,
usually as
.Pa netbsd- Ns Ar kconf Ns Pa .gz ,
although the
.Dq Pa netbsd
prefix is determined from the
.Dq Sy config
directives in
.Ar kconf .
.
.It Sy sets
Perform
.Dq make sets .
.
.It Sy sourcesets
Perform
.Dq make sourcesets .
.
.It Sy syspkgs
Perform
.Dq make syspkgs .
.
.It Sy iso-image
Perform
.Dq make iso-image .
.
.It Sy iso-image-source
Perform
.Dq make iso-image-source .
.
.It Sy install-image
Perform
.Dq make install-image .
.
.It Sy live-image
Perform
.Dq make live-image .
.
.It Sy list-arch
Prints a list of valid
.Sy MACHINE
and
.Sy MACHINE_ARCH
settings, the default
.Sy MACHINE_ARCH
for each
.Sy MACHINE ,
and aliases for
.Sy MACHINE Ns No / Ns Sy MACHINE_ARCH
pairs, and then exits.
The
.Fl m
or
.Fl a
options (or both) may be used to specify glob patterns
that will be used to narrow the list of results;
for example,
.Dq Li build.sh -m 'evb*' -a '*arm*' list-arch
will list all known
.Sy MACHINE Ns No / Ns Sy MACHINE_ARCH
values in which either
.Sy MACHINE
or
.Sy ALIAS
matches the pattern
.Ql evb* ,
and
.Sy MACHINE_ARCH
matches the pattern
.Ql *arm* .
.
.El
.
.Pp
The following command line options alter the behaviour of the
.Sy build.sh
operations described above:
.
.Bl -tag -width "-T tools"
.
.It Fl a Ar arch
Set the value of
.Sy MACHINE_ARCH
to
.Ar arch .
See the
.Fl m
option for more information.
.
.It Fl B Ar buildid
Set the value of
.Sy BUILDID
to
.Ar buildid .
This will also append the build identifier to the name of the
.Dq make
wrapper script so that the resulting name is of the form
.Dq Sy \*[toolprefix]make-MACHINE-BUILDID .
.
.It Fl C Ar cdextras
Append
.Ar cdextras
to the
.Sy CDEXTRA
variable,
which is a space-separated list of files or directories that will be
added to the CD-ROM image that may be create by the
.Dq iso-image
or
.Dq iso-image-source
operations.
Files will be added to the root of the CD-ROM image, whereas directories
will be copied recursively.
If relative paths are specified, they will be converted to
absolute paths before being used.
Multiple paths may be specified via multiple
.Fl C
options, or via a single option whose argument contains multiple
space-separated paths.
.
.It Fl D Ar dest
Set the value of
.Sy DESTDIR
to
.Ar dest .
If a relative path is specified, it will be converted to an
absolute path before being used.
.
.It Fl E
Set
.Sq expert
mode.
This overrides various sanity checks, and allows:
.Sy DESTDIR
does not have to be set to a non-root path for builds,
and
.Sy MKUNPRIVED=yes
does not have to be set when building as a non-root user.
.Pp
.Em Note :
It is highly recommended that you know what you are doing when
you use this option.
.
.It Fl h
Print a help message.
.
.It Fl j Ar njob
Run up to
.Ar njob
.Xr make 1
subjobs in parallel;
passed through to
.Xr make 1 .
If you see failures for reasons other than running out of memory
while using
.Sy build.sh
with
.Fl j ,
please save complete build logs
so the failures can be analyzed.
.Pp
To achieve the fastest builds,
.Fl j
values between (1 + the number of CPUs) and (2 * the number of CPUs)
are recommended.
Use lower values on machines with limited memory or I/O bandwidth.
.
.It Fl M Ar obj
Set
.Sy MAKEOBJDIRPREFIX
to
.Ar obj .
Unsets
.Sy MAKEOBJDIR .
See
.Dq Fl O Ar obj
for more information.
.Pp
For instance, if the source directory is
.Pa /usr/src ,
a setting of
.Dq Fl M Pa /usr/obj
will place build-time files under
.Pa /usr/obj/usr/src/bin ,
.Pa /usr/obj/usr/src/lib ,
.Pa /usr/obj/usr/src/usr.bin ,
and so forth.
.Pp
If a relative path is specified, it will be converted to an
absolute path before being used.
.Sy build.sh
imposes the restriction that the argument to the
.Fl M
option must not begin with a
.Dq \&$
(dollar sign)
character; otherwise it would be too difficult
to determine whether the value is an absolute or a relative path.
If the directory does not already exist,
.Sy build.sh
will create it.
.
.It Fl m Ar mach
Set the value of
.Sy MACHINE
to
.Ar mach ,
unless the
.Ar mach
argument is an alias that refers to a
.Sy MACHINE Ns No / Ns Sy MACHINE_ARCH
pair, in which case both
.Sy MACHINE
and
.Sy MACHINE_ARCH
are set from the alias.
Such aliases are interpreted entirely by
.Sy build.sh ;
they are not used by any other part of the build system.
The
.Sy MACHINE_ARCH
setting implied by
.Ar mach
will override any value of
.Sy MACHINE_ARCH
in the process environment, but will not override a value set by the
.Fl a
option.
All cross builds require
.Fl m ,
but if unset on a NetBSD host, the host's value of MACHINE will be
detected and used automatically.
.Pp
See the
.Cm list-arch
operation for a way to get a list of valid
.Sy MACHINE
and
.Sy MACHINE_ARCH
settings.
.
.It Fl N Ar noiselevel
Set the
.Dq noisyness
level of the build, by setting
.Sy MAKEVERBOSE
to
.Ar noiselevel .
.
.It Fl n
Show the commands that would be executed by
.Sy build.sh ,
but do not make any changes.
This is similar in concept to
.Dq make -n .
.
.It Fl O Ar obj
Create an appropriate transform macro for
.Sy MAKEOBJDIR
that will place the built object files under
.Ar obj .
Unsets
.Sy MAKEOBJDIRPREFIX .
.Pp
For instance, a setting of
.Dq Fl O Pa /usr/obj
will place build-time files under
.Pa /usr/obj/bin ,
.Pa /usr/obj/lib ,
.Pa /usr/obj/usr.bin ,
and so forth.
.Pp
If a relative path is specified, it will be converted to an
absolute path before being used.
.Sy build.sh
imposes the restriction that the argument to the
.Fl O
option must not contain a
.Dq \&$
(dollar sign)
character.
If the directory does not already exist,
.Sy build.sh
will create it.
.Pp
In normal use, exactly one of the
.Fl M
or
.Fl O
options should be specified.
If neither
.Fl M
nor
.Fl O
is specified, then a default object directory will be chosen
according to rules in
.Aq bsd.obj.mk .
Relying on this default is not recommended because
it is determined by complex rules that are influenced
by the values of several variables and
by the location of the source directory.
.Pp
Note that placing the
.Ar obj
directory location outside of the default source tree hierarchy makes
it easier to manually clear out old files in the event the
.Dq make cleandir
operation is unable to do so.
(See
.Sx CAVEATS
below.)
.Pp
Note also that use of one of
.Fl M
or
.Fl O
is the only means of building multiple machine architecture userlands
from the same source tree without cleaning between builds (in which
case, one would specify distinct
.Ar obj
locations for each).
.It Fl o
Set the value of
.Sy MKOBJDIRS
to
.Dq no .
Otherwise, it will be automatically set to
.Dq yes .
This default is opposite to the behaviour when not using
.Sy build.sh .
.
.It Fl R Ar rel
Set the value of
.Sy RELEASEDIR
to
.Ar rel .
If a relative path is specified, it will be converted to an
absolute path before being used.
.
.It Fl r
Remove the contents of
.Sy DESTDIR
and
.Sy TOOLDIR
before building (provides a clean starting point).
This will skip deleting
.Sy DESTDIR
if building on a native system to the root directory.
.
.It Fl S Ar seed
Change the value of
.Sy BUILDSEED
to
.Ar seed .
This should rarely be necessary.
.
.It Fl T Ar tools
Set the value of
.Sy TOOLDIR
to
.Ar tools .
If a relative path is specified, it will be converted to an
absolute path before being used.
If set, the bootstrap
.Dq make
will only be rebuilt if the source files for
.Xr make 1
have changed.
.
.It Fl U
Set
.Sy MKUNPRIVED=yes .
.
.It Fl u
Set
.Sy MKUPDATE=yes .
.
.It Xo
.Fl V
.Sm off
.Ar var
.Li =
.Op Ar value
.Sm on
.Xc
Set the environment variable
.Ar var
to an optional
.Ar value .
This is propagated to the
.Sy \*[toolprefix]make
wrapper.
.
.It Fl w Ar wrapper
Create the
.Sy \*[toolprefix]make
wrapper script (see below) in a custom location,
specified by
.Ar wrapper .
This allows, for instance, to place the wrapper in
.Sy PATH
automatically.
Note that
.Ar wrapper
is the full name of the file, not just a directory name.
If a relative path is specified, it will be converted to an
absolute path before being used.
.
.It Fl X Ar x11src
Set the value of
.Sy X11SRCDIR
to
.Ar x11src .
If a relative path is specified, it will be converted to an
absolute path before being used.
.
.It Fl x
Set
.Sy MKX11=yes .
.
.It Fl Y Ar extsrcdir
Set the value of
.Sy EXTSRCSRCDIR
to
.Ar extsrcdir .
If a relative path is specified, it will be converted to an
absolute path before being used.
.
.It Fl y
Set
.Sy MKEXTSRC=yes .
.
.It Fl Z Ar var
Unset ("zap") the environment variable
.Ar var .
This is propagated to the
.Sy \*[toolprefix]make
wrapper.
.
.El
.
.Ss The \*q\*[toolprefix]make-MACHINE\*q wrapper script
.
If using the
.Sy build.sh
script to build
.Nx ,
a
.Sy \*[toolprefix]make-MACHINE
script will be created in
.Sy TOOLDIR Ns Pa /bin
upon the first build to assist in building subtrees on a cross-compile
host.
.Pp
.Sy \*[toolprefix]make-MACHINE
can be invoked in lieu of
.Xr make 1 ,
and will instead call the up-to-date version of
.Dq \*[toolprefix]make
installed into
.Sy TOOLDIR Ns Pa /bin
with several key variables pre-set, including
.Sy MACHINE , MACHINE_ARCH ,
and
.Sy TOOLDIR .
.Sy \*[toolprefix]make-MACHINE
will also set variables specified with
.Fl V ,
and unset variables specified with
.Fl Z .
.Pp
This script can be symlinked into a directory listed in
.Sy PATH ,
or called with an absolute path.
.
.Sh EXAMPLES
.
.Bl -enum
.
.It
.Li "% ./build.sh [options] tools kernel=GENERIC"
.Pp
Build a new toolchain, and use the new toolchain to
configure and build a new GENERIC kernel.
.
.It
.Li "% ./build.sh [options] -U distribution"
.Pp
Using unprivileged mode,
build a complete distribution to a
.Sy DESTDIR
directory that
.Sy build.sh
selects (and will display).
.
.It
.Li "# ./build.sh [options] -U install=/"
.Pp
As root, install to
.Pa /
the distribution that was built
by example 2.
Even though this is run as root,
.Fl U
is required so that the permissions stored in
.Sy DESTDIR Ns Pa /METALOG
are correctly applied to the files as they're copied to
.Pa / .
.
.It
.Li "% ./build.sh [options] -U -u release"
.Pp
Using unprivileged mode,
build a complete release to
.Sy DESTDIR
and
.Sy RELEASEDIR
directories that
.Sy build.sh
selects (and will display).
.Sy MKUPDATE=yes
.Pq Fl u
is set to prevent the
.Dq make cleandir ,
so that if this is run after example 2, it doesn't need to redo that
portion of the release build.
.El
.
.Sh OBSOLETE VARIABLES
.
.Bl -tag -width "NBUILDJOBS"
.
.It Sy NBUILDJOBS
Use the
.Xr make 1
option
.Fl j
instead.
.
.It Sy USE_NEW_TOOLCHAIN
The new toolchain is now the default.
To disable, use
.Sy TOOLCHAIN_MISSING=yes .
.El
.Sh SEE ALSO
.Xr make 1 ,
.Xr hier 7 ,
.Xr release 7 ,
.Xr etcupdate 8 ,
.Xr postinstall 8 ,
.Xr sysinst 8 ,
.Pa pkgsrc/sysutils/cdrtools
.
.Sh HISTORY
.
The
.Nm build.sh
based build scheme was introduced for
.Nx 1.6
as
.Sy USE_NEW_TOOLCHAIN ,
and re-worked to
.Sy TOOLCHAIN_MISSING
after that.
.
.Sh CAVEATS
.
After significant updates to third-party components in the source
tree, the
.Dq make cleandir
operation may be insufficient to clean out old files in object
directories.
Instead, one may have to manually remove the files.
Consult the
.Pa UPDATING
file for notices concerning this.<|MERGE_RESOLUTION|>--- conflicted
+++ resolved
@@ -1,8 +1,4 @@
-<<<<<<< HEAD
-.\"	$NetBSD: BUILDING.mdoc,v 1.124 2018/02/16 10:05:01 leot Exp $
-=======
 .\"	$NetBSD: BUILDING.mdoc,v 1.125 2018/07/29 20:53:29 sevan Exp $
->>>>>>> b2b84690
 .\"
 .\" Copyright (c) 2001-2011 The NetBSD Foundation, Inc.
 .\" All rights reserved.
@@ -37,11 +33,7 @@
 .\" Toolchain prefix for commands
 .ds toolprefix nb
 .
-<<<<<<< HEAD
-.Dd October 21, 2017
-=======
 .Dd July 29, 2018
->>>>>>> b2b84690
 .Dt BUILDING 8
 .Os NetBSD
 .
@@ -514,11 +506,7 @@
 .YorN
 Indicates whether debug information (see
 .Sy MKDEBUG )
-<<<<<<< HEAD
-should also be generated for all libraries build.
-=======
 should also be generated for all libraries built.
->>>>>>> b2b84690
 .DFLTn
 .
 .It Sy MKDOC
