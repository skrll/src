<<<<<<< HEAD
#	$NetBSD: 3RDPARTY,v 1.1769 2020/12/12 11:02:06 wiz Exp $
=======
#	$NetBSD: 3RDPARTY,v 1.1800 2021/04/29 17:29:06 christos Exp $
>>>>>>> 9e014010
#
# This file contains a list of the software that has been integrated into
# NetBSD where we are not the primary maintainer.
#
# When you make changes to this software, be sure to discuss it with the
# maintainer and contribute your patches.  Divergence from the official
# sources is not desirable, and should be avoided as much as possible.
#
# When importing, please deal with the RCS IDs in this way:
#   1. Preserve the RCS IDs in the files by removing the $ signs from
#      the IDs before you do the import.
#   2. After the import, add NetBSD RCS IDs to all of the files.
#
# A few notes on the format of this file (for the benefit of
# 3rdparty2html):
#
# 1.) Any line whose first non-whitespace character is # is a comment;
# 2.) Entries are separated by blank lines;
# 3.) Every package needs at least the Package, Version, Current Vers,
#     and Maintainer fields;
# 4.) Where a field has multiple lines of information, the field tag
#     should be repeated on each line, except:
# 5.) The Notes: field tag should appear on a line by itself; all
#     remaining lines until the end of the record are notes.
#
# Package:	name or brief description (required, must be first)
# Version:	version that is included with NetBSD (required)
# Current Vers:	version that is available upstream (required)
# Maintainer:	name and/or email address of upstream maintainer (required)
# Archive Site:	URL to archive of upstream releases
# Home Page:	URL to web page for upstream project
# Date:		Date last checked
# Mailing List:	email address or URL related to upstream mailing list
# License:	description of license
# Responsible:	comma-separated list of NetBSD developers
# Location:	comma-separated list of subdirectories in the NetBSD src tree
# Notes:
# Multiple lines of free-form text,
# Must be last.
#

Package:	acpica
<<<<<<< HEAD
Version:	20201113
Current Vers:	20201113
Maintainer:	Intel
Archive Site:	http://www.acpica.org/downloads/
Home Page:	http://www.acpica.org/
Date:		2020-11-27
=======
Version:	20210331
Current Vers:	20210331
Maintainer:	Intel
Archive Site:	http://www.acpica.org/downloads/
Home Page:	http://www.acpica.org/
Date:		2021-04-03
>>>>>>> 9e014010
Mailing List:	devel@acpica.org
License:	BSD-like
Responsible:	jruoho
Location:	sys/external/bsd/acpica/dist
Notes:
You want the unix2 (dual-licensed) tar file.
Please read src/sys/dev/acpi/acpica/README before any modification.

Package:	am-utils [amd]
Version:	6.2
Current Vers:	6.2
Maintainer:	Erez Zadok <ezk@cs.columbia.edu>
Archive Site:	ftp://ftp.am-utils.org/pub/am-utils/
Home Page:	http://www.am-utils.org/
Date:		2020-06-13
Mailing List:	am-utils
Responsible:	christos
License:	BSD (4-clause)
Location:	external/bsd/am-utils/dist
Notes:
Amd2netbsd script to convert to BSD make system and remove unneeded files.
Fix symbolic links before import.
Check external/bsd/am-utils/include/config.h is correct after import.
Update date of release in external/bsd/am-utils/man/Makefile (two places).

Package:	Automated Testing Framework (ATF)
Version:	0.20
Current Vers:	0.21
Maintainer:	Julio Merino <jmmv@NetBSD.org>
Archive site:	https://github.com/jmmv/atf/releases
Home page:	https://github.com/jmmv/atf
Date:		2020-06-13
Mailing List:	atf-devel@NetBSD.org
Responsible:	jmmv
License:	The NetBSD Foundation's license (BSD 2-clause)
Location:	external/bsd/atf/dist
Notes:
The source files are in external/bsd/atf/dist.
Use external/bsd/atf/prepare-import.sh to regenerate the dist/ directory.
Please avoid performing local changes to this package without discussing
them with the responsible person and/or the mailing list shown above.
Note that the external/bsd/atf/dist/tools is owned by NetBSD and does not
exist upstream; however, please continue to discuss any desired changes
upfront.

Package:	ath-hal
Version:	FreeBSD SVN revision number 185521
Current Vers:	FreeBSD SVN revision number 361486
Maintainer:	Sam Leffler <sam@errno.com>
Archive Site:	none
Home Page:	https://svnweb.freebsd.org/base/head/sys/dev/ath/ath_hal/
Date:		2020-06-13
Mailing List:	none
Responsible:	sam, alc
License:	BSD-like (2-clause), ISC
Location:	sys/external/isc/atheros_hal/dist
Notes:

Package:	bc
Version:	1.06
Current Vers:	1.07.1
Maintainer:	Phil Nelson <phil@cs.wwu.edu>
Archive Site:	ftp://ftp.gnu.org/gnu/bc/
Home Page:	http://www.gnu.org/software/bc/
Date:		2020-06-13
Mailing List:	bug-bc@gnu.org
Responsible:	phil, simonb
License:	GPLv2, LGPGv2.1
Location:	external/bsd/bc
Notes:
bc includes dc, both of which are in the NetBSD tree.

Package:	bind [named and utils]
Version:	9.16.15/MPL
Current Vers:	9.16.15/MPL 9.17.10/MPL
Maintainer:	ISC
Archive Site:	ftp://ftp.isc.org/isc/bind9/
Home Page:	http://www.isc.org/software/bind/
Date:		2021-04-29
Mailing List:	https://lists.isc.org/mailman/listinfo/bind-announce
Mailing List:	https://lists.isc.org/mailman/listinfo/bind-users
Responsible:	christos
License:	BSD-like (2-clause) / MPL
Location:	external/mpl/bind/dist
Notes:
First bind2netbsd script to import into src/external/bsd/bind/dist.
The Makefiles in src/external/mpl/bind are not handled by the script.
Build bind to generate the include files.
Then binclude4netbsd script to import into src/external/bsd/bind/include.
The libc and include parts of the resolver are now part of libbind.

Package:	blocklist
Version:	current-2020-06-14
Current Vers:	current-2020-06-14
Maintainer:	Christos Zoulas <christos@zoulas.com>
Archive Site:	https://github.com/zoulasc/blocklist
Home Page:	https://github.com/zoulasc/blocklist
Date:		2020-06-13
Responsible:	christos
License:	BSD-like (2-clause) 
Location:	external/bsd/blocklist
Notes:

Package:	libuv
Version:	1.38.0
Current Vers:	1.38.0
Maintainer:	libuv
Archive Site:	https://dist.libuv.org/dist/
Home Page:	https://libuv.org
Date:		2020-06-13
Mailing List:	https://groups.google.com/forum/#!forum/libuv
Responsible:	christos
License:	mit
Location:	external/mit/libuv/dist
Notes:

Package:	unbound
Version:	1.13.1
Current Vers:	1.13.1
Maintainer:	Nlnetlabs
Archive Site:	https://www.unbound.net/downloads/unbound-latest.tar.gz
Home Page:	https://www.unbound.net/
Date:		2020-06-13
Mailing List:	https://unbound.nlnetlabs.nl/mailman/listinfo/unbound-users
Responsible:	christos
License:	BSD-like
Location:	external/bsd/unbound/dist
Notes:
Use cleantags to import
run configure and update config files in include

Package:	nsd
Version:	4.3.5
Current Vers:	4.3.5
Maintainer:	Nlnetlabs
Archive Site:	https://www.nlnetlabs.nl/svn/nsd/
Home Page:	https://www.nlnetlabs.nl/projects/nsd/
Date:		2021-03-15
Mailing List:	https://open.nlnetlabs.nl/mailman/listinfo/nsd-users/
Responsible:	christos
License:	BSD-like
Location:	external/bsd/nsd/dist
Notes:
Use cleantags to import
run configure and update config files in include

Package:	libbind [libc resolver and includes]
Version:	libbind-6.0-rc1
Current Vers:	libbind-6.0
Maintainer:	ISC
Archive Site:	https://downloads.isc.org/isc/libbind/cur/
Home Page:	https://www.isc.org/othersoftware/#libbind
Date:		2019-01-09
Mailing List:	https://lists.isc.org/mailman/listinfo/bind-workers
Responsible:	christos
License:	BSD-like (2-clause)
Location:	external/bsd/libbind/dist
Notes:
First libbind2netbsd script to import into src/external/bsd/libbind/dist.
Then include4netbsd script to import into src/include.
Then libc4netbsd script to update the resolver in libc.
Todo[1]: Update libresolv if needed.
Todo[2]: A few files in libc/net were imported in the ISC branch but now
	 they are too different or do not exist anymore:
	    gethnamaddr.c getnetent.c getnetnamadr.c sethostent.c
	 Others like getaddrinfo.c could be merged with isc, but it seems
	 that ours is from a more recent version of KAME?
Todo[3]: net/base64.c is imported from bind but should be moved from net
	 to isc/base64.c.
Todo[4]: Re-entrant functions of net/*
Todo[5]: Reconcile the doc directory.

Package:	bsd-family-tree
Version:	361673
Current Vers:	361673
Maintainer:	The FreeBSD Project
Archive Site:	https://svnweb.freebsd.org/base/head/share/misc/bsd-family-tree
Home Page:	https://svnweb.freebsd.org/base/head/share/misc/bsd-family-tree
Date:		2020-04-02
Mailing List:
Responsible:
License:	BSD (2-clause) (see http://www.freebsd.org/cgi/cvsweb.cgi/src/COPYRIGHT)
Location:	share/misc/bsd-family-tree
Notes:
Please send all updates upstream.  Eitan Adler <lists@eitanadler.com>
is a FreeBSD committer who has been helpful with incorporating changes
in the past.

Package:	byacc
Version:	20210109
Current Vers:	20210109
Maintainer:	Thomas Dickey <dickey@invisible-island.net>
Archive Site:	http://www.invisible-island.net/byacc/byacc.html
Home Page:	http://www.invisible-island.net/byacc/byacc.html
Date:		2021-02-20
Mailing List:
Responsible:	christos
License:	Public Domain
Location:	external/bsd/byacc/dist
Notes:
See /usr/src/external/bsd/byacc/byacc2netbsd for update instructions.

Package:	bzip2
Version:	1.0.8
Current Vers:	1.0.8
Maintainer:	Julian Seward <jseward@acm.org>
Archive Site:	https://sourceware.org/pub/bzip2/
Home Page:	https://www.sourceware.org/bzip2/
Date:		2020-06-13
Mailing List:
Responsible:
License:	BSD (4-clause)
Location:	external/bsd/bzip2
Notes:
See /usr/src/external/bsd/bzip2/bzip2netbsd for update instructions.

Package:	Citrus XPG4DL
Version:
Current Vers:
Maintainer:	Citrus
Archive Site:	http://citrus.bsdclub.org/
Home Page:	http://citrus.bsdclub.org/
Date:		2020-06-13
Mailing List:	bsd-locale@hauN.org
Responsible:	tshiozak
License:	Ambiguous. Either BSD or Perl Artistic License
		See http://citrus.bsdclub.org/#pol_license for more info.
Location:	lib
Notes:
language C multilingualization support suite using wchar_t and other standards.
The main development playground of Citrus is in NetBSD CVS, so you don't
need to look for other CVS tree (like citrus CVS tree)
main trunc has Citrus code in the following places:
- src/lib/libc/locale, LC_CTYPE: single/multibyte support
- src/lib/libintl: GNU libc compatible gettext(3) implementation.
- src/lib/libc/citrus: multibyte LC_CTYPE handling and iconv(3) lower layer
- src/lib/libc/iconv: iconv(3)

Package:	cron
Version:	4.1
Current Vers:	4.1
Maintainer:	ISC
Archive Site:	ftp://ftp.isc.org/isc/cron/
Home Page:
Date:		2020-06-13
Mailing List:
Responsible:
License:	BSD-like
Location:	external/bsd/cron/dist
Notes:

Package:	cvs
Version:	1.12.13
Current Vers:	1.12.13
Maintainer:	cvshome
Archive Site:	http://ftp.gnu.org/non-gnu/cvs/
Home Page:	http://cvs.nongnu.org/
Date:		2020-06-13
Mailing List:	bug-cvs@gnu.org
Responsible:	christos
License:	GPLv1, LGPLv2
Location:	external/gpl2/xcvs/dist
Notes:
Use external/gpl2/xcvs/dist/cvs2netbsd for preparing the source tree
for the import.
Do not forget to update external/gpl2/xcvs/include/config.h to match
external/gpl2/xcvs/dist/config.h.in.

Package:	db
Version:	1.85
Current Vers:	1.86/4.7.25
Maintainer:	Keith Bostic <bostic@vangogh.cs.berkeley.edu>
Archive Site:	http://www.oracle.com/technology/software/products/berkeley-db/
Home Page:	http://www.oracle.com/database/berkeley-db/
Date:		2019-01-09
Mailing List:
Responsible:
License:	BSD or Oracle Commercial License
Location:	lib/libc/db
Notes:
Note that we cannot use db 2.x for license reasons.
Three bug fixes against 1.85 sent back to bostic.  Changes to
man/recno.3, hash/hsearch.c, and hash/ndbm.c (serious).
Import of DB 1.85 was done via a sh script which converted the
distribution into the netbsd format.  The script can be found in
src/lib/libc/db/db2netbsd.

Package:	dhcp
Version:	4.4.2
Current Vers:	4.4.2
Maintainer:	mellon
Archive Site:	ftp://ftp.isc.org/isc/dhcp/
Home Page:	http://www.isc.org/software/dhcp/
Date:		2020-08-03
Mailing List:	dhcp-server@isc.org
Mailing List:	dhcp-client@isc.org
Mailing List:	dhcp-announce@isc.org
Mailing List:	dhcp-bugs@isc.org
Responsible:	mellon
License:	MPL
Location:	external/mpl/dhcp
Notes:
Use the dhcp2netbsd script.

Package:	dhcpcd
<<<<<<< HEAD
Version:	9.3.4
Current Vers:	9.3.4
Maintainer:	roy
Archive Site:	ftp://roy.marples.name/pub/dhcpcd/
Home Page:	http://roy.marples.name/projects/dhcpcd/
Date:		2020-11-28
=======
Version:	9.4.0
Current Vers:	9.4.0
Maintainer:	roy
Archive Site:	ftp://roy.marples.name/pub/dhcpcd/
Home Page:	http://roy.marples.name/projects/dhcpcd/
Date:		2020-12-28
>>>>>>> 9e014010
Mailing List: 	dhcpcd-discuss@marples.name
License:	BSD (2-clause)
Location:	external/bsd/dhcpcd/dist
Notes:
Please submit all changes to the project mailing list.

Package:       drm
Version:       Linux 3.15
Current Vers:  ?
Maintainer:    Intel, AMD, Linux kernel developers
Archive Site:  git://git.kernel.org/pub/scm/linux/kernel/git/torvalds/linux.git
Home Page:     http://dri.freedesktop.org/
Mailing List:  dri-devel@lists.freedesktop.org
Responsible:   riastradh
License:       BSD
Location:      sys/external/bsd/drm2/dist
Notes:
Graphics drivers.   Talk to riastradh@ about updates.  When importing
from Linux, we map
       drivers/gpu/drm	       ->      sys/external/bsd/drm2/dist/drm
       include/drm	       ->      sys/external/bsd/drm2/dist/include/drm
       include/uapi/drm	       ->      sys/external/bsd/drm2/dist/uapi/drm
GPL sources are excluded.  In the future, we may import them into
external/gpl2/drm2 and build them as kernel modules.  Nouveau sources
(drivers/gpu/drm/nouveau in Linux) must first be processed with the
script sys/external/bsd/drm2/nouveau/nouveau2netbsd, about which see
the source for details.
Vendor tag:    LINUX
Release tag:   linux-X-Y(-rcZ)-drm-bsd
	(nouveau got reimported as linux-3-15-drm-bsd-reimport-nouveau)
I neglected to add RCSIDs in the last import (except for nouveau, for
which nouveau2netbsd adds them).  For the next import, remember to add
them!


Package:	ekermit
Version:	1.7
Current Vers:	1.7
Maintainer:	Kermit Project
Archive Site:	ftp://ftp.kermitproject.org/kermit/ekermit/
Home Page:	http://www.kermitproject.org/ek.html
Date:		2020-06-13
Mailing List:
Responsible:	apb
License:	BSD (3 clause)
Location:	external/bsd/ekermit
Notes:

Package:	expat
Version:	2.2.8
<<<<<<< HEAD
Current Vers:	2.2.10
=======
Current Vers:	2.3.0
>>>>>>> 9e014010
Maintainer:	Expat Project
Archive Site:	https://github.com/libexpat/libexpat/releases
Home Page:	http://www.libexpat.org/
Date:		2021-03-26
Mailing List:	expat-discuss@libexpat.org
Responsible:	mrg
License:	MIT
Location:	src/external/mit/expat/dist
Notes:
Please use "expat" as the vendor tag for CVS imports.

Package:	file
Version:	5.40
Current Vers:	5.40
Maintainer:	Christos Zoulas <christos@zoulas.com>
Archive Site:	ftp://ftp.astron.com/pub/file/
Home Page:	http://www.darwinsys.com/file/
Date:		2021-04-09
Mailing List:	file@astron.com
Responsible:	christos, pooka
License:	BSD (2-clause)
Location:	external/bsd/file/dist
Notes:
use file2netbsd

Package:	flex
Version:	2.6.4
Current Vers:	2.6.4
Maintainer:	Will Estes <wlestes@users.sourceforge.net>
Archive Site:	https://github.com/westes/flex/releases
Home Page:	https://github.com/westes/flex
Date:		2021-03-01
Mailing List:	http://lists.sourceforge.net/mailman/listinfo/flex-announce
Responsible:
License:	BSD-like
Location:	external/bsd/flex/dist
Notes:
There is a flex2netbsd script to help newer imports.

Package:	gcc
<<<<<<< HEAD
Version:	8.4.0/9.3.0
Current Vers:	8.4.0/9.3.0/10.1
=======
Version:	9.3.0/10.3.0
Current Vers:	9.3.0/10.3.0
>>>>>>> 9e014010
Maintainer:	FSF
Archive Site:	ftp://ftp.gnu.org/gnu/gcc/
Home Page:	http://www.gnu.org/software/gcc/
Date:		2020-06-13
Mailing List:	gcc-bugs@gnu.org
Responsible:	mrg, christos, skrll
License:	GPLv3, LGPLv3.1
Location:	external/gpl3/gcc.old/dist
Location:	external/gpl3/gcc/dist
Notes:
In the long term, we expect that there will often be two versions,
in the "gcc" and "gcc.old" directories.  Having two versions allows
migration from one version of gcc to another to happen for one port
at a time, instead of for all ports simultaneously.
When importing a new version of external/gpl3/gcc.old:
	- copy the current version of external/gpl3/gcc
	- import it to a "NETBSD" vendor branch in external/gpl3/gcc.old
Before importing a new version of external/gpl3/gcc:
	- delete all .cvsignore and .gitignore files
	- delete java ada fortran their libraries and testsuites
	- delete libffi zlib boehm-gc
	- update gcc/version.c for the NetBSD GCC date
	- use core/c++/objc/testsuite tarballs
	- you can use the gcc2netbsd script for the above (except version)
	- update tools/gcc/gcc-version.mk
	- force generate and copy tools/gcc build version of these files
	  into gcc/dist/gcc/doc: cpp.1 cpp.info gcc.1 gcc.info gcov.1

Package:	gdb
Version:	11.0.50
Current Vers:	10.1
Maintainer:	FSF
Archive Site:	ftp://ftp.gnu.org/gnu/gdb/
Home Page:	http://www.gnu.org/software/gdb/
Date:		2021-03-15
Mailing List:	bug-gdb@gnu.org
Responsible:	christos
License:	GPLv3, LGPLv3.1
Location:	external/gpl3/gdb/dist
Notes:
When updating GDB, it is imperative to test that:
	- Debugging of kernel cores ("target kvm") works correctly
	- Support for our kernel's remote serial debugging protocol
	  ("options KGDB") works correctly.

Package:	binutils
Version:	2.34
Current Vers:	2.36.1
Maintainer:	FSF
Archive Site:	ftp://ftp.gnu.org/gnu/binutils/
Home Page:	http://www.gnu.org/software/binutils/
Date:		2021-03-15
Mailing List:	bug-gnu-utils@gnu.org
Responsible:	thorpej, mrg
License:	GPLv3, LGPLv3, GPLv2, LGPLv2, BSD
Location:	external/gpl3/binutils/dist
Notes:

Package:	autoconf
Version:	2.69
Current Vers:	2.69
Maintainer:	FSF
Archive Site:	ftp://ftp.gnu.org/gnu/autoconf/
Home Page:	http://www.gnu.org/software/autoconf/
Date:		2020-06-13
Mailing List:	bug-autoconf@gnu.org
Responsible:	christos
License:	GPLv3+
Location:	external/gpl3/autoconf
Notes:
This is only used to re-generate the configure files in tools/compat.
It is not part of the regular build.

Package:	gdtoa
Version:	2016-02-19
Current Vers:	2018-06-18
Maintainer:	David M. Gay <dmg@acm.org>
Archive Site:	http://www.netlib.org/fp/
Home Page:	http://www.netlib.org/fp/
Date:		2021-04-10
Mailing List:	none
Responsible:	kleink
License:	BSD-like
Location:	lib/libc/gdtoa
Notes:
Test suite integrated at this time, but not built (and fails to run).
No hexadecimal floating-point string conversion for VAX FP yet.
Only double-precision addressed at this time.


Package:	heimdal
Version:	7.7.0
Current Vers:	7.7.0
Maintainer:	Heimdal <heimdal@h5l.org>
Archive Site:	https://github.com/heimdal/heimdal/releases/
Home Page:	http://www.h5l.org/
Date:		2021-03-01
Mailing List:	heimdal-discuss@sics.se
Responsible:	joda, lha
License:	BSD
Location:	crypto/external/bsd/heimdal/dist
Notes:

Package:	hunt
Version:	2003-04-16
Current Vers:	2003-04-16
Maintainer:	Greg Couch <gregc@cgl.ucsf.edu>
Archive Site:
Home Page:	http://www.cgl.ucsf.edu/home/gregc/oss.html
Date:		2019-01-09
Responsible:	mrg
License:	BSD (3-clause)
Location:	games/hunt
Notes:

Package:	ipf
Version:	5.1.1
Current Vers:	5.1.2
Maintainer:	Darren Reed
Archive Site:
Home Page:
Date:		2019-01-09
Mailing List:	ipfilter@postbox.anu.edu.au
Responsible:	darrenr, christos
License:	BSD-based; see src/external/ipf/dist/IPFILTER.LICENCE
Location:	external/bsd/ipf,sys/external/bsd/ipf
Notes:
ipf2netbsd should be used on a virgin ipfilter source tree.

Package:	ipsec-tools
Version:	(ipsec-tools head is NetBSD-current head)
Maintainer:	IPsec-Tools project <ipsec-tools-core@lists.sourceforge.net>
Archive Site:	http://ipsec-tools.sourceforge.net
Home Page:	http://ipsec-tools.sourceforge.net
Date:		2019-01-09
Mailing List:	ipsec-tools-devel@lists.sourceforge.net
Responsible:	manu, vanhu, mgrooms
License:	BSD (3-clause)
Location:	crypto/dist/ipsec-tools
Notes:
ipsec-tools is maintained within NetBSD src tree in src/crypto/dist/ipsec-tools
We don't run ipsec-tools' configure as part of the NetBSD build. configure
generated files are available in the NetBSD source tree at:
  src/lib/libipsec/config.h
  src/lib/libipsec/package_version.h
When configure.ac is updated, run the following:
  cd src/crypto/dist/ipsec-tools
  ./bootstrap
  ./configure --enable-adminport --enable-hybrid --enable-frag \
  	      --enable-natt --enable-dpd
Then copy package_version.h to src/lib/libipsec and merge config.h with
src/lib/libipsec/config.h (it needs some manual tweaking)

NOTE: As NetBSD HEAD and ipsec-tools HEAD are just the same thing,
NetBSD-current always contains latest ipsec-tools code. On the other hand,
ipsec-tools has stable branches (e.g.: ipsec-tools-0_7-branch), which
are manually pulled up to NetBSD stable branches (e.g.: netbsd-4 is regularly
sync with ipsec-tools-0_7-branch)

Package:	jemalloc
Version:	5.1.0
Current Vers:	5.2.1
Maintainer:	Jason Evans
Archive Site:	https://github.com/jemalloc/jemalloc
Home Page:	https://jemalloc.net
Date:		2021-03-01
Mailing List:	
Responsible:	christos
License:	BSD
Location:	external/bsd/jemalloc
Notes:

Package:	KAME IPv6
Version:	KAME/NetBSD SNAP kit
Current Vers:	KAME/NetBSD SNAP kit (shipped every week)
Maintainer:	KAME Project <kame@kame.net>
Archive Site:	http://www.kame.net/
Home Page:	http://www.kame.net/
Date:		2019-01-09
Mailing List:	snap-users@kame.net
Responsible:
License:	BSD (3-clause)
Location:	sys/netinet6
Notes:
IPv6 part is based on KAME/NetBSD142 SNAP as of early June 2000, with
more conservative implementation policy.
IPsec part is based on KAME/NetBSD14 SNAP as of 12 June 2000.
Please do not make too many diff-unfriendly changes (like indentation change,
KNF police).  We need to take diffs across KAME snapshots on upgrades.
To identify kernel version, check net.inet6.ip6.kame_version, or KAME_VERSION
in sys/netinet6/in6.h.  No script is available for upgrades.
"KAME" branch is used for kernel merge work purposes.
http://www.kame.net/dev/cvsweb.cgi/kame/COVERAGE has functionality comparison
among KAME/*BSD, *BSD-current and recent *BSD releases.

Package:	kyua-atf-compat
Version:	0.1
Current Vers:	0.13
Maintainer:	Julio Merino <jmmv@NetBSD.org>
Archive site:	https://github.com/jmmv/kyua
Home page:	https://github.com/jmmv/kyua
Date:		2020-06-13
Mailing List:	kyua-discuss@googlegroups.com
Responsible:	jmmv
License:	BSD 3-clause
Location:	external/bsd/kyua-atf-compat/dist
Notes:
The source files are in external/bsd/kyua-atf-compat/dist.
Use external/bsd/kyua-atf-compat/prepare-import.sh to regenerate the dist/
directory.

Package:	kyua-cli
Version:	0.7
Current Vers:	0.9
Maintainer:	Julio Merino <jmmv@NetBSD.org>
Archive site:	https://github.com/jmmv/kyua
Home page:	https://github.com/jmmv/kyua
Date:		2020-06-13
Mailing List:	kyua-discuss@googlegroups.com
Responsible:	jmmv
License:	BSD 3-clause
Location:	external/bsd/kyua-cli/dist
Notes:
The source files are in external/bsd/kyua-cli/dist.
Use external/bsd/kyua-cli/prepare-import.sh to regenerate the dist/ directory.

Package:	kyua-testers
Version:	0.1
Current Vers:	0.3
Maintainer:	Julio Merino <jmmv@NetBSD.org>
Archive site:	https://github.com/jmmv/kyua
Home page:	https://github.com/jmmv/kyua
Date:		2020-06-13
Mailing List:	kyua-discuss@googlegroups.com
Responsible:	jmmv
License:	BSD 3-clause
Location:	external/bsd/kyua-testers/dist
Notes:
The source files are in external/bsd/kyua-testers/dist.
Use external/bsd/kyua-testers/prepare-import.sh to regenerate the dist/
directory.

Package:	less
Version:	less-458
Current Vers:	less-562
Maintainer:	Mark Nudelman <markn@greenwoodsoftware.com>
Archive Site:	http://www.greenwoodsoftware.com/less/download.html
Home Page:	http://www.greenwoodsoftware.com/less/
Date:		2020-06-13
Mailing List:	less-announce-request@greenwoodsoftware.com
Responsible:	mrg
License:	Less License (BSD 2-clause) or GPLv3 (v2 prior to less-418)
Location:	external/bsd/less/dist
Notes:
Many changes to make less act as more when invoked as more.  Beware.
Use the "src/external/bsd/less/less2netbsd" script to prepare source tree
for importation.  Run ./configure beforehand to generate "defines.h".
Talk to mrg before importing any new version.

Package:	libarchive
Version:	3.5.1
Current Vers:	3.4.3
Maintainer:	kientzle@freebsd.org, joerg@NetBSD.org
Archive Site:	https://github.com/libarchive/libarchive/releases
Home Page: 	http://www.libarchive.org
Date:		2021-03-01
Responsible:	joerg
License:	BSD (2-clause)
Location:	external/bsd/libarchive/dist
Notes:
Distribution is stripped down to the relevant part.

Package:	libdevmapper
Version:	1.02.40
Current Vers:	2.2.03.09
Maintainer:	lvm-devel@redhat.com
Archive Site:	ftp://sources.redhat.com/pub/lvm2/
Home Page:	http://sources.redhat.com/lvm2/
Date:		2020-06-13
Responsible:	haad
License:	LGPLv2.1
Location:	external/gpl2/lvm2/dist/libdm
Notes:
The lvm2tools and the libdevmapper are now distributed as one source
repository. See the lvm2tools Notes for more information.

Package:	libevent
Version:	2.1.12-stable
Current Vers:	2.1.12-stable
Maintainer:	Niels Provos <provos@citi.umich.edu>
Archive Site:	http://www.monkey.org/~provos/libevent/
Home Page:	http://www.monkey.org/~provos/libevent/
Date:		2021-04-06
Responsible:
License:	BSD (3/4-clause)
Location:	external/bsd/libevent/dist
Notes:
- Run the libevent2netbsd script
- Build the doxygen man pages. Edit the Doxyfile to GENERATE_MAN=yes.
  man pages are in doxygen/man/man3. Remove the extra man pages that are
  .so'ing only. Copy the rest to man.

Package:	llvm
Version:	10.0.0git (01f3a59fb3e2542fce74c768718f594d0debd0da)
Current Vers.:	10.0.0
Maintainer:	llvm-dev@lists.llvm.org
Home Page:	https://llvm.org
Date:		2020-06-13
Responsible:	joerg
License:	Apache2 with runtime exceptions
Location:	external/apache2/llvm/dist
Notes:
A CVS ACL is in place for the location to prevent unintentioned commits.
All changes should come via import from upstream SVN.

Package:	lvm2tools
Version:	2.02.56
Current Vers:	2.03.02
Maintainer:	lvm-devel@redhat.com
Archive Site:	ftp://sources.redhat.com/pub/lvm2/
Home Page:	http://sources.redhat.com/lvm2/
Date:		2019-01-09
Responsible:	haad
License:	GPLv2
Location:	external/gpl2/lvm2/dist
Notes:
Use the src/external/gpl2/lvm2tools/dist/lvm2netbsd script to
prepare source tree for import. Keep eye on dist/include/configure.h
it might change over the releases.  We maintain our own version of
libdevmapper ioctl protocol code, therefore we should test it before
import. Talk to haad before importing new version.

Package:	libpcap
Version:	1.9.1
Current Vers:	1.9.1
Maintainer:	tcpdump-workers@tcpdump.org
Archive Site:	http://www.tcpdump.org/release/
Home Page:	http://www.tcpdump.org/
Date:		2021-03-01
Mailing List:	tcpdump-workers@tcpdump.org
Responsible:	dyoung
License:	BSD (3/4-clause)
Location:	external/bsd/libpcap/dist
Notes:
Use the src/external/bsd/libpcap/libpcap2netbsd script to prepare source
tree. sys/net/dlt.h is a copy of the dlt constants from pcap.h

Package:	tcpdump
Version:	4.9.3
Current Vers:	4.9.3
Maintainer:	tcpdump-workers@lists.tcpdump.org
Archive Site:	http://www.tcpdump.org/release/
Home Page:	http://www.tcpdump.org/
Date:		2021-03-01
Mailing List:	tcpdump-workers@lists.tcpdump.org
Responsible:
License:	BSD (3-clause)
Location:	external/bsd/tcpdump/dist
Notes:
Use the src/external/bsd/tcpdump/tcpdump2netbsd script to prepare source
tree.

Package:	libwrap
Version:	tcp_wrappers 7.6 w/ large amount of IPv6 changes
Current Vers:	tcp_wrappers 7.6-ipv6.4
Maintainer:	Wietse Venema <wietse@porcupine.org>
Archive Site:	ftp://ftp.porcupine.org/pub/security/
Home Page:	ftp://ftp.porcupine.org/pub/security/
Date:		2020-06-13
Mailing List:
Responsible:	cjs
License:	BSD-like
Location:	lib/libwrap
Notes:
We import only libwrap (under src/lib), tcpdchk and tcpdmatch (both
under src/usr.sbin). We don't use tcpd; that functionality is built
into inetd. The provided libwrap2netbsd script handles just libwrap.

Package:	Lua
Version:	Lua 5.3.5
Current Vers:	Lua 5.3.6/5.4.1
Maintainer:	PUC Rio
Home Page:	https://www.lua.org/
Date:		2020-06-30
Mailing List:
Responsible:	mbalmer, lneto, salazar, alnsn
License:	MIT
Location:	external/mit/lua/dist
Notes:
The default module paths have been changed to not include the current
working directory '.' to avoid potential security problems.

Package:	Lutok
Version:	0.3
Current Vers:	0.4
Maintainer:	Julio Merino <jmmv@NetBSD.org>
Archive site:	https://github.com/jmmv/lutok/releases
Home page:	https://github.com/jmmv/lutok
Date:		2020-06-13
Mailing List:	lutok-discuss@googlegroups.com
Responsible:	jmmv
License:	BSD 3-clause
Location:	external/bsd/lutok/dist
Notes:
The source files are in external/bsd/lutok/dist.
Use external/bsd/lutok/prepare-import.sh to regenerate the dist/ directory.

Package:	m4
Version:	20091026
Current Vers:	20190628
Maintainer:	The OpenBSD Project
Archive Site:	http://www.openbsd.org/cgi-bin/cvsweb/src/usr.bin/m4
Home Page:	http://www.openbsd.org/
Date:		2020-06-13
Mailing List:
License:	BSD 3-clause like (dns-sd)
Responsible:	christos
Location:	usr.bin/m4
Notes:
Uses libc's ohash

Package:	mDNSResponder
Version:	878.30.4
Current Vers:	1096.0.2
Maintainer:	Apple
Archive Site:	https://www.opensource.apple.com/tarballs/mDNSResponder/
Home Page:	https://developer.apple.com/bonjour/
Date:		2020-06-13
Mailing List:	bonjour-dev@lists.apple.com
License:	Apache2 (mdnsd), BSD 3-clause (libdns_sd),
		BSD 3-clause like (dns-sd)
Responsible:	tsarna
Location:	external/apache2/mDNSResponder/dist
Notes:

Package:	mandoc
Version:	1.14.5
Current Vers:	1.14.5
Maintainer:	Kristaps Džonsons/Ingo Schwarze
Archive Site:	http://mandoc.bsd.lv/snapshots/
Home Page:	http://mandoc.bsd.lv/
Date:		2021-03-01
Mailing List:
Responsible:	joerg
License:	BSD (2-clause)
Location:	external/bsd/mdocml/dist
Notes:

Package:	mesa-demos
Version:	8.1.0
Current Vers:	8.4.0
Maintainer:	mesa-git@?
Archive Site:	ftp://ftp.freedesktop.org/pub/mesa/demos/
Home Page:	http://www.mesa3d.org/
Date:		2020-06-13
Mailing List:
Responsible:	riastradh, mrg
License:	ISC
Location:	xsrc/external/mit/mesa-demos/dist
Notes:
We use only glxinfo and glxgears.  Delete all else on import.
Vendor tag:	xorg
Release tag:	mesa-demos-X-Y-Z

Package:	mesa-drm
Version:	git 85b9f737db0d2a845e4d7e2bbf9ad12ff9e2227c
Current Vers:
Maintainer:	mesa-git@?
Archive Site:	git://anongit.freedesktop.org/git/mesa/drm
Home Page:	http://cgit.freedesktop.org/mesa/drm/
Date:		2019-01-09
Mailing List:
Responsible:	mrg, bjs
License:	BSD
Location:	sys/external/bsd/drm/dist
Notes:

Package:	MesaLib
Version:	19.1.7
Current Vers:	20.1.1
Maintainer:	mesa-git@?
Archive Site:	ftp://ftp.freedesktop.org/pub/mesa/
Home Page:	http://www.mesa3d.org/
Date:		2020-06-13
Mailing List:
Responsible:	riastradh, mrg
License:	ISC
Location:	xsrc/external/mit/MesaLib/dist
Notes:
Vendor tag:	xorg
Release tag:	MesaLib-X-Y-Z

Package:	mopd
Version:	2.5.3
Current Vers:	2.5.3
Maintainer:	Mats O Jansson <maja@celsiustech.se>
Archive Site:	http://www.stacken.kth.se/~moj/mopd.html
Home Page:	http://www.stacken.kth.se/~moj/mopd.html
Date:		2019-01-09
Mailing List:
Responsible:	cjs
License:	BSD (4-clause)
Location:	usr.sbin/mopd
Notes:
Delete the otherOS directory before importing.

Package:	nawk
Version:	2020-02-18
Current Vers:	2020-06-12
Maintainer:	Brian Kernighan <bwk@princeton.edu>
Archive Site:	https://github.com/onetrueawk/awk
Home Page:	http://www.cs.princeton.edu/~bwk/btl.mirror/
Date:		2020-06-13
Mailing List:
Responsible:	jdolecek
License:	BSD-like
Location:	external/historical/nawk/dist
Notes:
Build maketab from nawk sources and generate proctab.c.
Remove buildwin.bat, missing95.c, ytab.[ch], ytab?.bak, vcvars.bat makefile.win
then import to src/external/historical/nawk/dist.

Package:	ndbootd
Version:	0.5
Current Vers:	0.5
Maintainer:	Matt Fredette <fredette@alum.mit.edu>
Archive Site:
Home Page:
Date:		2019-01-09
Responsible:	fredette
License:	BSD (4-clause)
Location:	usr.sbin/ndbootd
Notes:
Run ./configure, save config.h, make distclean, rm all autoconf/automake
and ndbootd-raw.c.  Restore saved config.h, and force it to define
HAVE_STRICT_ALIGNMENT.  Fix RCS IDs, import.

Package:	ntp
Version:	4.2.8p14
Current Vers:	4.2.8p14
Maintainer:	David L. Mills <mills@udel.edu>
Archive Site:	http://www.ntp.org/
Home Page:	http://www.ntp.org/, http://support.ntp.org/
Date:		2021-03-01
Mailing List:
Responsible:	simonb, jonathan, kardel
License:	BSD-like
Location:	external/bsd/ntp/dist
Notes:
See /usr/src/dist/ntp/ntp2netbsd for update instructions.

Package:	nvi
Version:	1.81.6, HEAD as of 2013-11-20
Current Vers:	1.81.6
Maintainer:	Sven Verdoolaege <skimo@kotnet.org>, Keith Bostic
Archive Site:	git://repo.or.cz/nvi.git
Home Page:	https://repo.or.cz/w/nvi.git http://www.bostic.com/vi/
Date:		2020-06-13
Mailing List:
Responsible:	christos
License:	BSD (3/4-clause)
Location:	external/bsd/nvi/dist
Notes:
We have lots of local fixes.

Package:	OpenLDAP
Version:	2.4.50
Current Vers:	2.4.57
Maintainer:	OpenLDAP Foundation
Archive Site:	http://www.openldap.org/
Home Page:	http://www.openldap.org/
Date:		2021-03-01
Mailing List:
Responsible:
License:	BSD (3-clause)
Location:	external/bsd/openldap/dist
Notes:

Package:	OpenPAM
Version:	20190224 (Tabebuia)
Current Vers:	20190224 (Tabebuia)
Maintainer:	Dag-Erling Smørgrav <des@FreeBSD.org>
Archive Site:	http://www.openpam.org/
Home Page:	http://www.openpam.org/
Date:		2021-03-01
Mailing List:
Responsible:	christos
License:	BSD (3-clause)
Location:	external/bsd/openpam/dist
Notes:

Package:	openresolv
Version:	3.12.0
Current Vers:	3.12.0
Maintainer:	roy
Archive Site:	ftp://roy.marples.name/pub/openresolv/
Home Page:	http://roy.marples.name/projects/openresolv/
Date:		2020-12-27
Mailing List: 	openresolv-discuss@marples.name
License:	BSD (2-clause)
Location:	external/bsd/openresolv/dist
Notes:
Please submit all changes to the author.

Package:	HPN-SSH
Version:	6.1p1 13 v14
Current Vers:	6.3p1 v14
Maintainer:	www.psc.edu
Archive Site:
Home Page:	http://www.psc.edu/index.php/hpn-ssh
Date:		2019-01-09
Mailing List:
Responsible:	christos
License:
Location:	crypto/external/bsd/openssh/dist
Notes:
Patch applied after OpenSSH import.

Package:	OpenSSH
<<<<<<< HEAD
Version:	8.4
Current Vers:	8.4 / portable 8.4p1
Maintainer:	OpenSSH
Archive Site:	http://www.openssh.com/ftp.html
Home Page:	http://www.openssh.com/portable.html
Date:		2020-12-04
=======
Version:	8.6
Current Vers:	8.6 / portable 8.6p1
Maintainer:	OpenSSH
Archive Site:	http://www.openssh.com/ftp.html
Home Page:	http://www.openssh.com/portable.html
Date:		2021-04-19
>>>>>>> 9e014010
Mailing List:	openssh-unix-announce@mindrot.org
Responsible:	thorpej, christos, elric
License:	BSD. See src/crypto/external/bsd/openssh/dist/LICENSE
Location:	crypto/external/bsd/openssh/dist
Notes:
imported from OpenBSD ssh -- is not from the portable OpenSSH
use openssh2netbsd before import.
local changes (should always try to bring them back to master openssh tree,
markus is very cooperative about it):
- default for PermitRootLogin is set to "no"
- IgnoreRootRhosts added
- look at login.conf to check valid user/access list
- krb5 support re-added
- hack in cipher.c #ifdef ACCS because we are missing EVP_acss
  when someone imports openssl, we can remove this.
- added moduli from portable openssh
- added USE_PAM patches and auth_pam.[ch] from portable openssh
  (see if there is any difference between the current version of opensshX.Yp1
   and the new opensshZ.Wp1) and apply them.
- conditionalize login_cap
- conditionalize bsd_auth
- restore krb5, krb4, afs, skey
- bring in hpn patches, disable mt aes cipher, keep speedups and cipher none
- fix ctype macro arguments
- umac is broken, disable it
- better ~homedir handling
- netbsd style tunnels
- urandom, xhome, chrootdir, rescuedir NetBSD handling
- utmp/utmpx handling
- handle tty posix_vdisable properly
- handle setuid and unsetuid the posix way instead of setresuid()
- add all missing functions
- always bump major when importing to avoid api problems.
- make compile with gcc-4.5; const fixes, fileno() checks, shadow fixes.
- adjust the DEFAULT_PKCS11_WHITELIST for ssh-agent

Package:	OpenSSL
<<<<<<< HEAD
Version:	1.0.2o/1.1.1i
Current Vers:	1.0.2t/1.1.1i
=======
Version:	1.0.2o/1.1.1k
Current Vers:	1.0.2t/1.1.1k
>>>>>>> 9e014010
Maintainer:	The OpenSSL Project
Archive Site:	ftp://ftp.openssl.org/source/
Home Page:	http://www.openssl.org/
Date:		2021-03-25
Mailing List:	openssl-announce@openssl.org
Responsible:	christos, mjf, tls, riastradh, spz
License:	OpenSSL and SSLeay license (both BSD-like)
Location:	crypto/external/bsd/openssl/dist
Notes:
- Run openssl2netbsd to get rid of the RCSID identifiers
- run make in /usr/src/crypto/external/bsd/openssl/lib/libcrypto/man
  to regen man pages.
- run make in /usr/src/crypto/external/bsd/openssl/lib/libcrypto/arch/*
  to regen assembly files

Package:	pcc
Version:	1.1.0.DEVEL 20160208
Current Vers:	1.1.0 20141210
Maintainer:	Anders Magnusson <ragge@NetBSD.org>
Archive Site:	ftp://pcc.ludd.ltu.se/pub/pcc/
Home Page:	http://pcc.ludd.ltu.se/
Date:		2019-01-09
Mailing List:	pcc-list@ludd.ltu.se
Responsible:	plunky
License:	BSD
Location:	external/bsd/pcc/dist
Notes:
This is a development snapshot. See the src/external/bsd/pcc/prepare-import.sh
file for details about how to get the latest version from the upstream server
and import it.

Package:	pdisk
Version:	0.8a2
Current Vers:	0.8a2
Maintainer:	Eryk Vershen <eryk@cfcl.com>
Archive Site:	http://cantaforda.com/cfcl/eryk/linux/pdisk/index.html
Home Page:	http://cantaforda.com/cfcl/eryk/linux/pdisk/index.html
Date:		2019-01-09
Mailing List:
Responsible:	dbj
License:	BSD-like
Location:	external/bsd/pdisk
Notes:
This is the disk partition utility used by Apple's mkLinux and OS X
It is imported into external/bsd/pdisk.

Package:	pdksh
Version:	5.2.14p2
Current Vers:	5.2.14p2
Maintainer:	Michael Rendell <michael@cs.mun.ca>
Archive Site:
Home Page:
Date:		2019-01-09
Mailing List:
Responsible:	jdolecek
License:	Public domain
Location:	bin/ksh
Notes:
pdksh-5.2.14-patches.1 and pdksh-5.2.14-patches.2 have been applied.

Package:	PF (openbsd packet filter)
Version:	OpenBSD 4.2
Current Vers:	OpenBSD 6.3-current
Maintainer:	The OpenBSD Project
Archive Site:	ftp://ftp.openbsd.org/
Home Page:	http://www.openbsd.org/faq/pf/
Date:		2019-01-09
Mailing List:	pf@benzedrine.cx or appropriate OpenBSD mailing list
Responsible:	peter, yamt
License:	BSD (2-clause)
Location:	dist/pf,sys/dist/pf
Notes:
kernel code is imported into src/sys/dist/pf and src/sys/net has reachover
definition (files.pf).  userland code is imported into src/dist/pf, and
reachover Makefiles are in src/usr.sbin/pf.

Package:	pkg_install
<<<<<<< HEAD
Version:	20201212
Current Vers:	20201212
=======
Version:	20210410
Current Vers:	20210410
>>>>>>> 9e014010
Maintainer:	The pkgsrc developers
Home Page:	http://www.pkgsrc.org/
Date:		2020-12-12
Mailing List:	tech-pkg@NetBSD.org
Responsible:	joerg
License:	BSD
Location:	external/bsd/pkg_install/dist
Notes:
The authoritative version is in pkgsrc/pkgtools/pkg_install.

Package:	ping
Version:	980911
Current Vers:	980911
Maintainer:	Mike Muuss
Archive Site:
Date:		2021-02-28
Mailing List:
Responsible:	christos
License:	BSD (3-clause)
Location:	sbin/ping
Notes:
We use err() and friends. We have changes for snprintf, extra
formatting in man pages, disallowing flood pinging, alignment fixes,
and more. Vern's ping is gone. We are too different from everyone else
now to do a new import.

Package:	Postfix
Version:	3.5.9
Current Vers:	3.5.2
Maintainer:	Wietse Venema <wietse@porcupine.org>
Archive Site:
Home Page:	http://www.postfix.org/
Date: 		2021-03-01
Mailing List:	postfix-users@postfix.org
Responsible:	christos
License:	IBM Public License. See also src/external/ibm-public/postfix/dist.
Location:	external/ibm-public/postfix/dist
Notes:

Package:	ppp
Version:	2.4.9
Current Vers:	2.4.9
Maintainer:	Paul Mackerras <paulus@samba.org>
Archive Site:
Home Page:
Date: 		2021-01-09
GIT root:	https://github.com/paulusmack/ppp.git
Mailing List:
Responsible:	christos, cube
License:	BSD (3-clause)
Location:	external/bsd/ppp/dist
Notes:
BSD support was removed from 2.4.0; I added it back and removed
some GPL pieces. Multilink support is missing. Repeated pings to
Paulus have not yielded results. I've retrofitted pppdump to use
net/zlib, and <net/ppp-comp.h> and I now maintain sys-bsd.c. This
is clearly a pain. I have not tested the modules code, neither our
makefiles make it easy to construct a module, but I left one there
as an example.
TDB code as found in 2.4.x, x>1 is under the GPL.  Therefore, we're
using the version found in 2.4.1.

Package:	root.cache
Version:	2019093001 (September 30, 2019)
Current Vers:	2019093001 (September 30, 2019)
Maintainer:	InterNIC
Archive Site:	ftp://ftp.internic.net/domain/named.root
Home Page:	ftp://ftp.internic.net/domain/named.root
Date:		2019-10-09
Mailing List:
Responsible:	thorpej
License:	Public domain
Location:	etc/namedb
Notes:
The root server cache is also included with BIND.  However, the
InterNIC version is usually more up to date.

Package:	routed
Version:	2.32
Current Vers:	2.32
Maintainer:	Vernon Schryver <vjs@rhyolite.com>
Archive Site:
Home Page:
Date:		2021-02-28
Mailing List:
Responsible:	christos
License:	BSD (4-clause)
Location:	sbin/routed
Notes:
We use the md5 code from libc
We don't allow RIP_TRACEON and RIP_TRACEOFF
We use arc4random
We use strlcpy/snprintf

Package:	send-pr (part of GNATS)
Version:	3.2
Current Vers:	4.2
Maintainer:	FSF
Archive Site:	ftp://ftp.gnu.org/gnu/gnats/
Home Page:	http://www.gnu.org/software/gnats/
Mailing List:	bug-gnats@gnu.org
License:	GPLv2+ (4.1), GPLv3+ (4.2 and later)
Responsible:
Location:	external/gpl2/send-pr
Notes:
We have 3.2 with patches to become 3.95 which was never distributed. This
is the last "standalone" send-pr version. Newer versions require "query-pr"
to be installed and many more changes. It is not worth the hassle.

Package:	SoftFloat
Version:	2a
Current Vers:	3e
Maintainer:	John Hauser <jhauser@jhauser.us>
Archive Site:	http://www.jhauser.us/arithmetic/SoftFloat.html
Home Page:	http://www.jhauser.us/arithmetic/SoftFloat.html
Mailing List:
Responsible:	bjh21
License:	Public domain
Location:	lib/libc/softfloat
Notes:
Heavily modified for use as a soft float library for GCC.  The actual
arithmetic code is unchanged, though, and should behave exactly like the
original.

Package:	sqlite
Version:	3.26.0
Current Vers:	3.34.1 (2021-01-20)
Maintainer:	Richard Hipp <drh@sqlite.org>
Home Page:	http://www.sqlite.org
Date: 		2021-03-01
Responsible:	joerg
License:	Public domain
Location:	external/public-domain/sqlite/dist
Notes:
Run cleantags before importing because sqlite3.c has an RCSID


Package:	TestFloat
Version:	2a
Current Vers:	3e
Maintainer:	John Hauser <jhauser@jhauser.us>
Archive Site:	http://www.jhauser.us/arithmetic/TestFloat.html
Home Page:	http://www.jhauser.us/arithmetic/TestFloat.html
Date:		2020-06-13
Mailing List:
Responsible:	ross
License:	BSD (4-clause)
Location:	regress/lib/libc/ieeefp/testfloat
Notes:


Package:	malloc
Version:	1995-01-15
Current Vers:	1995-01-15
Maintainer:	FSF
Archive Site:	ftp://prep.ai.mit.edu/old-gnu/malloc.tar.gz
Home Page:
Mailing List:
Responsible:	christos
License:	GPLv2+
Location:	external/gpl2/libmalloc
Notes:
The original version of gnumalloc was added (not imported) from
prep.ai.mit.edu in src/gnu/lib/libmalloc in 1993. This is the newest
version from 1995. It is written by Mike Haertel, and was distributed
both standalone and as part of glibc. At some point glibc switched
to use Doug Lea's ptmalloc which is now tightly bound with glibc
and cannot be separated. The Doug Lea version of malloc is also
distributed in a standalone form by Wolfram Gloger in
http://www.malloc.de/en/.  We can consider switching to ptmalloc
at some point since it will provide an alternative MT malloc, but
perhaps this implementation should be kept anyway for historical
purposes.

Package:	tmux
<<<<<<< HEAD
Version:	3.1c
Current Vers:	3.1c
=======
Version:	3.2
Current Vers:	3.2
>>>>>>> 9e014010
Maintainer:	Nicholas Marriott <nicholas.marriott@gmail.com>
Archive site:	https://github.com/tmux/tmux
Home page:	http://tmux.github.io
Date: 		2020-05-04
Mailing List:	tmux-users@googlegroups.com
Responsible:	christos
License:	BSD
Location:	external/bsd/tmux/dist
Notes:
See src/external/bsd/tmux/README for instructions on how to import a
new tmux release.

Package:	top
Version:	3.8beta1
Current Vers:	3.8beta1
Maintainer:	William LeFebvre <wnl@groupsys.com>
Archive Site:	http://www.unixtop.org/dist/top-3.8beta1.tar.gz
Home Page:	http://www.unixtop.org/
Mailing List:	top-spinners@ocee.groupsys.com
Responsible:	simonb, christos
License:	BSD (2-clause)
Location:	external/bsd/top/dist
Notes:

Package:	traceroute
Version:	1.4a12
Current Vers:	1.4a12
Maintainer:	traceroute@ee.lbl.gov
Archive Site:	ftp://ftp.ee.lbl.gov/
Home Page:	http://ftp.ee.lbl.gov/
Mailing List:
Responsible:
License:	BSD (4-clause)
Location:	usr.sbin/traceroute
Notes:
Added changes from a5 -> a12 manually.

Package:	tz
<<<<<<< HEAD
Version:	tzcode2020c / tzdata2020d
Current Vers:	tzcode2020d / tzdata2020d
=======
Version:	tzcode2021a / tzdata2021a
Current Vers:	tzcode2021a / tzdata2021a
>>>>>>> 9e014010
Maintainer:	Paul Eggert <eggert@cs.ucla.edu>
Archive Site:	ftp://ftp.iana.org/tz/releases/
Archive Site:	ftp://munnari.oz.au/pub/oldtz/
Old Archive Site:	ftp://elsie.nci.nih.gov/pub/
Home Page:	http://www.iana.org/time-zones
Date:		2021-02-28
Mailing List:	tz@iana.org
Responsible:	kleink, christos, kre
License:	Public domain
Location:	lib/libc/time/zoneinfo, external/public-domain/tz/share
Notes:
Don't use src/lib/libc/time/tzcode2netbsd to prepare the source tree for import.
Diffs are now applied by hand, since we have too many diffs (re-entrant tzcode,
register removal) to apply. The diffs have been submitted upstream but there
is too much inertia to apply them. Check for .gitignore files.
For the data files, do use external/public-domain/tz/tzdata2netbsd.

Package:	wpa_supplicant/hostapd
Version:	2.9
Current Vers:	2.9
Maintainer:	Jouni Malinen <jkmaline@cc.hut.fi>
Archive Site:	http://w1.fi/releases/
Home Page:	http://w1.fi/wpa_supplicant/
Date:		2021-02-28
Mailing List:
Responsible:	scw, dyoung, christos
License:	BSD or GPLv2
Location:	external/bsd/wpa/dist
Notes:
See /usr/src/external/bsd/wpa/NetBSD-upgrade for update instructions.

Package:	zlib
Version:	1.2.10
Current Vers:	1.2.11
Maintainer:	Jean-loup Gailly and Mark Adler <zlib@gzip.org>
Archive Site:	http://www.zlib.net/
Home Page:	http://www.zlib.net/
Date: 		2019-10-09
Mailing List:
Responsible:	gwr, christos
License:	BSD (3-clause)
Location:	common/dist/zlib
Notes:
Imported to src/common/dist/zlib and shared by the kernel and userland.
Remember to run cleantags

Package:	services, protocols
Version:	2021-04-07 (services), 2021-02-26 (protocols)
Current Vers:	2021-04-07 (services), 2021-02-26 (protocols)
Maintainer:	IANA
Archive Site:	http://www.iana.org/assignments/service-names-port-numbers/service-names-port-numbers.txt (services)
Archive Site:	http://www.iana.org/assignments/protocol-numbers/protocol-numbers.txt (protocols)
Home Page:	http://www.iana.org/
Date: 		2021-04-08
Mailing List:
Responsible:	christos
License:	None
Location:	etc
Notes:
1. Build package net/iana-etc
2. Add NetBSD rcsid to the generated protocols and services in the package
   work area.
3. Append the local services from the current services file.
4. Run:
	services_mkdb -u services > /usr/src/etc/services
	cp protocols /usr/src/etc/protocols
5. Fix protocols
   - fix manet alias to MANET; giving an alias with the same name is a no/op
   - protocol 84 is defined for as ttp and iptm, merge the two entries since
     libc getprotoent() does not read the whole file and merge in the "files"
     implementation.
   - add alias carp to vrrp
   - put back 240 (pfsync), splitting the unassigned entries

Package:	pigz
Version:	2.3.1
Current Vers:	2.4
Maintainer:	Mark Adler <madler@alumni.caltech.edu>
Archive Site:	http://zlib.net/pigz/
Home Page:	http://zlib.net/pigz/
Mailing List:	http://mail.zlib.net/mailman/listinfo/pigz-announce_zlib.net
Responsible:	mrg, tls
License:	zlib
Location:	external/zlib/pigz/dist
Notes:

Package:	xz
Version:	5.2.4
Current Vers:	5.2.5
Maintainer:	Lasse Collin <lasse.collin@tukanni.org>
Archive Site:	http://tukaani.org/xz/
Home Page:	http://tukaani.org/xz/
Date: 		2020-06-13
Responsible:	joerg
License:	public-domain
Location:	external/public-domain/xz/dist
Notes:
1. See prepare-import script for stripping down the distribution.
2. Use run-configure and double check that the stripped down configure works
   for tools.
3. Carefully check for non-autoconf GPL components leaked into the dist area.

Package:	mpc
Version:	1.2.0
Current Vers:	1.2.0
Maintainer:
Archive Site:	http://www.multiprecision.org/mpc/download/
Home Page:	http://www.multiprecision.org/mpc/
Mailing List:	http://www.multiprecision.org/index.php?prog=mpc&page=development
Responsible:	mrg
License:	LGPL3
Location:	external/lgpl3/mpc/dist
Notes:

Package:	mpfr
Version:	4.1.0
Current Vers:	4.1.0
Maintainer:
Archive Site:	http://www.mpfr.org/mpfr-current/
Home Page:	http://www.mpfr.org/
Mailing List:	http://websympa.loria.fr/wwsympa/arc/mpfr-announce
Responsible:	mrg
License:	LGPL3
Location:	external/lgpl3/mpfr/dist
Notes:

Package:	GNU MP
Version:	6.2.0
Current Vers:	6.2.0
Maintainer:	http://gmplib.org/mailman/listinfo/gmp-devel
Archive Site:	http://gmplib.org/
Home Page:	http://gmplib.org/
Mailing List:	http://gmplib.org/mailman/listinfo/gmp-announce
Responsible:	mrg
License:	LGPL3
Location:	external/lgpl3/gmp/dist
Notes:		See the README.

Package:	osnet
Version:	osnet-20100224
Current Vers:	?
Maintainer:	?
Archive Site:	?
Home Page:	?
Mailing List:	?
Responsible:	?
License:	CDDL
Location:	external/cddl/osnet
Notes:

Package:	sljit
Version:	0.93 (svn revision 333)
Current Vers:	0.93
Maintainer:	Zoltán Herczeg <hzmester@freemail.hu
Archive Site:	http://sourceforge.net/projects/sljit/
Home Page:	http://sljit.sourceforge.net/
Mailing List:	none
Responsible:	alnsn
License:	BSD (2-clause)
Location:	sys/external/bsd/sljit/dist
Notes:
		Need to feed back local changes

Package:	tre
Version:	0.8.0, git source as of 20171117
Current Vers:	0.8.0
Maintainer:	http://laurikari.net/tre
Archive Site:	https://github.com/laurikari/tre
Home Page:	http://laurikari.net/tre
Mailing List:
Responsible:	agc, christos
License:	BSD (2-clause)
Location:	external/bsd/tre/dist
Notes:
		Need to feed back local changes

Package:	TrouSerS
Version:	0.3.14
Current Vers:	0.3.14
Maintainer:	http://trousers.sourceforge.net
Archive Site:	http://trousers.sourceforge.net
Home Page:	http://trousers.sourceforge.net
Mailing List:	http://trousers.sourceforge.net
Responsible:	christos
License:	CPL
Location:	crypto/external/cpl/trousers/dist
Notes:
		Need to feed back local changes

Package:	tpm-tools
Version:	1.3.9.1
Current Vers:	1.3.9.1
Maintainer:	http://trousers.sourceforge.net
Archive Site:	http://trousers.sourceforge.net
Home Page:	http://trousers.sourceforge.net
Mailing List:	http://trousers.sourceforge.net
Responsible:	christos
License:	CPL
Location:	crypto/external/cpl/tpm-tools/dist
Notes:
		Need to feed back local changes

Package:	elftoolchain (libelf/libdwarf)
Version:	FreeBSD-2016-02-19-r295822
Current Vers:	0.7.1
Maintainer:	Joseph Koshi <jkoshi@freebsd.org>
Archive Site:	none
Home Page:	http://elftoolchain.sourceforge.net
Mailing List:	none
Responsible:	christos
License:	BSD-like (2-clause)
Location:	sys/external/bsd/elftoolchain/dist
Notes:
		Run prepare-import.sh; next time use svn id.

Package:	timeout
Version:	FreeBSD-2014-07-16 r268763
Current Vers:	FreeBSD-2016-05-01 r331720
Maintainer:	Baptiste Daroussin <bapt@FreeBSD.org>
Archive Site:	none
Home Page:	https://svnweb.freebsd.org/base/head/usr.bin/timeout/
Mailing List:	none
Responsible:	christos
License:	BSD-like (2-clause)
Location:	usr.bin/timeout

Package:        libproc
Version:        FreeBSD-2015-09-24
Current Vers:   FreeBSD-2018-07-27 r336782
Maintainer:     Rui Paulo <rpaulo@FreeBSD.org>
Archive Site:   none
Home Page:      https://svnweb.freebsd.org/base/head/lib/libproc/
Mailing List:   none
Responsible:    christos
License:        BSD-like (2-clause)
Location:       external/bsd/libproc/dist

Package:        librtld_db
Version:        FreeBSD-2015-09-24
Current Vers:   FreeBSD-2017-11-26 r326219
Maintainer:     Rui Paulo <rpaulo@FreeBSD.org>
Archive Site:   none
Home Page:      https://svnweb.freebsd.org/base/head/lib/librtld_db/
Mailing List:   none
Responsible:    christos
License:        BSD-like (2-clause)
Location:       external/bsd/librtld_db/dist

Package:        netcat
Version:        OpenBSD-2017-02-06
Current Vers:   OpenBSD-2020-02-12
Maintainer:     OpenBSD
Archive Site:   http://cvsweb.openbsd.org/cgi-bin/cvsweb/src/usr.bin/nc/
Home Page:      none
Date:		2020-06-13
Mailing List:   none
Responsible:    christos
License:        BSD-like (3-clause)
Location:       usr.bin/nc

Package:	gnu-efi
Version:	3.0.8
Current Vers:	3.0.8
Maintainer:	https://sourceforge.net/projects/gnu-efi/
Archive Site:	https://sourceforge.net/projects/gnu-efi/
Home Page:	https://sourceforge.net/projects/gnu-efi/
Mailing List:	https://sourceforge.net/projects/gnu-efi/
Responsible:
License:	BSD-like (3-clause)
Location:	sys/external/bsd/gnu-efi

Package:	dc
Version:	20170410
Current Vers:	20190906
Maintainer:	The OpenBSD Project
Archive Site:	http://www.openbsd.org/cgi-bin/cvsweb/src/usr.bin/dc
Home Page:	http://www.openbsd.org/
Date:		2020-06-13
Mailing List:
License:	BSD
Responsible:	christos
Location:	usr.bin/dc
Notes:
		Uses OpenSSL's bignum

Package:	dtc, libfdt
Version:	1.5.1
Current Vers:	1.5.1
Maintainer:	David Gibson <david@gibson.dropbear.id.au>, Jon Loeliger <jdl@jdl.com>
Archive Site:	https://git.kernel.org/pub/scm/utils/dtc/dtc.git
Home Page:	https://git.kernel.org/pub/scm/utils/dtc/dtc.git
Mailing List:	mailto:devicetree-compiler@vger.kernel.org
Responsible:	skrll
License:	GPLv2 (dtc), BSD (libfdt)
Location:	external/gpl2/dtc, sys/external/bsd/libfdt
Notes:
external/gpl2/dtc/dtc2netbsd should be used to create directories to import

Package:	dts
Version:	5.1.4
Current Vers:	5.1.4
Maintainer:	https://www.kernel.org/
Archive Site:	https://cdn.kernel.org/pub/linux/kernel/v4.x/
Home Page:	https://www.kernel.org/
Mailing List:	mailto:devicetree@vger.kernel.org
Responsible:	jmcneill
License:	GPLv2 and dual GPLv2/X11 license
Location:	sys/external/gpl2/dts

Package:	iscsi
Version:	4.12.4
Current Vers:	4.12.4
Maintainer:	Intel Corporation
Archive Site:
Home Page:
Mailing List:
Responsible:
License:	BSD-like (4-clause)
Location:	external/bsd/iscsi
Notes:

Package:	rpi-firmware
Version:
Current Vers:
Maintainer:
Archive Site:
Home Page:
Mailing List:
License:	Broadcom, Raspberry Pi (Trading) Ltd
Responsible:
Location:	external/broadcom/rpi-firmware
Notes:

Package:	rtwn
Version:
Current Vers:
Maintainer:
Archive Site:
Home Page:
Mailing List:
License:	Realtek Semiconductor Corporation
Responsible:
Location:	external/realtek/rtwn
Notes:

Package:	urtwn
Version:
Current Vers:
Maintainer:
Archive Site:
Home Page:
Mailing List:
License:	Realtek Semiconductor Corporation
Responsible:
Location:	external/realtek/urtwn/
Notes:

Package:	repulse
Version:
Current Vers:
Maintainer:
Archive Site:
Home Page:
Mailing List:
License:	ALiENDESiGN GbR
Responsible:
Location:	sys/arch/amiga/dev/repulse_firmware.h
Notes:

Package:	cxgb
Version:
Current Vers:
Maintainer:
Archive Site:
Home Page:
Mailing List:
License:	Chelsio Inc.
Responsible:
Location:	sys/dev/pci/cxgb/cxgb_firmware_exports.h
Notes:

Package:	athn
Version:
Current Vers:
Maintainer:
Archive Site:
Home Page:
Mailing List:
License:	Atheros Communicatios, Inc.
Responsible:
Location:	external/atheros/athn
Notes:

Package:	otus
Version:
Current Vers:
Maintainer:
Archive Site:
Home Page:
Mailing List:
License:	Atheros Communicatios, Inc.
Responsible:
Location:	external/atheros/otus
Notes:

Package:	intel-fw-eula
Version:
Current Vers:
Maintainer:
Archive Site:
Home Page:
Mailing List:
License:	Intel Corporation
Responsible:
Location:	external/intel-fw-eula
Notes:

Package:	intel-fw-public
Version:
Current Vers:
Maintainer:
Archive Site:
Home Page:
Mailing List:
License:	Intel Corporation
Responsible:
Location:	external/intel-fw-public
Notes:

Package:	aic7xxx
Version:
Current Vers:
Maintainer:	Justin T. Gibbs
Archive Site:
Home Page:
Mailing List:
License:	Adaptec Inc or LGPL2
Responsible:
Location:	sys/dev/microcode/aic7xxx
Notes:

Package:	atmel
Version:
Current Vers:
Maintainer:
Archive Site:
Home Page:
Mailing List:
License:	Atmel Corporation
Responsible:
Location:	sys/dev/microcode/atmel
Notes:

Package:	bge
Version:
Current Vers:
Maintainer:
Archive Site:
Home Page:
Mailing List:
License:	Broadcom Corporation
Responsible:
Location:	sys/dev/microcode/bge
Notes:

Package:	bnx
Version:
Current Vers:
Maintainer:	David Christensen <davidch@broadcom.com>
Archive Site:
Home Page:
Mailing List:
License:	Broadcom Corporation
Responsible:
Location:	sys/dev/microcode/bnx
Notes:

Package:	cylades-z
Version:
Current Vers:
Maintainer:	Cyclades Corp
Archive Site:
Home Page:
Mailing List:
License:	unknown
Responsible:
Location:	sys/dev/microcode/cyclades-z
Notes:

Package:	i8255x
Version:	3.28
Current Vers:
Maintainer:	Patrick J Luhmann (PJL)
Archive Site:
Home Page:
Mailing List:
License:	Intel Corporation
Responsible:
Location:	sys/dev/microcode/i8255x
Notes:

Package:	isp
Version:
Current Vers:
Maintainer:
Archive Site:
Home Page:
Mailing List:
License:	QLogic, Inc.
Responsible:
Location:	sys/dev/microcode/isp
Notes:

Package:	radeon
Version:
Current Vers:
Maintainer:
Archive Site:
Home Page:
Mailing List:
License:	Advanced Micro Devices, Inc.
Responsible:
Location:	sys/dev/microcode/radeon
Notes:

Package:	ral
Version:
Current Vers:
Maintainer:
Archive Site:	http://git.kernel.org/?p=linux/kernel/git/firmware/linux-firmware.git
Home Page:
Mailing List:
License:	Ralink Technology Corp
Responsible:
Location:	external/realtek/ral
Notes:

Package:	rum
Version:
Current Vers:
Maintainer:	Paul Lin <paul_lin@ralinktech.com.tw>
Archive Site:
Home Page:
Mailing List:
License:	Ralink Technology Corp
Responsible:
Location:	external/realtek/rum
Notes:

Package:	run
Version:
Current Vers:
Maintainer:	Paul Lin <paul_lin@ralinktech.com.tw>
Archive Site:
Home Page:
Mailing List:
License:	Ralink Technology Corp
Responsible:
Location:	sys/dev/microcode/run
Notes:

Package:	siop
Version:
Current Vers:
Maintainer:	Manuel Bouyer, Shuichiro URATA, Michael L. Hitch
Archive Site:
Home Page:
Mailing List:
License:	BSD-like (2-clause, 3-clause)
Responsible:
Location:	sys/dev/microcode/siop
Notes:

Package:	tigon
Version:	12.4.11
Current Vers:
Maintainer:	wpaul@brak.osd.bsdi.com
Archive Site:   https://people.freebsd.org/~wpaul/Alteon/
Home Page:	http://www.alteon.com/support/openkits (extinct)
Mailing List:
License:	Alteon WebSystems, Inc.
Responsible:
Location:	sys/dev/microcode/tigon
Notes:
See https://lists.debian.org/debian-legal/2011/10/msg00001.html


Package:	typhoon
Version:
Current Vers:
Maintainer:	3Com Corporation
Archive Site:
Home Page:
Mailing List:
License:	BSD-like (3-clause)
Responsible:
Location:	sys/dev/microcode/typhoon
Notes:

Package:	wi
Version:
Current Vers:
Maintainer:	Symbol Technologies Inc.
Archive Site:
Home Page:	http://www.symbol.com
Mailing List:
License:	BSD-like (3-clause)
Responsible:
Location:	sys/dev/microcode/wi
Notes:

Package:	yds
Version:
Current Vers:
Maintainer:	Yamaha Corporation
Archive Site:
Home Page:
Mailing List:
License:	unknown
Responsible:
Location:	sys/dev/microcode/yds
Notes:

Package:	zyd
Version:
Current Vers:
Maintainer:	ZyDAS Technology Corporation
Archive Site:
Home Page:
Mailing List:
License:	BSD-like (3-clause)
Responsible:
Location:	sys/dev/microcode/zyd
Notes:

Package:	libnv
Version:	20180906
Current Vers:	$(date)
Maintainer:	christos
Archive Site:
Home Page:
Mailing List:
License:	BSD-like (2-clause)
Responsible:
Location:	sys/external/bsd/libnv/dist
Notes:
To be used only for npf (library and headers are private)
Copied from FreeBSD:
/usr/src/sys/sys/{d,c,}nv.h
/usr/src/lib/libnv/
/usr/src/contrib/lib/libnv/
/usr/src/share/man/man9/{d,c,}nv.9

Package:	gettext
Version:	0.16.1 (Last GPLv2+ version)
Current Vers:	0.21
Maintainer:	FSF
Archive Site:	ftp://ftp.gnu.org/gnu/gettext/
Home Page:	http://www.gnu.org/software/gettext/
Mailing List:	bug-gnu-utils@gnu.org
Responsible:	christos
License:	GPLv2+ (0.16.1), GPLv3+ (0.17 and later)
Location:	external/gpl2/gettext
Notes:
GNU gettext is used for userland tools like msgfmt(1) only.  For libintl,
we use BSD-licensed implementation from Citrus project (see entry for
"Citrus XPG4DL").  We hope to replace userland tools with BSD-licensed one.

Package:	grep
Version:	2.5.1a (last GPLv2+ version)
Current Vers:	3.5
Maintainer:	FSF
Archive Site:	ftp://ftp.gnu.org/gnu/grep/
Home Page:	http://www.gnu.org/software/grep/
Mailing List:	bug-gnu-utils@gnu.org
Responsible:	simonb
License:	GPLv2+ (2.5.1a), GPLv3+ (2.5.3 and later)
Location:	external/gpl2/grep
Notes:
Use external/gpl2/grep/grep2netbsd for preparing the source tree
for the import.
On 2 Jan 2004, a non-GNU grep (FreeGrep, https://github.com/howardjp/freegrep;
see also http://www.monkey.org/openbsd/archive/tech/0306/msg00129.html)
was imported into src/usr.bin/grep;
on 16 Feb 2011, the BSD grep implementation from FreeBSD was imported
in src/usr.bin/grep, replacing FreeGrep
(http://mail-index.NetBSD.org/source-changes/2011/02/16/msg018643.html).

Package:	groff
Version:	1.19.2 (last GPLv2+ version)
Current Vers:	1.22.4
Maintainer:	Werner Lemberg/FSF
Archive Site:	ftp://ftp.gnu.org/gnu/groff/
Home Page:	http://www.gnu.org/software/groff/
Mailing List:	bug-groff@gnu.org
Responsible:
License:	GPLv2+ (1.19.2), GPLv3+ (1.20 and later)
Location:	external/gpl2/groff
Notes:
Use groff2netbsd from external/gpl2/groff/groff2netbsd to prepare the
distribution for import.
Update MDATE in src/external/gpl2/groff/Makefile.inc.

Package:	gmake
Version:	3.81 (Last GPlv2+ version)
Current Vers:	4.3
Maintainer:	FSF
Archive Site:	ftp://ftp.gnu.org/gnu/make/
Home Page:	http://www.gnu.org/software/make/
Date:		2020-06-13
Mailing List:	bug-make@gnu.org
Responsible:
License:	GPLv2+ (3.81), GPLv3+ (3.82 and later)
Location:	external/gpl2/gmake
Notes:

Package:	diffutils
Version:	2.8.1 (Last GPLv2+ version)
Current Vers:	3.6
Maintainer:	FSF
Archive Site:	ftp://ftp.gnu.org/gnu/diffutils/
Home Page:	http://www.gnu.org/software/diffutils/
Mailing List:	bug-diffutils@gnu.org
Responsible:
License:	GPLv2+ (2.8.1), GPLv3+ (2.9 and later)
Location:	external/gpl2/diffutils
Notes:
Use external/gpl2/diffutils/diffutils2netbsd for preparing the source tree
for the import.

Package:	rcs
Version:	5.7 (Last GPLv2+ version)
Current Vers:	5.9.4
Maintainer:	FSF
Archive Site:	ftp://ftp.gnu.org/gnu/rcs/
Mailing List:	bug-gnu-utils@gnu.org
Home Page:	http://www.gnu.org/software/rcs/
Responsible:	agc
License:	GPLv2+ (5.7), GPLv3+ (5.8 and later)
Location:	external/gpl2/rcs
Notes:
Old versions are available from Purdue (ftp.cs.purdue.edu:/pub/RCS).

Package:	texinfo
Version:	4.8a (Last GPLv2+ version)
Current Vers:	6.5
Maintainer:	FSF
Archive Site:	ftp://ftp.gnu.org/gnu/texinfo/
Home Page:	http://www.gnu.org/software/texinfo/
Mailing List:	bug-texinfo@gnu.org
Responsible:
License:	GPLv2+ (4.8a), GPLv3+ (4.9 and later)
Location:	external/gpl2/texinfo
Notes:
Use src/external/gpl2/texinfo/texinfo2netbsd for preparing the source tree
for the import.

Package:	indent
Version:	FreeBSD-2018-11-04 r340138
Current Vers:	FreeBSD-2020-05-21 r361337
Maintainer:	The FreeBSD Project
Archive Site:	none
Home Page:	https://svnweb.freebsd.org/base/head/usr.bin/indent/
Date:		2020-06-13
Mailing List:	none
Responsible:
License:	BSD-like (4-clause)
Location:	usr.bin/indent
Notes:
Tests are stored in tests/usr.bin/indent.

Package:	ena
Version:	0.8.1
Current Vers:	2.1.1
Maintainer:	Amazon.com
Archive Site:	https://github.com/amzn/amzn-drivers/tree/master/kernel/fbsd/ena
Home Page:	https://github.com/amzn/amzn-drivers/
Date:		2020-06-13
Mailing List:	none
Responsible:
License:	BSD-like (2 and 3-clause)
Location:	sys/external/bsd/ena-com
Notes:

Package:	terminfo
Version:	20190609
Current Vers:	20190609
Maintainer:	Thomas Dickey (ncurses)
Archive Site:	ftp://ftp.invisible-island.net/ncurses/current
Home Page:	https://invisible-island.net/ncurses/
Date:		2019-11-27
Mailing List:	bug-ncurses@gnu.org
Responsible:
License:	none
Location:	share/terminfo
Notes:
Use the import script in /usr/src/share/terminfo

Package:	libcbor
Version:	0.7.0
Current Vers:	0.5.0-119-g3b41770 (3b41770ab0ca408d242041dddb3b75811345573f)
Maintainer:	Pavel Kalvoda
Archive Site:	https://github.com/PJK/libcbor
Home Page:
Date:		2020-03-02
Mailing List:
Responsible:	christos
License:	mit
Location:	external/mit/libcbor
Notes:

Package:	pam-u2f
Version:	1.0.8-73-gd10f843 (d10f84314c55f10d244bc275794e783dc408e45c)
Current Vers:	1.0.8
Maintainer:	Yubico
Archive Site:	https://github.com/Yubico/pam-u2f
Home Page:	https://developers.yubico.com/pam-u2f/
Date:		2020-06-13
Mailing List:
Responsible:	christos
License:	bsd
Location:	external/bsd/pam-u2f
Notes:

Package:	libfido2
Version:	1.5.0
Current Vers:	1.5.0
Maintainer:	Yubico
Archive Site:	https://github.com/Yubico/libfido2
Home Page:	https://developers.yubico.com/libfido2/
Date:		2020-12-04
Mailing List:
Responsible:	christos
License:	bsd
Location:	external/bsd/libfido2
Notes:

Package:	libsodium
Version:	1.0.16
Current Vers:	1.0.18
Maintainer:	Frank Denis
Archive Site:	https://github.com/jedisct1/libsodium
Home Page:	https://libsodium.org/
Date:		2020-08-20
Mailing List:	sodium-subscribe@pureftpd.org
Responsible:	riastradh
License:	bsd
Location:	sys/external/bsd/libsodium
Notes:<|MERGE_RESOLUTION|>--- conflicted
+++ resolved
@@ -1,8 +1,4 @@
-<<<<<<< HEAD
-#	$NetBSD: 3RDPARTY,v 1.1769 2020/12/12 11:02:06 wiz Exp $
-=======
 #	$NetBSD: 3RDPARTY,v 1.1800 2021/04/29 17:29:06 christos Exp $
->>>>>>> 9e014010
 #
 # This file contains a list of the software that has been integrated into
 # NetBSD where we are not the primary maintainer.
@@ -45,21 +41,12 @@
 #
 
 Package:	acpica
-<<<<<<< HEAD
-Version:	20201113
-Current Vers:	20201113
-Maintainer:	Intel
-Archive Site:	http://www.acpica.org/downloads/
-Home Page:	http://www.acpica.org/
-Date:		2020-11-27
-=======
 Version:	20210331
 Current Vers:	20210331
 Maintainer:	Intel
 Archive Site:	http://www.acpica.org/downloads/
 Home Page:	http://www.acpica.org/
 Date:		2021-04-03
->>>>>>> 9e014010
 Mailing List:	devel@acpica.org
 License:	BSD-like
 Responsible:	jruoho
@@ -365,21 +352,12 @@
 Use the dhcp2netbsd script.
 
 Package:	dhcpcd
-<<<<<<< HEAD
-Version:	9.3.4
-Current Vers:	9.3.4
-Maintainer:	roy
-Archive Site:	ftp://roy.marples.name/pub/dhcpcd/
-Home Page:	http://roy.marples.name/projects/dhcpcd/
-Date:		2020-11-28
-=======
 Version:	9.4.0
 Current Vers:	9.4.0
 Maintainer:	roy
 Archive Site:	ftp://roy.marples.name/pub/dhcpcd/
 Home Page:	http://roy.marples.name/projects/dhcpcd/
 Date:		2020-12-28
->>>>>>> 9e014010
 Mailing List: 	dhcpcd-discuss@marples.name
 License:	BSD (2-clause)
 Location:	external/bsd/dhcpcd/dist
@@ -430,11 +408,7 @@
 
 Package:	expat
 Version:	2.2.8
-<<<<<<< HEAD
-Current Vers:	2.2.10
-=======
 Current Vers:	2.3.0
->>>>>>> 9e014010
 Maintainer:	Expat Project
 Archive Site:	https://github.com/libexpat/libexpat/releases
 Home Page:	http://www.libexpat.org/
@@ -475,13 +449,8 @@
 There is a flex2netbsd script to help newer imports.
 
 Package:	gcc
-<<<<<<< HEAD
-Version:	8.4.0/9.3.0
-Current Vers:	8.4.0/9.3.0/10.1
-=======
 Version:	9.3.0/10.3.0
 Current Vers:	9.3.0/10.3.0
->>>>>>> 9e014010
 Maintainer:	FSF
 Archive Site:	ftp://ftp.gnu.org/gnu/gcc/
 Home Page:	http://www.gnu.org/software/gcc/
@@ -1101,21 +1070,12 @@
 Patch applied after OpenSSH import.
 
 Package:	OpenSSH
-<<<<<<< HEAD
-Version:	8.4
-Current Vers:	8.4 / portable 8.4p1
-Maintainer:	OpenSSH
-Archive Site:	http://www.openssh.com/ftp.html
-Home Page:	http://www.openssh.com/portable.html
-Date:		2020-12-04
-=======
 Version:	8.6
 Current Vers:	8.6 / portable 8.6p1
 Maintainer:	OpenSSH
 Archive Site:	http://www.openssh.com/ftp.html
 Home Page:	http://www.openssh.com/portable.html
 Date:		2021-04-19
->>>>>>> 9e014010
 Mailing List:	openssh-unix-announce@mindrot.org
 Responsible:	thorpej, christos, elric
 License:	BSD. See src/crypto/external/bsd/openssh/dist/LICENSE
@@ -1153,13 +1113,8 @@
 - adjust the DEFAULT_PKCS11_WHITELIST for ssh-agent
 
 Package:	OpenSSL
-<<<<<<< HEAD
-Version:	1.0.2o/1.1.1i
-Current Vers:	1.0.2t/1.1.1i
-=======
 Version:	1.0.2o/1.1.1k
 Current Vers:	1.0.2t/1.1.1k
->>>>>>> 9e014010
 Maintainer:	The OpenSSL Project
 Archive Site:	ftp://ftp.openssl.org/source/
 Home Page:	http://www.openssl.org/
@@ -1237,13 +1192,8 @@
 reachover Makefiles are in src/usr.sbin/pf.
 
 Package:	pkg_install
-<<<<<<< HEAD
-Version:	20201212
-Current Vers:	20201212
-=======
 Version:	20210410
 Current Vers:	20210410
->>>>>>> 9e014010
 Maintainer:	The pkgsrc developers
 Home Page:	http://www.pkgsrc.org/
 Date:		2020-12-12
@@ -1419,13 +1369,8 @@
 purposes.
 
 Package:	tmux
-<<<<<<< HEAD
-Version:	3.1c
-Current Vers:	3.1c
-=======
 Version:	3.2
 Current Vers:	3.2
->>>>>>> 9e014010
 Maintainer:	Nicholas Marriott <nicholas.marriott@gmail.com>
 Archive site:	https://github.com/tmux/tmux
 Home page:	http://tmux.github.io
@@ -1464,13 +1409,8 @@
 Added changes from a5 -> a12 manually.
 
 Package:	tz
-<<<<<<< HEAD
-Version:	tzcode2020c / tzdata2020d
-Current Vers:	tzcode2020d / tzdata2020d
-=======
 Version:	tzcode2021a / tzdata2021a
 Current Vers:	tzcode2021a / tzdata2021a
->>>>>>> 9e014010
 Maintainer:	Paul Eggert <eggert@cs.ucla.edu>
 Archive Site:	ftp://ftp.iana.org/tz/releases/
 Archive Site:	ftp://munnari.oz.au/pub/oldtz/
