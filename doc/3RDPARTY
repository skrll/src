<<<<<<< HEAD
#	$NetBSD: 3RDPARTY,v 1.1523 2018/05/05 00:13:01 christos Exp $
=======
#	$NetBSD: 3RDPARTY,v 1.1535 2018/07/27 14:38:50 maya Exp $
>>>>>>> b2b84690
#
# This file contains a list of the software that has been integrated into
# NetBSD where we are not the primary maintainer.
#
# When you make changes to this software, be sure to discuss it with the
# maintainer and contribute your patches.  Divergence from the official
# sources is not desirable, and should be avoided as much as possible.
#
# When importing, please deal with the RCS IDs in this way:
#   1. Preserve the RCS IDs in the files by removing the $ signs from
#      the IDs before you do the import.
#   2. After the import, add NetBSD RCS IDs to all of the files.
#
# A few notes on the format of this file (for the benefit of
# 3rdparty2html):
#
# 1.) Any line whose first non-whitespace character is # is a comment;
# 2.) Entries are separated by blank lines;
# 3.) Every package needs at least the Package, Version, Current Vers,
#     and Maintainer fields;
# 4.) Where a field has multiple lines of information, the field tag
#     should be repeated on each line, except:
# 5.) The Notes: field tag should appear on a line by itself; all
#     remaining lines until the end of the record are notes.
#
# Package:	name or brief description (required, must be first)
# Version:	version that is included with NetBSD (required)
# Current Vers:	version that is available upstream (required)
# Maintainer:	name and/or email address of upstream maintainer (required)
# Archive Site:	URL to archive of upstream releases
# Home Page:	URL to web page for upstream project
# Mailing List:	email address or URL related to upstream mailing list
# License:	description of license
# Responsible:	comma-separated list of NetBSD developers
# Location:	comma-separated list of subdirectories in the NetBSD src tree
# Notes:
# Multiple lines of free-form text,
# Must be last.
#

Package:	acpica
Version:	20180427
Current Vers:	20180427
Maintainer:	Intel
Archive Site:	http://www.acpica.org/downloads/
Home Page:	http://www.acpica.org/
Mailing List:	devel@acpica.org
License:	BSD-like
Responsible:	jruoho
Location:	sys/external/bsd/acpica/dist
Notes:
You want the unix2 (dual-licensed) tar file.
Please read src/sys/dev/acpi/acpica/README before any modification.

Package:	am-utils [amd]
Version:	6.2
Current Vers:	6.2
Maintainer:	Erez Zadok <ezk@cs.columbia.edu>
Archive Site:	ftp://ftp.am-utils.org/pub/am-utils/
Home Page:	http://www.am-utils.org/
Mailing List:	am-utils
Responsible:	christos
License:	BSD (4-clause)
Location:	external/bsd/am-utils/dist
Notes:
Amd2netbsd script to convert to BSD make system and remove unneeded files.
Fix symbolic links before import.
Check external/bsd/am-utils/include/config.h is correct after import.
Update date of release in external/bsd/am-utils/man/Makefile (two places).

Package:	Automated Testing Framework (ATF)
Version:	0.20
Current Vers:	0.21
Maintainer:	Julio Merino <jmmv@NetBSD.org>
Archive site:	https://github.com/jmmv/atf/releases
Home page:	https://github.com/jmmv/atf
Mailing List:	atf-devel@NetBSD.org
Responsible:	jmmv
License:	The NetBSD Foundation's license (BSD 2-clause)
Location:	external/bsd/atf/dist
Notes:
The source files are in external/bsd/atf/dist.
Use external/bsd/atf/prepare-import.sh to regenerate the dist/ directory.
Please avoid performing local changes to this package without discussing
them with the responsible person and/or the mailing list shown above.
Note that the external/bsd/atf/dist/tools is owned by NetBSD and does not
exist upstream; however, please continue to discuss any desired changes
upfront.

Package:	ath-hal
Version:	FreeBSD SVN revision number 185521
Current Vers:	FreeBSD SVN revision number 185521
Maintainer:	Sam Leffler <sam@errno.com>
Archive Site:	none
Home Page:	none
Mailing List:	none
Responsible:	sam, alc
License:	BSD-like (2-clause), ISC
Location:	sys/external/isc/atheros_hal/dist
Notes:

Package:	bc
Version:	1.06
Current Vers:	1.06
Maintainer:	Phil Nelson <phil@cs.wwu.edu>
Archive Site:	ftp://ftp.gnu.org/gnu/bc/
Home Page:	http://www.gnu.org/software/bc/
Mailing List:	bug-bc@gnu.org
Responsible:	phil, simonb
License:	GPLv2, LGPGv2.1
Location:	gnu/dist/bc
Notes:
bc includes dc, both of which are in the NetBSD tree.

Package:	bind [named and utils]
Version:	9.10.7/BSD	9.12.1/MPL
Current Vers:	9.10.7/BSD
Maintainer:	Paul Vixie <vixie@vix.com>
Archive Site:	ftp://ftp.isc.org/isc/bind9/
Home Page:	http://www.isc.org/software/bind/
Mailing List:	https://lists.isc.org/mailman/listinfo/bind-announce
Mailing List:	https://lists.isc.org/mailman/listinfo/bind-users
Responsible:	vixie, christos
License:	BSD-like (2-clause) / MPL
Location:	external/bsd/bind/dist
Notes:
First bind2netbsd script to import into src/external/bsd/bind/dist.
The Makefiles in src/external/bsd/bind are not handled by the script.
Build bind to generate the include files.
Then binclude4netbsd script to import into src/external/bsd/bind/include.
The libc and include parts of the resolver are now part of libbind.

Package:	unbound 
Version:	1.6.8
Current Vers:	1.6.8
Maintainer:	Christos Zoulas
Archive Site:	https://www.unbound.net/downloads/unbound-latest.tar.gz
Home Page:	https://www.unbound.net/
Mailing List:	https://unbound.nlnetlabs.nl/mailman/listinfo/unbound-users
Responsible:	christos
License:	BSD-like
Location:	external/bsd/unbound/dist
Notes:
Use cleantags to import
run configure and update config files in include

Package:	nsd 
Version:	4.1.19
Current Vers:	4.1.19
Maintainer:	Christos Zoulas
Archive Site:	https://www.nlnetlabs.nl/svn/nsd/
Home Page:	https://www.nlnetlabs.nl/projects/nsd/
Mailing List:	https://open.nlnetlabs.nl/mailman/listinfo/nsd-users/	
Responsible:	christos
License:	BSD-like
Location:	external/bsd/nsd/dist
Notes:
Use cleantags to import
run configure and update config files in include

Package:	libbind [libc resolver and includes]
Version:	libbind-6.0-rc1
Current Vers:	libbind-6.0
Maintainer:	Paul Vixie <vixie@vix.com>
Archive Site:	ftp://ftp.isc.org/isc/libbind/
Home Page:	http://www.isc.org/software/libbind/
Mailing List:	https://lists.isc.org/mailman/listinfo/bind-workers
Responsible:	vixie, christos
License:	BSD-like (2-clause)
Location:	external/bsd/libbind/dist
Notes:
First libbind2netbsd script to import into src/external/bsd/libbind/dist.
Then include4netbsd script to import into src/include.
Then libc4netbsd script to update the resolver in libc.
Todo[1]: Update libresolv if needed.
Todo[2]: A few files in libc/net were imported in the ISC branch but now
	 they are too different or do not exist anymore:
	    gethnamaddr.c getnetent.c getnetnamadr.c sethostent.c
	 Others like getaddrinfo.c could be merged with isc, but it seems
	 that ours is from a more recent version of KAME?
Todo[3]: net/base64.c is imported from bind but should be moved from net
	 to isc/base64.c.
Todo[4]: Re-entrant functions of net/*
Todo[5]: Reconcile the doc directory.

Package:	binutils
Version:	2.27
<<<<<<< HEAD
Current Vers:	2.30
=======
Current Vers:	2.31
>>>>>>> b2b84690
Maintainer:	FSF
Archive Site:	ftp://ftp.gnu.org/gnu/binutils/
Home Page:	http://www.gnu.org/software/binutils/
Mailing List:	bug-gnu-utils@gnu.org
Responsible:	thorpej, mrg
License:	GPLv3, LGPLv3, GPLv2, LGPLv2, BSD
Location:	external/gpl3/binutils/dist
Notes:

Package:	bozohttpd
Version:	20100617
Current Vers:	20100617
Maintainer:	mrg@eterna.com.au
Archive Site:	ftp://ftp.NetBSD.org/pub/NetBSD/packages/distfiles/LOCAL_PORTS/
Home Page:	http://eterna.com.au/bozohttpd/
Mailing List:
Responsible:	mrg
License:	BSD
Location:	libexec/httpd
Notes:
Delete "queue.h" from the distribution.

Package:	bsd-family-tree
Version:	1.151
Current Vers:	1.156
Maintainer:	The FreeBSD Project
Archive Site:	http://www.freebsd.org/cgi/cvsweb.cgi/src/share/misc/bsd-family-tree
Home Page:	http://www.freebsd.org/cgi/cvsweb.cgi/src/share/misc/bsd-family-tree
Mailing List:
Responsible:
License:	BSD (2-clause) (see http://www.freebsd.org/cgi/cvsweb.cgi/src/COPYRIGHT)
Location:	share/misc/bsd-family-tree
Notes:
Please send all updates upstream.  Eitan Adler <lists@eitanadler.com>
is a FreeBSD committer who has been helpful with incorporating changes
in the past.

Package:	byacc
Version:	20170430
Current Vers:	20170430
Maintainer:	Thomas Dickey <dickey@invisible-island.net>
Archive Site:	http://www.invisible-island.net/byacc/byacc.html
Home Page:	http://www.invisible-island.net/byacc/byacc.html
Mailing List:
Responsible:	christos
License:	Public Domain
Location:	external/bsd/byacc/dist
Notes:
See /usr/src/external/bsd/byacc/byacc2netbsd for update instructions.

Package:	bzip2
Version:	1.0.6
Current Vers:	1.0.6
Maintainer:	Julian Seward <jseward@acm.org>
Archive Site:	http://sources.redhat.com/bzip2/
Home Page:	http://www.bzip.org/
Mailing List:
Responsible:
License:	BSD (4-clause)
Location:	external/bsd/bzip2
Notes:
See /usr/src/external/bsd/bzip2/bzip2netbsd for update instructions.

Package:	Citrus XPG4DL
Version:	
Current Vers:	
Maintainer:	Citrus
Archive Site:	http://citrus.bsdclub.org/
Home Page:	http://citrus.bsdclub.org/
Mailing List:	bsd-locale@hauN.org
Responsible:	tshiozak
License:	Ambiguous. Either BSD or Perl Artistic License
		See http://citrus.bsdclub.org/#pol_license for more info.
Location:	lib
Notes:
language C multilingualization support suite using wchar_t and other standards.
The main development playground of Citrus is in NetBSD CVS, so you don't
need to look for other CVS tree (like citrus CVS tree)
main trunc has Citrus code in the following places:
- src/lib/libc/locale, LC_CTYPE: single/multibyte support
- src/lib/libintl: GNU libc compatible gettext(3) implementation.
- src/lib/libc/citrus: multibyte LC_CTYPE handling and iconv(3) lower layer
- src/lib/libc/iconv: iconv(3)

Package:	cron
Version:	4.1
Current Vers:	4.1
Maintainer:	Paul Vixie <vixie@vix.com>
Archive Site:	ftp://ftp.isc.org/isc/cron/
Home Page:
Mailing List:
Responsible:
License:	BSD-like
Location:	external/bsd/cron/dist
Notes:

Package:	cvs
Version:	1.12.13
Current Vers:	1.12.13
Maintainer:	cvshome
Archive Site:	http://ftp.gnu.org/non-gnu/cvs/
Home Page:	http://cvs.nongnu.org/
Mailing List:	bug-cvs@gnu.org
Responsible:	christos
License:	GPLv1, LGPLv2
Location:	external/gpl2/xcvs/dist
Notes:
Use external/gpl2/xcvs/dist/cvs2netbsd for preparing the source tree
for the import.
Do not forget to update external/gpl2/xcvs/include/config.h to match
external/gpl2/xcvs/dist/config.h.in.

Package:	db
Version:	1.85
Current Vers:	1.86/4.7.25
Maintainer:	Keith Bostic <bostic@vangogh.cs.berkeley.edu>
Archive Site:	http://www.oracle.com/technology/software/products/berkeley-db/
Home Page:	http://www.oracle.com/database/berkeley-db/
Mailing List:
Responsible:
License:	BSD or Oracle Commercial License
Location:	lib/libc/db
Notes:
Note that we cannot use db 2.x for license reasons.
Three bug fixes against 1.85 sent back to bostic.  Changes to
man/recno.3, hash/hsearch.c, and hash/ndbm.c (serious).
Import of DB 1.85 was done via a sh script which converted the
distribution into the netbsd format.  The script can be found in
src/lib/libc/db/db2netbsd.

Package:	dhcp
Version:	4.4.1
Current Vers:	4.4.1
Maintainer:	mellon
Archive Site:	ftp://ftp.isc.org/isc/dhcp/
Home Page:	http://www.isc.org/software/dhcp/
Mailing List:	dhcp-server@isc.org
Mailing List:	dhcp-client@isc.org
Mailing List:	dhcp-announce@isc.org
Mailing List:	dhcp-bugs@isc.org
Responsible:	mellon
License:	MPL
Location:	external/mpl/dhcp
Notes:
Use the dhcp2netbsd script.

Package:	dhcpcd
<<<<<<< HEAD
Version:	7.0.4
Current Vers:	7.0.4
=======
Version:	7.0.7
Current Vers:	7.0.7
>>>>>>> b2b84690
Maintainer:	roy
Archive Site:	ftp://roy.marples.name/pub/dhcpcd/
Home Page:	http://roy.marples.name/projects/dhcpcd/
Mailing List: 	dhcpcd-discuss@marples.name
License:	BSD (2-clause)
Location:	external/bsd/dhcpcd/dist
Notes:
Please submit all changes to the author.

Package:       drm
Version:       Linux 3.15
Current Vers:  ?
Maintainer:    Intel, AMD, Linux kernel developers
Archive Site:  git://git.kernel.org/pub/scm/linux/kernel/git/torvalds/linux.git
Home Page:     http://dri.freedesktop.org/
Mailing List:  dri-devel@lists.freedesktop.org
Responsible:   riastradh
License:       BSD
Location:      sys/external/bsd/drm2/dist
Notes:
Graphics drivers.   Talk to riastradh@ about updates.  When importing
from Linux, we map
       drivers/gpu/drm	       ->      sys/external/bsd/drm2/dist/drm
       include/drm	       ->      sys/external/bsd/drm2/dist/include/drm
       include/uapi/drm	       ->      sys/external/bsd/drm2/dist/uapi/drm
GPL sources are excluded.  In the future, we may import them into
external/gpl2/drm2 and build them as kernel modules.  Nouveau sources
(drivers/gpu/drm/nouveau in Linux) must first be processed with the
script sys/external/bsd/drm2/nouveau/nouveau2netbsd, about which see
the source for details.
Vendor tag:    LINUX
Release tag:   linux-X-Y(-rcZ)-drm-bsd
	(nouveau got reimported as linux-3-15-drm-bsd-reimport-nouveau)
I neglected to add RCSIDs in the last import (except for nouveau, for
which nouveau2netbsd adds them).  For the next import, remember to add
them!

Package:	gmake
Version:	3.81 (Last GPlv2+ version)
Current Vers:	4.0
Maintainer:	FSF
Archive Site:	ftp://ftp.gnu.org/gnu/make/
Home Page:	http://www.gnu.org/software/make/
Mailing List:	bug-make@gnu.org
Responsible:	
License:	GPLv2+ (3.81), GPLv3+ (3.82 and later)
Location:	external/gpl2/gmake
Notes:

Package:	diffutils
Version:	2.8.1 (Last GPLv2+ version)
Current Vers:	3.3
Maintainer:	FSF
Archive Site:	ftp://ftp.gnu.org/gnu/diffutils/
Home Page:	http://www.gnu.org/software/diffutils/
Mailing List:	bug-diffutils@gnu.org
Responsible:	
License:	GPLv2+ (2.8.1), GPLv3+ (2.9 and later)
Location:	external/gpl2/diffutils
Notes:
Use external/gpl2/diffutils/diffutils2netbsd for preparing the source tree
for the import.

Package:	ekermit
Version:	1.7
Current Vers:	1.7
Maintainer:	Kermit Project
Archive Site:	ftp://ftp.kermitproject.org/kermit/ekermit/
Home Page:	http://www.kermitproject.org/ek.html
Mailing List:
Responsible:	apb
License:	BSD (3 clause)
Location:	external/bsd/ekermit
Notes:

Package:	expat
Version:	2.2.1
Current Vers:	2.2.4
Maintainer:	Expat Project
Archive Site:	http://sourceforge.net/projects/expat/files/expat/
Home Page:	http://www.libexpat.org/
Mailing List:	expat-discuss@libexpat.org
Responsible:	mrg
License:	MIT
Location:	src/external/mit/expat/dist
Notes:
Please use "expat" as the vendor tag for CVS imports.

Package:	file
Version:	5.33
Current Vers:	5.33
Maintainer:	Christos Zoulas <christos@zoulas.com>
Archive Site:	ftp://ftp.astron.com/pub/file/
Home Page:	http://www.darwinsys.com/file/
Mailing List:	file@mx.gw.com
Responsible:	christos, pooka
License:	BSD (2-clause)
Location:	external/bsd/file/dist
Notes:
use file2netbsd

Package:	flex
Version:	2.6.3
Current Vers:	2.6.3
Maintainer:	Will Estes <wlestes@users.sourceforge.net>
Archive Site:	https://github.com/westes/flex/releases
Home Page:	https://github.com/westes/flex
Mailing List:	http://lists.sourceforge.net/mailman/listinfo/flex-announce
Responsible:
License:	BSD-like
Location:	external/bsd/flex/dist
Notes:
There is a flex2netbsd script to help newer imports.

Package:	gcc
<<<<<<< HEAD
Version:	5.5
Current Vers:	5.5/6.4/7.2/8.1
=======
Version:	6.4
Current Vers:	6.4/7.3/8.2
>>>>>>> b2b84690
Maintainer:	FSF
Archive Site:	ftp://ftp.gnu.org/gnu/gcc/
Home Page:	http://www.gnu.org/software/gcc/
Mailing List:	gcc-bugs@gnu.org
Responsible:	mrg, christos, skrll
License:	GPLv3, LGPLv3.1
<<<<<<< HEAD
Location:	gnu/dist/gcc4
=======
>>>>>>> b2b84690
Location:	external/gpl3/gcc.old/dist
Location:	external/gpl3/gcc/dist
Notes:
In the long term, we expect that there will often be two versions,
in the "gcc" and "gcc.old" directories.  Having two versions allows
migration from one version of gcc to another to happen for one port
at a time, instead of for all ports simultaneously.
When importing a new version of external/gpl3/gcc.old:
	- copy the current version of external/gpl3/gcc
	- import it to a "NETBSD" vendor branch in external/gpl3/gcc.old
Before importing a new version of external/gpl3/gcc:
	- delete all .cvsignore and .gitignore files
	- delete java ada fortran their libraries and testsuites
	- delete libffi zlib boehm-gc 
	- update gcc/version.c for the NetBSD GCC date
	- use core/c++/objc/testsuite tarballs
	- you can use the gcc2netbsd script for the above (except version)
	- update tools/gcc/gcc-version.mk
	- force generate and copy tools/gcc build version of these files
	  into gcc/dist/gcc/doc: cpp.1 cpp.info gcc.1 gcc.info gcov.1

Package:	gdb
Version:	8.0.1
Current Vers:	8.1
Maintainer:	FSF
Archive Site:	ftp://ftp.gnu.org/gnu/gdb/
Home Page:	http://www.gnu.org/software/gdb/
Mailing List:	bug-gdb@gnu.org
Responsible:	christos
License:	GPLv3, LGPLv3.1
Location:	external/gpl3/gdb/dist
Notes:
When updating GDB, it is imperative to test that:
	- Debugging of kernel cores ("target kvm") works correctly
	- Support for our kernel's remote serial debugging protocol
	  ("options KGDB") works correctly.

Package:	gdtoa
Version:	2011-03-19
Current Vers:	$(date)
Maintainer:	David M. Gay <dmg@acm.org>
Archive Site:	http://www.netlib.org/fp/
Home Page:	http://www.netlib.org/fp/
Mailing List:	none
Responsible:	kleink
License:	BSD-like
Location:	lib/libc/gdtoa
Notes:
Test suite integrated at this time, but not built (and fails to run).
No hexadecimal floating-point string conversion for VAX FP yet.
Only double-precision addressed at this time.

Package:	gettext
Version:	0.16.1 (Last GPLv2+ version)
Current Vers:	0.19.7
Maintainer:	FSF
Archive Site:	ftp://ftp.gnu.org/gnu/gettext/
Home Page:	http://www.gnu.org/software/gettext/
Mailing List:	bug-gnu-utils@gnu.org
Responsible:	christos
License:	GPLv2+ (0.16.1), GPLv3+ (0.17 and later)
Location:	external/gpl2/gettext
Notes:
GNU gettext is used for userland tools like msgfmt(1) only.  For libintl,
we use BSD-licensed implementation from Citrus project (see entry for
"Citrus XPG4DL").  We hope to replace userland tools with BSD-licensed one.

Package:	grep
Version:	2.5.1a (last GPLv2+ version)
Current Vers:	2.23
Maintainer:	FSF
Archive Site:	ftp://ftp.gnu.org/gnu/grep/
Home Page:	http://www.gnu.org/software/grep/
Mailing List:	bug-gnu-utils@gnu.org
Responsible:	simonb
License:	GPLv2+ (2.5.1a), GPLv3+ (2.5.3 and later)
Location:	external/gpl2/grep
Notes:
Use external/gpl2/grep//grep2netbsd for preparing the source tree
for the import.
On 2 Jan 2004, a non-GNU grep (FreeGrep, https://github.com/howardjp/freegrep;
see also http://www.monkey.org/openbsd/archive/tech/0306/msg00129.html)
was imported into src/usr.bin/grep;
on 16 Feb 2011, the BSD grep implementation from FreeBSD was imported
in src/usr.bin/grep, replacing FreeGrep
(http://mail-index.NetBSD.org/source-changes/2011/02/16/msg018643.html).

Package:	groff
Version:	1.19.2 (last GPLv2+ version)
Current Vers:	1.22.3
Maintainer:	Werner Lemberg/FSF
Archive Site:	ftp://ftp.gnu.org/gnu/groff/
Home Page:	http://www.gnu.org/software/groff/
Mailing List:	bug-groff@gnu.org
Responsible:	
License:	GPLv2+ (1.19.2), GPLv3+ (1.20 and later)
Location:	external/gpl2/groff
Notes:
Use groff2netbsd from external/gpl2/groff/groff2netbsd to prepare the
distribution for import.
Update MDATE in src/external/gpl2/groff/Makefile.inc.

Package:	heimdal
Version:	7.1.0 (HEAD-2017-01-28)
Current Vers:	7.1.0
Maintainer:	Heimdal <heimdal@h5l.org>
Archive Site:	ftp://ftp.h5l.org/pub/heimdal/src/
Home Page:	http://www.h5l.org/
Mailing List:	heimdal-discuss@sics.se
Responsible:	joda, lha
License:	BSD
Location:	crypto/external/bsd/heimdal/dist
Notes:

Package:	hunt
Version:	2003-04-16
Current Vers:	2003-04-16
Maintainer:	Greg Couch <gregc@cgl.ucsf.edu>
Archive Site:	ftp://ftp.cgl.ucsf.edu/pub/hunt.shar.Z
Home Page:	http://www.cgl.ucsf.edu/home/gregc/oss.html
Responsible:	mrg
License:	BSD (3-clause)
Location:	games/hunt
Notes:

Package:	ipf
Version:	5.1.1
Current Vers:	5.1.2
Maintainer:	Darren Reed
Archive Site:	http://coombs.anu.edu.au/~avalon/
Home Page:	http://coombs.anu.edu.au/~avalon/
Mailing List:	ipfilter@postbox.anu.edu.au
Responsible:	darrenr, christos
License:	BSD-based; see src/external/ipf/dist/IPFILTER.LICENCE
Location:	external/bsd/ipf,sys/external/bsd/ipf
Notes:
ipf2netbsd should be used on a virgin ipfilter source tree.

Package:	ipsec-tools
Version:	(ipsec-tools head is NetBSD-current head)
Maintainer:	IPsec-Tools project <ipsec-tools-core@lists.sourceforge.net>
Archive Site:	http://ipsec-tools.sourceforge.net
Home Page:	http://ipsec-tools.sourceforge.net
Mailing List:	ipsec-tools-devel@lists.sourceforge.net
Responsible:	manu, vanhu, mgrooms
License:	BSD (3-clause)
Location:	crypto/dist/ipsec-tools
Notes:
ipsec-tools is maintained within NetBSD src tree in src/crypto/dist/ipsec-tools
We don't run ipsec-tools' configure as part of the NetBSD build. configure
generated files are available in the NetBSD source tree at:
  src/lib/libipsec/config.h
  src/lib/libipsec/package_version.h
When configure.ac is updated, run the following:
  cd src/crypto/dist/ipsec-tools
  ./bootstrap
  ./configure --enable-adminport --enable-hybrid --enable-frag \
  	      --enable-natt --enable-dpd
Then copy package_version.h to src/lib/libipsec and merge config.h with
src/lib/libipsec/config.h (it needs some manual tweaking)

NOTE: As NetBSD HEAD and ipsec-tools HEAD are just the same thing,
NetBSD-current always contains latest ipsec-tools code. On the other hand,
ipsec-tools has stable branches (e.g.: ipsec-tools-0_7-branch), which
are manually pulled up to NetBSD stable branches (e.g.: netbsd-4 is regularly
sync with ipsec-tools-0_7-branch)

Package:	KAME IPv6
Version:	KAME/NetBSD SNAP kit
Current Vers:	KAME/NetBSD SNAP kit (shipped every week)
Maintainer:	KAME Project <kame@kame.net>
Archive Site:	http://www.kame.net/
Home Page:	http://www.kame.net/
Mailing List:	snap-users@kame.net
Responsible:
License:	BSD (3-clause)
Location:	sys/netinet6
Notes:
IPv6 part is based on KAME/NetBSD142 SNAP as of early June 2000, with
more conservative implementation policy.
IPsec part is based on KAME/NetBSD14 SNAP as of 12 June 2000.
Please do not make too many diff-unfriendly changes (like indentation change,
KNF police).  We need to take diffs across KAME snapshots on upgrades.
To identify kernel version, check net.inet6.ip6.kame_version, or KAME_VERSION
in sys/netinet6/in6.h.  No script is available for upgrades.
"KAME" branch is used for kernel merge work purposes.
http://www.kame.net/dev/cvsweb.cgi/kame/COVERAGE has functionality comparison
among KAME/*BSD, *BSD-current and recent *BSD releases.

Package:	kyua-atf-compat
Version:	0.1
Current Vers:	0.1
Maintainer:	Julio Merino <jmmv@NetBSD.org>
Archive site:	http://code.google.com/p/kyua/downloads/list?can=1
Home page:	http://code.google.com/p/kyua/
Mailing List:	kyua-discuss@googlegroups.com
Responsible:	jmmv
License:	BSD 3-clause
Location:	external/bsd/kyua-atf-compat/dist
Notes:
The source files are in external/bsd/kyua-atf-compat/dist.
Use external/bsd/kyua-atf-compat/prepare-import.sh to regenerate the dist/
directory.

Package:	kyua-cli
Version:	0.7
Current Vers:	0.7
Maintainer:	Julio Merino <jmmv@NetBSD.org>
Archive site:	http://code.google.com/p/kyua/downloads/list?can=1
Home page:	http://code.google.com/p/kyua/
Mailing List:	kyua-discuss@googlegroups.com
Responsible:	jmmv
License:	BSD 3-clause
Location:	external/bsd/kyua-cli/dist
Notes:
The source files are in external/bsd/kyua-cli/dist.
Use external/bsd/kyua-cli/prepare-import.sh to regenerate the dist/ directory.

Package:	kyua-testers
Version:	0.1
Current Vers:	0.1
Maintainer:	Julio Merino <jmmv@NetBSD.org>
Archive site:	http://code.google.com/p/kyua/downloads/list?can=1
Home page:	http://code.google.com/p/kyua/
Mailing List:	kyua-discuss@googlegroups.com
Responsible:	jmmv
License:	BSD 3-clause
Location:	external/bsd/kyua-testers/dist
Notes:
The source files are in external/bsd/kyua-testers/dist.
Use external/bsd/kyua-testers/prepare-import.sh to regenerate the dist/
directory.

Package:	less
Version:	less-458
Current Vers:	less-481
Maintainer:	Mark Nudelman <markn@greenwoodsoftware.com>
Archive Site:	http://www.greenwoodsoftware.com/less/download.html
Home Page:	http://www.greenwoodsoftware.com/less/
Mailing List:	less-announce-request@greenwoodsoftware.com
Responsible:	mrg
License:	Less License (BSD 2-clause) or GPLv3 (v2 prior to less-418)
Location:	external/bsd/less/dist
Notes:
Many changes to make less act as more when invoked as more.  Beware.
Use the "src/external/bsd/less/less2netbsd" script to prepare source tree
for importation.  Run ./configure beforehand to generate "defines.h".
Talk to mrg before importing any new version.

Package:	libarchive
Version:	3.3.2pre
Current Vers:	3.3.1
Maintainer:	kientzle@freebsd.org, joerg@NetBSD.org
Archive Site:	https://github.com/libarchive/libarchive/downloads
Home Page: 	http://libarchive.github.com/
Responsible:	joerg
License:	BSD (2-clause)
Location:	external/bsd/libarchive/dist
Notes:
Distribution is stripped down to the relevant part.

Package:	libdevmapper
Version:	1.02.40
Current Vers:	2.02.98
Maintainer:	lvm-devel@redhat.com
Archive Site:	ftp://sources.redhat.com/pub/lvm2/
Home Page:	http://sources.redhat.com/lvm2/
Responsible:	haad
License:	LGPLv2.1
Location:	external/gpl2/lvm2/dist/libdm
Notes:
The lvm2tools and the libdevmapper are now distributed as one source
repository. See the lvm2tools Notes for more information.

Package:	libevent
Version:	2.1.8-stable
Current Vers:	2.1.8-stable
Maintainer:	Niels Provos <provos@citi.umich.edu>
Archive Site:	http://www.monkey.org/~provos/libevent/
Home Page:	http://www.monkey.org/~provos/libevent/
Responsible:	
License:	BSD (3/4-clause)
Location:	external/bsd/libevent/dist
Notes:
- Run the libevent2netbsd script
- Build the doxygen man pages. Edit the Doxyfile to GENERATE_MAN=yes.
  man pages are in doxygen/man/man3. Remove the extra man pages that are
  .so'ing only. Copy the rest to man.

Package:	llvm
<<<<<<< HEAD
Version:	5.0.0RC1+ (r309604)
Current Vers.:	6.0.0svn
=======
Version:	7.0.0svn (r337282)
Current Vers.:	7.0.0svn
>>>>>>> b2b84690
Maintainer:	llvm-dev@lists.llvm.org
Home Page:	https://llvm.org
Responsible:	joerg
License:	BSD/MIT
Location:	external/bsd/llvm/dist
Notes:
A CVS ACL is in place for the location to prevent unintentioned commits.
All changes should come via import from upstream SVN.

Package:	lvm2tools
Version:	2.02.56
Current Vers:	2.02.177
Maintainer:	lvm-devel@redhat.com
Archive Site:	ftp://sources.redhat.com/pub/lvm2/
Home Page:	http://sources.redhat.com/lvm2/
Responsible:	haad
License:	GPLv2
Location:	external/gpl2/lvm2/dist
Notes:
Use the src/external/gpl2/lvm2tools/dist/lvm2netbsd script to
prepare source tree for import. Keep eye on dist/include/configure.h
it might change over the releases.  We maintain our own version of
libdevmapper ioctl protocol code, therefore we should test it before
import. Talk to haad before importing new version.

Package:	libpcap
Version:	1.8.1
Current Vers:	1.8.1
Maintainer:	tcpdump-workers@tcpdump.org
Archive Site:	http://www.tcpdump.org/release/
Home Page:	http://www.tcpdump.org/
Mailing List:	tcpdump-workers@tcpdump.org
Responsible:	dyoung
License:	BSD (3/4-clause)
Location:	external/bsd/libpcap/dist
Notes:
Use the src/external/bsd/libpcap/libpcap2netbsd script to prepare source
tree. sys/net/dlt.h is a copy of the dlt constants from pcap.h

Package:	libwrap
Version:	tcp_wrappers 7.6 w/ large amount of IPv6 changes
Current Vers:	tcp_wrappers 7.6-ipv6.4
Maintainer:	Wietse Venema <wietse@porcupine.org>
Archive Site:	ftp://ftp.porcupine.org/pub/security/
Home Page:	ftp://ftp.porcupine.org/pub/security/
Mailing List:
Responsible:	cjs
License:	BSD-like
Location:	lib/libwrap
Notes:
We import only libwrap (under src/lib), tcpdchk and tcpdmatch (both
under src/usr.sbin). We don't use tcpd; that functionality is built
into inetd. The provided libwrap2netbsd script handles just libwrap.

Package:	Lua
Version:	Lua 5.3.4
Current Vers:	Lua 5.3.4
Maintainer:	PUC Rio
Home Page:	http://www.lua.org/
Mailing List:
Responsible:	mbalmer, lneto, salazar
License:	MIT
Location:	external/mit/lua/dist
Notes:
The default module paths have been changed to not include the current
working directory '.' to avoid potential security problems.

Package:	Lutok
Version:	0.3
Current Vers:	0.4
Maintainer:	Julio Merino <jmmv@NetBSD.org>
Archive site:	https://github.com/jmmv/lutok/releases
Home page:	https://github.com/jmmv/lutok
Mailing List:	lutok-discuss@googlegroups.com
Responsible:	jmmv
License:	BSD 3-clause
Location:	external/bsd/lutok/dist
Notes:
The source files are in external/bsd/lutok/dist.
Use external/bsd/lutok/prepare-import.sh to regenerate the dist/ directory.

Package:	m4
Version:	20091026
Current Vers:	20091026
Maintainer:	The OpenBSD Project
Archive Site:	http://www.openbsd.org/cgi-bin/cvsweb/src/usr.bin/m4
Home Page:	http://www.openbsd.org/
Mailing List:	
License:	BSD 3-clause like (dns-sd)
Responsible:	christos
Location:	usr.bin/m4
Notes:
Uses libc's ohash

Package:	mDNSResponder
Version:	878.30.4
Current Vers:	878.30.4
Maintainer:	Apple
Archive Site:	https://www.opensource.apple.com/tarballs/mDNSResponder/
Home Page:	https://developer.apple.com/bonjour/
Mailing List:	bonjour-dev@lists.apple.com
License:	Apache2 (mdnsd), BSD 3-clause (libdns_sd),
		BSD 3-clause like (dns-sd)
Responsible:	tsarna
Location:	external/apache2/mDNSResponder/dist
Notes:

Package:	mandoc
Version:	1.14.1
Current Vers:	1.14.3
Maintainer:	Kristaps Džonsons
Archive Site:	http://mdocml.bsd.lv/snapshots/
Home Page:	http://mdocml.bsd.lv/
Mailing List:	
Responsible:	joerg
License:	BSD (2-clause)
Location:	external/bsd/mdocml/dist
Notes:

Package:	mesa-demos
Version:	8.1.0
Current Vers:	8.2.0
Maintainer:	mesa-git@?
Archive Site:	ftp://ftp.freedesktop.org/pub/mesa/demos/
Home Page:	http://www.mesa3d.org/
Mailing List:
Responsible:	riastradh, mrg
License:	ISC
Location:	xsrc/external/mit/MesaDemos/dist
Notes:
We use only glxinfo and glxgears.  Delete all else on import.
Vendor tag:	xorg
Release tag:	mesa-demos-X-Y-Z

Package:	mesa-drm
Version:	git 85b9f737db0d2a845e4d7e2bbf9ad12ff9e2227c
Current Vers:
Maintainer:	mesa-git@?
Archive Site:	git://anongit.freedesktop.org/git/mesa/drm
Home Page:	http://cgit.freedesktop.org/mesa/drm/
Mailing List:
Responsible:	mrg, bjs
License:	BSD
Location:	sys/external/bsd/drm/dist
Notes:

Package:	MesaLib
Version:	7.11.2
Current Vers:	13.0.4
Maintainer:	mesa-git@?
Archive Site:	ftp://ftp.freedesktop.org/pub/mesa/
Home Page:	http://www.mesa3d.org/
Mailing List:
Responsible:	riastradh, mrg
License:	ISC
Location:	xsrc/external/mit/MesaLib/dist
Notes:
Vendor tag:	xorg
Release tag:	MesaLib-X-Y-Z

Package:	mopd
Version:	2.5.3
Current Vers:	2.5.3
Maintainer:	Mats O Jansson <maja@celsiustech.se>
Archive Site:	http://www.stacken.kth.se/~moj/mopd.html
Home Page:	http://www.stacken.kth.se/~moj/mopd.html
Mailing List:
Responsible:	cjs
License:	BSD (4-clause)
Location:	usr.sbin/mopd
Notes:
Delete the otherOS directory before importing.

Package:	nawk
Version:	2012-12-20
Current Vers:	2012-12-20
Maintainer:	Brian Kernighan <bwk@princeton.edu>
Archive Site:	http://www.cs.princeton.edu/~bwk/btl.mirror/
Home Page:	http://www.cs.princeton.edu/~bwk/btl.mirror/
Mailing List:
Responsible:	jdolecek
License:	BSD-like
Location:	external/historical/nawk/dist
Notes:
Build maketab from nawk sources and generate proctab.c.
Remove buildwin.bat, missing95.c, ytab.[ch], ytab?.bak, vcvars.bat makefile.win
then import to src/external/historical/nawk/dist.

Package:	ndbootd
Version:	0.5
Current Vers:	0.5
Maintainer:	Matt Fredette <fredette@alum.mit.edu>
Archive Site:
Home Page:
Responsible:	fredette
License:	BSD (4-clause)
Location:	usr.sbin/ndbootd
Notes:
Run ./configure, save config.h, make distclean, rm all autoconf/automake
and ndbootd-raw.c.  Restore saved config.h, and force it to define
HAVE_STRICT_ALIGNMENT.  Fix RCS IDs, import.

Package:	ntp
Version:	4.2.8p11
Current Vers:	4.2.8p11
Maintainer:	David L. Mills <mills@udel.edu>
Archive Site:	http://www.ntp.org/
Home Page:	http://www.ntp.org/, http://support.ntp.org/
Mailing List:
Responsible:	simonb, jonathan, kardel
License:	BSD-like
Location:	external/bsd/ntp/dist
Notes:
See /usr/src/dist/ntp/ntp2netbsd for update instructions.

Package:	nvi
Version:	1.81.6, HEAD as of 2013-11-20
Current Vers:	1.81.6
Maintainer:	Sven Verdoolaege <skimo@kotnet.org>, Keith Bostic
Archive Site:	git://repo.or.cz/nvi.git, ftp://ftp.bostic.com/pub/
Home Page:	https://repo.or.cz/w/nvi.git http://www.bostic.com/vi/
Mailing List:
Responsible:	christos
License:	BSD (3/4-clause)
Location:	external/bsd/nvi/dist
Notes:
We have lots of local fixes.

Package:	OpenLDAP
Version:	2.4.45
Current Vers:	2.4.45
Maintainer:	OpenLDAP Foundation
Archive Site:	http://www.openldap.org/
Home Page:	http://www.openldap.org/
Mailing List:
Responsible:	
License:	BSD (3-clause)
Location:	external/bsd/openldap/dist
Notes:

Package:	OpenPAM
Version:	20170430 (Resedacea)
Current Vers:	20170430 (Resedacea)
Maintainer:	Dag-Erling Smørgrav <des@FreeBSD.org>
Archive Site:	http://www.openpam.org/
Home Page:	http://www.openpam.org/
Mailing List:
Responsible:	christos
License:	BSD (3-clause)
Location:	external/bsd/openpam/dist
Notes:

Package:	openresolv
Version:	3.9.0
Current Vers:	3.9.0
Maintainer:	roy
Archive Site:	ftp://roy.marples.name/pub/openresolv/
Home Page:	http://roy.marples.name/projects/openresolv/
Mailing List: 	openresolv-discuss@marples.name
License:	BSD (2-clause)
Location:	external/bsd/openresolv/dist
Notes:
Please submit all changes to the author.

Package:	HPN-SSH
Version:	6.1p1 13 v14
Current Vers:	6.3p1 v14
Maintainer:	www.psc.edu
Archive Site:	No direct link anymore, @#$#$ psc.
Home Page:	http://www.psc.edu/index.php/hpn-ssh
Mailing List:
Responsible:	christos
License:	
Location:	crypto/external/bsd/openssh/dist
Notes:
Patch applied after OpenSSH import.

Package:	OpenSSH
Version:	7.7
Current Vers:	7.7 / portable 7.7p1
Maintainer:	OpenSSH
Archive Site:	http://www.openssh.com/ftp.html
Home Page:	http://www.openssh.com/portable.html
Mailing List:	openssh-unix-announce@mindrot.org
Responsible:	thorpej, christos, elric
License:	BSD. See src/crypto/external/bsd/openssh/dist/LICENSE
Location:	crypto/external/bsd/openssh/dist
Notes:
imported from OpenBSD ssh -- is not from the portable OpenSSH
use openssh2netbsd before import.
local changes (should always try to bring them back to master openssh tree,
markus is very cooperative about it):
- default for PermitRootLogin is set to "no"
- IgnoreRootRhosts added
- look at login.conf to check valid user/access list
- krb5 support re-added
- hack in cipher.c #ifdef ACCS because we are missing EVP_acss
  when someone imports openssl, we can remove this.
- added moduli from portable openssh
- added USE_PAM patches and auth_pam.[ch] from portable openssh
  (see if there is any difference between the current version of opensshX.Yp1
   and the new opensshZ.Wp1) and apply them.
- conditionalize login_cap
- conditionalize bsd_auth
- restore krb5, krb4, afs, skey
- bring in hpn patches, disable mt aes cipher, keep speedups and cipher none
- fix ctype macro arguments
- umac is broken, disable it
- better ~homedir handling
- netbsd style tunnels
- urandom, xhome, chrootdir, rescuedir NetBSD handling
- utmp/utmpx handling
- handle tty posix_vdisable properly
- handle setuid and unsetuid the posix way instead of setresuid()
- add all missing functions
- always bump major when importing to avoid api problems.
- make compile with gcc-4.5; const fixes, fileno() checks, shadow fixes.

Package:	OpenSSL
Version:	1.0.2o/1.1.0h
Current Vers:	1.0.2k/1.1.0h
Maintainer:	The OpenSSL Project
Archive Site:	ftp://ftp.openssl.org/source/
Home Page:	http://www.openssl.org/
Mailing List:	openssl-announce@openssl.org
Responsible:	christos, mjf, tls, riastradh, spz
License:	OpenSSL and SSLeay license (both BSD-like)
Location:	crypto/external/bsd/openssl/dist
Notes:
- Run openssl2netbsd to get rid of the RCSID identifiers
- run make in /usr/src/crypto/external/bsd/openssl/lib/libcrypto/man
  to regen man pages.
- run make in /usr/src/crypto/external/bsd/openssl/lib/libcrypto/arch/*
  to regen assembly files

Package:	pcc
Version:	1.1.0.DEVEL 20120325
Current Vers:	1.1.0.DEVEL 20120325
Maintainer:	Anders Magnusson <ragge@NetBSD.org>
Archive Site:	ftp://pcc.ludd.ltu.se/pub/pcc/
Home Page:	http://pcc.ludd.ltu.se/
Mailing List:	pcc-list@ludd.ltu.se
Responsible:	plunky
License:	BSD
Location:	external/bsd/pcc/dist
Notes:
This is a development snapshot. See the src/external/bsd/pcc/prepare-import.sh
file for details about how to get the latest version from the upstream server
and import it.

Package:	pdisk
Version:	0.8a2
Current Vers:	0.8a2
Maintainer:	Eryk Vershen <eryk@cfcl.com>
Archive Site:	http://cantaforda.com/cfcl/eryk/linux/pdisk/index.html
Home Page:	http://cantaforda.com/cfcl/eryk/linux/pdisk/index.html
Mailing List:
Responsible:	dbj
License:	BSD-like
Location:	external/bsd/pdisk
Notes:
This is the disk partition utility used by Apple's mkLinux and OS X
It is imported into external/bsd/pdisk.

Package:	pdksh
Version:	5.2.14p2
Current Vers:	5.2.14p2
Maintainer:	Michael Rendell <michael@cs.mun.ca>
Archive Site:	ftp://ftp.cs.mun.ca/pub/pdksh/
Home Page:	http://www.cs.mun.ca/~michael/pdksh/
Mailing List:
Responsible:	jdolecek
License:	Public domain
Location:	bin/ksh
Notes:
pdksh-5.2.14-patches.1 and pdksh-5.2.14-patches.2 have been applied.

Package:	PF (openbsd packet filter)
Version:	OpenBSD 4.2
Current Vers:	OpenBSD 6.1-current
Maintainer:	The OpenBSD Project
Archive Site:	ftp://ftp.openbsd.org/
Home Page:	http://www.openbsd.org/faq/pf/
Mailing List:	pf@benzedrine.cx or appropriate OpenBSD mailing list
Responsible:	peter, yamt
License:	BSD (2-clause)
Location:	dist/pf,sys/dist/pf
Notes:
kernel code is imported into src/sys/dist/pf and src/sys/net has reachover
definition (files.pf).  userland code is imported into src/dist/pf, and
reachover Makefiles are in src/usr.sbin/pf.

Package:	pkg_install
Version:	20170419
Current Vers:	20170419
Maintainer:	The pkgsrc developers
Home Page:	http://www.pkgsrc.org/
Mailing List:	tech-pkg@NetBSD.org
Responsible:	joerg
License:	BSD
Location:	external/bsd/pkg_install/dist
Notes:
The authoritative version is in pkgsrc/pkgtools/pkg_install.

Package:	ping
Version:	980911
Current Vers:	980911
Maintainer:	Mike Muuss
Archive Site:	
Home Page:	http://ftp.arl.mil/mike/ping.html
Mailing List:
Responsible:	christos
License:	BSD (3-clause)
Location:	sbin/ping
Notes:
We use err() and friends. We have changes for snprintf, extra
formatting in man pages, disallowing flood pinging, alignment fixes,
and more. Vern's ping is gone. We are too different from everyone else
now to do a new import.

Package:	Postfix
Version:	3.1.4
<<<<<<< HEAD
Current Vers:	3.1.6/3.2.2
=======
Current Vers:	3.1.6/3.2.6/3.3.1
>>>>>>> b2b84690
Maintainer:	Wietse Venema <wietse@porcupine.org>
Archive Site:	ftp://postfix.cloud9.net/official/
Home Page:	http://www.postfix.org/
Mailing List:	postfix-users@postfix.org
Responsible:	christos
License:	IBM Public License. See also src/external/ibm-public/postfix/dist.
Location:	external/ibm-public/postfix/dist
Notes:
HTML documentation should be kept in sync with the README_FILES.
src/gnu/dist/postfix/conf/postfix-files must be kept in sync with our
directory layout (the easiest way to check is by running ``postfix
set-permissions'').

Package:	ppp
Version:	2.4.7
Current Vers:	2.4.7
Maintainer:	Paul Mackerras <paulus@samba.org>
Archive Site:	ftp://ftp.samba.org/pub/ppp/
Home Page:
GIT root:	git://ozlabs.org/~paulus/ppp.git
Mailing List:
Responsible:	christos, cube
License:	BSD (3-clause)
Location:	external/bsd/ppp/dist
Notes:
BSD support was removed from 2.4.0; I added it back and removed
some GPL pieces. Multilink support is missing. Repeated pings to
Paulus have not yielded results. I've retrofitted pppdump to use
net/zlib, and <net/ppp-comp.h> and I now maintain sys-bsd.c. This
is clearly a pain. I have not tested the modules code, neither our
makefiles make it easy to construct a module, but I left one there
as an example.
TDB code as found in 2.4.x, x>1 is under the GPL.  Therefore, we're
using the version found in 2.4.1.

Package:	rcs
Version:	5.7 (Last GPLv2+ version)
Current Vers:	5.9.4
Maintainer:	FSF
Archive Site:	ftp://ftp.gnu.org/gnu/rcs/
Mailing List:	bug-gnu-utils@gnu.org
Home Page:	http://www.gnu.org/software/rcs/
Responsible:	agc
License:	GPLv2+ (5.7), GPLv3+ (5.8 and later)
Location:	external/gpl2/rcs
Notes:
Old versions are available from Purdue (ftp.cs.purdue.edu:/pub/RCS).

Package:	root.cache
Version:	2016102001 (October 20, 2016)
Current Vers:	2016102001 (October 20, 2016)
Maintainer:	InterNIC
Archive Site:	ftp://ftp.internic.net/domain/named.root
Home Page:	ftp://ftp.internic.net/domain/named.root
Mailing List:
Responsible:	thorpej
License:	Public domain
Location:	etc/namedb
Notes:
The root server cache is also included with BIND.  However, the
InterNIC version is usually more up to date.

Package:	routed
Version:	2.32
Current Vers:	2.32
Maintainer:	Vernon Schryver <vjs@rhyolite.com>
Archive Site:	ftp://ftp.rhyolite.com/src/
Home Page:	http://www.rhyolite.com/src/
Mailing List:
Responsible:	christos
License:	BSD (4-clause)
Location:	sbin/routed
Notes:
We use the md5 code from libc
We don't allow RIP_TRACEON and RIP_TRACEOFF
We use arc4random
We use strlcpy/snprintf

Package:	send-pr (part of GNATS)
Version:	3.2
Current Vers:	4.2
Maintainer:	FSF
Archive Site:	ftp://ftp.gnu.org/gnu/gnats/
Home Page:	http://www.gnu.org/software/gnats/
Mailing List:	bug-gnats@gnu.org
License:	GPLv2+ (4.1), GPLv3+ (4.2 and later)
Responsible:
Location:	external/gpl2/send-pr
Notes:
We have 3.2 with patches to become 3.95 which was never distributed. This
is the last "standalone" send-pr version. Newer versions require "query-pr"
to be installed and many more changes. It is not worth the hassle.

Package:	SoftFloat
Version:	2a
Current Vers:	3c
Maintainer:	John Hauser <jhauser@jhauser.us>
Archive Site:	http://www.jhauser.us/arithmetic/SoftFloat.html
Home Page:	http://www.jhauser.us/arithmetic/SoftFloat.html
Mailing List:
Responsible:	bjh21
License:	Public domain
Location:	lib/libc/softfloat
Notes:
Heavily modified for use as a soft float library for GCC.  The actual
arithmetic code is unchanged, though, and should behave exactly like the
original.

Package:	sqlite
Version:	3.17.0
<<<<<<< HEAD
Current Vers:	3.22
=======
Current Vers:	3.24
>>>>>>> b2b84690
Maintainer:	Richard Hipp <drh@sqlite.org>
Home Page:	http://www.sqlite.org
Responsible:	joerg
License:	Public domain
Location:	external/public-domain/sqlite/dist
Notes:
Run cleantags before importing because sqlite3.c has an RCSID

Package:	tcpdump
Version:	4.9.2
Current Vers:	4.9.2
Maintainer:	tcpdump-workers@lists.tcpdump.org
Archive Site:	http://www.tcpdump.org/release/
Home Page:	http://www.tcpdump.org/
Mailing List:	tcpdump-workers@lists.tcpdump.org
Responsible:	
License:	BSD (3-clause)
Location:	external/bsd/tcpdump/dist
Notes:
Use the src/external/bsd/tcpdump/tcpdump2netbsd script to prepare source
tree.

Package:	TestFloat
Version:	2a
Current Vers:	3c
Maintainer:	John Hauser <jhauser@jhauser.us>
Archive Site:	http://www.jhauser.us/arithmetic/TestFloat.html
Home Page:	http://www.jhauser.us/arithmetic/TestFloat.html
Mailing List:
Responsible:	ross
License:	BSD (4-clause)
Location:	regress/lib/libc/ieeefp/testfloat
Notes:

Package:	texinfo
Version:	4.8a (Last GPLv2+ version)
Current Vers:	6.1
Maintainer:	FSF
Archive Site:	ftp://ftp.gnu.org/gnu/texinfo/
Home Page:	http://www.gnu.org/software/texinfo/
Mailing List:	bug-texinfo@gnu.org
Responsible:	
License:	GPLv2+ (4.8a), GPLv3+ (4.9 and later)
Location:	external/gpl2/texinfo
Notes:
Use src/external/gpl2/texinfo/texinfo2netbsd for preparing the source tree
for the import.

Package:	autoconf 
Version:	2.69
Current Vers:	2.69
Maintainer:	FSF
Archive Site:	ftp://ftp.gnu.org/gnu/autoconf/
Home Page:	http://www.gnu.org/software/autoconf/
Mailing List:	bug-autoconf@gnu.org
Responsible:	christos
License:	GPLv3+
Location:	external/gpl3/autoconf
Notes:
This is only used to re-generate the configure files in tools/compat.
It is not part of the regular build.

Package:	malloc 
Version:	1995-01-15
Current Vers:	1995-01-15
Maintainer:	FSF
Archive Site:	ftp://prep.ai.mit.edu/old-gnu/malloc.tar.gz
Home Page:
Mailing List:
Responsible:	christos
License:	GPLv2+
Location:	external/gpl2/libmalloc
Notes:
The original version of gnumalloc was added (not imported) from
prep.ai.mit.edu in src/gnu/lib/libmalloc in 1993. This is the newest
version from 1995. It is written by Mike Haertel, and was distributed
both standalone and as part of glibc. At some point glibc switched
to use Doug Lea's ptmalloc which is now tightly bound with glibc
and cannot be separated. The Doug Lea version of malloc is also
distributed in a standalone form by Wolfram Gloger in
http://www.malloc.de/en/.  We can consider switching to ptmalloc
at some point since it will provide an alternative MT malloc, but
perhaps this implementation should be kept anyway for historical
purposes.

Package:	tmux
Version:	2.6
Current Vers:	2.6
Maintainer:	Nicholas Marriott <nicholas.marriott@gmail.com>
Archive site:	https://github.com/tmux/tmux
Home page:	http://tmux.github.io
Mailing List:	tmux-users@googlegroups.com
Responsible:	christos
License:	BSD
Location:	external/bsd/tmux/dist
Notes:
See src/external/bsd/tmux/README for instructions on how to import a
new tmux release.

Package:	top
Version:	3.8beta1
Current Vers:	3.8beta1
Maintainer:	William LeFebvre <wnl@groupsys.com>
Archive Site:	http://www.unixtop.org/dist/top-3.8beta1.tar.gz
Home Page:	http://www.unixtop.org/
Mailing List:	top-spinners@ocee.groupsys.com
Responsible:	simonb, christos
License:	BSD (2-clause)
Location:	external/bsd/top/dist
Notes:

Package:	traceroute
Version:	1.4a12
Current Vers:	1.4a12
Maintainer:	traceroute@ee.lbl.gov
Archive Site:	ftp://ftp.ee.lbl.gov/
Home Page:	http://ftp.ee.lbl.gov/
Mailing List:
Responsible:
License:	BSD (4-clause)
Location:	usr.sbin/traceroute
Notes:
Added changes from a5 -> a12 manually.

Package:	tz
Version:	tzcode2018e / tzdata2018e
Current Vers:	tzcode2018e / tzdata2018e
Maintainer:	Paul Eggert <eggert@cs.ucla.edu>
Archive Site:	ftp://ftp.iana.org/tz/releases/
Archive Site:	ftp://munnari.oz.au/pub/oldtz/
Old Archive Site:	ftp://elsie.nci.nih.gov/pub/
Home Page:	http://www.iana.org/time-zones
Mailing List:	tz@iana.org
Responsible:	kleink, christos, kre
License:	Public domain
Location:	lib/libc/time/zoneinfo, external/public-domain/tz/share
Notes:
Don't use src/lib/libc/time/tzcode2netbsd to prepare the source tree for import.
Diffs are now applied by hand, since we have too many diffs (re-entrant tzcode,
register removal) to apply. The diffs have been submitted upstream but there
is too much inertia to apply them. Check for .gitignore files.
For the data files, do use external/public-domain/tz/tzdata2netbsd.

Package:	wpa_supplicant/hostapd
Version:	2.6
Current Vers:	2.6
Maintainer:	Jouni Malinen <jkmaline@cc.hut.fi>
Archive Site:	http://w1.fi/releases/
Home Page:	http://w1.fi/wpa_supplicant/
Mailing List:
Responsible:	scw, dyoung, christos
License:	BSD or GPLv2
Location:	external/bsd/wpa/dist
Notes:
See /usr/src/external/bsd/wpa/NetBSD-upgrade for update instructions.

Package:	zlib
Version:	1.2.10
Current Vers:	1.2.11
Maintainer:	Jean-loup Gailly and Mark Adler <zlib@gzip.org>
Archive Site:	http://www.zlib.net/
Home Page:	http://www.zlib.net/
Mailing List:
Responsible:	gwr, christos
License:	BSD (3-clause)
Location:	common/dist/zlib
Notes:
Imported to src/common/dist/zlib and shared by the kernel and userland.
Remember to run cleantags

Package:	services, protocols
Version:	2013-02-21 (services), 2013-02-17 (protocols)
Current Vers:	2013-11-27 (services), 2013-11-12 (protocols)
Maintainer:	IANA
Archive Site:	http://www.iana.org/assignments/service-names-port-numbers/service-names-port-numbers.txt (services)
Archive Site:	http://www.iana.org/assignments/protocol-numbers/protocol-numbers.txt (protocols)
Home Page:	http://www.iana.org/
Mailing List:
Responsible:	christos
License:	None
Location:	etc
Notes:
1. Build package net/iana-etc
2. Add NetBSD rcsid to the generated protocols and services in the package
   work area.
3. Append the local services from the current services file.
4. Run:
	services_mkdb -u services > /usr/src/etc/services
	cp protocols /usr/src/etc/protocols
5. Fix protocols
   - fix manet alias to MANET; giving an alias with the same name is a no/op
   - protocol 84 is defined for as ttp and iptm, merge the two entries since
     libc getprotoent() does not read the whole file and merge in the "files"
     implementation.

Package:	pigz
Version:	2.3.1
Current Vers:	2.3.1
Maintainer:	Mark Adler <madler@alumni.caltech.edu>
Archive Site:	http://zlib.net/pigz/
Home Page:	http://zlib.net/pigz/
Mailing List:	http://mail.zlib.net/mailman/listinfo/pigz-announce_zlib.net
Responsible:	mrg, tls
License:	zlib
Location:	external/zlib/pigz/dist
Notes:

Package:	xz
Version:	5.2.1
Current Vers:	5.2.1
Maintainer:	Lasse Collin <lasse.collin@tukanni.org>
Archive Site:	http://tukaani.org/xz/
Home Page:	http://tukaani.org/xz/
Responsible:	joerg
License:	public-domain
Location:	external/public-domain/xz/dist
Notes:
1. See prepare-import script for stripping down the distribution.
2. Update configure.ac and use it to generate include/config.h.
3. Carefully check for GPL components leaked into the dist area.

Package:	mpc
Version:	1.0.3
Current Vers:	1.0.3
Maintainer:	
Archive Site:	http://www.multiprecision.org/mpc/download/
Home Page:	http://www.multiprecision.org/mpc/
Mailing List:	http://www.multiprecision.org/index.php?prog=mpc&page=development
Responsible:	mrg
License:	LGPL3
Location:	external/lgpl3/mpc/dist
Notes:

Package:	mpfr
Version:	3.1.5
Current Vers:	3.1.5
Maintainer:	
Archive Site:	http://www.mpfr.org/mpfr-current/
Home Page:	http://www.mpfr.org/
Mailing List:	http://websympa.loria.fr/wwsympa/arc/mpfr-announce
Responsible:	mrg
License:	LGPL3
Location:	external/lgpl3/mpfr/dist
Notes:

Package:	GNU MP
Version:	6.1.2
Current Vers:	6.1.2
Maintainer:	http://gmplib.org/mailman/listinfo/gmp-devel
Archive Site:	http://gmplib.org/
Home Page:	http://gmplib.org/
Mailing List:	http://gmplib.org/mailman/listinfo/gmp-announce
Responsible:	mrg
License:	LGPL3
Location:	external/lgpl3/gmp/dist
Notes:

Package:	osnet
Version:	osnet-20100224
Current Vers:	?
Maintainer:	?
Archive Site:	?
Home Page:	?
Mailing List:	?
Responsible:	?
License:	CDDL
Location:	external/cddl/osnet
Notes:

Package:	sljit
Version:	svn revision 313
<<<<<<< HEAD
Current Vers:	svn revision 350
=======
Current Vers:	svn revision 381
>>>>>>> b2b84690
Maintainer:	Zoltán Herczeg <hzmester@freemail.hu
Archive Site:	http://sourceforge.net/projects/sljit/
Home Page:	http://sljit.sourceforge.net/
Mailing List:	none
Responsible:	alnsn
License:	BSD (2-clause)
Location:	sys/external/bsd/sljit/dist
Notes:
		Need to feed back local changes

Package:	tre
Version:	0.8.0, git source as of 20171117
Current Vers:	0.8.0
Maintainer:	http://laurikari.net/tre
Archive Site:	https://github.com/laurikari/tre
Home Page:	http://laurikari.net/tre
Mailing List:
Responsible:	agc, christos
License:	BSD (2-clause)
Location:	external/bsd/tre/dist
Notes:
		Need to feed back local changes

Package:	TrouSerS
Version:	0.3.8
Current Vers:	0.3.8
Maintainer:	http://trousers.sourceforge.net
Archive Site:	http://trousers.sourceforge.net
Home Page:	http://trousers.sourceforge.net
Mailing List:	http://trousers.sourceforge.net
Responsible:	christos
License:	CPL
Location:	crypto/external/cpl/trousers/dist
Notes:
		Need to feed back local changes

Package:	tpm-tools
Version:	1.3.7.1
Current Vers:	1.3.7.1
Maintainer:	http://trousers.sourceforge.net
Archive Site:	http://trousers.sourceforge.net
Home Page:	http://trousers.sourceforge.net
Mailing List:	http://trousers.sourceforge.net
Responsible:	christos
License:	CPL
Location:	crypto/external/cpl/tpm-tools/dist
Notes:
		Need to feed back local changes

Package:	elftoolchain (libelf/libdwarf)
Version:	FreeBSD-2016-02-19-r295822
Current Vers:	FreeBSD-XXXX-YY-ZZ
Maintainer:	Joseph Koshi <jkoshi@freebsd.org>
Archive Site:	none
Home Page:	none
Mailing List:	none
Responsible:	christos
License:	BSD-like (2-clause)
Location:	sys/external/bsd/elftoolchain/dist
Notes:
		Run prepare-import.sh; next time use svn id.

Package:	smbfs
Version:	smbfs-1.4.1.tar.gz + FreeBSD-2003-02-16
Current Vers:	FreeBSD-XXXX-YY-ZZ
Maintainer:	Boris Popov <bp@FreeBSD.org>
Archive Site:	none
Home Page:	http://people.freebsd.org/~bp/pub/smbfs/smbfs-1.4.1.tar.gz
Mailing List:	?
Responsible:	christos
License:	BSD-like (4-clause)
Location:	external/bsd/smbfs
Notes:
		The kernel portion has been removed from the tar file.
		Our kernel smbfs and netsmb directories could move to
		external, but this is just make-work.

Package:	timeout
Version:	FreeBSD-2014-08-01
Current Vers:	FreeBSD-XXXX-YY-ZZ
Maintainer:	Baptiste Daroussin <bapt@FreeBSD.org>
Archive Site:	none
Home Page:	none
Mailing List:	none
Responsible:	christos
License:	BSD-like (2-clause)
Location:	usr.bin/timeout

Package:        libproc
Version:        FreeBSD-2015-09-24
Current Vers:   FreeBSD-XXXX-YY-ZZ
Maintainer:     Rui Paulo <rpaulo@FreeBSD.org>
Archive Site:   none
Home Page:      none
Mailing List:   none
Responsible:    christos
License:        BSD-like (2-clause)
Location:       external/bsd/libproc/dist

Package:        librtld_db
Version:        FreeBSD-2015-09-24
Current Vers:   FreeBSD-XXXX-YY-ZZ
Maintainer:     Rui Paulo <rpaulo@FreeBSD.org>
Archive Site:   none
Home Page:      none
Mailing List:   none
Responsible:    christos
License:        BSD-like (2-clause)
Location:       external/bsd/librtld_db/dist

Package:        netcat
Version:        OpenBSD-2017-02-06
Current Vers:   OpenBSD-XXXX-YY-ZZ
Maintainer:     OpenBSD
Archive Site:   none
Home Page:      none
Mailing List:   none
Responsible:    christos
License:        BSD-like (3-clause)
Location:       usr.bin/nc

Package:	gnu-efi
Version:	3.0u
Current Vers:	3.0.6
Maintainer:	https://sourceforge.net/projects/gnu-efi/
Archive Site:	https://sourceforge.net/projects/gnu-efi/
Home Page:	https://sourceforge.net/projects/gnu-efi/
Mailing List:	https://sourceforge.net/projects/gnu-efi/
Responsible:
License:	BSD-like (3-clause)
Location:	sys/external/bsd/gnu-efi

Package:	dc
Version:	20170410
Current Vers:	20170410
Maintainer:	The OpenBSD Project
Archive Site:	http://www.openbsd.org/cgi-bin/cvsweb/src/usr.bin/dc
Home Page:	http://www.openbsd.org/
Mailing List:	
License:	BSD
Responsible:	christos
Location:	usr.bin/dc
Notes:
		Uses OpenSSL's bignum

Package:	dtc,libfdt
Version:	1.4.4
Current Vers:	1.4.5
Maintainer:	David Gibson <david@gibson.dropbear.id.au>, Jon Loeliger <jdl@jdl.com>
Archive Site:	https://git.kernel.org/pub/scm/utils/dtc/dtc.git
Home Page:	https://git.kernel.org/pub/scm/utils/dtc/dtc.git
Mailing List:	mailto:devicetree-compiler@vger.kernel.org
Responsible:	skrll
License:	GPLv2 (dtc), BSD (libfdt)
Location:	external/gpl2/dtc, sys/external/bsd/libfdt
Notes:
external/gpl2/dtc/dtc2netbsd should be used to create directories to import

Package:	dts
<<<<<<< HEAD
Version:	4.17-rc2
Current Vers:	4.17-rc2
=======
Version:	4.18-rc2
Current Vers:	4.18-rc2
>>>>>>> b2b84690
Maintainer:	https://www.kernel.org/
Archive Site:	https://cdn.kernel.org/pub/linux/kernel/v4.x/
Home Page:	https://www.kernel.org/
Mailing List:	mailto:devicetree@vger.kernel.org
Responsible:	jmcneill
License:	GPLv2 and dual GPLv2/X11 license
Location:	sys/external/gpl2/dts

Package:	iscsi
Version:	4.12.4
Current Vers:	4.12.4
Maintainer:	Intel Corporation
Archive Site:
Home Page:
Mailing List:
Responsible:
License:	BSD-like (4-clause)
Location:	external/bsd/iscsi
Notes:

Package:	rpi-firmware
Version:	
Current Vers:	
Maintainer:	
Archive Site:
Home Page:
Mailing List:
License:	Broadcom, Raspberry Pi (Trading) Ltd
Responsible:	
Location:	external/broadcom/rpi-firmware
Notes:

Package:	rtwn
Version:	
Current Vers:	
Maintainer:	
Archive Site:
Home Page:
Mailing List:
License:	Realtek Semiconductor Corporation
Responsible:	
Location:	external/realtek/rtwn
Notes:

Package:	urtwn
Version:	
Current Vers:	
Maintainer:	
Archive Site:
Home Page:
Mailing List:
License:	Realtek Semiconductor Corporation
Responsible:	
Location:	external/realtek/urtwn/
Notes:

Package:	repulse
Version:	
Current Vers:	
Maintainer:	
Archive Site:
Home Page:
Mailing List:
License:	ALiENDESiGN GbR
Responsible:	
Location:	sys/arch/amiga/dev/repulse_firmware.h
Notes:

Package:	cxgb
Version:	
Current Vers:	
Maintainer:	
Archive Site:
Home Page:
Mailing List:
License:	Chelsio Inc.
Responsible:	
Location:	sys/dev/pci/cxgb/cxgb_firmware_exports.h
Notes:

Package:	athn
Version:	
Current Vers:	
Maintainer:	
Archive Site:
Home Page:
Mailing List:
License:	Atheros Communicatios, Inc.
Responsible:	
Location:	external/atheros/athn
Notes:

Package:	otus
Version:	
Current Vers:	
Maintainer:	
Archive Site:
Home Page:
Mailing List:
License:	Atheros Communicatios, Inc.
Responsible:	
Location:	external/atheros/otus
Notes:

Package:	intel-fw-eula
Version:	
Current Vers:	
Maintainer:	
Archive Site:
Home Page:
Mailing List:
License:	Intel Corporation
Responsible:	
Location:	external/intel-fw-eula
Notes:

Package:	intel-fw-public
Version:	
Current Vers:	
Maintainer:
Archive Site:
Home Page:
Mailing List:
License:	Intel Corporation
Responsible:	
Location:	external/intel-fw-public
Notes:

Package:	aic7xxx
Version:	
Current Vers:	
Maintainer:	Justin T. Gibbs
Archive Site:
Home Page:
Mailing List:
License:	Adaptec Inc or LGPL2
Responsible:	
Location:	sys/dev/microcode/aic7xxx
Notes:

Package:	atmel
Version:	
Current Vers:	
Maintainer:	
Archive Site:
Home Page:
Mailing List:
License:	Atmel Corporation
Responsible:	
Location:	sys/dev/microcode/atmel
Notes:

Package:	bge
Version:	
Current Vers:	
Maintainer:	
Archive Site:
Home Page:
Mailing List:
License:	Broadcom Corporation
Responsible:	
Location:	sys/dev/microcode/bge
Notes:

Package:	bnx
Version:	
Current Vers:	
Maintainer:	David Christensen <davidch@broadcom.com>
Archive Site:
Home Page:
Mailing List:
License:	Broadcom Corporation
Responsible:	
Location:	sys/dev/microcode/bnx
Notes:

Package:	cylades-z
Version:	
Current Vers:	
Maintainer:	Cyclades Corp
Archive Site:
Home Page:
Mailing List:
License:	unknown
Responsible:	
Location:	sys/dev/microcode/cyclades-z
Notes:

Package:	i8255x
Version:	3.28
Current Vers:	
Maintainer:	Patrick J Luhmann (PJL)
Archive Site:
Home Page:
Mailing List:
License:	Intel Corporation
Responsible:	
Location:	sys/dev/microcode/i8255x
Notes:

Package:	isp
Version:	
Current Vers:	
Maintainer:	
Archive Site:
Home Page:
Mailing List:
License:	QLogic, Inc.
Responsible:	
Location:	sys/dev/microcode/isp
Notes:

Package:	radeon
Version:	
Current Vers:	
Maintainer:	
Archive Site:
Home Page:
Mailing List:
License:	Advanced Micro Devices, Inc.
Responsible:	
Location:	sys/dev/microcode/radeon
Notes:

Package:	ral
Version:	
Current Vers:	
Maintainer:
Archive Site:	http://git.kernel.org/?p=linux/kernel/git/firmware/linux-firmware.git
Home Page:
Mailing List:
License:	Ralink Technology Corp
Responsible:	
Location:	external/realtek/ral
Notes:

Package:	rum
Version:	
Current Vers:	
Maintainer:	Paul Lin <paul_lin@ralinktech.com.tw>
Archive Site:
Home Page:
Mailing List:
License:	Ralink Technology Corp
Responsible:	
Location:	external/realtek/rum
Notes:

Package:	run
Version:	
Current Vers:	
Maintainer:	Paul Lin <paul_lin@ralinktech.com.tw>
Archive Site:
Home Page:
Mailing List:
License:	Ralink Technology Corp
Responsible:	
Location:	sys/dev/microcode/run
Notes:

Package:	siop
Version:	
Current Vers:	
Maintainer:	Manuel Bouyer, Shuichiro URATA, Michael L. Hitch
Archive Site:
Home Page:
Mailing List:
License:	BSD-like (2-clause, 3-clause)
Responsible:	
Location:	sys/dev/microcode/siop
Notes:

Package:	tigon
Version:	12.4.11
Current Vers:
Maintainer:	wpaul@brak.osd.bsdi.com
Archive Site:   https://people.freebsd.org/~wpaul/Alteon/
Home Page:	http://www.alteon.com/support/openkits (extinct)
Mailing List:
License:	Alteon WebSystems, Inc.
Responsible:	
Location:	sys/dev/microcode/tigon
Notes:
See https://lists.debian.org/debian-legal/2011/10/msg00001.html


Package:	typhoon
Version:	
Current Vers:	
Maintainer:	3Com Corporation
Archive Site:
Home Page:
Mailing List:
License:	BSD-like (3-clause)
Responsible:	
Location:	sys/dev/microcode/typhoon
Notes:

Package:	wi
Version:	
Current Vers:	
Maintainer:	Symbol Technologies Inc.
Archive Site:
Home Page:	http://www.symbol.com
Mailing List:
License:	BSD-like (3-clause)
Responsible:	
Location:	sys/dev/microcode/wi
Notes:

Package:	yds
Version:	
Current Vers:	
Maintainer:	Yamaha Corporation
Archive Site:
Home Page:
Mailing List:
License:	unknown
Responsible:	
Location:	sys/dev/microcode/yds
Notes:

Package:	zyd
Version:	
Current Vers:	
Maintainer:	ZyDAS Technology Corporation
Archive Site:
Home Page:
Mailing List:
License:	BSD-like (3-clause)
Responsible:	
Location:	sys/dev/microcode/zyd
Notes:
<|MERGE_RESOLUTION|>--- conflicted
+++ resolved
@@ -1,8 +1,4 @@
-<<<<<<< HEAD
-#	$NetBSD: 3RDPARTY,v 1.1523 2018/05/05 00:13:01 christos Exp $
-=======
 #	$NetBSD: 3RDPARTY,v 1.1535 2018/07/27 14:38:50 maya Exp $
->>>>>>> b2b84690
 #
 # This file contains a list of the software that has been integrated into
 # NetBSD where we are not the primary maintainer.
@@ -190,11 +186,7 @@
 
 Package:	binutils
 Version:	2.27
-<<<<<<< HEAD
-Current Vers:	2.30
-=======
 Current Vers:	2.31
->>>>>>> b2b84690
 Maintainer:	FSF
 Archive Site:	ftp://ftp.gnu.org/gnu/binutils/
 Home Page:	http://www.gnu.org/software/binutils/
@@ -342,13 +334,8 @@
 Use the dhcp2netbsd script.
 
 Package:	dhcpcd
-<<<<<<< HEAD
-Version:	7.0.4
-Current Vers:	7.0.4
-=======
 Version:	7.0.7
 Current Vers:	7.0.7
->>>>>>> b2b84690
 Maintainer:	roy
 Archive Site:	ftp://roy.marples.name/pub/dhcpcd/
 Home Page:	http://roy.marples.name/projects/dhcpcd/
@@ -464,23 +451,14 @@
 There is a flex2netbsd script to help newer imports.
 
 Package:	gcc
-<<<<<<< HEAD
-Version:	5.5
-Current Vers:	5.5/6.4/7.2/8.1
-=======
 Version:	6.4
 Current Vers:	6.4/7.3/8.2
->>>>>>> b2b84690
 Maintainer:	FSF
 Archive Site:	ftp://ftp.gnu.org/gnu/gcc/
 Home Page:	http://www.gnu.org/software/gcc/
 Mailing List:	gcc-bugs@gnu.org
 Responsible:	mrg, christos, skrll
 License:	GPLv3, LGPLv3.1
-<<<<<<< HEAD
-Location:	gnu/dist/gcc4
-=======
->>>>>>> b2b84690
 Location:	external/gpl3/gcc.old/dist
 Location:	external/gpl3/gcc/dist
 Notes:
@@ -771,13 +749,8 @@
   .so'ing only. Copy the rest to man.
 
 Package:	llvm
-<<<<<<< HEAD
-Version:	5.0.0RC1+ (r309604)
-Current Vers.:	6.0.0svn
-=======
 Version:	7.0.0svn (r337282)
 Current Vers.:	7.0.0svn
->>>>>>> b2b84690
 Maintainer:	llvm-dev@lists.llvm.org
 Home Page:	https://llvm.org
 Responsible:	joerg
@@ -1200,11 +1173,7 @@
 
 Package:	Postfix
 Version:	3.1.4
-<<<<<<< HEAD
-Current Vers:	3.1.6/3.2.2
-=======
 Current Vers:	3.1.6/3.2.6/3.3.1
->>>>>>> b2b84690
 Maintainer:	Wietse Venema <wietse@porcupine.org>
 Archive Site:	ftp://postfix.cloud9.net/official/
 Home Page:	http://www.postfix.org/
@@ -1315,11 +1284,7 @@
 
 Package:	sqlite
 Version:	3.17.0
-<<<<<<< HEAD
-Current Vers:	3.22
-=======
 Current Vers:	3.24
->>>>>>> b2b84690
 Maintainer:	Richard Hipp <drh@sqlite.org>
 Home Page:	http://www.sqlite.org
 Responsible:	joerg
@@ -1591,11 +1556,7 @@
 
 Package:	sljit
 Version:	svn revision 313
-<<<<<<< HEAD
-Current Vers:	svn revision 350
-=======
 Current Vers:	svn revision 381
->>>>>>> b2b84690
 Maintainer:	Zoltán Herczeg <hzmester@freemail.hu
 Archive Site:	http://sourceforge.net/projects/sljit/
 Home Page:	http://sljit.sourceforge.net/
@@ -1755,13 +1716,8 @@
 external/gpl2/dtc/dtc2netbsd should be used to create directories to import
 
 Package:	dts
-<<<<<<< HEAD
-Version:	4.17-rc2
-Current Vers:	4.17-rc2
-=======
 Version:	4.18-rc2
 Current Vers:	4.18-rc2
->>>>>>> b2b84690
 Maintainer:	https://www.kernel.org/
 Archive Site:	https://cdn.kernel.org/pub/linux/kernel/v4.x/
 Home Page:	https://www.kernel.org/
