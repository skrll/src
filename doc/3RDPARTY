--- conflicted
+++ resolved
@@ -1,8 +1,4 @@
-<<<<<<< HEAD
-#	$NetBSD: 3RDPARTY,v 1.1787 2021/03/26 08:21:32 wiz Exp $
-=======
 #	$NetBSD: 3RDPARTY,v 1.1805 2021/07/06 12:26:03 christos Exp $
->>>>>>> e2aa5677
 #
 # This file contains a list of the software that has been integrated into
 # NetBSD where we are not the primary maintainer.
@@ -45,21 +41,12 @@
 #
 
 Package:	acpica
-<<<<<<< HEAD
-Version:	20201113
-Current Vers:	20210105
-Maintainer:	Intel
-Archive Site:	http://www.acpica.org/downloads/
-Home Page:	http://www.acpica.org/
-Date:		2020-11-27
-=======
 Version:	20210604
 Current Vers:	20210604
 Maintainer:	Intel
 Archive Site:	http://www.acpica.org/downloads/
 Home Page:	http://www.acpica.org/
 Date:		2021-07-06
->>>>>>> e2aa5677
 Mailing List:	devel@acpica.org
 License:	BSD-like
 Responsible:	jruoho
@@ -133,21 +120,12 @@
 bc includes dc, both of which are in the NetBSD tree.
 
 Package:	bind [named and utils]
-<<<<<<< HEAD
-Version:	9.16.12/MPL
-Current Vers:	9.16.12/MPL 9.17.10/MPL
-Maintainer:	ISC
-Archive Site:	ftp://ftp.isc.org/isc/bind9/
-Home Page:	http://www.isc.org/software/bind/
-Date:		2021-02-19
-=======
 Version:	9.16.15/MPL
 Current Vers:	9.16.15/MPL 9.17.10/MPL
 Maintainer:	ISC
 Archive Site:	ftp://ftp.isc.org/isc/bind9/
 Home Page:	http://www.isc.org/software/bind/
 Date:		2021-04-29
->>>>>>> e2aa5677
 Mailing List:	https://lists.isc.org/mailman/listinfo/bind-announce
 Mailing List:	https://lists.isc.org/mailman/listinfo/bind-users
 Responsible:	christos
@@ -471,13 +449,8 @@
 There is a flex2netbsd script to help newer imports.
 
 Package:	gcc
-<<<<<<< HEAD
-Version:	8.4.0/9.3.0
-Current Vers:	8.4.0/9.3.0/10.1
-=======
 Version:	9.3.0/10.3.0
 Current Vers:	9.3.0/10.3.0/11.1.0
->>>>>>> e2aa5677
 Maintainer:	FSF
 Archive Site:	ftp://ftp.gnu.org/gnu/gcc/
 Home Page:	http://www.gnu.org/software/gcc/
@@ -765,20 +738,12 @@
 repository. See the lvm2tools Notes for more information.
 
 Package:	libevent
-<<<<<<< HEAD
-Version:	2.1.8-stable
-=======
 Version:	2.1.12-stable
->>>>>>> e2aa5677
 Current Vers:	2.1.12-stable
 Maintainer:	Niels Provos <provos@citi.umich.edu>
 Archive Site:	http://www.monkey.org/~provos/libevent/
 Home Page:	http://www.monkey.org/~provos/libevent/
-<<<<<<< HEAD
-Date:		2021-03-01
-=======
 Date:		2021-04-06
->>>>>>> e2aa5677
 Responsible:
 License:	BSD (3/4-clause)
 Location:	external/bsd/libevent/dist
@@ -1105,21 +1070,12 @@
 Patch applied after OpenSSH import.
 
 Package:	OpenSSH
-<<<<<<< HEAD
-Version:	8.5
-Current Vers:	8.5 / portable 8.5p1
-Maintainer:	OpenSSH
-Archive Site:	http://www.openssh.com/ftp.html
-Home Page:	http://www.openssh.com/portable.html
-Date:		2021-03-05
-=======
 Version:	8.6
 Current Vers:	8.6 / portable 8.6p1
 Maintainer:	OpenSSH
 Archive Site:	http://www.openssh.com/ftp.html
 Home Page:	http://www.openssh.com/portable.html
 Date:		2021-04-19
->>>>>>> e2aa5677
 Mailing List:	openssh-unix-announce@mindrot.org
 Responsible:	thorpej, christos, elric
 License:	BSD. See src/crypto/external/bsd/openssh/dist/LICENSE
@@ -1236,13 +1192,8 @@
 reachover Makefiles are in src/usr.sbin/pf.
 
 Package:	pkg_install
-<<<<<<< HEAD
-Version:	20201212
-Current Vers:	20201212
-=======
 Version:	20210410
 Current Vers:	20210410
->>>>>>> e2aa5677
 Maintainer:	The pkgsrc developers
 Home Page:	http://www.pkgsrc.org/
 Date:		2020-12-12
@@ -1418,13 +1369,8 @@
 purposes.
 
 Package:	tmux
-<<<<<<< HEAD
-Version:	3.1c
-Current Vers:	3.1c
-=======
 Version:	3.2
 Current Vers:	3.2
->>>>>>> e2aa5677
 Maintainer:	Nicholas Marriott <nicholas.marriott@gmail.com>
 Archive site:	https://github.com/tmux/tmux
 Home page:	http://tmux.github.io
@@ -2290,21 +2236,12 @@
 Notes:
 
 Package:	libfido2
-<<<<<<< HEAD
-Version:	1.5.0
-Current Vers:	1.5.0
-Maintainer:	Yubico
-Archive Site:	https://github.com/Yubico/libfido2
-Home Page:	https://developers.yubico.com/libfido2/
-Date:		2020-12-04
-=======
 Version:	1.7.0
 Current Vers:	1.7.0
 Maintainer:	Yubico
 Archive Site:	https://github.com/Yubico/libfido2
 Home Page:	https://developers.yubico.com/libfido2/
 Date:		2021-06-16
->>>>>>> e2aa5677
 Mailing List:
 Responsible:	christos
 License:	bsd
