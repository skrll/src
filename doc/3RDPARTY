--- conflicted
+++ resolved
@@ -1,8 +1,4 @@
-<<<<<<< HEAD
-#	$NetBSD: 3RDPARTY,v 1.1799 2021/04/19 14:42:18 christos Exp $
-=======
 #	$NetBSD: 3RDPARTY,v 1.1800 2021/04/29 17:29:06 christos Exp $
->>>>>>> fed14ef0
 #
 # This file contains a list of the software that has been integrated into
 # NetBSD where we are not the primary maintainer.
@@ -124,21 +120,12 @@
 bc includes dc, both of which are in the NetBSD tree.
 
 Package:	bind [named and utils]
-<<<<<<< HEAD
-Version:	9.16.12/MPL
-Current Vers:	9.16.12/MPL 9.17.10/MPL
-Maintainer:	ISC
-Archive Site:	ftp://ftp.isc.org/isc/bind9/
-Home Page:	http://www.isc.org/software/bind/
-Date:		2021-02-19
-=======
 Version:	9.16.15/MPL
 Current Vers:	9.16.15/MPL 9.17.10/MPL
 Maintainer:	ISC
 Archive Site:	ftp://ftp.isc.org/isc/bind9/
 Home Page:	http://www.isc.org/software/bind/
 Date:		2021-04-29
->>>>>>> fed14ef0
 Mailing List:	https://lists.isc.org/mailman/listinfo/bind-announce
 Mailing List:	https://lists.isc.org/mailman/listinfo/bind-users
 Responsible:	christos
