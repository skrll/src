--- conflicted
+++ resolved
@@ -1,8 +1,4 @@
-<<<<<<< HEAD
-#	$NetBSD: archdirs.mk,v 1.10 2015/05/27 15:35:23 matt Exp $
-=======
 #	$NetBSD: archdirs.mk,v 1.11 2018/07/16 00:33:00 christos Exp $
->>>>>>> b2b84690
 
 # list of subdirs used per-platform
 
@@ -30,18 +26,12 @@
 ARCHDIR_SUBDIR= riscv64/rv32
 .endif
 
-<<<<<<< HEAD
-=======
 .if ${ACTIVE_CC} == "clang"
->>>>>>> b2b84690
 .if (${MACHINE_ARCH} == "aarch64")
 ARCHDIR_SUBDIR+= arm/eabi
 ARCHDIR_SUBDIR+= arm/eabihf
 ARCHDIR_SUBDIR+= arm/oabi
 .elif (${MACHINE_ARCH} == "aarch64eb")
 ARCHDIR_SUBDIR= arm/eabi
-<<<<<<< HEAD
-=======
 .endif
->>>>>>> b2b84690
 .endif