<<<<<<< HEAD
#	$NetBSD: exec.mk,v 1.5 2021/01/05 11:08:00 simonb Exp $
=======
#	$NetBSD: exec.mk,v 1.6 2021/05/31 02:10:37 simonb Exp $
>>>>>>> e2aa5677

# this makefile fragment can be included to modify the default
# ABI a program is compiled with.  this is designed to be used
# by tools that must match the kernel image like savecore(8)
# and kvm(3) using tools.

# currently this file is used by these Makefiles:
#
#   external/bsd/ipf/Makefile.inc 
#   sbin/savecore/Makefile
#   usr.bin/fstat/Makefile
#   usr.bin/netstat/Makefile
#   usr.bin/pmap/Makefile
#   usr.bin/systat/Makefile
#   usr.bin/vmstat/Makefile
#   usr.sbin/crash/Makefile
#   usr.sbin/kgmon/Makefile
#   usr.sbin/pstat/Makefile
#   usr.sbin/trpt/Makefile
#
# of these, savecore, crash and kgmon are the only ones that
# can be considered "not a bug".  all the *stat tools should
# be converted to use sysctl(3) on the running kernel, and
# anyone who needs kvm-access on crash dumps can build their
# own 64 bit version as necessary.  ipfilter doesn't use
# 64-bit alignment/size safe structures.
# 

# mips64 defaults to 32 bit userland, but with a 64 bit kernel
# most kvm-using tools are happier with 64 bit.

.if ${MACHINE_ARCH} == "mips64el" || (${MACHINE_ARCH} == "mips64eb" && ${MACHINE} != "sgimips")

# XXX -pie makes n64 crash
NOPIE=1

. include <bsd.own.mk>

. if ${MKCOMPAT} != "no" && !defined(CRUNCHEDPROG)
.  include "${.PARSEDIR}/mips64/64/bsd.64.mk"
. endif # ${MKCOMPAT} != "no"

.endif # mips64<|MERGE_RESOLUTION|>--- conflicted
+++ resolved
@@ -1,8 +1,4 @@
-<<<<<<< HEAD
-#	$NetBSD: exec.mk,v 1.5 2021/01/05 11:08:00 simonb Exp $
-=======
 #	$NetBSD: exec.mk,v 1.6 2021/05/31 02:10:37 simonb Exp $
->>>>>>> e2aa5677
 
 # this makefile fragment can be included to modify the default
 # ABI a program is compiled with.  this is designed to be used
