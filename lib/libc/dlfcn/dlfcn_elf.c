<<<<<<< HEAD
/*	$NetBSD: dlfcn_elf.c,v 1.15 2018/01/05 19:29:44 kamil Exp $	*/
=======
/*	$NetBSD: dlfcn_elf.c,v 1.16 2018/07/13 19:49:47 joerg Exp $	*/
>>>>>>> b2b84690

/*
 * Copyright (c) 2000 Takuya SHIOZAKI
 * All rights reserved.
 *
 * Redistribution and use in source and binary forms, with or without
 * modification, are permitted provided that the following conditions
 * are met:
 * 1. Redistributions of source code must retain the above copyright
 *    notice, this list of conditions and the following disclaimer.
 * 2. Redistributions in binary form must reproduce the above copyright
 *    notice, this list of conditions and the following disclaimer in the
 *    documentation and/or other materials provided with the distribution.
 *
 * THIS SOFTWARE IS PROVIDED BY THE AUTHOR ``AS IS'' AND ANY EXPRESS OR
 * IMPLIED WARRANTIES, INCLUDING, BUT NOT LIMITED TO, THE IMPLIED WARRANTIES
 * OF MERCHANTABILITY AND FITNESS FOR A PARTICULAR PURPOSE ARE DISCLAIMED.
 * IN NO EVENT SHALL THE AUTHOR BE LIABLE FOR ANY DIRECT, INDIRECT,
 * INCIDENTAL, SPECIAL, EXEMPLARY, OR CONSEQUENTIAL DAMAGES (INCLUDING, BUT
 * NOT LIMITED TO, PROCUREMENT OF SUBSTITUTE GOODS OR SERVICES; LOSS OF USE,
 * DATA, OR PROFITS; OR BUSINESS INTERRUPTION) HOWEVER CAUSED AND ON ANY
 * THEORY OF LIABILITY, WHETHER IN CONTRACT, STRICT LIABILITY, OR TORT
 * (INCLUDING NEGLIGENCE OR OTHERWISE) ARISING IN ANY WAY OUT OF THE USE OF
 * THIS SOFTWARE, EVEN IF ADVISED OF THE POSSIBILITY OF SUCH DAMAGE.
 */

#include <sys/cdefs.h>
#if defined(LIBC_SCCS) && !defined(lint)
<<<<<<< HEAD
__RCSID("$NetBSD: dlfcn_elf.c,v 1.15 2018/01/05 19:29:44 kamil Exp $");
=======
__RCSID("$NetBSD: dlfcn_elf.c,v 1.16 2018/07/13 19:49:47 joerg Exp $");
>>>>>>> b2b84690
#endif /* LIBC_SCCS and not lint */

#include "namespace.h"
#include <sys/atomic.h>
#include <assert.h>
#include <elf.h>
#include <errno.h>
#include <string.h>
#include <stdbool.h>

#undef dl_iterate_phdr
#undef dlopen
#undef dlclose
#undef dlsym
#undef dlerror
#undef dladdr
#undef dfinfo

#define	dlopen		___dlopen
#define	dlclose		___dlclose
#define	dlsym		___dlsym
#define	dlvsym		___dlvsym
#define	dlerror		___dlerror
#define	dladdr		___dladdr
#define	dlinfo		___dlinfo
#define	dl_iterate_phdr		___dl_iterate_phdr

#define ELFSIZE ARCH_ELFSIZE
#include "rtld.h"

#ifdef __weak_alias
__weak_alias(dlopen,___dlopen)
__weak_alias(dlclose,___dlclose)
__weak_alias(dlsym,___dlsym)
__weak_alias(dlvsym,___dlvsym)
__weak_alias(dlerror,___dlerror)
__weak_alias(dladdr,___dladdr)
__weak_alias(dlinfo,___dlinfo)
__weak_alias(dl_iterate_phdr,___dl_iterate_phdr)

__weak_alias(__dlopen,___dlopen)
__weak_alias(__dlclose,___dlclose)
__weak_alias(__dlsym,___dlsym)
__weak_alias(__dlvsym,___dlvsym)
__weak_alias(__dlerror,___dlerror)
__weak_alias(__dladdr,___dladdr)
__weak_alias(__dlinfo,___dlinfo)
__weak_alias(__dl_iterate_phdr,___dl_iterate_phdr)
__weak_alias(__dl_cxa_refcount, ___dl_cxa_refcount)
#endif

/*
 * For ELF, the dynamic linker directly resolves references to its
 * services to functions inside the dynamic linker itself.  These
 * weak-symbol stubs are necessary so that "ld" won't complain about
 * undefined symbols.  The stubs are executed only when the program is
 * linked statically, or when a given service isn't implemented in the
 * dynamic linker.  They must return an error if called, and they must
 * be weak symbols so that the dynamic linker can override them.
 */

static char dlfcn_error[] = "Service unavailable";

/*ARGSUSED*/
void *
dlopen(const char *name, int mode)
{

	return NULL;
}

/*ARGSUSED*/
int
dlclose(void *fd)
{

	return -1;
}

/*ARGSUSED*/
void *
dlsym(void *handle, const char *name)
{

	return NULL;
}

/*ARGSUSED*/
void *
dlvsym(void *handle, const char *name, const char *version)
{

	return NULL;
}

/*ARGSUSED*/
__aconst char *
dlerror(void)
{

	return dlfcn_error;
}

/*ARGSUSED*/
int
dladdr(const void *addr, Dl_info *dli)
{

	return 0;
}

/*ARGSUSED*/
int
dlinfo(void *handle, int req, void *v)
{

	return -1;
}

static const char *dlpi_name;
static Elf_Addr dlpi_addr;
static const Elf_Phdr *dlpi_phdr;
static Elf_Half dlpi_phnum;

static void
dl_iterate_phdr_setup(void)
{
	const AuxInfo *aux;

	_DIAGASSERT(_dlauxinfo() != NULL);

	for (aux = _dlauxinfo(); aux->a_type != AT_NULL; ++aux) {
		switch (aux->a_type) {
		case AT_BASE:
			dlpi_addr = aux->a_v;
			break;
		case AT_PHDR:
			dlpi_phdr = (void *)aux->a_v;
			break;
		case AT_PHNUM:
			_DIAGASSERT(__type_fit(Elf_Half, aux->a_v));
			dlpi_phnum = (Elf_Half)aux->a_v;
			break;
		case AT_SUN_EXECNAME:
			dlpi_name = (void *)aux->a_v;
			break;
		}
	}

	if (!dlpi_phdr)
		return;

	const Elf_Phdr *phdr = (const Elf_Phdr *)dlpi_phdr;
	const Elf_Phdr *phlimit = phdr + dlpi_phnum;

	for (; phdr < phlimit; ++phdr) {
		if (phdr->p_type == PT_PHDR)
			dlpi_addr = (uintptr_t)phdr - phdr->p_vaddr;
	}
}

/*ARGSUSED*/
int
dl_iterate_phdr(int (*callback)(struct dl_phdr_info *, size_t, void *),
    void *data)
{
	static bool setup_done;
	struct dl_phdr_info phdr_info;

	if (!setup_done) {
		/*
		 * This can race on the first call to dl_iterate_phdr.
		 * dl_iterate_phdr_setup only touches field of pointer size
		 * and smaller and such stores are atomic.
		 */
		dl_iterate_phdr_setup();
		membar_producer();
		setup_done = true;
	}

	memset(&phdr_info, 0, sizeof(phdr_info));
	phdr_info.dlpi_addr = dlpi_addr;
	phdr_info.dlpi_phdr = dlpi_phdr;
	phdr_info.dlpi_phnum = dlpi_phnum;
	phdr_info.dlpi_name = dlpi_name;

	return callback(&phdr_info, sizeof(phdr_info), data);
}

void ___dl_cxa_refcount(void *, ssize_t);

/*ARGSUSED*/
void
___dl_cxa_refcount(void *dso_symbol, ssize_t delta)
{
}<|MERGE_RESOLUTION|>--- conflicted
+++ resolved
@@ -1,8 +1,4 @@
-<<<<<<< HEAD
-/*	$NetBSD: dlfcn_elf.c,v 1.15 2018/01/05 19:29:44 kamil Exp $	*/
-=======
 /*	$NetBSD: dlfcn_elf.c,v 1.16 2018/07/13 19:49:47 joerg Exp $	*/
->>>>>>> b2b84690
 
 /*
  * Copyright (c) 2000 Takuya SHIOZAKI
@@ -31,11 +27,7 @@
 
 #include <sys/cdefs.h>
 #if defined(LIBC_SCCS) && !defined(lint)
-<<<<<<< HEAD
-__RCSID("$NetBSD: dlfcn_elf.c,v 1.15 2018/01/05 19:29:44 kamil Exp $");
-=======
 __RCSID("$NetBSD: dlfcn_elf.c,v 1.16 2018/07/13 19:49:47 joerg Exp $");
->>>>>>> b2b84690
 #endif /* LIBC_SCCS and not lint */
 
 #include "namespace.h"
