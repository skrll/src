--- conflicted
+++ resolved
@@ -1,8 +1,4 @@
-<<<<<<< HEAD
-/*	$NetBSD: utils.h,v 1.8 2021/02/25 21:28:40 christos Exp $	*/
-=======
 /*	$NetBSD: utils.h,v 1.9 2021/04/22 19:20:24 christos Exp $	*/
->>>>>>> e2aa5677
 
 /*-
  * SPDX-License-Identifier: BSD-3-Clause
@@ -47,12 +43,9 @@
 #include <wctype.h>
 #else
 #include <ctype.h>
-<<<<<<< HEAD
-=======
 #define wint_t regex_wint_t
 #define mbstate_t regex_mbstate_t
 #define wctype_t regex_wctype_t
->>>>>>> e2aa5677
 typedef short wint_t;
 typedef char mbstate_t;
 typedef short wctype_t;
