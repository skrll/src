--- conflicted
+++ resolved
@@ -1,8 +1,4 @@
-<<<<<<< HEAD
-#	$NetBSD: Makefile.inc,v 1.210 2021/03/10 13:30:34 simonb Exp $
-=======
 #	$NetBSD: Makefile.inc,v 1.214 2021/05/03 11:07:55 simonb Exp $
->>>>>>> e2aa5677
 #	from: @(#)Makefile.inc	8.6 (Berkeley) 5/4/95
 
 # gen sources
