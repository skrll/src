--- conflicted
+++ resolved
@@ -1,8 +1,4 @@
-<<<<<<< HEAD
-#	$NetBSD: Makefile.inc,v 1.206 2020/09/22 21:37:47 nia Exp $
-=======
 #	$NetBSD: Makefile.inc,v 1.212 2021/04/20 21:42:32 christos Exp $
->>>>>>> 9e014010
 #	from: @(#)Makefile.inc	8.6 (Berkeley) 5/4/95
 
 # gen sources
