--- conflicted
+++ resolved
@@ -1,8 +1,4 @@
-<<<<<<< HEAD
-/*	$NetBSD: sysctl.c,v 1.36 2017/01/10 17:46:47 christos Exp $	*/
-=======
 /*	$NetBSD: sysctl.c,v 1.37 2018/05/16 20:21:39 joerg Exp $	*/
->>>>>>> b2b84690
 
 /*-
  * Copyright (c) 1993
@@ -38,11 +34,7 @@
 #if 0
 static char sccsid[] = "@(#)sysctl.c	8.2 (Berkeley) 1/4/94";
 #else
-<<<<<<< HEAD
-__RCSID("$NetBSD: sysctl.c,v 1.36 2017/01/10 17:46:47 christos Exp $");
-=======
 __RCSID("$NetBSD: sysctl.c,v 1.37 2018/05/16 20:21:39 joerg Exp $");
->>>>>>> b2b84690
 #endif
 #endif /* LIBC_SCCS and not lint */
 
