--- conflicted
+++ resolved
@@ -1,8 +1,4 @@
-<<<<<<< HEAD
-/*	$NetBSD: jemalloc.c,v 1.44 2017/12/01 22:47:06 mrg Exp $	*/
-=======
 /*	$NetBSD: jemalloc.c,v 1.45 2018/07/25 20:05:35 kamil Exp $	*/
->>>>>>> b2b84690
 
 /*-
  * Copyright (C) 2006,2007 Jason Evans <jasone@FreeBSD.org>.
@@ -122,11 +118,7 @@
 
 #include <sys/cdefs.h>
 /* __FBSDID("$FreeBSD: src/lib/libc/stdlib/malloc.c,v 1.147 2007/06/15 22:00:16 jasone Exp $"); */ 
-<<<<<<< HEAD
-__RCSID("$NetBSD: jemalloc.c,v 1.44 2017/12/01 22:47:06 mrg Exp $");
-=======
 __RCSID("$NetBSD: jemalloc.c,v 1.45 2018/07/25 20:05:35 kamil Exp $");
->>>>>>> b2b84690
 
 #ifdef __FreeBSD__
 #include "libc_private.h"
