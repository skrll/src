--- conflicted
+++ resolved
@@ -1,8 +1,4 @@
-<<<<<<< HEAD
-.\"	$NetBSD: vfork.2,v 1.27 2014/07/18 16:02:50 dholland Exp $
-=======
 .\"	$NetBSD: vfork.2,v 1.28 2018/05/19 05:39:21 kamil Exp $
->>>>>>> b2b84690
 .\"
 .\" Copyright (c) 1980, 1991, 1993
 .\"	The Regents of the University of California.  All rights reserved.
@@ -33,11 +29,7 @@
 .\"
 .\"     @(#)vfork.2	8.1 (Berkeley) 6/4/93
 .\"
-<<<<<<< HEAD
-.Dd July 18, 2014
-=======
 .Dd May 19, 2018
->>>>>>> b2b84690
 .Dt VFORK 2
 .Os
 .Sh NAME
