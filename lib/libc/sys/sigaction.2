<<<<<<< HEAD
.\"	$NetBSD: sigaction.2,v 1.49 2016/07/25 22:00:36 wiz Exp $
=======
.\"	$NetBSD: sigaction.2,v 1.51 2018/05/22 05:39:44 wiz Exp $
>>>>>>> b2b84690
.\"
.\" Copyright (c) 1980, 1990, 1993
.\"	The Regents of the University of California.  All rights reserved.
.\"
.\" Redistribution and use in source and binary forms, with or without
.\" modification, are permitted provided that the following conditions
.\" are met:
.\" 1. Redistributions of source code must retain the above copyright
.\"    notice, this list of conditions and the following disclaimer.
.\" 2. Redistributions in binary form must reproduce the above copyright
.\"    notice, this list of conditions and the following disclaimer in the
.\"    documentation and/or other materials provided with the distribution.
.\" 3. Neither the name of the University nor the names of its contributors
.\"    may be used to endorse or promote products derived from this software
.\"    without specific prior written permission.
.\"
.\" THIS SOFTWARE IS PROVIDED BY THE REGENTS AND CONTRIBUTORS ``AS IS'' AND
.\" ANY EXPRESS OR IMPLIED WARRANTIES, INCLUDING, BUT NOT LIMITED TO, THE
.\" IMPLIED WARRANTIES OF MERCHANTABILITY AND FITNESS FOR A PARTICULAR PURPOSE
.\" ARE DISCLAIMED.  IN NO EVENT SHALL THE REGENTS OR CONTRIBUTORS BE LIABLE
.\" FOR ANY DIRECT, INDIRECT, INCIDENTAL, SPECIAL, EXEMPLARY, OR CONSEQUENTIAL
.\" DAMAGES (INCLUDING, BUT NOT LIMITED TO, PROCUREMENT OF SUBSTITUTE GOODS
.\" OR SERVICES; LOSS OF USE, DATA, OR PROFITS; OR BUSINESS INTERRUPTION)
.\" HOWEVER CAUSED AND ON ANY THEORY OF LIABILITY, WHETHER IN CONTRACT, STRICT
.\" LIABILITY, OR TORT (INCLUDING NEGLIGENCE OR OTHERWISE) ARISING IN ANY WAY
.\" OUT OF THE USE OF THIS SOFTWARE, EVEN IF ADVISED OF THE POSSIBILITY OF
.\" SUCH DAMAGE.
.\"
.\"	@(#)sigaction.2	8.2 (Berkeley) 4/3/94
.\"
<<<<<<< HEAD
.Dd July 9, 2016
=======
.Dd May 22, 2018
>>>>>>> b2b84690
.Dt SIGACTION 2
.Os
.Sh NAME
.Nm sigaction
.Nd software signal facilities
.Sh LIBRARY
.Lb libc
.Sh SYNOPSIS
.In signal.h
.Ft int
.Fn sigaction "int sig" "const struct sigaction * restrict act" "struct sigaction * restrict oact"
.Sh DESCRIPTION
The system defines a set of signals that may be delivered to a process.
Signal delivery resembles the occurrence of a hardware interrupt:
the signal is blocked from further occurrence, the current process
context is saved, and a new one is built.
A process may specify a
.Em handler
to which a signal is delivered, or specify that a signal is to be
.Em ignored .
A process may also specify that a default action is to be taken
by the system when a signal occurs.
A signal may also be
.Em blocked ,
in which case its delivery is postponed until it is
.Em unblocked .
The action to be taken on delivery is determined at the time of delivery.
Normally, signal handlers execute on the current stack of the process.
This may be changed, on a per-handler basis, so that signals are
taken on a special
.Em "signal stack" .
.Pp
Signal routines execute with the signal that caused their
invocation
.Em blocked ,
but other signals may yet occur.
A global
.Em "signal mask"
defines the set of signals currently blocked from delivery
to a process.
The signal mask for a process is initialized from that of its parent
(normally empty).
It may be changed with a
.Xr sigprocmask 2
call, or when a signal is delivered to the process.
Signal masks are represented using the
.Em sigset_t
type; the
.Xr sigsetops 3
interface is used to modify such data.
.Pp
When a signal
condition arises for a process, the signal is added to a set of
signals pending for the process.
If the signal is not currently
.Em blocked
by the process then it is delivered to the process.
Signals may be delivered any time a process enters the operating system
(e.g., during a system call, page fault or trap, or clock interrupt).
If multiple signals are ready to be delivered at the same time,
any signals that could be caused by traps are delivered first.
Additional signals may be processed at the same time, with each
appearing to interrupt the handlers for the previous signals
before their first instructions.
The set of pending signals is returned by the
.Xr sigpending 2
function.
When a caught signal
is delivered, the current state of the process is saved,
a new signal mask is calculated (as described below),
and the signal handler is invoked.
The call to the handler is arranged so that if the signal handling
routine returns normally the process will resume execution in the
context from before the signal's delivery.
If the process wishes to resume in a different context, then it
must arrange to restore the previous context itself.
.Pp
.Em "struct sigaction"
includes the following members:
.Bd -literal -offset indent
void 	  (*sa_sigaction)(int sig, siginfo_t *info, void *ctx);
void      (*sa_handler)(int sig);
sigset_t  sa_mask;
int       sa_flags;
.Ed
.Pp
When a signal is delivered to a process a new signal mask is
installed for the duration of the process' signal handler
(or until a
.Xr sigprocmask 2
call is made).
This mask is formed by taking the union of the current signal mask,
the signal to be delivered, and
the signal mask associated with the handler to be invoked,
.Em sa_mask .
.Pp
.Fn sigaction
assigns an action for a specific signal.
If
.Fa act
is non-zero, it
specifies an action
.Pf ( Dv SIG_DFL ,
.Dv SIG_IGN ,
or a handler routine) and mask
to be used when delivering the specified signal.
If
.Fa oact
is non-zero, the previous handling information for the signal
is returned to the user.
.Pp
Once a signal handler is installed, it remains installed
until another
.Fn sigaction
call is made, or an
.Xr execve 2
is performed.
A signal-specific default action may be reset by
setting
.Fa sa_handler
to
.Dv SIG_DFL .
The defaults are process termination, possibly with core dump;
no action; stopping the process; or continuing the process.
See the signal list below for each signal's default action.
If
.Fa sa_handler
is set to
.Dv SIG_DFL ,
the default action for the signal is to discard the signal,
and if a signal is pending,
the pending signal is discarded even if the signal is masked.
If
.Fa sa_handler
is set to
.Dv SIG_IGN ,
current and pending instances
of the signal are ignored and discarded.
.Pp
Options may be specified by setting
.Em sa_flags .
.Bl -tag -width SA_NOKERNINFO
.It Dv SA_NODEFER
If set, then the signal that caused the handler to be executed is not added
to the list of block signals.
Please note that
.Fa sa_mask
takes precedence over
.Dv SA_NODEFER ,
so that if the specified signal is blocked in
.Fa sa_mask ,
then
.Dv SA_NODEFER
will have no effect.
.It Dv SA_NOCLDSTOP
If set when installing a catching function
for the
.Dv SIGCHLD
signal,
the
.Dv SIGCHLD
signal will be generated only when a child process exits,
not when a child process stops or continues.
.It Dv SA_NOCLDWAIT
If set, the system will not create a zombie when the child exits,
but the child process will be automatically waited for.
The same effect can be achieved by setting the signal handler for
.Dv SIGCHLD
to
.Dv SIG_IGN .
.It Dv SA_ONSTACK
If set, the system will deliver the signal to the process on a
.Em "signal stack" ,
specified with
.Xr sigaltstack 2 .
.It Dv SA_RESETHAND
If set, the default action will be reinstated when the signal
is first posted.
.It Dv SA_RESTART
Normally, if a signal is caught during the system calls listed below,
the call may be forced to terminate
with the error
.Er EINTR ,
the call may return with a data transfer shorter than requested,
or the call may be restarted.
Restarting of pending calls is requested
by setting the
.Dv SA_RESTART
bit in
.Ar sa_flags .
The affected system calls include
.Xr open 2 ,
.Xr read 2 ,
.Xr write 2 ,
.Xr sendto 2 ,
.Xr recvfrom 2 ,
.Xr sendmsg 2
and
.Xr recvmsg 2
on a communications channel or a slow device (such as a terminal,
but not a regular file)
and during a
.Xr wait 2
or
.Xr ioctl 2 .
However, calls that have already committed are not restarted,
but instead return a partial success (for example, a short read count).
.Pp
After a
.Xr fork 2
or
.Xr vfork 2
all signals, the signal mask, the signal stack,
and the restart/interrupt flags are inherited by the child.
.Pp
The
.Xr execve 2
system call reinstates the default
action for all signals which were caught and
resets all signals to be caught on the user stack.
Ignored signals remain ignored;
the signal mask remains the same;
signals that restart pending system calls continue to do so.
.Pp
See
.Xr signal 7
for comprehensive list of supported signals.
.It Dv SA_SIGINFO
If set, the signal handler function will receive additional information
about the caught signal.
An alternative handler that gets passed additional arguments will
be called which is named
.Fa sa_sigaction .
The
.Ar sig
argument of this handler contains the signal number that was caught.
The
.Ar info
argument contains additional signal specific information which
is listed in
.Xr siginfo 2 .
The
.Ar ctx
argument
is a pointer to the
.Xr ucontext 2
context where the signal handler will return to.
.It Dv SA_NOKERNINFO
This flag is relevant only to
.Dv SIGINFO ,
and turns off printing kernel messages on the tty.
It is similar to the
.Dv NOKERNINFO
flag in
.Xr termios 4 .
.El
.Pp
If the signal handler is called due to signal delively resulting from reasons
other than direct calls to
.Xr kill 2
or
.Xr _lwp_kill 2
or indirect calls to
.Xr _lwp_kill 2
via
.Xr abort 3
or
.Xr raise 3
any activity (such as calling functions or assigning variables in the global
or static scopes) other than setting a variable of the type
.Vt volatile sig_atomic_t
is undefined.
.Ss Signal-safe functions
Only functions that are guaranteed to be async-signal-safe can safely
be used in signal handlers.
These are functions that are either reentrant or non-interruptible.
(These functions are also the only functions that may be used in a
child process after doing
.Xr fork 2
in a threaded program.)
.Pp
The following functions are async-signal-safe.
Any function not listed
below is unsafe to use in signal handlers.
.Pp
.Xr _Exit 2 ,
.Xr _exit 2 ,
.Xr abort 3 ,
.Xr accept 2 ,
.Xr access 2 ,
.\" .Xr aio_error
.\" .Xr aio_return
.\" .Xr aio_suspend
.Xr alarm 3 ,
.Xr bind 2 ,
.Xr cfgetispeed 3 ,
.Xr cfgetospeed 3 ,
.Xr cfsetispeed 3 ,
.Xr cfsetospeed 3 ,
.Xr chdir 2 ,
.Xr chmod 2 ,
.Xr chown 2 ,
.Xr clock_gettime 2 ,
.Xr close 2 ,
.Xr connect 2 ,
.Xr creat 3 ,
.Xr dup 2 ,
.Xr dup2 2 ,
.Xr execle 3 ,
.Xr execve 2 ,
.Xr fchmod 2 ,
.Xr fchown 2 ,
.Xr fcntl 2 ,
.Xr fdatasync 2 ,
.Xr fork 2 ,
.Xr fpathconf 2 ,
.Xr fstat 2 ,
.Xr fsync 2 ,
.Xr ftruncate 2 ,
.Xr getegid 2 ,
.Xr geteuid 2 ,
.Xr getgid 2 ,
.Xr getgroups 2 ,
.Xr getpeername 2 ,
.Xr getpgrp 2 ,
.Xr getpid 2 ,
.Xr getppid 2 ,
.Xr getsockname 2 ,
.Xr getsockopt 2 ,
.Xr getuid 2 ,
.Xr kill 2 ,
.Xr link 2 ,
.Xr listen 2 ,
.Xr lseek 2 ,
.Xr lstat 2 ,
.Xr mkdir 2 ,
.Xr mkfifo 2 ,
.Xr open 2 ,
.Xr pathconf 2 ,
.Xr pause 3 ,
.Xr pipe 2 ,
.Xr poll 2 ,
.\" .Xr posix_trace_event 2
.\" .Xr pselect 2
.Xr pthread_mutex_unlock 3 ,
.Xr raise 3 ,
.Xr read 2 ,
.Xr readlink 2 ,
.Xr recv 2 ,
.Xr recvfrom 2 ,
.Xr recvmsg 2 ,
.Xr rename 2 ,
.Xr rmdir 2 ,
.Xr select 2 ,
.Xr sem_post 3 ,
.Xr send 2 ,
.Xr sendmsg 2 ,
.Xr sendto 2 ,
.Xr setgid 2 ,
.Xr setpgid 2 ,
.Xr setsid 2 ,
.Xr setsockopt 2 ,
.Xr setuid 2 ,
.Xr shutdown 2 ,
<<<<<<< HEAD
.Xr sigaction 2 ,
=======
>>>>>>> b2b84690
.Xr sigaddset 3 ,
.Xr sigdelset 3 ,
.Xr sigemptyset 3 ,
.Xr sigfillset 3 ,
.Xr sigismember 3 ,
.Xr sleep 3 ,
.Xr signal 3 ,
.Xr sigpause 3 ,
.Xr sigpending 2 ,
.Xr sigprocmask 2 ,
.\" .Xr sigqueue
.Xr sigset 3 ,
.Xr sigsuspend 2 ,
.Xr sockatmark 3 ,
.Xr socket 2 ,
.Xr socketpair 2 ,
.Xr stat 2 ,
.Xr symlink 2 ,
.Xr sysconf 3 ,
.Xr tcdrain 3 ,
.Xr tcflow 3 ,
.Xr tcflush 3 ,
.Xr tcgetattr 3 ,
.Xr tcgetpgrp 3 ,
.Xr tcsendbreak 3 ,
.Xr tcsetattr 3 ,
.Xr tcsetpgrp 3 ,
.Xr time 3 ,
.Xr timer_getoverrun 2 ,
.Xr timer_gettime 2 ,
.Xr timer_settime 2 ,
.Xr times 3 ,
.Xr umask 2 ,
.Xr uname 3 ,
.Xr unlink 2 ,
.Xr utime 3 ,
.Xr wait 2 ,
.Xr waitpid 2 ,
.Xr write 2 .
.Sh NOTES
The mask specified in
.Fa act
is not allowed to block
.Dv SIGKILL
or
.Dv SIGSTOP .
This is enforced silently by the system.
.Sh RETURN VALUES
A 0 value indicates that the call succeeded.
A \-1 return value indicates an error occurred and
.Va errno
is set to indicate the reason.
.Sh ERRORS
.Fn sigaction
will fail and no new signal handler will be installed if one
of the following occurs:
.Bl -tag -width Er
.It Bq Er EFAULT
Either
.Fa act
or
.Fa oact
points to memory that is not a valid part of the process
address space.
.It Bq Er EINVAL
.Fa sig
is not a valid signal number;
or an attempt is made to ignore or supply a handler for
.Dv SIGKILL
or
.Dv SIGSTOP ;
or the
.Em sa_flags
word contains bits other than
.Dv SA_NOCLDSTOP ,
.Dv SA_NOCLDWAIT ,
.Dv SA_NODEFER ,
.Dv SA_ONSTACK ,
.Dv SA_RESETHAND ,
.Dv SA_RESTART ,
and
.Dv SA_SIGINFO .
.El
.Sh SEE ALSO
.Xr kill 1 ,
.Xr kill 2 ,
.Xr ptrace 2 ,
.Xr sigaltstack 2 ,
.Xr sigprocmask 2 ,
.Xr sigstack 2 ,
.Xr sigsuspend 2 ,
.Xr fpgetmask 3 ,
.Xr fpsetmask 3 ,
.Xr setjmp 3 ,
.Xr sigblock 3 ,
.Xr siginterrupt 3 ,
.Xr signal 3 ,
.Xr sigpause 3 ,
.Xr sigsetmask 3 ,
.Xr sigsetops 3 ,
.Xr tty 4
.Sh STANDARDS
The
.Fn sigaction
function conforms to
.St -p1003.1-90 .
The
.Dv SA_ONSTACK
and
.Dv SA_RESTART
flags are Berkeley extensions, available on most
.Bx Ns \-derived
systems.<|MERGE_RESOLUTION|>--- conflicted
+++ resolved
@@ -1,8 +1,4 @@
-<<<<<<< HEAD
-.\"	$NetBSD: sigaction.2,v 1.49 2016/07/25 22:00:36 wiz Exp $
-=======
 .\"	$NetBSD: sigaction.2,v 1.51 2018/05/22 05:39:44 wiz Exp $
->>>>>>> b2b84690
 .\"
 .\" Copyright (c) 1980, 1990, 1993
 .\"	The Regents of the University of California.  All rights reserved.
@@ -33,11 +29,7 @@
 .\"
 .\"	@(#)sigaction.2	8.2 (Berkeley) 4/3/94
 .\"
-<<<<<<< HEAD
-.Dd July 9, 2016
-=======
 .Dd May 22, 2018
->>>>>>> b2b84690
 .Dt SIGACTION 2
 .Os
 .Sh NAME
@@ -402,10 +394,6 @@
 .Xr setsockopt 2 ,
 .Xr setuid 2 ,
 .Xr shutdown 2 ,
-<<<<<<< HEAD
-.Xr sigaction 2 ,
-=======
->>>>>>> b2b84690
 .Xr sigaddset 3 ,
 .Xr sigdelset 3 ,
 .Xr sigemptyset 3 ,
