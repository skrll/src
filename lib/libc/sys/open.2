--- conflicted
+++ resolved
@@ -1,8 +1,4 @@
-<<<<<<< HEAD
-.\"	$NetBSD: open.2,v 1.63 2020/11/30 00:21:35 riastradh Exp $
-=======
 .\"	$NetBSD: open.2,v 1.65 2021/03/17 08:13:29 wiz Exp $
->>>>>>> 9e014010
 .\"
 .\" Copyright (c) 1980, 1991, 1993
 .\"	The Regents of the University of California.  All rights reserved.
