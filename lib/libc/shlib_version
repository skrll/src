<<<<<<< HEAD
#	$NetBSD: shlib_version,v 1.279 2018/04/06 17:03:59 dholland Exp $
=======
#	$NetBSD: shlib_version,v 1.281 2018/08/02 08:40:48 rjs Exp $
>>>>>>> b2b84690
#	Remember to update distrib/sets/lists/base/shl.* when changing
#
# things we wish to do on next major version bump:
# - remove code under BUILD_LEGACY
# - remove BCS code in citrus and replace it with use of the C locale
# - libc/net/rcmd.c: make __ivaliduser() and __ivaliduser_sa() static
# - libc/net: resolver update to BIND8/9?
# - md2, md4, md5, rmd160 & sha1 functions should take the same arguments AFAP
# - Crypto hashes have name overlap with libcrypto, rename them
# - obsolete crypto hashes shold be booted out of libc
# - libc/gen/setproctitle.c: remove __ps_strings hack
# - libc/gen/assert.c: __{diag,}assert13() -> __{diag,}assert()
# - lib/libc/net/iso_addr.c: remove
# - libc/gen/times.c: remove; __times13() -> times()
# - libc/gen/timezone.c: remove; __timezone13 -> timezone
# - libc/net/getaddrinfo.c, netdb.h: remove __ai_pad0
# - libc/gen/utmpx.c, utmpx.h: remove lastlogxname, __getlastlogx13 -> getlastlogx
# - libc/gen/utmpx.c, utmpx.h: add expansion space to struct lastlogx
# - infinity{,f,l}.c, math.h: __infinity -> __huge_val
# - libc/gen/is{inf,nan}d_ieee754.c: remove is{inf,nan} aliases
# - libc/arch/vax/gen/is{inf,nan}.c: remove
# - libc/db/hash/ndbm.c: remove; __ndbm13 -> ndbm
# - libc/net/getnet{ent,namadr}.c, netdb.h: remove __n_pad0
# - libc/stdio: make _file an int, hide struct FILE, stdin, stdout, stderr impls
# - libc/stdio: make fileno() not a macro
# - libc/stdio: make stdio macro users depend on some library symbol
# - remove frexp, ldexp, modf: they belong to libm.
# - make sure we can support thread local [on arm don't use r9 for example,
#   consider other risc architectures: mips, powerpc, sparc, etc]
# - rename __libc_mutex_lock and similar back to pthread_mutex_lock.
#   the functions are used by third party code without prototypes.
#   for example in assembler code.
# - kill sigcontext: never request version 0 or 1 signal trampoline.
#   always request version 2 trampoline. (on vax, 3).
# - remove gets(); it is finally dead in c11.
#   (note: maybe it still needs to be kept in a compat lib; but not in libc)
# - make __cerror (spelled CERROR) hidden again
# - remove ruserok() and friends to libcompat (or entirely)
# - remove alloca fallback and expect compiler to provide a builtin version.
# - switch to DT_INIT_ARRAY on all platforms
# - consolidate ownership with crt0.o and avoid common symbols
# - redo stdin/stdout/stderr to not require copy relocations
# - move gethostbyname to a compat library
# - remove badly hidden gethostbyname_r
# - remove arc4random(3) API
# - decide whether soft-float should support fenv.h, including thread-local contett
# - stop all math functions from setting errno
# - boot obsolete signal functions to libcompat
# - remove exect(3) API - tracing functionality has been moved to the kernel
# - punt gethostid/sethostid(3) to libcompat or remove entirely
# - clean-up initialisation order between crt0.o, rtld and libc.
# - move environ and __ps_strings from crt0.o into libc.
# - move statfs() to libcompat since we have statvfs()
major=12
<<<<<<< HEAD
minor=209
=======
minor=211
>>>>>>> b2b84690
<|MERGE_RESOLUTION|>--- conflicted
+++ resolved
@@ -1,8 +1,4 @@
-<<<<<<< HEAD
-#	$NetBSD: shlib_version,v 1.279 2018/04/06 17:03:59 dholland Exp $
-=======
 #	$NetBSD: shlib_version,v 1.281 2018/08/02 08:40:48 rjs Exp $
->>>>>>> b2b84690
 #	Remember to update distrib/sets/lists/base/shl.* when changing
 #
 # things we wish to do on next major version bump:
@@ -57,8 +53,4 @@
 # - move environ and __ps_strings from crt0.o into libc.
 # - move statfs() to libcompat since we have statvfs()
 major=12
-<<<<<<< HEAD
-minor=209
-=======
-minor=211
->>>>>>> b2b84690
+minor=211