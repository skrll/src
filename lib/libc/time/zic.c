<<<<<<< HEAD
/*	$NetBSD: zic.c,v 1.77 2020/10/09 18:38:48 christos Exp $	*/
=======
/*	$NetBSD: zic.c,v 1.78 2021/03/01 04:42:14 christos Exp $	*/
>>>>>>> 9e014010
/*
** This file is in the public domain, so clarified as of
** 2006-07-17 by Arthur David Olson.
*/
/* Compile .zi time zone data into TZif binary files.  */

#if HAVE_NBTOOL_CONFIG_H
#include "nbtool_config.h"
#endif

#include <sys/cdefs.h>
#ifndef lint
<<<<<<< HEAD
__RCSID("$NetBSD: zic.c,v 1.77 2020/10/09 18:38:48 christos Exp $");
=======
__RCSID("$NetBSD: zic.c,v 1.78 2021/03/01 04:42:14 christos Exp $");
>>>>>>> 9e014010
#endif /* !defined lint */

#include "private.h"
#include "tzfile.h"

#include <fcntl.h>
#include <locale.h>
#include <stdarg.h>
#include <stddef.h>
#include <stdio.h>
#include <unistd.h>
#include <util.h>

#define	ZIC_VERSION_PRE_2013 '2'
#define	ZIC_VERSION	'3'

typedef int_fast64_t	zic_t;
#define ZIC_MIN INT_FAST64_MIN
#define ZIC_MAX INT_FAST64_MAX
#define PRIdZIC PRIdFAST64
#define SCNdZIC SCNdFAST64

#ifndef ZIC_MAX_ABBR_LEN_WO_WARN
#define ZIC_MAX_ABBR_LEN_WO_WARN	6
#endif /* !defined ZIC_MAX_ABBR_LEN_WO_WARN */

#ifdef HAVE_DIRECT_H
# include <direct.h>
# include <io.h>
# undef mkdir
# define mkdir(name, mode) _mkdir(name)
#endif

#if HAVE_SYS_STAT_H
#include <sys/stat.h>
#endif
#ifdef S_IRUSR
#define MKDIR_UMASK (S_IRUSR|S_IWUSR|S_IXUSR|S_IRGRP|S_IXGRP|S_IROTH|S_IXOTH)
#else
#define MKDIR_UMASK 0755
#endif
/* Port to native MS-Windows and to ancient UNIX.  */
#if !defined S_ISDIR && defined S_IFDIR && defined S_IFMT
# define S_ISDIR(mode) (((mode) & S_IFMT) == S_IFDIR)
#endif

#if HAVE_SYS_WAIT_H
#include <sys/wait.h>	/* for WIFEXITED and WEXITSTATUS */
#endif /* HAVE_SYS_WAIT_H */

#ifndef WIFEXITED
#define WIFEXITED(status)	(((status) & 0xff) == 0)
#endif /* !defined WIFEXITED */
#ifndef WEXITSTATUS
#define WEXITSTATUS(status)	(((status) >> 8) & 0xff)
#endif /* !defined WEXITSTATUS */

/* The maximum ptrdiff_t value, for pre-C99 platforms.  */
#ifndef PTRDIFF_MAX
static ptrdiff_t const PTRDIFF_MAX = MAXVAL(ptrdiff_t, TYPE_BIT(ptrdiff_t));
#endif

/* The minimum alignment of a type, for pre-C11 platforms.  */
#if __STDC_VERSION__ < 201112
# define _Alignof(type) offsetof(struct { char a; type b; }, b)
#endif

/* The type for line numbers.  Use PRIdMAX to format them; formerly
   there was also "#define PRIdLINENO PRIdMAX" and formats used
   PRIdLINENO, but xgettext cannot grok that.  */
typedef intmax_t lineno;

struct rule {
	const char *	r_filename;
	lineno		r_linenum;
	const char *	r_name;

	zic_t		r_loyear;	/* for example, 1986 */
	zic_t		r_hiyear;	/* for example, 1986 */
	bool		r_lowasnum;
	bool		r_hiwasnum;

	int		r_month;	/* 0..11 */

	int		r_dycode;	/* see below */
	int		r_dayofmonth;
	int		r_wday;

	zic_t		r_tod;		/* time from midnight */
	bool		r_todisstd;	/* is r_tod standard time? */
	bool		r_todisut;	/* is r_tod UT? */
	bool		r_isdst;	/* is this daylight saving time? */
	zic_t		r_save;		/* offset from standard time */
	const char *	r_abbrvar;	/* variable part of abbreviation */

	bool		r_todo;		/* a rule to do (used in outzone) */
	zic_t		r_temp;		/* used in outzone */
};

/*
**	r_dycode		r_dayofmonth	r_wday
*/

#define DC_DOM		0	/* 1..31 */	/* unused */
#define DC_DOWGEQ	1	/* 1..31 */	/* 0..6 (Sun..Sat) */
#define DC_DOWLEQ	2	/* 1..31 */	/* 0..6 (Sun..Sat) */

struct zone {
	const char *	z_filename;
	lineno		z_linenum;

	const char *	z_name;
	zic_t		z_stdoff;
	char *		z_rule;
	const char *	z_format;
	char		z_format_specifier;

	bool		z_isdst;
	zic_t		z_save;

	struct rule *	z_rules;
	ptrdiff_t	z_nrules;

	struct rule	z_untilrule;
	zic_t		z_untiltime;
};

#if !HAVE_POSIX_DECLS
extern int	getopt(int argc, char * const argv[],
			const char * options);
extern int	link(const char * target, const char * linkname);
extern char *	optarg;
extern int	optind;
#endif

#if ! HAVE_LINK
# define link(target, linkname) (errno = ENOTSUP, -1)
#endif
#if ! HAVE_SYMLINK
# define readlink(file, buf, size) (errno = ENOTSUP, -1)
# define symlink(target, linkname) (errno = ENOTSUP, -1)
# define S_ISLNK(m) 0
#endif
#ifndef AT_SYMLINK_FOLLOW
# define linkat(targetdir, target, linknamedir, linkname, flag) \
    (itssymlink(target) ? (errno = ENOTSUP, -1) : link(target, linkname))
#endif

static void	addtt(zic_t starttime, int type);
static int	addtype(zic_t, char const *, bool, bool, bool);
static void	leapadd(zic_t, int, int);
static void	adjleap(void);
static void	associate(void);
static void	dolink(const char *, const char *, bool);
static char **	getfields(char * buf);
static zic_t	gethms(const char * string, const char * errstring);
static zic_t	getsave(char *, bool *);
static void	inexpires(char **, int);
static void	infile(const char * filename);
static void	inleap(char ** fields, int nfields);
static void	inlink(char ** fields, int nfields);
static void	inrule(char ** fields, int nfields);
static bool	inzcont(char ** fields, int nfields);
static bool	inzone(char ** fields, int nfields);
static bool	inzsub(char **, int, bool);
static bool	itsdir(char const *);
static bool	itssymlink(char const *);
static bool	is_alpha(char a);
static char	lowerit(char);
static void	mkdirs(char const *, bool);
static void	newabbr(const char * abbr);
static zic_t	oadd(zic_t t1, zic_t t2);
static void	outzone(const struct zone * zp, ptrdiff_t ntzones);
static zic_t	rpytime(const struct rule * rp, zic_t wantedy);
static void	rulesub(struct rule * rp,
			const char * loyearp, const char * hiyearp,
			const char * typep, const char * monthp,
			const char * dayp, const char * timep);
static zic_t	tadd(zic_t t1, zic_t t2);

/* Bound on length of what %z can expand to.  */
enum { PERCENT_Z_LEN_BOUND = sizeof "+995959" - 1 };

/* If true, work around a bug in Qt 5.6.1 and earlier, which mishandles
   TZif files whose POSIX-TZ-style strings contain '<'; see
   QTBUG-53071 <https://bugreports.qt.io/browse/QTBUG-53071>.  This
   workaround will no longer be needed when Qt 5.6.1 and earlier are
   obsolete, say in the year 2021.  */
#ifndef WORK_AROUND_QTBUG_53071
enum { WORK_AROUND_QTBUG_53071 = true };
#endif

static int		charcnt;
static bool		errors;
static bool		warnings;
static const char *	filename;
static int		leapcnt;
static bool		leapseen;
static zic_t		leapminyear;
static zic_t		leapmaxyear;
static lineno		linenum;
static size_t		max_abbrvar_len = PERCENT_Z_LEN_BOUND;
static size_t		max_format_len;
static zic_t		max_year;
static zic_t		min_year;
static bool		noise;
static const char *	rfilename;
static lineno		rlinenum;
static const char *	progname;
static ptrdiff_t	timecnt;
static ptrdiff_t	timecnt_alloc;
static int		typecnt;

/*
** Line codes.
*/

#define LC_RULE		0
#define LC_ZONE		1
#define LC_LINK		2
#define LC_LEAP		3
#define LC_EXPIRES	4

/*
** Which fields are which on a Zone line.
*/

#define ZF_NAME		1
#define ZF_STDOFF	2
#define ZF_RULE		3
#define ZF_FORMAT	4
#define ZF_TILYEAR	5
#define ZF_TILMONTH	6
#define ZF_TILDAY	7
#define ZF_TILTIME	8
#define ZONE_MINFIELDS	5
#define ZONE_MAXFIELDS	9

/*
** Which fields are which on a Zone continuation line.
*/

#define ZFC_STDOFF	0
#define ZFC_RULE	1
#define ZFC_FORMAT	2
#define ZFC_TILYEAR	3
#define ZFC_TILMONTH	4
#define ZFC_TILDAY	5
#define ZFC_TILTIME	6
#define ZONEC_MINFIELDS	3
#define ZONEC_MAXFIELDS	7

/*
** Which files are which on a Rule line.
*/

#define RF_NAME		1
#define RF_LOYEAR	2
#define RF_HIYEAR	3
#define RF_COMMAND	4
#define RF_MONTH	5
#define RF_DAY		6
#define RF_TOD		7
#define RF_SAVE		8
#define RF_ABBRVAR	9
#define RULE_FIELDS	10

/*
** Which fields are which on a Link line.
*/

#define LF_TARGET	1
#define LF_LINKNAME	2
#define LINK_FIELDS	3

/*
** Which fields are which on a Leap line.
*/

#define LP_YEAR		1
#define LP_MONTH	2
#define LP_DAY		3
#define LP_TIME		4
#define LP_CORR		5
#define LP_ROLL		6
#define LEAP_FIELDS	7

/* Expires lines are like Leap lines, except without CORR and ROLL fields.  */
#define EXPIRES_FIELDS	5

/*
** Year synonyms.
*/

#define YR_MINIMUM	0
#define YR_MAXIMUM	1
#define YR_ONLY		2

static struct rule *	rules;
static ptrdiff_t	nrules;	/* number of rules */
static ptrdiff_t	nrules_alloc;

static struct zone *	zones;
static ptrdiff_t	nzones;	/* number of zones */
static ptrdiff_t	nzones_alloc;

struct link {
	const char *	l_filename;
	lineno		l_linenum;
	const char *	l_target;
	const char *	l_linkname;
};

static struct link *	links;
static ptrdiff_t	nlinks;
static ptrdiff_t	nlinks_alloc;

struct lookup {
	const char *	l_word;
	const int	l_value;
};

static struct lookup const *	byword(const char * string,
					const struct lookup * lp);

static struct lookup const zi_line_codes[] = {
	{ "Rule",	LC_RULE },
	{ "Zone",	LC_ZONE },
	{ "Link",	LC_LINK },
	{ NULL,		0 }
};
static struct lookup const leap_line_codes[] = {
	{ "Leap",	LC_LEAP },
	{ "Expires",	LC_EXPIRES },
	{ NULL,		0}
};

static struct lookup const	mon_names[] = {
	{ "January",	TM_JANUARY },
	{ "February",	TM_FEBRUARY },
	{ "March",	TM_MARCH },
	{ "April",	TM_APRIL },
	{ "May",	TM_MAY },
	{ "June",	TM_JUNE },
	{ "July",	TM_JULY },
	{ "August",	TM_AUGUST },
	{ "September",	TM_SEPTEMBER },
	{ "October",	TM_OCTOBER },
	{ "November",	TM_NOVEMBER },
	{ "December",	TM_DECEMBER },
	{ NULL,		0 }
};

static struct lookup const	wday_names[] = {
	{ "Sunday",	TM_SUNDAY },
	{ "Monday",	TM_MONDAY },
	{ "Tuesday",	TM_TUESDAY },
	{ "Wednesday",	TM_WEDNESDAY },
	{ "Thursday",	TM_THURSDAY },
	{ "Friday",	TM_FRIDAY },
	{ "Saturday",	TM_SATURDAY },
	{ NULL,		0 }
};

static struct lookup const	lasts[] = {
	{ "last-Sunday",	TM_SUNDAY },
	{ "last-Monday",	TM_MONDAY },
	{ "last-Tuesday",	TM_TUESDAY },
	{ "last-Wednesday",	TM_WEDNESDAY },
	{ "last-Thursday",	TM_THURSDAY },
	{ "last-Friday",	TM_FRIDAY },
	{ "last-Saturday",	TM_SATURDAY },
	{ NULL,			0 }
};

static struct lookup const	begin_years[] = {
	{ "minimum",	YR_MINIMUM },
	{ "maximum",	YR_MAXIMUM },
	{ NULL,		0 }
};

static struct lookup const	end_years[] = {
	{ "minimum",	YR_MINIMUM },
	{ "maximum",	YR_MAXIMUM },
	{ "only",	YR_ONLY },
	{ NULL,		0 }
};

static struct lookup const	leap_types[] = {
	{ "Rolling",	true },
	{ "Stationary",	false },
	{ NULL,		0 }
};

static const int	len_months[2][MONSPERYEAR] = {
	{ 31, 28, 31, 30, 31, 30, 31, 31, 30, 31, 30, 31 },
	{ 31, 29, 31, 30, 31, 30, 31, 31, 30, 31, 30, 31 }
};

static const int	len_years[2] = {
	DAYSPERNYEAR, DAYSPERLYEAR
};

static struct attype {
	zic_t		at;
	bool		dontmerge;
	unsigned char	type;
} *			attypes;
static zic_t		utoffs[TZ_MAX_TYPES];
static char		isdsts[TZ_MAX_TYPES];
static unsigned char	desigidx[TZ_MAX_TYPES];
static bool		ttisstds[TZ_MAX_TYPES];
static bool		ttisuts[TZ_MAX_TYPES];
static char		chars[TZ_MAX_CHARS];
static zic_t		trans[TZ_MAX_LEAPS];
static zic_t		corr[TZ_MAX_LEAPS];
static char		roll[TZ_MAX_LEAPS];

/*
** Memory allocation.
*/

static _Noreturn void
memory_exhausted(const char *msg)
{
	fprintf(stderr, _("%s: Memory exhausted: %s\n"), progname, msg);
	exit(EXIT_FAILURE);
}

static ATTRIBUTE_PURE size_t
size_product(size_t nitems, size_t itemsize)
{
	if (SIZE_MAX / itemsize < nitems)
		memory_exhausted(_("size overflow"));
	return nitems * itemsize;
}

static ATTRIBUTE_PURE size_t
align_to(size_t size, size_t alignment)
{
  size_t aligned_size = size + alignment - 1;
  aligned_size -= aligned_size % alignment;
  if (aligned_size < size)
    memory_exhausted(_("alignment overflow"));
  return aligned_size;
}

#if !HAVE_STRDUP
static char *
strdup(char const *str)
{
	char *result = malloc(strlen(str) + 1);
	return result ? strcpy(result, str) : result;
}
#endif

static void *
memcheck(void *ptr)
{
	if (ptr == NULL)
		memory_exhausted(strerror(errno));
	return ptr;
}

static void * ATTRIBUTE_MALLOC
zic_malloc(size_t size)
{
	return memcheck(malloc(size));
}

static void *
zic_realloc(void *ptr, size_t size)
{
	return memcheck(realloc(ptr, size));
}

static char * ATTRIBUTE_MALLOC
ecpyalloc(char const *str)
{
	return memcheck(strdup(str));
}

static void *
growalloc(void *ptr, size_t itemsize, ptrdiff_t nitems, ptrdiff_t *nitems_alloc)
{
	if (nitems < *nitems_alloc)
		return ptr;
	else {
		ptrdiff_t nitems_max = PTRDIFF_MAX - WORK_AROUND_QTBUG_53071;
		ptrdiff_t amax = (ptrdiff_t)((size_t)nitems_max < SIZE_MAX ?
		    (size_t)nitems_max : SIZE_MAX);
		if ((amax - 1) / 3 * 2 < *nitems_alloc)
			memory_exhausted(_("integer overflow"));
		*nitems_alloc += (*nitems_alloc >> 1) + 1;
		return zic_realloc(ptr, size_product(*nitems_alloc, itemsize));
	}
}

/*
** Error handling.
*/

static void
eats(char const *name, lineno num, char const *rname, lineno rnum)
{
	filename = name;
	linenum = num;
	rfilename = rname;
	rlinenum = rnum;
}

static void
eat(char const *name, lineno num)
{
	eats(name, num, NULL, -1);
}

static void ATTRIBUTE_FORMAT((printf, 1, 0))
verror(const char *const string, va_list args)
{
	/*
	** Match the format of "cc" to allow sh users to
	**	zic ... 2>&1 | error -t "*" -v
	** on BSD systems.
	*/
	if (filename)
	  fprintf(stderr, _("\"%s\", line %"PRIdMAX": "), filename, linenum);
	vfprintf(stderr, string, args);
	if (rfilename != NULL)
		fprintf(stderr, _(" (rule from \"%s\", line %"PRIdMAX")"),
			rfilename, rlinenum);
	fprintf(stderr, "\n");
}

static void ATTRIBUTE_FORMAT((printf, 1, 2))
error(const char *const string, ...)
{
	va_list args;
	va_start(args, string);
	verror(string, args);
	va_end(args);
	errors = true;
}

static void ATTRIBUTE_FORMAT((printf, 1, 2))
warning(const char *const string, ...)
{
	va_list args;
	fprintf(stderr, _("warning: "));
	va_start(args, string);
	verror(string, args);
	va_end(args);
	warnings = true;
}

static void
close_file(FILE *stream, char const *dir, char const *name)
{
  char const *e = (ferror(stream) ? _("I/O error")
		   : fclose(stream) != 0 ? strerror(errno) : NULL);
  if (e) {
    fprintf(stderr, "%s: %s%s%s%s%s\n", progname,
	    dir ? dir : "", dir ? "/" : "",
	    name ? name : "", name ? ": " : "",
	    e);
    exit(EXIT_FAILURE);
  }
}

static _Noreturn void
usage(FILE *stream, int status)
{
  fprintf(stream,
	  _("%s: usage is %s [ --version ] [ --help ] [ -v ] \\\n"
	    "\t[ -b {slim|fat} ] [ -d directory ] [ -l localtime ]"
	    " [ -L leapseconds ] \\\n"
	    "\t[ -p posixrules ] [ -r '[@lo][/@hi]' ] [ -t localtime-link ] \\\n"
	    "\t[ filename ... ]\n\n"
	    "Report bugs to %s.\n"),
	  progname, progname, REPORT_BUGS_TO);
  if (status == EXIT_SUCCESS)
    close_file(stream, NULL, NULL);
  exit(status);
}

/* Change the working directory to DIR, possibly creating DIR and its
   ancestors.  After this is done, all files are accessed with names
   relative to DIR.  */
static void
change_directory (char const *dir)
{
  if (chdir(dir) != 0) {
    int chdir_errno = errno;
    if (chdir_errno == ENOENT) {
      mkdirs(dir, false);
      chdir_errno = chdir(dir) == 0 ? 0 : errno;
    }
    if (chdir_errno != 0) {
      fprintf(stderr, _("%s: Can't chdir to %s: %s\n"),
	      progname, dir, strerror(chdir_errno));
      exit(EXIT_FAILURE);
    }
  }
}

#define TIME_T_BITS_IN_FILE 64

/* The minimum and maximum values representable in a TZif file.  */
static zic_t const min_time = MINVAL(zic_t, TIME_T_BITS_IN_FILE);
static zic_t const max_time = MAXVAL(zic_t, TIME_T_BITS_IN_FILE);

/* The minimum, and one less than the maximum, values specified by
   the -r option.  These default to MIN_TIME and MAX_TIME.  */
static zic_t lo_time = MINVAL(zic_t, TIME_T_BITS_IN_FILE);
static zic_t hi_time = MAXVAL(zic_t, TIME_T_BITS_IN_FILE);

/* The time specified by an Expires line, or negative if no such line.  */
static zic_t leapexpires = -1;

/* The time specified by an #expires comment, or negative if no such line.  */
static zic_t comment_leapexpires = -1;

/* Set the time range of the output to TIMERANGE.
   Return true if successful.  */
static bool
timerange_option(char *timerange)
{
  intmax_t lo = min_time, hi = max_time;
  char *lo_end = timerange, *hi_end;
  if (*timerange == '@') {
    errno = 0;
    lo = strtoimax (timerange + 1, &lo_end, 10);
    if (lo_end == timerange + 1 || (lo == INTMAX_MAX && errno == ERANGE))
      return false;
  }
  hi_end = lo_end;
  if (lo_end[0] == '/' && lo_end[1] == '@') {
    errno = 0;
    hi = strtoimax (lo_end + 2, &hi_end, 10);
    if (hi_end == lo_end + 2 || hi == INTMAX_MIN)
      return false;
    hi -= ! (hi == INTMAX_MAX && errno == ERANGE);
  }
  if (*hi_end || hi < lo || max_time < lo || hi < min_time)
    return false;
  lo_time = lo < min_time ? min_time : lo;
  hi_time = max_time < hi ? max_time : hi;
  return true;
}

static const char *	psxrules;
static const char *	lcltime;
static const char *	directory;
static const char *	leapsec;
static const char *	tzdefault;

/* -1 if the TZif output file should be slim, 0 if default, 1 if the
<<<<<<< HEAD
   output should be fat for backward compatibility.  The default is slim.  */
=======
   output should be fat for backward compatibility.  ZIC_BLOAT_DEFAULT
   determines the default.  */
>>>>>>> 9e014010
static int bloat;

static bool
want_bloat(void)
{
  return 0 <= bloat;
}

#ifndef ZIC_BLOAT_DEFAULT
# define ZIC_BLOAT_DEFAULT "slim"
#endif

int
main(int argc, char **argv)
{
	int	c, k;
	ptrdiff_t	i, j;
	bool timerange_given = false;

#ifdef S_IWGRP
	umask(umask(S_IWGRP | S_IWOTH) | (S_IWGRP | S_IWOTH));
#endif
#if HAVE_GETTEXT
	setlocale(LC_MESSAGES, "");
#ifdef TZ_DOMAINDIR
	bindtextdomain(TZ_DOMAIN, TZ_DOMAINDIR);
#endif /* defined TEXTDOMAINDIR */
	textdomain(TZ_DOMAIN);
#endif /* HAVE_GETTEXT */
	progname = argv[0];
	if (TYPE_BIT(zic_t) < 64) {
		fprintf(stderr, "%s: %s\n", progname,
			_("wild compilation-time specification of zic_t"));
		return EXIT_FAILURE;
	}
	for (k = 1; k < argc; k++)
		if (strcmp(argv[k], "--version") == 0) {
			printf("zic %s%s\n", PKGVERSION, TZVERSION);
			close_file(stdout, NULL, NULL);
			return EXIT_SUCCESS;
		} else if (strcmp(argv[k], "--help") == 0) {
			usage(stdout, EXIT_SUCCESS);
		}
	while ((c = getopt(argc, argv, "b:d:l:L:p:r:st:vy:")) != EOF && c != -1)
		switch (c) {
			default:
				usage(stderr, EXIT_FAILURE);
			case 'b':
				if (strcmp(optarg, "slim") == 0) {
				  if (0 < bloat)
				    error(_("incompatible -b options"));
				  bloat = -1;
				} else if (strcmp(optarg, "fat") == 0) {
				  if (bloat < 0)
				    error(_("incompatible -b options"));
				  bloat = 1;
				} else
				  error(_("invalid option: -b '%s'"), optarg);
				break;
			case 'd':
				if (directory == NULL)
					directory = optarg;
				else {
					fprintf(stderr,
_("%s: More than one -d option specified\n"),
						progname);
					return EXIT_FAILURE;
				}
				break;
			case 'l':
				if (lcltime == NULL)
					lcltime = optarg;
				else {
					fprintf(stderr,
_("%s: More than one -l option specified\n"),
						progname);
					return EXIT_FAILURE;
				}
				break;
			case 'p':
				if (psxrules == NULL)
					psxrules = optarg;
				else {
					fprintf(stderr,
_("%s: More than one -p option specified\n"),
						progname);
					return EXIT_FAILURE;
				}
				break;
			case 't':
				if (tzdefault != NULL) {
				  fprintf(stderr,
					  _("%s: More than one -t option"
					    " specified\n"),
					  progname);
				  return EXIT_FAILURE;
				}
				tzdefault = optarg;
				break;
			case 'y':
				warning(_("-y ignored"));
				break;
			case 'L':
				if (leapsec == NULL)
					leapsec = optarg;
				else {
					fprintf(stderr,
_("%s: More than one -L option specified\n"),
						progname);
					return EXIT_FAILURE;
				}
				break;
			case 'v':
				noise = true;
				break;
			case 'r':
				if (timerange_given) {
				  fprintf(stderr,
_("%s: More than one -r option specified\n"),
					  progname);
				  return EXIT_FAILURE;
				}
				if (! timerange_option(optarg)) {
				  fprintf(stderr,
_("%s: invalid time range: %s\n"),
					  progname, optarg);
				  return EXIT_FAILURE;
				}
				timerange_given = true;
				break;
			case 's':
				warning(_("-s ignored"));
				break;
		}
	if (optind == argc - 1 && strcmp(argv[optind], "=") == 0)
		usage(stderr, EXIT_FAILURE);	/* usage message by request */
	if (bloat == 0) {
	  static char const bloat_default[] = ZIC_BLOAT_DEFAULT;
	  if (strcmp(bloat_default, "slim") == 0)
	    bloat = -1;
	  else if (strcmp(bloat_default, "fat") == 0)
	    bloat = 1;
	  else
	    abort(); /* Configuration error.  */
	}
	if (directory == NULL)
		directory = TZDIR;
	if (tzdefault == NULL)
		tzdefault = TZDEFAULT;

	if (optind < argc && leapsec != NULL) {
		infile(leapsec);
		adjleap();
	}

	for (k = optind; k < argc; k++)
		infile(argv[k]);
	if (errors)
		return EXIT_FAILURE;
	associate();
	change_directory(directory);
	for (i = 0; i < nzones; i = j) {
		/*
		** Find the next non-continuation zone entry.
		*/
		for (j = i + 1; j < nzones && zones[j].z_name == NULL; ++j)
			continue;
		outzone(&zones[i], j - i);
	}
	/*
	** Make links.
	*/
	for (i = 0; i < nlinks; ++i) {
		eat(links[i].l_filename, links[i].l_linenum);
		dolink(links[i].l_target, links[i].l_linkname, false);
		if (noise)
			for (j = 0; j < nlinks; ++j)
				if (strcmp(links[i].l_linkname,
					links[j].l_target) == 0)
						warning(_("link to link"));
	}
	if (lcltime != NULL) {
		eat(_("command line"), 1);
		dolink(lcltime, tzdefault, true);
	}
	if (psxrules != NULL) {
		eat(_("command line"), 1);
		dolink(psxrules, TZDEFRULES, true);
	}
	if (warnings && (ferror(stderr) || fclose(stderr) != 0))
	  return EXIT_FAILURE;
	return errors ? EXIT_FAILURE : EXIT_SUCCESS;
}

static bool
componentcheck(char const *name, char const *component,
	       char const *component_end)
{
	enum { component_len_max = 14 };
	ptrdiff_t component_len = component_end - component;
	if (component_len == 0) {
	  if (!*name)
	    error (_("empty file name"));
	  else
	    error (_(component == name
		     ? "file name '%s' begins with '/'"
		     : *component_end
		     ? "file name '%s' contains '//'"
		     : "file name '%s' ends with '/'"),
		   name);
	  return false;
	}
	if (0 < component_len && component_len <= 2
	    && component[0] == '.' && component_end[-1] == '.') {
	  int len = component_len;
	  error(_("file name '%s' contains '%.*s' component"),
		name, len, component);
	  return false;
	}
	if (noise) {
	  if (0 < component_len && component[0] == '-')
	    warning(_("file name '%s' component contains leading '-'"),
		    name);
	  if (component_len_max < component_len)
	    warning(_("file name '%s' contains overlength component"
		      " '%.*s...'"),
		    name, component_len_max, component);
	}
	return true;
}

static bool
namecheck(const char *name)
{
	char const *cp;

	/* Benign characters in a portable file name.  */
	static char const benign[] =
	  "-/_"
	  "abcdefghijklmnopqrstuvwxyz"
	  "ABCDEFGHIJKLMNOPQRSTUVWXYZ";

	/* Non-control chars in the POSIX portable character set,
	   excluding the benign characters.  */
	static char const printable_and_not_benign[] =
	  " !\"#$%&'()*+,.0123456789:;<=>?@[\\]^`{|}~";

	char const *component = name;
	for (cp = name; *cp; cp++) {
		unsigned char c = *cp;
		if (noise && !strchr(benign, c)) {
			warning((strchr(printable_and_not_benign, c)
				 ? _("file name '%s' contains byte '%c'")
				 : _("file name '%s' contains byte '\\%o'")),
				name, c);
		}
		if (c == '/') {
			if (!componentcheck(name, component, cp))
			  return false;
			component = cp + 1;
		}
	}
	return componentcheck(name, component, cp);
}

/* Create symlink contents suitable for symlinking FROM to TO, as a
   freshly allocated string.  FROM should be a relative file name, and
   is relative to the global variable DIRECTORY.  TO can be either
   relative or absolute.  */
static char *
relname(char const *target, char const *linkname)
{
  size_t i, taillen, dotdotetcsize;
  size_t dir_len = 0, dotdots = 0, linksize = SIZE_MAX;
  char const *f = target;
  char *result = NULL;
  if (*linkname == '/') {
    /* Make F absolute too.  */
    size_t len = strlen(directory);
    bool needslash = len && directory[len - 1] != '/';
    linksize = len + needslash + strlen(target) + 1;
    f = result = emalloc(linksize);
    strcpy(result, directory);
    result[len] = '/';
    strcpy(result + len + needslash, target);
  }
  for (i = 0; f[i] && f[i] == linkname[i]; i++)
    if (f[i] == '/')
      dir_len = i + 1;
  for (; linkname[i]; i++)
    dotdots += linkname[i] == '/' && linkname[i - 1] != '/';
  taillen = strlen(f + dir_len);
  dotdotetcsize = 3 * dotdots + taillen + 1;
  if (dotdotetcsize <= linksize) {
    if (!result)
      result = emalloc(dotdotetcsize);
    for (i = 0; i < dotdots; i++)
      memcpy(result + 3 * i, "../", 3);
    memmove(result + 3 * dotdots, f + dir_len, taillen + 1);
  }
  return result;
}

/* Hard link FROM to TO, following any symbolic links.
   Return 0 if successful, an error number otherwise.  */
static int
hardlinkerr(char const *target, char const *linkname)
{
  int r = linkat(AT_FDCWD, target, AT_FDCWD, linkname, AT_SYMLINK_FOLLOW);
  return r == 0 ? 0 : errno;
}

static void
dolink(char const *target, char const *linkname, bool staysymlink)
{
	bool remove_only = strcmp(target, "-") == 0;
	bool linkdirs_made = false;
	int link_errno;

	/*
	** We get to be careful here since
	** there's a fair chance of root running us.
	*/
	if (!remove_only && itsdir(target)) {
		fprintf(stderr, _("%s: linking target %s/%s failed: %s\n"),
			progname, directory, target, strerror(EPERM));
		exit(EXIT_FAILURE);
	}
	if (staysymlink)
	  staysymlink = itssymlink(linkname);
	if (remove(linkname) == 0)
	  linkdirs_made = true;
	else if (errno != ENOENT) {
	  char const *e = strerror(errno);
	  fprintf(stderr, _("%s: Can't remove %s/%s: %s\n"),
		  progname, directory, linkname, e);
	  exit(EXIT_FAILURE);
	}
	if (remove_only)
	  return;
	link_errno = staysymlink ? ENOTSUP : hardlinkerr(target, linkname);
	if (link_errno == ENOENT && !linkdirs_made) {
	  mkdirs(linkname, true);
	  linkdirs_made = true;
	  link_errno = hardlinkerr(target, linkname);
	}
	if (link_errno != 0) {
	  bool absolute = *target == '/';
	  char *linkalloc = absolute ? NULL : relname(target, linkname);
	  char const *contents = absolute ? target : linkalloc;
	  int symlink_errno = symlink(contents, linkname) == 0 ? 0 : errno;
	  if (!linkdirs_made
	      && (symlink_errno == ENOENT || symlink_errno == ENOTSUP)) {
	    mkdirs(linkname, true);
	    if (symlink_errno == ENOENT)
	      symlink_errno = symlink(contents, linkname) == 0 ? 0 : errno;
	  }
	  free(linkalloc);
	  if (symlink_errno == 0) {
	    if (link_errno != ENOTSUP)
	      warning(_("symbolic link used because hard link failed: %s"),
		      strerror(link_errno));
	  } else {
	    FILE *fp, *tp;
	    int c;
	    fp = fopen(target, "rb");
	    if (!fp) {
	      char const *e = strerror(errno);
	      fprintf(stderr, _("%s: Can't read %s/%s: %s\n"),
		      progname, directory, target, e);
	      exit(EXIT_FAILURE);
	    }
	    tp = fopen(linkname, "wb");
	    if (!tp) {
	      char const *e = strerror(errno);
	      fprintf(stderr, _("%s: Can't create %s/%s: %s\n"),
		      progname, directory, linkname, e);
	      exit(EXIT_FAILURE);
	    }
	    while ((c = getc(fp)) != EOF)
	      putc(c, tp);
	    close_file(fp, directory, target);
	    close_file(tp, directory, linkname);
	    if (link_errno != ENOTSUP)
	      warning(_("copy used because hard link failed: %s"),
		      strerror(link_errno));
	    else if (symlink_errno != ENOTSUP)
	      warning(_("copy used because symbolic link failed: %s"),
		      strerror(symlink_errno));
	  }
	}
}

/* Return true if NAME is a directory.  */
static bool
itsdir(char const *name)
{
	struct stat st;
	int res = stat(name, &st);
#ifdef S_ISDIR
	if (res == 0)
		return S_ISDIR(st.st_mode) != 0;
#endif
	if (res == 0 || errno == EOVERFLOW) {
		size_t n = strlen(name);
		char *nameslashdot = emalloc(n + 3);
		bool dir;
		memcpy(nameslashdot, name, n);
		strcpy(&nameslashdot[n], &"/."[! (n && name[n - 1] != '/')]);
		dir = stat(nameslashdot, &st) == 0 || errno == EOVERFLOW;
		free(nameslashdot);
		return dir;
	}
	return false;
}

/* Return true if NAME is a symbolic link.  */
static bool
itssymlink(char const *name)
{
  char c;
  return 0 <= readlink(name, &c, 1);
}

/*
** Associate sets of rules with zones.
*/

/*
** Sort by rule name.
*/

static int
rcomp(const void *cp1, const void *cp2)
{
	return strcmp(((const struct rule *) cp1)->r_name,
		((const struct rule *) cp2)->r_name);
}

static void
associate(void)
{
	struct zone *	zp;
	struct rule *	rp;
	ptrdiff_t	i, j, base, out;

	if (nrules != 0) {
		qsort(rules, (size_t)nrules, sizeof *rules, rcomp);
		for (i = 0; i < nrules - 1; ++i) {
			if (strcmp(rules[i].r_name,
				rules[i + 1].r_name) != 0)
					continue;
			if (strcmp(rules[i].r_filename,
				rules[i + 1].r_filename) == 0)
					continue;
			eat(rules[i].r_filename, rules[i].r_linenum);
			warning(_("same rule name in multiple files"));
			eat(rules[i + 1].r_filename, rules[i + 1].r_linenum);
			warning(_("same rule name in multiple files"));
			for (j = i + 2; j < nrules; ++j) {
				if (strcmp(rules[i].r_name,
					rules[j].r_name) != 0)
						break;
				if (strcmp(rules[i].r_filename,
					rules[j].r_filename) == 0)
						continue;
				if (strcmp(rules[i + 1].r_filename,
					rules[j].r_filename) == 0)
						continue;
				break;
			}
			i = j - 1;
		}
	}
	for (i = 0; i < nzones; ++i) {
		zp = &zones[i];
		zp->z_rules = NULL;
		zp->z_nrules = 0;
	}
	for (base = 0; base < nrules; base = out) {
		rp = &rules[base];
		for (out = base + 1; out < nrules; ++out)
			if (strcmp(rp->r_name, rules[out].r_name) != 0)
				break;
		for (i = 0; i < nzones; ++i) {
			zp = &zones[i];
			if (strcmp(zp->z_rule, rp->r_name) != 0)
				continue;
			zp->z_rules = rp;
			zp->z_nrules = out - base;
		}
	}
	for (i = 0; i < nzones; ++i) {
		zp = &zones[i];
		if (zp->z_nrules == 0) {
			/*
			** Maybe we have a local standard time offset.
			*/
			eat(zp->z_filename, zp->z_linenum);
			zp->z_save = getsave(zp->z_rule, &zp->z_isdst);
			/*
			** Note, though, that if there's no rule,
			** a '%s' in the format is a bad thing.
			*/
			if (zp->z_format_specifier == 's')
				error("%s", _("%s in ruleless zone"));
		}
	}
	if (errors)
		exit(EXIT_FAILURE);
}

static void
infile(const char *name)
{
	FILE *			fp;
	char **		fields;
	char *			cp;
	const struct lookup *	lp;
	int			nfields;
	bool			wantcont;
	lineno			num;
	char				buf[BUFSIZ];

	if (strcmp(name, "-") == 0) {
		name = _("standard input");
		fp = stdin;
	} else if ((fp = fopen(name, "r")) == NULL) {
		const char *e = strerror(errno);

		fprintf(stderr, _("%s: Can't open %s: %s\n"),
			progname, name, e);
		exit(EXIT_FAILURE);
	}
	wantcont = false;
	for (num = 1; ; ++num) {
		eat(name, num);
		if (fgets(buf, (int) sizeof buf, fp) != buf)
			break;
		cp = strchr(buf, '\n');
		if (cp == NULL) {
			error(_("line too long"));
			exit(EXIT_FAILURE);
		}
		*cp = '\0';
		fields = getfields(buf);
		nfields = 0;
		while (fields[nfields] != NULL) {
			static char	nada;

			if (strcmp(fields[nfields], "-") == 0)
				fields[nfields] = &nada;
			++nfields;
		}
		if (nfields == 0) {
		  if (name == leapsec && *buf == '#')
		    sscanf(buf, "#expires %"SCNdZIC, &comment_leapexpires);
		} else if (wantcont) {
			wantcont = inzcont(fields, nfields);
		} else {
			struct lookup const *line_codes
			  = name == leapsec ? leap_line_codes : zi_line_codes;
			lp = byword(fields[0], line_codes);
			if (lp == NULL)
				error(_("input line of unknown type"));
			else switch (lp->l_value) {
				case LC_RULE:
					inrule(fields, nfields);
					wantcont = false;
					break;
				case LC_ZONE:
					wantcont = inzone(fields, nfields);
					break;
				case LC_LINK:
					inlink(fields, nfields);
					wantcont = false;
					break;
				case LC_LEAP:
					inleap(fields, nfields);
					wantcont = false;
					break;
				case LC_EXPIRES:
					inexpires(fields, nfields);
					wantcont = false;
					break;
				default:	/* "cannot happen" */
					fprintf(stderr,
_("%s: panic: Invalid l_value %d\n"),
						progname, lp->l_value);
					exit(EXIT_FAILURE);
			}
		}
		free(fields);
	}
	close_file(fp, NULL, filename);
	if (wantcont)
		error(_("expected continuation line not found"));
}

/*
** Convert a string of one of the forms
**	h	-h	hh:mm	-hh:mm	hh:mm:ss	-hh:mm:ss
** into a number of seconds.
** A null string maps to zero.
** Call error with errstring and return zero on errors.
*/

static zic_t
gethms(char const *string, char const *errstring)
{
	zic_t	hh;
	int sign, mm = 0, ss = 0;
	char hhx, mmx, ssx, xr = '0', xs;
	int tenths = 0;
	bool ok = true;

	if (string == NULL || *string == '\0')
		return 0;
	if (*string == '-') {
		sign = -1;
		++string;
	} else	sign = 1;
	switch (sscanf(string,
		       "%"SCNdZIC"%c%d%c%d%c%1d%*[0]%c%*[0123456789]%c",
		       &hh, &hhx, &mm, &mmx, &ss, &ssx, &tenths, &xr, &xs)) {
	  default: ok = false; break;
	  case 8:
	    ok = '0' <= xr && xr <= '9';
	    /* fallthrough */
	  case 7:
	    ok &= ssx == '.';
	    if (ok && noise)
	      warning(_("fractional seconds rejected by"
			" pre-2018 versions of zic"));
	    /* fallthrough */
	  case 5: ok &= mmx == ':'; /* fallthrough */
	  case 3: ok &= hhx == ':'; /* fallthrough */
	  case 1: break;
	}
	if (!ok) {
			error("%s", errstring);
			return 0;
	}
	if (hh < 0 ||
		mm < 0 || mm >= MINSPERHOUR ||
		ss < 0 || ss > SECSPERMIN) {
			error("%s", errstring);
			return 0;
	}
	if (ZIC_MAX / SECSPERHOUR < hh) {
		error(_("time overflow"));
		return 0;
	}
	ss += 5 + ((ss ^ 1) & (xr == '0')) <= tenths; /* Round to even.  */
	if (noise && (hh > HOURSPERDAY ||
		(hh == HOURSPERDAY && (mm != 0 || ss != 0))))
warning(_("values over 24 hours not handled by pre-2007 versions of zic"));
	return oadd(sign * hh * SECSPERHOUR,
		    sign * (mm * SECSPERMIN + ss));
}

static zic_t
getsave(char *field, bool *isdst)
{
  int dst = -1;
  zic_t save;
  size_t fieldlen = strlen(field);
  if (fieldlen != 0) {
    char *ep = field + fieldlen - 1;
    switch (*ep) {
      case 'd': dst = 1; *ep = '\0'; break;
      case 's': dst = 0; *ep = '\0'; break;
    }
  }
  save = gethms(field, _("invalid saved time"));
  *isdst = dst < 0 ? save != 0 : dst;
  return save;
}

static void
inrule(char **fields, int nfields)
{
	static struct rule	r;

	if (nfields != RULE_FIELDS) {
		error(_("wrong number of fields on Rule line"));
		return;
	}
	switch (*fields[RF_NAME]) {
	  case '\0':
	  case ' ': case '\f': case '\n': case '\r': case '\t': case '\v':
	  case '+': case '-':
	  case '0': case '1': case '2': case '3': case '4':
	  case '5': case '6': case '7': case '8': case '9':
		error(_("Invalid rule name \"%s\""), fields[RF_NAME]);
		return;
	}
	r.r_filename = filename;
	r.r_linenum = linenum;
	r.r_save = getsave(fields[RF_SAVE], &r.r_isdst);
	rulesub(&r, fields[RF_LOYEAR], fields[RF_HIYEAR], fields[RF_COMMAND],
		fields[RF_MONTH], fields[RF_DAY], fields[RF_TOD]);
	r.r_name = ecpyalloc(fields[RF_NAME]);
	r.r_abbrvar = ecpyalloc(fields[RF_ABBRVAR]);
	if (max_abbrvar_len < strlen(r.r_abbrvar))
		max_abbrvar_len = strlen(r.r_abbrvar);
	rules = growalloc(rules, sizeof *rules, nrules, &nrules_alloc);
	rules[nrules++] = r;
}

static bool
inzone(char **fields, int nfields)
{
	ptrdiff_t	i;

	if (nfields < ZONE_MINFIELDS || nfields > ZONE_MAXFIELDS) {
		error(_("wrong number of fields on Zone line"));
		return false;
	}
	if (lcltime != NULL && strcmp(fields[ZF_NAME], tzdefault) == 0) {
		error(
_("\"Zone %s\" line and -l option are mutually exclusive"),
			tzdefault);
		return false;
	}
	if (strcmp(fields[ZF_NAME], TZDEFRULES) == 0 && psxrules != NULL) {
		error(
_("\"Zone %s\" line and -p option are mutually exclusive"),
			TZDEFRULES);
		return false;
	}
	for (i = 0; i < nzones; ++i)
		if (zones[i].z_name != NULL &&
		    strcmp(zones[i].z_name, fields[ZF_NAME]) == 0) {
			error(_("duplicate zone name %s"
				" (file \"%s\", line %"PRIdMAX")"),
				fields[ZF_NAME],
				zones[i].z_filename,
				zones[i].z_linenum);
			return false;
		}
	return inzsub(fields, nfields, false);
}

static bool
inzcont(char **fields, int nfields)
{
	if (nfields < ZONEC_MINFIELDS || nfields > ZONEC_MAXFIELDS) {
		error(_("wrong number of fields on Zone continuation line"));
		return false;
	}
	return inzsub(fields, nfields, true);
}

static bool
inzsub(char **fields, int nfields, bool iscont)
{
	char *		cp;
	char *		cp1;
	static struct zone	z;
	int		i_stdoff, i_rule, i_format;
	int		i_untilyear, i_untilmonth;
	int		i_untilday, i_untiltime;
	bool		hasuntil;

	if (iscont) {
		i_stdoff = ZFC_STDOFF;
		i_rule = ZFC_RULE;
		i_format = ZFC_FORMAT;
		i_untilyear = ZFC_TILYEAR;
		i_untilmonth = ZFC_TILMONTH;
		i_untilday = ZFC_TILDAY;
		i_untiltime = ZFC_TILTIME;
		z.z_name = NULL;
	} else if (!namecheck(fields[ZF_NAME]))
		return false;
	else {
		i_stdoff = ZF_STDOFF;
		i_rule = ZF_RULE;
		i_format = ZF_FORMAT;
		i_untilyear = ZF_TILYEAR;
		i_untilmonth = ZF_TILMONTH;
		i_untilday = ZF_TILDAY;
		i_untiltime = ZF_TILTIME;
		z.z_name = ecpyalloc(fields[ZF_NAME]);
	}
	z.z_filename = filename;
	z.z_linenum = linenum;
	z.z_stdoff = gethms(fields[i_stdoff], _("invalid UT offset"));
	if ((cp = strchr(fields[i_format], '%')) != 0) {
		if ((*++cp != 's' && *cp != 'z') || strchr(cp, '%')
		    || strchr(fields[i_format], '/')) {
			error(_("invalid abbreviation format"));
			return false;
		}
	}
	z.z_rule = ecpyalloc(fields[i_rule]);
	z.z_format = cp1 = ecpyalloc(fields[i_format]);
	z.z_format_specifier = cp ? *cp : '\0';
	if (z.z_format_specifier == 'z') {
	  if (noise)
	    warning(_("format '%s' not handled by pre-2015 versions of zic"),
		    z.z_format);
	  cp1[cp - fields[i_format]] = 's';
	}
	if (max_format_len < strlen(z.z_format))
		max_format_len = strlen(z.z_format);
	hasuntil = nfields > i_untilyear;
	if (hasuntil) {
		z.z_untilrule.r_filename = filename;
		z.z_untilrule.r_linenum = linenum;
		rulesub(&z.z_untilrule,
			fields[i_untilyear],
			"only",
			"",
			(nfields > i_untilmonth) ?
			fields[i_untilmonth] : "Jan",
			(nfields > i_untilday) ? fields[i_untilday] : "1",
			(nfields > i_untiltime) ? fields[i_untiltime] : "0");
		z.z_untiltime = rpytime(&z.z_untilrule,
			z.z_untilrule.r_loyear);
		if (iscont && nzones > 0 &&
			z.z_untiltime > min_time &&
			z.z_untiltime < max_time &&
			zones[nzones - 1].z_untiltime > min_time &&
			zones[nzones - 1].z_untiltime < max_time &&
			zones[nzones - 1].z_untiltime >= z.z_untiltime) {
				error(_(
"Zone continuation line end time is not after end time of previous line"
					));
				return false;
		}
	}
	zones = growalloc(zones, sizeof *zones, nzones, &nzones_alloc);
	zones[nzones++] = z;
	/*
	** If there was an UNTIL field on this line,
	** there's more information about the zone on the next line.
	*/
	return hasuntil;
}

static zic_t
getleapdatetime(char **fields, int nfields, bool expire_line)
{
	const char *		cp;
	const struct lookup *	lp;
	zic_t			i, j;
	zic_t			year;
	int			month, day;
	zic_t			dayoff, tod;
	zic_t			t;
	char			xs;

	dayoff = 0;
	cp = fields[LP_YEAR];
	if (sscanf(cp, "%"SCNdZIC"%c", &year, &xs) != 1) {
		/*
		** Leapin' Lizards!
		*/
		error(_("invalid leaping year"));
		return -1;
	}
	if (!expire_line) {
	    if (!leapseen || leapmaxyear < year)
		leapmaxyear = year;
	    if (!leapseen || leapminyear > year)
		leapminyear = year;
	    leapseen = true;
	}
	j = EPOCH_YEAR;
	while (j != year) {
		if (year > j) {
			i = len_years[isleap(j)];
			++j;
		} else {
			--j;
			i = -len_years[isleap(j)];
		}
		dayoff = oadd(dayoff, i);
	}
	if ((lp = byword(fields[LP_MONTH], mon_names)) == NULL) {
		error(_("invalid month name"));
		return -1;
	}
	month = lp->l_value;
	j = TM_JANUARY;
	while (j != month) {
		i = len_months[isleap(year)][j];
		dayoff = oadd(dayoff, i);
		++j;
	}
	cp = fields[LP_DAY];
	if (sscanf(cp, "%d%c", &day, &xs) != 1 ||
		day <= 0 || day > len_months[isleap(year)][month]) {
			error(_("invalid day of month"));
			return -1;
	}
	dayoff = oadd(dayoff, day - 1);
	if (dayoff < min_time / SECSPERDAY) {
		error(_("time too small"));
		return -1;
	}
	if (dayoff > max_time / SECSPERDAY) {
		error(_("time too large"));
		return -1;
	}
	t = dayoff * SECSPERDAY;
	tod = gethms(fields[LP_TIME], _("invalid time of day"));
	t = tadd(t, tod);
	if (t < 0)
	  error(_("leap second precedes Epoch"));
	return t;
}

static void
inleap(char **fields, int nfields)
{
  if (nfields != LEAP_FIELDS)
    error(_("wrong number of fields on Leap line"));
  else {
    zic_t t = getleapdatetime(fields, nfields, false);
    if (0 <= t) {
      struct lookup const *lp = byword(fields[LP_ROLL], leap_types);
      if (!lp)
	error(_("invalid Rolling/Stationary field on Leap line"));
      else {
	int correction = 0;
	if (!fields[LP_CORR][0]) /* infile() turns "-" into "".  */
	  correction = -1;
	else if (strcmp(fields[LP_CORR], "+") == 0)
	  correction = 1;
	else
	  error(_("invalid CORRECTION field on Leap line"));
	if (correction)
	  leapadd(t, correction, lp->l_value);
      }
    }
  }
}

static void
inexpires(char **fields, int nfields)
{
  if (nfields != EXPIRES_FIELDS)
    error(_("wrong number of fields on Expires line"));
  else if (0 <= leapexpires)
    error(_("multiple Expires lines"));
  else
    leapexpires = getleapdatetime(fields, nfields, true);
}

static void
inlink(char **fields, int nfields)
{
	struct link	l;

	if (nfields != LINK_FIELDS) {
		error(_("wrong number of fields on Link line"));
		return;
	}
	if (*fields[LF_TARGET] == '\0') {
		error(_("blank TARGET field on Link line"));
		return;
	}
	if (! namecheck(fields[LF_LINKNAME]))
	  return;
	l.l_filename = filename;
	l.l_linenum = linenum;
	l.l_target = ecpyalloc(fields[LF_TARGET]);
	l.l_linkname = ecpyalloc(fields[LF_LINKNAME]);
	links = growalloc(links, sizeof *links, nlinks, &nlinks_alloc);
	links[nlinks++] = l;
}

static void
rulesub(struct rule *rp, const char *loyearp, const char *hiyearp,
    const char *typep, const char *monthp, const char *dayp,
    const char *timep)
{
	const struct lookup *	lp;
	const char *		cp;
	char *			dp;
	char *			ep;
	char			xs;

	if ((lp = byword(monthp, mon_names)) == NULL) {
		error(_("invalid month name"));
		return;
	}
	rp->r_month = lp->l_value;
	rp->r_todisstd = false;
	rp->r_todisut = false;
	dp = ecpyalloc(timep);
	if (*dp != '\0') {
		ep = dp + strlen(dp) - 1;
		switch (lowerit(*ep)) {
			case 's':	/* Standard */
				rp->r_todisstd = true;
				rp->r_todisut = false;
				*ep = '\0';
				break;
			case 'w':	/* Wall */
				rp->r_todisstd = false;
				rp->r_todisut = false;
				*ep = '\0';
				break;
			case 'g':	/* Greenwich */
			case 'u':	/* Universal */
			case 'z':	/* Zulu */
				rp->r_todisstd = true;
				rp->r_todisut = true;
				*ep = '\0';
				break;
		}
	}
	rp->r_tod = gethms(dp, _("invalid time of day"));
	free(dp);
	/*
	** Year work.
	*/
	cp = loyearp;
	lp = byword(cp, begin_years);
	rp->r_lowasnum = lp == NULL;
	if (!rp->r_lowasnum) switch (lp->l_value) {
		case YR_MINIMUM:
			rp->r_loyear = ZIC_MIN;
			break;
		case YR_MAXIMUM:
			rp->r_loyear = ZIC_MAX;
			break;
		default:	/* "cannot happen" */
			fprintf(stderr,
				_("%s: panic: Invalid l_value %d\n"),
				progname, lp->l_value);
			exit(EXIT_FAILURE);
	} else if (sscanf(cp, "%"SCNdZIC"%c", &rp->r_loyear, &xs) != 1) {
		error(_("invalid starting year"));
		return;
	}
	cp = hiyearp;
	lp = byword(cp, end_years);
	rp->r_hiwasnum = lp == NULL;
	if (!rp->r_hiwasnum) switch (lp->l_value) {
		case YR_MINIMUM:
			rp->r_hiyear = ZIC_MIN;
			break;
		case YR_MAXIMUM:
			rp->r_hiyear = ZIC_MAX;
			break;
		case YR_ONLY:
			rp->r_hiyear = rp->r_loyear;
			break;
		default:	/* "cannot happen" */
			fprintf(stderr,
				_("%s: panic: Invalid l_value %d\n"),
				progname, lp->l_value);
			exit(EXIT_FAILURE);
	} else if (sscanf(cp, "%"SCNdZIC"%c", &rp->r_hiyear, &xs) != 1) {
		error(_("invalid ending year"));
		return;
	}
	if (rp->r_loyear > rp->r_hiyear) {
		error(_("starting year greater than ending year"));
		return;
	}
	if (*typep != '\0') {
		error(_("year type \"%s\" is unsupported; use \"-\" instead"),
			typep);
		return;
	}
	/*
	** Day work.
	** Accept things such as:
	**	1
	**	lastSunday
	**	last-Sunday (undocumented; warn about this)
	**	Sun<=20
	**	Sun>=7
	*/
	dp = ecpyalloc(dayp);
	if ((lp = byword(dp, lasts)) != NULL) {
		rp->r_dycode = DC_DOWLEQ;
		rp->r_wday = lp->l_value;
		rp->r_dayofmonth = len_months[1][rp->r_month];
	} else {
		if ((ep = strchr(dp, '<')) != 0)
			rp->r_dycode = DC_DOWLEQ;
		else if ((ep = strchr(dp, '>')) != 0)
			rp->r_dycode = DC_DOWGEQ;
		else {
			ep = dp;
			rp->r_dycode = DC_DOM;
		}
		if (rp->r_dycode != DC_DOM) {
			*ep++ = 0;
			if (*ep++ != '=') {
				error(_("invalid day of month"));
				free(dp);
				return;
			}
			if ((lp = byword(dp, wday_names)) == NULL) {
				error(_("invalid weekday name"));
				free(dp);
				return;
			}
			rp->r_wday = lp->l_value;
		}
		if (sscanf(ep, "%d%c", &rp->r_dayofmonth, &xs) != 1 ||
			rp->r_dayofmonth <= 0 ||
			(rp->r_dayofmonth > len_months[1][rp->r_month])) {
				error(_("invalid day of month"));
				free(dp);
				return;
		}
	}
	free(dp);
}

static void
convert(const int_fast32_t val, char *const buf)
{
	int	i;
	int	shift;
	unsigned char *const b = (unsigned char *) buf;

	for (i = 0, shift = 24; i < 4; ++i, shift -= 8)
		b[i] = val >> shift;
}

static void
convert64(const zic_t val, char *const buf)
{
	int	i;
	int	shift;
	unsigned char *const b = (unsigned char *) buf;

	for (i = 0, shift = 56; i < 8; ++i, shift -= 8)
		b[i] = val >> shift;
}

static void
puttzcode(const int_fast32_t val, FILE *const fp)
{
	char	buf[4];

	convert(val, buf);
	fwrite(buf, sizeof buf, (size_t) 1, fp);
}

static void
puttzcodepass(zic_t val, FILE *fp, int pass)
{
  if (pass == 1)
    puttzcode(val, fp);
  else {
	char	buf[8];

	convert64(val, buf);
	fwrite(buf, sizeof buf, (size_t) 1, fp);
    }
}

static int
atcomp(const void *avp, const void *bvp)
{
	const zic_t	a = ((const struct attype *) avp)->at;
	const zic_t	b = ((const struct attype *) bvp)->at;

	return (a < b) ? -1 : (a > b);
}

struct timerange {
  int defaulttype;
  ptrdiff_t base, count;
  int leapbase, leapcount;
};

static struct timerange
limitrange(struct timerange r, zic_t lo, zic_t hi,
	   zic_t const *ats, unsigned char const *types)
{
  while (0 < r.count && ats[r.base] < lo) {
    r.defaulttype = types[r.base];
    r.count--;
    r.base++;
  }
  while (0 < r.leapcount && trans[r.leapbase] < lo) {
    r.leapcount--;
    r.leapbase++;
  }

  if (hi < ZIC_MAX) {
    while (0 < r.count && hi + 1 < ats[r.base + r.count - 1])
      r.count--;
    while (0 < r.leapcount && hi + 1 < trans[r.leapbase + r.leapcount - 1])
      r.leapcount--;
  }

  return r;
}

static void
writezone(const char *const name, const char *const string, char version,
	int defaulttype)
{
	FILE *			fp;
	ptrdiff_t		i, j;
	int			pass;
	static const struct tzhead	tzh0;
	static struct tzhead		tzh;
	bool dir_checked = false;
	zic_t one = 1;
	zic_t y2038_boundary = one << 31;
	ptrdiff_t nats = timecnt + WORK_AROUND_QTBUG_53071;

	/* Allocate the ATS and TYPES arrays via a single malloc,
	   as this is a bit faster.  */
	zic_t *ats = zic_malloc(align_to(size_product(nats, sizeof *ats + 1),
				_Alignof(zic_t)));
	void *typesptr = ats + nats;
	unsigned char *types = typesptr;
	struct timerange rangeall, range32, range64;

	/*
	** Sort.
	*/
	if (timecnt > 1)
		qsort(attypes, (size_t) timecnt, sizeof *attypes, atcomp);
	/*
	** Optimize.
	*/
	{
		ptrdiff_t fromi, toi;

		toi = 0;
		fromi = 0;
		for ( ; fromi < timecnt; ++fromi) {
			if (toi != 0
			    && ((attypes[fromi].at
				 + utoffs[attypes[toi - 1].type])
				<= (attypes[toi - 1].at
				    + utoffs[toi == 1 ? 0
					     : attypes[toi - 2].type]))) {
					attypes[toi - 1].type =
						attypes[fromi].type;
					continue;
			}
			if (toi == 0
			    || attypes[fromi].dontmerge
			    || (utoffs[attypes[toi - 1].type]
				!= utoffs[attypes[fromi].type])
			    || (isdsts[attypes[toi - 1].type]
				!= isdsts[attypes[fromi].type])
			    || (desigidx[attypes[toi - 1].type]
				!= desigidx[attypes[fromi].type]))
					attypes[toi++] = attypes[fromi];
		}
		timecnt = toi;
	}

	if (noise && timecnt > 1200) {
	  if (timecnt > TZ_MAX_TIMES)
		warning(_("reference clients mishandle"
			  " more than %d transition times"),
			TZ_MAX_TIMES);
	  else
		warning(_("pre-2014 clients may mishandle"
			  " more than 1200 transition times"));
	}
	/*
	** Transfer.
	*/
	for (i = 0; i < timecnt; ++i) {
		ats[i] = attypes[i].at;
		types[i] = attypes[i].type;
	}

	/*
	** Correct for leap seconds.
	*/
	for (i = 0; i < timecnt; ++i) {
		j = leapcnt;
		while (--j >= 0)
			if (ats[i] > trans[j] - corr[j]) {
				ats[i] = tadd(ats[i], corr[j]);
				break;
			}
	}

	/* Work around QTBUG-53071 for timestamps less than y2038_boundary - 1,
	   by inserting a no-op transition at time y2038_boundary - 1.
	   This works only for timestamps before the boundary, which
	   should be good enough in practice as QTBUG-53071 should be
	   long-dead by 2038.  Do this after correcting for leap
	   seconds, as the idea is to insert a transition just before
	   32-bit time_t rolls around, and this occurs at a slightly
	   different moment if transitions are leap-second corrected.  */
	if (WORK_AROUND_QTBUG_53071 && timecnt != 0 && want_bloat()
	    && ats[timecnt - 1] < y2038_boundary - 1 && strchr(string, '<')) {
	  ats[timecnt] = y2038_boundary - 1;
	  types[timecnt] = types[timecnt - 1];
	  timecnt++;
	}

	rangeall.defaulttype = defaulttype;
	rangeall.base = rangeall.leapbase = 0;
	rangeall.count = timecnt;
	rangeall.leapcount = leapcnt;
	range64 = limitrange(rangeall, lo_time, hi_time, ats, types);
	range32 = limitrange(range64, INT32_MIN, INT32_MAX, ats, types);

	/*
	** Remove old file, if any, to snap links.
	*/
	if (remove(name) == 0)
		dir_checked = true;
	else if (errno != ENOENT) {
		const char *e = strerror(errno);

		fprintf(stderr, _("%s: Can't remove %s/%s: %s\n"),
			progname, directory, name, e);
		exit(EXIT_FAILURE);
	}
	fp = fopen(name, "wb");
	if (!fp) {
	  int fopen_errno = errno;
	  if (fopen_errno == ENOENT && !dir_checked) {
	    mkdirs(name, true);
	    fp = fopen(name, "wb");
	    fopen_errno = errno;
	  }
	  if (!fp) {
	    fprintf(stderr, _("%s: Can't create %s/%s: %s\n"),
		    progname, directory, name, strerror(fopen_errno));
	    exit(EXIT_FAILURE);
	  }
	}
	for (pass = 1; pass <= 2; ++pass) {
		ptrdiff_t	thistimei, thistimecnt, thistimelim;
		int	thisleapi, thisleapcnt, thisleaplim;
		int currenttype, thisdefaulttype;
		bool locut, hicut;
		zic_t lo;
		int old0;
		char		omittype[TZ_MAX_TYPES];
		int		typemap[TZ_MAX_TYPES];
		int		thistypecnt, stdcnt, utcnt;
		char		thischars[TZ_MAX_CHARS];
		int		thischarcnt;
		bool		toomanytimes;
		int		indmap[TZ_MAX_CHARS];

		if (pass == 1) {
			/* Arguably the default time type in the 32-bit data
			   should be range32.defaulttype, which is suited for
			   timestamps just before INT32_MIN.  However, zic
			   traditionally used the time type of the indefinite
			   past instead.  Internet RFC 8532 says readers should
			   ignore 32-bit data, so this discrepancy matters only
			   to obsolete readers where the traditional type might
			   be more appropriate even if it's "wrong".  So, use
			   the historical zic value, unless -r specifies a low
			   cutoff that excludes some 32-bit timestamps.  */
			thisdefaulttype = (lo_time <= INT32_MIN
					   ? range64.defaulttype
					   : range32.defaulttype);

			thistimei = range32.base;
			thistimecnt = range32.count;
			toomanytimes = thistimecnt >> 31 >> 1 != 0;
			thisleapi = range32.leapbase;
			thisleapcnt = range32.leapcount;
			locut = INT32_MIN < lo_time;
			hicut = hi_time < INT32_MAX;
		} else {
			thisdefaulttype = range64.defaulttype;
			thistimei = range64.base;
			thistimecnt = range64.count;
			toomanytimes = thistimecnt >> 31 >> 31 >> 2 != 0;
			thisleapi = range64.leapbase;
			thisleapcnt = range64.leapcount;
			locut = min_time < lo_time;
			hicut = hi_time < max_time;
		}
		if (toomanytimes)
		  error(_("too many transition times"));

		/* Keep the last too-low transition if no transition is
		   exactly at LO.  The kept transition will be output as
		   a LO "transition"; see "Output a LO_TIME transition"
		   below.  This is needed when the output is truncated at
		   the start, and is also useful when catering to buggy
		   32-bit clients that do not use time type 0 for
		   timestamps before the first transition.  */
		if (0 < thistimei && ats[thistimei] != lo_time) {
		  thistimei--;
		  thistimecnt++;
		  locut = false;
		}

		thistimelim = thistimei + thistimecnt;
		thisleaplim = thisleapi + thisleapcnt;
		if (thistimecnt != 0) {
		  if (ats[thistimei] == lo_time)
		    locut = false;
		  if (hi_time < ZIC_MAX && ats[thistimelim - 1] == hi_time + 1)
		    hicut = false;
		}
		memset(omittype, true, typecnt);
		omittype[thisdefaulttype] = false;
		for (i = thistimei; i < thistimelim; i++)
		  omittype[types[i]] = false;

		/* Reorder types to make THISDEFAULTTYPE type 0.
		   Use TYPEMAP to swap OLD0 and THISDEFAULTTYPE so that
		   THISDEFAULTTYPE appears as type 0 in the output instead
		   of OLD0.  TYPEMAP also omits unused types.  */
		old0 = strlen(omittype);

#ifndef LEAVE_SOME_PRE_2011_SYSTEMS_IN_THE_LURCH
		/*
		** For some pre-2011 systems: if the last-to-be-written
		** standard (or daylight) type has an offset different from the
		** most recently used offset,
		** append an (unused) copy of the most recently used type
		** (to help get global "altzone" and "timezone" variables
		** set correctly).
		*/
		if (want_bloat()) {
			int	mrudst, mrustd, hidst, histd, type;

			hidst = histd = mrudst = mrustd = -1;
			for (i = thistimei; i < thistimelim; ++i)
				if (isdsts[types[i]])
					mrudst = types[i];
				else	mrustd = types[i];
			for (i = old0; i < typecnt; i++) {
			  int h = (i == old0 ? thisdefaulttype
				   : i == thisdefaulttype ? old0 : i);
			  if (!omittype[h]) {
			    if (isdsts[h])
			      hidst = i;
			    else
			      histd = i;
			  }
			}
			if (hidst >= 0 && mrudst >= 0 && hidst != mrudst &&
				utoffs[hidst] != utoffs[mrudst]) {
					isdsts[mrudst] = -1;
					type = addtype(utoffs[mrudst],
						&chars[desigidx[mrudst]],
						true,
						ttisstds[mrudst],
						ttisuts[mrudst]);
					isdsts[mrudst] = 1;
					omittype[type] = false;
			}
			if (histd >= 0 && mrustd >= 0 && histd != mrustd &&
				utoffs[histd] != utoffs[mrustd]) {
					isdsts[mrustd] = -1;
					type = addtype(utoffs[mrustd],
						&chars[desigidx[mrustd]],
						false,
						ttisstds[mrustd],
						ttisuts[mrustd]);
					isdsts[mrustd] = 0;
					omittype[type] = false;
			}
		}
#endif /* !defined LEAVE_SOME_PRE_2011_SYSTEMS_IN_THE_LURCH */
 		thistypecnt = 0;
		for (i = old0; i < typecnt; i++)
		  if (!omittype[i])
		    typemap[i == old0 ? thisdefaulttype
			    : i == thisdefaulttype ? old0 : i]
		      = thistypecnt++;

		for (i = 0; i < (int)(sizeof indmap / sizeof indmap[0]); ++i)
			indmap[i] = -1;
		thischarcnt = stdcnt = utcnt = 0;
		for (i = old0; i < typecnt; i++) {
			char *	thisabbr;

			if (omittype[i])
				continue;
			if (ttisstds[i])
			  stdcnt = thistypecnt;
			if (ttisuts[i])
			  utcnt = thistypecnt;
			if (indmap[desigidx[i]] >= 0)
				continue;
			thisabbr = &chars[desigidx[i]];
			for (j = 0; j < thischarcnt; ++j)
				if (strcmp(&thischars[j], thisabbr) == 0)
					break;
			if (j == thischarcnt) {
				strcpy(&thischars[thischarcnt], thisabbr);
				thischarcnt += strlen(thisabbr) + 1;
			}
			indmap[desigidx[i]] = j;
		}
		if (pass == 1 && !want_bloat()) {
		  utcnt = stdcnt = thisleapcnt = 0;
		  thistimecnt = - (locut + hicut);
		  thistypecnt = thischarcnt = 1;
		  thistimelim = thistimei;
		}
#define DO(field)	fwrite(tzh.field, sizeof tzh.field, (size_t) 1, fp)
		tzh = tzh0;
		memcpy(tzh.tzh_magic, TZ_MAGIC, sizeof tzh.tzh_magic);
		tzh.tzh_version[0] = version;
		convert(utcnt, tzh.tzh_ttisutcnt);
		convert(stdcnt, tzh.tzh_ttisstdcnt);
		convert(thisleapcnt, tzh.tzh_leapcnt);
		convert(locut + thistimecnt + hicut, tzh.tzh_timecnt);
		convert(thistypecnt, tzh.tzh_typecnt);
		convert(thischarcnt, tzh.tzh_charcnt);
		DO(tzh_magic);
		DO(tzh_version);
		DO(tzh_reserved);
		DO(tzh_ttisutcnt);
		DO(tzh_ttisstdcnt);
		DO(tzh_leapcnt);
		DO(tzh_timecnt);
		DO(tzh_typecnt);
		DO(tzh_charcnt);
#undef DO
		if (pass == 1 && !want_bloat()) {
		  /* Output a minimal data block with just one time type.  */
		  puttzcode(0, fp);	/* utoff */
		  putc(0, fp);		/* dst */
		  putc(0, fp);		/* index of abbreviation */
		  putc(0, fp);		/* empty-string abbreviation */
		  continue;
		}

		/* Output a LO_TIME transition if needed; see limitrange.
		   But do not go below the minimum representable value
		   for this pass.  */
		lo = pass == 1 && lo_time < INT32_MIN ? INT32_MIN : lo_time;

		if (locut)
		  puttzcodepass(lo, fp, pass);
		for (i = thistimei; i < thistimelim; ++i) {
		  zic_t at = ats[i] < lo ? lo : ats[i];
		  puttzcodepass(at, fp, pass);
		}
		if (hicut)
		  puttzcodepass(hi_time + 1, fp, pass);
		currenttype = 0;
		if (locut)
		  putc(currenttype, fp);
		for (i = thistimei; i < thistimelim; ++i) {
		  currenttype = typemap[types[i]];
		  putc(currenttype, fp);
 		}
		if (hicut)
		  putc(currenttype, fp);

		for (i = old0; i < typecnt; i++) {
		  int h = (i == old0 ? thisdefaulttype
			   : i == thisdefaulttype ? old0 : i);
		  if (!omittype[h]) {
		    puttzcode(utoffs[h], fp);
		    putc(isdsts[h], fp);
		    putc(indmap[desigidx[h]], fp);
		  }
		}
		if (thischarcnt != 0)
			fwrite(thischars, sizeof thischars[0],
				(size_t) thischarcnt, fp);
		for (i = thisleapi; i < thisleaplim; ++i) {
			zic_t	todo;

			if (roll[i]) {
				if (timecnt == 0 || trans[i] < ats[0]) {
					j = 0;
					while (isdsts[j])
						if (++j >= typecnt) {
							j = 0;
							break;
						}
				} else {
					j = 1;
					while (j < timecnt &&
						trans[i] >= ats[j])
							++j;
					j = types[j - 1];
				}
				todo = tadd(trans[i], -utoffs[j]);
			} else	todo = trans[i];
			puttzcodepass(todo, fp, pass);
			puttzcode(corr[i], fp);
		}
		if (stdcnt != 0)
		  for (i = old0; i < typecnt; i++)
			if (!omittype[i])
				putc(ttisstds[i], fp);
		if (utcnt != 0)
		  for (i = old0; i < typecnt; i++)
			if (!omittype[i])
				putc(ttisuts[i], fp);
	}
	fprintf(fp, "\n%s\n", string);
	close_file(fp, directory, name);
	free(ats);
}

static char const *
abbroffset(char *buf, zic_t offset)
{
	char sign = '+';
	int seconds, minutes;

	if (offset < 0) {
		offset = -offset;
		sign = '-';
	}

	seconds = offset % SECSPERMIN;
	offset /= SECSPERMIN;
	minutes = offset % MINSPERHOUR;
	offset /= MINSPERHOUR;
	if (100 <= offset) {
		error(_("%%z UT offset magnitude exceeds 99:59:59"));
		return "%z";
	} else {
		char *p = buf;
		*p++ = sign;
		*p++ = '0' + offset / 10;
		*p++ = '0' + offset % 10;
		if (minutes | seconds) {
			*p++ = '0' + minutes / 10;
			*p++ = '0' + minutes % 10;
			if (seconds) {
				*p++ = '0' + seconds / 10;
				*p++ = '0' + seconds % 10;
			}
		}
		*p = '\0';
		return buf;
	}
}

static size_t
doabbr(char *abbr, int abbrlen, struct zone const *zp, const char *letters,
    bool isdst, zic_t save, bool doquotes)
{
	char *	cp;
	char *	slashp;
	size_t	len;
	char const *format = zp->z_format;

	slashp = strchr(format, '/');
	if (slashp == NULL) {
		char letterbuf[PERCENT_Z_LEN_BOUND + 1];
		if (zp->z_format_specifier == 'z')
			letters = abbroffset(letterbuf, zp->z_stdoff + save);
		else if (!letters)
			letters = "%s";
		snprintf(abbr, abbrlen, format, letters);
	} else if (isdst) {
		strlcpy(abbr, slashp + 1, abbrlen);
	} else {
		memcpy(abbr, format, slashp - format);
		abbr[slashp - format] = '\0';
	}
	len = strlen(abbr);
	if (!doquotes)
		return len;
	for (cp = abbr; is_alpha(*cp); cp++)
		continue;
	if (len > 0 && *cp == '\0')
		return len;
	abbr[len + 2] = '\0';
	abbr[len + 1] = '>';
	memmove(abbr + 1, abbr, len);
	abbr[0] = '<';
	return len + 2;
}

static void
updateminmax(const zic_t x)
{
	if (min_year > x)
		min_year = x;
	if (max_year < x)
		max_year = x;
}

static int
stringoffset(char *result, zic_t offset)
{
	int	hours;
	int	minutes;
	int	seconds;
	bool negative = offset < 0;
	int len = negative;

	if (negative) {
		offset = -offset;
		result[0] = '-';
	}
	seconds = offset % SECSPERMIN;
	offset /= SECSPERMIN;
	minutes = offset % MINSPERHOUR;
	offset /= MINSPERHOUR;
	hours = offset;
	if (hours >= HOURSPERDAY * DAYSPERWEEK) {
		result[0] = '\0';
		return 0;
	}
	len += sprintf(result + len, "%d", hours);
	if (minutes != 0 || seconds != 0) {
		len += sprintf(result + len, ":%02d", minutes);
		if (seconds != 0)
			len += sprintf(result + len, ":%02d", seconds);
	}
	return len;
}

static int
stringrule(char *result, struct rule *const rp, zic_t save, const zic_t stdoff)
{
	zic_t	tod = rp->r_tod;
	int	compat = 0;

	if (rp->r_dycode == DC_DOM) {
		int	month, total;

		if (rp->r_dayofmonth == 29 && rp->r_month == TM_FEBRUARY)
			return -1;
		total = 0;
		for (month = 0; month < rp->r_month; ++month)
			total += len_months[0][month];
		/* Omit the "J" in Jan and Feb, as that's shorter.  */
		if (rp->r_month <= 1)
		  result += sprintf(result, "%d", total + rp->r_dayofmonth - 1);
		else
		  result += sprintf(result, "J%d", total + rp->r_dayofmonth);
	} else {
		int	week;
		int	wday = rp->r_wday;
		int	wdayoff;

		if (rp->r_dycode == DC_DOWGEQ) {
			wdayoff = (rp->r_dayofmonth - 1) % DAYSPERWEEK;
			if (wdayoff)
				compat = 2013;
			wday -= wdayoff;
			tod += wdayoff * SECSPERDAY;
			week = 1 + (rp->r_dayofmonth - 1) / DAYSPERWEEK;
		} else if (rp->r_dycode == DC_DOWLEQ) {
			if (rp->r_dayofmonth == len_months[1][rp->r_month])
				week = 5;
			else {
				wdayoff = rp->r_dayofmonth % DAYSPERWEEK;
				if (wdayoff)
					compat = 2013;
				wday -= wdayoff;
				tod += wdayoff * SECSPERDAY;
				week = rp->r_dayofmonth / DAYSPERWEEK;
			}
		} else	return -1;	/* "cannot happen" */
		if (wday < 0)
			wday += DAYSPERWEEK;
		result += sprintf(result, "M%d.%d.%d",
				  rp->r_month + 1, week, wday);
	}
	if (rp->r_todisut)
	  tod += stdoff;
	if (rp->r_todisstd && !rp->r_isdst)
	  tod += save;
	if (tod != 2 * SECSPERMIN * MINSPERHOUR) {
		*result++ = '/';
		if (! stringoffset(result, tod))
			return -1;
		if (tod < 0) {
			if (compat < 2013)
				compat = 2013;
		} else if (SECSPERDAY <= tod) {
			if (compat < 1994)
				compat = 1994;
		}
	}
	return compat;
}

static int
rule_cmp(struct rule const *a, struct rule const *b)
{
	if (!a)
		return -!!b;
	if (!b)
		return 1;
	if (a->r_hiyear != b->r_hiyear)
		return a->r_hiyear < b->r_hiyear ? -1 : 1;
	if (a->r_month - b->r_month != 0)
		return a->r_month - b->r_month;
	return a->r_dayofmonth - b->r_dayofmonth;
}

static int
stringzone(char *result, int resultlen, const struct zone *const zpfirst,
    const int zonecount)
{
	const struct zone *	zp;
	struct rule *		rp;
	struct rule *		stdrp;
	struct rule *		dstrp;
	ptrdiff_t	i;
	const char *		abbrvar;
	int			compat = 0;
	int			c;
	size_t			len;
	int			offsetlen;
	struct rule		stdr, dstr;

	result[0] = '\0';

	/* Internet RFC 8536 section 5.1 says to use an empty TZ string if
	   future timestamps are truncated.  */
	if (hi_time < max_time)
	  return -1;

	zp = zpfirst + zonecount - 1;
	stdrp = dstrp = NULL;
	for (i = 0; i < zp->z_nrules; ++i) {
		rp = &zp->z_rules[i];
		if (rp->r_hiwasnum || rp->r_hiyear != ZIC_MAX)
			continue;
		if (!rp->r_isdst) {
			if (stdrp == NULL)
				stdrp = rp;
			else	return -1;
		} else {
			if (dstrp == NULL)
				dstrp = rp;
			else	return -1;
		}
	}
	if (stdrp == NULL && dstrp == NULL) {
		/*
		** There are no rules running through "max".
		** Find the latest std rule in stdabbrrp
		** and latest rule of any type in stdrp.
		*/
		struct rule *stdabbrrp = NULL;
		for (i = 0; i < zp->z_nrules; ++i) {
			rp = &zp->z_rules[i];
			if (!rp->r_isdst && rule_cmp(stdabbrrp, rp) < 0)
				stdabbrrp = rp;
			if (rule_cmp(stdrp, rp) < 0)
				stdrp = rp;
		}
		if (stdrp != NULL && stdrp->r_isdst) {
			/* Perpetual DST.  */
			dstr.r_month = TM_JANUARY;
			dstr.r_dycode = DC_DOM;
			dstr.r_dayofmonth = 1;
			dstr.r_tod = 0;
			dstr.r_todisstd = dstr.r_todisut = false;
			dstr.r_isdst = stdrp->r_isdst;
			dstr.r_save = stdrp->r_save;
			dstr.r_abbrvar = stdrp->r_abbrvar;
			stdr.r_month = TM_DECEMBER;
			stdr.r_dycode = DC_DOM;
			stdr.r_dayofmonth = 31;
			stdr.r_tod = SECSPERDAY + stdrp->r_save;
			stdr.r_todisstd = stdr.r_todisut = false;
			stdr.r_isdst = false;
			stdr.r_save = 0;
			stdr.r_abbrvar
			  = (stdabbrrp ? stdabbrrp->r_abbrvar : "");
			dstrp = &dstr;
			stdrp = &stdr;
		}
	}
	if (stdrp == NULL && (zp->z_nrules != 0 || zp->z_isdst))
		return -1;
	abbrvar = (stdrp == NULL) ? "" : stdrp->r_abbrvar;
	len = doabbr(result, resultlen, zp, abbrvar, false, 0, true);
	offsetlen = stringoffset(result + len, -zp->z_stdoff);
	if (! offsetlen) {
		result[0] = '\0';
		return -1;
	}
	len += offsetlen;
	if (dstrp == NULL)
		return compat;
	len += doabbr(result + len, resultlen - len, zp, dstrp->r_abbrvar,
		      dstrp->r_isdst, dstrp->r_save, true);
	if (dstrp->r_save != SECSPERMIN * MINSPERHOUR) {
		offsetlen = stringoffset(result + len,
		   - (zp->z_stdoff + dstrp->r_save));
		if (! offsetlen) {
			result[0] = '\0';
			return -1;
		}
		len += offsetlen;
	}
	result[len++] = ',';
	c = stringrule(result + len, dstrp, dstrp->r_save, zp->z_stdoff);
	if (c < 0) {
		result[0] = '\0';
		return -1;
	}
	if (compat < c)
		compat = c;
	len += strlen(result + len);
	result[len++] = ',';
	c = stringrule(result + len, stdrp, dstrp->r_save, zp->z_stdoff);
	if (c < 0) {
		result[0] = '\0';
		return -1;
	}
	if (compat < c)
		compat = c;
	return compat;
}

static void
outzone(const struct zone *zpfirst, ptrdiff_t zonecount)
{
	const struct zone *	zp;
	struct rule *		rp;
	ptrdiff_t		i, j;
	bool			usestart, useuntil;
	zic_t			starttime, untiltime;
	zic_t			stdoff;
	zic_t			save;
	zic_t			year;
	zic_t			startoff;
	bool			startttisstd;
	bool			startttisut;
	int			type;
	char *			startbuf;
	char *			ab;
	char *			envvar;
	size_t			max_abbr_len;
	size_t			max_envvar_len;
	bool			prodstic; /* all rules are min to max */
	int			compat;
	bool			do_extend;
	char			version;
	ptrdiff_t lastatmax = -1;
	zic_t one = 1;
	zic_t y2038_boundary = one << 31;
	zic_t max_year0;
	int defaulttype = -1;

	max_abbr_len = 2 + max_format_len + max_abbrvar_len;
	max_envvar_len = 2 * max_abbr_len + 5 * 9;
	startbuf = zic_malloc(max_abbr_len + 1);
	ab = zic_malloc(max_abbr_len + 1);
	envvar = zic_malloc(max_envvar_len + 1);
	INITIALIZE(untiltime);
	INITIALIZE(starttime);
	/*
	** Now. . .finally. . .generate some useful data!
	*/
	timecnt = 0;
	typecnt = 0;
	charcnt = 0;
	prodstic = zonecount == 1;
	/*
	** Thanks to Earl Chew
	** for noting the need to unconditionally initialize startttisstd.
	*/
	startttisstd = false;
	startttisut = false;
	min_year = max_year = EPOCH_YEAR;
	if (leapseen) {
		updateminmax(leapminyear);
		updateminmax(leapmaxyear + (leapmaxyear < ZIC_MAX));
	}
	for (i = 0; i < zonecount; ++i) {
		zp = &zpfirst[i];
		if (i < zonecount - 1)
			updateminmax(zp->z_untilrule.r_loyear);
		for (j = 0; j < zp->z_nrules; ++j) {
			rp = &zp->z_rules[j];
			if (rp->r_lowasnum)
				updateminmax(rp->r_loyear);
			if (rp->r_hiwasnum)
				updateminmax(rp->r_hiyear);
			if (rp->r_lowasnum || rp->r_hiwasnum)
				prodstic = false;
		}
	}
	/*
	** Generate lots of data if a rule can't cover all future times.
	*/
	compat = stringzone(envvar, max_envvar_len + 1, zpfirst, zonecount);
	version = compat < 2013 ? ZIC_VERSION_PRE_2013 : ZIC_VERSION;
	do_extend = compat < 0;
	if (noise) {
		if (!*envvar)
			warning("%s %s",
				_("no POSIX environment variable for zone"),
				zpfirst->z_name);
		else if (compat != 0) {
			/* Circa-COMPAT clients, and earlier clients, might
			   not work for this zone when given dates before
			   1970 or after 2038.  */
			warning(_("%s: pre-%d clients may mishandle"
				  " distant timestamps"),
				zpfirst->z_name, compat);
		}
	}
	if (do_extend) {
		/*
		** Search through a couple of extra years past the obvious
		** 400, to avoid edge cases.  For example, suppose a non-POSIX
		** rule applies from 2012 onwards and has transitions in March
		** and September, plus some one-off transitions in November
		** 2013.  If zic looked only at the last 400 years, it would
		** set max_year=2413, with the intent that the 400 years 2014
		** through 2413 will be repeated.  The last transition listed
		** in the tzfile would be in 2413-09, less than 400 years
		** after the last one-off transition in 2013-11.  Two years
		** might be overkill, but with the kind of edge cases
		** available we're not sure that one year would suffice.
		*/
		enum { years_of_observations = YEARSPERREPEAT + 2 };

		if (min_year >= ZIC_MIN + years_of_observations)
			min_year -= years_of_observations;
		else	min_year = ZIC_MIN;
		if (max_year <= ZIC_MAX - years_of_observations)
			max_year += years_of_observations;
		else	max_year = ZIC_MAX;
		/*
		** Regardless of any of the above,
		** for a "proDSTic" zone which specifies that its rules
		** always have and always will be in effect,
		** we only need one cycle to define the zone.
		*/
		if (prodstic) {
			min_year = 1900;
			max_year = min_year + years_of_observations;
		}
	}
	max_year0 = max_year;
	if (want_bloat()) {
	  /* For the benefit of older systems,
	     generate data from 1900 through 2038.  */
	  if (min_year > 1900)
		min_year = 1900;
	  if (max_year < 2038)
		max_year = 2038;
	}

	for (i = 0; i < zonecount; ++i) {
		struct rule *prevrp = NULL;
		/*
		** A guess that may well be corrected later.
		*/
		save = 0;
		zp = &zpfirst[i];
		usestart = i > 0 && (zp - 1)->z_untiltime > min_time;
		useuntil = i < (zonecount - 1);
		if (useuntil && zp->z_untiltime <= min_time)
			continue;
		stdoff = zp->z_stdoff;
		eat(zp->z_filename, zp->z_linenum);
		*startbuf = '\0';
		startoff = zp->z_stdoff;
		if (zp->z_nrules == 0) {
			save = zp->z_save;
			doabbr(startbuf, max_abbr_len + 1,
			    zp, NULL, zp->z_isdst, save, false);
			type = addtype(oadd(zp->z_stdoff, save),
				startbuf, zp->z_isdst, startttisstd,
				startttisut);
			if (usestart) {
				addtt(starttime, type);
				usestart = false;
			} else	
				defaulttype = type;
		} else for (year = min_year; year <= max_year; ++year) {
			if (useuntil && year > zp->z_untilrule.r_hiyear)
				break;
			/*
			** Mark which rules to do in the current year.
			** For those to do, calculate rpytime(rp, year);
			** The former TYPE field was also considered here.
			*/
			for (j = 0; j < zp->z_nrules; ++j) {
				rp = &zp->z_rules[j];
				eats(zp->z_filename, zp->z_linenum,
					rp->r_filename, rp->r_linenum);
				rp->r_todo = year >= rp->r_loyear &&
						year <= rp->r_hiyear;
				if (rp->r_todo) {
					rp->r_temp = rpytime(rp, year);
					rp->r_todo
					  = (rp->r_temp < y2038_boundary
					     || year <= max_year0);
				}
			}
			for ( ; ; ) {
				ptrdiff_t	k;
				zic_t	jtime, ktime;
				zic_t	offset;

				INITIALIZE(ktime);
				if (useuntil) {
					/*
					** Turn untiltime into UT
					** assuming the current stdoff and
					** save values.
					*/
					untiltime = zp->z_untiltime;
					if (!zp->z_untilrule.r_todisut)
						untiltime = tadd(untiltime,
								 -stdoff);
					if (!zp->z_untilrule.r_todisstd)
						untiltime = tadd(untiltime,
								 -save);
				}
				/*
				** Find the rule (of those to do, if any)
				** that takes effect earliest in the year.
				*/
				k = -1;
				for (j = 0; j < zp->z_nrules; ++j) {
					rp = &zp->z_rules[j];
					if (!rp->r_todo)
						continue;
					eats(zp->z_filename, zp->z_linenum,
						rp->r_filename, rp->r_linenum);
					offset = rp->r_todisut ? 0 : stdoff;
					if (!rp->r_todisstd)
						offset = oadd(offset, save);
					jtime = rp->r_temp;
					if (jtime == min_time ||
						jtime == max_time)
							continue;
					jtime = tadd(jtime, -offset);
					if (k < 0 || jtime < ktime) {
						k = j;
						ktime = jtime;
					} else if (jtime == ktime) {
					  char const *dup_rules_msg =
					    _("two rules for same instant");
					  eats(zp->z_filename, zp->z_linenum,
					       rp->r_filename, rp->r_linenum);
					  warning("%s", dup_rules_msg);
					  rp = &zp->z_rules[k];
					  eats(zp->z_filename, zp->z_linenum,
					       rp->r_filename, rp->r_linenum);
					  error("%s", dup_rules_msg);
					}
				}
				if (k < 0)
					break;	/* go on to next year */
				rp = &zp->z_rules[k];
				rp->r_todo = false;
				if (useuntil && ktime >= untiltime)
					break;
				save = rp->r_save;
				if (usestart && ktime == starttime)
					usestart = false;
				if (usestart) {
					if (ktime < starttime) {
						startoff = oadd(zp->z_stdoff,
								save);
						doabbr(startbuf,
							max_abbr_len + 1,
							zp,
							rp->r_abbrvar,
							rp->r_isdst,
							rp->r_save,
							false);
						continue;
					}
					if (*startbuf == '\0'
					    && startoff == oadd(zp->z_stdoff,
								save)) {
							doabbr(startbuf,
								max_abbr_len + 1,
								zp,
								rp->r_abbrvar,
								rp->r_isdst,
								rp->r_save,
								false);
					}
				}
				eats(zp->z_filename, zp->z_linenum,
					rp->r_filename, rp->r_linenum);
				doabbr(ab, max_abbr_len + 1, zp, rp->r_abbrvar,
				       rp->r_isdst, rp->r_save, false);
				offset = oadd(zp->z_stdoff, rp->r_save);
				if (!want_bloat() && !useuntil && !do_extend
				    && prevrp
				    && rp->r_hiyear == ZIC_MAX
				    && prevrp->r_hiyear == ZIC_MAX)
				  break;
				type = addtype(offset, ab, rp->r_isdst,
					rp->r_todisstd, rp->r_todisut);
				if (defaulttype < 0 && !rp->r_isdst)
				  defaulttype = type;
				if (rp->r_hiyear == ZIC_MAX
				    && ! (0 <= lastatmax
					  && ktime < attypes[lastatmax].at))
				  lastatmax = timecnt;
				addtt(ktime, type);
				prevrp = rp;
			}
		}
		if (usestart) {
			if (*startbuf == '\0' &&
				zp->z_format != NULL &&
				strchr(zp->z_format, '%') == NULL &&
				strchr(zp->z_format, '/') == NULL)
					strncpy(startbuf, zp->z_format,
					    max_abbr_len + 1 - 1);
			eat(zp->z_filename, zp->z_linenum);
			if (*startbuf == '\0')
error(_("can't determine time zone abbreviation to use just after until time"));
			else {
			  bool isdst = startoff != zp->z_stdoff;
			  type = addtype(startoff, startbuf, isdst,
					 startttisstd, startttisut);
			  if (defaulttype < 0 && !isdst)
			    defaulttype = type;
			  addtt(starttime, type);
			}
		}
		/*
		** Now we may get to set starttime for the next zone line.
		*/
		if (useuntil) {
			startttisstd = zp->z_untilrule.r_todisstd;
			startttisut = zp->z_untilrule.r_todisut;
			starttime = zp->z_untiltime;
			if (!startttisstd)
			  starttime = tadd(starttime, -save);
			if (!startttisut)
			  starttime = tadd(starttime, -stdoff);
		}
	}
	if (defaulttype < 0)
	  defaulttype = 0;
	if (0 <= lastatmax)
	  attypes[lastatmax].dontmerge = true;
	if (do_extend) {
		/*
		** If we're extending the explicitly listed observations
		** for 400 years because we can't fill the POSIX-TZ field,
		** check whether we actually ended up explicitly listing
		** observations through that period.  If there aren't any
		** near the end of the 400-year period, add a redundant
		** one at the end of the final year, to make it clear
		** that we are claiming to have definite knowledge of
		** the lack of transitions up to that point.
		*/
		struct rule xr;
		struct attype *lastat;
		memset(&xr, 0, sizeof(xr));
		xr.r_month = TM_JANUARY;
		xr.r_dycode = DC_DOM;
		xr.r_dayofmonth = 1;
		xr.r_tod = 0;
		for (lastat = attypes, i = 1; i < timecnt; i++)
			if (attypes[i].at > lastat->at)
				lastat = &attypes[i];
		if (!lastat || lastat->at < rpytime(&xr, max_year - 1)) {
			addtt(rpytime(&xr, max_year + 1),
			      lastat ? lastat->type : defaulttype);
			attypes[timecnt - 1].dontmerge = true;
		}
	}
	writezone(zpfirst->z_name, envvar, version, defaulttype);
	free(startbuf);
	free(ab);
	free(envvar);
}

static void
addtt(zic_t starttime, int type)
{
	attypes = growalloc(attypes, sizeof *attypes, timecnt, &timecnt_alloc);
	attypes[timecnt].at = starttime;
	attypes[timecnt].dontmerge = false;
	attypes[timecnt].type = type;
	++timecnt;
}

static int
addtype(zic_t utoff, char const *abbr, bool isdst, bool ttisstd, bool ttisut)
{
	int	i, j;

	if (! (-1L - 2147483647L <= utoff && utoff <= 2147483647L)) {
		error(_("UT offset out of range"));
		exit(EXIT_FAILURE);
	}
	if (!want_bloat())
	  ttisstd = ttisut = false;

	for (j = 0; j < charcnt; ++j)
		if (strcmp(&chars[j], abbr) == 0)
			break;
	if (j == charcnt)
		newabbr(abbr);
	else {
	  /* If there's already an entry, return its index.  */
	  for (i = 0; i < typecnt; i++)
	    if (utoff == utoffs[i] && isdst == isdsts[i] && j == desigidx[i]
		&& ttisstd == ttisstds[i] && ttisut == ttisuts[i])
	      return i;
	}
	/*
	** There isn't one; add a new one, unless there are already too
	** many.
	*/
	if (typecnt >= TZ_MAX_TYPES) {
		error(_("too many local time types"));
		exit(EXIT_FAILURE);
	}
	i = typecnt++;
	utoffs[i] = utoff;
	isdsts[i] = isdst;
	ttisstds[i] = ttisstd;
	ttisuts[i] = ttisut;
	desigidx[i] = j;
	return i;
}

static void
leapadd(zic_t t, int correction, int rolling)
{
	int	i;

	if (TZ_MAX_LEAPS <= leapcnt) {
		error(_("too many leap seconds"));
		exit(EXIT_FAILURE);
	}
	for (i = 0; i < leapcnt; ++i)
		if (t <= trans[i])
			break;
	memmove(&trans[i + 1], &trans[i], (leapcnt - i) * sizeof *trans);
	memmove(&corr[i + 1], &corr[i], (leapcnt - i) * sizeof *corr);
	memmove(&roll[i + 1], &roll[i], (leapcnt - i) * sizeof *roll);
	trans[i] = t;
	corr[i] = correction;
	roll[i] = rolling;
	++leapcnt;
}

static void
adjleap(void)
{
	int	i;
	zic_t	last = 0;
	zic_t	prevtrans = 0;

	/*
	** propagate leap seconds forward
	*/
	for (i = 0; i < leapcnt; ++i) {
		if (trans[i] - prevtrans < 28 * SECSPERDAY) {
			error(_("Leap seconds too close together"));
			exit(EXIT_FAILURE);
		}
		prevtrans = trans[i];
		trans[i] = tadd(trans[i], last);
		last = corr[i] += last;
	}

	if (leapexpires < 0) {
	  leapexpires = comment_leapexpires;
	  if (0 <= leapexpires)
	    warning(_("\"#expires\" is obsolescent; use \"Expires\""));
	}

	if (0 <= leapexpires) {
	  leapexpires = oadd(leapexpires, last);
	  if (! (leapcnt == 0 || (trans[leapcnt - 1] < leapexpires))) {
	    error(_("last Leap time does not precede Expires time"));
	    exit(EXIT_FAILURE);
	  }
	  if (leapexpires <= hi_time)
	    hi_time = leapexpires - 1;
	}
}

/* Is A a space character in the C locale?  */
static bool
is_space(char a)
{
	switch (a) {
	  default:
		return false;
	  case ' ': case '\f': case '\n': case '\r': case '\t': case '\v':
	  	return true;
	}
}

/* Is A an alphabetic character in the C locale?  */
static bool
is_alpha(char a)
{
	switch (a) {
	  default:
		return false;
	  case 'A': case 'B': case 'C': case 'D': case 'E': case 'F': case 'G':
	  case 'H': case 'I': case 'J': case 'K': case 'L': case 'M': case 'N':
	  case 'O': case 'P': case 'Q': case 'R': case 'S': case 'T': case 'U':
	  case 'V': case 'W': case 'X': case 'Y': case 'Z':
	  case 'a': case 'b': case 'c': case 'd': case 'e': case 'f': case 'g':
	  case 'h': case 'i': case 'j': case 'k': case 'l': case 'm': case 'n':
	  case 'o': case 'p': case 'q': case 'r': case 's': case 't': case 'u':
	  case 'v': case 'w': case 'x': case 'y': case 'z':
		return true;
	}
}

/* If A is an uppercase character in the C locale, return its lowercase
   counterpart.  Otherwise, return A.  */
static char
lowerit(char a)
{
	switch (a) {
	  default: return a;
	  case 'A': return 'a'; case 'B': return 'b'; case 'C': return 'c';
	  case 'D': return 'd'; case 'E': return 'e'; case 'F': return 'f';
	  case 'G': return 'g'; case 'H': return 'h'; case 'I': return 'i';
	  case 'J': return 'j'; case 'K': return 'k'; case 'L': return 'l';
	  case 'M': return 'm'; case 'N': return 'n'; case 'O': return 'o';
	  case 'P': return 'p'; case 'Q': return 'q'; case 'R': return 'r';
	  case 'S': return 's'; case 'T': return 't'; case 'U': return 'u';
	  case 'V': return 'v'; case 'W': return 'w'; case 'X': return 'x';
	  case 'Y': return 'y'; case 'Z': return 'z';
	}
}

/* case-insensitive equality */
static ATTRIBUTE_PURE bool
ciequal(const char *ap, const char *bp)
{
	while (lowerit(*ap) == lowerit(*bp++))
		if (*ap++ == '\0')
			return true;
	return false;
}

static ATTRIBUTE_PURE bool
itsabbr(const char *abbr, const char *word)
{
	if (lowerit(*abbr) != lowerit(*word))
		return false;
	++word;
	while (*++abbr != '\0')
		do {
			if (*word == '\0')
				return false;
		} while (lowerit(*word++) != lowerit(*abbr));
	return true;
}

/* Return true if ABBR is an initial prefix of WORD, ignoring ASCII case.  */

static ATTRIBUTE_PURE bool
ciprefix(char const *abbr, char const *word)
{
  do
    if (!*abbr)
      return true;
  while (lowerit(*abbr++) == lowerit(*word++));

  return false;
}

static const struct lookup *
byword(const char *word, const struct lookup *table)
{
	const struct lookup *	foundlp;
	const struct lookup *	lp;

	if (word == NULL || table == NULL)
		return NULL;

	/* If TABLE is LASTS and the word starts with "last" followed
	   by a non-'-', skip the "last" and look in WDAY_NAMES instead.
	   Warn about any usage of the undocumented prefix "last-".  */
	if (table == lasts && ciprefix("last", word) && word[4]) {
	  if (word[4] == '-')
	    warning(_("\"%s\" is undocumented; use \"last%s\" instead"),
		    word, word + 5);
	  else {
	    word += 4;
	    table = wday_names;
	  }
	}

	/*
	** Look for exact match.
	*/
	for (lp = table; lp->l_word != NULL; ++lp)
		if (ciequal(word, lp->l_word))
			return lp;
	/*
	** Look for inexact match.
	*/
	foundlp = NULL;
	for (lp = table; lp->l_word != NULL; ++lp)
		if (ciprefix(word, lp->l_word)) {
			if (foundlp == NULL)
				foundlp = lp;
			else	return NULL;	/* multiple inexact matches */
		}

	if (foundlp && noise) {
	  /* Warn about any backward-compatibility issue with pre-2017c zic.  */
	  bool pre_2017c_match = false;
	  for (lp = table; lp->l_word; lp++)
	    if (itsabbr(word, lp->l_word)) {
	      if (pre_2017c_match) {
		warning(_("\"%s\" is ambiguous in pre-2017c zic"), word);
		break;
	      }
	      pre_2017c_match = true;
	    }
	}

	return foundlp;
}

static char **
getfields(char *cp)
{
	char *	dp;
	char **	array;
	int	nsubs;

	if (cp == NULL)
		return NULL;
	array = zic_malloc(size_product(strlen(cp) + 1, sizeof *array));
	nsubs = 0;
	for ( ; ; ) {
		while (is_space(*cp))
				++cp;
		if (*cp == '\0' || *cp == '#')
			break;
		array[nsubs++] = dp = cp;
		do {
			if ((*dp = *cp++) != '"')
				++dp;
			else while ((*dp = *cp++) != '"')
				if (*dp != '\0')
					++dp;
				else {
				  error(_("Odd number of quotation marks"));
				  exit(EXIT_FAILURE);
				}
		} while (*cp && *cp != '#' && !is_space(*cp));
		if (is_space(*cp))
			++cp;
		*dp = '\0';
	}
	array[nsubs] = NULL;
	return array;
}

static _Noreturn void
time_overflow(void)
{
	error(_("time overflow"));
	exit(EXIT_FAILURE);
}

static ATTRIBUTE_PURE zic_t
oadd(zic_t t1, zic_t t2)
{
	if (t1 < 0 ? t2 < ZIC_MIN - t1 : ZIC_MAX - t1 < t2)
		time_overflow();
	return t1 + t2;
}

static ATTRIBUTE_PURE zic_t
tadd(zic_t t1, zic_t t2)
{
	if (t1 < 0) {
		if (t2 < min_time - t1) {
			if (t1 != min_time)
				time_overflow();
			return min_time;
		}
	} else {
		if (max_time - t1 < t2) {
			if (t1 != max_time)
				time_overflow();
			return max_time;
		}
	}
	return t1 + t2;
}

/*
** Given a rule, and a year, compute the date (in seconds since January 1,
** 1970, 00:00 LOCAL time) in that year that the rule refers to.
*/

static zic_t
rpytime(const struct rule *rp, zic_t wantedy)
{
	int	m, i;
	zic_t	dayoff;			/* with a nod to Margaret O. */
	zic_t	t, y;

	if (wantedy == ZIC_MIN)
		return min_time;
	if (wantedy == ZIC_MAX)
		return max_time;
	dayoff = 0;
	m = TM_JANUARY;
	y = EPOCH_YEAR;
	if (y < wantedy) {
	  wantedy -= y;
	  dayoff = (wantedy / YEARSPERREPEAT) * (SECSPERREPEAT / SECSPERDAY);
	  wantedy %= YEARSPERREPEAT;
	  wantedy += y;
	} else if (wantedy < 0) {
	  dayoff = (wantedy / YEARSPERREPEAT) * (SECSPERREPEAT / SECSPERDAY);
	  wantedy %= YEARSPERREPEAT;
	}
	while (wantedy != y) {
		if (wantedy > y) {
			i = len_years[isleap(y)];
			++y;
		} else {
			--y;
			i = -len_years[isleap(y)];
		}
		dayoff = oadd(dayoff, i);
	}
	while (m != rp->r_month) {
		i = len_months[isleap(y)][m];
		dayoff = oadd(dayoff, i);
		++m;
	}
	i = rp->r_dayofmonth;
	if (m == TM_FEBRUARY && i == 29 && !isleap(y)) {
		if (rp->r_dycode == DC_DOWLEQ)
			--i;
		else {
			error(_("use of 2/29 in non leap-year"));
			exit(EXIT_FAILURE);
		}
	}
	--i;
	dayoff = oadd(dayoff, i);
	if (rp->r_dycode == DC_DOWGEQ || rp->r_dycode == DC_DOWLEQ) {
		zic_t	wday;

#define LDAYSPERWEEK	((zic_t) DAYSPERWEEK)
		wday = EPOCH_WDAY;
		/*
		** Don't trust mod of negative numbers.
		*/
		if (dayoff >= 0)
			wday = (wday + dayoff) % LDAYSPERWEEK;
		else {
			wday -= ((-dayoff) % LDAYSPERWEEK);
			if (wday < 0)
				wday += LDAYSPERWEEK;
		}
		while (wday != rp->r_wday)
			if (rp->r_dycode == DC_DOWGEQ) {
				dayoff = oadd(dayoff, (zic_t) 1);
				if (++wday >= LDAYSPERWEEK)
					wday = 0;
				++i;
			} else {
				dayoff = oadd(dayoff, (zic_t) -1);
				if (--wday < 0)
					wday = LDAYSPERWEEK - 1;
				--i;
			}
		if (i < 0 || i >= len_months[isleap(y)][m]) {
			if (noise)
				warning(_("rule goes past start/end of month; \
will not work with pre-2004 versions of zic"));
		}
	}
	if (dayoff < min_time / SECSPERDAY)
		return min_time;
	if (dayoff > max_time / SECSPERDAY)
		return max_time;
	t = (zic_t) dayoff * SECSPERDAY;
	return tadd(t, rp->r_tod);
}

static void
newabbr(const char *string)
{
	int	i;

	if (strcmp(string, GRANDPARENTED) != 0) {
		const char *	cp;
		const char *	mp;

		cp = string;
		mp = NULL;
		while (is_alpha(*cp) || ('0' <= *cp && *cp <= '9')
		       || *cp == '-' || *cp == '+')
				++cp;
		if (noise && cp - string < 3)
		  mp = _("time zone abbreviation has fewer than 3 characters");
		if (cp - string > ZIC_MAX_ABBR_LEN_WO_WARN)
		  mp = _("time zone abbreviation has too many characters");
		if (*cp != '\0')
mp = _("time zone abbreviation differs from POSIX standard");
		if (mp != NULL)
			warning("%s (%s)", mp, string);
	}
	i = strlen(string) + 1;
	if (charcnt + i > TZ_MAX_CHARS) {
		error(_("too many, or too long, time zone abbreviations"));
		exit(EXIT_FAILURE);
	}
	strncpy(&chars[charcnt], string, sizeof(chars) - charcnt - 1);
	charcnt += i;
}
	
/* Ensure that the directories of ARGNAME exist, by making any missing
   ones.  If ANCESTORS, do this only for ARGNAME's ancestors; otherwise,
   do it for ARGNAME too.  Exit with failure if there is trouble.
   Do not consider an existing non-directory to be trouble.  */
static void
mkdirs(char const *argname, bool ancestors)
{
	char *	name;
	char *	cp;

	cp = name = ecpyalloc(argname);

	/* On MS-Windows systems, do not worry about drive letters or
	   backslashes, as this should suffice in practice.  Time zone
	   names do not use drive letters and backslashes.  If the -d
	   option of zic does not name an already-existing directory,
	   it can use slashes to separate the already-existing
	   ancestor prefix from the to-be-created subdirectories.  */

	/* Do not mkdir a root directory, as it must exist.  */
	while (*cp == '/')
	  cp++;

	while (cp && ((cp = strchr(cp, '/')) || !ancestors)) {
		if (cp)
		  *cp = '\0';
		/*
		** Try to create it.  It's OK if creation fails because
		** the directory already exists, perhaps because some
		** other process just created it.  For simplicity do
		** not check first whether it already exists, as that
		** is checked anyway if the mkdir fails.
		*/
		if (mkdir(name, MKDIR_UMASK) != 0) {
			/* For speed, skip itsdir if errno == EEXIST.  Since
			   mkdirs is called only after open fails with ENOENT
			   on a subfile, EEXIST implies itsdir here.  */
			int err = errno;
			if (err != EEXIST && !itsdir(name)) {
				error(_("%s: Can't create directory %s: %s"),
				      progname, name, strerror(err));
				exit(EXIT_FAILURE);
			}	
		}
		if (cp)
		  *cp++ = '/';
	}
	free(name);
}<|MERGE_RESOLUTION|>--- conflicted
+++ resolved
@@ -1,8 +1,4 @@
-<<<<<<< HEAD
-/*	$NetBSD: zic.c,v 1.77 2020/10/09 18:38:48 christos Exp $	*/
-=======
 /*	$NetBSD: zic.c,v 1.78 2021/03/01 04:42:14 christos Exp $	*/
->>>>>>> 9e014010
 /*
 ** This file is in the public domain, so clarified as of
 ** 2006-07-17 by Arthur David Olson.
@@ -15,11 +11,7 @@
 
 #include <sys/cdefs.h>
 #ifndef lint
-<<<<<<< HEAD
-__RCSID("$NetBSD: zic.c,v 1.77 2020/10/09 18:38:48 christos Exp $");
-=======
 __RCSID("$NetBSD: zic.c,v 1.78 2021/03/01 04:42:14 christos Exp $");
->>>>>>> 9e014010
 #endif /* !defined lint */
 
 #include "private.h"
@@ -677,12 +669,8 @@
 static const char *	tzdefault;
 
 /* -1 if the TZif output file should be slim, 0 if default, 1 if the
-<<<<<<< HEAD
-   output should be fat for backward compatibility.  The default is slim.  */
-=======
    output should be fat for backward compatibility.  ZIC_BLOAT_DEFAULT
    determines the default.  */
->>>>>>> 9e014010
 static int bloat;
 
 static bool
