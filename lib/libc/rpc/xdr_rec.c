<<<<<<< HEAD
/*	$NetBSD: xdr_rec.c,v 1.36 2015/03/26 11:31:57 justin Exp $	*/
=======
/*	$NetBSD: xdr_rec.c,v 1.37 2018/07/25 23:59:08 kamil Exp $	*/
>>>>>>> b2b84690

/*
 * Copyright (c) 2010, Oracle America, Inc.
 *
 * Redistribution and use in source and binary forms, with or without
 * modification, are permitted provided that the following conditions are
 * met:
 *
 *     * Redistributions of source code must retain the above copyright
 *       notice, this list of conditions and the following disclaimer.
 *     * Redistributions in binary form must reproduce the above
 *       copyright notice, this list of conditions and the following
 *       disclaimer in the documentation and/or other materials
 *       provided with the distribution.
 *     * Neither the name of the "Oracle America, Inc." nor the names of its
 *       contributors may be used to endorse or promote products derived
 *       from this software without specific prior written permission.
 *
 *   THIS SOFTWARE IS PROVIDED BY THE COPYRIGHT HOLDERS AND CONTRIBUTORS
 *   "AS IS" AND ANY EXPRESS OR IMPLIED WARRANTIES, INCLUDING, BUT NOT
 *   LIMITED TO, THE IMPLIED WARRANTIES OF MERCHANTABILITY AND FITNESS
 *   FOR A PARTICULAR PURPOSE ARE DISCLAIMED. IN NO EVENT SHALL THE
 *   COPYRIGHT HOLDER OR CONTRIBUTORS BE LIABLE FOR ANY DIRECT,
 *   INDIRECT, INCIDENTAL, SPECIAL, EXEMPLARY, OR CONSEQUENTIAL
 *   DAMAGES (INCLUDING, BUT NOT LIMITED TO, PROCUREMENT OF SUBSTITUTE
 *   GOODS OR SERVICES; LOSS OF USE, DATA, OR PROFITS; OR BUSINESS
 *   INTERRUPTION) HOWEVER CAUSED AND ON ANY THEORY OF LIABILITY,
 *   WHETHER IN CONTRACT, STRICT LIABILITY, OR TORT (INCLUDING
 *   NEGLIGENCE OR OTHERWISE) ARISING IN ANY WAY OUT OF THE USE
 *   OF THIS SOFTWARE, EVEN IF ADVISED OF THE POSSIBILITY OF SUCH DAMAGE.
 */

#include <sys/cdefs.h>
#if defined(LIBC_SCCS) && !defined(lint) 
#if 0
static char *sccsid = "@(#)xdr_rec.c 1.21 87/08/11 Copyr 1984 Sun Micro";
static char *sccsid = "@(#)xdr_rec.c	2.2 88/08/01 4.0 RPCSRC";
#else
<<<<<<< HEAD
__RCSID("$NetBSD: xdr_rec.c,v 1.36 2015/03/26 11:31:57 justin Exp $");
=======
__RCSID("$NetBSD: xdr_rec.c,v 1.37 2018/07/25 23:59:08 kamil Exp $");
>>>>>>> b2b84690
#endif
#endif

/*
 * xdr_rec.c, Implements TCP/IP based XDR streams with a "record marking"
 * layer above tcp (for rpc's use).
 *
 * Copyright (C) 1984, Sun Microsystems, Inc.
 *
 * These routines interface XDRSTREAMS to a tcp/ip connection.
 * There is a record marking layer between the xdr stream
 * and the tcp transport level.  A record is composed on one or more
 * record fragments.  A record fragment is a thirty-two bit header followed
 * by n bytes of data, where n is contained in the header.  The header
 * is represented as a htonl(u_long).  Thegh order bit encodes
 * whether or not the fragment is the last fragment of the record
 * (1 => fragment is last, 0 => more fragments to follow. 
 * The other 31 bits encode the byte length of the fragment.
 */

#include "namespace.h"

#include <sys/types.h>

#include <netinet/in.h>

#include <assert.h>
#include <err.h>
#include <stddef.h>
#include <stdio.h>
#include <stdlib.h>
#include <string.h>

#include <rpc/types.h>
#include <rpc/xdr.h>
#include <rpc/auth.h>
#include <rpc/svc.h>
#include <rpc/clnt.h>

#include "rpc_internal.h"

#ifdef __weak_alias
__weak_alias(xdrrec_create,_xdrrec_create)
__weak_alias(xdrrec_endofrecord,_xdrrec_endofrecord)
__weak_alias(xdrrec_eof,_xdrrec_eof)
__weak_alias(xdrrec_skiprecord,_xdrrec_skiprecord)
#endif

static bool_t	xdrrec_getlong(XDR *, long *);
static bool_t	xdrrec_putlong(XDR *, const long *);
static bool_t	xdrrec_getbytes(XDR *, char *, u_int);

static bool_t	xdrrec_putbytes(XDR *, const char *, u_int);
static u_int	xdrrec_getpos(XDR *);
static bool_t	xdrrec_setpos(XDR *, u_int);
static int32_t *xdrrec_inline(XDR *, u_int);
static void	xdrrec_destroy(XDR *);

static const struct  xdr_ops xdrrec_ops = {
	xdrrec_getlong,
	xdrrec_putlong,
	xdrrec_getbytes,
	xdrrec_putbytes,
	xdrrec_getpos,
	xdrrec_setpos,
	xdrrec_inline,
	xdrrec_destroy,
	NULL, /* xdrrec_control */
};

/*
 * A record is composed of one or more record fragments.
 * A record fragment is a four-byte header followed by zero to
 * 2**32-1 bytes.  The header is treated as a long unsigned and is
 * encode/decoded to the network via htonl/ntohl.  The low order 31 bits
 * are a byte count of the fragment.  The highest order bit is a boolean:
 * 1 => this fragment is the last fragment of the record,
 * 0 => this fragment is followed by more fragment(s).
 *
 * The fragment/record machinery is not general;  it is constructed to
 * meet the needs of xdr and rpc based on tcp.
 */

#define LAST_FRAG ((uint32_t)(1U << 31))

typedef struct rec_strm {
	char *tcp_handle;
	/*
	 * out-goung bits
	 */
	int (*writeit)(char *, char *, int);
	char *out_base;	/* output buffer (points to frag header) */
	char *out_finger;	/* next output position */
	char *out_boundry;	/* data cannot up to this address */
	uint32_t *frag_header;	/* beginning of curren fragment */
	bool_t frag_sent;	/* true if buffer sent in middle of record */
	/*
	 * in-coming bits
	 */
	int (*readit)(char *, char *, int);
	u_long in_size;	/* fixed size of the input buffer */
	char *in_base;
	char *in_finger;	/* location of next byte to be had */
	char *in_boundry;	/* can read up to this location */
	long fbtbc;		/* fragment bytes to be consumed */
	bool_t last_frag;
	u_int sendsize;
	u_int recvsize;

	bool_t nonblock;
	bool_t in_haveheader;
	uint32_t in_header;
	char *in_hdrp;
	int in_hdrlen;
	int in_reclen;
	int in_received;
	int in_maxrec;
} RECSTREAM;

static u_int	fix_buf_size(u_int);
static bool_t	flush_out(RECSTREAM *, bool_t);
static bool_t	fill_input_buf(RECSTREAM *);
static bool_t	get_input_bytes(RECSTREAM *, char *, u_int);
static bool_t	set_input_fragment(RECSTREAM *);
static bool_t	skip_input_bytes(RECSTREAM *, long);
static bool_t	realloc_stream(RECSTREAM *, int);


/*
 * Create an xdr handle for xdrrec
 * xdrrec_create fills in xdrs.  Sendsize and recvsize are
 * send and recv buffer sizes (0 => use default).
 * tcp_handle is an opaque handle that is passed as the first parameter to
 * the procedures readit and writeit.  Readit and writeit are read and
 * write respectively.   They are like the system
 * calls expect that they take an opaque handle rather than an fd.
 */
void
xdrrec_create(
	XDR *xdrs,
	u_int sendsize,
	u_int recvsize,
	char *tcp_handle,
	/* like read, but pass it a tcp_handle, not sock */
	int (*readit)(char *, char *, int),
	/* like write, but pass it a tcp_handle, not sock */
	int (*writeit)(char *, char *, int))
{
	RECSTREAM *rstrm = mem_alloc(sizeof(RECSTREAM));

	if (rstrm == NULL) {
		warn("%s: out of memory", __func__);
		/* 
		 *  This is bad.  Should rework xdrrec_create to 
		 *  return a handle, and in this case return NULL
		 */
		return;
	}

	rstrm->sendsize = sendsize = fix_buf_size(sendsize);
	rstrm->out_base = malloc(rstrm->sendsize);
	if (rstrm->out_base == NULL) {
		warn("%s: out of memory", __func__);
		mem_free(rstrm, sizeof(RECSTREAM));
		return;
	}

	rstrm->recvsize = recvsize = fix_buf_size(recvsize);
	rstrm->in_base = malloc(recvsize);
	if (rstrm->in_base == NULL) {
		warn("%s: out of memory", __func__);
		mem_free(rstrm->out_base, sendsize);
		mem_free(rstrm, sizeof(RECSTREAM));
		return;
	}
	/*
	 * now the rest ...
	 */
	xdrs->x_ops = &xdrrec_ops;
	xdrs->x_private = rstrm;
	rstrm->tcp_handle = tcp_handle;
	rstrm->readit = readit;
	rstrm->writeit = writeit;
	rstrm->out_finger = rstrm->out_boundry = rstrm->out_base;
	rstrm->frag_header = (uint32_t *)(void *)rstrm->out_base;
	rstrm->out_finger += sizeof(uint32_t);
	rstrm->out_boundry += sendsize;
	rstrm->frag_sent = FALSE;
	rstrm->in_size = recvsize;
	rstrm->in_boundry = rstrm->in_base;
	rstrm->in_finger = (rstrm->in_boundry += recvsize);
	rstrm->fbtbc = 0;
	rstrm->last_frag = TRUE;
	rstrm->in_haveheader = FALSE;
	rstrm->in_hdrlen = 0;
	rstrm->in_hdrp = (char *)(void *)&rstrm->in_header;
	rstrm->nonblock = FALSE;
	rstrm->in_reclen = 0;
	rstrm->in_received = 0;
}


/*
 * The reoutines defined below are the xdr ops which will go into the
 * xdr handle filled in by xdrrec_create.
 */

static bool_t
xdrrec_getlong(XDR *xdrs, long *lp)
{
	RECSTREAM *rstrm = (RECSTREAM *)(xdrs->x_private);
	int32_t *buflp = (int32_t *)(void *)(rstrm->in_finger);
	int32_t mylong;

	/* first try the inline, fast case */
	if ((rstrm->fbtbc >= (long)sizeof(int32_t)) &&
		(((uintptr_t)rstrm->in_boundry - (uintptr_t)buflp) >= sizeof(int32_t))) {
		*lp = (long)ntohl((uint32_t)(*buflp));
		rstrm->fbtbc -= sizeof(int32_t);
		rstrm->in_finger += sizeof(int32_t);
	} else {
		if (! xdrrec_getbytes(xdrs, (char *)(void *)&mylong,
		    (u_int)sizeof(int32_t)))
			return (FALSE);
		*lp = (long)ntohl((uint32_t)mylong);
	}
	return (TRUE);
}

static bool_t
xdrrec_putlong(XDR *xdrs, const long *lp)
{
	RECSTREAM *rstrm = (RECSTREAM *)(xdrs->x_private);
	int32_t *dest_lp = ((int32_t *)(void *)(rstrm->out_finger));

	if ((rstrm->out_finger += sizeof(int32_t)) > rstrm->out_boundry) {
		/*
		 * this case should almost never happen so the code is
		 * inefficient
		 */
		rstrm->out_finger -= sizeof(int32_t);
		rstrm->frag_sent = TRUE;
		if (! flush_out(rstrm, FALSE))
			return (FALSE);
		dest_lp = ((int32_t *)(void *)(rstrm->out_finger));
		rstrm->out_finger += sizeof(int32_t);
	}
	*dest_lp = (int32_t)htonl((uint32_t)(*lp));
	return (TRUE);
}

static bool_t  /* must manage buffers, fragments, and records */
xdrrec_getbytes(XDR *xdrs, char *addr, u_int len)
{
	RECSTREAM *rstrm = (RECSTREAM *)(xdrs->x_private);
	u_int current;

	while (len > 0) {
		current = (u_int)rstrm->fbtbc;
		if (current == 0) {
			if (rstrm->last_frag)
				return (FALSE);
			if (! set_input_fragment(rstrm))
				return (FALSE);
			continue;
		}
		current = (len < current) ? len : current;
		if (! get_input_bytes(rstrm, addr, current))
			return (FALSE);
		addr += current; 
		rstrm->fbtbc -= current;
		len -= current;
	}
	return (TRUE);
}

static bool_t
xdrrec_putbytes(XDR *xdrs, const char *addr, u_int len)
{
	RECSTREAM *rstrm = (RECSTREAM *)(xdrs->x_private);
	size_t current;

	while (len > 0) {
		current = (size_t)((u_long)rstrm->out_boundry -
		    (u_long)rstrm->out_finger);
		current = (len < current) ? len : current;
		memmove(rstrm->out_finger, addr, current);
		rstrm->out_finger += current;
		addr += current;
		_DIAGASSERT(__type_fit(u_int, current));
		len -= (u_int)current;
		if (rstrm->out_finger == rstrm->out_boundry) {
			rstrm->frag_sent = TRUE;
			if (! flush_out(rstrm, FALSE))
				return (FALSE);
		}
	}
	return (TRUE);
}

static u_int
xdrrec_getpos(XDR *xdrs)
{
	RECSTREAM *rstrm = (RECSTREAM *)xdrs->x_private;
	off_t pos;

	pos = lseek((int)(u_long)rstrm->tcp_handle, (off_t)0, 1);
	if (pos != -1)
		switch (xdrs->x_op) {

		case XDR_ENCODE:
			pos += rstrm->out_finger - rstrm->out_base;
			break;

		case XDR_DECODE:
			pos -= rstrm->in_boundry - rstrm->in_finger;
			break;

		default:
			pos = (off_t) -1;
			break;
		}
	return ((u_int) pos);
}

static bool_t
xdrrec_setpos(XDR *xdrs, u_int pos)
{
	RECSTREAM *rstrm = (RECSTREAM *)xdrs->x_private;
	u_int currpos = xdrrec_getpos(xdrs);
	int delta = currpos - pos;
	char *newpos;

	if ((int)currpos != -1)
		switch (xdrs->x_op) {

		case XDR_ENCODE:
			newpos = rstrm->out_finger - delta;
			if ((newpos > (char *)(void *)(rstrm->frag_header)) &&
				(newpos < rstrm->out_boundry)) {
				rstrm->out_finger = newpos;
				return (TRUE);
			}
			break;

		case XDR_DECODE:
			newpos = rstrm->in_finger - delta;
			if ((delta < (int)(rstrm->fbtbc)) &&
				(newpos <= rstrm->in_boundry) &&
				(newpos >= rstrm->in_base)) {
				rstrm->in_finger = newpos;
				rstrm->fbtbc -= delta;
				return (TRUE);
			}
			break;

		case XDR_FREE:
			break;
		}
	return (FALSE);
}

static int32_t *
xdrrec_inline(XDR *xdrs, u_int len)
{
	RECSTREAM *rstrm = (RECSTREAM *)xdrs->x_private;
	int32_t *buf = NULL;

	switch (xdrs->x_op) {

	case XDR_ENCODE:
		if ((rstrm->out_finger + len) <= rstrm->out_boundry) {
			buf = (int32_t *)(void *)rstrm->out_finger;
			rstrm->out_finger += len;
		}
		break;

	case XDR_DECODE:
		if ((len <= (u_int)rstrm->fbtbc) &&
			((rstrm->in_finger + len) <= rstrm->in_boundry)) {
			buf = (int32_t *)(void *)rstrm->in_finger;
			rstrm->fbtbc -= len;
			rstrm->in_finger += len;
		}
		break;

	case XDR_FREE:
		break;
	}
	return (buf);
}

static void
xdrrec_destroy(XDR *xdrs)
{
	RECSTREAM *rstrm = (RECSTREAM *)xdrs->x_private;

	mem_free(rstrm->out_base, rstrm->sendsize);
	mem_free(rstrm->in_base, rstrm->recvsize);
	mem_free(rstrm, sizeof(RECSTREAM));
}


/*
 * Exported routines to manage xdr records
 */

/*
 * Before reading (deserializing from the stream, one should always call
 * this procedure to guarantee proper record alignment.
 */
bool_t
xdrrec_skiprecord(XDR *xdrs)
{
	RECSTREAM *rstrm = (RECSTREAM *)(xdrs->x_private);
	enum xprt_stat xstat;

	if (rstrm->nonblock) {
		if (__xdrrec_getrec(xdrs, &xstat, FALSE)) {
			rstrm->fbtbc = 0;
			return TRUE;
		}
		if (rstrm->in_finger == rstrm->in_boundry &&
		    xstat == XPRT_MOREREQS) {
			rstrm->fbtbc = 0;
			return TRUE;
		}
		return FALSE;
	}
	while (rstrm->fbtbc > 0 || (! rstrm->last_frag)) {
		if (! skip_input_bytes(rstrm, rstrm->fbtbc))
			return (FALSE);
		rstrm->fbtbc = 0;
		if ((! rstrm->last_frag) && (! set_input_fragment(rstrm)))
			return (FALSE);
	}
	rstrm->last_frag = FALSE;
	return (TRUE);
}

/*
 * Look ahead fuction.
 * Returns TRUE iff there is no more input in the buffer 
 * after consuming the rest of the current record.
 */
bool_t
xdrrec_eof(XDR *xdrs)
{
	RECSTREAM *rstrm = (RECSTREAM *)(xdrs->x_private);

	while (rstrm->fbtbc > 0 || (! rstrm->last_frag)) {
		if (!skip_input_bytes(rstrm, rstrm->fbtbc))
			return (TRUE);
		rstrm->fbtbc = 0;
		if ((!rstrm->last_frag) && (!set_input_fragment(rstrm)))
			return (TRUE);
	}
	if (rstrm->in_finger == rstrm->in_boundry)
		return (TRUE);
	return (FALSE);
}

/*
 * The client must tell the package when an end-of-record has occurred.
 * The second paraemters tells whether the record should be flushed to the
 * (output) tcp stream.  (This let's the package support batched or
 * pipelined procedure calls.)  TRUE => immmediate flush to tcp connection.
 */
bool_t
xdrrec_endofrecord(XDR *xdrs, int sendnow)
{
	RECSTREAM *rstrm = (RECSTREAM *)(xdrs->x_private);
	u_long len;  /* fragment length */

	if (sendnow || rstrm->frag_sent ||
		((u_long)rstrm->out_finger + sizeof(uint32_t) >=
		(u_long)rstrm->out_boundry)) {
		rstrm->frag_sent = FALSE;
		return (flush_out(rstrm, TRUE));
	}
	len = (u_long)(rstrm->out_finger) - (u_long)(rstrm->frag_header) -
	   sizeof(uint32_t);
	*(rstrm->frag_header) = htonl((uint32_t)len | LAST_FRAG);
	rstrm->frag_header = (uint32_t *)(void *)rstrm->out_finger;
	rstrm->out_finger += sizeof(uint32_t);
	return (TRUE);
}

/*
 * Fill the stream buffer with a record for a non-blocking connection.
 * Return true if a record is available in the buffer, false if not.
 */
bool_t
__xdrrec_getrec(XDR *xdrs, enum xprt_stat *statp, bool_t expectdata)
{
	RECSTREAM *rstrm = (RECSTREAM *)(xdrs->x_private);
	ssize_t n;
	int fraglen;

	if (!rstrm->in_haveheader) {
		n = rstrm->readit(rstrm->tcp_handle, rstrm->in_hdrp,
		    (int)sizeof (rstrm->in_header) - rstrm->in_hdrlen);
		if (n == 0) {
			*statp = expectdata ? XPRT_DIED : XPRT_IDLE;
			return FALSE;
		}
		if (n < 0) {
			*statp = XPRT_DIED;
			return FALSE;
		}
		rstrm->in_hdrp += n;
		_DIAGASSERT(__type_fit(int, n));
		rstrm->in_hdrlen += (int)n;
		if (rstrm->in_hdrlen < (int)sizeof(rstrm->in_header)) {
			*statp = XPRT_MOREREQS;
			return FALSE;
		}
		rstrm->in_header = ntohl(rstrm->in_header);
		fraglen = (int)(rstrm->in_header & ~LAST_FRAG);
		if (fraglen == 0 || fraglen > rstrm->in_maxrec ||
		    (rstrm->in_reclen + fraglen) > rstrm->in_maxrec) {
			*statp = XPRT_DIED;
			return FALSE;
		}
		rstrm->in_reclen += fraglen;
		if ((u_int)rstrm->in_reclen > rstrm->recvsize) {
			if (!realloc_stream(rstrm, rstrm->in_reclen)) {
				*statp = XPRT_DIED;
				return FALSE;
			}
		}
		if (rstrm->in_header & LAST_FRAG) {
			rstrm->in_header &= ~LAST_FRAG;
			rstrm->last_frag = TRUE;
		}
	}

	n =  rstrm->readit(rstrm->tcp_handle,
	    rstrm->in_base + rstrm->in_received,
	    (rstrm->in_reclen - rstrm->in_received));

	if (n < 0) {
		*statp = XPRT_DIED;
		return FALSE;
	}

	if (n == 0) {
		*statp = expectdata ? XPRT_DIED : XPRT_IDLE;
		return FALSE;
	}

	_DIAGASSERT(__type_fit(int, n));
	rstrm->in_received += (int)n;

	if (rstrm->in_received == rstrm->in_reclen) {
		rstrm->in_haveheader = FALSE;
		rstrm->in_hdrp = (char *)(void *)&rstrm->in_header;
		rstrm->in_hdrlen = 0;
		if (rstrm->last_frag) {
			rstrm->fbtbc = rstrm->in_reclen;
			rstrm->in_boundry = rstrm->in_base + rstrm->in_reclen;
			rstrm->in_finger = rstrm->in_base;
			rstrm->in_reclen = rstrm->in_received = 0;
			*statp = XPRT_MOREREQS;
			return TRUE;
		}
	}

	*statp = XPRT_MOREREQS;
	return FALSE;
}

bool_t
__xdrrec_setnonblock(XDR *xdrs, int maxrec)
{
	RECSTREAM *rstrm = (RECSTREAM *)(xdrs->x_private);

	rstrm->nonblock = TRUE;
	if (maxrec == 0)
		maxrec = rstrm->recvsize;
	rstrm->in_maxrec = maxrec;
	return TRUE;
}


/*
 * Internal useful routines
 */
static bool_t
flush_out(RECSTREAM *rstrm, bool_t eor)
{
	uint32_t eormask = (eor == TRUE) ? LAST_FRAG : 0;
	uint32_t len = (uint32_t)((u_long)(rstrm->out_finger) - 
		(u_long)(rstrm->frag_header) - sizeof(uint32_t));

	*(rstrm->frag_header) = htonl(len | eormask);
	len = (uint32_t)((u_long)(rstrm->out_finger) - 
	    (u_long)(rstrm->out_base));
	if ((*(rstrm->writeit))(rstrm->tcp_handle, rstrm->out_base, (int)len)
		!= (int)len)
		return (FALSE);
	rstrm->frag_header = (uint32_t *)(void *)rstrm->out_base;
	rstrm->out_finger = (char *)rstrm->out_base + sizeof(uint32_t);
	return (TRUE);
}

static bool_t  /* knows nothing about records!  Only about input buffers */
fill_input_buf(RECSTREAM *rstrm)
{
	char *where;
	uint32_t i;
	int len;

	if (rstrm->nonblock)
		return FALSE;
	where = rstrm->in_base;
	i = (uint32_t)((u_long)rstrm->in_boundry % BYTES_PER_XDR_UNIT);
	where += i;
	len = (uint32_t)(rstrm->in_size - i);
	if ((len = (*(rstrm->readit))(rstrm->tcp_handle, where, len)) == -1)
		return (FALSE);
	rstrm->in_finger = where;
	where += len;
	rstrm->in_boundry = where;
	return (TRUE);
}

static bool_t  /* knows nothing about records!  Only about input buffers */
get_input_bytes(RECSTREAM *rstrm, char *addr, u_int len)
{
	u_int current;

	if (rstrm->nonblock) {
		if (len > ((uintptr_t)rstrm->in_boundry - (uintptr_t)rstrm->in_finger))
			return FALSE;
		memcpy(addr, rstrm->in_finger, len);
		rstrm->in_finger += len;
		return TRUE;
	}

	while (len > 0) {
		uintptr_t d = ((uintptr_t)rstrm->in_boundry -
		    (uintptr_t)rstrm->in_finger);
		_DIAGASSERT(__type_fit(u_int, d));
		current = (u_int)d;
		if (current == 0) {
			if (! fill_input_buf(rstrm))
				return (FALSE);
			continue;
		}
		current = (len < current) ? len : current;
		memmove(addr, rstrm->in_finger, current);
		rstrm->in_finger += current;
		addr += current;
		len -= current;
	}
	return (TRUE);
}

static bool_t  /* next two bytes of the input stream are treated as a header */
set_input_fragment(RECSTREAM *rstrm)
{
	uint32_t header;

	if (rstrm->nonblock)
		return FALSE;
	if (! get_input_bytes(rstrm, (char *)(void *)&header,
	    (u_int)sizeof(header)))
		return (FALSE);
	header = ntohl(header);
	rstrm->last_frag = ((header & LAST_FRAG) == 0) ? FALSE : TRUE;
	/*
	 * Sanity check. Try not to accept wildly incorrect
	 * record sizes. Unfortunately, the only record size
	 * we can positively identify as being 'wildly incorrect'
	 * is zero. Ridiculously large record sizes may look wrong,
	 * but we don't have any way to be certain that they aren't
	 * what the client actually intended to send us.
	 */
	if (header == 0)
		return(FALSE);
	rstrm->fbtbc = header & (~LAST_FRAG);
	return (TRUE);
}

static bool_t  /* consumes input bytes; knows nothing about records! */
skip_input_bytes(RECSTREAM *rstrm, long cnt)
{
	uint32_t current;

	while (cnt > 0) {
		current = (uint32_t)((long)rstrm->in_boundry - 
		    (long)rstrm->in_finger);
		if (current == 0) {
			if (! fill_input_buf(rstrm))
				return (FALSE);
			continue;
		}
		current = ((uint32_t)cnt < current) ? (uint32_t)cnt : current;
		rstrm->in_finger += current;
		cnt -= current;
	}
	return (TRUE);
}

static u_int
fix_buf_size(u_int s)
{

	if (s < 100)
		s = 4000;
	return (RNDUP(s));
}

/*
 * Reallocate the input buffer for a non-block stream.
 */
static bool_t
realloc_stream(RECSTREAM *rstrm, int size)
{
	ptrdiff_t diff;
	char *buf;

	if ((u_int)size > rstrm->recvsize) {
		buf = realloc(rstrm->in_base, (size_t)size);
		if (buf == NULL)
			return FALSE;
		diff = buf - rstrm->in_base;
		rstrm->in_finger += diff;
		rstrm->in_base = buf;
		rstrm->in_boundry = buf + size;
		rstrm->recvsize = size;
		rstrm->in_size = size;
	}

	return TRUE;
}<|MERGE_RESOLUTION|>--- conflicted
+++ resolved
@@ -1,8 +1,4 @@
-<<<<<<< HEAD
-/*	$NetBSD: xdr_rec.c,v 1.36 2015/03/26 11:31:57 justin Exp $	*/
-=======
 /*	$NetBSD: xdr_rec.c,v 1.37 2018/07/25 23:59:08 kamil Exp $	*/
->>>>>>> b2b84690
 
 /*
  * Copyright (c) 2010, Oracle America, Inc.
@@ -41,11 +37,7 @@
 static char *sccsid = "@(#)xdr_rec.c 1.21 87/08/11 Copyr 1984 Sun Micro";
 static char *sccsid = "@(#)xdr_rec.c	2.2 88/08/01 4.0 RPCSRC";
 #else
-<<<<<<< HEAD
-__RCSID("$NetBSD: xdr_rec.c,v 1.36 2015/03/26 11:31:57 justin Exp $");
-=======
 __RCSID("$NetBSD: xdr_rec.c,v 1.37 2018/07/25 23:59:08 kamil Exp $");
->>>>>>> b2b84690
 #endif
 #endif
 
