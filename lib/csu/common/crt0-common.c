<<<<<<< HEAD
/* $NetBSD: crt0-common.c,v 1.16 2018/03/29 13:23:39 joerg Exp $ */
=======
/* $NetBSD: crt0-common.c,v 1.19 2018/07/13 01:00:17 kre Exp $ */
>>>>>>> b2b84690

/*
 * Copyright (c) 1998 Christos Zoulas
 * Copyright (c) 1995 Christopher G. Demetriou
 * All rights reserved.
 * 
 * Redistribution and use in source and binary forms, with or without
 * modification, are permitted provided that the following conditions
 * are met:
 * 1. Redistributions of source code must retain the above copyright
 *    notice, this list of conditions and the following disclaimer.
 * 2. Redistributions in binary form must reproduce the above copyright
 *    notice, this list of conditions and the following disclaimer in the
 *    documentation and/or other materials provided with the distribution.
 * 3. All advertising materials mentioning features or use of this software
 *    must display the following acknowledgement:
 *          This product includes software developed for the
 *          NetBSD Project.  See http://www.NetBSD.org/ for
 *          information about NetBSD.
 * 4. The name of the author may not be used to endorse or promote products
 *    derived from this software without specific prior written permission.
 * 
 * THIS SOFTWARE IS PROVIDED BY THE AUTHOR ``AS IS'' AND ANY EXPRESS OR
 * IMPLIED WARRANTIES, INCLUDING, BUT NOT LIMITED TO, THE IMPLIED WARRANTIES
 * OF MERCHANTABILITY AND FITNESS FOR A PARTICULAR PURPOSE ARE DISCLAIMED.
 * IN NO EVENT SHALL THE AUTHOR BE LIABLE FOR ANY DIRECT, INDIRECT,
 * INCIDENTAL, SPECIAL, EXEMPLARY, OR CONSEQUENTIAL DAMAGES (INCLUDING, BUT
 * NOT LIMITED TO, PROCUREMENT OF SUBSTITUTE GOODS OR SERVICES; LOSS OF USE,
 * DATA, OR PROFITS; OR BUSINESS INTERRUPTION) HOWEVER CAUSED AND ON ANY
 * THEORY OF LIABILITY, WHETHER IN CONTRACT, STRICT LIABILITY, OR TORT
 * (INCLUDING NEGLIGENCE OR OTHERWISE) ARISING IN ANY WAY OUT OF THE USE OF
 * THIS SOFTWARE, EVEN IF ADVISED OF THE POSSIBILITY OF SUCH DAMAGE.
 * 
 * <<Id: LICENSE,v 1.2 2000/06/14 15:57:33 cgd Exp>>
 */

#include <sys/cdefs.h>
<<<<<<< HEAD
__RCSID("$NetBSD: crt0-common.c,v 1.16 2018/03/29 13:23:39 joerg Exp $");
=======
__RCSID("$NetBSD: crt0-common.c,v 1.19 2018/07/13 01:00:17 kre Exp $");
>>>>>>> b2b84690

#include <sys/types.h>
#include <sys/exec.h>
#include <sys/syscall.h>
#include <machine/profile.h>
#include <stdlib.h>
#include <unistd.h>

#include "rtld.h"

extern int main(int, char **, char **);

#ifndef HAVE_INITFINI_ARRAY
extern void	_init(void);
extern void	_fini(void);
#endif
extern void	_libc_init(void);

/*
 * Arrange for _DYNAMIC to be weak and undefined (and therefore to show up
 * as being at address zero, unless something else defines it).  That way,
 * if we happen to be compiling without -static but with without any
 * shared libs present, things will still work.
 */

__weakref_visible int rtld_DYNAMIC __weak_reference(_DYNAMIC);

#ifdef MCRT0
extern void	monstartup(u_long, u_long);
extern void	_mcleanup(void);
extern unsigned char __etext, __eprol;
#endif /* MCRT0 */

char		**environ;
struct ps_strings *__ps_strings = 0;

static char	 empty_string[] = "";
char		*__progname = empty_string;

__dead __dso_hidden void ___start(void (*)(void), const Obj_Entry *,
			 struct ps_strings *);

#define	write(fd, s, n)	__syscall(SYS_write, (fd), (s), (n))

#define	_FATAL(str)				\
do {						\
	write(2, str, sizeof(str)-1);		\
	_exit(1);				\
} while (0)

#ifdef HAVE_INITFINI_ARRAY
/*
 * If we are using INIT_ARRAY/FINI_ARRAY and we are linked statically,
 * we have to process these instead of relying on RTLD to do it for us.
 *
 * Since we don't need .init or .fini sections, just code them in C
 * to make life easier.
 */
extern const fptr_t __preinit_array_start[] __dso_hidden;
extern const fptr_t __preinit_array_end[] __dso_hidden __weak;
extern const fptr_t __init_array_start[] __dso_hidden;
extern const fptr_t __init_array_end[] __dso_hidden __weak;
extern const fptr_t __fini_array_start[] __dso_hidden;
extern const fptr_t __fini_array_end[] __dso_hidden __weak;

static inline void
_preinit(void)
{
	for (const fptr_t *f = __preinit_array_start; f < __preinit_array_end; f++) {
		(*f)();
	}
}

static inline void
_init(void)
{
	for (const fptr_t *f = __init_array_start; f < __init_array_end; f++) {
		(*f)();
	}
}

static void
_fini(void)
{
	for (const fptr_t *f = __fini_array_start; f < __fini_array_end; f++) {
		(*f)();
	}
}
#endif /* HAVE_INITFINI_ARRAY */

#if defined(__x86_64__) || defined(__powerpc__) || defined(__sparc__)
#define HAS_IPLTA
static void fix_iplta(void) __noinline;
#elif defined(__i386__) || defined(__arm__)
#define HAS_IPLT
static void fix_iplt(void) __noinline;
#endif


#ifdef HAS_IPLTA
#include <stdio.h>
extern const Elf_Rela __rela_iplt_start[] __dso_hidden __weak;
extern const Elf_Rela __rela_iplt_end[] __dso_hidden __weak;
#ifdef __sparc__
#define IFUNC_RELOCATION R_TYPE(JMP_IREL)
#include <machine/elf_support.h>
#define write_plt(where, value) sparc_write_branch((void *)where, (void *)value)
#else
#define IFUNC_RELOCATION R_TYPE(IRELATIVE)
#define write_plt(where, value) *where = value
#endif

static void
fix_iplta(void)
{
	const Elf_Rela *rela, *relalim;
	uintptr_t relocbase = 0;
	Elf_Addr *where, target;

	rela = __rela_iplt_start;
	relalim = __rela_iplt_end;
	for (; rela < relalim; ++rela) {
		if (ELF_R_TYPE(rela->r_info) != IFUNC_RELOCATION)
			abort();
		where = (Elf_Addr *)(relocbase + rela->r_offset);
		target = (Elf_Addr)(relocbase + rela->r_addend);
		target = ((Elf_Addr(*)(void))target)();
		write_plt(where, target);
	}
}
#endif
#ifdef HAS_IPLT
extern const Elf_Rel __rel_iplt_start[] __dso_hidden __weak;
extern const Elf_Rel __rel_iplt_end[] __dso_hidden __weak;
#define IFUNC_RELOCATION R_TYPE(IRELATIVE)

static void
fix_iplt(void)
{
	const Elf_Rel *rel, *rellim;
	uintptr_t relocbase = 0;
	Elf_Addr *where, target;

	rel = __rel_iplt_start;
	rellim = __rel_iplt_end;
	for (; rel < rellim; ++rel) {
		if (ELF_R_TYPE(rel->r_info) != IFUNC_RELOCATION)
			abort();
		where = (Elf_Addr *)(relocbase + rel->r_offset);
		target = ((Elf_Addr(*)(void))*where)();
		*where = target;
	}
}
#endif

<<<<<<< HEAD
=======
#if defined(__x86_64__) || defined(__i386__)
#  define HAS_RELOCATE_SELF
#  if defined(__x86_64__)
#  define RELA
#  define REL_TAG DT_RELA
#  define RELSZ_TAG DT_RELASZ
#  define REL_TYPE Elf_Rela
#  else
#  define REL_TAG DT_REL
#  define RELSZ_TAG DT_RELSZ
#  define REL_TYPE Elf_Rel
#  endif

#include <elf.h>

static void relocate_self(struct ps_strings *) __noinline;

static void
relocate_self(struct ps_strings *ps_strings)
{
	AuxInfo *aux = (AuxInfo *)(ps_strings->ps_argvstr + ps_strings->ps_nargvstr +
	    ps_strings->ps_nenvstr + 2);
	uintptr_t relocbase = (uintptr_t)~0U;
	const Elf_Phdr *phdr = NULL;
	Elf_Half phnum = (Elf_Half)~0;

	for (; aux->a_type != AT_NULL; ++aux) {
		switch (aux->a_type) {
		case AT_BASE:
			if (aux->a_v)
				return;
			break;
		case AT_PHDR:
			phdr = (void *)aux->a_v;
			break;
		case AT_PHNUM:
			phnum = (Elf_Half)aux->a_v;
			break;
		}
	}

	if (phdr == NULL || phnum == (Elf_Half)~0)
		return;

	const Elf_Phdr *phlimit = phdr + phnum, *dynphdr = NULL;

	for (; phdr < phlimit; ++phdr) {
		if (phdr->p_type == PT_DYNAMIC)
			dynphdr = phdr;
		if (phdr->p_type == PT_PHDR)
			relocbase = (uintptr_t)phdr - phdr->p_vaddr;
	}
	if (dynphdr == NULL || relocbase == (uintptr_t)~0U)
		return;

	Elf_Dyn *dynp = (Elf_Dyn *)((uint8_t *)dynphdr->p_vaddr + relocbase);

	const REL_TYPE *relocs = 0, *relocslim;
	Elf_Addr relocssz = 0;

	for (; dynp->d_tag != DT_NULL; dynp++) {
		switch (dynp->d_tag) {
		case REL_TAG:
			relocs =
			    (const REL_TYPE *)(relocbase + dynp->d_un.d_ptr);
			break;
		case RELSZ_TAG:
			relocssz = dynp->d_un.d_val;
			break;
		}
	}
	relocslim = (const REL_TYPE *)((const uint8_t *)relocs + relocssz);
	for (; relocs < relocslim; ++relocs) {
		Elf_Addr *where;

		where = (Elf_Addr *)(relocbase + relocs->r_offset);

		switch (ELF_R_TYPE(relocs->r_info)) {
		case R_TYPE(RELATIVE):  /* word64 B + A */
#ifdef RELA
			*where = (Elf_Addr)(relocbase + relocs->r_addend);
#else
			*where += (Elf_Addr)relocbase;
#endif
			break;
#ifdef IFUNC_RELOCATION
		case IFUNC_RELOCATION:
			break;
#endif
		default:
			abort();
		}
	}
}
#endif

>>>>>>> b2b84690
void
___start(void (*cleanup)(void),			/* from shared loader */
    const Obj_Entry *obj,			/* from shared loader */
    struct ps_strings *ps_strings)
{
#if defined(HAS_RELOCATE_SELF)
	relocate_self(ps_strings);
#endif

	if (ps_strings == NULL)
		_FATAL("ps_strings missing\n");
	__ps_strings = ps_strings;

	environ = ps_strings->ps_envstr;

	if (ps_strings->ps_argvstr[0] != NULL) {
		char *c;
		__progname = ps_strings->ps_argvstr[0];
		for (c = ps_strings->ps_argvstr[0]; *c; ++c) {
			if (*c == '/')
				__progname = c + 1;
		}
	} else {
		__progname = empty_string;
	}

	if (&rtld_DYNAMIC != NULL && obj != NULL) {
		if (obj->magic != RTLD_MAGIC)
			_FATAL("Corrupt Obj_Entry pointer in GOT\n");
		if (obj->version != RTLD_VERSION)
			_FATAL("Dynamic linker version mismatch\n");
		atexit(cleanup);
	}

	_libc_init();

	if (&rtld_DYNAMIC == NULL) {
#ifdef HAS_IPLTA
		fix_iplta();
#endif
#ifdef HAS_IPLT
		fix_iplt();
#endif
	}

#ifdef HAVE_INITFINI_ARRAY
	_preinit();
#endif

#ifdef MCRT0
	atexit(_mcleanup);
	monstartup((u_long)&__eprol, (u_long)&__etext);
#endif

	atexit(_fini);
	_init();

	exit(main(ps_strings->ps_nargvstr, ps_strings->ps_argvstr, environ));
}<|MERGE_RESOLUTION|>--- conflicted
+++ resolved
@@ -1,8 +1,4 @@
-<<<<<<< HEAD
-/* $NetBSD: crt0-common.c,v 1.16 2018/03/29 13:23:39 joerg Exp $ */
-=======
 /* $NetBSD: crt0-common.c,v 1.19 2018/07/13 01:00:17 kre Exp $ */
->>>>>>> b2b84690
 
 /*
  * Copyright (c) 1998 Christos Zoulas
@@ -40,11 +36,7 @@
  */
 
 #include <sys/cdefs.h>
-<<<<<<< HEAD
-__RCSID("$NetBSD: crt0-common.c,v 1.16 2018/03/29 13:23:39 joerg Exp $");
-=======
 __RCSID("$NetBSD: crt0-common.c,v 1.19 2018/07/13 01:00:17 kre Exp $");
->>>>>>> b2b84690
 
 #include <sys/types.h>
 #include <sys/exec.h>
@@ -200,8 +192,6 @@
 }
 #endif
 
-<<<<<<< HEAD
-=======
 #if defined(__x86_64__) || defined(__i386__)
 #  define HAS_RELOCATE_SELF
 #  if defined(__x86_64__)
@@ -298,7 +288,6 @@
 }
 #endif
 
->>>>>>> b2b84690
 void
 ___start(void (*cleanup)(void),			/* from shared loader */
     const Obj_Entry *obj,			/* from shared loader */
