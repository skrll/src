--- conflicted
+++ resolved
@@ -1,8 +1,4 @@
-<<<<<<< HEAD
-.\" $NetBSD: pthread_cond.3,v 1.8 2017/10/22 16:37:24 abhinav Exp $
-=======
 .\" $NetBSD: pthread_cond.3,v 1.9 2018/07/28 14:00:19 kre Exp $
->>>>>>> b2b84690
 .\"
 .\" Copyright (c) 2002, 2008 The NetBSD Foundation, Inc.
 .\" All rights reserved.
