<<<<<<< HEAD
#	$NetBSD: Makefile,v 1.4 2015/07/08 01:08:24 matt Exp $
=======
#	$NetBSD: Makefile,v 1.5 2018/07/17 15:03:48 joerg Exp $
>>>>>>> b2b84690
#

LIB=		c_vfp

USE_SHLIBDIR=	yes

SRCS=		vfpsf.S vfpdf.S
AFLAGS.vfpsf.S+=	-mfpu=vfp
AFLAGS.vfpdf.S+=	-mfpu=vfp

.include <bsd.lib.mk><|MERGE_RESOLUTION|>--- conflicted
+++ resolved
@@ -1,8 +1,4 @@
-<<<<<<< HEAD
-#	$NetBSD: Makefile,v 1.4 2015/07/08 01:08:24 matt Exp $
-=======
 #	$NetBSD: Makefile,v 1.5 2018/07/17 15:03:48 joerg Exp $
->>>>>>> b2b84690
 #
 
 LIB=		c_vfp
@@ -10,7 +6,5 @@
 USE_SHLIBDIR=	yes
 
 SRCS=		vfpsf.S vfpdf.S
-AFLAGS.vfpsf.S+=	-mfpu=vfp
-AFLAGS.vfpdf.S+=	-mfpu=vfp
 
 .include <bsd.lib.mk>