--- conflicted
+++ resolved
@@ -1,8 +1,4 @@
-<<<<<<< HEAD
-/*	$NetBSD: addbytes.c,v 1.54 2021/02/13 14:30:37 rillig Exp $	*/
-=======
 /*	$NetBSD: addbytes.c,v 1.57 2021/06/22 07:49:09 blymn Exp $	*/
->>>>>>> e2aa5677
 
 /*
  * Copyright (c) 1987, 1993, 1994
@@ -38,11 +34,7 @@
 #if 0
 static char sccsid[] = "@(#)addbytes.c	8.4 (Berkeley) 5/4/94";
 #else
-<<<<<<< HEAD
-__RCSID("$NetBSD: addbytes.c,v 1.54 2021/02/13 14:30:37 rillig Exp $");
-=======
 __RCSID("$NetBSD: addbytes.c,v 1.57 2021/06/22 07:49:09 blymn Exp $");
->>>>>>> e2aa5677
 #endif
 #endif				/* not lint */
 
@@ -371,29 +363,17 @@
 			*x = 0;
 			return OK;
 		case L'\n':
-<<<<<<< HEAD
-			wclrtoeol(win);
-			*x = 0;
-			(*lnp)->flags &= ~__ISPASTEOL;
-			if (*y == win->scr_b) {
-				if (!(win->flags & __SCROLLOK))
-					return ERR;
-=======
 			if (*y == win->scr_b) {
 				if (!(win->flags & __SCROLLOK))
 					return ERR;
 				wclrtoeol(win);
->>>>>>> e2aa5677
 				scroll(win);
 			} else {
 				wclrtoeol(win);
 				(*y)++;
 			}
-<<<<<<< HEAD
-=======
 			*x = 0;
 			(*lnp)->flags &= ~__ISPASTEOL;
->>>>>>> e2aa5677
 			return OK;
 		case L'\t':
 			cc.vals[0] = L' ';
@@ -524,15 +504,7 @@
 			*(*lnp)->lastchp = newx;
 		__touchline(win, *y, sx, (int) win->maxx - 1);
 		sx = *x = 0;
-<<<<<<< HEAD
-		if (*y == win->scr_b) {
-			if (!(win->flags & __SCROLLOK))
-				return ERR;
-			scroll(win);
-		} else {
-=======
 		if (*y != win->scr_b) {
->>>>>>> e2aa5677
 			(*y)++;
 		}
 		lp = &win->alines[*y]->line[0];
@@ -627,15 +599,7 @@
 			*(*lnp)->lastchp = newx;
 		__touchline(win, *y, sx, (int) win->maxx - 1);
 		*x = sx = 0;
-<<<<<<< HEAD
-		if (*y == win->scr_b) {
-			if (!(win->flags & __SCROLLOK))
-				return ERR;
-			scroll(win);
-		} else {
-=======
 		if (*y != win->scr_b) {
->>>>>>> e2aa5677
 			(*y)++;
 		}
 		lp = &win->alines[*y]->line[0];
