<<<<<<< HEAD
#	$NetBSD: Makefile,v 1.84 2017/01/24 17:27:30 roy Exp $
=======
#	$NetBSD: Makefile,v 1.85 2018/06/10 17:55:11 christos Exp $
>>>>>>> b2b84690
#	@(#)Makefile	8.2 (Berkeley) 1/2/94

.include <bsd.own.mk>

WARNS=	2

CPPFLAGS+=-I${.CURDIR} -I${NETBSDSRCDIR}/lib/libterminfo
.if defined(DEBUG_CURSES)
CPPFLAGS+=-g -DDEBUG
.endif
.if defined(SMALL)
CPPFLAGS+=-DSMALL
.endif
LIB=	curses
SRCS=	acs.c addbytes.c addch.c addchnstr.c addnstr.c attributes.c \
	background.c bell.c border.c box.c chgat.c clear.c clearok.c \
	clrtobot.c clrtoeol.c color.c copywin.c cr_put.c \
	ctrace.c cur_hash.c curs_set.c \
	curses.c delch.c deleteln.c delwin.c echochar.c erase.c fileio.c \
	flushok.c fullname.c getch.c getstr.c getyx.c id_subwins.c idlok.c \
	idcok.c immedok.c inch.c inchstr.c initscr.c insch.c insdelln.c \
	insertln.c instr.c keypad.c keyname.c leaveok.c line.c meta.c move.c \
	mvwin.c newwin.c nodelay.c notimeout.c overlay.c overwrite.c pause.c \
	printw.c putchar.c refresh.c resize.c ripoffline.c scanw.c screen.c \
	scroll.c scrollok.c setterm.c slk.c standout.c syncok.c timeout.c \
	toucholap.c touchwin.c tstp.c tty.c unctrl.c underscore.c

MAN=	curses.3 curses_addch.3 curses_addchstr.3 curses_addstr.3 \
	curses_attributes.3 curses_background.3 curses_border.3 \
	curses_chgat.3 curses_clear.3 curses_color.3 \
	curses_cursor.3 curses_default_colors.3 \
	curses_delch.3 curses_deleteln.3 curses_echochar.3 curses_fileio.3 \
	curses_inch.3 curses_input.3 curses_insertch.3 curses_insertln.3 \
	curses_insdelln.3 curses_keyname.3 curses_line.3 curses_pad.3 \
	curses_print.3 curses_refresh.3 curses_scanw.3 curses_screen.3 \
	curses_scroll.3 curses_slk.3 curses_standout.3 curses_termcap.3 \
	curses_touch.3 curses_tty.3 curses_underscore.3 curses_window.3
INCS=	curses.h unctrl.h
INCSDIR=/usr/include

LIBDPLIBS+=	terminfo	${.CURDIR}/../libterminfo

.if !defined(DISABLE_WCHAR)
CPPFLAGS+=-DHAVE_WCHAR
SRCS+= cchar.c add_wch.c add_wchstr.c addwstr.c echo_wchar.c ins_wch.c \
	insstr.c ins_wstr.c get_wch.c get_wstr.c in_wch.c in_wchstr.c \
	inwstr.c
.else
CPPFLAGS+=-DDISABLE_WCHAR
.endif

MLINKS+= curses_addch.3 addch.3 curses_addchstr.3 addchnstr.3 \
	 curses_addchstr.3 addchstr.3 curses_addstr.3 addnstr.3 \
	 curses_addstr.3 addstr.3 \
	 curses_default_colors.3 assume_default_colors.3 \
	 curses_attributes.3 attr_get.3 curses_attributes.3 attr_off.3 \
	 curses_attributes.3 attr_on.3 curses_attributes.3 attr_set.3 \
	 curses_attributes.3 attron.3 curses_attributes.3 attroff.3 \
	 curses_attributes.3 attrset.3 curses_tty.3 beep.3 \
	 curses_background.3 bkgd.3 curses_background.3 bkgdset.3 \
	 curses_border.3 border.3 curses_border.3 box.3 \
	 curses_chgat.3 chgat.3 curses_chgat.3 mvchgat.3 \
	 curses_chgat.3 mvwchgat.3 curses_chgat.3 wchgat.3 \
	 curses_color.3 can_change_color.3 curses_tty.3 cbreak.3 \
	 curses_clear.3 clear.3 curses_clear.3 clearok.3 \
	 curses_clear.3 clrtobot.3 curses_clear.3 clrtoeol.3 \
	 curses_color.3 color_content.3 curses_attributes.3 color_set.3 \
	 curses_window.3 copywin.3 curses_tty.3 curs_set.3 \
	 curses_input.3 define_key.3 \
	 curses_tty.3 delay_output.3  curses_tty.3 def_prog_mode.3 \
	 curses_tty.3 def_shell_mode.3 curses_delch.3 delch.3 \
	 curses_deleteln.3 deleteln.3 curses_screen.3 delscreen.3 \
	 curses_window.3 delwin.3 curses_window.3 derwin.3 \
	 curses_refresh.3 doupdate.3 curses_window.3 dupwin.3 \
	 curses_tty.3 echo.3 curses_echochar.3 echochar.3 \
	 curses_screen.3 endwin.3 curses_clear.3 erase.3 \
	 curses_tty.3 erasechar.3 curses_screen.3 filter.3 \
	 curses_tty.3 flash.3 curses_tty.3 flushinp.3 \
	 curses_refresh.3 flushok.3 \
	 curses_termcap.3 fullname.3 curses_attributes.3 getattrs.3  \
	 curses_background.3 getbkgd.3 \
	 curses_input.3 getch.3 curses_cursor.3 getcury.3 \
	 curses_cursor.3 getcurx.3 curses_cursor.3 getbegy.3 \
	 curses_cursor.3 getbegx.3 curses_cursor.3 getmaxx.3 \
	 curses_cursor.3 getmaxy.3 curses_cursor.3 getmaxyx.3 \
	 curses_input.3 getnstr.3 \
	 curses_cursor.3 getpary.3 curses_cursor.3 getparx.3 \
	 curses_cursor.3 getparyx.3 curses_fileio.3 getwin.3 \
	 curses_input.3 getstr.3 \
	 curses_tty.3 gettmode.3 \
	 curses_cursor.3 getyx.3 curses_cursor.3 getsyx.3 \
	 curses_color.3 has_colors.3 curses_tty.3 has_ic.3 \
	 curses_tty.3 halfdelay.3 curses_input.3 has_key.3 \
	 curses_tty.3 has_il.3 \
	 curses_line.3 hline.3 curses_tty.3 idcok.3 \
	 curses_tty.3 idlok.3 curses_refresh.3 immedok.3 curses_inch.3 inch.3 \
	 curses_inch.3 inchnstr.3 curses_inch.3 inchstr.3 \
	 curses_inch.3 innstr.3 curses_color.3 init_color.3 \
	 curses_color.3 init_pair.3 curses_screen.3 initscr.3 \
	 curses_insertch.3 insch.3 curses_insdelln.3 insdelln.3 \
	 curses_insertln.3 insertln.3 curses_inch.3 instr.3 \
	 curses_tty.3 intrflush.3 \
	 curses_input.3 is_keypad.3 \
	 curses_refresh.3 is_leaveok.3 curses_touch.3 is_linetouched.3 \
	 curses_pad.3 is_pad.3 curses_screen.3 is_term_resized.3 \
	 curses_touch.3 is_wintouched.3 curses_screen.3 isendwin.3 \
	 curses_keyname.3 keyname.3 \
	 curses_input.3 keypad.3 curses_tty.3 killchar.3 \
	 curses_refresh.3 leaveok.3 \
	 curses_tty.3 meta.3 curses_cursor.3 move.3 \
	 curses_addch.3 mvaddch.3 curses_addchstr.3 mvaddchnstr.3 \
	 curses_addchstr.3 mvaddchstr.3 curses_addstr.3 mvaddnstr.3 \
	 curses_addstr.3 mvaddstr.3 \
	 curses_cursor.3 mvcur.3 curses_window.3 mvderwin.3 \
	 curses_input.3 mvgetch.3 \
	 curses_input.3 mvgetnstr.3 curses_input.3 mvgetstr.3 \
	 curses_line.3 mvhline.3 curses_print.3 mvprintw.3 \
	 curses_line.3 mvvline.3 curses_addch.3 mvwaddch.3 \
	 curses_addchstr.3 mvwaddchnstr.3 curses_addchstr.3 mvwaddchstr.3 \
	 curses_addstr.3 mvwaddnstr.3 curses_addstr.3 mvwaddstr.3 \
	 curses_input.3 mvwgetch.3 \
	 curses_input.3 mvwgetnstr.3 curses_input.3 mvwgetstr.3 \
	 curses_line.3 mvwhline.3 curses_window.3 mvwin.3 \
	 curses_inch.3 mvinchnstr.3 \
	 curses_inch.3 mvinchstr.3 curses_inch.3 mvinnstr.3 \
	 curses_inch.3 mvinstr.3 curses_inch.3 mvwinchnstr.3 \
	 curses_inch.3 mvwinchstr.3 curses_inch.3 mvwinnstr.3 \
	 curses_inch.3 mvwinstr.3 curses_print.3 mvwprintw.3 \
	 curses_line.3 mvwvline.3 curses_tty.3 napms.3 \
	 curses_pad.3 newpad.3 curses_screen.3 newterm.3 \
	 curses_window.3 newwin.3 curses_tty.3 nl.3 \
	 curses_tty.3 nocbreak.3 curses_input.3 nodelay.3 \
	 curses_tty.3 noecho.3 curses_tty.3 nonl.3 \
	 curses_tty.3 noqiflush.3 \
	 curses_tty.3 noraw.3 curses_input.3 notimeout.3 \
	 curses_window.3 overlay.3 curses_window.3 overwrite.3 \
	 curses_color.3 pair_content.3 curses_echochar.3 pechochar.3 \
	 curses_pad.3 pnoutrefresh.3 \
	 curses_pad.3 prefresh.3 curses_print.3 printw.3 \
	 curses_fileio.3 putwin.3 curses_tty.3 qiflush.3 \
	 curses_tty.3 raw.3 curses_refresh.3 refresh.3 \
	 curses_tty.3 reset_prog_mode.3 curses_tty.3 reset_shell_mode.3 \
	 curses_tty.3 resetty.3 \
	 curses_screen.3 resizeterm.3 curses_screen.3 resize_term.3 \
	 curses_screen.3 ripoffline.3 \
	 curses_tty.3 savetty.3 curses_scanw.3 scanw.3 \
	 curses_scroll.3 scrl.3 curses_scroll.3 scroll.3 \
	 curses_scroll.3 scrollok.3 curses_scroll.3 setscrreg.3 \
	 curses_cursor.3 setsyx.3 \
	 curses_input.3 set_escdelay.3 curses_screen.3 set_tabsize.3 \
	 curses_screen.3 set_term.3 curses_screen.3 setterm.3 \
	 curses_slk.3 slk_attroff.3 curses_slk.3 slk_attr_off.3 \
	 curses_slk.3 slk_attron.3 curses_slk.3 slk_attr_on.3 \
	 curses_slk.3 slk_attrset.3 curses_slk.3 slk_attr_set.3 \
	 curses_slk.3 slk_clear.3 curses_slk.3 slk_color.3 \
	 curses_slk.3 slk_init.3 curses_slk.3 slk_label.3 \
	 curses_slk.3 slk_noutrefresh.3 curses_slk.3 slk_refresh.3 \
	 curses_slk.3 slk_restore.3 curses_slk.3 slk_set.3 \
	 curses_slk.3 slk_touch.3 curses_slk.3 slk_wset.3 \
	 curses_standout.3 standend.3 curses_standout.3 standout.3 \
	 curses_color.3 start_color.3 curses_pad.3 subpad.3 \
	 curses_window.3 subwin.3 curses_touch.3 syncok.3 \
	 curses_input.3 timeout.3 \
	 curses_touch.3 touchline.3 curses_touch.3 touchoverlap.3 \
	 curses_touch.3 touchwin.3 curses_tty.3 typeahead.3 \
	 curses_print.3 unctrl.3 \
	 curses_underscore.3 underend.3 curses_underscore.3 underscore.3 \
	 curses_input.3 ungetch.3 curses_touch.3 untouchwin.3 \
	 curses_default_colors.3 use_default_colors.3 \
	 curses_screen.3 use_env.3 curses_line.3 vline.3 \
	 curses_addch.3 waddch.3 curses_addchstr.3 waddchnstr.3 \
	 curses_addchstr.3 waddchstr.3 curses_addstr.3 waddnstr.3 \
	 curses_addstr.3 waddstr.3 \
	 curses_attributes.3 wattr_get.3 curses_attributes.3 wattr_off.3 \
	 curses_attributes.3 wattr_on.3 curses_attributes.3 wattr_set.3 \
	 curses_attributes.3 wattron.3 curses_attributes.3 wattroff.3 \
	 curses_attributes.3 wattrset.3 curses_background.3 wbkgd.3 \
	 curses_background.3 wbkgdset.3 curses_border.3 wborder.3 \
	 curses_clear.3 wclear.3 curses_clear.3 wclrtobot.3 \
	 curses_clear.3 wclrtoeol.3 curses_attributes.3 wcolor_set.3 \
	 curses_cursor.3 wcursyncup.3 \
	 curses_delch.3 wdelch.3 curses_deleteln.3 wdeleteln.3 \
	 curses_echochar.3 wechochar.3 \
	 curses_clear.3 werase.3 curses_input.3 wgetch.3 \
	 curses_input.3 wgetnstr.3 curses_input.3 wgetstr.3 \
	 curses_line.3 whline.3 curses_inch.3 winch.3 \
	 curses_inch.3 winchnstr.3 curses_inch.3 winchstr.3 \
	 curses_inch.3 winnstr.3 curses_insertch.3 winsch.3 \
	 curses_insdelln.3 winsdelln.3 curses_insertln.3 winsertln.3 \
	 curses_inch.3 winstr.3 curses_cursor.3 wmove.3 \
	 curses_refresh.3 wnoutrefresh.3 curses_print.3 wprintw.3 \
	 curses_refresh.3 wrefresh.3 curses_window.3 wresize.3 \
	 curses_scanw.3 wscanw.3 curses_scroll.3 wscrl.3 \
	 curses_scroll.3 wsetscrreg.3 curses_standout.3 wstandend.3 \
	 curses_standout.3 wstandout.3 curses_touch.3 wsyncup.3 \
	 curses_input.3 wtimeout.3 \
	 curses_touch.3 wtouchln.3 curses_underscore.3 wunderend.3 \
	 curses_underscore.3 wunderscore.3 curses_line.3 wvline.3

<<<<<<< HEAD
SUBDIR+= PSD.doc
=======
SUBDIR.roff+= PSD.doc
>>>>>>> b2b84690

fileio.h: shlib_version genfileioh.awk
	${TOOL_AWK} -f ${.CURDIR}/genfileioh.awk < ${.CURDIR}/shlib_version > ${.CURDIR}/fileio.h

.include <bsd.lib.mk>
.include <bsd.subdir.mk><|MERGE_RESOLUTION|>--- conflicted
+++ resolved
@@ -1,8 +1,4 @@
-<<<<<<< HEAD
-#	$NetBSD: Makefile,v 1.84 2017/01/24 17:27:30 roy Exp $
-=======
 #	$NetBSD: Makefile,v 1.85 2018/06/10 17:55:11 christos Exp $
->>>>>>> b2b84690
 #	@(#)Makefile	8.2 (Berkeley) 1/2/94
 
 .include <bsd.own.mk>
@@ -202,11 +198,7 @@
 	 curses_touch.3 wtouchln.3 curses_underscore.3 wunderend.3 \
 	 curses_underscore.3 wunderscore.3 curses_line.3 wvline.3
 
-<<<<<<< HEAD
-SUBDIR+= PSD.doc
-=======
 SUBDIR.roff+= PSD.doc
->>>>>>> b2b84690
 
 fileio.h: shlib_version genfileioh.awk
 	${TOOL_AWK} -f ${.CURDIR}/genfileioh.awk < ${.CURDIR}/shlib_version > ${.CURDIR}/fileio.h
