--- conflicted
+++ resolved
@@ -1,8 +1,4 @@
-<<<<<<< HEAD
-/*      $NetBSD: hijack.c,v 1.124 2017/10/23 06:52:17 ozaki-r Exp $	*/
-=======
 /*      $NetBSD: hijack.c,v 1.125 2018/06/28 06:20:36 ozaki-r Exp $	*/
->>>>>>> b2b84690
 
 /*-
  * Copyright (c) 2011 Antti Kantee.  All Rights Reserved.
@@ -38,11 +34,7 @@
 #include <rump/rumpuser_port.h>
 
 #if !defined(lint)
-<<<<<<< HEAD
-__RCSID("$NetBSD: hijack.c,v 1.124 2017/10/23 06:52:17 ozaki-r Exp $");
-=======
 __RCSID("$NetBSD: hijack.c,v 1.125 2018/06/28 06:20:36 ozaki-r Exp $");
->>>>>>> b2b84690
 #endif
 
 #include <sys/param.h>
