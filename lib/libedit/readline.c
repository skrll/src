<<<<<<< HEAD
/*	$NetBSD: readline.c,v 1.146 2018/01/01 22:32:46 christos Exp $	*/
=======
/*	$NetBSD: readline.c,v 1.147 2018/06/09 17:41:55 christos Exp $	*/
>>>>>>> b2b84690

/*-
 * Copyright (c) 1997 The NetBSD Foundation, Inc.
 * All rights reserved.
 *
 * This code is derived from software contributed to The NetBSD Foundation
 * by Jaromir Dolecek.
 *
 * Redistribution and use in source and binary forms, with or without
 * modification, are permitted provided that the following conditions
 * are met:
 * 1. Redistributions of source code must retain the above copyright
 *    notice, this list of conditions and the following disclaimer.
 * 2. Redistributions in binary form must reproduce the above copyright
 *    notice, this list of conditions and the following disclaimer in the
 *    documentation and/or other materials provided with the distribution.
 *
 * THIS SOFTWARE IS PROVIDED BY THE NETBSD FOUNDATION, INC. AND CONTRIBUTORS
 * ``AS IS'' AND ANY EXPRESS OR IMPLIED WARRANTIES, INCLUDING, BUT NOT LIMITED
 * TO, THE IMPLIED WARRANTIES OF MERCHANTABILITY AND FITNESS FOR A PARTICULAR
 * PURPOSE ARE DISCLAIMED.  IN NO EVENT SHALL THE FOUNDATION OR CONTRIBUTORS
 * BE LIABLE FOR ANY DIRECT, INDIRECT, INCIDENTAL, SPECIAL, EXEMPLARY, OR
 * CONSEQUENTIAL DAMAGES (INCLUDING, BUT NOT LIMITED TO, PROCUREMENT OF
 * SUBSTITUTE GOODS OR SERVICES; LOSS OF USE, DATA, OR PROFITS; OR BUSINESS
 * INTERRUPTION) HOWEVER CAUSED AND ON ANY THEORY OF LIABILITY, WHETHER IN
 * CONTRACT, STRICT LIABILITY, OR TORT (INCLUDING NEGLIGENCE OR OTHERWISE)
 * ARISING IN ANY WAY OUT OF THE USE OF THIS SOFTWARE, EVEN IF ADVISED OF THE
 * POSSIBILITY OF SUCH DAMAGE.
 */

#include "config.h"
#if !defined(lint) && !defined(SCCSID)
<<<<<<< HEAD
__RCSID("$NetBSD: readline.c,v 1.146 2018/01/01 22:32:46 christos Exp $");
=======
__RCSID("$NetBSD: readline.c,v 1.147 2018/06/09 17:41:55 christos Exp $");
>>>>>>> b2b84690
#endif /* not lint && not SCCSID */

#include <sys/types.h>
#include <sys/stat.h>
#include <ctype.h>
#include <dirent.h>
#include <errno.h>
#include <fcntl.h>
#include <limits.h>
#include <pwd.h>
#include <setjmp.h>
#include <stdint.h>
#include <stdio.h>
#include <stdlib.h>
#include <string.h>
#include <unistd.h>
#include <vis.h>

#include "readline/readline.h"
#include "el.h"
#include "fcns.h"
#include "filecomplete.h"

void rl_prep_terminal(int);
void rl_deprep_terminal(void);

/* for rl_complete() */
#define TAB		'\r'

/* see comment at the #ifdef for sense of this */
/* #define GDB_411_HACK */

/* readline compatibility stuff - look at readline sources/documentation */
/* to see what these variables mean */
const char *rl_library_version = "EditLine wrapper";
int rl_readline_version = RL_READLINE_VERSION;
static char empty[] = { '\0' };
static char expand_chars[] = { ' ', '\t', '\n', '=', '(', '\0' };
static char break_chars[] = { ' ', '\t', '\n', '"', '\\', '\'', '`', '@', '$',
    '>', '<', '=', ';', '|', '&', '{', '(', '\0' };
char *rl_readline_name = empty;
FILE *rl_instream = NULL;
FILE *rl_outstream = NULL;
int rl_point = 0;
int rl_end = 0;
char *rl_line_buffer = NULL;
rl_vcpfunc_t *rl_linefunc = NULL;
int rl_done = 0;
rl_hook_func_t *rl_event_hook = NULL;
KEYMAP_ENTRY_ARRAY emacs_standard_keymap,
    emacs_meta_keymap,
    emacs_ctlx_keymap;
/*
 * The following is not implemented; we always catch signals in the
 * libedit fashion: set handlers on entry to el_gets() and clear them
 * on the way out. This simplistic approach works for most cases; if
 * it does not work for your application, please let us know.
 */
int rl_catch_signals = 1;
int rl_catch_sigwinch = 1;

int history_base = 1;		/* probably never subject to change */
int history_length = 0;
int history_offset = 0;
int max_input_history = 0;
char history_expansion_char = '!';
char history_subst_char = '^';
char *history_no_expand_chars = expand_chars;
Function *history_inhibit_expansion_function = NULL;
char *history_arg_extract(int start, int end, const char *str);

int rl_inhibit_completion = 0;
int rl_attempted_completion_over = 0;
char *rl_basic_word_break_characters = break_chars;
char *rl_completer_word_break_characters = NULL;
char *rl_completer_quote_characters = NULL;
rl_compentry_func_t *rl_completion_entry_function = NULL;
char *(*rl_completion_word_break_hook)(void) = NULL;
rl_completion_func_t *rl_attempted_completion_function = NULL;
Function *rl_pre_input_hook = NULL;
Function *rl_startup1_hook = NULL;
int (*rl_getc_function)(FILE *) = NULL;
char *rl_terminal_name = NULL;
int rl_already_prompted = 0;
int rl_filename_completion_desired = 0;
int rl_ignore_completion_duplicates = 0;
int readline_echoing_p = 1;
int _rl_print_completions_horizontally = 0;
VFunction *rl_redisplay_function = NULL;
Function *rl_startup_hook = NULL;
int rl_did_startup_hook = 0;
VFunction *rl_completion_display_matches_hook = NULL;
VFunction *rl_prep_term_function = (VFunction *)rl_prep_terminal;
VFunction *rl_deprep_term_function = (VFunction *)rl_deprep_terminal;
KEYMAP_ENTRY_ARRAY emacs_meta_keymap;

/*
 * The current prompt string.
 */
char *rl_prompt = NULL;
/*
 * This is set to character indicating type of completion being done by
 * rl_complete_internal(); this is available for application completion
 * functions.
 */
int rl_completion_type = 0;

/*
 * If more than this number of items results from query for possible
 * completions, we ask user if they are sure to really display the list.
 */
int rl_completion_query_items = 100;

/*
 * List of characters which are word break characters, but should be left
 * in the parsed text when it is passed to the completion function.
 * Shell uses this to help determine what kind of completing to do.
 */
char *rl_special_prefixes = NULL;

/*
 * This is the character appended to the completed words if at the end of
 * the line. Default is ' ' (a space).
 */
int rl_completion_append_character = ' ';

/* stuff below is used internally by libedit for readline emulation */

static History *h = NULL;
static EditLine *e = NULL;
static rl_command_func_t *map[256];
static jmp_buf topbuf;

/* internal functions */
static unsigned char	 _el_rl_complete(EditLine *, int);
static unsigned char	 _el_rl_tstp(EditLine *, int);
static char		*_get_prompt(EditLine *);
static int		 _getc_function(EditLine *, wchar_t *);
static int		 _history_expand_command(const char *, size_t, size_t,
    char **);
static char		*_rl_compat_sub(const char *, const char *,
    const char *, int);
static int		 _rl_event_read_char(EditLine *, wchar_t *);
static void		 _rl_update_pos(void);

static HIST_ENTRY rl_he;

/* ARGSUSED */
static char *
_get_prompt(EditLine *el __attribute__((__unused__)))
{
	rl_already_prompted = 1;
	return rl_prompt;
}


/*
 * read one key from user defined input function
 */
static int
/*ARGSUSED*/
_getc_function(EditLine *el __attribute__((__unused__)), wchar_t *c)
{
	int i;

	i = (*rl_getc_function)(rl_instream);
	if (i == -1)
		return 0;
	*c = (wchar_t)i;
	return 1;
}

static void
_resize_fun(EditLine *el, void *a)
{
	const LineInfo *li;
	char **ap = a;

	li = el_line(el);
	/* a cheesy way to get rid of const cast. */
	*ap = memchr(li->buffer, *li->buffer, (size_t)1);
}

static const char *
_default_history_file(void)
{
	struct passwd *p;
	static char *path;
	size_t len;

	if (path)
		return path;

	if ((p = getpwuid(getuid())) == NULL)
		return NULL;

	len = strlen(p->pw_dir) + sizeof("/.history");
	if ((path = malloc(len)) == NULL)
		return NULL;

	(void)snprintf(path, len, "%s/.history", p->pw_dir);
	return path;
}

/*
 * READLINE compatibility stuff
 */

/*
 * Set the prompt
 */
int
rl_set_prompt(const char *prompt)
{
	char *p;

	if (!prompt)
		prompt = "";
	if (rl_prompt != NULL && strcmp(rl_prompt, prompt) == 0)
		return 0;
	if (rl_prompt)
		el_free(rl_prompt);
	rl_prompt = strdup(prompt);
	if (rl_prompt == NULL)
		return -1;

	while ((p = strchr(rl_prompt, RL_PROMPT_END_IGNORE)) != NULL)
		*p = RL_PROMPT_START_IGNORE;

	return 0;
}

/*
 * initialize rl compat stuff
 */
int
rl_initialize(void)
{
	HistEvent ev;
	int editmode = 1;
	struct termios t;

	if (e != NULL)
		el_end(e);
	if (h != NULL)
		history_end(h);

	if (!rl_instream)
		rl_instream = stdin;
	if (!rl_outstream)
		rl_outstream = stdout;

	/*
	 * See if we don't really want to run the editor
	 */
	if (tcgetattr(fileno(rl_instream), &t) != -1 && (t.c_lflag & ECHO) == 0)
		editmode = 0;

	e = el_init_internal(rl_readline_name, rl_instream, rl_outstream,
	    stderr, fileno(rl_instream), fileno(rl_outstream), fileno(stderr),
	    NO_RESET);

	if (!editmode)
		el_set(e, EL_EDITMODE, 0);

	h = history_init();
	if (!e || !h)
		return -1;

	history(h, &ev, H_SETSIZE, INT_MAX);	/* unlimited */
	history_length = 0;
	max_input_history = INT_MAX;
	el_set(e, EL_HIST, history, h);

	/* Setup resize function */
	el_set(e, EL_RESIZE, _resize_fun, &rl_line_buffer);

	/* setup getc function if valid */
	if (rl_getc_function)
		el_set(e, EL_GETCFN, _getc_function);

	/* for proper prompt printing in readline() */
	if (rl_set_prompt("") == -1) {
		history_end(h);
		el_end(e);
		return -1;
	}
	el_set(e, EL_PROMPT, _get_prompt, RL_PROMPT_START_IGNORE);
	el_set(e, EL_SIGNAL, rl_catch_signals);

	/* set default mode to "emacs"-style and read setting afterwards */
	/* so this can be overridden */
	el_set(e, EL_EDITOR, "emacs");
	if (rl_terminal_name != NULL)
		el_set(e, EL_TERMINAL, rl_terminal_name);
	else
		el_get(e, EL_TERMINAL, &rl_terminal_name);

	/*
	 * Word completion - this has to go AFTER rebinding keys
	 * to emacs-style.
	 */
	el_set(e, EL_ADDFN, "rl_complete",
	    "ReadLine compatible completion function",
	    _el_rl_complete);
	el_set(e, EL_BIND, "^I", "rl_complete", NULL);

	/*
	 * Send TSTP when ^Z is pressed.
	 */
	el_set(e, EL_ADDFN, "rl_tstp",
	    "ReadLine compatible suspend function",
	    _el_rl_tstp);
	el_set(e, EL_BIND, "^Z", "rl_tstp", NULL);

	/*
	 * Set some readline compatible key-bindings.
	 */
	el_set(e, EL_BIND, "^R", "em-inc-search-prev", NULL);

	/*
	 * Allow the use of Home/End keys.
	 */
	el_set(e, EL_BIND, "\\e[1~", "ed-move-to-beg", NULL);
	el_set(e, EL_BIND, "\\e[4~", "ed-move-to-end", NULL);
	el_set(e, EL_BIND, "\\e[7~", "ed-move-to-beg", NULL);
	el_set(e, EL_BIND, "\\e[8~", "ed-move-to-end", NULL);
	el_set(e, EL_BIND, "\\e[H", "ed-move-to-beg", NULL);
	el_set(e, EL_BIND, "\\e[F", "ed-move-to-end", NULL);

	/*
	 * Allow the use of the Delete/Insert keys.
	 */
	el_set(e, EL_BIND, "\\e[3~", "ed-delete-next-char", NULL);
	el_set(e, EL_BIND, "\\e[2~", "ed-quoted-insert", NULL);

	/*
	 * Ctrl-left-arrow and Ctrl-right-arrow for word moving.
	 */
	el_set(e, EL_BIND, "\\e[1;5C", "em-next-word", NULL);
	el_set(e, EL_BIND, "\\e[1;5D", "ed-prev-word", NULL);
	el_set(e, EL_BIND, "\\e[5C", "em-next-word", NULL);
	el_set(e, EL_BIND, "\\e[5D", "ed-prev-word", NULL);
	el_set(e, EL_BIND, "\\e\\e[C", "em-next-word", NULL);
	el_set(e, EL_BIND, "\\e\\e[D", "ed-prev-word", NULL);

	/* read settings from configuration file */
	el_source(e, NULL);

	/*
	 * Unfortunately, some applications really do use rl_point
	 * and rl_line_buffer directly.
	 */
	_resize_fun(e, &rl_line_buffer);
	_rl_update_pos();

	tty_end(e, TCSADRAIN);

	return 0;
}


/*
 * read one line from input stream and return it, chomping
 * trailing newline (if there is any)
 */
char *
readline(const char *p)
{
	HistEvent ev;
	const char * volatile prompt = p;
	int count;
	const char *ret;
	char *buf;
	static int used_event_hook;

	if (e == NULL || h == NULL)
		rl_initialize();
	if (rl_did_startup_hook == 0 && rl_startup_hook) {
		rl_did_startup_hook = 1;
		(*rl_startup_hook)(NULL, 0);
	}
	tty_init(e);


	rl_done = 0;

	(void)setjmp(topbuf);
	buf = NULL;

	/* update prompt accordingly to what has been passed */
	if (rl_set_prompt(prompt) == -1)
		goto out;

	if (rl_pre_input_hook)
		(*rl_pre_input_hook)(NULL, 0);

	if (rl_event_hook && !(e->el_flags & NO_TTY)) {
		el_set(e, EL_GETCFN, _rl_event_read_char);
		used_event_hook = 1;
	}

	if (!rl_event_hook && used_event_hook) {
		el_set(e, EL_GETCFN, EL_BUILTIN_GETCFN);
		used_event_hook = 0;
	}

	rl_already_prompted = 0;

	/* get one line from input stream */
	ret = el_gets(e, &count);

	if (ret && count > 0) {
		int lastidx;

		buf = strdup(ret);
		if (buf == NULL)
			goto out;
		lastidx = count - 1;
		if (buf[lastidx] == '\n')
			buf[lastidx] = '\0';
	} else
		buf = NULL;

	history(h, &ev, H_GETSIZE);
	history_length = ev.num;

out:
	tty_end(e, TCSADRAIN);
	return buf;
}

/*
 * history functions
 */

/*
 * is normally called before application starts to use
 * history expansion functions
 */
void
using_history(void)
{
	if (h == NULL || e == NULL)
		rl_initialize();
	history_offset = history_length;
}


/*
 * substitute ``what'' with ``with'', returning resulting string; if
 * globally == 1, substitutes all occurrences of what, otherwise only the
 * first one
 */
static char *
_rl_compat_sub(const char *str, const char *what, const char *with,
    int globally)
{
	const	char	*s;
	char	*r, *result;
	size_t	len, with_len, what_len;

	len = strlen(str);
	with_len = strlen(with);
	what_len = strlen(what);

	/* calculate length we need for result */
	s = str;
	while (*s) {
		if (*s == *what && !strncmp(s, what, what_len)) {
			len += with_len - what_len;
			if (!globally)
				break;
			s += what_len;
		} else
			s++;
	}
	r = result = el_malloc((len + 1) * sizeof(*r));
	if (result == NULL)
		return NULL;
	s = str;
	while (*s) {
		if (*s == *what && !strncmp(s, what, what_len)) {
			(void)strncpy(r, with, with_len);
			r += with_len;
			s += what_len;
			if (!globally) {
				(void)strcpy(r, s);
				return result;
			}
		} else
			*r++ = *s++;
	}
	*r = '\0';
	return result;
}

static	char	*last_search_pat;	/* last !?pat[?] search pattern */
static	char	*last_search_match;	/* last !?pat[?] that matched */

const char *
get_history_event(const char *cmd, int *cindex, int qchar)
{
	int idx, sign, sub, num, begin, ret;
	size_t len;
	char	*pat;
	const char *rptr;
	HistEvent ev;

	idx = *cindex;
	if (cmd[idx++] != history_expansion_char)
		return NULL;

	/* find out which event to take */
	if (cmd[idx] == history_expansion_char || cmd[idx] == '\0') {
		if (history(h, &ev, H_FIRST) != 0)
			return NULL;
		*cindex = cmd[idx]? (idx + 1):idx;
		return ev.str;
	}
	sign = 0;
	if (cmd[idx] == '-') {
		sign = 1;
		idx++;
	}

	if ('0' <= cmd[idx] && cmd[idx] <= '9') {
		HIST_ENTRY *he;

		num = 0;
		while (cmd[idx] && '0' <= cmd[idx] && cmd[idx] <= '9') {
			num = num * 10 + cmd[idx] - '0';
			idx++;
		}
		if (sign)
			num = history_length - num + history_base;

		if (!(he = history_get(num)))
			return NULL;

		*cindex = idx;
		return he->line;
	}
	sub = 0;
	if (cmd[idx] == '?') {
		sub = 1;
		idx++;
	}
	begin = idx;
	while (cmd[idx]) {
		if (cmd[idx] == '\n')
			break;
		if (sub && cmd[idx] == '?')
			break;
		if (!sub && (cmd[idx] == ':' || cmd[idx] == ' '
				    || cmd[idx] == '\t' || cmd[idx] == qchar))
			break;
		idx++;
	}
	len = (size_t)idx - (size_t)begin;
	if (sub && cmd[idx] == '?')
		idx++;
	if (sub && len == 0 && last_search_pat && *last_search_pat)
		pat = last_search_pat;
	else if (len == 0)
		return NULL;
	else {
		if ((pat = el_malloc((len + 1) * sizeof(*pat))) == NULL)
			return NULL;
		(void)strncpy(pat, cmd + begin, len);
		pat[len] = '\0';
	}

	if (history(h, &ev, H_CURR) != 0) {
		if (pat != last_search_pat)
			el_free(pat);
		return NULL;
	}
	num = ev.num;

	if (sub) {
		if (pat != last_search_pat) {
			if (last_search_pat)
				el_free(last_search_pat);
			last_search_pat = pat;
		}
		ret = history_search(pat, -1);
	} else
		ret = history_search_prefix(pat, -1);

	if (ret == -1) {
		/* restore to end of list on failed search */
		history(h, &ev, H_FIRST);
		(void)fprintf(rl_outstream, "%s: Event not found\n", pat);
		if (pat != last_search_pat)
			el_free(pat);
		return NULL;
	}

	if (sub && len) {
		if (last_search_match && last_search_match != pat)
			el_free(last_search_match);
		last_search_match = pat;
	}

	if (pat != last_search_pat)
		el_free(pat);

	if (history(h, &ev, H_CURR) != 0)
		return NULL;
	*cindex = idx;
	rptr = ev.str;

	/* roll back to original position */
	(void)history(h, &ev, H_SET, num);

	return rptr;
}

/*
 * the real function doing history expansion - takes as argument command
 * to do and data upon which the command should be executed
 * does expansion the way I've understood readline documentation
 *
 * returns 0 if data was not modified, 1 if it was and 2 if the string
 * should be only printed and not executed; in case of error,
 * returns -1 and *result points to NULL
 * it's the caller's responsibility to free() the string returned in *result
 */
static int
_history_expand_command(const char *command, size_t offs, size_t cmdlen,
    char **result)
{
	char *tmp, *search = NULL, *aptr;
	const char *ptr, *cmd;
	static char *from = NULL, *to = NULL;
	int start, end, idx, has_mods = 0;
	int p_on = 0, g_on = 0;

	*result = NULL;
	aptr = NULL;
	ptr = NULL;

	/* First get event specifier */
	idx = 0;

	if (strchr(":^*$", command[offs + 1])) {
		char str[4];
		/*
		* "!:" is shorthand for "!!:".
		* "!^", "!*" and "!$" are shorthand for
		* "!!:^", "!!:*" and "!!:$" respectively.
		*/
		str[0] = str[1] = '!';
		str[2] = '0';
		ptr = get_history_event(str, &idx, 0);
		idx = (command[offs + 1] == ':')? 1:0;
		has_mods = 1;
	} else {
		if (command[offs + 1] == '#') {
			/* use command so far */
			if ((aptr = el_malloc((offs + 1) * sizeof(*aptr)))
			    == NULL)
				return -1;
			(void)strncpy(aptr, command, offs);
			aptr[offs] = '\0';
			idx = 1;
		} else {
			int	qchar;

			qchar = (offs > 0 && command[offs - 1] == '"')? '"':0;
			ptr = get_history_event(command + offs, &idx, qchar);
		}
		has_mods = command[offs + (size_t)idx] == ':';
	}

	if (ptr == NULL && aptr == NULL)
		return -1;

	if (!has_mods) {
		*result = strdup(aptr ? aptr : ptr);
		if (aptr)
			el_free(aptr);
		if (*result == NULL)
			return -1;
		return 1;
	}

	cmd = command + offs + idx + 1;

	/* Now parse any word designators */

	if (*cmd == '%')	/* last word matched by ?pat? */
		tmp = strdup(last_search_match? last_search_match:"");
	else if (strchr("^*$-0123456789", *cmd)) {
		start = end = -1;
		if (*cmd == '^')
			start = end = 1, cmd++;
		else if (*cmd == '$')
			start = -1, cmd++;
		else if (*cmd == '*')
			start = 1, cmd++;
	       else if (*cmd == '-' || isdigit((unsigned char) *cmd)) {
			start = 0;
			while (*cmd && '0' <= *cmd && *cmd <= '9')
				start = start * 10 + *cmd++ - '0';

			if (*cmd == '-') {
				if (isdigit((unsigned char) cmd[1])) {
					cmd++;
					end = 0;
					while (*cmd && '0' <= *cmd && *cmd <= '9')
						end = end * 10 + *cmd++ - '0';
				} else if (cmd[1] == '$') {
					cmd += 2;
					end = -1;
				} else {
					cmd++;
					end = -2;
				}
			} else if (*cmd == '*')
				end = -1, cmd++;
			else
				end = start;
		}
		tmp = history_arg_extract(start, end, aptr? aptr:ptr);
		if (tmp == NULL) {
			(void)fprintf(rl_outstream, "%s: Bad word specifier",
			    command + offs + idx);
			if (aptr)
				el_free(aptr);
			return -1;
		}
	} else
		tmp = strdup(aptr? aptr:ptr);

	if (aptr)
		el_free(aptr);

	if (*cmd == '\0' || ((size_t)(cmd - (command + offs)) >= cmdlen)) {
		*result = tmp;
		return 1;
	}

	for (; *cmd; cmd++) {
		if (*cmd == ':')
			continue;
		else if (*cmd == 'h') {		/* remove trailing path */
			if ((aptr = strrchr(tmp, '/')) != NULL)
				*aptr = '\0';
		} else if (*cmd == 't') {	/* remove leading path */
			if ((aptr = strrchr(tmp, '/')) != NULL) {
				aptr = strdup(aptr + 1);
				el_free(tmp);
				tmp = aptr;
			}
		} else if (*cmd == 'r') {	/* remove trailing suffix */
			if ((aptr = strrchr(tmp, '.')) != NULL)
				*aptr = '\0';
		} else if (*cmd == 'e') {	/* remove all but suffix */
			if ((aptr = strrchr(tmp, '.')) != NULL) {
				aptr = strdup(aptr);
				el_free(tmp);
				tmp = aptr;
			}
		} else if (*cmd == 'p')		/* print only */
			p_on = 1;
		else if (*cmd == 'g')
			g_on = 2;
		else if (*cmd == 's' || *cmd == '&') {
			char *what, *with, delim;
			size_t len, from_len;
			size_t size;

			if (*cmd == '&' && (from == NULL || to == NULL))
				continue;
			else if (*cmd == 's') {
				delim = *(++cmd), cmd++;
				size = 16;
				what = el_realloc(from, size * sizeof(*what));
				if (what == NULL) {
					el_free(from);
					el_free(tmp);
					return 0;
				}
				len = 0;
				for (; *cmd && *cmd != delim; cmd++) {
					if (*cmd == '\\' && cmd[1] == delim)
						cmd++;
					if (len >= size) {
						char *nwhat;
						nwhat = el_realloc(what,
						    (size <<= 1) *
						    sizeof(*nwhat));
						if (nwhat == NULL) {
							el_free(what);
							el_free(tmp);
							return 0;
						}
						what = nwhat;
					}
					what[len++] = *cmd;
				}
				what[len] = '\0';
				from = what;
				if (*what == '\0') {
					el_free(what);
					if (search) {
						from = strdup(search);
						if (from == NULL) {
							el_free(tmp);
							return 0;
						}
					} else {
						from = NULL;
						el_free(tmp);
						return -1;
					}
				}
				cmd++;	/* shift after delim */
				if (!*cmd)
					continue;

				size = 16;
				with = el_realloc(to, size * sizeof(*with));
				if (with == NULL) {
					el_free(to);
					el_free(tmp);
					return -1;
				}
				len = 0;
				from_len = strlen(from);
				for (; *cmd && *cmd != delim; cmd++) {
					if (len + from_len + 1 >= size) {
						char *nwith;
						size += from_len + 1;
						nwith = el_realloc(with,
						    size * sizeof(*nwith));
						if (nwith == NULL) {
							el_free(with);
							el_free(tmp);
							return -1;
						}
						with = nwith;
					}
					if (*cmd == '&') {
						/* safe */
						(void)strcpy(&with[len], from);
						len += from_len;
						continue;
					}
					if (*cmd == '\\'
					    && (*(cmd + 1) == delim
						|| *(cmd + 1) == '&'))
						cmd++;
					with[len++] = *cmd;
				}
				with[len] = '\0';
				to = with;
			}

			aptr = _rl_compat_sub(tmp, from, to, g_on);
			if (aptr) {
				el_free(tmp);
				tmp = aptr;
			}
			g_on = 0;
		}
	}
	*result = tmp;
	return p_on? 2:1;
}


/*
 * csh-style history expansion
 */
int
history_expand(char *str, char **output)
{
	int ret = 0;
	size_t idx, i, size;
	char *tmp, *result;

	if (h == NULL || e == NULL)
		rl_initialize();

	if (history_expansion_char == 0) {
		*output = strdup(str);
		return 0;
	}

	*output = NULL;
	if (str[0] == history_subst_char) {
		/* ^foo^foo2^ is equivalent to !!:s^foo^foo2^ */
		*output = el_malloc((strlen(str) + 4 + 1) * sizeof(**output));
		if (*output == NULL)
			return 0;
		(*output)[0] = (*output)[1] = history_expansion_char;
		(*output)[2] = ':';
		(*output)[3] = 's';
		(void)strcpy((*output) + 4, str);
		str = *output;
	} else {
		*output = strdup(str);
		if (*output == NULL)
			return 0;
	}

#define ADD_STRING(what, len, fr)					\
	{								\
		if (idx + len + 1 > size) {				\
			char *nresult = el_realloc(result,		\
			    (size += len + 1) * sizeof(*nresult));	\
			if (nresult == NULL) {				\
				el_free(*output);			\
				if (/*CONSTCOND*/fr)			\
					el_free(tmp);			\
				return 0;				\
			}						\
			result = nresult;				\
		}							\
		(void)strncpy(&result[idx], what, len);			\
		idx += len;						\
		result[idx] = '\0';					\
	}

	result = NULL;
	size = idx = 0;
	tmp = NULL;
	for (i = 0; str[i];) {
		int qchar, loop_again;
		size_t len, start, j;

		qchar = 0;
		loop_again = 1;
		start = j = i;
loop:
		for (; str[j]; j++) {
			if (str[j] == '\\' &&
			    str[j + 1] == history_expansion_char) {
				len = strlen(&str[j + 1]) + 1;
				memmove(&str[j], &str[j + 1], len);
				continue;
			}
			if (!loop_again) {
				if (isspace((unsigned char) str[j])
				    || str[j] == qchar)
					break;
			}
			if (str[j] == history_expansion_char
			    && !strchr(history_no_expand_chars, str[j + 1])
			    && (!history_inhibit_expansion_function ||
			    (*history_inhibit_expansion_function)(str,
			    (int)j) == 0))
				break;
		}

		if (str[j] && loop_again) {
			i = j;
			qchar = (j > 0 && str[j - 1] == '"' )? '"':0;
			j++;
			if (str[j] == history_expansion_char)
				j++;
			loop_again = 0;
			goto loop;
		}
		len = i - start;
		ADD_STRING(&str[start], len, 0);

		if (str[i] == '\0' || str[i] != history_expansion_char) {
			len = j - i;
			ADD_STRING(&str[i], len, 0);
			if (start == 0)
				ret = 0;
			else
				ret = 1;
			break;
		}
		ret = _history_expand_command (str, i, (j - i), &tmp);
		if (ret > 0 && tmp) {
			len = strlen(tmp);
			ADD_STRING(tmp, len, 1);
		}
		if (tmp) {
			el_free(tmp);
			tmp = NULL;
		}
		i = j;
	}

	/* ret is 2 for "print only" option */
	if (ret == 2) {
		add_history(result);
#ifdef GDB_411_HACK
		/* gdb 4.11 has been shipped with readline, where */
		/* history_expand() returned -1 when the line	  */
		/* should not be executed; in readline 2.1+	  */
		/* it should return 2 in such a case		  */
		ret = -1;
#endif
	}
	el_free(*output);
	*output = result;

	return ret;
}

/*
* Return a string consisting of arguments of "str" from "start" to "end".
*/
char *
history_arg_extract(int start, int end, const char *str)
{
	size_t  i, len, max;
	char	**arr, *result = NULL;

	arr = history_tokenize(str);
	if (!arr)
		return NULL;
	if (arr && *arr == NULL)
		goto out;

	for (max = 0; arr[max]; max++)
		continue;
	max--;

	if (start == '$')
		start = (int)max;
	if (end == '$')
		end = (int)max;
	if (end < 0)
		end = (int)max + end + 1;
	if (start < 0)
		start = end;

	if (start < 0 || end < 0 || (size_t)start > max ||
	    (size_t)end > max || start > end)
		goto out;

	for (i = (size_t)start, len = 0; i <= (size_t)end; i++)
		len += strlen(arr[i]) + 1;
	len++;
	result = el_malloc(len * sizeof(*result));
	if (result == NULL)
		goto out;

	for (i = (size_t)start, len = 0; i <= (size_t)end; i++) {
		(void)strcpy(result + len, arr[i]);
		len += strlen(arr[i]);
		if (i < (size_t)end)
			result[len++] = ' ';
	}
	result[len] = '\0';

out:
	for (i = 0; arr[i]; i++)
		el_free(arr[i]);
	el_free(arr);

	return result;
}

/*
 * Parse the string into individual tokens,
 * similar to how shell would do it.
 */
char **
history_tokenize(const char *str)
{
	int size = 1, idx = 0, i, start;
	size_t len;
	char **result = NULL, *temp, delim = '\0';

	for (i = 0; str[i];) {
		while (isspace((unsigned char) str[i]))
			i++;
		start = i;
		for (; str[i];) {
			if (str[i] == '\\') {
				if (str[i+1] != '\0')
					i++;
			} else if (str[i] == delim)
				delim = '\0';
			else if (!delim &&
				    (isspace((unsigned char) str[i]) ||
				strchr("()<>;&|$", str[i])))
				break;
			else if (!delim && strchr("'`\"", str[i]))
				delim = str[i];
			if (str[i])
				i++;
		}

		if (idx + 2 >= size) {
			char **nresult;
			size <<= 1;
			nresult = el_realloc(result, (size_t)size * sizeof(*nresult));
			if (nresult == NULL) {
				el_free(result);
				return NULL;
			}
			result = nresult;
		}
		len = (size_t)i - (size_t)start;
		temp = el_malloc((size_t)(len + 1) * sizeof(*temp));
		if (temp == NULL) {
			for (i = 0; i < idx; i++)
				el_free(result[i]);
			el_free(result);
			return NULL;
		}
		(void)strncpy(temp, &str[start], len);
		temp[len] = '\0';
		result[idx++] = temp;
		result[idx] = NULL;
		if (str[i])
			i++;
	}
	return result;
}


/*
 * limit size of history record to ``max'' events
 */
void
stifle_history(int max)
{
	HistEvent ev;
	HIST_ENTRY *he;

	if (h == NULL || e == NULL)
		rl_initialize();

	if (history(h, &ev, H_SETSIZE, max) == 0) {
		max_input_history = max;
		if (history_length > max)
			history_base = history_length - max;
		while (history_length > max) {
			he = remove_history(0);
			el_free(he->data);
			el_free((void *)(unsigned long)he->line);
			el_free(he);
		}
	}
}


/*
 * "unlimit" size of history - set the limit to maximum allowed int value
 */
int
unstifle_history(void)
{
	HistEvent ev;
	int omax;

	history(h, &ev, H_SETSIZE, INT_MAX);
	omax = max_input_history;
	max_input_history = INT_MAX;
	return omax;		/* some value _must_ be returned */
}


int
history_is_stifled(void)
{

	/* cannot return true answer */
	return max_input_history != INT_MAX;
}

static const char _history_tmp_template[] = "/tmp/.historyXXXXXX";

int
history_truncate_file (const char *filename, int nlines)
{
	int ret = 0;
	FILE *fp, *tp;
	char template[sizeof(_history_tmp_template)];
	char buf[4096];
	int fd;
	char *cp;
	off_t off;
	int count = 0;
	ssize_t left = 0;

	if (filename == NULL && (filename = _default_history_file()) == NULL)
		return errno;
	if ((fp = fopen(filename, "r+")) == NULL)
		return errno;
	strcpy(template, _history_tmp_template);
	if ((fd = mkstemp(template)) == -1) {
		ret = errno;
		goto out1;
	}

	if ((tp = fdopen(fd, "r+")) == NULL) {
		close(fd);
		ret = errno;
		goto out2;
	}

	for(;;) {
		if (fread(buf, sizeof(buf), (size_t)1, fp) != 1) {
			if (ferror(fp)) {
				ret = errno;
				break;
			}
			if (fseeko(fp, (off_t)sizeof(buf) * count, SEEK_SET) ==
			    (off_t)-1) {
				ret = errno;
				break;
			}
			left = (ssize_t)fread(buf, (size_t)1, sizeof(buf), fp);
			if (ferror(fp)) {
				ret = errno;
				break;
			}
			if (left == 0) {
				count--;
				left = sizeof(buf);
			} else if (fwrite(buf, (size_t)left, (size_t)1, tp)
			    != 1) {
				ret = errno;
				break;
			}
			fflush(tp);
			break;
		}
		if (fwrite(buf, sizeof(buf), (size_t)1, tp) != 1) {
			ret = errno;
			break;
		}
		count++;
	}
	if (ret)
		goto out3;
	cp = buf + left - 1;
	if(*cp != '\n')
		cp++;
	for(;;) {
		while (--cp >= buf) {
			if (*cp == '\n') {
				if (--nlines == 0) {
					if (++cp >= buf + sizeof(buf)) {
						count++;
						cp = buf;
					}
					break;
				}
			}
		}
		if (nlines <= 0 || count == 0)
			break;
		count--;
		if (fseeko(tp, (off_t)sizeof(buf) * count, SEEK_SET) < 0) {
			ret = errno;
			break;
		}
		if (fread(buf, sizeof(buf), (size_t)1, tp) != 1) {
			if (ferror(tp)) {
				ret = errno;
				break;
			}
			ret = EAGAIN;
			break;
		}
		cp = buf + sizeof(buf);
	}

	if (ret || nlines > 0)
		goto out3;

	if (fseeko(fp, (off_t)0, SEEK_SET) == (off_t)-1) {
		ret = errno;
		goto out3;
	}

	if (fseeko(tp, (off_t)sizeof(buf) * count + (cp - buf), SEEK_SET) ==
	    (off_t)-1) {
		ret = errno;
		goto out3;
	}

	for(;;) {
		if ((left = (ssize_t)fread(buf, (size_t)1, sizeof(buf), tp)) == 0) {
			if (ferror(fp))
				ret = errno;
			break;
		}
		if (fwrite(buf, (size_t)left, (size_t)1, fp) != 1) {
			ret = errno;
			break;
		}
	}
	fflush(fp);
	if((off = ftello(fp)) > 0)
		(void)ftruncate(fileno(fp), off);
out3:
	fclose(tp);
out2:
	unlink(template);
out1:
	fclose(fp);

	return ret;
}


/*
 * read history from a file given
 */
int
read_history(const char *filename)
{
	HistEvent ev;

	if (h == NULL || e == NULL)
		rl_initialize();
	if (filename == NULL && (filename = _default_history_file()) == NULL)
		return errno;
	errno = 0;
	if (history(h, &ev, H_LOAD, filename) == -1)
	    return errno ? errno : EINVAL;
	if (history(h, &ev, H_GETSIZE) == 0)
		history_length = ev.num;
	if (history_length < 0)
		return EINVAL;
	return 0;
}


/*
 * write history to a file given
 */
int
write_history(const char *filename)
{
	HistEvent ev;

	if (h == NULL || e == NULL)
		rl_initialize();
	if (filename == NULL && (filename = _default_history_file()) == NULL)
		return errno;
	return history(h, &ev, H_SAVE, filename) == -1 ?
	    (errno ? errno : EINVAL) : 0;
}

int
append_history(int n, const char *filename)
{
	HistEvent ev;
	FILE *fp;

	if (h == NULL || e == NULL)
		rl_initialize();
	if (filename == NULL && (filename = _default_history_file()) == NULL)
		return errno;

	if ((fp = fopen(filename, "a")) == NULL)
		return errno;

	if (history(h, &ev, H_NSAVE_FP, (size_t)n,  fp) == -1) {
		int serrno = errno ? errno : EINVAL;
		fclose(fp);
		return serrno;
	}
	fclose(fp);
	return 0;
}

/*
 * returns history ``num''th event
 *
 * returned pointer points to static variable
 */
HIST_ENTRY *
history_get(int num)
{
	static HIST_ENTRY she;
	HistEvent ev;
	int curr_num;

	if (h == NULL || e == NULL)
		rl_initialize();

	if (num < history_base)
		return NULL;

	/* save current position */
	if (history(h, &ev, H_CURR) != 0)
		return NULL;
	curr_num = ev.num;

	/*
	 * use H_DELDATA to set to nth history (without delete) by passing
	 * (void **)-1  -- as in history_set_pos
	 */
	if (history(h, &ev, H_DELDATA, num - history_base, (void **)-1) != 0)
		goto out;

	/* get current entry */
	if (history(h, &ev, H_CURR) != 0)
		goto out;
	if (history(h, &ev, H_NEXT_EVDATA, ev.num, &she.data) != 0)
		goto out;
	she.line = ev.str;

	/* restore pointer to where it was */
	(void)history(h, &ev, H_SET, curr_num);

	return &she;

out:
	/* restore pointer to where it was */
	(void)history(h, &ev, H_SET, curr_num);
	return NULL;
}


/*
 * add the line to history table
 */
int
add_history(const char *line)
{
	HistEvent ev;

	if (h == NULL || e == NULL)
		rl_initialize();

	if (history(h, &ev, H_ENTER, line) == -1)
		return 0;

	(void)history(h, &ev, H_GETSIZE);
	if (ev.num == history_length)
		history_base++;
	else
		history_length = ev.num;
	return 0;
}


/*
 * remove the specified entry from the history list and return it.
 */
HIST_ENTRY *
remove_history(int num)
{
	HIST_ENTRY *he;
	HistEvent ev;

	if (h == NULL || e == NULL)
		rl_initialize();

	if ((he = el_malloc(sizeof(*he))) == NULL)
		return NULL;

	if (history(h, &ev, H_DELDATA, num, &he->data) != 0) {
		el_free(he);
		return NULL;
	}

	he->line = ev.str;
	if (history(h, &ev, H_GETSIZE) == 0)
		history_length = ev.num;

	return he;
}


/*
 * replace the line and data of the num-th entry
 */
HIST_ENTRY *
replace_history_entry(int num, const char *line, histdata_t data)
{
	HIST_ENTRY *he;
	HistEvent ev;
	int curr_num;

	if (h == NULL || e == NULL)
		rl_initialize();

	/* save current position */
	if (history(h, &ev, H_CURR) != 0)
		return NULL;
	curr_num = ev.num;

	/* start from the oldest */
	if (history(h, &ev, H_LAST) != 0)
		return NULL;	/* error */

	if ((he = el_malloc(sizeof(*he))) == NULL)
		return NULL;

	/* look forwards for event matching specified offset */
	if (history(h, &ev, H_NEXT_EVDATA, num, &he->data))
		goto out;

	he->line = strdup(ev.str);
	if (he->line == NULL)
		goto out;

	if (history(h, &ev, H_REPLACE, line, data))
		goto out;

	/* restore pointer to where it was */
	if (history(h, &ev, H_SET, curr_num))
		goto out;

	return he;
out:
	el_free(he);
	return NULL;
}

/*
 * clear the history list - delete all entries
 */
void
clear_history(void)
{
	HistEvent ev;

	if (h == NULL || e == NULL)
		rl_initialize();

	(void)history(h, &ev, H_CLEAR);
	history_offset = history_length = 0;
}


/*
 * returns offset of the current history event
 */
int
where_history(void)
{
	return history_offset;
}

static HIST_ENTRY **_history_listp;
static HIST_ENTRY *_history_list;

HIST_ENTRY **
history_list(void)
{
	HistEvent ev;
	HIST_ENTRY **nlp, *nl;
	int i;

	if (history(h, &ev, H_LAST) != 0)
		return NULL;

	if ((nlp = el_realloc(_history_listp,
	    (size_t)history_length * sizeof(*nlp))) == NULL)
		return NULL;
	_history_listp = nlp;

	if ((nl = el_realloc(_history_list,
	    (size_t)history_length * sizeof(*nl))) == NULL)
		return NULL;
	_history_list = nl;

	i = 0;
	do {
		_history_listp[i] = &_history_list[i];
		_history_list[i].line = ev.str;
		_history_list[i].data = NULL;
		if (i++ == history_length)
			abort();
	} while (history(h, &ev, H_PREV) == 0);
	return _history_listp;
}

/*
 * returns current history event or NULL if there is no such event
 */
HIST_ENTRY *
current_history(void)
{
	HistEvent ev;

	if (history(h, &ev, H_PREV_EVENT, history_offset + 1) != 0)
		return NULL;

	rl_he.line = ev.str;
	rl_he.data = NULL;
	return &rl_he;
}


/*
 * returns total number of bytes history events' data are using
 */
int
history_total_bytes(void)
{
	HistEvent ev;
	int curr_num;
	size_t size;

	if (history(h, &ev, H_CURR) != 0)
		return -1;
	curr_num = ev.num;

	(void)history(h, &ev, H_FIRST);
	size = 0;
	do
		size += strlen(ev.str) * sizeof(*ev.str);
	while (history(h, &ev, H_NEXT) == 0);

	/* get to the same position as before */
	history(h, &ev, H_PREV_EVENT, curr_num);

	return (int)size;
}


/*
 * sets the position in the history list to ``pos''
 */
int
history_set_pos(int pos)
{
	if (pos >= history_length || pos < 0)
		return 0;

	history_offset = pos;
	return 1;
}


/*
 * returns previous event in history and shifts pointer accordingly
 * Note that readline and editline define directions in opposite ways.
 */
HIST_ENTRY *
previous_history(void)
{
	HistEvent ev;
<<<<<<< HEAD

	if (history_offset == 0)
		return NULL;

	if (history(h, &ev, H_LAST) != 0)
		return NULL;

=======

	if (history_offset == 0)
		return NULL;

	if (history(h, &ev, H_LAST) != 0)
		return NULL;

>>>>>>> b2b84690
	history_offset--;
	return current_history();
}


/*
 * returns next event in history and shifts pointer accordingly
 */
HIST_ENTRY *
next_history(void)
{
	HistEvent ev;

	if (history_offset >= history_length)
		return NULL;

	if (history(h, &ev, H_LAST) != 0)
		return NULL;

	history_offset++;
	return current_history();
}


/*
 * searches for first history event containing the str
 */
int
history_search(const char *str, int direction)
{
	HistEvent ev;
	const char *strp;
	int curr_num;

	if (history(h, &ev, H_CURR) != 0)
		return -1;
	curr_num = ev.num;

	for (;;) {
		if ((strp = strstr(ev.str, str)) != NULL)
			return (int)(strp - ev.str);
		if (history(h, &ev, direction < 0 ? H_NEXT:H_PREV) != 0)
			break;
	}
	(void)history(h, &ev, H_SET, curr_num);
	return -1;
}


/*
 * searches for first history event beginning with str
 */
int
history_search_prefix(const char *str, int direction)
{
	HistEvent ev;

	return (history(h, &ev, direction < 0 ?
	    H_PREV_STR : H_NEXT_STR, str));
}


/*
 * search for event in history containing str, starting at offset
 * abs(pos); continue backward, if pos<0, forward otherwise
 */
/* ARGSUSED */
int
history_search_pos(const char *str,
		   int direction __attribute__((__unused__)), int pos)
{
	HistEvent ev;
	int curr_num, off;

	off = (pos > 0) ? pos : -pos;
	pos = (pos > 0) ? 1 : -1;

	if (history(h, &ev, H_CURR) != 0)
		return -1;
	curr_num = ev.num;

	if (!history_set_pos(off) || history(h, &ev, H_CURR) != 0)
		return -1;

	for (;;) {
		if (strstr(ev.str, str))
			return off;
		if (history(h, &ev, (pos < 0) ? H_PREV : H_NEXT) != 0)
			break;
	}

	/* set "current" pointer back to previous state */
	(void)history(h, &ev,
	    pos < 0 ? H_NEXT_EVENT : H_PREV_EVENT, curr_num);

	return -1;
}


/********************************/
/* completion functions */

char *
tilde_expand(char *name)
{
	return fn_tilde_expand(name);
}

char *
filename_completion_function(const char *name, int state)
{
	return fn_filename_completion_function(name, state);
}

/*
 * a completion generator for usernames; returns _first_ username
 * which starts with supplied text
 * text contains a partial username preceded by random character
 * (usually '~'); state resets search from start (??? should we do that anyway)
 * it's the caller's responsibility to free the returned value
 */
char *
username_completion_function(const char *text, int state)
{
#if defined(HAVE_GETPW_R_POSIX) || defined(HAVE_GETPW_R_DRAFT)
	struct passwd pwres;
	char pwbuf[1024];
#endif
	struct passwd *pass = NULL;

	if (text[0] == '\0')
		return NULL;

	if (*text == '~')
		text++;

	if (state == 0)
		setpwent();

	while (
#if defined(HAVE_GETPW_R_POSIX) || defined(HAVE_GETPW_R_DRAFT)
	    getpwent_r(&pwres, pwbuf, sizeof(pwbuf), &pass) == 0 && pass != NULL
#else
	    (pass = getpwent()) != NULL
#endif
	    && text[0] == pass->pw_name[0]
	    && strcmp(text, pass->pw_name) == 0)
		continue;

	if (pass == NULL) {
		endpwent();
		return NULL;
	}
	return strdup(pass->pw_name);
}


/*
 * el-compatible wrapper to send TSTP on ^Z
 */
/* ARGSUSED */
static unsigned char
_el_rl_tstp(EditLine *el __attribute__((__unused__)), int ch __attribute__((__unused__)))
{
	(void)kill(0, SIGTSTP);
	return CC_NORM;
}

static const char *
/*ARGSUSED*/
_rl_completion_append_character_function(const char *dummy
    __attribute__((__unused__)))
{
	static char buf[2];
	buf[0] = (char)rl_completion_append_character;
	buf[1] = '\0';
	return buf;
}


/*
 * Display list of strings in columnar format on readline's output stream.
 * 'matches' is list of strings, 'len' is number of strings in 'matches',
 * 'max' is maximum length of string in 'matches'.
 */
void
rl_display_match_list(char **matches, int len, int max)
{

	fn_display_match_list(e, matches, (size_t)len, (size_t)max,
		_rl_completion_append_character_function);
}

/*
 * complete word at current point
 */
/* ARGSUSED */
int
rl_complete(int ignore __attribute__((__unused__)), int invoking_key)
{
	static ct_buffer_t wbreak_conv, sprefix_conv;
	char *breakchars;

	if (h == NULL || e == NULL)
		rl_initialize();

	if (rl_inhibit_completion) {
		char arr[2];
		arr[0] = (char)invoking_key;
		arr[1] = '\0';
		el_insertstr(e, arr);
		return CC_REFRESH;
	}

	if (rl_completion_word_break_hook != NULL)
		breakchars = (*rl_completion_word_break_hook)();
	else
		breakchars = rl_basic_word_break_characters;

	_rl_update_pos();

	/* Just look at how many global variables modify this operation! */
	return fn_complete(e,
	    (rl_compentry_func_t *)rl_completion_entry_function,
	    rl_attempted_completion_function,
	    ct_decode_string(rl_basic_word_break_characters, &wbreak_conv),
	    ct_decode_string(breakchars, &sprefix_conv),
	    _rl_completion_append_character_function,
	    (size_t)rl_completion_query_items,
	    &rl_completion_type, &rl_attempted_completion_over,
	    &rl_point, &rl_end);


}


/* ARGSUSED */
static unsigned char
_el_rl_complete(EditLine *el __attribute__((__unused__)), int ch)
{
	return (unsigned char)rl_complete(0, ch);
}

/*
 * misc other functions
 */

/*
 * bind key c to readline-type function func
 */
int
rl_bind_key(int c, rl_command_func_t *func)
{
	int retval = -1;

	if (h == NULL || e == NULL)
		rl_initialize();

	if (func == rl_insert) {
		/* XXX notice there is no range checking of ``c'' */
		e->el_map.key[c] = ED_INSERT;
		retval = 0;
	}
	return retval;
}


/*
 * read one key from input - handles chars pushed back
 * to input stream also
 */
int
rl_read_key(void)
{
	char fooarr[2 * sizeof(int)];

	if (e == NULL || h == NULL)
		rl_initialize();

	return el_getc(e, fooarr);
}


/*
 * reset the terminal
 */
/* ARGSUSED */
void
rl_reset_terminal(const char *p __attribute__((__unused__)))
{

	if (h == NULL || e == NULL)
		rl_initialize();
	el_reset(e);
}


/*
 * insert character ``c'' back into input stream, ``count'' times
 */
int
rl_insert(int count, int c)
{
	char arr[2];

	if (h == NULL || e == NULL)
		rl_initialize();

	/* XXX - int -> char conversion can lose on multichars */
	arr[0] = (char)c;
	arr[1] = '\0';

	for (; count > 0; count--)
		el_push(e, arr);

	return 0;
}

int
rl_insert_text(const char *text)
{
	if (!text || *text == 0)
		return 0;

	if (h == NULL || e == NULL)
		rl_initialize();

	if (el_insertstr(e, text) < 0)
		return 0;
	return (int)strlen(text);
}

/*ARGSUSED*/
int
rl_newline(int count __attribute__((__unused__)),
    int c __attribute__((__unused__)))
{
	/*
	 * Readline-4.0 appears to ignore the args.
	 */
	return rl_insert(1, '\n');
}

/*ARGSUSED*/
static unsigned char
rl_bind_wrapper(EditLine *el __attribute__((__unused__)), unsigned char c)
{
	if (map[c] == NULL)
	    return CC_ERROR;

	_rl_update_pos();

	(*map[c])(1, c);

	/* If rl_done was set by the above call, deal with it here */
	if (rl_done)
		return CC_EOF;

	return CC_NORM;
}

int
rl_add_defun(const char *name, rl_command_func_t *fun, int c)
{
	char dest[8];
	if ((size_t)c >= sizeof(map) / sizeof(map[0]) || c < 0)
		return -1;
	map[(unsigned char)c] = fun;
	el_set(e, EL_ADDFN, name, name, rl_bind_wrapper);
	vis(dest, c, VIS_WHITE|VIS_NOSLASH, 0);
	el_set(e, EL_BIND, dest, name, NULL);
	return 0;
}

void
rl_callback_read_char(void)
{
	int count = 0, done = 0;
	const char *buf = el_gets(e, &count);
	char *wbuf;

	if (buf == NULL || count-- <= 0)
		return;
	if (count == 0 && buf[0] == e->el_tty.t_c[TS_IO][C_EOF])
		done = 1;
	if (buf[count] == '\n' || buf[count] == '\r')
		done = 2;

	if (done && rl_linefunc != NULL) {
		el_set(e, EL_UNBUFFERED, 0);
		if (done == 2) {
			if ((wbuf = strdup(buf)) != NULL)
				wbuf[count] = '\0';
		} else
			wbuf = NULL;
		(*(void (*)(const char *))rl_linefunc)(wbuf);
<<<<<<< HEAD
		if (!rl_already_prompted) {
		    el_set(e, EL_UNBUFFERED, 1);
		    rl_already_prompted = 1;
		}
=======
		el_set(e, EL_UNBUFFERED, 1);
>>>>>>> b2b84690
	}
}

void
rl_callback_handler_install(const char *prompt, rl_vcpfunc_t *linefunc)
{
	if (e == NULL) {
		rl_initialize();
	}
	(void)rl_set_prompt(prompt);
	rl_linefunc = linefunc;
	el_set(e, EL_UNBUFFERED, 1);
}

void
rl_callback_handler_remove(void)
{
	rl_linefunc = NULL;
	el_end(e);
	e = NULL;
}

void
rl_redisplay(void)
{
	char a[2];
	a[0] = (char)e->el_tty.t_c[TS_IO][C_REPRINT];
	a[1] = '\0';
	el_push(e, a);
}

int
rl_get_previous_history(int count, int key)
{
	char a[2];
	a[0] = (char)key;
	a[1] = '\0';
	while (count--)
		el_push(e, a);
	return 0;
}

void
/*ARGSUSED*/
rl_prep_terminal(int meta_flag __attribute__((__unused__)))
{
	el_set(e, EL_PREP_TERM, 1);
}

void
rl_deprep_terminal(void)
{
	el_set(e, EL_PREP_TERM, 0);
}

int
rl_read_init_file(const char *s)
{
	return el_source(e, s);
}

int
rl_parse_and_bind(const char *line)
{
	const char **argv;
	int argc;
	Tokenizer *tok;

	tok = tok_init(NULL);
	tok_str(tok, line, &argc, &argv);
	argc = el_parse(e, argc, argv);
	tok_end(tok);
	return argc ? 1 : 0;
}

int
rl_variable_bind(const char *var, const char *value)
{
	/*
	 * The proper return value is undocument, but this is what the
	 * readline source seems to do.
	 */
	return el_set(e, EL_BIND, "", var, value, NULL) == -1 ? 1 : 0;
}

void
rl_stuff_char(int c)
{
	char buf[2];

	buf[0] = (char)c;
	buf[1] = '\0';
	el_insertstr(e, buf);
}

static int
_rl_event_read_char(EditLine *el, wchar_t *wc)
{
	char	ch;
	int	n;
	ssize_t num_read = 0;

	ch = '\0';
	*wc = L'\0';
	while (rl_event_hook) {

		(*rl_event_hook)();

#if defined(FIONREAD)
		if (ioctl(el->el_infd, FIONREAD, &n) < 0)
			return -1;
		if (n)
			num_read = read(el->el_infd, &ch, (size_t)1);
		else
			num_read = 0;
#elif defined(F_SETFL) && defined(O_NDELAY)
		if ((n = fcntl(el->el_infd, F_GETFL, 0)) < 0)
			return -1;
		if (fcntl(el->el_infd, F_SETFL, n|O_NDELAY) < 0)
			return -1;
		num_read = read(el->el_infd, &ch, 1);
		if (fcntl(el->el_infd, F_SETFL, n))
			return -1;
#else
		/* not non-blocking, but what you gonna do? */
		num_read = read(el->el_infd, &ch, 1);
		return -1;
#endif

		if (num_read < 0 && errno == EAGAIN)
			continue;
		if (num_read == 0)
			continue;
		break;
	}
	if (!rl_event_hook)
		el_set(el, EL_GETCFN, EL_BUILTIN_GETCFN);
	*wc = (wchar_t)ch;
	return (int)num_read;
}

static void
_rl_update_pos(void)
{
	const LineInfo *li = el_line(e);

	rl_point = (int)(li->cursor - li->buffer);
	rl_end = (int)(li->lastchar - li->buffer);
}

void
rl_get_screen_size(int *rows, int *cols)
{
	if (rows)
		el_get(e, EL_GETTC, "li", rows, (void *)0);
	if (cols)
		el_get(e, EL_GETTC, "co", cols, (void *)0);
}

void
rl_set_screen_size(int rows, int cols)
{
	char buf[64];
	(void)snprintf(buf, sizeof(buf), "%d", rows);
	el_set(e, EL_SETTC, "li", buf, NULL);
	(void)snprintf(buf, sizeof(buf), "%d", cols);
	el_set(e, EL_SETTC, "co", buf, NULL);
}

char **
rl_completion_matches(const char *str, rl_compentry_func_t *fun)
{
	size_t len, max, i, j, min;
	char **list, *match, *a, *b;

	len = 1;
	max = 10;
	if ((list = el_malloc(max * sizeof(*list))) == NULL)
		return NULL;

	while ((match = (*fun)(str, (int)(len - 1))) != NULL) {
		list[len++] = match;
		if (len == max) {
			char **nl;
			max += 10;
			if ((nl = el_realloc(list, max * sizeof(*nl))) == NULL)
				goto out;
			list = nl;
		}
	}
	if (len == 1)
		goto out;
	list[len] = NULL;
	if (len == 2) {
		if ((list[0] = strdup(list[1])) == NULL)
			goto out;
		return list;
	}
	qsort(&list[1], len - 1, sizeof(*list),
	    (int (*)(const void *, const void *)) strcmp);
	min = SIZE_MAX;
	for (i = 1, a = list[i]; i < len - 1; i++, a = b) {
		b = list[i + 1];
		for (j = 0; a[j] && a[j] == b[j]; j++)
			continue;
		if (min > j)
			min = j;
	}
	if (min == 0 && *str) {
		if ((list[0] = strdup(str)) == NULL)
			goto out;
	} else {
		if ((list[0] = el_malloc((min + 1) * sizeof(*list[0]))) == NULL)
			goto out;
		(void)memcpy(list[0], list[1], min);
		list[0][min] = '\0';
	}
	return list;

out:
	el_free(list);
	return NULL;
}

char *
rl_filename_completion_function (const char *text, int state)
{
	return fn_filename_completion_function(text, state);
}

void
rl_forced_update_display(void)
{
	el_set(e, EL_REFRESH);
}

int
_rl_abort_internal(void)
{
	el_beep(e);
	longjmp(topbuf, 1);
	/*NOTREACHED*/
}

int
_rl_qsort_string_compare(char **s1, char **s2)
{
	return strcoll(*s1, *s2);
}

HISTORY_STATE *
history_get_history_state(void)
{
	HISTORY_STATE *hs;

	if ((hs = el_malloc(sizeof(*hs))) == NULL)
		return NULL;
	hs->length = history_length;
	return hs;
}

int
/*ARGSUSED*/
rl_kill_text(int from __attribute__((__unused__)),
    int to __attribute__((__unused__)))
{
	return 0;
}

Keymap
rl_make_bare_keymap(void)
{
	return NULL;
}

Keymap
rl_get_keymap(void)
{
	return NULL;
}

void
/*ARGSUSED*/
rl_set_keymap(Keymap k __attribute__((__unused__)))
{
}

int
/*ARGSUSED*/
rl_generic_bind(int type __attribute__((__unused__)),
    const char * keyseq __attribute__((__unused__)),
    const char * data __attribute__((__unused__)),
    Keymap k __attribute__((__unused__)))
{
	return 0;
}

int
/*ARGSUSED*/
rl_bind_key_in_map(int key __attribute__((__unused__)),
    rl_command_func_t *fun __attribute__((__unused__)),
    Keymap k __attribute__((__unused__)))
{
	return 0;
}

/* unsupported, but needed by python */
void
rl_cleanup_after_signal(void)
{
}

int
rl_on_new_line(void)
{
	return 0;
}

void
rl_free_line_state(void)
{
}

int
/*ARGSUSED*/
rl_set_keyboard_input_timeout(int u __attribute__((__unused__)))
{
	return 0;
}

void
rl_resize_terminal(void)
{
	el_resize(e);
}<|MERGE_RESOLUTION|>--- conflicted
+++ resolved
@@ -1,8 +1,4 @@
-<<<<<<< HEAD
-/*	$NetBSD: readline.c,v 1.146 2018/01/01 22:32:46 christos Exp $	*/
-=======
 /*	$NetBSD: readline.c,v 1.147 2018/06/09 17:41:55 christos Exp $	*/
->>>>>>> b2b84690
 
 /*-
  * Copyright (c) 1997 The NetBSD Foundation, Inc.
@@ -35,11 +31,7 @@
 
 #include "config.h"
 #if !defined(lint) && !defined(SCCSID)
-<<<<<<< HEAD
-__RCSID("$NetBSD: readline.c,v 1.146 2018/01/01 22:32:46 christos Exp $");
-=======
 __RCSID("$NetBSD: readline.c,v 1.147 2018/06/09 17:41:55 christos Exp $");
->>>>>>> b2b84690
 #endif /* not lint && not SCCSID */
 
 #include <sys/types.h>
@@ -1684,7 +1676,6 @@
 previous_history(void)
 {
 	HistEvent ev;
-<<<<<<< HEAD
 
 	if (history_offset == 0)
 		return NULL;
@@ -1692,15 +1683,6 @@
 	if (history(h, &ev, H_LAST) != 0)
 		return NULL;
 
-=======
-
-	if (history_offset == 0)
-		return NULL;
-
-	if (history(h, &ev, H_LAST) != 0)
-		return NULL;
-
->>>>>>> b2b84690
 	history_offset--;
 	return current_history();
 }
@@ -2097,14 +2079,7 @@
 		} else
 			wbuf = NULL;
 		(*(void (*)(const char *))rl_linefunc)(wbuf);
-<<<<<<< HEAD
-		if (!rl_already_prompted) {
-		    el_set(e, EL_UNBUFFERED, 1);
-		    rl_already_prompted = 1;
-		}
-=======
 		el_set(e, EL_UNBUFFERED, 1);
->>>>>>> b2b84690
 	}
 }
 
