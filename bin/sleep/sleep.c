--- conflicted
+++ resolved
@@ -1,8 +1,4 @@
-<<<<<<< HEAD
-/* $NetBSD: sleep.c,v 1.25 2019/01/19 13:27:12 kre Exp $ */
-=======
 /* $NetBSD: sleep.c,v 1.29 2019/01/27 02:00:45 christos Exp $ */
->>>>>>> f7b9aaaa
 
 /*
  * Copyright (c) 1988, 1993, 1994
@@ -43,11 +39,7 @@
 #if 0
 static char sccsid[] = "@(#)sleep.c	8.3 (Berkeley) 4/2/94";
 #else
-<<<<<<< HEAD
-__RCSID("$NetBSD: sleep.c,v 1.25 2019/01/19 13:27:12 kre Exp $");
-=======
 __RCSID("$NetBSD: sleep.c,v 1.29 2019/01/27 02:00:45 christos Exp $");
->>>>>>> f7b9aaaa
 #endif
 #endif /* not lint */
 
@@ -117,11 +109,8 @@
 	 * into the floating point conversion path if the input
 	 * is hex (the 'x' in 0xA is not a digit).  Then if
 	 * strtod() handles hex (on NetBSD it does) so will we.
-<<<<<<< HEAD
-=======
 	 * That path is also taken for scientific notation (1.2e+3)
 	 * and when the input is simply nonsense.
->>>>>>> f7b9aaaa
 	 */
 	fracflag = 0;
 	arg = *argv;
@@ -133,20 +122,6 @@
 
 	if (fracflag) {
 		/*
-<<<<<<< HEAD
-		 * If the radix char in the arg was a '.'
-		 * (as is likely when used from scripts, etc)
-		 * then force the C locale, so atof() works
-		 * as intended, even if the user's locale
-		 * expects something different, like ','
-		 * (but leave the locale alone otherwise, so if
-		 * the user entered 2,4 and that is correct for
-		 * the locale, it will work).
-		 */
-		if (ch == '.')
-			(void)setlocale(LC_ALL, "C");
-		val = strtod(arg, &temp);
-=======
 		 * If we cannot convert the value using the user's locale
 		 * then try again using the C locale, so strtod() can always
 		 * parse values like 2.5, even if the user's locale uses
@@ -157,7 +132,6 @@
 		val = strtod(arg, &temp);
 		if (*temp != '\0')
 			val = strtod_l(arg, &temp, LC_C_LOCALE);
->>>>>>> f7b9aaaa
 		if (val < 0 || temp == arg || *temp != '\0')
 			usage();
 
@@ -167,20 +141,14 @@
 		if ((double)ntime.tv_sec != ival)
 			errx(1, "requested delay (%s) out of range", arg);
 		ntime.tv_nsec = fval;
-<<<<<<< HEAD
-=======
-
->>>>>>> f7b9aaaa
+
 		if (ntime.tv_sec == 0 && ntime.tv_nsec == 0)
 			return EXIT_SUCCESS;	/* was 0.0 or underflowed */
 	} else {
 		ntime.tv_sec = strtol(arg, &temp, 10);
 		if (ntime.tv_sec < 0 || temp == arg || *temp != '\0')
 			usage();
-<<<<<<< HEAD
-=======
-
->>>>>>> f7b9aaaa
+
 		if (ntime.tv_sec == 0)
 			return EXIT_SUCCESS;
 		ntime.tv_nsec = 0;
@@ -193,21 +161,6 @@
 		msg = "";
 
 	signal(SIGINFO, report_request);
-<<<<<<< HEAD
-	while ((rv = nanosleep(&ntime, &ntime)) != 0) {
-		if (report_requested) {
-			/* Reporting does not bother (much) with nanoseconds. */
-			if (ntime.tv_sec == 0)
-			    warnx("in the final moments of the original"
-			       " %ld%s second%s", (long)original, msg,
-			       original == 1 && *msg == '\0' ? "" : "s");
-			else
-			    warnx("between %ld and %ld seconds left"
-				" out of the original %ld%s",
-				(long)ntime.tv_sec, (long)ntime.tv_sec + 1,
-				(long)original, msg);
-
-=======
 
 	if (ntime.tv_sec <= 10000) {			/* arbitrary */
 		while (nanosleep(&ntime, &ntime) != 0) {
@@ -229,7 +182,6 @@
 
 		if (delay != 0 && report_requested) {
 			report(ntime.tv_sec, original, "");
->>>>>>> f7b9aaaa
 			report_requested = 0;
 		} else
 			break;
