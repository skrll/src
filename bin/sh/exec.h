--- conflicted
+++ resolved
@@ -1,8 +1,4 @@
-<<<<<<< HEAD
-/*	$NetBSD: exec.h,v 1.26 2017/06/07 05:08:32 kre Exp $	*/
-=======
 /*	$NetBSD: exec.h,v 1.27 2018/06/22 11:04:55 kre Exp $	*/
->>>>>>> b2b84690
 
 /*-
  * Copyright (c) 1991, 1993
@@ -76,10 +72,7 @@
 void changepath(const char *);
 void deletefuncs(void);
 void getcmdentry(char *, struct cmdentry *);
-<<<<<<< HEAD
-=======
 union node;
->>>>>>> b2b84690
 void defun(char *, union node *, int);
 int unsetfunc(char *);
 void hash_special_builtins(void);