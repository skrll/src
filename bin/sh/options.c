<<<<<<< HEAD
/*	$NetBSD: options.c,v 1.52 2017/11/21 03:42:39 kre Exp $	*/
=======
/*	$NetBSD: options.c,v 1.53 2018/07/13 22:43:44 kre Exp $	*/
>>>>>>> b2b84690

/*-
 * Copyright (c) 1991, 1993
 *	The Regents of the University of California.  All rights reserved.
 *
 * This code is derived from software contributed to Berkeley by
 * Kenneth Almquist.
 *
 * Redistribution and use in source and binary forms, with or without
 * modification, are permitted provided that the following conditions
 * are met:
 * 1. Redistributions of source code must retain the above copyright
 *    notice, this list of conditions and the following disclaimer.
 * 2. Redistributions in binary form must reproduce the above copyright
 *    notice, this list of conditions and the following disclaimer in the
 *    documentation and/or other materials provided with the distribution.
 * 3. Neither the name of the University nor the names of its contributors
 *    may be used to endorse or promote products derived from this software
 *    without specific prior written permission.
 *
 * THIS SOFTWARE IS PROVIDED BY THE REGENTS AND CONTRIBUTORS ``AS IS'' AND
 * ANY EXPRESS OR IMPLIED WARRANTIES, INCLUDING, BUT NOT LIMITED TO, THE
 * IMPLIED WARRANTIES OF MERCHANTABILITY AND FITNESS FOR A PARTICULAR PURPOSE
 * ARE DISCLAIMED.  IN NO EVENT SHALL THE REGENTS OR CONTRIBUTORS BE LIABLE
 * FOR ANY DIRECT, INDIRECT, INCIDENTAL, SPECIAL, EXEMPLARY, OR CONSEQUENTIAL
 * DAMAGES (INCLUDING, BUT NOT LIMITED TO, PROCUREMENT OF SUBSTITUTE GOODS
 * OR SERVICES; LOSS OF USE, DATA, OR PROFITS; OR BUSINESS INTERRUPTION)
 * HOWEVER CAUSED AND ON ANY THEORY OF LIABILITY, WHETHER IN CONTRACT, STRICT
 * LIABILITY, OR TORT (INCLUDING NEGLIGENCE OR OTHERWISE) ARISING IN ANY WAY
 * OUT OF THE USE OF THIS SOFTWARE, EVEN IF ADVISED OF THE POSSIBILITY OF
 * SUCH DAMAGE.
 */

#include <sys/cdefs.h>
#ifndef lint
#if 0
static char sccsid[] = "@(#)options.c	8.2 (Berkeley) 5/4/95";
#else
<<<<<<< HEAD
__RCSID("$NetBSD: options.c,v 1.52 2017/11/21 03:42:39 kre Exp $");
=======
__RCSID("$NetBSD: options.c,v 1.53 2018/07/13 22:43:44 kre Exp $");
>>>>>>> b2b84690
#endif
#endif /* not lint */

#include <signal.h>
#include <unistd.h>
#include <stdlib.h>

#include "shell.h"
#define DEFINE_OPTIONS
#include "options.h"
#undef DEFINE_OPTIONS
#include "builtins.h"
#include "nodes.h"	/* for other header files */
#include "eval.h"
#include "jobs.h"
#include "input.h"
#include "output.h"
#include "trap.h"
#include "var.h"
#include "memalloc.h"
#include "error.h"
#include "mystring.h"
#include "syntax.h"
#ifndef SMALL
#include "myhistedit.h"
#endif
#include "show.h"

char *arg0;			/* value of $0 */
struct shparam shellparam;	/* current positional parameters */
char **argptr;			/* argument list for builtin commands */
char *optionarg;		/* set by nextopt (like getopt) */
char *optptr;			/* used by nextopt */

char *minusc;			/* argument to -c option */


STATIC void options(int);
STATIC void minus_o(char *, int);
STATIC void setoption(int, int);
STATIC int getopts(char *, char *, char **, char ***, char **);


/*
 * Process the shell command line arguments.
 */

void
procargs(int argc, char **argv)
{
	size_t i;
	int psx;

	argptr = argv;
	if (argc > 0)
		argptr++;

	psx = posix;		/* save what we set it to earlier */
	/*
	 * option values are mostly boolean 0:off 1:on
	 * we use 2 (just in this routine) to mean "unknown yet"
	 */
	for (i = 0; i < NOPTS; i++)
		optlist[i].val = 2;
	posix = psx;		/* restore before processing -o ... */

	options(1);

	if (*argptr == NULL && minusc == NULL)
		sflag = 1;
	if (iflag == 2 && sflag == 1 && isatty(0) && isatty(2))
		iflag = 1;
	if (iflag == 1 && sflag == 2)
		iflag = 2;
	if (mflag == 2)
		mflag = iflag;
#ifndef DO_SHAREDVFORK
	if (usefork == 2)
		usefork = 1;
#endif
#if DEBUG >= 2
	if (debug == 2)
		debug = 1;
#endif
	/*
	 * Any options not dealt with as special cases just above,
	 * and which were not set on the command line, are set to
	 * their expected default values (mostly "off")
	 *
	 * then as each option is initialised, save its setting now
	 * as its "default" value for future use ("set -o default").
	 */
	for (i = 0; i < NOPTS; i++) {
		if (optlist[i].val == 2)
			optlist[i].val = optlist[i].dflt;
		optlist[i].dflt = optlist[i].val;
	}

	arg0 = argv[0];
	if (sflag == 0 && minusc == NULL) {
		commandname = argv[0];
		arg0 = *argptr++;
		setinputfile(arg0, 0);
		commandname = arg0;
	}
	/* POSIX 1003.2: first arg after -c cmd is $0, remainder $1... */
	if (minusc != NULL) {
		if (argptr == NULL || *argptr == NULL)
			error("Bad -c option");
		minusc = *argptr++;
		if (*argptr != 0)
			arg0 = *argptr++;
	}

	shellparam.p = argptr;
	shellparam.reset = 1;
	/* assert(shellparam.malloc == 0 && shellparam.nparam == 0); */
	while (*argptr) {
		shellparam.nparam++;
		argptr++;
	}
	optschanged();
}


void
optschanged(void)
{
	setinteractive(iflag);
#ifndef SMALL
	histedit();
#endif
	setjobctl(mflag);
}

/*
 * Process shell options.  The global variable argptr contains a pointer
 * to the argument list; we advance it past the options.
 */

STATIC void
options(int cmdline)
{
	static char empty[] = "";
	char *p;
	int val;
	int c;

	if (cmdline)
		minusc = NULL;
	while ((p = *argptr) != NULL) {
		argptr++;
		if ((c = *p++) == '-') {
			val = 1;
                        if (p[0] == '\0' || (p[0] == '-' && p[1] == '\0')) {
                                if (!cmdline) {
                                        /* "-" means turn off -x and -v */
                                        if (p[0] == '\0')
                                                xflag = vflag = 0;
                                        /* "--" means reset params */
                                        else if (*argptr == NULL)
						setparam(argptr);
                                }
				break;	  /* "-" or  "--" terminates options */
			}
		} else if (c == '+') {
			val = 0;
		} else {
			argptr--;
			break;
		}
		while ((c = *p++) != '\0') {
			if (val == 1 && c == 'c' && cmdline) {
				/* command is after shell args*/
				minusc = empty;
			} else if (c == 'o') {
				if (*p != '\0')
					minus_o(p, val + (cmdline ? val : 0));
				else if (*argptr)
					minus_o(*argptr++,
					    val + (cmdline ? val : 0));
				else if (!cmdline)
					minus_o(NULL, val);
				else
					error("arg for %co missing", "+-"[val]);
				break;
#ifdef DEBUG
			} else if (c == 'D') {
				if (*p) {
					set_debug(p, val);
					break;
				} else if (*argptr)
					set_debug(*argptr++, val);
				else
					set_debug("*$", val);
#endif
			} else {
				setoption(c, val);
			}
		}
	}
}

static void
set_opt_val(size_t i, int val)
{
	size_t j;
	int flag;

	if (val && (flag = optlist[i].opt_set)) {
		/* some options (eg vi/emacs) are mutually exclusive */
		for (j = 0; j < NOPTS; j++)
		    if (optlist[j].opt_set == flag)
			optlist[j].val = 0;
	}
#ifndef SMALL
	if (i == _SH_OPT_Xflag)
		xtracefdsetup(val);
#endif
	optlist[i].val = val;
#ifdef DEBUG
	if (&optlist[i].val == &debug)
		opentrace();	/* different "trace" than the -x one... */
#endif
}

STATIC void
minus_o(char *name, int val)
{
	size_t i;
	const char *sep = ": ";

	if (name == NULL) {
		if (val) {
			out1str("Current option settings");
			for (i = 0; i < NOPTS; i++) {
				if (optlist[i].name == NULL)  {
					out1fmt("%s%c%c", sep,
					    "+-"[optlist[i].val],
					    optlist[i].letter);
					sep = ", ";
				}
			}
			out1c('\n');
			for (i = 0; i < NOPTS; i++) {
				if (optlist[i].name)
				    out1fmt("%-19s %s\n", optlist[i].name,
					optlist[i].val ? "on" : "off");
			}
		} else {
			out1str("set -o default");
			for (i = 0; i < NOPTS; i++) {
				if (optlist[i].val == optlist[i].dflt)
					continue;
				if (optlist[i].name)
				    out1fmt(" %co %s",
					"+-"[optlist[i].val], optlist[i].name);
				else
				    out1fmt(" %c%c", "+-"[optlist[i].val],
					optlist[i].letter);
			}
			out1c('\n');
		}
	} else {
		if (val == 1 && equal(name, "default")) { /* special case */
			for (i = 0; i < NOPTS; i++)
				set_opt_val(i, optlist[i].dflt);
			return;
		}
		if (val)
			val = 1;
		for (i = 0; i < NOPTS; i++)
			if (optlist[i].name && equal(name, optlist[i].name)) {
				set_opt_val(i, val);
#ifndef SMALL
				if (i == _SH_OPT_Xflag)
					set_opt_val(_SH_OPT_xflag, val);
#endif
				return;
			}
		error("Illegal option %co %s", "+-"[val], name);
	}
}


STATIC void
setoption(int flag, int val)
{
	size_t i;

	for (i = 0; i < NOPTS; i++)
		if (optlist[i].letter == flag) {
			set_opt_val(i, val);
#ifndef SMALL
			if (i == _SH_OPT_Xflag)
				set_opt_val(_SH_OPT_xflag, val);
#endif
			return;
		}
	error("Illegal option %c%c", "+-"[val], flag);
	/* NOTREACHED */
}



#ifdef mkinit
INCLUDE "options.h"

SHELLPROC {
	int i;

	for (i = 0; optlist[i].name; i++)
		optlist[i].val = 0;
	optschanged();

}
#endif


/*
 * Set the shell parameters.
 */

void
setparam(char **argv)
{
	char **newparam;
	char **ap;
	int nparam;

	for (nparam = 0 ; argv[nparam] ; nparam++)
		continue;
	ap = newparam = ckmalloc((nparam + 1) * sizeof *ap);
	while (*argv) {
		*ap++ = savestr(*argv++);
	}
	*ap = NULL;
	freeparam(&shellparam);
	shellparam.malloc = 1;
	shellparam.nparam = nparam;
	shellparam.p = newparam;
	shellparam.optnext = NULL;
}


/*
 * Free the list of positional parameters.
 */

void
freeparam(volatile struct shparam *param)
{
	char **ap;

	if (param->malloc) {
		for (ap = param->p ; *ap ; ap++)
			ckfree(*ap);
		ckfree(param->p);
	}
}



/*
 * The shift builtin command.
 */

int
shiftcmd(int argc, char **argv)
{
	int n;
	char **ap1, **ap2;

	if (argc > 2)
		error("Usage: shift [n]");
	n = 1;
	if (argc > 1)
		n = number(argv[1]);
	if (n > shellparam.nparam)
		error("can't shift that many");
	INTOFF;
	shellparam.nparam -= n;
	for (ap1 = shellparam.p ; --n >= 0 ; ap1++) {
		if (shellparam.malloc)
			ckfree(*ap1);
	}
	ap2 = shellparam.p;
	while ((*ap2++ = *ap1++) != NULL)
		continue;
	shellparam.optnext = NULL;
	INTON;
	return 0;
}



/*
 * The set command builtin.
 */

int
setcmd(int argc, char **argv)
{
	if (argc == 1)
		return showvars(0, 0, 1, 0);
	INTOFF;
	options(0);
	optschanged();
	if (*argptr != NULL) {
		setparam(argptr);
	}
	INTON;
	return 0;
}


void
getoptsreset(const char *value)
{
	/*
	 * This is just to detect the case where OPTIND=1
	 * is executed.   Any other string assigned to OPTIND
	 * is OK, but is not a reset.   No errors, so cannot use number()
	 */
	if (is_digit(*value) && strtol(value, NULL, 10) == 1) {
		shellparam.optnext = NULL;
		shellparam.reset = 1;
	}
}

/*
 * The getopts builtin.  Shellparam.optnext points to the next argument
 * to be processed.  Shellparam.optptr points to the next character to
 * be processed in the current argument.  If shellparam.optnext is NULL,
 * then it's the first time getopts has been called.
 */

int
getoptscmd(int argc, char **argv)
{
	char **optbase;

	if (argc < 3)
		error("usage: getopts optstring var [arg]");
	else if (argc == 3)
		optbase = shellparam.p;
	else
		optbase = &argv[3];

	if (shellparam.reset == 1) {
		shellparam.optnext = optbase;
		shellparam.optptr = NULL;
		shellparam.reset = 0;
	}

	return getopts(argv[1], argv[2], optbase, &shellparam.optnext,
		       &shellparam.optptr);
}

STATIC int
getopts(char *optstr, char *optvar, char **optfirst, char ***optnext, char **optpptr)
{
	char *p, *q;
	char c = '?';
	int done = 0;
	int ind = 0;
	int err = 0;
	char s[12];

	if ((p = *optpptr) == NULL || *p == '\0') {
		/* Current word is done, advance */
		if (*optnext == NULL)
			return 1;
		p = **optnext;
		if (p == NULL || *p != '-' || *++p == '\0') {
atend:
			ind = *optnext - optfirst + 1;
			*optnext = NULL;
			p = NULL;
			done = 1;
			goto out;
		}
		(*optnext)++;
		if (p[0] == '-' && p[1] == '\0')	/* check for "--" */
			goto atend;
	}

	c = *p++;
	for (q = optstr; *q != c; ) {
		if (*q == '\0') {
			if (optstr[0] == ':') {
				s[0] = c;
				s[1] = '\0';
				err |= setvarsafe("OPTARG", s, 0);
			} else {
				outfmt(&errout, "Illegal option -%c\n", c);
				(void) unsetvar("OPTARG", 0);
			}
			c = '?';
			goto bad;
		}
		if (*++q == ':')
			q++;
	}

	if (*++q == ':') {
		if (*p == '\0' && (p = **optnext) == NULL) {
			if (optstr[0] == ':') {
				s[0] = c;
				s[1] = '\0';
				err |= setvarsafe("OPTARG", s, 0);
				c = ':';
			} else {
				outfmt(&errout, "No arg for -%c option\n", c);
				(void) unsetvar("OPTARG", 0);
				c = '?';
			}
			goto bad;
		}

		if (p == **optnext)
			(*optnext)++;
		err |= setvarsafe("OPTARG", p, 0);
		p = NULL;
	} else
		err |= setvarsafe("OPTARG", "", 0);
	ind = *optnext - optfirst + 1;
	goto out;

bad:
	ind = 1;
	*optnext = NULL;
	p = NULL;
out:
	*optpptr = p;
	fmtstr(s, sizeof(s), "%d", ind);
	err |= setvarsafe("OPTIND", s, VNOFUNC);
	s[0] = c;
	s[1] = '\0';
	err |= setvarsafe(optvar, s, 0);
	if (err) {
		*optnext = NULL;
		*optpptr = NULL;
		flushall();
		exraise(EXERROR);
	}
	return done;
}

/*
 * XXX - should get rid of.  have all builtins use getopt(3).  the
 * library getopt must have the BSD extension static variable "optreset"
 * otherwise it can't be used within the shell safely.
 *
 * Standard option processing (a la getopt) for builtin routines.  The
 * only argument that is passed to nextopt is the option string; the
 * other arguments are unnecessary.  It return the character, or '\0' on
 * end of input.
 */

int
nextopt(const char *optstring)
{
	char *p;
	const char *q;
	char c;

	if ((p = optptr) == NULL || *p == '\0') {
		p = *argptr;
		if (p == NULL || *p != '-' || *++p == '\0')
			return '\0';
		argptr++;
		if (p[0] == '-' && p[1] == '\0')	/* check for "--" */
			return '\0';
	}
	c = *p++;
	for (q = optstring ; *q != c ; ) {
		if (*q == '\0')
			error("Illegal option -%c", c);
		if (*++q == ':')
			q++;
	}
	if (*++q == ':') {
		if (*p == '\0' && (p = *argptr++) == NULL)
			error("No arg for -%c option", c);
		optionarg = p;
		p = NULL;
	}
	optptr = p;
	return c;
}<|MERGE_RESOLUTION|>--- conflicted
+++ resolved
@@ -1,8 +1,4 @@
-<<<<<<< HEAD
-/*	$NetBSD: options.c,v 1.52 2017/11/21 03:42:39 kre Exp $	*/
-=======
 /*	$NetBSD: options.c,v 1.53 2018/07/13 22:43:44 kre Exp $	*/
->>>>>>> b2b84690
 
 /*-
  * Copyright (c) 1991, 1993
@@ -41,11 +37,7 @@
 #if 0
 static char sccsid[] = "@(#)options.c	8.2 (Berkeley) 5/4/95";
 #else
-<<<<<<< HEAD
-__RCSID("$NetBSD: options.c,v 1.52 2017/11/21 03:42:39 kre Exp $");
-=======
 __RCSID("$NetBSD: options.c,v 1.53 2018/07/13 22:43:44 kre Exp $");
->>>>>>> b2b84690
 #endif
 #endif /* not lint */
 
