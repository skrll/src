<<<<<<< HEAD
.\"	$NetBSD: sh.1,v 1.217 2019/01/21 14:09:24 kre Exp $
=======
.\"	$NetBSD: sh.1,v 1.220 2019/02/14 11:15:24 kre Exp $
>>>>>>> 356fe5fe
.\" Copyright (c) 1991, 1993
.\"	The Regents of the University of California.  All rights reserved.
.\"
.\" This code is derived from software contributed to Berkeley by
.\" Kenneth Almquist.
.\"
.\" Redistribution and use in source and binary forms, with or without
.\" modification, are permitted provided that the following conditions
.\" are met:
.\" 1. Redistributions of source code must retain the above copyright
.\"    notice, this list of conditions and the following disclaimer.
.\" 2. Redistributions in binary form must reproduce the above copyright
.\"    notice, this list of conditions and the following disclaimer in the
.\"    documentation and/or other materials provided with the distribution.
.\" 3. Neither the name of the University nor the names of its contributors
.\"    may be used to endorse or promote products derived from this software
.\"    without specific prior written permission.
.\"
.\" THIS SOFTWARE IS PROVIDED BY THE REGENTS AND CONTRIBUTORS ``AS IS'' AND
.\" ANY EXPRESS OR IMPLIED WARRANTIES, INCLUDING, BUT NOT LIMITED TO, THE
.\" IMPLIED WARRANTIES OF MERCHANTABILITY AND FITNESS FOR A PARTICULAR PURPOSE
.\" ARE DISCLAIMED.  IN NO EVENT SHALL THE REGENTS OR CONTRIBUTORS BE LIABLE
.\" FOR ANY DIRECT, INDIRECT, INCIDENTAL, SPECIAL, EXEMPLARY, OR CONSEQUENTIAL
.\" DAMAGES (INCLUDING, BUT NOT LIMITED TO, PROCUREMENT OF SUBSTITUTE GOODS
.\" OR SERVICES; LOSS OF USE, DATA, OR PROFITS; OR BUSINESS INTERRUPTION)
.\" HOWEVER CAUSED AND ON ANY THEORY OF LIABILITY, WHETHER IN CONTRACT, STRICT
.\" LIABILITY, OR TORT (INCLUDING NEGLIGENCE OR OTHERWISE) ARISING IN ANY WAY
.\" OUT OF THE USE OF THIS SOFTWARE, EVEN IF ADVISED OF THE POSSIBILITY OF
.\" SUCH DAMAGE.
.\"
.\"	@(#)sh.1	8.6 (Berkeley) 5/4/95
.\"
.Dd February 14, 2019
.Dt SH 1
.\" everything except c o and s (keep them ordered)
.ds flags abCEeFfhIiLmnpquVvXx
.Os
.Sh NAME
.Nm sh
.Nd command interpreter (shell)
.Sh SYNOPSIS
.Nm
.Bk -words
.Op Fl \*[flags]
.Op Cm +\*[flags]
.Ek
.Bk -words
.Op Fl o Ar option_name
.Op Cm +o Ar option_name
.Ek
.Bk -words
.Op Ar command_file Op Ar argument ...
.Ek
.Nm
.Fl c
.Bk -words
.Op Fl s
.Op Fl \*[flags]
.Op Cm +\*[flags]
.Ek
.Bk -words
.Op Fl o Ar option_name
.Op Cm +o Ar option_name
.Ek
.Bk -words
.Ar command_string
.Op Ar command_name Op Ar argument ...
.Ek
.Nm
.Fl s
.Bk -words
.Op Fl \*[flags]
.Op Cm +\*[flags]
.Ek
.Bk -words
.Op Fl o Ar option_name
.Op Cm +o Ar option_name
.Ek
.Bk -words
.Op Ar argument ...
.Ek
.Sh DESCRIPTION
.Nm
is the standard command interpreter for the system.
The current version of
.Nm
is in the process of being changed to conform more closely to the
POSIX 1003.2 and 1003.2a specifications for the shell.
This version has many
features which make it appear similar in some respects to the Korn shell,
but it is not a Korn shell clone (see
.Xr ksh 1 ) .
This man page is not intended
to be a tutorial or a complete specification of the shell.
.Ss Overview
The shell is a command that reads lines from either a file or the
terminal, interprets them, and generally executes other commands.
A shell is the program that is running when a user logs into the system.
(Users can select which shell is executed for them at login with the
.Xr chsh 1
command).
The shell implements a language that has flow control
constructs, a macro facility that provides a variety of features in
addition to data storage, along with built in history and line editing
capabilities.
It incorporates many features to aid interactive use and
has the advantage that the interpretative language is common to both
interactive and non-interactive use (shell scripts).
That is, commands
can be typed directly to the running shell or can be put into a file and
the file can be executed directly by the shell.
.Ss Invocation
If no arguments are present and if the standard input,
and standard error output, of the shell
are connected to a terminal (or terminals, or if the
.Fl i
flag is set),
and the
.Fl c
option is not present, the shell is considered an interactive shell.
An interactive shell generally prompts before each command and handles
programming and command errors differently (as described below).
When first starting,
the shell inspects argument 0, and if it begins with a dash
.Sq - ,
the shell is also considered
a login shell.
This is normally done automatically by the system
when the user first logs in.
A login shell first reads commands
(as if by using the
.Dq \&.
command)
from the files
.Pa /etc/profile
and
.Pa .profile
in the user's home directory
.Pq \&$HOME ,
if they exist.
If the environment variable
.Ev ENV
is set on entry to a shell,
or is set in the
.Pa .profile
of a login shell,
and either the shell is interactive, or the
.Cm posix
option is not set,
the shell then performs parameter and arithmetic
expansion on the value of
.Ev ENV ,
(these are described later)
and if no errors occurred,
then reads commands from the file name that results.
Note that no error messages result from these
expansions, to verify that
.Ev ENV
is correct, as desired, use:
.Dl eval printf '%s\e\en' Dq \&${ENV}
Otherwise if
.Ev ENV
appears to contain a command substitution,
which is not performed here,
or if there were no expansions to expand, the value of
.Ev ENV
is used as the file name.
.Pp
Therefore, a user should place commands that are to be executed only at
login time in the
.Pa .profile
file, and commands that are executed for every shell inside the
.Ev ENV
file.
To set the
.Ev ENV
variable to some file, place the following line in your
.Pa .profile
of your home directory
.Pp
.Dl ENV=$HOME/.shinit; export ENV
.Pp
substituting for
.Dq .shinit
any filename you wish.
Since the
.Ev ENV
file can be read for every invocation of the shell, including shell scripts
and non-interactive shells, the following paradigm is useful for
restricting commands in the
.Ev ENV
file to interactive invocations.
Place commands within the
.Dq Ic case
and
.Dq Ic esac
below (these commands are described later):
.Bd -literal -offset indent
case $- in *i*)
        # commands for interactive use only
        ...
esac
.Ed
.Pp
If command line arguments besides the options have been specified, and
neither
.Fl c
nor
.Fl s
was given, then the shell treats the first argument
as the name of a file from which to read commands (a shell script).
This also becomes
.Li $0
and the remaining arguments are set as the
positional parameters of the shell
.Li ( $1 , $2 ,
etc).
Otherwise, if
.Fl c
was given, then the first argument, which must exist,
is taken to be a string of
.Nm
commands to execute.
Then if any additional arguments follow the command string,
those arguments become
.Li $0 , $1 ,
\&...
Otherwise, if additional arguments were given
(which implies that
.Fl s
was set)
those arguments become
.Li $1 , $2 ,
\&...
If
.Li $0
has not been set by the preceding processing, it
will be set to
.Va argv\^ Ns [ 0 ]
as passed to the shell, which will
usually be the name of the shell itself.
If
.Fl s
was given, or if neither
.Fl c
nor any additional (non-option) arguments were present,
the shell reads commands from its standard input.
.\"
.\"
.Ss Argument List Processing
.\"
Currently, all of the single letter options that can meaningfully
be set using the
.Ic set
built-in, have a corresponding name
that can be used as an argument to the
.Fl o
option.
The
.Ic set Fl o
name is provided next to the single letter option in
the description below.
Some options have only a long name, they are described after
the flag options, they are used with
.Fl o
or
.Cm +o
only, either on the command line, or with the
.Ic set
built-in command.
Other options described are for the command line only.
Specifying a dash
.Dq Cm \-
turns the option on, while using a plus
.Dq Cm +
disables the option.
The following options can be set from the command line and,
unless otherwise stated, with the
.Ic set
built-in (described later).
.\"
.\" strlen("quietprofile") == strlen("local_lineno"): pick the latter
.\" to give the indent as the _ in local_lineno, and the fi ligature in
.\" quietprofile combine to make "local_lineno' slightly wider when printed
.\" (in italics) in a variable width font.
.Bl -tag -width ".Fl L Em local_lineno" -offset indent
.\"
.It Fl a Em allexport
Automatically export any variable to which a value is assigned
while this flag is set, unless the variable has been marked as
not for export.
.It Fl b Em notify
Enable asynchronous notification of background job completion.
(Not implemented.)
.It Fl C Em noclobber
Don't overwrite existing files with
.Dq > .
.It Fl c
Read commands from the
.Ar command_string
operand instead of, or in addition to, from the standard input.
Special parameter
.Dv 0 \" $0	(comments like this for searching sources only)
will be set from the
.Ar command_name
operand if given, and the positional parameters
.Dv ( 1 , 2 ,
etc.)
set from the remaining argument operands, if any.
.Fl c
is only available at invocation, it cannot be
.Ic set ,
and there is no form using
.Dq Cm \&+ .
.It Fl E Em emacs
Enable the built-in emacs style
command line editor (disables
.Fl V
if it has been set).
(See the
.Sx Command Line Editing
section below.)
.It Fl e Em errexit
If not interactive, exit immediately if any untested command fails.
If interactive, and an untested command fails,
cease all processing of the current command and return to
prompt for a new command.
The exit status of a command is considered to be
explicitly tested if the command is used to control an
.Ic if ,
.Ic elif ,
.Ic while ,
or
.Ic until ,
or if the command is the left hand operand of an
.Dq &&
or
.Dq ||
operator,
or if it is a pipeline (or simple command) preceded by the
.Dq \&!
operator.
With pipelines, only the status of the entire pipeline
(indicated by the last command it contains)
is tested when
.Fl e
is set to determine if the shell should exit.
.It Fl F Em fork
Cause the shell to always use
.Xr fork 2
instead of attempting
.Xr vfork 2
when it needs to create a new process.
This should normally have no visible effect,
but can slow execution.
The
.Nm
can be compiled to always use
.Xr fork 2
in which case altering the
.Fl F
flag has no effect.
.It Fl f Em noglob
Disable pathname expansion.
.It Fl h Em trackall
Functions defined while this option is set will have paths bound to
commands to be executed by the function at the time of the definition.
When off when a function is defined,
the file system is searched for commands each time the function is invoked.
(Not implemented.)
.It Fl I Em ignoreeof
Ignore EOFs from input when interactive.
(After a large number of consecutive EOFs the shell will exit anyway.)
.It Fl i Em interactive
Force the shell to behave interactively.
.It Fl L Em local_lineno
When set, before a function is defined,
causes the variable
.Dv LINENO
when used within the function,
to refer to the line number defined such that
first line of the function is line 1.
When reset,
.Dv LINENO
in a function refers to the line number within the file
within which the definition of the function occurs.
This option defaults to
.Dq on
in this shell.
For more details see the section
.Sx LINENO
below.
.It Fl m Em monitor
Turn on job control (set automatically when interactive).
.It Fl n Em noexec
Read and parse commands, but do not execute them.
This is useful for checking the syntax of shell scripts.
If
.Fl n
becomes set in an interactive shell, it will automatically be
cleared just before the next time the command line prompt
.Pq Ev PS1
is written.
.It Fl p Em nopriv
Do not attempt to reset effective UID if it does not match UID.
This is not set by default to help avoid incorrect usage by setuid
root programs via
.Xr system 3
or
.Xr popen 3 .
.It Fl q Em quietprofile
If the
.Fl v
or
.Fl x
options have been set, do not apply them when reading
initialization files, these being
.Pa /etc/profile ,
.Pa .profile ,
and the file specified by the
.Ev ENV
environment variable.
.It Fl s Em stdin
Read commands from standard input (set automatically if
neither
.Fl c
nor file arguments are present).
If after processing a command_string with the
.Fl c
option, the shell has not exited, and the
.Fl s
option is set, it will continue reading more commands from standard input.
This option has no effect when set or reset after the shell has
already started reading from the command_file, or from standard input.
Note that the
.Fl s
flag being set does not cause the shell to be interactive.
.It Fl u Em nounset
Write a message to standard error when attempting to obtain a
value from a variable that is not set,
and if the shell is not interactive, exit immediately.
For interactive shells, instead return immediately to the command prompt
and read the next command.
Note that expansions (described later, see
.Sx Word Expansions
below) using the
.Sq \&+ ,
.Sq \&\- ,
.Sq \&= ,
or
.Sq \&?
operators test if the variable is set, before attempting to
obtain its value, and hence are unaffected by
.Fl u .
.It Fl V Em vi
Enable the built-in
.Xr vi 1
command line editor (disables
.Fl E
if it has been set).
(See the
.Sx Command Line Editing
section below.)
.It Fl v Em verbose
The shell writes its input to standard error as it is read.
Useful for debugging.
.It Fl X Em xlock
Cause output from the
.Ic xtrace
.Pq Fl x
option to be sent to standard error as it exists when the
.Fl X
option is enabled (regardless of its previous state.)
For example:
.Bd -literal -compact
        set -X 2>/tmp/trace-file
.Ed
will arrange for tracing output to be sent to the file named,
instead of wherever it was previously being sent,
until the X option is set again, or cleared.
.Pp
Each change (set or clear) to
.Fl X
is also performed upon
.Fl x ,
but not the converse.
.It Fl x Em xtrace
Write each command to standard error (preceded by the expanded value of
.Li $PS4 )
before it is executed.
Unless
.Fl X
is set,
.Dq "standard error"
means that which existed immediately before any redirections to
be applied to the command are performed.
Useful for debugging.
.It "\ \ " Em cdprint
Make an interactive shell always print the new directory name when
changed by the
.Ic cd
command.
In a non-interactive shell this option has no effect.
.It "\ \ " Em nolog
Prevent the entry of function definitions into the command history (see
.Ic fc
in the
.Sx Built-ins
section.)
(Not implemented.)
.It "\ \ " Em pipefail
If set when a pipeline is created,
the way the exit status of the pipeline is determined
is altered.
See
.Sx Pipelines
below for the details.
.It "\ \ " Em posix
Enables closer adherence to the POSIX shell standard.
This option will default set at shell startup if the
environment variable
.Ev POSIXLY_CORRECT
is present.
That can be overridden (set or reset) by the
.Fl o
option on the command line.
Currently this option controls whether (!posix) or not (posix)
the file given by the
.Ev ENV
variable is read at startup by a non-interactive shell.
It also controls whether file descriptors greater than 2
opened using the
.Ic exec
built-in command are passed on to utilities executed
.Dq ( yes
in posix mode),
whether a colon (:) terminates the user name in tilde (~) expansions
other than in assignment statements
.Dq ( no
in posix mode),
the format of the output of the
.Ic kill Fl l
command, where posix mode causes the names of the signals
be separated by either a single space or newline, and where otherwise
sufficient spaces are inserted to generate nice looking columns,
and whether the shell treats
an empty brace-list compound statement as a syntax error
(expected by POSIX) or permits it.
Such statements
.Dq "{\ }"
can be useful when defining dummy functions.
Lastly, in posix mode, only one
.Dq \&!
is permitted before a pipeline.
.It "\ \ " Em promptcmds
Allows command substitutions (as well as parameter
and arithmetic expansions, which are always performed)
upon the prompt strings
.Ev PS1 ,
.Ev PS2 ,
and
.Ev PS4
each time, before they are output.
This option should not be set until after the prompts
have been set (or verified) to avoid accidentally importing
unwanted command substitutions from the environment.
.It "\ \ " Em tabcomplete
Enables filename completion in the command line editor.
Typing a tab character will extend the current input word to match a
filename.
If more than one filename matches it is only extended to be the common prefix.
Typing a second tab character will list all the matching names.
One of the editing modes, either
.Fl E
or
.Fl V ,
must be enabled for this to work.
.El
.Ss Lexical Structure
The shell reads input in terms of lines from a file and breaks it up into
words at whitespace (blanks and tabs), and at certain sequences of
characters that are special to the shell called
.Dq operators .
There are two types of operators: control operators and redirection
operators (their meaning is discussed later).
The following is a list of operators:
.Bl -ohang -offset indent
.It "Control operators:"
.Dl &  &&  \&(  \&)  \&;  ;; ;& \&| || <newline>
.It "Redirection operators:"
.Dl <  >  >|  <<  >>  <&  >&  <<-  <>
.El
.Ss Quoting
Quoting is used to remove the special meaning of certain characters or
words to the shell, such as operators, whitespace, or keywords.
There are four types of quoting:
matched single quotes,
matched double quotes,
backslash,
and
dollar preceding matched single quotes (enhanced C style strings.)
.Ss Backslash
An unquoted backslash preserves the literal meaning of the following
character, with the exception of
.Aq newline .
An unquoted backslash preceding a
.Aq newline
is treated as a line continuation, the two characters are simply removed.
.Ss Single Quotes
Enclosing characters in single quotes preserves the literal meaning of all
the characters (except single quotes, making it impossible to put
single quotes in a single-quoted string).
.Ss Double Quotes
Enclosing characters within double quotes preserves the literal
meaning of all characters except dollar sign
.Pq Li \&$ ,
backquote
.Pq Li \&` ,
and backslash
.Pq Li \e .
The backslash inside double quotes is historically weird, and serves to
quote only the following characters (and these not in all contexts):
.Dl $  `  \*q  \e  <newline> ,
where a backslash newline is a line continuation as above.
Otherwise it remains literal.
.\"
.\"
.Ss Dollar Single Quotes ( Li \&$'...' )
.\"
.Bd -filled -offset indent
.Bf Em
Note: this form of quoting is still somewhat experimental,
and yet to be included in the POSIX standard.
This implementation is based upon the current proposals for
standardization, and is subject to change should the eventual
adopted text differ.
.Ef
.Ed
.Pp
Enclosing characters in a matched pair of single quotes, with the
first immediately preceded by an unquoted dollar sign
.Pq Li \&$
provides a quoting mechanism similar to single quotes, except
that within the sequence of characters, any backslash
.Pq Li \e ,
is an escape character, which causes the following character to
be treated specially.
Only a subset of the characters that can occur in the string
are defined after a backslash, others are reserved for future
definition, and currently generate a syntax error if used.
The escape sequences are modeled after the similar sequences
in strings in the C programming language, with some extensions.
.Pp
The following characters are treated literally when following
the escape character (backslash):
.Dl \e \&' \(dq
The sequence
.Dq Li \e\e
allows the escape character (backslash) to appear in the string literally.
.Dq Li \e'
allows a single quote character into the string, such an
escaped single quote does not terminate the quoted string.
.Dq Li \e\(dq
is for compatibility with C strings, the double quote has
no special meaning in a shell C-style string,
and does not need to be escaped, but may be.
.Pp
A newline following the escape character is treated as a line continuation,
like the same sequence in a double quoted string,
or when not quoted \(en
the two characters, the backslash escape and the newline,
are removed from the input string.
.Pp
The following characters, when escaped, are converted in a
manner similar to the way they would be in a string in the C language:
.Dl a b e f n r t v
An escaped
.Sq a
generates an alert (or
.Sq BEL )
character, that is, control-G, or 0x07.
In a similar way,
.Sq b
is backspace (0x08),
.Sq e
(an extension to C) is escape (0x1B),
.Sq f
is form feed (0x0C),
.Sq n
is newline (or line feed, 0x0A),
.Sq r
is return (0x0D),
.Sq t
is horizontal tab (0x09),
and
.Sq v
is vertical tab (0x13).
.Pp
In addition to those there are 5 forms that need additional
data, which is obtained from the subsequent characters.
An escape
.Pq Li \e
followed by one, two or three, octal digits
.Po So 0 Sc Ns \&.. Ns So 7 Sc Ns Pc
is processed to form an 8 bit character value.
If only one or two digits are present, the following
character must be something other than an octal digit.
It is safest to always use all 3 digits, with leading
zeros if needed.
If all three digits are present, the first must be one of
.So 0 Sc Ns \&.. Ns So 3 Sc .
.Pp
An escape followed by
.Sq x
(lower case only) can be followed by one or two
hexadecimal digits
.Po So 0 Sc Ns \&.. Ns So 9 Sc , So A Sc Ns \&.. Ns So F Sc , or So a Sc Ns \&.. Ns So f Sc . Pc
As with octal, if only one hex digit is present, the following
character must be something other than a hex digit,
so always giving 2 hex digits is best.
However, unlike octal, it is unspecified in the standard
how many hex digits can be consumed.
This
.Nm
takes at most two, but other shells will continue consuming
characters as long as they remain valid hex digits.
Consequently, users should ensure that the character
following the hex escape sequence is something other than
a hex digit.
One way to achieve this is to end the
.Li $'...'
string immediately
after the final hex digit, and then, immediately start
another, so
.Dl \&$'\ex33'$'4...'
always gives the character with value 0x33
.Pq Sq 3 ,
followed by the character
.Sq 4 ,
whereas
.Dl \&$'\ex334'
in some other shells would be the hex value 0x334 (10, or more, bits).
.Pp
There are two escape sequences beginning with
.Sq Li \eu
or
.Sq Li \eU .
The former is followed by from 1 to 4 hex digits, the latter by
from 1 to 8 hex digits.
Leading zeros can be used to pad the sequences to the maximum
permitted length, to avoid any possible ambiguity problem with
the following character, and because there are some shells that
insist on exactly 4 (or 8) hex digits.
These sequences are evaluated to form the value of a Unicode code
point, which is then encoded into UTF-8 form, and entered into the
string.
(The code point should be converted to the appropriate
code point value for the corresponding character in the character
set given by the current locale, or perhaps the locale in use
when the shell was started, but is not... currently.)
Not all values that are possible to write are valid, values that
specify (known) invalid Unicode code points will be rejected, or
simply produce
.Sq \&? .
.Pp
Lastly, as another addition to what is available in C, the escape
character (backslash), followed by
.Sq c
(lower case only) followed by one additional character, which must
be an alphabetic character (a letter), or one of the following:
.Dl \&@ \&[ \&\e \&] \&^ \&_ \&?
Other than
.Sq Li \ec?
the value obtained is the least significant 5 bits of the
ASCII value of the character following the
.Sq Li \ec
escape sequence.
That is what is commonly known as the
.Dq control
character obtained from the given character.
The escape sequence
.Sq Li \ec?
yields the ASCII DEL character (0x7F).
Note that to obtain the ASCII FS character (0x1C) this way,
.Pq "that is control-\e"
the trailing
.Sq Li \e
must be escaped itself, and so for this one case, the full
escape sequence is
.Dq Li \ec\e\e .
The sequence
.Dq Li \ec\e Ns Ar X\^
where
.Sq Ar X\^
is some character other than
.Sq Li \e
is reserved for future use, its meaning is unspecified.
In this
.Nm
an error is generated.
.Pp
If any of the preceding escape sequences generate the value
.Sq \e0
(a NUL character) that character, and all that follow in the same
.Li $'...'
string, are omitted from the resulting word.
.Pp
After the
.Li $'...'
string has had any included escape sequences
converted, it is treated as if it had been a single quoted string.
.\"
.\"
.Ss Reserved Words
.\"
Reserved words are words that have special meaning to the
shell and are recognized at the beginning of a line and
after a control operator.
The following are reserved words:
.Bl -column while while while while -offset indent
.It Ic \&! Ta Ic \&{ Ta Ic \&} Ta Ic case
.It Ic do Ta Ic done Ta Ic elif Ta Ic else
.It Ic esac Ta Ic fi Ta Ic for Ta Ic if
.It Ic in Ta Ic then Ta Ic until Ta Ic while
.El
.Pp
Their meanings are discussed later.
.\"
.\"
.Ss Aliases
.\"
An alias is a name and corresponding value set using the
.Ic alias
built-in command.
Whenever a reserved word (see above) may occur,
and after checking for reserved words, the shell
checks the word to see if it matches an alias.
If it does, it replaces it in the input stream with its value.
For example, if there is an alias called
.Dq lf
with the value
.Dq "ls -F" ,
then the input:
.Pp
.Dl lf foobar Aq return
.Pp
would become
.Pp
.Dl ls -F foobar Aq return
.Pp
Aliases provide a convenient way for naive users to create shorthands for
commands without having to learn how to create functions with arguments.
They can also be used to create lexically obscure code.
This use is strongly discouraged.
.\"
.Ss Commands
.\"
The shell interprets the words it reads according to a language, the
specification of which is outside the scope of this man page (refer to the
BNF in the POSIX 1003.2 document).
Essentially though, a line is read and if the first
word of the line (or after a control operator) is not a reserved word,
then the shell has recognized a simple command.
Otherwise, a complex
command or some other special construct may have been recognized.
.\"
.\"
.Ss Simple Commands
.\"
If a simple command has been recognized, the shell performs
the following actions:
.Bl -enum -offset indent
.It
Leading words of the form
.Dq Ar name Ns Li = Ns Ar value
are stripped off, the value is expanded, as described below,
and the results are assigned to the environment of the simple command.
Redirection operators and their arguments (as described below) are
stripped off and saved for processing in step 3 below.
.It
The remaining words are expanded as described in the
.Sx Word Expansions
section below.
The first remaining word is considered the command name and the
command is located.
Any remaining words are considered the arguments of the command.
If no command name resulted, then the
.Dq Ar name Ns Li = Ns Ar value
variable assignments recognized in item 1 affect the current shell.
.It
Redirections are performed, from first to last, in the order given,
as described in the next section.
.El
.\"
.\"
.Ss Redirections
.\"
Redirections are used to change where a command reads its input or sends
its output.
In general, redirections open, close, or duplicate an
existing reference to a file.
The overall format used for redirection is:
.Pp
.Dl Oo Ar n Oc Ns Va redir-op Ar file
.Pp
where
.Va redir-op
is one of the redirection operators mentioned previously.
The following is a list of the possible redirections.
The
.Op Ar n
is an optional number, as in
.Sq Li 3
(not
.Li [3] ) ,
that refers to a file descriptor.
If present it must occur immediately before the redirection
operator, with no intervening white space, and becomes a
part of that operator.
.Bl -tag -width aaabsfiles -offset indent
.It Oo Ar n Oc Ns Ic > Ar file
Redirect standard output (or
.Ar n )
to
.Ar file .
.It Oo Ar n Oc Ns Ic >| Ar file
The same, but override the
.Fl C
option.
.It Oo Ar n Oc Ns Ic >> Ar file
Append standard output (or
.Ar n )
to
.Ar file .
.It Oo Ar n Oc Ns Ic < Ar file
Redirect standard input (or
.Ar n )
from
.Ar file .
.It Oo Ar n1 Oc Ns Ic <& Ns Ar n2
Duplicate standard input (or
.Ar n1 )
from file descriptor
.Ar n2 .
.Ar n2
is expanded if not a digit string, the result must be a number.
.It Oo Ar n Oc Ns Ic <&-
Close standard input (or
.Ar n ) .
.It Oo Ar n1 Oc Ns Ic >& Ns Ar n2
Duplicate standard output (or
.Ar n1 )
to
.Ar n2 .
.It Oo Ar n Oc Ns Ic >&-
Close standard output (or
.Ar n ) .
.It Oo Ar n Oc Ns Ic <> Ar file
Open
.Ar file
for reading and writing on standard input (or
.Ar n ) .
.El
.Pp
The following redirection is often called a
.Dq here-document .
.Bd -unfilled -offset indent
.Oo Ar n Oc Ns Ic << Ar delimiter
.Li \&... here-doc-text ...
.Ar delimiter
.Ed
.Pp
The
.Dq here-doc-text
starts immediately after the next unquoted newline character following
the here-document redirection operator.
If there is more than one here-document redirection on the same
line, then the text for the first (from left to right) is read
first, and subsequent here-doc-text for later here-document redirections
follows immediately after, until all such redirections have been
processed.
.Pp
All the text on successive lines up to the delimiter,
which must appear on a line by itself, with nothing other
than an immediately following newline, is
saved away and made available to the command on standard input, or file
descriptor n if it is specified.
If the delimiter as specified on the initial line is
quoted, then the here-doc-text is treated literally; otherwise, the text is
treated much like a double quoted string, except that
.Sq Li \(dq
characters have no special meaning, and are not escaped by
.Sq Li \&\e ,
and is subjected to parameter expansion, command substitution, and arithmetic
expansion as described in the
.Sx Word Expansions
section below.
If the operator is
.Ic <<-
instead of
.Ic << ,
then leading tabs in all lines in the here-doc-text, including before the
end delimiter, are stripped.
If the delimiter is not quoted, lines in here-doc-text that end with
an unquoted
.Li \e
are joined to the following line, the
.Li \e
and following
newline are simply removed while reading the here-document,
which thus guarantees
that neither of those lines can be the end delimiter.
.Pp
It is a syntax error for the end of the input file (or string) to be
reached before the delimiter is encountered.
.\"
.\"
.Ss Search and Execution
.\"
There are three types of commands: shell functions, built-in commands, and
normal programs \(em and the command is searched for (by name) in that order.
A command that contains a slash
.Sq \&/
in its name is always a normal program.
They each are executed in a different way.
.Pp
When a shell function is executed, all of the shell positional parameters
(note: excluding
.Li 0 , \" $0
which is a special, not positional, parameter, and remains unchanged)
are set to the arguments of the shell function.
The variables which are explicitly placed in the environment of
the command (by placing assignments to them before the function name) are
made local to the function and are set to the values given,
and exported for the benefit of programs executed with the function.
Then the command given in the function definition is executed.
The positional parameters, and local variables, are restored to
their original values when the command completes.
This all occurs within the current shell, and the function
can alter variables, or other settings, of the shell, but
not the positional parameters nor their related special parameters.
.Pp
Shell built-ins are executed internally to the shell, without spawning a
new process.
.Pp
Otherwise, if the command name doesn't match a function or built-in, the
command is searched for as a normal program in the file system (as
described in the next section).
When a normal program is executed, the shell runs the program,
passing the arguments and the environment to the program.
If the program is not a normal executable file, and if it does
not begin with the
.Dq magic number
whose ASCII representation is
.Dq Li "#!" ,
so
.Xr execve 2
returns
.Er ENOEXEC
then) the shell will interpret the program in a sub-shell.
The child shell will reinitialize itself in this case,
so that the effect will be as if a
new shell had been invoked to handle the ad-hoc shell script, except that
the location of hashed commands located in the parent shell will be
remembered by the child.
.Pp
Note that previous versions of this document and the source code itself
misleadingly and sporadically refer to a shell script without a magic
number as a
.Dq shell procedure .
.\"
.\"
.Ss Path Search
.\"
When locating a command, the shell first looks to see if it has a shell
function by that name.
Then it looks for a built-in command by that name.
If a built-in command is not found, one of two things happen:
.Bl -enum
.It
Command names containing a slash are simply executed without performing
any searches.
.It
Otherwise, the shell searches each entry in
.Ev PATH
in turn for the command.
The value of the
.Ev PATH
variable should be a series of entries separated by colons.
Each entry consists of a directory name.
The current directory may be indicated
implicitly by an empty directory name, or explicitly by a single period.
If a directory searched contains an executable file with the same
name as the command given,
the search terminates, and that program is executed.
.El
.Ss Command Exit Status
Each command has an exit status that can influence the behavior
of other shell commands.
The paradigm is that a command exits
with zero in normal cases, or to indicate success,
and non-zero for failure,
error, or a false indication.
The man page for each command
should indicate the various exit codes and what they mean.
Additionally, the built-in commands return exit codes, as does
an executed shell function.
.Pp
If a command consists entirely of variable assignments then the
exit status of the command is that of the last command substitution
if any, otherwise 0.
.Pp
If redirections are present, and any fail to be correctly performed,
any command present is not executed, and an exit status of 2
is returned.
.Ss Complex Commands
Complex commands are combinations of simple commands with control
operators or reserved words, together creating a larger complex command.
Overall, a shell program is a:
.Bl -tag -width XpipelineX
.It list
Which is a sequence of one or more AND-OR lists.
.It "AND-OR list"
is a sequence of one or more pipelines.
.It pipeline
is a sequence of one or more commands.
.It command
is one of a simple command, a compound command, or a function definition.
.It "simple command"
has been explained above, and is the basic building block.
.It "compound command"
provides mechanisms to group lists to achieve different effects.
.It "function definition"
allows new simple commands to be created as groupings of existing commands.
.El
.Pp
Unless otherwise stated, the exit status of a list
is that of the last simple command executed by the list.
.\"
.\"
.Ss Pipelines
.\"
A pipeline is a sequence of one or more commands separated
by the control operator
.Sq Ic \(ba ,
and optionally preceded by the
.Dq Ic \&!
reserved word.
Note that
.Sq Ic \(ba
is an operator, and so is recognized anywhere it appears unquoted,
it does not require surrounding white space or other syntax elements.
On the other hand
.Dq Ic \&!
being a reserved word, must be separated from adjacent words by
white space (or other operators, perhaps redirects) and is only
recognized as the reserved word when it appears in a command word
position (such as at the beginning of a pipeline.)
.Pp
The standard output of all but
the last command in the sequence is connected to the standard input
of the next command.
The standard output of the last
command is inherited from the shell, as usual,
as is the standard input of the first command.
.Pp
The format for a pipeline is:
.Pp
.Dl [!] command1 Op Li \&| command2 No ...
.Pp
The standard output of command1 is connected to the standard input of
command2.
The standard input, standard output, or both of each command is
considered to be assigned by the pipeline before any redirection specified
by redirection operators that are part of the command are performed.
.Pp
If the pipeline is not in the background (discussed later), the shell
waits for all commands to complete.
.Pp
The commands in a pipeline can either be simple commands,
or one of the compound commands described below.
The simplest case of a pipeline is a single simple command.
.Pp
If the
.Ic pipefail
option was set when a pipeline was started,
the pipeline status is the status of
the last (lexically last, i.e.: rightmost) command in the
pipeline to exit with non-zero exit status, or zero, if,
and only if, all commands in the pipeline exited with a status of zero.
If the
.Ic pipefail
option was not set, which is the default state,
the pipeline status is the exit
status of the last (rightmost) command in the pipeline,
and the exit status of any other commands in the pipeline is ignored.
.Pp
If the reserved word
.Dq Ic \&!
precedes the pipeline, the exit status
becomes the logical NOT of the pipeline status as determined above.
That is, if the pipeline status is zero, the exit status is 1;
if the pipeline status is other than zero, the exit status is zero.
If there is no
.Dq Ic \&!
reserved word, the pipeline status becomes the exit status.
.Pp
Because pipeline assignment of standard input or standard output or both
takes place before redirection, it can be modified by redirection.
For example:
.Pp
.Dl $ command1 2>&1 \&| command2
.Pp
sends both the standard output and standard error of command1
to the standard input of command2.
.Pp
Note that unlike some other shells, each process in the pipeline is a
child of the invoking shell (unless it is a shell built-in, in which case
it executes in the current shell \(em but any effect it has on the
environment is wiped).
.Pp
A pipeline is a simple case of an AND-OR-list (described below.)
A
.Li \&;
or
.Aq newline
terminator causes the preceding pipeline, or more generally,
the preceding AND-OR-list to be executed sequentially;
that is, the shell executes the commands, and waits for them
to finish before proceeding to following commands.
An
.Li \&&
terminator causes asynchronous (background) execution
of the preceding AND-OR-list (see the next paragraph below).
The exit status of an asynchronous AND-OR-list is zero.
The actual status of the commands,
after they have completed,
can be obtained using the
.Ic wait
built-in command described later.
.\"
.\"
.Ss Background Commands \(em Ic \&&
.\"
If a command, pipeline, or AND-OR-list
is terminated by the control operator ampersand
.Pq Li \&& ,
the
shell executes the command asynchronously \(em that is, the shell does not
wait for the command to finish before executing the next command.
.Pp
The format for running a command in background is:
.Pp
.Dl command1 & Op Li command2 & No ...
.Pp
If the shell is not interactive, the standard input of an asynchronous
command is set to
.Pa /dev/null .
The process identifier of the most recent command started in the
background can be obtained from the value of the special parameter
.Dq Dv \&! \" $!
(see
.Sx Special Parameters )
provided it is accessed before the next asynchronous command is started.
.\"
.\"
.Ss Lists \(em Generally Speaking
.\"
A list is a sequence of one or more commands separated by newlines,
semicolons, or ampersands, and optionally terminated by one of these three
characters.
A shell program, which includes the commands given to an
interactive shell, is a list.
Each command in such a list is executed when it is fully parsed.
Another use of a list is as a complete-command,
which is parsed in its entirety, and then later the commands in
the list are executed only if there were no parsing errors.
.Pp
The commands in a list are executed in the order they are written.
If command is followed by an ampersand, the shell starts the
command and immediately proceeds to the next command; otherwise it waits
for the command to terminate before proceeding to the next one.
A newline is equivalent to a
.Sq Li \&;
when no other operator is present, and the command being input
could syntactically correctly be terminated at the point where
the newline is encountered, otherwise it is just whitespace.
.\"
.\"
.Ss AND-OR Lists (Short-Circuit List Operators)
.\"
.Dq Li \&&&
and
.Dq Li \&||
are AND-OR list operators.
After executing the commands that precede the
.Dq Li \&&&
the subsequent command is executed
if and only if the exit status of the preceding command(s) is zero.
.Dq Li \&||
is similar, but executes the subsequent command if and only if the exit status
of the preceding command is nonzero.
If a command is not executed, the exit status remains unchanged
and the following AND-OR list operator (if any) uses that status.
.Dq Li \&&&
and
.Dq Li \&||
both have the same priority.
Note that these operators are left-associative, so
.Dl true || echo bar && echo baz
writes
.Dq baz
and nothing else.
This is not the way it works in C.
.\"
.\"
.Ss Flow-Control Constructs \(em Ic if , while , until , for , case
.\"
These commands are instances of compound commands.
The syntax of the
.Ic if
command is
.Bd -literal -offset indent
.Ic if Ar list
.Ic then Ar list
.Ic [ elif Ar list
.Ic then  Ar list ] No ...
.Ic [ else Ar list ]
.Ic fi
.Ed
.Pp
The first list is executed, and if the exit status of that list is zero,
the list following the
.Ic then
is executed.
Otherwise the list after an
.Ic elif
(if any) is executed and the process repeats.
When no more
.Ic elif
reserved words, and accompanying lists, appear,
the list after the
.Ic else
reserved word, if any, is executed.
.Pp
The syntax of the
.Ic while
command is
.Bd -literal -offset indent
.Ic while Ar list
.Ic do Ar list
.Ic done
.Ed
.Pp
The two lists are executed repeatedly while the exit status of the
first list is zero.
The
.Ic until
command is similar, but has the word
.Ic until
in place of
.Ic while ,
which causes it to repeat until the exit status of the first list is zero.
.Pp
The syntax of the
.Ic for
command is
.Bd -literal -offset indent
.Ic for Ar variable Op Ic in Ar word No ...
.Ic do Ar list
.Ic done
.Ed
.Pp
The words are expanded, or
.Li \*q$@\*q
if
.Ic in
(and the following words) is not present,
and then the list is executed repeatedly with the
variable set to each word in turn.
If
.Ic in
appears after the variable, but no words are
present, the list is not executed, and the exit status is zero.
.Ic do
and
.Ic done
may be replaced with
.Sq Ic \&{
and
.Sq Ic \&} ,
but doing so is non-standard and not recommended.
.Pp
The syntax of the
.Ic break
and
.Ic continue
commands is
.Bd -literal -offset indent
.Ic break Op Ar num
.Ic continue Op Ar num
.Ed
.Pp
.Ic break
terminates the
.Ar num
innermost
.Ic for , while ,
or
.Ic until
loops.
.Ic continue
breaks execution of the
.Ar num\^ Ns -1
innermost
.Ic for , while ,
or
.Ic until
loops, and then continues with the next iteration of the enclosing loop.
These are implemented as special built-in commands.
The parameter
.Ar num ,
if given, must be an unsigned positive integer (greater than zero).
If not given, 1 is used.
.Pp
The syntax of the
.Ic case
command is
.Bd -literal -offset indent
.Ic case Ar word Ic in
.Oo Ic \&( Oc  Ar pattern Ns Ic \&) Oo Ar list Oc Ic \&;&
.Oo Ic \&( Oc  Ar pattern Ns Ic \&) Oo Ar list Oc Ic \&;;
.No \&...
.Ic esac
.Ed
.Pp
The pattern can actually be one or more patterns (see
.Sx Shell Patterns
described later), separated by
.Dq \(or
characters.
.Pp
.Ar word
is expanded and matched against each
.Ar pattern
in turn,
from first to last,
with each pattern being expanded just before the match is attempted.
When a match is found, pattern comparisons cease, and the associated
.Ar list ,
if given,
is evaluated.
If the list is terminated with
.Dq Ic \&;&
execution then falls through to the following list, if any,
without evaluating its pattern, or attempting a match.
When a list terminated with
.Dq Ic \&;;
has been executed, or when
.Ic esac
is reached, execution of the
.Ic case
statement is complete.
The exit status is that of the last command executed
from the last list evaluated, if any, or zero otherwise.
.\"
.\"
.Ss Grouping Commands Together
.\"
Commands may be grouped by writing either
.Dl Ic \&( Ns Ar list Ns Ic \&)
or
.Dl Ic \&{ Ar list Ns Ic \&; \&}
These also form compound commands.
.Pp
Note that while parentheses are operators, and do not require
any extra syntax, braces are reserved words, so the opening brace
must be followed by white space (or some other operator), and the
closing brace must occur in a position where a new command word might
otherwise appear.
.Pp
The first of these executes the commands in a sub-shell.
Built-in commands grouped into a
.Li \&( Ns Ar list Ns \&)
will not affect the current shell.
The second form does not fork another shell so is slightly more efficient,
and allows for commands which do affect the current shell.
Grouping commands together this way allows you to redirect
their output as though they were one program:
.Bd -literal -offset indent
{ echo -n \*qhello \*q ; echo \*qworld\*q ; } > greeting
.Ed
.Pp
Note that
.Dq Ic }
must follow a control operator (here,
.Dq Ic \&; )
so that it is recognized as a reserved word and not as another command argument.
.\"
.\"
.Ss Functions
.\"
The syntax of a function definition is
.Pp
.Dl Ar name Ns Ic \&() Ar command Op Ar redirect No ...
.Pp
A function definition is an executable statement; when executed it
installs a function named name and returns an exit status of zero.
The command is normally a list enclosed between
.Dq {
and
.Dq } .
The standard syntax also allows the command to be any of the other
compound commands, including a sub-shell, all of which are supported.
As an extension, this shell also allows a simple command
(or even another function definition) to be
used, though users should be aware this is non-standard syntax.
This means that
.Dl l() ls \*q$@\*q
works to make
.Dq l
an alternative name for the
.Ic ls
command.
.Pp
If the optional redirect, (see
.Sx Redirections ) ,
which may be of any of the normal forms,
is given, it is applied each time the
function is called.
This means that a simple
.Dq Hello World
function might be written (in the extended syntax) as:
.Bd -literal -offset indent
hello() cat <<EOF
Hello World!
EOF
.Ed
.Pp
To be correctly standards conforming this should be re-written as:
.Bd -literal -offset indent
hello() { cat; } <<EOF
Hello World!
EOF
.Ed
.Pp
Note the distinction between those forms, and
.Bd -literal -offset indent
hello() { cat <<EOF
Hello World!
EOF
\&}
.Ed
.Pp
which reads and processes the here-document
each time the shell executes the function, and which applies
that input only to the cat command, not to any other commands
that might appear in the function.
.Pp
Variables may be declared to be local to a function by using the
.Ic local
command.
This should usually appear as the first statement of a function,
though
.Ic local
is an executable command which can be used anywhere in a function.
See
.Sx Built-ins
below for its definition.
.Pp
The function completes after having executed
.Ar command
with exit status set to the status returned by
.Ar command .
If
.Ar command
is a compound-command
it can use the
.Ic return
command (see
.Sx Built-ins
below)
to finish before completing all of
.Ar command .
.Ss Variables and Parameters
The shell maintains a set of parameters.
A parameter denoted by a name is called a variable.
When starting up, the shell turns all the environment
variables into shell variables, and exports them.
New variables can be set using the form
.Pp
.Dl Ar name Ns Li = Ns Ar value
.Pp
Variables set by the user must have a name consisting solely of
alphabetics, numerics, and underscores \(em the first of which must not be
numeric.
A parameter can also be denoted by a number or a special
character as explained below.
.Ss Positional Parameters
A positional parameter is a parameter denoted by a number (n > 0).
The shell sets these initially to the values of its command line arguments
that follow the name of the shell script.
The
.Ic set
built-in can also be used to set or reset them, and
.Ic shift
can be used to manipulate the list.
.Pp
To refer to the 10th (and later) positional parameters,
the form
.Li \&${ Ns Ar n Ns Li \&}
must be used.
Without the braces, a digit following
.Dq $
can only refer to one of the first 9 positional parameters,
or the special parameter
.Dv 0 . \" $0
The word
.Dq Li $10
is treated identically to
.Dq Li ${1}0 .
.\"
.\"
.Ss Special Parameters
.\"
A special parameter is a parameter denoted by one of the following special
characters.
The value of the parameter is listed next to its character.
.Bl -tag -width thinhyphena
.It Dv *
Expands to the positional parameters, starting from one.
When the
expansion occurs within a double-quoted string it expands to a single
field with the value of each parameter separated by the first character of
the
.Ev IFS
variable, or by a
.Aq space
if
.Ev IFS
is unset.
.It Dv @ \" $@
Expands to the positional parameters, starting from one.
When the expansion occurs within double quotes, each positional
parameter expands as a separate argument.
If there are no positional parameters, the
expansion of @ generates zero arguments, even when
.Dv $@
is double-quoted.
What this basically means, for example, is
if
.Li $1
is
.Dq abc
and
.Li $2
is
.Dq def\ ghi ,
then
.Li \*q$@\*q
expands to
the two arguments:
.Pp
.Sm off
.Dl \*q abc \*q \  \*q def\ ghi \*q
.Sm on
.It Dv #
Expands to the number of positional parameters.
.It Dv \&?
Expands to the exit status of the most recent pipeline.
.It Dv \- No (hyphen, or minus)
Expands to the current option flags (the single-letter
option names concatenated into a string) as specified on
invocation, by the set built-in command, or implicitly
by the shell.
.It Dv $
Expands to the process ID of the invoked shell.
A sub-shell retains the same value of
.Dv $
as its parent.
.It Dv \&!
Expands to the process ID of the most recent background
command executed from the current shell.
For a pipeline, the process ID is that of the last command in the pipeline.
If no background commands have yet been started by the shell, then
.Dq Dv \&!
will be unset.
Once set, the value of
.Dq Dv \&!
will be retained until another background command is started.
.It Dv 0 No (zero) \" $0
Expands to the name of the shell or shell script.
.El
.\"
.\"
.Ss Word Expansions
.\"
This section describes the various expansions that are performed on words.
Not all expansions are performed on every word, as explained later.
.Pp
Tilde expansions, parameter expansions, command substitutions, arithmetic
expansions, and quote removals that occur within a single word expand to a
single field.
It is only field splitting or pathname expansion that can
create multiple fields from a single word.
The single exception to this
rule is the expansion of the special parameter
.Dv @ \" $@
within double quotes, as was described above.
.Pp
The order of word expansion is:
.Bl -enum
.It
Tilde Expansion, Parameter Expansion, Command Substitution,
Arithmetic Expansion (these all occur at the same time).
.It
Field Splitting is performed on fields
generated by step (1) unless the
.Ev IFS
variable is null.
.It
Pathname Expansion (unless set
.Fl f
is in effect).
.It
Quote Removal.
.El
.Pp
The $ character is used to introduce parameter expansion, command
substitution, or arithmetic evaluation.
.Ss Tilde Expansion (substituting a user's home directory)
A word beginning with an unquoted tilde character (~) is
subjected to tilde expansion.
Provided all of the subsequent characters in the word are unquoted
up to an unquoted slash (/)
or when in an assignment or not in posix mode, an unquoted colon (:),
or if neither of those appear, the end of the word,
they are treated as a user name
and are replaced with the pathname of the named user's home directory.
If the user name is missing (as in
.Pa ~/foobar ) ,
the tilde is replaced with the value of the
.Dv HOME
variable (the current user's home directory).
.Pp
In variable assignments,
an unquoted tilde immediately after the assignment operator (=), and
each unquoted tilde immediately after an unquoted colon in the value
to be assigned is also subject to tilde expansion as just stated.
.\"
.\"
.Ss Parameter Expansion
.\"
The format for parameter expansion is as follows:
.Pp
.Dl ${ Ns Ar expression Ns Li }
.Pp
where
.Ar expression
consists of all characters until the matching
.Sq Li } .
Any
.Sq Li }
escaped by a backslash or within a quoted string, and characters in
embedded arithmetic expansions, command substitutions, and variable
expansions, are not examined in determining the matching
.Sq Li } .
.Pp
The simplest form for parameter expansion is:
.Pp
.Dl ${ Ns Ar parameter Ns Li }
.Pp
The value, if any, of
.Ar parameter
is substituted.
.Pp
The parameter name or symbol can be enclosed in braces,
which are optional in this simple case,
except for positional parameters with more than one digit or
when parameter is followed by a character that could be interpreted as
part of the name.
If a parameter expansion occurs inside double quotes:
.Bl -enum
.It
pathname expansion is not performed on the results of the expansion;
.It
field splitting is not performed on the results of the
expansion, with the exception of the special rules for
.Dv @ . \" $@
.El
.Pp
In addition, a parameter expansion where braces are used,
can be modified by using one of the following formats.
If the
.Sq Ic \&:
is omitted in the following modifiers, then the test in the expansion
applies only to unset parameters, not null ones.
.Bl -tag -width aaparameterwordaaaaa
.It Li ${ Ns Ar parameter Ns Ic :- Ns Ar word Ns Li }
.Sy Use Default Values.
If
.Ar parameter
is unset or null, the expansion of
.Ar word
is substituted; otherwise, the value of
.Ar parameter
is substituted.
.It Li ${ Ns Ar parameter Ns Ic := Ns Ar word Ns Li }
.Sy Assign Default Values.
If
.Ar parameter
is unset or null, the expansion of
.Ar word
is assigned to
.Ar parameter .
In all cases, the final value of
.Ar parameter
is substituted.
Only variables, not positional parameters or special
parameters, can be assigned in this way.
.It Li ${ Ns Ar parameter Ns Ic :? Ns Oo Ar word\^ Oc Ns Li }
.Sy Indicate Error if Null or Unset.
If
.Ar parameter
is unset or null, the expansion of
.Ar word
(or a message indicating it is unset if
.Ar word
is omitted)
is written to standard error and a non-interactive shell exits with
a nonzero exit status.
An interactive shell will not exit, but any associated command(s) will
not be executed.
If the
.Ar parameter
is set, its value is substituted.
.It Li ${ Ns Ar parameter Ns Ic :+ Ns Ar word Ns Li }
.Sy Use Alternative Value.
If
.Ar parameter
is unset or null, null is substituted;
otherwise, the expansion of
.Ar word
is substituted.
The value of
.Ar parameter
.Em is not used
in this expansion.
.It Li ${ Ns Ic # Ns Ar parameter Ns Li }
.Sy String Length.
The length in characters of the value of
.Ar parameter .
.El
.Pp
The following four varieties of parameter expansion provide for substring
processing.
In each case, pattern matching notation (see
.Sx Shell Patterns ) ,
rather than regular expression notation, is used to evaluate the patterns.
If parameter is
.Dv *
or
.Dv @ , \" $@
the result of the expansion is unspecified.
Enclosing the full parameter expansion string in double quotes does not
cause the following four varieties of pattern characters to be quoted,
whereas quoting characters within the braces has this effect.
.Bl -tag -width aaparameterwordaaaaa
.It Li ${ Ns Ar parameter Ns Ic % Ns Ar word Ns Li }
.Sy Remove Smallest Suffix Pattern.
The
.Ar word
is expanded to produce a pattern.
The parameter expansion then results in
.Ar parameter ,
with the
smallest portion of the suffix matched by the pattern deleted.
If the
.Ar word
is to start with a
.Sq Li \&%
character, it must be quoted.
.It Li ${ Ns Ar parameter Ns Ic %% Ns Ar word Ns Li }
.Sy Remove Largest Suffix Pattern.
The
.Ar word
is expanded to produce a pattern.
The parameter expansion then results in
.Ar parameter ,
with the largest
portion of the suffix matched by the pattern deleted.
The
.Dq Ic %%
pattern operator only produces different results from the
.Dq Ic \&%
operator when the pattern contains at least one unquoted
.Sq Li \&* .
.It Li ${ Ns Ar parameter Ns Ic \&# Ns Ar word Ns Li }
.Sy Remove Smallest Prefix Pattern.
The
.Ar word
is expanded to produce a pattern.
The parameter expansion then results in
.Ar parameter ,
with the
smallest portion of the prefix matched by the pattern deleted.
If the
.Ar word
is to start with a
.Sq Li \&#
character, it must be quoted.
.It Li ${ Ns Ar parameter Ns Ic \&## Ns Ar word Ns Li }
.Sy Remove Largest Prefix Pattern.
The
.Ar word
is expanded to produce a pattern.
The parameter expansion then results in
.Ar parameter ,
with the largest
portion of the prefix matched by the pattern deleted.
This has the same relationship with the
.Dq Ic \&#
pattern operator as
.Dq Ic %%
has with
.Dq Ic \&% .
.El
.\"
.\"
.Ss Command Substitution
.\"
Command substitution allows the output of a command to be substituted in
place of the command (and surrounding syntax).
Command substitution occurs when a word contains
a command list enclosed as follows:
.Pp
.Dl Ic $( Ns Ar list Ns Ic \&)
.Pp
or the older
.Pq Dq backquoted
version, which is best avoided:
.Pp
.Dl Ic \&` Ns Ar list Ns Ns Ic \&`
.Pp
See the section
.Sx Complex Commands
above for the definition of
.Ic list .
.Pp
The shell expands the command substitution by executing the
.Ar list
in a sub-shell environment and replacing the command substitution with the
standard output of the
.Ar list
after removing any sequence of one or more
.Ao newline Ac Ns s
from the end of the substitution.
(Embedded
.Ao newline Ac Ns s
before
the end of the output are not removed; however, during field splitting,
they may be used to separate fields
.Pq "as spaces usually are"
depending on the value of
.Ev IFS
and any quoting that is in effect.)
.Pp
Note that if a command substitution includes commands
to be run in the background,
the sub-shell running those commands
will only wait for them to complete if an appropriate
.Ic wait
command is included in the command list.
However, the shell in which the result of the command substitution
will be used will wait for both the sub-shell to exit and for the
file descriptor that was initially standard output for the command
substitution sub-shell to be closed.
In some circumstances this might not happen until all processes
started by the command substitution have finished.
.\" While the exit of the sub-shell closes its standard output,
.\" any background process left running may still
.\" have that file descriptor open.
.\" This includes yet another sub-shell which might have been
.\" (almost invisibly) created to wait for some other command to complete,
.\" and even where the background command has had its
.\" standard output redirected or closed,
.\" the waiting sub-shell may still have it open.
.\" Thus there is no guarantee that the result of a command substitution
.\" will be available in the shell which is to use it before all of
.\" the commands started by the command substitution have completed,
.\" though careful coding can often avoid delays beyond the termination
.\" of the command substitution sub-shell.
.\" .Pp
.\" For example, assuming a script were to contain the following
.\" code (which could be done better other ways, attempting
.\" this kind of trickery is not recommended):
.\" .Bd -literal -offset indent
.\" if [ "$( printf "Ready? " >&2; read ans; printf "${ans}";
.\"    { sleep 120 >/dev/null && kill $$ >/dev/null 2>&1; }& )" = go ]
.\" then
.\" 	printf Working...
.\" 	# more code
.\" fi
.\" .Ed
.\" .Pp
.\" the
.\" .Dq Working...
.\" output will not be printed, and code that follows will never be executed.
.\" Nor will anything later in the script
.\" .Po
.\" unless
.\" .Dv SIGTERM
.\" is trapped or ignored
.\" .Pc .
.\" .Pp
.\" The intent is to prompt the user, wait for the user to
.\" answer, then if the answer was
.\" .Dq go
.\" do the appropriate work, but set a 2 minute time limit
.\" on completing that work.
.\" If the work is not done by then, kill the shell doing it.
.\" .Pp
.\" It will usually not work as written, as while the 2 minute
.\" .Sq sleep
.\" has its standard output redirected, as does the
.\" .Sq kill
.\" that follows (which also redirects standard error,
.\" so the user would not see an error if the work were
.\" completed and there was no parent process left to kill);
.\" the sub-shell waiting for the
.\" .Sq sleep
.\" to finish successfully, so it can start the
.\" .Sq kill ,
.\" does not.
.\" It waits, with standard output still open,
.\" for the 2 minutes until the sleep is done,
.\" even though the kill is not going to need that file descriptor,
.\" and there is nothing else which could.
.\" The command substitution does not complete until after
.\" the kill has executed and the background sub-shell
.\" finishes \(en at which time the shell running it is
.\" presumably dead.
.\" .Pp
.\" Rewriting the background sub-shell part of that as
.\" .Dl "{ sleep 120 && kill $$ 2>&1; } >/dev/null &"
.\" would allow this
.\" .Nm
.\" to perform as expected, but that is not guaranteed,
.\" not all shells would behave as planned.
.\" It is advised to avoid starting background processes
.\" from within a command substitution.
.\"
.\"
.Ss Arithmetic Expansion
.\"
Arithmetic expansion provides a mechanism for evaluating an arithmetic
expression and substituting its value.
The format for arithmetic expansion is as follows:
.Pp
.Dl Ic $(( Ns Ar expression Ns Ic \&))
.Pp
The expression in an arithmetic expansion is treated as if it were in
double quotes, except that a double quote character inside the expression
is just a normal character (it quotes nothing.)
The shell expands all tokens in the expression for parameter expansion,
command substitution, and quote removal (the only quoting character is
the backslash
.Sq \&\e ,
and only when followed by another
.Sq \&\e ,
a dollar sign
.Sq \&$ ,
a backquote
.Sq \&`
or a newline.)
.Pp
Next, the shell evaluates the expanded result as an arithmetic expression
and substitutes the calculated value of that expression.
.Pp
Arithmetic expressions use a syntax similar to that
of the C language, and are evaluated using the
.Ql intmax_t
data type (this is an extension to POSIX, which requires only
.Ql long
arithmetic.)
Shell variables may be referenced by name inside an arithmetic
expression, without needing a
.Dq \&$
sign.
Variables that are not set, or which have an empty (null string) value,
used this way evaluate as zero (that is,
.Dq x
in arithmetic, as an R-Value, is evaluated as
.Dq ${x:-0} )
unless the
.Nm
.Fl u
flag is set, in which case a reference to an unset variable is an error.
Note that unset variables used in the ${var} form expand to a null
string, which might result in syntax errors.
Referencing the value of a variable which is not numeric is an error.
.Pp
All of the C expression operators applicable to integers are supported,
and operate as they would in a C expression.
Use white space, or parentheses, to disambiguate confusing syntax,
otherwise, as in C, the longest sequence of consecutive characters
which make a valid token (operator, variable name, or number) is taken
to be that token, even if the token designated cannot be used
and a different interpretation could produce a successful parse.
This means, as an example, that
.Dq a+++++b
is parsed as the gibberish sequence
.Dq "a ++ ++ + b" ,
rather than as the valid alternative
.Dq "a ++ + ++ b" .
Similarly, separate the
.Sq \&,
operator from numbers with white space to avoid the possibility
of confusion with the decimal indicator in some locales (though
fractional, or floating-point, numbers are not supported in this
implementation.)
.Pp
It should not be necessary to state that the C operators which
operate on, or produce, pointer types, are not supported.
Those include unary
.Dq \&*
and
.Dq \&&
and the struct and array referencing binary operators:
.Dq \&. ,
.Dq \&->
and
.Dq \&[ .
.\"
.\"
.Ss White Space Splitting (Field Splitting)
.\"
After parameter expansion, command substitution, and
arithmetic expansion the shell scans the results of
expansions and substitutions that did not occur in double quotes,
and
.Dq Li $@
even if it did,
for field splitting and multiple fields can result.
.Pp
The shell treats each character of the
.Ev IFS
as a delimiter and uses the delimiters to split the results of parameter
expansion and command substitution into fields.
.Pp
Non-whitespace characters in
.Ev IFS
are treated strictly as parameter separators.
So adjacent non-whitespace
.Ev IFS
characters will produce empty parameters.
On the other hand, any sequence of whitespace
characters that occur in
.Ev IFS
(known as
.Ev IFS
whitespace)
can occur, leading and trailing
.Ev IFS
whitespace, and any
.Ev IFS
whitespace surrounding a non whitespace
.Ev IFS
delimiter, is removed.
Any sequence of
.Ev IFS
whitespace characters without a non-whitespace
.Ev IFS
delimiter acts as a single field separator.
.Pp
If
.Ev IFS
is unset it is assumed to contain space, tab, and newline,
all of which are
.Ev IFS
whitespace characters.
If
.Ev IFS
is set to a null string, there are no delimiters,
and no field splitting occurs.
.Ss Pathname Expansion (File Name Generation)
Unless the
.Fl f
flag is set, file name generation is performed after word splitting is
complete.
Each word is viewed as a series of patterns, separated by slashes.
The process of expansion replaces the word with the names of all
existing files whose names can be formed by replacing each pattern with a
string that matches the specified pattern.
There are two restrictions on
this: first, a pattern cannot match a string containing a slash, and
second, a pattern cannot match a string starting with a period unless the
first character of the pattern is a period.
The next section describes the
patterns used for both Pathname Expansion and the
.Ic case
command.
.Ss Shell Patterns
A pattern consists of normal characters, which match themselves,
and meta-characters.
The meta-characters are
.Dq \&! ,
.Dq * ,
.Dq \&? ,
and
.Dq \&[ .
These characters lose their special meanings if they are quoted.
When command or variable substitution is performed
and the dollar sign or backquotes are not double-quoted,
the value of the variable or the output of
the command is scanned for these characters and they are turned into
meta-characters.
.Pp
An asterisk
.Pq Dq *
matches any string of characters.
A question mark
.Pq Dq \&?
matches any single character.
A left bracket
.Pq Dq \&[
introduces a character class.
The end of the character class is indicated by a right bracket
.Pq Dq \&] ;
if this
.Dq \&]
is missing then the
.Dq \&[
matches a
.Dq \&[
rather than introducing a character class.
A character class matches any of the characters between the square brackets.
A named class of characters (see
.Xr wctype 3 )
may be specified by surrounding the name with
.Pq Dq [:
and
.Pq Dq :] .
For example,
.Pq Dq [[:alpha:]]
is a shell pattern that matches a single letter.
A range of characters may be specified using a minus sign
.Pq Dq \(mi .
The character class may be complemented
by making an exclamation mark
.Pq Dq \&!
the first character of the character class.
.Pp
To include a
.Dq \&]
in a character class, make it the first character listed (after the
.Dq \&! ,
if any).
To include a
.Dq \(mi ,
make it the first (after !) or last character listed.
If both
.Dq \&]
and
.Dq \(mi
are to be included, the
.Dq \&]
must be first (after !)
and the
.Dq \(mi
last, in the character class.
.\"
.\"
.Ss Built-ins
.\"
This section lists the built-in commands which are built-in because they
need to perform some operation that can't be performed by a separate
process.
Or just because they traditionally are.
In addition to these, there are several other commands that may
be built in for efficiency (e.g.
.Xr printf 1 ,
.Xr echo 1 ,
.Xr test 1 ,
etc).
.Bl -tag -width 5n
.It Ic \&: Op Ar arg ...
A null command that returns a 0 (true) exit value.
Any arguments or redirects are evaluated, then ignored.
.\"
.It Ic \&. Ar file
The dot command reads and executes the commands from the specified
.Ar file
in the current shell environment.
The file does not need to be executable and is looked up from the directories
listed in the
.Ev PATH
variable if its name does not contain a directory separator
.Pq Sq / .
The
.Ic return
command (see below)
can be used for a premature return from the sourced file.
.Pp
The POSIX standard has been unclear on how loop control keywords (break
and continue) behave across a dot command boundary.
This implementation allows them to control loops surrounding the dot command,
but obviously such behavior should not be relied on.
It is now permitted by the standard, but not required.
.\"
.It Ic alias Op Ar name Ns Op Li = Ns Ar string ...
If
.Ar name Ns Li = Ns Ar string
is specified, the shell defines the alias
.Ar name
with value
.Ar string .
If just
.Ar name
is specified, the value of the alias
.Ar name
is printed.
With no arguments, the
.Ic alias
built-in prints the
names and values of all defined aliases (see
.Ic unalias ) .
.\"
.It Ic bg Op Ar job ...
Continue the specified jobs (or the current job if no
jobs are given) in the background.
.\"
.It Ic command Oo Fl pVv Oc Ar command Op Ar arg ...
Execute the specified command but ignore shell functions when searching
for it.
(This is useful when you
have a shell function with the same name as a command.)
.Bl -tag -width 5n
.It Fl p
search for command using a
.Ev PATH
that guarantees to find all the standard utilities.
.It Fl V
Do not execute the command but
search for the command and print the resolution of the
command search.
This is the same as the
.Ic type
built-in.
.It Fl v
Do not execute the command but
search for the command and print the absolute pathname
of utilities, the name for built-ins or the expansion of aliases.
.El
.\"
.It Ic cd Oo Fl P Oc Op Ar directory Op Ar replace
Switch to the specified directory (default
.Ev $HOME ) .
If
.Ar replace
is specified, then the new directory name is generated by replacing
the first occurrence of the string
.Ar directory
in the current directory name with
.Ar replace .
Otherwise if
.Ar directory
is
.Sq Li - ,
then the current working directory is changed to the previous current
working directory as set in
.Ev OLDPWD .
Otherwise if an entry for
.Ev CDPATH
appears in the environment of the
.Ic cd
command or the shell variable
.Ev CDPATH
is set and the directory name does not begin with a slash,
and its first (or only) component isn't dot or dot dot,
then the directories listed in
.Ev CDPATH
will be searched for the specified directory.
The format of
.Ev CDPATH
is the same as that of
.Ev PATH .
.Pp
The
.Fl P
option instructs the shell to update
.Ev PWD
with the specified physical directory path and change to that directory.
This is the default.
.Pp
When the directory changes, the variable
.Ev OLDPWD
is set to the working directory before the change.
.Pp
Some shells also support a
.Fl L
option, which instructs the shell to update
.Ev PWD
with the logical path and to change the current directory
accordingly.
This is not supported.
.Pp
In an interactive shell, the
.Ic cd
command will print out the name of the
directory that it actually switched to if this is different from the name
that the user gave,
or always if the
.Cm cdprint
option is set.
The destination may be different either because the
.Ev CDPATH
mechanism was used
.\" or because a symbolic link was crossed.
or if the
.Ar replace
argument was used.
.\"
.It Ic eval Ar string ...
Concatenate all the arguments with spaces.
Then re-parse and execute the command.
.\"
.It Ic exec Op Ar command Op Ar arg ...
Unless
.Ar command
is omitted, the shell process is replaced with the
specified program (which must be a real program, not a shell built-in or
function).
Any redirections on the
.Ic exec
command are marked as permanent, so that they are not undone when the
.Ic exec
command finishes.
When the
.Cm posix
option is not set,
file descriptors created via such redirections are marked close-on-exec
(see
.Xr open 2
.Dv O_CLOEXEC
or
.Xr fcntl 2
.Dv F_SETFD /
.Dv FD_CLOEXEC ) ,
unless the descriptors refer to the standard input,
output, or error (file descriptors 0, 1, 2).
Traditionally Bourne-like shells
(except
.Xr ksh 1 ) ,
made those file descriptors available to exec'ed processes.
To be assured the close-on-exec setting is off,
redirect the descriptor to (or from) itself,
either when invoking a command for which the descriptor is wanted open,
or by using
.Ic exec
(perhaps the same
.Ic exec
as opened it, after the open)
to leave the descriptor open in the shell
and pass it to all commands invoked subsequently.
Alternatively, see the
.Ic fdflags
command below, which can set, or clear, this, and other,
file descriptor flags.
.\"
.It Ic exit Op Ar exitstatus
Terminate the shell process.
If
.Ar exitstatus
is given it is used as the exit status of the shell; otherwise the
exit status of the preceding command (the current value of $?) is used.
.\"
.It Ic export Oo Fl nx Oc Ar name Ns Oo =value Oc ...
.It Ic export Oo Fl x Oc Oo Fl p Oo Ar name ... Oc Oc
.It Ic export Fl q Oo Fl x Oc Ar name ...
With no options,
but one or more names,
the specified names are exported so that they will appear in the
environment of subsequent commands.
With
.Fl n
the specified names are un-exported.
Variables can also be un-exported using the
.Ic unset
built in command.
With
.Fl x
(exclude) the specified names are marked not to be exported,
and any that had been exported, will be un-exported.
Later attempts to export the variable will be refused.
Note this does not prevent explicitly exporting a variable
to a single command, script or function by preceding that
command invocation by a variable assignment to that variable,
provided the variable is not also read-only.
That is
.Bd -literal -offset indent
export -x FOO # FOO will now not be exported by default
export FOO    # this command will fail (non-fatally)
FOO=some_value my_command
.Ed
.Pp
still passes the value
.Pq Li FOO=some_value
to
.Li my_command
through the environment.
.Pp
The shell allows the value of a variable to be set at the
same time it is exported (or unexported, etc) by writing
.Pp
.Dl export [-nx] name=value
.Pp
With no arguments the export command lists the names of all
set exported variables,
or if
.Fl x
was given, all set variables marked not for export.
With the
.Fl p
option specified, the output will be formatted suitably for
non-interactive use, and unset variables are included.
When
.Fl p
is given, variable names, but not values, may also be
given, in which case output is limited to the variables named.
.Pp
With
.Fl q
and a list of variable names, the
.Ic export
command will exit with status 0 if all the named
variables have been marked for export, or 1 if
any are not so marked.
If
.Fl x
is also given,
the test is instead for variables marked not to be exported.
.Pp
Other than with
.Fl q ,
the
.Ic export
built-in exits with status 0,
unless an attempt is made to export a variable which has
been marked as unavailable for export,
in which cases it exits with status 1.
In all cases if
an invalid option, or option combination, is given,
or an invalid variable name is present,
.Ic export
will write a message to the standard error output,
and exit with a non-zero status.
A non-interactive shell will terminate.
.Pp
Note that there is no restriction upon exporting,
or un-exporting, read-only variables.
The no-export flag can be reset by unsetting the variable
and creating it again \(en provided the variable is not also read-only.
.\"
.It Ic fc Oo Fl e Ar editor Oc Op Ar first Op Ar last
.It Ic fc Fl l Oo Fl nr Oc Op Ar first Op Ar last
.It Ic fc Fl s Oo Ar old=new Oc Op Ar first
The
.Ic fc
built-in lists, or edits and re-executes, commands previously entered
to an interactive shell.
.Bl -tag -width 5n
.It Fl e Ar editor
Use the editor named by
.Ar editor
to edit the commands.
The
.Ar editor
string is a command name, subject to search via the
.Ev PATH
variable.
The value in the
.Ev FCEDIT
variable is used as a default when
.Fl e
is not specified.
If
.Ev FCEDIT
is null or unset, the value of the
.Ev EDITOR
variable is used.
If
.Ev EDITOR
is null or unset,
.Xr ed 1
is used as the editor.
.It Fl l No (ell)
List the commands rather than invoking an editor on them.
The commands are written in the sequence indicated by
the first and last operands, as affected by
.Fl r ,
with each command preceded by the command number.
.It Fl n
Suppress command numbers when listing with
.Fl l .
.It Fl r
Reverse the order of the commands listed (with
.Fl l )
or edited (with neither
.Fl l
nor
.Fl s ) .
.It Fl s
Re-execute the command without invoking an editor.
.It Ar first
.It Ar last
Select the commands to list or edit.
The number of previous commands that
can be accessed are determined by the value of the
.Ev HISTSIZE
variable.
The value of
.Ar first
or
.Ar last
or both are one of the following:
.Bl -tag -width 5n
.It Oo Cm + Oc Ns Ar number
A positive number representing a command number; command numbers can be
displayed with the
.Fl l
option.
.It Cm \- Ns Ar number
A negative decimal number representing the command that was executed
number of commands previously.
For example, \-1 is the immediately previous command.
.El
.It Ar string
A string indicating the most recently entered command that begins with
that string.
If the
.Ar old Ns Li = Ns Ar new
operand is not also specified with
.Fl s ,
the string form of the first operand cannot contain an embedded equal sign.
.El
.Pp
The following environment variables affect the execution of
.Ic fc :
.Bl -tag -width HISTSIZE
.It Ev FCEDIT
Name of the editor to use.
.It Ev HISTSIZE
The number of previous commands that are accessible.
.El
.\"
.It Ic fg Op Ar job
Move the specified job or the current job to the foreground.
A foreground job can interact with the user via standard input,
and receive signals from the terminal.
.\"
.It Ic fdflags Oo Fl v Oc Op Ar fd ...
.It Ic fdflags Oo Fl v Oc Fl s Ar flags fd Op ...
Get or set file descriptor flags.
The
.Fl v
argument enables verbose printing, printing flags that are also off, and
the flags of the file descriptor being set after setting.
The
.Fl s
flag interprets the
.Ar flags
argument as a comma separated list of file descriptor flags, each preceded
with a
.Dq \(pl
or a
.Dq \(mi
indicating to set or clear the respective flag.
Valid flags are:
.Cm append ,
.Cm async ,
.Cm sync ,
.Cm nonblock ,
.Cm fsync ,
.Cm dsync ,
.Cm rsync ,
.Cm direct ,
.Cm nosigpipe ,
and
.Cm cloexec .
Unique abbreviations of these names, of at least 2 characters,
may be used on input.
See
.Xr fcntl 2
and
.Xr open 2
for more information.
.\"
.It Ic getopts Ar optstring var
The POSIX
.Ic getopts
command, not to be confused with the
Bell Labs\[en]derived
.Xr getopt 1 .
.Pp
The first argument should be a series of letters, each of which may be
optionally followed by a colon to indicate that the option requires an
argument.
The variable specified is set to the parsed option.
.Pp
The
.Ic getopts
command deprecates the older
.Xr getopt 1
utility due to its handling of arguments containing whitespace.
.Pp
The
.Ic getopts
built-in may be used to obtain options and their arguments
from a list of parameters.
When invoked,
.Ic getopts
places the value of the next option from the option string in the list in
the shell variable specified by
.Ar var
and its index in the shell variable
.Ev OPTIND .
When the shell is invoked,
.Ev OPTIND
is initialized to 1.
For each option that requires an argument, the
.Ic getopts
built-in will place it in the shell variable
.Ev OPTARG .
If an option is not allowed for in the
.Ar optstring ,
then
.Ev OPTARG
will be unset.
.Pp
.Ar optstring
is a string of recognized option letters (see
.Xr getopt 3 ) .
If a letter is followed by a colon, the option is expected to have an
argument which may or may not be separated from it by whitespace.
If an option character is not found where expected,
.Ic getopts
will set the variable
.Ar var
to a
.Sq Li \&? ;
.Ic getopts
will then unset
.Ev OPTARG
and write output to standard error.
By specifying a colon as the first character of
.Ar optstring
all errors will be ignored.
.Pp
A nonzero value is returned when the last option is reached.
If there are no remaining arguments,
.Ic getopts
will set
.Ar var
to the special option,
.Dq Li \-\- ,
otherwise, it will set
.Ar var
to
.Sq Li \&? .
.Pp
The following code fragment shows how one might process the arguments
for a command that can take the options
.Fl a
and
.Fl b ,
and the option
.Fl c ,
which requires an argument.
.Bd -literal -offset indent
while getopts abc: f
do
	case $f in
	a | b)	flag=$f;;
	c)	carg=$OPTARG;;
	\e?)	echo $USAGE; exit 1;;
	esac
done
shift $((OPTIND - 1))
.Ed
.Pp
This code will accept any of the following as equivalent:
.Bd -literal -offset indent
cmd \-acarg file file
cmd \-a \-c arg file file
cmd \-carg -a file file
cmd \-a \-carg \-\- file file
.Ed
.\"
.It Ic hash Oo Fl rv Oc Op Ar command ...
The shell maintains a hash table which remembers the
locations of commands.
With no arguments whatsoever,
the
.Ic hash
command prints out the contents of this table.
Entries which have not been looked at since the last
.Ic cd
command are marked with an asterisk; it is possible for these entries
to be invalid.
.Pp
With arguments, the
.Ic hash
command removes the specified commands from the hash table (unless
they are functions) and then locates them.
With the
.Fl v
option, hash prints the locations of the commands as it finds them.
The
.Fl r
option causes the hash command to delete all the entries in the hash table
except for functions.
.\"
.It Ic inputrc Ar file
Read the
.Ar file
to set key bindings as defined by
.Xr editrc 5 .
.\"
.It Ic jobid Oo Fl g Ns \&| Ns Fl j Ns \&| Ns Fl p Oc  Op Ar job
With no flags, print the process identifiers of the processes in the job.
If the
.Ar job
argument is omitted, the current job is used.
Any of the ways to select a job may be used for
.Ar job ,
including the
.Sq Li \&%
forms, or the process id of the job leader
.Po
.Dq Li \&$!
if the job was created in the background.
.Pc
.Pp
If one of the flags is given, then instead of the list of
process identifiers, the
.Ic jobid
command prints:
.Bl -tag -width ".Fl g"
.It Fl g
the process group, if one was created for this job,
or nothing otherwise (the job is in the same process
group as the shell.)
.It Fl j
the job identifier (using
.Dq Li \&% Ns Ar n
notation, where
.Ar n
is a number) is printed.
.It Fl p
only the process id of the process group leader is printed.
.El
.Pp
These flags are mutually exclusive.
.Pp
.Ic jobid
exits with status 2 if there is an argument error,
status 1, if with
.Fl g
the job had no separate process group,
or with
.Fl p
there is no process group leader (should not happen),
and otherwise exits with status 0.
.\"
.It Ic jobs Oo Fl l Ns \&| Ns Fl p Oc Op Ar job ...
Without
.Ar job
arguments,
this command lists out all the background processes
which are children of the current shell process.
With
.Ar job
arguments, the listed jobs are shown instead.
Without flags, the output contains the job
identifier (see
.Sx Job Control
below), an indicator character if the job is the current or previous job,
the current status of the job (running, suspended, or terminated successfully,
unsuccessfully, or by a signal)
and a (usually abbreviated) command string.
.Pp
With the
.Fl l
flag the output is in a longer form, with the process identifiers
of each process (run from the top level, as in a pipeline), and the
status of each process, rather than the job status.
.Pp
With the
.Fl p
flag, the output contains only the process identifier of the lead
process.
.Pp
In an interactive shell, each job shown as completed in the output
from the jobs command is implicitly waited for, and is removed from
the jobs table, never to be seen again.
In an interactive shell, when a background job terminates, the
.Ic jobs
command (with that job as an argument) is implicitly run just
before outputting the next PS1 command prompt, after the job
terminated.
This indicates that the job finished, shows its status,
and cleans up the job table entry for that job.
Non-interactive shells need to execute
.Ic wait
commands to clean up terminated background jobs.
.\"
.It Ic local Oo Fl INx Oc Oo Ar variable | \- Oc ...
Define local variables for a function.
Local variables have their attributes, and values,
as they were before the
.Ic local
declaration, restored when the function terminates.
.Pp
With the
.Fl N
flag, variables made local, are unset initially inside
the function.
Unless the
.Fl x
flag is also given, such variables are also unexported.
The
.Fl I
flag, which is the default in this shell, causes
the initial value and exported attribute
of local variables
to be inherited from the variable
with the same name in the surrounding
scope, if there is one.
If there is not, the variable is initially unset,
and not exported.
The
.Fl N
and
.Fl I
flags are mutually exclusive, if both are given, the last specified applies.
The read-only and unexportable attributes are always
inherited, if a variable with the same name already exists.
.Pp
The
.Fl x
flag (lower case) causes the local variable to be exported,
while the function runs, unless it has the unexportable attribute.
This can also be accomplished by using the
.Ic export
command, giving the same
.Ar variable
names, after the
.Ic local
command.
.Pp
Making an existing read-only variable local is possible,
but pointless.
If an attempt is made to assign an initial value to such
a variable, the
.Ic local
command fails, as does any later attempted assignment.
If the
.Ic readonly
command is applied to a variable that has been declared local,
the variable cannot be (further) modified within the function,
or any other functions it calls, however when the function returns,
the previous status (and value) of the variable is returned.
.Pp
Values may be given to local variables on the
.Ic local
command line in a similar fashion as used for
.Ic export
and
.Ic readonly .
These values are assigned immediately after the initialization
described above.
Note that any variable references on the command line will have
been expanded before
.Ic local
is executed, so expressions like
.Pp
.Dl "local -N X=${X}"
.Pp
are well defined, first $X is expanded, and then the command run is
.Pp
.Dl "local -N X=old-value-of-X"
.Pp
After arranging to preserve the old value and attributes, of
.Dv X
.Dq ( old-value-of X )
.Ic local
unsets
.Dv X ,
unexports it, and then assigns the
.Dq old-value-of-X
to
.Ev X .
.Pp
The shell uses dynamic scoping, so that if you make the variable
.Dv x
local to
function
.Dv f ,
which then calls function
.Dv g ,
references to the variable
.Dv x
made inside
.Dv g
will refer to the variable
.Dv x
declared inside
.Dv f ,
not to the global variable named
.Dv x .
.Pp
Another way to view this, is as if the shell just has one flat, global,
namespace, in which all variables exist.
The
.Ic local
command conceptually copies the variable(s) named to unnamed temporary
variables, and when the function ends, copies them back again.
All references to the variables reference the same global variables,
but while the function is active, after the
.Ic local
command has run, the values and attributes of the variables might
be altered, and later, when the function completes, be restored.
.Pp
Note that the positional parameters
.Dv 1 ,  \" $1
.Dv 2 ,  \" $2
\&... (see
.Sx Positional Parameters ) ,
and the special parameters
.Dv \&# , \" $#
.Dv \&*   \" $*
and
.Dv \&@   \" $@
(see
.Sx Special Parameters ) ,
are always made local in all functions, and are reset inside the
function to represent the options and arguments passed to the function.
Note that
.Li $0
however retains the value it had outside the function,
as do all the other special parameters.
.Pp
The only special parameter that can optionally be made local is
.Dq Li \- .
Making
.Dq Li \-
local causes any shell options that are changed via the set command inside the
function to be restored to their original values when the function
returns.
If
.Fl X
option is altered after
.Dq Li \-
has been made local, then when the function returns, the previous
destination for
.Cm xtrace
output (as of the time of the
.Ic local
command) will also be restored.
If any of the shell's magic variables
(those which return a value which may vary without
the variable being explicitly altered,
e.g.:
.Dv SECONDS
or
.Dv HOSTNAME )
are made local in a function,
they will lose their special properties when set
within the function, including by the
.Ic local
command itself
(if not to be set in the function, there is little point
in making a variable local)
but those properties will be restored when the function returns.
.Pp
It is an error to use
.Ic local
outside the scope of a function definition.
When used inside a function, it exits with status 0,
unless an undefined option is used, or an attempt is made to
assign a value to a read-only variable.
.Pp
Note that either
.Fl I
or
.Fl N
should always be used, or variables made local should always
be given a value, or explicitly unset, as the default behavior
(inheriting the earlier value, or starting unset after
.Ic local )
differs amongst shell implementations.
Using
.Dq Li local \&\-
is an extension not implemented by most shells.
.Pp
See the section
.Sx LINENO
below for details of the effects of making the variable
.Dv LINENO
local.
.\"
.It Ic pwd Op Fl \&LP
Print the current directory.
If
.Fl L
is specified the cached value (initially set from
.Ev PWD )
is checked to see if it refers to the current directory; if it does
the value is printed.
Otherwise the current directory name is found using
.Xr getcwd 3 .
The environment variable
.Ev PWD
is set to the printed value.
.Pp
The default is
.Ic pwd
.Fl L ,
but note that the built-in
.Ic cd
command doesn't support the
.Fl L
option and will cache (almost) the absolute path.
If
.Ic cd
is changed (as unlikely as that is),
.Ic pwd
may be changed to default to
.Ic pwd
.Fl P .
.Pp
If the current directory is renamed and replaced by a symlink to the
same directory, or the initial
.Ev PWD
value followed a symbolic link, then the cached value may not
be the absolute path.
.Pp
The built-in command may differ from the program of the same name because
the program will use
.Ev PWD
and the built-in uses a separately cached value.
.\"
.It Ic read Oo Fl p Ar prompt Oc Oo Fl r Oc Ar variable Op Ar ...
The
.Ar prompt
is printed if the
.Fl p
option is specified and the standard input is a terminal.
Then a line is read from the standard input.
The trailing newline is deleted from the
line and the line is split as described in the field splitting section of the
.Sx Word Expansions
section above, and the pieces are assigned to the variables in order.
If there are more pieces than variables, the remaining pieces
(along with the characters in
.Ev IFS
that separated them) are assigned to the last variable.
If there are more variables than pieces,
the remaining variables are assigned the null string.
The
.Ic read
built-in will indicate success unless EOF is encountered on input, in
which case failure is returned.
.Pp
By default, unless the
.Fl r
option is specified, the backslash
.Dq \e
acts as an escape character, causing the following character to be treated
literally.
If a backslash is followed by a newline, the backslash and the
newline will be deleted.
.\"
.It Ic readonly Ar name Ns Oo =value Oc ...
.It Ic readonly Oo Fl p Oo Ar name ... Oc Oc
.It Ic readonly Fl q Ar name ...
With no options,
the specified names are marked as read only, so that they cannot be
subsequently modified or unset.
The shell allows the value of a variable
to be set at the same time it is marked read only by writing
.Pp
.Dl readonly name=value
.Pp
With no arguments the
.Ic readonly
command lists the names of all set read only variables.
With the
.Fl p
option specified,
the output will be formatted suitably for non-interactive use,
and unset variables are included.
When the
.Fl p
option is given,
a list of variable names (without values) may also be specified,
in which case output is limited to the named variables.
.Pp
With the
.Fl q
option, the
.Ic readonly
command tests the read-only status of the variables listed
and exits with status 0 if all named variables are read-only,
or with status 1 if any are not read-only.
.Pp
Other than as specified for
.Fl q
the
.Ic readonly
command normally exits with status 0.
In all cases, if an unknown option, or an invalid option combination,
or an invalid variable name, is given;
or a variable which was already read-only is attempted to be set;
the exit status will not be zero, a diagnostic
message will be written to the standard error output,
and a non-interactive shell will terminate.
.\"
.It Ic return Op Ar n
Stop executing the current function or a dot command with return value of
.Ar n
or the value of the last executed command, if not specified.
For portability,
.Ar n
should be in the range from 0 to 255.
.Pp
The POSIX standard says that the results of
.Ic return
outside a function or a dot command are unspecified.
This implementation treats such a return as a no-op with a return value of 0
(success, true).
Use the
.Ic exit
command instead, if you want to return from a script or exit
your shell.
.\"
.It Ic set Oo { Fl options | Cm +options | Cm \-- } Oc Ar arg ...
The
.Ic set
command performs four different functions.
.Pp
With no arguments, it lists the values of all shell variables.
.Pp
With a single option of either
.Dq Fl o
or
.Dq Cm +o
.Ic set
outputs the current values of the options.
In the
.Fl o
form, all options are listed, with their current values.
In the
.Cm +o
form, the shell outputs a string that can later be used
as a command to reset all options to their current values.
.Pp
If options are given, it sets the specified option
flags, or clears them as described in the
.Sx Argument List Processing
section.
In addition to the options listed there,
when the
.Dq "option name"
given to
.Ic set Fl o
is
.Cm default
all of the options are reset to the values they had immediately
after
.Nm
initialization, before any startup scripts, or other input, had been processed.
While this may be of use to users or scripts, its primary purpose
is for use in the output of
.Dq Ic set Cm +o ,
to avoid that command needing to list every available option.
There is no
.Cm +o default .
.Pp
The fourth use of the
.Ic set
command is to set the values of the shell's
positional parameters to the specified arguments.
To change the positional
parameters without changing any options, use
.Dq -\|-
as the first argument to
.Ic set .
If no following arguments are present, the
.Ic set
command
will clear all the positional parameters (equivalent to executing
.Dq Li shift $# . )
Otherwise the following arguments become
.Li \&$1 ,
.Li \&$2 ,
\&...,
and
.Li \&$#
is set to the number of arguments present.
.\"
.It Ic setvar Ar variable Ar value
Assigns
.Ar value
to
.Ar variable .
(In general it is better to write
.Li variable=value
rather than using
.Ic setvar .
.Ic setvar
is intended to be used in
functions that assign values to variables whose names are passed as
parameters.)
.\"
.It Ic shift Op Ar n
Shift the positional parameters
.Ar n
times.
If
.Ar n
is omitted, 1 is assumed.
Each
.Ic shift
sets the value of
.Li $1
to the previous value of
.Li $2 ,
the value of
.Li $2
to the previous value of
.Li $3 ,
and so on, decreasing
the value of
.Li $#
by one.
The shift count must be less than or equal to the number of
positional parameters (
.Dq Li $# )
before the shift.
.\"
.It Ic specialvar Ar variable ...
For each
.Ar variable
name given,
if the variable named is one which,
in this
.Nm ,
could be treated as a special variable,
then cause that
.Ar variable
to be made special, undoing any effects of an earlier
.Ic unset
or assignment to the variable.
If all
.Ar variable Ns s
given are recognized special variables in this
.Nm
the
.Ic specialvar
command will exit with status 0, otherwise 1.
Invalid usage will result in an exit status of 2.
.Pp
Note that all variables capable of being special are created
that way, this command is not required to cause that to happen.
However should such a variable be imported from the environment,
that will cause (for those special variables so designated)
the special effects for that variable to be lost.
Consequently, as the contents of the environment cannot be controlled,
any script which desires to make use of the properties
of most of the special variables should use this command,
naming the variables required,
to ensure that their special properties are available.
.\"
.It Ic times
Prints two lines to standard output.
Each line contains two accumulated time values, expressed
in minutes and seconds (including fractions of a second.)
The first value gives the user time consumed, the second the system time.
.Pp
The first output line gives the CPU and system times consumed by the
shell itself.
The second line gives the accumulated times for children of this
shell (and their descendants) which have exited, and then been
successfully waited for by the relevant parent.
See
.Xr times 3
for more information.
.Pp
.Ic times
has no parameters, and exits with an exit status of 0 unless
an attempt is made to give it an option.
.\"
.It Ic trap Ar action signal ...
.It Ic trap \-
.It Ic trap Op Fl l
.It Ic trap Oo Fl p Oc Ar signal ...
.It Ic trap Ar N signal ...
.Pp
Cause the shell to parse and execute action when any of the specified
signals are received.
The signals are specified by signal number or as the name of the signal.
If
.Ar signal
is
.Li 0 \" $0
or its equivalent,
.Li EXIT ,
the action is executed when the shell exits.
The
.Ar action
may be a null (empty) string,
which causes the specified signals to be ignored.
With
.Ar action
set to
.Sq Li -
the specified signals are set to their default actions.
If the first
.Ar signal
is specified in its numeric form, then
.Ar action
can be omitted to achieve the same effect.
This archaic,
but still standard,
form should not be relied upon, use the explicit
.Sq Li -
action.
If no signals are specified with an action of
.Sq Li - ,
all signals are reset.
.Pp
When the shell forks off a sub-shell, it resets trapped (but not ignored)
signals to the default action.
On non-interactive shells, the
.Ic trap
command has no effect on signals that were
ignored on entry to the shell.
On interactive shells, the
.Ic trap
command will catch or reset signals ignored on entry.
.Pp
Issuing
.Ic trap
with option
.Fl l
will print a list of valid signal names.
.Ic trap
without any arguments causes it to write a list of signals and their
associated non-default actions to the standard output in a format
that is suitable as an input to the shell that achieves the same
trapping results.
With the
.Fl p
flag, trap prints the same information for the signals specified,
or if none are given, for all signals, including those where the
action is the default.
These variants of the trap command may be executed in a sub-shell
.Pq "such as in a command substitution" ,
provided they appear as the sole, or first, command in that sub-shell,
in which case the state of traps from the parent of that
sub-shell is reported.
.Pp
Examples:
.Pp
.Dl trap
.Pp
List trapped signals and their corresponding actions.
.Pp
.Dl trap -l
.Pp
Print a list of valid signals.
.Pp
.Dl trap '' INT QUIT tstp 30
.Pp
Ignore signals INT QUIT TSTP USR1.
.Pp
.Dl trap date INT
.Pp
Run the
.Dq date
command (print the date) upon receiving signal INT.
.Pp
.Dl trap HUP INT
.Pp
Run the
.Dq HUP
command, or function, upon receiving signal INT.
.Pp
.Dl trap 1 2
.Pp
Reset the actions for signals 1 (HUP) and 2 (INT) to their defaults.
.Bd -literal -offset indent
traps=$(trap -p)
   # more commands ...
trap 'action' SIG
   # more commands ...
eval "$traps"
.Ed
.Pp
Save the trap status, execute commands, changing some traps,
and then reset all traps to their values at the start of the sequence.
The
.Fl p
option is required in the first command here,
or any signals that were previously
untrapped (in their default states)
and which were altered during the intermediate code,
would not be reset by the final
.Ic eval .
.\"
.It Ic type Op Ar name ...
Interpret each
.Ar name
as a command and print the resolution of the command search.
Possible resolutions are:
shell keyword, alias, shell built-in,
command, tracked alias and not found.
For aliases the alias expansion is
printed; for commands and tracked aliases the complete pathname of the
command is printed.
.\"
.It Ic ulimit Oo Fl H Ns \*(Ba Ns Fl S Oc Op Fl a \*(Ba Fl btfdscmlrpnv Op Ar value
Inquire about or set the hard or soft limits on processes or set new
limits.
The choice between hard limit (which no process is allowed to
violate, and which may not be raised once it has been lowered) and soft
limit (which causes processes to be signaled but not necessarily killed,
and which may be raised) is made with these flags:
.Bl -tag -width Fl
.It Fl H
set or inquire about hard limits
.It Fl S
set or inquire about soft limits.
.El
.Pp
If neither
.Fl H
nor
.Fl S
is specified, the soft limit is displayed or both limits are set.
If both are specified, the last one wins.
.Pp
The limit to be interrogated or set, then, is chosen by specifying
any one of these flags:
.Bl -tag -width Fl
.It Fl a
show all the current limits
.It Fl b
the socket buffer size of a process (bytes)
.It Fl c
the largest core dump size that can be produced
(512-byte blocks)
.It Fl d
the data segment size of a process (kilobytes)
.It Fl f
the largest file that can be created
(512-byte blocks)
.It Fl l
how much memory a process can lock with
.Xr mlock 2
(kilobytes)
.It Fl m
the total physical memory that can be
in use by a process (kilobytes)
.It Fl n
the number of files a process can have open at once
.It Fl p
the number of processes this user can
have at one time
.It Fl r
the number of threads this user can
have at one time
.It Fl s
the stack size of a process (kilobytes)
.It Fl t
CPU time (seconds)
.It Fl v
how large a process address space can be
.El
.Pp
If none of these is specified, it is the limit on file size that is shown
or set.
If value is specified, the limit is set to that number; otherwise
the current limit is displayed.
.Pp
Limits of an arbitrary process can be displayed or set using the
.Xr sysctl 8
utility.
.It Ic umask Oo Fl S Oc Op Ar mask
Set the value of umask (see
.Xr umask 2 )
to the specified octal value.
If the argument is omitted, the umask value is printed.
With
.Fl S
a symbolic form is used instead of an octal number.
.It Ic unalias Oo Fl a Oc Op Ar name
If
.Ar name
is specified, the shell removes that alias.
If
.Fl a
is specified, all aliases are removed.
.It Ic unset Oo Fl efvx Oc Ar name ...
If
.Fl v
is specified, the specified variables are unset and unexported.
Readonly variables cannot be unset.
If
.Fl f
is specified, the specified functions are undefined.
If
.Fl e
is given, the specified variables are unexported, but otherwise unchanged,
alternatively, if
.Fl x
is given, the exported status of the variable will be retained,
even after it is unset.
.Pp
If no flags are provided
.Fl v
is assumed.
If
.Fl f
is given with one of the other flags,
then the named variables will be unset, or unexported, and functions
of the same names will be undefined.
The
.Fl e
and
.Fl x
flags both imply
.Fl v .
If
.Fl e
is given, the
.Fl x
flag is ignored.
.Pp
The exit status is 0, unless an attempt was made to unset
a readonly variable, in which case the exit status is 1.
It is not an error to unset (or undefine) a variable (or function)
that is not currently set (or defined.)
.\"
.It Ic wait Oo Fl n Oc Oo Fl p Ar var Oc Op Ar job ...
Wait for the specified jobs to complete
and return the exit status of the last job in the parameter list,
or 127 if that job is not a current child of the shell.
.Pp
If no
.Ar job
arguments are given, wait for all jobs to
complete and then return an exit status of zero
(including when there were no jobs, and so nothing exited.)
.Pp
With the
.Fl n
option, wait instead for any one of the given
.Ar job Ns s,
or if none are given, any job, to complete, and
return the exit status of that job.
If none of the given
.Ar job
arguments is a current child of the shell,
or if no
.Ar job
arguments are given and the shell has no unwaited for children,
then the exit status will be 127.
.Pp
The
.Fl p Ar var
option allows the process (or job) identifier of the
job for which the exit status is returned to be obtained.
The variable named (which must not be readonly) will be
unset initially, then if a job has exited and its status is
being returned, set to the identifier from the
arg list (if given) of that job,
or the lead process identifier of the job to exit when used with
.Fl n
and no job arguments.
Note that
.Fl p
with neither
.Fl n
nor
.Ar job
arguments is useless, as in that case no job status is
returned, the variable named is simply unset.
.Pp
If the wait is interrupted by a signal,
its exit status will be greater than 128,
and
.Ar var ,
if given, will remain unset.
.Pp
Once waited upon, by specific process number or job-id,
or by a
.Ic wait
with no arguments,
knowledge of the child is removed from the system,
and it cannot be waited upon again.
.Pp
Note than when a list of jobs are given, more that
one argument might refer to the same job.
In that case, if the final argument represents a job
that is also given earlier in the list, it is not
defined whether the status returned will be the
exit status of the job, or 127 indicating that
the child no longer existed when the wait command
reached the later argument in the list.
In this
.Nm
the exit status will be that from the job.
.Nm
waits for each job exactly once, regardless of
how many times (or how many different ways) it
is listed in the arguments to
.Ic wait .
That is
.Bd -literal -offset indent -compact
wait 100 100 100
.Ed
is identical to
.Bd -literal -offset indent -compact
wait 100
.Ed
.El
.\"
.\"
.Ss Job Control
.\"
Each process (or set of processes) started by
.Nm
is created as a
.Dq job
and added to the jobs table.
When enabled by the
.Fl m
option
.Pq aka Fl o Cm monitor
when the job is created,
.Nm
places each job (if run from the top level shell)
into a process group of its own, which allows control
of the process(es), and its/their descendants, as a unit.
When the
.Fl m
option is off, or when started from a sub-shell environment,
jobs share the same process group as the parent shell.
The
.Fl m
option is enabled by default in interactive shells with
a terminal as standard input and standard error.
.Pp
Jobs with separate process groups may be stopped, and then later
resumed in the foreground (with access to the terminal)
or in the background (where attempting to read from the
terminal will result in the job stopping.)
A list of current jobs can be obtained using the
.Ic jobs
built-in command.
Jobs are identified using either the process identifier
of the lead process of the job (the value available in
the special parameter
.Dq Dv \&!
if the job is started in the background), or using percent
notation.
Each job is given a
.Dq job number
which is a small integer, starting from 1, and can be
referenced as
.Dq Li \&% Ns Ar n
where
.Ar n
is that number.
Note that this applies to jobs both with and without their own process groups.
Job numbers are shown in the output from the
.Ic jobs
command enclosed in brackets
.Po
.Sq Li \&[
and
.Sq Li \&]
.Pc .
Whenever the job table becomes empty, the numbers begin at one again.
In addition, there is the concept of a current, and a previous job,
identified by
.Dq Li \&%+
.Po
or
.Dq Li \&%%
or even just
.Dq Li \&%
.Pc ,
and a previous job, identified by
.Dq Li \&%\- .
Whenever a background job is started,
or a job is resumed in the background,
it becomes the current job.
The job that was the current job
(prepare for a big surprise here, drum roll..., wait for it...\&)
becomes the previous job.
When the current job terminates, the previous job is
promoted to be the current job.
In addition the form
.Dq Li \&% Ns Ar string\^
finds the job for which the command starts with
.Ar string
and the form
.Dq Li \&%? Ns Ar string\^
finds the job which contains the
.Ar string
in its command somewhere.
Both forms require the result to be unambiguous.
For this purpose the
.Dq command
is that shown in the output from the
.Ic jobs
command, not the original command line.
.Pp
The
.Ic bg ,
.Ic fg ,
.Ic jobid ,
.Ic jobs ,
.Ic kill ,
and
.Ic wait
commands all accept job identifiers as arguments, in addition to
process identifiers (larger integers).
See the
.Sx Built-ins
section above, and
.Xr kill 1 ,
for more details of those commands.
In addition, a job identifier
(using one of the
.Dq \&% forms )
issued as a command, without arguments, is interpreted as
if it had been given as the argument to the
.Ic fg
command.
.Pp
To cause a foreground process to stop, enter the terminal's
.Ic stop
character (usually control-Z).
To cause a background process to stop, send it a
.Dv STOP
signal, using the kill command.
A useful function to define is
.Bd -literal -offset indent
stop() { kill -s STOP "${@:-%%}"; }
.Ed
.Pp
The
.Ic fg
command resumes a stopped job, placing it in the foreground,
and
.Ic bg
resumes a stopped job in the background.
The
.Ic jobid
command provides information about process identifiers, job identifiers,
and the process group identifier, for a job.
.Pp
Whenever a sub-shell is created, the jobs table becomes invalid
(the sub-shell has no children.)
However, to enable uses like
.Bd -literal -offset indent
PID=$(jobid -p %1)
.Ed
.Pp
the table is only actually cleared in a sub-shell when needed to
create the first job there (built-in commands run in the foreground
do not create jobs.)
Note that in this environment, there is no useful current job
.Dq ( Li \&%%
actually refers to the sub-shell itself, but is not accessible)
but the job which is the current job in the parent can be accessed as
.Dq Li \&%\- .
.\"
.\"
.Ss Command Line Editing
.\"
When
.Nm
is being used interactively from a terminal, the current command
and the command history (see
.Ic fc
in the
.Sx Built-ins
section)
can be edited using emacs-mode or vi-mode command-line editing.
The command
.Ql set -o emacs
(or
.Fl E
option)
enables emacs-mode editing.
The command
.Ql set -o vi
(or
.Fl V
option)
enables vi-mode editing and places the current shell process into
vi insert mode.
(See the
.Sx Argument List Processing
section above.)
.Pp
The vi-mode uses commands similar to a subset of those described in the
.Xr vi 1
man page.
With vi-mode
enabled,
.Nm sh
can be switched between insert mode and command mode.
It's similar to
.Ic vi :
pressing the
.Aq ESC
key will throw you into vi command mode.
Pressing the
.Aq return
key while in command mode will pass the line to the shell.
.Pp
The emacs-mode uses commands similar to a subset available in the
.Ic emacs
editor.
With emacs-mode enabled, special keys can be used to modify the text
in the buffer using the control key.
.Pp
.Nm
uses the
.Xr editline 3
library.
See
.Xr editline 7
for a list of the possible command bindings,
and the default settings in emacs and vi modes.
Also see
.Xr editrc 5
for the commands that can be given to configure
.Xr editline 7
in the file named by the
.Ev EDITRC
parameter,
or a file used with the
.Ic inputrc
built-in command,
or using
.Xr editline 7 Ap s
configuration command line.
.Pp
When command line editing is enabled, the
.Xr editline 7
functions control printing of the
.Ev PS1
and
.Ev PS2
prompts when required.
As, in this mode, the command line editor needs to
keep track of what characters are in what position on
the command line, care needs to be taken when setting
the prompts.
Normal printing characters are handled automatically,
however mode setting sequences, which do not actually display
on the terminal, need to be identified to
.Xr editline 7 .
This is done, when needed, by choosing a character that
is not needed anywhere in the prompt, including in the mode
setting sequences, any single character is acceptable,
and assigning it to the shell parameter
.Dv PSlit .
Then that character should be used, in pairs, in the
prompt string.
Between each pair of
.Dv PSlit
characters are mode setting sequences, which affect the printing
attributes of the following (normal) characters of the prompt,
but do not themselves appear visibly, nor change the terminal's
cursor position.
.Pp
Each such sequence, that is
.Dv PSlit
character, mode setting character sequence, and another
.Dv PSlit
character, must currently be followed by at least one following
normal prompt character, or it will be ignored.
That is, a
.Dv PSlit
character cannot be the final character of
.Ev PS1
or
.Ev PS2 ,
nor may two
.Dv PSlit
delimited sequences appear adjacent to each other.
Each sequence can contain as many mode altering sequences as are
required however.
Only the first character from
.Dv PSlit
will be used.
When set
.Dv PSlit
should usually be set to a string containing just one
character, then it can simply be embedded in
.Ev PS1
(or
.Ev PS2 )
as in
.Pp
.D1 Li PS1=\*q${PSlit} Ns Ar mset\^ Ns Li ${PSlit}XYZ${PSlit} Ns Ar mclr\^ Ns Li ${PSlit}ABC\*q
.Pp
The prompt visible will be
.Dq XYZABC
with the
.Dq XYZ
part shown according as defined by the mode setting characters
.Ar mset ,
and then cleared again by
.Ar mclr .
See
.Xr tput 1
for one method to generate appropriate mode sequences.
Note that both parts, XYZ and ABC, must each contain at least one
character.
.Pp
If
.Dv PSlit
is unset, which is its initial state, or set to a null string,
no literal character will be defined,
and all characters of the prompt strings will be assumed
to be visible characters (which includes spaces etc.)
To allow smooth use of prompts, without needing redefinition, when
.Xr editline 7
is disabled, the character chosen should be one which will be
ignored by the terminal if received, as when
.Xr editline 7
is not in use, the prompt strings are simply written to the terminal.
For example, setting:
.\" XXX: PS1 line is too long for -offset indent
.Bd -literal -offset left
  PSlit="$(printf\ '\e1')"
  PS1="${PSlit}$(tput\ bold\ blink)${PSlit}\e$${PSlit}$(tput\ sgr0)${PSlit}\ "
.Ed
.Pp
will arrange for the primary prompt to be a bold blinking dollar sign,
if supported by the current terminal, followed by an (ordinary) space,
and, as the SOH (control-A) character
.Pq Sq \e1
will not normally affect
a terminal, this same prompt will usually work with
.Xr editline 7
enabled or disabled.
.Sh ENVIRONMENT
.Bl -tag -width MAILCHECK
.It Ev CDPATH
The search path used with the
.Ic cd
built-in.
.It Ev EDITRC
Gives the name of the file containing commands for
.Xr editline 7 .
See
.Xr editrc 5
for possible content and format.
The file is processed, when in interactive mode with
command line editing enabled, whenever
.Ev EDITRC
is set (even with no actual value change,)
and if command line editing changes from disabled to enabled,
or the editor style used is changed.
(See the
.Fl E
and
.Fl V
options of the
.Ic set
built-in command, described in
.Sx Built-ins
above, which are documented further above in
.Sx Argument List Processing . )
If unset
.Dq $HOME/.editrc
is used.
.It Ev ENV
Names the file sourced at startup by the shell.
Unused by this shell after initialization,
but is usually passed through the environment to
descendant shells.
See the
.Sx Invocation
section above for details of how
.Ev ENV
is processed and used.
.It Ev EUSER
Set to the login name of the effective user id running the shell,
as returned by
.Bd -compact -literal -offset indent
getpwuid(geteuid())->pw_name
.Ed
.Po
See
.Xr getpwuid 3
and
.Xr geteuid 2
for more details.
.Pc
This is obtained each time
.Ev EUSER
is expanded, so changes to the shell's execution identity
cause updates without further action.
If unset, it returns nothing.
If set it loses its special properties, and is simply a variable.
See the
.Ic specialvar
built-in command for remedial action.
.It Ev HISTSIZE
The number of lines in the history buffer for the shell.
.It Ev HOME
Set automatically by
.Xr login 1
from the user's login directory in the password file
.Pq Xr passwd 5 .
This environment variable also functions as the default argument for the
.Ic cd
built-in.
.It Ev HOSTNAME
Set to the current hostname of the system, as returned by
.Xr gethostname 3 .
This is obtained each time
.Ev HOSTNAME
is expanded, so changes to the system's name are reflected
without further action.
If unset, it returns nothing.
If set it loses its special properties, and is simply a variable.
See the
.Ic specialvar
built-in command for remedial action.
.It Ev IFS
Input Field Separators.
This is normally set to
.Aq space ,
.Aq tab ,
and
.Aq newline .
.Sx White Space Splitting
section for more details.
.It Ev LANG
The string used to specify localization information that allows users
to work with different culture-specific and language conventions.
See
.Xr nls 7 .
.It Dv LINENO
The current line number in the script or function.
See the section
.Sx LINENO
below for more details.
.It Ev MAIL
The name of a mail file, that will be checked for the arrival of new mail.
Overridden by
.Ev MAILPATH .
The check occurs just before
.Ev PS1
is written, immediately after reporting jobs which have changed status,
in interactive shells only.
New mail is considered to have arrived if the monitored file
has increased in size since the last check.
.\" .It Ev MAILCHECK
.\" The frequency in seconds that the shell checks for the arrival of mail
.\" in the files specified by the
.\" .Ev MAILPATH
.\" or the
.\" .Ev MAIL
.\" file.
.\" If set to 0, the check will occur at each prompt.
.It Ev MAILPATH
A colon
.Dq \&:
separated list of file names, for the shell to check for incoming mail.
This environment setting overrides the
.Ev MAIL
setting.
There is a maximum of 10 mailboxes that can be monitored at once.
.It Ev PATH
The default search path for executables.
See the
.Sx Path Search
section above.
.It Ev POSIXLY_CORRECT
If set in the environment upon initialization of the shell,
then the shell option
.Ic posix
will be set.
.Po
See the description of the
.Ic set
command in the
.Sx Built-ins
section.
.Pc
After initialization it is unused by the shell,
but is usually passed through the environment to
descendant processes, including other instances of the shell,
which may interpret it in a similar way.
.It Ev PPID
The process identified of the parent process of the
current shell.
This value is set at shell startup, ignoring
any value in the environment, and then made readonly.
.It Ev PS1
The primary prompt string, which defaults to
.Dq Li "$ " ,
unless you are the superuser, in which case it defaults to
.Dq Li "# " .
This string is subject to parameter, arithmetic, and if
enabled by setting the
.Ic promptcmds
option, command substitution before being output.
During execution of commands used by command substitution,
execution tracing, the
.Ic xtrace
.Ic ( set Fl x )
option is temporarily disabled.
If
.Ic promptcmds
is not set and the prompt string uses command substitution,
the prompt used will be an appropriate error string.
For other expansion errors, the prompt will become an
empty string, without an error message.
To verify parsing of
.Ev PS1 ,
the method suggested for
.Ev ENV
can be used.
.It Ev PS2
The secondary prompt string, which defaults to
.Dq Li "> " .
After expansion (as for
.Ev PS1 )
it is written whenever more input is required to complete the
current command.
.It Ev PS4
is Output, after expansion like
.Ev PS1 ,
as a prefix for each line when execution trace
.Ic ( set Fl x )
is enabled.
.Ev PS4
defaults to
.Dq Li "+ " .
.It Ev PSc
Initialized by the shell, ignoring any value from the environment,
to a single character string, either
.Sq \&#
or
.Sq \&$ ,
depending upon whether the current user is the superuser or not.
This is intended for use when building a custom
.Ev PS1 .
.It Ev PSlit
Defines the character which may be embedded in pairs, in
.Ev PS1
or
.Ev PS2
to indicate to
.Xr editline 7
that the characters between each pair of occurrences of the
.Dv PSlit
character will not appear in the visible prompt, and will not
cause the terminal's cursor to change position, but rather set terminal
attributes for the following prompt character(s) at least one of
which must be present.
See
.Sx Command Line Editing
above for more information.
.It Ev RANDOM
Returns a different pseudo-random integer,
in the range [0,32767] each time it is accessed.
.Ev RANDOM
can be assigned an integer value to seed the PRNG.
If the value assigned is a constant, then the
sequence of values produces on subsequent references of
.Ev RANDOM
will repeat after the next time the same constant is assigned.
Note, this is not guaranteed to remain constant from one version
of the shell to another \(en the PRNG algorithm, or seeding
method is subject to change.
If
.Ev RANDOM
is assigned an empty value (null string) then the next time
.Ev RANDOM
is accessed, it will be seeded from a more genuinely random source.
The sequence of pseudo-random numbers generated will not be able to
be generated again (except by luck, whether good or bad, depends!)
This is also how the initial seed is generated, if none has been
assigned before
.Ev RANDOM
is first accessed after shell initialization.
Should the error message
.Dq "RANDOM initialisation failed"
appear on standard error, it indicates that the source
of good random numbers was not available, and
.Ev RANDOM
has instead been seeded with a more predictable value.
The following sequence of random numbers will
not be as unpredictable as they otherwise would be.
.It Ev SECONDS
Returns the number of seconds since the current shell was started.
If unset, it remains unset, and returns nothing, unless set again.
If set, it loses its special properties, and becomes a normal variable.
See the
.Ic specialvar
built-in command for remedial action.
.It Ev START_TIME
Initialized by the shell to the number of seconds since the Epoch
(see
.Xr localtime 3 )
when the shell was started.
The value of
.Dl $(( Ns Ev START_TIME + Ev SECONDS Ns ))
represents the current time, if
.Ev START_TIME
has not been modified, and
.Ev SECONDS
has not been set or unset.
.It Ev TERM
The default terminal setting for the shell.
This is inherited by
children of the shell, and is used in the history editing modes.
.\" This is explicitly last, not in sort order - please leave!
.It Ev ToD
When referenced, uses the value of
.Ev ToD_FORMAT
(or
.Dq \&%T
if
.Ev ToD_FORMAT
is unset) as the format argument to
.Xr strftime 3
to encode the current time of day, in the time zone
defined by
.Ev TZ
if set, or current local time if not, and returns the result.
If unset
.Ev ToD
returns nothing.
If set, it loses its special properties, and becomes a normal variable.
See the
.Ic specialvar
built-in command for remedial action.
.It Ev ToD_FORMAT
Can be set to the
.Xr strftime 3
format string to be used when expanding
.Ev ToD .
Initially unset.
.It Ev TZ
If set, gives the time zone
(see
.Xr localtime 3 ,
.Xr environ 7 )
to use when formatting
.Ev ToD
and if exported, other utilities that deal with times.
If unset, the system's local wall clock time zone is used.
.It Ev NETBSD_SHELL
Unlike the variables previously mentioned,
this variable is somewhat strange,
in that it cannot be set,
inherited from the environment,
modified, or exported from the shell.
If set, by the shell, it indicates that the shell is the
.Ic sh
defined by this manual page, and gives its version information.
It can also give information in additional space separated words,
after the version string.
If the shell was built as part of a reproducible build,
the relevant date that was used for that build will be included.
Finally, any non-standard compilation options,
which may affect features available,
that were used when building the shell will be listed.
.Ev NETBSD_SHELL
behaves like any other variable that has the read-only
and un-exportable attributes set.
.El
.Ss Dv LINENO
.Dv LINENO
is in many respects a normal shell variable, containing an
integer value. and can be expanded using any of the forms
mentioned above which can be used for any other variable.
.Pp
.Dv LINENO
can be exported, made readonly, or unset, as with any other
variable, with similar effects.
Note that while being readonly prevents later attempts to
set, or unset,
.Dv LINENO ,
it does not prevent its value changing.
References to
.Dv LINENO
.Pq "when not unset"
always obtain the current line number.
However,
.Dv LINENO
should normally not ever be set or unset.
In this shell setting
.Dv LINENO
reverses the effect of an earlier
.Ic unset ,
but does not otherwise affect the value obtained.
If unset,
.Dv LINENO
should not normally be set again, doing so is not portable.
If
.Dv LINENO
is set or unset, different shells act differently.
The value of
.Dv LINENO
is never imported from the environment when the shell is
started, though if present there, as with any other variable,
.Dv LINENO
will be exported by this shell.
.Pp
.Dv LINENO
is set automatically by the shell to be the number of the source
line on which it occurs.
When exported,
.Dv LINENO
is exported with its value set to the line number it would have
had had it been referenced on the command line of the command to
which it is exported.
Line numbers are counted from 1, which is the first line the shell
reads from any particular file.
For this shell, standard input, including in an interactive shell,
the user's terminal, is just another file and lines are counted
there as well.
However note that not all shells count interactive
lines this way, it is not wise to rely upon
.Dv LINENO
having a useful value, except in a script, or a function.
.Pp
The role of
.Dv LINENO
in functions is less clear.
In some shells,
.Dv LINENO
continues to refer to the line number in the script which defines
the function,
in others lines count from one within the function, always (and
resume counting normally once the function definition is complete)
and others count in functions from one if the function is defined
interactively, but otherwise just reference the line number in the
script in which the function is defined.
This shell gives the user the option to choose.
If the
.Fl L
flag (the
.Ic local_lineno
option, see
.Sx Argument List Processing )
is set, when the function is defined, then the function
defaults to counting lines with one being the first line of the
function.
When the
.Fl L
flag is not set, the shell counts lines in a function definition
in the same continuous sequence as the lines that surround the
function definition.
Further, if
.Dv LINENO
is made local
(see
.Sx Built-ins
above)
inside the function, the function can decide which
behavior it prefers.
If
.Dv LINENO
is made local and inherited, and not given a value, as in
.Dl local Fl I Dv LINENO
then from that point in the function,
.Dv LINENO
will give the line number as if lines are counted in sequence
with the lines that surround the function definition (and
any other function definitions in which this is nested.)
If
.Dv LINENO
is made local, and in that same command, given a value, as
.Dl local Oo Fl I Ns | Ns Fl N Oc Dv LINENO Ns = Ns Ar value
then
.Dv LINENO
will give the line number as if lines are counted from one
from the beginning of the function.
The value nominally assigned in this case is irrelevant, and ignored.
For completeness, if lineno is made local and unset, as in
.Dl local Fl N Dv LINENO
then
.Dv LINENO
is simply unset inside the function, and gives no value at all.
.Pp
Now for some technical details.
The line on which
.Dv LINENO
occurs in a parameter expansion, is the line that contains the
.Sq \&$
that begins the expansion of
.Dv LINENO .
In the case of nested expansions, that
.Sq \&$
is the one that actually has
.Dv LINENO
as its parameter.
In an arithmetic expansion, where no
.Sq \&$
is used to evaluate
.Dv LINENO
but
.Dv LINENO
is simply referenced as a variable, then the value is the
line number of the line that contains the
.Sq L
of
.Dv LINENO .
For functions line one of the function definition (when relevant)
is the line that contains the first character of the
function name in the definition.
When exported, the line number of the command is the line number
where the first character of the word which becomes the command name occurs.
.Pp
When the shell opens a new file, for any reason,
it counts lines from one in that file,
and then resumes its original counting once it resumes reading the
previous input stream.
When handling a string passed to
.Ic eval
the line number starts at the line on which the string starts,
and then if the string contains internal newline characters,
those characters increase the line number.
This means that references to
.Dv LINENO
in such a case can produce values larger than would be
produced by a reference on the line after the
.Ic eval .
.Sh FILES
.Bl -item
.It
.Pa $HOME/.profile
.It
.Pa /etc/profile
.El
.Sh EXIT STATUS
Errors that are detected by the shell, such as a syntax error, will cause the
shell to exit with a non-zero exit status.
If the shell is not an
interactive shell, the execution of the shell file will be aborted.
Otherwise
the shell will return the exit status of the last command executed, or
if the exit built-in is used with a numeric argument, it will return the
argument.
.Sh SEE ALSO
.Xr csh 1 ,
.Xr echo 1 ,
.Xr getopt 1 ,
.Xr ksh 1 ,
.Xr login 1 ,
.Xr printf 1 ,
.Xr test 1 ,
.Xr editline 3 ,
.Xr getopt 3 ,
.\" .Xr profile 4 ,
.Xr editrc 5 ,
.Xr passwd 5 ,
.Xr editline 7 ,
.Xr environ 7 ,
.Xr nls 7 ,
.Xr sysctl 8
.Sh HISTORY
A
.Nm
command appeared in
.At v1 .
It was replaced in
.At v7
with a version that introduced the basis of the current syntax.
That was, however, unmaintainable so we wrote this one.
.Sh BUGS
Setuid shell scripts should be avoided at all costs, as they are a
significant security risk.
.Pp
The characters generated by filename completion should probably be quoted
to ensure that the filename is still valid after the input line has been
processed.
.Pp
Job control of compound statements (loops, etc) is a complete mess.
.Pp
Many, many, more.
(But less than there were...)<|MERGE_RESOLUTION|>--- conflicted
+++ resolved
@@ -1,8 +1,4 @@
-<<<<<<< HEAD
-.\"	$NetBSD: sh.1,v 1.217 2019/01/21 14:09:24 kre Exp $
-=======
 .\"	$NetBSD: sh.1,v 1.220 2019/02/14 11:15:24 kre Exp $
->>>>>>> 356fe5fe
 .\" Copyright (c) 1991, 1993
 .\"	The Regents of the University of California.  All rights reserved.
 .\"
