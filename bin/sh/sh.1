--- conflicted
+++ resolved
@@ -1,8 +1,4 @@
-<<<<<<< HEAD
-.\"	$NetBSD: sh.1,v 1.207 2018/08/25 17:35:31 kre Exp $
-=======
 .\"	$NetBSD: sh.1,v 1.208 2018/09/04 23:16:30 kre Exp $
->>>>>>> 598bd837
 .\" Copyright (c) 1991, 1993
 .\"	The Regents of the University of California.  All rights reserved.
 .\"
@@ -492,12 +488,8 @@
 section.)
 (Not implemented.)
 .It "\ \ " Em pipefail
-<<<<<<< HEAD
-If set, the way the exit status of a pipeline is determined
-=======
 If set when a pipeline is created,
 the way the exit status of the pipeline is determined
->>>>>>> 598bd837
 is altered.
 See
 .Sx Pipelines
@@ -1164,18 +1156,6 @@
 .Pp
 If the
 .Ic pipefail
-<<<<<<< HEAD
-option is set when the pipeline completes and its status is
-collected, the pipeline status is the status of
-the last (rightmost) command in the pipeline to exit with non-zero exit
-status, or zero, if, and only if, all commands in the pipeline
-exited with a status of zero.
-If the
-.Ic pipefail
-option is not set, which is the default state,
-the pipeline status is the exit
-status of the last command in the pipeline,
-=======
 option was set when a pipeline was started,
 the pipeline status is the status of
 the last (lexically last, i.e.: rightmost) command in the
@@ -1186,7 +1166,6 @@
 option was not set, which is the default state,
 the pipeline status is the exit
 status of the last (rightmost) command in the pipeline,
->>>>>>> 598bd837
 and the exit status of any other commands in the pipeline is ignored.
 .Pp
 If the reserved word
