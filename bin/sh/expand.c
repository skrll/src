<<<<<<< HEAD
/*	$NetBSD: expand.c,v 1.121 2017/10/06 21:09:45 kre Exp $	*/
=======
/*	$NetBSD: expand.c,v 1.127 2018/07/22 23:07:48 kre Exp $	*/
>>>>>>> b2b84690

/*-
 * Copyright (c) 1991, 1993
 *	The Regents of the University of California.  All rights reserved.
 *
 * This code is derived from software contributed to Berkeley by
 * Kenneth Almquist.
 *
 * Redistribution and use in source and binary forms, with or without
 * modification, are permitted provided that the following conditions
 * are met:
 * 1. Redistributions of source code must retain the above copyright
 *    notice, this list of conditions and the following disclaimer.
 * 2. Redistributions in binary form must reproduce the above copyright
 *    notice, this list of conditions and the following disclaimer in the
 *    documentation and/or other materials provided with the distribution.
 * 3. Neither the name of the University nor the names of its contributors
 *    may be used to endorse or promote products derived from this software
 *    without specific prior written permission.
 *
 * THIS SOFTWARE IS PROVIDED BY THE REGENTS AND CONTRIBUTORS ``AS IS'' AND
 * ANY EXPRESS OR IMPLIED WARRANTIES, INCLUDING, BUT NOT LIMITED TO, THE
 * IMPLIED WARRANTIES OF MERCHANTABILITY AND FITNESS FOR A PARTICULAR PURPOSE
 * ARE DISCLAIMED.  IN NO EVENT SHALL THE REGENTS OR CONTRIBUTORS BE LIABLE
 * FOR ANY DIRECT, INDIRECT, INCIDENTAL, SPECIAL, EXEMPLARY, OR CONSEQUENTIAL
 * DAMAGES (INCLUDING, BUT NOT LIMITED TO, PROCUREMENT OF SUBSTITUTE GOODS
 * OR SERVICES; LOSS OF USE, DATA, OR PROFITS; OR BUSINESS INTERRUPTION)
 * HOWEVER CAUSED AND ON ANY THEORY OF LIABILITY, WHETHER IN CONTRACT, STRICT
 * LIABILITY, OR TORT (INCLUDING NEGLIGENCE OR OTHERWISE) ARISING IN ANY WAY
 * OUT OF THE USE OF THIS SOFTWARE, EVEN IF ADVISED OF THE POSSIBILITY OF
 * SUCH DAMAGE.
 */

#include <sys/cdefs.h>
#ifndef lint
#if 0
static char sccsid[] = "@(#)expand.c	8.5 (Berkeley) 5/15/95";
#else
<<<<<<< HEAD
__RCSID("$NetBSD: expand.c,v 1.121 2017/10/06 21:09:45 kre Exp $");
=======
__RCSID("$NetBSD: expand.c,v 1.127 2018/07/22 23:07:48 kre Exp $");
>>>>>>> b2b84690
#endif
#endif /* not lint */

#include <sys/types.h>
#include <sys/time.h>
#include <sys/stat.h>
#include <errno.h>
#include <dirent.h>
#include <unistd.h>
#include <pwd.h>
#include <limits.h>
#include <stdlib.h>
#include <stdio.h>
#include <wctype.h>
#include <wchar.h>

/*
 * Routines to expand arguments to commands.  We have to deal with
 * backquotes, shell variables, and file metacharacters.
 */

#include "shell.h"
#include "main.h"
#include "nodes.h"
#include "eval.h"
#include "expand.h"
#include "syntax.h"
#include "arithmetic.h"
#include "parser.h"
#include "jobs.h"
#include "options.h"
#include "builtins.h"
#include "var.h"
#include "input.h"
#include "output.h"
#include "memalloc.h"
#include "error.h"
#include "mystring.h"
#include "show.h"

/*
 * Structure specifying which parts of the string should be searched
 * for IFS characters.
 */

struct ifsregion {
	struct ifsregion *next;	/* next region in list */
	int begoff;		/* offset of start of region */
	int endoff;		/* offset of end of region */
	int inquotes;		/* search for nul bytes only */
};


char *expdest;			/* output of current string */
struct nodelist *argbackq;	/* list of back quote expressions */
struct ifsregion ifsfirst;	/* first struct in list of ifs regions */
struct ifsregion *ifslastp;	/* last struct in list */
struct arglist exparg;		/* holds expanded arg list */

STATIC const char *argstr(const char *, int);
STATIC const char *exptilde(const char *, int);
STATIC void expbackq(union node *, int, int);
STATIC const char *expari(const char *);
STATIC int subevalvar(const char *, const char *, int, int, int);
STATIC int subevalvar_trim(const char *, int, int, int, int, int);
STATIC const char *evalvar(const char *, int);
STATIC int varisset(const char *, int);
STATIC void varvalue(const char *, int, int, int);
STATIC void recordregion(int, int, int);
STATIC void removerecordregions(int);
STATIC void ifsbreakup(char *, struct arglist *);
STATIC void ifsfree(void);
STATIC void expandmeta(struct strlist *, int);
STATIC void expmeta(char *, char *);
STATIC void addfname(char *);
STATIC struct strlist *expsort(struct strlist *);
STATIC struct strlist *msort(struct strlist *, int);
STATIC int patmatch(const char *, const char *, int);
STATIC char *cvtnum(int, char *);
static int collate_range_cmp(wchar_t, wchar_t);
STATIC void add_args(struct strlist *);
STATIC void rmescapes_nl(char *);

#ifdef	DEBUG
#define	NULLTERM_4_TRACE(p)	STACKSTRNUL(p)
#else
#define	NULLTERM_4_TRACE(p)	do { /* nothing */ } while (/*CONSTCOND*/0)
#endif

/*
 * Expand shell variables and backquotes inside a here document.
 */

void
expandhere(union node *arg, int fd)
{

	herefd = fd;
	expandarg(arg, NULL, 0);
	xwrite(fd, stackblock(), expdest - stackblock());
}


static int
collate_range_cmp(wchar_t c1, wchar_t c2)
{
	wchar_t s1[2], s2[2];

	s1[0] = c1;
	s1[1] = L'\0';
	s2[0] = c2;
	s2[1] = L'\0';
	return (wcscoll(s1, s2));
}

/*
 * Perform variable substitution and command substitution on an argument,
 * placing the resulting list of arguments in arglist.  If EXP_FULL is true,
 * perform splitting and file name expansion.  When arglist is NULL, perform
 * here document expansion.
 */

void
expandarg(union node *arg, struct arglist *arglist, int flag)
{
	struct strlist *sp;
	char *p;

	CTRACE(DBG_EXPAND, ("expandarg(fl=%#x)\n", flag));
	if (fflag)		/* no filename expandsion */
		flag &= ~EXP_GLOB;

	argbackq = arg->narg.backquote;
	STARTSTACKSTR(expdest);
	ifsfirst.next = NULL;
	ifslastp = NULL;
	line_number = arg->narg.lineno;
	argstr(arg->narg.text, flag);
	if (arglist == NULL) {
		STACKSTRNUL(expdest);
		CTRACE(DBG_EXPAND, ("expandarg: no arglist, done (%d) \"%s\"\n",
		    expdest - stackblock(), stackblock()));
		return;			/* here document expanded */
	}
	STPUTC('\0', expdest);
	CTRACE(DBG_EXPAND, ("expandarg: arglist got (%d) \"%s\"\n",
		    expdest - stackblock() - 1, stackblock()));
	p = grabstackstr(expdest);
	exparg.lastp = &exparg.list;
	/*
	 * TODO - EXP_REDIR
	 */
	if (flag & EXP_SPLIT) {
		ifsbreakup(p, &exparg);
		*exparg.lastp = NULL;
		exparg.lastp = &exparg.list;
		if (flag & EXP_GLOB)
			expandmeta(exparg.list, flag);
		else
			add_args(exparg.list);
	} else {
		if (flag & EXP_REDIR) /*XXX - for now, just remove escapes */
			rmescapes(p);
		sp = stalloc(sizeof(*sp));
		sp->text = p;
		*exparg.lastp = sp;
		exparg.lastp = &sp->next;
	}
	ifsfree();
	*exparg.lastp = NULL;
	if (exparg.list) {
		*arglist->lastp = exparg.list;
		arglist->lastp = exparg.lastp;
	}
}



/*
 * Perform variable and command substitution.
 * If EXP_GLOB is set, output CTLESC characters to allow for further processing.
 * If EXP_SPLIT is set, remember location of result for later,
 * Otherwise treat $@ like $* since no splitting will be performed.
 */

STATIC const char *
argstr(const char *p, int flag)
{
	char c;
	int quotes = flag & (EXP_GLOB | EXP_CASE | EXP_REDIR);	/* do CTLESC */
	int firsteq = 1;
	const char *ifs = NULL;
	int ifs_split = EXP_IFS_SPLIT;

	if (flag & EXP_IFS_SPLIT)
		ifs = ifsval();

	CTRACE(DBG_EXPAND, ("argstr(\"%s\", %#x) quotes=%#x\n", p,flag,quotes));

	if (*p == '~' && (flag & (EXP_TILDE | EXP_VARTILDE)))
		p = exptilde(p, flag);
	for (;;) {
		switch (c = *p++) {
		case '\0':
			NULLTERM_4_TRACE(expdest);
			VTRACE(DBG_EXPAND, ("argstr returning at \"\" "
			   "added \"%s\" to expdest\n", stackblock()));
			return p - 1;
		case CTLENDVAR: /* end of expanding yyy in ${xxx-yyy} */
		case CTLENDARI: /* end of a $(( )) string */
			NULLTERM_4_TRACE(expdest);
			VTRACE(DBG_EXPAND, ("argstr returning at \"%.6s\"..."
<<<<<<< HEAD
			    " after %2.2X; added \"%s\" to expdest\n", 
=======
			    " after %2.2X; added \"%s\" to expdest\n",
>>>>>>> b2b84690
			    p, (c&0xff), stackblock()));
			return p;
		case CTLQUOTEMARK:
			/* "$@" syntax adherence hack */
			if (p[0] == CTLVAR && p[1] & VSQUOTE &&
			    p[2] == '@' && p[3] == '=')
				break;
			if ((flag & EXP_SPLIT) != 0)
				STPUTC(c, expdest);
			ifs_split = 0;
			break;
		case CTLNONL:
			if (flag & EXP_NL)
				STPUTC(c, expdest);
			line_number++;
			break;
		case CTLCNL:
			STPUTC('\n', expdest);	/* no line_number++ */
			break;
		case CTLQUOTEEND:
			ifs_split = EXP_IFS_SPLIT;
			break;
		case CTLESC:
			if (quotes)
				STPUTC(c, expdest);
			c = *p++;
			STPUTC(c, expdest);
			if (c == '\n')		/* should not happen, but ... */
				line_number++;
			break;
		case CTLVAR: {
#ifdef DEBUG
			unsigned int pos = expdest - stackblock();
#endif
			p = evalvar(p, (flag & ~EXP_IFS_SPLIT) | (flag & ifs_split));
			NULLTERM_4_TRACE(expdest);
			VTRACE(DBG_EXPAND, ("argstr evalvar "
<<<<<<< HEAD
			   "added \"%s\" to expdest\n", 
=======
			   "added \"%s\" to expdest\n",
>>>>>>> b2b84690
			   stackblock() + pos));
			break;
		}
		case CTLBACKQ:
		case CTLBACKQ|CTLQUOTE: {
#ifdef DEBUG
			unsigned int pos = expdest - stackblock();
#endif
			expbackq(argbackq->n, c & CTLQUOTE, flag);
			argbackq = argbackq->next;
			NULLTERM_4_TRACE(expdest);
			VTRACE(DBG_EXPAND, ("argstr expbackq added \"%s\" "
			   "to expdest\n", stackblock() + pos));
			break;
		}
		case CTLARI: {
#ifdef DEBUG
			unsigned int pos = expdest - stackblock();
#endif
			p = expari(p);
			NULLTERM_4_TRACE(expdest);
			VTRACE(DBG_EXPAND, ("argstr expari "
			   "+ \"%s\" to expdest p=\"%.5s...\"\n",
			   stackblock() + pos, p));
			break;
		}
		case ':':
		case '=':
			/*
			 * sort of a hack - expand tildes in variable
			 * assignments (after the first '=' and after ':'s).
			 */
			STPUTC(c, expdest);
			if (flag & EXP_VARTILDE && *p == '~') {
				if (c == '=') {
					if (firsteq)
						firsteq = 0;
					else
						break;
				}
				p = exptilde(p, flag);
			}
			break;
		default:
			if (c == '\n')
				line_number++;
			STPUTC(c, expdest);
			if (flag & ifs_split && strchr(ifs, c) != NULL) {
				/* We need to get the output split here... */
				recordregion(expdest - stackblock() - 1,
						expdest - stackblock(), 0);
			}
			break;
		}
	}
}

STATIC const char *
exptilde(const char *p, int flag)
{
	char c;
	const char *startp = p;
	struct passwd *pw;
	const char *home;
	int quotes = flag & (EXP_GLOB | EXP_CASE);
	char *user;
	struct stackmark smark;
#ifdef DEBUG
	unsigned int offs = expdest - stackblock();
#endif

	setstackmark(&smark);
	(void) grabstackstr(expdest);
	user = stackblock();		/* we will just borrow top of stack */

	while ((c = *++p) != '\0') {
		switch(c) {
		case CTLESC:		/* any of these occurring */
		case CTLVAR:		/* means ~ expansion */
		case CTLBACKQ:		/* does not happen at all */
		case CTLBACKQ | CTLQUOTE:
		case CTLARI:		/* just leave original unchanged */
		case CTLENDARI:
		case CTLQUOTEMARK:
		case '\n':
			popstackmark(&smark);
			return (startp);
		case CTLNONL:
			continue;
		case ':':
			if (!posix || flag & EXP_VARTILDE)
				goto done;
			break;
		case CTLENDVAR:
		case '/':
			goto done;
		}
		STPUTC(c, user);
	}
 done:
	STACKSTRNUL(user);
	user = stackblock();		/* to start of collected username */

	CTRACE(DBG_EXPAND, ("exptilde, found \"~%s\"", user));
	if (*user == '\0') {
		home = lookupvar("HOME");
		/*
		 * if HOME is unset, results are unspecified...
		 * we used to just leave the ~ unchanged, but
		 * (some) other shells do ... and this seems more useful.
		 */
		if (home == NULL && (pw = getpwuid(getuid())) != NULL)
			home = pw->pw_dir;
	} else if ((pw = getpwnam(user)) == NULL) {
		/*
		 * If user does not exist, results are undefined.
		 * so we can abort() here if we want, but let's not!
		 */
		home = NULL;
	} else
		home = pw->pw_dir;

	VTRACE(DBG_EXPAND, (" ->\"%s\"", home ? home : "<<NULL>>"));
	popstackmark(&smark);	/* now expdest is valid again */

	/*
	 * Posix XCU 2.6.1: The value of $HOME (for ~) or the initial
	 *		working directory from getpwnam() for ~user
	 * Nothing there about "except if a null string".  So do what it wants.
	 */
	if (home == NULL /* || *home == '\0' */) {
		CTRACE(DBG_EXPAND, (": returning unused \"%s\"\n", startp));
		return startp;
	} while ((c = *home++) != '\0') {
		if (quotes && SQSYNTAX[(int)c] == CCTL)
			STPUTC(CTLESC, expdest);
		STPUTC(c, expdest);
	}
	CTRACE(DBG_EXPAND, (": added %d \"%.*s\" returning \"%s\"\n",
	      expdest - stackblock() - offs, expdest - stackblock() - offs,
	      stackblock() + offs, p));

	return (p);
}


STATIC void
removerecordregions(int endoff)
{

	VTRACE(DBG_EXPAND, ("removerecordregions(%d):", endoff));
	if (ifslastp == NULL) {
		VTRACE(DBG_EXPAND, (" none\n", endoff));
		return;
	}

	if (ifsfirst.endoff > endoff) {
		VTRACE(DBG_EXPAND, (" first(%d)", ifsfirst.endoff));
		while (ifsfirst.next != NULL) {
			struct ifsregion *ifsp;
			INTOFF;
			ifsp = ifsfirst.next->next;
			ckfree(ifsfirst.next);
			ifsfirst.next = ifsp;
			INTON;
		}
		if (ifsfirst.begoff > endoff)
			ifslastp = NULL;
		else {
			VTRACE(DBG_EXPAND,("->(%d,%d)",ifsfirst.begoff,endoff));
			ifslastp = &ifsfirst;
			ifsfirst.endoff = endoff;
		}
		VTRACE(DBG_EXPAND, ("\n"));
		return;
	}

	ifslastp = &ifsfirst;
	while (ifslastp->next && ifslastp->next->begoff < endoff)
		ifslastp=ifslastp->next;
	VTRACE(DBG_EXPAND, (" found(%d,%d)", ifslastp->begoff,ifslastp->endoff));
	while (ifslastp->next != NULL) {
		struct ifsregion *ifsp;
		INTOFF;
		ifsp = ifslastp->next->next;
		ckfree(ifslastp->next);
		ifslastp->next = ifsp;
		INTON;
	}
	if (ifslastp->endoff > endoff)
		ifslastp->endoff = endoff;
	VTRACE(DBG_EXPAND, ("->(%d,%d)", ifslastp->begoff,ifslastp->endoff));
}


/*
 * Expand arithmetic expression.
 *
 * In this incarnation, we start at the beginning (yes, "Let's start at the
 * very beginning.  A very good place to start.") and collect the expression
 * until the end - which means expanding anything contained within.
 *
 * Fortunately, argstr() just happens to do that for us...
 */
STATIC const char *
expari(const char *p)
{
	char *q, *start;
	intmax_t result;
	int adjustment;
	int begoff;
	int quoted;
	struct stackmark smark;

	/*	ifsfree(); */

	/*
	 * SPACE_NEEDED is enough for all possible digits (rounded up)
	 * plus possible "-", and the terminating '\0', hence, plus 2
	 *
	 * The calculation produces the number of bytes needed to
	 * represent the biggest possible value, in octal.  We only
	 * generate decimal, which takes (often) less digits (never more)
	 * so this is safe, if occasionally slightly wasteful.
	 */
#define SPACE_NEEDED ((int)((sizeof(intmax_t) * CHAR_BIT + 2) / 3 + 2))

	quoted = *p++ == '"';
	begoff = expdest - stackblock();
	VTRACE(DBG_EXPAND, ("expari%s: \"%s\" begoff %d\n",
	    quoted ? "(quoted)" : "", p, begoff));

	p = argstr(p, EXP_NL);			/* expand $(( )) string */
	STPUTC('\0', expdest);
	start = stackblock() + begoff;
<<<<<<< HEAD

	removerecordregions(begoff);		/* nothing there is kept */
	rmescapes_nl(start);		/* convert CRTNONL back into \n's */

=======

	removerecordregions(begoff);		/* nothing there is kept */
	rmescapes_nl(start);		/* convert CRTNONL back into \n's */

>>>>>>> b2b84690
	setstackmark(&smark);
	q = grabstackstr(expdest);	/* keep the expression while eval'ing */
	result = arith(start, line_number);
	popstackmark(&smark);		/* return the stack to before grab */

	start = stackblock() + begoff;		/* block may have moved */
	adjustment = expdest - start;
	STADJUST(-adjustment, expdest);		/* remove the argstr() result */

	CHECKSTRSPACE(SPACE_NEEDED, expdest);	/* nb: stack block might move */
	fmtstr(expdest, SPACE_NEEDED, "%"PRIdMAX, result);

	for (q = expdest; *q++ != '\0'; )	/* find end of what we added */
		;

	if (quoted == 0)			/* allow weird splitting */
		recordregion(begoff, begoff + q - 1 - expdest, 0);
	adjustment = q - expdest - 1;
	STADJUST(adjustment, expdest);		/* move expdest to end */
	VTRACE(DBG_EXPAND, ("expari: adding %d \"%s\", returning \"%.5s...\"\n",
	    adjustment, stackblock() + begoff, p));

	return p;
}


/*
 * Expand stuff in backwards quotes (these days, any command substitution).
 */

STATIC void
expbackq(union node *cmd, int quoted, int flag)
{
	struct backcmd in;
	int i;
	char buf[128];
	char *p;
	char *dest = expdest;	/* expdest may be reused by eval, use an alt */
	struct ifsregion saveifs, *savelastp;
	struct nodelist *saveargbackq;
	char lastc;
	int startloc = dest - stackblock();
	char const *syntax = quoted? DQSYNTAX : BASESYNTAX;
	int saveherefd;
	int quotes = flag & (EXP_GLOB | EXP_CASE);
	int nnl;
	struct stackmark smark;

	VTRACE(DBG_EXPAND, ("expbackq( ..., q=%d flag=%#x) have %d\n",
	    quoted, flag, startloc));
	INTOFF;
	saveifs = ifsfirst;
	savelastp = ifslastp;
	saveargbackq = argbackq;
	saveherefd = herefd;
	herefd = -1;

	setstackmark(&smark);	/* preserve the stack */
	p = grabstackstr(dest);	/* save what we have there currently */
	evalbackcmd(cmd, &in);	/* evaluate the $( ) tree (using stack) */
	popstackmark(&smark);	/* and return stack to when we entered */

	ifsfirst = saveifs;
	ifslastp = savelastp;
	argbackq = saveargbackq;
	herefd = saveherefd;

	p = in.buf;		/* now extract the results */
	nnl = 0;		/* dropping trailing \n's */
	for (;;) {
		if (--in.nleft < 0) {
			if (in.fd < 0)
				break;
			INTON;
			while ((i = read(in.fd, buf, sizeof buf)) < 0 && errno == EINTR)
				continue;
			INTOFF;
			VTRACE(DBG_EXPAND, ("expbackq: read returns %d\n", i));
			if (i <= 0)
				break;
			p = buf;
			in.nleft = i - 1;
		}
		lastc = *p++;
		if (lastc != '\0') {
			if (lastc == '\n')	/* don't save \n yet */
				nnl++;		/* it might be trailing */
			else {
				/*
				 * We have something other than \n
				 *
				 * Before saving it, we need to insert
				 * any \n's that we have just skipped.
				 */

				/* XXX
				 * this hack is just because our
				 * CHECKSTRSPACE() is lazy, and only
				 * ever grows the stack once, even
				 * if that does not allocate the space
				 * we requested.  ie: safe for small
				 * requests, but not large ones.
				 * FIXME someday...
				 */
				if (nnl < 20) {
					CHECKSTRSPACE(nnl + 2, dest);
					while (nnl > 0) {
						nnl--;
						USTPUTC('\n', dest);
					}
				} else {
					/* The slower, safer, way */
					while (nnl > 0) {
						nnl--;
						STPUTC('\n', dest);
					}
					CHECKSTRSPACE(2, dest);
				}
				if (quotes && syntax[(int)lastc] == CCTL)
					USTPUTC(CTLESC, dest);
				USTPUTC(lastc, dest);
			}
		}
	}

	if (in.fd >= 0)
		close(in.fd);
	if (in.buf)
		ckfree(in.buf);
	if (in.jp)
		back_exitstatus = waitforjob(in.jp);
	if (quoted == 0)
		recordregion(startloc, dest - stackblock(), 0);
	CTRACE(DBG_EXPAND, ("evalbackq: size=%d: \"%.*s\"\n",
		(int)((dest - stackblock()) - startloc),
		(int)((dest - stackblock()) - startloc),
		stackblock() + startloc));

	expdest = dest;		/* all done, expdest is all ours again */
	INTON;
}


STATIC int
subevalvar(const char *p, const char *str, int subtype, int startloc,
    int varflags)
{
	char *startp;
	int saveherefd = herefd;
	struct nodelist *saveargbackq = argbackq;
	int amount;

	herefd = -1;
	VTRACE(DBG_EXPAND, ("subevalvar(%d) \"%.20s\" ${%.*s} sloc=%d vf=%x\n",
	    subtype, p, p-str, str, startloc, varflags));
	argstr(p, subtype == VSASSIGN ? EXP_VARTILDE : EXP_TILDE);
	STACKSTRNUL(expdest);
	herefd = saveherefd;
	argbackq = saveargbackq;
	startp = stackblock() + startloc;

	switch (subtype) {
	case VSASSIGN:
		setvar(str, startp, 0);
		amount = startp - expdest;	/* remove what argstr added */
		STADJUST(amount, expdest);
		varflags &= ~VSNUL;	/*XXX Huh?   What's that achieve? */
		return 1;			/* go back and eval var again */

	case VSQUESTION:
		if (*p != CTLENDVAR) {
			outfmt(&errout, "%s\n", startp);
			error(NULL);
		}
		error("%.*s: parameter %snot set",
		      (int)(p - str - 1),
		      str, (varflags & VSNUL) ? "null or "
					      : nullstr);
		/* NOTREACHED */

	default:
		abort();
	}
}

STATIC int
subevalvar_trim(const char *p, int strloc, int subtype, int startloc,
    int varflags, int quotes)
{
	char *startp;
	char *str;
	char *loc = NULL;
	char *q;
	int c = 0;
	int saveherefd = herefd;
	struct nodelist *saveargbackq = argbackq;
	int amount;

	herefd = -1;
	switch (subtype) {
	case VSTRIMLEFT:
	case VSTRIMLEFTMAX:
	case VSTRIMRIGHT:
	case VSTRIMRIGHTMAX:
		break;
	default:
		abort();
		break;
	}

	VTRACE(DBG_EXPAND,
	("subevalvar_trim(\"%.9s\", STR@%d, SUBT=%d, start@%d, vf=%x, q=%x)\n",
		p, strloc, subtype, startloc, varflags, quotes));

	argstr(p, (varflags & (VSQUOTE|VSPATQ)) == VSQUOTE ? 0 : EXP_CASE);
	STACKSTRNUL(expdest);
	herefd = saveherefd;
	argbackq = saveargbackq;
	startp = stackblock() + startloc;
	str = stackblock() + strloc;

	switch (subtype) {

	case VSTRIMLEFT:
		for (loc = startp; loc < str; loc++) {
			c = *loc;
			*loc = '\0';
			if (patmatch(str, startp, quotes))
				goto recordleft;
			*loc = c;
			if (quotes && *loc == CTLESC)
<<<<<<< HEAD
			        loc++;
=======
				loc++;
>>>>>>> b2b84690
		}
		return 0;

	case VSTRIMLEFTMAX:
		for (loc = str - 1; loc >= startp;) {
			c = *loc;
			*loc = '\0';
			if (patmatch(str, startp, quotes))
				goto recordleft;
			*loc = c;
			loc--;
			if (quotes && loc > startp &&
			    *(loc - 1) == CTLESC) {
				for (q = startp; q < loc; q++)
					if (*q == CTLESC)
						q++;
				if (q > loc)
					loc--;
			}
		}
		return 0;

	case VSTRIMRIGHT:
<<<<<<< HEAD
	        for (loc = str - 1; loc >= startp;) {
=======
		for (loc = str - 1; loc >= startp;) {
>>>>>>> b2b84690
			if (patmatch(str, loc, quotes))
				goto recordright;
			loc--;
			if (quotes && loc > startp &&
<<<<<<< HEAD
			    *(loc - 1) == CTLESC) { 
=======
			    *(loc - 1) == CTLESC) {
>>>>>>> b2b84690
				for (q = startp; q < loc; q++)
					if (*q == CTLESC)
						q++;
				if (q > loc)
					loc--;
			}
		}
		return 0;

	case VSTRIMRIGHTMAX:
		for (loc = startp; loc < str - 1; loc++) {
			if (patmatch(str, loc, quotes))
				goto recordright;
			if (quotes && *loc == CTLESC)
<<<<<<< HEAD
			        loc++;
=======
				loc++;
>>>>>>> b2b84690
		}
		return 0;

	default:
		abort();
	}

recordleft:
	*loc = c;
	amount = ((str - 1) - (loc - startp)) - expdest;
	STADJUST(amount, expdest);
	while (loc != str - 1)
		*startp++ = *loc++;
	return 1;

recordright:
	amount = loc - expdest;
	STADJUST(amount, expdest);
	STPUTC('\0', expdest);
	STADJUST(-1, expdest);
	return 1;
}


/*
 * Expand a variable, and return a pointer to the next character in the
 * input string.
 */

STATIC const char *
evalvar(const char *p, int flag)
{
	int subtype;
	int varflags;
	const char *var;
	char *val;
	int patloc;
	int c;
	int set;
	int special;
	int startloc;
	int varlen;
	int apply_ifs;
	int quotes = flag & (EXP_GLOB | EXP_CASE | EXP_REDIR);

	varflags = (unsigned char)*p++;
	subtype = varflags & VSTYPE;
	var = p;
	special = !is_name(*p);
	p = strchr(p, '=') + 1;

	CTRACE(DBG_EXPAND,
	    ("evalvar \"%.*s\", flag=%#X quotes=%#X vf=%#X subtype=%X\n",
	    p - var - 1, var, flag, quotes, varflags, subtype));

 again: /* jump here after setting a variable with ${var=text} */
	if (varflags & VSLINENO) {
		if (line_num.flags & VUNSET) {
			set = 0;
			val = NULL;
		} else {
			set = 1;
			special = p - var;
			val = NULL;
		}
	} else if (special) {
		set = varisset(var, varflags & VSNUL);
		val = NULL;
	} else {
		val = lookupvar(var);
		if (val == NULL || ((varflags & VSNUL) && val[0] == '\0')) {
			val = NULL;
			set = 0;
		} else
			set = 1;
	}

	varlen = 0;
	startloc = expdest - stackblock();

	if (!set && uflag && *var != '@' && *var != '*') {
		switch (subtype) {
		case VSNORMAL:
		case VSTRIMLEFT:
		case VSTRIMLEFTMAX:
		case VSTRIMRIGHT:
		case VSTRIMRIGHTMAX:
		case VSLENGTH:
			error("%.*s: parameter not set",
			    (int)(p - var - 1), var);
			/* NOTREACHED */
		}
	}

	if (set && subtype != VSPLUS) {
		/* insert the value of the variable */
		if (special) {
			if (varflags & VSLINENO) {
				/*
				 * The LINENO hack (expansion part)
				 */
				while (--special > 0) {
/*						not needed, it is a number...
					if (quotes && syntax[(int)*var] == CCTL)
						STPUTC(CTLESC, expdest);
*/
					STPUTC(*var++, expdest);
				}
			} else
				varvalue(var, varflags&VSQUOTE, subtype, flag);
			if (subtype == VSLENGTH) {
				varlen = expdest - stackblock() - startloc;
				STADJUST(-varlen, expdest);
			}
		} else {
			char const *syntax = (varflags & VSQUOTE) ? DQSYNTAX
								  : BASESYNTAX;

			if (subtype == VSLENGTH) {
				for (;*val; val++)
					varlen++;
			} else {
				while (*val) {
					if (quotes && (varflags & VSQUOTE) &&
					    (syntax[(int)*val] == CCTL ||
					     syntax[(int)*val] == CBACK))
						STPUTC(CTLESC, expdest);
					STPUTC(*val++, expdest);
				}
			}
		}
	}


	if (flag & EXP_IN_QUOTES)
		apply_ifs = 0;
	else if (varflags & VSQUOTE) {
		if  (*var == '@' && shellparam.nparam != 1)
		    apply_ifs = 1;
		else {
		    /*
		     * Mark so that we don't apply IFS if we recurse through
		     * here expanding $bar from "${foo-$bar}".
		     */
		    flag |= EXP_IN_QUOTES;
		    apply_ifs = 0;
		}
	} else
		apply_ifs = 1;

	switch (subtype) {
	case VSLENGTH:
		expdest = cvtnum(varlen, expdest);
		break;

	case VSNORMAL:
		break;

	case VSPLUS:
		set = !set;
		/* FALLTHROUGH */
	case VSMINUS:
		if (!set) {
			argstr(p, flag | (apply_ifs ? EXP_IFS_SPLIT : 0));
			/*
			 * ${x-a b c} doesn't get split, but removing the
			 * 'apply_ifs = 0' apparently breaks ${1+"$@"}..
			 * ${x-'a b' c} should generate 2 args.
			 */
			if (*p != CTLENDVAR)
			/* We should have marked stuff already */
				apply_ifs = 0;
		}
		break;

	case VSTRIMLEFT:
	case VSTRIMLEFTMAX:
	case VSTRIMRIGHT:
	case VSTRIMRIGHTMAX:
		if (!set) {
			set = 1;  /* allow argbackq to be advanced if needed */
			break;
		}
		/*
		 * Terminate the string and start recording the pattern
		 * right after it
		 */
		STPUTC('\0', expdest);
		patloc = expdest - stackblock();
		if (subevalvar_trim(p, patloc, subtype, startloc, varflags,
		    quotes) == 0) {
			int amount = (expdest - stackblock() - patloc) + 1;
			STADJUST(-amount, expdest);
		}
		/* Remove any recorded regions beyond start of variable */
		removerecordregions(startloc);
		apply_ifs = 1;
		break;

	case VSASSIGN:
	case VSQUESTION:
		if (set)
			break;
		if (subevalvar(p, var, subtype, startloc, varflags)) {
			/* if subevalvar() returns, it always returns 1 */

			varflags &= ~VSNUL;
			/*
			 * Remove any recorded regions beyond
			 * start of variable
			 */
			removerecordregions(startloc);
			goto again;
		}
		apply_ifs = 0;		/* never executed */
		break;

	default:
		abort();
	}

	if (apply_ifs)
		recordregion(startloc, expdest - stackblock(),
			     varflags & VSQUOTE);

	if (subtype != VSNORMAL) {	/* skip to end of alternative */
		int nesting = 1;
		for (;;) {
			if ((c = *p++) == CTLESC)
				p++;
			else if (c == CTLNONL)
				;
			else if (c == CTLBACKQ || c == (CTLBACKQ|CTLQUOTE)) {
				if (set)
					argbackq = argbackq->next;
			} else if (c == CTLVAR) {
				if ((*p++ & VSTYPE) != VSNORMAL)
					nesting++;
			} else if (c == CTLENDVAR) {
				if (--nesting == 0)
					break;
			}
		}
	}
	return p;
}



/*
 * Test whether a special parameter is set.
 */

STATIC int
varisset(const char *name, int nulok)
{
	if (*name == '!')
		return backgndpid != -1;
	else if (*name == '@' || *name == '*') {
		if (*shellparam.p == NULL)
			return 0;

		if (nulok) {
			char **av;

			for (av = shellparam.p; *av; av++)
				if (**av != '\0')
					return 1;
			return 0;
		}
	} else if (is_digit(*name)) {
		char *ap;
		long num;

		/*
		 * handle overflow sensibly (the *ap tests should never fail)
		 */
		errno = 0;
		num = strtol(name, &ap, 10);
		if (errno != 0 || (*ap != '\0' && *ap != '='))
			return 0;

		if (num == 0)
			ap = arg0;
		else if (num > shellparam.nparam)
			return 0;
		else
			ap = shellparam.p[num - 1];

		if (nulok && (ap == NULL || *ap == '\0'))
			return 0;
	}
	return 1;
}



/*
 * Add the value of a specialized variable to the stack string.
 */

STATIC void
varvalue(const char *name, int quoted, int subtype, int flag)
{
	int num;
	char *p;
	int i;
	int sep;
	char **ap;
	char const *syntax;

	if (subtype == VSLENGTH)	/* no magic required ... */
		flag &= ~EXP_FULL;

#define STRTODEST(p) \
	do {\
		if (flag & (EXP_GLOB | EXP_CASE) && subtype != VSLENGTH) { \
			syntax = quoted? DQSYNTAX : BASESYNTAX; \
			while (*p) { \
				if (syntax[(int)*p] == CCTL) \
					STPUTC(CTLESC, expdest); \
				STPUTC(*p++, expdest); \
			} \
		} else \
			while (*p) \
				STPUTC(*p++, expdest); \
	} while (0)


	switch (*name) {
	case '$':
		num = rootpid;
		break;
	case '?':
		num = exitstatus;
		break;
	case '#':
		num = shellparam.nparam;
		break;
	case '!':
		num = backgndpid;
		break;
	case '-':
		for (i = 0; i < option_flags; i++) {
			if (optlist[optorder[i]].val)
				STPUTC(optlist[optorder[i]].letter, expdest);
		}
		return;
	case '@':
		if (flag & EXP_SPLIT && quoted) {
			for (ap = shellparam.p ; (p = *ap++) != NULL ; ) {
				STRTODEST(p);
				if (*ap)
					/* A NUL separates args inside "" */
					STPUTC('\0', expdest);
			}
			return;
		}
		/* fall through */
	case '*':
		sep = ifsval()[0];
		for (ap = shellparam.p ; (p = *ap++) != NULL ; ) {
			STRTODEST(p);
			if (!*ap)
				break;
<<<<<<< HEAD
			if (sep)
				STPUTC(sep, expdest);
			else if ((flag & (EXP_SPLIT|EXP_IN_QUOTES)) == EXP_SPLIT
			    && !quoted && **ap != '\0')
=======
			if (sep) {
				if (quoted && (flag & (EXP_GLOB|EXP_CASE)) &&
				    (SQSYNTAX[sep] == CCTL || SQSYNTAX[sep] == CSBACK))
					STPUTC(CTLESC, expdest);
				STPUTC(sep, expdest);
			} else
			    if ((flag & (EXP_SPLIT|EXP_IN_QUOTES)) == EXP_SPLIT
			      && !quoted && **ap != '\0')
>>>>>>> b2b84690
				STPUTC('\0', expdest);
		}
		return;
	default:
		if (is_digit(*name)) {
			long lnum;

			errno = 0;
			lnum = strtol(name, &p, 10);
			if (errno != 0 || (*p != '\0' && *p != '='))
				return;

			if (lnum == 0)
				p = arg0;
			else if (lnum > 0 && lnum <= shellparam.nparam)
				p = shellparam.p[lnum - 1];
			else
				return;
			STRTODEST(p);
		}
		return;
	}
	/*
	 * only the specials with an int value arrive here
	 */
	expdest = cvtnum(num, expdest);
}



/*
 * Record the fact that we have to scan this region of the
 * string for IFS characters.
 */

STATIC void
recordregion(int start, int end, int inquotes)
{
	struct ifsregion *ifsp;

	VTRACE(DBG_EXPAND, ("recordregion(%d,%d,%d)\n", start, end, inquotes));
	if (ifslastp == NULL) {
		ifsp = &ifsfirst;
	} else {
		if (ifslastp->endoff == start
		    && ifslastp->inquotes == inquotes) {
			/* extend previous area */
			ifslastp->endoff = end;
			return;
		}
		ifsp = (struct ifsregion *)ckmalloc(sizeof (struct ifsregion));
		ifslastp->next = ifsp;
	}
	ifslastp = ifsp;
	ifslastp->next = NULL;
	ifslastp->begoff = start;
	ifslastp->endoff = end;
	ifslastp->inquotes = inquotes;
}



/*
 * Break the argument string into pieces based upon IFS and add the
 * strings to the argument list.  The regions of the string to be
 * searched for IFS characters have been stored by recordregion.
 */
STATIC void
ifsbreakup(char *string, struct arglist *arglist)
{
	struct ifsregion *ifsp;
	struct strlist *sp;
	char *start;
	char *p;
	char *q;
	const char *ifs;
	const char *ifsspc;
	int had_param_ch = 0;

	start = string;

	VTRACE(DBG_EXPAND, ("ifsbreakup(\"%s\")", string)); /* misses \0's */
	if (ifslastp == NULL) {
		/* Return entire argument, IFS doesn't apply to any of it */
		VTRACE(DBG_EXPAND, ("no regions\n", string));
		sp = stalloc(sizeof(*sp));
		sp->text = start;
		*arglist->lastp = sp;
		arglist->lastp = &sp->next;
		return;
	}

	ifs = ifsval();

	for (ifsp = &ifsfirst; ifsp != NULL; ifsp = ifsp->next) {
		p = string + ifsp->begoff;
		VTRACE(DBG_EXPAND, (" !%.*s!(%d)", ifsp->endoff-ifsp->begoff,
		    p, ifsp->endoff-ifsp->begoff));
		while (p < string + ifsp->endoff) {
			had_param_ch = 1;
			q = p;
			if (*p == CTLNONL) {
				p++;
				continue;
			}
			if (*p == CTLESC)
				p++;
			if (ifsp->inquotes) {
				/* Only NULs (should be from "$@") end args */
				if (*p != 0) {
					p++;
					continue;
				}
				ifsspc = NULL;
				VTRACE(DBG_EXPAND, (" \\0 nxt:\"%s\" ", p));
			} else {
				if (!strchr(ifs, *p)) {
					p++;
					continue;
				}
				had_param_ch = 0;
				ifsspc = strchr(" \t\n", *p);

				/* Ignore IFS whitespace at start */
				if (q == start && ifsspc != NULL) {
					p++;
					start = p;
					continue;
				}
			}

			/* Save this argument... */
			*q = '\0';
			VTRACE(DBG_EXPAND, ("<%s>", start));
			sp = stalloc(sizeof(*sp));
			sp->text = start;
			*arglist->lastp = sp;
			arglist->lastp = &sp->next;
			p++;

			if (ifsspc != NULL) {
				/* Ignore further trailing IFS whitespace */
				for (; p < string + ifsp->endoff; p++) {
					q = p;
					if (*p == CTLNONL)
						continue;
					if (*p == CTLESC)
						p++;
					if (strchr(ifs, *p) == NULL) {
						p = q;
						break;
					}
					if (strchr(" \t\n", *p) == NULL) {
						p++;
						break;
					}
				}
			}
			start = p;
		}
	}

	/*
	 * Save anything left as an argument.
	 * Traditionally we have treated 'IFS=':'; set -- x$IFS' as
	 * generating 2 arguments, the second of which is empty.
	 * Some recent clarification of the Posix spec say that it
	 * should only generate one....
	 */
	if (had_param_ch || *start != 0) {
		VTRACE(DBG_EXPAND, (" T<%s>", start));
		sp = stalloc(sizeof(*sp));
		sp->text = start;
		*arglist->lastp = sp;
		arglist->lastp = &sp->next;
	}
	VTRACE(DBG_EXPAND, ("\n"));
}

STATIC void
ifsfree(void)
{
	while (ifsfirst.next != NULL) {
		struct ifsregion *ifsp;
		INTOFF;
		ifsp = ifsfirst.next->next;
		ckfree(ifsfirst.next);
		ifsfirst.next = ifsp;
		INTON;
	}
	ifslastp = NULL;
	ifsfirst.next = NULL;
}



/*
 * Expand shell metacharacters.  At this point, the only control characters
 * should be escapes.  The results are stored in the list exparg.
 */

char *expdir;


STATIC void
expandmeta(struct strlist *str, int flag)
{
	char *p;
	struct strlist **savelastp;
	struct strlist *sp;
	char c;
	/* TODO - EXP_REDIR */

	while (str) {
		p = str->text;
		for (;;) {			/* fast check for meta chars */
			if ((c = *p++) == '\0')
				goto nometa;
			if (c == '*' || c == '?' || c == '[' || c == '!')
				break;
		}
		savelastp = exparg.lastp;
		INTOFF;
		if (expdir == NULL) {
			int i = strlen(str->text);
			expdir = ckmalloc(i < 2048 ? 2048 : i); /* XXX */
		}

		expmeta(expdir, str->text);
		ckfree(expdir);
		expdir = NULL;
		INTON;
		if (exparg.lastp == savelastp) {
			/*
			 * no matches
			 */
 nometa:
			*exparg.lastp = str;
			rmescapes(str->text);
			exparg.lastp = &str->next;
		} else {
			*exparg.lastp = NULL;
			*savelastp = sp = expsort(*savelastp);
			while (sp->next != NULL)
				sp = sp->next;
			exparg.lastp = &sp->next;
		}
		str = str->next;
	}
}

STATIC void
add_args(struct strlist *str)
{
	while (str) {
		*exparg.lastp = str;
		rmescapes(str->text);
		exparg.lastp = &str->next;
		str = str->next;
	}
}


/*
 * Do metacharacter (i.e. *, ?, [...]) expansion.
 */

STATIC void
expmeta(char *enddir, char *name)
{
	char *p;
	const char *cp;
	char *q;
	char *start;
	char *endname;
	int metaflag;
	struct stat statb;
	DIR *dirp;
	struct dirent *dp;
	int atend;
	int matchdot;

	CTRACE(DBG_EXPAND|DBG_MATCH, ("expmeta(\"%s\")\n", name));
	metaflag = 0;
	start = name;
	for (p = name ; ; p++) {
		if (*p == '*' || *p == '?')
			metaflag = 1;
		else if (*p == '[') {
			q = p + 1;
			if (*q == '!' || *q == '^')
				q++;
			for (;;) {
				while (*q == CTLQUOTEMARK || *q == CTLNONL)
					q++;
				if (*q == ']') {
					q++;
					metaflag = 1;
					break;
				}
				if (*q == '[' && q[1] == ':') {
					/*
					 * character class, look for :] ending
					 * also stop on ']' (end bracket expr)
					 * or '\0' or '/' (end pattern)
					 */
					while (*++q != '\0' && *q != ']' &&
					    *q != '/') {
						if (*q == CTLESC) {
							if (*++q == '\0')
								break;
							if (*q == '/')
								break;
						} else if (*q == ':' &&
						    q[1] == ']')
							break;
					}
					if (*q == ':') {
						/*
						 * stopped at ':]'
						 * still in [...]
						 * skip ":]" and continue;
						 */
						q += 2;
						continue;
					}

					/* done at end of pattern, not [...] */
					if (*q == '\0' || *q == '/')
						break;

					/* found the ']', we have a [...] */
					metaflag = 1;
					q++;	/* skip ']' */
					break;
				}
				if (*q == CTLESC)
					q++;
				/* end of pattern cannot be escaped */
				if (*q == '/' || *q == '\0')
					break;
				q++;
			}
		} else if (*p == '\0')
			break;
		else if (*p == CTLQUOTEMARK || *p == CTLNONL)
			continue;
		else if (*p == CTLESC)
			p++;
		if (*p == '/') {
			if (metaflag)
				break;
			start = p + 1;
		}
	}
	if (metaflag == 0) {	/* we've reached the end of the file name */
		if (enddir != expdir)
			metaflag++;
		for (p = name ; ; p++) {
			if (*p == CTLQUOTEMARK || *p == CTLNONL)
				continue;
			if (*p == CTLESC)
				p++;
			*enddir++ = *p;
			if (*p == '\0')
				break;
		}
		if (metaflag == 0 || lstat(expdir, &statb) >= 0)
			addfname(expdir);
		return;
	}
	endname = p;
	if (start != name) {
		p = name;
		while (p < start) {
			while (*p == CTLQUOTEMARK || *p == CTLNONL)
				p++;
			if (*p == CTLESC)
				p++;
			*enddir++ = *p++;
		}
	}
	if (enddir == expdir) {
		cp = ".";
	} else if (enddir == expdir + 1 && *expdir == '/') {
		cp = "/";
	} else {
		cp = expdir;
		enddir[-1] = '\0';
	}
	if ((dirp = opendir(cp)) == NULL)
		return;
	if (enddir != expdir)
		enddir[-1] = '/';
	if (*endname == 0) {
		atend = 1;
	} else {
		atend = 0;
		*endname++ = '\0';
	}
	matchdot = 0;
	p = start;
	while (*p == CTLQUOTEMARK || *p == CTLNONL)
		p++;
	if (*p == CTLESC)
		p++;
	if (*p == '.')
		matchdot++;
	while (! int_pending() && (dp = readdir(dirp)) != NULL) {
		if (dp->d_name[0] == '.' && ! matchdot)
			continue;
		if (patmatch(start, dp->d_name, 0)) {
			if (atend) {
				scopy(dp->d_name, enddir);
				addfname(expdir);
			} else {
				for (p = enddir, cp = dp->d_name;
				     (*p++ = *cp++) != '\0';)
					continue;
				p[-1] = '/';
				expmeta(p, endname);
			}
		}
	}
	closedir(dirp);
	if (! atend)
		endname[-1] = '/';
}


/*
 * Add a file name to the list.
 */

STATIC void
addfname(char *name)
{
	char *p;
	struct strlist *sp;

	p = stalloc(strlen(name) + 1);
	scopy(name, p);
	sp = stalloc(sizeof(*sp));
	sp->text = p;
	*exparg.lastp = sp;
	exparg.lastp = &sp->next;
}


/*
 * Sort the results of file name expansion.  It calculates the number of
 * strings to sort and then calls msort (short for merge sort) to do the
 * work.
 */

STATIC struct strlist *
expsort(struct strlist *str)
{
	int len;
	struct strlist *sp;

	len = 0;
	for (sp = str ; sp ; sp = sp->next)
		len++;
	return msort(str, len);
}


STATIC struct strlist *
msort(struct strlist *list, int len)
{
	struct strlist *p, *q = NULL;
	struct strlist **lpp;
	int half;
	int n;

	if (len <= 1)
		return list;
	half = len >> 1;
	p = list;
	for (n = half ; --n >= 0 ; ) {
		q = p;
		p = p->next;
	}
	q->next = NULL;			/* terminate first half of list */
	q = msort(list, half);		/* sort first half of list */
	p = msort(p, len - half);		/* sort second half */
	lpp = &list;
	for (;;) {
		if (strcmp(p->text, q->text) < 0) {
			*lpp = p;
			lpp = &p->next;
			if ((p = *lpp) == NULL) {
				*lpp = q;
				break;
			}
		} else {
			*lpp = q;
			lpp = &q->next;
			if ((q = *lpp) == NULL) {
				*lpp = p;
				break;
			}
		}
	}
	return list;
}


/*
 * See if a character matches a character class, starting at the first colon
 * of "[:class:]".
 * If a valid character class is recognized, a pointer to the next character
 * after the final closing bracket is stored into *end, otherwise a null
 * pointer is stored into *end.
 */
static int
match_charclass(const char *p, wchar_t chr, const char **end)
{
	char name[20];
	char *nameend;
	wctype_t cclass;

	*end = NULL;
	p++;
	nameend = strstr(p, ":]");
<<<<<<< HEAD
	if (nameend == NULL || (size_t)(nameend - p) >= sizeof(name) ||
	    nameend == p)
		return 0;
	memcpy(name, p, nameend - p);
	name[nameend - p] = '\0';
	*end = nameend + 2;
=======
	if (nameend == NULL || nameend == p)	/* not a valid class */
		return 0;

	if (!is_alpha(*p) || strspn(p,		/* '_' is a local extension */
	    "0123456789"  "_"
	    "abcdefghijklmnopqrstuvwxyz"
	    "ABCDEFGHIJKLMNOPQRSTUVWXYZ") != (size_t)(nameend - p))
		return 0;

	*end = nameend + 2;		/* committed to it being a char class */
	if ((size_t)(nameend - p) >= sizeof(name))	/* but too long */
		return 0;				/* so no match */
	memcpy(name, p, nameend - p);
	name[nameend - p] = '\0';
>>>>>>> b2b84690
	cclass = wctype(name);
	/* An unknown class matches nothing but is valid nevertheless. */
	if (cclass == 0)
		return 0;
	return iswctype(chr, cclass);
}


<<<<<<< HEAD

=======
>>>>>>> b2b84690
/*
 * Returns true if the pattern matches the string.
 */

STATIC int
patmatch(const char *pattern, const char *string, int squoted)
{
	const char *p, *q, *end;
	const char *bt_p, *bt_q;
	char c;
	wchar_t wc, wc2;

	VTRACE(DBG_MATCH, ("patmatch(P=\"%s\", W=\"%s\"%s): ",
	    pattern, string, squoted ? ", SQ" : ""));
	p = pattern;
	q = string;
	bt_p = NULL;
	bt_q = NULL;
	for (;;) {
		switch (c = *p++) {
		case '\0':
<<<<<<< HEAD
			if (*q != '\0')
				goto backtrack;
=======
			if (squoted && *q == CTLESC) {
				if (q[1] == '\0')
					q++;
			}
			if (*q != '\0')
				goto backtrack;
			VTRACE(DBG_MATCH, ("match\n"));
>>>>>>> b2b84690
			return 1;
		case CTLESC:
			if (squoted && *q == CTLESC)
				q++;
			if (*p == '\0' && *q == '\0') {
				VTRACE(DBG_MATCH, ("match-\\\n"));
				return 1;
			}
			if (*q++ != *p++)
				goto backtrack;
<<<<<<< HEAD
=======
			break;
		case '\\':
			if (squoted && *q == CTLESC)
				q++;
			if (*q++ != *p++)
				goto backtrack;
>>>>>>> b2b84690
			break;
		case CTLQUOTEMARK:
		case CTLNONL:
			continue;
		case '?':
			if (squoted && *q == CTLESC)
				q++;
			if (*q++ == '\0') {
				VTRACE(DBG_MATCH, ("?fail\n"));
				return 0;
			}
			break;
		case '*':
			c = *p;
			while (c == CTLQUOTEMARK || c == '*')
				c = *++p;
			if (c != CTLESC &&  c != CTLQUOTEMARK && c != CTLNONL &&
			    c != '?' && c != '*' && c != '[') {
				while (*q != c) {
					if (squoted && *q == CTLESC &&
					    q[1] == c)
						break;
					if (*q == '\0') {
						VTRACE(DBG_MATCH, ("*fail\n"));
						return 0;
					}
					if (squoted && *q == CTLESC)
						q++;
					q++;
				}
			}
<<<<<<< HEAD
=======
			if (c == CTLESC && p[1] == '\0') {
				VTRACE(DBG_MATCH, ("match+\\\n"));
				return 1;
			}
>>>>>>> b2b84690
			/*
			 * First try the shortest match for the '*' that
			 * could work. We can forget any earlier '*' since
			 * there is no way having it match more characters
			 * can help us, given that we are already here.
			 */
			bt_p = p;
			bt_q = q;
			break;
		case '[': {
			const char *savep, *saveq, *endp;
			int invert, found;
			unsigned char chr;

			/*
			 * First quick check to see if there is a
			 * possible matching ']' - if not, then this
			 * is not a char class, and the '[' is just
			 * a literal '['.
			 *
			 * This check will not detect all non classes, but
			 * that's OK - It just means that we execute the
			 * harder code sometimes when it it cannot succeed.
			 */
			endp = p;
			if (*endp == '!' || *endp == '^')
				endp++;
			for (;;) {
				while (*endp == CTLQUOTEMARK || *endp==CTLNONL)
					endp++;
				if (*endp == '\0')
					goto dft;	/* no matching ] */
				if (*endp == CTLESC)
					endp++;
				if (*++endp == ']')
					break;
			}
			/* end shortcut */

			invert = 0;
			savep = p, saveq = q;
			invert = 0;
<<<<<<< HEAD
			savep = p, saveq = q;
			invert = 0;
=======
>>>>>>> b2b84690
			if (*p == '!' || *p == '^') {
				invert++;
				p++;
			}
			found = 0;
<<<<<<< HEAD
			if (*q == '\0')
				return 0;
=======
			if (*q == '\0') {
				VTRACE(DBG_MATCH, ("[]fail\n"));
				return 0;
			}
			if (squoted && *q == CTLESC)
				q++;
>>>>>>> b2b84690
			chr = (unsigned char)*q++;
			c = *p++;
			do {
				if (c == CTLQUOTEMARK || c == CTLNONL)
					continue;
				if (c == '\0') {
					p = savep, q = saveq;
					c = '[';
					goto dft;
				}
				if (c == '[' && *p == ':') {
					found |= match_charclass(p, chr, &end);
<<<<<<< HEAD
					if (end != NULL)
						p = end;
				}
				if (c == CTLESC)
=======
					if (end != NULL) {
						p = end;
						continue;
					}
				}
				if (c == CTLESC || c == '\\')
>>>>>>> b2b84690
					c = *p++;
				wc = (unsigned char)c;
				if (*p == '-' && p[1] != ']') {
					p++;
<<<<<<< HEAD
					if (*p == CTLESC)
=======
					if (*p == CTLESC || *p == '\\')
>>>>>>> b2b84690
						p++;
					wc2 = (unsigned char)*p++;
					if (   collate_range_cmp(chr, wc) >= 0
					    && collate_range_cmp(chr, wc2) <= 0
					   )
						found = 1;
				} else {
					if (chr == wc)
						found = 1;
				}
			} while ((c = *p++) != ']');
			if (found == invert)
				goto backtrack;
			break;
		}
  dft:		default:
			if (squoted && *q == CTLESC)
				q++;
			if (*q++ == c)
				break;
<<<<<<< HEAD
backtrack:
=======
  backtrack:
>>>>>>> b2b84690
			/*
			 * If we have a mismatch (other than hitting the end
			 * of the string), go back to the last '*' seen and
			 * have it match one additional character.
			 */
<<<<<<< HEAD
			if (bt_p == NULL)
				return 0;
			if (*bt_q == '\0')
				return 0;
=======
			if (bt_p == NULL) {
				VTRACE(DBG_MATCH, ("BTP fail\n"));
				return 0;
			}
			if (*bt_q == '\0') {
				VTRACE(DBG_MATCH, ("BTQ fail\n"));
				return 0;
			}
>>>>>>> b2b84690
			bt_q++;
			p = bt_p;
			q = bt_q;
			break;
		}
	}
}



/*
 * Remove any CTLESC or CTLNONL characters from a string.
 */

void
rmescapes(char *str)
{
	char *p, *q;

	p = str;
	while (*p != CTLESC && *p != CTLQUOTEMARK && *p != CTLNONL) {
		if (*p++ == '\0')
			return;
	}
	q = p;
	while (*p) {
		if (*p == CTLQUOTEMARK || *p == CTLNONL) {
			p++;
			continue;
		}
		if (*p == CTLCNL) {
			p++;
			*q++ = '\n';
			continue;
		}
		if (*p == CTLESC)
			p++;
		*q++ = *p++;
	}
	*q = '\0';
}

/*
 * and a special version for dealing with expressions to be parsed
 * by the arithmetic evaluator.   That needs to be able to count \n's
 * even ones that were \newline elided \n's, so we have to put the
 * latter back into the string - just being careful to put them only
 * at a place where white space can reasonably occur in the string
 * -- then the \n we insert will just be white space, and ignored
 * for all purposes except line counting.
 */

void
rmescapes_nl(char *str)
{
	char *p, *q;
	int nls = 0, holdnl = 0, holdlast;

	p = str;
	while (*p != CTLESC && *p != CTLQUOTEMARK && *p != CTLNONL) {
		if (*p++ == '\0')
			return;
	}
	if (p > str)	/* must reprocess char before stopper (if any) */
		--p;	/* so we do not place a \n badly */
	q = p;
	while (*p) {
		if (*p == CTLQUOTEMARK) {
			p++;
			continue;
		}
		if (*p == CTLNONL) {
			p++;
			nls++;
			continue;
		}
		if (*p == CTLCNL) {
			p++;
			*q++ = '\n';
			continue;
		}
		if (*p == CTLESC)
			p++;

		holdlast = holdnl;
		holdnl = is_in_name(*p);	/* letters, digits, _ */
		if (q == str || is_space(q[-1]) || (*p != '=' && q[-1] != *p)) {
			if (nls > 0 && holdnl != holdlast) {
				while (nls > 0)
					*q++ = '\n', nls--;
			}
		}
		*q++ = *p++;
	}
	while (--nls >= 0)
		*q++ = '\n';
	*q = '\0';
}



/*
 * See if a pattern matches in a case statement.
 */

int
casematch(union node *pattern, char *val)
{
	struct stackmark smark;
	int result;
	char *p;

	CTRACE(DBG_MATCH, ("casematch(P=\"%s\", W=\"%s\")\n",
	    pattern->narg.text, val));
	setstackmark(&smark);
	argbackq = pattern->narg.backquote;
	STARTSTACKSTR(expdest);
	ifslastp = NULL;
	argstr(pattern->narg.text, EXP_TILDE | EXP_CASE);
	STPUTC('\0', expdest);
	p = grabstackstr(expdest);
	result = patmatch(p, val, 0);
	popstackmark(&smark);
	return result;
}

/*
 * Our own itoa().   Assumes result buffer is on the stack
 */

STATIC char *
cvtnum(int num, char *buf)
{
	char temp[32];
	int neg = num < 0;
	char *p = temp + sizeof temp - 1;

	if (neg)
		num = -num;

	*p = '\0';
	do {
		*--p = num % 10 + '0';
	} while ((num /= 10) != 0 && p > temp + 1);

	if (neg)
		*--p = '-';

	while (*p)
		STPUTC(*p++, buf);
	return buf;
}

/*
 * Do most of the work for wordexp(3).
 */

int
wordexpcmd(int argc, char **argv)
{
	size_t len;
	int i;

	out1fmt("%d", argc - 1);
	out1c('\0');
	for (i = 1, len = 0; i < argc; i++)
		len += strlen(argv[i]);
	out1fmt("%zu", len);
	out1c('\0');
	for (i = 1; i < argc; i++) {
		out1str(argv[i]);
		out1c('\0');
	}
	return (0);
}<|MERGE_RESOLUTION|>--- conflicted
+++ resolved
@@ -1,8 +1,4 @@
-<<<<<<< HEAD
-/*	$NetBSD: expand.c,v 1.121 2017/10/06 21:09:45 kre Exp $	*/
-=======
 /*	$NetBSD: expand.c,v 1.127 2018/07/22 23:07:48 kre Exp $	*/
->>>>>>> b2b84690
 
 /*-
  * Copyright (c) 1991, 1993
@@ -41,11 +37,7 @@
 #if 0
 static char sccsid[] = "@(#)expand.c	8.5 (Berkeley) 5/15/95";
 #else
-<<<<<<< HEAD
-__RCSID("$NetBSD: expand.c,v 1.121 2017/10/06 21:09:45 kre Exp $");
-=======
 __RCSID("$NetBSD: expand.c,v 1.127 2018/07/22 23:07:48 kre Exp $");
->>>>>>> b2b84690
 #endif
 #endif /* not lint */
 
@@ -258,11 +250,7 @@
 		case CTLENDARI: /* end of a $(( )) string */
 			NULLTERM_4_TRACE(expdest);
 			VTRACE(DBG_EXPAND, ("argstr returning at \"%.6s\"..."
-<<<<<<< HEAD
-			    " after %2.2X; added \"%s\" to expdest\n", 
-=======
 			    " after %2.2X; added \"%s\" to expdest\n",
->>>>>>> b2b84690
 			    p, (c&0xff), stackblock()));
 			return p;
 		case CTLQUOTEMARK:
@@ -300,11 +288,7 @@
 			p = evalvar(p, (flag & ~EXP_IFS_SPLIT) | (flag & ifs_split));
 			NULLTERM_4_TRACE(expdest);
 			VTRACE(DBG_EXPAND, ("argstr evalvar "
-<<<<<<< HEAD
-			   "added \"%s\" to expdest\n", 
-=======
 			   "added \"%s\" to expdest\n",
->>>>>>> b2b84690
 			   stackblock() + pos));
 			break;
 		}
@@ -540,17 +524,10 @@
 	p = argstr(p, EXP_NL);			/* expand $(( )) string */
 	STPUTC('\0', expdest);
 	start = stackblock() + begoff;
-<<<<<<< HEAD
 
 	removerecordregions(begoff);		/* nothing there is kept */
 	rmescapes_nl(start);		/* convert CRTNONL back into \n's */
 
-=======
-
-	removerecordregions(begoff);		/* nothing there is kept */
-	rmescapes_nl(start);		/* convert CRTNONL back into \n's */
-
->>>>>>> b2b84690
 	setstackmark(&smark);
 	q = grabstackstr(expdest);	/* keep the expression while eval'ing */
 	result = arith(start, line_number);
@@ -782,11 +759,7 @@
 				goto recordleft;
 			*loc = c;
 			if (quotes && *loc == CTLESC)
-<<<<<<< HEAD
-			        loc++;
-=======
 				loc++;
->>>>>>> b2b84690
 		}
 		return 0;
 
@@ -810,20 +783,12 @@
 		return 0;
 
 	case VSTRIMRIGHT:
-<<<<<<< HEAD
-	        for (loc = str - 1; loc >= startp;) {
-=======
 		for (loc = str - 1; loc >= startp;) {
->>>>>>> b2b84690
 			if (patmatch(str, loc, quotes))
 				goto recordright;
 			loc--;
 			if (quotes && loc > startp &&
-<<<<<<< HEAD
-			    *(loc - 1) == CTLESC) { 
-=======
 			    *(loc - 1) == CTLESC) {
->>>>>>> b2b84690
 				for (q = startp; q < loc; q++)
 					if (*q == CTLESC)
 						q++;
@@ -838,11 +803,7 @@
 			if (patmatch(str, loc, quotes))
 				goto recordright;
 			if (quotes && *loc == CTLESC)
-<<<<<<< HEAD
-			        loc++;
-=======
 				loc++;
->>>>>>> b2b84690
 		}
 		return 0;
 
@@ -1208,12 +1169,6 @@
 			STRTODEST(p);
 			if (!*ap)
 				break;
-<<<<<<< HEAD
-			if (sep)
-				STPUTC(sep, expdest);
-			else if ((flag & (EXP_SPLIT|EXP_IN_QUOTES)) == EXP_SPLIT
-			    && !quoted && **ap != '\0')
-=======
 			if (sep) {
 				if (quoted && (flag & (EXP_GLOB|EXP_CASE)) &&
 				    (SQSYNTAX[sep] == CCTL || SQSYNTAX[sep] == CSBACK))
@@ -1222,7 +1177,6 @@
 			} else
 			    if ((flag & (EXP_SPLIT|EXP_IN_QUOTES)) == EXP_SPLIT
 			      && !quoted && **ap != '\0')
->>>>>>> b2b84690
 				STPUTC('\0', expdest);
 		}
 		return;
@@ -1749,14 +1703,6 @@
 	*end = NULL;
 	p++;
 	nameend = strstr(p, ":]");
-<<<<<<< HEAD
-	if (nameend == NULL || (size_t)(nameend - p) >= sizeof(name) ||
-	    nameend == p)
-		return 0;
-	memcpy(name, p, nameend - p);
-	name[nameend - p] = '\0';
-	*end = nameend + 2;
-=======
 	if (nameend == NULL || nameend == p)	/* not a valid class */
 		return 0;
 
@@ -1771,7 +1717,6 @@
 		return 0;				/* so no match */
 	memcpy(name, p, nameend - p);
 	name[nameend - p] = '\0';
->>>>>>> b2b84690
 	cclass = wctype(name);
 	/* An unknown class matches nothing but is valid nevertheless. */
 	if (cclass == 0)
@@ -1780,10 +1725,6 @@
 }
 
 
-<<<<<<< HEAD
-
-=======
->>>>>>> b2b84690
 /*
  * Returns true if the pattern matches the string.
  */
@@ -1805,10 +1746,6 @@
 	for (;;) {
 		switch (c = *p++) {
 		case '\0':
-<<<<<<< HEAD
-			if (*q != '\0')
-				goto backtrack;
-=======
 			if (squoted && *q == CTLESC) {
 				if (q[1] == '\0')
 					q++;
@@ -1816,7 +1753,6 @@
 			if (*q != '\0')
 				goto backtrack;
 			VTRACE(DBG_MATCH, ("match\n"));
->>>>>>> b2b84690
 			return 1;
 		case CTLESC:
 			if (squoted && *q == CTLESC)
@@ -1827,15 +1763,12 @@
 			}
 			if (*q++ != *p++)
 				goto backtrack;
-<<<<<<< HEAD
-=======
 			break;
 		case '\\':
 			if (squoted && *q == CTLESC)
 				q++;
 			if (*q++ != *p++)
 				goto backtrack;
->>>>>>> b2b84690
 			break;
 		case CTLQUOTEMARK:
 		case CTLNONL:
@@ -1867,13 +1800,10 @@
 					q++;
 				}
 			}
-<<<<<<< HEAD
-=======
 			if (c == CTLESC && p[1] == '\0') {
 				VTRACE(DBG_MATCH, ("match+\\\n"));
 				return 1;
 			}
->>>>>>> b2b84690
 			/*
 			 * First try the shortest match for the '*' that
 			 * could work. We can forget any earlier '*' since
@@ -1916,27 +1846,17 @@
 			invert = 0;
 			savep = p, saveq = q;
 			invert = 0;
-<<<<<<< HEAD
-			savep = p, saveq = q;
-			invert = 0;
-=======
->>>>>>> b2b84690
 			if (*p == '!' || *p == '^') {
 				invert++;
 				p++;
 			}
 			found = 0;
-<<<<<<< HEAD
-			if (*q == '\0')
-				return 0;
-=======
 			if (*q == '\0') {
 				VTRACE(DBG_MATCH, ("[]fail\n"));
 				return 0;
 			}
 			if (squoted && *q == CTLESC)
 				q++;
->>>>>>> b2b84690
 			chr = (unsigned char)*q++;
 			c = *p++;
 			do {
@@ -1949,28 +1869,17 @@
 				}
 				if (c == '[' && *p == ':') {
 					found |= match_charclass(p, chr, &end);
-<<<<<<< HEAD
-					if (end != NULL)
-						p = end;
-				}
-				if (c == CTLESC)
-=======
 					if (end != NULL) {
 						p = end;
 						continue;
 					}
 				}
 				if (c == CTLESC || c == '\\')
->>>>>>> b2b84690
 					c = *p++;
 				wc = (unsigned char)c;
 				if (*p == '-' && p[1] != ']') {
 					p++;
-<<<<<<< HEAD
-					if (*p == CTLESC)
-=======
 					if (*p == CTLESC || *p == '\\')
->>>>>>> b2b84690
 						p++;
 					wc2 = (unsigned char)*p++;
 					if (   collate_range_cmp(chr, wc) >= 0
@@ -1991,22 +1900,12 @@
 				q++;
 			if (*q++ == c)
 				break;
-<<<<<<< HEAD
-backtrack:
-=======
   backtrack:
->>>>>>> b2b84690
 			/*
 			 * If we have a mismatch (other than hitting the end
 			 * of the string), go back to the last '*' seen and
 			 * have it match one additional character.
 			 */
-<<<<<<< HEAD
-			if (bt_p == NULL)
-				return 0;
-			if (*bt_q == '\0')
-				return 0;
-=======
 			if (bt_p == NULL) {
 				VTRACE(DBG_MATCH, ("BTP fail\n"));
 				return 0;
@@ -2015,7 +1914,6 @@
 				VTRACE(DBG_MATCH, ("BTQ fail\n"));
 				return 0;
 			}
->>>>>>> b2b84690
 			bt_q++;
 			p = bt_p;
 			q = bt_q;
