<<<<<<< HEAD
/*	$NetBSD: memalloc.c,v 1.30 2017/06/17 07:22:12 kre Exp $	*/
=======
/*	$NetBSD: memalloc.c,v 1.31 2018/07/22 20:37:57 kre Exp $	*/
>>>>>>> b2b84690

/*-
 * Copyright (c) 1991, 1993
 *	The Regents of the University of California.  All rights reserved.
 *
 * This code is derived from software contributed to Berkeley by
 * Kenneth Almquist.
 *
 * Redistribution and use in source and binary forms, with or without
 * modification, are permitted provided that the following conditions
 * are met:
 * 1. Redistributions of source code must retain the above copyright
 *    notice, this list of conditions and the following disclaimer.
 * 2. Redistributions in binary form must reproduce the above copyright
 *    notice, this list of conditions and the following disclaimer in the
 *    documentation and/or other materials provided with the distribution.
 * 3. Neither the name of the University nor the names of its contributors
 *    may be used to endorse or promote products derived from this software
 *    without specific prior written permission.
 *
 * THIS SOFTWARE IS PROVIDED BY THE REGENTS AND CONTRIBUTORS ``AS IS'' AND
 * ANY EXPRESS OR IMPLIED WARRANTIES, INCLUDING, BUT NOT LIMITED TO, THE
 * IMPLIED WARRANTIES OF MERCHANTABILITY AND FITNESS FOR A PARTICULAR PURPOSE
 * ARE DISCLAIMED.  IN NO EVENT SHALL THE REGENTS OR CONTRIBUTORS BE LIABLE
 * FOR ANY DIRECT, INDIRECT, INCIDENTAL, SPECIAL, EXEMPLARY, OR CONSEQUENTIAL
 * DAMAGES (INCLUDING, BUT NOT LIMITED TO, PROCUREMENT OF SUBSTITUTE GOODS
 * OR SERVICES; LOSS OF USE, DATA, OR PROFITS; OR BUSINESS INTERRUPTION)
 * HOWEVER CAUSED AND ON ANY THEORY OF LIABILITY, WHETHER IN CONTRACT, STRICT
 * LIABILITY, OR TORT (INCLUDING NEGLIGENCE OR OTHERWISE) ARISING IN ANY WAY
 * OUT OF THE USE OF THIS SOFTWARE, EVEN IF ADVISED OF THE POSSIBILITY OF
 * SUCH DAMAGE.
 */

#include <sys/cdefs.h>
#ifndef lint
#if 0
static char sccsid[] = "@(#)memalloc.c	8.3 (Berkeley) 5/4/95";
#else
<<<<<<< HEAD
__RCSID("$NetBSD: memalloc.c,v 1.30 2017/06/17 07:22:12 kre Exp $");
=======
__RCSID("$NetBSD: memalloc.c,v 1.31 2018/07/22 20:37:57 kre Exp $");
>>>>>>> b2b84690
#endif
#endif /* not lint */

#include <stdlib.h>
#include <unistd.h>

#include "shell.h"
#include "output.h"
#include "memalloc.h"
#include "error.h"
#include "machdep.h"
#include "mystring.h"

/*
 * Like malloc, but returns an error when out of space.
 */

pointer
ckmalloc(size_t nbytes)
{
	pointer p;

	p = malloc(nbytes);
	if (p == NULL)
		error("Out of space");
	return p;
}


/*
 * Same for realloc.
 */

pointer
ckrealloc(pointer p, int nbytes)
{
	p = realloc(p, nbytes);
	if (p == NULL)
		error("Out of space");
	return p;
}


/*
 * Make a copy of a string in safe storage.
 */

char *
savestr(const char *s)
{
	char *p;

	p = ckmalloc(strlen(s) + 1);
	scopy(s, p);
	return p;
}


/*
 * Parse trees for commands are allocated in lifo order, so we use a stack
 * to make this more efficient, and also to avoid all sorts of exception
 * handling code to handle interrupts in the middle of a parse.
 *
 * The size 504 was chosen because the Ultrix malloc handles that size
 * well.
 */

#define MINSIZE 504		/* minimum size of a block */

struct stack_block {
	struct stack_block *prev;
	char space[MINSIZE];
};

struct stack_block stackbase;
struct stack_block *stackp = &stackbase;
struct stackmark *markp;
char *stacknxt = stackbase.space;
int stacknleft = MINSIZE;
int sstrnleft;
int herefd = -1;

pointer
stalloc(int nbytes)
{
	char *p;

	nbytes = SHELL_ALIGN(nbytes);
	if (nbytes > stacknleft) {
		int blocksize;
		struct stack_block *sp;

		blocksize = nbytes;
		if (blocksize < MINSIZE)
			blocksize = MINSIZE;
		INTOFF;
		sp = ckmalloc(sizeof(struct stack_block) - MINSIZE + blocksize);
		sp->prev = stackp;
		stacknxt = sp->space;
		stacknleft = blocksize;
		stackp = sp;
		INTON;
	}
	p = stacknxt;
	stacknxt += nbytes;
	stacknleft -= nbytes;
	return p;
}


void
stunalloc(pointer p)
{
	if (p == NULL) {		/*DEBUG */
		write(2, "stunalloc\n", 10);
		abort();
	}
	stacknleft += stacknxt - (char *)p;
	stacknxt = p;
}



void
setstackmark(struct stackmark *mark)
{
	mark->stackp = stackp;
	mark->stacknxt = stacknxt;
	mark->stacknleft = stacknleft;
	mark->sstrnleft = sstrnleft;
	mark->marknext = markp;
	markp = mark;
}


void
popstackmark(struct stackmark *mark)
{
	struct stack_block *sp;

	INTOFF;
	markp = mark->marknext;
	while (stackp != mark->stackp) {
		sp = stackp;
		stackp = sp->prev;
		ckfree(sp);
	}
	stacknxt = mark->stacknxt;
	stacknleft = mark->stacknleft;
	sstrnleft = mark->sstrnleft;
	INTON;
}


/*
 * When the parser reads in a string, it wants to stick the string on the
 * stack and only adjust the stack pointer when it knows how big the
 * string is.  Stackblock (defined in stack.h) returns a pointer to a block
 * of space on top of the stack and stackblocklen returns the length of
 * this block.  Growstackblock will grow this space by at least one byte,
 * possibly moving it (like realloc).  Grabstackblock actually allocates the
 * part of the block that has been used.
 */

void
growstackblock(void)
{
	int newlen = SHELL_ALIGN(stacknleft * 2 + 100);

	INTOFF;
	if (stacknxt == stackp->space && stackp != &stackbase) {
		struct stack_block *oldstackp;
		struct stackmark *xmark;
		struct stack_block *sp;

		oldstackp = stackp;
		sp = stackp;
		stackp = sp->prev;
		sp = ckrealloc((pointer)sp,
		    sizeof(struct stack_block) - MINSIZE + newlen);
		sp->prev = stackp;
		stackp = sp;
		stacknxt = sp->space;
		sstrnleft += newlen - stacknleft;
		stacknleft = newlen;

		/*
		 * Stack marks pointing to the start of the old block
		 * must be relocated to point to the new block 
		 */
		xmark = markp;
		while (xmark != NULL && xmark->stackp == oldstackp) {
			xmark->stackp = stackp;
			xmark->stacknxt = stacknxt;
			xmark->sstrnleft += stacknleft - xmark->stacknleft;
			xmark->stacknleft = stacknleft;
			xmark = xmark->marknext;
		}
	} else {
		char *oldspace = stacknxt;
		int oldlen = stacknleft;
		char *p = stalloc(newlen);

		(void)memcpy(p, oldspace, oldlen);
		stacknxt = p;			/* free the space */
		stacknleft += newlen;		/* we just allocated */
	}
	INTON;
}

void
grabstackblock(int len)
{
	len = SHELL_ALIGN(len);
	stacknxt += len;
	stacknleft -= len;
}

/*
 * The following routines are somewhat easier to use than the above.
 * The user declares a variable of type STACKSTR, which may be declared
 * to be a register.  The macro STARTSTACKSTR initializes things.  Then
 * the user uses the macro STPUTC to add characters to the string.  In
 * effect, STPUTC(c, p) is the same as *p++ = c except that the stack is
 * grown as necessary.  When the user is done, she can just leave the
 * string there and refer to it using stackblock().  Or she can allocate
 * the space for it using grabstackstr().  If it is necessary to allow
 * someone else to use the stack temporarily and then continue to grow
 * the string, the user should use grabstack to allocate the space, and
 * then call ungrabstr(p) to return to the previous mode of operation.
 *
 * USTPUTC is like STPUTC except that it doesn't check for overflow.
 * CHECKSTACKSPACE can be called before USTPUTC to ensure that there
 * is space for at least one character.
 */

char *
growstackstr(void)
{
	int len = stackblocksize();
	if (herefd >= 0 && len >= 1024) {
		xwrite(herefd, stackblock(), len);
		sstrnleft = len - 1;
		return stackblock();
	}
	growstackblock();
	sstrnleft = stackblocksize() - len - 1;
	return stackblock() + len;
}

/*
 * Called from CHECKSTRSPACE.
 */

char *
makestrspace(void)
{
	int len = stackblocksize() - sstrnleft;
	growstackblock();
	sstrnleft = stackblocksize() - len;
	return stackblock() + len;
}

/*
 * Note that this only works to release stack space for reuse
 * if nothing else has allocated space on the stack since the grabstackstr()
 *
 * "s" is the start of the area to be released, and "p" represents the end
 * of the string we have stored beyond there and are now releasing.
 * (ie: "p" should be the same as in the call to grabstackstr()).
 *
 * stunalloc(s) and ungrabstackstr(s, p) are almost interchangable after
 * a grabstackstr(), however the latter also returns string space so we
 * can just continue with STPUTC() etc without needing a new STARTSTACKSTR(s)
 */
void
ungrabstackstr(char *s, char *p)
{
#ifdef DEBUG
	if (s < stacknxt || stacknxt + stacknleft < s)
		abort();
#endif
	stacknleft += stacknxt - s;
	stacknxt = s;
	sstrnleft = stacknleft - (p - s);
}<|MERGE_RESOLUTION|>--- conflicted
+++ resolved
@@ -1,8 +1,4 @@
-<<<<<<< HEAD
-/*	$NetBSD: memalloc.c,v 1.30 2017/06/17 07:22:12 kre Exp $	*/
-=======
 /*	$NetBSD: memalloc.c,v 1.31 2018/07/22 20:37:57 kre Exp $	*/
->>>>>>> b2b84690
 
 /*-
  * Copyright (c) 1991, 1993
@@ -41,11 +37,7 @@
 #if 0
 static char sccsid[] = "@(#)memalloc.c	8.3 (Berkeley) 5/4/95";
 #else
-<<<<<<< HEAD
-__RCSID("$NetBSD: memalloc.c,v 1.30 2017/06/17 07:22:12 kre Exp $");
-=======
 __RCSID("$NetBSD: memalloc.c,v 1.31 2018/07/22 20:37:57 kre Exp $");
->>>>>>> b2b84690
 #endif
 #endif /* not lint */
 
