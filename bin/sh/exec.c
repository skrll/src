<<<<<<< HEAD
/*	$NetBSD: exec.c,v 1.51 2017/07/05 19:58:10 kre Exp $	*/
=======
/*	$NetBSD: exec.c,v 1.53 2018/07/25 14:42:50 kre Exp $	*/
>>>>>>> b2b84690

/*-
 * Copyright (c) 1991, 1993
 *	The Regents of the University of California.  All rights reserved.
 *
 * This code is derived from software contributed to Berkeley by
 * Kenneth Almquist.
 *
 * Redistribution and use in source and binary forms, with or without
 * modification, are permitted provided that the following conditions
 * are met:
 * 1. Redistributions of source code must retain the above copyright
 *    notice, this list of conditions and the following disclaimer.
 * 2. Redistributions in binary form must reproduce the above copyright
 *    notice, this list of conditions and the following disclaimer in the
 *    documentation and/or other materials provided with the distribution.
 * 3. Neither the name of the University nor the names of its contributors
 *    may be used to endorse or promote products derived from this software
 *    without specific prior written permission.
 *
 * THIS SOFTWARE IS PROVIDED BY THE REGENTS AND CONTRIBUTORS ``AS IS'' AND
 * ANY EXPRESS OR IMPLIED WARRANTIES, INCLUDING, BUT NOT LIMITED TO, THE
 * IMPLIED WARRANTIES OF MERCHANTABILITY AND FITNESS FOR A PARTICULAR PURPOSE
 * ARE DISCLAIMED.  IN NO EVENT SHALL THE REGENTS OR CONTRIBUTORS BE LIABLE
 * FOR ANY DIRECT, INDIRECT, INCIDENTAL, SPECIAL, EXEMPLARY, OR CONSEQUENTIAL
 * DAMAGES (INCLUDING, BUT NOT LIMITED TO, PROCUREMENT OF SUBSTITUTE GOODS
 * OR SERVICES; LOSS OF USE, DATA, OR PROFITS; OR BUSINESS INTERRUPTION)
 * HOWEVER CAUSED AND ON ANY THEORY OF LIABILITY, WHETHER IN CONTRACT, STRICT
 * LIABILITY, OR TORT (INCLUDING NEGLIGENCE OR OTHERWISE) ARISING IN ANY WAY
 * OUT OF THE USE OF THIS SOFTWARE, EVEN IF ADVISED OF THE POSSIBILITY OF
 * SUCH DAMAGE.
 */

#include <sys/cdefs.h>
#ifndef lint
#if 0
static char sccsid[] = "@(#)exec.c	8.4 (Berkeley) 6/8/95";
#else
<<<<<<< HEAD
__RCSID("$NetBSD: exec.c,v 1.51 2017/07/05 19:58:10 kre Exp $");
=======
__RCSID("$NetBSD: exec.c,v 1.53 2018/07/25 14:42:50 kre Exp $");
>>>>>>> b2b84690
#endif
#endif /* not lint */

#include <sys/types.h>
#include <sys/stat.h>
#include <sys/wait.h>
#include <unistd.h>
#include <fcntl.h>
#include <errno.h>
#include <stdio.h>
#include <stdlib.h>

/*
 * When commands are first encountered, they are entered in a hash table.
 * This ensures that a full path search will not have to be done for them
 * on each invocation.
 *
 * We should investigate converting to a linear search, even though that
 * would make the command name "hash" a misnomer.
 */

#include "shell.h"
#include "main.h"
#include "nodes.h"
#include "parser.h"
#include "redir.h"
#include "eval.h"
#include "exec.h"
#include "builtins.h"
#include "var.h"
#include "options.h"
#include "input.h"
#include "output.h"
#include "syntax.h"
#include "memalloc.h"
#include "error.h"
#include "init.h"
#include "mystring.h"
#include "show.h"
#include "jobs.h"
#include "alias.h"


#define CMDTABLESIZE 31		/* should be prime */
#define ARB 1			/* actual size determined at run time */



struct tblentry {
	struct tblentry *next;	/* next entry in hash chain */
	union param param;	/* definition of builtin function */
	short cmdtype;		/* index identifying command */
	char rehash;		/* if set, cd done since entry created */
	char fn_ln1;		/* for functions, LINENO from 1 */
	int lineno;		/* for functions abs LINENO of definition */
	char cmdname[ARB];	/* name of command */
};


STATIC struct tblentry *cmdtable[CMDTABLESIZE];
STATIC int builtinloc = -1;		/* index in path of %builtin, or -1 */
int exerrno = 0;			/* Last exec error */


STATIC void tryexec(char *, char **, char **, int);
STATIC void printentry(struct tblentry *, int);
STATIC void addcmdentry(char *, struct cmdentry *);
STATIC void clearcmdentry(int);
STATIC struct tblentry *cmdlookup(const char *, int);
STATIC void delete_cmd_entry(void);

#ifndef BSD
STATIC void execinterp(char **, char **);
#endif


extern const char *const parsekwd[];

/*
 * Exec a program.  Never returns.  If you change this routine, you may
 * have to change the find_command routine as well.
 */

void
shellexec(char **argv, char **envp, const char *path, int idx, int vforked)
{
	char *cmdname;
	int e;

	if (strchr(argv[0], '/') != NULL) {
		tryexec(argv[0], argv, envp, vforked);
		e = errno;
	} else {
		e = ENOENT;
		while ((cmdname = padvance(&path, argv[0], 1)) != NULL) {
			if (--idx < 0 && pathopt == NULL) {
				tryexec(cmdname, argv, envp, vforked);
				if (errno != ENOENT && errno != ENOTDIR)
					e = errno;
			}
			stunalloc(cmdname);
		}
	}

	/* Map to POSIX errors */
	switch (e) {
	case EACCES:	/* particularly this (unless no search perm) */
		/*
		 * should perhaps check if this EACCES is an exec()
		 * EACESS or a namei() EACESS - the latter should be 127
		 * - but not today
		 */
	case EINVAL:	/* also explicitly these */
	case ENOEXEC:
	default:	/* and anything else */
		exerrno = 126;
		break;

	case ENOENT:	/* these are the "pathname lookup failed" errors */
	case ELOOP:
	case ENOTDIR:
	case ENAMETOOLONG:
		exerrno = 127;
		break;
	}
	CTRACE(DBG_ERRS|DBG_CMDS|DBG_EVAL,
	    ("shellexec failed for %s, errno %d, vforked %d, suppressint %d\n",
		argv[0], e, vforked, suppressint));
	exerror(EXEXEC, "%s: %s", argv[0], errmsg(e, E_EXEC));
	/* NOTREACHED */
}


STATIC void
tryexec(char *cmd, char **argv, char **envp, int vforked)
{
	int e;
#ifndef BSD
	char *p;
#endif

#ifdef SYSV
	do {
		execve(cmd, argv, envp);
	} while (errno == EINTR);
#else
	execve(cmd, argv, envp);
#endif
	e = errno;
	if (e == ENOEXEC) {
		if (vforked) {
			/* We are currently vfork(2)ed, so raise an
			 * exception, and evalcommand will try again
			 * with a normal fork(2).
			 */
			exraise(EXSHELLPROC);
		}
#ifdef DEBUG
		VTRACE(DBG_CMDS, ("execve(cmd=%s) returned ENOEXEC\n", cmd));
#endif
		initshellproc();
		setinputfile(cmd, 0);
		commandname = arg0 = savestr(argv[0]);
#ifndef BSD
		pgetc(); pungetc();		/* fill up input buffer */
		p = parsenextc;
		if (parsenleft > 2 && p[0] == '#' && p[1] == '!') {
			argv[0] = cmd;
			execinterp(argv, envp);
		}
#endif
		setparam(argv + 1);
		exraise(EXSHELLPROC);
	}
	errno = e;
}


#ifndef BSD
/*
 * Execute an interpreter introduced by "#!", for systems where this
 * feature has not been built into the kernel.  If the interpreter is
 * the shell, return (effectively ignoring the "#!").  If the execution
 * of the interpreter fails, exit.
 *
 * This code peeks inside the input buffer in order to avoid actually
 * reading any input.  It would benefit from a rewrite.
 */

#define NEWARGS 5

STATIC void
execinterp(char **argv, char **envp)
{
	int n;
	char *inp;
	char *outp;
	char c;
	char *p;
	char **ap;
	char *newargs[NEWARGS];
	int i;
	char **ap2;
	char **new;

	n = parsenleft - 2;
	inp = parsenextc + 2;
	ap = newargs;
	for (;;) {
		while (--n >= 0 && (*inp == ' ' || *inp == '\t'))
			inp++;
		if (n < 0)
			goto bad;
		if ((c = *inp++) == '\n')
			break;
		if (ap == &newargs[NEWARGS])
bad:		  error("Bad #! line");
		STARTSTACKSTR(outp);
		do {
			STPUTC(c, outp);
		} while (--n >= 0 && (c = *inp++) != ' ' && c != '\t' && c != '\n');
		STPUTC('\0', outp);
		n++, inp--;
		*ap++ = grabstackstr(outp);
	}
	if (ap == newargs + 1) {	/* if no args, maybe no exec is needed */
		p = newargs[0];
		for (;;) {
			if (equal(p, "sh") || equal(p, "ash")) {
				return;
			}
			while (*p != '/') {
				if (*p == '\0')
					goto break2;
				p++;
			}
			p++;
		}
break2:;
	}
	i = (char *)ap - (char *)newargs;		/* size in bytes */
	if (i == 0)
		error("Bad #! line");
	for (ap2 = argv ; *ap2++ != NULL ; );
	new = ckmalloc(i + ((char *)ap2 - (char *)argv));
	ap = newargs, ap2 = new;
	while ((i -= sizeof (char **)) >= 0)
		*ap2++ = *ap++;
	ap = argv;
	while (*ap2++ = *ap++);
	shellexec(new, envp, pathval(), 0);
	/* NOTREACHED */
}
#endif



/*
 * Do a path search.  The variable path (passed by reference) should be
 * set to the start of the path before the first call; padvance will update
 * this value as it proceeds.  Successive calls to padvance will return
 * the possible path expansions in sequence.  If an option (indicated by
 * a percent sign) appears in the path entry then the global variable
 * pathopt will be set to point to it; otherwise pathopt will be set to
 * NULL.
 */

const char *pathopt;

char *
padvance(const char **path, const char *name, int magic_percent)
{
	const char *p;
	char *q;
	const char *start;
	int len;

	if (*path == NULL)
		return NULL;
	if (magic_percent)
		magic_percent = '%';

	start = *path;
	for (p = start ; *p && *p != ':' && *p != magic_percent ; p++)
		;
	len = p - start + strlen(name) + 2;	/* "2" is for '/' and '\0' */
	while (stackblocksize() < len)
		growstackblock();
	q = stackblock();
	if (p != start) {
		memcpy(q, start, p - start);
		q += p - start;
		if (q[-1] != '/')
			*q++ = '/';
	}
	strcpy(q, name);
	pathopt = NULL;
	if (*p == magic_percent) {
		pathopt = ++p;
		while (*p && *p != ':')
			p++;
	}
	if (*p == ':')
		*path = p + 1;
	else
		*path = NULL;
	return grabstackstr(q + strlen(name) + 1);
}


/*** Command hashing code ***/


int
hashcmd(int argc, char **argv)
{
	struct tblentry **pp;
	struct tblentry *cmdp;
	int c;
	struct cmdentry entry;
	char *name;
	int allopt=0, bopt=0, fopt=0, ropt=0, sopt=0, uopt=0, verbose=0;

	while ((c = nextopt("bcfrsuv")) != '\0')
		switch (c) {
		case 'b':	bopt = 1;	break;
		case 'c':	uopt = 1;	break;	/* c == u */
		case 'f':	fopt = 1;	break;
		case 'r':	ropt = 1;	break;
		case 's':	sopt = 1;	break;
		case 'u':	uopt = 1;	break;
		case 'v':	verbose = 1;	break;
		}

	if (ropt)
		clearcmdentry(0);

	if (bopt == 0 && fopt == 0 && sopt == 0 && uopt == 0)
		allopt = bopt = fopt = sopt = uopt = 1;

	if (*argptr == NULL) {
		for (pp = cmdtable ; pp < &cmdtable[CMDTABLESIZE] ; pp++) {
			for (cmdp = *pp ; cmdp ; cmdp = cmdp->next) {
				switch (cmdp->cmdtype) {
				case CMDNORMAL:
					if (!uopt)
						continue;
					break;
				case CMDBUILTIN:
					if (!bopt)
						continue;
					break;
				case CMDSPLBLTIN:
					if (!sopt)
						continue;
					break;
				case CMDFUNCTION:
					if (!fopt)
						continue;
					break;
				default:	/* never happens */
					continue;
				}
				if (!allopt || verbose ||
				    cmdp->cmdtype == CMDNORMAL)
					printentry(cmdp, verbose);
			}
		}
		return 0;
	}

	while ((name = *argptr++) != NULL) {
		if ((cmdp = cmdlookup(name, 0)) != NULL) {
			switch (cmdp->cmdtype) {
			case CMDNORMAL:
				if (!uopt)
					continue;
				delete_cmd_entry();
				break;
			case CMDBUILTIN:
				if (!bopt)
					continue;
				if (builtinloc >= 0)
					delete_cmd_entry();
				break;
			case CMDSPLBLTIN:
				if (!sopt)
					continue;
				break;
			case CMDFUNCTION:
				if (!fopt)
					continue;
				break;
			}
		}
		find_command(name, &entry, DO_ERR, pathval());
		if (verbose) {
			if (entry.cmdtype != CMDUNKNOWN) {	/* if no error msg */
				cmdp = cmdlookup(name, 0);
				if (cmdp != NULL)
					printentry(cmdp, verbose);
			}
			flushall();
		}
	}
	return 0;
}

STATIC void
printentry(struct tblentry *cmdp, int verbose)
{
	int idx;
	const char *path;
	char *name;

	switch (cmdp->cmdtype) {
	case CMDNORMAL:
		idx = cmdp->param.index;
		path = pathval();
		do {
			name = padvance(&path, cmdp->cmdname, 1);
			stunalloc(name);
		} while (--idx >= 0);
		if (verbose)
			out1fmt("Command from PATH[%d]: ",
			    cmdp->param.index);
		out1str(name);
		break;
	case CMDSPLBLTIN:
		if (verbose)
			out1str("special ");
		/* FALLTHROUGH */
	case CMDBUILTIN:
		if (verbose)
			out1str("builtin ");
		out1fmt("%s", cmdp->cmdname);
		break;
	case CMDFUNCTION:
		if (verbose)
			out1str("function ");
		out1fmt("%s", cmdp->cmdname);
		if (verbose) {
			struct procstat ps;

			INTOFF;
			commandtext(&ps, getfuncnode(cmdp->param.func));
			INTON;
			out1str("() { ");
			out1str(ps.cmd);
			out1str("; }");
		}
		break;
	default:
		error("internal error: %s cmdtype %d",
		    cmdp->cmdname, cmdp->cmdtype);
	}
	if (cmdp->rehash)
		out1c('*');
	out1c('\n');
}



/*
 * Resolve a command name.  If you change this routine, you may have to
 * change the shellexec routine as well.
 */

void
find_command(char *name, struct cmdentry *entry, int act, const char *path)
{
	struct tblentry *cmdp, loc_cmd;
	int idx;
	int prev;
	char *fullname;
	struct stat statb;
	int e;
	int (*bltin)(int,char **);

	/* If name contains a slash, don't use PATH or hash table */
	if (strchr(name, '/') != NULL) {
		if (act & DO_ABS) {
			while (stat(name, &statb) < 0) {
#ifdef SYSV
				if (errno == EINTR)
					continue;
#endif
				if (errno != ENOENT && errno != ENOTDIR)
					e = errno;
				entry->cmdtype = CMDUNKNOWN;
				entry->u.index = -1;
				return;
			}
			entry->cmdtype = CMDNORMAL;
			entry->u.index = -1;
			return;
		}
		entry->cmdtype = CMDNORMAL;
		entry->u.index = 0;
		return;
	}

	if (path != pathval())
		act |= DO_ALTPATH;

	if (act & DO_ALTPATH && strstr(path, "%builtin") != NULL)
		act |= DO_ALTBLTIN;

	/* If name is in the table, check answer will be ok */
	if ((cmdp = cmdlookup(name, 0)) != NULL) {
		do {
			switch (cmdp->cmdtype) {
			case CMDNORMAL:
				if (act & DO_ALTPATH) {
					cmdp = NULL;
					continue;
				}
				break;
			case CMDFUNCTION:
				if (act & DO_NOFUNC) {
					cmdp = NULL;
					continue;
				}
				break;
			case CMDBUILTIN:
				if ((act & DO_ALTBLTIN) || builtinloc >= 0) {
					cmdp = NULL;
					continue;
				}
				break;
			}
			/* if not invalidated by cd, we're done */
			if (cmdp->rehash == 0)
				goto success;
		} while (0);
	}

	/* If %builtin not in path, check for builtin next */
	if ((act & DO_ALTPATH ? !(act & DO_ALTBLTIN) : builtinloc < 0) &&
	    (bltin = find_builtin(name)) != 0)
		goto builtin_success;

	/* We have to search path. */
	prev = -1;		/* where to start */
	if (cmdp) {		/* doing a rehash */
		if (cmdp->cmdtype == CMDBUILTIN)
			prev = builtinloc;
		else
			prev = cmdp->param.index;
	}

	e = ENOENT;
	idx = -1;
loop:
	while ((fullname = padvance(&path, name, 1)) != NULL) {
		stunalloc(fullname);
		idx++;
		if (pathopt) {
			if (prefix("builtin", pathopt)) {
				if ((bltin = find_builtin(name)) == 0)
					goto loop;
				goto builtin_success;
			} else if (prefix("func", pathopt)) {
				/* handled below */
			} else {
				/* ignore unimplemented options */
				goto loop;
			}
		}
		/* if rehash, don't redo absolute path names */
		if (fullname[0] == '/' && idx <= prev) {
			if (idx < prev)
				goto loop;
			VTRACE(DBG_CMDS, ("searchexec \"%s\": no change\n",
			    name));
			goto success;
		}
		while (stat(fullname, &statb) < 0) {
#ifdef SYSV
			if (errno == EINTR)
				continue;
#endif
			if (errno != ENOENT && errno != ENOTDIR)
				e = errno;
			goto loop;
		}
		e = EACCES;	/* if we fail, this will be the error */
		if (!S_ISREG(statb.st_mode))
			goto loop;
		if (pathopt) {		/* this is a %func directory */
			char *endname;

			if (act & DO_NOFUNC)
				goto loop;
			endname = fullname + strlen(fullname) + 1;
			grabstackstr(endname);
			readcmdfile(fullname);
			if ((cmdp = cmdlookup(name, 0)) == NULL ||
			    cmdp->cmdtype != CMDFUNCTION)
				error("%s not defined in %s", name, fullname);
			ungrabstackstr(fullname, endname);
			goto success;
		}
#ifdef notdef
		/* XXX this code stops root executing stuff, and is buggy
		   if you need a group from the group list. */
		if (statb.st_uid == geteuid()) {
			if ((statb.st_mode & 0100) == 0)
				goto loop;
		} else if (statb.st_gid == getegid()) {
			if ((statb.st_mode & 010) == 0)
				goto loop;
		} else {
			if ((statb.st_mode & 01) == 0)
				goto loop;
		}
#endif
		VTRACE(DBG_CMDS, ("searchexec \"%s\" returns \"%s\"\n", name,
		    fullname));
		INTOFF;
		if (act & DO_ALTPATH) {
		/*
		 * this should be a grabstackstr() but is not needed:
		 * fullname is no longer needed for anything
			stalloc(strlen(fullname) + 1);
		 */
			cmdp = &loc_cmd;
		} else
			cmdp = cmdlookup(name, 1);
		cmdp->cmdtype = CMDNORMAL;
		cmdp->param.index = idx;
		INTON;
		goto success;
	}

	/* We failed.  If there was an entry for this command, delete it */
	if (cmdp)
		delete_cmd_entry();
	if (act & DO_ERR)
		outfmt(out2, "%s: %s\n", name, errmsg(e, E_EXEC));
	entry->cmdtype = CMDUNKNOWN;
	return;

builtin_success:
	INTOFF;
	if (act & DO_ALTPATH)
		cmdp = &loc_cmd;
	else
		cmdp = cmdlookup(name, 1);
	if (cmdp->cmdtype == CMDFUNCTION)
		/* DO_NOFUNC must have been set */
		cmdp = &loc_cmd;
	cmdp->cmdtype = CMDBUILTIN;
	cmdp->param.bltin = bltin;
	INTON;
success:
	if (cmdp) {
		cmdp->rehash = 0;
		entry->cmdtype = cmdp->cmdtype;
		entry->lineno = cmdp->lineno;
		entry->lno_frel = cmdp->fn_ln1;
		entry->u = cmdp->param;
	} else
		entry->cmdtype = CMDUNKNOWN;
}



/*
 * Search the table of builtin commands.
 */

int
(*find_builtin(char *name))(int, char **)
{
	const struct builtincmd *bp;

	for (bp = builtincmd ; bp->name ; bp++) {
		if (*bp->name == *name
		    && (*name == '%' || equal(bp->name, name)))
			return bp->builtin;
	}
	return 0;
}

int
(*find_splbltin(char *name))(int, char **)
{
	const struct builtincmd *bp;

	for (bp = splbltincmd ; bp->name ; bp++) {
		if (*bp->name == *name && equal(bp->name, name))
			return bp->builtin;
	}
	return 0;
}

/*
 * At shell startup put special builtins into hash table.
 * ensures they are executed first (see posix).
 * We stop functions being added with the same name
 * (as they are impossible to call)
 */

void
hash_special_builtins(void)
{
	const struct builtincmd *bp;
	struct tblentry *cmdp;

	for (bp = splbltincmd ; bp->name ; bp++) {
		cmdp = cmdlookup(bp->name, 1);
		cmdp->cmdtype = CMDSPLBLTIN;
		cmdp->param.bltin = bp->builtin;
	}
}



/*
 * Called when a cd is done.  Marks all commands so the next time they
 * are executed they will be rehashed.
 */

void
hashcd(void)
{
	struct tblentry **pp;
	struct tblentry *cmdp;

	for (pp = cmdtable ; pp < &cmdtable[CMDTABLESIZE] ; pp++) {
		for (cmdp = *pp ; cmdp ; cmdp = cmdp->next) {
			if (cmdp->cmdtype == CMDNORMAL
			 || (cmdp->cmdtype == CMDBUILTIN && builtinloc >= 0))
				cmdp->rehash = 1;
		}
	}
}



/*
 * Fix command hash table when PATH changed.
 * Called before PATH is changed.  The argument is the new value of PATH;
 * pathval() still returns the old value at this point.
 * Called with interrupts off.
 */

void
changepath(const char *newval)
{
	const char *old, *new;
	int idx;
	int firstchange;
	int bltin;

	old = pathval();
	new = newval;
	firstchange = 9999;	/* assume no change */
	idx = 0;
	bltin = -1;
	for (;;) {
		if (*old != *new) {
			firstchange = idx;
			if ((*old == '\0' && *new == ':')
			 || (*old == ':' && *new == '\0'))
				firstchange++;
			old = new;	/* ignore subsequent differences */
		}
		if (*new == '\0')
			break;
		if (*new == '%' && bltin < 0 && prefix("builtin", new + 1))
			bltin = idx;
		if (*new == ':') {
			idx++;
		}
		new++, old++;
	}
	if (builtinloc < 0 && bltin >= 0)
		builtinloc = bltin;		/* zap builtins */
	if (builtinloc >= 0 && bltin < 0)
		firstchange = 0;
	clearcmdentry(firstchange);
	builtinloc = bltin;
}


/*
 * Clear out command entries.  The argument specifies the first entry in
 * PATH which has changed.
 */

STATIC void
clearcmdentry(int firstchange)
{
	struct tblentry **tblp;
	struct tblentry **pp;
	struct tblentry *cmdp;

	INTOFF;
	for (tblp = cmdtable ; tblp < &cmdtable[CMDTABLESIZE] ; tblp++) {
		pp = tblp;
		while ((cmdp = *pp) != NULL) {
			if ((cmdp->cmdtype == CMDNORMAL &&
			     cmdp->param.index >= firstchange)
			 || (cmdp->cmdtype == CMDBUILTIN &&
			     builtinloc >= firstchange)) {
				*pp = cmdp->next;
				ckfree(cmdp);
			} else {
				pp = &cmdp->next;
			}
		}
	}
	INTON;
}


/*
 * Delete all functions.
 */

#ifdef mkinit
MKINIT void deletefuncs(void);
MKINIT void hash_special_builtins(void);

INIT {
	hash_special_builtins();
}

SHELLPROC {
	deletefuncs();
}
#endif

void
deletefuncs(void)
{
	struct tblentry **tblp;
	struct tblentry **pp;
	struct tblentry *cmdp;

	INTOFF;
	for (tblp = cmdtable ; tblp < &cmdtable[CMDTABLESIZE] ; tblp++) {
		pp = tblp;
		while ((cmdp = *pp) != NULL) {
			if (cmdp->cmdtype == CMDFUNCTION) {
				*pp = cmdp->next;
				freefunc(cmdp->param.func);
				ckfree(cmdp);
			} else {
				pp = &cmdp->next;
			}
		}
	}
	INTON;
}



/*
 * Locate a command in the command hash table.  If "add" is nonzero,
 * add the command to the table if it is not already present.  The
 * variable "lastcmdentry" is set to point to the address of the link
 * pointing to the entry, so that delete_cmd_entry can delete the
 * entry.
 */

struct tblentry **lastcmdentry;


STATIC struct tblentry *
cmdlookup(const char *name, int add)
{
	int hashval;
	const char *p;
	struct tblentry *cmdp;
	struct tblentry **pp;

	p = name;
	hashval = *p << 4;
	while (*p)
		hashval += *p++;
	hashval &= 0x7FFF;
	pp = &cmdtable[hashval % CMDTABLESIZE];
	for (cmdp = *pp ; cmdp ; cmdp = cmdp->next) {
		if (equal(cmdp->cmdname, name))
			break;
		pp = &cmdp->next;
	}
	if (add && cmdp == NULL) {
		INTOFF;
		cmdp = *pp = ckmalloc(sizeof (struct tblentry) - ARB
					+ strlen(name) + 1);
		cmdp->next = NULL;
		cmdp->cmdtype = CMDUNKNOWN;
		cmdp->rehash = 0;
		strcpy(cmdp->cmdname, name);
		INTON;
	}
	lastcmdentry = pp;
	return cmdp;
}

/*
 * Delete the command entry returned on the last lookup.
 */

STATIC void
delete_cmd_entry(void)
{
	struct tblentry *cmdp;

	INTOFF;
	cmdp = *lastcmdentry;
	*lastcmdentry = cmdp->next;
	ckfree(cmdp);
	INTON;
}



#ifdef notdef
void
getcmdentry(char *name, struct cmdentry *entry)
{
	struct tblentry *cmdp = cmdlookup(name, 0);

	if (cmdp) {
		entry->u = cmdp->param;
		entry->cmdtype = cmdp->cmdtype;
	} else {
		entry->cmdtype = CMDUNKNOWN;
		entry->u.index = 0;
	}
}
#endif


/*
 * Add a new command entry, replacing any existing command entry for
 * the same name - except special builtins.
 */

STATIC void
addcmdentry(char *name, struct cmdentry *entry)
{
	struct tblentry *cmdp;

	INTOFF;
	cmdp = cmdlookup(name, 1);
	if (cmdp->cmdtype != CMDSPLBLTIN) {
		if (cmdp->cmdtype == CMDFUNCTION)
			unreffunc(cmdp->param.func);
		cmdp->cmdtype = entry->cmdtype;
		cmdp->lineno = entry->lineno;
		cmdp->fn_ln1 = entry->lno_frel;
		cmdp->param = entry->u;
	}
	INTON;
}


/*
 * Define a shell function.
 */

void
defun(char *name, union node *func, int lineno)
{
	struct cmdentry entry;

	INTOFF;
	entry.cmdtype = CMDFUNCTION;
	entry.lineno = lineno;
	entry.lno_frel = fnline1;
	entry.u.func = copyfunc(func);
	addcmdentry(name, &entry);
	INTON;
}


/*
 * Delete a function if it exists.
 */

int
unsetfunc(char *name)
{
	struct tblentry *cmdp;

	if ((cmdp = cmdlookup(name, 0)) != NULL &&
	    cmdp->cmdtype == CMDFUNCTION) {
		unreffunc(cmdp->param.func);
		delete_cmd_entry();
	}
	return 0;
}

/*
 * Locate and print what a word is...
 * also used for 'command -[v|V]'
 */

int
typecmd(int argc, char **argv)
{
	struct cmdentry entry;
	struct tblentry *cmdp;
	const char * const *pp;
	struct alias *ap;
	int err = 0;
	char *arg;
	int c;
	int V_flag = 0;
	int v_flag = 0;
	int p_flag = 0;

	while ((c = nextopt("vVp")) != 0) {
		switch (c) {
		case 'v': v_flag = 1; break;
		case 'V': V_flag = 1; break;
		case 'p': p_flag = 1; break;
		}
	}

	if (argv[0][0] != 'c' && v_flag | V_flag | p_flag)
		error("usage: %s name...", argv[0]);

	if (v_flag && V_flag)
		error("-v and -V cannot both be specified");

	if (*argptr == NULL)
		error("usage: %s%s name ...", argv[0],
		    argv[0][0] == 'c' ? " [-p] [-v|-V]" : "");

	while ((arg = *argptr++)) {
		if (!v_flag)
			out1str(arg);
		/* First look at the keywords */
		for (pp = parsekwd; *pp; pp++)
			if (**pp == *arg && equal(*pp, arg))
				break;

		if (*pp) {
			if (v_flag)
				out1fmt("%s\n", arg);
			else
				out1str(" is a shell keyword\n");
			continue;
		}

		/* Then look at the aliases */
		if ((ap = lookupalias(arg, 1)) != NULL) {
			int ml = 0;

			if (!v_flag) {
				out1str(" is an alias ");
				if (strchr(ap->val, '\n')) {
					out1str("(multiline)...\n");
					ml = 1;
				} else
					out1str("for: ");
			}
			out1fmt("%s\n", ap->val);
			if (ml && *argptr != NULL)
				out1c('\n');
			continue;
		}

		/* Then check if it is a tracked alias */
		if (!p_flag && (cmdp = cmdlookup(arg, 0)) != NULL) {
			entry.cmdtype = cmdp->cmdtype;
			entry.u = cmdp->param;
		} else {
			cmdp = NULL;
			/* Finally use brute force */
			find_command(arg, &entry, DO_ABS,
			     p_flag ? syspath() + 5 : pathval());
		}

		switch (entry.cmdtype) {
		case CMDNORMAL: {
			if (strchr(arg, '/') == NULL) {
				const char *path;
				char *name;
				int j = entry.u.index;

				path = p_flag ? syspath() + 5 : pathval();

				do {
					name = padvance(&path, arg, 1);
					stunalloc(name);
				} while (--j >= 0);
				if (!v_flag)
					out1fmt(" is%s ",
					    cmdp ? " a tracked alias for" : "");
				out1fmt("%s\n", name);
			} else {
				if (access(arg, X_OK) == 0) {
					if (!v_flag)
						out1fmt(" is ");
					out1fmt("%s\n", arg);
				} else {
					if (!v_flag)
						out1fmt(": %s\n",
						    strerror(errno));
					else
						err = 126;
				}
			}
 			break;
		}
		case CMDFUNCTION:
			if (!v_flag)
				out1str(" is a shell function\n");
			else
				out1fmt("%s\n", arg);
			break;

		case CMDBUILTIN:
			if (!v_flag)
				out1str(" is a shell builtin\n");
			else
				out1fmt("%s\n", arg);
			break;

		case CMDSPLBLTIN:
			if (!v_flag)
				out1str(" is a special shell builtin\n");
			else
				out1fmt("%s\n", arg);
			break;

		default:
			if (!v_flag)
				out1str(": not found\n");
			err = 127;
			break;
		}
	}
	return err;
}<|MERGE_RESOLUTION|>--- conflicted
+++ resolved
@@ -1,8 +1,4 @@
-<<<<<<< HEAD
-/*	$NetBSD: exec.c,v 1.51 2017/07/05 19:58:10 kre Exp $	*/
-=======
 /*	$NetBSD: exec.c,v 1.53 2018/07/25 14:42:50 kre Exp $	*/
->>>>>>> b2b84690
 
 /*-
  * Copyright (c) 1991, 1993
@@ -41,11 +37,7 @@
 #if 0
 static char sccsid[] = "@(#)exec.c	8.4 (Berkeley) 6/8/95";
 #else
-<<<<<<< HEAD
-__RCSID("$NetBSD: exec.c,v 1.51 2017/07/05 19:58:10 kre Exp $");
-=======
 __RCSID("$NetBSD: exec.c,v 1.53 2018/07/25 14:42:50 kre Exp $");
->>>>>>> b2b84690
 #endif
 #endif /* not lint */
 
