--- conflicted
+++ resolved
@@ -1,8 +1,4 @@
-<<<<<<< HEAD
-/*	$NetBSD: show.c,v 1.51 2019/01/21 14:29:12 kre Exp $	*/
-=======
 /*	$NetBSD: show.c,v 1.53 2019/02/14 13:27:59 kre Exp $	*/
->>>>>>> 356fe5fe
 
 /*-
  * Copyright (c) 1991, 1993
@@ -43,11 +39,7 @@
 #if 0
 static char sccsid[] = "@(#)show.c	8.3 (Berkeley) 5/4/95";
 #else
-<<<<<<< HEAD
-__RCSID("$NetBSD: show.c,v 1.51 2019/01/21 14:29:12 kre Exp $");
-=======
 __RCSID("$NetBSD: show.c,v 1.53 2019/02/14 13:27:59 kre Exp $");
->>>>>>> 356fe5fe
 #endif
 #endif /* not lint */
 
@@ -1083,21 +1075,17 @@
 	{ 'w',	DBG_WAIT	},	/* waits for processes to finish */
 	{ 'x',	DBG_EXPAND	},	/* word expansion ${} $() $(( )) */
 	{ 'z',	DBG_ERRS	},	/* error control, jumps, cleanup */
- 
+
 	{ '0',	DBG_U0		},	/* ad-hoc temp debug flag #0 */
 	{ '1',	DBG_U1		},	/* ad-hoc temp debug flag #1 */
 	{ '2',	DBG_U2		},	/* ad-hoc temp debug flag #2 */
 	{ '3',	DBG_U3		},	/* ad-hoc temp debug flag #3 */
- 
+
 	{ '@',	DBG_LINE	},	/* prefix trace lines with line# */
 	{ '$',	DBG_PID		},	/* prefix trace lines with sh pid */
 	{ '^',	DBG_NEST	},	/* show shell nesting level */
 
-<<<<<<< HEAD
-			/* alpha options only */
-=======
 			/* alpha options only - but not DBG_LEXER */
->>>>>>> 356fe5fe
 	{ '_',	DBG_PARSE | DBG_EVAL | DBG_EXPAND | DBG_JOBS | DBG_SIG |
 		    DBG_PROCS | DBG_REDIR | DBG_CMDS | DBG_ERRS |
 		    DBG_WAIT | DBG_TRAP | DBG_VARS | DBG_MEM | DBG_MATCH |
