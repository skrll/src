<<<<<<< HEAD
/*	$NetBSD: show.c,v 1.47 2017/06/30 23:00:40 kre Exp $	*/
=======
/*	$NetBSD: show.c,v 1.48 2018/07/22 20:38:06 kre Exp $	*/
>>>>>>> b2b84690

/*-
 * Copyright (c) 1991, 1993
 *	The Regents of the University of California.  All rights reserved.
 *
 * Copyright (c) 2017 The NetBSD Foundation, Inc.  All rights reserved.
 *
 * This code is derived from software contributed to Berkeley by
 * Kenneth Almquist.
 *
 * Redistribution and use in source and binary forms, with or without
 * modification, are permitted provided that the following conditions
 * are met:
 * 1. Redistributions of source code must retain the above copyright
 *    notice, this list of conditions and the following disclaimer.
 * 2. Redistributions in binary form must reproduce the above copyright
 *    notice, this list of conditions and the following disclaimer in the
 *    documentation and/or other materials provided with the distribution.
 * 3. Neither the name of the University nor the names of its contributors
 *    may be used to endorse or promote products derived from this software
 *    without specific prior written permission.
 *
 * THIS SOFTWARE IS PROVIDED BY THE REGENTS AND CONTRIBUTORS ``AS IS'' AND
 * ANY EXPRESS OR IMPLIED WARRANTIES, INCLUDING, BUT NOT LIMITED TO, THE
 * IMPLIED WARRANTIES OF MERCHANTABILITY AND FITNESS FOR A PARTICULAR PURPOSE
 * ARE DISCLAIMED.  IN NO EVENT SHALL THE REGENTS OR CONTRIBUTORS BE LIABLE
 * FOR ANY DIRECT, INDIRECT, INCIDENTAL, SPECIAL, EXEMPLARY, OR CONSEQUENTIAL
 * DAMAGES (INCLUDING, BUT NOT LIMITED TO, PROCUREMENT OF SUBSTITUTE GOODS
 * OR SERVICES; LOSS OF USE, DATA, OR PROFITS; OR BUSINESS INTERRUPTION)
 * HOWEVER CAUSED AND ON ANY THEORY OF LIABILITY, WHETHER IN CONTRACT, STRICT
 * LIABILITY, OR TORT (INCLUDING NEGLIGENCE OR OTHERWISE) ARISING IN ANY WAY
 * OUT OF THE USE OF THIS SOFTWARE, EVEN IF ADVISED OF THE POSSIBILITY OF
 * SUCH DAMAGE.
 */

#include <sys/cdefs.h>
#ifndef lint
#if 0
static char sccsid[] = "@(#)show.c	8.3 (Berkeley) 5/4/95";
#else
<<<<<<< HEAD
__RCSID("$NetBSD: show.c,v 1.47 2017/06/30 23:00:40 kre Exp $");
=======
__RCSID("$NetBSD: show.c,v 1.48 2018/07/22 20:38:06 kre Exp $");
>>>>>>> b2b84690
#endif
#endif /* not lint */

#include <stdio.h>
#include <stdarg.h>
#include <stdlib.h>
#include <unistd.h>
#include <fcntl.h>
#include <errno.h>
#include <limits.h>

#include <sys/types.h>
#include <sys/uio.h>

#include "shell.h"
#include "parser.h"
#include "nodes.h"
#include "mystring.h"
#include "show.h"
#include "options.h"
#include "redir.h"
#include "error.h"
#include "syntax.h"
#include "input.h"
#include "output.h"
#include "var.h"
#include "builtins.h"

#if defined(DEBUG) && !defined(DBG_PID)
/*
 * If this is compiled, it means this is being compiled in a shell that still
 * has an older shell.h (a simpler TRACE() mechanism than is coming soon.)
 *
 * Compensate for as much of that as is missing and is needed here
 * to compile and operate at all.   After the other changes have appeared,
 * this little block can (and should be) deleted (sometime).
 *
 * Try to avoid waiting 22 years...
 */
#define	DBG_PID		1
#define	DBG_NEST	2
#endif

#define DEFINE_NODENAMES
#include "nodenames.h"		/* does almost nothing if !defined(DEBUG) */

#define	TR_STD_WIDTH	60	/* tend to fold lines wider than this */
#define	TR_IOVECS	10	/* number of lines or trace (max) / write */

typedef struct traceinfo {
	int	tfd;	/* file descriptor for open trace file */
	int	nxtiov;	/* the buffer we should be writing to */
	char	lastc;	/* the last non-white character output */
	uint8_t	supr;	/* char classes to suppress after \n */
	pid_t	pid;	/* process id of process that opened that file */
	size_t	llen;	/* number of chars in current output line */
	size_t	blen;	/* chars used in current buffer being filled */
	char *	tracefile;		/* name of the tracefile */
	struct iovec lines[TR_IOVECS];	/* filled, flling, pending buffers */
} TFILE;

/* These are auto turned off when non white space is printed */
#define	SUP_NL	0x01	/* don't print \n */
#define	SUP_SP	0x03	/* suppress spaces */
#define	SUP_WSP	0x04	/* suppress all white space */

#ifdef DEBUG		/* from here to end of file ... */

TFILE tracedata, *tracetfile;
FILE *tracefile;		/* just for histedit */

uint64_t	DFlags;		/* currently enabled debug flags */
int ShNest;			/* depth of shell (internal) nesting */

static void shtree(union node *, int, int, int, TFILE *);
static void shcmd(union node *, TFILE *);
static void shsubsh(union node *, TFILE *);
static void shredir(union node *, TFILE *, int);
static void sharg(union node *, TFILE *);
static void indent(int, TFILE *);
static void trstring(const char *);
static void trace_putc(char, TFILE *);
static void trace_puts(const char *, TFILE *);
static void trace_flush(TFILE *, int);
static char *trace_id(TFILE *);
static void trace_fd_swap(int, int);

inline static int trlinelen(TFILE *);


/*
 * These functions are the externally visible interface
 *  (but only for a DEBUG shell.)
 */

void
opentrace(void)
{
	char *s;
	int fd;
	int i;
	pid_t pid;

	if (debug != 1) {
		/* leave fd open because libedit might be using it */
		if (tracefile)
			fflush(tracefile);
		if (tracetfile)
			trace_flush(tracetfile, 1);
		return;
	}
#if DBG_PID == 1		/* using old shell.h, old tracing method */
	DFlags = DBG_PID;	/* just force DBG_PID on, and leave it ... */
#endif
	pid = getpid();
	if (asprintf(&s, "trace.%jd", (intmax_t)pid) <= 0) {
		debug = 0;
		error("Cannot asprintf tracefilename");
	};

	fd = open(s, O_WRONLY|O_APPEND|O_CREAT, 0666);
	if (fd == -1) {
		debug = 0;
		error("Can't open tracefile: %s (%s)\n", s, strerror(errno));
	}
	fd = to_upper_fd(fd);
	if (fd <= 2) {
		(void) close(fd);
		debug = 0;
		error("Attempt to use fd %d as tracefile thwarted\n", fd);
	}
	register_sh_fd(fd, trace_fd_swap);

	/*
	 * This stuff is just so histedit has a FILE * to use
	 */
	if (tracefile)
		(void) fclose(tracefile);	/* also closes tfd */
	tracefile = fdopen(fd, "a");	/* don't care if it is NULL */
	if (tracefile)			/* except here... */
		setlinebuf(tracefile);

	/*
	 * Now the real tracing setup
	 */
	if (tracedata.tfd > 0 && tracedata.tfd != fd)
		(void) close(tracedata.tfd);	/* usually done by fclose() */

	tracedata.tfd = fd;
	tracedata.pid = pid;
	tracedata.nxtiov = 0;
	tracedata.blen = 0;
	tracedata.llen = 0;
	tracedata.lastc = '\0';
	tracedata.supr = SUP_NL | SUP_WSP;

#define	replace(f, v) do {				\
		if (tracedata.f != NULL)		\
			free(tracedata.f);		\
		tracedata.f = v;			\
	} while (/*CONSTCOND*/ 0)

	replace(tracefile, s);

	for (i = 0; i < TR_IOVECS; i++) {
		replace(lines[i].iov_base, NULL);
		tracedata.lines[i].iov_len = 0;
	}

#undef replace

	tracetfile = &tracedata;

	trace_puts("\nTracing started.\n", tracetfile);
}

void
trace(const char *fmt, ...)
{
	va_list va;
	char *s;

	if (debug != 1 || !tracetfile)
		return;
	va_start(va, fmt);
	(void) vasprintf(&s, fmt, va);
	va_end(va);

	trace_puts(s, tracetfile);
	free(s);
	if (tracetfile->llen == 0)
		trace_flush(tracetfile, 0);
}

void
tracev(const char *fmt, va_list va)
{
	va_list ap;
	char *s;

	if (debug != 1 || !tracetfile)
		return;
	va_copy(ap, va);
	(void) vasprintf(&s, fmt, ap);
	va_end(ap);

	trace_puts(s, tracetfile);
	free(s);
	if (tracetfile->llen == 0)
		trace_flush(tracetfile, 0);
}


void
trputs(const char *s)
{
	if (debug != 1 || !tracetfile)
		return;
	trace_puts(s, tracetfile);
}

void
trputc(int c)
{
	if (debug != 1 || !tracetfile)
		return;
	trace_putc(c, tracetfile);
}

void
showtree(union node *n)
{
	TFILE *fp;

	if ((fp = tracetfile) == NULL)
		return;

	trace_puts("showtree(", fp);
		if (n == NULL)
			trace_puts("NULL", fp);
		else if (n == NEOF)
			trace_puts("NEOF", fp);
		else
			trace("%p", n);
	trace_puts(") called\n", fp);
	if (n != NULL && n != NEOF)
		shtree(n, 1, 1, 1, fp);
}

void
trargs(char **ap)
{
	if (debug != 1 || !tracetfile)
		return;
	while (*ap) {
		trstring(*ap++);
		if (*ap)
			trace_putc(' ', tracetfile);
	}
	trace_putc('\n', tracetfile);
}

void
trargstr(union node *n)
{
	sharg(n, tracetfile);
}


/*
 * Beyond here we just have the implementation of all of that
 */


inline static int
trlinelen(TFILE * fp)
{
	return fp->llen;
}

static void
shtree(union node *n, int ind, int ilvl, int nl, TFILE *fp)
{
	struct nodelist *lp;
	const char *s;

	if (n == NULL) {
		if (nl)
			trace_putc('\n', fp);
		return;
	}

	indent(ind, fp);
	switch (n->type) {
	case NSEMI:
		s = NULL;
		goto binop;
	case NAND:
		s = " && ";
		goto binop;
	case NOR:
		s = " || ";
binop:
		shtree(n->nbinary.ch1, 0, ilvl, 0, fp);
		if (s != NULL)
			trace_puts(s, fp);
		if (trlinelen(fp) >= TR_STD_WIDTH) {
			trace_putc('\n', fp);
			indent(ind < 0 ? 2 : ind + 1, fp);
		} else if (s == NULL) {
			if (fp->lastc != '&')
				trace_puts("; ", fp);
			else
				trace_putc(' ', fp);
		}
		shtree(n->nbinary.ch2, 0, ilvl, nl, fp);
		break;
	case NCMD:
		shcmd(n, fp);
		if (n->ncmd.backgnd)
			trace_puts(" &", fp);
		if (nl && trlinelen(fp) > 0)
			trace_putc('\n', fp);
		break;
	case NPIPE:
		for (lp = n->npipe.cmdlist ; lp ; lp = lp->next) {
			shtree(lp->n, 0, ilvl, 0, fp);
			if (lp->next) {
				trace_puts(" |", fp);
				if (trlinelen(fp) >= TR_STD_WIDTH)  {
					trace_putc('\n', fp);
					indent((ind < 0 ? ilvl : ind) + 1, fp);
				} else
					trace_putc(' ', fp);
			}
		}
		if (n->npipe.backgnd)
			trace_puts(" &", fp);
		if (nl || trlinelen(fp) >= TR_STD_WIDTH)
			trace_putc('\n', fp);
		break;
	case NBACKGND:
	case NSUBSHELL:
		shsubsh(n, fp);
		if (n->type == NBACKGND)
			trace_puts(" &", fp);
		if (nl && trlinelen(fp) > 0)
			trace_putc('\n', fp);
		break;
	case NDEFUN:
		trace_puts(n->narg.text, fp);
		trace_puts("() {\n", fp);
		indent(ind, fp);
		shtree(n->narg.next, (ind < 0 ? ilvl : ind) + 1, ilvl+1, 1, fp);
		indent(ind, fp);
		trace_puts("}\n", fp);
		break;
	case NDNOT:
		trace_puts("! ", fp);
		/* FALLTHROUGH */
	case NNOT:
		trace_puts("! ", fp);
		shtree(n->nnot.com, -1, ilvl, nl, fp);
		break;
	case NREDIR:
		shtree(n->nredir.n, -1, ilvl, 0, fp);
		shredir(n->nredir.redirect, fp, n->nredir.n == NULL);
		if (nl)
			trace_putc('\n', fp);
		break;

	case NIF:
	itsif:
		trace_puts("if ", fp);
		shtree(n->nif.test, -1, ilvl, 0, fp);
		if (trlinelen(fp) > 0 && trlinelen(fp) < TR_STD_WIDTH) {
			if (fp->lastc != '&')
				trace_puts(" ;", fp);
		} else
			indent(ilvl, fp);
		trace_puts(" then ", fp);
		if (nl || trlinelen(fp) > TR_STD_WIDTH - 24)
			indent(ilvl+1, fp);
		shtree(n->nif.ifpart, -1, ilvl + 1, 0, fp);
		if (trlinelen(fp) > 0 && trlinelen(fp) < TR_STD_WIDTH) {
			if (fp->lastc != '&')
				trace_puts(" ;", fp);
		} else
			indent(ilvl, fp);
		if (n->nif.elsepart && n->nif.elsepart->type == NIF) {
			if (nl || trlinelen(fp) > TR_STD_WIDTH - 24)
				indent(ilvl, fp);
			n = n->nif.elsepart;
			trace_puts(" el", fp);
			goto itsif;
		}
		if (n->nif.elsepart) {
			if (nl || trlinelen(fp) > TR_STD_WIDTH - 24)
				indent(ilvl+1, fp);
			trace_puts(" else ", fp);
			shtree(n->nif.elsepart, -1, ilvl + 1, 0, fp);
			if (fp->lastc != '&')
				trace_puts(" ;", fp);
		}
		trace_puts(" fi", fp);
		if (nl)
			trace_putc('\n', fp);
		break;

	case NWHILE:
		trace_puts("while ", fp);
		goto aloop;
	case NUNTIL:
		trace_puts("until ", fp);
	aloop:
		shtree(n->nbinary.ch1, -1, ilvl, 0, fp);
		if (trlinelen(fp) > 0 && trlinelen(fp) < TR_STD_WIDTH) {
			if (fp->lastc != '&')
				trace_puts(" ;", fp);
		} else
			trace_putc('\n', fp);
		trace_puts(" do ", fp);
		shtree(n->nbinary.ch1, -1, ilvl + 1, 1, fp);
		trace_puts(" done ", fp);
		if (nl)
			trace_putc('\n', fp);
		break;

	case NFOR:
		trace_puts("for ", fp);
		trace_puts(n->nfor.var, fp);
		if (n->nfor.args) {
			union node *argp;

			trace_puts(" in ", fp);
			for (argp = n->nfor.args; argp; argp=argp->narg.next) {
				sharg(argp, fp);
				trace_putc(' ', fp);
			}
			if (trlinelen(fp) > 0 && trlinelen(fp) < TR_STD_WIDTH) {
				if (fp->lastc != '&')
					trace_putc(';', fp);
			} else
				trace_putc('\n', fp);
		}
		trace_puts(" do ", fp);
		shtree(n->nfor.body, -1, ilvl + 1, 0, fp);
		if (fp->lastc != '&')
			trace_putc(';', fp);
		trace_puts(" done", fp);
		if (nl)
			trace_putc('\n', fp);
		break;

	case NCASE:
		trace_puts("case ", fp);
		sharg(n->ncase.expr, fp);
		trace_puts(" in", fp);
		if (nl)
			trace_putc('\n', fp);
		{
			union node *cp;

			for (cp = n->ncase.cases ; cp ; cp = cp->nclist.next) {
				union node *patp;

				if (nl || trlinelen(fp) > TR_STD_WIDTH - 16)
					indent(ilvl, fp);
				else
					trace_putc(' ', fp);
				trace_putc('(', fp);
				patp = cp->nclist.pattern;
				while (patp != NULL) {
				    trace_putc(' ', fp);
				    sharg(patp, fp);
				    trace_putc(' ', fp);
				    if ((patp = patp->narg.next) != NULL)
					trace_putc('|', fp);
				}
				trace_putc(')', fp);
				if (nl)
					indent(ilvl + 1, fp);
				else
					trace_putc(' ', fp);
				shtree(cp->nclist.body, -1, ilvl+2, 0, fp);
				if (cp->type == NCLISTCONT)
					trace_puts(" ;&", fp);
				else
					trace_puts(" ;;", fp);
				if (nl)
					trace_putc('\n', fp);
			}
		}
		if (nl) {
			trace_putc('\n', fp);
			indent(ind, fp);
		} else
			trace_putc(' ', fp);
		trace_puts("esac", fp);
		if (nl)
			trace_putc('\n', fp);
		break;

	default: {
			char *str;

			asprintf(&str, "<node type %d [%s]>", n->type,
			    NODETYPENAME(n->type));
			trace_puts(str, fp);
			free(str);
			if (nl)
				trace_putc('\n', fp);
		}
		break;
	}
}


static void
shcmd(union node *cmd, TFILE *fp)
{
	union node *np;
	int first;

	first = 1;
	for (np = cmd->ncmd.args ; np ; np = np->narg.next) {
		if (! first)
			trace_putc(' ', fp);
		sharg(np, fp);
		first = 0;
	}
	shredir(cmd->ncmd.redirect, fp, first);
}

static void
shsubsh(union node *cmd, TFILE *fp)
{
	trace_puts(" ( ", fp);
	shtree(cmd->nredir.n, -1, 3, 0, fp);
	trace_puts(" ) ", fp);
	shredir(cmd->ncmd.redirect, fp, 1);
}

static void
shredir(union node *np, TFILE *fp, int first)
{
	const char *s;
	int dftfd;
	char buf[106];

	for ( ; np ; np = np->nfile.next) {
		if (! first)
			trace_putc(' ', fp);
		switch (np->nfile.type) {
			case NTO:	s = ">";  dftfd = 1; break;
			case NCLOBBER:	s = ">|"; dftfd = 1; break;
			case NAPPEND:	s = ">>"; dftfd = 1; break;
			case NTOFD:	s = ">&"; dftfd = 1; break;
			case NFROM:	s = "<";  dftfd = 0; break;
			case NFROMFD:	s = "<&"; dftfd = 0; break;
			case NFROMTO:	s = "<>"; dftfd = 0; break;
			case NXHERE:	/* FALLTHROUGH */
			case NHERE:	s = "<<"; dftfd = 0; break;
			default:   s = "*error*"; dftfd = 0; break;
		}
		if (np->nfile.fd != dftfd) {
			sprintf(buf, "%d", np->nfile.fd);
			trace_puts(buf, fp);
		}
		trace_puts(s, fp);
		if (np->nfile.type == NTOFD || np->nfile.type == NFROMFD) {
			if (np->ndup.vname)
				sharg(np->ndup.vname, fp);
			else {
				sprintf(buf, "%d", np->ndup.dupfd);
				trace_puts(buf, fp);
			}
		} else
		    if (np->nfile.type == NHERE || np->nfile.type == NXHERE) {
			if (np->nfile.type == NHERE)
				trace_putc('\\', fp);
			trace_puts("!!!\n", fp);
			s = np->nhere.doc->narg.text;
			if (strlen(s) > 100) {
				memmove(buf, s, 100);
				buf[100] = '\0';
				strcat(buf, " ...\n");
				s = buf;
			}
			trace_puts(s, fp);
			trace_puts("!!! ", fp);
		} else {
			sharg(np->nfile.fname, fp);
		}
		first = 0;
	}
}

static void
sharg(union node *arg, TFILE *fp)
{
	char *p, *s;
	struct nodelist *bqlist;
	int subtype = 0;
	int quoted = 0;

	if (arg->type != NARG) {
		asprintf(&s, "<node type %d> ! NARG\n", arg->type);
		trace_puts(s, fp);
		abort();	/* no need to free s, better not to */
	}

	bqlist = arg->narg.backquote;
	for (p = arg->narg.text ; *p ; p++) {
		switch (*p) {
		case CTLESC:
			trace_putc('\\', fp);
			trace_putc(*++p, fp);
			break;

		case CTLNONL:
			trace_putc('\\', fp);
			trace_putc('\n', fp);
			break;

		case CTLVAR:
			subtype = *++p;
			if (!quoted != !(subtype & VSQUOTE))
				trace_putc('"', fp);
			trace_putc('$', fp);
			trace_putc('{', fp);	/*}*/
			if ((subtype & VSTYPE) == VSLENGTH)
				trace_putc('#', fp);
			if (subtype & VSLINENO)
				trace_puts("LINENO=", fp);

			while (*++p != '=')
				trace_putc(*p, fp);

			if (subtype & VSNUL)
				trace_putc(':', fp);

			switch (subtype & VSTYPE) {
			case VSNORMAL:
				/* { */
				trace_putc('}', fp);
				if (!quoted != !(subtype & VSQUOTE))
					trace_putc('"', fp);
				break;
			case VSMINUS:
				trace_putc('-', fp);
				break;
			case VSPLUS:
				trace_putc('+', fp);
				break;
			case VSQUESTION:
				trace_putc('?', fp);
				break;
			case VSASSIGN:
				trace_putc('=', fp);
				break;
			case VSTRIMLEFTMAX:
				trace_putc('#', fp);
				/* FALLTHROUGH */
			case VSTRIMLEFT:
				trace_putc('#', fp);
				break;
			case VSTRIMRIGHTMAX:
				trace_putc('%', fp);
				/* FALLTHROUGH */
			case VSTRIMRIGHT:
				trace_putc('%', fp);
				break;
			case VSLENGTH:
				break;
			default: {
					char str[32];

					snprintf(str, sizeof str,
					    "<subtype %d>", subtype);
					trace_puts(str, fp);
				}
				break;
			}
			break;
		case CTLENDVAR:
			/* { */
			trace_putc('}', fp);
			if (!quoted != !(subtype & VSQUOTE))
				trace_putc('"', fp);
			subtype = 0;
			break;

		case CTLBACKQ|CTLQUOTE:
			if (!quoted)
				trace_putc('"', fp);
			/* FALLTHRU */
		case CTLBACKQ:
			trace_putc('$', fp);
			trace_putc('(', fp);
			if (bqlist) {
				shtree(bqlist->n, -1, 3, 0, fp);
				bqlist = bqlist->next;
			} else
				trace_puts("???", fp);
			trace_putc(')', fp);
			if (!quoted && *p == (CTLBACKQ|CTLQUOTE))
				trace_putc('"', fp);
			break;

		case CTLQUOTEMARK:
			if (subtype != 0 || !quoted) {
				trace_putc('"', fp);
				quoted++;
			}
			break;
		case CTLQUOTEEND:
			trace_putc('"', fp);
			quoted--;
			break;
		case CTLARI:
			if (*p == ' ')
				p++;
			trace_puts("$(( ", fp);
			break;
		case CTLENDARI:
			trace_puts(" ))", fp);
			break;

		default:
			if (*p == '$')
				trace_putc('\\', fp);
			trace_putc(*p, fp);
			break;
		}
	}
	if (quoted)
		trace_putc('"', fp);
}


static void
indent(int amount, TFILE *fp)
{
	int i;

	if (amount <= 0)
		return;

	amount <<= 2;	/* indent slots -> chars */

	i = trlinelen(fp);
	fp->supr = SUP_NL;
	if (i > amount) {
		trace_putc('\n', fp);
		i = 0;
	}
	fp->supr = 0;
	for (; i < amount - 7 ; i++) {
		trace_putc('\t', fp);
		i |= 7;
	}
	while (i < amount) {
		trace_putc(' ', fp);
		i++;
	}
	fp->supr = SUP_WSP;
}

static void
trace_putc(char c, TFILE *fp)
{
	char *p;

	if (c == '\0')
		return;
	if (debug == 0 || fp == NULL)
		return;

	if (fp->llen == 0) {
		if (fp->blen != 0)
			abort();

		if ((fp->supr & SUP_NL) && c == '\n')
			return;
		if ((fp->supr & (SUP_WSP|SUP_SP)) && c == ' ')
			return;
		if ((fp->supr & SUP_WSP) && c == '\t')
			return;

		if (fp->nxtiov >= TR_IOVECS - 1)	/* should be rare */
			trace_flush(fp, 0);

		p = trace_id(fp);
		if (p != NULL) {
			fp->lines[fp->nxtiov].iov_base = p;
			fp->lines[fp->nxtiov].iov_len = strlen(p);
			fp->nxtiov++;
		}
	} else if (fp->blen && fp->blen >= fp->lines[fp->nxtiov].iov_len) {
		fp->blen = 0;
		if (++fp->nxtiov >= TR_IOVECS)
			trace_flush(fp, 0);
	}

	if (fp->lines[fp->nxtiov].iov_len == 0) {
		p = (char *)malloc(2 * TR_STD_WIDTH);
		if (p == NULL) {
			trace_flush(fp, 1);
			debug = 0;
			return;
		}
		*p = '\0';
		fp->lines[fp->nxtiov].iov_base = p;
		fp->lines[fp->nxtiov].iov_len = 2 * TR_STD_WIDTH;
		fp->blen = 0;
	}

	p = (char *)fp->lines[fp->nxtiov].iov_base + fp->blen++;
	*p++ = c;
	*p = 0;

	if (c != ' ' && c != '\t' && c != '\n') {
		fp->lastc = c;
		fp->supr = 0;
	}

	if (c == '\n') {
		fp->lines[fp->nxtiov++].iov_len = fp->blen;
		fp->blen = 0;
		fp->llen = 0;
		fp->supr |= SUP_NL;
		return;
	}

	if (c == '\t')
		fp->llen |=  7;
	fp->llen++;
}

void
trace_flush(TFILE *fp, int all)
{
	int niov, i;
	ssize_t written;

	niov = fp->nxtiov;
	if (all && fp->blen > 0) {
		fp->lines[niov].iov_len = fp->blen;
		fp->blen = 0;
		fp->llen = 0;
		niov++;
	}
	if (niov == 0)
		return;
	if (fp->blen > 0 && --niov == 0)
		return;
	written = writev(fp->tfd, fp->lines, niov);
	for (i = 0; i < niov; i++) {
		free(fp->lines[i].iov_base);
		fp->lines[i].iov_base = NULL;
		fp->lines[i].iov_len = 0;
	}
	if (written == -1) {
		if (fp->blen > 0) {
			free(fp->lines[niov].iov_base);
			fp->lines[niov].iov_base = NULL;
			fp->lines[niov].iov_len = 0;
		}
		debug = 0;
		fp->blen = 0;
		fp->llen = 0;
		return;
	}
	if (fp->blen > 0) {
		fp->lines[0].iov_base = fp->lines[niov].iov_base;
		fp->lines[0].iov_len = fp->lines[niov].iov_len;
		fp->lines[niov].iov_base = NULL;
		fp->lines[niov].iov_len = 0;
	}
	fp->nxtiov = 0;
}

void
trace_puts(const char *s, TFILE *fp)
{
	char c;

	while ((c = *s++) != '\0')
		trace_putc(c, fp);
}

inline static char *
trace_id(TFILE *tf)
{
	int i;
	char indent[16];
	char *p;
	int lno;
	char c;

	if (DFlags & DBG_NEST) {
		if ((unsigned)ShNest >= sizeof indent - 1) {
			(void) snprintf(indent, sizeof indent,
			    "### %*d ###", (int)(sizeof indent) - 9, ShNest);
			p = strchr(indent, '\0');
		} else {
			p = indent;
			for (i = 0; i < 6; i++)
				*p++ = (i < ShNest) ? '#' : ' ';
			while (i++ < ShNest && p < &indent[sizeof indent - 1])
				*p++ = '#';
			*p = '\0';
		}
	} else
		indent[0] = '\0';

	/*
	 * If we are in the parser, then plinno is the current line
	 * number being processed (parser line no).
	 * If we are elsewhere, then line_number gives the source
	 * line of whatever we are currently doing (close enough.)
	 */
	if (parsing)
		lno = plinno;
	else
		lno = line_number;

	c = ((i = getpid()) == tf->pid) ? ':' : '=';

	if (DFlags & DBG_PID) {
		if (DFlags & DBG_LINE)
			(void) asprintf(&p, "%5d%c%s\t%4d%c@\t", i, c,
			    indent, lno, parsing?'-':'+');
		else
			(void) asprintf(&p, "%5d%c%s\t", i, c, indent);
		return p;
	} else if (DFlags & DBG_NEST) {
		if (DFlags & DBG_LINE)
			(void) asprintf(&p, "%c%s\t%4d%c@\t", c, indent, lno,
			    parsing?'-':'+');
		else
			(void) asprintf(&p, "%c%s\t", c, indent);
		return p;
	} else if (DFlags & DBG_LINE) {
		(void) asprintf(&p, "%c%4d%c@\t", c, lno, parsing?'-':'+');
		return p;
	}
	return NULL;
}

/*
 * Used only from trargs(), which itself is used only to print
 * arg lists (argv[]) either that passed into this shell, or
 * the arg list about to be given to some other command (incl
 * builtin, and function) as their argv[].  If any of the CTL*
 * chars seem to appear, they really should be just treated as data,
 * not special...   But this is just debug, so, who cares!
 */
static void
trstring(const char *s)
{
	const char *p;
	char c;
	TFILE *fp;

	if (debug != 1 || !tracetfile)
		return;
	fp = tracetfile;
	trace_putc('"', fp);
	for (p = s ; *p ; p++) {
		switch (*p) {
		case '\n':  c = 'n';  goto backslash;
		case '\t':  c = 't';  goto backslash;
		case '\r':  c = 'r';  goto backslash;
		case '"':  c = '"';  goto backslash;
		case '\\':  c = '\\';  goto backslash;
		case CTLESC:  c = 'e';  goto backslash;
		case CTLVAR:  c = 'v';  goto backslash;
		case CTLVAR+CTLQUOTE:  c = 'V';  goto backslash;
		case CTLBACKQ:  c = 'q';  goto backslash;
		case CTLBACKQ+CTLQUOTE:  c = 'Q';  goto backslash;
backslash:		trace_putc('\\', fp);
			trace_putc(c, fp);
			break;
		default:
			if (*p >= ' ' && *p <= '~')
				trace_putc(*p, fp);
			else {
				trace_putc('\\', fp);
				trace_putc(*p >> 6 & 03, fp);
				trace_putc(*p >> 3 & 07, fp);
				trace_putc(*p & 07, fp);
			}
			break;
		}
	}
	trace_putc('"', fp);
}

/*
 * deal with the user "accidentally" picking our fd to use.
 */
static void
trace_fd_swap(int from, int to)
{
	if (tracetfile == NULL || from == to)
		return;

	tracetfile->tfd = to;

	/*
	 * This is just so histedit has a stdio FILE* to use.
	 */
	if (tracefile)
		fclose(tracefile);
	tracefile = fdopen(to, "a");
	if (tracefile)
		setlinebuf(tracefile);
}


static struct debug_flag {
	char		label;
	uint64_t	flag;
} debug_flags[] = {
	{ 'a',	DBG_ARITH	},	/* arithmetic ( $(( )) ) */
	{ 'c',	DBG_CMDS	},	/* command searching, ... */
	{ 'e',	DBG_EVAL	},	/* evaluation of the parse tree */
	{ 'f',	DBG_REDIR	},	/* file descriptors & redirections */
<<<<<<< HEAD
=======
	{ 'g',	DBG_MATCH	},	/* pattern matching (glob) */
>>>>>>> b2b84690
	{ 'h',	DBG_HISTORY	},	/* history & cmd line editing */
	{ 'i',	DBG_INPUT	},	/* shell input routines */
	{ 'j',	DBG_JOBS	},	/* job control, structures */
	{ 'm',	DBG_MEM		},	/* memory management */
	{ 'o',	DBG_OUTPUT	},	/* output routines */
	{ 'p',	DBG_PROCS	},	/* process management, fork, ... */
	{ 'r',	DBG_PARSE	},	/* parser, lexer, ... tree building */
	{ 's',	DBG_SIG		},	/* signals and everything related */
	{ 't',	DBG_TRAP	},	/* traps & signals */
	{ 'v',	DBG_VARS	},	/* variables and parameters */
	{ 'w',	DBG_WAIT	},	/* waits for processes to finish */
	{ 'x',	DBG_EXPAND	},	/* word expansion ${} $() $(( )) */
	{ 'z',	DBG_ERRS	},	/* error control, jumps, cleanup */
 
	{ '0',	DBG_U0		},	/* ad-hoc temp debug flag #0 */
	{ '1',	DBG_U1		},	/* ad-hoc temp debug flag #1 */
	{ '2',	DBG_U2		},	/* ad-hoc temp debug flag #2 */
 
	{ '@',	DBG_LINE	},	/* prefix trace lines with line# */
	{ '$',	DBG_PID		},	/* prefix trace lines with sh pid */
	{ '^',	DBG_NEST	},	/* show shell nesting level */

			/* alpha options only */
	{ '_',	DBG_PARSE | DBG_EVAL | DBG_EXPAND | DBG_JOBS |
		    DBG_PROCS | DBG_REDIR | DBG_CMDS | DBG_ERRS |
		    DBG_WAIT | DBG_TRAP | DBG_VARS | DBG_MEM |
		    DBG_INPUT | DBG_OUTPUT | DBG_ARITH | DBG_HISTORY },

   /*   { '*',	DBG_ALLVERBOSE	}, 	   is handled in the code */

	{ '#',	DBG_U0 | DBG_U1 | DBG_U2 },

	{ 0,	0		}
};

void
set_debug(const char * flags, int on)
{
	char f;
	struct debug_flag *df;
	int verbose;

	while ((f = *flags++) != '\0') {
		verbose = 0;
		if (is_upper(f)) {
			verbose = 1;
			f += 'a' - 'A';
		}
		if (f == '*')
			f = '_', verbose = 1;
		if (f == '+') {
			if (*flags == '+')
				flags++, verbose=1;
		}

		/*
		 * Note: turning on any debug option also enables DBG_ALWAYS
		 * turning on any verbose option also enables DBG_VERBOSE
		 * Once enabled, those flags cannot be disabled.
		 * (tracing can still be turned off with "set +o debug")
		 */
		for (df = debug_flags; df->label != '\0'; df++) {
			if (f == '+' || df->label == f) {
				if (on) {
					DFlags |= DBG_ALWAYS | df->flag;
					if (verbose)
					    DFlags |= DBG_VERBOSE |
						(df->flag << DBG_VBOSE_SHIFT);
				} else {
					DFlags &= ~(df->flag<<DBG_VBOSE_SHIFT);
					if (!verbose)
						DFlags &= ~df->flag;
				}
			}
		}
	}
}


int
debugcmd(int argc, char **argv)
{
	if (argc == 1) {
		struct debug_flag *df;

		out1fmt("Debug: %sabled.  Flags: ", debug ? "en" : "dis");
		for (df = debug_flags; df->label != '\0'; df++) {
			if (df->flag & (df->flag - 1))
				continue;
			if (is_alpha(df->label) &&
			    (df->flag << DBG_VBOSE_SHIFT) & DFlags)
				out1c(df->label - ('a' - 'A'));
			else if (df->flag & DFlags)
				out1c(df->label);
		}
		out1c('\n');
		return 0;
	}

	while (*++argv) {
		if (**argv == '-')
			set_debug(*argv + 1, 1);
		else if (**argv == '+')
			set_debug(*argv + 1, 0);
		else
			return 1;
	}
	return 0;
}

#endif /* DEBUG */<|MERGE_RESOLUTION|>--- conflicted
+++ resolved
@@ -1,8 +1,4 @@
-<<<<<<< HEAD
-/*	$NetBSD: show.c,v 1.47 2017/06/30 23:00:40 kre Exp $	*/
-=======
 /*	$NetBSD: show.c,v 1.48 2018/07/22 20:38:06 kre Exp $	*/
->>>>>>> b2b84690
 
 /*-
  * Copyright (c) 1991, 1993
@@ -43,11 +39,7 @@
 #if 0
 static char sccsid[] = "@(#)show.c	8.3 (Berkeley) 5/4/95";
 #else
-<<<<<<< HEAD
-__RCSID("$NetBSD: show.c,v 1.47 2017/06/30 23:00:40 kre Exp $");
-=======
 __RCSID("$NetBSD: show.c,v 1.48 2018/07/22 20:38:06 kre Exp $");
->>>>>>> b2b84690
 #endif
 #endif /* not lint */
 
@@ -1078,10 +1070,7 @@
 	{ 'c',	DBG_CMDS	},	/* command searching, ... */
 	{ 'e',	DBG_EVAL	},	/* evaluation of the parse tree */
 	{ 'f',	DBG_REDIR	},	/* file descriptors & redirections */
-<<<<<<< HEAD
-=======
 	{ 'g',	DBG_MATCH	},	/* pattern matching (glob) */
->>>>>>> b2b84690
 	{ 'h',	DBG_HISTORY	},	/* history & cmd line editing */
 	{ 'i',	DBG_INPUT	},	/* shell input routines */
 	{ 'j',	DBG_JOBS	},	/* job control, structures */
