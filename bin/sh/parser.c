--- conflicted
+++ resolved
@@ -1,8 +1,4 @@
-<<<<<<< HEAD
-/*	$NetBSD: parser.c,v 1.162 2019/01/21 14:24:44 kre Exp $	*/
-=======
 /*	$NetBSD: parser.c,v 1.167 2019/02/27 04:10:56 kre Exp $	*/
->>>>>>> 356fe5fe
 
 /*-
  * Copyright (c) 1991, 1993
@@ -41,11 +37,7 @@
 #if 0
 static char sccsid[] = "@(#)parser.c	8.7 (Berkeley) 5/16/95";
 #else
-<<<<<<< HEAD
-__RCSID("$NetBSD: parser.c,v 1.162 2019/01/21 14:24:44 kre Exp $");
-=======
 __RCSID("$NetBSD: parser.c,v 1.167 2019/02/27 04:10:56 kre Exp $");
->>>>>>> 356fe5fe
 #endif
 #endif /* not lint */
 
@@ -1496,7 +1488,7 @@
 		VTRACE(DBG_PARSE|DBG_LEXER, (" produced %d\n", psavelen));
 		if (psavelen > 0) {
 			pstr = grabstackstr(out);
-			CTRACE(DBG_LEXER, 
+			CTRACE(DBG_LEXER,
 			    ("parsebackq() reprocessing as $(%s)\n", pstr));
 			setinputstring(pstr, 1, line1);
 		}
@@ -2688,7 +2680,7 @@
 
 		readtoken1(pgetc(), DQSYNTAX, 1);
 		if (backquotelist != NULL) {
-			if (!cmdsub) 
+			if (!cmdsub)
 				result = ps;
 			else if (!promptcmds)
 				result = "-o promptcmds not set: ";
@@ -2709,20 +2701,13 @@
 		xflag = save_x;
 		popfilesupto(savetopfile);
 		handler = savehandler;
-<<<<<<< HEAD
-=======
 		errors_suppressed = save_e_s;
->>>>>>> 356fe5fe
 
 		if (exception == EXEXIT)
 			longjmp(handler->loc, 1);
 		if (exception == EXINT)
 			exraise(SIGINT);
-<<<<<<< HEAD
-		return ps;
-=======
 		return "";
->>>>>>> 356fe5fe
 	}
 	psp.v_current_parser = saveparser;
 	xflag = save_x;
@@ -2730,10 +2715,6 @@
 	handler = savehandler;
 	errors_suppressed = save_e_s;
 
-<<<<<<< HEAD
-
-=======
->>>>>>> 356fe5fe
 	if (result == NULL)
 		result = ps;
 
