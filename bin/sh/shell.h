<<<<<<< HEAD
/*	$NetBSD: shell.h,v 1.25 2017/07/26 03:44:43 kre Exp $	*/
=======
/*	$NetBSD: shell.h,v 1.26 2018/07/22 20:38:06 kre Exp $	*/
>>>>>>> b2b84690

/*-
 * Copyright (c) 1991, 1993
 *	The Regents of the University of California.  All rights reserved.
 *
 * This code is derived from software contributed to Berkeley by
 * Kenneth Almquist.
 *
 * Redistribution and use in source and binary forms, with or without
 * modification, are permitted provided that the following conditions
 * are met:
 * 1. Redistributions of source code must retain the above copyright
 *    notice, this list of conditions and the following disclaimer.
 * 2. Redistributions in binary form must reproduce the above copyright
 *    notice, this list of conditions and the following disclaimer in the
 *    documentation and/or other materials provided with the distribution.
 * 3. Neither the name of the University nor the names of its contributors
 *    may be used to endorse or promote products derived from this software
 *    without specific prior written permission.
 *
 * THIS SOFTWARE IS PROVIDED BY THE REGENTS AND CONTRIBUTORS ``AS IS'' AND
 * ANY EXPRESS OR IMPLIED WARRANTIES, INCLUDING, BUT NOT LIMITED TO, THE
 * IMPLIED WARRANTIES OF MERCHANTABILITY AND FITNESS FOR A PARTICULAR PURPOSE
 * ARE DISCLAIMED.  IN NO EVENT SHALL THE REGENTS OR CONTRIBUTORS BE LIABLE
 * FOR ANY DIRECT, INDIRECT, INCIDENTAL, SPECIAL, EXEMPLARY, OR CONSEQUENTIAL
 * DAMAGES (INCLUDING, BUT NOT LIMITED TO, PROCUREMENT OF SUBSTITUTE GOODS
 * OR SERVICES; LOSS OF USE, DATA, OR PROFITS; OR BUSINESS INTERRUPTION)
 * HOWEVER CAUSED AND ON ANY THEORY OF LIABILITY, WHETHER IN CONTRACT, STRICT
 * LIABILITY, OR TORT (INCLUDING NEGLIGENCE OR OTHERWISE) ARISING IN ANY WAY
 * OUT OF THE USE OF THIS SOFTWARE, EVEN IF ADVISED OF THE POSSIBILITY OF
 * SUCH DAMAGE.
 *
 *	@(#)shell.h	8.2 (Berkeley) 5/4/95
 */

/*
 * The follow should be set to reflect the type of system you have:
 *	JOBS -> 1 if you have Berkeley job control, 0 otherwise.
 *	define BSD if you are running 4.2 BSD or later.
 *	define SYSV if you are running under System V.
 *	define DEBUG=1 to compile in debugging ('set -o debug' to turn on)
 *	define DEBUG=2 to compile in and enable debugging.
 *	define DEBUG=3 for DEBUG==2 + enable most standard debug output
 *	define DEBUG=4 for DEBUG==2 + enable absolutely everything
 *	define DO_SHAREDVFORK to indicate that vfork(2) shares its address
 *	       with its parent.
 *	define BOGUS_NOT_COMMAND to allow ! reserved words in weird places
 *		(traditional ash behaviour.)
 *
 * When debugging is on, debugging info will be written to ./trace and
 * a quit signal will generate a core dump.
 */

#ifndef SHELL_H
#define SHELL_H
#include <sys/param.h>

#define JOBS 1
#ifndef BSD
#define BSD 1
#endif

#ifndef DO_SHAREDVFORK
#if defined(__NetBSD_Version__) &&  __NetBSD_Version__ >= 104000000
#define DO_SHAREDVFORK
#endif
#endif

typedef void *pointer;
#ifndef NULL
#define NULL (void *)0
#endif
#ifndef STATIC
#define STATIC	/* empty */
#endif
#define MKINIT	/* empty */

#include <sys/cdefs.h>

extern const char nullstr[1];		/* null string */

#ifdef	SMALL
#undef	DEBUG
#endif

#ifdef DEBUG

extern	uint64_t	DFlags;
extern	int		ShNest;

/*
 * This is selected as there are 26 letters in ascii - not that that
 * matters for anything, just makes it easier to assign a different
 * command letter to each debug option.  We currently use only 18
 * so this could be reduced, but that is of no real benefit.  It can also
 * be increased, but that both limits the maximum value tha can be
 * used with DBG_EXTRAS(), and causes problems with verbose option naming.
 */
#define	DBG_VBOSE_SHIFT		26
#define	DBG_EXTRAS(n)	((DBG_VBOSE_SHIFT * 2) + (n))

/*
 * Unconditional tracing for compatibility with old tracing setup.
 */
#define TRACE(param)		do {					\
					trace param;			\
				} while (/*CONSTCOND*/ 0)
#define TRACEV(param)		do {					\
					tracev param;			\
				} while (/*CONSTCOND*/ 0)

/*
 * and the newer conditional tracing, so the mainainer can control
 * just how much debug output is dumped to the trace file
 * (once the rest of the shell is converted to use it).
 *
 * in the X forms, "xtra" can be any legal C statement(s) without (bare) commas
 * executed if the relevant debug flag is enabled, after any tracing output.
 */
#define CTRACE(when, param)	do {					\
				    if ((DFlags & (when)) != 0)		\
					trace param;			\
				} while (/*CONSTCOND*/ 0)

#define CCTRACE(when,cond,param) do {					\
				    if ((cond) && (DFlags & (when)) != 0) \
					trace param;			\
				} while (/*CONSTCOND*/ 0)

#define CTRACEV(when, param)	do {					\
				    if ((DFlags & (when)) != 0)		\
					tracev param;			\
				} while (/*CONSTCOND*/ 0)

#define XTRACE(when, param, xtra) do {					\
				    if ((DFlags & (when)) != 0) {	\
					trace param;			\
					xtra;				\
				    }					\
				} while (/*CONSTCOND*/ 0)

#define VTRACE(when, param)	do {					\
				    if ((DFlags &			\
					(when)<<DBG_VBOSE_SHIFT) != 0)	\
					    trace param;		\
				} while (/*CONSTCOND*/ 0)

#define CVTRACE(when,cond,param) do {					\
				    if ((cond) && (DFlags &		\
					(when)<<DBG_VBOSE_SHIFT) != 0)	\
					    trace param;		\
				} while (/*CONSTCOND*/ 0)

#define VTRACEV(when, param)	do {					\
				    if ((DFlags &			\
					(when)<<DBG_VBOSE_SHIFT) != 0)	\
					    tracev param;		\
				} while (/*CONSTCOND*/ 0)

#define VXTRACE(when, param, xtra) do {					\
				    if ((DFlags &			\
					(when)<<DBG_VBOSE_SHIFT) != 0) {\
					    trace param;		\
					    xtra;			\
				    }					\
				} while (/*CONSTCOND*/ 0)

#define SHELL_FORKED()	ShNest++
#define VFORK_BLOCK	{ const int _ShNest = ShNest;
#define VFORK_END	}
#define VFORK_UNDO()	ShNest = _ShNest

#define	DBG_ALWAYS	(1LL << 0)
#define	DBG_PARSE	(1LL << 1)		/* r (read commands) */
#define	DBG_EVAL	(1LL << 2)		/* e */
#define	DBG_EXPAND	(1LL << 3)		/* x */
#define	DBG_JOBS	(1LL << 4)		/* j */
#define	DBG_PROCS	(1LL << 5)		/* p */
#define	DBG_REDIR	(1LL << 6)		/* f (fds) */
#define	DBG_CMDS	(1LL << 7)		/* c */
#define	DBG_ERRS	(1LL << 8)		/* z (?) */
#define	DBG_WAIT	(1LL << 9)		/* w */
#define	DBG_TRAP	(1LL << 10)		/* t */
#define	DBG_VARS	(1LL << 11)		/* v */
#define	DBG_INPUT	(1LL << 12)		/* i */
#define	DBG_OUTPUT	(1LL << 13)		/* o */
#define	DBG_MEM		(1LL << 14)		/* m */
#define	DBG_ARITH	(1LL << 15)		/* a */
#define	DBG_HISTORY	(1LL << 16)		/* h */
#define	DBG_SIG		(1LL << 17)		/* s */
<<<<<<< HEAD

/*
 * reserved extras: b=builtins l=alias
 * still free:  d g k n q u y
=======
#define	DBG_MATCH	(1LL << 18)		/* g (glob) */

/*
 * reserved extras: b=builtins l=alias
 * still free:  d k n q u y
>>>>>>> b2b84690
 */

	/* use VTRACE(DBG_ALWAYS, (...)) to test this one */
#define	DBG_VERBOSE	(1LL << DBG_VBOSE_SHIFT)

	/* DBG_EXTRAS 0 .. 11 (max) only  - non-alpha options (no VTRACE !!) */
#define	DBG_U0		(1LL << DBG_EXTRAS(0))	/* 0 - ad-hoc extra flags */
#define	DBG_U1		(1LL << DBG_EXTRAS(1))	/* 1 - for short term */
#define	DBG_U2		(1LL << DBG_EXTRAS(2))	/* 2 - extra tracing*/

#define	DBG_LINE	(1LL << DBG_EXTRAS(9))	/* @ ($LINENO) */
#define	DBG_PID		(1LL << DBG_EXTRAS(10))	/* $ ($$) */
#define	DBG_NEST	(1LL << DBG_EXTRAS(11))	/* ^ */

extern void set_debug(const char *, int);

#else	/* DEBUG */

#define TRACE(param)			/* historic normal trace */
#define TRACEV(param)			/* historic varargs trace */

#define CTRACE(when, param)		/* conditional normal trace */
#define CCTRACE(when, cond, param)	/* more conditional normal trace */
#define CTRACEV(when, param)		/* conditional varargs trace */
#define XTRACE(when, param, extra)	/* conditional trace, plus more */
#define VTRACE(when, param)		/* conditional verbose trace */
#define CVTRACE(when, cond, param)	/* more conditional verbose trace */
#define VTRACEV(when, param)		/* conditional verbose varargs trace */
#define VXTRACE(when, param, extra)	/* cond verbose trace, plus more */

#define SHELL_FORKED()
#define VFORK_BLOCK
#define VFORK_END
#define VFORK_UNDO()

#endif	/* DEBUG */

#endif /* SHELL_H */<|MERGE_RESOLUTION|>--- conflicted
+++ resolved
@@ -1,8 +1,4 @@
-<<<<<<< HEAD
-/*	$NetBSD: shell.h,v 1.25 2017/07/26 03:44:43 kre Exp $	*/
-=======
 /*	$NetBSD: shell.h,v 1.26 2018/07/22 20:38:06 kre Exp $	*/
->>>>>>> b2b84690
 
 /*-
  * Copyright (c) 1991, 1993
@@ -193,18 +189,11 @@
 #define	DBG_ARITH	(1LL << 15)		/* a */
 #define	DBG_HISTORY	(1LL << 16)		/* h */
 #define	DBG_SIG		(1LL << 17)		/* s */
-<<<<<<< HEAD
-
-/*
- * reserved extras: b=builtins l=alias
- * still free:  d g k n q u y
-=======
 #define	DBG_MATCH	(1LL << 18)		/* g (glob) */
 
 /*
  * reserved extras: b=builtins l=alias
  * still free:  d k n q u y
->>>>>>> b2b84690
  */
 
 	/* use VTRACE(DBG_ALWAYS, (...)) to test this one */
