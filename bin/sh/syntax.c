<<<<<<< HEAD
/*	$NetBSD: syntax.c,v 1.5 2017/08/21 13:20:49 kre Exp $	*/

#include <sys/cdefs.h>
__RCSID("$NetBSD: syntax.c,v 1.5 2017/08/21 13:20:49 kre Exp $");
=======
/*	$NetBSD: syntax.c,v 1.6 2018/07/20 22:47:26 kre Exp $	*/

#include <sys/cdefs.h>
__RCSID("$NetBSD: syntax.c,v 1.6 2018/07/20 22:47:26 kre Exp $");
>>>>>>> b2b84690

#include <limits.h>
#include "shell.h"
#include "syntax.h"
#include "parser.h"

#if CWORD != 0
#error initialisation assumes 'CWORD' is zero
#endif

#define ndx(ch) (ch + 1 - CHAR_MIN)
#define set(ch, val) [ndx(ch)] = val,
#define set_range(s, e, val) [ndx(s) ... ndx(e)] = val,

/* syntax table used when not in quotes */
const char basesyntax[257] = { CEOF,
    set_range(CTL_FIRST, CTL_LAST, CCTL)
    set('\n', CNL)
    set('\\', CBACK)
    set('\'', CSQUOTE)
    set('"', CDQUOTE)
    set('`', CBQUOTE)
    set('$', CVAR)
    set('}', CENDVAR)
    set('<', CSPCL)
    set('>', CSPCL)
    set('(', CSPCL)
    set(')', CSPCL)
    set(';', CSPCL)
    set('&', CSPCL)
    set('|', CSPCL)
    set(' ', CSPCL)
    set('\t', CSPCL)
};

/* syntax table used when in double quotes */
const char dqsyntax[257] = { CEOF,
    set_range(CTL_FIRST, CTL_LAST, CCTL)
    set('\n', CNL)
    set('\\', CBACK)
    set('"', CDQUOTE)
    set('`', CBQUOTE)
    set('$', CVAR)
    set('}', CENDVAR)
    /* ':/' for tilde expansion, '-]' for [a\-x] pattern ranges */
    set('!', CCTL)
    set('*', CCTL)
    set('?', CCTL)
    set('[', CCTL)
    set('=', CCTL)
    set('~', CCTL)
    set(':', CCTL)
    set('/', CCTL)
    set('-', CCTL)
    set(']', CCTL)
};

/* syntax table used when in single quotes */
const char sqsyntax[257] = { CEOF,
    set_range(CTL_FIRST, CTL_LAST, CCTL)
    set('\n', CNL)
    set('\'', CSQUOTE)
    set('\\', CSBACK)
<<<<<<< HEAD
    /* ':/' for tilde expansion, '-' for [a\-x] pattern ranges */
=======
    /* ':/' for tilde expansion, '-]' for [a\-x] pattern ranges */
>>>>>>> b2b84690
    set('!', CCTL)
    set('*', CCTL)
    set('?', CCTL)
    set('[', CCTL)
    set('=', CCTL)
    set('~', CCTL)
    set(':', CCTL)
    set('/', CCTL)
    set('-', CCTL)
    set(']', CCTL)
};

/* syntax table used when in arithmetic */
const char arisyntax[257] = { CEOF,
    set_range(CTL_FIRST, CTL_LAST, CCTL)
    set('\n', CNL)
    set('\\', CBACK)
    set('`', CBQUOTE)
    set('\'', CSQUOTE)
    set('"', CDQUOTE)
    set('$', CVAR)
    set('}', CENDVAR)
    set('(', CLP)
    set(')', CRP)
};

/* character classification table */
const char is_type[257] = { 0,
    set_range('0', '9', ISDIGIT)
    set_range('a', 'z', ISLOWER)
    set_range('A', 'Z', ISUPPER)
    set('_', ISUNDER)
    set('#', ISSPECL)
    set('?', ISSPECL)
    set('$', ISSPECL)
    set('!', ISSPECL)
    set('-', ISSPECL)
    set('*', ISSPECL)
    set('@', ISSPECL)
    set(' ', ISSPACE)
    set('\t', ISSPACE)
    set('\n', ISSPACE)
};<|MERGE_RESOLUTION|>--- conflicted
+++ resolved
@@ -1,14 +1,7 @@
-<<<<<<< HEAD
-/*	$NetBSD: syntax.c,v 1.5 2017/08/21 13:20:49 kre Exp $	*/
-
-#include <sys/cdefs.h>
-__RCSID("$NetBSD: syntax.c,v 1.5 2017/08/21 13:20:49 kre Exp $");
-=======
 /*	$NetBSD: syntax.c,v 1.6 2018/07/20 22:47:26 kre Exp $	*/
 
 #include <sys/cdefs.h>
 __RCSID("$NetBSD: syntax.c,v 1.6 2018/07/20 22:47:26 kre Exp $");
->>>>>>> b2b84690
 
 #include <limits.h>
 #include "shell.h"
@@ -72,11 +65,7 @@
     set('\n', CNL)
     set('\'', CSQUOTE)
     set('\\', CSBACK)
-<<<<<<< HEAD
-    /* ':/' for tilde expansion, '-' for [a\-x] pattern ranges */
-=======
     /* ':/' for tilde expansion, '-]' for [a\-x] pattern ranges */
->>>>>>> b2b84690
     set('!', CCTL)
     set('*', CCTL)
     set('?', CCTL)
