--- conflicted
+++ resolved
@@ -1,8 +1,4 @@
-<<<<<<< HEAD
-/*	$NetBSD: eval.c,v 1.153 2017/11/19 03:23:01 kre Exp $	*/
-=======
 /*	$NetBSD: eval.c,v 1.156 2018/07/25 14:42:50 kre Exp $	*/
->>>>>>> b2b84690
 
 /*-
  * Copyright (c) 1993
@@ -41,11 +37,7 @@
 #if 0
 static char sccsid[] = "@(#)eval.c	8.9 (Berkeley) 6/8/95";
 #else
-<<<<<<< HEAD
-__RCSID("$NetBSD: eval.c,v 1.153 2017/11/19 03:23:01 kre Exp $");
-=======
 __RCSID("$NetBSD: eval.c,v 1.156 2018/07/25 14:42:50 kre Exp $");
->>>>>>> b2b84690
 #endif
 #endif /* not lint */
 
@@ -1106,13 +1098,8 @@
 
 			VTRACE(DBG_EVAL,
 			  ("function: node: %d '%s' # %d%s; funclinebase=%d\n",
-<<<<<<< HEAD
-			    cmdentry.u.func->type,
-			    NODETYPENAME(cmdentry.u.func->type),
-=======
 			    getfuncnode(cmdentry.u.func)->type,
 			    NODETYPENAME(getfuncnode(cmdentry.u.func)->type),
->>>>>>> b2b84690
 			    cmdentry.lineno, cmdentry.lno_frel?" (=1)":"",
 			    funclinebase));
 		}
