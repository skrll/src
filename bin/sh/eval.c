--- conflicted
+++ resolved
@@ -96,11 +96,7 @@
 STATIC int builtin_flags;	/* evalcommand flags for builtins */
 /*
  * Base function nesting level inside a dot command.  Set to 0 initially
-<<<<<<< HEAD
- * and to (funcnest + 1) before every dot command to enable
-=======
  * and to (funcnest + 1) before every dot command to enable 
->>>>>>> 792df501
  *   1) detection of being in a file sourced by a dot command and
  *   2) counting of function nesting in that file for the implementation
  *      of the return command.
@@ -1365,11 +1361,7 @@
 	default:
 		VXTRACE(DBG_EVAL, ("normal command%s:  ", vforked?" VF":""),
 		    trargs(argv));
-<<<<<<< HEAD
-		redirect(cmd->ncmd.redirect,
-=======
 		redirect(cmd->ncmd.redirect, 
->>>>>>> 792df501
 		    (vforked ? REDIR_VFORK : 0) | REDIR_KEEP);
 		if (!vforked)
 			for (sp = varlist.list ; sp ; sp = sp->next)
