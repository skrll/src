--- conflicted
+++ resolved
@@ -1,8 +1,4 @@
-<<<<<<< HEAD
-/*	$NetBSD: input.c,v 1.67 2019/01/09 11:09:16 kre Exp $	*/
-=======
 /*	$NetBSD: input.c,v 1.69 2019/01/16 07:14:17 kre Exp $	*/
->>>>>>> 251304f2
 
 /*-
  * Copyright (c) 1991, 1993
@@ -41,11 +37,7 @@
 #if 0
 static char sccsid[] = "@(#)input.c	8.3 (Berkeley) 6/9/95";
 #else
-<<<<<<< HEAD
-__RCSID("$NetBSD: input.c,v 1.67 2019/01/09 11:09:16 kre Exp $");
-=======
 __RCSID("$NetBSD: input.c,v 1.69 2019/01/16 07:14:17 kre Exp $");
->>>>>>> 251304f2
 #endif
 #endif /* not lint */
 
@@ -159,10 +151,6 @@
 			if (p == line)
 				return NULL;
 			break;
-		}
-		if (c == PFAKE) {
-			++nleft;
-			continue;
 		}
 		*p++ = c;
 		if (c == '\n') {
@@ -447,12 +435,7 @@
 	if (sp->ap) {
 		int alen;
 
-<<<<<<< HEAD
-		if (!quoteflag &&
-		    (alen = strlen(sp->ap->val)) > 0 &&
-=======
 		if ((alen = strlen(sp->ap->val)) > 0 &&
->>>>>>> 251304f2
 		    (sp->ap->val[alen - 1] == ' ' ||
 		     sp->ap->val[alen - 1] == '\t'))
 			checkkwd |= CHKALIAS;
