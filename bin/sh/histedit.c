<<<<<<< HEAD
/*	$NetBSD: histedit.c,v 1.52 2017/06/28 13:46:06 kre Exp $	*/
=======
/*	$NetBSD: histedit.c,v 1.53 2018/07/13 22:43:44 kre Exp $	*/
>>>>>>> b2b84690

/*-
 * Copyright (c) 1993
 *	The Regents of the University of California.  All rights reserved.
 *
 * This code is derived from software contributed to Berkeley by
 * Kenneth Almquist.
 *
 * Redistribution and use in source and binary forms, with or without
 * modification, are permitted provided that the following conditions
 * are met:
 * 1. Redistributions of source code must retain the above copyright
 *    notice, this list of conditions and the following disclaimer.
 * 2. Redistributions in binary form must reproduce the above copyright
 *    notice, this list of conditions and the following disclaimer in the
 *    documentation and/or other materials provided with the distribution.
 * 3. Neither the name of the University nor the names of its contributors
 *    may be used to endorse or promote products derived from this software
 *    without specific prior written permission.
 *
 * THIS SOFTWARE IS PROVIDED BY THE REGENTS AND CONTRIBUTORS ``AS IS'' AND
 * ANY EXPRESS OR IMPLIED WARRANTIES, INCLUDING, BUT NOT LIMITED TO, THE
 * IMPLIED WARRANTIES OF MERCHANTABILITY AND FITNESS FOR A PARTICULAR PURPOSE
 * ARE DISCLAIMED.  IN NO EVENT SHALL THE REGENTS OR CONTRIBUTORS BE LIABLE
 * FOR ANY DIRECT, INDIRECT, INCIDENTAL, SPECIAL, EXEMPLARY, OR CONSEQUENTIAL
 * DAMAGES (INCLUDING, BUT NOT LIMITED TO, PROCUREMENT OF SUBSTITUTE GOODS
 * OR SERVICES; LOSS OF USE, DATA, OR PROFITS; OR BUSINESS INTERRUPTION)
 * HOWEVER CAUSED AND ON ANY THEORY OF LIABILITY, WHETHER IN CONTRACT, STRICT
 * LIABILITY, OR TORT (INCLUDING NEGLIGENCE OR OTHERWISE) ARISING IN ANY WAY
 * OUT OF THE USE OF THIS SOFTWARE, EVEN IF ADVISED OF THE POSSIBILITY OF
 * SUCH DAMAGE.
 */

#include <sys/cdefs.h>
#ifndef lint
#if 0
static char sccsid[] = "@(#)histedit.c	8.2 (Berkeley) 5/4/95";
#else
<<<<<<< HEAD
__RCSID("$NetBSD: histedit.c,v 1.52 2017/06/28 13:46:06 kre Exp $");
=======
__RCSID("$NetBSD: histedit.c,v 1.53 2018/07/13 22:43:44 kre Exp $");
>>>>>>> b2b84690
#endif
#endif /* not lint */

#include <sys/param.h>
#include <paths.h>
#include <stdio.h>
#include <stdlib.h>
#include <unistd.h>
/*
 * Editline and history functions (and glue).
 */
#include "shell.h"
#include "parser.h"
#include "var.h"
#include "options.h"
#include "builtins.h"
#include "main.h"
#include "output.h"
#include "mystring.h"
#include "myhistedit.h"
#include "error.h"
#include "alias.h"
#ifndef SMALL
#include "eval.h"
#include "memalloc.h"

#define MAXHISTLOOPS	4	/* max recursions through fc */
#define DEFEDITOR	"ed"	/* default editor *should* be $EDITOR */

History *hist;	/* history cookie */
EditLine *el;	/* editline cookie */
int displayhist;
static FILE *el_in, *el_out;
unsigned char _el_fn_complete(EditLine *, int);

STATIC const char *fc_replace(const char *, char *, char *);

#ifdef DEBUG
extern FILE *tracefile;
#endif

/*
 * Set history and editing status.  Called whenever the status may
 * have changed (figures out what to do).
 */
void
histedit(void)
{
	FILE *el_err;

#define editing (Eflag || Vflag)

	if (iflag == 1) {
		if (!hist) {
			/*
			 * turn history on
			 */
			INTOFF;
			hist = history_init();
			INTON;

			if (hist != NULL)
				sethistsize(histsizeval());
			else
				out2str("sh: can't initialize history\n");
		}
		if (editing && !el && isatty(0)) { /* && isatty(2) ??? */
			/*
			 * turn editing on
			 */
			char *term, *shname;

			INTOFF;
			if (el_in == NULL)
				el_in = fdopen(0, "r");
			if (el_out == NULL)
				el_out = fdopen(2, "w");
			if (el_in == NULL || el_out == NULL)
				goto bad;
			el_err = el_out;
#if DEBUG
			if (tracefile)
				el_err = tracefile;
#endif
			term = lookupvar("TERM");
			if (term)
				setenv("TERM", term, 1);
			else
				unsetenv("TERM");
			shname = arg0;
			if (shname[0] == '-')
				shname++;
			el = el_init(shname, el_in, el_out, el_err);
			if (el != NULL) {
				if (hist)
					el_set(el, EL_HIST, history, hist);

				set_prompt_lit(lookupvar("PSlit"));
				el_set(el, EL_SIGNAL, 1);
				el_set(el, EL_ALIAS_TEXT, alias_text, NULL);
				el_set(el, EL_ADDFN, "rl-complete",
				    "ReadLine compatible completion function",
				    _el_fn_complete);
			} else {
bad:
				out2str("sh: can't initialize editing\n");
			}
			INTON;
		} else if (!editing && el) {
			INTOFF;
			el_end(el);
			el = NULL;
			INTON;
		}
		if (el) {
			if (Vflag)
				el_set(el, EL_EDITOR, "vi");
			else if (Eflag)
				el_set(el, EL_EDITOR, "emacs");
			el_set(el, EL_BIND, "^I", 
			    tabcomplete ? "rl-complete" : "ed-insert", NULL);
			el_source(el, lookupvar("EDITRC"));
		}
	} else {
		INTOFF;
		if (el) {	/* no editing if not interactive */
			el_end(el);
			el = NULL;
		}
		if (hist) {
			history_end(hist);
			hist = NULL;
		}
		INTON;
	}
}

void
set_prompt_lit(const char *lit_ch)
{
	wchar_t wc;

	if (!(iflag && editing && el))
		return;

	if (lit_ch == NULL) {
		el_set(el, EL_PROMPT, getprompt);
		return;
	}

	mbtowc(&wc, NULL, 1);		/* state init */

	if (mbtowc(&wc, lit_ch, strlen(lit_ch)) <= 0)
		el_set(el, EL_PROMPT, getprompt);
	else
		el_set(el, EL_PROMPT_ESC, getprompt, (int)wc);
}

void
set_editrc(const char *fname)
{
	if (iflag && editing && el)
		el_source(el, fname);
}

void
sethistsize(const char *hs)
{
	int histsize;
	HistEvent he;

	if (hist != NULL) {
		if (hs == NULL || *hs == '\0' || *hs == '-' ||
		   (histsize = number(hs)) < 0)
			histsize = 100;
		history(hist, &he, H_SETSIZE, histsize);
		history(hist, &he, H_SETUNIQUE, 1);
	}
}

void
setterm(const char *term)
{
	if (el != NULL && term != NULL)
		if (el_set(el, EL_TERMINAL, term) != 0) {
			outfmt(out2, "sh: Can't set terminal type %s\n", term);
			outfmt(out2, "sh: Using dumb terminal settings.\n");
		}
}

int
inputrc(int argc, char **argv)
{
	if (argc != 2) {
		out2str("usage: inputrc file\n");
		return 1;
	}
	if (el != NULL) {
		if (el_source(el, argv[1])) {
			out2str("inputrc: failed\n");
			return 1;
		} else
			return 0;
	} else {
		out2str("sh: inputrc ignored, not editing\n");
		return 1;
	}
}

/*
 *  This command is provided since POSIX decided to standardize
 *  the Korn shell fc command.  Oh well...
 */
int
histcmd(volatile int argc, char ** volatile argv)
{
	int ch;
	const char * volatile editor = NULL;
	HistEvent he;
	volatile int lflg = 0, nflg = 0, rflg = 0, sflg = 0;
	int i, retval;
	const char *firststr, *laststr;
	int first, last, direction;
	char * volatile pat = NULL, * volatile repl;	/* ksh "fc old=new" crap */
	static int active = 0;
	struct jmploc jmploc;
	struct jmploc *volatile savehandler;
	char editfile[MAXPATHLEN + 1];
	FILE * volatile efp;
#ifdef __GNUC__
	repl = NULL;	/* XXX gcc4 */
	efp = NULL;	/* XXX gcc4 */
#endif

	if (hist == NULL)
		error("history not active");

	if (argc == 1)
		error("missing history argument");

	optreset = 1; optind = 1; /* initialize getopt */
	while (not_fcnumber(argv[optind]) &&
	      (ch = getopt(argc, argv, ":e:lnrs")) != -1)
		switch ((char)ch) {
		case 'e':
			editor = optionarg;
			break;
		case 'l':
			lflg = 1;
			break;
		case 'n':
			nflg = 1;
			break;
		case 'r':
			rflg = 1;
			break;
		case 's':
			sflg = 1;
			break;
		case ':':
			error("option -%c expects argument", optopt);
			/* NOTREACHED */
		case '?':
		default:
			error("unknown option: -%c", optopt);
			/* NOTREACHED */
		}
	argc -= optind, argv += optind;

	/*
	 * If executing...
	 */
	if (lflg == 0 || editor || sflg) {
		lflg = 0;	/* ignore */
		editfile[0] = '\0';
		/*
		 * Catch interrupts to reset active counter and
		 * cleanup temp files.
		 */
		savehandler = handler;
		if (setjmp(jmploc.loc)) {
			active = 0;
			if (*editfile)
				unlink(editfile);
			handler = savehandler;
			longjmp(handler->loc, 1);
		}
		handler = &jmploc;
		if (++active > MAXHISTLOOPS) {
			active = 0;
			displayhist = 0;
			error("called recursively too many times");
		}
		/*
		 * Set editor.
		 */
		if (sflg == 0) {
			if (editor == NULL &&
			    (editor = bltinlookup("FCEDIT", 1)) == NULL &&
			    (editor = bltinlookup("EDITOR", 1)) == NULL)
				editor = DEFEDITOR;
			if (editor[0] == '-' && editor[1] == '\0') {
				sflg = 1;	/* no edit */
				editor = NULL;
			}
		}
	}

	/*
	 * If executing, parse [old=new] now
	 */
	if (lflg == 0 && argc > 0 &&
	     ((repl = strchr(argv[0], '=')) != NULL)) {
		pat = argv[0];
		*repl++ = '\0';
		argc--, argv++;
	}

	/*
	 * If -s is specified, accept only one operand
	 */
	if (sflg && argc >= 2)
		error("too many args");

	/*
	 * determine [first] and [last]
	 */
	switch (argc) {
	case 0:
		firststr = lflg ? "-16" : "-1";
		laststr = "-1";
		break;
	case 1:
		firststr = argv[0];
		laststr = lflg ? "-1" : argv[0];
		break;
	case 2:
		firststr = argv[0];
		laststr = argv[1];
		break;
	default:
		error("too many args");
		/* NOTREACHED */
	}
	/*
	 * Turn into event numbers.
	 */
	first = str_to_event(firststr, 0);
	last = str_to_event(laststr, 1);

	if (rflg) {
		i = last;
		last = first;
		first = i;
	}
	/*
	 * XXX - this should not depend on the event numbers
	 * always increasing.  Add sequence numbers or offset
	 * to the history element in next (diskbased) release.
	 */
	direction = first < last ? H_PREV : H_NEXT;

	/*
	 * If editing, grab a temp file.
	 */
	if (editor) {
		int fd;
		INTOFF;		/* easier */
		snprintf(editfile, sizeof(editfile), "%s_shXXXXXX", _PATH_TMP);
		if ((fd = mkstemp(editfile)) < 0)
			error("can't create temporary file %s", editfile);
		if ((efp = fdopen(fd, "w")) == NULL) {
			close(fd);
			error("can't allocate stdio buffer for temp");
		}
	}

	/*
	 * Loop through selected history events.  If listing or executing,
	 * do it now.  Otherwise, put into temp file and call the editor
	 * after.
	 *
	 * The history interface needs rethinking, as the following
	 * convolutions will demonstrate.
	 */
	history(hist, &he, H_FIRST);
	retval = history(hist, &he, H_NEXT_EVENT, first);
	for (;retval != -1; retval = history(hist, &he, direction)) {
		if (lflg) {
			if (!nflg)
				out1fmt("%5d ", he.num);
			out1str(he.str);
		} else {
			const char *s = pat ?
			   fc_replace(he.str, pat, repl) : he.str;

			if (sflg) {
				if (displayhist) {
					out2str(s);
				}

				evalstring(strcpy(stalloc(strlen(s) + 1), s), 0);
				if (displayhist && hist) {
					/*
					 *  XXX what about recursive and
					 *  relative histnums.
					 */
					history(hist, &he, H_ENTER, s);
				}

				break;
			} else
				fputs(s, efp);
		}
		/*
		 * At end?  (if we were to lose last, we'd sure be
		 * messed up).
		 */
		if (he.num == last)
			break;
	}
	if (editor) {
		char *editcmd;
		size_t cmdlen;

		fclose(efp);
		cmdlen = strlen(editor) + strlen(editfile) + 2;
		editcmd = stalloc(cmdlen);
		snprintf(editcmd, cmdlen, "%s %s", editor, editfile);
		evalstring(editcmd, 0);	/* XXX - should use no JC command */
		INTON;
		readcmdfile(editfile);	/* XXX - should read back - quick tst */
		unlink(editfile);
	}

	if (lflg == 0 && active > 0)
		--active;
	if (displayhist)
		displayhist = 0;
	return 0;
}

STATIC const char *
fc_replace(const char *s, char *p, char *r)
{
	char *dest;
	int plen = strlen(p);

	STARTSTACKSTR(dest);
	while (*s) {
		if (*s == *p && strncmp(s, p, plen) == 0) {
			while (*r)
				STPUTC(*r++, dest);
			s += plen;
			*p = '\0';	/* so no more matches */
		} else
			STPUTC(*s++, dest);
	}
	STACKSTRNUL(dest);
	dest = grabstackstr(dest);

	return (dest);
}

int
not_fcnumber(char *s)
{
	if (s == NULL)
		return 0;
        if (*s == '-')
                s++;
	return (!is_number(s));
}

int
str_to_event(const char *str, int last)
{
	HistEvent he;
	const char *s = str;
	int relative = 0;
	int i, retval;

	retval = history(hist, &he, H_FIRST);
	switch (*s) {
	case '-':
		relative = 1;
		/*FALLTHROUGH*/
	case '+':
		s++;
	}
	if (is_number(s)) {
		i = number(s);
		if (relative) {
			while (retval != -1 && i--) {
				retval = history(hist, &he, H_NEXT);
			}
			if (retval == -1)
				retval = history(hist, &he, H_LAST);
		} else {
			retval = history(hist, &he, H_NEXT_EVENT, i);
			if (retval == -1) {
				/*
				 * the notion of first and last is
				 * backwards to that of the history package
				 */
				retval = history(hist, &he,
						last ? H_FIRST : H_LAST);
			}
		}
		if (retval == -1)
			error("history number %s not found (internal error)",
			       str);
	} else {
		/*
		 * pattern
		 */
		retval = history(hist, &he, H_PREV_STR, str);
		if (retval == -1)
			error("history pattern not found: %s", str);
	}
	return (he.num);
}
#else
int
histcmd(int argc, char **argv)
{
	error("not compiled with history support");
	/* NOTREACHED */
}
int
inputrc(int argc, char **argv)
{
	error("not compiled with history support");
	/* NOTREACHED */
}
#endif<|MERGE_RESOLUTION|>--- conflicted
+++ resolved
@@ -1,8 +1,4 @@
-<<<<<<< HEAD
-/*	$NetBSD: histedit.c,v 1.52 2017/06/28 13:46:06 kre Exp $	*/
-=======
 /*	$NetBSD: histedit.c,v 1.53 2018/07/13 22:43:44 kre Exp $	*/
->>>>>>> b2b84690
 
 /*-
  * Copyright (c) 1993
@@ -41,11 +37,7 @@
 #if 0
 static char sccsid[] = "@(#)histedit.c	8.2 (Berkeley) 5/4/95";
 #else
-<<<<<<< HEAD
-__RCSID("$NetBSD: histedit.c,v 1.52 2017/06/28 13:46:06 kre Exp $");
-=======
 __RCSID("$NetBSD: histedit.c,v 1.53 2018/07/13 22:43:44 kre Exp $");
->>>>>>> b2b84690
 #endif
 #endif /* not lint */
 
