--- conflicted
+++ resolved
@@ -1,8 +1,4 @@
-<<<<<<< HEAD
-/*	$NetBSD: var.c,v 1.75 2019/01/21 13:27:29 kre Exp $	*/
-=======
 /*	$NetBSD: var.c,v 1.78 2019/02/14 11:15:24 kre Exp $	*/
->>>>>>> 356fe5fe
 
 /*-
  * Copyright (c) 1991, 1993
@@ -41,11 +37,7 @@
 #if 0
 static char sccsid[] = "@(#)var.c	8.3 (Berkeley) 5/4/95";
 #else
-<<<<<<< HEAD
-__RCSID("$NetBSD: var.c,v 1.75 2019/01/21 13:27:29 kre Exp $");
-=======
 __RCSID("$NetBSD: var.c,v 1.78 2019/02/14 11:15:24 kre Exp $");
->>>>>>> 356fe5fe
 #endif
 #endif /* not lint */
 
