--- conflicted
+++ resolved
@@ -1,8 +1,4 @@
-<<<<<<< HEAD
-/*	$NetBSD: var.c,v 1.69 2017/11/19 03:23:01 kre Exp $	*/
-=======
 /*	$NetBSD: var.c,v 1.70 2018/07/13 22:43:44 kre Exp $	*/
->>>>>>> b2b84690
 
 /*-
  * Copyright (c) 1991, 1993
@@ -41,11 +37,7 @@
 #if 0
 static char sccsid[] = "@(#)var.c	8.3 (Berkeley) 5/4/95";
 #else
-<<<<<<< HEAD
-__RCSID("$NetBSD: var.c,v 1.69 2017/11/19 03:23:01 kre Exp $");
-=======
 __RCSID("$NetBSD: var.c,v 1.70 2018/07/13 22:43:44 kre Exp $");
->>>>>>> b2b84690
 #endif
 #endif /* not lint */
 
@@ -58,10 +50,7 @@
 #include <time.h>
 #include <pwd.h>
 #include <fcntl.h>
-<<<<<<< HEAD
-=======
 #include <inttypes.h>
->>>>>>> b2b84690
 
 /*
  * Shell variables.
@@ -242,26 +231,17 @@
 	 *
 	 * PPID is readonly
 	 * Always default IFS
-<<<<<<< HEAD
-	 * PSc indicates the root/non-root status of this shell.
-	 * NETBSD_SHELL is a constant (readonly), and is never exported
-	 * START_TIME belongs only to this shell.
-=======
 	 * POSIX: "Whenever the shell is invoked, OPTIND shall
 	 *         be initialized to 1."
 	 * PSc indicates the root/non-root status of this shell.
 	 * START_TIME belongs only to this shell.
 	 * NETBSD_SHELL is a constant (readonly), and is never exported
->>>>>>> b2b84690
 	 * LINENO is simply magic...
 	 */
 	snprintf(buf, sizeof(buf), "%d", (int)getppid());
 	setvar("PPID", buf, VREADONLY);
 	setvar("IFS", ifs_default, VTEXTFIXED);
-<<<<<<< HEAD
-=======
 	setvar("OPTIND", "1", VTEXTFIXED);
->>>>>>> b2b84690
 	setvar("PSc", (geteuid() == 0 ? "#" : "$"), VTEXTFIXED);
 
 #ifndef SMALL
@@ -1451,11 +1431,7 @@
 			}
 		} else
 			/* good enough for today */
-<<<<<<< HEAD
-			random_val = atoi(vp->text + vp->name_len + 1);
-=======
 			random_val = strtoimax(vp->text+vp->name_len+1,NULL,0);
->>>>>>> b2b84690
 
 		srandom((long)random_val);
 	}
