/*	$NetBSD: main.c,v 1.30 2018/06/18 14:56:24 christos Exp $	*/

/* main.c: This file contains the main control and user-interface routines
   for the ed line editor. */
/*-
 * Copyright (c) 1993 Andrew Moore, Talke Studio.
 * All rights reserved.
 *
 * Redistribution and use in source and binary forms, with or without
 * modification, are permitted provided that the following conditions
 * are met:
 * 1. Redistributions of source code must retain the above copyright
 *    notice, this list of conditions and the following disclaimer.
 * 2. Redistributions in binary form must reproduce the above copyright
 *    notice, this list of conditions and the following disclaimer in the
 *    documentation and/or other materials provided with the distribution.
 *
 * THIS SOFTWARE IS PROVIDED BY THE AUTHOR AND CONTRIBUTORS ``AS IS'' AND
 * ANY EXPRESS OR IMPLIED WARRANTIES, INCLUDING, BUT NOT LIMITED TO, THE
 * IMPLIED WARRANTIES OF MERCHANTABILITY AND FITNESS FOR A PARTICULAR PURPOSE
 * ARE DISCLAIMED.  IN NO EVENT SHALL THE AUTHOR OR CONTRIBUTORS BE LIABLE
 * FOR ANY DIRECT, INDIRECT, INCIDENTAL, SPECIAL, EXEMPLARY, OR CONSEQUENTIAL
 * DAMAGES (INCLUDING, BUT NOT LIMITED TO, PROCUREMENT OF SUBSTITUTE GOODS
 * OR SERVICES; LOSS OF USE, DATA, OR PROFITS; OR BUSINESS INTERRUPTION)
 * HOWEVER CAUSED AND ON ANY THEORY OF LIABILITY, WHETHER IN CONTRACT, STRICT
 * LIABILITY, OR TORT (INCLUDING NEGLIGENCE OR OTHERWISE) ARISING IN ANY WAY
 * OUT OF THE USE OF THIS SOFTWARE, EVEN IF ADVISED OF THE POSSIBILITY OF
 * SUCH DAMAGE.
 */

#include <sys/cdefs.h>
#ifndef lint
__COPYRIGHT(
"@(#) Copyright (c) 1993 Andrew Moore, Talke Studio.\
 All rights reserved.");
#endif /* not lint */

#ifndef lint
#if 0
static char *rcsid = "@(#)main.c,v 1.1 1994/02/01 00:34:42 alm Exp";
#else
__RCSID("$NetBSD: main.c,v 1.30 2018/06/18 14:56:24 christos Exp $");
#endif
#endif /* not lint */

/*
 * CREDITS
 *
 *	This program is based on the editor algorithm described in
 *	Brian W. Kernighan and P. J. Plauger's book "Software Tools 
 *	in Pascal," Addison-Wesley, 1981.
 *
 *	The buffering algorithm is attributed to Rodney Ruddock of
 *	the University of Guelph, Guelph, Ontario.
 *
 *	The cbc.c encryption code is adapted from
 *	the bdes program by Matt Bishop of Dartmouth College,
 *	Hanover, NH.
 *
 */

#include <sys/ioctl.h>
#include <sys/wait.h>
#include <termios.h>
#include <ctype.h>
#include <setjmp.h>
#include <pwd.h>

#include "ed.h"


#ifdef _POSIX_SOURCE
sigjmp_buf env;
#else
jmp_buf env;
#endif

/* static buffers */
char stdinbuf[1];		/* stdin buffer */
char *shcmd;			/* shell command buffer */
int shcmdsz;			/* shell command buffer size */
int shcmdi;			/* shell command buffer index */
char *ibuf;			/* ed command-line buffer */
int ibufsz;			/* ed command-line buffer size */
char *ibufp;			/* pointer to ed command-line buffer */

/* global flags */
int des = 0;			/* if set, use crypt(3) for i/o */
int garrulous = 0;		/* if set, print all error messages */
int isbinary;			/* if set, buffer contains ASCII NULs */
int isglobal;			/* if set, doing a global command */
int modified;			/* if set, buffer modified since last write */
int mutex = 0;			/* if set, signals set "sigflags" */
int red = 0;			/* if set, restrict shell/directory access */
int ere = 0;			/* if set, use extended regexes */
int scripted = 0;		/* if set, suppress diagnostics */
int secure = 0;			/* is set, ! is not allowed */
int sigflags = 0;		/* if set, signals received while mutex set */
int sigactive = 0;		/* if set, signal handlers are enabled */

char old_filename[MAXPATHLEN + 1] = "";	/* default filename */
long current_addr;		/* current address in editor buffer */
long addr_last;			/* last address in editor buffer */
int lineno;			/* script line number */
const char *prompt;			/* command-line prompt */
const char *dps = "*";		/* default command-line prompt */


static const char usage[] = "Usage: %s [-] [-ESsx] [-p string] [name]\n";

/* ed: line editor */
int
main(int ac, char *av[])
{
	int c, n;
	long status = 0;
	volatile int argc = ac;
	char ** volatile argv = av;

	red = (n = strlen(argv[0])) > 2 && argv[0][n - 3] == 'r';
top:
	while ((c = getopt(argc, argv, "p:sxES")) != -1)
		switch(c) {
		case 'p':				/* set prompt */
			prompt = optarg;
			break;
		case 's':				/* run script */
			scripted = 1;
			break;
		case 'x':				/* use crypt */
#ifdef DES
			des = get_keyword();
#else
			fprintf(stderr, "crypt unavailable\n?\n");
#endif
			break;

		case 'E':
			ere = REG_EXTENDED;
			break;
		case 'S':				/* ! is not allowed */
			secure = 1;
			break;
		default:
			fprintf(stderr, usage, getprogname());
			exit(1);
			/* NOTREACHED */
		}
	argv += optind;
	argc -= optind;
	if (argc && **argv == '-') {
		scripted = 1;
		if (argc > 1) {
			optind = 1;
			goto top;
		}
		argv++;
		argc--;
	}
	/* assert: reliable signals! */
#ifdef SIGWINCH
	handle_winch(SIGWINCH);
	if (isatty(0)) signal(SIGWINCH, handle_winch);
#endif
	signal(SIGHUP, signal_hup);
	signal(SIGQUIT, SIG_IGN);
	signal(SIGINT, signal_int);
#ifdef _POSIX_SOURCE
	if ((status = sigsetjmp(env, 1)) != 0)
#else
	if ((status = setjmp(env)) != 0)
#endif
	{
		fputs("\n?\n", stderr);
		seterrmsg("interrupt");
	} else {
		init_buffers();
		sigactive = 1;			/* enable signal handlers */
		if (argc && **argv && is_legal_filename(*argv)) {
			if (read_file(*argv, 0) < 0 && !isatty(0))
				quit(2);
			else if (**argv != '!')
				strlcpy(old_filename, *argv,
				    sizeof(old_filename) - 2);
		} else if (argc) {
			fputs("?\n", stderr);
			if (**argv == '\0')
				seterrmsg("invalid filename");
			if (!isatty(0))
				quit(2);
		}
	}
	for (;;) {
		if (status < 0 && garrulous)
			fprintf(stderr, "%s\n", errmsg);
		if (prompt) {
			printf("%s", prompt);
			fflush(stdout);
		}
		if ((n = get_tty_line()) < 0) {
			status = ERR;
			continue;
		} else if (n == 0) {
			if (modified && !scripted) {
				fputs("?\n", stderr);
				seterrmsg("warning: file modified");
				if (!isatty(0)) {
					if (garrulous) {
						fprintf(stderr,
						    "script, line %d: %s\n",
						    lineno, errmsg);
					}
					quit(2);
				}
				clearerr(stdin);
				modified = 0;
				status = EMOD;
				continue;
			} else
				quit(0);
		} else if (ibuf[n - 1] != '\n') {
			/* discard line */
			seterrmsg("unexpected end-of-file");
			clearerr(stdin);
			status = ERR;
			continue;
		}
		isglobal = 0;
		if ((status = extract_addr_range()) >= 0 &&
		    (status = exec_command()) >= 0) {
			if (status == 0)
<<<<<<< HEAD
				continue;
			status = display_lines(current_addr, current_addr,
			    status);
			if (status >= 0)
				continue;
=======
				continue;
			status = display_lines(current_addr, current_addr,
			    status);
			if (status >= 0)
				continue;
>>>>>>> 598bd837
		}
		switch (status) {
		case EOF:
			quit(0);
		case EMOD:
			modified = 0;
			fputs("?\n", stderr);		/* give warning */
			seterrmsg("warning: file modified");
			if (!isatty(0)) {
				if (garrulous) {
					fprintf(stderr,
					    "script, line %d: %s\n",
					    lineno, errmsg);
				}
				quit(2);
			}
			break;
		case FATAL:
			if (garrulous) {
				if (!isatty(0)) {
					fprintf(stderr,
					    "script, line %d: %s\n",
					    lineno, errmsg);
				} else {
					fprintf(stderr, "%s\n", errmsg);
				}
			}
			quit(3);
		default:
			fputs("?\n", stderr);
			if (!isatty(0)) {
				if (garrulous) {
					fprintf(stderr, "script, line %d: %s\n",
					    lineno, errmsg);
				}
				quit(2);
			}
			break;
		}
	}
	/* NOTREACHED */
}

long first_addr, second_addr, addr_cnt;

/* extract_addr_range: get line addresses from the command buffer until an 
   illegal address is seen; return status */
int
extract_addr_range(void)
{
	long addr;

	addr_cnt = 0;
	first_addr = second_addr = current_addr;
	while ((addr = next_addr()) >= 0) {
		addr_cnt++;
		first_addr = second_addr;
		second_addr = addr;
		if (*ibufp != ',' && *ibufp != ';')
			break;
		else if (*ibufp++ == ';')
			current_addr = addr;
	}
	if ((addr_cnt = min(addr_cnt, 2)) == 1 || second_addr != addr)
		first_addr = second_addr;
	return (addr == ERR) ? ERR : 0;
}


#define	SKIP_BLANKS() while (isspace((unsigned char)*ibufp) && *ibufp != '\n') \
	ibufp++

#define MUST_BE_FIRST() \
	if (!first) { seterrmsg("invalid address"); return ERR; }

/*  next_addr: return the next line address in the command buffer */
long
next_addr(void)
{
	char *hd;
	long addr = current_addr;
	long n;
	int first = 1;
	int c;

	SKIP_BLANKS();
	for (hd = ibufp;; first = 0)
		switch (c = *ibufp) {
		case '+':
		case '\t':
		case ' ':
		case '-':
		case '^':
			ibufp++;
			SKIP_BLANKS();
			if (isdigit((unsigned char)*ibufp)) {
				STRTOL(n, ibufp);
				addr += (c == '-' || c == '^') ? -n : n;
			} else if (!isspace((unsigned char)c))
				addr += (c == '-' || c == '^') ? -1 : 1;
			break;
		case '0': case '1': case '2':
		case '3': case '4': case '5':
		case '6': case '7': case '8': case '9':
			MUST_BE_FIRST();
			STRTOL(addr, ibufp);
			break;
		case '.':
		case '$':
			MUST_BE_FIRST();
			ibufp++;
			addr = (c == '.') ? current_addr : addr_last;
			break;
		case '/':
		case '?':
			MUST_BE_FIRST();
			if ((addr = get_matching_node_addr(
			    get_compiled_pattern(), c == '/')) < 0)
				return ERR;
			else if (c == *ibufp)
				ibufp++;
			break;
		case '\'':
			MUST_BE_FIRST();
			ibufp++;
			if ((addr = get_marked_node_addr((unsigned char)*ibufp++)) < 0)
				return ERR;
			break;
		case '%':
		case ',':
		case ';':
			if (first) {
				ibufp++;
				addr_cnt++;
				second_addr = (c == ';') ? current_addr : 1;
				addr = addr_last;
				break;
			}
			/* FALL THROUGH */
		default:
			if (ibufp == hd)
				return EOF;
			else if (addr < 0 || addr_last < addr) {
				seterrmsg("invalid address");
				return ERR;
			} else
				return addr;
		}
	/* NOTREACHED */
}


#ifdef BACKWARDS
/* GET_THIRD_ADDR: get a legal address from the command buffer */
#define GET_THIRD_ADDR(addr) \
{ \
	long ol1, ol2; \
\
	ol1 = first_addr, ol2 = second_addr; \
	if (extract_addr_range() < 0) \
		return ERR; \
	else if (addr_cnt == 0) { \
		seterrmsg("destination expected"); \
		return ERR; \
	} else if (second_addr < 0 || addr_last < second_addr) { \
		seterrmsg("invalid address"); \
		return ERR; \
	} \
	addr = second_addr; \
	first_addr = ol1, second_addr = ol2; \
}
#else	/* BACKWARDS */
/* GET_THIRD_ADDR: get a legal address from the command buffer */
#define GET_THIRD_ADDR(addr) \
{ \
	long ol1, ol2; \
\
	ol1 = first_addr, ol2 = second_addr; \
	if (extract_addr_range() < 0) \
		return ERR; \
	if (second_addr < 0 || addr_last < second_addr) { \
		seterrmsg("invalid address"); \
		return ERR; \
	} \
	addr = second_addr; \
	first_addr = ol1, second_addr = ol2; \
}
#endif


/* GET_COMMAND_SUFFIX: verify the command suffix in the command buffer */
#define GET_COMMAND_SUFFIX() { \
	int done = 0; \
	do { \
		switch(*ibufp) { \
		case 'p': \
			gflag |= GPR, ibufp++; \
			break; \
		case 'l': \
			gflag |= GLS, ibufp++; \
			break; \
		case 'n': \
			gflag |= GNP, ibufp++; \
			break; \
		default: \
			done++; \
		} \
	} while (!done); \
	if (*ibufp++ != '\n') { \
		seterrmsg("invalid command suffix"); \
		return ERR; \
	} \
}


/* sflags */
#define SGG 001		/* complement previous global substitute suffix */
#define SGP 002		/* complement previous print suffix */
#define SGR 004		/* use last regex instead of last pat */
#define SGF 010		/* repeat last substitution */

int patlock = 0;	/* if set, pattern not freed by get_compiled_pattern() */

long rows = 22;		/* scroll length: ws_row - 2 */

/* exec_command: execute the next command in command buffer; return print
   request, if any */
int
exec_command(void)
{
	static pattern_t *pat = NULL;
	static int sgflag = 0;
	static long sgnum = 0;

	pattern_t *tpat;
	char *fnp;
	int gflag = 0;
	int sflags = 0;
	long addr = 0;
	int n = 0;
	int c;

	SKIP_BLANKS();
	switch(c = *ibufp++) {
	case 'a':
		GET_COMMAND_SUFFIX();
		if (!isglobal) clear_undo_stack();
		if (append_lines(second_addr) < 0)
			return ERR;
		break;
	case 'c':
		if (check_addr_range(current_addr, current_addr) < 0)
			return ERR;
		GET_COMMAND_SUFFIX();
		if (!isglobal) clear_undo_stack();
		if (delete_lines(first_addr, second_addr) < 0 ||
		    append_lines(current_addr) < 0)
			return ERR;
		break;
	case 'd':
		if (check_addr_range(current_addr, current_addr) < 0)
			return ERR;
		GET_COMMAND_SUFFIX();
		if (!isglobal) clear_undo_stack();
		if (delete_lines(first_addr, second_addr) < 0)
			return ERR;
		else if ((addr = INC_MOD(current_addr, addr_last)) != 0)
			current_addr = addr;
		break;
	case 'e':
		if (modified && !scripted)
			return EMOD;
		/* fall through */
	case 'E':
		if (addr_cnt > 0) {
			seterrmsg("unexpected address");
			return ERR;
		} else if (!isspace((unsigned char)*ibufp)) {
			seterrmsg("unexpected command suffix");
			return ERR;
		} else if ((fnp = get_filename()) == NULL)
			return ERR;
		GET_COMMAND_SUFFIX();
		if (delete_lines(1, addr_last) < 0)
			return ERR;
		clear_undo_stack();
		if (close_sbuf() < 0)
			return ERR;
		else if (open_sbuf() < 0)
			return FATAL;
		if (*fnp && *fnp != '!') strlcpy(old_filename, fnp,
			sizeof(old_filename) - 2);
#ifdef BACKWARDS
		if (*fnp == '\0' && *old_filename == '\0') {
			seterrmsg("no current filename");
			return ERR;
		}
#endif
		if (read_file(*fnp ? fnp : old_filename, 0) < 0)
			return ERR;
		clear_undo_stack();
		modified = 0;
		u_current_addr = u_addr_last = -1;
		break;
	case 'f':
		if (addr_cnt > 0) {
			seterrmsg("unexpected address");
			return ERR;
		} else if (!isspace((unsigned char)*ibufp)) {
			seterrmsg("unexpected command suffix");
			return ERR;
		} else if ((fnp = get_filename()) == NULL)
			return ERR;
		else if (*fnp == '!') {
			seterrmsg("invalid redirection");
			return ERR;
		}
		GET_COMMAND_SUFFIX();
		if (*fnp) strlcpy(old_filename, fnp, sizeof(old_filename) - 2);
		printf("%s\n", strip_escapes(old_filename));
		break;
	case 'g':
	case 'v':
	case 'G':
	case 'V':
		if (isglobal) {
			seterrmsg("cannot nest global commands");
			return ERR;
		} else if (check_addr_range(1, addr_last) < 0)
			return ERR;
		else if (build_active_list(c == 'g' || c == 'G') < 0)
			return ERR;
		else if ((n = (c == 'G' || c == 'V')) != 0)
			GET_COMMAND_SUFFIX();
		isglobal++;
		if (exec_global(n, gflag) < 0)
			return ERR; 
		break;
	case 'h':
		if (addr_cnt > 0) {
			seterrmsg("unexpected address");
			return ERR;
		}
		GET_COMMAND_SUFFIX();
		if (*errmsg) fprintf(stderr, "%s\n", errmsg);
		break;
	case 'H':
		if (addr_cnt > 0) {
			seterrmsg("unexpected address");
			return ERR;
		}
		GET_COMMAND_SUFFIX();
		if ((garrulous = 1 - garrulous) && *errmsg)
			fprintf(stderr, "%s\n", errmsg);
		break;
	case 'i':
		if (second_addr == 0) {
			seterrmsg("invalid address");
			return ERR;
		}
		GET_COMMAND_SUFFIX();
		if (!isglobal) clear_undo_stack();
		if (append_lines(second_addr - 1) < 0)
			return ERR;
		break;
	case 'j':
		if (check_addr_range(current_addr, current_addr + 1) < 0)
			return ERR;
		GET_COMMAND_SUFFIX();
		if (!isglobal) clear_undo_stack();
		if (first_addr != second_addr &&
		    join_lines(first_addr, second_addr) < 0)
			return ERR;
		break;
	case 'k':
		c = *ibufp++;
		if (second_addr == 0) {
			seterrmsg("invalid address");
			return ERR;
		}
		GET_COMMAND_SUFFIX();
		if (mark_line_node(get_addressed_line_node(second_addr), (unsigned char)c) < 0)
			return ERR;
		break;
	case 'l':
		if (check_addr_range(current_addr, current_addr) < 0)
			return ERR;
		GET_COMMAND_SUFFIX();
		if (display_lines(first_addr, second_addr, gflag | GLS) < 0)
			return ERR;
		gflag = 0;
		break;
	case 'm':
		if (check_addr_range(current_addr, current_addr) < 0)
			return ERR;
		GET_THIRD_ADDR(addr);
		if (first_addr <= addr && addr < second_addr) {
			seterrmsg("invalid destination");
			return ERR;
		}
		GET_COMMAND_SUFFIX();
		if (!isglobal) clear_undo_stack();
		if (move_lines(addr) < 0)
			return ERR;
		break;
	case 'n':
		if (check_addr_range(current_addr, current_addr) < 0)
			return ERR;
		GET_COMMAND_SUFFIX();
		if (display_lines(first_addr, second_addr, gflag | GNP) < 0)
			return ERR;
		gflag = 0;
		break;
	case 'p':
		if (check_addr_range(current_addr, current_addr) < 0)
			return ERR;
		GET_COMMAND_SUFFIX();
		if (display_lines(first_addr, second_addr, gflag | GPR) < 0)
			return ERR;
		gflag = 0;
		break;
	case 'P':
		if (addr_cnt > 0) {
			seterrmsg("unexpected address");
			return ERR;
		}
		GET_COMMAND_SUFFIX();
		prompt = prompt ? NULL : optarg ? optarg : dps;
		break;
	case 'q':
	case 'Q':
		if (addr_cnt > 0) {
			seterrmsg("unexpected address");
			return ERR;
		}
		GET_COMMAND_SUFFIX();
		gflag =  (modified && !scripted && c == 'q') ? EMOD : EOF;
		break;
	case 'r':
		if (!isspace((unsigned char)*ibufp)) {
			seterrmsg("unexpected command suffix");
			return ERR;
		} else if (addr_cnt == 0)
			second_addr = addr_last;
		if ((fnp = get_filename()) == NULL)
			return ERR;
		GET_COMMAND_SUFFIX();
		if (!isglobal) clear_undo_stack();
		if (*old_filename == '\0' && *fnp != '!')
			strlcpy(old_filename, fnp, sizeof(old_filename) - 2);
#ifdef BACKWARDS
		if (*fnp == '\0' && *old_filename == '\0') {
			seterrmsg("no current filename");
			return ERR;
		}
#endif
		if ((addr = read_file(*fnp ? fnp : old_filename, second_addr)) < 0)
			return ERR;
		else if (addr && addr != addr_last)
			modified = 1;
		break;
	case 's':
		do {
			switch(*ibufp) {
			case '\n':
				sflags |=SGF;
				break;
			case 'g':
				sflags |= SGG;
				ibufp++;
				break;
			case 'p':
				sflags |= SGP;
				ibufp++;
				break;
			case 'r':
				sflags |= SGR;
				ibufp++;
				break;
			case '0': case '1': case '2': case '3': case '4': 
			case '5': case '6': case '7': case '8': case '9':
				STRTOL(sgnum, ibufp);
				sflags |= SGF;
				sgflag &= ~GSG;		/* override GSG */
				break;
			default:
				if (sflags) {
					seterrmsg("invalid command suffix");
					return ERR;
				}
			}
		} while (sflags && *ibufp != '\n');
		if (sflags && !pat) {
			seterrmsg("no previous substitution");
			return ERR;
		} else if (sflags & SGG)
			sgnum = 0;		/* override numeric arg */
		if (*ibufp != '\n' && *(ibufp + 1) == '\n') {
			seterrmsg("invalid pattern delimiter");
			return ERR;
		}
		tpat = pat;
		SPL1();
		if ((!sflags || (sflags & SGR)) &&
		    (tpat = get_compiled_pattern()) == NULL) {
		 	SPL0();
			return ERR;
		} else if (tpat != pat) {
			if (pat) {
				regfree(pat);
				free(pat);
			}
			pat = tpat;
			patlock = 1;		/* reserve pattern */
		}
		SPL0();
		if (!sflags && extract_subst_tail(&sgflag, &sgnum) < 0)
			return ERR;
		else if (isglobal)
			sgflag |= GLB;
		else
			sgflag &= ~GLB;
		if (sflags & SGG)
			sgflag ^= GSG;
		if (sflags & SGP)
			sgflag ^= GPR, sgflag &= ~(GLS | GNP);
		do {
			switch(*ibufp) {
			case 'p':
				sgflag |= GPR, ibufp++;
				break;
			case 'l':
				sgflag |= GLS, ibufp++;
				break;
			case 'n':
				sgflag |= GNP, ibufp++;
				break;
			default:
				n++;
			}
		} while (!n);
		if (check_addr_range(current_addr, current_addr) < 0)
			return ERR;
		GET_COMMAND_SUFFIX();
		if (!isglobal) clear_undo_stack();
		if (search_and_replace(pat, sgflag, sgnum) < 0)
			return ERR;
		break;
	case 't':
		if (check_addr_range(current_addr, current_addr) < 0)
			return ERR;
		GET_THIRD_ADDR(addr);
		GET_COMMAND_SUFFIX();
		if (!isglobal) clear_undo_stack();
		if (copy_lines(addr) < 0)
			return ERR;
		break;
	case 'u':
		if (addr_cnt > 0) {
			seterrmsg("unexpected address");
			return ERR;
		}
		GET_COMMAND_SUFFIX();
		if (pop_undo_stack() < 0)
			return ERR;
		break;
	case 'w':
	case 'W':
		if ((n = *ibufp) == 'q' || n == 'Q') {
			gflag = EOF;
			ibufp++;
		}
		if (!isspace((unsigned char)*ibufp)) {
			seterrmsg("unexpected command suffix");
			return ERR;
		} else if ((fnp = get_filename()) == NULL)
			return ERR;
		if (addr_cnt == 0 && !addr_last)
			first_addr = second_addr = 0;
		else if (check_addr_range(1, addr_last) < 0)
			return ERR;
		GET_COMMAND_SUFFIX();
		if (*old_filename == '\0' && *fnp != '!')
			strlcpy(old_filename, fnp, sizeof(old_filename) - 2);
#ifdef BACKWARDS
		if (*fnp == '\0' && *old_filename == '\0') {
			seterrmsg("no current filename");
			return ERR;
		}
#endif
		if ((addr = write_file(*fnp ? fnp : old_filename, 
		    (c == 'W') ? "a" : "w", first_addr, second_addr)) < 0)
			return ERR;
		else if (addr == addr_last)
			modified = 0;
		else if (modified && !scripted && n == 'q')
			gflag = EMOD;
		break;
	case 'x':
		if (addr_cnt > 0) {
			seterrmsg("unexpected address");
			return ERR;
		}
		GET_COMMAND_SUFFIX();
#ifdef DES
		des = get_keyword();
#else
		seterrmsg("crypt unavailable");
		return ERR;
#endif
		break;
	case 'z':
#ifdef BACKWARDS
		if (check_addr_range(first_addr = 1, current_addr + 1) < 0)
#else
		if (check_addr_range(first_addr = 1, current_addr + !isglobal) < 0)
#endif
			return ERR;
		else if ('0' < *ibufp && *ibufp <= '9')
			STRTOL(rows, ibufp);
		GET_COMMAND_SUFFIX();
		if (display_lines(second_addr, min(addr_last,
		    second_addr + rows), gflag) < 0)
			return ERR;
		gflag = 0;
		break;
	case '=':
		GET_COMMAND_SUFFIX();
		printf("%ld\n", addr_cnt ? second_addr : addr_last);
		break;
	case '!':
		if (secure) {
			seterrmsg("'!' not allowed");
			return ERR;
		}
		if (addr_cnt > 0) {
			seterrmsg("unexpected address");
			return ERR;
		}
		if ((sflags = get_shell_command()) < 0)
			return ERR;
		GET_COMMAND_SUFFIX();
		if (sflags) printf("%s\n", shcmd + 1);
		system(shcmd + 1);
		if (!scripted) printf("!\n");
		break;
	case '\n':
#ifdef BACKWARDS
		if (check_addr_range(first_addr = 1, current_addr + 1) < 0
#else
		if (check_addr_range(first_addr = 1, current_addr + !isglobal) < 0
#endif
		 || display_lines(second_addr, second_addr, 0) < 0)
			return ERR;
		break;
	default:
		seterrmsg("unknown command");
		return ERR;
	}
	return gflag;
}


/* check_addr_range: return status of address range check */
int
check_addr_range(long n, long m)
{
	if (addr_cnt == 0) {
		first_addr = n;
		second_addr = m;
	}
	if (first_addr > second_addr || 1 > first_addr ||
	    second_addr > addr_last) {
		seterrmsg("invalid address");
		return ERR;
	}
	return 0;
}


/* get_matching_node_addr: return the address of the next line matching a 
   pattern in a given direction.  wrap around begin/end of editor buffer if
   necessary */
long
get_matching_node_addr(pattern_t *pat, int dir)
{
	char *s;
	long n = current_addr;
	line_t *lp;

	if (!pat) return ERR;
	do {
		if ((n = dir ? INC_MOD(n, addr_last) :
		    DEC_MOD(n, addr_last)) != 0) {
			lp = get_addressed_line_node(n);
			if ((s = get_sbuf_line(lp)) == NULL)
				return ERR;
			if (isbinary)
				NUL_TO_NEWLINE(s, lp->len);
			if (!regexec(pat, s, 0, NULL, 0))
				return n;
		}
	} while (n != current_addr);
	seterrmsg("no match");
	return  ERR;
}


/* get_filename: return pointer to copy of filename in the command buffer */
char *
get_filename(void)
{
	static char *file = NULL;
	static int filesz = 0;

	int n;

	if (*ibufp != '\n') {
		SKIP_BLANKS();
		if (*ibufp == '\n') {
			seterrmsg("invalid filename");
			return NULL;
		} else if ((ibufp = get_extended_line(&n, 1)) == NULL)
			return NULL;
		else if (*ibufp == '!') {
			ibufp++;
			if ((n = get_shell_command()) < 0)
				return NULL;
			if (n) printf("%s\n", shcmd + 1);
			return shcmd;
		} else if (n - 1 > MAXPATHLEN) {
			seterrmsg("filename too long");
			return  NULL;
		}
	}
#ifndef BACKWARDS
	else if (*old_filename == '\0') {
		seterrmsg("no current filename");
		return  NULL;
	}
#endif
	REALLOC(file, filesz, MAXPATHLEN + 1, NULL);
	for (n = 0; *ibufp != '\n';)
		file[n++] = *ibufp++;
	file[n] = '\0';
	return is_legal_filename(file) ? file : NULL;
}


/* get_shell_command: read a shell command from stdin; return substitution
   status */
int
get_shell_command(void)
{
	static char *buf = NULL;
	static int n = 0;

	char *s;			/* substitution char pointer */
	int i = 0;
	int j = 0;

	if (red || secure) {
		seterrmsg("shell access restricted");
		return ERR;
	} else if ((s = ibufp = get_extended_line(&j, 1)) == NULL)
		return ERR;
	REALLOC(buf, n, j + 1, ERR);
	buf[i++] = '!';			/* prefix command w/ bang */
	while (*ibufp != '\n')
		switch (*ibufp) {
		default:
			REALLOC(buf, n, i + 2, ERR);
			buf[i++] = *ibufp;
			if (*ibufp++ == '\\')
				buf[i++] = *ibufp++;
			break;
		case '!':
			if (s != ibufp) {
				REALLOC(buf, n, i + 1, ERR);
				buf[i++] = *ibufp++;
			}
#ifdef BACKWARDS
			else if (shcmd == NULL || *(shcmd + 1) == '\0')
#else
			else if (shcmd == NULL)
#endif
			{
				seterrmsg("no previous command");
				return ERR;
			} else {
				REALLOC(buf, n, i + shcmdi, ERR);
				for (s = shcmd + 1; s < shcmd + shcmdi;)
					buf[i++] = *s++;
				s = ibufp++;
			}
			break;
		case '%':
			if (*old_filename  == '\0') {
				seterrmsg("no current filename");
				return ERR;
			}
			j = strlen(s = strip_escapes(old_filename));
			REALLOC(buf, n, i + j, ERR);
			while (j--)
				buf[i++] = *s++;
			s = ibufp++;
			break;
		}
	REALLOC(shcmd, shcmdsz, i + 1, ERR);
	memcpy(shcmd, buf, i);
	shcmd[shcmdi = i] = '\0';
	return *s == '!' || *s == '%';
}


/* append_lines: insert text from stdin to after line n; stop when either a
   single period is read or EOF; return status */
int
append_lines(long n)
{
	int l;
	char *lp = ibuf;
	char *eot;
	undo_t *up = NULL;

	for (current_addr = n;;) {
		if (!isglobal) {
			if ((l = get_tty_line()) < 0)
				return ERR;
			else if (l == 0 || ibuf[l - 1] != '\n') {
				clearerr(stdin);
				return  l ? EOF : 0;
			}
			lp = ibuf;
		} else if (*(lp = ibufp) == '\0')
			return 0;
		else {
			while (*ibufp++ != '\n')
				;
			l = ibufp - lp;
		}
		if (l == 2 && lp[0] == '.' && lp[1] == '\n') {
			return 0;
		}
		eot = lp + l;
		SPL1();
		do {
			if ((lp = put_sbuf_line(lp)) == NULL) {
				SPL0();
				return ERR;
			} else if (up)
				up->t = get_addressed_line_node(current_addr);
			else if ((up = push_undo_stack(UADD, current_addr,
			    current_addr)) == NULL) {
				SPL0();
				return ERR;
			}
		} while (lp != eot);
		modified = 1;
		SPL0();
	}
	/* NOTREACHED */
}


/* join_lines: replace a range of lines with the joined text of those lines */
int
join_lines(long from, long to)
{
	static char *buf = NULL;
	static int n;

	char *s;
	int size = 0;
	line_t *bp, *ep;

	ep = get_addressed_line_node(INC_MOD(to, addr_last));
	bp = get_addressed_line_node(from);
	for (; bp != ep; bp = bp->q_forw) {
		if ((s = get_sbuf_line(bp)) == NULL)
			return ERR;
		REALLOC(buf, n, size + bp->len, ERR);
		memcpy(buf + size, s, bp->len);
		size += bp->len;
	}
	REALLOC(buf, n, size + 2, ERR);
	memcpy(buf + size, "\n", 2);
	if (delete_lines(from, to) < 0)
		return ERR;
	current_addr = from - 1;
	SPL1();
	if (put_sbuf_line(buf) == NULL ||
	    push_undo_stack(UADD, current_addr, current_addr) == NULL) {
		SPL0();
		return ERR;
	}
	modified = 1;
	SPL0();
	return 0;
}


/* move_lines: move a range of lines */
int
move_lines(long addr)
{
	line_t *b1, *a1, *b2, *a2;
	long n = INC_MOD(second_addr, addr_last);
	long p = first_addr - 1;
	int done = (addr == first_addr - 1 || addr == second_addr);

	SPL1();
	if (done) {
		a2 = get_addressed_line_node(n);
		b2 = get_addressed_line_node(p);
		current_addr = second_addr;
	} else if (push_undo_stack(UMOV, p, n) == NULL ||
	    push_undo_stack(UMOV, addr, INC_MOD(addr, addr_last)) == NULL) {
		SPL0();
		return ERR;
	} else {
		a1 = get_addressed_line_node(n);
		if (addr < first_addr) {
			b1 = get_addressed_line_node(p);
			b2 = get_addressed_line_node(addr);
					/* this get_addressed_line_node last! */
		} else {
			b2 = get_addressed_line_node(addr);
			b1 = get_addressed_line_node(p);
					/* this get_addressed_line_node last! */
		}
		a2 = b2->q_forw;
		REQUE(b2, b1->q_forw);
		REQUE(a1->q_back, a2);
		REQUE(b1, a1);
		current_addr = addr + ((addr < first_addr) ? 
		    second_addr - first_addr + 1 : 0);
	}
	if (isglobal)
		unset_active_nodes(b2->q_forw, a2);
	modified = 1;
	SPL0();
	return 0;
}


/* copy_lines: copy a range of lines; return status */
int
copy_lines(long addr)
{
	line_t *lp, *np = get_addressed_line_node(first_addr);
	undo_t *up = NULL;
	long n = second_addr - first_addr + 1;
	long m = 0;

	current_addr = addr;
	if (first_addr <= addr && addr < second_addr) {
		n =  addr - first_addr + 1;
		m = second_addr - addr;
	}
	for (; n > 0; n=m, m=0, np = get_addressed_line_node(current_addr + 1))
		for (; n-- > 0; np = np->q_forw) {
			SPL1();
			if ((lp = dup_line_node(np)) == NULL) {
				SPL0();
				return ERR;
			}
			add_line_node(lp);
			if (up)
				up->t = lp;
			else if ((up = push_undo_stack(UADD, current_addr,
			    current_addr)) == NULL) {
				SPL0();
				return ERR;
			}
			modified = 1;
			SPL0();
		}
	return 0;
}


/* delete_lines: delete a range of lines */
int
delete_lines(long from, long to)
{
	line_t *n, *p;

	SPL1();
	if (push_undo_stack(UDEL, from, to) == NULL) {
		SPL0();
		return ERR;
	}
	n = get_addressed_line_node(INC_MOD(to, addr_last));
	p = get_addressed_line_node(from - 1);
					/* this get_addressed_line_node last! */
	if (isglobal)
		unset_active_nodes(p->q_forw, n);
	REQUE(p, n);
	addr_last -= to - from + 1;
	current_addr = from - 1;
	modified = 1;
	SPL0();
	return 0;
}


/* display_lines: print a range of lines to stdout */
int
display_lines(long from, long to, int gflag)
{
	line_t *bp;
	line_t *ep;
	char *s;

	if (!from) {
		seterrmsg("invalid address");
		return ERR;
	}
	ep = get_addressed_line_node(INC_MOD(to, addr_last));
	bp = get_addressed_line_node(from);
	for (; bp != ep; bp = bp->q_forw) {
		if ((s = get_sbuf_line(bp)) == NULL)
			return ERR;
		if (put_tty_line(s, bp->len, current_addr = from++, gflag) < 0)
			return ERR;
	}
	return 0;
}


#define MAXMARK 26			/* max number of marks */

line_t	*mark[MAXMARK];			/* line markers */
int markno;				/* line marker count */

/* mark_line_node: set a line node mark */
int
mark_line_node(line_t *lp, int n)
{
	if (!islower(n)) {
		seterrmsg("invalid mark character");
		return ERR;
	} else if (mark[n - 'a'] == NULL)
		markno++;
	mark[n - 'a'] = lp;
	return 0;
}


/* get_marked_node_addr: return address of a marked line */
long
get_marked_node_addr(int n)
{
	if (!islower(n)) {
		seterrmsg("invalid mark character");
		return ERR;
	}
	return get_line_node_addr(mark[n - 'a']);
}


/* unmark_line_node: clear line node mark */
void
unmark_line_node(line_t *lp)
{
	int i;

	for (i = 0; markno && i < MAXMARK; i++)
		if (mark[i] == lp) {
			mark[i] = NULL;
			markno--;
		}
}


/* dup_line_node: return a pointer to a copy of a line node */
line_t *
dup_line_node(line_t *lp)
{
	line_t *np;

	if ((np = (line_t *) malloc(sizeof(line_t))) == NULL) {
		fprintf(stderr, "%s\n", strerror(errno));
		seterrmsg("out of memory");
		return NULL;
	}
	np->seek = lp->seek;
	np->len = lp->len;
	return np;
}


/* has_trailing_escape:  return the parity of escapes preceding a character
   in a string */
int
has_trailing_escape(char *s, char *t)
{
    return (s == t || *(t - 1) != '\\') ? 0 : !has_trailing_escape(s, t - 1);
}


/* strip_escapes: return copy of escaped string of at most length MAXPATHLEN */
char *
strip_escapes(const char *s)
{
	static char *file = NULL;
	static int filesz = 0;

	int i = 0;

	REALLOC(file, filesz, MAXPATHLEN + 1, NULL);
	while ((i < (filesz - 1)) &&
	       (file[i++] = (*s == '\\') != '\0' ? *++s : *s))
		s++;
	file[filesz - 1] = '\0';
	return file;
}


void
signal_hup(int signo)
{
	if (mutex)
		sigflags |= (1 << (signo - 1));
	else	handle_hup(signo);
}


void
signal_int(int signo)
{
	if (mutex)
		sigflags |= (1 << (signo - 1));
	else	handle_int(signo);
}


void
handle_hup(int signo)
{
	char *hup = NULL;		/* hup filename */
	char *s;
	int n;

	if (!sigactive)
		quit(1);
	sigflags &= ~(1 << (signo - 1));
	if (addr_last && write_file("ed.hup", "w", 1, addr_last) < 0 &&
	    (s = getenv("HOME")) != NULL &&
	    (n = strlen(s)) + 8 <= MAXPATHLEN &&	/* "ed.hup" + '/' */
	    (hup = (char *) malloc(n + 10)) != NULL) {
		strcpy(hup, s);
		if (hup[n - 1] != '/')
			hup[n] = '/', hup[n+1] = '\0';
		strcat(hup, "ed.hup");
		write_file(hup, "w", 1, addr_last);
	}
	quit(2);
}


void
handle_int(int signo)
{
	if (!sigactive)
		quit(1);
	sigflags &= ~(1 << (signo - 1));
#ifdef _POSIX_SOURCE
	siglongjmp(env, -1);
#else
	longjmp(env, -1);
#endif
}


int cols = 72;				/* wrap column */

void
handle_winch(int signo)
{
	struct winsize ws;		/* window size structure */

	sigflags &= ~(1 << (signo - 1));
	if (ioctl(0, TIOCGWINSZ, (char *) &ws) >= 0) {
		if (ws.ws_row > 2) rows = ws.ws_row - 2;
		if (ws.ws_col > 8) cols = ws.ws_col - 8;
	}
}


/* is_legal_filename: return a legal filename */
int
is_legal_filename(char *s)
{
	if (red && (*s == '!' || !strcmp(s, "..") || strchr(s, '/'))) {
		seterrmsg("shell access restricted");
		return 0;
	}
	return 1;
}<|MERGE_RESOLUTION|>--- conflicted
+++ resolved
@@ -229,19 +229,11 @@
 		if ((status = extract_addr_range()) >= 0 &&
 		    (status = exec_command()) >= 0) {
 			if (status == 0)
-<<<<<<< HEAD
 				continue;
 			status = display_lines(current_addr, current_addr,
 			    status);
 			if (status >= 0)
 				continue;
-=======
-				continue;
-			status = display_lines(current_addr, current_addr,
-			    status);
-			if (status >= 0)
-				continue;
->>>>>>> 598bd837
 		}
 		switch (status) {
 		case EOF:
@@ -873,10 +865,6 @@
 		printf("%ld\n", addr_cnt ? second_addr : addr_last);
 		break;
 	case '!':
-		if (secure) {
-			seterrmsg("'!' not allowed");
-			return ERR;
-		}
 		if (addr_cnt > 0) {
 			seterrmsg("unexpected address");
 			return ERR;
