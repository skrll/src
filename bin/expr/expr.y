<<<<<<< HEAD
/* $NetBSD: expr.y,v 1.39 2016/09/05 01:00:07 sevan Exp $ */
=======
/* $NetBSD: expr.y,v 1.45 2018/06/27 17:23:36 kamil Exp $ */
>>>>>>> b2b84690

/*_
 * Copyright (c) 2000 The NetBSD Foundation, Inc.
 * All rights reserved.
 *
 * This code is derived from software contributed to The NetBSD Foundation
 * by Jaromir Dolecek <jdolecek@NetBSD.org> and J.T. Conklin <jtc@NetBSD.org>.
 *
 * Redistribution and use in source and binary forms, with or without
 * modification, are permitted provided that the following conditions
 * are met:
 * 1. Redistributions of source code must retain the above copyright
 *    notice, this list of conditions and the following disclaimer.
 * 2. Redistributions in binary form must reproduce the above copyright
 *    notice, this list of conditions and the following disclaimer in the
 *    documentation and/or other materials provided with the distribution.
 *
 * THIS SOFTWARE IS PROVIDED BY THE NETBSD FOUNDATION, INC. AND CONTRIBUTORS
 * ``AS IS'' AND ANY EXPRESS OR IMPLIED WARRANTIES, INCLUDING, BUT NOT LIMITED
 * TO, THE IMPLIED WARRANTIES OF MERCHANTABILITY AND FITNESS FOR A PARTICULAR
 * PURPOSE ARE DISCLAIMED.  IN NO EVENT SHALL THE FOUNDATION OR CONTRIBUTORS
 * BE LIABLE FOR ANY DIRECT, INDIRECT, INCIDENTAL, SPECIAL, EXEMPLARY, OR
 * CONSEQUENTIAL DAMAGES (INCLUDING, BUT NOT LIMITED TO, PROCUREMENT OF
 * SUBSTITUTE GOODS OR SERVICES; LOSS OF USE, DATA, OR PROFITS; OR BUSINESS
 * INTERRUPTION) HOWEVER CAUSED AND ON ANY THEORY OF LIABILITY, WHETHER IN
 * CONTRACT, STRICT LIABILITY, OR TORT (INCLUDING NEGLIGENCE OR OTHERWISE)
 * ARISING IN ANY WAY OUT OF THE USE OF THIS SOFTWARE, EVEN IF ADVISED OF THE
 * POSSIBILITY OF SUCH DAMAGE.
 */

%{
#include <sys/cdefs.h>
#ifndef lint
<<<<<<< HEAD
__RCSID("$NetBSD: expr.y,v 1.39 2016/09/05 01:00:07 sevan Exp $");
=======
__RCSID("$NetBSD: expr.y,v 1.45 2018/06/27 17:23:36 kamil Exp $");
>>>>>>> b2b84690
#endif /* not lint */

#include <sys/types.h>

#include <err.h>
#include <errno.h>
#include <limits.h>
#include <locale.h>
#include <regex.h>
#include <stdarg.h>
#include <stdio.h>
#include <stdlib.h>
#include <string.h>

static const char * const *av;

static void yyerror(const char *, ...) __dead;
static int yylex(void);
static int is_zero_or_null(const char *);
static int is_integer(const char *);
static int64_t perform_arith_op(const char *, const char *, const char *);

#define YYSTYPE	const char *

%}
%token STRING
%left SPEC_OR
%left SPEC_AND
%left COMPARE 
%left ADD_SUB_OPERATOR
%left MUL_DIV_MOD_OPERATOR
%left SPEC_REG
%left LENGTH
%left LEFT_PARENT RIGHT_PARENT

%%

exp:	expr = {
		(void) printf("%s\n", $1);
		return (is_zero_or_null($1));
		}
	;

expr:	item { $$ = $1; }
	| expr SPEC_OR expr = {
		/*
		 * Return evaluation of first expression if it is neither
		 * an empty string nor zero; otherwise, returns the evaluation
		 * of second expression.
		 */
		if (!is_zero_or_null($1))
			$$ = $1;
		else
			$$ = $3;
		}
	| expr SPEC_AND expr = {
		/*
		 * Returns the evaluation of first expr if neither expression
		 * evaluates to an empty string or zero; otherwise, returns
		 * zero.
		 */
		if (!is_zero_or_null($1) && !is_zero_or_null($3))
			$$ = $1;
		else
			$$ = "0";
		}
	| expr SPEC_REG expr = {
		/*
		 * The ``:'' operator matches first expr against the second,
		 * which must be a regular expression.
		 */
		regex_t rp;
		regmatch_t rm[2];
		int eval;

		/* compile regular expression */
		if ((eval = regcomp(&rp, $3, REG_BASIC)) != 0) {
			char errbuf[256];
			(void)regerror(eval, &rp, errbuf, sizeof(errbuf));
			yyerror("%s", errbuf);
			/* NOT REACHED */
		}
		
		/* compare string against pattern --  remember that patterns 
		   are anchored to the beginning of the line */
		if (regexec(&rp, $1, 2, rm, 0) == 0 && rm[0].rm_so == 0) {
			char *val;
			if (rm[1].rm_so >= 0) {
				(void) asprintf(&val, "%.*s",
					(int) (rm[1].rm_eo - rm[1].rm_so),
					$1 + rm[1].rm_so);
			} else {
				(void) asprintf(&val, "%d",
					(int)(rm[0].rm_eo - rm[0].rm_so));
			}
			if (val == NULL)
				err(1, NULL);
			$$ = val;
		} else {
			if (rp.re_nsub == 0) {
				$$ = "0";
			} else {
				$$ = "";
			}
		}

		}
	| expr ADD_SUB_OPERATOR expr = {
		/* Returns the results of addition, subtraction */
		char *val;
		int64_t res;
		
		res = perform_arith_op($1, $2, $3);
		(void) asprintf(&val, "%lld", (long long int) res);
		if (val == NULL)
			err(1, NULL);
		$$ = val;
                }

	| expr MUL_DIV_MOD_OPERATOR expr = {
		/* 
		 * Returns the results of multiply, divide or remainder of 
		 * numeric-valued arguments.
		 */
		char *val;
		int64_t res;

		res = perform_arith_op($1, $2, $3);
		(void) asprintf(&val, "%lld", (long long int) res);
		if (val == NULL)
			err(1, NULL);
		$$ = val;

		}
	| expr COMPARE expr = {
		/*
		 * Returns the results of integer comparison if both arguments
		 * are integers; otherwise, returns the results of string
		 * comparison using the locale-specific collation sequence.
		 * The result of each comparison is 1 if the specified relation
		 * is true, or 0 if the relation is false.
		 */

		int64_t l, r;
		int res;

		res = 0;

		/*
		 * Slight hack to avoid differences in the compare code
		 * between string and numeric compare.
		 */
		if (is_integer($1) && is_integer($3)) {
			/* numeric comparison */
			l = strtoll($1, NULL, 10);
			r = strtoll($3, NULL, 10);
		} else {
			/* string comparison */
			l = strcoll($1, $3);
			r = 0;
		}

		switch($2[0]) {	
		case '=': /* equal */
			res = (l == r);
			break;
		case '>': /* greater or greater-equal */
			if ($2[1] == '=')
				res = (l >= r);
			else
				res = (l > r);
			break;
		case '<': /* lower or lower-equal */
			if ($2[1] == '=')
				res = (l <= r);
			else
				res = (l < r);
			break;
		case '!': /* not equal */
			/* the check if this is != was done in yylex() */
			res = (l != r);
		}

		$$ = (res) ? "1" : "0";

		}
	| LEFT_PARENT expr RIGHT_PARENT { $$ = $2; }
	| LENGTH expr {
		/*
		 * Return length of 'expr' in bytes.
		 */
		char *ln;

		asprintf(&ln, "%ld", (long) strlen($2));
		if (ln == NULL)
			err(1, NULL);
		$$ = ln;
		}
	;

item:	STRING
	| ADD_SUB_OPERATOR
	| MUL_DIV_MOD_OPERATOR
	| COMPARE
	| SPEC_OR
	| SPEC_AND
	| SPEC_REG
	| LENGTH
	;
%%

/*
 * Returns 1 if the string is empty or contains only numeric zero.
 */
static int
is_zero_or_null(const char *str)
{
	char *endptr;

	return str[0] == '\0'
		|| ( strtoll(str, &endptr, 10) == 0LL
			&& endptr[0] == '\0');
}

/*
 * Returns 1 if the string is an integer.
 */
static int
is_integer(const char *str)
{
	char *endptr;

	(void) strtoll(str, &endptr, 10);
	/* note we treat empty string as valid number */
	return (endptr[0] == '\0');
}

static int64_t
perform_arith_op(const char *left, const char *op, const char *right)
{
	int64_t res, l, r;

	res = 0;

	if (!is_integer(left)) {
		yyerror("non-integer argument '%s'", left);
		/* NOTREACHED */
	}
	if (!is_integer(right)) {
		yyerror("non-integer argument '%s'", right);
		/* NOTREACHED */
	}

	errno = 0;
	l = strtoll(left, NULL, 10);
	if (errno == ERANGE) {
		yyerror("value '%s' is %s is %lld", left,
		    (l > 0) ? "too big, maximum" : "too small, minimum",
		    (l > 0) ? LLONG_MAX : LLONG_MIN);
		/* NOTREACHED */
	}

	errno = 0;
	r = strtoll(right, NULL, 10);
	if (errno == ERANGE) {
		yyerror("value '%s' is %s is %lld", right,
		    (l > 0) ? "too big, maximum" : "too small, minimum",
	  	    (l > 0) ? LLONG_MAX : LLONG_MIN);
		/* NOTREACHED */
	}

	switch(op[0]) {
	case '+':
		/*
		 * Check for over-& underflow.
		 */
		if ((l >= 0 && r <= INT64_MAX - l) ||
		    (l <= 0 && r >= INT64_MIN - l)) {
			res = l + r;
		} else {
			yyerror("integer overflow or underflow occurred for "
                            "operation '%s %s %s'", left, op, right);
		}
		break;
	case '-':
		/*
		 * Check for over-& underflow.
		 */
		if ((r > 0 && l < INT64_MIN + r) ||
		    (r < 0 && l > INT64_MAX + r)) {
			yyerror("integer overflow or underflow occurred for "
			    "operation '%s %s %s'", left, op, right);
		} else {
			res = l - r;
		}
		break;
	case '/':
		if (r == 0)
			yyerror("second argument to '%s' must not be zero", op);
		if (l == INT64_MIN && r == -1)
			yyerror("integer overflow or underflow occurred for "
			    "operation '%s %s %s'", left, op, right);
		res = l / r;
			
		break;
	case '%':
		if (r == 0)
			yyerror("second argument to '%s' must not be zero", op);
		if (l == INT64_MIN && r == -1)
			yyerror("integer overflow or underflow occurred for "
			    "operation '%s %s %s'", left, op, right);
		res = l % r;
		break;
	case '*':
		/*
		 * Check for over-& underflow.
		 */

		/*
		 * Simplify the conditions:
		 *  - remove the case of both negative arguments
		 *    unless the operation will cause an overflow
		 */
		if (l < 0 && r < 0 && l != INT64_MIN && r != INT64_MIN) {
			l = -l;
			r = -r;
		}

		/* - remove the case of legative l and positive r */
		if (l < 0 && r >= 0) {
			/* Use res as a temporary variable */
			res = l;
			l = r;
			r = res;
		}

		if ((l < 0 && r < 0) ||
		    (r > 0 && l > INT64_MAX / r) ||
		    (r <= 0 && l != 0 && r < INT64_MIN / l)) {
			yyerror("integer overflow or underflow occurred for "
			    "operation '%s %s %s'", left, op, right);
			/* NOTREACHED */
		} else {
			res = l * r;
		}
		break;
	}
	return res;
}

static const char *x = "|&=<>+-*/%:()";
static const int x_token[] = {
	SPEC_OR, SPEC_AND, COMPARE, COMPARE, COMPARE, ADD_SUB_OPERATOR,
	ADD_SUB_OPERATOR, MUL_DIV_MOD_OPERATOR, MUL_DIV_MOD_OPERATOR, 
	MUL_DIV_MOD_OPERATOR, SPEC_REG, LEFT_PARENT, RIGHT_PARENT
};

static int handle_ddash = 1;

int
yylex(void)
{
	const char *p = *av++;
	int retval;

	if (!p)
		retval = 0;
	else if (p[1] == '\0') {
		const char *w = strchr(x, p[0]);
		if (w) {
			retval = x_token[w-x];
		} else {
			retval = STRING;
		}
	} else if (p[1] == '=' && p[2] == '\0'
			&& (p[0] == '>' || p[0] == '<' || p[0] == '!'))
		retval = COMPARE;
	else if (handle_ddash && p[0] == '-' && p[1] == '-' && p[2] == '\0') {
		/* ignore "--" if passed as first argument and isn't followed
		 * by another STRING */
		retval = yylex();
		if (retval != STRING && retval != LEFT_PARENT
		    && retval != RIGHT_PARENT) {
			/* is not followed by string or parenthesis, use as
			 * STRING */
			retval = STRING;
			av--;	/* was increased in call to yylex() above */
			p = "--";
		} else {
			/* "--" is to be ignored */
			p = yylval;
		}
	} else if (strcmp(p, "length") == 0)
		retval = LENGTH;
	else
		retval = STRING;

	handle_ddash = 0;
	yylval = p;

	return retval;
}

/*
 * Print error message and exit with error 2 (syntax error).
 */
static __printflike(1, 2) void
yyerror(const char *fmt, ...)
{
	va_list arg;

	va_start(arg, fmt);
	verrx(2, fmt, arg);
	va_end(arg);
}

int
main(int argc, const char * const *argv)
{
	setprogname(argv[0]);
	(void)setlocale(LC_ALL, "");

	if (argc == 1) {
		(void)fprintf(stderr, "usage: %s expression\n",
		    getprogname());
		exit(2);
	}

	av = argv + 1;

	return yyparse();
}<|MERGE_RESOLUTION|>--- conflicted
+++ resolved
@@ -1,8 +1,4 @@
-<<<<<<< HEAD
-/* $NetBSD: expr.y,v 1.39 2016/09/05 01:00:07 sevan Exp $ */
-=======
 /* $NetBSD: expr.y,v 1.45 2018/06/27 17:23:36 kamil Exp $ */
->>>>>>> b2b84690
 
 /*_
  * Copyright (c) 2000 The NetBSD Foundation, Inc.
@@ -36,11 +32,7 @@
 %{
 #include <sys/cdefs.h>
 #ifndef lint
-<<<<<<< HEAD
-__RCSID("$NetBSD: expr.y,v 1.39 2016/09/05 01:00:07 sevan Exp $");
-=======
 __RCSID("$NetBSD: expr.y,v 1.45 2018/06/27 17:23:36 kamil Exp $");
->>>>>>> b2b84690
 #endif /* not lint */
 
 #include <sys/types.h>
