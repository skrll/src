--- conflicted
+++ resolved
@@ -1,8 +1,4 @@
-<<<<<<< HEAD
-/*	$NetBSD: expr.c,v 1.11 2017/07/01 23:12:08 joerg Exp $	*/
-=======
 /*	$NetBSD: expr.c,v 1.12 2018/05/08 16:37:59 kamil Exp $	*/
->>>>>>> b2b84690
 
 /*
  * Korn expression evaluation
@@ -13,11 +9,7 @@
 #include <sys/cdefs.h>
 
 #ifndef lint
-<<<<<<< HEAD
-__RCSID("$NetBSD: expr.c,v 1.11 2017/07/01 23:12:08 joerg Exp $");
-=======
 __RCSID("$NetBSD: expr.c,v 1.12 2018/05/08 16:37:59 kamil Exp $");
->>>>>>> b2b84690
 #endif
 
 
