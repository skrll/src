<<<<<<< HEAD
/*	$NetBSD: io.c,v 1.17 2017/06/30 04:41:19 kamil Exp $	*/
=======
/*	$NetBSD: io.c,v 1.18 2018/05/08 16:37:59 kamil Exp $	*/
>>>>>>> b2b84690

/*
 * shell buffered IO and formatted output
 */
#include <sys/cdefs.h>

#ifndef lint
<<<<<<< HEAD
__RCSID("$NetBSD: io.c,v 1.17 2017/06/30 04:41:19 kamil Exp $");
=======
__RCSID("$NetBSD: io.c,v 1.18 2018/05/08 16:37:59 kamil Exp $");
>>>>>>> b2b84690
#endif

#include <sys/stat.h>
#include <ctype.h>
#include "sh.h"

static int initio_done;

/*
 * formatted output functions
 */


/* A shell error occurred (eg, syntax error, etc.) */
void
errorf(const char *fmt, ...)
{
	va_list va;

	shl_stdout_ok = 0;	/* debugging: note that stdout not valid */
	exstat = 1;
	if (*fmt) {
		error_prefix(true);
		va_start(va, fmt);
		shf_vfprintf(shl_out, fmt, va);
		va_end(va);
		shf_putchar('\n', shl_out);
	}
	shf_flush(shl_out);
	unwind(LERROR);
}

/* like errorf(), but no unwind is done */
void
warningf(int fileline, const char *fmt, ...)
{
	va_list va;

	error_prefix(fileline);
	va_start(va, fmt);
	shf_vfprintf(shl_out, fmt, va);
	va_end(va);
	shf_putchar('\n', shl_out);
	shf_flush(shl_out);
}

/* Used by built-in utilities to prefix shell and utility name to message
 * (also unwinds environments for special builtins).
 */
void
bi_errorf(const char *fmt, ...)
{
	va_list va;

	shl_stdout_ok = 0;	/* debugging: note that stdout not valid */
	exstat = 1;
	if (*fmt) {
		error_prefix(true);
		/* not set when main() calls parse_args() */
		if (builtin_argv0)
			shf_fprintf(shl_out, "%s: ", builtin_argv0);
		va_start(va, fmt);
		shf_vfprintf(shl_out, fmt, va);
		va_end(va);
		shf_putchar('\n', shl_out);
	}
	shf_flush(shl_out);
	/* POSIX special builtins and ksh special builtins cause
	 * non-interactive shells to exit.
	 * XXX odd use of KEEPASN; also may not want LERROR here
	 */
	if ((builtin_flag & SPEC_BI)
	    || (Flag(FPOSIX) && (builtin_flag & KEEPASN)))
	{
		builtin_argv0 = (char *) 0;
		unwind(LERROR);
	}
}

/* Called when something that shouldn't happen does */
void
internal_errorf(int jump, const char *fmt, ...)
{
	va_list va;

	error_prefix(true);
	shf_fprintf(shl_out, "internal error: ");
	va_start(va, fmt);
	shf_vfprintf(shl_out, fmt, va);
	va_end(va);
	shf_putchar('\n', shl_out);
	shf_flush(shl_out);
	if (jump)
		unwind(LERROR);
}

/* used by error reporting functions to print "ksh: .kshrc[25]: " */
void
error_prefix(fileline)
	int fileline;
{
	/* Avoid foo: foo[2]: ... */
	if (!fileline || !source || !source->file
	    || strcmp(source->file, kshname) != 0)
		shf_fprintf(shl_out, "%s: ", kshname + (*kshname == '-'));
	if (fileline && source && source->file != NULL) {
		shf_fprintf(shl_out, "%s[%d]: ", source->file,
			source->errline > 0 ? source->errline : source->line);
		source->errline = 0;
	}
}

/* printf to shl_out (stderr) with flush */
void
shellf(const char *fmt, ...)
{
	va_list va;

	if (!initio_done) /* shl_out may not be set up yet... */
		return;
	va_start(va, fmt);
	shf_vfprintf(shl_out, fmt, va);
	va_end(va);
	shf_flush(shl_out);
}

/* printf to shl_stdout (stdout) */
void
shprintf(const char *fmt, ...)
{
	va_list va;

	if (!shl_stdout_ok)
		internal_errorf(1, "shl_stdout not valid");
	va_start(va, fmt);
	shf_vfprintf(shl_stdout, fmt, va);
	va_end(va);
}

#ifdef KSH_DEBUG
static struct shf *kshdebug_shf;

void
kshdebug_init_()
{
	if (kshdebug_shf)
		shf_close(kshdebug_shf);
	kshdebug_shf = shf_open("/tmp/ksh-debug.log",
				O_WRONLY|O_APPEND|O_CREAT, 0600,
				SHF_WR|SHF_MAPHI);
	if (kshdebug_shf) {
		shf_fprintf(kshdebug_shf, "\nNew shell[pid %d]\n", getpid());
		shf_flush(kshdebug_shf);
	}
}

/* print to debugging log */
void
kshdebug_printf_(const char *fmt, ...)
{
	va_list va;

	if (!kshdebug_shf)
		return;
	va_start(va, fmt);
	shf_fprintf(kshdebug_shf, "[%d] ", getpid());
	shf_vfprintf(kshdebug_shf, fmt, va);
	va_end(va);
	shf_flush(kshdebug_shf);
}

void
kshdebug_dump_(str, mem, nbytes)
	const char *str;
	const void *mem;
	int nbytes;
{
	int i, j;
	int nprow = 16;

	if (!kshdebug_shf)
		return;
	shf_fprintf(kshdebug_shf, "[%d] %s:\n", getpid(), str);
	for (i = 0; i < nbytes; i += nprow) {
		char c = '\t';
		for (j = 0; j < nprow && i + j < nbytes; j++) {
			shf_fprintf(kshdebug_shf, "%c%02x",
				c, ((const unsigned char *) mem)[i + j]);
			c = ' ';
		}
		shf_fprintf(kshdebug_shf, "\n");
	}
	shf_flush(kshdebug_shf);
}
#endif /* KSH_DEBUG */

/* test if we can seek backwards fd (returns 0 or SHF_UNBUF) */
int
can_seek(fd)
	int fd;
{
	struct stat statb;

	return fstat(fd, &statb) == 0 && !S_ISREG(statb.st_mode) ?
		SHF_UNBUF : 0;
}

struct shf	shf_iob[3];

void
initio()
{
	shf_fdopen(1, SHF_WR, shl_stdout);	/* force buffer allocation */
	shf_fdopen(2, SHF_WR, shl_out);
	shf_fdopen(2, SHF_WR, shl_spare);	/* force buffer allocation */
	initio_done = 1;
	kshdebug_init();
}

/* A dup2() with error checking */
int
ksh_dup2(ofd, nfd, errok)
	int ofd;
	int nfd;
	int errok;
{
	int ret = dup2(ofd, nfd);

	if (ret < 0 && errno != EBADF && !errok)
		errorf("too many files open in shell");

	return ret;
}

/*
 * move fd from user space (0<=fd<10) to shell space (fd>=10),
 * set close-on-exec flag.
 */
int
savefd(fd, noclose)
	int fd;
	int noclose;
{
	int nfd;

	if (fd < FDBASE) {
		nfd = ksh_dupbase(fd, FDBASE);
		if (nfd < 0) {
			if (errno == EBADF)
				return -1;
			else
				errorf("too many files open in shell");
		}
		if (!noclose)
			close(fd);
	} else
		nfd = fd;
	fd_clexec(nfd);
	return nfd;
}

void
restfd(fd, ofd)
	int fd, ofd;
{
	if (fd == 2)
		shf_flush(&shf_iob[fd]);
	if (ofd < 0)		/* original fd closed */
		close(fd);
	else if (fd != ofd) {
		ksh_dup2(ofd, fd, true); /* XXX: what to do if this fails? */
		close(ofd);
	}
}

void
openpipe(pv)
	int *pv;
{
	if (pipe(pv) < 0)
		errorf("can't create pipe - try again");
	pv[0] = savefd(pv[0], 0);
	pv[1] = savefd(pv[1], 0);
}

void
closepipe(pv)
	int *pv;
{
	close(pv[0]);
	close(pv[1]);
}

/* Called by iosetup() (deals with 2>&4, etc.), c_read, c_print to turn
 * a string (the X in 2>&X, read -uX, print -uX) into a file descriptor.
 */
int
check_fd(name, mode, emsgp)
	char *name;
	int mode;
	const char **emsgp;
{
	int fd, fl;

	if (isdigit((unsigned char)name[0]) && !name[1]) {
		fd = name[0] - '0';
		if ((fl = fcntl(fd = name[0] - '0', F_GETFL, 0)) < 0) {
			if (emsgp)
				*emsgp = "bad file descriptor";
			return -1;
		}
		fl &= O_ACCMODE;

		/* X_OK is a kludge to disable this check for dups (x<&1):
		 * historical shells never did this check (XXX don't know what
		 * posix has to say).
		 */
		if (!(mode & X_OK) && fl != O_RDWR
		    && (((mode & R_OK) && fl != O_RDONLY)
			|| ((mode & W_OK) && fl != O_WRONLY)))
		{
			if (emsgp)
				*emsgp = (fl == O_WRONLY) ?
						"fd not open for reading"
					      : "fd not open for writing";
			return -1;
		}
		return fd;
	}
#ifdef KSH
	else if (name[0] == 'p' && !name[1])
		return coproc_getfd(mode, emsgp);
#endif /* KSH */
	if (emsgp)
		*emsgp = "illegal file descriptor name";
	return -1;
}

#ifdef KSH
/* Called once from main */
void
coproc_init()
{
	coproc.read = coproc.readw = coproc.write = -1;
	coproc.njobs = 0;
	coproc.id = 0;
}

/* Called by c_read() when eof is read - close fd if it is the co-process fd */
void
coproc_read_close(fd)
	int fd;
{
	if (coproc.read >= 0 && fd == coproc.read) {
		coproc_readw_close(fd);
		close(coproc.read);
		coproc.read = -1;
	}
}

/* Called by c_read() and by iosetup() to close the other side of the
 * read pipe, so reads will actually terminate.
 */
void
coproc_readw_close(fd)
	int fd;
{
	if (coproc.readw >= 0 && coproc.read >= 0 && fd == coproc.read) {
		close(coproc.readw);
		coproc.readw = -1;
	}
}

/* Called by c_print when a write to a fd fails with EPIPE and by iosetup
 * when co-process input is dup'd
 */
void
coproc_write_close(fd)
	int fd;
{
	if (coproc.write >= 0 && fd == coproc.write) {
		close(coproc.write);
		coproc.write = -1;
	}
}

/* Called to check for existence of/value of the co-process file descriptor.
 * (Used by check_fd() and by c_read/c_print to deal with -p option).
 */
int
coproc_getfd(mode, emsgp)
	int mode;
	const char **emsgp;
{
	int fd = (mode & R_OK) ? coproc.read : coproc.write;

	if (fd >= 0)
		return fd;
	if (emsgp)
		*emsgp = "no coprocess";
	return -1;
}

/* called to close file descriptors related to the coprocess (if any)
 * Should be called with SIGCHLD blocked.
 */
void
coproc_cleanup(reuse)
	int reuse;
{
	/* This to allow co-processes to share output pipe */
	if (!reuse || coproc.readw < 0 || coproc.read < 0) {
		if (coproc.read >= 0) {
			close(coproc.read);
			coproc.read = -1;
		}
		if (coproc.readw >= 0) {
			close(coproc.readw);
			coproc.readw = -1;
		}
	}
	if (coproc.write >= 0) {
		close(coproc.write);
		coproc.write = -1;
	}
}
#endif /* KSH */


/*
 * temporary files
 */

struct temp *
maketemp(ap, type, tlist)
	Area *ap;
	Temp_type type;
	struct temp **tlist;
{
#ifndef __NetBSD__
	static unsigned int inc;
#endif
	struct temp *tp;
	int len;
	int fd;
	char *pathx;
	const char *dir;

	dir = tmpdir ? tmpdir : "/tmp";
	/* The 20 + 20 is a paranoid worst case for pid/inc */
	len = strlen(dir) + 3 + 20 + 20 + 1;
	tp = (struct temp *) alloc(sizeof(struct temp) + len, ap);
	tp->name = pathx = (char *) &tp[1];
	tp->shf = (struct shf *) 0;
	tp->type = type;
#ifdef __NetBSD__
	shf_snprintf(pathx, len, "%s/shXXXXXXXX", dir);
	fd = mkstemp(pathx);
	if (fd >= 0)
		tp->shf = shf_fdopen(fd, SHF_WR, (struct shf *) 0);
#else
	while (1) {
		/* Note that temp files need to fit 8.3 DOS limits */
		shf_snprintf(pathx, len, "%s/sh%05u.%03x",
			     dir, (unsigned) procpid, inc++);
		/* Mode 0600 to be paranoid, O_TRUNC in case O_EXCL isn't
		 * really there.
		 */
		fd = open(pathx, O_RDWR|O_CREAT|O_EXCL|O_TRUNC, 0600);
		if (fd >= 0) {
			tp->shf = shf_fdopen(fd, SHF_WR, (struct shf *) 0);
			break;
		}
		if (errno != EINTR
#ifdef EEXIST
		    && errno != EEXIST
#endif /* EEXIST */
#ifdef EISDIR
		    && errno != EISDIR
#endif /* EISDIR */
			)
			/* Error must be printed by caller: don't know here if
			 * errorf() or bi_errorf() should be used.
			 */
			break;
	}
#endif /* __NetBSD__ */
	tp->pid = procpid;

	tp->next = *tlist;
	*tlist = tp;

	return tp;
}<|MERGE_RESOLUTION|>--- conflicted
+++ resolved
@@ -1,8 +1,4 @@
-<<<<<<< HEAD
-/*	$NetBSD: io.c,v 1.17 2017/06/30 04:41:19 kamil Exp $	*/
-=======
 /*	$NetBSD: io.c,v 1.18 2018/05/08 16:37:59 kamil Exp $	*/
->>>>>>> b2b84690
 
 /*
  * shell buffered IO and formatted output
@@ -10,11 +6,7 @@
 #include <sys/cdefs.h>
 
 #ifndef lint
-<<<<<<< HEAD
-__RCSID("$NetBSD: io.c,v 1.17 2017/06/30 04:41:19 kamil Exp $");
-=======
 __RCSID("$NetBSD: io.c,v 1.18 2018/05/08 16:37:59 kamil Exp $");
->>>>>>> b2b84690
 #endif
 
 #include <sys/stat.h>
