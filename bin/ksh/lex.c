--- conflicted
+++ resolved
@@ -1,8 +1,4 @@
-<<<<<<< HEAD
-/*	$NetBSD: lex.c,v 1.22 2018/01/24 09:53:21 kamil Exp $	*/
-=======
 /*	$NetBSD: lex.c,v 1.23 2018/05/08 16:37:59 kamil Exp $	*/
->>>>>>> b2b84690
 
 /*
  * lexical analysis and source input
@@ -10,11 +6,7 @@
 #include <sys/cdefs.h>
 
 #ifndef lint
-<<<<<<< HEAD
-__RCSID("$NetBSD: lex.c,v 1.22 2018/01/24 09:53:21 kamil Exp $");
-=======
 __RCSID("$NetBSD: lex.c,v 1.23 2018/05/08 16:37:59 kamil Exp $");
->>>>>>> b2b84690
 #endif
 
 
