--- conflicted
+++ resolved
@@ -1,8 +1,4 @@
-<<<<<<< HEAD
-/*	$NetBSD: exec.c,v 1.26 2018/01/24 09:53:21 kamil Exp $	*/
-=======
 /*	$NetBSD: exec.c,v 1.28 2018/06/03 12:18:29 kamil Exp $	*/
->>>>>>> b2b84690
 
 /*
  * execute command tree
@@ -10,11 +6,7 @@
 #include <sys/cdefs.h>
 
 #ifndef lint
-<<<<<<< HEAD
-__RCSID("$NetBSD: exec.c,v 1.26 2018/01/24 09:53:21 kamil Exp $");
-=======
 __RCSID("$NetBSD: exec.c,v 1.28 2018/06/03 12:18:29 kamil Exp $");
->>>>>>> b2b84690
 #endif
 
 #include <sys/stat.h>
