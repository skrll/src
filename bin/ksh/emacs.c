--- conflicted
+++ resolved
@@ -1,8 +1,4 @@
-<<<<<<< HEAD
-/*	$NetBSD: emacs.c,v 1.37 2017/06/30 04:41:19 kamil Exp $	*/
-=======
 /*	$NetBSD: emacs.c,v 1.38 2018/05/08 16:37:59 kamil Exp $	*/
->>>>>>> b2b84690
 
 /*
  *  Emacs-like command line editing and history
@@ -14,11 +10,7 @@
 #include <sys/cdefs.h>
 
 #ifndef lint
-<<<<<<< HEAD
-__RCSID("$NetBSD: emacs.c,v 1.37 2017/06/30 04:41:19 kamil Exp $");
-=======
 __RCSID("$NetBSD: emacs.c,v 1.38 2018/05/08 16:37:59 kamil Exp $");
->>>>>>> b2b84690
 #endif
 
 #include "config.h"
