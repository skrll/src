<<<<<<< HEAD
/*	$NetBSD: proto.h,v 1.12 2018/01/24 09:53:21 kamil Exp $	*/
=======
/*	$NetBSD: proto.h,v 1.13 2018/06/03 12:18:29 kamil Exp $	*/
>>>>>>> b2b84690

/*
 * prototypes for PD-KSH
 * originally generated using "cproto.c 3.5 92/04/11 19:28:01 cthuang "
<<<<<<< HEAD
 * $Id: proto.h,v 1.12 2018/01/24 09:53:21 kamil Exp $
=======
 * $Id: proto.h,v 1.13 2018/06/03 12:18:29 kamil Exp $
>>>>>>> b2b84690
 */

#include <stdbool.h>

/* alloc.c */
Area *	ainit		ARGS((Area *));
void 	afreeall	ARGS((Area *));
void *	alloc		ARGS((size_t, Area *));
void *	aresize		ARGS((void *, size_t, Area *));
void 	afree		ARGS((void *, Area *));
/* c_ksh.c */
int 	c_hash		ARGS((char **));
int 	c_cd		ARGS((char **));
int 	c_pwd		ARGS((char **));
int 	c_print		ARGS((char **));
int 	c_whence	ARGS((char **));
int 	c_command	ARGS((char **));
int 	c_typeset	ARGS((char **));
int 	c_alias		ARGS((char **));
int 	c_unalias	ARGS((char **));
int 	c_let		ARGS((char **));
int 	c_jobs		ARGS((char **));
int 	c_fgbg		ARGS((char **));
int 	c_kill		ARGS((char **));
void	getopts_reset	ARGS((int));
int	c_getopts	ARGS((char **));
int 	c_bind		ARGS((char **));
/* c_sh.c */
int 	c_label		ARGS((char **));
int 	c_shift		ARGS((char **));
int 	c_umask		ARGS((char **));
int 	c_dot		ARGS((char **));
int 	c_wait		ARGS((char **));
int 	c_read		ARGS((char **));
int 	c_eval		ARGS((char **));
int 	c_trap		ARGS((char **));
int 	c_brkcont	ARGS((char **));
int 	c_exitreturn	ARGS((char **));
int 	c_set		ARGS((char **));
int 	c_unset		ARGS((char **));
int 	c_ulimit	ARGS((char **));
int 	c_times		ARGS((char **));
int 	timex		ARGS((struct op *, int));
void	timex_hook	ARGS((struct op *, char ** volatile *));
int 	c_exec		ARGS((char **));
int 	c_builtin	ARGS((char **));
/* c_test.c */
int 	c_test		ARGS((char **));
/* edit.c: most prototypes in edit.h */
void 	x_init		ARGS((void));
int 	x_read		ARGS((char *, size_t));
void	set_editmode	ARGS((const char *));
/* emacs.c: most prototypes in edit.h */
int 	x_bind		ARGS((const char *, const char *, int, int));
/* eval.c */
char *	substitute	ARGS((const char *, int));
char **	eval		ARGS((char **, int));
char *	evalstr		ARGS((char *, int));
char *	evalonestr	ARGS((char *, int));
char	*debunk		ARGS((char *, const char *, size_t));
void	expand		ARGS((char *, XPtrV *, int));
int glob_str		ARGS((char *, XPtrV *, int));
/* exec.c */
int	fd_clexec	ARGS((int));
int 	execute		ARGS((struct op * volatile, volatile int));
int 	shcomexec	ARGS((char **));
struct tbl * findfunc	ARGS((const char *, unsigned int, int));
int 	define		ARGS((const char *, struct op *));
void 	builtin		ARGS((const char *, int (*)(char **)));
struct tbl *	findcom	ARGS((const char *, int));
void 	flushcom	ARGS((int all));
char *	search		ARGS((const char *, const char *, int, int *));
int	search_access	ARGS((const char *, int, int *));
int	pr_menu		ARGS((char *const *));
int	pr_list		ARGS((char *const *));
/* expr.c */
int 	evaluate	ARGS((const char *, long *, int));
int	v_evaluate	ARGS((struct tbl *, const char *, volatile int));
/* history.c */
void	init_histvec	ARGS((void));
void 	hist_init	ARGS((Source *));
void 	hist_finish	ARGS((void));
void	histsave	ARGS((int, const char *, int));
#ifdef HISTORY
int 	c_fc	 	ARGS((char **));
void	sethistsize	ARGS((int));
void	sethistfile	ARGS((const char *));
# ifdef EASY_HISTORY
void 	histappend	ARGS((const char *, int));
# endif
char **	histpos	 	ARGS((void));
int 	histN	 	ARGS((void));
int 	histnum	 	ARGS((int));
int	findhist	ARGS((int, int, const char *, int));
#endif /* HISTORY */
/* io.c */
void 	errorf		ARGS((const char *, ...))
				GCC_FUNC_ATTR2(noreturn, format(printf, 1, 2));
void 	warningf	ARGS((int, const char *, ...))
				GCC_FUNC_ATTR(format(printf, 2, 3));
void 	bi_errorf	ARGS((const char *, ...))
				GCC_FUNC_ATTR(format(printf, 1, 2));
void 	internal_errorf	ARGS((int, const char *, ...))
				GCC_FUNC_ATTR(format(printf, 2, 3));
void	error_prefix	ARGS((int));
void 	shellf		ARGS((const char *, ...))
				GCC_FUNC_ATTR(format(printf, 1, 2));
void 	shprintf	ARGS((const char *, ...))
				GCC_FUNC_ATTR(format(printf, 1, 2));
#ifdef KSH_DEBUG
void 	kshdebug_init_	ARGS((void));
void 	kshdebug_printf_ ARGS((const char *, ...))
				GCC_FUNC_ATTR(format(printf, 1, 2));
void 	kshdebug_dump_	ARGS((const char *, const void *, int));
#endif /* KSH_DEBUG */
int	can_seek	ARGS((int));
void	initio		ARGS((void));
int	ksh_dup2	ARGS((int, int, int));
int 	savefd		ARGS((int, int));
void 	restfd		ARGS((int, int));
void 	openpipe	ARGS((int *));
void 	closepipe	ARGS((int *));
int	check_fd	ARGS((char *, int, const char **));
#ifdef KSH
void	coproc_init	ARGS((void));
void	coproc_read_close ARGS((int));
void	coproc_readw_close ARGS((int));
void	coproc_write_close ARGS((int));
int	coproc_getfd	ARGS((int, const char **));
void	coproc_cleanup	ARGS((int));
#endif /* KSH */
struct temp *maketemp	ARGS((Area *, Temp_type, struct temp **));
/* jobs.c */
void 	j_init		ARGS((int));
void 	j_exit		ARGS((void));
void 	j_change	ARGS((void));
int 	exchild		ARGS((struct op *, int, int));
void 	startlast	ARGS((void));
int 	waitlast	ARGS((void));
int 	waitfor		ARGS((const char *, int *));
int 	j_kill		ARGS((const char *, int));
int 	j_resume	ARGS((const char *, int));
int 	j_jobs		ARGS((const char *, int, int));
void 	j_notify	ARGS((void));
pid_t	j_async		ARGS((void));
int 	j_stopped_running	ARGS((void));
/* lex.c */
int 	yylex		ARGS((int));
void 	yyerror		ARGS((const char *, ...))
				GCC_FUNC_ATTR2(noreturn, format(printf, 1, 2));
Source * pushs		ARGS((int, Area *));
void	set_prompt	ARGS((int, Source *));
void 	pprompt		ARGS((const char *, int));
/* mail.c */
#ifdef KSH
void 	mcheck		ARGS((void));
void 	mcset		ARGS((long));
void 	mbset		ARGS((char *));
void 	mpset		ARGS((char *));
#endif /* KSH */
/* main.c */
int 	include		ARGS((const char *, int, char **, int));
int 	command		ARGS((const char *));
int 	shell		ARGS((Source *volatile, int volatile));
void 	unwind		ARGS((int)) GCC_FUNC_ATTR(noreturn);
void 	newenv		ARGS((int));
void 	quitenv		ARGS((void));
void	cleanup_parents_env ARGS((void));
void	cleanup_proc_env ARGS((void));
void 	aerror		ARGS((Area *, const char *))
				GCC_FUNC_ATTR(noreturn);
/* misc.c */
void 	setctypes	ARGS((const char *, int));
void 	initctypes	ARGS((void));
char *	ulton		ARGS((unsigned long, int));
char *	str_save	ARGS((const char *, Area *));
char *	str_nsave	ARGS((const char *, int, Area *));
int	option		ARGS((const char *));
char *	getoptions	ARGS((void));
void	change_flag	ARGS((enum sh_flag, int, int));
int	parse_args	ARGS((char **v, int what, int *));
int 	getn		ARGS((const char *, int *));
int 	bi_getn		ARGS((const char *, int *));
int 	gmatch		ARGS((const char *, const char *, int));
int	has_globbing	ARGS((const char *, const char *));
const unsigned char *pat_scan ARGS((const unsigned char *,
				const unsigned char *, int));
void 	qsortp		ARGS((void **, size_t, int (*)(void *, void *)));
int 	xstrcmp		ARGS((void *, void *));
void	ksh_getopt_reset ARGS((Getopt *, int));
int	ksh_getopt	ARGS((char **, Getopt *, const char *));
void	print_value_quoted ARGS((const char *));
void	print_columns	ARGS((struct shf *, int,
			      char *(*)(void *, int, char *, int),
			      void *, int, int));
int	strip_nuls	ARGS((char *, int));
char	*str_zcpy	ARGS((char *, const char *, int));
int	blocking_read	ARGS((int, char *, int));
int	reset_nonblock	ARGS((int));
char	*ksh_get_wd	ARGS((char *, int));
/* path.c */
int	make_path	ARGS((const char *, const char *,
			      char **, XString *, int *));
void	simplify_path	ARGS((char *));
char	*get_phys_path	ARGS((const char *));
void	set_current_wd	ARGS((char *));
/* syn.c */
void 	initkeywords	ARGS((void));
struct op * compile	ARGS((Source *));
/* table.c */
unsigned int 	hash	ARGS((const char *));
void 	tinit		ARGS((struct table *, Area *, int));
struct tbl *	mytsearch	ARGS((struct table *, const char *, unsigned int));
struct tbl *	tenter	ARGS((struct table *, const char *, unsigned int));
void 	mytdelete		ARGS((struct tbl *));
<<<<<<< HEAD
void 	twalk		ARGS((struct tstate *, struct table *));
=======
void 	ksh_twalk		ARGS((struct tstate *, struct table *));
>>>>>>> b2b84690
struct tbl *	tnext	ARGS((struct tstate *));
struct tbl **	tsort	ARGS((struct table *));
/* trace.c */
/* trap.c */
void	inittraps	ARGS((void));
#ifdef KSH
void	alarm_init	ARGS((void));
#endif /* KSH */
Trap *	gettrap		ARGS((const char *, int));
RETSIGTYPE trapsig	ARGS((int));
void	intrcheck	ARGS((void));
int	fatal_trap_check ARGS((void));
int	trap_pending	ARGS((void));
void 	runtraps	ARGS((int));
void 	runtrap		ARGS((Trap *));
void 	cleartraps	ARGS((void));
void 	restoresigs	ARGS((void));
void	settrap		ARGS((Trap *, char *));
int	block_pipe	ARGS((void));
void	restore_pipe	ARGS((int));
int	setsig		ARGS((Trap *, handler_t, int));
void	setexecsig	ARGS((Trap *, int));
/* tree.c */
int 	fptreef		ARGS((struct shf *, int, const char *, ...));
char *	snptreef	ARGS((char *, int, const char *, ...));
struct op *	tcopy	ARGS((struct op *, Area *));
char *	wdcopy		ARGS((const char *, Area *));
char *	wdscan		ARGS((const char *, int));
char *	wdstrip		ARGS((const char *));
void 	tfree		ARGS((struct op *, Area *));
/* var.c */
void 	newblock	ARGS((void));
void 	popblock	ARGS((void));
void	initvar		ARGS((void));
struct tbl *	global	ARGS((const char *));
struct tbl *	local(const char *, bool);
char *	str_val		ARGS((struct tbl *));
long 	intval		ARGS((struct tbl *));
int 	setstr		ARGS((struct tbl *, const char *, int));
struct tbl *setint_v	ARGS((struct tbl *, struct tbl *));
void 	setint		ARGS((struct tbl *, long));
int	getint		ARGS((struct tbl *, long *));
struct tbl *	typeset	ARGS((const char *, Tflag, Tflag, int, int));
void 	unset		ARGS((struct tbl *, int));
char  * skip_varname	ARGS((const char *, int));
char	*skip_wdvarname ARGS((const char *, int));
int	is_wdvarname	ARGS((const char *, int));
int	is_wdvarassign	ARGS((const char *));
char **	makenv		ARGS((void));
void	change_random	ARGS((void));
int	array_ref_len	ARGS((const char *));
char *	arrayname	ARGS((const char *));
void    set_array	ARGS((const char *, int, char **));
/* version.c */
/* vi.c: see edit.h */<|MERGE_RESOLUTION|>--- conflicted
+++ resolved
@@ -1,17 +1,9 @@
-<<<<<<< HEAD
-/*	$NetBSD: proto.h,v 1.12 2018/01/24 09:53:21 kamil Exp $	*/
-=======
 /*	$NetBSD: proto.h,v 1.13 2018/06/03 12:18:29 kamil Exp $	*/
->>>>>>> b2b84690
 
 /*
  * prototypes for PD-KSH
  * originally generated using "cproto.c 3.5 92/04/11 19:28:01 cthuang "
-<<<<<<< HEAD
- * $Id: proto.h,v 1.12 2018/01/24 09:53:21 kamil Exp $
-=======
  * $Id: proto.h,v 1.13 2018/06/03 12:18:29 kamil Exp $
->>>>>>> b2b84690
  */
 
 #include <stdbool.h>
@@ -227,11 +219,7 @@
 struct tbl *	mytsearch	ARGS((struct table *, const char *, unsigned int));
 struct tbl *	tenter	ARGS((struct table *, const char *, unsigned int));
 void 	mytdelete		ARGS((struct tbl *));
-<<<<<<< HEAD
-void 	twalk		ARGS((struct tstate *, struct table *));
-=======
 void 	ksh_twalk		ARGS((struct tstate *, struct table *));
->>>>>>> b2b84690
 struct tbl *	tnext	ARGS((struct tstate *));
 struct tbl **	tsort	ARGS((struct table *));
 /* trace.c */
