<<<<<<< HEAD
/*	$NetBSD: expand.h,v 1.6 2017/06/30 05:14:12 kamil Exp $	*/
=======
/*	$NetBSD: expand.h,v 1.7 2018/05/08 16:37:59 kamil Exp $	*/
>>>>>>> b2b84690

/*
 * Expanding strings
 */
<<<<<<< HEAD
/* $Id: expand.h,v 1.6 2017/06/30 05:14:12 kamil Exp $ */
=======
/* $Id: expand.h,v 1.7 2018/05/08 16:37:59 kamil Exp $ */
>>>>>>> b2b84690

#define X_EXTRA		8	/* this many extra bytes in X string */

typedef struct XString {
	char   *end, *beg;	/* end, begin of string */
	size_t	len;		/* length */
	Area	*areap;		/* area to allocate/free from */
} XString;

typedef char * XStringP;

/* initialize expandable string */
#define	Xinit(xs, xp, length, area) do { \
			(xs).len = length; \
			(xs).areap = (area); \
			(xs).beg = alloc((xs).len + X_EXTRA, (xs).areap); \
			(xs).end = (xs).beg + (xs).len; \
			xp = (xs).beg; \
			__USE(xp); \
		} while (0)

/* stuff char into string */
#define	Xput(xs, xp, c)	(*xp++ = (c))

/* check if there are at least n bytes left */
#define	XcheckN(xs, xp, n) do { \
		    int more = ((xp) + (n)) - (xs).end; \
		    if (more > 0) \
			xp = Xcheck_grow_(&xs, xp, more); \
		} while (0)

/* check for overflow, expand string */
#define Xcheck(xs, xp)	XcheckN(xs, xp, 1)

/* free string */
#define	Xfree(xs, xp)	afree((void*) (xs).beg, (xs).areap)

/* close, return string */
#define	Xclose(xs, xp)	(char*) aresize((void*)(xs).beg, \
					(size_t)((xp) - (xs).beg), (xs).areap)
/* begin of string */
#define	Xstring(xs, xp)	((xs).beg)

#define Xnleft(xs, xp) ((xs).end - (xp))	/* may be less than 0 */
#define	Xlength(xs, xp) ((xp) - (xs).beg)
#define Xsize(xs, xp) ((xs).end - (xs).beg)
#define	Xsavepos(xs, xp) ((xp) - (xs).beg)
#define	Xrestpos(xs, xp, n) ((xs).beg + (n))

char *	Xcheck_grow_	ARGS((XString *xsp, char *xp, int more));

/*
 * expandable vector of generic pointers
 */

typedef struct XPtrV {
	void  **cur;		/* next avail pointer */
	void  **beg, **end;	/* begin, end of vector */
} XPtrV;

#define	XPinit(x, n) do { \
			void **vp__; \
			vp__ = (void**) alloc(sizeofN(void*, n), ATEMP); \
			(x).cur = (x).beg = vp__; \
			(x).end = vp__ + n; \
		    } while (0)

#define	XPput(x, p) do { \
			if ((x).cur >= (x).end) { \
				int n = XPsize(x); \
				(x).beg = (void**) aresize((void*) (x).beg, \
						   sizeofN(void*, n*2), ATEMP); \
				(x).cur = (x).beg + n; \
				(x).end = (x).cur + n; \
			} \
			*(x).cur++ = (p); \
		} while (0)

#define	XPptrv(x)	((x).beg)
#define	XPsize(x)	((x).cur - (x).beg)

#define	XPclose(x)	(void**) aresize((void*)(x).beg, \
					 sizeofN(void*, XPsize(x)), ATEMP)

#define	XPfree(x)	afree((void*) (x).beg, ATEMP)<|MERGE_RESOLUTION|>--- conflicted
+++ resolved
@@ -1,17 +1,9 @@
-<<<<<<< HEAD
-/*	$NetBSD: expand.h,v 1.6 2017/06/30 05:14:12 kamil Exp $	*/
-=======
 /*	$NetBSD: expand.h,v 1.7 2018/05/08 16:37:59 kamil Exp $	*/
->>>>>>> b2b84690
 
 /*
  * Expanding strings
  */
-<<<<<<< HEAD
-/* $Id: expand.h,v 1.6 2017/06/30 05:14:12 kamil Exp $ */
-=======
 /* $Id: expand.h,v 1.7 2018/05/08 16:37:59 kamil Exp $ */
->>>>>>> b2b84690
 
 #define X_EXTRA		8	/* this many extra bytes in X string */
 
