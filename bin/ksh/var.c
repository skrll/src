--- conflicted
+++ resolved
@@ -1,17 +1,9 @@
-<<<<<<< HEAD
-/*	$NetBSD: var.c,v 1.23 2018/01/24 09:53:21 kamil Exp $	*/
-=======
 /*	$NetBSD: var.c,v 1.24 2018/05/08 16:37:59 kamil Exp $	*/
->>>>>>> b2b84690
 
 #include <sys/cdefs.h>
 
 #ifndef lint
-<<<<<<< HEAD
-__RCSID("$NetBSD: var.c,v 1.23 2018/01/24 09:53:21 kamil Exp $");
-=======
 __RCSID("$NetBSD: var.c,v 1.24 2018/05/08 16:37:59 kamil Exp $");
->>>>>>> b2b84690
 #endif
 
 #include <sys/stat.h>
