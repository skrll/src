<<<<<<< HEAD
/*	$NetBSD: edit.c,v 1.34 2017/07/01 23:12:08 joerg Exp $	*/
=======
/*	$NetBSD: edit.c,v 1.35 2018/06/03 12:18:29 kamil Exp $	*/
>>>>>>> b2b84690

/*
 * Command line editing - common code
 *
 */
#include <sys/cdefs.h>

#ifndef lint
<<<<<<< HEAD
__RCSID("$NetBSD: edit.c,v 1.34 2017/07/01 23:12:08 joerg Exp $");
=======
__RCSID("$NetBSD: edit.c,v 1.35 2018/06/03 12:18:29 kamil Exp $");
>>>>>>> b2b84690
#endif

#include <stdbool.h>

#include "config.h"
#ifdef EDIT

#include "sh.h"
#include "tty.h"
#define EXTERN
#include "edit.h"
#undef EXTERN
#include <sys/ioctl.h>
#include <sys/stat.h>
#include <ctype.h>


#if defined(TIOCGWINSZ)
static RETSIGTYPE x_sigwinch ARGS((int sig));
static int got_sigwinch;
static void check_sigwinch ARGS((void));
#endif /* TIOCGWINSZ */

static int	x_file_glob ARGS((int flags, const char *str, int slen,
				  char ***wordsp));
static int	x_command_glob ARGS((int flags, const char *str, int slen,
				     char ***wordsp));
static int	x_locate_word ARGS((const char *buf, int buflen, int pos,
				    int *startp, int *is_command));

static char vdisable_c;


/* Called from main */
void
x_init()
{
	/* set to -2 to force initial binding */
	edchars.erase = edchars.kill = edchars.intr = edchars.quit
		= edchars.eof = -2;
	/* default value for deficient systems */
	edchars.werase = 027;	/* ^W */

#ifdef TIOCGWINSZ
# ifdef SIGWINCH
	if (setsig(&sigtraps[SIGWINCH], x_sigwinch, SS_RESTORE_ORIG|SS_SHTRAP))
		sigtraps[SIGWINCH].flags |= TF_SHELL_USES;
# endif /* SIGWINCH */
	got_sigwinch = 1; /* force initial check */
	check_sigwinch();
#endif /* TIOCGWINSZ */

#ifdef EMACS
	x_init_emacs();
#endif /* EMACS */

	/* Bizarreness to figure out how to disable
	 * a struct termios.c_cc[] char
	 */
#ifdef _POSIX_VDISABLE
	if (_POSIX_VDISABLE >= 0)
		vdisable_c = (char) _POSIX_VDISABLE;
	else
		/* `feature not available' */
		vdisable_c = (char) 0377;
#else
# if defined(HAVE_PATHCONF) && defined(_PC_VDISABLE)
	vdisable_c = fpathconf(tty_fd, _PC_VDISABLE);
# else
	vdisable_c = (char) 0377;	/* default to old BSD value */
# endif
#endif /* _POSIX_VDISABLE */
}

#if defined(TIOCGWINSZ)
static RETSIGTYPE
x_sigwinch(sig)
    	int sig;
{
	got_sigwinch = 1;
	return RETSIGVAL;
}

static void
check_sigwinch ARGS((void))
{
	if (got_sigwinch) {
		struct winsize ws;

		got_sigwinch = 0;
		if (procpid == kshpid && ioctl(tty_fd, TIOCGWINSZ, &ws) >= 0) {
			struct tbl *vp;

			/* Do NOT export COLUMNS/LINES.  Many applications
			 * check COLUMNS/LINES before checking ws.ws_col/row,
			 * so if the app is started with C/L in the environ
			 * and the window is then resized, the app won't
			 * see the change cause the environ doesn't change.
			 */
			if (ws.ws_col) {
				x_cols = ws.ws_col < MIN_COLS ? MIN_COLS
						: ws.ws_col;
				
				if ((vp = typeset("COLUMNS", 0, 0, 0, 0)))
					setint(vp, (long) ws.ws_col);
			}
			if (ws.ws_row
			    && (vp = typeset("LINES", 0, 0, 0, 0)))
				setint(vp, (long) ws.ws_row);
		}
	}
}
#endif /* TIOCGWINSZ */

/*
 * read an edited command line
 */
int
x_read(buf, len)
	char *buf;
	size_t len;
{
	int	i;

	x_mode(true);
#ifdef EMACS
	if (Flag(FEMACS) || Flag(FGMACS))
		i = x_emacs(buf, len);
	else
#endif
#ifdef VI
	if (Flag(FVI))
		i = x_vi(buf, len);
	else
#endif
		i = -1;		/* internal error */
	x_mode(false);
#if defined(TIOCGWINSZ)
	if (got_sigwinch)
		check_sigwinch();
#endif /* TIOCGWINSZ */

	return i;
}

/* tty I/O */

int
x_getc()
{
	char c;
	int n;

	while ((n = blocking_read(0, &c, 1)) < 0 && errno == EINTR)
		if (trap) {
			x_mode(false);
			runtraps(0);
			x_mode(true);
		}
	if (n != 1)
		return -1;
	return (int) (unsigned char) c;
}

void
x_flush()
{
	shf_flush(shl_out);
}

void
x_putc(c)
	int c;
{
	shf_putc(c, shl_out);
}

void
x_puts(s)
	const char *s;
{
	while (*s != 0)
		shf_putc(*s++, shl_out);
}

bool
x_mode(bool onoff)
{
	static bool	x_cur_mode;
	bool		prev;

	if (x_cur_mode == onoff)
		return x_cur_mode;
	prev = x_cur_mode;
	x_cur_mode = onoff;

	if (onoff) {
		TTY_state	cb;
		X_chars		oldchars;
		
		oldchars = edchars;
		cb = tty_state;

#if defined(HAVE_TERMIOS_H) || defined(HAVE_TERMIO_H)
		edchars.erase = cb.c_cc[VERASE];
		edchars.kill = cb.c_cc[VKILL];
		edchars.intr = cb.c_cc[VINTR];
		edchars.quit = cb.c_cc[VQUIT];
		edchars.eof = cb.c_cc[VEOF];
# ifdef VWERASE
		edchars.werase = cb.c_cc[VWERASE];
# endif
# ifdef _CRAY2		/* brain-damaged terminal handler */
		cb.c_lflag &= ~(ICANON|ECHO);
		/* rely on print routine to map '\n' to CR,LF */
# else
		cb.c_iflag &= ~(INLCR|ICRNL);
#  ifdef _BSD_SYSV	/* need to force CBREAK instead of RAW (need CRMOD on output) */
		cb.c_lflag &= ~(ICANON|ECHO);
#  else
#   ifdef SWTCH	/* need CBREAK to handle swtch char */
		cb.c_lflag &= ~(ICANON|ECHO);
		cb.c_lflag |= ISIG;
		cb.c_cc[VINTR] = vdisable_c;
		cb.c_cc[VQUIT] = vdisable_c;
#   else
		cb.c_lflag &= ~(ISIG|ICANON|ECHO);
#   endif
#  endif
#  ifdef VLNEXT
		/* osf/1 processes lnext when ~icanon */
		cb.c_cc[VLNEXT] = vdisable_c;
#  endif /* VLNEXT */
#  ifdef VDISCARD
		/* sunos 4.1.x & osf/1 processes discard(flush) when ~icanon */
		cb.c_cc[VDISCARD] = vdisable_c;
#  endif /* VDISCARD */
		cb.c_cc[VTIME] = 0;
		cb.c_cc[VMIN] = 1;
# endif	/* _CRAY2 */
#else
	/* Assume BSD tty stuff. */
		edchars.erase = cb.sgttyb.sg_erase;
		edchars.kill = cb.sgttyb.sg_kill;
		cb.sgttyb.sg_flags &= ~ECHO;
		cb.sgttyb.sg_flags |= CBREAK;
#  ifdef TIOCGATC
		edchars.intr = cb.lchars.tc_intrc;
		edchars.quit = cb.lchars.tc_quitc;
		edchars.eof = cb.lchars.tc_eofc;
		edchars.werase = cb.lchars.tc_werasc;
		cb.lchars.tc_suspc = -1;
		cb.lchars.tc_dsuspc = -1;
		cb.lchars.tc_lnextc = -1;
		cb.lchars.tc_statc = -1;
		cb.lchars.tc_intrc = -1;
		cb.lchars.tc_quitc = -1;
		cb.lchars.tc_rprntc = -1;
#  else
		edchars.intr = cb.tchars.t_intrc;
		edchars.quit = cb.tchars.t_quitc;
		edchars.eof = cb.tchars.t_eofc;
		cb.tchars.t_intrc = -1;
		cb.tchars.t_quitc = -1;
#   ifdef TIOCGLTC
		edchars.werase = cb.ltchars.t_werasc;
		cb.ltchars.t_suspc = -1;
		cb.ltchars.t_dsuspc = -1;
		cb.ltchars.t_lnextc = -1;
		cb.ltchars.t_rprntc = -1;
#   endif
#  endif /* TIOCGATC */
#endif /* HAVE_TERMIOS_H || HAVE_TERMIO_H */

		set_tty(tty_fd, &cb, TF_WAIT);

		/* Convert unset values to internal `unset' value */
		if (edchars.erase == vdisable_c)
			edchars.erase = -1;
		if (edchars.kill == vdisable_c)
			edchars.kill = -1;
		if (edchars.intr == vdisable_c)
			edchars.intr = -1;
		if (edchars.quit == vdisable_c)
			edchars.quit = -1;
		if (edchars.eof == vdisable_c)
			edchars.eof = -1;
		if (edchars.werase == vdisable_c)
			edchars.werase = -1;
		if (memcmp(&edchars, &oldchars, sizeof(edchars)) != 0) {
#ifdef EMACS
			x_emacs_keys(&edchars);
#endif
		}
	} else {
		/* TF_WAIT doesn't seem to be necessary when leaving xmode */
		set_tty(tty_fd, &tty_state, TF_NONE);
	}

	return prev;
}

/* NAME:
 *      promptlen - calculate the length of PS1 etc.
 *
 * DESCRIPTION:
 *      This function is based on a fix from guy@demon.co.uk
 *      It fixes a bug in that if PS1 contains '!', the length
 *      given by strlen() is probably wrong.
 *
 * RETURN VALUE:
 *      length
 */
int
promptlen(cp, spp)
    const char  *cp;
    const char **spp;
{
    int count = 0;
    const char *sp = cp;
    char delimiter = 0;
    int indelimit = 0;

    /* Undocumented AT&T ksh feature:
     * If the second char in the prompt string is \r then the first char
     * is taken to be a non-printing delimiter and any chars between two
     * instances of the delimiter are not considered to be part of the
     * prompt length
     */
    if (*cp && cp[1] == '\r') {
	delimiter = *cp;
	cp += 2;
    }

    for (; *cp; cp++) {
	if (indelimit && *cp != delimiter)
	    ;
	else if (*cp == '\n' || *cp == '\r') {
	    count = 0;
	    sp = cp + 1;
	} else if (*cp == '\t') {
	    count = (count | 7) + 1;
	} else if (*cp == '\b') {
	    if (count > 0)
		count--;
	} else if (*cp == delimiter)
	    indelimit = !indelimit;
	else
	    count++;
    }
    if (spp)
	*spp = sp;
    return count;
}

void
set_editmode(ed)
	const char *ed;
{
	static const enum sh_flag edit_flags[] = {
#ifdef EMACS
			FEMACS, FGMACS,
#endif
#ifdef VI
			FVI,
#endif
		    };
	char *rcp;
	size_t i;

	if ((rcp = ksh_strrchr_dirsep(ed)))
		ed = ++rcp;
	for (i = 0; i < NELEM(edit_flags); i++)
		if (strstr(ed, goptions[(int) edit_flags[i]].name)) {
			change_flag(edit_flags[i], OF_SPECIAL, 1);
			return;
		}
}

/* ------------------------------------------------------------------------- */
/*           Misc common code for vi/emacs				     */

/* Handle the commenting/uncommenting of a line.
 * Returns:
 *	1 if a carriage return is indicated (comment added)
 *	0 if no return (comment removed)
 *	-1 if there is an error (not enough room for comment chars)
 * If successful, *lenp contains the new length.  Note: cursor should be
 * moved to the start of the line after (un)commenting.
 */
int
x_do_comment(buf, bsize, lenp)
	char *buf;
	int bsize;
	int *lenp;
{
	int i, j;
	int len = *lenp;

	if (len == 0)
		return 1; /* somewhat arbitrary - it's what at&t ksh does */

	/* Already commented? */
	if (buf[0] == '#') {
		int saw_nl = 0;

		for (j = 0, i = 1; i < len; i++) {
			if (!saw_nl || buf[i] != '#')
				buf[j++] = buf[i];
			saw_nl = buf[i] == '\n';
		}
		*lenp = j;
		return 0;
	} else {
		int n = 1;

		/* See if there's room for the #'s - 1 per \n */
		for (i = 0; i < len; i++)
			if (buf[i] == '\n')
				n++;
		if (len + n >= bsize)
			return -1;
		/* Now add them... */
		for (i = len, j = len + n; --i >= 0; ) {
			if (buf[i] == '\n')
				buf[--j] = '#';
			buf[--j] = buf[i];
		}
		buf[0] = '#';
		*lenp += n;
		return 1;
	}
}

/* ------------------------------------------------------------------------- */
/*           Common file/command completion code for vi/emacs	             */


static char	*add_glob ARGS((const char *, int));
static void	glob_table ARGS((const char *, XPtrV *, struct table *));
static void	glob_path ARGS((int, const char *, XPtrV *, const char *));

void
x_print_expansions(nwords, words, is_command)
	int nwords;
	char *const *words;
	int is_command;
{
	int use_copy = 0;
	int prefix_len;
	XPtrV l;

	l.beg = NULL;

	/* Check if all matches are in the same directory (in this
	 * case, we want to omit the directory name)
	 */
	if (!is_command
	    && (prefix_len = x_longest_prefix(nwords, words)) > 0)
	{
		int i;

		/* Special case for 1 match (prefix is whole word) */
		if (nwords == 1)
			prefix_len = x_basename(words[0], (char *) 0);
		/* Any (non-trailing) slashes in non-common word suffixes? */
		for (i = 0; i < nwords; i++)
			if (x_basename(words[i] + prefix_len, (char *) 0)
							> prefix_len)
				break;
		/* All in same directory? */
		if (i == nwords) {
			while (prefix_len > 0
			       && !ISDIRSEP(words[0][prefix_len - 1]))
				prefix_len--;
			use_copy = 1;
			XPinit(l, nwords + 1);
			for (i = 0; i < nwords; i++)
				XPput(l, words[i] + prefix_len);
			XPput(l, (char *) 0);
		}
	}

	/*
	 * Enumerate expansions
	 */
	x_putc('\r');
	x_putc('\n');
	pr_list(use_copy ? (char **) XPptrv(l) : words);

	if (use_copy)
		XPfree(l); /* not x_free_words() */
}

/*
 *  Do file globbing:
 *	- appends * to (copy of) str if no globbing chars found
 *	- does expansion, checks for no match, etc.
 *	- sets *wordsp to array of matching strings
 *	- returns number of matching strings
 */
static int
x_file_glob(flags, str, slen, wordsp)
	int flags;
	const char *str;
	int slen;
	char ***wordsp;
{
	char *toglob;
	char **words;
	int nwords, i, idx, escaping;
	XPtrV w;
	struct source *s, *sold;

	if (slen < 0)
		return 0;

	toglob = add_glob(str, slen);

	/* remove all escaping backward slashes */
	escaping = 0;
	for(i = 0, idx = 0; toglob[i]; i++) {
		if (toglob[i] == '\\' && !escaping) {
			escaping = 1;
			continue;
		}

		toglob[idx] = toglob[i];
		idx++;
		if (escaping) escaping = 0;
	}
	toglob[idx] = '\0';

	/*
	 * Convert "foo*" (toglob) to an array of strings (words)
	 */
	sold = source;
	s = pushs(SWSTR, ATEMP);
	s->start = s->str = toglob;
	source = s;
	if (yylex(ONEWORD) != LWORD) {
		source = sold;
		internal_errorf(0, "fileglob: substitute error");
		return 0;
	}
	source = sold;
	XPinit(w, 32);
	expand(yylval.cp, &w, DOGLOB|DOTILDE|DOMARKDIRS);
	XPput(w, NULL);
	words = (char **) XPclose(w);

	for (nwords = 0; words[nwords]; nwords++)
		;
	if (nwords == 1) {
		struct stat statb;

		/* Check if globbing failed (returned glob pattern),
		 * but be careful (E.g. toglob == "ab*" when the file
		 * "ab*" exists is not an error).
		 * Also, check for empty result - happens if we tried
		 * to glob something which evaluated to an empty
		 * string (e.g., "$FOO" when there is no FOO, etc).
		 */
		if ((strcmp(words[0], toglob) == 0
		     && stat(words[0], &statb) < 0)
		    || words[0][0] == '\0')
		{
			x_free_words(nwords, words);
			words = NULL;
			nwords = 0;
		}
	}
	afree(toglob, ATEMP);

	if (nwords) {
		*wordsp = words;
	} else if (words) {
		x_free_words(nwords, words);
		*wordsp = NULL;
	}
	return nwords;
}

/* Data structure used in x_command_glob() */
struct path_order_info {
	char *word;
	int base;
	int path_order;
};

static int path_order_cmp(const void *aa, const void *bb);

/* Compare routine used in x_command_glob() */
static int
path_order_cmp(aa, bb)
	const void *aa;
	const void *bb;
{
	const struct path_order_info *a = (const struct path_order_info *) aa;
	const struct path_order_info *b = (const struct path_order_info *) bb;
	int t;

	t = FILECMP(a->word + a->base, b->word + b->base);
	return t ? t : a->path_order - b->path_order;
}

static int
x_command_glob(flags, str, slen, wordsp)
	int flags;
	const char *str;
	int slen;
	char ***wordsp;
{
	char *toglob;
	char *pat;
	char *fpath;
	int nwords;
	XPtrV w;
	struct block *l;

	if (slen < 0)
		return 0;

	toglob = add_glob(str, slen);

	/* Convert "foo*" (toglob) to a pattern for future use */
	pat = evalstr(toglob, DOPAT|DOTILDE);
	afree(toglob, ATEMP);

	XPinit(w, 32);

	glob_table(pat, &w, &keywords);
	glob_table(pat, &w, &aliases);
	glob_table(pat, &w, &builtins);
	for (l = e->loc; l; l = l->next)
		glob_table(pat, &w, &l->funs);

	glob_path(flags, pat, &w, path);
	if ((fpath = str_val(global("FPATH"))) != null)
		glob_path(flags, pat, &w, fpath);

	nwords = XPsize(w);

	if (!nwords) {
		*wordsp = (char **) 0;
		XPfree(w);
		return 0;
	}

	/* Sort entries */
	if (flags & XCF_FULLPATH) {
		/* Sort by basename, then path order */
		struct path_order_info *info;
		struct path_order_info *last_info = 0;
		char **words = (char **) XPptrv(w);
		int path_order = 0;
		int i;

		info = (struct path_order_info *)
			alloc(sizeof(struct path_order_info) * nwords, ATEMP);
		for (i = 0; i < nwords; i++) {
			info[i].word = words[i];
			info[i].base = x_basename(words[i], (char *) 0);
			if (!last_info || info[i].base != last_info->base
			    || FILENCMP(words[i],
					last_info->word, info[i].base) != 0)
			{
				last_info = &info[i];
				path_order++;
			}
			info[i].path_order = path_order;
		}
		qsort(info, nwords, sizeof(struct path_order_info),
			path_order_cmp);
		for (i = 0; i < nwords; i++)
			words[i] = info[i].word;
		afree((void *) info, ATEMP);
	} else {
		/* Sort and remove duplicate entries */
		char **words = (char **) XPptrv(w);
		int i, j;

		qsortp(XPptrv(w), (size_t) nwords, xstrcmp);

		for (i = j = 0; i < nwords - 1; i++) {
			if (strcmp(words[i], words[i + 1]))
				words[j++] = words[i];
			else
				afree(words[i], ATEMP);
		}
		words[j++] = words[i];
		nwords = j;
		w.cur = (void **) &words[j];
	}

	XPput(w, NULL);
	*wordsp = (char **) XPclose(w);

	return nwords;
}

#define IS_WORDC(c)	!( ctype(c, C_LEX1) || (c) == '\'' || (c) == '"'  \
			    || (c) == '`' || (c) == '=' || (c) == ':' )

static int
x_locate_word(buf, buflen, pos, startp, is_commandp)
	const char *buf;
	int buflen;
	int pos;
	int *startp;
	int *is_commandp;
{
	int p;
	int start, end;

	/* Bad call?  Probably should report error */
	if (pos < 0 || pos > buflen) {
		*startp = pos;
		*is_commandp = 0;
		return 0;
	}
	/* The case where pos == buflen happens to take care of itself... */

	start = pos;
	/* Keep going backwards to start of word (has effect of allowing
	 * one blank after the end of a word)
	 */
	for (; (start > 0 && IS_WORDC(buf[start - 1]))
		|| (start > 1 && buf[start-2] == '\\'); start--)
		;
	/* Go forwards to end of word */
	for (end = start; end < buflen && IS_WORDC(buf[end]); end++) {
		if (buf[end] == '\\' && (end+1) < buflen)
			end++;
	}

	if (is_commandp) {
		int iscmd;

		/* Figure out if this is a command */
		for (p = start - 1; p >= 0 && isspace((unsigned char)buf[p]); p--)
			;
		iscmd = p < 0 || strchr(";|&()`", buf[p]);
		if (iscmd) {
			/* If command has a /, path, etc. is not searched;
			 * only current directory is searched, which is just
			 * like file globbing.
			 */
			for (p = start; p < end; p++)
				if (ISDIRSEP(buf[p]))
					break;
			iscmd = p == end;
		}
		*is_commandp = iscmd;
	}

	*startp = start;

	return end - start;
}

int
x_cf_glob(flags, buf, buflen, pos, startp, endp, wordsp, is_commandp)
	int flags;
	const char *buf;
	int buflen;
	int pos;
	int *startp;
	int *endp;
	char ***wordsp;
	int *is_commandp;
{
	int len;
	int nwords;
	char **words;
	int is_command;

	len = x_locate_word(buf, buflen, pos, startp, &is_command);
	if (!(flags & XCF_COMMAND))
		is_command = 0;
	/* Don't do command globing on zero length strings - it takes too
	 * long and isn't very useful.  File globs are more likely to be
	 * useful, so allow these.
	 */
	if (len == 0 && is_command)
		return 0;

	nwords = (is_command ? x_command_glob : x_file_glob)(flags,
				    buf + *startp, len, &words);
	if (nwords == 0) {
		*wordsp = (char **) 0;
		return 0;
	}

	if (is_commandp)
		*is_commandp = is_command;
	*wordsp = words;
	*endp = *startp + len;

	return nwords;
}

/* Given a string, copy it and possibly add a '*' to the end.  The
 * new string is returned.
 */
static char *
add_glob(str, slen)
	const char *str;
	int slen;
{
	char *toglob;
	char *s;
	bool saw_slash = false;

	if (slen < 0)
		return (char *) 0;

	toglob = str_nsave(str, slen + 1, ATEMP); /* + 1 for "*" */
	toglob[slen] = '\0';

	/*
	 * If the pathname contains a wildcard (an unquoted '*',
	 * '?', or '['), or a ~username
	 * with no trailing slash, then it is globbed based on that
	 * value (i.e., without the appended '*').
	 */
	for (s = toglob; *s; s++) {
		if (*s == '\\' && s[1])
			s++;
		else if (*s == '*' || *s == '[' || *s == '?'
			 || (s[1] == '(' /*)*/ && strchr("*+?@!", *s)))
			break;
		else if (ISDIRSEP(*s))
			saw_slash = true;
	}
	if (!*s && (*toglob != '~' || saw_slash)) {
		toglob[slen] = '*';
		toglob[slen + 1] = '\0';
	}

	return toglob;
}

/*
 * Find longest common prefix
 */
int
x_longest_prefix(nwords, words)
	int nwords;
	char *const *words;
{
	int i, j;
	int prefix_len;
	char *p;

	if (nwords <= 0)
		return 0;

	prefix_len = strlen(words[0]);
	for (i = 1; i < nwords; i++)
		for (j = 0, p = words[i]; j < prefix_len; j++)
			if (FILECHCONV((unsigned char)p[j])
			    != FILECHCONV((unsigned char)words[0][j])) {
				prefix_len = j;
				break;
			}
	return prefix_len;
}

void
x_free_words(nwords, words)
	int nwords;
	char **words;
{
	int i;

	for (i = 0; i < nwords; i++)
		if (words[i])
			afree(words[i], ATEMP);
	afree(words, ATEMP);
}

/* Return the offset of the basename of string s (which ends at se - need not
 * be null terminated).  Trailing slashes are ignored.  If s is just a slash,
 * then the offset is 0 (actually, length - 1).
 *	s		Return
 *	/etc		1
 *	/etc/		1
 *	/etc//		1
 *	/etc/fo		5
 *	foo		0
 *	///		2
 *			0
 */
int
x_basename(s, se)
	const char *s;
	const char *se;
{
	const char *p;

	if (se == (char *) 0)
		se = s + strlen(s);
	if (s == se)
		return 0;

	/* Skip trailing slashes */
	for (p = se - 1; p > s && ISDIRSEP(*p); p--)
		;
	for (; p > s && !ISDIRSEP(*p); p--)
		;
	if (ISDIRSEP(*p) && p + 1 < se)
		p++;

	return p - s;
}

/*
 *  Apply pattern matching to a table: all table entries that match a pattern
 * are added to wp.
 */
static void
glob_table(pat, wp, tp)
	const char *pat;
	XPtrV *wp;
	struct table *tp;
{
	struct tstate ts;
	struct tbl *te;

<<<<<<< HEAD
	for (twalk(&ts, tp); (te = tnext(&ts)); ) {
=======
	for (ksh_twalk(&ts, tp); (te = tnext(&ts)); ) {
>>>>>>> b2b84690
		if (gmatch(te->name, pat, false))
			XPput(*wp, str_save(te->name, ATEMP));
	}
}

static void
glob_path(flags, pat, wp, xpath)
	int flags;
	const char *pat;
	XPtrV *wp;
	const char *xpath;
{
	const char *sp, *p;
	char *xp;
	int staterr;
	int pathlen;
	int patlen;
	int oldsize, newsize, i, j;
	char **words;
	XString xs;

	patlen = strlen(pat) + 1;
	sp = xpath;
	Xinit(xs, xp, patlen + 128, ATEMP);
	while (sp) {
		xp = Xstring(xs, xp);
		if (!(p = strchr(sp, PATHSEP)))
			p = sp + strlen(sp);
		pathlen = p - sp;
		if (pathlen) {
			/* Copy sp into xp, stuffing any MAGIC characters
			 * on the way
			 */
			const char *s = sp;

			XcheckN(xs, xp, pathlen * 2);
			while (s < p) {
				if (ISMAGIC(*s))
					*xp++ = MAGIC;
				*xp++ = *s++;
			}
			*xp++ = DIRSEP;
			pathlen++;
		}
		sp = p;
		XcheckN(xs, xp, patlen);
		memcpy(xp, pat, patlen);

		oldsize = XPsize(*wp);
		glob_str(Xstring(xs, xp), wp, 1); /* mark dirs */
		newsize = XPsize(*wp);

		/* Check that each match is executable... */
		words = (char **) XPptrv(*wp);
		for (i = j = oldsize; i < newsize; i++) {
			staterr = 0;
			if ((search_access(words[i], X_OK, &staterr) >= 0)
			    || (staterr == EISDIR)) {
				words[j] = words[i];
				if (!(flags & XCF_FULLPATH))
					memmove(words[j], words[j] + pathlen,
						strlen(words[j] + pathlen) + 1);
				j++;
			} else
				afree(words[i], ATEMP);
		}
		wp->cur = (void **) &words[j];

		if (!*sp++)
			break;
	}
	Xfree(xs, xp);
}

/*
 * if argument string contains any special characters, they will
 * be escaped and the result will be put into edit buffer by
 * keybinding-specific function
 */
int
x_escape(s, len, putbuf_func)
	const char *s;
	size_t len;
	int (*putbuf_func) ARGS((const char *, size_t));
{
	size_t add, wlen;
	const char *ifs = str_val(local("IFS", 0));
	int rval=0;

	for (add = 0, wlen = len; wlen - add > 0; add++) {
		if (strchr("\\$(){}[]?*&;#|<>\"'`", s[add]) || strchr(ifs, s[add])) {
			if (putbuf_func(s, add) != 0) {
				rval = -1;
				break;
			}

			putbuf_func("\\", 1);
			putbuf_func(&s[add], 1);

			add++;
			wlen -= add;
			s += add;
			add = -1; /* after the increment it will go to 0 */
		}
	}
	if (wlen > 0 && rval == 0)
		rval = putbuf_func(s, wlen);

	return (rval);
}
#endif /* EDIT */<|MERGE_RESOLUTION|>--- conflicted
+++ resolved
@@ -1,8 +1,4 @@
-<<<<<<< HEAD
-/*	$NetBSD: edit.c,v 1.34 2017/07/01 23:12:08 joerg Exp $	*/
-=======
 /*	$NetBSD: edit.c,v 1.35 2018/06/03 12:18:29 kamil Exp $	*/
->>>>>>> b2b84690
 
 /*
  * Command line editing - common code
@@ -11,11 +7,7 @@
 #include <sys/cdefs.h>
 
 #ifndef lint
-<<<<<<< HEAD
-__RCSID("$NetBSD: edit.c,v 1.34 2017/07/01 23:12:08 joerg Exp $");
-=======
 __RCSID("$NetBSD: edit.c,v 1.35 2018/06/03 12:18:29 kamil Exp $");
->>>>>>> b2b84690
 #endif
 
 #include <stdbool.h>
@@ -946,11 +938,7 @@
 	struct tstate ts;
 	struct tbl *te;
 
-<<<<<<< HEAD
-	for (twalk(&ts, tp); (te = tnext(&ts)); ) {
-=======
 	for (ksh_twalk(&ts, tp); (te = tnext(&ts)); ) {
->>>>>>> b2b84690
 		if (gmatch(te->name, pat, false))
 			XPput(*wp, str_save(te->name, ATEMP));
 	}
