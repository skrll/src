<<<<<<< HEAD
/*	$NetBSD: main.c,v 1.22 2017/06/30 04:41:19 kamil Exp $	*/
=======
/*	$NetBSD: main.c,v 1.23 2018/05/08 16:37:59 kamil Exp $	*/
>>>>>>> b2b84690

/*
 * startup, main loop, environments and error handling
 */
#include <sys/cdefs.h>
#include <sys/stat.h>
#include <sys/time.h>
#include <locale.h>
#include <time.h>

#ifndef lint
<<<<<<< HEAD
__RCSID("$NetBSD: main.c,v 1.22 2017/06/30 04:41:19 kamil Exp $");
=======
__RCSID("$NetBSD: main.c,v 1.23 2018/05/08 16:37:59 kamil Exp $");
>>>>>>> b2b84690
#endif


#define	EXTERN				/* define EXTERNs in sh.h */

#include "sh.h"

extern char **environ;

/*
 * global data
 */

static void	reclaim ARGS((void));
static void	remove_temps ARGS((struct temp *tp));
static int	is_restricted ARGS((char *name));

/*
 * shell initialization
 */

static const char initifs[] = "IFS= \t\n";

static const char initsubs[] = "${PS2=> } ${PS3=#? } ${PS4=+ }";

static const char version_param[] =
#ifdef KSH
	"KSH_VERSION"
#else /* KSH */
	"SH_VERSION"
#endif /* KSH */
	;

static const char *const initcoms [] = {
	"typeset", "-x", "SHELL", "PATH", "HOME", NULL,
	"typeset", "-r", version_param, NULL,
	"typeset", "-i", "PPID", NULL,
	"typeset", "-i", "OPTIND=1", NULL,
#ifdef KSH
	"eval", "typeset -i RANDOM MAILCHECK=\"${MAILCHECK-600}\" SECONDS=\"${SECONDS-0}\" TMOUT=\"${TMOUT-0}\"", NULL,
#endif /* KSH */
	"alias",
	 /* Standard ksh aliases */
	  "hash=alias -t",	/* not "alias -t --": hash -r needs to work */
	  "type=whence -v",
#ifdef JOBS
	  "stop=kill -STOP",
	  "suspend=kill -STOP $$",
#endif
#ifdef KSH
	  "autoload=typeset -fu",
	  "functions=typeset -f",
# ifdef HISTORY
	  "history=fc -l",
# endif /* HISTORY */
	  "integer=typeset -i",
	  "nohup=nohup ",
	  "local=typeset",
	  "r=fc -e -",
#endif /* KSH */
#ifdef KSH
	 /* Aliases that are builtin commands in at&t */
	  "login=exec login",
#ifndef __NetBSD__
	  "newgrp=exec newgrp",
#endif /* __NetBSD__ */
#endif /* KSH */
	  NULL,
	/* this is what at&t ksh seems to track, with the addition of emacs */
	"alias", "-tU",
	  "cat", "cc", "chmod", "cp", "date", "ed", "emacs", "grep", "ls",
	  "mail", "make", "mv", "pr", "rm", "sed", "sh", "vi", "who",
	  NULL,
#ifdef EXTRA_INITCOMS
	EXTRA_INITCOMS, NULL,
#endif /* EXTRA_INITCOMS */
	NULL
};

int
main(int argc, char *argv[])
{
	int i;
	int argi;
	Source *s;
	struct block *l;
	int restricted, errexit;
	char **wp;
	struct env env;
	pid_t ppid;

	/* make sure argv[] is sane */
	if (!*argv) {
		static const char	*empty_argv[] = {
					    "pdksh", (char *) 0
					};

		argv = (char **)__UNCONST(empty_argv);
		argc = 1;
	}
	kshname = *argv;

	ainit(&aperm);		/* initialize permanent Area */

	/* set up base environment */
	memset(&env, 0, sizeof(env));
	env.type = E_NONE;
	ainit(&env.area);
	e = &env;
	newblock();		/* set up global l->vars and l->funs */

	/* Do this first so output routines (eg, errorf, shellf) can work */
	initio();

	initvar();

	initctypes();

	inittraps();

#ifdef KSH
	coproc_init();
#endif /* KSH */

	/* set up variable and command dictionaries */
	tinit(&taliases, APERM, 0);
	tinit(&aliases, APERM, 0);
	tinit(&homedirs, APERM, 0);

	/* define shell keywords */
	initkeywords();

	/* define built-in commands */
	tinit(&builtins, APERM, 64); /* must be 2^n (currently 40 builtins) */
	for (i = 0; shbuiltins[i].name != NULL; i++)
		builtin(shbuiltins[i].name, shbuiltins[i].func);
	for (i = 0; kshbuiltins[i].name != NULL; i++)
		builtin(kshbuiltins[i].name, kshbuiltins[i].func);

	init_histvec();

	def_path = DEFAULT__PATH;
#if defined(HAVE_CONFSTR) && defined(_CS_PATH)
	{
		size_t len = confstr(_CS_PATH, (char *) 0, 0);
		char *new;

		if (len > 0) {
			confstr(_CS_PATH, new = alloc(len + 1, APERM), len + 1);
			def_path = new;
		}
	}
#endif /* HAVE_CONFSTR && _CS_PATH */

	/* Set PATH to def_path (will set the path global variable).
	 * (import of environment below will probably change this setting).
	 */
	{
		struct tbl *vp = global("PATH");
		/* setstr can't fail here */
		setstr(vp, def_path, KSH_RETURN_ERROR);
	}


	/* Turn on nohup by default for now - will change to off
	 * by default once people are aware of its existence
	 * (at&t ksh does not have a nohup option - it always sends
	 * the hup).
	 */
	Flag(FNOHUP) = 1;

	/* Turn on brace expansion by default.  At&t ksh's that have
	 * alternation always have it on.  BUT, posix doesn't have
	 * brace expansion, so set this before setting up FPOSIX
	 * (change_flag() clears FBRACEEXPAND when FPOSIX is set).
	 */
#ifdef BRACE_EXPAND
	Flag(FBRACEEXPAND) = 1;
#endif /* BRACE_EXPAND */

	/* set posix flag just before environment so that it will have
	 * exactly the same effect as the POSIXLY_CORRECT environment
	 * variable.  If this needs to be done sooner to ensure correct posix
	 * operation, an initial scan of the environment will also have
	 * done sooner.
	 */
#ifdef POSIXLY_CORRECT
	change_flag(FPOSIX, OF_SPECIAL, 1);
#endif /* POSIXLY_CORRECT */

	/* Set edit mode to emacs by default, may be overridden
	 * by the environment or the user.  Also, we want tab completion
	 * on in vi by default. */
#if defined(EDIT) && defined(EMACS)
	change_flag(FEMACS, OF_SPECIAL, 1);
#endif /* EDIT && EMACS */
#if defined(EDIT) && defined(VI)
	Flag(FVITABCOMPLETE) = 1;
#endif /* EDIT && VI */

	/* import environment */
	if (environ != NULL)
		for (wp = environ; *wp != NULL; wp++)
			typeset(*wp, IMPORT|EXPORT, 0, 0, 0);

	kshpid = procpid = getpid();
	typeset(initifs, 0, 0, 0, 0);	/* for security */

	/* assign default shell variable values */
	substitute(initsubs, 0);

	/* Figure out the current working directory and set $PWD */
	{
		struct stat s_pwd, s_dot;
		struct tbl *pwd_v = global("PWD");
		char *pwd = str_val(pwd_v);
		char *pwdx = pwd;

		/* Try to use existing $PWD if it is valid */
		if (!ISABSPATH(pwd)
		    || stat(pwd, &s_pwd) < 0 || stat(".", &s_dot) < 0
		    || s_pwd.st_dev != s_dot.st_dev
		    || s_pwd.st_ino != s_dot.st_ino)
			pwdx = (char *) 0;
		set_current_wd(pwdx);
		if (current_wd[0])
			simplify_path(current_wd);
		/* Only set pwd if we know where we are or if it had a
		 * bogus value
		 */
		if (current_wd[0] || pwd != null)
			/* setstr can't fail here */
			setstr(pwd_v, current_wd, KSH_RETURN_ERROR);
	}
	ppid = getppid();
	setint(global("PPID"), (long) ppid);
#ifdef KSH
	setint(global("RANDOM"), (long) (time((time_t *)0) * kshpid * ppid));
#endif /* KSH */
	/* setstr can't fail here */
	setstr(global(version_param), ksh_version, KSH_RETURN_ERROR);

	/* execute initialization statements */
	for (wp = (char**)__UNCONST(initcoms); *wp != NULL; wp++) {
		shcomexec(wp);
		for (; *wp != NULL; wp++)
			;
	}


	ksheuid = geteuid();
	safe_prompt = ksheuid ? "$ " : "# ";
	{
		struct tbl *vp = global("PS1");

		/* Set PS1 if it isn't set, or we are root and prompt doesn't
		 * contain a #.
		 */
		if (!(vp->flag & ISSET)
		    || (!ksheuid && !strchr(str_val(vp), '#')))
			/* setstr can't fail here */
			setstr(vp, safe_prompt, KSH_RETURN_ERROR);
	}

	/* Set this before parsing arguments */
	Flag(FPRIVILEGED) = getuid() != ksheuid || getgid() != getegid();

	/* this to note if monitor is set on command line (see below) */
	Flag(FMONITOR) = 127;
	argi = parse_args(argv, OF_CMDLINE, (int *) 0);
	if (argi < 0) {
		exit(1);
		/* NOTREACHED */
	}

	if (Flag(FCOMMAND)) {
		s = pushs(SSTRING, ATEMP);
		if (!(s->start = s->str = argv[argi++]))
			errorf("-c requires an argument");
		if (argv[argi])
			kshname = argv[argi++];
	} else if (argi < argc && !Flag(FSTDIN)) {
		s = pushs(SFILE, ATEMP);
		s->file = argv[argi++];
		s->u.shf = shf_open(s->file, O_RDONLY, 0, SHF_MAPHI|SHF_CLEXEC);
		if (s->u.shf == NULL) {
			exstat = 127; /* POSIX */
			errorf("%s: %s", s->file, strerror(errno));
		}
		kshname = s->file;
	} else {
		Flag(FSTDIN) = 1;
		s = pushs(SSTDIN, ATEMP);
		s->file = "<stdin>";
		s->u.shf = shf_fdopen(0, SHF_RD | can_seek(0),
				      (struct shf *) 0);
		if (isatty(0) && isatty(2)) {
			Flag(FTALKING) = Flag(FTALKING_I) = 1;
			/* The following only if isatty(0) */
			s->flags |= SF_TTY;
			s->u.shf->flags |= SHF_INTERRUPT;
			s->file = (char *) 0;
		}
	}

	/* This bizarreness is mandated by POSIX */
	{
		struct stat s_stdin;

		if (fstat(0, &s_stdin) >= 0 && S_ISCHR(s_stdin.st_mode) &&
		    Flag(FTALKING))
			reset_nonblock(0);
	}

	/* initialize job control */
	i = Flag(FMONITOR) != 127;
	Flag(FMONITOR) = 0;
	j_init(i);
#ifdef EDIT
	/* Do this after j_init(), as tty_fd is not initialized 'til then */
	if (Flag(FTALKING))
		x_init();
#endif

	l = e->loc;
	l->argv = &argv[argi - 1];
	l->argc = argc - argi;
	l->argv[0] = (char *)__UNCONST(kshname);
	getopts_reset(1);

	/* Disable during .profile/ENV reading */
	restricted = Flag(FRESTRICTED);
	Flag(FRESTRICTED) = 0;
	errexit = Flag(FERREXIT);
	Flag(FERREXIT) = 0;

	/* Do this before profile/$ENV so that if it causes problems in them,
	 * user will know why things broke.
	 */
	if (!current_wd[0] && Flag(FTALKING))
		warningf(false, "Cannot determine current working directory");

	if (Flag(FLOGIN)) {
		include(KSH_SYSTEM_PROFILE, 0, (char **) 0, 1);
		if (!Flag(FPRIVILEGED))
			include(substitute("$HOME/.profile", 0), 0,
				(char **) 0, 1);
	}

	if (Flag(FPRIVILEGED))
		include("/etc/suid_profile", 0, (char **) 0, 1);
	else {
		char *env_file;

#ifndef KSH
		if (!Flag(FPOSIX))
			env_file = null;
		else
#endif /* !KSH */
			/* include $ENV */
			env_file = str_val(global("ENV"));

#ifdef DEFAULT_ENV
		/* If env isn't set, include default environment */
		if (env_file == null)
			env_file = __UNCONST(DEFAULT_ENV);
#endif /* DEFAULT_ENV */
		env_file = substitute(env_file, DOTILDE);
		if (*env_file != '\0')
			include(env_file, 0, (char **) 0, 1);
		else if (Flag(FTALKING))
			include(substitute("$HOME/kshrc.ksh", 0), 0,
				(char **) 0, 1);
	}

	if (is_restricted(argv[0]) || is_restricted(str_val(global("SHELL"))))
		restricted = 1;
	if (restricted) {
		static const char *const restr_com[] = {
						"typeset", "-r", "PATH",
						    "ENV", "SHELL",
						(char *) 0
					    };
		shcomexec((char **)__UNCONST(restr_com));
		/* After typeset command... */
		Flag(FRESTRICTED) = 1;
	}
	if (errexit)
		Flag(FERREXIT) = 1;

	if (Flag(FTALKING)) {
		hist_init(s);
#ifdef KSH
		alarm_init();
#endif /* KSH */
	} else
		Flag(FTRACKALL) = 1;	/* set after ENV */

	setlocale(LC_CTYPE, "");
	shell(s, true);	/* doesn't return */
	return 0;
}

int
include(name, argc, argv, intr_ok)
	const char *name;
	int argc;
	char **argv;
	int intr_ok;
{
	Source *volatile s = NULL;
	struct shf *shf;
	char **volatile old_argv;
	volatile int old_argc;
	int i;

	shf = shf_open(name, O_RDONLY, 0, SHF_MAPHI|SHF_CLEXEC);
	if (shf == NULL)
		return -1;

	if (argv) {
		old_argv = e->loc->argv;
		old_argc = e->loc->argc;
	} else {
		old_argv = (char **) 0;
		old_argc = 0;
	}
	newenv(E_INCL);
	i = ksh_sigsetjmp(e->jbuf, 0);
	if (i) {
		if (s) /* Do this before quitenv(), which frees the memory */
			shf_close(s->u.shf);
		quitenv();
		if (old_argv) {
			e->loc->argv = old_argv;
			e->loc->argc = old_argc;
		}
		switch (i) {
		  case LRETURN:
		  case LERROR:
			return exstat & 0xff; /* see below */
		  case LINTR:
			/* intr_ok is set if we are including .profile or $ENV.
			 * If user ^C's out, we don't want to kill the shell...
			 */
			if (intr_ok && (exstat - 128) != SIGTERM)
				return 1;
			/* fall through... */
		  case LEXIT:
		  case LLEAVE:
		  case LSHELL:
			unwind(i);
			/*NOREACHED*/
		  default:
			internal_errorf(1, "include: %d", i);
			/*NOREACHED*/
		}
	}
	if (argv) {
		e->loc->argv = argv;
		e->loc->argc = argc;
	}
	s = pushs(SFILE, ATEMP);
	s->u.shf = shf;
	s->file = str_save(name, ATEMP);
	i = shell(s, false);
	shf_close(s->u.shf);
	quitenv();
	if (old_argv) {
		e->loc->argv = old_argv;
		e->loc->argc = old_argc;
	}
	return i & 0xff;	/* & 0xff to ensure value not -1 */
}

int
command(comm)
	const char *comm;
{
	Source *s;
	int r;

	s = pushs(SSTRING, ATEMP);
	s->start = s->str = comm;
	r = shell(s, false);
	afree(s, ATEMP);
	return r;
}

/*
 * run the commands from the input source, returning status.
 */
int
shell(s, toplevel)
	Source *volatile s;		/* input source */
	int volatile toplevel;
{
	struct op *t;
	volatile int wastty = s->flags & SF_TTY;
	volatile int attempts = 13;
	volatile int interactive = Flag(FTALKING) && toplevel;
	Source *volatile old_source = source;
	int i;

	newenv(E_PARSE);
	if (interactive)
		really_exit = 0;
	i = ksh_sigsetjmp(e->jbuf, 0);
	if (i) {
		switch (i) {
		  case LINTR: /* we get here if SIGINT not caught or ignored */
		  case LERROR:
		  case LSHELL:
			if (interactive) {
				if (i == LINTR)
					shellf("%s", newline);
				/* Reset any eof that was read as part of a
				 * multiline command.
				 */
				if (Flag(FIGNOREEOF) && s->type == SEOF
				    && wastty)
					s->type = SSTDIN;
				/* Used by exit command to get back to
				 * top level shell.  Kind of strange since
				 * interactive is set if we are reading from
				 * a tty, but to have stopped jobs, one only
				 * needs FMONITOR set (not FTALKING/SF_TTY)...
				 */
				/* toss any input we have so far */
				s->start = s->str = null;
				break;
			}
			/* fall through... */
		  case LEXIT:
		  case LLEAVE:
		  case LRETURN:
			source = old_source;
			quitenv();
			unwind(i);	/* keep on going */
			/*NOREACHED*/
		  default:
			source = old_source;
			quitenv();
			internal_errorf(1, "shell: %d", i);
			/*NOREACHED*/
		}
	}

	while (1) {
		if (trap)
			runtraps(0);

		if (s->next == NULL) {
			if (Flag(FVERBOSE))
				s->flags |= SF_ECHO;
			else
				s->flags &= ~SF_ECHO;
		}

		if (interactive) {
			j_notify();
#ifdef KSH
			mcheck();
#endif /* KSH */
			set_prompt(PS1, s);
		}

		t = compile(s);
		if (t != NULL && t->type == TEOF) {
			if (wastty && Flag(FIGNOREEOF) && --attempts > 0) {
				shellf("Use `exit' to leave ksh\n");
				s->type = SSTDIN;
			} else if (wastty && !really_exit
				   && j_stopped_running())
			{
				really_exit = 1;
				s->type = SSTDIN;
			} else {
				/* this for POSIX, which says EXIT traps
				 * shall be taken in the environment
				 * immediately after the last command
				 * executed.
				 */
				if (toplevel)
					unwind(LEXIT);
				break;
			}
		}

		if (t && (!Flag(FNOEXEC) || (s->flags & SF_TTY)))
			exstat = execute(t, 0);

		if (t != NULL && t->type != TEOF && interactive && really_exit)
			really_exit = 0;

		reclaim();
	}
	quitenv();
	source = old_source;
	return exstat;
}

/* return to closest error handler or shell(), exit if none found */
void
unwind(i)
	int i;
{
	/* ordering for EXIT vs ERR is a bit odd (this is what at&t ksh does) */
	if (i == LEXIT || (Flag(FERREXIT) && (i == LERROR || i == LINTR)
			   && sigtraps[SIGEXIT_].trap))
	{
		runtrap(&sigtraps[SIGEXIT_]);
		i = LLEAVE;
	} else if (Flag(FERREXIT) && (i == LERROR || i == LINTR)) {
		runtrap(&sigtraps[SIGERR_]);
		i = LLEAVE;
	}
	while (1) {
		switch (e->type) {
		  case E_PARSE:
		  case E_FUNC:
		  case E_INCL:
		  case E_LOOP:
		  case E_ERRH:
			ksh_siglongjmp(e->jbuf, i);
			/*NOTREACHED*/

		  case E_NONE:
			if (i == LINTR)
				e->flags |= EF_FAKE_SIGDIE;
			/* Fall through... */

		  default:
			quitenv();
		}
	}
}

void
newenv(type)
	int type;
{
	struct env *ep;

	ep = (struct env *) alloc(sizeof(*ep), ATEMP);
	ep->type = type;
	ep->flags = 0;
	ainit(&ep->area);
	ep->loc = e->loc;
	ep->savefd = NULL;
	ep->oenv = e;
	ep->temps = NULL;
	e = ep;
}

void
quitenv()
{
	struct env *ep = e;
	int fd;

	if (ep->oenv && ep->oenv->loc != ep->loc)
		popblock();
	if (ep->savefd != NULL) {
		for (fd = 0; fd < NUFILE; fd++)
			/* if ep->savefd[fd] < 0, means fd was closed */
			if (ep->savefd[fd])
				restfd(fd, ep->savefd[fd]);
		if (ep->savefd[2]) /* Clear any write errors */
			shf_reopen(2, SHF_WR, shl_out);
	}
	reclaim();

	/* Bottom of the stack.
	 * Either main shell is exiting or cleanup_parents_env() was called.
	 */
	if (ep->oenv == NULL) {
		if (ep->type == E_NONE) {	/* Main shell exiting? */
			if (Flag(FTALKING))
				hist_finish();
			j_exit();
			if (ep->flags & EF_FAKE_SIGDIE) {
				int sig = exstat - 128;

				/* ham up our death a bit (at&t ksh
				 * only seems to do this for SIGTERM)
				 * Don't do it for SIGQUIT, since we'd
				 * dump a core..
				 */
				if (sig == SIGINT || sig == SIGTERM) {
					setsig(&sigtraps[sig], SIG_DFL,
						SS_RESTORE_CURR|SS_FORCE);
					kill(0, sig);
				}
			}
		}
		exit(exstat);
	}

	e = e->oenv;
	afree(ep, ATEMP);
}

/* Called after a fork to cleanup stuff left over from parents environment */
void
cleanup_parents_env()
{
	struct env *ep;
	int fd;

	/* Don't clean up temporary files - parent will probably need them.
	 * Also, can't easily reclaim memory since variables, etc. could be
	 * anywhere.
	 */

	/* close all file descriptors hiding in savefd */
	for (ep = e; ep; ep = ep->oenv) {
		if (ep->savefd) {
			for (fd = 0; fd < NUFILE; fd++)
				if (ep->savefd[fd] > 0)
					close(ep->savefd[fd]);
			afree(ep->savefd, &ep->area);
			ep->savefd = (short *) 0;
		}
	}
	e->oenv = (struct env *) 0;
}

/* Called just before an execve cleanup stuff temporary files */
void
cleanup_proc_env()
{
	struct env *ep;

	for (ep = e; ep; ep = ep->oenv)
		remove_temps(ep->temps);
}

/* remove temp files and free ATEMP Area */
static void
reclaim()
{
	remove_temps(e->temps);
	e->temps = NULL;
	afreeall(&e->area);
}

static void
remove_temps(tp)
	struct temp *tp;
{
	for (; tp != NULL; tp = tp->next)
		if (tp->pid == procpid) {
			unlink(tp->name);
		}
}

/* Returns true if name refers to a restricted shell */
static int
is_restricted(name)
	char *name;
{
	char *p;

	if ((p = ksh_strrchr_dirsep(name)))
		name = p;
	/* accepts rsh, rksh, rpdksh, pdrksh, etc. */
	return (p = strchr(name, 'r')) && strstr(p, "sh");
}

void
aerror(ap, msg)
	Area *ap;
	const char *msg;
{
	internal_errorf(1, "alloc: %s", msg);
	errorf("%s", null); /* this is never executed - keeps gcc quiet */
	/*NOTREACHED*/
}<|MERGE_RESOLUTION|>--- conflicted
+++ resolved
@@ -1,8 +1,4 @@
-<<<<<<< HEAD
-/*	$NetBSD: main.c,v 1.22 2017/06/30 04:41:19 kamil Exp $	*/
-=======
 /*	$NetBSD: main.c,v 1.23 2018/05/08 16:37:59 kamil Exp $	*/
->>>>>>> b2b84690
 
 /*
  * startup, main loop, environments and error handling
@@ -14,11 +10,7 @@
 #include <time.h>
 
 #ifndef lint
-<<<<<<< HEAD
-__RCSID("$NetBSD: main.c,v 1.22 2017/06/30 04:41:19 kamil Exp $");
-=======
 __RCSID("$NetBSD: main.c,v 1.23 2018/05/08 16:37:59 kamil Exp $");
->>>>>>> b2b84690
 #endif
 
 
