<<<<<<< HEAD
/*	$NetBSD: tree.c,v 1.8 2017/06/30 02:51:14 kamil Exp $	*/
=======
/*	$NetBSD: tree.c,v 1.9 2018/05/08 16:37:59 kamil Exp $	*/
>>>>>>> b2b84690

/*
 * command tree climbing
 */
#include <sys/cdefs.h>

#ifndef lint
<<<<<<< HEAD
__RCSID("$NetBSD: tree.c,v 1.8 2017/06/30 02:51:14 kamil Exp $");
=======
__RCSID("$NetBSD: tree.c,v 1.9 2018/05/08 16:37:59 kamil Exp $");
>>>>>>> b2b84690
#endif


#include "sh.h"

#define INDENT	4

#define tputc(c, shf)	shf_putchar(c, shf);
static void 	ptree ARGS((struct op *t, int indent, struct shf *f));
static void 	pioact ARGS((struct shf *f, int indent, struct ioword *iop));
static void	tputC ARGS((int c, struct shf *shf));
static void	tputS ARGS((char *wp, struct shf *shf));
static void	vfptreef ARGS((struct shf *shf, int indent, const char *fmt, va_list va));
static struct ioword **iocopy ARGS((struct ioword **iow, Area *ap));
static void     iofree ARGS((struct ioword **iow, Area *ap));

/*
 * print a command tree
 */

static void
ptree(t, indent, shf)
	struct op *t;
	int indent;
	struct shf *shf;
{
	char **w;
	struct ioword **ioact;
	struct op *t1;

 Chain:
	if (t == NULL)
		return;
	switch (t->type) {
	  case TCOM:
		if (t->vars)
			for (w = t->vars; *w != NULL; )
				fptreef(shf, indent, "%S ", *w++);
		else
			fptreef(shf, indent, "#no-vars# ");
		if (t->args)
			for (w = t->args; *w != NULL; )
				fptreef(shf, indent, "%S ", *w++);
		else
			fptreef(shf, indent, "#no-args# ");
		break;
	  case TEXEC:
#if 0 /* ?not useful - can't be called? */
		/* Print original vars */
		if (t->left->vars)
			for (w = t->left->vars; *w != NULL; )
				fptreef(shf, indent, "%S ", *w++);
		else
			fptreef(shf, indent, "#no-vars# ");
		/* Print expanded vars */
		if (t->args)
			for (w = t->args; *w != NULL; )
				fptreef(shf, indent, "%s ", *w++);
		else
			fptreef(shf, indent, "#no-args# ");
		/* Print original io */
		t = t->left;
#else
		t = t->left;
		goto Chain;
#endif
	  case TPAREN:
		fptreef(shf, indent + 2, "( %T) ", t->left);
		break;
	  case TPIPE:
		fptreef(shf, indent, "%T| ", t->left);
		t = t->right;
		goto Chain;
	  case TLIST:
		fptreef(shf, indent, "%T%;", t->left);
		t = t->right;
		goto Chain;
	  case TOR:
	  case TAND:
		fptreef(shf, indent, "%T%s %T",
			t->left, (t->type==TOR) ? "||" : "&&", t->right);
		break;
	  case TBANG:
		fptreef(shf, indent, "! ");
		t = t->right;
		goto Chain;
	  case TDBRACKET:
	  {
		int i;

		fptreef(shf, indent, "[[");
		for (i = 0; t->args[i]; i++)
			fptreef(shf, indent, " %S", t->args[i]);
		fptreef(shf, indent, " ]] ");
		break;
	  }
#ifdef KSH
	  case TSELECT:
		fptreef(shf, indent, "select %s ", t->str);
		/* fall through */
#endif /* KSH */
	  case TFOR:
		if (t->type == TFOR)
			fptreef(shf, indent, "for %s ", t->str);
		if (t->vars != NULL) {
			fptreef(shf, indent, "in ");
			for (w = t->vars; *w; )
				fptreef(shf, indent, "%S ", *w++);
			fptreef(shf, indent, "%;");
		}
		fptreef(shf, indent + INDENT, "do%N%T", t->left);
		fptreef(shf, indent, "%;done ");
		break;
	  case TCASE:
		fptreef(shf, indent, "case %S in", t->str);
		for (t1 = t->left; t1 != NULL; t1 = t1->right) {
			fptreef(shf, indent, "%N(");
			for (w = t1->vars; *w != NULL; w++)
				fptreef(shf, indent, "%S%c", *w,
					(w[1] != NULL) ? '|' : ')');
			fptreef(shf, indent + INDENT, "%;%T%N;;", t1->left);
		}
		fptreef(shf, indent, "%Nesac ");
		break;
	  case TIF:
	  case TELIF:
		/* 3 == strlen("if ") */
		fptreef(shf, indent + 3, "if %T", t->left);
		for (;;) {
			t = t->right;
			if (t->left != NULL) {
				fptreef(shf, indent, "%;");
				fptreef(shf, indent + INDENT, "then%N%T",
					t->left);
			}
			if (t->right == NULL || t->right->type != TELIF)
				break;
			t = t->right;
			fptreef(shf, indent, "%;");
			/* 5 == strlen("elif ") */
			fptreef(shf, indent + 5, "elif %T", t->left);
		}
		if (t->right != NULL) {
			fptreef(shf, indent, "%;");
			fptreef(shf, indent + INDENT, "else%;%T", t->right);
		}
		fptreef(shf, indent, "%;fi ");
		break;
	  case TWHILE:
	  case TUNTIL:
		/* 6 == strlen("while"/"until") */
		fptreef(shf, indent + 6, "%s %T",
			(t->type==TWHILE) ? "while" : "until",
			t->left);
		fptreef(shf, indent, "%;do");
		fptreef(shf, indent + INDENT, "%;%T", t->right);
		fptreef(shf, indent, "%;done ");
		break;
	  case TBRACE:
		fptreef(shf, indent + INDENT, "{%;%T", t->left);
		fptreef(shf, indent, "%;} ");
		break;
	  case TCOPROC:
		fptreef(shf, indent, "%T|& ", t->left);
		break;
	  case TASYNC:
		fptreef(shf, indent, "%T& ", t->left);
		break;
	  case TFUNCT:
		fptreef(shf, indent,
			t->u.ksh_func ? "function %s %T" : "%s() %T",
				t->str, t->left);
		break;
	  case TTIME:
		fptreef(shf, indent, "time %T", t->left);
		break;
	  default:
		fptreef(shf, indent, "<botch>");
		break;
	}
	if ((ioact = t->ioact) != NULL) {
		int	need_nl = 0;

		while (*ioact != NULL)
			pioact(shf, indent, *ioact++);
		/* Print here documents after everything else... */
		for (ioact = t->ioact; *ioact != NULL; ) {
			struct ioword *iop = *ioact++;

			/* heredoc is 0 when tracing (set -x) */
			if ((iop->flag & IOTYPE) == IOHERE && iop->heredoc) {
				tputc('\n', shf);
				shf_puts(iop->heredoc, shf);
				fptreef(shf, indent, "%s",
					evalstr(iop->delim, 0));
				need_nl = 1;
			}
		}
		/* Last delimiter must be followed by a newline (this often
		 * leads to an extra blank line, but its not worth worrying
		 * about)
		 */
		if (need_nl)
			tputc('\n', shf);
	}
}

static void
pioact(shf, indent, iop)
	struct shf *shf;
	int indent;
	struct ioword *iop;
{
	int flag = iop->flag;
	int type = flag & IOTYPE;
	int expected;

	expected = (type == IOREAD || type == IORDWR || type == IOHERE) ? 0
		    : (type == IOCAT || type == IOWRITE) ? 1
		    : (type == IODUP && (iop->unit == !(flag & IORDUP))) ?
			iop->unit
		    : iop->unit + 1;
	if (iop->unit != expected)
		tputc('0' + iop->unit, shf);

	switch (type) {
	case IOREAD:
		fptreef(shf, indent, "< ");
		break;
	case IOHERE:
		if (flag&IOSKIP)
			fptreef(shf, indent, "<<- ");
		else
			fptreef(shf, indent, "<< ");
		break;
	case IOCAT:
		fptreef(shf, indent, ">> ");
		break;
	case IOWRITE:
		if (flag&IOCLOB)
			fptreef(shf, indent, ">| ");
		else
			fptreef(shf, indent, "> ");
		break;
	case IORDWR:
		fptreef(shf, indent, "<> ");
		break;
	case IODUP:
		if (flag & IORDUP)
			fptreef(shf, indent, "<&");
		else
			fptreef(shf, indent, ">&");
		break;
	}
	/* name/delim are 0 when printing syntax errors */
	if (type == IOHERE) {
		if (iop->delim)
			fptreef(shf, indent, "%S ", iop->delim);
	} else if (iop->name)
		fptreef(shf, indent, (iop->flag & IONAMEXP) ? "%s " : "%S ",
			iop->name);
}


/*
 * variants of fputc, fputs for ptreef and snptreef
 */

static void
tputC(c, shf)
	int c;
	struct shf *shf;
{
	if ((c&0x60) == 0) {		/* C0|C1 */
		tputc((c&0x80) ? '$' : '^', shf);
		tputc(((c&0x7F)|0x40), shf);
	} else if ((c&0x7F) == 0x7F) {	/* DEL */
		tputc((c&0x80) ? '$' : '^', shf);
		tputc('?', shf);
	} else
		tputc(c, shf);
}

static void
tputS(wp, shf)
	char *wp;
	struct shf *shf;
{
	int c, quoted=0;

	/* problems:
	 *	`...` -> $(...)
	 *	'foo' -> "foo"
	 * could change encoding to:
	 *	OQUOTE ["'] ... CQUOTE ["']
	 * 	COMSUB [(`] ...\0	(handle $ ` \ and maybe " in `...` case)
	 */
	while (1)
		switch ((c = *wp++)) {
		  case EOS:
			return;
		  case CHAR:
			tputC(*wp++, shf);
			break;
		  case QCHAR:
			c = *wp++;
			if (!quoted || (c == '"' || c == '`' || c == '$'))
				tputc('\\', shf);
			tputC(c, shf);
			break;
		  case COMSUB:
			tputc('$', shf);
			tputc('(', shf);
			while (*wp != 0)
				tputC(*wp++, shf);
			tputc(')', shf);
			wp++;
			break;
		  case EXPRSUB:
			tputc('$', shf);
			tputc('(', shf);
			tputc('(', shf);
			while (*wp != 0)
				tputC(*wp++, shf);
			tputc(')', shf);
			tputc(')', shf);
			wp++;
			break;
		  case OQUOTE:
		  	quoted = 1;
			tputc('"', shf);
			break;
		  case CQUOTE:
			quoted = 0;
			tputc('"', shf);
			break;
		  case OSUBST:
			tputc('$', shf);
			if (*wp++ == '{')
				tputc('{', shf);
			while ((c = *wp++) != 0)
				tputC(c, shf);
			break;
		  case CSUBST:
			if (*wp++ == '}')
				tputc('}', shf);
			break;
#ifdef KSH
		  case OPAT:
			tputc(*wp++, shf);
			tputc('(', shf);
			break;
		  case SPAT:
			tputc('|', shf);
			break;
		  case CPAT:
			tputc(')', shf);
			break;
#endif /* KSH */
		}
}

/*
 * this is the _only_ way to reliably handle
 * variable args with an ANSI compiler
 */
/* VARARGS */
int
fptreef(struct shf *shf, int indent, const char *fmt, ...)
{
  va_list	va;

  va_start(va, fmt);

  vfptreef(shf, indent, fmt, va);
  va_end(va);
  return 0;
}

/* VARARGS */
char *
snptreef(char *s, int n, const char *fmt, ...)
{
  va_list va;
  struct shf shf;

  shf_sopen(s, n, SHF_WR | (s ? 0 : SHF_DYNAMIC), &shf);

  va_start(va, fmt);
  vfptreef(&shf, 0, fmt, va);
  va_end(va);

  return shf_sclose(&shf); /* null terminates */
}

static void
vfptreef(shf, indent, fmt, va)
	struct shf *shf;
	int indent;
	const char *fmt;
	va_list va;
{
	int c;

	while ((c = *fmt++))
	    if (c == '%') {
		long n;
		char *p;
		int neg;

		switch ((c = *fmt++)) {
		  case 'c':
			tputc(va_arg(va, int), shf);
			break;
		  case 's':
			p = va_arg(va, char *);
			while (*p)
				tputc(*p++, shf);
			break;
		  case 'S':	/* word */
			p = va_arg(va, char *);
			tputS(p, shf);
			break;
		  case 'd': case 'u': /* decimal */
			n = (c == 'd') ? va_arg(va, int)
				       : va_arg(va, unsigned int);
			neg = c=='d' && n<0;
			p = ulton((neg) ? -n : n, 10);
			if (neg)
				*--p = '-';
			while (*p)
				tputc(*p++, shf);
			break;
		  case 'T':	/* format tree */
			ptree(va_arg(va, struct op *), indent, shf);
			break;
		  case ';':	/* newline or ; */
		  case 'N':	/* newline or space */
			if (shf->flags & SHF_STRING) {
				if (c == ';')
					tputc(';', shf);
				tputc(' ', shf);
			} else {
				int i;

				tputc('\n', shf);
				for (i = indent; i >= 8; i -= 8)
					tputc('\t', shf);
				for (; i > 0; --i)
					tputc(' ', shf);
			}
			break;
		  case 'R':
			pioact(shf, indent, va_arg(va, struct ioword *));
			break;
		  default:
			tputc(c, shf);
			break;
		}
	    } else
		tputc(c, shf);
}

/*
 * copy tree (for function definition)
 */

struct op *
tcopy(t, ap)
	struct op *t;
	Area *ap;
{
	struct op *r;
	char **tw, **rw;

	if (t == NULL)
		return NULL;

	r = (struct op *) alloc(sizeof(struct op), ap);

	r->type = t->type;
	r->u.evalflags = t->u.evalflags;

	r->str = t->type == TCASE ? wdcopy(t->str, ap) : str_save(t->str, ap);

	if (t->vars == NULL)
		r->vars = NULL;
	else {
		for (tw = t->vars; *tw++ != NULL; )
			;
		rw = r->vars = (char **)
			alloc((tw - t->vars + 1) * sizeof(*tw), ap);
		for (tw = t->vars; *tw != NULL; )
			*rw++ = wdcopy(*tw++, ap);
		*rw = NULL;
	}

	if (t->args == NULL)
		r->args = NULL;
	else {
		for (tw = t->args; *tw++ != NULL; )
			;
		rw = r->args = (char **)
			alloc((tw - t->args + 1) * sizeof(*tw), ap);
		for (tw = t->args; *tw != NULL; )
			*rw++ = wdcopy(*tw++, ap);
		*rw = NULL;
	}

	r->ioact = (t->ioact == NULL) ? NULL : iocopy(t->ioact, ap);

	r->left = tcopy(t->left, ap);
	r->right = tcopy(t->right, ap);
	r->lineno = t->lineno;

	return r;
}

char *
wdcopy(wp, ap)
	const char *wp;
	Area *ap;
{
	size_t len = wdscan(wp, EOS) - wp;
	return memcpy(alloc(len, ap), wp, len);
}

/* return the position of prefix c in wp plus 1 */
char *
wdscan(wp, c)
	const char *wp;
	int c;
{
	int nest = 0;

	while (1)
		switch (*wp++) {
		  case EOS:
			return (char *) __UNCONST(wp);
		  case CHAR:
		  case QCHAR:
			wp++;
			break;
		  case COMSUB:
		  case EXPRSUB:
			while (*wp++ != 0)
				;
			break;
		  case OQUOTE:
		  case CQUOTE:
			break;
		  case OSUBST:
			nest++;
			while (*wp++ != '\0')
				;
			break;
		  case CSUBST:
			wp++;
			if (c == CSUBST && nest == 0)
				return (char *) __UNCONST(wp);
			nest--;
			break;
#ifdef KSH
		  case OPAT:
			nest++;
			wp++;
			break;
		  case SPAT:
		  case CPAT:
			if (c == wp[-1] && nest == 0)
				return (char *) __UNCONST(wp);
			if (wp[-1] == CPAT)
				nest--;
			break;
#endif /* KSH */
		  default:
			internal_errorf(0,
				"wdscan: unknown char 0x%x (carrying on)",
				wp[-1]);
		}
}

/* return a copy of wp without any of the mark up characters and
 * with quote characters (" ' \) stripped.
 * (string is allocated from ATEMP)
 */
char *
wdstrip(wp)
	const char *wp;
{
	struct shf shf;
	int c;

	shf_sopen((char *) 0, 32, SHF_WR | SHF_DYNAMIC, &shf);

	/* problems:
	 *	`...` -> $(...)
	 *	x${foo:-"hi"} -> x${foo:-hi}
	 *	x${foo:-'hi'} -> x${foo:-hi}
	 */
	while (1)
		switch ((c = *wp++)) {
		  case EOS:
			return shf_sclose(&shf); /* null terminates */
		  case CHAR:
		  case QCHAR:
			shf_putchar(*wp++, &shf);
			break;
		  case COMSUB:
			shf_putchar('$', &shf);
			shf_putchar('(', &shf);
			while (*wp != 0)
				shf_putchar(*wp++, &shf);
			shf_putchar(')', &shf);
			break;
		  case EXPRSUB:
			shf_putchar('$', &shf);
			shf_putchar('(', &shf);
			shf_putchar('(', &shf);
			while (*wp != 0)
				shf_putchar(*wp++, &shf);
			shf_putchar(')', &shf);
			shf_putchar(')', &shf);
			break;
		  case OQUOTE:
			break;
		  case CQUOTE:
			break;
		  case OSUBST:
			shf_putchar('$', &shf);
			if (*wp++ == '{')
			    shf_putchar('{', &shf);
			while ((c = *wp++) != 0)
				shf_putchar(c, &shf);
			break;
		  case CSUBST:
			if (*wp++ == '}')
				shf_putchar('}', &shf);
			break;
#ifdef KSH
		  case OPAT:
			shf_putchar(*wp++, &shf);
			shf_putchar('(', &shf);
			break;
		  case SPAT:
			shf_putchar('|', &shf);
			break;
		  case CPAT:
			shf_putchar(')', &shf);
			break;
#endif /* KSH */
		}
}

static	struct ioword **
iocopy(iow, ap)
	struct ioword **iow;
	Area *ap;
{
	struct ioword **ior;
	int i;

	for (ior = iow; *ior++ != NULL; )
		;
	ior = (struct ioword **) alloc((ior - iow + 1) * sizeof(*ior), ap);

	for (i = 0; iow[i] != NULL; i++) {
		struct ioword *p, *q;

		p = iow[i];
		q = (struct ioword *) alloc(sizeof(*p), ap);
		ior[i] = q;
		*q = *p;
		if (p->name != (char *) 0)
			q->name = wdcopy(p->name, ap);
		if (p->delim != (char *) 0)
			q->delim = wdcopy(p->delim, ap);
		if (p->heredoc != (char *) 0)
			q->heredoc = str_save(p->heredoc, ap);
	}
	ior[i] = NULL;

	return ior;
}

/*
 * free tree (for function definition)
 */

void
tfree(t, ap)
	struct op *t;
	Area *ap;
{
	char **w;

	if (t == NULL)
		return;

	if (t->str != NULL)
		afree((void*)t->str, ap);

	if (t->vars != NULL) {
		for (w = t->vars; *w != NULL; w++)
			afree((void*)*w, ap);
		afree((void*)t->vars, ap);
	}

	if (t->args != NULL) {
		for (w = t->args; *w != NULL; w++)
			afree((void*)*w, ap);
		afree((void*)t->args, ap);
	}

	if (t->ioact != NULL)
		iofree(t->ioact, ap);

	tfree(t->left, ap);
	tfree(t->right, ap);

	afree((void*)t, ap);
}

static	void
iofree(iow, ap)
	struct ioword **iow;
	Area *ap;
{
	struct ioword **iop;
	struct ioword *p;

	for (iop = iow; (p = *iop++) != NULL; ) {
		if (p->name != NULL)
			afree((void*)p->name, ap);
		if (p->delim != NULL)
			afree((void*)p->delim, ap);
		if (p->heredoc != NULL)
			afree((void*)p->heredoc, ap);
		afree((void*)p, ap);
	}
}<|MERGE_RESOLUTION|>--- conflicted
+++ resolved
@@ -1,8 +1,4 @@
-<<<<<<< HEAD
-/*	$NetBSD: tree.c,v 1.8 2017/06/30 02:51:14 kamil Exp $	*/
-=======
 /*	$NetBSD: tree.c,v 1.9 2018/05/08 16:37:59 kamil Exp $	*/
->>>>>>> b2b84690
 
 /*
  * command tree climbing
@@ -10,11 +6,7 @@
 #include <sys/cdefs.h>
 
 #ifndef lint
-<<<<<<< HEAD
-__RCSID("$NetBSD: tree.c,v 1.8 2017/06/30 02:51:14 kamil Exp $");
-=======
 __RCSID("$NetBSD: tree.c,v 1.9 2018/05/08 16:37:59 kamil Exp $");
->>>>>>> b2b84690
 #endif
 
 
