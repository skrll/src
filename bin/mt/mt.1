<<<<<<< HEAD
.\"	$NetBSD: mt.1,v 1.36 2012/03/19 10:48:20 njoly Exp $
=======
.\"	$NetBSD: mt.1,v 1.38 2018/09/01 07:26:56 wiz Exp $
>>>>>>> 598bd837
.\"
.\" Copyright (c) 1981, 1990, 1993
.\"	The Regents of the University of California.  All rights reserved.
.\"
.\" Redistribution and use in source and binary forms, with or without
.\" modification, are permitted provided that the following conditions
.\" are met:
.\" 1. Redistributions of source code must retain the above copyright
.\"    notice, this list of conditions and the following disclaimer.
.\" 2. Redistributions in binary form must reproduce the above copyright
.\"    notice, this list of conditions and the following disclaimer in the
.\"    documentation and/or other materials provided with the distribution.
.\" 3. Neither the name of the University nor the names of its contributors
.\"    may be used to endorse or promote products derived from this software
.\"    without specific prior written permission.
.\"
.\" THIS SOFTWARE IS PROVIDED BY THE REGENTS AND CONTRIBUTORS ``AS IS'' AND
.\" ANY EXPRESS OR IMPLIED WARRANTIES, INCLUDING, BUT NOT LIMITED TO, THE
.\" IMPLIED WARRANTIES OF MERCHANTABILITY AND FITNESS FOR A PARTICULAR PURPOSE
.\" ARE DISCLAIMED.  IN NO EVENT SHALL THE REGENTS OR CONTRIBUTORS BE LIABLE
.\" FOR ANY DIRECT, INDIRECT, INCIDENTAL, SPECIAL, EXEMPLARY, OR CONSEQUENTIAL
.\" DAMAGES (INCLUDING, BUT NOT LIMITED TO, PROCUREMENT OF SUBSTITUTE GOODS
.\" OR SERVICES; LOSS OF USE, DATA, OR PROFITS; OR BUSINESS INTERRUPTION)
.\" HOWEVER CAUSED AND ON ANY THEORY OF LIABILITY, WHETHER IN CONTRACT, STRICT
.\" LIABILITY, OR TORT (INCLUDING NEGLIGENCE OR OTHERWISE) ARISING IN ANY WAY
.\" OUT OF THE USE OF THIS SOFTWARE, EVEN IF ADVISED OF THE POSSIBILITY OF
.\" SUCH DAMAGE.
.\"
.\"	@(#)mt.1	8.1 (Berkeley) 6/6/93
.\"
.Dd September 1, 2018
.Dt MT 1
.Os
.Sh NAME
.Nm mt
.Nd magnetic tape manipulation
.Sh SYNOPSIS
.Nm
.Op Fl f Ar tapename
.Ar command
.Op Ar count
.Sh DESCRIPTION
The
.Nm
program is used to give commands to a magnetic tape drive.
By default
.Nm
performs the requested operation once.
Operations may be performed multiple times by specifying
.Ar count  .
.Pp
Note
that
.Ar tapename
must reference a raw (not block) tape device.
If
.Ar tapename
is of the form
.Qq host:tapename ,
or
.Qq user@host:tapename ,
.Nm
writes to the named tape device on the remote host using
.Xr rmt 8 .
.Pp
The
.Xr rmt 8
process on the remote host is typically initiated via
.Xr rsh 1 ,
although an alternate method such as
.Xr ssh 1
can be specified via the
.Ev RCMD_CMD
environment variable.
.Pp
The available commands are listed below.
Only as many characters as are required to uniquely identify a command
need be specified.
.Bl -tag -width "eof, weof"
.It Cm asf
Move forward
.Ar count
files from the beginning of the tape.
This is accomplished by a rewind followed by fsf
.Ar count .
.It Cm eof , weof
Write
.Ar count
end-of-file marks at the current position on the tape.
.It Cm fsf
Forward space
.Ar count
files.
.It Cm fsr
Forward space
.Ar count
records.
.It Cm bsf
Back space
.Ar count
files.
.It Cm bsr
Back space
.Ar count
records.
.It Cm rewind
Rewind the tape.
(The
.Ar count
is ignored.)
.It Cm offline , rewoffl
Rewind the tape and place the tape unit off-line.
Where supported, this ejects the tape.
(The
.Ar count
is ignored.)
.It Cm status
Print status information about the tape unit.
(The
.Ar count
is ignored.)
.It Cm retension
Retensions the tape.
Not all tape drives support this feature.
(The
.Ar count
is ignored.)
.It Cm erase
Erases the tape
Not all tape drives support this feature.
(The
.Ar count
is ignored.)
.It Cm eew
Enable or disable early warning EOM behaviour.
Set
.Ar count
to nonzero to enable, zero to disable.
.It Cm eom
Forward space to the end of recorded media.
(The
.Ar count
is ignored.)
.It Cm blocksize , setblk
Set the tape blocksize to
.Ar count
bytes.
A
.Ar count
of zero sets variable blocksize.
.It Cm density , setdensity
Set the tape density code to
.Ar count
as specified in the
.Tn SCSI-3
specification.
See the
.Sx DENSITY CODES
section for a list of codes for commonly used media types.
.It Cm rdspos
Read the logical block position of the tape.
Not all tape drives support this feature.
(The
.Ar count
is ignored.)
.It Cm rdhpos
Read the hardware block position of the tape.
Not all tape drives support this feature.
(The
.Ar count
is ignored.)
.It Cm setspos
Set the logical block position of the tape to
.Ar count .
Not all tape drives support this feature.
.It Cm sethpos
Set the hardware block position of the tape to
.Ar count .
Not all tape drives support this feature.
.It Cm compress
If
.Ar count
is zero, disable compression.
Otherwise enable compression.
Not all tape drives support this feature.
.It Cm cache
Enable controller buffering.
.It Cm nocache
Disable controller buffering.
.El
.Pp
If a tape name is not specified, and the environment variable
.Ev TAPE
is not set, then
.Nm
uses the device
.Pa /dev/nrst0 .
.Sh ENVIRONMENT
If the following environment variables exist, they are used by
.Nm .
.Bl -tag -width Fl
.It Ev TAPE
.Nm
uses device filename given in the
.Ev TAPE
environment variable if the
.Ar tapename
argument is not given.
.It Ev RCMD_CMD
.Nm
will use
.Ev RCMD_CMD
rather than
.Pa /usr/bin/rsh
to invoke
.Xr rmt 8
on a remote machine.
The full path name must be specified.
.El
.Sh FILES
.Bl -tag -width /dev/rst* -compact
.It Pa /dev/rst*
Raw
.Tn SCSI
tape device
.It Pa /dev/rmt*
Raw magnetic tape device
.El
.Sh EXIT STATUS
.Nm
returns a 0 exit status when the operation(s) were successful,
1 if the command was unrecognized, and 2 if an operation failed.
.Sh DENSITY CODES
The SCSI-3 specification defines a number of density codes for
various tape media, some of which are listed here.
Note that many tape drive vendors also define model-specific codes.
.Pp
.Bl -column "Code" "Format" -compact
.It Em Code Ta Em Format
.It Li 0 Ta Device default
.It Li 1 Ta 1/2" 800 bpi
.It Li 2 Ta 1/2" 1600 bpi
.It Li 3 Ta 1/2" 6250 bpi
.It Li 4 Ta QIC-11
.It Li 5 Ta QIC-24
.It Li 15 Ta QIC-120
.It Li 16 Ta QIC-150
.It Li 17 Ta QIC-320/525
.It Li 18 Ta QIC-1320/1350
.It Li 19 Ta DDS
.It Li 28 Ta QIC-385M
.It Li 29 Ta QIC-410M
.It Li 30 Ta QIC-1000C
.It Li 31 Ta QIC-2100C
.It Li 32 Ta QIC-6GB
.It Li 33 Ta QIC-20GB
.It Li 34 Ta QIC-2GB
.It Li 35 Ta QIC-875M
.It Li 36 Ta DDS-2
.It Li 37 Ta DDS-3
.It Li 38 Ta DDS-4
.El
.Sh SEE ALSO
.Xr dd 1 ,
.Xr ioctl 2 ,
.Xr mtio 4 ,
.Xr st 4 ,
.Xr environ 7
.Sh HISTORY
The
.Nm
utility appeared in
.Bx 4.3 .<|MERGE_RESOLUTION|>--- conflicted
+++ resolved
@@ -1,8 +1,4 @@
-<<<<<<< HEAD
-.\"	$NetBSD: mt.1,v 1.36 2012/03/19 10:48:20 njoly Exp $
-=======
 .\"	$NetBSD: mt.1,v 1.38 2018/09/01 07:26:56 wiz Exp $
->>>>>>> 598bd837
 .\"
 .\" Copyright (c) 1981, 1990, 1993
 .\"	The Regents of the University of California.  All rights reserved.
