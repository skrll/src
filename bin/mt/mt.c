<<<<<<< HEAD
/* $NetBSD: mt.c,v 1.47 2011/08/29 14:46:01 joerg Exp $ */
=======
/* $NetBSD: mt.c,v 1.48 2018/09/01 06:56:23 mlelstv Exp $ */
>>>>>>> 598bd837

/*
 * Copyright (c) 1980, 1993
 *	The Regents of the University of California.  All rights reserved.
 *
 * Redistribution and use in source and binary forms, with or without
 * modification, are permitted provided that the following conditions
 * are met:
 * 1. Redistributions of source code must retain the above copyright
 *    notice, this list of conditions and the following disclaimer.
 * 2. Redistributions in binary form must reproduce the above copyright
 *    notice, this list of conditions and the following disclaimer in the
 *    documentation and/or other materials provided with the distribution.
 * 3. Neither the name of the University nor the names of its contributors
 *    may be used to endorse or promote products derived from this software
 *    without specific prior written permission.
 *
 * THIS SOFTWARE IS PROVIDED BY THE REGENTS AND CONTRIBUTORS ``AS IS'' AND
 * ANY EXPRESS OR IMPLIED WARRANTIES, INCLUDING, BUT NOT LIMITED TO, THE
 * IMPLIED WARRANTIES OF MERCHANTABILITY AND FITNESS FOR A PARTICULAR PURPOSE
 * ARE DISCLAIMED.  IN NO EVENT SHALL THE REGENTS OR CONTRIBUTORS BE LIABLE
 * FOR ANY DIRECT, INDIRECT, INCIDENTAL, SPECIAL, EXEMPLARY, OR CONSEQUENTIAL
 * DAMAGES (INCLUDING, BUT NOT LIMITED TO, PROCUREMENT OF SUBSTITUTE GOODS
 * OR SERVICES; LOSS OF USE, DATA, OR PROFITS; OR BUSINESS INTERRUPTION)
 * HOWEVER CAUSED AND ON ANY THEORY OF LIABILITY, WHETHER IN CONTRACT, STRICT
 * LIABILITY, OR TORT (INCLUDING NEGLIGENCE OR OTHERWISE) ARISING IN ANY WAY
 * OUT OF THE USE OF THIS SOFTWARE, EVEN IF ADVISED OF THE POSSIBILITY OF
 * SUCH DAMAGE.
 */

#include <sys/cdefs.h>
#ifndef lint
__COPYRIGHT("@(#) Copyright (c) 1980, 1993\
 The Regents of the University of California.  All rights reserved.");
#endif /* not lint */

#ifndef lint
#if 0
static char sccsid[] = "@(#)mt.c	8.2 (Berkeley) 6/6/93";
#else
<<<<<<< HEAD
__RCSID("$NetBSD: mt.c,v 1.47 2011/08/29 14:46:01 joerg Exp $");
=======
__RCSID("$NetBSD: mt.c,v 1.48 2018/09/01 06:56:23 mlelstv Exp $");
>>>>>>> 598bd837
#endif
#endif /* not lint */

/*
 * mt --
 *   magnetic tape manipulation program
 */
#include <sys/types.h>
#include <sys/param.h>
#include <sys/ioctl.h>
#include <sys/mtio.h>
#include <sys/stat.h>

#include <ctype.h>
#include <err.h>
#include <fcntl.h>
#include <paths.h>
#include <rmt.h>
#include <stdio.h>
#include <stdlib.h>
#include <string.h>
#include <unistd.h>

/* pseudo ioctl constants */
#define MTASF	100

struct commands {
	const char *c_name;		/* command */
	size_t c_namelen;		/* command len */
	u_long c_spcl;			/* ioctl request */
	int c_code;			/* ioctl code for MTIOCTOP command */
	int c_ronly;			/* open tape read-only */
	int c_mincount;			/* min allowed count value */
};

#define CMD(a)	a, sizeof(a) - 1
static const struct commands com[] = {
	{ CMD("asf"),		MTIOCTOP,     MTASF,      1,  0 },
	{ CMD("blocksize"),	MTIOCTOP,     MTSETBSIZ,  1,  0 },
	{ CMD("bsf"),		MTIOCTOP,     MTBSF,      1,  1 },
	{ CMD("bsr"),		MTIOCTOP,     MTBSR,      1,  1 },
	{ CMD("compress"),	MTIOCTOP,     MTCMPRESS,  1,  0 },
	{ CMD("density"),	MTIOCTOP,     MTSETDNSTY, 1,  0 },
	{ CMD("eof"),		MTIOCTOP,     MTWEOF,     0,  1 },
	{ CMD("eom"),		MTIOCTOP,     MTEOM,      1,  0 },
	{ CMD("erase"),		MTIOCTOP,     MTERASE,    0,  0 },
	{ CMD("fsf"),		MTIOCTOP,     MTFSF,      1,  1 },
	{ CMD("fsr"),		MTIOCTOP,     MTFSR,      1,  1 },
	{ CMD("offline"),	MTIOCTOP,     MTOFFL,     1,  0 },
	{ CMD("rdhpos"),	MTIOCRDHPOS,  0,          1,  0 },
	{ CMD("rdspos"),	MTIOCRDSPOS,  0,          1,  0 },
	{ CMD("retension"),	MTIOCTOP,     MTRETEN,    1,  0 },
	{ CMD("rewind"),	MTIOCTOP,     MTREW,      1,  0 },
	{ CMD("rewoffl"),	MTIOCTOP,     MTOFFL,     1,  0 },
	{ CMD("setblk"),	MTIOCTOP,     MTSETBSIZ,  1,  0 },
	{ CMD("setdensity"),	MTIOCTOP,     MTSETDNSTY, 1,  0 },
	{ CMD("sethpos"),	MTIOCHLOCATE, 0,          1,  0 },
	{ CMD("setspos"),	MTIOCSLOCATE, 0,          1,  0 },
	{ CMD("status"),	MTIOCGET,     MTNOP,      1,  0 },
	{ CMD("weof"),		MTIOCTOP,     MTWEOF,     0,  1 },
	{ CMD("eew"),		MTIOCTOP,     MTEWARN,    1,  0 },
	{ CMD("cache"),		MTIOCTOP,     MTCACHE,    1,  0 },
	{ CMD("nocache"),	MTIOCTOP,     MTNOCACHE,  1,  0 },
	{ .c_name = NULL }
};

static void printreg(const char *, u_int, const char *);
static void status(struct mtget *);
__dead static void usage(void);

int
main(int argc, char *argv[])
{
	const struct commands *cp, *comp;
	struct mtget mt_status;
	struct mtop mt_com;
	int ch, mtfd, flags;
	char *p;
	const char *tape;
	int count;
	size_t len;

	setprogname(argv[0]);
	if ((tape = getenv("TAPE")) == NULL)
		tape = _PATH_DEFTAPE;

	while ((ch = getopt(argc, argv, "f:t:")) != -1)
		switch (ch) {
		case 'f':
		case 't':
			tape = optarg;
			break;
		case '?':
		default:
			usage();
		}
	argc -= optind;
	argv += optind;

	if (argc < 1 || argc > 2)
		usage();

	len = strlen(p = *argv++);
	for (comp = NULL, cp = com; cp->c_name != NULL; cp++) {
		size_t clen = MIN(len, cp->c_namelen);
		if (strncmp(p, cp->c_name, clen) == 0) {
			if (comp != NULL)
				errx(1, "%s: Ambiguous command `%s' or `%s'?",
				    p, cp->c_name, comp->c_name);
			else
				comp = cp;
		}
	}
	if (comp == NULL)
		errx(1, "%s: unknown command", p);

	if (*argv) {
		count = strtol(*argv, &p, 10);
		if (count < comp->c_mincount || *p)
			errx(2, "%s: illegal count", *argv);
	} else
		count = 1;

	flags = comp->c_ronly ? O_RDONLY : O_WRONLY;

	if ((mtfd = open(tape, flags)) < 0)
		err(2, "%s", tape);

	switch (comp->c_spcl) {
	case MTIOCTOP:
		if (comp->c_code == MTASF) {

			/* If mtget.mt_fileno was implemented, We could
			   compute the minimal seek needed to position
			   the tape.  Until then, rewind and seek from
			   begining-of-tape */

			mt_com.mt_op = MTREW;
			mt_com.mt_count = 1;
			if (ioctl(mtfd, MTIOCTOP, &mt_com) < 0)
				err(2, "%s", tape);
		
			if (count > 0) {
				mt_com.mt_op = MTFSF;
				    mt_com.mt_count = count;
				if (ioctl(mtfd, MTIOCTOP, &mt_com) < 0)
				    err(2, "%s", tape);
			}

		} else {
			mt_com.mt_op = comp->c_code;
			mt_com.mt_count = count;

			if (ioctl(mtfd, MTIOCTOP, &mt_com) < 0)
				err(2, "%s: %s", tape, comp->c_name);

		}
		break;

	case MTIOCGET:
		if (ioctl(mtfd, MTIOCGET, &mt_status) < 0)
			err(2, "%s: %s", tape, comp->c_name);
		status(&mt_status);
		break;

	case MTIOCRDSPOS:
	case MTIOCRDHPOS:
		if (ioctl(mtfd, comp->c_spcl, (caddr_t) &count) < 0)
			err(2, "%s", tape);
		printf("%s: block location %u\n", tape, (unsigned int) count);
		break;

	case MTIOCSLOCATE:
	case MTIOCHLOCATE:
		if (ioctl(mtfd, comp->c_spcl, (caddr_t) &count) < 0)
			err(2, "%s", tape);
		break;

	default:
		errx(1, "internal error: unknown request %ld", comp->c_spcl);
	}

	exit(0);
	/* NOTREACHED */
}

#if defined(sun) && !defined(__SVR4)
#include <sundev/tmreg.h>
#include <sundev/arreg.h>
#endif

#ifdef tahoe
#include <tahoe/vba/cyreg.h>
#endif

static const struct tape_desc {
	short	t_type;		/* type of magtape device */
	const	char *t_name;	/* printing name */
	const	char *t_dsbits;	/* "drive status" register */
	const	char *t_erbits;	/* "error" register */
} tapes[] = {
#if defined(sun) && !defined(__SVR4)
	{ MT_ISCPC,	"TapeMaster",	TMS_BITS,	0 },
	{ MT_ISAR,	"Archive",	ARCH_CTRL_BITS,	ARCH_BITS },
#endif
#ifdef tahoe
	{ MT_ISCY,	"cipher",	CYS_BITS,	CYCW_BITS },
#endif
#define SCSI_DS_BITS	"\20\5WriteProtect\2Mounted"
	{ 0x7,		"SCSI",		SCSI_DS_BITS,	"76543210" },
	{ .t_type = 0 }
};


/*
 * Interpret the status buffer returned
 */
static void
status(struct mtget *bp)
{
	const struct tape_desc *mt;

	for (mt = tapes;; mt++) {
		if (mt->t_type == 0) {
			(void)printf("%d: unknown tape drive type\n",
			    bp->mt_type);
			return;
		}
		if (mt->t_type == bp->mt_type)
			break;
	}
	(void)printf("%s tape drive, residual=%d\n", mt->t_name, bp->mt_resid);
	printreg("ds", bp->mt_dsreg, mt->t_dsbits);
	printreg("\ner", bp->mt_erreg, mt->t_erbits);
	(void)putchar('\n');
	(void)printf("blocksize: %d (%d, %d, %d, %d)\n",
		bp->mt_blksiz, bp->mt_mblksiz[0], bp->mt_mblksiz[1],
		bp->mt_mblksiz[2], bp->mt_mblksiz[3]);
	(void)printf("density: %d (%d, %d, %d, %d)\n",
		bp->mt_density, bp->mt_mdensity[0], bp->mt_mdensity[1],
		bp->mt_mdensity[2], bp->mt_mdensity[3]);
	(void)printf("current file number: %d\n", bp->mt_fileno);
	(void)printf("current block number: %d\n", bp->mt_blkno);
}

/*
 * Print a register a la the %b format of the kernel's printf.
 */
static void
printreg(const char *s, u_int v, const char *bits)
{
	int any, i;
	char c;

	any = 0;
	if (bits && *bits == 8)
		printf("%s=%o", s, v);
	else
		printf("%s=%x", s, v);
	if (v && bits && *++bits) {
		putchar('<');
		while ((i = *bits++)) {
			if (v & (1 << (i-1))) {
				if (any)
					putchar(',');
				any = 1;
				for (; (c = *bits) > 32; bits++)
					putchar(c);
			} else
				for (; *bits > 32; bits++)
					;
		}
		putchar('>');
	}
}

static void
usage(void)
{
	(void)fprintf(stderr, "usage: %s [-f device] command [count]\n",
	    getprogname());
	exit(1);
	/* NOTREACHED */
}<|MERGE_RESOLUTION|>--- conflicted
+++ resolved
@@ -1,8 +1,4 @@
-<<<<<<< HEAD
-/* $NetBSD: mt.c,v 1.47 2011/08/29 14:46:01 joerg Exp $ */
-=======
 /* $NetBSD: mt.c,v 1.48 2018/09/01 06:56:23 mlelstv Exp $ */
->>>>>>> 598bd837
 
 /*
  * Copyright (c) 1980, 1993
@@ -43,11 +39,7 @@
 #if 0
 static char sccsid[] = "@(#)mt.c	8.2 (Berkeley) 6/6/93";
 #else
-<<<<<<< HEAD
-__RCSID("$NetBSD: mt.c,v 1.47 2011/08/29 14:46:01 joerg Exp $");
-=======
 __RCSID("$NetBSD: mt.c,v 1.48 2018/09/01 06:56:23 mlelstv Exp $");
->>>>>>> 598bd837
 #endif
 #endif /* not lint */
 
