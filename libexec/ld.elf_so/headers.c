--- conflicted
+++ resolved
@@ -1,8 +1,4 @@
-<<<<<<< HEAD
-/*	$NetBSD: headers.c,v 1.62 2017/06/23 15:29:21 joerg Exp $	 */
-=======
 /*	$NetBSD: headers.c,v 1.64 2018/07/24 13:48:48 joerg Exp $	 */
->>>>>>> b2b84690
 
 /*
  * Copyright 1996 John D. Polstra.
@@ -44,11 +40,7 @@
 
 #include <sys/cdefs.h>
 #ifndef lint
-<<<<<<< HEAD
-__RCSID("$NetBSD: headers.c,v 1.62 2017/06/23 15:29:21 joerg Exp $");
-=======
 __RCSID("$NetBSD: headers.c,v 1.64 2018/07/24 13:48:48 joerg Exp $");
->>>>>>> b2b84690
 #endif /* not lint */
 
 #include <err.h>
