<<<<<<< HEAD
/*	$NetBSD: bozohttpd.c,v 1.111 2019/01/22 05:32:57 mrg Exp $	*/
=======
/*	$NetBSD: bozohttpd.c,v 1.113 2019/02/28 09:16:42 mrg Exp $	*/
>>>>>>> 356fe5fe

/*	$eterna: bozohttpd.c,v 1.178 2011/11/18 09:21:15 mrg Exp $	*/

/*
 * Copyright (c) 1997-2019 Matthew R. Green
 * All rights reserved.
 *
 * Redistribution and use in source and binary forms, with or without
 * modification, are permitted provided that the following conditions
 * are met:
 * 1. Redistributions of source code must retain the above copyright
 *    notice, this list of conditions and the following disclaimer.
 * 2. Redistributions in binary form must reproduce the above copyright
 *    notice, this list of conditions and the following disclaimer and
 *    dedication in the documentation and/or other materials provided
 *    with the distribution.
 *
 * THIS SOFTWARE IS PROVIDED BY THE AUTHOR ``AS IS'' AND ANY EXPRESS OR
 * IMPLIED WARRANTIES, INCLUDING, BUT NOT LIMITED TO, THE IMPLIED WARRANTIES
 * OF MERCHANTABILITY AND FITNESS FOR A PARTICULAR PURPOSE ARE DISCLAIMED.
 * IN NO EVENT SHALL THE AUTHOR BE LIABLE FOR ANY DIRECT, INDIRECT,
 * INCIDENTAL, SPECIAL, EXEMPLARY, OR CONSEQUENTIAL DAMAGES (INCLUDING,
 * BUT NOT LIMITED TO, PROCUREMENT OF SUBSTITUTE GOODS OR SERVICES;
 * LOSS OF USE, DATA, OR PROFITS; OR BUSINESS INTERRUPTION) HOWEVER CAUSED
 * AND ON ANY THEORY OF LIABILITY, WHETHER IN CONTRACT, STRICT LIABILITY,
 * OR TORT (INCLUDING NEGLIGENCE OR OTHERWISE) ARISING IN ANY WAY
 * OUT OF THE USE OF THIS SOFTWARE, EVEN IF ADVISED OF THE POSSIBILITY OF
 * SUCH DAMAGE.
 *
 */

/* this program is dedicated to the Great God of Processed Cheese */

/*
 * bozohttpd.c:  minimal httpd; provides only these features:
 *	- HTTP/0.9 (by virtue of ..)
 *	- HTTP/1.0
 *	- HTTP/1.1
 *	- CGI/1.1 this will only be provided for "system" scripts
 *	- automatic "missing trailing slash" redirections
 *	- configurable translation of /~user/ to ~user/public_html,
 *	  however, this does not include cgi-bin support
 *	- access lists via libwrap via inetd/tcpd
 *	- virtual hosting
 *	- not that we do not even pretend to understand MIME, but
 *	  rely only on the HTTP specification
 *	- ipv6 support
 *	- automatic `index.html' generation
 *	- configurable server name
 *	- directory index generation
 *	- daemon mode (lacks libwrap support)
 *	- .htpasswd support
 */

/*
 * requirements for minimal http/1.1 (at least, as documented in
 * RFC 2616 (HTTP/1.1):
 *
 *	- 14.11: content-encoding handling. [1]
 *
 *	- 14.13: content-length handling.  this is only a SHOULD header
 *	  thus we could just not send it ever.  [1]
 *
 *	- 14.17: content-type handling. [1]
 *
 *	- 14.28: if-unmodified-since handling.  if-modified-since is
 *	  done since, shouldn't be too hard for this one.
 *
 * [1] need to revisit to ensure proper behaviour
 *
 * and the following is a list of features that we do not need
 * to have due to other limits, or are too lazy.  there are more
 * of these than are listed, but these are of particular note,
 * and could perhaps be implemented.
 *
 *	- 3.5/3.6: content/transfer codings.  probably can ignore
 *	  this?  we "SHOULD"n't.  but 4.4 says we should ignore a
 *	  `content-length' header upon reciept of a `transfer-encoding'
 *	  header.
 *
 *	- 5.1.1: request methods.  only MUST support GET and HEAD,
 *	  but there are new ones besides POST that are currently
 *	  supported: OPTIONS PUT DELETE TRACE and CONNECT, plus
 *	  extensions not yet known?
 *
 * 	- 10.1: we can ignore informational status codes
 *
 *	- 10.3.3/10.3.4/10.3.8:  just use '302' codes always.
 *
 *	- 14.1/14.2/14.3/14.27: we do not support Accept: headers.
 *	  just ignore them and send the request anyway.  they are
 *	  only SHOULD.
 *
 *	- 14.5/14.16/14.35: only support simple ranges: %d- and %d-%d
 *	  would be nice to support more.
 *
 *	- 14.9: we aren't a cache.
 *
 *	- 14.15: content-md5 would be nice.
 *
 *	- 14.24/14.26/14.27: if-match, if-none-match, if-range.  be
 *	  nice to support this.
 *
 *	- 14.44: Vary: seems unneeded.  ignore it for now.
 */

#ifndef INDEX_HTML
#define INDEX_HTML		"index.html"
#endif
#ifndef SERVER_SOFTWARE
<<<<<<< HEAD
#define SERVER_SOFTWARE		"bozohttpd/20190121"
=======
#define SERVER_SOFTWARE		"bozohttpd/20190228"
>>>>>>> 356fe5fe
#endif
#ifndef PUBLIC_HTML
#define PUBLIC_HTML		"public_html"
#endif

#ifndef USE_ARG
#define USE_ARG(x)	/*LINTED*/(void)&(x)
#endif

/*
 * And so it begins ..
 */

#include <sys/param.h>
#include <sys/socket.h>
#include <sys/time.h>
#include <sys/mman.h>

#include <arpa/inet.h>

#include <ctype.h>
#include <dirent.h>
#include <errno.h>
#include <fcntl.h>
#include <netdb.h>
#include <pwd.h>
#include <grp.h>
#include <stdarg.h>
#include <stdlib.h>
#include <strings.h>
#include <string.h>
#include <syslog.h>
#include <time.h>
#include <unistd.h>

#include "bozohttpd.h"

#ifndef SSL_TIMEOUT
#define	SSL_TIMEOUT		"30"	/* wait for 30 seconds for ssl handshake  */
#endif
#ifndef INITIAL_TIMEOUT
#define	INITIAL_TIMEOUT		"30"	/* wait for 30 seconds initially */
#endif
#ifndef HEADER_WAIT_TIME
#define	HEADER_WAIT_TIME	"10"	/* need more headers every 10 seconds */
#endif
#ifndef TOTAL_MAX_REQ_TIME
#define	TOTAL_MAX_REQ_TIME	"600"	/* must have total request in 600 */
#endif					/* seconds */

/* if monotonic time is not available try real time. */
#ifndef CLOCK_MONOTONIC
#define CLOCK_MONOTONIC CLOCK_REALTIME
#endif

/* variables and functions */
#ifndef LOG_FTP
#define LOG_FTP LOG_DAEMON
#endif

/*
 * List of special file that we should never serve.
 */
struct {
	const char *file;
	const char *name;
} specials[] = {
	{ DIRECT_ACCESS_FILE, "rejected direct access request" },
	{ REDIRECT_FILE,      "rejected redirect request" },
	{ ABSREDIRECT_FILE,   "rejected absredirect request" },
	{ REMAP_FILE,         "rejected remap request" },
	{ AUTH_FILE,          "rejected authfile request" },
	{ NULL,               NULL },
};

volatile sig_atomic_t	bozo_timeout_hit;

/*
 * check there's enough space in the prefs and names arrays.
 */
static int
size_arrays(bozohttpd_t *httpd, bozoprefs_t *bozoprefs, size_t needed)
{
	size_t	len = sizeof(char *) * needed;

	if (bozoprefs->size == 0) {
		/* only get here first time around */
		bozoprefs->name = bozomalloc(httpd, len);
		bozoprefs->value = bozomalloc(httpd, len);
	} else if (bozoprefs->count == bozoprefs->size) {
		/* only uses 'needed' when filled array */
		bozoprefs->name = bozorealloc(httpd, bozoprefs->name, len);
		bozoprefs->value = bozorealloc(httpd, bozoprefs->value, len);
	}

	bozoprefs->size = needed;
	return 1;
}

static ssize_t
findvar(bozoprefs_t *bozoprefs, const char *name)
{
	size_t	i;

	for (i = 0; i < bozoprefs->count; i++)
		if (strcmp(bozoprefs->name[i], name) == 0)
			return (ssize_t)i;
	return -1;
}

int
bozo_set_pref(bozohttpd_t *httpd, bozoprefs_t *bozoprefs,
	      const char *name, const char *value)
{
	ssize_t	i;

	if ((i = findvar(bozoprefs, name)) < 0) {
		/* add the element to the array */
		if (!size_arrays(httpd, bozoprefs, bozoprefs->size + 15))
			return 0;
		i = bozoprefs->count++;
		bozoprefs->name[i] = bozostrdup(httpd, NULL, name);
	} else {
		/* replace the element in the array */
		free(bozoprefs->value[i]);
	}
	bozoprefs->value[i] = bozostrdup(httpd, NULL, value);
	return 1;
}

/*
 * get a variable's value, or NULL
 */
char *
bozo_get_pref(bozoprefs_t *bozoprefs, const char *name)
{
	ssize_t	i;

	i = findvar(bozoprefs, name);
	return i < 0 ? NULL : bozoprefs->value[i];
}

char *
bozo_http_date(char *date, size_t datelen)
{
	struct	tm *tm;
	time_t	now;

	/* Sun, 06 Nov 1994 08:49:37 GMT */
	now = time(NULL);
	tm = gmtime(&now);	/* HTTP/1.1 spec rev 06 sez GMT only */
	strftime(date, datelen, "%a, %d %b %Y %H:%M:%S GMT", tm);
	return date;
}

/*
 * convert "in" into the three parts of a request (first line).
 * we allocate into file and query, but return pointers into
 * "in" for proto and method.
 */
static void
parse_request(bozohttpd_t *httpd, char *in, char **method, char **file,
		char **query, char **proto)
{
	ssize_t	len;
	char	*val;

	USE_ARG(httpd);
	debug((httpd, DEBUG_EXPLODING, "parse in: %s", in));
	*method = *file = *query = *proto = NULL;

	len = (ssize_t)strlen(in);
	val = bozostrnsep(&in, " \t\n\r", &len);
	if (len < 1 || val == NULL || in == NULL)
		return;
	*method = val;

	while (*in == ' ' || *in == '\t')
		in++;
	val = bozostrnsep(&in, " \t\n\r", &len);
	if (len < 1) {
		if (len == 0)
			*file = val;
		else
			*file = in;
	} else {
		*file = val;

		*query = strchr(*file, '?');
		if (*query)
			*(*query)++ = '\0';

		if (in) {
			while (*in && (*in == ' ' || *in == '\t'))
				in++;
			if (*in)
				*proto = in;
		}
	}

	/* allocate private copies */
	*file = bozostrdup(httpd, NULL, *file);
	if (*query)
		*query = bozostrdup(httpd, NULL, *query);

	debug((httpd, DEBUG_FAT,
		"url: method: \"%s\" file: \"%s\" query: \"%s\" proto: \"%s\"",
		*method, *file, *query, *proto));
}

/*
 * cleanup a bozo_httpreq_t after use
 */
void
bozo_clean_request(bozo_httpreq_t *request)
{
	struct bozoheaders *hdr, *ohdr = NULL;

	if (request == NULL)
		return;

	/* If SSL enabled cleanup SSL structure. */
	bozo_ssl_destroy(request->hr_httpd);

	/* clean up request */
	free(request->hr_remotehost);
	free(request->hr_remoteaddr);
	free(request->hr_serverport);
	free(request->hr_virthostname);
	free(request->hr_file);
	free(request->hr_oldfile);
	free(request->hr_query);
	free(request->hr_host);
	bozo_user_free(request->hr_user);
	bozo_auth_cleanup(request);
	for (hdr = SIMPLEQ_FIRST(&request->hr_headers); hdr;
	    hdr = SIMPLEQ_NEXT(hdr, h_next)) {
		free(hdr->h_value);
		free(hdr->h_header);
		free(ohdr);
		ohdr = hdr;
	}
	free(ohdr);
	ohdr = NULL;
	for (hdr = SIMPLEQ_FIRST(&request->hr_replheaders); hdr;
	    hdr = SIMPLEQ_NEXT(hdr, h_next)) {
		free(hdr->h_value);
		free(hdr->h_header);
		free(ohdr);
		ohdr = hdr;
	}
	free(ohdr);

	free(request);
}

/*
 * send a HTTP/1.1 408 response if we timeout.
 */
/* ARGSUSED */
static void
alarmer(int sig)
{
	bozo_timeout_hit = 1;
}


/*
 * set a timeout for "ssl", "initial", "header", or "request".
 */
int
bozo_set_timeout(bozohttpd_t *httpd, bozoprefs_t *prefs,
		 const char *target, const char *val)
{
	const char **cur, *timeouts[] = {
		"ssl timeout",
		"initial timeout",
		"header timeout",
		"request timeout",
		NULL,
	};
	/* adjust minlen if more timeouts appear with conflicting names */
	const size_t minlen = 1;
	size_t len = strlen(target);

	for (cur = timeouts; len >= minlen && *cur; cur++) {
		if (strncmp(target, *cur, len) == 0) {
			bozo_set_pref(httpd, prefs, *cur, val);
			return 0;
		}
	}
	return 1;
}

/*
 * a list of header quirks: currently, a list of headers that
 * can't be folded into a single line.
 */
const char *header_quirks[] = { "WWW-Authenticate", NULL };

/*
 * add or merge this header (val: str) into the requests list
 */
static bozoheaders_t *
addmerge_header(bozo_httpreq_t *request, struct qheaders *headers,
		const char *val, const char *str, ssize_t len)
{
	struct	bozohttpd_t *httpd = request->hr_httpd;
	struct bozoheaders	 *hdr = NULL;
	const char		**quirk;

	USE_ARG(len);
	for (quirk = header_quirks; *quirk; quirk++)
		if (strcasecmp(*quirk, val) == 0)
			break;

	if (*quirk == NULL) {
		/* do we exist already? */
		SIMPLEQ_FOREACH(hdr, headers, h_next) {
			if (strcasecmp(val, hdr->h_header) == 0)
				break;
		}
	}

	if (hdr) {
		/* yup, merge it in */
		char *nval;

		bozoasprintf(httpd, &nval, "%s, %s", hdr->h_value, str);
		free(hdr->h_value);
		hdr->h_value = nval;
	} else {
		/* nope, create a new one */

		hdr = bozomalloc(httpd, sizeof *hdr);
		hdr->h_header = bozostrdup(httpd, request, val);
		if (str && *str)
			hdr->h_value = bozostrdup(httpd, request, str);
		else
			hdr->h_value = bozostrdup(httpd, request, " ");

		SIMPLEQ_INSERT_TAIL(headers, hdr, h_next);
		request->hr_nheaders++;
	}

	return hdr;
}

bozoheaders_t *
addmerge_reqheader(bozo_httpreq_t *request, const char *val, const char *str,
		   ssize_t len)
{

	return addmerge_header(request, &request->hr_headers, val, str, len);
}

bozoheaders_t *
addmerge_replheader(bozo_httpreq_t *request, const char *val, const char *str,
		    ssize_t len)
{

	return addmerge_header(request, &request->hr_replheaders,
	    val, str, len);
}

/*
 * as the prototype string is not constant (eg, "HTTP/1.1" is equivalent
 * to "HTTP/001.01"), we MUST parse this.
 */
static int
process_proto(bozo_httpreq_t *request, const char *proto)
{
	struct	bozohttpd_t *httpd = request->hr_httpd;
	char	majorstr[16], *minorstr;
	int	majorint, minorint;

	if (proto == NULL) {
got_proto_09:
		request->hr_proto = httpd->consts.http_09;
		debug((httpd, DEBUG_FAT, "request %s is http/0.9",
			request->hr_file));
		return 0;
	}

	if (strncasecmp(proto, "HTTP/", 5) != 0)
		goto bad;
	strncpy(majorstr, proto + 5, sizeof majorstr);
	majorstr[sizeof(majorstr)-1] = 0;
	minorstr = strchr(majorstr, '.');
	if (minorstr == NULL)
		goto bad;
	*minorstr++ = 0;

	majorint = atoi(majorstr);
	minorint = atoi(minorstr);

	switch (majorint) {
	case 0:
		if (minorint != 9)
			break;
		goto got_proto_09;
	case 1:
		if (minorint == 0)
			request->hr_proto = httpd->consts.http_10;
		else if (minorint == 1)
			request->hr_proto = httpd->consts.http_11;
		else
			break;

		debug((httpd, DEBUG_FAT, "request %s is %s",
		    request->hr_file, request->hr_proto));
		SIMPLEQ_INIT(&request->hr_headers);
		request->hr_nheaders = 0;
		return 0;
	}
bad:
	return bozo_http_error(httpd, 404, NULL, "unknown prototype");
}

/*
 * process each type of HTTP method, setting this HTTP requests
 * method type.
 */
static struct method_map {
	const char *name;
	int	type;
} method_map[] = {
	{ "GET", 	HTTP_GET, },
	{ "POST",	HTTP_POST, },
	{ "HEAD",	HTTP_HEAD, },
#if 0	/* other non-required http/1.1 methods */
	{ "OPTIONS",	HTTP_OPTIONS, },
	{ "PUT",	HTTP_PUT, },
	{ "DELETE",	HTTP_DELETE, },
	{ "TRACE",	HTTP_TRACE, },
	{ "CONNECT",	HTTP_CONNECT, },
#endif
	{ NULL,		0, },
};

static int
process_method(bozo_httpreq_t *request, const char *method)
{
	struct	bozohttpd_t *httpd = request->hr_httpd;
	struct	method_map *mmp;

	if (request->hr_proto == httpd->consts.http_11)
		request->hr_allow = "GET, HEAD, POST";

	for (mmp = method_map; mmp->name; mmp++)
		if (strcasecmp(method, mmp->name) == 0) {
			request->hr_method = mmp->type;
			request->hr_methodstr = mmp->name;
			return 0;
		}

	return bozo_http_error(httpd, 404, request, "unknown method");
}

/* check header byte count */
static int
bozo_got_header_length(bozo_httpreq_t *request, size_t len)
{

	if (len > BOZO_HEADERS_MAX_SIZE - request->hr_header_bytes)
		return bozo_http_error(request->hr_httpd, 413, request,
			"too many headers");

	request->hr_header_bytes += len;

	return 0;
}

/*
 * This function reads a http request from stdin, returning a pointer to a
 * bozo_httpreq_t structure, describing the request.
 */
bozo_httpreq_t *
bozo_read_request(bozohttpd_t *httpd)
{
	struct	sigaction	sa;
	char	*str, *val, *method, *file, *proto, *query;
	char	*host, *addr, *port;
	char	bufport[10];
	char	hbuf[NI_MAXHOST], abuf[NI_MAXHOST];
	struct	sockaddr_storage ss;
	ssize_t	len;
	int	line = 0;
	socklen_t slen;
	bozo_httpreq_t *request;
	struct timespec ots, ts;

	/*
	 * if we're in daemon mode, bozo_daemon_fork() will return here twice
	 * for each call.  once in the child, returning 0, and once in the
	 * parent, returning 1 for each child.
	 */
	if (bozo_daemon_fork(httpd))
		return NULL;

	request = bozomalloc(httpd, sizeof(*request));
	memset(request, 0, sizeof(*request));
	request->hr_httpd = httpd;
	request->hr_allow = request->hr_host = NULL;
	request->hr_content_type = request->hr_content_length = NULL;
	request->hr_range = NULL;
	request->hr_last_byte_pos = -1;
	request->hr_if_modified_since = NULL;
	request->hr_virthostname = NULL;
	request->hr_file = NULL;
	request->hr_oldfile = NULL;
	SIMPLEQ_INIT(&request->hr_replheaders);
	bozo_auth_init(request);

	slen = sizeof(ss);
	if (getpeername(0, (struct sockaddr *)(void *)&ss, &slen) < 0)
		host = addr = NULL;
	else {
		if (getnameinfo((struct sockaddr *)(void *)&ss, slen,
		    abuf, sizeof abuf, NULL, 0, NI_NUMERICHOST) == 0)
			addr = abuf;
		else
			addr = NULL;
		if (httpd->numeric == 0 &&
		    getnameinfo((struct sockaddr *)(void *)&ss, slen,
				hbuf, sizeof hbuf, NULL, 0, 0) == 0)
			host = hbuf;
		else
			host = NULL;
	}
	if (host != NULL)
		request->hr_remotehost = bozostrdup(httpd, request, host);
	if (addr != NULL)
		request->hr_remoteaddr = bozostrdup(httpd, request, addr);
	slen = sizeof(ss);

	/*
	 * Override the bound port from the request value, so it works even
	 * if passed through a proxy that doesn't rewrite the port.
	 */
	if (httpd->bindport) {
		if (strcmp(httpd->bindport, "80") != 0)
			port = httpd->bindport;
		else
			port = NULL;
	} else {
		if (getsockname(0, (struct sockaddr *)(void *)&ss, &slen) < 0)
			port = NULL;
		else {
			if (getnameinfo((struct sockaddr *)(void *)&ss, slen,
					NULL, 0, bufport, sizeof bufport,
					NI_NUMERICSERV) == 0)
				port = bufport;
			else
				port = NULL;
		}
	}
	if (port != NULL)
		request->hr_serverport = bozostrdup(httpd, request, port);

	/*
	 * setup a timer to make sure the request is not hung
	 */
	sa.sa_handler = alarmer;
	sigemptyset(&sa.sa_mask);
	sigaddset(&sa.sa_mask, SIGALRM);
	sa.sa_flags = 0;
	sigaction(SIGALRM, &sa, NULL);

	if (clock_gettime(CLOCK_MONOTONIC, &ots) != 0) {
		bozo_http_error(httpd, 500, NULL, "clock_gettime failed");
		goto cleanup;
	}

	/*
	 * now to try to setup SSL, and upon failure parent can signal the
	 * caller there was no request to process and it will wait for
	 * another.
	 */
	if (bozo_ssl_accept(httpd))
		return NULL;

	alarm(httpd->initial_timeout);
	while ((str = bozodgetln(httpd, STDIN_FILENO, &len, bozo_read)) != NULL) {
		alarm(0);

		if (clock_gettime(CLOCK_MONOTONIC, &ts) != 0) {
			bozo_http_error(httpd, 500, NULL, "clock_gettime failed");
			goto cleanup;
		}
		/*
		 * don't timeout if old tv_sec is not more than current
		 * tv_sec, or if current tv_sec is less than the request
		 * timeout (these shouldn't happen, but the first could
		 * if monotonic time is not available.)
		 *
		 * the other timeout and header size checks should ensure
		 * that even if time it set backwards or forwards a very
		 * long way, timeout will eventually happen, even if this
		 * one fails.
		 */
		if (ts.tv_sec > ots.tv_sec &&
		    ts.tv_sec > httpd->request_timeout &&
		    ts.tv_sec - httpd->request_timeout > ots.tv_sec)
			bozo_timeout_hit = 1;

		if (bozo_timeout_hit) {
			bozo_http_error(httpd, 408, NULL, "request timed out");
			goto cleanup;
		}
		line++;

		if (line == 1) {
			if (len < 1) {
				bozo_http_error(httpd, 404, NULL, "null method");
				goto cleanup;
			}
			bozowarn(httpd,
				  "got request ``%s'' from host %s to port %s",
				  str,
				  host ? host : addr ? addr : "<local>",
				  port ? port : "<stdin>");

			/* we allocate return space in file and query only */
			parse_request(httpd, str, &method, &file, &query, &proto);
			request->hr_file = file;
			request->hr_query = query;
			if (method == NULL) {
				bozo_http_error(httpd, 404, NULL, "null method");
				goto cleanup;
			}
			if (file == NULL) {
				bozo_http_error(httpd, 404, NULL, "null file");
				goto cleanup;
			}

			/*
			 * note that we parse the proto first, so that we
			 * can more properly parse the method and the url.
			 */

			if (process_proto(request, proto) ||
			    process_method(request, method)) {
				goto cleanup;
			}

			debug((httpd, DEBUG_FAT, "got file \"%s\" query \"%s\"",
			    request->hr_file,
			    request->hr_query ? request->hr_query : "<none>"));

			/* http/0.9 has no header processing */
			if (request->hr_proto == httpd->consts.http_09)
				break;
		} else {		/* incoming headers */
			bozoheaders_t *hdr;

			if (*str == '\0')
				break;

			val = bozostrnsep(&str, ":", &len);
			debug((httpd, DEBUG_EXPLODING, "read_req2: after "
			    "bozostrnsep: str `%s' val `%s'", str, val));
			if (val == NULL || len == -1) {
				bozo_http_error(httpd, 404, request, "no header");
				goto cleanup;
			}
			while (*str == ' ' || *str == '\t')
				len--, str++;
			while (*val == ' ' || *val == '\t')
				val++;

			if (bozo_got_header_length(request, len))
				goto cleanup;

			if (bozo_auth_check_headers(request, val, str, len))
				goto next_header;

			hdr = addmerge_reqheader(request, val, str, len);

			if (strcasecmp(hdr->h_header, "content-type") == 0)
				request->hr_content_type = hdr->h_value;
			else if (strcasecmp(hdr->h_header, "content-length") == 0)
				request->hr_content_length = hdr->h_value;
			else if (strcasecmp(hdr->h_header, "host") == 0) {
				if (request->hr_host) {
					/* RFC 7230 (HTTP/1.1): 5.4 */
					bozo_http_error(httpd, 400, request,
						"Only allow one Host: header");
					goto cleanup;
				}
				request->hr_host = bozostrdup(httpd, request,
							      hdr->h_value);
			}
			/* RFC 2616 (HTTP/1.1): 14.20 */
			else if (strcasecmp(hdr->h_header, "expect") == 0) {
				bozo_http_error(httpd, 417, request,
						"we don't support Expect:");
				goto cleanup;
			}
			else if (strcasecmp(hdr->h_header, "referrer") == 0 ||
			         strcasecmp(hdr->h_header, "referer") == 0)
				request->hr_referrer = hdr->h_value;
			else if (strcasecmp(hdr->h_header, "range") == 0)
				request->hr_range = hdr->h_value;
			else if (strcasecmp(hdr->h_header,
					"if-modified-since") == 0)
				request->hr_if_modified_since = hdr->h_value;
			else if (strcasecmp(hdr->h_header,
					"accept-encoding") == 0)
				request->hr_accept_encoding = hdr->h_value;

			debug((httpd, DEBUG_FAT, "adding header %s: %s",
			    hdr->h_header, hdr->h_value));
		}
next_header:
		alarm(httpd->header_timeout);
	}

	/* now, clear it all out */
	alarm(0);
	signal(SIGALRM, SIG_DFL);

	/* RFC1945, 8.3 */
	if (request->hr_method == HTTP_POST &&
	    request->hr_content_length == NULL) {
		bozo_http_error(httpd, 400, request, "missing content length");
		goto cleanup;
	}

	/* RFC 2616 (HTTP/1.1), 14.23 & 19.6.1.1 */
	if (request->hr_proto == httpd->consts.http_11 &&
	    /*(strncasecmp(request->hr_file, "http://", 7) != 0) &&*/
	    request->hr_host == NULL) {
		bozo_http_error(httpd, 400, request, "missing Host header");
		goto cleanup;
	}

	if (request->hr_range != NULL) {
		debug((httpd, DEBUG_FAT, "hr_range: %s", request->hr_range));
		/* support only simple ranges %d- and %d-%d */
		if (strchr(request->hr_range, ',') == NULL) {
			const char *rstart, *dash;

			rstart = strchr(request->hr_range, '=');
			if (rstart != NULL) {
				rstart++;
				dash = strchr(rstart, '-');
				if (dash != NULL && dash != rstart) {
					dash++;
					request->hr_have_range = 1;
					request->hr_first_byte_pos =
					    strtoll(rstart, NULL, 10);
					if (request->hr_first_byte_pos < 0)
						request->hr_first_byte_pos = 0;
					if (*dash != '\0') {
						request->hr_last_byte_pos =
						    strtoll(dash, NULL, 10);
						if (request->hr_last_byte_pos < 0)
							request->hr_last_byte_pos = -1;
					}
				}
			}
		}
	}

	debug((httpd, DEBUG_FAT, "bozo_read_request returns url %s in request",
	       request->hr_file));
	return request;

cleanup:
	bozo_clean_request(request);

	return NULL;
}

static int
mmap_and_write_part(bozohttpd_t *httpd, int fd, off_t first_byte_pos, size_t sz)
{
	size_t mappedsz, wroffset;
	off_t mappedoffset;
	char *addr;
	void *mappedaddr;

	/*
	 * we need to ensure that both the size *and* offset arguments to
	 * mmap() are page-aligned.  our formala for this is:
	 *
	 *    input offset: first_byte_pos
	 *    input size: sz
	 *
	 *    mapped offset = page align truncate (input offset)
	 *    mapped size   =
	 *        page align extend (input offset - mapped offset + input size)
	 *    write offset  = input offset - mapped offset
	 *
	 * we use the write offset in all writes
	 */
	mappedoffset = first_byte_pos & ~(httpd->page_size - 1);
	mappedsz = (size_t)
		(first_byte_pos - mappedoffset + sz + httpd->page_size - 1) &
		~(httpd->page_size - 1);
	wroffset = (size_t)(first_byte_pos - mappedoffset);

	addr = mmap(0, mappedsz, PROT_READ, MAP_SHARED, fd, mappedoffset);
	if (addr == (char *)-1) {
		bozowarn(httpd, "mmap failed: %s", strerror(errno));
		return -1;
	}
	mappedaddr = addr;

#ifdef MADV_SEQUENTIAL
	(void)madvise(addr, sz, MADV_SEQUENTIAL);
#endif
	while (sz > BOZO_WRSZ) {
		if (bozo_write(httpd, STDOUT_FILENO, addr + wroffset,
				BOZO_WRSZ) != BOZO_WRSZ) {
			bozowarn(httpd, "write failed: %s", strerror(errno));
			goto out;
		}
		debug((httpd, DEBUG_OBESE, "wrote %d bytes", BOZO_WRSZ));
		sz -= BOZO_WRSZ;
		addr += BOZO_WRSZ;
	}
	if (sz && (size_t)bozo_write(httpd, STDOUT_FILENO, addr + wroffset,
				sz) != sz) {
		bozowarn(httpd, "final write failed: %s", strerror(errno));
		goto out;
	}
	debug((httpd, DEBUG_OBESE, "wrote %d bytes", (int)sz));
 out:
	if (munmap(mappedaddr, mappedsz) < 0) {
		bozowarn(httpd, "munmap failed");
		return -1;
	}

	return 0;
}

static int
parse_http_date(const char *val, time_t *timestamp)
{
	char *remainder;
	struct tm tm;

	if ((remainder = strptime(val, "%a, %d %b %Y %T GMT", &tm)) == NULL &&
	    (remainder = strptime(val, "%a, %d-%b-%y %T GMT", &tm)) == NULL &&
	    (remainder = strptime(val, "%a %b %d %T %Y", &tm)) == NULL)
		return 0; /* Invalid HTTP date format */

	if (*remainder)
		return 0; /* No trailing garbage */

	*timestamp = timegm(&tm);
	return 1;
}

/*
 * given an url, encode it ala rfc 3986.  ie, escape ? and friends.
 * note that this function returns a static buffer, and thus needs
 * to be updated for any sort of parallel processing. escape only
 * chosen characters for absolute redirects
 */
char *
bozo_escape_rfc3986(bozohttpd_t *httpd, const char *url, int absolute)
{
	static char *buf;
	static size_t buflen = 0;
	size_t len;
	const char *s;
	char *d;

	len = strlen(url);
	if (buflen < len * 3 + 1) {
		buflen = len * 3 + 1;
		buf = bozorealloc(httpd, buf, buflen);
	}

	for (s = url, d = buf; *s;) {
		if (*s & 0x80)
			goto encode_it;
		switch (*s) {
		case ':':
		case '?':
		case '#':
		case '[':
		case ']':
		case '@':
		case '!':
		case '$':
		case '&':
		case '\'':
		case '(':
		case ')':
		case '*':
		case '+':
		case ',':
		case ';':
		case '=':
		case '%':
		case '"':
			if (absolute)
				goto leave_it;
			/*FALLTHROUGH*/
		case '\n':
		case '\r':
		case ' ':
		encode_it:
			snprintf(d, 4, "%%%02X", (unsigned char)*s++);
			d += 3;
			break;
		default:
		leave_it:
			*d++ = *s++;
			break;
		}
	}
	*d = 0;

	return buf;
}

/*
 * do automatic redirection -- if there are query parameters or userdir for
 * the URL we will tack these on to the new (redirected) URL.
 */
static void
handle_redirect(bozo_httpreq_t *request, const char *url, int absolute)
{
	bozohttpd_t *httpd = request->hr_httpd;
	char *finalurl, *urlbuf;
#ifndef NO_USER_SUPPORT
	char *userbuf;
#endif /* !NO_USER_SUPPORT */
	char portbuf[20];
	const char *scheme, *query, *quest;
	const char *hostname = BOZOHOST(httpd, request);
	int absproto = 0; /* absolute redirect provides own schema */

	if (url == NULL) {
		bozoasprintf(httpd, &urlbuf, "/%s/", request->hr_file);
		url = urlbuf;
	} else
		urlbuf = NULL;

#ifndef NO_USER_SUPPORT
	if (request->hr_user && !absolute) {
		bozoasprintf(httpd, &userbuf, "/~%s%s", request->hr_user, url);
		url = userbuf;
	} else
		userbuf = NULL;
#endif /* !NO_USER_SUPPORT */

	if (absolute) {
		char *sep = NULL;
		const char *s;

		/*
		 * absolute redirect may specify own protocol i.e. to redirect
		 * to another schema like https:// or ftp://.
		 * Details: RFC 3986, section 3.
		 */

		/* 1. check if url contains :// */
		sep = strstr(url, "://");

		/*
		 * RFC 3986, section 3.1:
		 * scheme      = ALPHA *( ALPHA / DIGIT / "+" / "-" / "." )
		 */
		if (sep) {
			for (s = url; s != sep;) {
				if (!isalnum((int)*s) &&
				    *s != '+' && *s != '-' && *s != '.')
					break;
				if (++s == sep) {
					absproto = 1;
				}
			}
		}
	}

	/* construct final redirection url */

	scheme = absproto ? "" : httpd->sslinfo ? "https://" : "http://";

	if (absolute) {
		hostname = "";
		portbuf[0] = '\0';
	} else {
		const char *defport = httpd->sslinfo ? "443" : "80";

		if (request->hr_serverport &&
		    strcmp(request->hr_serverport, defport) != 0)
			snprintf(portbuf, sizeof(portbuf), ":%s",
			    request->hr_serverport);
		else
			portbuf[0] = '\0';
	}

	url = bozo_escape_rfc3986(httpd, url, absolute);

	if (request->hr_query && strlen(request->hr_query)) {
		query = request->hr_query;
		quest = "?";
	} else {
		query = quest = "";
	}

	bozoasprintf(httpd, &finalurl, "%s%s%s%s%s%s",
		     scheme, hostname, portbuf, url, quest, query);

	bozowarn(httpd, "redirecting %s", finalurl);
	debug((httpd, DEBUG_FAT, "redirecting %s", finalurl));

	bozo_printf(httpd, "%s 301 Document Moved\r\n", request->hr_proto);
	if (request->hr_proto != httpd->consts.http_09)
		bozo_print_header(request, NULL, "text/html", NULL);
	if (request->hr_proto != httpd->consts.http_09)
		bozo_printf(httpd, "Location: %s\r\n", finalurl);
	bozo_printf(httpd, "\r\n");
	if (request->hr_method == HTTP_HEAD)
		goto head;
	bozo_printf(httpd, "<html><head><title>Document Moved</title></head>\n");
	bozo_printf(httpd, "<body><h1>Document Moved</h1>\n");
	bozo_printf(httpd, "This document had moved <a href=\"%s\">here</a>\n",
	  finalurl);
	bozo_printf(httpd, "</body></html>\n");
head:
	bozo_flush(httpd, stdout);
	free(urlbuf);
	free(finalurl);
#ifndef NO_USER_SUPPORT
	free(userbuf);
#endif /* !NO_USER_SUPPORT */
}

/*
 * Like strncmp(), but s_esc may contain characters escaped by \.
 * The len argument does not include the backslashes used for escaping,
 * that is: it gives the raw len, after unescaping the string.
 */
static int
esccmp(const char *s_plain, const char *s_esc, size_t len)
{
	bool esc = false;

	while (len) {
		if (!esc && *s_esc == '\\') {
			esc = true;
			s_esc++;
			continue;
		}
		esc = false;
		if (*s_plain == 0 || *s_esc == 0 || *s_plain != *s_esc)
			return *s_esc - *s_plain;
		s_esc++;
		s_plain++; 
		len--;
	}
	return 0;
}

/*
 * Check if the request refers to a uri that is mapped via a .bzremap.
 * We have  /requested/path:/re/mapped/to/this.html lines in there,
 * and the : separator may be use in the left hand side escaped with
 * \ to encode a path containig a : character.
 */
static void
check_remap(bozo_httpreq_t *request)
{
	bozohttpd_t *httpd = request->hr_httpd;
	char *file = request->hr_file, *newfile;
	void *fmap;
	const char *replace = NULL, *map_to = NULL, *p;
	struct stat st;
	int mapfile;
	size_t avail, len, rlen, reqlen, num_esc = 0;
	bool escaped = false;

	mapfile = open(REMAP_FILE, O_RDONLY, 0);
	if (mapfile == -1)
		return;
	debug((httpd, DEBUG_FAT, "remap file found"));
	if (fstat(mapfile, &st) == -1) {
		bozowarn(httpd, "could not stat " REMAP_FILE ", errno: %d",
		    errno);
		goto out;
	}

	fmap = mmap(NULL, st.st_size, PROT_READ, MAP_SHARED, mapfile, 0);
	if (fmap == NULL) {
		bozowarn(httpd, "could not mmap " REMAP_FILE ", error %d",
		    errno);
		goto out;
	}
	reqlen = strlen(file);
	for (p = fmap, avail = st.st_size; avail; ) {
		/*
		 * We have lines like:
		 *   /this/url:/replacement/that/url
		 * If we find a matching left hand side, replace will point
		 * to it and len will be its length. map_to will point to
		 * the right hand side and rlen wil be its length.
		 * If we have no match, both pointers will be NULL.
		 */

		/* skip empty lines */
		while ((*p == '\r' || *p == '\n') && avail) {
			p++;
			avail--;
		}
		replace = p;
		escaped = false;
		while (avail) {
			if (*p == '\r' || *p == '\n')
				break;
			if (!escaped && *p == ':')
				break;
			if (escaped) {
				escaped = false;
				num_esc++;
			} else if (*p == '\\') {
				escaped = true;
			}
			p++;
			avail--;
		}
		if (!avail || *p != ':') {
			replace = NULL;
			map_to = NULL;
			break;
		}
		len = p - replace - num_esc;
		/*
		 * reqlen < len: the left hand side is too long, can't be a
		 *   match
		 * reqlen == len: full string has to match
		 * reqlen > len: make sure there is a path separator at 'len'
		 * avail < 2: we are at eof, missing right hand side
		 */
		if (avail < 2 || reqlen < len || 
		    (reqlen == len && esccmp(file, replace, len) != 0) ||
		    (reqlen > len && (file[len] != '/' ||
					esccmp(file, replace, len) != 0))) {

			/* non-match, skip to end of line and continue */
			while (*p != '\r' && *p != '\n' && avail) {
				p++;
				avail--;
			}
			replace = NULL;
			map_to = NULL;
			continue;
		}
		p++;
		avail--;

		/* found a match, parse the target */
		map_to = p;
		while (*p != '\r' && *p != '\n' && avail) {
			p++;
			avail--;
		}
		rlen = p - map_to;
		break;
	}

	if (replace && map_to) {
		newfile = bozomalloc(httpd, strlen(file) + rlen - len + 1);
		memcpy(newfile, map_to, rlen);
		strcpy(newfile+rlen, file + len);
		debug((httpd, DEBUG_NORMAL, "remapping found '%s'",
		    newfile));
		free(request->hr_file);
		request->hr_file = newfile;
	}

	munmap(fmap, st.st_size);
out:
	close(mapfile);
}

/*
 * deal with virtual host names; we do this:
 *	if we have a virtual path root (httpd->virtbase), and we are given a
 *	virtual host spec (Host: ho.st or http://ho.st/), see if this
 *	directory exists under httpd->virtbase.  if it does, use this as the
 #	new slashdir.
 */
static int
check_virtual(bozo_httpreq_t *request)
{
	bozohttpd_t *httpd = request->hr_httpd;
	char *file = request->hr_file, *s;
	size_t len;

	/*
	 * convert http://virtual.host/ to request->hr_host
	 */
	debug((httpd, DEBUG_OBESE,
	       "checking for http:// virtual host in '%s'", file));
	if (strncasecmp(file, "http://", 7) == 0) {
		/* bozostrdup() might access it. */
		char *old_file = request->hr_file;

		/* we would do virtual hosting here? */
		file += 7;
		/* RFC 2616 (HTTP/1.1), 5.2: URI takes precedence over Host: */
		free(request->hr_host);
		request->hr_host = bozostrdup(httpd, request, file);
		if ((s = strchr(request->hr_host, '/')) != NULL)
			*s = '\0';
		s = strchr(file, '/');
		request->hr_file = bozostrdup(httpd, request, s ? s : "/");
		free(old_file);
		debug((httpd, DEBUG_OBESE, "got host '%s' file is now '%s'",
		    request->hr_host, request->hr_file));
	} else if (!request->hr_host)
		goto use_slashdir;

	/*
	 * canonicalise hr_host - that is, remove any :80.
	 */
	len = strlen(request->hr_host);
	if (len > 3 && strcmp(request->hr_host + len - 3, ":80") == 0) {
		request->hr_host[len - 3] = '\0';
		len = strlen(request->hr_host);
	}

	if (!httpd->virtbase) {
		/*
		 * if we don't use vhost support, then set virthostname if
		 * user supplied Host header. It will be used for possible
		 * redirections
		 */
		if (request->hr_host) {
			s = strrchr(request->hr_host, ':');
			if (s != NULL)
				/*
				 * truncate Host: as we want to copy it
				 * without port part
				 */
				*s = '\0';
			request->hr_virthostname = bozostrdup(httpd, request,
			  request->hr_host);
			if (s != NULL)
				/* fix Host: again, if we truncated it */
				*s = ':';
		}
		goto use_slashdir;
	}
	
	/*
	 * ok, we have a virtual host, use opendir(3) to find a case
	 * insensitive match for the virtual host we are asked for.
	 * note that if the virtual host is the same as the master,
	 * we don't need to do anything special.
	 */
	debug((httpd, DEBUG_OBESE,
	    "check_virtual: checking host `%s' under httpd->virtbase `%s' "
	    "for file `%s'",
	    request->hr_host, httpd->virtbase, request->hr_file));
	if (strncasecmp(httpd->virthostname, request->hr_host, len) != 0) {
		s = NULL;
		DIR *dirp;
		struct dirent *d;

		if ((dirp = opendir(httpd->virtbase)) != NULL) {
			while ((d = readdir(dirp)) != NULL) {
				if (strcmp(d->d_name, ".") == 0 ||
				    strcmp(d->d_name, "..") == 0) {
					continue;
				}
				debug((httpd, DEBUG_OBESE, "looking at dir '%s'",
			 	   d->d_name));
				if (strcmp(d->d_name, request->hr_host) == 0) {
					/* found it, punch it */
					debug((httpd, DEBUG_OBESE, "found it punch it"));
					request->hr_virthostname =
					    bozostrdup(httpd, request, d->d_name);
					bozoasprintf(httpd, &s, "%s/%s",
					    httpd->virtbase,
					    request->hr_virthostname);
					break;
				}
			}
			closedir(dirp);
		}
		else {
			debug((httpd, DEBUG_FAT, "opendir %s failed: %s",
			    httpd->virtbase, strerror(errno)));
		}
		if (s == 0) {
			if (httpd->unknown_slash)
				goto use_slashdir;
			return bozo_http_error(httpd, 404, request,
						"unknown URL");
		}
	} else
use_slashdir:
		s = httpd->slashdir;

	/*
	 * ok, nailed the correct slashdir, chdir to it
	 */
	if (chdir(s) < 0)
		return bozo_http_error(httpd, 404, request,
					"can't chdir to slashdir");

	/*
	 * is there a mapping for this request?
	 */
	check_remap(request);

	return 0;
}

/*
 * checks to see if this request has a valid .bzredirect file.  returns
 * 0 when no redirection happend, or 1 when handle_redirect() has been
 * called, -1 on error.
 */
static int
check_bzredirect(bozo_httpreq_t *request)
{
	bozohttpd_t *httpd = request->hr_httpd;
	struct stat sb;
	char dir[MAXPATHLEN], redir[MAXPATHLEN], redirpath[MAXPATHLEN + 1],
	    path[MAXPATHLEN + 1];
	char *basename, *finalredir;
	int rv, absolute;

	/*
	 * if this pathname is really a directory, but doesn't end in /,
	 * use it as the directory to look for the redir file.
	 */
	if ((size_t)snprintf(dir, sizeof(dir), "%s", request->hr_file + 1) >=
	    sizeof(dir)) {
		bozo_http_error(httpd, 404, request, "file path too long");
		return -1;
	}
	debug((httpd, DEBUG_FAT, "check_bzredirect: dir %s", dir));
	basename = strrchr(dir, '/');

	if ((!basename || basename[1] != '\0') &&
	    lstat(dir, &sb) == 0 && S_ISDIR(sb.st_mode)) {
		strcpy(path, dir);
		basename = dir;
	} else if (basename == NULL) {
		strcpy(path, ".");
		strcpy(dir, "");
		basename = request->hr_file + 1;
	} else {
		*basename++ = '\0';
		strcpy(path, dir);
	}
	if (bozo_check_special_files(request, basename, true))
		return -1;

	debug((httpd, DEBUG_FAT, "check_bzredirect: path %s", path));

	if ((size_t)snprintf(redir, sizeof(redir), "%s/%s", path,
			     REDIRECT_FILE) >= sizeof(redir)) {
		return bozo_http_error(httpd, 404, request,
		    "redirectfile path too long");
	}
	if (lstat(redir, &sb) == 0) {
		if (!S_ISLNK(sb.st_mode))
			return 0;
		absolute = 0;
	} else {
		if ((size_t)snprintf(redir, sizeof(redir), "%s/%s", path,
				     ABSREDIRECT_FILE) >= sizeof(redir)) {
			bozo_http_error(httpd, 404, request,
					"redirectfile path too long");
			return -1;
		}
		if (lstat(redir, &sb) < 0 || !S_ISLNK(sb.st_mode))
			return 0;
		absolute = 1;
	}
	debug((httpd, DEBUG_FAT, "check_bzredirect: calling readlink"));
	rv = readlink(redir, redirpath, sizeof redirpath - 1);
	if (rv == -1 || rv == 0) {
		debug((httpd, DEBUG_FAT, "readlink failed"));
		return 0;
	}
	redirpath[rv] = '\0';
	debug((httpd, DEBUG_FAT, "readlink returned \"%s\"", redirpath));

	/* check if we need authentication */
	snprintf(path, sizeof(path), "%s/", dir);
	if (bozo_auth_check(request, path))
		return 1;

	/* now we have the link pointer, redirect to the real place */
	if (!absolute && redirpath[0] != '/') {
		if ((size_t)snprintf(finalredir = redir, sizeof(redir), "%s%s/%s",
		  (strlen(dir) > 0 ? "/" : ""), dir, redirpath) >= sizeof(redir)) {
			bozo_http_error(httpd, 404, request,
					"redirect path too long");
			return -1;
		}
	} else
		finalredir = redirpath;

	debug((httpd, DEBUG_FAT, "check_bzredirect: new redir %s", finalredir));
	handle_redirect(request, finalredir, absolute);
	return 1;
}

/* this fixes the %HH hack that RFC2396 requires.  */
int
bozo_decode_url_percent(bozo_httpreq_t *request, char *str)
{
	bozohttpd_t *httpd = request->hr_httpd;
	char	*s, *t, buf[3];
	char	*end;	/* if end is not-zero, we don't translate beyond that */

	end = str + strlen(str);

	/* fast forward to the first % */
	if ((s = strchr(str, '%')) == NULL)
		return 0;

	t = s;
	do {
		if (end && s >= end) {
			debug((httpd, DEBUG_EXPLODING,
				"fu_%%: past end, filling out.."));
			while (*s)
				*t++ = *s++;
			break;
		}
		debug((httpd, DEBUG_EXPLODING,
			"fu_%%: got s == %%, s[1]s[2] == %c%c",
			s[1], s[2]));
		if (s[1] == '\0' || s[2] == '\0')
			return bozo_http_error(httpd, 400, request,
			    "percent hack missing two chars afterwards");
		if (s[1] == '0' && s[2] == '0')
			return bozo_http_error(httpd, 404, request,
			    "percent hack was %00");
		if (s[1] == '2' && s[2] == 'f')
			return bozo_http_error(httpd, 404, request,
			    "percent hack was %2f (/)");

		buf[0] = *++s;
		buf[1] = *++s;
		buf[2] = '\0';
		s++;
		*t = (char)strtol(buf, NULL, 16);
		debug((httpd, DEBUG_EXPLODING,
				"fu_%%: strtol put '%02x' into *t", *t));
		if (*t++ == '\0')
			return bozo_http_error(httpd, 400, request,
			    "percent hack got a 0 back");

		while (*s && *s != '%') {
			if (end && s >= end)
				break;
			*t++ = *s++;
		}
	} while (*s);
	*t = '\0';

	debug((httpd, DEBUG_FAT, "bozo_decode_url_percent returns `%s'",
			request->hr_file));

	return 0;
}

/*
 * transform_request does this:
 *	- ``expand'' %20 crapola
 *	- punt if it doesn't start with /
 *	- look for "http://myname/" and deal with it.
 *	- maybe call bozo_process_cgi()
 *	- check for ~user and call bozo_user_transform() if so
 *	- if the length > 1, check for trailing slash.  if so,
 *	  add the index.html file
 *	- if the length is 1, return the index.html file
 *	- disallow anything ending up with a file starting
 *	  at "/" or having ".." in it.
 *	- anything else is a really weird internal error
 *	- returns malloced file to serve, if unhandled
 */
static int
transform_request(bozo_httpreq_t *request, int *isindex)
{
	bozohttpd_t *httpd = request->hr_httpd;
	char	*file, *newfile = NULL;
	size_t	len;

	file = NULL;
	*isindex = 0;
	debug((httpd, DEBUG_FAT, "tf_req: file %s", request->hr_file));

	if (bozo_decode_url_percent(request, request->hr_file) ||
	    check_virtual(request))
		goto bad_done;

	file = request->hr_file;

	if (file[0] != '/') {
		bozo_http_error(httpd, 404, request, "unknown URL");
		goto bad_done;
	}

	/* omit additional slashes at the beginning */
	while (file[1] == '/')
		file++;

	/* fix file provided by user as it's used in other handlers */
	request->hr_file = file;

	len = strlen(file);

#ifndef NO_USER_SUPPORT
	/* first of all expand user path */
	if (len > 1 && httpd->enable_users && file[1] == '~') {
		if (file[2] == '\0') {
			bozo_http_error(httpd, 404, request,
					"missing username");
			goto bad_done;
		}
		if (strchr(file + 2, '/') == NULL) {
			char *userredirecturl;

			bozoasprintf(httpd, &userredirecturl, "%s/", file);
			handle_redirect(request, userredirecturl, 0);
			free(userredirecturl);
			return 0;
		}
		debug((httpd, DEBUG_FAT, "calling bozo_user_transform"));

		if (!bozo_user_transform(request))
			return 0;
		
		file = request->hr_file;
		len = strlen(file);
	}
#endif /* NO_USER_SUPPORT */


	switch (check_bzredirect(request)) {
	case -1:
		goto bad_done;
	case 0:
		break;
	default:
		return 0;
	}

	if (len > 1) {
		debug((httpd, DEBUG_FAT, "file[len-1] == %c", file[len-1]));
		if (file[len-1] == '/') {	/* append index.html */
			*isindex = 1;
			debug((httpd, DEBUG_FAT, "appending index.html"));
			newfile = bozomalloc(httpd,
					len + strlen(httpd->index_html) + 1);
			strcpy(newfile, file + 1);
			strcat(newfile, httpd->index_html);
		} else
			newfile = bozostrdup(httpd, request, file + 1);
	} else if (len == 1) {
		debug((httpd, DEBUG_EXPLODING, "tf_req: len == 1"));
		newfile = bozostrdup(httpd, request, httpd->index_html);
		*isindex = 1;
	} else {	/* len == 0 ? */
		bozo_http_error(httpd, 500, request, "request->hr_file is nul");
		goto bad_done;
	}

	if (newfile == NULL) {
		bozo_http_error(httpd, 500, request, "internal failure");
		goto bad_done;
	}

	/*
	 * stop traversing outside our domain
	 *
	 * XXX true security only comes from our parent using chroot(2)
	 * before execve(2)'ing us.  or our own built in chroot(2) support.
	 */
	
	debug((httpd, DEBUG_FAT, "newfile: %s", newfile));
	
	if (*newfile == '/' || strcmp(newfile, "..") == 0 ||
	    strstr(newfile, "/..") || strstr(newfile, "../")) {
		bozo_http_error(httpd, 403, request, "illegal request");
		goto bad_done;
	}

	if (bozo_auth_check(request, newfile))
		goto bad_done;

	if (strlen(newfile)) {
		request->hr_oldfile = request->hr_file;
		request->hr_file = newfile;
	}

	if (bozo_process_cgi(request) ||
	    bozo_process_lua(request))
		return 0;

	debug((httpd, DEBUG_FAT, "transform_request set: %s", newfile));
	return 1;

bad_done:
	debug((httpd, DEBUG_FAT, "transform_request returning: 0"));
	free(newfile);
	return 0;
}

/*
 * can_gzip checks if the request supports and prefers gzip encoding.
 *
 * XXX: we do not consider the associated q with gzip in making our
 *      decision which is broken.
 */

static int
can_gzip(bozo_httpreq_t *request)
{
	const char	*pos;
	const char	*tmp;
	size_t		 len;

	/* First we decide if the request can be gzipped at all. */

	/* not if we already are encoded... */
	tmp = bozo_content_encoding(request, request->hr_file);
	if (tmp && *tmp)
		return 0;

	/* not if we are not asking for the whole file... */
	if (request->hr_last_byte_pos != -1 || request->hr_have_range)
		return 0;

	/* Then we determine if gzip is on the cards. */

	for (pos = request->hr_accept_encoding; pos && *pos; pos += len) {
		while (*pos == ' ')
			pos++;

		len = strcspn(pos, ";,");

		if ((len == 4 && strncasecmp("gzip", pos, 4) == 0) ||
		    (len == 6 && strncasecmp("x-gzip", pos, 6) == 0))
			return 1;

		if (pos[len] == ';')
			len += strcspn(&pos[len], ",");

		if (pos[len])
			len++;
	}

	return 0;
}

/*
 * bozo_process_request does the following:
 *	- check the request is valid
 *	- process cgi-bin if necessary
 *	- transform a filename if necesarry
 *	- return the HTTP request
 */
void
bozo_process_request(bozo_httpreq_t *request)
{
	bozohttpd_t *httpd = request->hr_httpd;
	struct	stat sb;
	time_t timestamp;
	char	*file;
	const char *type, *encoding;
	int	fd, isindex;

	/*
	 * note that transform_request chdir()'s if required.  also note
	 * that cgi is handed here.  if transform_request() returns 0
	 * then the request has been handled already.
	 */
	if (transform_request(request, &isindex) == 0)
		return;

	fd = -1;
	encoding = NULL;
	if (can_gzip(request)) {
		bozoasprintf(httpd, &file, "%s.gz", request->hr_file);
		fd = open(file, O_RDONLY);
		if (fd >= 0)
			encoding = "gzip";
		free(file);
	}

	file = request->hr_file;

	if (fd < 0)
		fd = open(file, O_RDONLY);

	if (fd < 0) {
		debug((httpd, DEBUG_FAT, "open failed: %s", strerror(errno)));
		switch (errno) {
		case EPERM:
		case EACCES:
			bozo_http_error(httpd, 403, request,
					"no permission to open file");
			break;
		case ENAMETOOLONG:
			/*FALLTHROUGH*/
		case ENOENT:
			if (!bozo_dir_index(request, file, isindex))
				bozo_http_error(httpd, 404, request, "no file");
			break;
		default:
			bozo_http_error(httpd, 500, request, "open file");
		}
		goto cleanup_nofd;
	}
	if (fstat(fd, &sb) < 0) {
		bozo_http_error(httpd, 500, request, "can't fstat");
		goto cleanup;
	}
	if (S_ISDIR(sb.st_mode)) {
		handle_redirect(request, NULL, 0);
		goto cleanup;
	}

	if (request->hr_if_modified_since &&
	    parse_http_date(request->hr_if_modified_since, &timestamp) &&
	    timestamp >= sb.st_mtime) {
		/* XXX ignore subsecond of timestamp */
		bozo_printf(httpd, "%s 304 Not Modified\r\n",
				request->hr_proto);
		bozo_printf(httpd, "\r\n");
		bozo_flush(httpd, stdout);
		goto cleanup;
	}

	/* validate requested range */
	if (request->hr_last_byte_pos == -1 ||
	    request->hr_last_byte_pos >= sb.st_size)
		request->hr_last_byte_pos = sb.st_size - 1;
	if (request->hr_have_range &&
	    request->hr_first_byte_pos > request->hr_last_byte_pos) {
		request->hr_have_range = 0;	/* punt */
		request->hr_first_byte_pos = 0;
		request->hr_last_byte_pos = sb.st_size - 1;
	}
	debug((httpd, DEBUG_FAT, "have_range %d first_pos %lld last_pos %lld",
	    request->hr_have_range,
	    (long long)request->hr_first_byte_pos,
	    (long long)request->hr_last_byte_pos));
	if (request->hr_have_range)
		bozo_printf(httpd, "%s 206 Partial Content\r\n",
				request->hr_proto);
	else
		bozo_printf(httpd, "%s 200 OK\r\n", request->hr_proto);

	if (request->hr_proto != httpd->consts.http_09) {
		type = bozo_content_type(request, file);
		if (!encoding)
			encoding = bozo_content_encoding(request, file);

		bozo_print_header(request, &sb, type, encoding);
		bozo_printf(httpd, "\r\n");
	}
	bozo_flush(httpd, stdout);

	if (request->hr_method != HTTP_HEAD) {
		off_t szleft, cur_byte_pos;

		szleft =
		     request->hr_last_byte_pos - request->hr_first_byte_pos + 1;
		cur_byte_pos = request->hr_first_byte_pos;

 retry:
		while (szleft) {
			size_t sz;

			if ((off_t)httpd->mmapsz < szleft)
				sz = httpd->mmapsz;
			else
				sz = (size_t)szleft;
			if (mmap_and_write_part(httpd, fd, cur_byte_pos, sz)) {
				if (errno == ENOMEM) {
					httpd->mmapsz /= 2;
					if (httpd->mmapsz >= httpd->page_size)
						goto retry;
				}
				goto cleanup;
			}
			cur_byte_pos += sz;
			szleft -= sz;
		}
	}
 cleanup:
	close(fd);
 cleanup_nofd:
	close(STDIN_FILENO);
	close(STDOUT_FILENO);
	/*close(STDERR_FILENO);*/
}

/* make sure we're not trying to access special files */
int
bozo_check_special_files(bozo_httpreq_t *request, const char *name, bool doerror)
{
	bozohttpd_t *httpd = request->hr_httpd;
	size_t i;
	int error = 0;

	for (i = 0; specials[i].file; i++) {
		if (strcmp(name, specials[i].file) == 0) {
			if (doerror) {
				error = bozo_http_error(httpd, 403, request,
					       specials[i].name);
			} else {
				error = -1;
			}
		}
	}

	return error;
}

/* generic header printing routine */
void
bozo_print_header(bozo_httpreq_t *request,
		struct stat *sbp, const char *type, const char *encoding)
{
	bozohttpd_t *httpd = request->hr_httpd;
	off_t len;
	char	date[40];
	bozoheaders_t *hdr;

	SIMPLEQ_FOREACH(hdr, &request->hr_replheaders, h_next) {
		bozo_printf(httpd, "%s: %s\r\n", hdr->h_header,
				hdr->h_value);
	}

	bozo_printf(httpd, "Date: %s\r\n", bozo_http_date(date, sizeof(date)));
	bozo_printf(httpd, "Server: %s\r\n", httpd->server_software);
	bozo_printf(httpd, "Accept-Ranges: bytes\r\n");
	if (sbp) {
		char filedate[40];
		struct	tm *tm;

		tm = gmtime(&sbp->st_mtime);
		strftime(filedate, sizeof filedate,
		    "%a, %d %b %Y %H:%M:%S GMT", tm);
		bozo_printf(httpd, "Last-Modified: %s\r\n", filedate);
	}
	if (type && *type)
		bozo_printf(httpd, "Content-Type: %s\r\n", type);
	if (encoding && *encoding)
		bozo_printf(httpd, "Content-Encoding: %s\r\n", encoding);
	if (sbp) {
		if (request->hr_have_range) {
			len = request->hr_last_byte_pos -
					request->hr_first_byte_pos +1;
			bozo_printf(httpd,
				"Content-Range: bytes %qd-%qd/%qd\r\n",
				(long long) request->hr_first_byte_pos,
				(long long) request->hr_last_byte_pos,
				(long long) sbp->st_size);
		} else
			len = sbp->st_size;
		bozo_printf(httpd, "Content-Length: %qd\r\n", (long long)len);
	}
	if (request->hr_proto == httpd->consts.http_11)
		bozo_printf(httpd, "Connection: close\r\n");
	bozo_flush(httpd, stdout);
}

#ifndef NO_DEBUG
void
debug__(bozohttpd_t *httpd, int level, const char *fmt, ...)
{
	va_list	ap;
	int savederrno;

	/* only log if the level is low enough */
	if (httpd->debug < level)
		return;

	savederrno = errno;
	va_start(ap, fmt);
	if (httpd->logstderr) {
		vfprintf(stderr, fmt, ap);
		fputs("\n", stderr);
	} else
		vsyslog(LOG_DEBUG, fmt, ap);
	va_end(ap);
	errno = savederrno;
}
#endif /* NO_DEBUG */

/* these are like warn() and err(), except for syslog not stderr */
void
bozowarn(bozohttpd_t *httpd, const char *fmt, ...)
{
	va_list ap;

	va_start(ap, fmt);
	if (httpd->logstderr || isatty(STDERR_FILENO)) {
		//fputs("warning: ", stderr);
		vfprintf(stderr, fmt, ap);
		fputs("\n", stderr);
	} else
		vsyslog(LOG_INFO, fmt, ap);
	va_end(ap);
}

void
bozoerr(bozohttpd_t *httpd, int code, const char *fmt, ...)
{
	va_list ap;

	va_start(ap, fmt);
	if (httpd->logstderr || isatty(STDERR_FILENO)) {
		//fputs("error: ", stderr);
		vfprintf(stderr, fmt, ap);
		fputs("\n", stderr);
	} else
		vsyslog(LOG_ERR, fmt, ap);
	va_end(ap);
	exit(code);
}

void
bozoasprintf(bozohttpd_t *httpd, char **str, const char *fmt, ...)
{
	va_list ap;
	int e;

	va_start(ap, fmt);
	e = vasprintf(str, fmt, ap);
	va_end(ap);

	if (e < 0)
		bozoerr(httpd, EXIT_FAILURE, "asprintf");
}

/*
 * this escapes HTML tags.  returns allocated escaped
 * string if needed, or NULL on allocation failure or
 * lack of escape need.
 * call with NULL httpd in error paths, to avoid recursive
 * malloc failure.  call with valid httpd in normal paths
 * to get automatic allocation failure handling.
 */
char *
bozo_escape_html(bozohttpd_t *httpd, const char *url)
{
	int	i, j;
	char	*tmp;
	size_t	len;

	for (i = 0, j = 0; url[i]; i++) {
		switch (url[i]) {
		case '<':
		case '>':
			j += 4;
			break;
		case '&':
			j += 5;
			break;
		case '"':
			j += 6;
			break;
		}
	}

	if (j == 0)
		return NULL;

	/*
	 * we need to handle being called from different
	 * pathnames.
	 */
	len = strlen(url) + j;
	if (httpd)
		tmp = bozomalloc(httpd, len);
	else if ((tmp = malloc(len)) == 0)
			return NULL;

	for (i = 0, j = 0; url[i]; i++) {
		switch (url[i]) {
		case '<':
			memcpy(tmp + j, "&lt;", 4);
			j += 4;
			break;
		case '>':
			memcpy(tmp + j, "&gt;", 4);
			j += 4;
			break;
		case '&':
			memcpy(tmp + j, "&amp;", 5);
			j += 5;
			break;
		case '"':
			memcpy(tmp + j, "&quot;", 6);
			j += 6;
			break;
		default:
			tmp[j++] = url[i];
		}
	}
	tmp[j] = 0;

	return tmp;
}

/* short map between error code, and short/long messages */
static struct errors_map {
	int	code;			/* HTTP return code */
	const char *shortmsg;		/* short version of message */
	const char *longmsg;		/* long version of message */
} errors_map[] = {
	{ 400,	"400 Bad Request",	"The request was not valid", },
	{ 401,	"401 Unauthorized",	"No authorization", },
	{ 403,	"403 Forbidden",	"Access to this item has been denied",},
	{ 404, 	"404 Not Found",	"This item has not been found", },
	{ 408, 	"408 Request Timeout",	"This request took too long", },
	{ 413, 	"413 Payload Too Large", "Use smaller requests", },
	{ 417,	"417 Expectation Failed","Expectations not available", },
	{ 420,	"420 Enhance Your Calm","Chill, Winston", },
	{ 500,	"500 Internal Error",	"An error occured on the server", },
	{ 501,	"501 Not Implemented",	"This request is not available", },
	{ 0,	NULL,			NULL, },
};

static const char *help = "DANGER! WILL ROBINSON! DANGER!";

static const char *
http_errors_short(int code)
{
	struct errors_map *ep;

	for (ep = errors_map; ep->code; ep++)
		if (ep->code == code)
			return (ep->shortmsg);
	return (help);
}

static const char *
http_errors_long(int code)
{
	struct errors_map *ep;

	for (ep = errors_map; ep->code; ep++)
		if (ep->code == code)
			return (ep->longmsg);
	return (help);
}

/* the follow functions and variables are used in handling HTTP errors */
/* ARGSUSED */
int
bozo_http_error(bozohttpd_t *httpd, int code, bozo_httpreq_t *request,
		const char *msg)
{
	char portbuf[20];
	const char *header = http_errors_short(code);
	const char *reason = http_errors_long(code);
	const char *proto = (request && request->hr_proto) ?
				request->hr_proto : httpd->consts.http_11;
	int	size;
	bozoheaders_t *hdr;

	debug((httpd, DEBUG_FAT, "bozo_http_error %d: %s", code, msg));
	if (header == NULL || reason == NULL) {
		bozoerr(httpd, 1,
			"bozo_http_error() failed (short = %p, long = %p)",
			header, reason);
		return code;
	}

	if (request && request->hr_serverport &&
	    strcmp(request->hr_serverport, "80") != 0)
		snprintf(portbuf, sizeof(portbuf), ":%s",
				request->hr_serverport);
	else
		portbuf[0] = '\0';

	if (request && request->hr_file) {
		char *file = NULL, *user = NULL;
		int file_alloc = 0;
		const char *hostname = BOZOHOST(httpd, request);

		/* bozo_escape_html() failure here is just too bad. */
		file = bozo_escape_html(NULL, request->hr_file);
		if (file == NULL) 
			file = request->hr_file;
		else
			file_alloc = 1;

#ifndef NO_USER_SUPPORT
		if (request->hr_user != NULL) {
			char *user_escaped;

			user_escaped = bozo_escape_html(NULL, request->hr_user);
			if (user_escaped == NULL)
				user_escaped = request->hr_user;
			/* expand username to ~user/ */
			bozoasprintf(httpd, &user, "~%s/", user_escaped);
			if (user_escaped != request->hr_user)
				free(user_escaped);
		}
#endif /* !NO_USER_SUPPORT */

		size = snprintf(httpd->errorbuf, BUFSIZ,
		    "<html><head><title>%s</title></head>\n"
		    "<body><h1>%s</h1>\n"
		    "%s%s: <pre>%s</pre>\n"
 		    "<hr><address><a href=\"//%s%s/\">%s%s</a></address>\n"
		    "</body></html>\n",
		    header, header,
		    user ? user : "", file,
		    reason, hostname, portbuf, hostname, portbuf);
		free(user);
		if (size >= (int)BUFSIZ) {
			bozowarn(httpd,
				"bozo_http_error buffer too small, truncated");
			size = (int)BUFSIZ;
		}

		if (file_alloc)
			free(file);
	} else
		size = 0;

	bozo_printf(httpd, "%s %s\r\n", proto, header);

	if (request) {
		bozo_auth_check_401(request, code);
		SIMPLEQ_FOREACH(hdr, &request->hr_replheaders, h_next) {
			bozo_printf(httpd, "%s: %s\r\n", hdr->h_header,
					hdr->h_value);
		}
	}

	bozo_printf(httpd, "Content-Type: text/html\r\n");
	bozo_printf(httpd, "Content-Length: %d\r\n", size);
	bozo_printf(httpd, "Server: %s\r\n", httpd->server_software);
	if (request && request->hr_allow)
		bozo_printf(httpd, "Allow: %s\r\n", request->hr_allow);
	/* RFC 7231 (HTTP/1.1) 6.5.7 */
	if (code == 408 && request &&
	    request->hr_proto == httpd->consts.http_11)
		bozo_printf(httpd, "Connection: close\r\n");
	bozo_printf(httpd, "\r\n");
	/* According to the RFC 2616 sec. 9.4 HEAD method MUST NOT return a
	 * message-body in the response */
	if (size && request && request->hr_method != HTTP_HEAD)
		bozo_printf(httpd, "%s", httpd->errorbuf);
	bozo_flush(httpd, stdout);

	return code;
}

/* Below are various modified libc functions */

/*
 * returns -1 in lenp if the string ran out before finding a delimiter,
 * but is otherwise the same as strsep.  Note that the length must be
 * correctly passed in.
 */
char *
bozostrnsep(char **strp, const char *delim, ssize_t	*lenp)
{
	char	*s;
	const	char *spanp;
	int	c, sc;
	char	*tok;

	if ((s = *strp) == NULL)
		return (NULL);
	for (tok = s;;) {
		if (lenp && --(*lenp) == -1)
			return (NULL);
		c = *s++;
		spanp = delim;
		do {
			if ((sc = *spanp++) == c) {
				if (c == 0)
					s = NULL;
				else
					s[-1] = '\0';
				*strp = s;
				return (tok);
			}
		} while (sc != 0);
	}
	/* NOTREACHED */
}

/*
 * inspired by fgetln(3), but works for fd's.  should work identically
 * except it, however, does *not* return the newline, and it does nul
 * terminate the string.
 */
char *
bozodgetln(bozohttpd_t *httpd, int fd, ssize_t *lenp,
	ssize_t (*readfn)(bozohttpd_t *, int, void *, size_t))
{
	ssize_t	len;
	int	got_cr = 0;
	char	c, *nbuffer;

	/* initialise */
	if (httpd->getln_buflen == 0) {
		/* should be plenty for most requests */
		httpd->getln_buflen = 128;
		httpd->getln_buffer = malloc((size_t)httpd->getln_buflen);
		if (httpd->getln_buffer == NULL) {
			httpd->getln_buflen = 0;
			return NULL;
		}
	}
	len = 0;

	/*
	 * we *have* to read one byte at a time, to not break cgi
	 * programs (for we pass stdin off to them).  could fix this
	 * by becoming a fd-passing program instead of just exec'ing
	 * the program
	 *
	 * the above is no longer true, we are the fd-passing
	 * program already.
	 */
	for (; readfn(httpd, fd, &c, 1) == 1; ) {
		debug((httpd, DEBUG_EXPLODING, "bozodgetln read %c", c));

		if (len >= httpd->getln_buflen - 1) {
			httpd->getln_buflen *= 2;
			debug((httpd, DEBUG_EXPLODING, "bozodgetln: "
				"reallocating buffer to buflen %zu",
				httpd->getln_buflen));
			nbuffer = bozorealloc(httpd, httpd->getln_buffer,
				(size_t)httpd->getln_buflen);
			httpd->getln_buffer = nbuffer;
		}

		httpd->getln_buffer[len++] = c;
		if (c == '\r') {
			got_cr = 1;
			continue;
		} else if (c == '\n') {
			/*
			 * HTTP/1.1 spec says to ignore CR and treat
			 * LF as the real line terminator.  even though
			 * the same spec defines CRLF as the line
			 * terminator, it is recommended in section 19.3
			 * to do the LF trick for tolerance.
			 */
			if (got_cr)
				len -= 2;
			else
				len -= 1;
			break;
		}

	}
	httpd->getln_buffer[len] = '\0';
	debug((httpd, DEBUG_OBESE, "bozodgetln returns: '%s' with len %zd",
	       httpd->getln_buffer, len));
	*lenp = len;
	return httpd->getln_buffer;
}

void *
bozorealloc(bozohttpd_t *httpd, void *ptr, size_t size)
{
	void	*p;

	p = realloc(ptr, size);
	if (p)
		return p;
	
	bozo_http_error(httpd, 500, NULL, "memory allocation failure");
	exit(EXIT_FAILURE);
}

void *
bozomalloc(bozohttpd_t *httpd, size_t size)
{
	void	*p;

	p = malloc(size);
	if (p)
		return p;

	bozo_http_error(httpd, 500, NULL, "memory allocation failure");
	exit(EXIT_FAILURE);
}

char *
bozostrdup(bozohttpd_t *httpd, bozo_httpreq_t *request, const char *str)
{
	char	*p;

	p = strdup(str);
	if (p)
		return p;

	if (!request)
		bozoerr(httpd, EXIT_FAILURE, "strdup");

	bozo_http_error(httpd, 500, request, "memory allocation failure");
	exit(EXIT_FAILURE);
}

/* set default values in bozohttpd_t struct */
int
bozo_init_httpd(bozohttpd_t *httpd)
{
	/* make sure everything is clean */
	(void) memset(httpd, 0x0, sizeof(*httpd));

	/* constants */
	httpd->consts.http_09 = "HTTP/0.9";
	httpd->consts.http_10 = "HTTP/1.0";
	httpd->consts.http_11 = "HTTP/1.1";
	httpd->consts.text_plain = "text/plain";

	/* mmap region size */
	httpd->mmapsz = BOZO_MMAPSZ;

	/* error buffer for bozo_http_error() */
	if ((httpd->errorbuf = malloc(BUFSIZ)) == NULL) {
		fprintf(stderr,
			"bozohttpd: memory_allocation failure\n");
		return 0;
	}
#ifndef NO_LUA_SUPPORT
	SIMPLEQ_INIT(&httpd->lua_states);
#endif
	return 1;
}

/* set default values in bozoprefs_t struct */
int
bozo_init_prefs(bozohttpd_t *httpd, bozoprefs_t *prefs)
{
	int rv = 0;

	/* make sure everything is clean */
	(void) memset(prefs, 0x0, sizeof(*prefs));

	/* set up default values */
	if (!bozo_set_pref(httpd, prefs, "server software", SERVER_SOFTWARE))
		rv = 1;
	if (!bozo_set_pref(httpd, prefs, "index.html", INDEX_HTML))
		rv = 1;
	if (!bozo_set_pref(httpd, prefs, "public_html", PUBLIC_HTML))
		rv = 1;
	if (!bozo_set_pref(httpd, prefs, "ssl timeout", SSL_TIMEOUT))
		rv = 1;
	if (!bozo_set_pref(httpd, prefs, "initial timeout", INITIAL_TIMEOUT))
		rv = 1;
	if (!bozo_set_pref(httpd, prefs, "header timeout", HEADER_WAIT_TIME))
		rv = 1;
	if (!bozo_set_pref(httpd, prefs, "request timeout", TOTAL_MAX_REQ_TIME))
		rv = 1;

	return rv;
}

/* set default values */
int
bozo_set_defaults(bozohttpd_t *httpd, bozoprefs_t *prefs)
{
	return bozo_init_httpd(httpd) && bozo_init_prefs(httpd, prefs);
}

/* set the virtual host name, port and root */
int
bozo_setup(bozohttpd_t *httpd, bozoprefs_t *prefs, const char *vhost,
		const char *root)
{
	struct passwd	 *pw;
	extern char	**environ;
	static char	 *cleanenv[1] = { NULL };
	uid_t		  uid;
	int		  uidset = 0;
	char		 *chrootdir;
	char		 *username;
	char		 *portnum;
	char		 *cp;
	int		  dirtyenv;

	dirtyenv = 0;

	if (vhost == NULL) {
		httpd->virthostname = bozomalloc(httpd, MAXHOSTNAMELEN+1);
		if (gethostname(httpd->virthostname, MAXHOSTNAMELEN+1) < 0)
			bozoerr(httpd, 1, "gethostname");
		httpd->virthostname[MAXHOSTNAMELEN] = '\0';
	} else {
		httpd->virthostname = bozostrdup(httpd, NULL, vhost);
	}
	httpd->slashdir = bozostrdup(httpd, NULL, root);
	if ((portnum = bozo_get_pref(prefs, "port number")) != NULL) {
		httpd->bindport = bozostrdup(httpd, NULL, portnum);
	}

	/* go over preferences now */
	if ((cp = bozo_get_pref(prefs, "numeric")) != NULL &&
	    strcmp(cp, "true") == 0) {
		httpd->numeric = 1;
	}
	if ((cp = bozo_get_pref(prefs, "log to stderr")) != NULL &&
	    strcmp(cp, "true") == 0) {
		httpd->logstderr = 1;
	}
	if ((cp = bozo_get_pref(prefs, "bind address")) != NULL) {
		httpd->bindaddress = bozostrdup(httpd, NULL, cp);
	}
	if ((cp = bozo_get_pref(prefs, "background")) != NULL) {
		httpd->background = atoi(cp);
	}
	if ((cp = bozo_get_pref(prefs, "foreground")) != NULL &&
	    strcmp(cp, "true") == 0) {
		httpd->foreground = 1;
	}
	if ((cp = bozo_get_pref(prefs, "pid file")) != NULL) {
		httpd->pidfile = bozostrdup(httpd, NULL, cp);
	}
	if ((cp = bozo_get_pref(prefs, "unknown slash")) != NULL &&
	    strcmp(cp, "true") == 0) {
		httpd->unknown_slash = 1;
	}
	if ((cp = bozo_get_pref(prefs, "virtual base")) != NULL) {
		httpd->virtbase = bozostrdup(httpd, NULL, cp);
	}
	if ((cp = bozo_get_pref(prefs, "enable users")) != NULL &&
	    strcmp(cp, "true") == 0) {
		httpd->enable_users = 1;
	}
	if ((cp = bozo_get_pref(prefs, "enable user cgibin")) != NULL &&
	    strcmp(cp, "true") == 0) {
		httpd->enable_cgi_users = 1;
	}
	if ((cp = bozo_get_pref(prefs, "dirty environment")) != NULL &&
	    strcmp(cp, "true") == 0) {
		dirtyenv = 1;
	}
	if ((cp = bozo_get_pref(prefs, "hide dots")) != NULL &&
	    strcmp(cp, "true") == 0) {
		httpd->hide_dots = 1;
	}
	if ((cp = bozo_get_pref(prefs, "directory indexing")) != NULL &&
	    strcmp(cp, "true") == 0) {
		httpd->dir_indexing = 1;
	}
	if ((cp = bozo_get_pref(prefs, "public_html")) != NULL) {
		httpd->public_html = bozostrdup(httpd, NULL, cp);
	}
	if ((cp = bozo_get_pref(prefs, "ssl timeout")) != NULL) {
		httpd->ssl_timeout = atoi(cp);
	}
	if ((cp = bozo_get_pref(prefs, "initial timeout")) != NULL) {
		httpd->initial_timeout = atoi(cp);
	}
	if ((cp = bozo_get_pref(prefs, "header timeout")) != NULL) {
		httpd->header_timeout = atoi(cp);
	}
	if ((cp = bozo_get_pref(prefs, "request timeout")) != NULL) {
		httpd->request_timeout = atoi(cp);
	}
	httpd->server_software =
	    bozostrdup(httpd, NULL, bozo_get_pref(prefs, "server software"));
	httpd->index_html =
	    bozostrdup(httpd, NULL, bozo_get_pref(prefs, "index.html"));

	/*
	 * initialise ssl and daemon mode if necessary.
	 */
	bozo_ssl_init(httpd);
	bozo_daemon_init(httpd);

	username = bozo_get_pref(prefs, "username");
	if (username != NULL) {
		if ((pw = getpwnam(username)) == NULL)
			bozoerr(httpd, 1, "getpwnam(%s): %s", username,
				strerror(errno));
		if (initgroups(pw->pw_name, pw->pw_gid) == -1)
			bozoerr(httpd, 1, "initgroups: %s", strerror(errno));
		if (setgid(pw->pw_gid) == -1)
			bozoerr(httpd, 1, "setgid(%u): %s", pw->pw_gid,
				strerror(errno));
		uid = pw->pw_uid;
		uidset = 1;
	}
	/*
	 * handle chroot.
	 */
	if ((chrootdir = bozo_get_pref(prefs, "chroot dir")) != NULL) {
		httpd->rootdir = bozostrdup(httpd, NULL, chrootdir);
		if (chdir(httpd->rootdir) == -1)
			bozoerr(httpd, 1, "chdir(%s): %s", httpd->rootdir,
				strerror(errno));
		if (chroot(httpd->rootdir) == -1)
			bozoerr(httpd, 1, "chroot(%s): %s", httpd->rootdir,
				strerror(errno));
	}

	if (uidset && setuid(uid) == -1)
		bozoerr(httpd, 1, "setuid(%d): %s", uid, strerror(errno));

	/*
	 * prevent info leakage between different compartments.
	 * some PATH values in the environment would be invalided
	 * by chroot. cross-user settings might result in undesirable
	 * effects.
	 */
	if ((chrootdir != NULL || username != NULL) && !dirtyenv)
		environ = cleanenv;

#ifdef _SC_PAGESIZE
	httpd->page_size = (long)sysconf(_SC_PAGESIZE);
#else
	httpd->page_size = 4096;
#endif
	debug((httpd, DEBUG_OBESE, "myname is %s, slashdir is %s",
			httpd->virthostname, httpd->slashdir));

	return 1;
}

int
bozo_get_version(char *buf, size_t size)
{
	return snprintf(buf, size, "%s", SERVER_SOFTWARE);
}<|MERGE_RESOLUTION|>--- conflicted
+++ resolved
@@ -1,8 +1,4 @@
-<<<<<<< HEAD
-/*	$NetBSD: bozohttpd.c,v 1.111 2019/01/22 05:32:57 mrg Exp $	*/
-=======
 /*	$NetBSD: bozohttpd.c,v 1.113 2019/02/28 09:16:42 mrg Exp $	*/
->>>>>>> 356fe5fe
 
 /*	$eterna: bozohttpd.c,v 1.178 2011/11/18 09:21:15 mrg Exp $	*/
 
@@ -113,11 +109,7 @@
 #define INDEX_HTML		"index.html"
 #endif
 #ifndef SERVER_SOFTWARE
-<<<<<<< HEAD
-#define SERVER_SOFTWARE		"bozohttpd/20190121"
-=======
 #define SERVER_SOFTWARE		"bozohttpd/20190228"
->>>>>>> 356fe5fe
 #endif
 #ifndef PUBLIC_HTML
 #define PUBLIC_HTML		"public_html"
@@ -1174,7 +1166,7 @@
 		if (*s_plain == 0 || *s_esc == 0 || *s_plain != *s_esc)
 			return *s_esc - *s_plain;
 		s_esc++;
-		s_plain++; 
+		s_plain++;
 		len--;
 	}
 	return 0;
@@ -1259,7 +1251,7 @@
 		 * reqlen > len: make sure there is a path separator at 'len'
 		 * avail < 2: we are at eof, missing right hand side
 		 */
-		if (avail < 2 || reqlen < len || 
+		if (avail < 2 || reqlen < len ||
 		    (reqlen == len && esccmp(file, replace, len) != 0) ||
 		    (reqlen > len && (file[len] != '/' ||
 					esccmp(file, replace, len) != 0))) {
@@ -1370,7 +1362,7 @@
 		}
 		goto use_slashdir;
 	}
-	
+
 	/*
 	 * ok, we have a virtual host, use opendir(3) to find a case
 	 * insensitive match for the virtual host we are asked for.
@@ -1657,7 +1649,7 @@
 
 		if (!bozo_user_transform(request))
 			return 0;
-		
+
 		file = request->hr_file;
 		len = strlen(file);
 	}
@@ -1704,9 +1696,9 @@
 	 * XXX true security only comes from our parent using chroot(2)
 	 * before execve(2)'ing us.  or our own built in chroot(2) support.
 	 */
-	
+
 	debug((httpd, DEBUG_FAT, "newfile: %s", newfile));
-	
+
 	if (*newfile == '/' || strcmp(newfile, "..") == 0 ||
 	    strstr(newfile, "/..") || strstr(newfile, "../")) {
 		bozo_http_error(httpd, 403, request, "illegal request");
@@ -2214,7 +2206,7 @@
 
 		/* bozo_escape_html() failure here is just too bad. */
 		file = bozo_escape_html(NULL, request->hr_file);
-		if (file == NULL) 
+		if (file == NULL)
 			file = request->hr_file;
 		else
 			file_alloc = 1;
@@ -2401,7 +2393,7 @@
 	p = realloc(ptr, size);
 	if (p)
 		return p;
-	
+
 	bozo_http_error(httpd, 500, NULL, "memory allocation failure");
 	exit(EXIT_FAILURE);
 }
