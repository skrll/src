--- conflicted
+++ resolved
@@ -1,12 +1,3 @@
-<<<<<<< HEAD
-$NetBSD: CHANGES,v 1.37 2019/01/22 05:32:57 mrg Exp $
-
-changes in bozohttpd 20190121:
-	o  don't display special files in the directory index.  they aren't
-	   served, but links to them are generated.
-
-changes in bozohttpd 20190116:
-=======
 $NetBSD: CHANGES,v 1.40 2019/02/28 09:16:42 mrg Exp $
 
 changes in bozohttpd 20190228:
@@ -15,7 +6,6 @@
 	   PR#50655.
 	o  don't display special files in the directory index.  they aren't
 	   served, but links to them are generated.
->>>>>>> 356fe5fe
 	o  fix CGI '+' parameter handling, some error checking, and a double
 	   free.  from rajeev_v_pillai@yahoo.com
 	o  more directory indexing clean up.  from rajeev_v_pillai@yahoo.com
@@ -66,7 +56,7 @@
 	o  fixed few memory leaks
 	o  bunch of minor tweaks
 	o  removed -r support
-	o  smarter redirects 
+	o  smarter redirects
 
 changes in bozohttpd 20150320:
 	o  fix redirection handling
@@ -296,7 +286,7 @@
 	o  use a valid Server: header
 
 changes in bozohttpd 5.10 (20020710):
-	- add freebsd support 
+	- add freebsd support
 	- fix a couple of header typos
 	- many cgi-bin fixes from lukem@netbsd.org
 	- add -T chrootdir and -U user, plus several minor other cleanups
@@ -306,7 +296,7 @@
 
 changes in bozohttpd 5.09 (20010922):
 	- add a daemon mode
-	- document how to use bozohttpd in netbsd inetd with more than 40 
+	- document how to use bozohttpd in netbsd inetd with more than 40
 	connections per minute and also with cgibin
 	- man page fixes from wiz@netbsd.org
 
@@ -316,7 +306,7 @@
 	- make server software version configurable (RFC)
 
 changes in bozohttpd 5.07 (20010610):
-	- add .png support 
+	- add .png support
 	- new "-x index.html" flag to change default file
 	- new "-p public_html" flag to change default ~user directory
 	- fixes cgi-bin support and more from chuck@research.att.com
@@ -333,11 +323,11 @@
 	- fix virtual host support; URI takes precedence over Host:
 
 changes in bozohttpd 5.03 (20000427):
-	- fix a bug with chdir() 
+	- fix a bug with chdir()
 
 changes in bozohttpd 5.02 (20000426):
 	- .pac spport from simonb
 
 changes in bozohttpd 5.01 (20000421):
-	- .swf support 
-	- virtual hosting support +	- .swf support
+	- virtual hosting support