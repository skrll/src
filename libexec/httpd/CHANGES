<<<<<<< HEAD
$NetBSD: CHANGES,v 1.47 2021/02/27 12:55:25 mrg Exp $
=======
$NetBSD: CHANGES,v 1.49 2021/05/05 07:41:48 mrg Exp $

changes in bozohttpd 20210504:
	o  don't assume host BUFSIZ is sufficent.  small BUFSIZ leads to
	   always happens errors in the testsuite.  switch all these buffers
	   to be 4KiB sized.  reported by embr <git@liclac.eu>

changes in bozohttpd 20210403:
	o  fix a denial of service attack against initial request contents,
           now bounded at 16KiB.  reported by Justin Parrott in PR#56085
>>>>>>> e2aa5677

changes in bozohttpd 20210227:
	o  new support for content types: .tar.bz2, .tar.xz, .tar.lz,
	   .tar.zst, .tbz2, .txz, .tlz, .zipx, .xz, .zst, .sz, .lz, .lzma,
	   .lzo, .7z, .lzo, .cab, .dmg, .jar, and .rar.  should fix
	   netbsd PR#56026:
	   MIME type of .tar.xz file on ny{cdn,ftp}.NetBSD.org is invalid

changes in bozohttpd 20210211:
	o  fix various NULL derefs from malformed headers.  mostly from
	   <emily@ingalls.rocks>.
	o  fix memory leaks in library interface: add bozo_cleanup().

changes in bozohttpd 20201014:
	o  also set -D_GNU_SOURCE in Makefile.boot.  from
	   hadrien.lacour@posteo.net.
	o  fix array size botch (assertion, not exploitable.)  from
	   martin@netbsd.org.
	o  also match %2F as well as %2f.  from leah@vuxu.org.
	o  many manual and help fixes.  clean ups for higher lint levels,
	   consistency/style clean ups.  various option fixes including made
	   -f imply -b.  from <henrik@gulbra.net> for freebsd.

changes in bozohttpd 20200912:
	o  add .m4a and .m4v file extensions.

changes in bozohttpd 20200820:
	o  make this work on sun2 by reducing mmap window there.
	o  fix SSL shutdown sequence.  from spz@netbsd.org.
	o  add readme support to directory indexing.  from jmcneill@netbsd.org
	o  add blocklist(8) support.  from jruoho@netbsd.org.

changes in bozohttpd 20190228:
	o  extend timeout facility to ssl and stop servers hanging forever
	   if the client never sends anything.  reported by Steffen in netbsd
	   PR#50655.
	o  don't display special files in the directory index.  they aren't
	   served, but links to them are generated.
	o  fix CGI '+' parameter handling, some error checking, and a double
	   free.  from rajeev_v_pillai@yahoo.com
	o  more directory indexing clean up.  from rajeev_v_pillai@yahoo.com

changes in bozohttpd 20181215:
	o  fix .htpasswd bypass for authenticated users.  reported by JP,
	   from leot@netbsd.org
	o  avoid possible null dereference when receiving a big request that
	   timeout.  reported by maya@netbsd.org, from leot@netbsd.org
	o  fix handling of -T option, from leot@netbsd.org
	o  cleanups and portability improvements, from maya@netbsd.org
	o  change directory indexing to use html tables, from
	   rajeev_v_pillai@yahoo.com

changes in bozohttpd 20181125:
	o  fixes for option parsing introduced in bozohttpd 20181123

changes in bozohttpd 20181121:
	o  add url remap support via .bzremap file, from martin@netbsd.org
	o  handle redirections for any protocol, not just http:
	o  fix a denial of service attack against header contents, which
	   is now bounded at 16KiB.  reported by JP
	o  reduce default timeouts, and add expand timeouts to handle the
	   initial line, each header, and the total time spent
	o  add -T option to expose new timeout settings
	o  minor RFC fixes related to timeout handling
	o  fix special file (.htpasswd, .bz*) bypass.  reported by JP

changes in bozohttpd 20170201:
	o  fix an infinite loop in cgi processing
	o  fixes and clean up for the testsuite
	o  no longer sends encoding header for compressed formats

changes in bozohttpd 20160517:
	o  add a bozo_get_version() function which returns the version number

changes in bozohttpd 20160415:
	o  add search-word support for CGI
	o  fix a security issue in CGI suffix handler support which would
	   allow remote code execution, from shm@netbsd.org
	o  -C option supports now CGI scripts only

changes in bozohttpd 20151028:
	o  add CGI support for ~user translation (-E switch)
	o  add redirects to ~user translation
	o  fix bugs around ~user translation
	o  add schema detection for absolute redirects
	o  fixed few memory leaks
	o  bunch of minor tweaks
	o  removed -r support
	o  smarter redirects 

changes in bozohttpd 20150320:
	o  fix redirection handling
	o  support transport stream (.ts) and video object (.vob) files
	o  directory listings show correct file sizes for large files

changes in bozohttpd 20140717:
	o  properly handle SSL errors

changes in bozohttpd 20140708:
	o  fixes for virtual host support, from rajeev_v_pillai@yahoo.com
	o  avoid printing double errors, from shm@netbsd.org
	o  fix a security issue in basic HTTP authentication which would allow
	   authentication to be bypassed, from shm@netbsd.org

changes in bozohttpd 20140201:
	o  support .svg files
	o  fix a core dump when requests timeout

changes in bozohttpd 20140102:
	o  update a few content types
	o  add support for directly calling lua scripts to handle
	   processes, from mbalmer@netbsd.org
	o  properly escape generated HTML
	o  add authentication for redirections, from martin@netbsd.org
	o  handle chained ssl certifications, from elric@netbsd.org
	o  add basic support for gzipped files, from elric@netbsd.org
	o  properly escape generated URIs

changes in bozohttpd 20111118:
	o  add -P <pidfile> option, from jmmv@netbsd.org
	o  avoid crashes with http basic auth, from pooka@netbsd.org
	o  add support for REDIRECT_STATUS variable, from tls@netbsd.org
	o  support .mp4 files in the default map
	o  directory indexes with files with : are now displayed properly, from
	   reed@netbsd.org
	o  allow -I option to be useful in non-inetd mode as well

changes in bozohttpd 20100920:
	o  properly fully disable multi-file mode for now
	o  fix the -t and -U options when used without the -e option, broken since
	   the library-ifcation
	o  be explicit that logs go to the FTP facility in syslog
	o  use scandir() with alphasort() for sorted directory lists, from moof
	o  fix a serious error in vhost handling; "Host:.." would allow access to
	   the next level directory from the virtual root directory, from seanb
	o  fix some various non standard compile time errors, from rudolf
	o  fix dynamic CGI content maps, from rudolf

changes in bozohttpd 20100617:
	o  fix some compile issues
	o  fix SSL mode.  from rtr
	o  fix some cgi-bin issues, as seen with cvsweb
	o  disable multi-file daemon mode for now, it breaks
	o  return 404's instead of 403's when chdir of ~user dirs fail
	o  remove "noreturn" attribute from bozo_http_error() that was
	   causing incorrect runtime behaviour

changes in bozohttpd 20100509:
	o  major rework and clean up of internal interfaces.  move the main
	   program into main.c, the remaining parts are useable as library
	   add bindings for lua.  by Alistair G. Crooks <agc@netbsd.org>
	o  fix http://bugs.debian.org/cgi-bin/bugreport.cgi?bug=566325

changes in bozohttpd 20090522:
	o  avoid dying in daemon mode for some uncommon, but recoverable, errors
	o  close leaking file descriptors for CGI and daemon mode
	o  handle poll errors properly
	o  don't try to handle more than one request per process yet
	o  add subdirs for build "debug" and "small" versions
	o  clean up a bad merge / duplicate code
	o  make mmap() usage portable, fixes linux & ranges: support
	o  document the -f option
	o  daemon mode now serves 6 files per child

changes in bozohttpd 20090417:
	o  make bozohttpd internally more modular, preparing the way
	   to handle more than one request per process
	o  fix http-auth, set $REMOTE_USER not $REMOTEUSER.  also fix
	   cgi-bin with cvsweb, from Holger Weiss <holger@CIS.FU-Berlin.DE>
	o  fix an uninitialised variable use in daemon mode
	o  fix ssl mode with newer OpenSSL
	o  mmap large files in manageable sizes so we can serve any size file
	o  refactor url processing to handle query strings correctly for CGI
	   from Sergey Katsev at Coyote Point
	o  add If-Modified-Since support, from Joerg Sonnenberger
	   <joerg@netbsd.org>
	o  many more manual fixes, from NetBSD

changes in bozohttpd 20080303:
	o  fix some cgi header processing, from <thelsdj@gmail.com>
	o  add simple Range: header processing, from <bad@bsd.de>
	o  man page fixes, from NetBSD
	o  clean up various parts, from NetBSD

changes in bozohttpd 20060710:
	o  prefix some function names with "bozo"
	o  align directory indexing <hr> markers
	o  clean up some code GCC4 grumbled about

changes in bozohttpd 20060517:
	o  don't allow "/.." or "../" files
	o  don't write ":80" into urls for the http port
	o  fix a fd leak when fork() fails
	o  make directory indexing mode not look so ugly
	o  build a text version of the manual page
	o  make "make clean" work properly

changes in bozohttpd 20050410:
	o  fix some off-by-one errors from <roland.illig@gmx.de>
	o  properly support nph- CGI
	o  make content maps case insensitive
	o  fix proto header merging to include the missing comma
	o  major source reorganisation; most features are in separate files now
	o  new -V flag that makes unknown virtualhosts use slashdir
	   from <rumble@ephemeral.org>
	o  HTTP/1.x protocol headers are now properly merged for CGI

changes in bozohttpd 20040808:
	o  CGI status is now properly handled (-a flag has been removed)
	o  CGI file upload support works
	o  %xy translations are no longer ever applied after the first '?',
	   ala RFC2396.  from lukem
	o  daemon mode (-b) should no longer hang spinning forever if it
	   sees no children.  from lukem
	o  new .bzabsredirect file support. from <martin@netbsd.org>
	o  return a 404 error if we see %00 or %2f (/)
	o  don't print 2 "200" headers for CGI
	o  support .torrent files

changes in bozohttpd 20040218:
	o  new .bzredirect file support for sane directory redirection
	o  new -Z option that enables SSL mode, from <rtr@eterna.com.au>
	o  the -C option has been changed to take two explicit options, rather
	   than a single option with a space separating the suffix and the
	   interpreter.  ``-C ".foo /path/to/bar"'' should now be written
	   as ``-C .foo /path/to/bar''
	o  the -M option has been changed like -C and no longer requires or
	   supports a single argument with space-separated options
	o  with -a, still print the 200 OK.  from <rtr@eterna.com.au>
	o  with -r, if a .bzdirect file appears in a directory, allow direct
	   access to this directory

changes in bozohttpd 20031005:
	o  fixes for basic authorisation.  from <ecu@ipv42.net>
	o  always display file size in directory index mode
	o  add .xbel, .xml & .xsl -> text/xml mappings.  from
	   <wiz@danbala.ifoer.tuwien.ac.at>

changes in bozohttpd 20030626:
	o  fix a recent core dump when given no input
	o  add new -r flag that ensures referrer is set to this host
	o  fix several compile time errors with -DNO_CGIBIN_SUPPORT
	o  fix some man page details. from lukem@wasabisystems.com
	o  re-add a missing memset(), fixing a core dump. from lukem
	o  support HTTP basic authorisation, disabled by default.  from lukem
	o  print the port number in redirects and errors. from lukem
	o  only syslog the basename of the program. from lukem
	o  add __attribute__() format checking. from lukem
	o  fix cgibin SCRIPT_NAME to have a leading /.  from zakj@nox.cx
	o  simplify some code in -C to avoid a core dump.  from lukem
	o  add a .css -> css/text entry to the content_map[].  from zakj@nox.cx

changes in bozohttpd 20030409:
	o  -d without DEBUG enabled only prints one warning and continues
	o  one can now define the C macro SERVER_SOFTWARE when building to
	   change the Server: header and CGI variable of the same name
	o  add new -s flag the force logging output to stderr. from zakj@nox.cx
	o  add new -a flag for CGI bin that stops bozohttpd from outputting
	   any HTTP reply, the CGI program must output these.  from zakj@nox.cx
	o  new REQUEST_URI and DATE_GMT environment variables for CGI.  from
	   zakj@nox.cx
	o  add a "Makefile.boot" that should work with any make program
	o  build on linux again
	o  fix core dumps when using -C

changes in bozohttpd 20030313:
	o  deprecate -r flag; make this the default and silently ignore -r now
	o  add support for file extentions to call CGI programs (from lukem)
	o  add dynamic support to add new content map entries, allowing both
	   new file types and non /cgi-bin CGI programs to be run with the
	   new -C "suffix cgihandler" and -M "suffix type encoding encoding11"
	   options
	o  in -b mode, set the http date after accept() returns, not before we
	   call accept()
	o  in -b mode, bind all addresses found not just the first one
	o  unsupport old hostname API
	o  in -b mode, set the SO_REUSEADDR socket option (lukem)
	o  allow -x (index.html) mode to work with CGI handlers

changes in bozohttpd 20021106:
	o  add .bz2 support
	o  properly escape <, > and & in error messages, partly from
	   Nicolas Jombart <ecu@mariejeanne.net>
	o  new -H flag to hide .* files in directory index mode
	o  fix buffer reallocation when parsing a request, to avoid
	   overflowing the buffer with carriage returns (\r)
	o  do not decode "%XY"-style cgi-bin data beyond the "?"

changes in bozohttpd 5.15 (20020913):
	o  add .ogg support -> `application/x-ogg'
	o  fix CGI requests with "/" in the query part

changes in bozohttpd 5.14 (20020823):
	o  allow -X mode to work for "/"
	o  work on systems without MADV_SEQUENTIAL
	o  make a local cut-down copy of "queue.h" (fixes linux & solaris
	   support at the very least)
	o  portability fixes for pre-ipv6 socket api systems (eg, solaris 7)
	o  portability fixes for missing _PATH_DEFPATH, LOG_FTP and __progname
	o  better documentation on virtual host support

changes in bozohttpd 5.13 (20020804):
	o  support .mp3 files (type audio/mpeg)
	o  use stat() to find out if something is a directory, for -X mode

changes in bozohttpd 5.12 (20020803):
	o  constification
	o  fixes & enhancements for directory index mode (-X)

changes in bozohttpd 5.11 (20020730):
	o  more man page fixes from Thomas Klausner
	   <wiz@danbala.ifoer.tuwien.ac.at>
	o  de-K&R C-ification
	o  fix Date: header for daemon mode
	o  fix core dump when asking for /cgi-bin/ when CGI isn't configured
	o  use a valid Server: header

changes in bozohttpd 5.10 (20020710):
	- add freebsd support 
	- fix a couple of header typos
	- many cgi-bin fixes from lukem@netbsd.org
	- add -T chrootdir and -U user, plus several minor other cleanups
	with signals and return values.  from xs@kittenz.org
	- add -e that does not clear the environment for -T/-U
	- fix a formatting error noticed by ISIHARA Takanori <ishit@oak.dti.ne.jp>

changes in bozohttpd 5.09 (20010922):
	- add a daemon mode
	- document how to use bozohttpd in netbsd inetd with more than 40 
	connections per minute and also with cgibin
	- man page fixes from wiz@netbsd.org

changes in bozohttpd 5.08 (20010812):
	- add directory index generation support (-X) from ad@netbsd.org
	- add .pa as an alias for .pac
	- make server software version configurable (RFC)

changes in bozohttpd 5.07 (20010610):
	- add .png support 
	- new "-x index.html" flag to change default file
	- new "-p public_html" flag to change default ~user directory
	- fixes cgi-bin support and more from chuck@research.att.com
	- add many new content-types, now support most common ones

changes in bozohttpd 5.06 (20000825):
	- add IPv6 support from itojun@iijlab.net
	- man page fixes from jlam@netbsd.org

changes in bozohttpd 5.05 (20000815):
	- fix a virtual host bug, from kleink@netbsd.org

changes in bozohttpd 5.04 (20000427):
	- fix virtual host support; URI takes precedence over Host:

changes in bozohttpd 5.03 (20000427):
	- fix a bug with chdir() 

changes in bozohttpd 5.02 (20000426):
	- .pac spport from simonb

changes in bozohttpd 5.01 (20000421):
	- .swf support 
	- virtual hosting support <|MERGE_RESOLUTION|>--- conflicted
+++ resolved
@@ -1,6 +1,3 @@
-<<<<<<< HEAD
-$NetBSD: CHANGES,v 1.47 2021/02/27 12:55:25 mrg Exp $
-=======
 $NetBSD: CHANGES,v 1.49 2021/05/05 07:41:48 mrg Exp $
 
 changes in bozohttpd 20210504:
@@ -11,7 +8,6 @@
 changes in bozohttpd 20210403:
 	o  fix a denial of service attack against initial request contents,
            now bounded at 16KiB.  reported by Justin Parrott in PR#56085
->>>>>>> e2aa5677
 
 changes in bozohttpd 20210227:
 	o  new support for content types: .tar.bz2, .tar.xz, .tar.lz,
