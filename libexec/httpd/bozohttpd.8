<<<<<<< HEAD
.\"	$NetBSD: bozohttpd.8,v 1.77 2019/01/08 06:04:29 mrg Exp $
=======
.\"	$NetBSD: bozohttpd.8,v 1.78 2019/01/17 07:46:16 mrg Exp $
>>>>>>> 251304f2
.\"
.\"	$eterna: bozohttpd.8,v 1.101 2011/11/18 01:25:11 mrg Exp $
.\"
.\" Copyright (c) 1997-2018 Matthew R. Green
.\" All rights reserved.
.\"
.\" Redistribution and use in source and binary forms, with or without
.\" modification, are permitted provided that the following conditions
.\" are met:
.\" 1. Redistributions of source code must retain the above copyright
.\"    notice, this list of conditions and the following disclaimer.
.\" 2. Redistributions in binary form must reproduce the above copyright
.\"    notice, this list of conditions and the following disclaimer in the
.\"    documentation and/or other materials provided with the distribution.
.\"
.\" THIS SOFTWARE IS PROVIDED BY THE AUTHOR ``AS IS'' AND ANY EXPRESS OR
.\" IMPLIED WARRANTIES, INCLUDING, BUT NOT LIMITED TO, THE IMPLIED WARRANTIES
.\" OF MERCHANTABILITY AND FITNESS FOR A PARTICULAR PURPOSE ARE DISCLAIMED.
.\" IN NO EVENT SHALL THE AUTHOR BE LIABLE FOR ANY DIRECT, INDIRECT,
.\" INCIDENTAL, SPECIAL, EXEMPLARY, OR CONSEQUENTIAL DAMAGES (INCLUDING,
.\" BUT NOT LIMITED TO, PROCUREMENT OF SUBSTITUTE GOODS OR SERVICES;
.\" LOSS OF USE, DATA, OR PROFITS; OR BUSINESS INTERRUPTION) HOWEVER CAUSED
.\" AND ON ANY THEORY OF LIABILITY, WHETHER IN CONTRACT, STRICT LIABILITY,
.\" OR TORT (INCLUDING NEGLIGENCE OR OTHERWISE) ARISING IN ANY WAY
.\" OUT OF THE USE OF THIS SOFTWARE, EVEN IF ADVISED OF THE POSSIBILITY OF
.\" SUCH DAMAGE.
.\"
.Dd January 7, 2019
.Dt BOZOHTTPD 8
.Os
.Sh NAME
.Nm bozohttpd
.Nd hyper text transfer protocol version 1.1 daemon
.Sh SYNOPSIS
.Nm
.Op Fl EGHVXefhnsu
.Op Fl C Ar suffix cgihandler
.Op Fl I Ar port
.Op Fl L Ar prefix script
.Op Fl M Ar suffix type encoding encoding11
.Op Fl P Ar pidfile
.Op Fl S Ar server_software
.Op Fl T Ar type timeout
.Op Fl U Ar username
.Op Fl Z Ar cert privkey
.Op Fl c Ar cgibin
.Op Fl i Ar address
.Op Fl p Ar pubdir
.Op Fl t Ar chrootdir
.Op Fl v Ar virtualroot
.Op Fl x Ar index
.Op Fl z Ar ciphers
.Ar slashdir
.Op Ar myname
.Sh DESCRIPTION
The
.Nm
program reads a
.Em HTTP
request from the standard input, and sends a reply to the standard output.
Besides ~user translation and virtual hosting support (see below), all file
requests are from
.Ar slashdir
directory.
The server uses
.Ar myname
as its name, which defaults to the local hostname, obtained from
.Xr gethostname 3
(but see the
.Fl v
option for virtual hosting.)
.Nm
writes logs to
.Xr syslog 3
using the ftp facility (but see the
.Fl s
option for testing.)
.Nm
is designed to be small, simple and relatively featureless,
hopefully increasing its security.
.Ss OPTIONS
The following options are available:
.Bl -tag -width xxxcgibin
.It Fl b
Enables daemon mode, where
.Nm
detaches from the current terminal, running in the background and
servicing HTTP requests.
.It Fl C Ar suffix cgihandler
Adds a new CGI handler program for a particular file type.
The
.Ar suffix
should be any normal file suffix, and the
.Ar cgihandler
should be a full path to an interpreter.
This option is the only way to enable CGI programs that exist
outside of the cgibin directory to be executed.
Multiple
.Fl C
options may be passed.
.It Fl c Ar cgibin
Enables the CGI/1.1 interface.
The
.Ar cgibin
directory is expected to contain the CGI programs to be used.
.Nm
looks for URL's in the form of
.Em /cgi-bin/<scriptname>
where
.Aq scriptname
is a valid CGI program in the
.Ar cgibin
directory.
In other words, all CGI URL's must begin with
.Em \%/cgi-bin/ .
Note that the CGI/1.1 interface is available with
.Em ~user
translation using
.Fl E
switch.
.It Fl e
Causes
.Nm
to not clear the environment when used with either the
.Fl t
or
.Fl U
options.
.It Fl f
Stops the
.Fl b
flag from
.Nm
detaching from the tty and going into the background.
.It Fl G
Get the
.Nm
version string, print it on standard output, and exit.
.It Fl H
Causes directory index mode to hide files and directories
that start with a period, except for
.Pa .. .
Also see
.Fl X .
.It Fl I Ar port
Causes
.Nm
to use
.Ar port
instead of the default
.Dq http
port.
When used with the
.Fl b
option, it changes the bound port.
Otherwise it forces redirections to use this port instead of the
value obtained via
.Xr getsockname 2 .
.It Fl i Ar address
Causes
.Ar address
to be used as the address to bind daemon mode.
If otherwise unspecified, the address used to bind is derived from the
.Ar myname ,
which defaults to the name returned by
.Xr gethostname 3 .
Only the last
.Fl i
option is used.
This option is only valid with the
.Fl b
option.
.It Fl L Ar prefix script
Adds a new Lua script for a particular prefix.
The
.Ar prefix
should be an arbitrary text, and the
.Ar script
should be a full path to a Lua script.
Multiple
.Fl L
options may be passed.
A separate Lua state is created for each prefix.
The Lua script can register callbacks using the
httpd.register_handler('<name>', function) Lua function,
which will trigger the execution of the Lua function
.Em function
when a URL in the form
.Em http://<hostname>/<prefix>/<name>
is being accessed.
The function is passed three tables as arguments, the server
environment, the request headers, and the decoded query string
plus any data that was sent as application/x-www-form-urlencoded.
.It Fl M Ar suffix type encoding encoding11
Adds a new entry to the table that converts file suffixes to
content type and encoding.
This option takes four additional arguments containing
the file prefix, its
.Dq Content-Type ,
.Dq Content-Encoding ,
and
.Dq Content-Encoding
for HTTP/1.1 connections, respectively.
If any of these are a single dash
.Pq Dq - ,
the empty string is used instead.
Multiple
.Fl M
options may be passed.
.It Fl n
Stops
.Nm
from doing IP address to name resolution of hosts for setting the
.Ev REMOTE_HOST
variable before running a CGI program.
This option has no effect without the
.Fl c
option.
.It Fl P Ar pidfile
Causes
.Nm
to create a PID file in
.Ar pidfile
when run in daemon mode with the
.Fl b
option.
.It Fl p Ar pubdir
Changes the default user directory for
.Em /~user/
translations from
.Dq public_html
to
.Ar pubdir .
.It Fl S Ar server_software
Sets the internal server version to
.Ar server_software .
.It Fl s
Forces logging to be set to stderr always.
.It Fl T Ar type timeout
Set the timeout for
.Ar type
to
.Ar timeout .
The valid values of
.Ar type
are
.Dq initial timeout ,
.Dq header timeout ,
and
.Dq request timeout .
The default values are 30 seconds, 10 seconds and 600 seconds, respectively.
.It Fl t Ar chrootdir
Makes
.Nm
chroot to the specified directory
before answering requests.
Every other path should be specified relative
to the new root, if this option is used.
Note that the current environment
is normally replaced with an empty environment with this option, unless the
.Fl e
option is also used.
.It Fl U Ar username
Causes
.Nm
to switch to the user and the groups of
.Ar username
after initialization.
This option, like
.Fl t
above, causes
.Nm
to clear the environment unless the
.Fl e
option is given.
.It Fl u
Enables the transformation of Uniform Resource Locators of
the form
.Em /~user/
into the directory
.Pa ~user/public_html
(but see the
.Fl p
option above).
.It Fl E
Enables CGI/1.1 interface for
.Em ~user
translation.
Note that enabling this support implies that users can run
commands as web server user, this may have security implications.
.It Fl V
Sets the backup virtual host directory to the
.Ar slashdir
argument.
If no directory exists in
.Ar virtualroot
for the request, then
.Ar slashdir
will be used.
The default behavior is to return 404 (Not Found.)
.It Fl v Ar virtualroot
Enables virtual hosting support.
Directories in
.Ar virtualroot
will be searched for a matching virtual host name, when parsing
the HTML request.
If a matching name is found, it will be used
as both the server's real name,
.Op Ar myname ,
and as the
.Ar slashdir .
See the
.Sx EXAMPLES
section for an example of using this option.
.It Fl X
Enables directory indexing.
A directory index will be generated only when the default file (i.e.
.Pa index.html
normally) is not present.
.It Fl x Ar index
Changes the default file read for directories from
.Dq index.html
to
.Ar index .
.It Fl z Ar ciphers
Sets the list of SSL ciphers (see
.Xr SSL_CTX_set_cipher_list 3 ) .
.It Fl Z Ar certificate_path privatekey_path
Sets the path to the server certificate file and the private key file
in PEM format.
It also causes
.Nm
to start SSL mode.
.El
.Pp
Note that in
.Nm
versions 20031005 and prior that supported the
.Fl C
and
.Fl M
options, they took a single space-separated argument that was parsed.
since version 20040828, they take multiple options (2 in the case of
.Fl C
and 4 in the case of
.Fl M . )
.Ss INETD CONFIGURATION
As
.Nm
uses
.Xr inetd 8
by default to process incoming TCP connections for HTTP requests
(but see the
.Fl b
option),
.Nm
has little internal networking knowledge.
(Indeed, you can run it on the command line with little change of
functionality.)
A typical
.Xr inetd.conf 5
entry would be:
.Bd -literal
http stream tcp  nowait:600 _httpd /usr/libexec/httpd httpd /var/www
http stream tcp6 nowait:600 _httpd /usr/libexec/httpd httpd /var/www
.Ed
.Pp
This would serve web pages from
.Pa /var/www
on both IPv4 and IPv6 ports.
The
.Em :600
changes the
requests per minute to 600, up from the
.Xr inetd 8
default of 40.
.Pp
Using the
.Nx
.Xr inetd 8 ,
you can provide multiple IP-address based HTTP servers by having multiple
listening ports with different configurations.
.Ss NOTES
This server supports the
.Em HTTP/0.9 ,
.Em HTTP/1.0 ,
and
.Em HTTP/1.1
standards.
Support for these protocols is very minimal and many optional features are
not supported.
.Pp
.Nm
can be compiled without
CGI support (NO_CGIBIN_SUPPORT),
user transformations (NO_USER_SUPPORT),
directory index support (NO_DIRINDEX_SUPPORT),
daemon mode support (NO_DAEMON_MODE),
dynamic MIME content (NO_DYNAMIC_CONTENT),
Lua support (NO_LUA_SUPPORT),
and SSL support (NO_SSL_SUPPORT)
by defining the listed macros when building
.Nm .
.Ss HTTP BASIC AUTHORIZATION
.Nm
has support for HTTP Basic Authorization.
If a file named
.Pa .htpasswd
exists in the directory of the current request,
.Nm
will restrict access to documents in that directory
using the RFC 2617 HTTP
.Dq Basic
authentication scheme.
.Pp
Note:
This does not recursively protect any sub-directories.
.Pp
The
.Pa .htpasswd
file contains lines delimited with a colon containing
user names and passwords hashed with
.Xr crypt 3 ,
for example:
.Bd -literal
heather:$1$pZWI4tH/$DzDPl63i6VvVRv2lJNV7k1
jeremy:A.xewbx2DpQ8I
.Ed
.Pp
On
.Nx ,
the
.Xr pwhash 1
utility may be used to generate hashed passwords.
.Pp
While
.Nm
distributed with
.Nx
has support for HTTP Basic Authorization enabled by default,
in the portable distribution it is excluded.
Compile
.Nm
with
.Dq -DDO_HTPASSWD
on the compiler command line to enable this support.
It may require linking with the crypt library, using
.Dq -lcrypt .
.Ss SSL SUPPORT
.Nm
has support for TLSv1.1 and TLSv1.2 protocols that are included by
default.
It requires linking with the crypto and ssl library, using
.Dq -lcrypto -lssl .
To disable SSL SUPPORT compile
.Nm
with
.Dq -DNO_SSL_SUPPORT
on the compiler command line.
.Ss COMPRESSION
.Nm
supports a very basic form of compression.
.Nm
will serve the requested file postpended with
.Dq Pa .gz
if it exists, it is readable, the client requested gzip compression, and
the client did not make a ranged request.
.Sh FILES
.Nm
looks for a couple of special files in directories that allow certain features
to be provided on a per-directory basis.
In addition to the
.Pa .htpasswd
used by HTTP basic authorization,
if a
.Pa .bzdirect
file is found (contents are irrelevant)
.Nm
will allow direct access.
If a
.Pa .bzredirect
symbolic link is found,
.Nm
will perform a smart redirect to the target of this symlink.
The target is assumed to live on the same server.
If target starts with slash then absolute redirection is performed,
otherwise it's handled as relative.
If a
.Pa .bzabsredirect
symbolic link is found,
.Nm
will redirect to the absolute URL pointed to by this symlink.
This is useful to redirect to different servers.
Two forms of redirection are supported - symbolic link without schema will use
.Em http://
as default i.e. link to
.Em NetBSD.org
will redirect to
.Em http://NetBSD.org/
Otherwise provided schema will be used i.e. symbolic link to
.Em ftp://NetBSD.org/
will redirect to the provided URL.
If a
.Pa .bzremap
file is found at the root of a (virtual) server, it is expected to contain
rewrite mappings for URLs.
.Pp
These remappings are performed internally in the server before authentication
happens and can be used to hide implementation details, like the CGI handler
specific suffix for non cgi scripts in authorized directories.
.Pp
The map file consists of lines two paths separated by a colon, where the left
side needs to exactly match a (sub) path of the request and will be replaced
by the right side.
.Pp
The first match always wins.
.Pp
A
.Pa .bzremap
file could look like this:
.Bd -literal
/nic/update:/auth-dir/updipv4.pl
.Ed
.Pp
The remap file should be short, access to it is slow and needs to happen
on each request.
If a request path needs to include a colon
.Pq Li \&:
character, it can be escaped
with a backslash
.Pq Li \e
The right hand side of the colon is always used verbatim, no escape sequences
are interpreted.
.Sh EXAMPLES
To configure set of virtual hosts, one would use an
.Xr inetd.conf 5
entry like:
.Bd -literal
http stream tcp  nowait:600 _httpd /usr/libexec/httpd httpd -v /var/vroot /var/www
.Ed
.Pp
and inside
.Pa /var/vroot
create a directory (or a symlink to a directory) with the same name as
the virtual host, for each virtual host.
Lookups for these names are done in a case-insensitive manner, and may
include the port number part of the request, allowing for distinct
virtual hosts on the same name.
.Pp
To use
.Nm
with PHP, one must use the
.Fl C
option to specify a CGI handler for a particular file type.
Typically this will be like:
.Bd -literal
httpd -C .php /usr/pkg/bin/php-cgi /var/www
.Ed
.Pp
Note that a plain script interpreter can not be used directly as a cgihandler,
as there are no command line options passed from
.Nm
to avoid security issues.
.Pp
If no CGI-aware wrapper exists, a simple shell script like the following
might do.
.Pp
It would be invoked like:
.Bd -literal
httpd -C .pl /www-scripts/bin/run.perl /var/www
.Ed
and the script could look like:
.Bd -literal
#! /bin/sh

if [ -r "$SCRIPT_FILENAME" -a -x "$SCRIPT_FILENAME" ]; then
	exec /usr/pkg/bin/perl "$SCRIPT_FILENAME"
fi

exit 1
.Ed
.Sh SEE ALSO
.Xr inetd.conf 5 ,
.Xr inetd 8
.Sh HISTORY
.Nm
was first written in perl, based on another perl http server
called
.Dq tinyhttpd .
It was then rewritten from scratch in perl, and then once again in C.
From
.Dq bozohttpd
version 20060517, it has been integrated into
.Nx .
The focus has always been simplicity and security, with minimal features
and regular code audits.
This manual documents
.Nm
version 20190116.
.Sh AUTHORS
.An -nosplit
.Nm
was written by
.An Matthew R. Green
.Aq Mt mrg@eterna.com.au .
.Pp
The large list of contributors includes:
.Bl -dash
.It
.An Christoph Badura
.Aq Mt bad@bsd.de
provided Range: header support
.It
.An Marc Balmer
.Aq Mt mbalmer@NetBSD.org
added Lua support for dynamic content creation
.It
.An Sean Boudreau
.Aq Mt seanb@NetBSD.org
provided a security fix for virtual hosting
.It
.An Julian Coleman
.Aq Mt jdc@coris.org.uk
provided an IPv6 bugfix
.It
.An Chuck Cranor
.Aq Mt chuck@research.att.com
provided cgi-bin support fixes, and more
.It
.An Alistair G. Crooks
.Aq Mt agc@NetBSD.org
cleaned up many internal interfaces, made
.Nm
linkable as a library and provided the Lua binding
.It
.An DEGROOTE Arnaud
.Aq Mt degroote@NetBSD.org
provided a fix for daemon mode
.It
.An Andrew Doran
.Aq Mt ad@NetBSD.org
provided directory indexing support
.It
.An Roland Dowdeswell
.Aq Mt elric@NetBSD.org
added support for serving gzipped files and better SSL handling
.It
.An Per Ekman
.Aq Mt pek@pdc.kth.se
provided a fix for a minor (non-security) buffer overflow condition
.It
.An Jun-ichiro itojun Hagino, KAME
.Aq Mt itojun@iijlab.net
provided initial IPv6 support
.It
.An Martin Husemann
.Aq Mt martin@NetBSD.org
provided .bzabsredirect and .bzredir support, and fixed various
redirection issues
.It
.An Arto Huusko
.Aq Mt arto.huusko@pp2.inet.fi
provided fixes cgi-bin
.It
.An Roland Illig
.Aq Mt roland.illig@gmx.de
provided some off-by-one fixes
.It
.An Zak Johnson
.Aq Mt zakj@nox.cx
provided cgi-bin enhancements
.It
.An Nicolas Jombart
.Aq Mt ecu@ipv42.net
provided fixes for HTTP basic authorization support
.It
.An Antti Kantee
.Aq Mt pooka@NetBSD.org
provided fixes for HTTP basic authorization support
.It
.An Thomas Klausner
.Aq Mt wiz@NetBSD.org
provided many fixes and enhancements for the man page
.It
.An Mateusz Kocielski
.Aq Mt shm@NetBSD.org
fixed memory leaks, various issues with userdir support,
information disclosure issues, added support for using CGI handlers
with directory indexing, found several security issues and provided
various other fixes
.It
.An Arnaud Lacombe
.Aq Mt alc@NetBSD.org
provided some clean up for memory leaks
.It
.An Johnny Lam
.Aq Mt jlam@NetBSD.org
provided man page fixes
.It
.An Dennis Lindroos
.Aq Mt denafcm@gmail.com
provided a cgi-bin fix
.It
.An Julio Merino
.Aq Mt jmmv@NetBSD.org
Added the
.Fl P
option (pidfile support) and provided some man page fixes
.It
.An Luke Mewburn
.Aq Mt lukem@NetBSD.org
provided many various fixes, including cgi-bin fixes and enhancements,
HTTP basic authorization support and much code clean up
.It
.An Rajeev V. Pillai
.Aq Mt rajeev_v_pillai@yahoo.com
provided several fixes for virtual hosting and directory indexing and
fixes for CGI
.It
.An Jeremy C. Reed
.Aq Mt reed@NetBSD.org
provided several clean up fixes, and man page updates
.It
.An Scott Reynolds
.Aq Mt scottr@NetBSD.org
provided various fixes
.It
.An Tyler Retzlaff
.Aq Mt rtr@eterna.com.au
provided SSL support, cgi-bin fixes and much other random other stuff
.It
.An rudolf
.Aq Mt netbsd@eq.cz
provided minor compile fixes and a CGI content map fix
.It
.An Steve Rumble
.Aq Mt rumble@ephemeral.org
provided the
.Fl V
option
.It
.An Thor Lancelot Simon
.Aq Mt tls@NetBSD.org
enhanced cgi-bin support
.It
.An Joerg Sonnenberger
.Aq Mt joerg@NetBSD.org
implemented If-Modified-Since support
.It
.An ISIHARA Takanori
.Aq Mt ishit@oak.dti.ne.jp
provided a man page fix
.It
.An Holger Weiss
.Aq Mt holger@CIS.FU-Berlin.DE
provided http authorization fixes
.It
.Aq Mt xs@kittenz.org
provided chroot and change-to-user support, and other various fixes
.It
Coyote Point provided various CGI fixes
.El
.Pp
There are probably others I have forgotten (let me know if you care)
.Pp
Please send all updates to
.Nm
to
.Aq Mt mrg@eterna.com.au
for inclusion in future releases.
.Sh BUGS
.Nm
does not handle HTTP/1.1 chunked input from the client yet.<|MERGE_RESOLUTION|>--- conflicted
+++ resolved
@@ -1,8 +1,4 @@
-<<<<<<< HEAD
-.\"	$NetBSD: bozohttpd.8,v 1.77 2019/01/08 06:04:29 mrg Exp $
-=======
 .\"	$NetBSD: bozohttpd.8,v 1.78 2019/01/17 07:46:16 mrg Exp $
->>>>>>> 251304f2
 .\"
 .\"	$eterna: bozohttpd.8,v 1.101 2011/11/18 01:25:11 mrg Exp $
 .\"
