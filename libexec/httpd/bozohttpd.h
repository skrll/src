<<<<<<< HEAD
/*	$NetBSD: bozohttpd.h,v 1.68 2021/02/27 12:36:46 mrg Exp $	*/
=======
/*	$NetBSD: bozohttpd.h,v 1.69 2021/05/05 07:41:48 mrg Exp $	*/
>>>>>>> e2aa5677

/*	$eterna: bozohttpd.h,v 1.39 2011/11/18 09:21:15 mrg Exp $	*/

/*
 * Copyright (c) 1997-2021 Matthew R. Green
 * All rights reserved.
 *
 * Redistribution and use in source and binary forms, with or without
 * modification, are permitted provided that the following conditions
 * are met:
 * 1. Redistributions of source code must retain the above copyright
 *    notice, this list of conditions and the following disclaimer.
 * 2. Redistributions in binary form must reproduce the above copyright
 *    notice, this list of conditions and the following disclaimer and
 *    dedication in the documentation and/or other materials provided
 *    with the distribution.
 *
 * THIS SOFTWARE IS PROVIDED BY THE AUTHOR ``AS IS'' AND ANY EXPRESS OR
 * IMPLIED WARRANTIES, INCLUDING, BUT NOT LIMITED TO, THE IMPLIED WARRANTIES
 * OF MERCHANTABILITY AND FITNESS FOR A PARTICULAR PURPOSE ARE DISCLAIMED.
 * IN NO EVENT SHALL THE AUTHOR BE LIABLE FOR ANY DIRECT, INDIRECT,
 * INCIDENTAL, SPECIAL, EXEMPLARY, OR CONSEQUENTIAL DAMAGES (INCLUDING,
 * BUT NOT LIMITED TO, PROCUREMENT OF SUBSTITUTE GOODS OR SERVICES;
 * LOSS OF USE, DATA, OR PROFITS; OR BUSINESS INTERRUPTION) HOWEVER CAUSED
 * AND ON ANY THEORY OF LIABILITY, WHETHER IN CONTRACT, STRICT LIABILITY,
 * OR TORT (INCLUDING NEGLIGENCE OR OTHERWISE) ARISING IN ANY WAY
 * OUT OF THE USE OF THIS SOFTWARE, EVEN IF ADVISED OF THE POSSIBILITY OF
 * SUCH DAMAGE.
 *
 */
#ifndef BOZOHTTPD_H_
#define BOZOHTTPD_H_	1

#include "netbsd_queue.h"

#include <stdbool.h>
#include <stdio.h>
#include <signal.h>

#include <sys/stat.h>

#ifndef NO_LUA_SUPPORT
#include <lua.h>
#endif

#ifndef NO_BLOCKLIST_SUPPORT
#include <blocklist.h>
void pfilter_notify(const int, const int);
#endif

/* QNX provides a lot of NetBSD things in nbutil.h */
#ifdef HAVE_NBUTIL_H
#include <nbutil.h>
#endif

/* lots of "const" but gets free()'ed etc at times, sigh */

/* headers */
typedef struct bozoheaders {
	/*const*/ char *h_header;
	/*const*/ char *h_value;	/* this gets free()'ed etc at times */
	SIMPLEQ_ENTRY(bozoheaders)	h_next;
} bozoheaders_t;
SIMPLEQ_HEAD(qheaders, bozoheaders);

#ifndef NO_LUA_SUPPORT
typedef struct lua_handler {
	const char	*name;
	int		 ref;
	SIMPLEQ_ENTRY(lua_handler)	h_next;
} lua_handler_t;

typedef struct lua_state_map {
	const char 	*script;
	const char	*prefix;
	lua_State	*L;
	SIMPLEQ_HEAD(, lua_handler)	handlers;
	SIMPLEQ_ENTRY(lua_state_map)	s_next;
} lua_state_map_t;
#endif

typedef struct bozo_content_map_t {
	const char	*name;		/* postfix of file */
	const char	*type;		/* matching content-type */
	const char	*encoding;	/* matching content-encoding */
	const char	*encoding11;	/* matching content-encoding (HTTP/1.1) */
	const char	*cgihandler;	/* optional CGI handler */
} bozo_content_map_t;

/* this struct holds the bozo constants */
typedef struct bozo_consts_t {
	const char	*http_09;	/* "HTTP/0.9" */
	const char	*http_10;	/* "HTTP/1.0" */
	const char	*http_11;	/* "HTTP/1.1" */
	const char	*text_plain;	/* "text/plain" */
} bozo_consts_t;

/* this structure encapsulates all the bozo flags and control vars */
typedef struct bozohttpd_t {
	char		*rootdir;	/* root directory */
	int		 numeric;	/* avoid gethostby*() */
	char		*virtbase;	/* virtual directory base */
	int		 unknown_slash;	/* unknown vhosts go to normal slashdir */
	int		 logstderr;	/* log to stderr (even if not tty) */
	int		 background;	/* drop into daemon mode */
	int		 foreground;	/* keep daemon mode in foreground */
	char		*pidfile;	/* path to the pid file, if any */
	size_t		 page_size;	/* page size */
	char		*slashdir;	/* www slash directory */
	char		*bindport;	/* bind port; default "http" */
	char		*bindaddress;	/* address for binding - INADDR_ANY */
	int		 debug;		/* debugging level */
	char		*virthostname;	/* my name */
	const char	*server_software;/* our brand :-) */
	const char	*index_html;	/* our home page */
	const char	*public_html;	/* ~user/public_html page */
	int		 enable_users;	/* enable public_html */
	int		 enable_cgi_users;	/* use the cgi handler */
	int		*sock;		/* bound sockets */
	int		 nsock;		/* number of above */
	struct pollfd	*fds;		/* current poll fd set */
	int		 request_times;	/* # times a request was processed */
	int		 dir_indexing;	/* handle directories */
	const char	*dir_readme;	/* include README footer in indexes */
	int		 hide_dots;	/* hide .* */
	int		 process_cgi;	/* use the cgi handler */
	char		*cgibin;	/* cgi-bin directory */
	unsigned	ssl_timeout;	/* ssl timeout */
	unsigned	initial_timeout;/* first line timeout */
	unsigned	header_timeout;	/* header lines timeout */
	unsigned	request_timeout;/* total session timeout */
#ifndef NO_LUA_SUPPORT
	int		 process_lua;	/* use the Lua handler */
	SIMPLEQ_HEAD(, lua_state_map)	lua_states;
#endif
	void		*sslinfo;	/* pointer to ssl struct */
	int		dynamic_content_map_size;/* size of dyn cont map */
	bozo_content_map_t	*dynamic_content_map;/* dynamic content map */
	size_t		 mmapsz;	/* size of region to mmap */
	char		*getln_buffer;	/* space for getln buffer */
	ssize_t		 getln_buflen;	/* length of allocated space */
	char		*errorbuf;	/* no dynamic allocation allowed */
	bozo_consts_t	 consts;	/* various constants */
} bozohttpd_t;

/* bozo_httpreq_t */
typedef struct bozo_httpreq_t {
	bozohttpd_t	*hr_httpd;
	int		hr_method;
#define	HTTP_GET	0x01
#define HTTP_POST	0x02
#define HTTP_HEAD	0x03
#define HTTP_OPTIONS	0x04	/* not supported */
#define HTTP_PUT	0x05	/* not supported */
#define HTTP_DELETE	0x06	/* not supported */
#define HTTP_TRACE	0x07	/* not supported */
#define HTTP_CONNECT	0x08	/* not supported */
	const char *hr_methodstr;
	char	*hr_virthostname;	/* server name (if not identical
					   to hr_httpd->virthostname) */
	char	*hr_file_free;	/* pointer to file buffer to free() */
	char	*hr_file;	/* pointer into file buffer */
	char	*hr_oldfile;	/* if we added an index_html */
	char	*hr_query;
	char	*hr_host;	/* HTTP/1.1 Host: or virtual hostname,
				   possibly including a port number */
#ifndef NO_USER_SUPPORT
	char	*hr_user;	/* username if we hit userdir request */
#endif /* !NO_USER_SUPPORT */
	const char *hr_proto;
	const char *hr_content_type;
	const char *hr_content_length;
	const char *hr_allow;
	const char *hr_referrer;
	const char *hr_range;
	const char *hr_if_modified_since;
	const char *hr_accept_encoding;
	int         hr_have_range;
	off_t       hr_first_byte_pos;
	off_t       hr_last_byte_pos;
	/*const*/ char *hr_remotehost;
	/*const*/ char *hr_remoteaddr;
	/*const*/ char *hr_serverport;
#ifdef DO_HTPASSWD
	/*const*/ char *hr_authrealm;
	/*const*/ char *hr_authuser;
	/*const*/ char *hr_authpass;
#endif
	struct qheaders		hr_headers;
	struct qheaders		hr_replheaders;
	unsigned		hr_nheaders;
	size_t			hr_header_bytes;
} bozo_httpreq_t;

/* helper to access the "active" host name from a httpd/request pair */
#define	BOZOHOST(HTTPD,REQUEST)	((REQUEST)->hr_virthostname ?		\
					(REQUEST)->hr_virthostname :	\
					(HTTPD)->virthostname)

/* structure to hold string based (name, value) pairs with preferences */
typedef struct bozoprefs_t {
	size_t		  size;		/* size of the two arrays */
	size_t		  count;	/* # of entries in arrays */
	char		**name;		/* names of each entry */
	char		**value;	/* values for the name entries */
} bozoprefs_t;

/* sun2 has a tiny VA range */
#ifdef __mc68010__
#ifndef BOZO_WRSZ
#define BOZO_WRSZ	(16 * 1024)
#endif
#ifndef BOZO_MMAPSZ
#define BOZO_MMAPSZ	(BOZO_WRSZ * 4)
#endif
#endif

/* by default write in upto 64KiB chunks, and mmap in upto 64MiB chunks */
#ifndef BOZO_WRSZ
#define BOZO_WRSZ	(64 * 1024)
#endif
#ifndef BOZO_MMAPSZ
#define BOZO_MMAPSZ	(BOZO_WRSZ * 1024)
#endif

/* only allow this many total headers bytes */
#define BOZO_HEADERS_MAX_SIZE (16 * 1024)

#define BOZO_MINBUFSIZE (4 * 1024)

/* debug flags */
#define DEBUG_NORMAL	1
#define DEBUG_FAT	2
#define DEBUG_OBESE	3
#define DEBUG_EXPLODING	4

#define	strornull(x)	((x) ? (x) : "<null>")

#if (defined(__GNUC__) && __GNUC__ >= 3) || defined(__lint__)
#define BOZO_PRINTFLIKE(x,y) __attribute__((__format__(__printf__, x,y)))
#define BOZO_DEAD __attribute__((__noreturn__))
#define BOZO_CHECKRET __attribute__((__warn_unused_result__))
#else
#define BOZO_PRINTFLIKE(x,y)
#define BOZO_DEAD
#define BOZO_CHECKRET
#endif

#ifdef NO_DEBUG
#define	debug(x)
#define have_debug	(0)
#else
void	debug__(bozohttpd_t *, int, const char *, ...) BOZO_PRINTFLIKE(3, 4);
#define debug(x)	debug__ x
#define have_debug	(1)
#endif /* NO_DEBUG */

#define BOZO_HTTP_PORT	"80"
#define BOZO_HTTPS_PORT	"443"

/*
 * bozohttpd special files.  avoid serving these out.
 *
 * When you add some .bz* file, make sure to also check it in
 * bozo_check_special_files()
 */

#ifndef DIRECT_ACCESS_FILE
#define DIRECT_ACCESS_FILE	".bzdirect"
#endif
#ifndef REDIRECT_FILE
#define REDIRECT_FILE		".bzredirect"
#endif
#ifndef ABSREDIRECT_FILE
#define ABSREDIRECT_FILE	".bzabsredirect"
#endif
#ifndef REMAP_FILE
#define REMAP_FILE		".bzremap"
#endif
#ifndef AUTH_FILE
#define AUTH_FILE		".htpasswd"
#endif

/* be sure to always return this error up */
int	bozo_http_error(bozohttpd_t *, int, bozo_httpreq_t *, const char *);

int	bozo_check_special_files(bozo_httpreq_t *, const char *, bool) BOZO_CHECKRET;
char	*bozo_http_date(char *, size_t);
void	bozo_print_header(bozo_httpreq_t *, struct stat *, const char *,
			  const char *);
char	*bozo_escape_rfc3986(bozohttpd_t *httpd, const char *url, int absolute);
char	*bozo_escape_html(bozohttpd_t *httpd, const char *url);
int	bozo_decode_url_percent(bozo_httpreq_t *, char *);

/* these are similar to libc functions, no underscore here */
void	bozowarn(bozohttpd_t *, const char *, ...)
		BOZO_PRINTFLIKE(2, 3);
void	bozoerr(bozohttpd_t *, int, const char *, ...)
		BOZO_PRINTFLIKE(3, 4)
		BOZO_DEAD;
void	bozoasprintf(bozohttpd_t *, char **, const char *, ...)
		BOZO_PRINTFLIKE(3, 4);
char	*bozodgetln(bozohttpd_t *, int, ssize_t *, ssize_t (*)(bozohttpd_t *,
		    int, void *, size_t));
char	*bozostrnsep(char **, const char *, ssize_t *);
void	*bozomalloc(bozohttpd_t *, size_t);
void	*bozorealloc(bozohttpd_t *, void *, size_t);
char	*bozostrdup(bozohttpd_t *, bozo_httpreq_t *, const char *);

#define bozo_noop	do { /* nothing */ } while (/*CONSTCOND*/0)

#define have_core					(1)

/* ssl-bozo.c */
#ifdef NO_SSL_SUPPORT
#define bozo_ssl_set_opts(w, x, y)			bozo_noop
#define bozo_ssl_set_ciphers(w, x)			bozo_noop
#define bozo_ssl_init(x)				bozo_noop
#define bozo_ssl_accept(x)				(0)
#define bozo_ssl_shutdown(x)				bozo_noop
#define bozo_ssl_destroy(x)				bozo_noop
#define have_ssl					(0)
#else
void	bozo_ssl_set_opts(bozohttpd_t *, const char *, const char *);
void	bozo_ssl_set_ciphers(bozohttpd_t *, const char *);
void	bozo_ssl_init(bozohttpd_t *);
int	bozo_ssl_accept(bozohttpd_t *);
void	bozo_ssl_shutdown(bozohttpd_t *);
void	bozo_ssl_destroy(bozohttpd_t *);
#define have_ssl					(1)
#endif


/* auth-bozo.c */
#ifdef DO_HTPASSWD
void	bozo_auth_init(bozo_httpreq_t *);
int	bozo_auth_check(bozo_httpreq_t *, const char *);
void	bozo_auth_cleanup(bozo_httpreq_t *);
int	bozo_auth_check_headers(bozo_httpreq_t *, char *, char *, ssize_t);
void	bozo_auth_check_401(bozo_httpreq_t *, int);
void	bozo_auth_cgi_setenv(bozo_httpreq_t *, char ***);
int	bozo_auth_cgi_count(bozo_httpreq_t *);
#else
#define	bozo_auth_init(x)				bozo_noop
#define	bozo_auth_check(x, y)				(0)
#define	bozo_auth_cleanup(x)				bozo_noop
#define	bozo_auth_check_headers(y, z, a, b)		(0)
#define	bozo_auth_check_401(x, y)			bozo_noop
#define	bozo_auth_cgi_setenv(x, y)			bozo_noop
#define	bozo_auth_cgi_count(x)				(0)
#endif /* DO_HTPASSWD */


/* cgi-bozo.c */
#ifdef NO_CGIBIN_SUPPORT
#define bozo_cgi_setbin(h,s)				bozo_noop
#define	bozo_process_cgi(h)				(0)
#define have_cgibin					(0)
#else
void	bozo_cgi_setbin(bozohttpd_t *, const char *);
void	bozo_setenv(bozohttpd_t *, const char *, const char *, char **);
int	bozo_process_cgi(bozo_httpreq_t *);
#define have_cgibin					(1)
#endif /* NO_CGIBIN_SUPPORT */


/* lua-bozo.c */
#ifdef NO_LUA_SUPPORT
#define bozo_process_lua(h)				(0)
#define bozo_add_lua_map(h,s,t)				bozo_noop
#define have_lua					(0)
#else
void	bozo_add_lua_map(bozohttpd_t *, const char *, const char *);
int	bozo_process_lua(bozo_httpreq_t *);
#define have_lua					(1)
#endif /* NO_LUA_SUPPORT */


/* daemon-bozo.c */
#ifdef NO_DAEMON_MODE
#define bozo_daemon_init(x)				bozo_noop
#define bozo_daemon_fork(x)				(0)
#define bozo_daemon_closefds(x)				bozo_noop
#define have_daemon_mode				(0)
#else
void	bozo_daemon_init(bozohttpd_t *);
int	bozo_daemon_fork(bozohttpd_t *);
void	bozo_daemon_closefds(bozohttpd_t *);
#define have_daemon_mode				(1)
#endif /* NO_DAEMON_MODE */


/* tilde-luzah-bozo.c */
#ifdef NO_USER_SUPPORT
#define bozo_user_transform(x)				(0)
#define bozo_user_free(x)				/* nothing */
#define have_user					(0)
#else
int	bozo_user_transform(bozo_httpreq_t *);
#define bozo_user_free(x)				free(x)
#define have_user					(1)
#endif /* NO_USER_SUPPORT */


/* dir-index-bozo.c */
#ifdef NO_DIRINDEX_SUPPORT
#define bozo_dir_index(a, b, c)				(0)
#define have_dirindex					(0)
#else
int	bozo_dir_index(bozo_httpreq_t *, const char *, int);
#define have_dirindex					(1)
#endif /* NO_DIRINDEX_SUPPORT */


/* content-bozo.c */
const char *bozo_content_type(bozo_httpreq_t *, const char *);
const char *bozo_content_encoding(bozo_httpreq_t *, const char *);
bozo_content_map_t *bozo_match_content_map(bozohttpd_t *, const char *, int);
bozo_content_map_t *bozo_get_content_map(bozohttpd_t *, const char *);
#ifdef NO_DYNAMIC_CONTENT
#define bozo_add_content_map_mime(h,s,t,u,v)		bozo_noop
#define have_dynamic_content				(0)
#else
void	bozo_add_content_map_mime(bozohttpd_t *, const char *, const char *,
				  const char *, const char *);
#define have_dynamic_content				(1)
#endif

/* additional cgi-bozo.c */
#if have_cgibin && have_dynamic_content
void	bozo_add_content_map_cgi(bozohttpd_t *, const char *, const char *);
#else
#define	bozo_add_content_map_cgi(h,s,t)
#endif

/* I/O */
int bozo_printf(bozohttpd_t *, const char *, ...) BOZO_PRINTFLIKE(2, 3);
ssize_t bozo_read(bozohttpd_t *, int, void *, size_t);
ssize_t bozo_write(bozohttpd_t *, int, const void *, size_t);
int bozo_flush(bozohttpd_t *, FILE *);

/* misc */
int bozo_init_httpd(bozohttpd_t *);
int bozo_init_prefs(bozohttpd_t *, bozoprefs_t *);
int bozo_set_defaults(bozohttpd_t *, bozoprefs_t *);
int bozo_setup(bozohttpd_t *, bozoprefs_t *, const char *, const char *);
void bozo_cleanup(bozohttpd_t *, bozoprefs_t *);
bozo_httpreq_t *bozo_read_request(bozohttpd_t *);
void bozo_process_request(bozo_httpreq_t *);
void bozo_clean_request(bozo_httpreq_t *);
int bozo_set_timeout(bozohttpd_t *, bozoprefs_t *, const char *, const char *);
bozoheaders_t *addmerge_reqheader(bozo_httpreq_t *, const char *,
				  const char *, ssize_t);
bozoheaders_t *addmerge_replheader(bozo_httpreq_t *, const char *,
				   const char *, ssize_t);

/* variables */
int bozo_set_pref(bozohttpd_t *, bozoprefs_t *, const char *, const char *);
char *bozo_get_pref(bozoprefs_t *, const char *);

int bozo_get_version(char */*buf*/, size_t /*size*/);

extern volatile sig_atomic_t	bozo_timeout_hit;

#endif	/* BOZOHTTPD_H_ */<|MERGE_RESOLUTION|>--- conflicted
+++ resolved
@@ -1,8 +1,4 @@
-<<<<<<< HEAD
-/*	$NetBSD: bozohttpd.h,v 1.68 2021/02/27 12:36:46 mrg Exp $	*/
-=======
 /*	$NetBSD: bozohttpd.h,v 1.69 2021/05/05 07:41:48 mrg Exp $	*/
->>>>>>> e2aa5677
 
 /*	$eterna: bozohttpd.h,v 1.39 2011/11/18 09:21:15 mrg Exp $	*/
 
