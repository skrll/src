--- conflicted
+++ resolved
@@ -649,11 +649,7 @@
 			}
 		}
 
-<<<<<<< HEAD
-#if !defined(sun)
-=======
 #ifndef illumos
->>>>>>> b2b84690
 		if (ddata->d_buf == NULL && sdata->d_buf != NULL) {
 			ddata->d_buf = xmalloc(shdr.sh_size);
 			bcopy(sdata->d_buf, ddata->d_buf, shdr.sh_size);
