--- conflicted
+++ resolved
@@ -40,11 +40,6 @@
 #include <pthread.h>
 #ifdef illumos
 #include <synch.h>
-#else
-#define USYNC_THREAD 1
-#define sema_init(a, b, c, d)	sem_init((a), (c) != USYNC_THREAD, (b))
-#define sema_wait(a)		sem_wait(a)
-#define sema_post(a)		sem_post(a)
 #endif
 #include <stdio.h>
 
@@ -54,11 +49,12 @@
 barrier_init(barrier_t *bar, int nthreads)
 {
 	pthread_mutex_init(&bar->bar_lock, NULL);
-<<<<<<< HEAD
-=======
 #ifdef illumos
->>>>>>> b2b84690
 	sema_init(&bar->bar_sem, 0, USYNC_THREAD, NULL);
+#else
+	sem_init(&bar->bar_sem, 0, 0);
+#endif
+
 	bar->bar_numin = 0;
 	bar->bar_nthr = nthreads;
 }
@@ -70,11 +66,12 @@
 
 	if (++bar->bar_numin < bar->bar_nthr) {
 		pthread_mutex_unlock(&bar->bar_lock);
-<<<<<<< HEAD
-=======
 #ifdef illumos
->>>>>>> b2b84690
 		sema_wait(&bar->bar_sem);
+#else
+		sem_wait(&bar->bar_sem);
+#endif
+
 		return (0);
 
 	} else {
@@ -83,11 +80,11 @@
 		/* reset for next use */
 		bar->bar_numin = 0;
 		for (i = 1; i < bar->bar_nthr; i++)
-<<<<<<< HEAD
-=======
 #ifdef illumos
->>>>>>> b2b84690
 			sema_post(&bar->bar_sem);
+#else
+			sem_post(&bar->bar_sem);
+#endif
 		pthread_mutex_unlock(&bar->bar_lock);
 
 		return (1);
