/*
 * CDDL HEADER START
 *
 * The contents of this file are subject to the terms of the
 * Common Development and Distribution License (the "License").
 * You may not use this file except in compliance with the License.
 *
 * You can obtain a copy of the license at usr/src/OPENSOLARIS.LICENSE
 * or http://www.opensolaris.org/os/licensing.
 * See the License for the specific language governing permissions
 * and limitations under the License.
 *
 * When distributing Covered Code, include this CDDL HEADER in each
 * file and include the License file at usr/src/OPENSOLARIS.LICENSE.
 * If applicable, add the following below this CDDL HEADER, with the
 * fields enclosed by brackets "[]" replaced with your own identifying
 * information: Portions Copyright [yyyy] [name of copyright owner]
 *
 * CDDL HEADER END
 */
/*
 * Copyright 2008 Sun Microsystems, Inc.  All rights reserved.
 * Use is subject to license terms.
 */

#pragma ident	"%Z%%M%	%I%	%E% SMI"

/*
 * Given several files containing CTF data, merge and uniquify that data into
 * a single CTF section in an output file.
 *
 * Merges can proceed independently.  As such, we perform the merges in parallel
 * using a worker thread model.  A given glob of CTF data (either all of the CTF
 * data from a single input file, or the result of one or more merges) can only
 * be involved in a single merge at any given time, so the process decreases in
 * parallelism, especially towards the end, as more and more files are
 * consolidated, finally resulting in a single merge of two large CTF graphs.
 * Unfortunately, the last merge is also the slowest, as the two graphs being
 * merged are each the product of merges of half of the input files.
 *
 * The algorithm consists of two phases, described in detail below.  The first
 * phase entails the merging of CTF data in groups of eight.  The second phase
 * takes the results of Phase I, and merges them two at a time.  This disparity
 * is due to an observation that the merge time increases at least quadratically
 * with the size of the CTF data being merged.  As such, merges of CTF graphs
 * newly read from input files are much faster than merges of CTF graphs that
 * are themselves the results of prior merges.
 *
 * A further complication is the need to ensure the repeatability of CTF merges.
 * That is, a merge should produce the same output every time, given the same
 * input.  In both phases, this consistency requirement is met by imposing an
 * ordering on the merge process, thus ensuring that a given set of input files
 * are merged in the same order every time.
 *
 *   Phase I
 *
 *   The main thread reads the input files one by one, transforming the CTF
 *   data they contain into tdata structures.  When a given file has been read
 *   and parsed, it is placed on the work queue for retrieval by worker threads.
 *
 *   Central to Phase I is the Work In Progress (wip) array, which is used to
 *   merge batches of files in a predictable order.  Files are read by the main
 *   thread, and are merged into wip array elements in round-robin order.  When
 *   the number of files merged into a given array slot equals the batch size,
 *   the merged CTF graph in that array is added to the done slot in order by
 *   array slot.
 *
 *   For example, consider a case where we have five input files, a batch size
 *   of two, a wip array size of two, and two worker threads (T1 and T2).
 *
 *    1. The wip array elements are assigned initial batch numbers 0 and 1.
 *    2. T1 reads an input file from the input queue (wq_queue).  This is the
 *       first input file, so it is placed into wip[0].  The second file is
 *       similarly read and placed into wip[1].  The wip array slots now contain
 *       one file each (wip_nmerged == 1).
 *    3. T1 reads the third input file, which it merges into wip[0].  The
 *       number of files in wip[0] is equal to the batch size.
 *    4. T2 reads the fourth input file, which it merges into wip[1].  wip[1]
 *       is now full too.
 *    5. T2 attempts to place the contents of wip[1] on the done queue
 *       (wq_done_queue), but it can't, since the batch ID for wip[1] is 1.
 *       Batch 0 needs to be on the done queue before batch 1 can be added, so
 *       T2 blocks on wip[1]'s cv.
 *    6. T1 attempts to place the contents of wip[0] on the done queue, and
 *       succeeds, updating wq_lastdonebatch to 0.  It clears wip[0], and sets
 *       its batch ID to 2.  T1 then signals wip[1]'s cv to awaken T2.
 *    7. T2 wakes up, notices that wq_lastdonebatch is 0, which means that
 *       batch 1 can now be added.  It adds wip[1] to the done queue, clears
 *       wip[1], and sets its batch ID to 3.  It signals wip[0]'s cv, and
 *       restarts.
 *
 *   The above process continues until all input files have been consumed.  At
 *   this point, a pair of barriers are used to allow a single thread to move
 *   any partial batches from the wip array to the done array in batch ID order.
 *   When this is complete, wq_done_queue is moved to wq_queue, and Phase II
 *   begins.
 *
 *	Locking Semantics (Phase I)
 *
 *	The input queue (wq_queue) and the done queue (wq_done_queue) are
 *	protected by separate mutexes - wq_queue_lock and wq_done_queue.  wip
 *	array slots are protected by their own mutexes, which must be grabbed
 *	before releasing the input queue lock.  The wip array lock is dropped
 *	when the thread restarts the loop.  If the array slot was full, the
 *	array lock will be held while the slot contents are added to the done
 *	queue.  The done queue lock is used to protect the wip slot cv's.
 *
 *	The pow number is protected by the queue lock.  The master batch ID
 *	and last completed batch (wq_lastdonebatch) counters are protected *in
 *	Phase I* by the done queue lock.
 *
 *   Phase II
 *
 *   When Phase II begins, the queue consists of the merged batches from the
 *   first phase.  Assume we have five batches:
 *
 *	Q:	a b c d e
 *
 *   Using the same batch ID mechanism we used in Phase I, but without the wip
 *   array, worker threads remove two entries at a time from the beginning of
 *   the queue.  These two entries are merged, and are added back to the tail
 *   of the queue, as follows:
 *
 *	Q:	a b c d e	# start
 *	Q:	c d e ab	# a, b removed, merged, added to end
 *	Q:	e ab cd		# c, d removed, merged, added to end
 *	Q:	cd eab		# e, ab removed, merged, added to end
 *	Q:	cdeab		# cd, eab removed, merged, added to end
 *
 *   When one entry remains on the queue, with no merges outstanding, Phase II
 *   finishes.  We pre-determine the stopping point by pre-calculating the
 *   number of nodes that will appear on the list.  In the example above, the
 *   number (wq_ninqueue) is 9.  When ninqueue is 1, we conclude Phase II by
 *   signaling the main thread via wq_done_cv.
 *
 *	Locking Semantics (Phase II)
 *
 *	The queue (wq_queue), ninqueue, and the master batch ID and last
 *	completed batch counters are protected by wq_queue_lock.  The done
 *	queue and corresponding lock are unused in Phase II as is the wip array.
 *
 *   Uniquification
 *
 *   We want the CTF data that goes into a given module to be as small as
 *   possible.  For example, we don't want it to contain any type data that may
 *   be present in another common module.  As such, after creating the master
 *   tdata_t for a given module, we can, if requested by the user, uniquify it
 *   against the tdata_t from another module (genunix in the case of the SunOS
 *   kernel).  We perform a merge between the tdata_t for this module and the
 *   tdata_t from genunix.  Nodes found in this module that are not present in
 *   genunix are added to a third tdata_t - the uniquified tdata_t.
 *
 *   Additive Merges
 *
 *   In some cases, for example if we are issuing a new version of a common
 *   module in a patch, we need to make sure that the CTF data already present
 *   in that module does not change.  Changes to this data would void the CTF
 *   data in any module that uniquified against the common module.  To preserve
 *   the existing data, we can perform what is known as an additive merge.  In
 *   this case, a final uniquification is performed against the CTF data in the
 *   previous version of the module.  The result will be the placement of new
 *   and changed data after the existing data, thus preserving the existing type
 *   ID space.
 *
 *   Saving the result
 *
 *   When the merges are complete, the resulting tdata_t is placed into the
 *   output file, replacing the .SUNW_ctf section (if any) already in that file.
 *
 * The person who changes the merging thread code in this file without updating
 * this comment will not live to see the stock hit five.
 */

#if HAVE_NBTOOL_CONFIG_H
# include "nbtool_config.h"
#endif

#include <stdio.h>
#include <stdlib.h>
#ifndef _NETBSD_SOURCE
#define _NETBSD_SOURCE /* XXX TBD fix this */
#include <unistd.h>
#undef _NETBSD_SOURCE
#else
#include <unistd.h>
#endif
#include <pthread.h>
#include <assert.h>
#ifdef illumos
#include <synch.h>
#endif
#include <signal.h>
#include <libgen.h>
#include <string.h>
#include <errno.h>
#ifdef illumos
#include <alloca.h>
#endif
#include <sys/param.h>
#include <sys/types.h>
#include <sys/mman.h>
#ifdef illumos
#include <sys/sysconf.h>
#endif

#include "ctf_headers.h"
#include "ctftools.h"
#include "ctfmerge.h"
#include "traverse.h"
#include "memory.h"
#include "fifo.h"
#include "barrier.h"

#pragma init(bigheap)

#define	MERGE_PHASE1_BATCH_SIZE		8
#define	MERGE_PHASE1_MAX_SLOTS		5
#define	MERGE_INPUT_THROTTLE_LEN	10

const char *progname;
static char *outfile = NULL;
static char *tmpname = NULL;
static int dynsym;
int debug_level = DEBUG_LEVEL;
<<<<<<< HEAD
#if 0
static size_t maxpgsize = 0x400000;
#endif
static int maxslots = MERGE_PHASE1_MAX_SLOTS;
=======
#ifdef illumos
static size_t maxpgsize = 0x400000;
#endif
>>>>>>> b2b84690


static void
usage(void)
{
	(void) fprintf(stderr,
	    "Usage: %s [-fgstv] -l label | -L labelenv -o outfile file ...\n"
	    "       %s [-fgstv] -l label | -L labelenv -o outfile -d uniqfile\n"
	    "       %*s [-g] [-D uniqlabel] file ...\n"
	    "       %s [-fgstv] -l label | -L labelenv -o outfile -w withfile "
	    "file ...\n"
	    "       %s [-g] -c srcfile destfile\n"
	    "\n"
	    "  Note: if -L labelenv is specified and labelenv is not set in\n"
	    "  the environment, a default value is used.\n",
	    progname, progname, (int)strlen(progname), " ",
	    progname, progname);
}

#ifdef illumos
static void
bigheap(void)
{
	size_t big, *size;
	int sizes;
	struct memcntl_mha mha;

	/*
	 * First, get the available pagesizes.
	 */
	if ((sizes = getpagesizes(NULL, 0)) == -1)
		return;

	if (sizes == 1 || (size = alloca(sizeof (size_t) * sizes)) == NULL)
		return;

	if (getpagesizes(size, sizes) == -1)
		return;

	while (size[sizes - 1] > maxpgsize)
		sizes--;

	/* set big to the largest allowed page size */
	big = size[sizes - 1];
	if (big & (big - 1)) {
		/*
		 * The largest page size is not a power of two for some
		 * inexplicable reason; return.
		 */
		return;
	}

	/*
	 * Now, align our break to the largest page size.
	 */
	if (brk((void *)((((uintptr_t)sbrk(0) - 1) & ~(big - 1)) + big)) != 0)
		return;

	/*
	 * set the preferred page size for the heap
	 */
	mha.mha_cmd = MHA_MAPSIZE_BSSBRK;
	mha.mha_flags = 0;
	mha.mha_pagesize = big;

	(void) memcntl(NULL, 0, MC_HAT_ADVISE, (caddr_t)&mha, 0, 0);
}
#endif

static void
finalize_phase_one(workqueue_t *wq)
{
	int startslot, i;

	/*
	 * wip slots are cleared out only when maxbatchsz td's have been merged
	 * into them.  We're not guaranteed that the number of files we're
	 * merging is a multiple of maxbatchsz, so there will be some partial
	 * groups in the wip array.  Move them to the done queue in batch ID
	 * order, starting with the slot containing the next batch that would
	 * have been placed on the done queue, followed by the others.
	 * One thread will be doing this while the others wait at the barrier
	 * back in worker_thread(), so we don't need to worry about pesky things
	 * like locks.
	 */

	for (startslot = -1, i = 0; i < wq->wq_nwipslots; i++) {
		if (wq->wq_wip[i].wip_batchid == wq->wq_lastdonebatch + 1) {
			startslot = i;
			break;
		}
	}

	assert(startslot != -1);

	for (i = startslot; i < startslot + wq->wq_nwipslots; i++) {
		int slotnum = i % wq->wq_nwipslots;
		wip_t *wipslot = &wq->wq_wip[slotnum];

		if (wipslot->wip_td != NULL) {
			debug(2, "clearing slot %d (%d) (saving %d)\n",
			    slotnum, i, wipslot->wip_nmerged);
		} else
			debug(2, "clearing slot %d (%d)\n", slotnum, i);

		if (wipslot->wip_td != NULL) {
			fifo_add(wq->wq_donequeue, wipslot->wip_td);
			wq->wq_wip[slotnum].wip_td = NULL;
		}
	}

	wq->wq_lastdonebatch = wq->wq_next_batchid++;

	debug(2, "phase one done: donequeue has %d items\n",
	    fifo_len(wq->wq_donequeue));
}

static void
init_phase_two(workqueue_t *wq)
{
	int num;

	/*
	 * We're going to continually merge the first two entries on the queue,
	 * placing the result on the end, until there's nothing left to merge.
	 * At that point, everything will have been merged into one.  The
	 * initial value of ninqueue needs to be equal to the total number of
	 * entries that will show up on the queue, both at the start of the
	 * phase and as generated by merges during the phase.
	 */
	wq->wq_ninqueue = num = fifo_len(wq->wq_donequeue);
	while (num != 1) {
		wq->wq_ninqueue += num / 2;
		num = num / 2 + num % 2;
	}

	/*
	 * Move the done queue to the work queue.  We won't be using the done
	 * queue in phase 2.
	 */
	assert(fifo_len(wq->wq_queue) == 0);
	fifo_free(wq->wq_queue, NULL);
	wq->wq_queue = wq->wq_donequeue;
}

static void
wip_save_work(workqueue_t *wq, wip_t *slot, int slotnum)
{
	pthread_mutex_lock(&wq->wq_donequeue_lock);

	while (wq->wq_lastdonebatch + 1 < slot->wip_batchid)
		pthread_cond_wait(&slot->wip_cv, &wq->wq_donequeue_lock);
	assert(wq->wq_lastdonebatch + 1 == slot->wip_batchid);

	fifo_add(wq->wq_donequeue, slot->wip_td);
	wq->wq_lastdonebatch++;
	pthread_cond_signal(&wq->wq_wip[(slotnum + 1) %
	    wq->wq_nwipslots].wip_cv);

	/* reset the slot for next use */
	slot->wip_td = NULL;
	slot->wip_batchid = wq->wq_next_batchid++;

	pthread_mutex_unlock(&wq->wq_donequeue_lock);
}

static void
wip_add_work(wip_t *slot, tdata_t *pow)
{
	if (slot->wip_td == NULL) {
		slot->wip_td = pow;
		slot->wip_nmerged = 1;
	} else {
		debug(2, "0x%jx: merging %p into %p\n",
		    (uintmax_t)(uintptr_t)pthread_self(),
		    (void *)pow, (void *)slot->wip_td);

		merge_into_master(pow, slot->wip_td, NULL, 0);
		tdata_free(pow);

		slot->wip_nmerged++;
	}
}

static void
worker_runphase1(workqueue_t *wq)
{
	wip_t *wipslot;
	tdata_t *pow;
	int wipslotnum, pownum;

	for (;;) {
		pthread_mutex_lock(&wq->wq_queue_lock);

		while (fifo_empty(wq->wq_queue)) {
			if (wq->wq_nomorefiles == 1) {
				pthread_cond_broadcast(&wq->wq_work_avail);
				pthread_mutex_unlock(&wq->wq_queue_lock);

				/* on to phase 2 ... */
				return;
			}

			pthread_cond_wait(&wq->wq_work_avail,
			    &wq->wq_queue_lock);
		}

		/* there's work to be done! */
		pow = fifo_remove(wq->wq_queue);
		pownum = wq->wq_nextpownum++;
		pthread_cond_broadcast(&wq->wq_work_removed);

		assert(pow != NULL);

		/* merge it into the right slot */
		wipslotnum = pownum % wq->wq_nwipslots;
		wipslot = &wq->wq_wip[wipslotnum];

		pthread_mutex_lock(&wipslot->wip_lock);

		pthread_mutex_unlock(&wq->wq_queue_lock);

		wip_add_work(wipslot, pow);

		if (wipslot->wip_nmerged == wq->wq_maxbatchsz)
			wip_save_work(wq, wipslot, wipslotnum);

		pthread_mutex_unlock(&wipslot->wip_lock);
	}
}

static void
worker_runphase2(workqueue_t *wq)
{
	tdata_t *pow1, *pow2;
	int batchid;

	for (;;) {
		pthread_mutex_lock(&wq->wq_queue_lock);

		if (wq->wq_ninqueue == 1) {
			pthread_cond_broadcast(&wq->wq_work_avail);
			pthread_mutex_unlock(&wq->wq_queue_lock);

			debug(2, "0x%jx: entering p2 completion barrier\n",
			    (uintmax_t)(uintptr_t)pthread_self());
			if (barrier_wait(&wq->wq_bar1)) {
				pthread_mutex_lock(&wq->wq_queue_lock);
				wq->wq_alldone = 1;
				pthread_cond_signal(&wq->wq_alldone_cv);
				pthread_mutex_unlock(&wq->wq_queue_lock);
			}

			return;
		}

		if (fifo_len(wq->wq_queue) < 2) {
			pthread_cond_wait(&wq->wq_work_avail,
			    &wq->wq_queue_lock);
			pthread_mutex_unlock(&wq->wq_queue_lock);
			continue;
		}

		/* there's work to be done! */
		pow1 = fifo_remove(wq->wq_queue);
		pow2 = fifo_remove(wq->wq_queue);
		wq->wq_ninqueue -= 2;

		batchid = wq->wq_next_batchid++;

		pthread_mutex_unlock(&wq->wq_queue_lock);

		debug(2, "0x%jx: merging %p into %p\n",
		    (uintmax_t)(uintptr_t)pthread_self(),
		    (void *)pow1, (void *)pow2);
		merge_into_master(pow1, pow2, NULL, 0);
		tdata_free(pow1);

		/*
		 * merging is complete.  place at the tail of the queue in
		 * proper order.
		 */
		pthread_mutex_lock(&wq->wq_queue_lock);
		while (wq->wq_lastdonebatch + 1 != batchid) {
			pthread_cond_wait(&wq->wq_done_cv,
			    &wq->wq_queue_lock);
		}

		wq->wq_lastdonebatch = batchid;

		fifo_add(wq->wq_queue, pow2);
		debug(2, "0x%jx: added %p to queue, len now %d, ninqueue %d\n",
		    (uintmax_t)(uintptr_t)pthread_self(), (void *)pow2,
		    fifo_len(wq->wq_queue), wq->wq_ninqueue);
		pthread_cond_broadcast(&wq->wq_done_cv);
		pthread_cond_signal(&wq->wq_work_avail);
		pthread_mutex_unlock(&wq->wq_queue_lock);
	}
}

/*
 * Main loop for worker threads.
 */
static void
worker_thread(workqueue_t *wq)
{
	worker_runphase1(wq);

	debug(2, "0x%jx: entering first barrier\n",
	    (uintmax_t)(uintptr_t)pthread_self());

	if (barrier_wait(&wq->wq_bar1)) {

		debug(2, "0x%jx: doing work in first barrier\n",
		    (uintmax_t)(uintptr_t)pthread_self());

		finalize_phase_one(wq);

		init_phase_two(wq);

		debug(2, "0x%jx: ninqueue is %d, %d on queue\n",
		    (uintmax_t)(uintptr_t)pthread_self(),
		    wq->wq_ninqueue, fifo_len(wq->wq_queue));
	}

	debug(2, "0x%jx: entering second barrier\n",
	    (uintmax_t)(uintptr_t)pthread_self());

	(void) barrier_wait(&wq->wq_bar2);

	debug(2, "0x%jx: phase 1 complete\n",
	    (uintmax_t)(uintptr_t)pthread_self());

	worker_runphase2(wq);
}

/*
 * Pass a tdata_t tree, built from an input file, off to the work queue for
 * consumption by worker threads.
 */
static int
merge_ctf_cb(tdata_t *td, char *name, void *arg)
{
	workqueue_t *wq = arg;

	debug(3, "Adding tdata %p for processing\n", (void *)td);

	pthread_mutex_lock(&wq->wq_queue_lock);
	while (fifo_len(wq->wq_queue) > wq->wq_ithrottle) {
		debug(2, "Throttling input (len = %d, throttle = %d)\n",
		    fifo_len(wq->wq_queue), wq->wq_ithrottle);
		pthread_cond_wait(&wq->wq_work_removed, &wq->wq_queue_lock);
	}

	fifo_add(wq->wq_queue, td);
	debug(1, "Thread 0x%jx announcing %s\n",
	    (uintmax_t)(uintptr_t)pthread_self(), name);
	pthread_cond_broadcast(&wq->wq_work_avail);
	pthread_mutex_unlock(&wq->wq_queue_lock);

	return (1);
}

/*
 * This program is intended to be invoked from a Makefile, as part of the build.
 * As such, in the event of a failure or user-initiated interrupt (^C), we need
 * to ensure that a subsequent re-make will cause ctfmerge to be executed again.
 * Unfortunately, ctfmerge will usually be invoked directly after (and as part
 * of the same Makefile rule as) a link, and will operate on the linked file
 * in place.  If we merely exit upon receipt of a SIGINT, a subsequent make
 * will notice that the *linked* file is newer than the object files, and thus
 * will not reinvoke ctfmerge.  The only way to ensure that a subsequent make
 * reinvokes ctfmerge, is to remove the file to which we are adding CTF
 * data (confusingly named the output file).  This means that the link will need
 * to happen again, but links are generally fast, and we can't allow the merge
 * to be skipped.
 *
 * Another possibility would be to block SIGINT entirely - to always run to
 * completion.  The run time of ctfmerge can, however, be measured in minutes
 * in some cases, so this is not a valid option.
 */
static void __dead
handle_sig(int sig)
{
	terminate("Caught signal %d - exiting\n", sig);
}

static void
terminate_cleanup(void)
{
	int dounlink = getenv("CTFMERGE_TERMINATE_NO_UNLINK") ? 0 : 1;

	if (tmpname != NULL && dounlink)
		unlink(tmpname);

	if (outfile == NULL)
		return;

<<<<<<< HEAD
#if 0
=======
#if !defined (__FreeBSD__) && !defined(__NetBSD__)
>>>>>>> b2b84690
	if (dounlink) {
		fprintf(stderr, "Removing %s\n", outfile);
		unlink(outfile);
	}
#endif
}

static void
copy_ctf_data(char *srcfile, char *destfile, int keep_stabs)
{
	tdata_t *srctd;

	if (read_ctf(&srcfile, 1, NULL, read_ctf_save_cb, &srctd, 1) == 0)
		terminate("No CTF data found in source file %s\n", srcfile);

	tmpname = mktmpname(destfile, ".ctf");
	write_ctf(srctd, destfile, tmpname, CTF_COMPRESS | CTF_SWAP_BYTES | keep_stabs);
	if (rename(tmpname, destfile) != 0) {
		terminate("Couldn't rename temp file %s to %s", tmpname,
		    destfile);
	}
	free(tmpname);
	tdata_free(srctd);
}

static void
wq_init(workqueue_t *wq, int nfiles)
{
	int throttle, nslots, i;

	if (getenv("CTFMERGE_MAX_SLOTS"))
		nslots = atoi(getenv("CTFMERGE_MAX_SLOTS"));
	else
		nslots = maxslots;

	if (getenv("CTFMERGE_PHASE1_BATCH_SIZE"))
		wq->wq_maxbatchsz = atoi(getenv("CTFMERGE_PHASE1_BATCH_SIZE"));
	else
		wq->wq_maxbatchsz = MERGE_PHASE1_BATCH_SIZE;

	nslots = MIN(nslots, (nfiles + wq->wq_maxbatchsz - 1) /
	    wq->wq_maxbatchsz);

	wq->wq_wip = xcalloc(sizeof (wip_t) * nslots);
	wq->wq_nwipslots = nslots;
#ifdef _SC_NPROCESSORS_ONLN
	wq->wq_nthreads = MIN(sysconf(_SC_NPROCESSORS_ONLN) * 3 / 2, nslots);
#else
	wq->wq_nthreads = 2;
#endif
	wq->wq_thread = xmalloc(sizeof (pthread_t) * wq->wq_nthreads);

	if (getenv("CTFMERGE_INPUT_THROTTLE"))
		throttle = atoi(getenv("CTFMERGE_INPUT_THROTTLE"));
	else
		throttle = MERGE_INPUT_THROTTLE_LEN;
	wq->wq_ithrottle = throttle * wq->wq_nthreads;

	debug(1, "Using %d slots, %d threads\n", wq->wq_nwipslots,
	    wq->wq_nthreads);

	wq->wq_next_batchid = 0;

	for (i = 0; i < nslots; i++) {
		pthread_mutex_init(&wq->wq_wip[i].wip_lock, NULL);
		pthread_cond_init(&wq->wq_wip[i].wip_cv, NULL);
		wq->wq_wip[i].wip_batchid = wq->wq_next_batchid++;
	}

	pthread_mutex_init(&wq->wq_queue_lock, NULL);
	wq->wq_queue = fifo_new();
	pthread_cond_init(&wq->wq_work_avail, NULL);
	pthread_cond_init(&wq->wq_work_removed, NULL);
	wq->wq_ninqueue = nfiles;
	wq->wq_nextpownum = 0;

	pthread_mutex_init(&wq->wq_donequeue_lock, NULL);
	wq->wq_donequeue = fifo_new();
	wq->wq_lastdonebatch = -1;

	pthread_cond_init(&wq->wq_done_cv, NULL);

	pthread_cond_init(&wq->wq_alldone_cv, NULL);
	wq->wq_alldone = 0;

	barrier_init(&wq->wq_bar1, wq->wq_nthreads);
	barrier_init(&wq->wq_bar2, wq->wq_nthreads);

	wq->wq_nomorefiles = 0;
}

static void
start_threads(workqueue_t *wq)
{
	sigset_t sets;
	int i;

	sigemptyset(&sets);
	sigaddset(&sets, SIGINT);
	sigaddset(&sets, SIGQUIT);
	sigaddset(&sets, SIGTERM);
	pthread_sigmask(SIG_BLOCK, &sets, NULL);

	for (i = 0; i < wq->wq_nthreads; i++) {
		pthread_create(&wq->wq_thread[i], NULL,
		    (void *(*)(void *))worker_thread, wq);
	}

#ifdef illumos
	sigset(SIGINT, handle_sig);
	sigset(SIGQUIT, handle_sig);
	sigset(SIGTERM, handle_sig);
#else
	signal(SIGINT, handle_sig);
	signal(SIGQUIT, handle_sig);
	signal(SIGTERM, handle_sig);
#endif
	pthread_sigmask(SIG_UNBLOCK, &sets, NULL);
}

static void
join_threads(workqueue_t *wq)
{
	int i;

	for (i = 0; i < wq->wq_nthreads; i++) {
		pthread_join(wq->wq_thread[i], NULL);
	}
}

static int
strcompare(const void *p1, const void *p2)
{
	const char *s1 = *((const char * const *)p1);
	const char *s2 = *((const char * const *)p2);

	return (strcmp(s1, s2));
}

/*
 * Core work queue structure; passed to worker threads on thread creation
 * as the main point of coordination.  Allocate as a static structure; we
 * could have put this into a local variable in main, but passing a pointer
 * into your stack to another thread is fragile at best and leads to some
 * hard-to-debug failure modes.
 */
static workqueue_t wq;

int
main(int argc, char **argv)
{
	tdata_t *mstrtd, *savetd;
	char *uniqfile = NULL, *uniqlabel = NULL;
	char *withfile = NULL;
	char *label = NULL;
	char **ifiles, **tifiles;
	int verbose = 0, docopy = 0;
	int write_fuzzy_match = 0;
	int keep_stabs = 0;
	int require_ctf = 0;
	int nifiles, nielems;
	int c, i, idx, tidx, err;

	progname = basename(argv[0]);

	if (getenv("CTFMERGE_DEBUG_LEVEL"))
		debug_level = atoi(getenv("CTFMERGE_DEBUG_LEVEL"));

	err = 0;
	while ((c = getopt(argc, argv, ":cd:D:fgl:L:o:tvw:s")) != EOF) {
		switch (c) {
		case 'c':
			docopy = 1;
			break;
		case 'd':
			/* Uniquify against `uniqfile' */
			uniqfile = optarg;
			break;
		case 'D':
			/* Uniquify against label `uniqlabel' in `uniqfile' */
			uniqlabel = optarg;
			break;
		case 'f':
			write_fuzzy_match = CTF_FUZZY_MATCH;
			break;
		case 'g':
			keep_stabs = CTF_KEEP_STABS;
			break;
		case 'l':
			/* Label merged types with `label' */
			label = optarg;
			break;
		case 'L':
			/* Label merged types with getenv(`label`) */
			if ((label = getenv(optarg)) == NULL)
				label = __UNCONST(CTF_DEFAULT_LABEL);
			break;
		case 'o':
			/* Place merged types in CTF section in `outfile' */
			outfile = optarg;
			break;
		case 't':
			/* Insist *all* object files built from C have CTF */
			require_ctf = 1;
			break;
		case 'v':
			/* More debugging information */
			verbose = 1;
			break;
		case 'w':
			/* Additive merge with data from `withfile' */
			withfile = optarg;
			break;
		case 's':
			/* use the dynsym rather than the symtab */
			dynsym = CTF_USE_DYNSYM;
			break;
		default:
			usage();
			exit(2);
		}
	}

	/* Validate arguments */
	if (docopy) {
		if (uniqfile != NULL || uniqlabel != NULL || label != NULL ||
		    outfile != NULL || withfile != NULL || dynsym != 0)
			err++;

		if (argc - optind != 2)
			err++;
	} else {
		if (uniqfile != NULL && withfile != NULL)
			err++;

		if (uniqlabel != NULL && uniqfile == NULL)
			err++;

		if (outfile == NULL || label == NULL)
			err++;

		if (argc - optind == 0)
			err++;
	}

	if (err) {
		usage();
		exit(2);
	}

	if (getenv("STRIPSTABS_KEEP_STABS") != NULL)
		keep_stabs = CTF_KEEP_STABS;

	if (uniqfile && access(uniqfile, R_OK) != 0) {
		warning("Uniquification file %s couldn't be opened and "
		    "will be ignored.\n", uniqfile);
		uniqfile = NULL;
	}
	if (withfile && access(withfile, R_OK) != 0) {
		warning("With file %s couldn't be opened and will be "
		    "ignored.\n", withfile);
		withfile = NULL;
	}
	if (outfile && access(outfile, R_OK|W_OK) != 0)
		terminate("Cannot open output file %s for r/w", outfile);

	/*
	 * This is ugly, but we don't want to have to have a separate tool
	 * (yet) just for copying an ELF section with our specific requirements,
	 * so we shoe-horn a copier into ctfmerge.
	 */
	if (docopy) {
		copy_ctf_data(argv[optind], argv[optind + 1], keep_stabs);

		exit(0);
	}

	set_terminate_cleanup(terminate_cleanup);

	/* Sort the input files and strip out duplicates */
	nifiles = argc - optind;
	ifiles = xmalloc(sizeof (char *) * nifiles);
	tifiles = xmalloc(sizeof (char *) * nifiles);

	for (i = 0; i < nifiles; i++)
		tifiles[i] = argv[optind + i];
	qsort(tifiles, nifiles, sizeof (char *), strcompare);

	ifiles[0] = tifiles[0];
	for (idx = 0, tidx = 1; tidx < nifiles; tidx++) {
		if (strcmp(ifiles[idx], tifiles[tidx]) != 0)
			ifiles[++idx] = tifiles[tidx];
	}
	nifiles = idx + 1;

	/* Make sure they all exist */
	if ((nielems = count_files(ifiles, nifiles)) < 0)
		terminate("Some input files were inaccessible\n");

	/* Prepare for the merge */
	wq_init(&wq, nielems);

	start_threads(&wq);

	/*
	 * Start the merge
	 *
	 * We're reading everything from each of the object files, so we
	 * don't need to specify labels.
	 */
	if (read_ctf(ifiles, nifiles, NULL, merge_ctf_cb,
	    &wq, require_ctf) == 0) {
		/*
		 * If we're verifying that C files have CTF, it's safe to
		 * assume that in this case, we're building only from assembly
		 * inputs.
		 */
		if (require_ctf)
			exit(0);
		terminate("No ctf sections found to merge\n");
	}

	pthread_mutex_lock(&wq.wq_queue_lock);
	wq.wq_nomorefiles = 1;
	pthread_cond_broadcast(&wq.wq_work_avail);
	pthread_mutex_unlock(&wq.wq_queue_lock);

	pthread_mutex_lock(&wq.wq_queue_lock);
	while (wq.wq_alldone == 0)
		pthread_cond_wait(&wq.wq_alldone_cv, &wq.wq_queue_lock);
	pthread_mutex_unlock(&wq.wq_queue_lock);

	join_threads(&wq);

	/*
	 * All requested files have been merged, with the resulting tree in
	 * mstrtd.  savetd is the tree that will be placed into the output file.
	 *
	 * Regardless of whether we're doing a normal uniquification or an
	 * additive merge, we need a type tree that has been uniquified
	 * against uniqfile or withfile, as appropriate.
	 *
	 * If we're doing a uniquification, we stuff the resulting tree into
	 * outfile.  Otherwise, we add the tree to the tree already in withfile.
	 */
	assert(fifo_len(wq.wq_queue) == 1);
	mstrtd = fifo_remove(wq.wq_queue);

	if (verbose || debug_level) {
		debug(2, "Statistics for td %p\n", (void *)mstrtd);

		iidesc_stats(mstrtd->td_iihash);
	}

	if (uniqfile != NULL || withfile != NULL) {
		char *reffile, *reflabel = NULL;
		tdata_t *reftd;

		if (uniqfile != NULL) {
			reffile = uniqfile;
			reflabel = uniqlabel;
		} else
			reffile = withfile;

		if (read_ctf(&reffile, 1, reflabel, read_ctf_save_cb,
		    &reftd, require_ctf) == 0) {
			terminate("No CTF data found in reference file %s\n",
			    reffile);
		}

		savetd = tdata_new();

		if (CTF_TYPE_ISCHILD(reftd->td_nextid))
			terminate("No room for additional types in master\n");

		savetd->td_nextid = withfile ? reftd->td_nextid :
		    CTF_INDEX_TO_TYPE(1, TRUE);
		merge_into_master(mstrtd, reftd, savetd, 0);

		tdata_label_add(savetd, label, CTF_LABEL_LASTIDX);

		if (withfile) {
			/*
			 * savetd holds the new data to be added to the withfile
			 */
			tdata_t *withtd = reftd;

			tdata_merge(withtd, savetd);

			savetd = withtd;
		} else {
			char uniqname[MAXPATHLEN];
			labelent_t *parle;

			parle = tdata_label_top(reftd);

			savetd->td_parlabel = xstrdup(parle->le_name);

			strncpy(uniqname, reffile, sizeof (uniqname));
			uniqname[MAXPATHLEN - 1] = '\0';
			savetd->td_parname = xstrdup(basename(uniqname));
		}

	} else {
		/*
		 * No post processing.  Write the merged tree as-is into the
		 * output file.
		 */
		tdata_label_free(mstrtd);
		tdata_label_add(mstrtd, label, CTF_LABEL_LASTIDX);

		savetd = mstrtd;
	}

	tmpname = mktmpname(outfile, ".ctf");
	write_ctf(savetd, outfile, tmpname,
	    CTF_COMPRESS | CTF_SWAP_BYTES | write_fuzzy_match | dynsym | keep_stabs);
	if (rename(tmpname, outfile) != 0)
		terminate("Couldn't rename output temp file %s", tmpname);
	free(tmpname);

	return (0);
}<|MERGE_RESOLUTION|>--- conflicted
+++ resolved
@@ -222,16 +222,9 @@
 static char *tmpname = NULL;
 static int dynsym;
 int debug_level = DEBUG_LEVEL;
-<<<<<<< HEAD
-#if 0
-static size_t maxpgsize = 0x400000;
-#endif
-static int maxslots = MERGE_PHASE1_MAX_SLOTS;
-=======
 #ifdef illumos
 static size_t maxpgsize = 0x400000;
 #endif
->>>>>>> b2b84690
 
 
 static void
@@ -630,11 +623,7 @@
 	if (outfile == NULL)
 		return;
 
-<<<<<<< HEAD
-#if 0
-=======
 #if !defined (__FreeBSD__) && !defined(__NetBSD__)
->>>>>>> b2b84690
 	if (dounlink) {
 		fprintf(stderr, "Removing %s\n", outfile);
 		unlink(outfile);
@@ -668,7 +657,7 @@
 	if (getenv("CTFMERGE_MAX_SLOTS"))
 		nslots = atoi(getenv("CTFMERGE_MAX_SLOTS"));
 	else
-		nslots = maxslots;
+		nslots = MERGE_PHASE1_MAX_SLOTS;
 
 	if (getenv("CTFMERGE_PHASE1_BATCH_SIZE"))
 		wq->wq_maxbatchsz = atoi(getenv("CTFMERGE_PHASE1_BATCH_SIZE"));
