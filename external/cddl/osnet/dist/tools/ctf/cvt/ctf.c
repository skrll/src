/*
 * CDDL HEADER START
 *
 * The contents of this file are subject to the terms of the
 * Common Development and Distribution License (the "License").
 * You may not use this file except in compliance with the License.
 *
 * You can obtain a copy of the license at usr/src/OPENSOLARIS.LICENSE
 * or http://www.opensolaris.org/os/licensing.
 * See the License for the specific language governing permissions
 * and limitations under the License.
 *
 * When distributing Covered Code, include this CDDL HEADER in each
 * file and include the License file at usr/src/OPENSOLARIS.LICENSE.
 * If applicable, add the following below this CDDL HEADER, with the
 * fields enclosed by brackets "[]" replaced with your own identifying
 * information: Portions Copyright [yyyy] [name of copyright owner]
 *
 * CDDL HEADER END
 */
/*
 * Copyright 2009 Sun Microsystems, Inc.  All rights reserved.
 * Use is subject to license terms.
 */

/*
 * Create and parse buffers containing CTF data.
 */

#if HAVE_NBTOOL_CONFIG_H
#include "nbtool_config.h"
#endif

#include <sys/types.h>
#include <stdio.h>
#include <stdlib.h>
#include <strings.h>
#include <ctype.h>
#include <zlib.h>
#include <elf.h>

#include "ctf_headers.h"
#include "ctftools.h"
#include "strtab.h"
#include "memory.h"

/*
 * Name of the file currently being read, used to print error messages.  We
 * assume that only one file will be read at a time, and thus make no attempt
 * to allow curfile to be used simultaneously by multiple threads.
 *
 * The value is only valid during a call to ctf_load.
 */
static char *curfile;

#define	CTF_BUF_CHUNK_SIZE	(64 * 1024)
#define	RES_BUF_CHUNK_SIZE	(64 * 1024)

static int ntypes = 0;		/* The number of types. */

struct ctf_buf {
	strtab_t ctb_strtab;	/* string table */
	caddr_t ctb_base;	/* pointer to base of buffer */
	caddr_t ctb_end;	/* pointer to end of buffer */
	caddr_t ctb_ptr;	/* pointer to empty buffer space */
	size_t ctb_size;	/* size of buffer */
	int nptent;		/* number of processed types */
	int ntholes;		/* number of type holes */
};

/*
 * Macros to reverse byte order
 */
#define	BSWAP_8(x)	((x) & 0xff)
#define	BSWAP_16(x)	((BSWAP_8(x) << 8) | BSWAP_8((x) >> 8))
#define	BSWAP_32(x)	((BSWAP_16(x) << 16) | BSWAP_16((x) >> 16))

#define	SWAP_16(x)	(x) = BSWAP_16(x)
#define	SWAP_32(x)	(x) = BSWAP_32(x)

static int target_requires_swap;

/*PRINTFLIKE1*/
static void __printflike(1, 2) __dead
parseterminate(const char *fmt, ...)
{
	static char msgbuf[1024]; /* sigh */
	va_list ap;

	va_start(ap, fmt);
	vsnprintf(msgbuf, sizeof (msgbuf), fmt, ap);
	va_end(ap);

	terminate("%s: %s\n", curfile, msgbuf);
}

static void
ctf_buf_grow(ctf_buf_t *b)
{
	off_t ptroff = b->ctb_ptr - b->ctb_base;

	b->ctb_size += CTF_BUF_CHUNK_SIZE;
	b->ctb_base = xrealloc(b->ctb_base, b->ctb_size);
	b->ctb_end = b->ctb_base + b->ctb_size;
	b->ctb_ptr = b->ctb_base + ptroff;
}

static ctf_buf_t *
ctf_buf_new(void)
{
	ctf_buf_t *b = xcalloc(sizeof (ctf_buf_t));

	strtab_create(&b->ctb_strtab);
	ctf_buf_grow(b);

	return (b);
}

static void
ctf_buf_free(ctf_buf_t *b)
{
	strtab_destroy(&b->ctb_strtab);
	free(b->ctb_base);
	free(b);
}

static uint_t
ctf_buf_cur(ctf_buf_t *b)
{
	return (b->ctb_ptr - b->ctb_base);
}

static void
ctf_buf_write(ctf_buf_t *b, void const *p, size_t n)
{
	size_t len;

	while (n != 0) {
		if (b->ctb_ptr == b->ctb_end)
			ctf_buf_grow(b);

		len = MIN((size_t)(b->ctb_end - b->ctb_ptr), n);
		bcopy(p, b->ctb_ptr, len);
		b->ctb_ptr += len;

		p = (char const *)p + len;
		n -= len;
	}
}

static int
write_label(void *arg1, void *arg2)
{
	labelent_t *le = arg1;
	ctf_buf_t *b = arg2;
	ctf_lblent_t ctl;

	ctl.ctl_label = strtab_insert(&b->ctb_strtab, le->le_name);
	ctl.ctl_typeidx = le->le_idx;

	if (target_requires_swap) {
		SWAP_32(ctl.ctl_label);
		SWAP_32(ctl.ctl_typeidx);
	}

	ctf_buf_write(b, &ctl, sizeof (ctl));

	return (1);
}

static void
write_objects(iidesc_t *idp, ctf_buf_t *b)
{
	ushort_t id = (idp ? idp->ii_dtype->t_id : 0);

	if (target_requires_swap) {
		SWAP_16(id);
	}

	ctf_buf_write(b, &id, sizeof (id));

	debug(3, "Wrote object %s (%d)\n", (idp ? idp->ii_name : "(null)"), id);
}

static void
write_functions(iidesc_t *idp, ctf_buf_t *b)
{
	ushort_t fdata[2];
	ushort_t id;
	int nargs;
	int i;

	if (!idp) {
		fdata[0] = 0;
		ctf_buf_write(b, &fdata[0], sizeof (fdata[0]));

		debug(3, "Wrote function (null)\n");
		return;
	}

	nargs = idp->ii_nargs + (idp->ii_vargs != 0);

	if (nargs > CTF_MAX_VLEN) {
		terminate("function %s has too many args: %d > %d\n",
		    idp->ii_name, nargs, CTF_MAX_VLEN);
	}

	fdata[0] = CTF_TYPE_INFO(CTF_K_FUNCTION, 1, nargs);
	fdata[1] = idp->ii_dtype->t_id;

	if (target_requires_swap) {
		SWAP_16(fdata[0]);
		SWAP_16(fdata[1]);
	}

	ctf_buf_write(b, fdata, sizeof (fdata));

	for (i = 0; i < idp->ii_nargs; i++) {
		id = idp->ii_args[i]->t_id;

		if (target_requires_swap) {
			SWAP_16(id);
		}

		ctf_buf_write(b, &id, sizeof (id));
	}

	if (idp->ii_vargs) {
		id = 0;
		ctf_buf_write(b, &id, sizeof (id));
	}

	debug(3, "Wrote function %s (%d args)\n", idp->ii_name, nargs);
}

/*
 * Depending on the size of the type being described, either a ctf_stype_t (for
 * types with size < CTF_LSTRUCT_THRESH) or a ctf_type_t (all others) will be
 * written.  We isolate the determination here so the rest of the writer code
 * doesn't need to care.
 */
static void
write_sized_type_rec(ctf_buf_t *b, ctf_type_t *ctt, size_t size)
{
	if (size > CTF_MAX_SIZE) {
		ctt->ctt_size = CTF_LSIZE_SENT;
		ctt->ctt_lsizehi = CTF_SIZE_TO_LSIZE_HI(size);
		ctt->ctt_lsizelo = CTF_SIZE_TO_LSIZE_LO(size);
		if (target_requires_swap) {
			SWAP_32(ctt->ctt_name);
			SWAP_16(ctt->ctt_info);
			SWAP_16(ctt->ctt_size);
			SWAP_32(ctt->ctt_lsizehi);
			SWAP_32(ctt->ctt_lsizelo);
		}
		ctf_buf_write(b, ctt, sizeof (*ctt));
	} else {
		ctf_stype_t *cts = (ctf_stype_t *)ctt;

		cts->ctt_size = (ushort_t)size;

		if (target_requires_swap) {
			SWAP_32(cts->ctt_name);
			SWAP_16(cts->ctt_info);
			SWAP_16(cts->ctt_size);
		}

		ctf_buf_write(b, cts, sizeof (*cts));
	}
}

static void
write_unsized_type_rec(ctf_buf_t *b, ctf_type_t *ctt)
{
	ctf_stype_t *cts = (ctf_stype_t *)ctt;

	if (target_requires_swap) {
		SWAP_32(cts->ctt_name);
		SWAP_16(cts->ctt_info);
		SWAP_16(cts->ctt_size);
	}

	ctf_buf_write(b, cts, sizeof (*cts));
}

static int
write_type(void *arg1, void *arg2)
{
	tdesc_t *tp = arg1;
	ctf_buf_t *b = arg2;
	elist_t *ep;
	mlist_t *mp;
	intr_t *ip;

	size_t offset;
	uint_t encoding;
	uint_t data;
	int isroot = tp->t_flags & TDESC_F_ISROOT;
	int i;

	ctf_type_t ctt;
	ctf_array_t cta;
	ctf_member_t ctm;
	ctf_lmember_t ctlm;
	ctf_enum_t cte;
	ushort_t id;

	ctlm.ctlm_pad = 0;

	/*
	 * There shouldn't be any holes in the type list (where a hole is
	 * defined as two consecutive tdescs without consecutive ids), but
	 * check for them just in case.  If we do find holes, we need to make
	 * fake entries to fill the holes, or we won't be able to reconstruct
	 * the tree from the written data.
	 */
	if (++b->nptent < CTF_TYPE_TO_INDEX(tp->t_id)) {
		debug(2, "genctf: type hole from %d < x < %d\n",
		    b->nptent - 1, CTF_TYPE_TO_INDEX(tp->t_id));

		ctt.ctt_name = CTF_TYPE_NAME(CTF_STRTAB_0, 0);
		ctt.ctt_info = CTF_TYPE_INFO(0, 0, 0);
		while (b->nptent < CTF_TYPE_TO_INDEX(tp->t_id)) {
			write_sized_type_rec(b, &ctt, 0);
			b->nptent++;
		}
	}

	offset = strtab_insert(&b->ctb_strtab, tp->t_name);
	ctt.ctt_name = CTF_TYPE_NAME(CTF_STRTAB_0, offset);

	switch (tp->t_type) {
	case INTRINSIC:
		ip = tp->t_intr;
		if (ip->intr_type == INTR_INT)
			ctt.ctt_info = CTF_TYPE_INFO(CTF_K_INTEGER,
			    isroot, 1);
		else
			ctt.ctt_info = CTF_TYPE_INFO(CTF_K_FLOAT, isroot, 1);
		write_sized_type_rec(b, &ctt, tp->t_size);

		encoding = 0;

		if (ip->intr_type == INTR_INT) {
			if (ip->intr_signed)
				encoding |= CTF_INT_SIGNED;
			if (ip->intr_iformat == 'c')
				encoding |= CTF_INT_CHAR;
			else if (ip->intr_iformat == 'b')
				encoding |= CTF_INT_BOOL;
			else if (ip->intr_iformat == 'v')
				encoding |= CTF_INT_VARARGS;
		} else
			encoding = ip->intr_fformat;

		data = CTF_INT_DATA(encoding, ip->intr_offset, ip->intr_nbits);
		if (target_requires_swap) {
			SWAP_32(data);
		}
		ctf_buf_write(b, &data, sizeof (data));
		break;

	case POINTER:
	case REFERENCE:	/* XXX: */
		ctt.ctt_info = CTF_TYPE_INFO(CTF_K_POINTER, isroot, 0);
		ctt.ctt_type = tp->t_tdesc->t_id;
		write_unsized_type_rec(b, &ctt);
		break;

	case ARRAY:
		ctt.ctt_info = CTF_TYPE_INFO(CTF_K_ARRAY, isroot, 1);
		write_sized_type_rec(b, &ctt, tp->t_size);

		cta.cta_contents = tp->t_ardef->ad_contents->t_id;
		cta.cta_index = tp->t_ardef->ad_idxtype->t_id;
		cta.cta_nelems = tp->t_ardef->ad_nelems;
		if (target_requires_swap) {
			SWAP_16(cta.cta_contents);
			SWAP_16(cta.cta_index);
			SWAP_32(cta.cta_nelems);
		}
		ctf_buf_write(b, &cta, sizeof (cta));
		break;

	case STRUCT:
	case UNION:
	case CLASS:
		for (i = 0, mp = tp->t_members; mp != NULL; mp = mp->ml_next)
			i++; /* count up struct or union members */

		if (i > CTF_MAX_VLEN) {
			warning("sou %s has too many members: %d > %d\n",
			    tdesc_name(tp), i, CTF_MAX_VLEN);
			i = CTF_MAX_VLEN;
		}

		if (tp->t_type == STRUCT)
			ctt.ctt_info = CTF_TYPE_INFO(CTF_K_STRUCT, isroot, i);
		else
			ctt.ctt_info = CTF_TYPE_INFO(CTF_K_UNION, isroot, i);

		write_sized_type_rec(b, &ctt, tp->t_size);

		if (tp->t_size < CTF_LSTRUCT_THRESH) {
			for (mp = tp->t_members; mp != NULL && i > 0;
			    mp = mp->ml_next) {
				offset = strtab_insert(&b->ctb_strtab,
				    mp->ml_name);

				ctm.ctm_name = CTF_TYPE_NAME(CTF_STRTAB_0,
				    offset);
				ctm.ctm_type = mp->ml_type->t_id;
				ctm.ctm_offset = mp->ml_offset;
				if (target_requires_swap) {
					SWAP_32(ctm.ctm_name);
					SWAP_16(ctm.ctm_type);
					SWAP_16(ctm.ctm_offset);
				}
				ctf_buf_write(b, &ctm, sizeof (ctm));
				i--;
			}
		} else {
			for (mp = tp->t_members; mp != NULL && i > 0;
			    mp = mp->ml_next) {
				offset = strtab_insert(&b->ctb_strtab,
				    mp->ml_name);

				ctlm.ctlm_name = CTF_TYPE_NAME(CTF_STRTAB_0,
				    offset);
				ctlm.ctlm_type = mp->ml_type->t_id;
				ctlm.ctlm_offsethi =
				    CTF_OFFSET_TO_LMEMHI(mp->ml_offset);
				ctlm.ctlm_offsetlo =
				    CTF_OFFSET_TO_LMEMLO(mp->ml_offset);

				if (target_requires_swap) {
					SWAP_32(ctlm.ctlm_name);
					SWAP_16(ctlm.ctlm_type);
					SWAP_32(ctlm.ctlm_offsethi);
					SWAP_32(ctlm.ctlm_offsetlo);
				}

				ctf_buf_write(b, &ctlm, sizeof (ctlm));
				i--;
			}
		}
		break;

	case ENUM:
		for (i = 0, ep = tp->t_emem; ep != NULL; ep = ep->el_next)
			i++; /* count up enum members */

		if (i > CTF_MAX_VLEN) {
			warning("enum %s has too many values: %d > %d\n",
			    tdesc_name(tp), i, CTF_MAX_VLEN);
			i = CTF_MAX_VLEN;
		}

		ctt.ctt_info = CTF_TYPE_INFO(CTF_K_ENUM, isroot, i);
		write_sized_type_rec(b, &ctt, tp->t_size);

		for (ep = tp->t_emem; ep != NULL && i > 0; ep = ep->el_next) {
			offset = strtab_insert(&b->ctb_strtab, ep->el_name);
			cte.cte_name = CTF_TYPE_NAME(CTF_STRTAB_0, offset);
			cte.cte_value = ep->el_number;

			if (target_requires_swap) {
				SWAP_32(cte.cte_name);
				SWAP_32(cte.cte_value);
			}

			ctf_buf_write(b, &cte, sizeof (cte));
			i--;
		}
		break;

	case FORWARD:
		ctt.ctt_info = CTF_TYPE_INFO(CTF_K_FORWARD, isroot, 0);
		ctt.ctt_type = 0;
		write_unsized_type_rec(b, &ctt);
		break;

	case TYPEDEF:
		ctt.ctt_info = CTF_TYPE_INFO(CTF_K_TYPEDEF, isroot, 0);
		ctt.ctt_type = tp->t_tdesc->t_id;
		write_unsized_type_rec(b, &ctt);
		break;

	case VOLATILE:
		ctt.ctt_info = CTF_TYPE_INFO(CTF_K_VOLATILE, isroot, 0);
		ctt.ctt_type = tp->t_tdesc->t_id;
		write_unsized_type_rec(b, &ctt);
		break;

	case CONST:
		ctt.ctt_info = CTF_TYPE_INFO(CTF_K_CONST, isroot, 0);
		ctt.ctt_type = tp->t_tdesc->t_id;
		write_unsized_type_rec(b, &ctt);
		break;

	case FUNCTION:
		i = tp->t_fndef->fn_nargs + tp->t_fndef->fn_vargs;

		if (i > CTF_MAX_VLEN) {
			terminate("function %s has too many args: %d > %d\n",
			    tdesc_name(tp), i, CTF_MAX_VLEN);
		}

		ctt.ctt_info = CTF_TYPE_INFO(CTF_K_FUNCTION, isroot, i);
		ctt.ctt_type = tp->t_fndef->fn_ret->t_id;
		write_unsized_type_rec(b, &ctt);

		for (i = 0; i < (int) tp->t_fndef->fn_nargs; i++) {
			id = tp->t_fndef->fn_args[i]->t_id;

			if (target_requires_swap) {
				SWAP_16(id);
			}

			ctf_buf_write(b, &id, sizeof (id));
		}

		if (tp->t_fndef->fn_vargs) {
			id = 0;
			ctf_buf_write(b, &id, sizeof (id));
			i++;
		}

		if (i & 1) {
			id = 0;
			ctf_buf_write(b, &id, sizeof (id));
		}
		break;

	case RESTRICT:
		ctt.ctt_info = CTF_TYPE_INFO(CTF_K_RESTRICT, isroot, 0);
		ctt.ctt_type = tp->t_tdesc->t_id;
		write_unsized_type_rec(b, &ctt);
		break;

	default:
		warning("Can't write unknown type %d\n", tp->t_type);
	}

	debug(3, "Wrote type %d %s\n", tp->t_id, tdesc_name(tp));

	return (1);
}

typedef struct resbuf {
	caddr_t rb_base;
	caddr_t rb_ptr;
	size_t rb_size;
	z_stream rb_zstr;
} resbuf_t;

static void
rbzs_grow(resbuf_t *rb)
{
	off_t ptroff = (caddr_t)rb->rb_zstr.next_out - rb->rb_base;

	rb->rb_size += RES_BUF_CHUNK_SIZE;
	rb->rb_base = xrealloc(rb->rb_base, rb->rb_size);
	rb->rb_ptr = rb->rb_base + ptroff;
	rb->rb_zstr.next_out = (Bytef *)(rb->rb_ptr);
	rb->rb_zstr.avail_out += RES_BUF_CHUNK_SIZE;
}

static void
compress_start(resbuf_t *rb)
{
	int rc;

	rb->rb_zstr.zalloc = (alloc_func)0;
	rb->rb_zstr.zfree = (free_func)0;
	rb->rb_zstr.opaque = (voidpf)0;

	if ((rc = deflateInit(&rb->rb_zstr, Z_BEST_COMPRESSION)) != Z_OK)
		parseterminate("zlib start failed: %s", zError(rc));
}

static ssize_t
compress_buffer(void *buf, size_t n, void *data)
{
	resbuf_t *rb = (resbuf_t *)data;
	int rc;

	rb->rb_zstr.next_out = (Bytef *)rb->rb_ptr;
	rb->rb_zstr.avail_out = rb->rb_size - (rb->rb_ptr - rb->rb_base);
	rb->rb_zstr.next_in = buf;
	rb->rb_zstr.avail_in = n;

	while (rb->rb_zstr.avail_in) {
		if (rb->rb_zstr.avail_out == 0)
			rbzs_grow(rb);

		if ((rc = deflate(&rb->rb_zstr, Z_NO_FLUSH)) != Z_OK)
			parseterminate("zlib deflate failed: %s", zError(rc));
	}
	rb->rb_ptr = (caddr_t)rb->rb_zstr.next_out;

	return (n);
}

static void
compress_flush(resbuf_t *rb, int type)
{
	int rc;

	for (;;) {
		if (rb->rb_zstr.avail_out == 0)
			rbzs_grow(rb);

		rc = deflate(&rb->rb_zstr, type);
		if ((type == Z_FULL_FLUSH && rc == Z_BUF_ERROR) ||
		    (type == Z_FINISH && rc == Z_STREAM_END))
			break;
		else if (rc != Z_OK)
			parseterminate("zlib finish failed: %s", zError(rc));
	}
	rb->rb_ptr = (caddr_t)rb->rb_zstr.next_out;
}

static void
compress_end(resbuf_t *rb)
{
	int rc;

	compress_flush(rb, Z_FINISH);

	if ((rc = deflateEnd(&rb->rb_zstr)) != Z_OK)
		parseterminate("zlib end failed: %s", zError(rc));
}

/*
 * Pad the buffer to a power-of-2 boundary
 */
static void
pad_buffer(ctf_buf_t *buf, int align)
{
	uint_t cur = ctf_buf_cur(buf);
	ssize_t topad = (align - (cur % align)) % align;
	static const char pad[8] = { 0 };

	while (topad > 0) {
		ctf_buf_write(buf, pad, (topad > 8 ? 8 : topad));
		topad -= 8;
	}
}

static ssize_t
bcopy_data(void *buf, size_t n, void *data)
{
	caddr_t *posp = (caddr_t *)data;
	bcopy(buf, *posp, n);
	*posp += n;
	return (n);
}

static caddr_t
write_buffer(ctf_header_t *h, ctf_buf_t *buf, size_t *resszp)
{
	caddr_t outbuf;
	caddr_t bufpos;

	outbuf = xmalloc(sizeof (ctf_header_t) + (buf->ctb_ptr - buf->ctb_base)
	    + buf->ctb_strtab.str_size);

	bufpos = outbuf;
	(void) bcopy_data(h, sizeof (ctf_header_t), &bufpos);
	(void) bcopy_data(buf->ctb_base, buf->ctb_ptr - buf->ctb_base,
	    &bufpos);
	(void) strtab_write(&buf->ctb_strtab, bcopy_data, &bufpos);
	*resszp = bufpos - outbuf;
	return (outbuf);
}

/*
 * Create the compression buffer, and fill it with the CTF and string
 * table data.  We flush the compression state between the two so the
 * dictionary used for the string tables won't be polluted with values
 * that made sense for the CTF data.
 */
static caddr_t
write_compressed_buffer(ctf_header_t *h, ctf_buf_t *buf, size_t *resszp)
{
	resbuf_t resbuf;
	resbuf.rb_size = RES_BUF_CHUNK_SIZE;
	resbuf.rb_base = xmalloc(resbuf.rb_size);
	bcopy(h, resbuf.rb_base, sizeof (ctf_header_t));
	resbuf.rb_ptr = resbuf.rb_base + sizeof (ctf_header_t);

	compress_start(&resbuf);
	(void) compress_buffer(buf->ctb_base, buf->ctb_ptr - buf->ctb_base,
	    &resbuf);
	compress_flush(&resbuf, Z_FULL_FLUSH);
	(void) strtab_write(&buf->ctb_strtab, compress_buffer, &resbuf);
	compress_end(&resbuf);

	*resszp = (resbuf.rb_ptr - resbuf.rb_base);
	return (resbuf.rb_base);
}

caddr_t
ctf_gen(iiburst_t *iiburst, size_t *resszp, int do_compress)
{
	ctf_buf_t *buf = ctf_buf_new();
	ctf_header_t h;
	caddr_t outbuf;

	int i;

	target_requires_swap = do_compress & CTF_SWAP_BYTES;
	do_compress &= ~CTF_SWAP_BYTES;

	/*
	 * Prepare the header, and create the CTF output buffers.  The data
	 * object section and function section are both lists of 2-byte
	 * integers; we pad these out to the next 4-byte boundary if needed.
	 */
	h.cth_magic = CTF_MAGIC;
	h.cth_version = CTF_VERSION;
	h.cth_flags = do_compress ? CTF_F_COMPRESS : 0;
	h.cth_parlabel = strtab_insert(&buf->ctb_strtab,
	    iiburst->iib_td->td_parlabel);
	h.cth_parname = strtab_insert(&buf->ctb_strtab,
	    iiburst->iib_td->td_parname);

	h.cth_lbloff = 0;
	(void) list_iter(iiburst->iib_td->td_labels, write_label,
	    buf);

	pad_buffer(buf, 2);
	h.cth_objtoff = ctf_buf_cur(buf);
	for (i = 0; i < iiburst->iib_nobjts; i++)
		write_objects(iiburst->iib_objts[i], buf);

	pad_buffer(buf, 2);
	h.cth_funcoff = ctf_buf_cur(buf);
	for (i = 0; i < iiburst->iib_nfuncs; i++)
		write_functions(iiburst->iib_funcs[i], buf);

	pad_buffer(buf, 4);
	h.cth_typeoff = ctf_buf_cur(buf);
	(void) list_iter(iiburst->iib_types, write_type, buf);

	debug(2, "CTF wrote %d types\n", list_count(iiburst->iib_types));

	h.cth_stroff = ctf_buf_cur(buf);
	h.cth_strlen = strtab_size(&buf->ctb_strtab);

	if (target_requires_swap) {
		SWAP_16(h.cth_preamble.ctp_magic);
		SWAP_32(h.cth_parlabel);
		SWAP_32(h.cth_parname);
		SWAP_32(h.cth_lbloff);
		SWAP_32(h.cth_objtoff);
		SWAP_32(h.cth_funcoff);
		SWAP_32(h.cth_typeoff);
		SWAP_32(h.cth_stroff);
		SWAP_32(h.cth_strlen);
	}

	/*
	 * We only do compression for ctfmerge, as ctfconvert is only
	 * supposed to be used on intermediary build objects. This is
	 * significantly faster.
	 */
	if (do_compress)
		outbuf = write_compressed_buffer(&h, buf, resszp);
	else
		outbuf = write_buffer(&h, buf, resszp);

	ctf_buf_free(buf);
	return (outbuf);
}

static void
get_ctt_size(ctf_type_t *ctt, size_t *sizep, size_t *incrementp)
{
	if (ctt->ctt_size == CTF_LSIZE_SENT) {
		*sizep = (size_t)CTF_TYPE_LSIZE(ctt);
		*incrementp = sizeof (ctf_type_t);
	} else {
		*sizep = ctt->ctt_size;
		*incrementp = sizeof (ctf_stype_t);
	}
}

static int
count_types(ctf_header_t *h, caddr_t data)
{
	caddr_t dptr = data + h->cth_typeoff;
	int count = 0;

	dptr = data + h->cth_typeoff;
	while (dptr < data + h->cth_stroff) {
		void *v = (void *) dptr;
		ctf_type_t *ctt = v;
		size_t vlen = CTF_INFO_VLEN(ctt->ctt_info);
		size_t size, increment;

		get_ctt_size(ctt, &size, &increment);

		switch (CTF_INFO_KIND(ctt->ctt_info)) {
		case CTF_K_INTEGER:
		case CTF_K_FLOAT:
			dptr += 4;
			break;
		case CTF_K_POINTER:
		case CTF_K_FORWARD:
		case CTF_K_TYPEDEF:
		case CTF_K_VOLATILE:
		case CTF_K_CONST:
		case CTF_K_RESTRICT:
		case CTF_K_FUNCTION:
			dptr += sizeof (ushort_t) * (vlen + (vlen & 1));
			break;
		case CTF_K_ARRAY:
			dptr += sizeof (ctf_array_t);
			break;
		case CTF_K_STRUCT:
		case CTF_K_UNION:
			if (size < CTF_LSTRUCT_THRESH)
				dptr += sizeof (ctf_member_t) * vlen;
			else
				dptr += sizeof (ctf_lmember_t) * vlen;
			break;
		case CTF_K_ENUM:
			dptr += sizeof (ctf_enum_t) * vlen;
			break;
		case CTF_K_UNKNOWN:
			break;
		default:
			parseterminate("Unknown CTF type %d (#%d) at %#jx",
			    CTF_INFO_KIND(ctt->ctt_info), count,
			    (intmax_t)(dptr - data));
		}

		dptr += increment;
		count++;
	}

	debug(3, "CTF read %d types\n", count);

	return (count);
}

/*
 * Resurrect the labels stored in the CTF data, returning the index associated
 * with a label provided by the caller.  There are several cases, outlined
 * below.  Note that, given two labels, the one associated with the lesser type
 * index is considered to be older than the other.
 *
 *  1. matchlbl == NULL - return the index of the most recent label.
 *  2. matchlbl == "BASE" - return the index of the oldest label.
 *  3. matchlbl != NULL, but doesn't match any labels in the section - warn
 *	the user, and proceed as if matchlbl == "BASE" (for safety).
 *  4. matchlbl != NULL, and matches one of the labels in the section - return
 *	the type index associated with the label.
 */
static int
resurrect_labels(ctf_header_t *h, tdata_t *td, caddr_t ctfdata, char *matchlbl)
{
	caddr_t buf = ctfdata + h->cth_lbloff;
	caddr_t sbuf = ctfdata + h->cth_stroff;
	size_t bufsz = h->cth_objtoff - h->cth_lbloff;
	int lastidx = 0, baseidx = -1;
	char *baselabel = NULL;
	ctf_lblent_t *ctl;
	void *v = (void *) buf;

	for (ctl = v; (caddr_t)ctl < buf + bufsz; ctl++) {
		char *label = sbuf + ctl->ctl_label;

		lastidx = ctl->ctl_typeidx;

		debug(3, "Resurrected label %s type idx %d\n", label, lastidx);

		tdata_label_add(td, label, lastidx);

		if (baseidx == -1) {
			baseidx = lastidx;
			baselabel = label;
			if (matchlbl != NULL && streq(matchlbl, "BASE"))
				return (lastidx);
		}

		if (matchlbl != NULL && streq(label, matchlbl))
			return (lastidx);
	}

	if (matchlbl != NULL) {
		/* User provided a label that didn't match */
		warning("%s: Cannot find label `%s' - using base (%s)\n",
		    curfile, matchlbl, (baselabel ? baselabel : "NONE"));

		tdata_label_free(td);
		tdata_label_add(td, baselabel, baseidx);

		return (baseidx);
	}

	return (lastidx);
}

static void
resurrect_objects(ctf_header_t *h, tdata_t *td, tdesc_t **tdarr, int tdsize,
    caddr_t ctfdata, symit_data_t *si)
{
	caddr_t buf = ctfdata + h->cth_objtoff;
	size_t bufsz = h->cth_funcoff - h->cth_objtoff;
	caddr_t dptr;

	symit_reset(si);
	for (dptr = buf; dptr < buf + bufsz; dptr += 2) {
		void *v = (void *) dptr;
		ushort_t id = *((ushort_t *)v);
		iidesc_t *ii;
		GElf_Sym *sym;

		if (!(sym = symit_next(si, STT_OBJECT)) && id != 0) {
			parseterminate(
			    "Unexpected end of object symbols at %ju of %zu",
			    (intmax_t)(dptr - buf), bufsz);
		}

		if (id == 0) {
			debug(3, "Skipping null object\n");
			continue;
		} else if (id >= tdsize) {
			parseterminate("Reference to invalid type %d", id);
		}

		ii = iidesc_new(symit_name(si));
		ii->ii_dtype = tdarr[id];
		if (GELF_ST_BIND(sym->st_info) == STB_LOCAL) {
			ii->ii_type = II_SVAR;
			ii->ii_owner = xstrdup(symit_curfile(si));
		} else
			ii->ii_type = II_GVAR;
		hash_add(td->td_iihash, ii);

		debug(3, "Resurrected %s object %s (%d) from %s\n",
		    (ii->ii_type == II_GVAR ? "global" : "static"),
		    ii->ii_name, id, (ii->ii_owner ? ii->ii_owner : "(none)"));
	}
}

static void
resurrect_functions(ctf_header_t *h, tdata_t *td, tdesc_t **tdarr, int tdsize,
    caddr_t ctfdata, symit_data_t *si)
{
	caddr_t buf = ctfdata + h->cth_funcoff;
	size_t bufsz = h->cth_typeoff - h->cth_funcoff;
	caddr_t dptr = buf;
	iidesc_t *ii;
	ushort_t info;
	ushort_t retid;
	GElf_Sym *sym;
	int i;

	symit_reset(si);
	while (dptr < buf + bufsz) {
		void *v = (void *) dptr;
		info = *((ushort_t *)v);
		dptr += 2;

		if (!(sym = symit_next(si, STT_FUNC)) && info != 0)
			parseterminate("Unexpected end of function symbols");

		if (info == 0) {
			debug(3, "Skipping null function (%s)\n",
			    symit_name(si));
			continue;
		}

		v = (void *) dptr;
		retid = *((ushort_t *)v);
		dptr += 2;

		if (retid >= tdsize)
			parseterminate("Reference to invalid type %d", retid);

		ii = iidesc_new(symit_name(si));
		ii->ii_dtype = tdarr[retid];
		if (GELF_ST_BIND(sym->st_info) == STB_LOCAL) {
			ii->ii_type = II_SFUN;
			ii->ii_owner = xstrdup(symit_curfile(si));
		} else
			ii->ii_type = II_GFUN;
		ii->ii_nargs = CTF_INFO_VLEN(info);
		if (ii->ii_nargs)
			ii->ii_args =
			    xmalloc(sizeof (tdesc_t *) * ii->ii_nargs);

		for (i = 0; i < ii->ii_nargs; i++, dptr += 2) {
			v = (void *) dptr;
			ushort_t id = *((ushort_t *)v);
			if (id >= tdsize)
				parseterminate("Reference to invalid type %d",
				    id);
			ii->ii_args[i] = tdarr[id];
		}

		if (ii->ii_nargs && ii->ii_args[ii->ii_nargs - 1] == NULL) {
			ii->ii_nargs--;
			ii->ii_vargs = 1;
		}

		hash_add(td->td_iihash, ii);

		debug(3, "Resurrected %s function %s (%d, %d args)\n",
		    (ii->ii_type == II_GFUN ? "global" : "static"),
		    ii->ii_name, retid, ii->ii_nargs);
	}
}

static void
resurrect_types(ctf_header_t *h, tdata_t *td, tdesc_t **tdarr, int tdsize,
    caddr_t ctfdata, int maxid)
{
	caddr_t buf = ctfdata + h->cth_typeoff;
	size_t bufsz = h->cth_stroff - h->cth_typeoff;
	caddr_t sbuf = ctfdata + h->cth_stroff;
	caddr_t dptr = buf;
	tdesc_t *tdp;
	uint_t data;
	uint_t encoding;
	size_t size, increment;
	int tcnt;
	int iicnt = 0;
	tid_t tid, argid;
	int kind, vlen;
	int i;

	elist_t **epp;
	mlist_t **mpp;
	intr_t *ip;

	ctf_type_t *ctt;
	ctf_array_t *cta;
	ctf_enum_t *cte;

	/*
	 * A maxid of zero indicates a request to resurrect all types, so reset
	 * maxid to the maximum type id.
	 */
	if (maxid == 0)
		maxid = CTF_MAX_TYPE;

	for (dptr = buf, tcnt = 0, tid = 1; dptr < buf + bufsz; tcnt++, tid++) {
		if (tid > maxid)
			break;

		if (tid >= tdsize)
			parseterminate("Reference to invalid type %d", tid);

		void *v = (void *) dptr;
		ctt = v;

		get_ctt_size(ctt, &size, &increment);
		dptr += increment;

		tdp = tdarr[tid];

		if (CTF_NAME_STID(ctt->ctt_name) != CTF_STRTAB_0)
			parseterminate(
			    "Unable to cope with non-zero strtab id");
		if (CTF_NAME_OFFSET(ctt->ctt_name) != 0) {
			tdp->t_name =
			    xstrdup(sbuf + CTF_NAME_OFFSET(ctt->ctt_name));
		} else
			tdp->t_name = NULL;

		kind = CTF_INFO_KIND(ctt->ctt_info);
		vlen = CTF_INFO_VLEN(ctt->ctt_info);

		switch (kind) {
		case CTF_K_INTEGER:
			tdp->t_type = INTRINSIC;
			tdp->t_size = size;

			v = (void *) dptr;
			data = *((uint_t *)v);
			dptr += sizeof (uint_t);
			encoding = CTF_INT_ENCODING(data);

			ip = xmalloc(sizeof (intr_t));
			ip->intr_type = INTR_INT;
			ip->intr_signed = (encoding & CTF_INT_SIGNED) ? 1 : 0;

			if (encoding & CTF_INT_CHAR)
				ip->intr_iformat = 'c';
			else if (encoding & CTF_INT_BOOL)
				ip->intr_iformat = 'b';
			else if (encoding & CTF_INT_VARARGS)
				ip->intr_iformat = 'v';
			else
				ip->intr_iformat = '\0';

			ip->intr_offset = CTF_INT_OFFSET(data);
			ip->intr_nbits = CTF_INT_BITS(data);
			tdp->t_intr = ip;
			break;

		case CTF_K_FLOAT:
			tdp->t_type = INTRINSIC;
			tdp->t_size = size;

			v = (void *) dptr;
			data = *((uint_t *)v);
			dptr += sizeof (uint_t);

			ip = xcalloc(sizeof (intr_t));
			ip->intr_type = INTR_REAL;
			ip->intr_fformat = CTF_FP_ENCODING(data);
			ip->intr_offset = CTF_FP_OFFSET(data);
			ip->intr_nbits = CTF_FP_BITS(data);
			tdp->t_intr = ip;
			break;

		case CTF_K_POINTER:
			tdp->t_type = POINTER;
			tdp->t_tdesc = tdarr[ctt->ctt_type];
			break;

		case CTF_K_ARRAY:
			tdp->t_type = ARRAY;
			tdp->t_size = size;

			v = (void *) dptr;
			cta = v;
			dptr += sizeof (ctf_array_t);

			tdp->t_ardef = xmalloc(sizeof (ardef_t));
			tdp->t_ardef->ad_contents = tdarr[cta->cta_contents];
			tdp->t_ardef->ad_idxtype = tdarr[cta->cta_index];
			tdp->t_ardef->ad_nelems = cta->cta_nelems;
			break;

		case CTF_K_STRUCT:
		case CTF_K_UNION:
			tdp->t_type = (kind == CTF_K_STRUCT ? STRUCT : UNION);
			tdp->t_size = size;

			if (size < CTF_LSTRUCT_THRESH) {
				for (i = 0, mpp = &tdp->t_members; i < vlen;
				    i++, mpp = &((*mpp)->ml_next)) {
					v = (void *) dptr;
					ctf_member_t *ctm = v;
					dptr += sizeof (ctf_member_t);

					*mpp = xmalloc(sizeof (mlist_t));
					(*mpp)->ml_name = xstrdup(sbuf +
					    ctm->ctm_name);
					(*mpp)->ml_type = tdarr[ctm->ctm_type];
					(*mpp)->ml_offset = ctm->ctm_offset;
					(*mpp)->ml_size = 0;
<<<<<<< HEAD
					if (ctm->ctm_type > ntypes) {
						parseterminate("Invalid member type ctm_type=%d",
						    ctm->ctm_type);
					}
=======
>>>>>>> b2b84690
				}
			} else {
				for (i = 0, mpp = &tdp->t_members; i < vlen;
				    i++, mpp = &((*mpp)->ml_next)) {
					v = (void *) dptr;
					ctf_lmember_t *ctlm = v;
					dptr += sizeof (ctf_lmember_t);

					*mpp = xmalloc(sizeof (mlist_t));
					(*mpp)->ml_name = xstrdup(sbuf +
					    ctlm->ctlm_name);
					(*mpp)->ml_type =
					    tdarr[ctlm->ctlm_type];
					(*mpp)->ml_offset =
					    (int)CTF_LMEM_OFFSET(ctlm);
					(*mpp)->ml_size = 0;
<<<<<<< HEAD
					if (ctlm->ctlm_type > ntypes) {
						parseterminate("Invalid lmember type ctlm_type=%d",
						    ctlm->ctlm_type);
					}
=======
>>>>>>> b2b84690
				}
			}

			*mpp = NULL;
			break;

		case CTF_K_ENUM:
			tdp->t_type = ENUM;
			tdp->t_size = size;

			for (i = 0, epp = &tdp->t_emem; i < vlen;
			    i++, epp = &((*epp)->el_next)) {
				v = (void *) dptr;
				cte = v;
				dptr += sizeof (ctf_enum_t);

				*epp = xmalloc(sizeof (elist_t));
				(*epp)->el_name = xstrdup(sbuf + cte->cte_name);
				(*epp)->el_number = cte->cte_value;
			}
			*epp = NULL;
			break;

		case CTF_K_FORWARD:
			tdp->t_type = FORWARD;
			list_add(&td->td_fwdlist, tdp);
			break;

		case CTF_K_TYPEDEF:
			tdp->t_type = TYPEDEF;
			tdp->t_tdesc = tdarr[ctt->ctt_type];
			break;

		case CTF_K_VOLATILE:
			tdp->t_type = VOLATILE;
			tdp->t_tdesc = tdarr[ctt->ctt_type];
			break;

		case CTF_K_CONST:
			tdp->t_type = CONST;
			tdp->t_tdesc = tdarr[ctt->ctt_type];
			break;

		case CTF_K_FUNCTION:
			tdp->t_type = FUNCTION;
			tdp->t_fndef = xcalloc(sizeof (fndef_t));
			tdp->t_fndef->fn_ret = tdarr[ctt->ctt_type];

			v = (void *) (dptr + (sizeof (ushort_t) * (vlen - 1)));
			if (vlen > 0 && *(ushort_t *)v == 0)
				tdp->t_fndef->fn_vargs = 1;

			tdp->t_fndef->fn_nargs = vlen - tdp->t_fndef->fn_vargs;
			tdp->t_fndef->fn_args = xcalloc(sizeof (tdesc_t) *
			    vlen - tdp->t_fndef->fn_vargs);

			for (i = 0; i < vlen; i++) {
				v = (void *) dptr;
				argid = *(ushort_t *)v;
				dptr += sizeof (ushort_t);

				if (argid != 0)
					tdp->t_fndef->fn_args[i] = tdarr[argid];
			}

			if (vlen & 1)
				dptr += sizeof (ushort_t);
			break;

		case CTF_K_RESTRICT:
			tdp->t_type = RESTRICT;
			tdp->t_tdesc = tdarr[ctt->ctt_type];
			break;

		case CTF_K_UNKNOWN:
			break;

		default:
			warning("Can't parse unknown CTF type %d\n", kind);
		}

		if (CTF_INFO_ISROOT(ctt->ctt_info)) {
			iidesc_t *ii = iidesc_new(tdp->t_name);
			if (tdp->t_type == STRUCT || tdp->t_type == UNION ||
			    tdp->t_type == ENUM)
				ii->ii_type = II_SOU;
			else
				ii->ii_type = II_TYPE;
			ii->ii_dtype = tdp;
			hash_add(td->td_iihash, ii);

			iicnt++;
		}

		debug(3, "Resurrected %d %stype %s (%d)\n", tdp->t_type,
		    (CTF_INFO_ISROOT(ctt->ctt_info) ? "root " : ""),
		    tdesc_name(tdp), tdp->t_id);
	}

	debug(3, "Resurrected %d types (%d were roots)\n", tcnt, iicnt);
}

/*
 * For lack of other inspiration, we're going to take the boring route.  We
 * count the number of types.  This lets us malloc that many tdesc structs
 * before we start filling them in.  This has the advantage of allowing us to
 * avoid a merge-esque remap step.
 */
static tdata_t *
ctf_parse(ctf_header_t *h, caddr_t buf, symit_data_t *si, char *label)
{
	tdata_t *td = tdata_new();
	tdesc_t **tdarr;
	int ntypes = count_types(h, buf);
	int idx, i;

	/* shudder */
	tdarr = xcalloc(sizeof (tdesc_t *) * (ntypes + 1));
	tdarr[0] = NULL;
	for (i = 1; i <= ntypes; i++) {
		tdarr[i] = xcalloc(sizeof (tdesc_t));
		tdarr[i]->t_id = i;
	}

	td->td_parlabel = xstrdup(buf + h->cth_stroff + h->cth_parlabel);

	/* we have the technology - we can rebuild them */
	idx = resurrect_labels(h, td, buf, label);

	resurrect_objects(h, td, tdarr, ntypes + 1, buf, si);
	resurrect_functions(h, td, tdarr, ntypes + 1, buf, si);
	resurrect_types(h, td, tdarr, ntypes + 1, buf, idx);

	free(tdarr);

	td->td_nextid = ntypes + 1;

	return (td);
}

static size_t
decompress_ctf(caddr_t cbuf, size_t cbufsz, caddr_t dbuf, size_t dbufsz)
{
	z_stream zstr;
	int rc;

	zstr.zalloc = (alloc_func)0;
	zstr.zfree = (free_func)0;
	zstr.opaque = (voidpf)0;

	zstr.next_in = (Bytef *)cbuf;
	zstr.avail_in = cbufsz;
	zstr.next_out = (Bytef *)dbuf;
	zstr.avail_out = dbufsz;

	if ((rc = inflateInit(&zstr)) != Z_OK ||
	    (rc = inflate(&zstr, Z_NO_FLUSH)) != Z_STREAM_END ||
	    (rc = inflateEnd(&zstr)) != Z_OK) {
		warning("CTF decompress zlib error %s\n", zError(rc));
		return (0);
	}

	debug(3, "reflated %lu bytes to %lu, pointer at 0x%jx\n",
	    zstr.total_in, zstr.total_out,
	    (intmax_t)((caddr_t)zstr.next_in - cbuf));

	return (zstr.total_out);
}

/*
 * Reconstruct the type tree from a given buffer of CTF data.  Only the types
 * up to the type associated with the provided label, inclusive, will be
 * reconstructed.  If a NULL label is provided, all types will be reconstructed.
 *
 * This function won't work on files that have been uniquified.
 */
tdata_t *
ctf_load(char *file, caddr_t buf, size_t bufsz, symit_data_t *si, char *label)
{
	ctf_header_t *h;
	caddr_t ctfdata;
	size_t ctfdatasz;
	tdata_t *td;

	curfile = file;

	if (bufsz < sizeof (ctf_header_t))
		parseterminate("Corrupt CTF - short header");

	void *v = (void *) buf;
	h = v;
	buf += sizeof (ctf_header_t);
	bufsz -= sizeof (ctf_header_t);

	if (h->cth_magic != CTF_MAGIC)
		parseterminate("Corrupt CTF - bad magic 0x%x", h->cth_magic);

	if (h->cth_version != CTF_VERSION)
		parseterminate("Unknown CTF version %d", h->cth_version);

	ctfdatasz = h->cth_stroff + h->cth_strlen;
	if (h->cth_flags & CTF_F_COMPRESS) {
		size_t actual;

		ctfdata = xmalloc(ctfdatasz);
		if ((actual = decompress_ctf(buf, bufsz, ctfdata, ctfdatasz)) !=
		    ctfdatasz) {
			parseterminate("Corrupt CTF - short decompression "
			    "(was %zu, expecting %zu)", actual, ctfdatasz);
		}
	} else {
		ctfdata = buf;
		ctfdatasz = bufsz;
	}

	td = ctf_parse(h, ctfdata, si, label);

	if (h->cth_flags & CTF_F_COMPRESS)
		free(ctfdata);

	curfile = NULL;

	return (td);
}<|MERGE_RESOLUTION|>--- conflicted
+++ resolved
@@ -56,8 +56,6 @@
 #define	CTF_BUF_CHUNK_SIZE	(64 * 1024)
 #define	RES_BUF_CHUNK_SIZE	(64 * 1024)
 
-static int ntypes = 0;		/* The number of types. */
-
 struct ctf_buf {
 	strtab_t ctb_strtab;	/* string table */
 	caddr_t ctb_base;	/* pointer to base of buffer */
@@ -1157,13 +1155,6 @@
 					(*mpp)->ml_type = tdarr[ctm->ctm_type];
 					(*mpp)->ml_offset = ctm->ctm_offset;
 					(*mpp)->ml_size = 0;
-<<<<<<< HEAD
-					if (ctm->ctm_type > ntypes) {
-						parseterminate("Invalid member type ctm_type=%d",
-						    ctm->ctm_type);
-					}
-=======
->>>>>>> b2b84690
 				}
 			} else {
 				for (i = 0, mpp = &tdp->t_members; i < vlen;
@@ -1180,13 +1171,6 @@
 					(*mpp)->ml_offset =
 					    (int)CTF_LMEM_OFFSET(ctlm);
 					(*mpp)->ml_size = 0;
-<<<<<<< HEAD
-					if (ctlm->ctlm_type > ntypes) {
-						parseterminate("Invalid lmember type ctlm_type=%d",
-						    ctlm->ctlm_type);
-					}
-=======
->>>>>>> b2b84690
 				}
 			}
 
