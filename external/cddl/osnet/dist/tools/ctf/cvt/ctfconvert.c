--- conflicted
+++ resolved
@@ -68,11 +68,7 @@
 static void
 terminate_cleanup(void)
 {
-<<<<<<< HEAD
-#if 0
-=======
 #if !defined(__FreeBSD__) && !defined(__NetBSD__)
->>>>>>> b2b84690
 	if (!outfile) {
 		fprintf(stderr, "Removing %s\n", infile);
 		unlink(infile);
