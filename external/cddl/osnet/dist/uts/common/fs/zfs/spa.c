--- conflicted
+++ resolved
@@ -4978,10 +4978,10 @@
 	 * to make it distinguishable from newvd, and unopenable from now on.
 	 */
 	if (strcmp(oldvd->vdev_path, newvd->vdev_path) == 0) {
-		size_t plen = strlen(newvd->vdev_path) + 5;
 		spa_strfree(oldvd->vdev_path);
-		oldvd->vdev_path = kmem_alloc(plen, KM_SLEEP);
-		snprintf(oldvd->vdev_path, plen, "%s/%s",
+		oldvd->vdev_path = kmem_alloc(strlen(newvd->vdev_path) + 5,
+		    KM_SLEEP);
+		(void) sprintf(oldvd->vdev_path, "%s/%s",
 		    newvd->vdev_path, "old");
 		if (oldvd->vdev_devid != NULL) {
 			spa_strfree(oldvd->vdev_devid);
@@ -5050,15 +5050,9 @@
 
 	if (spa->spa_bootfs)
 		spa_event_notify(spa, newvd, ESC_ZFS_BOOTFS_VDEV_ATTACH);
-<<<<<<< HEAD
 
 	spa_event_notify(spa, newvd, ESC_ZFS_VDEV_ATTACH);
 
-=======
-
-	spa_event_notify(spa, newvd, ESC_ZFS_VDEV_ATTACH);
-
->>>>>>> 598bd837
 	/*
 	 * Commit the config
 	 */
@@ -5909,7 +5903,6 @@
 	if (vd->vdev_ops == &vdev_spare_ops) {
 		vdev_t *first = vd->vdev_child[0];
 		vdev_t *last = vd->vdev_child[vd->vdev_children - 1];
-<<<<<<< HEAD
 
 		if (last->vdev_unspare) {
 			oldvd = first;
@@ -5921,19 +5914,6 @@
 			oldvd = NULL;
 		}
 
-=======
-
-		if (last->vdev_unspare) {
-			oldvd = first;
-			newvd = last;
-		} else if (first->vdev_unspare) {
-			oldvd = last;
-			newvd = first;
-		} else {
-			oldvd = NULL;
-		}
-
->>>>>>> 598bd837
 		if (oldvd != NULL &&
 		    vdev_dtl_empty(newvd, DTL_MISSING) &&
 		    vdev_dtl_empty(newvd, DTL_OUTAGE) &&
@@ -6059,8 +6039,6 @@
 
 int
 spa_scan_stop(spa_t *spa)
-<<<<<<< HEAD
-=======
 {
 	ASSERT(spa_config_held(spa, SCL_ALL, RW_WRITER) == 0);
 	if (dsl_scan_resilvering(spa->spa_dsl_pool))
@@ -6070,22 +6048,9 @@
 
 int
 spa_scan(spa_t *spa, pool_scan_func_t func)
->>>>>>> 598bd837
 {
 	ASSERT(spa_config_held(spa, SCL_ALL, RW_WRITER) == 0);
-	if (dsl_scan_resilvering(spa->spa_dsl_pool))
-		return (SET_ERROR(EBUSY));
-	return (dsl_scan_cancel(spa->spa_dsl_pool));
-}
-
-<<<<<<< HEAD
-int
-spa_scan(spa_t *spa, pool_scan_func_t func)
-{
-	ASSERT(spa_config_held(spa, SCL_ALL, RW_WRITER) == 0);
-
-=======
->>>>>>> 598bd837
+
 	if (func >= POOL_SCAN_FUNCS || func == POOL_SCAN_NONE)
 		return (SET_ERROR(ENOTSUP));
 
