/*
 * CDDL HEADER START
 *
 * The contents of this file are subject to the terms of the
 * Common Development and Distribution License (the "License").
 * You may not use this file except in compliance with the License.
 *
 * You can obtain a copy of the license at usr/src/OPENSOLARIS.LICENSE
 * or http://www.opensolaris.org/os/licensing.
 * See the License for the specific language governing permissions
 * and limitations under the License.
 *
 * When distributing Covered Code, include this CDDL HEADER in each
 * file and include the License file at usr/src/OPENSOLARIS.LICENSE.
 * If applicable, add the following below this CDDL HEADER, with the
 * fields enclosed by brackets "[]" replaced with your own identifying
 * information: Portions Copyright [yyyy] [name of copyright owner]
 *
 * CDDL HEADER END
 */
/*
 * Copyright (c) 2005, 2010, Oracle and/or its affiliates. All rights reserved.
 * Copyright 2011 Nexenta Systems, Inc.  All rights reserved.
 * Copyright (c) 2013 by Delphix. All rights reserved.
 */

#include <sys/types.h>
#include <sys/param.h>
#include <sys/time.h>
#include <sys/systm.h>
#include <sys/sysmacros.h>
#include <sys/resource.h>
#include <sys/vfs.h>
#include <sys/vnode.h>
#include <sys/file.h>
#include <sys/stat.h>
#include <sys/kmem.h>
#include <sys/cmn_err.h>
#include <sys/errno.h>
#include <sys/unistd.h>
#include <sys/sdt.h>
#include <sys/fs/zfs.h>
#include <sys/policy.h>
#include <sys/zfs_znode.h>
#include <sys/zfs_fuid.h>
#include <sys/zfs_acl.h>
#include <sys/zfs_dir.h>
#include <sys/zfs_vfsops.h>
#include <sys/dmu.h>
#include <sys/dnode.h>
#include <sys/zap.h>
#include <sys/sa.h>
#include <acl/acl_common.h>

#define	ALLOW	ACE_ACCESS_ALLOWED_ACE_TYPE
#define	DENY	ACE_ACCESS_DENIED_ACE_TYPE
#define	MAX_ACE_TYPE	ACE_SYSTEM_ALARM_CALLBACK_OBJECT_ACE_TYPE
#define	MIN_ACE_TYPE	ALLOW

#define	OWNING_GROUP		(ACE_GROUP|ACE_IDENTIFIER_GROUP)
#define	EVERYONE_ALLOW_MASK (ACE_READ_ACL|ACE_READ_ATTRIBUTES | \
    ACE_READ_NAMED_ATTRS|ACE_SYNCHRONIZE)
#define	EVERYONE_DENY_MASK (ACE_WRITE_ACL|ACE_WRITE_OWNER | \
    ACE_WRITE_ATTRIBUTES|ACE_WRITE_NAMED_ATTRS)
#define	OWNER_ALLOW_MASK (ACE_WRITE_ACL | ACE_WRITE_OWNER | \
    ACE_WRITE_ATTRIBUTES|ACE_WRITE_NAMED_ATTRS)

#define	ZFS_CHECKED_MASKS (ACE_READ_ACL|ACE_READ_ATTRIBUTES|ACE_READ_DATA| \
    ACE_READ_NAMED_ATTRS|ACE_WRITE_DATA|ACE_WRITE_ATTRIBUTES| \
    ACE_WRITE_NAMED_ATTRS|ACE_APPEND_DATA|ACE_EXECUTE|ACE_WRITE_OWNER| \
    ACE_WRITE_ACL|ACE_DELETE|ACE_DELETE_CHILD|ACE_SYNCHRONIZE)

#define	WRITE_MASK_DATA (ACE_WRITE_DATA|ACE_APPEND_DATA|ACE_WRITE_NAMED_ATTRS)
#define	WRITE_MASK_ATTRS (ACE_WRITE_ACL|ACE_WRITE_OWNER|ACE_WRITE_ATTRIBUTES| \
    ACE_DELETE|ACE_DELETE_CHILD)
#define	WRITE_MASK (WRITE_MASK_DATA|WRITE_MASK_ATTRS)

#define	OGE_CLEAR	(ACE_READ_DATA|ACE_LIST_DIRECTORY|ACE_WRITE_DATA| \
    ACE_ADD_FILE|ACE_APPEND_DATA|ACE_ADD_SUBDIRECTORY|ACE_EXECUTE)

#define	OKAY_MASK_BITS (ACE_READ_DATA|ACE_LIST_DIRECTORY|ACE_WRITE_DATA| \
    ACE_ADD_FILE|ACE_APPEND_DATA|ACE_ADD_SUBDIRECTORY|ACE_EXECUTE)

#define	ALL_INHERIT	(ACE_FILE_INHERIT_ACE|ACE_DIRECTORY_INHERIT_ACE | \
    ACE_NO_PROPAGATE_INHERIT_ACE|ACE_INHERIT_ONLY_ACE|ACE_INHERITED_ACE)

#define	RESTRICTED_CLEAR	(ACE_WRITE_ACL|ACE_WRITE_OWNER)

#define	V4_ACL_WIDE_FLAGS (ZFS_ACL_AUTO_INHERIT|ZFS_ACL_DEFAULTED|\
    ZFS_ACL_PROTECTED)

#define	ZFS_ACL_WIDE_FLAGS (V4_ACL_WIDE_FLAGS|ZFS_ACL_TRIVIAL|ZFS_INHERIT_ACE|\
    ZFS_ACL_OBJ_ACE)

#define	ALL_MODE_EXECS (S_IXUSR | S_IXGRP | S_IXOTH)

static uint16_t
zfs_ace_v0_get_type(void *acep)
{
	return (((zfs_oldace_t *)acep)->z_type);
}

static uint16_t
zfs_ace_v0_get_flags(void *acep)
{
	return (((zfs_oldace_t *)acep)->z_flags);
}

static uint32_t
zfs_ace_v0_get_mask(void *acep)
{
	return (((zfs_oldace_t *)acep)->z_access_mask);
}

static uint64_t
zfs_ace_v0_get_who(void *acep)
{
	return (((zfs_oldace_t *)acep)->z_fuid);
}

static void
zfs_ace_v0_set_type(void *acep, uint16_t type)
{
	((zfs_oldace_t *)acep)->z_type = type;
}

static void
zfs_ace_v0_set_flags(void *acep, uint16_t flags)
{
	((zfs_oldace_t *)acep)->z_flags = flags;
}

static void
zfs_ace_v0_set_mask(void *acep, uint32_t mask)
{
	((zfs_oldace_t *)acep)->z_access_mask = mask;
}

static void
zfs_ace_v0_set_who(void *acep, uint64_t who)
{
	((zfs_oldace_t *)acep)->z_fuid = who;
}

/*ARGSUSED*/
static size_t
zfs_ace_v0_size(void *acep)
{
	return (sizeof (zfs_oldace_t));
}

static size_t
zfs_ace_v0_abstract_size(void)
{
	return (sizeof (zfs_oldace_t));
}

static int
zfs_ace_v0_mask_off(void)
{
	return (offsetof(zfs_oldace_t, z_access_mask));
}

/*ARGSUSED*/
static int
zfs_ace_v0_data(void *acep, void **datap)
{
	*datap = NULL;
	return (0);
}

static acl_ops_t zfs_acl_v0_ops = {
	zfs_ace_v0_get_mask,
	zfs_ace_v0_set_mask,
	zfs_ace_v0_get_flags,
	zfs_ace_v0_set_flags,
	zfs_ace_v0_get_type,
	zfs_ace_v0_set_type,
	zfs_ace_v0_get_who,
	zfs_ace_v0_set_who,
	zfs_ace_v0_size,
	zfs_ace_v0_abstract_size,
	zfs_ace_v0_mask_off,
	zfs_ace_v0_data
};

static uint16_t
zfs_ace_fuid_get_type(void *acep)
{
	return (((zfs_ace_hdr_t *)acep)->z_type);
}

static uint16_t
zfs_ace_fuid_get_flags(void *acep)
{
	return (((zfs_ace_hdr_t *)acep)->z_flags);
}

static uint32_t
zfs_ace_fuid_get_mask(void *acep)
{
	return (((zfs_ace_hdr_t *)acep)->z_access_mask);
}

static uint64_t
zfs_ace_fuid_get_who(void *args)
{
	uint16_t entry_type;
	zfs_ace_t *acep = args;

	entry_type = acep->z_hdr.z_flags & ACE_TYPE_FLAGS;

	if (entry_type == ACE_OWNER || entry_type == OWNING_GROUP ||
	    entry_type == ACE_EVERYONE)
		return (-1);
	return (((zfs_ace_t *)acep)->z_fuid);
}

static void
zfs_ace_fuid_set_type(void *acep, uint16_t type)
{
	((zfs_ace_hdr_t *)acep)->z_type = type;
}

static void
zfs_ace_fuid_set_flags(void *acep, uint16_t flags)
{
	((zfs_ace_hdr_t *)acep)->z_flags = flags;
}

static void
zfs_ace_fuid_set_mask(void *acep, uint32_t mask)
{
	((zfs_ace_hdr_t *)acep)->z_access_mask = mask;
}

static void
zfs_ace_fuid_set_who(void *arg, uint64_t who)
{
	zfs_ace_t *acep = arg;

	uint16_t entry_type = acep->z_hdr.z_flags & ACE_TYPE_FLAGS;

	if (entry_type == ACE_OWNER || entry_type == OWNING_GROUP ||
	    entry_type == ACE_EVERYONE)
		return;
	acep->z_fuid = who;
}

static size_t
zfs_ace_fuid_size(void *acep)
{
	zfs_ace_hdr_t *zacep = acep;
	uint16_t entry_type;

	switch (zacep->z_type) {
	case ACE_ACCESS_ALLOWED_OBJECT_ACE_TYPE:
	case ACE_ACCESS_DENIED_OBJECT_ACE_TYPE:
	case ACE_SYSTEM_AUDIT_OBJECT_ACE_TYPE:
	case ACE_SYSTEM_ALARM_OBJECT_ACE_TYPE:
		return (sizeof (zfs_object_ace_t));
	case ALLOW:
	case DENY:
		entry_type =
		    (((zfs_ace_hdr_t *)acep)->z_flags & ACE_TYPE_FLAGS);
		if (entry_type == ACE_OWNER ||
		    entry_type == OWNING_GROUP ||
		    entry_type == ACE_EVERYONE)
			return (sizeof (zfs_ace_hdr_t));
		/*FALLTHROUGH*/
	default:
		return (sizeof (zfs_ace_t));
	}
}

static size_t
zfs_ace_fuid_abstract_size(void)
{
	return (sizeof (zfs_ace_hdr_t));
}

static int
zfs_ace_fuid_mask_off(void)
{
	return (offsetof(zfs_ace_hdr_t, z_access_mask));
}

static int
zfs_ace_fuid_data(void *acep, void **datap)
{
	zfs_ace_t *zacep = acep;
	zfs_object_ace_t *zobjp;

	switch (zacep->z_hdr.z_type) {
	case ACE_ACCESS_ALLOWED_OBJECT_ACE_TYPE:
	case ACE_ACCESS_DENIED_OBJECT_ACE_TYPE:
	case ACE_SYSTEM_AUDIT_OBJECT_ACE_TYPE:
	case ACE_SYSTEM_ALARM_OBJECT_ACE_TYPE:
		zobjp = acep;
		*datap = (caddr_t)zobjp + sizeof (zfs_ace_t);
		return (sizeof (zfs_object_ace_t) - sizeof (zfs_ace_t));
	default:
		*datap = NULL;
		return (0);
	}
}

static acl_ops_t zfs_acl_fuid_ops = {
	zfs_ace_fuid_get_mask,
	zfs_ace_fuid_set_mask,
	zfs_ace_fuid_get_flags,
	zfs_ace_fuid_set_flags,
	zfs_ace_fuid_get_type,
	zfs_ace_fuid_set_type,
	zfs_ace_fuid_get_who,
	zfs_ace_fuid_set_who,
	zfs_ace_fuid_size,
	zfs_ace_fuid_abstract_size,
	zfs_ace_fuid_mask_off,
	zfs_ace_fuid_data
};

/*
 * The following three functions are provided for compatibility with
 * older ZPL version in order to determine if the file use to have
 * an external ACL and what version of ACL previously existed on the
 * file.  Would really be nice to not need this, sigh.
 */
uint64_t
zfs_external_acl(znode_t *zp)
{
	zfs_acl_phys_t acl_phys;
	int error;

	if (zp->z_is_sa)
		return (0);

	/*
	 * Need to deal with a potential
	 * race where zfs_sa_upgrade could cause
	 * z_isa_sa to change.
	 *
	 * If the lookup fails then the state of z_is_sa should have
	 * changed.
	 */

	if ((error = sa_lookup(zp->z_sa_hdl, SA_ZPL_ZNODE_ACL(zp->z_zfsvfs),
	    &acl_phys, sizeof (acl_phys))) == 0)
		return (acl_phys.z_acl_extern_obj);
	else {
		/*
		 * after upgrade the SA_ZPL_ZNODE_ACL should have been
		 * removed
		 */
		VERIFY(zp->z_is_sa && error == ENOENT);
		return (0);
	}
}

/*
 * Determine size of ACL in bytes
 *
 * This is more complicated than it should be since we have to deal
 * with old external ACLs.
 */
static int
zfs_acl_znode_info(znode_t *zp, int *aclsize, int *aclcount,
    zfs_acl_phys_t *aclphys)
{
	zfsvfs_t *zfsvfs = zp->z_zfsvfs;
	uint64_t acl_count;
	int size;
	int error;

	ASSERT(MUTEX_HELD(&zp->z_acl_lock));
	if (zp->z_is_sa) {
		if ((error = sa_size(zp->z_sa_hdl, SA_ZPL_DACL_ACES(zfsvfs),
		    &size)) != 0)
			return (error);
		*aclsize = size;
		if ((error = sa_lookup(zp->z_sa_hdl, SA_ZPL_DACL_COUNT(zfsvfs),
		    &acl_count, sizeof (acl_count))) != 0)
			return (error);
		*aclcount = acl_count;
	} else {
		if ((error = sa_lookup(zp->z_sa_hdl, SA_ZPL_ZNODE_ACL(zfsvfs),
		    aclphys, sizeof (*aclphys))) != 0)
			return (error);

		if (aclphys->z_acl_version == ZFS_ACL_VERSION_INITIAL) {
			*aclsize = ZFS_ACL_SIZE(aclphys->z_acl_size);
			*aclcount = aclphys->z_acl_size;
		} else {
			*aclsize = aclphys->z_acl_size;
			*aclcount = aclphys->z_acl_count;
		}
	}
	return (0);
}

int
zfs_znode_acl_version(znode_t *zp)
{
	zfs_acl_phys_t acl_phys;

	if (zp->z_is_sa)
		return (ZFS_ACL_VERSION_FUID);
	else {
		int error;

		/*
		 * Need to deal with a potential
		 * race where zfs_sa_upgrade could cause
		 * z_isa_sa to change.
		 *
		 * If the lookup fails then the state of z_is_sa should have
		 * changed.
		 */
		if ((error = sa_lookup(zp->z_sa_hdl,
		    SA_ZPL_ZNODE_ACL(zp->z_zfsvfs),
		    &acl_phys, sizeof (acl_phys))) == 0)
			return (acl_phys.z_acl_version);
		else {
			/*
			 * After upgrade SA_ZPL_ZNODE_ACL should have
			 * been removed.
			 */
			VERIFY(zp->z_is_sa && error == ENOENT);
			return (ZFS_ACL_VERSION_FUID);
		}
	}
}

static int
zfs_acl_version(int version)
{
	if (version < ZPL_VERSION_FUID)
		return (ZFS_ACL_VERSION_INITIAL);
	else
		return (ZFS_ACL_VERSION_FUID);
}

static int
zfs_acl_version_zp(znode_t *zp)
{
	return (zfs_acl_version(zp->z_zfsvfs->z_version));
}

zfs_acl_t *
zfs_acl_alloc(int vers)
{
	zfs_acl_t *aclp;

	aclp = kmem_zalloc(sizeof (zfs_acl_t), KM_SLEEP);
	list_create(&aclp->z_acl, sizeof (zfs_acl_node_t),
	    offsetof(zfs_acl_node_t, z_next));
	aclp->z_version = vers;
	if (vers == ZFS_ACL_VERSION_FUID)
		aclp->z_ops = zfs_acl_fuid_ops;
	else
		aclp->z_ops = zfs_acl_v0_ops;
	return (aclp);
}

zfs_acl_node_t *
zfs_acl_node_alloc(size_t bytes)
{
	zfs_acl_node_t *aclnode;

	aclnode = kmem_zalloc(sizeof (zfs_acl_node_t), KM_SLEEP);
	if (bytes) {
		aclnode->z_acldata = kmem_alloc(bytes, KM_SLEEP);
		aclnode->z_allocdata = aclnode->z_acldata;
		aclnode->z_allocsize = bytes;
		aclnode->z_size = bytes;
	}

	return (aclnode);
}

static void
zfs_acl_node_free(zfs_acl_node_t *aclnode)
{
	if (aclnode->z_allocsize)
		kmem_free(aclnode->z_allocdata, aclnode->z_allocsize);
	kmem_free(aclnode, sizeof (zfs_acl_node_t));
}

static void
zfs_acl_release_nodes(zfs_acl_t *aclp)
{
	zfs_acl_node_t *aclnode;

	while (aclnode = list_head(&aclp->z_acl)) {
		list_remove(&aclp->z_acl, aclnode);
		zfs_acl_node_free(aclnode);
	}
	aclp->z_acl_count = 0;
	aclp->z_acl_bytes = 0;
}

void
zfs_acl_free(zfs_acl_t *aclp)
{
	zfs_acl_release_nodes(aclp);
	list_destroy(&aclp->z_acl);
	kmem_free(aclp, sizeof (zfs_acl_t));
}

static boolean_t
zfs_acl_valid_ace_type(uint_t type, uint_t flags)
{
	uint16_t entry_type;

	switch (type) {
	case ALLOW:
	case DENY:
	case ACE_SYSTEM_AUDIT_ACE_TYPE:
	case ACE_SYSTEM_ALARM_ACE_TYPE:
		entry_type = flags & ACE_TYPE_FLAGS;
		return (entry_type == ACE_OWNER ||
		    entry_type == OWNING_GROUP ||
		    entry_type == ACE_EVERYONE || entry_type == 0 ||
		    entry_type == ACE_IDENTIFIER_GROUP);
	default:
		if (type >= MIN_ACE_TYPE && type <= MAX_ACE_TYPE)
			return (B_TRUE);
	}
	return (B_FALSE);
}

static boolean_t
zfs_ace_valid(vtype_t obj_type, zfs_acl_t *aclp, uint16_t type, uint16_t iflags)
{
	/*
	 * first check type of entry
	 */

	if (!zfs_acl_valid_ace_type(type, iflags))
		return (B_FALSE);

	switch (type) {
	case ACE_ACCESS_ALLOWED_OBJECT_ACE_TYPE:
	case ACE_ACCESS_DENIED_OBJECT_ACE_TYPE:
	case ACE_SYSTEM_AUDIT_OBJECT_ACE_TYPE:
	case ACE_SYSTEM_ALARM_OBJECT_ACE_TYPE:
		if (aclp->z_version < ZFS_ACL_VERSION_FUID)
			return (B_FALSE);
		aclp->z_hints |= ZFS_ACL_OBJ_ACE;
	}

	/*
	 * next check inheritance level flags
	 */

	if (obj_type == VDIR &&
	    (iflags & (ACE_FILE_INHERIT_ACE|ACE_DIRECTORY_INHERIT_ACE)))
		aclp->z_hints |= ZFS_INHERIT_ACE;

	if (iflags & (ACE_INHERIT_ONLY_ACE|ACE_NO_PROPAGATE_INHERIT_ACE)) {
		if ((iflags & (ACE_FILE_INHERIT_ACE|
		    ACE_DIRECTORY_INHERIT_ACE)) == 0) {
			return (B_FALSE);
		}
	}

	return (B_TRUE);
}

static void *
zfs_acl_next_ace(zfs_acl_t *aclp, void *start, uint64_t *who,
    uint32_t *access_mask, uint16_t *iflags, uint16_t *type)
{
	zfs_acl_node_t *aclnode;

	ASSERT(aclp);

	if (start == NULL) {
		aclnode = list_head(&aclp->z_acl);
		if (aclnode == NULL)
			return (NULL);

		aclp->z_next_ace = aclnode->z_acldata;
		aclp->z_curr_node = aclnode;
		aclnode->z_ace_idx = 0;
	}

	aclnode = aclp->z_curr_node;

	if (aclnode == NULL)
		return (NULL);

	if (aclnode->z_ace_idx >= aclnode->z_ace_count) {
		aclnode = list_next(&aclp->z_acl, aclnode);
		if (aclnode == NULL)
			return (NULL);
		else {
			aclp->z_curr_node = aclnode;
			aclnode->z_ace_idx = 0;
			aclp->z_next_ace = aclnode->z_acldata;
		}
	}

	if (aclnode->z_ace_idx < aclnode->z_ace_count) {
		void *acep = aclp->z_next_ace;
		size_t ace_size;

		/*
		 * Make sure we don't overstep our bounds
		 */
		ace_size = aclp->z_ops.ace_size(acep);

		if (((caddr_t)acep + ace_size) >
		    ((caddr_t)aclnode->z_acldata + aclnode->z_size)) {
			return (NULL);
		}

		*iflags = aclp->z_ops.ace_flags_get(acep);
		*type = aclp->z_ops.ace_type_get(acep);
		*access_mask = aclp->z_ops.ace_mask_get(acep);
		*who = aclp->z_ops.ace_who_get(acep);
		aclp->z_next_ace = (caddr_t)aclp->z_next_ace + ace_size;
		aclnode->z_ace_idx++;

		return ((void *)acep);
	}
	return (NULL);
}

/*ARGSUSED*/
static uint64_t
zfs_ace_walk(void *datap, uint64_t cookie, int aclcnt,
    uint16_t *flags, uint16_t *type, uint32_t *mask)
{
	zfs_acl_t *aclp = datap;
	zfs_ace_hdr_t *acep = (zfs_ace_hdr_t *)(uintptr_t)cookie;
	uint64_t who;

	acep = zfs_acl_next_ace(aclp, acep, &who, mask,
	    flags, type);
	return ((uint64_t)(uintptr_t)acep);
}

static zfs_acl_node_t *
zfs_acl_curr_node(zfs_acl_t *aclp)
{
	ASSERT(aclp->z_curr_node);
	return (aclp->z_curr_node);
}

/*
 * Copy ACE to internal ZFS format.
 * While processing the ACL each ACE will be validated for correctness.
 * ACE FUIDs will be created later.
 */
int
zfs_copy_ace_2_fuid(zfsvfs_t *zfsvfs, vtype_t obj_type, zfs_acl_t *aclp,
    void *datap, zfs_ace_t *z_acl, uint64_t aclcnt, size_t *size,
    zfs_fuid_info_t **fuidp, cred_t *cr)
{
	int i;
	uint16_t entry_type;
	zfs_ace_t *aceptr = z_acl;
	ace_t *acep = datap;
	zfs_object_ace_t *zobjacep;
	ace_object_t *aceobjp;

	for (i = 0; i != aclcnt; i++) {
		aceptr->z_hdr.z_access_mask = acep->a_access_mask;
		aceptr->z_hdr.z_flags = acep->a_flags;
		aceptr->z_hdr.z_type = acep->a_type;
		entry_type = aceptr->z_hdr.z_flags & ACE_TYPE_FLAGS;
		if (entry_type != ACE_OWNER && entry_type != OWNING_GROUP &&
		    entry_type != ACE_EVERYONE) {
			aceptr->z_fuid = zfs_fuid_create(zfsvfs, acep->a_who,
			    cr, (entry_type == 0) ?
			    ZFS_ACE_USER : ZFS_ACE_GROUP, fuidp);
		}

		/*
		 * Make sure ACE is valid
		 */
		if (zfs_ace_valid(obj_type, aclp, aceptr->z_hdr.z_type,
		    aceptr->z_hdr.z_flags) != B_TRUE)
			return (SET_ERROR(EINVAL));

		switch (acep->a_type) {
		case ACE_ACCESS_ALLOWED_OBJECT_ACE_TYPE:
		case ACE_ACCESS_DENIED_OBJECT_ACE_TYPE:
		case ACE_SYSTEM_AUDIT_OBJECT_ACE_TYPE:
		case ACE_SYSTEM_ALARM_OBJECT_ACE_TYPE:
			zobjacep = (zfs_object_ace_t *)aceptr;
			aceobjp = (ace_object_t *)acep;

			bcopy(aceobjp->a_obj_type, zobjacep->z_object_type,
			    sizeof (aceobjp->a_obj_type));
			bcopy(aceobjp->a_inherit_obj_type,
			    zobjacep->z_inherit_type,
			    sizeof (aceobjp->a_inherit_obj_type));
			acep = (ace_t *)((caddr_t)acep + sizeof (ace_object_t));
			break;
		default:
			acep = (ace_t *)((caddr_t)acep + sizeof (ace_t));
		}

		aceptr = (zfs_ace_t *)((caddr_t)aceptr +
		    aclp->z_ops.ace_size(aceptr));
	}

	*size = (caddr_t)aceptr - (caddr_t)z_acl;

	return (0);
}

/*
 * Copy ZFS ACEs to fixed size ace_t layout
 */
static void
zfs_copy_fuid_2_ace(zfsvfs_t *zfsvfs, zfs_acl_t *aclp, cred_t *cr,
    void *datap, int filter)
{
	uint64_t who;
	uint32_t access_mask;
	uint16_t iflags, type;
	zfs_ace_hdr_t *zacep = NULL;
	ace_t *acep = datap;
	ace_object_t *objacep;
	zfs_object_ace_t *zobjacep;
	size_t ace_size;
	uint16_t entry_type;

	while (zacep = zfs_acl_next_ace(aclp, zacep,
	    &who, &access_mask, &iflags, &type)) {

		switch (type) {
		case ACE_ACCESS_ALLOWED_OBJECT_ACE_TYPE:
		case ACE_ACCESS_DENIED_OBJECT_ACE_TYPE:
		case ACE_SYSTEM_AUDIT_OBJECT_ACE_TYPE:
		case ACE_SYSTEM_ALARM_OBJECT_ACE_TYPE:
			if (filter) {
				continue;
			}
			zobjacep = (zfs_object_ace_t *)zacep;
			objacep = (ace_object_t *)acep;
			bcopy(zobjacep->z_object_type,
			    objacep->a_obj_type,
			    sizeof (zobjacep->z_object_type));
			bcopy(zobjacep->z_inherit_type,
			    objacep->a_inherit_obj_type,
			    sizeof (zobjacep->z_inherit_type));
			ace_size = sizeof (ace_object_t);
			break;
		default:
			ace_size = sizeof (ace_t);
			break;
		}

		entry_type = (iflags & ACE_TYPE_FLAGS);
		if ((entry_type != ACE_OWNER &&
		    entry_type != OWNING_GROUP &&
		    entry_type != ACE_EVERYONE)) {
			acep->a_who = zfs_fuid_map_id(zfsvfs, who,
			    cr, (entry_type & ACE_IDENTIFIER_GROUP) ?
			    ZFS_ACE_GROUP : ZFS_ACE_USER);
		} else {
			acep->a_who = (uid_t)(int64_t)who;
		}
		acep->a_access_mask = access_mask;
		acep->a_flags = iflags;
		acep->a_type = type;
		acep = (ace_t *)((caddr_t)acep + ace_size);
	}
}

static int
zfs_copy_ace_2_oldace(vtype_t obj_type, zfs_acl_t *aclp, ace_t *acep,
    zfs_oldace_t *z_acl, int aclcnt, size_t *size)
{
	int i;
	zfs_oldace_t *aceptr = z_acl;

	for (i = 0; i != aclcnt; i++, aceptr++) {
		aceptr->z_access_mask = acep[i].a_access_mask;
		aceptr->z_type = acep[i].a_type;
		aceptr->z_flags = acep[i].a_flags;
		aceptr->z_fuid = acep[i].a_who;
		/*
		 * Make sure ACE is valid
		 */
		if (zfs_ace_valid(obj_type, aclp, aceptr->z_type,
		    aceptr->z_flags) != B_TRUE)
			return (SET_ERROR(EINVAL));
	}
	*size = (caddr_t)aceptr - (caddr_t)z_acl;
	return (0);
}

/*
 * convert old ACL format to new
 */
void
zfs_acl_xform(znode_t *zp, zfs_acl_t *aclp, cred_t *cr)
{
	zfs_oldace_t *oldaclp;
	int i;
	uint16_t type, iflags;
	uint32_t access_mask;
	uint64_t who;
	void *cookie = NULL;
	zfs_acl_node_t *newaclnode;

	ASSERT(aclp->z_version == ZFS_ACL_VERSION_INITIAL);
	/*
	 * First create the ACE in a contiguous piece of memory
	 * for zfs_copy_ace_2_fuid().
	 *
	 * We only convert an ACL once, so this won't happen
	 * everytime.
	 */
	oldaclp = kmem_alloc(sizeof (zfs_oldace_t) * aclp->z_acl_count,
	    KM_SLEEP);
	i = 0;
	while (cookie = zfs_acl_next_ace(aclp, cookie, &who,
	    &access_mask, &iflags, &type)) {
		oldaclp[i].z_flags = iflags;
		oldaclp[i].z_type = type;
		oldaclp[i].z_fuid = who;
		oldaclp[i++].z_access_mask = access_mask;
	}

	newaclnode = zfs_acl_node_alloc(aclp->z_acl_count *
	    sizeof (zfs_object_ace_t));
	aclp->z_ops = zfs_acl_fuid_ops;
	VERIFY(zfs_copy_ace_2_fuid(zp->z_zfsvfs, ZTOV(zp)->v_type, aclp,
	    oldaclp, newaclnode->z_acldata, aclp->z_acl_count,
	    &newaclnode->z_size, NULL, cr) == 0);
	newaclnode->z_ace_count = aclp->z_acl_count;
	aclp->z_version = ZFS_ACL_VERSION;
	kmem_free(oldaclp, aclp->z_acl_count * sizeof (zfs_oldace_t));

	/*
	 * Release all previous ACL nodes
	 */

	zfs_acl_release_nodes(aclp);

	list_insert_head(&aclp->z_acl, newaclnode);

	aclp->z_acl_bytes = newaclnode->z_size;
	aclp->z_acl_count = newaclnode->z_ace_count;

}

/*
 * Convert unix access mask to v4 access mask
 */
static uint32_t
zfs_unix_to_v4(uint32_t access_mask)
{
	uint32_t new_mask = 0;

	if (access_mask & S_IXOTH)
		new_mask |= ACE_EXECUTE;
	if (access_mask & S_IWOTH)
		new_mask |= ACE_WRITE_DATA;
	if (access_mask & S_IROTH)
		new_mask |= ACE_READ_DATA;
	return (new_mask);
}

static void
zfs_set_ace(zfs_acl_t *aclp, void *acep, uint32_t access_mask,
    uint16_t access_type, uint64_t fuid, uint16_t entry_type)
{
	uint16_t type = entry_type & ACE_TYPE_FLAGS;

	aclp->z_ops.ace_mask_set(acep, access_mask);
	aclp->z_ops.ace_type_set(acep, access_type);
	aclp->z_ops.ace_flags_set(acep, entry_type);
	if ((type != ACE_OWNER && type != OWNING_GROUP &&
	    type != ACE_EVERYONE))
		aclp->z_ops.ace_who_set(acep, fuid);
}

/*
 * Determine mode of file based on ACL.
 */
uint64_t
zfs_mode_compute(uint64_t fmode, zfs_acl_t *aclp,
    uint64_t *pflags, uint64_t fuid, uint64_t fgid)
{
	int		entry_type;
	mode_t		mode;
	mode_t		seen = 0;
	zfs_ace_hdr_t 	*acep = NULL;
	uint64_t	who;
	uint16_t	iflags, type;
	uint32_t	access_mask;
	boolean_t	an_exec_denied = B_FALSE;

	mode = (fmode & (S_IFMT | S_ISUID | S_ISGID | S_ISVTX));

	while (acep = zfs_acl_next_ace(aclp, acep, &who,
	    &access_mask, &iflags, &type)) {

		if (!zfs_acl_valid_ace_type(type, iflags))
			continue;

		entry_type = (iflags & ACE_TYPE_FLAGS);

		/*
		 * Skip over any inherit_only ACEs
		 */
		if (iflags & ACE_INHERIT_ONLY_ACE)
			continue;

		if (entry_type == ACE_OWNER || (entry_type == 0 &&
		    who == fuid)) {
			if ((access_mask & ACE_READ_DATA) &&
			    (!(seen & S_IRUSR))) {
				seen |= S_IRUSR;
				if (type == ALLOW) {
					mode |= S_IRUSR;
				}
			}
			if ((access_mask & ACE_WRITE_DATA) &&
			    (!(seen & S_IWUSR))) {
				seen |= S_IWUSR;
				if (type == ALLOW) {
					mode |= S_IWUSR;
				}
			}
			if ((access_mask & ACE_EXECUTE) &&
			    (!(seen & S_IXUSR))) {
				seen |= S_IXUSR;
				if (type == ALLOW) {
					mode |= S_IXUSR;
				}
			}
		} else if (entry_type == OWNING_GROUP ||
		    (entry_type == ACE_IDENTIFIER_GROUP && who == fgid)) {
			if ((access_mask & ACE_READ_DATA) &&
			    (!(seen & S_IRGRP))) {
				seen |= S_IRGRP;
				if (type == ALLOW) {
					mode |= S_IRGRP;
				}
			}
			if ((access_mask & ACE_WRITE_DATA) &&
			    (!(seen & S_IWGRP))) {
				seen |= S_IWGRP;
				if (type == ALLOW) {
					mode |= S_IWGRP;
				}
			}
			if ((access_mask & ACE_EXECUTE) &&
			    (!(seen & S_IXGRP))) {
				seen |= S_IXGRP;
				if (type == ALLOW) {
					mode |= S_IXGRP;
				}
			}
		} else if (entry_type == ACE_EVERYONE) {
			if ((access_mask & ACE_READ_DATA)) {
				if (!(seen & S_IRUSR)) {
					seen |= S_IRUSR;
					if (type == ALLOW) {
						mode |= S_IRUSR;
					}
				}
				if (!(seen & S_IRGRP)) {
					seen |= S_IRGRP;
					if (type == ALLOW) {
						mode |= S_IRGRP;
					}
				}
				if (!(seen & S_IROTH)) {
					seen |= S_IROTH;
					if (type == ALLOW) {
						mode |= S_IROTH;
					}
				}
			}
			if ((access_mask & ACE_WRITE_DATA)) {
				if (!(seen & S_IWUSR)) {
					seen |= S_IWUSR;
					if (type == ALLOW) {
						mode |= S_IWUSR;
					}
				}
				if (!(seen & S_IWGRP)) {
					seen |= S_IWGRP;
					if (type == ALLOW) {
						mode |= S_IWGRP;
					}
				}
				if (!(seen & S_IWOTH)) {
					seen |= S_IWOTH;
					if (type == ALLOW) {
						mode |= S_IWOTH;
					}
				}
			}
			if ((access_mask & ACE_EXECUTE)) {
				if (!(seen & S_IXUSR)) {
					seen |= S_IXUSR;
					if (type == ALLOW) {
						mode |= S_IXUSR;
					}
				}
				if (!(seen & S_IXGRP)) {
					seen |= S_IXGRP;
					if (type == ALLOW) {
						mode |= S_IXGRP;
					}
				}
				if (!(seen & S_IXOTH)) {
					seen |= S_IXOTH;
					if (type == ALLOW) {
						mode |= S_IXOTH;
					}
				}
			}
		} else {
			/*
			 * Only care if this IDENTIFIER_GROUP or
			 * USER ACE denies execute access to someone,
			 * mode is not affected
			 */
			if ((access_mask & ACE_EXECUTE) && type == DENY)
				an_exec_denied = B_TRUE;
		}
	}

	/*
	 * Failure to allow is effectively a deny, so execute permission
	 * is denied if it was never mentioned or if we explicitly
	 * weren't allowed it.
	 */
	if (!an_exec_denied &&
	    ((seen & ALL_MODE_EXECS) != ALL_MODE_EXECS ||
	    (mode & ALL_MODE_EXECS) != ALL_MODE_EXECS))
		an_exec_denied = B_TRUE;

	if (an_exec_denied)
		*pflags &= ~ZFS_NO_EXECS_DENIED;
	else
		*pflags |= ZFS_NO_EXECS_DENIED;

	return (mode);
}

/*
 * Read an external acl object.  If the intent is to modify, always
 * create a new acl and leave any cached acl in place.
 */
static int
zfs_acl_node_read(znode_t *zp, zfs_acl_t **aclpp, boolean_t will_modify)
{
	zfs_acl_t	*aclp;
	int		aclsize;
	int		acl_count;
	zfs_acl_node_t	*aclnode;
	zfs_acl_phys_t	znode_acl;
	int		version;
	int		error;

	ASSERT(MUTEX_HELD(&zp->z_acl_lock));
	ASSERT_VOP_LOCKED(ZTOV(zp), __func__);

	if (zp->z_acl_cached && !will_modify) {
		*aclpp = zp->z_acl_cached;
		return (0);
	}

	version = zfs_znode_acl_version(zp);

	if ((error = zfs_acl_znode_info(zp, &aclsize,
	    &acl_count, &znode_acl)) != 0) {
		goto done;
	}

	aclp = zfs_acl_alloc(version);

	aclp->z_acl_count = acl_count;
	aclp->z_acl_bytes = aclsize;

	aclnode = zfs_acl_node_alloc(aclsize);
	aclnode->z_ace_count = aclp->z_acl_count;
	aclnode->z_size = aclsize;

	if (!zp->z_is_sa) {
		if (znode_acl.z_acl_extern_obj) {
			error = dmu_read(zp->z_zfsvfs->z_os,
			    znode_acl.z_acl_extern_obj, 0, aclnode->z_size,
			    aclnode->z_acldata, DMU_READ_PREFETCH);
		} else {
			bcopy(znode_acl.z_ace_data, aclnode->z_acldata,
			    aclnode->z_size);
		}
	} else {
		error = sa_lookup(zp->z_sa_hdl, SA_ZPL_DACL_ACES(zp->z_zfsvfs),
		    aclnode->z_acldata, aclnode->z_size);
	}

	if (error != 0) {
		zfs_acl_free(aclp);
		zfs_acl_node_free(aclnode);
		/* convert checksum errors into IO errors */
		if (error == ECKSUM)
			error = SET_ERROR(EIO);
		goto done;
	}

	list_insert_head(&aclp->z_acl, aclnode);

	*aclpp = aclp;
	if (!will_modify)
		zp->z_acl_cached = aclp;
done:
	return (error);
}

/*ARGSUSED*/
void
zfs_acl_data_locator(void **dataptr, uint32_t *length, uint32_t buflen,
    boolean_t start, void *userdata)
{
	zfs_acl_locator_cb_t *cb = (zfs_acl_locator_cb_t *)userdata;

	if (start) {
		cb->cb_acl_node = list_head(&cb->cb_aclp->z_acl);
	} else {
		cb->cb_acl_node = list_next(&cb->cb_aclp->z_acl,
		    cb->cb_acl_node);
	}
	*dataptr = cb->cb_acl_node->z_acldata;
	*length = cb->cb_acl_node->z_size;
}

int
zfs_acl_chown_setattr(znode_t *zp)
{
	int error;
	zfs_acl_t *aclp;

	ASSERT_VOP_ELOCKED(ZTOV(zp), __func__);
	ASSERT(MUTEX_HELD(&zp->z_acl_lock));

	if ((error = zfs_acl_node_read(zp, &aclp, B_FALSE)) == 0)
		zp->z_mode = zfs_mode_compute(zp->z_mode, aclp,
		    &zp->z_pflags, zp->z_uid, zp->z_gid);
	return (error);
}

/*
 * common code for setting ACLs.
 *
 * This function is called from zfs_mode_update, zfs_perm_init, and zfs_setacl.
 * zfs_setacl passes a non-NULL inherit pointer (ihp) to indicate that it's
 * already checked the acl and knows whether to inherit.
 */
int
zfs_aclset_common(znode_t *zp, zfs_acl_t *aclp, cred_t *cr, dmu_tx_t *tx)
{
	int			error;
	zfsvfs_t		*zfsvfs = zp->z_zfsvfs;
	dmu_object_type_t	otype;
	zfs_acl_locator_cb_t	locate = { 0 };
	uint64_t		mode;
	sa_bulk_attr_t		bulk[5];
	uint64_t		ctime[2];
	int			count = 0;

	mode = zp->z_mode;

	mode = zfs_mode_compute(mode, aclp, &zp->z_pflags,
	    zp->z_uid, zp->z_gid);

	zp->z_mode = mode;
	SA_ADD_BULK_ATTR(bulk, count, SA_ZPL_MODE(zfsvfs), NULL,
	    &mode, sizeof (mode));
	SA_ADD_BULK_ATTR(bulk, count, SA_ZPL_FLAGS(zfsvfs), NULL,
	    &zp->z_pflags, sizeof (zp->z_pflags));
	SA_ADD_BULK_ATTR(bulk, count, SA_ZPL_CTIME(zfsvfs), NULL,
	    &ctime, sizeof (ctime));

	if (zp->z_acl_cached) {
		zfs_acl_free(zp->z_acl_cached);
		zp->z_acl_cached = NULL;
	}

	/*
	 * Upgrade needed?
	 */
	if (!zfsvfs->z_use_fuids) {
		otype = DMU_OT_OLDACL;
	} else {
		if ((aclp->z_version == ZFS_ACL_VERSION_INITIAL) &&
		    (zfsvfs->z_version >= ZPL_VERSION_FUID))
			zfs_acl_xform(zp, aclp, cr);
		ASSERT(aclp->z_version >= ZFS_ACL_VERSION_FUID);
		otype = DMU_OT_ACL;
	}

	/*
	 * Arrgh, we have to handle old on disk format
	 * as well as newer (preferred) SA format.
	 */

	if (zp->z_is_sa) { /* the easy case, just update the ACL attribute */
		locate.cb_aclp = aclp;
		SA_ADD_BULK_ATTR(bulk, count, SA_ZPL_DACL_ACES(zfsvfs),
		    zfs_acl_data_locator, &locate, aclp->z_acl_bytes);
		SA_ADD_BULK_ATTR(bulk, count, SA_ZPL_DACL_COUNT(zfsvfs),
		    NULL, &aclp->z_acl_count, sizeof (uint64_t));
	} else { /* Painful legacy way */
		zfs_acl_node_t *aclnode;
		uint64_t off = 0;
		zfs_acl_phys_t acl_phys;
		uint64_t aoid;

		if ((error = sa_lookup(zp->z_sa_hdl, SA_ZPL_ZNODE_ACL(zfsvfs),
		    &acl_phys, sizeof (acl_phys))) != 0)
			return (error);

		aoid = acl_phys.z_acl_extern_obj;

		if (aclp->z_acl_bytes > ZFS_ACE_SPACE) {
			/*
			 * If ACL was previously external and we are now
			 * converting to new ACL format then release old
			 * ACL object and create a new one.
			 */
			if (aoid &&
			    aclp->z_version != acl_phys.z_acl_version) {
				error = dmu_object_free(zfsvfs->z_os, aoid, tx);
				if (error)
					return (error);
				aoid = 0;
			}
			if (aoid == 0) {
				aoid = dmu_object_alloc(zfsvfs->z_os,
				    otype, aclp->z_acl_bytes,
				    otype == DMU_OT_ACL ?
				    DMU_OT_SYSACL : DMU_OT_NONE,
				    otype == DMU_OT_ACL ?
				    DN_MAX_BONUSLEN : 0, tx);
			} else {
				(void) dmu_object_set_blocksize(zfsvfs->z_os,
				    aoid, aclp->z_acl_bytes, 0, tx);
			}
			acl_phys.z_acl_extern_obj = aoid;
			for (aclnode = list_head(&aclp->z_acl); aclnode;
			    aclnode = list_next(&aclp->z_acl, aclnode)) {
				if (aclnode->z_ace_count == 0)
					continue;
				dmu_write(zfsvfs->z_os, aoid, off,
				    aclnode->z_size, aclnode->z_acldata, tx);
				off += aclnode->z_size;
			}
		} else {
			void *start = acl_phys.z_ace_data;
			/*
			 * Migrating back embedded?
			 */
			if (acl_phys.z_acl_extern_obj) {
				error = dmu_object_free(zfsvfs->z_os,
				    acl_phys.z_acl_extern_obj, tx);
				if (error)
					return (error);
				acl_phys.z_acl_extern_obj = 0;
			}

			for (aclnode = list_head(&aclp->z_acl); aclnode;
			    aclnode = list_next(&aclp->z_acl, aclnode)) {
				if (aclnode->z_ace_count == 0)
					continue;
				bcopy(aclnode->z_acldata, start,
				    aclnode->z_size);
				start = (caddr_t)start + aclnode->z_size;
			}
		}
		/*
		 * If Old version then swap count/bytes to match old
		 * layout of znode_acl_phys_t.
		 */
		if (aclp->z_version == ZFS_ACL_VERSION_INITIAL) {
			acl_phys.z_acl_size = aclp->z_acl_count;
			acl_phys.z_acl_count = aclp->z_acl_bytes;
		} else {
			acl_phys.z_acl_size = aclp->z_acl_bytes;
			acl_phys.z_acl_count = aclp->z_acl_count;
		}
		acl_phys.z_acl_version = aclp->z_version;

		SA_ADD_BULK_ATTR(bulk, count, SA_ZPL_ZNODE_ACL(zfsvfs), NULL,
		    &acl_phys, sizeof (acl_phys));
	}

	/*
	 * Replace ACL wide bits, but first clear them.
	 */
	zp->z_pflags &= ~ZFS_ACL_WIDE_FLAGS;

	zp->z_pflags |= aclp->z_hints;

	if (ace_trivial_common(aclp, 0, zfs_ace_walk) == 0)
		zp->z_pflags |= ZFS_ACL_TRIVIAL;

	zfs_tstamp_update_setup(zp, STATE_CHANGED, NULL, ctime, B_TRUE);
	return (sa_bulk_update(zp->z_sa_hdl, bulk, count, tx));
}

static void
zfs_acl_chmod(vtype_t vtype, uint64_t mode, boolean_t split, boolean_t trim,
    zfs_acl_t *aclp)
{
	void		*acep = NULL;
	uint64_t	who;
	int		new_count, new_bytes;
	int		ace_size;
	int 		entry_type;
	uint16_t	iflags, type;
	uint32_t	access_mask;
	zfs_acl_node_t	*newnode;
	size_t 		abstract_size = aclp->z_ops.ace_abstract_size();
	void 		*zacep;
	boolean_t	isdir;
	trivial_acl_t	masks;

	new_count = new_bytes = 0;

	isdir = (vtype == VDIR);

	acl_trivial_access_masks((mode_t)mode, isdir, &masks);

	newnode = zfs_acl_node_alloc((abstract_size * 6) + aclp->z_acl_bytes);

	zacep = newnode->z_acldata;
	if (masks.allow0) {
		zfs_set_ace(aclp, zacep, masks.allow0, ALLOW, -1, ACE_OWNER);
		zacep = (void *)((uintptr_t)zacep + abstract_size);
		new_count++;
		new_bytes += abstract_size;
	}
	if (masks.deny1) {
		zfs_set_ace(aclp, zacep, masks.deny1, DENY, -1, ACE_OWNER);
		zacep = (void *)((uintptr_t)zacep + abstract_size);
		new_count++;
		new_bytes += abstract_size;
	}
	if (masks.deny2) {
		zfs_set_ace(aclp, zacep, masks.deny2, DENY, -1, OWNING_GROUP);
		zacep = (void *)((uintptr_t)zacep + abstract_size);
		new_count++;
		new_bytes += abstract_size;
	}

	while (acep = zfs_acl_next_ace(aclp, acep, &who, &access_mask,
	    &iflags, &type)) {
		entry_type = (iflags & ACE_TYPE_FLAGS);
		/*
		 * ACEs used to represent the file mode may be divided
		 * into an equivalent pair of inherit-only and regular
		 * ACEs, if they are inheritable.
		 * Skip regular ACEs, which are replaced by the new mode.
		 */
		if (split && (entry_type == ACE_OWNER ||
		    entry_type == OWNING_GROUP ||
		    entry_type == ACE_EVERYONE)) {
			if (!isdir || !(iflags &
			    (ACE_FILE_INHERIT_ACE|ACE_DIRECTORY_INHERIT_ACE)))
				continue;
			/*
			 * We preserve owner@, group@, or @everyone
			 * permissions, if they are inheritable, by
			 * copying them to inherit_only ACEs. This
			 * prevents inheritable permissions from being
			 * altered along with the file mode.
			 */
			iflags |= ACE_INHERIT_ONLY_ACE;
		}

		/*
		 * If this ACL has any inheritable ACEs, mark that in
		 * the hints (which are later masked into the pflags)
		 * so create knows to do inheritance.
		 */
		if (isdir && (iflags &
		    (ACE_FILE_INHERIT_ACE|ACE_DIRECTORY_INHERIT_ACE)))
			aclp->z_hints |= ZFS_INHERIT_ACE;

		if ((type != ALLOW && type != DENY) ||
		    (iflags & ACE_INHERIT_ONLY_ACE)) {
			switch (type) {
			case ACE_ACCESS_ALLOWED_OBJECT_ACE_TYPE:
			case ACE_ACCESS_DENIED_OBJECT_ACE_TYPE:
			case ACE_SYSTEM_AUDIT_OBJECT_ACE_TYPE:
			case ACE_SYSTEM_ALARM_OBJECT_ACE_TYPE:
				aclp->z_hints |= ZFS_ACL_OBJ_ACE;
				break;
			}
		} else {
			/*
			 * Limit permissions granted by ACEs to be no greater
			 * than permissions of the requested group mode.
			 * Applies when the "aclmode" property is set to
			 * "groupmask".
			 */
			if ((type == ALLOW) && trim)
				access_mask &= masks.group;
		}
		zfs_set_ace(aclp, zacep, access_mask, type, who, iflags);
		ace_size = aclp->z_ops.ace_size(acep);
		zacep = (void *)((uintptr_t)zacep + ace_size);
		new_count++;
		new_bytes += ace_size;
	}
	zfs_set_ace(aclp, zacep, masks.owner, ALLOW, -1, ACE_OWNER);
	zacep = (void *)((uintptr_t)zacep + abstract_size);
	zfs_set_ace(aclp, zacep, masks.group, ALLOW, -1, OWNING_GROUP);
	zacep = (void *)((uintptr_t)zacep + abstract_size);
	zfs_set_ace(aclp, zacep, masks.everyone, ALLOW, -1, ACE_EVERYONE);

	new_count += 3;
	new_bytes += abstract_size * 3;
	zfs_acl_release_nodes(aclp);
	aclp->z_acl_count = new_count;
	aclp->z_acl_bytes = new_bytes;
	newnode->z_ace_count = new_count;
	newnode->z_size = new_bytes;
	list_insert_tail(&aclp->z_acl, newnode);
}

int
zfs_acl_chmod_setattr(znode_t *zp, zfs_acl_t **aclp, uint64_t mode)
{
	int error = 0;

	mutex_enter(&zp->z_acl_lock);
	ASSERT_VOP_ELOCKED(ZTOV(zp), __func__);
	if (zp->z_zfsvfs->z_acl_mode == ZFS_ACL_DISCARD)
		*aclp = zfs_acl_alloc(zfs_acl_version_zp(zp));
	else
		error = zfs_acl_node_read(zp, aclp, B_TRUE);

	if (error == 0) {
		(*aclp)->z_hints = zp->z_pflags & V4_ACL_WIDE_FLAGS;
		zfs_acl_chmod(ZTOV(zp)->v_type, mode, B_TRUE,
		    (zp->z_zfsvfs->z_acl_mode == ZFS_ACL_GROUPMASK), *aclp);
	}
	mutex_exit(&zp->z_acl_lock);

	return (error);
}

/*
 * Should ACE be inherited?
 */
static int
zfs_ace_can_use(vtype_t vtype, uint16_t acep_flags)
{
	int	iflags = (acep_flags & 0xf);

	if ((vtype == VDIR) && (iflags & ACE_DIRECTORY_INHERIT_ACE))
		return (1);
	else if (iflags & ACE_FILE_INHERIT_ACE)
		return (!((vtype == VDIR) &&
		    (iflags & ACE_NO_PROPAGATE_INHERIT_ACE)));
	return (0);
}

/*
 * inherit inheritable ACEs from parent
 */
static zfs_acl_t *
zfs_acl_inherit(zfsvfs_t *zfsvfs, vtype_t vtype, zfs_acl_t *paclp,
    uint64_t mode)
{
	void		*pacep = NULL;
	void		*acep;
	zfs_acl_node_t  *aclnode;
	zfs_acl_t	*aclp = NULL;
	uint64_t	who;
	uint32_t	access_mask;
	uint16_t	iflags, newflags, type;
	size_t		ace_size;
	void		*data1, *data2;
	size_t		data1sz, data2sz;
	uint_t		aclinherit;
	boolean_t	isdir = (vtype == VDIR);

	aclp = zfs_acl_alloc(paclp->z_version);
	aclinherit = zfsvfs->z_acl_inherit;
	if (aclinherit == ZFS_ACL_DISCARD || vtype == VLNK)
		return (aclp);

	while (pacep = zfs_acl_next_ace(paclp, pacep, &who,
	    &access_mask, &iflags, &type)) {

		/*
		 * don't inherit bogus ACEs
		 */
		if (!zfs_acl_valid_ace_type(type, iflags))
			continue;

		/*
		 * Check if ACE is inheritable by this vnode
		 */
		if ((aclinherit == ZFS_ACL_NOALLOW && type == ALLOW) ||
		    !zfs_ace_can_use(vtype, iflags))
			continue;

		/*
		 * Strip inherited execute permission from file if
		 * not in mode
		 */
		if (aclinherit == ZFS_ACL_PASSTHROUGH_X && type == ALLOW &&
		    !isdir && ((mode & (S_IXUSR|S_IXGRP|S_IXOTH)) == 0)) {
			access_mask &= ~ACE_EXECUTE;
		}

		/*
		 * Strip write_acl and write_owner from permissions
		 * when inheriting an ACE
		 */
		if (aclinherit == ZFS_ACL_RESTRICTED && type == ALLOW) {
			access_mask &= ~RESTRICTED_CLEAR;
		}

		ace_size = aclp->z_ops.ace_size(pacep);
		aclnode = zfs_acl_node_alloc(ace_size);
		list_insert_tail(&aclp->z_acl, aclnode);
		acep = aclnode->z_acldata;

		zfs_set_ace(aclp, acep, access_mask, type,
		    who, iflags|ACE_INHERITED_ACE);

		/*
		 * Copy special opaque data if any
		 */
		if ((data1sz = paclp->z_ops.ace_data(pacep, &data1)) != 0) {
			VERIFY((data2sz = aclp->z_ops.ace_data(acep,
			    &data2)) == data1sz);
			bcopy(data1, data2, data2sz);
		}

		aclp->z_acl_count++;
		aclnode->z_ace_count++;
		aclp->z_acl_bytes += aclnode->z_size;
		newflags = aclp->z_ops.ace_flags_get(acep);

		/*
		 * If ACE is not to be inherited further, or if the vnode is
		 * not a directory, remove all inheritance flags
		 */
		if (!isdir || (iflags & ACE_NO_PROPAGATE_INHERIT_ACE)) {
			newflags &= ~ALL_INHERIT;
			aclp->z_ops.ace_flags_set(acep,
			    newflags|ACE_INHERITED_ACE);
			continue;
		}

		/*
		 * This directory has an inheritable ACE
		 */
		aclp->z_hints |= ZFS_INHERIT_ACE;

		/*
		 * If only FILE_INHERIT is set then turn on
		 * inherit_only
		 */
		if ((iflags & (ACE_FILE_INHERIT_ACE |
		    ACE_DIRECTORY_INHERIT_ACE)) == ACE_FILE_INHERIT_ACE) {
			newflags |= ACE_INHERIT_ONLY_ACE;
			aclp->z_ops.ace_flags_set(acep,
			    newflags|ACE_INHERITED_ACE);
		} else {
			newflags &= ~ACE_INHERIT_ONLY_ACE;
			aclp->z_ops.ace_flags_set(acep,
			    newflags|ACE_INHERITED_ACE);
		}
	}

	return (aclp);
}

/*
 * Create file system object initial permissions
 * including inheritable ACEs.
 * Also, create FUIDs for owner and group.
 */
int
zfs_acl_ids_create(znode_t *dzp, int flag, vattr_t *vap, cred_t *cr,
    vsecattr_t *vsecp, zfs_acl_ids_t *acl_ids)
{
	int		error;
	zfsvfs_t	*zfsvfs = dzp->z_zfsvfs;
	zfs_acl_t	*paclp;
	gid_t		gid;
	boolean_t	trim = B_FALSE;
	boolean_t	inherited = B_FALSE;

#ifndef __NetBSD__
	ASSERT_VOP_ELOCKED(ZTOV(dzp), __func__);
#endif
	bzero(acl_ids, sizeof (zfs_acl_ids_t));
	acl_ids->z_mode = MAKEIMODE(vap->va_type, vap->va_mode);

	if (vsecp)
		if ((error = zfs_vsec_2_aclp(zfsvfs, vap->va_type, vsecp, cr,
		    &acl_ids->z_fuidp, &acl_ids->z_aclp)) != 0)
			return (error);
	/*
	 * Determine uid and gid.
	 */
	if ((flag & IS_ROOT_NODE) || zfsvfs->z_replay ||
	    ((flag & IS_XATTR) && (vap->va_type == VDIR))) {
		acl_ids->z_fuid = zfs_fuid_create(zfsvfs,
		    (uint64_t)vap->va_uid, cr,
		    ZFS_OWNER, &acl_ids->z_fuidp);
		acl_ids->z_fgid = zfs_fuid_create(zfsvfs,
		    (uint64_t)vap->va_gid, cr,
		    ZFS_GROUP, &acl_ids->z_fuidp);
		gid = vap->va_gid;
	} else {
		acl_ids->z_fuid = zfs_fuid_create_cred(zfsvfs, ZFS_OWNER,
		    cr, &acl_ids->z_fuidp);
		acl_ids->z_fgid = 0;
		if (vap->va_mask & AT_GID)  {
			acl_ids->z_fgid = zfs_fuid_create(zfsvfs,
			    (uint64_t)vap->va_gid,
			    cr, ZFS_GROUP, &acl_ids->z_fuidp);
			gid = vap->va_gid;
			if (acl_ids->z_fgid != dzp->z_gid &&
			    !groupmember(vap->va_gid, cr) &&
			    secpolicy_vnode_create_gid(cr) != 0)
				acl_ids->z_fgid = 0;
		}
		if (acl_ids->z_fgid == 0) {
			if (dzp->z_mode & S_ISGID) {
				char		*domain;
				uint32_t	rid;

				acl_ids->z_fgid = dzp->z_gid;
				gid = zfs_fuid_map_id(zfsvfs, acl_ids->z_fgid,
				    cr, ZFS_GROUP);

				if (zfsvfs->z_use_fuids &&
				    IS_EPHEMERAL(acl_ids->z_fgid)) {
					domain = zfs_fuid_idx_domain(
					    &zfsvfs->z_fuid_idx,
					    FUID_INDEX(acl_ids->z_fgid));
					rid = FUID_RID(acl_ids->z_fgid);
					zfs_fuid_node_add(&acl_ids->z_fuidp,
					    domain, rid,
					    FUID_INDEX(acl_ids->z_fgid),
					    acl_ids->z_fgid, ZFS_GROUP);
				}
			} else {
				acl_ids->z_fgid = zfs_fuid_create_cred(zfsvfs,
				    ZFS_GROUP, cr, &acl_ids->z_fuidp);
#ifdef __FreeBSD_kernel__
				gid = acl_ids->z_fgid = dzp->z_gid;
#else
				gid = crgetgid(cr);
#endif
			}
		}
	}

	/*
	 * If we're creating a directory, and the parent directory has the
	 * set-GID bit set, set in on the new directory.
	 * Otherwise, if the user is neither privileged nor a member of the
	 * file's new group, clear the file's set-GID bit.
	 */

	if (!(flag & IS_ROOT_NODE) && (dzp->z_mode & S_ISGID) &&
	    (vap->va_type == VDIR)) {
		acl_ids->z_mode |= S_ISGID;
	} else {
		if ((acl_ids->z_mode & S_ISGID) &&
		    secpolicy_vnode_setids_setgids(ZTOV(dzp), cr, gid) != 0)
			acl_ids->z_mode &= ~S_ISGID;
	}

	if (acl_ids->z_aclp == NULL) {
		mutex_enter(&dzp->z_acl_lock);
		if (!(flag & IS_ROOT_NODE) &&
		    (dzp->z_pflags & ZFS_INHERIT_ACE) &&
		    !(dzp->z_pflags & ZFS_XATTR)) {
			VERIFY(0 == zfs_acl_node_read(dzp, &paclp, B_FALSE));
			acl_ids->z_aclp = zfs_acl_inherit(zfsvfs,
			    vap->va_type, paclp, acl_ids->z_mode);
			inherited = B_TRUE;
		} else {
			acl_ids->z_aclp =
			    zfs_acl_alloc(zfs_acl_version_zp(dzp));
			acl_ids->z_aclp->z_hints |= ZFS_ACL_TRIVIAL;
		}
		mutex_exit(&dzp->z_acl_lock);

		if (vap->va_type == VDIR)
			acl_ids->z_aclp->z_hints |= ZFS_ACL_AUTO_INHERIT;

		if (zfsvfs->z_acl_mode == ZFS_ACL_GROUPMASK &&
		    zfsvfs->z_acl_inherit != ZFS_ACL_PASSTHROUGH &&
		    zfsvfs->z_acl_inherit != ZFS_ACL_PASSTHROUGH_X)
			trim = B_TRUE;
		zfs_acl_chmod(vap->va_type, acl_ids->z_mode, B_FALSE, trim,
		    acl_ids->z_aclp);
	}

	if (inherited || vsecp) {
		acl_ids->z_mode = zfs_mode_compute(acl_ids->z_mode,
		    acl_ids->z_aclp, &acl_ids->z_aclp->z_hints,
		    acl_ids->z_fuid, acl_ids->z_fgid);
		if (ace_trivial_common(acl_ids->z_aclp, 0, zfs_ace_walk) == 0)
			acl_ids->z_aclp->z_hints |= ZFS_ACL_TRIVIAL;
	}

	return (0);
}

/*
 * Free ACL and fuid_infop, but not the acl_ids structure
 */
void
zfs_acl_ids_free(zfs_acl_ids_t *acl_ids)
{
	if (acl_ids->z_aclp)
		zfs_acl_free(acl_ids->z_aclp);
	if (acl_ids->z_fuidp)
		zfs_fuid_info_free(acl_ids->z_fuidp);
	acl_ids->z_aclp = NULL;
	acl_ids->z_fuidp = NULL;
}

boolean_t
zfs_acl_ids_overquota(zfsvfs_t *zfsvfs, zfs_acl_ids_t *acl_ids)
{
	return (zfs_fuid_overquota(zfsvfs, B_FALSE, acl_ids->z_fuid) ||
	    zfs_fuid_overquota(zfsvfs, B_TRUE, acl_ids->z_fgid));
}

/*
 * Retrieve a file's ACL
 */
int
zfs_getacl(znode_t *zp, vsecattr_t *vsecp, boolean_t skipaclchk, cred_t *cr)
{
	zfs_acl_t	*aclp;
	ulong_t		mask;
	int		error;
	int 		count = 0;
	int		largeace = 0;

	mask = vsecp->vsa_mask & (VSA_ACE | VSA_ACECNT |
	    VSA_ACE_ACLFLAGS | VSA_ACE_ALLTYPES);

	if (mask == 0)
		return (SET_ERROR(ENOSYS));

	if (error = zfs_zaccess(zp, ACE_READ_ACL, 0, skipaclchk, cr))
		return (error);

	mutex_enter(&zp->z_acl_lock);

	ASSERT_VOP_LOCKED(ZTOV(zp), __func__);
	error = zfs_acl_node_read(zp, &aclp, B_FALSE);
	if (error != 0) {
		mutex_exit(&zp->z_acl_lock);
		return (error);
	}

	/*
	 * Scan ACL to determine number of ACEs
	 */
	if ((zp->z_pflags & ZFS_ACL_OBJ_ACE) && !(mask & VSA_ACE_ALLTYPES)) {
		void *zacep = NULL;
		uint64_t who;
		uint32_t access_mask;
		uint16_t type, iflags;

		while (zacep = zfs_acl_next_ace(aclp, zacep,
		    &who, &access_mask, &iflags, &type)) {
			switch (type) {
			case ACE_ACCESS_ALLOWED_OBJECT_ACE_TYPE:
			case ACE_ACCESS_DENIED_OBJECT_ACE_TYPE:
			case ACE_SYSTEM_AUDIT_OBJECT_ACE_TYPE:
			case ACE_SYSTEM_ALARM_OBJECT_ACE_TYPE:
				largeace++;
				continue;
			default:
				count++;
			}
		}
		vsecp->vsa_aclcnt = count;
	} else
		count = (int)aclp->z_acl_count;

	if (mask & VSA_ACECNT) {
		vsecp->vsa_aclcnt = count;
	}

	if (mask & VSA_ACE) {
		size_t aclsz;

		aclsz = count * sizeof (ace_t) +
		    sizeof (ace_object_t) * largeace;

		vsecp->vsa_aclentp = kmem_alloc(aclsz, KM_SLEEP);
		vsecp->vsa_aclentsz = aclsz;

		if (aclp->z_version == ZFS_ACL_VERSION_FUID)
			zfs_copy_fuid_2_ace(zp->z_zfsvfs, aclp, cr,
			    vsecp->vsa_aclentp, !(mask & VSA_ACE_ALLTYPES));
		else {
			zfs_acl_node_t *aclnode;
			void *start = vsecp->vsa_aclentp;

			for (aclnode = list_head(&aclp->z_acl); aclnode;
			    aclnode = list_next(&aclp->z_acl, aclnode)) {
				bcopy(aclnode->z_acldata, start,
				    aclnode->z_size);
				start = (caddr_t)start + aclnode->z_size;
			}
			ASSERT((caddr_t)start - (caddr_t)vsecp->vsa_aclentp ==
			    aclp->z_acl_bytes);
		}
	}
	if (mask & VSA_ACE_ACLFLAGS) {
		vsecp->vsa_aclflags = 0;
		if (zp->z_pflags & ZFS_ACL_DEFAULTED)
			vsecp->vsa_aclflags |= ACL_DEFAULTED;
		if (zp->z_pflags & ZFS_ACL_PROTECTED)
			vsecp->vsa_aclflags |= ACL_PROTECTED;
		if (zp->z_pflags & ZFS_ACL_AUTO_INHERIT)
			vsecp->vsa_aclflags |= ACL_AUTO_INHERIT;
	}

	mutex_exit(&zp->z_acl_lock);

	return (0);
}

int
zfs_vsec_2_aclp(zfsvfs_t *zfsvfs, vtype_t obj_type,
    vsecattr_t *vsecp, cred_t *cr, zfs_fuid_info_t **fuidp, zfs_acl_t **zaclp)
{
	zfs_acl_t *aclp;
	zfs_acl_node_t *aclnode;
	int aclcnt = vsecp->vsa_aclcnt;
	int error;

	if (vsecp->vsa_aclcnt > MAX_ACL_ENTRIES || vsecp->vsa_aclcnt <= 0)
		return (SET_ERROR(EINVAL));

	aclp = zfs_acl_alloc(zfs_acl_version(zfsvfs->z_version));

	aclp->z_hints = 0;
	aclnode = zfs_acl_node_alloc(aclcnt * sizeof (zfs_object_ace_t));
	if (aclp->z_version == ZFS_ACL_VERSION_INITIAL) {
		if ((error = zfs_copy_ace_2_oldace(obj_type, aclp,
		    (ace_t *)vsecp->vsa_aclentp, aclnode->z_acldata,
		    aclcnt, &aclnode->z_size)) != 0) {
			zfs_acl_free(aclp);
			zfs_acl_node_free(aclnode);
			return (error);
		}
	} else {
		if ((error = zfs_copy_ace_2_fuid(zfsvfs, obj_type, aclp,
		    vsecp->vsa_aclentp, aclnode->z_acldata, aclcnt,
		    &aclnode->z_size, fuidp, cr)) != 0) {
			zfs_acl_free(aclp);
			zfs_acl_node_free(aclnode);
			return (error);
		}
	}
	aclp->z_acl_bytes = aclnode->z_size;
	aclnode->z_ace_count = aclcnt;
	aclp->z_acl_count = aclcnt;
	list_insert_head(&aclp->z_acl, aclnode);

	/*
	 * If flags are being set then add them to z_hints
	 */
	if (vsecp->vsa_mask & VSA_ACE_ACLFLAGS) {
		if (vsecp->vsa_aclflags & ACL_PROTECTED)
			aclp->z_hints |= ZFS_ACL_PROTECTED;
		if (vsecp->vsa_aclflags & ACL_DEFAULTED)
			aclp->z_hints |= ZFS_ACL_DEFAULTED;
		if (vsecp->vsa_aclflags & ACL_AUTO_INHERIT)
			aclp->z_hints |= ZFS_ACL_AUTO_INHERIT;
	}

	*zaclp = aclp;

	return (0);
}

/*
 * Set a file's ACL
 */
int
zfs_setacl(znode_t *zp, vsecattr_t *vsecp, boolean_t skipaclchk, cred_t *cr)
{
	zfsvfs_t	*zfsvfs = zp->z_zfsvfs;
	zilog_t		*zilog = zfsvfs->z_log;
	ulong_t		mask = vsecp->vsa_mask & (VSA_ACE | VSA_ACECNT);
	dmu_tx_t	*tx;
	int		error;
	zfs_acl_t	*aclp;
	zfs_fuid_info_t	*fuidp = NULL;
	boolean_t	fuid_dirtied;
	uint64_t	acl_obj;

	ASSERT_VOP_ELOCKED(ZTOV(zp), __func__);
	if (mask == 0)
		return (SET_ERROR(ENOSYS));

	if (zp->z_pflags & ZFS_IMMUTABLE)
		return (SET_ERROR(EPERM));

	if (error = zfs_zaccess(zp, ACE_WRITE_ACL, 0, skipaclchk, cr))
		return (error);

	error = zfs_vsec_2_aclp(zfsvfs, ZTOV(zp)->v_type, vsecp, cr, &fuidp,
	    &aclp);
	if (error)
		return (error);

	/*
	 * If ACL wide flags aren't being set then preserve any
	 * existing flags.
	 */
	if (!(vsecp->vsa_mask & VSA_ACE_ACLFLAGS)) {
		aclp->z_hints |=
		    (zp->z_pflags & V4_ACL_WIDE_FLAGS);
	}
top:
	mutex_enter(&zp->z_acl_lock);

	tx = dmu_tx_create(zfsvfs->z_os);

	dmu_tx_hold_sa(tx, zp->z_sa_hdl, B_TRUE);

	fuid_dirtied = zfsvfs->z_fuid_dirty;
	if (fuid_dirtied)
		zfs_fuid_txhold(zfsvfs, tx);

	/*
	 * If old version and ACL won't fit in bonus and we aren't
	 * upgrading then take out necessary DMU holds
	 */

	if ((acl_obj = zfs_external_acl(zp)) != 0) {
		if (zfsvfs->z_version >= ZPL_VERSION_FUID &&
		    zfs_znode_acl_version(zp) <= ZFS_ACL_VERSION_INITIAL) {
			dmu_tx_hold_free(tx, acl_obj, 0,
			    DMU_OBJECT_END);
			dmu_tx_hold_write(tx, DMU_NEW_OBJECT, 0,
			    aclp->z_acl_bytes);
		} else {
			dmu_tx_hold_write(tx, acl_obj, 0, aclp->z_acl_bytes);
		}
	} else if (!zp->z_is_sa && aclp->z_acl_bytes > ZFS_ACE_SPACE) {
		dmu_tx_hold_write(tx, DMU_NEW_OBJECT, 0, aclp->z_acl_bytes);
	}

	zfs_sa_upgrade_txholds(tx, zp);
	error = dmu_tx_assign(tx, TXG_NOWAIT);
	if (error) {
		mutex_exit(&zp->z_acl_lock);

		if (error == ERESTART) {
			dmu_tx_wait(tx);
			dmu_tx_abort(tx);
			goto top;
		}
		dmu_tx_abort(tx);
		zfs_acl_free(aclp);
		return (error);
	}

	error = zfs_aclset_common(zp, aclp, cr, tx);
	ASSERT(error == 0);
	ASSERT(zp->z_acl_cached == NULL);
	zp->z_acl_cached = aclp;

	if (fuid_dirtied)
		zfs_fuid_sync(zfsvfs, tx);

	zfs_log_acl(zilog, tx, zp, vsecp, fuidp);

	if (fuidp)
		zfs_fuid_info_free(fuidp);
	dmu_tx_commit(tx);
	mutex_exit(&zp->z_acl_lock);

	return (error);
}

/*
 * Check accesses of interest (AoI) against attributes of the dataset
 * such as read-only.  Returns zero if no AoI conflict with dataset
 * attributes, otherwise an appropriate errno is returned.
 */
static int
zfs_zaccess_dataset_check(znode_t *zp, uint32_t v4_mode)
{
	if ((v4_mode & WRITE_MASK) &&
	    (zp->z_zfsvfs->z_vfs->vfs_flag & VFS_RDONLY) &&
	    (!IS_DEVVP(ZTOV(zp)) ||
	    (IS_DEVVP(ZTOV(zp)) && (v4_mode & WRITE_MASK_ATTRS)))) {
		return (SET_ERROR(EROFS));
	}

	/*
	 * Only check for READONLY on non-directories.
	 */
	if ((v4_mode & WRITE_MASK_DATA) &&
	    (((ZTOV(zp)->v_type != VDIR) &&
	    (zp->z_pflags & (ZFS_READONLY | ZFS_IMMUTABLE))) ||
	    (ZTOV(zp)->v_type == VDIR &&
	    (zp->z_pflags & ZFS_IMMUTABLE)))) {
		return (SET_ERROR(EPERM));
	}

#ifdef illumos
	if ((v4_mode & (ACE_DELETE | ACE_DELETE_CHILD)) &&
	    (zp->z_pflags & ZFS_NOUNLINK)) {
		return (SET_ERROR(EPERM));
	}
#else
	/*
	 * In FreeBSD we allow to modify directory's content is ZFS_NOUNLINK
	 * (sunlnk) is set. We just don't allow directory removal, which is
	 * handled in zfs_zaccess_delete().
	 */
	if ((v4_mode & ACE_DELETE) &&
	    (zp->z_pflags & ZFS_NOUNLINK)) {
		return (EPERM);
	}
#endif

	if (((v4_mode & (ACE_READ_DATA|ACE_EXECUTE)) &&
	    (zp->z_pflags & ZFS_AV_QUARANTINED))) {
		return (SET_ERROR(EACCES));
	}

	return (0);
}

/*
 * The primary usage of this function is to loop through all of the
 * ACEs in the znode, determining what accesses of interest (AoI) to
 * the caller are allowed or denied.  The AoI are expressed as bits in
 * the working_mode parameter.  As each ACE is processed, bits covered
 * by that ACE are removed from the working_mode.  This removal
 * facilitates two things.  The first is that when the working mode is
 * empty (= 0), we know we've looked at all the AoI. The second is
 * that the ACE interpretation rules don't allow a later ACE to undo
 * something granted or denied by an earlier ACE.  Removing the
 * discovered access or denial enforces this rule.  At the end of
 * processing the ACEs, all AoI that were found to be denied are
 * placed into the working_mode, giving the caller a mask of denied
 * accesses.  Returns:
 *	0		if all AoI granted
 *	EACCESS 	if the denied mask is non-zero
 *	other error	if abnormal failure (e.g., IO error)
 *
 * A secondary usage of the function is to determine if any of the
 * AoI are granted.  If an ACE grants any access in
 * the working_mode, we immediately short circuit out of the function.
 * This mode is chosen by setting anyaccess to B_TRUE.  The
 * working_mode is not a denied access mask upon exit if the function
 * is used in this manner.
 */
static int
zfs_zaccess_aces_check(znode_t *zp, uint32_t *working_mode,
    boolean_t anyaccess, cred_t *cr)
{
	zfsvfs_t	*zfsvfs = zp->z_zfsvfs;
	zfs_acl_t	*aclp;
	int		error;
	uid_t		uid = crgetuid(cr);
	uint64_t 	who;
	uint16_t	type, iflags;
	uint16_t	entry_type;
	uint32_t	access_mask;
	uint32_t	deny_mask = 0;
	zfs_ace_hdr_t	*acep = NULL;
	boolean_t	checkit;
	uid_t		gowner;
	uid_t		fowner;

	zfs_fuid_map_ids(zp, cr, &fowner, &gowner);

	mutex_enter(&zp->z_acl_lock);

	ASSERT_VOP_LOCKED(ZTOV(zp), __func__);
	error = zfs_acl_node_read(zp, &aclp, B_FALSE);
	if (error != 0) {
		mutex_exit(&zp->z_acl_lock);
		return (error);
	}

	ASSERT(zp->z_acl_cached);

	while (acep = zfs_acl_next_ace(aclp, acep, &who, &access_mask,
	    &iflags, &type)) {
		uint32_t mask_matched;

		if (!zfs_acl_valid_ace_type(type, iflags))
			continue;

		if (ZTOV(zp)->v_type == VDIR && (iflags & ACE_INHERIT_ONLY_ACE))
			continue;

		/* Skip ACE if it does not affect any AoI */
		mask_matched = (access_mask & *working_mode);
		if (!mask_matched)
			continue;

		entry_type = (iflags & ACE_TYPE_FLAGS);

		checkit = B_FALSE;

		switch (entry_type) {
		case ACE_OWNER:
			if (uid == fowner)
				checkit = B_TRUE;
			break;
		case OWNING_GROUP:
			who = gowner;
			/*FALLTHROUGH*/
		case ACE_IDENTIFIER_GROUP:
			checkit = zfs_groupmember(zfsvfs, who, cr);
			break;
		case ACE_EVERYONE:
			checkit = B_TRUE;
			break;

		/* USER Entry */
		default:
			if (entry_type == 0) {
				uid_t newid;

				newid = zfs_fuid_map_id(zfsvfs, who, cr,
				    ZFS_ACE_USER);
				if (newid != IDMAP_WK_CREATOR_OWNER_UID &&
				    uid == newid)
					checkit = B_TRUE;
				break;
			} else {
				mutex_exit(&zp->z_acl_lock);
				return (SET_ERROR(EIO));
			}
		}

		if (checkit) {
			if (type == DENY) {
				DTRACE_PROBE3(zfs__ace__denies,
				    znode_t *, zp,
				    zfs_ace_hdr_t *, acep,
				    uint32_t, mask_matched);
				deny_mask |= mask_matched;
			} else {
				DTRACE_PROBE3(zfs__ace__allows,
				    znode_t *, zp,
				    zfs_ace_hdr_t *, acep,
				    uint32_t, mask_matched);
				if (anyaccess) {
					mutex_exit(&zp->z_acl_lock);
					return (0);
				}
			}
			*working_mode &= ~mask_matched;
		}

		/* Are we done? */
		if (*working_mode == 0)
			break;
	}

	mutex_exit(&zp->z_acl_lock);

	/* Put the found 'denies' back on the working mode */
	if (deny_mask) {
		*working_mode |= deny_mask;
		return (SET_ERROR(EACCES));
	} else if (*working_mode) {
		return (-1);
	}

	return (0);
}

/*
 * Return true if any access whatsoever granted, we don't actually
 * care what access is granted.
 */
boolean_t
zfs_has_access(znode_t *zp, cred_t *cr)
{
	uint32_t have = ACE_ALL_PERMS;

	if (zfs_zaccess_aces_check(zp, &have, B_TRUE, cr) != 0) {
		uid_t owner;

		owner = zfs_fuid_map_id(zp->z_zfsvfs, zp->z_uid, cr, ZFS_OWNER);
		return (secpolicy_vnode_any_access(cr, ZTOV(zp), owner) == 0);
	}
	return (B_TRUE);
}

static int
zfs_zaccess_common(znode_t *zp, uint32_t v4_mode, uint32_t *working_mode,
    boolean_t *check_privs, boolean_t skipaclchk, cred_t *cr)
{
	zfsvfs_t *zfsvfs = zp->z_zfsvfs;
	int err;

	*working_mode = v4_mode;
	*check_privs = B_TRUE;

	/*
	 * Short circuit empty requests
	 */
	if (v4_mode == 0 || zfsvfs->z_replay) {
		*working_mode = 0;
		return (0);
	}

	if ((err = zfs_zaccess_dataset_check(zp, v4_mode)) != 0) {
		*check_privs = B_FALSE;
		return (err);
	}

	/*
	 * The caller requested that the ACL check be skipped.  This
	 * would only happen if the caller checked VOP_ACCESS() with a
	 * 32 bit ACE mask and already had the appropriate permissions.
	 */
	if (skipaclchk) {
		*working_mode = 0;
		return (0);
	}

	return (zfs_zaccess_aces_check(zp, working_mode, B_FALSE, cr));
}

static int
zfs_zaccess_append(znode_t *zp, uint32_t *working_mode, boolean_t *check_privs,
    cred_t *cr)
{
	if (*working_mode != ACE_WRITE_DATA)
		return (SET_ERROR(EACCES));

	return (zfs_zaccess_common(zp, ACE_APPEND_DATA, working_mode,
	    check_privs, B_FALSE, cr));
}

int
zfs_fastaccesschk_execute(znode_t *zdp, cred_t *cr)
{
	boolean_t owner = B_FALSE;
	boolean_t groupmbr = B_FALSE;
	boolean_t is_attr;
	uid_t uid = crgetuid(cr);
	int error;

	if (zdp->z_pflags & ZFS_AV_QUARANTINED)
		return (SET_ERROR(EACCES));

	is_attr = ((zdp->z_pflags & ZFS_XATTR) &&
	    (ZTOV(zdp)->v_type == VDIR));
	if (is_attr)
		goto slow;


	mutex_enter(&zdp->z_acl_lock);

	if (zdp->z_pflags & ZFS_NO_EXECS_DENIED) {
		mutex_exit(&zdp->z_acl_lock);
		return (0);
	}

	if (FUID_INDEX(zdp->z_uid) != 0 || FUID_INDEX(zdp->z_gid) != 0) {
		mutex_exit(&zdp->z_acl_lock);
		goto slow;
	}

	if (uid == zdp->z_uid) {
		owner = B_TRUE;
		if (zdp->z_mode & S_IXUSR) {
			mutex_exit(&zdp->z_acl_lock);
			return (0);
		} else {
			mutex_exit(&zdp->z_acl_lock);
			goto slow;
		}
	}
	if (groupmember(zdp->z_gid, cr)) {
		groupmbr = B_TRUE;
		if (zdp->z_mode & S_IXGRP) {
			mutex_exit(&zdp->z_acl_lock);
			return (0);
		} else {
			mutex_exit(&zdp->z_acl_lock);
			goto slow;
		}
	}
	if (!owner && !groupmbr) {
		if (zdp->z_mode & S_IXOTH) {
			mutex_exit(&zdp->z_acl_lock);
			return (0);
		}
	}

	mutex_exit(&zdp->z_acl_lock);

slow:
	DTRACE_PROBE(zfs__fastpath__execute__access__miss);
	ZFS_ENTER(zdp->z_zfsvfs);
	error = zfs_zaccess(zdp, ACE_EXECUTE, 0, B_FALSE, cr);
	ZFS_EXIT(zdp->z_zfsvfs);
	return (error);
}

/*
 * Determine whether Access should be granted/denied.
 *
 * The least priv subsytem is always consulted as a basic privilege
 * can define any form of access.
 */
int
zfs_zaccess(znode_t *zp, int mode, int flags, boolean_t skipaclchk, cred_t *cr)
{
	uint32_t	working_mode;
	int		error;
	int		is_attr;
	boolean_t 	check_privs;
	znode_t		*xzp;
	znode_t 	*check_zp = zp;
	mode_t		needed_bits;
	uid_t		owner;

	is_attr = ((zp->z_pflags & ZFS_XATTR) && (ZTOV(zp)->v_type == VDIR));

#ifndef illumos
	/*
	 * In FreeBSD, we don't care about permissions of individual ADS.
	 * Note that not checking them is not just an optimization - without
	 * this shortcut, EA operations may bogusly fail with EACCES.
	 */
	if (zp->z_pflags & ZFS_XATTR)
		return (0);
<<<<<<< HEAD
=======
	xzp = NULL;	// XXX: hello clang is_attr is false here.
>>>>>>> 598bd837
#else
	/*
	 * If attribute then validate against base file
	 */
	if (is_attr) {
		uint64_t	parent;

		if ((error = sa_lookup(zp->z_sa_hdl,
		    SA_ZPL_PARENT(zp->z_zfsvfs), &parent,
		    sizeof (parent))) != 0)
			return (error);

		if ((error = zfs_zget(zp->z_zfsvfs,
		    parent, &xzp)) != 0)	{
			return (error);
		}

		check_zp = xzp;

		/*
		 * fixup mode to map to xattr perms
		 */

		if (mode & (ACE_WRITE_DATA|ACE_APPEND_DATA)) {
			mode &= ~(ACE_WRITE_DATA|ACE_APPEND_DATA);
			mode |= ACE_WRITE_NAMED_ATTRS;
		}

		if (mode & (ACE_READ_DATA|ACE_EXECUTE)) {
			mode &= ~(ACE_READ_DATA|ACE_EXECUTE);
			mode |= ACE_READ_NAMED_ATTRS;
		}
	}
#endif

	owner = zfs_fuid_map_id(zp->z_zfsvfs, zp->z_uid, cr, ZFS_OWNER);
	/*
	 * Map the bits required to the standard vnode flags VREAD|VWRITE|VEXEC
	 * in needed_bits.  Map the bits mapped by working_mode (currently
	 * missing) in missing_bits.
	 * Call secpolicy_vnode_access2() with (needed_bits & ~checkmode),
	 * needed_bits.
	 */
	needed_bits = 0;

	working_mode = mode;
	if ((working_mode & (ACE_READ_ACL|ACE_READ_ATTRIBUTES)) &&
	    owner == crgetuid(cr))
		working_mode &= ~(ACE_READ_ACL|ACE_READ_ATTRIBUTES);

	if (working_mode & (ACE_READ_DATA|ACE_READ_NAMED_ATTRS|
	    ACE_READ_ACL|ACE_READ_ATTRIBUTES|ACE_SYNCHRONIZE))
		needed_bits |= VREAD;
	if (working_mode & (ACE_WRITE_DATA|ACE_WRITE_NAMED_ATTRS|
	    ACE_APPEND_DATA|ACE_WRITE_ATTRIBUTES|ACE_SYNCHRONIZE))
		needed_bits |= VWRITE;
	if (working_mode & ACE_EXECUTE)
		needed_bits |= VEXEC;

	if ((error = zfs_zaccess_common(check_zp, mode, &working_mode,
	    &check_privs, skipaclchk, cr)) == 0) {
		if (is_attr)
			VN_RELE(ZTOV(xzp));
		return (secpolicy_vnode_access2(cr, ZTOV(zp), owner,
		    needed_bits, needed_bits));
	}

	if (error && !check_privs) {
		if (is_attr)
			VN_RELE(ZTOV(xzp));
		return (error);
	}

	if (error && (flags & V_APPEND)) {
		error = zfs_zaccess_append(zp, &working_mode, &check_privs, cr);
	}

	if (error && check_privs) {
		mode_t		checkmode = 0;

		/*
		 * First check for implicit owner permission on
		 * read_acl/read_attributes
		 */

		error = 0;
		ASSERT(working_mode != 0);

		if ((working_mode & (ACE_READ_ACL|ACE_READ_ATTRIBUTES) &&
		    owner == crgetuid(cr)))
			working_mode &= ~(ACE_READ_ACL|ACE_READ_ATTRIBUTES);

		if (working_mode & (ACE_READ_DATA|ACE_READ_NAMED_ATTRS|
		    ACE_READ_ACL|ACE_READ_ATTRIBUTES|ACE_SYNCHRONIZE))
			checkmode |= VREAD;
		if (working_mode & (ACE_WRITE_DATA|ACE_WRITE_NAMED_ATTRS|
		    ACE_APPEND_DATA|ACE_WRITE_ATTRIBUTES|ACE_SYNCHRONIZE))
			checkmode |= VWRITE;
		if (working_mode & ACE_EXECUTE)
			checkmode |= VEXEC;

		error = secpolicy_vnode_access2(cr, ZTOV(check_zp), owner,
		    needed_bits & ~checkmode, needed_bits);

		if (error == 0 && (working_mode & ACE_WRITE_OWNER))
			error = secpolicy_vnode_chown(ZTOV(check_zp), cr, owner);
		if (error == 0 && (working_mode & ACE_WRITE_ACL))
			error = secpolicy_vnode_setdac(ZTOV(check_zp), cr, owner);

		if (error == 0 && (working_mode &
		    (ACE_DELETE|ACE_DELETE_CHILD)))
			error = secpolicy_vnode_remove(ZTOV(check_zp), cr);

		if (error == 0 && (working_mode & ACE_SYNCHRONIZE)) {
			error = secpolicy_vnode_chown(ZTOV(check_zp), cr, owner);
		}
		if (error == 0) {
			/*
			 * See if any bits other than those already checked
			 * for are still present.  If so then return EACCES
			 */
			if (working_mode & ~(ZFS_CHECKED_MASKS)) {
				error = SET_ERROR(EACCES);
			}
		}
	} else if (error == 0) {
		error = secpolicy_vnode_access2(cr, ZTOV(zp), owner,
		    needed_bits, needed_bits);
	}


	if (is_attr)
		VN_RELE(ZTOV(xzp));

	return (error);
}

/*
 * Translate traditional unix VREAD/VWRITE/VEXEC mode into
 * native ACL format and call zfs_zaccess()
 */
int
zfs_zaccess_rwx(znode_t *zp, mode_t mode, int flags, cred_t *cr)
{
	return (zfs_zaccess(zp, zfs_unix_to_v4(mode >> 6), flags, B_FALSE, cr));
}

/*
 * Access function for secpolicy_vnode_setattr
 */
int
zfs_zaccess_unix(znode_t *zp, mode_t mode, cred_t *cr)
{
	int v4_mode = zfs_unix_to_v4(mode >> 6);

	return (zfs_zaccess(zp, v4_mode, 0, B_FALSE, cr));
}

static int
zfs_delete_final_check(znode_t *zp, znode_t *dzp,
    mode_t available_perms, cred_t *cr)
{
	int error;
	uid_t downer;

	downer = zfs_fuid_map_id(dzp->z_zfsvfs, dzp->z_uid, cr, ZFS_OWNER);

	error = secpolicy_vnode_access2(cr, ZTOV(dzp),
	    downer, available_perms, VWRITE|VEXEC);

	if (error == 0)
		error = zfs_sticky_remove_access(dzp, zp, cr);

	return (error);
}

/*
 * Determine whether Access should be granted/deny, without
 * consulting least priv subsystem.
 *
 * The following chart is the recommended NFSv4 enforcement for
 * ability to delete an object.
 *
 *      -------------------------------------------------------
 *      |   Parent Dir  |           Target Object Permissions |
 *      |  permissions  |                                     |
 *      -------------------------------------------------------
 *      |               | ACL Allows | ACL Denies| Delete     |
 *      |               |  Delete    |  Delete   | unspecified|
 *      -------------------------------------------------------
 *      |  ACL Allows   | Permit     | Permit    | Permit     |
 *      |  DELETE_CHILD |                                     |
 *      -------------------------------------------------------
 *      |  ACL Denies   | Permit     | Deny      | Deny       |
 *      |  DELETE_CHILD |            |           |            |
 *      -------------------------------------------------------
 *      | ACL specifies |            |           |            |
 *      | only allow    | Permit     | Permit    | Permit     |
 *      | write and     |            |           |            |
 *      | execute       |            |           |            |
 *      -------------------------------------------------------
 *      | ACL denies    |            |           |            |
 *      | write and     | Permit     | Deny      | Deny       |
 *      | execute       |            |           |            |
 *      -------------------------------------------------------
 *         ^
 *         |
 *         No search privilege, can't even look up file?
 *
 */
int
zfs_zaccess_delete(znode_t *dzp, znode_t *zp, cred_t *cr)
{
	uint32_t dzp_working_mode = 0;
	uint32_t zp_working_mode = 0;
	int dzp_error, zp_error;
	mode_t available_perms;
	boolean_t dzpcheck_privs = B_TRUE;
	boolean_t zpcheck_privs = B_TRUE;

	/*
	 * We want specific DELETE permissions to
	 * take precedence over WRITE/EXECUTE.  We don't
	 * want an ACL such as this to mess us up.
	 * user:joe:write_data:deny,user:joe:delete:allow
	 *
	 * However, deny permissions may ultimately be overridden
	 * by secpolicy_vnode_access().
	 *
	 * We will ask for all of the necessary permissions and then
	 * look at the working modes from the directory and target object
	 * to determine what was found.
	 */

	if (zp->z_pflags & (ZFS_IMMUTABLE | ZFS_NOUNLINK))
		return (SET_ERROR(EPERM));

	/*
	 * First row
	 * If the directory permissions allow the delete, we are done.
	 */
	if ((dzp_error = zfs_zaccess_common(dzp, ACE_DELETE_CHILD,
	    &dzp_working_mode, &dzpcheck_privs, B_FALSE, cr)) == 0)
		return (0);

	/*
	 * If target object has delete permission then we are done
	 */
	if ((zp_error = zfs_zaccess_common(zp, ACE_DELETE, &zp_working_mode,
	    &zpcheck_privs, B_FALSE, cr)) == 0)
		return (0);

	ASSERT(dzp_error && zp_error);

	if (!dzpcheck_privs)
		return (dzp_error);
	if (!zpcheck_privs)
		return (zp_error);

	/*
	 * Second row
	 *
	 * If directory returns EACCES then delete_child was denied
	 * due to deny delete_child.  In this case send the request through
	 * secpolicy_vnode_remove().  We don't use zfs_delete_final_check()
	 * since that *could* allow the delete based on write/execute permission
	 * and we want delete permissions to override write/execute.
	 */

	if (dzp_error == EACCES)
		return (secpolicy_vnode_remove(ZTOV(dzp), cr));	/* XXXPJD: s/dzp/zp/ ? */

	/*
	 * Third Row
	 * only need to see if we have write/execute on directory.
	 */

	dzp_error = zfs_zaccess_common(dzp, ACE_EXECUTE|ACE_WRITE_DATA,
	    &dzp_working_mode, &dzpcheck_privs, B_FALSE, cr);

	if (dzp_error != 0 && !dzpcheck_privs)
		return (dzp_error);

	/*
	 * Fourth row
	 */

	available_perms = (dzp_working_mode & ACE_WRITE_DATA) ? 0 : VWRITE;
	available_perms |= (dzp_working_mode & ACE_EXECUTE) ? 0 : VEXEC;

	return (zfs_delete_final_check(zp, dzp, available_perms, cr));

}

int
zfs_zaccess_rename(znode_t *sdzp, znode_t *szp, znode_t *tdzp,
    znode_t *tzp, cred_t *cr)
{
	int add_perm;
	int error;

	if (szp->z_pflags & ZFS_AV_QUARANTINED)
		return (SET_ERROR(EACCES));

	add_perm = (ZTOV(szp)->v_type == VDIR) ?
	    ACE_ADD_SUBDIRECTORY : ACE_ADD_FILE;

	/*
	 * Rename permissions are combination of delete permission +
	 * add file/subdir permission.
	 *
	 * BSD operating systems also require write permission
	 * on the directory being moved from one parent directory
	 * to another.
	 */
	if (ZTOV(szp)->v_type == VDIR && ZTOV(sdzp) != ZTOV(tdzp)) {
		if (error = zfs_zaccess(szp, ACE_WRITE_DATA, 0, B_FALSE, cr))
			return (error);
	}

	/*
	 * first make sure we do the delete portion.
	 *
	 * If that succeeds then check for add_file/add_subdir permissions
	 */

	if (error = zfs_zaccess_delete(sdzp, szp, cr))
		return (error);

	/*
	 * If we have a tzp, see if we can delete it?
	 */
	if (tzp) {
		if (error = zfs_zaccess_delete(tdzp, tzp, cr))
			return (error);
	}

	/*
	 * Now check for add permissions
	 */
	error = zfs_zaccess(tdzp, add_perm, 0, B_FALSE, cr);

	return (error);
}<|MERGE_RESOLUTION|>--- conflicted
+++ resolved
@@ -2359,10 +2359,7 @@
 	 */
 	if (zp->z_pflags & ZFS_XATTR)
 		return (0);
-<<<<<<< HEAD
-=======
 	xzp = NULL;	// XXX: hello clang is_attr is false here.
->>>>>>> 598bd837
 #else
 	/*
 	 * If attribute then validate against base file
