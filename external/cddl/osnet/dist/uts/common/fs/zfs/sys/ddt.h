/*
 * CDDL HEADER START
 *
 * The contents of this file are subject to the terms of the
 * Common Development and Distribution License (the "License").
 * You may not use this file except in compliance with the License.
 *
 * You can obtain a copy of the license at usr/src/OPENSOLARIS.LICENSE
 * or http://www.opensolaris.org/os/licensing.
 * See the License for the specific language governing permissions
 * and limitations under the License.
 *
 * When distributing Covered Code, include this CDDL HEADER in each
 * file and include the License file at usr/src/OPENSOLARIS.LICENSE.
 * If applicable, add the following below this CDDL HEADER, with the
 * fields enclosed by brackets "[]" replaced with your own identifying
 * information: Portions Copyright [yyyy] [name of copyright owner]
 *
 * CDDL HEADER END
 */
/*
 * Copyright (c) 2009, 2010, Oracle and/or its affiliates. All rights reserved.
 */

#ifndef _SYS_DDT_H
#define	_SYS_DDT_H

#include <sys/sysmacros.h>
#include <sys/types.h>
#include <sys/fs/zfs.h>
#include <sys/zio.h>
#include <sys/dmu.h>

#ifdef	__cplusplus
extern "C" {
#endif

/*
 * On-disk DDT formats, in the desired search order (newest version first).
 */
enum ddt_type {
	DDT_TYPE_ZAP = 0,
	DDT_TYPES
};

/*
 * DDT classes, in the desired search order (highest replication level first).
 */
enum ddt_class {
	DDT_CLASS_DITTO = 0,
	DDT_CLASS_DUPLICATE,
	DDT_CLASS_UNIQUE,
	DDT_CLASSES
};

#define	DDT_TYPE_CURRENT		0

#define	DDT_COMPRESS_BYTEORDER_MASK	0x80
#define	DDT_COMPRESS_FUNCTION_MASK	0x7f

/*
 * On-disk ddt entry:  key (name) and physical storage (value).
 */
typedef struct ddt_key {
	zio_cksum_t	ddk_cksum;	/* 256-bit block checksum */
	/*
	 * Encoded with logical & physical size, and compression, as follows:
	 *   +-------+-------+-------+-------+-------+-------+-------+-------+
	 *   |   0   |   0   |   0   | comp  |     PSIZE     |     LSIZE     |
	 *   +-------+-------+-------+-------+-------+-------+-------+-------+
	 */
	uint64_t	ddk_prop;
} ddt_key_t;

#define	DDK_GET_LSIZE(ddk)	\
	BF64_GET_SB((ddk)->ddk_prop, 0, 16, SPA_MINBLOCKSHIFT, 1)
#define	DDK_SET_LSIZE(ddk, x)	\
	BF64_SET_SB((ddk)->ddk_prop, 0, 16, SPA_MINBLOCKSHIFT, 1, x)

#define	DDK_GET_PSIZE(ddk)	\
	BF64_GET_SB((ddk)->ddk_prop, 16, 16, SPA_MINBLOCKSHIFT, 1)
#define	DDK_SET_PSIZE(ddk, x)	\
	BF64_SET_SB((ddk)->ddk_prop, 16, 16, SPA_MINBLOCKSHIFT, 1, x)

#define	DDK_GET_COMPRESS(ddk)		BF64_GET((ddk)->ddk_prop, 32, 8)
#define	DDK_SET_COMPRESS(ddk, x)	BF64_SET((ddk)->ddk_prop, 32, 8, x)

#define	DDT_KEY_WORDS	(sizeof (ddt_key_t) / sizeof (uint64_t))

typedef struct ddt_phys {
	dva_t		ddp_dva[SPA_DVAS_PER_BP];
	uint64_t	ddp_refcnt;
	uint64_t	ddp_phys_birth;
} ddt_phys_t;

enum ddt_phys_type {
	DDT_PHYS_DITTO = 0,
	DDT_PHYS_SINGLE = 1,
	DDT_PHYS_DOUBLE = 2,
	DDT_PHYS_TRIPLE = 3,
	DDT_PHYS_TYPES
};

/*
 * In-core ddt entry
 */
struct ddt_entry {
	ddt_key_t	dde_key;
	ddt_phys_t	dde_phys[DDT_PHYS_TYPES];
	zio_t		*dde_lead_zio[DDT_PHYS_TYPES];
	void		*dde_repair_data;
	enum ddt_type	dde_type;
	enum ddt_class	dde_class;
	uint8_t		dde_loading;
	uint8_t		dde_loaded;
	kcondvar_t	dde_cv;
	avl_node_t	dde_node;
};

/*
 * In-core ddt
 */
struct ddt {
	kmutex_t	ddt_lock;
	avl_tree_t	ddt_tree;
	avl_tree_t	ddt_repair_tree;
	enum zio_checksum ddt_checksum;
	spa_t		*ddt_spa;
	objset_t	*ddt_os;
	uint64_t	ddt_stat_object;
	uint64_t	ddt_object[DDT_TYPES][DDT_CLASSES];
	ddt_histogram_t	ddt_histogram[DDT_TYPES][DDT_CLASSES];
	ddt_histogram_t	ddt_histogram_cache[DDT_TYPES][DDT_CLASSES];
	ddt_object_t	ddt_object_stats[DDT_TYPES][DDT_CLASSES];
	avl_node_t	ddt_node;
};

/*
 * In-core and on-disk bookmark for DDT walks
 */
typedef struct ddt_bookmark {
	uint64_t	ddb_class;
	uint64_t	ddb_type;
	uint64_t	ddb_checksum;
	uint64_t	ddb_cursor;
} ddt_bookmark_t;

/*
 * Ops vector to access a specific DDT object type.
 */
typedef struct ddt_ops {
	char ddt_op_name[32];
	int (*ddt_op_create)(objset_t *os, uint64_t *object, dmu_tx_t *tx,
	    boolean_t prehash);
	int (*ddt_op_destroy)(objset_t *os, uint64_t object, dmu_tx_t *tx);
	int (*ddt_op_lookup)(objset_t *os, uint64_t object, ddt_entry_t *dde);
	void (*ddt_op_prefetch)(objset_t *os, uint64_t object,
	    ddt_entry_t *dde);
	int (*ddt_op_update)(objset_t *os, uint64_t object, ddt_entry_t *dde,
	    dmu_tx_t *tx);
	int (*ddt_op_remove)(objset_t *os, uint64_t object, ddt_entry_t *dde,
	    dmu_tx_t *tx);
	int (*ddt_op_walk)(objset_t *os, uint64_t object, ddt_entry_t *dde,
	    uint64_t *walk);
	int (*ddt_op_count)(objset_t *os, uint64_t object, uint64_t *count);
} ddt_ops_t;

#define	DDT_NAMELEN	80

extern void ddt_object_name(ddt_t *ddt, enum ddt_type type,
<<<<<<< HEAD
    enum ddt_class class, char *name, size_t namelen);
=======
    enum ddt_class cls, char *name);
>>>>>>> b2b84690
extern int ddt_object_walk(ddt_t *ddt, enum ddt_type type,
    enum ddt_class cls, uint64_t *walk, ddt_entry_t *dde);
extern int ddt_object_count(ddt_t *ddt, enum ddt_type type,
    enum ddt_class cls, uint64_t *count);
extern int ddt_object_info(ddt_t *ddt, enum ddt_type type,
    enum ddt_class cls, dmu_object_info_t *);
extern boolean_t ddt_object_exists(ddt_t *ddt, enum ddt_type type,
    enum ddt_class cls);

extern void ddt_bp_fill(const ddt_phys_t *ddp, blkptr_t *bp,
    uint64_t txg);
extern void ddt_bp_create(enum zio_checksum checksum, const ddt_key_t *ddk,
    const ddt_phys_t *ddp, blkptr_t *bp);

extern void ddt_key_fill(ddt_key_t *ddk, const blkptr_t *bp);

extern void ddt_phys_fill(ddt_phys_t *ddp, const blkptr_t *bp);
extern void ddt_phys_clear(ddt_phys_t *ddp);
extern void ddt_phys_addref(ddt_phys_t *ddp);
extern void ddt_phys_decref(ddt_phys_t *ddp);
extern void ddt_phys_free(ddt_t *ddt, ddt_key_t *ddk, ddt_phys_t *ddp,
    uint64_t txg);
extern ddt_phys_t *ddt_phys_select(const ddt_entry_t *dde, const blkptr_t *bp);
extern uint64_t ddt_phys_total_refcnt(const ddt_entry_t *dde);

extern void ddt_stat_add(ddt_stat_t *dst, const ddt_stat_t *src, uint64_t neg);

extern void ddt_histogram_add(ddt_histogram_t *dst, const ddt_histogram_t *src);
extern void ddt_histogram_stat(ddt_stat_t *dds, const ddt_histogram_t *ddh);
extern boolean_t ddt_histogram_empty(const ddt_histogram_t *ddh);
extern void ddt_get_dedup_object_stats(spa_t *spa, ddt_object_t *ddo);
extern void ddt_get_dedup_histogram(spa_t *spa, ddt_histogram_t *ddh);
extern void ddt_get_dedup_stats(spa_t *spa, ddt_stat_t *dds_total);

extern uint64_t ddt_get_dedup_dspace(spa_t *spa);
extern uint64_t ddt_get_pool_dedup_ratio(spa_t *spa);

extern int ddt_ditto_copies_needed(ddt_t *ddt, ddt_entry_t *dde,
    ddt_phys_t *ddp_willref);
extern int ddt_ditto_copies_present(ddt_entry_t *dde);

extern size_t ddt_compress(void *src, uchar_t *dst, size_t s_len, size_t d_len);
extern void ddt_decompress(uchar_t *src, void *dst, size_t s_len, size_t d_len);

extern ddt_t *ddt_select(spa_t *spa, const blkptr_t *bp);
extern void ddt_enter(ddt_t *ddt);
extern void ddt_exit(ddt_t *ddt);
extern ddt_entry_t *ddt_lookup(ddt_t *ddt, const blkptr_t *bp, boolean_t add);
extern void ddt_prefetch(spa_t *spa, const blkptr_t *bp);
extern void ddt_remove(ddt_t *ddt, ddt_entry_t *dde);

extern boolean_t ddt_class_contains(spa_t *spa, enum ddt_class max_class,
    const blkptr_t *bp);

extern ddt_entry_t *ddt_repair_start(ddt_t *ddt, const blkptr_t *bp);
extern void ddt_repair_done(ddt_t *ddt, ddt_entry_t *dde);

extern int ddt_entry_compare(const void *x1, const void *x2);

extern void ddt_create(spa_t *spa);
extern int ddt_load(spa_t *spa);
extern void ddt_unload(spa_t *spa);
extern void ddt_sync(spa_t *spa, uint64_t txg);
extern int ddt_walk(spa_t *spa, ddt_bookmark_t *ddb, ddt_entry_t *dde);
extern int ddt_object_update(ddt_t *ddt, enum ddt_type type,
    enum ddt_class cls, ddt_entry_t *dde, dmu_tx_t *tx);

extern const ddt_ops_t ddt_zap_ops;

#ifdef	__cplusplus
}
#endif

#endif	/* _SYS_DDT_H */<|MERGE_RESOLUTION|>--- conflicted
+++ resolved
@@ -168,11 +168,7 @@
 #define	DDT_NAMELEN	80
 
 extern void ddt_object_name(ddt_t *ddt, enum ddt_type type,
-<<<<<<< HEAD
-    enum ddt_class class, char *name, size_t namelen);
-=======
     enum ddt_class cls, char *name);
->>>>>>> b2b84690
 extern int ddt_object_walk(ddt_t *ddt, enum ddt_type type,
     enum ddt_class cls, uint64_t *walk, ddt_entry_t *dde);
 extern int ddt_object_count(ddt_t *ddt, enum ddt_type type,
