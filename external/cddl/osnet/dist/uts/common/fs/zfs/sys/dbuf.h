--- conflicted
+++ resolved
@@ -373,11 +373,7 @@
 #define	dprintf_dbuf_bp(db, bp, fmt, ...) do {			\
 	if (zfs_flags & ZFS_DEBUG_DPRINTF) {			\
 	char *__blkbuf = kmem_alloc(BP_SPRINTF_LEN, KM_SLEEP);	\
-<<<<<<< HEAD
-	snprintf_blkptr(__blkbuf, BP_SPRINTF_LEN, bp);				\
-=======
 	snprintf_blkptr(__blkbuf, BP_SPRINTF_LEN, bp);		\
->>>>>>> b2b84690
 	dprintf_dbuf(db, fmt " %s\n", __VA_ARGS__, __blkbuf);	\
 	kmem_free(__blkbuf, BP_SPRINTF_LEN);			\
 	}							\
