/*
 * CDDL HEADER START
 *
 * The contents of this file are subject to the terms of the
 * Common Development and Distribution License (the "License").
 * You may not use this file except in compliance with the License.
 *
 * You can obtain a copy of the license at usr/src/OPENSOLARIS.LICENSE
 * or http://www.opensolaris.org/os/licensing.
 * See the License for the specific language governing permissions
 * and limitations under the License.
 *
 * When distributing Covered Code, include this CDDL HEADER in each
 * file and include the License file at usr/src/OPENSOLARIS.LICENSE.
 * If applicable, add the following below this CDDL HEADER, with the
 * fields enclosed by brackets "[]" replaced with your own identifying
 * information: Portions Copyright [yyyy] [name of copyright owner]
 *
 * CDDL HEADER END
 */
/*
 * Copyright (c) 2005, 2010, Oracle and/or its affiliates. All rights reserved.
 * Copyright (c) 2013, 2015 by Delphix. All rights reserved.
 */

#include <sys/types.h>
#include <sys/param.h>
#include <sys/time.h>
#include <sys/systm.h>
#include <sys/sysmacros.h>
#include <sys/resource.h>
#include <sys/vfs.h>
#include <sys/vnode.h>
#include <sys/file.h>
#include <sys/kmem.h>
#include <sys/uio.h>
#include <sys/cmn_err.h>
#include <sys/errno.h>
#include <sys/stat.h>
#include <sys/unistd.h>
#include <sys/sunddi.h>
#include <sys/random.h>
#include <sys/policy.h>
#ifdef __FreeBSD__
#include <sys/kcondvar.h>
#include <sys/callb.h>
#include <sys/smp.h>
#endif
#include <sys/zfs_dir.h>
#include <sys/zfs_acl.h>
#include <sys/fs/zfs.h>
#include <sys/zap.h>
#include <sys/dmu.h>
#include <sys/atomic.h>
#include <sys/zfs_ctldir.h>
#include <sys/zfs_fuid.h>
#include <sys/sa.h>
#include <sys/zfs_sa.h>
#include <sys/dnlc.h>
#include <sys/extdirent.h>

/*
 * zfs_match_find() is used by zfs_dirent_lookup() to peform zap lookups
 * of names after deciding which is the appropriate lookup interface.
 */
static int
zfs_match_find(zfsvfs_t *zfsvfs, znode_t *dzp, const char *name,
    boolean_t exact, uint64_t *zoid)
{
	int error;

	if (zfsvfs->z_norm) {
		matchtype_t mt = exact? MT_EXACT : MT_FIRST;

		/*
		 * In the non-mixed case we only expect there would ever
		 * be one match, but we need to use the normalizing lookup.
		 */
		error = zap_lookup_norm(zfsvfs->z_os, dzp->z_id, name, 8, 1,
		    zoid, mt, NULL, 0, NULL);
	} else {
		error = zap_lookup(zfsvfs->z_os, dzp->z_id, name, 8, 1, zoid);
	}
	*zoid = ZFS_DIRENT_OBJ(*zoid);

	return (error);
}

/*
 * Look up a directory entry under a locked vnode.
 * dvp being locked gives us a guarantee that there are no concurrent
 * modification of the directory and, thus, if a node can be found in
 * the directory, then it must not be unlinked.
 *
 * Input arguments:
 *	dzp	- znode for directory
 *	name	- name of entry to lock
 *	flag	- ZNEW: if the entry already exists, fail with EEXIST.
 *		  ZEXISTS: if the entry does not exist, fail with ENOENT.
 *		  ZXATTR: we want dzp's xattr directory
 *
 * Output arguments:
 *	zpp	- pointer to the znode for the entry (NULL if there isn't one)
 *
 * Return value: 0 on success or errno on failure.
 *
 * NOTE: Always checks for, and rejects, '.' and '..'.
 */
int
zfs_dirent_lookup(znode_t *dzp, const char *name, znode_t **zpp, int flag)
{
	zfsvfs_t	*zfsvfs = dzp->z_zfsvfs;
	boolean_t	exact;
	uint64_t	zoid;
	vnode_t		*vp = NULL;
	int		error = 0;

	ASSERT_VOP_LOCKED(ZTOV(dzp), __func__);

	*zpp = NULL;

	/*
	 * Verify that we are not trying to lock '.', '..', or '.zfs'
	 */
	if (name[0] == '.' &&
	    (name[1] == '\0' || (name[1] == '.' && name[2] == '\0')) ||
	    zfs_has_ctldir(dzp) && strcmp(name, ZFS_CTLDIR_NAME) == 0)
		return (SET_ERROR(EEXIST));

	/*
	 * Case sensitivity and normalization preferences are set when
	 * the file system is created.  These are stored in the
	 * zfsvfs->z_case and zfsvfs->z_norm fields.  These choices
	 * affect how we perform zap lookups.
	 *
	 * Decide if exact matches should be requested when performing
	 * a zap lookup on file systems supporting case-insensitive
	 * access.
	 *
	 * NB: we do not need to worry about this flag for ZFS_CASE_SENSITIVE
	 * because in that case MT_EXACT and MT_FIRST should produce exactly
	 * the same result.
	 */
	exact = zfsvfs->z_case == ZFS_CASE_MIXED;

	if (dzp->z_unlinked && !(flag & ZXATTR))
		return (ENOENT);
	if (flag & ZXATTR) {
		error = sa_lookup(dzp->z_sa_hdl, SA_ZPL_XATTR(zfsvfs), &zoid,
		    sizeof (zoid));
		if (error == 0)
			error = (zoid == 0 ? ENOENT : 0);
	} else {
		error = zfs_match_find(zfsvfs, dzp, name, exact, &zoid);
	}
	if (error) {
		if (error != ENOENT || (flag & ZEXISTS)) {
			return (error);
		}
	} else {
		if (flag & ZNEW) {
			return (SET_ERROR(EEXIST));
		}
		error = zfs_zget(zfsvfs, zoid, zpp);
		if (error)
			return (error);
		ASSERT(!(*zpp)->z_unlinked);
	}

	return (0);
}

static int
zfs_dd_lookup(znode_t *dzp, znode_t **zpp)
{
	zfsvfs_t *zfsvfs = dzp->z_zfsvfs;
	znode_t *zp;
	uint64_t parent;
	int error;

	ASSERT_VOP_LOCKED(ZTOV(dzp), __func__);
	ASSERT(RRM_READ_HELD(&zfsvfs->z_teardown_lock));

	if (dzp->z_unlinked)
		return (ENOENT);

	if ((error = sa_lookup(dzp->z_sa_hdl,
	    SA_ZPL_PARENT(zfsvfs), &parent, sizeof (parent))) != 0)
		return (error);

	error = zfs_zget(zfsvfs, parent, &zp);
	if (error == 0)
		*zpp = zp;
	return (error);
}

int
zfs_dirlook(znode_t *dzp, const char *name, znode_t **zpp)
{
	zfsvfs_t *zfsvfs = dzp->z_zfsvfs;
	znode_t *zp;
	int error = 0;

	ASSERT_VOP_LOCKED(ZTOV(dzp), __func__);
	ASSERT(RRM_READ_HELD(&zfsvfs->z_teardown_lock));

	if (dzp->z_unlinked)
		return (SET_ERROR(ENOENT));

	if (name[0] == 0 || (name[0] == '.' && name[1] == 0)) {
		*zpp = dzp;
	} else if (name[0] == '.' && name[1] == '.' && name[2] == 0) {
		error = zfs_dd_lookup(dzp, zpp);
	} else {
		error = zfs_dirent_lookup(dzp, name, &zp, ZEXISTS);
		if (error == 0) {
			dzp->z_zn_prefetch = B_TRUE; /* enable prefetching */
			*zpp = zp;
		}
	}
	return (error);
}

/*
 * unlinked Set (formerly known as the "delete queue") Error Handling
 *
 * When dealing with the unlinked set, we dmu_tx_hold_zap(), but we
 * don't specify the name of the entry that we will be manipulating.  We
 * also fib and say that we won't be adding any new entries to the
 * unlinked set, even though we might (this is to lower the minimum file
 * size that can be deleted in a full filesystem).  So on the small
 * chance that the nlink list is using a fat zap (ie. has more than
 * 2000 entries), we *may* not pre-read a block that's needed.
 * Therefore it is remotely possible for some of the assertions
 * regarding the unlinked set below to fail due to i/o error.  On a
 * nondebug system, this will result in the space being leaked.
 */
void
zfs_unlinked_add(znode_t *zp, dmu_tx_t *tx)
{
	zfsvfs_t *zfsvfs = zp->z_zfsvfs;

	ASSERT(zp->z_unlinked);
	ASSERT(zp->z_links == 0);

	VERIFY3U(0, ==,
	    zap_add_int(zfsvfs->z_os, zfsvfs->z_unlinkedobj, zp->z_id, tx));
}

/*
 * Clean up any znodes that had no links when we either crashed or
 * (force) umounted the file system.
 */
void
zfs_unlinked_drain(zfsvfs_t *zfsvfs)
{
	zap_cursor_t	zc;
	zap_attribute_t zap;
	dmu_object_info_t doi;
	znode_t		*zp;
	int		error;

	/*
	 * Interate over the contents of the unlinked set.
	 */
	for (zap_cursor_init(&zc, zfsvfs->z_os, zfsvfs->z_unlinkedobj);
	    zap_cursor_retrieve(&zc, &zap) == 0;
	    zap_cursor_advance(&zc)) {

		/*
		 * See what kind of object we have in list
		 */

		error = dmu_object_info(zfsvfs->z_os,
		    zap.za_first_integer, &doi);
		if (error != 0)
			continue;

		ASSERT((doi.doi_type == DMU_OT_PLAIN_FILE_CONTENTS) ||
		    (doi.doi_type == DMU_OT_DIRECTORY_CONTENTS));
		/*
		 * We need to re-mark these list entries for deletion,
		 * so we pull them back into core and set zp->z_unlinked.
		 */
		error = zfs_zget(zfsvfs, zap.za_first_integer, &zp);

		/*
		 * We may pick up znodes that are already marked for deletion.
		 * This could happen during the purge of an extended attribute
		 * directory.  All we need to do is skip over them, since they
		 * are already in the system marked z_unlinked.
		 */
		if (error != 0)
			continue;

		vn_lock(ZTOV(zp), LK_EXCLUSIVE | LK_RETRY);
		zp->z_unlinked = B_TRUE;
		vput(ZTOV(zp));
	}
	zap_cursor_fini(&zc);
}

/*
 * Delete the entire contents of a directory.  Return a count
 * of the number of entries that could not be deleted. If we encounter
 * an error, return a count of at least one so that the directory stays
 * in the unlinked set.
 *
 * NOTE: this function assumes that the directory is inactive,
 *	so there is no need to lock its entries before deletion.
 *	Also, it assumes the directory contents is *only* regular
 *	files.
 */
static int
zfs_purgedir(znode_t *dzp)
{
	zap_cursor_t	zc;
	zap_attribute_t	zap;
	znode_t		*xzp;
	dmu_tx_t	*tx;
	zfsvfs_t	*zfsvfs = dzp->z_zfsvfs;
	int skipped = 0;
	int error;

	for (zap_cursor_init(&zc, zfsvfs->z_os, dzp->z_id);
	    (error = zap_cursor_retrieve(&zc, &zap)) == 0;
	    zap_cursor_advance(&zc)) {
		error = zfs_zget(zfsvfs,
		    ZFS_DIRENT_OBJ(zap.za_first_integer), &xzp);
		if (error) {
			skipped += 1;
			continue;
		}

		vn_lock(ZTOV(xzp), LK_EXCLUSIVE | LK_RETRY);
		ASSERT((ZTOV(xzp)->v_type == VREG) ||
		    (ZTOV(xzp)->v_type == VLNK));

		tx = dmu_tx_create(zfsvfs->z_os);
		dmu_tx_hold_sa(tx, dzp->z_sa_hdl, B_FALSE);
		dmu_tx_hold_zap(tx, dzp->z_id, FALSE, zap.za_name);
		dmu_tx_hold_sa(tx, xzp->z_sa_hdl, B_FALSE);
		dmu_tx_hold_zap(tx, zfsvfs->z_unlinkedobj, FALSE, NULL);
		/* Is this really needed ? */
		zfs_sa_upgrade_txholds(tx, xzp);
		dmu_tx_mark_netfree(tx);
		error = dmu_tx_assign(tx, TXG_WAIT);
		if (error) {
			dmu_tx_abort(tx);
			vput(ZTOV(xzp));
			skipped += 1;
			continue;
		}

		error = zfs_link_destroy(dzp, zap.za_name, xzp, tx, 0, NULL);
		if (error)
			skipped += 1;
		dmu_tx_commit(tx);

		vput(ZTOV(xzp));
	}
	zap_cursor_fini(&zc);
	if (error != ENOENT)
		skipped += 1;
	return (skipped);
}

void
zfs_rmnode(znode_t *zp)
{
	zfsvfs_t	*zfsvfs = zp->z_zfsvfs;
	objset_t	*os = zfsvfs->z_os;
	znode_t		*xzp = NULL;
	dmu_tx_t	*tx;
	uint64_t	acl_obj;
	uint64_t	xattr_obj;
	int		error;

	ASSERT(zp->z_links == 0);
#ifndef __NetBSD__
	ASSERT_VOP_ELOCKED(ZTOV(zp), __func__);
#endif

	/*
	 * If this is an attribute directory, purge its contents.
	 */
	if (ZTOV(zp) != NULL && ZTOV(zp)->v_type == VDIR &&
	    (zp->z_pflags & ZFS_XATTR)) {
		if (zfs_purgedir(zp) != 0) {
			/*
			 * Not enough space to delete some xattrs.
			 * Leave it in the unlinked set.
			 */
			zfs_znode_dmu_fini(zp);
			zfs_znode_free(zp);
			return;
		}
	} else {
		/*
		 * Free up all the data in the file.  We don't do this for
		 * XATTR directories because we need truncate and remove to be
		 * in the same tx, like in zfs_znode_delete(). Otherwise, if
		 * we crash here we'll end up with an inconsistent truncated
		 * zap object in the delete queue.  Note a truncated file is
		 * harmless since it only contains user data.
		 */
		error = dmu_free_long_range(os, zp->z_id, 0, DMU_OBJECT_END);
		if (error) {
			/*
			 * Not enough space.  Leave the file in the unlinked
			 * set.
			 */
			zfs_znode_dmu_fini(zp);
			zfs_znode_free(zp);
			return;
		}
	}

	/*
	 * If the file has extended attributes, we're going to unlink
	 * the xattr dir.
	 */
	error = sa_lookup(zp->z_sa_hdl, SA_ZPL_XATTR(zfsvfs),
	    &xattr_obj, sizeof (xattr_obj));
	if (error == 0 && xattr_obj) {
		error = zfs_zget(zfsvfs, xattr_obj, &xzp);
		ASSERT3S(error, ==, 0);
		vn_lock(ZTOV(xzp), LK_EXCLUSIVE | LK_RETRY);
	}

	acl_obj = zfs_external_acl(zp);

	/*
	 * Set up the final transaction.
	 */
	tx = dmu_tx_create(os);
	dmu_tx_hold_free(tx, zp->z_id, 0, DMU_OBJECT_END);
	dmu_tx_hold_zap(tx, zfsvfs->z_unlinkedobj, FALSE, NULL);
	if (xzp) {
		dmu_tx_hold_zap(tx, zfsvfs->z_unlinkedobj, TRUE, NULL);
		dmu_tx_hold_sa(tx, xzp->z_sa_hdl, B_FALSE);
	}
	if (acl_obj)
		dmu_tx_hold_free(tx, acl_obj, 0, DMU_OBJECT_END);

	zfs_sa_upgrade_txholds(tx, zp);
	error = dmu_tx_assign(tx, TXG_WAIT);
	if (error) {
		/*
		 * Not enough space to delete the file.  Leave it in the
		 * unlinked set, leaking it until the fs is remounted (at
		 * which point we'll call zfs_unlinked_drain() to process it).
		 */
		dmu_tx_abort(tx);
		zfs_znode_dmu_fini(zp);
		zfs_znode_free(zp);
		goto out;
	}

	if (xzp) {
		ASSERT(error == 0);
		xzp->z_unlinked = B_TRUE;	/* mark xzp for deletion */
		xzp->z_links = 0;	/* no more links to it */
		VERIFY(0 == sa_update(xzp->z_sa_hdl, SA_ZPL_LINKS(zfsvfs),
		    &xzp->z_links, sizeof (xzp->z_links), tx));
		zfs_unlinked_add(xzp, tx);
	}

	/* Remove this znode from the unlinked set */
	VERIFY3U(0, ==,
	    zap_remove_int(zfsvfs->z_os, zfsvfs->z_unlinkedobj, zp->z_id, tx));

	zfs_znode_delete(zp, tx);

	dmu_tx_commit(tx);
out:
	if (xzp)
		vput(ZTOV(xzp));
}

static uint64_t
zfs_dirent(znode_t *zp, uint64_t mode)
{
	uint64_t de = zp->z_id;

	if (zp->z_zfsvfs->z_version >= ZPL_VERSION_DIRENT_TYPE)
		de |= IFTODT(mode) << 60;
	return (de);
}

/*
 * Link zp into dzp.  Can only fail if zp has been unlinked.
 */
int
zfs_link_create(znode_t *dzp, const char *name, znode_t *zp, dmu_tx_t *tx,
    int flag)
{
	zfsvfs_t *zfsvfs = zp->z_zfsvfs;
	vnode_t *vp = ZTOV(zp);
	uint64_t value;
	int zp_is_dir = (vp->v_type == VDIR);
	sa_bulk_attr_t bulk[5];
	uint64_t mtime[2], ctime[2];
	int count = 0;
	int error;

	ASSERT_VOP_ELOCKED(ZTOV(dzp), __func__);
	ASSERT_VOP_ELOCKED(ZTOV(zp), __func__);
#if 0
	if (zp_is_dir) {
		error = 0;
		if (dzp->z_links >= LINK_MAX)
			error = SET_ERROR(EMLINK);
		return (error);
	}
#endif
	if (!(flag & ZRENAMING)) {
		if (zp->z_unlinked) {	/* no new links to unlinked zp */
			ASSERT(!(flag & (ZNEW | ZEXISTS)));
			return (SET_ERROR(ENOENT));
		}
#if 0
		if (zp->z_links >= LINK_MAX) {
			return (SET_ERROR(EMLINK));
		}
#endif
		zp->z_links++;
		SA_ADD_BULK_ATTR(bulk, count, SA_ZPL_LINKS(zfsvfs), NULL,
		    &zp->z_links, sizeof (zp->z_links));

	} else {
		ASSERT(zp->z_unlinked == 0);
	}
	SA_ADD_BULK_ATTR(bulk, count, SA_ZPL_PARENT(zfsvfs), NULL,
	    &dzp->z_id, sizeof (dzp->z_id));
	SA_ADD_BULK_ATTR(bulk, count, SA_ZPL_FLAGS(zfsvfs), NULL,
	    &zp->z_pflags, sizeof (zp->z_pflags));

	if (!(flag & ZNEW)) {
		SA_ADD_BULK_ATTR(bulk, count, SA_ZPL_CTIME(zfsvfs), NULL,
		    ctime, sizeof (ctime));
		zfs_tstamp_update_setup(zp, STATE_CHANGED, mtime,
		    ctime, B_TRUE);
	}
	error = sa_bulk_update(zp->z_sa_hdl, bulk, count, tx);
	ASSERT0(error);

	dzp->z_size++;
	dzp->z_links += zp_is_dir;
	count = 0;
	SA_ADD_BULK_ATTR(bulk, count, SA_ZPL_SIZE(zfsvfs), NULL,
	    &dzp->z_size, sizeof (dzp->z_size));
	SA_ADD_BULK_ATTR(bulk, count, SA_ZPL_LINKS(zfsvfs), NULL,
	    &dzp->z_links, sizeof (dzp->z_links));
	SA_ADD_BULK_ATTR(bulk, count, SA_ZPL_MTIME(zfsvfs), NULL,
	    mtime, sizeof (mtime));
	SA_ADD_BULK_ATTR(bulk, count, SA_ZPL_CTIME(zfsvfs), NULL,
	    ctime, sizeof (ctime));
	SA_ADD_BULK_ATTR(bulk, count, SA_ZPL_FLAGS(zfsvfs), NULL,
	    &dzp->z_pflags, sizeof (dzp->z_pflags));
	zfs_tstamp_update_setup(dzp, CONTENT_MODIFIED, mtime, ctime, B_TRUE);
	error = sa_bulk_update(dzp->z_sa_hdl, bulk, count, tx);
	ASSERT0(error);

	value = zfs_dirent(zp, zp->z_mode);
	error = zap_add(zp->z_zfsvfs->z_os, dzp->z_id, name,
	    8, 1, &value, tx);
	VERIFY0(error);

	return (0);
}

static int
zfs_dropname(znode_t *dzp, const char *name, znode_t *zp, dmu_tx_t *tx,
    int flag)
{
	int error;

	if (zp->z_zfsvfs->z_norm) {
		if (zp->z_zfsvfs->z_case == ZFS_CASE_MIXED)
			error = zap_remove_norm(zp->z_zfsvfs->z_os,
			    dzp->z_id, name, MT_EXACT, tx);
		else
			error = zap_remove_norm(zp->z_zfsvfs->z_os,
			    dzp->z_id, name, MT_FIRST, tx);
	} else {
		error = zap_remove(zp->z_zfsvfs->z_os,
		    dzp->z_id, name, tx);
	}

	return (error);
}

/*
 * Unlink zp from dzp, and mark zp for deletion if this was the last link.
 * Can fail if zp is a mount point (EBUSY) or a non-empty directory (EEXIST).
 * If 'unlinkedp' is NULL, we put unlinked znodes on the unlinked list.
 * If it's non-NULL, we use it to indicate whether the znode needs deletion,
 * and it's the caller's job to do it.
 */
int
zfs_link_destroy(znode_t *dzp, const char *name, znode_t *zp, dmu_tx_t *tx,
    int flag, boolean_t *unlinkedp)
{
	zfsvfs_t *zfsvfs = dzp->z_zfsvfs;
	vnode_t *vp = ZTOV(zp);
	int zp_is_dir = (vp->v_type == VDIR);
	boolean_t unlinked = B_FALSE;
	sa_bulk_attr_t bulk[5];
	uint64_t mtime[2], ctime[2];
	int count = 0;
	int error;

	ASSERT_VOP_ELOCKED(ZTOV(dzp), __func__);
	ASSERT_VOP_ELOCKED(ZTOV(zp), __func__);

	if (!(flag & ZRENAMING)) {

		if (zp_is_dir && !zfs_dirempty(zp)) {
#ifdef illumos
			return (SET_ERROR(EEXIST));
#else
			return (SET_ERROR(ENOTEMPTY));
#endif
		}

<<<<<<< HEAD
		mutex_enter(&zp->z_lock);
		if (zp_is_dir && !zfs_dirempty(zp)) {	/* dir not empty */
			mutex_exit(&zp->z_lock);
			vn_vfsunlock(vp);
			return (ENOTEMPTY);
=======
		/*
		 * If we get here, we are going to try to remove the object.
		 * First try removing the name from the directory; if that
		 * fails, return the error.
		 */
		error = zfs_dropname(dzp, name, zp, tx, flag);
		if (error != 0) {
			return (error);
>>>>>>> b2b84690
		}

		if (zp->z_links <= zp_is_dir) {
			zfs_panic_recover("zfs: link count on vnode %p is %u, "
			    "should be at least %u", zp->z_vnode,
			    (int)zp->z_links,
			    zp_is_dir + 1);
			zp->z_links = zp_is_dir + 1;
		}
		if (--zp->z_links == zp_is_dir) {
			zp->z_unlinked = B_TRUE;
			zp->z_links = 0;
			unlinked = B_TRUE;
		} else {
			SA_ADD_BULK_ATTR(bulk, count, SA_ZPL_CTIME(zfsvfs),
			    NULL, &ctime, sizeof (ctime));
			SA_ADD_BULK_ATTR(bulk, count, SA_ZPL_FLAGS(zfsvfs),
			    NULL, &zp->z_pflags, sizeof (zp->z_pflags));
			zfs_tstamp_update_setup(zp, STATE_CHANGED, mtime, ctime,
			    B_TRUE);
		}
		SA_ADD_BULK_ATTR(bulk, count, SA_ZPL_LINKS(zfsvfs),
		    NULL, &zp->z_links, sizeof (zp->z_links));
		error = sa_bulk_update(zp->z_sa_hdl, bulk, count, tx);
		count = 0;
		ASSERT0(error);
	} else {
		ASSERT(zp->z_unlinked == 0);
		error = zfs_dropname(dzp, name, zp, tx, flag);
		if (error != 0)
			return (error);
	}

	dzp->z_size--;		/* one dirent removed */
	dzp->z_links -= zp_is_dir;	/* ".." link from zp */
	SA_ADD_BULK_ATTR(bulk, count, SA_ZPL_LINKS(zfsvfs),
	    NULL, &dzp->z_links, sizeof (dzp->z_links));
	SA_ADD_BULK_ATTR(bulk, count, SA_ZPL_SIZE(zfsvfs),
	    NULL, &dzp->z_size, sizeof (dzp->z_size));
	SA_ADD_BULK_ATTR(bulk, count, SA_ZPL_CTIME(zfsvfs),
	    NULL, ctime, sizeof (ctime));
	SA_ADD_BULK_ATTR(bulk, count, SA_ZPL_MTIME(zfsvfs),
	    NULL, mtime, sizeof (mtime));
	SA_ADD_BULK_ATTR(bulk, count, SA_ZPL_FLAGS(zfsvfs),
	    NULL, &dzp->z_pflags, sizeof (dzp->z_pflags));
	zfs_tstamp_update_setup(dzp, CONTENT_MODIFIED, mtime, ctime, B_TRUE);
	error = sa_bulk_update(dzp->z_sa_hdl, bulk, count, tx);
	ASSERT0(error);

	if (unlinkedp != NULL)
		*unlinkedp = unlinked;
	else if (unlinked)
		zfs_unlinked_add(zp, tx);

	return (0);
}

/*
 * Indicate whether the directory is empty.
 */
boolean_t
zfs_dirempty(znode_t *dzp)
{
	return (dzp->z_size == 2);
}

int
zfs_make_xattrdir(znode_t *zp, vattr_t *vap, vnode_t **xvpp, cred_t *cr)
{
	zfsvfs_t *zfsvfs = zp->z_zfsvfs;
	znode_t *xzp;
	dmu_tx_t *tx;
	int error;
	zfs_acl_ids_t acl_ids;
	boolean_t fuid_dirtied;
	uint64_t parent;

	*xvpp = NULL;

	/*
	 * In FreeBSD, access checking for creating an EA is being done
	 * in zfs_setextattr(),
	 */
#ifndef __FreeBSD_kernel__
	if (error = zfs_zaccess(zp, ACE_WRITE_NAMED_ATTRS, 0, B_FALSE, cr))
		return (error);
#endif

	if ((error = zfs_acl_ids_create(zp, IS_XATTR, vap, cr, NULL,
	    &acl_ids)) != 0)
		return (error);
	if (zfs_acl_ids_overquota(zfsvfs, &acl_ids)) {
		zfs_acl_ids_free(&acl_ids);
		return (SET_ERROR(EDQUOT));
	}

	getnewvnode_reserve(1);

	tx = dmu_tx_create(zfsvfs->z_os);
	dmu_tx_hold_sa_create(tx, acl_ids.z_aclp->z_acl_bytes +
	    ZFS_SA_BASE_ATTR_SIZE);
	dmu_tx_hold_sa(tx, zp->z_sa_hdl, B_TRUE);
	dmu_tx_hold_zap(tx, DMU_NEW_OBJECT, FALSE, NULL);
	fuid_dirtied = zfsvfs->z_fuid_dirty;
	if (fuid_dirtied)
		zfs_fuid_txhold(zfsvfs, tx);
	error = dmu_tx_assign(tx, TXG_WAIT);
	if (error) {
		zfs_acl_ids_free(&acl_ids);
		dmu_tx_abort(tx);
		return (error);
	}
	zfs_mknode(zp, vap, tx, cr, IS_XATTR, &xzp, &acl_ids);

	if (fuid_dirtied)
		zfs_fuid_sync(zfsvfs, tx);

#ifdef DEBUG
	error = sa_lookup(xzp->z_sa_hdl, SA_ZPL_PARENT(zfsvfs),
	    &parent, sizeof (parent));
	ASSERT(error == 0 && parent == zp->z_id);
#endif

	VERIFY(0 == sa_update(zp->z_sa_hdl, SA_ZPL_XATTR(zfsvfs), &xzp->z_id,
	    sizeof (xzp->z_id), tx));

	(void) zfs_log_create(zfsvfs->z_log, tx, TX_MKXATTR, zp,
	    xzp, "", NULL, acl_ids.z_fuidp, vap);

	zfs_acl_ids_free(&acl_ids);
	dmu_tx_commit(tx);

	getnewvnode_drop_reserve();

	*xvpp = ZTOV(xzp);

	return (0);
}

/*
 * Return a znode for the extended attribute directory for zp.
 * ** If the directory does not already exist, it is created **
 *
 *	IN:	zp	- znode to obtain attribute directory from
 *		cr	- credentials of caller
 *		flags	- flags from the VOP_LOOKUP call
 *
 *	OUT:	xzpp	- pointer to extended attribute znode
 *
 *	RETURN:	0 on success
 *		error number on failure
 */
int
zfs_get_xattrdir(znode_t *zp, vnode_t **xvpp, cred_t *cr, int flags)
{
	zfsvfs_t	*zfsvfs = zp->z_zfsvfs;
	znode_t		*xzp;
	vattr_t		va;
	int		error;
top:
	error = zfs_dirent_lookup(zp, "", &xzp, ZXATTR);
	if (error)
		return (error);

	if (xzp != NULL) {
		*xvpp = ZTOV(xzp);
		return (0);
	}


	if (!(flags & CREATE_XATTR_DIR)) {
#ifdef illumos
		return (SET_ERROR(ENOENT));
#else
		return (SET_ERROR(ENOATTR));
#endif
	}

	if (zfsvfs->z_vfs->vfs_flag & VFS_RDONLY) {
		return (SET_ERROR(EROFS));
	}

	/*
	 * The ability to 'create' files in an attribute
	 * directory comes from the write_xattr permission on the base file.
	 *
	 * The ability to 'search' an attribute directory requires
	 * read_xattr permission on the base file.
	 *
	 * Once in a directory the ability to read/write attributes
	 * is controlled by the permissions on the attribute file.
	 */
	va.va_mask = AT_TYPE | AT_MODE | AT_UID | AT_GID;
	va.va_type = VDIR;
	va.va_mode = S_IFDIR | S_ISVTX | 0777;
	zfs_fuid_map_ids(zp, cr, &va.va_uid, &va.va_gid);

	error = zfs_make_xattrdir(zp, &va, xvpp, cr);

	if (error == ERESTART) {
		/* NB: we already did dmu_tx_wait() if necessary */
		goto top;
	}
	if (error == 0)
		VOP_UNLOCK(*xvpp, 0);

	return (error);
}

/*
 * Decide whether it is okay to remove within a sticky directory.
 *
 * In sticky directories, write access is not sufficient;
 * you can remove entries from a directory only if:
 *
 *	you own the directory,
 *	you own the entry,
 *	the entry is a plain file and you have write access,
 *	or you are privileged (checked in secpolicy...).
 *
 * The function returns 0 if remove access is granted.
 */
int
zfs_sticky_remove_access(znode_t *zdp, znode_t *zp, cred_t *cr)
{
	uid_t  		uid;
	uid_t		downer;
	uid_t		fowner;
	zfsvfs_t	*zfsvfs = zdp->z_zfsvfs;

	if (zdp->z_zfsvfs->z_replay)
		return (0);

	if ((zdp->z_mode & S_ISVTX) == 0)
		return (0);

	downer = zfs_fuid_map_id(zfsvfs, zdp->z_uid, cr, ZFS_OWNER);
	fowner = zfs_fuid_map_id(zfsvfs, zp->z_uid, cr, ZFS_OWNER);

	if ((uid = crgetuid(cr)) == downer || uid == fowner ||
	    (ZTOV(zp)->v_type == VREG &&
	    zfs_zaccess(zp, ACE_WRITE_DATA, 0, B_FALSE, cr) == 0))
		return (0);
	else
		return (secpolicy_vnode_remove(ZTOV(zp), cr));
}<|MERGE_RESOLUTION|>--- conflicted
+++ resolved
@@ -624,13 +624,6 @@
 #endif
 		}
 
-<<<<<<< HEAD
-		mutex_enter(&zp->z_lock);
-		if (zp_is_dir && !zfs_dirempty(zp)) {	/* dir not empty */
-			mutex_exit(&zp->z_lock);
-			vn_vfsunlock(vp);
-			return (ENOTEMPTY);
-=======
 		/*
 		 * If we get here, we are going to try to remove the object.
 		 * First try removing the name from the directory; if that
@@ -639,7 +632,6 @@
 		error = zfs_dropname(dzp, name, zp, tx, flag);
 		if (error != 0) {
 			return (error);
->>>>>>> b2b84690
 		}
 
 		if (zp->z_links <= zp_is_dir) {
