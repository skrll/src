--- conflicted
+++ resolved
@@ -214,23 +214,11 @@
 	kmutex_t	z_acl_lock;	/* acl data lock */
 	zfs_acl_t	*z_acl_cached;	/* cached acl */
 	list_node_t	z_link_node;	/* all znodes in fs link */
-<<<<<<< HEAD
-	/*
-	 * These are dmu managed fields.
-	 */
-	znode_phys_t	*z_phys;	/* pointer to persistent znode */
-	dmu_buf_t	*z_dbuf;	/* buffer containing the z_phys */
-	/*
-	 * NetBSD-specific fields.
-	 */
-	struct lockf	*z_lockf;	/* Head of byte-level lock list. */
-=======
 	sa_handle_t	*z_sa_hdl;	/* handle to sa data */
 	boolean_t	z_is_sa;	/* are we native sa? */
 #ifdef __NetBSD__
 	struct lockf	*z_lockf;	/* head of byte-level lock list */
 #endif
->>>>>>> b2b84690
 } znode_t;
 
 
@@ -343,16 +331,11 @@
 extern int	zfs_freesp(znode_t *, uint64_t, uint64_t, int, boolean_t);
 extern void	zfs_znode_init(void);
 extern void	zfs_znode_fini(void);
-<<<<<<< HEAD
-extern int	zfs_loadvnode(struct mount *, struct vnode *,
-    const void *, size_t, const void **);
-=======
 #ifdef __NetBSD__
 extern int	zfs_loadvnode(struct mount *, struct vnode *,
     const void *, size_t, const void **);
 extern int	zfs_zget_cleaner(zfsvfs_t *, uint64_t, znode_t **);
 #endif
->>>>>>> b2b84690
 extern int	zfs_zget(zfsvfs_t *, uint64_t, znode_t **);
 extern int	zfs_rezget(znode_t *);
 extern void	zfs_zinactive(znode_t *);
