/*
 * CDDL HEADER START
 *
 * The contents of this file are subject to the terms of the
 * Common Development and Distribution License (the "License").
 * You may not use this file except in compliance with the License.
 *
 * You can obtain a copy of the license at usr/src/OPENSOLARIS.LICENSE
 * or http://www.opensolaris.org/os/licensing.
 * See the License for the specific language governing permissions
 * and limitations under the License.
 *
 * When distributing Covered Code, include this CDDL HEADER in each
 * file and include the License file at usr/src/OPENSOLARIS.LICENSE.
 * If applicable, add the following below this CDDL HEADER, with the
 * fields enclosed by brackets "[]" replaced with your own identifying
 * information: Portions Copyright [yyyy] [name of copyright owner]
 *
 * CDDL HEADER END
 */
/*
 * Copyright (c) 2005, 2010, Oracle and/or its affiliates. All rights reserved.
 * Copyright (c) 2012, 2015 by Delphix. All rights reserved.
 * Copyright 2014 Nexenta Systems, Inc.  All rights reserved.
 * Copyright (c) 2014 Integros [integros.com]
 */

/* Portions Copyright 2007 Jeremy Teo */
/* Portions Copyright 2010 Robert Milkowski */

#include <sys/types.h>
#include <sys/param.h>
#include <sys/time.h>
#include <sys/systm.h>
#include <sys/sysmacros.h>
#include <sys/resource.h>
#include <sys/vfs.h>
#include <sys/vm.h>
#include <sys/vnode.h>
#include <sys/file.h>
#include <sys/stat.h>
#include <sys/kmem.h>
#include <sys/taskq.h>
#include <sys/uio.h>
#include <sys/atomic.h>
#include <sys/namei.h>
#include <sys/mman.h>
#include <sys/cmn_err.h>
#include <sys/errno.h>
#include <sys/unistd.h>
#include <sys/zfs_dir.h>
#include <sys/zfs_ioctl.h>
#include <sys/fs/zfs.h>
#include <sys/dmu.h>
#include <sys/dmu_objset.h>
#include <sys/spa.h>
#include <sys/txg.h>
#include <sys/dbuf.h>
#include <sys/zap.h>
#include <sys/sa.h>
#include <sys/dirent.h>
#include <sys/policy.h>
#include <sys/sunddi.h>
#include <sys/filio.h>
#include <sys/sid.h>
#include <sys/zfs_ctldir.h>
#include <sys/zfs_fuid.h>
#include <sys/zfs_sa.h>
#include <sys/dnlc.h>
#include <sys/zfs_rlock.h>
#include <sys/buf.h>
#include <sys/sched.h>
#include <sys/acl.h>
#include <sys/extdirent.h>

#ifdef __FreeBSD__
#include <sys/kidmap.h>
#include <sys/bio.h>
#include <vm/vm_param.h>
#endif

#ifdef __NetBSD__
#include <miscfs/genfs/genfs.h>
#include <miscfs/genfs/genfs_node.h>
#include <uvm/uvm_extern.h>

uint_t zfs_putpage_key;
#endif

/*
 * Programming rules.
 *
 * Each vnode op performs some logical unit of work.  To do this, the ZPL must
 * properly lock its in-core state, create a DMU transaction, do the work,
 * record this work in the intent log (ZIL), commit the DMU transaction,
 * and wait for the intent log to commit if it is a synchronous operation.
 * Moreover, the vnode ops must work in both normal and log replay context.
 * The ordering of events is important to avoid deadlocks and references
 * to freed memory.  The example below illustrates the following Big Rules:
 *
 *  (1)	A check must be made in each zfs thread for a mounted file system.
 *	This is done avoiding races using ZFS_ENTER(zfsvfs).
 *	A ZFS_EXIT(zfsvfs) is needed before all returns.  Any znodes
 *	must be checked with ZFS_VERIFY_ZP(zp).  Both of these macros
 *	can return EIO from the calling function.
 *
 *  (2)	VN_RELE() should always be the last thing except for zil_commit()
 *	(if necessary) and ZFS_EXIT(). This is for 3 reasons:
 *	First, if it's the last reference, the vnode/znode
 *	can be freed, so the zp may point to freed memory.  Second, the last
 *	reference will call zfs_zinactive(), which may induce a lot of work --
 *	pushing cached pages (which acquires range locks) and syncing out
 *	cached atime changes.  Third, zfs_zinactive() may require a new tx,
 *	which could deadlock the system if you were already holding one.
 *	If you must call VN_RELE() within a tx then use VN_RELE_ASYNC().
 *
 *  (3)	All range locks must be grabbed before calling dmu_tx_assign(),
 *	as they can span dmu_tx_assign() calls.
 *
 *  (4) If ZPL locks are held, pass TXG_NOWAIT as the second argument to
 *      dmu_tx_assign().  This is critical because we don't want to block
 *      while holding locks.
 *
 *	If no ZPL locks are held (aside from ZFS_ENTER()), use TXG_WAIT.  This
 *	reduces lock contention and CPU usage when we must wait (note that if
 *	throughput is constrained by the storage, nearly every transaction
 *	must wait).
 *
 *      Note, in particular, that if a lock is sometimes acquired before
 *      the tx assigns, and sometimes after (e.g. z_lock), then failing
 *      to use a non-blocking assign can deadlock the system.  The scenario:
 *
 *	Thread A has grabbed a lock before calling dmu_tx_assign().
 *	Thread B is in an already-assigned tx, and blocks for this lock.
 *	Thread A calls dmu_tx_assign(TXG_WAIT) and blocks in txg_wait_open()
 *	forever, because the previous txg can't quiesce until B's tx commits.
 *
 *	If dmu_tx_assign() returns ERESTART and zfsvfs->z_assign is TXG_NOWAIT,
 *	then drop all locks, call dmu_tx_wait(), and try again.  On subsequent
 *	calls to dmu_tx_assign(), pass TXG_WAITED rather than TXG_NOWAIT,
 *	to indicate that this operation has already called dmu_tx_wait().
 *	This will ensure that we don't retry forever, waiting a short bit
 *	each time.
 *
 *  (5)	If the operation succeeded, generate the intent log entry for it
 *	before dropping locks.  This ensures that the ordering of events
 *	in the intent log matches the order in which they actually occurred.
 *	During ZIL replay the zfs_log_* functions will update the sequence
 *	number to indicate the zil transaction has replayed.
 *
 *  (6)	At the end of each vnode op, the DMU tx must always commit,
 *	regardless of whether there were any errors.
 *
 *  (7)	After dropping all locks, invoke zil_commit(zilog, foid)
 *	to ensure that synchronous semantics are provided when necessary.
 *
 * In general, this is how things should be ordered in each vnode op:
 *
 *	ZFS_ENTER(zfsvfs);		// exit if unmounted
 * top:
 *	zfs_dirent_lookup(&dl, ...)	// lock directory entry (may VN_HOLD())
 *	rw_enter(...);			// grab any other locks you need
 *	tx = dmu_tx_create(...);	// get DMU tx
 *	dmu_tx_hold_*();		// hold each object you might modify
 *	error = dmu_tx_assign(tx, waited ? TXG_WAITED : TXG_NOWAIT);
 *	if (error) {
 *		rw_exit(...);		// drop locks
 *		zfs_dirent_unlock(dl);	// unlock directory entry
 *		VN_RELE(...);		// release held vnodes
 *		if (error == ERESTART) {
 *			waited = B_TRUE;
 *			dmu_tx_wait(tx);
 *			dmu_tx_abort(tx);
 *			goto top;
 *		}
 *		dmu_tx_abort(tx);	// abort DMU tx
 *		ZFS_EXIT(zfsvfs);	// finished in zfs
 *		return (error);		// really out of space
 *	}
 *	error = do_real_work();		// do whatever this VOP does
 *	if (error == 0)
 *		zfs_log_*(...);		// on success, make ZIL entry
 *	dmu_tx_commit(tx);		// commit DMU tx -- error or not
 *	rw_exit(...);			// drop locks
 *	zfs_dirent_unlock(dl);		// unlock directory entry
 *	VN_RELE(...);			// release held vnodes
 *	zil_commit(zilog, foid);	// synchronous when necessary
 *	ZFS_EXIT(zfsvfs);		// finished in zfs
 *	return (error);			// done, report error
 */

/* ARGSUSED */
static int
zfs_open(vnode_t **vpp, int flag, cred_t *cr, caller_context_t *ct)
{
	znode_t	*zp = VTOZ(*vpp);
	zfsvfs_t *zfsvfs = zp->z_zfsvfs;

	ZFS_ENTER(zfsvfs);
	ZFS_VERIFY_ZP(zp);

	if ((flag & FWRITE) && (zp->z_pflags & ZFS_APPENDONLY) &&
	    ((flag & FAPPEND) == 0)) {
		ZFS_EXIT(zfsvfs);
		return (SET_ERROR(EPERM));
	}

	if (!zfs_has_ctldir(zp) && zp->z_zfsvfs->z_vscan &&
	    ZTOV(zp)->v_type == VREG &&
	    !(zp->z_pflags & ZFS_AV_QUARANTINED) && zp->z_size > 0) {
		if (fs_vscan(*vpp, cr, 0) != 0) {
			ZFS_EXIT(zfsvfs);
			return (SET_ERROR(EACCES));
		}
	}

	/* Keep a count of the synchronous opens in the znode */
	if (flag & (FSYNC | FDSYNC))
		atomic_inc_32(&zp->z_sync_cnt);

	ZFS_EXIT(zfsvfs);
	return (0);
}

/* ARGSUSED */
static int
zfs_close(vnode_t *vp, int flag, int count, offset_t offset, cred_t *cr,
    caller_context_t *ct)
{
	znode_t	*zp = VTOZ(vp);
	zfsvfs_t *zfsvfs = zp->z_zfsvfs;

	/*
	 * Clean up any locks held by this process on the vp.
	 */
	cleanlocks(vp, ddi_get_pid(), 0);
	cleanshares(vp, ddi_get_pid());

	ZFS_ENTER(zfsvfs);
	ZFS_VERIFY_ZP(zp);

	/* Decrement the synchronous opens in the znode */
	if ((flag & (FSYNC | FDSYNC)) && (count == 1))
		atomic_dec_32(&zp->z_sync_cnt);

	if (!zfs_has_ctldir(zp) && zp->z_zfsvfs->z_vscan &&
	    ZTOV(zp)->v_type == VREG &&
	    !(zp->z_pflags & ZFS_AV_QUARANTINED) && zp->z_size > 0)
		VERIFY(fs_vscan(vp, cr, 1) == 0);

	ZFS_EXIT(zfsvfs);
	return (0);
}

/*
 * Lseek support for finding holes (cmd == _FIO_SEEK_HOLE) and
 * data (cmd == _FIO_SEEK_DATA). "off" is an in/out parameter.
 */
static int
zfs_holey(vnode_t *vp, u_long cmd, offset_t *off)
{
	znode_t	*zp = VTOZ(vp);
	uint64_t noff = (uint64_t)*off; /* new offset */
	uint64_t file_sz;
	int error;
	boolean_t hole;

	file_sz = zp->z_size;
	if (noff >= file_sz)  {
		return (SET_ERROR(ENXIO));
	}

	if (cmd == _FIO_SEEK_HOLE)
		hole = B_TRUE;
	else
		hole = B_FALSE;

	error = dmu_offset_next(zp->z_zfsvfs->z_os, zp->z_id, hole, &noff);

	if (error == ESRCH)
		return (SET_ERROR(ENXIO));

	/*
	 * We could find a hole that begins after the logical end-of-file,
	 * because dmu_offset_next() only works on whole blocks.  If the
	 * EOF falls mid-block, then indicate that the "virtual hole"
	 * at the end of the file begins at the logical EOF, rather than
	 * at the end of the last block.
	 */
	if (noff > file_sz) {
		ASSERT(hole);
		noff = file_sz;
	}

	if (noff < *off)
		return (error);
	*off = noff;
	return (error);
}

/* ARGSUSED */
static int
zfs_ioctl(vnode_t *vp, u_long com, intptr_t data, int flag, cred_t *cred,
    int *rvalp, caller_context_t *ct)
{
	offset_t off;
	offset_t ndata;
	dmu_object_info_t doi;
	int error;
	zfsvfs_t *zfsvfs;
	znode_t *zp;

	switch (com) {
	case _FIOFFS:
	{
		return (0);

		/*
		 * The following two ioctls are used by bfu.  Faking out,
		 * necessary to avoid bfu errors.
		 */
	}
	case _FIOGDIO:
	case _FIOSDIO:
	{
		return (0);
	}

	case _FIO_SEEK_DATA:
	case _FIO_SEEK_HOLE:
	{
#ifdef illumos
		if (ddi_copyin((void *)data, &off, sizeof (off), flag))
			return (SET_ERROR(EFAULT));
#else
		off = *(offset_t *)data;
#endif
		zp = VTOZ(vp);
		zfsvfs = zp->z_zfsvfs;
		ZFS_ENTER(zfsvfs);
		ZFS_VERIFY_ZP(zp);

		/* offset parameter is in/out */
		error = zfs_holey(vp, com, &off);
		ZFS_EXIT(zfsvfs);
		if (error)
			return (error);
#ifdef illumos
		if (ddi_copyout(&off, (void *)data, sizeof (off), flag))
			return (SET_ERROR(EFAULT));
#else
		*(offset_t *)data = off;
#endif
		return (0);
	}
#ifdef illumos
	case _FIO_COUNT_FILLED:
	{
		/*
		 * _FIO_COUNT_FILLED adds a new ioctl command which
		 * exposes the number of filled blocks in a
		 * ZFS object.
		 */
		zp = VTOZ(vp);
		zfsvfs = zp->z_zfsvfs;
		ZFS_ENTER(zfsvfs);
		ZFS_VERIFY_ZP(zp);

		/*
		 * Wait for all dirty blocks for this object
		 * to get synced out to disk, and the DMU info
		 * updated.
		 */
		error = dmu_object_wait_synced(zfsvfs->z_os, zp->z_id);
		if (error) {
			ZFS_EXIT(zfsvfs);
			return (error);
		}

		/*
		 * Retrieve fill count from DMU object.
		 */
		error = dmu_object_info(zfsvfs->z_os, zp->z_id, &doi);
		if (error) {
			ZFS_EXIT(zfsvfs);
			return (error);
		}

		ndata = doi.doi_fill_count;

		ZFS_EXIT(zfsvfs);
		if (ddi_copyout(&ndata, (void *)data, sizeof (ndata), flag))
			return (SET_ERROR(EFAULT));
		return (0);
	}
#endif
	}
	return (SET_ERROR(ENOTTY));
}

#ifdef __FreeBSD__
static vm_page_t
page_busy(vnode_t *vp, int64_t start, int64_t off, int64_t nbytes)
{
	vm_object_t obj;
	vm_page_t pp;
	int64_t end;

	/*
	 * At present vm_page_clear_dirty extends the cleared range to DEV_BSIZE
	 * aligned boundaries, if the range is not aligned.  As a result a
	 * DEV_BSIZE subrange with partially dirty data may get marked as clean.
	 * It may happen that all DEV_BSIZE subranges are marked clean and thus
	 * the whole page would be considred clean despite have some dirty data.
	 * For this reason we should shrink the range to DEV_BSIZE aligned
	 * boundaries before calling vm_page_clear_dirty.
	 */
	end = rounddown2(off + nbytes, DEV_BSIZE);
	off = roundup2(off, DEV_BSIZE);
	nbytes = end - off;

	obj = vp->v_object;
	zfs_vmobject_assert_wlocked(obj);

	for (;;) {
		if ((pp = vm_page_lookup(obj, OFF_TO_IDX(start))) != NULL &&
		    pp->valid) {
			if (vm_page_xbusied(pp)) {
				/*
				 * Reference the page before unlocking and
				 * sleeping so that the page daemon is less
				 * likely to reclaim it.
				 */
				vm_page_reference(pp);
				vm_page_lock(pp);
				zfs_vmobject_wunlock(obj);
				vm_page_busy_sleep(pp, "zfsmwb", true);
				zfs_vmobject_wlock(obj);
				continue;
			}
			vm_page_sbusy(pp);
		} else if (pp != NULL) {
			ASSERT(!pp->valid);
			pp = NULL;
		}

		if (pp != NULL) {
			ASSERT3U(pp->valid, ==, VM_PAGE_BITS_ALL);
			vm_object_pip_add(obj, 1);
			pmap_remove_write(pp);
			if (nbytes != 0)
				vm_page_clear_dirty(pp, off, nbytes);
		}
		break;
	}
	return (pp);
}

static void
page_unbusy(vm_page_t pp)
{

	vm_page_sunbusy(pp);
	vm_object_pip_subtract(pp->object, 1);
}

static vm_page_t
page_hold(vnode_t *vp, int64_t start)
{
	vm_object_t obj;
	vm_page_t pp;

	obj = vp->v_object;
	zfs_vmobject_assert_wlocked(obj);

	for (;;) {
		if ((pp = vm_page_lookup(obj, OFF_TO_IDX(start))) != NULL &&
		    pp->valid) {
			if (vm_page_xbusied(pp)) {
				/*
				 * Reference the page before unlocking and
				 * sleeping so that the page daemon is less
				 * likely to reclaim it.
				 */
				vm_page_reference(pp);
				vm_page_lock(pp);
				zfs_vmobject_wunlock(obj);
				vm_page_busy_sleep(pp, "zfsmwb", true);
				zfs_vmobject_wlock(obj);
				continue;
			}

			ASSERT3U(pp->valid, ==, VM_PAGE_BITS_ALL);
			vm_page_lock(pp);
			vm_page_hold(pp);
			vm_page_unlock(pp);

		} else
			pp = NULL;
		break;
	}
	return (pp);
}

static void
page_unhold(vm_page_t pp)
{

	vm_page_lock(pp);
	vm_page_unhold(pp);
	vm_page_unlock(pp);
}

/*
 * When a file is memory mapped, we must keep the IO data synchronized
 * between the DMU cache and the memory mapped pages.  What this means:
 *
 * On Write:	If we find a memory mapped page, we write to *both*
 *		the page and the dmu buffer.
 */
static void
update_pages(vnode_t *vp, int64_t start, int len, objset_t *os, uint64_t oid,
    int segflg, dmu_tx_t *tx)
{
	vm_object_t obj;
	struct sf_buf *sf;
	caddr_t va;
	int off;

	ASSERT(segflg != UIO_NOCOPY);
	ASSERT(vp->v_mount != NULL);
	obj = vp->v_object;
	ASSERT(obj != NULL);

	off = start & PAGEOFFSET;
	zfs_vmobject_wlock(obj);
	for (start &= PAGEMASK; len > 0; start += PAGESIZE) {
		vm_page_t pp;
		int nbytes = imin(PAGESIZE - off, len);

		if ((pp = page_busy(vp, start, off, nbytes)) != NULL) {
			zfs_vmobject_wunlock(obj);

			va = zfs_map_page(pp, &sf);
			(void) dmu_read(os, oid, start+off, nbytes,
			    va+off, DMU_READ_PREFETCH);;
			zfs_unmap_page(sf);

			zfs_vmobject_wlock(obj);
			page_unbusy(pp);
		}
		len -= nbytes;
		off = 0;
	}
	vm_object_pip_wakeupn(obj, 0);
	zfs_vmobject_wunlock(obj);
}

/*
 * Read with UIO_NOCOPY flag means that sendfile(2) requests
 * ZFS to populate a range of page cache pages with data.
 *
 * NOTE: this function could be optimized to pre-allocate
 * all pages in advance, drain exclusive busy on all of them,
 * map them into contiguous KVA region and populate them
 * in one single dmu_read() call.
 */
static int
mappedread_sf(vnode_t *vp, int nbytes, uio_t *uio)
{
	znode_t *zp = VTOZ(vp);
	objset_t *os = zp->z_zfsvfs->z_os;
	struct sf_buf *sf;
	vm_object_t obj;
	vm_page_t pp;
	int64_t start;
	caddr_t va;
	int len = nbytes;
	int off;
	int error = 0;

	ASSERT(uio->uio_segflg == UIO_NOCOPY);
	ASSERT(vp->v_mount != NULL);
	obj = vp->v_object;
	ASSERT(obj != NULL);
	ASSERT((uio->uio_loffset & PAGEOFFSET) == 0);

	zfs_vmobject_wlock(obj);
	for (start = uio->uio_loffset; len > 0; start += PAGESIZE) {
		int bytes = MIN(PAGESIZE, len);

		pp = vm_page_grab(obj, OFF_TO_IDX(start), VM_ALLOC_SBUSY |
		    VM_ALLOC_NORMAL | VM_ALLOC_IGN_SBUSY);
		if (pp->valid == 0) {
			zfs_vmobject_wunlock(obj);
			va = zfs_map_page(pp, &sf);
			error = dmu_read(os, zp->z_id, start, bytes, va,
			    DMU_READ_PREFETCH);
			if (bytes != PAGESIZE && error == 0)
				bzero(va + bytes, PAGESIZE - bytes);
			zfs_unmap_page(sf);
			zfs_vmobject_wlock(obj);
			vm_page_sunbusy(pp);
			vm_page_lock(pp);
			if (error) {
				if (pp->wire_count == 0 && pp->valid == 0 &&
				    !vm_page_busied(pp))
					vm_page_free(pp);
			} else {
				pp->valid = VM_PAGE_BITS_ALL;
				vm_page_activate(pp);
			}
			vm_page_unlock(pp);
		} else {
			ASSERT3U(pp->valid, ==, VM_PAGE_BITS_ALL);
			vm_page_sunbusy(pp);
		}
		if (error)
			break;
		uio->uio_resid -= bytes;
		uio->uio_offset += bytes;
		len -= bytes;
	}
	zfs_vmobject_wunlock(obj);
	return (error);
}

/*
 * When a file is memory mapped, we must keep the IO data synchronized
 * between the DMU cache and the memory mapped pages.  What this means:
 *
 * On Read:	We "read" preferentially from memory mapped pages,
 *		else we default from the dmu buffer.
 *
 * NOTE: We will always "break up" the IO into PAGESIZE uiomoves when
 *	 the file is memory mapped.
 */
static int
mappedread(vnode_t *vp, int nbytes, uio_t *uio)
{
	znode_t *zp = VTOZ(vp);
	vm_object_t obj;
	int64_t start;
	caddr_t va;
	int len = nbytes;
	int off;
	int error = 0;

	ASSERT(vp->v_mount != NULL);
	obj = vp->v_object;
	ASSERT(obj != NULL);

	start = uio->uio_loffset;
	off = start & PAGEOFFSET;
	zfs_vmobject_wlock(obj);
	for (start &= PAGEMASK; len > 0; start += PAGESIZE) {
		vm_page_t pp;
		uint64_t bytes = MIN(PAGESIZE - off, len);

		if (pp = page_hold(vp, start)) {
			struct sf_buf *sf;
			caddr_t va;

			zfs_vmobject_wunlock(obj);
			va = zfs_map_page(pp, &sf);
#ifdef illumos
			error = uiomove(va + off, bytes, UIO_READ, uio);
#else
			error = vn_io_fault_uiomove(va + off, bytes, uio);
#endif
			zfs_unmap_page(sf);
			zfs_vmobject_wlock(obj);
			page_unhold(pp);
		} else {
			zfs_vmobject_wunlock(obj);
			error = dmu_read_uio_dbuf(sa_get_db(zp->z_sa_hdl),
			    uio, bytes);
			zfs_vmobject_wlock(obj);
		}
		len -= bytes;
		off = 0;
		if (error)
			break;
	}
	zfs_vmobject_wunlock(obj);
	return (error);
}
#endif /* __FreeBSD__ */

#ifdef __NetBSD__

caddr_t
zfs_map_page(page_t *pp, enum seg_rw rw)
{
	vaddr_t va;
	int flags;

#ifdef __HAVE_MM_MD_DIRECT_MAPPED_PHYS
	if (mm_md_direct_mapped_phys(VM_PAGE_TO_PHYS(pp), &va))
		return (caddr_t)va;
#endif

	flags = UVMPAGER_MAPIN_WAITOK |
		(rw == S_READ ? UVMPAGER_MAPIN_WRITE : UVMPAGER_MAPIN_READ);
	va = uvm_pagermapin(&pp, 1, flags);
	return (caddr_t)va;
}

void
zfs_unmap_page(page_t *pp, caddr_t addr)
{

#ifdef __HAVE_MM_MD_DIRECT_MAPPED_PHYS
	vaddr_t va;

	if (mm_md_direct_mapped_phys(VM_PAGE_TO_PHYS(pp), &va))
		return;
#endif
	uvm_pagermapout((vaddr_t)addr, 1);
}

static int
mappedread(vnode_t *vp, int nbytes, uio_t *uio)
{
	znode_t *zp = VTOZ(vp);
	struct uvm_object *uobj = &vp->v_uobj;
	kmutex_t *mtx = uobj->vmobjlock;
	int64_t start;
	caddr_t va;
	size_t len = nbytes;
	int off;
	int error = 0;
	int npages, found;

	start = uio->uio_loffset;
	off = start & PAGEOFFSET;

	for (start &= PAGEMASK; len > 0; start += PAGESIZE) {
		page_t *pp;
		uint64_t bytes = MIN(PAGESIZE - off, len);

		pp = NULL;
		npages = 1;
		mutex_enter(mtx);
		found = uvn_findpages(uobj, start, &npages, &pp, UFP_NOALLOC);
		mutex_exit(mtx);

		/* XXXNETBSD shouldn't access userspace with the page busy */
		if (found) {
			va = zfs_map_page(pp, S_READ);
			error = uiomove(va + off, bytes, UIO_READ, uio);
			zfs_unmap_page(pp, va);
		} else {
			error = dmu_read_uio_dbuf(sa_get_db(zp->z_sa_hdl),
			    uio, bytes);
		}

		mutex_enter(mtx);
		uvm_page_unbusy(&pp, 1);
		mutex_exit(mtx);

		len -= bytes;
		off = 0;
		if (error)
			break;
	}
	return (error);
}

static void
update_pages(vnode_t *vp, int64_t start, int len, objset_t *os, uint64_t oid,
    int segflg, dmu_tx_t *tx)
{
	struct uvm_object *uobj = &vp->v_uobj;
	kmutex_t *mtx = uobj->vmobjlock;
	caddr_t va;
	int off;

	ASSERT(vp->v_mount != NULL);

	mutex_enter(mtx);

	off = start & PAGEOFFSET;
	for (start &= PAGEMASK; len > 0; start += PAGESIZE) {
		page_t *pp;
		int nbytes = MIN(PAGESIZE - off, len);
		int npages, found;

		pp = NULL;
		npages = 1;
		found = uvn_findpages(uobj, start, &npages, &pp, UFP_NOALLOC);
		if (found) {
			mutex_exit(mtx);

			va = zfs_map_page(pp, S_WRITE);
			(void) dmu_read(os, oid, start + off, nbytes,
			    va + off, DMU_READ_PREFETCH);
			zfs_unmap_page(pp, va);

			mutex_enter(mtx);
			uvm_page_unbusy(&pp, 1);
		}
		len -= nbytes;
		off = 0;
	}
	mutex_exit(mtx);
}
#endif /* __NetBSD__ */

offset_t zfs_read_chunk_size = 1024 * 1024; /* Tunable */

/*
 * Read bytes from specified file into supplied buffer.
 *
 *	IN:	vp	- vnode of file to be read from.
 *		uio	- structure supplying read location, range info,
 *			  and return buffer.
 *		ioflag	- SYNC flags; used to provide FRSYNC semantics.
 *		cr	- credentials of caller.
 *		ct	- caller context
 *
 *	OUT:	uio	- updated offset and range, buffer filled.
 *
 *	RETURN:	0 on success, error code on failure.
 *
 * Side Effects:
 *	vp - atime updated if byte count > 0
 */
/* ARGSUSED */
static int
zfs_read(vnode_t *vp, uio_t *uio, int ioflag, cred_t *cr, caller_context_t *ct)
{
	znode_t		*zp = VTOZ(vp);
	zfsvfs_t	*zfsvfs = zp->z_zfsvfs;
	ssize_t		n, nbytes;
	int		error = 0;
	rl_t		*rl;
	xuio_t		*xuio = NULL;

	ZFS_ENTER(zfsvfs);
	ZFS_VERIFY_ZP(zp);

	if (zp->z_pflags & ZFS_AV_QUARANTINED) {
		ZFS_EXIT(zfsvfs);
		return (SET_ERROR(EACCES));
	}

	/*
	 * Validate file offset
	 */
	if (uio->uio_loffset < (offset_t)0) {
		ZFS_EXIT(zfsvfs);
		return (SET_ERROR(EINVAL));
	}

	/*
	 * Fasttrack empty reads
	 */
	if (uio->uio_resid == 0) {
		ZFS_EXIT(zfsvfs);
		return (0);
	}

	/*
	 * Check for mandatory locks
	 */
	if (MANDMODE(zp->z_mode)) {
		if (error = chklock(vp, FREAD,
		    uio->uio_loffset, uio->uio_resid, uio->uio_fmode, ct)) {
			ZFS_EXIT(zfsvfs);
			return (error);
		}
	}

	/*
	 * If we're in FRSYNC mode, sync out this znode before reading it.
	 */
	if (zfsvfs->z_log &&
	    (ioflag & FRSYNC || zfsvfs->z_os->os_sync == ZFS_SYNC_ALWAYS))
		zil_commit(zfsvfs->z_log, zp->z_id);

	/*
	 * Lock the range against changes.
	 */
	rl = zfs_range_lock(zp, uio->uio_loffset, uio->uio_resid, RL_READER);

	/*
	 * If we are reading past end-of-file we can skip
	 * to the end; but we might still need to set atime.
	 */
	if (uio->uio_loffset >= zp->z_size) {
		error = 0;
		goto out;
	}

	ASSERT(uio->uio_loffset < zp->z_size);
	n = MIN(uio->uio_resid, zp->z_size - uio->uio_loffset);

#ifdef illumos
	if ((uio->uio_extflg == UIO_XUIO) &&
	    (((xuio_t *)uio)->xu_type == UIOTYPE_ZEROCOPY)) {
		int nblk;
		int blksz = zp->z_blksz;
		uint64_t offset = uio->uio_loffset;

		xuio = (xuio_t *)uio;
		if ((ISP2(blksz))) {
			nblk = (P2ROUNDUP(offset + n, blksz) - P2ALIGN(offset,
			    blksz)) / blksz;
		} else {
			ASSERT(offset + n <= blksz);
			nblk = 1;
		}
		(void) dmu_xuio_init(xuio, nblk);

		if (vn_has_cached_data(vp)) {
			/*
			 * For simplicity, we always allocate a full buffer
			 * even if we only expect to read a portion of a block.
			 */
			while (--nblk >= 0) {
				(void) dmu_xuio_add(xuio,
				    dmu_request_arcbuf(sa_get_db(zp->z_sa_hdl),
				    blksz), 0, blksz);
			}
		}
	}
#endif	/* illumos */

	while (n > 0) {
		nbytes = MIN(n, zfs_read_chunk_size -
		    P2PHASE(uio->uio_loffset, zfs_read_chunk_size));

#ifdef __FreeBSD__
		if (uio->uio_segflg == UIO_NOCOPY)
			error = mappedread_sf(vp, nbytes, uio);
		else
#endif /* __FreeBSD__ */
		if (vn_has_cached_data(vp)) {
			error = mappedread(vp, nbytes, uio);
		} else {
			error = dmu_read_uio_dbuf(sa_get_db(zp->z_sa_hdl),
			    uio, nbytes);
		}
		if (error) {
			/* convert checksum errors into IO errors */
			if (error == ECKSUM)
				error = SET_ERROR(EIO);
			break;
		}

		n -= nbytes;
	}
out:
	zfs_range_unlock(rl);

	ZFS_ACCESSTIME_STAMP(zfsvfs, zp);
	ZFS_EXIT(zfsvfs);
	return (error);
}

/*
 * Write the bytes to a file.
 *
 *	IN:	vp	- vnode of file to be written to.
 *		uio	- structure supplying write location, range info,
 *			  and data buffer.
 *		ioflag	- FAPPEND, FSYNC, and/or FDSYNC.  FAPPEND is
 *			  set if in append mode.
 *		cr	- credentials of caller.
 *		ct	- caller context (NFS/CIFS fem monitor only)
 *
 *	OUT:	uio	- updated offset and range.
 *
 *	RETURN:	0 on success, error code on failure.
 *
 * Timestamps:
 *	vp - ctime|mtime updated if byte count > 0
 */

/* ARGSUSED */
static int
zfs_write(vnode_t *vp, uio_t *uio, int ioflag, cred_t *cr, caller_context_t *ct)
{
	znode_t		*zp = VTOZ(vp);
	rlim64_t	limit = MAXOFFSET_T;
	ssize_t		start_resid = uio->uio_resid;
	ssize_t		tx_bytes;
	uint64_t	end_size;
	dmu_tx_t	*tx;
	zfsvfs_t	*zfsvfs = zp->z_zfsvfs;
	zilog_t		*zilog;
	offset_t	woff;
	ssize_t		n, nbytes;
	rl_t		*rl;
	int		max_blksz = zfsvfs->z_max_blksz;
	int		error = 0;
	arc_buf_t	*abuf;
	iovec_t		*aiov = NULL;
	xuio_t		*xuio = NULL;
	int		i_iov = 0;
	int		iovcnt = uio->uio_iovcnt;
	iovec_t		*iovp = uio->uio_iov;
	int		write_eof;
	int		count = 0;
	sa_bulk_attr_t	bulk[4];
	uint64_t	mtime[2], ctime[2];
	int		segflg;

#ifdef __NetBSD__
	segflg = VMSPACE_IS_KERNEL_P(uio->uio_vmspace) ?
		UIO_SYSSPACE : UIO_USERSPACE;
#else
	segflg = uio->uio_segflg;
#endif

	/*
	 * Fasttrack empty write
	 */
	n = start_resid;
	if (n == 0)
		return (0);

	if (limit == RLIM64_INFINITY || limit > MAXOFFSET_T)
		limit = MAXOFFSET_T;

	ZFS_ENTER(zfsvfs);
	ZFS_VERIFY_ZP(zp);

	SA_ADD_BULK_ATTR(bulk, count, SA_ZPL_MTIME(zfsvfs), NULL, &mtime, 16);
	SA_ADD_BULK_ATTR(bulk, count, SA_ZPL_CTIME(zfsvfs), NULL, &ctime, 16);
	SA_ADD_BULK_ATTR(bulk, count, SA_ZPL_SIZE(zfsvfs), NULL,
	    &zp->z_size, 8);
	SA_ADD_BULK_ATTR(bulk, count, SA_ZPL_FLAGS(zfsvfs), NULL,
	    &zp->z_pflags, 8);

	/*
	 * In a case vp->v_vfsp != zp->z_zfsvfs->z_vfs (e.g. snapshots) our
	 * callers might not be able to detect properly that we are read-only,
	 * so check it explicitly here.
	 */
	if (zfsvfs->z_vfs->vfs_flag & VFS_RDONLY) {
		ZFS_EXIT(zfsvfs);
		return (SET_ERROR(EROFS));
	}

	/*
	 * If immutable or not appending then return EPERM
	 */
	if ((zp->z_pflags & (ZFS_IMMUTABLE | ZFS_READONLY)) ||
	    ((zp->z_pflags & ZFS_APPENDONLY) && !(ioflag & FAPPEND) &&
	    (uio->uio_loffset < zp->z_size))) {
		ZFS_EXIT(zfsvfs);
		return (SET_ERROR(EPERM));
	}

	zilog = zfsvfs->z_log;

	/*
	 * Validate file offset
	 */
	woff = ioflag & FAPPEND ? zp->z_size : uio->uio_loffset;
	if (woff < 0) {
		ZFS_EXIT(zfsvfs);
		return (SET_ERROR(EINVAL));
	}

	/*
	 * Check for mandatory locks before calling zfs_range_lock()
	 * in order to prevent a deadlock with locks set via fcntl().
	 */
	if (MANDMODE((mode_t)zp->z_mode) &&
	    (error = chklock(vp, FWRITE, woff, n, uio->uio_fmode, ct)) != 0) {
		ZFS_EXIT(zfsvfs);
		return (error);
	}

#ifdef illumos
	/*
	 * Pre-fault the pages to ensure slow (eg NFS) pages
	 * don't hold up txg.
	 * Skip this if uio contains loaned arc_buf.
	 */
	if ((uio->uio_extflg == UIO_XUIO) &&
	    (((xuio_t *)uio)->xu_type == UIOTYPE_ZEROCOPY))
		xuio = (xuio_t *)uio;
	else
		uio_prefaultpages(MIN(n, max_blksz), uio);
#endif

	/*
	 * If in append mode, set the io offset pointer to eof.
	 */
	if (ioflag & FAPPEND) {
		/*
		 * Obtain an appending range lock to guarantee file append
		 * semantics.  We reset the write offset once we have the lock.
		 */
		rl = zfs_range_lock(zp, 0, n, RL_APPEND);
		woff = rl->r_off;
		if (rl->r_len == UINT64_MAX) {
			/*
			 * We overlocked the file because this write will cause
			 * the file block size to increase.
			 * Note that zp_size cannot change with this lock held.
			 */
			woff = zp->z_size;
		}
		uio->uio_loffset = woff;
	} else {
		/*
		 * Note that if the file block size will change as a result of
		 * this write, then this range lock will lock the entire file
		 * so that we can re-write the block safely.
		 */
		rl = zfs_range_lock(zp, woff, n, RL_WRITER);
	}

#ifdef illumos
	if (woff >= limit) {
		zfs_range_unlock(rl);
		ZFS_EXIT(zfsvfs);
		return (SET_ERROR(EFBIG));
	}

#endif
#ifdef __FreeBSD__
	if (vn_rlimit_fsize(vp, uio, uio->uio_td)) {
		zfs_range_unlock(rl);
		ZFS_EXIT(zfsvfs);
		return (SET_ERROR(EFBIG));
	}
#endif
#ifdef __NetBSD__
	/* XXXNETBSD we might need vn_rlimit_fsize() too here eventually */
#endif

	if ((woff + n) > limit || woff > (limit - n))
		n = limit - woff;

	/* Will this write extend the file length? */
	write_eof = (woff + n > zp->z_size);

	end_size = MAX(zp->z_size, woff + n);

	/*
	 * Write the file in reasonable size chunks.  Each chunk is written
	 * in a separate transaction; this keeps the intent log records small
	 * and allows us to do more fine-grained space accounting.
	 */
	while (n > 0) {
		abuf = NULL;
		woff = uio->uio_loffset;
		if (zfs_owner_overquota(zfsvfs, zp, B_FALSE) ||
		    zfs_owner_overquota(zfsvfs, zp, B_TRUE)) {
			if (abuf != NULL)
				dmu_return_arcbuf(abuf);
			error = SET_ERROR(EDQUOT);
			break;
		}

		if (xuio && abuf == NULL) {
			ASSERT(i_iov < iovcnt);
			aiov = &iovp[i_iov];
			abuf = dmu_xuio_arcbuf(xuio, i_iov);
			dmu_xuio_clear(xuio, i_iov);
			DTRACE_PROBE3(zfs_cp_write, int, i_iov,
			    iovec_t *, aiov, arc_buf_t *, abuf);
			ASSERT((aiov->iov_base == abuf->b_data) ||
			    ((char *)aiov->iov_base - (char *)abuf->b_data +
			    aiov->iov_len == arc_buf_size(abuf)));
			i_iov++;
		} else if (abuf == NULL && n >= max_blksz &&
		    woff >= zp->z_size &&
		    P2PHASE(woff, max_blksz) == 0 &&
		    zp->z_blksz == max_blksz) {
			/*
			 * This write covers a full block.  "Borrow" a buffer
			 * from the dmu so that we can fill it before we enter
			 * a transaction.  This avoids the possibility of
			 * holding up the transaction if the data copy hangs
			 * up on a pagefault (e.g., from an NFS server mapping).
			 */
#ifdef illumos
			size_t cbytes;
#endif

			abuf = dmu_request_arcbuf(sa_get_db(zp->z_sa_hdl),
			    max_blksz);
			ASSERT(abuf != NULL);
			ASSERT(arc_buf_size(abuf) == max_blksz);
#ifdef illumos
			if (error = uiocopy(abuf->b_data, max_blksz,
			    UIO_WRITE, uio, &cbytes)) {
				dmu_return_arcbuf(abuf);
				break;
			}
			ASSERT(cbytes == max_blksz);
#endif
#ifdef __FreeBSD__
			ssize_t resid = uio->uio_resid;

			error = vn_io_fault_uiomove(abuf->b_data, max_blksz, uio);
			if (error != 0) {
				uio->uio_offset -= resid - uio->uio_resid;
				uio->uio_resid = resid;
				dmu_return_arcbuf(abuf);
				break;
			}
#endif
#ifdef __NetBSD__
			ssize_t resid = uio->uio_resid;

			error = uiomove(abuf->b_data, max_blksz, UIO_WRITE, uio);
			if (error != 0) {
				uio->uio_offset -= resid - uio->uio_resid;
				uio->uio_resid = resid;
				dmu_return_arcbuf(abuf);
				break;
			}
#endif
		}

		/*
		 * Start a transaction.
		 */
		tx = dmu_tx_create(zfsvfs->z_os);
		dmu_tx_hold_sa(tx, zp->z_sa_hdl, B_FALSE);
		dmu_tx_hold_write(tx, zp->z_id, woff, MIN(n, max_blksz));
		zfs_sa_upgrade_txholds(tx, zp);
		error = dmu_tx_assign(tx, TXG_WAIT);
		if (error) {
			dmu_tx_abort(tx);
			if (abuf != NULL)
				dmu_return_arcbuf(abuf);
			break;
		}

		/*
		 * If zfs_range_lock() over-locked we grow the blocksize
		 * and then reduce the lock range.  This will only happen
		 * on the first iteration since zfs_range_reduce() will
		 * shrink down r_len to the appropriate size.
		 */
		if (rl->r_len == UINT64_MAX) {
			uint64_t new_blksz;

			if (zp->z_blksz > max_blksz) {
				/*
				 * File's blocksize is already larger than the
				 * "recordsize" property.  Only let it grow to
				 * the next power of 2.
				 */
				ASSERT(!ISP2(zp->z_blksz));
				new_blksz = MIN(end_size,
				    1 << highbit64(zp->z_blksz));
			} else {
				new_blksz = MIN(end_size, max_blksz);
			}
			zfs_grow_blocksize(zp, new_blksz, tx);
			zfs_range_reduce(rl, woff, n);
		}

		/*
		 * XXX - should we really limit each write to z_max_blksz?
		 * Perhaps we should use SPA_MAXBLOCKSIZE chunks?
		 */
		nbytes = MIN(n, max_blksz - P2PHASE(woff, max_blksz));

		if (woff + nbytes > zp->z_size)
			vnode_pager_setsize(vp, woff + nbytes);

		if (abuf == NULL) {
			tx_bytes = uio->uio_resid;
			error = dmu_write_uio_dbuf(sa_get_db(zp->z_sa_hdl),
			    uio, nbytes, tx);
			tx_bytes -= uio->uio_resid;
		} else {
			tx_bytes = nbytes;
			ASSERT(xuio == NULL || tx_bytes == aiov->iov_len);
			/*
			 * If this is not a full block write, but we are
			 * extending the file past EOF and this data starts
			 * block-aligned, use assign_arcbuf().  Otherwise,
			 * write via dmu_write().
			 */
			if (tx_bytes < max_blksz && (!write_eof ||
			    aiov->iov_base != abuf->b_data)) {
				ASSERT(xuio);
				dmu_write(zfsvfs->z_os, zp->z_id, woff,
				    aiov->iov_len, aiov->iov_base, tx);
				dmu_return_arcbuf(abuf);
				xuio_stat_wbuf_copied();
			} else {
				ASSERT(xuio || tx_bytes == max_blksz);
				dmu_assign_arcbuf(sa_get_db(zp->z_sa_hdl),
				    woff, abuf, tx);
			}
#ifdef illumos
			ASSERT(tx_bytes <= uio->uio_resid);
			uioskip(uio, tx_bytes);
#endif
		}
		if (tx_bytes && vn_has_cached_data(vp)) {
			update_pages(vp, woff, tx_bytes, zfsvfs->z_os,
			    zp->z_id, segflg, tx);
		}

		/*
		 * If we made no progress, we're done.  If we made even
		 * partial progress, update the znode and ZIL accordingly.
		 */
		if (tx_bytes == 0) {
			(void) sa_update(zp->z_sa_hdl, SA_ZPL_SIZE(zfsvfs),
			    (void *)&zp->z_size, sizeof (uint64_t), tx);
			dmu_tx_commit(tx);
			ASSERT(error != 0);
			break;
		}

		/*
		 * Clear Set-UID/Set-GID bits on successful write if not
		 * privileged and at least one of the excute bits is set.
		 *
		 * It would be nice to to this after all writes have
		 * been done, but that would still expose the ISUID/ISGID
		 * to another app after the partial write is committed.
		 *
		 * Note: we don't call zfs_fuid_map_id() here because
		 * user 0 is not an ephemeral uid.
		 */
		mutex_enter(&zp->z_acl_lock);
		if ((zp->z_mode & (S_IXUSR | (S_IXUSR >> 3) |
		    (S_IXUSR >> 6))) != 0 &&
		    (zp->z_mode & (S_ISUID | S_ISGID)) != 0 &&
		    secpolicy_vnode_setid_retain(vp, cr,
		    (zp->z_mode & S_ISUID) != 0 && zp->z_uid == 0) != 0) {
			uint64_t newmode;
			zp->z_mode &= ~(S_ISUID | S_ISGID);
			newmode = zp->z_mode;
			(void) sa_update(zp->z_sa_hdl, SA_ZPL_MODE(zfsvfs),
			    (void *)&newmode, sizeof (uint64_t), tx);
		}
		mutex_exit(&zp->z_acl_lock);

		zfs_tstamp_update_setup(zp, CONTENT_MODIFIED, mtime, ctime,
		    B_TRUE);

		/*
		 * Update the file size (zp_size) if it has changed;
		 * account for possible concurrent updates.
		 */
		while ((end_size = zp->z_size) < uio->uio_loffset) {
			(void) atomic_cas_64(&zp->z_size, end_size,
			    uio->uio_loffset);
#ifdef illumos
			ASSERT(error == 0);
#else
			ASSERT(error == 0 || error == EFAULT);
#endif
		}
		/*
		 * If we are replaying and eof is non zero then force
		 * the file size to the specified eof. Note, there's no
		 * concurrency during replay.
		 */
		if (zfsvfs->z_replay && zfsvfs->z_replay_eof != 0)
			zp->z_size = zfsvfs->z_replay_eof;

		if (error == 0)
			error = sa_bulk_update(zp->z_sa_hdl, bulk, count, tx);
		else
			(void) sa_bulk_update(zp->z_sa_hdl, bulk, count, tx);

		zfs_log_write(zilog, tx, TX_WRITE, zp, woff, tx_bytes, ioflag);
		dmu_tx_commit(tx);

		if (error != 0)
			break;
		ASSERT(tx_bytes == nbytes);
		n -= nbytes;

#ifdef illumos
		if (!xuio && n > 0)
			uio_prefaultpages(MIN(n, max_blksz), uio);
#endif
	}

	zfs_range_unlock(rl);

	/*
	 * If we're in replay mode, or we made no progress, return error.
	 * Otherwise, it's at least a partial write, so it's successful.
	 */
	if (zfsvfs->z_replay || uio->uio_resid == start_resid) {
		ZFS_EXIT(zfsvfs);
		return (error);
	}

#ifdef __FreeBSD__
	/*
	 * EFAULT means that at least one page of the source buffer was not
	 * available.  VFS will re-try remaining I/O upon this error.
	 */
	if (error == EFAULT) {
		ZFS_EXIT(zfsvfs);
		return (error);
	}
#endif

	if (ioflag & (FSYNC | FDSYNC) ||
	    zfsvfs->z_os->os_sync == ZFS_SYNC_ALWAYS)
		zil_commit(zilog, zp->z_id);

	ZFS_EXIT(zfsvfs);
	return (0);
}

void
zfs_get_done(zgd_t *zgd, int error)
{
	znode_t *zp = zgd->zgd_private;
	objset_t *os = zp->z_zfsvfs->z_os;

	if (zgd->zgd_db)
		dmu_buf_rele(zgd->zgd_db, zgd);

	zfs_range_unlock(zgd->zgd_rl);

	/*
	 * Release the vnode asynchronously as we currently have the
	 * txg stopped from syncing.
	 */
	VN_RELE_CLEANER(ZTOV(zp), dsl_pool_vnrele_taskq(dmu_objset_pool(os)));

	if (error == 0 && zgd->zgd_bp)
		zil_add_block(zgd->zgd_zilog, zgd->zgd_bp);

	kmem_free(zgd, sizeof (zgd_t));
}

#ifdef DEBUG
static int zil_fault_io = 0;
#endif

/*
 * Get data to generate a TX_WRITE intent log record.
 */
int
zfs_get_data(void *arg, lr_write_t *lr, char *buf, zio_t *zio)
{
	zfsvfs_t *zfsvfs = arg;
	objset_t *os = zfsvfs->z_os;
	znode_t *zp;
	uint64_t object = lr->lr_foid;
	uint64_t offset = lr->lr_offset;
	uint64_t size = lr->lr_length;
	blkptr_t *bp = &lr->lr_blkptr;
	dmu_buf_t *db;
	zgd_t *zgd;
	int error = 0;

	ASSERT(zio != NULL);
	ASSERT(size != 0);

	/*
	 * Nothing to do if the file has been removed
	 */
	if (zfs_zget_cleaner(zfsvfs, object, &zp) != 0)
		return (SET_ERROR(ENOENT));
	if (zp->z_unlinked) {
		/*
		 * Release the vnode asynchronously as we currently have the
		 * txg stopped from syncing.
		 */
		VN_RELE_CLEANER(ZTOV(zp),
		    dsl_pool_vnrele_taskq(dmu_objset_pool(os)));
		return (SET_ERROR(ENOENT));
	}

	zgd = (zgd_t *)kmem_zalloc(sizeof (zgd_t), KM_SLEEP);
	zgd->zgd_zilog = zfsvfs->z_log;
	zgd->zgd_private = zp;

	/*
	 * Write records come in two flavors: immediate and indirect.
	 * For small writes it's cheaper to store the data with the
	 * log record (immediate); for large writes it's cheaper to
	 * sync the data and get a pointer to it (indirect) so that
	 * we don't have to write the data twice.
	 */
	if (buf != NULL) { /* immediate write */
		zgd->zgd_rl = zfs_range_lock(zp, offset, size, RL_READER);
		/* test for truncation needs to be done while range locked */
		if (offset >= zp->z_size) {
			error = SET_ERROR(ENOENT);
		} else {
			error = dmu_read(os, object, offset, size, buf,
			    DMU_READ_NO_PREFETCH);
		}
		ASSERT(error == 0 || error == ENOENT);
	} else { /* indirect write */
		/*
		 * Have to lock the whole block to ensure when it's
		 * written out and it's checksum is being calculated
		 * that no one can change the data. We need to re-check
		 * blocksize after we get the lock in case it's changed!
		 */
		for (;;) {
			uint64_t blkoff;
			size = zp->z_blksz;
			blkoff = ISP2(size) ? P2PHASE(offset, size) : offset;
			offset -= blkoff;
			zgd->zgd_rl = zfs_range_lock(zp, offset, size,
			    RL_READER);
			if (zp->z_blksz == size)
				break;
			offset += blkoff;
			zfs_range_unlock(zgd->zgd_rl);
		}
		/* test for truncation needs to be done while range locked */
		if (lr->lr_offset >= zp->z_size)
			error = SET_ERROR(ENOENT);
#ifdef DEBUG
		if (zil_fault_io) {
			error = SET_ERROR(EIO);
			zil_fault_io = 0;
		}
#endif
		if (error == 0)
			error = dmu_buf_hold(os, object, offset, zgd, &db,
			    DMU_READ_NO_PREFETCH);

		if (error == 0) {
			blkptr_t *obp = dmu_buf_get_blkptr(db);
			if (obp) {
				ASSERT(BP_IS_HOLE(bp));
				*bp = *obp;
			}

			zgd->zgd_db = db;
			zgd->zgd_bp = bp;

			ASSERT(db->db_offset == offset);
			ASSERT(db->db_size == size);

			error = dmu_sync(zio, lr->lr_common.lrc_txg,
			    zfs_get_done, zgd);
			ASSERT(error || lr->lr_length <= zp->z_blksz);

			/*
			 * On success, we need to wait for the write I/O
			 * initiated by dmu_sync() to complete before we can
			 * release this dbuf.  We will finish everything up
			 * in the zfs_get_done() callback.
			 */
			if (error == 0)
				return (0);

			if (error == EALREADY) {
				lr->lr_common.lrc_txtype = TX_WRITE2;
				error = 0;
			}
		}
	}

	zfs_get_done(zgd, error);

	return (error);
}

/*ARGSUSED*/
static int
zfs_access(vnode_t *vp, int mode, int flag, cred_t *cr,
    caller_context_t *ct)
{
	znode_t *zp = VTOZ(vp);
	zfsvfs_t *zfsvfs = zp->z_zfsvfs;
	int error;

	ZFS_ENTER(zfsvfs);
	ZFS_VERIFY_ZP(zp);

	if (flag & V_ACE_MASK)
		error = zfs_zaccess(zp, mode, flag, B_FALSE, cr);
	else
		error = zfs_zaccess_rwx(zp, mode, flag, cr);

	ZFS_EXIT(zfsvfs);
	return (error);
}

#ifdef __FreeBSD__
static int
zfs_dd_callback(struct mount *mp, void *arg, int lkflags, struct vnode **vpp)
{
	int error;

	*vpp = arg;
	error = vn_lock(*vpp, lkflags);
	if (error != 0)
		vrele(*vpp);
	return (error);
}

static int
zfs_lookup_lock(vnode_t *dvp, vnode_t *vp, const char *name, int lkflags)
{
	znode_t *zdp = VTOZ(dvp);
	zfsvfs_t *zfsvfs = zdp->z_zfsvfs;
	int error;
	int ltype;

	ASSERT_VOP_LOCKED(dvp, __func__);
#ifdef DIAGNOSTIC
	if ((zdp->z_pflags & ZFS_XATTR) == 0)
		VERIFY(!RRM_LOCK_HELD(&zfsvfs->z_teardown_lock));
#endif

	if (name[0] == 0 || (name[0] == '.' && name[1] == 0)) {
		ASSERT3P(dvp, ==, vp);
		vref(dvp);
		ltype = lkflags & LK_TYPE_MASK;
		if (ltype != VOP_ISLOCKED(dvp)) {
			if (ltype == LK_EXCLUSIVE)
				vn_lock(dvp, LK_UPGRADE | LK_RETRY);
			else /* if (ltype == LK_SHARED) */
				vn_lock(dvp, LK_DOWNGRADE | LK_RETRY);

			/*
			 * Relock for the "." case could leave us with
			 * reclaimed vnode.
			 */
			if (dvp->v_iflag & VI_DOOMED) {
				vrele(dvp);
				return (SET_ERROR(ENOENT));
			}
		}
		return (0);
	} else if (name[0] == '.' && name[1] == '.' && name[2] == 0) {
		/*
		 * Note that in this case, dvp is the child vnode, and we
		 * are looking up the parent vnode - exactly reverse from
		 * normal operation.  Unlocking dvp requires some rather
		 * tricky unlock/relock dance to prevent mp from being freed;
		 * use vn_vget_ino_gen() which takes care of all that.
		 *
		 * XXX Note that there is a time window when both vnodes are
		 * unlocked.  It is possible, although highly unlikely, that
		 * during that window the parent-child relationship between
		 * the vnodes may change, for example, get reversed.
		 * In that case we would have a wrong lock order for the vnodes.
		 * All other filesystems seem to ignore this problem, so we
		 * do the same here.
		 * A potential solution could be implemented as follows:
		 * - using LK_NOWAIT when locking the second vnode and retrying
		 *   if necessary
		 * - checking that the parent-child relationship still holds
		 *   after locking both vnodes and retrying if it doesn't
		 */
		error = vn_vget_ino_gen(dvp, zfs_dd_callback, vp, lkflags, &vp);
		return (error);
	} else {
		error = vn_lock(vp, lkflags);
		if (error != 0)
			vrele(vp);
		return (error);
	}
}

/*
 * Lookup an entry in a directory, or an extended attribute directory.
 * If it exists, return a held vnode reference for it.
 *
 *	IN:	dvp	- vnode of directory to search.
 *		nm	- name of entry to lookup.
 *		pnp	- full pathname to lookup [UNUSED].
 *		flags	- LOOKUP_XATTR set if looking for an attribute.
 *		rdir	- root directory vnode [UNUSED].
 *		cr	- credentials of caller.
 *		ct	- caller context
 *
 *	OUT:	vpp	- vnode of located entry, NULL if not found.
 *
 *	RETURN:	0 on success, error code on failure.
 *
 * Timestamps:
 *	NA
 */
/* ARGSUSED */
static int
zfs_lookup(vnode_t *dvp, char *nm, vnode_t **vpp, struct componentname *cnp,
    int nameiop, cred_t *cr, kthread_t *td, int flags)
{
	znode_t *zdp = VTOZ(dvp);
	znode_t *zp;
	zfsvfs_t *zfsvfs = zdp->z_zfsvfs;
	int	error = 0;

	/* fast path (should be redundant with vfs namecache) */
	if (!(flags & LOOKUP_XATTR)) {
		if (dvp->v_type != VDIR) {
			return (SET_ERROR(ENOTDIR));
		} else if (zdp->z_sa_hdl == NULL) {
			return (SET_ERROR(EIO));
		}
	}

	DTRACE_PROBE2(zfs__fastpath__lookup__miss, vnode_t *, dvp, char *, nm);

	ZFS_ENTER(zfsvfs);
	ZFS_VERIFY_ZP(zdp);

	*vpp = NULL;

	if (flags & LOOKUP_XATTR) {
#ifdef TODO
		/*
		 * If the xattr property is off, refuse the lookup request.
		 */
		if (!(zfsvfs->z_vfs->vfs_flag & VFS_XATTR)) {
			ZFS_EXIT(zfsvfs);
			return (SET_ERROR(EINVAL));
		}
#endif

		/*
		 * We don't allow recursive attributes..
		 * Maybe someday we will.
		 */
		if (zdp->z_pflags & ZFS_XATTR) {
			ZFS_EXIT(zfsvfs);
			return (SET_ERROR(EINVAL));
		}

		if (error = zfs_get_xattrdir(VTOZ(dvp), vpp, cr, flags)) {
			ZFS_EXIT(zfsvfs);
			return (error);
		}

		/*
		 * Do we have permission to get into attribute directory?
		 */
		if (error = zfs_zaccess(VTOZ(*vpp), ACE_EXECUTE, 0,
		    B_FALSE, cr)) {
			vrele(*vpp);
			*vpp = NULL;
		}

		ZFS_EXIT(zfsvfs);
		return (error);
	}

	/*
	 * Check accessibility of directory.
	 */
	if (error = zfs_zaccess(zdp, ACE_EXECUTE, 0, B_FALSE, cr)) {
		ZFS_EXIT(zfsvfs);
		return (error);
	}

	if (zfsvfs->z_utf8 && u8_validate(nm, strlen(nm),
	    NULL, U8_VALIDATE_ENTIRE, &error) < 0) {
		ZFS_EXIT(zfsvfs);
		return (SET_ERROR(EILSEQ));
	}


	/*
	 * First handle the special cases.
	 */
	if ((cnp->cn_flags & ISDOTDOT) != 0) {
		/*
		 * If we are a snapshot mounted under .zfs, return
		 * the vp for the snapshot directory.
		 */
		if (zdp->z_id == zfsvfs->z_root && zfsvfs->z_parent != zfsvfs) {
			struct componentname cn;
			vnode_t *zfsctl_vp;
			int ltype;

			ZFS_EXIT(zfsvfs);
			ltype = VOP_ISLOCKED(dvp);
			VOP_UNLOCK(dvp, 0);
			error = zfsctl_root(zfsvfs->z_parent, LK_SHARED,
			    &zfsctl_vp);
			if (error == 0) {
				cn.cn_nameptr = "snapshot";
				cn.cn_namelen = strlen(cn.cn_nameptr);
				cn.cn_nameiop = cnp->cn_nameiop;
				cn.cn_flags = cnp->cn_flags;
				cn.cn_lkflags = cnp->cn_lkflags;
				error = VOP_LOOKUP(zfsctl_vp, vpp, &cn);
				vput(zfsctl_vp);
			}
			vn_lock(dvp, ltype | LK_RETRY);
			return (error);
		}
	}
	if (zfs_has_ctldir(zdp) && strcmp(nm, ZFS_CTLDIR_NAME) == 0) {
		ZFS_EXIT(zfsvfs);
		if ((cnp->cn_flags & ISLASTCN) != 0 && nameiop != LOOKUP)
			return (SET_ERROR(ENOTSUP));
		error = zfsctl_root(zfsvfs, cnp->cn_lkflags, vpp);
		return (error);
	}

	/*
	 * The loop is retry the lookup if the parent-child relationship
	 * changes during the dot-dot locking complexities.
	 */
	for (;;) {
		uint64_t parent;

		error = zfs_dirlook(zdp, nm, &zp);
		if (error == 0)
			*vpp = ZTOV(zp);

		ZFS_EXIT(zfsvfs);
		if (error != 0)
			break;

		error = zfs_lookup_lock(dvp, *vpp, nm, cnp->cn_lkflags);
		if (error != 0) {
			/*
			 * If we've got a locking error, then the vnode
			 * got reclaimed because of a force unmount.
			 * We never enter doomed vnodes into the name cache.
			 */
			*vpp = NULL;
			return (error);
		}

		if ((cnp->cn_flags & ISDOTDOT) == 0)
			break;

		ZFS_ENTER(zfsvfs);
		if (zdp->z_sa_hdl == NULL) {
			error = SET_ERROR(EIO);
		} else {
			error = sa_lookup(zdp->z_sa_hdl, SA_ZPL_PARENT(zfsvfs),
			    &parent, sizeof (parent));
		}
		if (error != 0) {
			ZFS_EXIT(zfsvfs);
			vput(ZTOV(zp));
			break;
		}
		if (zp->z_id == parent) {
			ZFS_EXIT(zfsvfs);
			break;
		}
		vput(ZTOV(zp));
	}

out:
	if (error != 0)
		*vpp = NULL;

	/* Translate errors and add SAVENAME when needed. */
	if (cnp->cn_flags & ISLASTCN) {
		switch (nameiop) {
		case CREATE:
		case RENAME:
			if (error == ENOENT) {
				error = EJUSTRETURN;
				cnp->cn_flags |= SAVENAME;
				break;
			}
			/* FALLTHROUGH */
		case DELETE:
			if (error == 0)
				cnp->cn_flags |= SAVENAME;
			break;
		}
	}

	/* Insert name into cache (as non-existent) if appropriate. */
	if (zfsvfs->z_use_namecache &&
	    error == ENOENT && (cnp->cn_flags & MAKEENTRY) != 0)
		cache_enter(dvp, NULL, cnp);

	/* Insert name into cache if appropriate. */
	if (zfsvfs->z_use_namecache &&
	    error == 0 && (cnp->cn_flags & MAKEENTRY)) {
		if (!(cnp->cn_flags & ISLASTCN) ||
		    (nameiop != DELETE && nameiop != RENAME)) {
			cache_enter(dvp, *vpp, cnp);
		}
	}

	return (error);
}
#endif /* __FreeBSD__ */

#ifdef __NetBSD__
/*
 * If vnode is for a device return a specfs vnode instead.
 */
static int
specvp_check(vnode_t **vpp, cred_t *cr)
{
	int error = 0;

	if (IS_DEVVP(*vpp)) {
		struct vnode *svp;

		svp = specvp(*vpp, (*vpp)->v_rdev, (*vpp)->v_type, cr);
		VN_RELE(*vpp);
		if (svp == NULL)
			error = ENOSYS;
		*vpp = svp;
	}
	return (error);
}

/*
 * Lookup an entry in a directory, or an extended attribute directory.
 * If it exists, return a held vnode reference for it.
 *
 *	IN:	dvp	- vnode of directory to search.
 *		nm	- name of entry to lookup.
 *		pnp	- full pathname to lookup [UNUSED].
 *		flags	- LOOKUP_XATTR set if looking for an attribute.
 *		rdir	- root directory vnode [UNUSED].
 *		cr	- credentials of caller.
 *		ct	- caller context
 *		direntflags - directory lookup flags
 *		realpnp - returned pathname.
 *
 *	OUT:	vpp	- vnode of located entry, NULL if not found.
 *
 *	RETURN:	0 if success
 *		error code if failure
 *
 * Timestamps:
 *	NA
 */
/* ARGSUSED */
static int
zfs_lookup(vnode_t *dvp, char *nm, vnode_t **vpp, struct pathname *pnp,
    int flags, vnode_t *rdir, cred_t *cr, caller_context_t *ct,
    int *direntflags, pathname_t *realpnp)
{
	znode_t *zdp = VTOZ(dvp);
	znode_t *zp;
	zfsvfs_t *zfsvfs = zdp->z_zfsvfs;
	int	error = 0;

	/* fast path */
	if (!(flags & LOOKUP_XATTR)) {
		if (dvp->v_type != VDIR) {
			return (ENOTDIR);
		} else if (zdp->z_sa_hdl == NULL) {
			return (SET_ERROR(EIO));
		}

		if (nm[0] == 0 || (nm[0] == '.' && nm[1] == '\0')) {
			error = zfs_fastaccesschk_execute(zdp, cr);
			if (!error) {
				*vpp = dvp;
				VN_HOLD(*vpp);
				return (0);
			}
			return (error);
		} else {
			vnode_t *tvp = dnlc_lookup(dvp, nm);

			if (tvp) {
				error = zfs_fastaccesschk_execute(zdp, cr);
				if (error) {
					VN_RELE(tvp);
					return (error);
				}
				if (tvp == DNLC_NO_VNODE) {
					VN_RELE(tvp);
					return (ENOENT);
				} else {
					*vpp = tvp;
					return (specvp_check(vpp, cr));
				}
			}
		}
	}

	DTRACE_PROBE2(zfs__fastpath__lookup__miss, vnode_t *, dvp, char *, nm);

	ZFS_ENTER(zfsvfs);
	ZFS_VERIFY_ZP(zdp);

	*vpp = NULL;

	if (flags & LOOKUP_XATTR) {
#ifdef TODO
		/*
		 * If the xattr property is off, refuse the lookup request.
		 */
		if (!(zfsvfs->z_vfs->vfs_flag & VFS_XATTR)) {
			ZFS_EXIT(zfsvfs);
			return (EINVAL);
		}
#endif

		/*
		 * We don't allow recursive attributes..
		 * Maybe someday we will.
		 */
		if (zdp->z_pflags & ZFS_XATTR) {
			ZFS_EXIT(zfsvfs);
			return (EINVAL);
		}

		if (error = zfs_get_xattrdir(VTOZ(dvp), vpp, cr, flags)) {
			ZFS_EXIT(zfsvfs);
			return (error);
		}

		/*
		 * Do we have permission to get into attribute directory?
		 */
		if (error = zfs_zaccess(VTOZ(*vpp), ACE_EXECUTE, 0,
		    B_FALSE, cr)) {
			VN_RELE(*vpp);
			*vpp = NULL;
		}

		ZFS_EXIT(zfsvfs);
		return (error);
	}

	if (dvp->v_type != VDIR) {
		ZFS_EXIT(zfsvfs);
		return (ENOTDIR);
	}

	/*
	 * Check accessibility of directory.
	 */
	if (error = zfs_zaccess(zdp, ACE_EXECUTE, 0, B_FALSE, cr)) {
		ZFS_EXIT(zfsvfs);
		return (error);
	}

	if (zfsvfs->z_utf8 && u8_validate(nm, strlen(nm),
	    NULL, U8_VALIDATE_ENTIRE, &error) < 0) {
		ZFS_EXIT(zfsvfs);
		return (EILSEQ);
	}

	error = zfs_dirlook(zdp, nm, &zp);
	if (error == 0) {
		*vpp = ZTOV(zp);
		error = specvp_check(vpp, cr);
	}

	ZFS_EXIT(zfsvfs);
	return (error);
}
#endif

/*
 * Attempt to create a new entry in a directory.  If the entry
 * already exists, truncate the file if permissible, else return
 * an error.  Return the vp of the created or trunc'd file.
 *
 *	IN:	dvp	- vnode of directory to put new file entry in.
 *		name	- name of new file entry.
 *		vap	- attributes of new file.
 *		excl	- flag indicating exclusive or non-exclusive mode.
 *		mode	- mode to open file with.
 *		cr	- credentials of caller.
 *		flag	- large file flag [UNUSED].
 *		ct	- caller context
 *		vsecp	- ACL to be set
 *
 *	OUT:	vpp	- vnode of created or trunc'd entry.
 *
 *	RETURN:	0 on success, error code on failure.
 *
 * Timestamps:
 *	dvp - ctime|mtime updated if new entry created
 *	 vp - ctime|mtime always, atime if new
 */

/* ARGSUSED */
static int
zfs_create(vnode_t *dvp, char *name, vattr_t *vap, int excl, int mode,
    vnode_t **vpp, cred_t *cr, kthread_t *td)
{
	znode_t		*zp, *dzp = VTOZ(dvp);
	zfsvfs_t	*zfsvfs = dzp->z_zfsvfs;
	zilog_t		*zilog;
	objset_t	*os;
	dmu_tx_t	*tx;
	int		error;
	ksid_t		*ksid;
	uid_t		uid;
	gid_t		gid = crgetgid(cr);
	zfs_acl_ids_t   acl_ids;
	boolean_t	fuid_dirtied;
	void		*vsecp = NULL;
	int		flag = 0;
	uint64_t	txtype;

	/*
	 * If we have an ephemeral id, ACL, or XVATTR then
	 * make sure file system is at proper version
	 */

	ksid = crgetsid(cr, KSID_OWNER);
	if (ksid)
		uid = ksid_getid(ksid);
	else
		uid = crgetuid(cr);

	if (zfsvfs->z_use_fuids == B_FALSE &&
	    (vsecp || (vap->va_mask & AT_XVATTR) ||
	    IS_EPHEMERAL(uid) || IS_EPHEMERAL(gid)))
		return (SET_ERROR(EINVAL));

	ZFS_ENTER(zfsvfs);
	ZFS_VERIFY_ZP(dzp);
	os = zfsvfs->z_os;
	zilog = zfsvfs->z_log;

	if (zfsvfs->z_utf8 && u8_validate(name, strlen(name),
	    NULL, U8_VALIDATE_ENTIRE, &error) < 0) {
		ZFS_EXIT(zfsvfs);
		return (SET_ERROR(EILSEQ));
	}

	if (vap->va_mask & AT_XVATTR) {
		if ((error = secpolicy_xvattr(dvp, (xvattr_t *)vap,
		    crgetuid(cr), cr, vap->va_type)) != 0) {
			ZFS_EXIT(zfsvfs);
			return (error);
		}
	}

	*vpp = NULL;

	if ((vap->va_mode & S_ISVTX) && secpolicy_vnode_stky_modify(cr))
		vap->va_mode &= ~S_ISVTX;

	error = zfs_dirent_lookup(dzp, name, &zp, ZNEW);
	if (error) {
		ZFS_EXIT(zfsvfs);
		return (error);
	}
	ASSERT3P(zp, ==, NULL);

	/*
	 * Create a new file object and update the directory
	 * to reference it.
	 */
	if (error = zfs_zaccess(dzp, ACE_ADD_FILE, 0, B_FALSE, cr)) {
		goto out;
	}

	/*
	 * We only support the creation of regular files in
	 * extended attribute directories.
	 */

	if ((dzp->z_pflags & ZFS_XATTR) &&
	    (vap->va_type != VREG)) {
		error = SET_ERROR(EINVAL);
		goto out;
	}

	if ((error = zfs_acl_ids_create(dzp, 0, vap,
	    cr, vsecp, &acl_ids)) != 0)
		goto out;

	if (zfs_acl_ids_overquota(zfsvfs, &acl_ids)) {
		zfs_acl_ids_free(&acl_ids);
		error = SET_ERROR(EDQUOT);
		goto out;
	}

	getnewvnode_reserve(1);

	tx = dmu_tx_create(os);

	dmu_tx_hold_sa_create(tx, acl_ids.z_aclp->z_acl_bytes +
	    ZFS_SA_BASE_ATTR_SIZE);

	fuid_dirtied = zfsvfs->z_fuid_dirty;
	if (fuid_dirtied)
		zfs_fuid_txhold(zfsvfs, tx);
	dmu_tx_hold_zap(tx, dzp->z_id, TRUE, name);
	dmu_tx_hold_sa(tx, dzp->z_sa_hdl, B_FALSE);
	if (!zfsvfs->z_use_sa &&
	    acl_ids.z_aclp->z_acl_bytes > ZFS_ACE_SPACE) {
		dmu_tx_hold_write(tx, DMU_NEW_OBJECT,
		    0, acl_ids.z_aclp->z_acl_bytes);
	}
	error = dmu_tx_assign(tx, TXG_WAIT);
	if (error) {
		zfs_acl_ids_free(&acl_ids);
		dmu_tx_abort(tx);
		getnewvnode_drop_reserve();
		ZFS_EXIT(zfsvfs);
		return (error);
	}
	zfs_mknode(dzp, vap, tx, cr, 0, &zp, &acl_ids);

	if (fuid_dirtied)
		zfs_fuid_sync(zfsvfs, tx);

	(void) zfs_link_create(dzp, name, zp, tx, ZNEW);
	txtype = zfs_log_create_txtype(Z_FILE, vsecp, vap);
	zfs_log_create(zilog, tx, txtype, dzp, zp, name,
	    vsecp, acl_ids.z_fuidp, vap);
	zfs_acl_ids_free(&acl_ids);
	dmu_tx_commit(tx);

	getnewvnode_drop_reserve();

out:
	if (error == 0) {
		*vpp = ZTOV(zp);
	}

	if (zfsvfs->z_os->os_sync == ZFS_SYNC_ALWAYS)
		zil_commit(zilog, 0);

	ZFS_EXIT(zfsvfs);
	return (error);
}

/*
 * Remove an entry from a directory.
 *
 *	IN:	dvp	- vnode of directory to remove entry from.
 *		name	- name of entry to remove.
 *		cr	- credentials of caller.
 *		ct	- caller context
 *		flags	- case flags
 *
 *	RETURN:	0 on success, error code on failure.
 *
 * Timestamps:
 *	dvp - ctime|mtime
 *	 vp - ctime (if nlink > 0)
 */

/*ARGSUSED*/
static int
zfs_remove(vnode_t *dvp, vnode_t *vp, char *name, cred_t *cr)
{
	znode_t		*dzp = VTOZ(dvp);
	znode_t		*zp = VTOZ(vp);
	znode_t		*xzp;
	zfsvfs_t	*zfsvfs = dzp->z_zfsvfs;
	zilog_t		*zilog;
	uint64_t	acl_obj, xattr_obj;
	uint64_t	obj = 0;
	dmu_tx_t	*tx;
	boolean_t	unlinked, toobig = FALSE;
	uint64_t	txtype;
	int		error;

	ZFS_ENTER(zfsvfs);
	ZFS_VERIFY_ZP(dzp);
	ZFS_VERIFY_ZP(zp);
	zilog = zfsvfs->z_log;
	zp = VTOZ(vp);

	xattr_obj = 0;
	xzp = NULL;

	if (error = zfs_zaccess_delete(dzp, zp, cr)) {
		goto out;
	}

	/*
	 * Need to use rmdir for removing directories.
	 */
	if (vp->v_type == VDIR) {
		error = SET_ERROR(EPERM);
		goto out;
	}

	vnevent_remove(vp, dvp, name, ct);

	obj = zp->z_id;

	/* are there any extended attributes? */
	error = sa_lookup(zp->z_sa_hdl, SA_ZPL_XATTR(zfsvfs),
	    &xattr_obj, sizeof (xattr_obj));
	if (error == 0 && xattr_obj) {
		error = zfs_zget(zfsvfs, xattr_obj, &xzp);
		ASSERT0(error);
	}

	/*
	 * We may delete the znode now, or we may put it in the unlinked set;
	 * it depends on whether we're the last link, and on whether there are
	 * other holds on the vnode.  So we dmu_tx_hold() the right things to
	 * allow for either case.
	 */
	tx = dmu_tx_create(zfsvfs->z_os);
	dmu_tx_hold_zap(tx, dzp->z_id, FALSE, name);
	dmu_tx_hold_sa(tx, zp->z_sa_hdl, B_FALSE);
	zfs_sa_upgrade_txholds(tx, zp);
	zfs_sa_upgrade_txholds(tx, dzp);

	if (xzp) {
		dmu_tx_hold_sa(tx, zp->z_sa_hdl, B_TRUE);
		dmu_tx_hold_sa(tx, xzp->z_sa_hdl, B_FALSE);
	}

	/* charge as an update -- would be nice not to charge at all */
	dmu_tx_hold_zap(tx, zfsvfs->z_unlinkedobj, FALSE, NULL);

	/*
	 * Mark this transaction as typically resulting in a net free of space
	 */
	dmu_tx_mark_netfree(tx);

	error = dmu_tx_assign(tx, TXG_WAIT);
	if (error) {
		dmu_tx_abort(tx);
		ZFS_EXIT(zfsvfs);
		return (error);
	}

	/*
	 * Remove the directory entry.
	 */
	error = zfs_link_destroy(dzp, name, zp, tx, ZEXISTS, &unlinked);

	if (error) {
		dmu_tx_commit(tx);
		goto out;
	}

	if (unlinked) {
		zfs_unlinked_add(zp, tx);
		vp->v_vflag |= VV_NOSYNC;
	}

	txtype = TX_REMOVE;
	zfs_log_remove(zilog, tx, txtype, dzp, name, obj);

	dmu_tx_commit(tx);
out:

	if (xzp)
		vrele(ZTOV(xzp));

	if (zfsvfs->z_os->os_sync == ZFS_SYNC_ALWAYS)
		zil_commit(zilog, 0);

	ZFS_EXIT(zfsvfs);
	return (error);
}

/*
 * Create a new directory and insert it into dvp using the name
 * provided.  Return a pointer to the inserted directory.
 *
 *	IN:	dvp	- vnode of directory to add subdir to.
 *		dirname	- name of new directory.
 *		vap	- attributes of new directory.
 *		cr	- credentials of caller.
 *		ct	- caller context
 *		flags	- case flags
 *		vsecp	- ACL to be set
 *
 *	OUT:	vpp	- vnode of created directory.
 *
 *	RETURN:	0 on success, error code on failure.
 *
 * Timestamps:
 *	dvp - ctime|mtime updated
 *	 vp - ctime|mtime|atime updated
 */
/*ARGSUSED*/
static int
zfs_mkdir(vnode_t *dvp, char *dirname, vattr_t *vap, vnode_t **vpp, cred_t *cr)
{
	znode_t		*zp, *dzp = VTOZ(dvp);
	zfsvfs_t	*zfsvfs = dzp->z_zfsvfs;
	zilog_t		*zilog;
	uint64_t	txtype;
	dmu_tx_t	*tx;
	int		error;
	ksid_t		*ksid;
	uid_t		uid;
	gid_t		gid = crgetgid(cr);
	zfs_acl_ids_t   acl_ids;
	boolean_t	fuid_dirtied;

	ASSERT(vap->va_type == VDIR);

	/*
	 * If we have an ephemeral id, ACL, or XVATTR then
	 * make sure file system is at proper version
	 */

	ksid = crgetsid(cr, KSID_OWNER);
	if (ksid)
		uid = ksid_getid(ksid);
	else
		uid = crgetuid(cr);
	if (zfsvfs->z_use_fuids == B_FALSE &&
	    ((vap->va_mask & AT_XVATTR) ||
	    IS_EPHEMERAL(uid) || IS_EPHEMERAL(gid)))
		return (SET_ERROR(EINVAL));

	ZFS_ENTER(zfsvfs);
	ZFS_VERIFY_ZP(dzp);
	zilog = zfsvfs->z_log;

	if (dzp->z_pflags & ZFS_XATTR) {
		ZFS_EXIT(zfsvfs);
		return (SET_ERROR(EINVAL));
	}

	if (zfsvfs->z_utf8 && u8_validate(dirname,
	    strlen(dirname), NULL, U8_VALIDATE_ENTIRE, &error) < 0) {
		ZFS_EXIT(zfsvfs);
		return (SET_ERROR(EILSEQ));
	}

	if (vap->va_mask & AT_XVATTR) {
		if ((error = secpolicy_xvattr(dvp, (xvattr_t *)vap,
		    crgetuid(cr), cr, vap->va_type)) != 0) {
			ZFS_EXIT(zfsvfs);
			return (error);
		}
	}

	if ((error = zfs_acl_ids_create(dzp, 0, vap, cr,
	    NULL, &acl_ids)) != 0) {
		ZFS_EXIT(zfsvfs);
		return (error);
	}

	/*
	 * First make sure the new directory doesn't exist.
	 *
	 * Existence is checked first to make sure we don't return
	 * EACCES instead of EEXIST which can cause some applications
	 * to fail.
	 */
	*vpp = NULL;

	if (error = zfs_dirent_lookup(dzp, dirname, &zp, ZNEW)) {
		zfs_acl_ids_free(&acl_ids);
		ZFS_EXIT(zfsvfs);
		return (error);
	}
	ASSERT3P(zp, ==, NULL);

	if (error = zfs_zaccess(dzp, ACE_ADD_SUBDIRECTORY, 0, B_FALSE, cr)) {
		zfs_acl_ids_free(&acl_ids);
		ZFS_EXIT(zfsvfs);
		return (error);
	}

	if (zfs_acl_ids_overquota(zfsvfs, &acl_ids)) {
		zfs_acl_ids_free(&acl_ids);
		ZFS_EXIT(zfsvfs);
		return (SET_ERROR(EDQUOT));
	}

	/*
	 * Add a new entry to the directory.
	 */
	getnewvnode_reserve(1);
	tx = dmu_tx_create(zfsvfs->z_os);
	dmu_tx_hold_zap(tx, dzp->z_id, TRUE, dirname);
	dmu_tx_hold_zap(tx, DMU_NEW_OBJECT, FALSE, NULL);
	fuid_dirtied = zfsvfs->z_fuid_dirty;
	if (fuid_dirtied)
		zfs_fuid_txhold(zfsvfs, tx);
	if (!zfsvfs->z_use_sa && acl_ids.z_aclp->z_acl_bytes > ZFS_ACE_SPACE) {
		dmu_tx_hold_write(tx, DMU_NEW_OBJECT, 0,
		    acl_ids.z_aclp->z_acl_bytes);
	}

	dmu_tx_hold_sa_create(tx, acl_ids.z_aclp->z_acl_bytes +
	    ZFS_SA_BASE_ATTR_SIZE);

	error = dmu_tx_assign(tx, TXG_WAIT);
	if (error) {
		zfs_acl_ids_free(&acl_ids);
		dmu_tx_abort(tx);
		getnewvnode_drop_reserve();
		ZFS_EXIT(zfsvfs);
		return (error);
	}

	/*
	 * Create new node.
	 */
	zfs_mknode(dzp, vap, tx, cr, 0, &zp, &acl_ids);

	if (fuid_dirtied)
		zfs_fuid_sync(zfsvfs, tx);

	/*
	 * Now put new name in parent dir.
	 */
	(void) zfs_link_create(dzp, dirname, zp, tx, ZNEW);

	*vpp = ZTOV(zp);

	txtype = zfs_log_create_txtype(Z_DIR, NULL, vap);
	zfs_log_create(zilog, tx, txtype, dzp, zp, dirname, NULL,
	    acl_ids.z_fuidp, vap);

	zfs_acl_ids_free(&acl_ids);

	dmu_tx_commit(tx);

	getnewvnode_drop_reserve();

	if (zfsvfs->z_os->os_sync == ZFS_SYNC_ALWAYS)
		zil_commit(zilog, 0);

	ZFS_EXIT(zfsvfs);
	return (0);
}

/*
 * Remove a directory subdir entry.  If the current working
 * directory is the same as the subdir to be removed, the
 * remove will fail.
 *
 *	IN:	dvp	- vnode of directory to remove from.
 *		name	- name of directory to be removed.
 *		cwd	- vnode of current working directory.
 *		cr	- credentials of caller.
 *		ct	- caller context
 *		flags	- case flags
 *
 *	RETURN:	0 on success, error code on failure.
 *
 * Timestamps:
 *	dvp - ctime|mtime updated
 */
/*ARGSUSED*/
static int
zfs_rmdir(vnode_t *dvp, vnode_t *vp, char *name, cred_t *cr)
{
	znode_t		*dzp = VTOZ(dvp);
	znode_t		*zp = VTOZ(vp);
	zfsvfs_t	*zfsvfs = dzp->z_zfsvfs;
	zilog_t		*zilog;
	dmu_tx_t	*tx;
	int		error;

	ZFS_ENTER(zfsvfs);
	ZFS_VERIFY_ZP(dzp);
	ZFS_VERIFY_ZP(zp);
	zilog = zfsvfs->z_log;


	if (error = zfs_zaccess_delete(dzp, zp, cr)) {
		goto out;
	}

	if (vp->v_type != VDIR) {
		error = SET_ERROR(ENOTDIR);
		goto out;
	}

	vnevent_rmdir(vp, dvp, name, ct);

	tx = dmu_tx_create(zfsvfs->z_os);
	dmu_tx_hold_zap(tx, dzp->z_id, FALSE, name);
	dmu_tx_hold_sa(tx, zp->z_sa_hdl, B_FALSE);
	dmu_tx_hold_zap(tx, zfsvfs->z_unlinkedobj, FALSE, NULL);
	zfs_sa_upgrade_txholds(tx, zp);
	zfs_sa_upgrade_txholds(tx, dzp);
	dmu_tx_mark_netfree(tx);
	error = dmu_tx_assign(tx, TXG_WAIT);
	if (error) {
		dmu_tx_abort(tx);
		ZFS_EXIT(zfsvfs);
		return (error);
	}

	cache_purge(dvp);

	error = zfs_link_destroy(dzp, name, zp, tx, ZEXISTS, NULL);

	if (error == 0) {
		uint64_t txtype = TX_RMDIR;
		zfs_log_remove(zilog, tx, txtype, dzp, name, ZFS_NO_OBJECT);
	}

	dmu_tx_commit(tx);

	cache_purge(vp);
out:
	if (zfsvfs->z_os->os_sync == ZFS_SYNC_ALWAYS)
		zil_commit(zilog, 0);

	ZFS_EXIT(zfsvfs);
	return (error);
}

/*
 * Read as many directory entries as will fit into the provided
 * buffer from the given directory cursor position (specified in
 * the uio structure).
 *
 *	IN:	vp	- vnode of directory to read.
 *		uio	- structure supplying read location, range info,
 *			  and return buffer.
 *		cr	- credentials of caller.
 *		ct	- caller context
 *		flags	- case flags
 *
 *	OUT:	uio	- updated offset and range, buffer filled.
 *		eofp	- set to true if end-of-file detected.
 *
 *	RETURN:	0 on success, error code on failure.
 *
 * Timestamps:
 *	vp - atime updated
 *
 * Note that the low 4 bits of the cookie returned by zap is always zero.
 * This allows us to use the low range for "special" directory entries:
 * We use 0 for '.', and 1 for '..'.  If this is the root of the filesystem,
 * we use the offset 2 for the '.zfs' directory.
 */
/* ARGSUSED */
static int
zfs_readdir(vnode_t *vp, uio_t *uio, cred_t *cr, int *eofp, int *ncookies, off_t **cookies)
{
	znode_t		*zp = VTOZ(vp);
	iovec_t		*iovp;
	edirent_t	*eodp;
	dirent64_t	*odp;
	zfsvfs_t	*zfsvfs = zp->z_zfsvfs;
	objset_t	*os;
	caddr_t		outbuf;
	size_t		bufsize;
	zap_cursor_t	zc;
	zap_attribute_t	zap;
	uint_t		bytes_wanted;
	uint64_t	offset; /* must be unsigned; checks for < 1 */
	uint64_t	parent;
	int		local_eof;
	int		outcount;
	int		error;
	uint8_t		prefetch;
	boolean_t	check_sysattrs;
	uint8_t		type;
	int		ncooks = 0;
	off_t		*cooks = NULL;
	int		flags = 0;
#ifdef __FreeBSD__
	boolean_t user = uio->uio_segflg != UIO_SYSSPACE;
#endif
#ifdef __NetBSD__
	boolean_t user = !VMSPACE_IS_KERNEL_P(uio->uio_vmspace);
#endif

	ZFS_ENTER(zfsvfs);
	ZFS_VERIFY_ZP(zp);

	if ((error = sa_lookup(zp->z_sa_hdl, SA_ZPL_PARENT(zfsvfs),
	    &parent, sizeof (parent))) != 0) {
		ZFS_EXIT(zfsvfs);
		return (error);
	}

	/*
	 * If we are not given an eof variable,
	 * use a local one.
	 */
	if (eofp == NULL)
		eofp = &local_eof;

	/*
	 * Check for valid iov_len.
	 */
	if (uio->uio_iov->iov_len <= 0) {
		ZFS_EXIT(zfsvfs);
		return (SET_ERROR(EINVAL));
	}

	/*
	 * Quit if directory has been removed (posix)
	 */
	if ((*eofp = zp->z_unlinked) != 0) {
		ZFS_EXIT(zfsvfs);
		return (0);
	}

	error = 0;
	os = zfsvfs->z_os;
	offset = uio->uio_loffset;
	prefetch = zp->z_zn_prefetch;

	/*
	 * Initialize the iterator cursor.
	 */
	if (offset <= 3) {
		/*
		 * Start iteration from the beginning of the directory.
		 */
		zap_cursor_init(&zc, os, zp->z_id);
	} else {
		/*
		 * The offset is a serialized cursor.
		 */
		zap_cursor_init_serialized(&zc, os, zp->z_id, offset);
	}

	/*
	 * Get space to change directory entries into fs independent format.
	 */
	iovp = uio->uio_iov;
	bytes_wanted = iovp->iov_len;
	if (user || uio->uio_iovcnt != 1) {
		bufsize = bytes_wanted;
		outbuf = kmem_alloc(bufsize, KM_SLEEP);
		odp = (struct dirent64 *)outbuf;
	} else {
		bufsize = bytes_wanted;
		outbuf = NULL;
		odp = (struct dirent64 *)iovp->iov_base;
	}
	eodp = (struct edirent *)odp;

	if (ncookies != NULL) {
		/*
		 * Minimum entry size is dirent size and 1 byte for a file name.
		 */
#ifdef __FreeBSD__
		ncooks = uio->uio_resid / (sizeof(struct dirent) - sizeof(((struct dirent *)NULL)->d_name) + 1);
		cooks = malloc(ncooks * sizeof(u_long), M_TEMP, M_WAITOK);
#endif
#ifdef __NetBSD__
		ncooks = uio->uio_resid / _DIRENT_MINSIZE(odp);
		cooks = kmem_alloc(ncooks * sizeof(off_t), KM_SLEEP);
#endif
		*cookies = cooks;
		*ncookies = ncooks;
	}

	/*
	 * If this VFS supports the system attribute view interface; and
	 * we're looking at an extended attribute directory; and we care
	 * about normalization conflicts on this vfs; then we must check
	 * for normalization conflicts with the sysattr name space.
	 */
#ifdef TODO
	check_sysattrs = vfs_has_feature(vp->v_vfsp, VFSFT_SYSATTR_VIEWS) &&
	    (vp->v_flag & V_XATTRDIR) && zfsvfs->z_norm &&
	    (flags & V_RDDIR_ENTFLAGS);
#else
	check_sysattrs = 0;
#endif

	/*
	 * Transform to file-system independent format
	 */
	outcount = 0;
	while (outcount < bytes_wanted) {
		ino64_t objnum;
		ushort_t reclen;
		off64_t *next = NULL;

		/*
		 * Special case `.', `..', and `.zfs'.
		 */
		if (offset == 0) {
			(void) strcpy(zap.za_name, ".");
			zap.za_normalization_conflict = 0;
			objnum = zp->z_id;
			type = DT_DIR;
		} else if (offset == 1) {
			(void) strcpy(zap.za_name, "..");
			zap.za_normalization_conflict = 0;
			objnum = parent;
			type = DT_DIR;
		} else if (offset == 2 && zfs_show_ctldir(zp)) {
			(void) strcpy(zap.za_name, ZFS_CTLDIR_NAME);
			zap.za_normalization_conflict = 0;
			objnum = ZFSCTL_INO_ROOT;
			type = DT_DIR;
		} else {
			/*
			 * Grab next entry.
			 */
			if (error = zap_cursor_retrieve(&zc, &zap)) {
				if ((*eofp = (error == ENOENT)) != 0)
					break;
				else
					goto update;
			}

			if (zap.za_integer_length != 8 ||
			    zap.za_num_integers != 1) {
				cmn_err(CE_WARN, "zap_readdir: bad directory "
				    "entry, obj = %lld, offset = %lld\n",
				    (u_longlong_t)zp->z_id,
				    (u_longlong_t)offset);
				error = SET_ERROR(ENXIO);
				goto update;
			}

			objnum = ZFS_DIRENT_OBJ(zap.za_first_integer);
			/*
			 * MacOS X can extract the object type here such as:
			 * uint8_t type = ZFS_DIRENT_TYPE(zap.za_first_integer);
			 */
			type = ZFS_DIRENT_TYPE(zap.za_first_integer);

			if (check_sysattrs && !zap.za_normalization_conflict) {
#ifdef TODO
				zap.za_normalization_conflict =
				    xattr_sysattr_casechk(zap.za_name);
#else
				panic("%s:%u: TODO", __func__, __LINE__);
#endif
			}
		}

		if (flags & V_RDDIR_ACCFILTER) {
			/*
			 * If we have no access at all, don't include
			 * this entry in the returned information
			 */
			znode_t	*ezp;
			if (zfs_zget(zp->z_zfsvfs, objnum, &ezp) != 0)
				goto skip_entry;
			if (!zfs_has_access(ezp, cr)) {
				vrele(ZTOV(ezp));
				goto skip_entry;
			}
			vrele(ZTOV(ezp));
		}

		if (flags & V_RDDIR_ENTFLAGS)
			reclen = EDIRENT_RECLEN(strlen(zap.za_name));
		else
			reclen = DIRENT64_RECLEN(strlen(zap.za_name));

		/*
		 * Will this entry fit in the buffer?
		 */
		if (outcount + reclen > bufsize) {
			/*
			 * Did we manage to fit anything in the buffer?
			 */
			if (!outcount) {
				error = SET_ERROR(EINVAL);
				goto update;
			}
			break;
		}
		if (flags & V_RDDIR_ENTFLAGS) {
			/*
			 * Add extended flag entry:
			 */
			eodp->ed_ino = objnum;
			eodp->ed_reclen = reclen;
			/* NOTE: ed_off is the offset for the *next* entry */
			next = &(eodp->ed_off);
			eodp->ed_eflags = zap.za_normalization_conflict ?
			    ED_CASE_CONFLICT : 0;
			(void) strncpy(eodp->ed_name, zap.za_name,
			    EDIRENT_NAMELEN(reclen));
			eodp = (edirent_t *)((intptr_t)eodp + reclen);
		} else {
			/*
			 * Add normal entry:
			 */
			odp->d_ino = objnum;
			odp->d_reclen = reclen;
			odp->d_namlen = strlen(zap.za_name);
			(void) strlcpy(odp->d_name, zap.za_name, odp->d_namlen + 1);
			odp->d_type = type;
			odp = (dirent64_t *)((intptr_t)odp + reclen);
		}
		outcount += reclen;

		ASSERT(outcount <= bufsize);

		/* Prefetch znode */
		if (prefetch)
			dmu_prefetch(os, objnum, 0, 0, 0,
			    ZIO_PRIORITY_SYNC_READ);

	skip_entry:
		/*
		 * Move to the next entry, fill in the previous offset.
		 */
		if (offset > 2 || (offset == 2 && !zfs_show_ctldir(zp))) {
			zap_cursor_advance(&zc);
			offset = zap_cursor_serialize(&zc);
		} else {
			offset += 1;
		}

		if (cooks != NULL) {
			*cooks++ = offset;
			ncooks--;
#ifdef __FreeBSD__
			KASSERT(ncooks >= 0, ("ncookies=%d", ncooks));
#endif
#ifdef __NetBSD__
			KASSERTMSG(ncooks >= 0, "ncooks=%d", ncooks);
#endif
		}
	}
	zp->z_zn_prefetch = B_FALSE; /* a lookup will re-enable pre-fetching */

	/* Subtract unused cookies */
	if (ncookies != NULL)
		*ncookies -= ncooks;

	if (!user && uio->uio_iovcnt == 1) {
		iovp->iov_base += outcount;
		iovp->iov_len -= outcount;
		uio->uio_resid -= outcount;
	} else if (error = uiomove(outbuf, (size_t)outcount, UIO_READ, uio)) {
		/*
		 * Reset the pointer.
		 */
		offset = uio->uio_loffset;
	}

update:
	zap_cursor_fini(&zc);
	if (user || uio->uio_iovcnt != 1)
		kmem_free(outbuf, bufsize);

	if (error == ENOENT)
		error = 0;

	ZFS_ACCESSTIME_STAMP(zfsvfs, zp);

	uio->uio_loffset = offset;
	ZFS_EXIT(zfsvfs);
	if (error != 0 && cookies != NULL) {
#ifdef __FreeBSD__
		free(*cookies, M_TEMP);
#endif
#ifdef __NetBSD__
		kmem_free(*cookies, ncooks * sizeof(off_t));
#endif
		*cookies = NULL;
		*ncookies = 0;
	}
	return (error);
}

ulong_t zfs_fsync_sync_cnt = 4;

static int
zfs_fsync(vnode_t *vp, int syncflag, cred_t *cr, caller_context_t *ct)
{
	znode_t	*zp = VTOZ(vp);
	zfsvfs_t *zfsvfs = zp->z_zfsvfs;

	(void) tsd_set(zfs_fsyncer_key, (void *)zfs_fsync_sync_cnt);

	if (zfsvfs->z_os->os_sync != ZFS_SYNC_DISABLED) {
		ZFS_ENTER(zfsvfs);
		ZFS_VERIFY_ZP(zp);

#ifdef __NetBSD__
		if (!zp->z_unlinked)
#endif
		zil_commit(zfsvfs->z_log, zp->z_id);
		ZFS_EXIT(zfsvfs);
	}
	return (0);
}


/*
 * Get the requested file attributes and place them in the provided
 * vattr structure.
 *
 *	IN:	vp	- vnode of file.
 *		vap	- va_mask identifies requested attributes.
 *			  If AT_XVATTR set, then optional attrs are requested
 *		flags	- ATTR_NOACLCHECK (CIFS server context)
 *		cr	- credentials of caller.
 *		ct	- caller context
 *
 *	OUT:	vap	- attribute values.
 *
 *	RETURN:	0 (always succeeds).
 */
/* ARGSUSED */
static int
zfs_getattr(vnode_t *vp, vattr_t *vap, int flags, cred_t *cr,
    caller_context_t *ct)
{
	znode_t *zp = VTOZ(vp);
	zfsvfs_t *zfsvfs = zp->z_zfsvfs;
	int	error = 0;
	uint32_t blksize;
	u_longlong_t nblocks;
	uint64_t links;
	uint64_t mtime[2], ctime[2], crtime[2], rdev;
	xvattr_t *xvap = (xvattr_t *)vap;	/* vap may be an xvattr_t * */
	xoptattr_t *xoap = NULL;
	boolean_t skipaclchk = (flags & ATTR_NOACLCHECK) ? B_TRUE : B_FALSE;
	sa_bulk_attr_t bulk[4];
	int count = 0;

	ZFS_ENTER(zfsvfs);
	ZFS_VERIFY_ZP(zp);

	zfs_fuid_map_ids(zp, cr, &vap->va_uid, &vap->va_gid);

	SA_ADD_BULK_ATTR(bulk, count, SA_ZPL_MTIME(zfsvfs), NULL, &mtime, 16);
	SA_ADD_BULK_ATTR(bulk, count, SA_ZPL_CTIME(zfsvfs), NULL, &ctime, 16);
	SA_ADD_BULK_ATTR(bulk, count, SA_ZPL_CRTIME(zfsvfs), NULL, &crtime, 16);
	if (vp->v_type == VBLK || vp->v_type == VCHR)
		SA_ADD_BULK_ATTR(bulk, count, SA_ZPL_RDEV(zfsvfs), NULL,
		    &rdev, 8);

	if ((error = sa_bulk_lookup(zp->z_sa_hdl, bulk, count)) != 0) {
		ZFS_EXIT(zfsvfs);
		return (error);
	}

	/*
	 * If ACL is trivial don't bother looking for ACE_READ_ATTRIBUTES.
	 * Also, if we are the owner don't bother, since owner should
	 * always be allowed to read basic attributes of file.
	 */
	if (!(zp->z_pflags & ZFS_ACL_TRIVIAL) &&
	    (vap->va_uid != crgetuid(cr))) {
		if (error = zfs_zaccess(zp, ACE_READ_ATTRIBUTES, 0,
		    skipaclchk, cr)) {
			ZFS_EXIT(zfsvfs);
			return (error);
		}
	}

	/*
	 * Return all attributes.  It's cheaper to provide the answer
	 * than to determine whether we were asked the question.
	 */

	vap->va_type = IFTOVT(zp->z_mode);
	vap->va_mode = zp->z_mode & ~S_IFMT;
#ifdef illumos
	vap->va_fsid = zp->z_zfsvfs->z_vfs->vfs_dev;
#endif
#ifdef __FreeBSD__
	vap->va_fsid = vp->v_mount->mnt_stat.f_fsid.val[0];
#endif
#ifdef __NetBSD__
	vap->va_fsid = vp->v_mount->mnt_stat.f_fsidx.__fsid_val[0];
#endif
	vap->va_nodeid = zp->z_id;
	if ((vp->v_flag & VROOT) && zfs_show_ctldir(zp))
		links = zp->z_links + 1;
	else
		links = zp->z_links;
	vap->va_nlink = MIN(links, LINK_MAX);	/* nlink_t limit! */
	vap->va_size = zp->z_size;
#ifdef illumos
	vap->va_rdev = vp->v_rdev;
#else
	if (vp->v_type == VBLK || vp->v_type == VCHR)
		vap->va_rdev = zfs_cmpldev(rdev);
#endif
	vap->va_seq = zp->z_seq;
	vap->va_flags = 0;	/* FreeBSD: Reset chflags(2) flags. */
     	vap->va_filerev = zp->z_seq;

	/*
	 * Add in any requested optional attributes and the create time.
	 * Also set the corresponding bits in the returned attribute bitmap.
	 */
	if ((xoap = xva_getxoptattr(xvap)) != NULL && zfsvfs->z_use_fuids) {
		if (XVA_ISSET_REQ(xvap, XAT_ARCHIVE)) {
			xoap->xoa_archive =
			    ((zp->z_pflags & ZFS_ARCHIVE) != 0);
			XVA_SET_RTN(xvap, XAT_ARCHIVE);
		}

		if (XVA_ISSET_REQ(xvap, XAT_READONLY)) {
			xoap->xoa_readonly =
			    ((zp->z_pflags & ZFS_READONLY) != 0);
			XVA_SET_RTN(xvap, XAT_READONLY);
		}

		if (XVA_ISSET_REQ(xvap, XAT_SYSTEM)) {
			xoap->xoa_system =
			    ((zp->z_pflags & ZFS_SYSTEM) != 0);
			XVA_SET_RTN(xvap, XAT_SYSTEM);
		}

		if (XVA_ISSET_REQ(xvap, XAT_HIDDEN)) {
			xoap->xoa_hidden =
			    ((zp->z_pflags & ZFS_HIDDEN) != 0);
			XVA_SET_RTN(xvap, XAT_HIDDEN);
		}

		if (XVA_ISSET_REQ(xvap, XAT_NOUNLINK)) {
			xoap->xoa_nounlink =
			    ((zp->z_pflags & ZFS_NOUNLINK) != 0);
			XVA_SET_RTN(xvap, XAT_NOUNLINK);
		}

		if (XVA_ISSET_REQ(xvap, XAT_IMMUTABLE)) {
			xoap->xoa_immutable =
			    ((zp->z_pflags & ZFS_IMMUTABLE) != 0);
			XVA_SET_RTN(xvap, XAT_IMMUTABLE);
		}

		if (XVA_ISSET_REQ(xvap, XAT_APPENDONLY)) {
			xoap->xoa_appendonly =
			    ((zp->z_pflags & ZFS_APPENDONLY) != 0);
			XVA_SET_RTN(xvap, XAT_APPENDONLY);
		}

		if (XVA_ISSET_REQ(xvap, XAT_NODUMP)) {
			xoap->xoa_nodump =
			    ((zp->z_pflags & ZFS_NODUMP) != 0);
			XVA_SET_RTN(xvap, XAT_NODUMP);
		}

		if (XVA_ISSET_REQ(xvap, XAT_OPAQUE)) {
			xoap->xoa_opaque =
			    ((zp->z_pflags & ZFS_OPAQUE) != 0);
			XVA_SET_RTN(xvap, XAT_OPAQUE);
		}

		if (XVA_ISSET_REQ(xvap, XAT_AV_QUARANTINED)) {
			xoap->xoa_av_quarantined =
			    ((zp->z_pflags & ZFS_AV_QUARANTINED) != 0);
			XVA_SET_RTN(xvap, XAT_AV_QUARANTINED);
		}

		if (XVA_ISSET_REQ(xvap, XAT_AV_MODIFIED)) {
			xoap->xoa_av_modified =
			    ((zp->z_pflags & ZFS_AV_MODIFIED) != 0);
			XVA_SET_RTN(xvap, XAT_AV_MODIFIED);
		}

		if (XVA_ISSET_REQ(xvap, XAT_AV_SCANSTAMP) &&
		    vp->v_type == VREG) {
			zfs_sa_get_scanstamp(zp, xvap);
		}

		if (XVA_ISSET_REQ(xvap, XAT_REPARSE)) {
			xoap->xoa_reparse = ((zp->z_pflags & ZFS_REPARSE) != 0);
			XVA_SET_RTN(xvap, XAT_REPARSE);
		}
		if (XVA_ISSET_REQ(xvap, XAT_GEN)) {
			xoap->xoa_generation = zp->z_gen;
			XVA_SET_RTN(xvap, XAT_GEN);
		}

		if (XVA_ISSET_REQ(xvap, XAT_OFFLINE)) {
			xoap->xoa_offline =
			    ((zp->z_pflags & ZFS_OFFLINE) != 0);
			XVA_SET_RTN(xvap, XAT_OFFLINE);
		}

		if (XVA_ISSET_REQ(xvap, XAT_SPARSE)) {
			xoap->xoa_sparse =
			    ((zp->z_pflags & ZFS_SPARSE) != 0);
			XVA_SET_RTN(xvap, XAT_SPARSE);
		}
	}

	ZFS_TIME_DECODE(&vap->va_atime, zp->z_atime);
	ZFS_TIME_DECODE(&vap->va_mtime, mtime);
	ZFS_TIME_DECODE(&vap->va_ctime, ctime);
	ZFS_TIME_DECODE(&vap->va_birthtime, crtime);


	sa_object_size(zp->z_sa_hdl, &blksize, &nblocks);
	vap->va_blksize = blksize;
	vap->va_bytes = nblocks << 9;	/* nblocks * 512 */

	if (zp->z_blksz == 0) {
		/*
		 * Block size hasn't been set; suggest maximal I/O transfers.
		 */
		vap->va_blksize = zfsvfs->z_max_blksz;
	}

	ZFS_EXIT(zfsvfs);
	return (0);
}

/*
 * Set the file attributes to the values contained in the
 * vattr structure.
 *
 *	IN:	vp	- vnode of file to be modified.
 *		vap	- new attribute values.
 *			  If AT_XVATTR set, then optional attrs are being set
 *		flags	- ATTR_UTIME set if non-default time values provided.
 *			- ATTR_NOACLCHECK (CIFS context only).
 *		cr	- credentials of caller.
 *		ct	- caller context
 *
 *	RETURN:	0 on success, error code on failure.
 *
 * Timestamps:
 *	vp - ctime updated, mtime updated if size changed.
 */
/* ARGSUSED */
static int
zfs_setattr(vnode_t *vp, vattr_t *vap, int flags, cred_t *cr,
    caller_context_t *ct)
{
	znode_t		*zp = VTOZ(vp);
	zfsvfs_t	*zfsvfs = zp->z_zfsvfs;
	zilog_t		*zilog;
	dmu_tx_t	*tx;
	vattr_t		oldva;
	xvattr_t	tmpxvattr;
	uint_t		mask = vap->va_mask;
	uint_t		saved_mask = 0;
	uint64_t	saved_mode;
	int		trim_mask = 0;
	uint64_t	new_mode;
	uint64_t	new_uid, new_gid;
	uint64_t	xattr_obj;
	uint64_t	mtime[2], ctime[2];
	znode_t		*attrzp;
	int		need_policy = FALSE;
	int		err, err2;
	zfs_fuid_info_t *fuidp = NULL;
	xvattr_t *xvap = (xvattr_t *)vap;	/* vap may be an xvattr_t * */
	xoptattr_t	*xoap;
	zfs_acl_t	*aclp;
	boolean_t skipaclchk = (flags & ATTR_NOACLCHECK) ? B_TRUE : B_FALSE;
	boolean_t	fuid_dirtied = B_FALSE;
	sa_bulk_attr_t	bulk[7], xattr_bulk[7];
	int		count = 0, xattr_count = 0;

	if (mask == 0)
		return (0);

	if (mask & AT_NOSET)
		return (SET_ERROR(EINVAL));

	ZFS_ENTER(zfsvfs);
	ZFS_VERIFY_ZP(zp);

	zilog = zfsvfs->z_log;

	/*
	 * Make sure that if we have ephemeral uid/gid or xvattr specified
	 * that file system is at proper version level
	 */

	if (zfsvfs->z_use_fuids == B_FALSE &&
	    (((mask & AT_UID) && IS_EPHEMERAL(vap->va_uid)) ||
	    ((mask & AT_GID) && IS_EPHEMERAL(vap->va_gid)) ||
	    (mask & AT_XVATTR))) {
		ZFS_EXIT(zfsvfs);
		return (SET_ERROR(EINVAL));
	}

	if (mask & AT_SIZE && vp->v_type == VDIR) {
		ZFS_EXIT(zfsvfs);
		return (SET_ERROR(EISDIR));
	}

	if (mask & AT_SIZE && vp->v_type != VREG && vp->v_type != VFIFO) {
		ZFS_EXIT(zfsvfs);
		return (SET_ERROR(EINVAL));
	}

	/*
	 * If this is an xvattr_t, then get a pointer to the structure of
	 * optional attributes.  If this is NULL, then we have a vattr_t.
	 */
	xoap = xva_getxoptattr(xvap);

	xva_init(&tmpxvattr);

	/*
	 * Immutable files can only alter immutable bit and atime
	 */
	if ((zp->z_pflags & ZFS_IMMUTABLE) &&
	    ((mask & (AT_SIZE|AT_UID|AT_GID|AT_MTIME|AT_MODE)) ||
	    ((mask & AT_XVATTR) && XVA_ISSET_REQ(xvap, XAT_CREATETIME)))) {
		ZFS_EXIT(zfsvfs);
		return (SET_ERROR(EPERM));
	}

	if ((mask & AT_SIZE) && (zp->z_pflags & ZFS_READONLY)) {
		ZFS_EXIT(zfsvfs);
		return (SET_ERROR(EPERM));
	}

	/*
	 * Verify timestamps doesn't overflow 32 bits.
	 * ZFS can handle large timestamps, but 32bit syscalls can't
	 * handle times greater than 2039.  This check should be removed
	 * once large timestamps are fully supported.
	 */
	if (mask & (AT_ATIME | AT_MTIME)) {
		if (((mask & AT_ATIME) && TIMESPEC_OVERFLOW(&vap->va_atime)) ||
		    ((mask & AT_MTIME) && TIMESPEC_OVERFLOW(&vap->va_mtime))) {
			ZFS_EXIT(zfsvfs);
			return (SET_ERROR(EOVERFLOW));
		}
	}
	if (xoap && (mask & AT_XVATTR) && XVA_ISSET_REQ(xvap, XAT_CREATETIME) &&
	    TIMESPEC_OVERFLOW(&vap->va_birthtime)) {
		ZFS_EXIT(zfsvfs);
		return (SET_ERROR(EOVERFLOW));
	}

	attrzp = NULL;
	aclp = NULL;

	/* Can this be moved to before the top label? */
	if (zfsvfs->z_vfs->vfs_flag & VFS_RDONLY) {
		ZFS_EXIT(zfsvfs);
		return (SET_ERROR(EROFS));
	}

	/*
	 * First validate permissions
	 */

	if (mask & AT_SIZE) {
		/*
		 * XXX - Note, we are not providing any open
		 * mode flags here (like FNDELAY), so we may
		 * block if there are locks present... this
		 * should be addressed in openat().
		 */
		/* XXX - would it be OK to generate a log record here? */
		err = zfs_freesp(zp, vap->va_size, 0, 0, FALSE);
		if (err) {
			ZFS_EXIT(zfsvfs);
			return (err);
		}
	}

	if (mask & (AT_ATIME|AT_MTIME) ||
	    ((mask & AT_XVATTR) && (XVA_ISSET_REQ(xvap, XAT_HIDDEN) ||
	    XVA_ISSET_REQ(xvap, XAT_READONLY) ||
	    XVA_ISSET_REQ(xvap, XAT_ARCHIVE) ||
	    XVA_ISSET_REQ(xvap, XAT_OFFLINE) ||
	    XVA_ISSET_REQ(xvap, XAT_SPARSE) ||
	    XVA_ISSET_REQ(xvap, XAT_CREATETIME) ||
	    XVA_ISSET_REQ(xvap, XAT_SYSTEM)))) {
		need_policy = zfs_zaccess(zp, ACE_WRITE_ATTRIBUTES, 0,
		    skipaclchk, cr);
	}

	if (mask & (AT_UID|AT_GID)) {
		int	idmask = (mask & (AT_UID|AT_GID));
		int	take_owner;
		int	take_group;

		/*
		 * NOTE: even if a new mode is being set,
		 * we may clear S_ISUID/S_ISGID bits.
		 */

		if (!(mask & AT_MODE))
			vap->va_mode = zp->z_mode;

		/*
		 * Take ownership or chgrp to group we are a member of
		 */

		take_owner = (mask & AT_UID) && (vap->va_uid == crgetuid(cr));
		take_group = (mask & AT_GID) &&
		    zfs_groupmember(zfsvfs, vap->va_gid, cr);

		/*
		 * If both AT_UID and AT_GID are set then take_owner and
		 * take_group must both be set in order to allow taking
		 * ownership.
		 *
		 * Otherwise, send the check through secpolicy_vnode_setattr()
		 *
		 */

		if (((idmask == (AT_UID|AT_GID)) && take_owner && take_group) ||
		    ((idmask == AT_UID) && take_owner) ||
		    ((idmask == AT_GID) && take_group)) {
			if (zfs_zaccess(zp, ACE_WRITE_OWNER, 0,
			    skipaclchk, cr) == 0) {
				/*
				 * Remove setuid/setgid for non-privileged users
				 */
				secpolicy_setid_clear(vap, vp, cr);
				trim_mask = (mask & (AT_UID|AT_GID));
			} else {
				need_policy =  TRUE;
			}
		} else {
			need_policy =  TRUE;
		}
	}

	oldva.va_mode = zp->z_mode;
	zfs_fuid_map_ids(zp, cr, &oldva.va_uid, &oldva.va_gid);
	if (mask & AT_XVATTR) {
		/*
		 * Update xvattr mask to include only those attributes
		 * that are actually changing.
		 *
		 * the bits will be restored prior to actually setting
		 * the attributes so the caller thinks they were set.
		 */
		if (XVA_ISSET_REQ(xvap, XAT_APPENDONLY)) {
			if (xoap->xoa_appendonly !=
			    ((zp->z_pflags & ZFS_APPENDONLY) != 0)) {
				need_policy = TRUE;
			} else {
				XVA_CLR_REQ(xvap, XAT_APPENDONLY);
				XVA_SET_REQ(&tmpxvattr, XAT_APPENDONLY);
			}
		}

		if (XVA_ISSET_REQ(xvap, XAT_NOUNLINK)) {
			if (xoap->xoa_nounlink !=
			    ((zp->z_pflags & ZFS_NOUNLINK) != 0)) {
				need_policy = TRUE;
			} else {
				XVA_CLR_REQ(xvap, XAT_NOUNLINK);
				XVA_SET_REQ(&tmpxvattr, XAT_NOUNLINK);
			}
		}

		if (XVA_ISSET_REQ(xvap, XAT_IMMUTABLE)) {
			if (xoap->xoa_immutable !=
			    ((zp->z_pflags & ZFS_IMMUTABLE) != 0)) {
				need_policy = TRUE;
			} else {
				XVA_CLR_REQ(xvap, XAT_IMMUTABLE);
				XVA_SET_REQ(&tmpxvattr, XAT_IMMUTABLE);
			}
		}

		if (XVA_ISSET_REQ(xvap, XAT_NODUMP)) {
			if (xoap->xoa_nodump !=
			    ((zp->z_pflags & ZFS_NODUMP) != 0)) {
				need_policy = TRUE;
			} else {
				XVA_CLR_REQ(xvap, XAT_NODUMP);
				XVA_SET_REQ(&tmpxvattr, XAT_NODUMP);
			}
		}

		if (XVA_ISSET_REQ(xvap, XAT_AV_MODIFIED)) {
			if (xoap->xoa_av_modified !=
			    ((zp->z_pflags & ZFS_AV_MODIFIED) != 0)) {
				need_policy = TRUE;
			} else {
				XVA_CLR_REQ(xvap, XAT_AV_MODIFIED);
				XVA_SET_REQ(&tmpxvattr, XAT_AV_MODIFIED);
			}
		}

		if (XVA_ISSET_REQ(xvap, XAT_AV_QUARANTINED)) {
			if ((vp->v_type != VREG &&
			    xoap->xoa_av_quarantined) ||
			    xoap->xoa_av_quarantined !=
			    ((zp->z_pflags & ZFS_AV_QUARANTINED) != 0)) {
				need_policy = TRUE;
			} else {
				XVA_CLR_REQ(xvap, XAT_AV_QUARANTINED);
				XVA_SET_REQ(&tmpxvattr, XAT_AV_QUARANTINED);
			}
		}

		if (XVA_ISSET_REQ(xvap, XAT_REPARSE)) {
			ZFS_EXIT(zfsvfs);
			return (SET_ERROR(EPERM));
		}

		if (need_policy == FALSE &&
		    (XVA_ISSET_REQ(xvap, XAT_AV_SCANSTAMP) ||
		    XVA_ISSET_REQ(xvap, XAT_OPAQUE))) {
			need_policy = TRUE;
		}
	}

	if (mask & AT_MODE) {
		if (zfs_zaccess(zp, ACE_WRITE_ACL, 0, skipaclchk, cr) == 0) {
			err = secpolicy_setid_setsticky_clear(vp, vap,
			    &oldva, cr);
			if (err) {
				ZFS_EXIT(zfsvfs);
				return (err);
			}
			trim_mask |= AT_MODE;
		} else {
			need_policy = TRUE;
		}
	}

	if (need_policy) {
		/*
		 * If trim_mask is set then take ownership
		 * has been granted or write_acl is present and user
		 * has the ability to modify mode.  In that case remove
		 * UID|GID and or MODE from mask so that
		 * secpolicy_vnode_setattr() doesn't revoke it.
		 */

		if (trim_mask) {
			saved_mask = vap->va_mask;
			vap->va_mask &= ~trim_mask;
			if (trim_mask & AT_MODE) {
				/*
				 * Save the mode, as secpolicy_vnode_setattr()
				 * will overwrite it with ova.va_mode.
				 */
				saved_mode = vap->va_mode;
			}
		}
		err = secpolicy_vnode_setattr(cr, vp, vap, &oldva, flags,
		    (int (*)(void *, int, cred_t *))zfs_zaccess_unix, zp);
		if (err) {
			ZFS_EXIT(zfsvfs);
			return (err);
		}

		if (trim_mask) {
			vap->va_mask |= saved_mask;
			if (trim_mask & AT_MODE) {
				/*
				 * Recover the mode after
				 * secpolicy_vnode_setattr().
				 */
				vap->va_mode = saved_mode;
			}
		}
	}

	/*
	 * secpolicy_vnode_setattr, or take ownership may have
	 * changed va_mask
	 */
	mask = vap->va_mask;

	if ((mask & (AT_UID | AT_GID))) {
		err = sa_lookup(zp->z_sa_hdl, SA_ZPL_XATTR(zfsvfs),
		    &xattr_obj, sizeof (xattr_obj));

		if (err == 0 && xattr_obj) {
			err = zfs_zget(zp->z_zfsvfs, xattr_obj, &attrzp);
			if (err == 0) {
				err = vn_lock(ZTOV(attrzp), LK_EXCLUSIVE);
				if (err != 0)
					vrele(ZTOV(attrzp));
			}
			if (err)
				goto out2;
		}
		if (mask & AT_UID) {
			new_uid = zfs_fuid_create(zfsvfs,
			    (uint64_t)vap->va_uid, cr, ZFS_OWNER, &fuidp);
			if (new_uid != zp->z_uid &&
			    zfs_fuid_overquota(zfsvfs, B_FALSE, new_uid)) {
				if (attrzp)
					vput(ZTOV(attrzp));
				err = SET_ERROR(EDQUOT);
				goto out2;
			}
		}

		if (mask & AT_GID) {
			new_gid = zfs_fuid_create(zfsvfs, (uint64_t)vap->va_gid,
			    cr, ZFS_GROUP, &fuidp);
			if (new_gid != zp->z_gid &&
			    zfs_fuid_overquota(zfsvfs, B_TRUE, new_gid)) {
				if (attrzp)
					vput(ZTOV(attrzp));
				err = SET_ERROR(EDQUOT);
				goto out2;
			}
		}
	}
	tx = dmu_tx_create(zfsvfs->z_os);

	if (mask & AT_MODE) {
		uint64_t pmode = zp->z_mode;
		uint64_t acl_obj;
		new_mode = (pmode & S_IFMT) | (vap->va_mode & ~S_IFMT);

		if (zp->z_zfsvfs->z_acl_mode == ZFS_ACL_RESTRICTED &&
		    !(zp->z_pflags & ZFS_ACL_TRIVIAL)) {
			err = SET_ERROR(EPERM);
			goto out;
		}

		if (err = zfs_acl_chmod_setattr(zp, &aclp, new_mode))
			goto out;

		if (!zp->z_is_sa && ((acl_obj = zfs_external_acl(zp)) != 0)) {
			/*
			 * Are we upgrading ACL from old V0 format
			 * to V1 format?
			 */
			if (zfsvfs->z_version >= ZPL_VERSION_FUID &&
			    zfs_znode_acl_version(zp) ==
			    ZFS_ACL_VERSION_INITIAL) {
				dmu_tx_hold_free(tx, acl_obj, 0,
				    DMU_OBJECT_END);
				dmu_tx_hold_write(tx, DMU_NEW_OBJECT,
				    0, aclp->z_acl_bytes);
			} else {
				dmu_tx_hold_write(tx, acl_obj, 0,
				    aclp->z_acl_bytes);
			}
		} else if (!zp->z_is_sa && aclp->z_acl_bytes > ZFS_ACE_SPACE) {
			dmu_tx_hold_write(tx, DMU_NEW_OBJECT,
			    0, aclp->z_acl_bytes);
		}
		dmu_tx_hold_sa(tx, zp->z_sa_hdl, B_TRUE);
	} else {
		if ((mask & AT_XVATTR) &&
		    XVA_ISSET_REQ(xvap, XAT_AV_SCANSTAMP))
			dmu_tx_hold_sa(tx, zp->z_sa_hdl, B_TRUE);
		else
			dmu_tx_hold_sa(tx, zp->z_sa_hdl, B_FALSE);
	}

	if (attrzp) {
		dmu_tx_hold_sa(tx, attrzp->z_sa_hdl, B_FALSE);
	}

	fuid_dirtied = zfsvfs->z_fuid_dirty;
	if (fuid_dirtied)
		zfs_fuid_txhold(zfsvfs, tx);

	zfs_sa_upgrade_txholds(tx, zp);

	err = dmu_tx_assign(tx, TXG_WAIT);
	if (err)
		goto out;

	count = 0;
	/*
	 * Set each attribute requested.
	 * We group settings according to the locks they need to acquire.
	 *
	 * Note: you cannot set ctime directly, although it will be
	 * updated as a side-effect of calling this function.
	 */

	if (mask & (AT_UID|AT_GID|AT_MODE))
		mutex_enter(&zp->z_acl_lock);

	SA_ADD_BULK_ATTR(bulk, count, SA_ZPL_FLAGS(zfsvfs), NULL,
	    &zp->z_pflags, sizeof (zp->z_pflags));

	if (attrzp) {
		if (mask & (AT_UID|AT_GID|AT_MODE))
			mutex_enter(&attrzp->z_acl_lock);
		SA_ADD_BULK_ATTR(xattr_bulk, xattr_count,
		    SA_ZPL_FLAGS(zfsvfs), NULL, &attrzp->z_pflags,
		    sizeof (attrzp->z_pflags));
	}

	if (mask & (AT_UID|AT_GID)) {

		if (mask & AT_UID) {
			SA_ADD_BULK_ATTR(bulk, count, SA_ZPL_UID(zfsvfs), NULL,
			    &new_uid, sizeof (new_uid));
			zp->z_uid = new_uid;
			if (attrzp) {
				SA_ADD_BULK_ATTR(xattr_bulk, xattr_count,
				    SA_ZPL_UID(zfsvfs), NULL, &new_uid,
				    sizeof (new_uid));
				attrzp->z_uid = new_uid;
			}
		}

		if (mask & AT_GID) {
			SA_ADD_BULK_ATTR(bulk, count, SA_ZPL_GID(zfsvfs),
			    NULL, &new_gid, sizeof (new_gid));
			zp->z_gid = new_gid;
			if (attrzp) {
				SA_ADD_BULK_ATTR(xattr_bulk, xattr_count,
				    SA_ZPL_GID(zfsvfs), NULL, &new_gid,
				    sizeof (new_gid));
				attrzp->z_gid = new_gid;
			}
		}
		if (!(mask & AT_MODE)) {
			SA_ADD_BULK_ATTR(bulk, count, SA_ZPL_MODE(zfsvfs),
			    NULL, &new_mode, sizeof (new_mode));
			new_mode = zp->z_mode;
		}
		err = zfs_acl_chown_setattr(zp);
		ASSERT(err == 0);
		if (attrzp) {
			err = zfs_acl_chown_setattr(attrzp);
			ASSERT(err == 0);
		}
	}

	if (mask & AT_MODE) {
		SA_ADD_BULK_ATTR(bulk, count, SA_ZPL_MODE(zfsvfs), NULL,
		    &new_mode, sizeof (new_mode));
		zp->z_mode = new_mode;
		ASSERT3U((uintptr_t)aclp, !=, 0);
		err = zfs_aclset_common(zp, aclp, cr, tx);
		ASSERT0(err);
		if (zp->z_acl_cached)
			zfs_acl_free(zp->z_acl_cached);
		zp->z_acl_cached = aclp;
		aclp = NULL;
	}


	if (mask & AT_ATIME) {
		ZFS_TIME_ENCODE(&vap->va_atime, zp->z_atime);
		SA_ADD_BULK_ATTR(bulk, count, SA_ZPL_ATIME(zfsvfs), NULL,
		    &zp->z_atime, sizeof (zp->z_atime));
	}

	if (mask & AT_MTIME) {
		ZFS_TIME_ENCODE(&vap->va_mtime, mtime);
		SA_ADD_BULK_ATTR(bulk, count, SA_ZPL_MTIME(zfsvfs), NULL,
		    mtime, sizeof (mtime));
	}

	/* XXX - shouldn't this be done *before* the ATIME/MTIME checks? */
	if (mask & AT_SIZE && !(mask & AT_MTIME)) {
		SA_ADD_BULK_ATTR(bulk, count, SA_ZPL_MTIME(zfsvfs),
		    NULL, mtime, sizeof (mtime));
		SA_ADD_BULK_ATTR(bulk, count, SA_ZPL_CTIME(zfsvfs), NULL,
		    &ctime, sizeof (ctime));
		zfs_tstamp_update_setup(zp, CONTENT_MODIFIED, mtime, ctime,
		    B_TRUE);
	} else if (mask != 0) {
		SA_ADD_BULK_ATTR(bulk, count, SA_ZPL_CTIME(zfsvfs), NULL,
		    &ctime, sizeof (ctime));
		zfs_tstamp_update_setup(zp, STATE_CHANGED, mtime, ctime,
		    B_TRUE);
		if (attrzp) {
			SA_ADD_BULK_ATTR(xattr_bulk, xattr_count,
			    SA_ZPL_CTIME(zfsvfs), NULL,
			    &ctime, sizeof (ctime));
			zfs_tstamp_update_setup(attrzp, STATE_CHANGED,
			    mtime, ctime, B_TRUE);
		}
	}
	/*
	 * Do this after setting timestamps to prevent timestamp
	 * update from toggling bit
	 */

	if (xoap && (mask & AT_XVATTR)) {

		if (XVA_ISSET_REQ(xvap, XAT_CREATETIME))
			xoap->xoa_createtime = vap->va_birthtime;
		/*
		 * restore trimmed off masks
		 * so that return masks can be set for caller.
		 */

		if (XVA_ISSET_REQ(&tmpxvattr, XAT_APPENDONLY)) {
			XVA_SET_REQ(xvap, XAT_APPENDONLY);
		}
		if (XVA_ISSET_REQ(&tmpxvattr, XAT_NOUNLINK)) {
			XVA_SET_REQ(xvap, XAT_NOUNLINK);
		}
		if (XVA_ISSET_REQ(&tmpxvattr, XAT_IMMUTABLE)) {
			XVA_SET_REQ(xvap, XAT_IMMUTABLE);
		}
		if (XVA_ISSET_REQ(&tmpxvattr, XAT_NODUMP)) {
			XVA_SET_REQ(xvap, XAT_NODUMP);
		}
		if (XVA_ISSET_REQ(&tmpxvattr, XAT_AV_MODIFIED)) {
			XVA_SET_REQ(xvap, XAT_AV_MODIFIED);
		}
		if (XVA_ISSET_REQ(&tmpxvattr, XAT_AV_QUARANTINED)) {
			XVA_SET_REQ(xvap, XAT_AV_QUARANTINED);
		}

		if (XVA_ISSET_REQ(xvap, XAT_AV_SCANSTAMP))
			ASSERT(vp->v_type == VREG);

		zfs_xvattr_set(zp, xvap, tx);
	}

	if (fuid_dirtied)
		zfs_fuid_sync(zfsvfs, tx);

	if (mask != 0)
		zfs_log_setattr(zilog, tx, TX_SETATTR, zp, vap, mask, fuidp);

	if (mask & (AT_UID|AT_GID|AT_MODE))
		mutex_exit(&zp->z_acl_lock);

	if (attrzp) {
		if (mask & (AT_UID|AT_GID|AT_MODE))
			mutex_exit(&attrzp->z_acl_lock);
	}
out:
	if (err == 0 && attrzp) {
		err2 = sa_bulk_update(attrzp->z_sa_hdl, xattr_bulk,
		    xattr_count, tx);
		ASSERT(err2 == 0);
	}

	if (attrzp)
		vput(ZTOV(attrzp));

	if (aclp)
		zfs_acl_free(aclp);

	if (fuidp) {
		zfs_fuid_info_free(fuidp);
		fuidp = NULL;
	}

	if (err) {
		dmu_tx_abort(tx);
	} else {
		err2 = sa_bulk_update(zp->z_sa_hdl, bulk, count, tx);
		dmu_tx_commit(tx);
	}

out2:
	if (zfsvfs->z_os->os_sync == ZFS_SYNC_ALWAYS)
		zil_commit(zilog, 0);

	ZFS_EXIT(zfsvfs);
	return (err);
}

/*
 * We acquire all but fdvp locks using non-blocking acquisitions.  If we
 * fail to acquire any lock in the path we will drop all held locks,
 * acquire the new lock in a blocking fashion, and then release it and
 * restart the rename.  This acquire/release step ensures that we do not
 * spin on a lock waiting for release.  On error release all vnode locks
 * and decrement references the way tmpfs_rename() would do.
 */
static int
zfs_rename_relock(struct vnode *sdvp, struct vnode **svpp,
    struct vnode *tdvp, struct vnode **tvpp,
    const struct componentname *scnp, const struct componentname *tcnp)
{
	zfsvfs_t	*zfsvfs;
	struct vnode	*nvp, *svp, *tvp;
	znode_t		*sdzp, *tdzp, *szp, *tzp;
	const char	*snm = scnp->cn_nameptr;
	const char	*tnm = tcnp->cn_nameptr;
	int error;

#ifdef __FreeBSD__
	VOP_UNLOCK(tdvp, 0);
	if (*tvpp != NULL && *tvpp != tdvp)
		VOP_UNLOCK(*tvpp, 0);
#endif

relock:
	error = vn_lock(sdvp, LK_EXCLUSIVE);
	if (error)
		goto out;
	sdzp = VTOZ(sdvp);

#ifdef __NetBSD__
	if (tdvp == sdvp) {
	} else {
#endif
	error = vn_lock(tdvp, LK_EXCLUSIVE | LK_NOWAIT);
	if (error != 0) {
		VOP_UNLOCK(sdvp, 0);
		if (error != EBUSY)
			goto out;
		error = vn_lock(tdvp, LK_EXCLUSIVE);
		if (error)
			goto out;
		VOP_UNLOCK(tdvp, 0);
		goto relock;
	}
#ifdef __NetBSD__
	} /* end if (tdvp == sdvp) */
#endif

	tdzp = VTOZ(tdvp);

	/*
	 * Before using sdzp and tdzp we must ensure that they are live.
	 * As a porting legacy from illumos we have two things to worry
	 * about.  One is typical for FreeBSD and it is that the vnode is
	 * not reclaimed (doomed).  The other is that the znode is live.
	 * The current code can invalidate the znode without acquiring the
	 * corresponding vnode lock if the object represented by the znode
	 * and vnode is no longer valid after a rollback or receive operation.
	 * z_teardown_lock hidden behind ZFS_ENTER and ZFS_EXIT is the lock
	 * that protects the znodes from the invalidation.
	 */
	zfsvfs = sdzp->z_zfsvfs;
	ASSERT3P(zfsvfs, ==, tdzp->z_zfsvfs);
	ZFS_ENTER(zfsvfs);

	/*
	 * We can not use ZFS_VERIFY_ZP() here because it could directly return
	 * bypassing the cleanup code in the case of an error.
	 */
	if (tdzp->z_sa_hdl == NULL || sdzp->z_sa_hdl == NULL) {
		ZFS_EXIT(zfsvfs);
		VOP_UNLOCK(sdvp, 0);
#ifdef __NetBSD__
		if (tdvp != sdvp)
#endif
		VOP_UNLOCK(tdvp, 0);
		error = SET_ERROR(EIO);
		goto out;
	}

	/*
	 * Re-resolve svp to be certain it still exists and fetch the
	 * correct vnode.
	 */
	error = zfs_dirent_lookup(sdzp, snm, &szp, ZEXISTS);
	if (error != 0) {
		/* Source entry invalid or not there. */
		ZFS_EXIT(zfsvfs);
		VOP_UNLOCK(sdvp, 0);
#ifdef __NetBSD__
		if (tdvp != sdvp)
#endif
		VOP_UNLOCK(tdvp, 0);
		if ((scnp->cn_flags & ISDOTDOT) != 0 ||
		    (scnp->cn_namelen == 1 && scnp->cn_nameptr[0] == '.'))
			error = SET_ERROR(EINVAL);
		goto out;
	}
	svp = ZTOV(szp);

	/*
	 * Re-resolve tvp, if it disappeared we just carry on.
	 */
	error = zfs_dirent_lookup(tdzp, tnm, &tzp, 0);
	if (error != 0) {
		ZFS_EXIT(zfsvfs);
		VOP_UNLOCK(sdvp, 0);
#ifdef __NetBSD__
		if (tdvp != sdvp)
#endif
		VOP_UNLOCK(tdvp, 0);
		vrele(svp);
		if ((tcnp->cn_flags & ISDOTDOT) != 0)
			error = SET_ERROR(EINVAL);
		goto out;
	}
	if (tzp != NULL)
		tvp = ZTOV(tzp);
	else
		tvp = NULL;

	/*
	 * At present the vnode locks must be acquired before z_teardown_lock,
	 * although it would be more logical to use the opposite order.
	 */
	ZFS_EXIT(zfsvfs);

	/*
	 * Now try acquire locks on svp and tvp.
	 */
	nvp = svp;
	error = vn_lock(nvp, LK_EXCLUSIVE | LK_NOWAIT);
	if (error != 0) {
		VOP_UNLOCK(sdvp, 0);
#ifdef __NetBSD__
		if (tdvp != sdvp)
#endif
		VOP_UNLOCK(tdvp, 0);
		if (tvp != NULL)
			vrele(tvp);
		if (error != EBUSY) {
			vrele(nvp);
			goto out;
		}
		error = vn_lock(nvp, LK_EXCLUSIVE);
		if (error != 0) {
			vrele(nvp);
			goto out;
		}
		VOP_UNLOCK(nvp, 0);
		/*
		 * Concurrent rename race.
		 * XXX ?
		 */
		if (nvp == tdvp) {
			vrele(nvp);
			error = SET_ERROR(EINVAL);
			goto out;
		}
#ifdef __NetBSD__
		if (*svpp != NULL)
#endif
		vrele(*svpp);
		*svpp = nvp;
		goto relock;
	}
#ifdef __NetBSD__
	if (*svpp != NULL)
#endif
	vrele(*svpp);
	*svpp = nvp;

	if (*tvpp != NULL)
		vrele(*tvpp);
	*tvpp = NULL;
	if (tvp != NULL) {
		nvp = tvp;

#ifdef __NetBSD__
		if (tvp == svp || tvp == sdvp) {
		} else {
#endif
		error = vn_lock(nvp, LK_EXCLUSIVE | LK_NOWAIT);
		if (error != 0) {
			VOP_UNLOCK(sdvp, 0);
#ifdef __NetBSD__
			if (tdvp != sdvp)
#endif
			VOP_UNLOCK(tdvp, 0);
#ifdef __NetBSD__
			if (*svpp != tdvp)
#endif
			VOP_UNLOCK(*svpp, 0);
			if (error != EBUSY) {
				vrele(nvp);
				goto out;
			}
			error = vn_lock(nvp, LK_EXCLUSIVE);
			if (error != 0) {
				vrele(nvp);
				goto out;
			}
			vput(nvp);
			goto relock;
		}
#ifdef __NetBSD__
		} /* end if (tvp == svp || tvp == sdvp) */
#endif

		*tvpp = nvp;
	}

	KASSERT(VOP_ISLOCKED(sdvp) == LK_EXCLUSIVE);
	KASSERT(VOP_ISLOCKED(*svpp) == LK_EXCLUSIVE);
	KASSERT(VOP_ISLOCKED(tdvp) == LK_EXCLUSIVE);
	KASSERT(*tvpp == NULL || VOP_ISLOCKED(*tvpp) == LK_EXCLUSIVE);

	return (0);

out:
	return (error);
}

/*
 * Note that we must use VRELE_ASYNC in this function as it walks
 * up the directory tree and vrele may need to acquire an exclusive
 * lock if a last reference to a vnode is dropped.
 */
static int
zfs_rename_check(znode_t *szp, znode_t *sdzp, znode_t *tdzp)
{
	zfsvfs_t	*zfsvfs;
	znode_t		*zp, *zp1;
	uint64_t	parent;
	int		error;

	zfsvfs = tdzp->z_zfsvfs;
	if (tdzp == szp)
		return (SET_ERROR(EINVAL));
	if (tdzp == sdzp)
		return (0);
	if (tdzp->z_id == zfsvfs->z_root)
		return (0);
	zp = tdzp;
	for (;;) {
		ASSERT(!zp->z_unlinked);
		if ((error = sa_lookup(zp->z_sa_hdl,
		    SA_ZPL_PARENT(zfsvfs), &parent, sizeof (parent))) != 0)
			break;

		if (parent == szp->z_id) {
			error = SET_ERROR(EINVAL);
			break;
		}
		if (parent == zfsvfs->z_root)
			break;
		if (parent == sdzp->z_id)
			break;

		error = zfs_zget(zfsvfs, parent, &zp1);
		if (error != 0)
			break;

		if (zp != tdzp)
			VN_RELE_ASYNC(ZTOV(zp),
			    dsl_pool_vnrele_taskq(dmu_objset_pool(zfsvfs->z_os)));
		zp = zp1;
	}

	if (error == ENOTDIR)
		panic("checkpath: .. not a directory\n");
	if (zp != tdzp)
		VN_RELE_ASYNC(ZTOV(zp),
		    dsl_pool_vnrele_taskq(dmu_objset_pool(zfsvfs->z_os)));
	return (error);
}

/*
 * Move an entry from the provided source directory to the target
 * directory.  Change the entry name as indicated.
 *
 *	IN:	sdvp	- Source directory containing the "old entry".
 *		snm	- Old entry name.
 *		tdvp	- Target directory to contain the "new entry".
 *		tnm	- New entry name.
 *		cr	- credentials of caller.
 *		ct	- caller context
 *		flags	- case flags
 *
 *	RETURN:	0 on success, error code on failure.
 *
 * Timestamps:
 *	sdvp,tdvp - ctime|mtime updated
 */
/*ARGSUSED*/
static int
zfs_rename(vnode_t *sdvp, vnode_t **svpp, struct componentname *scnp,
    vnode_t *tdvp, vnode_t **tvpp, struct componentname *tcnp,
    cred_t *cr)
{
	zfsvfs_t	*zfsvfs;
	znode_t		*sdzp, *tdzp, *szp, *tzp;
	zilog_t		*zilog = NULL;
	dmu_tx_t	*tx;
	char		*snm = __UNCONST(scnp->cn_nameptr);
	char		*tnm = __UNCONST(tcnp->cn_nameptr);
	int		error = 0;

	/* Reject renames across filesystems. */
	if (((*svpp) != NULL && (*svpp)->v_mount != tdvp->v_mount) ||
	    ((*tvpp) != NULL && (*svpp)->v_mount != (*tvpp)->v_mount)) {
		error = SET_ERROR(EXDEV);
		goto out;
	}

	if (zfsctl_is_node(tdvp)) {
		error = SET_ERROR(EXDEV);
		goto out;
	}

	/*
	 * Lock all four vnodes to ensure safety and semantics of renaming.
	 */
	error = zfs_rename_relock(sdvp, svpp, tdvp, tvpp, scnp, tcnp);
	if (error != 0) {
		/* no vnodes are locked in the case of error here */
		return (error);
	}

	tdzp = VTOZ(tdvp);
	sdzp = VTOZ(sdvp);
	zfsvfs = tdzp->z_zfsvfs;
	zilog = zfsvfs->z_log;

	/*
	 * After we re-enter ZFS_ENTER() we will have to revalidate all
	 * znodes involved.
	 */
	ZFS_ENTER(zfsvfs);

	if (zfsvfs->z_utf8 && u8_validate(tnm,
	    strlen(tnm), NULL, U8_VALIDATE_ENTIRE, &error) < 0) {
		error = SET_ERROR(EILSEQ);
		goto unlockout;
	}

	/* If source and target are the same file, there is nothing to do. */
	if ((*svpp) == (*tvpp)) {
		error = 0;
		goto unlockout;
	}

	if (((*svpp)->v_type == VDIR && (*svpp)->v_mountedhere != NULL) ||
	    ((*tvpp) != NULL && (*tvpp)->v_type == VDIR &&
	    (*tvpp)->v_mountedhere != NULL)) {
		error = SET_ERROR(EXDEV);
		goto unlockout;
	}

	/*
	 * We can not use ZFS_VERIFY_ZP() here because it could directly return
	 * bypassing the cleanup code in the case of an error.
	 */
	if (tdzp->z_sa_hdl == NULL || sdzp->z_sa_hdl == NULL) {
		error = SET_ERROR(EIO);
		goto unlockout;
	}

	szp = VTOZ(*svpp);
	tzp = *tvpp == NULL ? NULL : VTOZ(*tvpp);
	if (szp->z_sa_hdl == NULL || (tzp != NULL && tzp->z_sa_hdl == NULL)) {
		error = SET_ERROR(EIO);
		goto unlockout;
	}

	/*
	 * This is to prevent the creation of links into attribute space
	 * by renaming a linked file into/outof an attribute directory.
	 * See the comment in zfs_link() for why this is considered bad.
	 */
	if ((tdzp->z_pflags & ZFS_XATTR) != (sdzp->z_pflags & ZFS_XATTR)) {
		error = SET_ERROR(EINVAL);
		goto unlockout;
	}

	/*
	 * Must have write access at the source to remove the old entry
	 * and write access at the target to create the new entry.
	 * Note that if target and source are the same, this can be
	 * done in a single check.
	 */
	if (error = zfs_zaccess_rename(sdzp, szp, tdzp, tzp, cr))
		goto unlockout;

	if ((*svpp)->v_type == VDIR) {
		/*
		 * Avoid ".", "..", and aliases of "." for obvious reasons.
		 */
		if ((scnp->cn_namelen == 1 && scnp->cn_nameptr[0] == '.') ||
		    sdzp == szp ||
		    (scnp->cn_flags | tcnp->cn_flags) & ISDOTDOT) {
			error = SET_ERROR(EINVAL);
			goto unlockout;
		}

		/*
		 * Check to make sure rename is valid.
		 * Can't do a move like this: /usr/a/b to /usr/a/b/c/d
		 */
		if (error = zfs_rename_check(szp, sdzp, tdzp))
			goto unlockout;
	}

	/*
	 * Does target exist?
	 */
	if (tzp) {
		/*
		 * Source and target must be the same type.
		 */
		if ((*svpp)->v_type == VDIR) {
			if ((*tvpp)->v_type != VDIR) {
				error = SET_ERROR(ENOTDIR);
				goto unlockout;
			} else {
				cache_purge(tdvp);
				if (sdvp != tdvp)
					cache_purge(sdvp);
			}
		} else {
			if ((*tvpp)->v_type == VDIR) {
				error = SET_ERROR(EISDIR);
				goto unlockout;
			}
		}

		/*
		 * POSIX dictates that when the source and target
		 * entries refer to the same file object, rename
		 * must do nothing and exit without error.
		 */
#ifndef __NetBSD__
		/*
		 * But on NetBSD we have a different system call to do
		 * this, posix_rename, which sorta kinda handles this
		 * case (modulo races), and our tests expect BSD
		 * semantics for rename, so we'll do that until we can
		 * push the choice between BSD and POSIX semantics into
		 * the VOP_RENAME protocol as a flag.
		 */
		if (szp->z_id == tzp->z_id) {
			error = 0;
			goto unlockout;
		}
#endif
	}

	vnevent_rename_src(*svpp, sdvp, scnp->cn_nameptr, ct);
	if (tzp)
		vnevent_rename_dest(*tvpp, tdvp, tnm, ct);

	/*
	 * notify the target directory if it is not the same
	 * as source directory.
	 */
	if (tdvp != sdvp) {
		vnevent_rename_dest_dir(tdvp, ct);
	}

	tx = dmu_tx_create(zfsvfs->z_os);
	dmu_tx_hold_sa(tx, szp->z_sa_hdl, B_FALSE);
	dmu_tx_hold_sa(tx, sdzp->z_sa_hdl, B_FALSE);
	dmu_tx_hold_zap(tx, sdzp->z_id, FALSE, snm);
	dmu_tx_hold_zap(tx, tdzp->z_id, TRUE, tnm);
	if (sdzp != tdzp) {
		dmu_tx_hold_sa(tx, tdzp->z_sa_hdl, B_FALSE);
		zfs_sa_upgrade_txholds(tx, tdzp);
	}
	if (tzp) {
		dmu_tx_hold_sa(tx, tzp->z_sa_hdl, B_FALSE);
		zfs_sa_upgrade_txholds(tx, tzp);
	}

	zfs_sa_upgrade_txholds(tx, szp);
	dmu_tx_hold_zap(tx, zfsvfs->z_unlinkedobj, FALSE, NULL);
	error = dmu_tx_assign(tx, TXG_WAIT);
	if (error) {
		dmu_tx_abort(tx);
		goto unlockout;
	}


	if (tzp && (tzp->z_id != szp->z_id))
		/* Attempt to remove the existing target */
		error = zfs_link_destroy(tdzp, tnm, tzp, tx, 0, NULL);

	if (error == 0) {
		if (!tzp || (tzp->z_id != szp->z_id))
			error = zfs_link_create(tdzp, tnm, szp, tx, ZRENAMING);
		if (error == 0) {
			szp->z_pflags |= ZFS_AV_MODIFIED;

			error = sa_update(szp->z_sa_hdl, SA_ZPL_FLAGS(zfsvfs),
			    (void *)&szp->z_pflags, sizeof (uint64_t), tx);
			ASSERT0(error);

			error = zfs_link_destroy(sdzp, snm, szp, tx,
			    /* Kludge for BSD rename semantics.  */
			    tzp && tzp->z_id == szp->z_id ? 0: ZRENAMING, NULL);
			if (error == 0) {
				zfs_log_rename(zilog, tx, TX_RENAME, sdzp,
				    snm, tdzp, tnm, szp);

				/*
				 * Update path information for the target vnode
				 */
				vn_renamepath(tdvp, *svpp, tnm, strlen(tnm));
			} else {
				/*
				 * At this point, we have successfully created
				 * the target name, but have failed to remove
				 * the source name.  Since the create was done
				 * with the ZRENAMING flag, there are
				 * complications; for one, the link count is
				 * wrong.  The easiest way to deal with this
				 * is to remove the newly created target, and
				 * return the original error.  This must
				 * succeed; fortunately, it is very unlikely to
				 * fail, since we just created it.
				 */
				VERIFY3U(zfs_link_destroy(tdzp, tnm, szp, tx,
				    ZRENAMING, NULL), ==, 0);
			}
		}
		if (error == 0) {
			cache_purge(*svpp);
			if (*tvpp != NULL)
				cache_purge(*tvpp);
			cache_purge_negative(tdvp);
		}
	}

	dmu_tx_commit(tx);

	if (zfsvfs->z_os->os_sync == ZFS_SYNC_ALWAYS)
		zil_commit(zilog, 0);

unlockout:			/* all 4 vnodes are locked, ZFS_ENTER called */
	ZFS_EXIT(zfsvfs);

	VOP_UNLOCK(*svpp, 0);
	VOP_UNLOCK(sdvp, 0);

	if (*tvpp != sdvp && *tvpp != *svpp)
	if (*tvpp != NULL)
		VOP_UNLOCK(*tvpp, 0);
	if (tdvp != sdvp && tdvp != *svpp)
	if (tdvp != *tvpp)
		VOP_UNLOCK(tdvp, 0);

out:
	return (error);
}

/*
 * Insert the indicated symbolic reference entry into the directory.
 *
 *	IN:	dvp	- Directory to contain new symbolic link.
 *		link	- Name for new symlink entry.
 *		vap	- Attributes of new entry.
 *		cr	- credentials of caller.
 *		ct	- caller context
 *		flags	- case flags
 *
 *	RETURN:	0 on success, error code on failure.
 *
 * Timestamps:
 *	dvp - ctime|mtime updated
 */
/*ARGSUSED*/
static int
zfs_symlink(vnode_t *dvp, vnode_t **vpp, char *name, vattr_t *vap, char *link,
    cred_t *cr, kthread_t *td)
{
	znode_t		*zp, *dzp = VTOZ(dvp);
	dmu_tx_t	*tx;
	zfsvfs_t	*zfsvfs = dzp->z_zfsvfs;
	zilog_t		*zilog;
	uint64_t	len = strlen(link);
	int		error;
	zfs_acl_ids_t	acl_ids;
	boolean_t	fuid_dirtied;
	uint64_t	txtype = TX_SYMLINK;
	int		flags = 0;

	ASSERT(vap->va_type == VLNK);

	ZFS_ENTER(zfsvfs);
	ZFS_VERIFY_ZP(dzp);
	zilog = zfsvfs->z_log;

	if (zfsvfs->z_utf8 && u8_validate(name, strlen(name),
	    NULL, U8_VALIDATE_ENTIRE, &error) < 0) {
		ZFS_EXIT(zfsvfs);
		return (SET_ERROR(EILSEQ));
	}

	if (len > MAXPATHLEN) {
		ZFS_EXIT(zfsvfs);
		return (SET_ERROR(ENAMETOOLONG));
	}

	if ((error = zfs_acl_ids_create(dzp, 0,
	    vap, cr, NULL, &acl_ids)) != 0) {
		ZFS_EXIT(zfsvfs);
		return (error);
	}

	/*
	 * Attempt to lock directory; fail if entry already exists.
	 */
	error = zfs_dirent_lookup(dzp, name, &zp, ZNEW);
	if (error) {
		zfs_acl_ids_free(&acl_ids);
		ZFS_EXIT(zfsvfs);
		return (error);
	}

	if (error = zfs_zaccess(dzp, ACE_ADD_FILE, 0, B_FALSE, cr)) {
		zfs_acl_ids_free(&acl_ids);
		ZFS_EXIT(zfsvfs);
		return (error);
	}

	if (zfs_acl_ids_overquota(zfsvfs, &acl_ids)) {
		zfs_acl_ids_free(&acl_ids);
		ZFS_EXIT(zfsvfs);
		return (SET_ERROR(EDQUOT));
	}

	getnewvnode_reserve(1);
	tx = dmu_tx_create(zfsvfs->z_os);
	fuid_dirtied = zfsvfs->z_fuid_dirty;
	dmu_tx_hold_write(tx, DMU_NEW_OBJECT, 0, MAX(1, len));
	dmu_tx_hold_zap(tx, dzp->z_id, TRUE, name);
	dmu_tx_hold_sa_create(tx, acl_ids.z_aclp->z_acl_bytes +
	    ZFS_SA_BASE_ATTR_SIZE + len);
	dmu_tx_hold_sa(tx, dzp->z_sa_hdl, B_FALSE);
	if (!zfsvfs->z_use_sa && acl_ids.z_aclp->z_acl_bytes > ZFS_ACE_SPACE) {
		dmu_tx_hold_write(tx, DMU_NEW_OBJECT, 0,
		    acl_ids.z_aclp->z_acl_bytes);
	}
	if (fuid_dirtied)
		zfs_fuid_txhold(zfsvfs, tx);
	error = dmu_tx_assign(tx, TXG_WAIT);
	if (error) {
		zfs_acl_ids_free(&acl_ids);
		dmu_tx_abort(tx);
		getnewvnode_drop_reserve();
		ZFS_EXIT(zfsvfs);
		return (error);
	}

	/*
	 * Create a new object for the symlink.
	 * for version 4 ZPL datsets the symlink will be an SA attribute
	 */
	zfs_mknode(dzp, vap, tx, cr, 0, &zp, &acl_ids);

	if (fuid_dirtied)
		zfs_fuid_sync(zfsvfs, tx);

	if (zp->z_is_sa)
		error = sa_update(zp->z_sa_hdl, SA_ZPL_SYMLINK(zfsvfs),
		    link, len, tx);
	else
		zfs_sa_symlink(zp, link, len, tx);

	zp->z_size = len;
	(void) sa_update(zp->z_sa_hdl, SA_ZPL_SIZE(zfsvfs),
	    &zp->z_size, sizeof (zp->z_size), tx);
	/*
	 * Insert the new object into the directory.
	 */
	(void) zfs_link_create(dzp, name, zp, tx, ZNEW);

	zfs_log_symlink(zilog, tx, txtype, dzp, zp, name, link);
	*vpp = ZTOV(zp);

	zfs_acl_ids_free(&acl_ids);

	dmu_tx_commit(tx);

	getnewvnode_drop_reserve();

	if (zfsvfs->z_os->os_sync == ZFS_SYNC_ALWAYS)
		zil_commit(zilog, 0);

	ZFS_EXIT(zfsvfs);
	return (error);
}

/*
 * Return, in the buffer contained in the provided uio structure,
 * the symbolic path referred to by vp.
 *
 *	IN:	vp	- vnode of symbolic link.
 *		uio	- structure to contain the link path.
 *		cr	- credentials of caller.
 *		ct	- caller context
 *
 *	OUT:	uio	- structure containing the link path.
 *
 *	RETURN:	0 on success, error code on failure.
 *
 * Timestamps:
 *	vp - atime updated
 */
/* ARGSUSED */
static int
zfs_readlink(vnode_t *vp, uio_t *uio, cred_t *cr, caller_context_t *ct)
{
	znode_t		*zp = VTOZ(vp);
	zfsvfs_t	*zfsvfs = zp->z_zfsvfs;
	int		error;

	ZFS_ENTER(zfsvfs);
	ZFS_VERIFY_ZP(zp);

	if (zp->z_is_sa)
		error = sa_lookup_uio(zp->z_sa_hdl,
		    SA_ZPL_SYMLINK(zfsvfs), uio);
	else
		error = zfs_sa_readlink(zp, uio);

	ZFS_ACCESSTIME_STAMP(zfsvfs, zp);

	ZFS_EXIT(zfsvfs);
	return (error);
}

/*
 * Insert a new entry into directory tdvp referencing svp.
 *
 *	IN:	tdvp	- Directory to contain new entry.
 *		svp	- vnode of new entry.
 *		name	- name of new entry.
 *		cr	- credentials of caller.
 *		ct	- caller context
 *
 *	RETURN:	0 on success, error code on failure.
 *
 * Timestamps:
 *	tdvp - ctime|mtime updated
 *	 svp - ctime updated
 */
/* ARGSUSED */
static int
zfs_link(vnode_t *tdvp, vnode_t *svp, char *name, cred_t *cr,
    caller_context_t *ct, int flags)
{
	znode_t		*dzp = VTOZ(tdvp);
	znode_t		*tzp, *szp;
	zfsvfs_t	*zfsvfs = dzp->z_zfsvfs;
	zilog_t		*zilog;
	dmu_tx_t	*tx;
	int		error;
	uint64_t	parent;
	uid_t		owner;

	ASSERT(tdvp->v_type == VDIR);

	ZFS_ENTER(zfsvfs);
	ZFS_VERIFY_ZP(dzp);
	zilog = zfsvfs->z_log;

	/*
	 * POSIX dictates that we return EPERM here.
	 * Better choices include ENOTSUP or EISDIR.
	 */
	if (svp->v_type == VDIR) {
		ZFS_EXIT(zfsvfs);
		return (SET_ERROR(EPERM));
	}

	szp = VTOZ(svp);
	ZFS_VERIFY_ZP(szp);

	if (szp->z_pflags & (ZFS_APPENDONLY | ZFS_IMMUTABLE | ZFS_READONLY)) {
		ZFS_EXIT(zfsvfs);
		return (SET_ERROR(EPERM));
	}

	/* Prevent links to .zfs/shares files */

	if ((error = sa_lookup(szp->z_sa_hdl, SA_ZPL_PARENT(zfsvfs),
	    &parent, sizeof (uint64_t))) != 0) {
		ZFS_EXIT(zfsvfs);
		return (error);
	}
	if (parent == zfsvfs->z_shares_dir) {
		ZFS_EXIT(zfsvfs);
		return (SET_ERROR(EPERM));
	}

	if (zfsvfs->z_utf8 && u8_validate(name,
	    strlen(name), NULL, U8_VALIDATE_ENTIRE, &error) < 0) {
		ZFS_EXIT(zfsvfs);
		return (SET_ERROR(EILSEQ));
	}

	/*
	 * We do not support links between attributes and non-attributes
	 * because of the potential security risk of creating links
	 * into "normal" file space in order to circumvent restrictions
	 * imposed in attribute space.
	 */
	if ((szp->z_pflags & ZFS_XATTR) != (dzp->z_pflags & ZFS_XATTR)) {
		ZFS_EXIT(zfsvfs);
		return (SET_ERROR(EINVAL));
	}


	owner = zfs_fuid_map_id(zfsvfs, szp->z_uid, cr, ZFS_OWNER);
	if (owner != crgetuid(cr) && secpolicy_basic_link(svp, cr) != 0) {
		ZFS_EXIT(zfsvfs);
		return (SET_ERROR(EPERM));
	}

	if (error = zfs_zaccess(dzp, ACE_ADD_FILE, 0, B_FALSE, cr)) {
		ZFS_EXIT(zfsvfs);
		return (error);
	}

	/*
	 * Attempt to lock directory; fail if entry already exists.
	 */
	error = zfs_dirent_lookup(dzp, name, &tzp, ZNEW);
	if (error) {
		ZFS_EXIT(zfsvfs);
		return (error);
	}

	tx = dmu_tx_create(zfsvfs->z_os);
	dmu_tx_hold_sa(tx, szp->z_sa_hdl, B_FALSE);
	dmu_tx_hold_zap(tx, dzp->z_id, TRUE, name);
	zfs_sa_upgrade_txholds(tx, szp);
	zfs_sa_upgrade_txholds(tx, dzp);
	error = dmu_tx_assign(tx, TXG_WAIT);
	if (error) {
		dmu_tx_abort(tx);
		ZFS_EXIT(zfsvfs);
		return (error);
	}

	error = zfs_link_create(dzp, name, szp, tx, 0);

	if (error == 0) {
		uint64_t txtype = TX_LINK;
		zfs_log_link(zilog, tx, txtype, dzp, szp, name);
	}

	dmu_tx_commit(tx);

	if (error == 0) {
		vnevent_link(svp, ct);
	}

	if (zfsvfs->z_os->os_sync == ZFS_SYNC_ALWAYS)
		zil_commit(zilog, 0);

	ZFS_EXIT(zfsvfs);
	return (error);
}


/*ARGSUSED*/
void
zfs_inactive(vnode_t *vp, cred_t *cr, caller_context_t *ct)
{
	znode_t	*zp = VTOZ(vp);
	zfsvfs_t *zfsvfs = zp->z_zfsvfs;
	int error;

	rw_enter(&zfsvfs->z_teardown_inactive_lock, RW_READER);
	if (zp->z_sa_hdl == NULL) {
		/*
		 * The fs has been unmounted, or we did a
		 * suspend/resume and this file no longer exists.
		 */
		rw_exit(&zfsvfs->z_teardown_inactive_lock);
		vrecycle(vp);
		return;
	}

	if (zp->z_unlinked) {
		/*
		 * Fast path to recycle a vnode of a removed file.
		 */
		rw_exit(&zfsvfs->z_teardown_inactive_lock);
		vrecycle(vp);
		return;
	}

	if (zp->z_atime_dirty && zp->z_unlinked == 0) {
		dmu_tx_t *tx = dmu_tx_create(zfsvfs->z_os);

		dmu_tx_hold_sa(tx, zp->z_sa_hdl, B_FALSE);
		zfs_sa_upgrade_txholds(tx, zp);
		error = dmu_tx_assign(tx, TXG_WAIT);
		if (error) {
			dmu_tx_abort(tx);
		} else {
			(void) sa_update(zp->z_sa_hdl, SA_ZPL_ATIME(zfsvfs),
			    (void *)&zp->z_atime, sizeof (zp->z_atime), tx);
			zp->z_atime_dirty = 0;
			dmu_tx_commit(tx);
		}
	}
	rw_exit(&zfsvfs->z_teardown_inactive_lock);
}


#ifdef __FreeBSD__
CTASSERT(sizeof(struct zfid_short) <= sizeof(struct fid));
CTASSERT(sizeof(struct zfid_long) <= sizeof(struct fid));
#endif

/*ARGSUSED*/
static int
zfs_fid(vnode_t *vp, fid_t *fidp, caller_context_t *ct)
{
	znode_t		*zp = VTOZ(vp);
	zfsvfs_t	*zfsvfs = zp->z_zfsvfs;
	uint32_t	gen;
	uint64_t	gen64;
	uint64_t	object = zp->z_id;
	zfid_short_t	*zfid;
	int		size, i, error;

	ZFS_ENTER(zfsvfs);
	ZFS_VERIFY_ZP(zp);

	if ((error = sa_lookup(zp->z_sa_hdl, SA_ZPL_GEN(zfsvfs),
	    &gen64, sizeof (uint64_t))) != 0) {
		ZFS_EXIT(zfsvfs);
		return (error);
	}

	gen = (uint32_t)gen64;

	size = (zfsvfs->z_parent != zfsvfs) ? LONG_FID_LEN : SHORT_FID_LEN;

#ifdef illumos
	if (fidp->fid_len < size) {
		fidp->fid_len = size;
		ZFS_EXIT(zfsvfs);
		return (SET_ERROR(ENOSPC));
	}
#else
	fidp->fid_len = size;
#endif

	zfid = (zfid_short_t *)fidp;

	zfid->zf_len = size;

	for (i = 0; i < sizeof (zfid->zf_object); i++)
		zfid->zf_object[i] = (uint8_t)(object >> (8 * i));

	/* Must have a non-zero generation number to distinguish from .zfs */
	if (gen == 0)
		gen = 1;
	for (i = 0; i < sizeof (zfid->zf_gen); i++)
		zfid->zf_gen[i] = (uint8_t)(gen >> (8 * i));

	if (size == LONG_FID_LEN) {
		uint64_t	objsetid = dmu_objset_id(zfsvfs->z_os);
		zfid_long_t	*zlfid;

		zlfid = (zfid_long_t *)fidp;

		for (i = 0; i < sizeof (zlfid->zf_setid); i++)
			zlfid->zf_setid[i] = (uint8_t)(objsetid >> (8 * i));

		/* XXX - this should be the generation number for the objset */
		for (i = 0; i < sizeof (zlfid->zf_setgen); i++)
			zlfid->zf_setgen[i] = 0;
	}

	ZFS_EXIT(zfsvfs);
	return (0);
}

static int
zfs_pathconf(vnode_t *vp, int cmd, ulong_t *valp, cred_t *cr,
    caller_context_t *ct)
{
	znode_t		*zp, *xzp;
	zfsvfs_t	*zfsvfs;
	int		error;

	switch (cmd) {
	case _PC_LINK_MAX:
		*valp = INT_MAX;
		return (0);

	case _PC_FILESIZEBITS:
		*valp = 64;
		return (0);
#ifdef illumos
	case _PC_XATTR_EXISTS:
		zp = VTOZ(vp);
		zfsvfs = zp->z_zfsvfs;
		ZFS_ENTER(zfsvfs);
		ZFS_VERIFY_ZP(zp);
		*valp = 0;
		error = zfs_dirent_lookup(zp, "", &xzp,
		    ZXATTR | ZEXISTS | ZSHARED);
		if (error == 0) {
			if (!zfs_dirempty(xzp))
				*valp = 1;
			vrele(ZTOV(xzp));
		} else if (error == ENOENT) {
			/*
			 * If there aren't extended attributes, it's the
			 * same as having zero of them.
			 */
			error = 0;
		}
		ZFS_EXIT(zfsvfs);
		return (error);

	case _PC_SATTR_ENABLED:
	case _PC_SATTR_EXISTS:
		*valp = vfs_has_feature(vp->v_vfsp, VFSFT_SYSATTR_VIEWS) &&
		    (vp->v_type == VREG || vp->v_type == VDIR);
		return (0);

	case _PC_ACCESS_FILTERING:
		*valp = vfs_has_feature(vp->v_vfsp, VFSFT_ACCESS_FILTER) &&
		    vp->v_type == VDIR;
		return (0);

	case _PC_ACL_ENABLED:
		*valp = _ACL_ACE_ENABLED;
		return (0);
#endif	/* illumos */
	case _PC_MIN_HOLE_SIZE:
		*valp = (int)SPA_MINBLOCKSIZE;
		return (0);
#ifdef illumos
	case _PC_TIMESTAMP_RESOLUTION:
		/* nanosecond timestamp resolution */
		*valp = 1L;
		return (0);
#endif
	case _PC_ACL_EXTENDED:
		*valp = 0;
		return (0);

#ifndef __NetBSD__
	case _PC_ACL_NFS4:
		*valp = 1;
		return (0);

	case _PC_ACL_PATH_MAX:
		*valp = ACL_MAX_ENTRIES;
		return (0);
#endif

	default:
		return (EOPNOTSUPP);
	}
}

/*ARGSUSED*/
static int
zfs_getsecattr(vnode_t *vp, vsecattr_t *vsecp, int flag, cred_t *cr,
    caller_context_t *ct)
{
	znode_t *zp = VTOZ(vp);
	zfsvfs_t *zfsvfs = zp->z_zfsvfs;
	int error;
	boolean_t skipaclchk = (flag & ATTR_NOACLCHECK) ? B_TRUE : B_FALSE;

	ZFS_ENTER(zfsvfs);
	ZFS_VERIFY_ZP(zp);
	error = zfs_getacl(zp, vsecp, skipaclchk, cr);
	ZFS_EXIT(zfsvfs);

	return (error);
}

/*ARGSUSED*/
int
zfs_setsecattr(vnode_t *vp, vsecattr_t *vsecp, int flag, cred_t *cr,
    caller_context_t *ct)
{
	znode_t *zp = VTOZ(vp);
	zfsvfs_t *zfsvfs = zp->z_zfsvfs;
	int error;
	boolean_t skipaclchk = (flag & ATTR_NOACLCHECK) ? B_TRUE : B_FALSE;
	zilog_t	*zilog = zfsvfs->z_log;

	ZFS_ENTER(zfsvfs);
	ZFS_VERIFY_ZP(zp);

	error = zfs_setacl(zp, vsecp, skipaclchk, cr);

	if (zfsvfs->z_os->os_sync == ZFS_SYNC_ALWAYS)
		zil_commit(zilog, 0);

	ZFS_EXIT(zfsvfs);
	return (error);
}

static int
ioflags(int ioflags)
{
	int flags = 0;

	if (ioflags & IO_APPEND)
		flags |= FAPPEND;
	if (ioflags & IO_NDELAY)
		flags |= FNONBLOCK;
	if (ioflags & IO_SYNC)
		flags |= (FSYNC | FDSYNC | FRSYNC);

	return (flags);
}

#ifdef __NetBSD__

static int
zfs_netbsd_open(void *v)
{
	struct vop_open_args *ap = v;

	return (zfs_open(&ap->a_vp, ap->a_mode, ap->a_cred, NULL));
}

static int
zfs_netbsd_close(void *v)
{
	struct vop_close_args *ap = v;

	return (zfs_close(ap->a_vp, ap->a_fflag, 0, 0, ap->a_cred, NULL));
}

static int
zfs_netbsd_ioctl(void *v)
{
	struct vop_ioctl_args *ap = v;

	return (zfs_ioctl(ap->a_vp, ap->a_command, (intptr_t)ap->a_data,
		ap->a_fflag, ap->a_cred, NULL, NULL));
}


static int
zfs_netbsd_read(void *v)
{
	struct vop_read_args *ap = v;

	return (zfs_read(ap->a_vp, ap->a_uio, ioflags(ap->a_ioflag), ap->a_cred, NULL));
}

static int
zfs_netbsd_write(void *v)
{
	struct vop_write_args *ap = v;

	return (zfs_write(ap->a_vp, ap->a_uio, ioflags(ap->a_ioflag), ap->a_cred, NULL));
}

static int
zfs_netbsd_access(void *v)
{
	struct vop_access_args /* {
		struct vnode *a_vp;
		int a_mode;
		kauth_cred_t a_cred;
	} */ *ap = v;
	struct vnode *vp = ap->a_vp;
	int mode = ap->a_mode;
	mode_t zfs_mode = 0;
	kauth_cred_t cred = ap->a_cred;
	int error;

	/*
	 * XXX This is really random, especially the left shift by six,
	 * and it exists only because of randomness in zfs_unix_to_v4
	 * and zfs_zaccess_rwx in zfs_acl.c.
	 */
	if (mode & VREAD)
		zfs_mode |= S_IROTH;
	if (mode & VWRITE)
		zfs_mode |= S_IWOTH;
	if (mode & VEXEC)
		zfs_mode |= S_IXOTH;
	zfs_mode <<= 6;

	KASSERT(VOP_ISLOCKED(vp));
	error = zfs_access(vp, zfs_mode, 0, cred, NULL);

	return (error);
}

static int
zfs_netbsd_lookup(void *v)
{
	struct vop_lookup_v2_args /* {
		struct vnode *a_dvp;
		struct vnode **a_vpp;
		struct componentname *a_cnp;
	} */ *ap = v;
	struct vnode *dvp = ap->a_dvp;
	struct vnode **vpp = ap->a_vpp;
	struct componentname *cnp = ap->a_cnp;
	char nm[NAME_MAX + 1];
	int error;
	int iswhiteout;

	KASSERT(VOP_ISLOCKED(dvp) == LK_EXCLUSIVE);
	KASSERT(cnp->cn_namelen < sizeof nm);

	*vpp = NULL;

	/*
	 * Do an access check before the cache lookup.  zfs_lookup does
	 * an access check too, but it's too scary to contemplate
	 * injecting our namecache stuff into zfs internals.
	 *
	 * XXX Is this the correct access check?
	 */
	if ((error = VOP_ACCESS(dvp, VEXEC, cnp->cn_cred)) != 0)
		goto out;

	/*
	 * Check the namecache before entering zfs_lookup.
	 * cache_lookup does the locking dance for us.
	 */
	if (cache_lookup(dvp, cnp->cn_nameptr, cnp->cn_namelen,
	    cnp->cn_nameiop, cnp->cn_flags, &iswhiteout, vpp)) {
		if (iswhiteout) {
			cnp->cn_flags |= ISWHITEOUT;
		}
		return *vpp == NULL ? ENOENT : 0;
	}

	/*
	 * zfs_lookup wants a null-terminated component name, but namei
	 * gives us a pointer into the full pathname.
	 */
	(void)strlcpy(nm, cnp->cn_nameptr, cnp->cn_namelen + 1);

	error = zfs_lookup(dvp, nm, vpp, NULL, 0, NULL, cnp->cn_cred, NULL,
	    NULL, NULL);

	/*
	 * Translate errors to match our namei insanity.  Also, if the
	 * caller wants to create an entry here, it's apparently our
	 * responsibility as lookup to make sure that's permissible.
	 * Go figure.
	 */
	if (cnp->cn_flags & ISLASTCN) {
		switch (cnp->cn_nameiop) {
		case CREATE:
		case RENAME:
			if (error == ENOENT) {
				error = VOP_ACCESS(dvp, VWRITE, cnp->cn_cred);
				if (error)
					break;
				error = EJUSTRETURN;
				break;
			}
			/* FALLTHROUGH */
		case DELETE:
			break;
		}
	}

	if (error) {
		KASSERT(*vpp == NULL);
		goto out;
	}
	KASSERT(*vpp != NULL);

	if ((cnp->cn_namelen == 1) && (cnp->cn_nameptr[0] == '.')) {
		KASSERT(!(cnp->cn_flags & ISDOTDOT));
		KASSERT(dvp == *vpp);
	} else if ((cnp->cn_namelen == 2) &&
	    (cnp->cn_nameptr[0] == '.') &&
	    (cnp->cn_nameptr[1] == '.')) {
		KASSERT(cnp->cn_flags & ISDOTDOT);
	} else {
		KASSERT(!(cnp->cn_flags & ISDOTDOT));
	}

out:
	KASSERT(VOP_ISLOCKED(dvp) == LK_EXCLUSIVE);

	/*
	 * Insert name into cache if appropriate.
	 */

	if (error == 0 || (error == ENOENT && cnp->cn_nameiop != CREATE))
		cache_enter(dvp, *vpp, cnp->cn_nameptr, cnp->cn_namelen,
		    cnp->cn_flags);

	return (error);
}

static int
zfs_netbsd_create(void *v)
{
	struct vop_create_v3_args /* {
		struct vnode *a_dvp;
		struct vnode **a_vpp;
		struct componentname *a_cnp;
		struct vattr *a_vap;
	} */ *ap = v;
	struct vnode *dvp = ap->a_dvp;
	struct vnode **vpp = ap->a_vpp;
	struct componentname *cnp = ap->a_cnp;
	struct vattr *vap = ap->a_vap;
	int mode;
	int error;

	KASSERT(VOP_ISLOCKED(dvp) == LK_EXCLUSIVE);

	vattr_init_mask(vap);
	mode = vap->va_mode & ALLPERMS;

	/* XXX !EXCL is wrong here...  */
	error = zfs_create(dvp, __UNCONST(cnp->cn_nameptr), vap, !EXCL, mode,
<<<<<<< HEAD
	    vpp, cnp->cn_cred);

	KASSERT((error == 0) == (*vpp != NULL));
	KASSERT(VOP_ISLOCKED(dvp) == LK_EXCLUSIVE);
=======
	    vpp, cnp->cn_cred, NULL);

	KASSERT((error == 0) == (*vpp != NULL));
	KASSERT(VOP_ISLOCKED(dvp) == LK_EXCLUSIVE);
	VOP_UNLOCK(*vpp, 0);
>>>>>>> b2b84690

	return (error);
}

static int
zfs_netbsd_remove(void *v)
{
	struct vop_remove_v2_args /* {
		struct vnode *a_dvp;
		struct vnode *a_vp;
		struct componentname *a_cnp;
	} */ *ap = v;
	struct vnode *dvp = ap->a_dvp;
	struct vnode *vp = ap->a_vp;
	struct componentname *cnp = ap->a_cnp;
	int error;

	KASSERT(VOP_ISLOCKED(dvp) == LK_EXCLUSIVE);
	KASSERT(VOP_ISLOCKED(vp) == LK_EXCLUSIVE);

<<<<<<< HEAD
	/*
	 * zfs_remove will look up the entry again itself, so discard vp.
	 */
	VOP_UNLOCK(vp);
	VN_RELE(vp);

	error = zfs_remove(dvp, __UNCONST(cnp->cn_nameptr), cnp->cn_cred, NULL,
	    0);

=======
	error = zfs_remove(dvp, vp, __UNCONST(cnp->cn_nameptr), cnp->cn_cred);
	vput(vp);
>>>>>>> b2b84690
	KASSERT(VOP_ISLOCKED(dvp) == LK_EXCLUSIVE);
	return (error);
}

static int
zfs_netbsd_mkdir(void *v)
{
	struct vop_mkdir_v3_args /* {
		struct vnode *a_dvp;
		struct vnode **a_vpp;
		struct componentname *a_cnp;
		struct vattr *a_vap;
	} */ *ap = v;
	struct vnode *dvp = ap->a_dvp;
	struct vnode **vpp = ap->a_vpp;
	struct componentname *cnp = ap->a_cnp;
	struct vattr *vap = ap->a_vap;
	int error;

	KASSERT(VOP_ISLOCKED(dvp) == LK_EXCLUSIVE);

	vattr_init_mask(vap);

	error = zfs_mkdir(dvp, __UNCONST(cnp->cn_nameptr), vap, vpp,
<<<<<<< HEAD
	    cnp->cn_cred, NULL, 0, NULL);

	KASSERT((error == 0) == (*vpp != NULL));
	KASSERT(VOP_ISLOCKED(dvp) == LK_EXCLUSIVE);
=======
	    cnp->cn_cred);

	KASSERT((error == 0) == (*vpp != NULL));
	KASSERT(VOP_ISLOCKED(dvp) == LK_EXCLUSIVE);
	VOP_UNLOCK(*vpp, 0);
>>>>>>> b2b84690

	return (error);
}

static int
zfs_netbsd_rmdir(void *v)
{
	struct vop_rmdir_v2_args /* {
		struct vnode *a_dvp;
		struct vnode *a_vp;
		struct componentname *a_cnp;
	} */ *ap = v;
	struct vnode *dvp = ap->a_dvp;
	struct vnode *vp = ap->a_vp;
	struct componentname *cnp = ap->a_cnp;
	int error;
<<<<<<< HEAD

	KASSERT(dvp != NULL);
	KASSERT(vp != NULL);
	KASSERT(cnp != NULL);
	KASSERT(cnp->cn_nameptr != NULL);
	KASSERT(VOP_ISLOCKED(dvp) == LK_EXCLUSIVE);
	KASSERT(VOP_ISLOCKED(vp) == LK_EXCLUSIVE);

	/*
	 * zfs_rmdir will look up the entry again itself, so discard vp.
	 */
	VOP_UNLOCK(vp);
	VN_RELE(vp);

	error = zfs_rmdir(dvp, __UNCONST(cnp->cn_nameptr), NULL, cnp->cn_cred,
	    NULL, 0);

	KASSERT(VOP_ISLOCKED(dvp) == LK_EXCLUSIVE);
=======

	KASSERT(VOP_ISLOCKED(dvp) == LK_EXCLUSIVE);
	KASSERT(VOP_ISLOCKED(vp) == LK_EXCLUSIVE);

	error = zfs_rmdir(dvp, vp, __UNCONST(cnp->cn_nameptr), cnp->cn_cred);
	vput(vp);
	KASSERT(VOP_ISLOCKED(dvp) == LK_EXCLUSIVE);
>>>>>>> b2b84690
	return error;
}

static int
zfs_netbsd_readdir(void *v)
{
	struct vop_readdir_args *ap = v;

	return (zfs_readdir(ap->a_vp, ap->a_uio, ap->a_cred, ap->a_eofflag,
		ap->a_ncookies, ap->a_cookies));
}

static int
zfs_netbsd_fsync(void *v)
{
	struct vop_fsync_args *ap = v;

	return (zfs_fsync(ap->a_vp, ap->a_flags, ap->a_cred, NULL));
}

static int
zfs_netbsd_getattr(void *v)
{
	struct vop_getattr_args *ap = v;
	vattr_t *vap = ap->a_vap;
	xvattr_t xvap;
	u_long fflags = 0;
	int error;

	xva_init(&xvap);
	xvap.xva_vattr = *vap;
	xvap.xva_vattr.va_mask |= AT_XVATTR;

	/* Convert chflags into ZFS-type flags. */
	/* XXX: what about SF_SETTABLE?. */
	XVA_SET_REQ(&xvap, XAT_IMMUTABLE);
	XVA_SET_REQ(&xvap, XAT_APPENDONLY);
	XVA_SET_REQ(&xvap, XAT_NOUNLINK);
	XVA_SET_REQ(&xvap, XAT_NODUMP);
	error = zfs_getattr(ap->a_vp, (vattr_t *)&xvap, 0, ap->a_cred, NULL);
	if (error != 0)
		return (error);

	/* Convert ZFS xattr into chflags. */
#define	FLAG_CHECK(fflag, xflag, xfield)	do {			\
	if (XVA_ISSET_RTN(&xvap, (xflag)) && (xfield) != 0)		\
		fflags |= (fflag);					\
} while (0)
	FLAG_CHECK(SF_IMMUTABLE, XAT_IMMUTABLE,
	    xvap.xva_xoptattrs.xoa_immutable);
	FLAG_CHECK(SF_APPEND, XAT_APPENDONLY,
	    xvap.xva_xoptattrs.xoa_appendonly);
	FLAG_CHECK(SF_NOUNLINK, XAT_NOUNLINK,
	    xvap.xva_xoptattrs.xoa_nounlink);
	FLAG_CHECK(UF_NODUMP, XAT_NODUMP,
	    xvap.xva_xoptattrs.xoa_nodump);
#undef	FLAG_CHECK
	*vap = xvap.xva_vattr;
	vap->va_flags = fflags;
	return (0);
}

static int
zfs_netbsd_setattr(void *v)
{
	struct vop_setattr_args *ap = v;
	vnode_t *vp = ap->a_vp;
	vattr_t *vap = ap->a_vap;
	cred_t *cred = ap->a_cred;
	xvattr_t xvap;
	u_long fflags;
	uint64_t zflags;
	int flags = 0;

	vattr_init_mask(vap);
	vap->va_mask &= ~AT_NOSET;
	if (ISSET(vap->va_vaflags, VA_UTIMES_NULL))
		flags |= ATTR_UTIME;

	xva_init(&xvap);
	xvap.xva_vattr = *vap;

	zflags = VTOZ(vp)->z_pflags;

	if (vap->va_flags != VNOVAL) {
		int error;

		fflags = vap->va_flags;
		if ((fflags & ~(SF_IMMUTABLE|SF_APPEND|SF_NOUNLINK|UF_NODUMP)) != 0)
			return (EOPNOTSUPP);
		/*
		 * Callers may only modify the file flags on objects they
		 * have VADMIN rights for.
		 */
		if ((error = VOP_ACCESS(vp, VWRITE, cred)) != 0)
			return (error);
		/*
		 * Unprivileged processes are not permitted to unset system
		 * flags, or modify flags if any system flags are set.
		 * Privileged non-jail processes may not modify system flags
		 * if securelevel > 0 and any existing system flags are set.
		 * Privileged jail processes behave like privileged non-jail
		 * processes if the security.jail.chflags_allowed sysctl is
		 * is non-zero; otherwise, they behave like unprivileged
		 * processes.
		 */
		if (kauth_authorize_system(cred, KAUTH_SYSTEM_CHSYSFLAGS, 0,
			NULL, NULL, NULL) != 0) {

			if (zflags &
			    (ZFS_IMMUTABLE | ZFS_APPENDONLY | ZFS_NOUNLINK)) {
				return (EPERM);
			}
			if (fflags &
			    (SF_IMMUTABLE | SF_APPEND | SF_NOUNLINK)) {
				return (EPERM);
			}
		}

#define	FLAG_CHANGE(fflag, zflag, xflag, xfield)	do {		\
	if (((fflags & (fflag)) && !(zflags & (zflag))) ||		\
	    ((zflags & (zflag)) && !(fflags & (fflag)))) {		\
		XVA_SET_REQ(&xvap, (xflag));				\
		(xfield) = ((fflags & (fflag)) != 0);			\
	}								\
} while (0)
		/* Convert chflags into ZFS-type flags. */
		/* XXX: what about SF_SETTABLE?. */
		FLAG_CHANGE(SF_IMMUTABLE, ZFS_IMMUTABLE, XAT_IMMUTABLE,
		    xvap.xva_xoptattrs.xoa_immutable);
		FLAG_CHANGE(SF_APPEND, ZFS_APPENDONLY, XAT_APPENDONLY,
		    xvap.xva_xoptattrs.xoa_appendonly);
		FLAG_CHANGE(SF_NOUNLINK, ZFS_NOUNLINK, XAT_NOUNLINK,
		    xvap.xva_xoptattrs.xoa_nounlink);
		FLAG_CHANGE(UF_NODUMP, ZFS_NODUMP, XAT_NODUMP,
		    xvap.xva_xoptattrs.xoa_nodump);
#undef	FLAG_CHANGE
	}
	return (zfs_setattr(vp, (vattr_t *)&xvap, flags, cred, NULL));
}

static int
zfs_netbsd_rename(void *v)
{
	struct vop_rename_args  /* {
		struct vnode *a_fdvp;
		struct vnode *a_fvp;
		struct componentname *a_fcnp;
		struct vnode *a_tdvp;
		struct vnode *a_tvp;
		struct componentname *a_tcnp;
	} */ *ap = v;
	vnode_t *fdvp = ap->a_fdvp;
	vnode_t *fvp = ap->a_fvp;
	struct componentname *fcnp = ap->a_fcnp;
	vnode_t *tdvp = ap->a_tdvp;
	vnode_t *tvp = ap->a_tvp;
	struct componentname *tcnp = ap->a_tcnp;
	kauth_cred_t cred;
	int error;

	KASSERT(VOP_ISLOCKED(tdvp) == LK_EXCLUSIVE);
	KASSERT(tvp == NULL || VOP_ISLOCKED(tvp) == LK_EXCLUSIVE);
	KASSERT(fdvp->v_type == VDIR);
	KASSERT(tdvp->v_type == VDIR);

	cred = fcnp->cn_cred;

	/*
	 * XXX Want a better equality test.  `tcnp->cn_cred == cred'
	 * hoses p2k because puffs transmits the creds separately and
	 * allocates distinct but equivalent structures for them.
	 */
	KASSERT(kauth_cred_uidmatch(cred, tcnp->cn_cred));

	/*
	 * Drop the insane locks.
	 */
	VOP_UNLOCK(tdvp, 0);
	if (tvp != NULL && tvp != tdvp)
		VOP_UNLOCK(tvp, 0);

	/*
	 * Release the source and target nodes; zfs_rename will look
	 * them up again once the locking situation is sane.
	 */
	VN_RELE(fvp);
	if (tvp != NULL)
		VN_RELE(tvp);
	fvp = NULL;
	tvp = NULL;

	/*
	 * Do the rename ZFSly.
	 */
	error = zfs_rename(fdvp, &fvp, fcnp, tdvp, &tvp, tcnp, cred);

	/*
	 * Release the directories now too, because the VOP_RENAME
	 * protocol is insane.
	 */

	VN_RELE(fdvp);
	VN_RELE(tdvp);
	VN_RELE(fvp);
	if (tvp != NULL)
		VN_RELE(tvp);

	return (error);
}

static int
zfs_netbsd_symlink(void *v)
{
	struct vop_symlink_v3_args /* {
		struct vnode *a_dvp;
		struct vnode **a_vpp;
		struct componentname *a_cnp;
		struct vattr *a_vap;
		char *a_target;
	} */ *ap = v;
	struct vnode *dvp = ap->a_dvp;
	struct vnode **vpp = ap->a_vpp;
	struct componentname *cnp = ap->a_cnp;
	struct vattr *vap = ap->a_vap;
	char *target = ap->a_target;
	int error;

	KASSERT(VOP_ISLOCKED(dvp) == LK_EXCLUSIVE);

	vap->va_type = VLNK;	/* Netbsd: Syscall only sets va_mode. */
	vattr_init_mask(vap);

	error = zfs_symlink(dvp, vpp, __UNCONST(cnp->cn_nameptr), vap, target,
	    cnp->cn_cred, 0);

	KASSERT((error == 0) == (*vpp != NULL));
	KASSERT(VOP_ISLOCKED(dvp) == LK_EXCLUSIVE);
<<<<<<< HEAD
=======
	VOP_UNLOCK(*vpp, 0);
>>>>>>> b2b84690

	return (error);
}

static int
zfs_netbsd_readlink(void *v)
{
	struct vop_readlink_args *ap = v;

	return (zfs_readlink(ap->a_vp, ap->a_uio, ap->a_cred, NULL));
}

static int
zfs_netbsd_link(void *v)
{
	struct vop_link_v2_args /* {
		struct vnode *a_dvp;
		struct vnode *a_vp;
		struct componentname *a_cnp;
	} */ *ap = v;
	struct vnode *dvp = ap->a_dvp;
	struct vnode *vp = ap->a_vp;
	struct componentname *cnp = ap->a_cnp;
	int error;

	KASSERT(VOP_ISLOCKED(dvp) == LK_EXCLUSIVE);

<<<<<<< HEAD
	return (zfs_link(dvp, vp, __UNCONST(cnp->cn_nameptr), cnp->cn_cred,
		NULL, 0));
=======
	vn_lock(vp, LK_EXCLUSIVE);
	error = zfs_link(dvp, vp, __UNCONST(cnp->cn_nameptr), cnp->cn_cred,
	    NULL, 0);
	VOP_UNLOCK(vp, 0);
	return error;
>>>>>>> b2b84690
}

static int
zfs_netbsd_inactive(void *v)
{
	struct vop_inactive_v2_args *ap = v;
	vnode_t *vp = ap->a_vp;
	znode_t	*zp = VTOZ(vp);

	/*
	 * NetBSD: nothing to do here, other than indicate if the
	 * vnode should be reclaimed.  No need to lock, if we race
	 * vrele() will call us again.
	 */
	*ap->a_recycle = (zp->z_unlinked != 0);

	return (0);
}

static int
zfs_netbsd_reclaim(void *v)
{
	struct vop_reclaim_v2_args /* {
		struct vnode *a_vp;
	} */ *ap = v;
	struct vnode *vp = ap->a_vp;
	znode_t	*zp;
	zfsvfs_t *zfsvfs;
	int error;

<<<<<<< HEAD
	KASSERT(vp != NULL);
	VOP_UNLOCK(vp);
=======
	VOP_UNLOCK(vp, 0);
>>>>>>> b2b84690
	zp = VTOZ(vp);
	zfsvfs = zp->z_zfsvfs;

	KASSERTMSG(!vn_has_cached_data(vp), "vp %p", vp);

	rw_enter(&zfsvfs->z_teardown_inactive_lock, RW_READER);

	/*
	 * Process a deferred atime update.
	 */
	/*
	 * XXXNETBSD I don't think this actually works.
	 * We are dirtying the znode again after the vcache layer cleaned it,
	 * so we would need to zil_commit() again here.
	 */
	if (zp->z_atime_dirty && zp->z_unlinked == 0) {
		dmu_tx_t *tx = dmu_tx_create(zfsvfs->z_os);

		dmu_tx_hold_sa(tx, zp->z_sa_hdl, B_FALSE);
		zfs_sa_upgrade_txholds(tx, zp);
		error = dmu_tx_assign(tx, TXG_WAIT);
		if (error) {
			dmu_tx_abort(tx);
		} else {
			(void) sa_update(zp->z_sa_hdl, SA_ZPL_ATIME(zfsvfs),
			    (void *)&zp->z_atime, sizeof (zp->z_atime), tx);
			zp->z_atime_dirty = 0;
			dmu_tx_commit(tx);
		}
	}

	if (zp->z_sa_hdl == NULL)
		zfs_znode_free(zp);
	else
		zfs_zinactive(zp);
	rw_exit(&zfsvfs->z_teardown_inactive_lock);
	return 0;
}

static int
zfs_netbsd_fid(void *v)
{
	struct vop_fid_args *ap = v;

	return (zfs_fid(ap->a_vp, (void *)ap->a_fid, NULL));
}

static int
zfs_netbsd_pathconf(void *v)
{
	struct vop_pathconf_args *ap = v;
	ulong_t val;
	int error;

	error = zfs_pathconf(ap->a_vp, ap->a_name, &val, curthread->l_cred, NULL);
	if (error == 0)
		*ap->a_retval = val;
	else if (error == EOPNOTSUPP) {
		switch (ap->a_name) {
		case _PC_NAME_MAX:
			*ap->a_retval = NAME_MAX;
			return (0);
		case _PC_PATH_MAX:
			*ap->a_retval = PATH_MAX;
			return (0);
		case _PC_LINK_MAX:
			*ap->a_retval = LINK_MAX;
			return (0);
		case _PC_MAX_CANON:
			*ap->a_retval = MAX_CANON;
			return (0);
		case _PC_MAX_INPUT:
			*ap->a_retval = MAX_INPUT;
			return (0);
		case _PC_PIPE_BUF:
			*ap->a_retval = PIPE_BUF;
			return (0);
		case _PC_CHOWN_RESTRICTED:
			*ap->a_retval = 1;
			return (0);
		case _PC_NO_TRUNC:
			*ap->a_retval = 1;
			return (0);
		case _PC_VDISABLE:
			*ap->a_retval = _POSIX_VDISABLE;
			return (0);
		default:
			return (EINVAL);
		}
		/* NOTREACHED */
	}
	return (error);
}

<<<<<<< HEAD
#define	zfs_netbsd_lock		genfs_lock
#define	zfs_netbsd_unlock	genfs_unlock
#define	zfs_netbsd_islocked	genfs_islocked

static int
zfs_netbsd_advlock(void *v)
{
	struct vop_advlock_args /* {
		struct vnode *a_vp;
		void *a_id;
		int a_op;
		struct flock *a_fl;
		int a_flags;
	} */ *ap = v;
	struct vnode *vp;
	struct znode *zp;
	struct zfsvfs *zfsvfs;
	int error;

	vp = ap->a_vp;
	KASSERT(vp != NULL);
	zp = VTOZ(vp);
	KASSERT(zp != NULL);
	zfsvfs = zp->z_zfsvfs;
	KASSERT(zfsvfs != NULL);

	ZFS_ENTER(zfsvfs);
	ZFS_VERIFY_ZP(zp);
	error = lf_advlock(ap, &zp->z_lockf, zp->z_phys->zp_size);
	ZFS_EXIT(zfsvfs);

	return error;
=======
static int
zfs_netbsd_advlock(void *v)
{
	struct vop_advlock_args /* {
		struct vnode *a_vp;
		void *a_id;
		int a_op;
		struct flock *a_fl;
		int a_flags;
	} */ *ap = v;
	struct vnode *vp;
	struct znode *zp;
	struct zfsvfs *zfsvfs;
	int error;

	vp = ap->a_vp;
	zp = VTOZ(vp);
	zfsvfs = zp->z_zfsvfs;

	ZFS_ENTER(zfsvfs);
	ZFS_VERIFY_ZP(zp);
	error = lf_advlock(ap, &zp->z_lockf, zp->z_size);
	ZFS_EXIT(zfsvfs);

	return error;
}

static int
zfs_netbsd_getpages(void *v)
{
	struct vop_getpages_args /* {
		struct vnode *a_vp;
		voff_t a_offset;
		struct vm_page **a_m;
		int *a_count;
		int a_centeridx;
		vm_prot_t a_access_type;
		int a_advice;
		int a_flags;
	} */ * const ap = v;

	vnode_t *const vp = ap->a_vp;
	off_t offset = ap->a_offset + (ap->a_centeridx << PAGE_SHIFT);
	const int flags = ap->a_flags;
	const bool async = (flags & PGO_SYNCIO) == 0;
	const bool memwrite = (ap->a_access_type & VM_PROT_WRITE) != 0;

	struct uvm_object * const uobj = &vp->v_uobj;
	kmutex_t * const mtx = uobj->vmobjlock;
	znode_t *zp = VTOZ(vp);
	zfsvfs_t *zfsvfs = zp->z_zfsvfs;
	struct vm_page *pg;
	caddr_t va;
	int npages, found, err = 0;

	if (flags & PGO_LOCKED) {
		*ap->a_count = 0;
		ap->a_m[ap->a_centeridx] = NULL;
		return EBUSY;
	}
	mutex_exit(mtx);

	if (async) {
		return 0;
	}

	ZFS_ENTER(zfsvfs);
	ZFS_VERIFY_ZP(zp);

	mutex_enter(mtx);
	npages = 1;
	pg = NULL;
	uvn_findpages(uobj, offset, &npages, &pg, UFP_ALL);

	if (pg->flags & PG_FAKE) {
		mutex_exit(mtx);

		va = zfs_map_page(pg, S_WRITE);
		err = dmu_read(zfsvfs->z_os, zp->z_id, offset, PAGE_SIZE,
		    va, DMU_READ_PREFETCH);
		zfs_unmap_page(pg, va);

		mutex_enter(mtx);
		pg->flags &= ~(PG_FAKE);
		pmap_clear_modify(pg);
	}

	if (memwrite) {
		if ((vp->v_iflag & VI_ONWORKLST) == 0) {
			vn_syncer_add_to_worklist(vp, filedelay);
		}
		if ((vp->v_iflag & (VI_WRMAP|VI_WRMAPDIRTY)) == VI_WRMAP) {
			vp->v_iflag |= VI_WRMAPDIRTY;
		}
	}
	mutex_exit(mtx);
	ap->a_m[ap->a_centeridx] = pg;

	ZFS_EXIT(zfsvfs);

	return (err);
}

static int
zfs_putapage(vnode_t *vp, page_t **pp, int count, int flags)
{
	znode_t		*zp = VTOZ(vp);
	zfsvfs_t	*zfsvfs = zp->z_zfsvfs;
	dmu_tx_t	*tx;
	voff_t		off, koff;
	voff_t		len, klen;
	int		err;

	bool async = (flags & PGO_SYNCIO) == 0;
	bool *cleanedp;
	struct uvm_object *uobj = &vp->v_uobj;
	kmutex_t *mtx = uobj->vmobjlock;

	off = pp[0]->offset;
	len = count * PAGESIZE;
	KASSERT(off + len <= round_page(zp->z_size));

	if (zfs_owner_overquota(zfsvfs, zp, B_FALSE) ||
	    zfs_owner_overquota(zfsvfs, zp, B_TRUE)) {
		err = SET_ERROR(EDQUOT);
		goto out;
	}
	tx = dmu_tx_create(zfsvfs->z_os);
	dmu_tx_hold_write(tx, zp->z_id, off, len);

	dmu_tx_hold_sa(tx, zp->z_sa_hdl, B_FALSE);
	zfs_sa_upgrade_txholds(tx, zp);
	err = dmu_tx_assign(tx, TXG_WAIT);
	if (err != 0) {
		dmu_tx_abort(tx);
		goto out;
	}

	if (zp->z_blksz <= PAGESIZE) {
		KASSERTMSG(count == 1, "vp %p pp %p count %d", vp, pp, count);
		caddr_t va = zfs_map_page(*pp, S_READ);
		ASSERT3U(len, <=, PAGESIZE);
		dmu_write(zfsvfs->z_os, zp->z_id, off, len, va, tx);
		zfs_unmap_page(*pp, va);
	} else {
		err = dmu_write_pages(zfsvfs->z_os, zp->z_id, off, len, pp, tx);
	}
	cleanedp = tsd_get(zfs_putpage_key);
	*cleanedp = true;

	if (err == 0) {
		uint64_t mtime[2], ctime[2];
		sa_bulk_attr_t bulk[3];
		int count = 0;

		SA_ADD_BULK_ATTR(bulk, count, SA_ZPL_MTIME(zfsvfs), NULL,
		    &mtime, 16);
		SA_ADD_BULK_ATTR(bulk, count, SA_ZPL_CTIME(zfsvfs), NULL,
		    &ctime, 16);
		SA_ADD_BULK_ATTR(bulk, count, SA_ZPL_FLAGS(zfsvfs), NULL,
		    &zp->z_pflags, 8);
		zfs_tstamp_update_setup(zp, CONTENT_MODIFIED, mtime, ctime,
		    B_TRUE);
		err = sa_bulk_update(zp->z_sa_hdl, bulk, count, tx);
		ASSERT0(err);
		zfs_log_write(zfsvfs->z_log, tx, TX_WRITE, zp, off, len, 0);
	}
	dmu_tx_commit(tx);

	if (async) {
		mutex_enter(mtx);
		mutex_enter(&uvm_pageqlock);
		uvm_page_unbusy(pp, count);
		mutex_exit(&uvm_pageqlock);
		mutex_exit(mtx);
	}

out:
	return (err);
>>>>>>> b2b84690
}

static void
zfs_netbsd_gop_markupdate(vnode_t *vp, int flags)
{
	znode_t		*zp = VTOZ(vp);
	zfsvfs_t	*zfsvfs = zp->z_zfsvfs;
	dmu_tx_t	*tx;
	sa_bulk_attr_t	bulk[2];
	uint64_t	mtime[2], ctime[2];
	int		count = 0, err;

	KASSERT(flags == GOP_UPDATE_MODIFIED);

	tx = dmu_tx_create(zfsvfs->z_os);
	err = dmu_tx_assign(tx, TXG_WAIT);
	if (err != 0) {
		dmu_tx_abort(tx);
		return;
	}
	SA_ADD_BULK_ATTR(bulk, count, SA_ZPL_MTIME(zfsvfs), NULL, &mtime, 16);
	SA_ADD_BULK_ATTR(bulk, count, SA_ZPL_CTIME(zfsvfs), NULL, &ctime, 16);
	zfs_tstamp_update_setup(zp, CONTENT_MODIFIED, mtime, ctime, B_TRUE);
	dmu_tx_commit(tx);
}

static int
zfs_netbsd_putpages(void *v)
{
	struct vop_putpages_args /* {
		struct vnode *a_vp;
		voff_t a_offlo;
		voff_t a_offhi;
		int a_flags;
	} */ * const ap = v;

	struct vnode *vp = ap->a_vp;
	voff_t offlo = ap->a_offlo;
	voff_t offhi = ap->a_offhi;
	int flags = ap->a_flags;

	znode_t *zp = VTOZ(vp);
	zfsvfs_t *zfsvfs = zp->z_zfsvfs;
	rl_t *rl = NULL;
	int error;
	bool cleaned = false;

	bool async = (flags & PGO_SYNCIO) == 0;
	bool cleaning = (flags & PGO_CLEANIT) != 0;

	ZFS_ENTER(zfsvfs);
	ZFS_VERIFY_ZP(zp);

	if (cleaning) {
		rl = zfs_range_lock(zp, offlo, offhi, RL_WRITER);
		tsd_set(zfs_putpage_key, &cleaned);
	}
	error = genfs_putpages(v);
	if (rl) {
		tsd_set(zfs_putpage_key, NULL);
		zfs_range_unlock(rl);
	}

	/*
	 * Only zil_commit() if we cleaned something.
	 * This avoids deadlock if we're called from zfs_netbsd_setsize().
	 */

	if (cleaned)
	if (!async || zfsvfs->z_os->os_sync == ZFS_SYNC_ALWAYS)
		zil_commit(zfsvfs->z_log, zp->z_id);
	ZFS_EXIT(zfsvfs);
	return error;
}

<<<<<<< HEAD
#define zfs_netbsd_seek genfs_seek
#define zfs_netbsd_mmap genfs_eopnotsupp
#define zfs_netbsd_getpages genfs_compat_getpages
//#define zfs_netbsd_putpages genfs_putpages
=======
/*
 * Restrict the putpages range to the ZFS block containing the offset.
 */
static void
zfs_netbsd_gop_putrange(struct vnode *vp, off_t off, off_t *lop, off_t *hip)
{
	znode_t *zp = VTOZ(vp);

	*lop = trunc_page(rounddown2(off, zp->z_blksz));
	*hip = round_page(*lop + zp->z_blksz);
}

void
zfs_netbsd_setsize(vnode_t *vp, off_t size)
{
	struct uvm_object *uobj = &vp->v_uobj;
	kmutex_t *mtx = uobj->vmobjlock;
	page_t *pg;
	int count, pgoff;
	caddr_t va;
	off_t tsize;

	uvm_vnp_setsize(vp, size);
	if (!vn_has_cached_data(vp))
		return;

	tsize = trunc_page(size);
	if (tsize == size)
		return;

	/*
	 * If there's a partial page, we need to zero the tail.
	 */

	mutex_enter(mtx);
	count = 1;
	pg = NULL;
	if (uvn_findpages(uobj, tsize, &count, &pg, UFP_NOALLOC)) {
		va = zfs_map_page(pg, S_WRITE);
		pgoff = size - tsize;
		memset(va + pgoff, 0, PAGESIZE - pgoff);
		zfs_unmap_page(pg, va);
		uvm_page_unbusy(&pg, 1);
	}

	mutex_exit(mtx);
}

static int
zfs_netbsd_print(void *v)
{
	struct vop_print_args /* {
		struct vnode	*a_vp;
	} */ *ap = v;
	vnode_t	*vp;
	znode_t	*zp;

	vp = ap->a_vp;
	zp = VTOZ(vp);

	printf("\tino %" PRIu64 " size %" PRIu64 "\n",
	       zp->z_id, zp->z_size);
	return 0;
}

const struct genfs_ops zfs_genfsops = {
        .gop_write = zfs_putapage,
	.gop_markupdate = zfs_netbsd_gop_markupdate,
	.gop_putrange = zfs_netbsd_gop_putrange,
};

#define	zfs_netbsd_lock		genfs_lock
#define	zfs_netbsd_unlock	genfs_unlock
#define	zfs_netbsd_islocked	genfs_islocked
#define zfs_netbsd_seek		genfs_seek
#define zfs_netbsd_mmap		genfs_mmap
#define zfs_netbsd_fcntl	genfs_fcntl
>>>>>>> b2b84690

int (**zfs_vnodeop_p)(void *);
const struct vnodeopv_entry_desc zfs_vnodeop_entries[] = {
	{ &vop_default_desc,		vn_default_error },
	{ &vop_lookup_desc,		zfs_netbsd_lookup },
	{ &vop_create_desc,		zfs_netbsd_create },
	{ &vop_open_desc,		zfs_netbsd_open },
	{ &vop_close_desc,		zfs_netbsd_close },
	{ &vop_access_desc,		zfs_netbsd_access },
	{ &vop_getattr_desc,		zfs_netbsd_getattr },
	{ &vop_setattr_desc,		zfs_netbsd_setattr },
	{ &vop_read_desc,		zfs_netbsd_read },
	{ &vop_write_desc,		zfs_netbsd_write },
	{ &vop_ioctl_desc,		zfs_netbsd_ioctl },
	{ &vop_fsync_desc,		zfs_netbsd_fsync },
	{ &vop_remove_desc,		zfs_netbsd_remove },
	{ &vop_link_desc,		zfs_netbsd_link },
	{ &vop_lock_desc,		zfs_netbsd_lock },
	{ &vop_unlock_desc,		zfs_netbsd_unlock },
	{ &vop_rename_desc,		zfs_netbsd_rename },
	{ &vop_mkdir_desc,		zfs_netbsd_mkdir },
	{ &vop_rmdir_desc,		zfs_netbsd_rmdir },
	{ &vop_symlink_desc,		zfs_netbsd_symlink },
	{ &vop_readdir_desc,		zfs_netbsd_readdir },
	{ &vop_readlink_desc,		zfs_netbsd_readlink },
	{ &vop_inactive_desc,		zfs_netbsd_inactive },
	{ &vop_reclaim_desc,		zfs_netbsd_reclaim },
	{ &vop_pathconf_desc,		zfs_netbsd_pathconf },
	{ &vop_seek_desc,		zfs_netbsd_seek },
	{ &vop_getpages_desc,		zfs_netbsd_getpages },
	{ &vop_putpages_desc,		zfs_netbsd_putpages },
	{ &vop_mmap_desc,		zfs_netbsd_mmap },
	{ &vop_islocked_desc,		zfs_netbsd_islocked },
	{ &vop_advlock_desc,		zfs_netbsd_advlock },
<<<<<<< HEAD
#ifdef notyet
	{ &vop_fcntl_desc,		zfs_netbsd_fcntl },
	{ &vop_bmap_desc,		zfs_netbsd_bmap },
	{ &vop_strategy_desc,		zfs_netbsd_strategy },		
=======
>>>>>>> b2b84690
	{ &vop_print_desc,		zfs_netbsd_print },
	{ &vop_fcntl_desc,		zfs_netbsd_fcntl },
	{ NULL, NULL }
};

const struct vnodeopv_desc zfs_vnodeop_opv_desc =
	{ &zfs_vnodeop_p, zfs_vnodeop_entries };

#endif /* __NetBSD__ */<|MERGE_RESOLUTION|>--- conflicted
+++ resolved
@@ -5181,18 +5181,11 @@
 
 	/* XXX !EXCL is wrong here...  */
 	error = zfs_create(dvp, __UNCONST(cnp->cn_nameptr), vap, !EXCL, mode,
-<<<<<<< HEAD
-	    vpp, cnp->cn_cred);
-
-	KASSERT((error == 0) == (*vpp != NULL));
-	KASSERT(VOP_ISLOCKED(dvp) == LK_EXCLUSIVE);
-=======
 	    vpp, cnp->cn_cred, NULL);
 
 	KASSERT((error == 0) == (*vpp != NULL));
 	KASSERT(VOP_ISLOCKED(dvp) == LK_EXCLUSIVE);
 	VOP_UNLOCK(*vpp, 0);
->>>>>>> b2b84690
 
 	return (error);
 }
@@ -5213,20 +5206,8 @@
 	KASSERT(VOP_ISLOCKED(dvp) == LK_EXCLUSIVE);
 	KASSERT(VOP_ISLOCKED(vp) == LK_EXCLUSIVE);
 
-<<<<<<< HEAD
-	/*
-	 * zfs_remove will look up the entry again itself, so discard vp.
-	 */
-	VOP_UNLOCK(vp);
-	VN_RELE(vp);
-
-	error = zfs_remove(dvp, __UNCONST(cnp->cn_nameptr), cnp->cn_cred, NULL,
-	    0);
-
-=======
 	error = zfs_remove(dvp, vp, __UNCONST(cnp->cn_nameptr), cnp->cn_cred);
 	vput(vp);
->>>>>>> b2b84690
 	KASSERT(VOP_ISLOCKED(dvp) == LK_EXCLUSIVE);
 	return (error);
 }
@@ -5251,18 +5232,11 @@
 	vattr_init_mask(vap);
 
 	error = zfs_mkdir(dvp, __UNCONST(cnp->cn_nameptr), vap, vpp,
-<<<<<<< HEAD
-	    cnp->cn_cred, NULL, 0, NULL);
-
-	KASSERT((error == 0) == (*vpp != NULL));
-	KASSERT(VOP_ISLOCKED(dvp) == LK_EXCLUSIVE);
-=======
 	    cnp->cn_cred);
 
 	KASSERT((error == 0) == (*vpp != NULL));
 	KASSERT(VOP_ISLOCKED(dvp) == LK_EXCLUSIVE);
 	VOP_UNLOCK(*vpp, 0);
->>>>>>> b2b84690
 
 	return (error);
 }
@@ -5279,26 +5253,6 @@
 	struct vnode *vp = ap->a_vp;
 	struct componentname *cnp = ap->a_cnp;
 	int error;
-<<<<<<< HEAD
-
-	KASSERT(dvp != NULL);
-	KASSERT(vp != NULL);
-	KASSERT(cnp != NULL);
-	KASSERT(cnp->cn_nameptr != NULL);
-	KASSERT(VOP_ISLOCKED(dvp) == LK_EXCLUSIVE);
-	KASSERT(VOP_ISLOCKED(vp) == LK_EXCLUSIVE);
-
-	/*
-	 * zfs_rmdir will look up the entry again itself, so discard vp.
-	 */
-	VOP_UNLOCK(vp);
-	VN_RELE(vp);
-
-	error = zfs_rmdir(dvp, __UNCONST(cnp->cn_nameptr), NULL, cnp->cn_cred,
-	    NULL, 0);
-
-	KASSERT(VOP_ISLOCKED(dvp) == LK_EXCLUSIVE);
-=======
 
 	KASSERT(VOP_ISLOCKED(dvp) == LK_EXCLUSIVE);
 	KASSERT(VOP_ISLOCKED(vp) == LK_EXCLUSIVE);
@@ -5306,7 +5260,6 @@
 	error = zfs_rmdir(dvp, vp, __UNCONST(cnp->cn_nameptr), cnp->cn_cred);
 	vput(vp);
 	KASSERT(VOP_ISLOCKED(dvp) == LK_EXCLUSIVE);
->>>>>>> b2b84690
 	return error;
 }
 
@@ -5545,10 +5498,7 @@
 
 	KASSERT((error == 0) == (*vpp != NULL));
 	KASSERT(VOP_ISLOCKED(dvp) == LK_EXCLUSIVE);
-<<<<<<< HEAD
-=======
 	VOP_UNLOCK(*vpp, 0);
->>>>>>> b2b84690
 
 	return (error);
 }
@@ -5576,16 +5526,11 @@
 
 	KASSERT(VOP_ISLOCKED(dvp) == LK_EXCLUSIVE);
 
-<<<<<<< HEAD
-	return (zfs_link(dvp, vp, __UNCONST(cnp->cn_nameptr), cnp->cn_cred,
-		NULL, 0));
-=======
 	vn_lock(vp, LK_EXCLUSIVE);
 	error = zfs_link(dvp, vp, __UNCONST(cnp->cn_nameptr), cnp->cn_cred,
 	    NULL, 0);
 	VOP_UNLOCK(vp, 0);
 	return error;
->>>>>>> b2b84690
 }
 
 static int
@@ -5616,12 +5561,7 @@
 	zfsvfs_t *zfsvfs;
 	int error;
 
-<<<<<<< HEAD
-	KASSERT(vp != NULL);
-	VOP_UNLOCK(vp);
-=======
 	VOP_UNLOCK(vp, 0);
->>>>>>> b2b84690
 	zp = VTOZ(vp);
 	zfsvfs = zp->z_zfsvfs;
 
@@ -5716,11 +5656,6 @@
 	return (error);
 }
 
-<<<<<<< HEAD
-#define	zfs_netbsd_lock		genfs_lock
-#define	zfs_netbsd_unlock	genfs_unlock
-#define	zfs_netbsd_islocked	genfs_islocked
-
 static int
 zfs_netbsd_advlock(void *v)
 {
@@ -5737,35 +5672,6 @@
 	int error;
 
 	vp = ap->a_vp;
-	KASSERT(vp != NULL);
-	zp = VTOZ(vp);
-	KASSERT(zp != NULL);
-	zfsvfs = zp->z_zfsvfs;
-	KASSERT(zfsvfs != NULL);
-
-	ZFS_ENTER(zfsvfs);
-	ZFS_VERIFY_ZP(zp);
-	error = lf_advlock(ap, &zp->z_lockf, zp->z_phys->zp_size);
-	ZFS_EXIT(zfsvfs);
-
-	return error;
-=======
-static int
-zfs_netbsd_advlock(void *v)
-{
-	struct vop_advlock_args /* {
-		struct vnode *a_vp;
-		void *a_id;
-		int a_op;
-		struct flock *a_fl;
-		int a_flags;
-	} */ *ap = v;
-	struct vnode *vp;
-	struct znode *zp;
-	struct zfsvfs *zfsvfs;
-	int error;
-
-	vp = ap->a_vp;
 	zp = VTOZ(vp);
 	zfsvfs = zp->z_zfsvfs;
 
@@ -5929,7 +5835,6 @@
 
 out:
 	return (err);
->>>>>>> b2b84690
 }
 
 static void
@@ -6005,12 +5910,6 @@
 	return error;
 }
 
-<<<<<<< HEAD
-#define zfs_netbsd_seek genfs_seek
-#define zfs_netbsd_mmap genfs_eopnotsupp
-#define zfs_netbsd_getpages genfs_compat_getpages
-//#define zfs_netbsd_putpages genfs_putpages
-=======
 /*
  * Restrict the putpages range to the ZFS block containing the offset.
  */
@@ -6088,7 +5987,6 @@
 #define zfs_netbsd_seek		genfs_seek
 #define zfs_netbsd_mmap		genfs_mmap
 #define zfs_netbsd_fcntl	genfs_fcntl
->>>>>>> b2b84690
 
 int (**zfs_vnodeop_p)(void *);
 const struct vnodeopv_entry_desc zfs_vnodeop_entries[] = {
@@ -6123,13 +6021,6 @@
 	{ &vop_mmap_desc,		zfs_netbsd_mmap },
 	{ &vop_islocked_desc,		zfs_netbsd_islocked },
 	{ &vop_advlock_desc,		zfs_netbsd_advlock },
-<<<<<<< HEAD
-#ifdef notyet
-	{ &vop_fcntl_desc,		zfs_netbsd_fcntl },
-	{ &vop_bmap_desc,		zfs_netbsd_bmap },
-	{ &vop_strategy_desc,		zfs_netbsd_strategy },		
-=======
->>>>>>> b2b84690
 	{ &vop_print_desc,		zfs_netbsd_print },
 	{ &vop_fcntl_desc,		zfs_netbsd_fcntl },
 	{ NULL, NULL }
