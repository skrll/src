--- conflicted
+++ resolved
@@ -5662,15 +5662,6 @@
 zfs_ioc_jail(zfs_cmd_t *zc)
 {
 
-<<<<<<< HEAD
-	dprintf("zfsdev_ioctl called \n");
-
-	if (getminor(dev) != 0)
-		return (zvol_ioctl(dev, cmd, arg, flag, cr, rvalp));
-	dprintf("zfsdev_ioctl -> zvol_ioctl\n");
-	vec = cmd - ZFS_IOC;
-	ASSERT3U(getmajor(dev), ==, ddi_driver_major(zfs_dip));
-=======
 	return (zone_dataset_attach(curthread->td_ucred, zc->zc_name,
 	    (int)zc->zc_jailid));
 }
@@ -5678,7 +5669,6 @@
 static int
 zfs_ioc_unjail(zfs_cmd_t *zc)
 {
->>>>>>> b2b84690
 
 	return (zone_dataset_detach(curthread->td_ucred, zc->zc_name,
 	    (int)zc->zc_jailid));
@@ -5722,31 +5712,18 @@
 	largeblockok = nvlist_exists(innvl, "largeblockok");
 	embedok = nvlist_exists(innvl, "embedok");
 
-<<<<<<< HEAD
-	dprintf("zfsdev_ioctl -> calling zfs_ioc_vec zvec_func on %d\n", vec);
-	if (error == 0)
-		error = zfs_ioc_vec[vec].zvec_func(zc);
-=======
 	(void) nvlist_lookup_uint64(innvl, "resume_object", &resumeobj);
 	(void) nvlist_lookup_uint64(innvl, "resume_offset", &resumeoff);
->>>>>>> b2b84690
 
 #ifdef __FreeBSD__
 	cap_rights_t rights;
 
-<<<<<<< HEAD
-	kmem_free(zc, sizeof (zfs_cmd_t));
-	dprintf("zfsdev_ioctl %d\n", error);
-	return (error);
-}
-=======
 	fget_write(curthread, fd, cap_rights_init(&rights, CAP_WRITE), &fp);
 #else
 	file_t *fp = getf(fd);
 #endif
 	if (fp == NULL)
 		return (SET_ERROR(EBADF));
->>>>>>> b2b84690
 
 	off = fp->f_offset;
 	error = dmu_send(snapname, fromname, embedok, largeblockok, fd,
