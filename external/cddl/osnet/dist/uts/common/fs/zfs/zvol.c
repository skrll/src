--- conflicted
+++ resolved
@@ -351,11 +351,9 @@
 	if (volsize % blocksize != 0)
 		return (SET_ERROR(EINVAL));
 
-#if 0
 #ifdef _ILP32
 	if (volsize - 1 > SPEC_MAXOFFSET_T)
 		return (SET_ERROR(EOVERFLOW));
-#endif
 #endif
 	return (0);
 }
@@ -795,15 +793,9 @@
 
 	/* Get full path to ZFS volume disk device */
 	(void) snprintf(devpath, devpathlen, "%s/%s", ZVOL_FULL_DEV_DIR, name);
-<<<<<<< HEAD
-	
-	error = lookupname(devpath, UIO_SYSSPACE, NULL, &vp);
-	
-=======
 
 	error = lookupname(devpath, UIO_SYSSPACE, NO_FOLLOW, NULL, &vp);
 
->>>>>>> b2b84690
 	if (error == 0 && vp->v_type != VBLK) {
 		error = EINVAL;
 	}
@@ -1904,7 +1896,7 @@
 	addr = bp->b_un.b_addr;
 	resid = bp->b_bcount;
 
-	if (resid > 0 && off >= volsize) {
+	if (resid > 0 && (off < 0 || off >= volsize)) {
 		bioerror(bp, EIO);
 		biodone(bp);
 		return (0);
