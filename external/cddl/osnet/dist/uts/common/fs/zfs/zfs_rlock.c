--- conflicted
+++ resolved
@@ -97,39 +97,6 @@
 
 #include <sys/zfs_rlock.h>
 
-<<<<<<< HEAD
-static int
-zfs_range_lock_hold(rl_t *rl)
-{
-
-	KASSERT(rl->r_zp != NULL);
-	KASSERT(0 < rl->r_refcnt);
-	KASSERT(mutex_owned(&rl->r_zp->z_range_lock));
-
-	if (rl->r_refcnt >= ULONG_MAX)
-		return (ENFILE); /* XXX What to do?  */
-
-	rl->r_refcnt++;
-	return (0);
-}
-
-static void
-zfs_range_lock_rele(rl_t *rl)
-{
-
-	KASSERT(rl->r_zp != NULL);
-	KASSERT(0 < rl->r_refcnt);
-	KASSERT(mutex_owned(&rl->r_zp->z_range_lock));
-
-	if (--rl->r_refcnt == 0) {
-		cv_destroy(&rl->r_wr_cv);
-		cv_destroy(&rl->r_rd_cv);
-		kmem_free(rl, sizeof (rl_t));
-	}
-}
-
-=======
->>>>>>> b2b84690
 /*
  * Check if a write lock can be grabbed, or wait and recheck until available.
  */
@@ -193,12 +160,10 @@
 			goto wait; /* already locked at same offset */
 
 		rl = (rl_t *)avl_nearest(tree, where, AVL_AFTER);
-		KASSERT(0 < rl->r_refcnt);
 		if (rl && (rl->r_off < new->r_off + new->r_len))
 			goto wait;
 
 		rl = (rl_t *)avl_nearest(tree, where, AVL_BEFORE);
-		KASSERT(0 < rl->r_refcnt);
 		if (rl && rl->r_off + rl->r_len > new->r_off)
 			goto wait;
 
@@ -238,7 +203,6 @@
 
 	/* create a proxy range lock */
 	proxy = kmem_alloc(sizeof (rl_t), KM_SLEEP);
-	proxy->r_zp = rl->r_zp;
 	proxy->r_off = rl->r_off;
 	proxy->r_len = rl->r_len;
 	proxy->r_cnt = 1;
@@ -268,7 +232,6 @@
 
 	/* create the rear proxy range lock */
 	rear = kmem_alloc(sizeof (rl_t), KM_SLEEP);
-	rear->r_zp = rl->r_zp;
 	rear->r_off = off;
 	rear->r_len = rl->r_off + rl->r_len - off;
 	rear->r_cnt = rl->r_cnt;
@@ -288,13 +251,12 @@
  * Create and add a new proxy range lock for the supplied range.
  */
 static void
-zfs_range_new_proxy(avl_tree_t *tree, uint64_t off, uint64_t len, znode_t *zp)
+zfs_range_new_proxy(avl_tree_t *tree, uint64_t off, uint64_t len)
 {
 	rl_t *rl;
 
 	ASSERT(len);
 	rl = kmem_alloc(sizeof (rl_t), KM_SLEEP);
-	rl->r_zp = zp;
 	rl->r_off = off;
 	rl->r_len = len;
 	rl->r_cnt = 1;
@@ -308,7 +270,6 @@
 static void
 zfs_range_add_reader(avl_tree_t *tree, rl_t *new, rl_t *prev, avl_index_t where)
 {
-	znode_t *zp = new->r_zp;
 	rl_t *next;
 	uint64_t off = new->r_off;
 	uint64_t len = new->r_len;
@@ -345,10 +306,9 @@
 		return;
 	}
 
-	KASSERT(0 < next->r_refcnt);
 	if (off < next->r_off) {
 		/* Add a proxy for initial range before the overlap */
-		zfs_range_new_proxy(tree, off, next->r_off - off, zp);
+		zfs_range_new_proxy(tree, off, next->r_off - off);
 	}
 
 	new->r_cnt = 0; /* will use proxies in tree */
@@ -365,31 +325,28 @@
 			/* there's a gap */
 			ASSERT3U(next->r_off, >, prev->r_off + prev->r_len);
 			zfs_range_new_proxy(tree, prev->r_off + prev->r_len,
-			    next->r_off - (prev->r_off + prev->r_len), zp);
+			    next->r_off - (prev->r_off + prev->r_len));
 		}
 		if (off + len == next->r_off + next->r_len) {
 			/* exact overlap with end */
 			next = zfs_range_proxify(tree, next);
-			KASSERT(0 < next->r_refcnt);
 			next->r_cnt++;
 			return;
 		}
 		if (off + len < next->r_off + next->r_len) {
 			/* new range ends in the middle of this block */
 			next = zfs_range_split(tree, next, off + len);
-			KASSERT(0 < next->r_refcnt);
 			next->r_cnt++;
 			return;
 		}
 		ASSERT3U(off + len, >, next->r_off + next->r_len);
 		next = zfs_range_proxify(tree, next);
-		KASSERT(0 < next->r_refcnt);
 		next->r_cnt++;
 	}
 
 	/* Add the remaining end range. */
 	zfs_range_new_proxy(tree, prev->r_off + prev->r_len,
-	    (off + len) - (prev->r_off + prev->r_len), zp);
+	    (off + len) - (prev->r_off + prev->r_len));
 }
 
 /*
@@ -493,11 +450,7 @@
 			avl_add(&zp->z_range_avl, new);
 		else
 			zfs_range_lock_reader(zp, new);
-<<<<<<< HEAD
-	} else {
-=======
 	} else
->>>>>>> b2b84690
 		zfs_range_lock_writer(zp, new); /* RL_WRITER or RL_APPEND */
 	mutex_exit(&zp->z_range_lock);
 	return (new);
