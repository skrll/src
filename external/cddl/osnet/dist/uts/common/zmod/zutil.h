/*
 * Copyright 2007 Sun Microsystems, Inc.  All rights reserved.
 * Use is subject to license terms.
 */

/* zutil.h -- internal interface and configuration of the compression library
 * Copyright (C) 1995-2005 Jean-loup Gailly.
 * For conditions of distribution and use, see copyright notice in zlib.h
 */

/* WARNING: this file should *not* be used by applications. It is
   part of the implementation of the compression library and is
   subject to change. Applications should only use zlib.h.
 */

#ifndef _ZUTIL_H
#define _ZUTIL_H

#pragma ident	"%Z%%M%	%I%	%E% SMI"

#define ZLIB_INTERNAL
#include "zlib.h"

#ifdef STDC
#  ifndef _WIN32_WCE
#    include <stddef.h>
#  endif
#  include <string.h>
#  include <stdlib.h>
#endif
#ifdef NO_ERRNO_H
#   ifdef _WIN32_WCE
      /* The Microsoft C Run-Time Library for Windows CE doesn't have
       * errno.  We define it as a global variable to simplify porting.
       * Its value is always 0 and should not be used.  We rename it to
       * avoid conflict with other libraries that use the same workaround.
       */
#     define errno z_errno
#   endif
    extern int errno;
#else
#  ifndef _WIN32_WCE
#    include <sys/errno.h>
#  endif
#endif

#ifndef local
#  define local static
#endif
/* compile with -Dlocal if your debugger can't find static symbols */

typedef unsigned char  uch;
typedef uch FAR uchf;
typedef unsigned short ush;
typedef ush FAR ushf;
typedef unsigned long  ulg;

<<<<<<< HEAD
#if 0
=======
#define z_errmsg opensolaris_z_errmsg

>>>>>>> b2b84690
extern const char * const z_errmsg[10]; /* indexed by 2-zlib_error */
/* (size given to avoid silly warnings with Visual C++) */
#endif

#define ERR_MSG(err) z_errmsg[Z_NEED_DICT-(err)]

#define ERR_RETURN(strm,err) \
  return (strm->msg = zError(err), (err))
/* To be used only when the state is known to be valid */

        /* common constants */

#ifndef DEF_WBITS
#  define DEF_WBITS MAX_WBITS
#endif
/* default windowBits for decompression. MAX_WBITS is for compression only */

#if MAX_MEM_LEVEL >= 8
#  define DEF_MEM_LEVEL 8
#else
#  define DEF_MEM_LEVEL  MAX_MEM_LEVEL
#endif
/* default memLevel */

#define STORED_BLOCK 0
#define STATIC_TREES 1
#define DYN_TREES    2
/* The three kinds of block type */

#define MIN_MATCH  3
#define MAX_MATCH  258
/* The minimum and maximum match lengths */

#define PRESET_DICT 0x20 /* preset dictionary flag in zlib header */

        /* target dependencies */

#if defined(MSDOS) || (defined(WINDOWS) && !defined(WIN32))
#  define OS_CODE  0x00
#  if defined(__TURBOC__) || defined(__BORLANDC__)
#    if(__STDC__ == 1) && (defined(__LARGE__) || defined(__COMPACT__))
       /* Allow compilation with ANSI keywords only enabled */
       void _Cdecl farfree( void *block );
       void *_Cdecl farmalloc( unsigned long nbytes );
#    else
#      include <alloc.h>
#    endif
#  else /* MSC or DJGPP */
#    include <malloc.h>
#  endif
#endif

#ifdef AMIGA
#  define OS_CODE  0x01
#endif

#if defined(VAXC) || defined(VMS)
#  define OS_CODE  0x02
#  define F_OPEN(name, mode) \
     fopen((name), (mode), "mbc=60", "ctx=stm", "rfm=fix", "mrs=512")
#endif

#if defined(ATARI) || defined(atarist)
#  define OS_CODE  0x05
#endif

#ifdef OS2
#  define OS_CODE  0x06
#  ifdef M_I86
     #include <malloc.h>
#  endif
#endif

#if defined(MACOS) || defined(TARGET_OS_MAC)
#  define OS_CODE  0x07
#  if defined(__MWERKS__) && __dest_os != __be_os && __dest_os != __win32_os
#    include <unix.h> /* for fdopen */
#  else
#    ifndef fdopen
#      define fdopen(fd,mode) NULL /* No fdopen() */
#    endif
#  endif
#endif

#ifdef TOPS20
#  define OS_CODE  0x0a
#endif

#ifdef WIN32
#  ifndef __CYGWIN__  /* Cygwin is Unix, not Win32 */
#    define OS_CODE  0x0b
#  endif
#endif

#ifdef __50SERIES /* Prime/PRIMOS */
#  define OS_CODE  0x0f
#endif

#if defined(_BEOS_) || defined(RISCOS)
#  define fdopen(fd,mode) NULL /* No fdopen() */
#endif

#if (defined(_MSC_VER) && (_MSC_VER > 600))
#  if defined(_WIN32_WCE)
#    define fdopen(fd,mode) NULL /* No fdopen() */
#    ifndef _PTRDIFF_T_DEFINED
       typedef int ptrdiff_t;
#      define _PTRDIFF_T_DEFINED
#    endif
#  else
#    define fdopen(fd,type)  _fdopen(fd,type)
#  endif
#endif

        /* common defaults */

#ifndef OS_CODE
#  define OS_CODE  0x03  /* assume Unix */
#endif

#ifndef F_OPEN
#  define F_OPEN(name, mode) fopen((name), (mode))
#endif

         /* functions */

#if defined(STDC99) || (defined(__TURBOC__) && __TURBOC__ >= 0x550)
#  ifndef HAVE_VSNPRINTF
#    define HAVE_VSNPRINTF
#  endif
#endif
#if defined(__CYGWIN__)
#  ifndef HAVE_VSNPRINTF
#    define HAVE_VSNPRINTF
#  endif
#endif
#ifndef HAVE_VSNPRINTF
#  ifdef MSDOS
     /* vsnprintf may exist on some MS-DOS compilers (DJGPP?),
        but for now we just assume it doesn't. */
#    define NO_vsnprintf
#  endif
#  ifdef __TURBOC__
#    define NO_vsnprintf
#  endif
#  ifdef WIN32
     /* In Win32, vsnprintf is available as the "non-ANSI" _vsnprintf. */
#    if !defined(vsnprintf) && !defined(NO_vsnprintf)
#      define vsnprintf _vsnprintf
#    endif
#  endif
#  ifdef __SASC
#    define NO_vsnprintf
#  endif
#endif
#ifdef VMS
#  define NO_vsnprintf
#endif

#if defined(pyr)
#  define NO_MEMCPY
#endif
#if defined(SMALL_MEDIUM) && !defined(_MSC_VER) && !defined(__SC__)
 /* Use our own functions for small and medium model with MSC <= 5.0.
  * You may have to use the same strategy for Borland C (untested).
  * The __SC__ check is for Symantec.
  */
#  define NO_MEMCPY
#endif
#if defined(STDC) && !defined(HAVE_MEMCPY) && !defined(NO_MEMCPY)
#  define HAVE_MEMCPY
#endif
#ifdef HAVE_MEMCPY
#  ifdef SMALL_MEDIUM /* MSDOS small or medium model */
#    define zmemcpy _fmemcpy
#    define zmemcmp _fmemcmp
#    define zmemzero(dest, len) _fmemset(dest, 0, len)
#  else
#    define zmemcpy memcpy
#    define zmemcmp memcmp
#    define zmemzero(dest, len) memset(dest, 0, len)
#  endif
#else
   extern void zmemcpy  OF((void* dest, const void* source, uInt len));
   extern int  zmemcmp  OF((const void* s1, const void* s2, uInt len));
   extern void zmemzero OF((void* dest, uInt len));
#endif

/* Diagnostic functions */
#ifdef DEBUG
#  include <stdio.h>
   extern int z_verbose;
   extern void z_error    OF((char *m));
#  define Assert(cond,msg) {if(!(cond)) z_error(msg);}
#  define Trace(x) {if (z_verbose>=0) fprintf x ;}
#  define Tracev(x) {if (z_verbose>0) fprintf x ;}
#  define Tracevv(x) {if (z_verbose>1) fprintf x ;}
#  define Tracec(c,x) {if (z_verbose>0 && (c)) fprintf x ;}
#  define Tracecv(c,x) {if (z_verbose>1 && (c)) fprintf x ;}
#else
#  define Assert(cond,msg)
#  define Trace(x)
#  define Tracev(x)
#  define Tracevv(x)
#  define Tracec(c,x)
#  define Tracecv(c,x)
#endif


voidpf zcalloc OF((voidpf opaque, unsigned items, unsigned size));
void   zcfree  OF((voidpf opaque, voidpf ptr));

#define ZALLOC(strm, items, size) \
           (*((strm)->zalloc))((strm)->opaque, (items), (size))
#define ZFREE(strm, addr)  (*((strm)->zfree))((strm)->opaque, (voidpf)(addr))
#define TRY_FREE(s, p) {if (p) ZFREE(s, p);}

#endif /* _ZUTIL_H */<|MERGE_RESOLUTION|>--- conflicted
+++ resolved
@@ -55,20 +55,15 @@
 typedef ush FAR ushf;
 typedef unsigned long  ulg;
 
-<<<<<<< HEAD
-#if 0
-=======
 #define z_errmsg opensolaris_z_errmsg
 
->>>>>>> b2b84690
 extern const char * const z_errmsg[10]; /* indexed by 2-zlib_error */
 /* (size given to avoid silly warnings with Visual C++) */
-#endif
 
 #define ERR_MSG(err) z_errmsg[Z_NEED_DICT-(err)]
 
 #define ERR_RETURN(strm,err) \
-  return (strm->msg = zError(err), (err))
+  return (strm->msg = (char*)ERR_MSG(err), (err))
 /* To be used only when the state is known to be valid */
 
         /* common constants */
