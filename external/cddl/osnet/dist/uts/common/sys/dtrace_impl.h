/*
 * CDDL HEADER START
 *
 * The contents of this file are subject to the terms of the
 * Common Development and Distribution License (the "License").
 * You may not use this file except in compliance with the License.
 *
 * You can obtain a copy of the license at usr/src/OPENSOLARIS.LICENSE
 * or http://www.opensolaris.org/os/licensing.
 * See the License for the specific language governing permissions
 * and limitations under the License.
 *
 * When distributing Covered Code, include this CDDL HEADER in each
 * file and include the License file at usr/src/OPENSOLARIS.LICENSE.
 * If applicable, add the following below this CDDL HEADER, with the
 * fields enclosed by brackets "[]" replaced with your own identifying
 * information: Portions Copyright [yyyy] [name of copyright owner]
 *
 * CDDL HEADER END
 *
<<<<<<< HEAD
 * $FreeBSD: head/sys/cddl/contrib/opensolaris/uts/common/sys/dtrace_impl.h 277300 2015-01-17 14:44:59Z smh $
=======
 * $FreeBSD: head/sys/cddl/contrib/opensolaris/uts/common/sys/dtrace_impl.h 313176 2017-02-03 22:26:19Z gnn $
>>>>>>> b2b84690
 */

/*
 * Copyright 2007 Sun Microsystems, Inc.  All rights reserved.
 * Copyright (c) 2012 by Delphix. All rights reserved.
 * Use is subject to license terms.
 */

/*
<<<<<<< HEAD
 * Copyright (c) 2011, Joyent, Inc. All rights reserved.
=======
 * Copyright 2016 Joyent, Inc.
 * Copyright (c) 2012 by Delphix. All rights reserved.
>>>>>>> b2b84690
 */

#ifndef _SYS_DTRACE_IMPL_H
#define	_SYS_DTRACE_IMPL_H

#ifdef	__cplusplus
extern "C" {
#endif

/*
 * DTrace Dynamic Tracing Software: Kernel Implementation Interfaces
 *
 * Note: The contents of this file are private to the implementation of the
 * Solaris system and DTrace subsystem and are subject to change at any time
 * without notice.  Applications and drivers using these interfaces will fail
 * to run on future releases.  These interfaces should not be used for any
 * purpose except those expressly outlined in dtrace(7D) and libdtrace(3LIB).
 * Please refer to the "Solaris Dynamic Tracing Guide" for more information.
 */

#include <sys/dtrace.h>
<<<<<<< HEAD
=======

>>>>>>> b2b84690
#ifndef illumos
#ifdef __sparcv9
typedef uint32_t		pc_t;
#else
typedef uintptr_t		pc_t;
#endif
typedef	u_long			greg_t;
#endif

/*
 * DTrace Implementation Constants and Typedefs
 */
#define	DTRACE_MAXPROPLEN		128
#define	DTRACE_DYNVAR_CHUNKSIZE		256

#ifdef __FreeBSD__
#define	NCPU		MAXCPU
#endif /* __FreeBSD__ */
#ifdef __NetBSD__
#define	NCPU		MAXCPUS
#endif /* __NetBSD__ */

struct dtrace_probe;
struct dtrace_ecb;
struct dtrace_predicate;
struct dtrace_action;
struct dtrace_provider;
struct dtrace_state;

typedef struct dtrace_probe dtrace_probe_t;
typedef struct dtrace_ecb dtrace_ecb_t;
typedef struct dtrace_predicate dtrace_predicate_t;
typedef struct dtrace_action dtrace_action_t;
typedef struct dtrace_provider dtrace_provider_t;
typedef struct dtrace_meta dtrace_meta_t;
typedef struct dtrace_state dtrace_state_t;
typedef uint32_t dtrace_optid_t;
typedef uint32_t dtrace_specid_t;
typedef uint64_t dtrace_genid_t;

/*
 * DTrace Probes
 *
 * The probe is the fundamental unit of the DTrace architecture.  Probes are
 * created by DTrace providers, and managed by the DTrace framework.  A probe
 * is identified by a unique <provider, module, function, name> tuple, and has
 * a unique probe identifier assigned to it.  (Some probes are not associated
 * with a specific point in text; these are called _unanchored probes_ and have
 * no module or function associated with them.)  Probes are represented as a
 * dtrace_probe structure.  To allow quick lookups based on each element of the
 * probe tuple, probes are hashed by each of provider, module, function and
 * name.  (If a lookup is performed based on a regular expression, a
 * dtrace_probekey is prepared, and a linear search is performed.) Each probe
 * is additionally pointed to by a linear array indexed by its identifier.  The
 * identifier is the provider's mechanism for indicating to the DTrace
 * framework that a probe has fired:  the identifier is passed as the first
 * argument to dtrace_probe(), where it is then mapped into the corresponding
 * dtrace_probe structure.  From the dtrace_probe structure, dtrace_probe() can
 * iterate over the probe's list of enabling control blocks; see "DTrace
 * Enabling Control Blocks", below.)
 */
struct dtrace_probe {
	dtrace_id_t dtpr_id;			/* probe identifier */
	dtrace_ecb_t *dtpr_ecb;			/* ECB list; see below */
	dtrace_ecb_t *dtpr_ecb_last;		/* last ECB in list */
	void *dtpr_arg;				/* provider argument */
	dtrace_cacheid_t dtpr_predcache;	/* predicate cache ID */
	int dtpr_aframes;			/* artificial frames */
	dtrace_provider_t *dtpr_provider;	/* pointer to provider */
	char *dtpr_mod;				/* probe's module name */
	char *dtpr_func;			/* probe's function name */
	char *dtpr_name;			/* probe's name */
	dtrace_probe_t *dtpr_nextmod;		/* next in module hash */
	dtrace_probe_t *dtpr_prevmod;		/* previous in module hash */
	dtrace_probe_t *dtpr_nextfunc;		/* next in function hash */
	dtrace_probe_t *dtpr_prevfunc;		/* previous in function hash */
	dtrace_probe_t *dtpr_nextname;		/* next in name hash */
	dtrace_probe_t *dtpr_prevname;		/* previous in name hash */
	dtrace_genid_t dtpr_gen;		/* probe generation ID */
};

typedef int dtrace_probekey_f(const char *, const char *, int);

typedef struct dtrace_probekey {
	char *dtpk_prov;			/* provider name to match */
	dtrace_probekey_f *dtpk_pmatch;		/* provider matching function */
	char *dtpk_mod;				/* module name to match */
	dtrace_probekey_f *dtpk_mmatch;		/* module matching function */
	char *dtpk_func;			/* func name to match */
	dtrace_probekey_f *dtpk_fmatch;		/* func matching function */
	char *dtpk_name;			/* name to match */
	dtrace_probekey_f *dtpk_nmatch;		/* name matching function */
	dtrace_id_t dtpk_id;			/* identifier to match */
} dtrace_probekey_t;

typedef struct dtrace_hashbucket {
	struct dtrace_hashbucket *dthb_next;	/* next on hash chain */
	dtrace_probe_t *dthb_chain;		/* chain of probes */
	int dthb_len;				/* number of probes here */
} dtrace_hashbucket_t;

typedef struct dtrace_hash {
	dtrace_hashbucket_t **dth_tab;		/* hash table */
	int dth_size;				/* size of hash table */
	int dth_mask;				/* mask to index into table */
	int dth_nbuckets;			/* total number of buckets */
	uintptr_t dth_nextoffs;			/* offset of next in probe */
	uintptr_t dth_prevoffs;			/* offset of prev in probe */
	uintptr_t dth_stroffs;			/* offset of str in probe */
} dtrace_hash_t;

/*
 * DTrace Enabling Control Blocks
 *
 * When a provider wishes to fire a probe, it calls into dtrace_probe(),
 * passing the probe identifier as the first argument.  As described above,
 * dtrace_probe() maps the identifier into a pointer to a dtrace_probe_t
 * structure.  This structure contains information about the probe, and a
 * pointer to the list of Enabling Control Blocks (ECBs).  Each ECB points to
 * DTrace consumer state, and contains an optional predicate, and a list of
 * actions.  (Shown schematically below.)  The ECB abstraction allows a single
 * probe to be multiplexed across disjoint consumers, or across disjoint
 * enablings of a single probe within one consumer.
 *
 *   Enabling Control Block
 *        dtrace_ecb_t
 * +------------------------+
 * | dtrace_epid_t ---------+--------------> Enabled Probe ID (EPID)
 * | dtrace_state_t * ------+--------------> State associated with this ECB
 * | dtrace_predicate_t * --+---------+
 * | dtrace_action_t * -----+----+    |
 * | dtrace_ecb_t * ---+    |    |    |       Predicate (if any)
 * +-------------------+----+    |    |       dtrace_predicate_t
 *                     |         |    +---> +--------------------+
 *                     |         |          | dtrace_difo_t * ---+----> DIFO
 *                     |         |          +--------------------+
 *                     |         |
 *            Next ECB |         |           Action
 *            (if any) |         |       dtrace_action_t
 *                     :         +--> +-------------------+
 *                     :              | dtrace_actkind_t -+------> kind
 *                     v              | dtrace_difo_t * --+------> DIFO (if any)
 *                                    | dtrace_recdesc_t -+------> record descr.
 *                                    | dtrace_action_t * +------+
 *                                    +-------------------+      |
 *                                                               | Next action
 *                               +-------------------------------+  (if any)
 *                               |
 *                               |           Action
 *                               |       dtrace_action_t
 *                               +--> +-------------------+
 *                                    | dtrace_actkind_t -+------> kind
 *                                    | dtrace_difo_t * --+------> DIFO (if any)
 *                                    | dtrace_action_t * +------+
 *                                    +-------------------+      |
 *                                                               | Next action
 *                               +-------------------------------+  (if any)
 *                               |
 *                               :
 *                               v
 *
 *
 * dtrace_probe() iterates over the ECB list.  If the ECB needs less space
 * than is available in the principal buffer, the ECB is processed:  if the
 * predicate is non-NULL, the DIF object is executed.  If the result is
 * non-zero, the action list is processed, with each action being executed
 * accordingly.  When the action list has been completely executed, processing
 * advances to the next ECB. The ECB abstraction allows disjoint consumers
 * to multiplex on single probes.
 *
 * Execution of the ECB results in consuming dte_size bytes in the buffer
 * to record data.  During execution, dte_needed bytes must be available in
 * the buffer.  This space is used for both recorded data and tuple data.
 */
struct dtrace_ecb {
	dtrace_epid_t dte_epid;			/* enabled probe ID */
	uint32_t dte_alignment;			/* required alignment */
	size_t dte_needed;			/* space needed for execution */
	size_t dte_size;			/* size of recorded payload */
	dtrace_predicate_t *dte_predicate;	/* predicate, if any */
	dtrace_action_t *dte_action;		/* actions, if any */
	dtrace_ecb_t *dte_next;			/* next ECB on probe */
	dtrace_state_t *dte_state;		/* pointer to state */
	uint32_t dte_cond;			/* security condition */
	dtrace_probe_t *dte_probe;		/* pointer to probe */
	dtrace_action_t *dte_action_last;	/* last action on ECB */
	uint64_t dte_uarg;			/* library argument */
};

struct dtrace_predicate {
	dtrace_difo_t *dtp_difo;		/* DIF object */
	dtrace_cacheid_t dtp_cacheid;		/* cache identifier */
	int dtp_refcnt;				/* reference count */
};

struct dtrace_action {
	dtrace_actkind_t dta_kind;		/* kind of action */
	uint16_t dta_intuple;			/* boolean:  in aggregation */
	uint32_t dta_refcnt;			/* reference count */
	dtrace_difo_t *dta_difo;		/* pointer to DIFO */
	dtrace_recdesc_t dta_rec;		/* record description */
	dtrace_action_t *dta_prev;		/* previous action */
	dtrace_action_t *dta_next;		/* next action */
};

typedef struct dtrace_aggregation {
	dtrace_action_t dtag_action;		/* action; must be first */
	dtrace_aggid_t dtag_id;			/* identifier */
	dtrace_ecb_t *dtag_ecb;			/* corresponding ECB */
	dtrace_action_t *dtag_first;		/* first action in tuple */
	uint32_t dtag_base;			/* base of aggregation */
	uint8_t dtag_hasarg;			/* boolean:  has argument */
	uint64_t dtag_initial;			/* initial value */
	void (*dtag_aggregate)(uint64_t *, uint64_t, uint64_t);
} dtrace_aggregation_t;

/*
 * DTrace Buffers
 *
 * Principal buffers, aggregation buffers, and speculative buffers are all
 * managed with the dtrace_buffer structure.  By default, this structure
 * includes twin data buffers -- dtb_tomax and dtb_xamot -- that serve as the
 * active and passive buffers, respectively.  For speculative buffers,
 * dtb_xamot will be NULL; for "ring" and "fill" buffers, dtb_xamot will point
 * to a scratch buffer.  For all buffer types, the dtrace_buffer structure is
 * always allocated on a per-CPU basis; a single dtrace_buffer structure is
 * never shared among CPUs.  (That is, there is never true sharing of the
 * dtrace_buffer structure; to prevent false sharing of the structure, it must
 * always be aligned to the coherence granularity -- generally 64 bytes.)
 *
 * One of the critical design decisions of DTrace is that a given ECB always
 * stores the same quantity and type of data.  This is done to assure that the
 * only metadata required for an ECB's traced data is the EPID.  That is, from
 * the EPID, the consumer can determine the data layout.  (The data buffer
 * layout is shown schematically below.)  By assuring that one can determine
 * data layout from the EPID, the metadata stream can be separated from the
 * data stream -- simplifying the data stream enormously.  The ECB always
 * proceeds the recorded data as part of the dtrace_rechdr_t structure that
 * includes the EPID and a high-resolution timestamp used for output ordering
 * consistency.
 *
 *      base of data buffer --->  +--------+--------------------+--------+
 *                                | rechdr | data               | rechdr |
 *                                +--------+------+--------+----+--------+
 *                                | data          | rechdr | data        |
 *                                +---------------+--------+-------------+
 *                                | data, cont.                          |
 *                                +--------+--------------------+--------+
 *                                | rechdr | data               |        |
 *                                +--------+--------------------+        |
 *                                |                ||                    |
 *                                |                ||                    |
 *                                |                \/                    |
 *                                :                                      :
 *                                .                                      .
 *                                .                                      .
 *                                .                                      .
 *                                :                                      :
 *                                |                                      |
 *     limit of data buffer --->  +--------------------------------------+
 *
 * When evaluating an ECB, dtrace_probe() determines if the ECB's needs of the
 * principal buffer (both scratch and payload) exceed the available space.  If
 * the ECB's needs exceed available space (and if the principal buffer policy
 * is the default "switch" policy), the ECB is dropped, the buffer's drop count
 * is incremented, and processing advances to the next ECB.  If the ECB's needs
 * can be met with the available space, the ECB is processed, but the offset in
 * the principal buffer is only advanced if the ECB completes processing
 * without error.
 *
 * When a buffer is to be switched (either because the buffer is the principal
 * buffer with a "switch" policy or because it is an aggregation buffer), a
 * cross call is issued to the CPU associated with the buffer.  In the cross
 * call context, interrupts are disabled, and the active and the inactive
 * buffers are atomically switched.  This involves switching the data pointers,
 * copying the various state fields (offset, drops, errors, etc.) into their
 * inactive equivalents, and clearing the state fields.  Because interrupts are
 * disabled during this procedure, the switch is guaranteed to appear atomic to
 * dtrace_probe().
 *
 * DTrace Ring Buffering
 *
 * To process a ring buffer correctly, one must know the oldest valid record.
 * Processing starts at the oldest record in the buffer and continues until
 * the end of the buffer is reached.  Processing then resumes starting with
 * the record stored at offset 0 in the buffer, and continues until the
 * youngest record is processed.  If trace records are of a fixed-length,
 * determining the oldest record is trivial:
 *
 *   - If the ring buffer has not wrapped, the oldest record is the record
 *     stored at offset 0.
 *
 *   - If the ring buffer has wrapped, the oldest record is the record stored
 *     at the current offset.
 *
 * With variable length records, however, just knowing the current offset
 * doesn't suffice for determining the oldest valid record:  assuming that one
 * allows for arbitrary data, one has no way of searching forward from the
 * current offset to find the oldest valid record.  (That is, one has no way
 * of separating data from metadata.) It would be possible to simply refuse to
 * process any data in the ring buffer between the current offset and the
 * limit, but this leaves (potentially) an enormous amount of otherwise valid
 * data unprocessed.
 *
 * To effect ring buffering, we track two offsets in the buffer:  the current
 * offset and the _wrapped_ offset.  If a request is made to reserve some
 * amount of data, and the buffer has wrapped, the wrapped offset is
 * incremented until the wrapped offset minus the current offset is greater
 * than or equal to the reserve request.  This is done by repeatedly looking
 * up the ECB corresponding to the EPID at the current wrapped offset, and
 * incrementing the wrapped offset by the size of the data payload
 * corresponding to that ECB.  If this offset is greater than or equal to the
 * limit of the data buffer, the wrapped offset is set to 0.  Thus, the
 * current offset effectively "chases" the wrapped offset around the buffer.
 * Schematically:
 *
 *      base of data buffer --->  +------+--------------------+------+
 *                                | EPID | data               | EPID |
 *                                +------+--------+------+----+------+
 *                                | data          | EPID | data      |
 *                                +---------------+------+-----------+
 *                                | data, cont.                      |
 *                                +------+---------------------------+
 *                                | EPID | data                      |
 *           current offset --->  +------+---------------------------+
 *                                | invalid data                     |
 *           wrapped offset --->  +------+--------------------+------+
 *                                | EPID | data               | EPID |
 *                                +------+--------+------+----+------+
 *                                | data          | EPID | data      |
 *                                +---------------+------+-----------+
 *                                :                                  :
 *                                .                                  .
 *                                .        ... valid data ...        .
 *                                .                                  .
 *                                :                                  :
 *                                +------+-------------+------+------+
 *                                | EPID | data        | EPID | data |
 *                                +------+------------++------+------+
 *                                | data, cont.       | leftover     |
 *     limit of data buffer --->  +-------------------+--------------+
 *
 * If the amount of requested buffer space exceeds the amount of space
 * available between the current offset and the end of the buffer:
 *
 *  (1)  all words in the data buffer between the current offset and the limit
 *       of the data buffer (marked "leftover", above) are set to
 *       DTRACE_EPIDNONE
 *
 *  (2)  the wrapped offset is set to zero
 *
 *  (3)  the iteration process described above occurs until the wrapped offset
 *       is greater than the amount of desired space.
 *
 * The wrapped offset is implemented by (re-)using the inactive offset.
 * In a "switch" buffer policy, the inactive offset stores the offset in
 * the inactive buffer; in a "ring" buffer policy, it stores the wrapped
 * offset.
 *
 * DTrace Scratch Buffering
 *
 * Some ECBs may wish to allocate dynamically-sized temporary scratch memory.
 * To accommodate such requests easily, scratch memory may be allocated in
 * the buffer beyond the current offset plus the needed memory of the current
 * ECB.  If there isn't sufficient room in the buffer for the requested amount
 * of scratch space, the allocation fails and an error is generated.  Scratch
 * memory is tracked in the dtrace_mstate_t and is automatically freed when
 * the ECB ceases processing.  Note that ring buffers cannot allocate their
 * scratch from the principal buffer -- lest they needlessly overwrite older,
 * valid data.  Ring buffers therefore have their own dedicated scratch buffer
 * from which scratch is allocated.
 */
#define	DTRACEBUF_RING		0x0001		/* bufpolicy set to "ring" */
#define	DTRACEBUF_FILL		0x0002		/* bufpolicy set to "fill" */
#define	DTRACEBUF_NOSWITCH	0x0004		/* do not switch buffer */
#define	DTRACEBUF_WRAPPED	0x0008		/* ring buffer has wrapped */
#define	DTRACEBUF_DROPPED	0x0010		/* drops occurred */
#define	DTRACEBUF_ERROR		0x0020		/* errors occurred */
#define	DTRACEBUF_FULL		0x0040		/* "fill" buffer is full */
#define	DTRACEBUF_CONSUMED	0x0080		/* buffer has been consumed */
#define	DTRACEBUF_INACTIVE	0x0100		/* buffer is not yet active */

typedef struct dtrace_buffer {
	uint64_t dtb_offset;			/* current offset in buffer */
	uint64_t dtb_size;			/* size of buffer */
	uint32_t dtb_flags;			/* flags */
	uint32_t dtb_drops;			/* number of drops */
	caddr_t dtb_tomax;			/* active buffer */
	caddr_t dtb_xamot;			/* inactive buffer */
	uint32_t dtb_xamot_flags;		/* inactive flags */
	uint32_t dtb_xamot_drops;		/* drops in inactive buffer */
	uint64_t dtb_xamot_offset;		/* offset in inactive buffer */
	uint32_t dtb_errors;			/* number of errors */
	uint32_t dtb_xamot_errors;		/* errors in inactive buffer */
#ifndef _LP64
	uint64_t dtb_pad1;			/* pad out to 64 bytes */
#endif
	uint64_t dtb_switched;			/* time of last switch */
	uint64_t dtb_interval;			/* observed switch interval */
	uint64_t dtb_pad2[6];			/* pad to avoid false sharing */
} dtrace_buffer_t;

/*
 * DTrace Aggregation Buffers
 *
 * Aggregation buffers use much of the same mechanism as described above
 * ("DTrace Buffers").  However, because an aggregation is fundamentally a
 * hash, there exists dynamic metadata associated with an aggregation buffer
 * that is not associated with other kinds of buffers.  This aggregation
 * metadata is _only_ relevant for the in-kernel implementation of
 * aggregations; it is not actually relevant to user-level consumers.  To do
 * this, we allocate dynamic aggregation data (hash keys and hash buckets)
 * starting below the _limit_ of the buffer, and we allocate data from the
 * _base_ of the buffer.  When the aggregation buffer is copied out, _only_ the
 * data is copied out; the metadata is simply discarded.  Schematically,
 * aggregation buffers look like:
 *
 *      base of data buffer --->  +-------+------+-----------+-------+
 *                                | aggid | key  | value     | aggid |
 *                                +-------+------+-----------+-------+
 *                                | key                              |
 *                                +-------+-------+-----+------------+
 *                                | value | aggid | key | value      |
 *                                +-------+------++-----+------+-----+
 *                                | aggid | key  | value       |     |
 *                                +-------+------+-------------+     |
 *                                |                ||                |
 *                                |                ||                |
 *                                |                \/                |
 *                                :                                  :
 *                                .                                  .
 *                                .                                  .
 *                                .                                  .
 *                                :                                  :
 *                                |                /\                |
 *                                |                ||   +------------+
 *                                |                ||   |            |
 *                                +---------------------+            |
 *                                | hash keys                        |
 *                                | (dtrace_aggkey structures)       |
 *                                |                                  |
 *                                +----------------------------------+
 *                                | hash buckets                     |
 *                                | (dtrace_aggbuffer structure)     |
 *                                |                                  |
 *     limit of data buffer --->  +----------------------------------+
 *
 *
 * As implied above, just as we assure that ECBs always store a constant
 * amount of data, we assure that a given aggregation -- identified by its
 * aggregation ID -- always stores data of a constant quantity and type.
 * As with EPIDs, this allows the aggregation ID to serve as the metadata for a
 * given record.
 *
 * Note that the size of the dtrace_aggkey structure must be sizeof (uintptr_t)
 * aligned.  (If this the structure changes such that this becomes false, an
 * assertion will fail in dtrace_aggregate().)
 */
typedef struct dtrace_aggkey {
	uint32_t dtak_hashval;			/* hash value */
	uint32_t dtak_action:4;			/* action -- 4 bits */
	uint32_t dtak_size:28;			/* size -- 28 bits */
	caddr_t dtak_data;			/* data pointer */
	struct dtrace_aggkey *dtak_next;	/* next in hash chain */
} dtrace_aggkey_t;

typedef struct dtrace_aggbuffer {
	uintptr_t dtagb_hashsize;		/* number of buckets */
	uintptr_t dtagb_free;			/* free list of keys */
	dtrace_aggkey_t **dtagb_hash;		/* hash table */
} dtrace_aggbuffer_t;

/*
 * DTrace Speculations
 *
 * Speculations have a per-CPU buffer and a global state.  Once a speculation
 * buffer has been comitted or discarded, it cannot be reused until all CPUs
 * have taken the same action (commit or discard) on their respective
 * speculative buffer.  However, because DTrace probes may execute in arbitrary
 * context, other CPUs cannot simply be cross-called at probe firing time to
 * perform the necessary commit or discard.  The speculation states thus
 * optimize for the case that a speculative buffer is only active on one CPU at
 * the time of a commit() or discard() -- for if this is the case, other CPUs
 * need not take action, and the speculation is immediately available for
 * reuse.  If the speculation is active on multiple CPUs, it must be
 * asynchronously cleaned -- potentially leading to a higher rate of dirty
 * speculative drops.  The speculation states are as follows:
 *
 *  DTRACESPEC_INACTIVE       <= Initial state; inactive speculation
 *  DTRACESPEC_ACTIVE         <= Allocated, but not yet speculatively traced to
 *  DTRACESPEC_ACTIVEONE      <= Speculatively traced to on one CPU
 *  DTRACESPEC_ACTIVEMANY     <= Speculatively traced to on more than one CPU
 *  DTRACESPEC_COMMITTING     <= Currently being commited on one CPU
 *  DTRACESPEC_COMMITTINGMANY <= Currently being commited on many CPUs
 *  DTRACESPEC_DISCARDING     <= Currently being discarded on many CPUs
 *
 * The state transition diagram is as follows:
 *
 *     +----------------------------------------------------------+
 *     |                                                          |
 *     |                      +------------+                      |
 *     |  +-------------------| COMMITTING |<-----------------+   |
 *     |  |                   +------------+                  |   |
 *     |  | copied spec.            ^             commit() on |   | discard() on
 *     |  | into principal          |              active CPU |   | active CPU
 *     |  |                         | commit()                |   |
 *     V  V                         |                         |   |
 * +----------+                 +--------+                +-----------+
 * | INACTIVE |---------------->| ACTIVE |--------------->| ACTIVEONE |
 * +----------+  speculation()  +--------+  speculate()   +-----------+
 *     ^  ^                         |                         |   |
 *     |  |                         | discard()               |   |
 *     |  | asynchronously          |            discard() on |   | speculate()
 *     |  | cleaned                 V            inactive CPU |   | on inactive
 *     |  |                   +------------+                  |   | CPU
 *     |  +-------------------| DISCARDING |<-----------------+   |
 *     |                      +------------+                      |
 *     | asynchronously             ^                             |
 *     | copied spec.               |       discard()             |
 *     | into principal             +------------------------+    |
 *     |                                                     |    V
 *  +----------------+             commit()              +------------+
 *  | COMMITTINGMANY |<----------------------------------| ACTIVEMANY |
 *  +----------------+                                   +------------+
 */
typedef enum dtrace_speculation_state {
	DTRACESPEC_INACTIVE = 0,
	DTRACESPEC_ACTIVE,
	DTRACESPEC_ACTIVEONE,
	DTRACESPEC_ACTIVEMANY,
	DTRACESPEC_COMMITTING,
	DTRACESPEC_COMMITTINGMANY,
	DTRACESPEC_DISCARDING
} dtrace_speculation_state_t;

typedef struct dtrace_speculation {
	dtrace_speculation_state_t dtsp_state;	/* current speculation state */
	int dtsp_cleaning;			/* non-zero if being cleaned */
	dtrace_buffer_t *dtsp_buffer;		/* speculative buffer */
} dtrace_speculation_t;

/*
 * DTrace Dynamic Variables
 *
 * The dynamic variable problem is obviously decomposed into two subproblems:
 * allocating new dynamic storage, and freeing old dynamic storage.  The
 * presence of the second problem makes the first much more complicated -- or
 * rather, the absence of the second renders the first trivial.  This is the
 * case with aggregations, for which there is effectively no deallocation of
 * dynamic storage.  (Or more accurately, all dynamic storage is deallocated
 * when a snapshot is taken of the aggregation.)  As DTrace dynamic variables
 * allow for both dynamic allocation and dynamic deallocation, the
 * implementation of dynamic variables is quite a bit more complicated than
 * that of their aggregation kin.
 *
 * We observe that allocating new dynamic storage is tricky only because the
 * size can vary -- the allocation problem is much easier if allocation sizes
 * are uniform.  We further observe that in D, the size of dynamic variables is
 * actually _not_ dynamic -- dynamic variable sizes may be determined by static
 * analysis of DIF text.  (This is true even of putatively dynamically-sized
 * objects like strings and stacks, the sizes of which are dictated by the
 * "stringsize" and "stackframes" variables, respectively.)  We exploit this by
 * performing this analysis on all DIF before enabling any probes.  For each
 * dynamic load or store, we calculate the dynamically-allocated size plus the
 * size of the dtrace_dynvar structure plus the storage required to key the
 * data.  For all DIF, we take the largest value and dub it the _chunksize_.
 * We then divide dynamic memory into two parts:  a hash table that is wide
 * enough to have every chunk in its own bucket, and a larger region of equal
 * chunksize units.  Whenever we wish to dynamically allocate a variable, we
 * always allocate a single chunk of memory.  Depending on the uniformity of
 * allocation, this will waste some amount of memory -- but it eliminates the
 * non-determinism inherent in traditional heap fragmentation.
 *
 * Dynamic objects are allocated by storing a non-zero value to them; they are
 * deallocated by storing a zero value to them.  Dynamic variables are
 * complicated enormously by being shared between CPUs.  In particular,
 * consider the following scenario:
 *
 *                 CPU A                                 CPU B
 *  +---------------------------------+   +---------------------------------+
 *  |                                 |   |                                 |
 *  | allocates dynamic object a[123] |   |                                 |
 *  | by storing the value 345 to it  |   |                                 |
 *  |                               --------->                              |
 *  |                                 |   | wishing to load from object     |
 *  |                                 |   | a[123], performs lookup in      |
 *  |                                 |   | dynamic variable space          |
 *  |                               <---------                              |
 *  | deallocates object a[123] by    |   |                                 |
 *  | storing 0 to it                 |   |                                 |
 *  |                                 |   |                                 |
 *  | allocates dynamic object b[567] |   | performs load from a[123]       |
 *  | by storing the value 789 to it  |   |                                 |
 *  :                                 :   :                                 :
 *  .                                 .   .                                 .
 *
 * This is obviously a race in the D program, but there are nonetheless only
 * two valid values for CPU B's load from a[123]:  345 or 0.  Most importantly,
 * CPU B may _not_ see the value 789 for a[123].
 *
 * There are essentially two ways to deal with this:
 *
 *  (1)  Explicitly spin-lock variables.  That is, if CPU B wishes to load
 *       from a[123], it needs to lock a[123] and hold the lock for the
 *       duration that it wishes to manipulate it.
 *
 *  (2)  Avoid reusing freed chunks until it is known that no CPU is referring
 *       to them.
 *
 * The implementation of (1) is rife with complexity, because it requires the
 * user of a dynamic variable to explicitly decree when they are done using it.
 * Were all variables by value, this perhaps wouldn't be debilitating -- but
 * dynamic variables of non-scalar types are tracked by reference.  That is, if
 * a dynamic variable is, say, a string, and that variable is to be traced to,
 * say, the principal buffer, the DIF emulation code returns to the main
 * dtrace_probe() loop a pointer to the underlying storage, not the contents of
 * the storage.  Further, code calling on DIF emulation would have to be aware
 * that the DIF emulation has returned a reference to a dynamic variable that
 * has been potentially locked.  The variable would have to be unlocked after
 * the main dtrace_probe() loop is finished with the variable, and the main
 * dtrace_probe() loop would have to be careful to not call any further DIF
 * emulation while the variable is locked to avoid deadlock.  More generally,
 * if one were to implement (1), DIF emulation code dealing with dynamic
 * variables could only deal with one dynamic variable at a time (lest deadlock
 * result).  To sum, (1) exports too much subtlety to the users of dynamic
 * variables -- increasing maintenance burden and imposing serious constraints
 * on future DTrace development.
 *
 * The implementation of (2) is also complex, but the complexity is more
 * manageable.  We need to be sure that when a variable is deallocated, it is
 * not placed on a traditional free list, but rather on a _dirty_ list.  Once a
 * variable is on a dirty list, it cannot be found by CPUs performing a
 * subsequent lookup of the variable -- but it may still be in use by other
 * CPUs.  To assure that all CPUs that may be seeing the old variable have
 * cleared out of probe context, a dtrace_sync() can be issued.  Once the
 * dtrace_sync() has completed, it can be known that all CPUs are done
 * manipulating the dynamic variable -- the dirty list can be atomically
 * appended to the free list.  Unfortunately, there's a slight hiccup in this
 * mechanism:  dtrace_sync() may not be issued from probe context.  The
 * dtrace_sync() must be therefore issued asynchronously from non-probe
 * context.  For this we rely on the DTrace cleaner, a cyclic that runs at the
 * "cleanrate" frequency.  To ease this implementation, we define several chunk
 * lists:
 *
 *   - Dirty.  Deallocated chunks, not yet cleaned.  Not available.
 *
 *   - Rinsing.  Formerly dirty chunks that are currently being asynchronously
 *     cleaned.  Not available, but will be shortly.  Dynamic variable
 *     allocation may not spin or block for availability, however.
 *
 *   - Clean.  Clean chunks, ready for allocation -- but not on the free list.
 *
 *   - Free.  Available for allocation.
 *
 * Moreover, to avoid absurd contention, _each_ of these lists is implemented
 * on a per-CPU basis.  This is only for performance, not correctness; chunks
 * may be allocated from another CPU's free list.  The algorithm for allocation
 * then is this:
 *
 *   (1)  Attempt to atomically allocate from current CPU's free list.  If list
 *        is non-empty and allocation is successful, allocation is complete.
 *
 *   (2)  If the clean list is non-empty, atomically move it to the free list,
 *        and reattempt (1).
 *
 *   (3)  If the dynamic variable space is in the CLEAN state, look for free
 *        and clean lists on other CPUs by setting the current CPU to the next
 *        CPU, and reattempting (1).  If the next CPU is the current CPU (that
 *        is, if all CPUs have been checked), atomically switch the state of
 *        the dynamic variable space based on the following:
 *
 *        - If no free chunks were found and no dirty chunks were found,
 *          atomically set the state to EMPTY.
 *
 *        - If dirty chunks were found, atomically set the state to DIRTY.
 *
 *        - If rinsing chunks were found, atomically set the state to RINSING.
 *
 *   (4)  Based on state of dynamic variable space state, increment appropriate
 *        counter to indicate dynamic drops (if in EMPTY state) vs. dynamic
 *        dirty drops (if in DIRTY state) vs. dynamic rinsing drops (if in
 *        RINSING state).  Fail the allocation.
 *
 * The cleaning cyclic operates with the following algorithm:  for all CPUs
 * with a non-empty dirty list, atomically move the dirty list to the rinsing
 * list.  Perform a dtrace_sync().  For all CPUs with a non-empty rinsing list,
 * atomically move the rinsing list to the clean list.  Perform another
 * dtrace_sync().  By this point, all CPUs have seen the new clean list; the
 * state of the dynamic variable space can be restored to CLEAN.
 *
 * There exist two final races that merit explanation.  The first is a simple
 * allocation race:
 *
 *                 CPU A                                 CPU B
 *  +---------------------------------+   +---------------------------------+
 *  |                                 |   |                                 |
 *  | allocates dynamic object a[123] |   | allocates dynamic object a[123] |
 *  | by storing the value 345 to it  |   | by storing the value 567 to it  |
 *  |                                 |   |                                 |
 *  :                                 :   :                                 :
 *  .                                 .   .                                 .
 *
 * Again, this is a race in the D program.  It can be resolved by having a[123]
 * hold the value 345 or a[123] hold the value 567 -- but it must be true that
 * a[123] have only _one_ of these values.  (That is, the racing CPUs may not
 * put the same element twice on the same hash chain.)  This is resolved
 * simply:  before the allocation is undertaken, the start of the new chunk's
 * hash chain is noted.  Later, after the allocation is complete, the hash
 * chain is atomically switched to point to the new element.  If this fails
 * (because of either concurrent allocations or an allocation concurrent with a
 * deletion), the newly allocated chunk is deallocated to the dirty list, and
 * the whole process of looking up (and potentially allocating) the dynamic
 * variable is reattempted.
 *
 * The final race is a simple deallocation race:
 *
 *                 CPU A                                 CPU B
 *  +---------------------------------+   +---------------------------------+
 *  |                                 |   |                                 |
 *  | deallocates dynamic object      |   | deallocates dynamic object      |
 *  | a[123] by storing the value 0   |   | a[123] by storing the value 0   |
 *  | to it                           |   | to it                           |
 *  |                                 |   |                                 |
 *  :                                 :   :                                 :
 *  .                                 .   .                                 .
 *
 * Once again, this is a race in the D program, but it is one that we must
 * handle without corrupting the underlying data structures.  Because
 * deallocations require the deletion of a chunk from the middle of a hash
 * chain, we cannot use a single-word atomic operation to remove it.  For this,
 * we add a spin lock to the hash buckets that is _only_ used for deallocations
 * (allocation races are handled as above).  Further, this spin lock is _only_
 * held for the duration of the delete; before control is returned to the DIF
 * emulation code, the hash bucket is unlocked.
 */
typedef struct dtrace_key {
	uint64_t dttk_value;			/* data value or data pointer */
	uint64_t dttk_size;			/* 0 if by-val, >0 if by-ref */
} dtrace_key_t;

typedef struct dtrace_tuple {
	uint32_t dtt_nkeys;			/* number of keys in tuple */
	uint32_t dtt_pad;			/* padding */
	dtrace_key_t dtt_key[1];		/* array of tuple keys */
} dtrace_tuple_t;

typedef struct dtrace_dynvar {
	uint64_t dtdv_hashval;			/* hash value -- 0 if free */
	struct dtrace_dynvar *dtdv_next;	/* next on list or hash chain */
	void *dtdv_data;			/* pointer to data */
	dtrace_tuple_t dtdv_tuple;		/* tuple key */
} dtrace_dynvar_t;

typedef enum dtrace_dynvar_op {
	DTRACE_DYNVAR_ALLOC,
	DTRACE_DYNVAR_NOALLOC,
	DTRACE_DYNVAR_DEALLOC
} dtrace_dynvar_op_t;

typedef struct dtrace_dynhash {
	dtrace_dynvar_t *dtdh_chain;		/* hash chain for this bucket */
	uintptr_t dtdh_lock;			/* deallocation lock */
#ifdef _LP64
	uintptr_t dtdh_pad[6];			/* pad to avoid false sharing */
#else
	uintptr_t dtdh_pad[14];			/* pad to avoid false sharing */
#endif
} dtrace_dynhash_t;

typedef struct dtrace_dstate_percpu {
	dtrace_dynvar_t *dtdsc_free;		/* free list for this CPU */
	dtrace_dynvar_t *dtdsc_dirty;		/* dirty list for this CPU */
	dtrace_dynvar_t *dtdsc_rinsing;		/* rinsing list for this CPU */
	dtrace_dynvar_t *dtdsc_clean;		/* clean list for this CPU */
	uint64_t dtdsc_drops;			/* number of capacity drops */
	uint64_t dtdsc_dirty_drops;		/* number of dirty drops */
	uint64_t dtdsc_rinsing_drops;		/* number of rinsing drops */
#ifdef _LP64
	uint64_t dtdsc_pad;			/* pad to avoid false sharing */
#else
	uint64_t dtdsc_pad[2];			/* pad to avoid false sharing */
#endif
} dtrace_dstate_percpu_t;

typedef enum dtrace_dstate_state {
	DTRACE_DSTATE_CLEAN = 0,
	DTRACE_DSTATE_EMPTY,
	DTRACE_DSTATE_DIRTY,
	DTRACE_DSTATE_RINSING
} dtrace_dstate_state_t;

typedef struct dtrace_dstate {
	void *dtds_base;			/* base of dynamic var. space */
	size_t dtds_size;			/* size of dynamic var. space */
	size_t dtds_hashsize;			/* number of buckets in hash */
	size_t dtds_chunksize;			/* size of each chunk */
	dtrace_dynhash_t *dtds_hash;		/* pointer to hash table */
	dtrace_dstate_state_t dtds_state;	/* current dynamic var. state */
	dtrace_dstate_percpu_t *dtds_percpu;	/* per-CPU dyn. var. state */
} dtrace_dstate_t;

/*
 * DTrace Variable State
 *
 * The DTrace variable state tracks user-defined variables in its dtrace_vstate
 * structure.  Each DTrace consumer has exactly one dtrace_vstate structure,
 * but some dtrace_vstate structures may exist without a corresponding DTrace
 * consumer (see "DTrace Helpers", below).  As described in <sys/dtrace.h>,
 * user-defined variables can have one of three scopes:
 *
 *  DIFV_SCOPE_GLOBAL  =>  global scope
 *  DIFV_SCOPE_THREAD  =>  thread-local scope (i.e. "self->" variables)
 *  DIFV_SCOPE_LOCAL   =>  clause-local scope (i.e. "this->" variables)
 *
 * The variable state tracks variables by both their scope and their allocation
 * type:
 *
 *  - The dtvs_globals and dtvs_locals members each point to an array of
 *    dtrace_statvar structures.  These structures contain both the variable
 *    metadata (dtrace_difv structures) and the underlying storage for all
 *    statically allocated variables, including statically allocated
 *    DIFV_SCOPE_GLOBAL variables and all DIFV_SCOPE_LOCAL variables.
 *
 *  - The dtvs_tlocals member points to an array of dtrace_difv structures for
 *    DIFV_SCOPE_THREAD variables.  As such, this array tracks _only_ the
 *    variable metadata for DIFV_SCOPE_THREAD variables; the underlying storage
 *    is allocated out of the dynamic variable space.
 *
 *  - The dtvs_dynvars member is the dynamic variable state associated with the
 *    variable state.  The dynamic variable state (described in "DTrace Dynamic
 *    Variables", above) tracks all DIFV_SCOPE_THREAD variables and all
 *    dynamically-allocated DIFV_SCOPE_GLOBAL variables.
 */
typedef struct dtrace_statvar {
	uint64_t dtsv_data;			/* data or pointer to it */
	size_t dtsv_size;			/* size of pointed-to data */
	int dtsv_refcnt;			/* reference count */
	dtrace_difv_t dtsv_var;			/* variable metadata */
} dtrace_statvar_t;

typedef struct dtrace_vstate {
	dtrace_state_t *dtvs_state;		/* back pointer to state */
	dtrace_statvar_t **dtvs_globals;	/* statically-allocated glbls */
	int dtvs_nglobals;			/* number of globals */
	dtrace_difv_t *dtvs_tlocals;		/* thread-local metadata */
	int dtvs_ntlocals;			/* number of thread-locals */
	dtrace_statvar_t **dtvs_locals;		/* clause-local data */
	int dtvs_nlocals;			/* number of clause-locals */
	dtrace_dstate_t dtvs_dynvars;		/* dynamic variable state */
} dtrace_vstate_t;

/*
 * DTrace Machine State
 *
 * In the process of processing a fired probe, DTrace needs to track and/or
 * cache some per-CPU state associated with that particular firing.  This is
 * state that is always discarded after the probe firing has completed, and
 * much of it is not specific to any DTrace consumer, remaining valid across
 * all ECBs.  This state is tracked in the dtrace_mstate structure.
 */
#define	DTRACE_MSTATE_ARGS		0x00000001
#define	DTRACE_MSTATE_PROBE		0x00000002
#define	DTRACE_MSTATE_EPID		0x00000004
#define	DTRACE_MSTATE_TIMESTAMP		0x00000008
#define	DTRACE_MSTATE_STACKDEPTH	0x00000010
#define	DTRACE_MSTATE_CALLER		0x00000020
#define	DTRACE_MSTATE_IPL		0x00000040
#define	DTRACE_MSTATE_FLTOFFS		0x00000080
#define	DTRACE_MSTATE_WALLTIMESTAMP	0x00000100
#define	DTRACE_MSTATE_USTACKDEPTH	0x00000200
#define	DTRACE_MSTATE_UCALLER		0x00000400

typedef struct dtrace_mstate {
	uintptr_t dtms_scratch_base;		/* base of scratch space */
	uintptr_t dtms_scratch_ptr;		/* current scratch pointer */
	size_t dtms_scratch_size;		/* scratch size */
	uint32_t dtms_present;			/* variables that are present */
	uint64_t dtms_arg[5];			/* cached arguments */
	dtrace_epid_t dtms_epid;		/* current EPID */
	uint64_t dtms_timestamp;		/* cached timestamp */
	hrtime_t dtms_walltimestamp;		/* cached wall timestamp */
	int dtms_stackdepth;			/* cached stackdepth */
	int dtms_ustackdepth;			/* cached ustackdepth */
	struct dtrace_probe *dtms_probe;	/* current probe */
	uintptr_t dtms_caller;			/* cached caller */
	uint64_t dtms_ucaller;			/* cached user-level caller */
	int dtms_ipl;				/* cached interrupt pri lev */
	int dtms_fltoffs;			/* faulting DIFO offset */
	uintptr_t dtms_strtok;			/* saved strtok() pointer */
	uintptr_t dtms_strtok_limit;		/* upper bound of strtok ptr */
	uint32_t dtms_access;			/* memory access rights */
	dtrace_difo_t *dtms_difo;		/* current dif object */
	file_t *dtms_getf;			/* cached rval of getf() */
} dtrace_mstate_t;

#define	DTRACE_COND_OWNER	0x1
#define	DTRACE_COND_USERMODE	0x2
#define	DTRACE_COND_ZONEOWNER	0x4

#define	DTRACE_PROBEKEY_MAXDEPTH	8	/* max glob recursion depth */

/*
 * Access flag used by dtrace_mstate.dtms_access.
 */
#define	DTRACE_ACCESS_KERNEL	0x1		/* the priv to read kmem */


/*
 * DTrace Activity
 *
 * Each DTrace consumer is in one of several states, which (for purposes of
 * avoiding yet-another overloading of the noun "state") we call the current
 * _activity_.  The activity transitions on dtrace_go() (from DTRACIOCGO), on
 * dtrace_stop() (from DTRACIOCSTOP) and on the exit() action.  Activities may
 * only transition in one direction; the activity transition diagram is a
 * directed acyclic graph.  The activity transition diagram is as follows:
 *
 *
 * +----------+                   +--------+                   +--------+
 * | INACTIVE |------------------>| WARMUP |------------------>| ACTIVE |
 * +----------+   dtrace_go(),    +--------+   dtrace_go(),    +--------+
 *                before BEGIN        |        after BEGIN       |  |  |
 *                                    |                          |  |  |
 *                      exit() action |                          |  |  |
 *                     from BEGIN ECB |                          |  |  |
 *                                    |                          |  |  |
 *                                    v                          |  |  |
 *                               +----------+     exit() action  |  |  |
 * +-----------------------------| DRAINING |<-------------------+  |  |
 * |                             +----------+                       |  |
 * |                                  |                             |  |
 * |                   dtrace_stop(), |                             |  |
 * |                     before END   |                             |  |
 * |                                  |                             |  |
 * |                                  v                             |  |
 * | +---------+                 +----------+                       |  |
 * | | STOPPED |<----------------| COOLDOWN |<----------------------+  |
 * | +---------+  dtrace_stop(), +----------+     dtrace_stop(),       |
 * |                after END                       before END         |
 * |                                                                   |
 * |                              +--------+                           |
 * +----------------------------->| KILLED |<--------------------------+
 *       deadman timeout or       +--------+     deadman timeout or
 *        killed consumer                         killed consumer
 *
 * Note that once a DTrace consumer has stopped tracing, there is no way to
 * restart it; if a DTrace consumer wishes to restart tracing, it must reopen
 * the DTrace pseudodevice.
 */
typedef enum dtrace_activity {
	DTRACE_ACTIVITY_INACTIVE = 0,		/* not yet running */
	DTRACE_ACTIVITY_WARMUP,			/* while starting */
	DTRACE_ACTIVITY_ACTIVE,			/* running */
	DTRACE_ACTIVITY_DRAINING,		/* before stopping */
	DTRACE_ACTIVITY_COOLDOWN,		/* while stopping */
	DTRACE_ACTIVITY_STOPPED,		/* after stopping */
	DTRACE_ACTIVITY_KILLED			/* killed */
} dtrace_activity_t;

/*
 * DTrace Helper Implementation
 *
 * A description of the helper architecture may be found in <sys/dtrace.h>.
 * Each process contains a pointer to its helpers in its p_dtrace_helpers
 * member.  This is a pointer to a dtrace_helpers structure, which contains an
 * array of pointers to dtrace_helper structures, helper variable state (shared
 * among a process's helpers) and a generation count.  (The generation count is
 * used to provide an identifier when a helper is added so that it may be
 * subsequently removed.)  The dtrace_helper structure is self-explanatory,
 * containing pointers to the objects needed to execute the helper.  Note that
 * helpers are _duplicated_ across fork(2), and destroyed on exec(2).  No more
 * than dtrace_helpers_max are allowed per-process.
 */
#define	DTRACE_HELPER_ACTION_USTACK	0
#define	DTRACE_NHELPER_ACTIONS		1

typedef struct dtrace_helper_action {
	int dtha_generation;			/* helper action generation */
	int dtha_nactions;			/* number of actions */
	dtrace_difo_t *dtha_predicate;		/* helper action predicate */
	dtrace_difo_t **dtha_actions;		/* array of actions */
	struct dtrace_helper_action *dtha_next;	/* next helper action */
} dtrace_helper_action_t;

typedef struct dtrace_helper_provider {
	int dthp_generation;			/* helper provider generation */
	uint32_t dthp_ref;			/* reference count */
	dof_helper_t dthp_prov;			/* DOF w/ provider and probes */
} dtrace_helper_provider_t;

typedef struct dtrace_helpers {
	dtrace_helper_action_t **dthps_actions;	/* array of helper actions */
	dtrace_vstate_t dthps_vstate;		/* helper action var. state */
	dtrace_helper_provider_t **dthps_provs;	/* array of providers */
	uint_t dthps_nprovs;			/* count of providers */
	uint_t dthps_maxprovs;			/* provider array size */
	int dthps_generation;			/* current generation */
	pid_t dthps_pid;			/* pid of associated proc */
	int dthps_deferred;			/* helper in deferred list */
	struct dtrace_helpers *dthps_next;	/* next pointer */
	struct dtrace_helpers *dthps_prev;	/* prev pointer */
} dtrace_helpers_t;

/*
 * DTrace Helper Action Tracing
 *
 * Debugging helper actions can be arduous.  To ease the development and
 * debugging of helpers, DTrace contains a tracing-framework-within-a-tracing-
 * framework: helper tracing.  If dtrace_helptrace_enabled is non-zero (which
 * it is by default on DEBUG kernels), all helper activity will be traced to a
 * global, in-kernel ring buffer.  Each entry includes a pointer to the specific
 * helper, the location within the helper, and a trace of all local variables.
 * The ring buffer may be displayed in a human-readable format with the
 * ::dtrace_helptrace mdb(1) dcmd.
 */
#define	DTRACE_HELPTRACE_NEXT	(-1)
#define	DTRACE_HELPTRACE_DONE	(-2)
#define	DTRACE_HELPTRACE_ERR	(-3)

typedef struct dtrace_helptrace {
	dtrace_helper_action_t	*dtht_helper;	/* helper action */
	int dtht_where;				/* where in helper action */
	int dtht_nlocals;			/* number of locals */
	int dtht_fault;				/* type of fault (if any) */
	int dtht_fltoffs;			/* DIF offset */
	uint64_t dtht_illval;			/* faulting value */
	uint64_t dtht_locals[1];		/* local variables */
} dtrace_helptrace_t;

/*
 * DTrace Credentials
 *
 * In probe context, we have limited flexibility to examine the credentials
 * of the DTrace consumer that created a particular enabling.  We use
 * the Least Privilege interfaces to cache the consumer's cred pointer and
 * some facts about that credential in a dtrace_cred_t structure. These
 * can limit the consumer's breadth of visibility and what actions the
 * consumer may take.
 */
#define	DTRACE_CRV_ALLPROC		0x01
#define	DTRACE_CRV_KERNEL		0x02
#define	DTRACE_CRV_ALLZONE		0x04

#define	DTRACE_CRV_ALL		(DTRACE_CRV_ALLPROC | DTRACE_CRV_KERNEL | \
	DTRACE_CRV_ALLZONE)

#define	DTRACE_CRA_PROC				0x0001
#define	DTRACE_CRA_PROC_CONTROL			0x0002
#define	DTRACE_CRA_PROC_DESTRUCTIVE_ALLUSER	0x0004
#define	DTRACE_CRA_PROC_DESTRUCTIVE_ALLZONE	0x0008
#define	DTRACE_CRA_PROC_DESTRUCTIVE_CREDCHG	0x0010
#define	DTRACE_CRA_KERNEL			0x0020
#define	DTRACE_CRA_KERNEL_DESTRUCTIVE		0x0040

#define	DTRACE_CRA_ALL		(DTRACE_CRA_PROC | \
	DTRACE_CRA_PROC_CONTROL | \
	DTRACE_CRA_PROC_DESTRUCTIVE_ALLUSER | \
	DTRACE_CRA_PROC_DESTRUCTIVE_ALLZONE | \
	DTRACE_CRA_PROC_DESTRUCTIVE_CREDCHG | \
	DTRACE_CRA_KERNEL | \
	DTRACE_CRA_KERNEL_DESTRUCTIVE)

typedef struct dtrace_cred {
	cred_t			*dcr_cred;
	uint8_t			dcr_destructive;
	uint8_t			dcr_visible;
	uint16_t		dcr_action;
} dtrace_cred_t;

/*
 * DTrace Consumer State
 *
 * Each DTrace consumer has an associated dtrace_state structure that contains
 * its in-kernel DTrace state -- including options, credentials, statistics and
 * pointers to ECBs, buffers, speculations and formats.  A dtrace_state
 * structure is also allocated for anonymous enablings.  When anonymous state
 * is grabbed, the grabbing consumers dts_anon pointer is set to the grabbed
 * dtrace_state structure.
 */
struct dtrace_state {
<<<<<<< HEAD
#if defined(illumos) || defined(__NetBSD__)
	dev_t dts_dev;				/* device */
#else
	struct cdev *dts_dev;			/* device */
=======
#ifdef __FreeBSD__
	struct cdev *dts_dev;			/* device */
#else
	dev_t dts_dev;				/* device */
>>>>>>> b2b84690
#endif
	int dts_necbs;				/* total number of ECBs */
	dtrace_ecb_t **dts_ecbs;		/* array of ECBs */
	dtrace_epid_t dts_epid;			/* next EPID to allocate */
	size_t dts_needed;			/* greatest needed space */
	struct dtrace_state *dts_anon;		/* anon. state, if grabbed */
	dtrace_activity_t dts_activity;		/* current activity */
	dtrace_vstate_t dts_vstate;		/* variable state */
	dtrace_buffer_t *dts_buffer;		/* principal buffer */
	dtrace_buffer_t *dts_aggbuffer;		/* aggregation buffer */
	dtrace_speculation_t *dts_speculations;	/* speculation array */
	int dts_nspeculations;			/* number of speculations */
	int dts_naggregations;			/* number of aggregations */
	dtrace_aggregation_t **dts_aggregations; /* aggregation array */
<<<<<<< HEAD
#if defined(illumos) || defined(__NetBSD__)
	vmem_t *dts_aggid_arena;		/* arena for aggregation IDs */
#else
	struct unrhdr *dts_aggid_arena;		/* arena for aggregation IDs */
=======
#ifdef __FreeBSD__
	struct unrhdr *dts_aggid_arena;		/* arena for aggregation IDs */
#else
	vmem_t *dts_aggid_arena;		/* arena for aggregation IDs */
>>>>>>> b2b84690
#endif
	uint64_t dts_errors;			/* total number of errors */
	uint32_t dts_speculations_busy;		/* number of spec. busy */
	uint32_t dts_speculations_unavail;	/* number of spec unavail */
	uint32_t dts_stkstroverflows;		/* stack string tab overflows */
	uint32_t dts_dblerrors;			/* errors in ERROR probes */
	uint32_t dts_reserve;			/* space reserved for END */
	hrtime_t dts_laststatus;		/* time of last status */
<<<<<<< HEAD
#if defined(illumos)
	cyclic_id_t dts_cleaner;		/* cleaning cyclic */
	cyclic_id_t dts_deadman;		/* deadman cyclic */
#elif defined(__NetBSD__)
=======
#ifdef illumos
	cyclic_id_t dts_cleaner;		/* cleaning cyclic */
	cyclic_id_t dts_deadman;		/* deadman cyclic */
#endif
#ifdef __FreeBSD__
	struct callout dts_cleaner;		/* Cleaning callout. */
	struct callout dts_deadman;		/* Deadman callout. */
#endif
#ifdef __NetBSD__
>>>>>>> b2b84690
	struct dtrace_state_worker *dts_cleaner;/* cleaning cyclic */
	struct dtrace_state_worker *dts_deadman;/* deadman cyclic */
#else
	struct callout dts_cleaner;		/* Cleaning callout. */
	struct callout dts_deadman;		/* Deadman callout. */
#endif
	hrtime_t dts_alive;			/* time last alive */
	char dts_speculates;			/* boolean: has speculations */
	char dts_destructive;			/* boolean: has dest. actions */
	int dts_nformats;			/* number of formats */
	char **dts_formats;			/* format string array */
	dtrace_optval_t dts_options[DTRACEOPT_MAX]; /* options */
	dtrace_cred_t dts_cred;			/* credentials */
	size_t dts_nretained;			/* number of retained enabs */
	int dts_getf;				/* number of getf() calls */
<<<<<<< HEAD
=======
	uint64_t dts_rstate[NCPU][2];		/* per-CPU random state */
>>>>>>> b2b84690
};

struct dtrace_provider {
	dtrace_pattr_t dtpv_attr;		/* provider attributes */
	dtrace_ppriv_t dtpv_priv;		/* provider privileges */
	dtrace_pops_t dtpv_pops;		/* provider operations */
	char *dtpv_name;			/* provider name */
	void *dtpv_arg;				/* provider argument */
	hrtime_t dtpv_defunct;			/* when made defunct */
	struct dtrace_provider *dtpv_next;	/* next provider */
};

struct dtrace_meta {
	dtrace_mops_t dtm_mops;			/* meta provider operations */
	char *dtm_name;				/* meta provider name */
	void *dtm_arg;				/* meta provider user arg */
	uint64_t dtm_count;			/* no. of associated provs. */
};

/*
 * DTrace Enablings
 *
 * A dtrace_enabling structure is used to track a collection of ECB
 * descriptions -- before they have been turned into actual ECBs.  This is
 * created as a result of DOF processing, and is generally used to generate
 * ECBs immediately thereafter.  However, enablings are also generally
 * retained should the probes they describe be created at a later time; as
 * each new module or provider registers with the framework, the retained
 * enablings are reevaluated, with any new match resulting in new ECBs.  To
 * prevent probes from being matched more than once, the enabling tracks the
 * last probe generation matched, and only matches probes from subsequent
 * generations.
 */
typedef struct dtrace_enabling {
	dtrace_ecbdesc_t **dten_desc;		/* all ECB descriptions */
	int dten_ndesc;				/* number of ECB descriptions */
	int dten_maxdesc;			/* size of ECB array */
	dtrace_vstate_t *dten_vstate;		/* associated variable state */
	dtrace_genid_t dten_probegen;		/* matched probe generation */
	dtrace_ecbdesc_t *dten_current;		/* current ECB description */
	int dten_error;				/* current error value */
	int dten_primed;			/* boolean: set if primed */
	struct dtrace_enabling *dten_prev;	/* previous enabling */
	struct dtrace_enabling *dten_next;	/* next enabling */
} dtrace_enabling_t;

/*
 * DTrace Anonymous Enablings
 *
 * Anonymous enablings are DTrace enablings that are not associated with a
 * controlling process, but rather derive their enabling from DOF stored as
 * properties in the dtrace.conf file.  If there is an anonymous enabling, a
 * DTrace consumer state and enabling are created on attach.  The state may be
 * subsequently grabbed by the first consumer specifying the "grabanon"
 * option.  As long as an anonymous DTrace enabling exists, dtrace(7D) will
 * refuse to unload.
 */
typedef struct dtrace_anon {
	dtrace_state_t *dta_state;		/* DTrace consumer state */
	dtrace_enabling_t *dta_enabling;	/* pointer to enabling */
	processorid_t dta_beganon;		/* which CPU BEGIN ran on */
} dtrace_anon_t;

/*
 * DTrace Error Debugging
 */
#ifdef DEBUG
#define	DTRACE_ERRDEBUG
#endif

#ifdef DTRACE_ERRDEBUG

typedef struct dtrace_errhash {
	const char	*dter_msg;	/* error message */
	int		dter_count;	/* number of times seen */
} dtrace_errhash_t;

#define	DTRACE_ERRHASHSZ	256	/* must be > number of err msgs */

#endif	/* DTRACE_ERRDEBUG */

/*
 * DTrace Toxic Ranges
 *
 * DTrace supports safe loads from probe context; if the address turns out to
 * be invalid, a bit will be set by the kernel indicating that DTrace
 * encountered a memory error, and DTrace will propagate the error to the user
 * accordingly.  However, there may exist some regions of memory in which an
 * arbitrary load can change system state, and from which it is impossible to
 * recover from such a load after it has been attempted.  Examples of this may
 * include memory in which programmable I/O registers are mapped (for which a
 * read may have some implications for the device) or (in the specific case of
 * UltraSPARC-I and -II) the virtual address hole.  The platform is required
 * to make DTrace aware of these toxic ranges; DTrace will then check that
 * target addresses are not in a toxic range before attempting to issue a
 * safe load.
 */
typedef struct dtrace_toxrange {
	uintptr_t	dtt_base;		/* base of toxic range */
	uintptr_t	dtt_limit;		/* limit of toxic range */
} dtrace_toxrange_t;

#ifdef illumos
extern uint64_t dtrace_getarg(int, int);
#else
extern uint64_t __noinline dtrace_getarg(int, int);
#endif
extern greg_t dtrace_getfp(void);
extern int dtrace_getipl(void);
extern uintptr_t dtrace_caller(int);
extern uint32_t dtrace_cas32(uint32_t *, uint32_t, uint32_t);
extern void *dtrace_casptr(volatile void *, volatile void *, volatile void *);
extern void dtrace_copyin(uintptr_t, uintptr_t, size_t, volatile uint16_t *);
extern void dtrace_copyinstr(uintptr_t, uintptr_t, size_t, volatile uint16_t *);
extern void dtrace_copyout(uintptr_t, uintptr_t, size_t, volatile uint16_t *);
extern void dtrace_copyoutstr(uintptr_t, uintptr_t, size_t,
    volatile uint16_t *);
extern void dtrace_getpcstack(pc_t *, int, int, uint32_t *);
extern ulong_t dtrace_getreg(struct trapframe *, uint_t);
extern int dtrace_getstackdepth(int);
extern void dtrace_getupcstack(uint64_t *, int);
extern void dtrace_getufpstack(uint64_t *, uint64_t *, int);
extern int dtrace_getustackdepth(void);
extern uintptr_t dtrace_fulword(void *);
extern uint8_t dtrace_fuword8(void *);
extern uint16_t dtrace_fuword16(void *);
extern uint32_t dtrace_fuword32(void *);
extern uint64_t dtrace_fuword64(void *);
extern void dtrace_probe_error(dtrace_state_t *, dtrace_epid_t, int, int,
    int, uintptr_t);
extern int dtrace_assfail(const char *, const char *, int);
extern int dtrace_attached(void);
#ifdef illumos
extern hrtime_t dtrace_gethrestime(void);
#endif

#ifdef __sparc
extern void dtrace_flush_windows(void);
extern void dtrace_flush_user_windows(void);
extern uint_t dtrace_getotherwin(void);
extern uint_t dtrace_getfprs(void);
#else
extern void dtrace_copy(uintptr_t, uintptr_t, size_t);
extern void dtrace_copystr(uintptr_t, uintptr_t, size_t, volatile uint16_t *);
#endif

/*
 * DTrace Assertions
 *
 * DTrace calls ASSERT and VERIFY from probe context.  To assure that a failed
 * ASSERT or VERIFY does not induce a markedly more catastrophic failure (e.g.,
 * one from which a dump cannot be gleaned), DTrace must define its own ASSERT
 * and VERIFY macros to be ones that may safely be called from probe context.
 * This header file must thus be included by any DTrace component that calls
 * ASSERT and/or VERIFY from probe context, and _only_ by those components.
 * (The only exception to this is kernel debugging infrastructure at user-level
 * that doesn't depend on calling ASSERT.)
 */
#undef ASSERT
#undef VERIFY
#define	VERIFY(EX)	((void)((EX) || \
			dtrace_assfail(#EX, __FILE__, __LINE__)))
#ifdef DEBUG
#define	ASSERT(EX)	((void)((EX) || \
			dtrace_assfail(#EX, __FILE__, __LINE__)))
#else
#define	ASSERT(X)	((void)0)
#endif

#ifdef	__cplusplus
}
#endif

#endif /* _SYS_DTRACE_IMPL_H */<|MERGE_RESOLUTION|>--- conflicted
+++ resolved
@@ -18,26 +18,17 @@
  *
  * CDDL HEADER END
  *
-<<<<<<< HEAD
- * $FreeBSD: head/sys/cddl/contrib/opensolaris/uts/common/sys/dtrace_impl.h 277300 2015-01-17 14:44:59Z smh $
-=======
  * $FreeBSD: head/sys/cddl/contrib/opensolaris/uts/common/sys/dtrace_impl.h 313176 2017-02-03 22:26:19Z gnn $
->>>>>>> b2b84690
  */
 
 /*
  * Copyright 2007 Sun Microsystems, Inc.  All rights reserved.
- * Copyright (c) 2012 by Delphix. All rights reserved.
  * Use is subject to license terms.
  */
 
 /*
-<<<<<<< HEAD
- * Copyright (c) 2011, Joyent, Inc. All rights reserved.
-=======
  * Copyright 2016 Joyent, Inc.
  * Copyright (c) 2012 by Delphix. All rights reserved.
->>>>>>> b2b84690
  */
 
 #ifndef _SYS_DTRACE_IMPL_H
@@ -59,10 +50,7 @@
  */
 
 #include <sys/dtrace.h>
-<<<<<<< HEAD
-=======
-
->>>>>>> b2b84690
+
 #ifndef illumos
 #ifdef __sparcv9
 typedef uint32_t		pc_t;
@@ -1143,17 +1131,10 @@
  * dtrace_state structure.
  */
 struct dtrace_state {
-<<<<<<< HEAD
-#if defined(illumos) || defined(__NetBSD__)
-	dev_t dts_dev;				/* device */
-#else
-	struct cdev *dts_dev;			/* device */
-=======
 #ifdef __FreeBSD__
 	struct cdev *dts_dev;			/* device */
 #else
 	dev_t dts_dev;				/* device */
->>>>>>> b2b84690
 #endif
 	int dts_necbs;				/* total number of ECBs */
 	dtrace_ecb_t **dts_ecbs;		/* array of ECBs */
@@ -1168,17 +1149,10 @@
 	int dts_nspeculations;			/* number of speculations */
 	int dts_naggregations;			/* number of aggregations */
 	dtrace_aggregation_t **dts_aggregations; /* aggregation array */
-<<<<<<< HEAD
-#if defined(illumos) || defined(__NetBSD__)
-	vmem_t *dts_aggid_arena;		/* arena for aggregation IDs */
-#else
-	struct unrhdr *dts_aggid_arena;		/* arena for aggregation IDs */
-=======
 #ifdef __FreeBSD__
 	struct unrhdr *dts_aggid_arena;		/* arena for aggregation IDs */
 #else
 	vmem_t *dts_aggid_arena;		/* arena for aggregation IDs */
->>>>>>> b2b84690
 #endif
 	uint64_t dts_errors;			/* total number of errors */
 	uint32_t dts_speculations_busy;		/* number of spec. busy */
@@ -1187,12 +1161,6 @@
 	uint32_t dts_dblerrors;			/* errors in ERROR probes */
 	uint32_t dts_reserve;			/* space reserved for END */
 	hrtime_t dts_laststatus;		/* time of last status */
-<<<<<<< HEAD
-#if defined(illumos)
-	cyclic_id_t dts_cleaner;		/* cleaning cyclic */
-	cyclic_id_t dts_deadman;		/* deadman cyclic */
-#elif defined(__NetBSD__)
-=======
 #ifdef illumos
 	cyclic_id_t dts_cleaner;		/* cleaning cyclic */
 	cyclic_id_t dts_deadman;		/* deadman cyclic */
@@ -1202,12 +1170,8 @@
 	struct callout dts_deadman;		/* Deadman callout. */
 #endif
 #ifdef __NetBSD__
->>>>>>> b2b84690
 	struct dtrace_state_worker *dts_cleaner;/* cleaning cyclic */
 	struct dtrace_state_worker *dts_deadman;/* deadman cyclic */
-#else
-	struct callout dts_cleaner;		/* Cleaning callout. */
-	struct callout dts_deadman;		/* Deadman callout. */
 #endif
 	hrtime_t dts_alive;			/* time last alive */
 	char dts_speculates;			/* boolean: has speculations */
@@ -1218,10 +1182,7 @@
 	dtrace_cred_t dts_cred;			/* credentials */
 	size_t dts_nretained;			/* number of retained enabs */
 	int dts_getf;				/* number of getf() calls */
-<<<<<<< HEAD
-=======
 	uint64_t dts_rstate[NCPU][2];		/* per-CPU random state */
->>>>>>> b2b84690
 };
 
 struct dtrace_provider {
