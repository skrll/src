/*
 * CDDL HEADER START
 *
 * The contents of this file are subject to the terms of the
 * Common Development and Distribution License (the "License").
 * You may not use this file except in compliance with the License.
 *
 * You can obtain a copy of the license at usr/src/OPENSOLARIS.LICENSE
 * or http://www.opensolaris.org/os/licensing.
 * See the License for the specific language governing permissions
 * and limitations under the License.
 *
 * When distributing Covered Code, include this CDDL HEADER in each
 * file and include the License file at usr/src/OPENSOLARIS.LICENSE.
 * If applicable, add the following below this CDDL HEADER, with the
 * fields enclosed by brackets "[]" replaced with your own identifying
 * information: Portions Copyright [yyyy] [name of copyright owner]
 *
 * CDDL HEADER END
 */
/*
 * Copyright (c) 2005, 2010, Oracle and/or its affiliates. All rights reserved.
 * Copyright (c) 2011, 2016 by Delphix. All rights reserved.
 * Copyright 2011 Nexenta Systems, Inc.  All rights reserved.
 * Copyright (c) 2012 Martin Matuska <mm@FreeBSD.org>.  All rights reserved.
 * Copyright (c) 2013 Steven Hartland. All rights reserved.
 * Copyright (c) 2014 Integros [integros.com]
 */

/*
 * The objective of this program is to provide a DMU/ZAP/SPA stress test
 * that runs entirely in userland, is easy to use, and easy to extend.
 *
 * The overall design of the ztest program is as follows:
 *
 * (1) For each major functional area (e.g. adding vdevs to a pool,
 *     creating and destroying datasets, reading and writing objects, etc)
 *     we have a simple routine to test that functionality.  These
 *     individual routines do not have to do anything "stressful".
 *
 * (2) We turn these simple functionality tests into a stress test by
 *     running them all in parallel, with as many threads as desired,
 *     and spread across as many datasets, objects, and vdevs as desired.
 *
 * (3) While all this is happening, we inject faults into the pool to
 *     verify that self-healing data really works.
 *
 * (4) Every time we open a dataset, we change its checksum and compression
 *     functions.  Thus even individual objects vary from block to block
 *     in which checksum they use and whether they're compressed.
 *
 * (5) To verify that we never lose on-disk consistency after a crash,
 *     we run the entire test in a child of the main process.
 *     At random times, the child self-immolates with a SIGKILL.
 *     This is the software equivalent of pulling the power cord.
 *     The parent then runs the test again, using the existing
 *     storage pool, as many times as desired. If backwards compatibility
 *     testing is enabled ztest will sometimes run the "older" version
 *     of ztest after a SIGKILL.
 *
 * (6) To verify that we don't have future leaks or temporal incursions,
 *     many of the functional tests record the transaction group number
 *     as part of their data.  When reading old data, they verify that
 *     the transaction group number is less than the current, open txg.
 *     If you add a new test, please do this if applicable.
 *
 * When run with no arguments, ztest runs for about five minutes and
 * produces no output if successful.  To get a little bit of information,
 * specify -V.  To get more information, specify -VV, and so on.
 *
 * To turn this into an overnight stress test, use -T to specify run time.
 *
 * You can ask more more vdevs [-v], datasets [-d], or threads [-t]
 * to increase the pool capacity, fanout, and overall stress level.
 *
 * Use the -k option to set the desired frequency of kills.
 *
 * When ztest invokes itself it passes all relevant information through a
 * temporary file which is mmap-ed in the child process. This allows shared
 * memory to survive the exec syscall. The ztest_shared_hdr_t struct is always
 * stored at offset 0 of this file and contains information on the size and
 * number of shared structures in the file. The information stored in this file
 * must remain backwards compatible with older versions of ztest so that
 * ztest can invoke them during backwards compatibility testing (-B).
 */

#include <sys/zfs_context.h>
#include <sys/spa.h>
#include <sys/dmu.h>
#include <sys/txg.h>
#include <sys/dbuf.h>
#include <sys/zap.h>
#include <sys/dmu_objset.h>
#include <sys/poll.h>
#include <sys/stat.h>
#include <sys/time.h>
#include <sys/wait.h>
#include <sys/mman.h>
#include <sys/resource.h>
#include <sys/zio.h>
#include <sys/zil.h>
#include <sys/zil_impl.h>
#include <sys/vdev_impl.h>
#include <sys/vdev_file.h>
#include <sys/spa_impl.h>
#include <sys/metaslab_impl.h>
#include <sys/dsl_prop.h>
#include <sys/dsl_dataset.h>
#include <sys/dsl_destroy.h>
#include <sys/dsl_scan.h>
#include <sys/zio_checksum.h>
#include <sys/refcount.h>
#include <sys/zfeature.h>
#include <sys/dsl_userhold.h>
#include <stdio.h>
#include <stdio_ext.h>
#include <stdlib.h>
#include <unistd.h>
#include <signal.h>
#include <umem.h>
#include <dlfcn.h>
#include <ctype.h>
#include <math.h>
#include <errno.h>
#include <sys/fs/zfs.h>
#include <libnvpair.h>

static int ztest_fd_data = -1;
static int ztest_fd_rand = -1;

typedef struct ztest_shared_hdr {
	uint64_t	zh_hdr_size;
	uint64_t	zh_opts_size;
	uint64_t	zh_size;
	uint64_t	zh_stats_size;
	uint64_t	zh_stats_count;
	uint64_t	zh_ds_size;
	uint64_t	zh_ds_count;
} ztest_shared_hdr_t;

static ztest_shared_hdr_t *ztest_shared_hdr;

typedef struct ztest_shared_opts {
	char zo_pool[ZFS_MAX_DATASET_NAME_LEN];
	char zo_dir[ZFS_MAX_DATASET_NAME_LEN];
	char zo_alt_ztest[MAXNAMELEN];
	char zo_alt_libpath[MAXNAMELEN];
	uint64_t zo_vdevs;
	uint64_t zo_vdevtime;
	size_t zo_vdev_size;
	int zo_ashift;
	int zo_mirrors;
	int zo_raidz;
	int zo_raidz_parity;
	int zo_datasets;
	int zo_threads;
	uint64_t zo_passtime;
	uint64_t zo_killrate;
	int zo_verbose;
	int zo_init;
	uint64_t zo_time;
	uint64_t zo_maxloops;
	uint64_t zo_metaslab_gang_bang;
} ztest_shared_opts_t;

static const ztest_shared_opts_t ztest_opts_defaults = {
	.zo_pool = { 'z', 't', 'e', 's', 't', '\0' },
	.zo_dir = { '/', 't', 'm', 'p', '\0' },
	.zo_alt_ztest = { '\0' },
	.zo_alt_libpath = { '\0' },
	.zo_vdevs = 5,
	.zo_ashift = SPA_MINBLOCKSHIFT,
	.zo_mirrors = 2,
	.zo_raidz = 4,
	.zo_raidz_parity = 1,
	.zo_vdev_size = SPA_MINDEVSIZE * 4,	/* 256m default size */
	.zo_datasets = 7,
	.zo_threads = 23,
	.zo_passtime = 60,		/* 60 seconds */
	.zo_killrate = 70,		/* 70% kill rate */
	.zo_verbose = 0,
	.zo_init = 1,
	.zo_time = 300,			/* 5 minutes */
	.zo_maxloops = 50,		/* max loops during spa_freeze() */
	.zo_metaslab_gang_bang = 32 << 10
};

extern uint64_t metaslab_gang_bang;
extern uint64_t metaslab_df_alloc_threshold;
extern uint64_t zfs_deadman_synctime_ms;
extern int metaslab_preload_limit;
extern boolean_t zfs_compressed_arc_enabled;

static ztest_shared_opts_t *ztest_shared_opts;
static ztest_shared_opts_t ztest_opts;

typedef struct ztest_shared_ds {
	uint64_t	zd_seq;
} ztest_shared_ds_t;

static ztest_shared_ds_t *ztest_shared_ds;
#define	ZTEST_GET_SHARED_DS(d) (&ztest_shared_ds[d])

#define	BT_MAGIC	0x123456789abcdefULL
#define	MAXFAULTS() \
	(MAX(zs->zs_mirrors, 1) * (ztest_opts.zo_raidz_parity + 1) - 1)

enum ztest_io_type {
	ZTEST_IO_WRITE_TAG,
	ZTEST_IO_WRITE_PATTERN,
	ZTEST_IO_WRITE_ZEROES,
	ZTEST_IO_TRUNCATE,
	ZTEST_IO_SETATTR,
	ZTEST_IO_REWRITE,
	ZTEST_IO_TYPES
};

typedef struct ztest_block_tag {
	uint64_t	bt_magic;
	uint64_t	bt_objset;
	uint64_t	bt_object;
	uint64_t	bt_offset;
	uint64_t	bt_gen;
	uint64_t	bt_txg;
	uint64_t	bt_crtxg;
} ztest_block_tag_t;

typedef struct bufwad {
	uint64_t	bw_index;
	uint64_t	bw_txg;
	uint64_t	bw_data;
} bufwad_t;

/*
 * XXX -- fix zfs range locks to be generic so we can use them here.
 */
typedef enum {
	RL_READER,
	RL_WRITER,
	RL_APPEND
} rl_type_t;

typedef struct rll {
	void		*rll_writer;
	int		rll_readers;
	mutex_t		rll_lock;
	cond_t		rll_cv;
} rll_t;

typedef struct rl {
	uint64_t	rl_object;
	uint64_t	rl_offset;
	uint64_t	rl_size;
	rll_t		*rl_lock;
} rl_t;

#define	ZTEST_RANGE_LOCKS	64
#define	ZTEST_OBJECT_LOCKS	64

/*
 * Object descriptor.  Used as a template for object lookup/create/remove.
 */
typedef struct ztest_od {
	uint64_t	od_dir;
	uint64_t	od_object;
	dmu_object_type_t od_type;
	dmu_object_type_t od_crtype;
	uint64_t	od_blocksize;
	uint64_t	od_crblocksize;
	uint64_t	od_gen;
	uint64_t	od_crgen;
	char		od_name[ZFS_MAX_DATASET_NAME_LEN];
} ztest_od_t;

/*
 * Per-dataset state.
 */
typedef struct ztest_ds {
	ztest_shared_ds_t *zd_shared;
	objset_t	*zd_os;
	rwlock_t	zd_zilog_lock;
	zilog_t		*zd_zilog;
	ztest_od_t	*zd_od;		/* debugging aid */
	char		zd_name[ZFS_MAX_DATASET_NAME_LEN];
	mutex_t		zd_dirobj_lock;
	rll_t		zd_object_lock[ZTEST_OBJECT_LOCKS];
	rll_t		zd_range_lock[ZTEST_RANGE_LOCKS];
} ztest_ds_t;

/*
 * Per-iteration state.
 */
typedef void ztest_func_t(ztest_ds_t *zd, uint64_t id);

typedef struct ztest_info {
	ztest_func_t	*zi_func;	/* test function */
	uint64_t	zi_iters;	/* iterations per execution */
	uint64_t	*zi_interval;	/* execute every <interval> seconds */
} ztest_info_t;

typedef struct ztest_shared_callstate {
	uint64_t	zc_count;	/* per-pass count */
	uint64_t	zc_time;	/* per-pass time */
	uint64_t	zc_next;	/* next time to call this function */
} ztest_shared_callstate_t;

static ztest_shared_callstate_t *ztest_shared_callstate;
#define	ZTEST_GET_SHARED_CALLSTATE(c) (&ztest_shared_callstate[c])

/*
 * Note: these aren't static because we want dladdr() to work.
 */
ztest_func_t ztest_dmu_read_write;
ztest_func_t ztest_dmu_write_parallel;
ztest_func_t ztest_dmu_object_alloc_free;
ztest_func_t ztest_dmu_commit_callbacks;
ztest_func_t ztest_zap;
ztest_func_t ztest_zap_parallel;
ztest_func_t ztest_zil_commit;
ztest_func_t ztest_zil_remount;
ztest_func_t ztest_dmu_read_write_zcopy;
ztest_func_t ztest_dmu_objset_create_destroy;
ztest_func_t ztest_dmu_prealloc;
ztest_func_t ztest_fzap;
ztest_func_t ztest_dmu_snapshot_create_destroy;
ztest_func_t ztest_dsl_prop_get_set;
ztest_func_t ztest_spa_prop_get_set;
ztest_func_t ztest_spa_create_destroy;
ztest_func_t ztest_fault_inject;
ztest_func_t ztest_ddt_repair;
ztest_func_t ztest_dmu_snapshot_hold;
ztest_func_t ztest_spa_rename;
ztest_func_t ztest_scrub;
ztest_func_t ztest_dsl_dataset_promote_busy;
ztest_func_t ztest_vdev_attach_detach;
ztest_func_t ztest_vdev_LUN_growth;
ztest_func_t ztest_vdev_add_remove;
ztest_func_t ztest_vdev_aux_add_remove;
ztest_func_t ztest_split_pool;
ztest_func_t ztest_reguid;
ztest_func_t ztest_spa_upgrade;

uint64_t zopt_always = 0ULL * NANOSEC;		/* all the time */
uint64_t zopt_incessant = 1ULL * NANOSEC / 10;	/* every 1/10 second */
uint64_t zopt_often = 1ULL * NANOSEC;		/* every second */
uint64_t zopt_sometimes = 10ULL * NANOSEC;	/* every 10 seconds */
uint64_t zopt_rarely = 60ULL * NANOSEC;		/* every 60 seconds */

ztest_info_t ztest_info[] = {
	{ ztest_dmu_read_write,			1,	&zopt_always	},
	{ ztest_dmu_write_parallel,		10,	&zopt_always	},
	{ ztest_dmu_object_alloc_free,		1,	&zopt_always	},
	{ ztest_dmu_commit_callbacks,		1,	&zopt_always	},
	{ ztest_zap,				30,	&zopt_always	},
	{ ztest_zap_parallel,			100,	&zopt_always	},
	{ ztest_split_pool,			1,	&zopt_always	},
	{ ztest_zil_commit,			1,	&zopt_incessant	},
	{ ztest_zil_remount,			1,	&zopt_sometimes	},
	{ ztest_dmu_read_write_zcopy,		1,	&zopt_often	},
	{ ztest_dmu_objset_create_destroy,	1,	&zopt_often	},
	{ ztest_dsl_prop_get_set,		1,	&zopt_often	},
	{ ztest_spa_prop_get_set,		1,	&zopt_sometimes	},
#if 0
	{ ztest_dmu_prealloc,			1,	&zopt_sometimes	},
#endif
	{ ztest_fzap,				1,	&zopt_sometimes	},
	{ ztest_dmu_snapshot_create_destroy,	1,	&zopt_sometimes	},
	{ ztest_spa_create_destroy,		1,	&zopt_sometimes	},
	{ ztest_fault_inject,			1,	&zopt_sometimes	},
	{ ztest_ddt_repair,			1,	&zopt_sometimes	},
	{ ztest_dmu_snapshot_hold,		1,	&zopt_sometimes	},
	{ ztest_reguid,				1,	&zopt_rarely	},
	{ ztest_spa_rename,			1,	&zopt_rarely	},
	{ ztest_scrub,				1,	&zopt_rarely	},
	{ ztest_spa_upgrade,			1,	&zopt_rarely	},
	{ ztest_dsl_dataset_promote_busy,	1,	&zopt_rarely	},
	{ ztest_vdev_attach_detach,		1,	&zopt_sometimes	},
	{ ztest_vdev_LUN_growth,		1,	&zopt_rarely	},
	{ ztest_vdev_add_remove,		1,
	    &ztest_opts.zo_vdevtime				},
	{ ztest_vdev_aux_add_remove,		1,
	    &ztest_opts.zo_vdevtime				},
};

#define	ZTEST_FUNCS	(sizeof (ztest_info) / sizeof (ztest_info_t))

/*
 * The following struct is used to hold a list of uncalled commit callbacks.
 * The callbacks are ordered by txg number.
 */
typedef struct ztest_cb_list {
	mutex_t	zcl_callbacks_lock;
	list_t	zcl_callbacks;
} ztest_cb_list_t;

/*
 * Stuff we need to share writably between parent and child.
 */
typedef struct ztest_shared {
	boolean_t	zs_do_init;
	hrtime_t	zs_proc_start;
	hrtime_t	zs_proc_stop;
	hrtime_t	zs_thread_start;
	hrtime_t	zs_thread_stop;
	hrtime_t	zs_thread_kill;
	uint64_t	zs_enospc_count;
	uint64_t	zs_vdev_next_leaf;
	uint64_t	zs_vdev_aux;
	uint64_t	zs_alloc;
	uint64_t	zs_space;
	uint64_t	zs_splits;
	uint64_t	zs_mirrors;
	uint64_t	zs_metaslab_sz;
	uint64_t	zs_metaslab_df_alloc_threshold;
	uint64_t	zs_guid;
} ztest_shared_t;

#define	ID_PARALLEL	-1ULL

static char ztest_dev_template[] = "%s/%s.%llua";
static char ztest_aux_template[] = "%s/%s.%s.%llu";
ztest_shared_t *ztest_shared;

static spa_t *ztest_spa = NULL;
static ztest_ds_t *ztest_ds;

static mutex_t ztest_vdev_lock;

/*
 * The ztest_name_lock protects the pool and dataset namespace used by
 * the individual tests. To modify the namespace, consumers must grab
 * this lock as writer. Grabbing the lock as reader will ensure that the
 * namespace does not change while the lock is held.
 */
static rwlock_t ztest_name_lock;

static boolean_t ztest_dump_core = B_TRUE;
static boolean_t ztest_exiting;

/* Global commit callback list */
static ztest_cb_list_t zcl;

enum ztest_object {
	ZTEST_META_DNODE = 0,
	ZTEST_DIROBJ,
	ZTEST_OBJECTS
};

static void usage(boolean_t) __NORETURN;

/*
 * These libumem hooks provide a reasonable set of defaults for the allocator's
 * debugging facilities.
 */
const char *
_umem_debug_init()
{
	return ("default,verbose"); /* $UMEM_DEBUG setting */
}

const char *
_umem_logging_init(void)
{
	return ("fail,contents"); /* $UMEM_LOGGING setting */
}

#define	FATAL_MSG_SZ	1024

char *fatal_msg;

static void
fatal(int do_perror, char *message, ...)
{
	va_list args;
	int save_errno = errno;
	char buf[FATAL_MSG_SZ];
	size_t len, blklen = sizeof(buf);

	(void) fflush(stdout);

	va_start(args, message);
	len = snprintf(buf, blklen, "ztest: ");
	if (len > blklen)
		len = blklen;
	/* LINTED */
	len += vsnprintf(buf + len, blklen - len, message, args);
	va_end(args);
	if (len > blklen)
		len = blklen;
	if (do_perror) {
		snprintf(buf + len, blklen - len, ": %s", strerror(save_errno));
	}
	(void) fprintf(stderr, "%s\n", buf);
	fatal_msg = buf;			/* to ease debugging */
	if (ztest_dump_core)
		abort();
	exit(3);
}

static int
str2shift(const char *buf)
{
	const char *ends = "BKMGTPEZ";
	int i;

	if (buf[0] == '\0')
		return (0);
	for (i = 0; i < strlen(ends); i++) {
		if (toupper(buf[0]) == ends[i])
			break;
	}
	if (i == strlen(ends)) {
		(void) fprintf(stderr, "ztest: invalid bytes suffix: %s\n",
		    buf);
		usage(B_FALSE);
	}
	if (buf[1] == '\0' || (toupper(buf[1]) == 'B' && buf[2] == '\0')) {
		return (10*i);
	}
	(void) fprintf(stderr, "ztest: invalid bytes suffix: %s\n", buf);
	usage(B_FALSE);
	/* NOTREACHED */
}

static uint64_t
nicenumtoull(const char *buf)
{
	char *end;
	uint64_t val;

	val = strtoull(buf, &end, 0);
	if (end == buf) {
		(void) fprintf(stderr, "ztest: bad numeric value: %s\n", buf);
		usage(B_FALSE);
	} else if (end[0] == '.') {
		double fval = strtod(buf, &end);
		fval *= pow(2, str2shift(end));
		if (fval > UINT64_MAX) {
			(void) fprintf(stderr, "ztest: value too large: %s\n",
			    buf);
			usage(B_FALSE);
		}
		val = (uint64_t)fval;
	} else {
		int shift = str2shift(end);
		if (shift >= 64 || (val << shift) >> shift != val) {
			(void) fprintf(stderr, "ztest: value too large: %s\n",
			    buf);
			usage(B_FALSE);
		}
		val <<= shift;
	}
	return (val);
}

static void
usage(boolean_t requested)
{
	const ztest_shared_opts_t *zo = &ztest_opts_defaults;

	char nice_vdev_size[10];
	char nice_gang_bang[10];
	FILE *fp = requested ? stdout : stderr;

<<<<<<< HEAD
	nicenum(zopt_vdev_size, nice_vdev_size, sizeof(nice_vdev_size));
	nicenum(metaslab_gang_bang, nice_gang_bang, sizeof(nice_gang_bang));
=======
	nicenum(zo->zo_vdev_size, nice_vdev_size);
	nicenum(zo->zo_metaslab_gang_bang, nice_gang_bang);
>>>>>>> b2b84690

	(void) fprintf(fp, "Usage: %s\n"
	    "\t[-v vdevs (default: %llu)]\n"
	    "\t[-s size_of_each_vdev (default: %s)]\n"
	    "\t[-a alignment_shift (default: %d)] use 0 for random\n"
	    "\t[-m mirror_copies (default: %d)]\n"
	    "\t[-r raidz_disks (default: %d)]\n"
	    "\t[-R raidz_parity (default: %d)]\n"
	    "\t[-d datasets (default: %d)]\n"
	    "\t[-t threads (default: %d)]\n"
	    "\t[-g gang_block_threshold (default: %s)]\n"
	    "\t[-i init_count (default: %d)] initialize pool i times\n"
	    "\t[-k kill_percentage (default: %llu%%)]\n"
	    "\t[-p pool_name (default: %s)]\n"
	    "\t[-f dir (default: %s)] file directory for vdev files\n"
	    "\t[-V] verbose (use multiple times for ever more blather)\n"
	    "\t[-E] use existing pool instead of creating new one\n"
	    "\t[-T time (default: %llu sec)] total run time\n"
	    "\t[-F freezeloops (default: %llu)] max loops in spa_freeze()\n"
	    "\t[-P passtime (default: %llu sec)] time per pass\n"
	    "\t[-B alt_ztest (default: <none>)] alternate ztest path\n"
	    "\t[-h] (print help)\n"
	    "",
	    zo->zo_pool,
	    (u_longlong_t)zo->zo_vdevs,			/* -v */
	    nice_vdev_size,				/* -s */
	    zo->zo_ashift,				/* -a */
	    zo->zo_mirrors,				/* -m */
	    zo->zo_raidz,				/* -r */
	    zo->zo_raidz_parity,			/* -R */
	    zo->zo_datasets,				/* -d */
	    zo->zo_threads,				/* -t */
	    nice_gang_bang,				/* -g */
	    zo->zo_init,				/* -i */
	    (u_longlong_t)zo->zo_killrate,		/* -k */
	    zo->zo_pool,				/* -p */
	    zo->zo_dir,					/* -f */
	    (u_longlong_t)zo->zo_time,			/* -T */
	    (u_longlong_t)zo->zo_maxloops,		/* -F */
	    (u_longlong_t)zo->zo_passtime);
	exit(requested ? 0 : 1);
}

static void
process_options(int argc, char **argv)
{
	char *path;
	ztest_shared_opts_t *zo = &ztest_opts;

	int opt;
	uint64_t value;
	char altdir[MAXNAMELEN] = { 0 };

	bcopy(&ztest_opts_defaults, zo, sizeof (*zo));

	while ((opt = getopt(argc, argv,
	    "v:s:a:m:r:R:d:t:g:i:k:p:f:VET:P:hF:B:")) != EOF) {
		value = 0;
		switch (opt) {
		case 'v':
		case 's':
		case 'a':
		case 'm':
		case 'r':
		case 'R':
		case 'd':
		case 't':
		case 'g':
		case 'i':
		case 'k':
		case 'T':
		case 'P':
		case 'F':
			value = nicenumtoull(optarg);
		}
		switch (opt) {
		case 'v':
			zo->zo_vdevs = value;
			break;
		case 's':
			zo->zo_vdev_size = MAX(SPA_MINDEVSIZE, value);
			break;
		case 'a':
			zo->zo_ashift = value;
			break;
		case 'm':
			zo->zo_mirrors = value;
			break;
		case 'r':
			zo->zo_raidz = MAX(1, value);
			break;
		case 'R':
			zo->zo_raidz_parity = MIN(MAX(value, 1), 3);
			break;
		case 'd':
			zo->zo_datasets = MAX(1, value);
			break;
		case 't':
			zo->zo_threads = MAX(1, value);
			break;
		case 'g':
			zo->zo_metaslab_gang_bang = MAX(SPA_MINBLOCKSIZE << 1,
			    value);
			break;
		case 'i':
			zo->zo_init = value;
			break;
		case 'k':
			zo->zo_killrate = value;
			break;
		case 'p':
			(void) strlcpy(zo->zo_pool, optarg,
			    sizeof (zo->zo_pool));
			break;
		case 'f':
			path = realpath(optarg, NULL);
			if (path == NULL) {
				(void) fprintf(stderr, "error: %s: %s\n",
				    optarg, strerror(errno));
				usage(B_FALSE);
			} else {
				(void) strlcpy(zo->zo_dir, path,
				    sizeof (zo->zo_dir));
			}
			break;
		case 'V':
			zo->zo_verbose++;
			break;
		case 'E':
			zo->zo_init = 0;
			break;
		case 'T':
			zo->zo_time = value;
			break;
		case 'P':
			zo->zo_passtime = MAX(1, value);
			break;
		case 'F':
			zo->zo_maxloops = MAX(1, value);
			break;
		case 'B':
			(void) strlcpy(altdir, optarg, sizeof (altdir));
			break;
		case 'h':
			usage(B_TRUE);
			break;
		case '?':
		default:
			usage(B_FALSE);
			break;
		}
	}

	zo->zo_raidz_parity = MIN(zo->zo_raidz_parity, zo->zo_raidz - 1);

	zo->zo_vdevtime =
	    (zo->zo_vdevs > 0 ? zo->zo_time * NANOSEC / zo->zo_vdevs :
	    UINT64_MAX >> 2);

	if (strlen(altdir) > 0) {
		char *cmd;
		char *realaltdir;
		char *bin;
		char *ztest;
		char *isa;
		int isalen;

		cmd = umem_alloc(MAXPATHLEN, UMEM_NOFAIL);
		realaltdir = umem_alloc(MAXPATHLEN, UMEM_NOFAIL);

		VERIFY(NULL != realpath(getexecname(), cmd));
		if (0 != access(altdir, F_OK)) {
			ztest_dump_core = B_FALSE;
			fatal(B_TRUE, "invalid alternate ztest path: %s",
			    altdir);
		}
		VERIFY(NULL != realpath(altdir, realaltdir));

		/*
		 * 'cmd' should be of the form "<anything>/usr/bin/<isa>/ztest".
		 * We want to extract <isa> to determine if we should use
		 * 32 or 64 bit binaries.
		 */
		bin = strstr(cmd, "/usr/bin/");
		ztest = strstr(bin, "/ztest");
		isa = bin + 9;
		isalen = ztest - isa;
		(void) snprintf(zo->zo_alt_ztest, sizeof (zo->zo_alt_ztest),
		    "%s/usr/bin/%.*s/ztest", realaltdir, isalen, isa);
		(void) snprintf(zo->zo_alt_libpath, sizeof (zo->zo_alt_libpath),
		    "%s/usr/lib/%.*s", realaltdir, isalen, isa);

		if (0 != access(zo->zo_alt_ztest, X_OK)) {
			ztest_dump_core = B_FALSE;
			fatal(B_TRUE, "invalid alternate ztest: %s",
			    zo->zo_alt_ztest);
		} else if (0 != access(zo->zo_alt_libpath, X_OK)) {
			ztest_dump_core = B_FALSE;
			fatal(B_TRUE, "invalid alternate lib directory %s",
			    zo->zo_alt_libpath);
		}

		umem_free(cmd, MAXPATHLEN);
		umem_free(realaltdir, MAXPATHLEN);
	}
}

static void
ztest_kill(ztest_shared_t *zs)
{
	zs->zs_alloc = metaslab_class_get_alloc(spa_normal_class(ztest_spa));
	zs->zs_space = metaslab_class_get_space(spa_normal_class(ztest_spa));

	/*
	 * Before we kill off ztest, make sure that the config is updated.
	 * See comment above spa_config_sync().
	 */
	mutex_enter(&spa_namespace_lock);
	spa_config_sync(ztest_spa, B_FALSE, B_FALSE);
	mutex_exit(&spa_namespace_lock);

	zfs_dbgmsg_print(FTAG);
	(void) kill(getpid(), SIGKILL);
}

static uint64_t
ztest_random(uint64_t range)
{
	uint64_t r;

	ASSERT3S(ztest_fd_rand, >=, 0);

	if (range == 0)
		return (0);

	if (read(ztest_fd_rand, &r, sizeof (r)) != sizeof (r))
		fatal(1, "short read from /dev/urandom");

	return (r % range);
}

/* ARGSUSED */
static void
ztest_record_enospc(const char *s)
{
	ztest_shared->zs_enospc_count++;
}

static uint64_t
ztest_get_ashift(void)
{
	if (ztest_opts.zo_ashift == 0)
		return (SPA_MINBLOCKSHIFT + ztest_random(5));
	return (ztest_opts.zo_ashift);
}

static nvlist_t *
make_vdev_file(char *path, char *aux, char *pool, size_t size, uint64_t ashift)
{
	char pathbuf[MAXPATHLEN];
	uint64_t vdev;
	nvlist_t *file;

	if (ashift == 0)
		ashift = ztest_get_ashift();

	if (path == NULL) {
		path = pathbuf;

		if (aux != NULL) {
			vdev = ztest_shared->zs_vdev_aux;
<<<<<<< HEAD
			(void) snprintf(path, sizeof(pathbuf), ztest_aux_template,
			    zopt_dir, zopt_pool, aux, vdev);
		} else {
			vdev = ztest_shared->zs_vdev_next_leaf++;
			(void) snprintf(path, sizeof(pathbuf), ztest_dev_template,
			    zopt_dir, zopt_pool, vdev);
=======
			(void) snprintf(path, sizeof (pathbuf),
			    ztest_aux_template, ztest_opts.zo_dir,
			    pool == NULL ? ztest_opts.zo_pool : pool,
			    aux, vdev);
		} else {
			vdev = ztest_shared->zs_vdev_next_leaf++;
			(void) snprintf(path, sizeof (pathbuf),
			    ztest_dev_template, ztest_opts.zo_dir,
			    pool == NULL ? ztest_opts.zo_pool : pool, vdev);
>>>>>>> b2b84690
		}
	}

	if (size != 0) {
		int fd = open(path, O_RDWR | O_CREAT | O_TRUNC, 0666);
		if (fd == -1)
			fatal(1, "can't open %s", path);
		if (ftruncate(fd, size) != 0)
			fatal(1, "can't ftruncate %s", path);
		(void) close(fd);
	}

	VERIFY(nvlist_alloc(&file, NV_UNIQUE_NAME, 0) == 0);
	VERIFY(nvlist_add_string(file, ZPOOL_CONFIG_TYPE, VDEV_TYPE_FILE) == 0);
	VERIFY(nvlist_add_string(file, ZPOOL_CONFIG_PATH, path) == 0);
	VERIFY(nvlist_add_uint64(file, ZPOOL_CONFIG_ASHIFT, ashift) == 0);

	return (file);
}

static nvlist_t *
make_vdev_raidz(char *path, char *aux, char *pool, size_t size,
    uint64_t ashift, int r)
{
	nvlist_t *raidz, **child;
	int c;

	if (r < 2)
		return (make_vdev_file(path, aux, pool, size, ashift));
	child = umem_alloc(r * sizeof (nvlist_t *), UMEM_NOFAIL);

	for (c = 0; c < r; c++)
		child[c] = make_vdev_file(path, aux, pool, size, ashift);

	VERIFY(nvlist_alloc(&raidz, NV_UNIQUE_NAME, 0) == 0);
	VERIFY(nvlist_add_string(raidz, ZPOOL_CONFIG_TYPE,
	    VDEV_TYPE_RAIDZ) == 0);
	VERIFY(nvlist_add_uint64(raidz, ZPOOL_CONFIG_NPARITY,
	    ztest_opts.zo_raidz_parity) == 0);
	VERIFY(nvlist_add_nvlist_array(raidz, ZPOOL_CONFIG_CHILDREN,
	    child, r) == 0);

	for (c = 0; c < r; c++)
		nvlist_free(child[c]);

	umem_free(child, r * sizeof (nvlist_t *));

	return (raidz);
}

static nvlist_t *
make_vdev_mirror(char *path, char *aux, char *pool, size_t size,
    uint64_t ashift, int r, int m)
{
	nvlist_t *mirror, **child;
	int c;

	if (m < 1)
		return (make_vdev_raidz(path, aux, pool, size, ashift, r));

	child = umem_alloc(m * sizeof (nvlist_t *), UMEM_NOFAIL);

	for (c = 0; c < m; c++)
		child[c] = make_vdev_raidz(path, aux, pool, size, ashift, r);

	VERIFY(nvlist_alloc(&mirror, NV_UNIQUE_NAME, 0) == 0);
	VERIFY(nvlist_add_string(mirror, ZPOOL_CONFIG_TYPE,
	    VDEV_TYPE_MIRROR) == 0);
	VERIFY(nvlist_add_nvlist_array(mirror, ZPOOL_CONFIG_CHILDREN,
	    child, m) == 0);

	for (c = 0; c < m; c++)
		nvlist_free(child[c]);

	umem_free(child, m * sizeof (nvlist_t *));

	return (mirror);
}

static nvlist_t *
make_vdev_root(char *path, char *aux, char *pool, size_t size, uint64_t ashift,
    int log, int r, int m, int t)
{
	nvlist_t *root, **child;
	int c;

	ASSERT(t > 0);

	child = umem_alloc(t * sizeof (nvlist_t *), UMEM_NOFAIL);

	for (c = 0; c < t; c++) {
		child[c] = make_vdev_mirror(path, aux, pool, size, ashift,
		    r, m);
		VERIFY(nvlist_add_uint64(child[c], ZPOOL_CONFIG_IS_LOG,
		    log) == 0);
	}

	VERIFY(nvlist_alloc(&root, NV_UNIQUE_NAME, 0) == 0);
	VERIFY(nvlist_add_string(root, ZPOOL_CONFIG_TYPE, VDEV_TYPE_ROOT) == 0);
	VERIFY(nvlist_add_nvlist_array(root, aux ? aux : ZPOOL_CONFIG_CHILDREN,
	    child, t) == 0);

	for (c = 0; c < t; c++)
		nvlist_free(child[c]);

	umem_free(child, t * sizeof (nvlist_t *));

	return (root);
}

/*
 * Find a random spa version. Returns back a random spa version in the
 * range [initial_version, SPA_VERSION_FEATURES].
 */
static uint64_t
ztest_random_spa_version(uint64_t initial_version)
{
	uint64_t version = initial_version;

	if (version <= SPA_VERSION_BEFORE_FEATURES) {
		version = version +
		    ztest_random(SPA_VERSION_BEFORE_FEATURES - version + 1);
	}

	if (version > SPA_VERSION_BEFORE_FEATURES)
		version = SPA_VERSION_FEATURES;

	ASSERT(SPA_VERSION_IS_SUPPORTED(version));
	return (version);
}

static int
ztest_random_blocksize(void)
{
	uint64_t block_shift;
	/*
	 * Choose a block size >= the ashift.
	 * If the SPA supports new MAXBLOCKSIZE, test up to 1MB blocks.
	 */
	int maxbs = SPA_OLD_MAXBLOCKSHIFT;
	if (spa_maxblocksize(ztest_spa) == SPA_MAXBLOCKSIZE)
		maxbs = 20;
	block_shift = ztest_random(maxbs - ztest_spa->spa_max_ashift + 1);
	return (1 << (SPA_MINBLOCKSHIFT + block_shift));
}

static int
ztest_random_ibshift(void)
{
	return (DN_MIN_INDBLKSHIFT +
	    ztest_random(DN_MAX_INDBLKSHIFT - DN_MIN_INDBLKSHIFT + 1));
}

static uint64_t
ztest_random_vdev_top(spa_t *spa, boolean_t log_ok)
{
	uint64_t top;
	vdev_t *rvd = spa->spa_root_vdev;
	vdev_t *tvd;

	ASSERT(spa_config_held(spa, SCL_ALL, RW_READER) != 0);

	do {
		top = ztest_random(rvd->vdev_children);
		tvd = rvd->vdev_child[top];
	} while (tvd->vdev_ishole || (tvd->vdev_islog && !log_ok) ||
	    tvd->vdev_mg == NULL || tvd->vdev_mg->mg_class == NULL);

	return (top);
}

static uint64_t
ztest_random_dsl_prop(zfs_prop_t prop)
{
	uint64_t value;

	do {
		value = zfs_prop_random_value(prop, ztest_random(-1ULL));
	} while (prop == ZFS_PROP_CHECKSUM && value == ZIO_CHECKSUM_OFF);

	return (value);
}

static int
ztest_dsl_prop_set_uint64(char *osname, zfs_prop_t prop, uint64_t value,
    boolean_t inherit)
{
	const char *propname = zfs_prop_to_name(prop);
	const char *valname;
	char setpoint[MAXPATHLEN];
	uint64_t curval;
	int error;

	error = dsl_prop_set_int(osname, propname,
	    (inherit ? ZPROP_SRC_NONE : ZPROP_SRC_LOCAL), value);

	if (error == ENOSPC) {
		ztest_record_enospc(FTAG);
		return (error);
	}
	ASSERT0(error);

	VERIFY0(dsl_prop_get_integer(osname, propname, &curval, setpoint));

	if (ztest_opts.zo_verbose >= 6) {
		VERIFY(zfs_prop_index_to_string(prop, curval, &valname) == 0);
		(void) printf("%s %s = %s at '%s'\n",
		    osname, propname, valname, setpoint);
	}

	return (error);
}

static int
ztest_spa_prop_set_uint64(zpool_prop_t prop, uint64_t value)
{
	spa_t *spa = ztest_spa;
	nvlist_t *props = NULL;
	int error;

	VERIFY(nvlist_alloc(&props, NV_UNIQUE_NAME, 0) == 0);
	VERIFY(nvlist_add_uint64(props, zpool_prop_to_name(prop), value) == 0);

	error = spa_prop_set(spa, props);

	nvlist_free(props);

	if (error == ENOSPC) {
		ztest_record_enospc(FTAG);
		return (error);
	}
	ASSERT0(error);

	return (error);
}

static void
ztest_rll_init(rll_t *rll)
{
	rll->rll_writer = NULL;
	rll->rll_readers = 0;
	VERIFY(_mutex_init(&rll->rll_lock, USYNC_THREAD, NULL) == 0);
	VERIFY(cond_init(&rll->rll_cv, USYNC_THREAD, NULL) == 0);
}

static void
ztest_rll_destroy(rll_t *rll)
{
	ASSERT(rll->rll_writer == NULL);
	ASSERT(rll->rll_readers == 0);
	VERIFY(_mutex_destroy(&rll->rll_lock) == 0);
	VERIFY(cond_destroy(&rll->rll_cv) == 0);
}

static void
ztest_rll_lock(rll_t *rll, rl_type_t type)
{
	VERIFY(mutex_lock(&rll->rll_lock) == 0);

	if (type == RL_READER) {
		while (rll->rll_writer != NULL)
			(void) cond_wait(&rll->rll_cv, &rll->rll_lock);
		rll->rll_readers++;
	} else {
		while (rll->rll_writer != NULL || rll->rll_readers)
			(void) cond_wait(&rll->rll_cv, &rll->rll_lock);
		rll->rll_writer = curthread;
	}

	VERIFY(mutex_unlock(&rll->rll_lock) == 0);
}

static void
ztest_rll_unlock(rll_t *rll)
{
	VERIFY(mutex_lock(&rll->rll_lock) == 0);

	if (rll->rll_writer) {
		ASSERT(rll->rll_readers == 0);
		rll->rll_writer = NULL;
	} else {
		ASSERT(rll->rll_readers != 0);
		ASSERT(rll->rll_writer == NULL);
		rll->rll_readers--;
	}

	if (rll->rll_writer == NULL && rll->rll_readers == 0)
		VERIFY(cond_broadcast(&rll->rll_cv) == 0);

	VERIFY(mutex_unlock(&rll->rll_lock) == 0);
}

static void
ztest_object_lock(ztest_ds_t *zd, uint64_t object, rl_type_t type)
{
	rll_t *rll = &zd->zd_object_lock[object & (ZTEST_OBJECT_LOCKS - 1)];

	ztest_rll_lock(rll, type);
}

static void
ztest_object_unlock(ztest_ds_t *zd, uint64_t object)
{
	rll_t *rll = &zd->zd_object_lock[object & (ZTEST_OBJECT_LOCKS - 1)];

	ztest_rll_unlock(rll);
}

static rl_t *
ztest_range_lock(ztest_ds_t *zd, uint64_t object, uint64_t offset,
    uint64_t size, rl_type_t type)
{
	uint64_t hash = object ^ (offset % (ZTEST_RANGE_LOCKS + 1));
	rll_t *rll = &zd->zd_range_lock[hash & (ZTEST_RANGE_LOCKS - 1)];
	rl_t *rl;

	rl = umem_alloc(sizeof (*rl), UMEM_NOFAIL);
	rl->rl_object = object;
	rl->rl_offset = offset;
	rl->rl_size = size;
	rl->rl_lock = rll;

	ztest_rll_lock(rll, type);

	return (rl);
}

static void
ztest_range_unlock(rl_t *rl)
{
	rll_t *rll = rl->rl_lock;

	ztest_rll_unlock(rll);

	umem_free(rl, sizeof (*rl));
}

static void
ztest_zd_init(ztest_ds_t *zd, ztest_shared_ds_t *szd, objset_t *os)
{
	zd->zd_os = os;
	zd->zd_zilog = dmu_objset_zil(os);
	zd->zd_shared = szd;
	dmu_objset_name(os, zd->zd_name);

	if (zd->zd_shared != NULL)
		zd->zd_shared->zd_seq = 0;

	VERIFY(rwlock_init(&zd->zd_zilog_lock, USYNC_THREAD, NULL) == 0);
	VERIFY(_mutex_init(&zd->zd_dirobj_lock, USYNC_THREAD, NULL) == 0);

	for (int l = 0; l < ZTEST_OBJECT_LOCKS; l++)
		ztest_rll_init(&zd->zd_object_lock[l]);

	for (int l = 0; l < ZTEST_RANGE_LOCKS; l++)
		ztest_rll_init(&zd->zd_range_lock[l]);
}

static void
ztest_zd_fini(ztest_ds_t *zd)
{
	VERIFY(_mutex_destroy(&zd->zd_dirobj_lock) == 0);

	for (int l = 0; l < ZTEST_OBJECT_LOCKS; l++)
		ztest_rll_destroy(&zd->zd_object_lock[l]);

	for (int l = 0; l < ZTEST_RANGE_LOCKS; l++)
		ztest_rll_destroy(&zd->zd_range_lock[l]);
}

#define	TXG_MIGHTWAIT	(ztest_random(10) == 0 ? TXG_NOWAIT : TXG_WAIT)

static uint64_t
ztest_tx_assign(dmu_tx_t *tx, uint64_t txg_how, const char *tag)
{
	uint64_t txg;
	int error;

	/*
	 * Attempt to assign tx to some transaction group.
	 */
	error = dmu_tx_assign(tx, txg_how);
	if (error) {
		if (error == ERESTART) {
			ASSERT(txg_how == TXG_NOWAIT);
			dmu_tx_wait(tx);
		} else {
			ASSERT3U(error, ==, ENOSPC);
			ztest_record_enospc(tag);
		}
		dmu_tx_abort(tx);
		return (0);
	}
	txg = dmu_tx_get_txg(tx);
	ASSERT(txg != 0);
	return (txg);
}

static void
ztest_pattern_set(void *buf, uint64_t size, uint64_t value)
{
	uint64_t *ip = buf;
	uint64_t *ip_end = (uint64_t *)((uintptr_t)buf + (uintptr_t)size);

	while (ip < ip_end)
		*ip++ = value;
}

static boolean_t
ztest_pattern_match(void *buf, uint64_t size, uint64_t value)
{
	uint64_t *ip = buf;
	uint64_t *ip_end = (uint64_t *)((uintptr_t)buf + (uintptr_t)size);
	uint64_t diff = 0;

	while (ip < ip_end)
		diff |= (value - *ip++);

	return (diff == 0);
}

static void
ztest_bt_generate(ztest_block_tag_t *bt, objset_t *os, uint64_t object,
    uint64_t offset, uint64_t gen, uint64_t txg, uint64_t crtxg)
{
	bt->bt_magic = BT_MAGIC;
	bt->bt_objset = dmu_objset_id(os);
	bt->bt_object = object;
	bt->bt_offset = offset;
	bt->bt_gen = gen;
	bt->bt_txg = txg;
	bt->bt_crtxg = crtxg;
}

static void
ztest_bt_verify(ztest_block_tag_t *bt, objset_t *os, uint64_t object,
    uint64_t offset, uint64_t gen, uint64_t txg, uint64_t crtxg)
{
	ASSERT3U(bt->bt_magic, ==, BT_MAGIC);
	ASSERT3U(bt->bt_objset, ==, dmu_objset_id(os));
	ASSERT3U(bt->bt_object, ==, object);
	ASSERT3U(bt->bt_offset, ==, offset);
	ASSERT3U(bt->bt_gen, <=, gen);
	ASSERT3U(bt->bt_txg, <=, txg);
	ASSERT3U(bt->bt_crtxg, ==, crtxg);
}

static ztest_block_tag_t *
ztest_bt_bonus(dmu_buf_t *db)
{
	dmu_object_info_t doi;
	ztest_block_tag_t *bt;

	dmu_object_info_from_db(db, &doi);
	ASSERT3U(doi.doi_bonus_size, <=, db->db_size);
	ASSERT3U(doi.doi_bonus_size, >=, sizeof (*bt));
	bt = (void *)((char *)db->db_data + doi.doi_bonus_size - sizeof (*bt));

	return (bt);
}

/*
 * ZIL logging ops
 */

#define	lrz_type	lr_mode
#define	lrz_blocksize	lr_uid
#define	lrz_ibshift	lr_gid
#define	lrz_bonustype	lr_rdev
#define	lrz_bonuslen	lr_crtime[1]

static void
ztest_log_create(ztest_ds_t *zd, dmu_tx_t *tx, lr_create_t *lr)
{
	char *name = (void *)(lr + 1);		/* name follows lr */
	size_t namesize = strlen(name) + 1;
	itx_t *itx;

	if (zil_replaying(zd->zd_zilog, tx))
		return;

	itx = zil_itx_create(TX_CREATE, sizeof (*lr) + namesize);
	bcopy(&lr->lr_common + 1, &itx->itx_lr + 1,
	    sizeof (*lr) + namesize - sizeof (lr_t));

	zil_itx_assign(zd->zd_zilog, itx, tx);
}

static void
ztest_log_remove(ztest_ds_t *zd, dmu_tx_t *tx, lr_remove_t *lr, uint64_t object)
{
	char *name = (void *)(lr + 1);		/* name follows lr */
	size_t namesize = strlen(name) + 1;
	itx_t *itx;

	if (zil_replaying(zd->zd_zilog, tx))
		return;

	itx = zil_itx_create(TX_REMOVE, sizeof (*lr) + namesize);
	bcopy(&lr->lr_common + 1, &itx->itx_lr + 1,
	    sizeof (*lr) + namesize - sizeof (lr_t));

	itx->itx_oid = object;
	zil_itx_assign(zd->zd_zilog, itx, tx);
}

static void
ztest_log_write(ztest_ds_t *zd, dmu_tx_t *tx, lr_write_t *lr)
{
	itx_t *itx;
	itx_wr_state_t write_state = ztest_random(WR_NUM_STATES);

	if (zil_replaying(zd->zd_zilog, tx))
		return;

	if (lr->lr_length > ZIL_MAX_LOG_DATA)
		write_state = WR_INDIRECT;

	itx = zil_itx_create(TX_WRITE,
	    sizeof (*lr) + (write_state == WR_COPIED ? lr->lr_length : 0));

	if (write_state == WR_COPIED &&
	    dmu_read(zd->zd_os, lr->lr_foid, lr->lr_offset, lr->lr_length,
	    ((lr_write_t *)&itx->itx_lr) + 1, DMU_READ_NO_PREFETCH) != 0) {
		zil_itx_destroy(itx);
		itx = zil_itx_create(TX_WRITE, sizeof (*lr));
		write_state = WR_NEED_COPY;
	}
	itx->itx_private = zd;
	itx->itx_wr_state = write_state;
	itx->itx_sync = (ztest_random(8) == 0);

	bcopy(&lr->lr_common + 1, &itx->itx_lr + 1,
	    sizeof (*lr) - sizeof (lr_t));

	zil_itx_assign(zd->zd_zilog, itx, tx);
}

static void
ztest_log_truncate(ztest_ds_t *zd, dmu_tx_t *tx, lr_truncate_t *lr)
{
	itx_t *itx;

	if (zil_replaying(zd->zd_zilog, tx))
		return;

	itx = zil_itx_create(TX_TRUNCATE, sizeof (*lr));
	bcopy(&lr->lr_common + 1, &itx->itx_lr + 1,
	    sizeof (*lr) - sizeof (lr_t));

	itx->itx_sync = B_FALSE;
	zil_itx_assign(zd->zd_zilog, itx, tx);
}

static void
ztest_log_setattr(ztest_ds_t *zd, dmu_tx_t *tx, lr_setattr_t *lr)
{
	itx_t *itx;

	if (zil_replaying(zd->zd_zilog, tx))
		return;

	itx = zil_itx_create(TX_SETATTR, sizeof (*lr));
	bcopy(&lr->lr_common + 1, &itx->itx_lr + 1,
	    sizeof (*lr) - sizeof (lr_t));

	itx->itx_sync = B_FALSE;
	zil_itx_assign(zd->zd_zilog, itx, tx);
}

/*
 * ZIL replay ops
 */
static int
ztest_replay_create(ztest_ds_t *zd, lr_create_t *lr, boolean_t byteswap)
{
	char *name = (void *)(lr + 1);		/* name follows lr */
	objset_t *os = zd->zd_os;
	ztest_block_tag_t *bbt;
	dmu_buf_t *db;
	dmu_tx_t *tx;
	uint64_t txg;
	int error = 0;

	if (byteswap)
		byteswap_uint64_array(lr, sizeof (*lr));

	ASSERT(lr->lr_doid == ZTEST_DIROBJ);
	ASSERT(name[0] != '\0');

	tx = dmu_tx_create(os);

	dmu_tx_hold_zap(tx, lr->lr_doid, B_TRUE, name);

	if (lr->lrz_type == DMU_OT_ZAP_OTHER) {
		dmu_tx_hold_zap(tx, DMU_NEW_OBJECT, B_TRUE, NULL);
	} else {
		dmu_tx_hold_bonus(tx, DMU_NEW_OBJECT);
	}

	txg = ztest_tx_assign(tx, TXG_WAIT, FTAG);
	if (txg == 0)
		return (ENOSPC);

	ASSERT(dmu_objset_zil(os)->zl_replay == !!lr->lr_foid);

	if (lr->lrz_type == DMU_OT_ZAP_OTHER) {
		if (lr->lr_foid == 0) {
			lr->lr_foid = zap_create(os,
			    lr->lrz_type, lr->lrz_bonustype,
			    lr->lrz_bonuslen, tx);
		} else {
			error = zap_create_claim(os, lr->lr_foid,
			    lr->lrz_type, lr->lrz_bonustype,
			    lr->lrz_bonuslen, tx);
		}
	} else {
		if (lr->lr_foid == 0) {
			lr->lr_foid = dmu_object_alloc(os,
			    lr->lrz_type, 0, lr->lrz_bonustype,
			    lr->lrz_bonuslen, tx);
		} else {
			error = dmu_object_claim(os, lr->lr_foid,
			    lr->lrz_type, 0, lr->lrz_bonustype,
			    lr->lrz_bonuslen, tx);
		}
	}

	if (error) {
		ASSERT3U(error, ==, EEXIST);
		ASSERT(zd->zd_zilog->zl_replay);
		dmu_tx_commit(tx);
		return (error);
	}

	ASSERT(lr->lr_foid != 0);

	if (lr->lrz_type != DMU_OT_ZAP_OTHER)
		VERIFY3U(0, ==, dmu_object_set_blocksize(os, lr->lr_foid,
		    lr->lrz_blocksize, lr->lrz_ibshift, tx));

	VERIFY3U(0, ==, dmu_bonus_hold(os, lr->lr_foid, FTAG, &db));
	bbt = ztest_bt_bonus(db);
	dmu_buf_will_dirty(db, tx);
	ztest_bt_generate(bbt, os, lr->lr_foid, -1ULL, lr->lr_gen, txg, txg);
	dmu_buf_rele(db, FTAG);

	VERIFY3U(0, ==, zap_add(os, lr->lr_doid, name, sizeof (uint64_t), 1,
	    &lr->lr_foid, tx));

	(void) ztest_log_create(zd, tx, lr);

	dmu_tx_commit(tx);

	return (0);
}

static int
ztest_replay_remove(ztest_ds_t *zd, lr_remove_t *lr, boolean_t byteswap)
{
	char *name = (void *)(lr + 1);		/* name follows lr */
	objset_t *os = zd->zd_os;
	dmu_object_info_t doi;
	dmu_tx_t *tx;
	uint64_t object, txg;

	if (byteswap)
		byteswap_uint64_array(lr, sizeof (*lr));

	ASSERT(lr->lr_doid == ZTEST_DIROBJ);
	ASSERT(name[0] != '\0');

	VERIFY3U(0, ==,
	    zap_lookup(os, lr->lr_doid, name, sizeof (object), 1, &object));
	ASSERT(object != 0);

	ztest_object_lock(zd, object, RL_WRITER);

	VERIFY3U(0, ==, dmu_object_info(os, object, &doi));

	tx = dmu_tx_create(os);

	dmu_tx_hold_zap(tx, lr->lr_doid, B_FALSE, name);
	dmu_tx_hold_free(tx, object, 0, DMU_OBJECT_END);

	txg = ztest_tx_assign(tx, TXG_WAIT, FTAG);
	if (txg == 0) {
		ztest_object_unlock(zd, object);
		return (ENOSPC);
	}

	if (doi.doi_type == DMU_OT_ZAP_OTHER) {
		VERIFY3U(0, ==, zap_destroy(os, object, tx));
	} else {
		VERIFY3U(0, ==, dmu_object_free(os, object, tx));
	}

	VERIFY3U(0, ==, zap_remove(os, lr->lr_doid, name, tx));

	(void) ztest_log_remove(zd, tx, lr, object);

	dmu_tx_commit(tx);

	ztest_object_unlock(zd, object);

	return (0);
}

static int
ztest_replay_write(ztest_ds_t *zd, lr_write_t *lr, boolean_t byteswap)
{
	objset_t *os = zd->zd_os;
	void *data = lr + 1;			/* data follows lr */
	uint64_t offset, length;
	ztest_block_tag_t *bt = data;
	ztest_block_tag_t *bbt;
	uint64_t gen, txg, lrtxg, crtxg;
	dmu_object_info_t doi;
	dmu_tx_t *tx;
	dmu_buf_t *db;
	arc_buf_t *abuf = NULL;
	rl_t *rl;

	if (byteswap)
		byteswap_uint64_array(lr, sizeof (*lr));

	offset = lr->lr_offset;
	length = lr->lr_length;

	/* If it's a dmu_sync() block, write the whole block */
	if (lr->lr_common.lrc_reclen == sizeof (lr_write_t)) {
		uint64_t blocksize = BP_GET_LSIZE(&lr->lr_blkptr);
		if (length < blocksize) {
			offset -= offset % blocksize;
			length = blocksize;
		}
	}

	if (bt->bt_magic == BSWAP_64(BT_MAGIC))
		byteswap_uint64_array(bt, sizeof (*bt));

	if (bt->bt_magic != BT_MAGIC)
		bt = NULL;

	ztest_object_lock(zd, lr->lr_foid, RL_READER);
	rl = ztest_range_lock(zd, lr->lr_foid, offset, length, RL_WRITER);

	VERIFY3U(0, ==, dmu_bonus_hold(os, lr->lr_foid, FTAG, &db));

	dmu_object_info_from_db(db, &doi);

	bbt = ztest_bt_bonus(db);
	ASSERT3U(bbt->bt_magic, ==, BT_MAGIC);
	gen = bbt->bt_gen;
	crtxg = bbt->bt_crtxg;
	lrtxg = lr->lr_common.lrc_txg;

	tx = dmu_tx_create(os);

	dmu_tx_hold_write(tx, lr->lr_foid, offset, length);

	if (ztest_random(8) == 0 && length == doi.doi_data_block_size &&
	    P2PHASE(offset, length) == 0)
		abuf = dmu_request_arcbuf(db, length);

	txg = ztest_tx_assign(tx, TXG_WAIT, FTAG);
	if (txg == 0) {
		if (abuf != NULL)
			dmu_return_arcbuf(abuf);
		dmu_buf_rele(db, FTAG);
		ztest_range_unlock(rl);
		ztest_object_unlock(zd, lr->lr_foid);
		return (ENOSPC);
	}

	if (bt != NULL) {
		/*
		 * Usually, verify the old data before writing new data --
		 * but not always, because we also want to verify correct
		 * behavior when the data was not recently read into cache.
		 */
		ASSERT(offset % doi.doi_data_block_size == 0);
		if (ztest_random(4) != 0) {
			int prefetch = ztest_random(2) ?
			    DMU_READ_PREFETCH : DMU_READ_NO_PREFETCH;
			ztest_block_tag_t rbt;

			VERIFY(dmu_read(os, lr->lr_foid, offset,
			    sizeof (rbt), &rbt, prefetch) == 0);
			if (rbt.bt_magic == BT_MAGIC) {
				ztest_bt_verify(&rbt, os, lr->lr_foid,
				    offset, gen, txg, crtxg);
			}
		}

		/*
		 * Writes can appear to be newer than the bonus buffer because
		 * the ztest_get_data() callback does a dmu_read() of the
		 * open-context data, which may be different than the data
		 * as it was when the write was generated.
		 */
		if (zd->zd_zilog->zl_replay) {
			ztest_bt_verify(bt, os, lr->lr_foid, offset,
			    MAX(gen, bt->bt_gen), MAX(txg, lrtxg),
			    bt->bt_crtxg);
		}

		/*
		 * Set the bt's gen/txg to the bonus buffer's gen/txg
		 * so that all of the usual ASSERTs will work.
		 */
		ztest_bt_generate(bt, os, lr->lr_foid, offset, gen, txg, crtxg);
	}

	if (abuf == NULL) {
		dmu_write(os, lr->lr_foid, offset, length, data, tx);
	} else {
		bcopy(data, abuf->b_data, length);
		dmu_assign_arcbuf(db, offset, abuf, tx);
	}

	(void) ztest_log_write(zd, tx, lr);

	dmu_buf_rele(db, FTAG);

	dmu_tx_commit(tx);

	ztest_range_unlock(rl);
	ztest_object_unlock(zd, lr->lr_foid);

	return (0);
}

static int
ztest_replay_truncate(ztest_ds_t *zd, lr_truncate_t *lr, boolean_t byteswap)
{
	objset_t *os = zd->zd_os;
	dmu_tx_t *tx;
	uint64_t txg;
	rl_t *rl;

	if (byteswap)
		byteswap_uint64_array(lr, sizeof (*lr));

	ztest_object_lock(zd, lr->lr_foid, RL_READER);
	rl = ztest_range_lock(zd, lr->lr_foid, lr->lr_offset, lr->lr_length,
	    RL_WRITER);

	tx = dmu_tx_create(os);

	dmu_tx_hold_free(tx, lr->lr_foid, lr->lr_offset, lr->lr_length);

	txg = ztest_tx_assign(tx, TXG_WAIT, FTAG);
	if (txg == 0) {
		ztest_range_unlock(rl);
		ztest_object_unlock(zd, lr->lr_foid);
		return (ENOSPC);
	}

	VERIFY(dmu_free_range(os, lr->lr_foid, lr->lr_offset,
	    lr->lr_length, tx) == 0);

	(void) ztest_log_truncate(zd, tx, lr);

	dmu_tx_commit(tx);

	ztest_range_unlock(rl);
	ztest_object_unlock(zd, lr->lr_foid);

	return (0);
}

static int
ztest_replay_setattr(ztest_ds_t *zd, lr_setattr_t *lr, boolean_t byteswap)
{
	objset_t *os = zd->zd_os;
	dmu_tx_t *tx;
	dmu_buf_t *db;
	ztest_block_tag_t *bbt;
	uint64_t txg, lrtxg, crtxg;

	if (byteswap)
		byteswap_uint64_array(lr, sizeof (*lr));

	ztest_object_lock(zd, lr->lr_foid, RL_WRITER);

	VERIFY3U(0, ==, dmu_bonus_hold(os, lr->lr_foid, FTAG, &db));

	tx = dmu_tx_create(os);
	dmu_tx_hold_bonus(tx, lr->lr_foid);

	txg = ztest_tx_assign(tx, TXG_WAIT, FTAG);
	if (txg == 0) {
		dmu_buf_rele(db, FTAG);
		ztest_object_unlock(zd, lr->lr_foid);
		return (ENOSPC);
	}

	bbt = ztest_bt_bonus(db);
	ASSERT3U(bbt->bt_magic, ==, BT_MAGIC);
	crtxg = bbt->bt_crtxg;
	lrtxg = lr->lr_common.lrc_txg;

	if (zd->zd_zilog->zl_replay) {
		ASSERT(lr->lr_size != 0);
		ASSERT(lr->lr_mode != 0);
		ASSERT(lrtxg != 0);
	} else {
		/*
		 * Randomly change the size and increment the generation.
		 */
		lr->lr_size = (ztest_random(db->db_size / sizeof (*bbt)) + 1) *
		    sizeof (*bbt);
		lr->lr_mode = bbt->bt_gen + 1;
		ASSERT(lrtxg == 0);
	}

	/*
	 * Verify that the current bonus buffer is not newer than our txg.
	 */
	ztest_bt_verify(bbt, os, lr->lr_foid, -1ULL, lr->lr_mode,
	    MAX(txg, lrtxg), crtxg);

	dmu_buf_will_dirty(db, tx);

	ASSERT3U(lr->lr_size, >=, sizeof (*bbt));
	ASSERT3U(lr->lr_size, <=, db->db_size);
	VERIFY0(dmu_set_bonus(db, lr->lr_size, tx));
	bbt = ztest_bt_bonus(db);

	ztest_bt_generate(bbt, os, lr->lr_foid, -1ULL, lr->lr_mode, txg, crtxg);

	dmu_buf_rele(db, FTAG);

	(void) ztest_log_setattr(zd, tx, lr);

	dmu_tx_commit(tx);

	ztest_object_unlock(zd, lr->lr_foid);

	return (0);
}

zil_replay_func_t *ztest_replay_vector[TX_MAX_TYPE] = {
	NULL,			/* 0 no such transaction type */
	ztest_replay_create,	/* TX_CREATE */
	NULL,			/* TX_MKDIR */
	NULL,			/* TX_MKXATTR */
	NULL,			/* TX_SYMLINK */
	ztest_replay_remove,	/* TX_REMOVE */
	NULL,			/* TX_RMDIR */
	NULL,			/* TX_LINK */
	NULL,			/* TX_RENAME */
	ztest_replay_write,	/* TX_WRITE */
	ztest_replay_truncate,	/* TX_TRUNCATE */
	ztest_replay_setattr,	/* TX_SETATTR */
	NULL,			/* TX_ACL */
	NULL,			/* TX_CREATE_ACL */
	NULL,			/* TX_CREATE_ATTR */
	NULL,			/* TX_CREATE_ACL_ATTR */
	NULL,			/* TX_MKDIR_ACL */
	NULL,			/* TX_MKDIR_ATTR */
	NULL,			/* TX_MKDIR_ACL_ATTR */
	NULL,			/* TX_WRITE2 */
};

/*
 * ZIL get_data callbacks
 */

static void
ztest_get_done(zgd_t *zgd, int error)
{
	ztest_ds_t *zd = zgd->zgd_private;
	uint64_t object = zgd->zgd_rl->rl_object;

	if (zgd->zgd_db)
		dmu_buf_rele(zgd->zgd_db, zgd);

	ztest_range_unlock(zgd->zgd_rl);
	ztest_object_unlock(zd, object);

	if (error == 0 && zgd->zgd_bp)
		zil_add_block(zgd->zgd_zilog, zgd->zgd_bp);

	umem_free(zgd, sizeof (*zgd));
}

static int
ztest_get_data(void *arg, lr_write_t *lr, char *buf, zio_t *zio)
{
	ztest_ds_t *zd = arg;
	objset_t *os = zd->zd_os;
	uint64_t object = lr->lr_foid;
	uint64_t offset = lr->lr_offset;
	uint64_t size = lr->lr_length;
	blkptr_t *bp = &lr->lr_blkptr;
	uint64_t txg = lr->lr_common.lrc_txg;
	uint64_t crtxg;
	dmu_object_info_t doi;
	dmu_buf_t *db;
	zgd_t *zgd;
	int error;

	ztest_object_lock(zd, object, RL_READER);
	error = dmu_bonus_hold(os, object, FTAG, &db);
	if (error) {
		ztest_object_unlock(zd, object);
		return (error);
	}

	crtxg = ztest_bt_bonus(db)->bt_crtxg;

	if (crtxg == 0 || crtxg > txg) {
		dmu_buf_rele(db, FTAG);
		ztest_object_unlock(zd, object);
		return (ENOENT);
	}

	dmu_object_info_from_db(db, &doi);
	dmu_buf_rele(db, FTAG);
	db = NULL;

	zgd = umem_zalloc(sizeof (*zgd), UMEM_NOFAIL);
	zgd->zgd_zilog = zd->zd_zilog;
	zgd->zgd_private = zd;

	if (buf != NULL) {	/* immediate write */
		zgd->zgd_rl = ztest_range_lock(zd, object, offset, size,
		    RL_READER);

		error = dmu_read(os, object, offset, size, buf,
		    DMU_READ_NO_PREFETCH);
		ASSERT(error == 0);
	} else {
		size = doi.doi_data_block_size;
		if (ISP2(size)) {
			offset = P2ALIGN(offset, size);
		} else {
			ASSERT(offset < size);
			offset = 0;
		}

		zgd->zgd_rl = ztest_range_lock(zd, object, offset, size,
		    RL_READER);

		error = dmu_buf_hold(os, object, offset, zgd, &db,
		    DMU_READ_NO_PREFETCH);

		if (error == 0) {
			blkptr_t *obp = dmu_buf_get_blkptr(db);
			if (obp) {
				ASSERT(BP_IS_HOLE(bp));
				*bp = *obp;
			}

			zgd->zgd_db = db;
			zgd->zgd_bp = bp;

			ASSERT(db->db_offset == offset);
			ASSERT(db->db_size == size);

			error = dmu_sync(zio, lr->lr_common.lrc_txg,
			    ztest_get_done, zgd);

			if (error == 0)
				return (0);
		}
	}

	ztest_get_done(zgd, error);

	return (error);
}

static void *
ztest_lr_alloc(size_t lrsize, char *name)
{
	char *lr;
	size_t namesize = name ? strlen(name) + 1 : 0;

	lr = umem_zalloc(lrsize + namesize, UMEM_NOFAIL);

	if (name)
		bcopy(name, lr + lrsize, namesize);

	return (lr);
}

void
ztest_lr_free(void *lr, size_t lrsize, char *name)
{
	size_t namesize = name ? strlen(name) + 1 : 0;

	umem_free(lr, lrsize + namesize);
}

/*
 * Lookup a bunch of objects.  Returns the number of objects not found.
 */
static int
ztest_lookup(ztest_ds_t *zd, ztest_od_t *od, int count)
{
	int missing = 0;
	int error;

	ASSERT(_mutex_held(&zd->zd_dirobj_lock));

	for (int i = 0; i < count; i++, od++) {
		od->od_object = 0;
		error = zap_lookup(zd->zd_os, od->od_dir, od->od_name,
		    sizeof (uint64_t), 1, &od->od_object);
		if (error) {
			ASSERT(error == ENOENT);
			ASSERT(od->od_object == 0);
			missing++;
		} else {
			dmu_buf_t *db;
			ztest_block_tag_t *bbt;
			dmu_object_info_t doi;

			ASSERT(od->od_object != 0);
			ASSERT(missing == 0);	/* there should be no gaps */

			ztest_object_lock(zd, od->od_object, RL_READER);
			VERIFY3U(0, ==, dmu_bonus_hold(zd->zd_os,
			    od->od_object, FTAG, &db));
			dmu_object_info_from_db(db, &doi);
			bbt = ztest_bt_bonus(db);
			ASSERT3U(bbt->bt_magic, ==, BT_MAGIC);
			od->od_type = doi.doi_type;
			od->od_blocksize = doi.doi_data_block_size;
			od->od_gen = bbt->bt_gen;
			dmu_buf_rele(db, FTAG);
			ztest_object_unlock(zd, od->od_object);
		}
	}

	return (missing);
}

static int
ztest_create(ztest_ds_t *zd, ztest_od_t *od, int count)
{
	int missing = 0;

	ASSERT(_mutex_held(&zd->zd_dirobj_lock));

	for (int i = 0; i < count; i++, od++) {
		if (missing) {
			od->od_object = 0;
			missing++;
			continue;
		}

		lr_create_t *lr = ztest_lr_alloc(sizeof (*lr), od->od_name);

		lr->lr_doid = od->od_dir;
		lr->lr_foid = 0;	/* 0 to allocate, > 0 to claim */
		lr->lrz_type = od->od_crtype;
		lr->lrz_blocksize = od->od_crblocksize;
		lr->lrz_ibshift = ztest_random_ibshift();
		lr->lrz_bonustype = DMU_OT_UINT64_OTHER;
		lr->lrz_bonuslen = dmu_bonus_max();
		lr->lr_gen = od->od_crgen;
		lr->lr_crtime[0] = time(NULL);

		if (ztest_replay_create(zd, lr, B_FALSE) != 0) {
			ASSERT(missing == 0);
			od->od_object = 0;
			missing++;
		} else {
			od->od_object = lr->lr_foid;
			od->od_type = od->od_crtype;
			od->od_blocksize = od->od_crblocksize;
			od->od_gen = od->od_crgen;
			ASSERT(od->od_object != 0);
		}

		ztest_lr_free(lr, sizeof (*lr), od->od_name);
	}

	return (missing);
}

static int
ztest_remove(ztest_ds_t *zd, ztest_od_t *od, int count)
{
	int missing = 0;
	int error;

	ASSERT(_mutex_held(&zd->zd_dirobj_lock));

	od += count - 1;

	for (int i = count - 1; i >= 0; i--, od--) {
		if (missing) {
			missing++;
			continue;
		}

		/*
		 * No object was found.
		 */
		if (od->od_object == 0)
			continue;

		lr_remove_t *lr = ztest_lr_alloc(sizeof (*lr), od->od_name);

		lr->lr_doid = od->od_dir;

		if ((error = ztest_replay_remove(zd, lr, B_FALSE)) != 0) {
			ASSERT3U(error, ==, ENOSPC);
			missing++;
		} else {
			od->od_object = 0;
		}
		ztest_lr_free(lr, sizeof (*lr), od->od_name);
	}

	return (missing);
}

static int
ztest_write(ztest_ds_t *zd, uint64_t object, uint64_t offset, uint64_t size,
    void *data)
{
	lr_write_t *lr;
	int error;

	lr = ztest_lr_alloc(sizeof (*lr) + size, NULL);

	lr->lr_foid = object;
	lr->lr_offset = offset;
	lr->lr_length = size;
	lr->lr_blkoff = 0;
	BP_ZERO(&lr->lr_blkptr);

	bcopy(data, lr + 1, size);

	error = ztest_replay_write(zd, lr, B_FALSE);

	ztest_lr_free(lr, sizeof (*lr) + size, NULL);

	return (error);
}

static int
ztest_truncate(ztest_ds_t *zd, uint64_t object, uint64_t offset, uint64_t size)
{
	lr_truncate_t *lr;
	int error;

	lr = ztest_lr_alloc(sizeof (*lr), NULL);

	lr->lr_foid = object;
	lr->lr_offset = offset;
	lr->lr_length = size;

	error = ztest_replay_truncate(zd, lr, B_FALSE);

	ztest_lr_free(lr, sizeof (*lr), NULL);

	return (error);
}

static int
ztest_setattr(ztest_ds_t *zd, uint64_t object)
{
	lr_setattr_t *lr;
	int error;

	lr = ztest_lr_alloc(sizeof (*lr), NULL);

	lr->lr_foid = object;
	lr->lr_size = 0;
	lr->lr_mode = 0;

	error = ztest_replay_setattr(zd, lr, B_FALSE);

	ztest_lr_free(lr, sizeof (*lr), NULL);

	return (error);
}

static void
ztest_prealloc(ztest_ds_t *zd, uint64_t object, uint64_t offset, uint64_t size)
{
	objset_t *os = zd->zd_os;
	dmu_tx_t *tx;
	uint64_t txg;
	rl_t *rl;

	txg_wait_synced(dmu_objset_pool(os), 0);

	ztest_object_lock(zd, object, RL_READER);
	rl = ztest_range_lock(zd, object, offset, size, RL_WRITER);

	tx = dmu_tx_create(os);

	dmu_tx_hold_write(tx, object, offset, size);

	txg = ztest_tx_assign(tx, TXG_WAIT, FTAG);

	if (txg != 0) {
		dmu_prealloc(os, object, offset, size, tx);
		dmu_tx_commit(tx);
		txg_wait_synced(dmu_objset_pool(os), txg);
	} else {
		(void) dmu_free_long_range(os, object, offset, size);
	}

	ztest_range_unlock(rl);
	ztest_object_unlock(zd, object);
}

static void
ztest_io(ztest_ds_t *zd, uint64_t object, uint64_t offset)
{
	int err;
	ztest_block_tag_t wbt;
	dmu_object_info_t doi;
	enum ztest_io_type io_type;
	uint64_t blocksize;
	void *data;

	VERIFY(dmu_object_info(zd->zd_os, object, &doi) == 0);
	blocksize = doi.doi_data_block_size;
	data = umem_alloc(blocksize, UMEM_NOFAIL);

	/*
	 * Pick an i/o type at random, biased toward writing block tags.
	 */
	io_type = ztest_random(ZTEST_IO_TYPES);
	if (ztest_random(2) == 0)
		io_type = ZTEST_IO_WRITE_TAG;

	(void) rw_rdlock(&zd->zd_zilog_lock);

	switch (io_type) {

	case ZTEST_IO_WRITE_TAG:
		ztest_bt_generate(&wbt, zd->zd_os, object, offset, 0, 0, 0);
		(void) ztest_write(zd, object, offset, sizeof (wbt), &wbt);
		break;

	case ZTEST_IO_WRITE_PATTERN:
		(void) memset(data, 'a' + (object + offset) % 5, blocksize);
		if (ztest_random(2) == 0) {
			/*
			 * Induce fletcher2 collisions to ensure that
			 * zio_ddt_collision() detects and resolves them
			 * when using fletcher2-verify for deduplication.
			 */
			((uint64_t *)data)[0] ^= 1ULL << 63;
			((uint64_t *)data)[4] ^= 1ULL << 63;
		}
		(void) ztest_write(zd, object, offset, blocksize, data);
		break;

	case ZTEST_IO_WRITE_ZEROES:
		bzero(data, blocksize);
		(void) ztest_write(zd, object, offset, blocksize, data);
		break;

	case ZTEST_IO_TRUNCATE:
		(void) ztest_truncate(zd, object, offset, blocksize);
		break;

	case ZTEST_IO_SETATTR:
		(void) ztest_setattr(zd, object);
		break;

	case ZTEST_IO_REWRITE:
		(void) rw_rdlock(&ztest_name_lock);
		err = ztest_dsl_prop_set_uint64(zd->zd_name,
		    ZFS_PROP_CHECKSUM, spa_dedup_checksum(ztest_spa),
		    B_FALSE);
		VERIFY(err == 0 || err == ENOSPC);
		err = ztest_dsl_prop_set_uint64(zd->zd_name,
		    ZFS_PROP_COMPRESSION,
		    ztest_random_dsl_prop(ZFS_PROP_COMPRESSION),
		    B_FALSE);
		VERIFY(err == 0 || err == ENOSPC);
		(void) rw_unlock(&ztest_name_lock);

		VERIFY0(dmu_read(zd->zd_os, object, offset, blocksize, data,
		    DMU_READ_NO_PREFETCH));

		(void) ztest_write(zd, object, offset, blocksize, data);
		break;
	}

	(void) rw_unlock(&zd->zd_zilog_lock);

	umem_free(data, blocksize);
}

/*
 * Initialize an object description template.
 */
static void
ztest_od_init(ztest_od_t *od, uint64_t id, char *tag, uint64_t index,
    dmu_object_type_t type, uint64_t blocksize, uint64_t gen)
{
	od->od_dir = ZTEST_DIROBJ;
	od->od_object = 0;

	od->od_crtype = type;
	od->od_crblocksize = blocksize ? blocksize : ztest_random_blocksize();
	od->od_crgen = gen;

	od->od_type = DMU_OT_NONE;
	od->od_blocksize = 0;
	od->od_gen = 0;

	(void) snprintf(od->od_name, sizeof (od->od_name), "%s(%lld)[%llu]",
	    tag, (int64_t)id, index);
}

/*
 * Lookup or create the objects for a test using the od template.
 * If the objects do not all exist, or if 'remove' is specified,
 * remove any existing objects and create new ones.  Otherwise,
 * use the existing objects.
 */
static int
ztest_object_init(ztest_ds_t *zd, ztest_od_t *od, size_t size, boolean_t remove)
{
	int count = size / sizeof (*od);
	int rv = 0;

	VERIFY(mutex_lock(&zd->zd_dirobj_lock) == 0);
	if ((ztest_lookup(zd, od, count) != 0 || remove) &&
	    (ztest_remove(zd, od, count) != 0 ||
	    ztest_create(zd, od, count) != 0))
		rv = -1;
	zd->zd_od = od;
	VERIFY(mutex_unlock(&zd->zd_dirobj_lock) == 0);

	return (rv);
}

/* ARGSUSED */
void
ztest_zil_commit(ztest_ds_t *zd, uint64_t id)
{
	zilog_t *zilog = zd->zd_zilog;

	(void) rw_rdlock(&zd->zd_zilog_lock);

	zil_commit(zilog, ztest_random(ZTEST_OBJECTS));

	/*
	 * Remember the committed values in zd, which is in parent/child
	 * shared memory.  If we die, the next iteration of ztest_run()
	 * will verify that the log really does contain this record.
	 */
	mutex_enter(&zilog->zl_lock);
	ASSERT(zd->zd_shared != NULL);
	ASSERT3U(zd->zd_shared->zd_seq, <=, zilog->zl_commit_lr_seq);
	zd->zd_shared->zd_seq = zilog->zl_commit_lr_seq;
	mutex_exit(&zilog->zl_lock);

	(void) rw_unlock(&zd->zd_zilog_lock);
}

/*
 * This function is designed to simulate the operations that occur during a
 * mount/unmount operation.  We hold the dataset across these operations in an
 * attempt to expose any implicit assumptions about ZIL management.
 */
/* ARGSUSED */
void
ztest_zil_remount(ztest_ds_t *zd, uint64_t id)
{
	objset_t *os = zd->zd_os;

	/*
	 * We grab the zd_dirobj_lock to ensure that no other thread is
	 * updating the zil (i.e. adding in-memory log records) and the
	 * zd_zilog_lock to block any I/O.
	 */
	VERIFY0(mutex_lock(&zd->zd_dirobj_lock));
	(void) rw_wrlock(&zd->zd_zilog_lock);

	/* zfsvfs_teardown() */
	zil_close(zd->zd_zilog);

	/* zfsvfs_setup() */
	VERIFY(zil_open(os, ztest_get_data) == zd->zd_zilog);
	zil_replay(os, zd, ztest_replay_vector);

	(void) rw_unlock(&zd->zd_zilog_lock);
	VERIFY(mutex_unlock(&zd->zd_dirobj_lock) == 0);
}

/*
 * Verify that we can't destroy an active pool, create an existing pool,
 * or create a pool with a bad vdev spec.
 */
/* ARGSUSED */
void
ztest_spa_create_destroy(ztest_ds_t *zd, uint64_t id)
{
	ztest_shared_opts_t *zo = &ztest_opts;
	spa_t *spa;
	nvlist_t *nvroot;

	/*
	 * Attempt to create using a bad file.
	 */
	nvroot = make_vdev_root("/dev/bogus", NULL, NULL, 0, 0, 0, 0, 0, 1);
	VERIFY3U(ENOENT, ==,
	    spa_create("ztest_bad_file", nvroot, NULL, NULL));
	nvlist_free(nvroot);

	/*
	 * Attempt to create using a bad mirror.
	 */
	nvroot = make_vdev_root("/dev/bogus", NULL, NULL, 0, 0, 0, 0, 2, 1);
	VERIFY3U(ENOENT, ==,
	    spa_create("ztest_bad_mirror", nvroot, NULL, NULL));
	nvlist_free(nvroot);

	/*
	 * Attempt to create an existing pool.  It shouldn't matter
	 * what's in the nvroot; we should fail with EEXIST.
	 */
	(void) rw_rdlock(&ztest_name_lock);
	nvroot = make_vdev_root("/dev/bogus", NULL, NULL, 0, 0, 0, 0, 0, 1);
	VERIFY3U(EEXIST, ==, spa_create(zo->zo_pool, nvroot, NULL, NULL));
	nvlist_free(nvroot);
	VERIFY3U(0, ==, spa_open(zo->zo_pool, &spa, FTAG));
	VERIFY3U(EBUSY, ==, spa_destroy(zo->zo_pool));
	spa_close(spa, FTAG);

	(void) rw_unlock(&ztest_name_lock);
}

/* ARGSUSED */
void
ztest_spa_upgrade(ztest_ds_t *zd, uint64_t id)
{
	spa_t *spa;
	uint64_t initial_version = SPA_VERSION_INITIAL;
	uint64_t version, newversion;
	nvlist_t *nvroot, *props;
	char *name;

	VERIFY0(mutex_lock(&ztest_vdev_lock));
	name = kmem_asprintf("%s_upgrade", ztest_opts.zo_pool);

	/*
	 * Clean up from previous runs.
	 */
	(void) spa_destroy(name);

	nvroot = make_vdev_root(NULL, NULL, name, ztest_opts.zo_vdev_size, 0,
	    0, ztest_opts.zo_raidz, ztest_opts.zo_mirrors, 1);

	/*
	 * If we're configuring a RAIDZ device then make sure that the
	 * the initial version is capable of supporting that feature.
	 */
	switch (ztest_opts.zo_raidz_parity) {
	case 0:
	case 1:
		initial_version = SPA_VERSION_INITIAL;
		break;
	case 2:
		initial_version = SPA_VERSION_RAIDZ2;
		break;
	case 3:
		initial_version = SPA_VERSION_RAIDZ3;
		break;
	}

	/*
	 * Create a pool with a spa version that can be upgraded. Pick
	 * a value between initial_version and SPA_VERSION_BEFORE_FEATURES.
	 */
	do {
		version = ztest_random_spa_version(initial_version);
	} while (version > SPA_VERSION_BEFORE_FEATURES);

	props = fnvlist_alloc();
	fnvlist_add_uint64(props,
	    zpool_prop_to_name(ZPOOL_PROP_VERSION), version);
	VERIFY0(spa_create(name, nvroot, props, NULL));
	fnvlist_free(nvroot);
	fnvlist_free(props);

	VERIFY0(spa_open(name, &spa, FTAG));
	VERIFY3U(spa_version(spa), ==, version);
	newversion = ztest_random_spa_version(version + 1);

	if (ztest_opts.zo_verbose >= 4) {
		(void) printf("upgrading spa version from %llu to %llu\n",
		    (u_longlong_t)version, (u_longlong_t)newversion);
	}

	spa_upgrade(spa, newversion);
	VERIFY3U(spa_version(spa), >, version);
	VERIFY3U(spa_version(spa), ==, fnvlist_lookup_uint64(spa->spa_config,
	    zpool_prop_to_name(ZPOOL_PROP_VERSION)));
	spa_close(spa, FTAG);

	strfree(name);
	VERIFY0(mutex_unlock(&ztest_vdev_lock));
}

static vdev_t *
vdev_lookup_by_path(vdev_t *vd, const char *path)
{
	vdev_t *mvd;

	if (vd->vdev_path != NULL && strcmp(path, vd->vdev_path) == 0)
		return (vd);

	for (int c = 0; c < vd->vdev_children; c++)
		if ((mvd = vdev_lookup_by_path(vd->vdev_child[c], path)) !=
		    NULL)
			return (mvd);

	return (NULL);
}

/*
 * Find the first available hole which can be used as a top-level.
 */
int
find_vdev_hole(spa_t *spa)
{
	vdev_t *rvd = spa->spa_root_vdev;
	int c;

	ASSERT(spa_config_held(spa, SCL_VDEV, RW_READER) == SCL_VDEV);

	for (c = 0; c < rvd->vdev_children; c++) {
		vdev_t *cvd = rvd->vdev_child[c];

		if (cvd->vdev_ishole)
			break;
	}
	return (c);
}

/*
 * Verify that vdev_add() works as expected.
 */
/* ARGSUSED */
void
ztest_vdev_add_remove(ztest_ds_t *zd, uint64_t id)
{
	ztest_shared_t *zs = ztest_shared;
	spa_t *spa = ztest_spa;
	uint64_t leaves;
	uint64_t guid;
	nvlist_t *nvroot;
	int error;

	VERIFY(mutex_lock(&ztest_vdev_lock) == 0);
	leaves = MAX(zs->zs_mirrors + zs->zs_splits, 1) * ztest_opts.zo_raidz;

	spa_config_enter(spa, SCL_VDEV, FTAG, RW_READER);

	ztest_shared->zs_vdev_next_leaf = find_vdev_hole(spa) * leaves;

	/*
	 * If we have slogs then remove them 1/4 of the time.
	 */
	if (spa_has_slogs(spa) && ztest_random(4) == 0) {
		/*
		 * Grab the guid from the head of the log class rotor.
		 */
		guid = spa_log_class(spa)->mc_rotor->mg_vd->vdev_guid;

		spa_config_exit(spa, SCL_VDEV, FTAG);

		/*
		 * We have to grab the zs_name_lock as writer to
		 * prevent a race between removing a slog (dmu_objset_find)
		 * and destroying a dataset. Removing the slog will
		 * grab a reference on the dataset which may cause
		 * dmu_objset_destroy() to fail with EBUSY thus
		 * leaving the dataset in an inconsistent state.
		 */
		VERIFY(rw_wrlock(&ztest_name_lock) == 0);
		error = spa_vdev_remove(spa, guid, B_FALSE);
		VERIFY(rw_unlock(&ztest_name_lock) == 0);

		if (error && error != EEXIST)
			fatal(0, "spa_vdev_remove() = %d", error);
	} else {
		spa_config_exit(spa, SCL_VDEV, FTAG);

		/*
		 * Make 1/4 of the devices be log devices.
		 */
		nvroot = make_vdev_root(NULL, NULL, NULL,
		    ztest_opts.zo_vdev_size, 0,
		    ztest_random(4) == 0, ztest_opts.zo_raidz,
		    zs->zs_mirrors, 1);

		error = spa_vdev_add(spa, nvroot);
		nvlist_free(nvroot);

		if (error == ENOSPC)
			ztest_record_enospc("spa_vdev_add");
		else if (error != 0)
			fatal(0, "spa_vdev_add() = %d", error);
	}

	VERIFY(mutex_unlock(&ztest_vdev_lock) == 0);
}

/*
 * Verify that adding/removing aux devices (l2arc, hot spare) works as expected.
 */
/* ARGSUSED */
void
ztest_vdev_aux_add_remove(ztest_ds_t *zd, uint64_t id)
{
	ztest_shared_t *zs = ztest_shared;
	spa_t *spa = ztest_spa;
	vdev_t *rvd = spa->spa_root_vdev;
	spa_aux_vdev_t *sav;
	char *aux;
	uint64_t guid = 0;
	int error;

	if (ztest_random(2) == 0) {
		sav = &spa->spa_spares;
		aux = ZPOOL_CONFIG_SPARES;
	} else {
		sav = &spa->spa_l2cache;
		aux = ZPOOL_CONFIG_L2CACHE;
	}

	VERIFY(mutex_lock(&ztest_vdev_lock) == 0);

	spa_config_enter(spa, SCL_VDEV, FTAG, RW_READER);

	if (sav->sav_count != 0 && ztest_random(4) == 0) {
		/*
		 * Pick a random device to remove.
		 */
		guid = sav->sav_vdevs[ztest_random(sav->sav_count)]->vdev_guid;
	} else {
		/*
		 * Find an unused device we can add.
		 */
		zs->zs_vdev_aux = 0;
		for (;;) {
			char path[MAXPATHLEN];
			int c;
<<<<<<< HEAD
			(void) snprintf(path, sizeof(path), ztest_aux_template, zopt_dir,
			    zopt_pool, aux, zs->zs_vdev_aux);
=======
			(void) snprintf(path, sizeof (path), ztest_aux_template,
			    ztest_opts.zo_dir, ztest_opts.zo_pool, aux,
			    zs->zs_vdev_aux);
>>>>>>> b2b84690
			for (c = 0; c < sav->sav_count; c++)
				if (strcmp(sav->sav_vdevs[c]->vdev_path,
				    path) == 0)
					break;
			if (c == sav->sav_count &&
			    vdev_lookup_by_path(rvd, path) == NULL)
				break;
			zs->zs_vdev_aux++;
		}
	}

	spa_config_exit(spa, SCL_VDEV, FTAG);

	if (guid == 0) {
		/*
		 * Add a new device.
		 */
		nvlist_t *nvroot = make_vdev_root(NULL, aux, NULL,
		    (ztest_opts.zo_vdev_size * 5) / 4, 0, 0, 0, 0, 1);
		error = spa_vdev_add(spa, nvroot);
		if (error != 0)
			fatal(0, "spa_vdev_add(%p) = %d", nvroot, error);
		nvlist_free(nvroot);
	} else {
		/*
		 * Remove an existing device.  Sometimes, dirty its
		 * vdev state first to make sure we handle removal
		 * of devices that have pending state changes.
		 */
		if (ztest_random(2) == 0)
			(void) vdev_online(spa, guid, 0, NULL);

		error = spa_vdev_remove(spa, guid, B_FALSE);
		if (error != 0 && error != EBUSY)
			fatal(0, "spa_vdev_remove(%llu) = %d", guid, error);
	}

	VERIFY(mutex_unlock(&ztest_vdev_lock) == 0);
}

/*
 * split a pool if it has mirror tlvdevs
 */
/* ARGSUSED */
void
ztest_split_pool(ztest_ds_t *zd, uint64_t id)
{
	ztest_shared_t *zs = ztest_shared;
	spa_t *spa = ztest_spa;
	vdev_t *rvd = spa->spa_root_vdev;
	nvlist_t *tree, **child, *config, *split, **schild;
	uint_t c, children, schildren = 0, lastlogid = 0;
	int error = 0;

	VERIFY(mutex_lock(&ztest_vdev_lock) == 0);

	/* ensure we have a useable config; mirrors of raidz aren't supported */
	if (zs->zs_mirrors < 3 || ztest_opts.zo_raidz > 1) {
		VERIFY(mutex_unlock(&ztest_vdev_lock) == 0);
		return;
	}

	/* clean up the old pool, if any */
	(void) spa_destroy("splitp");

	spa_config_enter(spa, SCL_VDEV, FTAG, RW_READER);

	/* generate a config from the existing config */
	mutex_enter(&spa->spa_props_lock);
	VERIFY(nvlist_lookup_nvlist(spa->spa_config, ZPOOL_CONFIG_VDEV_TREE,
	    &tree) == 0);
	mutex_exit(&spa->spa_props_lock);

	VERIFY(nvlist_lookup_nvlist_array(tree, ZPOOL_CONFIG_CHILDREN, &child,
	    &children) == 0);

	schild = malloc(rvd->vdev_children * sizeof (nvlist_t *));
	for (c = 0; c < children; c++) {
		vdev_t *tvd = rvd->vdev_child[c];
		nvlist_t **mchild;
		uint_t mchildren;

		if (tvd->vdev_islog || tvd->vdev_ops == &vdev_hole_ops) {
			VERIFY(nvlist_alloc(&schild[schildren], NV_UNIQUE_NAME,
			    0) == 0);
			VERIFY(nvlist_add_string(schild[schildren],
			    ZPOOL_CONFIG_TYPE, VDEV_TYPE_HOLE) == 0);
			VERIFY(nvlist_add_uint64(schild[schildren],
			    ZPOOL_CONFIG_IS_HOLE, 1) == 0);
			if (lastlogid == 0)
				lastlogid = schildren;
			++schildren;
			continue;
		}
		lastlogid = 0;
		VERIFY(nvlist_lookup_nvlist_array(child[c],
		    ZPOOL_CONFIG_CHILDREN, &mchild, &mchildren) == 0);
		VERIFY(nvlist_dup(mchild[0], &schild[schildren++], 0) == 0);
	}

	/* OK, create a config that can be used to split */
	VERIFY(nvlist_alloc(&split, NV_UNIQUE_NAME, 0) == 0);
	VERIFY(nvlist_add_string(split, ZPOOL_CONFIG_TYPE,
	    VDEV_TYPE_ROOT) == 0);
	VERIFY(nvlist_add_nvlist_array(split, ZPOOL_CONFIG_CHILDREN, schild,
	    lastlogid != 0 ? lastlogid : schildren) == 0);

	VERIFY(nvlist_alloc(&config, NV_UNIQUE_NAME, 0) == 0);
	VERIFY(nvlist_add_nvlist(config, ZPOOL_CONFIG_VDEV_TREE, split) == 0);

	for (c = 0; c < schildren; c++)
		nvlist_free(schild[c]);
	free(schild);
	nvlist_free(split);

	spa_config_exit(spa, SCL_VDEV, FTAG);

	(void) rw_wrlock(&ztest_name_lock);
	error = spa_vdev_split_mirror(spa, "splitp", config, NULL, B_FALSE);
	(void) rw_unlock(&ztest_name_lock);

	nvlist_free(config);

	if (error == 0) {
		(void) printf("successful split - results:\n");
		mutex_enter(&spa_namespace_lock);
		show_pool_stats(spa);
		show_pool_stats(spa_lookup("splitp"));
		mutex_exit(&spa_namespace_lock);
		++zs->zs_splits;
		--zs->zs_mirrors;
	}
	VERIFY(mutex_unlock(&ztest_vdev_lock) == 0);

}

/*
 * Verify that we can attach and detach devices.
 */
/* ARGSUSED */
void
ztest_vdev_attach_detach(ztest_ds_t *zd, uint64_t id)
{
	ztest_shared_t *zs = ztest_shared;
	spa_t *spa = ztest_spa;
	spa_aux_vdev_t *sav = &spa->spa_spares;
	vdev_t *rvd = spa->spa_root_vdev;
	vdev_t *oldvd, *newvd, *pvd;
	nvlist_t *root;
	uint64_t leaves;
	uint64_t leaf, top;
	uint64_t ashift = ztest_get_ashift();
	uint64_t oldguid, pguid;
	uint64_t oldsize, newsize;
	char oldpath[MAXPATHLEN], newpath[MAXPATHLEN];
	int replacing;
	int oldvd_has_siblings = B_FALSE;
	int newvd_is_spare = B_FALSE;
	int oldvd_is_log;
	int error, expected_error;

	VERIFY(mutex_lock(&ztest_vdev_lock) == 0);
	leaves = MAX(zs->zs_mirrors, 1) * ztest_opts.zo_raidz;

	spa_config_enter(spa, SCL_VDEV, FTAG, RW_READER);

	/*
	 * Decide whether to do an attach or a replace.
	 */
	replacing = ztest_random(2);

	/*
	 * Pick a random top-level vdev.
	 */
	top = ztest_random_vdev_top(spa, B_TRUE);

	/*
	 * Pick a random leaf within it.
	 */
	leaf = ztest_random(leaves);

	/*
	 * Locate this vdev.
	 */
	oldvd = rvd->vdev_child[top];
	if (zs->zs_mirrors >= 1) {
		ASSERT(oldvd->vdev_ops == &vdev_mirror_ops);
		ASSERT(oldvd->vdev_children >= zs->zs_mirrors);
		oldvd = oldvd->vdev_child[leaf / ztest_opts.zo_raidz];
	}
	if (ztest_opts.zo_raidz > 1) {
		ASSERT(oldvd->vdev_ops == &vdev_raidz_ops);
		ASSERT(oldvd->vdev_children == ztest_opts.zo_raidz);
		oldvd = oldvd->vdev_child[leaf % ztest_opts.zo_raidz];
	}

	/*
	 * If we're already doing an attach or replace, oldvd may be a
	 * mirror vdev -- in which case, pick a random child.
	 */
	while (oldvd->vdev_children != 0) {
		oldvd_has_siblings = B_TRUE;
		ASSERT(oldvd->vdev_children >= 2);
		oldvd = oldvd->vdev_child[ztest_random(oldvd->vdev_children)];
	}

	oldguid = oldvd->vdev_guid;
	oldsize = vdev_get_min_asize(oldvd);
	oldvd_is_log = oldvd->vdev_top->vdev_islog;
	(void) strcpy(oldpath, oldvd->vdev_path);
	pvd = oldvd->vdev_parent;
	pguid = pvd->vdev_guid;

	/*
	 * If oldvd has siblings, then half of the time, detach it.
	 */
	if (oldvd_has_siblings && ztest_random(2) == 0) {
		spa_config_exit(spa, SCL_VDEV, FTAG);
		error = spa_vdev_detach(spa, oldguid, pguid, B_FALSE);
		if (error != 0 && error != ENODEV && error != EBUSY &&
		    error != ENOTSUP)
			fatal(0, "detach (%s) returned %d", oldpath, error);
		VERIFY(mutex_unlock(&ztest_vdev_lock) == 0);
		return;
	}

	/*
	 * For the new vdev, choose with equal probability between the two
	 * standard paths (ending in either 'a' or 'b') or a random hot spare.
	 */
	if (sav->sav_count != 0 && ztest_random(3) == 0) {
		newvd = sav->sav_vdevs[ztest_random(sav->sav_count)];
		newvd_is_spare = B_TRUE;
		(void) strcpy(newpath, newvd->vdev_path);
	} else {
		(void) snprintf(newpath, sizeof (newpath), ztest_dev_template,
		    ztest_opts.zo_dir, ztest_opts.zo_pool,
		    top * leaves + leaf);
		if (ztest_random(2) == 0)
			newpath[strlen(newpath) - 1] = 'b';
		newvd = vdev_lookup_by_path(rvd, newpath);
	}

	if (newvd) {
		newsize = vdev_get_min_asize(newvd);
	} else {
		/*
		 * Make newsize a little bigger or smaller than oldsize.
		 * If it's smaller, the attach should fail.
		 * If it's larger, and we're doing a replace,
		 * we should get dynamic LUN growth when we're done.
		 */
		newsize = 10 * oldsize / (9 + ztest_random(3));
	}

	/*
	 * If pvd is not a mirror or root, the attach should fail with ENOTSUP,
	 * unless it's a replace; in that case any non-replacing parent is OK.
	 *
	 * If newvd is already part of the pool, it should fail with EBUSY.
	 *
	 * If newvd is too small, it should fail with EOVERFLOW.
	 */
	if (pvd->vdev_ops != &vdev_mirror_ops &&
	    pvd->vdev_ops != &vdev_root_ops && (!replacing ||
	    pvd->vdev_ops == &vdev_replacing_ops ||
	    pvd->vdev_ops == &vdev_spare_ops))
		expected_error = ENOTSUP;
	else if (newvd_is_spare && (!replacing || oldvd_is_log))
		expected_error = ENOTSUP;
	else if (newvd == oldvd)
		expected_error = replacing ? 0 : EBUSY;
	else if (vdev_lookup_by_path(rvd, newpath) != NULL)
		expected_error = EBUSY;
	else if (newsize < oldsize)
		expected_error = EOVERFLOW;
	else if (ashift > oldvd->vdev_top->vdev_ashift)
		expected_error = EDOM;
	else
		expected_error = 0;

	spa_config_exit(spa, SCL_VDEV, FTAG);

	/*
	 * Build the nvlist describing newpath.
	 */
	root = make_vdev_root(newpath, NULL, NULL, newvd == NULL ? newsize : 0,
	    ashift, 0, 0, 0, 1);

	error = spa_vdev_attach(spa, oldguid, root, replacing);

	nvlist_free(root);

	/*
	 * If our parent was the replacing vdev, but the replace completed,
	 * then instead of failing with ENOTSUP we may either succeed,
	 * fail with ENODEV, or fail with EOVERFLOW.
	 */
	if (expected_error == ENOTSUP &&
	    (error == 0 || error == ENODEV || error == EOVERFLOW))
		expected_error = error;

	/*
	 * If someone grew the LUN, the replacement may be too small.
	 */
	if (error == EOVERFLOW || error == EBUSY)
		expected_error = error;

	/* XXX workaround 6690467 */
	if (error != expected_error && expected_error != EBUSY) {
		fatal(0, "attach (%s %llu, %s %llu, %d) "
		    "returned %d, expected %d",
		    oldpath, oldsize, newpath,
		    newsize, replacing, error, expected_error);
	}

	VERIFY(mutex_unlock(&ztest_vdev_lock) == 0);
}

/*
 * Callback function which expands the physical size of the vdev.
 */
vdev_t *
grow_vdev(vdev_t *vd, void *arg)
{
	spa_t *spa = vd->vdev_spa;
	size_t *newsize = arg;
	size_t fsize;
	int fd;

	ASSERT(spa_config_held(spa, SCL_STATE, RW_READER) == SCL_STATE);
	ASSERT(vd->vdev_ops->vdev_op_leaf);

	if ((fd = open(vd->vdev_path, O_RDWR)) == -1)
		return (vd);

	fsize = lseek(fd, 0, SEEK_END);
	(void) ftruncate(fd, *newsize);

	if (ztest_opts.zo_verbose >= 6) {
		(void) printf("%s grew from %lu to %lu bytes\n",
		    vd->vdev_path, (ulong_t)fsize, (ulong_t)*newsize);
	}
	(void) close(fd);
	return (NULL);
}

/*
 * Callback function which expands a given vdev by calling vdev_online().
 */
/* ARGSUSED */
vdev_t *
online_vdev(vdev_t *vd, void *arg)
{
	spa_t *spa = vd->vdev_spa;
	vdev_t *tvd = vd->vdev_top;
	uint64_t guid = vd->vdev_guid;
	uint64_t generation = spa->spa_config_generation + 1;
	vdev_state_t newstate = VDEV_STATE_UNKNOWN;
	int error;

	ASSERT(spa_config_held(spa, SCL_STATE, RW_READER) == SCL_STATE);
	ASSERT(vd->vdev_ops->vdev_op_leaf);

	/* Calling vdev_online will initialize the new metaslabs */
	spa_config_exit(spa, SCL_STATE, spa);
	error = vdev_online(spa, guid, ZFS_ONLINE_EXPAND, &newstate);
	spa_config_enter(spa, SCL_STATE, spa, RW_READER);

	/*
	 * If vdev_online returned an error or the underlying vdev_open
	 * failed then we abort the expand. The only way to know that
	 * vdev_open fails is by checking the returned newstate.
	 */
	if (error || newstate != VDEV_STATE_HEALTHY) {
		if (ztest_opts.zo_verbose >= 5) {
			(void) printf("Unable to expand vdev, state %llu, "
			    "error %d\n", (u_longlong_t)newstate, error);
		}
		return (vd);
	}
	ASSERT3U(newstate, ==, VDEV_STATE_HEALTHY);

	/*
	 * Since we dropped the lock we need to ensure that we're
	 * still talking to the original vdev. It's possible this
	 * vdev may have been detached/replaced while we were
	 * trying to online it.
	 */
	if (generation != spa->spa_config_generation) {
		if (ztest_opts.zo_verbose >= 5) {
			(void) printf("vdev configuration has changed, "
			    "guid %llu, state %llu, expected gen %llu, "
			    "got gen %llu\n",
			    (u_longlong_t)guid,
			    (u_longlong_t)tvd->vdev_state,
			    (u_longlong_t)generation,
			    (u_longlong_t)spa->spa_config_generation);
		}
		return (vd);
	}
	return (NULL);
}

/*
 * Traverse the vdev tree calling the supplied function.
 * We continue to walk the tree until we either have walked all
 * children or we receive a non-NULL return from the callback.
 * If a NULL callback is passed, then we just return back the first
 * leaf vdev we encounter.
 */
vdev_t *
vdev_walk_tree(vdev_t *vd, vdev_t *(*func)(vdev_t *, void *), void *arg)
{
	if (vd->vdev_ops->vdev_op_leaf) {
		if (func == NULL)
			return (vd);
		else
			return (func(vd, arg));
	}

	for (uint_t c = 0; c < vd->vdev_children; c++) {
		vdev_t *cvd = vd->vdev_child[c];
		if ((cvd = vdev_walk_tree(cvd, func, arg)) != NULL)
			return (cvd);
	}
	return (NULL);
}

/*
 * Verify that dynamic LUN growth works as expected.
 */
/* ARGSUSED */
void
ztest_vdev_LUN_growth(ztest_ds_t *zd, uint64_t id)
{
	spa_t *spa = ztest_spa;
	vdev_t *vd, *tvd;
	metaslab_class_t *mc;
	metaslab_group_t *mg;
	size_t psize, newsize;
	uint64_t top;
	uint64_t old_class_space, new_class_space, old_ms_count, new_ms_count;

	VERIFY(mutex_lock(&ztest_vdev_lock) == 0);
	spa_config_enter(spa, SCL_STATE, spa, RW_READER);

	top = ztest_random_vdev_top(spa, B_TRUE);

	tvd = spa->spa_root_vdev->vdev_child[top];
	mg = tvd->vdev_mg;
	mc = mg->mg_class;
	old_ms_count = tvd->vdev_ms_count;
	old_class_space = metaslab_class_get_space(mc);

	/*
	 * Determine the size of the first leaf vdev associated with
	 * our top-level device.
	 */
	vd = vdev_walk_tree(tvd, NULL, NULL);
	ASSERT3P(vd, !=, NULL);
	ASSERT(vd->vdev_ops->vdev_op_leaf);

	psize = vd->vdev_psize;

	/*
	 * We only try to expand the vdev if it's healthy, less than 4x its
	 * original size, and it has a valid psize.
	 */
	if (tvd->vdev_state != VDEV_STATE_HEALTHY ||
	    psize == 0 || psize >= 4 * ztest_opts.zo_vdev_size) {
		spa_config_exit(spa, SCL_STATE, spa);
		VERIFY(mutex_unlock(&ztest_vdev_lock) == 0);
		return;
	}
	ASSERT(psize > 0);
	newsize = psize + psize / 8;
	ASSERT3U(newsize, >, psize);

	if (ztest_opts.zo_verbose >= 6) {
		(void) printf("Expanding LUN %s from %lu to %lu\n",
		    vd->vdev_path, (ulong_t)psize, (ulong_t)newsize);
	}

	/*
	 * Growing the vdev is a two step process:
	 *	1). expand the physical size (i.e. relabel)
	 *	2). online the vdev to create the new metaslabs
	 */
	if (vdev_walk_tree(tvd, grow_vdev, &newsize) != NULL ||
	    vdev_walk_tree(tvd, online_vdev, NULL) != NULL ||
	    tvd->vdev_state != VDEV_STATE_HEALTHY) {
		if (ztest_opts.zo_verbose >= 5) {
			(void) printf("Could not expand LUN because "
			    "the vdev configuration changed.\n");
		}
		spa_config_exit(spa, SCL_STATE, spa);
		VERIFY(mutex_unlock(&ztest_vdev_lock) == 0);
		return;
	}

	spa_config_exit(spa, SCL_STATE, spa);

	/*
	 * Expanding the LUN will update the config asynchronously,
	 * thus we must wait for the async thread to complete any
	 * pending tasks before proceeding.
	 */
	for (;;) {
		boolean_t done;
		mutex_enter(&spa->spa_async_lock);
		done = (spa->spa_async_thread == NULL && !spa->spa_async_tasks);
		mutex_exit(&spa->spa_async_lock);
		if (done)
			break;
		txg_wait_synced(spa_get_dsl(spa), 0);
		(void) poll(NULL, 0, 100);
	}

	spa_config_enter(spa, SCL_STATE, spa, RW_READER);

	tvd = spa->spa_root_vdev->vdev_child[top];
	new_ms_count = tvd->vdev_ms_count;
	new_class_space = metaslab_class_get_space(mc);

	if (tvd->vdev_mg != mg || mg->mg_class != mc) {
		if (ztest_opts.zo_verbose >= 5) {
			(void) printf("Could not verify LUN expansion due to "
			    "intervening vdev offline or remove.\n");
		}
		spa_config_exit(spa, SCL_STATE, spa);
		VERIFY(mutex_unlock(&ztest_vdev_lock) == 0);
		return;
	}

	/*
	 * Make sure we were able to grow the vdev.
	 */
	if (new_ms_count <= old_ms_count)
		fatal(0, "LUN expansion failed: ms_count %llu <= %llu\n",
		    old_ms_count, new_ms_count);

	/*
	 * Make sure we were able to grow the pool.
	 */
	if (new_class_space <= old_class_space)
		fatal(0, "LUN expansion failed: class_space %llu <= %llu\n",
		    old_class_space, new_class_space);

	if (ztest_opts.zo_verbose >= 5) {
		char oldnumbuf[6], newnumbuf[6];

		nicenum(old_class_space, oldnumbuf, sizeof(oldnumbuf));
		nicenum(new_class_space, newnumbuf, sizeof(newnumbuf));
		(void) printf("%s grew from %s to %s\n",
		    spa->spa_name, oldnumbuf, newnumbuf);
	}

	spa_config_exit(spa, SCL_STATE, spa);
	VERIFY(mutex_unlock(&ztest_vdev_lock) == 0);
}

/*
 * Verify that dmu_objset_{create,destroy,open,close} work as expected.
 */
/* ARGSUSED */
static void
ztest_objset_create_cb(objset_t *os, void *arg, cred_t *cr, dmu_tx_t *tx)
{
	/*
	 * Create the objects common to all ztest datasets.
	 */
	VERIFY(zap_create_claim(os, ZTEST_DIROBJ,
	    DMU_OT_ZAP_OTHER, DMU_OT_NONE, 0, tx) == 0);
}

static int
ztest_dataset_create(char *dsname)
{
	uint64_t zilset = ztest_random(100);
	int err = dmu_objset_create(dsname, DMU_OST_OTHER, 0,
	    ztest_objset_create_cb, NULL);

	if (err || zilset < 80)
		return (err);

	if (ztest_opts.zo_verbose >= 6)
		(void) printf("Setting dataset %s to sync always\n", dsname);
	return (ztest_dsl_prop_set_uint64(dsname, ZFS_PROP_SYNC,
	    ZFS_SYNC_ALWAYS, B_FALSE));
}

/* ARGSUSED */
static int
ztest_objset_destroy_cb(const char *name, void *arg)
{
	objset_t *os;
	dmu_object_info_t doi;
	int error;

	/*
	 * Verify that the dataset contains a directory object.
	 */
	VERIFY0(dmu_objset_own(name, DMU_OST_OTHER, B_TRUE, FTAG, &os));
	error = dmu_object_info(os, ZTEST_DIROBJ, &doi);
	if (error != ENOENT) {
		/* We could have crashed in the middle of destroying it */
		ASSERT0(error);
		ASSERT3U(doi.doi_type, ==, DMU_OT_ZAP_OTHER);
		ASSERT3S(doi.doi_physical_blocks_512, >=, 0);
	}
	dmu_objset_disown(os, FTAG);

	/*
	 * Destroy the dataset.
	 */
	if (strchr(name, '@') != NULL) {
		VERIFY0(dsl_destroy_snapshot(name, B_FALSE));
	} else {
		VERIFY0(dsl_destroy_head(name));
	}
	return (0);
}

static boolean_t
ztest_snapshot_create(char *osname, uint64_t id)
{
	char snapname[ZFS_MAX_DATASET_NAME_LEN];
	int error;

	(void) snprintf(snapname, sizeof (snapname), "%llu", (u_longlong_t)id);

	error = dmu_objset_snapshot_one(osname, snapname);
	if (error == ENOSPC) {
		ztest_record_enospc(FTAG);
		return (B_FALSE);
	}
	if (error != 0 && error != EEXIST) {
		fatal(0, "ztest_snapshot_create(%s@%s) = %d", osname,
		    snapname, error);
	}
	return (B_TRUE);
}

static boolean_t
ztest_snapshot_destroy(char *osname, uint64_t id)
{
	char snapname[ZFS_MAX_DATASET_NAME_LEN];
	int error;

	(void) snprintf(snapname, sizeof (snapname), "%s@%llu", osname,
	    (u_longlong_t)id);

	error = dsl_destroy_snapshot(snapname, B_FALSE);
	if (error != 0 && error != ENOENT)
		fatal(0, "ztest_snapshot_destroy(%s) = %d", snapname, error);
	return (B_TRUE);
}

/* ARGSUSED */
void
ztest_dmu_objset_create_destroy(ztest_ds_t *zd, uint64_t id)
{
	ztest_ds_t zdtmp;
	int iters;
	int error;
	objset_t *os, *os2;
	char name[ZFS_MAX_DATASET_NAME_LEN];
	zilog_t *zilog;

	(void) rw_rdlock(&ztest_name_lock);

	(void) snprintf(name, sizeof (name), "%s/temp_%llu",
	    ztest_opts.zo_pool, (u_longlong_t)id);

	/*
	 * If this dataset exists from a previous run, process its replay log
	 * half of the time.  If we don't replay it, then dmu_objset_destroy()
	 * (invoked from ztest_objset_destroy_cb()) should just throw it away.
	 */
	if (ztest_random(2) == 0 &&
	    dmu_objset_own(name, DMU_OST_OTHER, B_FALSE, FTAG, &os) == 0) {
		ztest_zd_init(&zdtmp, NULL, os);
		zil_replay(os, &zdtmp, ztest_replay_vector);
		ztest_zd_fini(&zdtmp);
		dmu_objset_disown(os, FTAG);
	}

	/*
	 * There may be an old instance of the dataset we're about to
	 * create lying around from a previous run.  If so, destroy it
	 * and all of its snapshots.
	 */
	(void) dmu_objset_find(name, ztest_objset_destroy_cb, NULL,
	    DS_FIND_CHILDREN | DS_FIND_SNAPSHOTS);

	/*
	 * Verify that the destroyed dataset is no longer in the namespace.
	 */
	VERIFY3U(ENOENT, ==, dmu_objset_own(name, DMU_OST_OTHER, B_TRUE,
	    FTAG, &os));

	/*
	 * Verify that we can create a new dataset.
	 */
	error = ztest_dataset_create(name);
	if (error) {
		if (error == ENOSPC) {
			ztest_record_enospc(FTAG);
			(void) rw_unlock(&ztest_name_lock);
			return;
		}
		fatal(0, "dmu_objset_create(%s) = %d", name, error);
	}

	VERIFY0(dmu_objset_own(name, DMU_OST_OTHER, B_FALSE, FTAG, &os));

	ztest_zd_init(&zdtmp, NULL, os);

	/*
	 * Open the intent log for it.
	 */
	zilog = zil_open(os, ztest_get_data);

	/*
	 * Put some objects in there, do a little I/O to them,
	 * and randomly take a couple of snapshots along the way.
	 */
	iters = ztest_random(5);
	for (int i = 0; i < iters; i++) {
		ztest_dmu_object_alloc_free(&zdtmp, id);
		if (ztest_random(iters) == 0)
			(void) ztest_snapshot_create(name, i);
	}

	/*
	 * Verify that we cannot create an existing dataset.
	 */
	VERIFY3U(EEXIST, ==,
	    dmu_objset_create(name, DMU_OST_OTHER, 0, NULL, NULL));

	/*
	 * Verify that we can hold an objset that is also owned.
	 */
	VERIFY3U(0, ==, dmu_objset_hold(name, FTAG, &os2));
	dmu_objset_rele(os2, FTAG);

	/*
	 * Verify that we cannot own an objset that is already owned.
	 */
	VERIFY3U(EBUSY, ==,
	    dmu_objset_own(name, DMU_OST_OTHER, B_FALSE, FTAG, &os2));

	zil_close(zilog);
	dmu_objset_disown(os, FTAG);
	ztest_zd_fini(&zdtmp);

	(void) rw_unlock(&ztest_name_lock);
}

/*
 * Verify that dmu_snapshot_{create,destroy,open,close} work as expected.
 */
void
ztest_dmu_snapshot_create_destroy(ztest_ds_t *zd, uint64_t id)
{
	(void) rw_rdlock(&ztest_name_lock);
	(void) ztest_snapshot_destroy(zd->zd_name, id);
	(void) ztest_snapshot_create(zd->zd_name, id);
	(void) rw_unlock(&ztest_name_lock);
}

/*
 * Cleanup non-standard snapshots and clones.
 */
void
ztest_dsl_dataset_cleanup(char *osname, uint64_t id)
{
	char snap1name[ZFS_MAX_DATASET_NAME_LEN];
	char clone1name[ZFS_MAX_DATASET_NAME_LEN];
	char snap2name[ZFS_MAX_DATASET_NAME_LEN];
	char clone2name[ZFS_MAX_DATASET_NAME_LEN];
	char snap3name[ZFS_MAX_DATASET_NAME_LEN];
	int error;

	(void) snprintf(snap1name, sizeof (snap1name),
	    "%s@s1_%llu", osname, id);
	(void) snprintf(clone1name, sizeof (clone1name),
	    "%s/c1_%llu", osname, id);
	(void) snprintf(snap2name, sizeof (snap2name),
	    "%s@s2_%llu", clone1name, id);
	(void) snprintf(clone2name, sizeof (clone2name),
	    "%s/c2_%llu", osname, id);
	(void) snprintf(snap3name, sizeof (snap3name),
	    "%s@s3_%llu", clone1name, id);

	error = dsl_destroy_head(clone2name);
	if (error && error != ENOENT)
		fatal(0, "dsl_destroy_head(%s) = %d", clone2name, error);
	error = dsl_destroy_snapshot(snap3name, B_FALSE);
	if (error && error != ENOENT)
		fatal(0, "dsl_destroy_snapshot(%s) = %d", snap3name, error);
	error = dsl_destroy_snapshot(snap2name, B_FALSE);
	if (error && error != ENOENT)
		fatal(0, "dsl_destroy_snapshot(%s) = %d", snap2name, error);
	error = dsl_destroy_head(clone1name);
	if (error && error != ENOENT)
		fatal(0, "dsl_destroy_head(%s) = %d", clone1name, error);
	error = dsl_destroy_snapshot(snap1name, B_FALSE);
	if (error && error != ENOENT)
		fatal(0, "dsl_destroy_snapshot(%s) = %d", snap1name, error);
}

/*
 * Verify dsl_dataset_promote handles EBUSY
 */
void
ztest_dsl_dataset_promote_busy(ztest_ds_t *zd, uint64_t id)
{
	objset_t *os;
	char snap1name[ZFS_MAX_DATASET_NAME_LEN];
	char clone1name[ZFS_MAX_DATASET_NAME_LEN];
	char snap2name[ZFS_MAX_DATASET_NAME_LEN];
	char clone2name[ZFS_MAX_DATASET_NAME_LEN];
	char snap3name[ZFS_MAX_DATASET_NAME_LEN];
	char *osname = zd->zd_name;
	int error;

	(void) rw_rdlock(&ztest_name_lock);

	ztest_dsl_dataset_cleanup(osname, id);

	(void) snprintf(snap1name, sizeof (snap1name),
	    "%s@s1_%llu", osname, id);
	(void) snprintf(clone1name, sizeof (clone1name),
	    "%s/c1_%llu", osname, id);
	(void) snprintf(snap2name, sizeof (snap2name),
	    "%s@s2_%llu", clone1name, id);
	(void) snprintf(clone2name, sizeof (clone2name),
	    "%s/c2_%llu", osname, id);
	(void) snprintf(snap3name, sizeof (snap3name),
	    "%s@s3_%llu", clone1name, id);

	error = dmu_objset_snapshot_one(osname, strchr(snap1name, '@') + 1);
	if (error && error != EEXIST) {
		if (error == ENOSPC) {
			ztest_record_enospc(FTAG);
			goto out;
		}
		fatal(0, "dmu_take_snapshot(%s) = %d", snap1name, error);
	}

	error = dmu_objset_clone(clone1name, snap1name);
	if (error) {
		if (error == ENOSPC) {
			ztest_record_enospc(FTAG);
			goto out;
		}
		fatal(0, "dmu_objset_create(%s) = %d", clone1name, error);
	}

	error = dmu_objset_snapshot_one(clone1name, strchr(snap2name, '@') + 1);
	if (error && error != EEXIST) {
		if (error == ENOSPC) {
			ztest_record_enospc(FTAG);
			goto out;
		}
		fatal(0, "dmu_open_snapshot(%s) = %d", snap2name, error);
	}

	error = dmu_objset_snapshot_one(clone1name, strchr(snap3name, '@') + 1);
	if (error && error != EEXIST) {
		if (error == ENOSPC) {
			ztest_record_enospc(FTAG);
			goto out;
		}
		fatal(0, "dmu_open_snapshot(%s) = %d", snap3name, error);
	}

	error = dmu_objset_clone(clone2name, snap3name);
	if (error) {
		if (error == ENOSPC) {
			ztest_record_enospc(FTAG);
			goto out;
		}
		fatal(0, "dmu_objset_create(%s) = %d", clone2name, error);
	}

	error = dmu_objset_own(snap2name, DMU_OST_ANY, B_TRUE, FTAG, &os);
	if (error)
		fatal(0, "dmu_objset_own(%s) = %d", snap2name, error);
	error = dsl_dataset_promote(clone2name, NULL);
	if (error == ENOSPC) {
		dmu_objset_disown(os, FTAG);
		ztest_record_enospc(FTAG);
		goto out;
	}
	if (error != EBUSY)
		fatal(0, "dsl_dataset_promote(%s), %d, not EBUSY", clone2name,
		    error);
	dmu_objset_disown(os, FTAG);

out:
	ztest_dsl_dataset_cleanup(osname, id);

	(void) rw_unlock(&ztest_name_lock);
}

/*
 * Verify that dmu_object_{alloc,free} work as expected.
 */
void
ztest_dmu_object_alloc_free(ztest_ds_t *zd, uint64_t id)
{
	ztest_od_t od[4];
	int batchsize = sizeof (od) / sizeof (od[0]);

	for (int b = 0; b < batchsize; b++)
		ztest_od_init(&od[b], id, FTAG, b, DMU_OT_UINT64_OTHER, 0, 0);

	/*
	 * Destroy the previous batch of objects, create a new batch,
	 * and do some I/O on the new objects.
	 */
	if (ztest_object_init(zd, od, sizeof (od), B_TRUE) != 0)
		return;

	while (ztest_random(4 * batchsize) != 0)
		ztest_io(zd, od[ztest_random(batchsize)].od_object,
		    ztest_random(ZTEST_RANGE_LOCKS) << SPA_MAXBLOCKSHIFT);
}

/*
 * Verify that dmu_{read,write} work as expected.
 */
void
ztest_dmu_read_write(ztest_ds_t *zd, uint64_t id)
{
	objset_t *os = zd->zd_os;
	ztest_od_t od[2];
	dmu_tx_t *tx;
	int i, freeit, error;
	uint64_t n, s, txg;
	bufwad_t *packbuf, *bigbuf, *pack, *bigH, *bigT;
	uint64_t packobj, packoff, packsize, bigobj, bigoff, bigsize;
	uint64_t chunksize = (1000 + ztest_random(1000)) * sizeof (uint64_t);
	uint64_t regions = 997;
	uint64_t stride = 123456789ULL;
	uint64_t width = 40;
	int free_percent = 5;

	/*
	 * This test uses two objects, packobj and bigobj, that are always
	 * updated together (i.e. in the same tx) so that their contents are
	 * in sync and can be compared.  Their contents relate to each other
	 * in a simple way: packobj is a dense array of 'bufwad' structures,
	 * while bigobj is a sparse array of the same bufwads.  Specifically,
	 * for any index n, there are three bufwads that should be identical:
	 *
	 *	packobj, at offset n * sizeof (bufwad_t)
	 *	bigobj, at the head of the nth chunk
	 *	bigobj, at the tail of the nth chunk
	 *
	 * The chunk size is arbitrary. It doesn't have to be a power of two,
	 * and it doesn't have any relation to the object blocksize.
	 * The only requirement is that it can hold at least two bufwads.
	 *
	 * Normally, we write the bufwad to each of these locations.
	 * However, free_percent of the time we instead write zeroes to
	 * packobj and perform a dmu_free_range() on bigobj.  By comparing
	 * bigobj to packobj, we can verify that the DMU is correctly
	 * tracking which parts of an object are allocated and free,
	 * and that the contents of the allocated blocks are correct.
	 */

	/*
	 * Read the directory info.  If it's the first time, set things up.
	 */
	ztest_od_init(&od[0], id, FTAG, 0, DMU_OT_UINT64_OTHER, 0, chunksize);
	ztest_od_init(&od[1], id, FTAG, 1, DMU_OT_UINT64_OTHER, 0, chunksize);

	if (ztest_object_init(zd, od, sizeof (od), B_FALSE) != 0)
		return;

	bigobj = od[0].od_object;
	packobj = od[1].od_object;
	chunksize = od[0].od_gen;
	ASSERT(chunksize == od[1].od_gen);

	/*
	 * Prefetch a random chunk of the big object.
	 * Our aim here is to get some async reads in flight
	 * for blocks that we may free below; the DMU should
	 * handle this race correctly.
	 */
	n = ztest_random(regions) * stride + ztest_random(width);
	s = 1 + ztest_random(2 * width - 1);
	dmu_prefetch(os, bigobj, 0, n * chunksize, s * chunksize,
	    ZIO_PRIORITY_SYNC_READ);

	/*
	 * Pick a random index and compute the offsets into packobj and bigobj.
	 */
	n = ztest_random(regions) * stride + ztest_random(width);
	s = 1 + ztest_random(width - 1);

	packoff = n * sizeof (bufwad_t);
	packsize = s * sizeof (bufwad_t);

	bigoff = n * chunksize;
	bigsize = s * chunksize;

	packbuf = umem_alloc(packsize, UMEM_NOFAIL);
	bigbuf = umem_alloc(bigsize, UMEM_NOFAIL);

	/*
	 * free_percent of the time, free a range of bigobj rather than
	 * overwriting it.
	 */
	freeit = (ztest_random(100) < free_percent);

	/*
	 * Read the current contents of our objects.
	 */
	error = dmu_read(os, packobj, packoff, packsize, packbuf,
	    DMU_READ_PREFETCH);
	ASSERT0(error);
	error = dmu_read(os, bigobj, bigoff, bigsize, bigbuf,
	    DMU_READ_PREFETCH);
	ASSERT0(error);

	/*
	 * Get a tx for the mods to both packobj and bigobj.
	 */
	tx = dmu_tx_create(os);

	dmu_tx_hold_write(tx, packobj, packoff, packsize);

	if (freeit)
		dmu_tx_hold_free(tx, bigobj, bigoff, bigsize);
	else
		dmu_tx_hold_write(tx, bigobj, bigoff, bigsize);

	/* This accounts for setting the checksum/compression. */
	dmu_tx_hold_bonus(tx, bigobj);

	txg = ztest_tx_assign(tx, TXG_MIGHTWAIT, FTAG);
	if (txg == 0) {
		umem_free(packbuf, packsize);
		umem_free(bigbuf, bigsize);
		return;
	}

	enum zio_checksum cksum;
	do {
		cksum = (enum zio_checksum)
		    ztest_random_dsl_prop(ZFS_PROP_CHECKSUM);
	} while (cksum >= ZIO_CHECKSUM_LEGACY_FUNCTIONS);
	dmu_object_set_checksum(os, bigobj, cksum, tx);

	enum zio_compress comp;
	do {
		comp = (enum zio_compress)
		    ztest_random_dsl_prop(ZFS_PROP_COMPRESSION);
	} while (comp >= ZIO_COMPRESS_LEGACY_FUNCTIONS);
	dmu_object_set_compress(os, bigobj, comp, tx);

	/*
	 * For each index from n to n + s, verify that the existing bufwad
	 * in packobj matches the bufwads at the head and tail of the
	 * corresponding chunk in bigobj.  Then update all three bufwads
	 * with the new values we want to write out.
	 */
	for (i = 0; i < s; i++) {
		/* LINTED */
		pack = (bufwad_t *)((char *)packbuf + i * sizeof (bufwad_t));
		/* LINTED */
		bigH = (bufwad_t *)((char *)bigbuf + i * chunksize);
		/* LINTED */
		bigT = (bufwad_t *)((char *)bigH + chunksize) - 1;

		ASSERT((uintptr_t)bigH - (uintptr_t)bigbuf < bigsize);
		ASSERT((uintptr_t)bigT - (uintptr_t)bigbuf < bigsize);

		if (pack->bw_txg > txg)
			fatal(0, "future leak: got %llx, open txg is %llx",
			    pack->bw_txg, txg);

		if (pack->bw_data != 0 && pack->bw_index != n + i)
			fatal(0, "wrong index: got %llx, wanted %llx+%llx",
			    pack->bw_index, n, i);

		if (bcmp(pack, bigH, sizeof (bufwad_t)) != 0)
			fatal(0, "pack/bigH mismatch in %p/%p", pack, bigH);

		if (bcmp(pack, bigT, sizeof (bufwad_t)) != 0)
			fatal(0, "pack/bigT mismatch in %p/%p", pack, bigT);

		if (freeit) {
			bzero(pack, sizeof (bufwad_t));
		} else {
			pack->bw_index = n + i;
			pack->bw_txg = txg;
			pack->bw_data = 1 + ztest_random(-2ULL);
		}
		*bigH = *pack;
		*bigT = *pack;
	}

	/*
	 * We've verified all the old bufwads, and made new ones.
	 * Now write them out.
	 */
	dmu_write(os, packobj, packoff, packsize, packbuf, tx);

	if (freeit) {
		if (ztest_opts.zo_verbose >= 7) {
			(void) printf("freeing offset %llx size %llx"
			    " txg %llx\n",
			    (u_longlong_t)bigoff,
			    (u_longlong_t)bigsize,
			    (u_longlong_t)txg);
		}
		VERIFY(0 == dmu_free_range(os, bigobj, bigoff, bigsize, tx));
	} else {
		if (ztest_opts.zo_verbose >= 7) {
			(void) printf("writing offset %llx size %llx"
			    " txg %llx\n",
			    (u_longlong_t)bigoff,
			    (u_longlong_t)bigsize,
			    (u_longlong_t)txg);
		}
		dmu_write(os, bigobj, bigoff, bigsize, bigbuf, tx);
	}

	dmu_tx_commit(tx);

	/*
	 * Sanity check the stuff we just wrote.
	 */
	{
		void *packcheck = umem_alloc(packsize, UMEM_NOFAIL);
		void *bigcheck = umem_alloc(bigsize, UMEM_NOFAIL);

		VERIFY(0 == dmu_read(os, packobj, packoff,
		    packsize, packcheck, DMU_READ_PREFETCH));
		VERIFY(0 == dmu_read(os, bigobj, bigoff,
		    bigsize, bigcheck, DMU_READ_PREFETCH));

		ASSERT(bcmp(packbuf, packcheck, packsize) == 0);
		ASSERT(bcmp(bigbuf, bigcheck, bigsize) == 0);

		umem_free(packcheck, packsize);
		umem_free(bigcheck, bigsize);
	}

	umem_free(packbuf, packsize);
	umem_free(bigbuf, bigsize);
}

void
compare_and_update_pbbufs(uint64_t s, bufwad_t *packbuf, bufwad_t *bigbuf,
    uint64_t bigsize, uint64_t n, uint64_t chunksize, uint64_t txg)
{
	uint64_t i;
	bufwad_t *pack;
	bufwad_t *bigH;
	bufwad_t *bigT;

	/*
	 * For each index from n to n + s, verify that the existing bufwad
	 * in packobj matches the bufwads at the head and tail of the
	 * corresponding chunk in bigobj.  Then update all three bufwads
	 * with the new values we want to write out.
	 */
	for (i = 0; i < s; i++) {
		/* LINTED */
		pack = (bufwad_t *)((char *)packbuf + i * sizeof (bufwad_t));
		/* LINTED */
		bigH = (bufwad_t *)((char *)bigbuf + i * chunksize);
		/* LINTED */
		bigT = (bufwad_t *)((char *)bigH + chunksize) - 1;

		ASSERT((uintptr_t)bigH - (uintptr_t)bigbuf < bigsize);
		ASSERT((uintptr_t)bigT - (uintptr_t)bigbuf < bigsize);

		if (pack->bw_txg > txg)
			fatal(0, "future leak: got %llx, open txg is %llx",
			    pack->bw_txg, txg);

		if (pack->bw_data != 0 && pack->bw_index != n + i)
			fatal(0, "wrong index: got %llx, wanted %llx+%llx",
			    pack->bw_index, n, i);

		if (bcmp(pack, bigH, sizeof (bufwad_t)) != 0)
			fatal(0, "pack/bigH mismatch in %p/%p", pack, bigH);

		if (bcmp(pack, bigT, sizeof (bufwad_t)) != 0)
			fatal(0, "pack/bigT mismatch in %p/%p", pack, bigT);

		pack->bw_index = n + i;
		pack->bw_txg = txg;
		pack->bw_data = 1 + ztest_random(-2ULL);

		*bigH = *pack;
		*bigT = *pack;
	}
}

void
ztest_dmu_read_write_zcopy(ztest_ds_t *zd, uint64_t id)
{
	objset_t *os = zd->zd_os;
	ztest_od_t od[2];
	dmu_tx_t *tx;
	uint64_t i;
	int error;
	uint64_t n, s, txg;
	bufwad_t *packbuf, *bigbuf;
	uint64_t packobj, packoff, packsize, bigobj, bigoff, bigsize;
	uint64_t blocksize = ztest_random_blocksize();
	uint64_t chunksize = blocksize;
	uint64_t regions = 997;
	uint64_t stride = 123456789ULL;
	uint64_t width = 9;
	dmu_buf_t *bonus_db;
	arc_buf_t **bigbuf_arcbufs;
	dmu_object_info_t doi;

	/*
	 * This test uses two objects, packobj and bigobj, that are always
	 * updated together (i.e. in the same tx) so that their contents are
	 * in sync and can be compared.  Their contents relate to each other
	 * in a simple way: packobj is a dense array of 'bufwad' structures,
	 * while bigobj is a sparse array of the same bufwads.  Specifically,
	 * for any index n, there are three bufwads that should be identical:
	 *
	 *	packobj, at offset n * sizeof (bufwad_t)
	 *	bigobj, at the head of the nth chunk
	 *	bigobj, at the tail of the nth chunk
	 *
	 * The chunk size is set equal to bigobj block size so that
	 * dmu_assign_arcbuf() can be tested for object updates.
	 */

	/*
	 * Read the directory info.  If it's the first time, set things up.
	 */
	ztest_od_init(&od[0], id, FTAG, 0, DMU_OT_UINT64_OTHER, blocksize, 0);
	ztest_od_init(&od[1], id, FTAG, 1, DMU_OT_UINT64_OTHER, 0, chunksize);

	if (ztest_object_init(zd, od, sizeof (od), B_FALSE) != 0)
		return;

	bigobj = od[0].od_object;
	packobj = od[1].od_object;
	blocksize = od[0].od_blocksize;
	chunksize = blocksize;
	ASSERT(chunksize == od[1].od_gen);

	VERIFY(dmu_object_info(os, bigobj, &doi) == 0);
	VERIFY(ISP2(doi.doi_data_block_size));
	VERIFY(chunksize == doi.doi_data_block_size);
	VERIFY(chunksize >= 2 * sizeof (bufwad_t));

	/*
	 * Pick a random index and compute the offsets into packobj and bigobj.
	 */
	n = ztest_random(regions) * stride + ztest_random(width);
	s = 1 + ztest_random(width - 1);

	packoff = n * sizeof (bufwad_t);
	packsize = s * sizeof (bufwad_t);

	bigoff = n * chunksize;
	bigsize = s * chunksize;

	packbuf = umem_zalloc(packsize, UMEM_NOFAIL);
	bigbuf = umem_zalloc(bigsize, UMEM_NOFAIL);

	VERIFY3U(0, ==, dmu_bonus_hold(os, bigobj, FTAG, &bonus_db));

	bigbuf_arcbufs = umem_zalloc(2 * s * sizeof (arc_buf_t *), UMEM_NOFAIL);

	/*
	 * Iteration 0 test zcopy for DB_UNCACHED dbufs.
	 * Iteration 1 test zcopy to already referenced dbufs.
	 * Iteration 2 test zcopy to dirty dbuf in the same txg.
	 * Iteration 3 test zcopy to dbuf dirty in previous txg.
	 * Iteration 4 test zcopy when dbuf is no longer dirty.
	 * Iteration 5 test zcopy when it can't be done.
	 * Iteration 6 one more zcopy write.
	 */
	for (i = 0; i < 7; i++) {
		uint64_t j;
		uint64_t off;

		/*
		 * In iteration 5 (i == 5) use arcbufs
		 * that don't match bigobj blksz to test
		 * dmu_assign_arcbuf() when it can't directly
		 * assign an arcbuf to a dbuf.
		 */
		for (j = 0; j < s; j++) {
			if (i != 5) {
				bigbuf_arcbufs[j] =
				    dmu_request_arcbuf(bonus_db, chunksize);
			} else {
				bigbuf_arcbufs[2 * j] =
				    dmu_request_arcbuf(bonus_db, chunksize / 2);
				bigbuf_arcbufs[2 * j + 1] =
				    dmu_request_arcbuf(bonus_db, chunksize / 2);
			}
		}

		/*
		 * Get a tx for the mods to both packobj and bigobj.
		 */
		tx = dmu_tx_create(os);

		dmu_tx_hold_write(tx, packobj, packoff, packsize);
		dmu_tx_hold_write(tx, bigobj, bigoff, bigsize);

		txg = ztest_tx_assign(tx, TXG_MIGHTWAIT, FTAG);
		if (txg == 0) {
			umem_free(packbuf, packsize);
			umem_free(bigbuf, bigsize);
			for (j = 0; j < s; j++) {
				if (i != 5) {
					dmu_return_arcbuf(bigbuf_arcbufs[j]);
				} else {
					dmu_return_arcbuf(
					    bigbuf_arcbufs[2 * j]);
					dmu_return_arcbuf(
					    bigbuf_arcbufs[2 * j + 1]);
				}
			}
			umem_free(bigbuf_arcbufs, 2 * s * sizeof (arc_buf_t *));
			dmu_buf_rele(bonus_db, FTAG);
			return;
		}

		/*
		 * 50% of the time don't read objects in the 1st iteration to
		 * test dmu_assign_arcbuf() for the case when there're no
		 * existing dbufs for the specified offsets.
		 */
		if (i != 0 || ztest_random(2) != 0) {
			error = dmu_read(os, packobj, packoff,
			    packsize, packbuf, DMU_READ_PREFETCH);
			ASSERT0(error);
			error = dmu_read(os, bigobj, bigoff, bigsize,
			    bigbuf, DMU_READ_PREFETCH);
			ASSERT0(error);
		}
		compare_and_update_pbbufs(s, packbuf, bigbuf, bigsize,
		    n, chunksize, txg);

		/*
		 * We've verified all the old bufwads, and made new ones.
		 * Now write them out.
		 */
		dmu_write(os, packobj, packoff, packsize, packbuf, tx);
		if (ztest_opts.zo_verbose >= 7) {
			(void) printf("writing offset %llx size %llx"
			    " txg %llx\n",
			    (u_longlong_t)bigoff,
			    (u_longlong_t)bigsize,
			    (u_longlong_t)txg);
		}
		for (off = bigoff, j = 0; j < s; j++, off += chunksize) {
			dmu_buf_t *dbt;
			if (i != 5) {
				bcopy((caddr_t)bigbuf + (off - bigoff),
				    bigbuf_arcbufs[j]->b_data, chunksize);
			} else {
				bcopy((caddr_t)bigbuf + (off - bigoff),
				    bigbuf_arcbufs[2 * j]->b_data,
				    chunksize / 2);
				bcopy((caddr_t)bigbuf + (off - bigoff) +
				    chunksize / 2,
				    bigbuf_arcbufs[2 * j + 1]->b_data,
				    chunksize / 2);
			}

			if (i == 1) {
				VERIFY(dmu_buf_hold(os, bigobj, off,
				    FTAG, &dbt, DMU_READ_NO_PREFETCH) == 0);
			}
			if (i != 5) {
				dmu_assign_arcbuf(bonus_db, off,
				    bigbuf_arcbufs[j], tx);
			} else {
				dmu_assign_arcbuf(bonus_db, off,
				    bigbuf_arcbufs[2 * j], tx);
				dmu_assign_arcbuf(bonus_db,
				    off + chunksize / 2,
				    bigbuf_arcbufs[2 * j + 1], tx);
			}
			if (i == 1) {
				dmu_buf_rele(dbt, FTAG);
			}
		}
		dmu_tx_commit(tx);

		/*
		 * Sanity check the stuff we just wrote.
		 */
		{
			void *packcheck = umem_alloc(packsize, UMEM_NOFAIL);
			void *bigcheck = umem_alloc(bigsize, UMEM_NOFAIL);

			VERIFY(0 == dmu_read(os, packobj, packoff,
			    packsize, packcheck, DMU_READ_PREFETCH));
			VERIFY(0 == dmu_read(os, bigobj, bigoff,
			    bigsize, bigcheck, DMU_READ_PREFETCH));

			ASSERT(bcmp(packbuf, packcheck, packsize) == 0);
			ASSERT(bcmp(bigbuf, bigcheck, bigsize) == 0);

			umem_free(packcheck, packsize);
			umem_free(bigcheck, bigsize);
		}
		if (i == 2) {
			txg_wait_open(dmu_objset_pool(os), 0);
		} else if (i == 3) {
			txg_wait_synced(dmu_objset_pool(os), 0);
		}
	}

	dmu_buf_rele(bonus_db, FTAG);
	umem_free(packbuf, packsize);
	umem_free(bigbuf, bigsize);
	umem_free(bigbuf_arcbufs, 2 * s * sizeof (arc_buf_t *));
}

/* ARGSUSED */
void
ztest_dmu_write_parallel(ztest_ds_t *zd, uint64_t id)
{
	ztest_od_t od[1];
	uint64_t offset = (1ULL << (ztest_random(20) + 43)) +
	    (ztest_random(ZTEST_RANGE_LOCKS) << SPA_MAXBLOCKSHIFT);

	/*
	 * Have multiple threads write to large offsets in an object
	 * to verify that parallel writes to an object -- even to the
	 * same blocks within the object -- doesn't cause any trouble.
	 */
	ztest_od_init(&od[0], ID_PARALLEL, FTAG, 0, DMU_OT_UINT64_OTHER, 0, 0);

	if (ztest_object_init(zd, od, sizeof (od), B_FALSE) != 0)
		return;

	while (ztest_random(10) != 0)
		ztest_io(zd, od[0].od_object, offset);
}

void
ztest_dmu_prealloc(ztest_ds_t *zd, uint64_t id)
{
	ztest_od_t od[1];
	uint64_t offset = (1ULL << (ztest_random(4) + SPA_MAXBLOCKSHIFT)) +
	    (ztest_random(ZTEST_RANGE_LOCKS) << SPA_MAXBLOCKSHIFT);
	uint64_t count = ztest_random(20) + 1;
	uint64_t blocksize = ztest_random_blocksize();
	void *data;

	ztest_od_init(&od[0], id, FTAG, 0, DMU_OT_UINT64_OTHER, blocksize, 0);

	if (ztest_object_init(zd, od, sizeof (od), !ztest_random(2)) != 0)
		return;

	if (ztest_truncate(zd, od[0].od_object, offset, count * blocksize) != 0)
		return;

	ztest_prealloc(zd, od[0].od_object, offset, count * blocksize);

	data = umem_zalloc(blocksize, UMEM_NOFAIL);

	while (ztest_random(count) != 0) {
		uint64_t randoff = offset + (ztest_random(count) * blocksize);
		if (ztest_write(zd, od[0].od_object, randoff, blocksize,
		    data) != 0)
			break;
		while (ztest_random(4) != 0)
			ztest_io(zd, od[0].od_object, randoff);
	}

	umem_free(data, blocksize);
}

/*
 * Verify that zap_{create,destroy,add,remove,update} work as expected.
 */
#define	ZTEST_ZAP_MIN_INTS	1
#define	ZTEST_ZAP_MAX_INTS	4
#define	ZTEST_ZAP_MAX_PROPS	1000

void
ztest_zap(ztest_ds_t *zd, uint64_t id)
{
	objset_t *os = zd->zd_os;
	ztest_od_t od[1];
	uint64_t object;
	uint64_t txg, last_txg;
	uint64_t value[ZTEST_ZAP_MAX_INTS];
	uint64_t zl_ints, zl_intsize, prop;
	int i, ints;
	dmu_tx_t *tx;
	char propname[100], txgname[100];
	int error;
	char *hc[2] = { "s.acl.h", ".s.open.h.hyLZlg" };

	ztest_od_init(&od[0], id, FTAG, 0, DMU_OT_ZAP_OTHER, 0, 0);

	if (ztest_object_init(zd, od, sizeof (od), !ztest_random(2)) != 0)
		return;

	object = od[0].od_object;

	/*
	 * Generate a known hash collision, and verify that
	 * we can lookup and remove both entries.
	 */
	tx = dmu_tx_create(os);
	dmu_tx_hold_zap(tx, object, B_TRUE, NULL);
	txg = ztest_tx_assign(tx, TXG_MIGHTWAIT, FTAG);
	if (txg == 0)
		return;
	for (i = 0; i < 2; i++) {
		value[i] = i;
		VERIFY3U(0, ==, zap_add(os, object, hc[i], sizeof (uint64_t),
		    1, &value[i], tx));
	}
	for (i = 0; i < 2; i++) {
		VERIFY3U(EEXIST, ==, zap_add(os, object, hc[i],
		    sizeof (uint64_t), 1, &value[i], tx));
		VERIFY3U(0, ==,
		    zap_length(os, object, hc[i], &zl_intsize, &zl_ints));
		ASSERT3U(zl_intsize, ==, sizeof (uint64_t));
		ASSERT3U(zl_ints, ==, 1);
	}
	for (i = 0; i < 2; i++) {
		VERIFY3U(0, ==, zap_remove(os, object, hc[i], tx));
	}
	dmu_tx_commit(tx);

	/*
	 * Generate a buch of random entries.
	 */
	ints = MAX(ZTEST_ZAP_MIN_INTS, object % ZTEST_ZAP_MAX_INTS);

	prop = ztest_random(ZTEST_ZAP_MAX_PROPS);
	(void) snprintf(propname, sizeof(propname), "prop_%llu", (u_longlong_t)prop);
	(void) snprintf(txgname, sizeof(txgname), "txg_%llu", (u_longlong_t)prop);
	bzero(value, sizeof (value));
	last_txg = 0;

	/*
	 * If these zap entries already exist, validate their contents.
	 */
	error = zap_length(os, object, txgname, &zl_intsize, &zl_ints);
	if (error == 0) {
		ASSERT3U(zl_intsize, ==, sizeof (uint64_t));
		ASSERT3U(zl_ints, ==, 1);

		VERIFY(zap_lookup(os, object, txgname, zl_intsize,
		    zl_ints, &last_txg) == 0);

		VERIFY(zap_length(os, object, propname, &zl_intsize,
		    &zl_ints) == 0);

		ASSERT3U(zl_intsize, ==, sizeof (uint64_t));
		ASSERT3U(zl_ints, ==, ints);

		VERIFY(zap_lookup(os, object, propname, zl_intsize,
		    zl_ints, value) == 0);

		for (i = 0; i < ints; i++) {
			ASSERT3U(value[i], ==, last_txg + object + i);
		}
	} else {
		ASSERT3U(error, ==, ENOENT);
	}

	/*
	 * Atomically update two entries in our zap object.
	 * The first is named txg_%llu, and contains the txg
	 * in which the property was last updated.  The second
	 * is named prop_%llu, and the nth element of its value
	 * should be txg + object + n.
	 */
	tx = dmu_tx_create(os);
	dmu_tx_hold_zap(tx, object, B_TRUE, NULL);
	txg = ztest_tx_assign(tx, TXG_MIGHTWAIT, FTAG);
	if (txg == 0)
		return;

	if (last_txg > txg)
		fatal(0, "zap future leak: old %llu new %llu", last_txg, txg);

	for (i = 0; i < ints; i++)
		value[i] = txg + object + i;

	VERIFY3U(0, ==, zap_update(os, object, txgname, sizeof (uint64_t),
	    1, &txg, tx));
	VERIFY3U(0, ==, zap_update(os, object, propname, sizeof (uint64_t),
	    ints, value, tx));

	dmu_tx_commit(tx);

	/*
	 * Remove a random pair of entries.
	 */
	prop = ztest_random(ZTEST_ZAP_MAX_PROPS);
	(void) snprintf(propname, sizeof(propname), "prop_%llu", (u_longlong_t)prop);
	(void) snprintf(txgname, sizeof(txgname), "txg_%llu", (u_longlong_t)prop);

	error = zap_length(os, object, txgname, &zl_intsize, &zl_ints);

	if (error == ENOENT)
		return;

	ASSERT0(error);

	tx = dmu_tx_create(os);
	dmu_tx_hold_zap(tx, object, B_TRUE, NULL);
	txg = ztest_tx_assign(tx, TXG_MIGHTWAIT, FTAG);
	if (txg == 0)
		return;
	VERIFY3U(0, ==, zap_remove(os, object, txgname, tx));
	VERIFY3U(0, ==, zap_remove(os, object, propname, tx));
	dmu_tx_commit(tx);
}

/*
 * Testcase to test the upgrading of a microzap to fatzap.
 */
void
ztest_fzap(ztest_ds_t *zd, uint64_t id)
{
	objset_t *os = zd->zd_os;
	ztest_od_t od[1];
	uint64_t object, txg;

	ztest_od_init(&od[0], id, FTAG, 0, DMU_OT_ZAP_OTHER, 0, 0);

	if (ztest_object_init(zd, od, sizeof (od), !ztest_random(2)) != 0)
		return;

	object = od[0].od_object;

	/*
	 * Add entries to this ZAP and make sure it spills over
	 * and gets upgraded to a fatzap. Also, since we are adding
	 * 2050 entries we should see ptrtbl growth and leaf-block split.
	 */
	for (int i = 0; i < 2050; i++) {
		char name[ZFS_MAX_DATASET_NAME_LEN];
		uint64_t value = i;
		dmu_tx_t *tx;
		int error;

		(void) snprintf(name, sizeof (name), "fzap-%llu-%llu",
		    id, value);

		tx = dmu_tx_create(os);
		dmu_tx_hold_zap(tx, object, B_TRUE, name);
		txg = ztest_tx_assign(tx, TXG_MIGHTWAIT, FTAG);
		if (txg == 0)
			return;
		error = zap_add(os, object, name, sizeof (uint64_t), 1,
		    &value, tx);
		ASSERT(error == 0 || error == EEXIST);
		dmu_tx_commit(tx);
	}
}

/* ARGSUSED */
void
ztest_zap_parallel(ztest_ds_t *zd, uint64_t id)
{
	objset_t *os = zd->zd_os;
	ztest_od_t od[1];
	uint64_t txg, object, count, wsize, wc, zl_wsize, zl_wc;
	dmu_tx_t *tx;
	int i, namelen, error;
	int micro = ztest_random(2);
	char name[20], string_value[20];
	void *data;

	ztest_od_init(&od[0], ID_PARALLEL, FTAG, micro, DMU_OT_ZAP_OTHER, 0, 0);

	if (ztest_object_init(zd, od, sizeof (od), B_FALSE) != 0)
		return;

	object = od[0].od_object;

	/*
	 * Generate a random name of the form 'xxx.....' where each
	 * x is a random printable character and the dots are dots.
	 * There are 94 such characters, and the name length goes from
	 * 6 to 20, so there are 94^3 * 15 = 12,458,760 possible names.
	 */
	namelen = ztest_random(sizeof (name) - 5) + 5 + 1;

	for (i = 0; i < 3; i++)
		name[i] = '!' + ztest_random('~' - '!' + 1);
	for (; i < namelen - 1; i++)
		name[i] = '.';
	name[i] = '\0';

	if ((namelen & 1) || micro) {
		wsize = sizeof (txg);
		wc = 1;
		data = &txg;
	} else {
		wsize = 1;
		wc = namelen;
		data = string_value;
	}

	count = -1ULL;
	VERIFY0(zap_count(os, object, &count));
	ASSERT(count != -1ULL);

	/*
	 * Select an operation: length, lookup, add, update, remove.
	 */
	i = ztest_random(5);

	if (i >= 2) {
		tx = dmu_tx_create(os);
		dmu_tx_hold_zap(tx, object, B_TRUE, NULL);
		txg = ztest_tx_assign(tx, TXG_MIGHTWAIT, FTAG);
		if (txg == 0)
			return;
		bcopy(name, string_value, namelen);
	} else {
		tx = NULL;
		txg = 0;
		bzero(string_value, namelen);
	}

	switch (i) {

	case 0:
		error = zap_length(os, object, name, &zl_wsize, &zl_wc);
		if (error == 0) {
			ASSERT3U(wsize, ==, zl_wsize);
			ASSERT3U(wc, ==, zl_wc);
		} else {
			ASSERT3U(error, ==, ENOENT);
		}
		break;

	case 1:
		error = zap_lookup(os, object, name, wsize, wc, data);
		if (error == 0) {
			if (data == string_value &&
			    bcmp(name, data, namelen) != 0)
				fatal(0, "name '%s' != val '%s' len %d",
				    name, data, namelen);
		} else {
			ASSERT3U(error, ==, ENOENT);
		}
		break;

	case 2:
		error = zap_add(os, object, name, wsize, wc, data, tx);
		ASSERT(error == 0 || error == EEXIST);
		break;

	case 3:
		VERIFY(zap_update(os, object, name, wsize, wc, data, tx) == 0);
		break;

	case 4:
		error = zap_remove(os, object, name, tx);
		ASSERT(error == 0 || error == ENOENT);
		break;
	}

	if (tx != NULL)
		dmu_tx_commit(tx);
}

/*
 * Commit callback data.
 */
typedef struct ztest_cb_data {
	list_node_t		zcd_node;
	uint64_t		zcd_txg;
	int			zcd_expected_err;
	boolean_t		zcd_added;
	boolean_t		zcd_called;
	spa_t			*zcd_spa;
} ztest_cb_data_t;

/* This is the actual commit callback function */
static void
ztest_commit_callback(void *arg, int error)
{
	ztest_cb_data_t *data = arg;
	uint64_t synced_txg;

	VERIFY(data != NULL);
	VERIFY3S(data->zcd_expected_err, ==, error);
	VERIFY(!data->zcd_called);

	synced_txg = spa_last_synced_txg(data->zcd_spa);
	if (data->zcd_txg > synced_txg)
		fatal(0, "commit callback of txg %" PRIu64 " called prematurely"
		    ", last synced txg = %" PRIu64 "\n", data->zcd_txg,
		    synced_txg);

	data->zcd_called = B_TRUE;

	if (error == ECANCELED) {
		ASSERT0(data->zcd_txg);
		ASSERT(!data->zcd_added);

		/*
		 * The private callback data should be destroyed here, but
		 * since we are going to check the zcd_called field after
		 * dmu_tx_abort(), we will destroy it there.
		 */
		return;
	}

	/* Was this callback added to the global callback list? */
	if (!data->zcd_added)
		goto out;

	ASSERT3U(data->zcd_txg, !=, 0);

	/* Remove our callback from the list */
	(void) mutex_lock(&zcl.zcl_callbacks_lock);
	list_remove(&zcl.zcl_callbacks, data);
	(void) mutex_unlock(&zcl.zcl_callbacks_lock);

out:
	umem_free(data, sizeof (ztest_cb_data_t));
}

/* Allocate and initialize callback data structure */
static ztest_cb_data_t *
ztest_create_cb_data(objset_t *os, uint64_t txg)
{
	ztest_cb_data_t *cb_data;

	cb_data = umem_zalloc(sizeof (ztest_cb_data_t), UMEM_NOFAIL);

	cb_data->zcd_txg = txg;
	cb_data->zcd_spa = dmu_objset_spa(os);

	return (cb_data);
}

/*
 * If a number of txgs equal to this threshold have been created after a commit
 * callback has been registered but not called, then we assume there is an
 * implementation bug.
 */
#define	ZTEST_COMMIT_CALLBACK_THRESH	(TXG_CONCURRENT_STATES + 2)

/*
 * Commit callback test.
 */
void
ztest_dmu_commit_callbacks(ztest_ds_t *zd, uint64_t id)
{
	objset_t *os = zd->zd_os;
	ztest_od_t od[1];
	dmu_tx_t *tx;
	ztest_cb_data_t *cb_data[3], *tmp_cb;
	uint64_t old_txg, txg;
	int i, error;

	ztest_od_init(&od[0], id, FTAG, 0, DMU_OT_UINT64_OTHER, 0, 0);

	if (ztest_object_init(zd, od, sizeof (od), B_FALSE) != 0)
		return;

	tx = dmu_tx_create(os);

	cb_data[0] = ztest_create_cb_data(os, 0);
	dmu_tx_callback_register(tx, ztest_commit_callback, cb_data[0]);

	dmu_tx_hold_write(tx, od[0].od_object, 0, sizeof (uint64_t));

	/* Every once in a while, abort the transaction on purpose */
	if (ztest_random(100) == 0)
		error = -1;

	if (!error)
		error = dmu_tx_assign(tx, TXG_NOWAIT);

	txg = error ? 0 : dmu_tx_get_txg(tx);

	cb_data[0]->zcd_txg = txg;
	cb_data[1] = ztest_create_cb_data(os, txg);
	dmu_tx_callback_register(tx, ztest_commit_callback, cb_data[1]);

	if (error) {
		/*
		 * It's not a strict requirement to call the registered
		 * callbacks from inside dmu_tx_abort(), but that's what
		 * it's supposed to happen in the current implementation
		 * so we will check for that.
		 */
		for (i = 0; i < 2; i++) {
			cb_data[i]->zcd_expected_err = ECANCELED;
			VERIFY(!cb_data[i]->zcd_called);
		}

		dmu_tx_abort(tx);

		for (i = 0; i < 2; i++) {
			VERIFY(cb_data[i]->zcd_called);
			umem_free(cb_data[i], sizeof (ztest_cb_data_t));
		}

		return;
	}

	cb_data[2] = ztest_create_cb_data(os, txg);
	dmu_tx_callback_register(tx, ztest_commit_callback, cb_data[2]);

	/*
	 * Read existing data to make sure there isn't a future leak.
	 */
	VERIFY(0 == dmu_read(os, od[0].od_object, 0, sizeof (uint64_t),
	    &old_txg, DMU_READ_PREFETCH));

	if (old_txg > txg)
		fatal(0, "future leak: got %" PRIu64 ", open txg is %" PRIu64,
		    old_txg, txg);

	dmu_write(os, od[0].od_object, 0, sizeof (uint64_t), &txg, tx);

	(void) mutex_lock(&zcl.zcl_callbacks_lock);

	/*
	 * Since commit callbacks don't have any ordering requirement and since
	 * it is theoretically possible for a commit callback to be called
	 * after an arbitrary amount of time has elapsed since its txg has been
	 * synced, it is difficult to reliably determine whether a commit
	 * callback hasn't been called due to high load or due to a flawed
	 * implementation.
	 *
	 * In practice, we will assume that if after a certain number of txgs a
	 * commit callback hasn't been called, then most likely there's an
	 * implementation bug..
	 */
	tmp_cb = list_head(&zcl.zcl_callbacks);
	if (tmp_cb != NULL &&
	    (txg - ZTEST_COMMIT_CALLBACK_THRESH) > tmp_cb->zcd_txg) {
		fatal(0, "Commit callback threshold exceeded, oldest txg: %"
		    PRIu64 ", open txg: %" PRIu64 "\n", tmp_cb->zcd_txg, txg);
	}

	/*
	 * Let's find the place to insert our callbacks.
	 *
	 * Even though the list is ordered by txg, it is possible for the
	 * insertion point to not be the end because our txg may already be
	 * quiescing at this point and other callbacks in the open txg
	 * (from other objsets) may have sneaked in.
	 */
	tmp_cb = list_tail(&zcl.zcl_callbacks);
	while (tmp_cb != NULL && tmp_cb->zcd_txg > txg)
		tmp_cb = list_prev(&zcl.zcl_callbacks, tmp_cb);

	/* Add the 3 callbacks to the list */
	for (i = 0; i < 3; i++) {
		if (tmp_cb == NULL)
			list_insert_head(&zcl.zcl_callbacks, cb_data[i]);
		else
			list_insert_after(&zcl.zcl_callbacks, tmp_cb,
			    cb_data[i]);

		cb_data[i]->zcd_added = B_TRUE;
		VERIFY(!cb_data[i]->zcd_called);

		tmp_cb = cb_data[i];
	}

	(void) mutex_unlock(&zcl.zcl_callbacks_lock);

	dmu_tx_commit(tx);
}

/* ARGSUSED */
void
ztest_dsl_prop_get_set(ztest_ds_t *zd, uint64_t id)
{
	zfs_prop_t proplist[] = {
		ZFS_PROP_CHECKSUM,
		ZFS_PROP_COMPRESSION,
		ZFS_PROP_COPIES,
		ZFS_PROP_DEDUP
	};

	(void) rw_rdlock(&ztest_name_lock);

	for (int p = 0; p < sizeof (proplist) / sizeof (proplist[0]); p++)
		(void) ztest_dsl_prop_set_uint64(zd->zd_name, proplist[p],
		    ztest_random_dsl_prop(proplist[p]), (int)ztest_random(2));

	(void) rw_unlock(&ztest_name_lock);
}

/* ARGSUSED */
void
ztest_spa_prop_get_set(ztest_ds_t *zd, uint64_t id)
{
	nvlist_t *props = NULL;

	(void) rw_rdlock(&ztest_name_lock);

	(void) ztest_spa_prop_set_uint64(ZPOOL_PROP_DEDUPDITTO,
	    ZIO_DEDUPDITTO_MIN + ztest_random(ZIO_DEDUPDITTO_MIN));

	VERIFY0(spa_prop_get(ztest_spa, &props));

	if (ztest_opts.zo_verbose >= 6)
		dump_nvlist(props, 4);

	nvlist_free(props);

	(void) rw_unlock(&ztest_name_lock);
}

static int
user_release_one(const char *snapname, const char *holdname)
{
	nvlist_t *snaps, *holds;
	int error;

	snaps = fnvlist_alloc();
	holds = fnvlist_alloc();
	fnvlist_add_boolean(holds, holdname);
	fnvlist_add_nvlist(snaps, snapname, holds);
	fnvlist_free(holds);
	error = dsl_dataset_user_release(snaps, NULL);
	fnvlist_free(snaps);
	return (error);
}

/*
 * Test snapshot hold/release and deferred destroy.
 */
void
ztest_dmu_snapshot_hold(ztest_ds_t *zd, uint64_t id)
{
	int error;
	objset_t *os = zd->zd_os;
	objset_t *origin;
	char snapname[100];
	char fullname[100];
	char clonename[100];
	char tag[100];
	char osname[ZFS_MAX_DATASET_NAME_LEN];
	nvlist_t *holds;

	(void) rw_rdlock(&ztest_name_lock);

	dmu_objset_name(os, osname);

	(void) snprintf(snapname, sizeof (snapname), "sh1_%llu", id);
	(void) snprintf(fullname, sizeof (fullname), "%s@%s", osname, snapname);
	(void) snprintf(clonename, sizeof (clonename),
	    "%s/ch1_%llu", osname, id);
	(void) snprintf(tag, sizeof (tag), "tag_%llu", id);

	/*
	 * Clean up from any previous run.
	 */
	error = dsl_destroy_head(clonename);
	if (error != ENOENT)
		ASSERT0(error);
	error = user_release_one(fullname, tag);
	if (error != ESRCH && error != ENOENT)
		ASSERT0(error);
	error = dsl_destroy_snapshot(fullname, B_FALSE);
	if (error != ENOENT)
		ASSERT0(error);

	/*
	 * Create snapshot, clone it, mark snap for deferred destroy,
	 * destroy clone, verify snap was also destroyed.
	 */
	error = dmu_objset_snapshot_one(osname, snapname);
	if (error) {
		if (error == ENOSPC) {
			ztest_record_enospc("dmu_objset_snapshot");
			goto out;
		}
		fatal(0, "dmu_objset_snapshot(%s) = %d", fullname, error);
	}

	error = dmu_objset_clone(clonename, fullname);
	if (error) {
		if (error == ENOSPC) {
			ztest_record_enospc("dmu_objset_clone");
			goto out;
		}
		fatal(0, "dmu_objset_clone(%s) = %d", clonename, error);
	}

	error = dsl_destroy_snapshot(fullname, B_TRUE);
	if (error) {
		fatal(0, "dsl_destroy_snapshot(%s, B_TRUE) = %d",
		    fullname, error);
	}

	error = dsl_destroy_head(clonename);
	if (error)
		fatal(0, "dsl_destroy_head(%s) = %d", clonename, error);

	error = dmu_objset_hold(fullname, FTAG, &origin);
	if (error != ENOENT)
		fatal(0, "dmu_objset_hold(%s) = %d", fullname, error);

	/*
	 * Create snapshot, add temporary hold, verify that we can't
	 * destroy a held snapshot, mark for deferred destroy,
	 * release hold, verify snapshot was destroyed.
	 */
	error = dmu_objset_snapshot_one(osname, snapname);
	if (error) {
		if (error == ENOSPC) {
			ztest_record_enospc("dmu_objset_snapshot");
			goto out;
		}
		fatal(0, "dmu_objset_snapshot(%s) = %d", fullname, error);
	}

	holds = fnvlist_alloc();
	fnvlist_add_string(holds, fullname, tag);
	error = dsl_dataset_user_hold(holds, 0, NULL);
	fnvlist_free(holds);

	if (error == ENOSPC) {
		ztest_record_enospc("dsl_dataset_user_hold");
		goto out;
	} else if (error) {
		fatal(0, "dsl_dataset_user_hold(%s, %s) = %u",
		    fullname, tag, error);
	}

	error = dsl_destroy_snapshot(fullname, B_FALSE);
	if (error != EBUSY) {
		fatal(0, "dsl_destroy_snapshot(%s, B_FALSE) = %d",
		    fullname, error);
	}

	error = dsl_destroy_snapshot(fullname, B_TRUE);
	if (error) {
		fatal(0, "dsl_destroy_snapshot(%s, B_TRUE) = %d",
		    fullname, error);
	}

	error = user_release_one(fullname, tag);
	if (error)
		fatal(0, "user_release_one(%s, %s) = %d", fullname, tag, error);

	VERIFY3U(dmu_objset_hold(fullname, FTAG, &origin), ==, ENOENT);

out:
	(void) rw_unlock(&ztest_name_lock);
}

/*
 * Inject random faults into the on-disk data.
 */
/* ARGSUSED */
void
ztest_fault_inject(ztest_ds_t *zd, uint64_t id)
{
	ztest_shared_t *zs = ztest_shared;
	spa_t *spa = ztest_spa;
	int fd;
	uint64_t offset;
	uint64_t leaves;
	uint64_t bad = 0x1990c0ffeedecadeULL;
	uint64_t top, leaf;
	char path0[MAXPATHLEN];
	char pathrand[MAXPATHLEN];
	size_t fsize;
	int bshift = SPA_MAXBLOCKSHIFT + 2;
	int iters = 1000;
	int maxfaults;
	int mirror_save;
	vdev_t *vd0 = NULL;
	uint64_t guid0 = 0;
	boolean_t islog = B_FALSE;

	VERIFY(mutex_lock(&ztest_vdev_lock) == 0);
	maxfaults = MAXFAULTS();
	leaves = MAX(zs->zs_mirrors, 1) * ztest_opts.zo_raidz;
	mirror_save = zs->zs_mirrors;
	VERIFY(mutex_unlock(&ztest_vdev_lock) == 0);

	ASSERT(leaves >= 1);

	/*
	 * Grab the name lock as reader. There are some operations
	 * which don't like to have their vdevs changed while
	 * they are in progress (i.e. spa_change_guid). Those
	 * operations will have grabbed the name lock as writer.
	 */
	(void) rw_rdlock(&ztest_name_lock);

	/*
	 * We need SCL_STATE here because we're going to look at vd0->vdev_tsd.
	 */
	spa_config_enter(spa, SCL_STATE, FTAG, RW_READER);

	if (ztest_random(2) == 0) {
		/*
		 * Inject errors on a normal data device or slog device.
		 */
		top = ztest_random_vdev_top(spa, B_TRUE);
		leaf = ztest_random(leaves) + zs->zs_splits;

		/*
		 * Generate paths to the first leaf in this top-level vdev,
		 * and to the random leaf we selected.  We'll induce transient
		 * write failures and random online/offline activity on leaf 0,
		 * and we'll write random garbage to the randomly chosen leaf.
		 */
		(void) snprintf(path0, sizeof (path0), ztest_dev_template,
		    ztest_opts.zo_dir, ztest_opts.zo_pool,
		    top * leaves + zs->zs_splits);
		(void) snprintf(pathrand, sizeof (pathrand), ztest_dev_template,
		    ztest_opts.zo_dir, ztest_opts.zo_pool,
		    top * leaves + leaf);

		vd0 = vdev_lookup_by_path(spa->spa_root_vdev, path0);
		if (vd0 != NULL && vd0->vdev_top->vdev_islog)
			islog = B_TRUE;

		/*
		 * If the top-level vdev needs to be resilvered
		 * then we only allow faults on the device that is
		 * resilvering.
		 */
		if (vd0 != NULL && maxfaults != 1 &&
		    (!vdev_resilver_needed(vd0->vdev_top, NULL, NULL) ||
		    vd0->vdev_resilver_txg != 0)) {
			/*
			 * Make vd0 explicitly claim to be unreadable,
			 * or unwriteable, or reach behind its back
			 * and close the underlying fd.  We can do this if
			 * maxfaults == 0 because we'll fail and reexecute,
			 * and we can do it if maxfaults >= 2 because we'll
			 * have enough redundancy.  If maxfaults == 1, the
			 * combination of this with injection of random data
			 * corruption below exceeds the pool's fault tolerance.
			 */
			vdev_file_t *vf = vd0->vdev_tsd;

			if (vf != NULL && ztest_random(3) == 0) {
				(void) close(vf->vf_vnode->v_fd);
				vf->vf_vnode->v_fd = -1;
			} else if (ztest_random(2) == 0) {
				vd0->vdev_cant_read = B_TRUE;
			} else {
				vd0->vdev_cant_write = B_TRUE;
			}
			guid0 = vd0->vdev_guid;
		}
	} else {
		/*
		 * Inject errors on an l2cache device.
		 */
		spa_aux_vdev_t *sav = &spa->spa_l2cache;

		if (sav->sav_count == 0) {
			spa_config_exit(spa, SCL_STATE, FTAG);
			(void) rw_unlock(&ztest_name_lock);
			return;
		}
		vd0 = sav->sav_vdevs[ztest_random(sav->sav_count)];
		guid0 = vd0->vdev_guid;
		(void) strcpy(path0, vd0->vdev_path);
		(void) strcpy(pathrand, vd0->vdev_path);

		leaf = 0;
		leaves = 1;
		maxfaults = INT_MAX;	/* no limit on cache devices */
	}

	spa_config_exit(spa, SCL_STATE, FTAG);
	(void) rw_unlock(&ztest_name_lock);

	/*
	 * If we can tolerate two or more faults, or we're dealing
	 * with a slog, randomly online/offline vd0.
	 */
	if ((maxfaults >= 2 || islog) && guid0 != 0) {
		if (ztest_random(10) < 6) {
			int flags = (ztest_random(2) == 0 ?
			    ZFS_OFFLINE_TEMPORARY : 0);

			/*
			 * We have to grab the zs_name_lock as writer to
			 * prevent a race between offlining a slog and
			 * destroying a dataset. Offlining the slog will
			 * grab a reference on the dataset which may cause
			 * dmu_objset_destroy() to fail with EBUSY thus
			 * leaving the dataset in an inconsistent state.
			 */
			if (islog)
				(void) rw_wrlock(&ztest_name_lock);

			VERIFY(vdev_offline(spa, guid0, flags) != EBUSY);

			if (islog)
				(void) rw_unlock(&ztest_name_lock);
		} else {
			/*
			 * Ideally we would like to be able to randomly
			 * call vdev_[on|off]line without holding locks
			 * to force unpredictable failures but the side
			 * effects of vdev_[on|off]line prevent us from
			 * doing so. We grab the ztest_vdev_lock here to
			 * prevent a race between injection testing and
			 * aux_vdev removal.
			 */
			VERIFY(mutex_lock(&ztest_vdev_lock) == 0);
			(void) vdev_online(spa, guid0, 0, NULL);
			VERIFY(mutex_unlock(&ztest_vdev_lock) == 0);
		}
	}

	if (maxfaults == 0)
		return;

	/*
	 * We have at least single-fault tolerance, so inject data corruption.
	 */
	fd = open(pathrand, O_RDWR);

	if (fd == -1)	/* we hit a gap in the device namespace */
		return;

	fsize = lseek(fd, 0, SEEK_END);

	while (--iters != 0) {
		/*
		 * The offset must be chosen carefully to ensure that
		 * we do not inject a given logical block with errors
		 * on two different leaf devices, because ZFS can not
		 * tolerate that (if maxfaults==1).
		 *
		 * We divide each leaf into chunks of size
		 * (# leaves * SPA_MAXBLOCKSIZE * 4).  Within each chunk
		 * there is a series of ranges to which we can inject errors.
		 * Each range can accept errors on only a single leaf vdev.
		 * The error injection ranges are separated by ranges
		 * which we will not inject errors on any device (DMZs).
		 * Each DMZ must be large enough such that a single block
		 * can not straddle it, so that a single block can not be
		 * a target in two different injection ranges (on different
		 * leaf vdevs).
		 *
		 * For example, with 3 leaves, each chunk looks like:
		 *    0 to  32M: injection range for leaf 0
		 *  32M to  64M: DMZ - no injection allowed
		 *  64M to  96M: injection range for leaf 1
		 *  96M to 128M: DMZ - no injection allowed
		 * 128M to 160M: injection range for leaf 2
		 * 160M to 192M: DMZ - no injection allowed
		 */
		offset = ztest_random(fsize / (leaves << bshift)) *
		    (leaves << bshift) + (leaf << bshift) +
		    (ztest_random(1ULL << (bshift - 1)) & -8ULL);

		/*
		 * Only allow damage to the labels at one end of the vdev.
		 *
		 * If all labels are damaged, the device will be totally
		 * inaccessible, which will result in loss of data,
		 * because we also damage (parts of) the other side of
		 * the mirror/raidz.
		 *
		 * Additionally, we will always have both an even and an
		 * odd label, so that we can handle crashes in the
		 * middle of vdev_config_sync().
		 */
		if ((leaf & 1) == 0 && offset < VDEV_LABEL_START_SIZE)
			continue;

		/*
		 * The two end labels are stored at the "end" of the disk, but
		 * the end of the disk (vdev_psize) is aligned to
		 * sizeof (vdev_label_t).
		 */
		uint64_t psize = P2ALIGN(fsize, sizeof (vdev_label_t));
		if ((leaf & 1) == 1 &&
		    offset + sizeof (bad) > psize - VDEV_LABEL_END_SIZE)
			continue;

		VERIFY(mutex_lock(&ztest_vdev_lock) == 0);
		if (mirror_save != zs->zs_mirrors) {
			VERIFY(mutex_unlock(&ztest_vdev_lock) == 0);
			(void) close(fd);
			return;
		}

		if (pwrite(fd, &bad, sizeof (bad), offset) != sizeof (bad))
			fatal(1, "can't inject bad word at 0x%llx in %s",
			    offset, pathrand);

		VERIFY(mutex_unlock(&ztest_vdev_lock) == 0);

		if (ztest_opts.zo_verbose >= 7)
			(void) printf("injected bad word into %s,"
			    " offset 0x%llx\n", pathrand, (u_longlong_t)offset);
	}

	(void) close(fd);
}

/*
 * Verify that DDT repair works as expected.
 */
void
ztest_ddt_repair(ztest_ds_t *zd, uint64_t id)
{
	ztest_shared_t *zs = ztest_shared;
	spa_t *spa = ztest_spa;
	objset_t *os = zd->zd_os;
	ztest_od_t od[1];
	uint64_t object, blocksize, txg, pattern, psize;
	enum zio_checksum checksum = spa_dedup_checksum(spa);
	dmu_buf_t *db;
	dmu_tx_t *tx;
	void *buf;
	blkptr_t blk;
	int copies = 2 * ZIO_DEDUPDITTO_MIN;

	blocksize = ztest_random_blocksize();
	blocksize = MIN(blocksize, 2048);	/* because we write so many */

	ztest_od_init(&od[0], id, FTAG, 0, DMU_OT_UINT64_OTHER, blocksize, 0);

	if (ztest_object_init(zd, od, sizeof (od), B_FALSE) != 0)
		return;

	/*
	 * Take the name lock as writer to prevent anyone else from changing
	 * the pool and dataset properies we need to maintain during this test.
	 */
	(void) rw_wrlock(&ztest_name_lock);

	if (ztest_dsl_prop_set_uint64(zd->zd_name, ZFS_PROP_DEDUP, checksum,
	    B_FALSE) != 0 ||
	    ztest_dsl_prop_set_uint64(zd->zd_name, ZFS_PROP_COPIES, 1,
	    B_FALSE) != 0) {
		(void) rw_unlock(&ztest_name_lock);
		return;
	}

	dmu_objset_stats_t dds;
	dsl_pool_config_enter(dmu_objset_pool(os), FTAG);
	dmu_objset_fast_stat(os, &dds);
	dsl_pool_config_exit(dmu_objset_pool(os), FTAG);

	object = od[0].od_object;
	blocksize = od[0].od_blocksize;
	pattern = zs->zs_guid ^ dds.dds_guid;

	ASSERT(object != 0);

	tx = dmu_tx_create(os);
	dmu_tx_hold_write(tx, object, 0, copies * blocksize);
	txg = ztest_tx_assign(tx, TXG_WAIT, FTAG);
	if (txg == 0) {
		(void) rw_unlock(&ztest_name_lock);
		return;
	}

	/*
	 * Write all the copies of our block.
	 */
	for (int i = 0; i < copies; i++) {
		uint64_t offset = i * blocksize;
		int error = dmu_buf_hold(os, object, offset, FTAG, &db,
		    DMU_READ_NO_PREFETCH);
		if (error != 0) {
			fatal(B_FALSE, "dmu_buf_hold(%p, %llu, %llu) = %u",
			    os, (long long)object, (long long) offset, error);
		}
		ASSERT(db->db_offset == offset);
		ASSERT(db->db_size == blocksize);
		ASSERT(ztest_pattern_match(db->db_data, db->db_size, pattern) ||
		    ztest_pattern_match(db->db_data, db->db_size, 0ULL));
		dmu_buf_will_fill(db, tx);
		ztest_pattern_set(db->db_data, db->db_size, pattern);
		dmu_buf_rele(db, FTAG);
	}

	dmu_tx_commit(tx);
	txg_wait_synced(spa_get_dsl(spa), txg);

	/*
	 * Find out what block we got.
	 */
	VERIFY0(dmu_buf_hold(os, object, 0, FTAG, &db,
	    DMU_READ_NO_PREFETCH));
	blk = *((dmu_buf_impl_t *)db)->db_blkptr;
	dmu_buf_rele(db, FTAG);

	/*
	 * Damage the block.  Dedup-ditto will save us when we read it later.
	 */
	psize = BP_GET_PSIZE(&blk);
	buf = zio_buf_alloc(psize);
	ztest_pattern_set(buf, psize, ~pattern);

	(void) zio_wait(zio_rewrite(NULL, spa, 0, &blk,
	    buf, psize, NULL, NULL, ZIO_PRIORITY_SYNC_WRITE,
	    ZIO_FLAG_CANFAIL | ZIO_FLAG_INDUCE_DAMAGE, NULL));

	zio_buf_free(buf, psize);

	(void) rw_unlock(&ztest_name_lock);
}

/*
 * Scrub the pool.
 */
/* ARGSUSED */
void
ztest_scrub(ztest_ds_t *zd, uint64_t id)
{
	spa_t *spa = ztest_spa;

	(void) spa_scan(spa, POOL_SCAN_SCRUB);
	(void) poll(NULL, 0, 100); /* wait a moment, then force a restart */
	(void) spa_scan(spa, POOL_SCAN_SCRUB);
}

/*
 * Change the guid for the pool.
 */
/* ARGSUSED */
void
ztest_reguid(ztest_ds_t *zd, uint64_t id)
{
	spa_t *spa = ztest_spa;
	uint64_t orig, load;
	int error;

	orig = spa_guid(spa);
	load = spa_load_guid(spa);

	(void) rw_wrlock(&ztest_name_lock);
	error = spa_change_guid(spa);
	(void) rw_unlock(&ztest_name_lock);

	if (error != 0)
		return;

	if (ztest_opts.zo_verbose >= 4) {
		(void) printf("Changed guid old %llu -> %llu\n",
		    (u_longlong_t)orig, (u_longlong_t)spa_guid(spa));
	}

	VERIFY3U(orig, !=, spa_guid(spa));
	VERIFY3U(load, ==, spa_load_guid(spa));
}

/*
 * Rename the pool to a different name and then rename it back.
 */
/* ARGSUSED */
void
ztest_spa_rename(ztest_ds_t *zd, uint64_t id)
{
	char *oldname, *newname;
	spa_t *spa;

	(void) rw_wrlock(&ztest_name_lock);

	oldname = ztest_opts.zo_pool;
	newname = umem_alloc(strlen(oldname) + 5, UMEM_NOFAIL);
	(void) strcpy(newname, oldname);
	(void) strcat(newname, "_tmp");

	/*
	 * Do the rename
	 */
	VERIFY3U(0, ==, spa_rename(oldname, newname));

	/*
	 * Try to open it under the old name, which shouldn't exist
	 */
	VERIFY3U(ENOENT, ==, spa_open(oldname, &spa, FTAG));

	/*
	 * Open it under the new name and make sure it's still the same spa_t.
	 */
	VERIFY3U(0, ==, spa_open(newname, &spa, FTAG));

	ASSERT(spa == ztest_spa);
	spa_close(spa, FTAG);

	/*
	 * Rename it back to the original
	 */
	VERIFY3U(0, ==, spa_rename(newname, oldname));

	/*
	 * Make sure it can still be opened
	 */
	VERIFY3U(0, ==, spa_open(oldname, &spa, FTAG));

	ASSERT(spa == ztest_spa);
	spa_close(spa, FTAG);

	umem_free(newname, strlen(newname) + 1);

	(void) rw_unlock(&ztest_name_lock);
}

/*
 * Verify pool integrity by running zdb.
 */
static void
ztest_run_zdb(char *pool)
{
	int status;
	char zdb[MAXPATHLEN + MAXNAMELEN + 20];
	char zbuf[1024];
	char *bin;
	char *ztest;
	char *isa;
	int isalen;
	FILE *fp;

	strlcpy(zdb, "/usr/bin/ztest", sizeof(zdb));

	/* zdb lives in /usr/sbin, while ztest lives in /usr/bin */
	bin = strstr(zdb, "/usr/bin/");
	ztest = strstr(bin, "/ztest");
	isa = bin + 8;
	isalen = ztest - isa;
	isa = strdup(isa);
	/* LINTED */
<<<<<<< HEAD
	(void) snprintf(bin, sizeof(zdb) - (bin - zdb),
	    "/usr/sbin%.*s/zdb -bcc%s%s -U /tmp/zpool.cache %s",
=======
	(void) sprintf(bin,
	    "/usr/sbin%.*s/zdb -bcc%s%s -d -U %s %s",
>>>>>>> b2b84690
	    isalen,
	    isa,
	    ztest_opts.zo_verbose >= 3 ? "s" : "",
	    ztest_opts.zo_verbose >= 4 ? "v" : "",
	    spa_config_path,
	    pool);
	free(isa);

	if (ztest_opts.zo_verbose >= 5)
		(void) printf("Executing %s\n", strstr(zdb, "zdb "));

	fp = popen(zdb, "r");
	assert(fp != NULL);

	while (fgets(zbuf, sizeof (zbuf), fp) != NULL)
		if (ztest_opts.zo_verbose >= 3)
			(void) printf("%s", zbuf);

	status = pclose(fp);

	if (status == 0)
		return;

	ztest_dump_core = 0;
	if (WIFEXITED(status))
		fatal(0, "'%s' exit code %d", zdb, WEXITSTATUS(status));
	else
		fatal(0, "'%s' died with signal %d", zdb, WTERMSIG(status));
}

static void
ztest_walk_pool_directory(char *header)
{
	spa_t *spa = NULL;

	if (ztest_opts.zo_verbose >= 6)
		(void) printf("%s\n", header);

	mutex_enter(&spa_namespace_lock);
	while ((spa = spa_next(spa)) != NULL)
		if (ztest_opts.zo_verbose >= 6)
			(void) printf("\t%s\n", spa_name(spa));
	mutex_exit(&spa_namespace_lock);
}

static void
ztest_spa_import_export(char *oldname, char *newname)
{
	nvlist_t *config, *newconfig;
	uint64_t pool_guid;
	spa_t *spa;
	int error;

	if (ztest_opts.zo_verbose >= 4) {
		(void) printf("import/export: old = %s, new = %s\n",
		    oldname, newname);
	}

	/*
	 * Clean up from previous runs.
	 */
	(void) spa_destroy(newname);

	/*
	 * Get the pool's configuration and guid.
	 */
	VERIFY3U(0, ==, spa_open(oldname, &spa, FTAG));

	/*
	 * Kick off a scrub to tickle scrub/export races.
	 */
	if (ztest_random(2) == 0)
		(void) spa_scan(spa, POOL_SCAN_SCRUB);

	pool_guid = spa_guid(spa);
	spa_close(spa, FTAG);

	ztest_walk_pool_directory("pools before export");

	/*
	 * Export it.
	 */
	VERIFY3U(0, ==, spa_export(oldname, &config, B_FALSE, B_FALSE));

	ztest_walk_pool_directory("pools after export");

	/*
	 * Try to import it.
	 */
	newconfig = spa_tryimport(config);
	ASSERT(newconfig != NULL);
	nvlist_free(newconfig);

	/*
	 * Import it under the new name.
	 */
	error = spa_import(newname, config, NULL, 0);
	if (error != 0) {
		dump_nvlist(config, 0);
		fatal(B_FALSE, "couldn't import pool %s as %s: error %u",
		    oldname, newname, error);
	}

	ztest_walk_pool_directory("pools after import");

	/*
	 * Try to import it again -- should fail with EEXIST.
	 */
	VERIFY3U(EEXIST, ==, spa_import(newname, config, NULL, 0));

	/*
	 * Try to import it under a different name -- should fail with EEXIST.
	 */
	VERIFY3U(EEXIST, ==, spa_import(oldname, config, NULL, 0));

	/*
	 * Verify that the pool is no longer visible under the old name.
	 */
	VERIFY3U(ENOENT, ==, spa_open(oldname, &spa, FTAG));

	/*
	 * Verify that we can open and close the pool using the new name.
	 */
	VERIFY3U(0, ==, spa_open(newname, &spa, FTAG));
	ASSERT(pool_guid == spa_guid(spa));
	spa_close(spa, FTAG);

	nvlist_free(config);
}

static void
ztest_resume(spa_t *spa)
{
	if (spa_suspended(spa) && ztest_opts.zo_verbose >= 6)
		(void) printf("resuming from suspended state\n");
	spa_vdev_state_enter(spa, SCL_NONE);
	vdev_clear(spa, NULL);
	(void) spa_vdev_state_exit(spa, NULL, 0);
	(void) zio_resume(spa);
}

static void *
ztest_resume_thread(void *arg)
{
	spa_t *spa = arg;

	while (!ztest_exiting) {
		if (spa_suspended(spa))
			ztest_resume(spa);
		(void) poll(NULL, 0, 100);

		/*
		 * Periodically change the zfs_compressed_arc_enabled setting.
		 */
		if (ztest_random(10) == 0)
			zfs_compressed_arc_enabled = ztest_random(2);
	}
	return (NULL);
}

static void *
ztest_deadman_thread(void *arg)
{
	ztest_shared_t *zs = arg;
	spa_t *spa = ztest_spa;
	hrtime_t delta, total = 0;

	for (;;) {
		delta = zs->zs_thread_stop - zs->zs_thread_start +
		    MSEC2NSEC(zfs_deadman_synctime_ms);

		(void) poll(NULL, 0, (int)NSEC2MSEC(delta));

		/*
		 * If the pool is suspended then fail immediately. Otherwise,
		 * check to see if the pool is making any progress. If
		 * vdev_deadman() discovers that there hasn't been any recent
		 * I/Os then it will end up aborting the tests.
		 */
		if (spa_suspended(spa) || spa->spa_root_vdev == NULL) {
			fatal(0, "aborting test after %llu seconds because "
			    "pool has transitioned to a suspended state.",
			    zfs_deadman_synctime_ms / 1000);
			return (NULL);
		}
		vdev_deadman(spa->spa_root_vdev);

		total += zfs_deadman_synctime_ms/1000;
		(void) printf("ztest has been running for %lld seconds\n",
		    total);
	}
}

static void
ztest_execute(int test, ztest_info_t *zi, uint64_t id)
{
	ztest_ds_t *zd = &ztest_ds[id % ztest_opts.zo_datasets];
	ztest_shared_callstate_t *zc = ZTEST_GET_SHARED_CALLSTATE(test);
	hrtime_t functime = gethrtime();

	for (int i = 0; i < zi->zi_iters; i++)
		zi->zi_func(zd, id);

	functime = gethrtime() - functime;

	atomic_add_64(&zc->zc_count, 1);
	atomic_add_64(&zc->zc_time, functime);

	if (ztest_opts.zo_verbose >= 4) {
		Dl_info dli;
		(void) dladdr((void *)zi->zi_func, &dli);
		(void) printf("%6.2f sec in %s\n",
		    (double)functime / NANOSEC, dli.dli_sname);
	}
}

static void *
ztest_thread(void *arg)
{
	int rand;
	uint64_t id = (uintptr_t)arg;
	ztest_shared_t *zs = ztest_shared;
	uint64_t call_next;
	hrtime_t now;
	ztest_info_t *zi;
	ztest_shared_callstate_t *zc;

	while ((now = gethrtime()) < zs->zs_thread_stop) {
		/*
		 * See if it's time to force a crash.
		 */
		if (now > zs->zs_thread_kill)
			ztest_kill(zs);

		/*
		 * If we're getting ENOSPC with some regularity, stop.
		 */
		if (zs->zs_enospc_count > 10)
			break;

		/*
		 * Pick a random function to execute.
		 */
		rand = ztest_random(ZTEST_FUNCS);
		zi = &ztest_info[rand];
		zc = ZTEST_GET_SHARED_CALLSTATE(rand);
		call_next = zc->zc_next;

		if (now >= call_next &&
		    atomic_cas_64(&zc->zc_next, call_next, call_next +
		    ztest_random(2 * zi->zi_interval[0] + 1)) == call_next) {
			ztest_execute(rand, zi, id);
		}
	}

	return (NULL);
}

static void
ztest_dataset_name(char *dsname, char *pool, int d)
{
	(void) snprintf(dsname, ZFS_MAX_DATASET_NAME_LEN, "%s/ds_%d", pool, d);
}

static void
ztest_dataset_destroy(int d)
{
	char name[ZFS_MAX_DATASET_NAME_LEN];

	ztest_dataset_name(name, ztest_opts.zo_pool, d);

	if (ztest_opts.zo_verbose >= 3)
		(void) printf("Destroying %s to free up space\n", name);

	/*
	 * Cleanup any non-standard clones and snapshots.  In general,
	 * ztest thread t operates on dataset (t % zopt_datasets),
	 * so there may be more than one thing to clean up.
	 */
	for (int t = d; t < ztest_opts.zo_threads;
	    t += ztest_opts.zo_datasets) {
		ztest_dsl_dataset_cleanup(name, t);
	}

	(void) dmu_objset_find(name, ztest_objset_destroy_cb, NULL,
	    DS_FIND_SNAPSHOTS | DS_FIND_CHILDREN);
}

static void
ztest_dataset_dirobj_verify(ztest_ds_t *zd)
{
	uint64_t usedobjs, dirobjs, scratch;

	/*
	 * ZTEST_DIROBJ is the object directory for the entire dataset.
	 * Therefore, the number of objects in use should equal the
	 * number of ZTEST_DIROBJ entries, +1 for ZTEST_DIROBJ itself.
	 * If not, we have an object leak.
	 *
	 * Note that we can only check this in ztest_dataset_open(),
	 * when the open-context and syncing-context values agree.
	 * That's because zap_count() returns the open-context value,
	 * while dmu_objset_space() returns the rootbp fill count.
	 */
	VERIFY3U(0, ==, zap_count(zd->zd_os, ZTEST_DIROBJ, &dirobjs));
	dmu_objset_space(zd->zd_os, &scratch, &scratch, &usedobjs, &scratch);
	ASSERT3U(dirobjs + 1, ==, usedobjs);
}

static int
ztest_dataset_open(int d)
{
	ztest_ds_t *zd = &ztest_ds[d];
	uint64_t committed_seq = ZTEST_GET_SHARED_DS(d)->zd_seq;
	objset_t *os;
	zilog_t *zilog;
	char name[ZFS_MAX_DATASET_NAME_LEN];
	int error;

	ztest_dataset_name(name, ztest_opts.zo_pool, d);

	(void) rw_rdlock(&ztest_name_lock);

	error = ztest_dataset_create(name);
	if (error == ENOSPC) {
		(void) rw_unlock(&ztest_name_lock);
		ztest_record_enospc(FTAG);
		return (error);
	}
	ASSERT(error == 0 || error == EEXIST);

	VERIFY0(dmu_objset_own(name, DMU_OST_OTHER, B_FALSE, zd, &os));
	(void) rw_unlock(&ztest_name_lock);

	ztest_zd_init(zd, ZTEST_GET_SHARED_DS(d), os);

	zilog = zd->zd_zilog;

	if (zilog->zl_header->zh_claim_lr_seq != 0 &&
	    zilog->zl_header->zh_claim_lr_seq < committed_seq)
		fatal(0, "missing log records: claimed %llu < committed %llu",
		    zilog->zl_header->zh_claim_lr_seq, committed_seq);

	ztest_dataset_dirobj_verify(zd);

	zil_replay(os, zd, ztest_replay_vector);

	ztest_dataset_dirobj_verify(zd);

	if (ztest_opts.zo_verbose >= 6)
		(void) printf("%s replay %llu blocks, %llu records, seq %llu\n",
		    zd->zd_name,
		    (u_longlong_t)zilog->zl_parse_blk_count,
		    (u_longlong_t)zilog->zl_parse_lr_count,
		    (u_longlong_t)zilog->zl_replaying_seq);

	zilog = zil_open(os, ztest_get_data);

	if (zilog->zl_replaying_seq != 0 &&
	    zilog->zl_replaying_seq < committed_seq)
		fatal(0, "missing log records: replayed %llu < committed %llu",
		    zilog->zl_replaying_seq, committed_seq);

	return (0);
}

static void
ztest_dataset_close(int d)
{
	ztest_ds_t *zd = &ztest_ds[d];

	zil_close(zd->zd_zilog);
	dmu_objset_disown(zd->zd_os, zd);

	ztest_zd_fini(zd);
}

/*
 * Kick off threads to run tests on all datasets in parallel.
 */
static void
ztest_run(ztest_shared_t *zs)
{
	thread_t *tid;
	spa_t *spa;
	objset_t *os;
	thread_t resume_tid;
	int error;

	ztest_exiting = B_FALSE;

	/*
	 * Initialize parent/child shared state.
	 */
	VERIFY(_mutex_init(&ztest_vdev_lock, USYNC_THREAD, NULL) == 0);
	VERIFY(rwlock_init(&ztest_name_lock, USYNC_THREAD, NULL) == 0);

	zs->zs_thread_start = gethrtime();
	zs->zs_thread_stop =
	    zs->zs_thread_start + ztest_opts.zo_passtime * NANOSEC;
	zs->zs_thread_stop = MIN(zs->zs_thread_stop, zs->zs_proc_stop);
	zs->zs_thread_kill = zs->zs_thread_stop;
	if (ztest_random(100) < ztest_opts.zo_killrate) {
		zs->zs_thread_kill -=
		    ztest_random(ztest_opts.zo_passtime * NANOSEC);
	}

	(void) _mutex_init(&zcl.zcl_callbacks_lock, USYNC_THREAD, NULL);

	list_create(&zcl.zcl_callbacks, sizeof (ztest_cb_data_t),
	    offsetof(ztest_cb_data_t, zcd_node));

	/*
	 * Open our pool.
	 */
	kernel_init(FREAD | FWRITE);
	VERIFY0(spa_open(ztest_opts.zo_pool, &spa, FTAG));
	spa->spa_debug = B_TRUE;
	metaslab_preload_limit = ztest_random(20) + 1;
	ztest_spa = spa;

	dmu_objset_stats_t dds;
	VERIFY0(dmu_objset_own(ztest_opts.zo_pool,
	    DMU_OST_ANY, B_TRUE, FTAG, &os));
	dsl_pool_config_enter(dmu_objset_pool(os), FTAG);
	dmu_objset_fast_stat(os, &dds);
	dsl_pool_config_exit(dmu_objset_pool(os), FTAG);
	zs->zs_guid = dds.dds_guid;
	dmu_objset_disown(os, FTAG);

	spa->spa_dedup_ditto = 2 * ZIO_DEDUPDITTO_MIN;

	/*
	 * We don't expect the pool to suspend unless maxfaults == 0,
	 * in which case ztest_fault_inject() temporarily takes away
	 * the only valid replica.
	 */
	if (MAXFAULTS() == 0)
		spa->spa_failmode = ZIO_FAILURE_MODE_WAIT;
	else
		spa->spa_failmode = ZIO_FAILURE_MODE_PANIC;

	/*
	 * Create a thread to periodically resume suspended I/O.
	 */
	VERIFY(thr_create(0, 0, ztest_resume_thread, spa, THR_BOUND,
	    &resume_tid) == 0);

	/*
	 * Create a deadman thread to abort() if we hang.
	 */
	VERIFY(thr_create(0, 0, ztest_deadman_thread, zs, THR_BOUND,
	    NULL) == 0);

	/*
	 * Verify that we can safely inquire about about any object,
	 * whether it's allocated or not.  To make it interesting,
	 * we probe a 5-wide window around each power of two.
	 * This hits all edge cases, including zero and the max.
	 */
	for (int t = 0; t < 64; t++) {
		for (int d = -5; d <= 5; d++) {
			error = dmu_object_info(spa->spa_meta_objset,
			    (1ULL << t) + d, NULL);
			ASSERT(error == 0 || error == ENOENT ||
			    error == EINVAL);
		}
	}

	/*
	 * If we got any ENOSPC errors on the previous run, destroy something.
	 */
	if (zs->zs_enospc_count != 0) {
		int d = ztest_random(ztest_opts.zo_datasets);
		ztest_dataset_destroy(d);
	}
	zs->zs_enospc_count = 0;

	tid = umem_zalloc(ztest_opts.zo_threads * sizeof (thread_t),
	    UMEM_NOFAIL);

	if (ztest_opts.zo_verbose >= 4)
		(void) printf("starting main threads...\n");

	/*
	 * Kick off all the tests that run in parallel.
	 */
	for (int t = 0; t < ztest_opts.zo_threads; t++) {
		if (t < ztest_opts.zo_datasets &&
		    ztest_dataset_open(t) != 0)
			return;
		VERIFY(thr_create(0, 0, ztest_thread, (void *)(uintptr_t)t,
		    THR_BOUND, &tid[t]) == 0);
	}

	/*
	 * Wait for all of the tests to complete.  We go in reverse order
	 * so we don't close datasets while threads are still using them.
	 */
	for (int t = ztest_opts.zo_threads - 1; t >= 0; t--) {
		VERIFY(thr_join(tid[t], NULL, NULL) == 0);
		if (t < ztest_opts.zo_datasets)
			ztest_dataset_close(t);
	}

	txg_wait_synced(spa_get_dsl(spa), 0);

	zs->zs_alloc = metaslab_class_get_alloc(spa_normal_class(spa));
	zs->zs_space = metaslab_class_get_space(spa_normal_class(spa));
	zfs_dbgmsg_print(FTAG);

	umem_free(tid, ztest_opts.zo_threads * sizeof (thread_t));

	/* Kill the resume thread */
	ztest_exiting = B_TRUE;
	VERIFY(thr_join(resume_tid, NULL, NULL) == 0);
	ztest_resume(spa);

	/*
	 * Right before closing the pool, kick off a bunch of async I/O;
	 * spa_close() should wait for it to complete.
	 */
	for (uint64_t object = 1; object < 50; object++) {
		dmu_prefetch(spa->spa_meta_objset, object, 0, 0, 1ULL << 20,
		    ZIO_PRIORITY_SYNC_READ);
	}

	spa_close(spa, FTAG);

	/*
	 * Verify that we can loop over all pools.
	 */
	mutex_enter(&spa_namespace_lock);
	for (spa = spa_next(NULL); spa != NULL; spa = spa_next(spa))
		if (ztest_opts.zo_verbose > 3)
			(void) printf("spa_next: found %s\n", spa_name(spa));
	mutex_exit(&spa_namespace_lock);

	/*
	 * Verify that we can export the pool and reimport it under a
	 * different name.
	 */
	if (ztest_random(2) == 0) {
		char name[ZFS_MAX_DATASET_NAME_LEN];
		(void) snprintf(name, sizeof (name), "%s_import",
		    ztest_opts.zo_pool);
		ztest_spa_import_export(ztest_opts.zo_pool, name);
		ztest_spa_import_export(name, ztest_opts.zo_pool);
	}

	kernel_fini();

	list_destroy(&zcl.zcl_callbacks);

	(void) _mutex_destroy(&zcl.zcl_callbacks_lock);

	(void) rwlock_destroy(&ztest_name_lock);
	(void) _mutex_destroy(&ztest_vdev_lock);
}

static void
ztest_freeze(void)
{
	ztest_ds_t *zd = &ztest_ds[0];
	spa_t *spa;
	int numloops = 0;

	if (ztest_opts.zo_verbose >= 3)
		(void) printf("testing spa_freeze()...\n");

	kernel_init(FREAD | FWRITE);
	VERIFY3U(0, ==, spa_open(ztest_opts.zo_pool, &spa, FTAG));
	VERIFY3U(0, ==, ztest_dataset_open(0));
	spa->spa_debug = B_TRUE;
	ztest_spa = spa;

	/*
	 * Force the first log block to be transactionally allocated.
	 * We have to do this before we freeze the pool -- otherwise
	 * the log chain won't be anchored.
	 */
	while (BP_IS_HOLE(&zd->zd_zilog->zl_header->zh_log)) {
		ztest_dmu_object_alloc_free(zd, 0);
		zil_commit(zd->zd_zilog, 0);
	}

	txg_wait_synced(spa_get_dsl(spa), 0);

	/*
	 * Freeze the pool.  This stops spa_sync() from doing anything,
	 * so that the only way to record changes from now on is the ZIL.
	 */
	spa_freeze(spa);

	/*
	 * Because it is hard to predict how much space a write will actually
	 * require beforehand, we leave ourselves some fudge space to write over
	 * capacity.
	 */
	uint64_t capacity = metaslab_class_get_space(spa_normal_class(spa)) / 2;

	/*
	 * Run tests that generate log records but don't alter the pool config
	 * or depend on DSL sync tasks (snapshots, objset create/destroy, etc).
	 * We do a txg_wait_synced() after each iteration to force the txg
	 * to increase well beyond the last synced value in the uberblock.
	 * The ZIL should be OK with that.
	 *
	 * Run a random number of times less than zo_maxloops and ensure we do
	 * not run out of space on the pool.
	 */
	while (ztest_random(10) != 0 &&
	    numloops++ < ztest_opts.zo_maxloops &&
	    metaslab_class_get_alloc(spa_normal_class(spa)) < capacity) {
		ztest_od_t od;
		ztest_od_init(&od, 0, FTAG, 0, DMU_OT_UINT64_OTHER, 0, 0);
		VERIFY0(ztest_object_init(zd, &od, sizeof (od), B_FALSE));
		ztest_io(zd, od.od_object,
		    ztest_random(ZTEST_RANGE_LOCKS) << SPA_MAXBLOCKSHIFT);
		txg_wait_synced(spa_get_dsl(spa), 0);
	}

	/*
	 * Commit all of the changes we just generated.
	 */
	zil_commit(zd->zd_zilog, 0);
	txg_wait_synced(spa_get_dsl(spa), 0);

	/*
	 * Close our dataset and close the pool.
	 */
	ztest_dataset_close(0);
	spa_close(spa, FTAG);
	kernel_fini();

	/*
	 * Open and close the pool and dataset to induce log replay.
	 */
	kernel_init(FREAD | FWRITE);
	VERIFY3U(0, ==, spa_open(ztest_opts.zo_pool, &spa, FTAG));
	ASSERT(spa_freeze_txg(spa) == UINT64_MAX);
	VERIFY3U(0, ==, ztest_dataset_open(0));
	ztest_dataset_close(0);

	spa->spa_debug = B_TRUE;
	ztest_spa = spa;
	txg_wait_synced(spa_get_dsl(spa), 0);
	ztest_reguid(NULL, 0);

	spa_close(spa, FTAG);
	kernel_fini();
}

void
print_time(hrtime_t t, char *timebuf, size_t timelen)
{
	hrtime_t s = t / NANOSEC;
	hrtime_t m = s / 60;
	hrtime_t h = m / 60;
	hrtime_t d = h / 24;

	s -= m * 60;
	m -= h * 60;
	h -= d * 24;

	timebuf[0] = '\0';

	if (d)
		(void) snprintf(timebuf, timelen,
		    "%llud%02lluh%02llum%02llus", d, h, m, s);
	else if (h)
		(void) snprintf(timebuf, timelen, "%lluh%02llum%02llus", h, m, s);
	else if (m)
		(void) snprintf(timebuf, timelen, "%llum%02llus", m, s);
	else
		(void) snprintf(timebuf, timelen, "%llus", s);
}

static nvlist_t *
make_random_props()
{
	nvlist_t *props;

	VERIFY(nvlist_alloc(&props, NV_UNIQUE_NAME, 0) == 0);
	if (ztest_random(2) == 0)
		return (props);
	VERIFY(nvlist_add_uint64(props, "autoreplace", 1) == 0);

	return (props);
}

/*
 * Create a storage pool with the given name and initial vdev size.
 * Then test spa_freeze() functionality.
 */
static void
ztest_init(ztest_shared_t *zs)
{
	spa_t *spa;
	nvlist_t *nvroot, *props;

	VERIFY(_mutex_init(&ztest_vdev_lock, USYNC_THREAD, NULL) == 0);
	VERIFY(rwlock_init(&ztest_name_lock, USYNC_THREAD, NULL) == 0);

	kernel_init(FREAD | FWRITE);

	/*
	 * Create the storage pool.
	 */
	(void) spa_destroy(ztest_opts.zo_pool);
	ztest_shared->zs_vdev_next_leaf = 0;
	zs->zs_splits = 0;
	zs->zs_mirrors = ztest_opts.zo_mirrors;
	nvroot = make_vdev_root(NULL, NULL, NULL, ztest_opts.zo_vdev_size, 0,
	    0, ztest_opts.zo_raidz, zs->zs_mirrors, 1);
	props = make_random_props();
	for (int i = 0; i < SPA_FEATURES; i++) {
		char buf[1024];
		(void) snprintf(buf, sizeof (buf), "feature@%s",
		    spa_feature_table[i].fi_uname);
		VERIFY3U(0, ==, nvlist_add_uint64(props, buf, 0));
	}
	VERIFY3U(0, ==, spa_create(ztest_opts.zo_pool, nvroot, props, NULL));
	nvlist_free(nvroot);
	nvlist_free(props);

	VERIFY3U(0, ==, spa_open(ztest_opts.zo_pool, &spa, FTAG));
	zs->zs_metaslab_sz =
	    1ULL << spa->spa_root_vdev->vdev_child[0]->vdev_ms_shift;

	spa_close(spa, FTAG);

	kernel_fini();

	ztest_run_zdb(ztest_opts.zo_pool);

	ztest_freeze();

	ztest_run_zdb(ztest_opts.zo_pool);

	(void) rwlock_destroy(&ztest_name_lock);
	(void) _mutex_destroy(&ztest_vdev_lock);
}

static void
setup_data_fd(void)
{
	static char ztest_name_data[] = "/tmp/ztest.data.XXXXXX";

	ztest_fd_data = mkstemp(ztest_name_data);
	ASSERT3S(ztest_fd_data, >=, 0);
	(void) unlink(ztest_name_data);
}


static int
shared_data_size(ztest_shared_hdr_t *hdr)
{
	int size;

	size = hdr->zh_hdr_size;
	size += hdr->zh_opts_size;
	size += hdr->zh_size;
	size += hdr->zh_stats_size * hdr->zh_stats_count;
	size += hdr->zh_ds_size * hdr->zh_ds_count;

	return (size);
}

static void
setup_hdr(void)
{
	int size;
	ztest_shared_hdr_t *hdr;

	hdr = (void *)mmap(0, P2ROUNDUP(sizeof (*hdr), getpagesize()),
	    PROT_READ | PROT_WRITE, MAP_SHARED, ztest_fd_data, 0);
	ASSERT(hdr != MAP_FAILED);

	VERIFY3U(0, ==, ftruncate(ztest_fd_data, sizeof (ztest_shared_hdr_t)));

	hdr->zh_hdr_size = sizeof (ztest_shared_hdr_t);
	hdr->zh_opts_size = sizeof (ztest_shared_opts_t);
	hdr->zh_size = sizeof (ztest_shared_t);
	hdr->zh_stats_size = sizeof (ztest_shared_callstate_t);
	hdr->zh_stats_count = ZTEST_FUNCS;
	hdr->zh_ds_size = sizeof (ztest_shared_ds_t);
	hdr->zh_ds_count = ztest_opts.zo_datasets;

	size = shared_data_size(hdr);
	VERIFY3U(0, ==, ftruncate(ztest_fd_data, size));

	(void) munmap((caddr_t)hdr, P2ROUNDUP(sizeof (*hdr), getpagesize()));
}

static void
setup_data(void)
{
	int size, offset;
	ztest_shared_hdr_t *hdr;
	uint8_t *buf;

	hdr = (void *)mmap(0, P2ROUNDUP(sizeof (*hdr), getpagesize()),
	    PROT_READ, MAP_SHARED, ztest_fd_data, 0);
	ASSERT(hdr != MAP_FAILED);

	size = shared_data_size(hdr);

	(void) munmap((caddr_t)hdr, P2ROUNDUP(sizeof (*hdr), getpagesize()));
	hdr = ztest_shared_hdr = (void *)mmap(0, P2ROUNDUP(size, getpagesize()),
	    PROT_READ | PROT_WRITE, MAP_SHARED, ztest_fd_data, 0);
	ASSERT(hdr != MAP_FAILED);
	buf = (uint8_t *)hdr;

	offset = hdr->zh_hdr_size;
	ztest_shared_opts = (void *)&buf[offset];
	offset += hdr->zh_opts_size;
	ztest_shared = (void *)&buf[offset];
	offset += hdr->zh_size;
	ztest_shared_callstate = (void *)&buf[offset];
	offset += hdr->zh_stats_size * hdr->zh_stats_count;
	ztest_shared_ds = (void *)&buf[offset];
}

static boolean_t
exec_child(char *cmd, char *libpath, boolean_t ignorekill, int *statusp)
{
	pid_t pid;
	int status;
	char *cmdbuf = NULL;

	pid = fork();

	if (cmd == NULL) {
		cmdbuf = umem_alloc(MAXPATHLEN, UMEM_NOFAIL);
		(void) strlcpy(cmdbuf, getexecname(), MAXPATHLEN);
		cmd = cmdbuf;
	}

	if (pid == -1)
		fatal(1, "fork failed");

	if (pid == 0) {	/* child */
		char *emptyargv[2] = { cmd, NULL };
		char fd_data_str[12];

		struct rlimit rl = { 1024, 1024 };
		(void) setrlimit(RLIMIT_NOFILE, &rl);

		(void) close(ztest_fd_rand);
		VERIFY3U(11, >=,
		    snprintf(fd_data_str, 12, "%d", ztest_fd_data));
		VERIFY0(setenv("ZTEST_FD_DATA", fd_data_str, 1));

		(void) enable_extended_FILE_stdio(-1, -1);
		if (libpath != NULL)
			VERIFY(0 == setenv("LD_LIBRARY_PATH", libpath, 1));
#ifdef illumos
		(void) execv(cmd, emptyargv);
#else
		(void) execvp(cmd, emptyargv);
#endif
		ztest_dump_core = B_FALSE;
		fatal(B_TRUE, "exec failed: %s", cmd);
	}

	if (cmdbuf != NULL) {
		umem_free(cmdbuf, MAXPATHLEN);
		cmd = NULL;
	}

	while (waitpid(pid, &status, 0) != pid)
		continue;
	if (statusp != NULL)
		*statusp = status;

	if (WIFEXITED(status)) {
		if (WEXITSTATUS(status) != 0) {
			(void) fprintf(stderr, "child exited with code %d\n",
			    WEXITSTATUS(status));
			exit(2);
		}
		return (B_FALSE);
	} else if (WIFSIGNALED(status)) {
		if (!ignorekill || WTERMSIG(status) != SIGKILL) {
			(void) fprintf(stderr, "child died with signal %d\n",
			    WTERMSIG(status));
			exit(3);
		}
		return (B_TRUE);
	} else {
		(void) fprintf(stderr, "something strange happened to child\n");
		exit(4);
		/* NOTREACHED */
	}
}

static void
ztest_run_init(void)
{
	ztest_shared_t *zs = ztest_shared;

	ASSERT(ztest_opts.zo_init != 0);

	/*
	 * Blow away any existing copy of zpool.cache
	 */
	(void) remove(spa_config_path);

	/*
	 * Create and initialize our storage pool.
	 */
	for (int i = 1; i <= ztest_opts.zo_init; i++) {
		bzero(zs, sizeof (ztest_shared_t));
		if (ztest_opts.zo_verbose >= 3 &&
		    ztest_opts.zo_init != 1) {
			(void) printf("ztest_init(), pass %d\n", i);
		}
		ztest_init(zs);
	}
}

int
main(int argc, char **argv)
{
	int kills = 0;
	int iters = 0;
	int older = 0;
	int newer = 0;
	ztest_shared_t *zs;
	ztest_info_t *zi;
	ztest_shared_callstate_t *zc;
	char timebuf[100];
	char numbuf[6];
	spa_t *spa;
	char *cmd;
	boolean_t hasalt;
	char *fd_data_str = getenv("ZTEST_FD_DATA");

	(void) setvbuf(stdout, NULL, _IOLBF, 0);

	dprintf_setup(&argc, argv);
	zfs_deadman_synctime_ms = 300000;

	ztest_fd_rand = open("/dev/urandom", O_RDONLY);
	ASSERT3S(ztest_fd_rand, >=, 0);

	if (!fd_data_str) {
		process_options(argc, argv);

		setup_data_fd();
		setup_hdr();
		setup_data();
		bcopy(&ztest_opts, ztest_shared_opts,
		    sizeof (*ztest_shared_opts));
	} else {
		ztest_fd_data = atoi(fd_data_str);
		setup_data();
		bcopy(ztest_shared_opts, &ztest_opts, sizeof (ztest_opts));
	}
	ASSERT3U(ztest_opts.zo_datasets, ==, ztest_shared_hdr->zh_ds_count);

	/* Override location of zpool.cache */
	VERIFY3U(asprintf((char **)&spa_config_path, "%s/zpool.cache",
	    ztest_opts.zo_dir), !=, -1);

	ztest_ds = umem_alloc(ztest_opts.zo_datasets * sizeof (ztest_ds_t),
	    UMEM_NOFAIL);
	zs = ztest_shared;

	if (fd_data_str) {
		metaslab_gang_bang = ztest_opts.zo_metaslab_gang_bang;
		metaslab_df_alloc_threshold =
		    zs->zs_metaslab_df_alloc_threshold;

		if (zs->zs_do_init)
			ztest_run_init();
		else
			ztest_run(zs);
		exit(0);
	}

	hasalt = (strlen(ztest_opts.zo_alt_ztest) != 0);

	if (ztest_opts.zo_verbose >= 1) {
		(void) printf("%llu vdevs, %d datasets, %d threads,"
		    " %llu seconds...\n",
		    (u_longlong_t)ztest_opts.zo_vdevs,
		    ztest_opts.zo_datasets,
		    ztest_opts.zo_threads,
		    (u_longlong_t)ztest_opts.zo_time);
	}

	cmd = umem_alloc(MAXNAMELEN, UMEM_NOFAIL);
	(void) strlcpy(cmd, getexecname(), MAXNAMELEN);

	zs->zs_do_init = B_TRUE;
	if (strlen(ztest_opts.zo_alt_ztest) != 0) {
		if (ztest_opts.zo_verbose >= 1) {
			(void) printf("Executing older ztest for "
			    "initialization: %s\n", ztest_opts.zo_alt_ztest);
		}
		VERIFY(!exec_child(ztest_opts.zo_alt_ztest,
		    ztest_opts.zo_alt_libpath, B_FALSE, NULL));
	} else {
		VERIFY(!exec_child(NULL, NULL, B_FALSE, NULL));
	}
	zs->zs_do_init = B_FALSE;

	zs->zs_proc_start = gethrtime();
	zs->zs_proc_stop = zs->zs_proc_start + ztest_opts.zo_time * NANOSEC;

	for (int f = 0; f < ZTEST_FUNCS; f++) {
		zi = &ztest_info[f];
		zc = ZTEST_GET_SHARED_CALLSTATE(f);
		if (zs->zs_proc_start + zi->zi_interval[0] > zs->zs_proc_stop)
			zc->zc_next = UINT64_MAX;
		else
			zc->zc_next = zs->zs_proc_start +
			    ztest_random(2 * zi->zi_interval[0] + 1);
	}

	/*
	 * Run the tests in a loop.  These tests include fault injection
	 * to verify that self-healing data works, and forced crashes
	 * to verify that we never lose on-disk consistency.
	 */
	while (gethrtime() < zs->zs_proc_stop) {
		int status;
		boolean_t killed;

		/*
		 * Initialize the workload counters for each function.
		 */
		for (int f = 0; f < ZTEST_FUNCS; f++) {
			zc = ZTEST_GET_SHARED_CALLSTATE(f);
			zc->zc_count = 0;
			zc->zc_time = 0;
		}

		/* Set the allocation switch size */
		zs->zs_metaslab_df_alloc_threshold =
		    ztest_random(zs->zs_metaslab_sz / 4) + 1;

		if (!hasalt || ztest_random(2) == 0) {
			if (hasalt && ztest_opts.zo_verbose >= 1) {
				(void) printf("Executing newer ztest: %s\n",
				    cmd);
			}
			newer++;
			killed = exec_child(cmd, NULL, B_TRUE, &status);
		} else {
			if (hasalt && ztest_opts.zo_verbose >= 1) {
				(void) printf("Executing older ztest: %s\n",
				    ztest_opts.zo_alt_ztest);
			}
			older++;
			killed = exec_child(ztest_opts.zo_alt_ztest,
			    ztest_opts.zo_alt_libpath, B_TRUE, &status);
		}

		if (killed)
			kills++;
		iters++;

		if (ztest_opts.zo_verbose >= 1) {
			hrtime_t now = gethrtime();

			now = MIN(now, zs->zs_proc_stop);
			print_time(zs->zs_proc_stop - now, timebuf, sizeof(timebuf));
			nicenum(zs->zs_space, numbuf, sizeof(numbuf));

			(void) printf("Pass %3d, %8s, %3llu ENOSPC, "
			    "%4.1f%% of %5s used, %3.0f%% done, %8s to go\n",
			    iters,
			    WIFEXITED(status) ? "Complete" : "SIGKILL",
			    (u_longlong_t)zs->zs_enospc_count,
			    100.0 * zs->zs_alloc / zs->zs_space,
			    numbuf,
			    100.0 * (now - zs->zs_proc_start) /
			    (ztest_opts.zo_time * NANOSEC), timebuf);
		}

		if (ztest_opts.zo_verbose >= 2) {
			(void) printf("\nWorkload summary:\n\n");
			(void) printf("%7s %9s   %s\n",
			    "Calls", "Time", "Function");
			(void) printf("%7s %9s   %s\n",
			    "-----", "----", "--------");
			for (int f = 0; f < ZTEST_FUNCS; f++) {
				Dl_info dli;

<<<<<<< HEAD
				zi = &zs->zs_info[f];
				print_time(zi->zi_call_time, timebuf, sizeof(timebuf));
=======
				zi = &ztest_info[f];
				zc = ZTEST_GET_SHARED_CALLSTATE(f);
				print_time(zc->zc_time, timebuf);
>>>>>>> b2b84690
				(void) dladdr((void *)zi->zi_func, &dli);
				(void) printf("%7llu %9s   %s\n",
				    (u_longlong_t)zc->zc_count, timebuf,
				    dli.dli_sname);
			}
			(void) printf("\n");
		}

		/*
		 * It's possible that we killed a child during a rename test,
		 * in which case we'll have a 'ztest_tmp' pool lying around
		 * instead of 'ztest'.  Do a blind rename in case this happened.
		 */
		kernel_init(FREAD);
		if (spa_open(ztest_opts.zo_pool, &spa, FTAG) == 0) {
			spa_close(spa, FTAG);
		} else {
			char tmpname[ZFS_MAX_DATASET_NAME_LEN];
			kernel_fini();
			kernel_init(FREAD | FWRITE);
			(void) snprintf(tmpname, sizeof (tmpname), "%s_tmp",
			    ztest_opts.zo_pool);
			(void) spa_rename(tmpname, ztest_opts.zo_pool);
		}
		kernel_fini();

		ztest_run_zdb(ztest_opts.zo_pool);
	}

	if (ztest_opts.zo_verbose >= 1) {
		if (hasalt) {
			(void) printf("%d runs of older ztest: %s\n", older,
			    ztest_opts.zo_alt_ztest);
			(void) printf("%d runs of newer ztest: %s\n", newer,
			    cmd);
		}
		(void) printf("%d killed, %d completed, %.0f%% kill rate\n",
		    kills, iters - kills, (100.0 * kills) / MAX(1, iters));
	}

	umem_free(cmd, MAXNAMELEN);

	return (0);
}<|MERGE_RESOLUTION|>--- conflicted
+++ resolved
@@ -474,21 +474,17 @@
 	va_list args;
 	int save_errno = errno;
 	char buf[FATAL_MSG_SZ];
-	size_t len, blklen = sizeof(buf);
 
 	(void) fflush(stdout);
 
 	va_start(args, message);
-	len = snprintf(buf, blklen, "ztest: ");
-	if (len > blklen)
-		len = blklen;
+	(void) sprintf(buf, "ztest: ");
 	/* LINTED */
-	len += vsnprintf(buf + len, blklen - len, message, args);
+	(void) vsprintf(buf + strlen(buf), message, args);
 	va_end(args);
-	if (len > blklen)
-		len = blklen;
 	if (do_perror) {
-		snprintf(buf + len, blklen - len, ": %s", strerror(save_errno));
+		(void) snprintf(buf + strlen(buf), FATAL_MSG_SZ - strlen(buf),
+		    ": %s", strerror(save_errno));
 	}
 	(void) fprintf(stderr, "%s\n", buf);
 	fatal_msg = buf;			/* to ease debugging */
@@ -562,13 +558,8 @@
 	char nice_gang_bang[10];
 	FILE *fp = requested ? stdout : stderr;
 
-<<<<<<< HEAD
-	nicenum(zopt_vdev_size, nice_vdev_size, sizeof(nice_vdev_size));
-	nicenum(metaslab_gang_bang, nice_gang_bang, sizeof(nice_gang_bang));
-=======
 	nicenum(zo->zo_vdev_size, nice_vdev_size);
 	nicenum(zo->zo_metaslab_gang_bang, nice_gang_bang);
->>>>>>> b2b84690
 
 	(void) fprintf(fp, "Usage: %s\n"
 	    "\t[-v vdevs (default: %llu)]\n"
@@ -840,14 +831,6 @@
 
 		if (aux != NULL) {
 			vdev = ztest_shared->zs_vdev_aux;
-<<<<<<< HEAD
-			(void) snprintf(path, sizeof(pathbuf), ztest_aux_template,
-			    zopt_dir, zopt_pool, aux, vdev);
-		} else {
-			vdev = ztest_shared->zs_vdev_next_leaf++;
-			(void) snprintf(path, sizeof(pathbuf), ztest_dev_template,
-			    zopt_dir, zopt_pool, vdev);
-=======
 			(void) snprintf(path, sizeof (pathbuf),
 			    ztest_aux_template, ztest_opts.zo_dir,
 			    pool == NULL ? ztest_opts.zo_pool : pool,
@@ -857,7 +840,6 @@
 			(void) snprintf(path, sizeof (pathbuf),
 			    ztest_dev_template, ztest_opts.zo_dir,
 			    pool == NULL ? ztest_opts.zo_pool : pool, vdev);
->>>>>>> b2b84690
 		}
 	}
 
@@ -2615,14 +2597,9 @@
 		for (;;) {
 			char path[MAXPATHLEN];
 			int c;
-<<<<<<< HEAD
-			(void) snprintf(path, sizeof(path), ztest_aux_template, zopt_dir,
-			    zopt_pool, aux, zs->zs_vdev_aux);
-=======
 			(void) snprintf(path, sizeof (path), ztest_aux_template,
 			    ztest_opts.zo_dir, ztest_opts.zo_pool, aux,
 			    zs->zs_vdev_aux);
->>>>>>> b2b84690
 			for (c = 0; c < sav->sav_count; c++)
 				if (strcmp(sav->sav_vdevs[c]->vdev_path,
 				    path) == 0)
@@ -3175,8 +3152,8 @@
 	if (ztest_opts.zo_verbose >= 5) {
 		char oldnumbuf[6], newnumbuf[6];
 
-		nicenum(old_class_space, oldnumbuf, sizeof(oldnumbuf));
-		nicenum(new_class_space, newnumbuf, sizeof(newnumbuf));
+		nicenum(old_class_space, oldnumbuf);
+		nicenum(new_class_space, newnumbuf);
 		(void) printf("%s grew from %s to %s\n",
 		    spa->spa_name, oldnumbuf, newnumbuf);
 	}
@@ -4177,8 +4154,8 @@
 	ints = MAX(ZTEST_ZAP_MIN_INTS, object % ZTEST_ZAP_MAX_INTS);
 
 	prop = ztest_random(ZTEST_ZAP_MAX_PROPS);
-	(void) snprintf(propname, sizeof(propname), "prop_%llu", (u_longlong_t)prop);
-	(void) snprintf(txgname, sizeof(txgname), "txg_%llu", (u_longlong_t)prop);
+	(void) sprintf(propname, "prop_%llu", (u_longlong_t)prop);
+	(void) sprintf(txgname, "txg_%llu", (u_longlong_t)prop);
 	bzero(value, sizeof (value));
 	last_txg = 0;
 
@@ -4239,8 +4216,8 @@
 	 * Remove a random pair of entries.
 	 */
 	prop = ztest_random(ZTEST_ZAP_MAX_PROPS);
-	(void) snprintf(propname, sizeof(propname), "prop_%llu", (u_longlong_t)prop);
-	(void) snprintf(txgname, sizeof(txgname), "txg_%llu", (u_longlong_t)prop);
+	(void) sprintf(propname, "prop_%llu", (u_longlong_t)prop);
+	(void) sprintf(txgname, "txg_%llu", (u_longlong_t)prop);
 
 	error = zap_length(os, object, txgname, &zl_intsize, &zl_ints);
 
@@ -5278,13 +5255,8 @@
 	isalen = ztest - isa;
 	isa = strdup(isa);
 	/* LINTED */
-<<<<<<< HEAD
-	(void) snprintf(bin, sizeof(zdb) - (bin - zdb),
-	    "/usr/sbin%.*s/zdb -bcc%s%s -U /tmp/zpool.cache %s",
-=======
 	(void) sprintf(bin,
 	    "/usr/sbin%.*s/zdb -bcc%s%s -d -U %s %s",
->>>>>>> b2b84690
 	    isalen,
 	    isa,
 	    ztest_opts.zo_verbose >= 3 ? "s" : "",
@@ -5939,7 +5911,7 @@
 }
 
 void
-print_time(hrtime_t t, char *timebuf, size_t timelen)
+print_time(hrtime_t t, char *timebuf)
 {
 	hrtime_t s = t / NANOSEC;
 	hrtime_t m = s / 60;
@@ -5953,14 +5925,14 @@
 	timebuf[0] = '\0';
 
 	if (d)
-		(void) snprintf(timebuf, timelen,
+		(void) sprintf(timebuf,
 		    "%llud%02lluh%02llum%02llus", d, h, m, s);
 	else if (h)
-		(void) snprintf(timebuf, timelen, "%lluh%02llum%02llus", h, m, s);
+		(void) sprintf(timebuf, "%lluh%02llum%02llus", h, m, s);
 	else if (m)
-		(void) snprintf(timebuf, timelen, "%llum%02llus", m, s);
+		(void) sprintf(timebuf, "%llum%02llus", m, s);
 	else
-		(void) snprintf(timebuf, timelen, "%llus", s);
+		(void) sprintf(timebuf, "%llus", s);
 }
 
 static nvlist_t *
@@ -6354,8 +6326,8 @@
 			hrtime_t now = gethrtime();
 
 			now = MIN(now, zs->zs_proc_stop);
-			print_time(zs->zs_proc_stop - now, timebuf, sizeof(timebuf));
-			nicenum(zs->zs_space, numbuf, sizeof(numbuf));
+			print_time(zs->zs_proc_stop - now, timebuf);
+			nicenum(zs->zs_space, numbuf);
 
 			(void) printf("Pass %3d, %8s, %3llu ENOSPC, "
 			    "%4.1f%% of %5s used, %3.0f%% done, %8s to go\n",
@@ -6377,14 +6349,9 @@
 			for (int f = 0; f < ZTEST_FUNCS; f++) {
 				Dl_info dli;
 
-<<<<<<< HEAD
-				zi = &zs->zs_info[f];
-				print_time(zi->zi_call_time, timebuf, sizeof(timebuf));
-=======
 				zi = &ztest_info[f];
 				zc = ZTEST_GET_SHARED_CALLSTATE(f);
 				print_time(zc->zc_time, timebuf);
->>>>>>> b2b84690
 				(void) dladdr((void *)zi->zi_func, &dli);
 				(void) printf("%7llu %9s   %s\n",
 				    (u_longlong_t)zc->zc_count, timebuf,
