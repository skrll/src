--- conflicted
+++ resolved
@@ -51,11 +51,7 @@
 {
 	char blkbuf[BP_SPRINTF_LEN];
 
-<<<<<<< HEAD
-	snprintf_blkptr(blkbuf, sizeof(blkbuf), bp);
-=======
 	snprintf_blkptr(blkbuf, sizeof (blkbuf), bp);
->>>>>>> b2b84690
 	(void) printf("%s%s\n", prefix, blkbuf);
 }
 
@@ -321,11 +317,7 @@
 	if (verbose >= 5) {
 		(void) strcpy(blkbuf, ", ");
 		snprintf_blkptr(blkbuf + strlen(blkbuf),
-<<<<<<< HEAD
-		    sizeof(blkbuf) - strlen(blkbuf), bp);
-=======
 		    sizeof (blkbuf) - strlen(blkbuf), bp);
->>>>>>> b2b84690
 	} else {
 		blkbuf[0] = '\0';
 	}
