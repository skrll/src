/*
 * CDDL HEADER START
 *
 * The contents of this file are subject to the terms of the
 * Common Development and Distribution License (the "License").
 * You may not use this file except in compliance with the License.
 *
 * You can obtain a copy of the license at usr/src/OPENSOLARIS.LICENSE
 * or http://www.opensolaris.org/os/licensing.
 * See the License for the specific language governing permissions
 * and limitations under the License.
 *
 * When distributing Covered Code, include this CDDL HEADER in each
 * file and include the License file at usr/src/OPENSOLARIS.LICENSE.
 * If applicable, add the following below this CDDL HEADER, with the
 * fields enclosed by brackets "[]" replaced with your own identifying
 * information: Portions Copyright [yyyy] [name of copyright owner]
 *
 * CDDL HEADER END
 */

/*
 * Copyright (c) 2005, 2010, Oracle and/or its affiliates. All rights reserved.
 * Copyright (c) 2011, 2016 by Delphix. All rights reserved.
 * Copyright (c) 2014 Integros [integros.com]
 */

#include <stdio.h>
#include <unistd.h>
#include <stdio_ext.h>
#include <stdlib.h>
#include <ctype.h>
#include <sys/zfs_context.h>
#include <sys/spa.h>
#include <sys/spa_impl.h>
#include <sys/dmu.h>
#include <sys/zap.h>
#include <sys/fs/zfs.h>
#include <sys/zfs_znode.h>
#include <sys/zfs_sa.h>
#include <sys/sa.h>
#include <sys/sa_impl.h>
#include <sys/vdev.h>
#include <sys/vdev_impl.h>
#include <sys/metaslab_impl.h>
#include <sys/dmu_objset.h>
#include <sys/dsl_dir.h>
#include <sys/dsl_dataset.h>
#include <sys/dsl_pool.h>
#include <sys/dbuf.h>
#include <sys/zil.h>
#include <sys/zil_impl.h>
#include <sys/stat.h>
#include <sys/resource.h>
#include <sys/dmu_traverse.h>
#include <sys/zio_checksum.h>
#include <sys/zio_compress.h>
#include <sys/zfs_fuid.h>
#include <sys/arc.h>
#include <sys/ddt.h>
#include <sys/zfeature.h>
#include <zfs_comutil.h>
#undef verify
#include <libzfs.h>

#define	ZDB_COMPRESS_NAME(idx) ((idx) < ZIO_COMPRESS_FUNCTIONS ?	\
	zio_compress_table[(idx)].ci_name : "UNKNOWN")
#define	ZDB_CHECKSUM_NAME(idx) ((idx) < ZIO_CHECKSUM_FUNCTIONS ?	\
	zio_checksum_table[(idx)].ci_name : "UNKNOWN")
#define	ZDB_OT_NAME(idx) ((idx) < DMU_OT_NUMTYPES ?	\
	dmu_ot[(idx)].ot_name : DMU_OT_IS_VALID(idx) ?	\
	dmu_ot_byteswap[DMU_OT_BYTESWAP(idx)].ob_name : "UNKNOWN")
#define	ZDB_OT_TYPE(idx) ((idx) < DMU_OT_NUMTYPES ? (idx) :		\
	(((idx) == DMU_OTN_ZAP_DATA || (idx) == DMU_OTN_ZAP_METADATA) ?	\
	DMU_OT_ZAP_OTHER : DMU_OT_NUMTYPES))

#ifndef lint
extern boolean_t zfs_recover;
extern uint64_t zfs_arc_max, zfs_arc_meta_limit;
extern int zfs_vdev_async_read_max_active;
#else
boolean_t zfs_recover;
uint64_t zfs_arc_max, zfs_arc_meta_limit;
int zfs_vdev_async_read_max_active;
#endif

const char cmdname[] = "zdb";
uint8_t dump_opt[256];

typedef void object_viewer_t(objset_t *, uint64_t, void *data, size_t size);

extern void dump_intent_log(zilog_t *);
static uint64_t *zopt_object = NULL;
static int zopt_objects = 0;
static libzfs_handle_t *g_zfs;
static uint64_t max_inflight = 1000;

static void snprintf_blkptr_compact(char *, size_t, const blkptr_t *);

/*
 * These libumem hooks provide a reasonable set of defaults for the allocator's
 * debugging facilities.
 */
const char *
_umem_debug_init()
{
	return ("default,verbose"); /* $UMEM_DEBUG setting */
}

const char *
_umem_logging_init(void)
{
	return ("fail,contents"); /* $UMEM_LOGGING setting */
}

static void
usage(void)
{
	(void) fprintf(stderr,
	    "Usage: %s [-CumMdibcsDvhLXFPAG] [-t txg] [-e [-p path...]] "
	    "[-U config] [-I inflight I/Os] [-x dumpdir] poolname [object...]\n"
	    "       %s [-divPA] [-e -p path...] [-U config] dataset "
	    "[object...]\n"
	    "       %s -mM [-LXFPA] [-t txg] [-e [-p path...]] [-U config] "
	    "poolname [vdev [metaslab...]]\n"
	    "       %s -R [-A] [-e [-p path...]] poolname "
	    "vdev:offset:size[:flags]\n"
	    "       %s -S [-PA] [-e [-p path...]] [-U config] poolname\n"
	    "       %s -l [-uA] device\n"
	    "       %s -C [-A] [-U config]\n\n",
	    cmdname, cmdname, cmdname, cmdname, cmdname, cmdname, cmdname);

	(void) fprintf(stderr, "    Dataset name must include at least one "
	    "separator character '/' or '@'\n");
	(void) fprintf(stderr, "    If dataset name is specified, only that "
	    "dataset is dumped\n");
	(void) fprintf(stderr, "    If object numbers are specified, only "
	    "those objects are dumped\n\n");
	(void) fprintf(stderr, "    Options to control amount of output:\n");
	(void) fprintf(stderr, "        -u uberblock\n");
	(void) fprintf(stderr, "        -d dataset(s)\n");
	(void) fprintf(stderr, "        -i intent logs\n");
	(void) fprintf(stderr, "        -C config (or cachefile if alone)\n");
	(void) fprintf(stderr, "        -h pool history\n");
	(void) fprintf(stderr, "        -b block statistics\n");
	(void) fprintf(stderr, "        -m metaslabs\n");
	(void) fprintf(stderr, "        -M metaslab groups\n");
	(void) fprintf(stderr, "        -c checksum all metadata (twice for "
	    "all data) blocks\n");
	(void) fprintf(stderr, "        -s report stats on zdb's I/O\n");
	(void) fprintf(stderr, "        -D dedup statistics\n");
	(void) fprintf(stderr, "        -S simulate dedup to measure effect\n");
	(void) fprintf(stderr, "        -v verbose (applies to all others)\n");
	(void) fprintf(stderr, "        -l dump label contents\n");
	(void) fprintf(stderr, "        -L disable leak tracking (do not "
	    "load spacemaps)\n");
	(void) fprintf(stderr, "        -R read and display block from a "
	    "device\n\n");
	(void) fprintf(stderr, "    Below options are intended for use "
	    "with other options:\n");
	(void) fprintf(stderr, "        -A ignore assertions (-A), enable "
	    "panic recovery (-AA) or both (-AAA)\n");
	(void) fprintf(stderr, "        -F attempt automatic rewind within "
	    "safe range of transaction groups\n");
	(void) fprintf(stderr, "        -U <cachefile_path> -- use alternate "
	    "cachefile\n");
	(void) fprintf(stderr, "        -X attempt extreme rewind (does not "
	    "work with dataset)\n");
	(void) fprintf(stderr, "        -e pool is exported/destroyed/"
	    "has altroot/not in a cachefile\n");
	(void) fprintf(stderr, "        -p <path> -- use one or more with "
	    "-e to specify path to vdev dir\n");
	(void) fprintf(stderr, "        -x <dumpdir> -- "
	    "dump all read blocks into specified directory\n");
	(void) fprintf(stderr, "        -P print numbers in parseable form\n");
	(void) fprintf(stderr, "        -t <txg> -- highest txg to use when "
	    "searching for uberblocks\n");
	(void) fprintf(stderr, "        -I <number of inflight I/Os> -- "
	    "specify the maximum number of "
	    "checksumming I/Os [default is 200]\n");
	(void) fprintf(stderr, "        -G dump zfs_dbgmsg buffer before "
	    "exiting\n");
	(void) fprintf(stderr, "Specify an option more than once (e.g. -bb) "
	    "to make only that option verbose\n");
	(void) fprintf(stderr, "Default is to dump everything non-verbosely\n");
	exit(1);
}

static void
dump_debug_buffer()
{
	if (dump_opt['G']) {
		(void) printf("\n");
		zfs_dbgmsg_print("zdb");
	}
}

/*
 * Called for usage errors that are discovered after a call to spa_open(),
 * dmu_bonus_hold(), or pool_match().  abort() is called for other errors.
 */

static void
fatal(const char *fmt, ...)
{
	va_list ap;

	va_start(ap, fmt);
	(void) fprintf(stderr, "%s: ", cmdname);
	(void) vfprintf(stderr, fmt, ap);
	va_end(ap);
	(void) fprintf(stderr, "\n");

	dump_debug_buffer();

	exit(1);
}

/* ARGSUSED */
static void
dump_packed_nvlist(objset_t *os, uint64_t object, void *data, size_t size)
{
	nvlist_t *nv;
	size_t nvsize = *(uint64_t *)data;
	char *packed = umem_alloc(nvsize, UMEM_NOFAIL);

	VERIFY(0 == dmu_read(os, object, 0, nvsize, packed, DMU_READ_PREFETCH));

	VERIFY(nvlist_unpack(packed, nvsize, &nv, 0) == 0);

	umem_free(packed, nvsize);

	dump_nvlist(nv, 8);

	nvlist_free(nv);
}

/* ARGSUSED */
static void
dump_history_offsets(objset_t *os, uint64_t object, void *data, size_t size)
{
	spa_history_phys_t *shp = data;

	if (shp == NULL)
		return;

	(void) printf("\t\tpool_create_len = %llu\n",
	    (u_longlong_t)shp->sh_pool_create_len);
	(void) printf("\t\tphys_max_off = %llu\n",
	    (u_longlong_t)shp->sh_phys_max_off);
	(void) printf("\t\tbof = %llu\n",
	    (u_longlong_t)shp->sh_bof);
	(void) printf("\t\teof = %llu\n",
	    (u_longlong_t)shp->sh_eof);
	(void) printf("\t\trecords_lost = %llu\n",
	    (u_longlong_t)shp->sh_records_lost);
}

static void
zdb_nicenum(uint64_t num, char *buf)
{
	if (dump_opt['P'])
		(void) sprintf(buf, "%llu", (longlong_t)num);
	else
		nicenum(num, buf);
}

const char histo_stars[] = "****************************************";
const int histo_width = sizeof (histo_stars) - 1;

static void
dump_histogram(const uint64_t *histo, int size, int offset)
{
	int i;
	int minidx = size - 1;
	int maxidx = 0;
	uint64_t max = 0;

	for (i = 0; i < size; i++) {
		if (histo[i] > max)
			max = histo[i];
		if (histo[i] > 0 && i > maxidx)
			maxidx = i;
		if (histo[i] > 0 && i < minidx)
			minidx = i;
	}

	if (max < histo_width)
		max = histo_width;

	for (i = minidx; i <= maxidx; i++) {
		(void) printf("\t\t\t%3u: %6llu %s\n",
		    i + offset, (u_longlong_t)histo[i],
		    &histo_stars[(max - histo[i]) * histo_width / max]);
	}
}

static void
dump_zap_stats(objset_t *os, uint64_t object)
{
	int error;
	zap_stats_t zs;

	error = zap_get_stats(os, object, &zs);
	if (error)
		return;

	if (zs.zs_ptrtbl_len == 0) {
		ASSERT(zs.zs_num_blocks == 1);
		(void) printf("\tmicrozap: %llu bytes, %llu entries\n",
		    (u_longlong_t)zs.zs_blocksize,
		    (u_longlong_t)zs.zs_num_entries);
		return;
	}

	(void) printf("\tFat ZAP stats:\n");

	(void) printf("\t\tPointer table:\n");
	(void) printf("\t\t\t%llu elements\n",
	    (u_longlong_t)zs.zs_ptrtbl_len);
	(void) printf("\t\t\tzt_blk: %llu\n",
	    (u_longlong_t)zs.zs_ptrtbl_zt_blk);
	(void) printf("\t\t\tzt_numblks: %llu\n",
	    (u_longlong_t)zs.zs_ptrtbl_zt_numblks);
	(void) printf("\t\t\tzt_shift: %llu\n",
	    (u_longlong_t)zs.zs_ptrtbl_zt_shift);
	(void) printf("\t\t\tzt_blks_copied: %llu\n",
	    (u_longlong_t)zs.zs_ptrtbl_blks_copied);
	(void) printf("\t\t\tzt_nextblk: %llu\n",
	    (u_longlong_t)zs.zs_ptrtbl_nextblk);

	(void) printf("\t\tZAP entries: %llu\n",
	    (u_longlong_t)zs.zs_num_entries);
	(void) printf("\t\tLeaf blocks: %llu\n",
	    (u_longlong_t)zs.zs_num_leafs);
	(void) printf("\t\tTotal blocks: %llu\n",
	    (u_longlong_t)zs.zs_num_blocks);
	(void) printf("\t\tzap_block_type: 0x%llx\n",
	    (u_longlong_t)zs.zs_block_type);
	(void) printf("\t\tzap_magic: 0x%llx\n",
	    (u_longlong_t)zs.zs_magic);
	(void) printf("\t\tzap_salt: 0x%llx\n",
	    (u_longlong_t)zs.zs_salt);

	(void) printf("\t\tLeafs with 2^n pointers:\n");
	dump_histogram(zs.zs_leafs_with_2n_pointers, ZAP_HISTOGRAM_SIZE, 0);

	(void) printf("\t\tBlocks with n*5 entries:\n");
	dump_histogram(zs.zs_blocks_with_n5_entries, ZAP_HISTOGRAM_SIZE, 0);

	(void) printf("\t\tBlocks n/10 full:\n");
	dump_histogram(zs.zs_blocks_n_tenths_full, ZAP_HISTOGRAM_SIZE, 0);

	(void) printf("\t\tEntries with n chunks:\n");
	dump_histogram(zs.zs_entries_using_n_chunks, ZAP_HISTOGRAM_SIZE, 0);

	(void) printf("\t\tBuckets with n entries:\n");
	dump_histogram(zs.zs_buckets_with_n_entries, ZAP_HISTOGRAM_SIZE, 0);
}

/*ARGSUSED*/
static void
dump_none(objset_t *os, uint64_t object, void *data, size_t size)
{
}

/*ARGSUSED*/
static void
dump_unknown(objset_t *os, uint64_t object, void *data, size_t size)
{
	(void) printf("\tUNKNOWN OBJECT TYPE\n");
}

/*ARGSUSED*/
void
dump_uint8(objset_t *os, uint64_t object, void *data, size_t size)
{
}

/*ARGSUSED*/
static void
dump_uint64(objset_t *os, uint64_t object, void *data, size_t size)
{
}

/*ARGSUSED*/
static void
dump_zap(objset_t *os, uint64_t object, void *data, size_t size)
{
	zap_cursor_t zc;
	zap_attribute_t attr;
	void *prop;
	int i;

	dump_zap_stats(os, object);
	(void) printf("\n");

	for (zap_cursor_init(&zc, os, object);
	    zap_cursor_retrieve(&zc, &attr) == 0;
	    zap_cursor_advance(&zc)) {
		(void) printf("\t\t%s = ", attr.za_name);
		if (attr.za_num_integers == 0) {
			(void) printf("\n");
			continue;
		}
		prop = umem_zalloc(attr.za_num_integers *
		    attr.za_integer_length, UMEM_NOFAIL);
		(void) zap_lookup(os, object, attr.za_name,
		    attr.za_integer_length, attr.za_num_integers, prop);
		if (attr.za_integer_length == 1) {
			(void) printf("%s", (char *)prop);
		} else {
			for (i = 0; i < attr.za_num_integers; i++) {
				switch (attr.za_integer_length) {
				case 2:
					(void) printf("%u ",
					    ((uint16_t *)prop)[i]);
					break;
				case 4:
					(void) printf("%u ",
					    ((uint32_t *)prop)[i]);
					break;
				case 8:
					(void) printf("%lld ",
					    (u_longlong_t)((int64_t *)prop)[i]);
					break;
				}
			}
		}
		(void) printf("\n");
		umem_free(prop, attr.za_num_integers * attr.za_integer_length);
	}
	zap_cursor_fini(&zc);
}

static void
dump_bpobj(objset_t *os, uint64_t object, void *data, size_t size)
{
	bpobj_phys_t *bpop = data;
	char bytes[32], comp[32], uncomp[32];

	if (bpop == NULL)
		return;

	zdb_nicenum(bpop->bpo_bytes, bytes);
	zdb_nicenum(bpop->bpo_comp, comp);
	zdb_nicenum(bpop->bpo_uncomp, uncomp);

	(void) printf("\t\tnum_blkptrs = %llu\n",
	    (u_longlong_t)bpop->bpo_num_blkptrs);
	(void) printf("\t\tbytes = %s\n", bytes);
	if (size >= BPOBJ_SIZE_V1) {
		(void) printf("\t\tcomp = %s\n", comp);
		(void) printf("\t\tuncomp = %s\n", uncomp);
	}
	if (size >= sizeof (*bpop)) {
		(void) printf("\t\tsubobjs = %llu\n",
		    (u_longlong_t)bpop->bpo_subobjs);
		(void) printf("\t\tnum_subobjs = %llu\n",
		    (u_longlong_t)bpop->bpo_num_subobjs);
	}

	if (dump_opt['d'] < 5)
		return;

	for (uint64_t i = 0; i < bpop->bpo_num_blkptrs; i++) {
		char blkbuf[BP_SPRINTF_LEN];
		blkptr_t bp;

		int err = dmu_read(os, object,
		    i * sizeof (bp), sizeof (bp), &bp, 0);
		if (err != 0) {
			(void) printf("got error %u from dmu_read\n", err);
			break;
		}
		snprintf_blkptr_compact(blkbuf, sizeof (blkbuf), &bp);
		(void) printf("\t%s\n", blkbuf);
	}
}

/* ARGSUSED */
static void
dump_bpobj_subobjs(objset_t *os, uint64_t object, void *data, size_t size)
{
	dmu_object_info_t doi;

	VERIFY0(dmu_object_info(os, object, &doi));
	uint64_t *subobjs = kmem_alloc(doi.doi_max_offset, KM_SLEEP);

	int err = dmu_read(os, object, 0, doi.doi_max_offset, subobjs, 0);
	if (err != 0) {
		(void) printf("got error %u from dmu_read\n", err);
		kmem_free(subobjs, doi.doi_max_offset);
		return;
	}

	int64_t last_nonzero = -1;
	for (uint64_t i = 0; i < doi.doi_max_offset / 8; i++) {
		if (subobjs[i] != 0)
			last_nonzero = i;
	}

	for (int64_t i = 0; i <= last_nonzero; i++) {
		(void) printf("\t%llu\n", (longlong_t)subobjs[i]);
	}
	kmem_free(subobjs, doi.doi_max_offset);
}

/*ARGSUSED*/
static void
dump_ddt_zap(objset_t *os, uint64_t object, void *data, size_t size)
{
	dump_zap_stats(os, object);
	/* contents are printed elsewhere, properly decoded */
}

/*ARGSUSED*/
static void
dump_sa_attrs(objset_t *os, uint64_t object, void *data, size_t size)
{
	zap_cursor_t zc;
	zap_attribute_t attr;

	dump_zap_stats(os, object);
	(void) printf("\n");

	for (zap_cursor_init(&zc, os, object);
	    zap_cursor_retrieve(&zc, &attr) == 0;
	    zap_cursor_advance(&zc)) {
		(void) printf("\t\t%s = ", attr.za_name);
		if (attr.za_num_integers == 0) {
			(void) printf("\n");
			continue;
		}
		(void) printf(" %llx : [%d:%d:%d]\n",
		    (u_longlong_t)attr.za_first_integer,
		    (int)ATTR_LENGTH(attr.za_first_integer),
		    (int)ATTR_BSWAP(attr.za_first_integer),
		    (int)ATTR_NUM(attr.za_first_integer));
	}
	zap_cursor_fini(&zc);
}

/*ARGSUSED*/
static void
dump_sa_layouts(objset_t *os, uint64_t object, void *data, size_t size)
{
	zap_cursor_t zc;
	zap_attribute_t attr;
	uint16_t *layout_attrs;
	int i;

	dump_zap_stats(os, object);
	(void) printf("\n");

	for (zap_cursor_init(&zc, os, object);
	    zap_cursor_retrieve(&zc, &attr) == 0;
	    zap_cursor_advance(&zc)) {
		(void) printf("\t\t%s = [", attr.za_name);
		if (attr.za_num_integers == 0) {
			(void) printf("\n");
			continue;
		}

		VERIFY(attr.za_integer_length == 2);
		layout_attrs = umem_zalloc(attr.za_num_integers *
		    attr.za_integer_length, UMEM_NOFAIL);

		VERIFY(zap_lookup(os, object, attr.za_name,
		    attr.za_integer_length,
		    attr.za_num_integers, layout_attrs) == 0);

		for (i = 0; i != attr.za_num_integers; i++)
			(void) printf(" %d ", (int)layout_attrs[i]);
		(void) printf("]\n");
		umem_free(layout_attrs,
		    attr.za_num_integers * attr.za_integer_length);
	}
	zap_cursor_fini(&zc);
}

/*ARGSUSED*/
static void
dump_zpldir(objset_t *os, uint64_t object, void *data, size_t size)
{
	zap_cursor_t zc;
	zap_attribute_t attr;
	const char *typenames[] = {
		/* 0 */ "not specified",
		/* 1 */ "FIFO",
		/* 2 */ "Character Device",
		/* 3 */ "3 (invalid)",
		/* 4 */ "Directory",
		/* 5 */ "5 (invalid)",
		/* 6 */ "Block Device",
		/* 7 */ "7 (invalid)",
		/* 8 */ "Regular File",
		/* 9 */ "9 (invalid)",
		/* 10 */ "Symbolic Link",
		/* 11 */ "11 (invalid)",
		/* 12 */ "Socket",
		/* 13 */ "Door",
		/* 14 */ "Event Port",
		/* 15 */ "15 (invalid)",
	};

	dump_zap_stats(os, object);
	(void) printf("\n");

	for (zap_cursor_init(&zc, os, object);
	    zap_cursor_retrieve(&zc, &attr) == 0;
	    zap_cursor_advance(&zc)) {
		(void) printf("\t\t%s = %lld (type: %s)\n",
		    attr.za_name, ZFS_DIRENT_OBJ(attr.za_first_integer),
		    typenames[ZFS_DIRENT_TYPE(attr.za_first_integer)]);
	}
	zap_cursor_fini(&zc);
}

int
get_dtl_refcount(vdev_t *vd)
{
	int refcount = 0;

	if (vd->vdev_ops->vdev_op_leaf) {
		space_map_t *sm = vd->vdev_dtl_sm;

		if (sm != NULL &&
		    sm->sm_dbuf->db_size == sizeof (space_map_phys_t))
			return (1);
		return (0);
	}

	for (int c = 0; c < vd->vdev_children; c++)
		refcount += get_dtl_refcount(vd->vdev_child[c]);
	return (refcount);
}

int
get_metaslab_refcount(vdev_t *vd)
{
	int refcount = 0;

	if (vd->vdev_top == vd && !vd->vdev_removing) {
		for (int m = 0; m < vd->vdev_ms_count; m++) {
			space_map_t *sm = vd->vdev_ms[m]->ms_sm;

			if (sm != NULL &&
			    sm->sm_dbuf->db_size == sizeof (space_map_phys_t))
				refcount++;
		}
	}
	for (int c = 0; c < vd->vdev_children; c++)
		refcount += get_metaslab_refcount(vd->vdev_child[c]);

	return (refcount);
}

static int
verify_spacemap_refcounts(spa_t *spa)
{
	uint64_t expected_refcount = 0;
	uint64_t actual_refcount;

	(void) feature_get_refcount(spa,
	    &spa_feature_table[SPA_FEATURE_SPACEMAP_HISTOGRAM],
	    &expected_refcount);
	actual_refcount = get_dtl_refcount(spa->spa_root_vdev);
	actual_refcount += get_metaslab_refcount(spa->spa_root_vdev);

	if (expected_refcount != actual_refcount) {
		(void) printf("space map refcount mismatch: expected %lld != "
		    "actual %lld\n",
		    (longlong_t)expected_refcount,
		    (longlong_t)actual_refcount);
		return (2);
	}
	return (0);
}

static void
dump_spacemap(objset_t *os, space_map_t *sm)
{
	uint64_t alloc, offset, entry;
	char *ddata[] = { "ALLOC", "FREE", "CONDENSE", "INVALID",
			    "INVALID", "INVALID", "INVALID", "INVALID" };

	if (sm == NULL)
		return;

	/*
	 * Print out the freelist entries in both encoded and decoded form.
	 */
	alloc = 0;
	for (offset = 0; offset < space_map_length(sm);
	    offset += sizeof (entry)) {
		uint8_t mapshift = sm->sm_shift;

		VERIFY0(dmu_read(os, space_map_object(sm), offset,
		    sizeof (entry), &entry, DMU_READ_PREFETCH));
		if (SM_DEBUG_DECODE(entry)) {

			(void) printf("\t    [%6llu] %s: txg %llu, pass %llu\n",
			    (u_longlong_t)(offset / sizeof (entry)),
			    ddata[SM_DEBUG_ACTION_DECODE(entry)],
			    (u_longlong_t)SM_DEBUG_TXG_DECODE(entry),
			    (u_longlong_t)SM_DEBUG_SYNCPASS_DECODE(entry));
		} else {
			(void) printf("\t    [%6llu]    %c  range:"
			    " %010llx-%010llx  size: %06llx\n",
			    (u_longlong_t)(offset / sizeof (entry)),
			    SM_TYPE_DECODE(entry) == SM_ALLOC ? 'A' : 'F',
			    (u_longlong_t)((SM_OFFSET_DECODE(entry) <<
			    mapshift) + sm->sm_start),
			    (u_longlong_t)((SM_OFFSET_DECODE(entry) <<
			    mapshift) + sm->sm_start +
			    (SM_RUN_DECODE(entry) << mapshift)),
			    (u_longlong_t)(SM_RUN_DECODE(entry) << mapshift));
			if (SM_TYPE_DECODE(entry) == SM_ALLOC)
				alloc += SM_RUN_DECODE(entry) << mapshift;
			else
				alloc -= SM_RUN_DECODE(entry) << mapshift;
		}
	}
	if (alloc != space_map_allocated(sm)) {
		(void) printf("space_map_object alloc (%llu) INCONSISTENT "
		    "with space map summary (%llu)\n",
		    (u_longlong_t)space_map_allocated(sm), (u_longlong_t)alloc);
	}
}

static void
dump_metaslab_stats(metaslab_t *msp)
{
	char maxbuf[32];
	range_tree_t *rt = msp->ms_tree;
	avl_tree_t *t = &msp->ms_size_tree;
	int free_pct = range_tree_space(rt) * 100 / msp->ms_size;

<<<<<<< HEAD
	nicenum(space_map_maxsize(sm), maxbuf, sizeof(maxbuf));
=======
	zdb_nicenum(metaslab_block_maxsize(msp), maxbuf);
>>>>>>> b2b84690

	(void) printf("\t %25s %10lu   %7s  %6s   %4s %4d%%\n",
	    "segments", avl_numnodes(t), "maxsize", maxbuf,
	    "freepct", free_pct);
	(void) printf("\tIn-memory histogram:\n");
	dump_histogram(rt->rt_histogram, RANGE_TREE_HISTOGRAM_SIZE, 0);
}

static void
dump_metaslab(metaslab_t *msp)
{
	vdev_t *vd = msp->ms_group->mg_vd;
	spa_t *spa = vd->vdev_spa;
	space_map_t *sm = msp->ms_sm;
	char freebuf[32];

<<<<<<< HEAD
	nicenum(sm->sm_size - smo->smo_alloc, freebuf, sizeof(freebuf));
=======
	zdb_nicenum(msp->ms_size - space_map_allocated(sm), freebuf);
>>>>>>> b2b84690

	(void) printf(
	    "\tmetaslab %6llu   offset %12llx   spacemap %6llu   free    %5s\n",
	    (u_longlong_t)msp->ms_id, (u_longlong_t)msp->ms_start,
	    (u_longlong_t)space_map_object(sm), freebuf);

	if (dump_opt['m'] > 2 && !dump_opt['L']) {
		mutex_enter(&msp->ms_lock);
		metaslab_load_wait(msp);
		if (!msp->ms_loaded) {
			VERIFY0(metaslab_load(msp));
			range_tree_stat_verify(msp->ms_tree);
		}
		dump_metaslab_stats(msp);
		metaslab_unload(msp);
		mutex_exit(&msp->ms_lock);
	}

	if (dump_opt['m'] > 1 && sm != NULL &&
	    spa_feature_is_active(spa, SPA_FEATURE_SPACEMAP_HISTOGRAM)) {
		/*
		 * The space map histogram represents free space in chunks
		 * of sm_shift (i.e. bucket 0 refers to 2^sm_shift).
		 */
		(void) printf("\tOn-disk histogram:\t\tfragmentation %llu\n",
		    (u_longlong_t)msp->ms_fragmentation);
		dump_histogram(sm->sm_phys->smp_histogram,
		    SPACE_MAP_HISTOGRAM_SIZE, sm->sm_shift);
	}

	if (dump_opt['d'] > 5 || dump_opt['m'] > 3) {
		ASSERT(msp->ms_size == (1ULL << vd->vdev_ms_shift));

		mutex_enter(&msp->ms_lock);
		dump_spacemap(spa->spa_meta_objset, msp->ms_sm);
		mutex_exit(&msp->ms_lock);
	}
}

static void
print_vdev_metaslab_header(vdev_t *vd)
{
	(void) printf("\tvdev %10llu\n\t%-10s%5llu   %-19s   %-15s   %-10s\n",
	    (u_longlong_t)vd->vdev_id,
	    "metaslabs", (u_longlong_t)vd->vdev_ms_count,
	    "offset", "spacemap", "free");
	(void) printf("\t%15s   %19s   %15s   %10s\n",
	    "---------------", "-------------------",
	    "---------------", "-------------");
}

static void
dump_metaslab_groups(spa_t *spa)
{
	vdev_t *rvd = spa->spa_root_vdev;
	metaslab_class_t *mc = spa_normal_class(spa);
	uint64_t fragmentation;

	metaslab_class_histogram_verify(mc);

	for (int c = 0; c < rvd->vdev_children; c++) {
		vdev_t *tvd = rvd->vdev_child[c];
		metaslab_group_t *mg = tvd->vdev_mg;

		if (mg->mg_class != mc)
			continue;

		metaslab_group_histogram_verify(mg);
		mg->mg_fragmentation = metaslab_group_fragmentation(mg);

		(void) printf("\tvdev %10llu\t\tmetaslabs%5llu\t\t"
		    "fragmentation",
		    (u_longlong_t)tvd->vdev_id,
		    (u_longlong_t)tvd->vdev_ms_count);
		if (mg->mg_fragmentation == ZFS_FRAG_INVALID) {
			(void) printf("%3s\n", "-");
		} else {
			(void) printf("%3llu%%\n",
			    (u_longlong_t)mg->mg_fragmentation);
		}
		dump_histogram(mg->mg_histogram, RANGE_TREE_HISTOGRAM_SIZE, 0);
	}

	(void) printf("\tpool %s\tfragmentation", spa_name(spa));
	fragmentation = metaslab_class_fragmentation(mc);
	if (fragmentation == ZFS_FRAG_INVALID)
		(void) printf("\t%3s\n", "-");
	else
		(void) printf("\t%3llu%%\n", (u_longlong_t)fragmentation);
	dump_histogram(mc->mc_histogram, RANGE_TREE_HISTOGRAM_SIZE, 0);
}

static void
dump_metaslabs(spa_t *spa)
{
	vdev_t *vd, *rvd = spa->spa_root_vdev;
	uint64_t m, c = 0, children = rvd->vdev_children;

	(void) printf("\nMetaslabs:\n");

	if (!dump_opt['d'] && zopt_objects > 0) {
		c = zopt_object[0];

		if (c >= children)
			(void) fatal("bad vdev id: %llu", (u_longlong_t)c);

		if (zopt_objects > 1) {
			vd = rvd->vdev_child[c];
			print_vdev_metaslab_header(vd);

			for (m = 1; m < zopt_objects; m++) {
				if (zopt_object[m] < vd->vdev_ms_count)
					dump_metaslab(
					    vd->vdev_ms[zopt_object[m]]);
				else
					(void) fprintf(stderr, "bad metaslab "
					    "number %llu\n",
					    (u_longlong_t)zopt_object[m]);
			}
			(void) printf("\n");
			return;
		}
		children = c + 1;
	}
	for (; c < children; c++) {
		vd = rvd->vdev_child[c];
		print_vdev_metaslab_header(vd);

		for (m = 0; m < vd->vdev_ms_count; m++)
			dump_metaslab(vd->vdev_ms[m]);
		(void) printf("\n");
	}
}

static void
dump_dde(const ddt_t *ddt, const ddt_entry_t *dde, uint64_t index)
{
	const ddt_phys_t *ddp = dde->dde_phys;
	const ddt_key_t *ddk = &dde->dde_key;
	char *types[4] = { "ditto", "single", "double", "triple" };
	char blkbuf[BP_SPRINTF_LEN];
	blkptr_t blk;

	for (int p = 0; p < DDT_PHYS_TYPES; p++, ddp++) {
		if (ddp->ddp_phys_birth == 0)
			continue;
		ddt_bp_create(ddt->ddt_checksum, ddk, ddp, &blk);
<<<<<<< HEAD
		snprintf_blkptr(blkbuf, sizeof(blkbuf), &blk);
=======
		snprintf_blkptr(blkbuf, sizeof (blkbuf), &blk);
>>>>>>> b2b84690
		(void) printf("index %llx refcnt %llu %s %s\n",
		    (u_longlong_t)index, (u_longlong_t)ddp->ddp_refcnt,
		    types[p], blkbuf);
	}
}

static void
dump_dedup_ratio(const ddt_stat_t *dds)
{
	double rL, rP, rD, D, dedup, compress, copies;

	if (dds->dds_blocks == 0)
		return;

	rL = (double)dds->dds_ref_lsize;
	rP = (double)dds->dds_ref_psize;
	rD = (double)dds->dds_ref_dsize;
	D = (double)dds->dds_dsize;

	dedup = rD / D;
	compress = rL / rP;
	copies = rD / rP;

	(void) printf("dedup = %.2f, compress = %.2f, copies = %.2f, "
	    "dedup * compress / copies = %.2f\n\n",
	    dedup, compress, copies, dedup * compress / copies);
}

static void
dump_ddt(ddt_t *ddt, enum ddt_type type, enum ddt_class class)
{
	char name[DDT_NAMELEN];
	ddt_entry_t dde;
	uint64_t walk = 0;
	dmu_object_info_t doi;
	uint64_t count, dspace, mspace;
	int error;

	error = ddt_object_info(ddt, type, class, &doi);

	if (error == ENOENT)
		return;
	ASSERT(error == 0);

	error = ddt_object_count(ddt, type, class, &count);
	ASSERT(error == 0);
	if (count == 0)
		return;

	dspace = doi.doi_physical_blocks_512 << 9;
	mspace = doi.doi_fill_count * doi.doi_data_block_size;

<<<<<<< HEAD
	ASSERT(count != 0);	/* we should have destroyed it */

	ddt_object_name(ddt, type, class, name, sizeof(name));
=======
	ddt_object_name(ddt, type, class, name);
>>>>>>> b2b84690

	(void) printf("%s: %llu entries, size %llu on disk, %llu in core\n",
	    name,
	    (u_longlong_t)count,
	    (u_longlong_t)(dspace / count),
	    (u_longlong_t)(mspace / count));

	if (dump_opt['D'] < 3)
		return;

	zpool_dump_ddt(NULL, &ddt->ddt_histogram[type][class]);

	if (dump_opt['D'] < 4)
		return;

	if (dump_opt['D'] < 5 && class == DDT_CLASS_UNIQUE)
		return;

	(void) printf("%s contents:\n\n", name);

	while ((error = ddt_object_walk(ddt, type, class, &walk, &dde)) == 0)
		dump_dde(ddt, &dde, walk);

	ASSERT(error == ENOENT);

	(void) printf("\n");
}

static void
dump_all_ddts(spa_t *spa)
{
	ddt_histogram_t ddh_total = { 0 };
	ddt_stat_t dds_total = { 0 };

	for (enum zio_checksum c = 0; c < ZIO_CHECKSUM_FUNCTIONS; c++) {
		ddt_t *ddt = spa->spa_ddt[c];
		for (enum ddt_type type = 0; type < DDT_TYPES; type++) {
			for (enum ddt_class class = 0; class < DDT_CLASSES;
			    class++) {
				dump_ddt(ddt, type, class);
			}
		}
	}

	ddt_get_dedup_stats(spa, &dds_total);

	if (dds_total.dds_blocks == 0) {
		(void) printf("All DDTs are empty\n");
		return;
	}

	(void) printf("\n");

	if (dump_opt['D'] > 1) {
		(void) printf("DDT histogram (aggregated over all DDTs):\n");
		ddt_get_dedup_histogram(spa, &ddh_total);
		zpool_dump_ddt(&dds_total, &ddh_total);
	}

	dump_dedup_ratio(&dds_total);
}

static void
dump_dtl_seg(void *arg, uint64_t start, uint64_t size)
{
	char *prefix = arg;

	(void) printf("%s [%llu,%llu) length %llu\n",
	    prefix,
	    (u_longlong_t)start,
	    (u_longlong_t)(start + size),
	    (u_longlong_t)(size));
}

static void
dump_dtl(vdev_t *vd, int indent)
{
	spa_t *spa = vd->vdev_spa;
	boolean_t required;
	char *name[DTL_TYPES] = { "missing", "partial", "scrub", "outage" };
	char prefix[256];

	spa_vdev_state_enter(spa, SCL_NONE);
	required = vdev_dtl_required(vd);
	(void) spa_vdev_state_exit(spa, NULL, 0);

	if (indent == 0)
		(void) printf("\nDirty time logs:\n\n");

	(void) printf("\t%*s%s [%s]\n", indent, "",
	    vd->vdev_path ? vd->vdev_path :
	    vd->vdev_parent ? vd->vdev_ops->vdev_op_type : spa_name(spa),
	    required ? "DTL-required" : "DTL-expendable");

	for (int t = 0; t < DTL_TYPES; t++) {
		range_tree_t *rt = vd->vdev_dtl[t];
		if (range_tree_space(rt) == 0)
			continue;
		(void) snprintf(prefix, sizeof (prefix), "\t%*s%s",
		    indent + 2, "", name[t]);
		mutex_enter(rt->rt_lock);
		range_tree_walk(rt, dump_dtl_seg, prefix);
		mutex_exit(rt->rt_lock);
		if (dump_opt['d'] > 5 && vd->vdev_children == 0)
			dump_spacemap(spa->spa_meta_objset, vd->vdev_dtl_sm);
	}

	for (int c = 0; c < vd->vdev_children; c++)
		dump_dtl(vd->vdev_child[c], indent + 4);
}

/* from spa_history.c: spa_history_create_obj() */
#define	HIS_BUF_LEN_DEF	(128 << 10)
#define	HIS_BUF_LEN_MAX	(1 << 30)

static void
dump_history(spa_t *spa)
{
	nvlist_t **events = NULL;
	char *buf = NULL;
	uint64_t bufsize = HIS_BUF_LEN_DEF;
	uint64_t resid, len, off = 0;
	uint_t num = 0;
	int error;
	time_t tsec;
	struct tm t;
	char tbuf[30];
	char internalstr[MAXPATHLEN];

	if ((buf = malloc(bufsize)) == NULL)
		(void) fprintf(stderr, "Unable to read history: "
		    "out of memory\n");
	do {
		len = bufsize;

		if ((error = spa_history_get(spa, &off, &len, buf)) != 0) {
			(void) fprintf(stderr, "Unable to read history: "
			    "error %d\n", error);
			return;
		}

		if (zpool_history_unpack(buf, len, &resid, &events, &num) != 0)
			break;
		off -= resid;

		/*
		 * If the history block is too big, double the buffer
		 * size and try again.
		 */
		if (resid == len) {
			free(buf);
			buf = NULL;

			bufsize <<= 1;
			if ((bufsize >= HIS_BUF_LEN_MAX) ||
			    ((buf = malloc(bufsize)) == NULL)) {
				(void) fprintf(stderr, "Unable to read history: "
				    "out of memory\n");
				return;
			}
		}
	} while (len != 0);
	free(buf);

	(void) printf("\nHistory:\n");
	for (int i = 0; i < num; i++) {
		uint64_t time, txg, ievent;
		char *cmd, *intstr;
		boolean_t printed = B_FALSE;

		if (nvlist_lookup_uint64(events[i], ZPOOL_HIST_TIME,
		    &time) != 0)
			goto next;
		if (nvlist_lookup_string(events[i], ZPOOL_HIST_CMD,
		    &cmd) != 0) {
			if (nvlist_lookup_uint64(events[i],
			    ZPOOL_HIST_INT_EVENT, &ievent) != 0)
				goto next;
			verify(nvlist_lookup_uint64(events[i],
			    ZPOOL_HIST_TXG, &txg) == 0);
			verify(nvlist_lookup_string(events[i],
			    ZPOOL_HIST_INT_STR, &intstr) == 0);
			if (ievent >= ZFS_NUM_LEGACY_HISTORY_EVENTS)
				goto next;

			(void) snprintf(internalstr,
			    sizeof (internalstr),
			    "[internal %s txg:%lld] %s",
			    zfs_history_event_names[ievent], txg,
			    intstr);
			cmd = internalstr;
		}
		tsec = time;
		(void) localtime_r(&tsec, &t);
		(void) strftime(tbuf, sizeof (tbuf), "%F.%T", &t);
		(void) printf("%s %s\n", tbuf, cmd);
		printed = B_TRUE;

next:
		if (dump_opt['h'] > 1) {
			if (!printed)
				(void) printf("unrecognized record:\n");
			dump_nvlist(events[i], 2);
		}
	}
}

/*ARGSUSED*/
static void
dump_dnode(objset_t *os, uint64_t object, void *data, size_t size)
{
}

static uint64_t
blkid2offset(const dnode_phys_t *dnp, const blkptr_t *bp,
    const zbookmark_phys_t *zb)
{
	if (dnp == NULL) {
		ASSERT(zb->zb_level < 0);
		if (zb->zb_object == 0)
			return (zb->zb_blkid);
		return (zb->zb_blkid * BP_GET_LSIZE(bp));
	}

	ASSERT(zb->zb_level >= 0);

	return ((zb->zb_blkid <<
	    (zb->zb_level * (dnp->dn_indblkshift - SPA_BLKPTRSHIFT))) *
	    dnp->dn_datablkszsec << SPA_MINBLOCKSHIFT);
}

static void
<<<<<<< HEAD
snprintf_blkptr_compact(char *blkbuf, size_t blklen, blkptr_t *bp)
=======
snprintf_blkptr_compact(char *blkbuf, size_t buflen, const blkptr_t *bp)
>>>>>>> b2b84690
{
	const dva_t *dva = bp->blk_dva;
	int ndvas = dump_opt['d'] > 5 ? BP_GET_NDVAS(bp) : 1;
	size_t len;

<<<<<<< HEAD
	if (dump_opt['b'] >= 5) {
		snprintf_blkptr(blkbuf, blklen, bp);
=======
	if (dump_opt['b'] >= 6) {
		snprintf_blkptr(blkbuf, buflen, bp);
>>>>>>> b2b84690
		return;
	}

	if (BP_IS_EMBEDDED(bp)) {
		(void) sprintf(blkbuf,
		    "EMBEDDED et=%u %llxL/%llxP B=%llu",
		    (int)BPE_GET_ETYPE(bp),
		    (u_longlong_t)BPE_GET_LSIZE(bp),
		    (u_longlong_t)BPE_GET_PSIZE(bp),
		    (u_longlong_t)bp->blk_birth);
		return;
	}

<<<<<<< HEAD
	len = 0;
	for (int i = 0; i < ndvas; i++) {
		len += snprintf(blkbuf + len, blklen - len, "%llu:%llx:%llx ",
=======
	blkbuf[0] = '\0';
	for (int i = 0; i < ndvas; i++)
		(void) snprintf(blkbuf + strlen(blkbuf),
		    buflen - strlen(blkbuf), "%llu:%llx:%llx ",
>>>>>>> b2b84690
		    (u_longlong_t)DVA_GET_VDEV(&dva[i]),
		    (u_longlong_t)DVA_GET_OFFSET(&dva[i]),
		    (u_longlong_t)DVA_GET_ASIZE(&dva[i]));
		if (len > blklen)
			len = blklen;
	}

<<<<<<< HEAD
	snprintf(blkbuf + len, blklen - len,
	    "%llxL/%llxP F=%llu B=%llu/%llu",
	    (u_longlong_t)BP_GET_LSIZE(bp),
	    (u_longlong_t)BP_GET_PSIZE(bp),
	    (u_longlong_t)bp->blk_fill,
	    (u_longlong_t)bp->blk_birth,
	    (u_longlong_t)BP_PHYSICAL_BIRTH(bp));
=======
	if (BP_IS_HOLE(bp)) {
		(void) snprintf(blkbuf + strlen(blkbuf),
		    buflen - strlen(blkbuf),
		    "%llxL B=%llu",
		    (u_longlong_t)BP_GET_LSIZE(bp),
		    (u_longlong_t)bp->blk_birth);
	} else {
		(void) snprintf(blkbuf + strlen(blkbuf),
		    buflen - strlen(blkbuf),
		    "%llxL/%llxP F=%llu B=%llu/%llu",
		    (u_longlong_t)BP_GET_LSIZE(bp),
		    (u_longlong_t)BP_GET_PSIZE(bp),
		    (u_longlong_t)BP_GET_FILL(bp),
		    (u_longlong_t)bp->blk_birth,
		    (u_longlong_t)BP_PHYSICAL_BIRTH(bp));
	}
>>>>>>> b2b84690
}

static void
print_indirect(blkptr_t *bp, const zbookmark_phys_t *zb,
    const dnode_phys_t *dnp)
{
	char blkbuf[BP_SPRINTF_LEN];
	int l;

	if (!BP_IS_EMBEDDED(bp)) {
		ASSERT3U(BP_GET_TYPE(bp), ==, dnp->dn_type);
		ASSERT3U(BP_GET_LEVEL(bp), ==, zb->zb_level);
	}

	(void) printf("%16llx ", (u_longlong_t)blkid2offset(dnp, bp, zb));

	ASSERT(zb->zb_level >= 0);

	for (l = dnp->dn_nlevels - 1; l >= -1; l--) {
		if (l == zb->zb_level) {
			(void) printf("L%llx", (u_longlong_t)zb->zb_level);
		} else {
			(void) printf(" ");
		}
	}

<<<<<<< HEAD
	snprintf_blkptr_compact(blkbuf, sizeof(blkbuf), bp);
=======
	snprintf_blkptr_compact(blkbuf, sizeof (blkbuf), bp);
>>>>>>> b2b84690
	(void) printf("%s\n", blkbuf);
}

static int
visit_indirect(spa_t *spa, const dnode_phys_t *dnp,
    blkptr_t *bp, const zbookmark_phys_t *zb)
{
	int err = 0;

	if (bp->blk_birth == 0)
		return (0);

	print_indirect(bp, zb, dnp);

	if (BP_GET_LEVEL(bp) > 0 && !BP_IS_HOLE(bp)) {
		arc_flags_t flags = ARC_FLAG_WAIT;
		int i;
		blkptr_t *cbp;
		int epb = BP_GET_LSIZE(bp) >> SPA_BLKPTRSHIFT;
		arc_buf_t *buf;
		uint64_t fill = 0;

		err = arc_read(NULL, spa, bp, arc_getbuf_func, &buf,
		    ZIO_PRIORITY_ASYNC_READ, ZIO_FLAG_CANFAIL, &flags, zb);
		if (err)
			return (err);
		ASSERT(buf->b_data);

		/* recursively visit blocks below this */
		cbp = buf->b_data;
		for (i = 0; i < epb; i++, cbp++) {
			zbookmark_phys_t czb;

			SET_BOOKMARK(&czb, zb->zb_objset, zb->zb_object,
			    zb->zb_level - 1,
			    zb->zb_blkid * epb + i);
			err = visit_indirect(spa, dnp, cbp, &czb);
			if (err)
				break;
			fill += BP_GET_FILL(cbp);
		}
		if (!err)
			ASSERT3U(fill, ==, BP_GET_FILL(bp));
		arc_buf_destroy(buf, &buf);
	}

	return (err);
}

/*ARGSUSED*/
static void
dump_indirect(dnode_t *dn)
{
	dnode_phys_t *dnp = dn->dn_phys;
	int j;
	zbookmark_phys_t czb;

	(void) printf("Indirect blocks:\n");

	SET_BOOKMARK(&czb, dmu_objset_id(dn->dn_objset),
	    dn->dn_object, dnp->dn_nlevels - 1, 0);
	for (j = 0; j < dnp->dn_nblkptr; j++) {
		czb.zb_blkid = j;
		(void) visit_indirect(dmu_objset_spa(dn->dn_objset), dnp,
		    &dnp->dn_blkptr[j], &czb);
	}

	(void) printf("\n");
}

/*ARGSUSED*/
static void
dump_dsl_dir(objset_t *os, uint64_t object, void *data, size_t size)
{
	dsl_dir_phys_t *dd = data;
	time_t crtime;
	char nice[32];

	if (dd == NULL)
		return;

	ASSERT3U(size, >=, sizeof (dsl_dir_phys_t));

	crtime = dd->dd_creation_time;
	(void) printf("\t\tcreation_time = %s", ctime(&crtime));
	(void) printf("\t\thead_dataset_obj = %llu\n",
	    (u_longlong_t)dd->dd_head_dataset_obj);
	(void) printf("\t\tparent_dir_obj = %llu\n",
	    (u_longlong_t)dd->dd_parent_obj);
	(void) printf("\t\torigin_obj = %llu\n",
	    (u_longlong_t)dd->dd_origin_obj);
	(void) printf("\t\tchild_dir_zapobj = %llu\n",
	    (u_longlong_t)dd->dd_child_dir_zapobj);
<<<<<<< HEAD
	nicenum(dd->dd_used_bytes, nice, sizeof(nice));
	(void) printf("\t\tused_bytes = %s\n", nice);
	nicenum(dd->dd_compressed_bytes, nice, sizeof(nice));
	(void) printf("\t\tcompressed_bytes = %s\n", nice);
	nicenum(dd->dd_uncompressed_bytes, nice, sizeof(nice));
	(void) printf("\t\tuncompressed_bytes = %s\n", nice);
	nicenum(dd->dd_quota, nice, sizeof(nice));
	(void) printf("\t\tquota = %s\n", nice);
	nicenum(dd->dd_reserved, nice, sizeof(nice));
=======
	zdb_nicenum(dd->dd_used_bytes, nice);
	(void) printf("\t\tused_bytes = %s\n", nice);
	zdb_nicenum(dd->dd_compressed_bytes, nice);
	(void) printf("\t\tcompressed_bytes = %s\n", nice);
	zdb_nicenum(dd->dd_uncompressed_bytes, nice);
	(void) printf("\t\tuncompressed_bytes = %s\n", nice);
	zdb_nicenum(dd->dd_quota, nice);
	(void) printf("\t\tquota = %s\n", nice);
	zdb_nicenum(dd->dd_reserved, nice);
>>>>>>> b2b84690
	(void) printf("\t\treserved = %s\n", nice);
	(void) printf("\t\tprops_zapobj = %llu\n",
	    (u_longlong_t)dd->dd_props_zapobj);
	(void) printf("\t\tdeleg_zapobj = %llu\n",
	    (u_longlong_t)dd->dd_deleg_zapobj);
	(void) printf("\t\tflags = %llx\n",
	    (u_longlong_t)dd->dd_flags);

#define	DO(which) \
<<<<<<< HEAD
	nicenum(dd->dd_used_breakdown[DD_USED_ ## which], nice, sizeof(nice)); \
=======
	zdb_nicenum(dd->dd_used_breakdown[DD_USED_ ## which], nice); \
>>>>>>> b2b84690
	(void) printf("\t\tused_breakdown[" #which "] = %s\n", nice)
	DO(HEAD);
	DO(SNAP);
	DO(CHILD);
	DO(CHILD_RSRV);
	DO(REFRSRV);
#undef DO
}

/*ARGSUSED*/
static void
dump_dsl_dataset(objset_t *os, uint64_t object, void *data, size_t size)
{
	dsl_dataset_phys_t *ds = data;
	time_t crtime;
	char used[32], compressed[32], uncompressed[32], unique[32];
	char blkbuf[BP_SPRINTF_LEN];

	if (ds == NULL)
		return;

	ASSERT(size == sizeof (*ds));
	crtime = ds->ds_creation_time;
<<<<<<< HEAD
	nicenum(ds->ds_used_bytes, used, sizeof(used));
	nicenum(ds->ds_compressed_bytes, compressed, sizeof(compressed));
	nicenum(ds->ds_uncompressed_bytes, uncompressed, sizeof(uncompressed));
	nicenum(ds->ds_unique_bytes, unique, sizeof(unique));
	snprintf_blkptr(blkbuf, sizeof(blkbuf), &ds->ds_bp);
=======
	zdb_nicenum(ds->ds_referenced_bytes, used);
	zdb_nicenum(ds->ds_compressed_bytes, compressed);
	zdb_nicenum(ds->ds_uncompressed_bytes, uncompressed);
	zdb_nicenum(ds->ds_unique_bytes, unique);
	snprintf_blkptr(blkbuf, sizeof (blkbuf), &ds->ds_bp);
>>>>>>> b2b84690

	(void) printf("\t\tdir_obj = %llu\n",
	    (u_longlong_t)ds->ds_dir_obj);
	(void) printf("\t\tprev_snap_obj = %llu\n",
	    (u_longlong_t)ds->ds_prev_snap_obj);
	(void) printf("\t\tprev_snap_txg = %llu\n",
	    (u_longlong_t)ds->ds_prev_snap_txg);
	(void) printf("\t\tnext_snap_obj = %llu\n",
	    (u_longlong_t)ds->ds_next_snap_obj);
	(void) printf("\t\tsnapnames_zapobj = %llu\n",
	    (u_longlong_t)ds->ds_snapnames_zapobj);
	(void) printf("\t\tnum_children = %llu\n",
	    (u_longlong_t)ds->ds_num_children);
	(void) printf("\t\tuserrefs_obj = %llu\n",
	    (u_longlong_t)ds->ds_userrefs_obj);
	(void) printf("\t\tcreation_time = %s", ctime(&crtime));
	(void) printf("\t\tcreation_txg = %llu\n",
	    (u_longlong_t)ds->ds_creation_txg);
	(void) printf("\t\tdeadlist_obj = %llu\n",
	    (u_longlong_t)ds->ds_deadlist_obj);
	(void) printf("\t\tused_bytes = %s\n", used);
	(void) printf("\t\tcompressed_bytes = %s\n", compressed);
	(void) printf("\t\tuncompressed_bytes = %s\n", uncompressed);
	(void) printf("\t\tunique = %s\n", unique);
	(void) printf("\t\tfsid_guid = %llu\n",
	    (u_longlong_t)ds->ds_fsid_guid);
	(void) printf("\t\tguid = %llu\n",
	    (u_longlong_t)ds->ds_guid);
	(void) printf("\t\tflags = %llx\n",
	    (u_longlong_t)ds->ds_flags);
	(void) printf("\t\tnext_clones_obj = %llu\n",
	    (u_longlong_t)ds->ds_next_clones_obj);
	(void) printf("\t\tprops_obj = %llu\n",
	    (u_longlong_t)ds->ds_props_obj);
	(void) printf("\t\tbp = %s\n", blkbuf);
}

/* ARGSUSED */
static int
dump_bptree_cb(void *arg, const blkptr_t *bp, dmu_tx_t *tx)
{
	char blkbuf[BP_SPRINTF_LEN];

	if (bp->blk_birth != 0) {
		snprintf_blkptr(blkbuf, sizeof (blkbuf), bp);
		(void) printf("\t%s\n", blkbuf);
	}
	return (0);
}

static void
dump_bptree(objset_t *os, uint64_t obj, char *name)
{
	char bytes[32];
	bptree_phys_t *bt;
	dmu_buf_t *db;

	if (dump_opt['d'] < 3)
		return;

	VERIFY3U(0, ==, dmu_bonus_hold(os, obj, FTAG, &db));
	bt = db->db_data;
	zdb_nicenum(bt->bt_bytes, bytes);
	(void) printf("\n    %s: %llu datasets, %s\n",
	    name, (unsigned long long)(bt->bt_end - bt->bt_begin), bytes);
	dmu_buf_rele(db, FTAG);

	if (dump_opt['d'] < 5)
		return;

<<<<<<< HEAD
	nicenum(bpl.bpl_phys->bpl_bytes, bytes, sizeof(bytes));
	if (bpl.bpl_dbuf->db_size == sizeof (bplist_phys_t)) {
		nicenum(bpl.bpl_phys->bpl_comp, comp, sizeof(comp));
		nicenum(bpl.bpl_phys->bpl_uncomp, uncomp, sizeof(uncomp));
		(void) printf("\n    %s: %llu entries, %s (%s/%s comp)\n",
		    name, (u_longlong_t)bpl.bpl_phys->bpl_entries,
=======
	(void) printf("\n");

	(void) bptree_iterate(os, obj, B_FALSE, dump_bptree_cb, NULL, NULL);
}

/* ARGSUSED */
static int
dump_bpobj_cb(void *arg, const blkptr_t *bp, dmu_tx_t *tx)
{
	char blkbuf[BP_SPRINTF_LEN];

	ASSERT(bp->blk_birth != 0);
	snprintf_blkptr_compact(blkbuf, sizeof (blkbuf), bp);
	(void) printf("\t%s\n", blkbuf);
	return (0);
}

static void
dump_full_bpobj(bpobj_t *bpo, char *name, int indent)
{
	char bytes[32];
	char comp[32];
	char uncomp[32];

	if (dump_opt['d'] < 3)
		return;

	zdb_nicenum(bpo->bpo_phys->bpo_bytes, bytes);
	if (bpo->bpo_havesubobj && bpo->bpo_phys->bpo_subobjs != 0) {
		zdb_nicenum(bpo->bpo_phys->bpo_comp, comp);
		zdb_nicenum(bpo->bpo_phys->bpo_uncomp, uncomp);
		(void) printf("    %*s: object %llu, %llu local blkptrs, "
		    "%llu subobjs in object %llu, %s (%s/%s comp)\n",
		    indent * 8, name,
		    (u_longlong_t)bpo->bpo_object,
		    (u_longlong_t)bpo->bpo_phys->bpo_num_blkptrs,
		    (u_longlong_t)bpo->bpo_phys->bpo_num_subobjs,
		    (u_longlong_t)bpo->bpo_phys->bpo_subobjs,
>>>>>>> b2b84690
		    bytes, comp, uncomp);

		for (uint64_t i = 0; i < bpo->bpo_phys->bpo_num_subobjs; i++) {
			uint64_t subobj;
			bpobj_t subbpo;
			int error;
			VERIFY0(dmu_read(bpo->bpo_os,
			    bpo->bpo_phys->bpo_subobjs,
			    i * sizeof (subobj), sizeof (subobj), &subobj, 0));
			error = bpobj_open(&subbpo, bpo->bpo_os, subobj);
			if (error != 0) {
				(void) printf("ERROR %u while trying to open "
				    "subobj id %llu\n",
				    error, (u_longlong_t)subobj);
				continue;
			}
			dump_full_bpobj(&subbpo, "subobj", indent + 1);
			bpobj_close(&subbpo);
		}
	} else {
		(void) printf("    %*s: object %llu, %llu blkptrs, %s\n",
		    indent * 8, name,
		    (u_longlong_t)bpo->bpo_object,
		    (u_longlong_t)bpo->bpo_phys->bpo_num_blkptrs,
		    bytes);
	}

	if (dump_opt['d'] < 5)
		return;


	if (indent == 0) {
		(void) bpobj_iterate_nofree(bpo, dump_bpobj_cb, NULL, NULL);
		(void) printf("\n");
	}
}

static void
dump_deadlist(dsl_deadlist_t *dl)
{
	dsl_deadlist_entry_t *dle;
	uint64_t unused;
	char bytes[32];
	char comp[32];
	char uncomp[32];

	if (dump_opt['d'] < 3)
		return;

<<<<<<< HEAD
		ASSERT(bp->blk_birth != 0);
		snprintf_blkptr_compact(blkbuf, sizeof(blkbuf), bp);
		(void) printf("\tItem %3llu: %s\n",
		    (u_longlong_t)itor - 1, blkbuf);
=======
	if (dl->dl_oldfmt) {
		dump_full_bpobj(&dl->dl_bpobj, "old-format deadlist", 0);
		return;
>>>>>>> b2b84690
	}

	zdb_nicenum(dl->dl_phys->dl_used, bytes);
	zdb_nicenum(dl->dl_phys->dl_comp, comp);
	zdb_nicenum(dl->dl_phys->dl_uncomp, uncomp);
	(void) printf("\n    Deadlist: %s (%s/%s comp)\n",
	    bytes, comp, uncomp);

	if (dump_opt['d'] < 4)
		return;

	(void) printf("\n");

	/* force the tree to be loaded */
	dsl_deadlist_space_range(dl, 0, UINT64_MAX, &unused, &unused, &unused);

	for (dle = avl_first(&dl->dl_tree); dle;
	    dle = AVL_NEXT(&dl->dl_tree, dle)) {
		if (dump_opt['d'] >= 5) {
			char buf[128];
			(void) snprintf(buf, sizeof (buf), "mintxg %llu -> "
			    "obj %llu", (longlong_t)dle->dle_mintxg,
			    (longlong_t)dle->dle_bpobj.bpo_object);
			dump_full_bpobj(&dle->dle_bpobj, buf, 0);
		} else {
			(void) printf("mintxg %llu -> obj %llu\n",
			    (longlong_t)dle->dle_mintxg,
			    (longlong_t)dle->dle_bpobj.bpo_object);
		}
	}
}

static avl_tree_t idx_tree;
static avl_tree_t domain_tree;
static boolean_t fuid_table_loaded;
static boolean_t sa_loaded;
sa_attr_type_t *sa_attr_table;

static void
fuid_table_destroy()
{
	if (fuid_table_loaded) {
		zfs_fuid_table_destroy(&idx_tree, &domain_tree);
		fuid_table_loaded = B_FALSE;
	}
}

/*
 * print uid or gid information.
 * For normal POSIX id just the id is printed in decimal format.
 * For CIFS files with FUID the fuid is printed in hex followed by
 * the domain-rid string.
 */
static void
print_idstr(uint64_t id, const char *id_type)
{
	if (FUID_INDEX(id)) {
		char *domain;

		domain = zfs_fuid_idx_domain(&idx_tree, FUID_INDEX(id));
		(void) printf("\t%s     %llx [%s-%d]\n", id_type,
		    (u_longlong_t)id, domain, (int)FUID_RID(id));
	} else {
		(void) printf("\t%s     %llu\n", id_type, (u_longlong_t)id);
	}

}

static void
dump_uidgid(objset_t *os, uint64_t uid, uint64_t gid)
{
	uint32_t uid_idx, gid_idx;

	uid_idx = FUID_INDEX(uid);
	gid_idx = FUID_INDEX(gid);

	/* Load domain table, if not already loaded */
	if (!fuid_table_loaded && (uid_idx || gid_idx)) {
		uint64_t fuid_obj;

		/* first find the fuid object.  It lives in the master node */
		VERIFY(zap_lookup(os, MASTER_NODE_OBJ, ZFS_FUID_TABLES,
		    8, 1, &fuid_obj) == 0);
		zfs_fuid_avl_tree_create(&idx_tree, &domain_tree);
		(void) zfs_fuid_table_load(os, fuid_obj,
		    &idx_tree, &domain_tree);
		fuid_table_loaded = B_TRUE;
	}

	print_idstr(uid, "uid");
	print_idstr(gid, "gid");
}

/*ARGSUSED*/
static void
dump_znode(objset_t *os, uint64_t object, void *data, size_t size)
{
	char path[MAXPATHLEN * 2];	/* allow for xattr and failure prefix */
	sa_handle_t *hdl;
	uint64_t xattr, rdev, gen;
	uint64_t uid, gid, mode, fsize, parent, links;
	uint64_t pflags;
	uint64_t acctm[2], modtm[2], chgtm[2], crtm[2];
	time_t z_crtime, z_atime, z_mtime, z_ctime;
	sa_bulk_attr_t bulk[12];
	int idx = 0;
	int error;

	if (!sa_loaded) {
		uint64_t sa_attrs = 0;
		uint64_t version;

		VERIFY(zap_lookup(os, MASTER_NODE_OBJ, ZPL_VERSION_STR,
		    8, 1, &version) == 0);
		if (version >= ZPL_VERSION_SA) {
			VERIFY(zap_lookup(os, MASTER_NODE_OBJ, ZFS_SA_ATTRS,
			    8, 1, &sa_attrs) == 0);
		}
		if ((error = sa_setup(os, sa_attrs, zfs_attr_table,
		    ZPL_END, &sa_attr_table)) != 0) {
			(void) printf("sa_setup failed errno %d, can't "
			    "display znode contents\n", error);
			return;
		}
		sa_loaded = B_TRUE;
	}

	if (sa_handle_get(os, object, NULL, SA_HDL_PRIVATE, &hdl)) {
		(void) printf("Failed to get handle for SA znode\n");
		return;
	}

	SA_ADD_BULK_ATTR(bulk, idx, sa_attr_table[ZPL_UID], NULL, &uid, 8);
	SA_ADD_BULK_ATTR(bulk, idx, sa_attr_table[ZPL_GID], NULL, &gid, 8);
	SA_ADD_BULK_ATTR(bulk, idx, sa_attr_table[ZPL_LINKS], NULL,
	    &links, 8);
	SA_ADD_BULK_ATTR(bulk, idx, sa_attr_table[ZPL_GEN], NULL, &gen, 8);
	SA_ADD_BULK_ATTR(bulk, idx, sa_attr_table[ZPL_MODE], NULL,
	    &mode, 8);
	SA_ADD_BULK_ATTR(bulk, idx, sa_attr_table[ZPL_PARENT],
	    NULL, &parent, 8);
	SA_ADD_BULK_ATTR(bulk, idx, sa_attr_table[ZPL_SIZE], NULL,
	    &fsize, 8);
	SA_ADD_BULK_ATTR(bulk, idx, sa_attr_table[ZPL_ATIME], NULL,
	    acctm, 16);
	SA_ADD_BULK_ATTR(bulk, idx, sa_attr_table[ZPL_MTIME], NULL,
	    modtm, 16);
	SA_ADD_BULK_ATTR(bulk, idx, sa_attr_table[ZPL_CRTIME], NULL,
	    crtm, 16);
	SA_ADD_BULK_ATTR(bulk, idx, sa_attr_table[ZPL_CTIME], NULL,
	    chgtm, 16);
	SA_ADD_BULK_ATTR(bulk, idx, sa_attr_table[ZPL_FLAGS], NULL,
	    &pflags, 8);

	if (sa_bulk_lookup(hdl, bulk, idx)) {
		(void) sa_handle_destroy(hdl);
		return;
	}

	error = zfs_obj_to_path(os, object, path, sizeof (path));
	if (error != 0) {
		(void) snprintf(path, sizeof (path), "\?\?\?<object#%llu>",
		    (u_longlong_t)object);
	}
	if (dump_opt['d'] < 3) {
		(void) printf("\t%s\n", path);
		(void) sa_handle_destroy(hdl);
		return;
	}

	z_crtime = (time_t)crtm[0];
	z_atime = (time_t)acctm[0];
	z_mtime = (time_t)modtm[0];
	z_ctime = (time_t)chgtm[0];

	(void) printf("\tpath	%s\n", path);
	dump_uidgid(os, uid, gid);
	(void) printf("\tatime	%s", ctime(&z_atime));
	(void) printf("\tmtime	%s", ctime(&z_mtime));
	(void) printf("\tctime	%s", ctime(&z_ctime));
	(void) printf("\tcrtime	%s", ctime(&z_crtime));
	(void) printf("\tgen	%llu\n", (u_longlong_t)gen);
	(void) printf("\tmode	%llo\n", (u_longlong_t)mode);
	(void) printf("\tsize	%llu\n", (u_longlong_t)fsize);
	(void) printf("\tparent	%llu\n", (u_longlong_t)parent);
	(void) printf("\tlinks	%llu\n", (u_longlong_t)links);
	(void) printf("\tpflags	%llx\n", (u_longlong_t)pflags);
	if (sa_lookup(hdl, sa_attr_table[ZPL_XATTR], &xattr,
	    sizeof (uint64_t)) == 0)
		(void) printf("\txattr	%llu\n", (u_longlong_t)xattr);
	if (sa_lookup(hdl, sa_attr_table[ZPL_RDEV], &rdev,
	    sizeof (uint64_t)) == 0)
		(void) printf("\trdev	0x%016llx\n", (u_longlong_t)rdev);
	sa_handle_destroy(hdl);
}

/*ARGSUSED*/
static void
dump_acl(objset_t *os, uint64_t object, void *data, size_t size)
{
}

/*ARGSUSED*/
static void
dump_dmu_objset(objset_t *os, uint64_t object, void *data, size_t size)
{
}

static object_viewer_t *object_viewer[DMU_OT_NUMTYPES + 1] = {
	dump_none,		/* unallocated			*/
	dump_zap,		/* object directory		*/
	dump_uint64,		/* object array			*/
	dump_none,		/* packed nvlist		*/
	dump_packed_nvlist,	/* packed nvlist size		*/
	dump_none,		/* bpobj			*/
	dump_bpobj,		/* bpobj header			*/
	dump_none,		/* SPA space map header		*/
	dump_none,		/* SPA space map		*/
	dump_none,		/* ZIL intent log		*/
	dump_dnode,		/* DMU dnode			*/
	dump_dmu_objset,	/* DMU objset			*/
	dump_dsl_dir,		/* DSL directory		*/
	dump_zap,		/* DSL directory child map	*/
	dump_zap,		/* DSL dataset snap map		*/
	dump_zap,		/* DSL props			*/
	dump_dsl_dataset,	/* DSL dataset			*/
	dump_znode,		/* ZFS znode			*/
	dump_acl,		/* ZFS V0 ACL			*/
	dump_uint8,		/* ZFS plain file		*/
	dump_zpldir,		/* ZFS directory		*/
	dump_zap,		/* ZFS master node		*/
	dump_zap,		/* ZFS delete queue		*/
	dump_uint8,		/* zvol object			*/
	dump_zap,		/* zvol prop			*/
	dump_uint8,		/* other uint8[]		*/
	dump_uint64,		/* other uint64[]		*/
	dump_zap,		/* other ZAP			*/
	dump_zap,		/* persistent error log		*/
	dump_uint8,		/* SPA history			*/
	dump_history_offsets,	/* SPA history offsets		*/
	dump_zap,		/* Pool properties		*/
	dump_zap,		/* DSL permissions		*/
	dump_acl,		/* ZFS ACL			*/
	dump_uint8,		/* ZFS SYSACL			*/
	dump_none,		/* FUID nvlist			*/
	dump_packed_nvlist,	/* FUID nvlist size		*/
	dump_zap,		/* DSL dataset next clones	*/
	dump_zap,		/* DSL scrub queue		*/
	dump_zap,		/* ZFS user/group used		*/
	dump_zap,		/* ZFS user/group quota		*/
	dump_zap,		/* snapshot refcount tags	*/
	dump_ddt_zap,		/* DDT ZAP object		*/
	dump_zap,		/* DDT statistics		*/
	dump_znode,		/* SA object			*/
	dump_zap,		/* SA Master Node		*/
	dump_sa_attrs,		/* SA attribute registration	*/
	dump_sa_layouts,	/* SA attribute layouts		*/
	dump_zap,		/* DSL scrub translations	*/
	dump_none,		/* fake dedup BP		*/
	dump_zap,		/* deadlist			*/
	dump_none,		/* deadlist hdr			*/
	dump_zap,		/* dsl clones			*/
	dump_bpobj_subobjs,	/* bpobj subobjs		*/
	dump_unknown,		/* Unknown type, must be last	*/
};

static void
dump_object(objset_t *os, uint64_t object, int verbosity, int *print_header)
{
	dmu_buf_t *db = NULL;
	dmu_object_info_t doi;
	dnode_t *dn;
	void *bonus = NULL;
	size_t bsize = 0;
	char iblk[32], dblk[32], lsize[32], asize[32], fill[32];
	char bonus_size[32];
	char aux[50];
	int error;

	if (*print_header) {
		(void) printf("\n%10s  %3s  %5s  %5s  %5s  %5s  %6s  %s\n",
		    "Object", "lvl", "iblk", "dblk", "dsize", "lsize",
		    "%full", "type");
		*print_header = 0;
	}

	if (object == 0) {
		dn = DMU_META_DNODE(os);
	} else {
		error = dmu_bonus_hold(os, object, FTAG, &db);
		if (error)
			fatal("dmu_bonus_hold(%llu) failed, errno %u",
			    object, error);
		bonus = db->db_data;
		bsize = db->db_size;
		dn = DB_DNODE((dmu_buf_impl_t *)db);
	}
	dmu_object_info_from_dnode(dn, &doi);

<<<<<<< HEAD
	nicenum(doi.doi_metadata_block_size, iblk, sizeof(iblk));
	nicenum(doi.doi_data_block_size, dblk, sizeof(dblk));
	nicenum(doi.doi_max_offset, lsize, sizeof(lsize));
	nicenum(doi.doi_physical_blocks_512 << 9, asize, sizeof(asize));
	nicenum(doi.doi_bonus_size, bonus_size, sizeof(bonus_size));
	(void) snprintf(fill, sizeof(fill), "%6.2f", 100.0 * doi.doi_fill_count *
=======
	zdb_nicenum(doi.doi_metadata_block_size, iblk);
	zdb_nicenum(doi.doi_data_block_size, dblk);
	zdb_nicenum(doi.doi_max_offset, lsize);
	zdb_nicenum(doi.doi_physical_blocks_512 << 9, asize);
	zdb_nicenum(doi.doi_bonus_size, bonus_size);
	(void) sprintf(fill, "%6.2f", 100.0 * doi.doi_fill_count *
>>>>>>> b2b84690
	    doi.doi_data_block_size / (object == 0 ? DNODES_PER_BLOCK : 1) /
	    doi.doi_max_offset);

	aux[0] = '\0';

	if (doi.doi_checksum != ZIO_CHECKSUM_INHERIT || verbosity >= 6) {
		(void) snprintf(aux + strlen(aux), sizeof (aux), " (K=%s)",
		    ZDB_CHECKSUM_NAME(doi.doi_checksum));
	}

	if (doi.doi_compress != ZIO_COMPRESS_INHERIT || verbosity >= 6) {
		(void) snprintf(aux + strlen(aux), sizeof (aux), " (Z=%s)",
		    ZDB_COMPRESS_NAME(doi.doi_compress));
	}

	(void) printf("%10lld  %3u  %5s  %5s  %5s  %5s  %6s  %s%s\n",
	    (u_longlong_t)object, doi.doi_indirection, iblk, dblk,
	    asize, lsize, fill, ZDB_OT_NAME(doi.doi_type), aux);

	if (doi.doi_bonus_type != DMU_OT_NONE && verbosity > 3) {
		(void) printf("%10s  %3s  %5s  %5s  %5s  %5s  %6s  %s\n",
		    "", "", "", "", "", bonus_size, "bonus",
		    ZDB_OT_NAME(doi.doi_bonus_type));
	}

	if (verbosity >= 4) {
		(void) printf("\tdnode flags: %s%s%s\n",
		    (dn->dn_phys->dn_flags & DNODE_FLAG_USED_BYTES) ?
		    "USED_BYTES " : "",
		    (dn->dn_phys->dn_flags & DNODE_FLAG_USERUSED_ACCOUNTED) ?
		    "USERUSED_ACCOUNTED " : "",
		    (dn->dn_phys->dn_flags & DNODE_FLAG_SPILL_BLKPTR) ?
		    "SPILL_BLKPTR" : "");
		(void) printf("\tdnode maxblkid: %llu\n",
		    (longlong_t)dn->dn_phys->dn_maxblkid);

		object_viewer[ZDB_OT_TYPE(doi.doi_bonus_type)](os, object,
		    bonus, bsize);
		object_viewer[ZDB_OT_TYPE(doi.doi_type)](os, object, NULL, 0);
		*print_header = 1;
	}

	if (verbosity >= 5)
		dump_indirect(dn);

	if (verbosity >= 5) {
		/*
		 * Report the list of segments that comprise the object.
		 */
		uint64_t start = 0;
		uint64_t end;
		uint64_t blkfill = 1;
		int minlvl = 1;

		if (dn->dn_type == DMU_OT_DNODE) {
			minlvl = 0;
			blkfill = DNODES_PER_BLOCK;
		}

		for (;;) {
			char segsize[32];
			error = dnode_next_offset(dn,
			    0, &start, minlvl, blkfill, 0);
			if (error)
				break;
			end = start;
			error = dnode_next_offset(dn,
			    DNODE_FIND_HOLE, &end, minlvl, blkfill, 0);
<<<<<<< HEAD
			nicenum(end - start, segsize, sizeof(segsize));
=======
			zdb_nicenum(end - start, segsize);
>>>>>>> b2b84690
			(void) printf("\t\tsegment [%016llx, %016llx)"
			    " size %5s\n", (u_longlong_t)start,
			    (u_longlong_t)end, segsize);
			if (error)
				break;
			start = end;
		}
	}

	if (db != NULL)
		dmu_buf_rele(db, FTAG);
}

static char *objset_types[DMU_OST_NUMTYPES] = {
	"NONE", "META", "ZPL", "ZVOL", "OTHER", "ANY" };

static void
dump_dir(objset_t *os)
{
	dmu_objset_stats_t dds;
	uint64_t object, object_count;
	uint64_t refdbytes, usedobjs, scratch;
	char numbuf[32];
	char blkbuf[BP_SPRINTF_LEN + 20];
	char osname[ZFS_MAX_DATASET_NAME_LEN];
	char *type = "UNKNOWN";
	int verbosity = dump_opt['d'];
	int print_header = 1;
	int i, error;
	size_t len;

	dsl_pool_config_enter(dmu_objset_pool(os), FTAG);
	dmu_objset_fast_stat(os, &dds);
	dsl_pool_config_exit(dmu_objset_pool(os), FTAG);

	if (dds.dds_type < DMU_OST_NUMTYPES)
		type = objset_types[dds.dds_type];

	if (dds.dds_type == DMU_OST_META) {
		dds.dds_creation_txg = TXG_INITIAL;
		usedobjs = BP_GET_FILL(os->os_rootbp);
		refdbytes = dsl_dir_phys(os->os_spa->spa_dsl_pool->dp_mos_dir)->
		    dd_used_bytes;
	} else {
		dmu_objset_space(os, &refdbytes, &scratch, &usedobjs, &scratch);
	}

	ASSERT3U(usedobjs, ==, BP_GET_FILL(os->os_rootbp));

<<<<<<< HEAD
	nicenum(refdbytes, numbuf, sizeof(numbuf));

	if (verbosity >= 4) {
		size_t blklen = sizeof(blkbuf);
		len = snprintf(blkbuf, blklen, ", rootbp ");
		if (len > blklen)
			len = blklen;
		snprintf_blkptr(blkbuf + len, blklen - len, os->os_rootbp);
=======
	zdb_nicenum(refdbytes, numbuf);

	if (verbosity >= 4) {
		(void) snprintf(blkbuf, sizeof (blkbuf), ", rootbp ");
		(void) snprintf_blkptr(blkbuf + strlen(blkbuf),
		    sizeof (blkbuf) - strlen(blkbuf), os->os_rootbp);
>>>>>>> b2b84690
	} else {
		blkbuf[0] = '\0';
	}

	dmu_objset_name(os, osname);

	(void) printf("Dataset %s [%s], ID %llu, cr_txg %llu, "
	    "%s, %llu objects%s\n",
	    osname, type, (u_longlong_t)dmu_objset_id(os),
	    (u_longlong_t)dds.dds_creation_txg,
	    numbuf, (u_longlong_t)usedobjs, blkbuf);

	if (zopt_objects != 0) {
		for (i = 0; i < zopt_objects; i++)
			dump_object(os, zopt_object[i], verbosity,
			    &print_header);
		(void) printf("\n");
		return;
	}

	if (dump_opt['i'] != 0 || verbosity >= 2)
		dump_intent_log(dmu_objset_zil(os));

	if (dmu_objset_ds(os) != NULL)
		dump_deadlist(&dmu_objset_ds(os)->ds_deadlist);

	if (verbosity < 2)
		return;

	if (BP_IS_HOLE(os->os_rootbp))
		return;

	dump_object(os, 0, verbosity, &print_header);
	object_count = 0;
	if (DMU_USERUSED_DNODE(os) != NULL &&
	    DMU_USERUSED_DNODE(os)->dn_type != 0) {
		dump_object(os, DMU_USERUSED_OBJECT, verbosity, &print_header);
		dump_object(os, DMU_GROUPUSED_OBJECT, verbosity, &print_header);
	}

	object = 0;
	while ((error = dmu_object_next(os, &object, B_FALSE, 0)) == 0) {
		dump_object(os, object, verbosity, &print_header);
		object_count++;
	}

	ASSERT3U(object_count, ==, usedobjs);

	(void) printf("\n");

	if (error != ESRCH) {
		(void) fprintf(stderr, "dmu_object_next() = %d\n", error);
		abort();
	}
}

static void
dump_uberblock(uberblock_t *ub, const char *header, const char *footer)
{
	time_t timestamp = ub->ub_timestamp;

	(void) printf(header ? header : "");
	(void) printf("\tmagic = %016llx\n", (u_longlong_t)ub->ub_magic);
	(void) printf("\tversion = %llu\n", (u_longlong_t)ub->ub_version);
	(void) printf("\ttxg = %llu\n", (u_longlong_t)ub->ub_txg);
	(void) printf("\tguid_sum = %llu\n", (u_longlong_t)ub->ub_guid_sum);
	(void) printf("\ttimestamp = %llu UTC = %s",
	    (u_longlong_t)ub->ub_timestamp, asctime(localtime(&timestamp)));
	if (dump_opt['u'] >= 3) {
		char blkbuf[BP_SPRINTF_LEN];
<<<<<<< HEAD
		snprintf_blkptr(blkbuf, sizeof(blkbuf), &ub->ub_rootbp);
=======
		snprintf_blkptr(blkbuf, sizeof (blkbuf), &ub->ub_rootbp);
>>>>>>> b2b84690
		(void) printf("\trootbp = %s\n", blkbuf);
	}
	(void) printf(footer ? footer : "");
}

static void
dump_config(spa_t *spa)
{
	dmu_buf_t *db;
	size_t nvsize = 0;
	int error = 0;


	error = dmu_bonus_hold(spa->spa_meta_objset,
	    spa->spa_config_object, FTAG, &db);

	if (error == 0) {
		nvsize = *(uint64_t *)db->db_data;
		dmu_buf_rele(db, FTAG);

		(void) printf("\nMOS Configuration:\n");
		dump_packed_nvlist(spa->spa_meta_objset,
		    spa->spa_config_object, (void *)&nvsize, 1);
	} else {
		(void) fprintf(stderr, "dmu_bonus_hold(%llu) failed, errno %d",
		    (u_longlong_t)spa->spa_config_object, error);
	}
}

static void
dump_cachefile(const char *cachefile)
{
	int fd;
	struct stat64 statbuf;
	char *buf;
	nvlist_t *config;

	if ((fd = open64(cachefile, O_RDONLY)) < 0) {
		(void) fprintf(stderr, "cannot open '%s': %s\n", cachefile,
		    strerror(errno));
		exit(1);
	}

	if (fstat64(fd, &statbuf) != 0) {
		(void) fprintf(stderr, "failed to stat '%s': %s\n", cachefile,
		    strerror(errno));
		exit(1);
	}

	if ((buf = malloc(statbuf.st_size)) == NULL) {
		(void) fprintf(stderr, "failed to allocate %llu bytes\n",
		    (u_longlong_t)statbuf.st_size);
		exit(1);
	}

	if (read(fd, buf, statbuf.st_size) != statbuf.st_size) {
		(void) fprintf(stderr, "failed to read %llu bytes\n",
		    (u_longlong_t)statbuf.st_size);
		exit(1);
	}

	(void) close(fd);

	if (nvlist_unpack(buf, statbuf.st_size, &config, 0) != 0) {
		(void) fprintf(stderr, "failed to unpack nvlist\n");
		exit(1);
	}

	free(buf);

	dump_nvlist(config, 0);

	nvlist_free(config);
}

#define	ZDB_MAX_UB_HEADER_SIZE 32

static void
dump_label_uberblocks(vdev_label_t *lbl, uint64_t ashift)
{
	vdev_t vd;
	vdev_t *vdp = &vd;
	char header[ZDB_MAX_UB_HEADER_SIZE];

	vd.vdev_ashift = ashift;
	vdp->vdev_top = vdp;

	for (int i = 0; i < VDEV_UBERBLOCK_COUNT(vdp); i++) {
		uint64_t uoff = VDEV_UBERBLOCK_OFFSET(vdp, i);
		uberblock_t *ub = (void *)((char *)lbl + uoff);

		if (uberblock_verify(ub))
			continue;
		(void) snprintf(header, ZDB_MAX_UB_HEADER_SIZE,
		    "Uberblock[%d]\n", i);
		dump_uberblock(ub, header, "");
	}
}

static void
dump_label(const char *dev)
{
	int fd;
	vdev_label_t label;
	char *path, *buf = label.vl_vdev_phys.vp_nvlist;
	size_t buflen = sizeof (label.vl_vdev_phys.vp_nvlist);
	struct stat64 statbuf;
	uint64_t psize, ashift;
	int len = strlen(dev) + 1;

	if (strncmp(dev, ZFS_DISK_ROOTD, strlen(ZFS_DISK_ROOTD)) == 0) {
		len++;
		path = malloc(len);
		(void) snprintf(path, len, "%s%s", ZFS_RDISK_ROOTD,
		    dev + strlen(ZFS_DISK_ROOTD));
	} else {
		path = strdup(dev);
	}

	if ((fd = open64(path, O_RDONLY)) < 0) {
		(void) printf("cannot open '%s': %s\n", path, strerror(errno));
		free(path);
		exit(1);
	}

	if (fstat64(fd, &statbuf) != 0) {
		(void) printf("failed to stat '%s': %s\n", path,
		    strerror(errno));
		free(path);
		(void) close(fd);
		exit(1);
	}

	if (S_ISBLK(statbuf.st_mode)) {
		(void) printf("cannot use '%s': character device required\n",
		    path);
		free(path);
		(void) close(fd);
		exit(1);
	}

	psize = statbuf.st_size;
	psize = P2ALIGN(psize, (uint64_t)sizeof (vdev_label_t));

	for (int l = 0; l < VDEV_LABELS; l++) {
		nvlist_t *config = NULL;

		(void) printf("--------------------------------------------\n");
		(void) printf("LABEL %d\n", l);
		(void) printf("--------------------------------------------\n");

		if (pread64(fd, &label, sizeof (label),
		    vdev_label_offset(psize, l, 0)) != sizeof (label)) {
			(void) printf("failed to read label %d\n", l);
			continue;
		}

		if (nvlist_unpack(buf, buflen, &config, 0) != 0) {
			(void) printf("failed to unpack label %d\n", l);
			ashift = SPA_MINBLOCKSHIFT;
		} else {
			nvlist_t *vdev_tree = NULL;

			dump_nvlist(config, 4);
			if ((nvlist_lookup_nvlist(config,
			    ZPOOL_CONFIG_VDEV_TREE, &vdev_tree) != 0) ||
			    (nvlist_lookup_uint64(vdev_tree,
			    ZPOOL_CONFIG_ASHIFT, &ashift) != 0))
				ashift = SPA_MINBLOCKSHIFT;
			nvlist_free(config);
		}
		if (dump_opt['u'])
			dump_label_uberblocks(&label, ashift);
	}

	free(path);
	(void) close(fd);
}

static uint64_t dataset_feature_count[SPA_FEATURES];

/*ARGSUSED*/
static int
dump_one_dir(const char *dsname, void *arg)
{
	int error;
	objset_t *os;

	error = dmu_objset_own(dsname, DMU_OST_ANY, B_TRUE, FTAG, &os);
	if (error) {
		(void) printf("Could not open %s, error %d\n", dsname, error);
		return (0);
	}

	for (spa_feature_t f = 0; f < SPA_FEATURES; f++) {
		if (!dmu_objset_ds(os)->ds_feature_inuse[f])
			continue;
		ASSERT(spa_feature_table[f].fi_flags &
		    ZFEATURE_FLAG_PER_DATASET);
		dataset_feature_count[f]++;
	}

	dump_dir(os);
	dmu_objset_disown(os, FTAG);
	fuid_table_destroy();
	sa_loaded = B_FALSE;
	return (0);
}

/*
 * Block statistics.
 */
#define	PSIZE_HISTO_SIZE (SPA_OLD_MAXBLOCKSIZE / SPA_MINBLOCKSIZE + 2)
typedef struct zdb_blkstats {
	uint64_t zb_asize;
	uint64_t zb_lsize;
	uint64_t zb_psize;
	uint64_t zb_count;
	uint64_t zb_gangs;
	uint64_t zb_ditto_samevdev;
	uint64_t zb_psize_histogram[PSIZE_HISTO_SIZE];
} zdb_blkstats_t;

/*
 * Extended object types to report deferred frees and dedup auto-ditto blocks.
 */
#define	ZDB_OT_DEFERRED	(DMU_OT_NUMTYPES + 0)
#define	ZDB_OT_DITTO	(DMU_OT_NUMTYPES + 1)
#define	ZDB_OT_OTHER	(DMU_OT_NUMTYPES + 2)
#define	ZDB_OT_TOTAL	(DMU_OT_NUMTYPES + 3)

static char *zdb_ot_extname[] = {
	"deferred free",
	"dedup ditto",
	"other",
	"Total",
};

#define	ZB_TOTAL	DN_MAX_LEVELS

typedef struct zdb_cb {
	zdb_blkstats_t	zcb_type[ZB_TOTAL + 1][ZDB_OT_TOTAL + 1];
	uint64_t	zcb_dedup_asize;
	uint64_t	zcb_dedup_blocks;
	uint64_t	zcb_embedded_blocks[NUM_BP_EMBEDDED_TYPES];
	uint64_t	zcb_embedded_histogram[NUM_BP_EMBEDDED_TYPES]
	    [BPE_PAYLOAD_SIZE];
	uint64_t	zcb_start;
	uint64_t	zcb_lastprint;
	uint64_t	zcb_totalasize;
	uint64_t	zcb_errors[256];
	int		zcb_readfails;
	int		zcb_haderrors;
	spa_t		*zcb_spa;
} zdb_cb_t;

static void
zdb_count_block(zdb_cb_t *zcb, zilog_t *zilog, const blkptr_t *bp,
    dmu_object_type_t type)
{
	uint64_t refcnt = 0;

	ASSERT(type < ZDB_OT_TOTAL);

	if (zilog && zil_bp_tree_add(zilog, bp) != 0)
		return;

	for (int i = 0; i < 4; i++) {
		int l = (i < 2) ? BP_GET_LEVEL(bp) : ZB_TOTAL;
		int t = (i & 1) ? type : ZDB_OT_TOTAL;
		int equal;
		zdb_blkstats_t *zb = &zcb->zcb_type[l][t];

		zb->zb_asize += BP_GET_ASIZE(bp);
		zb->zb_lsize += BP_GET_LSIZE(bp);
		zb->zb_psize += BP_GET_PSIZE(bp);
		zb->zb_count++;

		/*
		 * The histogram is only big enough to record blocks up to
		 * SPA_OLD_MAXBLOCKSIZE; larger blocks go into the last,
		 * "other", bucket.
		 */
		int idx = BP_GET_PSIZE(bp) >> SPA_MINBLOCKSHIFT;
		idx = MIN(idx, SPA_OLD_MAXBLOCKSIZE / SPA_MINBLOCKSIZE + 1);
		zb->zb_psize_histogram[idx]++;

		zb->zb_gangs += BP_COUNT_GANG(bp);

		switch (BP_GET_NDVAS(bp)) {
		case 2:
			if (DVA_GET_VDEV(&bp->blk_dva[0]) ==
			    DVA_GET_VDEV(&bp->blk_dva[1]))
				zb->zb_ditto_samevdev++;
			break;
		case 3:
			equal = (DVA_GET_VDEV(&bp->blk_dva[0]) ==
			    DVA_GET_VDEV(&bp->blk_dva[1])) +
			    (DVA_GET_VDEV(&bp->blk_dva[0]) ==
			    DVA_GET_VDEV(&bp->blk_dva[2])) +
			    (DVA_GET_VDEV(&bp->blk_dva[1]) ==
			    DVA_GET_VDEV(&bp->blk_dva[2]));
			if (equal != 0)
				zb->zb_ditto_samevdev++;
			break;
		}

	}

	if (BP_IS_EMBEDDED(bp)) {
		zcb->zcb_embedded_blocks[BPE_GET_ETYPE(bp)]++;
		zcb->zcb_embedded_histogram[BPE_GET_ETYPE(bp)]
		    [BPE_GET_PSIZE(bp)]++;
		return;
	}

	if (dump_opt['L'])
		return;

	if (BP_GET_DEDUP(bp)) {
		ddt_t *ddt;
		ddt_entry_t *dde;

		ddt = ddt_select(zcb->zcb_spa, bp);
		ddt_enter(ddt);
		dde = ddt_lookup(ddt, bp, B_FALSE);

		if (dde == NULL) {
			refcnt = 0;
		} else {
			ddt_phys_t *ddp = ddt_phys_select(dde, bp);
			ddt_phys_decref(ddp);
			refcnt = ddp->ddp_refcnt;
			if (ddt_phys_total_refcnt(dde) == 0)
				ddt_remove(ddt, dde);
		}
		ddt_exit(ddt);
	}

	VERIFY3U(zio_wait(zio_claim(NULL, zcb->zcb_spa,
	    refcnt ? 0 : spa_first_txg(zcb->zcb_spa),
	    bp, NULL, NULL, ZIO_FLAG_CANFAIL)), ==, 0);
}

/* ARGSUSED */
static void
zdb_blkptr_done(zio_t *zio)
{
	spa_t *spa = zio->io_spa;
	blkptr_t *bp = zio->io_bp;
	int ioerr = zio->io_error;
	zdb_cb_t *zcb = zio->io_private;
	zbookmark_phys_t *zb = &zio->io_bookmark;

	zio_data_buf_free(zio->io_data, zio->io_size);

	mutex_enter(&spa->spa_scrub_lock);
	spa->spa_scrub_inflight--;
	cv_broadcast(&spa->spa_scrub_io_cv);

	if (ioerr && !(zio->io_flags & ZIO_FLAG_SPECULATIVE)) {
		char blkbuf[BP_SPRINTF_LEN];

		zcb->zcb_haderrors = 1;
		zcb->zcb_errors[ioerr]++;

		if (dump_opt['b'] >= 2)
			snprintf_blkptr(blkbuf, sizeof (blkbuf), bp);
		else
			blkbuf[0] = '\0';

		(void) printf("zdb_blkptr_cb: "
		    "Got error %d reading "
		    "<%llu, %llu, %lld, %llx> %s -- skipping\n",
		    ioerr,
		    (u_longlong_t)zb->zb_objset,
		    (u_longlong_t)zb->zb_object,
		    (u_longlong_t)zb->zb_level,
		    (u_longlong_t)zb->zb_blkid,
		    blkbuf);
	}
	mutex_exit(&spa->spa_scrub_lock);
}

/* ARGSUSED */
static int
zdb_blkptr_cb(spa_t *spa, zilog_t *zilog, const blkptr_t *bp,
    const zbookmark_phys_t *zb, const dnode_phys_t *dnp, void *arg)
{
	zdb_cb_t *zcb = arg;
	dmu_object_type_t type;
	boolean_t is_metadata;

	if (bp == NULL)
		return (0);

	if (dump_opt['b'] >= 5 && bp->blk_birth > 0) {
		char blkbuf[BP_SPRINTF_LEN];
		snprintf_blkptr(blkbuf, sizeof (blkbuf), bp);
		(void) printf("objset %llu object %llu "
		    "level %lld offset 0x%llx %s\n",
		    (u_longlong_t)zb->zb_objset,
		    (u_longlong_t)zb->zb_object,
		    (longlong_t)zb->zb_level,
		    (u_longlong_t)blkid2offset(dnp, bp, zb),
		    blkbuf);
	}

	if (BP_IS_HOLE(bp))
		return (0);

	type = BP_GET_TYPE(bp);

	zdb_count_block(zcb, zilog, bp,
	    (type & DMU_OT_NEWTYPE) ? ZDB_OT_OTHER : type);

	is_metadata = (BP_GET_LEVEL(bp) != 0 || DMU_OT_IS_METADATA(type));

	if (!BP_IS_EMBEDDED(bp) &&
	    (dump_opt['c'] > 1 || (dump_opt['c'] && is_metadata))) {
		size_t size = BP_GET_PSIZE(bp);
		void *data = zio_data_buf_alloc(size);
		int flags = ZIO_FLAG_CANFAIL | ZIO_FLAG_SCRUB | ZIO_FLAG_RAW;

		/* If it's an intent log block, failure is expected. */
		if (zb->zb_level == ZB_ZIL_LEVEL)
			flags |= ZIO_FLAG_SPECULATIVE;

		mutex_enter(&spa->spa_scrub_lock);
		while (spa->spa_scrub_inflight > max_inflight)
			cv_wait(&spa->spa_scrub_io_cv, &spa->spa_scrub_lock);
		spa->spa_scrub_inflight++;
		mutex_exit(&spa->spa_scrub_lock);

<<<<<<< HEAD
		free(data);

		if (ioerr && !(flags & ZIO_FLAG_SPECULATIVE)) {
			zcb->zcb_haderrors = 1;
			zcb->zcb_errors[ioerr]++;

			if (dump_opt['b'] >= 2)
				snprintf_blkptr(blkbuf, sizeof(blkbuf), bp);
			else
				blkbuf[0] = '\0';

			(void) printf("zdb_blkptr_cb: "
			    "Got error %d reading "
			    "<%llu, %llu, %lld, %llx> %s -- skipping\n",
			    ioerr,
			    (u_longlong_t)zb->zb_objset,
			    (u_longlong_t)zb->zb_object,
			    (u_longlong_t)zb->zb_level,
			    (u_longlong_t)zb->zb_blkid,
			    blkbuf);
		}
=======
		zio_nowait(zio_read(NULL, spa, bp, data, size,
		    zdb_blkptr_done, zcb, ZIO_PRIORITY_ASYNC_READ, flags, zb));
>>>>>>> b2b84690
	}

	zcb->zcb_readfails = 0;

<<<<<<< HEAD
	if (dump_opt['b'] >= 4) {
		snprintf_blkptr(blkbuf, sizeof(blkbuf), bp);
		(void) printf("objset %llu object %llu "
		    "level %lld offset 0x%llx %s\n",
		    (u_longlong_t)zb->zb_objset,
		    (u_longlong_t)zb->zb_object,
		    (longlong_t)zb->zb_level,
		    (u_longlong_t)blkid2offset(dnp, bp, zb),
		    blkbuf);
=======
	/* only call gethrtime() every 100 blocks */
	static int iters;
	if (++iters > 100)
		iters = 0;
	else
		return (0);

	if (dump_opt['b'] < 5 && gethrtime() > zcb->zcb_lastprint + NANOSEC) {
		uint64_t now = gethrtime();
		char buf[10];
		uint64_t bytes = zcb->zcb_type[ZB_TOTAL][ZDB_OT_TOTAL].zb_asize;
		int kb_per_sec =
		    1 + bytes / (1 + ((now - zcb->zcb_start) / 1000 / 1000));
		int sec_remaining =
		    (zcb->zcb_totalasize - bytes) / 1024 / kb_per_sec;

		zfs_nicenum(bytes, buf, sizeof (buf));
		(void) fprintf(stderr,
		    "\r%5s completed (%4dMB/s) "
		    "estimated time remaining: %uhr %02umin %02usec        ",
		    buf, kb_per_sec / 1024,
		    sec_remaining / 60 / 60,
		    sec_remaining / 60 % 60,
		    sec_remaining % 60);

		zcb->zcb_lastprint = now;
>>>>>>> b2b84690
	}

	return (0);
}

static void
zdb_leak(void *arg, uint64_t start, uint64_t size)
{
	vdev_t *vd = arg;

	(void) printf("leaked space: vdev %llu, offset 0x%llx, size %llu\n",
	    (u_longlong_t)vd->vdev_id, (u_longlong_t)start, (u_longlong_t)size);
}

static metaslab_ops_t zdb_metaslab_ops = {
	NULL	/* alloc */
};

static void
zdb_ddt_leak_init(spa_t *spa, zdb_cb_t *zcb)
{
	ddt_bookmark_t ddb = { 0 };
	ddt_entry_t dde;
	int error;

	while ((error = ddt_walk(spa, &ddb, &dde)) == 0) {
		blkptr_t blk;
		ddt_phys_t *ddp = dde.dde_phys;

		if (ddb.ddb_class == DDT_CLASS_UNIQUE)
			return;

		ASSERT(ddt_phys_total_refcnt(&dde) > 1);

		for (int p = 0; p < DDT_PHYS_TYPES; p++, ddp++) {
			if (ddp->ddp_phys_birth == 0)
				continue;
			ddt_bp_create(ddb.ddb_checksum,
			    &dde.dde_key, ddp, &blk);
			if (p == DDT_PHYS_DITTO) {
				zdb_count_block(zcb, NULL, &blk, ZDB_OT_DITTO);
			} else {
				zcb->zcb_dedup_asize +=
				    BP_GET_ASIZE(&blk) * (ddp->ddp_refcnt - 1);
				zcb->zcb_dedup_blocks++;
			}
		}
		if (!dump_opt['L']) {
			ddt_t *ddt = spa->spa_ddt[ddb.ddb_checksum];
			ddt_enter(ddt);
			VERIFY(ddt_lookup(ddt, &blk, B_TRUE) != NULL);
			ddt_exit(ddt);
		}
	}

	ASSERT(error == ENOENT);
}

static void
zdb_leak_init(spa_t *spa, zdb_cb_t *zcb)
{
	zcb->zcb_spa = spa;

	if (!dump_opt['L']) {
		vdev_t *rvd = spa->spa_root_vdev;

		/*
		 * We are going to be changing the meaning of the metaslab's
		 * ms_tree.  Ensure that the allocator doesn't try to
		 * use the tree.
		 */
		spa->spa_normal_class->mc_ops = &zdb_metaslab_ops;
		spa->spa_log_class->mc_ops = &zdb_metaslab_ops;

		for (uint64_t c = 0; c < rvd->vdev_children; c++) {
			vdev_t *vd = rvd->vdev_child[c];
			metaslab_group_t *mg = vd->vdev_mg;
			for (uint64_t m = 0; m < vd->vdev_ms_count; m++) {
				metaslab_t *msp = vd->vdev_ms[m];
				ASSERT3P(msp->ms_group, ==, mg);
				mutex_enter(&msp->ms_lock);
				metaslab_unload(msp);

				/*
				 * For leak detection, we overload the metaslab
				 * ms_tree to contain allocated segments
				 * instead of free segments. As a result,
				 * we can't use the normal metaslab_load/unload
				 * interfaces.
				 */
				if (msp->ms_sm != NULL) {
					(void) fprintf(stderr,
					    "\rloading space map for "
					    "vdev %llu of %llu, "
					    "metaslab %llu of %llu ...",
					    (longlong_t)c,
					    (longlong_t)rvd->vdev_children,
					    (longlong_t)m,
					    (longlong_t)vd->vdev_ms_count);

					/*
					 * We don't want to spend the CPU
					 * manipulating the size-ordered
					 * tree, so clear the range_tree
					 * ops.
					 */
					msp->ms_tree->rt_ops = NULL;
					VERIFY0(space_map_load(msp->ms_sm,
					    msp->ms_tree, SM_ALLOC));

					if (!msp->ms_loaded) {
						msp->ms_loaded = B_TRUE;
					}
				}
				mutex_exit(&msp->ms_lock);
			}
		}
		(void) fprintf(stderr, "\n");
	}

	spa_config_enter(spa, SCL_CONFIG, FTAG, RW_READER);

	zdb_ddt_leak_init(spa, zcb);

	spa_config_exit(spa, SCL_CONFIG, FTAG);
}

static void
zdb_leak_fini(spa_t *spa)
{
	if (!dump_opt['L']) {
		vdev_t *rvd = spa->spa_root_vdev;
		for (int c = 0; c < rvd->vdev_children; c++) {
			vdev_t *vd = rvd->vdev_child[c];
			metaslab_group_t *mg = vd->vdev_mg;
			for (int m = 0; m < vd->vdev_ms_count; m++) {
				metaslab_t *msp = vd->vdev_ms[m];
				ASSERT3P(mg, ==, msp->ms_group);
				mutex_enter(&msp->ms_lock);

				/*
				 * The ms_tree has been overloaded to
				 * contain allocated segments. Now that we
				 * finished traversing all blocks, any
				 * block that remains in the ms_tree
				 * represents an allocated block that we
				 * did not claim during the traversal.
				 * Claimed blocks would have been removed
				 * from the ms_tree.
				 */
				range_tree_vacate(msp->ms_tree, zdb_leak, vd);

				if (msp->ms_loaded) {
					msp->ms_loaded = B_FALSE;
				}

				mutex_exit(&msp->ms_lock);
			}
		}
	}
}

/* ARGSUSED */
static int
count_block_cb(void *arg, const blkptr_t *bp, dmu_tx_t *tx)
{
	zdb_cb_t *zcb = arg;

	if (dump_opt['b'] >= 5) {
		char blkbuf[BP_SPRINTF_LEN];
		snprintf_blkptr(blkbuf, sizeof (blkbuf), bp);
		(void) printf("[%s] %s\n",
		    "deferred free", blkbuf);
	}
	zdb_count_block(zcb, NULL, bp, ZDB_OT_DEFERRED);
	return (0);
}

static int
dump_block_stats(spa_t *spa)
{
	zdb_cb_t zcb = { 0 };
	zdb_blkstats_t *zb, *tzb;
	uint64_t norm_alloc, norm_space, total_alloc, total_found;
	int flags = TRAVERSE_PRE | TRAVERSE_PREFETCH_METADATA | TRAVERSE_HARD;
	boolean_t leaks = B_FALSE;

	(void) printf("\nTraversing all blocks %s%s%s%s%s...\n\n",
	    (dump_opt['c'] || !dump_opt['L']) ? "to verify " : "",
	    (dump_opt['c'] == 1) ? "metadata " : "",
	    dump_opt['c'] ? "checksums " : "",
	    (dump_opt['c'] && !dump_opt['L']) ? "and verify " : "",
	    !dump_opt['L'] ? "nothing leaked " : "");

	/*
	 * Load all space maps as SM_ALLOC maps, then traverse the pool
	 * claiming each block we discover.  If the pool is perfectly
	 * consistent, the space maps will be empty when we're done.
	 * Anything left over is a leak; any block we can't claim (because
	 * it's not part of any space map) is a double allocation,
	 * reference to a freed block, or an unclaimed log block.
	 */
	zdb_leak_init(spa, &zcb);

	/*
	 * If there's a deferred-free bplist, process that first.
	 */
<<<<<<< HEAD
	if (spa->spa_deferred_bplist_obj != 0) {
		bplist_t *bpl = &spa->spa_deferred_bplist;
		blkptr_t blk;
		uint64_t itor = 0;

		VERIFY(0 == bplist_open(bpl, spa->spa_meta_objset,
		    spa->spa_deferred_bplist_obj));

		while (bplist_iterate(bpl, &itor, &blk) == 0) {
			if (dump_opt['b'] >= 4) {
				char blkbuf[BP_SPRINTF_LEN];
				snprintf_blkptr(blkbuf, sizeof(blkbuf), &blk);
				(void) printf("[%s] %s\n",
				    "deferred free", blkbuf);
			}
			zdb_count_block(spa, NULL, &zcb, &blk, ZDB_OT_DEFERRED);
		}

		bplist_close(bpl);
=======
	(void) bpobj_iterate_nofree(&spa->spa_deferred_bpobj,
	    count_block_cb, &zcb, NULL);
	if (spa_version(spa) >= SPA_VERSION_DEADLISTS) {
		(void) bpobj_iterate_nofree(&spa->spa_dsl_pool->dp_free_bpobj,
		    count_block_cb, &zcb, NULL);
	}
	if (spa_feature_is_active(spa, SPA_FEATURE_ASYNC_DESTROY)) {
		VERIFY3U(0, ==, bptree_iterate(spa->spa_meta_objset,
		    spa->spa_dsl_pool->dp_bptree_obj, B_FALSE, count_block_cb,
		    &zcb, NULL));
>>>>>>> b2b84690
	}

	if (dump_opt['c'] > 1)
		flags |= TRAVERSE_PREFETCH_DATA;

	zcb.zcb_totalasize = metaslab_class_get_alloc(spa_normal_class(spa));
	zcb.zcb_start = zcb.zcb_lastprint = gethrtime();
	zcb.zcb_haderrors |= traverse_pool(spa, 0, flags, zdb_blkptr_cb, &zcb);

	/*
	 * If we've traversed the data blocks then we need to wait for those
	 * I/Os to complete. We leverage "The Godfather" zio to wait on
	 * all async I/Os to complete.
	 */
	if (dump_opt['c']) {
		for (int i = 0; i < max_ncpus; i++) {
			(void) zio_wait(spa->spa_async_zio_root[i]);
			spa->spa_async_zio_root[i] = zio_root(spa, NULL, NULL,
			    ZIO_FLAG_CANFAIL | ZIO_FLAG_SPECULATIVE |
			    ZIO_FLAG_GODFATHER);
		}
	}

	if (zcb.zcb_haderrors) {
		(void) printf("\nError counts:\n\n");
		(void) printf("\t%5s  %s\n", "errno", "count");
		for (int e = 0; e < 256; e++) {
			if (zcb.zcb_errors[e] != 0) {
				(void) printf("\t%5d  %llu\n",
				    e, (u_longlong_t)zcb.zcb_errors[e]);
			}
		}
	}

	/*
	 * Report any leaked segments.
	 */
	zdb_leak_fini(spa);

	tzb = &zcb.zcb_type[ZB_TOTAL][ZDB_OT_TOTAL];

	norm_alloc = metaslab_class_get_alloc(spa_normal_class(spa));
	norm_space = metaslab_class_get_space(spa_normal_class(spa));

	total_alloc = norm_alloc + metaslab_class_get_alloc(spa_log_class(spa));
	total_found = tzb->zb_asize - zcb.zcb_dedup_asize;

	if (total_found == total_alloc) {
		if (!dump_opt['L'])
			(void) printf("\n\tNo leaks (block sum matches space"
			    " maps exactly)\n");
	} else {
		(void) printf("block traversal size %llu != alloc %llu "
		    "(%s %lld)\n",
		    (u_longlong_t)total_found,
		    (u_longlong_t)total_alloc,
		    (dump_opt['L']) ? "unreachable" : "leaked",
		    (longlong_t)(total_alloc - total_found));
		leaks = B_TRUE;
	}

	if (tzb->zb_count == 0)
		return (2);

	(void) printf("\n");
	(void) printf("\tbp count:      %10llu\n",
	    (u_longlong_t)tzb->zb_count);
	(void) printf("\tganged count:  %10llu\n",
	    (longlong_t)tzb->zb_gangs);
	(void) printf("\tbp logical:    %10llu      avg: %6llu\n",
	    (u_longlong_t)tzb->zb_lsize,
	    (u_longlong_t)(tzb->zb_lsize / tzb->zb_count));
	(void) printf("\tbp physical:   %10llu      avg:"
	    " %6llu     compression: %6.2f\n",
	    (u_longlong_t)tzb->zb_psize,
	    (u_longlong_t)(tzb->zb_psize / tzb->zb_count),
	    (double)tzb->zb_lsize / tzb->zb_psize);
	(void) printf("\tbp allocated:  %10llu      avg:"
	    " %6llu     compression: %6.2f\n",
	    (u_longlong_t)tzb->zb_asize,
	    (u_longlong_t)(tzb->zb_asize / tzb->zb_count),
	    (double)tzb->zb_lsize / tzb->zb_asize);
	(void) printf("\tbp deduped:    %10llu    ref>1:"
	    " %6llu   deduplication: %6.2f\n",
	    (u_longlong_t)zcb.zcb_dedup_asize,
	    (u_longlong_t)zcb.zcb_dedup_blocks,
	    (double)zcb.zcb_dedup_asize / tzb->zb_asize + 1.0);
	(void) printf("\tSPA allocated: %10llu     used: %5.2f%%\n",
	    (u_longlong_t)norm_alloc, 100.0 * norm_alloc / norm_space);

	for (bp_embedded_type_t i = 0; i < NUM_BP_EMBEDDED_TYPES; i++) {
		if (zcb.zcb_embedded_blocks[i] == 0)
			continue;
		(void) printf("\n");
		(void) printf("\tadditional, non-pointer bps of type %u: "
		    "%10llu\n",
		    i, (u_longlong_t)zcb.zcb_embedded_blocks[i]);

		if (dump_opt['b'] >= 3) {
			(void) printf("\t number of (compressed) bytes:  "
			    "number of bps\n");
			dump_histogram(zcb.zcb_embedded_histogram[i],
			    sizeof (zcb.zcb_embedded_histogram[i]) /
			    sizeof (zcb.zcb_embedded_histogram[i][0]), 0);
		}
	}

	if (tzb->zb_ditto_samevdev != 0) {
		(void) printf("\tDittoed blocks on same vdev: %llu\n",
		    (longlong_t)tzb->zb_ditto_samevdev);
	}

	if (dump_opt['b'] >= 2) {
		int l, t, level;
		(void) printf("\nBlocks\tLSIZE\tPSIZE\tASIZE"
		    "\t  avg\t comp\t%%Total\tType\n");

		for (t = 0; t <= ZDB_OT_TOTAL; t++) {
			char csize[32], lsize[32], psize[32], asize[32];
			char avg[32], gang[32];
			char *typename;

			if (t < DMU_OT_NUMTYPES)
				typename = dmu_ot[t].ot_name;
			else
				typename = zdb_ot_extname[t - DMU_OT_NUMTYPES];

			if (zcb.zcb_type[ZB_TOTAL][t].zb_asize == 0) {
				(void) printf("%6s\t%5s\t%5s\t%5s"
				    "\t%5s\t%5s\t%6s\t%s\n",
				    "-",
				    "-",
				    "-",
				    "-",
				    "-",
				    "-",
				    "-",
				    typename);
				continue;
			}

			for (l = ZB_TOTAL - 1; l >= -1; l--) {
				level = (l == -1 ? ZB_TOTAL : l);
				zb = &zcb.zcb_type[level][t];

				if (zb->zb_asize == 0)
					continue;

				if (dump_opt['b'] < 3 && level != ZB_TOTAL)
					continue;

				if (level == 0 && zb->zb_asize ==
				    zcb.zcb_type[ZB_TOTAL][t].zb_asize)
					continue;

<<<<<<< HEAD
				nicenum(zb->zb_count, csize, sizeof(csize));
				nicenum(zb->zb_lsize, lsize, sizeof(lsize));
				nicenum(zb->zb_psize, psize, sizeof(psize));
				nicenum(zb->zb_asize, asize, sizeof(asize));
				nicenum(zb->zb_asize / zb->zb_count, avg, sizeof(avg));
=======
				zdb_nicenum(zb->zb_count, csize);
				zdb_nicenum(zb->zb_lsize, lsize);
				zdb_nicenum(zb->zb_psize, psize);
				zdb_nicenum(zb->zb_asize, asize);
				zdb_nicenum(zb->zb_asize / zb->zb_count, avg);
				zdb_nicenum(zb->zb_gangs, gang);
>>>>>>> b2b84690

				(void) printf("%6s\t%5s\t%5s\t%5s\t%5s"
				    "\t%5.2f\t%6.2f\t",
				    csize, lsize, psize, asize, avg,
				    (double)zb->zb_lsize / zb->zb_psize,
				    100.0 * zb->zb_asize / tzb->zb_asize);

				if (level == ZB_TOTAL)
					(void) printf("%s\n", typename);
				else
					(void) printf("    L%d %s\n",
					    level, typename);

				if (dump_opt['b'] >= 3 && zb->zb_gangs > 0) {
					(void) printf("\t number of ganged "
					    "blocks: %s\n", gang);
				}

				if (dump_opt['b'] >= 4) {
					(void) printf("psize "
					    "(in 512-byte sectors): "
					    "number of blocks\n");
					dump_histogram(zb->zb_psize_histogram,
					    PSIZE_HISTO_SIZE, 0);
				}
			}
		}
	}

	(void) printf("\n");

	if (leaks)
		return (2);

	if (zcb.zcb_haderrors)
		return (3);

	return (0);
}

typedef struct zdb_ddt_entry {
	ddt_key_t	zdde_key;
	uint64_t	zdde_ref_blocks;
	uint64_t	zdde_ref_lsize;
	uint64_t	zdde_ref_psize;
	uint64_t	zdde_ref_dsize;
	avl_node_t	zdde_node;
} zdb_ddt_entry_t;

/* ARGSUSED */
static int
zdb_ddt_add_cb(spa_t *spa, zilog_t *zilog, const blkptr_t *bp,
    const zbookmark_phys_t *zb, const dnode_phys_t *dnp, void *arg)
{
	avl_tree_t *t = arg;
	avl_index_t where;
	zdb_ddt_entry_t *zdde, zdde_search;

	if (bp == NULL || BP_IS_HOLE(bp) || BP_IS_EMBEDDED(bp))
		return (0);

	if (dump_opt['S'] > 1 && zb->zb_level == ZB_ROOT_LEVEL) {
		(void) printf("traversing objset %llu, %llu objects, "
		    "%lu blocks so far\n",
		    (u_longlong_t)zb->zb_objset,
		    (u_longlong_t)BP_GET_FILL(bp),
		    avl_numnodes(t));
	}

	if (BP_IS_HOLE(bp) || BP_GET_CHECKSUM(bp) == ZIO_CHECKSUM_OFF ||
	    BP_GET_LEVEL(bp) > 0 || DMU_OT_IS_METADATA(BP_GET_TYPE(bp)))
		return (0);

	ddt_key_fill(&zdde_search.zdde_key, bp);

	zdde = avl_find(t, &zdde_search, &where);

	if (zdde == NULL) {
		zdde = umem_zalloc(sizeof (*zdde), UMEM_NOFAIL);
		zdde->zdde_key = zdde_search.zdde_key;
		avl_insert(t, zdde, where);
	}

	zdde->zdde_ref_blocks += 1;
	zdde->zdde_ref_lsize += BP_GET_LSIZE(bp);
	zdde->zdde_ref_psize += BP_GET_PSIZE(bp);
	zdde->zdde_ref_dsize += bp_get_dsize_sync(spa, bp);

	return (0);
}

static void
dump_simulated_ddt(spa_t *spa)
{
	avl_tree_t t;
	void *cookie = NULL;
	zdb_ddt_entry_t *zdde;
	ddt_histogram_t ddh_total = { 0 };
	ddt_stat_t dds_total = { 0 };

	avl_create(&t, ddt_entry_compare,
	    sizeof (zdb_ddt_entry_t), offsetof(zdb_ddt_entry_t, zdde_node));

	spa_config_enter(spa, SCL_CONFIG, FTAG, RW_READER);

	(void) traverse_pool(spa, 0, TRAVERSE_PRE | TRAVERSE_PREFETCH_METADATA,
	    zdb_ddt_add_cb, &t);

	spa_config_exit(spa, SCL_CONFIG, FTAG);

	while ((zdde = avl_destroy_nodes(&t, &cookie)) != NULL) {
		ddt_stat_t dds;
		uint64_t refcnt = zdde->zdde_ref_blocks;
		ASSERT(refcnt != 0);

		dds.dds_blocks = zdde->zdde_ref_blocks / refcnt;
		dds.dds_lsize = zdde->zdde_ref_lsize / refcnt;
		dds.dds_psize = zdde->zdde_ref_psize / refcnt;
		dds.dds_dsize = zdde->zdde_ref_dsize / refcnt;

		dds.dds_ref_blocks = zdde->zdde_ref_blocks;
		dds.dds_ref_lsize = zdde->zdde_ref_lsize;
		dds.dds_ref_psize = zdde->zdde_ref_psize;
		dds.dds_ref_dsize = zdde->zdde_ref_dsize;

		ddt_stat_add(&ddh_total.ddh_stat[highbit64(refcnt) - 1],
		    &dds, 0);

		umem_free(zdde, sizeof (*zdde));
	}

	avl_destroy(&t);

	ddt_histogram_stat(&dds_total, &ddh_total);

	(void) printf("Simulated DDT histogram:\n");

	zpool_dump_ddt(&dds_total, &ddh_total);

	dump_dedup_ratio(&dds_total);
}

static void
dump_zpool(spa_t *spa)
{
	dsl_pool_t *dp = spa_get_dsl(spa);
	int rc = 0;

	if (dump_opt['S']) {
		dump_simulated_ddt(spa);
		return;
	}

	if (!dump_opt['e'] && dump_opt['C'] > 1) {
		(void) printf("\nCached configuration:\n");
		dump_nvlist(spa->spa_config, 8);
	}

	if (dump_opt['C'])
		dump_config(spa);

	if (dump_opt['u'])
		dump_uberblock(&spa->spa_uberblock, "\nUberblock:\n", "\n");

	if (dump_opt['D'])
		dump_all_ddts(spa);

	if (dump_opt['d'] > 2 || dump_opt['m'])
		dump_metaslabs(spa);
	if (dump_opt['M'])
		dump_metaslab_groups(spa);

	if (dump_opt['d'] || dump_opt['i']) {
		dump_dir(dp->dp_meta_objset);
		if (dump_opt['d'] >= 3) {
			dump_full_bpobj(&spa->spa_deferred_bpobj,
			    "Deferred frees", 0);
			if (spa_version(spa) >= SPA_VERSION_DEADLISTS) {
				dump_full_bpobj(
				    &spa->spa_dsl_pool->dp_free_bpobj,
				    "Pool snapshot frees", 0);
			}

			if (spa_feature_is_active(spa,
			    SPA_FEATURE_ASYNC_DESTROY)) {
				dump_bptree(spa->spa_meta_objset,
				    spa->spa_dsl_pool->dp_bptree_obj,
				    "Pool dataset frees");
			}
			dump_dtl(spa->spa_root_vdev, 0);
		}
		(void) dmu_objset_find(spa_name(spa), dump_one_dir,
		    NULL, DS_FIND_SNAPSHOTS | DS_FIND_CHILDREN);

		for (spa_feature_t f = 0; f < SPA_FEATURES; f++) {
			uint64_t refcount;

			if (!(spa_feature_table[f].fi_flags &
			    ZFEATURE_FLAG_PER_DATASET)) {
				ASSERT0(dataset_feature_count[f]);
				continue;
			}
			(void) feature_get_refcount(spa,
			    &spa_feature_table[f], &refcount);
			if (dataset_feature_count[f] != refcount) {
				(void) printf("%s feature refcount mismatch: "
				    "%lld datasets != %lld refcount\n",
				    spa_feature_table[f].fi_uname,
				    (longlong_t)dataset_feature_count[f],
				    (longlong_t)refcount);
				rc = 2;
			} else {
				(void) printf("Verified %s feature refcount "
				    "of %llu is correct\n",
				    spa_feature_table[f].fi_uname,
				    (longlong_t)refcount);
			}
		}
	}
	if (rc == 0 && (dump_opt['b'] || dump_opt['c']))
		rc = dump_block_stats(spa);

	if (rc == 0)
		rc = verify_spacemap_refcounts(spa);

	if (dump_opt['s'])
		show_pool_stats(spa);

	if (dump_opt['h'])
		dump_history(spa);

	if (rc != 0) {
		dump_debug_buffer();
		exit(rc);
	}
}

#define	ZDB_FLAG_CHECKSUM	0x0001
#define	ZDB_FLAG_DECOMPRESS	0x0002
#define	ZDB_FLAG_BSWAP		0x0004
#define	ZDB_FLAG_GBH		0x0008
#define	ZDB_FLAG_INDIRECT	0x0010
#define	ZDB_FLAG_PHYS		0x0020
#define	ZDB_FLAG_RAW		0x0040
#define	ZDB_FLAG_PRINT_BLKPTR	0x0080

int flagbits[256];

static void
zdb_print_blkptr(blkptr_t *bp, int flags)
{
	char blkbuf[BP_SPRINTF_LEN];

	if (flags & ZDB_FLAG_BSWAP)
		byteswap_uint64_array((void *)bp, sizeof (blkptr_t));

<<<<<<< HEAD
	snprintf_blkptr(blkbuf, sizeof(blkbuf), bp);
=======
	snprintf_blkptr(blkbuf, sizeof (blkbuf), bp);
>>>>>>> b2b84690
	(void) printf("%s\n", blkbuf);
}

static void
zdb_dump_indirect(blkptr_t *bp, int nbps, int flags)
{
	int i;

	for (i = 0; i < nbps; i++)
		zdb_print_blkptr(&bp[i], flags);
}

static void
zdb_dump_gbh(void *buf, int flags)
{
	zdb_dump_indirect((blkptr_t *)buf, SPA_GBH_NBLKPTRS, flags);
}

static void
zdb_dump_block_raw(void *buf, uint64_t size, int flags)
{
	if (flags & ZDB_FLAG_BSWAP)
		byteswap_uint64_array(buf, size);
	(void) write(1, buf, size);
}

static void
zdb_dump_block(char *label, void *buf, uint64_t size, int flags)
{
	uint64_t *d = (uint64_t *)buf;
	int nwords = size / sizeof (uint64_t);
	int do_bswap = !!(flags & ZDB_FLAG_BSWAP);
	int i, j;
	char *hdr, *c;


	if (do_bswap)
		hdr = " 7 6 5 4 3 2 1 0   f e d c b a 9 8";
	else
		hdr = " 0 1 2 3 4 5 6 7   8 9 a b c d e f";

	(void) printf("\n%s\n%6s   %s  0123456789abcdef\n", label, "", hdr);

	for (i = 0; i < nwords; i += 2) {
		(void) printf("%06llx:  %016llx  %016llx  ",
		    (u_longlong_t)(i * sizeof (uint64_t)),
		    (u_longlong_t)(do_bswap ? BSWAP_64(d[i]) : d[i]),
		    (u_longlong_t)(do_bswap ? BSWAP_64(d[i + 1]) : d[i + 1]));

		c = (char *)&d[i];
		for (j = 0; j < 2 * sizeof (uint64_t); j++)
			(void) printf("%c", isprint(c[j]) ? c[j] : '.');
		(void) printf("\n");
	}
}

/*
 * There are two acceptable formats:
 *	leaf_name	  - For example: c1t0d0 or /tmp/ztest.0a
 *	child[.child]*    - For example: 0.1.1
 *
 * The second form can be used to specify arbitrary vdevs anywhere
 * in the heirarchy.  For example, in a pool with a mirror of
 * RAID-Zs, you can specify either RAID-Z vdev with 0.0 or 0.1 .
 */
static vdev_t *
zdb_vdev_lookup(vdev_t *vdev, char *path)
{
	char *s, *p, *q;
	int i;

	if (vdev == NULL)
		return (NULL);

	/* First, assume the x.x.x.x format */
	i = (int)strtoul(path, &s, 10);
	if (s == path || (s && *s != '.' && *s != '\0'))
		goto name;
	if (i < 0 || i >= vdev->vdev_children)
		return (NULL);

	vdev = vdev->vdev_child[i];
	if (*s == '\0')
		return (vdev);
	return (zdb_vdev_lookup(vdev, s+1));

name:
	for (i = 0; i < vdev->vdev_children; i++) {
		vdev_t *vc = vdev->vdev_child[i];

		if (vc->vdev_path == NULL) {
			vc = zdb_vdev_lookup(vc, path);
			if (vc == NULL)
				continue;
			else
				return (vc);
		}

		p = strrchr(vc->vdev_path, '/');
		p = p ? p + 1 : vc->vdev_path;
		q = &vc->vdev_path[strlen(vc->vdev_path) - 2];

		if (strcmp(vc->vdev_path, path) == 0)
			return (vc);
		if (strcmp(p, path) == 0)
			return (vc);
		if (strcmp(q, "s0") == 0 && strncmp(p, path, q - p) == 0)
			return (vc);
	}

	return (NULL);
}

/*
 * Read a block from a pool and print it out.  The syntax of the
 * block descriptor is:
 *
 *	pool:vdev_specifier:offset:size[:flags]
 *
 *	pool           - The name of the pool you wish to read from
 *	vdev_specifier - Which vdev (see comment for zdb_vdev_lookup)
 *	offset         - offset, in hex, in bytes
 *	size           - Amount of data to read, in hex, in bytes
 *	flags          - A string of characters specifying options
 *		 b: Decode a blkptr at given offset within block
 *		*c: Calculate and display checksums
 *		 d: Decompress data before dumping
 *		 e: Byteswap data before dumping
 *		 g: Display data as a gang block header
 *		 i: Display as an indirect block
 *		 p: Do I/O to physical offset
 *		 r: Dump raw data to stdout
 *
 *              * = not yet implemented
 */
static void
zdb_read_block(char *thing, spa_t *spa)
{
	blkptr_t blk, *bp = &blk;
	dva_t *dva = bp->blk_dva;
	int flags = 0;
	uint64_t offset = 0, size = 0, psize = 0, lsize = 0, blkptr_offset = 0;
	zio_t *zio;
	vdev_t *vd;
	void *pbuf, *lbuf, *buf;
	char *s, *p, *dup, *vdev, *flagstr;
	int i, error;

	dup = strdup(thing);
	s = strtok(dup, ":");
	vdev = s ? s : "";
	s = strtok(NULL, ":");
	offset = strtoull(s ? s : "", NULL, 16);
	s = strtok(NULL, ":");
	size = strtoull(s ? s : "", NULL, 16);
	s = strtok(NULL, ":");
	flagstr = s ? s : "";

	s = NULL;
	if (size == 0)
		s = "size must not be zero";
	if (!IS_P2ALIGNED(size, DEV_BSIZE))
		s = "size must be a multiple of sector size";
	if (!IS_P2ALIGNED(offset, DEV_BSIZE))
		s = "offset must be a multiple of sector size";
	if (s) {
		(void) printf("Invalid block specifier: %s  - %s\n", thing, s);
		free(dup);
		return;
	}

	for (s = strtok(flagstr, ":"); s; s = strtok(NULL, ":")) {
		for (i = 0; flagstr[i]; i++) {
			int bit = flagbits[(uchar_t)flagstr[i]];

			if (bit == 0) {
				(void) printf("***Invalid flag: %c\n",
				    flagstr[i]);
				continue;
			}
			flags |= bit;

			/* If it's not something with an argument, keep going */
			if ((bit & (ZDB_FLAG_CHECKSUM |
			    ZDB_FLAG_PRINT_BLKPTR)) == 0)
				continue;

			p = &flagstr[i + 1];
			if (bit == ZDB_FLAG_PRINT_BLKPTR)
				blkptr_offset = strtoull(p, &p, 16);
			if (*p != ':' && *p != '\0') {
				(void) printf("***Invalid flag arg: '%s'\n", s);
				free(dup);
				return;
			}
			i += p - &flagstr[i + 1]; /* skip over the number */
		}
	}

	vd = zdb_vdev_lookup(spa->spa_root_vdev, vdev);
	if (vd == NULL) {
		(void) printf("***Invalid vdev: %s\n", vdev);
		free(dup);
		return;
	} else {
		if (vd->vdev_path)
			(void) fprintf(stderr, "Found vdev: %s\n",
			    vd->vdev_path);
		else
			(void) fprintf(stderr, "Found vdev type: %s\n",
			    vd->vdev_ops->vdev_op_type);
	}

	psize = size;
	lsize = size;

	pbuf = umem_alloc(SPA_MAXBLOCKSIZE, UMEM_NOFAIL);
	lbuf = umem_alloc(SPA_MAXBLOCKSIZE, UMEM_NOFAIL);

	BP_ZERO(bp);

	DVA_SET_VDEV(&dva[0], vd->vdev_id);
	DVA_SET_OFFSET(&dva[0], offset);
	DVA_SET_GANG(&dva[0], !!(flags & ZDB_FLAG_GBH));
	DVA_SET_ASIZE(&dva[0], vdev_psize_to_asize(vd, psize));

	BP_SET_BIRTH(bp, TXG_INITIAL, TXG_INITIAL);

	BP_SET_LSIZE(bp, lsize);
	BP_SET_PSIZE(bp, psize);
	BP_SET_COMPRESS(bp, ZIO_COMPRESS_OFF);
	BP_SET_CHECKSUM(bp, ZIO_CHECKSUM_OFF);
	BP_SET_TYPE(bp, DMU_OT_NONE);
	BP_SET_LEVEL(bp, 0);
	BP_SET_DEDUP(bp, 0);
	BP_SET_BYTEORDER(bp, ZFS_HOST_BYTEORDER);

	spa_config_enter(spa, SCL_STATE, FTAG, RW_READER);
	zio = zio_root(spa, NULL, NULL, 0);

	if (vd == vd->vdev_top) {
		/*
		 * Treat this as a normal block read.
		 */
		zio_nowait(zio_read(zio, spa, bp, pbuf, psize, NULL, NULL,
		    ZIO_PRIORITY_SYNC_READ,
		    ZIO_FLAG_CANFAIL | ZIO_FLAG_RAW, NULL));
	} else {
		/*
		 * Treat this as a vdev child I/O.
		 */
		zio_nowait(zio_vdev_child_io(zio, bp, vd, offset, pbuf, psize,
		    ZIO_TYPE_READ, ZIO_PRIORITY_SYNC_READ,
		    ZIO_FLAG_DONT_CACHE | ZIO_FLAG_DONT_QUEUE |
		    ZIO_FLAG_DONT_PROPAGATE | ZIO_FLAG_DONT_RETRY |
		    ZIO_FLAG_CANFAIL | ZIO_FLAG_RAW, NULL, NULL));
	}

	error = zio_wait(zio);
	spa_config_exit(spa, SCL_STATE, FTAG);

	if (error) {
		(void) printf("Read of %s failed, error: %d\n", thing, error);
		goto out;
	}

	if (flags & ZDB_FLAG_DECOMPRESS) {
		/*
		 * We don't know how the data was compressed, so just try
		 * every decompress function at every inflated blocksize.
		 */
		enum zio_compress c;
		void *pbuf2 = umem_alloc(SPA_MAXBLOCKSIZE, UMEM_NOFAIL);
		void *lbuf2 = umem_alloc(SPA_MAXBLOCKSIZE, UMEM_NOFAIL);

		bcopy(pbuf, pbuf2, psize);

		VERIFY(random_get_pseudo_bytes((uint8_t *)pbuf + psize,
		    SPA_MAXBLOCKSIZE - psize) == 0);

		VERIFY(random_get_pseudo_bytes((uint8_t *)pbuf2 + psize,
		    SPA_MAXBLOCKSIZE - psize) == 0);

		for (lsize = SPA_MAXBLOCKSIZE; lsize > psize;
		    lsize -= SPA_MINBLOCKSIZE) {
			for (c = 0; c < ZIO_COMPRESS_FUNCTIONS; c++) {
				if (zio_decompress_data(c, pbuf, lbuf,
				    psize, lsize) == 0 &&
				    zio_decompress_data(c, pbuf2, lbuf2,
				    psize, lsize) == 0 &&
				    bcmp(lbuf, lbuf2, lsize) == 0)
					break;
			}
			if (c != ZIO_COMPRESS_FUNCTIONS)
				break;
			lsize -= SPA_MINBLOCKSIZE;
		}

		umem_free(pbuf2, SPA_MAXBLOCKSIZE);
		umem_free(lbuf2, SPA_MAXBLOCKSIZE);

		if (lsize <= psize) {
			(void) printf("Decompress of %s failed\n", thing);
			goto out;
		}
		buf = lbuf;
		size = lsize;
	} else {
		buf = pbuf;
		size = psize;
	}

	if (flags & ZDB_FLAG_PRINT_BLKPTR)
		zdb_print_blkptr((blkptr_t *)(void *)
		    ((uintptr_t)buf + (uintptr_t)blkptr_offset), flags);
	else if (flags & ZDB_FLAG_RAW)
		zdb_dump_block_raw(buf, size, flags);
	else if (flags & ZDB_FLAG_INDIRECT)
		zdb_dump_indirect((blkptr_t *)buf, size / sizeof (blkptr_t),
		    flags);
	else if (flags & ZDB_FLAG_GBH)
		zdb_dump_gbh(buf, flags);
	else
		zdb_dump_block(thing, buf, size, flags);

out:
	umem_free(pbuf, SPA_MAXBLOCKSIZE);
	umem_free(lbuf, SPA_MAXBLOCKSIZE);
	free(dup);
}

static boolean_t
pool_match(nvlist_t *cfg, char *tgt)
{
	uint64_t v, guid = strtoull(tgt, NULL, 0);
	char *s;

	if (guid != 0) {
		if (nvlist_lookup_uint64(cfg, ZPOOL_CONFIG_POOL_GUID, &v) == 0)
			return (v == guid);
	} else {
		if (nvlist_lookup_string(cfg, ZPOOL_CONFIG_POOL_NAME, &s) == 0)
			return (strcmp(s, tgt) == 0);
	}
	return (B_FALSE);
}

static char *
find_zpool(char **target, nvlist_t **configp, int dirc, char **dirv)
{
	nvlist_t *pools;
	nvlist_t *match = NULL;
	char *name = NULL;
	char *sepp = NULL;
	char sep = '\0';
	int count = 0;
	importargs_t args = { 0 };

	args.paths = dirc;
	args.path = dirv;
	args.can_be_active = B_TRUE;

	if ((sepp = strpbrk(*target, "/@")) != NULL) {
		sep = *sepp;
		*sepp = '\0';
	}

	pools = zpool_search_import(g_zfs, &args);

	if (pools != NULL) {
		nvpair_t *elem = NULL;
		while ((elem = nvlist_next_nvpair(pools, elem)) != NULL) {
			verify(nvpair_value_nvlist(elem, configp) == 0);
			if (pool_match(*configp, *target)) {
				count++;
				if (match != NULL) {
					/* print previously found config */
					if (name != NULL) {
						(void) printf("%s\n", name);
						dump_nvlist(match, 8);
						name = NULL;
					}
					(void) printf("%s\n",
					    nvpair_name(elem));
					dump_nvlist(*configp, 8);
				} else {
					match = *configp;
					name = nvpair_name(elem);
				}
			}
		}
	}
	if (count > 1)
		(void) fatal("\tMatched %d pools - use pool GUID "
		    "instead of pool name or \n"
		    "\tpool name part of a dataset name to select pool", count);

	if (sepp)
		*sepp = sep;
	/*
	 * If pool GUID was specified for pool id, replace it with pool name
	 */
	if (name && (strstr(*target, name) != *target)) {
		int sz = 1 + strlen(name) + ((sepp) ? strlen(sepp) : 0);

		*target = umem_alloc(sz, UMEM_NOFAIL);
		(void) snprintf(*target, sz, "%s%s", name, sepp ? sepp : "");
	}

	*configp = name ? match : NULL;

	return (name);
}

int
main(int argc, char **argv)
{
	int i, c;
	struct rlimit rl = { 1024, 1024 };
	spa_t *spa = NULL;
	objset_t *os = NULL;
	int dump_all = 1;
	int verbose = 0;
	int error = 0;
	char **searchdirs = NULL;
	int nsearch = 0;
	char *target;
	nvlist_t *policy = NULL;
	uint64_t max_txg = UINT64_MAX;
	int rewind = ZPOOL_NEVER_REWIND;
	char *spa_config_path_env;
	boolean_t target_is_spa = B_TRUE;

	(void) setrlimit(RLIMIT_NOFILE, &rl);
	(void) enable_extended_FILE_stdio(-1, -1);

	dprintf_setup(&argc, argv);

	/*
	 * If there is an environment variable SPA_CONFIG_PATH it overrides
	 * default spa_config_path setting. If -U flag is specified it will
	 * override this environment variable settings once again.
	 */
	spa_config_path_env = getenv("SPA_CONFIG_PATH");
	if (spa_config_path_env != NULL)
		spa_config_path = spa_config_path_env;

	while ((c = getopt(argc, argv,
	    "bcdhilmMI:suCDRSAFLXx:evp:t:U:PG")) != -1) {
		switch (c) {
		case 'b':
		case 'c':
		case 'd':
		case 'h':
		case 'i':
		case 'l':
		case 'm':
		case 's':
		case 'u':
		case 'C':
		case 'D':
		case 'M':
		case 'R':
		case 'S':
		case 'G':
			dump_opt[c]++;
			dump_all = 0;
			break;
		case 'A':
		case 'F':
		case 'L':
		case 'X':
		case 'e':
		case 'P':
			dump_opt[c]++;
			break;
		case 'I':
			max_inflight = strtoull(optarg, NULL, 0);
			if (max_inflight == 0) {
				(void) fprintf(stderr, "maximum number "
				    "of inflight I/Os must be greater "
				    "than 0\n");
				usage();
			}
			break;
		case 'p':
			if (searchdirs == NULL) {
				searchdirs = umem_alloc(sizeof (char *),
				    UMEM_NOFAIL);
			} else {
				char **tmp = umem_alloc((nsearch + 1) *
				    sizeof (char *), UMEM_NOFAIL);
				bcopy(searchdirs, tmp, nsearch *
				    sizeof (char *));
				umem_free(searchdirs,
				    nsearch * sizeof (char *));
				searchdirs = tmp;
			}
			searchdirs[nsearch++] = optarg;
			break;
		case 't':
			max_txg = strtoull(optarg, NULL, 0);
			if (max_txg < TXG_INITIAL) {
				(void) fprintf(stderr, "incorrect txg "
				    "specified: %s\n", optarg);
				usage();
			}
			break;
		case 'U':
			spa_config_path = optarg;
			break;
		case 'v':
			verbose++;
			break;
		case 'x':
			vn_dumpdir = optarg;
			break;
		default:
			usage();
			break;
		}
	}

	if (!dump_opt['e'] && searchdirs != NULL) {
		(void) fprintf(stderr, "-p option requires use of -e\n");
		usage();
	}

	/*
	 * ZDB does not typically re-read blocks; therefore limit the ARC
	 * to 256 MB, which can be used entirely for metadata.
	 */
	zfs_arc_max = zfs_arc_meta_limit = 256 * 1024 * 1024;

	/*
	 * "zdb -c" uses checksum-verifying scrub i/os which are async reads.
	 * "zdb -b" uses traversal prefetch which uses async reads.
	 * For good performance, let several of them be active at once.
	 */
	zfs_vdev_async_read_max_active = 10;

	kernel_init(FREAD);
	g_zfs = libzfs_init();
	if (g_zfs == NULL)
		fatal("Fail to initialize zfs");

	if (dump_all)
		verbose = MAX(verbose, 1);

	for (c = 0; c < 256; c++) {
		if (dump_all && !strchr("elAFLRSXP", c))
			dump_opt[c] = 1;
		if (dump_opt[c])
			dump_opt[c] += verbose;
	}

	aok = (dump_opt['A'] == 1) || (dump_opt['A'] > 2);
	zfs_recover = (dump_opt['A'] > 1);

	argc -= optind;
	argv += optind;

	if (argc < 2 && dump_opt['R'])
		usage();
	if (argc < 1) {
		if (!dump_opt['e'] && dump_opt['C']) {
			dump_cachefile(spa_config_path);
			return (0);
		}
		usage();
	}

	if (dump_opt['l']) {
		dump_label(argv[0]);
		return (0);
	}

	if (dump_opt['X'] || dump_opt['F'])
		rewind = ZPOOL_DO_REWIND |
		    (dump_opt['X'] ? ZPOOL_EXTREME_REWIND : 0);

	if (nvlist_alloc(&policy, NV_UNIQUE_NAME_TYPE, 0) != 0 ||
	    nvlist_add_uint64(policy, ZPOOL_REWIND_REQUEST_TXG, max_txg) != 0 ||
	    nvlist_add_uint32(policy, ZPOOL_REWIND_REQUEST, rewind) != 0)
		fatal("internal error: %s", strerror(ENOMEM));

	error = 0;
	target = argv[0];

	if (dump_opt['e']) {
		nvlist_t *cfg = NULL;
		char *name = find_zpool(&target, &cfg, nsearch, searchdirs);

		error = ENOENT;
		if (name) {
			if (dump_opt['C'] > 1) {
				(void) printf("\nConfiguration for import:\n");
				dump_nvlist(cfg, 8);
			}
			if (nvlist_add_nvlist(cfg,
			    ZPOOL_REWIND_POLICY, policy) != 0) {
				fatal("can't open '%s': %s",
				    target, strerror(ENOMEM));
			}
			if ((error = spa_import(name, cfg, NULL,
			    ZFS_IMPORT_MISSING_LOG)) != 0) {
				error = spa_import(name, cfg, NULL,
				    ZFS_IMPORT_VERBATIM);
			}
		}
	}

	if (strpbrk(target, "/@") != NULL) {
		size_t targetlen;

		target_is_spa = B_FALSE;
		/*
		 * Remove any trailing slash.  Later code would get confused
		 * by it, but we want to allow it so that "pool/" can
		 * indicate that we want to dump the topmost filesystem,
		 * rather than the whole pool.
		 */
		targetlen = strlen(target);
		if (targetlen != 0 && target[targetlen - 1] == '/')
			target[targetlen - 1] = '\0';
	}

	if (error == 0) {
		if (target_is_spa || dump_opt['R']) {
			error = spa_open_rewind(target, &spa, FTAG, policy,
			    NULL);
			if (error) {
				/*
				 * If we're missing the log device then
				 * try opening the pool after clearing the
				 * log state.
				 */
				mutex_enter(&spa_namespace_lock);
				if ((spa = spa_lookup(target)) != NULL &&
				    spa->spa_log_state == SPA_LOG_MISSING) {
					spa->spa_log_state = SPA_LOG_CLEAR;
					error = 0;
				}
				mutex_exit(&spa_namespace_lock);

				if (!error) {
					error = spa_open_rewind(target, &spa,
					    FTAG, policy, NULL);
				}
			}
		} else {
			error = dmu_objset_own(target, DMU_OST_ANY,
			    B_TRUE, FTAG, &os);
		}
	}
	nvlist_free(policy);

	if (error)
		fatal("can't open '%s': %s", target, strerror(error));

	argv++;
	argc--;
	if (!dump_opt['R']) {
		if (argc > 0) {
			zopt_objects = argc;
			zopt_object = calloc(zopt_objects, sizeof (uint64_t));
			for (i = 0; i < zopt_objects; i++) {
				errno = 0;
				zopt_object[i] = strtoull(argv[i], NULL, 0);
				if (zopt_object[i] == 0 && errno != 0)
					fatal("bad number %s: %s",
					    argv[i], strerror(errno));
			}
		}
		if (os != NULL) {
			dump_dir(os);
		} else if (zopt_objects > 0 && !dump_opt['m']) {
			dump_dir(spa->spa_meta_objset);
		} else {
			dump_zpool(spa);
		}
	} else {
		flagbits['b'] = ZDB_FLAG_PRINT_BLKPTR;
		flagbits['c'] = ZDB_FLAG_CHECKSUM;
		flagbits['d'] = ZDB_FLAG_DECOMPRESS;
		flagbits['e'] = ZDB_FLAG_BSWAP;
		flagbits['g'] = ZDB_FLAG_GBH;
		flagbits['i'] = ZDB_FLAG_INDIRECT;
		flagbits['p'] = ZDB_FLAG_PHYS;
		flagbits['r'] = ZDB_FLAG_RAW;

		for (i = 0; i < argc; i++)
			zdb_read_block(argv[i], spa);
	}

	(os != NULL) ? dmu_objset_disown(os, FTAG) : spa_close(spa, FTAG);

	fuid_table_destroy();
	sa_loaded = B_FALSE;

	dump_debug_buffer();

	libzfs_fini(g_zfs);
	kernel_fini();

	return (0);
}<|MERGE_RESOLUTION|>--- conflicted
+++ resolved
@@ -737,11 +737,7 @@
 	avl_tree_t *t = &msp->ms_size_tree;
 	int free_pct = range_tree_space(rt) * 100 / msp->ms_size;
 
-<<<<<<< HEAD
-	nicenum(space_map_maxsize(sm), maxbuf, sizeof(maxbuf));
-=======
 	zdb_nicenum(metaslab_block_maxsize(msp), maxbuf);
->>>>>>> b2b84690
 
 	(void) printf("\t %25s %10lu   %7s  %6s   %4s %4d%%\n",
 	    "segments", avl_numnodes(t), "maxsize", maxbuf,
@@ -758,11 +754,7 @@
 	space_map_t *sm = msp->ms_sm;
 	char freebuf[32];
 
-<<<<<<< HEAD
-	nicenum(sm->sm_size - smo->smo_alloc, freebuf, sizeof(freebuf));
-=======
 	zdb_nicenum(msp->ms_size - space_map_allocated(sm), freebuf);
->>>>>>> b2b84690
 
 	(void) printf(
 	    "\tmetaslab %6llu   offset %12llx   spacemap %6llu   free    %5s\n",
@@ -910,11 +902,7 @@
 		if (ddp->ddp_phys_birth == 0)
 			continue;
 		ddt_bp_create(ddt->ddt_checksum, ddk, ddp, &blk);
-<<<<<<< HEAD
-		snprintf_blkptr(blkbuf, sizeof(blkbuf), &blk);
-=======
 		snprintf_blkptr(blkbuf, sizeof (blkbuf), &blk);
->>>>>>> b2b84690
 		(void) printf("index %llx refcnt %llu %s %s\n",
 		    (u_longlong_t)index, (u_longlong_t)ddp->ddp_refcnt,
 		    types[p], blkbuf);
@@ -967,13 +955,7 @@
 	dspace = doi.doi_physical_blocks_512 << 9;
 	mspace = doi.doi_fill_count * doi.doi_data_block_size;
 
-<<<<<<< HEAD
-	ASSERT(count != 0);	/* we should have destroyed it */
-
-	ddt_object_name(ddt, type, class, name, sizeof(name));
-=======
 	ddt_object_name(ddt, type, class, name);
->>>>>>> b2b84690
 
 	(void) printf("%s: %llu entries, size %llu on disk, %llu in core\n",
 	    name,
@@ -1206,23 +1188,13 @@
 }
 
 static void
-<<<<<<< HEAD
-snprintf_blkptr_compact(char *blkbuf, size_t blklen, blkptr_t *bp)
-=======
 snprintf_blkptr_compact(char *blkbuf, size_t buflen, const blkptr_t *bp)
->>>>>>> b2b84690
 {
 	const dva_t *dva = bp->blk_dva;
 	int ndvas = dump_opt['d'] > 5 ? BP_GET_NDVAS(bp) : 1;
-	size_t len;
-
-<<<<<<< HEAD
-	if (dump_opt['b'] >= 5) {
-		snprintf_blkptr(blkbuf, blklen, bp);
-=======
+
 	if (dump_opt['b'] >= 6) {
 		snprintf_blkptr(blkbuf, buflen, bp);
->>>>>>> b2b84690
 		return;
 	}
 
@@ -1236,32 +1208,14 @@
 		return;
 	}
 
-<<<<<<< HEAD
-	len = 0;
-	for (int i = 0; i < ndvas; i++) {
-		len += snprintf(blkbuf + len, blklen - len, "%llu:%llx:%llx ",
-=======
 	blkbuf[0] = '\0';
 	for (int i = 0; i < ndvas; i++)
 		(void) snprintf(blkbuf + strlen(blkbuf),
 		    buflen - strlen(blkbuf), "%llu:%llx:%llx ",
->>>>>>> b2b84690
 		    (u_longlong_t)DVA_GET_VDEV(&dva[i]),
 		    (u_longlong_t)DVA_GET_OFFSET(&dva[i]),
 		    (u_longlong_t)DVA_GET_ASIZE(&dva[i]));
-		if (len > blklen)
-			len = blklen;
-	}
-
-<<<<<<< HEAD
-	snprintf(blkbuf + len, blklen - len,
-	    "%llxL/%llxP F=%llu B=%llu/%llu",
-	    (u_longlong_t)BP_GET_LSIZE(bp),
-	    (u_longlong_t)BP_GET_PSIZE(bp),
-	    (u_longlong_t)bp->blk_fill,
-	    (u_longlong_t)bp->blk_birth,
-	    (u_longlong_t)BP_PHYSICAL_BIRTH(bp));
-=======
+
 	if (BP_IS_HOLE(bp)) {
 		(void) snprintf(blkbuf + strlen(blkbuf),
 		    buflen - strlen(blkbuf),
@@ -1278,7 +1232,6 @@
 		    (u_longlong_t)bp->blk_birth,
 		    (u_longlong_t)BP_PHYSICAL_BIRTH(bp));
 	}
->>>>>>> b2b84690
 }
 
 static void
@@ -1305,11 +1258,7 @@
 		}
 	}
 
-<<<<<<< HEAD
-	snprintf_blkptr_compact(blkbuf, sizeof(blkbuf), bp);
-=======
 	snprintf_blkptr_compact(blkbuf, sizeof (blkbuf), bp);
->>>>>>> b2b84690
 	(void) printf("%s\n", blkbuf);
 }
 
@@ -1403,17 +1352,6 @@
 	    (u_longlong_t)dd->dd_origin_obj);
 	(void) printf("\t\tchild_dir_zapobj = %llu\n",
 	    (u_longlong_t)dd->dd_child_dir_zapobj);
-<<<<<<< HEAD
-	nicenum(dd->dd_used_bytes, nice, sizeof(nice));
-	(void) printf("\t\tused_bytes = %s\n", nice);
-	nicenum(dd->dd_compressed_bytes, nice, sizeof(nice));
-	(void) printf("\t\tcompressed_bytes = %s\n", nice);
-	nicenum(dd->dd_uncompressed_bytes, nice, sizeof(nice));
-	(void) printf("\t\tuncompressed_bytes = %s\n", nice);
-	nicenum(dd->dd_quota, nice, sizeof(nice));
-	(void) printf("\t\tquota = %s\n", nice);
-	nicenum(dd->dd_reserved, nice, sizeof(nice));
-=======
 	zdb_nicenum(dd->dd_used_bytes, nice);
 	(void) printf("\t\tused_bytes = %s\n", nice);
 	zdb_nicenum(dd->dd_compressed_bytes, nice);
@@ -1423,7 +1361,6 @@
 	zdb_nicenum(dd->dd_quota, nice);
 	(void) printf("\t\tquota = %s\n", nice);
 	zdb_nicenum(dd->dd_reserved, nice);
->>>>>>> b2b84690
 	(void) printf("\t\treserved = %s\n", nice);
 	(void) printf("\t\tprops_zapobj = %llu\n",
 	    (u_longlong_t)dd->dd_props_zapobj);
@@ -1433,11 +1370,7 @@
 	    (u_longlong_t)dd->dd_flags);
 
 #define	DO(which) \
-<<<<<<< HEAD
-	nicenum(dd->dd_used_breakdown[DD_USED_ ## which], nice, sizeof(nice)); \
-=======
 	zdb_nicenum(dd->dd_used_breakdown[DD_USED_ ## which], nice); \
->>>>>>> b2b84690
 	(void) printf("\t\tused_breakdown[" #which "] = %s\n", nice)
 	DO(HEAD);
 	DO(SNAP);
@@ -1461,19 +1394,11 @@
 
 	ASSERT(size == sizeof (*ds));
 	crtime = ds->ds_creation_time;
-<<<<<<< HEAD
-	nicenum(ds->ds_used_bytes, used, sizeof(used));
-	nicenum(ds->ds_compressed_bytes, compressed, sizeof(compressed));
-	nicenum(ds->ds_uncompressed_bytes, uncompressed, sizeof(uncompressed));
-	nicenum(ds->ds_unique_bytes, unique, sizeof(unique));
-	snprintf_blkptr(blkbuf, sizeof(blkbuf), &ds->ds_bp);
-=======
 	zdb_nicenum(ds->ds_referenced_bytes, used);
 	zdb_nicenum(ds->ds_compressed_bytes, compressed);
 	zdb_nicenum(ds->ds_uncompressed_bytes, uncompressed);
 	zdb_nicenum(ds->ds_unique_bytes, unique);
 	snprintf_blkptr(blkbuf, sizeof (blkbuf), &ds->ds_bp);
->>>>>>> b2b84690
 
 	(void) printf("\t\tdir_obj = %llu\n",
 	    (u_longlong_t)ds->ds_dir_obj);
@@ -1544,14 +1469,6 @@
 	if (dump_opt['d'] < 5)
 		return;
 
-<<<<<<< HEAD
-	nicenum(bpl.bpl_phys->bpl_bytes, bytes, sizeof(bytes));
-	if (bpl.bpl_dbuf->db_size == sizeof (bplist_phys_t)) {
-		nicenum(bpl.bpl_phys->bpl_comp, comp, sizeof(comp));
-		nicenum(bpl.bpl_phys->bpl_uncomp, uncomp, sizeof(uncomp));
-		(void) printf("\n    %s: %llu entries, %s (%s/%s comp)\n",
-		    name, (u_longlong_t)bpl.bpl_phys->bpl_entries,
-=======
 	(void) printf("\n");
 
 	(void) bptree_iterate(os, obj, B_FALSE, dump_bptree_cb, NULL, NULL);
@@ -1590,7 +1507,6 @@
 		    (u_longlong_t)bpo->bpo_phys->bpo_num_blkptrs,
 		    (u_longlong_t)bpo->bpo_phys->bpo_num_subobjs,
 		    (u_longlong_t)bpo->bpo_phys->bpo_subobjs,
->>>>>>> b2b84690
 		    bytes, comp, uncomp);
 
 		for (uint64_t i = 0; i < bpo->bpo_phys->bpo_num_subobjs; i++) {
@@ -1640,16 +1556,9 @@
 	if (dump_opt['d'] < 3)
 		return;
 
-<<<<<<< HEAD
-		ASSERT(bp->blk_birth != 0);
-		snprintf_blkptr_compact(blkbuf, sizeof(blkbuf), bp);
-		(void) printf("\tItem %3llu: %s\n",
-		    (u_longlong_t)itor - 1, blkbuf);
-=======
 	if (dl->dl_oldfmt) {
 		dump_full_bpobj(&dl->dl_bpobj, "old-format deadlist", 0);
 		return;
->>>>>>> b2b84690
 	}
 
 	zdb_nicenum(dl->dl_phys->dl_used, bytes);
@@ -1949,21 +1858,12 @@
 	}
 	dmu_object_info_from_dnode(dn, &doi);
 
-<<<<<<< HEAD
-	nicenum(doi.doi_metadata_block_size, iblk, sizeof(iblk));
-	nicenum(doi.doi_data_block_size, dblk, sizeof(dblk));
-	nicenum(doi.doi_max_offset, lsize, sizeof(lsize));
-	nicenum(doi.doi_physical_blocks_512 << 9, asize, sizeof(asize));
-	nicenum(doi.doi_bonus_size, bonus_size, sizeof(bonus_size));
-	(void) snprintf(fill, sizeof(fill), "%6.2f", 100.0 * doi.doi_fill_count *
-=======
 	zdb_nicenum(doi.doi_metadata_block_size, iblk);
 	zdb_nicenum(doi.doi_data_block_size, dblk);
 	zdb_nicenum(doi.doi_max_offset, lsize);
 	zdb_nicenum(doi.doi_physical_blocks_512 << 9, asize);
 	zdb_nicenum(doi.doi_bonus_size, bonus_size);
 	(void) sprintf(fill, "%6.2f", 100.0 * doi.doi_fill_count *
->>>>>>> b2b84690
 	    doi.doi_data_block_size / (object == 0 ? DNODES_PER_BLOCK : 1) /
 	    doi.doi_max_offset);
 
@@ -2032,11 +1932,7 @@
 			end = start;
 			error = dnode_next_offset(dn,
 			    DNODE_FIND_HOLE, &end, minlvl, blkfill, 0);
-<<<<<<< HEAD
-			nicenum(end - start, segsize, sizeof(segsize));
-=======
 			zdb_nicenum(end - start, segsize);
->>>>>>> b2b84690
 			(void) printf("\t\tsegment [%016llx, %016llx)"
 			    " size %5s\n", (u_longlong_t)start,
 			    (u_longlong_t)end, segsize);
@@ -2066,7 +1962,6 @@
 	int verbosity = dump_opt['d'];
 	int print_header = 1;
 	int i, error;
-	size_t len;
 
 	dsl_pool_config_enter(dmu_objset_pool(os), FTAG);
 	dmu_objset_fast_stat(os, &dds);
@@ -2086,23 +1981,12 @@
 
 	ASSERT3U(usedobjs, ==, BP_GET_FILL(os->os_rootbp));
 
-<<<<<<< HEAD
-	nicenum(refdbytes, numbuf, sizeof(numbuf));
-
-	if (verbosity >= 4) {
-		size_t blklen = sizeof(blkbuf);
-		len = snprintf(blkbuf, blklen, ", rootbp ");
-		if (len > blklen)
-			len = blklen;
-		snprintf_blkptr(blkbuf + len, blklen - len, os->os_rootbp);
-=======
 	zdb_nicenum(refdbytes, numbuf);
 
 	if (verbosity >= 4) {
 		(void) snprintf(blkbuf, sizeof (blkbuf), ", rootbp ");
 		(void) snprintf_blkptr(blkbuf + strlen(blkbuf),
 		    sizeof (blkbuf) - strlen(blkbuf), os->os_rootbp);
->>>>>>> b2b84690
 	} else {
 		blkbuf[0] = '\0';
 	}
@@ -2173,11 +2057,7 @@
 	    (u_longlong_t)ub->ub_timestamp, asctime(localtime(&timestamp)));
 	if (dump_opt['u'] >= 3) {
 		char blkbuf[BP_SPRINTF_LEN];
-<<<<<<< HEAD
-		snprintf_blkptr(blkbuf, sizeof(blkbuf), &ub->ub_rootbp);
-=======
 		snprintf_blkptr(blkbuf, sizeof (blkbuf), &ub->ub_rootbp);
->>>>>>> b2b84690
 		(void) printf("\trootbp = %s\n", blkbuf);
 	}
 	(void) printf(footer ? footer : "");
@@ -2612,47 +2492,12 @@
 		spa->spa_scrub_inflight++;
 		mutex_exit(&spa->spa_scrub_lock);
 
-<<<<<<< HEAD
-		free(data);
-
-		if (ioerr && !(flags & ZIO_FLAG_SPECULATIVE)) {
-			zcb->zcb_haderrors = 1;
-			zcb->zcb_errors[ioerr]++;
-
-			if (dump_opt['b'] >= 2)
-				snprintf_blkptr(blkbuf, sizeof(blkbuf), bp);
-			else
-				blkbuf[0] = '\0';
-
-			(void) printf("zdb_blkptr_cb: "
-			    "Got error %d reading "
-			    "<%llu, %llu, %lld, %llx> %s -- skipping\n",
-			    ioerr,
-			    (u_longlong_t)zb->zb_objset,
-			    (u_longlong_t)zb->zb_object,
-			    (u_longlong_t)zb->zb_level,
-			    (u_longlong_t)zb->zb_blkid,
-			    blkbuf);
-		}
-=======
 		zio_nowait(zio_read(NULL, spa, bp, data, size,
 		    zdb_blkptr_done, zcb, ZIO_PRIORITY_ASYNC_READ, flags, zb));
->>>>>>> b2b84690
 	}
 
 	zcb->zcb_readfails = 0;
 
-<<<<<<< HEAD
-	if (dump_opt['b'] >= 4) {
-		snprintf_blkptr(blkbuf, sizeof(blkbuf), bp);
-		(void) printf("objset %llu object %llu "
-		    "level %lld offset 0x%llx %s\n",
-		    (u_longlong_t)zb->zb_objset,
-		    (u_longlong_t)zb->zb_object,
-		    (longlong_t)zb->zb_level,
-		    (u_longlong_t)blkid2offset(dnp, bp, zb),
-		    blkbuf);
-=======
 	/* only call gethrtime() every 100 blocks */
 	static int iters;
 	if (++iters > 100)
@@ -2679,7 +2524,6 @@
 		    sec_remaining % 60);
 
 		zcb->zcb_lastprint = now;
->>>>>>> b2b84690
 	}
 
 	return (0);
@@ -2887,27 +2731,6 @@
 	/*
 	 * If there's a deferred-free bplist, process that first.
 	 */
-<<<<<<< HEAD
-	if (spa->spa_deferred_bplist_obj != 0) {
-		bplist_t *bpl = &spa->spa_deferred_bplist;
-		blkptr_t blk;
-		uint64_t itor = 0;
-
-		VERIFY(0 == bplist_open(bpl, spa->spa_meta_objset,
-		    spa->spa_deferred_bplist_obj));
-
-		while (bplist_iterate(bpl, &itor, &blk) == 0) {
-			if (dump_opt['b'] >= 4) {
-				char blkbuf[BP_SPRINTF_LEN];
-				snprintf_blkptr(blkbuf, sizeof(blkbuf), &blk);
-				(void) printf("[%s] %s\n",
-				    "deferred free", blkbuf);
-			}
-			zdb_count_block(spa, NULL, &zcb, &blk, ZDB_OT_DEFERRED);
-		}
-
-		bplist_close(bpl);
-=======
 	(void) bpobj_iterate_nofree(&spa->spa_deferred_bpobj,
 	    count_block_cb, &zcb, NULL);
 	if (spa_version(spa) >= SPA_VERSION_DEADLISTS) {
@@ -2918,7 +2741,6 @@
 		VERIFY3U(0, ==, bptree_iterate(spa->spa_meta_objset,
 		    spa->spa_dsl_pool->dp_bptree_obj, B_FALSE, count_block_cb,
 		    &zcb, NULL));
->>>>>>> b2b84690
 	}
 
 	if (dump_opt['c'] > 1)
@@ -3074,20 +2896,12 @@
 				    zcb.zcb_type[ZB_TOTAL][t].zb_asize)
 					continue;
 
-<<<<<<< HEAD
-				nicenum(zb->zb_count, csize, sizeof(csize));
-				nicenum(zb->zb_lsize, lsize, sizeof(lsize));
-				nicenum(zb->zb_psize, psize, sizeof(psize));
-				nicenum(zb->zb_asize, asize, sizeof(asize));
-				nicenum(zb->zb_asize / zb->zb_count, avg, sizeof(avg));
-=======
 				zdb_nicenum(zb->zb_count, csize);
 				zdb_nicenum(zb->zb_lsize, lsize);
 				zdb_nicenum(zb->zb_psize, psize);
 				zdb_nicenum(zb->zb_asize, asize);
 				zdb_nicenum(zb->zb_asize / zb->zb_count, avg);
 				zdb_nicenum(zb->zb_gangs, gang);
->>>>>>> b2b84690
 
 				(void) printf("%6s\t%5s\t%5s\t%5s\t%5s"
 				    "\t%5.2f\t%6.2f\t",
@@ -3344,11 +3158,7 @@
 	if (flags & ZDB_FLAG_BSWAP)
 		byteswap_uint64_array((void *)bp, sizeof (blkptr_t));
 
-<<<<<<< HEAD
-	snprintf_blkptr(blkbuf, sizeof(blkbuf), bp);
-=======
 	snprintf_blkptr(blkbuf, sizeof (blkbuf), bp);
->>>>>>> b2b84690
 	(void) printf("%s\n", blkbuf);
 }
 
