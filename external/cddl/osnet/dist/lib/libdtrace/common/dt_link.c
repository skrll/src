--- conflicted
+++ resolved
@@ -248,11 +248,7 @@
 			rel->r_offset = s->dofs_offset +
 			    dofr[j].dofr_offset;
 			rel->r_info = ELF32_R_INFO(count + dep->de_global,
-<<<<<<< HEAD
-			    R_386_32);
-=======
 			    R_386_PC32);
->>>>>>> b2b84690
 #elif defined(__mips__)
 /* XXX */
 printf("%s:%s(%d): DOODAD\n",__FUNCTION__,__FILE__,__LINE__);
@@ -302,15 +298,7 @@
 	sym->st_value = 0;
 	sym->st_size = dof->dofh_filesz;
 	sym->st_info = ELF32_ST_INFO(STB_GLOBAL, STT_OBJECT);
-<<<<<<< HEAD
-#ifdef illumos
-	sym->st_other = 0;
-#else
 	sym->st_other = ELF32_ST_VISIBILITY(STV_HIDDEN);
-#endif
-=======
-	sym->st_other = ELF32_ST_VISIBILITY(STV_HIDDEN);
->>>>>>> b2b84690
 	sym->st_shndx = ESHDR_DOF;
 	sym++;
 
@@ -458,28 +446,9 @@
 #elif defined(__mips__)
 /* XXX */
 #elif defined(__powerpc__)
-<<<<<<< HEAD
 			rel->r_offset = s->dofs_offset +
 			    dofr[j].dofr_offset;
 			rel->r_info = ELF64_R_INFO(count + dep->de_global,
-			    R_PPC64_REL64);
-#elif defined(__i386) || defined(__amd64)
-=======
->>>>>>> b2b84690
-			rel->r_offset = s->dofs_offset +
-			    dofr[j].dofr_offset;
-#ifdef illumos
-			rel->r_info = ELF64_R_INFO(count + dep->de_global,
-<<<<<<< HEAD
-			    R_AMD64_64);
-#else
-#if defined(__amd64)
-			rel->r_info = ELF64_R_INFO(count + dep->de_global,
-			    R_X86_64_RELATIVE);
-#endif
-#endif
-#elif defined(__sparc)
-=======
 			    R_PPC64_REL64);
 #elif defined(__riscv__)
 /* XXX */
@@ -487,7 +456,6 @@
 #ifndef R_X86_64_PC64
 #define R_X86_64_PC64           24
 #endif
->>>>>>> b2b84690
 			rel->r_offset = s->dofs_offset +
 			    dofr[j].dofr_offset;
 			rel->r_info = ELF64_R_INFO(count + dep->de_global,
@@ -517,15 +485,7 @@
 	sym->st_value = 0;
 	sym->st_size = dof->dofh_filesz;
 	sym->st_info = GELF_ST_INFO(STB_GLOBAL, STT_OBJECT);
-<<<<<<< HEAD
-#ifdef illumos
-	sym->st_other = 0;
-#else
 	sym->st_other = ELF64_ST_VISIBILITY(STV_HIDDEN);
-#endif
-=======
-	sym->st_other = ELF64_ST_VISIBILITY(STV_HIDDEN);
->>>>>>> b2b84690
 	sym->st_shndx = ESHDR_DOF;
 	sym++;
 
@@ -835,18 +795,6 @@
 }
 
 static int
-<<<<<<< HEAD
-dt_symtab_lookup(Elf_Data *data_sym, int nsym, uintptr_t addr, uint_t shn,
-    GElf_Sym *sym, int uses_funcdesc, Elf *elf)
-{
-	int i, ret = -1;
-	Elf64_Addr symval;
-	Elf_Scn *opd_scn;
-	Elf_Data *opd_desc;
-	GElf_Sym s;
-
-	for (i = 0; i < nsym && gelf_getsym(data_sym, i, sym) != NULL; i++) {
-=======
 dt_symtab_lookup(Elf_Data *data_sym, int start, int end, uintptr_t addr,
     uint_t shn, GElf_Sym *sym, int uses_funcdesc, Elf *elf)
 {
@@ -856,7 +804,6 @@
 	int i;
 
 	for (i = start; i < end && gelf_getsym(data_sym, i, sym) != NULL; i++) {
->>>>>>> b2b84690
 		if (GELF_ST_TYPE(sym->st_info) == STT_FUNC) {
 			symval = sym->st_value;
 			if (uses_funcdesc) {
@@ -866,19 +813,8 @@
 				    *(uint64_t*)((char *)opd_desc->d_buf + symval);
 			}
 			if ((uses_funcdesc || shn == sym->st_shndx) &&
-<<<<<<< HEAD
-			    symval <= addr &&
-			    addr < symval + sym->st_size) {
-				if (GELF_ST_BIND(sym->st_info) == STB_GLOBAL)
-					return (0);
-
-				ret = 0;
-				s = *sym;
-			}
-=======
 			    symval <= addr && addr < symval + sym->st_size)
 				return (0);
->>>>>>> b2b84690
 		}
 	}
 
@@ -923,8 +859,6 @@
 #define DT_IS_BRANCH(inst)	((inst & 0xfc000000) == 0x48000000)
 #define DT_IS_BL(inst)	(DT_IS_BRANCH(inst) && (inst & 0x01))
 
-<<<<<<< HEAD
-=======
 /* XXX */
 static int
 dt_modtext(dtrace_hdl_t *dtp, char *p, int isenabled, GElf_Rela *rela,
@@ -996,75 +930,12 @@
 	return (0);
 }
 #elif defined(__riscv__)
->>>>>>> b2b84690
 /* XXX */
 static int
 dt_modtext(dtrace_hdl_t *dtp, char *p, int isenabled, GElf_Rela *rela,
     uint32_t *off)
 {
-	uint32_t *ip;
-
-	if ((rela->r_offset & (sizeof (uint32_t) - 1)) != 0)
-		return (-1);
-
-	/*LINTED*/
-	ip = (uint32_t *)(p + rela->r_offset);
-
-	/*
-	 * We only know about some specific relocation types.
-	 */
-	if (GELF_R_TYPE(rela->r_info) != R_PPC_REL24 &&
-	    GELF_R_TYPE(rela->r_info) != R_PPC_PLTREL24)
-		return (-1);
-
-	/*
-	 * We may have already processed this object file in an earlier linker
-	 * invocation. Check to see if the present instruction sequence matches
-	 * the one we would install below.
-	 */
-	if (isenabled) {
-		if (ip[0] == DT_OP_XOR_R3) {
-			(*off) += sizeof (ip[0]);
-			return (0);
-		}
-	} else {
-		if (ip[0] == DT_OP_NOP) {
-			(*off) += sizeof (ip[0]);
-			return (0);
-		}
-	}
-
-	/*
-	 * We only expect branch to address instructions.
-	 */
-	if (!DT_IS_BRANCH(ip[0])) {
-		dt_dprintf("found %x instead of a branch instruction at %llx\n",
-		    ip[0], (u_longlong_t)rela->r_offset);
-		return (-1);
-	}
-
-	if (isenabled) {
-		/*
-		 * It would necessarily indicate incorrect usage if an is-
-		 * enabled probe were tail-called so flag that as an error.
-		 * It's also potentially (very) tricky to handle gracefully,
-		 * but could be done if this were a desired use scenario.
-		 */
-		if (!DT_IS_BL(ip[0])) {
-			dt_dprintf("tail call to is-enabled probe at %llx\n",
-			    (u_longlong_t)rela->r_offset);
-			return (-1);
-		}
-
-		ip[0] = DT_OP_XOR_R3;
-		(*off) += sizeof (ip[0]);
-	} else {
-		if (DT_IS_BL(ip[0]))
-			ip[0] = DT_OP_NOP;
-		else
-			ip[0] = DT_OP_BLR;
-	}
-
+printf("%s:%s(%d): DOODAD\n",__FUNCTION__,__FILE__,__LINE__);
 	return (0);
 }
 #elif defined(__sparc)
@@ -1341,11 +1212,8 @@
 	static const char dt_enabled[] = "enabled";
 	static const char dt_symprefix[] = "$dtrace";
 	static const char dt_symfmt[] = "%s%ld.%s";
-<<<<<<< HEAD
-=======
 	static const char dt_weaksymfmt[] = "%s.%s";
 	char probename[DTRACE_NAMELEN];
->>>>>>> b2b84690
 	int fd, i, ndx, eprobe, mod = 0;
 	Elf *elf = NULL;
 	GElf_Ehdr ehdr;
@@ -1359,11 +1227,7 @@
 	dt_provider_t *pvp;
 	dt_probe_t *prp;
 	uint32_t off, eclass, emachine1, emachine2;
-<<<<<<< HEAD
-	size_t symsize, nsym = 0, isym, istr, len;
-=======
 	size_t symsize, osym, nsym, isym, istr, len;
->>>>>>> b2b84690
 	key_t objkey;
 	dt_link_pair_t *pair, *bufs = NULL;
 	dt_strtab_t *strtab;
@@ -1545,15 +1409,9 @@
 			if (strncmp(s, dt_prefix, sizeof (dt_prefix) - 1) != 0)
 				continue;
 
-<<<<<<< HEAD
-			if (dt_symtab_lookup(data_sym, isym, rela.r_offset,
-			    shdr_rel.sh_info, &fsym,
-			    (emachine1 == EM_PPC64), elf) != 0) {
-=======
 			if (dt_symtab_lookup(data_sym, 0, isym, rela.r_offset,
 			    shdr_rel.sh_info, &fsym, (emachine1 == EM_PPC64),
 			    elf) != 0) {
->>>>>>> b2b84690
 				dt_strtab_destroy(strtab);
 				goto err;
 			}
@@ -1714,37 +1572,11 @@
 			bcopy(s, pname, p - s);
 			pname[p - s] = '\0';
 
-<<<<<<< HEAD
-			p = strhyphenate(p + 3); /* strlen("___") */
-
-			if (dt_symtab_lookup(data_sym, isym, rela.r_offset,
-			    shdr_rel.sh_info, &fsym,
-			    (emachine1 == EM_PPC64), elf) != 0)
-				goto err;
-
-			if (fsym.st_name > data_str->d_size)
-				goto err;
-
-			assert(GELF_ST_TYPE(fsym.st_info) == STT_FUNC);
-
-			/*
-			 * If a NULL relocation name is passed to
-			 * dt_probe_define(), the function name is used for the
-			 * relocation. The relocation needs to use a mangled
-			 * name if the symbol is locally scoped; the function
-			 * name may need to change if we've found the global
-			 * alias for the locally scoped symbol (we prefer
-			 * global symbols to locals in dt_symtab_lookup()).
-			 */
-			s = (char *)data_str->d_buf + fsym.st_name;
-			r = NULL;
-=======
 			if (dt_symtab_lookup(data_sym, osym, isym,
 			    rela.r_offset, shdr_rel.sh_info, &fsym,
 			    (emachine1 == EM_PPC64), elf) == 0) {
 				if (fsym.st_name > data_str->d_size)
 					goto err;
->>>>>>> b2b84690
 
 				r = s = (char *) data_str->d_buf + fsym.st_name;
 				assert(strstr(s, dt_symprefix) == s);
@@ -1858,9 +1690,6 @@
 	(void) elf_end(elf);
 	(void) close(fd);
 
-#ifndef illumos
-	if (nsym > 0)
-#endif
 	while ((pair = bufs) != NULL) {
 		bufs = pair->dlp_next;
 		dt_free(dtp, pair->dlp_str);
