/*
 * CDDL HEADER START
 *
 * The contents of this file are subject to the terms of the
 * Common Development and Distribution License (the "License").
 * You may not use this file except in compliance with the License.
 *
 * You can obtain a copy of the license at usr/src/OPENSOLARIS.LICENSE
 * or http://www.opensolaris.org/os/licensing.
 * See the License for the specific language governing permissions
 * and limitations under the License.
 *
 * When distributing Covered Code, include this CDDL HEADER in each
 * file and include the License file at usr/src/OPENSOLARIS.LICENSE.
 * If applicable, add the following below this CDDL HEADER, with the
 * fields enclosed by brackets "[]" replaced with your own identifying
 * information: Portions Copyright [yyyy] [name of copyright owner]
 *
 * CDDL HEADER END
 */
/*
 * Copyright 2008 Sun Microsystems, Inc.  All rights reserved.
 * Copyright 2013 Voxer Inc. All rights reserved.
 * Use is subject to license terms.
 */

#include <unistd.h>
#include <fcntl.h>
#include <dlfcn.h>
#include <link.h>
#include <sys/dtrace.h>
#include <sys/ioctl.h>

#include <stdarg.h>
#define dprintf __hide_dprintf
#include <stdio.h>
#undef dprintf
#include <stdlib.h>
#include <string.h>
#include <errno.h>
#include <libelf.h>

/*
 * In Solaris 10 GA, the only mechanism for communicating helper information
 * is through the DTrace helper pseudo-device node in /devices; there is
 * no /dev link. Because of this, USDT providers and helper actions don't
 * work inside of non-global zones. This issue was addressed by adding
 * the /dev and having this initialization code use that /dev link. If the
 * /dev link doesn't exist it falls back to looking for the /devices node
 * as this code may be embedded in a binary which runs on Solaris 10 GA.
 *
 * Users may set the following environment variable to affect the way
 * helper initialization takes place:
 *
 *	DTRACE_DOF_INIT_DEBUG		enable debugging output
 *	DTRACE_DOF_INIT_DISABLE		disable helper loading
 *	DTRACE_DOF_INIT_DEVNAME		set the path to the helper node
 */

static const char *devnamep = "/dev/dtrace/helper";
#ifdef illumos
static const char *olddevname = "/devices/pseudo/dtrace@0:helper";
#endif

static const char *modname;	/* Name of this load object */
static int gen;			/* DOF helper generation */
extern dof_hdr_t __SUNW_dof;	/* DOF defined in the .SUNW_dof section */
static boolean_t dof_init_debug = B_FALSE;	/* From DTRACE_DOF_INIT_DEBUG */

static void __printflike(2,3)
<<<<<<< HEAD
dprintf(int debug, const char *fmt, ...)
=======
dbg_printf(int debug, const char *fmt, ...)
>>>>>>> b2b84690
{
	va_list ap;

	if (debug && !dof_init_debug)
		return;

	va_start(ap, fmt);

	if (modname == NULL)
		(void) fprintf(stderr, "dtrace DOF: ");
	else
		(void) fprintf(stderr, "dtrace DOF %s: ", modname);

	(void) vfprintf(stderr, fmt, ap);

	if (fmt[strlen(fmt) - 1] != '\n')
		(void) fprintf(stderr, ": %s\n", strerror(errno));

	va_end(ap);
}

#ifdef illumos
#pragma init(dtrace_dof_init)
#else
static void dtrace_dof_init(void) __attribute__ ((constructor));
#endif

static void
dtrace_dof_init(void)
{
	dof_hdr_t *dof = &__SUNW_dof;
#ifdef _LP64
	Elf64_Ehdr *elf;
#else
	Elf32_Ehdr *elf;
#endif
	dof_helper_t dh;
	Link_map *lmp = NULL;
#ifdef illumos
	Lmid_t lmid;
#else
	u_long lmid = 0;
#endif
	int fd;
	const char *p;

	if (getenv("DTRACE_DOF_INIT_DISABLE") != NULL)
		return;

	if (getenv("DTRACE_DOF_INIT_DEBUG") != NULL)
		dof_init_debug = B_TRUE;

	if (dlinfo(RTLD_SELF, RTLD_DI_LINKMAP, &lmp) == -1 || lmp == NULL) {
		dbg_printf(1, "couldn't discover module name or address\n");
		return;
	}

#ifdef illumos
	if (dlinfo(RTLD_SELF, RTLD_DI_LMID, &lmid) == -1) {
		dbg_printf(1, "couldn't discover link map ID\n");
		return;
	}
#endif

	if ((modname = strrchr(lmp->l_name, '/')) == NULL)
		modname = lmp->l_name;
	else
		modname++;

	if (dof->dofh_ident[DOF_ID_MAG0] != DOF_MAG_MAG0 ||
	    dof->dofh_ident[DOF_ID_MAG1] != DOF_MAG_MAG1 ||
	    dof->dofh_ident[DOF_ID_MAG2] != DOF_MAG_MAG2 ||
	    dof->dofh_ident[DOF_ID_MAG3] != DOF_MAG_MAG3) {
		dbg_printf(0, ".SUNW_dof section corrupt\n");
		return;
	}

	elf = (void *)lmp->l_addr;

	dh.dofhp_dof = (uintptr_t)dof;
	dh.dofhp_addr = elf && elf->e_type == ET_DYN ? (uintptr_t) lmp->l_addr : 0;
#if defined(__FreeBSD__) || defined(__NetBSD__)
	dh.dofhp_pid = getpid();
#endif

	if (lmid == 0) {
		(void) snprintf(dh.dofhp_mod, sizeof (dh.dofhp_mod),
		    "%s", modname);
	} else {
		(void) snprintf(dh.dofhp_mod, sizeof (dh.dofhp_mod),
		    "LM%lu`%s", lmid, modname);
	}

	if ((p = getenv("DTRACE_DOF_INIT_DEVNAME")) != NULL)
		devnamep = p;

	if ((fd = open64(devnamep, O_RDWR)) < 0) {
<<<<<<< HEAD
		dprintf(1, "failed to open helper device %s", devnamep);
=======
		dbg_printf(1, "failed to open helper device %s", devnamep);
>>>>>>> b2b84690
#ifdef illumos
		/*
		 * If the device path wasn't explicitly set, try again with
		 * the old device path.
		 */
		if (p != NULL)
			return;

		devnamep = olddevname;

		if ((fd = open64(devnamep, O_RDWR)) < 0) {
			dbg_printf(1, "failed to open helper device %s", devnamep);
			return;
		}
#else
		return;
#endif
	}
	if ((gen = ioctl(fd, DTRACEHIOC_ADDDOF, &dh)) == -1)
<<<<<<< HEAD
		dprintf(1, "DTrace ioctl failed for DOF at %p", dof);
	else {
		dprintf(1, "DTrace ioctl succeeded for DOF at %p\n", dof);
=======
		dbg_printf(1, "DTrace ioctl failed for DOF at %p", dof);
	else {
		dbg_printf(1, "DTrace ioctl succeeded for DOF at %p\n", dof);
>>>>>>> b2b84690
#if defined(__FreeBSD__) || defined(__NetBSD__)
		gen = dh.dofhp_gen;
#endif
	}

	(void) close(fd);
}

#ifdef illumos
#pragma fini(dtrace_dof_fini)
#else
static void dtrace_dof_fini(void) __attribute__ ((destructor));
#endif

static void
dtrace_dof_fini(void)
{
	int fd;

	if ((fd = open64(devnamep, O_RDWR)) < 0) {
		dbg_printf(1, "failed to open helper device %s", devnamep);
		return;
	}

	if ((gen = ioctl(fd, DTRACEHIOC_REMOVE, &gen)) == -1)
<<<<<<< HEAD
		dprintf(1, "DTrace ioctl failed to remove DOF (%d)\n", gen);
=======
		dbg_printf(1, "DTrace ioctl failed to remove DOF (%d)\n", gen);
>>>>>>> b2b84690
	else
		dbg_printf(1, "DTrace ioctl removed DOF (%d)\n", gen);

	(void) close(fd);
}<|MERGE_RESOLUTION|>--- conflicted
+++ resolved
@@ -32,9 +32,7 @@
 #include <sys/ioctl.h>
 
 #include <stdarg.h>
-#define dprintf __hide_dprintf
 #include <stdio.h>
-#undef dprintf
 #include <stdlib.h>
 #include <string.h>
 #include <errno.h>
@@ -68,11 +66,7 @@
 static boolean_t dof_init_debug = B_FALSE;	/* From DTRACE_DOF_INIT_DEBUG */
 
 static void __printflike(2,3)
-<<<<<<< HEAD
-dprintf(int debug, const char *fmt, ...)
-=======
 dbg_printf(int debug, const char *fmt, ...)
->>>>>>> b2b84690
 {
 	va_list ap;
 
@@ -170,11 +164,7 @@
 		devnamep = p;
 
 	if ((fd = open64(devnamep, O_RDWR)) < 0) {
-<<<<<<< HEAD
-		dprintf(1, "failed to open helper device %s", devnamep);
-=======
 		dbg_printf(1, "failed to open helper device %s", devnamep);
->>>>>>> b2b84690
 #ifdef illumos
 		/*
 		 * If the device path wasn't explicitly set, try again with
@@ -194,15 +184,9 @@
 #endif
 	}
 	if ((gen = ioctl(fd, DTRACEHIOC_ADDDOF, &dh)) == -1)
-<<<<<<< HEAD
-		dprintf(1, "DTrace ioctl failed for DOF at %p", dof);
-	else {
-		dprintf(1, "DTrace ioctl succeeded for DOF at %p\n", dof);
-=======
 		dbg_printf(1, "DTrace ioctl failed for DOF at %p", dof);
 	else {
 		dbg_printf(1, "DTrace ioctl succeeded for DOF at %p\n", dof);
->>>>>>> b2b84690
 #if defined(__FreeBSD__) || defined(__NetBSD__)
 		gen = dh.dofhp_gen;
 #endif
@@ -228,11 +212,7 @@
 	}
 
 	if ((gen = ioctl(fd, DTRACEHIOC_REMOVE, &gen)) == -1)
-<<<<<<< HEAD
-		dprintf(1, "DTrace ioctl failed to remove DOF (%d)\n", gen);
-=======
 		dbg_printf(1, "DTrace ioctl failed to remove DOF (%d)\n", gen);
->>>>>>> b2b84690
 	else
 		dbg_printf(1, "DTrace ioctl removed DOF (%d)\n", gen);
 
