--- conflicted
+++ resolved
@@ -208,7 +208,7 @@
 	case DTRACEFLT_BADALIGN:
 	case DTRACEFLT_BADSTACK:
 		(void) sprintf(details, " (0x%llx)",
-		    (unsigned long long)err.dteda_addr);
+		    (u_longlong_t)err.dteda_addr);
 		break;
 
 	default:
@@ -335,11 +335,7 @@
 	}
 
 	(void) snprintf(s, size, "%llu %sdrop%s on CPU %d\n",
-<<<<<<< HEAD
-	    (unsigned long long)howmany,
-=======
 	    (u_longlong_t)howmany,
->>>>>>> b2b84690
 	    what == DTRACEDROP_PRINCIPAL ? "" : "aggregation ",
 	    howmany > 1 ? "s" : "", (int)cpu);
 
@@ -433,11 +429,7 @@
 		}
 
 		(void) snprintf(s, size, "%llu %s%s%s\n",
-<<<<<<< HEAD
-		    (unsigned long long)(nval - oval),
-=======
 		    (u_longlong_t)(nval - oval),
->>>>>>> b2b84690
 		    _dt_droptab[i].dtdrt_str, (nval - oval > 1) ? "s" : "",
 		    _dt_droptab[i].dtdrt_msg != NULL ?
 		    _dt_droptab[i].dtdrt_msg : "");
