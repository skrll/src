--- conflicted
+++ resolved
@@ -26,11 +26,7 @@
 
 /*
  * Copyright (c) 2013, Joyent, Inc. All rights reserved.
-<<<<<<< HEAD
- * Copyright (c) 2012 by Delphix. All rights reserved.
-=======
  * Copyright (c) 2011, 2016 by Delphix. All rights reserved.
->>>>>>> b2b84690
  */
 
 #ifndef	_DT_IMPL_H
@@ -366,10 +362,7 @@
 	int dt_indent;		/* recommended flow indent */
 	dtrace_epid_t dt_last_epid;	/* most recently consumed EPID */
 	uint64_t dt_last_timestamp;	/* most recently consumed timestamp */
-<<<<<<< HEAD
-=======
 	boolean_t dt_has_sugar;	/* syntactic sugar used? */
->>>>>>> b2b84690
 };
 
 /*
@@ -495,10 +488,6 @@
 #define	DT_ACT_SETOPT		DT_ACT(28)	/* setopt() action */
 #define	DT_ACT_PRINT		DT_ACT(29)	/* print() action */
 #define	DT_ACT_PRINTM		DT_ACT(30)	/* printm() action */
-<<<<<<< HEAD
-#define	DT_ACT_PRINTT		DT_ACT(31)	/* printt() action */
-=======
->>>>>>> b2b84690
 
 /*
  * Sentinel to tell freopen() to restore the saved stdout.  This must not
@@ -755,20 +744,11 @@
 extern const char *_dtrace_libdir;	/* default library directory */
 extern const char *_dtrace_moddir;	/* default kernel module directory */
 
-<<<<<<< HEAD
-#ifndef illumos
-extern const char *dt_bootfile(char *, size_t);
-#endif
-
-=======
->>>>>>> b2b84690
 #if defined(__FreeBSD__) || defined(__NetBSD__)
 extern int gmatch(const char *, const char *);
 extern int yylex(void);
 #endif
 
-<<<<<<< HEAD
-=======
 #ifdef __NetBSD__
 extern const char *dt_bootfile(char *, size_t);
 
@@ -777,7 +757,6 @@
 #define __DECONST(a, b) __UNCONST(b)
 #endif
 
->>>>>>> b2b84690
 #ifdef	__cplusplus
 }
 #endif
