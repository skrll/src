#!/bin/sh
#
# CDDL HEADER START
#
# The contents of this file are subject to the terms of the
# Common Development and Distribution License, Version 1.0 only
# (the "License").  You may not use this file except in compliance
# with the License.
#
# You can obtain a copy of the license at usr/src/OPENSOLARIS.LICENSE
# or http://www.opensolaris.org/os/licensing.
# See the License for the specific language governing permissions
# and limitations under the License.
#
# When distributing Covered Code, include this CDDL HEADER in each
# file and include the License file at usr/src/OPENSOLARIS.LICENSE.
# If applicable, add the following below this CDDL HEADER, with the
# fields enclosed by brackets "[]" replaced with your own identifying
# information: Portions Copyright [yyyy] [name of copyright owner]
#
# CDDL HEADER END
#
#
# Copyright 2005 Sun Microsystems, Inc.  All rights reserved.
# Use is subject to license terms.
#
#ident	"%Z%%M%	%I%	%E% SMI"

if [ "x$(echo -e)" != "x-e" ]; then
	BSDECHO=-e
fi

echo ${BSDECHO} "\
/*\n\
 * Copyright 2005 Sun Microsystems, Inc.  All rights reserved.\n\
 * Use is subject to license terms.\n\
 */\n\
\n\
#pragma ident\t\"%Z%%M%\t%I%\t%E% SMI\"\n\
\n\
#include <dtrace.h>\n\
\n\
/*ARGSUSED*/
const char *\n\
dtrace_subrstr(dtrace_hdl_t *dtp, int subr)\n\
{\n\
	switch (subr) {"

<<<<<<< HEAD
nawk '
=======
${TOOL_AWK:-awk} '
>>>>>>> b2b84690
/^#define[ 	]*DIF_SUBR_/ && $2 != "DIF_SUBR_MAX" {
	printf("\tcase %s: return (\"%s\");\n", $2, tolower(substr($2, 10)));
}'

echo ${BSDECHO} "\
	default: return (\"unknown\");\n\
	}\n\
}"<|MERGE_RESOLUTION|>--- conflicted
+++ resolved
@@ -46,11 +46,7 @@
 {\n\
 	switch (subr) {"
 
-<<<<<<< HEAD
-nawk '
-=======
 ${TOOL_AWK:-awk} '
->>>>>>> b2b84690
 /^#define[ 	]*DIF_SUBR_/ && $2 != "DIF_SUBR_MAX" {
 	printf("\tcase %s: return (\"%s\");\n", $2, tolower(substr($2, 10)));
 }'
