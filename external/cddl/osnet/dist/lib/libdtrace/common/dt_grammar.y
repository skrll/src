--- conflicted
+++ resolved
@@ -23,14 +23,9 @@
  * Copyright 2006 Sun Microsystems, Inc.  All rights reserved.
  * Use is subject to license terms.
  */
-<<<<<<< HEAD
-/*
- * Copyright (c) 2013 by Delphix. All rights reserved.
-=======
 
 /*
  * Copyright (c) 2014, 2016 by Delphix. All rights reserved.
->>>>>>> b2b84690
  * Copyright (c) 2013, Joyent, Inc. All rights reserved.
  */
 
