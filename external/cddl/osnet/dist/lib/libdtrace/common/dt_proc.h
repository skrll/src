--- conflicted
+++ resolved
@@ -80,15 +80,11 @@
 	dt_bkpt_f *dbp_func;		/* callback function to execute */
 	void *dbp_data;			/* callback function private data */
 	uintptr_t dbp_addr;		/* virtual address of breakpoint */
-<<<<<<< HEAD
-	proc_breakpoint_t dbp_instr;	/* saved instruction from breakpoint */
-=======
 #ifdef __NetBSD__
 	proc_breakpoint_t dbp_instr;	/* saved instruction from breakpoint */
 #else
 	ulong_t dbp_instr;		/* saved instruction from breakpoint */
 #endif
->>>>>>> b2b84690
 	ulong_t dbp_hits;		/* count of breakpoint hits for debug */
 	int dbp_active;			/* flag indicating breakpoint is on */
 } dt_bkpt_t;
