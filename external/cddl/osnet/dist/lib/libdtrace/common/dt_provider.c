/*
 * CDDL HEADER START
 *
 * The contents of this file are subject to the terms of the
 * Common Development and Distribution License (the "License").
 * You may not use this file except in compliance with the License.
 *
 * You can obtain a copy of the license at usr/src/OPENSOLARIS.LICENSE
 * or http://www.opensolaris.org/os/licensing.
 * See the License for the specific language governing permissions
 * and limitations under the License.
 *
 * When distributing Covered Code, include this CDDL HEADER in each
 * file and include the License file at usr/src/OPENSOLARIS.LICENSE.
 * If applicable, add the following below this CDDL HEADER, with the
 * fields enclosed by brackets "[]" replaced with your own identifying
 * information: Portions Copyright [yyyy] [name of copyright owner]
 *
 * CDDL HEADER END
 */

/*
 * Copyright 2006 Sun Microsystems, Inc.  All rights reserved.
 * Use is subject to license terms.
 */
/*
 * Copyright (c) 2013, Joyent, Inc.  All rights reserved.
 */

#include <sys/types.h>
#ifdef illumos
#include <sys/sysmacros.h>
#endif

#include <assert.h>
#include <limits.h>
#include <strings.h>
#include <stdlib.h>
#ifdef illumos
#include <alloca.h>
#endif
#include <unistd.h>
#include <errno.h>

#include <dt_provider.h>
#include <dt_module.h>
#include <dt_string.h>
#include <dt_list.h>
#include <dt_pid.h>
#include <dtrace.h>

static dt_provider_t *
dt_provider_insert(dtrace_hdl_t *dtp, dt_provider_t *pvp, uint_t h)
{
	dt_list_append(&dtp->dt_provlist, pvp);

	pvp->pv_next = dtp->dt_provs[h];
	dtp->dt_provs[h] = pvp;
	dtp->dt_nprovs++;

	return (pvp);
}

dt_provider_t *
dt_provider_lookup(dtrace_hdl_t *dtp, const char *name)
{
	uint_t h = dt_strtab_hash(name, NULL) % dtp->dt_provbuckets;
	dtrace_providerdesc_t desc;
	dt_provider_t *pvp;

	for (pvp = dtp->dt_provs[h]; pvp != NULL; pvp = pvp->pv_next) {
		if (strcmp(pvp->pv_desc.dtvd_name, name) == 0)
			return (pvp);
	}

	if (strisglob(name) || name[0] == '\0') {
		(void) dt_set_errno(dtp, EDT_NOPROV);
		return (NULL);
	}

	bzero(&desc, sizeof (desc));
	(void) strlcpy(desc.dtvd_name, name, DTRACE_PROVNAMELEN);

	if (dt_ioctl(dtp, DTRACEIOC_PROVIDER, &desc) == -1) {
		(void) dt_set_errno(dtp, errno == ESRCH ? EDT_NOPROV : errno);
		return (NULL);
	}

	if ((pvp = dt_provider_create(dtp, name)) == NULL)
		return (NULL); /* dt_errno is set for us */

	bcopy(&desc, &pvp->pv_desc, sizeof (desc));
	pvp->pv_flags |= DT_PROVIDER_IMPL;
	return (pvp);
}

dt_provider_t *
dt_provider_create(dtrace_hdl_t *dtp, const char *name)
{
	dt_provider_t *pvp;

	if ((pvp = dt_zalloc(dtp, sizeof (dt_provider_t))) == NULL)
		return (NULL);

	(void) strlcpy(pvp->pv_desc.dtvd_name, name, DTRACE_PROVNAMELEN);
	pvp->pv_probes = dt_idhash_create(pvp->pv_desc.dtvd_name, NULL, 0, 0);
	pvp->pv_gen = dtp->dt_gen;
	pvp->pv_hdl = dtp;

	if (pvp->pv_probes == NULL) {
		dt_free(dtp, pvp);
		(void) dt_set_errno(dtp, EDT_NOMEM);
		return (NULL);
	}

	pvp->pv_desc.dtvd_attr.dtpa_provider = _dtrace_prvattr;
	pvp->pv_desc.dtvd_attr.dtpa_mod = _dtrace_prvattr;
	pvp->pv_desc.dtvd_attr.dtpa_func = _dtrace_prvattr;
	pvp->pv_desc.dtvd_attr.dtpa_name = _dtrace_prvattr;
	pvp->pv_desc.dtvd_attr.dtpa_args = _dtrace_prvattr;

	return (dt_provider_insert(dtp, pvp,
	    dt_strtab_hash(name, NULL) % dtp->dt_provbuckets));
}

void
dt_provider_destroy(dtrace_hdl_t *dtp, dt_provider_t *pvp)
{
	dt_provider_t **pp;
	uint_t h;

	assert(pvp->pv_hdl == dtp);

	h = dt_strtab_hash(pvp->pv_desc.dtvd_name, NULL) % dtp->dt_provbuckets;
	pp = &dtp->dt_provs[h];

	while (*pp != NULL && *pp != pvp)
		pp = &(*pp)->pv_next;

	assert(*pp != NULL && *pp == pvp);
	*pp = pvp->pv_next;

	dt_list_delete(&dtp->dt_provlist, pvp);
	dtp->dt_nprovs--;

	if (pvp->pv_probes != NULL)
		dt_idhash_destroy(pvp->pv_probes);

	dt_node_link_free(&pvp->pv_nodes);
	dt_free(dtp, pvp->pv_xrefs);
	dt_free(dtp, pvp);
}

int
dt_provider_xref(dtrace_hdl_t *dtp, dt_provider_t *pvp, id_t id)
{
	size_t oldsize = BT_SIZEOFMAP(pvp->pv_xrmax);
	size_t newsize = BT_SIZEOFMAP(dtp->dt_xlatorid);

	assert(id >= 0 && id < dtp->dt_xlatorid);

	if (newsize > oldsize) {
		ulong_t *xrefs = dt_zalloc(dtp, newsize);

		if (xrefs == NULL)
			return (-1);

		bcopy(pvp->pv_xrefs, xrefs, oldsize);
		dt_free(dtp, pvp->pv_xrefs);

		pvp->pv_xrefs = xrefs;
		pvp->pv_xrmax = dtp->dt_xlatorid;
	}

	BT_SET(pvp->pv_xrefs, id);
	return (0);
}

static uint8_t
dt_probe_argmap(dt_node_t *xnp, dt_node_t *nnp)
{
	uint8_t i;

	for (i = 0; nnp != NULL; i++) {
		if (nnp->dn_string != NULL &&
		    strcmp(nnp->dn_string, xnp->dn_string) == 0)
			break;
		else
			nnp = nnp->dn_list;
	}

	return (i);
}

static dt_node_t *
dt_probe_alloc_args(dt_provider_t *pvp, int argc)
{
	dt_node_t *args = NULL, *pnp = NULL, *dnp;
	int i;

	for (i = 0; i < argc; i++, pnp = dnp) {
		if ((dnp = dt_node_xalloc(pvp->pv_hdl, DT_NODE_TYPE)) == NULL)
			return (NULL);

		dnp->dn_link = pvp->pv_nodes;
		pvp->pv_nodes = dnp;

		if (args == NULL)
			args = dnp;
		else
			pnp->dn_list = dnp;
	}

	return (args);
}

static size_t
dt_probe_keylen(const dtrace_probedesc_t *pdp)
{
	return (strlen(pdp->dtpd_mod) + 1 +
	    strlen(pdp->dtpd_func) + 1 + strlen(pdp->dtpd_name) + 1);
}

static char *
dt_probe_key(const dtrace_probedesc_t *pdp, char *s)
{
	(void) snprintf(s, INT_MAX, "%s:%s:%s",
	    pdp->dtpd_mod, pdp->dtpd_func, pdp->dtpd_name);
	return (s);
}

/*
 * If a probe was discovered from the kernel, ask dtrace(7D) for a description
 * of each of its arguments, including native and translated types.
 */
static dt_probe_t *
dt_probe_discover(dt_provider_t *pvp, const dtrace_probedesc_t *pdp)
{
	dtrace_hdl_t *dtp = pvp->pv_hdl;
	char *name = dt_probe_key(pdp, alloca(dt_probe_keylen(pdp)));

	dt_node_t *xargs, *nargs;
	dt_ident_t *idp;
	dt_probe_t *prp;

	dtrace_typeinfo_t dtt;
	int i, nc, xc;

	int adc = _dtrace_argmax;
	dtrace_argdesc_t *adv = alloca(sizeof (dtrace_argdesc_t) * adc);
	dtrace_argdesc_t *adp = adv;

	assert(strcmp(pvp->pv_desc.dtvd_name, pdp->dtpd_provider) == 0);
	assert(pdp->dtpd_id != DTRACE_IDNONE);

	dt_dprintf("discovering probe %s:%s id=%d\n",
	    pvp->pv_desc.dtvd_name, name, pdp->dtpd_id);

	for (nc = -1, i = 0; i < adc; i++, adp++) {
		bzero(adp, sizeof (dtrace_argdesc_t));
		adp->dtargd_ndx = i;
		adp->dtargd_id = pdp->dtpd_id;

		if (dt_ioctl(dtp, DTRACEIOC_PROBEARG, adp) != 0) {
			(void) dt_set_errno(dtp, errno);
			return (NULL);
		}

		if (adp->dtargd_ndx == DTRACE_ARGNONE)
			break; /* all argument descs have been retrieved */

		nc = MAX(nc, adp->dtargd_mapping);
	}

	xc = i;
	nc++;

	/*
	 * The pid provider believes in giving the kernel a break. No reason to
	 * give the kernel all the ctf containers that we're keeping ourselves
	 * just to get it back from it. So if we're coming from a pid provider
	 * probe and the kernel gave us no argument information we'll get some
	 * here. If for some crazy reason the kernel knows about our userland
	 * types then we just ignore this.
	 */
	if (xc == 0 && nc == 0 &&
	    strncmp(pvp->pv_desc.dtvd_name, "pid", 3) == 0) {
		nc = adc;
		dt_pid_get_types(dtp, pdp, adv, &nc);
		xc = nc;
	}

	/*
	 * Now that we have discovered the number of native and translated
	 * arguments from the argument descriptions, allocate a new probe ident
	 * and corresponding dt_probe_t and hash it into the provider.
	 */
	xargs = dt_probe_alloc_args(pvp, xc);
	nargs = dt_probe_alloc_args(pvp, nc);

	if ((xc != 0 && xargs == NULL) || (nc != 0 && nargs == NULL))
		return (NULL); /* dt_errno is set for us */

	idp = dt_ident_create(name, DT_IDENT_PROBE,
	    DT_IDFLG_ORPHAN, pdp->dtpd_id, _dtrace_defattr, 0,
	    &dt_idops_probe, NULL, dtp->dt_gen);

	if (idp == NULL) {
		(void) dt_set_errno(dtp, EDT_NOMEM);
		return (NULL);
	}

	if ((prp = dt_probe_create(dtp, idp, 2,
	    nargs, nc, xargs, xc)) == NULL) {
		dt_ident_destroy(idp);
		return (NULL);
	}

	dt_probe_declare(pvp, prp);

	/*
	 * Once our new dt_probe_t is fully constructed, iterate over the
	 * cached argument descriptions and assign types to prp->pr_nargv[]
	 * and prp->pr_xargv[] and assign mappings to prp->pr_mapping[].
	 */
	for (adp = adv, i = 0; i < xc; i++, adp++) {
		if (dtrace_type_strcompile(dtp,
		    adp->dtargd_native, &dtt) != 0) {
			dt_dprintf("failed to resolve input type %s "
			    "for %s:%s arg #%d: %s\n", adp->dtargd_native,
			    pvp->pv_desc.dtvd_name, name, i + 1,
			    dtrace_errmsg(dtp, dtrace_errno(dtp)));

			dtt.dtt_object = NULL;
			dtt.dtt_ctfp = NULL;
			dtt.dtt_type = CTF_ERR;
		} else {
			dt_node_type_assign(prp->pr_nargv[adp->dtargd_mapping],
			    dtt.dtt_ctfp, dtt.dtt_type,
			    dtt.dtt_flags & DTT_FL_USER ? B_TRUE : B_FALSE);
		}

		if (dtt.dtt_type != CTF_ERR && (adp->dtargd_xlate[0] == '\0' ||
		    strcmp(adp->dtargd_native, adp->dtargd_xlate) == 0)) {
			dt_node_type_propagate(prp->pr_nargv[
			    adp->dtargd_mapping], prp->pr_xargv[i]);
		} else if (dtrace_type_strcompile(dtp,
		    adp->dtargd_xlate, &dtt) != 0) {
			dt_dprintf("failed to resolve output type %s "
			    "for %s:%s arg #%d: %s\n", adp->dtargd_xlate,
			    pvp->pv_desc.dtvd_name, name, i + 1,
			    dtrace_errmsg(dtp, dtrace_errno(dtp)));

			dtt.dtt_object = NULL;
			dtt.dtt_ctfp = NULL;
			dtt.dtt_type = CTF_ERR;
		} else {
			dt_node_type_assign(prp->pr_xargv[i],
			    dtt.dtt_ctfp, dtt.dtt_type, B_FALSE);
		}

		prp->pr_mapping[i] = adp->dtargd_mapping;
		prp->pr_argv[i] = dtt;
	}

	return (prp);
}

/*
 * Lookup a probe declaration based on a known provider and full or partially
 * specified module, function, and name.  If the probe is not known to us yet,
 * ask dtrace(7D) to match the description and then cache any useful results.
 */
dt_probe_t *
dt_probe_lookup(dt_provider_t *pvp, const char *s)
{
	dtrace_hdl_t *dtp = pvp->pv_hdl;
	dtrace_probedesc_t pd;
	dt_ident_t *idp;
	size_t keylen;
	char *key;

	if (dtrace_str2desc(dtp, DTRACE_PROBESPEC_NAME, s, &pd) != 0)
		return (NULL); /* dt_errno is set for us */

	keylen = dt_probe_keylen(&pd);
	key = dt_probe_key(&pd, alloca(keylen));

	/*
	 * If the probe is already declared, then return the dt_probe_t from
	 * the existing identifier.  This could come from a static declaration
	 * or it could have been cached from an earlier call to this function.
	 */
	if ((idp = dt_idhash_lookup(pvp->pv_probes, key)) != NULL)
		return (idp->di_data);

	/*
	 * If the probe isn't known, use the probe description computed above
	 * to ask dtrace(7D) to find the first matching probe.
	 */
	if (dt_ioctl(dtp, DTRACEIOC_PROBEMATCH, &pd) == 0)
		return (dt_probe_discover(pvp, &pd));

	if (errno == ESRCH || errno == EBADF)
		(void) dt_set_errno(dtp, EDT_NOPROBE);
	else
		(void) dt_set_errno(dtp, errno);

	return (NULL);
}

dt_probe_t *
dt_probe_create(dtrace_hdl_t *dtp, dt_ident_t *idp, int protoc,
    dt_node_t *nargs, uint_t nargc, dt_node_t *xargs, uint_t xargc)
{
	dt_module_t *dmp;
	dt_probe_t *prp;
	const char *p;
	uint_t i;

	assert(idp->di_kind == DT_IDENT_PROBE);
	assert(idp->di_data == NULL);

	/*
	 * If only a single prototype is given, set xargc/s to nargc/s to
	 * simplify subsequent use.  Note that we can have one or both of nargs
	 * and xargs be specified but set to NULL, indicating a void prototype.
	 */
	if (protoc < 2) {
		assert(xargs == NULL);
		assert(xargc == 0);
		xargs = nargs;
		xargc = nargc;
	}

	if ((prp = dt_alloc(dtp, sizeof (dt_probe_t))) == NULL)
		return (NULL);

	prp->pr_pvp = NULL;
	prp->pr_ident = idp;

	p = strrchr(idp->di_name, ':');
	assert(p != NULL);
	prp->pr_name = p + 1;

	prp->pr_nargs = nargs;
	prp->pr_nargv = dt_alloc(dtp, sizeof (dt_node_t *) * nargc);
	prp->pr_nargc = nargc;
	prp->pr_xargs = xargs;
	prp->pr_xargv = dt_alloc(dtp, sizeof (dt_node_t *) * xargc);
	prp->pr_xargc = xargc;
	prp->pr_mapping = dt_alloc(dtp, sizeof (uint8_t) * xargc);
	prp->pr_inst = NULL;
	prp->pr_argv = dt_alloc(dtp, sizeof (dtrace_typeinfo_t) * xargc);
	prp->pr_argc = xargc;

	if ((prp->pr_nargc != 0 && prp->pr_nargv == NULL) ||
	    (prp->pr_xargc != 0 && prp->pr_xargv == NULL) ||
	    (prp->pr_xargc != 0 && prp->pr_mapping == NULL) ||
	    (prp->pr_argc != 0 && prp->pr_argv == NULL)) {
		dt_probe_destroy(prp);
		return (NULL);
	}

	for (i = 0; i < xargc; i++, xargs = xargs->dn_list) {
		if (xargs->dn_string != NULL)
			prp->pr_mapping[i] = dt_probe_argmap(xargs, nargs);
		else
			prp->pr_mapping[i] = i;

		prp->pr_xargv[i] = xargs;

		if ((dmp = dt_module_lookup_by_ctf(dtp,
		    xargs->dn_ctfp)) != NULL)
			prp->pr_argv[i].dtt_object = dmp->dm_name;
		else
			prp->pr_argv[i].dtt_object = NULL;

		prp->pr_argv[i].dtt_ctfp = xargs->dn_ctfp;
		prp->pr_argv[i].dtt_type = xargs->dn_type;
	}

	for (i = 0; i < nargc; i++, nargs = nargs->dn_list)
		prp->pr_nargv[i] = nargs;

	idp->di_data = prp;
	return (prp);
}

void
dt_probe_declare(dt_provider_t *pvp, dt_probe_t *prp)
{
	assert(prp->pr_ident->di_kind == DT_IDENT_PROBE);
	assert(prp->pr_ident->di_data == prp);
	assert(prp->pr_pvp == NULL);

	if (prp->pr_xargs != prp->pr_nargs)
		pvp->pv_flags &= ~DT_PROVIDER_INTF;

	prp->pr_pvp = pvp;
	dt_idhash_xinsert(pvp->pv_probes, prp->pr_ident);
}

void
dt_probe_destroy(dt_probe_t *prp)
{
	dt_probe_instance_t *pip, *pip_next;
	dtrace_hdl_t *dtp;

	if (prp->pr_pvp != NULL)
		dtp = prp->pr_pvp->pv_hdl;
	else
		dtp = yypcb->pcb_hdl;

	dt_node_list_free(&prp->pr_nargs);
	dt_node_list_free(&prp->pr_xargs);

	dt_free(dtp, prp->pr_nargv);
	dt_free(dtp, prp->pr_xargv);

	for (pip = prp->pr_inst; pip != NULL; pip = pip_next) {
		pip_next = pip->pi_next;
		dt_free(dtp, pip->pi_rname);
		dt_free(dtp, pip->pi_fname);
		dt_free(dtp, pip->pi_offs);
		dt_free(dtp, pip->pi_enoffs);
		dt_free(dtp, pip);
	}

	dt_free(dtp, prp->pr_mapping);
	dt_free(dtp, prp->pr_argv);
	dt_free(dtp, prp);
}

int
dt_probe_define(dt_provider_t *pvp, dt_probe_t *prp,
    const char *fname, const char *rname, uint32_t offset, int isenabled)
{
	dtrace_hdl_t *dtp = pvp->pv_hdl;
	dt_probe_instance_t *pip;
	uint32_t **offs;
	uint_t *noffs, *maxoffs;

	assert(fname != NULL);

	for (pip = prp->pr_inst; pip != NULL; pip = pip->pi_next) {
		if (strcmp(pip->pi_fname, fname) == 0 &&
<<<<<<< HEAD
		    ((rname == NULL && pip->pi_rname == NULL) ||
		    (rname != NULL && pip->pi_rname != NULL &&
		    strcmp(pip->pi_rname, rname) == 0)))
=======
		    strcmp(pip->pi_rname, rname) == 0)
>>>>>>> b2b84690
			break;
	}

	if (pip == NULL) {
		if ((pip = dt_zalloc(dtp, sizeof (*pip))) == NULL)
			return (-1);

		if ((pip->pi_offs = dt_zalloc(dtp, sizeof (uint32_t))) == NULL)
			goto nomem;

		if ((pip->pi_enoffs = dt_zalloc(dtp,
		    sizeof (uint32_t))) == NULL)
			goto nomem;

		if ((pip->pi_fname = strdup(fname)) == NULL)
			goto nomem;

<<<<<<< HEAD
		if (rname != NULL && (pip->pi_rname = strdup(rname)) == NULL)
=======
		if ((pip->pi_rname = strdup(rname)) == NULL)
>>>>>>> b2b84690
			goto nomem;

		pip->pi_noffs = 0;
		pip->pi_maxoffs = 1;
		pip->pi_nenoffs = 0;
		pip->pi_maxenoffs = 1;

		pip->pi_next = prp->pr_inst;

		prp->pr_inst = pip;
	}

	if (isenabled) {
		offs = &pip->pi_enoffs;
		noffs = &pip->pi_nenoffs;
		maxoffs = &pip->pi_maxenoffs;
	} else {
		offs = &pip->pi_offs;
		noffs = &pip->pi_noffs;
		maxoffs = &pip->pi_maxoffs;
	}

	if (*noffs == *maxoffs) {
		uint_t new_max = *maxoffs * 2;
		uint32_t *new_offs = dt_alloc(dtp, sizeof (uint32_t) * new_max);

		if (new_offs == NULL)
			return (-1);

		bcopy(*offs, new_offs, sizeof (uint32_t) * *maxoffs);

		dt_free(dtp, *offs);
		*maxoffs = new_max;
		*offs = new_offs;
	}

	dt_dprintf("defined probe %s %s:%s %s() +0x%x (%s)\n",
	    isenabled ? "(is-enabled)" : "",
	    pvp->pv_desc.dtvd_name, prp->pr_ident->di_name, fname, offset,
	    rname);

	assert(*noffs < *maxoffs);
	(*offs)[(*noffs)++] = offset;

	return (0);

nomem:
	dt_free(dtp, pip->pi_fname);
	dt_free(dtp, pip->pi_enoffs);
	dt_free(dtp, pip->pi_offs);
	dt_free(dtp, pip);
	return (dt_set_errno(dtp, EDT_NOMEM));
}

/*
 * Lookup the dynamic translator type tag for the specified probe argument and
 * assign the type to the specified node.  If the type is not yet defined, add
 * it to the "D" module's type container as a typedef for an unknown type.
 */
dt_node_t *
dt_probe_tag(dt_probe_t *prp, uint_t argn, dt_node_t *dnp)
{
	dtrace_hdl_t *dtp = prp->pr_pvp->pv_hdl;
	dtrace_typeinfo_t dtt;
	size_t len;
	char *tag;

	len = snprintf(NULL, 0, "__dtrace_%s___%s_arg%u",
	    prp->pr_pvp->pv_desc.dtvd_name, prp->pr_name, argn);

	tag = alloca(len + 1);

	(void) snprintf(tag, len + 1, "__dtrace_%s___%s_arg%u",
	    prp->pr_pvp->pv_desc.dtvd_name, prp->pr_name, argn);

	if (dtrace_lookup_by_type(dtp, DTRACE_OBJ_DDEFS, tag, &dtt) != 0) {
		dtt.dtt_object = DTRACE_OBJ_DDEFS;
		dtt.dtt_ctfp = DT_DYN_CTFP(dtp);
		dtt.dtt_type = ctf_add_typedef(DT_DYN_CTFP(dtp),
		    CTF_ADD_ROOT, tag, DT_DYN_TYPE(dtp));

		if (dtt.dtt_type == CTF_ERR ||
		    ctf_update(dtt.dtt_ctfp) == CTF_ERR) {
			xyerror(D_UNKNOWN, "cannot define type %s: %s\n",
			    tag, ctf_errmsg(ctf_errno(dtt.dtt_ctfp)));
		}
	}

	bzero(dnp, sizeof (dt_node_t));
	dnp->dn_kind = DT_NODE_TYPE;

	dt_node_type_assign(dnp, dtt.dtt_ctfp, dtt.dtt_type, B_FALSE);
	dt_node_attr_assign(dnp, _dtrace_defattr);

	return (dnp);
}

/*ARGSUSED*/
static int
dt_probe_desc(dtrace_hdl_t *dtp, const dtrace_probedesc_t *pdp, void *arg)
{
	if (((dtrace_probedesc_t *)arg)->dtpd_id == DTRACE_IDNONE) {
		bcopy(pdp, arg, sizeof (dtrace_probedesc_t));
		return (0);
	}

	return (1);
}

dt_probe_t *
dt_probe_info(dtrace_hdl_t *dtp,
    const dtrace_probedesc_t *pdp, dtrace_probeinfo_t *pip)
{
	int m_is_glob = pdp->dtpd_mod[0] == '\0' || strisglob(pdp->dtpd_mod);
	int f_is_glob = pdp->dtpd_func[0] == '\0' || strisglob(pdp->dtpd_func);
	int n_is_glob = pdp->dtpd_name[0] == '\0' || strisglob(pdp->dtpd_name);

	dt_probe_t *prp = NULL;
	const dtrace_pattr_t *pap;
	dt_provider_t *pvp;
	dt_ident_t *idp;

	/*
	 * Attempt to lookup the probe in our existing cache for this provider.
	 * If none is found and an explicit probe ID was specified, discover
	 * that specific probe and cache its description and arguments.
	 */
	if ((pvp = dt_provider_lookup(dtp, pdp->dtpd_provider)) != NULL) {
		size_t keylen = dt_probe_keylen(pdp);
		char *key = dt_probe_key(pdp, alloca(keylen));

		if ((idp = dt_idhash_lookup(pvp->pv_probes, key)) != NULL)
			prp = idp->di_data;
		else if (pdp->dtpd_id != DTRACE_IDNONE)
			prp = dt_probe_discover(pvp, pdp);
	}

	/*
	 * If no probe was found in our cache, convert the caller's partial
	 * probe description into a fully-formed matching probe description by
	 * iterating over up to at most two probes that match 'pdp'.  We then
	 * call dt_probe_discover() on the resulting probe identifier.
	 */
	if (prp == NULL) {
		dtrace_probedesc_t pd;
		int m;

		bzero(&pd, sizeof (pd));
		pd.dtpd_id = DTRACE_IDNONE;

		/*
		 * Call dtrace_probe_iter() to find matching probes.  Our
		 * dt_probe_desc() callback will produce the following results:
		 *
		 * m < 0 dtrace_probe_iter() found zero matches (or failed).
		 * m > 0 dtrace_probe_iter() found more than one match.
		 * m = 0 dtrace_probe_iter() found exactly one match.
		 */
		if ((m = dtrace_probe_iter(dtp, pdp, dt_probe_desc, &pd)) < 0)
			return (NULL); /* dt_errno is set for us */

		if ((pvp = dt_provider_lookup(dtp, pd.dtpd_provider)) == NULL)
			return (NULL); /* dt_errno is set for us */

		/*
		 * If more than one probe was matched, then do not report probe
		 * information if either of the following conditions is true:
		 *
		 * (a) The Arguments Data stability of the matched provider is
		 *	less than Evolving.
		 *
		 * (b) Any description component that is at least Evolving is
		 *	empty or is specified using a globbing expression.
		 *
		 * These conditions imply that providers that provide Evolving
		 * or better Arguments Data stability must guarantee that all
		 * probes with identical field names in a field of Evolving or
		 * better Name stability have identical argument signatures.
		 */
		if (m > 0) {
			if (pvp->pv_desc.dtvd_attr.dtpa_args.dtat_data <
			    DTRACE_STABILITY_EVOLVING) {
				(void) dt_set_errno(dtp, EDT_UNSTABLE);
				return (NULL);
			}


			if (pvp->pv_desc.dtvd_attr.dtpa_mod.dtat_name >=
			    DTRACE_STABILITY_EVOLVING && m_is_glob) {
				(void) dt_set_errno(dtp, EDT_UNSTABLE);
				return (NULL);
			}

			if (pvp->pv_desc.dtvd_attr.dtpa_func.dtat_name >=
			    DTRACE_STABILITY_EVOLVING && f_is_glob) {
				(void) dt_set_errno(dtp, EDT_UNSTABLE);
				return (NULL);
			}

			if (pvp->pv_desc.dtvd_attr.dtpa_name.dtat_name >=
			    DTRACE_STABILITY_EVOLVING && n_is_glob) {
				(void) dt_set_errno(dtp, EDT_UNSTABLE);
				return (NULL);
			}
		}

		/*
		 * If we matched a probe exported by dtrace(7D), then discover
		 * the real attributes.  Otherwise grab the static declaration.
		 */
		if (pd.dtpd_id != DTRACE_IDNONE)
			prp = dt_probe_discover(pvp, &pd);
		else
			prp = dt_probe_lookup(pvp, pd.dtpd_name);

		if (prp == NULL)
			return (NULL); /* dt_errno is set for us */
	}

	assert(pvp != NULL && prp != NULL);

	/*
	 * Compute the probe description attributes by taking the minimum of
	 * the attributes of the specified fields.  If no provider is specified
	 * or a glob pattern is used for the provider, use Unstable attributes.
	 */
	if (pdp->dtpd_provider[0] == '\0' || strisglob(pdp->dtpd_provider))
		pap = &_dtrace_prvdesc;
	else
		pap = &pvp->pv_desc.dtvd_attr;

	pip->dtp_attr = pap->dtpa_provider;

	if (!m_is_glob)
		pip->dtp_attr = dt_attr_min(pip->dtp_attr, pap->dtpa_mod);
	if (!f_is_glob)
		pip->dtp_attr = dt_attr_min(pip->dtp_attr, pap->dtpa_func);
	if (!n_is_glob)
		pip->dtp_attr = dt_attr_min(pip->dtp_attr, pap->dtpa_name);

	pip->dtp_arga = pap->dtpa_args;
	pip->dtp_argv = prp->pr_argv;
	pip->dtp_argc = prp->pr_argc;

	return (prp);
}

int
dtrace_probe_info(dtrace_hdl_t *dtp,
    const dtrace_probedesc_t *pdp, dtrace_probeinfo_t *pip)
{
	return (dt_probe_info(dtp, pdp, pip) != NULL ? 0 : -1);
}

/*ARGSUSED*/
static int
dt_probe_iter(dt_idhash_t *ihp, dt_ident_t *idp, dt_probe_iter_t *pit)
{
	const dt_probe_t *prp = idp->di_data;

	if (!dt_gmatch(prp->pr_name, pit->pit_pat))
		return (0); /* continue on and examine next probe in hash */

	(void) strlcpy(pit->pit_desc.dtpd_name, prp->pr_name, DTRACE_NAMELEN);
	pit->pit_desc.dtpd_id = idp->di_id;
	pit->pit_matches++;

	return (pit->pit_func(pit->pit_hdl, &pit->pit_desc, pit->pit_arg));
}

int
dtrace_probe_iter(dtrace_hdl_t *dtp,
    const dtrace_probedesc_t *pdp, dtrace_probe_f *func, void *arg)
{
	const char *provider = pdp ? pdp->dtpd_provider : NULL;
	dtrace_id_t id = DTRACE_IDNONE;

	dtrace_probedesc_t pd;
	dt_probe_iter_t pit;
	int cmd, rv;

	bzero(&pit, sizeof (pit));
	pit.pit_hdl = dtp;
	pit.pit_func = func;
	pit.pit_arg = arg;
	pit.pit_pat = pdp ? pdp->dtpd_name : NULL;

	for (pit.pit_pvp = dt_list_next(&dtp->dt_provlist);
	    pit.pit_pvp != NULL; pit.pit_pvp = dt_list_next(pit.pit_pvp)) {

		if (pit.pit_pvp->pv_flags & DT_PROVIDER_IMPL)
			continue; /* we'll get these later using dt_ioctl() */

		if (!dt_gmatch(pit.pit_pvp->pv_desc.dtvd_name, provider))
			continue;

		(void) strlcpy(pit.pit_desc.dtpd_provider,
		    pit.pit_pvp->pv_desc.dtvd_name, DTRACE_PROVNAMELEN);

		if ((rv = dt_idhash_iter(pit.pit_pvp->pv_probes,
		    (dt_idhash_f *)dt_probe_iter, &pit)) != 0)
			return (rv);
	}

	if (pdp != NULL)
		cmd = DTRACEIOC_PROBEMATCH;
	else
		cmd = DTRACEIOC_PROBES;

	for (;;) {
		if (pdp != NULL)
			bcopy(pdp, &pd, sizeof (pd));

		pd.dtpd_id = id;

		if (dt_ioctl(dtp, cmd, &pd) != 0)
			break;
		else if ((rv = func(dtp, &pd, arg)) != 0)
			return (rv);

		pit.pit_matches++;
		id = pd.dtpd_id + 1;
	}

	switch (errno) {
	case ESRCH:
	case EBADF:
		return (pit.pit_matches ? 0 : dt_set_errno(dtp, EDT_NOPROBE));
	case EINVAL:
		return (dt_set_errno(dtp, EDT_BADPGLOB));
	default:
		return (dt_set_errno(dtp, errno));
	}
}<|MERGE_RESOLUTION|>--- conflicted
+++ resolved
@@ -545,13 +545,7 @@
 
 	for (pip = prp->pr_inst; pip != NULL; pip = pip->pi_next) {
 		if (strcmp(pip->pi_fname, fname) == 0 &&
-<<<<<<< HEAD
-		    ((rname == NULL && pip->pi_rname == NULL) ||
-		    (rname != NULL && pip->pi_rname != NULL &&
-		    strcmp(pip->pi_rname, rname) == 0)))
-=======
 		    strcmp(pip->pi_rname, rname) == 0)
->>>>>>> b2b84690
 			break;
 	}
 
@@ -569,11 +563,7 @@
 		if ((pip->pi_fname = strdup(fname)) == NULL)
 			goto nomem;
 
-<<<<<<< HEAD
-		if (rname != NULL && (pip->pi_rname = strdup(rname)) == NULL)
-=======
 		if ((pip->pi_rname = strdup(rname)) == NULL)
->>>>>>> b2b84690
 			goto nomem;
 
 		pip->pi_noffs = 0;
