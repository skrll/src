--- conflicted
+++ resolved
@@ -24,10 +24,7 @@
  */
 /*
  * Copyright (c) 2013, Joyent, Inc.  All rights reserved.
-<<<<<<< HEAD
-=======
  * Copyright (c) 2016, Pedro Giffuni.  All rights reserved.
->>>>>>> b2b84690
  */
 
 #include <sys/types.h>
@@ -40,11 +37,7 @@
 #include <sys/task.h>
 #else
 #include <sys/param.h>
-<<<<<<< HEAD
-#include <sys/linker.h>
-=======
 //#include <sys/linker.h>
->>>>>>> b2b84690
 #include <sys/module.h>
 #include <sys/stat.h>
 #endif
@@ -101,11 +94,7 @@
 	uint_t i, n = dmp->dm_nsymelems;
 	uint_t asrsv = 0;
 
-<<<<<<< HEAD
-#if defined(__FreeBSD__) || defined(__NetBSD__)
-=======
 #if defined(__FreeBSD__)
->>>>>>> b2b84690
 	GElf_Ehdr ehdr;
 	int is_elf_obj;
 
@@ -127,9 +116,6 @@
 		    (ELF32_ST_BIND(sym->st_info) != STB_LOCAL || sym->st_size)) {
 			asrsv++; /* reserve space in the address map */
 
-<<<<<<< HEAD
-#if defined(__FreeBSD__) || defined(__NetBSD__)
-=======
 #if defined(__FreeBSD__)
 			sym->st_value += (Elf_Addr) dmp->dm_reloc_offset;
 			if (is_elf_obj && sym->st_shndx != SHN_UNDEF &&
@@ -138,12 +124,7 @@
 				    dmp->dm_sec_offsets[sym->st_shndx];
 #endif
 #ifdef __NetBSD__
->>>>>>> b2b84690
 			sym->st_value += (Elf_Addr) dmp->dm_reloc_offset;
-			if (is_elf_obj && sym->st_shndx != SHN_UNDEF &&
-			    sym->st_shndx < ehdr.e_shnum)
-				sym->st_value +=
-				    dmp->dm_sec_offsets[sym->st_shndx];
 #endif
 		}
 
@@ -166,11 +147,7 @@
 	uint_t i, n = dmp->dm_nsymelems;
 	uint_t asrsv = 0;
 
-<<<<<<< HEAD
-#if defined(__FreeBSD__) || defined(__NetBSD__)
-=======
 #if defined(__FreeBSD__)
->>>>>>> b2b84690
 	GElf_Ehdr ehdr;
 	int is_elf_obj;
 
@@ -191,9 +168,6 @@
 		if (sym->st_value != 0 &&
 		    (ELF64_ST_BIND(sym->st_info) != STB_LOCAL || sym->st_size)) {
 			asrsv++; /* reserve space in the address map */
-<<<<<<< HEAD
-#if defined(__FreeBSD__) || defined(__NetBSD__)
-=======
 #if defined(__FreeBSD__)
 			sym->st_value += (Elf_Addr) dmp->dm_reloc_offset;
 			if (is_elf_obj && sym->st_shndx != SHN_UNDEF &&
@@ -202,12 +176,7 @@
 				    dmp->dm_sec_offsets[sym->st_shndx];
 #endif
 #ifdef __NetBSD__
->>>>>>> b2b84690
 			sym->st_value += (Elf_Addr) dmp->dm_reloc_offset;
-			if (is_elf_obj && sym->st_shndx != SHN_UNDEF &&
-			    sym->st_shndx < ehdr.e_shnum)
-				sym->st_value +=
-				    dmp->dm_sec_offsets[sym->st_shndx];
 #endif
 		}
 
@@ -763,34 +732,20 @@
 		return (dt_set_errno(dtp, EDT_CANTLOAD));
 	}
 
-<<<<<<< HEAD
-	dmp->dm_libctfp = malloc(sizeof (ctf_file_t *) * arg.dpa_count);
-=======
 	dmp->dm_libctfp = calloc(arg.dpa_count, sizeof (ctf_file_t *));
->>>>>>> b2b84690
 	if (dmp->dm_libctfp == NULL) {
 		dt_proc_unlock(dtp, p);
 		dt_proc_release(dtp, p);
 		return (dt_set_errno(dtp, EDT_NOMEM));
 	}
-<<<<<<< HEAD
-	bzero(dmp->dm_libctfp, sizeof (ctf_file_t *) * arg.dpa_count);
-
-	dmp->dm_libctfn = malloc(sizeof (char *) * arg.dpa_count);
-=======
 
 	dmp->dm_libctfn = calloc(arg.dpa_count, sizeof (char *));
->>>>>>> b2b84690
 	if (dmp->dm_libctfn == NULL) {
 		free(dmp->dm_libctfp);
 		dt_proc_unlock(dtp, p);
 		dt_proc_release(dtp, p);
 		return (dt_set_errno(dtp, EDT_NOMEM));
 	}
-<<<<<<< HEAD
-	bzero(dmp->dm_libctfn, sizeof (char *) * arg.dpa_count);
-=======
->>>>>>> b2b84690
 
 	dmp->dm_nctflibs = arg.dpa_count;
 
@@ -1030,11 +985,7 @@
 		free(dmp->dm_asmap);
 		dmp->dm_asmap = NULL;
 	}
-<<<<<<< HEAD
-#if defined(__FreeBSD__) || defined(__NetBSD__)
-=======
 #if defined(__FreeBSD__)
->>>>>>> b2b84690
 	if (dmp->dm_sec_offsets != NULL) {
 		free(dmp->dm_sec_offsets);
 		dmp->dm_sec_offsets = NULL;
@@ -1196,11 +1147,7 @@
 	char fname[MAXPATHLEN];
 	struct stat64 st;
 	int fd, err, bits;
-<<<<<<< HEAD
-#if defined(__FreeBSD__) 
-=======
 #ifdef __FreeBSD__
->>>>>>> b2b84690
 	struct module_stat ms;
 	dt_kmodule_t *dkmp;
 	uint_t h;
@@ -1241,10 +1188,7 @@
 		/* want the kernel, but it is not absolute */
 		dt_bootfile(machine, sizeof(machine));
 		snprintf(fname, sizeof(fname), "/%s", machine);
-<<<<<<< HEAD
-=======
 		ismod = false;
->>>>>>> b2b84690
 	} else {
 
 		/* build stand module path from system */
@@ -1321,8 +1265,6 @@
 		}
 	}
 #endif
-<<<<<<< HEAD
-=======
 #ifdef __NetBSD__
 	mapbase = 0;
 	if (ismod) {
@@ -1351,7 +1293,6 @@
 	}
 #endif
 
->>>>>>> b2b84690
 	/*
 	 * Iterate over the section headers locating various sections of
 	 * interest and use their attributes to flesh out the dt_module_t.
@@ -1396,12 +1337,8 @@
 	dmp->dm_flags |= DT_DM_KERNEL;
 #ifdef illumos
 	dmp->dm_modid = (int)OBJFS_MODID(st.st_ino);
-<<<<<<< HEAD
-#else
-=======
 #endif /* illumos */
 #ifdef __FreeBSD__
->>>>>>> b2b84690
 	/*
 	 * Include .rodata and special sections into .text.
 	 * This depends on default section layout produced by GNU ld
@@ -1409,11 +1346,7 @@
 	 * [Text][R/O data][R/W data][Dynamic][BSS][Non loadable]
 	 */
 	dmp->dm_text_size = dmp->dm_data_va - dmp->dm_text_va;
-<<<<<<< HEAD
-#if defined(__i386__) && !defined(__NetBSD__)
-=======
 #if defined(__i386__)
->>>>>>> b2b84690
 	/*
 	 * Find the first load section and figure out the relocation
 	 * offset for the symbols. The kernel module will not need
@@ -1426,9 +1359,6 @@
 		}
 	}
 #endif
-<<<<<<< HEAD
-#endif /* illumos */
-=======
 #endif /* __FreeBSD__ */
 #ifdef __NetBSD__
 	if (ismod) {
@@ -1439,16 +1369,11 @@
 		dmp->dm_bss_size = 0;
 	}
 #endif
->>>>>>> b2b84690
 
 	if (dmp->dm_info.objfs_info_primary)
 		dmp->dm_flags |= DT_DM_PRIMARY;
 
-<<<<<<< HEAD
-#if defined(__FreeBSD__)
-=======
 #ifdef __FreeBSD__
->>>>>>> b2b84690
 	ms.version = sizeof(ms);
 	for (modid = kldfirstmod(k_stat->id); modid > 0;
 	    modid = modnext(modid)) {
@@ -1525,14 +1450,10 @@
 			dt_module_update(dtp, &k_stat);
 	}
 #elif defined(__NetBSD__)
-<<<<<<< HEAD
-	/* XXX just the kernel for now */
-=======
 	size_t len;
 	struct iovec iov;
 	modstat_t *ms;
 
->>>>>>> b2b84690
 	dt_module_update(dtp, "netbsd");
 	for (len = 8192;;) {
 		iov.iov_base = malloc(len);
