/*
 * CDDL HEADER START
 *
 * The contents of this file are subject to the terms of the
 * Common Development and Distribution License (the "License").
 * You may not use this file except in compliance with the License.
 *
 * You can obtain a copy of the license at usr/src/OPENSOLARIS.LICENSE
 * or http://www.opensolaris.org/os/licensing.
 * See the License for the specific language governing permissions
 * and limitations under the License.
 *
 * When distributing Covered Code, include this CDDL HEADER in each
 * file and include the License file at usr/src/OPENSOLARIS.LICENSE.
 * If applicable, add the following below this CDDL HEADER, with the
 * fields enclosed by brackets "[]" replaced with your own identifying
 * information: Portions Copyright [yyyy] [name of copyright owner]
 *
 * CDDL HEADER END
 */

/*
 * Copyright 2010 Sun Microsystems, Inc.  All rights reserved.
 * Use is subject to license terms.
 */

/*
 * DTrace Process Control
 *
 * This file provides a set of routines that permit libdtrace and its clients
 * to create and grab process handles using libproc, and to share these handles
 * between library mechanisms that need libproc access, such as ustack(), and
 * client mechanisms that need libproc access, such as dtrace(1M) -c and -p.
 * The library provides several mechanisms in the libproc control layer:
 *
 * Reference Counting: The library code and client code can independently grab
 * the same process handles without interfering with one another.  Only when
 * the reference count drops to zero and the handle is not being cached (see
 * below for more information on caching) will Prelease() be called on it.
 *
 * Handle Caching: If a handle is grabbed PGRAB_RDONLY (e.g. by ustack()) and
 * the reference count drops to zero, the handle is not immediately released.
 * Instead, libproc handles are maintained on dph_lrulist in order from most-
 * recently accessed to least-recently accessed.  Idle handles are maintained
 * until a pre-defined LRU cache limit is exceeded, permitting repeated calls
 * to ustack() to avoid the overhead of releasing and re-grabbing processes.
 *
 * Process Control: For processes that are grabbed for control (~PGRAB_RDONLY)
 * or created by dt_proc_create(), a control thread is created to provide
 * callbacks on process exit and symbol table caching on dlopen()s.
 *
 * MT-Safety: Libproc is not MT-Safe, so dt_proc_lock() and dt_proc_unlock()
 * are provided to synchronize access to the libproc handle between libdtrace
 * code and client code and the control thread's use of the ps_prochandle.
 *
 * NOTE: MT-Safety is NOT provided for libdtrace itself, or for use of the
 * dtrace_proc_grab/dtrace_proc_create mechanisms.  Like all exported libdtrace
 * calls, these are assumed to be MT-Unsafe.  MT-Safety is ONLY provided for
 * synchronization between libdtrace control threads and the client thread.
 *
 * The ps_prochandles themselves are maintained along with a dt_proc_t struct
 * in a hash table indexed by PID.  This provides basic locking and reference
 * counting.  The dt_proc_t is also maintained in LRU order on dph_lrulist.
 * The dph_lrucnt and dph_lrulim count the number of cacheable processes and
 * the current limit on the number of actively cached entries.
 *
 * The control thread for a process establishes breakpoints at the rtld_db
 * locations of interest, updates mappings and symbol tables at these points,
 * and handles exec and fork (by always following the parent).  The control
 * thread automatically exits when the process dies or control is lost.
 *
 * A simple notification mechanism is provided for libdtrace clients using
 * dtrace_handle_proc() for notification of PS_UNDEAD or PS_LOST events.  If
 * such an event occurs, the dt_proc_t itself is enqueued on a notification
 * list and the control thread broadcasts to dph_cv.  dtrace_sleep() will wake
 * up using this condition and will then call the client handler as necessary.
 */

#include <sys/wait.h>
#ifdef illumos
#include <sys/lwp.h>
#endif
#include <strings.h>
#include <signal.h>
#include <assert.h>
#include <errno.h>

#include <dt_proc.h>
#include <dt_pid.h>
#include <dt_impl.h>

#ifndef illumos
#include <sys/syscall.h>
#include <libproc_compat.h>
#define	SYS_forksys SYS_fork
#endif
<<<<<<< HEAD

#define	IS_SYS_EXEC(w)	(w == SYS_execve)
#define	IS_SYS_FORK(w)	(w == SYS_vfork || w == SYS_forksys)

#if !defined(__DECONST) && defined(__UNCONST)
#define __DECONST(a, b) __UNCONST(b)
#endif
=======

#define	IS_SYS_EXEC(w)	(w == SYS_execve)
#define	IS_SYS_FORK(w)	(w == SYS_vfork || w == SYS_forksys)
>>>>>>> b2b84690

static dt_bkpt_t *
dt_proc_bpcreate(dt_proc_t *dpr, uintptr_t addr, dt_bkpt_f *func, void *data)
{
	struct ps_prochandle *P = dpr->dpr_proc;
	dt_bkpt_t *dbp;

	assert(DT_MUTEX_HELD(&dpr->dpr_lock));

	if ((dbp = dt_zalloc(dpr->dpr_hdl, sizeof (dt_bkpt_t))) != NULL) {
		dbp->dbp_func = func;
		dbp->dbp_data = data;
		dbp->dbp_addr = addr;

#ifdef __NetBSD__
		if (Psetbkpt(P, dbp->dbp_addr, &dbp->dbp_instr) == 0)
#else
		if (Psetbkpt(P, dbp->dbp_addr, dbp->dbp_instr) == 0)
#endif
			dbp->dbp_active = B_TRUE;

		dt_list_append(&dpr->dpr_bps, dbp);
	}

	return (dbp);
}

static void
dt_proc_bpdestroy(dt_proc_t *dpr, int delbkpts)
{
	int state = Pstate(dpr->dpr_proc);
	dt_bkpt_t *dbp, *nbp;

	assert(DT_MUTEX_HELD(&dpr->dpr_lock));

	for (dbp = dt_list_next(&dpr->dpr_bps); dbp != NULL; dbp = nbp) {
		if (delbkpts && dbp->dbp_active &&
		    state != PS_LOST && state != PS_UNDEAD) {
			(void) Pdelbkpt(dpr->dpr_proc,
			    dbp->dbp_addr, &dbp->dbp_instr);
		}
		nbp = dt_list_next(dbp);
		dt_list_delete(&dpr->dpr_bps, dbp);
		dt_free(dpr->dpr_hdl, dbp);
	}
}

static void
dt_proc_bpmatch(dtrace_hdl_t *dtp, dt_proc_t *dpr)
{
#ifdef illumos
	const lwpstatus_t *psp = &Pstatus(dpr->dpr_proc)->pr_lwp;
#else
	unsigned long pc;
#endif
	dt_bkpt_t *dbp;

	assert(DT_MUTEX_HELD(&dpr->dpr_lock));

#ifndef illumos
	proc_regget(dpr->dpr_proc, REG_PC, &pc);
	proc_bkptregadj(&pc);
#endif

	for (dbp = dt_list_next(&dpr->dpr_bps);
	    dbp != NULL; dbp = dt_list_next(dbp)) {
#ifdef illumos
		if (psp->pr_reg[R_PC] == dbp->dbp_addr)
			break;
#else
		if (pc == dbp->dbp_addr)
			break;
#endif
	}

	if (dbp == NULL) {
		dt_dprintf("pid %d: spurious breakpoint wakeup for %lx\n",
#ifdef illumos
		    (int)dpr->dpr_pid, (ulong_t)psp->pr_reg[R_PC]);
#else
		    (int)dpr->dpr_pid, pc);
#endif
		return;
	}

	dt_dprintf("pid %d: hit breakpoint at %lx (%lu)\n",
	    (int)dpr->dpr_pid, (ulong_t)dbp->dbp_addr, ++dbp->dbp_hits);

	dbp->dbp_func(dtp, dpr, dbp->dbp_data);
<<<<<<< HEAD
	(void) Pxecbkpt(dpr->dpr_proc, &dbp->dbp_instr);
=======
#ifdef __NetBSD__
	(void) Pxecbkpt(dpr->dpr_proc, &dbp->dbp_instr);
#else
	(void) Pxecbkpt(dpr->dpr_proc, dbp->dbp_instr);
#endif
>>>>>>> b2b84690
}

static void
dt_proc_bpenable(dt_proc_t *dpr)
{
	dt_bkpt_t *dbp;

	assert(DT_MUTEX_HELD(&dpr->dpr_lock));

	for (dbp = dt_list_next(&dpr->dpr_bps);
	    dbp != NULL; dbp = dt_list_next(dbp)) {
		if (!dbp->dbp_active && Psetbkpt(dpr->dpr_proc,
		    dbp->dbp_addr, &dbp->dbp_instr) == 0)
			dbp->dbp_active = B_TRUE;
	}

	dt_dprintf("breakpoints enabled\n");
}

static void
dt_proc_bpdisable(dt_proc_t *dpr)
{
	dt_bkpt_t *dbp;

	assert(DT_MUTEX_HELD(&dpr->dpr_lock));

	for (dbp = dt_list_next(&dpr->dpr_bps);
	    dbp != NULL; dbp = dt_list_next(dbp)) {
		if (dbp->dbp_active && Pdelbkpt(dpr->dpr_proc,
		    dbp->dbp_addr, &dbp->dbp_instr) == 0)
			dbp->dbp_active = B_FALSE;
	}

	dt_dprintf("breakpoints disabled\n");
}

static void
dt_proc_notify(dtrace_hdl_t *dtp, dt_proc_hash_t *dph, dt_proc_t *dpr,
    const char *msg)
{
	dt_proc_notify_t *dprn = dt_alloc(dtp, sizeof (dt_proc_notify_t));

	if (dprn == NULL) {
		dt_dprintf("failed to allocate notification for %d %s\n",
		    (int)dpr->dpr_pid, msg);
	} else {
		dprn->dprn_dpr = dpr;
		if (msg == NULL)
			dprn->dprn_errmsg[0] = '\0';
		else
			(void) strlcpy(dprn->dprn_errmsg, msg,
			    sizeof (dprn->dprn_errmsg));

		(void) pthread_mutex_lock(&dph->dph_lock);

		dprn->dprn_next = dph->dph_notify;
		dph->dph_notify = dprn;

		(void) pthread_cond_broadcast(&dph->dph_cv);
		(void) pthread_mutex_unlock(&dph->dph_lock);
	}
}

/*
 * Check to see if the control thread was requested to stop when the victim
 * process reached a particular event (why) rather than continuing the victim.
 * If 'why' is set in the stop mask, we wait on dpr_cv for dt_proc_continue().
 * If 'why' is not set, this function returns immediately and does nothing.
 */
static void
dt_proc_stop(dt_proc_t *dpr, uint8_t why)
{
	assert(DT_MUTEX_HELD(&dpr->dpr_lock));
	assert(why != DT_PROC_STOP_IDLE);

	if (dpr->dpr_stop & why) {
		dpr->dpr_stop |= DT_PROC_STOP_IDLE;
		dpr->dpr_stop &= ~why;

		(void) pthread_cond_broadcast(&dpr->dpr_cv);

		/*
		 * We disable breakpoints while stopped to preserve the
		 * integrity of the program text for both our own disassembly
		 * and that of the kernel.
		 */
		dt_proc_bpdisable(dpr);

		while (dpr->dpr_stop & DT_PROC_STOP_IDLE)
			(void) pthread_cond_wait(&dpr->dpr_cv, &dpr->dpr_lock);

		dt_proc_bpenable(dpr);
	}
}

/*ARGSUSED*/
static void
dt_proc_bpmain(dtrace_hdl_t *dtp, dt_proc_t *dpr, const char *fname)
{
	dt_dprintf("pid %d: breakpoint at %s()\n", (int)dpr->dpr_pid, fname);
	dt_proc_stop(dpr, DT_PROC_STOP_MAIN);
}

static void
dt_proc_rdevent(dtrace_hdl_t *dtp, dt_proc_t *dpr, const char *evname)
{
	rd_event_msg_t rdm;
	rd_err_e err;

	if ((err = rd_event_getmsg(dpr->dpr_rtld, &rdm)) != RD_OK) {
		dt_dprintf("pid %d: failed to get %s event message: %s\n",
		    (int)dpr->dpr_pid, evname, rd_errstr(err));
		return;
	}

	dt_dprintf("pid %d: rtld event %s type=%d state %d\n",
	    (int)dpr->dpr_pid, evname, rdm.type, rdm.u.state);

	switch (rdm.type) {
	case RD_NONE:
		break;
	case RD_DLACTIVITY:
		if (rdm.u.state != RD_CONSISTENT)
			break;

		Pupdate_syms(dpr->dpr_proc);
		if (dt_pid_create_probes_module(dtp, dpr) != 0)
			dt_proc_notify(dtp, dtp->dt_procs, dpr,
			    dpr->dpr_errmsg);

		break;
	case RD_PREINIT:
		Pupdate_syms(dpr->dpr_proc);
		dt_proc_stop(dpr, DT_PROC_STOP_PREINIT);
		break;
	case RD_POSTINIT:
		Pupdate_syms(dpr->dpr_proc);
		dt_proc_stop(dpr, DT_PROC_STOP_POSTINIT);
		break;
	}
}

static void
dt_proc_rdwatch(dt_proc_t *dpr, rd_event_e event, const char *evname)
{
	rd_notify_t rdn;
	rd_err_e err;

	if ((err = rd_event_addr(dpr->dpr_rtld, event, &rdn)) != RD_OK) {
		dt_dprintf("pid %d: failed to get event address for %s: %s\n",
		    (int)dpr->dpr_pid, evname, rd_errstr(err));
		return;
	}

	if (rdn.type != RD_NOTIFY_BPT) {
		dt_dprintf("pid %d: event %s has unexpected type %d\n",
		    (int)dpr->dpr_pid, evname, rdn.type);
		return;
	}

	(void) dt_proc_bpcreate(dpr, rdn.u.bptaddr,
#ifdef illumos
	    (dt_bkpt_f *)dt_proc_rdevent, (void *)evname);
#else
	    /* XXX ugly */
	    (dt_bkpt_f *)dt_proc_rdevent, __DECONST(void *, evname));
#endif
}

/*
 * Common code for enabling events associated with the run-time linker after
 * attaching to a process or after a victim process completes an exec(2).
 */
static void
dt_proc_attach(dt_proc_t *dpr, int exec)
{
#ifdef illumos
	const pstatus_t *psp = Pstatus(dpr->dpr_proc);
#endif
	rd_err_e err;
	GElf_Sym sym;

	assert(DT_MUTEX_HELD(&dpr->dpr_lock));

	if (exec) {
#ifdef illumos
		if (psp->pr_lwp.pr_errno != 0)
			return; /* exec failed: nothing needs to be done */
#endif

		dt_proc_bpdestroy(dpr, B_FALSE);
#ifdef illumos
		Preset_maps(dpr->dpr_proc);
#endif
	}
	if ((dpr->dpr_rtld = Prd_agent(dpr->dpr_proc)) != NULL &&
	    (err = rd_event_enable(dpr->dpr_rtld, B_TRUE)) == RD_OK) {
#ifdef illumos
		dt_proc_rdwatch(dpr, RD_PREINIT, "RD_PREINIT");
#endif
		dt_proc_rdwatch(dpr, RD_POSTINIT, "RD_POSTINIT");
#ifdef illumos
		dt_proc_rdwatch(dpr, RD_DLACTIVITY, "RD_DLACTIVITY");
#endif
	} else {
		dt_dprintf("pid %d: failed to enable rtld events: %s\n",
		    (int)dpr->dpr_pid, dpr->dpr_rtld ? rd_errstr(err) :
		    "rtld_db agent initialization failed");
	}

	Pupdate_maps(dpr->dpr_proc);

	if (Pxlookup_by_name(dpr->dpr_proc, LM_ID_BASE,
	    "a.out", "main", &sym, NULL) == 0) {
		(void) dt_proc_bpcreate(dpr, (uintptr_t)sym.st_value,
		    (dt_bkpt_f *)dt_proc_bpmain, "a.out`main");
	} else {
		dt_dprintf("pid %d: failed to find a.out`main: %s\n",
		    (int)dpr->dpr_pid, strerror(errno));
	}
}

/*
 * Wait for a stopped process to be set running again by some other debugger.
 * This is typically not required by /proc-based debuggers, since the usual
 * model is that one debugger controls one victim.  But DTrace, as usual, has
 * its own needs: the stop() action assumes that prun(1) or some other tool
 * will be applied to resume the victim process.  This could be solved by
 * adding a PCWRUN directive to /proc, but that seems like overkill unless
 * other debuggers end up needing this functionality, so we implement a cheap
 * equivalent to PCWRUN using the set of existing kernel mechanisms.
 *
 * Our intent is really not just to wait for the victim to run, but rather to
 * wait for it to run and then stop again for a reason other than the current
 * PR_REQUESTED stop.  Since PCWSTOP/Pstopstatus() can be applied repeatedly
 * to a stopped process and will return the same result without affecting the
 * victim, we can just perform these operations repeatedly until Pstate()
 * changes, the representative LWP ID changes, or the stop timestamp advances.
 * dt_proc_control() will then rediscover the new state and continue as usual.
 * When the process is still stopped in the same exact state, we sleep for a
 * brief interval before waiting again so as not to spin consuming CPU cycles.
 */
static void
dt_proc_waitrun(dt_proc_t *dpr)
{
printf("%s:%s(%d): DOODAD\n",__FUNCTION__,__FILE__,__LINE__);
#ifdef DOODAD
	struct ps_prochandle *P = dpr->dpr_proc;
	const lwpstatus_t *psp = &Pstatus(P)->pr_lwp;

	int krflag = psp->pr_flags & (PR_KLC | PR_RLC);
	timestruc_t tstamp = psp->pr_tstamp;
	lwpid_t lwpid = psp->pr_lwpid;

	const long wstop = PCWSTOP;
	int pfd = Pctlfd(P);

	assert(DT_MUTEX_HELD(&dpr->dpr_lock));
	assert(psp->pr_flags & PR_STOPPED);
	assert(Pstate(P) == PS_STOP);

	/*
	 * While we are waiting for the victim to run, clear PR_KLC and PR_RLC
	 * so that if the libdtrace client is killed, the victim stays stopped.
	 * dt_proc_destroy() will also observe this and perform PRELEASE_HANG.
	 */
	(void) Punsetflags(P, krflag);
	Psync(P);

	(void) pthread_mutex_unlock(&dpr->dpr_lock);

	while (!dpr->dpr_quit) {
		if (write(pfd, &wstop, sizeof (wstop)) == -1 && errno == EINTR)
			continue; /* check dpr_quit and continue waiting */

		(void) pthread_mutex_lock(&dpr->dpr_lock);
		(void) Pstopstatus(P, PCNULL, 0);
		psp = &Pstatus(P)->pr_lwp;

		/*
		 * If we've reached a new state, found a new representative, or
		 * the stop timestamp has changed, restore PR_KLC/PR_RLC to its
		 * original setting and then return with dpr_lock held.
		 */
		if (Pstate(P) != PS_STOP || psp->pr_lwpid != lwpid ||
		    bcmp(&psp->pr_tstamp, &tstamp, sizeof (tstamp)) != 0) {
			(void) Psetflags(P, krflag);
			Psync(P);
			return;
		}

		(void) pthread_mutex_unlock(&dpr->dpr_lock);
		(void) poll(NULL, 0, MILLISEC / 2);
	}

	(void) pthread_mutex_lock(&dpr->dpr_lock);
#endif
}

typedef struct dt_proc_control_data {
	dtrace_hdl_t *dpcd_hdl;			/* DTrace handle */
	dt_proc_t *dpcd_proc;			/* proccess to control */
} dt_proc_control_data_t;

/*
 * Main loop for all victim process control threads.  We initialize all the
 * appropriate /proc control mechanisms, and then enter a loop waiting for
 * the process to stop on an event or die.  We process any events by calling
 * appropriate subroutines, and exit when the victim dies or we lose control.
 *
 * The control thread synchronizes the use of dpr_proc with other libdtrace
 * threads using dpr_lock.  We hold the lock for all of our operations except
 * waiting while the process is running: this is accomplished by writing a
 * PCWSTOP directive directly to the underlying /proc/<pid>/ctl file.  If the
 * libdtrace client wishes to exit or abort our wait, SIGCANCEL can be used.
 */
static void *
dt_proc_control(void *arg)
{
	dt_proc_control_data_t *datap = arg;
	dtrace_hdl_t *dtp = datap->dpcd_hdl;
	dt_proc_t *dpr = datap->dpcd_proc;
	dt_proc_hash_t *dph = dpr->dpr_hdl->dt_procs;
	struct ps_prochandle *P = dpr->dpr_proc;
	int pid = dpr->dpr_pid;

#ifdef illumos
	int pfd = Pctlfd(P);

	const long wstop = PCWSTOP;
#endif
	int notify = B_FALSE;

	/*
	 * We disable the POSIX thread cancellation mechanism so that the
	 * client program using libdtrace can't accidentally cancel our thread.
	 * dt_proc_destroy() uses SIGCANCEL explicitly to simply poke us out
	 * of PCWSTOP with EINTR, at which point we will see dpr_quit and exit.
	 */
	(void) pthread_setcancelstate(PTHREAD_CANCEL_DISABLE, NULL);

	/*
	 * Set up the corresponding process for tracing by libdtrace.  We want
	 * to be able to catch breakpoints and efficiently single-step over
	 * them, and we need to enable librtld_db to watch libdl activity.
	 */
	(void) pthread_mutex_lock(&dpr->dpr_lock);

#ifdef illumos
	(void) Punsetflags(P, PR_ASYNC);	/* require synchronous mode */
	(void) Psetflags(P, PR_BPTADJ);		/* always adjust eip on x86 */
	(void) Punsetflags(P, PR_FORK);		/* do not inherit on fork */

	(void) Pfault(P, FLTBPT, B_TRUE);	/* always trace breakpoints */
	(void) Pfault(P, FLTTRACE, B_TRUE);	/* always trace single-step */

	/*
	 * We must trace exit from exec() system calls so that if the exec is
	 * successful, we can reset our breakpoints and re-initialize libproc.
	 */
	(void) Psysexit(P, SYS_execve, B_TRUE);

	/*
	 * We must trace entry and exit for fork() system calls in order to
	 * disable our breakpoints temporarily during the fork.  We do not set
	 * the PR_FORK flag, so if fork succeeds the child begins executing and
	 * does not inherit any other tracing behaviors or a control thread.
	 */
	(void) Psysentry(P, SYS_vfork, B_TRUE);
	(void) Psysexit(P, SYS_vfork, B_TRUE);
	(void) Psysentry(P, SYS_forksys, B_TRUE);
	(void) Psysexit(P, SYS_forksys, B_TRUE);

	Psync(P);				/* enable all /proc changes */
#endif
	dt_proc_attach(dpr, B_FALSE);		/* enable rtld breakpoints */

	/*
	 * If PR_KLC is set, we created the process; otherwise we grabbed it.
	 * Check for an appropriate stop request and wait for dt_proc_continue.
	 */
#ifdef illumos
	if (Pstatus(P)->pr_flags & PR_KLC)
#else
	if (proc_getflags(P) & PR_KLC)
#endif
		dt_proc_stop(dpr, DT_PROC_STOP_CREATE);
	else
		dt_proc_stop(dpr, DT_PROC_STOP_GRAB);

	if (Psetrun(P, 0, 0) == -1) {
		dt_dprintf("pid %d: failed to set running: %s\n",
		    (int)dpr->dpr_pid, strerror(errno));
	}

	(void) pthread_mutex_unlock(&dpr->dpr_lock);

	/*
	 * Wait for the process corresponding to this control thread to stop,
	 * process the event, and then set it running again.  We want to sleep
	 * with dpr_lock *unheld* so that other parts of libdtrace can use the
	 * ps_prochandle in the meantime (e.g. ustack()).  To do this, we write
	 * a PCWSTOP directive directly to the underlying /proc/<pid>/ctl file.
	 * Once the process stops, we wake up, grab dpr_lock, and then call
	 * Pwait() (which will return immediately) and do our processing.
	 */
	while (!dpr->dpr_quit) {
		const lwpstatus_t *psp;

#ifdef illumos
		if (write(pfd, &wstop, sizeof (wstop)) == -1 && errno == EINTR)
			continue; /* check dpr_quit and continue waiting */
#else
		/* Wait for the process to report status. */
		proc_wstatus(P);
		if (errno == EINTR)
			continue; /* check dpr_quit and continue waiting */
#endif

		(void) pthread_mutex_lock(&dpr->dpr_lock);

#ifdef illumos
pwait_locked:
		if (Pstopstatus(P, PCNULL, 0) == -1 && errno == EINTR) {
			(void) pthread_mutex_unlock(&dpr->dpr_lock);
			continue; /* check dpr_quit and continue waiting */
		}
#endif

		switch (Pstate(P)) {
		case PS_STOP:
#ifdef illumos
			psp = &Pstatus(P)->pr_lwp;
#else
			psp = proc_getlwpstatus(P);
#endif

			dt_dprintf("pid %d: proc stopped showing %d/%d\n",
			    pid, psp->pr_why, psp->pr_what);

			/*
			 * If the process stops showing PR_REQUESTED, then the
			 * DTrace stop() action was applied to it or another
			 * debugging utility (e.g. pstop(1)) asked it to stop.
			 * In either case, the user's intention is for the
			 * process to remain stopped until another external
			 * mechanism (e.g. prun(1)) is applied.  So instead of
			 * setting the process running ourself, we wait for
			 * someone else to do so.  Once that happens, we return
			 * to our normal loop waiting for an event of interest.
			 */
			if (psp->pr_why == PR_REQUESTED) {
				dt_proc_waitrun(dpr);
				(void) pthread_mutex_unlock(&dpr->dpr_lock);
				continue;
			}

			/*
			 * If the process stops showing one of the events that
			 * we are tracing, perform the appropriate response.
			 * Note that we ignore PR_SUSPENDED, PR_CHECKPOINT, and
			 * PR_JOBCONTROL by design: if one of these conditions
			 * occurs, we will fall through to Psetrun() but the
			 * process will remain stopped in the kernel by the
			 * corresponding mechanism (e.g. job control stop).
			 */
			if (psp->pr_why == PR_FAULTED && psp->pr_what == FLTBPT)
				dt_proc_bpmatch(dtp, dpr);
			else if (psp->pr_why == PR_SYSENTRY &&
			    IS_SYS_FORK(psp->pr_what))
				dt_proc_bpdisable(dpr);
			else if (psp->pr_why == PR_SYSEXIT &&
			    IS_SYS_FORK(psp->pr_what))
				dt_proc_bpenable(dpr);
			else if (psp->pr_why == PR_SYSEXIT &&
			    IS_SYS_EXEC(psp->pr_what))
				dt_proc_attach(dpr, B_TRUE);
			break;

		case PS_LOST:
#ifdef illumos
			if (Preopen(P) == 0)
				goto pwait_locked;
#endif

			dt_dprintf("pid %d: proc lost: %s\n",
			    pid, strerror(errno));

			dpr->dpr_quit = B_TRUE;
			notify = B_TRUE;
			break;

		case PS_UNDEAD:
			dt_dprintf("pid %d: proc died\n", pid);
			dpr->dpr_quit = B_TRUE;
			notify = B_TRUE;
			break;
		}

		if (Pstate(P) != PS_UNDEAD && Psetrun(P, 0, 0) == -1) {
			dt_dprintf("pid %d: failed to set running: %s\n",
			    (int)dpr->dpr_pid, strerror(errno));
		}

		(void) pthread_mutex_unlock(&dpr->dpr_lock);
	}

	/*
	 * If the control thread detected PS_UNDEAD or PS_LOST, then enqueue
	 * the dt_proc_t structure on the dt_proc_hash_t notification list.
	 */
	if (notify)
		dt_proc_notify(dtp, dph, dpr, NULL);

	/*
	 * Destroy and remove any remaining breakpoints, set dpr_done and clear
	 * dpr_tid to indicate the control thread has exited, and notify any
	 * waiting thread in dt_proc_destroy() that we have succesfully exited.
	 */
	(void) pthread_mutex_lock(&dpr->dpr_lock);

	dt_proc_bpdestroy(dpr, B_TRUE);
	dpr->dpr_done = B_TRUE;
	dpr->dpr_tid = 0;

	(void) pthread_cond_broadcast(&dpr->dpr_cv);
	(void) pthread_mutex_unlock(&dpr->dpr_lock);

	return (NULL);
}

/*PRINTFLIKE3*/
static struct ps_prochandle *
dt_proc_error(dtrace_hdl_t *dtp, dt_proc_t *dpr, const char *format, ...)
{
	va_list ap;

	va_start(ap, format);
	dt_set_errmsg(dtp, NULL, NULL, NULL, 0, format, ap);
	va_end(ap);

	if (dpr->dpr_proc != NULL)
		Prelease(dpr->dpr_proc, 0);

	dt_free(dtp, dpr);
	(void) dt_set_errno(dtp, EDT_COMPILER);
	return (NULL);
}

dt_proc_t *
dt_proc_lookup(dtrace_hdl_t *dtp, struct ps_prochandle *P, int remove)
{
	dt_proc_hash_t *dph = dtp->dt_procs;
#ifdef illumos
	pid_t pid = Pstatus(P)->pr_pid;
#else
	pid_t pid = proc_getpid(P);
#endif
	dt_proc_t *dpr, **dpp = &dph->dph_hash[pid & (dph->dph_hashlen - 1)];

	for (dpr = *dpp; dpr != NULL; dpr = dpr->dpr_hash) {
		if (dpr->dpr_pid == pid)
			break;
		else
			dpp = &dpr->dpr_hash;
	}

	assert(dpr != NULL);
	assert(dpr->dpr_proc == P);

	if (remove)
		*dpp = dpr->dpr_hash; /* remove from pid hash chain */

	return (dpr);
}

static void
dt_proc_destroy(dtrace_hdl_t *dtp, struct ps_prochandle *P)
{
	dt_proc_t *dpr = dt_proc_lookup(dtp, P, B_FALSE);
	dt_proc_hash_t *dph = dtp->dt_procs;
	dt_proc_notify_t *npr, **npp;
	int rflag;

	assert(dpr != NULL);

	/*
	 * If neither PR_KLC nor PR_RLC is set, then the process is stopped by
	 * an external debugger and we were waiting in dt_proc_waitrun().
	 * Leave the process in this condition using PRELEASE_HANG.
	 */
#ifdef illumos
	if (!(Pstatus(dpr->dpr_proc)->pr_flags & (PR_KLC | PR_RLC))) {
#else
	if (!(proc_getflags(dpr->dpr_proc) & (PR_KLC | PR_RLC))) {
#endif
		dt_dprintf("abandoning pid %d\n", (int)dpr->dpr_pid);
		rflag = PRELEASE_HANG;
#ifdef illumos
	} else if (Pstatus(dpr->dpr_proc)->pr_flags & PR_KLC) {
#else
	} else if (proc_getflags(dpr->dpr_proc) & PR_KLC) {
#endif
		dt_dprintf("killing pid %d\n", (int)dpr->dpr_pid);
		rflag = PRELEASE_KILL; /* apply kill-on-last-close */
	} else {
		dt_dprintf("releasing pid %d\n", (int)dpr->dpr_pid);
		rflag = 0; /* apply run-on-last-close */
	}

	if (dpr->dpr_tid) {
		/*
		 * Set the dpr_quit flag to tell the daemon thread to exit.  We
		 * send it a SIGCANCEL to poke it out of PCWSTOP or any other
		 * long-term /proc system call.  Our daemon threads have POSIX
		 * cancellation disabled, so EINTR will be the only effect.  We
		 * then wait for dpr_done to indicate the thread has exited.
		 *
		 * We can't use pthread_kill() to send SIGCANCEL because the
		 * interface forbids it and we can't use pthread_cancel()
		 * because with cancellation disabled it won't actually
		 * send SIGCANCEL to the target thread, so we use _lwp_kill()
		 * to do the job.  This is all built on evil knowledge of
		 * the details of the cancellation mechanism in libc.
		 */
		(void) pthread_mutex_lock(&dpr->dpr_lock);
		dpr->dpr_quit = B_TRUE;
#ifdef illumos
		(void) _lwp_kill(dpr->dpr_tid, SIGCANCEL);
#elif defined(__FreeBSD__)
		pthread_kill(dpr->dpr_tid, SIGTHR);
#else
		pthread_cancel(dpr->dpr_tid);
#endif

		/*
		 * If the process is currently idling in dt_proc_stop(), re-
		 * enable breakpoints and poke it into running again.
		 */
		if (dpr->dpr_stop & DT_PROC_STOP_IDLE) {
			dt_proc_bpenable(dpr);
			dpr->dpr_stop &= ~DT_PROC_STOP_IDLE;
			(void) pthread_cond_broadcast(&dpr->dpr_cv);
		}

		while (!dpr->dpr_done)
			(void) pthread_cond_wait(&dpr->dpr_cv, &dpr->dpr_lock);

		(void) pthread_mutex_unlock(&dpr->dpr_lock);
	}

	/*
	 * Before we free the process structure, remove this dt_proc_t from the
	 * lookup hash, and then walk the dt_proc_hash_t's notification list
	 * and remove this dt_proc_t if it is enqueued.
	 */
	(void) pthread_mutex_lock(&dph->dph_lock);
	(void) dt_proc_lookup(dtp, P, B_TRUE);
	npp = &dph->dph_notify;

	while ((npr = *npp) != NULL) {
		if (npr->dprn_dpr == dpr) {
			*npp = npr->dprn_next;
			dt_free(dtp, npr);
		} else {
			npp = &npr->dprn_next;
		}
	}

	(void) pthread_mutex_unlock(&dph->dph_lock);

	/*
	 * Remove the dt_proc_list from the LRU list, release the underlying
	 * libproc handle, and free our dt_proc_t data structure.
	 */
	if (dpr->dpr_cacheable) {
		assert(dph->dph_lrucnt != 0);
		dph->dph_lrucnt--;
	}

	dt_list_delete(&dph->dph_lrulist, dpr);
	Prelease(dpr->dpr_proc, rflag);
	dt_free(dtp, dpr);
}

static int
dt_proc_create_thread(dtrace_hdl_t *dtp, dt_proc_t *dpr, uint_t stop)
{
	dt_proc_control_data_t data;
	sigset_t nset, oset;
	pthread_attr_t a;
	int err;

	(void) pthread_mutex_lock(&dpr->dpr_lock);
	dpr->dpr_stop |= stop; /* set bit for initial rendezvous */

	(void) pthread_attr_init(&a);
	(void) pthread_attr_setdetachstate(&a, PTHREAD_CREATE_DETACHED);

	(void) sigfillset(&nset);
	(void) sigdelset(&nset, SIGABRT);	/* unblocked for assert() */
#ifdef illumos
	(void) sigdelset(&nset, SIGCANCEL);	/* see dt_proc_destroy() */
#else
	(void) sigdelset(&nset, SIGUSR1);	/* see dt_proc_destroy() */
#endif

	data.dpcd_hdl = dtp;
	data.dpcd_proc = dpr;

	(void) pthread_sigmask(SIG_SETMASK, &nset, &oset);
	err = pthread_create(&dpr->dpr_tid, &a, dt_proc_control, &data);
	(void) pthread_sigmask(SIG_SETMASK, &oset, NULL);

	/*
	 * If the control thread was created, then wait on dpr_cv for either
	 * dpr_done to be set (the victim died or the control thread failed)
	 * or DT_PROC_STOP_IDLE to be set, indicating that the victim is now
	 * stopped by /proc and the control thread is at the rendezvous event.
	 * On success, we return with the process and control thread stopped:
	 * the caller can then apply dt_proc_continue() to resume both.
	 */
	if (err == 0) {
		while (!dpr->dpr_done && !(dpr->dpr_stop & DT_PROC_STOP_IDLE))
			(void) pthread_cond_wait(&dpr->dpr_cv, &dpr->dpr_lock);

		/*
		 * If dpr_done is set, the control thread aborted before it
		 * reached the rendezvous event.  This is either due to PS_LOST
		 * or PS_UNDEAD (i.e. the process died).  We try to provide a
		 * small amount of useful information to help figure it out.
		 */
		if (dpr->dpr_done) {
#ifdef illumos
			const psinfo_t *prp = Ppsinfo(dpr->dpr_proc);
			int stat = prp ? prp->pr_wstat : 0;
			int pid = dpr->dpr_pid;
#else
			int stat = proc_getwstat(dpr->dpr_proc);
			int pid = proc_getpid(dpr->dpr_proc);
#endif
			if (proc_state(dpr->dpr_proc) == PS_LOST) {
				(void) dt_proc_error(dpr->dpr_hdl, dpr,
				    "failed to control pid %d: process exec'd "
				    "set-id or unobservable program\n", pid);
			} else if (WIFSIGNALED(stat)) {
				(void) dt_proc_error(dpr->dpr_hdl, dpr,
				    "failed to control pid %d: process died "
				    "from signal %d\n", pid, WTERMSIG(stat));
			} else {
				(void) dt_proc_error(dpr->dpr_hdl, dpr,
				    "failed to control pid %d: process exited "
				    "with status %d\n", pid, WEXITSTATUS(stat));
			}

			err = ESRCH; /* cause grab() or create() to fail */
		}
	} else {
		(void) dt_proc_error(dpr->dpr_hdl, dpr,
		    "failed to create control thread for process-id %d: %s\n",
		    (int)dpr->dpr_pid, strerror(err));
	}

	if (err == 0)
		(void) pthread_mutex_unlock(&dpr->dpr_lock);
	(void) pthread_attr_destroy(&a);

	return (err);
}

struct ps_prochandle *
dt_proc_create(dtrace_hdl_t *dtp, const char *file, char *const *argv,
    proc_child_func *pcf, void *child_arg)
{
	dt_proc_hash_t *dph = dtp->dt_procs;
	dt_proc_t *dpr;
	int err;

	if ((dpr = dt_zalloc(dtp, sizeof (dt_proc_t))) == NULL)
		return (NULL); /* errno is set for us */

	(void) pthread_mutex_init(&dpr->dpr_lock, NULL);
	(void) pthread_cond_init(&dpr->dpr_cv, NULL);

#ifdef illumos
	if ((dpr->dpr_proc = Pcreate(file, argv, &err, NULL, 0)) == NULL) {
#else
	if ((err = proc_create(file, argv, pcf, child_arg,
	    &dpr->dpr_proc)) != 0) {
#endif
		return (dt_proc_error(dtp, dpr,
		    "failed to execute %s: %s\n", file, Pcreate_error(err)));
	}

	dpr->dpr_hdl = dtp;
#ifdef illumos
	dpr->dpr_pid = Pstatus(dpr->dpr_proc)->pr_pid;
#else
	dpr->dpr_pid = proc_getpid(dpr->dpr_proc);
#endif

	(void) Punsetflags(dpr->dpr_proc, PR_RLC);
	(void) Psetflags(dpr->dpr_proc, PR_KLC);

	if (dt_proc_create_thread(dtp, dpr, dtp->dt_prcmode) != 0)
		return (NULL); /* dt_proc_error() has been called for us */

	dpr->dpr_hash = dph->dph_hash[dpr->dpr_pid & (dph->dph_hashlen - 1)];
	dph->dph_hash[dpr->dpr_pid & (dph->dph_hashlen - 1)] = dpr;
	dt_list_prepend(&dph->dph_lrulist, dpr);

	dt_dprintf("created pid %d\n", (int)dpr->dpr_pid);
	dpr->dpr_refs++;

	return (dpr->dpr_proc);
}

struct ps_prochandle *
dt_proc_grab(dtrace_hdl_t *dtp, pid_t pid, int flags, int nomonitor)
{
	dt_proc_hash_t *dph = dtp->dt_procs;
	uint_t h = pid & (dph->dph_hashlen - 1);
	dt_proc_t *dpr, *opr;
	int err;

	/*
	 * Search the hash table for the pid.  If it is already grabbed or
	 * created, move the handle to the front of the lrulist, increment
	 * the reference count, and return the existing ps_prochandle.
	 */
	for (dpr = dph->dph_hash[h]; dpr != NULL; dpr = dpr->dpr_hash) {
		if (dpr->dpr_pid == pid && !dpr->dpr_stale) {
			/*
			 * If the cached handle was opened read-only and
			 * this request is for a writeable handle, mark
			 * the cached handle as stale and open a new handle.
			 * Since it's stale, unmark it as cacheable.
			 */
			if (dpr->dpr_rdonly && !(flags & PGRAB_RDONLY)) {
				dt_dprintf("upgrading pid %d\n", (int)pid);
				dpr->dpr_stale = B_TRUE;
				dpr->dpr_cacheable = B_FALSE;
				dph->dph_lrucnt--;
				break;
			}

			dt_dprintf("grabbed pid %d (cached)\n", (int)pid);
			dt_list_delete(&dph->dph_lrulist, dpr);
			dt_list_prepend(&dph->dph_lrulist, dpr);
			dpr->dpr_refs++;
			return (dpr->dpr_proc);
		}
	}

	if ((dpr = dt_zalloc(dtp, sizeof (dt_proc_t))) == NULL)
		return (NULL); /* errno is set for us */

	(void) pthread_mutex_init(&dpr->dpr_lock, NULL);
	(void) pthread_cond_init(&dpr->dpr_cv, NULL);

#ifdef illumos
	if ((dpr->dpr_proc = Pgrab(pid, flags, &err)) == NULL) {
#else
	if ((err = proc_attach(pid, flags, &dpr->dpr_proc)) != 0) {
#endif
		return (dt_proc_error(dtp, dpr,
		    "failed to grab pid %d: %s\n", (int)pid, Pgrab_error(err)));
	}

	dpr->dpr_hdl = dtp;
	dpr->dpr_pid = pid;

	(void) Punsetflags(dpr->dpr_proc, PR_KLC);
	(void) Psetflags(dpr->dpr_proc, PR_RLC);

	/*
	 * If we are attempting to grab the process without a monitor
	 * thread, then mark the process cacheable only if it's being
	 * grabbed read-only.  If we're currently caching more process
	 * handles than dph_lrulim permits, attempt to find the
	 * least-recently-used handle that is currently unreferenced and
	 * release it from the cache.  Otherwise we are grabbing the process
	 * for control: create a control thread for this process and store
	 * its ID in dpr->dpr_tid.
	 */
	if (nomonitor || (flags & PGRAB_RDONLY)) {
		if (dph->dph_lrucnt >= dph->dph_lrulim) {
			for (opr = dt_list_prev(&dph->dph_lrulist);
			    opr != NULL; opr = dt_list_prev(opr)) {
				if (opr->dpr_cacheable && opr->dpr_refs == 0) {
					dt_proc_destroy(dtp, opr->dpr_proc);
					break;
				}
			}
		}

		if (flags & PGRAB_RDONLY) {
			dpr->dpr_cacheable = B_TRUE;
			dpr->dpr_rdonly = B_TRUE;
			dph->dph_lrucnt++;
		}

	} else if (dt_proc_create_thread(dtp, dpr, DT_PROC_STOP_GRAB) != 0)
		return (NULL); /* dt_proc_error() has been called for us */

	dpr->dpr_hash = dph->dph_hash[h];
	dph->dph_hash[h] = dpr;
	dt_list_prepend(&dph->dph_lrulist, dpr);

	dt_dprintf("grabbed pid %d\n", (int)pid);
	dpr->dpr_refs++;

	return (dpr->dpr_proc);
}

void
dt_proc_release(dtrace_hdl_t *dtp, struct ps_prochandle *P)
{
	dt_proc_t *dpr = dt_proc_lookup(dtp, P, B_FALSE);
	dt_proc_hash_t *dph = dtp->dt_procs;

	assert(dpr != NULL);
	assert(dpr->dpr_refs != 0);

	if (--dpr->dpr_refs == 0 &&
	    (!dpr->dpr_cacheable || dph->dph_lrucnt > dph->dph_lrulim))
		dt_proc_destroy(dtp, P);
}

void
dt_proc_continue(dtrace_hdl_t *dtp, struct ps_prochandle *P)
{
	dt_proc_t *dpr = dt_proc_lookup(dtp, P, B_FALSE);

	(void) pthread_mutex_lock(&dpr->dpr_lock);

	if (dpr->dpr_stop & DT_PROC_STOP_IDLE) {
		dpr->dpr_stop &= ~DT_PROC_STOP_IDLE;
		(void) pthread_cond_broadcast(&dpr->dpr_cv);
	}

	(void) pthread_mutex_unlock(&dpr->dpr_lock);
}

void
dt_proc_lock(dtrace_hdl_t *dtp, struct ps_prochandle *P)
{
	dt_proc_t *dpr = dt_proc_lookup(dtp, P, B_FALSE);
	int err = pthread_mutex_lock(&dpr->dpr_lock);
	assert(err == 0); /* check for recursion */
}

void
dt_proc_unlock(dtrace_hdl_t *dtp, struct ps_prochandle *P)
{
	dt_proc_t *dpr = dt_proc_lookup(dtp, P, B_FALSE);
	int err = pthread_mutex_unlock(&dpr->dpr_lock);
	assert(err == 0); /* check for unheld lock */
}

void
dt_proc_hash_create(dtrace_hdl_t *dtp)
{
	if ((dtp->dt_procs = dt_zalloc(dtp, sizeof (dt_proc_hash_t) +
	    sizeof (dt_proc_t *) * _dtrace_pidbuckets - 1)) != NULL) {

		(void) pthread_mutex_init(&dtp->dt_procs->dph_lock, NULL);
		(void) pthread_cond_init(&dtp->dt_procs->dph_cv, NULL);

		dtp->dt_procs->dph_hashlen = _dtrace_pidbuckets;
		dtp->dt_procs->dph_lrulim = _dtrace_pidlrulim;
	}
}

void
dt_proc_hash_destroy(dtrace_hdl_t *dtp)
{
	dt_proc_hash_t *dph = dtp->dt_procs;
	dt_proc_t *dpr;

	while ((dpr = dt_list_next(&dph->dph_lrulist)) != NULL)
		dt_proc_destroy(dtp, dpr->dpr_proc);

	dtp->dt_procs = NULL;
	dt_free(dtp, dph);
}

struct ps_prochandle *
dtrace_proc_create(dtrace_hdl_t *dtp, const char *file, char *const *argv,
    proc_child_func *pcf, void *child_arg)
{
	dt_ident_t *idp = dt_idhash_lookup(dtp->dt_macros, "target");
	struct ps_prochandle *P = dt_proc_create(dtp, file, argv, pcf, child_arg);

	if (P != NULL && idp != NULL && idp->di_id == 0) {
#ifdef illumos
		idp->di_id = Pstatus(P)->pr_pid; /* $target = created pid */
#else
		idp->di_id = proc_getpid(P); /* $target = created pid */
#endif
	}

	return (P);
}

struct ps_prochandle *
dtrace_proc_grab(dtrace_hdl_t *dtp, pid_t pid, int flags)
{
	dt_ident_t *idp = dt_idhash_lookup(dtp->dt_macros, "target");
	struct ps_prochandle *P = dt_proc_grab(dtp, pid, flags, 0);

	if (P != NULL && idp != NULL && idp->di_id == 0)
		idp->di_id = pid; /* $target = grabbed pid */

	return (P);
}

void
dtrace_proc_release(dtrace_hdl_t *dtp, struct ps_prochandle *P)
{
	dt_proc_release(dtp, P);
}

void
dtrace_proc_continue(dtrace_hdl_t *dtp, struct ps_prochandle *P)
{
	dt_proc_continue(dtp, P);
}<|MERGE_RESOLUTION|>--- conflicted
+++ resolved
@@ -94,19 +94,9 @@
 #include <libproc_compat.h>
 #define	SYS_forksys SYS_fork
 #endif
-<<<<<<< HEAD
 
 #define	IS_SYS_EXEC(w)	(w == SYS_execve)
 #define	IS_SYS_FORK(w)	(w == SYS_vfork || w == SYS_forksys)
-
-#if !defined(__DECONST) && defined(__UNCONST)
-#define __DECONST(a, b) __UNCONST(b)
-#endif
-=======
-
-#define	IS_SYS_EXEC(w)	(w == SYS_execve)
-#define	IS_SYS_FORK(w)	(w == SYS_vfork || w == SYS_forksys)
->>>>>>> b2b84690
 
 static dt_bkpt_t *
 dt_proc_bpcreate(dt_proc_t *dpr, uintptr_t addr, dt_bkpt_f *func, void *data)
@@ -196,15 +186,11 @@
 	    (int)dpr->dpr_pid, (ulong_t)dbp->dbp_addr, ++dbp->dbp_hits);
 
 	dbp->dbp_func(dtp, dpr, dbp->dbp_data);
-<<<<<<< HEAD
-	(void) Pxecbkpt(dpr->dpr_proc, &dbp->dbp_instr);
-=======
 #ifdef __NetBSD__
 	(void) Pxecbkpt(dpr->dpr_proc, &dbp->dbp_instr);
 #else
 	(void) Pxecbkpt(dpr->dpr_proc, dbp->dbp_instr);
 #endif
->>>>>>> b2b84690
 }
 
 static void
