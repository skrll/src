--- conflicted
+++ resolved
@@ -22,11 +22,7 @@
 /*
  * Copyright (c) 2003, 2010, Oracle and/or its affiliates. All rights reserved.
  * Copyright (c) 2013, Joyent, Inc. All rights reserved.
-<<<<<<< HEAD
- * Copyright (c) 2012 by Delphix. All rights reserved.
-=======
  * Copyright (c) 2012, 2016 by Delphix. All rights reserved.
->>>>>>> b2b84690
  */
 
 #include <sys/types.h>
@@ -134,14 +130,9 @@
 #define	DT_VERS_1_11	DT_VERSION_NUMBER(1, 11, 0)
 #define	DT_VERS_1_12	DT_VERSION_NUMBER(1, 12, 0)
 #define	DT_VERS_1_12_1	DT_VERSION_NUMBER(1, 12, 1)
-<<<<<<< HEAD
-#define	DT_VERS_LATEST	DT_VERS_1_12_1
-#define	DT_VERS_STRING	"Sun D 1.12.1"
-=======
 #define	DT_VERS_1_13	DT_VERSION_NUMBER(1, 13, 0)
 #define	DT_VERS_LATEST	DT_VERS_1_13
 #define	DT_VERS_STRING	"Sun D 1.13"
->>>>>>> b2b84690
 
 const dt_version_t _dtrace_versions[] = {
 	DT_VERS_1_0,	/* D API 1.0.0 (PSARC 2001/466) Solaris 10 FCS */
@@ -167,10 +158,7 @@
 	DT_VERS_1_11,	/* D API 1.11 */
 	DT_VERS_1_12,	/* D API 1.12 */
 	DT_VERS_1_12_1,	/* D API 1.12.1 */
-<<<<<<< HEAD
-=======
 	DT_VERS_1_13,	/* D API 1.13 */
->>>>>>> b2b84690
 	0
 };
 
@@ -515,11 +503,6 @@
 	&dt_idops_func, "void(@, size_t, ...)" },
 { "trunc", DT_IDENT_ACTFUNC, 0, DT_ACT_TRUNC, DT_ATTR_STABCMN,
 	DT_VERS_1_0, &dt_idops_func, "void(...)" },
-<<<<<<< HEAD
-{ "typeref", DT_IDENT_FUNC, 0, DIF_SUBR_TYPEREF, DT_ATTR_STABCMN, DT_VERS_1_1,
-	&dt_idops_func, "uintptr_t *(void *, size_t, string, size_t)" },
-=======
->>>>>>> b2b84690
 { "uaddr", DT_IDENT_ACTFUNC, 0, DT_ACT_UADDR, DT_ATTR_STABCMN,
 	DT_VERS_1_2, &dt_idops_func, "_usymaddr(uintptr_t)" },
 { "ucaller", DT_IDENT_SCALAR, 0, DIF_VAR_UCALLER, DT_ATTR_STABCMN,
@@ -1358,8 +1341,8 @@
 
 	/*
 	 * On FreeBSD the kernel module name can't be hard-coded. The
-	 * 'kern.bootfile' sysctl value tells us exactly which file is
-	 * being used as the kernel.
+	 * 'kern.bootfile' sysctl value tells us exactly which file is being
+	 * used as the kernel.
 	 */
 #ifndef illumos
 # ifdef __FreeBSD__
@@ -1666,19 +1649,11 @@
 			return (set_open_errno(dtp, errp, dtp->dt_errno));
 	}
 #endif
-<<<<<<< HEAD
 	if (dtrace_setopt(dtp, "libdir", _dtrace_libdir) != 0)
 		return (set_open_errno(dtp, errp, dtp->dt_errno));
 #else
 	if (dtrace_setopt(dtp, "libdir", _dtrace_libdir) != 0)
 		return (set_open_errno(dtp, errp, dtp->dt_errno));
-=======
-	if (dtrace_setopt(dtp, "libdir", _dtrace_libdir) != 0)
-		return (set_open_errno(dtp, errp, dtp->dt_errno));
-#else
-	if (dtrace_setopt(dtp, "libdir", _dtrace_libdir) != 0)
-		return (set_open_errno(dtp, errp, dtp->dt_errno));
->>>>>>> b2b84690
 #endif
 
 	return (dtp);
