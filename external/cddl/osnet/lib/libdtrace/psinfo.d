<<<<<<< HEAD
/*	$NetBSD: psinfo.d,v 1.5 2015/10/07 00:35:23 christos Exp $	*/
=======
/*	$NetBSD: psinfo.d,v 1.6 2018/05/28 21:05:09 chs Exp $	*/
>>>>>>> b2b84690

/*
 * CDDL HEADER START
 *
 * The contents of this file are subject to the terms of the
 * Common Development and Distribution License, Version 1.0 only
 * (the "License").  You may not use this file except in compliance
 * with the License.
 *
 * You can obtain a copy of the license at usr/src/OPENSOLARIS.LICENSE
 * or http://www.opensolaris.org/os/licensing.
 * See the License for the specific language governing permissions
 * and limitations under the License.
 *
 * When distributing Covered Code, include this CDDL HEADER in each
 * file and include the License file at usr/src/OPENSOLARIS.LICENSE.
 * If applicable, add the following below this CDDL HEADER, with the
 * fields enclosed by brackets "[]" replaced with your own identifying
 * information: Portions Copyright [yyyy] [name of copyright owner]
 *
 * CDDL HEADER END
 *
 * Portions Copyright 2006 John Birrell jb@freebsd.org
 *
 * $FreeBSD: head/cddl/lib/libdtrace/psinfo.d 304825 2016-08-25 23:24:57Z gnn $
 */
/*
 * Copyright 2004 Sun Microsystems, Inc.  All rights reserved.
 * Use is subject to license terms.
 */

typedef struct psinfo {
	int	pr_nlwp;	/* number of threads */
	pid_t	pr_pid;		/* unique process id */
	pid_t	pr_ppid;	/* process id of parent */
	pid_t	pr_pgid;	/* pid of process group leader */
	pid_t	pr_sid;		/* session id */
	uid_t	pr_uid;		/* real user id */
	uid_t	pr_euid;	/* effective user id */
	gid_t	pr_gid;		/* real group id */
	gid_t	pr_egid;	/* effective group id */
	uintptr_t
		pr_addr;	/* address of process */
	string	pr_psargs;	/* process arguments */
	u_int	pr_arglen;	/* process argument length */
} psinfo_t;

#pragma D binding "1.0" translator
translator psinfo_t < struct proc *T > {
	pr_nlwp = T->p_nlwps;
	pr_pid = T->p_pid;
	pr_ppid = (T->p_pptr == 0) ? 0 : T->p_pptr->p_pid;
	pr_pgid = (T->p_pgrp->pg_session->s_leader == 0) ? 0 : T->p_pgrp->pg_session->s_leader->p_pid;
	pr_sid = (T->p_pgrp == 0) ? 0 : ((T->p_pgrp->pg_session == 0) ? 0 : T->p_pgrp->pg_session->s_sid);
	pr_uid = T->p_cred->cr_uid;
	pr_euid = T->p_cred->cr_euid;
	pr_gid = T->p_cred->cr_gid;
	pr_egid = T->p_cred->cr_egid;
	pr_addr = 0;
	pr_psargs = stringof(T->p_comm);
	pr_arglen = strlen(T->p_comm);
};

typedef struct lwpsinfo {
	id_t	pr_lwpid;	/* thread ID. */
	int	pr_flag;	/* thread flags. */
	int	pr_pri;		/* thread priority. */
	char	pr_state;	/* numeric lwp state */
	char	pr_sname;	/* printable character for pr_state */
	short	pr_syscall;	/* system call number (if in syscall) */
	uintptr_t
		pr_addr;	/* internal address of lwp */
	uintptr_t
		pr_wchan;	/* sleep address */
} lwpsinfo_t;

#pragma D binding "1.0" translator
translator lwpsinfo_t < struct lwp *T > {
	pr_lwpid = T->l_lid;
	pr_pri = T->l_priority;
	pr_flag = T->l_flag;
	pr_state = T->l_stat;
	pr_sname = '?';	/* XXX */
	pr_syscall = 0; /* XXX */
	pr_addr = (uintptr_t)T;
	pr_wchan = (uintptr_t)T->l_wchan;
};

inline psinfo_t *curpsinfo = xlate <psinfo_t *> (curthread->l_proc);
#pragma D attributes Stable/Stable/Common curpsinfo
#pragma D binding "1.0" curpsinfo

inline lwpsinfo_t *curlwpsinfo = xlate <lwpsinfo_t *> (curthread);
#pragma D attributes Stable/Stable/Common curlwpsinfo
#pragma D binding "1.0" curlwpsinfo<|MERGE_RESOLUTION|>--- conflicted
+++ resolved
@@ -1,8 +1,4 @@
-<<<<<<< HEAD
-/*	$NetBSD: psinfo.d,v 1.5 2015/10/07 00:35:23 christos Exp $	*/
-=======
 /*	$NetBSD: psinfo.d,v 1.6 2018/05/28 21:05:09 chs Exp $	*/
->>>>>>> b2b84690
 
 /*
  * CDDL HEADER START
