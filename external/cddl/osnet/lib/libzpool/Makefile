<<<<<<< HEAD
#	$NetBSD: Makefile,v 1.11 2016/08/04 17:07:24 christos Exp $
=======
#	$NetBSD: Makefile,v 1.12 2018/05/28 21:05:09 chs Exp $
>>>>>>> b2b84690

.include <bsd.init.mk>

.include "${.CURDIR}/../../dist/uts/common/Makefile.files"
.include "../../Makefile.zfs"

.PATH: ${.CURDIR}/../../dist/common/zfs
.PATH: ${.CURDIR}/../../dist/common/unicode
.PATH: ${.CURDIR}/../../dist/lib/libzpool/common
.PATH: ${.CURDIR}/../../dist/uts/common/fs/zfs
.PATH: ${.CURDIR}/../../dist/uts/common/os

LIBDPLIBS+= \
	avl	${.CURDIR}/../libavl \
	nvpair	${.CURDIR}/../libnvpair \
	pthread	${NETBSDSRCDIR}/lib/libpthread \
	umem	${.CURDIR}/../libumem \
	z	${NETBSDSRCDIR}/lib/libz \

LIB=		zpool
CPPFLAGS+=	-std=c99

CWARNFLAGS+=	-Wno-missing-field-initializers
CWARNFLAGS+=	-Wno-parentheses

# Local stuff
<<<<<<< HEAD
SRCS=		kernel.c kernel2.c atomic.c
=======
SRCS+=		kernel.c atomic.c
>>>>>>> b2b84690

# Sun stuff
SRCS+=		${ZFS_COMMON_OBJS:C/.o$/.c/} vdev_file.c trim_map.c
SRCS+=		${ZFS_SHARED_OBJS:C/.o$/.c/}
SRCS+=		taskq.c util.c list.c u8_textprep.c

print:
	echo ${LIST_SRCS} ${LIST_OBJS}


.include <bsd.lib.mk><|MERGE_RESOLUTION|>--- conflicted
+++ resolved
@@ -1,8 +1,4 @@
-<<<<<<< HEAD
-#	$NetBSD: Makefile,v 1.11 2016/08/04 17:07:24 christos Exp $
-=======
 #	$NetBSD: Makefile,v 1.12 2018/05/28 21:05:09 chs Exp $
->>>>>>> b2b84690
 
 .include <bsd.init.mk>
 
@@ -29,11 +25,7 @@
 CWARNFLAGS+=	-Wno-parentheses
 
 # Local stuff
-<<<<<<< HEAD
-SRCS=		kernel.c kernel2.c atomic.c
-=======
 SRCS+=		kernel.c atomic.c
->>>>>>> b2b84690
 
 # Sun stuff
 SRCS+=		${ZFS_COMMON_OBJS:C/.o$/.c/} vdev_file.c trim_map.c
