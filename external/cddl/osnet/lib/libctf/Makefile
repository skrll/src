<<<<<<< HEAD
#	$NetBSD: Makefile,v 1.9 2016/08/04 17:07:24 christos Exp $
=======
#	$NetBSD: Makefile,v 1.10 2018/05/28 21:05:09 chs Exp $
>>>>>>> b2b84690

# $FreeBSD: head/cddl/lib/libctf/Makefile 314654 2017-03-04 11:30:04Z ngie $

.include <bsd.init.mk>

LIB=		ctf
<<<<<<< HEAD
MAN=		ctf.5

=======
>>>>>>> b2b84690
SRCS=		ctf_create.c \
		ctf_decl.c \
		ctf_error.c \
		ctf_hash.c \
		ctf_labels.c \
		ctf_lib.c \
		ctf_lookup.c \
		ctf_open.c \
		ctf_subr.c \
		ctf_types.c \
		ctf_util.c
MAN=		ctf.5

.PATH:		${.CURDIR}/../../dist/common/ctf
.PATH:		${.CURDIR}/../../dist/lib/libctf/common

CPPFLAGS+=	-DCTF_OLD_VERSIONS

CPPFLAGS+=	-I${OSNETDIR}/sys \
		-I${OSNETDIR}/include \
		-I${OPENSOLARIS_USR_DISTDIR}/head \
		-I${OPENSOLARIS_USR_DISTDIR}/common/ctf \
		-I${OPENSOLARIS_USR_DISTDIR}/lib/libctf/common \
		-I${OPENSOLARIS_SYS_DISTDIR}/uts/common

LIBDPLIBS+=	z	${NETBSDSRCDIR}/lib/libz

.include <bsd.lib.mk>
<|MERGE_RESOLUTION|>--- conflicted
+++ resolved
@@ -1,19 +1,10 @@
-<<<<<<< HEAD
-#	$NetBSD: Makefile,v 1.9 2016/08/04 17:07:24 christos Exp $
-=======
 #	$NetBSD: Makefile,v 1.10 2018/05/28 21:05:09 chs Exp $
->>>>>>> b2b84690
 
 # $FreeBSD: head/cddl/lib/libctf/Makefile 314654 2017-03-04 11:30:04Z ngie $
 
 .include <bsd.init.mk>
 
 LIB=		ctf
-<<<<<<< HEAD
-MAN=		ctf.5
-
-=======
->>>>>>> b2b84690
 SRCS=		ctf_create.c \
 		ctf_decl.c \
 		ctf_error.c \
