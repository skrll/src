<<<<<<< HEAD
/*	$NetBSD: deviceid.c,v 1.3 2017/01/10 19:20:35 christos Exp $	*/
=======
/*	$NetBSD: deviceid.c,v 1.4 2018/05/28 21:05:09 chs Exp $	*/
>>>>>>> b2b84690

/*-
 * Copyright (c) 2009 The NetBSD Foundation, Inc.
 * All rights reserved.
 *
 * This code is derived from software contributed to The NetBSD Foundation
 * by Andrew Doran.
 *
 * Redistribution and use in source and binary forms, with or without
 * modification, are permitted provided that the following conditions
 * are met:
 * 1. Redistributions of source code must retain the above copyright
 *    notice, this list of conditions and the following disclaimer.
 * 2. Redistributions in binary form must reproduce the above copyright
 *    notice, this list of conditions and the following disclaimer in the
 *    documentation and/or other materials provided with the distribution.
 *
 * THIS SOFTWARE IS PROVIDED BY THE NETBSD FOUNDATION, INC. AND CONTRIBUTORS
 * ``AS IS'' AND ANY EXPRESS OR IMPLIED WARRANTIES, INCLUDING, BUT NOT LIMITED
 * TO, THE IMPLIED WARRANTIES OF MERCHANTABILITY AND FITNESS FOR A PARTICULAR
 * PURPOSE ARE DISCLAIMED.  IN NO EVENT SHALL THE FOUNDATION OR CONTRIBUTORS
 * BE LIABLE FOR ANY DIRECT, INDIRECT, INCIDENTAL, SPECIAL, EXEMPLARY, OR
 * CONSEQUENTIAL DAMAGES (INCLUDING, BUT NOT LIMITED TO, PROCUREMENT OF
 * SUBSTITUTE GOODS OR SERVICES; LOSS OF USE, DATA, OR PROFITS; OR BUSINESS
 * INTERRUPTION) HOWEVER CAUSED AND ON ANY THEORY OF LIABILITY, WHETHER IN
 * CONTRACT, STRICT LIABILITY, OR TORT (INCLUDING NEGLIGENCE OR OTHERWISE)
 * ARISING IN ANY WAY OUT OF THE USE OF THIS SOFTWARE, EVEN IF ADVISED OF THE
 * POSSIBILITY OF SUCH DAMAGE.
 */

/*-
 * Copyright (c) 2007 Pawel Jakub Dawidek <pjd@FreeBSD.org>
 * All rights reserved.
 *
 * Redistribution and use in source and binary forms, with or without
 * modification, are permitted provided that the following conditions
 * are met:
 * 1. Redistributions of source code must retain the above copyright
 *    notice, this list of conditions and the following disclaimer.
 * 2. Redistributions in binary form must reproduce the above copyright
 *    notice, this list of conditions and the following disclaimer in the
 *    documentation and/or other materials provided with the distribution.
 *
 * THIS SOFTWARE IS PROVIDED BY THE AUTHORS AND CONTRIBUTORS ``AS IS'' AND
 * ANY EXPRESS OR IMPLIED WARRANTIES, INCLUDING, BUT NOT LIMITED TO, THE
 * IMPLIED WARRANTIES OF MERCHANTABILITY AND FITNESS FOR A PARTICULAR PURPOSE
 * ARE DISCLAIMED.  IN NO EVENT SHALL THE AUTHORS OR CONTRIBUTORS BE LIABLE
 * FOR ANY DIRECT, INDIRECT, INCIDENTAL, SPECIAL, EXEMPLARY, OR CONSEQUENTIAL
 * DAMAGES (INCLUDING, BUT NOT LIMITED TO, PROCUREMENT OF SUBSTITUTE GOODS
 * OR SERVICES; LOSS OF USE, DATA, OR PROFITS; OR BUSINESS INTERRUPTION)
 * HOWEVER CAUSED AND ON ANY THEORY OF LIABILITY, WHETHER IN CONTRACT, STRICT
 * LIABILITY, OR TORT (INCLUDING NEGLIGENCE OR OTHERWISE) ARISING IN ANY WAY
 * OUT OF THE USE OF THIS SOFTWARE, EVEN IF ADVISED OF THE POSSIBILITY OF
 * SUCH DAMAGE.
 */

#include <sys/cdefs.h>
<<<<<<< HEAD
/* __FBSDID("$FreeBSD: src/compat/opensolaris/misc/deviceid.c,v 1.1 2007/05/06 01:39:38 pjd Exp $"); */
__RCSID("$NetBSD: deviceid.c,v 1.3 2017/01/10 19:20:35 christos Exp $");
=======
/* __FBSDID("$FreeBSD: head/cddl/compat/opensolaris/misc/deviceid.c 238112 2012-07-04 17:36:26Z pjd $"); */
__RCSID("$NetBSD: deviceid.c,v 1.4 2018/05/28 21:05:09 chs Exp $");
>>>>>>> b2b84690

#include <sys/param.h>
#include <sys/ioctl.h>
#include <stdio.h>
#include <unistd.h>
#include <string.h>
#include <errno.h>
#include <devid.h>
#include <err.h>

int
devid_str_decode(char *devidstr, ddi_devid_t *retdevid, char **retminor_name)
{

	if (strlcpy(retdevid->devid, devidstr, sizeof(retdevid->devid)) >=
	    sizeof(retdevid->devid)) {
		return (EINVAL);
	}
	*retminor_name = strdup("");
	if (*retminor_name == NULL)
		return (ENOMEM);
	return (0);
}

int
devid_deviceid_to_nmlist(const char *search_path, ddi_devid_t devid,
    const char *minor_name, devid_nmlist_t **retlist)
{

	errx(1, "XXXNETBSD devid_deviceid_to_nmlist");
}

void
devid_str_free(char *str)
{

	free(str);
}

void
devid_free(ddi_devid_t devid)
{
	/* Do nothing. */
}

void
devid_free_nmlist(devid_nmlist_t *list)
{

	free(list);
}

int
devid_get(int fd, ddi_devid_t *retdevid)
{
	return (ENOENT);
}

int
devid_get_minor_name(int fd, char **retminor_name)
{

	*retminor_name = strdup("");
	if (*retminor_name == NULL)
		return (ENOMEM);
	return (0);
}

char *
devid_str_encode(ddi_devid_t devid, char *minor_name)
{

	return (strdup(devid.devid));
}<|MERGE_RESOLUTION|>--- conflicted
+++ resolved
@@ -1,8 +1,4 @@
-<<<<<<< HEAD
-/*	$NetBSD: deviceid.c,v 1.3 2017/01/10 19:20:35 christos Exp $	*/
-=======
 /*	$NetBSD: deviceid.c,v 1.4 2018/05/28 21:05:09 chs Exp $	*/
->>>>>>> b2b84690
 
 /*-
  * Copyright (c) 2009 The NetBSD Foundation, Inc.
@@ -60,13 +56,8 @@
  */
 
 #include <sys/cdefs.h>
-<<<<<<< HEAD
-/* __FBSDID("$FreeBSD: src/compat/opensolaris/misc/deviceid.c,v 1.1 2007/05/06 01:39:38 pjd Exp $"); */
-__RCSID("$NetBSD: deviceid.c,v 1.3 2017/01/10 19:20:35 christos Exp $");
-=======
 /* __FBSDID("$FreeBSD: head/cddl/compat/opensolaris/misc/deviceid.c 238112 2012-07-04 17:36:26Z pjd $"); */
 __RCSID("$NetBSD: deviceid.c,v 1.4 2018/05/28 21:05:09 chs Exp $");
->>>>>>> b2b84690
 
 #include <sys/param.h>
 #include <sys/ioctl.h>
