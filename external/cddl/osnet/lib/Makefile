--- conflicted
+++ resolved
@@ -1,8 +1,4 @@
-<<<<<<< HEAD
-#	$NetBSD: Makefile,v 1.8 2016/02/29 17:46:54 riastradh Exp $
-=======
 #	$NetBSD: Makefile,v 1.9 2018/05/28 21:05:08 chs Exp $
->>>>>>> b2b84690
 #
 #
 
