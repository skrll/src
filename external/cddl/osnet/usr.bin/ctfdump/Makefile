<<<<<<< HEAD
#	$NetBSD: Makefile,v 1.8 2016/02/04 18:47:14 roy Exp $
=======
#	$NetBSD: Makefile,v 1.9 2018/05/28 21:05:11 chs Exp $
>>>>>>> b2b84690

# $FreeBSD: head/cddl/usr.bin/ctfdump/Makefile 314654 2017-03-04 11:30:04Z ngie $

.include <bsd.own.mk>

.include <bsd.own.mk>

.include	"../../Makefile.inc"
.include	"../../Makefile.ctf"

.PATH:		${OPENSOLARIS_USR_DISTDIR}/tools/ctf/dump

PROG=		ctfdump

SRCS=		dump.c \
		symbol.c \
		utils.c

COPTS.utils.c +=	-Wno-format-nonliteral

LDADD+=-lpthread
DPADD+=${LIBPTHREAD}

.include <bsd.prog.mk><|MERGE_RESOLUTION|>--- conflicted
+++ resolved
@@ -1,12 +1,6 @@
-<<<<<<< HEAD
-#	$NetBSD: Makefile,v 1.8 2016/02/04 18:47:14 roy Exp $
-=======
 #	$NetBSD: Makefile,v 1.9 2018/05/28 21:05:11 chs Exp $
->>>>>>> b2b84690
 
 # $FreeBSD: head/cddl/usr.bin/ctfdump/Makefile 314654 2017-03-04 11:30:04Z ngie $
-
-.include <bsd.own.mk>
 
 .include <bsd.own.mk>
 
