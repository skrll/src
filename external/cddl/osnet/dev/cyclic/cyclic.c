--- conflicted
+++ resolved
@@ -1,8 +1,4 @@
-<<<<<<< HEAD
-/*	$NetBSD: cyclic.c,v 1.7 2017/02/01 21:59:09 chs Exp $	*/
-=======
 /*	$NetBSD: cyclic.c,v 1.8 2018/05/28 21:05:02 chs Exp $	*/
->>>>>>> b2b84690
 
 /*
  * CDDL HEADER START
