<<<<<<< HEAD
/*	$NetBSD: lockstat.c,v 1.8 2015/03/09 01:42:26 christos Exp $	*/
=======
/*	$NetBSD: lockstat.c,v 1.9 2018/05/28 21:05:03 chs Exp $	*/
>>>>>>> b2b84690

/*
 * CDDL HEADER START
 *
 * The contents of this file are subject to the terms of the
 * Common Development and Distribution License (the "License").
 * You may not use this file except in compliance with the License.
 *
 * You can obtain a copy of the license at usr/src/OPENSOLARIS.LICENSE
 * or http://www.opensolaris.org/os/licensing.
 * See the License for the specific language governing permissions
 * and limitations under the License.
 *
 * When distributing Covered Code, include this CDDL HEADER in each
 * file and include the License file at usr/src/OPENSOLARIS.LICENSE.
 * If applicable, add the following below this CDDL HEADER, with the
 * fields enclosed by brackets "[]" replaced with your own identifying
 * information: Portions Copyright [yyyy] [name of copyright owner]
 *
 * CDDL HEADER END
 */
/*
 * Copyright 2009 Sun Microsystems, Inc.  All rights reserved.
 * Use is subject to license terms.
 */

#include <sys/cdefs.h>
<<<<<<< HEAD
__KERNEL_RCSID(0, "$NetBSD: lockstat.c,v 1.8 2015/03/09 01:42:26 christos Exp $");

#include <sys/types.h>
=======
__KERNEL_RCSID(0, "$NetBSD: lockstat.c,v 1.9 2018/05/28 21:05:03 chs Exp $");

#include <sys/types.h>
#include <sys/proc.h>
>>>>>>> b2b84690
#include <sys/param.h>
#include <sys/conf.h>
#include <sys/dtrace.h>
#include <sys/module.h>
#include <sys/mutex.h>
#include <sys/systm.h>
#include <sys/xcall.h>
#include <sys/atomic.h>

#define NLOCKSTAT 1
#include <dev/lockstat.h>
<<<<<<< HEAD

#define	ASSERT	KASSERT
=======
>>>>>>> b2b84690

typedef struct lockstat_probe {
	const char	*lsp_func;
	const char	*lsp_name;
	int		lsp_probe;
	dtrace_id_t	lsp_id;
} lockstat_probe_t;

lockstat_probe_t lockstat_probes[] = {
	{ "mutex_spin", "spin",		LB_SPIN_MUTEX	| LB_SPIN,	0 },
	{ "mutex_adaptive", "sleep",	LB_ADAPTIVE_MUTEX | LB_SLEEP1,	0 },
	{ "mutex_adaptive", "spin",	LB_ADAPTIVE_MUTEX | LB_SPIN,	0 },
	{ "rwlock", "sleep_writer",	LB_RWLOCK	| LB_SLEEP1,	0 },
	{ "rwlock", "sleep_reader",	LB_RWLOCK	| LB_SLEEP2,	0 },
	{ "rwlock", "spin",		LB_RWLOCK	| LB_SPIN,	0 },
	{ "kernel", "spin",		LB_KERNEL_LOCK	| LB_SPIN,	0 },
	{ "lwp", "spin",		LB_NOPREEMPT	| LB_SPIN,	0 },
	{ NULL, NULL,			0,				0 },
};

static dtrace_provider_id_t lockstat_id;
static size_t lockstat_dtrace_count;

/*ARGSUSED*/
static int
lockstat_enable(void *arg, dtrace_id_t id, void *parg)
{
	lockstat_probe_t *probe = parg;

	ASSERT(!lockstat_probemap[LS_COMPRESS(probe->lsp_probe)]);

	lockstat_probemap[LS_COMPRESS(probe->lsp_probe)] = id;
	if (lockstat_dtrace_count++ == 0) {
		lockstat_dtrace_enabled = LB_DTRACE;
		LOCKSTAT_ENABLED_UPDATE();
	}

	return 0;
}

/*ARGSUSED*/
static void
lockstat_disable(void *arg, dtrace_id_t id __unused, void *parg)
{
	lockstat_probe_t *probe = parg;

	ASSERT(lockstat_probemap[LS_COMPRESS(probe->lsp_probe)]);

	if (--lockstat_dtrace_count == 0) {
		lockstat_dtrace_enabled = 0;
		LOCKSTAT_ENABLED_UPDATE();
	}

	lockstat_probemap[LS_COMPRESS(probe->lsp_probe)] = 0;
}

/*ARGSUSED*/
static void
lockstat_provide(void *arg, const dtrace_probedesc_t *desc)
{
	int i = 0;

	for (i = 0; lockstat_probes[i].lsp_func != NULL; i++) {
		lockstat_probe_t *probe = &lockstat_probes[i];

		if (dtrace_probe_lookup(lockstat_id, __UNCONST("kernel"),
			__UNCONST(probe->lsp_func), __UNCONST(probe->lsp_name))
		    != 0)
			continue;

		ASSERT(!probe->lsp_id);
		probe->lsp_id = dtrace_probe_create(lockstat_id,
		    __UNCONST("kernel"), __UNCONST(probe->lsp_func),
		    __UNCONST(probe->lsp_name), 1, probe);
	}
}

/*ARGSUSED*/
static void
lockstat_destroy(void *arg, dtrace_id_t id, void *parg)
{
	lockstat_probe_t *probe = parg;

	ASSERT(!lockstat_probemap[probe->lsp_probe]);
	probe->lsp_id = 0;
}

static dtrace_pattr_t lockstat_attr = {
{ DTRACE_STABILITY_EVOLVING, DTRACE_STABILITY_EVOLVING, DTRACE_CLASS_COMMON },
{ DTRACE_STABILITY_PRIVATE, DTRACE_STABILITY_PRIVATE, DTRACE_CLASS_UNKNOWN },
{ DTRACE_STABILITY_PRIVATE, DTRACE_STABILITY_PRIVATE, DTRACE_CLASS_UNKNOWN },
{ DTRACE_STABILITY_EVOLVING, DTRACE_STABILITY_EVOLVING, DTRACE_CLASS_COMMON },
{ DTRACE_STABILITY_EVOLVING, DTRACE_STABILITY_EVOLVING, DTRACE_CLASS_COMMON },
};

static dtrace_pops_t lockstat_pops = {
	lockstat_provide,
	NULL,
	lockstat_enable,
	lockstat_disable,
	NULL,
	NULL,
	NULL,
	NULL,
	NULL,
	lockstat_destroy
};

static void
lockstat_barrier_xc(void *arg0 __unused, void *arg1 __unused)
{

	membar_consumer();
}

typedef void (*dtrace_probe_func_t)(dtrace_id_t, uintptr_t, uintptr_t,
    uintptr_t, uintptr_t, uintptr_t);

static bool
lockstat_cas_probe(dtrace_probe_func_t old, dtrace_probe_func_t new)
{

	ASSERT(kernconfig_is_held());
<<<<<<< HEAD

	if (lockstat_probe_func != old)
		return false;

	lockstat_probe_func = new;
	membar_producer();
	xc_wait(xc_broadcast(0, lockstat_barrier_xc, NULL, NULL));
	return true;
}

static int
lockstat_init(void)
{
	int error;
	bool ok;

	/* Install the probe function.  */
	ok = lockstat_cas_probe(lockstat_probe_stub, dtrace_probe);
	if (!ok) {
		printf("dtrace_lockstat: lockstat probe already installed\n");
		error = EEXIST;
		goto fail0;
	}

	/* Everything is in place.  Register a dtrace provider.  */
	ASSERT(lockstat_id == 0);
	error = dtrace_register("lockstat", &lockstat_attr, DTRACE_PRIV_USER,
	    NULL, &lockstat_pops, NULL, &lockstat_id);
	if (error) {
		printf("dtrace_lockstat: failed to register dtrace provider"
		    ": %d\n", error);
		goto fail1;
	}
	/* Success!  */
	return 0;

fail1:	ok = lockstat_cas_probe(dtrace_probe, lockstat_probe_stub);
	ASSERT(ok);
fail0:	ASSERT(error);
	return error;
}

static int
lockstat_fini(void)
{
	int error;
	bool ok __diagused;

	error = dtrace_unregister(lockstat_id);
	if (error) {
		printf("dtrace_lockstat: failed to unregister dtrace provider"
		    ": %d\n",
		    error);
		return error;
	}

	/* Unhook the probe.  */
	ok = lockstat_cas_probe(dtrace_probe, lockstat_probe_stub);
	ASSERT(ok);

	/* Success!  */
	return 0;
}

static int
dtrace_lockstat_modcmd(modcmd_t cmd, void *data)
{

=======

	if (lockstat_probe_func != old)
		return false;

	lockstat_probe_func = new;
	membar_producer();
	xc_wait(xc_broadcast(0, lockstat_barrier_xc, NULL, NULL));
	return true;
}

static int
lockstat_init(void)
{
	int error;
	bool ok;

	/* Install the probe function.  */
	ok = lockstat_cas_probe(lockstat_probe_stub, dtrace_probe);
	if (!ok) {
		printf("dtrace_lockstat: lockstat probe already installed\n");
		error = EEXIST;
		goto fail0;
	}

	/* Everything is in place.  Register a dtrace provider.  */
	ASSERT(lockstat_id == 0);
	error = dtrace_register("lockstat", &lockstat_attr, DTRACE_PRIV_USER,
	    NULL, &lockstat_pops, NULL, &lockstat_id);
	if (error) {
		printf("dtrace_lockstat: failed to register dtrace provider"
		    ": %d\n", error);
		goto fail1;
	}
	/* Success!  */
	return 0;

fail1:	ok = lockstat_cas_probe(dtrace_probe, lockstat_probe_stub);
	ASSERT(ok);
fail0:	ASSERT(error);
	return error;
}

static int
lockstat_fini(void)
{
	int error;
	bool ok __diagused;

	error = dtrace_unregister(lockstat_id);
	if (error) {
		printf("dtrace_lockstat: failed to unregister dtrace provider"
		    ": %d\n",
		    error);
		return error;
	}

	/* Unhook the probe.  */
	ok = lockstat_cas_probe(dtrace_probe, lockstat_probe_stub);
	ASSERT(ok);

	/* Success!  */
	return 0;
}

static int
dtrace_lockstat_modcmd(modcmd_t cmd, void *data)
{

>>>>>>> b2b84690
	switch (cmd) {
	case MODULE_CMD_INIT:
		return lockstat_init();
	case MODULE_CMD_FINI:
		return lockstat_fini();
	default:
		return ENOTTY;
	}
}

MODULE(MODULE_CLASS_MISC, dtrace_lockstat, "dtrace");<|MERGE_RESOLUTION|>--- conflicted
+++ resolved
@@ -1,8 +1,4 @@
-<<<<<<< HEAD
-/*	$NetBSD: lockstat.c,v 1.8 2015/03/09 01:42:26 christos Exp $	*/
-=======
 /*	$NetBSD: lockstat.c,v 1.9 2018/05/28 21:05:03 chs Exp $	*/
->>>>>>> b2b84690
 
 /*
  * CDDL HEADER START
@@ -30,16 +26,10 @@
  */
 
 #include <sys/cdefs.h>
-<<<<<<< HEAD
-__KERNEL_RCSID(0, "$NetBSD: lockstat.c,v 1.8 2015/03/09 01:42:26 christos Exp $");
-
-#include <sys/types.h>
-=======
 __KERNEL_RCSID(0, "$NetBSD: lockstat.c,v 1.9 2018/05/28 21:05:03 chs Exp $");
 
 #include <sys/types.h>
 #include <sys/proc.h>
->>>>>>> b2b84690
 #include <sys/param.h>
 #include <sys/conf.h>
 #include <sys/dtrace.h>
@@ -51,11 +41,6 @@
 
 #define NLOCKSTAT 1
 #include <dev/lockstat.h>
-<<<<<<< HEAD
-
-#define	ASSERT	KASSERT
-=======
->>>>>>> b2b84690
 
 typedef struct lockstat_probe {
 	const char	*lsp_func;
@@ -114,7 +99,7 @@
 
 /*ARGSUSED*/
 static void
-lockstat_provide(void *arg, const dtrace_probedesc_t *desc)
+lockstat_provide(void *arg, dtrace_probedesc_t *desc)
 {
 	int i = 0;
 
@@ -179,7 +164,6 @@
 {
 
 	ASSERT(kernconfig_is_held());
-<<<<<<< HEAD
 
 	if (lockstat_probe_func != old)
 		return false;
@@ -248,76 +232,6 @@
 dtrace_lockstat_modcmd(modcmd_t cmd, void *data)
 {
 
-=======
-
-	if (lockstat_probe_func != old)
-		return false;
-
-	lockstat_probe_func = new;
-	membar_producer();
-	xc_wait(xc_broadcast(0, lockstat_barrier_xc, NULL, NULL));
-	return true;
-}
-
-static int
-lockstat_init(void)
-{
-	int error;
-	bool ok;
-
-	/* Install the probe function.  */
-	ok = lockstat_cas_probe(lockstat_probe_stub, dtrace_probe);
-	if (!ok) {
-		printf("dtrace_lockstat: lockstat probe already installed\n");
-		error = EEXIST;
-		goto fail0;
-	}
-
-	/* Everything is in place.  Register a dtrace provider.  */
-	ASSERT(lockstat_id == 0);
-	error = dtrace_register("lockstat", &lockstat_attr, DTRACE_PRIV_USER,
-	    NULL, &lockstat_pops, NULL, &lockstat_id);
-	if (error) {
-		printf("dtrace_lockstat: failed to register dtrace provider"
-		    ": %d\n", error);
-		goto fail1;
-	}
-	/* Success!  */
-	return 0;
-
-fail1:	ok = lockstat_cas_probe(dtrace_probe, lockstat_probe_stub);
-	ASSERT(ok);
-fail0:	ASSERT(error);
-	return error;
-}
-
-static int
-lockstat_fini(void)
-{
-	int error;
-	bool ok __diagused;
-
-	error = dtrace_unregister(lockstat_id);
-	if (error) {
-		printf("dtrace_lockstat: failed to unregister dtrace provider"
-		    ": %d\n",
-		    error);
-		return error;
-	}
-
-	/* Unhook the probe.  */
-	ok = lockstat_cas_probe(dtrace_probe, lockstat_probe_stub);
-	ASSERT(ok);
-
-	/* Success!  */
-	return 0;
-}
-
-static int
-dtrace_lockstat_modcmd(modcmd_t cmd, void *data)
-{
-
->>>>>>> b2b84690
 	switch (cmd) {
 	case MODULE_CMD_INIT:
 		return lockstat_init();
