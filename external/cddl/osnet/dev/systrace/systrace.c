<<<<<<< HEAD
/*	$NetBSD: systrace.c,v 1.9 2017/01/07 21:39:52 christos Exp $	*/
=======
/*	$NetBSD: systrace.c,v 1.12 2018/06/29 11:33:46 kamil Exp $	*/
>>>>>>> b2b84690

/*
 * CDDL HEADER START
 *
 * The contents of this file are subject to the terms of the
 * Common Development and Distribution License (the "License").
 * You may not use this file except in compliance with the License.
 *
 * You can obtain a copy of the license at usr/src/OPENSOLARIS.LICENSE
 * or http://www.opensolaris.org/os/licensing.
 * See the License for the specific language governing permissions
 * and limitations under the License.
 *
 * When distributing Covered Code, include this CDDL HEADER in each
 * file and include the License file at usr/src/OPENSOLARIS.LICENSE.
 * If applicable, add the following below this CDDL HEADER, with the
 * fields enclosed by brackets "[]" replaced with your own identifying
 * information: Portions Copyright [yyyy] [name of copyright owner]
 *
 * CDDL HEADER END
 *
 * Portions Copyright 2006-2008 John Birrell jb@freebsd.org
 *
 */

/*
 * Copyright 2006 Sun Microsystems, Inc.  All rights reserved.
 * Use is subject to license terms.
 */

#include <sys/cdefs.h>
/* __FBSDID("$FreeBSD: head/sys/cddl/dev/systrace/systrace.c 306220 2016-09-22 23:22:53Z markj $"); */

#include <sys/proc.h>
#include <sys/param.h>
#include <sys/systm.h>
#include <sys/conf.h>
#include <sys/cpuvar.h>
#include <sys/fcntl.h>
#include <sys/filio.h>
#include <sys/kernel.h>
#include <sys/kmem.h>
#include <sys/kthread.h>
#include <sys/syslimits.h>
#include <sys/linker.h>
#include <sys/lock.h>
#include <sys/malloc.h>
#include <sys/module.h>
#include <sys/mutex.h>
#include <sys/poll.h>
#include <sys/proc.h>
#include <sys/selinfo.h>
#include <sys/syscallargs.h>
#include <sys/uio.h>
#include <sys/unistd.h>

#include <sys/dtrace.h>
#include "dtrace_cddl.h"

#include "emultrace.h"

#define	CONCAT(x,y)	__CONCAT(x,y)
#define	STRING(s)	__STRING(s)

<<<<<<< HEAD
#ifndef NATIVE
extern const char	* const CONCAT(emulname,_syscallnames)[];
extern const char	* const CONCAT(alt,CONCAT(emulname,_syscallnames))[];
extern 	struct sysent 	CONCAT(emulname,_sysent)[];
#define	MODNAME		CONCAT(dtrace_syscall_,emulname)
#define	MODDEP		"dtrace_syscall,compat_" STRING(emulname)
#define	MAXSYSCALL	CONCAT(EMULNAME,_SYS_MAXSYSCALL)
#define	SYSCALLNAMES	CONCAT(emulname,_syscallnames)
#define	ALTSYSCALLNAMES	CONCAT(alt,CONCAT(emulname,_syscallnames))
#define	SYSENT		CONCAT(emulname,_sysent)
#define	PROVNAME	STRING(emulname) "_syscall"
#else
=======
#ifdef __FreeBSD__
#ifdef LINUX_SYSTRACE
#if defined(__amd64__)
#include <amd64/linux/linux.h>
#include <amd64/linux/linux_proto.h>
#include <amd64/linux/linux_syscalls.c>
#include <amd64/linux/linux_systrace_args.c>
#elif defined(__i386__)
#include <i386/linux/linux.h>
#include <i386/linux/linux_proto.h>
#include <i386/linux/linux_syscalls.c>
#include <i386/linux/linux_systrace_args.c>
#else
#error Only i386 and amd64 are supported.
#endif
#define	MODNAME		"linux"
extern struct sysent linux_sysent[];
#define	MAXSYSCALL	LINUX_SYS_MAXSYSCALL
#define	SYSCALLNAMES	linux_syscallnames
#define	SYSENT		linux_sysent
#elif defined(LINUX32_SYSTRACE)
#if defined(__amd64__)
#include <amd64/linux32/linux.h>
#include <amd64/linux32/linux32_proto.h>
#include <amd64/linux32/linux32_syscalls.c>
#include <amd64/linux32/linux32_systrace_args.c>
#else
#error Only amd64 is supported.
#endif
#define	MODNAME		"linux32"
extern struct sysent linux32_sysent[];
#define	MAXSYSCALL	LINUX32_SYS_MAXSYSCALL
#define	SYSCALLNAMES	linux32_syscallnames
#define	SYSENT		linux32_sysent
#elif defined(FREEBSD32_SYSTRACE)
/*
 * The syscall arguments are processed into a DTrace argument array
 * using a generated function. See sys/kern/makesyscalls.sh.
 */
#include <compat/freebsd32/freebsd32_proto.h>
#include <compat/freebsd32/freebsd32_util.h>
#include <compat/freebsd32/freebsd32_syscall.h>
#include <compat/freebsd32/freebsd32_systrace_args.c>
extern const char *freebsd32_syscallnames[];
#define	MODNAME		"freebsd32"
#define	MAXSYSCALL	FREEBSD32_SYS_MAXSYSCALL
#define	SYSCALLNAMES	freebsd32_syscallnames
#define	SYSENT		freebsd32_sysent
#else
/*
 * The syscall arguments are processed into a DTrace argument array
 * using a generated function. See sys/kern/makesyscalls.sh.
 */
#include <sys/syscall.h>
#include <kern/systrace_args.c>
#define	MODNAME		"freebsd"
#define	MAXSYSCALL	SYS_MAXSYSCALL
#define	SYSCALLNAMES	syscallnames
#define	SYSENT		sysent
#define	NATIVE_ABI
#endif

#define	PROVNAME	"syscall"
#define	DEVNAME	        "dtrace/systrace/" MODNAME
#endif /* __FreeBSD__ */

#ifdef __NetBSD__
#include <sys/syscallargs.h>

#ifndef NATIVE
extern const char	* const CONCAT(emulname,_syscallnames)[];
extern const char	* const CONCAT(alt,CONCAT(emulname,_syscallnames))[];
extern 	struct sysent 	CONCAT(emulname,_sysent)[];
#define	MODNAME		CONCAT(dtrace_syscall_,emulname)
#define	MODDEP		"dtrace_syscall,compat_" STRING(emulname)
#define	MAXSYSCALL	CONCAT(EMULNAME,_SYS_MAXSYSCALL)
#define	SYSCALLNAMES	CONCAT(emulname,_syscallnames)
#define	ALTSYSCALLNAMES	CONCAT(alt,CONCAT(emulname,_syscallnames))
#define	SYSENT		CONCAT(emulname,_sysent)
#define	PROVNAME	STRING(emulname) "_syscall"
#else
>>>>>>> b2b84690
extern const char	* const syscallnames[];
extern const char	* const altsyscallnames[];
#define	MODNAME		dtrace_syscall
#define	MODDEP		"dtrace"
#define	MAXSYSCALL	SYS_MAXSYSCALL
#define	SYSCALLNAMES	syscallnames
#define	ALTSYSCALLNAMES	altsyscallnames
#define	SYSENT		sysent
#define	PROVNAME	"syscall"
#endif

#define	MODCMD		CONCAT(MODNAME,_modcmd)
#define EMUL		CONCAT(emul_,emulname)
extern struct emul 	EMUL;
<<<<<<< HEAD
=======
#define curthread	curlwp
#endif /* __NetBSD__ */
>>>>>>> b2b84690

#define	SYSTRACE_ARTIFICIAL_FRAMES	1

#define	SYSTRACE_SHIFT			16
#define	SYSTRACE_ISENTRY(x)		((int)(x) >> SYSTRACE_SHIFT)
#define	SYSTRACE_SYSNUM(x)		((int)(x) & ((1 << SYSTRACE_SHIFT) - 1))
#define	SYSTRACE_ENTRY(id)		((1 << SYSTRACE_SHIFT) | (id))
#define	SYSTRACE_RETURN(id)		(id)

#if ((1 << SYSTRACE_SHIFT) <= MAXSYSCALL)
#error 1 << SYSTRACE_SHIFT must exceed number of system calls
#endif

static int	systrace_unload(void);
static void	systrace_getargdesc(void *, dtrace_id_t, void *, dtrace_argdesc_t *);
<<<<<<< HEAD
static void	systrace_provide(void *, const dtrace_probedesc_t *);
=======
static uint64_t	systrace_getargval(void *, dtrace_id_t, void *, int, int);
static void	systrace_provide(void *, dtrace_probedesc_t *);
>>>>>>> b2b84690
static void	systrace_destroy(void *, dtrace_id_t, void *);
static int	systrace_enable(void *, dtrace_id_t, void *);
static void	systrace_disable(void *, dtrace_id_t, void *);
static void	systrace_load(void *);

<<<<<<< HEAD
=======
#ifdef __FreeBSD__
static union {
	const char	**p_constnames;
	char		**pp_syscallnames;
} uglyhack = { SYSCALLNAMES };
#endif

>>>>>>> b2b84690
static dtrace_pattr_t systrace_attr = {
{ DTRACE_STABILITY_EVOLVING, DTRACE_STABILITY_EVOLVING, DTRACE_CLASS_COMMON },
{ DTRACE_STABILITY_PRIVATE, DTRACE_STABILITY_PRIVATE, DTRACE_CLASS_UNKNOWN },
{ DTRACE_STABILITY_PRIVATE, DTRACE_STABILITY_PRIVATE, DTRACE_CLASS_ISA },
{ DTRACE_STABILITY_EVOLVING, DTRACE_STABILITY_EVOLVING, DTRACE_CLASS_COMMON },
{ DTRACE_STABILITY_PRIVATE, DTRACE_STABILITY_PRIVATE, DTRACE_CLASS_ISA },
};

static dtrace_pops_t systrace_pops = {
	systrace_provide,
	NULL,
	systrace_enable,
	systrace_disable,
	NULL,
	NULL,
	systrace_getargdesc,
	systrace_getargval,
	NULL,
	systrace_destroy
};

static dtrace_provider_id_t	systrace_id;

/*
 * Probe callback function.
 *
 * Note: This function is called for _all_ syscalls, regardless of which sysent
 *       array the syscall comes from. It could be a standard syscall or a
 *       compat syscall from something like Linux.
 */
#ifdef __FreeBSD__
#ifdef NATIVE_ABI
static void
<<<<<<< HEAD
systrace_probe(uint32_t id, register_t sysnum, const struct sysent *se,
    const void *params, const register_t *ret, int error)
{
	size_t		n_args	= 0;
	uintptr_t	uargs[SYS_MAXSYSARGS + 3];

	memset(uargs, 0, sizeof(uargs));
	if (ret == NULL) {
		/* entry syscall, convert params */
		systrace_args(sysnum, params, uargs, &n_args);
	} else {
		/* return syscall, set values and params: */
		uargs[0] = ret[0];
		uargs[1] = ret[1];
		uargs[2] = error;
		systrace_args(sysnum, params, uargs + 3, &n_args);
	}
=======
systrace_probe(struct syscall_args *sa, enum systrace_probe_t type, int retval)
{
	uint64_t uargs[nitems(sa->args)];
	dtrace_id_t id;
	int n_args, sysnum;

	sysnum = sa->code;
	memset(uargs, 0, sizeof(uargs));

	if (type == SYSTRACE_ENTRY) {
		if ((id = sa->callp->sy_entry) == DTRACE_IDNONE)
			return;

		if (sa->callp->sy_systrace_args_func != NULL)
			/*
			 * Convert the syscall parameters using the registered
			 * function.
			 */
			(*sa->callp->sy_systrace_args_func)(sysnum, sa->args,
			    uargs, &n_args);
		else
			/*
			 * Use the built-in system call argument conversion
			 * function to translate the syscall structure fields
			 * into the array of 64-bit values that DTrace expects.
			 */
			systrace_args(sysnum, sa->args, uargs, &n_args);
		/*
		 * Save probe arguments now so that we can retrieve them if
		 * the getargval method is called from further down the stack.
		 */
		curthread->t_dtrace_systrace_args = uargs;
	} else {
		if ((id = sa->callp->sy_return) == DTRACE_IDNONE)
			return;

		curthread->t_dtrace_systrace_args = NULL;
		/* Set arg0 and arg1 as the return value of this syscall. */
		uargs[0] = uargs[1] = retval;
	}

>>>>>>> b2b84690
	/* Process the probe using the converted argments. */
	/* XXX: fix for more arguments! */
	dtrace_probe(id, uargs[0], uargs[1], uargs[2], uargs[3], uargs[4]);
}
<<<<<<< HEAD
=======
#endif /* NATIVE_ABI */
#endif /* __FreeBSD__ */

#ifdef __NetBSD__
static void
systrace_probe(uint32_t id, register_t sysnum, const struct sysent *se,
    const void *params, const register_t *ret, int error)
{
	size_t		n_args	= 0;
	uintptr_t	uargs[SYS_MAXSYSARGS + 3];

	memset(uargs, 0, sizeof(uargs));
	if (ret == NULL) {
		/* entry syscall, convert params */
		systrace_args(sysnum, params, uargs, &n_args);
	} else {
		/* return syscall, set values and params: */
		uargs[0] = ret[0];
		uargs[1] = ret[1];
		uargs[2] = error;
		systrace_args(sysnum, params, uargs + 3, &n_args);
	}
	/* Process the probe using the converted argments. */
	/* XXX: fix for more arguments! */
	dtrace_probe(id, uargs[0], uargs[1], uargs[2], uargs[3], uargs[4]);
}
#endif
>>>>>>> b2b84690

static void
systrace_getargdesc(void *arg, dtrace_id_t id, void *parg, dtrace_argdesc_t *desc)
{
	int sysnum = SYSTRACE_SYSNUM((uintptr_t)parg);
<<<<<<< HEAD
	if (SYSTRACE_ISENTRY((uintptr_t)parg))
		systrace_entry_setargdesc(sysnum, desc->dtargd_ndx, 
		    desc->dtargd_native, sizeof(desc->dtargd_native));
	else
		systrace_return_setargdesc(sysnum, desc->dtargd_ndx, 
=======

	if (SYSTRACE_ISENTRY((uintptr_t)parg))
		systrace_entry_setargdesc(sysnum, desc->dtargd_ndx,
		    desc->dtargd_native, sizeof(desc->dtargd_native));
	else
		systrace_return_setargdesc(sysnum, desc->dtargd_ndx,
>>>>>>> b2b84690
		    desc->dtargd_native, sizeof(desc->dtargd_native));

	if (desc->dtargd_native[0] == '\0')
		desc->dtargd_ndx = DTRACE_ARGNONE;
<<<<<<< HEAD
=======
}

static uint64_t
systrace_getargval(void *arg, dtrace_id_t id, void *parg, int argno, int aframes)
{
	uint64_t *uargs;

	uargs = curthread->t_dtrace_systrace_args;
	if (uargs == NULL)
		/* This is a return probe. */
		return (0);
#ifdef __FreeBSD__
	if (argno >= nitems(((struct syscall_args *)NULL)->args))
		return (0);
#endif
#ifdef __NetBSD__
	if (argno >= SYS_MAXSYSARGS)
		return (0);
#endif

	return (uargs[argno]);
>>>>>>> b2b84690
}

static void
systrace_provide(void *arg, const dtrace_probedesc_t *desc)
{
	int i;

	if (desc != NULL)
		return;

	for (i = 0; i < MAXSYSCALL; i++) {
<<<<<<< HEAD
		const char *name = ALTSYSCALLNAMES[i] ? ALTSYSCALLNAMES[i] :
		    SYSCALLNAMES[i];
		if (dtrace_probe_lookup(systrace_id, NULL, name, "entry") != 0)
			continue;

=======
#ifdef __FreeBSD__
		if (dtrace_probe_lookup(systrace_id, MODNAME,
		    uglyhack.pp_syscallnames[i], "entry") != 0)
			continue;

		(void)dtrace_probe_create(systrace_id, MODNAME,
		    uglyhack.pp_syscallnames[i], "entry",
		    SYSTRACE_ARTIFICIAL_FRAMES,
		    (void *)((uintptr_t)SYSTRACE_ENTRY(i)));
		(void)dtrace_probe_create(systrace_id, MODNAME,
		    uglyhack.pp_syscallnames[i], "return",
		    SYSTRACE_ARTIFICIAL_FRAMES,
		    (void *)((uintptr_t)SYSTRACE_RETURN(i)));
#else
		const char *name = ALTSYSCALLNAMES[i] ? ALTSYSCALLNAMES[i] :
		    SYSCALLNAMES[i];
		if (dtrace_probe_lookup(systrace_id, NULL, name, "entry") != 0)
			continue;

>>>>>>> b2b84690
		(void) dtrace_probe_create(systrace_id, NULL,
		    name, "entry", SYSTRACE_ARTIFICIAL_FRAMES,
		    (void *)(intptr_t)SYSTRACE_ENTRY(i));
		(void) dtrace_probe_create(systrace_id, NULL,
		    name, "return", SYSTRACE_ARTIFICIAL_FRAMES,
		    (void *)(intptr_t)SYSTRACE_RETURN(i));
<<<<<<< HEAD
=======
#endif
>>>>>>> b2b84690
	}
}

static void
systrace_destroy(void *arg, dtrace_id_t id, void *parg)
{
#ifdef DEBUG
	int sysnum = SYSTRACE_SYSNUM((uintptr_t)parg);

	/*
	 * There's nothing to do here but assert that we have actually been
	 * disabled.
	 */
	if (SYSTRACE_ISENTRY((uintptr_t)parg)) {
		ASSERT(sysent[sysnum].sy_entry == 0);
	} else {
		ASSERT(sysent[sysnum].sy_return == 0);
	}
#endif
}

static int
systrace_enable(void *arg, dtrace_id_t id, void *parg)
{
	int sysnum = SYSTRACE_SYSNUM((uintptr_t)parg);

<<<<<<< HEAD
=======
#ifdef __FreeBSD__
	if (SYSENT[sysnum].sy_systrace_args_func == NULL)
		SYSENT[sysnum].sy_systrace_args_func = systrace_args;
#endif

>>>>>>> b2b84690
	if (SYSTRACE_ISENTRY((uintptr_t)parg))
		SYSENT[sysnum].sy_entry = id;
	else
		SYSENT[sysnum].sy_return = id;
<<<<<<< HEAD
=======

>>>>>>> b2b84690
	return 0;
}

static void
systrace_disable(void *arg, dtrace_id_t id, void *parg)
{
	int sysnum = SYSTRACE_SYSNUM((uintptr_t)parg);

	SYSENT[sysnum].sy_entry = 0;
	SYSENT[sysnum].sy_return = 0;
}

static void
systrace_load(void *dummy)
{
<<<<<<< HEAD
	if (dtrace_register(PROVNAME, &systrace_attr, DTRACE_PRIV_USER,
	    NULL, &systrace_pops, NULL, &systrace_id) != 0)
		return;

	EMUL.e_dtrace_syscall = systrace_probe;
=======
	if (dtrace_register(PROVNAME, &systrace_attr, DTRACE_PRIV_USER, NULL,
	    &systrace_pops, NULL, &systrace_id) != 0)
		return;

#ifdef NATIVE_ABI
	systrace_probe_func = systrace_probe;
#endif
#ifdef __NetBSD__
	EMUL.e_dtrace_syscall = systrace_probe;
#endif
>>>>>>> b2b84690
}


static int
systrace_unload()
{
	int error;

<<<<<<< HEAD
	if ((error = dtrace_unregister(systrace_id)) != 0)
		return (error);

	EMUL.e_dtrace_syscall = NULL;
=======
#ifdef NATIVE_ABI
	systrace_probe_func = NULL;
#endif
#ifdef __NetBSD__
	EMUL.e_dtrace_syscall = NULL;
#endif

	if ((error = dtrace_unregister(systrace_id)) != 0)
		return (error);
>>>>>>> b2b84690

	return error;
}

#ifdef __FreeBSD__
static int
MODCMD(modcmd_t cmd, void *data)
{
<<<<<<< HEAD
	switch (cmd) {
	case MODULE_CMD_INIT:
		systrace_load(NULL);
		return 0;
=======
	int error;

	error = 0;
	switch (type) {
	case MOD_LOAD:
		break;
>>>>>>> b2b84690

	case MODULE_CMD_FINI:
		return systrace_unload();

	case MODULE_CMD_AUTOUNLOAD:
		return EBUSY;

	default:
		return ENOTTY;
	}
}

<<<<<<< HEAD
MODULE(MODULE_CLASS_MISC, MODNAME, MODDEP)
=======
SYSINIT(systrace_load, SI_SUB_DTRACE_PROVIDER, SI_ORDER_ANY,
    systrace_load, NULL);
SYSUNINIT(systrace_unload, SI_SUB_DTRACE_PROVIDER, SI_ORDER_ANY,
    systrace_unload, NULL);

#ifdef LINUX_SYSTRACE
DEV_MODULE(systrace_linux, systrace_modevent, NULL);
MODULE_VERSION(systrace_linux, 1);
#ifdef __amd64__
MODULE_DEPEND(systrace_linux, linux64, 1, 1, 1);
#else
MODULE_DEPEND(systrace_linux, linux, 1, 1, 1);
#endif
MODULE_DEPEND(systrace_linux, dtrace, 1, 1, 1);
MODULE_DEPEND(systrace_linux, opensolaris, 1, 1, 1);
#elif defined(LINUX32_SYSTRACE)
DEV_MODULE(systrace_linux32, systrace_modevent, NULL);
MODULE_VERSION(systrace_linux32, 1);
MODULE_DEPEND(systrace_linux32, linux, 1, 1, 1);
MODULE_DEPEND(systrace_linux32, dtrace, 1, 1, 1);
MODULE_DEPEND(systrace_linux32, opensolaris, 1, 1, 1);
#elif defined(FREEBSD32_SYSTRACE)
DEV_MODULE(systrace_freebsd32, systrace_modevent, NULL);
MODULE_VERSION(systrace_freebsd32, 1);
MODULE_DEPEND(systrace_freebsd32, dtrace, 1, 1, 1);
MODULE_DEPEND(systrace_freebsd32, opensolaris, 1, 1, 1);
#else
DEV_MODULE(systrace, systrace_modevent, NULL);
MODULE_VERSION(systrace, 1);
MODULE_DEPEND(systrace, dtrace, 1, 1, 1);
MODULE_DEPEND(systrace, opensolaris, 1, 1, 1);
#endif
#endif /* __FreeBSD__ */

#ifdef __NetBSD__

static int
MODCMD(modcmd_t cmd, void *data)
{
	switch (cmd) {
	case MODULE_CMD_INIT:
		systrace_load(NULL);
		return 0;

	case MODULE_CMD_FINI:
		return systrace_unload();

	case MODULE_CMD_AUTOUNLOAD:
		return EBUSY;

	default:
		return ENOTTY;
	}
}

MODULE(MODULE_CLASS_MISC, MODNAME, MODDEP)

#endif /* __NetBSD__ */
>>>>>>> b2b84690
<|MERGE_RESOLUTION|>--- conflicted
+++ resolved
@@ -1,8 +1,4 @@
-<<<<<<< HEAD
-/*	$NetBSD: systrace.c,v 1.9 2017/01/07 21:39:52 christos Exp $	*/
-=======
 /*	$NetBSD: systrace.c,v 1.12 2018/06/29 11:33:46 kamil Exp $	*/
->>>>>>> b2b84690
 
 /*
  * CDDL HEADER START
@@ -67,20 +63,6 @@
 #define	CONCAT(x,y)	__CONCAT(x,y)
 #define	STRING(s)	__STRING(s)
 
-<<<<<<< HEAD
-#ifndef NATIVE
-extern const char	* const CONCAT(emulname,_syscallnames)[];
-extern const char	* const CONCAT(alt,CONCAT(emulname,_syscallnames))[];
-extern 	struct sysent 	CONCAT(emulname,_sysent)[];
-#define	MODNAME		CONCAT(dtrace_syscall_,emulname)
-#define	MODDEP		"dtrace_syscall,compat_" STRING(emulname)
-#define	MAXSYSCALL	CONCAT(EMULNAME,_SYS_MAXSYSCALL)
-#define	SYSCALLNAMES	CONCAT(emulname,_syscallnames)
-#define	ALTSYSCALLNAMES	CONCAT(alt,CONCAT(emulname,_syscallnames))
-#define	SYSENT		CONCAT(emulname,_sysent)
-#define	PROVNAME	STRING(emulname) "_syscall"
-#else
-=======
 #ifdef __FreeBSD__
 #ifdef LINUX_SYSTRACE
 #if defined(__amd64__)
@@ -162,7 +144,6 @@
 #define	SYSENT		CONCAT(emulname,_sysent)
 #define	PROVNAME	STRING(emulname) "_syscall"
 #else
->>>>>>> b2b84690
 extern const char	* const syscallnames[];
 extern const char	* const altsyscallnames[];
 #define	MODNAME		dtrace_syscall
@@ -177,11 +158,8 @@
 #define	MODCMD		CONCAT(MODNAME,_modcmd)
 #define EMUL		CONCAT(emul_,emulname)
 extern struct emul 	EMUL;
-<<<<<<< HEAD
-=======
 #define curthread	curlwp
 #endif /* __NetBSD__ */
->>>>>>> b2b84690
 
 #define	SYSTRACE_ARTIFICIAL_FRAMES	1
 
@@ -197,19 +175,13 @@
 
 static int	systrace_unload(void);
 static void	systrace_getargdesc(void *, dtrace_id_t, void *, dtrace_argdesc_t *);
-<<<<<<< HEAD
-static void	systrace_provide(void *, const dtrace_probedesc_t *);
-=======
 static uint64_t	systrace_getargval(void *, dtrace_id_t, void *, int, int);
 static void	systrace_provide(void *, dtrace_probedesc_t *);
->>>>>>> b2b84690
 static void	systrace_destroy(void *, dtrace_id_t, void *);
 static int	systrace_enable(void *, dtrace_id_t, void *);
 static void	systrace_disable(void *, dtrace_id_t, void *);
 static void	systrace_load(void *);
 
-<<<<<<< HEAD
-=======
 #ifdef __FreeBSD__
 static union {
 	const char	**p_constnames;
@@ -217,7 +189,6 @@
 } uglyhack = { SYSCALLNAMES };
 #endif
 
->>>>>>> b2b84690
 static dtrace_pattr_t systrace_attr = {
 { DTRACE_STABILITY_EVOLVING, DTRACE_STABILITY_EVOLVING, DTRACE_CLASS_COMMON },
 { DTRACE_STABILITY_PRIVATE, DTRACE_STABILITY_PRIVATE, DTRACE_CLASS_UNKNOWN },
@@ -251,25 +222,6 @@
 #ifdef __FreeBSD__
 #ifdef NATIVE_ABI
 static void
-<<<<<<< HEAD
-systrace_probe(uint32_t id, register_t sysnum, const struct sysent *se,
-    const void *params, const register_t *ret, int error)
-{
-	size_t		n_args	= 0;
-	uintptr_t	uargs[SYS_MAXSYSARGS + 3];
-
-	memset(uargs, 0, sizeof(uargs));
-	if (ret == NULL) {
-		/* entry syscall, convert params */
-		systrace_args(sysnum, params, uargs, &n_args);
-	} else {
-		/* return syscall, set values and params: */
-		uargs[0] = ret[0];
-		uargs[1] = ret[1];
-		uargs[2] = error;
-		systrace_args(sysnum, params, uargs + 3, &n_args);
-	}
-=======
 systrace_probe(struct syscall_args *sa, enum systrace_probe_t type, int retval)
 {
 	uint64_t uargs[nitems(sa->args)];
@@ -311,13 +263,9 @@
 		uargs[0] = uargs[1] = retval;
 	}
 
->>>>>>> b2b84690
 	/* Process the probe using the converted argments. */
-	/* XXX: fix for more arguments! */
 	dtrace_probe(id, uargs[0], uargs[1], uargs[2], uargs[3], uargs[4]);
 }
-<<<<<<< HEAD
-=======
 #endif /* NATIVE_ABI */
 #endif /* __FreeBSD__ */
 
@@ -345,32 +293,21 @@
 	dtrace_probe(id, uargs[0], uargs[1], uargs[2], uargs[3], uargs[4]);
 }
 #endif
->>>>>>> b2b84690
 
 static void
 systrace_getargdesc(void *arg, dtrace_id_t id, void *parg, dtrace_argdesc_t *desc)
 {
 	int sysnum = SYSTRACE_SYSNUM((uintptr_t)parg);
-<<<<<<< HEAD
-	if (SYSTRACE_ISENTRY((uintptr_t)parg))
-		systrace_entry_setargdesc(sysnum, desc->dtargd_ndx, 
-		    desc->dtargd_native, sizeof(desc->dtargd_native));
-	else
-		systrace_return_setargdesc(sysnum, desc->dtargd_ndx, 
-=======
 
 	if (SYSTRACE_ISENTRY((uintptr_t)parg))
 		systrace_entry_setargdesc(sysnum, desc->dtargd_ndx,
 		    desc->dtargd_native, sizeof(desc->dtargd_native));
 	else
 		systrace_return_setargdesc(sysnum, desc->dtargd_ndx,
->>>>>>> b2b84690
 		    desc->dtargd_native, sizeof(desc->dtargd_native));
 
 	if (desc->dtargd_native[0] == '\0')
 		desc->dtargd_ndx = DTRACE_ARGNONE;
-<<<<<<< HEAD
-=======
 }
 
 static uint64_t
@@ -392,11 +329,10 @@
 #endif
 
 	return (uargs[argno]);
->>>>>>> b2b84690
-}
-
-static void
-systrace_provide(void *arg, const dtrace_probedesc_t *desc)
+}
+
+static void
+systrace_provide(void *arg, dtrace_probedesc_t *desc)
 {
 	int i;
 
@@ -404,13 +340,6 @@
 		return;
 
 	for (i = 0; i < MAXSYSCALL; i++) {
-<<<<<<< HEAD
-		const char *name = ALTSYSCALLNAMES[i] ? ALTSYSCALLNAMES[i] :
-		    SYSCALLNAMES[i];
-		if (dtrace_probe_lookup(systrace_id, NULL, name, "entry") != 0)
-			continue;
-
-=======
 #ifdef __FreeBSD__
 		if (dtrace_probe_lookup(systrace_id, MODNAME,
 		    uglyhack.pp_syscallnames[i], "entry") != 0)
@@ -430,17 +359,13 @@
 		if (dtrace_probe_lookup(systrace_id, NULL, name, "entry") != 0)
 			continue;
 
->>>>>>> b2b84690
 		(void) dtrace_probe_create(systrace_id, NULL,
 		    name, "entry", SYSTRACE_ARTIFICIAL_FRAMES,
 		    (void *)(intptr_t)SYSTRACE_ENTRY(i));
 		(void) dtrace_probe_create(systrace_id, NULL,
 		    name, "return", SYSTRACE_ARTIFICIAL_FRAMES,
 		    (void *)(intptr_t)SYSTRACE_RETURN(i));
-<<<<<<< HEAD
-=======
-#endif
->>>>>>> b2b84690
+#endif
 	}
 }
 
@@ -467,22 +392,16 @@
 {
 	int sysnum = SYSTRACE_SYSNUM((uintptr_t)parg);
 
-<<<<<<< HEAD
-=======
 #ifdef __FreeBSD__
 	if (SYSENT[sysnum].sy_systrace_args_func == NULL)
 		SYSENT[sysnum].sy_systrace_args_func = systrace_args;
 #endif
 
->>>>>>> b2b84690
 	if (SYSTRACE_ISENTRY((uintptr_t)parg))
 		SYSENT[sysnum].sy_entry = id;
 	else
 		SYSENT[sysnum].sy_return = id;
-<<<<<<< HEAD
-=======
-
->>>>>>> b2b84690
+
 	return 0;
 }
 
@@ -498,13 +417,6 @@
 static void
 systrace_load(void *dummy)
 {
-<<<<<<< HEAD
-	if (dtrace_register(PROVNAME, &systrace_attr, DTRACE_PRIV_USER,
-	    NULL, &systrace_pops, NULL, &systrace_id) != 0)
-		return;
-
-	EMUL.e_dtrace_syscall = systrace_probe;
-=======
 	if (dtrace_register(PROVNAME, &systrace_attr, DTRACE_PRIV_USER, NULL,
 	    &systrace_pops, NULL, &systrace_id) != 0)
 		return;
@@ -515,7 +427,6 @@
 #ifdef __NetBSD__
 	EMUL.e_dtrace_syscall = systrace_probe;
 #endif
->>>>>>> b2b84690
 }
 
 
@@ -524,58 +435,44 @@
 {
 	int error;
 
-<<<<<<< HEAD
+#ifdef NATIVE_ABI
+	systrace_probe_func = NULL;
+#endif
+#ifdef __NetBSD__
+	EMUL.e_dtrace_syscall = NULL;
+#endif
+
 	if ((error = dtrace_unregister(systrace_id)) != 0)
 		return (error);
 
-	EMUL.e_dtrace_syscall = NULL;
-=======
-#ifdef NATIVE_ABI
-	systrace_probe_func = NULL;
-#endif
-#ifdef __NetBSD__
-	EMUL.e_dtrace_syscall = NULL;
-#endif
-
-	if ((error = dtrace_unregister(systrace_id)) != 0)
-		return (error);
->>>>>>> b2b84690
-
 	return error;
 }
 
 #ifdef __FreeBSD__
 static int
-MODCMD(modcmd_t cmd, void *data)
-{
-<<<<<<< HEAD
-	switch (cmd) {
-	case MODULE_CMD_INIT:
-		systrace_load(NULL);
-		return 0;
-=======
+systrace_modevent(module_t mod __unused, int type, void *data __unused)
+{
 	int error;
 
 	error = 0;
 	switch (type) {
 	case MOD_LOAD:
 		break;
->>>>>>> b2b84690
-
-	case MODULE_CMD_FINI:
-		return systrace_unload();
-
-	case MODULE_CMD_AUTOUNLOAD:
-		return EBUSY;
+
+	case MOD_UNLOAD:
+		break;
+
+	case MOD_SHUTDOWN:
+		break;
 
 	default:
-		return ENOTTY;
+		error = EOPNOTSUPP;
+		break;
+
 	}
-}
-
-<<<<<<< HEAD
-MODULE(MODULE_CLASS_MISC, MODNAME, MODDEP)
-=======
+	return (error);
+}
+
 SYSINIT(systrace_load, SI_SUB_DTRACE_PROVIDER, SI_ORDER_ANY,
     systrace_load, NULL);
 SYSUNINIT(systrace_unload, SI_SUB_DTRACE_PROVIDER, SI_ORDER_ANY,
@@ -633,5 +530,4 @@
 
 MODULE(MODULE_CLASS_MISC, MODNAME, MODDEP)
 
-#endif /* __NetBSD__ */
->>>>>>> b2b84690
+#endif /* __NetBSD__ */