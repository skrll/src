--- conflicted
+++ resolved
@@ -1,8 +1,4 @@
-<<<<<<< HEAD
-/*	$NetBSD: dtrace_modevent.c,v 1.5 2015/11/28 22:41:36 pgoyette Exp $	*/
-=======
 /*	$NetBSD: dtrace_modevent.c,v 1.6 2018/05/28 21:05:03 chs Exp $	*/
->>>>>>> b2b84690
 
 /*
  * CDDL HEADER START
