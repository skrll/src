/*
 * CDDL HEADER START
 *
 * The contents of this file are subject to the terms of the
 * Common Development and Distribution License, Version 1.0 only
 * (the "License").  You may not use this file except in compliance
 * with the License.
 *
 * You can obtain a copy of the license at usr/src/OPENSOLARIS.LICENSE
 * or http://www.opensolaris.org/os/licensing.
 * See the License for the specific language governing permissions
 * and limitations under the License.
 *
 * When distributing Covered Code, include this CDDL HEADER in each
 * file and include the License file at usr/src/OPENSOLARIS.LICENSE.
 * If applicable, add the following below this CDDL HEADER, with the
 * fields enclosed by brackets "[]" replaced with your own identifying
 * information: Portions Copyright [yyyy] [name of copyright owner]
 *
 * CDDL HEADER END
 *
 * $FreeBSD: head/sys/cddl/dev/dtrace/arm/dtrace_asm.S 308427 2016-11-07 20:02:18Z gonzo $
 */
/*
 * Copyright 2004 Sun Microsystems, Inc.  All rights reserved.
 * Use is subject to license terms.
 */

#define _ASM
#define _LOCORE

#include <sys/cpuvar_defs.h>
#include <sys/dtrace.h>

#include <machine/asm.h>
#include <arm/armreg.h>
<<<<<<< HEAD
=======

#define	PSR_I	I32_bit
#define	PSR_F	F32_bit

#ifdef	__ARM_BIG_ENDIAN
#define	__BIG_ENDIAN 1
#endif

#define EENTRY(x)	ENTRY_NP(x)
#define EEND(x)		/* nothing */
>>>>>>> b2b84690

/*
void dtrace_membar_producer(void)
*/
ENTRY(dtrace_membar_producer)
	RET
END(dtrace_membar_producer)

/*
void dtrace_membar_consumer(void)
*/
ENTRY(dtrace_membar_consumer)
	RET
END(dtrace_membar_consumer)

/*
dtrace_icookie_t dtrace_interrupt_disable(void)
*/
ENTRY(dtrace_interrupt_disable)
	mrs	r0, cpsr
	mov	r1, r0
	orr	r1, r1, #(PSR_I | PSR_F)
	msr	cpsr_c, r1
	RET
END(dtrace_interrupt_disable)

/*
void dtrace_interrupt_enable(dtrace_icookie_t cookie)
*/
ENTRY(dtrace_interrupt_enable)
	and	r0, r0, #(PSR_I | PSR_F)
	mrs	r1, cpsr
	bic	r1, r1, #(PSR_I | PSR_F)
	orr	r1, r1, r0
	msr	cpsr_c, r1
	RET
END(dtrace_interrupt_enable)
<<<<<<< HEAD

/*
uint32_t dtrace_cas32(uint32_t *target, uint32_t cmp, uint32_t new)
XXX: just disable interrupts for now, add proper implementation for
ARMv6/ARMv7 later
*/
ENTRY_NP(dtrace_casptr)
ENTRY(dtrace_cas32)
	stmfd	sp!, {r4, r5}

	mrs	r3, cpsr
	mov	r4, r3
	orr	r4, r4, #(I32_bit|F32_bit)
	msr	cpsr_c, r4

	ldr	r5, [r0]
	cmp	r5, r1
	movne	r0, r5
	bne	2f

	str	r2, [r0]
	mov	r0, r5

2:
	msr	cpsr_c, r3
	ldmfd	sp!, {r4, r5}
	RET
END(dtrace_cas32)
END(dtrace_casptr)
=======
>>>>>>> b2b84690

/*
uint8_t
dtrace_fuword8_nocheck(void *addr)
*/
ENTRY(dtrace_fuword8_nocheck)
	ldrb	r3, [r0]
	mov 	r0, r3
	RET
END(dtrace_fuword8_nocheck)

/*
uint16_t
dtrace_fuword16_nocheck(void *addr)
*/
ENTRY(dtrace_fuword16_nocheck)
	ldrh	r3, [r0]
	mov 	r0, r3
	RET
END(dtrace_fuword16_nocheck)

/*
uint32_t
dtrace_fuword32_nocheck(void *addr)
*/
ENTRY(dtrace_fuword32_nocheck)
	ldr	r3, [r0]
	mov 	r0, r3
	RET
END(dtrace_fuword32_nocheck)

/*
uint64_t
dtrace_fuword64_nocheck(void *addr)
*/
ENTRY(dtrace_fuword64_nocheck)
	ldm	r0, {r2, r3}

	mov	r0, r2
	mov	r1, r3
#if defined(__BIG_ENDIAN__)
/* big endian */
	mov	r0, r3
	mov	r1, r2
#else
/* little endian */
	mov	r0, r2
	mov	r1, r3

#endif
	RET
END(dtrace_fuword64_nocheck)

/*
void
dtrace_copy(uintptr_t uaddr, uintptr_t kaddr, size_t size)
*/
ENTRY(dtrace_copy)
	stmfd   sp!, {r4-r5}			/* stack is 8 byte aligned */
	teq	r2, #0x00000000
	mov	r5, #0x00000000
	beq	2f

1:	ldrb	r4, [r0], #0x0001
	add	r5, r5, #0x00000001
	strb	r4, [r1], #0x0001
	teqne	r5, r2
	bne	1b

2:	ldmfd	sp!, {r4-r5}			/* stack is 8 byte aligned */
	RET
END(dtrace_copy)
<<<<<<< HEAD

=======
>>>>>>> b2b84690

/*
void
dtrace_copystr(uintptr_t uaddr, uintptr_t kaddr, size_t size,
    volatile uint16_t *flags)
XXX: Check for flags?
*/
ENTRY(dtrace_copystr)
	stmfd	sp!, {r4-r5}			/* stack is 8 byte aligned */
	teq	r2, #0x00000000
	mov	r5, #0x00000000
	beq	2f

1:	ldrb	r4, [r0], #0x0001
	add	r5, r5, #0x00000001
	teq	r4, #0x00000000
	strb	r4, [r1], #0x0001
	teqne	r5, r2
	bne	1b

2:	ldmfd	sp!, {r4-r5}			/* stack is 8 byte aligned */
	RET
END(dtrace_copystr)
<<<<<<< HEAD

=======
>>>>>>> b2b84690

/*
uintptr_t
dtrace_caller(int aframes)
*/
<<<<<<< HEAD
ENTRY(dtrace_invop_init)
	ldr	r1, .Ldtrace_invop
	ldr	r2, .Ldtrace_invop_jump_addr
	str	r1, [r2]
	RET
	.align	0
.Ldtrace_invop:
	.word	dtrace_invop
.Ldtrace_invop_jump_addr:
	.word	dtrace_invop_jump_addr
END(dtrace_invop_init)

/*
void dtrace_invop_uninit(void)
*/
ENTRY(dtrace_invop_uninit)
	mov	r0, #0
	ldr	r1, .Ldtrace_invop_jump_addr
	str	r0, [r1]
	RET
END(dtrace_invop_uninit)

/*
uintptr_t
dtrace_caller(int aframes)
*/
ENTRY(dtrace_caller)
	mov	r0, #-1
	RET
END(dtrace_caller)
=======
ENTRY(dtrace_caller)
	mov	r0, #-1
	RET
END(dtrace_caller)

/*
uint32_t
dtrace_cas32(uint32_t *target, uint32_t cmp, uint32_t new)

void *
dtrace_casptr(volatile void *target, volatile void *cmp, volatile void *new)
*/
EENTRY(dtrace_casptr)
ENTRY(dtrace_cas32)
#if __ARM_ARCH >= 6

1:	ldrex	r3, [r0]	/* Load target */
	cmp	r3, r1		/* Check if *target == cmp */
	bne	2f		/* No, return */
	strex	ip, r2, [r0]	/* Store new to target */
	cmp	ip, #0		/* Did the store succeed? */
	bne	1b		/* No, try again */
2:	mov	r0, r3		/* Return the value loaded from target */
	RET

#else

	/*
	 * We don't support MP on CPUs older than v6, so just disable interrupts
	 * and use non-atomic instructions.
	 */

	stmfd	sp!, {r4, r5}

	mrs	r3, cpsr
	mov	r4, r3
	orr	r4, r4, #(PSR_I | PSR_F)
	msr	cpsr_c, r4

	ldr	r5, [r0]
	cmp	r5, r1
	movne	r0, r5
	bne	2f

	str	r2, [r0]
	mov	r0, r5

2:
	msr	cpsr_c, r3
	ldmfd	sp!, {r4, r5}
	RET
#endif
END(dtrace_cas32)
EEND(dtrace_casptr)
>>>>>>> b2b84690
<|MERGE_RESOLUTION|>--- conflicted
+++ resolved
@@ -34,8 +34,6 @@
 
 #include <machine/asm.h>
 #include <arm/armreg.h>
-<<<<<<< HEAD
-=======
 
 #define	PSR_I	I32_bit
 #define	PSR_F	F32_bit
@@ -46,7 +44,6 @@
 
 #define EENTRY(x)	ENTRY_NP(x)
 #define EEND(x)		/* nothing */
->>>>>>> b2b84690
 
 /*
 void dtrace_membar_producer(void)
@@ -84,38 +81,6 @@
 	msr	cpsr_c, r1
 	RET
 END(dtrace_interrupt_enable)
-<<<<<<< HEAD
-
-/*
-uint32_t dtrace_cas32(uint32_t *target, uint32_t cmp, uint32_t new)
-XXX: just disable interrupts for now, add proper implementation for
-ARMv6/ARMv7 later
-*/
-ENTRY_NP(dtrace_casptr)
-ENTRY(dtrace_cas32)
-	stmfd	sp!, {r4, r5}
-
-	mrs	r3, cpsr
-	mov	r4, r3
-	orr	r4, r4, #(I32_bit|F32_bit)
-	msr	cpsr_c, r4
-
-	ldr	r5, [r0]
-	cmp	r5, r1
-	movne	r0, r5
-	bne	2f
-
-	str	r2, [r0]
-	mov	r0, r5
-
-2:
-	msr	cpsr_c, r3
-	ldmfd	sp!, {r4, r5}
-	RET
-END(dtrace_cas32)
-END(dtrace_casptr)
-=======
->>>>>>> b2b84690
 
 /*
 uint8_t
@@ -188,10 +153,6 @@
 2:	ldmfd	sp!, {r4-r5}			/* stack is 8 byte aligned */
 	RET
 END(dtrace_copy)
-<<<<<<< HEAD
-
-=======
->>>>>>> b2b84690
 
 /*
 void
@@ -215,47 +176,11 @@
 2:	ldmfd	sp!, {r4-r5}			/* stack is 8 byte aligned */
 	RET
 END(dtrace_copystr)
-<<<<<<< HEAD
-
-=======
->>>>>>> b2b84690
 
 /*
 uintptr_t
 dtrace_caller(int aframes)
 */
-<<<<<<< HEAD
-ENTRY(dtrace_invop_init)
-	ldr	r1, .Ldtrace_invop
-	ldr	r2, .Ldtrace_invop_jump_addr
-	str	r1, [r2]
-	RET
-	.align	0
-.Ldtrace_invop:
-	.word	dtrace_invop
-.Ldtrace_invop_jump_addr:
-	.word	dtrace_invop_jump_addr
-END(dtrace_invop_init)
-
-/*
-void dtrace_invop_uninit(void)
-*/
-ENTRY(dtrace_invop_uninit)
-	mov	r0, #0
-	ldr	r1, .Ldtrace_invop_jump_addr
-	str	r0, [r1]
-	RET
-END(dtrace_invop_uninit)
-
-/*
-uintptr_t
-dtrace_caller(int aframes)
-*/
-ENTRY(dtrace_caller)
-	mov	r0, #-1
-	RET
-END(dtrace_caller)
-=======
 ENTRY(dtrace_caller)
 	mov	r0, #-1
 	RET
@@ -309,5 +234,4 @@
 	RET
 #endif
 END(dtrace_cas32)
-EEND(dtrace_casptr)
->>>>>>> b2b84690
+EEND(dtrace_casptr)