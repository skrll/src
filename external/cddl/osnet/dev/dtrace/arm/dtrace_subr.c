--- conflicted
+++ resolved
@@ -1,8 +1,4 @@
-<<<<<<< HEAD
-/*	$NetBSD: dtrace_subr.c,v 1.3 2017/02/27 06:47:00 chs Exp $	*/
-=======
 /*	$NetBSD: dtrace_subr.c,v 1.4 2018/05/28 21:05:03 chs Exp $	*/
->>>>>>> b2b84690
 
 /*
  * CDDL HEADER START
@@ -51,10 +47,7 @@
 #include <uvm/uvm_prot.h>
 #include <uvm/uvm_pmap.h>
 
-<<<<<<< HEAD
-=======
 #define FAULT_ALIGN	FAULT_ALIGN_0
->>>>>>> b2b84690
 extern uintptr_t 	kernelbase;
 extern uintptr_t 	dtrace_in_probe_addr;
 extern int		dtrace_in_probe;
@@ -72,11 +65,8 @@
 extern void dtrace_getnanotime(struct timespec *tsp);
 
 int dtrace_invop(uintptr_t, struct trapframe *, uintptr_t);
-<<<<<<< HEAD
-=======
 void dtrace_invop_init(void);
 void dtrace_invop_uninit(void);
->>>>>>> b2b84690
 
 typedef struct dtrace_invop_hdlr {
 	int (*dtih_func)(uintptr_t, struct trapframe *, uintptr_t);
@@ -85,8 +75,6 @@
 
 dtrace_invop_hdlr_t *dtrace_invop_hdlr;
 
-void dtrace_gethrtime_init(void *arg);
-
 int
 dtrace_invop(uintptr_t addr, struct trapframe *frame, uintptr_t eax)
 {
@@ -99,6 +87,7 @@
 
 	return (0);
 }
+
 
 void
 dtrace_invop_add(int (*func)(uintptr_t, struct trapframe *, uintptr_t))
@@ -138,48 +127,7 @@
 	kmem_free(hdlr, sizeof (dtrace_invop_hdlr_t));
 }
 
-<<<<<<< HEAD
-=======
-void
-dtrace_invop_add(int (*func)(uintptr_t, struct trapframe *, uintptr_t))
-{
-	dtrace_invop_hdlr_t *hdlr;
-
-	hdlr = kmem_alloc(sizeof (dtrace_invop_hdlr_t), KM_SLEEP);
-	hdlr->dtih_func = func;
-	hdlr->dtih_next = dtrace_invop_hdlr;
-	dtrace_invop_hdlr = hdlr;
-}
-
-void
-dtrace_invop_remove(int (*func)(uintptr_t, struct trapframe *, uintptr_t))
-{
-	dtrace_invop_hdlr_t *hdlr = dtrace_invop_hdlr, *prev = NULL;
-
-	for (;;) {
-		if (hdlr == NULL)
-			panic("attempt to remove non-existent invop handler");
-
-		if (hdlr->dtih_func == func)
-			break;
-
-		prev = hdlr;
-		hdlr = hdlr->dtih_next;
-	}
-
-	if (prev == NULL) {
-		ASSERT(dtrace_invop_hdlr == hdlr);
-		dtrace_invop_hdlr = hdlr->dtih_next;
-	} else {
-		ASSERT(dtrace_invop_hdlr != hdlr);
-		prev->dtih_next = hdlr->dtih_next;
-	}
-
-	kmem_free(hdlr, sizeof (dtrace_invop_hdlr_t));
-}
-
 /*ARGSUSED*/
->>>>>>> b2b84690
 void
 dtrace_toxic_ranges(void (*func)(uintptr_t base, uintptr_t limit))
 {
@@ -203,21 +151,12 @@
 		where = xc_broadcast(0, xcall_func, func, arg);
 	} else {
 		struct cpu_info *cinfo = cpu_lookup(cpu);
-<<<<<<< HEAD
 
 		KASSERT(cinfo != NULL);
 		where = xc_unicast(0, xcall_func, func, arg, cinfo);
 	}
 	xc_wait(where);
 
-=======
-
-		KASSERT(cinfo != NULL);
-		where = xc_unicast(0, xcall_func, func, arg, cinfo);
-	}
-	xc_wait(where);
-
->>>>>>> b2b84690
 	/* XXX Q. Do we really need the other cpus to wait also? 
 	 * (see solaris:xc_sync())
 	 */
@@ -265,11 +204,7 @@
 int
 dtrace_trap(struct trapframe *frame, u_int type)
 {
-<<<<<<< HEAD
-	cpuid_t cpuid = cpu_number();	/* current cpu id */
-=======
 	cpuid_t curcpu_id = cpu_number();	/* current cpu id */
->>>>>>> b2b84690
 
 	/*
 	 * A trap can occur while DTrace executes a probe. Before
@@ -282,11 +217,7 @@
 	 *
 	 */
 
-<<<<<<< HEAD
-	if ((cpu_core[cpuid].cpuc_dtrace_flags & CPU_DTRACE_NOFAULT) != 0) {
-=======
 	if ((cpu_core[curcpu_id].cpuc_dtrace_flags & CPU_DTRACE_NOFAULT) != 0) {
->>>>>>> b2b84690
 		/*
 		 * There are only a couple of trap types that are expected.
 		 * All the rest will be handled in the usual way.
@@ -295,13 +226,8 @@
 		/* Page fault. */
 		case FAULT_ALIGN:
 			/* Flag a bad address. */
-<<<<<<< HEAD
-			cpu_core[cpuid].cpuc_dtrace_flags |= CPU_DTRACE_BADADDR;
-			cpu_core[cpuid].cpuc_dtrace_illval = 0;
-=======
 			cpu_core[curcpu_id].cpuc_dtrace_flags |= CPU_DTRACE_BADADDR;
 			cpu_core[curcpu_id].cpuc_dtrace_illval = 0;
->>>>>>> b2b84690
 
 			/*
 			 * Offset the instruction pointer to the instruction
@@ -333,8 +259,6 @@
 dtrace_gethrtime_init(void *arg)
 {
 	/* FIXME */
-<<<<<<< HEAD
-=======
 }
 
 static uint32_t
@@ -681,5 +605,4 @@
 void dtrace_invop_uninit(void)
 {
 	dtrace_invop_jump_addr = 0;
->>>>>>> b2b84690
 }