/*
 * CDDL HEADER START
 *
 * The contents of this file are subject to the terms of the
 * Common Development and Distribution License, Version 1.0 only
 * (the "License").  You may not use this file except in compliance
 * with the License.
 *
 * You can obtain a copy of the license at usr/src/OPENSOLARIS.LICENSE
 * or http://www.opensolaris.org/os/licensing.
 * See the License for the specific language governing permissions
 * and limitations under the License.
 *
 * When distributing Covered Code, include this CDDL HEADER in each
 * file and include the License file at usr/src/OPENSOLARIS.LICENSE.
 * If applicable, add the following below this CDDL HEADER, with the
 * fields enclosed by brackets "[]" replaced with your own identifying
 * information: Portions Copyright [yyyy] [name of copyright owner]
 *
 * CDDL HEADER END
 *
 * $FreeBSD$
 *
 */
/*
 * Copyright 2005 Sun Microsystems, Inc.  All rights reserved.
 * Use is subject to license terms.
 */

#include <sys/cdefs.h>
<<<<<<< HEAD
__KERNEL_RCSID(0, "$NetBSD: dtrace_subr.c,v 1.4 2020/11/12 02:15:56 rin Exp $");
=======
__KERNEL_RCSID(0, "$NetBSD: dtrace_subr.c,v 1.5 2021/04/06 12:48:36 simonb Exp $");
>>>>>>> e2aa5677

#include <sys/param.h>
#include <sys/systm.h>
#include <sys/types.h>
#include <sys/kernel.h>
#include <sys/malloc.h>
#include <sys/kmem.h>
#include <sys/xcall.h>
#include <sys/cpu.h>
#include <sys/cpuvar.h>
#include <sys/dtrace_impl.h>
#include <sys/dtrace_bsd.h>
#include <machine/cpu.h>
#include <machine/frame.h>
#include <machine/vmparam.h>
#include <uvm/uvm_pglist.h>
#include <uvm/uvm_prot.h>
#include <uvm/uvm_pmap.h>

#define	CURRENT_CPU	cpu_index(curcpu())
#define	OFFSET_MASK	((1 << OFFSET_SIZE) - 1)

extern dtrace_id_t	dtrace_probeid_error;
extern int (*dtrace_invop_jump_addr)(struct trapframe *);
extern void dtrace_getnanotime(struct timespec *tsp);

int dtrace_invop(uintptr_t, struct trapframe *, uintptr_t);
void dtrace_invop_init(void);
void dtrace_invop_uninit(void);

void dtrace_gethrtime_init(void);

typedef struct dtrace_invop_hdlr {
	int (*dtih_func)(uintptr_t, struct trapframe *, uintptr_t);
	struct dtrace_invop_hdlr *dtih_next;
} dtrace_invop_hdlr_t;

dtrace_invop_hdlr_t *dtrace_invop_hdlr;

int
dtrace_invop(uintptr_t addr, struct trapframe *frame, uintptr_t r0)
{
	dtrace_invop_hdlr_t *hdlr;
	int rval;

	for (hdlr = dtrace_invop_hdlr; hdlr != NULL; hdlr = hdlr->dtih_next)
		if ((rval = hdlr->dtih_func(addr, frame, r0)) != 0)
			return (rval);

	return (0);
}


void
dtrace_invop_add(int (*func)(uintptr_t, struct trapframe *, uintptr_t))
{
	dtrace_invop_hdlr_t *hdlr;

	hdlr = kmem_alloc(sizeof(*hdlr), KM_SLEEP);
	hdlr->dtih_func = func;
	hdlr->dtih_next = dtrace_invop_hdlr;
	dtrace_invop_hdlr = hdlr;
}

void
dtrace_invop_remove(int (*func)(uintptr_t, struct trapframe *, uintptr_t))
{
	dtrace_invop_hdlr_t *hdlr, *prev;

	hdlr = dtrace_invop_hdlr;
	prev = NULL;

	for (;;) {
		if (hdlr == NULL)
			panic("attempt to remove non-existent invop handler");

		if (hdlr->dtih_func == func)
			break;

		prev = hdlr;
		hdlr = hdlr->dtih_next;
	}

	if (prev == NULL) {
		ASSERT(dtrace_invop_hdlr == hdlr);
		dtrace_invop_hdlr = hdlr->dtih_next;
	} else {
		ASSERT(dtrace_invop_hdlr != hdlr);
		prev->dtih_next = hdlr->dtih_next;
	}

	kmem_free(hdlr, sizeof(*hdlr));
}

/*ARGSUSED*/
void
dtrace_toxic_ranges(void (*func)(uintptr_t base, uintptr_t limit))
{

	(*func)(0, (uintptr_t)AARCH64_DIRECTMAP_START);
	(*func)((uintptr_t)VM_KERNEL_IO_ADDRESS, ~(uintptr_t)0);
}

static void
xcall_func(void *arg0, void *arg1)
{
	dtrace_xcall_t func = arg0;

	(*func)(arg1);
}

void
dtrace_xcall(processorid_t cpu, dtrace_xcall_t func, void *arg)
{
	uint64_t where;

	if (cpu == DTRACE_CPUALL) {
		where = xc_broadcast(0, xcall_func, func, arg);
	} else {
		struct cpu_info *ci = cpu_lookup(cpu);

		KASSERT(ci != NULL);
		where = xc_unicast(0, xcall_func, func, arg, ci);
	}
	xc_wait(where);
}

static void
dtrace_sync_func(void)
{

}

void
dtrace_sync(void)
{

	dtrace_xcall(DTRACE_CPUALL, (dtrace_xcall_t)dtrace_sync_func, NULL);
}

/*
 * DTrace needs a high resolution time function which can
 * be called from a probe context and guaranteed not to have
 * instrumented with probes itself.
 *
 * Returns nanoseconds since boot.
 */
uint64_t
dtrace_gethrtime()
{
	struct timespec curtime;

	nanouptime(&curtime);

	return (curtime.tv_sec * 1000000000UL + curtime.tv_nsec);

}

void
dtrace_gethrtime_init(void)
{
}

uint64_t
dtrace_gethrestime(void)
{
	struct timespec current_time;

	dtrace_getnanotime(&current_time);

	return (current_time.tv_sec * 1000000000UL + current_time.tv_nsec);
}

/* Function to handle DTrace traps during probes. See arm64/arm64/trap.c */
int
dtrace_trap(struct trapframe *frame, u_int type)
{
	/*
	 * A trap can occur while DTrace executes a probe. Before
	 * executing the probe, DTrace blocks re-scheduling and sets
	 * a flag in its per-cpu flags to indicate that it doesn't
	 * want to fault. On returning from the probe, the no-fault
	 * flag is cleared and finally re-scheduling is enabled.
	 *
	 * Check if DTrace has enabled 'no-fault' mode:
	 *
	 */

	if ((cpu_core[CURRENT_CPU].cpuc_dtrace_flags & CPU_DTRACE_NOFAULT) != 0) {
		/*
		 * There are only a couple of trap types that are expected.
		 * All the rest will be handled in the usual way.
		 */
		switch (type) {
		case ESR_EC_DATA_ABT_EL1:
			/* Flag a bad address. */
			cpu_core[CURRENT_CPU].cpuc_dtrace_flags |= CPU_DTRACE_BADADDR;
			cpu_core[CURRENT_CPU].cpuc_dtrace_illval = 0;

			/*
			 * Offset the instruction pointer to the instruction
			 * following the one causing the fault.
			 */
			frame->tf_pc += 4;
			return (1);
		default:
			/* Handle all other traps in the usual way. */
			break;
		}
	}

	/* Handle the trap in the usual way. */
	return (0);
}

void
dtrace_probe_error(dtrace_state_t *state, dtrace_epid_t epid, int which,
    int fault, int fltoffs, uintptr_t illval)
{

	dtrace_probe(dtrace_probeid_error, (uint64_t)(uintptr_t)state,
	    (uintptr_t)epid,
	    (uintptr_t)which, (uintptr_t)fault, (uintptr_t)fltoffs);
}

static int
dtrace_invop_start(struct trapframe *frame)
{
	int data, invop, reg, update_sp;
	register_t arg1, arg2;
	register_t *sp;
	int offs;
	int tmp;
	int i;

	invop = dtrace_invop(frame->tf_pc, frame, frame->tf_regs.r_reg[0]);

	tmp = (invop & LDP_STP_MASK);
	if (tmp == STP_64 || tmp == LDP_64) {
		sp = (register_t *)frame->tf_sp;
		data = invop;
		arg1 = (data >> ARG1_SHIFT) & ARG1_MASK;
		arg2 = (data >> ARG2_SHIFT) & ARG2_MASK;

		offs = (data >> OFFSET_SHIFT) & OFFSET_MASK;

		switch (tmp) {
		case STP_64:
			if (offs >> (OFFSET_SIZE - 1))
				sp -= (~offs & OFFSET_MASK) + 1;
			else
				sp += (offs);
			*(sp + 0) = frame->tf_regs.r_reg[arg1];
			*(sp + 1) = frame->tf_regs.r_reg[arg2];
			break;
		case LDP_64:
			frame->tf_regs.r_reg[arg1] = *(sp + 0);
			frame->tf_regs.r_reg[arg2] = *(sp + 1);
			if (offs >> (OFFSET_SIZE - 1))
				sp -= (~offs & OFFSET_MASK) + 1;
			else
				sp += (offs);
			break;
		default:
			break;
		}

		/* Update the stack pointer and program counter to continue */
		frame->tf_sp = (register_t)sp;
		frame->tf_pc += INSN_SIZE;
		return (0);
	}

	if ((invop & B_MASK) == B_INSTR) {
		data = (invop & B_DATA_MASK);
		/* The data is the number of 4-byte words to change the pc */
		data *= 4;
		frame->tf_pc += data;
		return (0);
	}

	if (invop == RET_INSTR) {
		frame->tf_pc = frame->tf_lr;
		return (0);
	}

	return (-1);
}

void
dtrace_invop_init(void)
{

	dtrace_invop_jump_addr = dtrace_invop_start;
}

void
dtrace_invop_uninit(void)
{

	dtrace_invop_jump_addr = 0;
}<|MERGE_RESOLUTION|>--- conflicted
+++ resolved
@@ -28,11 +28,7 @@
  */
 
 #include <sys/cdefs.h>
-<<<<<<< HEAD
-__KERNEL_RCSID(0, "$NetBSD: dtrace_subr.c,v 1.4 2020/11/12 02:15:56 rin Exp $");
-=======
 __KERNEL_RCSID(0, "$NetBSD: dtrace_subr.c,v 1.5 2021/04/06 12:48:36 simonb Exp $");
->>>>>>> e2aa5677
 
 #include <sys/param.h>
 #include <sys/systm.h>
