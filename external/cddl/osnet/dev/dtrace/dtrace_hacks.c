<<<<<<< HEAD
/*	$NetBSD: dtrace_hacks.c,v 1.5 2016/06/23 06:44:52 pgoyette Exp $	*/
=======
/*	$NetBSD: dtrace_hacks.c,v 1.8 2018/06/29 11:33:46 kamil Exp $	*/
>>>>>>> b2b84690

/* $FreeBSD: head/sys/cddl/dev/dtrace/dtrace_hacks.c 281916 2015-04-24 03:19:30Z markj $ */
/* XXX Hacks.... */

dtrace_cacheid_t dtrace_predcache_id;

boolean_t
priv_policy_only(const cred_t *cr, int b, boolean_t c)
{

	return kauth_authorize_generic(cr, KAUTH_GENERIC_ISSUSER, NULL) == 0;
}<|MERGE_RESOLUTION|>--- conflicted
+++ resolved
@@ -1,8 +1,4 @@
-<<<<<<< HEAD
-/*	$NetBSD: dtrace_hacks.c,v 1.5 2016/06/23 06:44:52 pgoyette Exp $	*/
-=======
 /*	$NetBSD: dtrace_hacks.c,v 1.8 2018/06/29 11:33:46 kamil Exp $	*/
->>>>>>> b2b84690
 
 /* $FreeBSD: head/sys/cddl/dev/dtrace/dtrace_hacks.c 281916 2015-04-24 03:19:30Z markj $ */
 /* XXX Hacks.... */
