--- conflicted
+++ resolved
@@ -1,9 +1,5 @@
 
-<<<<<<< HEAD
-/*	$NetBSD: vnode.h,v 1.13 2015/04/09 05:32:53 riastradh Exp $	*/
-=======
 /*	$NetBSD: vnode.h,v 1.14 2018/05/28 21:05:10 chs Exp $	*/
->>>>>>> b2b84690
 
 /*
  * CDDL HEADER START
