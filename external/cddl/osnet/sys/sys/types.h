--- conflicted
+++ resolved
@@ -1,8 +1,4 @@
-<<<<<<< HEAD
-/*	$NetBSD: types.h,v 1.17 2016/02/01 02:12:55 christos Exp $	*/
-=======
 /*	$NetBSD: types.h,v 1.20 2018/06/03 05:55:08 chs Exp $	*/
->>>>>>> b2b84690
 
 /*-
  * Copyright (c) 2009 The NetBSD Foundation, Inc.
@@ -67,21 +63,15 @@
 /*
  * This is a bag of dirty hacks to keep things compiling.
  */
-<<<<<<< HEAD
-=======
 #define longlong_t __hide_longlong_t
 #define u_longlong_t __hide_u_longlong_t
 
->>>>>>> b2b84690
 #ifndef _KERNEL
 #include <stdint.h>
 #else
 #include <sys/stdint.h>
 #endif
-<<<<<<< HEAD
-=======
 
->>>>>>> b2b84690
 #ifndef HAVE_NBTOOLS_CONFIG_H
 #ifdef _NETBSD_SOURCE
 #include_next <sys/types.h>
@@ -93,8 +83,6 @@
 #undef _NETBSD_SOURCE
 #endif
 #endif
-<<<<<<< HEAD
-=======
 
 #undef longlong_t
 #undef u_longlong_t
@@ -103,7 +91,6 @@
 typedef long long longlong_t;
 typedef unsigned long long u_longlong_t;
 #endif
->>>>>>> b2b84690
 
 #ifndef _KERNEL
 #include <stdarg.h>
