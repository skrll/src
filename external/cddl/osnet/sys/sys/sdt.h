--- conflicted
+++ resolved
@@ -1,8 +1,4 @@
-<<<<<<< HEAD
-/*	$NetBSD: sdt.h,v 1.7 2015/10/02 17:28:57 christos Exp $	*/
-=======
 /*	$NetBSD: sdt.h,v 1.8 2018/05/28 21:05:10 chs Exp $	*/
->>>>>>> b2b84690
 
 /*-
  * Copyright (c) 2007 Pawel Jakub Dawidek <pjd@FreeBSD.org>
