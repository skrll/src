<<<<<<< HEAD
/*	$NetBSD: taskq.c,v 1.6 2017/01/07 21:39:53 christos Exp $	*/
=======
/*	$NetBSD: taskq.c,v 1.7 2018/05/28 21:05:09 chs Exp $	*/
>>>>>>> b2b84690

/*
 * CDDL HEADER START
 *
 * The contents of this file are subject to the terms of the
 * Common Development and Distribution License, Version 1.0 only
 * (the "License").  You may not use this file except in compliance
 * with the License.
 *
 * You can obtain a copy of the license at usr/src/OPENSOLARIS.LICENSE
 * or http://www.opensolaris.org/os/licensing.
 * See the License for the specific language governing permissions
 * and limitations under the License.
 *
 * When distributing Covered Code, include this CDDL HEADER in each
 * file and include the License file at usr/src/OPENSOLARIS.LICENSE.
 * If applicable, add the following below this CDDL HEADER, with the
 * fields enclosed by brackets "[]" replaced with your own identifying
 * information: Portions Copyright [yyyy] [name of copyright owner]
 *
 * CDDL HEADER END
 */
/*
 * Copyright 2005 Sun Microsystems, Inc.  All rights reserved.
 * Use is subject to license terms.
 */

/*
 * Copyright 2015 Nexenta Systems, Inc.  All rights reserved.
 */

/*
 * Kernel task queues: general-purpose asynchronous task scheduling.
 *
 * A common problem in kernel programming is the need to schedule tasks
 * to be performed later, by another thread. There are several reasons
 * you may want or need to do this:
 *
 * (1) The task isn't time-critical, but your current code path is.
 *
 * (2) The task may require grabbing locks that you already hold.
 *
 * (3) The task may need to block (e.g. to wait for memory), but you
 *     cannot block in your current context.
 *
 * (4) Your code path can't complete because of some condition, but you can't
 *     sleep or fail, so you queue the task for later execution when condition
 *     disappears.
 *
 * (5) You just want a simple way to launch multiple tasks in parallel.
 *
 * Task queues provide such a facility. In its simplest form (used when
 * performance is not a critical consideration) a task queue consists of a
 * single list of tasks, together with one or more threads to service the
 * list. There are some cases when this simple queue is not sufficient:
 *
 * (1) The task queues are very hot and there is a need to avoid data and lock
 *	contention over global resources.
 *
 * (2) Some tasks may depend on other tasks to complete, so they can't be put in
 *	the same list managed by the same thread.
 *
 * (3) Some tasks may block for a long time, and this should not block other
 *	tasks in the queue.
 *
 * To provide useful service in such cases we define a "dynamic task queue"
 * which has an individual thread for each of the tasks. These threads are
 * dynamically created as they are needed and destroyed when they are not in
 * use. The API for managing task pools is the same as for managing task queues
 * with the exception of a taskq creation flag TASKQ_DYNAMIC which tells that
 * dynamic task pool behavior is desired.
 *
 * Dynamic task queues may also place tasks in the normal queue (called "backing
 * queue") when task pool runs out of resources. Users of task queues may
 * disallow such queued scheduling by specifying TQ_NOQUEUE in the dispatch
 * flags.
 *
 * The backing task queue is also used for scheduling internal tasks needed for
 * dynamic task queue maintenance.
 *
 * INTERFACES ==================================================================
 *
 * taskq_t *taskq_create(name, nthreads, pri, minalloc, maxalloc, flags);
 *
 *	Create a taskq with specified properties.
 *	Possible 'flags':
 *
 *	  TASKQ_DYNAMIC: Create task pool for task management. If this flag is
 *		specified, 'nthreads' specifies the maximum number of threads in
 *		the task queue. Task execution order for dynamic task queues is
 *		not predictable.
 *
 *		If this flag is not specified (default case) a
 *		single-list task queue is created with 'nthreads' threads
 *		servicing it. Entries in this queue are managed by
 *		taskq_ent_alloc() and taskq_ent_free() which try to keep the
 *		task population between 'minalloc' and 'maxalloc', but the
 *		latter limit is only advisory for TQ_SLEEP dispatches and the
 *		former limit is only advisory for TQ_NOALLOC dispatches. If
 *		TASKQ_PREPOPULATE is set in 'flags', the taskq will be
 *		prepopulated with 'minalloc' task structures.
 *
 *		Since non-DYNAMIC taskqs are queues, tasks are guaranteed to be
 *		executed in the order they are scheduled if nthreads == 1.
 *		If nthreads > 1, task execution order is not predictable.
 *
 *	  TASKQ_PREPOPULATE: Prepopulate task queue with threads.
 *		Also prepopulate the task queue with 'minalloc' task structures.
 *
 *	  TASKQ_THREADS_CPU_PCT: This flag specifies that 'nthreads' should be
 *		interpreted as a percentage of the # of online CPUs on the
 *		system.  The taskq subsystem will automatically adjust the
 *		number of threads in the taskq in response to CPU online
 *		and offline events, to keep the ratio.  nthreads must be in
 *		the range [0,100].
 *
 *		The calculation used is:
 *
 *			MAX((ncpus_online * percentage)/100, 1)
 *
 *		This flag is not supported for DYNAMIC task queues.
 *		This flag is not compatible with TASKQ_CPR_SAFE.
 *
 *	  TASKQ_CPR_SAFE: This flag specifies that users of the task queue will
 *		use their own protocol for handling CPR issues. This flag is not
 *		supported for DYNAMIC task queues.  This flag is not compatible
 *		with TASKQ_THREADS_CPU_PCT.
 *
 *	The 'pri' field specifies the default priority for the threads that
 *	service all scheduled tasks.
 *
 * taskq_t *taskq_create_instance(name, instance, nthreads, pri, minalloc,
 *    maxalloc, flags);
 *
 *	Like taskq_create(), but takes an instance number (or -1 to indicate
 *	no instance).
 *
 * taskq_t *taskq_create_proc(name, nthreads, pri, minalloc, maxalloc, proc,
 *    flags);
 *
 *	Like taskq_create(), but creates the taskq threads in the specified
 *	system process.  If proc != &p0, this must be called from a thread
 *	in that process.
 *
 * taskq_t *taskq_create_sysdc(name, nthreads, minalloc, maxalloc, proc,
 *    dc, flags);
 *
 *	Like taskq_create_proc(), but the taskq threads will use the
 *	System Duty Cycle (SDC) scheduling class with a duty cycle of dc.
 *
 * void taskq_destroy(tap):
 *
 *	Waits for any scheduled tasks to complete, then destroys the taskq.
 *	Caller should guarantee that no new tasks are scheduled in the closing
 *	taskq.
 *
 * taskqid_t taskq_dispatch(tq, func, arg, flags):
 *
 *	Dispatches the task "func(arg)" to taskq. The 'flags' indicates whether
 *	the caller is willing to block for memory.  The function returns an
 *	opaque value which is zero iff dispatch fails.  If flags is TQ_NOSLEEP
 *	or TQ_NOALLOC and the task can't be dispatched, taskq_dispatch() fails
 *	and returns (taskqid_t)0.
 *
 *	ASSUMES: func != NULL.
 *
 *	Possible flags:
 *	  TQ_NOSLEEP: Do not wait for resources; may fail.
 *
 *	  TQ_NOALLOC: Do not allocate memory; may fail.  May only be used with
 *		non-dynamic task queues.
 *
 *	  TQ_NOQUEUE: Do not enqueue a task if it can't dispatch it due to
 *		lack of available resources and fail. If this flag is not
 *		set, and the task pool is exhausted, the task may be scheduled
 *		in the backing queue. This flag may ONLY be used with dynamic
 *		task queues.
 *
 *		NOTE: This flag should always be used when a task queue is used
 *		for tasks that may depend on each other for completion.
 *		Enqueueing dependent tasks may create deadlocks.
 *
 *	  TQ_SLEEP:   May block waiting for resources. May still fail for
 *		dynamic task queues if TQ_NOQUEUE is also specified, otherwise
 *		always succeed.
 *
 *	  TQ_FRONT:   Puts the new task at the front of the queue.  Be careful.
 *
 *	NOTE: Dynamic task queues are much more likely to fail in
 *		taskq_dispatch() (especially if TQ_NOQUEUE was specified), so it
 *		is important to have backup strategies handling such failures.
 *
 * void taskq_dispatch_ent(tq, func, arg, flags, tqent)
 *
 *	This is a light-weight form of taskq_dispatch(), that uses a
 *	preallocated taskq_ent_t structure for scheduling.  As a
 *	result, it does not perform allocations and cannot ever fail.
 *	Note especially that it cannot be used with TASKQ_DYNAMIC
 *	taskqs.  The memory for the tqent must not be modified or used
 *	until the function (func) is called.  (However, func itself
 *	may safely modify or free this memory, once it is called.)
 *	Note that the taskq framework will NOT free this memory.
 *
 * void taskq_wait(tq):
 *
 *	Waits for all previously scheduled tasks to complete.
 *
 *	NOTE: It does not stop any new task dispatches.
 *	      Do NOT call taskq_wait() from a task: it will cause deadlock.
 *
 * void taskq_suspend(tq)
 *
 *	Suspend all task execution. Tasks already scheduled for a dynamic task
 *	queue will still be executed, but all new scheduled tasks will be
 *	suspended until taskq_resume() is called.
 *
 * int  taskq_suspended(tq)
 *
 *	Returns 1 if taskq is suspended and 0 otherwise. It is intended to
 *	ASSERT that the task queue is suspended.
 *
 * void taskq_resume(tq)
 *
 *	Resume task queue execution.
 *
 * int  taskq_member(tq, thread)
 *
 *	Returns 1 if 'thread' belongs to taskq 'tq' and 0 otherwise. The
 *	intended use is to ASSERT that a given function is called in taskq
 *	context only.
 *
 * system_taskq
 *
 *	Global system-wide dynamic task queue for common uses. It may be used by
 *	any subsystem that needs to schedule tasks and does not need to manage
 *	its own task queues. It is initialized quite early during system boot.
 *
 * IMPLEMENTATION ==============================================================
 *
 * This is schematic representation of the task queue structures.
 *
 *   taskq:
 *   +-------------+
 *   | tq_lock     | +---< taskq_ent_free()
 *   +-------------+ |
 *   |...          | | tqent:                  tqent:
 *   +-------------+ | +------------+          +------------+
 *   | tq_freelist |-->| tqent_next |--> ... ->| tqent_next |
 *   +-------------+   +------------+          +------------+
 *   |...          |   | ...        |          | ...        |
 *   +-------------+   +------------+          +------------+
 *   | tq_task     |    |
 *   |             |    +-------------->taskq_ent_alloc()
 * +--------------------------------------------------------------------------+
 * | |                     |            tqent                   tqent         |
 * | +---------------------+     +--> +------------+     +--> +------------+  |
 * | | ...		   |     |    | func, arg  |     |    | func, arg  |  |
 * +>+---------------------+ <---|-+  +------------+ <---|-+  +------------+  |
 *   | tq_taskq.tqent_next | ----+ |  | tqent_next | --->+ |  | tqent_next |--+
 *   +---------------------+	   |  +------------+     ^ |  +------------+
 * +-| tq_task.tqent_prev  |	   +--| tqent_prev |     | +--| tqent_prev |  ^
 * | +---------------------+	      +------------+     |    +------------+  |
 * | |...		   |	      | ...        |     |    | ...        |  |
 * | +---------------------+	      +------------+     |    +------------+  |
 * |                                      ^              |                    |
 * |                                      |              |                    |
 * +--------------------------------------+--------------+       TQ_APPEND() -+
 *   |             |                      |
 *   |...          |   taskq_thread()-----+
 *   +-------------+
 *   | tq_buckets  |--+-------> [ NULL ] (for regular task queues)
 *   +-------------+  |
 *                    |   DYNAMIC TASK QUEUES:
 *                    |
 *                    +-> taskq_bucket[nCPU]		taskq_bucket_dispatch()
 *                        +-------------------+                    ^
 *                   +--->| tqbucket_lock     |                    |
 *                   |    +-------------------+   +--------+      +--------+
 *                   |    | tqbucket_freelist |-->| tqent  |-->...| tqent  | ^
 *                   |    +-------------------+<--+--------+<--...+--------+ |
 *                   |    | ...               |   | thread |      | thread | |
 *                   |    +-------------------+   +--------+      +--------+ |
 *                   |    +-------------------+                              |
 * taskq_dispatch()--+--->| tqbucket_lock     |             TQ_APPEND()------+
 *      TQ_HASH()    |    +-------------------+   +--------+      +--------+
 *                   |    | tqbucket_freelist |-->| tqent  |-->...| tqent  |
 *                   |    +-------------------+<--+--------+<--...+--------+
 *                   |    | ...               |   | thread |      | thread |
 *                   |    +-------------------+   +--------+      +--------+
 *		     +--->	...
 *
 *
 * Task queues use tq_task field to link new entry in the queue. The queue is a
 * circular doubly-linked list. Entries are put in the end of the list with
 * TQ_APPEND() and processed from the front of the list by taskq_thread() in
 * FIFO order. Task queue entries are cached in the free list managed by
 * taskq_ent_alloc() and taskq_ent_free() functions.
 *
 *	All threads used by task queues mark t_taskq field of the thread to
 *	point to the task queue.
 *
 * Taskq Thread Management -----------------------------------------------------
 *
 * Taskq's non-dynamic threads are managed with several variables and flags:
 *
 *	* tq_nthreads	- The number of threads in taskq_thread() for the
 *			  taskq.
 *
 *	* tq_active	- The number of threads not waiting on a CV in
 *			  taskq_thread(); includes newly created threads
 *			  not yet counted in tq_nthreads.
 *
 *	* tq_nthreads_target
 *			- The number of threads desired for the taskq.
 *
 *	* tq_flags & TASKQ_CHANGING
 *			- Indicates that tq_nthreads != tq_nthreads_target.
 *
 *	* tq_flags & TASKQ_THREAD_CREATED
 *			- Indicates that a thread is being created in the taskq.
 *
 * During creation, tq_nthreads and tq_active are set to 0, and
 * tq_nthreads_target is set to the number of threads desired.  The
 * TASKQ_CHANGING flag is set, and taskq_thread_create() is called to
 * create the first thread. taskq_thread_create() increments tq_active,
 * sets TASKQ_THREAD_CREATED, and creates the new thread.
 *
 * Each thread starts in taskq_thread(), clears the TASKQ_THREAD_CREATED
 * flag, and increments tq_nthreads.  It stores the new value of
 * tq_nthreads as its "thread_id", and stores its thread pointer in the
 * tq_threadlist at the (thread_id - 1).  We keep the thread_id space
 * densely packed by requiring that only the largest thread_id can exit during
 * normal adjustment.   The exception is during the destruction of the
 * taskq; once tq_nthreads_target is set to zero, no new threads will be created
 * for the taskq queue, so every thread can exit without any ordering being
 * necessary.
 *
 * Threads will only process work if their thread id is <= tq_nthreads_target.
 *
 * When TASKQ_CHANGING is set, threads will check the current thread target
 * whenever they wake up, and do whatever they can to apply its effects.
 *
 * TASKQ_THREAD_CPU_PCT --------------------------------------------------------
 *
 * When a taskq is created with TASKQ_THREAD_CPU_PCT, we store their requested
 * percentage in tq_threads_ncpus_pct, start them off with the correct thread
 * target, and add them to the taskq_cpupct_list for later adjustment.
 *
 * We register taskq_cpu_setup() to be called whenever a CPU changes state.  It
 * walks the list of TASKQ_THREAD_CPU_PCT taskqs, adjusts their nthread_target
 * if need be, and wakes up all of the threads to process the change.
 *
 * Dynamic Task Queues Implementation ------------------------------------------
 *
 * For a dynamic task queues there is a 1-to-1 mapping between a thread and
 * taskq_ent_structure. Each entry is serviced by its own thread and each thread
 * is controlled by a single entry.
 *
 * Entries are distributed over a set of buckets. To avoid using modulo
 * arithmetics the number of buckets is 2^n and is determined as the nearest
 * power of two roundown of the number of CPUs in the system. Tunable
 * variable 'taskq_maxbuckets' limits the maximum number of buckets. Each entry
 * is attached to a bucket for its lifetime and can't migrate to other buckets.
 *
 * Entries that have scheduled tasks are not placed in any list. The dispatch
 * function sets their "func" and "arg" fields and signals the corresponding
 * thread to execute the task. Once the thread executes the task it clears the
 * "func" field and places an entry on the bucket cache of free entries pointed
 * by "tqbucket_freelist" field. ALL entries on the free list should have "func"
 * field equal to NULL. The free list is a circular doubly-linked list identical
 * in structure to the tq_task list above, but entries are taken from it in LIFO
 * order - the last freed entry is the first to be allocated. The
 * taskq_bucket_dispatch() function gets the most recently used entry from the
 * free list, sets its "func" and "arg" fields and signals a worker thread.
 *
 * After executing each task a per-entry thread taskq_d_thread() places its
 * entry on the bucket free list and goes to a timed sleep. If it wakes up
 * without getting new task it removes the entry from the free list and destroys
 * itself. The thread sleep time is controlled by a tunable variable
 * `taskq_thread_timeout'.
 *
 * There are various statistics kept in the bucket which allows for later
 * analysis of taskq usage patterns. Also, a global copy of taskq creation and
 * death statistics is kept in the global taskq data structure. Since thread
 * creation and death happen rarely, updating such global data does not present
 * a performance problem.
 *
 * NOTE: Threads are not bound to any CPU and there is absolutely no association
 *       between the bucket and actual thread CPU, so buckets are used only to
 *	 split resources and reduce resource contention. Having threads attached
 *	 to the CPU denoted by a bucket may reduce number of times the job
 *	 switches between CPUs.
 *
 *	 Current algorithm creates a thread whenever a bucket has no free
 *	 entries. It would be nice to know how many threads are in the running
 *	 state and don't create threads if all CPUs are busy with existing
 *	 tasks, but it is unclear how such strategy can be implemented.
 *
 *	 Currently buckets are created statically as an array attached to task
 *	 queue. On some system with nCPUs < max_ncpus it may waste system
 *	 memory. One solution may be allocation of buckets when they are first
 *	 touched, but it is not clear how useful it is.
 *
 * SUSPEND/RESUME implementation -----------------------------------------------
 *
 *	Before executing a task taskq_thread() (executing non-dynamic task
 *	queues) obtains taskq's thread lock as a reader. The taskq_suspend()
 *	function gets the same lock as a writer blocking all non-dynamic task
 *	execution. The taskq_resume() function releases the lock allowing
 *	taskq_thread to continue execution.
 *
 *	For dynamic task queues, each bucket is marked as TQBUCKET_SUSPEND by
 *	taskq_suspend() function. After that taskq_bucket_dispatch() always
 *	fails, so that taskq_dispatch() will either enqueue tasks for a
 *	suspended backing queue or fail if TQ_NOQUEUE is specified in dispatch
 *	flags.
 *
 *	NOTE: taskq_suspend() does not immediately block any tasks already
 *	      scheduled for dynamic task queues. It only suspends new tasks
 *	      scheduled after taskq_suspend() was called.
 *
 *	taskq_member() function works by comparing a thread t_taskq pointer with
 *	the passed thread pointer.
 *
 * LOCKS and LOCK Hierarchy ----------------------------------------------------
 *
 *   There are three locks used in task queues:
 *
 *   1) The taskq_t's tq_lock, protecting global task queue state.
 *
 *   2) Each per-CPU bucket has a lock for bucket management.
 *
 *   3) The global taskq_cpupct_lock, which protects the list of
 *      TASKQ_THREADS_CPU_PCT taskqs.
 *
 *   If both (1) and (2) are needed, tq_lock should be taken *after* the bucket
 *   lock.
 *
 *   If both (1) and (3) are needed, tq_lock should be taken *after*
 *   taskq_cpupct_lock.
 *
 * DEBUG FACILITIES ------------------------------------------------------------
 *
 * For DEBUG kernels it is possible to induce random failures to
 * taskq_dispatch() function when it is given TQ_NOSLEEP argument. The value of
 * taskq_dmtbf and taskq_smtbf tunables control the mean time between induced
 * failures for dynamic and static task queues respectively.
 *
 * Setting TASKQ_STATISTIC to 0 will disable per-bucket statistics.
 *
 * TUNABLES --------------------------------------------------------------------
 *
 *	system_taskq_size	- Size of the global system_taskq.
 *				  This value is multiplied by nCPUs to determine
 *				  actual size.
 *				  Default value: 64
 *
 *	taskq_minimum_nthreads_max
 *				- Minimum size of the thread list for a taskq.
 *				  Useful for testing different thread pool
 *				  sizes by overwriting tq_nthreads_target.
 *
 *	taskq_thread_timeout	- Maximum idle time for taskq_d_thread()
 *				  Default value: 5 minutes
 *
 *	taskq_maxbuckets	- Maximum number of buckets in any task queue
 *				  Default value: 128
 *
 *	taskq_search_depth	- Maximum # of buckets searched for a free entry
 *				  Default value: 4
 *
 *	taskq_dmtbf		- Mean time between induced dispatch failures
 *				  for dynamic task queues.
 *				  Default value: UINT_MAX (no induced failures)
 *
 *	taskq_smtbf		- Mean time between induced dispatch failures
 *				  for static task queues.
 *				  Default value: UINT_MAX (no induced failures)
 *
 * CONDITIONAL compilation -----------------------------------------------------
 *
 *    TASKQ_STATISTIC	- If set will enable bucket statistic (default).
 *
 */

#include <sys/kthread.h>
#include <sys/taskq_impl.h>
#include <sys/proc.h>
#include <sys/kmem.h>
#include <sys/callb.h>
#include <sys/systm.h>
#include <sys/cmn_err.h>
#include <sys/debug.h>
#include <sys/sysmacros.h>
#include <sys/sdt.h>
#include <sys/mutex.h>
#include <sys/kernel.h>
#include <sys/syslimits.h>

static kmem_cache_t *taskq_ent_cache, *taskq_cache;

/* Global system task queue for common use */
taskq_t *system_taskq;

/*
 * Maxmimum number of entries in global system taskq is
 *      system_taskq_size * max_ncpus
 */
#define SYSTEM_TASKQ_SIZE 1
int system_taskq_size = SYSTEM_TASKQ_SIZE;

/*
 * Minimum size for tq_nthreads_max; useful for those who want to play around
 * with increasing a taskq's tq_nthreads_target.
 */
int taskq_minimum_nthreads_max = 1;

/*
 * We want to ensure that when taskq_create() returns, there is at least
 * one thread ready to handle requests.  To guarantee this, we have to wait
 * for the second thread, since the first one cannot process requests until
 * the second thread has been created.
 */
#define	TASKQ_CREATE_ACTIVE_THREADS	2

/* Maximum percentage allowed for TASKQ_THREADS_CPU_PCT */
#define	TASKQ_CPUPCT_MAX_PERCENT	1000
int taskq_cpupct_max_percent = TASKQ_CPUPCT_MAX_PERCENT;

/*
 * Dynamic task queue threads that don't get any work within
 * taskq_thread_timeout destroy themselves
 */
#define	TASKQ_THREAD_TIMEOUT (60 * 5)
int taskq_thread_timeout = TASKQ_THREAD_TIMEOUT;

#define	TASKQ_MAXBUCKETS 128
int taskq_maxbuckets = TASKQ_MAXBUCKETS;

/*
 * When a bucket has no available entries another buckets are tried.
 * taskq_search_depth parameter limits the amount of buckets that we search
 * before failing. This is mostly useful in systems with many CPUs where we may
 * spend too much time scanning busy buckets.
 */
#define	TASKQ_SEARCH_DEPTH 4
int taskq_search_depth = TASKQ_SEARCH_DEPTH;

/*
 * Hashing function: mix various bits of x. May be pretty much anything.
 */
#define	TQ_HASH(x) ((x) ^ ((x) >> 11) ^ ((x) >> 17) ^ ((x) ^ 27))

/*
 * We do not create any new threads when the system is low on memory and start
 * throttling memory allocations. The following macro tries to estimate such
 * condition.
 */
#define	ENOUGH_MEMORY() (freemem > throttlefree)

/*
 * Static functions.
 */
static taskq_t	*taskq_create_common(const char *, int, int, pri_t, int,
    int, uint_t);
static void taskq_thread(void *);
static int  taskq_constructor(void *, void *, int);
static void taskq_destructor(void *, void *);
static int  taskq_ent_constructor(void *, void *, int);
static void taskq_ent_destructor(void *, void *);
static taskq_ent_t *taskq_ent_alloc(taskq_t *, int);
static void taskq_ent_free(taskq_t *, taskq_ent_t *);

void system_taskq_init(void);
void system_taskq_fini(void);

/*
 * List of all TASKQ_THREADS_CPU_PCT taskqs.
 */
static list_t taskq_cpupct_list;	/* protected by cpu_lock */

#ifdef __NetBSD__
#define cpu_lock taskq_cpu_lock
static kmutex_t cpu_lock;

typedef struct {
	int	cp_id;
	int	cp_ncpus;
} cpupart_t;
#endif

/*
 * Collect per-bucket statistic when TASKQ_STATISTIC is defined.
 */
#define	TASKQ_STATISTIC 1

#if TASKQ_STATISTIC
#define	TQ_STAT(b, x)	b->tqbucket_stat.x++
#else
#define	TQ_STAT(b, x)
#endif

/*
 * Random fault injection.
 */
uint_t taskq_random;
uint_t taskq_dmtbf = UINT_MAX;    /* mean time between injected failures */
uint_t taskq_smtbf = UINT_MAX;    /* mean time between injected failures */

/*
 * TQ_NOSLEEP dispatches on dynamic task queues are always allowed to fail.
 *
 * TQ_NOSLEEP dispatches on static task queues can't arbitrarily fail because
 * they could prepopulate the cache and make sure that they do not use more
 * then minalloc entries.  So, fault injection in this case insures that
 * either TASKQ_PREPOPULATE is not set or there are more entries allocated
 * than is specified by minalloc.  TQ_NOALLOC dispatches are always allowed
 * to fail, but for simplicity we treat them identically to TQ_NOSLEEP
 * dispatches.
 */
#ifdef DEBUG
#define	TASKQ_D_RANDOM_DISPATCH_FAILURE(tq, flag)		\
	taskq_random = (taskq_random * 2416 + 374441) % 1771875;\
	if ((flag & TQ_NOSLEEP) &&				\
	    taskq_random < 1771875 / taskq_dmtbf) {		\
		return (NULL);					\
	}

#define	TASKQ_S_RANDOM_DISPATCH_FAILURE(tq, flag)		\
	taskq_random = (taskq_random * 2416 + 374441) % 1771875;\
	if ((flag & (TQ_NOSLEEP | TQ_NOALLOC)) &&		\
	    (!(tq->tq_flags & TASKQ_PREPOPULATE) ||		\
	    (tq->tq_nalloc > tq->tq_minalloc)) &&		\
	    (taskq_random < (1771875 / taskq_smtbf))) {		\
		mutex_exit(&tq->tq_lock);			\
		return ((taskqid_t)0);				\
	}
#else
#define	TASKQ_S_RANDOM_DISPATCH_FAILURE(tq, flag)
#define	TASKQ_D_RANDOM_DISPATCH_FAILURE(tq, flag)
#endif

#define	IS_EMPTY(l) (((l).tqent_prev == (l).tqent_next) &&	\
	((l).tqent_prev == &(l)))

/*
 * Append `tqe' in the end of the doubly-linked list denoted by l.
 */
#define	TQ_APPEND(l, tqe) {					\
	tqe->tqent_next = &l;					\
	tqe->tqent_prev = l.tqent_prev;				\
	tqe->tqent_next->tqent_prev = tqe;			\
	tqe->tqent_prev->tqent_next = tqe;			\
}
/*
 * Prepend 'tqe' to the beginning of l
 */
#define	TQ_PREPEND(l, tqe) {					\
	tqe->tqent_next = l.tqent_next;				\
	tqe->tqent_prev = &l;					\
	tqe->tqent_next->tqent_prev = tqe;			\
	tqe->tqent_prev->tqent_next = tqe;			\
}

/*
 * Schedule a task specified by func and arg into the task queue entry tqe.
 */
#define	TQ_DO_ENQUEUE(tq, tqe, func, arg, front) {			\
	ASSERT(MUTEX_HELD(&tq->tq_lock));				\
	_NOTE(CONSTCOND)						\
	if (front) {							\
		TQ_PREPEND(tq->tq_task, tqe);				\
	} else {							\
		TQ_APPEND(tq->tq_task, tqe);				\
	}								\
	tqe->tqent_func = (func);					\
	tqe->tqent_arg = (arg);						\
	tq->tq_tasks++;							\
	if (tq->tq_tasks - tq->tq_executed > tq->tq_maxtasks)		\
		tq->tq_maxtasks = tq->tq_tasks - tq->tq_executed;	\
	cv_signal(&tq->tq_dispatch_cv);					\
	DTRACE_PROBE2(taskq__enqueue, taskq_t *, tq, taskq_ent_t *, tqe); \
}

#define	TQ_ENQUEUE(tq, tqe, func, arg)					\
	TQ_DO_ENQUEUE(tq, tqe, func, arg, 0)

#define	TQ_ENQUEUE_FRONT(tq, tqe, func, arg)				\
	TQ_DO_ENQUEUE(tq, tqe, func, arg, 1)

/*
 * Do-nothing task which may be used to prepopulate thread caches.
 */
/*ARGSUSED*/
void
nulltask(void *unused)
{
}


/*ARGSUSED*/
static int
taskq_constructor(void *arg, void *obj, int kmflags)
{
	taskq_t *tq = obj;

	memset(tq, 0, sizeof (taskq_t));

	mutex_init(&tq->tq_lock, NULL, MUTEX_DEFAULT, NULL);
	rw_init(&tq->tq_threadlock, NULL, RW_DEFAULT, NULL);
	cv_init(&tq->tq_dispatch_cv, NULL, CV_DEFAULT, NULL);
	cv_init(&tq->tq_wait_cv, NULL, CV_DEFAULT, NULL);
	cv_init(&tq->tq_exit_cv, NULL, CV_DEFAULT, NULL);

	tq->tq_task.tqent_next = &tq->tq_task;
	tq->tq_task.tqent_prev = &tq->tq_task;

	return (0);
}

/*ARGSUSED*/
static void
taskq_destructor(void *arg, void *obj)
{
	taskq_t *tq = obj;

	mutex_destroy(&tq->tq_lock);
	rw_destroy(&tq->tq_threadlock);
	cv_destroy(&tq->tq_dispatch_cv);
	cv_destroy(&tq->tq_wait_cv);
	cv_destroy(&tq->tq_exit_cv);
}

/*ARGSUSED*/
static int
taskq_ent_constructor(void *arg, void *obj, int kmflags)
{
	taskq_ent_t *tqe = obj;

	tqe->tqent_thread = NULL;
	cv_init(&tqe->tqent_cv, NULL, CV_DEFAULT, NULL);

	return (0);
}

/*ARGSUSED*/
static void
taskq_ent_destructor(void *arg, void *obj)
{
	taskq_ent_t *tqe = obj;

	ASSERT(tqe->tqent_thread == NULL);
	cv_destroy(&tqe->tqent_cv);
}

void
taskq_init(void)
{
	taskq_ent_cache = kmem_cache_create("taskq_ent_cache",
	    sizeof (taskq_ent_t), 0, taskq_ent_constructor,
	    taskq_ent_destructor, NULL, NULL, NULL, 0);
	taskq_cache = kmem_cache_create("taskq_cache", sizeof (taskq_t),
	    0, taskq_constructor, taskq_destructor, NULL, NULL, NULL, 0);

	list_create(&taskq_cpupct_list, sizeof (taskq_t),
	    offsetof(taskq_t, tq_cpupct_link));

#ifdef __NetBSD__
	system_taskq_init();
	mutex_init(&cpu_lock, NULL, MUTEX_DEFAULT, NULL);
#endif
}

void
taskq_fini(void)
{
	system_taskq_fini();
	mutex_destroy(&cpu_lock);
	kmem_cache_destroy(taskq_cache);
	kmem_cache_destroy(taskq_ent_cache);
}

static void
taskq_update_nthreads(taskq_t *tq, uint_t ncpus)
{
	uint_t newtarget = TASKQ_THREADS_PCT(ncpus, tq->tq_threads_ncpus_pct);

	ASSERT(MUTEX_HELD(&cpu_lock));
	ASSERT(MUTEX_HELD(&tq->tq_lock));

	/* We must be going from non-zero to non-zero; no exiting. */
	ASSERT3U(tq->tq_nthreads_target, !=, 0);
	ASSERT3U(newtarget, !=, 0);

	ASSERT3U(newtarget, <=, tq->tq_nthreads_max);
	if (newtarget != tq->tq_nthreads_target) {
		tq->tq_flags |= TASKQ_CHANGING;
		tq->tq_nthreads_target = newtarget;
		cv_broadcast(&tq->tq_dispatch_cv);
		cv_broadcast(&tq->tq_exit_cv);
	}
}

/* called during task queue creation */
static void
taskq_cpupct_install(taskq_t *tq, cpupart_t *cpup)
{
	ASSERT(tq->tq_flags & TASKQ_THREADS_CPU_PCT);

	mutex_enter(&cpu_lock);
	mutex_enter(&tq->tq_lock);
	tq->tq_cpupart = cpup->cp_id;
	taskq_update_nthreads(tq, cpup->cp_ncpus);
	mutex_exit(&tq->tq_lock);

	list_insert_tail(&taskq_cpupct_list, tq);
	mutex_exit(&cpu_lock);
}

static void
taskq_cpupct_remove(taskq_t *tq)
{
	ASSERT(tq->tq_flags & TASKQ_THREADS_CPU_PCT);

	mutex_enter(&cpu_lock);
	list_remove(&taskq_cpupct_list, tq);
	mutex_exit(&cpu_lock);
}

#ifdef illumos
/*ARGSUSED*/
static int
taskq_cpu_setup(cpu_setup_t what, int id, void *arg)
{
	taskq_t *tq;
	cpupart_t *cp = cpu[id]->cpu_part;
	uint_t ncpus = cp->cp_ncpus;

	ASSERT(MUTEX_HELD(&cpu_lock));
	ASSERT(ncpus > 0);

	switch (what) {
	case CPU_OFF:
	case CPU_CPUPART_OUT:
		/* offlines are called *before* the cpu is offlined. */
		if (ncpus > 1)
			ncpus--;
		break;

	case CPU_ON:
	case CPU_CPUPART_IN:
		break;

	default:
		return (0);		/* doesn't affect cpu count */
	}

	for (tq = list_head(&taskq_cpupct_list); tq != NULL;
	    tq = list_next(&taskq_cpupct_list, tq)) {

		mutex_enter(&tq->tq_lock);
		/*
		 * If the taskq is part of the cpuset which is changing,
		 * update its nthreads_target.
		 */
		if (tq->tq_cpupart == cp->cp_id) {
			taskq_update_nthreads(tq, ncpus);
		}
		mutex_exit(&tq->tq_lock);
	}
	return (0);
}

void
taskq_mp_init(void)
{
	mutex_enter(&cpu_lock);
	register_cpu_setup_func(taskq_cpu_setup, NULL);
	/*
	 * Make sure we're up to date.  At this point in boot, there is only
	 * one processor set, so we only have to update the current CPU.
	 */
	(void) taskq_cpu_setup(CPU_ON, CPU->cpu_id, NULL);
	mutex_exit(&cpu_lock);
}
#endif /* illumos */

/*
 * Create global system dynamic task queue.
 */
void
system_taskq_init(void)
{
	system_taskq = taskq_create_common("system_taskq", 0,
	    system_taskq_size * max_ncpus, minclsyspri, 4, 512,
	    TASKQ_PREPOPULATE);
}

void
system_taskq_fini(void)
{
	taskq_destroy(system_taskq);
}

/*
 * taskq_ent_alloc()
 *
 * Allocates a new taskq_ent_t structure either from the free list or from the
 * cache. Returns NULL if it can't be allocated.
 *
 * Assumes: tq->tq_lock is held.
 */
static taskq_ent_t *
taskq_ent_alloc(struct taskq *tq, int flags)
{
	int kmflags = (flags & TQ_NOSLEEP) ? KM_NOSLEEP : KM_SLEEP;
	taskq_ent_t *tqe;

	ASSERT(MUTEX_HELD(&tq->tq_lock));

	/*
	 * TQ_NOALLOC allocations are allowed to use the freelist, even if
	 * we are below tq_minalloc.
	 */
	if ((tqe = tq->tq_freelist) != NULL &&
	    ((flags & TQ_NOALLOC) || tq->tq_nalloc >= tq->tq_minalloc)) {
		tq->tq_freelist = tqe->tqent_next;
	} else {
		if (flags & TQ_NOALLOC)
			return (NULL);

		mutex_exit(&tq->tq_lock);
		if (tq->tq_nalloc >= tq->tq_maxalloc) {
			if (kmflags & KM_NOSLEEP) {
				mutex_enter(&tq->tq_lock);
				return (NULL);
			}
			/*
			 * We don't want to exceed tq_maxalloc, but we can't
			 * wait for other tasks to complete (and thus free up
			 * task structures) without risking deadlock with
			 * the caller.  So, we just delay for one second
			 * to throttle the allocation rate.
			 */
			delay(hz);
		}
		tqe = kmem_cache_alloc(taskq_ent_cache, kmflags);
		mutex_enter(&tq->tq_lock);
		if (tqe != NULL)
			tq->tq_nalloc++;
	}
	return (tqe);
}

/*
 * taskq_ent_free()
 *
 * Free taskq_ent_t structure by either putting it on the free list or freeing
 * it to the cache.
 *
 * Assumes: tq->tq_lock is held.
 */
static void
taskq_ent_free(taskq_t *tq, taskq_ent_t *tqe)
{
	ASSERT(MUTEX_HELD(&tq->tq_lock));

	if (tq->tq_nalloc <= tq->tq_minalloc) {
		tqe->tqent_next = tq->tq_freelist;
		tq->tq_freelist = tqe;
	} else {
		tq->tq_nalloc--;
		mutex_exit(&tq->tq_lock);
		kmem_cache_free(taskq_ent_cache, tqe);
		mutex_enter(&tq->tq_lock);
	}
}

/*
 * Dispatch a task.
 *
 * Assumes: func != NULL
 *
 * Returns: NULL if dispatch failed.
 *	    non-NULL if task dispatched successfully.
 *	    Actual return value is the pointer to taskq entry that was used to
 *	    dispatch a task. This is useful for debugging.
 */
/* ARGSUSED */
taskqid_t
taskq_dispatch(taskq_t *tq, task_func_t func, void *arg, uint_t flags)
{
	taskq_ent_t *tqe = NULL;

	ASSERT(tq != NULL);
	ASSERT(func != NULL);
	ASSERT(!(tq->tq_flags & TASKQ_DYNAMIC));

	if (!(tq->tq_flags & TASKQ_DYNAMIC)) {
		/*
		 * TQ_NOQUEUE flag can't be used with non-dynamic task queues.
		 */
		ASSERT(!(flags & TQ_NOQUEUE));
		/*
		 * Enqueue the task to the underlying queue.
		 */
		mutex_enter(&tq->tq_lock);

		TASKQ_S_RANDOM_DISPATCH_FAILURE(tq, flags);

		if ((tqe = taskq_ent_alloc(tq, flags)) == NULL) {
			mutex_exit(&tq->tq_lock);
			return (0);
		}
		/* Make sure we start without any flags */
		tqe->tqent_flags = 0;

		if (flags & TQ_FRONT) {
			TQ_ENQUEUE_FRONT(tq, tqe, func, arg);
		} else {
			TQ_ENQUEUE(tq, tqe, func, arg);
		}
		mutex_exit(&tq->tq_lock);
		return ((taskqid_t)tqe);
	}
	panic("taskq_dispatch TASKQ_DYNAMIC");
}

void
taskq_dispatch_ent(taskq_t *tq, task_func_t func, void *arg, uint_t flags,
    taskq_ent_t *tqe)
{
	ASSERT(func != NULL);
	ASSERT(!(tq->tq_flags & TASKQ_DYNAMIC));

	/*
	 * Mark it as a prealloc'd task.  This is important
	 * to ensure that we don't free it later.
	 */
<<<<<<< HEAD
#ifdef __NetBSD__
	/*
	 * Dynamic task queues didn't seem to get imported.  Caller
	 * must be prepared to handle failure anyway, so just fail.
	 */
	if (flags & TQ_NOQUEUE)
		return ((taskqid_t)NULL);
#endif
	ASSERT(! (flags & TQ_NOQUEUE));

=======
	tqe->tqent_flags |= TQENT_FLAG_PREALLOC;
>>>>>>> b2b84690
	/*
	 * Enqueue the task to the underlying queue.
	 */
	mutex_enter(&tq->tq_lock);

	if (flags & TQ_FRONT) {
		TQ_ENQUEUE_FRONT(tq, tqe, func, arg);
	} else {
		TQ_ENQUEUE(tq, tqe, func, arg);
	}
	mutex_exit(&tq->tq_lock);
}

/*
 * Wait for all pending tasks to complete.
 * Calling taskq_wait from a task will cause deadlock.
 */
void
taskq_wait(taskq_t *tq)
{

	mutex_enter(&tq->tq_lock);
	while (tq->tq_task.tqent_next != &tq->tq_task || tq->tq_active != 0)
		cv_wait(&tq->tq_wait_cv, &tq->tq_lock);
	mutex_exit(&tq->tq_lock);
}

/*
 * Suspend execution of tasks.
 *
 * Tasks in the queue part will be suspended immediately upon return from this
 * function. Pending tasks in the dynamic part will continue to execute, but all
 * new tasks will  be suspended.
 */
void
taskq_suspend(taskq_t *tq)
{
	rw_enter(&tq->tq_threadlock, RW_WRITER);

	/*
	 * Mark task queue as being suspended. Needed for taskq_suspended().
	 */
	mutex_enter(&tq->tq_lock);
	ASSERT(!(tq->tq_flags & TASKQ_SUSPENDED));
	tq->tq_flags |= TASKQ_SUSPENDED;
	mutex_exit(&tq->tq_lock);
}

/*
 * returns: 1 if tq is suspended, 0 otherwise.
 */
int
taskq_suspended(taskq_t *tq)
{
	return ((tq->tq_flags & TASKQ_SUSPENDED) != 0);
}

/*
 * Resume taskq execution.
 */
void
taskq_resume(taskq_t *tq)
{
	ASSERT(RW_WRITE_HELD(&tq->tq_threadlock));

	mutex_enter(&tq->tq_lock);
	ASSERT(tq->tq_flags & TASKQ_SUSPENDED);
	tq->tq_flags &= ~TASKQ_SUSPENDED;
	mutex_exit(&tq->tq_lock);

	rw_exit(&tq->tq_threadlock);
}

int
taskq_member(taskq_t *tq, kthread_t *thread)
{
	if (tq->tq_nthreads == 1)
		return (tq->tq_thread == thread);
	else {
		int i, found = 0;

		mutex_enter(&tq->tq_lock);
		for (i = 0; i < tq->tq_nthreads; i++) {
			if (tq->tq_threadlist[i] == thread) {
				found = 1;
				break;
			}
		}
		mutex_exit(&tq->tq_lock);
		return (found);
	}
}

/*
 * Creates a thread in the taskq.  We only allow one outstanding create at
 * a time.  We drop and reacquire the tq_lock in order to avoid blocking other
 * taskq activity while thread_create() or lwp_kernel_create() run.
 *
 * The first time we're called, we do some additional setup, and do not
 * return until there are enough threads to start servicing requests.
 */
static void
taskq_thread_create(taskq_t *tq)
{
	kthread_t	*t;
	const boolean_t	first = (tq->tq_nthreads == 0);

	ASSERT(MUTEX_HELD(&tq->tq_lock));
	ASSERT(tq->tq_flags & TASKQ_CHANGING);
	ASSERT(tq->tq_nthreads < tq->tq_nthreads_target);
	ASSERT(!(tq->tq_flags & TASKQ_THREAD_CREATED));


	tq->tq_flags |= TASKQ_THREAD_CREATED;
	tq->tq_active++;
	mutex_exit(&tq->tq_lock);

	/*
	 * With TASKQ_DUTY_CYCLE the new thread must have an LWP
	 * as explained in ../disp/sysdc.c (for the msacct data).
	 * Otherwise simple kthreads are preferred.
	 */
	if ((tq->tq_flags & TASKQ_DUTY_CYCLE) != 0) {
#ifdef illumos
		/* Enforced in taskq_create_common */
		ASSERT3P(tq->tq_proc, !=, &p0);
		t = lwp_kernel_create(tq->tq_proc, taskq_thread, tq, TS_RUN,
		    tq->tq_pri);
#endif
	} else {
		t = thread_create(NULL, 0, taskq_thread, tq, 0, tq->tq_proc,
		    TS_RUN, tq->tq_pri);
	}

	if (!first) {
		mutex_enter(&tq->tq_lock);
		return;
	}

	/*
	 * We know the thread cannot go away, since tq cannot be
	 * destroyed until creation has completed.  We can therefore
	 * safely dereference t.
	 */
	if (tq->tq_flags & TASKQ_THREADS_CPU_PCT) {
#ifdef __NetBSD__
		cpupart_t cpupart = { 0, ncpu };
		taskq_cpupct_install(tq, &cpupart);
#else
		taskq_cpupct_install(tq, t->t_cpupart);
#endif
	}
	mutex_enter(&tq->tq_lock);

	/* Wait until we can service requests. */
	while (tq->tq_nthreads != tq->tq_nthreads_target &&
	    tq->tq_nthreads < TASKQ_CREATE_ACTIVE_THREADS) {
		cv_wait(&tq->tq_wait_cv, &tq->tq_lock);
	}
}

/*
 * Common "sleep taskq thread" function, which handles CPR stuff, as well
 * as giving a nice common point for debuggers to find inactive threads.
 */
static clock_t
taskq_thread_wait(taskq_t *tq, kmutex_t *mx, kcondvar_t *cv,
    callb_cpr_t *cprinfo, clock_t timeout)
{
	clock_t ret = 0;

	if (!(tq->tq_flags & TASKQ_CPR_SAFE)) {
		CALLB_CPR_SAFE_BEGIN(cprinfo);
	}
	if (timeout < 0)
		cv_wait(cv, mx);
	else
		ret = cv_reltimedwait(cv, mx, timeout, TR_CLOCK_TICK);

	if (!(tq->tq_flags & TASKQ_CPR_SAFE)) {
		CALLB_CPR_SAFE_END(cprinfo, mx);
	}

	return (ret);
}

/*
 * Worker thread for processing task queue.
 */
static void
taskq_thread(void *arg)
{
	int thread_id;

	taskq_t *tq = arg;
	taskq_ent_t *tqe;
	callb_cpr_t cprinfo;
	hrtime_t start, end;
	boolean_t freeit;

	if (tq->tq_flags & TASKQ_CPR_SAFE) {
		CALLB_CPR_INIT_SAFE(curthread, tq->tq_name);
	} else {
		CALLB_CPR_INIT(&cprinfo, &tq->tq_lock, callb_generic_cpr,
		    tq->tq_name);
	}
	mutex_enter(&tq->tq_lock);
	thread_id = ++tq->tq_nthreads;
	ASSERT(tq->tq_flags & TASKQ_THREAD_CREATED);
	ASSERT(tq->tq_flags & TASKQ_CHANGING);
	tq->tq_flags &= ~TASKQ_THREAD_CREATED;

	VERIFY3S(thread_id, <=, tq->tq_nthreads_max);

	if (tq->tq_nthreads_max == 1)
		tq->tq_thread = curthread;
	else
		tq->tq_threadlist[thread_id - 1] = curthread;

	/* Allow taskq_create_common()'s taskq_thread_create() to return. */
	if (tq->tq_nthreads == TASKQ_CREATE_ACTIVE_THREADS)
		cv_broadcast(&tq->tq_wait_cv);

	for (;;) {
		if (tq->tq_flags & TASKQ_CHANGING) {
			/* See if we're no longer needed */
			if (thread_id > tq->tq_nthreads_target) {
				/*
				 * To preserve the one-to-one mapping between
				 * thread_id and thread, we must exit from
				 * highest thread ID to least.
				 *
				 * However, if everyone is exiting, the order
				 * doesn't matter, so just exit immediately.
				 * (this is safe, since you must wait for
				 * nthreads to reach 0 after setting
				 * tq_nthreads_target to 0)
				 */
				if (thread_id == tq->tq_nthreads ||
				    tq->tq_nthreads_target == 0)
					break;

				/* Wait for higher thread_ids to exit */
				(void) taskq_thread_wait(tq, &tq->tq_lock,
				    &tq->tq_exit_cv, &cprinfo, -1);
				continue;
			}

			/*
			 * If no thread is starting taskq_thread(), we can
			 * do some bookkeeping.
			 */
			if (!(tq->tq_flags & TASKQ_THREAD_CREATED)) {
				/* Check if we've reached our target */
				if (tq->tq_nthreads == tq->tq_nthreads_target) {
					tq->tq_flags &= ~TASKQ_CHANGING;
					cv_broadcast(&tq->tq_wait_cv);
				}
				/* Check if we need to create a thread */
				if (tq->tq_nthreads < tq->tq_nthreads_target) {
					taskq_thread_create(tq);
					continue; /* tq_lock was dropped */
				}
			}
		}
		if ((tqe = tq->tq_task.tqent_next) == &tq->tq_task) {
			if (--tq->tq_active == 0)
				cv_broadcast(&tq->tq_wait_cv);
			(void) taskq_thread_wait(tq, &tq->tq_lock,
			    &tq->tq_dispatch_cv, &cprinfo, -1);
			tq->tq_active++;
			continue;
		}

		tqe->tqent_prev->tqent_next = tqe->tqent_next;
		tqe->tqent_next->tqent_prev = tqe->tqent_prev;
		mutex_exit(&tq->tq_lock);

		/*
		 * For prealloc'd tasks, we don't free anything.  We
		 * have to check this now, because once we call the
		 * function for a prealloc'd taskq, we can't touch the
		 * tqent any longer (calling the function returns the
		 * ownershp of the tqent back to caller of
		 * taskq_dispatch.)
		 */
		if ((!(tq->tq_flags & TASKQ_DYNAMIC)) &&
		    (tqe->tqent_flags & TQENT_FLAG_PREALLOC)) {
			/* clear pointers to assist assertion checks */
			tqe->tqent_next = tqe->tqent_prev = NULL;
			freeit = B_FALSE;
		} else {
			freeit = B_TRUE;
		}
		rw_enter(&tq->tq_threadlock, RW_READER);
		start = gethrtime();
		DTRACE_PROBE2(taskq__exec__start, taskq_t *, tq,
		    taskq_ent_t *, tqe);
		tqe->tqent_func(tqe->tqent_arg);
		DTRACE_PROBE2(taskq__exec__end, taskq_t *, tq,
		    taskq_ent_t *, tqe);
		end = gethrtime();
		rw_exit(&tq->tq_threadlock);

		mutex_enter(&tq->tq_lock);
		tq->tq_totaltime += end - start;
		tq->tq_executed++;

		if (freeit)
			taskq_ent_free(tq, tqe);
	}
	if (tq->tq_nthreads_max == 1)
		tq->tq_thread = NULL;
	else
		tq->tq_threadlist[thread_id - 1] = NULL;

	/* We're exiting, and therefore no longer active */
	ASSERT(tq->tq_active > 0);
	tq->tq_active--;

	ASSERT(tq->tq_nthreads > 0);
	tq->tq_nthreads--;

	/* Wake up anyone waiting for us to exit */
	cv_broadcast(&tq->tq_exit_cv);
	if (tq->tq_nthreads == tq->tq_nthreads_target) {
		if (!(tq->tq_flags & TASKQ_THREAD_CREATED))
			tq->tq_flags &= ~TASKQ_CHANGING;

		cv_broadcast(&tq->tq_wait_cv);
	}

	ASSERT(!(tq->tq_flags & TASKQ_CPR_SAFE));
	CALLB_CPR_EXIT(&cprinfo);		/* drops tq->tq_lock */

	thread_exit();
}

/*
 * Taskq creation. May sleep for memory.
 * Always use automatically generated instances to avoid kstat name space
 * collisions.
 */

taskq_t *
taskq_create(const char *name, int nthreads, pri_t pri, int minalloc,
    int maxalloc, uint_t flags)
{
	return taskq_create_common(name, 0, nthreads, pri, minalloc,
	    maxalloc, flags | TASKQ_NOINSTANCE);
}

static taskq_t *
taskq_create_common(const char *name, int instance, int nthreads, pri_t pri,
    int minalloc, int maxalloc, uint_t flags)
{
	taskq_t *tq = kmem_cache_alloc(taskq_cache, KM_NOSLEEP);
	uint_t ncpus = ((boot_max_ncpus == -1) ? max_ncpus : boot_max_ncpus);
	uint_t bsize;	/* # of buckets - always power of 2 */
	int max_nthreads;

	ASSERT(instance == 0);
	ASSERT(!ISSET(flags, TASKQ_CPR_SAFE));
	ASSERT(!ISSET(flags, TASKQ_DYNAMIC));

	/*
	 * TASKQ_CPR_SAFE and TASKQ_DYNAMIC flags are mutually exclusive.
	 */
	ASSERT((flags & (TASKQ_DYNAMIC | TASKQ_CPR_SAFE)) !=
	    ((TASKQ_DYNAMIC | TASKQ_CPR_SAFE)));

	ASSERT(tq->tq_buckets == NULL);

	bsize = 1 << (highbit(ncpus) - 1);
	ASSERT(bsize >= 1);
	bsize = MIN(bsize, taskq_maxbuckets);

	ASSERT(!(flags & TASKQ_DYNAMIC));
<<<<<<< HEAD
	if (flags & TASKQ_THREADS_CPU_PCT)
		/* nthreads is % of CPUs we want to use.  */
		nthreads = (ncpus*nthreads)/100;
=======

	if (flags & TASKQ_THREADS_CPU_PCT) {
		uint_t pct;
		ASSERT3S(nthreads, >=, 0);
		pct = nthreads;

		if (pct > taskq_cpupct_max_percent)
			pct = taskq_cpupct_max_percent;
>>>>>>> b2b84690

		/*
		 * If you're using THREADS_CPU_PCT, the process for the
		 * taskq threads must be curproc.  This allows any pset
		 * binding to be inherited correctly.  If proc is &p0,
		 * we won't be creating LWPs, so new threads will be assigned
		 * to the default processor set.
		 */
		tq->tq_threads_ncpus_pct = pct;
		nthreads = 1;		/* corrected in taskq_thread_create() */
		max_nthreads = TASKQ_THREADS_PCT(max_ncpus, pct);

	} else {
		ASSERT3S(nthreads, >=, 1);
		max_nthreads = nthreads;
	}

	if (max_nthreads < taskq_minimum_nthreads_max)
		max_nthreads = taskq_minimum_nthreads_max;

	/*
	 * Make sure the name is 0-terminated, and conforms to the rules for
	 * C indentifiers
	 */
	(void) strncpy(tq->tq_name, name, TASKQ_NAMELEN + 1);
	strident_canon(tq->tq_name, TASKQ_NAMELEN);

	tq->tq_flags = flags | TASKQ_CHANGING;
	tq->tq_active = 0;
	tq->tq_instance = instance;
	tq->tq_nthreads_target = nthreads;
	tq->tq_nthreads_max = max_nthreads;
	tq->tq_minalloc = minalloc;
	tq->tq_maxalloc = maxalloc;
	tq->tq_nbuckets = bsize;
	tq->tq_pri = pri;
	list_link_init(&tq->tq_cpupct_link);

	if (max_nthreads > 1)
		tq->tq_threadlist = kmem_alloc(
		    sizeof (kthread_t *) * max_nthreads, KM_SLEEP);

	mutex_enter(&tq->tq_lock);
	if (flags & TASKQ_PREPOPULATE) {
		while (minalloc-- > 0)
			taskq_ent_free(tq, taskq_ent_alloc(tq, TQ_SLEEP));
	}

	/*
	 * Create the first thread, which will create any other threads
	 * necessary.  taskq_thread_create will not return until we have
	 * enough threads to be able to process requests.
	 */
	taskq_thread_create(tq);
	mutex_exit(&tq->tq_lock);

	return (tq);
}

/*
 * taskq_destroy().
 *
 * Assumes: by the time taskq_destroy is called no one will use this task queue
 * in any way and no one will try to dispatch entries in it.
 */
void
taskq_destroy(taskq_t *tq)
{
	taskq_bucket_t *b = tq->tq_buckets;
	int bid = 0;

	ASSERT(! (tq->tq_flags & TASKQ_CPR_SAFE));

	/*
	 * Destroy kstats.
	 */
	if (tq->tq_kstat != NULL) {
		kstat_delete(tq->tq_kstat);
		tq->tq_kstat = NULL;
	}

	/*
	 * Unregister from the cpupct list.
	 */
	if (tq->tq_flags & TASKQ_THREADS_CPU_PCT) {
		taskq_cpupct_remove(tq);
	}

	/*
	 * Wait for any pending entries to complete.
	 */
	taskq_wait(tq);

	mutex_enter(&tq->tq_lock);
	ASSERT((tq->tq_task.tqent_next == &tq->tq_task) &&
	    (tq->tq_active == 0));

	/* notify all the threads that they need to exit */
	tq->tq_nthreads_target = 0;

	tq->tq_flags |= TASKQ_CHANGING;
	cv_broadcast(&tq->tq_dispatch_cv);
	cv_broadcast(&tq->tq_exit_cv);

	while (tq->tq_nthreads != 0)
		cv_wait(&tq->tq_wait_cv, &tq->tq_lock);

	if (tq->tq_nthreads_max != 1)
		kmem_free(tq->tq_threadlist, sizeof (kthread_t *) *
		    tq->tq_nthreads_max);

	tq->tq_minalloc = 0;
	while (tq->tq_nalloc != 0)
		taskq_ent_free(tq, taskq_ent_alloc(tq, TQ_SLEEP));

	mutex_exit(&tq->tq_lock);

	/*
	 * Mark each bucket as closing and wakeup all sleeping threads.
	 */
	for (; (b != NULL) && (bid < tq->tq_nbuckets); b++, bid++) {
		taskq_ent_t *tqe;

		mutex_enter(&b->tqbucket_lock);

		b->tqbucket_flags |= TQBUCKET_CLOSE;
		/* Wakeup all sleeping threads */

		for (tqe = b->tqbucket_freelist.tqent_next;
		    tqe != &b->tqbucket_freelist; tqe = tqe->tqent_next)
			cv_signal(&tqe->tqent_cv);

		ASSERT(b->tqbucket_nalloc == 0);

		/*
		 * At this point we waited for all pending jobs to complete (in
		 * both the task queue and the bucket and no new jobs should
		 * arrive. Wait for all threads to die.
		 */
		while (b->tqbucket_nfree > 0)
			cv_wait(&b->tqbucket_cv, &b->tqbucket_lock);
		mutex_exit(&b->tqbucket_lock);
		mutex_destroy(&b->tqbucket_lock);
		cv_destroy(&b->tqbucket_cv);
	}

	if (tq->tq_buckets != NULL) {
		ASSERT(tq->tq_flags & TASKQ_DYNAMIC);
		kmem_free(tq->tq_buckets,
		    sizeof (taskq_bucket_t) * tq->tq_nbuckets);

		/* Cleanup fields before returning tq to the cache */
		tq->tq_buckets = NULL;
		tq->tq_tcreates = 0;
		tq->tq_tdeaths = 0;
	} else {
		ASSERT(!(tq->tq_flags & TASKQ_DYNAMIC));
	}

	tq->tq_totaltime = 0;
	tq->tq_tasks = 0;
	tq->tq_maxtasks = 0;
	tq->tq_executed = 0;
	kmem_cache_free(taskq_cache, tq);
}<|MERGE_RESOLUTION|>--- conflicted
+++ resolved
@@ -1,8 +1,4 @@
-<<<<<<< HEAD
-/*	$NetBSD: taskq.c,v 1.6 2017/01/07 21:39:53 christos Exp $	*/
-=======
 /*	$NetBSD: taskq.c,v 1.7 2018/05/28 21:05:09 chs Exp $	*/
->>>>>>> b2b84690
 
 /*
  * CDDL HEADER START
@@ -1042,20 +1038,7 @@
 	 * Mark it as a prealloc'd task.  This is important
 	 * to ensure that we don't free it later.
 	 */
-<<<<<<< HEAD
-#ifdef __NetBSD__
-	/*
-	 * Dynamic task queues didn't seem to get imported.  Caller
-	 * must be prepared to handle failure anyway, so just fail.
-	 */
-	if (flags & TQ_NOQUEUE)
-		return ((taskqid_t)NULL);
-#endif
-	ASSERT(! (flags & TQ_NOQUEUE));
-
-=======
 	tqe->tqent_flags |= TQENT_FLAG_PREALLOC;
->>>>>>> b2b84690
 	/*
 	 * Enqueue the task to the underlying queue.
 	 */
@@ -1434,11 +1417,6 @@
 	bsize = MIN(bsize, taskq_maxbuckets);
 
 	ASSERT(!(flags & TASKQ_DYNAMIC));
-<<<<<<< HEAD
-	if (flags & TASKQ_THREADS_CPU_PCT)
-		/* nthreads is % of CPUs we want to use.  */
-		nthreads = (ncpus*nthreads)/100;
-=======
 
 	if (flags & TASKQ_THREADS_CPU_PCT) {
 		uint_t pct;
@@ -1447,7 +1425,6 @@
 
 		if (pct > taskq_cpupct_max_percent)
 			pct = taskq_cpupct_max_percent;
->>>>>>> b2b84690
 
 		/*
 		 * If you're using THREADS_CPU_PCT, the process for the
