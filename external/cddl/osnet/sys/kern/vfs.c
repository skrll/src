<<<<<<< HEAD
/*	$NetBSD: vfs.c,v 1.6 2015/05/06 15:57:07 hannken Exp $	*/
=======
/*	$NetBSD: vfs.c,v 1.7 2018/05/28 21:05:09 chs Exp $	*/
>>>>>>> b2b84690

/*-
 * Copyright (c) 2006-2007 Pawel Jakub Dawidek <pjd@FreeBSD.org>
 * All rights reserved.
 *
 * Redistribution and use in source and binary forms, with or without
 * modification, are permitted provided that the following conditions
 * are met:
 * 1. Redistributions of source code must retain the above copyright
 *    notice, this list of conditions and the following disclaimer.
 * 2. Redistributions in binary form must reproduce the above copyright
 *    notice, this list of conditions and the following disclaimer in the
 *    documentation and/or other materials provided with the distribution.
 *
 * THIS SOFTWARE IS PROVIDED BY THE AUTHORS AND CONTRIBUTORS ``AS IS'' AND
 * ANY EXPRESS OR IMPLIED WARRANTIES, INCLUDING, BUT NOT LIMITED TO, THE
 * IMPLIED WARRANTIES OF MERCHANTABILITY AND FITNESS FOR A PARTICULAR PURPOSE
 * ARE DISCLAIMED.  IN NO EVENT SHALL THE AUTHORS OR CONTRIBUTORS BE LIABLE
 * FOR ANY DIRECT, INDIRECT, INCIDENTAL, SPECIAL, EXEMPLARY, OR CONSEQUENTIAL
 * DAMAGES (INCLUDING, BUT NOT LIMITED TO, PROCUREMENT OF SUBSTITUTE GOODS
 * OR SERVICES; LOSS OF USE, DATA, OR PROFITS; OR BUSINESS INTERRUPTION)
 * HOWEVER CAUSED AND ON ANY THEORY OF LIABILITY, WHETHER IN CONTRACT, STRICT
 * LIABILITY, OR TORT (INCLUDING NEGLIGENCE OR OTHERWISE) ARISING IN ANY WAY
 * OUT OF THE USE OF THIS SOFTWARE, EVEN IF ADVISED OF THE POSSIBILITY OF
 * SUCH DAMAGE.
 */

#include <sys/cdefs.h>
#define __FBSDID(x)
__FBSDID("$FreeBSD: head/sys/cddl/compat/opensolaris/kern/opensolaris_lookup.c 314194 2017-02-24 07:53:56Z avg $");

#include <sys/param.h>
#include <sys/kernel.h>
#include <sys/systm.h>
#include <sys/mount.h>
#include <sys/cred.h>
#include <sys/vfs.h>
#include <sys/pathname.h>
#include <lib/libkern/libkern.h>

int
lookupname(char *dirname, enum uio_seg seg, enum symfollow follow, vnode_t **dirvpp, vnode_t **compvpp)
{
        return (lookupnameat(dirname, seg, follow, dirvpp, compvpp, NULL));
}

int
lookupnameat(char *dirname, enum uio_seg seg, enum symfollow follow,
    vnode_t **dirvpp, vnode_t **compvpp, vnode_t *startvp)
{

	struct nameidata nd;
	int error;

	error = EOPNOTSUPP;

/*      XXX Disable until I upgrade testing kernel.
        KASSERT(dirvpp == NULL);

	NDINIT(&nd, LOOKUP, FOLLOW, UIO_SYSSPACE, dirname);

	if ((error = nameiat(&nd, startvp)) != 0)
		return error;

	*compvpp = nd.ni_vp;*/

	return (error);
}


void
vfs_setmntopt(vfs_t *vfsp, const char *name, const char *arg,
    int flags)
{

	if (strcmp("ro", name) == 0)
		vfsp->mnt_flag |= MNT_RDONLY;

	if (strcmp("rw", name) == 0)
		vfsp->mnt_flag &= ~MNT_RDONLY;

	if (strcmp("nodevices", name) == 0)
		vfsp->mnt_flag |= MNT_NODEV;

	if (strcmp("noatime", name) == 0)
		vfsp->mnt_flag |= MNT_NOATIME;

	if (strcmp("atime", name) == 0)
		vfsp->mnt_flag &= ~MNT_NOATIME;

	if (strcmp("nosuid", name) == 0)
		vfsp->mnt_flag |= MNT_NOSUID;

	if (strcmp("suid", name) == 0)
		vfsp->mnt_flag &= ~MNT_NOSUID;

	if (strcmp("noexec", name) == 0)
		vfsp->mnt_flag |= MNT_NOEXEC;
	
	if (strcmp("exec", name) == 0)
		vfsp->mnt_flag &= ~MNT_NOEXEC;

	vfsp->mnt_flag |= MNT_LOCAL;
}

void
vfs_clearmntopt(vfs_t *vfsp, const char *name)
{

	if (strcmp("ro", name) == 0)
		vfsp->mnt_flag |= MNT_RDONLY;

	if (strcmp("rw", name) == 0)
		vfsp->mnt_flag &= ~MNT_RDONLY;

	if (strcmp("nodevices", name) == 0)
		vfsp->mnt_flag &= ~MNT_NODEV;

	if (strcmp("noatime", name) == 0)
		vfsp->mnt_flag &= ~MNT_NOATIME;

	if (strcmp("atime", name) == 0)
		vfsp->mnt_flag |= MNT_NOATIME;

	if (strcmp("nosuid", name) == 0)
		vfsp->mnt_flag &= ~MNT_NOSUID;

	if (strcmp("suid", name) == 0)
		vfsp->mnt_flag |= MNT_NOSUID;

	if (strcmp("noexec", name) == 0)
		vfsp->mnt_flag &= ~MNT_NOEXEC;
	
	if (strcmp("exec", name) == 0)
		vfsp->mnt_flag |= MNT_NOEXEC;
}

int
vfs_optionisset(const vfs_t *vfsp, const char *name, char **argp)
{
	
	if (strcmp("ro", name) == 0)
		return (vfsp->mnt_flag & MNT_RDONLY) != 0;

	if (strcmp("rw", name) == 0)
		return (vfsp->mnt_flag & MNT_RDONLY) == 0;

	if (strcmp("nodevices", name) == 0)
		return (vfsp->mnt_flag & MNT_NODEV) != 0;

	if (strcmp("noatime", name) == 0)
		return (vfsp->mnt_flag & MNT_NOATIME) != 0;

	if (strcmp("atime", name) == 0)
		return (vfsp->mnt_flag & MNT_NOATIME) == 0;

	if (strcmp("nosuid", name) == 0)
		return (vfsp->mnt_flag & MNT_NOSUID) != 0;

	if (strcmp("suid", name) == 0)
		return (vfsp->mnt_flag & MNT_NOSUID) == 0;

	if (strcmp("noexec", name) == 0)
		return (vfsp->mnt_flag & MNT_NOEXEC) != 0;
	
	if (strcmp("exec", name) == 0)
		return (vfsp->mnt_flag & MNT_NOEXEC) == 0;
	
	return 0;
<<<<<<< HEAD
}

#ifdef PORT_FREEBSD
int
traverse(vnode_t **cvpp, int lktype)
{
	kthread_t *td = curthread;
	vnode_t *cvp;
	vnode_t *tvp;
	vfs_t *vfsp;
	int error;

	cvp = *cvpp;
	tvp = NULL;

	/*
	 * If this vnode is mounted on, then we transparently indirect
	 * to the vnode which is the root of the mounted file system.
	 * Before we do this we must check that an unmount is not in
	 * progress on this vnode.
	 */

	for (;;) {
		/*
		 * Reached the end of the mount chain?
		 */
		vfsp = vn_mountedvfs(cvp);
		if (vfsp == NULL)
			break;
		/*
		 * tvp is NULL for *cvpp vnode, which we can't unlock.
		 */
		if (tvp != NULL)
			vput(cvp);
		else
			vrele(cvp);

		/*
		 * The read lock must be held across the call to VFS_ROOT() to
		 * prevent a concurrent unmount from destroying the vfs.
		 */
		error = VFS_ROOT(vfsp, &tvp);
		if (error != 0)
			return (error);
		cvp = tvp;
	}

	*cvpp = cvp;
	return (0);
}

int
domount(kthread_t *td, vnode_t *vp, const char *fstype, char *fspath,
    char *fspec, int fsflags)
{
	struct mount *mp;
	struct vfsconf *vfsp;
	struct ucred *newcr, *oldcr;
	int error;
	
	/*
	 * Be ultra-paranoid about making sure the type and fspath
	 * variables will fit in our mp buffers, including the
	 * terminating NUL.
	 */
	if (strlen(fstype) >= MFSNAMELEN || strlen(fspath) >= MNAMELEN)
		return (ENAMETOOLONG);

	vfsp = vfs_byname_kld(fstype, td, &error);
	if (vfsp == NULL)
		return (ENODEV);

	if (vp->v_type != VDIR)
		return (ENOTDIR);
	simple_lock(&vp->v_interlock);
	if ((vp->v_iflag & VI_MOUNT) != 0 ||
	    vp->v_mountedhere != NULL) {
		simple_unlock(&vp->v_interlock);
		return (EBUSY);
	}
	vp->v_iflag |= VI_MOUNT;
	simple_unlock(&vp->v_interlock);

	/*
	 * Allocate and initialize the filesystem.
	 */
	vn_lock(vp, LK_SHARED | LK_RETRY);
	mp = vfs_mount_alloc(vp, vfsp, fspath, td);
	VOP_UNLOCK(vp);

	mp->mnt_optnew = NULL;
	vfs_setmntopt(mp, "from", fspec, 0);
	mp->mnt_optnew = mp->mnt_opt;
	mp->mnt_opt = NULL;

	/*
	 * Set the mount level flags.
	 * crdup() can sleep, so do it before acquiring a mutex.
	 */
	newcr = crdup(kcred);
	MNT_ILOCK(mp);
	if (fsflags & MNT_RDONLY)
		mp->mnt_flag |= MNT_RDONLY;
	mp->mnt_flag &=~ MNT_UPDATEMASK;
	mp->mnt_flag |= fsflags & (MNT_UPDATEMASK | MNT_FORCE | MNT_ROOTFS);
	/*
	 * Unprivileged user can trigger mounting a snapshot, but we don't want
	 * him to unmount it, so we switch to privileged credentials.
	 */
	oldcr = mp->mnt_cred;
	mp->mnt_cred = newcr;
	mp->mnt_stat.f_owner = mp->mnt_cred->cr_uid;
	MNT_IUNLOCK(mp);
	crfree(oldcr);
	/*
	 * Mount the filesystem.
	 * XXX The final recipients of VFS_MOUNT just overwrite the ndp they
	 * get.  No freeing of cn_pnbuf.
	 */
	error = VFS_MOUNT(mp, td);

	if (!error) {
		if (mp->mnt_opt != NULL)
			vfs_freeopts(mp->mnt_opt);
		mp->mnt_opt = mp->mnt_optnew;
		(void)VFS_STATFS(mp, &mp->mnt_stat, td);
	}
	/*
	 * Prevent external consumers of mount options from reading
	 * mnt_optnew.
	*/
	mp->mnt_optnew = NULL;
	vn_lock(vp, LK_EXCLUSIVE | LK_RETRY);
	/*
	 * Put the new filesystem on the mount list after root.
	 */
#ifdef FREEBSD_NAMECACHE
	cache_purge(vp);
#endif
	if (!error) {
		vnode_t *mvp;

		simple_lock(&vp->v_interlock);
		vp->v_iflag &= ~VI_MOUNT;
		simple_unlock(&vp->v_interlock);
		vp->v_mountedhere = mp;
		mountlist_append(mp);
		vfs_event_signal(NULL, VQ_MOUNT, 0);
		if (VFS_ROOT(mp, LK_EXCLUSIVE, &mvp, td))
			panic("mount: lost mount");
		mountcheckdirs(vp, mvp);
		vput(mvp);
		VOP_UNLOCK(vp);
		if ((mp->mnt_flag & MNT_RDONLY) == 0)
			vfs_syncer_add_to_worklist(mp);
		vfs_unbusy(mp, td);
		vfs_mountedfrom(mp, fspec);
	} else {
		simple_lock(&vp->v_interlock);
		vp->v_iflag &= ~VI_MOUNT;
		simple_unlock(&vp->v_interlock);
		VOP_UNLOCK(vp);
		vfs_unbusy(mp, td);
		vfs_mount_destroy(mp);
	}
	return (error);
}
#endif
=======
}
>>>>>>> b2b84690
<|MERGE_RESOLUTION|>--- conflicted
+++ resolved
@@ -1,8 +1,4 @@
-<<<<<<< HEAD
-/*	$NetBSD: vfs.c,v 1.6 2015/05/06 15:57:07 hannken Exp $	*/
-=======
 /*	$NetBSD: vfs.c,v 1.7 2018/05/28 21:05:09 chs Exp $	*/
->>>>>>> b2b84690
 
 /*-
  * Copyright (c) 2006-2007 Pawel Jakub Dawidek <pjd@FreeBSD.org>
@@ -172,175 +168,4 @@
 		return (vfsp->mnt_flag & MNT_NOEXEC) == 0;
 	
 	return 0;
-<<<<<<< HEAD
-}
-
-#ifdef PORT_FREEBSD
-int
-traverse(vnode_t **cvpp, int lktype)
-{
-	kthread_t *td = curthread;
-	vnode_t *cvp;
-	vnode_t *tvp;
-	vfs_t *vfsp;
-	int error;
-
-	cvp = *cvpp;
-	tvp = NULL;
-
-	/*
-	 * If this vnode is mounted on, then we transparently indirect
-	 * to the vnode which is the root of the mounted file system.
-	 * Before we do this we must check that an unmount is not in
-	 * progress on this vnode.
-	 */
-
-	for (;;) {
-		/*
-		 * Reached the end of the mount chain?
-		 */
-		vfsp = vn_mountedvfs(cvp);
-		if (vfsp == NULL)
-			break;
-		/*
-		 * tvp is NULL for *cvpp vnode, which we can't unlock.
-		 */
-		if (tvp != NULL)
-			vput(cvp);
-		else
-			vrele(cvp);
-
-		/*
-		 * The read lock must be held across the call to VFS_ROOT() to
-		 * prevent a concurrent unmount from destroying the vfs.
-		 */
-		error = VFS_ROOT(vfsp, &tvp);
-		if (error != 0)
-			return (error);
-		cvp = tvp;
-	}
-
-	*cvpp = cvp;
-	return (0);
-}
-
-int
-domount(kthread_t *td, vnode_t *vp, const char *fstype, char *fspath,
-    char *fspec, int fsflags)
-{
-	struct mount *mp;
-	struct vfsconf *vfsp;
-	struct ucred *newcr, *oldcr;
-	int error;
-	
-	/*
-	 * Be ultra-paranoid about making sure the type and fspath
-	 * variables will fit in our mp buffers, including the
-	 * terminating NUL.
-	 */
-	if (strlen(fstype) >= MFSNAMELEN || strlen(fspath) >= MNAMELEN)
-		return (ENAMETOOLONG);
-
-	vfsp = vfs_byname_kld(fstype, td, &error);
-	if (vfsp == NULL)
-		return (ENODEV);
-
-	if (vp->v_type != VDIR)
-		return (ENOTDIR);
-	simple_lock(&vp->v_interlock);
-	if ((vp->v_iflag & VI_MOUNT) != 0 ||
-	    vp->v_mountedhere != NULL) {
-		simple_unlock(&vp->v_interlock);
-		return (EBUSY);
-	}
-	vp->v_iflag |= VI_MOUNT;
-	simple_unlock(&vp->v_interlock);
-
-	/*
-	 * Allocate and initialize the filesystem.
-	 */
-	vn_lock(vp, LK_SHARED | LK_RETRY);
-	mp = vfs_mount_alloc(vp, vfsp, fspath, td);
-	VOP_UNLOCK(vp);
-
-	mp->mnt_optnew = NULL;
-	vfs_setmntopt(mp, "from", fspec, 0);
-	mp->mnt_optnew = mp->mnt_opt;
-	mp->mnt_opt = NULL;
-
-	/*
-	 * Set the mount level flags.
-	 * crdup() can sleep, so do it before acquiring a mutex.
-	 */
-	newcr = crdup(kcred);
-	MNT_ILOCK(mp);
-	if (fsflags & MNT_RDONLY)
-		mp->mnt_flag |= MNT_RDONLY;
-	mp->mnt_flag &=~ MNT_UPDATEMASK;
-	mp->mnt_flag |= fsflags & (MNT_UPDATEMASK | MNT_FORCE | MNT_ROOTFS);
-	/*
-	 * Unprivileged user can trigger mounting a snapshot, but we don't want
-	 * him to unmount it, so we switch to privileged credentials.
-	 */
-	oldcr = mp->mnt_cred;
-	mp->mnt_cred = newcr;
-	mp->mnt_stat.f_owner = mp->mnt_cred->cr_uid;
-	MNT_IUNLOCK(mp);
-	crfree(oldcr);
-	/*
-	 * Mount the filesystem.
-	 * XXX The final recipients of VFS_MOUNT just overwrite the ndp they
-	 * get.  No freeing of cn_pnbuf.
-	 */
-	error = VFS_MOUNT(mp, td);
-
-	if (!error) {
-		if (mp->mnt_opt != NULL)
-			vfs_freeopts(mp->mnt_opt);
-		mp->mnt_opt = mp->mnt_optnew;
-		(void)VFS_STATFS(mp, &mp->mnt_stat, td);
-	}
-	/*
-	 * Prevent external consumers of mount options from reading
-	 * mnt_optnew.
-	*/
-	mp->mnt_optnew = NULL;
-	vn_lock(vp, LK_EXCLUSIVE | LK_RETRY);
-	/*
-	 * Put the new filesystem on the mount list after root.
-	 */
-#ifdef FREEBSD_NAMECACHE
-	cache_purge(vp);
-#endif
-	if (!error) {
-		vnode_t *mvp;
-
-		simple_lock(&vp->v_interlock);
-		vp->v_iflag &= ~VI_MOUNT;
-		simple_unlock(&vp->v_interlock);
-		vp->v_mountedhere = mp;
-		mountlist_append(mp);
-		vfs_event_signal(NULL, VQ_MOUNT, 0);
-		if (VFS_ROOT(mp, LK_EXCLUSIVE, &mvp, td))
-			panic("mount: lost mount");
-		mountcheckdirs(vp, mvp);
-		vput(mvp);
-		VOP_UNLOCK(vp);
-		if ((mp->mnt_flag & MNT_RDONLY) == 0)
-			vfs_syncer_add_to_worklist(mp);
-		vfs_unbusy(mp, td);
-		vfs_mountedfrom(mp, fspec);
-	} else {
-		simple_lock(&vp->v_interlock);
-		vp->v_iflag &= ~VI_MOUNT;
-		simple_unlock(&vp->v_interlock);
-		VOP_UNLOCK(vp);
-		vfs_unbusy(mp, td);
-		vfs_mount_destroy(mp);
-	}
-	return (error);
-}
-#endif
-=======
-}
->>>>>>> b2b84690
+}