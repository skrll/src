--- conflicted
+++ resolved
@@ -1,8 +1,4 @@
-<<<<<<< HEAD
-#	$NetBSD: Makefile,v 1.5 2015/04/10 20:34:16 riastradh Exp $
-=======
 #	$NetBSD: Makefile,v 1.6 2018/05/28 21:05:09 chs Exp $
->>>>>>> b2b84690
 
 .include "../../Makefile.zfs"
 
