--- conflicted
+++ resolved
@@ -1,8 +1,4 @@
-<<<<<<< HEAD
-/*	$NetBSD: libproc.h,v 1.3 2015/09/24 14:17:20 christos Exp $	*/
-=======
 /*	$NetBSD: libproc.h,v 1.4 2018/05/28 21:05:08 chs Exp $	*/
->>>>>>> b2b84690
 
 /*
  * Copyright (C) 2008 John Birrell <jb@freebsd.org>
@@ -44,23 +40,6 @@
 #define PR_RLC		0x0001
 #define PR_KLC		0x0002
 
-<<<<<<< HEAD
-#define	PGRAB_RDONLY	O_RDONLY
-#define	PGRAB_FORCE	0
-
-struct proc_handle;
-typedef void (*proc_child_func)(void *);
-
-/* Values returned by proc_state(). */
-#define PS_IDLE         1
-#define PS_STOP         2
-#define PS_RUN          3
-#define PS_UNDEAD       4
-#define PS_DEAD         5
-#define PS_LOST         6
-
-=======
->>>>>>> b2b84690
 #include_next <libproc.h>
 
 #endif