<<<<<<< HEAD
# $NetBSD: Makefile,v 1.3 2016/10/12 06:49:40 nat Exp $
=======
# $NetBSD: Makefile,v 1.4 2018/05/30 20:54:08 mrg Exp $
>>>>>>> b2b84690

NOMAN=	# define

FILES=	dist/Realtek-Firmware-License.txt
FILES+=	dist/rtl8188eufw.bin
FILES+=	dist/rtl8192cfw.bin
FILES+=	dist/rtl8192cfwU.bin
FILES+=	dist/rtl8192eefw.bin

FILESDIR=	${FIRMWAREDIR}/if_urtwn

.include <bsd.files.mk><|MERGE_RESOLUTION|>--- conflicted
+++ resolved
@@ -1,8 +1,4 @@
-<<<<<<< HEAD
-# $NetBSD: Makefile,v 1.3 2016/10/12 06:49:40 nat Exp $
-=======
 # $NetBSD: Makefile,v 1.4 2018/05/30 20:54:08 mrg Exp $
->>>>>>> b2b84690
 
 NOMAN=	# define
 
