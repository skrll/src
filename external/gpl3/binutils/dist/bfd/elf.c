--- conflicted
+++ resolved
@@ -4679,13 +4679,6 @@
 	maxpagesize = 1;
       writable = FALSE;
       executable = FALSE;
-<<<<<<< HEAD
-      dynsec = bfd_get_section_by_name (abfd, ".dynamic");
-      if (dynsec != NULL
-	  && (dynsec->flags & SEC_LOAD) == 0)
-	dynsec = NULL;
-=======
->>>>>>> b2b84690
 
       /* Deal with -Ttext or something similar such that the first section
 	 is not adjacent to the program headers.  This is an
@@ -8338,17 +8331,10 @@
 						 ivernaux->vna_name);
 	      if (ivernaux->vna_nodename == NULL)
 		goto error_return_bad_verref;
-<<<<<<< HEAD
 
 	      if (ivernaux->vna_other > freeidx)
 		freeidx = ivernaux->vna_other;
 
-=======
-
-	      if (ivernaux->vna_other > freeidx)
-		freeidx = ivernaux->vna_other;
-
->>>>>>> b2b84690
 	      ivernaux->vna_nextptr = NULL;
 	      if (ivernaux->vna_next == 0)
 		{
@@ -9790,7 +9776,6 @@
       if (note->namesz == 6
 	  && strcmp (note->namedata, "LINUX") == 0)
 	return elfcore_grok_s390_gs_cb (abfd, note);
-<<<<<<< HEAD
       else
 	return TRUE;
 
@@ -9800,17 +9785,6 @@
 	return elfcore_grok_s390_gs_bc (abfd, note);
       else
 	return TRUE;
-=======
-      else
-	return TRUE;
-
-    case NT_S390_GS_BC:
-      if (note->namesz == 6
-	  && strcmp (note->namedata, "LINUX") == 0)
-	return elfcore_grok_s390_gs_bc (abfd, note);
-      else
-	return TRUE;
->>>>>>> b2b84690
 
     case NT_ARM_VFP:
       if (note->namesz == 6
@@ -11104,7 +11078,6 @@
 	  {
 #define GROKER_ELEMENT(S,F) {S, sizeof (S) - 1, F}
 	    struct
-<<<<<<< HEAD
 	    {
 	      const char * string;
 	      size_t len;
@@ -11112,15 +11085,6 @@
 	    }
 	    grokers[] =
 	    {
-=======
-	    {
-	      const char * string;
-	      size_t len;
-	      bfd_boolean (* func)(bfd *, Elf_Internal_Note *);
-	    }
-	    grokers[] =
-	    {
->>>>>>> b2b84690
 	      GROKER_ELEMENT ("", elfcore_grok_note),
 	      GROKER_ELEMENT ("FreeBSD", elfcore_grok_freebsd_note),
 	      GROKER_ELEMENT ("NetBSD-CORE", elfcore_grok_netbsd_note),
