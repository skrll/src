# config.bfd
#
#   Copyright (C) 2012-2018 Free Software Foundation, Inc.
#
# This file is free software; you can redistribute it and/or modify
# it under the terms of the GNU General Public License as published by
# the Free Software Foundation; either version 3 of the License, or
# (at your option) any later version.
#
# This program is distributed in the hope that it will be useful,
# but WITHOUT ANY WARRANTY; without even the implied warranty of
# MERCHANTABILITY or FITNESS FOR A PARTICULAR PURPOSE.  See the
# GNU General Public License for more details.
#
# You should have received a copy of the GNU General Public License
# along with this program; see the file COPYING3.  If not see
# <http://www.gnu.org/licenses/>.
#
# Convert a canonical host type into a BFD host type.
# Set shell variable targ to canonical target name, and run
# using ``. config.bfd''.
# Sets the following shell variables:
#  targ_defvec		Default vector for this target
#  targ_selvecs		Vectors to build for this target
#  targ64_selvecs	Vectors to build if --enable-64-bit-bfd is given
#			or if host is 64 bit.
#  targ_archs		Architectures for this target
#  targ_cflags		$(CFLAGS) for this target (FIXME: pretty bogus)
#  targ_underscore	Whether underscores are used: yes or no

# Part of this file is processed by targmatch.sed to generate the
# targmatch.h file.  The #ifdef and #endif lines that appear below are
# copied directly into targmatch.h.

# The binutils c++filt program wants to know whether underscores are
# stripped or not.  That is why we set targ_underscore.  c++filt uses
# this information to choose a default.  This information is
# duplicated in the symbol_leading_char field of the BFD target
# vector, but c++filt does not deal with object files and is not
# linked against libbfd.a.  It is not terribly important that c++filt
# get this right; it is just convenient.

targ_defvec=
targ_selvecs=
targ64_selvecs=
targ_cflags=
targ_underscore=no

# Catch obsolete configurations.
case $targ in
 openrisc-*-* | or32-*-*)
    echo "*** Configuration $targ is obsolete." >&2
    echo "*** Use or1k-*-elf or or1k-*-linux as the target instead" >&2
    exit 1
    ;;
 i[3-7]86-*-netbsdelf* | i[3-7]86-*-netbsd*-gnu* | i[3-7]86-*-knetbsd*-gnu | \
 mips*-*-irix5* | mips*-*-irix6*)
    # Not obsolete
    ;;
 *-*-netware* | \
 arm-epoc-pe* | \
 arm*-*-aout | \
 arm*-*-coff | \
 h8300*-*-coff | \
 h8500*-*-coff | \
 i[3-7]86-*-sco3.2v5*coff | \
 i[3-7]86-*-sysv4* | i[3-7]86-*-unixware* | \
 i[3-7]86-*-sco3.2v5* | \
 i[3-7]86-*-dgux* | i[3-7]86-*-sysv5* | \
 i[3-7]86-*-chorus* | \
 i[3-7]86-*-sysv* | i[3-7]86-*-isc* | i[3-7]86-*-sco* | i[3-7]86-*-coff | \
 i[3-7]86-*-aix* | \
 i[3-7]86-sequent-bsd* | \
 i[3-7]86-*-freebsdaout* | i[3-7]86-*-freebsd[12].* | \
 i[3-7]86-*-freebsd[12] | \
 i[3-7]86-*-netbsdaout* | i[3-7]86-*-netbsd* | \
 i[3-7]86-*-openbsd[0-2].* | i[3-7]86-*-openbsd3.[0-3] | \
 i[3-7]86-*-netware* | \
 i[3-7]86-*-linux*aout* | \
 i[3-7]86-*-mach* | i[3-7]86-*-osf1mk* | \
 i[3-7]86-*-os9k | \
 i[3-7]86-none-* | \
 i[3-7]86-*-aout* | i[3-7]86*-*-vsta* | \
 i860-*-* | \
 i960-*-* | \
 m68*-motorola-sysv* | m68*-hp-bsd* | m68*-*-aout* | \
 m68*-*-coff* | m68*-*-sysv* | \
 m68*-*-hpux* | \
 m68*-*-linux*aout* | \
 m68*-hp*-netbsd* | \
 m68*-*-netbsdaout* | \
 m68*-*-sunos* | m68*-*-os68k* | m68*-*-vxworks* | m68*-netx-* | \
 m68*-*-bsd* | m68*-*-vsta* | \
 m68*-ericsson-* | \
 m68*-*-psos* | \
 m88*-*-* | \
 mips*-big-* | \
 mips*-dec-* | mips*el-*-ecoff* | \
 mips*-*-ecoff* | \
 mips*-sgi-* | mips*-*-bsd* | \
 mips*-*-lnews* | \
 mips*-*-sysv* | mips*-*-riscos* | \
 sh*-*-symbianelf* | \
 sparclet-*-aout* | \
 sparc86x-*-aout* | \
 sparc*-*-chorus* | \
 sparc-*-linux*aout* | \
 sparc-*-netbsdaout* | \
 sparc-*-openbsd[0-2].* | sparc-*-openbsd3.[0-1] | \
 sparc-*-netware* | \
 sparc64-*-aout* | \
 sparc*-*-coff* | \
 tahoe-*-* | \
 vax-*-bsd* | vax-*-ultrix* | \
 we32k-*-* | \
 w65-*-* | \
 *-*-ieee* | \
 *-adobe-* | \
 *-sony-* | \
 *-tandem-* | \
 i370-* | \
 sh5*-*-* | sh64*-*-* | \
 null)
    if test "x$enable_obsolete" != xyes; then
      echo "*** Configuration $targ is obsolete." >&2
      echo "*** Specify --enable-obsolete to build it anyway." >&2
      echo "*** Support will be REMOVED in the next major release of BINUTILS," >&2
      echo "*** unless a maintainer comes forward." >&2
      exit 1
    fi;;
esac

case $targ in
 *-go32-rtems* | \
 *-*-rtemsaout* | \
 *-*-rtemscoff* | \
 a29k-* | \
 arm-*-oabi | \
 hppa*-*-rtems* | \
 i960-*-rtems* | \
 m68*-*-lynxos* | \
 m68*-apollo-* | \
 m68*-apple-aux* | \
 m68*-bull-sysv* | \
 maxq-*-coff | \
 mips*el-*-rtems* | \
 sparc-*-lynxos* | \
 vax-*-vms* | \
 null)
    echo "*** Configuration $targ is obsolete." >&2
    echo "*** Support has been REMOVED." >&2
    exit 1
    ;;
esac

targ_cpu=`echo $targ | sed 's/^\([^-]*\)-\([^-]*\)-\(.*\)$/\1/'`
case "${targ_cpu}" in
aarch64*)	 targ_archs="bfd_aarch64_arch bfd_arm_arch";;
alpha*)		 targ_archs=bfd_alpha_arch ;;
am33_2.0*)	 targ_archs=bfd_mn10300_arch ;;
arc*)		 targ_archs=bfd_arc_arch ;;
arm*)		 targ_archs=bfd_arm_arch ;;
bfin*)		 targ_archs=bfd_bfin_arch ;;
c30*)		 targ_archs=bfd_tic30_arch ;;
c4x*)		 targ_archs=bfd_tic4x_arch ;;
c54x*)		 targ_archs=bfd_tic54x_arch ;;
cr16*)		 targ_archs=bfd_cr16_arch ;;
crisv32)	 targ_archs=bfd_cris_arch ;;
crx*)		 targ_archs=bfd_crx_arch ;;
dlx*)		 targ_archs=bfd_dlx_arch ;;
fido*)		 targ_archs=bfd_m68k_arch ;;
hppa*)		 targ_archs=bfd_hppa_arch ;;
i[3-7]86)	 targ_archs=bfd_i386_arch ;;
i370)		 targ_archs=bfd_i370_arch ;;
ia16)		 targ_archs=bfd_i386_arch ;;
lm32)	         targ_archs=bfd_lm32_arch ;;
m5200|m5407)	 targ_archs=bfd_m68k_arch ;;
m6811*|m68hc11*) targ_archs="bfd_m68hc11_arch bfd_m68hc12_arch bfd_m9s12x_arch bfd_m9s12xg_arch" ;;
m6812*|m68hc12*) targ_archs="bfd_m68hc12_arch bfd_m68hc11_arch bfd_m9s12x_arch bfd_m9s12xg_arch" ;;
m68*)		 targ_archs=bfd_m68k_arch ;;
m88*)		 targ_archs=bfd_m88k_arch ;;
microblaze*)	 targ_archs=bfd_microblaze_arch ;;
mips*)		 targ_archs=bfd_mips_arch ;;
nds32*)		 targ_archs=bfd_nds32_arch ;;
nios2*)          targ_archs=bfd_nios2_arch ;;
or1k*|or1knd*)	 targ_archs=bfd_or1k_arch ;;
pdp11*)		 targ_archs=bfd_pdp11_arch ;;
pj*)		 targ_archs="bfd_pj_arch bfd_i386_arch";;
powerpc*)	 targ_archs="bfd_rs6000_arch bfd_powerpc_arch" ;;
pru*)		 targ_archs=bfd_pru_arch ;;
riscv*)		 targ_archs=bfd_riscv_arch ;;
rs6000)		 targ_archs="bfd_rs6000_arch bfd_powerpc_arch" ;;
s390*)		 targ_archs=bfd_s390_arch ;;
sh*)		 targ_archs=bfd_sh_arch ;;
sparc*)		 targ_archs=bfd_sparc_arch ;;
spu*)            targ_archs=bfd_spu_arch ;;
tilegx*)	 targ_archs=bfd_tilegx_arch ;;
tilepro*)	 targ_archs=bfd_tilepro_arch ;;
v850*)		 targ_archs="bfd_v850_arch bfd_v850_rh850_arch" ;;
visium*)	 targ_archs=bfd_visium_arch ;;
wasm32)		 targ_archs=bfd_wasm32_arch ;;
x86_64*)	 targ_archs=bfd_i386_arch ;;
xtensa*)	 targ_archs=bfd_xtensa_arch ;;
xgate)		 targ_archs=bfd_xgate_arch ;;
z80|r800)	 targ_archs=bfd_z80_arch ;;
z8k*)		 targ_archs=bfd_z8k_arch ;;
*)		 targ_archs=bfd_${targ_cpu}_arch ;;
esac


# WHEN ADDING ENTRIES TO THIS MATRIX:
#  Make sure that the left side always has two dashes.  Otherwise you
#  can get spurious matches.  Even for unambiguous cases, do this as a
#  convention, else the table becomes a real mess to understand and maintain.
#
#  Keep obsolete entries above the START comment, to keep them out of
#  targmatch.h.

case "${targ}" in
  mips*-dec-bsd*)
    echo "This target is obsolete and has been removed."
    exit 1
    ;;

  mips*-*-mach3*)
    echo "This target is obsolete and has been removed."
    exit 1
    ;;

  mips*-*-pe*)
    echo "This target is obsolete and has been removed."
    exit 1
    ;;

  plugin)
    targ_defvec=plugin_vec
    targ_selvecs="plugin_vec"
    ;;

# START OF targmatch.h
#ifdef BFD64
  aarch64-*-darwin*)
    targ_defvec=aarch64_mach_o_vec
    targ_selvecs="arm_mach_o_vec mach_o_le_vec mach_o_be_vec mach_o_fat_vec"
    targ_archs="$targ_archs bfd_i386_arch bfd_powerpc_arch bfd_rs6000_arch"
    want64=true
    ;;
  aarch64-*-elf | aarch64-*-rtems*)
    targ_defvec=aarch64_elf64_le_vec
    targ_selvecs="aarch64_elf64_be_vec aarch64_elf32_le_vec aarch64_elf32_be_vec arm_elf32_le_vec arm_elf32_be_vec"
    want64=true
    ;;
  aarch64_be-*-elf)
    targ_defvec=aarch64_elf64_be_vec
    targ_selvecs="aarch64_elf64_le_vec aarch64_elf32_le_vec aarch64_elf32_be_vec arm_elf32_be_vec arm_elf32_le_vec"
    want64=true
    ;;
  aarch64-*-freebsd*)
    targ_defvec=aarch64_elf64_le_vec
    targ_selvecs="aarch64_elf64_be_vec arm_elf32_le_vec arm_elf32_be_vec"
    want64=true
    ;;
  aarch64-*-fuchsia*)
    targ_defvec=aarch64_elf64_le_vec
    targ_selvecs="aarch64_elf64_be_vec arm_elf32_le_vec arm_elf32_be_vec"
    want64=true
    ;;
  aarch64-*-cloudabi*)
    targ_defvec=aarch64_elf64_le_cloudabi_vec
    targ_selvecs=aarch64_elf64_be_cloudabi_vec
    want64=true
    ;;
  aarch64-*-linux* | aarch64-*-netbsd*)
    targ_defvec=aarch64_elf64_le_vec
    targ_selvecs="aarch64_elf64_be_vec aarch64_elf32_le_vec aarch64_elf32_be_vec arm_elf32_le_vec arm_elf32_be_vec"
    want64=true
    ;;
  aarch64_be-*-linux* | aarch64_be-*-netbsd*)
    targ_defvec=aarch64_elf64_be_vec
    targ_selvecs="aarch64_elf64_le_vec aarch64_elf32_le_vec aarch64_elf32_be_vec arm_elf32_be_vec arm_elf32_le_vec"
    want64=true
    ;;
  alpha*-*-freebsd* | alpha*-*-kfreebsd*-gnu)
    targ_defvec=alpha_elf64_fbsd_vec
    targ_selvecs="alpha_elf64_vec alpha_ecoff_le_vec"
    want64=true
    # FreeBSD <= 4.0 supports only the old nonstandard way of ABI labelling.
    case "${targ}" in
      alpha*-*-freebsd3* | alpha*-*-freebsd4 | alpha*-*-freebsd4.0*)
	targ_cflags=-DOLD_FREEBSD_ABI_LABEL ;;
    esac
    ;;
  alpha*-*-netbsd* | alpha*-*-openbsd*)
    targ_defvec=alpha_elf64_vec
    targ_selvecs=alpha_ecoff_le_vec
    want64=true
    ;;
  alpha*-*-netware*)
    targ_defvec=alpha_ecoff_le_vec
    targ_selvecs=alpha_nlm32_vec
    want64=true
    ;;
  alpha*-*-linux*ecoff*)
    targ_defvec=alpha_ecoff_le_vec
    targ_selvecs=alpha_elf64_vec
    want64=true
    ;;
  alpha*-*-linux-* | alpha*-*-elf*)
    targ_defvec=alpha_elf64_vec
    targ_selvecs=alpha_ecoff_le_vec
    want64=true
    ;;
  alpha*-*-*vms*)
    targ_defvec=alpha_vms_vec
    targ_selvecs=alpha_vms_lib_txt_vec
    want64=true
    ;;
  alpha*-*-*)
    targ_defvec=alpha_ecoff_le_vec
    want64=true
    ;;
  ia64*-*-freebsd* | ia64*-*-netbsd* | ia64*-*-linux-* | ia64*-*-elf* | ia64*-*-kfreebsd*-gnu)
    targ_defvec=ia64_elf64_le_vec
    targ_selvecs="ia64_elf64_be_vec ia64_pei_vec"
    want64=true
    ;;
  ia64*-*-hpux*)
    targ_defvec=ia64_elf32_hpux_be_vec
    targ_selvecs="ia64_elf64_hpux_be_vec"
    want64=true
    ;;
  ia64*-*-*vms*)
    targ_defvec=ia64_elf64_vms_vec
    targ_selvecs=alpha_vms_lib_txt_vec
    want64=true
    ;;
  sparc64-*-freebsd* | sparc64-*-kfreebsd*-gnu)
    targ_defvec=sparc_elf64_fbsd_vec
    targ_selvecs="sparc_elf64_vec sparc_elf32_vec sparc_aout_sunos_be_vec"
    ;;
  sparc64-*-netbsd* | sparc64-*-openbsd*)
    targ_defvec=sparc_elf64_vec
    targ_selvecs="sparc_elf32_vec sparc_aout_sunos_be_vec"
    want64=true
    ;;
#endif /* BFD64 */

  am33_2.0-*-linux*)
    targ_defvec=am33_elf32_linux_vec
    ;;

  arc*eb-*-elf* | arc*eb-*-linux*)
    targ_defvec=arc_elf32_be_vec
    targ_selvecs=arc_elf32_le_vec
    ;;

  arc*-*-elf* | arc*-*-linux*)
    targ_defvec=arc_elf32_le_vec
    targ_selvecs=arc_elf32_be_vec
    ;;

  arm-*-darwin*)
    targ_defvec=arm_mach_o_vec
    targ_selvecs="mach_o_le_vec mach_o_be_vec mach_o_fat_vec"
    targ_archs="$targ_archs bfd_i386_arch bfd_powerpc_arch bfd_rs6000_arch"
    ;;
  arm-*-fuchsia*)
    targ_defvec=arm_elf32_le_vec
    targ_selvecs="arm_elf32_be_vec"
    ;;
  arm-*-nacl*)
    targ_defvec=arm_elf32_nacl_le_vec
    targ_selvecs="arm_elf32_nacl_be_vec i386_elf32_nacl_vec"
    targ64_selvecs="x86_64_elf32_nacl_vec x86_64_elf64_nacl_vec"
    targ_archs="$targ_archs bfd_i386_arch"
    ;;
  armeb-*-nacl*)
    targ_defvec=arm_elf32_nacl_be_vec
    targ_selvecs="arm_elf32_nacl_le_vec i386_elf32_nacl_vec"
    targ64_selvecs="x86_64_elf32_nacl_vec x86_64_elf64_nacl_vec"
    targ_archs="$targ_archs bfd_i386_arch"
    ;;
  arm*eb-*-netbsdelf*)
    targ_defvec=arm_elf32_be_vec
    targ_selvecs="arm_elf32_le_vec arm_aout_nbsd_vec"
    ;;
  arm*-*-netbsdelf*)
    targ_defvec=arm_elf32_le_vec
    targ_selvecs="arm_elf32_be_vec arm_aout_nbsd_vec"
    ;;
  arm-*-netbsd* | arm-*-openbsd*)
    targ_defvec=arm_aout_nbsd_vec
    targ_selvecs="arm_elf32_le_vec arm_elf32_be_vec"
    targ_underscore=yes
    ;;
  arm-*-nto* | nto*arm*)
    targ_defvec=arm_elf32_le_vec
    targ_selvecs=arm_elf32_be_vec
    targ_cflags=-D__QNXTARGET__
    ;;
  arm-*-riscix*)
    targ_defvec=arm_aout_riscix_vec
    ;;
  arm-epoc-pe*)
    targ_defvec=arm_pe_epoc_le_vec
    targ_selvecs="arm_pe_epoc_le_vec arm_pe_epoc_be_vec arm_pei_epoc_le_vec arm_pei_epoc_be_vec"
    targ_underscore=no
    targ_cflags=-DARM_COFF_BUGFIX
    ;;
  arm-wince-pe | arm-*-wince | arm*-*-mingw32ce* | arm*-*-cegcc*)
    targ_defvec=arm_pe_wince_le_vec
    targ_selvecs="arm_pe_wince_le_vec arm_pe_wince_be_vec arm_pei_wince_le_vec arm_pei_wince_be_vec"
    targ_underscore=no
    targ_cflags="-DARM_WINCE -DARM_COFF_BUGFIX"
    ;;
  arm-*-pe*)
    targ_defvec=arm_pe_le_vec
    targ_selvecs="arm_pe_le_vec arm_pe_be_vec arm_pei_le_vec arm_pei_be_vec"
    targ_underscore=yes
    ;;
  arm-*-aout | armel-*-aout)
    targ_defvec=arm_aout_le_vec
    targ_selvecs=arm_aout_be_vec
    ;;
  armeb-*-aout)
    targ_defvec=arm_aout_be_vec
    targ_selvecs=arm_aout_le_vec
    ;;
  arm-*-coff)
    targ_defvec=arm_coff_le_vec
    targ_selvecs=arm_coff_be_vec
    targ_underscore=yes
    ;;
  arm-*-phoenix*)
    targ_defvec=arm_elf32_le_vec
    targ_selvecs=arm_elf32_be_vec
    ;;
  armeb-*-elf | arm*b-*-freebsd* | arm*b-*-linux-* | armeb-*-eabi*)
    targ_defvec=arm_elf32_be_vec
    targ_selvecs=arm_elf32_le_vec
    ;;
  arm-*-kaos*)
    targ_defvec=arm_elf32_le_vec
    targ_selvecs=arm_elf32_be_vec
    ;;
  arm-*-elf | arm*-*-freebsd* | arm*-*-linux-* | arm*-*-conix* | \
  arm*-*-uclinux* | arm-*-kfreebsd*-gnu | \
  arm*-*-eabi* | arm-*-rtems*)
    targ_defvec=arm_elf32_le_vec
    targ_selvecs=arm_elf32_be_vec
    ;;
  arm*-*-vxworks | arm*-*-windiss)
    targ_defvec=arm_elf32_vxworks_le_vec
    targ_selvecs=arm_elf32_vxworks_be_vec
    ;;
  arm*-*-symbianelf*)
    targ_defvec=arm_elf32_symbian_le_vec
    targ_selvecs=arm_elf32_symbian_be_vec
    ;;
  arm9e-*-elf)
    targ_defvec=arm_elf32_le_vec
    targ_selvecs=arm_elf32_be_vec
    ;;

  avr-*-*)
    targ_defvec=avr_elf32_vec
    ;;

  bfin-*-*)
    targ_defvec=bfin_elf32_vec
    targ_selvecs=bfin_elf32_fdpic_vec
    targ_underscore=yes
    ;;

  c30-*-*aout* | tic30-*-*aout*)
    targ_defvec=tic30_aout_vec
    ;;
  c30-*-*coff* | tic30-*-*coff*)
    targ_defvec=tic30_coff_vec
    ;;

  c4x-*-*coff* | tic4x-*-*coff*)
    targ_defvec=tic4x_coff1_vec
    targ_selvecs="tic4x_coff1_beh_vec tic4x_coff2_vec tic4x_coff2_beh_vec tic4x_coff0_vec tic4x_coff0_beh_vec"
    targ_underscore=yes
    ;;

  c54x*-*-*coff* | tic54x-*-*coff*)
    targ_defvec=tic54x_coff1_vec
    targ_selvecs="tic54x_coff1_beh_vec tic54x_coff2_vec tic54x_coff2_beh_vec tic54x_coff0_vec tic54x_coff0_beh_vec"
    targ_underscore=yes
    ;;

  cr16-*-elf* | cr16*-*-uclinux*)
    targ_defvec=cr16_elf32_vec
    targ_underscore=yes
    ;;

  cr16c-*-elf*)
    targ_defvec=cr16c_elf32_vec
    targ_underscore=yes
    ;;

#ifdef BFD64
  cris-*-* | crisv32-*-*)
    targ_defvec=cris_aout_vec
    targ_selvecs="cris_elf32_us_vec cris_elf32_vec ieee_vec"
    case "${targ}" in
	*-*-linux*) ;;
	*) targ_underscore=yes ;;
    esac
    want64=true
    ;;
#endif

  crx-*-elf*)
    targ_defvec=crx_elf32_vec
    targ_underscore=yes
    ;;

  d10v-*-*)
    targ_defvec=d10v_elf32_vec
    ;;

  dlx-*-elf*)
    targ_defvec=dlx_elf32_be_vec
    targ_selvecs="dlx_elf32_be_vec"
    ;;

  d30v-*-*)
    targ_defvec=d30v_elf32_vec
    ;;

  epiphany-*-*)
    targ_defvec=epiphany_elf32_vec
    targ_underscore=yes
    ;;

  fido-*-elf* )
    targ_defvec=m68k_elf32_vec
    targ_selvecs="m68k_coff_vec ieee_vec"
    ;;

  fr30-*-elf)
    targ_defvec=fr30_elf32_vec
    ;;

  frv-*-elf)
    targ_defvec=frv_elf32_vec
    targ_selvecs=frv_elf32_fdpic_vec
    ;;

  frv-*-*linux*)
    targ_defvec=frv_elf32_fdpic_vec
    targ_selvecs=frv_elf32_vec
    ;;

  moxie-*-elf | moxie-*-rtems* | moxie-*-uclinux)
    targ_defvec=moxie_elf32_be_vec
    targ_selvecs=moxie_elf32_le_vec
    ;;

  moxie-*-moxiebox*)
    targ_defvec=moxie_elf32_le_vec
    ;;

  h8300*-*-elf | h8300*-*-rtems*)
    targ_defvec=h8300_elf32_vec
    targ_underscore=yes
    ;;

  h8300*-*-linux*)
    targ_defvec=h8300_elf32_linux_vec
    ;;

  h8300*-*-*)
    targ_defvec=h8300_coff_vec
    targ_underscore=yes
    ;;

  h8500-*-*)
    targ_defvec=h8500_coff_vec
    targ_underscore=yes
    ;;

#ifdef BFD64
  hppa*64*-*-linux-*)
    targ_defvec=hppa_elf64_linux_vec
    targ_selvecs=hppa_elf64_vec
    want64=true
    ;;
  hppa*64*-*-hpux11*)
    targ_defvec=hppa_elf64_vec
    targ_selvecs=hppa_elf64_linux_vec
    targ_cflags=-DHPUX_LARGE_AR_IDS
    want64=true
    ;;
#endif

  hppa*-*-linux-*)
    targ_defvec=hppa_elf32_linux_vec
    targ_selvecs=hppa_elf32_vec
    ;;
  hppa*-*-netbsd*)
    targ_defvec=hppa_elf32_nbsd_vec
    targ_selvecs="hppa_elf32_vec hppa_elf32_linux_vec"
    ;;
  hppa*-*-*elf* | hppa*-*-lites* | hppa*-*-sysv4* | hppa*-*-openbsd*)
    targ_defvec=hppa_elf32_vec
    targ_selvecs=hppa_elf32_linux_vec
    ;;

  hppa*-*-bsd*)
    targ_defvec=hppa_som_vec
    targ_selvecs=hppa_elf32_vec
    ;;
  hppa*-*-hpux* | hppa*-*-hiux* | hppa*-*-mpeix*)
    targ_defvec=hppa_som_vec
    ;;
  hppa*-*-osf*)
    targ_defvec=hppa_som_vec
    targ_selvecs=hppa_elf32_vec
    ;;

  i370-*-*)
    targ_defvec=i370_elf32_vec
    targ_selvecs="i370_elf32_vec"
    ;;

  i[3-7]86-*-sco3.2v5*coff)
    targ_defvec=i386_coff_vec
    targ_selvecs=i386_elf32_vec
    ;;
  i[3-7]86-*-sysv4* | i[3-7]86-*-unixware* | \
  i[3-7]86-*-elf* | i[3-7]86-*-sco3.2v5* | \
  i[3-7]86-*-dgux* | i[3-7]86-*-sysv5* | i[3-7]86-*-rtems*)
    targ_defvec=i386_elf32_vec
    targ_selvecs="iamcu_elf32_vec i386_coff_vec"
    ;;
  i[3-7]86-*-solaris2*)
    targ_defvec=i386_elf32_sol2_vec
    targ_selvecs="iamcu_elf32_vec i386_coff_vec i386_pei_vec"
    targ64_selvecs="x86_64_elf64_sol2_vec l1om_elf64_vec k1om_elf64_vec x86_64_pei_vec"
    want64=true
    ;;
#ifdef BFD64
  x86_64-*-solaris2*)
    targ_defvec=i386_elf32_sol2_vec
    targ_selvecs="x86_64_elf64_sol2_vec l1om_elf64_vec k1om_elf64_vec iamcu_elf32_vec i386_coff_vec i386_pei_vec x86_64_pei_vec"
    want64=true
    ;;
#endif
  i[3-7]86-*-kaos*)
    targ_defvec=i386_elf32_vec
    targ_selvecs=i386_elf32_vec
    ;;
  i[3-7]86-*-nto*)
    targ_defvec=i386_elf32_vec
    targ_selvecs="iamcu_elf32_vec i386_coff_vec"
    ;;
  i[3-7]86-*-aros*)
    targ_defvec=i386_elf32_vec
    targ_selvecs=iamcu_elf32_vec
    ;;
  i[3-7]86-*-chorus*)
    targ_defvec=i386_elf32_vec
    targ_selvecs=iamcu_elf32_vec
    ;;
  i[3-7]86-*-dicos*)
    targ_defvec=i386_elf32_vec
    targ_selvecs=iamcu_elf32_vec
    targ64_selvecs="x86_64_elf64_vec l1om_elf64_vec k1om_elf64_vec"
    ;;
  *-*-msdosdjgpp* | *-*-go32* )
    targ_defvec=i386_coff_go32_vec
    targ_selvecs="i386_coff_go32stubbed_vec i386_aout_vec"
    ;;
  i[3-7]86-*-sysv* | i[3-7]86-*-isc* | i[3-7]86-*-sco* | i[3-7]86-*-coff | \
  i[3-7]86-*-aix*)
    targ_defvec=i386_coff_vec
    ;;
  i[3-7]86-*-darwin* | i[3-7]86-*-macos10* | i[3-7]86-*-rhapsody*)
    targ_defvec=i386_mach_o_vec
    targ_selvecs="mach_o_le_vec mach_o_be_vec mach_o_fat_vec pef_vec pef_xlib_vec sym_vec"
    targ64_selvecs=x86_64_mach_o_vec
    targ_archs="$targ_archs bfd_powerpc_arch bfd_rs6000_arch"
    ;;
  i[3-7]86-sequent-bsd*)
    targ_defvec=i386_aout_dynix_vec
    targ_underscore=yes
    ;;
  i[3-7]86-*-bsd*)
    targ_defvec=i386_aout_bsd_vec
    targ_underscore=yes
    ;;
  i[3-7]86-*-dragonfly*)
    targ_defvec=i386_elf32_vec
    targ_selvecs=iamcu_elf32_vec
    targ64_selvecs="x86_64_elf64_vec l1om_elf64_vec k1om_elf64_vec"
    ;;
  i[3-7]86-*-freebsdaout* | i[3-7]86-*-freebsd[12].* | \
  i[3-7]86-*-freebsd[12])
    targ_defvec=i386_aout_fbsd_vec
    targ_selvecs=i386_aout_bsd_vec
    targ_underscore=yes
    ;;
  i[3-7]86-*-freebsd* | i[3-7]86-*-kfreebsd*-gnu)
    targ_defvec=i386_elf32_fbsd_vec
    targ_selvecs="i386_elf32_vec iamcu_elf32_vec i386_pei_vec i386_coff_vec"
    targ64_selvecs="x86_64_elf64_fbsd_vec x86_64_elf64_vec x86_64_pei_vec l1om_elf64_vec l1om_elf64_fbsd_vec k1om_elf64_vec k1om_elf64_fbsd_vec"
    # FreeBSD <= 4.0 supports only the old nonstandard way of ABI labelling.
    case "${targ}" in
      i[3-7]86-*-freebsd3* | i[3-7]86-*-freebsd4 | i[3-7]86-*-freebsd4.0*)
	targ_cflags=-DOLD_FREEBSD_ABI_LABEL ;;
    esac
    ;;
  i[3-7]86-*-netbsdelf* | i[3-7]86-*-netbsd*-gnu* | i[3-7]86-*-knetbsd*-gnu)
    targ_defvec=i386_elf32_vec
<<<<<<< HEAD
    targ_selvecs="i386_aout_nbsd_vec iamcu_elf32_vec"
    targ64_selvecs="x86_64_elf64_vec l1om_elf64_vec k1om_elf64_vec"
=======
    targ_selvecs="i386_aout_nbsd_vec iamcu_elf32_vec i386_coff_vec i386_pei_vec"
    targ64_selvecs="x86_64_elf64_vec l1om_elf64_vec k1om_elf64_vec x86_64_pei_vec"
>>>>>>> b2b84690
    ;;
  i[3-7]86-*-netbsdpe*)
    targ_defvec=i386_pe_vec
    targ_selvecs="i386_pe_vec i386_pei_vec i386_elf32_vec iamcu_elf32_vec"
    ;;
  i[3-7]86-*-netbsdaout* | i[3-7]86-*-netbsd* | \
  i[3-7]86-*-openbsd[0-2].* | i[3-7]86-*-openbsd3.[0-3])
    targ_defvec=i386_aout_nbsd_vec
    targ_selvecs="i386_elf32_vec iamcu_elf32_vec i386_aout_bsd_vec"
    targ_underscore=yes
    ;;
  i[3-7]86-*-openbsd*)
    targ_defvec=i386_elf32_vec
    targ_selvecs="iamcu_elf32_vec i386_aout_nbsd_vec"
    ;;
  i[3-7]86-*-netware*)
    targ_defvec=i386_elf32_vec
    targ_selvecs="iamcu_elf32_vec i386_nlm32_vec i386_coff_vec i386_aout_vec"
    ;;
  i[3-7]86-*-linux*aout*)
    targ_defvec=i386_aout_linux_vec
    targ_selvecs="i386_elf32_vec iamcu_elf32_vec"
    targ_underscore=yes
    ;;
  i[3-7]86-*-linux-*)
    targ_defvec=i386_elf32_vec
    targ_selvecs="iamcu_elf32_vec i386_aout_linux_vec i386_pei_vec"
    targ64_selvecs="x86_64_elf64_vec x86_64_elf32_vec x86_64_pei_vec l1om_elf64_vec k1om_elf64_vec"
    ;;
  i[3-7]86-*-nacl*)
    targ_defvec=i386_elf32_nacl_vec
    targ_selvecs="arm_elf32_nacl_be_vec arm_elf32_nacl_le_vec"
    targ64_selvecs="x86_64_elf64_nacl_vec x86_64_elf32_nacl_vec"
    targ_archs="$targ_archs bfd_arm_arch"
    ;;
  i[3-7]86-*-redox*)
    targ_defvec=i386_elf32_vec
    targ_selvecs=
    targ64_selvecs=x86_64_elf64_vec
    ;;
#ifdef BFD64
  x86_64-*-cloudabi*)
    targ_defvec=x86_64_elf64_cloudabi_vec
    want64=true
    ;;
  x86_64-*-darwin*)
    targ_defvec=x86_64_mach_o_vec
    targ_selvecs="i386_mach_o_vec mach_o_le_vec mach_o_be_vec mach_o_fat_vec pef_vec pef_xlib_vec sym_vec"
    targ_archs="$targ_archs bfd_powerpc_arch bfd_rs6000_arch"
    want64=true
    ;;
  x86_64-*-dicos*)
    targ_defvec=x86_64_elf64_vec
    targ_selvecs="i386_elf32_vec iamcu_elf32_vec l1om_elf64_vec k1om_elf64_vec"
    want64=true
    ;;
  x86_64-*-elf* | x86_64-*-rtems* | x86_64-*-fuchsia)
    targ_defvec=x86_64_elf64_vec
    targ_selvecs="i386_elf32_vec iamcu_elf32_vec x86_64_elf32_vec l1om_elf64_vec k1om_elf64_vec"
    want64=true
    ;;
  x86_64-*-dragonfly*)
    targ_defvec=x86_64_elf64_vec
    targ_selvecs="i386_elf32_vec iamcu_elf32_vec l1om_elf64_vec k1om_elf64_vec"
    want64=true
    ;;
  x86_64-*-freebsd* | x86_64-*-kfreebsd*-gnu)
    targ_defvec=x86_64_elf64_fbsd_vec
    targ_selvecs="i386_elf32_fbsd_vec iamcu_elf32_vec i386_coff_vec i386_pei_vec x86_64_pei_vec i386_elf32_vec x86_64_elf64_vec l1om_elf64_vec l1om_elf64_fbsd_vec k1om_elf64_vec k1om_elf64_fbsd_vec"
    want64=true
    ;;
  x86_64-*-netbsd* | x86_64-*-openbsd*)
    targ_defvec=x86_64_elf64_vec
    targ_selvecs="i386_elf32_vec iamcu_elf32_vec i386_aout_nbsd_vec i386_coff_vec i386_pei_vec x86_64_pei_vec l1om_elf64_vec k1om_elf64_vec"
    want64=true
    ;;
  x86_64-*-linux-*)
    targ_defvec=x86_64_elf64_vec
    targ_selvecs="i386_elf32_vec iamcu_elf32_vec x86_64_elf32_vec i386_aout_linux_vec i386_pei_vec x86_64_pei_vec l1om_elf64_vec k1om_elf64_vec"
    want64=true
    ;;
  x86_64-*-nacl*)
    targ_defvec=x86_64_elf32_nacl_vec
    targ_selvecs="i386_elf32_nacl_vec x86_64_elf64_nacl_vec arm_elf32_nacl_be_vec arm_elf32_nacl_le_vec"
    targ_archs="$targ_archs bfd_arm_arch"
    want64=true
    ;;
  x86_64-*-mingw* | x86_64-*-pe | x86_64-*-pep | x86_64-*-cygwin)
    targ_defvec=x86_64_pe_vec
    targ_selvecs="x86_64_pe_vec x86_64_pei_vec x86_64_pe_be_vec x86_64_elf64_vec l1om_elf64_vec k1om_elf64_vec i386_pe_vec i386_pei_vec i386_elf32_vec iamcu_elf32_vec"
    want64=true
    targ_underscore=no
    ;;
  x86_64-*-rdos*)
    targ_defvec=x86_64_elf64_vec
    want64=true
    ;;
  x86_64-*-redox*)
    targ_defvec=x86_64_elf64_vec
    targ_selvecs=i386_elf32_vec
    want64=true
    ;;
#endif
  i[3-7]86-*-lynxos*)
    targ_defvec=i386_elf32_vec
    targ_selvecs="iamcu_elf32_vec i386_coff_lynx_vec i386_aout_lynx_vec"
    ;;
  i[3-7]86-*-gnu*)
    targ_defvec=i386_elf32_vec
    targ_selvecs=iamcu_elf32_vec
    ;;
  i[3-7]86-*-mach* | i[3-7]86-*-osf1mk*)
    targ_defvec=i386_aout_mach3_vec
    targ_cflags=-DSTAT_FOR_EXEC
    targ_underscore=yes
    ;;
  i[3-7]86-*-os9k)
    targ_defvec=i386_aout_os9k_vec
    ;;
  i[3-7]86-*-msdos*)
    targ_defvec=i386_aout_vec
    targ_selvecs=i386_msdos_vec
    ;;
  i[3-7]86-*-moss*)
    targ_defvec=i386_elf32_vec
    targ_selvecs="iamcu_elf32_vec i386_msdos_vec i386_aout_vec"
    ;;
  i[3-7]86-*-beospe*)
    targ_defvec=i386_pe_vec
    targ_selvecs="i386_pe_vec i386_pei_vec"
    ;;
  i[3-7]86-*-beoself* | i[3-7]86-*-beos*)
    targ_defvec=i386_elf32_vec
    targ_selvecs="iamcu_elf32_vec i386_pe_vec i386_pei_vec"
    ;;
  i[3-7]86-*-interix*)
    targ_defvec=i386_pei_vec
    targ_selvecs="i386_pe_vec"
    # FIXME: This should eventually be checked at runtime.
    targ_cflags=-DSTRICT_PE_FORMAT
    ;;
  i[3-7]86-*-rdos*)
    targ_defvec=i386_elf32_vec
    targ_selvecs="iamcu_elf32_vec i386_coff_vec"
    ;;
  i[3-7]86-*-mingw32* | i[3-7]86-*-cygwin* | i[3-7]86-*-winnt | i[3-7]86-*-pe)
    targ_defvec=i386_pe_vec
    targ_selvecs="i386_pe_vec i386_pei_vec i386_elf32_vec iamcu_elf32_vec"
    targ_underscore=yes
    ;;
  i[3-7]86-none-*)
    targ_defvec=i386_coff_vec
    ;;
  i[3-7]86-*-aout* | i[3-7]86*-*-vsta*)
    targ_defvec=i386_aout_vec
    ;;
  i[3-7]86-*-vxworks*)
    targ_defvec=i386_elf32_vxworks_vec
    targ_underscore=yes
    ;;
  i[3-7]86-*-chaos)
    targ_defvec=i386_elf32_vec
    targ_selfvecs="iamcu_elf32_vec i386chaos_vec"
    ;;

  i860-*-mach3* | i860-*-osf1* | i860-*-coff*)
    targ_defvec=i860_coff_vec
    ;;
  i860-stardent-sysv4* | i860-stardent-elf*)
    targ_defvec=i860_elf32_le_vec
    targ_selvecs="i860_elf32_vec i860_elf32_le_vec"
    ;;
  i860-*-sysv4* | i860-*-elf*)
    targ_defvec=i860_elf32_vec
    ;;

  i960-*-vxworks4* | i960-*-vxworks5.0)
    targ_defvec=bout_le_vec
    targ_selvecs="bout_be_vec icoff_le_vec icoff_be_vec ieee_vec"
    targ_underscore=yes
    ;;
  i960-*-vxworks5.* | i960-*-coff* | i960-*-sysv*)
    targ_defvec=icoff_le_vec
    targ_selvecs="icoff_be_vec bout_le_vec bout_be_vec ieee_vec"
    targ_underscore=yes
    ;;
  i960-*-vxworks* | i960-*-aout* | i960-*-bout* | i960-*-nindy*)
    targ_defvec=bout_le_vec
    targ_selvecs="bout_be_vec icoff_le_vec icoff_be_vec ieee_vec"
    targ_underscore=yes
    ;;
  i960-*-elf*)
    targ_defvec=i960_elf32_vec
    targ_selvecs="icoff_le_vec icoff_be_vec"
    ;;

  ia16-*-elf)
    targ_defvec=i386_elf32_vec
    targ_selvecs="i386_msdos_vec i386_aout_vec"
    ;;

  ip2k-*-elf)
    targ_defvec=ip2k_elf32_vec
    targ_underscore=yes
    ;;

  iq2000-*-elf)
    targ_defvec=iq2000_elf32_vec
    ;;

  lm32-*-elf | lm32-*-rtems*)
    targ_defvec=lm32_elf32_vec
    targ_selvecs=lm32_elf32_fdpic_vec
    ;;

  lm32-*-*linux*)
    targ_defvec=lm32_elf32_fdpic_vec
    targ_selvecs=lm32_elf32_vec
    ;;

  m32c-*-elf | m32c-*-rtems*)
    targ_defvec=m32c_elf32_vec
    targ_underscore=yes
    ;;

  m32r*le-*-linux*)
    targ_defvec=m32r_elf32_linux_le_vec
    targ_selvecs="m32r_elf32_linux_vec  m32r_elf32_linux_le_vec"
    ;;
  m32r*-*-linux*)
    targ_defvec=m32r_elf32_linux_vec
    targ_selvecs="m32r_elf32_linux_vec  m32r_elf32_linux_le_vec"
    ;;
  m32r*le-*-*)
    targ_defvec=m32r_elf32_le_vec
    targ_selvecs="m32r_elf32_vec m32r_elf32_le_vec"
    ;;
  m32r-*-*)
    targ_defvec=m32r_elf32_vec
    ;;

  m68hc11-*-* | m6811-*-*)
    targ_defvec=m68hc11_elf32_vec
    targ_selvecs="m68hc11_elf32_vec m68hc12_elf32_vec"
    ;;
  m68hc12-*-* | m6812-*-*)
    targ_defvec=m68hc12_elf32_vec
    targ_selvecs="m68hc11_elf32_vec m68hc12_elf32_vec"
    ;;

  m68*-motorola-sysv*)
    targ_defvec=m68k_coff_sysv_vec
    ;;
  m68*-hp-bsd*)
    targ_defvec=m68k_aout_hp300bsd_vec
    targ_underscore=yes
    ;;
  m68*-*-aout*)
    targ_defvec=aout0_be_vec
    # We include core_cisco_be_vec here, rather than making a separate cisco
    # configuration, so that cisco-core.c gets routinely tested at
    # least for compilation.
    targ_selvecs="core_cisco_be_vec ieee_vec"
    targ_underscore=yes
    ;;
  m68*-*-elf* | m68*-*-sysv4* | m68*-*-rtems* | m68*-*-uclinux*)
    targ_defvec=m68k_elf32_vec
    targ_selvecs="m68k_coff_vec ieee_vec"
    ;;
  m68*-*-coff* | m68*-*-sysv*)
    targ_defvec=m68k_coff_vec
    targ_selvecs="m68k_coff_vec m68k_versados_vec ieee_vec"
    ;;
  m68*-*-hpux*)
    targ_defvec=m68k_aout_hp300hpux_vec
    targ_underscore=yes
    ;;
  m68*-*-linux*aout*)
    targ_defvec=m68k_aout_linux_vec
    targ_selvecs=m68k_elf32_vec
    targ_underscore=yes
    ;;
  m68*-*-linux-*)
    targ_defvec=m68k_elf32_vec
    targ_selvecs=m68k_aout_linux_vec
    ;;
  m68*-*-gnu*)
    targ_defvec=m68k_elf32_vec
    # targ_selvecs=m68kmach3_vec
    # targ_cflags=-DSTAT_FOR_EXEC
    ;;
  m68k4k*-*-netbsd*)
    targ_defvec=m68k4knetbsd_vec
    targ_selvecs="m68knetbsd_vec hp300bsd_vec sunos_big_vec bfd_elf32_m68k_vec"
    targ_underscore=yes
    ;;
  m68*-hp*-netbsd*)
    targ_defvec=m68k_aout_4knbsd_vec
    targ_selvecs="m68k_aout_nbsd_vec m68k_aout_hp300bsd_vec sparc_aout_sunos_be_vec"
    targ_underscore=yes
    ;;
  m68*-*-netbsdelf* | m5407-*-netbsdelf*)
    targ_defvec=m68k_elf32_vec
    targ_selvecs="m68k_aout_nbsd_vec m68k_aout_4knbsd_vec m68k_aout_hp300bsd_vec sparc_aout_sunos_be_vec"
    ;;
  m68*-*-netbsdaout* | m68*-*-netbsd*)
    targ_defvec=m68k_aout_nbsd_vec
    targ_selvecs="m68k_aout_4knbsd_vec m68k_elf32_vec m68k_aout_hp300bsd_vec sparc_aout_sunos_be_vec"
    targ_underscore=yes
    ;;
  m68*-*-openbsd*)
    targ_defvec=m68k_aout_nbsd_vec
    targ_selvecs="m68k_aout_4knbsd_vec m68k_aout_hp300bsd_vec sparc_aout_sunos_be_vec"
    targ_underscore=yes
    ;;
  m68*-*-sunos* | m68*-*-os68k* | m68*-*-vxworks* | m68*-netx-* | \
  m68*-*-bsd* | m68*-*-vsta*)
    targ_defvec=sparc_aout_sunos_be_vec
    targ_underscore=yes
    ;;
  m68*-ericsson-*)
    targ_defvec=sparc_aout_sunos_be_vec
    targ_selvecs="m68k_coff_vec m68k_versados_vec tekhex_vec"
    targ_underscore=yes
    ;;
  m68*-cbm-*)
    targ_defvec=m68k_elf32_vec
    targ_selvecs=m68k_coff_vec
    ;;
  m68*-*-psos*)
    targ_defvec=m68k_elf32_vec
    targ_selvecs=ieee_vec
    targ_underscore=yes
    ;;

  m88*-harris-cxux* | m88*-*-dgux* | m88*-*-sysv4*)
    targ_defvec=m88k_elf32_vec
    targ_selvecs=m88k_coff_bcs_vec
    ;;
  m88*-*-mach3*)
    targ_defvec=m88k_aout_mach3_vec
    targ_cflags=-DSTAT_FOR_EXEC
    ;;
  m88*-*-openbsd*)
   targ_defvec=m88k_aout_obsd_vec
   targ_underscore=yes
   ;;
  m88*-*-*)
    targ_defvec=m88k_coff_bcs_vec
    targ_underscore=yes
    ;;

  mcore-*-elf)
    targ_defvec=mcore_elf32_be_vec
    targ_selvecs="mcore_elf32_be_vec mcore_elf32_le_vec"
    ;;
  mcore-*-pe)
    targ_defvec=mcore_pe_be_vec
    targ_selvecs="mcore_pe_be_vec mcore_pe_le_vec mcore_pei_be_vec mcore_pei_le_vec"
    ;;

  mep-*-elf)
    targ_defvec=mep_elf32_vec
    targ_selvecs=mep_elf32_le_vec
    ;;

  metag-*-*)
    targ_defvec=metag_elf32_vec
    targ_underscore=yes
    ;;

  microblazeel*-*)
    targ_defvec=microblaze_elf32_le_vec
    targ_selvecs=microblaze_elf32_vec
    ;;

  microblaze*-*)
    targ_defvec=microblaze_elf32_vec
    targ_selvecs=microblaze_elf32_le_vec
    ;;

  mips*-big-*)
    targ_defvec=mips_ecoff_be_vec
    targ_selvecs=mips_ecoff_le_vec
    ;;

  mips*-dec-* | mips*el-*-ecoff*)
    targ_defvec=mips_ecoff_le_vec
    targ_selvecs=mips_ecoff_be_vec
    ;;
  mips*-*-ecoff*)
    targ_defvec=mips_ecoff_be_vec
    targ_selvecs=mips_ecoff_le_vec
    ;;
#ifdef BFD64
  mips*-*-irix6*)
    targ_defvec=mips_elf32_n_be_vec
    targ_selvecs="mips_elf32_n_le_vec mips_elf32_be_vec mips_elf32_le_vec mips_elf64_be_vec mips_elf64_le_vec"
    ;;
  mips64*-ps2-elf*)
    targ_defvec=mips_elf32_n_le_vec
    targ_selvecs="mips_elf32_n_le_vec mips_elf32_n_be_vec mips_elf32_be_vec mips_elf32_le_vec mips_elf64_be_vec mips_elf64_le_vec"
    ;;
  mips*-ps2-elf*)
    targ_defvec=mips_elf32_le_vec
    targ_selvecs="mips_elf32_be_vec mips_elf32_le_vec mips_elf64_be_vec mips_elf64_le_vec"
    ;;
  mips*-*-irix5*)
    targ_defvec=mips_elf32_be_vec
    targ_selvecs="mips_elf32_le_vec mips_ecoff_be_vec mips_ecoff_le_vec"
    ;;
#endif
  mips*-sgi-* | mips*-*-bsd*)
    targ_defvec=mips_ecoff_be_vec
    targ_selvecs=mips_ecoff_le_vec
    ;;
  mips*-*-lnews*)
    targ_defvec=mips_ecoff_bele_vec
    targ_selvecs="mips_ecoff_le_vec mips_ecoff_be_vec"
    ;;
#ifdef BFD64
  mips*-*-sysv4*)
    targ_defvec=mips_elf32_trad_be_vec
    targ_selvecs="mips_elf32_trad_le_vec mips_ecoff_be_vec mips_ecoff_le_vec"
    ;;
#endif
  mips*-*-sysv* | mips*-*-riscos*)
    targ_defvec=mips_ecoff_be_vec
    targ_selvecs=mips_ecoff_le_vec
    ;;
#ifdef BFD64
  mips*el-*-vxworks*)
    targ_defvec=mips_elf32_vxworks_le_vec
    targ_selvecs="mips_elf32_le_vec mips_elf32_vxworks_be_vec mips_elf32_be_vec mips_elf64_be_vec mips_elf64_le_vec"
    ;;
  mips*-*-vxworks*)
    targ_defvec=mips_elf32_vxworks_be_vec
    targ_selvecs="mips_elf32_be_vec mips_elf32_vxworks_le_vec mips_elf32_be_vec mips_elf64_be_vec mips_elf64_le_vec"
    ;;
  mips*el-sde-elf*)
    targ_defvec=mips_elf32_trad_le_vec
    targ_selvecs="mips_elf32_trad_be_vec mips_elf32_ntrad_be_vec mips_elf32_ntrad_le_vec mips_elf64_trad_be_vec mips_elf64_trad_le_vec"
    ;;
  mips*-sde-elf* | mips*-mti-elf* | mips*-img-elf*)
    targ_defvec=mips_elf32_trad_be_vec
    targ_selvecs="mips_elf32_trad_le_vec mips_elf32_ntrad_be_vec mips_elf32_ntrad_le_vec mips_elf64_trad_be_vec mips_elf64_trad_le_vec"
    ;;
  mips*el-*-elf* | mips*-*-chorus*)
    targ_defvec=mips_elf32_le_vec
    targ_selvecs="mips_elf32_be_vec mips_elf64_be_vec mips_elf64_le_vec"
    ;;
  mips*-*-elf* | mips*-*-rtems* | mips*-*-windiss | mips*-*-none)
    targ_defvec=mips_elf32_be_vec
    targ_selvecs="mips_elf32_le_vec mips_elf64_be_vec mips_elf64_le_vec"
    ;;
  mips64*el-*-netbsd*)
    targ_defvec=mips_elf32_ntrad_le_vec
    targ_selvecs="mips_elf32_ntrad_be_vec mips_elf32_trad_le_vec mips_elf32_trad_be_vec mips_elf64_trad_le_vec mips_elf64_trad_be_vec"
    ;;
  mips64*-*-netbsd*)
    targ_defvec=mips_elf32_ntrad_be_vec
    targ_selvecs="mips_elf32_ntrad_le_vec mips_elf32_trad_be_vec mips_elf32_trad_le_vec mips_elf64_trad_be_vec mips_elf64_trad_le_vec"
    ;;
  mips*el-*-netbsd*)
    targ_defvec=mips_elf32_trad_le_vec
    targ_selvecs="mips_elf32_trad_be_vec mips_elf32_ntrad_le_vec mips_elf32_ntrad_be_vec mips_elf64_trad_be_vec mips_elf64_trad_le_vec mips_ecoff_le_vec mips_ecoff_be_vec"
    ;;
  mips*-*-netbsd*)
    targ_defvec=mips_elf32_trad_be_vec
    targ_selvecs="mips_elf32_trad_le_vec mips_elf32_ntrad_be_vec mips_elf32_ntrad_le_vec mips_elf64_trad_le_vec mips_elf64_trad_be_vec mips_ecoff_be_vec mips_ecoff_le_vec"
    ;;
  mips64*-*-openbsd*)
    targ_defvec=mips_elf64_trad_be_vec
    targ_selvecs="mips_elf32_ntrad_le_vec mips_elf32_ntrad_be_vec mips_elf32_trad_le_vec mips_elf32_trad_be_vec mips_elf64_trad_le_vec"
    ;;
  mips*el-*-openbsd*)
    targ_defvec=mips_elf32_le_vec
    targ_selvecs="mips_elf32_be_vec mips_elf64_be_vec mips_elf64_le_vec mips_ecoff_le_vec mips_ecoff_be_vec"
    ;;
  mips*-*-openbsd*)
    targ_defvec=mips_elf32_be_vec
    targ_selvecs="mips_elf32_le_vec mips_elf64_be_vec mips_elf64_le_vec mips_ecoff_be_vec mips_ecoff_le_vec"
    ;;
  mips64*el-*-linux*)
    targ_defvec=mips_elf32_ntrad_le_vec
    targ_selvecs="mips_elf32_ntrad_be_vec mips_elf32_trad_le_vec mips_elf32_trad_be_vec mips_elf64_trad_le_vec mips_elf64_trad_be_vec"
    ;;
  mips64*-*-linux*)
    targ_defvec=mips_elf32_ntrad_be_vec
    targ_selvecs="mips_elf32_ntrad_le_vec mips_elf32_trad_be_vec mips_elf32_trad_le_vec mips_elf64_trad_be_vec mips_elf64_trad_le_vec"
    ;;
  mips*el-*-linux*)
    targ_defvec=mips_elf32_trad_le_vec
    targ_selvecs="mips_elf32_trad_be_vec mips_ecoff_le_vec mips_ecoff_be_vec mips_elf32_ntrad_le_vec mips_elf64_trad_le_vec mips_elf32_ntrad_be_vec mips_elf64_trad_be_vec"
    ;;
  mips*-*-linux*)
    targ_defvec=mips_elf32_trad_be_vec
    targ_selvecs="mips_elf32_trad_le_vec mips_ecoff_be_vec mips_ecoff_le_vec mips_elf32_ntrad_be_vec mips_elf64_trad_be_vec mips_elf32_ntrad_le_vec mips_elf64_trad_le_vec"
    ;;
  mips64*el-*-freebsd* | mips64*el-*-kfreebsd*-gnu)
    # FreeBSD vectors
    targ_defvec=mips_elf32_ntradfbsd_le_vec
    targ_selvecs="mips_elf32_ntradfbsd_be_vec mips_elf32_tradfbsd_le_vec mips_elf32_tradfbsd_be_vec mips_elf64_tradfbsd_le_vec mips_elf64_tradfbsd_be_vec"
    # Generic vectors
    targ_selvecs="${targ_selvecs} mips_elf32_ntrad_le_vec mips_elf32_ntrad_be_vec mips_elf32_trad_le_vec mips_elf32_trad_be_vec mips_elf64_trad_le_vec mips_elf64_trad_be_vec"
    ;;
  mips64*-*-freebsd* | mips64*-*-kfreebsd*-gnu)
    # FreeBSD vectors
    targ_defvec=mips_elf32_ntradfbsd_be_vec
    targ_selvecs="mips_elf32_ntradfbsd_le_vec mips_elf32_tradfbsd_be_vec mips_elf32_tradfbsd_le_vec mips_elf64_tradfbsd_be_vec mips_elf64_tradfbsd_le_vec"
    # Generic vectors
    targ_selvecs="${targ_selvecs} mips_elf32_ntrad_be_vec mips_elf32_ntrad_le_vec mips_elf32_trad_be_vec mips_elf32_trad_le_vec mips_elf64_trad_be_vec mips_elf64_trad_le_vec"
    ;;
  mips*el-*-freebsd* | mips*el-*-kfreebsd*-gnu)
    # FreeBSD vectors
    targ_defvec=mips_elf32_tradfbsd_le_vec
    targ_selvecs="mips_elf32_tradfbsd_be_vec mips_elf32_ntradfbsd_le_vec mips_elf64_tradfbsd_le_vec mips_elf32_ntradfbsd_be_vec mips_elf64_tradfbsd_be_vec"
    # Generic vectors
    targ_selvecs="${targ_selvecs} mips_elf32_trad_le_vec mips_elf32_trad_be_vec mips_elf32_ntrad_le_vec mips_elf64_trad_le_vec mips_elf32_ntrad_be_vec mips_elf64_trad_be_vec"
    ;;
  mips*-*-freebsd* | mips*-*-kfreebsd*-gnu)
    # FreeBSD vectors
    targ_defvec=mips_elf32_tradfbsd_be_vec
    targ_selvecs="mips_elf32_tradfbsd_le_vec mips_elf32_ntradfbsd_be_vec mips_elf64_tradfbsd_be_vec mips_elf32_ntradfbsd_le_vec mips_elf64_tradfbsd_le_vec"
    # Generic vectors
    targ_selvecs="${targ_selvecs} mips_elf32_trad_be_vec mips_elf32_trad_le_vec mips_elf32_ntrad_be_vec mips_elf64_trad_be_vec mips_elf32_ntrad_le_vec mips_elf64_trad_le_vec"
    ;;
  mmix-*-*)
    targ_defvec=mmix_elf64_vec
    targ_selvecs=mmix_mmo_vec
    want64=true
    ;;
#endif
  mn10200-*-*)
    targ_defvec=mn10200_elf32_vec
    targ_underscore=yes
    ;;

  mn10300-*-*)
    targ_defvec=mn10300_elf32_vec
    targ_underscore=yes
    ;;

  mt-*-elf)
    targ_defvec=mt_elf32_vec
    ;;

  msp430-*-*)
    targ_defvec=msp430_elf32_vec
    targ_selvecs=msp430_elf32_ti_vec
    ;;

  nds32*le-*-linux*)
    targ_defvec=nds32_elf32_linux_le_vec
    targ_selvecs=nds32_elf32_linux_be_vec
    ;;

  nds32*be-*-linux*)
    targ_defvec=nds32_elf32_linux_be_vec
    targ_selvecs=nds32_elf32_linux_le_vec
    ;;

  nds32*le-*-*)
    targ_defvec=nds32_elf32_le_vec
    targ_selvecs=nds32_elf32_be_vec
    ;;

  nds32*be-*-*)
    targ_defvec=nds32_elf32_be_vec
    targ_selvecs=nds32_elf32_le_vec
    ;;

  ns32k-pc532-mach* | ns32k-pc532-ux*)
    targ_defvec=ns32k_aout_pc532mach_vec
    targ_underscore=yes
    ;;
  ns32k-*-netbsd* | ns32k-*-lites* | ns32k-*-openbsd*)
    targ_defvec=ns32k_aout_pc532nbsd_vec
    targ_underscore=yes
    ;;

  nios2eb-*-*)
    targ_defvec=nios2_elf32_be_vec
    targ_selvecs=nios2_elf32_le_vec
    ;;

  nios2el-*-*)
    targ_defvec=nios2_elf32_le_vec
    targ_selvecs=nios2_elf32_be_vec
    ;;

  nios2-*-*)
    targ_defvec=nios2_elf32_le_vec
    targ_selvecs=nios2_elf32_be_vec
    ;;

  or1k-*-elf | or1k-*-linux* | or1k-*-rtems* | or1k*-*-netbsd*)
    targ_defvec=or1k_elf32_vec
    ;;

  or1knd-*-elf | or1knd-*-linux* | or1knd-*-rtems*)
    targ_defvec=or1k_elf32_vec
    ;;

  pdp11-*-*)
    targ_defvec=pdp11_aout_vec
    targ_underscore=yes
    ;;

  pj-*-*)
    targ_defvec=pj_elf32_vec
    targ_selvecs="pj_elf32_vec pj_elf32_le_vec"
    ;;

  pjl-*-*)
    targ_defvec=pj_elf32_le_vec
    targ_selvecs="pj_elf32_le_vec pj_elf32_vec i386_elf32_vec iamcu_elf32_vec"
    ;;

  powerpc-*-aix5.[01] | rs6000-*-aix5.[01])
    targ_defvec=rs6000_xcoff_vec
    targ_selvecs="rs6000_xcoff64_aix_vec"
    want64=true
    ;;
#ifdef BFD64
  powerpc64-*-aix5.[01] | rs6000-*-aix5.[01])
    targ_defvec=rs6000_xcoff64_aix_vec
    targ_selvecs="rs6000_xcoff_vec"
    want64=true
    ;;
#endif
  powerpc-*-aix[5-9]* | rs6000-*-aix[5-9]*)
    targ_cflags=-DAIX_WEAK_SUPPORT
    targ_defvec=rs6000_xcoff_vec
    targ_selvecs="rs6000_xcoff64_aix_vec"
    want64=true
    ;;
#ifdef BFD64
  powerpc64-*-aix[5-9]* | rs6000-*-aix[5-9]*)
    targ_cflags=-DAIX_WEAK_SUPPORT
    targ_defvec=rs6000_xcoff64_aix_vec
    targ_selvecs="rs6000_xcoff_vec"
    want64=true
    ;;
#endif

  powerpc-*-aix* | powerpc-*-beos* | rs6000-*-*)
    targ_defvec=rs6000_xcoff_vec
    targ64_selvecs=rs6000_xcoff64_vec
    case "${targ}" in
	*-*-aix4.[3456789]* | *-*-aix[56789]*)
	want64=true;;
	*)
	targ_cflags=-DSMALL_ARCHIVE;;
    esac
    ;;
#ifdef BFD64
  powerpc64-*-aix*)
    targ_defvec=rs6000_xcoff64_vec
    targ_selvecs=rs6000_xcoff_vec
    want64=true
    ;;
  powerpc64-*-freebsd*)
    targ_defvec=powerpc_elf64_fbsd_vec
    targ_selvecs="powerpc_elf64_vec powerpc_elf32_vec powerpc_elf32_fbsd_vec powerpc_elf32_le_vec rs6000_xcoff_vec rs6000_xcoff64_vec rs6000_xcoff64_aix_vec"
    want64=true
    ;;
  powerpc64-*-elf* | powerpc-*-elf64* | powerpc64-*-linux* | \
  powerpc64-*-*bsd*)
    targ_defvec=powerpc_elf64_vec
    targ_selvecs="powerpc_elf64_le_vec powerpc_elf32_vec powerpc_elf32_le_vec rs6000_xcoff_vec rs6000_xcoff64_vec rs6000_xcoff64_aix_vec"
    want64=true
    ;;
  powerpc64le-*-elf* | powerpcle-*-elf64* | powerpc64le-*-linux* | \
  powerpc64le-*-*bsd*)
    targ_defvec=powerpc_elf64_le_vec
    targ_selvecs="powerpc_elf64_vec powerpc_elf32_le_vec powerpc_elf32_vec rs6000_xcoff_vec rs6000_xcoff64_vec rs6000_xcoff64_aix_vec"
    want64=true
    ;;
#endif
  powerpc-*-*freebsd*)
    targ_defvec=powerpc_elf32_fbsd_vec
    targ_selvecs="rs6000_xcoff_vec powerpc_elf32_vec powerpc_elf32_le_vec powerpc_boot_vec"
    targ64_selvecs="powerpc_elf64_vec powerpc_elf64_le_vec powerpc_elf64_fbsd_vec"
    ;;
  powerpc-*-*bsd* | powerpc-*-elf* | powerpc-*-sysv4* | powerpc-*-eabi* | \
  powerpc-*-solaris2* | powerpc-*-linux-* | powerpc-*-rtems* | \
  powerpc-*-chorus*)
    targ_defvec=powerpc_elf32_vec
    targ_selvecs="rs6000_xcoff_vec powerpc_elf32_le_vec powerpc_boot_vec"
    targ64_selvecs="powerpc_elf64_vec powerpc_elf64_le_vec"
    ;;
  powerpc-*-kaos*)
    targ_defvec=powerpc_elf32_vec
    targ_selvecs="powerpc_elf32_le_vec powerpc_boot_vec"
    targ64_selvecs="powerpc_elf64_vec powerpc_elf64_le_vec"
    ;;
  powerpc-*-darwin* | powerpc-*-macos10* | powerpc-*-rhapsody*)
    targ_defvec=mach_o_be_vec
    targ_selvecs="mach_o_be_vec mach_o_le_vec mach_o_fat_vec pef_vec pef_xlib_vec sym_vec"
    targ_archs="$targ_archs bfd_i386_arch"
    ;;
  powerpc-*-macos*)
    targ_defvec=powerpc_xcoff_vec
    ;;
  powerpc-*-lynxos*)
    targ_defvec=powerpc_elf32_vec
    targ_selvecs="rs6000_xcoff_vec"
    targ_cflags=-DSMALL_ARCHIVE
    ;;
  powerpc-*-netware*)
    targ_defvec=powerpc_elf32_vec
    targ_selvecs="powerpc_nlm32_vec rs6000_xcoff_vec"
    ;;
  powerpc-*-nto*)
    targ_defvec=powerpc_elf32_vec
    targ_selvecs="rs6000_xcoff_vec powerpc_elf32_le_vec powerpc_boot_vec"
    ;;
  powerpc-*-vxworks* | powerpc-*-windiss*)
    targ_defvec=powerpc_elf32_vxworks_vec
    targ_selvecs="rs6000_xcoff_vec powerpc_elf32_vec powerpc_elf32_le_vec powerpc_boot_vec"
    targ64_selvecs="powerpc_elf64_vec powerpc_elf64_le_vec"
    ;;
  powerpcle-*-nto*)
    targ_defvec=powerpc_elf32_le_vec
    targ_selvecs="rs6000_xcoff_vec powerpc_elf32_vec powerpc_boot_vec"
    ;;
  powerpcle-*-elf* | powerpcle-*-sysv4* | powerpcle-*-eabi* | \
  powerpcle-*-solaris2* | powerpcle-*-linux-* | powerpcle-*-vxworks*)
    targ_defvec=powerpc_elf32_le_vec
    targ_selvecs="rs6000_xcoff_vec powerpc_elf32_vec powerpc_boot_vec"
    targ64_selvecs="powerpc_elf64_vec powerpc_elf64_le_vec"
    ;;
  powerpcle-*-pe | powerpcle-*-winnt* | powerpcle-*-cygwin*)
    targ_defvec=powerpc_pe_le_vec
    targ_selvecs="powerpc_pei_le_vec powerpc_pei_vec powerpc_pe_le_vec powerpc_pe_vec"
    ;;

  pru-*-*)
    targ_defvec=pru_elf32_vec
    ;;

#ifdef BFD64
  riscv32-*-*)
    targ_defvec=riscv_elf32_vec
    targ_selvecs="riscv_elf32_vec riscv_elf64_vec"
    want64=true
    ;;
  riscv64-*-*)
    targ_defvec=riscv_elf64_vec
    targ_selvecs="riscv_elf32_vec riscv_elf64_vec"
    want64=true
    ;;
#endif

  rl78-*-elf)
    targ_defvec=rl78_elf32_vec
    targ_underscore=yes
    ;;

#ifdef BFD64     
  riscv*-*-*)    
    targ_defvec=riscv_elf64_vec
    targ_selvecs="riscv_elf32_vec riscv_elf64_vec"
    want64=true  
    ;;
#endif           

  rx-*-elf)
    targ_defvec=rx_elf32_le_vec
    targ_selvecs="rx_elf32_be_vec rx_elf32_le_vec rx_elf32_be_ns_vec"
    targ_underscore=yes
    ;;

  s390-*-linux*)
    targ_defvec=s390_elf32_vec
    targ64_selvecs=s390_elf64_vec
    want64=true
    ;;
#ifdef BFD64
  s390x-*-linux*)
    targ_defvec=s390_elf64_vec
    targ_selvecs=s390_elf32_vec
    want64=true
    ;;
  s390x-*-tpf*)
    targ_defvec=s390_elf64_vec
    want64=true
    ;;

  score*-*-elf*)
    targ_defvec=score_elf32_be_vec
    targ_selvecs=score_elf32_le_vec
    ;;

  sh64l*-*-elf*)
    targ_defvec=sh64_elf32_le_vec
    targ_selvecs="sh64_elf32_vec sh64_elf64_le_vec sh64_elf64_vec sh_elf32_le_vec sh_elf32_vec"
    targ_underscore=yes
    want64=true
    ;;
  sh64-*-elf*)
    targ_defvec=sh64_elf32_vec
    targ_selvecs="sh64_elf32_le_vec sh64_elf64_vec sh64_elf64_le_vec sh_elf32_vec sh_elf32_le_vec"
    targ_underscore=yes
    want64=true
    ;;
  sh64eb-*-linux*)
    targ_defvec=sh64_elf32_linux_be_vec
    targ_selvecs="sh64_elf32_linux_vec sh64_elf64_linux_be_vec sh64_elf64_linux_vec sh_elf32_linux_be_vec sh_elf32_linux_vec"
    want64=true
    ;;
  sh64-*-linux*)
    targ_defvec=sh64_elf32_linux_vec
    targ_selvecs="sh64_elf32_linux_be_vec sh64_elf64_linux_vec sh64_elf64_linux_be_vec sh_elf32_linux_vec sh_elf32_linux_be_vec"
    want64=true
    ;;
  sh-*-linux*)
    targ_defvec=sh_elf32_linux_be_vec
    targ_selvecs="sh_elf32_linux_vec sh64_elf32_linux_vec sh64_elf32_linux_be_vec sh64_elf64_linux_vec sh64_elf64_linux_be_vec"
    targ_selvecs="${targ_selvecs} sh_elf32_fdpic_le_vec sh_elf32_fdpic_be_vec"
    want64=true
    ;;
#endif /* BFD64 */

  sh*eb-*-linux*)
    targ_defvec=sh_elf32_linux_be_vec
    targ_selvecs=sh_elf32_linux_vec
    targ_selvecs="${targ_selvecs} sh_elf32_fdpic_le_vec sh_elf32_fdpic_be_vec"
    ;;
  sh*-*-linux*)
    targ_defvec=sh_elf32_linux_vec
    targ_selvecs=sh_elf32_linux_be_vec
    targ_selvecs="${targ_selvecs} sh_elf32_fdpic_le_vec sh_elf32_fdpic_be_vec"
    ;;

  sh-*-uclinux* | sh[12]-*-uclinux*)
    targ_defvec=sh_elf32_vec
    targ_selvecs="sh_elf32_le_vec sh_elf32_linux_be_vec sh_elf32_linux_vec sh_elf32_fdpic_le_vec sh_elf32_fdpic_be_vec"
#ifdef BFD64
    targ_selvecs="${targ_selvecs} sh64_elf32_linux_vec sh64_elf32_linux_be_vec sh64_elf64_linux_vec sh64_elf64_linux_be_vec"
#endif
    ;;

#ifdef BFD64
  sh5le-*-netbsd*)
    targ_defvec=sh64_elf32_nbsd_le_vec
    targ_selvecs="sh64_elf32_nbsd_vec sh64_elf64_nbsd_le_vec sh64_elf64_nbsd_vec sh_elf32_nbsd_vec sh_elf32_nbsd_le_vec"
    want64=true
    ;;
  sh5-*-netbsd*)
    targ_defvec=sh64_elf32_nbsd_vec
    targ_selvecs="sh64_elf32_nbsd_le_vec sh64_elf64_nbsd_le_vec sh64_elf64_nbsd_vec sh_elf32_nbsd_vec sh_elf32_nbsd_le_vec"
    want64=true
    ;;

  sh64le-*-netbsd*)
    targ_defvec=sh64_elf64_nbsd_le_vec
    targ_selvecs="sh64_elf64_nbsd_vec sh64_elf32_nbsd_le_vec sh64_elf32_nbsd_vec sh_elf32_nbsd_vec sh_elf32_nbsd_le_vec"
    want64=true
    ;;
  sh64-*-netbsd*)
    targ_defvec=sh64_elf64_nbsd_vec
    targ_selvecs="sh64_elf64_nbsd_le_vec sh64_elf32_nbsd_le_vec sh64_elf32_nbsd_vec sh_elf32_nbsd_vec sh_elf32_nbsd_le_vec"
    want64=true
    ;;

#endif

  sh*l*-*-netbsdelf*)
    targ_defvec=sh_elf32_nbsd_le_vec
    targ_selvecs="sh_elf32_nbsd_vec sh_coff_vec sh_coff_le_vec sh64_elf32_nbsd_le_vec sh64_elf32_nbsd_vec sh64_elf64_nbsd_le_vec sh64_elf64_nbsd_vec"
    want64=true
    ;;
  sh-*-netbsdelf*)
    targ_defvec=sh_elf32_nbsd_vec
    targ_selvecs="sh_elf32_nbsd_le_vec sh_coff_vec sh_coff_le_vec sh64_elf32_nbsd_le_vec sh64_elf32_nbsd_vec sh64_elf64_nbsd_le_vec sh64_elf64_nbsd_vec"
    want64=true
    ;;
  sh*-*-netbsdelf*)
    targ_defvec=sh_elf32_nbsd_vec
    targ_selvecs="sh_elf32_nbsd_le_vec sh_coff_vec sh_coff_le_vec"
    ;;
  sh*-*-symbianelf*)
    targ_defvec=sh_elf32_symbian_le_vec
    targ_selvecs="sh_coff_le_vec sh_coff_small_le_vec"
    targ_underscore=yes
    ;;

#ifdef BFD64
  shl*-*-elf* | sh[1234]l*-*-elf* | sh3el*-*-elf* | shl*-*-kaos*)
    targ_defvec=sh_elf32_le_vec
    targ_selvecs="sh_elf32_vec sh_coff_le_vec sh_coff_vec sh_coff_small_le_vec sh_coff_small_vec sh64_elf32_vec sh64_elf32_le_vec sh64_elf64_vec sh64_elf64_le_vec"
    targ_underscore=yes
    want64=true
    ;;
#endif

#ifdef BFD64
  sh-*-elf* | sh[1234]*-elf* | sh-*-rtems* | sh-*-kaos*)
    targ_defvec=sh_elf32_vec
    targ_selvecs="sh_elf32_le_vec sh_coff_vec sh_coff_le_vec sh_coff_small_vec sh_coff_small_le_vec sh64_elf32_vec sh64_elf32_le_vec sh64_elf64_vec sh64_elf64_le_vec"
    targ_underscore=yes
    want64=true
    ;;
#endif

  sh-*-nto*)
    targ_defvec=sh_elf32_vec
    targ_selvecs="sh_elf32_le_vec sh_coff_vec sh_coff_le_vec sh_coff_small_vec sh_coff_small_le_vec"
    targ_underscore=yes
    ;;
  sh*-*-openbsd*)
    targ_defvec=sh_elf32_nbsd_le_vec
    targ_selvecs="sh_elf32_nbsd_vec sh_coff_vec sh_coff_le_vec"
    ;;
  sh-*-pe)
    targ_defvec=sh_pe_le_vec
    targ_selvecs="sh_pe_le_vec sh_pei_le_vec"
    targ_underscore=yes
    ;;
  sh-*-vxworks)
    targ_defvec=sh_elf32_vxworks_vec
    targ_selvecs="sh_elf32_vxworks_le_vec"
    # FIXME None of the following are actually used on this target, but
    # they're necessary for coff-sh.c (which is unconditionally used) to be
    # compiled correctly.
    targ_selvecs="$targ_selvecs sh_coff_vec sh_coff_le_vec sh_coff_small_vec sh_coff_small_le_vec"
    targ_underscore=yes
    ;;
  sh-*-*)
    targ_defvec=sh_coff_vec
    targ_selvecs="sh_coff_vec sh_coff_le_vec sh_coff_small_vec sh_coff_small_le_vec"
    targ_underscore=yes
    ;;

  sparclet-*-aout*)
    targ_defvec=sparc_aout_sunos_be_vec
    targ_selvecs=sparc_aout_le_vec
    targ_underscore=yes
    ;;
  sparc86x-*-aout*)
    targ_defvec=sparc_aout_sunos_be_vec
    targ_underscore=yes
    ;;
  sparclite-*-elf* | sparc86x-*-elf*)
    targ_defvec=sparc_elf32_vec
    ;;
  sparc*-*-chorus*)
    targ_defvec=sparc_elf32_vec
    ;;
  sparc-*-linux*aout*)
    targ_defvec=sparc_aout_linux_vec
    targ_selvecs="sparc_elf32_vec sparc_aout_sunos_be_vec"
    targ_underscore=yes
    ;;
  sparc-*-linux-* | sparcv*-*-linux-*)
    targ_defvec=sparc_elf32_vec
    targ_selvecs="sparc_aout_linux_vec sparc_elf64_vec sparc_aout_sunos_be_vec"
    ;;
  sparc-*-netbsdelf*)
    targ_defvec=sparc_elf32_vec
    targ_selvecs=sparc_aout_nbsd_vec
    want64=true
    ;;
  sparc-*-netbsdaout* | sparc-*-netbsd*)
    targ_defvec=sparc_aout_nbsd_vec
    targ_selvecs=sparc_elf32_vec
    targ_underscore=yes
    ;;
  sparc-*-openbsd[0-2].* | sparc-*-openbsd3.[0-1])
    targ_defvec=sparc_aout_nbsd_vec
    targ_underscore=yes
    ;;
  sparc-*-openbsd*)
    targ_defvec=sparc_elf32_vec
    targ_selvecs=sparc_aout_nbsd_vec
    ;;
  sparc-*-elf*)
    targ_defvec=sparc_elf32_vec
    targ_selvecs=sparc_aout_sunos_be_vec
    ;;
  sparc-*-solaris2.[0-6] | sparc-*-solaris2.[0-6].*)
    targ_defvec=sparc_elf32_sol2_vec
    targ_selvecs=sparc_aout_sunos_be_vec
    ;;
#ifdef BFD64
  sparc-*-solaris2* | sparcv9-*-solaris2* | sparc64-*-solaris2*)
    targ_defvec=sparc_elf32_sol2_vec
    targ_selvecs="sparc_elf64_sol2_vec sparc_aout_sunos_be_vec"
    want64=true
    ;;
#endif
  sparc-*-sysv4*)
    targ_defvec=sparc_elf32_vec
    ;;
  sparc-*-vxworks*)
    targ_defvec=sparc_elf32_vxworks_vec
    targ_selvecs="sparc_elf32_vec sparc_aout_sunos_be_vec"
    ;;
  sparc-*-netware*)
    targ_defvec=sparc_elf32_vec
    targ_selvecs="sparc_nlm32_vec sparc_aout_sunos_be_vec"
    ;;
#ifdef BFD64
  sparc64-*-aout*)
    targ_defvec=sparc_aout_sunos_be_vec
    targ_underscore=yes
    want64=true
    ;;
  sparc64*-*-linux-*)
    targ_defvec=sparc_elf64_vec
    targ_selvecs="sparc_elf32_vec sparc_aout_linux_vec sparc_aout_sunos_be_vec"
    want64=true
    ;;
  sparc64-*-elf* | sparc64-*-rtems* )
    targ_defvec=sparc_elf64_vec
    targ_selvecs=sparc_elf32_vec
    want64=true
    ;;
#endif /* BFD64 */
  sparc*-*-coff*)
    targ_defvec=sparc_coff_vec
    ;;
  sparc-*-rtems*)
    targ_defvec=sparc_elf32_vec
    targ_selvecs="sparc_aout_sunos_be_vec sparc_coff_vec"
    ;;
  sparc*-*-*)
    targ_defvec=sparc_aout_sunos_be_vec
    targ_underscore=yes
    ;;

  spu-*-elf)
    targ_defvec=spu_elf32_vec
    want64=true
    ;;

#if HAVE_aout_vec
  tahoe-*-*)
    targ_defvec=aout_vec
    targ_underscore=yes
    ;;
#endif

  tic6x-*-elf)
    targ_defvec=tic6x_elf32_c6000_le_vec
    targ_selvecs="tic6x_elf32_c6000_be_vec tic6x_elf32_le_vec tic6x_elf32_be_vec"
    ;;

  tic6x-*-uclinux)
    targ_defvec=tic6x_elf32_linux_le_vec
    targ_selvecs="tic6x_elf32_linux_be_vec tic6x_elf32_le_vec tic6x_elf32_be_vec"
    ;;

  tic80*-*-*)
    targ_defvec=tic80_coff_vec
    targ_underscore=yes
    ;;

#ifdef BFD64
  tilegx-*-*)
    targ_defvec=tilegx_elf64_le_vec
    targ_selvecs="tilegx_elf64_be_vec tilegx_elf32_be_vec tilegx_elf32_le_vec"
    ;;
  tilegxbe-*-*)
    targ_defvec=tilegx_elf64_be_vec
    targ_selvecs="tilegx_elf64_le_vec tilegx_elf32_be_vec tilegx_elf32_le_vec"
    ;;
#endif

  tilepro-*-*)
    targ_defvec=tilepro_elf32_vec
    ;;

  ft32*-*-*)
    targ_defvec=ft32_elf32_vec
    ;;

  v850*-*-*)
    targ_defvec=v850_elf32_vec
    targ_selvecs="v800_elf32_vec"
    targ_underscore=yes
    ;;

  vax-*-netbsdelf*)
    targ_defvec=vax_elf32_vec
    targ_selvecs="vax_aout_nbsd_vec vax_aout_1knbsd_vec"
    ;;

  vax-*-netbsdaout* | vax-*-netbsd*)
    targ_defvec=vax_aout_nbsd_vec
    targ_selvecs="vax_elf32_vec vax_aout_1knbsd_vec"
    targ_underscore=yes
    ;;

  vax-*-bsd* | vax-*-ultrix*)
    targ_defvec=vax_aout_bsd_vec
    targ_underscore=yes
    ;;

  vax-*-openbsd*)
    targ_defvec=vax_aout_nbsd_vec
    targ_underscore=yes
    ;;

  vax-*-linux-*)
    targ_defvec=vax_elf32_vec
    ;;

  visium-*-elf)
    targ_defvec=visium_elf32_vec
    ;;

  wasm32-*-*)
    targ_defvec=wasm32_elf32_vec
    targ_selvecs="wasm_vec"
    ;;

  we32k-*-*)
    targ_defvec=we32k_coff_vec
    ;;

  w65-*-*)
    targ_defvec=w65_coff_vec
    ;;

  xgate-*-*)
    targ_defvec=xgate_elf32_vec
    targ_selvecs="xgate_elf32_vec"
    ;;

  xstormy16-*-elf)
    targ_defvec=xstormy16_elf32_vec
    ;;

  xtensa*-*-*)
    targ_defvec=xtensa_elf32_le_vec
    targ_selvecs=xtensa_elf32_be_vec
    ;;
 xc16x-*-elf)
    targ_defvec=xc16x_elf32_vec
    ;;

  z80-*-*)
    targ_defvec=z80_coff_vec
    targ_underscore=no
    ;;

  z8k*-*-*)
    targ_defvec=z8k_coff_vec
    targ_underscore=yes
    ;;

  *-*-ieee*)
    targ_defvec=ieee_vec
    ;;

  *-adobe-*)
    targ_defvec=aout_adobe_vec
    targ_underscore=yes
    ;;

  *-sony-*)
    targ_defvec=m68k_aout_newsos3_vec
    targ_underscore=yes
    ;;

  *-tandem-*)
    targ_defvec=m68k_coff_vec
    targ_selvecs=ieee_vec
    ;;
# END OF targmatch.h
  *)
    echo 1>&2 "*** BFD does not support target ${targ}."
    echo 1>&2 "*** Look in bfd/config.bfd for supported targets."
    exit 1
    ;;
esac

# All MIPS ELF targets need a 64-bit bfd_vma.
case "${targ_defvec} ${targ_selvecs}" in
  *mips_elf*)
    want64=true
    ;;
esac

case "${host64}${want64}" in
  *true*)
    targ_selvecs="${targ_selvecs} ${targ64_selvecs}"
    ;;
esac

# If we support any ELF target, then automatically add support for the
# generic ELF targets.  This permits an objdump with some ELF support
# to be used on an arbitrary ELF file for anything other than
# relocation information.
case "${targ_defvec} ${targ_selvecs}" in
  *elf64* | *mips_elf32_n*)
    targ_selvecs="${targ_selvecs} elf64_le_vec elf64_be_vec elf32_le_vec elf32_be_vec"
    ;;
  *elf32*)
    targ_selvecs="${targ_selvecs} elf32_le_vec elf32_be_vec"
    ;;
esac

# If we support Intel MCU target, then add support for bfd_iamcu_arch.
case "${targ_defvec} ${targ_selvecs}" in
  *iamcu_elf32*)
    targ_archs="$targ_archs bfd_iamcu_arch"
    ;;
esac

# If we support Intel L1OM target, then add support for bfd_l1om_arch.
case "${targ_defvec} ${targ_selvecs}" in
  *l1om_elf64*)
    targ_archs="$targ_archs bfd_l1om_arch"
    ;;
esac

# If we support Intel K1OM target, then add support for bfd_k1om_arch.
case "${targ_defvec} ${targ_selvecs}" in
  *k1om_elf64*)
    targ_archs="$targ_archs bfd_k1om_arch"
    ;;
esac<|MERGE_RESOLUTION|>--- conflicted
+++ resolved
@@ -716,13 +716,8 @@
     ;;
   i[3-7]86-*-netbsdelf* | i[3-7]86-*-netbsd*-gnu* | i[3-7]86-*-knetbsd*-gnu)
     targ_defvec=i386_elf32_vec
-<<<<<<< HEAD
-    targ_selvecs="i386_aout_nbsd_vec iamcu_elf32_vec"
-    targ64_selvecs="x86_64_elf64_vec l1om_elf64_vec k1om_elf64_vec"
-=======
     targ_selvecs="i386_aout_nbsd_vec iamcu_elf32_vec i386_coff_vec i386_pei_vec"
     targ64_selvecs="x86_64_elf64_vec l1om_elf64_vec k1om_elf64_vec x86_64_pei_vec"
->>>>>>> b2b84690
     ;;
   i[3-7]86-*-netbsdpe*)
     targ_defvec=i386_pe_vec
