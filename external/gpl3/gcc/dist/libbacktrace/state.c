--- conflicted
+++ resolved
@@ -1,9 +1,5 @@
 /* state.c -- Create the backtrace state.
-<<<<<<< HEAD
-   Copyright (C) 2012-2019 Free Software Foundation, Inc.
-=======
    Copyright (C) 2012-2020 Free Software Foundation, Inc.
->>>>>>> 9e014010
    Written by Ian Lance Taylor, Google.
 
 Redistribution and use in source and binary forms, with or without
