# configure.ac -- Backtrace configure script.
<<<<<<< HEAD
# Copyright (C) 2012-2019 Free Software Foundation, Inc.
=======
# Copyright (C) 2012-2020 Free Software Foundation, Inc.
>>>>>>> 9e014010

# Redistribution and use in source and binary forms, with or without
# modification, are permitted provided that the following conditions are
# met:

#     (1) Redistributions of source code must retain the above copyright
#     notice, this list of conditions and the following disclaimer.

#     (2) Redistributions in binary form must reproduce the above copyright
#     notice, this list of conditions and the following disclaimer in
#     the documentation and/or other materials provided with the
#     distribution.

#     (3) The name of the author may not be used to
#     endorse or promote products derived from this software without
#     specific prior written permission.

# THIS SOFTWARE IS PROVIDED BY THE AUTHOR ``AS IS'' AND ANY EXPRESS OR
# IMPLIED WARRANTIES, INCLUDING, BUT NOT LIMITED TO, THE IMPLIED
# WARRANTIES OF MERCHANTABILITY AND FITNESS FOR A PARTICULAR PURPOSE ARE
# DISCLAIMED. IN NO EVENT SHALL THE AUTHOR BE LIABLE FOR ANY DIRECT,
# INDIRECT, INCIDENTAL, SPECIAL, EXEMPLARY, OR CONSEQUENTIAL DAMAGES
# (INCLUDING, BUT NOT LIMITED TO, PROCUREMENT OF SUBSTITUTE GOODS OR
# SERVICES; LOSS OF USE, DATA, OR PROFITS; OR BUSINESS INTERRUPTION)
# HOWEVER CAUSED AND ON ANY THEORY OF LIABILITY, WHETHER IN CONTRACT,
# STRICT LIABILITY, OR TORT (INCLUDING NEGLIGENCE OR OTHERWISE) ARISING
# IN ANY WAY OUT OF THE USE OF THIS SOFTWARE, EVEN IF ADVISED OF THE
# POSSIBILITY OF SUCH DAMAGE.

AC_INIT(package-unused, version-unused,, libbacktrace)
AC_CONFIG_SRCDIR(backtrace.h)
AC_CONFIG_HEADER(config.h)

if test -n "${with_target_subdir}"; then
  AM_ENABLE_MULTILIB(, ..)
fi

AC_CANONICAL_SYSTEM
target_alias=${target_alias-$host_alias}

AC_USE_SYSTEM_EXTENSIONS

libtool_VERSION=1:0:0
AC_SUBST(libtool_VERSION)

# 1.11.1: Require that version of automake.
# foreign: Don't require README, INSTALL, NEWS, etc.
# no-define: Don't define PACKAGE and VERSION.
# no-dependencies: Don't generate automatic dependencies.
#    (because it breaks when using bootstrap-lean, since some of the
#    headers are gone at "make install" time).
# -Wall: Issue all automake warnings.
# -Wno-portability: Don't warn about constructs supported by GNU make.
#    (because GCC requires GNU make anyhow).
AM_INIT_AUTOMAKE([1.11.1 foreign no-dist no-define no-dependencies -Wall -Wno-portability])

AM_MAINTAINER_MODE

AC_ARG_WITH(target-subdir,
[  --with-target-subdir=SUBDIR      Configuring in a subdirectory for target])

# We must force CC to /not/ be precious variables; otherwise
# the wrong, non-multilib-adjusted value will be used in multilibs.
# As a side effect, we have to subst CFLAGS ourselves.
m4_rename([_AC_ARG_VAR_PRECIOUS],[backtrace_PRECIOUS])
m4_define([_AC_ARG_VAR_PRECIOUS],[])
AC_PROG_CC
m4_rename_force([backtrace_PRECIOUS],[_AC_ARG_VAR_PRECIOUS])

AC_SUBST(CFLAGS)

AC_PROG_RANLIB

AC_PROG_AWK
case "$AWK" in
"") AC_MSG_ERROR([can't build without awk]) ;;
esac

AC_CHECK_PROG(DWZ, dwz, dwz)
AM_CONDITIONAL(HAVE_DWZ, test "$DWZ" != "")

LT_INIT
AM_PROG_LIBTOOL

AC_SYS_LARGEFILE

backtrace_supported=yes

if test -n "${with_target_subdir}"; then
  # We are compiling a GCC library.  We can assume that the unwind
  # library exists.
  BACKTRACE_FILE="backtrace.lo simple.lo"
else
  AC_CHECK_HEADER([unwind.h],
    [AC_CHECK_FUNC([_Unwind_Backtrace],
	           [BACKTRACE_FILE="backtrace.lo simple.lo"],
		   [BACKTRACE_FILE="nounwind.lo"
                    backtrace_supported=no])],
    [BACKTRACE_FILE="nounwind.lo"
     backtrace_supported=no])
fi
AC_SUBST(BACKTRACE_FILE)

EXTRA_FLAGS=
if test -n "${with_target_subdir}"; then
  EXTRA_FLAGS="-funwind-tables -frandom-seed=\$@"
else
  AC_CACHE_CHECK([for -funwind-tables option],
    [libbacktrace_cv_c_unwind_tables],
    [CFLAGS_hold="$CFLAGS"
     CFLAGS="$CFLAGS -funwind-tables"
     AC_COMPILE_IFELSE(
       [AC_LANG_PROGRAM([static int f() { return 0; }], [return f();])],
       [libbacktrace_cv_c_unwind_tables=yes],
       [libbacktrace_cv_c_unwind_tables=no])
     CFLAGS="$CFLAGS_hold"])
  if test "$libbacktrace_cv_c_unwind_tables" = "yes"; then
    EXTRA_FLAGS=-funwind-tables
  fi
  AC_CACHE_CHECK([for -frandom-seed=string option],
    [libbacktrace_cv_c_random_seed_string],
    [CFLAGS_hold="$CFLAGS"
     CFLAGS="$CFLAGS -frandom-seed=conftest.lo"
     AC_COMPILE_IFELSE(
       [AC_LANG_PROGRAM([], [return 0;])],
       [libbacktrace_cv_c_random_seed_string=yes],
       [libbacktrace_cv_c_random_seed_string=no])
     CFLAGS="$CFLAGS_hold"])
  if test "$libbacktrace_cv_c_random_seed_string" = "yes"; then
    EXTRA_FLAGS="$EXTRA_FLAGS -frandom-seed=\$@"
  fi
fi

if test -n "${with_target_subdir}"; then
  # Add CET specific flags is Intel CET is enabled.
  GCC_CET_FLAGS(CET_FLAGS)
  EXTRA_FLAGS="$EXTRA_FLAGS $CET_FLAGS"
fi
AC_SUBST(EXTRA_FLAGS)

ACX_PROG_CC_WARNING_OPTS([-W -Wall -Wwrite-strings -Wstrict-prototypes \
			  -Wmissing-prototypes -Wold-style-definition \
			  -Wmissing-format-attribute -Wcast-qual],
			  [WARN_FLAGS])

if test -n "${with_target_subdir}"; then
  WARN_FLAGS="$WARN_FLAGS -Werror"
fi

AC_SUBST(WARN_FLAGS)

if test -n "${with_target_subdir}"; then
  GCC_CHECK_UNWIND_GETIPINFO
else
  ac_save_CFFLAGS="$CFLAGS"
  CFLAGS="$CFLAGS -Werror-implicit-function-declaration"
  AC_MSG_CHECKING([for _Unwind_GetIPInfo])
  AC_LINK_IFELSE(
    [AC_LANG_PROGRAM(
       [#include "unwind.h"
	struct _Unwind_Context *context;
	int ip_before_insn = 0;],
	[return _Unwind_GetIPInfo (context, &ip_before_insn);])],
	[have_unwind_getipinfo=yes], [have_unwind_getipinfo=no])
  CFLAGS="$ac_save_CFLAGS"
  AC_MSG_RESULT([$have_unwind_getipinfo])
  if test "$have_unwind_getipinfo" = "yes"; then
    AC_DEFINE(HAVE_GETIPINFO, 1, [Define if _Unwind_GetIPInfo is available.])
  fi
fi

# Enable --enable-host-shared.
AC_ARG_ENABLE(host-shared,
[AS_HELP_STRING([--enable-host-shared],
		[build host code as shared libraries])],
[PIC_FLAG=-fPIC], [PIC_FLAG=])
AC_SUBST(PIC_FLAG)

# Test for __sync support.
AC_CACHE_CHECK([__sync extensions],
[libbacktrace_cv_sys_sync],
[if test -n "${with_target_subdir}"; then
   case "${host}" in
   hppa*-*-hpux*) libbacktrace_cv_sys_sync=no ;;
   *) libbacktrace_cv_sys_sync=yes ;;
   esac
 else
   AC_LINK_IFELSE(
     [AC_LANG_PROGRAM([int i;],
                      [__sync_bool_compare_and_swap (&i, i, i);
                       __sync_lock_test_and_set (&i, 1);
                       __sync_lock_release (&i);])],
     [libbacktrace_cv_sys_sync=yes],
     [libbacktrace_cv_sys_sync=no])
 fi])
BACKTRACE_SUPPORTS_THREADS=0
if test "$libbacktrace_cv_sys_sync" = "yes"; then
  BACKTRACE_SUPPORTS_THREADS=1
  AC_DEFINE([HAVE_SYNC_FUNCTIONS], 1,
	    [Define to 1 if you have the __sync functions])
fi
AC_SUBST(BACKTRACE_SUPPORTS_THREADS)

# Test for __atomic support.
AC_CACHE_CHECK([__atomic extensions],
[libbacktrace_cv_sys_atomic],
[if test -n "${with_target_subdir}"; then
   libbacktrace_cv_sys_atomic=yes
 else
   AC_LINK_IFELSE(
     [AC_LANG_PROGRAM([int i;],
     		      [__atomic_load_n (&i, __ATOMIC_ACQUIRE);
		       __atomic_store_n (&i, 1, __ATOMIC_RELEASE);])],
     [libbacktrace_cv_sys_atomic=yes],
     [libbacktrace_cv_sys_atomic=no])
 fi])
if test "$libbacktrace_cv_sys_atomic" = "yes"; then
  AC_DEFINE([HAVE_ATOMIC_FUNCTIONS], 1,
	    [Define to 1 if you have the __atomic functions])
fi

# The library needs to be able to read the executable itself.  Compile
# a file to determine the executable format.  The awk script
# filetype.awk prints out the file type.
AC_CACHE_CHECK([output filetype],
[libbacktrace_cv_sys_filetype],
[filetype=
AC_COMPILE_IFELSE(
  [AC_LANG_PROGRAM([int i;], [int j;])],
  [filetype=`${AWK} -f $srcdir/filetype.awk conftest.$ac_objext`],
  [AC_MSG_FAILURE([compiler failed])])
libbacktrace_cv_sys_filetype=$filetype])

# Match the file type to decide what files to compile.
FORMAT_FILE=
backtrace_supports_data=yes
case "$libbacktrace_cv_sys_filetype" in
elf*) FORMAT_FILE="elf.lo" ;;
pecoff) FORMAT_FILE="pecoff.lo"
        backtrace_supports_data=no
	;;
xcoff*) FORMAT_FILE="xcoff.lo"
        backtrace_supports_data=no
        ;;
*) AC_MSG_WARN([could not determine output file type])
   FORMAT_FILE="unknown.lo"
   backtrace_supported=no
   ;;
esac
AC_SUBST(FORMAT_FILE)

# ELF defines.
elfsize=
case "$libbacktrace_cv_sys_filetype" in
elf32) elfsize=32 ;;
elf64) elfsize=64 ;;
*)     elfsize=unused
esac
AC_DEFINE_UNQUOTED([BACKTRACE_ELF_SIZE], [$elfsize], [ELF size: 32 or 64])
AM_CONDITIONAL(HAVE_ELF, test "$FORMAT_FILE" = "elf.lo")

# XCOFF defines.
xcoffsize=
case "$libbacktrace_cv_sys_filetype" in
xcoff32) xcoffsize=32 ;;
xcoff64) xcoffsize=64 ;;
*)       xcoffsize=unused
esac
AC_DEFINE_UNQUOTED([BACKTRACE_XCOFF_SIZE], [$xcoffsize], [XCOFF size: 32 or 64])

BACKTRACE_SUPPORTED=0
if test "$backtrace_supported" = "yes"; then
  BACKTRACE_SUPPORTED=1
fi
AC_SUBST(BACKTRACE_SUPPORTED)

BACKTRACE_SUPPORTS_DATA=0
if test "$backtrace_supports_data" = "yes"; then
  BACKTRACE_SUPPORTS_DATA=1
fi
AC_SUBST(BACKTRACE_SUPPORTS_DATA)

GCC_HEADER_STDINT(gstdint.h)

AC_CHECK_HEADERS(sys/mman.h)
if test "$ac_cv_header_sys_mman_h" = "no"; then
  have_mmap=no
else
  if test -n "${with_target_subdir}"; then
    # When built as a GCC target library, we can't do a link test.  We
    # simply assume that if we have mman.h, we have mmap.
    have_mmap=yes
    case "${host}" in
    *-*-msdosdjgpp)
        # DJGPP has sys/man.h, but no mmap
	have_mmap=no ;;
    esac
  else
    AC_CHECK_FUNC(mmap, [have_mmap=yes], [have_mmap=no])
  fi
fi
if test "$have_mmap" = "no"; then
  VIEW_FILE=read.lo
  ALLOC_FILE=alloc.lo
else
  VIEW_FILE=mmapio.lo
  AC_PREPROC_IFELSE([AC_LANG_SOURCE([
#include <sys/mman.h>
#if !defined(MAP_ANONYMOUS) && !defined(MAP_ANON)
  #error no MAP_ANONYMOUS
#endif
])], [ALLOC_FILE=mmap.lo], [ALLOC_FILE=alloc.lo])
fi
AC_SUBST(VIEW_FILE)
AC_SUBST(ALLOC_FILE)

BACKTRACE_USES_MALLOC=0
if test "$ALLOC_FILE" = "alloc.lo"; then
  BACKTRACE_USES_MALLOC=1
fi
AC_SUBST(BACKTRACE_USES_MALLOC)

# Check for dl_iterate_phdr.
AC_CHECK_HEADERS(link.h)
if test "$ac_cv_header_link_h" = "no"; then
  have_dl_iterate_phdr=no
else
  if test -n "${with_target_subdir}"; then
    # When built as a GCC target library, we can't do a link test.
    AC_EGREP_HEADER([dl_iterate_phdr], [link.h], [have_dl_iterate_phdr=yes],
		    [have_dl_iterate_phdr=no])
  else
    AC_CHECK_FUNC([dl_iterate_phdr], [have_dl_iterate_phdr=yes],
		  [have_dl_iterate_phdr=no])
  fi
fi
if test "$have_dl_iterate_phdr" = "yes"; then
  AC_DEFINE(HAVE_DL_ITERATE_PHDR, 1, [Define if dl_iterate_phdr is available.])
fi

# Check for loadquery.
AC_CHECK_HEADERS(sys/ldr.h)
if test "$ac_cv_header_sys_ldr_h" = "no"; then
  have_loadquery=no
else
  if test -n "${with_target_subdir}"; then
    # When built as a GCC target library, we can't do a link test.
    AC_EGREP_HEADER([loadquery], [sys/ldr.h], [have_loadquery=yes],
		    [have_loadquery=no])
  else
    AC_CHECK_FUNC([loadquery], [have_loadquery=yes],
		  [have_loadquery=no])
  fi
fi
if test "$have_loadquery" = "yes"; then
  AC_DEFINE(HAVE_LOADQUERY, 1, [Define if AIX loadquery is available.])
fi

# Check for the fcntl function.
if test -n "${with_target_subdir}"; then
   case "${host}" in
   *-*-mingw*) have_fcntl=no ;;
   *) have_fcntl=yes ;;
   esac
else
  AC_CHECK_FUNC(fcntl, [have_fcntl=yes], [have_fcntl=no])
fi
if test "$have_fcntl" = "yes"; then
  AC_DEFINE([HAVE_FCNTL], 1,
	    [Define to 1 if you have the fcntl function])
fi

AC_CHECK_DECLS(strnlen)
AC_CHECK_FUNCS(lstat readlink)

# Check for getexecname function.
if test -n "${with_target_subdir}"; then
   case "${host}" in
   *-*-solaris2*) have_getexecname=yes ;;
   *) have_getexecname=no ;;
   esac
else
  AC_CHECK_FUNC(getexecname, [have_getexecname=yes], [have_getexecname=no])
fi
if test "$have_getexecname" = "yes"; then
  AC_DEFINE(HAVE_GETEXECNAME, 1, [Define if getexecname is available.])
fi

# Check for the clock_gettime function.
AC_CHECK_FUNCS(clock_gettime)
clock_gettime_link=
# At least for glibc, clock_gettime is in librt.  But don't
# pull that in if it still doesn't give us the function we want.  This
# test is copied from libgomp, and modified to not link in -lrt as
# we're using this for test timing only.
if test "$ac_cv_func_clock_gettime" = no; then
  AC_CHECK_LIB(rt, clock_gettime,
    [CLOCK_GETTIME_LINK=-lrt
     AC_DEFINE(HAVE_CLOCK_GETTIME, 1,
	       [Define to 1 if you have the `clock_gettime' function.])])
fi
AC_SUBST(CLOCK_GETTIME_LINK)

dnl Test whether the compiler supports the -pthread option.
AC_CACHE_CHECK([whether -pthread is supported],
[libgo_cv_lib_pthread],
[CFLAGS_hold=$CFLAGS
CFLAGS="$CFLAGS -pthread"
AC_COMPILE_IFELSE([AC_LANG_SOURCE([int i;])],
[libgo_cv_lib_pthread=yes],
[libgo_cv_lib_pthread=no])
CFLAGS=$CFLAGS_hold])
PTHREAD_CFLAGS=
if test "$libgo_cv_lib_pthread" = yes; then
  PTHREAD_CFLAGS=-pthread
fi
AC_SUBST(PTHREAD_CFLAGS)

AM_CONDITIONAL(HAVE_PTHREAD, test "$libgo_cv_lib_pthread" = yes)

<<<<<<< HEAD
=======
dnl Test whether the compiler and the linker support the -gdwarf-5 option.
AC_CACHE_CHECK([whether -gdwarf-5 is supported],
[libbacktrace_cv_lib_dwarf5],
[CFLAGS_hold=$CFLAGS
CFLAGS="$CFLAGS -gdwarf-5"
AC_LINK_IFELSE([AC_LANG_PROGRAM([int i;], [return 0;])],
[libbacktrace_cv_lib_dwarf5=yes],
[libbacktrace_cv_lib_dwarf5=no])
CFLAGS=$CFLAGS_hold])
AM_CONDITIONAL(HAVE_DWARF5, test "$libbacktrace_cv_lib_dwarf5" = yes)

>>>>>>> 9e014010
AC_CHECK_LIB([z], [compress],
    [AC_DEFINE(HAVE_ZLIB, 1, [Define if -lz is available.])])
AM_CONDITIONAL(HAVE_ZLIB, test "$ac_cv_lib_z_compress" = yes)

dnl Test whether the linker supports the --compress_debug_sections option.
AC_CACHE_CHECK([whether --compress-debug-sections is supported],
[libgo_cv_ld_compress],
[LDFLAGS_hold=$LDFLAGS
LDFLAGS="$LDFLAGS -Wl,--compress-debug-sections=zlib-gnu"
AC_LINK_IFELSE([AC_LANG_PROGRAM(,)],
[libgo_cv_ld_compress=yes],
[libgo_cv_ld_compress=no])
LDFLAGS=$LDFLAGS_hold])
AM_CONDITIONAL(HAVE_COMPRESSED_DEBUG, test "$libgo_cv_ld_compress" = yes)

AC_ARG_VAR(OBJCOPY, [location of objcopy])
AC_CHECK_PROG(OBJCOPY, objcopy, objcopy,)
AC_CHECK_PROG(READELF, readelf, readelf)
AC_CACHE_CHECK([whether objcopy supports debuglink],
[libbacktrace_cv_objcopy_debuglink],
[if test -n "${with_target_subdir}"; then
  libbacktrace_cv_objcopy_debuglink=no
elif ${OBJCOPY} --add-gnu-debuglink=x /bin/ls /tmp/ls$$; then
  rm -f /tmp/ls$$
  libbacktrace_cv_objcopy_debuglink=yes
else
  libbacktrace_cv_objcopy_debuglink=no
fi])
AM_CONDITIONAL(HAVE_OBJCOPY_DEBUGLINK, test "$libbacktrace_cv_objcopy_debuglink" = yes)

AC_CACHE_CHECK([whether tests can run],
  [libbacktrace_cv_sys_native],
  [AC_RUN_IFELSE([AC_LANG_PROGRAM([], [return 0;])],
     [libbacktrace_cv_sys_native=yes],
     [libbacktrace_cv_sys_native=no],
     [libbacktrace_cv_sys_native=no])])
AM_CONDITIONAL(NATIVE, test "$libbacktrace_cv_sys_native" = "yes")

if test "${multilib}" = "yes"; then
  multilib_arg="--enable-multilib"
else
  multilib_arg=
fi

AC_CONFIG_FILES(Makefile backtrace-supported.h)
AC_CONFIG_FILES(install-debuginfo-for-buildid.sh, chmod +x install-debuginfo-for-buildid.sh)

# We need multilib support, but only if configuring for the target.
AC_CONFIG_COMMANDS([default],
[if test -n "$CONFIG_FILES"; then
   if test -n "${with_target_subdir}"; then
     # Multilibs need MULTISUBDIR defined correctly in certain makefiles so
     # that multilib installs will end up installed in the correct place.
     # The testsuite needs it for multilib-aware ABI baseline files.
     # To work around this not being passed down from config-ml.in ->
     # srcdir/Makefile.am -> srcdir/{src,libsupc++,...}/Makefile.am, manually
     # append it here.  Only modify Makefiles that have just been created.
     #
     # Also, get rid of this simulated-VPATH thing that automake does.
     cat > vpsed << \_EOF
  s!`test -f '$<' || echo '$(srcdir)/'`!!
_EOF
     for i in $SUBDIRS; do
      case $CONFIG_FILES in
       *${i}/Makefile*)
	 #echo "Adding MULTISUBDIR to $i/Makefile"
	 sed -f vpsed $i/Makefile > tmp
	 grep '^MULTISUBDIR =' Makefile >> tmp
	 mv tmp $i/Makefile
	 ;;
      esac
     done
     rm vpsed
   fi
 fi
],
[
# Variables needed in config.status (file generation) which aren't already
# passed by autoconf.
SUBDIRS="$SUBDIRS"
])

AC_OUTPUT<|MERGE_RESOLUTION|>--- conflicted
+++ resolved
@@ -1,9 +1,5 @@
 # configure.ac -- Backtrace configure script.
-<<<<<<< HEAD
-# Copyright (C) 2012-2019 Free Software Foundation, Inc.
-=======
 # Copyright (C) 2012-2020 Free Software Foundation, Inc.
->>>>>>> 9e014010
 
 # Redistribution and use in source and binary forms, with or without
 # modification, are permitted provided that the following conditions are
@@ -424,8 +420,6 @@
 
 AM_CONDITIONAL(HAVE_PTHREAD, test "$libgo_cv_lib_pthread" = yes)
 
-<<<<<<< HEAD
-=======
 dnl Test whether the compiler and the linker support the -gdwarf-5 option.
 AC_CACHE_CHECK([whether -gdwarf-5 is supported],
 [libbacktrace_cv_lib_dwarf5],
@@ -437,7 +431,6 @@
 CFLAGS=$CFLAGS_hold])
 AM_CONDITIONAL(HAVE_DWARF5, test "$libbacktrace_cv_lib_dwarf5" = yes)
 
->>>>>>> 9e014010
 AC_CHECK_LIB([z], [compress],
     [AC_DEFINE(HAVE_ZLIB, 1, [Define if -lz is available.])])
 AM_CONDITIONAL(HAVE_ZLIB, test "$ac_cv_lib_z_compress" = yes)
