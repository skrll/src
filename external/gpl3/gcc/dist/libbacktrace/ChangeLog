--- conflicted
+++ resolved
@@ -1,26 +1,3 @@
-<<<<<<< HEAD
-2020-03-12  Release Manager
-
-	* GCC 9.3.0 released.
-
-2020-02-29  John David Anglin  <danglin@gcc.gnu.org>
-
-	Backport from mainline
-	2019-09-26  Ian Lance Taylor  <iant@golang.org>
-
-	PR libbacktrace/91908
-	* pecoff.c (backtrace_initialize): Explicitly cast unchecked
-	__sync_bool_compare_and_swap to void.
-	* xcoff.c (backtrace_initialize): Likewise.
-
-2019-08-12  Release Manager
-
-	* GCC 9.2.0 released.
-
-2019-05-03  Release Manager
-
-	* GCC 9.1.0 released.
-=======
 2021-04-08  Release Manager
 
 	* GCC 10.3.0 released.
@@ -195,7 +172,6 @@
 	* configure.ac (have_dl_iterate_phdr): Remove *-*-solaris2.10*
 	handling.
 	* configure: Regenerate.
->>>>>>> 9e014010
 
 2019-03-11  Ian Lance Taylor  <iant@golang.org>
 
@@ -306,7 +282,6 @@
 	* read.c (backtrace_get_view): Likewise.
 	* internal.h (backtrace_get_view): Update declaration.
 	* elf.c (elf_add): Pass shstrhdr->sh_size to backtrace_get_view.
-<<<<<<< HEAD
 
 2019-01-17  Tom de Vries  <tdevries@suse.de>
 
@@ -354,55 +329,6 @@
 
 2019-01-17  Tom de Vries  <tdevries@suse.de>
 
-=======
-
-2019-01-17  Tom de Vries  <tdevries@suse.de>
-
-	PR libbacktrace/82857
-	* configure.ac (DWZ): Set with AC_CHECK_PROG.
-	(HAVE_DWZ): Set with AM_CONDITIONAL.
-	* configure: Regenerate.
-	* Makefile.am (TESTS): Add btest_dwz.
-	* Makefile.in: Regenerate.
-
-2019-01-17  Tom de Vries  <tdevries@suse.de>
-
-	PR libbacktrace/82857
-	* dwarf.c (enum attr_val_encoding): Add ATTR_VAL_REF_ALT_INFO.
-	(read_attribute): Handle DW_FORM_GNU_ref_alt using
-	ATTR_VAL_REF_ALT_INFO.
-	(read_referenced_name_from_attr): Handle DW_FORM_GNU_ref_alt.
-
-2019-01-17  Tom de Vries  <tdevries@suse.de>
-
-	* dwarf.c (struct unit): Add low_offset and high_offset fields.
-	(struct unit_vector): New type.
-	(struct dwarf_data): Add units and units_counts fields.
-	(find_unit): New function.
-	(find_address_ranges): Add and handle unit_tag parameter.
-	(build_address_map): Add and handle units_vec parameter.
-	(build_dwarf_data): Pass units_vec to build_address_map.  Store resulting
-	units vector.
-
-2019-01-17  Tom de Vries  <tdevries@suse.de>
-
-	PR libbacktrace/82857
-	* dwarf.c (read_attribute): Handle DW_FORM_GNU_strp_alt
-	using altlink.
-
-2019-01-17  Tom de Vries  <tdevries@suse.de>
-
-	* dwarf.c (enum attr_val_encoding): Add ATTR_VAL_NONE.
-	(read_attribute): Add altlink parameter.  Handle missing altlink for
-	DW_FORM_GNU_strp_alt and DW_FORM_GNU_ref_alt.
-	(find_address_ranges, build_address_map, build_dwarf_data): Add and
-	handle altlink parameter.
-	(read_referenced_name, read_function_entry): Add argument to
-	read_attribute call.
-
-2019-01-17  Tom de Vries  <tdevries@suse.de>
-
->>>>>>> 9e014010
 	* dwarf.c (struct dwarf_data): Add altlink field.
 	(backtrace_dwarf_add): Add and handle fileline_altlink parameter.
 	* elf.c	(elf_add): Add argument to backtrace_dwarf_add call.
@@ -410,7 +336,6 @@
 	* internal.h (backtrace_dwarf_add): Add fileline_altlink parameter.
 	* pecoff.c (coff_add): Add argument to backtrace_dwarf_add call.
 	* xcoff.c (xcoff_add): Same.
-<<<<<<< HEAD
 
 2019-01-17  Tom de Vries  <tdevries@suse.de>
 
@@ -484,81 +409,6 @@
 
 2018-12-14  Tom de Vries  <tdevries@suse.de>
 
-=======
-
-2019-01-17  Tom de Vries  <tdevries@suse.de>
-
-	* internal.h (backtrace_dwarf_add): Add fileline_entry parameter.
-	* dwarf.c (backtrace_dwarf_add): Add and handle fileline_entry parameter.
-	* elf.c	(elf_add): Add and handle fileline_entry parameter.  Add
-	argument to backtrace_dwarf_add call.
-	(phdr_callback, backtrace_initialize): Add argument to elf_add calls.
-	* pecoff.c (coff_add): Add argument to backtrace_dwarf_add call.
-	* xcoff.c (xcoff_add): Same.
-
-2019-01-17  Tom de Vries  <tdevries@suse.de>
-
-	* elf.c (elf_add): Add and handle with_buildid_data and
-	with_buildid_size parameters.  Handle .gnu_debugaltlink section.
-	(phdr_callback, backtrace_initialize): Add arguments to elf_add calls.
-
-2019-01-16  Tom de Vries  <tdevries@suse.de>
-
-	* dwarf.c (read_referenced_name_from_attr): New function.  Factor out
-	of ...
- 	(read_referenced_name): ... here, and ...
-	(read_function_entry): ... here.
-
-2019-01-16  Tom de Vries  <tdevries@suse.de>
-
-	* dwarf.c (read_referenced_name): Don't allow DW_AT_name to override any
-	name.
-	(read_function_entry): Same.  Don't allow name found via
-	DW_AT_abstract_origin or case DW_AT_specification to override linkage
-	name.
-
-2019-01-09  Sandra Loosemore  <sandra@codesourcery.com>
-
-	PR other/16615
-
-	* backtrace.h: Mechanically replace "can not" with "cannot".
-
-2019-01-01  Jakub Jelinek  <jakub@redhat.com>
-
-	Update copyright years.
-
-2018-12-29  Gerald Pfeifer  <gerald@pfeifer.com>
-
-	* Makefile.am (xcoff_%.c): Use an actual newline instead of \n
-	in sed pattern.
-	* Makefile.in: Regenerate.
-
-2018-12-28  Tom de Vries  <tdevries@suse.de>
-
-	* dwarf.c (build_address_map): Reuse unused units.
-
-2018-12-28  Tom de Vries  <tdevries@suse.de>
-
-	* dwarf.c (build_address_map): Simplify by removing local variable
-	abbrevs.
-
-2018-12-28  Ian Lance Taylor  <iant@golang.org>
-	    Tom de Vries  <tdevries@suse.de>
-
-	PR libbacktrace/88063
-	* dwarf.c (free_unit_addrs_vector): Remove.
-	(build_address_map): Keep track of allocated units in vector.  Free
-	allocated units and corresponding abbrevs upon failure.  Remove now
-	redundant call to free_unit_addrs_vector.  Free addrs vector upon
-	failure.  Free allocated unit vector.
-
-2018-12-28  Tom de Vries  <tdevries@suse.de>
-
-	* dwarf.c (build_address_map): Free addrs vector upon failure.
-
-2018-12-14  Tom de Vries  <tdevries@suse.de>
-
->>>>>>> 9e014010
 	PR testsuite/88491
 	* allocfail.sh: Remove "set -o pipefail".
 
@@ -1584,11 +1434,7 @@
 	* Initial implementation.
  
-<<<<<<< HEAD
-Copyright (C) 2012-2019 Free Software Foundation, Inc.
-=======
 Copyright (C) 2012-2020 Free Software Foundation, Inc.
->>>>>>> 9e014010
 
 Copying and distribution of this file, with or without modification,
 are permitted in any medium without royalty provided the copyright
