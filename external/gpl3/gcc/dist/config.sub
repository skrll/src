#! /bin/sh
# Configuration validation subroutine script.
#   Copyright 1992-2019 Free Software Foundation, Inc.

timestamp='2019-06-30'

# This file is free software; you can redistribute it and/or modify it
# under the terms of the GNU General Public License as published by
# the Free Software Foundation; either version 3 of the License, or
# (at your option) any later version.
#
# This program is distributed in the hope that it will be useful, but
# WITHOUT ANY WARRANTY; without even the implied warranty of
# MERCHANTABILITY or FITNESS FOR A PARTICULAR PURPOSE.  See the GNU
# General Public License for more details.
#
# You should have received a copy of the GNU General Public License
# along with this program; if not, see <https://www.gnu.org/licenses/>.
#
# As a special exception to the GNU General Public License, if you
# distribute this file as part of a program that contains a
# configuration script generated by Autoconf, you may include it under
# the same distribution terms that you use for the rest of that
# program.  This Exception is an additional permission under section 7
# of the GNU General Public License, version 3 ("GPLv3").


# Please send patches to <config-patches@gnu.org>.
#
# Configuration subroutine to validate and canonicalize a configuration type.
# Supply the specified configuration type as an argument.
# If it is invalid, we print an error message on stderr and exit with code 1.
# Otherwise, we print the canonical config type on stdout and succeed.

# You can get the latest version of this script from:
# https://git.savannah.gnu.org/gitweb/?p=config.git;a=blob_plain;f=config.sub

# This file is supposed to be the same for all GNU packages
# and recognize all the CPU types, system types and aliases
# that are meaningful with *any* GNU software.
# Each package is responsible for reporting which valid configurations
# it does not support.  The user should be able to distinguish
# a failure to support a valid configuration from a meaningless
# configuration.

# The goal of this file is to map all the various variations of a given
# machine specification into a single specification in the form:
#	CPU_TYPE-MANUFACTURER-OPERATING_SYSTEM
# or in some cases, the newer four-part form:
#	CPU_TYPE-MANUFACTURER-KERNEL-OPERATING_SYSTEM
# It is wrong to echo any other type of specification.

me=`echo "$0" | sed -e 's,.*/,,'`

usage="\
Usage: $0 [OPTION] CPU-MFR-OPSYS or ALIAS

Canonicalize a configuration name.

Options:
  -h, --help         print this help, then exit
  -t, --time-stamp   print date of last modification, then exit
  -v, --version      print version number, then exit

Report bugs and patches to <config-patches@gnu.org>."

version="\
GNU config.sub ($timestamp)

Copyright 1992-2019 Free Software Foundation, Inc.

This is free software; see the source for copying conditions.  There is NO
warranty; not even for MERCHANTABILITY or FITNESS FOR A PARTICULAR PURPOSE."

help="
Try \`$me --help' for more information."

# Parse command line
while test $# -gt 0 ; do
  case $1 in
    --time-stamp | --time* | -t )
       echo "$timestamp" ; exit ;;
    --version | -v )
       echo "$version" ; exit ;;
    --help | --h* | -h )
       echo "$usage"; exit ;;
    -- )     # Stop option processing
       shift; break ;;
    - )	# Use stdin as input.
       break ;;
    -* )
       echo "$me: invalid option $1$help" >&2
       exit 1 ;;

    *local*)
       # First pass through any local machine types.
       echo "$1"
       exit ;;

    * )
       break ;;
  esac
done

case $# in
 0) echo "$me: missing argument$help" >&2
    exit 1;;
 1) ;;
 *) echo "$me: too many arguments$help" >&2
    exit 1;;
esac

# Split fields of configuration type
# shellcheck disable=SC2162
IFS="-" read field1 field2 field3 field4 <<EOF
$1
EOF

# Separate into logical components for further validation
case $1 in
	*-*-*-*-*)
		echo Invalid configuration \`"$1"\': more than four components >&2
		exit 1
		;;
	*-*-*-*)
		basic_machine=$field1-$field2
		os=$field3-$field4
		;;
	*-*-*)
		# Ambiguous whether COMPANY is present, or skipped and KERNEL-OS is two
		# parts
		maybe_os=$field2-$field3
		case $maybe_os in
			nto-qnx* | linux-gnu* | linux-android* | linux-dietlibc \
			| linux-newlib* | linux-musl* | linux-uclibc* | uclinux-uclibc* \
			| uclinux-gnu* | kfreebsd*-gnu* | knetbsd*-gnu* | netbsd*-gnu* \
			| netbsd*-eabi* | kopensolaris*-gnu* | cloudabi*-eabi* \
			| storm-chaos* | os2-emx* | rtmk-nova*)
				basic_machine=$field1
				os=$maybe_os
				;;
			android-linux)
				basic_machine=$field1-unknown
				os=linux-android
				;;
			*)
				basic_machine=$field1-$field2
				os=$field3
				;;
		esac
		;;
	*-*)
		# A lone config we happen to match not fitting any pattern
		case $field1-$field2 in
			decstation-3100)
				basic_machine=mips-dec
				os=
				;;
			*-*)
				# Second component is usually, but not always the OS
				case $field2 in
					# Prevent following clause from handling this valid os
					sun*os*)
						basic_machine=$field1
						os=$field2
						;;
					# Manufacturers
					dec* | mips* | sequent* | encore* | pc533* | sgi* | sony* \
					| att* | 7300* | 3300* | delta* | motorola* | sun[234]* \
					| unicom* | ibm* | next | hp | isi* | apollo | altos* \
					| convergent* | ncr* | news | 32* | 3600* | 3100* \
					| hitachi* | c[123]* | convex* | sun | crds | omron* | dg \
					| ultra | tti* | harris | dolphin | highlevel | gould \
					| cbm | ns | masscomp | apple | axis | knuth | cray \
					| microblaze* | sim | cisco \
					| oki | wec | wrs | winbond)
						basic_machine=$field1-$field2
						os=
						;;
					*)
						basic_machine=$field1
						os=$field2
						;;
				esac
			;;
		esac
		;;
	*)
		# Convert single-component short-hands not valid as part of
		# multi-component configurations.
		case $field1 in
			386bsd)
				basic_machine=i386-pc
				os=bsd
				;;
			a29khif)
				basic_machine=a29k-amd
				os=udi
				;;
			adobe68k)
				basic_machine=m68010-adobe
				os=scout
				;;
			alliant)
				basic_machine=fx80-alliant
				os=
				;;
			altos | altos3068)
				basic_machine=m68k-altos
				os=
				;;
			am29k)
				basic_machine=a29k-none
				os=bsd
				;;
			amdahl)
				basic_machine=580-amdahl
				os=sysv
				;;
			amiga)
				basic_machine=m68k-unknown
				os=
				;;
			amigaos | amigados)
				basic_machine=m68k-unknown
				os=amigaos
				;;
			amigaunix | amix)
				basic_machine=m68k-unknown
				os=sysv4
				;;
			apollo68)
				basic_machine=m68k-apollo
				os=sysv
				;;
			apollo68bsd)
				basic_machine=m68k-apollo
				os=bsd
				;;
			aros)
				basic_machine=i386-pc
				os=aros
				;;
			aux)
				basic_machine=m68k-apple
				os=aux
				;;
			balance)
				basic_machine=ns32k-sequent
				os=dynix
				;;
			blackfin)
				basic_machine=bfin-unknown
				os=linux
				;;
			cegcc)
				basic_machine=arm-unknown
				os=cegcc
				;;
			convex-c1)
				basic_machine=c1-convex
				os=bsd
				;;
			convex-c2)
				basic_machine=c2-convex
				os=bsd
				;;
			convex-c32)
				basic_machine=c32-convex
				os=bsd
				;;
			convex-c34)
				basic_machine=c34-convex
				os=bsd
				;;
			convex-c38)
				basic_machine=c38-convex
				os=bsd
				;;
			cray)
				basic_machine=j90-cray
				os=unicos
				;;
			crds | unos)
				basic_machine=m68k-crds
				os=
				;;
			da30)
				basic_machine=m68k-da30
				os=
				;;
			decstation | pmax | pmin | dec3100 | decstatn)
				basic_machine=mips-dec
				os=
				;;
			delta88)
				basic_machine=m88k-motorola
				os=sysv3
				;;
			dicos)
				basic_machine=i686-pc
				os=dicos
				;;
			djgpp)
				basic_machine=i586-pc
				os=msdosdjgpp
				;;
			ebmon29k)
				basic_machine=a29k-amd
				os=ebmon
				;;
			es1800 | OSE68k | ose68k | ose | OSE)
				basic_machine=m68k-ericsson
				os=ose
				;;
			gmicro)
				basic_machine=tron-gmicro
				os=sysv
				;;
			go32)
				basic_machine=i386-pc
				os=go32
				;;
			h8300hms)
				basic_machine=h8300-hitachi
				os=hms
				;;
			h8300xray)
				basic_machine=h8300-hitachi
				os=xray
				;;
			h8500hms)
				basic_machine=h8500-hitachi
				os=hms
				;;
			harris)
				basic_machine=m88k-harris
				os=sysv3
				;;
			hp300 | hp300hpux)
				basic_machine=m68k-hp
				os=hpux
				;;
			hp300bsd)
				basic_machine=m68k-hp
				os=bsd
				;;
			hppaosf)
				basic_machine=hppa1.1-hp
				os=osf
				;;
			hppro)
				basic_machine=hppa1.1-hp
				os=proelf
				;;
			i386mach)
				basic_machine=i386-mach
				os=mach
				;;
			isi68 | isi)
				basic_machine=m68k-isi
				os=sysv
				;;
			m68knommu)
				basic_machine=m68k-unknown
				os=linux
				;;
			magnum | m3230)
				basic_machine=mips-mips
				os=sysv
				;;
			merlin)
				basic_machine=ns32k-utek
				os=sysv
				;;
			mingw64)
				basic_machine=x86_64-pc
				os=mingw64
				;;
			mingw32)
				basic_machine=i686-pc
				os=mingw32
				;;
			mingw32ce)
				basic_machine=arm-unknown
				os=mingw32ce
				;;
			monitor)
				basic_machine=m68k-rom68k
				os=coff
				;;
			morphos)
				basic_machine=powerpc-unknown
				os=morphos
				;;
			moxiebox)
				basic_machine=moxie-unknown
				os=moxiebox
				;;
			msdos)
				basic_machine=i386-pc
				os=msdos
				;;
			msys)
				basic_machine=i686-pc
				os=msys
				;;
			mvs)
				basic_machine=i370-ibm
				os=mvs
				;;
			nacl)
				basic_machine=le32-unknown
				os=nacl
				;;
			ncr3000)
				basic_machine=i486-ncr
				os=sysv4
				;;
			netbsd386)
				basic_machine=i386-pc
				os=netbsd
				;;
			netwinder)
				basic_machine=armv4l-rebel
				os=linux
				;;
			news | news700 | news800 | news900)
				basic_machine=m68k-sony
				os=newsos
				;;
			news1000)
				basic_machine=m68030-sony
				os=newsos
				;;
			necv70)
				basic_machine=v70-nec
				os=sysv
				;;
			nh3000)
				basic_machine=m68k-harris
				os=cxux
				;;
			nh[45]000)
				basic_machine=m88k-harris
				os=cxux
				;;
			nindy960)
				basic_machine=i960-intel
				os=nindy
				;;
			mon960)
				basic_machine=i960-intel
				os=mon960
				;;
			nonstopux)
				basic_machine=mips-compaq
				os=nonstopux
				;;
			os400)
				basic_machine=powerpc-ibm
				os=os400
				;;
			OSE68000 | ose68000)
				basic_machine=m68000-ericsson
				os=ose
				;;
			os68k)
				basic_machine=m68k-none
				os=os68k
				;;
			paragon)
				basic_machine=i860-intel
				os=osf
				;;
			parisc)
				basic_machine=hppa-unknown
				os=linux
				;;
			pw32)
				basic_machine=i586-unknown
				os=pw32
				;;
			rdos | rdos64)
				basic_machine=x86_64-pc
				os=rdos
				;;
			rdos32)
				basic_machine=i386-pc
				os=rdos
				;;
			rom68k)
				basic_machine=m68k-rom68k
				os=coff
				;;
			sa29200)
				basic_machine=a29k-amd
				os=udi
				;;
			sei)
				basic_machine=mips-sei
				os=seiux
				;;
			sequent)
				basic_machine=i386-sequent
				os=
				;;
			sps7)
				basic_machine=m68k-bull
				os=sysv2
				;;
			st2000)
				basic_machine=m68k-tandem
				os=
				;;
			stratus)
				basic_machine=i860-stratus
				os=sysv4
				;;
			sun2)
				basic_machine=m68000-sun
				os=
				;;
			sun2os3)
				basic_machine=m68000-sun
				os=sunos3
				;;
			sun2os4)
				basic_machine=m68000-sun
				os=sunos4
				;;
			sun3)
				basic_machine=m68k-sun
				os=
				;;
			sun3os3)
				basic_machine=m68k-sun
				os=sunos3
				;;
			sun3os4)
				basic_machine=m68k-sun
				os=sunos4
				;;
			sun4)
				basic_machine=sparc-sun
				os=
				;;
			sun4os3)
				basic_machine=sparc-sun
				os=sunos3
				;;
			sun4os4)
				basic_machine=sparc-sun
				os=sunos4
				;;
			sun4sol2)
				basic_machine=sparc-sun
				os=solaris2
				;;
			sun386 | sun386i | roadrunner)
				basic_machine=i386-sun
				os=
				;;
			sv1)
				basic_machine=sv1-cray
				os=unicos
				;;
			symmetry)
				basic_machine=i386-sequent
				os=dynix
				;;
			t3e)
				basic_machine=alphaev5-cray
				os=unicos
				;;
			t90)
				basic_machine=t90-cray
				os=unicos
				;;
			toad1)
				basic_machine=pdp10-xkl
				os=tops20
				;;
			tpf)
				basic_machine=s390x-ibm
				os=tpf
				;;
			udi29k)
				basic_machine=a29k-amd
				os=udi
				;;
			ultra3)
				basic_machine=a29k-nyu
				os=sym1
				;;
			v810 | necv810)
				basic_machine=v810-nec
				os=none
				;;
			vaxv)
				basic_machine=vax-dec
				os=sysv
				;;
			vms)
				basic_machine=vax-dec
				os=vms
				;;
			vsta)
				basic_machine=i386-pc
				os=vsta
				;;
			vxworks960)
				basic_machine=i960-wrs
				os=vxworks
				;;
			vxworks68)
				basic_machine=m68k-wrs
				os=vxworks
				;;
			vxworks29k)
				basic_machine=a29k-wrs
				os=vxworks
				;;
			xbox)
				basic_machine=i686-pc
				os=mingw32
				;;
			ymp)
				basic_machine=ymp-cray
				os=unicos
				;;
			*)
				basic_machine=$1
				os=
				;;
		esac
		;;
esac

# Decode 1-component or ad-hoc basic machines
case $basic_machine in
	# Here we handle the default manufacturer of certain CPU types.  It is in
	# some cases the only manufacturer, in others, it is the most popular.
	w89k)
		cpu=hppa1.1
		vendor=winbond
		;;
	op50n)
		cpu=hppa1.1
		vendor=oki
		;;
	op60c)
		cpu=hppa1.1
		vendor=oki
		;;
	ibm*)
		cpu=i370
		vendor=ibm
		;;
	orion105)
		cpu=clipper
		vendor=highlevel
		;;
	mac | mpw | mac-mpw)
		cpu=m68k
		vendor=apple
		;;
	pmac | pmac-mpw)
		cpu=powerpc
		vendor=apple
		;;

	# Recognize the various machine names and aliases which stand
	# for a CPU type and a company and sometimes even an OS.
	3b1 | 7300 | 7300-att | att-7300 | pc7300 | safari | unixpc)
		cpu=m68000
		vendor=att
		;;
	3b*)
		cpu=we32k
		vendor=att
		;;
	bluegene*)
		cpu=powerpc
		vendor=ibm
		os=cnk
		;;
	decsystem10* | dec10*)
		cpu=pdp10
		vendor=dec
		os=tops10
		;;
	decsystem20* | dec20*)
		cpu=pdp10
		vendor=dec
		os=tops20
		;;
	delta | 3300 | motorola-3300 | motorola-delta \
	      | 3300-motorola | delta-motorola)
		cpu=m68k
		vendor=motorola
		;;
	dpx2*)
		cpu=m68k
		vendor=bull
		os=sysv3
		;;
	encore | umax | mmax)
		cpu=ns32k
		vendor=encore
		;;
	elxsi)
		cpu=elxsi
		vendor=elxsi
		os=${os:-bsd}
		;;
	fx2800)
		cpu=i860
		vendor=alliant
		;;
	genix)
		cpu=ns32k
		vendor=ns
		;;
	h3050r* | hiux*)
		cpu=hppa1.1
		vendor=hitachi
		os=hiuxwe2
		;;
	hp3k9[0-9][0-9] | hp9[0-9][0-9])
		cpu=hppa1.0
		vendor=hp
		;;
	hp9k2[0-9][0-9] | hp9k31[0-9])
		cpu=m68000
		vendor=hp
		;;
	hp9k3[2-9][0-9])
		cpu=m68k
		vendor=hp
		;;
	hp9k6[0-9][0-9] | hp6[0-9][0-9])
		cpu=hppa1.0
		vendor=hp
		;;
	hp9k7[0-79][0-9] | hp7[0-79][0-9])
		cpu=hppa1.1
		vendor=hp
		;;
	hp9k78[0-9] | hp78[0-9])
		# FIXME: really hppa2.0-hp
		cpu=hppa1.1
		vendor=hp
		;;
	hp9k8[67]1 | hp8[67]1 | hp9k80[24] | hp80[24] | hp9k8[78]9 | hp8[78]9 | hp9k893 | hp893)
		# FIXME: really hppa2.0-hp
		cpu=hppa1.1
		vendor=hp
		;;
	hp9k8[0-9][13679] | hp8[0-9][13679])
		cpu=hppa1.1
		vendor=hp
		;;
	hp9k8[0-9][0-9] | hp8[0-9][0-9])
		cpu=hppa1.0
		vendor=hp
		;;
	i*86v32)
		cpu=`echo "$1" | sed -e 's/86.*/86/'`
		vendor=pc
		os=sysv32
		;;
	i*86v4*)
		cpu=`echo "$1" | sed -e 's/86.*/86/'`
		vendor=pc
		os=sysv4
		;;
	i*86v)
		cpu=`echo "$1" | sed -e 's/86.*/86/'`
		vendor=pc
		os=sysv
		;;
	i*86sol2)
		cpu=`echo "$1" | sed -e 's/86.*/86/'`
		vendor=pc
		os=solaris2
		;;
	j90 | j90-cray)
		cpu=j90
		vendor=cray
		os=${os:-unicos}
		;;
	iris | iris4d)
		cpu=mips
		vendor=sgi
		case $os in
		    irix*)
			;;
		    *)
			os=irix4
			;;
		esac
		;;
	miniframe)
		cpu=m68000
		vendor=convergent
		;;
	*mint | mint[0-9]* | *MiNT | *MiNT[0-9]*)
		cpu=m68k
		vendor=atari
		os=mint
		;;
	news-3600 | risc-news)
		cpu=mips
		vendor=sony
		os=newsos
		;;
	next | m*-next)
		cpu=m68k
		vendor=next
		case $os in
		    openstep*)
		        ;;
		    nextstep*)
			;;
		    ns2*)
		      os=nextstep2
			;;
		    *)
		      os=nextstep3
			;;
		esac
		;;
	np1)
		cpu=np1
		vendor=gould
		;;
	op50n-* | op60c-*)
		cpu=hppa1.1
		vendor=oki
		os=proelf
		;;
	pa-hitachi)
		cpu=hppa1.1
		vendor=hitachi
		os=hiuxwe2
		;;
	pbd)
		cpu=sparc
		vendor=tti
		;;
	pbb)
		cpu=m68k
		vendor=tti
		;;
	pc532)
		cpu=ns32k
		vendor=pc532
		;;
	pn)
		cpu=pn
		vendor=gould
		;;
	power)
		cpu=power
		vendor=ibm
		;;
	ps2)
		cpu=i386
		vendor=ibm
		;;
	rm[46]00)
		cpu=mips
		vendor=siemens
		;;
	rtpc | rtpc-*)
		cpu=romp
		vendor=ibm
		;;
	sde)
		cpu=mipsisa32
		vendor=sde
		os=${os:-elf}
		;;
	simso-wrs)
		cpu=sparclite
		vendor=wrs
		os=vxworks
		;;
	tower | tower-32)
		cpu=m68k
		vendor=ncr
		;;
	vpp*|vx|vx-*)
		cpu=f301
		vendor=fujitsu
		;;
	w65)
		cpu=w65
		vendor=wdc
		;;
	w89k-*)
		cpu=hppa1.1
		vendor=winbond
		os=proelf
		;;
	none)
		cpu=none
		vendor=none
		;;
	leon|leon[3-9])
		cpu=sparc
		vendor=$basic_machine
		;;
	leon-*|leon[3-9]-*)
		cpu=sparc
		vendor=`echo "$basic_machine" | sed 's/-.*//'`
		;;

	*-*)
		# shellcheck disable=SC2162
		IFS="-" read cpu vendor <<EOF
$basic_machine
EOF
		;;
	# We use `pc' rather than `unknown'
	# because (1) that's what they normally are, and
	# (2) the word "unknown" tends to confuse beginning users.
	i*86 | x86_64)
		cpu=$basic_machine
		vendor=pc
		;;
	# These rules are duplicated from below for sake of the special case above;
	# i.e. things that normalized to x86 arches should also default to "pc"
	pc98)
		cpu=i386
		vendor=pc
		;;
	x64 | amd64)
		cpu=x86_64
		vendor=pc
		;;
	# Recognize the basic CPU types without company name.
	*)
		cpu=$basic_machine
		vendor=unknown
		;;
esac

unset -v basic_machine

# Decode basic machines in the full and proper CPU-Company form.
case $cpu-$vendor in
	# Here we handle the default manufacturer of certain CPU types in canonical form. It is in
	# some cases the only manufacturer, in others, it is the most popular.
	craynv-unknown)
		vendor=cray
		os=${os:-unicosmp}
		;;
	c90-unknown | c90-cray)
		vendor=cray
		os=${os:-unicos}
		;;
	fx80-unknown)
		vendor=alliant
		;;
	romp-unknown)
		vendor=ibm
		;;
	mmix-unknown)
		vendor=knuth
		;;
	microblaze-unknown | microblazeel-unknown)
		vendor=xilinx
		;;
	rs6000-unknown)
		vendor=ibm
		;;
	vax-unknown)
		vendor=dec
		;;
	pdp11-unknown)
		vendor=dec
		;;
	we32k-unknown)
		vendor=att
		;;
	cydra-unknown)
		vendor=cydrome
		;;
	i370-ibm*)
		vendor=ibm
		;;
	orion-unknown)
		vendor=highlevel
		;;
	xps-unknown | xps100-unknown)
		cpu=xps100
		vendor=honeywell
		;;

	# Here we normalize CPU types with a missing or matching vendor
	dpx20-unknown | dpx20-bull)
		cpu=rs6000
		vendor=bull
		os=${os:-bosx}
		;;

	# Here we normalize CPU types irrespective of the vendor
	amd64-*)
		cpu=x86_64
		;;
	blackfin-*)
		cpu=bfin
		os=linux
		;;
	c54x-*)
		cpu=tic54x
		;;
	c55x-*)
		cpu=tic55x
		;;
	c6x-*)
		cpu=tic6x
		;;
	e500v[12]-*)
		cpu=powerpc
		os=$os"spe"
		;;
	mips3*-*)
		cpu=mips64
		;;
	ms1-*)
		cpu=mt
		;;
	m68knommu-*)
		cpu=m68k
		os=linux
		;;
	m9s12z-* | m68hcs12z-* | hcs12z-* | s12z-*)
		cpu=s12z
		;;
	openrisc-*)
		cpu=or32
		;;
	parisc-*)
		cpu=hppa
		os=linux
		;;
	pentium-* | p5-* | k5-* | k6-* | nexgen-* | viac3-*)
		cpu=i586
		;;
	pentiumpro-* | p6-* | 6x86-* | athlon-* | athalon_*-*)
		cpu=i686
		;;
	pentiumii-* | pentium2-* | pentiumiii-* | pentium3-*)
		cpu=i686
		;;
	pentium4-*)
		cpu=i786
		;;
	pc98-*)
		cpu=i386
		;;
	ppc-* | ppcbe-*)
		cpu=powerpc
		;;
	ppcle-* | powerpclittle-*)
		cpu=powerpcle
		;;
	ppc64-*)
		cpu=powerpc64
		;;
	ppc64le-* | powerpc64little-*)
		cpu=powerpc64le
		;;
	sb1-*)
		cpu=mipsisa64sb1
		;;
	sb1el-*)
		cpu=mipsisa64sb1el
		;;
	sh5e[lb]-*)
		cpu=`echo "$cpu" | sed 's/^\(sh.\)e\(.\)$/\1\2e/'`
		;;
	spur-*)
		cpu=spur
		;;
	strongarm-* | thumb-*)
		cpu=arm
		;;
	tx39-*)
		cpu=mipstx39
		;;
	tx39el-*)
		cpu=mipstx39el
		;;
	x64-*)
		cpu=x86_64
		;;
	xscale-* | xscalee[bl]-*)
		cpu=`echo "$cpu" | sed 's/^xscale/arm/'`
		;;

	# Recognize the canonical CPU Types that limit and/or modify the
	# company names they are paired with.
	cr16-*)
		os=${os:-elf}
		;;
	crisv32-* | etraxfs*-*)
		cpu=crisv32
		vendor=axis
		;;
	cris-* | etrax*-*)
		cpu=cris
		vendor=axis
		;;
	crx-*)
		os=${os:-elf}
		;;
	neo-tandem)
		cpu=neo
		vendor=tandem
		;;
	nse-tandem)
		cpu=nse
		vendor=tandem
		;;
	nsr-tandem)
		cpu=nsr
		vendor=tandem
		;;
	nsv-tandem)
		cpu=nsv
		vendor=tandem
		;;
	nsx-tandem)
		cpu=nsx
		vendor=tandem
		;;
	s390-*)
		cpu=s390
		vendor=ibm
		;;
	s390x-*)
		cpu=s390x
		vendor=ibm
		;;
	tile*-*)
		os=${os:-linux-gnu}
		;;

	*)
		# Recognize the canonical CPU types that are allowed with any
		# company name.
		case $cpu in
			1750a | 580 \
			| a29k \
			| aarch64 | aarch64_be \
			| abacus \
			| alpha | alphaev[4-8] | alphaev56 | alphaev6[78] \
			| alpha64 | alpha64ev[4-8] | alpha64ev56 | alpha64ev6[78] \
			| alphapca5[67] | alpha64pca5[67] \
			| am33_2.0 \
			| amdgcn \
			| arc | arceb \
			| arm  | arm[lb]e | arme[lb] | armv* \
			| avr | avr32 \
			| asmjs \
			| ba \
			| be32 | be64 \
			| bfin | bpf | bs2000 \
			| c[123]* | c30 | [cjt]90 | c4x \
			| c8051 | clipper | craynv | csky | cydra \
			| d10v | d30v | dlx | dsp16xx \
			| e2k | elxsi | epiphany \
			| f30[01] | f700 | fido | fr30 | frv | ft32 | fx80 \
			| h8300 | h8500 \
			| hppa | hppa1.[01] | hppa2.0 | hppa2.0[nw] | hppa64 \
			| hexagon \
			| i370 | i*86 | i860 | i960 | ia16 | ia64 \
			| ip2k | iq2000 \
			| k1om \
			| le32 | le64 \
			| lm32 \
			| m32c | m32r | m32rle \
			| m5200 | m68000 | m680[012346]0 | m68360 | m683?2 | m68k \
			| m6811 | m68hc11 | m6812 | m68hc12 | m68hcs12x \
			| m88110 | m88k | maxq | mb | mcore | mep | metag \
			| microblaze | microblazeel \
			| mips | mipsbe | mipseb | mipsel | mipsle \
			| mips16 \
			| mips64 | mips64eb | mips64el \
<<<<<<< HEAD
=======
			| mipsn64 | mipsn64eb | mipsn64el \
>>>>>>> 9bec64ae
			| mips64octeon | mips64octeonel \
			| mips64orion | mips64orionel \
			| mips64r5900 | mips64r5900el \
			| mips64vr | mips64vrel \
			| mips64vr4100 | mips64vr4100el \
			| mips64vr4300 | mips64vr4300el \
			| mips64vr5000 | mips64vr5000el \
			| mips64vr5900 | mips64vr5900el \
			| mipsisa32 | mipsisa32el \
			| mipsisa32r2 | mipsisa32r2el \
			| mipsisa32r6 | mipsisa32r6el \
			| mipsisa64 | mipsisa64el \
			| mipsisa64r2 | mipsisa64r2el \
			| mipsisa64r6 | mipsisa64r6el \
			| mipsisa64sb1 | mipsisa64sb1el \
			| mipsisa64sr71k | mipsisa64sr71kel \
			| mipsr5900 | mipsr5900el \
			| mipstx39 | mipstx39el \
			| mmix \
			| mn10200 | mn10300 \
			| moxie \
			| mt \
			| msp430 \
			| nds32 | nds32le | nds32be \
			| nfp \
			| nios | nios2 | nios2eb | nios2el \
			| none | np1 | ns16k | ns32k | nvptx \
			| open8 \
			| or1k* \
			| or32 \
			| orion \
			| picochip \
			| pdp10 | pdp11 | pj | pjl | pn | power \
			| powerpc | powerpc64 | powerpc64le | powerpcle | powerpcspe \
			| pru \
			| pyramid \
			| riscv | riscv32 | riscv64 \
			| rl78 | romp | rs6000 | rx \
			| score \
			| sh | shl \
			| sh[1234] | sh[24]a | sh[24]ae[lb] | sh[23]e | she[lb] | sh[lb]e \
			| sh[1234]e[lb] |  sh[12345][lb]e | sh[23]ele | sh64 | sh64le \
			| sparc | sparc64 | sparc64b | sparc64v | sparc86x | sparclet \
			| sparclite \
			| sparcv8 | sparcv9 | sparcv9b | sparcv9v | sv1 | sx* \
			| spu \
			| tahoe \
			| tic30 | tic4x | tic54x | tic55x | tic6x | tic80 \
			| tron \
			| ubicom32 \
			| v70 | v850 | v850e | v850e1 | v850es | v850e2 | v850e2v3 \
			| vax \
			| visium \
			| w65 \
			| wasm32 | wasm64 \
			| we32k \
			| x86 | x86_64 | xc16x | xgate | xps100 \
			| xstormy16 | xtensa* \
			| ymp \
			| z8k | z80)
				;;

			*)
				echo Invalid configuration \`"$1"\': machine \`"$cpu-$vendor"\' not recognized 1>&2
				exit 1
				;;
		esac
		;;
esac

# Here we canonicalize certain aliases for manufacturers.
case $vendor in
	digital*)
		vendor=dec
		;;
	commodore*)
		vendor=cbm
		;;
	*)
		;;
esac

# Decode manufacturer-specific aliases for certain operating systems.

if [ x$os != x ]
then
case $os in
	# First match some system type aliases that might get confused
	# with valid system types.
	# solaris* is a basic system type, with this one exception.
	auroraux)
		os=auroraux
		;;
	bluegene*)
		os=cnk
		;;
	solaris1 | solaris1.*)
		os=`echo $os | sed -e 's|solaris1|sunos4|'`
		;;
	solaris)
		os=solaris2
		;;
	unixware*)
		os=sysv4.2uw
		;;
	gnu/linux*)
		os=`echo $os | sed -e 's|gnu/linux|linux-gnu|'`
		;;
	# es1800 is here to avoid being matched by es* (a different OS)
	es1800*)
		os=ose
		;;
	# Some version numbers need modification
	chorusos*)
		os=chorusos
		;;
	isc)
		os=isc2.2
		;;
	sco6)
		os=sco5v6
		;;
	sco5)
		os=sco3.2v5
		;;
	sco4)
		os=sco3.2v4
		;;
	sco3.2.[4-9]*)
		os=`echo $os | sed -e 's/sco3.2./sco3.2v/'`
		;;
	sco3.2v[4-9]* | sco5v6*)
		# Don't forget version if it is 3.2v4 or newer.
		;;
	scout)
		# Don't match below
		;;
	sco*)
		os=sco3.2v2
		;;
	psos*)
		os=psos
		;;
	# Now accept the basic system types.
	# The portable systems comes first.
	# Each alternative MUST end in a * to match a version number.
	# sysv* is not here because it comes later, after sysvr4.
	gnu* | bsd* | mach* | minix* | genix* | ultrix* | irix* \
	     | *vms* | esix* | aix* | cnk* | sunos | sunos[34]*\
	     | hpux* | unos* | osf* | luna* | dgux* | auroraux* | solaris* \
	     | sym* | kopensolaris* | plan9* \
	     | amigaos* | amigados* | msdos* | newsos* | unicos* | aof* \
	     | aos* | aros* | cloudabi* | sortix* \
	     | nindy* | vxsim* | vxworks* | ebmon* | hms* | mvs* \
	     | clix* | riscos* | uniplus* | iris* | isc* | rtu* | xenix* \
	     | knetbsd* | mirbsd* | netbsd* \
	     | bitrig* | openbsd* | solidbsd* | libertybsd* | os108* \
	     | ekkobsd* | kfreebsd* | freebsd* | riscix* | lynxos* \
	     | bosx* | nextstep* | cxux* | aout* | elf* | oabi* \
	     | ptx* | coff* | ecoff* | winnt* | domain* | vsta* \
	     | udi* | eabi* | lites* | ieee* | go32* | aux* | hcos* \
	     | chorusrdb* | cegcc* | glidix* \
	     | cygwin* | msys* | pe* | moss* | proelf* | rtems* \
	     | midipix* | mingw32* | mingw64* | linux-gnu* | linux-android* \
	     | linux-newlib* | linux-musl* | linux-uclibc* \
	     | uxpv* | beos* | mpeix* | udk* | moxiebox* \
	     | interix* | uwin* | mks* | rhapsody* | darwin* \
	     | openstep* | oskit* | conix* | pw32* | nonstopux* \
	     | storm-chaos* | tops10* | tenex* | tops20* | its* \
	     | os2* | vos* | palmos* | uclinux* | nucleus* \
	     | morphos* | superux* | rtmk* | windiss* \
	     | powermax* | dnix* | nx6 | nx7 | sei* | dragonfly* \
	     | skyos* | haiku* | rdos* | toppers* | drops* | es* \
	     | onefs* | tirtos* | phoenix* | fuchsia* | redox* | bme* \
	     | midnightbsd* | amdhsa* | unleashed* | emscripten* | wasi* \
	     | nsk* | powerunix)
	# Remember, each alternative MUST END IN *, to match a version number.
		;;
	qnx*)
		case $cpu in
		    x86 | i*86)
			;;
		    *)
			os=nto-$os
			;;
		esac
		;;
	hiux*)
		os=hiuxwe2
		;;
	nto-qnx*)
		;;
	nto*)
		os=`echo $os | sed -e 's|nto|nto-qnx|'`
		;;
	sim | xray | os68k* | v88r* \
	    | windows* | osx | abug | netware* | os9* \
	    | macos* | mpw* | magic* | mmixware* | mon960* | lnews*)
		;;
	linux-dietlibc)
		os=linux-dietlibc
		;;
	linux*)
		os=`echo $os | sed -e 's|linux|linux-gnu|'`
		;;
	lynx*178)
		os=lynxos178
		;;
	lynx*5)
		os=lynxos5
		;;
	lynx*)
		os=lynxos
		;;
	mac*)
		os=`echo "$os" | sed -e 's|mac|macos|'`
		;;
	opened*)
		os=openedition
		;;
	os400*)
		os=os400
		;;
	sunos5*)
		os=`echo "$os" | sed -e 's|sunos5|solaris2|'`
		;;
	sunos6*)
		os=`echo "$os" | sed -e 's|sunos6|solaris3|'`
		;;
	wince*)
		os=wince
		;;
	utek*)
		os=bsd
		;;
	dynix*)
		os=bsd
		;;
	acis*)
		os=aos
		;;
	atheos*)
		os=atheos
		;;
	syllable*)
		os=syllable
		;;
	386bsd)
		os=bsd
		;;
	ctix* | uts*)
		os=sysv
		;;
	nova*)
		os=rtmk-nova
		;;
	ns2)
		os=nextstep2
		;;
	# Preserve the version number of sinix5.
	sinix5.*)
		os=`echo $os | sed -e 's|sinix|sysv|'`
		;;
	sinix*)
		os=sysv4
		;;
	tpf*)
		os=tpf
		;;
	triton*)
		os=sysv3
		;;
	oss*)
		os=sysv3
		;;
	svr4*)
		os=sysv4
		;;
	svr3)
		os=sysv3
		;;
	sysvr4)
		os=sysv4
		;;
	# This must come after sysvr4.
	sysv*)
		;;
	ose*)
		os=ose
		;;
	*mint | mint[0-9]* | *MiNT | MiNT[0-9]*)
		os=mint
		;;
	zvmoe)
		os=zvmoe
		;;
	dicos*)
		os=dicos
		;;
	pikeos*)
		# Until real need of OS specific support for
		# particular features comes up, bare metal
		# configurations are quite functional.
		case $cpu in
		    arm*)
			os=eabi
			;;
		    *)
			os=elf
			;;
		esac
		;;
	nacl*)
		;;
	ios)
		;;
	none)
		;;
	*-eabi)
		;;
	*)
		echo Invalid configuration \`"$1"\': system \`"$os"\' not recognized 1>&2
		exit 1
		;;
esac
else

# Here we handle the default operating systems that come with various machines.
# The value should be what the vendor currently ships out the door with their
# machine or put another way, the most popular os provided with the machine.

# Note that if you're going to try to match "-MANUFACTURER" here (say,
# "-sun"), then you have to tell the case statement up towards the top
# that MANUFACTURER isn't an operating system.  Otherwise, code above
# will signal an error saying that MANUFACTURER isn't an operating
# system, and we'll never get to this point.

case $cpu-$vendor in
	score-*)
		os=elf
		;;
	spu-*)
		os=elf
		;;
	*-acorn)
		os=riscix1.2
		;;
	arm*-rebel)
		os=linux
		;;
	arm*-semi)
		os=aout
		;;
	c4x-* | tic4x-*)
		os=coff
		;;
	c8051-*)
		os=elf
		;;
	clipper-intergraph)
		os=clix
		;;
	hexagon-*)
		os=elf
		;;
	tic54x-*)
		os=coff
		;;
	tic55x-*)
		os=coff
		;;
	tic6x-*)
		os=coff
		;;
	# This must come before the *-dec entry.
	pdp10-*)
		os=tops20
		;;
	pdp11-*)
		os=none
		;;
	*-dec | vax-*)
		os=ultrix4.2
		;;
	m68*-apollo)
		os=domain
		;;
	i386-sun)
		os=sunos4.0.2
		;;
	m68000-sun)
		os=sunos3
		;;
	m68*-cisco)
		os=aout
		;;
	mep-*)
		os=elf
		;;
	mips*-cisco)
		os=elf
		;;
	mips*-*)
		os=elf
		;;
	or32-*)
		os=coff
		;;
	*-tti)	# must be before sparc entry or we get the wrong os.
		os=sysv3
		;;
	sparc-* | *-sun)
		os=sunos4.1.1
		;;
	pru-*)
		os=elf
		;;
	*-be)
		os=beos
		;;
	*-ibm)
		os=aix
		;;
	*-knuth)
		os=mmixware
		;;
	*-wec)
		os=proelf
		;;
	*-winbond)
		os=proelf
		;;
	*-oki)
		os=proelf
		;;
	*-hp)
		os=hpux
		;;
	*-hitachi)
		os=hiux
		;;
	i860-* | *-att | *-ncr | *-altos | *-motorola | *-convergent)
		os=sysv
		;;
	*-cbm)
		os=amigaos
		;;
	*-dg)
		os=dgux
		;;
	*-dolphin)
		os=sysv3
		;;
	m68k-ccur)
		os=rtu
		;;
	m88k-omron*)
		os=luna
		;;
	*-next)
		os=nextstep
		;;
	*-sequent)
		os=ptx
		;;
	*-crds)
		os=unos
		;;
	*-ns)
		os=genix
		;;
	i370-*)
		os=mvs
		;;
	*-gould)
		os=sysv
		;;
	*-highlevel)
		os=bsd
		;;
	*-encore)
		os=bsd
		;;
	*-sgi)
		os=irix
		;;
	*-siemens)
		os=sysv4
		;;
	*-masscomp)
		os=rtu
		;;
	f30[01]-fujitsu | f700-fujitsu)
		os=uxpv
		;;
	*-rom68k)
		os=coff
		;;
	*-*bug)
		os=coff
		;;
	*-apple)
		os=macos
		;;
	*-atari*)
		os=mint
		;;
	*-wrs)
		os=vxworks
		;;
	*)
		os=none
		;;
esac
fi

# Here we handle the case where we know the os, and the CPU type, but not the
# manufacturer.  We pick the logical manufacturer.
case $vendor in
	unknown)
		case $os in
			riscix*)
				vendor=acorn
				;;
			sunos*)
				vendor=sun
				;;
			cnk*|-aix*)
				vendor=ibm
				;;
			beos*)
				vendor=be
				;;
			hpux*)
				vendor=hp
				;;
			mpeix*)
				vendor=hp
				;;
			hiux*)
				vendor=hitachi
				;;
			unos*)
				vendor=crds
				;;
			dgux*)
				vendor=dg
				;;
			luna*)
				vendor=omron
				;;
			genix*)
				vendor=ns
				;;
			clix*)
				vendor=intergraph
				;;
			mvs* | opened*)
				vendor=ibm
				;;
			os400*)
				vendor=ibm
				;;
			ptx*)
				vendor=sequent
				;;
			tpf*)
				vendor=ibm
				;;
			vxsim* | vxworks* | windiss*)
				vendor=wrs
				;;
			aux*)
				vendor=apple
				;;
			hms*)
				vendor=hitachi
				;;
			mpw* | macos*)
				vendor=apple
				;;
			*mint | mint[0-9]* | *MiNT | MiNT[0-9]*)
				vendor=atari
				;;
			vos*)
				vendor=stratus
				;;
		esac
		;;
esac

echo "$cpu-$vendor-$os"
exit

# Local variables:
# eval: (add-hook 'before-save-hook 'time-stamp)
# time-stamp-start: "timestamp='"
# time-stamp-format: "%:y-%02m-%02d"
# time-stamp-end: "'"
# End:<|MERGE_RESOLUTION|>--- conflicted
+++ resolved
@@ -1191,10 +1191,7 @@
 			| mips | mipsbe | mipseb | mipsel | mipsle \
 			| mips16 \
 			| mips64 | mips64eb | mips64el \
-<<<<<<< HEAD
-=======
 			| mipsn64 | mipsn64eb | mipsn64el \
->>>>>>> 9bec64ae
 			| mips64octeon | mips64octeonel \
 			| mips64orion | mips64orionel \
 			| mips64r5900 | mips64r5900el \
