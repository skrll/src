<?xml version="1.0" encoding="UTF-8" standalone="no"?>
<!DOCTYPE html PUBLIC "-//W3C//DTD XHTML 1.0 Transitional//EN" "http://www.w3.org/TR/xhtml1/DTD/xhtml1-transitional.dtd"><html xmlns="http://www.w3.org/1999/xhtml"><head><meta http-equiv="Content-Type" content="text/html; charset=UTF-8" /><title>Memory</title><meta name="generator" content="DocBook XSL Stylesheets Vsnapshot" /><meta name="keywords" content="ISO C++, library" /><meta name="keywords" content="ISO C++, runtime, library" /><link rel="home" href="../index.html" title="The GNU C++ Library" /><link rel="up" href="utilities.html" title="Chapter 6.  Utilities" /><link rel="prev" href="pairs.html" title="Pairs" /><link rel="next" href="traits.html" title="Traits" /></head><body><div class="navheader"><table width="100%" summary="Navigation header"><tr><th colspan="3" align="center">Memory</th></tr><tr><td width="20%" align="left"><a accesskey="p" href="pairs.html">Prev</a> </td><th width="60%" align="center">Chapter 6. 
  Utilities
  
</th><td width="20%" align="right"> <a accesskey="n" href="traits.html">Next</a></td></tr></table><hr /></div><div class="section"><div class="titlepage"><div><div><h2 class="title" style="clear: both"><a id="std.util.memory"></a>Memory</h2></div></div></div><p>
    Memory contains three general areas. First, function and operator
    calls via <code class="function">new</code> and <code class="function">delete</code>
    operator or member function calls.  Second, allocation via
    <code class="classname">allocator</code>. And finally, smart pointer and
    intelligent pointer abstractions.
  </p><div class="section"><div class="titlepage"><div><div><h3 class="title"><a id="std.util.memory.allocator"></a>Allocators</h3></div></div></div><p>
 Memory management for Standard Library entities is encapsulated in a
 class template called <code class="classname">allocator</code>. The
 <code class="classname">allocator</code> abstraction is used throughout the
 library in <code class="classname">string</code>, container classes,
 algorithms, and parts of iostreams. This class, and base classes of
 it, are the superset of available free store (<span class="quote">“<span class="quote">heap</span>”</span>)
 management classes.
</p><div class="section"><div class="titlepage"><div><div><h4 class="title"><a id="allocator.req"></a>Requirements</h4></div></div></div><p>
    The C++ standard only gives a few directives in this area:
  </p><div class="itemizedlist"><ul class="itemizedlist" style="list-style-type: disc; "><li class="listitem"><p>
       When you add elements to a container, and the container must
       allocate more memory to hold them, the container makes the
       request via its <span class="type">Allocator</span> template
       parameter, which is usually aliased to
       <span class="type">allocator_type</span>.  This includes adding chars
       to the string class, which acts as a regular STL container in
       this respect.
      </p></li><li class="listitem"><p>
       The default <span class="type">Allocator</span> argument of every
       container-of-T is <code class="classname">allocator&lt;T&gt;</code>.
       </p></li><li class="listitem"><p>
       The interface of the <code class="classname">allocator&lt;T&gt;</code> class is
	 extremely simple.  It has about 20 public declarations (nested
	 typedefs, member functions, etc), but the two which concern us most
	 are:
       </p><pre class="programlisting">
	 T*    allocate   (size_type n, const void* hint = 0);
	 void  deallocate (T* p, size_type n);
       </pre><p>
	 The <code class="varname">n</code> arguments in both those
	 functions is a <span class="emphasis"><em>count</em></span> of the number of
	 <span class="type">T</span>'s to allocate space for, <span class="emphasis"><em>not their
	 total size</em></span>.
	 (This is a simplification; the real signatures use nested typedefs.)
       </p></li><li class="listitem"><p>
	 The storage is obtained by calling <code class="function">::operator
	 new</code>, but it is unspecified when or how
	 often this function is called.  The use of the
	 <code class="varname">hint</code> is unspecified, but intended as an
	 aid to locality if an implementation so
	 desires. <code class="constant">[20.4.1.1]/6</code>
       </p></li></ul></div><p>
     Complete details can be found in the C++ standard, look in
     <code class="constant">[20.4 Memory]</code>.
   </p></div><div class="section"><div class="titlepage"><div><div><h4 class="title"><a id="allocator.design_issues"></a>Design Issues</h4></div></div></div><p>
    The easiest way of fulfilling the requirements is to call
    <code class="function">operator new</code> each time a container needs
    memory, and to call <code class="function">operator delete</code> each time
    the container releases memory. This method may be <a class="link" href="http://gcc.gnu.org/ml/libstdc++/2001-05/msg00105.html" target="_top">slower</a>
    than caching the allocations and re-using previously-allocated
    memory, but has the advantage of working correctly across a wide
    variety of hardware and operating systems, including large
    clusters. The <code class="classname">__gnu_cxx::new_allocator</code>
    implements the simple operator new and operator delete semantics,
    while <code class="classname">__gnu_cxx::malloc_allocator</code>
    implements much the same thing, only with the C language functions
    <code class="function">std::malloc</code> and <code class="function">std::free</code>.
  </p><p>
    Another approach is to use intelligence within the allocator
    class to cache allocations. This extra machinery can take a variety
    of forms: a bitmap index, an index into an exponentially increasing
    power-of-two-sized buckets, or simpler fixed-size pooling cache.
    The cache is shared among all the containers in the program: when
    your program's <code class="classname">std::vector&lt;int&gt;</code> gets
  cut in half and frees a bunch of its storage, that memory can be
  reused by the private
  <code class="classname">std::list&lt;WonkyWidget&gt;</code> brought in from
  a KDE library that you linked against.  And operators
  <code class="function">new</code> and <code class="function">delete</code> are not
  always called to pass the memory on, either, which is a speed
  bonus. Examples of allocators that use these techniques are
  <code class="classname">__gnu_cxx::bitmap_allocator</code>,
  <code class="classname">__gnu_cxx::pool_allocator</code>, and
  <code class="classname">__gnu_cxx::__mt_alloc</code>.
  </p><p>
    Depending on the implementation techniques used, the underlying
    operating system, and compilation environment, scaling caching
    allocators can be tricky. In particular, order-of-destruction and
    order-of-creation for memory pools may be difficult to pin down
    with certainty, which may create problems when used with plugins
    or loading and unloading shared objects in memory. As such, using
    caching allocators on systems that do not support
    <code class="function">abi::__cxa_atexit</code> is not recommended.
  </p></div><div class="section"><div class="titlepage"><div><div><h4 class="title"><a id="allocator.impl"></a>Implementation</h4></div></div></div><div class="section"><div class="titlepage"><div><div><h5 class="title"><a id="allocator.interface"></a>Interface Design</h5></div></div></div><p>
     The only allocator interface that
     is supported is the standard C++ interface. As such, all STL
     containers have been adjusted, and all external allocators have
     been modified to support this change.
   </p><p>
     The class <code class="classname">allocator</code> just has typedef,
   constructor, and rebind members. It inherits from one of the
   high-speed extension allocators, covered below. Thus, all
   allocation and deallocation depends on the base class.
   </p><p>
     The base class that <code class="classname">allocator</code> is derived from
     may not be user-configurable.
</p></div><div class="section"><div class="titlepage"><div><div><h5 class="title"><a id="allocator.default"></a>Selecting Default Allocation Policy</h5></div></div></div><p>
     It's difficult to pick an allocation strategy that will provide
   maximum utility, without excessively penalizing some behavior. In
   fact, it's difficult just deciding which typical actions to measure
   for speed.
   </p><p>
     Three synthetic benchmarks have been created that provide data
     that is used to compare different C++ allocators. These tests are:
   </p><div class="orderedlist"><ol class="orderedlist" type="1"><li class="listitem"><p>
       Insertion.
       </p><p>
       Over multiple iterations, various STL container
     objects have elements inserted to some maximum amount. A variety
     of allocators are tested.
     Test source for <a class="link" href="http://gcc.gnu.org/viewcvs/gcc/trunk/libstdc%2B%2B-v3/testsuite/performance/23_containers/insert/sequence.cc?view=markup" target="_top">sequence</a>
     and <a class="link" href="http://gcc.gnu.org/viewcvs/gcc/trunk/libstdc%2B%2B-v3/testsuite/performance/23_containers/insert/associative.cc?view=markup" target="_top">associative</a>
     containers.
       </p></li><li class="listitem"><p>
       Insertion and erasure in a multi-threaded environment.
       </p><p>
       This test shows the ability of the allocator to reclaim memory
     on a per-thread basis, as well as measuring thread contention
     for memory resources.
     Test source
    <a class="link" href="http://gcc.gnu.org/viewcvs/gcc/trunk/libstdc%2B%2B-v3/testsuite/performance/23_containers/insert_erase/associative.cc?view=markup" target="_top">here</a>.
       </p></li><li class="listitem"><p>
	 A threaded producer/consumer model.
       </p><p>
       Test source for
     <a class="link" href="http://gcc.gnu.org/viewcvs/gcc/trunk/libstdc++-v3/testsuite/performance/23_containers/producer_consumer/sequence.cc?view=markup" target="_top">sequence</a>
     and
     <a class="link" href="http://gcc.gnu.org/viewcvs/gcc/trunk/libstdc++-v3/testsuite/performance/23_containers/producer_consumer/associative.cc?view=markup" target="_top">associative</a>
     containers.
     </p></li></ol></div><p>
     The current default choice for
     <code class="classname">allocator</code> is
     <code class="classname">__gnu_cxx::new_allocator</code>.
   </p></div><div class="section"><div class="titlepage"><div><div><h5 class="title"><a id="allocator.caching"></a>Disabling Memory Caching</h5></div></div></div><p>
      In use, <code class="classname">allocator</code> may allocate and
      deallocate using implementation-specific strategies and
      heuristics. Because of this, a given call to an allocator object's
      <code class="function">allocate</code> member function may not actually
      call the global <code class="code">operator new</code> and a given call to
      to the <code class="function">deallocate</code> member function may not
      call <code class="code">operator delete</code>.
    </p><p>
     This can be confusing.
   </p><p>
     In particular, this can make debugging memory errors more
     difficult, especially when using third-party tools like valgrind or
     debug versions of <code class="function">new</code>.
   </p><p>
     There are various ways to solve this problem. One would be to use
     a custom allocator that just called operators
     <code class="function">new</code> and <code class="function">delete</code>
     directly, for every allocation. (See the default allocator,
     <code class="filename">include/ext/new_allocator.h</code>, for instance.)
     However, that option may involve changing source code to use
     a non-default allocator. Another option is to force the
     default allocator to remove caching and pools, and to directly
     allocate with every call of <code class="function">allocate</code> and
     directly deallocate with every call of
     <code class="function">deallocate</code>, regardless of efficiency. As it
     turns out, this last option is also available.
   </p><p>
     To globally disable memory caching within the library for some of
     the optional non-default allocators, merely set
     <code class="constant">GLIBCXX_FORCE_NEW</code> (with any value) in the
     system's environment before running the program. If your program
     crashes with <code class="constant">GLIBCXX_FORCE_NEW</code> in the
     environment, it likely means that you linked against objects
     built against the older library (objects which might still using the
     cached allocations...).
  </p></div></div><div class="section"><div class="titlepage"><div><div><h4 class="title"><a id="allocator.using"></a>Using a Specific Allocator</h4></div></div></div><p>
     You can specify different memory management schemes on a
     per-container basis, by overriding the default
     <span class="type">Allocator</span> template parameter.  For example, an easy
      (but non-portable) method of specifying that only <code class="function">malloc</code> or <code class="function">free</code>
      should be used instead of the default node allocator is:
   </p><pre class="programlisting">
    std::list &lt;int, __gnu_cxx::malloc_allocator&lt;int&gt; &gt;  malloc_list;</pre><p>
      Likewise, a debugging form of whichever allocator is currently in use:
    </p><pre class="programlisting">
    std::deque &lt;int, __gnu_cxx::debug_allocator&lt;std::allocator&lt;int&gt; &gt; &gt;  debug_deque;
      </pre></div><div class="section"><div class="titlepage"><div><div><h4 class="title"><a id="allocator.custom"></a>Custom Allocators</h4></div></div></div><p>
    Writing a portable C++ allocator would dictate that the interface
    would look much like the one specified for
    <code class="classname">allocator</code>. Additional member functions, but
    not subtractions, would be permissible.
  </p><p>
     Probably the best place to start would be to copy one of the
   extension allocators: say a simple one like
   <code class="classname">new_allocator</code>.
   </p></div><div class="section"><div class="titlepage"><div><div><h4 class="title"><a id="allocator.ext"></a>Extension Allocators</h4></div></div></div><p>
    Several other allocators are provided as part of this
    implementation.  The location of the extension allocators and their
    names have changed, but in all cases, functionality is
    equivalent. Starting with gcc-3.4, all extension allocators are
    standard style. Before this point, SGI style was the norm. Because of
    this, the number of template arguments also changed.
    <a class="xref" href="api.html#table.extension_allocators" title="Table B.6. Extension Allocators">Table B.6, “Extension Allocators”</a> tracks the changes.
  </p><p>
    More details on each of these extension allocators follows.
  </p><div class="orderedlist"><ol class="orderedlist" type="1"><li class="listitem"><p>
       <code class="classname">new_allocator</code>
       </p><p>
	 Simply wraps <code class="function">::operator new</code>
	 and <code class="function">::operator delete</code>.
       </p></li><li class="listitem"><p>
       <code class="classname">malloc_allocator</code>
       </p><p>
	 Simply wraps <code class="function">malloc</code> and
	 <code class="function">free</code>. There is also a hook for an
	 out-of-memory handler (for
	 <code class="function">new</code>/<code class="function">delete</code> this is
	 taken care of elsewhere).
       </p></li><li class="listitem"><p>
       <code class="classname">debug_allocator</code>
       </p><p>
	 A wrapper around an arbitrary allocator A.  It passes on
	 slightly increased size requests to A, and uses the extra
	 memory to store size information.  When a pointer is passed
	 to <code class="function">deallocate()</code>, the stored size is
	 checked, and <code class="function">assert()</code> is used to
	 guarantee they match.
       </p></li><li class="listitem"><p>
	<code class="classname">throw_allocator</code>
	</p><p>
	  Includes memory tracking and marking abilities as well as hooks for
	  throwing exceptions at configurable intervals (including random,
	  all, none).
	</p></li><li class="listitem"><p>
       <code class="classname">__pool_alloc</code>
       </p><p>
	 A high-performance, single pool allocator.  The reusable
	 memory is shared among identical instantiations of this type.
	 It calls through <code class="function">::operator new</code> to
	 obtain new memory when its lists run out.  If a client
	 container requests a block larger than a certain threshold
	 size, then the pool is bypassed, and the allocate/deallocate
	 request is passed to <code class="function">::operator new</code>
	 directly.
       </p><p>
	 Older versions of this class take a boolean template
	 parameter, called <code class="varname">thr</code>, and an integer template
	 parameter, called <code class="varname">inst</code>.
       </p><p>
	 The <code class="varname">inst</code> number is used to track additional memory
      pools.  The point of the number is to allow multiple
      instantiations of the classes without changing the semantics at
      all.  All three of
       </p><pre class="programlisting">
    typedef  __pool_alloc&lt;true,0&gt;    normal;
    typedef  __pool_alloc&lt;true,1&gt;    private;
    typedef  __pool_alloc&lt;true,42&gt;   also_private;
   </pre><p>
     behave exactly the same way.  However, the memory pool for each type
      (and remember that different instantiations result in different types)
      remains separate.
   </p><p>
     The library uses <span class="emphasis"><em>0</em></span> in all its instantiations.  If you
      wish to keep separate free lists for a particular purpose, use a
      different number.
   </p><p>The <code class="varname">thr</code> boolean determines whether the
   pool should be manipulated atomically or not.  When
   <code class="varname">thr</code> = <code class="constant">true</code>, the allocator
   is thread-safe, while <code class="varname">thr</code> =
   <code class="constant">false</code>, is slightly faster but unsafe for
   multiple threads.
   </p><p>
     For thread-enabled configurations, the pool is locked with a
     single big lock. In some situations, this implementation detail
     may result in severe performance degradation.
   </p><p>
     (Note that the GCC thread abstraction layer allows us to provide
     safe zero-overhead stubs for the threading routines, if threads
     were disabled at configuration time.)
   </p></li><li class="listitem"><p>
       <code class="classname">__mt_alloc</code>
       </p><p>
	 A high-performance fixed-size allocator with
	 exponentially-increasing allocations. It has its own
<<<<<<< HEAD
	 <a class="link" href="mt_allocator.html" title="Chapter 20. The mt_allocator">chapter</a>
=======
	 <a class="link" href="mt_allocator.html" title="Chapter 19. The mt_allocator">chapter</a>
>>>>>>> e2aa5677
         in the documentation.
       </p></li><li class="listitem"><p>
       <code class="classname">bitmap_allocator</code>
       </p><p>
	 A high-performance allocator that uses a bit-map to keep track
	 of the used and unused memory locations. It has its own
	 <a class="link" href="bitmap_allocator.html" title="Chapter 20. The bitmap_allocator">chapter</a>
         in the documentation.
       </p></li></ol></div></div><div class="bibliography"><div class="titlepage"><div><div><h4 class="title"><a id="allocator.biblio"></a>Bibliography</h4></div></div></div><div class="biblioentry"><a id="id-1.3.4.4.4.3.9.2"></a><p><span class="citetitle"><em class="citetitle">
    ISO/IEC 14882:1998 Programming languages - C++
    </em>. </span>
      isoc++_1998
    <span class="pagenums">20.4 Memory. </span></p></div><div class="biblioentry"><a id="id-1.3.4.4.4.3.9.3"></a><p><span class="title"><em>
      <a class="link" href="https://web.archive.org/web/20190622154249/http://www.drdobbs.com/the-standard-librarian-what-are-allocato/184403759" target="_top">
      The Standard Librarian: What Are Allocators Good For?
      </a>
    </em>. </span><span class="author"><span class="firstname">Matt</span> <span class="surname">Austern</span>. </span><span class="publisher"><span class="publishername">
	C/C++ Users Journal
      . </span></span><span class="pubdate">2000-12. </span></p></div><div class="biblioentry"><a id="id-1.3.4.4.4.3.9.4"></a><p><span class="title"><em>
	<a class="link" href="http://hoard.org" target="_top">
      The Hoard Memory Allocator
	</a>
      </em>. </span><span class="author"><span class="firstname">Emery</span> <span class="surname">Berger</span>. </span></p></div><div class="biblioentry"><a id="id-1.3.4.4.4.3.9.5"></a><p><span class="title"><em>
	<a class="link" href="https://people.cs.umass.edu/~emery/pubs/berger-oopsla2002.pdf" target="_top">
      Reconsidering Custom Memory Allocation
	</a>
      </em>. </span><span class="author"><span class="firstname">Emery</span> <span class="surname">Berger</span>. </span><span class="author"><span class="firstname">Ben</span> <span class="surname">Zorn</span>. </span><span class="author"><span class="firstname">Kathryn</span> <span class="surname">McKinley</span>. </span><span class="copyright">Copyright © 2002 OOPSLA. </span></p></div><div class="biblioentry"><a id="id-1.3.4.4.4.3.9.6"></a><p><span class="title"><em>
	<a class="link" href="http://www.angelikalanger.com/Articles/C++Report/Allocators/Allocators.html" target="_top">
      Allocator Types
	</a>
      </em>. </span><span class="author"><span class="firstname">Klaus</span> <span class="surname">Kreft</span>. </span><span class="author"><span class="firstname">Angelika</span> <span class="surname">Langer</span>. </span><span class="publisher"><span class="publishername">
	C/C++ Users Journal
      . </span></span></p></div><div class="biblioentry"><a id="id-1.3.4.4.4.3.9.7"></a><p><span class="citetitle"><em class="citetitle">The C++ Programming Language</em>. </span><span class="author"><span class="firstname">Bjarne</span> <span class="surname">Stroustrup</span>. </span><span class="copyright">Copyright © 2000 . </span><span class="pagenums">19.4 Allocators. </span><span class="publisher"><span class="publishername">
	Addison Wesley
      . </span></span></p></div><div class="biblioentry"><a id="id-1.3.4.4.4.3.9.8"></a><p><span class="citetitle"><em class="citetitle">Yalloc: A Recycling C++ Allocator</em>. </span><span class="author"><span class="firstname">Felix</span> <span class="surname">Yen</span>. </span></p></div></div></div><div class="section"><div class="titlepage"><div><div><h3 class="title"><a id="std.util.memory.auto_ptr"></a>auto_ptr</h3></div></div></div><div class="section"><div class="titlepage"><div><div><h4 class="title"><a id="auto_ptr.limitations"></a>Limitations</h4></div></div></div><p>Explaining all of the fun and delicious things that can
   happen with misuse of the <code class="classname">auto_ptr</code> class
   template (called <acronym class="acronym">AP</acronym> here) would take some
   time. Suffice it to say that the use of <acronym class="acronym">AP</acronym>
   safely in the presence of copying has some subtleties.
   </p><p>
     The AP class is a really
      nifty idea for a smart pointer, but it is one of the dumbest of
      all the smart pointers -- and that's fine.
   </p><p>
     AP is not meant to be a supersmart solution to all resource
      leaks everywhere.  Neither is it meant to be an effective form
      of garbage collection (although it can help, a little bit).
      And it can <span class="emphasis"><em>not</em></span>be used for arrays!
   </p><p>
     <acronym class="acronym">AP</acronym> is meant to prevent nasty leaks in the
     presence of exceptions.  That's <span class="emphasis"><em>all</em></span>.  This
     code is AP-friendly:
   </p><pre class="programlisting">
    // Not a recommend naming scheme, but good for web-based FAQs.
    typedef std::auto_ptr&lt;MyClass&gt;  APMC;

    extern function_taking_MyClass_pointer (MyClass*);
    extern some_throwable_function ();

    void func (int data)
    {
	APMC  ap (new MyClass(data));

	some_throwable_function();   // this will throw an exception

	function_taking_MyClass_pointer (ap.get());
    }
   </pre><p>When an exception gets thrown, the instance of MyClass that's
      been created on the heap will be <code class="function">delete</code>'d as the stack is
      unwound past <code class="function">func()</code>.
   </p><p>Changing that code as follows is not <acronym class="acronym">AP</acronym>-friendly:
   </p><pre class="programlisting">
	APMC  ap (new MyClass[22]);
   </pre><p>You will get the same problems as you would without the use
      of <acronym class="acronym">AP</acronym>:
   </p><pre class="programlisting">
	char*  array = new char[10];       // array new...
	...
	delete array;                      // ...but single-object delete
   </pre><p>
     AP cannot tell whether the pointer you've passed at creation points
      to one or many things.  If it points to many things, you are about
      to die.  AP is trivial to write, however, so you could write your
      own <code class="code">auto_array_ptr</code> for that situation (in fact, this has
      been done many times; check the mailing lists, Usenet, Boost, etc).
   </p></div><div class="section"><div class="titlepage"><div><div><h4 class="title"><a id="auto_ptr.using"></a>Use in Containers</h4></div></div></div><p>
  </p><p>All of the <a class="link" href="containers.html" title="Chapter 9.  Containers">containers</a>
      described in the standard library require their contained types
      to have, among other things, a copy constructor like this:
  </p><pre class="programlisting">
    struct My_Type
    {
	My_Type (My_Type const&amp;);
    };
   </pre><p>
     Note the const keyword; the object being copied shouldn't change.
     The template class <code class="code">auto_ptr</code> (called AP here) does not
     meet this requirement.  Creating a new AP by copying an existing
     one transfers ownership of the pointed-to object, which means that
     the AP being copied must change, which in turn means that the
     copy ctors of AP do not take const objects.
   </p><p>
     The resulting rule is simple: <span class="emphasis"><em>Never ever use a
     container of auto_ptr objects</em></span>. The standard says that
     <span class="quote">“<span class="quote">undefined</span>”</span> behavior is the result, but it is
     guaranteed to be messy.
   </p><p>
     To prevent you from doing this to yourself, the
      <a class="link" href="ext_compile_checks.html" title="Chapter 16. Compile Time Checks">concept checks</a> built
      in to this implementation will issue an error if you try to
      compile code like this:
   </p><pre class="programlisting">
    #include &lt;vector&gt;
    #include &lt;memory&gt;

    void f()
    {
	std::vector&lt; std::auto_ptr&lt;int&gt; &gt;   vec_ap_int;
    }
   </pre><p>
Should you try this with the checks enabled, you will see an error.
   </p></div></div><div class="section"><div class="titlepage"><div><div><h3 class="title"><a id="std.util.memory.shared_ptr"></a>shared_ptr</h3></div></div></div><p>
The shared_ptr class template stores a pointer, usually obtained via new,
and implements shared ownership semantics.
</p><div class="section"><div class="titlepage"><div><div><h4 class="title"><a id="shared_ptr.req"></a>Requirements</h4></div></div></div><p>
  </p><p>
    The standard deliberately doesn't require a reference-counted
    implementation, allowing other techniques such as a
    circular-linked-list.
  </p><p>
  </p></div><div class="section"><div class="titlepage"><div><div><h4 class="title"><a id="shared_ptr.design_issues"></a>Design Issues</h4></div></div></div><p>
The <code class="classname">shared_ptr</code> code is kindly donated to GCC by the Boost
project and the original authors of the code. The basic design and
algorithms are from Boost, the notes below describe details specific to
the GCC implementation. Names have been uglified in this implementation,
but the design should be recognisable to anyone familiar with the Boost
1.32 shared_ptr.
  </p><p>
The basic design is an abstract base class, <code class="code">_Sp_counted_base</code> that
does the reference-counting and calls virtual functions when the count
drops to zero.
Derived classes override those functions to destroy resources in a context
where the correct dynamic type is known. This is an application of the
technique known as type erasure.
  </p></div><div class="section"><div class="titlepage"><div><div><h4 class="title"><a id="shared_ptr.impl"></a>Implementation</h4></div></div></div><div class="section"><div class="titlepage"><div><div><h5 class="title"><a id="shared_ptr.hier"></a>Class Hierarchy</h5></div></div></div><p>
A <code class="classname">shared_ptr&lt;T&gt;</code> contains a pointer of
type <span class="type">T*</span> and an object of type
<code class="classname">__shared_count</code>. The shared_count contains a
pointer of type <span class="type">_Sp_counted_base*</span> which points to the
object that maintains the reference-counts and destroys the managed
resource.
    </p><div class="variablelist"><dl class="variablelist"><dt><span class="term"><code class="classname">_Sp_counted_base&lt;Lp&gt;</code></span></dt><dd><p>
The base of the hierarchy is parameterized on the lock policy (see below.)
_Sp_counted_base doesn't depend on the type of pointer being managed,
it only maintains the reference counts and calls virtual functions when
the counts drop to zero. The managed object is destroyed when the last
strong reference is dropped, but the _Sp_counted_base itself must exist
until the last weak reference is dropped.
    </p></dd><dt><span class="term"><code class="classname">_Sp_counted_base_impl&lt;Ptr, Deleter, Lp&gt;</code></span></dt><dd><p>
Inherits from _Sp_counted_base and stores a pointer of type <code class="code">Ptr</code>
and a deleter of type <code class="code">Deleter</code>.  <code class="classname">_Sp_deleter</code> is
used when the user doesn't supply a custom deleter. Unlike Boost's, this
default deleter is not "checked" because GCC already issues a warning if
<code class="function">delete</code> is used with an incomplete type.
This is the only derived type used by <code class="classname">tr1::shared_ptr&lt;Ptr&gt;</code>
and it is never used by <code class="classname">std::shared_ptr</code>, which uses one of
the following types, depending on how the shared_ptr is constructed.
    </p></dd><dt><span class="term"><code class="classname">_Sp_counted_ptr&lt;Ptr, Lp&gt;</code></span></dt><dd><p>
Inherits from _Sp_counted_base and stores a pointer of type <span class="type">Ptr</span>,
which is passed to <code class="function">delete</code> when the last reference is dropped.
This is the simplest form and is used when there is no custom deleter or
allocator.
    </p></dd><dt><span class="term"><code class="classname">_Sp_counted_deleter&lt;Ptr, Deleter, Alloc&gt;</code></span></dt><dd><p>
Inherits from _Sp_counted_ptr and adds support for custom deleter and
allocator. Empty Base Optimization is used for the allocator. This class
is used even when the user only provides a custom deleter, in which case
<code class="classname">allocator</code> is used as the allocator.
    </p></dd><dt><span class="term"><code class="classname">_Sp_counted_ptr_inplace&lt;Tp, Alloc, Lp&gt;</code></span></dt><dd><p>
Used by <code class="code">allocate_shared</code> and <code class="code">make_shared</code>.
Contains aligned storage to hold an object of type <span class="type">Tp</span>,
which is constructed in-place with placement <code class="function">new</code>.
Has a variadic template constructor allowing any number of arguments to
be forwarded to <span class="type">Tp</span>'s constructor.
Unlike the other <code class="classname">_Sp_counted_*</code> classes, this one is parameterized on the
type of object, not the type of pointer; this is purely a convenience
that simplifies the implementation slightly.
    </p></dd></dl></div><p>
C++11-only features are: rvalue-ref/move support, allocator support,
aliasing constructor, make_shared &amp; allocate_shared. Additionally,
the constructors taking <code class="classname">auto_ptr</code> parameters are
deprecated in C++11 mode.
    </p></div><div class="section"><div class="titlepage"><div><div><h5 class="title"><a id="shared_ptr.thread"></a>Thread Safety</h5></div></div></div><p>
The
<a class="link" href="http://www.boost.org/libs/smart_ptr/shared_ptr.htm#ThreadSafety" target="_top">Thread
Safety</a> section of the Boost shared_ptr documentation says "shared_ptr
objects offer the same level of thread safety as built-in types."
The implementation must ensure that concurrent updates to separate shared_ptr
instances are correct even when those instances share a reference count e.g.
</p><pre class="programlisting">
shared_ptr&lt;A&gt; a(new A);
shared_ptr&lt;A&gt; b(a);

// Thread 1     // Thread 2
   a.reset();      b.reset();
</pre><p>
The dynamically-allocated object must be destroyed by exactly one of the
threads. Weak references make things even more interesting.
The shared state used to implement shared_ptr must be transparent to the
user and invariants must be preserved at all times.
The key pieces of shared state are the strong and weak reference counts.
Updates to these need to be atomic and visible to all threads to ensure
correct cleanup of the managed resource (which is, after all, shared_ptr's
job!)
On multi-processor systems memory synchronisation may be needed so that
reference-count updates and the destruction of the managed resource are
race-free.
</p><p>
The function <code class="function">_Sp_counted_base::_M_add_ref_lock()</code>, called when
obtaining a shared_ptr from a weak_ptr, has to test if the managed
resource still exists and either increment the reference count or throw
<code class="classname">bad_weak_ptr</code>.
In a multi-threaded program there is a potential race condition if the last
reference is dropped (and the managed resource destroyed) between testing
the reference count and incrementing it, which could result in a shared_ptr
pointing to invalid memory.
</p><p>
The Boost shared_ptr (as used in GCC) features a clever lock-free
algorithm to avoid the race condition, but this relies on the
processor supporting an atomic <span class="emphasis"><em>Compare-And-Swap</em></span>
instruction. For other platforms there are fall-backs using mutex
locks.  Boost (as of version 1.35) includes several different
implementations and the preprocessor selects one based on the
compiler, standard library, platform etc. For the version of
shared_ptr in libstdc++ the compiler and library are fixed, which
makes things much simpler: we have an atomic CAS or we don't, see Lock
Policy below for details.
</p></div><div class="section"><div class="titlepage"><div><div><h5 class="title"><a id="shared_ptr.policy"></a>Selecting Lock Policy</h5></div></div></div><p>
    </p><p>
There is a single <code class="classname">_Sp_counted_base</code> class,
which is a template parameterized on the enum
<span class="type">__gnu_cxx::_Lock_policy</span>.  The entire family of classes is
parameterized on the lock policy, right up to
<code class="classname">__shared_ptr</code>, <code class="classname">__weak_ptr</code> and
<code class="classname">__enable_shared_from_this</code>. The actual
<code class="classname">std::shared_ptr</code> class inherits from
<code class="classname">__shared_ptr</code> with the lock policy parameter
selected automatically based on the thread model and platform that
libstdc++ is configured for, so that the best available template
specialization will be used. This design is necessary because it would
not be conforming for <code class="classname">shared_ptr</code> to have an
extra template parameter, even if it had a default value.  The
available policies are:
    </p><div class="orderedlist"><ol class="orderedlist" type="1"><li class="listitem"><p>
       <code class="constant">_S_atomic</code>
       </p><p>
Selected when GCC supports a builtin atomic compare-and-swap operation
on the target processor (see <a class="link" href="http://gcc.gnu.org/onlinedocs/gcc/_005f_005fatomic-Builtins.html" target="_top">Atomic
Builtins</a>.)  The reference counts are maintained using a lock-free
algorithm and GCC's atomic builtins, which provide the required memory
synchronisation.
       </p></li><li class="listitem"><p>
       <code class="constant">_S_mutex</code>
       </p><p>
The _Sp_counted_base specialization for this policy contains a mutex,
which is locked in add_ref_lock(). This policy is used when GCC's atomic
builtins aren't available so explicit memory barriers are needed in places.
       </p></li><li class="listitem"><p>
       <code class="constant">_S_single</code>
       </p><p>
This policy uses a non-reentrant add_ref_lock() with no locking. It is
used when libstdc++ is built without <code class="literal">--enable-threads</code>.
       </p></li></ol></div><p>
       For all three policies, reference count increments and
       decrements are done via the functions in
       <code class="filename">ext/atomicity.h</code>, which detect if the program
       is multi-threaded.  If only one thread of execution exists in
       the program then less expensive non-atomic operations are used.
     </p></div><div class="section"><div class="titlepage"><div><div><h5 class="title"><a id="shared_ptr.rel"></a>Related functions and classes</h5></div></div></div><div class="variablelist"><dl class="variablelist"><dt><span class="term"><code class="code">dynamic_pointer_cast</code>, <code class="code">static_pointer_cast</code>,
<code class="code">const_pointer_cast</code></span></dt><dd><p>
As noted in N2351, these functions can be implemented non-intrusively using
the alias constructor.  However the aliasing constructor is only available
in C++11 mode, so in TR1 mode these casts rely on three non-standard
constructors in shared_ptr and __shared_ptr.
In C++11 mode these constructors and the related tag types are not needed.
    </p></dd><dt><span class="term"><code class="code">enable_shared_from_this</code></span></dt><dd><p>
The clever overload to detect a base class of type
<code class="code">enable_shared_from_this</code> comes straight from Boost.
There is an extra overload for <code class="code">__enable_shared_from_this</code> to
work smoothly with <code class="code">__shared_ptr&lt;Tp, Lp&gt;</code> using any lock
policy.
    </p></dd><dt><span class="term"><code class="code">make_shared</code>, <code class="code">allocate_shared</code></span></dt><dd><p>
<code class="code">make_shared</code> simply forwards to <code class="code">allocate_shared</code>
with <code class="code">std::allocator</code> as the allocator.
Although these functions can be implemented non-intrusively using the
alias constructor, if they have access to the implementation then it is
possible to save storage and reduce the number of heap allocations. The
newly constructed object and the _Sp_counted_* can be allocated in a single
block and the standard says implementations are "encouraged, but not required,"
to do so. This implementation provides additional non-standard constructors
(selected with the type <code class="code">_Sp_make_shared_tag</code>) which create an
object of type <code class="code">_Sp_counted_ptr_inplace</code> to hold the new object.
The returned <code class="code">shared_ptr&lt;A&gt;</code> needs to know the address of the
new <code class="code">A</code> object embedded in the <code class="code">_Sp_counted_ptr_inplace</code>,
but it has no way to access it.
This implementation uses a "covert channel" to return the address of the
embedded object when <code class="code">get_deleter&lt;_Sp_make_shared_tag&gt;()</code>
is called.  Users should not try to use this.
As well as the extra constructors, this implementation also needs some
members of _Sp_counted_deleter to be protected where they could otherwise
be private.
    </p></dd></dl></div></div></div><div class="section"><div class="titlepage"><div><div><h4 class="title"><a id="shared_ptr.using"></a>Use</h4></div></div></div><div class="section"><div class="titlepage"><div><div><h5 class="title"><a id="shared_ptr.examples"></a>Examples</h5></div></div></div><p>
      Examples of use can be found in the testsuite, under
      <code class="filename">testsuite/tr1/2_general_utilities/shared_ptr</code>,
      <code class="filename">testsuite/20_util/shared_ptr</code>
      and
      <code class="filename">testsuite/20_util/weak_ptr</code>.
    </p></div><div class="section"><div class="titlepage"><div><div><h5 class="title"><a id="shared_ptr.issues"></a>Unresolved Issues</h5></div></div></div><p>
      The <span class="emphasis"><em><code class="classname">shared_ptr</code> atomic access</em></span>
      clause in the C++11 standard is not implemented in GCC.
    </p><p>
      Unlike Boost, this implementation does not use separate classes
      for the pointer+deleter and pointer+deleter+allocator cases in
      C++11 mode, combining both into _Sp_counted_deleter and using
      <code class="classname">allocator</code> when the user doesn't specify
      an allocator.  If it was found to be beneficial an additional
      class could easily be added.  With the current implementation,
      the _Sp_counted_deleter and __shared_count constructors taking a
      custom deleter but no allocator are technically redundant and
      could be removed, changing callers to always specify an
      allocator. If a separate pointer+deleter class was added the
      __shared_count constructor would be needed, so it has been kept
      for now.
    </p><p>
      The hack used to get the address of the managed object from
      <code class="function">_Sp_counted_ptr_inplace::_M_get_deleter()</code>
      is accessible to users. This could be prevented if
      <code class="function">get_deleter&lt;_Sp_make_shared_tag&gt;()</code>
      always returned NULL, since the hack only needs to work at a
      lower level, not in the public API. This wouldn't be difficult,
      but hasn't been done since there is no danger of accidental
      misuse: users already know they are relying on unsupported
      features if they refer to implementation details such as
      _Sp_make_shared_tag.
    </p><p>
      tr1::_Sp_deleter could be a private member of tr1::__shared_count but it
      would alter the ABI.
    </p></div></div><div class="section"><div class="titlepage"><div><div><h4 class="title"><a id="shared_ptr.ack"></a>Acknowledgments</h4></div></div></div><p>
    The original authors of the Boost shared_ptr, which is really nice
    code to work with, Peter Dimov in particular for his help and
    invaluable advice on thread safety.  Phillip Jordan and Paolo
    Carlini for the lock policy implementation.
  </p></div><div class="bibliography"><div class="titlepage"><div><div><h4 class="title"><a id="shared_ptr.biblio"></a>Bibliography</h4></div></div></div><div class="biblioentry"><a id="id-1.3.4.4.4.5.8.2"></a><p><span class="title"><em>
	<a class="link" href="http://www.open-std.org/jtc1/sc22/wg21/docs/papers/2007/n2351.htm" target="_top">
      Improving shared_ptr for C++0x, Revision 2
	</a>
      </em>. </span><span class="subtitle">
      N2351
    . </span></p></div><div class="biblioentry"><a id="id-1.3.4.4.4.5.8.3"></a><p><span class="title"><em>
	<a class="link" href="http://open-std.org/jtc1/sc22/wg21/docs/papers/2007/n2456.html" target="_top">
      C++ Standard Library Active Issues List
	</a>
      </em>. </span><span class="subtitle">
      N2456
    . </span></p></div><div class="biblioentry"><a id="id-1.3.4.4.4.5.8.4"></a><p><span class="title"><em>
	<a class="link" href="http://www.open-std.org/jtc1/sc22/wg21/docs/papers/2007/n2461.pdf" target="_top">
      Working Draft, Standard for Programming Language C++
	</a>
      </em>. </span><span class="subtitle">
      N2461
    . </span></p></div><div class="biblioentry"><a id="id-1.3.4.4.4.5.8.5"></a><p><span class="title"><em>
	<a class="link" href="http://www.boost.org/libs/smart_ptr/shared_ptr.htm" target="_top">
      Boost C++ Libraries documentation, shared_ptr
	</a>
      </em>. </span><span class="subtitle">
      N2461
    . </span></p></div></div></div></div><div class="navfooter"><hr /><table width="100%" summary="Navigation footer"><tr><td width="40%" align="left"><a accesskey="p" href="pairs.html">Prev</a> </td><td width="20%" align="center"><a accesskey="u" href="utilities.html">Up</a></td><td width="40%" align="right"> <a accesskey="n" href="traits.html">Next</a></td></tr><tr><td width="40%" align="left" valign="top">Pairs </td><td width="20%" align="center"><a accesskey="h" href="../index.html">Home</a></td><td width="40%" align="right" valign="top"> Traits</td></tr></table></div></body></html><|MERGE_RESOLUTION|>--- conflicted
+++ resolved
@@ -287,11 +287,7 @@
        </p><p>
 	 A high-performance fixed-size allocator with
 	 exponentially-increasing allocations. It has its own
-<<<<<<< HEAD
-	 <a class="link" href="mt_allocator.html" title="Chapter 20. The mt_allocator">chapter</a>
-=======
 	 <a class="link" href="mt_allocator.html" title="Chapter 19. The mt_allocator">chapter</a>
->>>>>>> e2aa5677
          in the documentation.
        </p></li><li class="listitem"><p>
        <code class="classname">bitmap_allocator</code>
