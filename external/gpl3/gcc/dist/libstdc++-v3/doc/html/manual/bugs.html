<?xml version="1.0" encoding="UTF-8" standalone="no"?>
<!DOCTYPE html PUBLIC "-//W3C//DTD XHTML 1.0 Transitional//EN" "http://www.w3.org/TR/xhtml1/DTD/xhtml1-transitional.dtd"><html xmlns="http://www.w3.org/1999/xhtml"><head><meta http-equiv="Content-Type" content="text/html; charset=UTF-8" /><title>Bugs</title><meta name="generator" content="DocBook XSL Stylesheets Vsnapshot" /><meta name="keywords" content="ISO C++, library" /><meta name="keywords" content="ISO C++, runtime, library" /><link rel="home" href="../index.html" title="The GNU C++ Library" /><link rel="up" href="status.html" title="Chapter 1. Status" /><link rel="prev" href="license.html" title="License" /><link rel="next" href="setup.html" title="Chapter 2. Setup" /></head><body><div class="navheader"><table width="100%" summary="Navigation header"><tr><th colspan="3" align="center">Bugs</th></tr><tr><td width="20%" align="left"><a accesskey="p" href="license.html">Prev</a> </td><th width="60%" align="center">Chapter 1. Status</th><td width="20%" align="right"> <a accesskey="n" href="setup.html">Next</a></td></tr></table><hr /></div><div class="section"><div class="titlepage"><div><div><h2 class="title" style="clear: both"><a id="manual.intro.status.bugs"></a>Bugs</h2></div></div></div><div class="section"><div class="titlepage"><div><div><h3 class="title"><a id="manual.intro.status.bugs.impl"></a>Implementation Bugs</h3></div></div></div><p>
      Information on known bugs, details on efforts to fix them, and
      fixed bugs are all available as part of the <a class="link" href="https://gcc.gnu.org/bugs/" target="_top">GCC bug tracking system</a>,
      under the component <span class="quote">“<span class="quote">libstdc++</span>”</span>.
    </p></div><div class="section"><div class="titlepage"><div><div><h3 class="title"><a id="manual.intro.status.bugs.iso"></a>Standard Bugs</h3></div></div></div><p>
	Everybody's got issues.  Even the C++ Standard Library.
      </p><p>
	The Library Working Group, or LWG, is the ISO subcommittee responsible
	for making changes to the library.  They periodically publish an
	Issues List containing problems and possible solutions.  As they reach
	a consensus on proposed solutions, we often incorporate the solution.
      </p><p>
	Here are the issues which have resulted in code changes to the library.
	The links are to the full version of the Issues List.
        You can read the full version online
	at the <a class="link" href="http://www.open-std.org/jtc1/sc22/wg21/" target="_top">ISO C++
	Committee homepage</a>.
      </p><p>
	If a DR is not listed here, we may simply not have gotten to
	it yet; feel free to submit a patch.  Search the
        <code class="filename">include</code> and
        <code class="filename">src</code>
	directories for appearances of
	<code class="constant">_GLIBCXX_RESOLVE_LIB_DEFECTS</code> for examples
	of style.  Note that we usually do not make changes to the
	code until an issue has reached <a class="link" href="http://www.open-std.org/jtc1/sc22/wg21/docs/lwg-active.html#DR" target="_top">DR</a> status.
      </p><div class="variablelist"><dl class="variablelist"><dt><a id="manual.bugs.dr5"></a><span class="term"><a class="link" href="http://www.open-std.org/jtc1/sc22/wg21/docs/lwg-defects.html#5" target="_top">5</a>:
	<span class="emphasis"><em>string::compare specification questionable</em></span>
    </span></dt><dd><p>This should be two overloaded functions rather than a single function.
    </p></dd><dt><a id="manual.bugs.dr17"></a><span class="term"><a class="link" href="http://www.open-std.org/jtc1/sc22/wg21/docs/lwg-defects.html#17" target="_top">17</a>:
	<span class="emphasis"><em>Bad bool parsing</em></span>
    </span></dt><dd><p>Apparently extracting Boolean values was messed up...
    </p></dd><dt><a id="manual.bugs.dr19"></a><span class="term"><a class="link" href="http://www.open-std.org/jtc1/sc22/wg21/docs/lwg-defects.html#19" target="_top">19</a>:
	<span class="emphasis"><em>"Noconv" definition too vague</em></span>
    </span></dt><dd><p>If <code class="code">codecvt::do_in</code> returns <code class="code">noconv</code> there are
	no changes to the values in <code class="code">[to, to_limit)</code>.
    </p></dd><dt><a id="manual.bugs.dr22"></a><span class="term"><a class="link" href="http://www.open-std.org/jtc1/sc22/wg21/docs/lwg-defects.html#22" target="_top">22</a>:
	<span class="emphasis"><em>Member open vs flags</em></span>
    </span></dt><dd><p>Re-opening a file stream does <span class="emphasis"><em>not</em></span> clear the state flags.
    </p></dd><dt><a id="manual.bugs.dr23"></a><span class="term"><a class="link" href="http://www.open-std.org/jtc1/sc22/wg21/docs/lwg-defects.html#23" target="_top">23</a>:
	<span class="emphasis"><em>Num_get overflow result</em></span>
    </span></dt><dd><p>Implement the proposed resolution.
    </p></dd><dt><a id="manual.bugs.dr25"></a><span class="term"><a class="link" href="http://www.open-std.org/jtc1/sc22/wg21/docs/lwg-defects.html#25" target="_top">25</a>:
	<span class="emphasis"><em>String operator&lt;&lt; uses width() value wrong</em></span>
    </span></dt><dd><p>Padding issues.
    </p></dd><dt><a id="manual.bugs.dr48"></a><span class="term"><a class="link" href="http://www.open-std.org/jtc1/sc22/wg21/docs/lwg-defects.html#48" target="_top">48</a>:
	<span class="emphasis"><em>Use of non-existent exception constructor</em></span>
    </span></dt><dd><p>An instance of <code class="code">ios_base::failure</code> is constructed instead.
    </p></dd><dt><a id="manual.bugs.dr49"></a><span class="term"><a class="link" href="http://www.open-std.org/jtc1/sc22/wg21/docs/lwg-defects.html#49" target="_top">49</a>:
	<span class="emphasis"><em>Underspecification of ios_base::sync_with_stdio</em></span>
    </span></dt><dd><p>The return type is the <span class="emphasis"><em>previous</em></span> state of synchronization.
    </p></dd><dt><a id="manual.bugs.dr50"></a><span class="term"><a class="link" href="http://www.open-std.org/jtc1/sc22/wg21/docs/lwg-defects.html#50" target="_top">50</a>:
	<span class="emphasis"><em>Copy constructor and assignment operator of ios_base</em></span>
    </span></dt><dd><p>These members functions are declared <code class="code">private</code> and are
	thus inaccessible.  Specifying the correct semantics of
	"copying stream state" was deemed too complicated.
    </p></dd><dt><a id="manual.bugs.dr60"></a><span class="term"><a class="link" href="http://www.open-std.org/jtc1/sc22/wg21/docs/lwg-defects.html#60" target="_top">60</a>:
	<span class="emphasis"><em>What is a formatted input function?</em></span>
    </span></dt><dd><p>This DR made many widespread changes to <code class="code">basic_istream</code>
	and <code class="code">basic_ostream</code> all of which have been implemented.
    </p></dd><dt><a id="manual.bugs.dr63"></a><span class="term"><a class="link" href="http://www.open-std.org/jtc1/sc22/wg21/docs/lwg-defects.html#63" target="_top">63</a>:
	<span class="emphasis"><em>Exception-handling policy for unformatted output</em></span>
    </span></dt><dd><p>Make the policy consistent with that of formatted input, unformatted
	input, and formatted output.
    </p></dd><dt><a id="manual.bugs.dr68"></a><span class="term"><a class="link" href="http://www.open-std.org/jtc1/sc22/wg21/docs/lwg-defects.html#68" target="_top">68</a>:
	<span class="emphasis"><em>Extractors for char* should store null at end</em></span>
    </span></dt><dd><p>And they do now.  An editing glitch in the last item in the list of
	[27.6.1.2.3]/7.
    </p></dd><dt><a id="manual.bugs.dr74"></a><span class="term"><a class="link" href="http://www.open-std.org/jtc1/sc22/wg21/docs/lwg-defects.html#74" target="_top">74</a>:
	<span class="emphasis"><em>Garbled text for codecvt::do_max_length</em></span>
    </span></dt><dd><p>The text of the standard was gibberish.  Typos gone rampant.
    </p></dd><dt><a id="manual.bugs.dr75"></a><span class="term"><a class="link" href="http://www.open-std.org/jtc1/sc22/wg21/docs/lwg-defects.html#75" target="_top">75</a>:
	<span class="emphasis"><em>Contradiction in codecvt::length's argument types</em></span>
    </span></dt><dd><p>Change the first parameter to <code class="code">stateT&amp;</code> and implement
	the new effects paragraph.
    </p></dd><dt><a id="manual.bugs.dr83"></a><span class="term"><a class="link" href="http://www.open-std.org/jtc1/sc22/wg21/docs/lwg-defects.html#83" target="_top">83</a>:
	<span class="emphasis"><em>string::npos vs. string::max_size()</em></span>
    </span></dt><dd><p>Safety checks on the size of the string should test against
	<code class="code">max_size()</code> rather than <code class="code">npos</code>.
    </p></dd><dt><a id="manual.bugs.dr90"></a><span class="term"><a class="link" href="http://www.open-std.org/jtc1/sc22/wg21/docs/lwg-defects.html#90" target="_top">90</a>:
	<span class="emphasis"><em>Incorrect description of operator&gt;&gt; for strings</em></span>
    </span></dt><dd><p>The effect contain <code class="code">isspace(c,getloc())</code> which must be
	replaced by <code class="code">isspace(c,is.getloc())</code>.
    </p></dd><dt><a id="manual.bugs.dr91"></a><span class="term"><a class="link" href="http://www.open-std.org/jtc1/sc22/wg21/docs/lwg-defects.html#91" target="_top">91</a>:
	<span class="emphasis"><em>Description of operator&gt;&gt; and getline() for string&lt;&gt;
	    might cause endless loop</em></span>
    </span></dt><dd><p>They behave as a formatted input function and as an unformatted
	input function, respectively (except that <code class="code">getline</code> is
	not required to set <code class="code">gcount</code>).
    </p></dd><dt><a id="manual.bugs.dr103"></a><span class="term"><a class="link" href="http://www.open-std.org/jtc1/sc22/wg21/docs/lwg-defects.html#103" target="_top">103</a>:
	<span class="emphasis"><em>set::iterator is required to be modifiable, but this allows
	    modification of keys.</em></span>
    </span></dt><dd><p>For associative containers where the value type is the same as
	the key type, both <code class="code">iterator</code> and <code class="code">const_iterator
	</code> are constant iterators.
    </p></dd><dt><a id="manual.bugs.dr109"></a><span class="term"><a class="link" href="http://www.open-std.org/jtc1/sc22/wg21/docs/lwg-defects.html#109" target="_top">109</a>:
	<span class="emphasis"><em>Missing binders for non-const sequence elements</em></span>
    </span></dt><dd><p>The <code class="code">binder1st</code> and <code class="code">binder2nd</code> didn't have an
	<code class="code">operator()</code> taking a non-const parameter.
    </p></dd><dt><a id="manual.bugs.dr110"></a><span class="term"><a class="link" href="http://www.open-std.org/jtc1/sc22/wg21/docs/lwg-defects.html#110" target="_top">110</a>:
	<span class="emphasis"><em>istreambuf_iterator::equal not const</em></span>
    </span></dt><dd><p>This was not a const member function.  Note that the DR says to
	replace the function with a const one; we have instead provided an
	overloaded version with identical contents.
    </p></dd><dt><a id="manual.bugs.dr117"></a><span class="term"><a class="link" href="http://www.open-std.org/jtc1/sc22/wg21/docs/lwg-defects.html#117" target="_top">117</a>:
	<span class="emphasis"><em>basic_ostream uses nonexistent num_put member functions</em></span>
    </span></dt><dd><p><code class="code">num_put::put()</code> was overloaded on the wrong types.
    </p></dd><dt><a id="manual.bugs.dr118"></a><span class="term"><a class="link" href="http://www.open-std.org/jtc1/sc22/wg21/docs/lwg-defects.html#118" target="_top">118</a>:
	<span class="emphasis"><em>basic_istream uses nonexistent num_get member functions</em></span>
    </span></dt><dd><p>Same as 117, but for <code class="code">num_get::get()</code>.
    </p></dd><dt><a id="manual.bugs.dr129"></a><span class="term"><a class="link" href="http://www.open-std.org/jtc1/sc22/wg21/docs/lwg-defects.html#129" target="_top">129</a>:
	<span class="emphasis"><em>Need error indication from seekp() and seekg()</em></span>
    </span></dt><dd><p>These functions set <code class="code">failbit</code> on error now.
    </p></dd><dt><a id="manual.bugs.dr130"></a><span class="term"><a class="link" href="http://www.open-std.org/jtc1/sc22/wg21/docs/lwg-defects.html#130" target="_top">130</a>:
	<span class="emphasis"><em>Return type of container::erase(iterator) differs for associative containers</em></span>
    </span></dt><dd><p>Make member <code class="code">erase</code> return iterator for <code class="code">set</code>, <code class="code">multiset</code>, <code class="code">map</code>, <code class="code">multimap</code>.
    </p></dd><dt><a id="manual.bugs.dr136"></a><span class="term"><a class="link" href="http://www.open-std.org/jtc1/sc22/wg21/docs/lwg-defects.html#136" target="_top">136</a>:
	<span class="emphasis"><em>seekp, seekg setting wrong streams?</em></span>
    </span></dt><dd><p><code class="code">seekp</code> should only set the output stream, and
	<code class="code">seekg</code> should only set the input stream.
    </p></dd><dt><a id="manual.bugs.dr167"></a><span class="term"><a class="link" href="http://www.open-std.org/jtc1/sc22/wg21/docs/lwg-defects.html#167" target="_top">167</a>:
	<span class="emphasis"><em>Improper use of traits_type::length()</em></span>
    </span></dt><dd><p><code class="code">op&lt;&lt;</code> with a <code class="code">const char*</code> was
	calculating an incorrect number of characters to write.
    </p></dd><dt><a id="manual.bugs.dr169"></a><span class="term"><a class="link" href="http://www.open-std.org/jtc1/sc22/wg21/docs/lwg-defects.html#169" target="_top">169</a>:
	<span class="emphasis"><em>Bad efficiency of overflow() mandated</em></span>
    </span></dt><dd><p>Grow efficiently the internal array object.
    </p></dd><dt><a id="manual.bugs.dr171"></a><span class="term"><a class="link" href="http://www.open-std.org/jtc1/sc22/wg21/docs/lwg-defects.html#171" target="_top">171</a>:
	<span class="emphasis"><em>Strange seekpos() semantics due to joint position</em></span>
    </span></dt><dd><p>Quite complex to summarize...
    </p></dd><dt><a id="manual.bugs.dr181"></a><span class="term"><a class="link" href="http://www.open-std.org/jtc1/sc22/wg21/docs/lwg-defects.html#181" target="_top">181</a>:
	<span class="emphasis"><em>make_pair() unintended behavior</em></span>
    </span></dt><dd><p>This function used to take its arguments as reference-to-const, now
	it copies them (pass by value).
    </p></dd><dt><a id="manual.bugs.dr195"></a><span class="term"><a class="link" href="http://www.open-std.org/jtc1/sc22/wg21/docs/lwg-defects.html#195" target="_top">195</a>:
	<span class="emphasis"><em>Should basic_istream::sentry's constructor ever set eofbit?</em></span>
    </span></dt><dd><p>Yes, it can, specifically if EOF is reached while skipping whitespace.
    </p></dd><dt><a id="manual.bugs.dr206"></a><span class="term"><a class="link" href="http://www.open-std.org/jtc1/sc22/wg21/docs/lwg-defects.html#206" target="_top">206</a>:
	<span class="emphasis"><em><code class="code">operator new(size_t, nothrow)</code> may become
          unlinked to ordinary <code class="code">operator new</code> if ordinary
          version replaced
        </em></span>
    </span></dt><dd><p>The <code class="code">nothrow</code> forms of new and delete were
      changed to call the throwing forms, handling any exception by
      catching it and returning a null pointer.
    </p></dd><dt><a id="manual.bugs.dr211"></a><span class="term"><a class="link" href="http://www.open-std.org/jtc1/sc22/wg21/docs/lwg-defects.html#211" target="_top">211</a>:
	<span class="emphasis"><em>operator&gt;&gt;(istream&amp;, string&amp;) doesn't set failbit</em></span>
    </span></dt><dd><p>If nothing is extracted into the string, <code class="code">op&gt;&gt;</code> now
	sets <code class="code">failbit</code> (which can cause an exception, etc., etc.).
    </p></dd><dt><a id="manual.bugs.dr214"></a><span class="term"><a class="link" href="http://www.open-std.org/jtc1/sc22/wg21/docs/lwg-defects.html#214" target="_top">214</a>:
	<span class="emphasis"><em>set::find() missing const overload</em></span>
    </span></dt><dd><p>Both <code class="code">set</code> and <code class="code">multiset</code> were missing
	overloaded find, lower_bound, upper_bound, and equal_range functions
	for const instances.
    </p></dd><dt><a id="manual.bugs.dr231"></a><span class="term"><a class="link" href="http://www.open-std.org/jtc1/sc22/wg21/docs/lwg-defects.html#231" target="_top">231</a>:
	<span class="emphasis"><em>Precision in iostream?</em></span>
    </span></dt><dd><p>For conversion from a floating-point type, <code class="code">str.precision()</code>
	is specified in the conversion specification.
    </p></dd><dt><a id="manual.bugs.dr233"></a><span class="term"><a class="link" href="http://www.open-std.org/jtc1/sc22/wg21/docs/lwg-defects.html#233" target="_top">233</a>:
	<span class="emphasis"><em>Insertion hints in associative containers</em></span>
    </span></dt><dd><p>Implement N1780, first check before then check after, insert as close
	to hint as possible.
    </p></dd><dt><a id="manual.bugs.dr235"></a><span class="term"><a class="link" href="http://www.open-std.org/jtc1/sc22/wg21/docs/lwg-defects.html#235" target="_top">235</a>:
	<span class="emphasis"><em>No specification of default ctor for reverse_iterator</em></span>
    </span></dt><dd><p>The declaration of <code class="code">reverse_iterator</code> lists a default constructor.
	However, no specification is given what this constructor should do.
    </p></dd><dt><a id="manual.bugs.dr241"></a><span class="term"><a class="link" href="http://www.open-std.org/jtc1/sc22/wg21/docs/lwg-defects.html#241" target="_top">241</a>:
	<span class="emphasis"><em>Does unique_copy() require CopyConstructible and Assignable?</em></span>
    </span></dt><dd><p>Add a helper for forward_iterator/output_iterator, fix the existing
	one for input_iterator/output_iterator to not rely on Assignability.
    </p></dd><dt><a id="manual.bugs.dr243"></a><span class="term"><a class="link" href="http://www.open-std.org/jtc1/sc22/wg21/docs/lwg-defects.html#243" target="_top">243</a>:
	<span class="emphasis"><em>get and getline when sentry reports failure</em></span>
    </span></dt><dd><p>Store a null character only if the character array has a non-zero size.
    </p></dd><dt><a id="manual.bugs.dr251"></a><span class="term"><a class="link" href="http://www.open-std.org/jtc1/sc22/wg21/docs/lwg-defects.html#251" target="_top">251</a>:
	<span class="emphasis"><em>basic_stringbuf missing allocator_type</em></span>
    </span></dt><dd><p>This nested typedef was originally not specified.
    </p></dd><dt><a id="manual.bugs.dr253"></a><span class="term"><a class="link" href="http://www.open-std.org/jtc1/sc22/wg21/docs/lwg-defects.html#253" target="_top">253</a>:
	<span class="emphasis"><em>valarray helper functions are almost entirely useless</em></span>
    </span></dt><dd><p>Make the copy constructor and copy-assignment operator declarations
	public in gslice_array, indirect_array, mask_array, slice_array; provide
	definitions.
    </p></dd><dt><a id="manual.bugs.dr265"></a><span class="term"><a class="link" href="http://www.open-std.org/jtc1/sc22/wg21/docs/lwg-defects.html#265" target="_top">265</a>:
	<span class="emphasis"><em>std::pair::pair() effects overly restrictive</em></span>
    </span></dt><dd><p>The default ctor would build its members from copies of temporaries;
	now it simply uses their respective default ctors.
    </p></dd><dt><a id="manual.bugs.dr266"></a><span class="term"><a class="link" href="http://www.open-std.org/jtc1/sc22/wg21/docs/lwg-defects.html#266" target="_top">266</a>:
	<span class="emphasis"><em>bad_exception::~bad_exception() missing Effects clause</em></span>
    </span></dt><dd><p>The <code class="code">bad_</code>* classes no longer have destructors (they
	are trivial), since no description of them was ever given.
    </p></dd><dt><a id="manual.bugs.dr271"></a><span class="term"><a class="link" href="http://www.open-std.org/jtc1/sc22/wg21/docs/lwg-defects.html#271" target="_top">271</a>:
	<span class="emphasis"><em>basic_iostream missing typedefs</em></span>
    </span></dt><dd><p>The typedefs it inherits from its base classes can't be used, since
	(for example) <code class="code">basic_iostream&lt;T&gt;::traits_type</code> is ambiguous.
    </p></dd><dt><a id="manual.bugs.dr275"></a><span class="term"><a class="link" href="http://www.open-std.org/jtc1/sc22/wg21/docs/lwg-defects.html#275" target="_top">275</a>:
	<span class="emphasis"><em>Wrong type in num_get::get() overloads</em></span>
    </span></dt><dd><p>Similar to 118.
    </p></dd><dt><a id="manual.bugs.dr280"></a><span class="term"><a class="link" href="http://www.open-std.org/jtc1/sc22/wg21/docs/lwg-defects.html#280" target="_top">280</a>:
	<span class="emphasis"><em>Comparison of reverse_iterator to const reverse_iterator</em></span>
    </span></dt><dd><p>Add global functions with two template parameters.
	(NB: not added for now a templated assignment operator)
    </p></dd><dt><a id="manual.bugs.dr292"></a><span class="term"><a class="link" href="http://www.open-std.org/jtc1/sc22/wg21/docs/lwg-defects.html#292" target="_top">292</a>:
	<span class="emphasis"><em>Effects of a.copyfmt (a)</em></span>
    </span></dt><dd><p>If <code class="code">(this == &amp;rhs)</code> do nothing.
    </p></dd><dt><a id="manual.bugs.dr300"></a><span class="term"><a class="link" href="http://www.open-std.org/jtc1/sc22/wg21/docs/lwg-defects.html#300" target="_top">300</a>:
	<span class="emphasis"><em>List::merge() specification incomplete</em></span>
    </span></dt><dd><p>If <code class="code">(this == &amp;x)</code> do nothing.
    </p></dd><dt><a id="manual.bugs.dr303"></a><span class="term"><a class="link" href="http://www.open-std.org/jtc1/sc22/wg21/docs/lwg-defects.html#303" target="_top">303</a>:
	<span class="emphasis"><em>Bitset input operator underspecified</em></span>
    </span></dt><dd><p>Basically, compare the input character to
		    <code class="code">is.widen(0)</code> and <code class="code">is.widen(1)</code>.
    </p></dd><dt><a id="manual.bugs.dr305"></a><span class="term"><a class="link" href="http://www.open-std.org/jtc1/sc22/wg21/docs/lwg-defects.html#305" target="_top">305</a>:
	<span class="emphasis"><em>Default behavior of codecvt&lt;wchar_t, char,
		  mbstate_t&gt;::length()</em></span>
    </span></dt><dd><p>Do not specify what <code class="code">codecvt&lt;wchar_t, char,
		    mbstate_t&gt;::do_length</code> must return.
    </p></dd><dt><a id="manual.bugs.dr328"></a><span class="term"><a class="link" href="http://www.open-std.org/jtc1/sc22/wg21/docs/lwg-defects.html#328" target="_top">328</a>:
	<span class="emphasis"><em>Bad sprintf format modifier in
		  money_put&lt;&gt;::do_put()</em></span>
    </span></dt><dd><p>Change the format string to "%.0Lf".
    </p></dd><dt><a id="manual.bugs.dr365"></a><span class="term"><a class="link" href="http://www.open-std.org/jtc1/sc22/wg21/docs/lwg-defects.html#365" target="_top">365</a>:
	<span class="emphasis"><em>Lack of const-qualification in clause 27</em></span>
    </span></dt><dd><p>Add const overloads of <code class="code">is_open</code>.
    </p></dd><dt><a id="manual.bugs.dr387"></a><span class="term"><a class="link" href="http://www.open-std.org/jtc1/sc22/wg21/docs/lwg-defects.html#387" target="_top">387</a>:
	<span class="emphasis"><em>std::complex over-encapsulated</em></span>
    </span></dt><dd><p>Add the <code class="code">real(T)</code> and <code class="code">imag(T)</code>
		    members;  in C++11 mode, also adjust the existing
		    <code class="code">real()</code> and <code class="code">imag()</code> members and
		    free functions.
    </p></dd><dt><a id="manual.bugs.dr389"></a><span class="term"><a class="link" href="http://www.open-std.org/jtc1/sc22/wg21/docs/lwg-defects.html#389" target="_top">389</a>:
	<span class="emphasis"><em>Const overload of valarray::operator[] returns
		  by value</em></span>
    </span></dt><dd><p>Change it to return a <code class="code">const T&amp;</code>.
    </p></dd><dt><a id="manual.bugs.dr396"></a><span class="term"><a class="link" href="http://www.open-std.org/jtc1/sc22/wg21/docs/lwg-defects.html#396" target="_top">396</a>:
	<span class="emphasis"><em>what are characters zero and one</em></span>
    </span></dt><dd><p>Implement the proposed resolution.
    </p></dd><dt><a id="manual.bugs.dr402"></a><span class="term"><a class="link" href="http://www.open-std.org/jtc1/sc22/wg21/docs/lwg-defects.html#402" target="_top">402</a>:
	<span class="emphasis"><em>Wrong new expression in [some_]allocator::construct</em></span>
    </span></dt><dd><p>Replace "new" with "::new".
    </p></dd><dt><span class="term"><a class="link" href="../ext/lwg-closed.html#408" target="_top">408</a>:
	<span class="emphasis"><em>
	Is vector&lt;reverse_iterator&lt;char*&gt; &gt; forbidden?
	</em></span>
    </span></dt><dd><p>Tweak the debug-mode checks in _Safe_iterator.
    </p></dd><dt><a id="manual.bugs.dr409"></a><span class="term"><a class="link" href="http://www.open-std.org/jtc1/sc22/wg21/docs/lwg-defects.html#409" target="_top">409</a>:
	<span class="emphasis"><em>Closing an fstream should clear the error state</em></span>
    </span></dt><dd><p>Have <code class="code">open</code> clear the error flags.
    </p></dd><dt><span class="term"><a class="link" href="../ext/lwg-closed.html#431" target="_top">431</a>:
	<span class="emphasis"><em>Swapping containers with unequal allocators</em></span>
    </span></dt><dd><p>Implement Option 3, as per N1599.
    </p></dd><dt><a id="manual.bugs.dr432"></a><span class="term"><a class="link" href="http://www.open-std.org/jtc1/sc22/wg21/docs/lwg-defects.html#432" target="_top">432</a>:
	<span class="emphasis"><em>stringbuf::overflow() makes only one write position
	    available</em></span>
    </span></dt><dd><p>Implement the resolution, beyond DR 169.
    </p></dd><dt><a id="manual.bugs.dr434"></a><span class="term"><a class="link" href="http://www.open-std.org/jtc1/sc22/wg21/docs/lwg-defects.html#434" target="_top">434</a>:
	<span class="emphasis"><em>bitset::to_string() hard to use</em></span>
    </span></dt><dd><p>Add three overloads, taking fewer template arguments.
    </p></dd><dt><a id="manual.bugs.dr438"></a><span class="term"><a class="link" href="http://www.open-std.org/jtc1/sc22/wg21/docs/lwg-defects.html#438" target="_top">438</a>:
	<span class="emphasis"><em>Ambiguity in the "do the right thing" clause</em></span>
    </span></dt><dd><p>Implement the resolution, basically cast less.
    </p></dd><dt><a id="manual.bugs.dr445"></a><span class="term"><a class="link" href="http://www.open-std.org/jtc1/sc22/wg21/docs/lwg-defects.html#445" target="_top">445</a>:
	<span class="emphasis"><em>iterator_traits::reference unspecified for some iterator categories</em></span>
    </span></dt><dd><p>Change <code class="code">istreambuf_iterator::reference</code> in C++11 mode.
    </p></dd><dt><a id="manual.bugs.dr453"></a><span class="term"><a class="link" href="http://www.open-std.org/jtc1/sc22/wg21/docs/lwg-defects.html#453" target="_top">453</a>:
	<span class="emphasis"><em>basic_stringbuf::seekoff need not always fail for an empty stream</em></span>
    </span></dt><dd><p>Don't fail if the next pointer is null and newoff is zero.
    </p></dd><dt><a id="manual.bugs.dr455"></a><span class="term"><a class="link" href="http://www.open-std.org/jtc1/sc22/wg21/docs/lwg-defects.html#455" target="_top">455</a>:
	<span class="emphasis"><em>cerr::tie() and wcerr::tie() are overspecified</em></span>
    </span></dt><dd><p>Initialize cerr tied to cout and wcerr tied to wcout.
    </p></dd><dt><a id="manual.bugs.dr464"></a><span class="term"><a class="link" href="http://www.open-std.org/jtc1/sc22/wg21/docs/lwg-defects.html#464" target="_top">464</a>:
	<span class="emphasis"><em>Suggestion for new member functions in standard containers</em></span>
    </span></dt><dd><p>Add <code class="code">data()</code> to <code class="code">std::vector</code> and
	<code class="code">at(const key_type&amp;)</code> to <code class="code">std::map</code>.
    </p></dd><dt><a id="manual.bugs.dr467"></a><span class="term"><a class="link" href="http://www.open-std.org/jtc1/sc22/wg21/docs/lwg-defects.html#467" target="_top">467</a>:
	<span class="emphasis"><em>char_traits::lt(), compare(), and memcmp()</em></span>
    </span></dt><dd><p>Change <code class="code">lt</code>.
    </p></dd><dt><a id="manual.bugs.dr508"></a><span class="term"><a class="link" href="http://www.open-std.org/jtc1/sc22/wg21/docs/lwg-defects.html#508" target="_top">508</a>:
	<span class="emphasis"><em>Bad parameters for ranlux64_base_01</em></span>
    </span></dt><dd><p>Fix the parameters.
    </p></dd><dt><span class="term"><a class="link" href="../ext/lwg-closed.html#512" target="_top">512</a>:
	<span class="emphasis"><em>Seeding subtract_with_carry_01 from a single unsigned long</em></span>
    </span></dt><dd><p>Construct a <code class="code">linear_congruential</code> engine and seed with it.
    </p></dd><dt><span class="term"><a class="link" href="../ext/lwg-closed.html#526" target="_top">526</a>:
	<span class="emphasis"><em>Is it undefined if a function in the standard changes in
	    parameters?</em></span>
    </span></dt><dd><p>Use &amp;value.
    </p></dd><dt><a id="manual.bugs.dr538"></a><span class="term"><a class="link" href="http://www.open-std.org/jtc1/sc22/wg21/docs/lwg-defects.html#538" target="_top">538</a>:
	<span class="emphasis"><em>241 again: Does unique_copy() require CopyConstructible
	    and Assignable?</em></span>
    </span></dt><dd><p>In case of input_iterator/output_iterator rely on Assignability of
	input_iterator' value_type.
    </p></dd><dt><a id="manual.bugs.dr539"></a><span class="term"><a class="link" href="http://www.open-std.org/jtc1/sc22/wg21/docs/lwg-defects.html#539" target="_top">539</a>:
	<span class="emphasis"><em>partial_sum and adjacent_difference should mention
	    requirements</em></span>
    </span></dt><dd><p>We were almost doing the right thing, just use std::move
	in adjacent_difference.
    </p></dd><dt><a id="manual.bugs.dr541"></a><span class="term"><a class="link" href="http://www.open-std.org/jtc1/sc22/wg21/docs/lwg-defects.html#541" target="_top">541</a>:
	<span class="emphasis"><em>shared_ptr template assignment and void</em></span>
    </span></dt><dd><p>Add an auto_ptr&lt;void&gt; specialization.
    </p></dd><dt><a id="manual.bugs.dr543"></a><span class="term"><a class="link" href="http://www.open-std.org/jtc1/sc22/wg21/docs/lwg-defects.html#543" target="_top">543</a>:
	<span class="emphasis"><em>valarray slice default constructor</em></span>
    </span></dt><dd><p>Follow the straightforward proposed resolution.
    </p></dd><dt><a id="manual.bugs.dr550"></a><span class="term"><a class="link" href="http://www.open-std.org/jtc1/sc22/wg21/docs/lwg-defects.html#550" target="_top">550</a>:
	<span class="emphasis"><em>What should the return type of pow(float,int) be?</em></span>
    </span></dt><dd><p>In C++11 mode, remove the pow(float,int), etc., signatures.
    </p></dd><dt><a id="manual.bugs.dr586"></a><span class="term"><a class="link" href="http://www.open-std.org/jtc1/sc22/wg21/docs/lwg-defects.html#586" target="_top">586</a>:
	<span class="emphasis"><em>string inserter not a formatted function</em></span>
    </span></dt><dd><p>Change it to be a formatted output function (i.e. catch exceptions).
    </p></dd><dt><a id="manual.bugs.dr596"></a><span class="term"><a class="link" href="http://www.open-std.org/jtc1/sc22/wg21/docs/lwg-defects.html#596" target="_top">596</a>:
	<span class="emphasis"><em>27.8.1.3 Table 112 omits "a+" and "a+b" modes</em></span>
    </span></dt><dd><p>Add the missing modes to fopen_mode.
    </p></dd><dt><a id="manual.bugs.dr630"></a><span class="term"><a class="link" href="http://www.open-std.org/jtc1/sc22/wg21/docs/lwg-defects.html#630" target="_top">630</a>:
	<span class="emphasis"><em>arrays of valarray</em></span>
    </span></dt><dd><p>Implement the simple resolution.
    </p></dd><dt><a id="manual.bugs.dr660"></a><span class="term"><a class="link" href="http://www.open-std.org/jtc1/sc22/wg21/docs/lwg-defects.html#660" target="_top">660</a>:
	<span class="emphasis"><em>Missing bitwise operations</em></span>
    </span></dt><dd><p>Add the missing operations.
    </p></dd><dt><a id="manual.bugs.dr691"></a><span class="term"><a class="link" href="http://www.open-std.org/jtc1/sc22/wg21/docs/lwg-defects.html#691" target="_top">691</a>:
	<span class="emphasis"><em>const_local_iterator cbegin, cend missing from TR1</em></span>
    </span></dt><dd><p>In C++11 mode add cbegin(size_type) and cend(size_type)
		    to the unordered containers.
    </p></dd><dt><a id="manual.bugs.dr693"></a><span class="term"><a class="link" href="http://www.open-std.org/jtc1/sc22/wg21/docs/lwg-defects.html#693" target="_top">693</a>:
	<span class="emphasis"><em>std::bitset::all() missing</em></span>
    </span></dt><dd><p>Add it, consistently with the discussion.
    </p></dd><dt><a id="manual.bugs.dr695"></a><span class="term"><a class="link" href="http://www.open-std.org/jtc1/sc22/wg21/docs/lwg-defects.html#695" target="_top">695</a>:
	<span class="emphasis"><em>ctype&lt;char&gt;::classic_table() not accessible</em></span>
    </span></dt><dd><p>Make the member functions table and classic_table public.
    </p></dd><dt><a id="manual.bugs.dr696"></a><span class="term"><a class="link" href="http://www.open-std.org/jtc1/sc22/wg21/docs/lwg-defects.html#696" target="_top">696</a>:
	<span class="emphasis"><em>istream::operator&gt;&gt;(int&amp;) broken</em></span>
    </span></dt><dd><p>Implement the straightforward resolution.
    </p></dd><dt><a id="manual.bugs.dr761"></a><span class="term"><a class="link" href="http://www.open-std.org/jtc1/sc22/wg21/docs/lwg-defects.html#761" target="_top">761</a>:
	<span class="emphasis"><em>unordered_map needs an at() member function</em></span>
    </span></dt><dd><p>In C++11 mode, add at() and at() const.
    </p></dd><dt><a id="manual.bugs.dr775"></a><span class="term"><a class="link" href="http://www.open-std.org/jtc1/sc22/wg21/docs/lwg-defects.html#775" target="_top">775</a>:
	<span class="emphasis"><em>Tuple indexing should be unsigned?</em></span>
    </span></dt><dd><p>Implement the int -&gt; size_t replacements.
    </p></dd><dt><a id="manual.bugs.dr776"></a><span class="term"><a class="link" href="http://www.open-std.org/jtc1/sc22/wg21/docs/lwg-defects.html#776" target="_top">776</a>:
	<span class="emphasis"><em>Undescribed assign function of std::array</em></span>
    </span></dt><dd><p>In C++11 mode, remove assign, add fill.
    </p></dd><dt><a id="manual.bugs.dr781"></a><span class="term"><a class="link" href="http://www.open-std.org/jtc1/sc22/wg21/docs/lwg-defects.html#781" target="_top">781</a>:
	<span class="emphasis"><em>std::complex should add missing C99 functions</em></span>
    </span></dt><dd><p>In C++11 mode, add std::proj.
    </p></dd><dt><a id="manual.bugs.dr809"></a><span class="term"><a class="link" href="http://www.open-std.org/jtc1/sc22/wg21/docs/lwg-defects.html#809" target="_top">809</a>:
	<span class="emphasis"><em>std::swap should be overloaded for array types</em></span>
    </span></dt><dd><p>Add the overload.
    </p></dd><dt><a id="manual.bugs.dr853"></a><span class="term"><a class="link" href="http://www.open-std.org/jtc1/sc22/wg21/docs/lwg-defects.html#853" target="_top">853</a>:
	<span class="emphasis"><em>to_string needs updating with zero and one</em></span>
    </span></dt><dd><p>Update / add the signatures.
    </p></dd><dt><a id="manual.bugs.dr865"></a><span class="term"><a class="link" href="http://www.open-std.org/jtc1/sc22/wg21/docs/lwg-defects.html#865" target="_top">865</a>:
	<span class="emphasis"><em>More algorithms that throw away information</em></span>
    </span></dt><dd><p>The traditional HP / SGI return type and value is blessed
		    by the resolution of the DR.
    </p></dd><dt><a id="manual.bugs.dr1339"></a><span class="term"><a class="link" href="http://www.open-std.org/jtc1/sc22/wg21/docs/lwg-defects.html#1339" target="_top">1339</a>:
       <span class="emphasis"><em>uninitialized_fill_n should return the end of its range</em></span>
    </span></dt><dd><p>Return the end of the filled range.
    </p></dd><dt><a id="manual.bugs.dr2021"></a><span class="term"><a class="link" href="http://www.open-std.org/jtc1/sc22/wg21/docs/lwg-defects.html#2021" target="_top">2021</a>:
       <span class="emphasis"><em>Further incorrect uses of <code class="code">result_of</code></em></span>
    </span></dt><dd><p>Correctly decay types in signature of <code class="code">std::async</code>.
    </p></dd><dt><a id="manual.bugs.dr2049"></a><span class="term"><a class="link" href="http://www.open-std.org/jtc1/sc22/wg21/docs/lwg-defects.html#2049" target="_top">2049</a>:
	<span class="emphasis"><em><code class="code">is_destructible</code> underspecified</em></span>
    </span></dt><dd><p>Handle non-object types.
    </p></dd><dt><a id="manual.bugs.dr2056"></a><span class="term"><a class="link" href="http://www.open-std.org/jtc1/sc22/wg21/docs/lwg-defects.html#2056" target="_top">2056</a>:
	<span class="emphasis"><em>future_errc enums start with value 0 (invalid value for broken_promise)</em></span>
    </span></dt><dd><p>Reorder enumerators.
    </p></dd><dt><a id="manual.bugs.dr2059"></a><span class="term"><a class="link" href="http://www.open-std.org/jtc1/sc22/wg21/docs/lwg-defects.html#2059" target="_top">2059</a>:
	<span class="emphasis"><em>C++0x ambiguity problem with map::erase</em></span>
    </span></dt><dd><p>Add additional overloads.
    </p></dd><dt><a id="manual.bugs.dr2062"></a><span class="term"><a class="link" href="http://www.open-std.org/jtc1/sc22/wg21/docs/lwg-defects.html#2062" target="_top">2062</a>:
	<span class="emphasis"><em>2062. Effect contradictions w/o no-throw guarantee of <code class="code">std::function</code> swaps</em></span>
    </span></dt><dd><p>Add <code class="code">noexcept</code> to swap functions.
    </p></dd><dt><a id="manual.bugs.dr2063"></a><span class="term"><a class="link" href="http://www.open-std.org/jtc1/sc22/wg21/docs/lwg-defects.html#2063" target="_top">2063</a>:
	<span class="emphasis"><em>Contradictory requirements for string move assignment</em></span>
    </span></dt><dd><p>Respect propagation trait for move assignment.
    </p></dd><dt><a id="manual.bugs.dr2064"></a><span class="term"><a class="link" href="http://www.open-std.org/jtc1/sc22/wg21/docs/lwg-defects.html#2064" target="_top">2064</a>:
	<span class="emphasis"><em>More noexcept issues in basic_string</em></span>
    </span></dt><dd><p>Add noexcept to the comparison operators.
    </p></dd><dt><a id="manual.bugs.dr2067"></a><span class="term"><a class="link" href="http://www.open-std.org/jtc1/sc22/wg21/docs/lwg-defects.html#2067" target="_top">2067</a>:
	<span class="emphasis"><em>packaged_task should have deleted copy c'tor with const parameter</em></span>
    </span></dt><dd><p>Fix signatures.
    </p></dd><dt><a id="manual.bugs.dr2101"></a><span class="term"><a class="link" href="http://www.open-std.org/jtc1/sc22/wg21/docs/lwg-defects.html#2101" target="_top">2101</a>:
	<span class="emphasis"><em>Some transformation types can produce impossible types</em></span>
    </span></dt><dd><p>Use the referenceable type concept.
    </p></dd><dt><a id="manual.bugs.dr2106"></a><span class="term"><a class="link" href="http://www.open-std.org/jtc1/sc22/wg21/docs/lwg-defects.html#2106" target="_top">2106</a>:
	<span class="emphasis"><em>move_iterator wrapping iterators returning prvalues</em></span>
    </span></dt><dd><p>Change the <code class="code">reference</code> type.
    </p></dd><dt><a id="manual.bugs.dr2108"></a><span class="term"><a class="link" href="http://www.open-std.org/jtc1/sc22/wg21/docs/lwg-defects.html#2108" target="_top">2108</a>:
	<span class="emphasis"><em>No way to identify allocator types that always compare equal</em></span>
    </span></dt><dd><p>Define and use <code class="code">is_always_equal</code> even for C++11.
    </p></dd><dt><a id="manual.bugs.dr2118"></a><span class="term"><a class="link" href="http://www.open-std.org/jtc1/sc22/wg21/docs/lwg-defects.html#2118" target="_top">2118</a>:
	<span class="emphasis"><em><code class="code">unique_ptr</code> for array does not support cv qualification conversion of actual argument</em></span>
    </span></dt><dd><p>Adjust constraints to allow safe conversions.
    </p></dd><dt><a id="manual.bugs.dr2127"></a><span class="term"><a class="link" href="http://www.open-std.org/jtc1/sc22/wg21/docs/lwg-defects.html#2127" target="_top">2127</a>:
	<span class="emphasis"><em>Move-construction with <code class="code">raw_storage_iterator</code></em></span>
    </span></dt><dd><p>Add assignment operator taking an rvalue.
    </p></dd><dt><a id="manual.bugs.dr2132"></a><span class="term"><a class="link" href="http://www.open-std.org/jtc1/sc22/wg21/docs/lwg-defects.html#2132" target="_top">2132</a>:
	<span class="emphasis"><em><code class="code">std::function</code> ambiguity</em></span>
    </span></dt><dd><p>Constrain the constructor to only accept callable types.
    </p></dd><dt><a id="manual.bugs.dr2141"></a><span class="term"><a class="link" href="http://www.open-std.org/jtc1/sc22/wg21/docs/lwg-defects.html#2141" target="_top">2141</a>:
	<span class="emphasis"><em><code class="code">common_type</code> trait produces reference types</em></span>
    </span></dt><dd><p>Use <code class="code">decay</code> for the result type.
    </p></dd><dt><a id="manual.bugs.dr2144"></a><span class="term"><a class="link" href="http://www.open-std.org/jtc1/sc22/wg21/docs/lwg-defects.html#2144" target="_top">2144</a>:
	<span class="emphasis"><em>Missing <code class="code">noexcept</code> specification in <code class="code">type_index</code></em></span>
    </span></dt><dd><p>Add <code class="code">noexcept</code>
    </p></dd><dt><a id="manual.bugs.dr2145"></a><span class="term"><a class="link" href="http://www.open-std.org/jtc1/sc22/wg21/docs/lwg-defects.html#2145" target="_top">2145</a>:
	<span class="emphasis"><em><code class="code">error_category</code> default constructor</em></span>
    </span></dt><dd><p>Declare a public constexpr constructor.
    </p></dd><dt><a id="manual.bugs.dr2162"></a><span class="term"><a class="link" href="http://www.open-std.org/jtc1/sc22/wg21/docs/lwg-defects.html#2162" target="_top">2162</a>:
	<span class="emphasis"><em><code class="code">allocator_traits::max_size</code> missing <code class="code">noexcept</code></em></span>
    </span></dt><dd><p>Add <code class="code">noexcept</code>.
    </p></dd><dt><a id="manual.bugs.dr2187"></a><span class="term"><a class="link" href="http://www.open-std.org/jtc1/sc22/wg21/docs/lwg-defects.html#2187" target="_top">2187</a>:
	<span class="emphasis"><em><code class="code">vector&lt;bool&gt;</code> is missing <code class="code">emplace</code> and <code class="code">emplace_back</code> member functions</em></span>
    </span></dt><dd><p>Add <code class="code">emplace</code> and <code class="code">emplace_back</code> member functions.
    </p></dd><dt><a id="manual.bugs.dr2192"></a><span class="term"><a class="link" href="http://www.open-std.org/jtc1/sc22/wg21/docs/lwg-defects.html#2192" target="_top">2192</a>:
	<span class="emphasis"><em>Validity and return type of <code class="code">std::abs(0u)</code> is unclear</em></span>
    </span></dt><dd><p>Move all declarations to a common header and remove the
    generic <code class="code">abs</code> which accepted unsigned arguments.
    </p></dd><dt><a id="manual.bugs.dr2196"></a><span class="term"><a class="link" href="http://www.open-std.org/jtc1/sc22/wg21/docs/lwg-defects.html#2196" target="_top">2196</a>:
	<span class="emphasis"><em>Specification of <code class="code">is_*[copy/move]_[constructible/assignable]</code> unclear for non-referencable types</em></span>
    </span></dt><dd><p>Use the referenceable type concept.
    </p></dd><dt><a id="manual.bugs.dr2212"></a><span class="term"><a class="link" href="http://www.open-std.org/jtc1/sc22/wg21/docs/lwg-defects.html#2212" target="_top">2212</a>:
	<span class="emphasis"><em><code class="code">tuple_size</code> for <code class="code">const pair</code> request <code class="code">&lt;tuple&gt;</code> header</em></span>
    </span></dt><dd><p>The <code class="code">tuple_size</code> and <code class="code">tuple_element</code>
    partial specializations are defined in <code class="code">&lt;utility&gt;</code> which
    is included by <code class="code">&lt;array&gt;</code>.
    </p></dd><dt><a id="manual.bugs.dr2296"></a><span class="term"><a class="link" href="http://www.open-std.org/jtc1/sc22/wg21/docs/lwg-defects.html#2296" target="_top">2296</a>:
	<span class="emphasis"><em><code class="code">std::addressof</code> should be constexpr</em></span>
    </span></dt><dd><p>Use <code class="code">__builtin_addressof</code> and add
    <code class="code">constexpr</code> to <code class="code">addressof</code> for C++17 and later.
    </p></dd><dt><a id="manual.bugs.dr2306"></a><span class="term"><a class="link" href="http://www.open-std.org/jtc1/sc22/wg21/docs/lwg-defects.html#2306" target="_top">2306</a>:
	<span class="emphasis"><em><code class="code">match_results::reference</code> should be <code class="code">value_type&amp;</code>, not <code class="code">const value_type&amp;</code></em></span>
    </span></dt><dd><p>Change typedef.
    </p></dd><dt><a id="manual.bugs.dr2313"></a><span class="term"><a class="link" href="http://www.open-std.org/jtc1/sc22/wg21/docs/lwg-defects.html#2313" target="_top">2313</a>:
	<span class="emphasis"><em><code class="code">tuple_size</code> should always derive from <code class="code">integral_constant&lt;size_t, N&gt;</code></em></span>
    </span></dt><dd><p>Update definitions of the partial specializations for const and volatile types.
    </p></dd><dt><a id="manual.bugs.dr2328"></a><span class="term"><a class="link" href="http://www.open-std.org/jtc1/sc22/wg21/docs/lwg-defects.html#2328" target="_top">2328</a>:
       <span class="emphasis"><em>Rvalue stream extraction should use perfect forwarding</em></span>
    </span></dt><dd><p>Use perfect forwarding for right operand.
    </p></dd><dt><a id="manual.bugs.dr2329"></a><span class="term"><a class="link" href="http://www.open-std.org/jtc1/sc22/wg21/docs/lwg-defects.html#2329" target="_top">2329</a>:
       <span class="emphasis"><em><code class="code">regex_match()/regex_search()</code> with <code class="code">match_results</code> should forbid temporary strings</em></span>
    </span></dt><dd><p>Add deleted overloads for rvalue strings.
    </p></dd><dt><a id="manual.bugs.dr2332"></a><span class="term"><a class="link" href="http://www.open-std.org/jtc1/sc22/wg21/docs/lwg-defects.html#2332" target="_top">2332</a>:
       <span class="emphasis"><em><code class="code">regex_iterator/regex_token_iterator</code> should forbid temporary regexes</em></span>
    </span></dt><dd><p>Add deleted constructors.
    </p></dd><dt><a id="manual.bugs.dr2354"></a><span class="term"><a class="link" href="http://www.open-std.org/jtc1/sc22/wg21/docs/lwg-defects.html#2354" target="_top">2332</a>:
       <span class="emphasis"><em>Unnecessary copying when inserting into maps with braced-init syntax</em></span>
    </span></dt><dd><p>Add overloads of <code class="code">insert</code> taking <code class="code">value_type&amp;&amp;</code> rvalues.
    </p></dd><dt><a id="manual.bugs.dr2399"></a><span class="term"><a class="link" href="http://www.open-std.org/jtc1/sc22/wg21/docs/lwg-defects.html#2399" target="_top">2399</a>:
	<span class="emphasis"><em><code class="code">shared_ptr</code>'s constructor from <code class="code">unique_ptr</code> should be constrained</em></span>
    </span></dt><dd><p>Constrain the constructor to require convertibility.
    </p></dd><dt><a id="manual.bugs.dr2400"></a><span class="term"><a class="link" href="http://www.open-std.org/jtc1/sc22/wg21/docs/lwg-defects.html#2400" target="_top">2400</a>:
	<span class="emphasis"><em><code class="code">shared_ptr</code>'s <code class="code">get_deleter()</code> should use <code class="code">addressof()</code></em></span>
    </span></dt><dd><p>Use <code class="code">addressof</code>.
    </p></dd><dt><a id="manual.bugs.dr2401"></a><span class="term"><a class="link" href="http://www.open-std.org/jtc1/sc22/wg21/docs/lwg-defects.html#2401" target="_top">2401</a>:
	<span class="emphasis"><em><code class="code">std::function</code> needs more <code class="code">noexcept</code></em></span>
    </span></dt><dd><p>Add <code class="code">noexcept</code> to the assignment and comparisons.
    </p></dd><dt><a id="manual.bugs.dr2407"></a><span class="term"><a class="link" href="http://www.open-std.org/jtc1/sc22/wg21/docs/lwg-defects.html#2407" target="_top">2407</a>:
       <span class="emphasis"><em><code class="code">packaged_task(allocator_arg_t, const Allocator&amp;, F&amp;&amp;)</code>
                 should neither be constrained nor <code class="code">explicit</code>
       </em></span>
    </span></dt><dd><p>Remove <code class="code">explicit</code> from the constructor.
    </p></dd><dt><a id="manual.bugs.dr2408"></a><span class="term"><a class="link" href="http://www.open-std.org/jtc1/sc22/wg21/docs/lwg-defects.html#2408" target="_top">2408</a>:
       <span class="emphasis"><em>SFINAE-friendly
         <code class="code">common_type</code>/<code class="code">iterator_traits</code>
         is missing in C++14
       </em></span>
    </span></dt><dd><p>Make <code class="code">iterator_traits</code> empty if any of the
      types is not present in the iterator.
      Make <code class="code">common_type&lt;&gt;</code> empty.
    </p></dd><dt><a id="manual.bugs.dr2415"></a><span class="term"><a class="link" href="http://www.open-std.org/jtc1/sc22/wg21/docs/lwg-defects.html#2415" target="_top">2415</a>:
       <span class="emphasis"><em>Inconsistency between <code class="code">unique_ptr</code> and <code class="code">shared_ptr</code></em></span>
    </span></dt><dd><p>Create empty an <code class="code">shared_ptr</code> from an empty
                    <code class="code">unique_ptr</code>.
    </p></dd><dt><a id="manual.bugs.dr2418"></a><span class="term"><a class="link" href="http://www.open-std.org/jtc1/sc22/wg21/docs/lwg-defects.html#2418" target="_top">2418</a>:
       <span class="emphasis"><em><code class="code">apply</code> does not work with member pointers</em></span>
    </span></dt><dd><p>Use <code class="code">mem_fn</code> for member pointers.
    </p></dd><dt><a id="manual.bugs.dr2440"></a><span class="term"><a class="link" href="http://www.open-std.org/jtc1/sc22/wg21/docs/lwg-defects.html#2440" target="_top">2440</a>:
       <span class="emphasis"><em><code class="code">seed_seq::size()</code> should be <code class="code">noexcept</code></em></span>
    </span></dt><dd><p>Add <code class="code">noexcept</code>.
    </p></dd><dt><a id="manual.bugs.dr2441"></a><span class="term"><a class="link" href="http://www.open-std.org/jtc1/sc22/wg21/docs/lwg-defects.html#2441" target="_top">2441</a>:
       <span class="emphasis"><em>Exact-width atomic typedefs should be provided</em></span>
    </span></dt><dd><p>Define the typedefs.
    </p></dd><dt><a id="manual.bugs.dr2442"></a><span class="term"><a class="link" href="http://www.open-std.org/jtc1/sc22/wg21/docs/lwg-defects.html#2442" target="_top">2442</a>:
       <span class="emphasis"><em><code class="code">call_once()</code> shouldn't <code class="code">DECAY_COPY()</code></em></span>
    </span></dt><dd><p>Remove indirection through call wrapper that made copies
    of arguments and forward arguments straight to <code class="code">std::invoke</code>.
    </p></dd><dt><a id="manual.bugs.dr2454"></a><span class="term"><a class="link" href="http://www.open-std.org/jtc1/sc22/wg21/docs/lwg-defects.html#2454" target="_top">2454</a>:
       <span class="emphasis"><em>Add <code class="code">raw_storage_iterator::base()</code> member
       </em></span>
    </span></dt><dd><p>Add the <code class="code">base()</code> member function.
    </p></dd><dt><a id="manual.bugs.dr2455"></a><span class="term"><a class="link" href="http://www.open-std.org/jtc1/sc22/wg21/docs/lwg-defects.html#2455" target="_top">2455</a>:
       <span class="emphasis"><em>Allocator default construction should be allowed to throw
       </em></span>
    </span></dt><dd><p>Make <code class="code">noexcept</code> specifications conditional.
    </p></dd><dt><a id="manual.bugs.dr2458"></a><span class="term"><a class="link" href="http://www.open-std.org/jtc1/sc22/wg21/docs/lwg-defects.html#2458" target="_top">2458</a>:
       <span class="emphasis"><em>N3778 and new library deallocation signatures
       </em></span>
    </span></dt><dd><p>Remove unused overloads.
    </p></dd><dt><a id="manual.bugs.dr2459"></a><span class="term"><a class="link" href="http://www.open-std.org/jtc1/sc22/wg21/docs/lwg-defects.html#2459" target="_top">2459</a>:
       <span class="emphasis"><em><code class="code">std::polar</code> should require a non-negative rho
       </em></span>
    </span></dt><dd><p>Add debug mode assertion.
    </p></dd><dt><a id="manual.bugs.dr2465"></a><span class="term"><a class="link" href="http://www.open-std.org/jtc1/sc22/wg21/docs/lwg-defects.html#2465" target="_top">2465</a>:
       <span class="emphasis"><em>SFINAE-friendly <code class="code">common_type</code> is nearly impossible
       to specialize correctly and regresses key functionality
       </em></span>
    </span></dt><dd><p>Detect whether <code class="code">decay_t</code> changes either type
      and use the decayed types if so.
    </p></dd><dt><a id="manual.bugs.dr2466"></a><span class="term"><a class="link" href="http://www.open-std.org/jtc1/sc22/wg21/docs/lwg-defects.html#2466" target="_top">2466</a>:
       <span class="emphasis"><em><code class="code">allocator_traits::max_size()</code> default behavior is incorrect
       </em></span>
    </span></dt><dd><p>Divide by the object type.
    </p></dd><dt><a id="manual.bugs.dr2484"></a><span class="term"><a class="link" href="http://www.open-std.org/jtc1/sc22/wg21/docs/lwg-defects.html#2484" target="_top">2484</a>:
       <span class="emphasis"><em><code class="code">rethrow_if_nested()</code>  is doubly unimplementable
       </em></span>
    </span></dt><dd><p>Avoid using <code class="code">dynamic_cast</code> when it would be
    ill-formed.
    </p></dd><dt><a id="manual.bugs.dr2537"></a><span class="term"><a class="link" href="http://www.open-std.org/jtc1/sc22/wg21/docs/lwg-defects.html#2537" target="_top">2537</a>:
       <span class="emphasis"><em>Constructors for <code class="code">priority_queue</code> taking allocators
	 should call <code class="code">make_heap</code>
       </em></span>
    </span></dt><dd><p>Call <code class="code">make_heap</code>.
    </p></dd><dt><a id="manual.bugs.dr2566"></a><span class="term"><a class="link" href="http://www.open-std.org/jtc1/sc22/wg21/docs/lwg-defects.html#2566" target="_top">2566</a>:
       <span class="emphasis"><em>Requirements on the first template parameter of container adaptors
       </em></span>
    </span></dt><dd><p>Add static assertions to enforce the requirement.
    </p></dd><dt><a id="manual.bugs.dr2583"></a><span class="term"><a class="link" href="http://www.open-std.org/jtc1/sc22/wg21/docs/lwg-defects.html#2583" target="_top">2583</a>:
       <span class="emphasis"><em>There is no way to supply an allocator for <code class="code">basic_string(str, pos)</code>
       </em></span>
    </span></dt><dd><p>Add new constructor.
    </p></dd><dt><a id="manual.bugs.dr2586"></a><span class="term"><a class="link" href="http://www.open-std.org/jtc1/sc22/wg21/docs/lwg-defects.html#2586" target="_top">2586</a>:
       <span class="emphasis"><em>Wrong value category used in <code class="code">scoped_allocator_adaptor::construct()</code>
       </em></span>
    </span></dt><dd><p>Change internal helper for uses-allocator construction
      to always check using const lvalue allocators.
    </p></dd><dt><a id="manual.bugs.dr2684"></a><span class="term"><a class="link" href="http://www.open-std.org/jtc1/sc22/wg21/docs/lwg-defects.html#2684" target="_top">2684</a>:
       <span class="emphasis"><em><code class="code">priority_queue</code> lacking comparator typedef
       </em></span>
    </span></dt><dd><p>Define the <code class="code">value_compare</code> typedef.
    </p></dd><dt><a id="manual.bugs.dr2735"></a><span class="term"><a class="link" href="http://www.open-std.org/jtc1/sc22/wg21/docs/lwg-defects.html#2735" target="_top">2735</a>:
       <span class="emphasis"><em><code class="code">std::abs(short)</code>,
	 <code class="code">std::abs(signed char)</code> and others should return
	 <code class="code">int</code> instead of <code class="code">double</code> in order to be
	 compatible with C++98 and C
       </em></span>
    </span></dt><dd><p>Resolved by the changes for
      <a class="link" href="bugs.html#manual.bugs.dr2192">2192</a>.
    </p></dd><dt><a id="manual.bugs.dr2770"></a><span class="term"><a class="link" href="http://www.open-std.org/jtc1/sc22/wg21/docs/lwg-defects.html#2770" target="_top">2770</a>:
       <span class="emphasis"><em><code class="code">tuple_size&lt;const T&gt;</code> specialization is not
	 SFINAE compatible and breaks decomposition declarations
       </em></span>
    </span></dt><dd><p>Safely detect <code class="code">tuple_size&lt;T&gt;::value</code> and
      only use it if valid.
    </p></dd><dt><a id="manual.bugs.dr2781"></a><span class="term"><a class="link" href="http://www.open-std.org/jtc1/sc22/wg21/docs/lwg-defects.html#2781" target="_top">2781</a>:
       <span class="emphasis"><em>Contradictory requirements for <code class="code">std::function</code>
         and <code class="code">std::reference_wrapper</code>
       </em></span>
    </span></dt><dd><p>Remove special handling for <code class="code">reference_wrapper</code>
      arguments and store them directly as the target object.
    </p></dd><dt><a id="manual.bugs.dr2802"></a><span class="term"><a class="link" href="http://www.open-std.org/jtc1/sc22/wg21/docs/lwg-defects.html#2802" target="_top">2802</a>:
       <span class="emphasis"><em>Add noexcept to several <code class="code">shared_ptr</code> related
         functions
       </em></span>
    </span></dt><dd><p>Add noexcept.
    </p></dd><dt><a id="manual.bugs.dr2873"></a><span class="term"><a class="link" href="http://www.open-std.org/jtc1/sc22/wg21/docs/lwg-defects.html#2873" target="_top">2873</a>:
       <span class="emphasis"><em><code class="code">shared_ptr</code> constructor requirements for a deleter
       </em></span>
    </span></dt><dd><p>Use rvalues for deleters.
    </p></dd><dt><a id="manual.bugs.dr2921"></a><span class="term"><a class="link" href="http://www.open-std.org/jtc1/sc22/wg21/docs/lwg-defects.html#2921" target="_top">2921</a>:
       <span class="emphasis"><em><code class="code">packaged_task</code> and type-erased allocators
       </em></span>
    </span></dt><dd><p>For C++17 mode, remove the constructors taking
      an allocator argument.
    </p></dd><dt><a id="manual.bugs.dr2942"></a><span class="term"><a class="link" href="http://www.open-std.org/jtc1/sc22/wg21/docs/lwg-defects.html#2942" target="_top">2942</a>:
       <span class="emphasis"><em>LWG 2873's resolution missed
         <code class="code">weak_ptr::owner_before</code>
       </em></span>
    </span></dt><dd><p>Add noexcept.
<<<<<<< HEAD
=======
    </p></dd><dt><a id="manual.bugs.dr2996"></a><span class="term"><a class="link" href="http://www.open-std.org/jtc1/sc22/wg21/docs/lwg-defects.html#2996" target="_top">2996</a>:
       <span class="emphasis"><em>Missing rvalue overloads for
         <code class="code">shared_ptr</code> operations
       </em></span>
    </span></dt><dd><p>Add additional constructor and cast overloads.
>>>>>>> e2aa5677
    </p></dd><dt><a id="manual.bugs.dr2993"></a><span class="term"><a class="link" href="http://www.open-std.org/jtc1/sc22/wg21/docs/lwg-defects.html#2993" target="_top">2993</a>:
       <span class="emphasis"><em><code class="code">reference_wrapper&lt;T&gt;</code> conversion from <code class="code">T&amp;&amp;</code>
       </em></span>
    </span></dt><dd><p>Replaced the constructors with a constrained template,
      to prevent participation in overload resolution when not valid.
    </p></dd><dt><a id="manual.bugs.dr3074"></a><span class="term"><a class="link" href="http://www.open-std.org/jtc1/sc22/wg21/docs/lwg-defects.html#3074" target="_top">3074</a>:
       <span class="emphasis"><em>Non-member functions for <code class="code">valarray</code> should only deduce from the <code class="code">valarray</code>
       </em></span>
    </span></dt><dd><p>Change scalar operands to be non-deduced context, so that
      they will allow conversions from other types to the value_type.
    </p></dd><dt><a id="manual.bugs.dr3076"></a><span class="term"><a class="link" href="http://www.open-std.org/jtc1/sc22/wg21/docs/lwg-defects.html#3076" target="_top">3076</a>:
       <span class="emphasis"><em><code class="code">basic_string</code> CTAD ambiguity
       </em></span>
    </span></dt><dd><p>Change constructors to constrained templates.
    </p></dd><dt><a id="manual.bugs.dr3096"></a><span class="term"><a class="link" href="http://www.open-std.org/jtc1/sc22/wg21/docs/lwg-defects.html#3096" target="_top">3096</a>:
       <span class="emphasis"><em><code class="code">path::lexically_relative</code> is confused by trailing slashes
       </em></span>
    </span></dt><dd><p>Implement the fix for trailing slashes.
    </p></dd></dl></div></div></div><div class="navfooter"><hr /><table width="100%" summary="Navigation footer"><tr><td width="40%" align="left"><a accesskey="p" href="license.html">Prev</a> </td><td width="20%" align="center"><a accesskey="u" href="status.html">Up</a></td><td width="40%" align="right"> <a accesskey="n" href="setup.html">Next</a></td></tr><tr><td width="40%" align="left" valign="top">License </td><td width="20%" align="center"><a accesskey="h" href="../index.html">Home</a></td><td width="40%" align="right" valign="top"> Chapter 2. Setup</td></tr></table></div></body></html><|MERGE_RESOLUTION|>--- conflicted
+++ resolved
@@ -575,14 +575,11 @@
          <code class="code">weak_ptr::owner_before</code>
        </em></span>
     </span></dt><dd><p>Add noexcept.
-<<<<<<< HEAD
-=======
     </p></dd><dt><a id="manual.bugs.dr2996"></a><span class="term"><a class="link" href="http://www.open-std.org/jtc1/sc22/wg21/docs/lwg-defects.html#2996" target="_top">2996</a>:
        <span class="emphasis"><em>Missing rvalue overloads for
          <code class="code">shared_ptr</code> operations
        </em></span>
     </span></dt><dd><p>Add additional constructor and cast overloads.
->>>>>>> e2aa5677
     </p></dd><dt><a id="manual.bugs.dr2993"></a><span class="term"><a class="link" href="http://www.open-std.org/jtc1/sc22/wg21/docs/lwg-defects.html#2993" target="_top">2993</a>:
        <span class="emphasis"><em><code class="code">reference_wrapper&lt;T&gt;</code> conversion from <code class="code">T&amp;&amp;</code>
        </em></span>
