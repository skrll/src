--- conflicted
+++ resolved
@@ -1237,8 +1237,6 @@
     <listitem><para>Add noexcept.
     </para></listitem></varlistentry>
 
-<<<<<<< HEAD
-=======
     <varlistentry xml:id="manual.bugs.dr2996"><term><link xmlns:xlink="http://www.w3.org/1999/xlink" xlink:href="&DR;#2996">2996</link>:
        <emphasis>Missing rvalue overloads for
          <code>shared_ptr</code> operations
@@ -1247,7 +1245,6 @@
     <listitem><para>Add additional constructor and cast overloads.
     </para></listitem></varlistentry>
 
->>>>>>> e2aa5677
     <varlistentry xml:id="manual.bugs.dr2993"><term><link xmlns:xlink="http://www.w3.org/1999/xlink" xlink:href="&DR;#2993">2993</link>:
        <emphasis><code>reference_wrapper&lt;T&gt;</code> conversion from <code>T&amp;&amp;</code>
        </emphasis>
