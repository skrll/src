--- conflicted
+++ resolved
@@ -1062,11 +1062,7 @@
     <biblioentry xml:id="biblio.mscom">
       <title>
 	<link xmlns:xlink="http://www.w3.org/1999/xlink"
-<<<<<<< HEAD
-	      xlink:href="https://docs.microsoft.com/en-us/windows/desktop/com/the-component-object-model">
-=======
 	      xlink:href="https://docs.microsoft.com/en-us/windows/win32/com/the-component-object-model">
->>>>>>> 9e014010
 	  COM: Component Model Object Technologies
 	</link>
       </title>
