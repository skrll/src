--- conflicted
+++ resolved
@@ -30,16 +30,12 @@
 </para>
 
 <para>
-<<<<<<< HEAD
-This page describes the C++11 support in the GCC 9 series.
-=======
 This status table is based on the table of contents of ISO/IEC 14882:2011.
 </para>
 
 <para>
 This section describes the C++11 support in mainline GCC, not in any
 particular release.
->>>>>>> 9e014010
 </para>
 
 <!-- Status is Yes or No, Broken/Partial-->
