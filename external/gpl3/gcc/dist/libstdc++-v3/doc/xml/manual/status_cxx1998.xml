<section xmlns="http://docbook.org/ns/docbook" version="5.0"
	 xml:id="status.iso.1998" xreflabel="ISO C++ 1998">
<?dbhtml filename="status_iso_cxx1998.html"?>

<info><title>C++ 1998/2003</title>
  <keywordset>
    <keyword>ISO C++</keyword>
    <keyword>1998</keyword>
  </keywordset>
</info>


<section xml:id="iso.1998.status" xreflabel="Implementation Status">
<info><title>Implementation Status</title></info>

<para>
This status table is based on the table of contents of ISO/IEC 14882:2003.
</para>

<para>
<<<<<<< HEAD
This page describes the C++ support in the GCC 9 series.
=======
This section describes the C++ support in mainline GCC, not in any
particular release.
>>>>>>> 9e014010
</para>

<!-- Status is Yes or No, Broken/Partial-->
<!--
   Yes

   No
      <?dbhtml bgcolor="#C8B0B0" ?>
   Broken/Partial
      <?dbhtml bgcolor="#B0B0B0" ?>
-->
<table frame="all" xml:id="table.cxx98_status">
  <title>C++ 1998/2003 Implementation Status</title>

<tgroup cols="4" align="left" colsep="0" rowsep="1">
<colspec colname="c1"/>
<colspec colname="c2"/>
<colspec colname="c3"/>
<colspec colname="c4"/>
  <thead>
    <row>
      <entry>Section</entry>
      <entry>Description</entry>
      <entry>Status</entry>
      <entry>Comments</entry>
    </row>
  </thead>

  <tbody>
    <row>
      <entry>
	<emphasis>18</emphasis>
      </entry>
      <entry namest="c2" nameend="c4" align="left">
	<emphasis>Language support</emphasis>
      </entry>
    </row>

    <row>
      <entry>18.1</entry>
      <entry>Types</entry>
      <entry>Y</entry>
      <entry/>
    </row>
    <row>
      <entry>18.2</entry>
      <entry>Implementation properties</entry>
      <entry>Y</entry>
      <entry/>
    </row>
    <row>
      <entry>18.2.1</entry>
      <entry>Numeric Limits</entry>
      <entry/>
      <entry/>
    </row>
    <row>
      <entry>18.2.1.1</entry>
      <entry>Class template <code>numeric_limits</code></entry>
      <entry>Y</entry>
      <entry/>
    </row>
    <row>
      <entry>18.2.1.2</entry>
      <entry><code>numeric_limits</code> members</entry>
      <entry>Y</entry>
    </row>
    <row>
      <entry>18.2.1.3</entry>
      <entry><code>float_round_style</code></entry>
      <entry>Y</entry>
    </row>
    <row>
      <entry>18.2.1.4</entry>
      <entry><code>float_denorm_style</code></entry>
      <entry>Y</entry>
    </row>
    <row>
      <entry>18.2.1.5</entry>
      <entry><code>numeric_limits</code> specializations</entry>
      <entry>Y</entry>
      <entry/>
    </row>
    <row>
      <entry>18.2.2</entry>
      <entry>C Library</entry>
      <entry>Y</entry>
      <entry/>
    </row>
    <row>
      <entry>18.3</entry>
      <entry>Start and termination</entry>
      <entry>Y</entry>
      <entry/>
    </row>
    <row>
      <entry>18.4</entry>
      <entry>Dynamic memory management</entry>
      <entry>Y</entry>
      <entry/>
    </row>
    <row>
      <entry>18.5</entry>
      <entry>Type identification</entry>
      <entry/>
      <entry/>
    </row>
    <row>
      <entry>18.5.1</entry>
      <entry>Class type_info</entry>
      <entry>Y</entry>
      <entry/>
    </row>
    <row>
      <entry>18.5.2</entry>
      <entry>Class bad_cast</entry>
      <entry>Y</entry>
      <entry/>
    </row>
    <row>
      <entry>18.5.3</entry>
      <entry>Class bad_typeid</entry>
      <entry>Y</entry>
      <entry/>
    </row>
    <row>
      <entry>18.6</entry>
      <entry>Exception handling</entry>
      <entry/>
      <entry/>
    </row>
    <row>
      <entry>18.6.1</entry>
      <entry>Class exception</entry>
      <entry>Y</entry>
      <entry/>
    </row>
    <row>
      <entry>18.6.2</entry>
      <entry>Violation exception-specifications</entry>
      <entry>Y</entry>
      <entry/>
    </row>
    <row>
      <entry>18.6.3</entry>
      <entry>Abnormal termination</entry>
      <entry>Y</entry>
      <entry/>
    </row>
    <row>
      <entry>18.6.4</entry>
      <entry><code>uncaught_exception</code></entry>
      <entry>Y</entry>
      <entry/>
    </row>
    <row>
      <entry>18.7</entry>
      <entry>Other runtime support</entry>
      <entry>Y</entry>
      <entry/>
    </row>
    <row>
      <entry>
	<emphasis>19</emphasis>
      </entry>
      <entry namest="c2" nameend="c4" align="left">
	<emphasis>Diagnostics</emphasis>
      </entry>
    </row>
    <row>
      <entry>19.1</entry>
      <entry>Exception classes</entry>
      <entry>Y</entry>
      <entry/>
    </row>
    <row>
      <entry>19.2</entry>
      <entry>Assertions</entry>
      <entry>Y</entry>
      <entry/>
    </row>
    <row>
      <entry>19.3</entry>
      <entry>Error numbers</entry>
      <entry>Y</entry>
      <entry/>
    </row>
    <row>
      <entry>
	<emphasis>20</emphasis>
      </entry>
      <entry namest="c2" nameend="c4" align="left">
	<emphasis>General utilities</emphasis>
      </entry>
    </row>
    <row>
      <entry>20.1</entry>
      <entry>Requirements</entry>
      <entry>Y</entry>
      <entry/>
    </row>
   <row>
      <entry>20.2</entry>
      <entry>Utility components</entry>
      <entry/>
      <entry/>
    </row>
    <row>
      <entry>20.2.1</entry>
      <entry>Operators</entry>
      <entry>Y</entry>
      <entry/>
    </row>
    <row>
      <entry>20.2.2</entry>
      <entry><code>pair</code></entry>
      <entry>Y</entry>
      <entry/>
    </row>
   <row>
      <entry>20.3</entry>
      <entry>Function objects</entry>
      <entry/>
      <entry/>
    </row>
    <row>
      <entry>20.3.1</entry>
      <entry>Base</entry>
      <entry>Y</entry>
      <entry/>
    </row>
    <row>
      <entry>20.3.2</entry>
      <entry>Arithmetic operation</entry>
      <entry>Y</entry>
      <entry/>
    </row>
    <row>
      <entry>20.3.3</entry>
      <entry>Comparisons</entry>
      <entry>Y</entry>
      <entry/>
    </row>
    <row>
      <entry>20.3.4</entry>
      <entry>Logical operations</entry>
      <entry>Y</entry>
      <entry/>
    </row>
    <row>
      <entry>20.3.5</entry>
      <entry>Negators</entry>
      <entry>Y</entry>
      <entry/>
    </row>
    <row>
      <entry>20.3.6</entry>
      <entry>Binders</entry>
      <entry>Y</entry>
      <entry/>
    </row>
    <row>
      <entry>20.3.7</entry>
      <entry>Adaptors for pointers to functions</entry>
      <entry>Y</entry>
      <entry/>
    </row>
    <row>
      <entry>20.3.8</entry>
      <entry>Adaptors for pointers to members</entry>
      <entry>Y</entry>
      <entry/>
    </row>
    <row>
      <entry>20.4</entry>
      <entry>Memory</entry>
      <entry/>
      <entry/>
    </row>
    <row>
      <entry>20.4.1</entry>
      <entry>The default allocator</entry>
      <entry>Y</entry>
      <entry/>
    </row>
    <row>
      <entry>20.4.2</entry>
      <entry>Raw storage iterator</entry>
      <entry>Y</entry>
      <entry/>
    </row>
    <row>
      <entry>20.4.3</entry>
      <entry>Temporary buffers</entry>
      <entry>Y</entry>
      <entry/>
    </row>
    <row>
      <entry>20.4.4</entry>
      <entry>Specialized algorithms</entry>
      <entry>Y</entry>
      <entry/>
    </row>
    <row>
      <entry>20.4.4.1</entry>
      <entry><code>uninitialized_copy</code></entry>
      <entry>Y</entry>
      <entry/>
    </row>
    <row>
      <entry>20.4.4.2</entry>
      <entry><code>uninitialized_fill</code></entry>
      <entry>Y</entry>
      <entry/>
    </row>
    <row>
      <entry>20.4.4.3</entry>
      <entry><code>uninitialized_fill_n</code></entry>
      <entry>Y</entry>
      <entry/>
    </row>
    <row>
      <entry>20.4.5</entry>
      <entry>Class template <code>auto_ptr</code></entry>
      <entry>Y</entry>
      <entry/>
    </row>
    <row>
      <entry>20.4.6</entry>
      <entry>C library</entry>
      <entry>Y</entry>
      <entry/>
    </row>
    <row>
      <entry>
	<emphasis>21</emphasis>
      </entry>
      <entry namest="c2" nameend="c4" align="left">
	<emphasis>Strings</emphasis>
      </entry>
    </row>
    <row>
      <entry>21.1</entry>
      <entry>Character traits</entry>
      <entry/>
      <entry/>
    </row>
    <row>
      <entry>21.1.1</entry>
      <entry>Character traits requirements</entry>
      <entry>Y</entry>
      <entry/>
    </row>
    <row>
      <entry>21.1.2</entry>
      <entry>traits typedef</entry>
      <entry>Y</entry>
      <entry/>
    </row>
    <row>
      <entry>21.1.3</entry>
      <entry><code>char_traits</code> specializations</entry>
      <entry/>
      <entry/>
    </row>
    <row>
      <entry>21.1.3.1</entry>
      <entry>struct <code>char_traits&lt;char&gt;</code></entry>
      <entry>Y</entry>
      <entry/>
    </row>
    <row>
      <entry>21.1.3.2</entry>
      <entry>struct <code>char_traits&lt;wchar_t&gt;</code></entry>
      <entry>Y</entry>
      <entry/>
    </row>
    <row>
      <entry>21.2</entry>
      <entry>String classes</entry>
      <entry>Y</entry>
      <entry/>
    </row>
    <row>
      <entry>21.3</entry>
      <entry>Class template <code>basic_string</code></entry>
      <entry>Y</entry>
      <entry/>
    </row>
    <row>
      <entry>21.4</entry>
      <entry>Null-terminated sequence utilities</entry>
      <entry>Y</entry>
      <entry>C library dependency</entry>
    </row>
    <row>
      <entry>
      	<emphasis>22</emphasis>
      </entry>
      <entry namest="c2" nameend="c4" align="left">
	<emphasis>Localization</emphasis>
      </entry>
    </row>
    <row>
      <entry>22.1</entry>
      <entry>Locales</entry>
      <entry/>
      <entry/>
    </row>
    <row>
      <entry>22.1.1</entry>
      <entry>Class <code>locale</code></entry>
      <entry>Y</entry>
      <entry/>
    </row>
    <row>
      <entry>22.1.2</entry>
      <entry><code>locale</code> globals</entry>
      <entry>Y</entry>
      <entry/>
    </row>
    <row>
      <entry>22.1.3</entry>
      <entry>Convenience interfaces</entry>
      <entry/>
      <entry/>
    </row>
    <row>
      <entry>22.1.3.1</entry>
      <entry>Character classification</entry>
      <entry>Y</entry>
      <entry/>
    </row>
    <row>
      <entry>22.1.3.2</entry>
      <entry>Character conversions</entry>
      <entry>Y</entry>
      <entry/>
    </row>
    <row>
      <entry>22.2</entry>
      <entry>Standard locale categories</entry>
      <entry/>
      <entry/>
    </row>
    <row>
      <entry>22.2.1</entry>
      <entry><code>ctype</code></entry>
      <entry>Y</entry>
      <entry/>
    </row>
    <row>
      <entry>22.2.2</entry>
      <entry>Numeric</entry>
      <entry/>
      <entry/>
    </row>
    <row>
      <entry>22.2.2.1</entry>
      <entry><code>num_get</code></entry>
      <entry>Y</entry>
      <entry/>
    </row>
    <row>
      <entry>22.2.2.2</entry>
      <entry><code>num_put</code></entry>
      <entry>Y</entry>
      <entry/>
    </row>
    <row>
      <entry>22.2.3</entry>
      <entry><code>num_punct</code></entry>
      <entry>Y</entry>
      <entry/>
    </row>
    <row>
      <entry>22.2.4</entry>
      <entry><code>collate</code></entry>
      <entry>Y</entry>
      <entry/>
    </row>
    <row>
      <entry>22.2.5</entry>
      <entry>Time</entry>
      <entry/>
      <entry/>
    </row>
    <row>
      <entry>22.2.5.1</entry>
      <entry><code>time_get</code></entry>
      <entry>Y</entry>
      <entry/>
    </row>
    <row>
      <entry>22.2.5.2</entry>
      <entry><code>time_get_byname</code></entry>
      <entry>Y</entry>
      <entry/>
    </row>
    <row>
      <entry>22.2.5.3</entry>
      <entry><code>time_put</code></entry>
      <entry>Y</entry>
      <entry/>
    </row>
    <row>
      <entry>22.2.5.3</entry>
      <entry><code>time_put_byname</code></entry>
      <entry>Y</entry>
      <entry/>
    </row>
    <row>
      <entry>22.2.6</entry>
      <entry>Monetary</entry>
      <entry/>
      <entry/>
    </row>
    <row>
      <entry>22.2.6.1</entry>
      <entry><code>money_get</code></entry>
      <entry>Y</entry>
      <entry/>
    </row>
    <row>
      <entry>22.2.6.2</entry>
      <entry><code>money_put</code></entry>
      <entry>Y</entry>
      <entry/>
    </row>
    <row>
      <entry>22.2.6.3</entry>
      <entry><code>money_punct</code></entry>
      <entry>Y</entry>
      <entry/>
    </row>
    <row>
      <entry>22.2.6.4</entry>
      <entry><code>money_punct_byname</code></entry>
      <entry>Y</entry>
      <entry/>
    </row>
    <row>
      <entry>22.2.7</entry>
      <entry><code>messages</code></entry>
      <entry>Y</entry>
      <entry/>
    </row>
    <row>
      <entry>22.2.8</entry>
      <entry>Program-defined facets</entry>
      <entry>Y</entry>
      <entry/>
    </row>
    <row>
      <entry>22.3</entry>
      <entry>C Library Locales</entry>
      <entry>Y</entry>
      <entry/>
    </row>
    <row>
      <entry>
	<emphasis>23</emphasis>
      </entry>
      <entry namest="c2" nameend="c4" align="left">
	<emphasis>Containers</emphasis>
      </entry>
    </row>
    <row>
      <entry>23.1</entry>
      <entry>Container requirements</entry>
      <entry>Y</entry>
      <entry/>
    </row>
    <row>
      <entry>23.2</entry>
      <entry>Sequence containers</entry>
      <entry/>
      <entry/>
    </row>
    <row>
      <entry>23.2.1</entry>
      <entry>Class template <code>deque</code></entry>
      <entry>Y</entry>
      <entry/>
    </row>
    <row>
      <entry>23.2.2</entry>
      <entry>Class template <code>list</code></entry>
      <entry>Y</entry>
      <entry/>
    </row>
    <row>
      <entry>23.2.3</entry>
      <entry>Adaptors</entry>
      <entry/>
      <entry/>
    </row>
    <row>
      <entry>23.2.3.1</entry>
      <entry>Class template <code>queue</code></entry>
      <entry>Y</entry>
      <entry/>
    </row>
    <row>
      <entry>23.2.3.2</entry>
      <entry>Class template <code>priority_queue</code></entry>
      <entry>Y</entry>
      <entry/>
    </row>
    <row>
      <entry>23.2.3.3</entry>
      <entry>Class template <code>stack</code></entry>
      <entry>Y</entry>
      <entry/>
    </row>
    <row>
      <entry>23.2.4</entry>
      <entry>Class template <code>vector</code></entry>
      <entry>Y</entry>
      <entry/>
    </row>
    <row>
      <entry>23.2.5</entry>
      <entry>Class <code>vector&lt;bool&gt;</code></entry>
      <entry>Y</entry>
      <entry/>
    </row>
    <row>
      <entry>23.3</entry>
      <entry>Associative containers</entry>
      <entry/>
      <entry/>
    </row>
    <row>
      <entry>23.3.1</entry>
      <entry>Class template <code>map</code></entry>
      <entry>Y</entry>
      <entry/>
    </row>
    <row>
      <entry>23.3.2</entry>
      <entry>Class template <code>multimap</code></entry>
      <entry>Y</entry>
      <entry/>
    </row>
    <row>
      <entry>23.3.3</entry>
      <entry>Class template <code>set</code></entry>
      <entry>Y</entry>
      <entry/>
    </row>
    <row>
      <entry>23.3.4</entry>
      <entry>Class template <code>multiset</code></entry>
      <entry>Y</entry>
      <entry/>
    </row>
    <row>
      <entry>
	<emphasis>24</emphasis>
      </entry>
      <entry namest="c2" nameend="c4" align="left">
	<emphasis>Iterators</emphasis>
      </entry>
    </row>
    <row>
      <entry>24.1</entry>
      <entry>Requirements</entry>
      <entry>Y</entry>
      <entry/>
    </row>
    <row>
      <entry>24.2</entry>
      <entry>Header <code>&lt;iterator&gt;</code> synopsis</entry>
      <entry>Y</entry>
      <entry/>
    </row>
    <row>
      <entry>24.3</entry>
      <entry>Iterator primitives</entry>
      <entry>Y</entry>
      <entry/>
    </row>
    <row>
      <entry>24.4</entry>
      <entry>Predefined iterators and Iterator adaptors</entry>
      <entry/>
      <entry/>
    </row>
    <row>
      <entry>24.4.1</entry>
      <entry>Reverse iterators</entry>
      <entry>Y</entry>
      <entry/>
    </row>
    <row>
      <entry>24.4.2</entry>
      <entry>Insert iterators</entry>
      <entry>Y</entry>
      <entry/>
    </row>
    <row>
      <entry>24.5</entry>
      <entry>Stream iterators</entry>
      <entry/>
      <entry/>
    </row>
    <row>
      <entry>24.5.1</entry>
      <entry>Class template <code>istream_iterator</code></entry>
      <entry>Y</entry>
      <entry/>
    </row>
    <row>
      <entry>24.5.2</entry>
      <entry>Class template <code>ostream_iterator</code></entry>
      <entry>Y</entry>
      <entry/>
    </row>
    <row>
      <entry>24.5.3</entry>
      <entry>Class template <code>istreambuf_iterator</code></entry>
      <entry>Y</entry>
      <entry/>
    </row>
    <row>
      <entry>24.5.4</entry>
      <entry>Class template <code>ostreambuf_iterator</code></entry>
      <entry>Y</entry>
      <entry/>
    </row>
    <row>
      <entry>
	<emphasis>25</emphasis>
      </entry>
      <entry namest="c2" nameend="c4" align="left">
	<emphasis>Algorithms</emphasis>
      </entry>
    </row>
    <row>
      <entry>25.1</entry>
      <entry>Non-modifying sequence operations</entry>
      <entry>Y</entry>
      <entry/>
    </row>
    <row>
      <entry>25.2</entry>
      <entry>Mutating sequence operations</entry>
      <entry>Y</entry>
      <entry/>
    </row>
    <row>
      <entry>25.3</entry>
      <entry>Sorting and related operations</entry>
      <entry>Y</entry>
      <entry/>
    </row>
    <row>
      <entry>25.4</entry>
      <entry>C library algorithms</entry>
      <entry>Y</entry>
      <entry/>
    </row>
    <row>
      <entry>
      <emphasis>26</emphasis>
      </entry>
      <entry namest="c2" nameend="c4" align="left">
	<emphasis>Numerics</emphasis>
      </entry>
    </row>
    <row>
      <entry>26.1</entry>
      <entry>Numeric type requirements</entry>
      <entry>Y</entry>
      <entry/>
    </row>
    <row>
      <entry>26.2</entry>
      <entry>Complex numbers</entry>
      <entry>Y</entry>
      <entry/>
    </row>
    <row>
      <entry>26.3</entry>
      <entry>Numeric arrays</entry>
      <entry/>
      <entry/>
    </row>
    <row>
      <entry>26.3.1</entry>
      <entry>Header <code>&lt;valarray&gt;</code> synopsis</entry>
      <entry>Y</entry>
      <entry/>
    </row>
    <row>
      <entry>26.3.2</entry>
      <entry>Class template <code>valarray</code></entry>
      <entry>Y</entry>
      <entry/>
    </row>
    <row>
      <entry>26.3.3</entry>
      <entry><code>valarray</code> non-member operations</entry>
      <entry>Y</entry>
      <entry/>
    </row>
    <row>
      <entry>26.3.4</entry>
      <entry>Class <code>slice</code></entry>
      <entry>Y</entry>
      <entry/>
    </row>
    <row>
      <entry>26.3.5</entry>
      <entry>Class template <code>slice_array</code></entry>
      <entry>Y</entry>
      <entry/>
    </row>
    <row>
      <entry>26.3.6</entry>
      <entry>Class <code>gslice</code></entry>
      <entry>Y</entry>
      <entry/>
    </row>
    <row>
      <entry>26.3.7</entry>
      <entry>Class template <code>gslice_array</code></entry>
      <entry>Y</entry>
      <entry/>
    </row>
    <row>
      <entry>26.3.8</entry>
      <entry>Class template <code>mask_array</code></entry>
      <entry>Y</entry>
      <entry/>
    </row>
    <row>
      <entry>26.3.9</entry>
      <entry>Class template <code>indirect_array</code></entry>
      <entry>Y</entry>
      <entry/>
    </row>
    <row>
      <entry>26.4</entry>
      <entry>Generalized numeric operations</entry>
      <entry/>
      <entry/>
    </row>
    <row>
      <entry>26.4.1</entry>
      <entry><code>accumulate</code></entry>
      <entry>Y</entry>
      <entry/>
    </row>
    <row>
      <entry>26.4.2</entry>
      <entry><code>inner_product</code></entry>
      <entry>Y</entry>
      <entry/>
    </row>
    <row>
      <entry>26.4.3</entry>
      <entry><code>partial_sum</code></entry>
      <entry>Y</entry>
      <entry/>
    </row>
    <row>
      <entry>26.4.4</entry>
      <entry><code>adjacent_difference</code></entry>
      <entry>Y</entry>
      <entry/>
    </row>
    <row>
      <entry>26.4.5</entry>
      <entry>iota</entry>
      <entry>Y</entry>
      <entry/>
    </row>
    <row>
      <entry>26.5</entry>
      <entry>C Library</entry>
      <entry>Y</entry>
      <entry/>
    </row>
    <row>
      <entry>
	<emphasis>27</emphasis>
      </entry>
      <entry namest="c2" nameend="c4" align="left">
	<emphasis>Input/output</emphasis>
      </entry>
    </row>
    <row>
      <entry>27.1</entry>
      <entry>Requirements</entry>
      <entry>Y</entry>
      <entry/>
    </row>
    <row>
      <entry>27.2</entry>
      <entry>Forward declarations</entry>
      <entry>Y</entry>
      <entry/>
    </row>
    <row>
      <entry>27.3</entry>
      <entry>Standard iostream objects</entry>
      <entry>Y</entry>
      <entry/>
    </row>
    <row>
      <entry>27.3.1</entry>
      <entry>Narrow stream objects</entry>
      <entry>Y</entry>
      <entry/>
    </row>
    <row>
      <entry>27.3.2</entry>
      <entry>Wide stream objects</entry>
      <entry>Y</entry>
      <entry/>
    </row>
    <row>
      <entry>27.4</entry>
      <entry>Iostreams base classes</entry>
      <entry>Y</entry>
      <entry/>
    </row>
    <row>
      <entry>27.5</entry>
      <entry>Stream buffers</entry>
      <entry>Y</entry>
      <entry/>
    </row>
    <row>
      <entry>27.6</entry>
      <entry>Formatting and manipulators</entry>
      <entry>Y</entry>
      <entry/>
    </row>
    <row>
      <entry>27.7</entry>
      <entry>String-based streams</entry>
      <entry>Y</entry>
      <entry/>
    </row>
    <row>
      <entry>27.8</entry>
      <entry>File-based streams</entry>
      <entry>Y</entry>
      <entry/>
    </row>
    <row>
      <entry>
      	<emphasis>Appendix D</emphasis>
      </entry>
      <entry namest="c2" nameend="c4" align="left">
	<emphasis>Compatibility features</emphasis>
      </entry>
    </row>
    <row>
      <entry>D.1</entry>
      <entry>Increment operator with bool operand</entry>
      <entry/>
      <entry/>
    </row>
    <row>
      <entry>D.2</entry>
      <entry><code>static</code> keyword</entry>
      <entry/>
      <entry/>
    </row>
    <row>
      <entry>D.3</entry>
      <entry>Access declarations</entry>
      <entry/>
      <entry/>
    </row>
    <row>
      <entry>D.4</entry>
      <entry>Implicit conversion from const strings</entry>
      <entry/>
      <entry/>
    </row>
    <row>
      <entry>D.5</entry>
      <entry>C standard library headers</entry>
      <entry/>
      <entry/>
    </row>
    <row>
      <entry>D.6</entry>
      <entry>Old iostreams members</entry>
      <entry/>
      <entry/>
    </row>
    <row>
      <entry>D.7</entry>
      <entry>char* streams</entry>
      <entry/>
      <entry/>
    </row>

  </tbody>
</tgroup>
</table>
</section>

<section xml:id="iso.1998.specific" xreflabel="Implementation Specific"><info><title>Implementation Specific Behavior</title></info>


   <para>
     The ISO standard defines the following phrase:
   </para>
   <blockquote>
     <variablelist>
     <varlistentry>
       <term>
	 <code>[1.3.5] implementation-defined behavior</code>
       </term>
       <listitem>
	 <para>
	 Behavior, for a well-formed program construct and correct data, that
	 depends on the implementation <emphasis>and that each implementation
	 shall document</emphasis>.
	 </para>
       </listitem>
     </varlistentry>
     </variablelist>
   </blockquote>
   <para>
     We do so here, for the C++ library only.  Behavior of the
     compiler, linker, runtime loader, and other elements of "the
     implementation" are documented elsewhere.  Everything listed
     in Annex B, Implementation Qualities, are also part of the
     compiler, not the library.
   </para>
   <para>
     For each entry, we give the section number of the standard, when
     applicable.  This list is probably incomplet and inkorrekt.
   </para>
   <para>
     <emphasis>[1.9]/11 #3</emphasis> If <code>isatty(3)</code> is true, then
      interactive stream support is implied.
   </para>
   <para>
     <emphasis>[17.4.4.5]</emphasis> Non-reentrant functions are probably best
      discussed in the various sections on multithreading (see above).
   </para>
   <!-- [17.4.4.8]/3 says any function that doesn't have an exception-spec
	can throw whatever we want; see also its footnote.  Let's list those
	in the sections where the function itself occurs.
   -->
   <para><emphasis>[18.1]/4</emphasis> The type of <code>NULL</code> is described
      under <link linkend="std.support.types.null">Support</link>.
   </para>
   <para><emphasis>[18.3]/8</emphasis> Even though it's listed in the library
      sections, libstdc++ has zero control over what the cleanup code hands
      back to the runtime loader.  Talk to the compiler people.  :-)
   </para>
   <para><emphasis>[18.4.2.1]/5</emphasis> (bad_alloc),
      <emphasis>[18.5.2]/5</emphasis> (bad_cast),
      <emphasis>[18.5.3]/5</emphasis> (bad_typeid),
      <emphasis>[18.6.1]/8</emphasis> (exception),
      <emphasis>[18.6.2.1]/5</emphasis> (bad_exception):  The <code>what()</code>
      member function of class <code>std::exception</code>, and these other
      classes publicly derived from it, returns the name of the
      class, e.g. <literal>"std::bad_alloc"</literal>.
   </para>
   <para><emphasis>[18.5.1]/7</emphasis> The return value of
      <code>std::type_info::name()</code> is the mangled type name.
      You will need to call <code>c++filt</code> and pass the names as
      command-line parameters to demangle them, or call a
      <link linkend="manual.ext.demangle">runtime demangler function</link>.
   </para>
   <para><emphasis>[20.1.5]/5</emphasis> <emphasis>"Implementors are encouraged to
      supply libraries that can accept allocators that encapsulate more
      general memory models and that support non-equal instances.  In such
      implementations, any requirements imposed on allocators by containers
      beyond those requirements that appear in Table 32, and the semantics
      of containers and algorithms when allocator instances compare
      non-equal, are implementation-defined."</emphasis>  There is experimental
      support for non-equal allocators in the standard containers in C++98
      mode. There are no additional requirements on allocators. It is undefined
      behaviour to swap two containers if their allocators are not equal.
   </para>
   <para><emphasis>[21.1.3.1]/3,4</emphasis>,
      <emphasis>[21.1.3.2]/2</emphasis>,
      <emphasis>[21.3]/6 basic_string::iterator, basic_string::const_iterator</emphasis>,
      <emphasis>[23.*]'s foo::iterator</emphasis>,
      <emphasis>[27.*]'s foo::*_type</emphasis>,
      <emphasis>others...</emphasis>
      Nope, these types are called implementation-defined because you
      shouldn't be taking advantage of their underlying types.  Listing them
      here would defeat the purpose.  :-)
   </para>
   <para><emphasis>[21.1.3.1]/5</emphasis> I don't really know about
      the <type>mbstate_t</type> stuff... see
      the <link linkend="std.localization.facet.codecvt"><code>codecvt</code>
      notes</link> for what does exist.
   </para>
   <para><emphasis>[22.*]</emphasis> Anything and everything we have on locale
      implementation will be described under
      <link linkend="std.localization.locales.locale">Localization</link>.
   </para>
   <para><emphasis>[23.*]</emphasis> All of the containers in this clause
     define <type>size_type</type> as <type>std::size_t</type> and
     <type>difference_type</type> as <type>std::ptrdiff_t</type>.
   </para>
   <para><emphasis>[26.2.8]/9</emphasis> I have no idea what
      <code>complex&lt;T&gt;</code>'s <code>pow(0,0)</code> returns.
   </para>
   <para><emphasis>[27.4.2.4]/2</emphasis> Calling
      <code>std::ios_base::sync_with_stdio</code> after I/O has already been
      performed on the standard stream objects will
      flush the buffers, and <!-- this line might go away -->
      destroy and recreate the underlying buffer instances.  Whether or not
      the previously-written I/O is destroyed in this process depends mostly
      on the <code>--enable-libio</code> choice:  for stdio, if the written
      data is already in the stdio buffer, the data may be completely safe!
   </para>
   <para><emphasis>[27.6.1.1.2]</emphasis>,
      <emphasis>[27.6.2.3]</emphasis> The I/O sentry ctor and dtor can perform
      additional work than the minimum required.  We are not currently taking
      advantage of this yet.
   </para>
   <para><emphasis>[27.7.1.3]/16</emphasis>,
      <emphasis>[27.8.1.4]/10</emphasis>
      The effects of <code>pubsetbuf/setbuf</code> are described in the
      <link linkend="std.io">Input and Output</link> chapter.
   </para>
   <para><emphasis>[27.8.1.4]/16</emphasis> Calling <code>fstream::sync</code> when
      a get area exists will... whatever <code>fflush()</code> does, I think.
   </para>

</section>

</section><|MERGE_RESOLUTION|>--- conflicted
+++ resolved
@@ -18,12 +18,8 @@
 </para>
 
 <para>
-<<<<<<< HEAD
-This page describes the C++ support in the GCC 9 series.
-=======
 This section describes the C++ support in mainline GCC, not in any
 particular release.
->>>>>>> 9e014010
 </para>
 
 <!-- Status is Yes or No, Broken/Partial-->
