--- conflicted
+++ resolved
@@ -1,10 +1,6 @@
 # Pretty-printers for libstdc++.
 
-<<<<<<< HEAD
-# Copyright (C) 2008-2019 Free Software Foundation, Inc.
-=======
 # Copyright (C) 2008-2020 Free Software Foundation, Inc.
->>>>>>> e2aa5677
 
 # This program is free software; you can redistribute it and/or modify
 # it under the terms of the GNU General Public License as published by
@@ -106,8 +102,6 @@
 
 _versioned_namespace = '__8::'
 
-<<<<<<< HEAD
-=======
 def lookup_templ_spec(templ, *args):
     """
     Lookup template specialization templ<args...>
@@ -171,7 +165,6 @@
             return True
     return False
 
->>>>>>> e2aa5677
 def is_specialization_of(x, template_name):
     "Test if a type is a given template instantiation."
     global _versioned_namespace
@@ -1151,15 +1144,9 @@
         if mgr != 0:
             func = function_pointer_to_name(mgr)
             if not func:
-<<<<<<< HEAD
-                raise ValueError("Invalid function pointer in %s" % self.typename)
-            rx = r"""({0}::_Manager_\w+<.*>)::_S_manage\((enum )?{0}::_Op, (const {0}|{0} const) ?\*, (union )?{0}::_Arg ?\*\)""".format(typename)
-            m = re.match(rx, func.function.name)
-=======
                 raise ValueError("Invalid function pointer in %s" % (self.typename))
             rx = r"""({0}::_Manager_\w+<.*>)::_S_manage\((enum )?{0}::_Op, (const {0}|{0} const) ?\*, (union )?{0}::_Arg ?\*\)""".format(typename)
             m = re.match(rx, func)
->>>>>>> e2aa5677
             if not m:
                 raise ValueError("Unknown manager function in %s" % self.typename)
 
@@ -1423,77 +1410,6 @@
             self.item = self.item + 1
             path = item['_M_pathname']
             t = StdPathPrinter(self.pathtype, item)._path_type()
-            if not t:
-                t = count
-            return ('[%s]' % t, path)
-
-    def children(self):
-        return self._iterator(self.impl, self.typename)
-
-class StdPathPrinter:
-    "Print a std::filesystem::path"
-
-    def __init__ (self, typename, val):
-        self.val = val
-        self.typename = typename
-        impl = self.val['_M_cmpts']['_M_impl']['_M_t']['_M_t']['_M_head_impl']
-        self.type = impl.cast(gdb.lookup_type('uintptr_t')) & 3
-        if self.type == 0:
-            self.impl = impl
-        else:
-            self.impl = None
-
-    def _path_type(self):
-        t = str(self.type.cast(gdb.lookup_type(self.typename + '::_Type')))
-        if t[-9:] == '_Root_dir':
-            return "root-directory"
-        if t[-10:] == '_Root_name':
-            return "root-name"
-        return None
-
-    def to_string (self):
-        path = "%s" % self.val ['_M_pathname']
-        if self.type != 0:
-            t = self._path_type()
-            if t:
-                path = '%s [%s]' % (path, t)
-        return "filesystem::path %s" % path
-
-    class _iterator(Iterator):
-        def __init__(self, impl, pathtype):
-            if impl:
-                # We can't access _Impl::_M_size because _Impl is incomplete
-                # so cast to int* to access the _M_size member at offset zero,
-                int_type = gdb.lookup_type('int')
-                cmpt_type = gdb.lookup_type(pathtype+'::_Cmpt')
-                char_type = gdb.lookup_type('char')
-                impl = impl.cast(int_type.pointer())
-                size = impl.dereference()
-                #self.capacity = (impl + 1).dereference()
-                if hasattr(gdb.Type, 'alignof'):
-                    sizeof_Impl = max(2 * int_type.sizeof, cmpt_type.alignof)
-                else:
-                    sizeof_Impl = 2 * int_type.sizeof
-                begin = impl.cast(char_type.pointer()) + sizeof_Impl
-                self.item = begin.cast(cmpt_type.pointer())
-                self.finish = self.item + size
-                self.count = 0
-            else:
-                self.item = None
-                self.finish = None
-
-        def __iter__(self):
-            return self
-
-        def __next__(self):
-            if self.item == self.finish:
-                raise StopIteration
-            item = self.item.dereference()
-            count = self.count
-            self.count = self.count + 1
-            self.item = self.item + 1
-            path = item['_M_pathname']
-            t = StdPathPrinter(item.type.name, item)._path_type()
             if not t:
                 t = count
             return ('[%s]' % t, path)
