--- conflicted
+++ resolved
@@ -1,10 +1,6 @@
 // Stream iterators
 
-<<<<<<< HEAD
-// Copyright (C) 2001-2019 Free Software Foundation, Inc.
-=======
 // Copyright (C) 2001-2020 Free Software Foundation, Inc.
->>>>>>> 9e014010
 //
 // This file is part of the GNU ISO C++ Library.  This library is free
 // software; you can redistribute it and/or modify it under the
@@ -81,10 +77,6 @@
         _M_ok(__obj._M_ok)
       { }
 
-<<<<<<< HEAD
-#if __cplusplus >= 201103L
-      istream_iterator& operator=(const istream_iterator&) = default;
-=======
 #if __cplusplus > 201703L && __cpp_lib_concepts
       constexpr
       istream_iterator(default_sentinel_t)
@@ -95,7 +87,6 @@
 #if __cplusplus >= 201103L
       istream_iterator& operator=(const istream_iterator&) = default;
       ~istream_iterator() = default;
->>>>>>> 9e014010
 #endif
 
       const _Tp&
