// Algorithm implementation -*- C++ -*-

<<<<<<< HEAD
// Copyright (C) 2001-2019 Free Software Foundation, Inc.
=======
// Copyright (C) 2001-2020 Free Software Foundation, Inc.
>>>>>>> e2aa5677
//
// This file is part of the GNU ISO C++ Library.  This library is free
// software; you can redistribute it and/or modify it under the
// terms of the GNU General Public License as published by the
// Free Software Foundation; either version 3, or (at your option)
// any later version.

// This library is distributed in the hope that it will be useful,
// but WITHOUT ANY WARRANTY; without even the implied warranty of
// MERCHANTABILITY or FITNESS FOR A PARTICULAR PURPOSE.  See the
// GNU General Public License for more details.

// Under Section 7 of GPL version 3, you are granted additional
// permissions described in the GCC Runtime Library Exception, version
// 3.1, as published by the Free Software Foundation.

// You should have received a copy of the GNU General Public License and
// a copy of the GCC Runtime Library Exception along with this program;
// see the files COPYING3 and COPYING.RUNTIME respectively.  If not, see
// <http://www.gnu.org/licenses/>.

/*
 *
 * Copyright (c) 1994
 * Hewlett-Packard Company
 *
 * Permission to use, copy, modify, distribute and sell this software
 * and its documentation for any purpose is hereby granted without fee,
 * provided that the above copyright notice appear in all copies and
 * that both that copyright notice and this permission notice appear
 * in supporting documentation.  Hewlett-Packard Company makes no
 * representations about the suitability of this software for any
 * purpose.  It is provided "as is" without express or implied warranty.
 *
 *
 * Copyright (c) 1996
 * Silicon Graphics Computer Systems, Inc.
 *
 * Permission to use, copy, modify, distribute and sell this software
 * and its documentation for any purpose is hereby granted without fee,
 * provided that the above copyright notice appear in all copies and
 * that both that copyright notice and this permission notice appear
 * in supporting documentation.  Silicon Graphics makes no
 * representations about the suitability of this software for any
 * purpose.  It is provided "as is" without express or implied warranty.
 */

/** @file bits/stl_algo.h
 *  This is an internal header file, included by other library headers.
 *  Do not attempt to use it directly. @headername{algorithm}
 */

#ifndef _STL_ALGO_H
#define _STL_ALGO_H 1

#include <cstdlib>	     // for rand
#include <bits/algorithmfwd.h>
#include <bits/stl_heap.h>
#include <bits/stl_tempbuf.h>  // for _Temporary_buffer
#include <bits/predefined_ops.h>

#if __cplusplus >= 201103L
#include <bits/uniform_int_dist.h>
#endif

// See concept_check.h for the __glibcxx_*_requires macros.

namespace std _GLIBCXX_VISIBILITY(default)
{
_GLIBCXX_BEGIN_NAMESPACE_VERSION

  /// Swaps the median value of *__a, *__b and *__c under __comp to *__result
  template<typename _Iterator, typename _Compare>
    _GLIBCXX20_CONSTEXPR
    void
    __move_median_to_first(_Iterator __result,_Iterator __a, _Iterator __b,
			   _Iterator __c, _Compare __comp)
    {
      if (__comp(__a, __b))
	{
	  if (__comp(__b, __c))
	    std::iter_swap(__result, __b);
	  else if (__comp(__a, __c))
	    std::iter_swap(__result, __c);
	  else
	    std::iter_swap(__result, __a);
	}
      else if (__comp(__a, __c))
	std::iter_swap(__result, __a);
      else if (__comp(__b, __c))
	std::iter_swap(__result, __c);
      else
	std::iter_swap(__result, __b);
    }

  /// Provided for stable_partition to use.
  template<typename _InputIterator, typename _Predicate>
    _GLIBCXX20_CONSTEXPR
    inline _InputIterator
    __find_if_not(_InputIterator __first, _InputIterator __last,
		  _Predicate __pred)
    {
      return std::__find_if(__first, __last,
			    __gnu_cxx::__ops::__negate(__pred),
			    std::__iterator_category(__first));
    }

  /// Like find_if_not(), but uses and updates a count of the
  /// remaining range length instead of comparing against an end
  /// iterator.
  template<typename _InputIterator, typename _Predicate, typename _Distance>
    _GLIBCXX20_CONSTEXPR
    _InputIterator
    __find_if_not_n(_InputIterator __first, _Distance& __len, _Predicate __pred)
    {
      for (; __len; --__len,  (void) ++__first)
	if (!__pred(__first))
	  break;
      return __first;
    }

  // set_difference
  // set_intersection
  // set_symmetric_difference
  // set_union
  // for_each
  // find
  // find_if
  // find_first_of
  // adjacent_find
  // count
  // count_if
  // search

  template<typename _ForwardIterator1, typename _ForwardIterator2,
	   typename _BinaryPredicate>
    _GLIBCXX20_CONSTEXPR
    _ForwardIterator1
    __search(_ForwardIterator1 __first1, _ForwardIterator1 __last1,
	     _ForwardIterator2 __first2, _ForwardIterator2 __last2,
	     _BinaryPredicate  __predicate)
    {
      // Test for empty ranges
      if (__first1 == __last1 || __first2 == __last2)
	return __first1;

      // Test for a pattern of length 1.
      _ForwardIterator2 __p1(__first2);
      if (++__p1 == __last2)
	return std::__find_if(__first1, __last1,
		__gnu_cxx::__ops::__iter_comp_iter(__predicate, __first2));

      // General case.
      _ForwardIterator1 __current = __first1;

      for (;;)
	{
	  __first1 =
	    std::__find_if(__first1, __last1,
		__gnu_cxx::__ops::__iter_comp_iter(__predicate, __first2));

	  if (__first1 == __last1)
	    return __last1;

	  _ForwardIterator2 __p = __p1;
	  __current = __first1;
	  if (++__current == __last1)
	    return __last1;

	  while (__predicate(__current, __p))
	    {
	      if (++__p == __last2)
		return __first1;
	      if (++__current == __last1)
		return __last1;
	    }
	  ++__first1;
	}
      return __first1;
    }

  // search_n

  /**
   *  This is an helper function for search_n overloaded for forward iterators.
  */
  template<typename _ForwardIterator, typename _Integer,
	   typename _UnaryPredicate>
    _GLIBCXX20_CONSTEXPR
    _ForwardIterator
    __search_n_aux(_ForwardIterator __first, _ForwardIterator __last,
		   _Integer __count, _UnaryPredicate __unary_pred,
		   std::forward_iterator_tag)
    {
      __first = std::__find_if(__first, __last, __unary_pred);
      while (__first != __last)
	{
	  typename iterator_traits<_ForwardIterator>::difference_type
	    __n = __count;
	  _ForwardIterator __i = __first;
	  ++__i;
	  while (__i != __last && __n != 1 && __unary_pred(__i))
	    {
	      ++__i;
	      --__n;
	    }
	  if (__n == 1)
	    return __first;
	  if (__i == __last)
	    return __last;
	  __first = std::__find_if(++__i, __last, __unary_pred);
	}
      return __last;
    }

  /**
   *  This is an helper function for search_n overloaded for random access
   *  iterators.
  */
  template<typename _RandomAccessIter, typename _Integer,
	   typename _UnaryPredicate>
    _GLIBCXX20_CONSTEXPR
    _RandomAccessIter
    __search_n_aux(_RandomAccessIter __first, _RandomAccessIter __last,
		   _Integer __count, _UnaryPredicate __unary_pred,
		   std::random_access_iterator_tag)
    {
      typedef typename std::iterator_traits<_RandomAccessIter>::difference_type
	_DistanceType;

      _DistanceType __tailSize = __last - __first;
      _DistanceType __remainder = __count;

      while (__remainder <= __tailSize) // the main loop...
	{
	  __first += __remainder;
	  __tailSize -= __remainder;
	  // __first here is always pointing to one past the last element of
	  // next possible match.
	  _RandomAccessIter __backTrack = __first; 
	  while (__unary_pred(--__backTrack))
	    {
	      if (--__remainder == 0)
		return (__first - __count); // Success
	    }
	  __remainder = __count + 1 - (__first - __backTrack);
	}
      return __last; // Failure
    }

  template<typename _ForwardIterator, typename _Integer,
	   typename _UnaryPredicate>
    _GLIBCXX20_CONSTEXPR
    _ForwardIterator
    __search_n(_ForwardIterator __first, _ForwardIterator __last,
	       _Integer __count,
	       _UnaryPredicate __unary_pred)
    {
      if (__count <= 0)
	return __first;

      if (__count == 1)
	return std::__find_if(__first, __last, __unary_pred);

      return std::__search_n_aux(__first, __last, __count, __unary_pred,
				 std::__iterator_category(__first));
    }

  // find_end for forward iterators.
  template<typename _ForwardIterator1, typename _ForwardIterator2,
	   typename _BinaryPredicate>
    _GLIBCXX20_CONSTEXPR
    _ForwardIterator1
    __find_end(_ForwardIterator1 __first1, _ForwardIterator1 __last1,
	       _ForwardIterator2 __first2, _ForwardIterator2 __last2,
	       forward_iterator_tag, forward_iterator_tag,
	       _BinaryPredicate __comp)
    {
      if (__first2 == __last2)
	return __last1;

      _ForwardIterator1 __result = __last1;
      while (1)
	{
	  _ForwardIterator1 __new_result
	    = std::__search(__first1, __last1, __first2, __last2, __comp);
	  if (__new_result == __last1)
	    return __result;
	  else
	    {
	      __result = __new_result;
	      __first1 = __new_result;
	      ++__first1;
	    }
	}
    }

  // find_end for bidirectional iterators (much faster).
  template<typename _BidirectionalIterator1, typename _BidirectionalIterator2,
	   typename _BinaryPredicate>
    _GLIBCXX20_CONSTEXPR
    _BidirectionalIterator1
    __find_end(_BidirectionalIterator1 __first1,
	       _BidirectionalIterator1 __last1,
	       _BidirectionalIterator2 __first2,
	       _BidirectionalIterator2 __last2,
	       bidirectional_iterator_tag, bidirectional_iterator_tag,
	       _BinaryPredicate __comp)
    {
      // concept requirements
      __glibcxx_function_requires(_BidirectionalIteratorConcept<
				  _BidirectionalIterator1>)
      __glibcxx_function_requires(_BidirectionalIteratorConcept<
				  _BidirectionalIterator2>)

      typedef reverse_iterator<_BidirectionalIterator1> _RevIterator1;
      typedef reverse_iterator<_BidirectionalIterator2> _RevIterator2;

      _RevIterator1 __rlast1(__first1);
      _RevIterator2 __rlast2(__first2);
      _RevIterator1 __rresult = std::__search(_RevIterator1(__last1), __rlast1,
					      _RevIterator2(__last2), __rlast2,
					      __comp);

      if (__rresult == __rlast1)
	return __last1;
      else
	{
	  _BidirectionalIterator1 __result = __rresult.base();
	  std::advance(__result, -std::distance(__first2, __last2));
	  return __result;
	}
    }

  /**
   *  @brief  Find last matching subsequence in a sequence.
   *  @ingroup non_mutating_algorithms
   *  @param  __first1  Start of range to search.
   *  @param  __last1   End of range to search.
   *  @param  __first2  Start of sequence to match.
   *  @param  __last2   End of sequence to match.
   *  @return   The last iterator @c i in the range
   *  @p [__first1,__last1-(__last2-__first2)) such that @c *(i+N) ==
   *  @p *(__first2+N) for each @c N in the range @p
   *  [0,__last2-__first2), or @p __last1 if no such iterator exists.
   *
   *  Searches the range @p [__first1,__last1) for a sub-sequence that
   *  compares equal value-by-value with the sequence given by @p
   *  [__first2,__last2) and returns an iterator to the __first
   *  element of the sub-sequence, or @p __last1 if the sub-sequence
   *  is not found.  The sub-sequence will be the last such
   *  subsequence contained in [__first1,__last1).
   *
   *  Because the sub-sequence must lie completely within the range @p
   *  [__first1,__last1) it must start at a position less than @p
   *  __last1-(__last2-__first2) where @p __last2-__first2 is the
   *  length of the sub-sequence.  This means that the returned
   *  iterator @c i will be in the range @p
   *  [__first1,__last1-(__last2-__first2))
  */
  template<typename _ForwardIterator1, typename _ForwardIterator2>
    _GLIBCXX20_CONSTEXPR
    inline _ForwardIterator1
    find_end(_ForwardIterator1 __first1, _ForwardIterator1 __last1,
	     _ForwardIterator2 __first2, _ForwardIterator2 __last2)
    {
      // concept requirements
      __glibcxx_function_requires(_ForwardIteratorConcept<_ForwardIterator1>)
      __glibcxx_function_requires(_ForwardIteratorConcept<_ForwardIterator2>)
      __glibcxx_function_requires(_EqualOpConcept<
	    typename iterator_traits<_ForwardIterator1>::value_type,
	    typename iterator_traits<_ForwardIterator2>::value_type>)
      __glibcxx_requires_valid_range(__first1, __last1);
      __glibcxx_requires_valid_range(__first2, __last2);

      return std::__find_end(__first1, __last1, __first2, __last2,
			     std::__iterator_category(__first1),
			     std::__iterator_category(__first2),
			     __gnu_cxx::__ops::__iter_equal_to_iter());
    }

  /**
   *  @brief  Find last matching subsequence in a sequence using a predicate.
   *  @ingroup non_mutating_algorithms
   *  @param  __first1  Start of range to search.
   *  @param  __last1   End of range to search.
   *  @param  __first2  Start of sequence to match.
   *  @param  __last2   End of sequence to match.
   *  @param  __comp    The predicate to use.
   *  @return The last iterator @c i in the range @p
   *  [__first1,__last1-(__last2-__first2)) such that @c
   *  predicate(*(i+N), @p (__first2+N)) is true for each @c N in the
   *  range @p [0,__last2-__first2), or @p __last1 if no such iterator
   *  exists.
   *
   *  Searches the range @p [__first1,__last1) for a sub-sequence that
   *  compares equal value-by-value with the sequence given by @p
   *  [__first2,__last2) using comp as a predicate and returns an
   *  iterator to the first element of the sub-sequence, or @p __last1
   *  if the sub-sequence is not found.  The sub-sequence will be the
   *  last such subsequence contained in [__first,__last1).
   *
   *  Because the sub-sequence must lie completely within the range @p
   *  [__first1,__last1) it must start at a position less than @p
   *  __last1-(__last2-__first2) where @p __last2-__first2 is the
   *  length of the sub-sequence.  This means that the returned
   *  iterator @c i will be in the range @p
   *  [__first1,__last1-(__last2-__first2))
  */
  template<typename _ForwardIterator1, typename _ForwardIterator2,
	   typename _BinaryPredicate>
    _GLIBCXX20_CONSTEXPR
    inline _ForwardIterator1
    find_end(_ForwardIterator1 __first1, _ForwardIterator1 __last1,
	     _ForwardIterator2 __first2, _ForwardIterator2 __last2,
	     _BinaryPredicate __comp)
    {
      // concept requirements
      __glibcxx_function_requires(_ForwardIteratorConcept<_ForwardIterator1>)
      __glibcxx_function_requires(_ForwardIteratorConcept<_ForwardIterator2>)
      __glibcxx_function_requires(_BinaryPredicateConcept<_BinaryPredicate,
	    typename iterator_traits<_ForwardIterator1>::value_type,
	    typename iterator_traits<_ForwardIterator2>::value_type>)
      __glibcxx_requires_valid_range(__first1, __last1);
      __glibcxx_requires_valid_range(__first2, __last2);

      return std::__find_end(__first1, __last1, __first2, __last2,
			     std::__iterator_category(__first1),
			     std::__iterator_category(__first2),
			     __gnu_cxx::__ops::__iter_comp_iter(__comp));
    }

#if __cplusplus >= 201103L
  /**
   *  @brief  Checks that a predicate is true for all the elements
   *          of a sequence.
   *  @ingroup non_mutating_algorithms
   *  @param  __first   An input iterator.
   *  @param  __last    An input iterator.
   *  @param  __pred    A predicate.
   *  @return  True if the check is true, false otherwise.
   *
   *  Returns true if @p __pred is true for each element in the range
   *  @p [__first,__last), and false otherwise.
  */
  template<typename _InputIterator, typename _Predicate>
    _GLIBCXX20_CONSTEXPR
    inline bool
    all_of(_InputIterator __first, _InputIterator __last, _Predicate __pred)
    { return __last == std::find_if_not(__first, __last, __pred); }

  /**
   *  @brief  Checks that a predicate is false for all the elements
   *          of a sequence.
   *  @ingroup non_mutating_algorithms
   *  @param  __first   An input iterator.
   *  @param  __last    An input iterator.
   *  @param  __pred    A predicate.
   *  @return  True if the check is true, false otherwise.
   *
   *  Returns true if @p __pred is false for each element in the range
   *  @p [__first,__last), and false otherwise.
  */
  template<typename _InputIterator, typename _Predicate>
    _GLIBCXX20_CONSTEXPR
    inline bool
    none_of(_InputIterator __first, _InputIterator __last, _Predicate __pred)
    { return __last == _GLIBCXX_STD_A::find_if(__first, __last, __pred); }

  /**
   *  @brief  Checks that a predicate is true for at least one element
   *          of a sequence.
   *  @ingroup non_mutating_algorithms
   *  @param  __first   An input iterator.
   *  @param  __last    An input iterator.
   *  @param  __pred    A predicate.
   *  @return  True if the check is true, false otherwise.
   *
   *  Returns true if an element exists in the range @p
   *  [__first,__last) such that @p __pred is true, and false
   *  otherwise.
  */
  template<typename _InputIterator, typename _Predicate>
    _GLIBCXX20_CONSTEXPR
    inline bool
    any_of(_InputIterator __first, _InputIterator __last, _Predicate __pred)
    { return !std::none_of(__first, __last, __pred); }

  /**
   *  @brief  Find the first element in a sequence for which a
   *          predicate is false.
   *  @ingroup non_mutating_algorithms
   *  @param  __first  An input iterator.
   *  @param  __last   An input iterator.
   *  @param  __pred   A predicate.
   *  @return   The first iterator @c i in the range @p [__first,__last)
   *  such that @p __pred(*i) is false, or @p __last if no such iterator exists.
  */
  template<typename _InputIterator, typename _Predicate>
    _GLIBCXX20_CONSTEXPR
    inline _InputIterator
    find_if_not(_InputIterator __first, _InputIterator __last,
		_Predicate __pred)
    {
      // concept requirements
      __glibcxx_function_requires(_InputIteratorConcept<_InputIterator>)
      __glibcxx_function_requires(_UnaryPredicateConcept<_Predicate,
	      typename iterator_traits<_InputIterator>::value_type>)
      __glibcxx_requires_valid_range(__first, __last);
      return std::__find_if_not(__first, __last,
				__gnu_cxx::__ops::__pred_iter(__pred));
    }

  /**
   *  @brief  Checks whether the sequence is partitioned.
   *  @ingroup mutating_algorithms
   *  @param  __first  An input iterator.
   *  @param  __last   An input iterator.
   *  @param  __pred   A predicate.
   *  @return  True if the range @p [__first,__last) is partioned by @p __pred,
   *  i.e. if all elements that satisfy @p __pred appear before those that
   *  do not.
  */
  template<typename _InputIterator, typename _Predicate>
    _GLIBCXX20_CONSTEXPR
    inline bool
    is_partitioned(_InputIterator __first, _InputIterator __last,
		   _Predicate __pred)
    {
      __first = std::find_if_not(__first, __last, __pred);
      if (__first == __last)
	return true;
      ++__first;
      return std::none_of(__first, __last, __pred);
    }

  /**
   *  @brief  Find the partition point of a partitioned range.
   *  @ingroup mutating_algorithms
   *  @param  __first   An iterator.
   *  @param  __last    Another iterator.
   *  @param  __pred    A predicate.
   *  @return  An iterator @p mid such that @p all_of(__first, mid, __pred)
   *           and @p none_of(mid, __last, __pred) are both true.
  */
  template<typename _ForwardIterator, typename _Predicate>
    _GLIBCXX20_CONSTEXPR
    _ForwardIterator
    partition_point(_ForwardIterator __first, _ForwardIterator __last,
		    _Predicate __pred)
    {
      // concept requirements
      __glibcxx_function_requires(_ForwardIteratorConcept<_ForwardIterator>)
      __glibcxx_function_requires(_UnaryPredicateConcept<_Predicate,
	      typename iterator_traits<_ForwardIterator>::value_type>)

      // A specific debug-mode test will be necessary...
      __glibcxx_requires_valid_range(__first, __last);

      typedef typename iterator_traits<_ForwardIterator>::difference_type
	_DistanceType;

      _DistanceType __len = std::distance(__first, __last);

      while (__len > 0)
	{
	  _DistanceType __half = __len >> 1;
	  _ForwardIterator __middle = __first;
	  std::advance(__middle, __half);
	  if (__pred(*__middle))
	    {
	      __first = __middle;
	      ++__first;
	      __len = __len - __half - 1;
	    }
	  else
	    __len = __half;
	}
      return __first;
    }
#endif

  template<typename _InputIterator, typename _OutputIterator,
	   typename _Predicate>
    _GLIBCXX20_CONSTEXPR
    _OutputIterator
    __remove_copy_if(_InputIterator __first, _InputIterator __last,
		     _OutputIterator __result, _Predicate __pred)
    {
      for (; __first != __last; ++__first)
	if (!__pred(__first))
	  {
	    *__result = *__first;
	    ++__result;
	  }
      return __result;
    }

  /**
   *  @brief Copy a sequence, removing elements of a given value.
   *  @ingroup mutating_algorithms
   *  @param  __first   An input iterator.
   *  @param  __last    An input iterator.
   *  @param  __result  An output iterator.
   *  @param  __value   The value to be removed.
   *  @return   An iterator designating the end of the resulting sequence.
   *
   *  Copies each element in the range @p [__first,__last) not equal
   *  to @p __value to the range beginning at @p __result.
   *  remove_copy() is stable, so the relative order of elements that
   *  are copied is unchanged.
  */
  template<typename _InputIterator, typename _OutputIterator, typename _Tp>
    _GLIBCXX20_CONSTEXPR
    inline _OutputIterator
    remove_copy(_InputIterator __first, _InputIterator __last,
		_OutputIterator __result, const _Tp& __value)
    {
      // concept requirements
      __glibcxx_function_requires(_InputIteratorConcept<_InputIterator>)
      __glibcxx_function_requires(_OutputIteratorConcept<_OutputIterator,
	    typename iterator_traits<_InputIterator>::value_type>)
      __glibcxx_function_requires(_EqualOpConcept<
	    typename iterator_traits<_InputIterator>::value_type, _Tp>)
      __glibcxx_requires_valid_range(__first, __last);

      return std::__remove_copy_if(__first, __last, __result,
	__gnu_cxx::__ops::__iter_equals_val(__value));
    }

  /**
   *  @brief Copy a sequence, removing elements for which a predicate is true.
   *  @ingroup mutating_algorithms
   *  @param  __first   An input iterator.
   *  @param  __last    An input iterator.
   *  @param  __result  An output iterator.
   *  @param  __pred    A predicate.
   *  @return   An iterator designating the end of the resulting sequence.
   *
   *  Copies each element in the range @p [__first,__last) for which
   *  @p __pred returns false to the range beginning at @p __result.
   *
   *  remove_copy_if() is stable, so the relative order of elements that are
   *  copied is unchanged.
  */
  template<typename _InputIterator, typename _OutputIterator,
	   typename _Predicate>
    _GLIBCXX20_CONSTEXPR
    inline _OutputIterator
    remove_copy_if(_InputIterator __first, _InputIterator __last,
		   _OutputIterator __result, _Predicate __pred)
    {
      // concept requirements
      __glibcxx_function_requires(_InputIteratorConcept<_InputIterator>)
      __glibcxx_function_requires(_OutputIteratorConcept<_OutputIterator,
	    typename iterator_traits<_InputIterator>::value_type>)
      __glibcxx_function_requires(_UnaryPredicateConcept<_Predicate,
	    typename iterator_traits<_InputIterator>::value_type>)
      __glibcxx_requires_valid_range(__first, __last);

      return std::__remove_copy_if(__first, __last, __result,
				   __gnu_cxx::__ops::__pred_iter(__pred));
    }

#if __cplusplus >= 201103L
  /**
   *  @brief Copy the elements of a sequence for which a predicate is true.
   *  @ingroup mutating_algorithms
   *  @param  __first   An input iterator.
   *  @param  __last    An input iterator.
   *  @param  __result  An output iterator.
   *  @param  __pred    A predicate.
   *  @return   An iterator designating the end of the resulting sequence.
   *
   *  Copies each element in the range @p [__first,__last) for which
   *  @p __pred returns true to the range beginning at @p __result.
   *
   *  copy_if() is stable, so the relative order of elements that are
   *  copied is unchanged.
  */
  template<typename _InputIterator, typename _OutputIterator,
	   typename _Predicate>
    _GLIBCXX20_CONSTEXPR
    _OutputIterator
    copy_if(_InputIterator __first, _InputIterator __last,
	    _OutputIterator __result, _Predicate __pred)
    {
      // concept requirements
      __glibcxx_function_requires(_InputIteratorConcept<_InputIterator>)
      __glibcxx_function_requires(_OutputIteratorConcept<_OutputIterator,
	    typename iterator_traits<_InputIterator>::value_type>)
      __glibcxx_function_requires(_UnaryPredicateConcept<_Predicate,
	    typename iterator_traits<_InputIterator>::value_type>)
      __glibcxx_requires_valid_range(__first, __last);

      for (; __first != __last; ++__first)
	if (__pred(*__first))
	  {
	    *__result = *__first;
	    ++__result;
	  }
      return __result;
    }

  template<typename _InputIterator, typename _Size, typename _OutputIterator>
    _GLIBCXX20_CONSTEXPR
    _OutputIterator
    __copy_n_a(_InputIterator __first, _Size __n, _OutputIterator __result)
    {
      if (__n > 0)
	{
	  while (true)
	    {
	      *__result = *__first;
	      ++__result;
	      if (--__n > 0)
		++__first;
	      else
		break;
	    }
	}
      return __result;
    }
 
  template<typename _CharT, typename _Size>
    __enable_if_t<__is_char<_CharT>::__value, _CharT*>
    __copy_n_a(istreambuf_iterator<_CharT, char_traits<_CharT>>,
	       _Size, _CharT*);

  template<typename _InputIterator, typename _Size, typename _OutputIterator>
    _GLIBCXX20_CONSTEXPR
    _OutputIterator
    __copy_n(_InputIterator __first, _Size __n,
	     _OutputIterator __result, input_iterator_tag)
    {
      return std::__niter_wrap(__result,
			       __copy_n_a(__first, __n,
					  std::__niter_base(__result)));
    }

  template<typename _RandomAccessIterator, typename _Size,
	   typename _OutputIterator>
    _GLIBCXX20_CONSTEXPR
    inline _OutputIterator
    __copy_n(_RandomAccessIterator __first, _Size __n,
	     _OutputIterator __result, random_access_iterator_tag)
    { return std::copy(__first, __first + __n, __result); }

  /**
   *  @brief Copies the range [first,first+n) into [result,result+n).
   *  @ingroup mutating_algorithms
   *  @param  __first  An input iterator.
   *  @param  __n      The number of elements to copy.
   *  @param  __result An output iterator.
   *  @return  result+n.
   *
   *  This inline function will boil down to a call to @c memmove whenever
   *  possible.  Failing that, if random access iterators are passed, then the
   *  loop count will be known (and therefore a candidate for compiler
   *  optimizations such as unrolling).
  */
  template<typename _InputIterator, typename _Size, typename _OutputIterator>
    _GLIBCXX20_CONSTEXPR
    inline _OutputIterator
    copy_n(_InputIterator __first, _Size __n, _OutputIterator __result)
    {
      // concept requirements
      __glibcxx_function_requires(_InputIteratorConcept<_InputIterator>)
      __glibcxx_function_requires(_OutputIteratorConcept<_OutputIterator,
	    typename iterator_traits<_InputIterator>::value_type>)

      const auto __n2 = std::__size_to_integer(__n);
      if (__n2 <= 0)
	return __result;

      __glibcxx_requires_can_increment(__first, __n2);
      __glibcxx_requires_can_increment(__result, __n2);

      return std::__copy_n(__first, __n2, __result,
			   std::__iterator_category(__first));
    }

  /**
   *  @brief Copy the elements of a sequence to separate output sequences
   *         depending on the truth value of a predicate.
   *  @ingroup mutating_algorithms
   *  @param  __first   An input iterator.
   *  @param  __last    An input iterator.
   *  @param  __out_true   An output iterator.
   *  @param  __out_false  An output iterator.
   *  @param  __pred    A predicate.
   *  @return   A pair designating the ends of the resulting sequences.
   *
   *  Copies each element in the range @p [__first,__last) for which
   *  @p __pred returns true to the range beginning at @p out_true
   *  and each element for which @p __pred returns false to @p __out_false.
  */
  template<typename _InputIterator, typename _OutputIterator1,
	   typename _OutputIterator2, typename _Predicate>
    _GLIBCXX20_CONSTEXPR
    pair<_OutputIterator1, _OutputIterator2>
    partition_copy(_InputIterator __first, _InputIterator __last,
		   _OutputIterator1 __out_true, _OutputIterator2 __out_false,
		   _Predicate __pred)
    {
      // concept requirements
      __glibcxx_function_requires(_InputIteratorConcept<_InputIterator>)
      __glibcxx_function_requires(_OutputIteratorConcept<_OutputIterator1,
	    typename iterator_traits<_InputIterator>::value_type>)
      __glibcxx_function_requires(_OutputIteratorConcept<_OutputIterator2,
	    typename iterator_traits<_InputIterator>::value_type>)
      __glibcxx_function_requires(_UnaryPredicateConcept<_Predicate,
	    typename iterator_traits<_InputIterator>::value_type>)
      __glibcxx_requires_valid_range(__first, __last);
      
      for (; __first != __last; ++__first)
	if (__pred(*__first))
	  {
	    *__out_true = *__first;
	    ++__out_true;
	  }
	else
	  {
	    *__out_false = *__first;
	    ++__out_false;
	  }

      return pair<_OutputIterator1, _OutputIterator2>(__out_true, __out_false);
    }
#endif // C++11

  template<typename _ForwardIterator, typename _Predicate>
    _GLIBCXX20_CONSTEXPR
    _ForwardIterator
    __remove_if(_ForwardIterator __first, _ForwardIterator __last,
		_Predicate __pred)
    {
      __first = std::__find_if(__first, __last, __pred);
      if (__first == __last)
	return __first;
      _ForwardIterator __result = __first;
      ++__first;
      for (; __first != __last; ++__first)
	if (!__pred(__first))
	  {
	    *__result = _GLIBCXX_MOVE(*__first);
	    ++__result;
	  }
      return __result;
    }

  /**
   *  @brief Remove elements from a sequence.
   *  @ingroup mutating_algorithms
   *  @param  __first  An input iterator.
   *  @param  __last   An input iterator.
   *  @param  __value  The value to be removed.
   *  @return   An iterator designating the end of the resulting sequence.
   *
   *  All elements equal to @p __value are removed from the range
   *  @p [__first,__last).
   *
   *  remove() is stable, so the relative order of elements that are
   *  not removed is unchanged.
   *
   *  Elements between the end of the resulting sequence and @p __last
   *  are still present, but their value is unspecified.
  */
  template<typename _ForwardIterator, typename _Tp>
    _GLIBCXX20_CONSTEXPR
    inline _ForwardIterator
    remove(_ForwardIterator __first, _ForwardIterator __last,
	   const _Tp& __value)
    {
      // concept requirements
      __glibcxx_function_requires(_Mutable_ForwardIteratorConcept<
				  _ForwardIterator>)
      __glibcxx_function_requires(_EqualOpConcept<
	    typename iterator_traits<_ForwardIterator>::value_type, _Tp>)
      __glibcxx_requires_valid_range(__first, __last);

      return std::__remove_if(__first, __last,
		__gnu_cxx::__ops::__iter_equals_val(__value));
    }

  /**
   *  @brief Remove elements from a sequence using a predicate.
   *  @ingroup mutating_algorithms
   *  @param  __first  A forward iterator.
   *  @param  __last   A forward iterator.
   *  @param  __pred   A predicate.
   *  @return   An iterator designating the end of the resulting sequence.
   *
   *  All elements for which @p __pred returns true are removed from the range
   *  @p [__first,__last).
   *
   *  remove_if() is stable, so the relative order of elements that are
   *  not removed is unchanged.
   *
   *  Elements between the end of the resulting sequence and @p __last
   *  are still present, but their value is unspecified.
  */
  template<typename _ForwardIterator, typename _Predicate>
    _GLIBCXX20_CONSTEXPR
    inline _ForwardIterator
    remove_if(_ForwardIterator __first, _ForwardIterator __last,
	      _Predicate __pred)
    {
      // concept requirements
      __glibcxx_function_requires(_Mutable_ForwardIteratorConcept<
				  _ForwardIterator>)
      __glibcxx_function_requires(_UnaryPredicateConcept<_Predicate,
	    typename iterator_traits<_ForwardIterator>::value_type>)
      __glibcxx_requires_valid_range(__first, __last);

      return std::__remove_if(__first, __last,
			      __gnu_cxx::__ops::__pred_iter(__pred));
    }

  template<typename _ForwardIterator, typename _BinaryPredicate>
    _GLIBCXX20_CONSTEXPR
    _ForwardIterator
    __adjacent_find(_ForwardIterator __first, _ForwardIterator __last,
		    _BinaryPredicate __binary_pred)
    {
      if (__first == __last)
	return __last;
      _ForwardIterator __next = __first;
      while (++__next != __last)
	{
	  if (__binary_pred(__first, __next))
	    return __first;
	  __first = __next;
	}
      return __last;
    }

  template<typename _ForwardIterator, typename _BinaryPredicate>
    _GLIBCXX20_CONSTEXPR
    _ForwardIterator
    __unique(_ForwardIterator __first, _ForwardIterator __last,
	     _BinaryPredicate __binary_pred)
    {
      // Skip the beginning, if already unique.
      __first = std::__adjacent_find(__first, __last, __binary_pred);
      if (__first == __last)
	return __last;

      // Do the real copy work.
      _ForwardIterator __dest = __first;
      ++__first;
      while (++__first != __last)
	if (!__binary_pred(__dest, __first))
	  *++__dest = _GLIBCXX_MOVE(*__first);
      return ++__dest;
    }

  /**
   *  @brief Remove consecutive duplicate values from a sequence.
   *  @ingroup mutating_algorithms
   *  @param  __first  A forward iterator.
   *  @param  __last   A forward iterator.
   *  @return  An iterator designating the end of the resulting sequence.
   *
   *  Removes all but the first element from each group of consecutive
   *  values that compare equal.
   *  unique() is stable, so the relative order of elements that are
   *  not removed is unchanged.
   *  Elements between the end of the resulting sequence and @p __last
   *  are still present, but their value is unspecified.
  */
  template<typename _ForwardIterator>
    _GLIBCXX20_CONSTEXPR
    inline _ForwardIterator
    unique(_ForwardIterator __first, _ForwardIterator __last)
    {
      // concept requirements
      __glibcxx_function_requires(_Mutable_ForwardIteratorConcept<
				  _ForwardIterator>)
      __glibcxx_function_requires(_EqualityComparableConcept<
		     typename iterator_traits<_ForwardIterator>::value_type>)
      __glibcxx_requires_valid_range(__first, __last);

      return std::__unique(__first, __last,
			   __gnu_cxx::__ops::__iter_equal_to_iter());
    }

  /**
   *  @brief Remove consecutive values from a sequence using a predicate.
   *  @ingroup mutating_algorithms
   *  @param  __first        A forward iterator.
   *  @param  __last         A forward iterator.
   *  @param  __binary_pred  A binary predicate.
   *  @return  An iterator designating the end of the resulting sequence.
   *
   *  Removes all but the first element from each group of consecutive
   *  values for which @p __binary_pred returns true.
   *  unique() is stable, so the relative order of elements that are
   *  not removed is unchanged.
   *  Elements between the end of the resulting sequence and @p __last
   *  are still present, but their value is unspecified.
  */
  template<typename _ForwardIterator, typename _BinaryPredicate>
    _GLIBCXX20_CONSTEXPR
    inline _ForwardIterator
    unique(_ForwardIterator __first, _ForwardIterator __last,
	   _BinaryPredicate __binary_pred)
    {
      // concept requirements
      __glibcxx_function_requires(_Mutable_ForwardIteratorConcept<
				  _ForwardIterator>)
      __glibcxx_function_requires(_BinaryPredicateConcept<_BinaryPredicate,
		typename iterator_traits<_ForwardIterator>::value_type,
		typename iterator_traits<_ForwardIterator>::value_type>)
      __glibcxx_requires_valid_range(__first, __last);

      return std::__unique(__first, __last,
			   __gnu_cxx::__ops::__iter_comp_iter(__binary_pred));
    }

  /**
   *  This is an uglified
   *  unique_copy(_InputIterator, _InputIterator, _OutputIterator,
   *              _BinaryPredicate)
   *  overloaded for forward iterators and output iterator as result.
  */
  template<typename _ForwardIterator, typename _OutputIterator,
	   typename _BinaryPredicate>
    _GLIBCXX20_CONSTEXPR
    _OutputIterator
    __unique_copy(_ForwardIterator __first, _ForwardIterator __last,
		  _OutputIterator __result, _BinaryPredicate __binary_pred,
		  forward_iterator_tag, output_iterator_tag)
    {
      // concept requirements -- iterators already checked
      __glibcxx_function_requires(_BinaryPredicateConcept<_BinaryPredicate,
	  typename iterator_traits<_ForwardIterator>::value_type,
	  typename iterator_traits<_ForwardIterator>::value_type>)

      _ForwardIterator __next = __first;
      *__result = *__first;
      while (++__next != __last)
	if (!__binary_pred(__first, __next))
	  {
	    __first = __next;
	    *++__result = *__first;
	  }
      return ++__result;
    }

  /**
   *  This is an uglified
   *  unique_copy(_InputIterator, _InputIterator, _OutputIterator,
   *              _BinaryPredicate)
   *  overloaded for input iterators and output iterator as result.
  */
  template<typename _InputIterator, typename _OutputIterator,
	   typename _BinaryPredicate>
    _GLIBCXX20_CONSTEXPR
    _OutputIterator
    __unique_copy(_InputIterator __first, _InputIterator __last,
		  _OutputIterator __result, _BinaryPredicate __binary_pred,
		  input_iterator_tag, output_iterator_tag)
    {
      // concept requirements -- iterators already checked
      __glibcxx_function_requires(_BinaryPredicateConcept<_BinaryPredicate,
	  typename iterator_traits<_InputIterator>::value_type,
	  typename iterator_traits<_InputIterator>::value_type>)

      typename iterator_traits<_InputIterator>::value_type __value = *__first;
      __decltype(__gnu_cxx::__ops::__iter_comp_val(__binary_pred))
	__rebound_pred
	= __gnu_cxx::__ops::__iter_comp_val(__binary_pred);
      *__result = __value;
      while (++__first != __last)
	if (!__rebound_pred(__first, __value))
	  {
	    __value = *__first;
	    *++__result = __value;
	  }
      return ++__result;
    }

  /**
   *  This is an uglified
   *  unique_copy(_InputIterator, _InputIterator, _OutputIterator,
   *              _BinaryPredicate)
   *  overloaded for input iterators and forward iterator as result.
  */
  template<typename _InputIterator, typename _ForwardIterator,
	   typename _BinaryPredicate>
    _GLIBCXX20_CONSTEXPR
    _ForwardIterator
    __unique_copy(_InputIterator __first, _InputIterator __last,
		  _ForwardIterator __result, _BinaryPredicate __binary_pred,
		  input_iterator_tag, forward_iterator_tag)
    {
      // concept requirements -- iterators already checked
      __glibcxx_function_requires(_BinaryPredicateConcept<_BinaryPredicate,
	  typename iterator_traits<_ForwardIterator>::value_type,
	  typename iterator_traits<_InputIterator>::value_type>)
      *__result = *__first;
      while (++__first != __last)
	if (!__binary_pred(__result, __first))
	  *++__result = *__first;
      return ++__result;
    }

  /**
   *  This is an uglified reverse(_BidirectionalIterator,
   *                              _BidirectionalIterator)
   *  overloaded for bidirectional iterators.
  */
  template<typename _BidirectionalIterator>
    _GLIBCXX20_CONSTEXPR
    void
    __reverse(_BidirectionalIterator __first, _BidirectionalIterator __last,
	      bidirectional_iterator_tag)
    {
      while (true)
	if (__first == __last || __first == --__last)
	  return;
	else
	  {
	    std::iter_swap(__first, __last);
	    ++__first;
	  }
    }

  /**
   *  This is an uglified reverse(_BidirectionalIterator,
   *                              _BidirectionalIterator)
   *  overloaded for random access iterators.
  */
  template<typename _RandomAccessIterator>
    _GLIBCXX20_CONSTEXPR
    void
    __reverse(_RandomAccessIterator __first, _RandomAccessIterator __last,
	      random_access_iterator_tag)
    {
      if (__first == __last)
	return;
      --__last;
      while (__first < __last)
	{
	  std::iter_swap(__first, __last);
	  ++__first;
	  --__last;
	}
    }

  /**
   *  @brief Reverse a sequence.
   *  @ingroup mutating_algorithms
   *  @param  __first  A bidirectional iterator.
   *  @param  __last   A bidirectional iterator.
   *  @return   reverse() returns no value.
   *
   *  Reverses the order of the elements in the range @p [__first,__last),
   *  so that the first element becomes the last etc.
   *  For every @c i such that @p 0<=i<=(__last-__first)/2), @p reverse()
   *  swaps @p *(__first+i) and @p *(__last-(i+1))
  */
  template<typename _BidirectionalIterator>
    _GLIBCXX20_CONSTEXPR
    inline void
    reverse(_BidirectionalIterator __first, _BidirectionalIterator __last)
    {
      // concept requirements
      __glibcxx_function_requires(_Mutable_BidirectionalIteratorConcept<
				  _BidirectionalIterator>)
      __glibcxx_requires_valid_range(__first, __last);
      std::__reverse(__first, __last, std::__iterator_category(__first));
    }

  /**
   *  @brief Copy a sequence, reversing its elements.
   *  @ingroup mutating_algorithms
   *  @param  __first   A bidirectional iterator.
   *  @param  __last    A bidirectional iterator.
   *  @param  __result  An output iterator.
   *  @return  An iterator designating the end of the resulting sequence.
   *
   *  Copies the elements in the range @p [__first,__last) to the
   *  range @p [__result,__result+(__last-__first)) such that the
   *  order of the elements is reversed.  For every @c i such that @p
   *  0<=i<=(__last-__first), @p reverse_copy() performs the
   *  assignment @p *(__result+(__last-__first)-1-i) = *(__first+i).
   *  The ranges @p [__first,__last) and @p
   *  [__result,__result+(__last-__first)) must not overlap.
  */
  template<typename _BidirectionalIterator, typename _OutputIterator>
    _GLIBCXX20_CONSTEXPR
    _OutputIterator
    reverse_copy(_BidirectionalIterator __first, _BidirectionalIterator __last,
		 _OutputIterator __result)
    {
      // concept requirements
      __glibcxx_function_requires(_BidirectionalIteratorConcept<
				  _BidirectionalIterator>)
      __glibcxx_function_requires(_OutputIteratorConcept<_OutputIterator,
		typename iterator_traits<_BidirectionalIterator>::value_type>)
      __glibcxx_requires_valid_range(__first, __last);

      while (__first != __last)
	{
	  --__last;
	  *__result = *__last;
	  ++__result;
	}
      return __result;
    }

  /**
   *  This is a helper function for the rotate algorithm specialized on RAIs.
   *  It returns the greatest common divisor of two integer values.
  */
  template<typename _EuclideanRingElement>
    _GLIBCXX20_CONSTEXPR
    _EuclideanRingElement
    __gcd(_EuclideanRingElement __m, _EuclideanRingElement __n)
    {
      while (__n != 0)
	{
	  _EuclideanRingElement __t = __m % __n;
	  __m = __n;
	  __n = __t;
	}
      return __m;
    }

  inline namespace _V2
  {

  /// This is a helper function for the rotate algorithm.
  template<typename _ForwardIterator>
    _GLIBCXX20_CONSTEXPR
    _ForwardIterator
    __rotate(_ForwardIterator __first,
	     _ForwardIterator __middle,
	     _ForwardIterator __last,
	     forward_iterator_tag)
    {
      if (__first == __middle)
	return __last;
      else if (__last == __middle)
	return __first;

      _ForwardIterator __first2 = __middle;
      do
	{
	  std::iter_swap(__first, __first2);
	  ++__first;
	  ++__first2;
	  if (__first == __middle)
	    __middle = __first2;
	}
      while (__first2 != __last);

      _ForwardIterator __ret = __first;

      __first2 = __middle;

      while (__first2 != __last)
	{
	  std::iter_swap(__first, __first2);
	  ++__first;
	  ++__first2;
	  if (__first == __middle)
	    __middle = __first2;
	  else if (__first2 == __last)
	    __first2 = __middle;
	}
      return __ret;
    }

   /// This is a helper function for the rotate algorithm.
  template<typename _BidirectionalIterator>
    _GLIBCXX20_CONSTEXPR
    _BidirectionalIterator
    __rotate(_BidirectionalIterator __first,
	     _BidirectionalIterator __middle,
	     _BidirectionalIterator __last,
	      bidirectional_iterator_tag)
    {
      // concept requirements
      __glibcxx_function_requires(_Mutable_BidirectionalIteratorConcept<
				  _BidirectionalIterator>)

      if (__first == __middle)
	return __last;
      else if (__last == __middle)
	return __first;

      std::__reverse(__first,  __middle, bidirectional_iterator_tag());
      std::__reverse(__middle, __last,   bidirectional_iterator_tag());

      while (__first != __middle && __middle != __last)
	{
	  std::iter_swap(__first, --__last);
	  ++__first;
	}

      if (__first == __middle)
	{
	  std::__reverse(__middle, __last,   bidirectional_iterator_tag());
	  return __last;
	}
      else
	{
	  std::__reverse(__first,  __middle, bidirectional_iterator_tag());
	  return __first;
	}
    }

  /// This is a helper function for the rotate algorithm.
  template<typename _RandomAccessIterator>
    _GLIBCXX20_CONSTEXPR
    _RandomAccessIterator
    __rotate(_RandomAccessIterator __first,
	     _RandomAccessIterator __middle,
	     _RandomAccessIterator __last,
	     random_access_iterator_tag)
    {
      // concept requirements
      __glibcxx_function_requires(_Mutable_RandomAccessIteratorConcept<
				  _RandomAccessIterator>)

      if (__first == __middle)
	return __last;
      else if (__last == __middle)
	return __first;

      typedef typename iterator_traits<_RandomAccessIterator>::difference_type
	_Distance;
      typedef typename iterator_traits<_RandomAccessIterator>::value_type
	_ValueType;

      _Distance __n = __last   - __first;
      _Distance __k = __middle - __first;

      if (__k == __n - __k)
	{
	  std::swap_ranges(__first, __middle, __middle);
	  return __middle;
	}

      _RandomAccessIterator __p = __first;
      _RandomAccessIterator __ret = __first + (__last - __middle);

      for (;;)
	{
	  if (__k < __n - __k)
	    {
	      if (__is_pod(_ValueType) && __k == 1)
		{
		  _ValueType __t = _GLIBCXX_MOVE(*__p);
		  _GLIBCXX_MOVE3(__p + 1, __p + __n, __p);
		  *(__p + __n - 1) = _GLIBCXX_MOVE(__t);
		  return __ret;
		}
	      _RandomAccessIterator __q = __p + __k;
	      for (_Distance __i = 0; __i < __n - __k; ++ __i)
		{
		  std::iter_swap(__p, __q);
		  ++__p;
		  ++__q;
		}
	      __n %= __k;
	      if (__n == 0)
		return __ret;
	      std::swap(__n, __k);
	      __k = __n - __k;
	    }
	  else
	    {
	      __k = __n - __k;
	      if (__is_pod(_ValueType) && __k == 1)
		{
		  _ValueType __t = _GLIBCXX_MOVE(*(__p + __n - 1));
		  _GLIBCXX_MOVE_BACKWARD3(__p, __p + __n - 1, __p + __n);
		  *__p = _GLIBCXX_MOVE(__t);
		  return __ret;
		}
	      _RandomAccessIterator __q = __p + __n;
	      __p = __q - __k;
	      for (_Distance __i = 0; __i < __n - __k; ++ __i)
		{
		  --__p;
		  --__q;
		  std::iter_swap(__p, __q);
		}
	      __n %= __k;
	      if (__n == 0)
		return __ret;
	      std::swap(__n, __k);
	    }
	}
    }

   // _GLIBCXX_RESOLVE_LIB_DEFECTS
   // DR 488. rotate throws away useful information
  /**
   *  @brief Rotate the elements of a sequence.
   *  @ingroup mutating_algorithms
   *  @param  __first   A forward iterator.
   *  @param  __middle  A forward iterator.
   *  @param  __last    A forward iterator.
   *  @return  first + (last - middle).
   *
   *  Rotates the elements of the range @p [__first,__last) by 
   *  @p (__middle - __first) positions so that the element at @p __middle
   *  is moved to @p __first, the element at @p __middle+1 is moved to
   *  @p __first+1 and so on for each element in the range
   *  @p [__first,__last).
   *
   *  This effectively swaps the ranges @p [__first,__middle) and
   *  @p [__middle,__last).
   *
   *  Performs
   *   @p *(__first+(n+(__last-__middle))%(__last-__first))=*(__first+n)
   *  for each @p n in the range @p [0,__last-__first).
  */
  template<typename _ForwardIterator>
    _GLIBCXX20_CONSTEXPR
    inline _ForwardIterator
    rotate(_ForwardIterator __first, _ForwardIterator __middle,
	   _ForwardIterator __last)
    {
      // concept requirements
      __glibcxx_function_requires(_Mutable_ForwardIteratorConcept<
				  _ForwardIterator>)
      __glibcxx_requires_valid_range(__first, __middle);
      __glibcxx_requires_valid_range(__middle, __last);

      return std::__rotate(__first, __middle, __last,
			   std::__iterator_category(__first));
    }

  } // namespace _V2

  /**
   *  @brief Copy a sequence, rotating its elements.
   *  @ingroup mutating_algorithms
   *  @param  __first   A forward iterator.
   *  @param  __middle  A forward iterator.
   *  @param  __last    A forward iterator.
   *  @param  __result  An output iterator.
   *  @return   An iterator designating the end of the resulting sequence.
   *
   *  Copies the elements of the range @p [__first,__last) to the
   *  range beginning at @result, rotating the copied elements by 
   *  @p (__middle-__first) positions so that the element at @p __middle
   *  is moved to @p __result, the element at @p __middle+1 is moved
   *  to @p __result+1 and so on for each element in the range @p
   *  [__first,__last).
   *
   *  Performs 
   *  @p *(__result+(n+(__last-__middle))%(__last-__first))=*(__first+n)
   *  for each @p n in the range @p [0,__last-__first).
  */
  template<typename _ForwardIterator, typename _OutputIterator>
    _GLIBCXX20_CONSTEXPR
    inline _OutputIterator
    rotate_copy(_ForwardIterator __first, _ForwardIterator __middle,
		_ForwardIterator __last, _OutputIterator __result)
    {
      // concept requirements
      __glibcxx_function_requires(_ForwardIteratorConcept<_ForwardIterator>)
      __glibcxx_function_requires(_OutputIteratorConcept<_OutputIterator,
		typename iterator_traits<_ForwardIterator>::value_type>)
      __glibcxx_requires_valid_range(__first, __middle);
      __glibcxx_requires_valid_range(__middle, __last);

      return std::copy(__first, __middle,
		       std::copy(__middle, __last, __result));
    }

  /// This is a helper function...
  template<typename _ForwardIterator, typename _Predicate>
    _GLIBCXX20_CONSTEXPR
    _ForwardIterator
    __partition(_ForwardIterator __first, _ForwardIterator __last,
		_Predicate __pred, forward_iterator_tag)
    {
      if (__first == __last)
	return __first;

      while (__pred(*__first))
	if (++__first == __last)
	  return __first;

      _ForwardIterator __next = __first;

      while (++__next != __last)
	if (__pred(*__next))
	  {
	    std::iter_swap(__first, __next);
	    ++__first;
	  }

      return __first;
    }

  /// This is a helper function...
  template<typename _BidirectionalIterator, typename _Predicate>
    _GLIBCXX20_CONSTEXPR
    _BidirectionalIterator
    __partition(_BidirectionalIterator __first, _BidirectionalIterator __last,
		_Predicate __pred, bidirectional_iterator_tag)
    {
      while (true)
	{
	  while (true)
	    if (__first == __last)
	      return __first;
	    else if (__pred(*__first))
	      ++__first;
	    else
	      break;
	  --__last;
	  while (true)
	    if (__first == __last)
	      return __first;
	    else if (!bool(__pred(*__last)))
	      --__last;
	    else
	      break;
	  std::iter_swap(__first, __last);
	  ++__first;
	}
    }

  // partition

  /// This is a helper function...
  /// Requires __first != __last and !__pred(__first)
  /// and __len == distance(__first, __last).
  ///
  /// !__pred(__first) allows us to guarantee that we don't
  /// move-assign an element onto itself.
  template<typename _ForwardIterator, typename _Pointer, typename _Predicate,
	   typename _Distance>
    _ForwardIterator
    __stable_partition_adaptive(_ForwardIterator __first,
				_ForwardIterator __last,
				_Predicate __pred, _Distance __len,
				_Pointer __buffer,
				_Distance __buffer_size)
    {
      if (__len == 1)
	return __first;

      if (__len <= __buffer_size)
	{
	  _ForwardIterator __result1 = __first;
	  _Pointer __result2 = __buffer;

	  // The precondition guarantees that !__pred(__first), so
	  // move that element to the buffer before starting the loop.
	  // This ensures that we only call __pred once per element.
	  *__result2 = _GLIBCXX_MOVE(*__first);
	  ++__result2;
	  ++__first;
	  for (; __first != __last; ++__first)
	    if (__pred(__first))
	      {
		*__result1 = _GLIBCXX_MOVE(*__first);
		++__result1;
	      }
	    else
	      {
		*__result2 = _GLIBCXX_MOVE(*__first);
		++__result2;
	      }

	  _GLIBCXX_MOVE3(__buffer, __result2, __result1);
	  return __result1;
	}

      _ForwardIterator __middle = __first;
      std::advance(__middle, __len / 2);
      _ForwardIterator __left_split =
	std::__stable_partition_adaptive(__first, __middle, __pred,
					 __len / 2, __buffer,
					 __buffer_size);

      // Advance past true-predicate values to satisfy this
      // function's preconditions.
      _Distance __right_len = __len - __len / 2;
      _ForwardIterator __right_split =
	std::__find_if_not_n(__middle, __right_len, __pred);

      if (__right_len)
	__right_split =
	  std::__stable_partition_adaptive(__right_split, __last, __pred,
					   __right_len,
					   __buffer, __buffer_size);

      return std::rotate(__left_split, __middle, __right_split);
    }

  template<typename _ForwardIterator, typename _Predicate>
    _ForwardIterator
    __stable_partition(_ForwardIterator __first, _ForwardIterator __last,
		       _Predicate __pred)
    {
      __first = std::__find_if_not(__first, __last, __pred);

      if (__first == __last)
	return __first;

      typedef typename iterator_traits<_ForwardIterator>::value_type
	_ValueType;
      typedef typename iterator_traits<_ForwardIterator>::difference_type
	_DistanceType;

      _Temporary_buffer<_ForwardIterator, _ValueType>
	__buf(__first, std::distance(__first, __last));
      return
	std::__stable_partition_adaptive(__first, __last, __pred,
					 _DistanceType(__buf.requested_size()),
					 __buf.begin(),
					 _DistanceType(__buf.size()));
    }

  /**
   *  @brief Move elements for which a predicate is true to the beginning
   *         of a sequence, preserving relative ordering.
   *  @ingroup mutating_algorithms
   *  @param  __first   A forward iterator.
   *  @param  __last    A forward iterator.
   *  @param  __pred    A predicate functor.
   *  @return  An iterator @p middle such that @p __pred(i) is true for each
   *  iterator @p i in the range @p [first,middle) and false for each @p i
   *  in the range @p [middle,last).
   *
   *  Performs the same function as @p partition() with the additional
   *  guarantee that the relative ordering of elements in each group is
   *  preserved, so any two elements @p x and @p y in the range
   *  @p [__first,__last) such that @p __pred(x)==__pred(y) will have the same
   *  relative ordering after calling @p stable_partition().
  */
  template<typename _ForwardIterator, typename _Predicate>
    inline _ForwardIterator
    stable_partition(_ForwardIterator __first, _ForwardIterator __last,
		     _Predicate __pred)
    {
      // concept requirements
      __glibcxx_function_requires(_Mutable_ForwardIteratorConcept<
				  _ForwardIterator>)
      __glibcxx_function_requires(_UnaryPredicateConcept<_Predicate,
	    typename iterator_traits<_ForwardIterator>::value_type>)
      __glibcxx_requires_valid_range(__first, __last);

      return std::__stable_partition(__first, __last,
				     __gnu_cxx::__ops::__pred_iter(__pred));
    }

  /// This is a helper function for the sort routines.
  template<typename _RandomAccessIterator, typename _Compare>
    _GLIBCXX20_CONSTEXPR
    void
    __heap_select(_RandomAccessIterator __first,
		  _RandomAccessIterator __middle,
		  _RandomAccessIterator __last, _Compare __comp)
    {
      std::__make_heap(__first, __middle, __comp);
      for (_RandomAccessIterator __i = __middle; __i < __last; ++__i)
	if (__comp(__i, __first))
	  std::__pop_heap(__first, __middle, __i, __comp);
    }

  // partial_sort

  template<typename _InputIterator, typename _RandomAccessIterator,
	   typename _Compare>
    _GLIBCXX20_CONSTEXPR
    _RandomAccessIterator
    __partial_sort_copy(_InputIterator __first, _InputIterator __last,
			_RandomAccessIterator __result_first,
			_RandomAccessIterator __result_last,
			_Compare __comp)
    {
      typedef typename iterator_traits<_InputIterator>::value_type
	_InputValueType;
      typedef iterator_traits<_RandomAccessIterator> _RItTraits;
      typedef typename _RItTraits::difference_type _DistanceType;

      if (__result_first == __result_last)
	return __result_last;
      _RandomAccessIterator __result_real_last = __result_first;
      while (__first != __last && __result_real_last != __result_last)
	{
	  *__result_real_last = *__first;
	  ++__result_real_last;
	  ++__first;
	}
      
      std::__make_heap(__result_first, __result_real_last, __comp);
      while (__first != __last)
	{
	  if (__comp(__first, __result_first))
	    std::__adjust_heap(__result_first, _DistanceType(0),
			       _DistanceType(__result_real_last
					     - __result_first),
			       _InputValueType(*__first), __comp);
	  ++__first;
	}
      std::__sort_heap(__result_first, __result_real_last, __comp);
      return __result_real_last;
    }

  /**
   *  @brief Copy the smallest elements of a sequence.
   *  @ingroup sorting_algorithms
   *  @param  __first   An iterator.
   *  @param  __last    Another iterator.
   *  @param  __result_first   A random-access iterator.
   *  @param  __result_last    Another random-access iterator.
   *  @return   An iterator indicating the end of the resulting sequence.
   *
   *  Copies and sorts the smallest N values from the range @p [__first,__last)
   *  to the range beginning at @p __result_first, where the number of
   *  elements to be copied, @p N, is the smaller of @p (__last-__first) and
   *  @p (__result_last-__result_first).
   *  After the sort if @e i and @e j are iterators in the range
   *  @p [__result_first,__result_first+N) such that i precedes j then
   *  *j<*i is false.
   *  The value returned is @p __result_first+N.
  */
  template<typename _InputIterator, typename _RandomAccessIterator>
    _GLIBCXX20_CONSTEXPR
    inline _RandomAccessIterator
    partial_sort_copy(_InputIterator __first, _InputIterator __last,
		      _RandomAccessIterator __result_first,
		      _RandomAccessIterator __result_last)
    {
#ifdef _GLIBCXX_CONCEPT_CHECKS
      typedef typename iterator_traits<_InputIterator>::value_type
	_InputValueType __attribute__((__unused__));
      typedef typename iterator_traits<_RandomAccessIterator>::value_type
	_OutputValueType __attribute__((__unused__));
#endif

      // concept requirements
      __glibcxx_function_requires(_InputIteratorConcept<_InputIterator>)
      __glibcxx_function_requires(_ConvertibleConcept<_InputValueType,
				  _OutputValueType>)
      __glibcxx_function_requires(_LessThanOpConcept<_InputValueType,
						     _OutputValueType>)
      __glibcxx_function_requires(_LessThanComparableConcept<_OutputValueType>)
      __glibcxx_requires_valid_range(__first, __last);
      __glibcxx_requires_irreflexive(__first, __last);
      __glibcxx_requires_valid_range(__result_first, __result_last);

      return std::__partial_sort_copy(__first, __last,
				      __result_first, __result_last,
				      __gnu_cxx::__ops::__iter_less_iter());
    }

  /**
   *  @brief Copy the smallest elements of a sequence using a predicate for
   *         comparison.
   *  @ingroup sorting_algorithms
   *  @param  __first   An input iterator.
   *  @param  __last    Another input iterator.
   *  @param  __result_first   A random-access iterator.
   *  @param  __result_last    Another random-access iterator.
   *  @param  __comp    A comparison functor.
   *  @return   An iterator indicating the end of the resulting sequence.
   *
   *  Copies and sorts the smallest N values from the range @p [__first,__last)
   *  to the range beginning at @p result_first, where the number of
   *  elements to be copied, @p N, is the smaller of @p (__last-__first) and
   *  @p (__result_last-__result_first).
   *  After the sort if @e i and @e j are iterators in the range
   *  @p [__result_first,__result_first+N) such that i precedes j then
   *  @p __comp(*j,*i) is false.
   *  The value returned is @p __result_first+N.
  */
  template<typename _InputIterator, typename _RandomAccessIterator,
	   typename _Compare>
    _GLIBCXX20_CONSTEXPR
    inline _RandomAccessIterator
    partial_sort_copy(_InputIterator __first, _InputIterator __last,
		      _RandomAccessIterator __result_first,
		      _RandomAccessIterator __result_last,
		      _Compare __comp)
    {
#ifdef _GLIBCXX_CONCEPT_CHECKS
      typedef typename iterator_traits<_InputIterator>::value_type
	_InputValueType __attribute__((__unused__));
      typedef typename iterator_traits<_RandomAccessIterator>::value_type
	_OutputValueType __attribute__((__unused__));
#endif

      // concept requirements
      __glibcxx_function_requires(_InputIteratorConcept<_InputIterator>)
      __glibcxx_function_requires(_Mutable_RandomAccessIteratorConcept<
				  _RandomAccessIterator>)
      __glibcxx_function_requires(_ConvertibleConcept<_InputValueType,
				  _OutputValueType>)
      __glibcxx_function_requires(_BinaryPredicateConcept<_Compare,
				  _InputValueType, _OutputValueType>)
      __glibcxx_function_requires(_BinaryPredicateConcept<_Compare,
				  _OutputValueType, _OutputValueType>)
      __glibcxx_requires_valid_range(__first, __last);
      __glibcxx_requires_irreflexive_pred(__first, __last, __comp);
      __glibcxx_requires_valid_range(__result_first, __result_last);

      return std::__partial_sort_copy(__first, __last,
				      __result_first, __result_last,
				__gnu_cxx::__ops::__iter_comp_iter(__comp));
    }

  /// This is a helper function for the sort routine.
  template<typename _RandomAccessIterator, typename _Compare>
    _GLIBCXX20_CONSTEXPR
    void
    __unguarded_linear_insert(_RandomAccessIterator __last,
			      _Compare __comp)
    {
      typename iterator_traits<_RandomAccessIterator>::value_type
	__val = _GLIBCXX_MOVE(*__last);
      _RandomAccessIterator __next = __last;
      --__next;
      while (__comp(__val, __next))
	{
	  *__last = _GLIBCXX_MOVE(*__next);
	  __last = __next;
	  --__next;
	}
      *__last = _GLIBCXX_MOVE(__val);
    }

  /// This is a helper function for the sort routine.
  template<typename _RandomAccessIterator, typename _Compare>
    _GLIBCXX20_CONSTEXPR
    void
    __insertion_sort(_RandomAccessIterator __first,
		     _RandomAccessIterator __last, _Compare __comp)
    {
      if (__first == __last) return;

      for (_RandomAccessIterator __i = __first + 1; __i != __last; ++__i)
	{
	  if (__comp(__i, __first))
	    {
	      typename iterator_traits<_RandomAccessIterator>::value_type
		__val = _GLIBCXX_MOVE(*__i);
	      _GLIBCXX_MOVE_BACKWARD3(__first, __i, __i + 1);
	      *__first = _GLIBCXX_MOVE(__val);
	    }
	  else
	    std::__unguarded_linear_insert(__i,
				__gnu_cxx::__ops::__val_comp_iter(__comp));
	}
    }

  /// This is a helper function for the sort routine.
  template<typename _RandomAccessIterator, typename _Compare>
    _GLIBCXX20_CONSTEXPR
    inline void
    __unguarded_insertion_sort(_RandomAccessIterator __first,
			       _RandomAccessIterator __last, _Compare __comp)
    {
      for (_RandomAccessIterator __i = __first; __i != __last; ++__i)
	std::__unguarded_linear_insert(__i,
				__gnu_cxx::__ops::__val_comp_iter(__comp));
    }

  /**
   *  @doctodo
   *  This controls some aspect of the sort routines.
  */
  enum { _S_threshold = 16 };

  /// This is a helper function for the sort routine.
  template<typename _RandomAccessIterator, typename _Compare>
    _GLIBCXX20_CONSTEXPR
    void
    __final_insertion_sort(_RandomAccessIterator __first,
			   _RandomAccessIterator __last, _Compare __comp)
    {
      if (__last - __first > int(_S_threshold))
	{
	  std::__insertion_sort(__first, __first + int(_S_threshold), __comp);
	  std::__unguarded_insertion_sort(__first + int(_S_threshold), __last,
					  __comp);
	}
      else
	std::__insertion_sort(__first, __last, __comp);
    }

  /// This is a helper function...
  template<typename _RandomAccessIterator, typename _Compare>
    _GLIBCXX20_CONSTEXPR
    _RandomAccessIterator
    __unguarded_partition(_RandomAccessIterator __first,
			  _RandomAccessIterator __last,
			  _RandomAccessIterator __pivot, _Compare __comp)
    {
      while (true)
	{
	  while (__comp(__first, __pivot))
	    ++__first;
	  --__last;
	  while (__comp(__pivot, __last))
	    --__last;
	  if (!(__first < __last))
	    return __first;
	  std::iter_swap(__first, __last);
	  ++__first;
	}
    }

  /// This is a helper function...
  template<typename _RandomAccessIterator, typename _Compare>
    _GLIBCXX20_CONSTEXPR
    inline _RandomAccessIterator
    __unguarded_partition_pivot(_RandomAccessIterator __first,
				_RandomAccessIterator __last, _Compare __comp)
    {
      _RandomAccessIterator __mid = __first + (__last - __first) / 2;
      std::__move_median_to_first(__first, __first + 1, __mid, __last - 1,
				  __comp);
      return std::__unguarded_partition(__first + 1, __last, __first, __comp);
    }

  template<typename _RandomAccessIterator, typename _Compare>
    _GLIBCXX20_CONSTEXPR
    inline void
    __partial_sort(_RandomAccessIterator __first,
		   _RandomAccessIterator __middle,
		   _RandomAccessIterator __last,
		   _Compare __comp)
    {
      std::__heap_select(__first, __middle, __last, __comp);
      std::__sort_heap(__first, __middle, __comp);
    }

  /// This is a helper function for the sort routine.
  template<typename _RandomAccessIterator, typename _Size, typename _Compare>
    _GLIBCXX20_CONSTEXPR
    void
    __introsort_loop(_RandomAccessIterator __first,
		     _RandomAccessIterator __last,
		     _Size __depth_limit, _Compare __comp)
    {
      while (__last - __first > int(_S_threshold))
	{
	  if (__depth_limit == 0)
	    {
	      std::__partial_sort(__first, __last, __last, __comp);
	      return;
	    }
	  --__depth_limit;
	  _RandomAccessIterator __cut =
	    std::__unguarded_partition_pivot(__first, __last, __comp);
	  std::__introsort_loop(__cut, __last, __depth_limit, __comp);
	  __last = __cut;
	}
    }

  // sort

  template<typename _RandomAccessIterator, typename _Compare>
    _GLIBCXX20_CONSTEXPR
    inline void
    __sort(_RandomAccessIterator __first, _RandomAccessIterator __last,
	   _Compare __comp)
    {
      if (__first != __last)
	{
	  std::__introsort_loop(__first, __last,
				std::__lg(__last - __first) * 2,
				__comp);
	  std::__final_insertion_sort(__first, __last, __comp);
	}
    }

  template<typename _RandomAccessIterator, typename _Size, typename _Compare>
    _GLIBCXX20_CONSTEXPR
    void
    __introselect(_RandomAccessIterator __first, _RandomAccessIterator __nth,
		  _RandomAccessIterator __last, _Size __depth_limit,
		  _Compare __comp)
    {
      while (__last - __first > 3)
	{
	  if (__depth_limit == 0)
	    {
	      std::__heap_select(__first, __nth + 1, __last, __comp);
	      // Place the nth largest element in its final position.
	      std::iter_swap(__first, __nth);
	      return;
	    }
	  --__depth_limit;
	  _RandomAccessIterator __cut =
	    std::__unguarded_partition_pivot(__first, __last, __comp);
	  if (__cut <= __nth)
	    __first = __cut;
	  else
	    __last = __cut;
	}
      std::__insertion_sort(__first, __last, __comp);
    }

  // nth_element

  // lower_bound moved to stl_algobase.h

  /**
   *  @brief Finds the first position in which @p __val could be inserted
   *         without changing the ordering.
   *  @ingroup binary_search_algorithms
   *  @param  __first   An iterator.
   *  @param  __last    Another iterator.
   *  @param  __val     The search term.
   *  @param  __comp    A functor to use for comparisons.
   *  @return An iterator pointing to the first element <em>not less
   *           than</em> @p __val, or end() if every element is less
   *           than @p __val.
   *  @ingroup binary_search_algorithms
   *
   *  The comparison function should have the same effects on ordering as
   *  the function used for the initial sort.
  */
  template<typename _ForwardIterator, typename _Tp, typename _Compare>
    _GLIBCXX20_CONSTEXPR
    inline _ForwardIterator
    lower_bound(_ForwardIterator __first, _ForwardIterator __last,
		const _Tp& __val, _Compare __comp)
    {
      // concept requirements
      __glibcxx_function_requires(_ForwardIteratorConcept<_ForwardIterator>)
      __glibcxx_function_requires(_BinaryPredicateConcept<_Compare,
	typename iterator_traits<_ForwardIterator>::value_type, _Tp>)
      __glibcxx_requires_partitioned_lower_pred(__first, __last,
						__val, __comp);

      return std::__lower_bound(__first, __last, __val,
				__gnu_cxx::__ops::__iter_comp_val(__comp));
    }

  template<typename _ForwardIterator, typename _Tp, typename _Compare>
    _GLIBCXX20_CONSTEXPR
    _ForwardIterator
    __upper_bound(_ForwardIterator __first, _ForwardIterator __last,
		  const _Tp& __val, _Compare __comp)
    {
      typedef typename iterator_traits<_ForwardIterator>::difference_type
	_DistanceType;

      _DistanceType __len = std::distance(__first, __last);

      while (__len > 0)
	{
	  _DistanceType __half = __len >> 1;
	  _ForwardIterator __middle = __first;
	  std::advance(__middle, __half);
	  if (__comp(__val, __middle))
	    __len = __half;
	  else
	    {
	      __first = __middle;
	      ++__first;
	      __len = __len - __half - 1;
	    }
	}
      return __first;
    }

  /**
   *  @brief Finds the last position in which @p __val could be inserted
   *         without changing the ordering.
   *  @ingroup binary_search_algorithms
   *  @param  __first   An iterator.
   *  @param  __last    Another iterator.
   *  @param  __val     The search term.
   *  @return  An iterator pointing to the first element greater than @p __val,
   *           or end() if no elements are greater than @p __val.
   *  @ingroup binary_search_algorithms
  */
  template<typename _ForwardIterator, typename _Tp>
    _GLIBCXX20_CONSTEXPR
    inline _ForwardIterator
    upper_bound(_ForwardIterator __first, _ForwardIterator __last,
		const _Tp& __val)
    {
      // concept requirements
      __glibcxx_function_requires(_ForwardIteratorConcept<_ForwardIterator>)
      __glibcxx_function_requires(_LessThanOpConcept<
	_Tp, typename iterator_traits<_ForwardIterator>::value_type>)
      __glibcxx_requires_partitioned_upper(__first, __last, __val);

      return std::__upper_bound(__first, __last, __val,
				__gnu_cxx::__ops::__val_less_iter());
    }

  /**
   *  @brief Finds the last position in which @p __val could be inserted
   *         without changing the ordering.
   *  @ingroup binary_search_algorithms
   *  @param  __first   An iterator.
   *  @param  __last    Another iterator.
   *  @param  __val     The search term.
   *  @param  __comp    A functor to use for comparisons.
   *  @return  An iterator pointing to the first element greater than @p __val,
   *           or end() if no elements are greater than @p __val.
   *  @ingroup binary_search_algorithms
   *
   *  The comparison function should have the same effects on ordering as
   *  the function used for the initial sort.
  */
  template<typename _ForwardIterator, typename _Tp, typename _Compare>
    _GLIBCXX20_CONSTEXPR
    inline _ForwardIterator
    upper_bound(_ForwardIterator __first, _ForwardIterator __last,
		const _Tp& __val, _Compare __comp)
    {
      // concept requirements
      __glibcxx_function_requires(_ForwardIteratorConcept<_ForwardIterator>)
      __glibcxx_function_requires(_BinaryPredicateConcept<_Compare,
	_Tp, typename iterator_traits<_ForwardIterator>::value_type>)
      __glibcxx_requires_partitioned_upper_pred(__first, __last,
						__val, __comp);

      return std::__upper_bound(__first, __last, __val,
				__gnu_cxx::__ops::__val_comp_iter(__comp));
    }

  template<typename _ForwardIterator, typename _Tp,
	   typename _CompareItTp, typename _CompareTpIt>
    _GLIBCXX20_CONSTEXPR
    pair<_ForwardIterator, _ForwardIterator>
    __equal_range(_ForwardIterator __first, _ForwardIterator __last,
		  const _Tp& __val,
		  _CompareItTp __comp_it_val, _CompareTpIt __comp_val_it)
    {
      typedef typename iterator_traits<_ForwardIterator>::difference_type
	_DistanceType;

      _DistanceType __len = std::distance(__first, __last);

      while (__len > 0)
	{
	  _DistanceType __half = __len >> 1;
	  _ForwardIterator __middle = __first;
	  std::advance(__middle, __half);
	  if (__comp_it_val(__middle, __val))
	    {
	      __first = __middle;
	      ++__first;
	      __len = __len - __half - 1;
	    }
	  else if (__comp_val_it(__val, __middle))
	    __len = __half;
	  else
	    {
	      _ForwardIterator __left
		= std::__lower_bound(__first, __middle, __val, __comp_it_val);
	      std::advance(__first, __len);
	      _ForwardIterator __right
		= std::__upper_bound(++__middle, __first, __val, __comp_val_it);
	      return pair<_ForwardIterator, _ForwardIterator>(__left, __right);
	    }
	}
      return pair<_ForwardIterator, _ForwardIterator>(__first, __first);
    }

  /**
   *  @brief Finds the largest subrange in which @p __val could be inserted
   *         at any place in it without changing the ordering.
   *  @ingroup binary_search_algorithms
   *  @param  __first   An iterator.
   *  @param  __last    Another iterator.
   *  @param  __val     The search term.
   *  @return  An pair of iterators defining the subrange.
   *  @ingroup binary_search_algorithms
   *
   *  This is equivalent to
   *  @code
   *    std::make_pair(lower_bound(__first, __last, __val),
   *                   upper_bound(__first, __last, __val))
   *  @endcode
   *  but does not actually call those functions.
  */
  template<typename _ForwardIterator, typename _Tp>
    _GLIBCXX20_CONSTEXPR
    inline pair<_ForwardIterator, _ForwardIterator>
    equal_range(_ForwardIterator __first, _ForwardIterator __last,
		const _Tp& __val)
    {
      // concept requirements
      __glibcxx_function_requires(_ForwardIteratorConcept<_ForwardIterator>)
      __glibcxx_function_requires(_LessThanOpConcept<
	typename iterator_traits<_ForwardIterator>::value_type, _Tp>)
      __glibcxx_function_requires(_LessThanOpConcept<
	_Tp, typename iterator_traits<_ForwardIterator>::value_type>)
      __glibcxx_requires_partitioned_lower(__first, __last, __val);
      __glibcxx_requires_partitioned_upper(__first, __last, __val);

      return std::__equal_range(__first, __last, __val,
				__gnu_cxx::__ops::__iter_less_val(),
				__gnu_cxx::__ops::__val_less_iter());
    }

  /**
   *  @brief Finds the largest subrange in which @p __val could be inserted
   *         at any place in it without changing the ordering.
   *  @param  __first   An iterator.
   *  @param  __last    Another iterator.
   *  @param  __val     The search term.
   *  @param  __comp    A functor to use for comparisons.
   *  @return  An pair of iterators defining the subrange.
   *  @ingroup binary_search_algorithms
   *
   *  This is equivalent to
   *  @code
   *    std::make_pair(lower_bound(__first, __last, __val, __comp),
   *                   upper_bound(__first, __last, __val, __comp))
   *  @endcode
   *  but does not actually call those functions.
  */
  template<typename _ForwardIterator, typename _Tp, typename _Compare>
    _GLIBCXX20_CONSTEXPR
    inline pair<_ForwardIterator, _ForwardIterator>
    equal_range(_ForwardIterator __first, _ForwardIterator __last,
		const _Tp& __val, _Compare __comp)
    {
      // concept requirements
      __glibcxx_function_requires(_ForwardIteratorConcept<_ForwardIterator>)
      __glibcxx_function_requires(_BinaryPredicateConcept<_Compare,
	typename iterator_traits<_ForwardIterator>::value_type, _Tp>)
      __glibcxx_function_requires(_BinaryPredicateConcept<_Compare,
	_Tp, typename iterator_traits<_ForwardIterator>::value_type>)
      __glibcxx_requires_partitioned_lower_pred(__first, __last,
						__val, __comp);
      __glibcxx_requires_partitioned_upper_pred(__first, __last,
						__val, __comp);

      return std::__equal_range(__first, __last, __val,
				__gnu_cxx::__ops::__iter_comp_val(__comp),
				__gnu_cxx::__ops::__val_comp_iter(__comp));
    }

  /**
   *  @brief Determines whether an element exists in a range.
   *  @ingroup binary_search_algorithms
   *  @param  __first   An iterator.
   *  @param  __last    Another iterator.
   *  @param  __val     The search term.
   *  @return True if @p __val (or its equivalent) is in [@p
   *  __first,@p __last ].
   *
   *  Note that this does not actually return an iterator to @p __val.  For
   *  that, use std::find or a container's specialized find member functions.
  */
  template<typename _ForwardIterator, typename _Tp>
    _GLIBCXX20_CONSTEXPR
    bool
    binary_search(_ForwardIterator __first, _ForwardIterator __last,
		  const _Tp& __val)
    {
      // concept requirements
      __glibcxx_function_requires(_ForwardIteratorConcept<_ForwardIterator>)
      __glibcxx_function_requires(_LessThanOpConcept<
	_Tp, typename iterator_traits<_ForwardIterator>::value_type>)
      __glibcxx_requires_partitioned_lower(__first, __last, __val);
      __glibcxx_requires_partitioned_upper(__first, __last, __val);

      _ForwardIterator __i
	= std::__lower_bound(__first, __last, __val,
			     __gnu_cxx::__ops::__iter_less_val());
      return __i != __last && !(__val < *__i);
    }

  /**
   *  @brief Determines whether an element exists in a range.
   *  @ingroup binary_search_algorithms
   *  @param  __first   An iterator.
   *  @param  __last    Another iterator.
   *  @param  __val     The search term.
   *  @param  __comp    A functor to use for comparisons.
   *  @return  True if @p __val (or its equivalent) is in @p [__first,__last].
   *
   *  Note that this does not actually return an iterator to @p __val.  For
   *  that, use std::find or a container's specialized find member functions.
   *
   *  The comparison function should have the same effects on ordering as
   *  the function used for the initial sort.
  */
  template<typename _ForwardIterator, typename _Tp, typename _Compare>
    _GLIBCXX20_CONSTEXPR
    bool
    binary_search(_ForwardIterator __first, _ForwardIterator __last,
		  const _Tp& __val, _Compare __comp)
    {
      // concept requirements
      __glibcxx_function_requires(_ForwardIteratorConcept<_ForwardIterator>)
      __glibcxx_function_requires(_BinaryPredicateConcept<_Compare,
	_Tp, typename iterator_traits<_ForwardIterator>::value_type>)
      __glibcxx_requires_partitioned_lower_pred(__first, __last,
						__val, __comp);
      __glibcxx_requires_partitioned_upper_pred(__first, __last,
						__val, __comp);

      _ForwardIterator __i
	= std::__lower_bound(__first, __last, __val,
			     __gnu_cxx::__ops::__iter_comp_val(__comp));
      return __i != __last && !bool(__comp(__val, *__i));
    }

  // merge

  /// This is a helper function for the __merge_adaptive routines.
  template<typename _InputIterator1, typename _InputIterator2,
	   typename _OutputIterator, typename _Compare>
    void
    __move_merge_adaptive(_InputIterator1 __first1, _InputIterator1 __last1,
			  _InputIterator2 __first2, _InputIterator2 __last2,
			  _OutputIterator __result, _Compare __comp)
    {
      while (__first1 != __last1 && __first2 != __last2)
	{
	  if (__comp(__first2, __first1))
	    {
	      *__result = _GLIBCXX_MOVE(*__first2);
	      ++__first2;
	    }
	  else
	    {
	      *__result = _GLIBCXX_MOVE(*__first1);
	      ++__first1;
	    }
	  ++__result;
	}
      if (__first1 != __last1)
	_GLIBCXX_MOVE3(__first1, __last1, __result);
    }

  /// This is a helper function for the __merge_adaptive routines.
  template<typename _BidirectionalIterator1, typename _BidirectionalIterator2,
	   typename _BidirectionalIterator3, typename _Compare>
    void
    __move_merge_adaptive_backward(_BidirectionalIterator1 __first1,
				   _BidirectionalIterator1 __last1,
				   _BidirectionalIterator2 __first2,
				   _BidirectionalIterator2 __last2,
				   _BidirectionalIterator3 __result,
				   _Compare __comp)
    {
      if (__first1 == __last1)
	{
	  _GLIBCXX_MOVE_BACKWARD3(__first2, __last2, __result);
	  return;
	}
      else if (__first2 == __last2)
	return;

      --__last1;
      --__last2;
      while (true)
	{
	  if (__comp(__last2, __last1))
	    {
	      *--__result = _GLIBCXX_MOVE(*__last1);
	      if (__first1 == __last1)
		{
		  _GLIBCXX_MOVE_BACKWARD3(__first2, ++__last2, __result);
		  return;
		}
	      --__last1;
	    }
	  else
	    {
	      *--__result = _GLIBCXX_MOVE(*__last2);
	      if (__first2 == __last2)
		return;
	      --__last2;
	    }
	}
    }

  /// This is a helper function for the merge routines.
  template<typename _BidirectionalIterator1, typename _BidirectionalIterator2,
	   typename _Distance>
    _BidirectionalIterator1
    __rotate_adaptive(_BidirectionalIterator1 __first,
		      _BidirectionalIterator1 __middle,
		      _BidirectionalIterator1 __last,
		      _Distance __len1, _Distance __len2,
		      _BidirectionalIterator2 __buffer,
		      _Distance __buffer_size)
    {
      _BidirectionalIterator2 __buffer_end;
      if (__len1 > __len2 && __len2 <= __buffer_size)
	{
	  if (__len2)
	    {
	      __buffer_end = _GLIBCXX_MOVE3(__middle, __last, __buffer);
	      _GLIBCXX_MOVE_BACKWARD3(__first, __middle, __last);
	      return _GLIBCXX_MOVE3(__buffer, __buffer_end, __first);
	    }
	  else
	    return __first;
	}
      else if (__len1 <= __buffer_size)
	{
	  if (__len1)
	    {
	      __buffer_end = _GLIBCXX_MOVE3(__first, __middle, __buffer);
	      _GLIBCXX_MOVE3(__middle, __last, __first);
	      return _GLIBCXX_MOVE_BACKWARD3(__buffer, __buffer_end, __last);
	    }
	  else
	    return __last;
	}
      else
	return std::rotate(__first, __middle, __last);
    }

  /// This is a helper function for the merge routines.
  template<typename _BidirectionalIterator, typename _Distance, 
	   typename _Pointer, typename _Compare>
    void
    __merge_adaptive(_BidirectionalIterator __first,
		     _BidirectionalIterator __middle,
		     _BidirectionalIterator __last,
		     _Distance __len1, _Distance __len2,
		     _Pointer __buffer, _Distance __buffer_size,
		     _Compare __comp)
    {
      if (__len1 <= __len2 && __len1 <= __buffer_size)
	{
	  _Pointer __buffer_end = _GLIBCXX_MOVE3(__first, __middle, __buffer);
	  std::__move_merge_adaptive(__buffer, __buffer_end, __middle, __last,
				     __first, __comp);
	}
      else if (__len2 <= __buffer_size)
	{
	  _Pointer __buffer_end = _GLIBCXX_MOVE3(__middle, __last, __buffer);
	  std::__move_merge_adaptive_backward(__first, __middle, __buffer,
					      __buffer_end, __last, __comp);
	}
      else
	{
	  _BidirectionalIterator __first_cut = __first;
	  _BidirectionalIterator __second_cut = __middle;
	  _Distance __len11 = 0;
	  _Distance __len22 = 0;
	  if (__len1 > __len2)
	    {
	      __len11 = __len1 / 2;
	      std::advance(__first_cut, __len11);
	      __second_cut
		= std::__lower_bound(__middle, __last, *__first_cut,
				     __gnu_cxx::__ops::__iter_comp_val(__comp));
	      __len22 = std::distance(__middle, __second_cut);
	    }
	  else
	    {
	      __len22 = __len2 / 2;
	      std::advance(__second_cut, __len22);
	      __first_cut
		= std::__upper_bound(__first, __middle, *__second_cut,
				     __gnu_cxx::__ops::__val_comp_iter(__comp));
	      __len11 = std::distance(__first, __first_cut);
	    }

	  _BidirectionalIterator __new_middle
	    = std::__rotate_adaptive(__first_cut, __middle, __second_cut,
				     __len1 - __len11, __len22, __buffer,
				     __buffer_size);
	  std::__merge_adaptive(__first, __first_cut, __new_middle, __len11,
				__len22, __buffer, __buffer_size, __comp);
	  std::__merge_adaptive(__new_middle, __second_cut, __last,
				__len1 - __len11,
				__len2 - __len22, __buffer,
				__buffer_size, __comp);
	}
    }

  /// This is a helper function for the merge routines.
  template<typename _BidirectionalIterator, typename _Distance,
	   typename _Compare>
    void
    __merge_without_buffer(_BidirectionalIterator __first,
			   _BidirectionalIterator __middle,
			   _BidirectionalIterator __last,
			   _Distance __len1, _Distance __len2,
			   _Compare __comp)
    {
      if (__len1 == 0 || __len2 == 0)
	return;

      if (__len1 + __len2 == 2)
	{
	  if (__comp(__middle, __first))
	    std::iter_swap(__first, __middle);
	  return;
	}

      _BidirectionalIterator __first_cut = __first;
      _BidirectionalIterator __second_cut = __middle;
      _Distance __len11 = 0;
      _Distance __len22 = 0;
      if (__len1 > __len2)
	{
	  __len11 = __len1 / 2;
	  std::advance(__first_cut, __len11);
	  __second_cut
	    = std::__lower_bound(__middle, __last, *__first_cut,
				 __gnu_cxx::__ops::__iter_comp_val(__comp));
	  __len22 = std::distance(__middle, __second_cut);
	}
      else
	{
	  __len22 = __len2 / 2;
	  std::advance(__second_cut, __len22);
	  __first_cut
	    = std::__upper_bound(__first, __middle, *__second_cut,
				 __gnu_cxx::__ops::__val_comp_iter(__comp));
	  __len11 = std::distance(__first, __first_cut);
	}

      _BidirectionalIterator __new_middle
	= std::rotate(__first_cut, __middle, __second_cut);
      std::__merge_without_buffer(__first, __first_cut, __new_middle,
				  __len11, __len22, __comp);
      std::__merge_without_buffer(__new_middle, __second_cut, __last,
				  __len1 - __len11, __len2 - __len22, __comp);
    }

  template<typename _BidirectionalIterator, typename _Compare>
    void
    __inplace_merge(_BidirectionalIterator __first,
		    _BidirectionalIterator __middle,
		    _BidirectionalIterator __last,
		    _Compare __comp)
    {
      typedef typename iterator_traits<_BidirectionalIterator>::value_type
	  _ValueType;
      typedef typename iterator_traits<_BidirectionalIterator>::difference_type
	  _DistanceType;

      if (__first == __middle || __middle == __last)
	return;

      const _DistanceType __len1 = std::distance(__first, __middle);
      const _DistanceType __len2 = std::distance(__middle, __last);

      typedef _Temporary_buffer<_BidirectionalIterator, _ValueType> _TmpBuf;
      _TmpBuf __buf(__first, __len1 + __len2);

      if (__buf.begin() == 0)
	std::__merge_without_buffer
	  (__first, __middle, __last, __len1, __len2, __comp);
      else
	std::__merge_adaptive
	  (__first, __middle, __last, __len1, __len2, __buf.begin(),
	   _DistanceType(__buf.size()), __comp);
    }

  /**
   *  @brief Merges two sorted ranges in place.
   *  @ingroup sorting_algorithms
   *  @param  __first   An iterator.
   *  @param  __middle  Another iterator.
   *  @param  __last    Another iterator.
   *  @return  Nothing.
   *
   *  Merges two sorted and consecutive ranges, [__first,__middle) and
   *  [__middle,__last), and puts the result in [__first,__last).  The
   *  output will be sorted.  The sort is @e stable, that is, for
   *  equivalent elements in the two ranges, elements from the first
   *  range will always come before elements from the second.
   *
   *  If enough additional memory is available, this takes (__last-__first)-1
   *  comparisons.  Otherwise an NlogN algorithm is used, where N is
   *  distance(__first,__last).
  */
  template<typename _BidirectionalIterator>
    inline void
    inplace_merge(_BidirectionalIterator __first,
		  _BidirectionalIterator __middle,
		  _BidirectionalIterator __last)
    {
      // concept requirements
      __glibcxx_function_requires(_Mutable_BidirectionalIteratorConcept<
	    _BidirectionalIterator>)
      __glibcxx_function_requires(_LessThanComparableConcept<
	    typename iterator_traits<_BidirectionalIterator>::value_type>)
      __glibcxx_requires_sorted(__first, __middle);
      __glibcxx_requires_sorted(__middle, __last);
      __glibcxx_requires_irreflexive(__first, __last);

      std::__inplace_merge(__first, __middle, __last,
			   __gnu_cxx::__ops::__iter_less_iter());
    }

  /**
   *  @brief Merges two sorted ranges in place.
   *  @ingroup sorting_algorithms
   *  @param  __first   An iterator.
   *  @param  __middle  Another iterator.
   *  @param  __last    Another iterator.
   *  @param  __comp    A functor to use for comparisons.
   *  @return  Nothing.
   *
   *  Merges two sorted and consecutive ranges, [__first,__middle) and
   *  [middle,last), and puts the result in [__first,__last).  The output will
   *  be sorted.  The sort is @e stable, that is, for equivalent
   *  elements in the two ranges, elements from the first range will always
   *  come before elements from the second.
   *
   *  If enough additional memory is available, this takes (__last-__first)-1
   *  comparisons.  Otherwise an NlogN algorithm is used, where N is
   *  distance(__first,__last).
   *
   *  The comparison function should have the same effects on ordering as
   *  the function used for the initial sort.
  */
  template<typename _BidirectionalIterator, typename _Compare>
    inline void
    inplace_merge(_BidirectionalIterator __first,
		  _BidirectionalIterator __middle,
		  _BidirectionalIterator __last,
		  _Compare __comp)
    {
      // concept requirements
      __glibcxx_function_requires(_Mutable_BidirectionalIteratorConcept<
	    _BidirectionalIterator>)
      __glibcxx_function_requires(_BinaryPredicateConcept<_Compare,
	    typename iterator_traits<_BidirectionalIterator>::value_type,
	    typename iterator_traits<_BidirectionalIterator>::value_type>)
      __glibcxx_requires_sorted_pred(__first, __middle, __comp);
      __glibcxx_requires_sorted_pred(__middle, __last, __comp);
      __glibcxx_requires_irreflexive_pred(__first, __last, __comp);

      std::__inplace_merge(__first, __middle, __last,
			   __gnu_cxx::__ops::__iter_comp_iter(__comp));
    }


  /// This is a helper function for the __merge_sort_loop routines.
  template<typename _InputIterator, typename _OutputIterator,
	   typename _Compare>
    _OutputIterator
    __move_merge(_InputIterator __first1, _InputIterator __last1,
		 _InputIterator __first2, _InputIterator __last2,
		 _OutputIterator __result, _Compare __comp)
    {
      while (__first1 != __last1 && __first2 != __last2)
	{
	  if (__comp(__first2, __first1))
	    {
	      *__result = _GLIBCXX_MOVE(*__first2);
	      ++__first2;
	    }
	  else
	    {
	      *__result = _GLIBCXX_MOVE(*__first1);
	      ++__first1;
	    }
	  ++__result;
	}
      return _GLIBCXX_MOVE3(__first2, __last2,
			    _GLIBCXX_MOVE3(__first1, __last1,
					   __result));
    }

  template<typename _RandomAccessIterator1, typename _RandomAccessIterator2,
	   typename _Distance, typename _Compare>
    void
    __merge_sort_loop(_RandomAccessIterator1 __first,
		      _RandomAccessIterator1 __last,
		      _RandomAccessIterator2 __result, _Distance __step_size,
		      _Compare __comp)
    {
      const _Distance __two_step = 2 * __step_size;

      while (__last - __first >= __two_step)
	{
	  __result = std::__move_merge(__first, __first + __step_size,
				       __first + __step_size,
				       __first + __two_step,
				       __result, __comp);
	  __first += __two_step;
	}
      __step_size = std::min(_Distance(__last - __first), __step_size);

      std::__move_merge(__first, __first + __step_size,
			__first + __step_size, __last, __result, __comp);
    }

  template<typename _RandomAccessIterator, typename _Distance,
	   typename _Compare>
    _GLIBCXX20_CONSTEXPR
    void
    __chunk_insertion_sort(_RandomAccessIterator __first,
			   _RandomAccessIterator __last,
			   _Distance __chunk_size, _Compare __comp)
    {
      while (__last - __first >= __chunk_size)
	{
	  std::__insertion_sort(__first, __first + __chunk_size, __comp);
	  __first += __chunk_size;
	}
      std::__insertion_sort(__first, __last, __comp);
    }

  enum { _S_chunk_size = 7 };

  template<typename _RandomAccessIterator, typename _Pointer, typename _Compare>
    void
    __merge_sort_with_buffer(_RandomAccessIterator __first,
			     _RandomAccessIterator __last,
			     _Pointer __buffer, _Compare __comp)
    {
      typedef typename iterator_traits<_RandomAccessIterator>::difference_type
	_Distance;

      const _Distance __len = __last - __first;
      const _Pointer __buffer_last = __buffer + __len;

      _Distance __step_size = _S_chunk_size;
      std::__chunk_insertion_sort(__first, __last, __step_size, __comp);

      while (__step_size < __len)
	{
	  std::__merge_sort_loop(__first, __last, __buffer,
				 __step_size, __comp);
	  __step_size *= 2;
	  std::__merge_sort_loop(__buffer, __buffer_last, __first,
				 __step_size, __comp);
	  __step_size *= 2;
	}
    }

  template<typename _RandomAccessIterator, typename _Pointer,
	   typename _Distance, typename _Compare>
    void
    __stable_sort_adaptive(_RandomAccessIterator __first,
			   _RandomAccessIterator __last,
			   _Pointer __buffer, _Distance __buffer_size,
			   _Compare __comp)
    {
      const _Distance __len = (__last - __first + 1) / 2;
      const _RandomAccessIterator __middle = __first + __len;
      if (__len > __buffer_size)
	{
	  std::__stable_sort_adaptive(__first, __middle, __buffer,
				      __buffer_size, __comp);
	  std::__stable_sort_adaptive(__middle, __last, __buffer,
				      __buffer_size, __comp);
	}
      else
	{
	  std::__merge_sort_with_buffer(__first, __middle, __buffer, __comp);
	  std::__merge_sort_with_buffer(__middle, __last, __buffer, __comp);
	}
      std::__merge_adaptive(__first, __middle, __last,
			    _Distance(__middle - __first),
			    _Distance(__last - __middle),
			    __buffer, __buffer_size,
			    __comp);
    }

  /// This is a helper function for the stable sorting routines.
  template<typename _RandomAccessIterator, typename _Compare>
    void
    __inplace_stable_sort(_RandomAccessIterator __first,
			  _RandomAccessIterator __last, _Compare __comp)
    {
      if (__last - __first < 15)
	{
	  std::__insertion_sort(__first, __last, __comp);
	  return;
	}
      _RandomAccessIterator __middle = __first + (__last - __first) / 2;
      std::__inplace_stable_sort(__first, __middle, __comp);
      std::__inplace_stable_sort(__middle, __last, __comp);
      std::__merge_without_buffer(__first, __middle, __last,
				  __middle - __first,
				  __last - __middle,
				  __comp);
    }

  // stable_sort

  // Set algorithms: includes, set_union, set_intersection, set_difference,
  // set_symmetric_difference.  All of these algorithms have the precondition
  // that their input ranges are sorted and the postcondition that their output
  // ranges are sorted.

  template<typename _InputIterator1, typename _InputIterator2,
	   typename _Compare>
    _GLIBCXX20_CONSTEXPR
    bool
    __includes(_InputIterator1 __first1, _InputIterator1 __last1,
	       _InputIterator2 __first2, _InputIterator2 __last2,
	       _Compare __comp)
    {
      while (__first1 != __last1 && __first2 != __last2)
	if (__comp(__first2, __first1))
	  return false;
	else if (__comp(__first1, __first2))
	  ++__first1;
	else
	  {
	    ++__first1;
	    ++__first2;
	  }

      return __first2 == __last2;
    }

  /**
   *  @brief Determines whether all elements of a sequence exists in a range.
   *  @param  __first1  Start of search range.
   *  @param  __last1   End of search range.
   *  @param  __first2  Start of sequence
   *  @param  __last2   End of sequence.
   *  @return  True if each element in [__first2,__last2) is contained in order
   *  within [__first1,__last1).  False otherwise.
   *  @ingroup set_algorithms
   *
   *  This operation expects both [__first1,__last1) and
   *  [__first2,__last2) to be sorted.  Searches for the presence of
   *  each element in [__first2,__last2) within [__first1,__last1).
   *  The iterators over each range only move forward, so this is a
   *  linear algorithm.  If an element in [__first2,__last2) is not
   *  found before the search iterator reaches @p __last2, false is
   *  returned.
  */
  template<typename _InputIterator1, typename _InputIterator2>
    _GLIBCXX20_CONSTEXPR
    inline bool
    includes(_InputIterator1 __first1, _InputIterator1 __last1,
	     _InputIterator2 __first2, _InputIterator2 __last2)
    {
      // concept requirements
      __glibcxx_function_requires(_InputIteratorConcept<_InputIterator1>)
      __glibcxx_function_requires(_InputIteratorConcept<_InputIterator2>)
      __glibcxx_function_requires(_LessThanOpConcept<
	    typename iterator_traits<_InputIterator1>::value_type,
	    typename iterator_traits<_InputIterator2>::value_type>)
      __glibcxx_function_requires(_LessThanOpConcept<
	    typename iterator_traits<_InputIterator2>::value_type,
	    typename iterator_traits<_InputIterator1>::value_type>)
      __glibcxx_requires_sorted_set(__first1, __last1, __first2);
      __glibcxx_requires_sorted_set(__first2, __last2, __first1);
      __glibcxx_requires_irreflexive2(__first1, __last1);
      __glibcxx_requires_irreflexive2(__first2, __last2);

      return std::__includes(__first1, __last1, __first2, __last2,
			     __gnu_cxx::__ops::__iter_less_iter());
    }

  /**
   *  @brief Determines whether all elements of a sequence exists in a range
   *  using comparison.
   *  @ingroup set_algorithms
   *  @param  __first1  Start of search range.
   *  @param  __last1   End of search range.
   *  @param  __first2  Start of sequence
   *  @param  __last2   End of sequence.
   *  @param  __comp    Comparison function to use.
   *  @return True if each element in [__first2,__last2) is contained
   *  in order within [__first1,__last1) according to comp.  False
   *  otherwise.  @ingroup set_algorithms
   *
   *  This operation expects both [__first1,__last1) and
   *  [__first2,__last2) to be sorted.  Searches for the presence of
   *  each element in [__first2,__last2) within [__first1,__last1),
   *  using comp to decide.  The iterators over each range only move
   *  forward, so this is a linear algorithm.  If an element in
   *  [__first2,__last2) is not found before the search iterator
   *  reaches @p __last2, false is returned.
  */
  template<typename _InputIterator1, typename _InputIterator2,
	   typename _Compare>
    _GLIBCXX20_CONSTEXPR
    inline bool
    includes(_InputIterator1 __first1, _InputIterator1 __last1,
	     _InputIterator2 __first2, _InputIterator2 __last2,
	     _Compare __comp)
    {
      // concept requirements
      __glibcxx_function_requires(_InputIteratorConcept<_InputIterator1>)
      __glibcxx_function_requires(_InputIteratorConcept<_InputIterator2>)
      __glibcxx_function_requires(_BinaryPredicateConcept<_Compare,
	    typename iterator_traits<_InputIterator1>::value_type,
	    typename iterator_traits<_InputIterator2>::value_type>)
      __glibcxx_function_requires(_BinaryPredicateConcept<_Compare,
	    typename iterator_traits<_InputIterator2>::value_type,
	    typename iterator_traits<_InputIterator1>::value_type>)
      __glibcxx_requires_sorted_set_pred(__first1, __last1, __first2, __comp);
      __glibcxx_requires_sorted_set_pred(__first2, __last2, __first1, __comp);
      __glibcxx_requires_irreflexive_pred2(__first1, __last1, __comp);
      __glibcxx_requires_irreflexive_pred2(__first2, __last2, __comp);

      return std::__includes(__first1, __last1, __first2, __last2,
			     __gnu_cxx::__ops::__iter_comp_iter(__comp));
    }

  // nth_element
  // merge
  // set_difference
  // set_intersection
  // set_union
  // stable_sort
  // set_symmetric_difference
  // min_element
  // max_element

  template<typename _BidirectionalIterator, typename _Compare>
    _GLIBCXX20_CONSTEXPR
    bool
    __next_permutation(_BidirectionalIterator __first,
		       _BidirectionalIterator __last, _Compare __comp)
    {
      if (__first == __last)
	return false;
      _BidirectionalIterator __i = __first;
      ++__i;
      if (__i == __last)
	return false;
      __i = __last;
      --__i;

      for(;;)
	{
	  _BidirectionalIterator __ii = __i;
	  --__i;
	  if (__comp(__i, __ii))
	    {
	      _BidirectionalIterator __j = __last;
	      while (!__comp(__i, --__j))
		{}
	      std::iter_swap(__i, __j);
	      std::__reverse(__ii, __last,
			     std::__iterator_category(__first));
	      return true;
	    }
	  if (__i == __first)
	    {
	      std::__reverse(__first, __last,
			     std::__iterator_category(__first));
	      return false;
	    }
	}
    }

  /**
   *  @brief  Permute range into the next @e dictionary ordering.
   *  @ingroup sorting_algorithms
   *  @param  __first  Start of range.
   *  @param  __last   End of range.
   *  @return  False if wrapped to first permutation, true otherwise.
   *
   *  Treats all permutations of the range as a set of @e dictionary sorted
   *  sequences.  Permutes the current sequence into the next one of this set.
   *  Returns true if there are more sequences to generate.  If the sequence
   *  is the largest of the set, the smallest is generated and false returned.
  */
  template<typename _BidirectionalIterator>
    _GLIBCXX20_CONSTEXPR
    inline bool
    next_permutation(_BidirectionalIterator __first,
		     _BidirectionalIterator __last)
    {
      // concept requirements
      __glibcxx_function_requires(_BidirectionalIteratorConcept<
				  _BidirectionalIterator>)
      __glibcxx_function_requires(_LessThanComparableConcept<
	    typename iterator_traits<_BidirectionalIterator>::value_type>)
      __glibcxx_requires_valid_range(__first, __last);
      __glibcxx_requires_irreflexive(__first, __last);

      return std::__next_permutation
	(__first, __last, __gnu_cxx::__ops::__iter_less_iter());
    }

  /**
   *  @brief  Permute range into the next @e dictionary ordering using
   *          comparison functor.
   *  @ingroup sorting_algorithms
   *  @param  __first  Start of range.
   *  @param  __last   End of range.
   *  @param  __comp   A comparison functor.
   *  @return  False if wrapped to first permutation, true otherwise.
   *
   *  Treats all permutations of the range [__first,__last) as a set of
   *  @e dictionary sorted sequences ordered by @p __comp.  Permutes the current
   *  sequence into the next one of this set.  Returns true if there are more
   *  sequences to generate.  If the sequence is the largest of the set, the
   *  smallest is generated and false returned.
  */
  template<typename _BidirectionalIterator, typename _Compare>
    _GLIBCXX20_CONSTEXPR
    inline bool
    next_permutation(_BidirectionalIterator __first,
		     _BidirectionalIterator __last, _Compare __comp)
    {
      // concept requirements
      __glibcxx_function_requires(_BidirectionalIteratorConcept<
				  _BidirectionalIterator>)
      __glibcxx_function_requires(_BinaryPredicateConcept<_Compare,
	    typename iterator_traits<_BidirectionalIterator>::value_type,
	    typename iterator_traits<_BidirectionalIterator>::value_type>)
      __glibcxx_requires_valid_range(__first, __last);
      __glibcxx_requires_irreflexive_pred(__first, __last, __comp);

      return std::__next_permutation
	(__first, __last, __gnu_cxx::__ops::__iter_comp_iter(__comp));
    }

  template<typename _BidirectionalIterator, typename _Compare>
    _GLIBCXX20_CONSTEXPR
    bool
    __prev_permutation(_BidirectionalIterator __first,
		       _BidirectionalIterator __last, _Compare __comp)
    {
      if (__first == __last)
	return false;
      _BidirectionalIterator __i = __first;
      ++__i;
      if (__i == __last)
	return false;
      __i = __last;
      --__i;

      for(;;)
	{
	  _BidirectionalIterator __ii = __i;
	  --__i;
	  if (__comp(__ii, __i))
	    {
	      _BidirectionalIterator __j = __last;
	      while (!__comp(--__j, __i))
		{}
	      std::iter_swap(__i, __j);
	      std::__reverse(__ii, __last,
			     std::__iterator_category(__first));
	      return true;
	    }
	  if (__i == __first)
	    {
	      std::__reverse(__first, __last,
			     std::__iterator_category(__first));
	      return false;
	    }
	}
    }

  /**
   *  @brief  Permute range into the previous @e dictionary ordering.
   *  @ingroup sorting_algorithms
   *  @param  __first  Start of range.
   *  @param  __last   End of range.
   *  @return  False if wrapped to last permutation, true otherwise.
   *
   *  Treats all permutations of the range as a set of @e dictionary sorted
   *  sequences.  Permutes the current sequence into the previous one of this
   *  set.  Returns true if there are more sequences to generate.  If the
   *  sequence is the smallest of the set, the largest is generated and false
   *  returned.
  */
  template<typename _BidirectionalIterator>
    _GLIBCXX20_CONSTEXPR
    inline bool
    prev_permutation(_BidirectionalIterator __first,
		     _BidirectionalIterator __last)
    {
      // concept requirements
      __glibcxx_function_requires(_BidirectionalIteratorConcept<
				  _BidirectionalIterator>)
      __glibcxx_function_requires(_LessThanComparableConcept<
	    typename iterator_traits<_BidirectionalIterator>::value_type>)
      __glibcxx_requires_valid_range(__first, __last);
      __glibcxx_requires_irreflexive(__first, __last);

      return std::__prev_permutation(__first, __last,
				     __gnu_cxx::__ops::__iter_less_iter());
    }

  /**
   *  @brief  Permute range into the previous @e dictionary ordering using
   *          comparison functor.
   *  @ingroup sorting_algorithms
   *  @param  __first  Start of range.
   *  @param  __last   End of range.
   *  @param  __comp   A comparison functor.
   *  @return  False if wrapped to last permutation, true otherwise.
   *
   *  Treats all permutations of the range [__first,__last) as a set of
   *  @e dictionary sorted sequences ordered by @p __comp.  Permutes the current
   *  sequence into the previous one of this set.  Returns true if there are
   *  more sequences to generate.  If the sequence is the smallest of the set,
   *  the largest is generated and false returned.
  */
  template<typename _BidirectionalIterator, typename _Compare>
    _GLIBCXX20_CONSTEXPR
    inline bool
    prev_permutation(_BidirectionalIterator __first,
		     _BidirectionalIterator __last, _Compare __comp)
    {
      // concept requirements
      __glibcxx_function_requires(_BidirectionalIteratorConcept<
				  _BidirectionalIterator>)
      __glibcxx_function_requires(_BinaryPredicateConcept<_Compare,
	    typename iterator_traits<_BidirectionalIterator>::value_type,
	    typename iterator_traits<_BidirectionalIterator>::value_type>)
      __glibcxx_requires_valid_range(__first, __last);
      __glibcxx_requires_irreflexive_pred(__first, __last, __comp);

      return std::__prev_permutation(__first, __last,
				__gnu_cxx::__ops::__iter_comp_iter(__comp));
    }

  // replace
  // replace_if

  template<typename _InputIterator, typename _OutputIterator,
	   typename _Predicate, typename _Tp>
    _GLIBCXX20_CONSTEXPR
    _OutputIterator
    __replace_copy_if(_InputIterator __first, _InputIterator __last,
		      _OutputIterator __result,
		      _Predicate __pred, const _Tp& __new_value)
    {
      for (; __first != __last; ++__first, (void)++__result)
	if (__pred(__first))
	  *__result = __new_value;
	else
	  *__result = *__first;
      return __result;
    }

  /**
   *  @brief Copy a sequence, replacing each element of one value with another
   *         value.
   *  @param  __first      An input iterator.
   *  @param  __last       An input iterator.
   *  @param  __result     An output iterator.
   *  @param  __old_value  The value to be replaced.
   *  @param  __new_value  The replacement value.
   *  @return   The end of the output sequence, @p result+(last-first).
   *
   *  Copies each element in the input range @p [__first,__last) to the
   *  output range @p [__result,__result+(__last-__first)) replacing elements
   *  equal to @p __old_value with @p __new_value.
  */
  template<typename _InputIterator, typename _OutputIterator, typename _Tp>
    _GLIBCXX20_CONSTEXPR
    inline _OutputIterator
    replace_copy(_InputIterator __first, _InputIterator __last,
		 _OutputIterator __result,
		 const _Tp& __old_value, const _Tp& __new_value)
    {
      // concept requirements
      __glibcxx_function_requires(_InputIteratorConcept<_InputIterator>)
      __glibcxx_function_requires(_OutputIteratorConcept<_OutputIterator,
	    typename iterator_traits<_InputIterator>::value_type>)
      __glibcxx_function_requires(_EqualOpConcept<
	    typename iterator_traits<_InputIterator>::value_type, _Tp>)
      __glibcxx_requires_valid_range(__first, __last);

      return std::__replace_copy_if(__first, __last, __result,
			__gnu_cxx::__ops::__iter_equals_val(__old_value),
					      __new_value);
    }

  /**
   *  @brief Copy a sequence, replacing each value for which a predicate
   *         returns true with another value.
   *  @ingroup mutating_algorithms
   *  @param  __first      An input iterator.
   *  @param  __last       An input iterator.
   *  @param  __result     An output iterator.
   *  @param  __pred       A predicate.
   *  @param  __new_value  The replacement value.
   *  @return   The end of the output sequence, @p __result+(__last-__first).
   *
   *  Copies each element in the range @p [__first,__last) to the range
   *  @p [__result,__result+(__last-__first)) replacing elements for which
   *  @p __pred returns true with @p __new_value.
  */
  template<typename _InputIterator, typename _OutputIterator,
	   typename _Predicate, typename _Tp>
    _GLIBCXX20_CONSTEXPR
    inline _OutputIterator
    replace_copy_if(_InputIterator __first, _InputIterator __last,
		    _OutputIterator __result,
		    _Predicate __pred, const _Tp& __new_value)
    {
      // concept requirements
      __glibcxx_function_requires(_InputIteratorConcept<_InputIterator>)
      __glibcxx_function_requires(_OutputIteratorConcept<_OutputIterator,
	    typename iterator_traits<_InputIterator>::value_type>)
      __glibcxx_function_requires(_UnaryPredicateConcept<_Predicate,
	    typename iterator_traits<_InputIterator>::value_type>)
      __glibcxx_requires_valid_range(__first, __last);

      return std::__replace_copy_if(__first, __last, __result,
				__gnu_cxx::__ops::__pred_iter(__pred),
					      __new_value);
    }

#if __cplusplus >= 201103L
  /**
   *  @brief  Determines whether the elements of a sequence are sorted.
   *  @ingroup sorting_algorithms
   *  @param  __first   An iterator.
   *  @param  __last    Another iterator.
   *  @return  True if the elements are sorted, false otherwise.
  */
  template<typename _ForwardIterator>
    _GLIBCXX20_CONSTEXPR
    inline bool
    is_sorted(_ForwardIterator __first, _ForwardIterator __last)
    { return std::is_sorted_until(__first, __last) == __last; }

  /**
   *  @brief  Determines whether the elements of a sequence are sorted
   *          according to a comparison functor.
   *  @ingroup sorting_algorithms
   *  @param  __first   An iterator.
   *  @param  __last    Another iterator.
   *  @param  __comp    A comparison functor.
   *  @return  True if the elements are sorted, false otherwise.
  */
  template<typename _ForwardIterator, typename _Compare>
    _GLIBCXX20_CONSTEXPR
    inline bool
    is_sorted(_ForwardIterator __first, _ForwardIterator __last,
	      _Compare __comp)
    { return std::is_sorted_until(__first, __last, __comp) == __last; }

  template<typename _ForwardIterator, typename _Compare>
    _GLIBCXX20_CONSTEXPR
    _ForwardIterator
    __is_sorted_until(_ForwardIterator __first, _ForwardIterator __last,
		      _Compare __comp)
    {
      if (__first == __last)
	return __last;

      _ForwardIterator __next = __first;
      for (++__next; __next != __last; __first = __next, (void)++__next)
	if (__comp(__next, __first))
	  return __next;
      return __next;
    }

  /**
   *  @brief  Determines the end of a sorted sequence.
   *  @ingroup sorting_algorithms
   *  @param  __first   An iterator.
   *  @param  __last    Another iterator.
   *  @return  An iterator pointing to the last iterator i in [__first, __last)
   *           for which the range [__first, i) is sorted.
  */
  template<typename _ForwardIterator>
    _GLIBCXX20_CONSTEXPR
    inline _ForwardIterator
    is_sorted_until(_ForwardIterator __first, _ForwardIterator __last)
    {
      // concept requirements
      __glibcxx_function_requires(_ForwardIteratorConcept<_ForwardIterator>)
      __glibcxx_function_requires(_LessThanComparableConcept<
	    typename iterator_traits<_ForwardIterator>::value_type>)
      __glibcxx_requires_valid_range(__first, __last);
      __glibcxx_requires_irreflexive(__first, __last);

      return std::__is_sorted_until(__first, __last,
				    __gnu_cxx::__ops::__iter_less_iter());
    }

  /**
   *  @brief  Determines the end of a sorted sequence using comparison functor.
   *  @ingroup sorting_algorithms
   *  @param  __first   An iterator.
   *  @param  __last    Another iterator.
   *  @param  __comp    A comparison functor.
   *  @return  An iterator pointing to the last iterator i in [__first, __last)
   *           for which the range [__first, i) is sorted.
  */
  template<typename _ForwardIterator, typename _Compare>
    _GLIBCXX20_CONSTEXPR
    inline _ForwardIterator
    is_sorted_until(_ForwardIterator __first, _ForwardIterator __last,
		    _Compare __comp)
    {
      // concept requirements
      __glibcxx_function_requires(_ForwardIteratorConcept<_ForwardIterator>)
      __glibcxx_function_requires(_BinaryPredicateConcept<_Compare,
	    typename iterator_traits<_ForwardIterator>::value_type,
	    typename iterator_traits<_ForwardIterator>::value_type>)
      __glibcxx_requires_valid_range(__first, __last);
      __glibcxx_requires_irreflexive_pred(__first, __last, __comp);

      return std::__is_sorted_until(__first, __last,
				    __gnu_cxx::__ops::__iter_comp_iter(__comp));
    }

  /**
   *  @brief  Determines min and max at once as an ordered pair.
   *  @ingroup sorting_algorithms
   *  @param  __a  A thing of arbitrary type.
   *  @param  __b  Another thing of arbitrary type.
   *  @return A pair(__b, __a) if __b is smaller than __a, pair(__a,
   *  __b) otherwise.
  */
  template<typename _Tp>
    _GLIBCXX14_CONSTEXPR
    inline pair<const _Tp&, const _Tp&>
    minmax(const _Tp& __a, const _Tp& __b)
    {
      // concept requirements
      __glibcxx_function_requires(_LessThanComparableConcept<_Tp>)

      return __b < __a ? pair<const _Tp&, const _Tp&>(__b, __a)
		       : pair<const _Tp&, const _Tp&>(__a, __b);
    }

  /**
   *  @brief  Determines min and max at once as an ordered pair.
   *  @ingroup sorting_algorithms
   *  @param  __a  A thing of arbitrary type.
   *  @param  __b  Another thing of arbitrary type.
   *  @param  __comp  A @link comparison_functors comparison functor @endlink.
   *  @return A pair(__b, __a) if __b is smaller than __a, pair(__a,
   *  __b) otherwise.
  */
  template<typename _Tp, typename _Compare>
    _GLIBCXX14_CONSTEXPR
    inline pair<const _Tp&, const _Tp&>
    minmax(const _Tp& __a, const _Tp& __b, _Compare __comp)
    {
      return __comp(__b, __a) ? pair<const _Tp&, const _Tp&>(__b, __a)
			      : pair<const _Tp&, const _Tp&>(__a, __b);
    }

  template<typename _ForwardIterator, typename _Compare>
    _GLIBCXX14_CONSTEXPR
    pair<_ForwardIterator, _ForwardIterator>
    __minmax_element(_ForwardIterator __first, _ForwardIterator __last,
		     _Compare __comp)
    {
      _ForwardIterator __next = __first;
      if (__first == __last
	  || ++__next == __last)
	return std::make_pair(__first, __first);

      _ForwardIterator __min{}, __max{};
      if (__comp(__next, __first))
	{
	  __min = __next;
	  __max = __first;
	}
      else
	{
	  __min = __first;
	  __max = __next;
	}

      __first = __next;
      ++__first;

      while (__first != __last)
	{
	  __next = __first;
	  if (++__next == __last)
	    {
	      if (__comp(__first, __min))
		__min = __first;
	      else if (!__comp(__first, __max))
		__max = __first;
	      break;
	    }

	  if (__comp(__next, __first))
	    {
	      if (__comp(__next, __min))
		__min = __next;
	      if (!__comp(__first, __max))
		__max = __first;
	    }
	  else
	    {
	      if (__comp(__first, __min))
		__min = __first;
	      if (!__comp(__next, __max))
		__max = __next;
	    }

	  __first = __next;
	  ++__first;
	}

      return std::make_pair(__min, __max);
    }

  /**
   *  @brief  Return a pair of iterators pointing to the minimum and maximum
   *          elements in a range.
   *  @ingroup sorting_algorithms
   *  @param  __first  Start of range.
   *  @param  __last   End of range.
   *  @return  make_pair(m, M), where m is the first iterator i in 
   *           [__first, __last) such that no other element in the range is
   *           smaller, and where M is the last iterator i in [__first, __last)
   *           such that no other element in the range is larger.
  */
  template<typename _ForwardIterator>
    _GLIBCXX14_CONSTEXPR
    inline pair<_ForwardIterator, _ForwardIterator>
    minmax_element(_ForwardIterator __first, _ForwardIterator __last)
    {
      // concept requirements
      __glibcxx_function_requires(_ForwardIteratorConcept<_ForwardIterator>)
      __glibcxx_function_requires(_LessThanComparableConcept<
	    typename iterator_traits<_ForwardIterator>::value_type>)
      __glibcxx_requires_valid_range(__first, __last);
      __glibcxx_requires_irreflexive(__first, __last);

      return std::__minmax_element(__first, __last,
				   __gnu_cxx::__ops::__iter_less_iter());
    }

  /**
   *  @brief  Return a pair of iterators pointing to the minimum and maximum
   *          elements in a range.
   *  @ingroup sorting_algorithms
   *  @param  __first  Start of range.
   *  @param  __last   End of range.
   *  @param  __comp   Comparison functor.
   *  @return  make_pair(m, M), where m is the first iterator i in 
   *           [__first, __last) such that no other element in the range is
   *           smaller, and where M is the last iterator i in [__first, __last)
   *           such that no other element in the range is larger.
  */
  template<typename _ForwardIterator, typename _Compare>
    _GLIBCXX14_CONSTEXPR
    inline pair<_ForwardIterator, _ForwardIterator>
    minmax_element(_ForwardIterator __first, _ForwardIterator __last,
		   _Compare __comp)
    {
      // concept requirements
      __glibcxx_function_requires(_ForwardIteratorConcept<_ForwardIterator>)
      __glibcxx_function_requires(_BinaryPredicateConcept<_Compare,
	    typename iterator_traits<_ForwardIterator>::value_type,
	    typename iterator_traits<_ForwardIterator>::value_type>)
      __glibcxx_requires_valid_range(__first, __last);
      __glibcxx_requires_irreflexive_pred(__first, __last, __comp);

      return std::__minmax_element(__first, __last,
				   __gnu_cxx::__ops::__iter_comp_iter(__comp));
    }

  // N2722 + DR 915.
  template<typename _Tp>
    _GLIBCXX14_CONSTEXPR
    inline _Tp
    min(initializer_list<_Tp> __l)
    { return *std::min_element(__l.begin(), __l.end()); }

  template<typename _Tp, typename _Compare>
    _GLIBCXX14_CONSTEXPR
    inline _Tp
    min(initializer_list<_Tp> __l, _Compare __comp)
    { return *std::min_element(__l.begin(), __l.end(), __comp); }

  template<typename _Tp>
    _GLIBCXX14_CONSTEXPR
    inline _Tp
    max(initializer_list<_Tp> __l)
    { return *std::max_element(__l.begin(), __l.end()); }

  template<typename _Tp, typename _Compare>
    _GLIBCXX14_CONSTEXPR
    inline _Tp
    max(initializer_list<_Tp> __l, _Compare __comp)
    { return *std::max_element(__l.begin(), __l.end(), __comp); }

  template<typename _Tp>
    _GLIBCXX14_CONSTEXPR
    inline pair<_Tp, _Tp>
    minmax(initializer_list<_Tp> __l)
    {
      pair<const _Tp*, const _Tp*> __p =
	std::minmax_element(__l.begin(), __l.end());
      return std::make_pair(*__p.first, *__p.second);
    }

  template<typename _Tp, typename _Compare>
    _GLIBCXX14_CONSTEXPR
    inline pair<_Tp, _Tp>
    minmax(initializer_list<_Tp> __l, _Compare __comp)
    {
      pair<const _Tp*, const _Tp*> __p =
	std::minmax_element(__l.begin(), __l.end(), __comp);
      return std::make_pair(*__p.first, *__p.second);
    }

  /**
   *  @brief  Checks whether a permutation of the second sequence is equal
   *          to the first sequence.
   *  @ingroup non_mutating_algorithms
   *  @param  __first1  Start of first range.
   *  @param  __last1   End of first range.
   *  @param  __first2  Start of second range.
   *  @param  __pred    A binary predicate.
   *  @return true if there exists a permutation of the elements in
   *          the range [__first2, __first2 + (__last1 - __first1)),
   *          beginning with ForwardIterator2 begin, such that
   *          equal(__first1, __last1, __begin, __pred) returns true;
   *          otherwise, returns false.
  */
  template<typename _ForwardIterator1, typename _ForwardIterator2,
	   typename _BinaryPredicate>
    _GLIBCXX20_CONSTEXPR
    inline bool
    is_permutation(_ForwardIterator1 __first1, _ForwardIterator1 __last1,
		   _ForwardIterator2 __first2, _BinaryPredicate __pred)
    {
      // concept requirements
      __glibcxx_function_requires(_ForwardIteratorConcept<_ForwardIterator1>)
      __glibcxx_function_requires(_ForwardIteratorConcept<_ForwardIterator2>)
      __glibcxx_function_requires(_BinaryPredicateConcept<_BinaryPredicate,
	    typename iterator_traits<_ForwardIterator1>::value_type,
	    typename iterator_traits<_ForwardIterator2>::value_type>)
      __glibcxx_requires_valid_range(__first1, __last1);

      return std::__is_permutation(__first1, __last1, __first2,
				   __gnu_cxx::__ops::__iter_comp_iter(__pred));
    }

#if __cplusplus > 201103L
  template<typename _ForwardIterator1, typename _ForwardIterator2,
	   typename _BinaryPredicate>
    _GLIBCXX20_CONSTEXPR
    bool
    __is_permutation(_ForwardIterator1 __first1, _ForwardIterator1 __last1,
		     _ForwardIterator2 __first2, _ForwardIterator2 __last2,
		     _BinaryPredicate __pred)
    {
      using _Cat1
	= typename iterator_traits<_ForwardIterator1>::iterator_category;
      using _Cat2
	= typename iterator_traits<_ForwardIterator2>::iterator_category;
      using _It1_is_RA = is_same<_Cat1, random_access_iterator_tag>;
      using _It2_is_RA = is_same<_Cat2, random_access_iterator_tag>;
      constexpr bool __ra_iters = _It1_is_RA() && _It2_is_RA();
      if (__ra_iters)
	{
	  auto __d1 = std::distance(__first1, __last1);
	  auto __d2 = std::distance(__first2, __last2);
	  if (__d1 != __d2)
	    return false;
	}

      // Efficiently compare identical prefixes:  O(N) if sequences
      // have the same elements in the same order.
      for (; __first1 != __last1 && __first2 != __last2;
	  ++__first1, (void)++__first2)
	if (!__pred(__first1, __first2))
	  break;

      if (__ra_iters)
	{
	  if (__first1 == __last1)
	    return true;
	}
      else
	{
	  auto __d1 = std::distance(__first1, __last1);
	  auto __d2 = std::distance(__first2, __last2);
	  if (__d1 == 0 && __d2 == 0)
	    return true;
	  if (__d1 != __d2)
	    return false;
	}

      for (_ForwardIterator1 __scan = __first1; __scan != __last1; ++__scan)
	{
	  if (__scan != std::__find_if(__first1, __scan,
			__gnu_cxx::__ops::__iter_comp_iter(__pred, __scan)))
	    continue; // We've seen this one before.

	  auto __matches = std::__count_if(__first2, __last2,
		__gnu_cxx::__ops::__iter_comp_iter(__pred, __scan));
	  if (0 == __matches
	      || std::__count_if(__scan, __last1,
			__gnu_cxx::__ops::__iter_comp_iter(__pred, __scan))
	      != __matches)
	    return false;
	}
      return true;
    }

  /**
   *  @brief  Checks whether a permutaion of the second sequence is equal
   *          to the first sequence.
   *  @ingroup non_mutating_algorithms
   *  @param  __first1  Start of first range.
   *  @param  __last1   End of first range.
   *  @param  __first2  Start of second range.
   *  @param  __last2   End of first range.
   *  @return true if there exists a permutation of the elements in the range
   *          [__first2, __last2), beginning with ForwardIterator2 begin,
   *          such that equal(__first1, __last1, begin) returns true;
   *          otherwise, returns false.
  */
  template<typename _ForwardIterator1, typename _ForwardIterator2>
    _GLIBCXX20_CONSTEXPR
    inline bool
    is_permutation(_ForwardIterator1 __first1, _ForwardIterator1 __last1,
		   _ForwardIterator2 __first2, _ForwardIterator2 __last2)
    {
      __glibcxx_requires_valid_range(__first1, __last1);
      __glibcxx_requires_valid_range(__first2, __last2);

      return
	std::__is_permutation(__first1, __last1, __first2, __last2,
			      __gnu_cxx::__ops::__iter_equal_to_iter());
    }

  /**
   *  @brief  Checks whether a permutation of the second sequence is equal
   *          to the first sequence.
   *  @ingroup non_mutating_algorithms
   *  @param  __first1  Start of first range.
   *  @param  __last1   End of first range.
   *  @param  __first2  Start of second range.
   *  @param  __last2   End of first range.
   *  @param  __pred    A binary predicate.
   *  @return true if there exists a permutation of the elements in the range
   *          [__first2, __last2), beginning with ForwardIterator2 begin,
   *          such that equal(__first1, __last1, __begin, __pred) returns true;
   *          otherwise, returns false.
  */
  template<typename _ForwardIterator1, typename _ForwardIterator2,
	   typename _BinaryPredicate>
    _GLIBCXX20_CONSTEXPR
    inline bool
    is_permutation(_ForwardIterator1 __first1, _ForwardIterator1 __last1,
		   _ForwardIterator2 __first2, _ForwardIterator2 __last2,
		   _BinaryPredicate __pred)
    {
      __glibcxx_requires_valid_range(__first1, __last1);
      __glibcxx_requires_valid_range(__first2, __last2);

      return std::__is_permutation(__first1, __last1, __first2, __last2,
				   __gnu_cxx::__ops::__iter_comp_iter(__pred));
    }

#if __cplusplus > 201402L

#define __cpp_lib_clamp 201603

  /**
   *  @brief  Returns the value clamped between lo and hi.
   *  @ingroup sorting_algorithms
   *  @param  __val  A value of arbitrary type.
   *  @param  __lo   A lower limit of arbitrary type.
   *  @param  __hi   An upper limit of arbitrary type.
   *  @return max(__val, __lo) if __val < __hi or min(__val, __hi) otherwise.
   */
  template<typename _Tp>
    constexpr const _Tp&
    clamp(const _Tp& __val, const _Tp& __lo, const _Tp& __hi)
    {
      __glibcxx_assert(!(__hi < __lo));
      return (__val < __lo) ? __lo : (__hi < __val) ? __hi : __val;
    }

  /**
   *  @brief  Returns the value clamped between lo and hi.
   *  @ingroup sorting_algorithms
   *  @param  __val   A value of arbitrary type.
   *  @param  __lo    A lower limit of arbitrary type.
   *  @param  __hi    An upper limit of arbitrary type.
   *  @param  __comp  A comparison functor.
   *  @return max(__val, __lo, __comp) if __comp(__val, __hi)
   *	      or min(__val, __hi, __comp) otherwise.
   */
  template<typename _Tp, typename _Compare>
    constexpr const _Tp&
    clamp(const _Tp& __val, const _Tp& __lo, const _Tp& __hi, _Compare __comp)
    {
      __glibcxx_assert(!__comp(__hi, __lo));
      return __comp(__val, __lo) ? __lo : __comp(__hi, __val) ? __hi : __val;
    }
#endif // C++17
#endif // C++14

#ifdef _GLIBCXX_USE_C99_STDINT_TR1
  /**
   *  @brief Generate two uniformly distributed integers using a
   *         single distribution invocation.
   *  @param  __b0    The upper bound for the first integer.
   *  @param  __b1    The upper bound for the second integer.
   *  @param  __g     A UniformRandomBitGenerator.
   *  @return  A pair (i, j) with i and j uniformly distributed
   *           over [0, __b0) and [0, __b1), respectively.
   *
   *  Requires: __b0 * __b1 <= __g.max() - __g.min().
   *
   *  Using uniform_int_distribution with a range that is very
   *  small relative to the range of the generator ends up wasting
   *  potentially expensively generated randomness, since
   *  uniform_int_distribution does not store leftover randomness
   *  between invocations.
   *
   *  If we know we want two integers in ranges that are sufficiently
   *  small, we can compose the ranges, use a single distribution
   *  invocation, and significantly reduce the waste.
  */
  template<typename _IntType, typename _UniformRandomBitGenerator>
    pair<_IntType, _IntType>
    __gen_two_uniform_ints(_IntType __b0, _IntType __b1,
			   _UniformRandomBitGenerator&& __g)
    {
      _IntType __x
	= uniform_int_distribution<_IntType>{0, (__b0 * __b1) - 1}(__g);
      return std::make_pair(__x / __b1, __x % __b1);
    }

  /**
   *  @brief Shuffle the elements of a sequence using a uniform random
   *         number generator.
   *  @ingroup mutating_algorithms
   *  @param  __first   A forward iterator.
   *  @param  __last    A forward iterator.
   *  @param  __g       A UniformRandomNumberGenerator (26.5.1.3).
   *  @return  Nothing.
   *
   *  Reorders the elements in the range @p [__first,__last) using @p __g to
   *  provide random numbers.
  */
  template<typename _RandomAccessIterator,
	   typename _UniformRandomNumberGenerator>
    void
    shuffle(_RandomAccessIterator __first, _RandomAccessIterator __last,
	    _UniformRandomNumberGenerator&& __g)
    {
      // concept requirements
      __glibcxx_function_requires(_Mutable_RandomAccessIteratorConcept<
	    _RandomAccessIterator>)
      __glibcxx_requires_valid_range(__first, __last);

      if (__first == __last)
	return;

      typedef typename iterator_traits<_RandomAccessIterator>::difference_type
	_DistanceType;

      typedef typename std::make_unsigned<_DistanceType>::type __ud_type;
      typedef typename std::uniform_int_distribution<__ud_type> __distr_type;
      typedef typename __distr_type::param_type __p_type;

      typedef typename remove_reference<_UniformRandomNumberGenerator>::type
	_Gen;
      typedef typename common_type<typename _Gen::result_type, __ud_type>::type
	__uc_type;

      const __uc_type __urngrange = __g.max() - __g.min();
      const __uc_type __urange = __uc_type(__last - __first);

      if (__urngrange / __urange >= __urange)
        // I.e. (__urngrange >= __urange * __urange) but without wrap issues.
      {
	_RandomAccessIterator __i = __first + 1;

	// Since we know the range isn't empty, an even number of elements
	// means an uneven number of elements /to swap/, in which case we
	// do the first one up front:

	if ((__urange % 2) == 0)
	{
	  __distr_type __d{0, 1};
	  std::iter_swap(__i++, __first + __d(__g));
	}

	// Now we know that __last - __i is even, so we do the rest in pairs,
	// using a single distribution invocation to produce swap positions
	// for two successive elements at a time:

	while (__i != __last)
	{
	  const __uc_type __swap_range = __uc_type(__i - __first) + 1;

	  const pair<__uc_type, __uc_type> __pospos =
	    __gen_two_uniform_ints(__swap_range, __swap_range + 1, __g);

	  std::iter_swap(__i++, __first + __pospos.first);
	  std::iter_swap(__i++, __first + __pospos.second);
	}

	return;
      }

      __distr_type __d;

      for (_RandomAccessIterator __i = __first + 1; __i != __last; ++__i)
	std::iter_swap(__i, __first + __d(__g, __p_type(0, __i - __first)));
    }
#endif

#endif // C++11

_GLIBCXX_BEGIN_NAMESPACE_ALGO

  /**
   *  @brief Apply a function to every element of a sequence.
   *  @ingroup non_mutating_algorithms
   *  @param  __first  An input iterator.
   *  @param  __last   An input iterator.
   *  @param  __f      A unary function object.
   *  @return   @p __f
   *
   *  Applies the function object @p __f to each element in the range
   *  @p [first,last).  @p __f must not modify the order of the sequence.
   *  If @p __f has a return value it is ignored.
  */
  template<typename _InputIterator, typename _Function>
    _GLIBCXX20_CONSTEXPR
    _Function
    for_each(_InputIterator __first, _InputIterator __last, _Function __f)
    {
      // concept requirements
      __glibcxx_function_requires(_InputIteratorConcept<_InputIterator>)
      __glibcxx_requires_valid_range(__first, __last);
      for (; __first != __last; ++__first)
	__f(*__first);
      return __f; // N.B. [alg.foreach] says std::move(f) but it's redundant.
    }

#if __cplusplus >= 201703L
  /**
   *  @brief Apply a function to every element of a sequence.
   *  @ingroup non_mutating_algorithms
   *  @param  __first  An input iterator.
   *  @param  __n      A value convertible to an integer.
   *  @param  __f      A unary function object.
   *  @return   `__first+__n`
   *
   *  Applies the function object `__f` to each element in the range
   *  `[first, first+n)`.  `__f` must not modify the order of the sequence.
   *  If `__f` has a return value it is ignored.
  */
  template<typename _InputIterator, typename _Size, typename _Function>
<<<<<<< HEAD
    _InputIterator
    for_each_n(_InputIterator __first, _Size __n, _Function __f)
    {
      typename iterator_traits<_InputIterator>::difference_type __n2 = __n;
=======
    _GLIBCXX20_CONSTEXPR
    _InputIterator
    for_each_n(_InputIterator __first, _Size __n, _Function __f)
    {
      auto __n2 = std::__size_to_integer(__n);
>>>>>>> e2aa5677
      using _Cat = typename iterator_traits<_InputIterator>::iterator_category;
      if constexpr (is_base_of_v<random_access_iterator_tag, _Cat>)
	{
	  if (__n2 <= 0)
	    return __first;
	  auto __last = __first + __n2;
	  std::for_each(__first, __last, std::move(__f));
	  return __last;
	}
      else
	{
	  while (__n2-->0)
	    {
	      __f(*__first);
	      ++__first;
	    }
	  return __first;
	}
    }
#endif // C++17

  /**
   *  @brief Find the first occurrence of a value in a sequence.
   *  @ingroup non_mutating_algorithms
   *  @param  __first  An input iterator.
   *  @param  __last   An input iterator.
   *  @param  __val    The value to find.
   *  @return   The first iterator @c i in the range @p [__first,__last)
   *  such that @c *i == @p __val, or @p __last if no such iterator exists.
  */
  template<typename _InputIterator, typename _Tp>
    _GLIBCXX20_CONSTEXPR
    inline _InputIterator
    find(_InputIterator __first, _InputIterator __last,
	 const _Tp& __val)
    {
      // concept requirements
      __glibcxx_function_requires(_InputIteratorConcept<_InputIterator>)
      __glibcxx_function_requires(_EqualOpConcept<
		typename iterator_traits<_InputIterator>::value_type, _Tp>)
      __glibcxx_requires_valid_range(__first, __last);
      return std::__find_if(__first, __last,
			    __gnu_cxx::__ops::__iter_equals_val(__val));
    }

  /**
   *  @brief Find the first element in a sequence for which a
   *         predicate is true.
   *  @ingroup non_mutating_algorithms
   *  @param  __first  An input iterator.
   *  @param  __last   An input iterator.
   *  @param  __pred   A predicate.
   *  @return   The first iterator @c i in the range @p [__first,__last)
   *  such that @p __pred(*i) is true, or @p __last if no such iterator exists.
  */
  template<typename _InputIterator, typename _Predicate>
    _GLIBCXX20_CONSTEXPR
    inline _InputIterator
    find_if(_InputIterator __first, _InputIterator __last,
	    _Predicate __pred)
    {
      // concept requirements
      __glibcxx_function_requires(_InputIteratorConcept<_InputIterator>)
      __glibcxx_function_requires(_UnaryPredicateConcept<_Predicate,
	      typename iterator_traits<_InputIterator>::value_type>)
      __glibcxx_requires_valid_range(__first, __last);

      return std::__find_if(__first, __last,
			    __gnu_cxx::__ops::__pred_iter(__pred));
    }

  /**
   *  @brief  Find element from a set in a sequence.
   *  @ingroup non_mutating_algorithms
   *  @param  __first1  Start of range to search.
   *  @param  __last1   End of range to search.
   *  @param  __first2  Start of match candidates.
   *  @param  __last2   End of match candidates.
   *  @return   The first iterator @c i in the range
   *  @p [__first1,__last1) such that @c *i == @p *(i2) such that i2 is an
   *  iterator in [__first2,__last2), or @p __last1 if no such iterator exists.
   *
   *  Searches the range @p [__first1,__last1) for an element that is
   *  equal to some element in the range [__first2,__last2).  If
   *  found, returns an iterator in the range [__first1,__last1),
   *  otherwise returns @p __last1.
  */
  template<typename _InputIterator, typename _ForwardIterator>
    _GLIBCXX20_CONSTEXPR
    _InputIterator
    find_first_of(_InputIterator __first1, _InputIterator __last1,
		  _ForwardIterator __first2, _ForwardIterator __last2)
    {
      // concept requirements
      __glibcxx_function_requires(_InputIteratorConcept<_InputIterator>)
      __glibcxx_function_requires(_ForwardIteratorConcept<_ForwardIterator>)
      __glibcxx_function_requires(_EqualOpConcept<
	    typename iterator_traits<_InputIterator>::value_type,
	    typename iterator_traits<_ForwardIterator>::value_type>)
      __glibcxx_requires_valid_range(__first1, __last1);
      __glibcxx_requires_valid_range(__first2, __last2);

      for (; __first1 != __last1; ++__first1)
	for (_ForwardIterator __iter = __first2; __iter != __last2; ++__iter)
	  if (*__first1 == *__iter)
	    return __first1;
      return __last1;
    }

  /**
   *  @brief  Find element from a set in a sequence using a predicate.
   *  @ingroup non_mutating_algorithms
   *  @param  __first1  Start of range to search.
   *  @param  __last1   End of range to search.
   *  @param  __first2  Start of match candidates.
   *  @param  __last2   End of match candidates.
   *  @param  __comp    Predicate to use.
   *  @return   The first iterator @c i in the range
   *  @p [__first1,__last1) such that @c comp(*i, @p *(i2)) is true
   *  and i2 is an iterator in [__first2,__last2), or @p __last1 if no
   *  such iterator exists.
   *

   *  Searches the range @p [__first1,__last1) for an element that is
   *  equal to some element in the range [__first2,__last2).  If
   *  found, returns an iterator in the range [__first1,__last1),
   *  otherwise returns @p __last1.
  */
  template<typename _InputIterator, typename _ForwardIterator,
	   typename _BinaryPredicate>
    _GLIBCXX20_CONSTEXPR
    _InputIterator
    find_first_of(_InputIterator __first1, _InputIterator __last1,
		  _ForwardIterator __first2, _ForwardIterator __last2,
		  _BinaryPredicate __comp)
    {
      // concept requirements
      __glibcxx_function_requires(_InputIteratorConcept<_InputIterator>)
      __glibcxx_function_requires(_ForwardIteratorConcept<_ForwardIterator>)
      __glibcxx_function_requires(_BinaryPredicateConcept<_BinaryPredicate,
	    typename iterator_traits<_InputIterator>::value_type,
	    typename iterator_traits<_ForwardIterator>::value_type>)
      __glibcxx_requires_valid_range(__first1, __last1);
      __glibcxx_requires_valid_range(__first2, __last2);

      for (; __first1 != __last1; ++__first1)
	for (_ForwardIterator __iter = __first2; __iter != __last2; ++__iter)
	  if (__comp(*__first1, *__iter))
	    return __first1;
      return __last1;
    }

  /**
   *  @brief Find two adjacent values in a sequence that are equal.
   *  @ingroup non_mutating_algorithms
   *  @param  __first  A forward iterator.
   *  @param  __last   A forward iterator.
   *  @return   The first iterator @c i such that @c i and @c i+1 are both
   *  valid iterators in @p [__first,__last) and such that @c *i == @c *(i+1),
   *  or @p __last if no such iterator exists.
  */
  template<typename _ForwardIterator>
    _GLIBCXX20_CONSTEXPR
    inline _ForwardIterator
    adjacent_find(_ForwardIterator __first, _ForwardIterator __last)
    {
      // concept requirements
      __glibcxx_function_requires(_ForwardIteratorConcept<_ForwardIterator>)
      __glibcxx_function_requires(_EqualityComparableConcept<
	    typename iterator_traits<_ForwardIterator>::value_type>)
      __glibcxx_requires_valid_range(__first, __last);

      return std::__adjacent_find(__first, __last,
				  __gnu_cxx::__ops::__iter_equal_to_iter());
    }

  /**
   *  @brief Find two adjacent values in a sequence using a predicate.
   *  @ingroup non_mutating_algorithms
   *  @param  __first         A forward iterator.
   *  @param  __last          A forward iterator.
   *  @param  __binary_pred   A binary predicate.
   *  @return   The first iterator @c i such that @c i and @c i+1 are both
   *  valid iterators in @p [__first,__last) and such that
   *  @p __binary_pred(*i,*(i+1)) is true, or @p __last if no such iterator
   *  exists.
  */
  template<typename _ForwardIterator, typename _BinaryPredicate>
    _GLIBCXX20_CONSTEXPR
    inline _ForwardIterator
    adjacent_find(_ForwardIterator __first, _ForwardIterator __last,
		  _BinaryPredicate __binary_pred)
    {
      // concept requirements
      __glibcxx_function_requires(_ForwardIteratorConcept<_ForwardIterator>)
      __glibcxx_function_requires(_BinaryPredicateConcept<_BinaryPredicate,
	    typename iterator_traits<_ForwardIterator>::value_type,
	    typename iterator_traits<_ForwardIterator>::value_type>)
      __glibcxx_requires_valid_range(__first, __last);

      return std::__adjacent_find(__first, __last,
			__gnu_cxx::__ops::__iter_comp_iter(__binary_pred));
    }

  /**
   *  @brief Count the number of copies of a value in a sequence.
   *  @ingroup non_mutating_algorithms
   *  @param  __first  An input iterator.
   *  @param  __last   An input iterator.
   *  @param  __value  The value to be counted.
   *  @return   The number of iterators @c i in the range @p [__first,__last)
   *  for which @c *i == @p __value
  */
  template<typename _InputIterator, typename _Tp>
    _GLIBCXX20_CONSTEXPR
    inline typename iterator_traits<_InputIterator>::difference_type
    count(_InputIterator __first, _InputIterator __last, const _Tp& __value)
    {
      // concept requirements
      __glibcxx_function_requires(_InputIteratorConcept<_InputIterator>)
      __glibcxx_function_requires(_EqualOpConcept<
	    typename iterator_traits<_InputIterator>::value_type, _Tp>)
      __glibcxx_requires_valid_range(__first, __last);

      return std::__count_if(__first, __last,
			     __gnu_cxx::__ops::__iter_equals_val(__value));
    }

  /**
   *  @brief Count the elements of a sequence for which a predicate is true.
   *  @ingroup non_mutating_algorithms
   *  @param  __first  An input iterator.
   *  @param  __last   An input iterator.
   *  @param  __pred   A predicate.
   *  @return   The number of iterators @c i in the range @p [__first,__last)
   *  for which @p __pred(*i) is true.
  */
  template<typename _InputIterator, typename _Predicate>
    _GLIBCXX20_CONSTEXPR
    inline typename iterator_traits<_InputIterator>::difference_type
    count_if(_InputIterator __first, _InputIterator __last, _Predicate __pred)
    {
      // concept requirements
      __glibcxx_function_requires(_InputIteratorConcept<_InputIterator>)
      __glibcxx_function_requires(_UnaryPredicateConcept<_Predicate,
	    typename iterator_traits<_InputIterator>::value_type>)
      __glibcxx_requires_valid_range(__first, __last);

      return std::__count_if(__first, __last,
			     __gnu_cxx::__ops::__pred_iter(__pred));
    }

  /**
   *  @brief Search a sequence for a matching sub-sequence.
   *  @ingroup non_mutating_algorithms
   *  @param  __first1  A forward iterator.
   *  @param  __last1   A forward iterator.
   *  @param  __first2  A forward iterator.
   *  @param  __last2   A forward iterator.
   *  @return The first iterator @c i in the range @p
   *  [__first1,__last1-(__last2-__first2)) such that @c *(i+N) == @p
   *  *(__first2+N) for each @c N in the range @p
   *  [0,__last2-__first2), or @p __last1 if no such iterator exists.
   *
   *  Searches the range @p [__first1,__last1) for a sub-sequence that
   *  compares equal value-by-value with the sequence given by @p
   *  [__first2,__last2) and returns an iterator to the first element
   *  of the sub-sequence, or @p __last1 if the sub-sequence is not
   *  found.
   *
   *  Because the sub-sequence must lie completely within the range @p
   *  [__first1,__last1) it must start at a position less than @p
   *  __last1-(__last2-__first2) where @p __last2-__first2 is the
   *  length of the sub-sequence.
   *
   *  This means that the returned iterator @c i will be in the range
   *  @p [__first1,__last1-(__last2-__first2))
  */
  template<typename _ForwardIterator1, typename _ForwardIterator2>
    _GLIBCXX20_CONSTEXPR
    inline _ForwardIterator1
    search(_ForwardIterator1 __first1, _ForwardIterator1 __last1,
	   _ForwardIterator2 __first2, _ForwardIterator2 __last2)
    {
      // concept requirements
      __glibcxx_function_requires(_ForwardIteratorConcept<_ForwardIterator1>)
      __glibcxx_function_requires(_ForwardIteratorConcept<_ForwardIterator2>)
      __glibcxx_function_requires(_EqualOpConcept<
	    typename iterator_traits<_ForwardIterator1>::value_type,
	    typename iterator_traits<_ForwardIterator2>::value_type>)
      __glibcxx_requires_valid_range(__first1, __last1);
      __glibcxx_requires_valid_range(__first2, __last2);

      return std::__search(__first1, __last1, __first2, __last2,
			   __gnu_cxx::__ops::__iter_equal_to_iter());
    }

  /**
   *  @brief Search a sequence for a matching sub-sequence using a predicate.
   *  @ingroup non_mutating_algorithms
   *  @param  __first1     A forward iterator.
   *  @param  __last1      A forward iterator.
   *  @param  __first2     A forward iterator.
   *  @param  __last2      A forward iterator.
   *  @param  __predicate  A binary predicate.
   *  @return   The first iterator @c i in the range
   *  @p [__first1,__last1-(__last2-__first2)) such that
   *  @p __predicate(*(i+N),*(__first2+N)) is true for each @c N in the range
   *  @p [0,__last2-__first2), or @p __last1 if no such iterator exists.
   *
   *  Searches the range @p [__first1,__last1) for a sub-sequence that
   *  compares equal value-by-value with the sequence given by @p
   *  [__first2,__last2), using @p __predicate to determine equality,
   *  and returns an iterator to the first element of the
   *  sub-sequence, or @p __last1 if no such iterator exists.
   *
   *  @see search(_ForwardIter1, _ForwardIter1, _ForwardIter2, _ForwardIter2)
  */
  template<typename _ForwardIterator1, typename _ForwardIterator2,
	   typename _BinaryPredicate>
    _GLIBCXX20_CONSTEXPR
    inline _ForwardIterator1
    search(_ForwardIterator1 __first1, _ForwardIterator1 __last1,
	   _ForwardIterator2 __first2, _ForwardIterator2 __last2,
	   _BinaryPredicate  __predicate)
    {
      // concept requirements
      __glibcxx_function_requires(_ForwardIteratorConcept<_ForwardIterator1>)
      __glibcxx_function_requires(_ForwardIteratorConcept<_ForwardIterator2>)
      __glibcxx_function_requires(_BinaryPredicateConcept<_BinaryPredicate,
	    typename iterator_traits<_ForwardIterator1>::value_type,
	    typename iterator_traits<_ForwardIterator2>::value_type>)
      __glibcxx_requires_valid_range(__first1, __last1);
      __glibcxx_requires_valid_range(__first2, __last2);

      return std::__search(__first1, __last1, __first2, __last2,
			   __gnu_cxx::__ops::__iter_comp_iter(__predicate));
    }

  /**
   *  @brief Search a sequence for a number of consecutive values.
   *  @ingroup non_mutating_algorithms
   *  @param  __first  A forward iterator.
   *  @param  __last   A forward iterator.
   *  @param  __count  The number of consecutive values.
   *  @param  __val    The value to find.
   *  @return The first iterator @c i in the range @p
   *  [__first,__last-__count) such that @c *(i+N) == @p __val for
   *  each @c N in the range @p [0,__count), or @p __last if no such
   *  iterator exists.
   *
   *  Searches the range @p [__first,__last) for @p count consecutive elements
   *  equal to @p __val.
  */
  template<typename _ForwardIterator, typename _Integer, typename _Tp>
    _GLIBCXX20_CONSTEXPR
    inline _ForwardIterator
    search_n(_ForwardIterator __first, _ForwardIterator __last,
	     _Integer __count, const _Tp& __val)
    {
      // concept requirements
      __glibcxx_function_requires(_ForwardIteratorConcept<_ForwardIterator>)
      __glibcxx_function_requires(_EqualOpConcept<
	    typename iterator_traits<_ForwardIterator>::value_type, _Tp>)
      __glibcxx_requires_valid_range(__first, __last);

      return std::__search_n(__first, __last, __count,
			     __gnu_cxx::__ops::__iter_equals_val(__val));
    }


  /**
   *  @brief Search a sequence for a number of consecutive values using a
   *         predicate.
   *  @ingroup non_mutating_algorithms
   *  @param  __first        A forward iterator.
   *  @param  __last         A forward iterator.
   *  @param  __count        The number of consecutive values.
   *  @param  __val          The value to find.
   *  @param  __binary_pred  A binary predicate.
   *  @return The first iterator @c i in the range @p
   *  [__first,__last-__count) such that @p
   *  __binary_pred(*(i+N),__val) is true for each @c N in the range
   *  @p [0,__count), or @p __last if no such iterator exists.
   *
   *  Searches the range @p [__first,__last) for @p __count
   *  consecutive elements for which the predicate returns true.
  */
  template<typename _ForwardIterator, typename _Integer, typename _Tp,
	   typename _BinaryPredicate>
    _GLIBCXX20_CONSTEXPR
    inline _ForwardIterator
    search_n(_ForwardIterator __first, _ForwardIterator __last,
	     _Integer __count, const _Tp& __val,
	     _BinaryPredicate __binary_pred)
    {
      // concept requirements
      __glibcxx_function_requires(_ForwardIteratorConcept<_ForwardIterator>)
      __glibcxx_function_requires(_BinaryPredicateConcept<_BinaryPredicate,
	    typename iterator_traits<_ForwardIterator>::value_type, _Tp>)
      __glibcxx_requires_valid_range(__first, __last);

      return std::__search_n(__first, __last, __count,
		__gnu_cxx::__ops::__iter_comp_val(__binary_pred, __val));
    }

#if __cplusplus > 201402L
  /** @brief Search a sequence using a Searcher object.
   *
   *  @param  __first        A forward iterator.
   *  @param  __last         A forward iterator.
   *  @param  __searcher     A callable object.
   *  @return @p __searcher(__first,__last).first
  */
  template<typename _ForwardIterator, typename _Searcher>
    _GLIBCXX20_CONSTEXPR
    inline _ForwardIterator
    search(_ForwardIterator __first, _ForwardIterator __last,
	   const _Searcher& __searcher)
    { return __searcher(__first, __last).first; }
#endif

  /**
   *  @brief Perform an operation on a sequence.
   *  @ingroup mutating_algorithms
   *  @param  __first     An input iterator.
   *  @param  __last      An input iterator.
   *  @param  __result    An output iterator.
   *  @param  __unary_op  A unary operator.
   *  @return   An output iterator equal to @p __result+(__last-__first).
   *
   *  Applies the operator to each element in the input range and assigns
   *  the results to successive elements of the output sequence.
   *  Evaluates @p *(__result+N)=unary_op(*(__first+N)) for each @c N in the
   *  range @p [0,__last-__first).
   *
   *  @p unary_op must not alter its argument.
  */
  template<typename _InputIterator, typename _OutputIterator,
	   typename _UnaryOperation>
    _GLIBCXX20_CONSTEXPR
    _OutputIterator
    transform(_InputIterator __first, _InputIterator __last,
	      _OutputIterator __result, _UnaryOperation __unary_op)
    {
      // concept requirements
      __glibcxx_function_requires(_InputIteratorConcept<_InputIterator>)
      __glibcxx_function_requires(_OutputIteratorConcept<_OutputIterator,
	    // "the type returned by a _UnaryOperation"
	    __typeof__(__unary_op(*__first))>)
      __glibcxx_requires_valid_range(__first, __last);

      for (; __first != __last; ++__first, (void)++__result)
	*__result = __unary_op(*__first);
      return __result;
    }

  /**
   *  @brief Perform an operation on corresponding elements of two sequences.
   *  @ingroup mutating_algorithms
   *  @param  __first1     An input iterator.
   *  @param  __last1      An input iterator.
   *  @param  __first2     An input iterator.
   *  @param  __result     An output iterator.
   *  @param  __binary_op  A binary operator.
   *  @return   An output iterator equal to @p result+(last-first).
   *
   *  Applies the operator to the corresponding elements in the two
   *  input ranges and assigns the results to successive elements of the
   *  output sequence.
   *  Evaluates @p
   *  *(__result+N)=__binary_op(*(__first1+N),*(__first2+N)) for each
   *  @c N in the range @p [0,__last1-__first1).
   *
   *  @p binary_op must not alter either of its arguments.
  */
  template<typename _InputIterator1, typename _InputIterator2,
	   typename _OutputIterator, typename _BinaryOperation>
    _GLIBCXX20_CONSTEXPR
    _OutputIterator
    transform(_InputIterator1 __first1, _InputIterator1 __last1,
	      _InputIterator2 __first2, _OutputIterator __result,
	      _BinaryOperation __binary_op)
    {
      // concept requirements
      __glibcxx_function_requires(_InputIteratorConcept<_InputIterator1>)
      __glibcxx_function_requires(_InputIteratorConcept<_InputIterator2>)
      __glibcxx_function_requires(_OutputIteratorConcept<_OutputIterator,
	    // "the type returned by a _BinaryOperation"
	    __typeof__(__binary_op(*__first1,*__first2))>)
      __glibcxx_requires_valid_range(__first1, __last1);

      for (; __first1 != __last1; ++__first1, (void)++__first2, ++__result)
	*__result = __binary_op(*__first1, *__first2);
      return __result;
    }

  /**
   *  @brief Replace each occurrence of one value in a sequence with another
   *         value.
   *  @ingroup mutating_algorithms
   *  @param  __first      A forward iterator.
   *  @param  __last       A forward iterator.
   *  @param  __old_value  The value to be replaced.
   *  @param  __new_value  The replacement value.
   *  @return   replace() returns no value.
   *
   *  For each iterator @c i in the range @p [__first,__last) if @c *i ==
   *  @p __old_value then the assignment @c *i = @p __new_value is performed.
  */
  template<typename _ForwardIterator, typename _Tp>
    _GLIBCXX20_CONSTEXPR
    void
    replace(_ForwardIterator __first, _ForwardIterator __last,
	    const _Tp& __old_value, const _Tp& __new_value)
    {
      // concept requirements
      __glibcxx_function_requires(_Mutable_ForwardIteratorConcept<
				  _ForwardIterator>)
      __glibcxx_function_requires(_EqualOpConcept<
	    typename iterator_traits<_ForwardIterator>::value_type, _Tp>)
      __glibcxx_function_requires(_ConvertibleConcept<_Tp,
	    typename iterator_traits<_ForwardIterator>::value_type>)
      __glibcxx_requires_valid_range(__first, __last);

      for (; __first != __last; ++__first)
	if (*__first == __old_value)
	  *__first = __new_value;
    }

  /**
   *  @brief Replace each value in a sequence for which a predicate returns
   *         true with another value.
   *  @ingroup mutating_algorithms
   *  @param  __first      A forward iterator.
   *  @param  __last       A forward iterator.
   *  @param  __pred       A predicate.
   *  @param  __new_value  The replacement value.
   *  @return   replace_if() returns no value.
   *
   *  For each iterator @c i in the range @p [__first,__last) if @p __pred(*i)
   *  is true then the assignment @c *i = @p __new_value is performed.
  */
  template<typename _ForwardIterator, typename _Predicate, typename _Tp>
    _GLIBCXX20_CONSTEXPR
    void
    replace_if(_ForwardIterator __first, _ForwardIterator __last,
	       _Predicate __pred, const _Tp& __new_value)
    {
      // concept requirements
      __glibcxx_function_requires(_Mutable_ForwardIteratorConcept<
				  _ForwardIterator>)
      __glibcxx_function_requires(_ConvertibleConcept<_Tp,
	    typename iterator_traits<_ForwardIterator>::value_type>)
      __glibcxx_function_requires(_UnaryPredicateConcept<_Predicate,
	    typename iterator_traits<_ForwardIterator>::value_type>)
      __glibcxx_requires_valid_range(__first, __last);

      for (; __first != __last; ++__first)
	if (__pred(*__first))
	  *__first = __new_value;
    }

  /**
   *  @brief Assign the result of a function object to each value in a
   *         sequence.
   *  @ingroup mutating_algorithms
   *  @param  __first  A forward iterator.
   *  @param  __last   A forward iterator.
   *  @param  __gen    A function object taking no arguments and returning
   *                 std::iterator_traits<_ForwardIterator>::value_type
   *  @return   generate() returns no value.
   *
   *  Performs the assignment @c *i = @p __gen() for each @c i in the range
   *  @p [__first,__last).
  */
  template<typename _ForwardIterator, typename _Generator>
    _GLIBCXX20_CONSTEXPR
    void
    generate(_ForwardIterator __first, _ForwardIterator __last,
	     _Generator __gen)
    {
      // concept requirements
      __glibcxx_function_requires(_ForwardIteratorConcept<_ForwardIterator>)
      __glibcxx_function_requires(_GeneratorConcept<_Generator,
	    typename iterator_traits<_ForwardIterator>::value_type>)
      __glibcxx_requires_valid_range(__first, __last);

      for (; __first != __last; ++__first)
	*__first = __gen();
    }

  /**
   *  @brief Assign the result of a function object to each value in a
   *         sequence.
   *  @ingroup mutating_algorithms
   *  @param  __first  A forward iterator.
   *  @param  __n      The length of the sequence.
   *  @param  __gen    A function object taking no arguments and returning
   *                 std::iterator_traits<_ForwardIterator>::value_type
   *  @return   The end of the sequence, @p __first+__n
   *
   *  Performs the assignment @c *i = @p __gen() for each @c i in the range
   *  @p [__first,__first+__n).
   *
   * If @p __n is negative, the function does nothing and returns @p __first.
  */
  // _GLIBCXX_RESOLVE_LIB_DEFECTS
  // DR 865. More algorithms that throw away information
  // DR 426. search_n(), fill_n(), and generate_n() with negative n
  template<typename _OutputIterator, typename _Size, typename _Generator>
    _GLIBCXX20_CONSTEXPR
    _OutputIterator
    generate_n(_OutputIterator __first, _Size __n, _Generator __gen)
    {
      // concept requirements
      __glibcxx_function_requires(_OutputIteratorConcept<_OutputIterator,
	    // "the type returned by a _Generator"
	    __typeof__(__gen())>)

      typedef __decltype(std::__size_to_integer(__n)) _IntSize;
      for (_IntSize __niter = std::__size_to_integer(__n);
	   __niter > 0; --__niter, (void) ++__first)
	*__first = __gen();
      return __first;
    }

  /**
   *  @brief Copy a sequence, removing consecutive duplicate values.
   *  @ingroup mutating_algorithms
   *  @param  __first   An input iterator.
   *  @param  __last    An input iterator.
   *  @param  __result  An output iterator.
   *  @return   An iterator designating the end of the resulting sequence.
   *
   *  Copies each element in the range @p [__first,__last) to the range
   *  beginning at @p __result, except that only the first element is copied
   *  from groups of consecutive elements that compare equal.
   *  unique_copy() is stable, so the relative order of elements that are
   *  copied is unchanged.
   *
   *  _GLIBCXX_RESOLVE_LIB_DEFECTS
   *  DR 241. Does unique_copy() require CopyConstructible and Assignable?
   *  
   *  _GLIBCXX_RESOLVE_LIB_DEFECTS
   *  DR 538. 241 again: Does unique_copy() require CopyConstructible and 
   *  Assignable?
  */
  template<typename _InputIterator, typename _OutputIterator>
    _GLIBCXX20_CONSTEXPR
    inline _OutputIterator
    unique_copy(_InputIterator __first, _InputIterator __last,
		_OutputIterator __result)
    {
      // concept requirements
      __glibcxx_function_requires(_InputIteratorConcept<_InputIterator>)
      __glibcxx_function_requires(_OutputIteratorConcept<_OutputIterator,
	    typename iterator_traits<_InputIterator>::value_type>)
      __glibcxx_function_requires(_EqualityComparableConcept<
	    typename iterator_traits<_InputIterator>::value_type>)
      __glibcxx_requires_valid_range(__first, __last);

      if (__first == __last)
	return __result;
      return std::__unique_copy(__first, __last, __result,
				__gnu_cxx::__ops::__iter_equal_to_iter(),
				std::__iterator_category(__first),
				std::__iterator_category(__result));
    }

  /**
   *  @brief Copy a sequence, removing consecutive values using a predicate.
   *  @ingroup mutating_algorithms
   *  @param  __first        An input iterator.
   *  @param  __last         An input iterator.
   *  @param  __result       An output iterator.
   *  @param  __binary_pred  A binary predicate.
   *  @return   An iterator designating the end of the resulting sequence.
   *
   *  Copies each element in the range @p [__first,__last) to the range
   *  beginning at @p __result, except that only the first element is copied
   *  from groups of consecutive elements for which @p __binary_pred returns
   *  true.
   *  unique_copy() is stable, so the relative order of elements that are
   *  copied is unchanged.
   *
   *  _GLIBCXX_RESOLVE_LIB_DEFECTS
   *  DR 241. Does unique_copy() require CopyConstructible and Assignable?
  */
  template<typename _InputIterator, typename _OutputIterator,
	   typename _BinaryPredicate>
    _GLIBCXX20_CONSTEXPR
    inline _OutputIterator
    unique_copy(_InputIterator __first, _InputIterator __last,
		_OutputIterator __result,
		_BinaryPredicate __binary_pred)
    {
      // concept requirements -- predicates checked later
      __glibcxx_function_requires(_InputIteratorConcept<_InputIterator>)
      __glibcxx_function_requires(_OutputIteratorConcept<_OutputIterator,
	    typename iterator_traits<_InputIterator>::value_type>)
      __glibcxx_requires_valid_range(__first, __last);

      if (__first == __last)
	return __result;
      return std::__unique_copy(__first, __last, __result,
			__gnu_cxx::__ops::__iter_comp_iter(__binary_pred),
				std::__iterator_category(__first),
				std::__iterator_category(__result));
    }

#if _GLIBCXX_HOSTED
  /**
   *  @brief Randomly shuffle the elements of a sequence.
   *  @ingroup mutating_algorithms
   *  @param  __first   A forward iterator.
   *  @param  __last    A forward iterator.
   *  @return  Nothing.
   *
   *  Reorder the elements in the range @p [__first,__last) using a random
   *  distribution, so that every possible ordering of the sequence is
   *  equally likely.
  */
  template<typename _RandomAccessIterator>
    inline void
    random_shuffle(_RandomAccessIterator __first, _RandomAccessIterator __last)
    {
      // concept requirements
      __glibcxx_function_requires(_Mutable_RandomAccessIteratorConcept<
	    _RandomAccessIterator>)
      __glibcxx_requires_valid_range(__first, __last);

      if (__first != __last)
	for (_RandomAccessIterator __i = __first + 1; __i != __last; ++__i)
	  {
	    // XXX rand() % N is not uniformly distributed
	    _RandomAccessIterator __j = __first
					+ std::rand() % ((__i - __first) + 1);
	    if (__i != __j)
	      std::iter_swap(__i, __j);
	  }
    }
#endif

  /**
   *  @brief Shuffle the elements of a sequence using a random number
   *         generator.
   *  @ingroup mutating_algorithms
   *  @param  __first   A forward iterator.
   *  @param  __last    A forward iterator.
   *  @param  __rand    The RNG functor or function.
   *  @return  Nothing.
   *
   *  Reorders the elements in the range @p [__first,__last) using @p __rand to
   *  provide a random distribution. Calling @p __rand(N) for a positive
   *  integer @p N should return a randomly chosen integer from the
   *  range [0,N).
  */
  template<typename _RandomAccessIterator, typename _RandomNumberGenerator>
    void
    random_shuffle(_RandomAccessIterator __first, _RandomAccessIterator __last,
#if __cplusplus >= 201103L
		   _RandomNumberGenerator&& __rand)
#else
		   _RandomNumberGenerator& __rand)
#endif
    {
      // concept requirements
      __glibcxx_function_requires(_Mutable_RandomAccessIteratorConcept<
	    _RandomAccessIterator>)
      __glibcxx_requires_valid_range(__first, __last);

      if (__first == __last)
	return;
      for (_RandomAccessIterator __i = __first + 1; __i != __last; ++__i)
	{
	  _RandomAccessIterator __j = __first + __rand((__i - __first) + 1);
	  if (__i != __j)
	    std::iter_swap(__i, __j);
	}
    }


  /**
   *  @brief Move elements for which a predicate is true to the beginning
   *         of a sequence.
   *  @ingroup mutating_algorithms
   *  @param  __first   A forward iterator.
   *  @param  __last    A forward iterator.
   *  @param  __pred    A predicate functor.
   *  @return  An iterator @p middle such that @p __pred(i) is true for each
   *  iterator @p i in the range @p [__first,middle) and false for each @p i
   *  in the range @p [middle,__last).
   *
   *  @p __pred must not modify its operand. @p partition() does not preserve
   *  the relative ordering of elements in each group, use
   *  @p stable_partition() if this is needed.
  */
  template<typename _ForwardIterator, typename _Predicate>
    _GLIBCXX20_CONSTEXPR
    inline _ForwardIterator
    partition(_ForwardIterator __first, _ForwardIterator __last,
	      _Predicate   __pred)
    {
      // concept requirements
      __glibcxx_function_requires(_Mutable_ForwardIteratorConcept<
				  _ForwardIterator>)
      __glibcxx_function_requires(_UnaryPredicateConcept<_Predicate,
	    typename iterator_traits<_ForwardIterator>::value_type>)
      __glibcxx_requires_valid_range(__first, __last);

      return std::__partition(__first, __last, __pred,
			      std::__iterator_category(__first));
    }


  /**
   *  @brief Sort the smallest elements of a sequence.
   *  @ingroup sorting_algorithms
   *  @param  __first   An iterator.
   *  @param  __middle  Another iterator.
   *  @param  __last    Another iterator.
   *  @return  Nothing.
   *
   *  Sorts the smallest @p (__middle-__first) elements in the range
   *  @p [first,last) and moves them to the range @p [__first,__middle). The
   *  order of the remaining elements in the range @p [__middle,__last) is
   *  undefined.
   *  After the sort if @e i and @e j are iterators in the range
   *  @p [__first,__middle) such that i precedes j and @e k is an iterator in
   *  the range @p [__middle,__last) then *j<*i and *k<*i are both false.
  */
  template<typename _RandomAccessIterator>
    _GLIBCXX20_CONSTEXPR
    inline void
    partial_sort(_RandomAccessIterator __first,
		 _RandomAccessIterator __middle,
		 _RandomAccessIterator __last)
    {
      // concept requirements
      __glibcxx_function_requires(_Mutable_RandomAccessIteratorConcept<
	    _RandomAccessIterator>)
      __glibcxx_function_requires(_LessThanComparableConcept<
	    typename iterator_traits<_RandomAccessIterator>::value_type>)
      __glibcxx_requires_valid_range(__first, __middle);
      __glibcxx_requires_valid_range(__middle, __last);
      __glibcxx_requires_irreflexive(__first, __last);

      std::__partial_sort(__first, __middle, __last,
			  __gnu_cxx::__ops::__iter_less_iter());
    }

  /**
   *  @brief Sort the smallest elements of a sequence using a predicate
   *         for comparison.
   *  @ingroup sorting_algorithms
   *  @param  __first   An iterator.
   *  @param  __middle  Another iterator.
   *  @param  __last    Another iterator.
   *  @param  __comp    A comparison functor.
   *  @return  Nothing.
   *
   *  Sorts the smallest @p (__middle-__first) elements in the range
   *  @p [__first,__last) and moves them to the range @p [__first,__middle). The
   *  order of the remaining elements in the range @p [__middle,__last) is
   *  undefined.
   *  After the sort if @e i and @e j are iterators in the range
   *  @p [__first,__middle) such that i precedes j and @e k is an iterator in
   *  the range @p [__middle,__last) then @p *__comp(j,*i) and @p __comp(*k,*i)
   *  are both false.
  */
  template<typename _RandomAccessIterator, typename _Compare>
    _GLIBCXX20_CONSTEXPR
    inline void
    partial_sort(_RandomAccessIterator __first,
		 _RandomAccessIterator __middle,
		 _RandomAccessIterator __last,
		 _Compare __comp)
    {
      // concept requirements
      __glibcxx_function_requires(_Mutable_RandomAccessIteratorConcept<
	    _RandomAccessIterator>)
      __glibcxx_function_requires(_BinaryPredicateConcept<_Compare,
	    typename iterator_traits<_RandomAccessIterator>::value_type,
	    typename iterator_traits<_RandomAccessIterator>::value_type>)
      __glibcxx_requires_valid_range(__first, __middle);
      __glibcxx_requires_valid_range(__middle, __last);
      __glibcxx_requires_irreflexive_pred(__first, __last, __comp);

      std::__partial_sort(__first, __middle, __last,
			  __gnu_cxx::__ops::__iter_comp_iter(__comp));
    }

  /**
   *  @brief Sort a sequence just enough to find a particular position.
   *  @ingroup sorting_algorithms
   *  @param  __first   An iterator.
   *  @param  __nth     Another iterator.
   *  @param  __last    Another iterator.
   *  @return  Nothing.
   *
   *  Rearranges the elements in the range @p [__first,__last) so that @p *__nth
   *  is the same element that would have been in that position had the
   *  whole sequence been sorted. The elements either side of @p *__nth are
   *  not completely sorted, but for any iterator @e i in the range
   *  @p [__first,__nth) and any iterator @e j in the range @p [__nth,__last) it
   *  holds that *j < *i is false.
  */
  template<typename _RandomAccessIterator>
    _GLIBCXX20_CONSTEXPR
    inline void
    nth_element(_RandomAccessIterator __first, _RandomAccessIterator __nth,
		_RandomAccessIterator __last)
    {
      // concept requirements
      __glibcxx_function_requires(_Mutable_RandomAccessIteratorConcept<
				  _RandomAccessIterator>)
      __glibcxx_function_requires(_LessThanComparableConcept<
	    typename iterator_traits<_RandomAccessIterator>::value_type>)
      __glibcxx_requires_valid_range(__first, __nth);
      __glibcxx_requires_valid_range(__nth, __last);
      __glibcxx_requires_irreflexive(__first, __last);

      if (__first == __last || __nth == __last)
	return;

      std::__introselect(__first, __nth, __last,
			 std::__lg(__last - __first) * 2,
			 __gnu_cxx::__ops::__iter_less_iter());
    }

  /**
   *  @brief Sort a sequence just enough to find a particular position
   *         using a predicate for comparison.
   *  @ingroup sorting_algorithms
   *  @param  __first   An iterator.
   *  @param  __nth     Another iterator.
   *  @param  __last    Another iterator.
   *  @param  __comp    A comparison functor.
   *  @return  Nothing.
   *
   *  Rearranges the elements in the range @p [__first,__last) so that @p *__nth
   *  is the same element that would have been in that position had the
   *  whole sequence been sorted. The elements either side of @p *__nth are
   *  not completely sorted, but for any iterator @e i in the range
   *  @p [__first,__nth) and any iterator @e j in the range @p [__nth,__last) it
   *  holds that @p __comp(*j,*i) is false.
  */
  template<typename _RandomAccessIterator, typename _Compare>
    _GLIBCXX20_CONSTEXPR
    inline void
    nth_element(_RandomAccessIterator __first, _RandomAccessIterator __nth,
		_RandomAccessIterator __last, _Compare __comp)
    {
      // concept requirements
      __glibcxx_function_requires(_Mutable_RandomAccessIteratorConcept<
				  _RandomAccessIterator>)
      __glibcxx_function_requires(_BinaryPredicateConcept<_Compare,
	    typename iterator_traits<_RandomAccessIterator>::value_type,
	    typename iterator_traits<_RandomAccessIterator>::value_type>)
      __glibcxx_requires_valid_range(__first, __nth);
      __glibcxx_requires_valid_range(__nth, __last);
      __glibcxx_requires_irreflexive_pred(__first, __last, __comp);

      if (__first == __last || __nth == __last)
	return;

      std::__introselect(__first, __nth, __last,
			 std::__lg(__last - __first) * 2,
			 __gnu_cxx::__ops::__iter_comp_iter(__comp));
    }

  /**
   *  @brief Sort the elements of a sequence.
   *  @ingroup sorting_algorithms
   *  @param  __first   An iterator.
   *  @param  __last    Another iterator.
   *  @return  Nothing.
   *
   *  Sorts the elements in the range @p [__first,__last) in ascending order,
   *  such that for each iterator @e i in the range @p [__first,__last-1),  
   *  *(i+1)<*i is false.
   *
   *  The relative ordering of equivalent elements is not preserved, use
   *  @p stable_sort() if this is needed.
  */
  template<typename _RandomAccessIterator>
    _GLIBCXX20_CONSTEXPR
    inline void
    sort(_RandomAccessIterator __first, _RandomAccessIterator __last)
    {
      // concept requirements
      __glibcxx_function_requires(_Mutable_RandomAccessIteratorConcept<
	    _RandomAccessIterator>)
      __glibcxx_function_requires(_LessThanComparableConcept<
	    typename iterator_traits<_RandomAccessIterator>::value_type>)
      __glibcxx_requires_valid_range(__first, __last);
      __glibcxx_requires_irreflexive(__first, __last);

      std::__sort(__first, __last, __gnu_cxx::__ops::__iter_less_iter());
    }

  /**
   *  @brief Sort the elements of a sequence using a predicate for comparison.
   *  @ingroup sorting_algorithms
   *  @param  __first   An iterator.
   *  @param  __last    Another iterator.
   *  @param  __comp    A comparison functor.
   *  @return  Nothing.
   *
   *  Sorts the elements in the range @p [__first,__last) in ascending order,
   *  such that @p __comp(*(i+1),*i) is false for every iterator @e i in the
   *  range @p [__first,__last-1).
   *
   *  The relative ordering of equivalent elements is not preserved, use
   *  @p stable_sort() if this is needed.
  */
  template<typename _RandomAccessIterator, typename _Compare>
    _GLIBCXX20_CONSTEXPR
    inline void
    sort(_RandomAccessIterator __first, _RandomAccessIterator __last,
	 _Compare __comp)
    {
      // concept requirements
      __glibcxx_function_requires(_Mutable_RandomAccessIteratorConcept<
	    _RandomAccessIterator>)
      __glibcxx_function_requires(_BinaryPredicateConcept<_Compare,
	    typename iterator_traits<_RandomAccessIterator>::value_type,
	    typename iterator_traits<_RandomAccessIterator>::value_type>)
      __glibcxx_requires_valid_range(__first, __last);
      __glibcxx_requires_irreflexive_pred(__first, __last, __comp);

      std::__sort(__first, __last, __gnu_cxx::__ops::__iter_comp_iter(__comp));
    }

  template<typename _InputIterator1, typename _InputIterator2,
	   typename _OutputIterator, typename _Compare>
    _GLIBCXX20_CONSTEXPR
    _OutputIterator
    __merge(_InputIterator1 __first1, _InputIterator1 __last1,
	    _InputIterator2 __first2, _InputIterator2 __last2,
	    _OutputIterator __result, _Compare __comp)
    {
      while (__first1 != __last1 && __first2 != __last2)
	{
	  if (__comp(__first2, __first1))
	    {
	      *__result = *__first2;
	      ++__first2;
	    }
	  else
	    {
	      *__result = *__first1;
	      ++__first1;
	    }
	  ++__result;
	}
      return std::copy(__first2, __last2,
		       std::copy(__first1, __last1, __result));
    }

  /**
   *  @brief Merges two sorted ranges.
   *  @ingroup sorting_algorithms
   *  @param  __first1  An iterator.
   *  @param  __first2  Another iterator.
   *  @param  __last1   Another iterator.
   *  @param  __last2   Another iterator.
   *  @param  __result  An iterator pointing to the end of the merged range.
   *  @return   An output iterator equal to @p __result + (__last1 - __first1)
   *            + (__last2 - __first2).
   *
   *  Merges the ranges @p [__first1,__last1) and @p [__first2,__last2) into
   *  the sorted range @p [__result, __result + (__last1-__first1) +
   *  (__last2-__first2)).  Both input ranges must be sorted, and the
   *  output range must not overlap with either of the input ranges.
   *  The sort is @e stable, that is, for equivalent elements in the
   *  two ranges, elements from the first range will always come
   *  before elements from the second.
  */
  template<typename _InputIterator1, typename _InputIterator2,
	   typename _OutputIterator>
    _GLIBCXX20_CONSTEXPR
    inline _OutputIterator
    merge(_InputIterator1 __first1, _InputIterator1 __last1,
	  _InputIterator2 __first2, _InputIterator2 __last2,
	  _OutputIterator __result)
    {
      // concept requirements
      __glibcxx_function_requires(_InputIteratorConcept<_InputIterator1>)
      __glibcxx_function_requires(_InputIteratorConcept<_InputIterator2>)
      __glibcxx_function_requires(_OutputIteratorConcept<_OutputIterator,
	    typename iterator_traits<_InputIterator1>::value_type>)
      __glibcxx_function_requires(_OutputIteratorConcept<_OutputIterator,
	    typename iterator_traits<_InputIterator2>::value_type>)
      __glibcxx_function_requires(_LessThanOpConcept<
	    typename iterator_traits<_InputIterator2>::value_type,
	    typename iterator_traits<_InputIterator1>::value_type>)	
      __glibcxx_requires_sorted_set(__first1, __last1, __first2);
      __glibcxx_requires_sorted_set(__first2, __last2, __first1);
      __glibcxx_requires_irreflexive2(__first1, __last1);
      __glibcxx_requires_irreflexive2(__first2, __last2);

      return _GLIBCXX_STD_A::__merge(__first1, __last1,
				     __first2, __last2, __result,
				     __gnu_cxx::__ops::__iter_less_iter());
    }

  /**
   *  @brief Merges two sorted ranges.
   *  @ingroup sorting_algorithms
   *  @param  __first1  An iterator.
   *  @param  __first2  Another iterator.
   *  @param  __last1   Another iterator.
   *  @param  __last2   Another iterator.
   *  @param  __result  An iterator pointing to the end of the merged range.
   *  @param  __comp    A functor to use for comparisons.
   *  @return   An output iterator equal to @p __result + (__last1 - __first1)
   *            + (__last2 - __first2).
   *
   *  Merges the ranges @p [__first1,__last1) and @p [__first2,__last2) into
   *  the sorted range @p [__result, __result + (__last1-__first1) +
   *  (__last2-__first2)).  Both input ranges must be sorted, and the
   *  output range must not overlap with either of the input ranges.
   *  The sort is @e stable, that is, for equivalent elements in the
   *  two ranges, elements from the first range will always come
   *  before elements from the second.
   *
   *  The comparison function should have the same effects on ordering as
   *  the function used for the initial sort.
  */
  template<typename _InputIterator1, typename _InputIterator2,
	   typename _OutputIterator, typename _Compare>
    _GLIBCXX20_CONSTEXPR
    inline _OutputIterator
    merge(_InputIterator1 __first1, _InputIterator1 __last1,
	  _InputIterator2 __first2, _InputIterator2 __last2,
	  _OutputIterator __result, _Compare __comp)
    {
      // concept requirements
      __glibcxx_function_requires(_InputIteratorConcept<_InputIterator1>)
      __glibcxx_function_requires(_InputIteratorConcept<_InputIterator2>)
      __glibcxx_function_requires(_OutputIteratorConcept<_OutputIterator,
	    typename iterator_traits<_InputIterator1>::value_type>)
      __glibcxx_function_requires(_OutputIteratorConcept<_OutputIterator,
	    typename iterator_traits<_InputIterator2>::value_type>)
      __glibcxx_function_requires(_BinaryPredicateConcept<_Compare,
	    typename iterator_traits<_InputIterator2>::value_type,
	    typename iterator_traits<_InputIterator1>::value_type>)
      __glibcxx_requires_sorted_set_pred(__first1, __last1, __first2, __comp);
      __glibcxx_requires_sorted_set_pred(__first2, __last2, __first1, __comp);
      __glibcxx_requires_irreflexive_pred2(__first1, __last1, __comp);
      __glibcxx_requires_irreflexive_pred2(__first2, __last2, __comp);

      return _GLIBCXX_STD_A::__merge(__first1, __last1,
				__first2, __last2, __result,
				__gnu_cxx::__ops::__iter_comp_iter(__comp));
    }

  template<typename _RandomAccessIterator, typename _Compare>
    inline void
    __stable_sort(_RandomAccessIterator __first, _RandomAccessIterator __last,
		  _Compare __comp)
    {
      typedef typename iterator_traits<_RandomAccessIterator>::value_type
	_ValueType;
      typedef typename iterator_traits<_RandomAccessIterator>::difference_type
	_DistanceType;

      typedef _Temporary_buffer<_RandomAccessIterator, _ValueType> _TmpBuf;
      _TmpBuf __buf(__first, std::distance(__first, __last));

      if (__buf.begin() == 0)
	std::__inplace_stable_sort(__first, __last, __comp);
      else
	std::__stable_sort_adaptive(__first, __last, __buf.begin(),
				    _DistanceType(__buf.size()), __comp);
    }

  /**
   *  @brief Sort the elements of a sequence, preserving the relative order
   *         of equivalent elements.
   *  @ingroup sorting_algorithms
   *  @param  __first   An iterator.
   *  @param  __last    Another iterator.
   *  @return  Nothing.
   *
   *  Sorts the elements in the range @p [__first,__last) in ascending order,
   *  such that for each iterator @p i in the range @p [__first,__last-1),
   *  @p *(i+1)<*i is false.
   *
   *  The relative ordering of equivalent elements is preserved, so any two
   *  elements @p x and @p y in the range @p [__first,__last) such that
   *  @p x<y is false and @p y<x is false will have the same relative
   *  ordering after calling @p stable_sort().
  */
  template<typename _RandomAccessIterator>
    inline void
    stable_sort(_RandomAccessIterator __first, _RandomAccessIterator __last)
    {
      // concept requirements
      __glibcxx_function_requires(_Mutable_RandomAccessIteratorConcept<
	    _RandomAccessIterator>)
      __glibcxx_function_requires(_LessThanComparableConcept<
	    typename iterator_traits<_RandomAccessIterator>::value_type>)
      __glibcxx_requires_valid_range(__first, __last);
      __glibcxx_requires_irreflexive(__first, __last);

      _GLIBCXX_STD_A::__stable_sort(__first, __last,
				    __gnu_cxx::__ops::__iter_less_iter());
    }

  /**
   *  @brief Sort the elements of a sequence using a predicate for comparison,
   *         preserving the relative order of equivalent elements.
   *  @ingroup sorting_algorithms
   *  @param  __first   An iterator.
   *  @param  __last    Another iterator.
   *  @param  __comp    A comparison functor.
   *  @return  Nothing.
   *
   *  Sorts the elements in the range @p [__first,__last) in ascending order,
   *  such that for each iterator @p i in the range @p [__first,__last-1),
   *  @p __comp(*(i+1),*i) is false.
   *
   *  The relative ordering of equivalent elements is preserved, so any two
   *  elements @p x and @p y in the range @p [__first,__last) such that
   *  @p __comp(x,y) is false and @p __comp(y,x) is false will have the same
   *  relative ordering after calling @p stable_sort().
  */
  template<typename _RandomAccessIterator, typename _Compare>
    inline void
    stable_sort(_RandomAccessIterator __first, _RandomAccessIterator __last,
		_Compare __comp)
    {
      // concept requirements
      __glibcxx_function_requires(_Mutable_RandomAccessIteratorConcept<
	    _RandomAccessIterator>)
      __glibcxx_function_requires(_BinaryPredicateConcept<_Compare,
	    typename iterator_traits<_RandomAccessIterator>::value_type,
	    typename iterator_traits<_RandomAccessIterator>::value_type>)
      __glibcxx_requires_valid_range(__first, __last);
      __glibcxx_requires_irreflexive_pred(__first, __last, __comp);

      _GLIBCXX_STD_A::__stable_sort(__first, __last,
				    __gnu_cxx::__ops::__iter_comp_iter(__comp));
    }

  template<typename _InputIterator1, typename _InputIterator2,
	   typename _OutputIterator,
	   typename _Compare>
    _GLIBCXX20_CONSTEXPR
    _OutputIterator
    __set_union(_InputIterator1 __first1, _InputIterator1 __last1,
		_InputIterator2 __first2, _InputIterator2 __last2,
		_OutputIterator __result, _Compare __comp)
    {
      while (__first1 != __last1 && __first2 != __last2)
	{
	  if (__comp(__first1, __first2))
	    {
	      *__result = *__first1;
	      ++__first1;
	    }
	  else if (__comp(__first2, __first1))
	    {
	      *__result = *__first2;
	      ++__first2;
	    }
	  else
	    {
	      *__result = *__first1;
	      ++__first1;
	      ++__first2;
	    }
	  ++__result;
	}
      return std::copy(__first2, __last2,
		       std::copy(__first1, __last1, __result));
    }

  /**
   *  @brief Return the union of two sorted ranges.
   *  @ingroup set_algorithms
   *  @param  __first1  Start of first range.
   *  @param  __last1   End of first range.
   *  @param  __first2  Start of second range.
   *  @param  __last2   End of second range.
   *  @param  __result  Start of output range.
   *  @return  End of the output range.
   *  @ingroup set_algorithms
   *
   *  This operation iterates over both ranges, copying elements present in
   *  each range in order to the output range.  Iterators increment for each
   *  range.  When the current element of one range is less than the other,
   *  that element is copied and the iterator advanced.  If an element is
   *  contained in both ranges, the element from the first range is copied and
   *  both ranges advance.  The output range may not overlap either input
   *  range.
  */
  template<typename _InputIterator1, typename _InputIterator2,
	   typename _OutputIterator>
    _GLIBCXX20_CONSTEXPR
    inline _OutputIterator
    set_union(_InputIterator1 __first1, _InputIterator1 __last1,
	      _InputIterator2 __first2, _InputIterator2 __last2,
	      _OutputIterator __result)
    {
      // concept requirements
      __glibcxx_function_requires(_InputIteratorConcept<_InputIterator1>)
      __glibcxx_function_requires(_InputIteratorConcept<_InputIterator2>)
      __glibcxx_function_requires(_OutputIteratorConcept<_OutputIterator,
	    typename iterator_traits<_InputIterator1>::value_type>)
      __glibcxx_function_requires(_OutputIteratorConcept<_OutputIterator,
	    typename iterator_traits<_InputIterator2>::value_type>)
      __glibcxx_function_requires(_LessThanOpConcept<
	    typename iterator_traits<_InputIterator1>::value_type,
	    typename iterator_traits<_InputIterator2>::value_type>)
      __glibcxx_function_requires(_LessThanOpConcept<
	    typename iterator_traits<_InputIterator2>::value_type,
	    typename iterator_traits<_InputIterator1>::value_type>)
      __glibcxx_requires_sorted_set(__first1, __last1, __first2);
      __glibcxx_requires_sorted_set(__first2, __last2, __first1);
      __glibcxx_requires_irreflexive2(__first1, __last1);
      __glibcxx_requires_irreflexive2(__first2, __last2);

      return _GLIBCXX_STD_A::__set_union(__first1, __last1,
				__first2, __last2, __result,
				__gnu_cxx::__ops::__iter_less_iter());
    }

  /**
   *  @brief Return the union of two sorted ranges using a comparison functor.
   *  @ingroup set_algorithms
   *  @param  __first1  Start of first range.
   *  @param  __last1   End of first range.
   *  @param  __first2  Start of second range.
   *  @param  __last2   End of second range.
   *  @param  __result  Start of output range.
   *  @param  __comp    The comparison functor.
   *  @return  End of the output range.
   *  @ingroup set_algorithms
   *
   *  This operation iterates over both ranges, copying elements present in
   *  each range in order to the output range.  Iterators increment for each
   *  range.  When the current element of one range is less than the other
   *  according to @p __comp, that element is copied and the iterator advanced.
   *  If an equivalent element according to @p __comp is contained in both
   *  ranges, the element from the first range is copied and both ranges
   *  advance.  The output range may not overlap either input range.
  */
  template<typename _InputIterator1, typename _InputIterator2,
	   typename _OutputIterator, typename _Compare>
    _GLIBCXX20_CONSTEXPR
    inline _OutputIterator
    set_union(_InputIterator1 __first1, _InputIterator1 __last1,
	      _InputIterator2 __first2, _InputIterator2 __last2,
	      _OutputIterator __result, _Compare __comp)
    {
      // concept requirements
      __glibcxx_function_requires(_InputIteratorConcept<_InputIterator1>)
      __glibcxx_function_requires(_InputIteratorConcept<_InputIterator2>)
      __glibcxx_function_requires(_OutputIteratorConcept<_OutputIterator,
	    typename iterator_traits<_InputIterator1>::value_type>)
      __glibcxx_function_requires(_OutputIteratorConcept<_OutputIterator,
	    typename iterator_traits<_InputIterator2>::value_type>)
      __glibcxx_function_requires(_BinaryPredicateConcept<_Compare,
	    typename iterator_traits<_InputIterator1>::value_type,
	    typename iterator_traits<_InputIterator2>::value_type>)
      __glibcxx_function_requires(_BinaryPredicateConcept<_Compare,
	    typename iterator_traits<_InputIterator2>::value_type,
	    typename iterator_traits<_InputIterator1>::value_type>)
      __glibcxx_requires_sorted_set_pred(__first1, __last1, __first2, __comp);
      __glibcxx_requires_sorted_set_pred(__first2, __last2, __first1, __comp);
      __glibcxx_requires_irreflexive_pred2(__first1, __last1, __comp);
      __glibcxx_requires_irreflexive_pred2(__first2, __last2, __comp);

      return _GLIBCXX_STD_A::__set_union(__first1, __last1,
				__first2, __last2, __result,
				__gnu_cxx::__ops::__iter_comp_iter(__comp));
    }

  template<typename _InputIterator1, typename _InputIterator2,
	   typename _OutputIterator,
	   typename _Compare>
    _GLIBCXX20_CONSTEXPR
    _OutputIterator
    __set_intersection(_InputIterator1 __first1, _InputIterator1 __last1,
		       _InputIterator2 __first2, _InputIterator2 __last2,
		       _OutputIterator __result, _Compare __comp)
    {
      while (__first1 != __last1 && __first2 != __last2)
	if (__comp(__first1, __first2))
	  ++__first1;
	else if (__comp(__first2, __first1))
	  ++__first2;
	else
	  {
	    *__result = *__first1;
	    ++__first1;
	    ++__first2;
	    ++__result;
	  }
      return __result;
    }

  /**
   *  @brief Return the intersection of two sorted ranges.
   *  @ingroup set_algorithms
   *  @param  __first1  Start of first range.
   *  @param  __last1   End of first range.
   *  @param  __first2  Start of second range.
   *  @param  __last2   End of second range.
   *  @param  __result  Start of output range.
   *  @return  End of the output range.
   *  @ingroup set_algorithms
   *
   *  This operation iterates over both ranges, copying elements present in
   *  both ranges in order to the output range.  Iterators increment for each
   *  range.  When the current element of one range is less than the other,
   *  that iterator advances.  If an element is contained in both ranges, the
   *  element from the first range is copied and both ranges advance.  The
   *  output range may not overlap either input range.
  */
  template<typename _InputIterator1, typename _InputIterator2,
	   typename _OutputIterator>
    _GLIBCXX20_CONSTEXPR
    inline _OutputIterator
    set_intersection(_InputIterator1 __first1, _InputIterator1 __last1,
		     _InputIterator2 __first2, _InputIterator2 __last2,
		     _OutputIterator __result)
    {
      // concept requirements
      __glibcxx_function_requires(_InputIteratorConcept<_InputIterator1>)
      __glibcxx_function_requires(_InputIteratorConcept<_InputIterator2>)
      __glibcxx_function_requires(_OutputIteratorConcept<_OutputIterator,
	    typename iterator_traits<_InputIterator1>::value_type>)
      __glibcxx_function_requires(_LessThanOpConcept<
	    typename iterator_traits<_InputIterator1>::value_type,
	    typename iterator_traits<_InputIterator2>::value_type>)
      __glibcxx_function_requires(_LessThanOpConcept<
	    typename iterator_traits<_InputIterator2>::value_type,
	    typename iterator_traits<_InputIterator1>::value_type>)
      __glibcxx_requires_sorted_set(__first1, __last1, __first2);
      __glibcxx_requires_sorted_set(__first2, __last2, __first1);
      __glibcxx_requires_irreflexive2(__first1, __last1);
      __glibcxx_requires_irreflexive2(__first2, __last2);

      return _GLIBCXX_STD_A::__set_intersection(__first1, __last1,
				     __first2, __last2, __result,
				     __gnu_cxx::__ops::__iter_less_iter());
    }

  /**
   *  @brief Return the intersection of two sorted ranges using comparison
   *  functor.
   *  @ingroup set_algorithms
   *  @param  __first1  Start of first range.
   *  @param  __last1   End of first range.
   *  @param  __first2  Start of second range.
   *  @param  __last2   End of second range.
   *  @param  __result  Start of output range.
   *  @param  __comp    The comparison functor.
   *  @return  End of the output range.
   *  @ingroup set_algorithms
   *
   *  This operation iterates over both ranges, copying elements present in
   *  both ranges in order to the output range.  Iterators increment for each
   *  range.  When the current element of one range is less than the other
   *  according to @p __comp, that iterator advances.  If an element is
   *  contained in both ranges according to @p __comp, the element from the
   *  first range is copied and both ranges advance.  The output range may not
   *  overlap either input range.
  */
  template<typename _InputIterator1, typename _InputIterator2,
	   typename _OutputIterator, typename _Compare>
    _GLIBCXX20_CONSTEXPR
    inline _OutputIterator
    set_intersection(_InputIterator1 __first1, _InputIterator1 __last1,
		     _InputIterator2 __first2, _InputIterator2 __last2,
		     _OutputIterator __result, _Compare __comp)
    {
      // concept requirements
      __glibcxx_function_requires(_InputIteratorConcept<_InputIterator1>)
      __glibcxx_function_requires(_InputIteratorConcept<_InputIterator2>)
      __glibcxx_function_requires(_OutputIteratorConcept<_OutputIterator,
	    typename iterator_traits<_InputIterator1>::value_type>)
      __glibcxx_function_requires(_BinaryPredicateConcept<_Compare,
	    typename iterator_traits<_InputIterator1>::value_type,
	    typename iterator_traits<_InputIterator2>::value_type>)
      __glibcxx_function_requires(_BinaryPredicateConcept<_Compare,
	    typename iterator_traits<_InputIterator2>::value_type,
	    typename iterator_traits<_InputIterator1>::value_type>)
      __glibcxx_requires_sorted_set_pred(__first1, __last1, __first2, __comp);
      __glibcxx_requires_sorted_set_pred(__first2, __last2, __first1, __comp);
      __glibcxx_requires_irreflexive_pred2(__first1, __last1, __comp);
      __glibcxx_requires_irreflexive_pred2(__first2, __last2, __comp);

      return _GLIBCXX_STD_A::__set_intersection(__first1, __last1,
				__first2, __last2, __result,
				__gnu_cxx::__ops::__iter_comp_iter(__comp));
    }

  template<typename _InputIterator1, typename _InputIterator2,
	   typename _OutputIterator,
	   typename _Compare>
    _GLIBCXX20_CONSTEXPR
    _OutputIterator
    __set_difference(_InputIterator1 __first1, _InputIterator1 __last1,
		     _InputIterator2 __first2, _InputIterator2 __last2,
		     _OutputIterator __result, _Compare __comp)
    {
      while (__first1 != __last1 && __first2 != __last2)
	if (__comp(__first1, __first2))
	  {
	    *__result = *__first1;
	    ++__first1;
	    ++__result;
	  }
	else if (__comp(__first2, __first1))
	  ++__first2;
	else
	  {
	    ++__first1;
	    ++__first2;
	  }
      return std::copy(__first1, __last1, __result);
    }

  /**
   *  @brief Return the difference of two sorted ranges.
   *  @ingroup set_algorithms
   *  @param  __first1  Start of first range.
   *  @param  __last1   End of first range.
   *  @param  __first2  Start of second range.
   *  @param  __last2   End of second range.
   *  @param  __result  Start of output range.
   *  @return  End of the output range.
   *  @ingroup set_algorithms
   *
   *  This operation iterates over both ranges, copying elements present in
   *  the first range but not the second in order to the output range.
   *  Iterators increment for each range.  When the current element of the
   *  first range is less than the second, that element is copied and the
   *  iterator advances.  If the current element of the second range is less,
   *  the iterator advances, but no element is copied.  If an element is
   *  contained in both ranges, no elements are copied and both ranges
   *  advance.  The output range may not overlap either input range.
  */
  template<typename _InputIterator1, typename _InputIterator2,
	   typename _OutputIterator>
    _GLIBCXX20_CONSTEXPR
    inline _OutputIterator
    set_difference(_InputIterator1 __first1, _InputIterator1 __last1,
		   _InputIterator2 __first2, _InputIterator2 __last2,
		   _OutputIterator __result)
    {
      // concept requirements
      __glibcxx_function_requires(_InputIteratorConcept<_InputIterator1>)
      __glibcxx_function_requires(_InputIteratorConcept<_InputIterator2>)
      __glibcxx_function_requires(_OutputIteratorConcept<_OutputIterator,
	    typename iterator_traits<_InputIterator1>::value_type>)
      __glibcxx_function_requires(_LessThanOpConcept<
	    typename iterator_traits<_InputIterator1>::value_type,
	    typename iterator_traits<_InputIterator2>::value_type>)
      __glibcxx_function_requires(_LessThanOpConcept<
	    typename iterator_traits<_InputIterator2>::value_type,
	    typename iterator_traits<_InputIterator1>::value_type>)	
      __glibcxx_requires_sorted_set(__first1, __last1, __first2);
      __glibcxx_requires_sorted_set(__first2, __last2, __first1);
      __glibcxx_requires_irreflexive2(__first1, __last1);
      __glibcxx_requires_irreflexive2(__first2, __last2);

      return _GLIBCXX_STD_A::__set_difference(__first1, __last1,
				   __first2, __last2, __result,
				   __gnu_cxx::__ops::__iter_less_iter());
    }

  /**
   *  @brief  Return the difference of two sorted ranges using comparison
   *  functor.
   *  @ingroup set_algorithms
   *  @param  __first1  Start of first range.
   *  @param  __last1   End of first range.
   *  @param  __first2  Start of second range.
   *  @param  __last2   End of second range.
   *  @param  __result  Start of output range.
   *  @param  __comp    The comparison functor.
   *  @return  End of the output range.
   *  @ingroup set_algorithms
   *
   *  This operation iterates over both ranges, copying elements present in
   *  the first range but not the second in order to the output range.
   *  Iterators increment for each range.  When the current element of the
   *  first range is less than the second according to @p __comp, that element
   *  is copied and the iterator advances.  If the current element of the
   *  second range is less, no element is copied and the iterator advances.
   *  If an element is contained in both ranges according to @p __comp, no
   *  elements are copied and both ranges advance.  The output range may not
   *  overlap either input range.
  */
  template<typename _InputIterator1, typename _InputIterator2,
	   typename _OutputIterator, typename _Compare>
    _GLIBCXX20_CONSTEXPR
    inline _OutputIterator
    set_difference(_InputIterator1 __first1, _InputIterator1 __last1,
		   _InputIterator2 __first2, _InputIterator2 __last2,
		   _OutputIterator __result, _Compare __comp)
    {
      // concept requirements
      __glibcxx_function_requires(_InputIteratorConcept<_InputIterator1>)
      __glibcxx_function_requires(_InputIteratorConcept<_InputIterator2>)
      __glibcxx_function_requires(_OutputIteratorConcept<_OutputIterator,
	    typename iterator_traits<_InputIterator1>::value_type>)
      __glibcxx_function_requires(_BinaryPredicateConcept<_Compare,
	    typename iterator_traits<_InputIterator1>::value_type,
	    typename iterator_traits<_InputIterator2>::value_type>)
      __glibcxx_function_requires(_BinaryPredicateConcept<_Compare,
	    typename iterator_traits<_InputIterator2>::value_type,
	    typename iterator_traits<_InputIterator1>::value_type>)
      __glibcxx_requires_sorted_set_pred(__first1, __last1, __first2, __comp);
      __glibcxx_requires_sorted_set_pred(__first2, __last2, __first1, __comp);
      __glibcxx_requires_irreflexive_pred2(__first1, __last1, __comp);
      __glibcxx_requires_irreflexive_pred2(__first2, __last2, __comp);

      return _GLIBCXX_STD_A::__set_difference(__first1, __last1,
				   __first2, __last2, __result,
				   __gnu_cxx::__ops::__iter_comp_iter(__comp));
    }

  template<typename _InputIterator1, typename _InputIterator2,
	   typename _OutputIterator,
	   typename _Compare>
    _GLIBCXX20_CONSTEXPR
    _OutputIterator
    __set_symmetric_difference(_InputIterator1 __first1,
			       _InputIterator1 __last1,
			       _InputIterator2 __first2,
			       _InputIterator2 __last2,
			       _OutputIterator __result,
			       _Compare __comp)
    {
      while (__first1 != __last1 && __first2 != __last2)
	if (__comp(__first1, __first2))
	  {
	    *__result = *__first1;
	    ++__first1;
	    ++__result;
	  }
	else if (__comp(__first2, __first1))
	  {
	    *__result = *__first2;
	    ++__first2;
	    ++__result;
	  }
	else
	  {
	    ++__first1;
	    ++__first2;
	  }
      return std::copy(__first2, __last2, 
		       std::copy(__first1, __last1, __result));
    }

  /**
   *  @brief  Return the symmetric difference of two sorted ranges.
   *  @ingroup set_algorithms
   *  @param  __first1  Start of first range.
   *  @param  __last1   End of first range.
   *  @param  __first2  Start of second range.
   *  @param  __last2   End of second range.
   *  @param  __result  Start of output range.
   *  @return  End of the output range.
   *  @ingroup set_algorithms
   *
   *  This operation iterates over both ranges, copying elements present in
   *  one range but not the other in order to the output range.  Iterators
   *  increment for each range.  When the current element of one range is less
   *  than the other, that element is copied and the iterator advances.  If an
   *  element is contained in both ranges, no elements are copied and both
   *  ranges advance.  The output range may not overlap either input range.
  */
  template<typename _InputIterator1, typename _InputIterator2,
	   typename _OutputIterator>
    _GLIBCXX20_CONSTEXPR
    inline _OutputIterator
    set_symmetric_difference(_InputIterator1 __first1, _InputIterator1 __last1,
			     _InputIterator2 __first2, _InputIterator2 __last2,
			     _OutputIterator __result)
    {
      // concept requirements
      __glibcxx_function_requires(_InputIteratorConcept<_InputIterator1>)
      __glibcxx_function_requires(_InputIteratorConcept<_InputIterator2>)
      __glibcxx_function_requires(_OutputIteratorConcept<_OutputIterator,
	    typename iterator_traits<_InputIterator1>::value_type>)
      __glibcxx_function_requires(_OutputIteratorConcept<_OutputIterator,
	    typename iterator_traits<_InputIterator2>::value_type>)
      __glibcxx_function_requires(_LessThanOpConcept<
	    typename iterator_traits<_InputIterator1>::value_type,
	    typename iterator_traits<_InputIterator2>::value_type>)
      __glibcxx_function_requires(_LessThanOpConcept<
	    typename iterator_traits<_InputIterator2>::value_type,
	    typename iterator_traits<_InputIterator1>::value_type>)	
      __glibcxx_requires_sorted_set(__first1, __last1, __first2);
      __glibcxx_requires_sorted_set(__first2, __last2, __first1);
      __glibcxx_requires_irreflexive2(__first1, __last1);
      __glibcxx_requires_irreflexive2(__first2, __last2);

      return _GLIBCXX_STD_A::__set_symmetric_difference(__first1, __last1,
					__first2, __last2, __result,
					__gnu_cxx::__ops::__iter_less_iter());
    }

  /**
   *  @brief  Return the symmetric difference of two sorted ranges using
   *  comparison functor.
   *  @ingroup set_algorithms
   *  @param  __first1  Start of first range.
   *  @param  __last1   End of first range.
   *  @param  __first2  Start of second range.
   *  @param  __last2   End of second range.
   *  @param  __result  Start of output range.
   *  @param  __comp    The comparison functor.
   *  @return  End of the output range.
   *  @ingroup set_algorithms
   *
   *  This operation iterates over both ranges, copying elements present in
   *  one range but not the other in order to the output range.  Iterators
   *  increment for each range.  When the current element of one range is less
   *  than the other according to @p comp, that element is copied and the
   *  iterator advances.  If an element is contained in both ranges according
   *  to @p __comp, no elements are copied and both ranges advance.  The output
   *  range may not overlap either input range.
  */
  template<typename _InputIterator1, typename _InputIterator2,
	   typename _OutputIterator, typename _Compare>
    _GLIBCXX20_CONSTEXPR
    inline _OutputIterator
    set_symmetric_difference(_InputIterator1 __first1, _InputIterator1 __last1,
			     _InputIterator2 __first2, _InputIterator2 __last2,
			     _OutputIterator __result,
			     _Compare __comp)
    {
      // concept requirements
      __glibcxx_function_requires(_InputIteratorConcept<_InputIterator1>)
      __glibcxx_function_requires(_InputIteratorConcept<_InputIterator2>)
      __glibcxx_function_requires(_OutputIteratorConcept<_OutputIterator,
	    typename iterator_traits<_InputIterator1>::value_type>)
      __glibcxx_function_requires(_OutputIteratorConcept<_OutputIterator,
	    typename iterator_traits<_InputIterator2>::value_type>)
      __glibcxx_function_requires(_BinaryPredicateConcept<_Compare,
	    typename iterator_traits<_InputIterator1>::value_type,
	    typename iterator_traits<_InputIterator2>::value_type>)
      __glibcxx_function_requires(_BinaryPredicateConcept<_Compare,
	    typename iterator_traits<_InputIterator2>::value_type,
	    typename iterator_traits<_InputIterator1>::value_type>)
      __glibcxx_requires_sorted_set_pred(__first1, __last1, __first2, __comp);
      __glibcxx_requires_sorted_set_pred(__first2, __last2, __first1, __comp);
      __glibcxx_requires_irreflexive_pred2(__first1, __last1, __comp);
      __glibcxx_requires_irreflexive_pred2(__first2, __last2, __comp);

      return _GLIBCXX_STD_A::__set_symmetric_difference(__first1, __last1,
				__first2, __last2, __result,
				__gnu_cxx::__ops::__iter_comp_iter(__comp));
    }

  template<typename _ForwardIterator, typename _Compare>
    _GLIBCXX14_CONSTEXPR
    _ForwardIterator
    __min_element(_ForwardIterator __first, _ForwardIterator __last,
		  _Compare __comp)
    {
      if (__first == __last)
	return __first;
      _ForwardIterator __result = __first;
      while (++__first != __last)
	if (__comp(__first, __result))
	  __result = __first;
      return __result;
    }

  /**
   *  @brief  Return the minimum element in a range.
   *  @ingroup sorting_algorithms
   *  @param  __first  Start of range.
   *  @param  __last   End of range.
   *  @return  Iterator referencing the first instance of the smallest value.
  */
  template<typename _ForwardIterator>
    _GLIBCXX14_CONSTEXPR
    _ForwardIterator
    inline min_element(_ForwardIterator __first, _ForwardIterator __last)
    {
      // concept requirements
      __glibcxx_function_requires(_ForwardIteratorConcept<_ForwardIterator>)
      __glibcxx_function_requires(_LessThanComparableConcept<
	    typename iterator_traits<_ForwardIterator>::value_type>)
      __glibcxx_requires_valid_range(__first, __last);
      __glibcxx_requires_irreflexive(__first, __last);

      return _GLIBCXX_STD_A::__min_element(__first, __last,
				__gnu_cxx::__ops::__iter_less_iter());
    }

  /**
   *  @brief  Return the minimum element in a range using comparison functor.
   *  @ingroup sorting_algorithms
   *  @param  __first  Start of range.
   *  @param  __last   End of range.
   *  @param  __comp   Comparison functor.
   *  @return  Iterator referencing the first instance of the smallest value
   *  according to __comp.
  */
  template<typename _ForwardIterator, typename _Compare>
    _GLIBCXX14_CONSTEXPR
    inline _ForwardIterator
    min_element(_ForwardIterator __first, _ForwardIterator __last,
		_Compare __comp)
    {
      // concept requirements
      __glibcxx_function_requires(_ForwardIteratorConcept<_ForwardIterator>)
      __glibcxx_function_requires(_BinaryPredicateConcept<_Compare,
	    typename iterator_traits<_ForwardIterator>::value_type,
	    typename iterator_traits<_ForwardIterator>::value_type>)
      __glibcxx_requires_valid_range(__first, __last);
      __glibcxx_requires_irreflexive_pred(__first, __last, __comp);

      return _GLIBCXX_STD_A::__min_element(__first, __last,
				__gnu_cxx::__ops::__iter_comp_iter(__comp));
    }

  template<typename _ForwardIterator, typename _Compare>
    _GLIBCXX14_CONSTEXPR
    _ForwardIterator
    __max_element(_ForwardIterator __first, _ForwardIterator __last,
		  _Compare __comp)
    {
      if (__first == __last) return __first;
      _ForwardIterator __result = __first;
      while (++__first != __last)
	if (__comp(__result, __first))
	  __result = __first;
      return __result;
    }

  /**
   *  @brief  Return the maximum element in a range.
   *  @ingroup sorting_algorithms
   *  @param  __first  Start of range.
   *  @param  __last   End of range.
   *  @return  Iterator referencing the first instance of the largest value.
  */
  template<typename _ForwardIterator>
    _GLIBCXX14_CONSTEXPR
    inline _ForwardIterator
    max_element(_ForwardIterator __first, _ForwardIterator __last)
    {
      // concept requirements
      __glibcxx_function_requires(_ForwardIteratorConcept<_ForwardIterator>)
      __glibcxx_function_requires(_LessThanComparableConcept<
	    typename iterator_traits<_ForwardIterator>::value_type>)
      __glibcxx_requires_valid_range(__first, __last);
      __glibcxx_requires_irreflexive(__first, __last);

      return _GLIBCXX_STD_A::__max_element(__first, __last,
				__gnu_cxx::__ops::__iter_less_iter());
    }

  /**
   *  @brief  Return the maximum element in a range using comparison functor.
   *  @ingroup sorting_algorithms
   *  @param  __first  Start of range.
   *  @param  __last   End of range.
   *  @param  __comp   Comparison functor.
   *  @return  Iterator referencing the first instance of the largest value
   *  according to __comp.
  */
  template<typename _ForwardIterator, typename _Compare>
    _GLIBCXX14_CONSTEXPR
    inline _ForwardIterator
    max_element(_ForwardIterator __first, _ForwardIterator __last,
		_Compare __comp)
    {
      // concept requirements
      __glibcxx_function_requires(_ForwardIteratorConcept<_ForwardIterator>)
      __glibcxx_function_requires(_BinaryPredicateConcept<_Compare,
	    typename iterator_traits<_ForwardIterator>::value_type,
	    typename iterator_traits<_ForwardIterator>::value_type>)
      __glibcxx_requires_valid_range(__first, __last);
      __glibcxx_requires_irreflexive_pred(__first, __last, __comp);

      return _GLIBCXX_STD_A::__max_element(__first, __last,
				__gnu_cxx::__ops::__iter_comp_iter(__comp));
    }

#if __cplusplus >= 201402L
  /// Reservoir sampling algorithm.
  template<typename _InputIterator, typename _RandomAccessIterator,
           typename _Size, typename _UniformRandomBitGenerator>
    _RandomAccessIterator
    __sample(_InputIterator __first, _InputIterator __last, input_iterator_tag,
	     _RandomAccessIterator __out, random_access_iterator_tag,
	     _Size __n, _UniformRandomBitGenerator&& __g)
    {
      using __distrib_type = uniform_int_distribution<_Size>;
      using __param_type = typename __distrib_type::param_type;
      __distrib_type __d{};
      _Size __sample_sz = 0;
      while (__first != __last && __sample_sz != __n)
	{
	  __out[__sample_sz++] = *__first;
	  ++__first;
	}
      for (auto __pop_sz = __sample_sz; __first != __last;
	  ++__first, (void) ++__pop_sz)
	{
	  const auto __k = __d(__g, __param_type{0, __pop_sz});
	  if (__k < __n)
	    __out[__k] = *__first;
	}
      return __out + __sample_sz;
    }

  /// Selection sampling algorithm.
  template<typename _ForwardIterator, typename _OutputIterator, typename _Cat,
           typename _Size, typename _UniformRandomBitGenerator>
    _OutputIterator
    __sample(_ForwardIterator __first, _ForwardIterator __last,
	     forward_iterator_tag,
	     _OutputIterator __out, _Cat,
	     _Size __n, _UniformRandomBitGenerator&& __g)
    {
      using __distrib_type = uniform_int_distribution<_Size>;
      using __param_type = typename __distrib_type::param_type;
      using _USize = make_unsigned_t<_Size>;
      using _Gen = remove_reference_t<_UniformRandomBitGenerator>;
      using __uc_type = common_type_t<typename _Gen::result_type, _USize>;

      if (__first == __last)
	return __out;

      __distrib_type __d{};
      _Size __unsampled_sz = std::distance(__first, __last);
      __n = std::min(__n, __unsampled_sz);

      // If possible, we use __gen_two_uniform_ints to efficiently produce
      // two random numbers using a single distribution invocation:

      const __uc_type __urngrange = __g.max() - __g.min();
      if (__urngrange / __uc_type(__unsampled_sz) >= __uc_type(__unsampled_sz))
        // I.e. (__urngrange >= __unsampled_sz * __unsampled_sz) but without
	// wrapping issues.
        {
	  while (__n != 0 && __unsampled_sz >= 2)
	    {
	      const pair<_Size, _Size> __p =
		__gen_two_uniform_ints(__unsampled_sz, __unsampled_sz - 1, __g);

	      --__unsampled_sz;
	      if (__p.first < __n)
		{
		  *__out++ = *__first;
		  --__n;
		}

	      ++__first;

	      if (__n == 0) break;

	      --__unsampled_sz;
	      if (__p.second < __n)
		{
		  *__out++ = *__first;
		  --__n;
		}

	      ++__first;
	    }
        }

      // The loop above is otherwise equivalent to this one-at-a-time version:

      for (; __n != 0; ++__first)
	if (__d(__g, __param_type{0, --__unsampled_sz}) < __n)
	  {
	    *__out++ = *__first;
	    --__n;
	  }
      return __out;
    }

#if __cplusplus > 201402L
#define __cpp_lib_sample 201603
  /// Take a random sample from a population.
  template<typename _PopulationIterator, typename _SampleIterator,
           typename _Distance, typename _UniformRandomBitGenerator>
    _SampleIterator
    sample(_PopulationIterator __first, _PopulationIterator __last,
	   _SampleIterator __out, _Distance __n,
	   _UniformRandomBitGenerator&& __g)
    {
      using __pop_cat = typename
	std::iterator_traits<_PopulationIterator>::iterator_category;
      using __samp_cat = typename
	std::iterator_traits<_SampleIterator>::iterator_category;

      static_assert(
	  __or_<is_convertible<__pop_cat, forward_iterator_tag>,
		is_convertible<__samp_cat, random_access_iterator_tag>>::value,
	  "output range must use a RandomAccessIterator when input range"
	  " does not meet the ForwardIterator requirements");

      static_assert(is_integral<_Distance>::value,
		    "sample size must be an integer type");

      typename iterator_traits<_PopulationIterator>::difference_type __d = __n;
      return _GLIBCXX_STD_A::
	__sample(__first, __last, __pop_cat{}, __out, __samp_cat{}, __d,
		 std::forward<_UniformRandomBitGenerator>(__g));
    }
#endif // C++17
#endif // C++14

_GLIBCXX_END_NAMESPACE_ALGO
_GLIBCXX_END_NAMESPACE_VERSION
} // namespace std

#endif /* _STL_ALGO_H */<|MERGE_RESOLUTION|>--- conflicted
+++ resolved
@@ -1,10 +1,6 @@
 // Algorithm implementation -*- C++ -*-
 
-<<<<<<< HEAD
-// Copyright (C) 2001-2019 Free Software Foundation, Inc.
-=======
 // Copyright (C) 2001-2020 Free Software Foundation, Inc.
->>>>>>> e2aa5677
 //
 // This file is part of the GNU ISO C++ Library.  This library is free
 // software; you can redistribute it and/or modify it under the
@@ -3863,18 +3859,11 @@
    *  If `__f` has a return value it is ignored.
   */
   template<typename _InputIterator, typename _Size, typename _Function>
-<<<<<<< HEAD
+    _GLIBCXX20_CONSTEXPR
     _InputIterator
     for_each_n(_InputIterator __first, _Size __n, _Function __f)
     {
-      typename iterator_traits<_InputIterator>::difference_type __n2 = __n;
-=======
-    _GLIBCXX20_CONSTEXPR
-    _InputIterator
-    for_each_n(_InputIterator __first, _Size __n, _Function __f)
-    {
       auto __n2 = std::__size_to_integer(__n);
->>>>>>> e2aa5677
       using _Cat = typename iterator_traits<_InputIterator>::iterator_category;
       if constexpr (is_base_of_v<random_access_iterator_tag, _Cat>)
 	{
