// wstring_convert implementation -*- C++ -*-

<<<<<<< HEAD
// Copyright (C) 2015-2019 Free Software Foundation, Inc.
=======
// Copyright (C) 2015-2020 Free Software Foundation, Inc.
>>>>>>> 9e014010
//
// This file is part of the GNU ISO C++ Library.  This library is free
// software; you can redistribute it and/or modify it under the
// terms of the GNU General Public License as published by the
// Free Software Foundation; either version 3, or (at your option)
// any later version.

// This library is distributed in the hope that it will be useful,
// but WITHOUT ANY WARRANTY; without even the implied warranty of
// MERCHANTABILITY or FITNESS FOR A PARTICULAR PURPOSE.  See the
// GNU General Public License for more details.

// Under Section 7 of GPL version 3, you are granted additional
// permissions described in the GCC Runtime Library Exception, version
// 3.1, as published by the Free Software Foundation.

// You should have received a copy of the GNU General Public License and
// a copy of the GCC Runtime Library Exception along with this program;
// see the files COPYING3 and COPYING.RUNTIME respectively.  If not, see
// <http://www.gnu.org/licenses/>.

/** @file bits/locale_conv.h
 *  This is an internal header file, included by other library headers.
 *  Do not attempt to use it directly. @headername{locale}
 */

#ifndef _LOCALE_CONV_H
#define _LOCALE_CONV_H 1

#if __cplusplus < 201103L
# include <bits/c++0x_warning.h>
#else

#include <streambuf>
#include <bits/stringfwd.h>
#include <bits/allocator.h>
#include <bits/codecvt.h>
#include <bits/unique_ptr.h>

namespace std _GLIBCXX_VISIBILITY(default)
{
_GLIBCXX_BEGIN_NAMESPACE_VERSION

  /**
   * @addtogroup locales
   * @{
   */

  template<typename _OutStr, typename _InChar, typename _Codecvt,
	   typename _State, typename _Fn>
    bool
    __do_str_codecvt(const _InChar* __first, const _InChar* __last,
		     _OutStr& __outstr, const _Codecvt& __cvt, _State& __state,
		     size_t& __count, _Fn __fn)
    {
      if (__first == __last)
	{
	  __outstr.clear();
	  __count = 0;
	  return true;
	}

      size_t __outchars = 0;
      auto __next = __first;
      const auto __maxlen = __cvt.max_length() + 1;

      codecvt_base::result __result;
      do
	{
	  __outstr.resize(__outstr.size() + (__last - __next) * __maxlen);
	  auto __outnext = &__outstr.front() + __outchars;
	  auto const __outlast = &__outstr.back() + 1;
	  __result = (__cvt.*__fn)(__state, __next, __last, __next,
					__outnext, __outlast, __outnext);
	  __outchars = __outnext - &__outstr.front();
	}
      while (__result == codecvt_base::partial && __next != __last
	     && ptrdiff_t(__outstr.size() - __outchars) < __maxlen);

      if (__result == codecvt_base::error)
	{
	  __count = __next - __first;
	  return false;
	}

      // The codecvt facet will only return noconv when the types are
      // the same, so avoid instantiating basic_string::assign otherwise
      if _GLIBCXX17_CONSTEXPR (is_same<typename _Codecvt::intern_type,
				       typename _Codecvt::extern_type>())
	if (__result == codecvt_base::noconv)
	  {
	    __outstr.assign(__first, __last);
	    __count = __last - __first;
	    return true;
	  }

      __outstr.resize(__outchars);
      __count = __next - __first;
      return true;
    }

  // Convert narrow character string to wide.
  template<typename _CharT, typename _Traits, typename _Alloc, typename _State>
    inline bool
    __str_codecvt_in(const char* __first, const char* __last,
		     basic_string<_CharT, _Traits, _Alloc>& __outstr,
		     const codecvt<_CharT, char, _State>& __cvt,
		     _State& __state, size_t& __count)
    {
      using _Codecvt = codecvt<_CharT, char, _State>;
      using _ConvFn
	= codecvt_base::result
	  (_Codecvt::*)(_State&, const char*, const char*, const char*&,
			_CharT*, _CharT*, _CharT*&) const;
      _ConvFn __fn = &codecvt<_CharT, char, _State>::in;
      return __do_str_codecvt(__first, __last, __outstr, __cvt, __state,
			      __count, __fn);
    }

  // As above, but with no __count parameter
  template<typename _CharT, typename _Traits, typename _Alloc, typename _State>
    inline bool
    __str_codecvt_in(const char* __first, const char* __last,
		     basic_string<_CharT, _Traits, _Alloc>& __outstr,
		     const codecvt<_CharT, char, _State>& __cvt)
    {
      _State __state = {};
      size_t __n;
      return __str_codecvt_in(__first, __last, __outstr, __cvt, __state, __n);
    }

  // As above, but returns false for partial conversion
  template<typename _CharT, typename _Traits, typename _Alloc, typename _State>
    inline bool
    __str_codecvt_in_all(const char* __first, const char* __last,
			 basic_string<_CharT, _Traits, _Alloc>& __outstr,
			 const codecvt<_CharT, char, _State>& __cvt)
    {
      _State __state = {};
      size_t __n;
      return __str_codecvt_in(__first, __last, __outstr, __cvt, __state, __n)
<<<<<<< HEAD
	&& (__n == (__last - __first));
=======
	&& (__n == size_t(__last - __first));
>>>>>>> 9e014010
    }

  // Convert wide character string to narrow.
  template<typename _CharT, typename _Traits, typename _Alloc, typename _State>
    inline bool
    __str_codecvt_out(const _CharT* __first, const _CharT* __last,
		      basic_string<char, _Traits, _Alloc>& __outstr,
		      const codecvt<_CharT, char, _State>& __cvt,
		      _State& __state, size_t& __count)
    {
      using _Codecvt = codecvt<_CharT, char, _State>;
      using _ConvFn
	= codecvt_base::result
	  (_Codecvt::*)(_State&, const _CharT*, const _CharT*, const _CharT*&,
			char*, char*, char*&) const;
      _ConvFn __fn = &codecvt<_CharT, char, _State>::out;
      return __do_str_codecvt(__first, __last, __outstr, __cvt, __state,
			      __count, __fn);
    }

  // As above, but with no __count parameter
  template<typename _CharT, typename _Traits, typename _Alloc, typename _State>
    inline bool
    __str_codecvt_out(const _CharT* __first, const _CharT* __last,
		      basic_string<char, _Traits, _Alloc>& __outstr,
		      const codecvt<_CharT, char, _State>& __cvt)
    {
      _State __state = {};
      size_t __n;
      return __str_codecvt_out(__first, __last, __outstr, __cvt, __state, __n);
    }

  // As above, but returns false for partial conversions
  template<typename _CharT, typename _Traits, typename _Alloc, typename _State>
    inline bool
    __str_codecvt_out_all(const _CharT* __first, const _CharT* __last,
			  basic_string<char, _Traits, _Alloc>& __outstr,
			  const codecvt<_CharT, char, _State>& __cvt)
    {
      _State __state = {};
      size_t __n;
      return __str_codecvt_out(__first, __last, __outstr, __cvt, __state, __n)
<<<<<<< HEAD
	&& (__n == (__last - __first));
=======
	&& (__n == size_t(__last - __first));
>>>>>>> 9e014010
    }

#ifdef _GLIBCXX_USE_CHAR8_T

  // Convert wide character string to narrow.
  template<typename _CharT, typename _Traits, typename _Alloc, typename _State>
    inline bool
    __str_codecvt_out(const _CharT* __first, const _CharT* __last,
		      basic_string<char8_t, _Traits, _Alloc>& __outstr,
		      const codecvt<_CharT, char8_t, _State>& __cvt,
		      _State& __state, size_t& __count)
    {
      using _Codecvt = codecvt<_CharT, char8_t, _State>;
      using _ConvFn
	= codecvt_base::result
	  (_Codecvt::*)(_State&, const _CharT*, const _CharT*, const _CharT*&,
			char8_t*, char8_t*, char8_t*&) const;
      _ConvFn __fn = &codecvt<_CharT, char8_t, _State>::out;
      return __do_str_codecvt(__first, __last, __outstr, __cvt, __state,
			      __count, __fn);
    }

  template<typename _CharT, typename _Traits, typename _Alloc, typename _State>
    inline bool
    __str_codecvt_out(const _CharT* __first, const _CharT* __last,
		      basic_string<char8_t, _Traits, _Alloc>& __outstr,
		      const codecvt<_CharT, char8_t, _State>& __cvt)
    {
      _State __state = {};
      size_t __n;
      return __str_codecvt_out(__first, __last, __outstr, __cvt, __state, __n);
    }

#endif  // _GLIBCXX_USE_CHAR8_T

#ifdef _GLIBCXX_USE_WCHAR_T

_GLIBCXX_BEGIN_NAMESPACE_CXX11

  /// String conversions
  template<typename _Codecvt, typename _Elem = wchar_t,
	   typename _Wide_alloc = allocator<_Elem>,
	   typename _Byte_alloc = allocator<char>>
    class wstring_convert
    {
    public:
      typedef basic_string<char, char_traits<char>, _Byte_alloc>   byte_string;
      typedef basic_string<_Elem, char_traits<_Elem>, _Wide_alloc> wide_string;
      typedef typename _Codecvt::state_type 			   state_type;
      typedef typename wide_string::traits_type::int_type	   int_type;

      /// Default constructor.
      wstring_convert() : _M_cvt(new _Codecvt()) { }

      /** Constructor.
       *
       * @param  __pcvt The facet to use for conversions.
       *
       * Takes ownership of @p __pcvt and will delete it in the destructor.
       */
      explicit
      wstring_convert(_Codecvt* __pcvt) : _M_cvt(__pcvt)
      {
	if (!_M_cvt)
	  __throw_logic_error("wstring_convert");
      }

      /** Construct with an initial converstion state.
       *
       * @param  __pcvt The facet to use for conversions.
       * @param  __state Initial conversion state.
       *
       * Takes ownership of @p __pcvt and will delete it in the destructor.
       * The object's conversion state will persist between conversions.
       */
      wstring_convert(_Codecvt* __pcvt, state_type __state)
      : _M_cvt(__pcvt), _M_state(__state), _M_with_cvtstate(true)
      {
	if (!_M_cvt)
	  __throw_logic_error("wstring_convert");
      }

      /** Construct with error strings.
       *
       * @param  __byte_err A string to return on failed conversions.
       * @param  __wide_err A wide string to return on failed conversions.
       */
      explicit
      wstring_convert(const byte_string& __byte_err,
		      const wide_string& __wide_err = wide_string())
      : _M_cvt(new _Codecvt),
	_M_byte_err_string(__byte_err), _M_wide_err_string(__wide_err),
	_M_with_strings(true)
      {
	if (!_M_cvt)
	  __throw_logic_error("wstring_convert");
      }

      ~wstring_convert() = default;

      // _GLIBCXX_RESOLVE_LIB_DEFECTS
      // 2176. Special members for wstring_convert and wbuffer_convert
      wstring_convert(const wstring_convert&) = delete;
      wstring_convert& operator=(const wstring_convert&) = delete;

      /// @{ Convert from bytes.
      wide_string
      from_bytes(char __byte)
      {
	char __bytes[2] = { __byte };
	return from_bytes(__bytes, __bytes+1);
      }

      wide_string
      from_bytes(const char* __ptr)
      { return from_bytes(__ptr, __ptr+char_traits<char>::length(__ptr)); }

      wide_string
      from_bytes(const byte_string& __str)
      {
	auto __ptr = __str.data();
	return from_bytes(__ptr, __ptr + __str.size());
      }

      wide_string
      from_bytes(const char* __first, const char* __last)
      {
	if (!_M_with_cvtstate)
	  _M_state = state_type();
	wide_string __out{ _M_wide_err_string.get_allocator() };
	if (__str_codecvt_in(__first, __last, __out, *_M_cvt, _M_state,
			     _M_count))
	  return __out;
	if (_M_with_strings)
	  return _M_wide_err_string;
	__throw_range_error("wstring_convert::from_bytes");
      }
      /// @}

      /// @{ Convert to bytes.
      byte_string
      to_bytes(_Elem __wchar)
      {
	_Elem __wchars[2] = { __wchar };
	return to_bytes(__wchars, __wchars+1);
      }

      byte_string
      to_bytes(const _Elem* __ptr)
      {
	return to_bytes(__ptr, __ptr+wide_string::traits_type::length(__ptr));
      }

      byte_string
      to_bytes(const wide_string& __wstr)
      {
	auto __ptr = __wstr.data();
	return to_bytes(__ptr, __ptr + __wstr.size());
      }

      byte_string
      to_bytes(const _Elem* __first, const _Elem* __last)
      {
	if (!_M_with_cvtstate)
	  _M_state = state_type();
	byte_string __out{ _M_byte_err_string.get_allocator() };
	if (__str_codecvt_out(__first, __last, __out, *_M_cvt, _M_state,
			      _M_count))
	  return __out;
	if (_M_with_strings)
	  return _M_byte_err_string;
	__throw_range_error("wstring_convert::to_bytes");
      }
      /// @}

      // _GLIBCXX_RESOLVE_LIB_DEFECTS
      // 2174. wstring_convert::converted() should be noexcept
      /// The number of elements successfully converted in the last conversion.
      size_t converted() const noexcept { return _M_count; }

      /// The final conversion state of the last conversion.
      state_type state() const { return _M_state; }

    private:
      unique_ptr<_Codecvt>	_M_cvt;
      byte_string		_M_byte_err_string;
      wide_string		_M_wide_err_string;
      state_type		_M_state = state_type();
      size_t			_M_count = 0;
      bool			_M_with_cvtstate = false;
      bool			_M_with_strings = false;
    };

_GLIBCXX_END_NAMESPACE_CXX11

  /// Buffer conversions
  template<typename _Codecvt, typename _Elem = wchar_t,
	   typename _Tr = char_traits<_Elem>>
    class wbuffer_convert : public basic_streambuf<_Elem, _Tr>
    {
      typedef basic_streambuf<_Elem, _Tr> _Wide_streambuf;

    public:
      typedef typename _Codecvt::state_type state_type;

      /// Default constructor.
      wbuffer_convert() : wbuffer_convert(nullptr) { }

      /** Constructor.
       *
       * @param  __bytebuf The underlying byte stream buffer.
       * @param  __pcvt    The facet to use for conversions.
       * @param  __state   Initial conversion state.
       *
       * Takes ownership of @p __pcvt and will delete it in the destructor.
       */
      explicit
      wbuffer_convert(streambuf* __bytebuf, _Codecvt* __pcvt = new _Codecvt,
		      state_type __state = state_type())
      : _M_buf(__bytebuf), _M_cvt(__pcvt), _M_state(__state)
      {
	if (!_M_cvt)
	  __throw_logic_error("wbuffer_convert");

	_M_always_noconv = _M_cvt->always_noconv();

	if (_M_buf)
	  {
	    this->setp(_M_put_area, _M_put_area + _S_buffer_length);
	    this->setg(_M_get_area + _S_putback_length,
		       _M_get_area + _S_putback_length,
		       _M_get_area + _S_putback_length);
	  }
      }

      ~wbuffer_convert() = default;

      // _GLIBCXX_RESOLVE_LIB_DEFECTS
      // 2176. Special members for wstring_convert and wbuffer_convert
      wbuffer_convert(const wbuffer_convert&) = delete;
      wbuffer_convert& operator=(const wbuffer_convert&) = delete;

      streambuf* rdbuf() const noexcept { return _M_buf; }

      streambuf*
      rdbuf(streambuf *__bytebuf) noexcept
      {
	auto __prev = _M_buf;
	_M_buf = __bytebuf;
	return __prev;
      }

      /// The conversion state following the last conversion.
      state_type state() const noexcept { return _M_state; }

    protected:
      int
      sync()
      { return _M_buf && _M_conv_put() && !_M_buf->pubsync() ? 0 : -1; }

      typename _Wide_streambuf::int_type
      overflow(typename _Wide_streambuf::int_type __out)
      {
	if (!_M_buf || !_M_conv_put())
	  return _Tr::eof();
	else if (!_Tr::eq_int_type(__out, _Tr::eof()))
	  return this->sputc(__out);
	return _Tr::not_eof(__out);
      }

      typename _Wide_streambuf::int_type
      underflow()
      {
	if (!_M_buf)
	  return _Tr::eof();

	if (this->gptr() < this->egptr() || (_M_buf && _M_conv_get()))
	  return _Tr::to_int_type(*this->gptr());
	else
	  return _Tr::eof();
      }

      streamsize
      xsputn(const typename _Wide_streambuf::char_type* __s, streamsize __n)
      {
	if (!_M_buf || __n == 0)
	  return 0;
	streamsize __done = 0;
	do
	{
	  auto __nn = std::min<streamsize>(this->epptr() - this->pptr(),
					   __n - __done);
	  _Tr::copy(this->pptr(), __s + __done, __nn);
	  this->pbump(__nn);
	  __done += __nn;
	} while (__done < __n && _M_conv_put());
	return __done;
      }

    private:
      // fill the get area from converted contents of the byte stream buffer
      bool
      _M_conv_get()
      {
	const streamsize __pb1 = this->gptr() - this->eback();
	const streamsize __pb2 = _S_putback_length;
	const streamsize __npb = std::min(__pb1, __pb2);

	_Tr::move(_M_get_area + _S_putback_length - __npb,
		  this->gptr() - __npb, __npb);

	streamsize __nbytes = sizeof(_M_get_buf) - _M_unconv;
	__nbytes = std::min(__nbytes, _M_buf->in_avail());
	if (__nbytes < 1)
	  __nbytes = 1;
	__nbytes = _M_buf->sgetn(_M_get_buf + _M_unconv, __nbytes);
	if (__nbytes < 1)
	  return false;
	__nbytes += _M_unconv;

	// convert _M_get_buf into _M_get_area

	_Elem* __outbuf = _M_get_area + _S_putback_length;
	_Elem* __outnext = __outbuf;
	const char* __bnext = _M_get_buf;

	codecvt_base::result __result;
	if (_M_always_noconv)
	  __result = codecvt_base::noconv;
	else
	  {
	    _Elem* __outend = _M_get_area + _S_buffer_length;

	    __result = _M_cvt->in(_M_state,
				  __bnext, __bnext + __nbytes, __bnext,
				  __outbuf, __outend, __outnext);
	  }

	if (__result == codecvt_base::noconv)
	  {
	    // cast is safe because noconv means _Elem is same type as char
	    auto __get_buf = reinterpret_cast<const _Elem*>(_M_get_buf);
	    _Tr::copy(__outbuf, __get_buf, __nbytes);
	    _M_unconv = 0;
	    return true;
	  }

	if ((_M_unconv = _M_get_buf + __nbytes - __bnext))
	  char_traits<char>::move(_M_get_buf, __bnext, _M_unconv);

	this->setg(__outbuf, __outbuf, __outnext);

	return __result != codecvt_base::error;
      }

      // unused
      bool
      _M_put(...)
      { return false; }

      bool
      _M_put(const char* __p, streamsize __n)
      {
	if (_M_buf->sputn(__p, __n) < __n)
	  return false;
	return true;
      }

      // convert the put area and write to the byte stream buffer
      bool
      _M_conv_put()
      {
	_Elem* const __first = this->pbase();
	const _Elem* const __last = this->pptr();
	const streamsize __pending = __last - __first;

	if (_M_always_noconv)
	  return _M_put(__first, __pending);

	char __outbuf[2 * _S_buffer_length];

	const _Elem* __next = __first;
	const _Elem* __start;
	do
	  {
	    __start = __next;
	    char* __outnext = __outbuf;
	    char* const __outlast = __outbuf + sizeof(__outbuf);
	    auto __result = _M_cvt->out(_M_state, __next, __last, __next,
					__outnext, __outlast, __outnext);
	    if (__result == codecvt_base::error)
	      return false;
	    else if (__result == codecvt_base::noconv)
	      return _M_put(__next, __pending);

	    if (!_M_put(__outbuf, __outnext - __outbuf))
	      return false;
	  }
	while (__next != __last && __next != __start);

	if (__next != __last)
	  _Tr::move(__first, __next, __last - __next);

	this->pbump(__first - __next);
	return __next != __first;
      }

      streambuf*		_M_buf;
      unique_ptr<_Codecvt>	_M_cvt;
      state_type		_M_state;

      static const streamsize	_S_buffer_length = 32;
      static const streamsize	_S_putback_length = 3;
      _Elem                     _M_put_area[_S_buffer_length];
      _Elem                     _M_get_area[_S_buffer_length];
      streamsize		_M_unconv = 0;
      char			_M_get_buf[_S_buffer_length-_S_putback_length];
      bool			_M_always_noconv;
    };

#endif  // _GLIBCXX_USE_WCHAR_T

  /// @} group locales

_GLIBCXX_END_NAMESPACE_VERSION
} // namespace

#endif // __cplusplus

#endif /* _LOCALE_CONV_H */<|MERGE_RESOLUTION|>--- conflicted
+++ resolved
@@ -1,10 +1,6 @@
 // wstring_convert implementation -*- C++ -*-
 
-<<<<<<< HEAD
-// Copyright (C) 2015-2019 Free Software Foundation, Inc.
-=======
 // Copyright (C) 2015-2020 Free Software Foundation, Inc.
->>>>>>> 9e014010
 //
 // This file is part of the GNU ISO C++ Library.  This library is free
 // software; you can redistribute it and/or modify it under the
@@ -146,11 +142,7 @@
       _State __state = {};
       size_t __n;
       return __str_codecvt_in(__first, __last, __outstr, __cvt, __state, __n)
-<<<<<<< HEAD
-	&& (__n == (__last - __first));
-=======
 	&& (__n == size_t(__last - __first));
->>>>>>> 9e014010
     }
 
   // Convert wide character string to narrow.
@@ -193,11 +185,7 @@
       _State __state = {};
       size_t __n;
       return __str_codecvt_out(__first, __last, __outstr, __cvt, __state, __n)
-<<<<<<< HEAD
-	&& (__n == (__last - __first));
-=======
 	&& (__n == size_t(__last - __first));
->>>>>>> 9e014010
     }
 
 #ifdef _GLIBCXX_USE_CHAR8_T
