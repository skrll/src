--- conflicted
+++ resolved
@@ -1,10 +1,6 @@
 // List implementation -*- C++ -*-
 
-<<<<<<< HEAD
-// Copyright (C) 2001-2019 Free Software Foundation, Inc.
-=======
 // Copyright (C) 2001-2020 Free Software Foundation, Inc.
->>>>>>> 9e014010
 //
 // This file is part of the GNU ISO C++ Library.  This library is free
 // software; you can redistribute it and/or modify it under the
@@ -251,17 +247,11 @@
       operator==(const _Self& __x, const _Self& __y) _GLIBCXX_NOEXCEPT
       { return __x._M_node == __y._M_node; }
 
-<<<<<<< HEAD
-      friend bool
-      operator!=(const _Self& __x, const _Self& __y) _GLIBCXX_NOEXCEPT
-      { return __x._M_node != __y._M_node; }
-=======
 #if __cpp_impl_three_way_comparison < 201907L
       friend bool
       operator!=(const _Self& __x, const _Self& __y) _GLIBCXX_NOEXCEPT
       { return __x._M_node != __y._M_node; }
 #endif
->>>>>>> 9e014010
 
       // The only member points to the %list element.
       __detail::_List_node_base* _M_node;
@@ -343,17 +333,11 @@
       operator==(const _Self& __x, const _Self& __y) _GLIBCXX_NOEXCEPT
       { return __x._M_node == __y._M_node; }
 
-<<<<<<< HEAD
-      friend bool
-      operator!=(const _Self& __x, const _Self& __y) _GLIBCXX_NOEXCEPT
-      { return __x._M_node != __y._M_node; }
-=======
 #if __cpp_impl_three_way_comparison < 201907L
       friend bool
       operator!=(const _Self& __x, const _Self& __y) _GLIBCXX_NOEXCEPT
       { return __x._M_node != __y._M_node; }
 #endif
->>>>>>> 9e014010
 
       // The only member points to the %list element.
       const __detail::_List_node_base* _M_node;
