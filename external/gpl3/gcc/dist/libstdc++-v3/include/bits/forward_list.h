// <forward_list.h> -*- C++ -*-

<<<<<<< HEAD
// Copyright (C) 2008-2019 Free Software Foundation, Inc.
=======
// Copyright (C) 2008-2020 Free Software Foundation, Inc.
>>>>>>> e2aa5677
//
// This file is part of the GNU ISO C++ Library.  This library is free
// software; you can redistribute it and/or modify it under the
// terms of the GNU General Public License as published by the
// Free Software Foundation; either version 3, or (at your option)
// any later version.

// This library is distributed in the hope that it will be useful,
// but WITHOUT ANY WARRANTY; without even the implied warranty of
// MERCHANTABILITY or FITNESS FOR A PARTICULAR PURPOSE.  See the
// GNU General Public License for more details.

// Under Section 7 of GPL version 3, you are granted additional
// permissions described in the GCC Runtime Library Exception, version
// 3.1, as published by the Free Software Foundation.

// You should have received a copy of the GNU General Public License and
// a copy of the GCC Runtime Library Exception along with this program;
// see the files COPYING3 and COPYING.RUNTIME respectively.  If not, see
// <http://www.gnu.org/licenses/>.

/** @file bits/forward_list.h
 *  This is an internal header file, included by other library headers.
 *  Do not attempt to use it directly. @headername{forward_list}
 */

#ifndef _FORWARD_LIST_H
#define _FORWARD_LIST_H 1

#pragma GCC system_header

#include <initializer_list>
#include <bits/stl_iterator_base_types.h>
#include <bits/stl_iterator.h>
#include <bits/stl_algobase.h>
#include <bits/stl_function.h>
#include <bits/allocator.h>
#include <ext/alloc_traits.h>
#include <ext/aligned_buffer.h>

namespace std _GLIBCXX_VISIBILITY(default)
{
_GLIBCXX_BEGIN_NAMESPACE_VERSION
_GLIBCXX_BEGIN_NAMESPACE_CONTAINER

  /**
   *  @brief  A helper basic node class for %forward_list.
   *          This is just a linked list with nothing inside it.
   *          There are purely list shuffling utility methods here.
   */
  struct _Fwd_list_node_base
  {
    _Fwd_list_node_base() = default;
    _Fwd_list_node_base(_Fwd_list_node_base&& __x) noexcept
      : _M_next(__x._M_next)
    { __x._M_next = nullptr; }

    _Fwd_list_node_base(const _Fwd_list_node_base&) = delete;
    _Fwd_list_node_base& operator=(const _Fwd_list_node_base&) = delete;

    _Fwd_list_node_base&
    operator=(_Fwd_list_node_base&& __x) noexcept
    {
      _M_next = __x._M_next;
      __x._M_next = nullptr;
      return *this;
    }

    _Fwd_list_node_base* _M_next = nullptr;

    _Fwd_list_node_base*
    _M_transfer_after(_Fwd_list_node_base* __begin,
		      _Fwd_list_node_base* __end) noexcept
    {
      _Fwd_list_node_base* __keep = __begin->_M_next;
      if (__end)
	{
	  __begin->_M_next = __end->_M_next;
	  __end->_M_next = _M_next;
	}
      else
	__begin->_M_next = nullptr;
      _M_next = __keep;
      return __end;
    }

    void
    _M_reverse_after() noexcept
    {
      _Fwd_list_node_base* __tail = _M_next;
      if (!__tail)
	return;
      while (_Fwd_list_node_base* __temp = __tail->_M_next)
	{
	  _Fwd_list_node_base* __keep = _M_next;
	  _M_next = __temp;
	  __tail->_M_next = __temp->_M_next;
	  _M_next->_M_next = __keep;
	}
    }
  };

  /**
   *  @brief  A helper node class for %forward_list.
   *          This is just a linked list with uninitialized storage for a
   *          data value in each node.
   *          There is a sorting utility method.
   */
  template<typename _Tp>
    struct _Fwd_list_node
    : public _Fwd_list_node_base
    {
      _Fwd_list_node() = default;

      __gnu_cxx::__aligned_buffer<_Tp> _M_storage;

      _Tp*
      _M_valptr() noexcept
      { return _M_storage._M_ptr(); }

      const _Tp*
      _M_valptr() const noexcept
      { return _M_storage._M_ptr(); }
    };

  /**
   *   @brief A forward_list::iterator.
   *
   *   All the functions are op overloads.
   */
  template<typename _Tp>
    struct _Fwd_list_iterator
    {
      typedef _Fwd_list_iterator<_Tp>		_Self;
      typedef _Fwd_list_node<_Tp>		_Node;

      typedef _Tp				value_type;
      typedef _Tp*				pointer;
      typedef _Tp&				reference;
      typedef ptrdiff_t				difference_type;
      typedef std::forward_iterator_tag		iterator_category;

      _Fwd_list_iterator() noexcept
      : _M_node() { }

      explicit
      _Fwd_list_iterator(_Fwd_list_node_base* __n) noexcept
      : _M_node(__n) { }

      reference
      operator*() const noexcept
      { return *static_cast<_Node*>(this->_M_node)->_M_valptr(); }

      pointer
      operator->() const noexcept
      { return static_cast<_Node*>(this->_M_node)->_M_valptr(); }

      _Self&
      operator++() noexcept
      {
	_M_node = _M_node->_M_next;
	return *this;
      }

      _Self
      operator++(int) noexcept
      {
	_Self __tmp(*this);
	_M_node = _M_node->_M_next;
	return __tmp;
      }

      /**
       *  @brief  Forward list iterator equality comparison.
       */
      friend bool
      operator==(const _Self& __x, const _Self& __y) noexcept
      { return __x._M_node == __y._M_node; }

<<<<<<< HEAD

=======
#if __cpp_impl_three_way_comparison < 201907L
>>>>>>> e2aa5677
      /**
       *  @brief  Forward list iterator inequality comparison.
       */
      friend bool
      operator!=(const _Self& __x, const _Self& __y) noexcept
      { return __x._M_node != __y._M_node; }
<<<<<<< HEAD
=======
#endif
>>>>>>> e2aa5677

      _Self
      _M_next() const noexcept
      {
	if (_M_node)
	  return _Fwd_list_iterator(_M_node->_M_next);
	else
	  return _Fwd_list_iterator(nullptr);
      }

      _Fwd_list_node_base* _M_node;
    };

  /**
   *   @brief A forward_list::const_iterator.
   *
   *   All the functions are op overloads.
   */
  template<typename _Tp>
    struct _Fwd_list_const_iterator
    {
      typedef _Fwd_list_const_iterator<_Tp>	_Self;
      typedef const _Fwd_list_node<_Tp>		_Node;
      typedef _Fwd_list_iterator<_Tp>		iterator;

      typedef _Tp				value_type;
      typedef const _Tp*			pointer;
      typedef const _Tp&			reference;
      typedef ptrdiff_t				difference_type;
      typedef std::forward_iterator_tag		iterator_category;

      _Fwd_list_const_iterator() noexcept
      : _M_node() { }

      explicit
      _Fwd_list_const_iterator(const _Fwd_list_node_base* __n)  noexcept
      : _M_node(__n) { }

      _Fwd_list_const_iterator(const iterator& __iter) noexcept
      : _M_node(__iter._M_node) { }

      reference
      operator*() const noexcept
      { return *static_cast<_Node*>(this->_M_node)->_M_valptr(); }

      pointer
      operator->() const noexcept
      { return static_cast<_Node*>(this->_M_node)->_M_valptr(); }

      _Self&
      operator++() noexcept
      {
	_M_node = _M_node->_M_next;
	return *this;
      }

      _Self
      operator++(int) noexcept
      {
	_Self __tmp(*this);
	_M_node = _M_node->_M_next;
	return __tmp;
      }

      /**
       *  @brief  Forward list const_iterator equality comparison.
       */
      friend bool
      operator==(const _Self& __x, const _Self& __y) noexcept
      { return __x._M_node == __y._M_node; }

<<<<<<< HEAD
=======
#if __cpp_impl_three_way_comparison < 201907L
>>>>>>> e2aa5677
      /**
       *  @brief  Forward list const_iterator inequality comparison.
       */
      friend bool
      operator!=(const _Self& __x, const _Self& __y) noexcept
      { return __x._M_node != __y._M_node; }
<<<<<<< HEAD
=======
#endif
>>>>>>> e2aa5677

      _Self
      _M_next() const noexcept
      {
	if (this->_M_node)
	  return _Fwd_list_const_iterator(_M_node->_M_next);
	else
	  return _Fwd_list_const_iterator(nullptr);
      }

      const _Fwd_list_node_base* _M_node;
    };

  /**
   *  @brief  Base class for %forward_list.
   */
  template<typename _Tp, typename _Alloc>
    struct _Fwd_list_base
    {
    protected:
      typedef __alloc_rebind<_Alloc, _Fwd_list_node<_Tp>> _Node_alloc_type;
      typedef __gnu_cxx::__alloc_traits<_Node_alloc_type> _Node_alloc_traits;

      struct _Fwd_list_impl
      : public _Node_alloc_type
      {
	_Fwd_list_node_base _M_head;

	_Fwd_list_impl()
	  noexcept(is_nothrow_default_constructible<_Node_alloc_type>::value)
	: _Node_alloc_type(), _M_head()
	{ }

	_Fwd_list_impl(_Fwd_list_impl&&) = default;

	_Fwd_list_impl(_Fwd_list_impl&& __fl, _Node_alloc_type&& __a)
	: _Node_alloc_type(std::move(__a)), _M_head(std::move(__fl._M_head))
	{ }

	_Fwd_list_impl(_Node_alloc_type&& __a)
	: _Node_alloc_type(std::move(__a)), _M_head()
	{ }
      };

      _Fwd_list_impl _M_impl;

    public:
      typedef _Fwd_list_iterator<_Tp>		iterator;
      typedef _Fwd_list_const_iterator<_Tp>	const_iterator;
      typedef _Fwd_list_node<_Tp>		_Node;

      _Node_alloc_type&
      _M_get_Node_allocator() noexcept
      { return this->_M_impl; }

      const _Node_alloc_type&
      _M_get_Node_allocator() const noexcept
      { return this->_M_impl; }

      _Fwd_list_base() = default;

      _Fwd_list_base(_Node_alloc_type&& __a)
      : _M_impl(std::move(__a)) { }

      // When allocators are always equal.
      _Fwd_list_base(_Fwd_list_base&& __lst, _Node_alloc_type&& __a,
		     std::true_type)
      : _M_impl(std::move(__lst._M_impl), std::move(__a))
      { }

      // When allocators are not always equal.
      _Fwd_list_base(_Fwd_list_base&& __lst, _Node_alloc_type&& __a);

      _Fwd_list_base(_Fwd_list_base&&) = default;

      ~_Fwd_list_base()
      { _M_erase_after(&_M_impl._M_head, nullptr); }

    protected:
      _Node*
      _M_get_node()
      {
	auto __ptr = _Node_alloc_traits::allocate(_M_get_Node_allocator(), 1);
	return std::__to_address(__ptr);
      }

      template<typename... _Args>
	_Node*
	_M_create_node(_Args&&... __args)
	{
	  _Node* __node = this->_M_get_node();
	  __try
	    {
	      ::new ((void*)__node) _Node;
	      _Node_alloc_traits::construct(_M_get_Node_allocator(),
					    __node->_M_valptr(),
					    std::forward<_Args>(__args)...);
	    }
	  __catch(...)
	    {
	      this->_M_put_node(__node);
	      __throw_exception_again;
	    }
	  return __node;
	}

      template<typename... _Args>
	_Fwd_list_node_base*
	_M_insert_after(const_iterator __pos, _Args&&... __args);

      void
      _M_put_node(_Node* __p)
      {
	typedef typename _Node_alloc_traits::pointer _Ptr;
	auto __ptr = std::pointer_traits<_Ptr>::pointer_to(*__p);
	_Node_alloc_traits::deallocate(_M_get_Node_allocator(), __ptr, 1);
      }

      _Fwd_list_node_base*
      _M_erase_after(_Fwd_list_node_base* __pos);

      _Fwd_list_node_base*
      _M_erase_after(_Fwd_list_node_base* __pos,
		     _Fwd_list_node_base* __last);
    };

  /**
   *  @brief A standard container with linear time access to elements,
   *  and fixed time insertion/deletion at any point in the sequence.
   *
   *  @ingroup sequences
   *
   *  @tparam _Tp  Type of element.
   *  @tparam _Alloc  Allocator type, defaults to allocator<_Tp>.
   *
   *  Meets the requirements of a <a href="tables.html#65">container</a>, a
   *  <a href="tables.html#67">sequence</a>, including the
   *  <a href="tables.html#68">optional sequence requirements</a> with the
   *  %exception of @c at and @c operator[].
   *
   *  This is a @e singly @e linked %list.  Traversal up the
   *  %list requires linear time, but adding and removing elements (or
   *  @e nodes) is done in constant time, regardless of where the
   *  change takes place.  Unlike std::vector and std::deque,
   *  random-access iterators are not provided, so subscripting ( @c
   *  [] ) access is not allowed.  For algorithms which only need
   *  sequential access, this lack makes no difference.
   *
   *  Also unlike the other standard containers, std::forward_list provides
   *  specialized algorithms %unique to linked lists, such as
   *  splicing, sorting, and in-place reversal.
   */
  template<typename _Tp, typename _Alloc = allocator<_Tp>>
    class forward_list : private _Fwd_list_base<_Tp, _Alloc>
    {
      static_assert(is_same<typename remove_cv<_Tp>::type, _Tp>::value,
	  "std::forward_list must have a non-const, non-volatile value_type");
#if __cplusplus > 201703L || defined __STRICT_ANSI__
      static_assert(is_same<typename _Alloc::value_type, _Tp>::value,
	  "std::forward_list must have the same value_type as its allocator");
#endif

    private:
      typedef _Fwd_list_base<_Tp, _Alloc>		_Base;
      typedef _Fwd_list_node_base			_Node_base;
      typedef typename _Base::_Node			_Node;
      typedef typename _Base::_Node_alloc_type		_Node_alloc_type;
      typedef typename _Base::_Node_alloc_traits	_Node_alloc_traits;
      typedef allocator_traits<__alloc_rebind<_Alloc, _Tp>>	_Alloc_traits;

    public:
      // types:
      typedef _Tp					value_type;
      typedef typename _Alloc_traits::pointer		pointer;
      typedef typename _Alloc_traits::const_pointer	const_pointer;
      typedef value_type&				reference;
      typedef const value_type&				const_reference;

      typedef typename _Base::iterator			iterator;
      typedef typename _Base::const_iterator		const_iterator;
      typedef std::size_t				size_type;
      typedef std::ptrdiff_t				difference_type;
      typedef _Alloc					allocator_type;

      // 23.3.4.2 construct/copy/destroy:

      /**
       *  @brief  Creates a %forward_list with no elements.
       */
      forward_list() = default;

      /**
       *  @brief  Creates a %forward_list with no elements.
       *  @param  __al  An allocator object.
       */
      explicit
      forward_list(const _Alloc& __al) noexcept
      : _Base(_Node_alloc_type(__al))
      { }

      /**
       *  @brief  Copy constructor with allocator argument.
       *  @param  __list  Input list to copy.
       *  @param  __al    An allocator object.
       */
      forward_list(const forward_list& __list, const _Alloc& __al)
      : _Base(_Node_alloc_type(__al))
      { _M_range_initialize(__list.begin(), __list.end()); }

    private:
      forward_list(forward_list&& __list, _Node_alloc_type&& __al,
		   false_type)
      : _Base(std::move(__list), std::move(__al))
      {
	// If __list is not empty it means its allocator is not equal to __a,
	// so we need to move from each element individually.
	insert_after(cbefore_begin(),
		     std::__make_move_if_noexcept_iterator(__list.begin()),
		     std::__make_move_if_noexcept_iterator(__list.end()));
      }

      forward_list(forward_list&& __list, _Node_alloc_type&& __al,
		   true_type)
      noexcept
      : _Base(std::move(__list), _Node_alloc_type(__al), true_type{})
      { }

    public:
      /**
       *  @brief  Move constructor with allocator argument.
       *  @param  __list  Input list to move.
       *  @param  __al    An allocator object.
       */
      forward_list(forward_list&& __list, const _Alloc& __al)
      noexcept(_Node_alloc_traits::_S_always_equal())
      : forward_list(std::move(__list), _Node_alloc_type(__al),
		     typename _Node_alloc_traits::is_always_equal{})
      { }

      /**
       *  @brief  Creates a %forward_list with default constructed elements.
       *  @param  __n   The number of elements to initially create.
       *  @param  __al  An allocator object.
       *
       *  This constructor creates the %forward_list with @a __n default
       *  constructed elements.
       */
      explicit
      forward_list(size_type __n, const _Alloc& __al = _Alloc())
      : _Base(_Node_alloc_type(__al))
      { _M_default_initialize(__n); }

      /**
       *  @brief  Creates a %forward_list with copies of an exemplar element.
       *  @param  __n      The number of elements to initially create.
       *  @param  __value  An element to copy.
       *  @param  __al     An allocator object.
       *
       *  This constructor fills the %forward_list with @a __n copies of
       *  @a __value.
       */
      forward_list(size_type __n, const _Tp& __value,
		   const _Alloc& __al = _Alloc())
      : _Base(_Node_alloc_type(__al))
      { _M_fill_initialize(__n, __value); }

      /**
       *  @brief  Builds a %forward_list from a range.
       *  @param  __first  An input iterator.
       *  @param  __last   An input iterator.
       *  @param  __al     An allocator object.
       *
       *  Create a %forward_list consisting of copies of the elements from
       *  [@a __first,@a __last).  This is linear in N (where N is
       *  distance(@a __first,@a __last)).
       */
      template<typename _InputIterator,
	       typename = std::_RequireInputIter<_InputIterator>>
	forward_list(_InputIterator __first, _InputIterator __last,
		     const _Alloc& __al = _Alloc())
	: _Base(_Node_alloc_type(__al))
	{ _M_range_initialize(__first, __last); }

      /**
       *  @brief  The %forward_list copy constructor.
       *  @param  __list  A %forward_list of identical element and allocator
       *                  types.
       */
      forward_list(const forward_list& __list)
      : _Base(_Node_alloc_traits::_S_select_on_copy(
		__list._M_get_Node_allocator()))
      { _M_range_initialize(__list.begin(), __list.end()); }

      /**
       *  @brief  The %forward_list move constructor.
       *  @param  __list  A %forward_list of identical element and allocator
       *                  types.
       *
       *  The newly-created %forward_list contains the exact contents of the
       *  moved instance. The contents of the moved instance are a valid, but
       *  unspecified %forward_list.
       */
      forward_list(forward_list&&) = default;

      /**
       *  @brief  Builds a %forward_list from an initializer_list
       *  @param  __il  An initializer_list of value_type.
       *  @param  __al  An allocator object.
       *
       *  Create a %forward_list consisting of copies of the elements
       *  in the initializer_list @a __il.  This is linear in __il.size().
       */
      forward_list(std::initializer_list<_Tp> __il,
		   const _Alloc& __al = _Alloc())
      : _Base(_Node_alloc_type(__al))
      { _M_range_initialize(__il.begin(), __il.end()); }

      /**
       *  @brief  The forward_list dtor.
       */
      ~forward_list() noexcept
      { }

      /**
       *  @brief  The %forward_list assignment operator.
       *  @param  __list  A %forward_list of identical element and allocator
       *                types.
       *
       *  All the elements of @a __list are copied.
       *
       *  Whether the allocator is copied depends on the allocator traits.
       */
      forward_list&
      operator=(const forward_list& __list);

      /**
       *  @brief  The %forward_list move assignment operator.
       *  @param  __list  A %forward_list of identical element and allocator
       *                types.
       *
       *  The contents of @a __list are moved into this %forward_list
       *  (without copying, if the allocators permit it).
       *
       *  Afterwards @a __list is a valid, but unspecified %forward_list
       *
       *  Whether the allocator is moved depends on the allocator traits.
       */
      forward_list&
      operator=(forward_list&& __list)
      noexcept(_Node_alloc_traits::_S_nothrow_move())
      {
	constexpr bool __move_storage =
	  _Node_alloc_traits::_S_propagate_on_move_assign()
	  || _Node_alloc_traits::_S_always_equal();
	_M_move_assign(std::move(__list), __bool_constant<__move_storage>());
	return *this;
      }

      /**
       *  @brief  The %forward_list initializer list assignment operator.
       *  @param  __il  An initializer_list of value_type.
       *
       *  Replace the contents of the %forward_list with copies of the
       *  elements in the initializer_list @a __il.  This is linear in
       *  __il.size().
       */
      forward_list&
      operator=(std::initializer_list<_Tp> __il)
      {
	assign(__il);
	return *this;
      }

      /**
       *  @brief  Assigns a range to a %forward_list.
       *  @param  __first  An input iterator.
       *  @param  __last   An input iterator.
       *
       *  This function fills a %forward_list with copies of the elements
       *  in the range [@a __first,@a __last).
       *
       *  Note that the assignment completely changes the %forward_list and
       *  that the number of elements of the resulting %forward_list is the
       *  same as the number of elements assigned.
       */
      template<typename _InputIterator,
	       typename = std::_RequireInputIter<_InputIterator>>
	void
	assign(_InputIterator __first, _InputIterator __last)
	{
	  typedef is_assignable<_Tp, decltype(*__first)> __assignable;
	  _M_assign(__first, __last, __assignable());
	}

      /**
       *  @brief  Assigns a given value to a %forward_list.
       *  @param  __n  Number of elements to be assigned.
       *  @param  __val  Value to be assigned.
       *
       *  This function fills a %forward_list with @a __n copies of the
       *  given value.  Note that the assignment completely changes the
       *  %forward_list, and that the resulting %forward_list has __n
       *  elements.
       */
      void
      assign(size_type __n, const _Tp& __val)
      { _M_assign_n(__n, __val, is_copy_assignable<_Tp>()); }

      /**
       *  @brief  Assigns an initializer_list to a %forward_list.
       *  @param  __il  An initializer_list of value_type.
       *
       *  Replace the contents of the %forward_list with copies of the
       *  elements in the initializer_list @a __il.  This is linear in
       *  il.size().
       */
      void
      assign(std::initializer_list<_Tp> __il)
      { assign(__il.begin(), __il.end()); }

      /// Get a copy of the memory allocation object.
      allocator_type
      get_allocator() const noexcept
      { return allocator_type(this->_M_get_Node_allocator()); }

      // 23.3.4.3 iterators:

      /**
       *  Returns a read/write iterator that points before the first element
       *  in the %forward_list.  Iteration is done in ordinary element order.
       */
      iterator
      before_begin() noexcept
      { return iterator(&this->_M_impl._M_head); }

      /**
       *  Returns a read-only (constant) iterator that points before the
       *  first element in the %forward_list.  Iteration is done in ordinary
       *  element order.
       */
      const_iterator
      before_begin() const noexcept
      { return const_iterator(&this->_M_impl._M_head); }

      /**
       *  Returns a read/write iterator that points to the first element
       *  in the %forward_list.  Iteration is done in ordinary element order.
       */
      iterator
      begin() noexcept
      { return iterator(this->_M_impl._M_head._M_next); }

      /**
       *  Returns a read-only (constant) iterator that points to the first
       *  element in the %forward_list.  Iteration is done in ordinary
       *  element order.
       */
      const_iterator
      begin() const noexcept
      { return const_iterator(this->_M_impl._M_head._M_next); }

      /**
       *  Returns a read/write iterator that points one past the last
       *  element in the %forward_list.  Iteration is done in ordinary
       *  element order.
       */
      iterator
      end() noexcept
      { return iterator(nullptr); }

      /**
       *  Returns a read-only iterator that points one past the last
       *  element in the %forward_list.  Iteration is done in ordinary
       *  element order.
       */
      const_iterator
      end() const noexcept
      { return const_iterator(nullptr); }

      /**
       *  Returns a read-only (constant) iterator that points to the
       *  first element in the %forward_list.  Iteration is done in ordinary
       *  element order.
       */
      const_iterator
      cbegin() const noexcept
      { return const_iterator(this->_M_impl._M_head._M_next); }

      /**
       *  Returns a read-only (constant) iterator that points before the
       *  first element in the %forward_list.  Iteration is done in ordinary
       *  element order.
       */
      const_iterator
      cbefore_begin() const noexcept
      { return const_iterator(&this->_M_impl._M_head); }

      /**
       *  Returns a read-only (constant) iterator that points one past
       *  the last element in the %forward_list.  Iteration is done in
       *  ordinary element order.
       */
      const_iterator
      cend() const noexcept
      { return const_iterator(nullptr); }

      /**
       *  Returns true if the %forward_list is empty.  (Thus begin() would
       *  equal end().)
       */
      _GLIBCXX_NODISCARD bool
      empty() const noexcept
      { return this->_M_impl._M_head._M_next == nullptr; }

      /**
       *  Returns the largest possible number of elements of %forward_list.
       */
      size_type
      max_size() const noexcept
      { return _Node_alloc_traits::max_size(this->_M_get_Node_allocator()); }

      // 23.3.4.4 element access:

      /**
       *  Returns a read/write reference to the data at the first
       *  element of the %forward_list.
       */
      reference
      front()
      {
	_Node* __front = static_cast<_Node*>(this->_M_impl._M_head._M_next);
	return *__front->_M_valptr();
      }

      /**
       *  Returns a read-only (constant) reference to the data at the first
       *  element of the %forward_list.
       */
      const_reference
      front() const
      {
	_Node* __front = static_cast<_Node*>(this->_M_impl._M_head._M_next);
	return *__front->_M_valptr();
      }

      // 23.3.4.5 modifiers:

      /**
       *  @brief  Constructs object in %forward_list at the front of the
       *          list.
       *  @param  __args  Arguments.
       *
       *  This function will insert an object of type Tp constructed
       *  with Tp(std::forward<Args>(args)...) at the front of the list
       *  Due to the nature of a %forward_list this operation can
       *  be done in constant time, and does not invalidate iterators
       *  and references.
       */
      template<typename... _Args>
#if __cplusplus > 201402L
	reference
#else
	void
#endif
	emplace_front(_Args&&... __args)
	{
	  this->_M_insert_after(cbefore_begin(),
				std::forward<_Args>(__args)...);
#if __cplusplus > 201402L
	  return front();
#endif
	}

      /**
       *  @brief  Add data to the front of the %forward_list.
       *  @param  __val  Data to be added.
       *
       *  This is a typical stack operation.  The function creates an
       *  element at the front of the %forward_list and assigns the given
       *  data to it.  Due to the nature of a %forward_list this operation
       *  can be done in constant time, and does not invalidate iterators
       *  and references.
       */
      void
      push_front(const _Tp& __val)
      { this->_M_insert_after(cbefore_begin(), __val); }

      /**
       *
       */
      void
      push_front(_Tp&& __val)
      { this->_M_insert_after(cbefore_begin(), std::move(__val)); }

      /**
       *  @brief  Removes first element.
       *
       *  This is a typical stack operation.  It shrinks the %forward_list
       *  by one.  Due to the nature of a %forward_list this operation can
       *  be done in constant time, and only invalidates iterators/references
       *  to the element being removed.
       *
       *  Note that no data is returned, and if the first element's data
       *  is needed, it should be retrieved before pop_front() is
       *  called.
       */
      void
      pop_front()
      { this->_M_erase_after(&this->_M_impl._M_head); }

      /**
       *  @brief  Constructs object in %forward_list after the specified
       *          iterator.
       *  @param  __pos  A const_iterator into the %forward_list.
       *  @param  __args  Arguments.
       *  @return  An iterator that points to the inserted data.
       *
       *  This function will insert an object of type T constructed
       *  with T(std::forward<Args>(args)...) after the specified
       *  location.  Due to the nature of a %forward_list this operation can
       *  be done in constant time, and does not invalidate iterators
       *  and references.
       */
      template<typename... _Args>
	iterator
	emplace_after(const_iterator __pos, _Args&&... __args)
	{ return iterator(this->_M_insert_after(__pos,
					  std::forward<_Args>(__args)...)); }

      /**
       *  @brief  Inserts given value into %forward_list after specified
       *          iterator.
       *  @param  __pos  An iterator into the %forward_list.
       *  @param  __val  Data to be inserted.
       *  @return  An iterator that points to the inserted data.
       *
       *  This function will insert a copy of the given value after
       *  the specified location.  Due to the nature of a %forward_list this
       *  operation can be done in constant time, and does not
       *  invalidate iterators and references.
       */
      iterator
      insert_after(const_iterator __pos, const _Tp& __val)
      { return iterator(this->_M_insert_after(__pos, __val)); }

      /**
       *
       */
      iterator
      insert_after(const_iterator __pos, _Tp&& __val)
      { return iterator(this->_M_insert_after(__pos, std::move(__val))); }

      /**
       *  @brief  Inserts a number of copies of given data into the
       *          %forward_list.
       *  @param  __pos  An iterator into the %forward_list.
       *  @param  __n  Number of elements to be inserted.
       *  @param  __val  Data to be inserted.
       *  @return  An iterator pointing to the last inserted copy of
       *           @a val or @a pos if @a n == 0.
       *
       *  This function will insert a specified number of copies of the
       *  given data after the location specified by @a pos.
       *
       *  This operation is linear in the number of elements inserted and
       *  does not invalidate iterators and references.
       */
      iterator
      insert_after(const_iterator __pos, size_type __n, const _Tp& __val);

      /**
       *  @brief  Inserts a range into the %forward_list.
       *  @param  __pos  An iterator into the %forward_list.
       *  @param  __first  An input iterator.
       *  @param  __last   An input iterator.
       *  @return  An iterator pointing to the last inserted element or
       *           @a __pos if @a __first == @a __last.
       *
       *  This function will insert copies of the data in the range
       *  [@a __first,@a __last) into the %forward_list after the
       *  location specified by @a __pos.
       *
       *  This operation is linear in the number of elements inserted and
       *  does not invalidate iterators and references.
       */
      template<typename _InputIterator,
	       typename = std::_RequireInputIter<_InputIterator>>
	iterator
	insert_after(const_iterator __pos,
		     _InputIterator __first, _InputIterator __last);

      /**
       *  @brief  Inserts the contents of an initializer_list into
       *          %forward_list after the specified iterator.
       *  @param  __pos  An iterator into the %forward_list.
       *  @param  __il  An initializer_list of value_type.
       *  @return  An iterator pointing to the last inserted element
       *           or @a __pos if @a __il is empty.
       *
       *  This function will insert copies of the data in the
       *  initializer_list @a __il into the %forward_list before the location
       *  specified by @a __pos.
       *
       *  This operation is linear in the number of elements inserted and
       *  does not invalidate iterators and references.
       */
      iterator
      insert_after(const_iterator __pos, std::initializer_list<_Tp> __il)
      { return insert_after(__pos, __il.begin(), __il.end()); }

      /**
       *  @brief  Removes the element pointed to by the iterator following
       *          @c pos.
       *  @param  __pos  Iterator pointing before element to be erased.
       *  @return  An iterator pointing to the element following the one
       *           that was erased, or end() if no such element exists.
       *
       *  This function will erase the element at the given position and
       *  thus shorten the %forward_list by one.
       *
       *  Due to the nature of a %forward_list this operation can be done
       *  in constant time, and only invalidates iterators/references to
       *  the element being removed.  The user is also cautioned that
       *  this function only erases the element, and that if the element
       *  is itself a pointer, the pointed-to memory is not touched in
       *  any way.  Managing the pointer is the user's responsibility.
       */
      iterator
      erase_after(const_iterator __pos)
      { return iterator(this->_M_erase_after(const_cast<_Node_base*>
					     (__pos._M_node))); }

      /**
       *  @brief  Remove a range of elements.
       *  @param  __pos  Iterator pointing before the first element to be
       *                 erased.
       *  @param  __last  Iterator pointing to one past the last element to be
       *                  erased.
       *  @return  @ __last.
       *
       *  This function will erase the elements in the range
       *  @a (__pos,__last) and shorten the %forward_list accordingly.
       *
       *  This operation is linear time in the size of the range and only
       *  invalidates iterators/references to the element being removed.
       *  The user is also cautioned that this function only erases the
       *  elements, and that if the elements themselves are pointers, the
       *  pointed-to memory is not touched in any way.  Managing the pointer
       *  is the user's responsibility.
       */
      iterator
      erase_after(const_iterator __pos, const_iterator __last)
      { return iterator(this->_M_erase_after(const_cast<_Node_base*>
					     (__pos._M_node),
					     const_cast<_Node_base*>
					     (__last._M_node))); }

      /**
       *  @brief  Swaps data with another %forward_list.
       *  @param  __list  A %forward_list of the same element and allocator
       *                  types.
       *
       *  This exchanges the elements between two lists in constant
       *  time.  Note that the global std::swap() function is
       *  specialized such that std::swap(l1,l2) will feed to this
       *  function.
       *
       *  Whether the allocators are swapped depends on the allocator traits.
       */
      void
      swap(forward_list& __list) noexcept
      {
	std::swap(this->_M_impl._M_head._M_next,
		  __list._M_impl._M_head._M_next);
	_Node_alloc_traits::_S_on_swap(this->_M_get_Node_allocator(),
				       __list._M_get_Node_allocator());
      }

      /**
       *  @brief Resizes the %forward_list to the specified number of
       *         elements.
       *  @param __sz Number of elements the %forward_list should contain.
       *
       *  This function will %resize the %forward_list to the specified
       *  number of elements.  If the number is smaller than the
       *  %forward_list's current number of elements the %forward_list
       *  is truncated, otherwise the %forward_list is extended and the
       *  new elements are default constructed.
       */
      void
      resize(size_type __sz);

      /**
       *  @brief Resizes the %forward_list to the specified number of
       *         elements.
       *  @param __sz Number of elements the %forward_list should contain.
       *  @param __val Data with which new elements should be populated.
       *
       *  This function will %resize the %forward_list to the specified
       *  number of elements.  If the number is smaller than the
       *  %forward_list's current number of elements the %forward_list
       *  is truncated, otherwise the %forward_list is extended and new
       *  elements are populated with given data.
       */
      void
      resize(size_type __sz, const value_type& __val);

      /**
       *  @brief  Erases all the elements.
       *
       *  Note that this function only erases
       *  the elements, and that if the elements themselves are
       *  pointers, the pointed-to memory is not touched in any way.
       *  Managing the pointer is the user's responsibility.
       */
      void
      clear() noexcept
      { this->_M_erase_after(&this->_M_impl._M_head, nullptr); }

      // 23.3.4.6 forward_list operations:

      /**
       *  @brief  Insert contents of another %forward_list.
       *  @param  __pos  Iterator referencing the element to insert after.
       *  @param  __list  Source list.
       *
       *  The elements of @a list are inserted in constant time after
       *  the element referenced by @a pos.  @a list becomes an empty
       *  list.
       *
       *  Requires this != @a x.
       */
      void
      splice_after(const_iterator __pos, forward_list&& __list) noexcept
      {
	if (!__list.empty())
	  _M_splice_after(__pos, __list.before_begin(), __list.end());
      }

      void
      splice_after(const_iterator __pos, forward_list& __list) noexcept
      { splice_after(__pos, std::move(__list)); }

      /**
       *  @brief  Insert element from another %forward_list.
       *  @param  __pos  Iterator referencing the element to insert after.
       *  @param  __list  Source list.
       *  @param  __i   Iterator referencing the element before the element
       *                to move.
       *
       *  Removes the element in list @a list referenced by @a i and
       *  inserts it into the current list after @a pos.
       */
      void
      splice_after(const_iterator __pos, forward_list&& __list,
		   const_iterator __i) noexcept;

      void
      splice_after(const_iterator __pos, forward_list& __list,
		   const_iterator __i) noexcept
      { splice_after(__pos, std::move(__list), __i); }

      /**
       *  @brief  Insert range from another %forward_list.
       *  @param  __pos  Iterator referencing the element to insert after.
       *  @param  __list  Source list.
       *  @param  __before  Iterator referencing before the start of range
       *                    in list.
       *  @param  __last  Iterator referencing the end of range in list.
       *
       *  Removes elements in the range (__before,__last) and inserts them
       *  after @a __pos in constant time.
       *
       *  Undefined if @a __pos is in (__before,__last).
       *  @{
       */
      void
      splice_after(const_iterator __pos, forward_list&&,
		   const_iterator __before, const_iterator __last) noexcept
      { _M_splice_after(__pos, __before, __last); }

      void
      splice_after(const_iterator __pos, forward_list&,
		   const_iterator __before, const_iterator __last) noexcept
      { _M_splice_after(__pos, __before, __last); }
      // @}

    private:
#if __cplusplus > 201703L
# define __cpp_lib_list_remove_return_type 201806L
      using __remove_return_type = size_type;
# define _GLIBCXX_FWDLIST_REMOVE_RETURN_TYPE_TAG \
      __attribute__((__abi_tag__("__cxx20")))
#else
      using __remove_return_type = void;
# define _GLIBCXX_FWDLIST_REMOVE_RETURN_TYPE_TAG
#endif
    public:

      /**
       *  @brief  Remove all elements equal to value.
       *  @param  __val  The value to remove.
       *
       *  Removes every element in the list equal to @a __val.
       *  Remaining elements stay in list order.  Note that this
       *  function only erases the elements, and that if the elements
       *  themselves are pointers, the pointed-to memory is not
       *  touched in any way.  Managing the pointer is the user's
       *  responsibility.
       */
      _GLIBCXX_FWDLIST_REMOVE_RETURN_TYPE_TAG
      __remove_return_type
      remove(const _Tp& __val);

      /**
       *  @brief  Remove all elements satisfying a predicate.
       *  @param  __pred  Unary predicate function or object.
       *
       *  Removes every element in the list for which the predicate
       *  returns true.  Remaining elements stay in list order.  Note
       *  that this function only erases the elements, and that if the
       *  elements themselves are pointers, the pointed-to memory is
       *  not touched in any way.  Managing the pointer is the user's
       *  responsibility.
       */
      template<typename _Pred>
	__remove_return_type
	remove_if(_Pred __pred);

      /**
       *  @brief  Remove consecutive duplicate elements.
       *
       *  For each consecutive set of elements with the same value,
       *  remove all but the first one.  Remaining elements stay in
       *  list order.  Note that this function only erases the
       *  elements, and that if the elements themselves are pointers,
       *  the pointed-to memory is not touched in any way.  Managing
       *  the pointer is the user's responsibility.
       */
      _GLIBCXX_FWDLIST_REMOVE_RETURN_TYPE_TAG
      __remove_return_type
      unique()
      { return unique(std::equal_to<_Tp>()); }

#undef _GLIBCXX_FWDLIST_REMOVE_RETURN_TYPE_TAG

      /**
       *  @brief  Remove consecutive elements satisfying a predicate.
       *  @param  __binary_pred  Binary predicate function or object.
       *
       *  For each consecutive set of elements [first,last) that
       *  satisfy predicate(first,i) where i is an iterator in
       *  [first,last), remove all but the first one.  Remaining
       *  elements stay in list order.  Note that this function only
       *  erases the elements, and that if the elements themselves are
       *  pointers, the pointed-to memory is not touched in any way.
       *  Managing the pointer is the user's responsibility.
       */
      template<typename _BinPred>
	__remove_return_type
	unique(_BinPred __binary_pred);

      /**
       *  @brief  Merge sorted lists.
       *  @param  __list  Sorted list to merge.
       *
       *  Assumes that both @a list and this list are sorted according to
       *  operator<().  Merges elements of @a __list into this list in
       *  sorted order, leaving @a __list empty when complete.  Elements in
       *  this list precede elements in @a __list that are equal.
       */
      void
      merge(forward_list&& __list)
      { merge(std::move(__list), std::less<_Tp>()); }

      void
      merge(forward_list& __list)
      { merge(std::move(__list)); }

      /**
       *  @brief  Merge sorted lists according to comparison function.
       *  @param  __list  Sorted list to merge.
       *  @param  __comp Comparison function defining sort order.
       *
       *  Assumes that both @a __list and this list are sorted according to
       *  comp.  Merges elements of @a __list into this list
       *  in sorted order, leaving @a __list empty when complete.  Elements
       *  in this list precede elements in @a __list that are equivalent
       *  according to comp().
       */
      template<typename _Comp>
	void
	merge(forward_list&& __list, _Comp __comp);

      template<typename _Comp>
	void
	merge(forward_list& __list, _Comp __comp)
	{ merge(std::move(__list), __comp); }

      /**
       *  @brief  Sort the elements of the list.
       *
       *  Sorts the elements of this list in NlogN time.  Equivalent
       *  elements remain in list order.
       */
      void
      sort()
      { sort(std::less<_Tp>()); }

      /**
       *  @brief  Sort the forward_list using a comparison function.
       *
       *  Sorts the elements of this list in NlogN time.  Equivalent
       *  elements remain in list order.
       */
      template<typename _Comp>
	void
	sort(_Comp __comp);

      /**
       *  @brief  Reverse the elements in list.
       *
       *  Reverse the order of elements in the list in linear time.
       */
      void
      reverse() noexcept
      { this->_M_impl._M_head._M_reverse_after(); }

    private:
      // Called by the range constructor to implement [23.3.4.2]/9
      template<typename _InputIterator>
	void
	_M_range_initialize(_InputIterator __first, _InputIterator __last);

      // Called by forward_list(n,v,a), and the range constructor when it
      // turns out to be the same thing.
      void
      _M_fill_initialize(size_type __n, const value_type& __value);

      // Called by splice_after and insert_after.
      iterator
      _M_splice_after(const_iterator __pos, const_iterator __before,
		      const_iterator __last);

      // Called by forward_list(n).
      void
      _M_default_initialize(size_type __n);

      // Called by resize(sz).
      void
      _M_default_insert_after(const_iterator __pos, size_type __n);

      // Called by operator=(forward_list&&)
      void
      _M_move_assign(forward_list&& __list, true_type) noexcept
      {
	clear();
	this->_M_impl._M_head._M_next = __list._M_impl._M_head._M_next;
	__list._M_impl._M_head._M_next = nullptr;
	std::__alloc_on_move(this->_M_get_Node_allocator(),
			     __list._M_get_Node_allocator());
      }

      // Called by operator=(forward_list&&)
      void
      _M_move_assign(forward_list&& __list, false_type)
      {
	if (__list._M_get_Node_allocator() == this->_M_get_Node_allocator())
	  _M_move_assign(std::move(__list), true_type());
	else
	  // The rvalue's allocator cannot be moved, or is not equal,
	  // so we need to individually move each element.
	  this->assign(std::make_move_iterator(__list.begin()),
		       std::make_move_iterator(__list.end()));
      }

      // Called by assign(_InputIterator, _InputIterator) if _Tp is
      // CopyAssignable.
      template<typename _InputIterator>
	void
	_M_assign(_InputIterator __first, _InputIterator __last, true_type)
	{
	  auto __prev = before_begin();
	  auto __curr = begin();
	  auto __end = end();
	  while (__curr != __end && __first != __last)
	    {
	      *__curr = *__first;
	      ++__prev;
	      ++__curr;
	      ++__first;
	    }
	  if (__first != __last)
	    insert_after(__prev, __first, __last);
	  else if (__curr != __end)
	    erase_after(__prev, __end);
	}

      // Called by assign(_InputIterator, _InputIterator) if _Tp is not
      // CopyAssignable.
      template<typename _InputIterator>
	void
	_M_assign(_InputIterator __first, _InputIterator __last, false_type)
	{
	  clear();
	  insert_after(cbefore_begin(), __first, __last);
	}

      // Called by assign(size_type, const _Tp&) if Tp is CopyAssignable
      void
      _M_assign_n(size_type __n, const _Tp& __val, true_type)
      {
	auto __prev = before_begin();
	auto __curr = begin();
	auto __end = end();
	while (__curr != __end && __n > 0)
	  {
	    *__curr = __val;
	    ++__prev;
	    ++__curr;
	    --__n;
	  }
	if (__n > 0)
	  insert_after(__prev, __n, __val);
	else if (__curr != __end)
	  erase_after(__prev, __end);
      }

      // Called by assign(size_type, const _Tp&) if Tp is non-CopyAssignable
      void
      _M_assign_n(size_type __n, const _Tp& __val, false_type)
      {
	clear();
	insert_after(cbefore_begin(), __n, __val);
      }
    };

#if __cpp_deduction_guides >= 201606
  template<typename _InputIterator, typename _ValT
	     = typename iterator_traits<_InputIterator>::value_type,
	   typename _Allocator = allocator<_ValT>,
	   typename = _RequireInputIter<_InputIterator>,
	   typename = _RequireAllocator<_Allocator>>
    forward_list(_InputIterator, _InputIterator, _Allocator = _Allocator())
      -> forward_list<_ValT, _Allocator>;
#endif

  /**
   *  @brief  Forward list equality comparison.
   *  @param  __lx  A %forward_list
   *  @param  __ly  A %forward_list of the same type as @a __lx.
   *  @return  True iff the elements of the forward lists are equal.
   *
   *  This is an equivalence relation.  It is linear in the number of
   *  elements of the forward lists.  Deques are considered equivalent
   *  if corresponding elements compare equal.
   */
  template<typename _Tp, typename _Alloc>
    bool
    operator==(const forward_list<_Tp, _Alloc>& __lx,
	       const forward_list<_Tp, _Alloc>& __ly);

#if __cpp_lib_three_way_comparison
  /**
   *  @brief  Forward list ordering relation.
   *  @param  __x  A `forward_list`.
   *  @param  __y  A `forward_list` of the same type as `__x`.
   *  @return  A value indicating whether `__x` is less than, equal to,
   *           greater than, or incomparable with `__y`.
   *
   *  See `std::lexicographical_compare_three_way()` for how the determination
   *  is made. This operator is used to synthesize relational operators like
   *  `<` and `>=` etc.
  */
  template<typename _Tp, typename _Alloc>
    inline __detail::__synth3way_t<_Tp>
    operator<=>(const forward_list<_Tp, _Alloc>& __x,
		const forward_list<_Tp, _Alloc>& __y)
    {
      return std::lexicographical_compare_three_way(__x.begin(), __x.end(),
						    __y.begin(), __y.end(),
						    __detail::__synth3way);
    }
#else
  /**
   *  @brief  Forward list ordering relation.
   *  @param  __lx  A %forward_list.
   *  @param  __ly  A %forward_list of the same type as @a __lx.
   *  @return  True iff @a __lx is lexicographically less than @a __ly.
   *
   *  This is a total ordering relation.  It is linear in the number of
   *  elements of the forward lists.  The elements must be comparable
   *  with @c <.
   *
   *  See std::lexicographical_compare() for how the determination is made.
   */
  template<typename _Tp, typename _Alloc>
    inline bool
    operator<(const forward_list<_Tp, _Alloc>& __lx,
	      const forward_list<_Tp, _Alloc>& __ly)
    { return std::lexicographical_compare(__lx.cbegin(), __lx.cend(),
					  __ly.cbegin(), __ly.cend()); }

  /// Based on operator==
  template<typename _Tp, typename _Alloc>
    inline bool
    operator!=(const forward_list<_Tp, _Alloc>& __lx,
	       const forward_list<_Tp, _Alloc>& __ly)
    { return !(__lx == __ly); }

  /// Based on operator<
  template<typename _Tp, typename _Alloc>
    inline bool
    operator>(const forward_list<_Tp, _Alloc>& __lx,
	      const forward_list<_Tp, _Alloc>& __ly)
    { return (__ly < __lx); }

  /// Based on operator<
  template<typename _Tp, typename _Alloc>
    inline bool
    operator>=(const forward_list<_Tp, _Alloc>& __lx,
	       const forward_list<_Tp, _Alloc>& __ly)
    { return !(__lx < __ly); }

  /// Based on operator<
  template<typename _Tp, typename _Alloc>
    inline bool
    operator<=(const forward_list<_Tp, _Alloc>& __lx,
	       const forward_list<_Tp, _Alloc>& __ly)
    { return !(__ly < __lx); }
#endif // three-way comparison

  /// See std::forward_list::swap().
  template<typename _Tp, typename _Alloc>
    inline void
    swap(forward_list<_Tp, _Alloc>& __lx,
	 forward_list<_Tp, _Alloc>& __ly)
    noexcept(noexcept(__lx.swap(__ly)))
    { __lx.swap(__ly); }

_GLIBCXX_END_NAMESPACE_CONTAINER
_GLIBCXX_END_NAMESPACE_VERSION
} // namespace std

#endif // _FORWARD_LIST_H<|MERGE_RESOLUTION|>--- conflicted
+++ resolved
@@ -1,10 +1,6 @@
 // <forward_list.h> -*- C++ -*-
 
-<<<<<<< HEAD
-// Copyright (C) 2008-2019 Free Software Foundation, Inc.
-=======
 // Copyright (C) 2008-2020 Free Software Foundation, Inc.
->>>>>>> e2aa5677
 //
 // This file is part of the GNU ISO C++ Library.  This library is free
 // software; you can redistribute it and/or modify it under the
@@ -184,21 +180,14 @@
       operator==(const _Self& __x, const _Self& __y) noexcept
       { return __x._M_node == __y._M_node; }
 
-<<<<<<< HEAD
-
-=======
 #if __cpp_impl_three_way_comparison < 201907L
->>>>>>> e2aa5677
       /**
        *  @brief  Forward list iterator inequality comparison.
        */
       friend bool
       operator!=(const _Self& __x, const _Self& __y) noexcept
       { return __x._M_node != __y._M_node; }
-<<<<<<< HEAD
-=======
 #endif
->>>>>>> e2aa5677
 
       _Self
       _M_next() const noexcept
@@ -270,20 +259,14 @@
       operator==(const _Self& __x, const _Self& __y) noexcept
       { return __x._M_node == __y._M_node; }
 
-<<<<<<< HEAD
-=======
 #if __cpp_impl_three_way_comparison < 201907L
->>>>>>> e2aa5677
       /**
        *  @brief  Forward list const_iterator inequality comparison.
        */
       friend bool
       operator!=(const _Self& __x, const _Self& __y) noexcept
       { return __x._M_node != __y._M_node; }
-<<<<<<< HEAD
-=======
 #endif
->>>>>>> e2aa5677
 
       _Self
       _M_next() const noexcept
