--- conflicted
+++ resolved
@@ -1,10 +1,6 @@
 // hashtable.h header -*- C++ -*-
 
-<<<<<<< HEAD
-// Copyright (C) 2007-2019 Free Software Foundation, Inc.
-=======
 // Copyright (C) 2007-2020 Free Software Foundation, Inc.
->>>>>>> e2aa5677
 //
 // This file is part of the GNU ISO C++ Library.  This library is free
 // software; you can redistribute it and/or modify it under the
@@ -424,19 +420,9 @@
       _M_begin() const
       { return static_cast<__node_type*>(_M_before_begin._M_nxt); }
 
-<<<<<<< HEAD
-      // Assign *this using another _Hashtable instance. Either elements
-      // are copy or move depends on the _NodeGenerator.
-      template<typename _Ht, typename _NodeGenerator>
-	void
-	_M_assign_elements(_Ht&&, const _NodeGenerator&);
-
-      template<typename _NodeGenerator>
-=======
       // Assign *this using another _Hashtable instance. Whether elements
       // are copied or moved depends on the _Ht reference.
       template<typename _Ht>
->>>>>>> e2aa5677
 	void
 	_M_assign_elements(_Ht&&);
 
@@ -1099,13 +1085,7 @@
 	}
 
       // Reuse allocated buckets and nodes.
-<<<<<<< HEAD
-      _M_assign_elements(__ht,
-	[](const __reuse_or_alloc_node_type& __roan, const __node_type* __n)
-	{ return __roan(__n->_M_v()); });
-=======
       _M_assign_elements(__ht);
->>>>>>> e2aa5677
       return *this;
     }
 
@@ -1113,19 +1093,11 @@
 	   typename _Alloc, typename _ExtractKey, typename _Equal,
 	   typename _H1, typename _H2, typename _Hash, typename _RehashPolicy,
 	   typename _Traits>
-<<<<<<< HEAD
-    template<typename _Ht, typename _NodeGenerator>
-      void
-      _Hashtable<_Key, _Value, _Alloc, _ExtractKey, _Equal,
-		 _H1, _H2, _Hash, _RehashPolicy, _Traits>::
-      _M_assign_elements(_Ht&& __ht, const _NodeGenerator& __node_gen)
-=======
     template<typename _Ht>
       void
       _Hashtable<_Key, _Value, _Alloc, _ExtractKey, _Equal,
 		 _H1, _H2, _Hash, _RehashPolicy, _Traits>::
       _M_assign_elements(_Ht&& __ht)
->>>>>>> e2aa5677
       {
 	__bucket_type* __former_buckets = nullptr;
 	std::size_t __former_bucket_count = _M_bucket_count;
@@ -1146,17 +1118,9 @@
 	    __hashtable_base::operator=(std::forward<_Ht>(__ht));
 	    _M_element_count = __ht._M_element_count;
 	    _M_rehash_policy = __ht._M_rehash_policy;
-<<<<<<< HEAD
-	    __reuse_or_alloc_node_type __roan(_M_begin(), *this);
-	    _M_before_begin._M_nxt = nullptr;
-	    _M_assign(__ht,
-		      [&__node_gen, &__roan](__node_type* __n)
-		      { return __node_gen(__roan, __n); });
-=======
 	    __reuse_or_alloc_node_gen_t __roan(_M_begin(), *this);
 	    _M_before_begin._M_nxt = nullptr;
 	    _M_assign(std::forward<_Ht>(__ht), __roan);
->>>>>>> e2aa5677
 	    if (__former_buckets)
 	      _M_deallocate_buckets(__former_buckets, __former_bucket_count);
 	  }
@@ -1289,13 +1253,7 @@
       else
 	{
 	  // Can't move memory, move elements then.
-<<<<<<< HEAD
-	  _M_assign_elements(std::move(__ht),
-		[](const __reuse_or_alloc_node_type& __roan, __node_type* __n)
-		{ return __roan(std::move_if_noexcept(__n->_M_v())); });
-=======
 	  _M_assign_elements(std::move(__ht));
->>>>>>> e2aa5677
 	  __ht.clear();
 	}
     }
