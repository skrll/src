// Deque implementation (out of line) -*- C++ -*-

<<<<<<< HEAD
// Copyright (C) 2001-2019 Free Software Foundation, Inc.
=======
// Copyright (C) 2001-2020 Free Software Foundation, Inc.
>>>>>>> 9e014010
//
// This file is part of the GNU ISO C++ Library.  This library is free
// software; you can redistribute it and/or modify it under the
// terms of the GNU General Public License as published by the
// Free Software Foundation; either version 3, or (at your option)
// any later version.

// This library is distributed in the hope that it will be useful,
// but WITHOUT ANY WARRANTY; without even the implied warranty of
// MERCHANTABILITY or FITNESS FOR A PARTICULAR PURPOSE.  See the
// GNU General Public License for more details.

// Under Section 7 of GPL version 3, you are granted additional
// permissions described in the GCC Runtime Library Exception, version
// 3.1, as published by the Free Software Foundation.

// You should have received a copy of the GNU General Public License and
// a copy of the GCC Runtime Library Exception along with this program;
// see the files COPYING3 and COPYING.RUNTIME respectively.  If not, see
// <http://www.gnu.org/licenses/>.

/*
 *
 * Copyright (c) 1994
 * Hewlett-Packard Company
 *
 * Permission to use, copy, modify, distribute and sell this software
 * and its documentation for any purpose is hereby granted without fee,
 * provided that the above copyright notice appear in all copies and
 * that both that copyright notice and this permission notice appear
 * in supporting documentation.  Hewlett-Packard Company makes no
 * representations about the suitability of this software for any
 * purpose.  It is provided "as is" without express or implied warranty.
 *
 *
 * Copyright (c) 1997
 * Silicon Graphics Computer Systems, Inc.
 *
 * Permission to use, copy, modify, distribute and sell this software
 * and its documentation for any purpose is hereby granted without fee,
 * provided that the above copyright notice appear in all copies and
 * that both that copyright notice and this permission notice appear
 * in supporting documentation.  Silicon Graphics makes no
 * representations about the suitability of this software for any
 * purpose.  It is provided "as is" without express or implied warranty.
 */

/** @file bits/deque.tcc
 *  This is an internal header file, included by other library headers.
 *  Do not attempt to use it directly. @headername{deque}
 */

#ifndef _DEQUE_TCC
#define _DEQUE_TCC 1

#include <bits/stl_algobase.h>

namespace std _GLIBCXX_VISIBILITY(default)
{
_GLIBCXX_BEGIN_NAMESPACE_VERSION
_GLIBCXX_BEGIN_NAMESPACE_CONTAINER

#if __cplusplus >= 201103L
  template <typename _Tp, typename _Alloc>
    void
    deque<_Tp, _Alloc>::
    _M_default_initialize()
    {
      _Map_pointer __cur;
      __try
	{
	  for (__cur = this->_M_impl._M_start._M_node;
	       __cur < this->_M_impl._M_finish._M_node;
	       ++__cur)
	    std::__uninitialized_default_a(*__cur, *__cur + _S_buffer_size(),
					   _M_get_Tp_allocator());
	  std::__uninitialized_default_a(this->_M_impl._M_finish._M_first,
					 this->_M_impl._M_finish._M_cur,
					 _M_get_Tp_allocator());
	}
      __catch(...)
	{
	  std::_Destroy(this->_M_impl._M_start, iterator(*__cur, __cur),
			_M_get_Tp_allocator());
	  __throw_exception_again;
	}
    }
#endif

  template <typename _Tp, typename _Alloc>
    deque<_Tp, _Alloc>&
    deque<_Tp, _Alloc>::
    operator=(const deque& __x)
    {
      if (&__x != this)
	{
#if __cplusplus >= 201103L
	  if (_Alloc_traits::_S_propagate_on_copy_assign())
	    {
	      if (!_Alloc_traits::_S_always_equal()
		  && _M_get_Tp_allocator() != __x._M_get_Tp_allocator())
		{
		  // Replacement allocator cannot free existing storage,
		  // so deallocate everything and take copy of __x's data.
		  _M_replace_map(__x, __x.get_allocator());
		  std::__alloc_on_copy(_M_get_Tp_allocator(),
				       __x._M_get_Tp_allocator());
		  return *this;
		}
	      std::__alloc_on_copy(_M_get_Tp_allocator(),
				   __x._M_get_Tp_allocator());
	    }
#endif
	  const size_type __len = size();
	  if (__len >= __x.size())
	    _M_erase_at_end(std::copy(__x.begin(), __x.end(),
				      this->_M_impl._M_start));
	  else
	    {
	      const_iterator __mid = __x.begin() + difference_type(__len);
	      std::copy(__x.begin(), __mid, this->_M_impl._M_start);
	      _M_range_insert_aux(this->_M_impl._M_finish, __mid, __x.end(),
				  std::random_access_iterator_tag());
	    }
	}
      return *this;
    }

#if __cplusplus >= 201103L
  template<typename _Tp, typename _Alloc>
    template<typename... _Args>
#if __cplusplus > 201402L
      typename deque<_Tp, _Alloc>::reference
#else
      void
#endif
      deque<_Tp, _Alloc>::
      emplace_front(_Args&&... __args)
      {
	if (this->_M_impl._M_start._M_cur != this->_M_impl._M_start._M_first)
	  {
	    _Alloc_traits::construct(this->_M_impl,
				     this->_M_impl._M_start._M_cur - 1,
				     std::forward<_Args>(__args)...);
	    --this->_M_impl._M_start._M_cur;
	  }
	else
	  _M_push_front_aux(std::forward<_Args>(__args)...);
#if __cplusplus > 201402L
	return front();
#endif
      }

  template<typename _Tp, typename _Alloc>
    template<typename... _Args>
#if __cplusplus > 201402L
      typename deque<_Tp, _Alloc>::reference
#else
      void
#endif
      deque<_Tp, _Alloc>::
      emplace_back(_Args&&... __args)
      {
	if (this->_M_impl._M_finish._M_cur
	    != this->_M_impl._M_finish._M_last - 1)
	  {
	    _Alloc_traits::construct(this->_M_impl,
				     this->_M_impl._M_finish._M_cur,
				     std::forward<_Args>(__args)...);
	    ++this->_M_impl._M_finish._M_cur;
	  }
	else
	  _M_push_back_aux(std::forward<_Args>(__args)...);
#if __cplusplus > 201402L
	return back();
#endif
      }
#endif

#if __cplusplus >= 201103L
  template<typename _Tp, typename _Alloc>
    template<typename... _Args>
      typename deque<_Tp, _Alloc>::iterator
      deque<_Tp, _Alloc>::
      emplace(const_iterator __position, _Args&&... __args)
      {
	if (__position._M_cur == this->_M_impl._M_start._M_cur)
	  {
	    emplace_front(std::forward<_Args>(__args)...);
	    return this->_M_impl._M_start;
	  }
	else if (__position._M_cur == this->_M_impl._M_finish._M_cur)
	  {
	    emplace_back(std::forward<_Args>(__args)...);
	    iterator __tmp = this->_M_impl._M_finish;
	    --__tmp;
	    return __tmp;
	  }
	else
	  return _M_insert_aux(__position._M_const_cast(),
			       std::forward<_Args>(__args)...);
      }
#endif

  template <typename _Tp, typename _Alloc>
    typename deque<_Tp, _Alloc>::iterator
    deque<_Tp, _Alloc>::
#if __cplusplus >= 201103L
    insert(const_iterator __position, const value_type& __x)
#else
    insert(iterator __position, const value_type& __x)
#endif
    {
      if (__position._M_cur == this->_M_impl._M_start._M_cur)
	{
	  push_front(__x);
	  return this->_M_impl._M_start;
	}
      else if (__position._M_cur == this->_M_impl._M_finish._M_cur)
	{
	  push_back(__x);
	  iterator __tmp = this->_M_impl._M_finish;
	  --__tmp;
	  return __tmp;
	}
      else
	return _M_insert_aux(__position._M_const_cast(), __x);
   }

  template <typename _Tp, typename _Alloc>
    typename deque<_Tp, _Alloc>::iterator
    deque<_Tp, _Alloc>::
    _M_erase(iterator __position)
    {
      iterator __next = __position;
      ++__next;
      const difference_type __index = __position - begin();
      if (static_cast<size_type>(__index) < (size() >> 1))
	{
	  if (__position != begin())
	    _GLIBCXX_MOVE_BACKWARD3(begin(), __position, __next);
	  pop_front();
	}
      else
	{
	  if (__next != end())
	    _GLIBCXX_MOVE3(__next, end(), __position);
	  pop_back();
	}
      return begin() + __index;
    }

  template <typename _Tp, typename _Alloc>
    typename deque<_Tp, _Alloc>::iterator
    deque<_Tp, _Alloc>::
    _M_erase(iterator __first, iterator __last)
    {
      if (__first == __last)
	return __first;
      else if (__first == begin() && __last == end())
	{
	  clear();
	  return end();
	}
      else
	{
	  const difference_type __n = __last - __first;
	  const difference_type __elems_before = __first - begin();
	  if (static_cast<size_type>(__elems_before) <= (size() - __n) / 2)
	    {
	      if (__first != begin())
		_GLIBCXX_MOVE_BACKWARD3(begin(), __first, __last);
	      _M_erase_at_begin(begin() + __n);
	    }
	  else
	    {
	      if (__last != end())
		_GLIBCXX_MOVE3(__last, end(), __first);
	      _M_erase_at_end(end() - __n);
	    }
	  return begin() + __elems_before;
	}
    }

  template <typename _Tp, class _Alloc>
    template <typename _InputIterator>
      void
      deque<_Tp, _Alloc>::
      _M_assign_aux(_InputIterator __first, _InputIterator __last,
		    std::input_iterator_tag)
      {
<<<<<<< HEAD
        iterator __cur = begin();
        for (; __first != __last && __cur != end(); ++__cur, (void)++__first)
          *__cur = *__first;
        if (__first == __last)
          _M_erase_at_end(__cur);
        else
          _M_range_insert_aux(end(), __first, __last,
=======
	iterator __cur = begin();
	for (; __first != __last && __cur != end(); ++__cur, (void)++__first)
	  *__cur = *__first;
	if (__first == __last)
	  _M_erase_at_end(__cur);
	else
	  _M_range_insert_aux(end(), __first, __last,
>>>>>>> 9e014010
			      std::__iterator_category(__first));
      }

  template <typename _Tp, typename _Alloc>
    void
    deque<_Tp, _Alloc>::
    _M_fill_insert(iterator __pos, size_type __n, const value_type& __x)
    {
      if (__pos._M_cur == this->_M_impl._M_start._M_cur)
	{
	  iterator __new_start = _M_reserve_elements_at_front(__n);
	  __try
	    {
	      std::__uninitialized_fill_a(__new_start, this->_M_impl._M_start,
					  __x, _M_get_Tp_allocator());
	      this->_M_impl._M_start = __new_start;
	    }
	  __catch(...)
	    {
	      _M_destroy_nodes(__new_start._M_node,
			       this->_M_impl._M_start._M_node);
	      __throw_exception_again;
	    }
	}
      else if (__pos._M_cur == this->_M_impl._M_finish._M_cur)
	{
	  iterator __new_finish = _M_reserve_elements_at_back(__n);
	  __try
	    {
	      std::__uninitialized_fill_a(this->_M_impl._M_finish,
					  __new_finish, __x,
					  _M_get_Tp_allocator());
	      this->_M_impl._M_finish = __new_finish;
	    }
	  __catch(...)
	    {
	      _M_destroy_nodes(this->_M_impl._M_finish._M_node + 1,
			       __new_finish._M_node + 1);
	      __throw_exception_again;
	    }
	}
      else
	_M_insert_aux(__pos, __n, __x);
    }

#if __cplusplus >= 201103L
  template <typename _Tp, typename _Alloc>
    void
    deque<_Tp, _Alloc>::
    _M_default_append(size_type __n)
    {
      if (__n)
	{
	  iterator __new_finish = _M_reserve_elements_at_back(__n);
	  __try
	    {
	      std::__uninitialized_default_a(this->_M_impl._M_finish,
					     __new_finish,
					     _M_get_Tp_allocator());
	      this->_M_impl._M_finish = __new_finish;
	    }
	  __catch(...)
	    {
	      _M_destroy_nodes(this->_M_impl._M_finish._M_node + 1,
			       __new_finish._M_node + 1);
	      __throw_exception_again;
	    }
	}
    }

  template <typename _Tp, typename _Alloc>
    bool
    deque<_Tp, _Alloc>::
    _M_shrink_to_fit()
    {
      const difference_type __front_capacity
	= (this->_M_impl._M_start._M_cur - this->_M_impl._M_start._M_first);
      if (__front_capacity == 0)
	return false;

      const difference_type __back_capacity
	= (this->_M_impl._M_finish._M_last - this->_M_impl._M_finish._M_cur);
      if (__front_capacity + __back_capacity < _S_buffer_size())
	return false;

      return std::__shrink_to_fit_aux<deque>::_S_do_it(*this);
    }
#endif

  template <typename _Tp, typename _Alloc>
    void
    deque<_Tp, _Alloc>::
    _M_fill_initialize(const value_type& __value)
    {
      _Map_pointer __cur;
      __try
	{
	  for (__cur = this->_M_impl._M_start._M_node;
	       __cur < this->_M_impl._M_finish._M_node;
	       ++__cur)
	    std::__uninitialized_fill_a(*__cur, *__cur + _S_buffer_size(),
					__value, _M_get_Tp_allocator());
	  std::__uninitialized_fill_a(this->_M_impl._M_finish._M_first,
				      this->_M_impl._M_finish._M_cur,
				      __value, _M_get_Tp_allocator());
	}
      __catch(...)
	{
	  std::_Destroy(this->_M_impl._M_start, iterator(*__cur, __cur),
			_M_get_Tp_allocator());
	  __throw_exception_again;
	}
    }

  template <typename _Tp, typename _Alloc>
    template <typename _InputIterator>
      void
      deque<_Tp, _Alloc>::
      _M_range_initialize(_InputIterator __first, _InputIterator __last,
			  std::input_iterator_tag)
      {
	this->_M_initialize_map(0);
	__try
	  {
	    for (; __first != __last; ++__first)
#if __cplusplus >= 201103L
	      emplace_back(*__first);
#else
	      push_back(*__first);
#endif
	  }
	__catch(...)
	  {
	    clear();
	    __throw_exception_again;
	  }
      }

  template <typename _Tp, typename _Alloc>
    template <typename _ForwardIterator>
      void
      deque<_Tp, _Alloc>::
      _M_range_initialize(_ForwardIterator __first, _ForwardIterator __last,
			  std::forward_iterator_tag)
      {
<<<<<<< HEAD
        const size_type __n = std::distance(__first, __last);
        this->_M_initialize_map(_S_check_init_len(__n, _M_get_Tp_allocator()));

        _Map_pointer __cur_node;
        __try
          {
            for (__cur_node = this->_M_impl._M_start._M_node;
                 __cur_node < this->_M_impl._M_finish._M_node;
                 ++__cur_node)
=======
	const size_type __n = std::distance(__first, __last);
	this->_M_initialize_map(_S_check_init_len(__n, _M_get_Tp_allocator()));

	_Map_pointer __cur_node;
	__try
	  {
	    for (__cur_node = this->_M_impl._M_start._M_node;
		 __cur_node < this->_M_impl._M_finish._M_node;
		 ++__cur_node)
>>>>>>> 9e014010
	      {
		_ForwardIterator __mid = __first;
		std::advance(__mid, _S_buffer_size());
		std::__uninitialized_copy_a(__first, __mid, *__cur_node,
					    _M_get_Tp_allocator());
		__first = __mid;
	      }
	    std::__uninitialized_copy_a(__first, __last,
					this->_M_impl._M_finish._M_first,
					_M_get_Tp_allocator());
	  }
	__catch(...)
	  {
	    std::_Destroy(this->_M_impl._M_start,
			  iterator(*__cur_node, __cur_node),
			  _M_get_Tp_allocator());
	    __throw_exception_again;
	  }
      }

  // Called only if _M_impl._M_finish._M_cur == _M_impl._M_finish._M_last - 1.
  template<typename _Tp, typename _Alloc>
#if __cplusplus >= 201103L
    template<typename... _Args>
      void
      deque<_Tp, _Alloc>::
      _M_push_back_aux(_Args&&... __args)
#else
      void
      deque<_Tp, _Alloc>::
      _M_push_back_aux(const value_type& __t)
#endif
      {
	if (size() == max_size())
	  __throw_length_error(
	      __N("cannot create std::deque larger than max_size()"));

	_M_reserve_map_at_back();
	*(this->_M_impl._M_finish._M_node + 1) = this->_M_allocate_node();
	__try
	  {
#if __cplusplus >= 201103L
	    _Alloc_traits::construct(this->_M_impl,
				     this->_M_impl._M_finish._M_cur,
				     std::forward<_Args>(__args)...);
#else
	    this->_M_impl.construct(this->_M_impl._M_finish._M_cur, __t);
#endif
	    this->_M_impl._M_finish._M_set_node(this->_M_impl._M_finish._M_node
						+ 1);
	    this->_M_impl._M_finish._M_cur = this->_M_impl._M_finish._M_first;
	  }
	__catch(...)
	  {
	    _M_deallocate_node(*(this->_M_impl._M_finish._M_node + 1));
	    __throw_exception_again;
	  }
      }

  // Called only if _M_impl._M_start._M_cur == _M_impl._M_start._M_first.
  template<typename _Tp, typename _Alloc>
#if __cplusplus >= 201103L
    template<typename... _Args>
      void
      deque<_Tp, _Alloc>::
      _M_push_front_aux(_Args&&... __args)
#else
      void
      deque<_Tp, _Alloc>::
      _M_push_front_aux(const value_type& __t)
#endif
      {
	if (size() == max_size())
	  __throw_length_error(
	      __N("cannot create std::deque larger than max_size()"));

	_M_reserve_map_at_front();
	*(this->_M_impl._M_start._M_node - 1) = this->_M_allocate_node();
	__try
	  {
	    this->_M_impl._M_start._M_set_node(this->_M_impl._M_start._M_node
					       - 1);
	    this->_M_impl._M_start._M_cur = this->_M_impl._M_start._M_last - 1;
#if __cplusplus >= 201103L
	    _Alloc_traits::construct(this->_M_impl,
				     this->_M_impl._M_start._M_cur,
				     std::forward<_Args>(__args)...);
#else
	    this->_M_impl.construct(this->_M_impl._M_start._M_cur, __t);
#endif
	  }
	__catch(...)
	  {
	    ++this->_M_impl._M_start;
	    _M_deallocate_node(*(this->_M_impl._M_start._M_node - 1));
	    __throw_exception_again;
	  }
      }

  // Called only if _M_impl._M_finish._M_cur == _M_impl._M_finish._M_first.
  template <typename _Tp, typename _Alloc>
    void deque<_Tp, _Alloc>::
    _M_pop_back_aux()
    {
      _M_deallocate_node(this->_M_impl._M_finish._M_first);
      this->_M_impl._M_finish._M_set_node(this->_M_impl._M_finish._M_node - 1);
      this->_M_impl._M_finish._M_cur = this->_M_impl._M_finish._M_last - 1;
      _Alloc_traits::destroy(_M_get_Tp_allocator(),
			     this->_M_impl._M_finish._M_cur);
    }

  // Called only if _M_impl._M_start._M_cur == _M_impl._M_start._M_last - 1.
  // Note that if the deque has at least one element (a precondition for this
  // member function), and if
  //   _M_impl._M_start._M_cur == _M_impl._M_start._M_last,
  // then the deque must have at least two nodes.
  template <typename _Tp, typename _Alloc>
    void deque<_Tp, _Alloc>::
    _M_pop_front_aux()
    {
      _Alloc_traits::destroy(_M_get_Tp_allocator(),
			     this->_M_impl._M_start._M_cur);
      _M_deallocate_node(this->_M_impl._M_start._M_first);
      this->_M_impl._M_start._M_set_node(this->_M_impl._M_start._M_node + 1);
      this->_M_impl._M_start._M_cur = this->_M_impl._M_start._M_first;
    }

  template <typename _Tp, typename _Alloc>
    template <typename _InputIterator>
      void
      deque<_Tp, _Alloc>::
      _M_range_insert_aux(iterator __pos,
			  _InputIterator __first, _InputIterator __last,
			  std::input_iterator_tag)
      { std::copy(__first, __last, std::inserter(*this, __pos)); }

  template <typename _Tp, typename _Alloc>
    template <typename _ForwardIterator>
      void
      deque<_Tp, _Alloc>::
      _M_range_insert_aux(iterator __pos,
			  _ForwardIterator __first, _ForwardIterator __last,
			  std::forward_iterator_tag)
      {
	const size_type __n = std::distance(__first, __last);
	if (__pos._M_cur == this->_M_impl._M_start._M_cur)
	  {
	    iterator __new_start = _M_reserve_elements_at_front(__n);
	    __try
	      {
		std::__uninitialized_copy_a(__first, __last, __new_start,
					    _M_get_Tp_allocator());
		this->_M_impl._M_start = __new_start;
	      }
	    __catch(...)
	      {
		_M_destroy_nodes(__new_start._M_node,
				 this->_M_impl._M_start._M_node);
		__throw_exception_again;
	      }
	  }
	else if (__pos._M_cur == this->_M_impl._M_finish._M_cur)
	  {
	    iterator __new_finish = _M_reserve_elements_at_back(__n);
	    __try
	      {
		std::__uninitialized_copy_a(__first, __last,
					    this->_M_impl._M_finish,
					    _M_get_Tp_allocator());
		this->_M_impl._M_finish = __new_finish;
	      }
	    __catch(...)
	      {
		_M_destroy_nodes(this->_M_impl._M_finish._M_node + 1,
				 __new_finish._M_node + 1);
		__throw_exception_again;
	      }
	  }
	else
	  _M_insert_aux(__pos, __first, __last, __n);
      }

  template<typename _Tp, typename _Alloc>
#if __cplusplus >= 201103L
    template<typename... _Args>
      typename deque<_Tp, _Alloc>::iterator
      deque<_Tp, _Alloc>::
      _M_insert_aux(iterator __pos, _Args&&... __args)
      {
	value_type __x_copy(std::forward<_Args>(__args)...); // XXX copy
#else
    typename deque<_Tp, _Alloc>::iterator
      deque<_Tp, _Alloc>::
      _M_insert_aux(iterator __pos, const value_type& __x)
      {
	value_type __x_copy = __x; // XXX copy
#endif
	difference_type __index = __pos - this->_M_impl._M_start;
	if (static_cast<size_type>(__index) < size() / 2)
	  {
	    push_front(_GLIBCXX_MOVE(front()));
	    iterator __front1 = this->_M_impl._M_start;
	    ++__front1;
	    iterator __front2 = __front1;
	    ++__front2;
	    __pos = this->_M_impl._M_start + __index;
	    iterator __pos1 = __pos;
	    ++__pos1;
	    _GLIBCXX_MOVE3(__front2, __pos1, __front1);
	  }
	else
	  {
	    push_back(_GLIBCXX_MOVE(back()));
	    iterator __back1 = this->_M_impl._M_finish;
	    --__back1;
	    iterator __back2 = __back1;
	    --__back2;
	    __pos = this->_M_impl._M_start + __index;
	    _GLIBCXX_MOVE_BACKWARD3(__pos, __back2, __back1);
	  }
	*__pos = _GLIBCXX_MOVE(__x_copy);
	return __pos;
      }

  template <typename _Tp, typename _Alloc>
    void
    deque<_Tp, _Alloc>::
    _M_insert_aux(iterator __pos, size_type __n, const value_type& __x)
    {
      const difference_type __elems_before = __pos - this->_M_impl._M_start;
      const size_type __length = this->size();
      value_type __x_copy = __x;
      if (__elems_before < difference_type(__length / 2))
	{
	  iterator __new_start = _M_reserve_elements_at_front(__n);
	  iterator __old_start = this->_M_impl._M_start;
	  __pos = this->_M_impl._M_start + __elems_before;
	  __try
	    {
	      if (__elems_before >= difference_type(__n))
		{
		  iterator __start_n = (this->_M_impl._M_start
					+ difference_type(__n));
		  std::__uninitialized_move_a(this->_M_impl._M_start,
					      __start_n, __new_start,
					      _M_get_Tp_allocator());
		  this->_M_impl._M_start = __new_start;
		  _GLIBCXX_MOVE3(__start_n, __pos, __old_start);
		  std::fill(__pos - difference_type(__n), __pos, __x_copy);
		}
	      else
		{
		  std::__uninitialized_move_fill(this->_M_impl._M_start,
						 __pos, __new_start,
						 this->_M_impl._M_start,
						 __x_copy,
						 _M_get_Tp_allocator());
		  this->_M_impl._M_start = __new_start;
		  std::fill(__old_start, __pos, __x_copy);
		}
	    }
	  __catch(...)
	    {
	      _M_destroy_nodes(__new_start._M_node,
			       this->_M_impl._M_start._M_node);
	      __throw_exception_again;
	    }
	}
      else
	{
	  iterator __new_finish = _M_reserve_elements_at_back(__n);
	  iterator __old_finish = this->_M_impl._M_finish;
	  const difference_type __elems_after =
	    difference_type(__length) - __elems_before;
	  __pos = this->_M_impl._M_finish - __elems_after;
	  __try
	    {
	      if (__elems_after > difference_type(__n))
		{
		  iterator __finish_n = (this->_M_impl._M_finish
					 - difference_type(__n));
		  std::__uninitialized_move_a(__finish_n,
					      this->_M_impl._M_finish,
					      this->_M_impl._M_finish,
					      _M_get_Tp_allocator());
		  this->_M_impl._M_finish = __new_finish;
		  _GLIBCXX_MOVE_BACKWARD3(__pos, __finish_n, __old_finish);
		  std::fill(__pos, __pos + difference_type(__n), __x_copy);
		}
	      else
		{
		  std::__uninitialized_fill_move(this->_M_impl._M_finish,
						 __pos + difference_type(__n),
						 __x_copy, __pos,
						 this->_M_impl._M_finish,
						 _M_get_Tp_allocator());
		  this->_M_impl._M_finish = __new_finish;
		  std::fill(__pos, __old_finish, __x_copy);
		}
	    }
	  __catch(...)
	    {
	      _M_destroy_nodes(this->_M_impl._M_finish._M_node + 1,
			       __new_finish._M_node + 1);
	      __throw_exception_again;
	    }
	}
    }

  template <typename _Tp, typename _Alloc>
    template <typename _ForwardIterator>
      void
      deque<_Tp, _Alloc>::
      _M_insert_aux(iterator __pos,
		    _ForwardIterator __first, _ForwardIterator __last,
		    size_type __n)
      {
	const difference_type __elemsbefore = __pos - this->_M_impl._M_start;
	const size_type __length = size();
	if (static_cast<size_type>(__elemsbefore) < __length / 2)
	  {
	    iterator __new_start = _M_reserve_elements_at_front(__n);
	    iterator __old_start = this->_M_impl._M_start;
	    __pos = this->_M_impl._M_start + __elemsbefore;
	    __try
	      {
		if (__elemsbefore >= difference_type(__n))
		  {
		    iterator __start_n = (this->_M_impl._M_start
					  + difference_type(__n));
		    std::__uninitialized_move_a(this->_M_impl._M_start,
						__start_n, __new_start,
						_M_get_Tp_allocator());
		    this->_M_impl._M_start = __new_start;
		    _GLIBCXX_MOVE3(__start_n, __pos, __old_start);
		    std::copy(__first, __last, __pos - difference_type(__n));
		  }
		else
		  {
		    _ForwardIterator __mid = __first;
		    std::advance(__mid, difference_type(__n) - __elemsbefore);
		    std::__uninitialized_move_copy(this->_M_impl._M_start,
						   __pos, __first, __mid,
						   __new_start,
						   _M_get_Tp_allocator());
		    this->_M_impl._M_start = __new_start;
		    std::copy(__mid, __last, __old_start);
		  }
	      }
	    __catch(...)
	      {
		_M_destroy_nodes(__new_start._M_node,
				 this->_M_impl._M_start._M_node);
		__throw_exception_again;
	      }
	  }
	else
	{
	  iterator __new_finish = _M_reserve_elements_at_back(__n);
	  iterator __old_finish = this->_M_impl._M_finish;
	  const difference_type __elemsafter =
	    difference_type(__length) - __elemsbefore;
	  __pos = this->_M_impl._M_finish - __elemsafter;
	  __try
	    {
	      if (__elemsafter > difference_type(__n))
		{
		  iterator __finish_n = (this->_M_impl._M_finish
					 - difference_type(__n));
		  std::__uninitialized_move_a(__finish_n,
					      this->_M_impl._M_finish,
					      this->_M_impl._M_finish,
					      _M_get_Tp_allocator());
		  this->_M_impl._M_finish = __new_finish;
		  _GLIBCXX_MOVE_BACKWARD3(__pos, __finish_n, __old_finish);
		  std::copy(__first, __last, __pos);
		}
	      else
		{
		  _ForwardIterator __mid = __first;
		  std::advance(__mid, __elemsafter);
		  std::__uninitialized_copy_move(__mid, __last, __pos,
						 this->_M_impl._M_finish,
						 this->_M_impl._M_finish,
						 _M_get_Tp_allocator());
		  this->_M_impl._M_finish = __new_finish;
		  std::copy(__first, __mid, __pos);
		}
	    }
	  __catch(...)
	    {
	      _M_destroy_nodes(this->_M_impl._M_finish._M_node + 1,
			       __new_finish._M_node + 1);
	      __throw_exception_again;
	    }
	}
      }

   template<typename _Tp, typename _Alloc>
     void
     deque<_Tp, _Alloc>::
     _M_destroy_data_aux(iterator __first, iterator __last)
     {
       for (_Map_pointer __node = __first._M_node + 1;
	    __node < __last._M_node; ++__node)
	 std::_Destroy(*__node, *__node + _S_buffer_size(),
		       _M_get_Tp_allocator());

       if (__first._M_node != __last._M_node)
	 {
	   std::_Destroy(__first._M_cur, __first._M_last,
			 _M_get_Tp_allocator());
	   std::_Destroy(__last._M_first, __last._M_cur,
			 _M_get_Tp_allocator());
	 }
       else
	 std::_Destroy(__first._M_cur, __last._M_cur,
		       _M_get_Tp_allocator());
     }

  template <typename _Tp, typename _Alloc>
    void
    deque<_Tp, _Alloc>::
    _M_new_elements_at_front(size_type __new_elems)
    {
      if (this->max_size() - this->size() < __new_elems)
	__throw_length_error(__N("deque::_M_new_elements_at_front"));

      const size_type __new_nodes = ((__new_elems + _S_buffer_size() - 1)
				     / _S_buffer_size());
      _M_reserve_map_at_front(__new_nodes);
      size_type __i;
      __try
	{
	  for (__i = 1; __i <= __new_nodes; ++__i)
	    *(this->_M_impl._M_start._M_node - __i) = this->_M_allocate_node();
	}
      __catch(...)
	{
	  for (size_type __j = 1; __j < __i; ++__j)
	    _M_deallocate_node(*(this->_M_impl._M_start._M_node - __j));
	  __throw_exception_again;
	}
    }

  template <typename _Tp, typename _Alloc>
    void
    deque<_Tp, _Alloc>::
    _M_new_elements_at_back(size_type __new_elems)
    {
      if (this->max_size() - this->size() < __new_elems)
	__throw_length_error(__N("deque::_M_new_elements_at_back"));

      const size_type __new_nodes = ((__new_elems + _S_buffer_size() - 1)
				     / _S_buffer_size());
      _M_reserve_map_at_back(__new_nodes);
      size_type __i;
      __try
	{
	  for (__i = 1; __i <= __new_nodes; ++__i)
	    *(this->_M_impl._M_finish._M_node + __i) = this->_M_allocate_node();
	}
      __catch(...)
	{
	  for (size_type __j = 1; __j < __i; ++__j)
	    _M_deallocate_node(*(this->_M_impl._M_finish._M_node + __j));
	  __throw_exception_again;
	}
    }

  template <typename _Tp, typename _Alloc>
    void
    deque<_Tp, _Alloc>::
    _M_reallocate_map(size_type __nodes_to_add, bool __add_at_front)
    {
      const size_type __old_num_nodes
	= this->_M_impl._M_finish._M_node - this->_M_impl._M_start._M_node + 1;
      const size_type __new_num_nodes = __old_num_nodes + __nodes_to_add;

      _Map_pointer __new_nstart;
      if (this->_M_impl._M_map_size > 2 * __new_num_nodes)
	{
	  __new_nstart = this->_M_impl._M_map + (this->_M_impl._M_map_size
					 - __new_num_nodes) / 2
			 + (__add_at_front ? __nodes_to_add : 0);
	  if (__new_nstart < this->_M_impl._M_start._M_node)
	    std::copy(this->_M_impl._M_start._M_node,
		      this->_M_impl._M_finish._M_node + 1,
		      __new_nstart);
	  else
	    std::copy_backward(this->_M_impl._M_start._M_node,
			       this->_M_impl._M_finish._M_node + 1,
			       __new_nstart + __old_num_nodes);
	}
      else
	{
	  size_type __new_map_size = this->_M_impl._M_map_size
				     + std::max(this->_M_impl._M_map_size,
						__nodes_to_add) + 2;

	  _Map_pointer __new_map = this->_M_allocate_map(__new_map_size);
	  __new_nstart = __new_map + (__new_map_size - __new_num_nodes) / 2
			 + (__add_at_front ? __nodes_to_add : 0);
	  std::copy(this->_M_impl._M_start._M_node,
		    this->_M_impl._M_finish._M_node + 1,
		    __new_nstart);
	  _M_deallocate_map(this->_M_impl._M_map, this->_M_impl._M_map_size);

	  this->_M_impl._M_map = __new_map;
	  this->_M_impl._M_map_size = __new_map_size;
	}

      this->_M_impl._M_start._M_set_node(__new_nstart);
      this->_M_impl._M_finish._M_set_node(__new_nstart + __old_num_nodes - 1);
    }

_GLIBCXX_END_NAMESPACE_CONTAINER

  // Overload for deque::iterators, exploiting the "segmented-iterator
  // optimization".
  template<typename _Tp, typename _VTp>
    void
    __fill_a1(const _GLIBCXX_STD_C::_Deque_iterator<_Tp, _Tp&, _Tp*>& __first,
	      const _GLIBCXX_STD_C::_Deque_iterator<_Tp, _Tp&, _Tp*>& __last,
	      const _VTp& __value)
    {
      typedef _GLIBCXX_STD_C::_Deque_iterator<_Tp, _Tp&, _Tp*> _Iter;
      if (__first._M_node != __last._M_node)
	{
	  std::__fill_a1(__first._M_cur, __first._M_last, __value);

	  for (typename _Iter::_Map_pointer __node = __first._M_node + 1;
	       __node < __last._M_node; ++__node)
	    std::__fill_a1(*__node, *__node + _Iter::_S_buffer_size(), __value);

	  std::__fill_a1(__last._M_first, __last._M_cur, __value);
	}
      else
	std::__fill_a1(__first._M_cur, __last._M_cur, __value);
    }

  template<bool _IsMove,
	   typename _Tp, typename _Ref, typename _Ptr, typename _OI>
    _OI
    __copy_move_dit(_GLIBCXX_STD_C::_Deque_iterator<_Tp, _Ref, _Ptr> __first,
		    _GLIBCXX_STD_C::_Deque_iterator<_Tp, _Ref, _Ptr> __last,
		    _OI __result)
    {
      typedef _GLIBCXX_STD_C::_Deque_iterator<_Tp, _Ref, _Ptr> _Iter;
      if (__first._M_node != __last._M_node)
	{
	  __result
	    = std::__copy_move_a1<_IsMove>(__first._M_cur, __first._M_last,
					   __result);

	  for (typename _Iter::_Map_pointer __node = __first._M_node + 1;
	       __node != __last._M_node; ++__node)
	    __result
	      = std::__copy_move_a1<_IsMove>(*__node,
					     *__node + _Iter::_S_buffer_size(),
					     __result);

	  return std::__copy_move_a1<_IsMove>(__last._M_first, __last._M_cur,
					      __result);
	}

      return std::__copy_move_a1<_IsMove>(__first._M_cur, __last._M_cur,
					  __result);
    }

  template<bool _IsMove,
	   typename _Tp, typename _Ref, typename _Ptr, typename _OI>
    _OI
    __copy_move_a1(_GLIBCXX_STD_C::_Deque_iterator<_Tp, _Ref, _Ptr> __first,
		   _GLIBCXX_STD_C::_Deque_iterator<_Tp, _Ref, _Ptr> __last,
		   _OI __result)
    { return __copy_move_dit<_IsMove>(__first, __last, __result); }

  template<bool _IsMove,
	   typename _ITp, typename _IRef, typename _IPtr, typename _OTp>
    _GLIBCXX_STD_C::_Deque_iterator<_OTp, _OTp&, _OTp*>
    __copy_move_a1(_GLIBCXX_STD_C::_Deque_iterator<_ITp, _IRef, _IPtr> __first,
		   _GLIBCXX_STD_C::_Deque_iterator<_ITp, _IRef, _IPtr> __last,
		   _GLIBCXX_STD_C::_Deque_iterator<_OTp, _OTp&, _OTp*> __result)
    { return __copy_move_dit<_IsMove>(__first, __last, __result); }

  template<bool _IsMove, typename _II, typename _Tp>
    typename __gnu_cxx::__enable_if<
      __is_random_access_iter<_II>::__value,
      _GLIBCXX_STD_C::_Deque_iterator<_Tp, _Tp&, _Tp*> >::__type
    __copy_move_a1(_II __first, _II __last,
		   _GLIBCXX_STD_C::_Deque_iterator<_Tp, _Tp&, _Tp*> __result)
    {
      typedef _GLIBCXX_STD_C::_Deque_iterator<_Tp, _Tp&, _Tp*> _Iter;
      typedef typename _Iter::difference_type difference_type;

      difference_type __len = __last - __first;
      while (__len > 0)
	{
	  const difference_type __clen
	    = std::min(__len, __result._M_last - __result._M_cur);
	  std::__copy_move_a1<_IsMove>(__first, __first + __clen,
				       __result._M_cur);

	  __first += __clen;
	  __result += __clen;
	  __len -= __clen;
	}

      return __result;
    }

  template<bool _IsMove,
	   typename _Tp, typename _Ref, typename _Ptr, typename _OI>
    _OI
    __copy_move_backward_dit(
		_GLIBCXX_STD_C::_Deque_iterator<_Tp, _Ref, _Ptr> __first,
		_GLIBCXX_STD_C::_Deque_iterator<_Tp, _Ref, _Ptr> __last,
		_OI __result)
    {
      typedef _GLIBCXX_STD_C::_Deque_iterator<_Tp, _Ref, _Ptr> _Iter;
      if (__first._M_node != __last._M_node)
	{
	  __result = std::__copy_move_backward_a1<_IsMove>(
		__last._M_first, __last._M_cur, __result);

	  for (typename _Iter::_Map_pointer __node = __last._M_node - 1;
	       __node != __first._M_node; --__node)
	    __result = std::__copy_move_backward_a1<_IsMove>(
		*__node, *__node + _Iter::_S_buffer_size(), __result);

	  return std::__copy_move_backward_a1<_IsMove>(
			__first._M_cur, __first._M_last, __result);
	}

      return std::__copy_move_backward_a1<_IsMove>(
		__first._M_cur, __last._M_cur, __result);
    }

  template<bool _IsMove,
	   typename _Tp, typename _Ref, typename _Ptr, typename _OI>
    _OI
    __copy_move_backward_a1(
		_GLIBCXX_STD_C::_Deque_iterator<_Tp, _Ref, _Ptr> __first,
		_GLIBCXX_STD_C::_Deque_iterator<_Tp, _Ref, _Ptr> __last,
		_OI __result)
    { return __copy_move_backward_dit<_IsMove>(__first, __last, __result); }

  template<bool _IsMove,
	   typename _ITp, typename _IRef, typename _IPtr, typename _OTp>
    _GLIBCXX_STD_C::_Deque_iterator<_OTp, _OTp&, _OTp*>
    __copy_move_backward_a1(
		_GLIBCXX_STD_C::_Deque_iterator<_ITp, _IRef, _IPtr> __first,
		_GLIBCXX_STD_C::_Deque_iterator<_ITp, _IRef, _IPtr> __last,
		_GLIBCXX_STD_C::_Deque_iterator<_OTp, _OTp&, _OTp*> __result)
    { return __copy_move_backward_dit<_IsMove>(__first, __last, __result); }

  template<bool _IsMove, typename _II, typename _Tp>
    typename __gnu_cxx::__enable_if<
      __is_random_access_iter<_II>::__value,
      _GLIBCXX_STD_C::_Deque_iterator<_Tp, _Tp&, _Tp*> >::__type
    __copy_move_backward_a1(_II __first, _II __last,
		_GLIBCXX_STD_C::_Deque_iterator<_Tp, _Tp&, _Tp*> __result)
    {
      typedef _GLIBCXX_STD_C::_Deque_iterator<_Tp, _Tp&, _Tp*> _Iter;
      typedef typename _Iter::difference_type difference_type;

      difference_type __len = __last - __first;
      while (__len > 0)
	{
	  difference_type __rlen = __result._M_cur - __result._M_first;
	  _Tp* __rend = __result._M_cur;
	  if (!__rlen)
	    {
	      __rlen = _Iter::_S_buffer_size();
	      __rend = *(__result._M_node - 1) + __rlen;
	    }

	  const difference_type __clen = std::min(__len, __rlen);
	  std::__copy_move_backward_a1<_IsMove>(__last - __clen, __last, __rend);

	  __last -= __clen;
	  __result -= __clen;
	  __len -= __clen;
	}

      return __result;
    }

  template<typename _Tp, typename _Ref, typename _Ptr, typename _II>
    bool
    __equal_dit(
	const _GLIBCXX_STD_C::_Deque_iterator<_Tp, _Ref, _Ptr>& __first1,
	const _GLIBCXX_STD_C::_Deque_iterator<_Tp, _Ref, _Ptr>& __last1,
	_II __first2)
    {
      typedef _GLIBCXX_STD_C::_Deque_iterator<_Tp, _Ref, _Ptr> _Iter;
      if (__first1._M_node != __last1._M_node)
	{
	  if (!std::__equal_aux1(__first1._M_cur, __first1._M_last, __first2))
	    return false;

	  __first2 += __first1._M_last - __first1._M_cur;
	  for (typename _Iter::_Map_pointer __node = __first1._M_node + 1;
	       __node != __last1._M_node;
	       __first2 += _Iter::_S_buffer_size(), ++__node)
	    if (!std::__equal_aux1(*__node, *__node + _Iter::_S_buffer_size(),
				  __first2))
	      return false;

	  return std::__equal_aux1(__last1._M_first, __last1._M_cur, __first2);
	}

      return std::__equal_aux1(__first1._M_cur, __last1._M_cur, __first2);
    }

  template<typename _Tp, typename _Ref, typename _Ptr, typename _II>
    typename __gnu_cxx::__enable_if<
      __is_random_access_iter<_II>::__value, bool>::__type
    __equal_aux1(_GLIBCXX_STD_C::_Deque_iterator<_Tp, _Ref, _Ptr> __first1,
		 _GLIBCXX_STD_C::_Deque_iterator<_Tp, _Ref, _Ptr> __last1,
		 _II __first2)
    { return std::__equal_dit(__first1, __last1, __first2); }

  template<typename _Tp1, typename _Ref1, typename _Ptr1,
	   typename _Tp2, typename _Ref2, typename _Ptr2>
    bool
    __equal_aux1(_GLIBCXX_STD_C::_Deque_iterator<_Tp1, _Ref1, _Ptr1> __first1,
		 _GLIBCXX_STD_C::_Deque_iterator<_Tp1, _Ref1, _Ptr1> __last1,
		 _GLIBCXX_STD_C::_Deque_iterator<_Tp2, _Ref2, _Ptr2> __first2)
    { return std::__equal_dit(__first1, __last1, __first2); }

  template<typename _II, typename _Tp, typename _Ref, typename _Ptr>
    typename __gnu_cxx::__enable_if<
      __is_random_access_iter<_II>::__value, bool>::__type
    __equal_aux1(_II __first1, _II __last1,
		_GLIBCXX_STD_C::_Deque_iterator<_Tp, _Ref, _Ptr> __first2)
    {
      typedef _GLIBCXX_STD_C::_Deque_iterator<_Tp, _Ref, _Ptr> _Iter;
      typedef typename _Iter::difference_type difference_type;

      difference_type __len = __last1 - __first1;
      while (__len > 0)
	{
	  const difference_type __clen
	    = std::min(__len, __first2._M_last - __first2._M_cur);
	  if (!std::__equal_aux1(__first1, __first1 + __clen, __first2._M_cur))
	    return false;

	  __first1 += __clen;
	  __len -= __clen;
	  __first2 += __clen;
	}

      return true;
    }

_GLIBCXX_END_NAMESPACE_VERSION
} // namespace std

#endif<|MERGE_RESOLUTION|>--- conflicted
+++ resolved
@@ -1,10 +1,6 @@
 // Deque implementation (out of line) -*- C++ -*-
 
-<<<<<<< HEAD
-// Copyright (C) 2001-2019 Free Software Foundation, Inc.
-=======
 // Copyright (C) 2001-2020 Free Software Foundation, Inc.
->>>>>>> 9e014010
 //
 // This file is part of the GNU ISO C++ Library.  This library is free
 // software; you can redistribute it and/or modify it under the
@@ -296,15 +292,6 @@
       _M_assign_aux(_InputIterator __first, _InputIterator __last,
 		    std::input_iterator_tag)
       {
-<<<<<<< HEAD
-        iterator __cur = begin();
-        for (; __first != __last && __cur != end(); ++__cur, (void)++__first)
-          *__cur = *__first;
-        if (__first == __last)
-          _M_erase_at_end(__cur);
-        else
-          _M_range_insert_aux(end(), __first, __last,
-=======
 	iterator __cur = begin();
 	for (; __first != __last && __cur != end(); ++__cur, (void)++__first)
 	  *__cur = *__first;
@@ -312,7 +299,6 @@
 	  _M_erase_at_end(__cur);
 	else
 	  _M_range_insert_aux(end(), __first, __last,
->>>>>>> 9e014010
 			      std::__iterator_category(__first));
       }
 
@@ -458,17 +444,6 @@
       _M_range_initialize(_ForwardIterator __first, _ForwardIterator __last,
 			  std::forward_iterator_tag)
       {
-<<<<<<< HEAD
-        const size_type __n = std::distance(__first, __last);
-        this->_M_initialize_map(_S_check_init_len(__n, _M_get_Tp_allocator()));
-
-        _Map_pointer __cur_node;
-        __try
-          {
-            for (__cur_node = this->_M_impl._M_start._M_node;
-                 __cur_node < this->_M_impl._M_finish._M_node;
-                 ++__cur_node)
-=======
 	const size_type __n = std::distance(__first, __last);
 	this->_M_initialize_map(_S_check_init_len(__n, _M_get_Tp_allocator()));
 
@@ -478,7 +453,6 @@
 	    for (__cur_node = this->_M_impl._M_start._M_node;
 		 __cur_node < this->_M_impl._M_finish._M_node;
 		 ++__cur_node)
->>>>>>> 9e014010
 	      {
 		_ForwardIterator __mid = __first;
 		std::advance(__mid, _S_buffer_size());
