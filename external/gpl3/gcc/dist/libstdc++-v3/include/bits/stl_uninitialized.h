// Raw memory manipulators -*- C++ -*-

<<<<<<< HEAD
// Copyright (C) 2001-2019 Free Software Foundation, Inc.
=======
// Copyright (C) 2001-2020 Free Software Foundation, Inc.
>>>>>>> e2aa5677
//
// This file is part of the GNU ISO C++ Library.  This library is free
// software; you can redistribute it and/or modify it under the
// terms of the GNU General Public License as published by the
// Free Software Foundation; either version 3, or (at your option)
// any later version.

// This library is distributed in the hope that it will be useful,
// but WITHOUT ANY WARRANTY; without even the implied warranty of
// MERCHANTABILITY or FITNESS FOR A PARTICULAR PURPOSE.  See the
// GNU General Public License for more details.

// Under Section 7 of GPL version 3, you are granted additional
// permissions described in the GCC Runtime Library Exception, version
// 3.1, as published by the Free Software Foundation.

// You should have received a copy of the GNU General Public License and
// a copy of the GCC Runtime Library Exception along with this program;
// see the files COPYING3 and COPYING.RUNTIME respectively.  If not, see
// <http://www.gnu.org/licenses/>.

/*
 *
 * Copyright (c) 1994
 * Hewlett-Packard Company
 *
 * Permission to use, copy, modify, distribute and sell this software
 * and its documentation for any purpose is hereby granted without fee,
 * provided that the above copyright notice appear in all copies and
 * that both that copyright notice and this permission notice appear
 * in supporting documentation.  Hewlett-Packard Company makes no
 * representations about the suitability of this software for any
 * purpose.  It is provided "as is" without express or implied warranty.
 *
 *
 * Copyright (c) 1996,1997
 * Silicon Graphics Computer Systems, Inc.
 *
 * Permission to use, copy, modify, distribute and sell this software
 * and its documentation for any purpose is hereby granted without fee,
 * provided that the above copyright notice appear in all copies and
 * that both that copyright notice and this permission notice appear
 * in supporting documentation.  Silicon Graphics makes no
 * representations about the suitability of this software for any
 * purpose.  It is provided "as is" without express or implied warranty.
 */

/** @file bits/stl_uninitialized.h
 *  This is an internal header file, included by other library headers.
 *  Do not attempt to use it directly. @headername{memory}
 */

#ifndef _STL_UNINITIALIZED_H
#define _STL_UNINITIALIZED_H 1

#if __cplusplus > 201402L
#include <bits/stl_pair.h>
#endif

#if __cplusplus >= 201103L
#include <type_traits>
#endif

#include <ext/alloc_traits.h>

namespace std _GLIBCXX_VISIBILITY(default)
{
_GLIBCXX_BEGIN_NAMESPACE_VERSION

  /** @addtogroup memory
   *  @{
   */

  /// @cond undocumented

  template<bool _TrivialValueTypes>
    struct __uninitialized_copy
    {
      template<typename _InputIterator, typename _ForwardIterator>
        static _ForwardIterator
        __uninit_copy(_InputIterator __first, _InputIterator __last,
		      _ForwardIterator __result)
        {
	  _ForwardIterator __cur = __result;
	  __try
	    {
	      for (; __first != __last; ++__first, (void)++__cur)
		std::_Construct(std::__addressof(*__cur), *__first);
	      return __cur;
	    }
	  __catch(...)
	    {
	      std::_Destroy(__result, __cur);
	      __throw_exception_again;
	    }
	}
    };

  template<>
    struct __uninitialized_copy<true>
    {
      template<typename _InputIterator, typename _ForwardIterator>
        static _ForwardIterator
        __uninit_copy(_InputIterator __first, _InputIterator __last,
		      _ForwardIterator __result)
        { return std::copy(__first, __last, __result); }
    };

  /// @endcond

  /**
   *  @brief Copies the range [first,last) into result.
   *  @param  __first  An input iterator.
   *  @param  __last   An input iterator.
   *  @param  __result An output iterator.
   *  @return   __result + (__first - __last)
   *
   *  Like copy(), but does not require an initialized output range.
  */
  template<typename _InputIterator, typename _ForwardIterator>
    inline _ForwardIterator
    uninitialized_copy(_InputIterator __first, _InputIterator __last,
		       _ForwardIterator __result)
    {
      typedef typename iterator_traits<_InputIterator>::value_type
	_ValueType1;
      typedef typename iterator_traits<_ForwardIterator>::value_type
	_ValueType2;
#if __cplusplus < 201103L
      const bool __assignable = true;
#else
      // Trivial types can have deleted copy constructor, but the std::copy
      // optimization that uses memmove would happily "copy" them anyway.
      static_assert(is_constructible<_ValueType2, decltype(*__first)>::value,
	  "result type must be constructible from value type of input range");

      typedef typename iterator_traits<_InputIterator>::reference _RefType1;
      typedef typename iterator_traits<_ForwardIterator>::reference _RefType2;
      // Trivial types can have deleted assignment, so using std::copy
      // would be ill-formed. Require assignability before using std::copy:
      const bool __assignable = is_assignable<_RefType2, _RefType1>::value;
#endif

      return std::__uninitialized_copy<__is_trivial(_ValueType1)
				       && __is_trivial(_ValueType2)
				       && __assignable>::
	__uninit_copy(__first, __last, __result);
    }

  /// @cond undocumented

  template<bool _TrivialValueType>
    struct __uninitialized_fill
    {
      template<typename _ForwardIterator, typename _Tp>
        static void
        __uninit_fill(_ForwardIterator __first, _ForwardIterator __last,
		      const _Tp& __x)
        {
	  _ForwardIterator __cur = __first;
	  __try
	    {
	      for (; __cur != __last; ++__cur)
		std::_Construct(std::__addressof(*__cur), __x);
	    }
	  __catch(...)
	    {
	      std::_Destroy(__first, __cur);
	      __throw_exception_again;
	    }
	}
    };

  template<>
    struct __uninitialized_fill<true>
    {
      template<typename _ForwardIterator, typename _Tp>
        static void
        __uninit_fill(_ForwardIterator __first, _ForwardIterator __last,
		      const _Tp& __x)
        { std::fill(__first, __last, __x); }
    };

  /// @endcond

  /**
   *  @brief Copies the value x into the range [first,last).
   *  @param  __first  An input iterator.
   *  @param  __last   An input iterator.
   *  @param  __x      The source value.
   *  @return   Nothing.
   *
   *  Like fill(), but does not require an initialized output range.
  */
  template<typename _ForwardIterator, typename _Tp>
    inline void
    uninitialized_fill(_ForwardIterator __first, _ForwardIterator __last,
		       const _Tp& __x)
    {
      typedef typename iterator_traits<_ForwardIterator>::value_type
	_ValueType;
#if __cplusplus < 201103L
      const bool __assignable = true;
#else
      // Trivial types can have deleted copy constructor, but the std::fill
      // optimization that uses memmove would happily "copy" them anyway.
      static_assert(is_constructible<_ValueType, const _Tp&>::value,
	  "result type must be constructible from input type");

      // Trivial types can have deleted assignment, so using std::fill
      // would be ill-formed. Require assignability before using std::fill:
      const bool __assignable = is_copy_assignable<_ValueType>::value;
#endif

      std::__uninitialized_fill<__is_trivial(_ValueType) && __assignable>::
	__uninit_fill(__first, __last, __x);
    }

  /// @cond undocumented

  template<bool _TrivialValueType>
    struct __uninitialized_fill_n
    {
      template<typename _ForwardIterator, typename _Size, typename _Tp>
        static _ForwardIterator
        __uninit_fill_n(_ForwardIterator __first, _Size __n,
			const _Tp& __x)
        {
	  _ForwardIterator __cur = __first;
	  __try
	    {
	      for (; __n > 0; --__n, (void) ++__cur)
		std::_Construct(std::__addressof(*__cur), __x);
	      return __cur;
	    }
	  __catch(...)
	    {
	      std::_Destroy(__first, __cur);
	      __throw_exception_again;
	    }
	}
    };

  template<>
    struct __uninitialized_fill_n<true>
    {
      template<typename _ForwardIterator, typename _Size, typename _Tp>
        static _ForwardIterator
        __uninit_fill_n(_ForwardIterator __first, _Size __n,
			const _Tp& __x)
        { return std::fill_n(__first, __n, __x); }
    };

  /// @endcond

   // _GLIBCXX_RESOLVE_LIB_DEFECTS
   // DR 1339. uninitialized_fill_n should return the end of its range
  /**
   *  @brief Copies the value x into the range [first,first+n).
   *  @param  __first  An input iterator.
   *  @param  __n      The number of copies to make.
   *  @param  __x      The source value.
   *  @return   Nothing.
   *
   *  Like fill_n(), but does not require an initialized output range.
  */
  template<typename _ForwardIterator, typename _Size, typename _Tp>
    inline _ForwardIterator
    uninitialized_fill_n(_ForwardIterator __first, _Size __n, const _Tp& __x)
    {
      typedef typename iterator_traits<_ForwardIterator>::value_type
	_ValueType;
#if __cplusplus < 201103L
      const bool __assignable = true;
#else
      // Trivial types can have deleted copy constructor, but the std::fill
      // optimization that uses memmove would happily "copy" them anyway.
      static_assert(is_constructible<_ValueType, const _Tp&>::value,
	  "result type must be constructible from input type");

      // Trivial types can have deleted assignment, so using std::fill
      // would be ill-formed. Require assignability before using std::fill:
      const bool __assignable = is_copy_assignable<_ValueType>::value;
#endif
      return __uninitialized_fill_n<__is_trivial(_ValueType) && __assignable>::
	__uninit_fill_n(__first, __n, __x);
    }

  /// @cond undocumented

  // Extensions: versions of uninitialized_copy, uninitialized_fill,
  //  and uninitialized_fill_n that take an allocator parameter.
  //  We dispatch back to the standard versions when we're given the
  //  default allocator.  For nondefault allocators we do not use 
  //  any of the POD optimizations.

  template<typename _InputIterator, typename _ForwardIterator,
	   typename _Allocator>
    _ForwardIterator
    __uninitialized_copy_a(_InputIterator __first, _InputIterator __last,
			   _ForwardIterator __result, _Allocator& __alloc)
    {
      _ForwardIterator __cur = __result;
      __try
	{
	  typedef __gnu_cxx::__alloc_traits<_Allocator> __traits;
	  for (; __first != __last; ++__first, (void)++__cur)
	    __traits::construct(__alloc, std::__addressof(*__cur), *__first);
	  return __cur;
	}
      __catch(...)
	{
	  std::_Destroy(__result, __cur, __alloc);
	  __throw_exception_again;
	}
    }

  template<typename _InputIterator, typename _ForwardIterator, typename _Tp>
    inline _ForwardIterator
    __uninitialized_copy_a(_InputIterator __first, _InputIterator __last,
			   _ForwardIterator __result, allocator<_Tp>&)
    { return std::uninitialized_copy(__first, __last, __result); }

  template<typename _InputIterator, typename _ForwardIterator,
	   typename _Allocator>
    inline _ForwardIterator
    __uninitialized_move_a(_InputIterator __first, _InputIterator __last,
			   _ForwardIterator __result, _Allocator& __alloc)
    {
      return std::__uninitialized_copy_a(_GLIBCXX_MAKE_MOVE_ITERATOR(__first),
					 _GLIBCXX_MAKE_MOVE_ITERATOR(__last),
					 __result, __alloc);
    }

  template<typename _InputIterator, typename _ForwardIterator,
	   typename _Allocator>
    inline _ForwardIterator
    __uninitialized_move_if_noexcept_a(_InputIterator __first,
				       _InputIterator __last,
				       _ForwardIterator __result,
				       _Allocator& __alloc)
    {
      return std::__uninitialized_copy_a
	(_GLIBCXX_MAKE_MOVE_IF_NOEXCEPT_ITERATOR(__first),
	 _GLIBCXX_MAKE_MOVE_IF_NOEXCEPT_ITERATOR(__last), __result, __alloc);
    }

  template<typename _ForwardIterator, typename _Tp, typename _Allocator>
    void
    __uninitialized_fill_a(_ForwardIterator __first, _ForwardIterator __last,
			   const _Tp& __x, _Allocator& __alloc)
    {
      _ForwardIterator __cur = __first;
      __try
	{
	  typedef __gnu_cxx::__alloc_traits<_Allocator> __traits;
	  for (; __cur != __last; ++__cur)
	    __traits::construct(__alloc, std::__addressof(*__cur), __x);
	}
      __catch(...)
	{
	  std::_Destroy(__first, __cur, __alloc);
	  __throw_exception_again;
	}
    }

  template<typename _ForwardIterator, typename _Tp, typename _Tp2>
    inline void
    __uninitialized_fill_a(_ForwardIterator __first, _ForwardIterator __last,
			   const _Tp& __x, allocator<_Tp2>&)
    { std::uninitialized_fill(__first, __last, __x); }

  template<typename _ForwardIterator, typename _Size, typename _Tp,
	   typename _Allocator>
    _ForwardIterator
    __uninitialized_fill_n_a(_ForwardIterator __first, _Size __n, 
			     const _Tp& __x, _Allocator& __alloc)
    {
      _ForwardIterator __cur = __first;
      __try
	{
	  typedef __gnu_cxx::__alloc_traits<_Allocator> __traits;
	  for (; __n > 0; --__n, (void) ++__cur)
	    __traits::construct(__alloc, std::__addressof(*__cur), __x);
	  return __cur;
	}
      __catch(...)
	{
	  std::_Destroy(__first, __cur, __alloc);
	  __throw_exception_again;
	}
    }

  template<typename _ForwardIterator, typename _Size, typename _Tp,
	   typename _Tp2>
    inline _ForwardIterator
    __uninitialized_fill_n_a(_ForwardIterator __first, _Size __n, 
			     const _Tp& __x, allocator<_Tp2>&)
    { return std::uninitialized_fill_n(__first, __n, __x); }


  // Extensions: __uninitialized_copy_move, __uninitialized_move_copy,
  // __uninitialized_fill_move, __uninitialized_move_fill.
  // All of these algorithms take a user-supplied allocator, which is used
  // for construction and destruction.

  // __uninitialized_copy_move
  // Copies [first1, last1) into [result, result + (last1 - first1)), and
  //  move [first2, last2) into
  //  [result, result + (last1 - first1) + (last2 - first2)).
  template<typename _InputIterator1, typename _InputIterator2,
	   typename _ForwardIterator, typename _Allocator>
    inline _ForwardIterator
    __uninitialized_copy_move(_InputIterator1 __first1,
			      _InputIterator1 __last1,
			      _InputIterator2 __first2,
			      _InputIterator2 __last2,
			      _ForwardIterator __result,
			      _Allocator& __alloc)
    {
      _ForwardIterator __mid = std::__uninitialized_copy_a(__first1, __last1,
							   __result,
							   __alloc);
      __try
	{
	  return std::__uninitialized_move_a(__first2, __last2, __mid, __alloc);
	}
      __catch(...)
	{
	  std::_Destroy(__result, __mid, __alloc);
	  __throw_exception_again;
	}
    }

  // __uninitialized_move_copy
  // Moves [first1, last1) into [result, result + (last1 - first1)), and
  //  copies [first2, last2) into
  //  [result, result + (last1 - first1) + (last2 - first2)).
  template<typename _InputIterator1, typename _InputIterator2,
	   typename _ForwardIterator, typename _Allocator>
    inline _ForwardIterator
    __uninitialized_move_copy(_InputIterator1 __first1,
			      _InputIterator1 __last1,
			      _InputIterator2 __first2,
			      _InputIterator2 __last2,
			      _ForwardIterator __result,
			      _Allocator& __alloc)
    {
      _ForwardIterator __mid = std::__uninitialized_move_a(__first1, __last1,
							   __result,
							   __alloc);
      __try
	{
	  return std::__uninitialized_copy_a(__first2, __last2, __mid, __alloc);
	}
      __catch(...)
	{
	  std::_Destroy(__result, __mid, __alloc);
	  __throw_exception_again;
	}
    }
  
  // __uninitialized_fill_move
  // Fills [result, mid) with x, and moves [first, last) into
  //  [mid, mid + (last - first)).
  template<typename _ForwardIterator, typename _Tp, typename _InputIterator,
	   typename _Allocator>
    inline _ForwardIterator
    __uninitialized_fill_move(_ForwardIterator __result, _ForwardIterator __mid,
			      const _Tp& __x, _InputIterator __first,
			      _InputIterator __last, _Allocator& __alloc)
    {
      std::__uninitialized_fill_a(__result, __mid, __x, __alloc);
      __try
	{
	  return std::__uninitialized_move_a(__first, __last, __mid, __alloc);
	}
      __catch(...)
	{
	  std::_Destroy(__result, __mid, __alloc);
	  __throw_exception_again;
	}
    }

  // __uninitialized_move_fill
  // Moves [first1, last1) into [first2, first2 + (last1 - first1)), and
  //  fills [first2 + (last1 - first1), last2) with x.
  template<typename _InputIterator, typename _ForwardIterator, typename _Tp,
	   typename _Allocator>
    inline void
    __uninitialized_move_fill(_InputIterator __first1, _InputIterator __last1,
			      _ForwardIterator __first2,
			      _ForwardIterator __last2, const _Tp& __x,
			      _Allocator& __alloc)
    {
      _ForwardIterator __mid2 = std::__uninitialized_move_a(__first1, __last1,
							    __first2,
							    __alloc);
      __try
	{
	  std::__uninitialized_fill_a(__mid2, __last2, __x, __alloc);
	}
      __catch(...)
	{
	  std::_Destroy(__first2, __mid2, __alloc);
	  __throw_exception_again;
	}
    }

  /// @endcond

#if __cplusplus >= 201103L
  /// @cond undocumented

  // Extensions: __uninitialized_default, __uninitialized_default_n,
  // __uninitialized_default_a, __uninitialized_default_n_a.

  template<bool _TrivialValueType>
    struct __uninitialized_default_1
    {
      template<typename _ForwardIterator>
        static void
        __uninit_default(_ForwardIterator __first, _ForwardIterator __last)
        {
	  _ForwardIterator __cur = __first;
	  __try
	    {
	      for (; __cur != __last; ++__cur)
		std::_Construct(std::__addressof(*__cur));
	    }
	  __catch(...)
	    {
	      std::_Destroy(__first, __cur);
	      __throw_exception_again;
	    }
	}
    };

  template<>
    struct __uninitialized_default_1<true>
    {
      template<typename _ForwardIterator>
        static void
        __uninit_default(_ForwardIterator __first, _ForwardIterator __last)
        {
	  typedef typename iterator_traits<_ForwardIterator>::value_type
	    _ValueType;

	  std::fill(__first, __last, _ValueType());
	}
    };

  template<bool _TrivialValueType>
    struct __uninitialized_default_n_1
    {
      template<typename _ForwardIterator, typename _Size>
        static _ForwardIterator
        __uninit_default_n(_ForwardIterator __first, _Size __n)
        {
	  _ForwardIterator __cur = __first;
	  __try
	    {
	      for (; __n > 0; --__n, (void) ++__cur)
		std::_Construct(std::__addressof(*__cur));
	      return __cur;
	    }
	  __catch(...)
	    {
	      std::_Destroy(__first, __cur);
	      __throw_exception_again;
	    }
	}
    };

  template<>
    struct __uninitialized_default_n_1<true>
    {
      template<typename _ForwardIterator, typename _Size>
        static _ForwardIterator
        __uninit_default_n(_ForwardIterator __first, _Size __n)
        {
	  typedef typename iterator_traits<_ForwardIterator>::value_type
	    _ValueType;

	  return std::fill_n(__first, __n, _ValueType());
	}
    };

  // __uninitialized_default
  // Fills [first, last) with std::distance(first, last) default
  // constructed value_types(s).
  template<typename _ForwardIterator>
    inline void
    __uninitialized_default(_ForwardIterator __first,
			    _ForwardIterator __last)
    {
      typedef typename iterator_traits<_ForwardIterator>::value_type
	_ValueType;
      // trivial types can have deleted assignment
      const bool __assignable = is_copy_assignable<_ValueType>::value;

      std::__uninitialized_default_1<__is_trivial(_ValueType)
				     && __assignable>::
	__uninit_default(__first, __last);
    }

  // __uninitialized_default_n
  // Fills [first, first + n) with n default constructed value_type(s).
  template<typename _ForwardIterator, typename _Size>
    inline _ForwardIterator
    __uninitialized_default_n(_ForwardIterator __first, _Size __n)
    {
      typedef typename iterator_traits<_ForwardIterator>::value_type
	_ValueType;
      // trivial types can have deleted assignment
      const bool __assignable = is_copy_assignable<_ValueType>::value;

      return __uninitialized_default_n_1<__is_trivial(_ValueType)
				       && __assignable>::
	__uninit_default_n(__first, __n);
    }


  // __uninitialized_default_a
  // Fills [first, last) with std::distance(first, last) default
  // constructed value_types(s), constructed with the allocator alloc.
  template<typename _ForwardIterator, typename _Allocator>
    void
    __uninitialized_default_a(_ForwardIterator __first,
			      _ForwardIterator __last,
			      _Allocator& __alloc)
    {
      _ForwardIterator __cur = __first;
      __try
	{
	  typedef __gnu_cxx::__alloc_traits<_Allocator> __traits;
	  for (; __cur != __last; ++__cur)
	    __traits::construct(__alloc, std::__addressof(*__cur));
	}
      __catch(...)
	{
	  std::_Destroy(__first, __cur, __alloc);
	  __throw_exception_again;
	}
    }

  template<typename _ForwardIterator, typename _Tp>
    inline void
    __uninitialized_default_a(_ForwardIterator __first,
			      _ForwardIterator __last,
			      allocator<_Tp>&)
    { std::__uninitialized_default(__first, __last); }


  // __uninitialized_default_n_a
  // Fills [first, first + n) with n default constructed value_types(s),
  // constructed with the allocator alloc.
  template<typename _ForwardIterator, typename _Size, typename _Allocator>
    _ForwardIterator
    __uninitialized_default_n_a(_ForwardIterator __first, _Size __n, 
				_Allocator& __alloc)
    {
      _ForwardIterator __cur = __first;
      __try
	{
	  typedef __gnu_cxx::__alloc_traits<_Allocator> __traits;
	  for (; __n > 0; --__n, (void) ++__cur)
	    __traits::construct(__alloc, std::__addressof(*__cur));
	  return __cur;
	}
      __catch(...)
	{
	  std::_Destroy(__first, __cur, __alloc);
	  __throw_exception_again;
	}
    }

  template<typename _ForwardIterator, typename _Size, typename _Tp>
    inline _ForwardIterator
    __uninitialized_default_n_a(_ForwardIterator __first, _Size __n, 
				allocator<_Tp>&)
    { return std::__uninitialized_default_n(__first, __n); }

  template<bool _TrivialValueType>
    struct __uninitialized_default_novalue_1
    {
      template<typename _ForwardIterator>
	static void
	__uninit_default_novalue(_ForwardIterator __first,
				 _ForwardIterator __last)
	{
	  _ForwardIterator __cur = __first;
	  __try
	    {
	      for (; __cur != __last; ++__cur)
		std::_Construct_novalue(std::__addressof(*__cur));
	    }
	  __catch(...)
	    {
	      std::_Destroy(__first, __cur);
	      __throw_exception_again;
	    }
	}
    };

  template<>
    struct __uninitialized_default_novalue_1<true>
    {
      template<typename _ForwardIterator>
        static void
        __uninit_default_novalue(_ForwardIterator __first,
				 _ForwardIterator __last)
	{
	}
    };

  template<bool _TrivialValueType>
    struct __uninitialized_default_novalue_n_1
    {
      template<typename _ForwardIterator, typename _Size>
	static _ForwardIterator
	__uninit_default_novalue_n(_ForwardIterator __first, _Size __n)
	{
	  _ForwardIterator __cur = __first;
	  __try
	    {
	      for (; __n > 0; --__n, (void) ++__cur)
		std::_Construct_novalue(std::__addressof(*__cur));
	      return __cur;
	    }
	  __catch(...)
	    {
	      std::_Destroy(__first, __cur);
	      __throw_exception_again;
	    }
	}
    };

  template<>
    struct __uninitialized_default_novalue_n_1<true>
    {
      template<typename _ForwardIterator, typename _Size>
	static _ForwardIterator
	__uninit_default_novalue_n(_ForwardIterator __first, _Size __n)
	{ return std::next(__first, __n); }
    };

  // __uninitialized_default_novalue
  // Fills [first, last) with std::distance(first, last) default-initialized
  // value_types(s).
  template<typename _ForwardIterator>
    inline void
    __uninitialized_default_novalue(_ForwardIterator __first,
				    _ForwardIterator __last)
    {
      typedef typename iterator_traits<_ForwardIterator>::value_type
	_ValueType;

      std::__uninitialized_default_novalue_1<
	is_trivially_default_constructible<_ValueType>::value>::
	__uninit_default_novalue(__first, __last);
    }

  // __uninitialized_default_n
  // Fills [first, first + n) with n default-initialized value_type(s).
  template<typename _ForwardIterator, typename _Size>
    inline _ForwardIterator
    __uninitialized_default_novalue_n(_ForwardIterator __first, _Size __n)
    {
      typedef typename iterator_traits<_ForwardIterator>::value_type
	_ValueType;

      return __uninitialized_default_novalue_n_1<
	is_trivially_default_constructible<_ValueType>::value>::
	__uninit_default_novalue_n(__first, __n);
    }

  template<typename _InputIterator, typename _Size,
	   typename _ForwardIterator>
    _ForwardIterator
    __uninitialized_copy_n(_InputIterator __first, _Size __n,
			   _ForwardIterator __result, input_iterator_tag)
    {
      _ForwardIterator __cur = __result;
      __try
	{
	  for (; __n > 0; --__n, (void) ++__first, ++__cur)
	    std::_Construct(std::__addressof(*__cur), *__first);
	  return __cur;
	}
      __catch(...)
	{
	  std::_Destroy(__result, __cur);
	  __throw_exception_again;
	}
    }

  template<typename _RandomAccessIterator, typename _Size,
	   typename _ForwardIterator>
    inline _ForwardIterator
    __uninitialized_copy_n(_RandomAccessIterator __first, _Size __n,
			   _ForwardIterator __result,
			   random_access_iterator_tag)
    { return std::uninitialized_copy(__first, __first + __n, __result); }

  template<typename _InputIterator, typename _Size,
	   typename _ForwardIterator>
    pair<_InputIterator, _ForwardIterator>
    __uninitialized_copy_n_pair(_InputIterator __first, _Size __n,
			   _ForwardIterator __result, input_iterator_tag)
    {
      _ForwardIterator __cur = __result;
      __try
	{
	  for (; __n > 0; --__n, (void) ++__first, ++__cur)
	    std::_Construct(std::__addressof(*__cur), *__first);
	  return {__first, __cur};
	}
      __catch(...)
	{
	  std::_Destroy(__result, __cur);
	  __throw_exception_again;
	}
    }

  template<typename _RandomAccessIterator, typename _Size,
	   typename _ForwardIterator>
    inline pair<_RandomAccessIterator, _ForwardIterator>
    __uninitialized_copy_n_pair(_RandomAccessIterator __first, _Size __n,
			   _ForwardIterator __result,
			   random_access_iterator_tag)
    {
      auto __second_res = uninitialized_copy(__first, __first + __n, __result);
      auto __first_res = std::next(__first, __n);
      return {__first_res, __second_res};
    }

  /// @endcond

  /**
   *  @brief Copies the range [first,first+n) into result.
   *  @param  __first  An input iterator.
   *  @param  __n      The number of elements to copy.
   *  @param  __result An output iterator.
   *  @return  __result + __n
   *
   *  Like copy_n(), but does not require an initialized output range.
  */
  template<typename _InputIterator, typename _Size, typename _ForwardIterator>
    inline _ForwardIterator
    uninitialized_copy_n(_InputIterator __first, _Size __n,
			 _ForwardIterator __result)
    { return std::__uninitialized_copy_n(__first, __n, __result,
					 std::__iterator_category(__first)); }

  /// @cond undocumented
  template<typename _InputIterator, typename _Size, typename _ForwardIterator>
    inline pair<_InputIterator, _ForwardIterator>
    __uninitialized_copy_n_pair(_InputIterator __first, _Size __n,
			      _ForwardIterator __result)
    {
      return
	std::__uninitialized_copy_n_pair(__first, __n, __result,
					 std::__iterator_category(__first));
    }
  /// @endcond
#endif

#if __cplusplus >= 201703L
# define __cpp_lib_raw_memory_algorithms 201606L

  /**
   *  @brief Default-initializes objects in the range [first,last).
   *  @param  __first  A forward iterator.
   *  @param  __last   A forward iterator.
  */
  template <typename _ForwardIterator>
    inline void
    uninitialized_default_construct(_ForwardIterator __first,
				    _ForwardIterator __last)
    {
      __uninitialized_default_novalue(__first, __last);
    }

  /**
   *  @brief Default-initializes objects in the range [first,first+count).
   *  @param  __first  A forward iterator.
   *  @param  __count  The number of objects to construct.
   *  @return   __first + __count
  */
  template <typename _ForwardIterator, typename _Size>
    inline _ForwardIterator
    uninitialized_default_construct_n(_ForwardIterator __first, _Size __count)
    {
      return __uninitialized_default_novalue_n(__first, __count);
    }

  /**
   *  @brief Value-initializes objects in the range [first,last).
   *  @param  __first  A forward iterator.
   *  @param  __last   A forward iterator.
  */
  template <typename _ForwardIterator>
    inline void
    uninitialized_value_construct(_ForwardIterator __first,
				  _ForwardIterator __last)
    {
      return __uninitialized_default(__first, __last);
    }

  /**
   *  @brief Value-initializes objects in the range [first,first+count).
   *  @param  __first  A forward iterator.
   *  @param  __count  The number of objects to construct.
   *  @return   __result + __count
  */
  template <typename _ForwardIterator, typename _Size>
    inline _ForwardIterator
    uninitialized_value_construct_n(_ForwardIterator __first, _Size __count)
    {
      return __uninitialized_default_n(__first, __count);
    }

  /**
   *  @brief Move-construct from the range [first,last) into result.
   *  @param  __first  An input iterator.
   *  @param  __last   An input iterator.
   *  @param  __result An output iterator.
   *  @return   __result + (__first - __last)
  */
  template <typename _InputIterator, typename _ForwardIterator>
    inline _ForwardIterator
    uninitialized_move(_InputIterator __first, _InputIterator __last,
		       _ForwardIterator __result)
    {
      return std::uninitialized_copy
	(_GLIBCXX_MAKE_MOVE_ITERATOR(__first),
	 _GLIBCXX_MAKE_MOVE_ITERATOR(__last), __result);
    }

  /**
   *  @brief Move-construct from the range [first,first+count) into result.
   *  @param  __first  An input iterator.
   *  @param  __count  The number of objects to initialize.
   *  @param  __result An output iterator.
   *  @return  __result + __count
  */
  template <typename _InputIterator, typename _Size, typename _ForwardIterator>
    inline pair<_InputIterator, _ForwardIterator>
    uninitialized_move_n(_InputIterator __first, _Size __count,
			 _ForwardIterator __result)
    {
      auto __res = std::__uninitialized_copy_n_pair
	(_GLIBCXX_MAKE_MOVE_ITERATOR(__first),
	 __count, __result);
      return {__res.first.base(), __res.second};
    }
#endif // C++17

#if __cplusplus >= 201103L
<<<<<<< HEAD
  template<typename _Tp, typename _Up, typename _Allocator>
    inline void
    __relocate_object_a(_Tp* __dest, _Up* __orig, _Allocator& __alloc)
=======
  /// @cond undocumented

  template<typename _Tp, typename _Up, typename _Allocator>
    inline void
    __relocate_object_a(_Tp* __restrict __dest, _Up* __restrict __orig,
			_Allocator& __alloc)
>>>>>>> e2aa5677
    noexcept(noexcept(std::allocator_traits<_Allocator>::construct(__alloc,
			 __dest, std::move(*__orig)))
	     && noexcept(std::allocator_traits<_Allocator>::destroy(
			    __alloc, std::__addressof(*__orig))))
    {
      typedef std::allocator_traits<_Allocator> __traits;
      __traits::construct(__alloc, __dest, std::move(*__orig));
      __traits::destroy(__alloc, std::__addressof(*__orig));
    }

  // This class may be specialized for specific types.
  // Also known as is_trivially_relocatable.
  template<typename _Tp, typename = void>
    struct __is_bitwise_relocatable
    : is_trivial<_Tp> { };

  template <typename _Tp, typename _Up>
    inline __enable_if_t<std::__is_bitwise_relocatable<_Tp>::value, _Tp*>
    __relocate_a_1(_Tp* __first, _Tp* __last,
		   _Tp* __result, allocator<_Up>&) noexcept
    {
      ptrdiff_t __count = __last - __first;
      if (__count > 0)
	__builtin_memmove(__result, __first, __count * sizeof(_Tp));
      return __result + __count;
    }

  template <typename _InputIterator, typename _ForwardIterator,
	    typename _Allocator>
    inline _ForwardIterator
    __relocate_a_1(_InputIterator __first, _InputIterator __last,
		   _ForwardIterator __result, _Allocator& __alloc)
    noexcept(noexcept(std::__relocate_object_a(std::addressof(*__result),
					       std::addressof(*__first),
					       __alloc)))
    {
      typedef typename iterator_traits<_InputIterator>::value_type
	_ValueType;
      typedef typename iterator_traits<_ForwardIterator>::value_type
	_ValueType2;
      static_assert(std::is_same<_ValueType, _ValueType2>::value,
	  "relocation is only possible for values of the same type");
      _ForwardIterator __cur = __result;
      for (; __first != __last; ++__first, (void)++__cur)
	std::__relocate_object_a(std::__addressof(*__cur),
				 std::__addressof(*__first), __alloc);
      return __cur;
    }

  template <typename _InputIterator, typename _ForwardIterator,
	    typename _Allocator>
    inline _ForwardIterator
    __relocate_a(_InputIterator __first, _InputIterator __last,
		 _ForwardIterator __result, _Allocator& __alloc)
    noexcept(noexcept(__relocate_a_1(std::__niter_base(__first),
				     std::__niter_base(__last),
				     std::__niter_base(__result), __alloc)))
    {
      return __relocate_a_1(std::__niter_base(__first),
			    std::__niter_base(__last),
			    std::__niter_base(__result), __alloc);
    }
<<<<<<< HEAD
#endif

=======

  /// @endcond
#endif

  // @} group memory

>>>>>>> e2aa5677
_GLIBCXX_END_NAMESPACE_VERSION
} // namespace

#endif /* _STL_UNINITIALIZED_H */<|MERGE_RESOLUTION|>--- conflicted
+++ resolved
@@ -1,10 +1,6 @@
 // Raw memory manipulators -*- C++ -*-
 
-<<<<<<< HEAD
-// Copyright (C) 2001-2019 Free Software Foundation, Inc.
-=======
 // Copyright (C) 2001-2020 Free Software Foundation, Inc.
->>>>>>> e2aa5677
 //
 // This file is part of the GNU ISO C++ Library.  This library is free
 // software; you can redistribute it and/or modify it under the
@@ -965,18 +961,12 @@
 #endif // C++17
 
 #if __cplusplus >= 201103L
-<<<<<<< HEAD
-  template<typename _Tp, typename _Up, typename _Allocator>
-    inline void
-    __relocate_object_a(_Tp* __dest, _Up* __orig, _Allocator& __alloc)
-=======
   /// @cond undocumented
 
   template<typename _Tp, typename _Up, typename _Allocator>
     inline void
     __relocate_object_a(_Tp* __restrict __dest, _Up* __restrict __orig,
 			_Allocator& __alloc)
->>>>>>> e2aa5677
     noexcept(noexcept(std::allocator_traits<_Allocator>::construct(__alloc,
 			 __dest, std::move(*__orig)))
 	     && noexcept(std::allocator_traits<_Allocator>::destroy(
@@ -1039,17 +1029,12 @@
 			    std::__niter_base(__last),
 			    std::__niter_base(__result), __alloc);
     }
-<<<<<<< HEAD
-#endif
-
-=======
 
   /// @endcond
 #endif
 
   // @} group memory
 
->>>>>>> e2aa5677
 _GLIBCXX_END_NAMESPACE_VERSION
 } // namespace
 
