// Filesystem declarations -*- C++ -*-

<<<<<<< HEAD
// Copyright (C) 2014-2019 Free Software Foundation, Inc.
=======
// Copyright (C) 2014-2020 Free Software Foundation, Inc.
>>>>>>> 9e014010
//
// This file is part of the GNU ISO C++ Library.  This library is free
// software; you can redistribute it and/or modify it under the
// terms of the GNU General Public License as published by the
// Free Software Foundation; either version 3, or (at your option)
// any later version.

// This library is distributed in the hope that it will be useful,
// but WITHOUT ANY WARRANTY; without even the implied warranty of
// MERCHANTABILITY or FITNESS FOR A PARTICULAR PURPOSE.  See the
// GNU General Public License for more details.

// Under Section 7 of GPL version 3, you are granted additional
// permissions described in the GCC Runtime Library Exception, version
// 3.1, as published by the Free Software Foundation.

// You should have received a copy of the GNU General Public License and
// a copy of the GCC Runtime Library Exception along with this program;
// see the files COPYING3 and COPYING.RUNTIME respectively.  If not, see
// <http://www.gnu.org/licenses/>.

/** @file include/bits/fs_fwd.h
 *  This is an internal header file, included by other library headers.
 *  Do not attempt to use it directly. @headername{filesystem}
 */

#ifndef _GLIBCXX_FS_FWD_H
#define _GLIBCXX_FS_FWD_H 1

#if __cplusplus >= 201703L

#include <system_error>
#include <cstdint>
#include <chrono>

namespace std _GLIBCXX_VISIBILITY(default)
{
_GLIBCXX_BEGIN_NAMESPACE_VERSION

/** @addtogroup filesystem
 *  @{
 */

/// ISO C++ 2017 namespace for File System library
namespace filesystem
{
#if _GLIBCXX_USE_CXX11_ABI
inline namespace __cxx11 __attribute__((__abi_tag__ ("cxx11"))) { }
#endif


  class file_status;
_GLIBCXX_BEGIN_NAMESPACE_CXX11
  class path;
  class filesystem_error;
  class directory_entry;
  class directory_iterator;
  class recursive_directory_iterator;
_GLIBCXX_END_NAMESPACE_CXX11

  struct space_info
  {
    uintmax_t capacity;
    uintmax_t free;
    uintmax_t available;

#if __cpp_impl_three_way_comparison >= 201907L
    friend bool operator==(const space_info&, const space_info&) = default;
#endif
  };

  enum class file_type : signed char {
      none = 0, not_found = -1, regular = 1, directory = 2, symlink = 3,
      block = 4, character = 5, fifo = 6, socket = 7, unknown = 8
  };

  /// Bitmask type
  enum class copy_options : unsigned short {
      none = 0,
      skip_existing = 1, overwrite_existing = 2, update_existing = 4,
      recursive = 8,
      copy_symlinks = 16, skip_symlinks = 32,
      directories_only = 64, create_symlinks = 128, create_hard_links = 256
  };

  constexpr copy_options
  operator&(copy_options __x, copy_options __y) noexcept
  {
    using __utype = typename std::underlying_type<copy_options>::type;
    return static_cast<copy_options>(
	static_cast<__utype>(__x) & static_cast<__utype>(__y));
  }

  constexpr copy_options
  operator|(copy_options __x, copy_options __y) noexcept
  {
    using __utype = typename std::underlying_type<copy_options>::type;
    return static_cast<copy_options>(
	static_cast<__utype>(__x) | static_cast<__utype>(__y));
  }

  constexpr copy_options
  operator^(copy_options __x, copy_options __y) noexcept
  {
    using __utype = typename std::underlying_type<copy_options>::type;
    return static_cast<copy_options>(
	static_cast<__utype>(__x) ^ static_cast<__utype>(__y));
  }

  constexpr copy_options
  operator~(copy_options __x) noexcept
  {
    using __utype = typename std::underlying_type<copy_options>::type;
    return static_cast<copy_options>(~static_cast<__utype>(__x));
  }

  inline copy_options&
  operator&=(copy_options& __x, copy_options __y) noexcept
  { return __x = __x & __y; }

  inline copy_options&
  operator|=(copy_options& __x, copy_options __y) noexcept
  { return __x = __x | __y; }

  inline copy_options&
  operator^=(copy_options& __x, copy_options __y) noexcept
  { return __x = __x ^ __y; }


  /// Bitmask type
  enum class perms : unsigned {
      none		=  0,
      owner_read	=  0400,
      owner_write	=  0200,
      owner_exec	=  0100,
      owner_all		=  0700,
      group_read	=   040,
      group_write	=   020,
      group_exec	=   010,
      group_all		=   070,
      others_read	=    04,
      others_write	=    02,
      others_exec	=    01,
      others_all	=    07,
      all		=  0777,
      set_uid		= 04000,
      set_gid		= 02000,
      sticky_bit	= 01000,
      mask		= 07777,
      unknown		=  0xFFFF,
  };

  constexpr perms
  operator&(perms __x, perms __y) noexcept
  {
    using __utype = typename std::underlying_type<perms>::type;
    return static_cast<perms>(
	static_cast<__utype>(__x) & static_cast<__utype>(__y));
  }

  constexpr perms
  operator|(perms __x, perms __y) noexcept
  {
    using __utype = typename std::underlying_type<perms>::type;
    return static_cast<perms>(
	static_cast<__utype>(__x) | static_cast<__utype>(__y));
  }

  constexpr perms
  operator^(perms __x, perms __y) noexcept
  {
    using __utype = typename std::underlying_type<perms>::type;
    return static_cast<perms>(
	static_cast<__utype>(__x) ^ static_cast<__utype>(__y));
  }

  constexpr perms
  operator~(perms __x) noexcept
  {
    using __utype = typename std::underlying_type<perms>::type;
    return static_cast<perms>(~static_cast<__utype>(__x));
  }

  inline perms&
  operator&=(perms& __x, perms __y) noexcept
  { return __x = __x & __y; }

  inline perms&
  operator|=(perms& __x, perms __y) noexcept
  { return __x = __x | __y; }

  inline perms&
  operator^=(perms& __x, perms __y) noexcept
  { return __x = __x ^ __y; }

  /// Bitmask type
  enum class perm_options : unsigned {
      replace	= 0x1,
      add	= 0x2,
      remove	= 0x4,
      nofollow	= 0x8
  };

  constexpr perm_options
  operator&(perm_options __x, perm_options __y) noexcept
  {
    using __utype = typename std::underlying_type<perm_options>::type;
    return static_cast<perm_options>(
	static_cast<__utype>(__x) & static_cast<__utype>(__y));
  }

  constexpr perm_options
  operator|(perm_options __x, perm_options __y) noexcept
  {
    using __utype = typename std::underlying_type<perm_options>::type;
    return static_cast<perm_options>(
	static_cast<__utype>(__x) | static_cast<__utype>(__y));
  }

  constexpr perm_options
  operator^(perm_options __x, perm_options __y) noexcept
  {
    using __utype = typename std::underlying_type<perm_options>::type;
    return static_cast<perm_options>(
	static_cast<__utype>(__x) ^ static_cast<__utype>(__y));
  }

  constexpr perm_options
  operator~(perm_options __x) noexcept
  {
    using __utype = typename std::underlying_type<perm_options>::type;
    return static_cast<perm_options>(~static_cast<__utype>(__x));
  }

  inline perm_options&
  operator&=(perm_options& __x, perm_options __y) noexcept
  { return __x = __x & __y; }

  inline perm_options&
  operator|=(perm_options& __x, perm_options __y) noexcept
  { return __x = __x | __y; }

  inline perm_options&
  operator^=(perm_options& __x, perm_options __y) noexcept
  { return __x = __x ^ __y; }

  // Bitmask type
  enum class directory_options : unsigned char {
      none = 0, follow_directory_symlink = 1, skip_permission_denied = 2
  };

  constexpr directory_options
  operator&(directory_options __x, directory_options __y) noexcept
  {
    using __utype = typename std::underlying_type<directory_options>::type;
    return static_cast<directory_options>(
	static_cast<__utype>(__x) & static_cast<__utype>(__y));
  }

  constexpr directory_options
  operator|(directory_options __x, directory_options __y) noexcept
  {
    using __utype = typename std::underlying_type<directory_options>::type;
    return static_cast<directory_options>(
	static_cast<__utype>(__x) | static_cast<__utype>(__y));
  }

  constexpr directory_options
  operator^(directory_options __x, directory_options __y) noexcept
  {
    using __utype = typename std::underlying_type<directory_options>::type;
    return static_cast<directory_options>(
	static_cast<__utype>(__x) ^ static_cast<__utype>(__y));
  }

  constexpr directory_options
  operator~(directory_options __x) noexcept
  {
    using __utype = typename std::underlying_type<directory_options>::type;
    return static_cast<directory_options>(~static_cast<__utype>(__x));
  }

  inline directory_options&
  operator&=(directory_options& __x, directory_options __y) noexcept
  { return __x = __x & __y; }

  inline directory_options&
  operator|=(directory_options& __x, directory_options __y) noexcept
  { return __x = __x | __y; }

  inline directory_options&
  operator^=(directory_options& __x, directory_options __y) noexcept
  { return __x = __x ^ __y; }

<<<<<<< HEAD
  struct __file_clock
  {
    using duration                  = chrono::nanoseconds;
    using rep                       = duration::rep;
    using period                    = duration::period;
    using time_point                = chrono::time_point<__file_clock>;
    static constexpr bool is_steady = false;

    static time_point
    now() noexcept
    { return _S_from_sys(chrono::system_clock::now()); }

  private:
    using __sys_clock = chrono::system_clock;

    // This clock's (unspecified) epoch is 2174-01-01 00:00:00 UTC.
    // A signed 64-bit duration with nanosecond resolution gives roughly
    // +/- 292 years, which covers the 1901-2446 date range for ext4.
    static constexpr chrono::seconds _S_epoch_diff{6437664000};

  protected:
    // For internal use only
    template<typename _Dur>
      static
      chrono::time_point<__file_clock, _Dur>
      _S_from_sys(const chrono::time_point<__sys_clock, _Dur>& __t) noexcept
      {
	using __file_time = chrono::time_point<__file_clock, _Dur>;
	return __file_time{__t.time_since_epoch()} - _S_epoch_diff;
      }

    // For internal use only
    template<typename _Dur>
      static
      chrono::time_point<__sys_clock, _Dur>
      _S_to_sys(const chrono::time_point<__file_clock, _Dur>& __t) noexcept
      {
	using __sys_time = chrono::time_point<__sys_clock, _Dur>;
	return __sys_time{__t.time_since_epoch()} + _S_epoch_diff;
      }
  };

=======
>>>>>>> 9e014010
  using file_time_type = __file_clock::time_point;

  // operational functions

  void copy(const path& __from, const path& __to, copy_options __options);
  void copy(const path& __from, const path& __to, copy_options __options,
	    error_code&);

  bool copy_file(const path& __from, const path& __to, copy_options __option);
  bool copy_file(const path& __from, const path& __to, copy_options __option,
		 error_code&);

  path current_path();

  bool exists(file_status) noexcept;

  bool is_other(file_status) noexcept;

  uintmax_t file_size(const path&);
  uintmax_t file_size(const path&, error_code&) noexcept;
  uintmax_t hard_link_count(const path&);
  uintmax_t hard_link_count(const path&, error_code&) noexcept;
  file_time_type last_write_time(const path&);
  file_time_type last_write_time(const path&, error_code&) noexcept;

  void permissions(const path&, perms, perm_options, error_code&) noexcept;

  path proximate(const path& __p, const path& __base, error_code& __ec);
  path proximate(const path& __p, const path& __base, error_code& __ec);

  path relative(const path& __p, const path& __base, error_code& __ec);

  file_status status(const path&);
  file_status status(const path&, error_code&) noexcept;

  bool status_known(file_status) noexcept;

  file_status symlink_status(const path&);
  file_status symlink_status(const path&, error_code&) noexcept;

  bool is_regular_file(file_status) noexcept;
  bool is_symlink(file_status) noexcept;

} // namespace filesystem
// @}
_GLIBCXX_END_NAMESPACE_VERSION
} // namespace std
#endif // C++17
#endif // _GLIBCXX_FS_FWD_H<|MERGE_RESOLUTION|>--- conflicted
+++ resolved
@@ -1,10 +1,6 @@
 // Filesystem declarations -*- C++ -*-
 
-<<<<<<< HEAD
-// Copyright (C) 2014-2019 Free Software Foundation, Inc.
-=======
 // Copyright (C) 2014-2020 Free Software Foundation, Inc.
->>>>>>> 9e014010
 //
 // This file is part of the GNU ISO C++ Library.  This library is free
 // software; you can redistribute it and/or modify it under the
@@ -299,51 +295,6 @@
   operator^=(directory_options& __x, directory_options __y) noexcept
   { return __x = __x ^ __y; }
 
-<<<<<<< HEAD
-  struct __file_clock
-  {
-    using duration                  = chrono::nanoseconds;
-    using rep                       = duration::rep;
-    using period                    = duration::period;
-    using time_point                = chrono::time_point<__file_clock>;
-    static constexpr bool is_steady = false;
-
-    static time_point
-    now() noexcept
-    { return _S_from_sys(chrono::system_clock::now()); }
-
-  private:
-    using __sys_clock = chrono::system_clock;
-
-    // This clock's (unspecified) epoch is 2174-01-01 00:00:00 UTC.
-    // A signed 64-bit duration with nanosecond resolution gives roughly
-    // +/- 292 years, which covers the 1901-2446 date range for ext4.
-    static constexpr chrono::seconds _S_epoch_diff{6437664000};
-
-  protected:
-    // For internal use only
-    template<typename _Dur>
-      static
-      chrono::time_point<__file_clock, _Dur>
-      _S_from_sys(const chrono::time_point<__sys_clock, _Dur>& __t) noexcept
-      {
-	using __file_time = chrono::time_point<__file_clock, _Dur>;
-	return __file_time{__t.time_since_epoch()} - _S_epoch_diff;
-      }
-
-    // For internal use only
-    template<typename _Dur>
-      static
-      chrono::time_point<__sys_clock, _Dur>
-      _S_to_sys(const chrono::time_point<__file_clock, _Dur>& __t) noexcept
-      {
-	using __sys_time = chrono::time_point<__sys_clock, _Dur>;
-	return __sys_time{__t.time_since_epoch()} + _S_epoch_diff;
-      }
-  };
-
-=======
->>>>>>> 9e014010
   using file_time_type = __file_clock::time_point;
 
   // operational functions
