// Iterators -*- C++ -*-

<<<<<<< HEAD
// Copyright (C) 2001-2019 Free Software Foundation, Inc.
=======
// Copyright (C) 2001-2020 Free Software Foundation, Inc.
>>>>>>> e2aa5677
//
// This file is part of the GNU ISO C++ Library.  This library is free
// software; you can redistribute it and/or modify it under the
// terms of the GNU General Public License as published by the
// Free Software Foundation; either version 3, or (at your option)
// any later version.

// This library is distributed in the hope that it will be useful,
// but WITHOUT ANY WARRANTY; without even the implied warranty of
// MERCHANTABILITY or FITNESS FOR A PARTICULAR PURPOSE.  See the
// GNU General Public License for more details.

// Under Section 7 of GPL version 3, you are granted additional
// permissions described in the GCC Runtime Library Exception, version
// 3.1, as published by the Free Software Foundation.

// You should have received a copy of the GNU General Public License and
// a copy of the GCC Runtime Library Exception along with this program;
// see the files COPYING3 and COPYING.RUNTIME respectively.  If not, see
// <http://www.gnu.org/licenses/>.

/*
 *
 * Copyright (c) 1994
 * Hewlett-Packard Company
 *
 * Permission to use, copy, modify, distribute and sell this software
 * and its documentation for any purpose is hereby granted without fee,
 * provided that the above copyright notice appear in all copies and
 * that both that copyright notice and this permission notice appear
 * in supporting documentation.  Hewlett-Packard Company makes no
 * representations about the suitability of this software for any
 * purpose.  It is provided "as is" without express or implied warranty.
 *
 *
 * Copyright (c) 1996-1998
 * Silicon Graphics Computer Systems, Inc.
 *
 * Permission to use, copy, modify, distribute and sell this software
 * and its documentation for any purpose is hereby granted without fee,
 * provided that the above copyright notice appear in all copies and
 * that both that copyright notice and this permission notice appear
 * in supporting documentation.  Silicon Graphics makes no
 * representations about the suitability of this software for any
 * purpose.  It is provided "as is" without express or implied warranty.
 */

/** @file bits/stl_iterator.h
 *  This is an internal header file, included by other library headers.
 *  Do not attempt to use it directly. @headername{iterator}
 *
 *  This file implements reverse_iterator, back_insert_iterator,
 *  front_insert_iterator, insert_iterator, __normal_iterator, and their
 *  supporting functions and overloaded operators.
 */

#ifndef _STL_ITERATOR_H
#define _STL_ITERATOR_H 1

#include <bits/cpp_type_traits.h>
#include <ext/type_traits.h>
#include <bits/move.h>
#include <bits/ptr_traits.h>

#if __cplusplus >= 201103L
# include <type_traits>
#endif

<<<<<<< HEAD
#if __cplusplus > 201402L
# define __cpp_lib_array_constexpr 201603
=======
#if __cplusplus > 201703L
# define __cpp_lib_array_constexpr 201811L
# define __cpp_lib_constexpr_iterator 201811L
#elif __cplusplus == 201703L
# define __cpp_lib_array_constexpr 201803L
#endif

#if __cplusplus > 201703L
# include <compare>
# include <new>
# include <bits/iterator_concepts.h>
>>>>>>> e2aa5677
#endif

namespace std _GLIBCXX_VISIBILITY(default)
{
_GLIBCXX_BEGIN_NAMESPACE_VERSION

  /**
   * @addtogroup iterators
   * @{
   */

#if __cplusplus > 201703L && __cpp_lib_concepts
  namespace __detail
  {
    // Weaken iterator_category _Cat to _Limit if it is derived from that,
    // otherwise use _Otherwise.
    template<typename _Cat, typename _Limit, typename _Otherwise = _Cat>
      using __clamp_iter_cat
	= conditional_t<derived_from<_Cat, _Limit>, _Limit, _Otherwise>;
  }
#endif

  // 24.4.1 Reverse iterators
  /**
   *  Bidirectional and random access iterators have corresponding reverse
   *  %iterator adaptors that iterate through the data structure in the
   *  opposite direction.  They have the same signatures as the corresponding
   *  iterators.  The fundamental relation between a reverse %iterator and its
   *  corresponding %iterator @c i is established by the identity:
   *  @code
   *      &*(reverse_iterator(i)) == &*(i - 1)
   *  @endcode
   *
   *  <em>This mapping is dictated by the fact that while there is always a
   *  pointer past the end of an array, there might not be a valid pointer
   *  before the beginning of an array.</em> [24.4.1]/1,2
   *
   *  Reverse iterators can be tricky and surprising at first.  Their
   *  semantics make sense, however, and the trickiness is a side effect of
   *  the requirement that the iterators must be safe.
  */
  template<typename _Iterator>
    class reverse_iterator
    : public iterator<typename iterator_traits<_Iterator>::iterator_category,
		      typename iterator_traits<_Iterator>::value_type,
		      typename iterator_traits<_Iterator>::difference_type,
		      typename iterator_traits<_Iterator>::pointer,
                      typename iterator_traits<_Iterator>::reference>
    {
    protected:
      _Iterator current;

      typedef iterator_traits<_Iterator>		__traits_type;

    public:
      typedef _Iterator					iterator_type;
      typedef typename __traits_type::difference_type	difference_type;
      typedef typename __traits_type::pointer		pointer;
      typedef typename __traits_type::reference		reference;

#if __cplusplus > 201703L && __cpp_lib_concepts
      using iterator_concept
	= conditional_t<random_access_iterator<_Iterator>,
			random_access_iterator_tag,
			bidirectional_iterator_tag>;
      using iterator_category
	= __detail::__clamp_iter_cat<typename __traits_type::iterator_category,
				     random_access_iterator_tag>;
#endif

      /**
       *  The default constructor value-initializes member @p current.
       *  If it is a pointer, that means it is zero-initialized.
      */
      // _GLIBCXX_RESOLVE_LIB_DEFECTS
      // 235 No specification of default ctor for reverse_iterator
      // 1012. reverse_iterator default ctor should value initialize
      _GLIBCXX17_CONSTEXPR
      reverse_iterator() : current() { }

      /**
       *  This %iterator will move in the opposite direction that @p x does.
      */
      explicit _GLIBCXX17_CONSTEXPR
      reverse_iterator(iterator_type __x) : current(__x) { }

      /**
       *  The copy constructor is normal.
      */
      _GLIBCXX17_CONSTEXPR
      reverse_iterator(const reverse_iterator& __x)
      : current(__x.current) { }

#if __cplusplus >= 201103L
      reverse_iterator& operator=(const reverse_iterator&) = default;
#endif

      /**
       *  A %reverse_iterator across other types can be copied if the
       *  underlying %iterator can be converted to the type of @c current.
      */
      template<typename _Iter>
	_GLIBCXX17_CONSTEXPR
        reverse_iterator(const reverse_iterator<_Iter>& __x)
	: current(__x.base()) { }

      /**
       *  @return  @c current, the %iterator used for underlying work.
      */
      _GLIBCXX17_CONSTEXPR iterator_type
      base() const
      { return current; }

      /**
       *  @return  A reference to the value at @c --current
       *
       *  This requires that @c --current is dereferenceable.
       *
       *  @warning This implementation requires that for an iterator of the
       *           underlying iterator type, @c x, a reference obtained by
       *           @c *x remains valid after @c x has been modified or
       *           destroyed. This is a bug: http://gcc.gnu.org/PR51823
      */
      _GLIBCXX17_CONSTEXPR reference
      operator*() const
      {
	_Iterator __tmp = current;
	return *--__tmp;
      }

      /**
       *  @return  A pointer to the value at @c --current
       *
       *  This requires that @c --current is dereferenceable.
      */
      _GLIBCXX17_CONSTEXPR pointer
      operator->() const
<<<<<<< HEAD
=======
#if __cplusplus > 201703L && __cpp_concepts >= 201907L
      requires is_pointer_v<_Iterator>
	|| requires(const _Iterator __i) { __i.operator->(); }
#endif
>>>>>>> e2aa5677
      {
	// _GLIBCXX_RESOLVE_LIB_DEFECTS
	// 1052. operator-> should also support smart pointers
	_Iterator __tmp = current;
	--__tmp;
	return _S_to_pointer(__tmp);
      }

      /**
       *  @return  @c *this
       *
       *  Decrements the underlying iterator.
      */
      _GLIBCXX17_CONSTEXPR reverse_iterator&
      operator++()
      {
	--current;
	return *this;
      }

      /**
       *  @return  The original value of @c *this
       *
       *  Decrements the underlying iterator.
      */
      _GLIBCXX17_CONSTEXPR reverse_iterator
      operator++(int)
      {
	reverse_iterator __tmp = *this;
	--current;
	return __tmp;
      }

      /**
       *  @return  @c *this
       *
       *  Increments the underlying iterator.
      */
      _GLIBCXX17_CONSTEXPR reverse_iterator&
      operator--()
      {
	++current;
	return *this;
      }

      /**
       *  @return  A reverse_iterator with the previous value of @c *this
       *
       *  Increments the underlying iterator.
      */
      _GLIBCXX17_CONSTEXPR reverse_iterator
      operator--(int)
      {
	reverse_iterator __tmp = *this;
	++current;
	return __tmp;
      }

      /**
       *  @return  A reverse_iterator that refers to @c current - @a __n
       *
       *  The underlying iterator must be a Random Access Iterator.
      */
      _GLIBCXX17_CONSTEXPR reverse_iterator
      operator+(difference_type __n) const
      { return reverse_iterator(current - __n); }

      /**
       *  @return  *this
       *
       *  Moves the underlying iterator backwards @a __n steps.
       *  The underlying iterator must be a Random Access Iterator.
      */
      _GLIBCXX17_CONSTEXPR reverse_iterator&
      operator+=(difference_type __n)
      {
	current -= __n;
	return *this;
      }

      /**
       *  @return  A reverse_iterator that refers to @c current - @a __n
       *
       *  The underlying iterator must be a Random Access Iterator.
      */
      _GLIBCXX17_CONSTEXPR reverse_iterator
      operator-(difference_type __n) const
      { return reverse_iterator(current + __n); }

      /**
       *  @return  *this
       *
       *  Moves the underlying iterator forwards @a __n steps.
       *  The underlying iterator must be a Random Access Iterator.
      */
      _GLIBCXX17_CONSTEXPR reverse_iterator&
      operator-=(difference_type __n)
      {
	current += __n;
	return *this;
      }

      /**
       *  @return  The value at @c current - @a __n - 1
       *
       *  The underlying iterator must be a Random Access Iterator.
      */
      _GLIBCXX17_CONSTEXPR reference
      operator[](difference_type __n) const
      { return *(*this + __n); }

<<<<<<< HEAD
=======
#if __cplusplus > 201703L && __cpp_lib_concepts
      friend constexpr iter_rvalue_reference_t<_Iterator>
      iter_move(const reverse_iterator& __i)
      noexcept(is_nothrow_copy_constructible_v<_Iterator>
	       && noexcept(ranges::iter_move(--std::declval<_Iterator&>())))
      {
	auto __tmp = __i.base();
	return ranges::iter_move(--__tmp);
      }

      template<indirectly_swappable<_Iterator> _Iter2>
	friend constexpr void
	iter_swap(const reverse_iterator& __x,
		  const reverse_iterator<_Iter2>& __y)
	noexcept(is_nothrow_copy_constructible_v<_Iterator>
		 && is_nothrow_copy_constructible_v<_Iter2>
		 && noexcept(ranges::iter_swap(--std::declval<_Iterator&>(),
					       --std::declval<_Iter2&>())))
	{
	  auto __xtmp = __x.base();
	  auto __ytmp = __y.base();
	  ranges::iter_swap(--__xtmp, --__ytmp);
	}
#endif

>>>>>>> e2aa5677
    private:
      template<typename _Tp>
	static _GLIBCXX17_CONSTEXPR _Tp*
	_S_to_pointer(_Tp* __p)
        { return __p; }

      template<typename _Tp>
	static _GLIBCXX17_CONSTEXPR pointer
	_S_to_pointer(_Tp __t)
        { return __t.operator->(); }
    };

  //@{
  /**
   *  @param  __x  A %reverse_iterator.
   *  @param  __y  A %reverse_iterator.
   *  @return  A simple bool.
   *
   *  Reverse iterators forward comparisons to their underlying base()
   *  iterators.
   *
  */
#if __cplusplus <= 201703L || ! defined __cpp_lib_concepts
  template<typename _Iterator>
    inline _GLIBCXX17_CONSTEXPR bool
    operator==(const reverse_iterator<_Iterator>& __x,
	       const reverse_iterator<_Iterator>& __y)
    { return __x.base() == __y.base(); }

  template<typename _Iterator>
    inline _GLIBCXX17_CONSTEXPR bool
    operator<(const reverse_iterator<_Iterator>& __x,
	      const reverse_iterator<_Iterator>& __y)
    { return __y.base() < __x.base(); }

  template<typename _Iterator>
    inline _GLIBCXX17_CONSTEXPR bool
    operator!=(const reverse_iterator<_Iterator>& __x,
	       const reverse_iterator<_Iterator>& __y)
    { return !(__x == __y); }

  template<typename _Iterator>
    inline _GLIBCXX17_CONSTEXPR bool
    operator>(const reverse_iterator<_Iterator>& __x,
	      const reverse_iterator<_Iterator>& __y)
    { return __y < __x; }

  template<typename _Iterator>
    inline _GLIBCXX17_CONSTEXPR bool
    operator<=(const reverse_iterator<_Iterator>& __x,
	       const reverse_iterator<_Iterator>& __y)
    { return !(__y < __x); }

  template<typename _Iterator>
    inline _GLIBCXX17_CONSTEXPR bool
    operator>=(const reverse_iterator<_Iterator>& __x,
	       const reverse_iterator<_Iterator>& __y)
    { return !(__x < __y); }

  // _GLIBCXX_RESOLVE_LIB_DEFECTS
  // DR 280. Comparison of reverse_iterator to const reverse_iterator.
  template<typename _IteratorL, typename _IteratorR>
    inline _GLIBCXX17_CONSTEXPR bool
    operator==(const reverse_iterator<_IteratorL>& __x,
	       const reverse_iterator<_IteratorR>& __y)
    { return __x.base() == __y.base(); }

  template<typename _IteratorL, typename _IteratorR>
    inline _GLIBCXX17_CONSTEXPR bool
    operator<(const reverse_iterator<_IteratorL>& __x,
	      const reverse_iterator<_IteratorR>& __y)
    { return __y.base() < __x.base(); }

  template<typename _IteratorL, typename _IteratorR>
    inline _GLIBCXX17_CONSTEXPR bool
    operator!=(const reverse_iterator<_IteratorL>& __x,
	       const reverse_iterator<_IteratorR>& __y)
    { return !(__x == __y); }

  template<typename _IteratorL, typename _IteratorR>
    inline _GLIBCXX17_CONSTEXPR bool
    operator>(const reverse_iterator<_IteratorL>& __x,
	      const reverse_iterator<_IteratorR>& __y)
    { return __y < __x; }

  template<typename _IteratorL, typename _IteratorR>
    inline _GLIBCXX17_CONSTEXPR bool
    operator<=(const reverse_iterator<_IteratorL>& __x,
	       const reverse_iterator<_IteratorR>& __y)
    { return !(__y < __x); }

  template<typename _IteratorL, typename _IteratorR>
    inline _GLIBCXX17_CONSTEXPR bool
    operator>=(const reverse_iterator<_IteratorL>& __x,
	       const reverse_iterator<_IteratorR>& __y)
    { return !(__x < __y); }
#else // C++20
  template<typename _IteratorL, typename _IteratorR>
    constexpr bool
    operator==(const reverse_iterator<_IteratorL>& __x,
	       const reverse_iterator<_IteratorR>& __y)
    requires requires { { __x.base() == __y.base() } -> convertible_to<bool>; }
    { return __x.base() == __y.base(); }

  template<typename _IteratorL, typename _IteratorR>
    constexpr bool
    operator!=(const reverse_iterator<_IteratorL>& __x,
	       const reverse_iterator<_IteratorR>& __y)
    requires requires { { __x.base() != __y.base() } -> convertible_to<bool>; }
    { return __x.base() != __y.base(); }

  template<typename _IteratorL, typename _IteratorR>
    constexpr bool
    operator<(const reverse_iterator<_IteratorL>& __x,
	      const reverse_iterator<_IteratorR>& __y)
    requires requires { { __x.base() > __y.base() } -> convertible_to<bool>; }
    { return __x.base() > __y.base(); }

  template<typename _IteratorL, typename _IteratorR>
    constexpr bool
    operator>(const reverse_iterator<_IteratorL>& __x,
	      const reverse_iterator<_IteratorR>& __y)
    requires requires { { __x.base() < __y.base() } -> convertible_to<bool>; }
    { return __x.base() < __y.base(); }

  template<typename _IteratorL, typename _IteratorR>
    constexpr bool
    operator<=(const reverse_iterator<_IteratorL>& __x,
	       const reverse_iterator<_IteratorR>& __y)
    requires requires { { __x.base() >= __y.base() } -> convertible_to<bool>; }
    { return __x.base() >= __y.base(); }

  template<typename _IteratorL, typename _IteratorR>
    constexpr bool
    operator>=(const reverse_iterator<_IteratorL>& __x,
	       const reverse_iterator<_IteratorR>& __y)
    requires requires { { __x.base() <= __y.base() } -> convertible_to<bool>; }
    { return __x.base() <= __y.base(); }

  template<typename _IteratorL,
	   three_way_comparable_with<_IteratorL> _IteratorR>
    constexpr compare_three_way_result_t<_IteratorL, _IteratorR>
    operator<=>(const reverse_iterator<_IteratorL>& __x,
		const reverse_iterator<_IteratorR>& __y)
    { return __y.base() <=> __x.base(); }
#endif // C++20
  //@}

#if __cplusplus < 201103L
  template<typename _Iterator>
    inline typename reverse_iterator<_Iterator>::difference_type
    operator-(const reverse_iterator<_Iterator>& __x,
	      const reverse_iterator<_Iterator>& __y)
    { return __y.base() - __x.base(); }

  template<typename _IteratorL, typename _IteratorR>
    inline typename reverse_iterator<_IteratorL>::difference_type
    operator-(const reverse_iterator<_IteratorL>& __x,
	      const reverse_iterator<_IteratorR>& __y)
    { return __y.base() - __x.base(); }
#else
  // _GLIBCXX_RESOLVE_LIB_DEFECTS
  // DR 685. reverse_iterator/move_iterator difference has invalid signatures
  template<typename _IteratorL, typename _IteratorR>
    inline _GLIBCXX17_CONSTEXPR auto
    operator-(const reverse_iterator<_IteratorL>& __x,
	      const reverse_iterator<_IteratorR>& __y)
    -> decltype(__y.base() - __x.base())
    { return __y.base() - __x.base(); }
#endif

  template<typename _Iterator>
    inline _GLIBCXX17_CONSTEXPR reverse_iterator<_Iterator>
    operator+(typename reverse_iterator<_Iterator>::difference_type __n,
	      const reverse_iterator<_Iterator>& __x)
    { return reverse_iterator<_Iterator>(__x.base() - __n); }

#if __cplusplus >= 201103L
  // Same as C++14 make_reverse_iterator but used in C++11 mode too.
  template<typename _Iterator>
    inline _GLIBCXX17_CONSTEXPR reverse_iterator<_Iterator>
    __make_reverse_iterator(_Iterator __i)
    { return reverse_iterator<_Iterator>(__i); }

# if __cplusplus >= 201402L
#  define __cpp_lib_make_reverse_iterator 201402

  // _GLIBCXX_RESOLVE_LIB_DEFECTS
  // DR 2285. make_reverse_iterator
  /// Generator function for reverse_iterator.
  template<typename _Iterator>
    inline _GLIBCXX17_CONSTEXPR reverse_iterator<_Iterator>
    make_reverse_iterator(_Iterator __i)
    { return reverse_iterator<_Iterator>(__i); }

#  if __cplusplus > 201703L && defined __cpp_lib_concepts
  template<typename _Iterator1, typename _Iterator2>
    requires (!sized_sentinel_for<_Iterator1, _Iterator2>)
    inline constexpr bool
    disable_sized_sentinel_for<reverse_iterator<_Iterator1>,
			       reverse_iterator<_Iterator2>> = true;
#  endif // C++20
# endif // C++14

  template<typename _Iterator>
    _GLIBCXX20_CONSTEXPR
    auto
    __niter_base(reverse_iterator<_Iterator> __it)
    -> decltype(__make_reverse_iterator(__niter_base(__it.base())))
    { return __make_reverse_iterator(__niter_base(__it.base())); }

  template<typename _Iterator>
    struct __is_move_iterator<reverse_iterator<_Iterator> >
      : __is_move_iterator<_Iterator>
    { };

  template<typename _Iterator>
    _GLIBCXX20_CONSTEXPR
    auto
    __miter_base(reverse_iterator<_Iterator> __it)
    -> decltype(__make_reverse_iterator(__miter_base(__it.base())))
    { return __make_reverse_iterator(__miter_base(__it.base())); }
#endif // C++11

  // 24.4.2.2.1 back_insert_iterator
  /**
   *  @brief  Turns assignment into insertion.
   *
   *  These are output iterators, constructed from a container-of-T.
   *  Assigning a T to the iterator appends it to the container using
   *  push_back.
   *
   *  Tip:  Using the back_inserter function to create these iterators can
   *  save typing.
  */
  template<typename _Container>
    class back_insert_iterator
    : public iterator<output_iterator_tag, void, void, void, void>
    {
    protected:
      _Container* container;

    public:
      /// A nested typedef for the type of whatever container you used.
      typedef _Container          container_type;
#if __cplusplus > 201703L
      using difference_type = ptrdiff_t;

      constexpr back_insert_iterator() noexcept : container(nullptr) { }
#endif

      /// The only way to create this %iterator is with a container.
      explicit _GLIBCXX20_CONSTEXPR
      back_insert_iterator(_Container& __x)
      : container(std::__addressof(__x)) { }

      /**
       *  @param  __value  An instance of whatever type
       *                 container_type::const_reference is; presumably a
       *                 reference-to-const T for container<T>.
       *  @return  This %iterator, for chained operations.
       *
       *  This kind of %iterator doesn't really have a @a position in the
       *  container (you can think of the position as being permanently at
       *  the end, if you like).  Assigning a value to the %iterator will
       *  always append the value to the end of the container.
      */
#if __cplusplus < 201103L
      back_insert_iterator&
      operator=(typename _Container::const_reference __value)
      {
	container->push_back(__value);
	return *this;
      }
#else
      _GLIBCXX20_CONSTEXPR
      back_insert_iterator&
      operator=(const typename _Container::value_type& __value)
      {
	container->push_back(__value);
	return *this;
      }

      _GLIBCXX20_CONSTEXPR
      back_insert_iterator&
      operator=(typename _Container::value_type&& __value)
      {
	container->push_back(std::move(__value));
	return *this;
      }
#endif

      /// Simply returns *this.
      _GLIBCXX20_CONSTEXPR
      back_insert_iterator&
      operator*()
      { return *this; }

      /// Simply returns *this.  (This %iterator does not @a move.)
      _GLIBCXX20_CONSTEXPR
      back_insert_iterator&
      operator++()
      { return *this; }

      /// Simply returns *this.  (This %iterator does not @a move.)
      _GLIBCXX20_CONSTEXPR
      back_insert_iterator
      operator++(int)
      { return *this; }
    };

  /**
   *  @param  __x  A container of arbitrary type.
   *  @return  An instance of back_insert_iterator working on @p __x.
   *
   *  This wrapper function helps in creating back_insert_iterator instances.
   *  Typing the name of the %iterator requires knowing the precise full
   *  type of the container, which can be tedious and impedes generic
   *  programming.  Using this function lets you take advantage of automatic
   *  template parameter deduction, making the compiler match the correct
   *  types for you.
  */
  template<typename _Container>
    _GLIBCXX20_CONSTEXPR
    inline back_insert_iterator<_Container>
    back_inserter(_Container& __x)
    { return back_insert_iterator<_Container>(__x); }

  /**
   *  @brief  Turns assignment into insertion.
   *
   *  These are output iterators, constructed from a container-of-T.
   *  Assigning a T to the iterator prepends it to the container using
   *  push_front.
   *
   *  Tip:  Using the front_inserter function to create these iterators can
   *  save typing.
  */
  template<typename _Container>
    class front_insert_iterator
    : public iterator<output_iterator_tag, void, void, void, void>
    {
    protected:
      _Container* container;

    public:
      /// A nested typedef for the type of whatever container you used.
      typedef _Container          container_type;
#if __cplusplus > 201703L
      using difference_type = ptrdiff_t;

      constexpr front_insert_iterator() noexcept : container(nullptr) { }
#endif

      /// The only way to create this %iterator is with a container.
      explicit _GLIBCXX20_CONSTEXPR
      front_insert_iterator(_Container& __x)
      : container(std::__addressof(__x)) { }

      /**
       *  @param  __value  An instance of whatever type
       *                 container_type::const_reference is; presumably a
       *                 reference-to-const T for container<T>.
       *  @return  This %iterator, for chained operations.
       *
       *  This kind of %iterator doesn't really have a @a position in the
       *  container (you can think of the position as being permanently at
       *  the front, if you like).  Assigning a value to the %iterator will
       *  always prepend the value to the front of the container.
      */
#if __cplusplus < 201103L
      front_insert_iterator&
      operator=(typename _Container::const_reference __value)
      {
	container->push_front(__value);
	return *this;
      }
#else
      _GLIBCXX20_CONSTEXPR
      front_insert_iterator&
      operator=(const typename _Container::value_type& __value)
      {
	container->push_front(__value);
	return *this;
      }

      _GLIBCXX20_CONSTEXPR
      front_insert_iterator&
      operator=(typename _Container::value_type&& __value)
      {
	container->push_front(std::move(__value));
	return *this;
      }
#endif

      /// Simply returns *this.
      _GLIBCXX20_CONSTEXPR
      front_insert_iterator&
      operator*()
      { return *this; }

      /// Simply returns *this.  (This %iterator does not @a move.)
      _GLIBCXX20_CONSTEXPR
      front_insert_iterator&
      operator++()
      { return *this; }

      /// Simply returns *this.  (This %iterator does not @a move.)
      _GLIBCXX20_CONSTEXPR
      front_insert_iterator
      operator++(int)
      { return *this; }
    };

  /**
   *  @param  __x  A container of arbitrary type.
   *  @return  An instance of front_insert_iterator working on @p x.
   *
   *  This wrapper function helps in creating front_insert_iterator instances.
   *  Typing the name of the %iterator requires knowing the precise full
   *  type of the container, which can be tedious and impedes generic
   *  programming.  Using this function lets you take advantage of automatic
   *  template parameter deduction, making the compiler match the correct
   *  types for you.
  */
  template<typename _Container>
    _GLIBCXX20_CONSTEXPR
    inline front_insert_iterator<_Container>
    front_inserter(_Container& __x)
    { return front_insert_iterator<_Container>(__x); }

  /**
   *  @brief  Turns assignment into insertion.
   *
   *  These are output iterators, constructed from a container-of-T.
   *  Assigning a T to the iterator inserts it in the container at the
   *  %iterator's position, rather than overwriting the value at that
   *  position.
   *
   *  (Sequences will actually insert a @e copy of the value before the
   *  %iterator's position.)
   *
   *  Tip:  Using the inserter function to create these iterators can
   *  save typing.
  */
  template<typename _Container>
    class insert_iterator
    : public iterator<output_iterator_tag, void, void, void, void>
    {
#if __cplusplus > 201703L && defined __cpp_lib_concepts
      using _Iter = std::__detail::__range_iter_t<_Container>;

    protected:
      _Container* container = nullptr;
      _Iter iter = _Iter();
#else
      typedef typename _Container::iterator		_Iter;

    protected:
      _Container* container;
      _Iter iter;
#endif

    public:
      /// A nested typedef for the type of whatever container you used.
      typedef _Container          container_type;

#if __cplusplus > 201703L && defined __cpp_lib_concepts
      using difference_type = ptrdiff_t;

      insert_iterator() = default;
#endif

      /**
       *  The only way to create this %iterator is with a container and an
       *  initial position (a normal %iterator into the container).
      */
      _GLIBCXX20_CONSTEXPR
      insert_iterator(_Container& __x, _Iter __i)
      : container(std::__addressof(__x)), iter(__i) {}

      /**
       *  @param  __value  An instance of whatever type
       *                 container_type::const_reference is; presumably a
       *                 reference-to-const T for container<T>.
       *  @return  This %iterator, for chained operations.
       *
       *  This kind of %iterator maintains its own position in the
       *  container.  Assigning a value to the %iterator will insert the
       *  value into the container at the place before the %iterator.
       *
       *  The position is maintained such that subsequent assignments will
       *  insert values immediately after one another.  For example,
       *  @code
       *     // vector v contains A and Z
       *
       *     insert_iterator i (v, ++v.begin());
       *     i = 1;
       *     i = 2;
       *     i = 3;
       *
       *     // vector v contains A, 1, 2, 3, and Z
       *  @endcode
      */
#if __cplusplus < 201103L
      insert_iterator&
      operator=(typename _Container::const_reference __value)
      {
	iter = container->insert(iter, __value);
	++iter;
	return *this;
      }
#else
      _GLIBCXX20_CONSTEXPR
      insert_iterator&
      operator=(const typename _Container::value_type& __value)
      {
	iter = container->insert(iter, __value);
	++iter;
	return *this;
      }

      _GLIBCXX20_CONSTEXPR
      insert_iterator&
      operator=(typename _Container::value_type&& __value)
      {
	iter = container->insert(iter, std::move(__value));
	++iter;
	return *this;
      }
#endif

      /// Simply returns *this.
      _GLIBCXX20_CONSTEXPR
      insert_iterator&
      operator*()
      { return *this; }

      /// Simply returns *this.  (This %iterator does not @a move.)
      _GLIBCXX20_CONSTEXPR
      insert_iterator&
      operator++()
      { return *this; }

      /// Simply returns *this.  (This %iterator does not @a move.)
      _GLIBCXX20_CONSTEXPR
      insert_iterator&
      operator++(int)
      { return *this; }
    };

  /**
   *  @param __x  A container of arbitrary type.
   *  @param __i  An iterator into the container.
   *  @return  An instance of insert_iterator working on @p __x.
   *
   *  This wrapper function helps in creating insert_iterator instances.
   *  Typing the name of the %iterator requires knowing the precise full
   *  type of the container, which can be tedious and impedes generic
   *  programming.  Using this function lets you take advantage of automatic
   *  template parameter deduction, making the compiler match the correct
   *  types for you.
  */
#if __cplusplus > 201703L && defined __cpp_lib_concepts
  template<typename _Container>
    constexpr insert_iterator<_Container>
    inserter(_Container& __x, std::__detail::__range_iter_t<_Container> __i)
    { return insert_iterator<_Container>(__x, __i); }
#else
  template<typename _Container>
    inline insert_iterator<_Container>
    inserter(_Container& __x, typename _Container::iterator __i)
    { return insert_iterator<_Container>(__x, __i); }
#endif

  // @} group iterators

_GLIBCXX_END_NAMESPACE_VERSION
} // namespace

namespace __gnu_cxx _GLIBCXX_VISIBILITY(default)
{
_GLIBCXX_BEGIN_NAMESPACE_VERSION

  // This iterator adapter is @a normal in the sense that it does not
  // change the semantics of any of the operators of its iterator
  // parameter.  Its primary purpose is to convert an iterator that is
  // not a class, e.g. a pointer, into an iterator that is a class.
  // The _Container parameter exists solely so that different containers
  // using this template can instantiate different types, even if the
  // _Iterator parameter is the same.
  template<typename _Iterator, typename _Container>
    class __normal_iterator
    {
    protected:
      _Iterator _M_current;

      typedef std::iterator_traits<_Iterator>		__traits_type;

    public:
      typedef _Iterator					iterator_type;
      typedef typename __traits_type::iterator_category iterator_category;
      typedef typename __traits_type::value_type  	value_type;
      typedef typename __traits_type::difference_type 	difference_type;
      typedef typename __traits_type::reference 	reference;
      typedef typename __traits_type::pointer   	pointer;

#if __cplusplus > 201703L && __cpp_lib_concepts
      using iterator_concept = std::__detail::__iter_concept<_Iterator>;
#endif

      _GLIBCXX_CONSTEXPR __normal_iterator() _GLIBCXX_NOEXCEPT
      : _M_current(_Iterator()) { }

      explicit _GLIBCXX20_CONSTEXPR
      __normal_iterator(const _Iterator& __i) _GLIBCXX_NOEXCEPT
      : _M_current(__i) { }

      // Allow iterator to const_iterator conversion
      template<typename _Iter>
        _GLIBCXX20_CONSTEXPR
        __normal_iterator(const __normal_iterator<_Iter,
			  typename __enable_if<
      	       (std::__are_same<_Iter, typename _Container::pointer>::__value),
		      _Container>::__type>& __i) _GLIBCXX_NOEXCEPT
        : _M_current(__i.base()) { }

      // Forward iterator requirements
      _GLIBCXX20_CONSTEXPR
      reference
      operator*() const _GLIBCXX_NOEXCEPT
      { return *_M_current; }

      _GLIBCXX20_CONSTEXPR
      pointer
      operator->() const _GLIBCXX_NOEXCEPT
      { return _M_current; }

      _GLIBCXX20_CONSTEXPR
      __normal_iterator&
      operator++() _GLIBCXX_NOEXCEPT
      {
	++_M_current;
	return *this;
      }

      _GLIBCXX20_CONSTEXPR
      __normal_iterator
      operator++(int) _GLIBCXX_NOEXCEPT
      { return __normal_iterator(_M_current++); }

      // Bidirectional iterator requirements
      _GLIBCXX20_CONSTEXPR
      __normal_iterator&
      operator--() _GLIBCXX_NOEXCEPT
      {
	--_M_current;
	return *this;
      }

      _GLIBCXX20_CONSTEXPR
      __normal_iterator
      operator--(int) _GLIBCXX_NOEXCEPT
      { return __normal_iterator(_M_current--); }

      // Random access iterator requirements
      _GLIBCXX20_CONSTEXPR
      reference
      operator[](difference_type __n) const _GLIBCXX_NOEXCEPT
      { return _M_current[__n]; }

      _GLIBCXX20_CONSTEXPR
      __normal_iterator&
      operator+=(difference_type __n) _GLIBCXX_NOEXCEPT
      { _M_current += __n; return *this; }

      _GLIBCXX20_CONSTEXPR
      __normal_iterator
      operator+(difference_type __n) const _GLIBCXX_NOEXCEPT
      { return __normal_iterator(_M_current + __n); }

      _GLIBCXX20_CONSTEXPR
      __normal_iterator&
      operator-=(difference_type __n) _GLIBCXX_NOEXCEPT
      { _M_current -= __n; return *this; }

      _GLIBCXX20_CONSTEXPR
      __normal_iterator
      operator-(difference_type __n) const _GLIBCXX_NOEXCEPT
      { return __normal_iterator(_M_current - __n); }

      _GLIBCXX20_CONSTEXPR
      const _Iterator&
      base() const _GLIBCXX_NOEXCEPT
      { return _M_current; }
    };

  // Note: In what follows, the left- and right-hand-side iterators are
  // allowed to vary in types (conceptually in cv-qualification) so that
  // comparison between cv-qualified and non-cv-qualified iterators be
  // valid.  However, the greedy and unfriendly operators in std::rel_ops
  // will make overload resolution ambiguous (when in scope) if we don't
  // provide overloads whose operands are of the same type.  Can someone
  // remind me what generic programming is about? -- Gaby

#if __cpp_lib_three_way_comparison
  template<typename _IteratorL, typename _IteratorR, typename _Container>
    requires requires (_IteratorL __lhs, _IteratorR __rhs)
    { { __lhs == __rhs } -> std::convertible_to<bool>; }
    constexpr bool
    operator==(const __normal_iterator<_IteratorL, _Container>& __lhs,
	       const __normal_iterator<_IteratorR, _Container>& __rhs)
    noexcept(noexcept(__lhs.base() == __rhs.base()))
    { return __lhs.base() == __rhs.base(); }

  template<typename _IteratorL, typename _IteratorR, typename _Container>
    constexpr std::__detail::__synth3way_t<_IteratorR, _IteratorL>
    operator<=>(const __normal_iterator<_IteratorL, _Container>& __lhs,
		const __normal_iterator<_IteratorR, _Container>& __rhs)
    noexcept(noexcept(std::__detail::__synth3way(__lhs.base(), __rhs.base())))
    { return std::__detail::__synth3way(__lhs.base(), __rhs.base()); }
#else
   // Forward iterator requirements
  template<typename _IteratorL, typename _IteratorR, typename _Container>
    _GLIBCXX20_CONSTEXPR
    inline bool
    operator==(const __normal_iterator<_IteratorL, _Container>& __lhs,
	       const __normal_iterator<_IteratorR, _Container>& __rhs)
    _GLIBCXX_NOEXCEPT
    { return __lhs.base() == __rhs.base(); }

  template<typename _Iterator, typename _Container>
    _GLIBCXX20_CONSTEXPR
    inline bool
    operator==(const __normal_iterator<_Iterator, _Container>& __lhs,
	       const __normal_iterator<_Iterator, _Container>& __rhs)
    _GLIBCXX_NOEXCEPT
    { return __lhs.base() == __rhs.base(); }

  template<typename _IteratorL, typename _IteratorR, typename _Container>
    _GLIBCXX20_CONSTEXPR
    inline bool
    operator!=(const __normal_iterator<_IteratorL, _Container>& __lhs,
	       const __normal_iterator<_IteratorR, _Container>& __rhs)
    _GLIBCXX_NOEXCEPT
    { return __lhs.base() != __rhs.base(); }

  template<typename _Iterator, typename _Container>
    _GLIBCXX20_CONSTEXPR
    inline bool
    operator!=(const __normal_iterator<_Iterator, _Container>& __lhs,
	       const __normal_iterator<_Iterator, _Container>& __rhs)
    _GLIBCXX_NOEXCEPT
    { return __lhs.base() != __rhs.base(); }

  // Random access iterator requirements
  template<typename _IteratorL, typename _IteratorR, typename _Container>
    inline bool
    operator<(const __normal_iterator<_IteratorL, _Container>& __lhs,
	      const __normal_iterator<_IteratorR, _Container>& __rhs)
    _GLIBCXX_NOEXCEPT
    { return __lhs.base() < __rhs.base(); }

  template<typename _Iterator, typename _Container>
    _GLIBCXX20_CONSTEXPR
    inline bool
    operator<(const __normal_iterator<_Iterator, _Container>& __lhs,
	      const __normal_iterator<_Iterator, _Container>& __rhs)
    _GLIBCXX_NOEXCEPT
    { return __lhs.base() < __rhs.base(); }

  template<typename _IteratorL, typename _IteratorR, typename _Container>
    inline bool
    operator>(const __normal_iterator<_IteratorL, _Container>& __lhs,
	      const __normal_iterator<_IteratorR, _Container>& __rhs)
    _GLIBCXX_NOEXCEPT
    { return __lhs.base() > __rhs.base(); }

  template<typename _Iterator, typename _Container>
    _GLIBCXX20_CONSTEXPR
    inline bool
    operator>(const __normal_iterator<_Iterator, _Container>& __lhs,
	      const __normal_iterator<_Iterator, _Container>& __rhs)
    _GLIBCXX_NOEXCEPT
    { return __lhs.base() > __rhs.base(); }

  template<typename _IteratorL, typename _IteratorR, typename _Container>
    inline bool
    operator<=(const __normal_iterator<_IteratorL, _Container>& __lhs,
	       const __normal_iterator<_IteratorR, _Container>& __rhs)
    _GLIBCXX_NOEXCEPT
    { return __lhs.base() <= __rhs.base(); }

  template<typename _Iterator, typename _Container>
    _GLIBCXX20_CONSTEXPR
    inline bool
    operator<=(const __normal_iterator<_Iterator, _Container>& __lhs,
	       const __normal_iterator<_Iterator, _Container>& __rhs)
    _GLIBCXX_NOEXCEPT
    { return __lhs.base() <= __rhs.base(); }

  template<typename _IteratorL, typename _IteratorR, typename _Container>
    inline bool
    operator>=(const __normal_iterator<_IteratorL, _Container>& __lhs,
	       const __normal_iterator<_IteratorR, _Container>& __rhs)
    _GLIBCXX_NOEXCEPT
    { return __lhs.base() >= __rhs.base(); }

  template<typename _Iterator, typename _Container>
    _GLIBCXX20_CONSTEXPR
    inline bool
    operator>=(const __normal_iterator<_Iterator, _Container>& __lhs,
	       const __normal_iterator<_Iterator, _Container>& __rhs)
    _GLIBCXX_NOEXCEPT
    { return __lhs.base() >= __rhs.base(); }
#endif // three-way comparison

  // _GLIBCXX_RESOLVE_LIB_DEFECTS
  // According to the resolution of DR179 not only the various comparison
  // operators but also operator- must accept mixed iterator/const_iterator
  // parameters.
  template<typename _IteratorL, typename _IteratorR, typename _Container>
#if __cplusplus >= 201103L
    // DR 685.
    _GLIBCXX20_CONSTEXPR
    inline auto
    operator-(const __normal_iterator<_IteratorL, _Container>& __lhs,
	      const __normal_iterator<_IteratorR, _Container>& __rhs) noexcept
    -> decltype(__lhs.base() - __rhs.base())
#else
    inline typename __normal_iterator<_IteratorL, _Container>::difference_type
    operator-(const __normal_iterator<_IteratorL, _Container>& __lhs,
	      const __normal_iterator<_IteratorR, _Container>& __rhs)
#endif
    { return __lhs.base() - __rhs.base(); }

  template<typename _Iterator, typename _Container>
    _GLIBCXX20_CONSTEXPR
    inline typename __normal_iterator<_Iterator, _Container>::difference_type
    operator-(const __normal_iterator<_Iterator, _Container>& __lhs,
	      const __normal_iterator<_Iterator, _Container>& __rhs)
    _GLIBCXX_NOEXCEPT
    { return __lhs.base() - __rhs.base(); }

  template<typename _Iterator, typename _Container>
    _GLIBCXX20_CONSTEXPR
    inline __normal_iterator<_Iterator, _Container>
    operator+(typename __normal_iterator<_Iterator, _Container>::difference_type
	      __n, const __normal_iterator<_Iterator, _Container>& __i)
    _GLIBCXX_NOEXCEPT
    { return __normal_iterator<_Iterator, _Container>(__i.base() + __n); }

_GLIBCXX_END_NAMESPACE_VERSION
} // namespace

namespace std _GLIBCXX_VISIBILITY(default)
{
_GLIBCXX_BEGIN_NAMESPACE_VERSION

  template<typename _Iterator, typename _Container>
    _GLIBCXX20_CONSTEXPR
    _Iterator
    __niter_base(__gnu_cxx::__normal_iterator<_Iterator, _Container> __it)
    _GLIBCXX_NOEXCEPT_IF(std::is_nothrow_copy_constructible<_Iterator>::value)
    { return __it.base(); }

#if __cplusplus >= 201103L
  /**
   * @addtogroup iterators
   * @{
   */

#if __cplusplus > 201703L && __cpp_lib_concepts
  template<semiregular _Sent>
    class move_sentinel
    {
    public:
      constexpr
      move_sentinel()
      noexcept(is_nothrow_default_constructible_v<_Sent>)
      : _M_last() { }

      constexpr explicit
      move_sentinel(_Sent __s)
      noexcept(is_nothrow_move_constructible_v<_Sent>)
      : _M_last(std::move(__s)) { }

      template<typename _S2> requires convertible_to<const _S2&, _Sent>
	constexpr
	move_sentinel(const move_sentinel<_S2>& __s)
	noexcept(is_nothrow_constructible_v<_Sent, const _S2&>)
	: _M_last(__s.base())
	{ }

      template<typename _S2> requires assignable_from<_Sent&, const _S2&>
	constexpr move_sentinel&
	operator=(const move_sentinel<_S2>& __s)
	noexcept(is_nothrow_assignable_v<_Sent, const _S2&>)
	{
	  _M_last = __s.base();
	  return *this;
	}

      constexpr _Sent
      base() const
      noexcept(is_nothrow_copy_constructible_v<_Sent>)
      { return _M_last; }

    private:
      _Sent _M_last;
    };
#endif // C++20

  // 24.4.3  Move iterators
  /**
   *  Class template move_iterator is an iterator adapter with the same
   *  behavior as the underlying iterator except that its dereference
   *  operator implicitly converts the value returned by the underlying
   *  iterator's dereference operator to an rvalue reference.  Some
   *  generic algorithms can be called with move iterators to replace
   *  copying with moving.
   */
  template<typename _Iterator>
    class move_iterator
    {
      _Iterator _M_current;

      using __traits_type = iterator_traits<_Iterator>;
#if __cplusplus > 201703L && __cpp_lib_concepts
      using __base_cat = typename __traits_type::iterator_category;
#else
      using __base_ref = typename __traits_type::reference;
#endif

    public:
      using iterator_type = _Iterator;

#if __cplusplus > 201703L && __cpp_lib_concepts
      using iterator_concept = input_iterator_tag;
      using iterator_category
	= __detail::__clamp_iter_cat<__base_cat, random_access_iterator_tag>;
      using value_type = iter_value_t<_Iterator>;
      using difference_type = iter_difference_t<_Iterator>;
      using pointer = _Iterator;
      using reference = iter_rvalue_reference_t<_Iterator>;
#else
      typedef typename __traits_type::iterator_category iterator_category;
      typedef typename __traits_type::value_type  	value_type;
      typedef typename __traits_type::difference_type	difference_type;
      // NB: DR 680.
      typedef _Iterator					pointer;
      // _GLIBCXX_RESOLVE_LIB_DEFECTS
      // 2106. move_iterator wrapping iterators returning prvalues
      typedef typename conditional<is_reference<__base_ref>::value,
			 typename remove_reference<__base_ref>::type&&,
			 __base_ref>::type		reference;
#endif

      _GLIBCXX17_CONSTEXPR
      move_iterator()
      : _M_current() { }

      explicit _GLIBCXX17_CONSTEXPR
      move_iterator(iterator_type __i)
      : _M_current(std::move(__i)) { }

      template<typename _Iter>
	_GLIBCXX17_CONSTEXPR
	move_iterator(const move_iterator<_Iter>& __i)
	: _M_current(__i.base()) { }

      template<typename _Iter>
	_GLIBCXX17_CONSTEXPR
	move_iterator& operator=(const move_iterator<_Iter>& __i)
	{
	  _M_current = __i.base();
	  return *this;
	}

#if __cplusplus <= 201703L
      _GLIBCXX17_CONSTEXPR iterator_type
      base() const
      { return _M_current; }
#else
      constexpr iterator_type
      base() const &
#if __cpp_lib_concepts
	requires copy_constructible<iterator_type>
#endif
      { return _M_current; }

      constexpr iterator_type
      base() &&
      { return std::move(_M_current); }
#endif

      _GLIBCXX17_CONSTEXPR reference
      operator*() const
#if __cplusplus > 201703L && __cpp_lib_concepts
      { return ranges::iter_move(_M_current); }
#else
      { return static_cast<reference>(*_M_current); }
#endif

      _GLIBCXX17_CONSTEXPR pointer
      operator->() const
      { return _M_current; }

      _GLIBCXX17_CONSTEXPR move_iterator&
      operator++()
      {
	++_M_current;
	return *this;
      }

      _GLIBCXX17_CONSTEXPR move_iterator
      operator++(int)
      {
	move_iterator __tmp = *this;
	++_M_current;
	return __tmp;
      }

#if __cpp_lib_concepts
      constexpr void
      operator++(int) requires (!forward_iterator<_Iterator>)
      { ++_M_current; }
#endif

      _GLIBCXX17_CONSTEXPR move_iterator&
      operator--()
      {
	--_M_current;
	return *this;
      }

      _GLIBCXX17_CONSTEXPR move_iterator
      operator--(int)
      {
	move_iterator __tmp = *this;
	--_M_current;
	return __tmp;
      }

      _GLIBCXX17_CONSTEXPR move_iterator
      operator+(difference_type __n) const
      { return move_iterator(_M_current + __n); }

      _GLIBCXX17_CONSTEXPR move_iterator&
      operator+=(difference_type __n)
      {
	_M_current += __n;
	return *this;
      }

      _GLIBCXX17_CONSTEXPR move_iterator
      operator-(difference_type __n) const
      { return move_iterator(_M_current - __n); }
    
      _GLIBCXX17_CONSTEXPR move_iterator&
      operator-=(difference_type __n)
      { 
	_M_current -= __n;
	return *this;
      }

      _GLIBCXX17_CONSTEXPR reference
      operator[](difference_type __n) const
#if __cplusplus > 201703L && __cpp_lib_concepts
      { return ranges::iter_move(_M_current + __n); }
#else
      { return std::move(_M_current[__n]); }
#endif

#if __cplusplus > 201703L && __cpp_lib_concepts
      template<sentinel_for<_Iterator> _Sent>
	friend constexpr bool
	operator==(const move_iterator& __x, const move_sentinel<_Sent>& __y)
	{ return __x.base() == __y.base(); }

      template<sized_sentinel_for<_Iterator> _Sent>
	friend constexpr iter_difference_t<_Iterator>
	operator-(const move_sentinel<_Sent>& __x, const move_iterator& __y)
	{ return __x.base() - __y.base(); }

      template<sized_sentinel_for<_Iterator> _Sent>
	friend constexpr iter_difference_t<_Iterator>
	operator-(const move_iterator& __x, const move_sentinel<_Sent>& __y)
	{ return __x.base() - __y.base(); }

      friend constexpr iter_rvalue_reference_t<_Iterator>
      iter_move(const move_iterator& __i)
      noexcept(noexcept(ranges::iter_move(__i._M_current)))
      { return ranges::iter_move(__i._M_current); }

      template<indirectly_swappable<_Iterator> _Iter2>
	friend constexpr void
	iter_swap(const move_iterator& __x, const move_iterator<_Iter2>& __y)
	noexcept(noexcept(ranges::iter_swap(__x._M_current, __y._M_current)))
	{ return ranges::iter_swap(__x._M_current, __y._M_current); }
#endif // C++20
    };

  template<typename _IteratorL, typename _IteratorR>
    inline _GLIBCXX17_CONSTEXPR bool
    operator==(const move_iterator<_IteratorL>& __x,
	       const move_iterator<_IteratorR>& __y)
#if __cplusplus > 201703L && __cpp_lib_concepts
    requires requires { { __x.base() == __y.base() } -> convertible_to<bool>; }
#endif
    { return __x.base() == __y.base(); }

#if __cpp_lib_three_way_comparison
  template<typename _IteratorL,
	   three_way_comparable_with<_IteratorL> _IteratorR>
    constexpr compare_three_way_result_t<_IteratorL, _IteratorR>
    operator<=>(const move_iterator<_IteratorL>& __x,
		const move_iterator<_IteratorR>& __y)
    { return __x.base() <=> __y.base(); }
#else
  template<typename _IteratorL, typename _IteratorR>
    inline _GLIBCXX17_CONSTEXPR bool
    operator!=(const move_iterator<_IteratorL>& __x,
	       const move_iterator<_IteratorR>& __y)
    { return !(__x == __y); }
#endif

  template<typename _IteratorL, typename _IteratorR>
    inline _GLIBCXX17_CONSTEXPR bool
    operator<(const move_iterator<_IteratorL>& __x,
	      const move_iterator<_IteratorR>& __y)
#if __cplusplus > 201703L && __cpp_lib_concepts
    requires requires { { __x.base() < __y.base() } -> convertible_to<bool>; }
#endif
    { return __x.base() < __y.base(); }

  template<typename _IteratorL, typename _IteratorR>
    inline _GLIBCXX17_CONSTEXPR bool
    operator<=(const move_iterator<_IteratorL>& __x,
	       const move_iterator<_IteratorR>& __y)
#if __cplusplus > 201703L && __cpp_lib_concepts
    requires requires { { __y.base() < __x.base() } -> convertible_to<bool>; }
#endif
    { return !(__y < __x); }

  template<typename _IteratorL, typename _IteratorR>
    inline _GLIBCXX17_CONSTEXPR bool
    operator>(const move_iterator<_IteratorL>& __x,
	      const move_iterator<_IteratorR>& __y)
#if __cplusplus > 201703L && __cpp_lib_concepts
    requires requires { { __y.base() < __x.base() } -> convertible_to<bool>; }
#endif
    { return __y < __x; }

  template<typename _IteratorL, typename _IteratorR>
    inline _GLIBCXX17_CONSTEXPR bool
    operator>=(const move_iterator<_IteratorL>& __x,
	       const move_iterator<_IteratorR>& __y)
#if __cplusplus > 201703L && __cpp_lib_concepts
    requires requires { { __x.base() < __y.base() } -> convertible_to<bool>; }
#endif
    { return !(__x < __y); }

#if ! (__cplusplus > 201703L && __cpp_lib_concepts)
  // Note: See __normal_iterator operators note from Gaby to understand
  // why we have these extra overloads for some move_iterator operators.

  // These extra overloads are not needed in C++20, because the ones above
  // are constrained with a requires-clause and so overload resolution will
  // prefer them to greedy unconstrained function templates.

  template<typename _Iterator>
    inline _GLIBCXX17_CONSTEXPR bool
    operator==(const move_iterator<_Iterator>& __x,
	       const move_iterator<_Iterator>& __y)
    { return __x.base() == __y.base(); }

  template<typename _Iterator>
    inline _GLIBCXX17_CONSTEXPR bool
    operator!=(const move_iterator<_Iterator>& __x,
	       const move_iterator<_Iterator>& __y)
    { return !(__x == __y); }

  template<typename _Iterator>
    inline _GLIBCXX17_CONSTEXPR bool
    operator<(const move_iterator<_Iterator>& __x,
	      const move_iterator<_Iterator>& __y)
    { return __x.base() < __y.base(); }

  template<typename _Iterator>
    inline _GLIBCXX17_CONSTEXPR bool
    operator<=(const move_iterator<_Iterator>& __x,
	       const move_iterator<_Iterator>& __y)
    { return !(__y < __x); }

  template<typename _Iterator>
    inline _GLIBCXX17_CONSTEXPR bool
    operator>(const move_iterator<_Iterator>& __x,
	      const move_iterator<_Iterator>& __y)
    { return __y < __x; }

  template<typename _Iterator>
    inline _GLIBCXX17_CONSTEXPR bool
    operator>=(const move_iterator<_Iterator>& __x,
	       const move_iterator<_Iterator>& __y)
    { return !(__x < __y); }
#endif // ! C++20

  // DR 685.
  template<typename _IteratorL, typename _IteratorR>
    inline _GLIBCXX17_CONSTEXPR auto
    operator-(const move_iterator<_IteratorL>& __x,
	      const move_iterator<_IteratorR>& __y)
    -> decltype(__x.base() - __y.base())
    { return __x.base() - __y.base(); }

  template<typename _Iterator>
    inline _GLIBCXX17_CONSTEXPR move_iterator<_Iterator>
    operator+(typename move_iterator<_Iterator>::difference_type __n,
	      const move_iterator<_Iterator>& __x)
    { return __x + __n; }

  template<typename _Iterator>
    inline _GLIBCXX17_CONSTEXPR move_iterator<_Iterator>
    make_move_iterator(_Iterator __i)
    { return move_iterator<_Iterator>(std::move(__i)); }

  template<typename _Iterator, typename _ReturnType
    = typename conditional<__move_if_noexcept_cond
      <typename iterator_traits<_Iterator>::value_type>::value,
                _Iterator, move_iterator<_Iterator>>::type>
    inline _GLIBCXX17_CONSTEXPR _ReturnType
    __make_move_if_noexcept_iterator(_Iterator __i)
    { return _ReturnType(__i); }

  // Overload for pointers that matches std::move_if_noexcept more closely,
  // returning a constant iterator when we don't want to move.
  template<typename _Tp, typename _ReturnType
    = typename conditional<__move_if_noexcept_cond<_Tp>::value,
			   const _Tp*, move_iterator<_Tp*>>::type>
    inline _GLIBCXX17_CONSTEXPR _ReturnType
    __make_move_if_noexcept_iterator(_Tp* __i)
    { return _ReturnType(__i); }

#if __cplusplus > 201703L && __cpp_lib_concepts
  // [iterators.common] Common iterators

  namespace __detail
  {
    template<typename _It>
      concept __common_iter_has_arrow = indirectly_readable<const _It>
	&& (requires(const _It& __it) { __it.operator->(); }
	    || is_reference_v<iter_reference_t<_It>>
	    || constructible_from<iter_value_t<_It>, iter_reference_t<_It>>);

  } // namespace __detail

  /// An iterator/sentinel adaptor for representing a non-common range.
  template<input_or_output_iterator _It, sentinel_for<_It> _Sent>
    requires (!same_as<_It, _Sent>) && copyable<_It>
  class common_iterator
  {
    template<typename _Tp, typename _Up>
      static constexpr bool
      _S_noexcept1()
      {
	if constexpr (is_trivially_default_constructible_v<_Tp>)
	  return is_nothrow_assignable_v<_Tp, _Up>;
	else
	  return is_nothrow_constructible_v<_Tp, _Up>;
      }

    template<typename _It2, typename _Sent2>
      static constexpr bool
      _S_noexcept()
      { return _S_noexcept1<_It, _It2>() && _S_noexcept1<_Sent, _Sent2>(); }

    class _Proxy
    {
      iter_value_t<_It> _M_keep;

      _Proxy(iter_reference_t<_It>&& __x)
      : _M_keep(std::move(__x)) { }

      friend class common_iterator;

    public:
      const iter_value_t<_It>*
      operator->() const
      { return std::__addressof(_M_keep); }
    };

  public:
    constexpr
    common_iterator()
    noexcept(is_nothrow_default_constructible_v<_It>)
    : _M_it(), _M_index(0)
    { }

    constexpr
    common_iterator(_It __i)
    noexcept(is_nothrow_move_constructible_v<_It>)
    : _M_it(std::move(__i)), _M_index(0)
    { }

    constexpr
    common_iterator(_Sent __s)
    noexcept(is_nothrow_move_constructible_v<_Sent>)
    : _M_sent(std::move(__s)), _M_index(1)
    { }

    template<typename _It2, typename _Sent2>
      requires convertible_to<const _It2&, _It>
	&& convertible_to<const _Sent2&, _Sent>
      constexpr
      common_iterator(const common_iterator<_It2, _Sent2>& __x)
      noexcept(_S_noexcept<const _It2&, const _Sent2&>())
      : _M_valueless(), _M_index(__x._M_index)
      {
	if (_M_index == 0)
	  {
	    if constexpr (is_trivially_default_constructible_v<_It>)
	      _M_it = std::move(__x._M_it);
	    else
	      ::new((void*)std::__addressof(_M_it)) _It(__x._M_it);
	  }
	else if (_M_index == 1)
	  {
	    if constexpr (is_trivially_default_constructible_v<_Sent>)
	      _M_sent = std::move(__x._M_sent);
	    else
	      ::new((void*)std::__addressof(_M_sent)) _Sent(__x._M_sent);
	  }
      }

    constexpr
    common_iterator(const common_iterator& __x)
    noexcept(_S_noexcept<const _It&, const _Sent&>())
    : _M_valueless(), _M_index(__x._M_index)
    {
      if (_M_index == 0)
	{
	  if constexpr (is_trivially_default_constructible_v<_It>)
	    _M_it = std::move(__x._M_it);
	  else
	    ::new((void*)std::__addressof(_M_it)) _It(__x._M_it);
	}
      else if (_M_index == 1)
	{
	  if constexpr (is_trivially_default_constructible_v<_Sent>)
	    _M_sent = std::move(__x._M_sent);
	  else
	    ::new((void*)std::__addressof(_M_sent)) _Sent(__x._M_sent);
	}
    }

    common_iterator&
    operator=(const common_iterator& __x)
    noexcept(is_nothrow_copy_assignable_v<_It>
	     && is_nothrow_copy_assignable_v<_Sent>
	     && is_nothrow_copy_constructible_v<_It>
	     && is_nothrow_copy_constructible_v<_Sent>)
    {
      return this->operator=<_It, _Sent>(__x);
    }

    template<typename _It2, typename _Sent2>
      requires convertible_to<const _It2&, _It>
	&& convertible_to<const _Sent2&, _Sent>
	&& assignable_from<_It&, const _It2&>
	&& assignable_from<_Sent&, const _Sent2&>
      common_iterator&
      operator=(const common_iterator<_It2, _Sent2>& __x)
      noexcept(is_nothrow_constructible_v<_It, const _It2&>
	       && is_nothrow_constructible_v<_Sent, const _Sent2&>
	       && is_nothrow_assignable_v<_It, const _It2&>
	       && is_nothrow_assignable_v<_Sent, const _Sent2&>)
      {
	switch(_M_index << 2 | __x._M_index)
	  {
	  case 0b0000:
	    _M_it = __x._M_it;
	    break;
	  case 0b0101:
	    _M_sent = __x._M_sent;
	    break;
	  case 0b0001:
	    _M_it.~_It();
	    _M_index = -1;
	    [[fallthrough]];
	  case 0b1001:
	    ::new((void*)std::__addressof(_M_sent)) _Sent(__x._M_sent);
	    _M_index = 1;
	    break;
	  case 0b0100:
	    _M_sent.~_Sent();
	    _M_index = -1;
	    [[fallthrough]];
	  case 0b1000:
	    ::new((void*)std::__addressof(_M_it)) _It(__x._M_it);
	    _M_index = 0;
	    break;
	  default:
	    __glibcxx_assert(__x._M_has_value());
	    __builtin_unreachable();
	  }
	return *this;
      }

    ~common_iterator()
    {
      switch (_M_index)
	{
	case 0:
	  _M_it.~_It();
	  break;
	case 1:
	  _M_sent.~_Sent();
	  break;
	}
    }

    decltype(auto)
    operator*()
    {
      __glibcxx_assert(_M_index == 0);
      return *_M_it;
    }

    decltype(auto)
    operator*() const requires __detail::__dereferenceable<const _It>
    {
      __glibcxx_assert(_M_index == 0);
      return *_M_it;
    }

    decltype(auto)
    operator->() const requires __detail::__common_iter_has_arrow<_It>
    {
      __glibcxx_assert(_M_index == 0);
      if constexpr (is_pointer_v<_It> || requires { _M_it.operator->(); })
	return _M_it;
      else if constexpr (is_reference_v<iter_reference_t<_It>>)
	{
	  auto&& __tmp = *_M_it;
	  return std::__addressof(__tmp);
	}
      else
	return _Proxy{*_M_it};
    }

    common_iterator&
    operator++()
    {
      __glibcxx_assert(_M_index == 0);
      ++_M_it;
      return *this;
    }

    decltype(auto)
    operator++(int)
    {
      __glibcxx_assert(_M_index == 0);
      if constexpr (forward_iterator<_It>)
	{
	  common_iterator __tmp = *this;
	  ++*this;
	  return __tmp;
	}
      else
	return _M_it++;
    }

    template<typename _It2, sentinel_for<_It> _Sent2>
      requires sentinel_for<_Sent, _It2>
      friend bool
      operator==(const common_iterator& __x,
		 const common_iterator<_It2, _Sent2>& __y)
      {
	switch(__x._M_index << 2 | __y._M_index)
	  {
	  case 0b0000:
	  case 0b0101:
	    return true;
	  case 0b0001:
	    return __x._M_it == __y._M_sent;
	  case 0b0100:
	    return __x._M_sent == __y._M_it;
	  default:
	    __glibcxx_assert(__x._M_has_value());
	    __glibcxx_assert(__y._M_has_value());
	    __builtin_unreachable();
	  }
      }

    template<typename _It2, sentinel_for<_It> _Sent2>
      requires sentinel_for<_Sent, _It2> && equality_comparable_with<_It, _It2>
      friend bool
      operator==(const common_iterator& __x,
		 const common_iterator<_It2, _Sent2>& __y)
      {
	switch(__x._M_index << 2 | __y._M_index)
	  {
	  case 0b0101:
	    return true;
	  case 0b0000:
	    return __x._M_it == __y._M_it;
	  case 0b0001:
	    return __x._M_it == __y._M_sent;
	  case 0b0100:
	    return __x._M_sent == __y._M_it;
	  default:
	    __glibcxx_assert(__x._M_has_value());
	    __glibcxx_assert(__y._M_has_value());
	    __builtin_unreachable();
	  }
      }

    template<sized_sentinel_for<_It> _It2, sized_sentinel_for<_It> _Sent2>
      requires sized_sentinel_for<_Sent, _It2>
      friend iter_difference_t<_It2>
      operator-(const common_iterator& __x,
		const common_iterator<_It2, _Sent2>& __y)
      {
	switch(__x._M_index << 2 | __y._M_index)
	  {
	  case 0b0101:
	    return 0;
	  case 0b0000:
	    return __x._M_it - __y._M_it;
	  case 0b0001:
	    return __x._M_it - __y._M_sent;
	  case 0b0100:
	    return __x._M_sent - __y._M_it;
	  default:
	    __glibcxx_assert(__x._M_has_value());
	    __glibcxx_assert(__y._M_has_value());
	    __builtin_unreachable();
	  }
      }

    friend iter_rvalue_reference_t<_It>
    iter_move(const common_iterator& __i)
    noexcept(noexcept(ranges::iter_move(std::declval<const _It&>())))
    requires input_iterator<_It>
    {
      __glibcxx_assert(__i._M_index == 0);
      return ranges::iter_move(__i._M_it);
    }

    template<indirectly_swappable<_It> _It2, typename _Sent2>
      friend void
      iter_swap(const common_iterator& __x,
		const common_iterator<_It2, _Sent2>& __y)
      noexcept(noexcept(ranges::iter_swap(std::declval<const _It&>(),
					  std::declval<const _It2&>())))
      {
	__glibcxx_assert(__x._M_index == 0);
	__glibcxx_assert(__y._M_index == 0);
	return ranges::iter_swap(__x._M_it, __y._M_it);
      }

  private:
    template<input_or_output_iterator _It2, sentinel_for<_It2> _Sent2>
      friend class common_iterator;

    bool _M_has_value() const noexcept { return _M_index < 2; }

    union
    {
      _It _M_it;
      _Sent _M_sent;
      unsigned char _M_valueless;
    };
    unsigned char _M_index; // 0==_M_it, 1==_M_sent, 2==valueless
  };

  template<typename _It, typename _Sent>
    struct incrementable_traits<common_iterator<_It, _Sent>>
    {
      using difference_type = iter_difference_t<_It>;
    };

  template<input_iterator _It, typename _Sent>
    struct iterator_traits<common_iterator<_It, _Sent>>
    {
    private:
      template<typename _Iter>
	struct __ptr
	{
	  using type = void;
	};

      template<typename _Iter>
	requires __detail::__common_iter_has_arrow<_Iter>
	struct __ptr<_Iter>
	{
	  using _CIter = common_iterator<_Iter, _Sent>;
	  using type = decltype(std::declval<const _CIter&>().operator->());
	};

    public:
      using iterator_concept = conditional_t<forward_iterator<_It>,
	    forward_iterator_tag, input_iterator_tag>;
      using iterator_category = __detail::__clamp_iter_cat<
	typename iterator_traits<_It>::iterator_category,
	forward_iterator_tag, input_iterator_tag>;
      using value_type = iter_value_t<_It>;
      using difference_type = iter_difference_t<_It>;
      using pointer = typename __ptr<_It>::type;
      using reference = iter_reference_t<_It>;
    };

  // [iterators.counted] Counted iterators

  /// An iterator adaptor that keeps track of the distance to the end.
  template<input_or_output_iterator _It>
    class counted_iterator
    {
    public:
      using iterator_type = _It;

      constexpr counted_iterator() = default;

      constexpr
      counted_iterator(_It __i, iter_difference_t<_It> __n)
      : _M_current(std::move(__i)), _M_length(__n)
      { __glibcxx_assert(__n >= 0); }

      template<typename _It2>
	requires convertible_to<const _It2&, _It>
	constexpr
	counted_iterator(const counted_iterator<_It2>& __x)
	: _M_current(__x._M_current), _M_length(__x._M_length)
	{ }

      template<typename _It2>
	requires assignable_from<_It&, const _It2&>
	constexpr counted_iterator&
	operator=(const counted_iterator<_It2>& __x)
	{
	  _M_current = __x._M_current;
	  _M_length = __x._M_length;
	  return *this;
	}

      constexpr _It
      base() const &
      noexcept(is_nothrow_copy_constructible_v<_It>)
      requires copy_constructible<_It>
      { return _M_current; }

      constexpr _It
      base() &&
      noexcept(is_nothrow_move_constructible_v<_It>)
      { return std::move(_M_current); }

      constexpr iter_difference_t<_It>
      count() const noexcept { return _M_length; }

      constexpr decltype(auto)
      operator*()
      noexcept(noexcept(*_M_current))
      { return *_M_current; }

      constexpr decltype(auto)
      operator*() const
      noexcept(noexcept(*_M_current))
      requires __detail::__dereferenceable<const _It>
      { return *_M_current; }

      constexpr counted_iterator&
      operator++()
      {
	__glibcxx_assert(_M_length > 0);
	++_M_current;
	--_M_length;
	return *this;
      }

      decltype(auto)
      operator++(int)
      {
	__glibcxx_assert(_M_length > 0);
	--_M_length;
	__try
	  {
	    return _M_current++;
	  } __catch(...) {
	    ++_M_length;
	    __throw_exception_again;
	  }

      }

      constexpr counted_iterator
      operator++(int) requires forward_iterator<_It>
      {
	auto __tmp = *this;
	++*this;
	return __tmp;
      }

      constexpr counted_iterator&
      operator--() requires bidirectional_iterator<_It>
      {
	--_M_current;
	++_M_length;
	return *this;
      }

      constexpr counted_iterator
      operator--(int) requires bidirectional_iterator<_It>
      {
	auto __tmp = *this;
	--*this;
	return __tmp;
      }

      constexpr counted_iterator
      operator+(iter_difference_t<_It> __n) const
	requires random_access_iterator<_It>
      { return counted_iterator(_M_current + __n, _M_length - __n); }

      friend constexpr counted_iterator
      operator+(iter_difference_t<_It> __n, const counted_iterator& __x)
      requires random_access_iterator<_It>
      { return __x + __n; }

      constexpr counted_iterator&
      operator+=(iter_difference_t<_It> __n)
      requires random_access_iterator<_It>
      {
	__glibcxx_assert(__n <= _M_length);
	_M_current += __n;
	_M_length -= __n;
	return *this;
      }

      constexpr counted_iterator
      operator-(iter_difference_t<_It> __n) const
      requires random_access_iterator<_It>
      { return counted_iterator(_M_current - __n, _M_length + __n); }

      template<common_with<_It> _It2>
	friend constexpr iter_difference_t<_It2>
	operator-(const counted_iterator& __x,
		  const counted_iterator<_It2>& __y)
	{ return __y._M_length - __x._M_length; }

      friend constexpr iter_difference_t<_It>
      operator-(const counted_iterator& __x, default_sentinel_t)
      { return -__x._M_length; }

      friend constexpr iter_difference_t<_It>
      operator-(default_sentinel_t, const counted_iterator& __y)
      { return __y._M_length; }

      constexpr counted_iterator&
      operator-=(iter_difference_t<_It> __n)
      requires random_access_iterator<_It>
      {
	__glibcxx_assert(-__n <= _M_length);
	_M_current -= __n;
	_M_length += __n;
	return *this;
      }

      constexpr decltype(auto)
      operator[](iter_difference_t<_It> __n) const
      noexcept(noexcept(_M_current[__n]))
      requires random_access_iterator<_It>
      {
	__glibcxx_assert(__n < _M_length);
	return _M_current[__n];
      }

      template<common_with<_It> _It2>
	friend constexpr bool
	operator==(const counted_iterator& __x,
		   const counted_iterator<_It2>& __y)
	{ return __x._M_length == __y._M_length; }

      friend constexpr bool
      operator==(const counted_iterator& __x, default_sentinel_t)
      { return __x._M_length == 0; }

      template<common_with<_It> _It2>
	friend constexpr strong_ordering
	operator<=>(const counted_iterator& __x,
		    const counted_iterator<_It2>& __y)
	{ return __y._M_length <=> __x._M_length; }

      friend constexpr iter_rvalue_reference_t<_It>
      iter_move(const counted_iterator& __i)
      noexcept(noexcept(ranges::iter_move(__i._M_current)))
      requires input_iterator<_It>
      { return ranges::iter_move(__i._M_current); }

      template<indirectly_swappable<_It> _It2>
	friend constexpr void
	iter_swap(const counted_iterator& __x,
		  const counted_iterator<_It2>& __y)
	noexcept(noexcept(ranges::iter_swap(__x._M_current, __y._M_current)))
	{ ranges::iter_swap(__x._M_current, __y._M_current); }

    private:
      template<input_or_output_iterator _It2> friend class counted_iterator;

      _It _M_current = _It();
      iter_difference_t<_It> _M_length = 0;
    };

  template<typename _It>
    struct incrementable_traits<counted_iterator<_It>>
    {
      using difference_type = iter_difference_t<_It>;
    };

  template<input_iterator _It>
    struct iterator_traits<counted_iterator<_It>> : iterator_traits<_It>
    {
      using pointer = void;
    };
#endif // C++20

  // @} group iterators

  template<typename _Iterator>
    auto
    __niter_base(move_iterator<_Iterator> __it)
    -> decltype(make_move_iterator(__niter_base(__it.base())))
    { return make_move_iterator(__niter_base(__it.base())); }

  template<typename _Iterator>
    struct __is_move_iterator<move_iterator<_Iterator> >
    {
      enum { __value = 1 };
      typedef __true_type __type;
    };

  template<typename _Iterator>
    auto
    __miter_base(move_iterator<_Iterator> __it)
    -> decltype(__miter_base(__it.base()))
    { return __miter_base(__it.base()); }

#define _GLIBCXX_MAKE_MOVE_ITERATOR(_Iter) std::make_move_iterator(_Iter)
#define _GLIBCXX_MAKE_MOVE_IF_NOEXCEPT_ITERATOR(_Iter) \
  std::__make_move_if_noexcept_iterator(_Iter)
#else
#define _GLIBCXX_MAKE_MOVE_ITERATOR(_Iter) (_Iter)
#define _GLIBCXX_MAKE_MOVE_IF_NOEXCEPT_ITERATOR(_Iter) (_Iter)
#endif // C++11

#if __cpp_deduction_guides >= 201606
  // These helper traits are used for deduction guides
  // of associative containers.
  template<typename _InputIterator>
    using __iter_key_t = remove_const_t<
    typename iterator_traits<_InputIterator>::value_type::first_type>;

  template<typename _InputIterator>
    using __iter_val_t =
    typename iterator_traits<_InputIterator>::value_type::second_type;

  template<typename _T1, typename _T2>
    struct pair;

  template<typename _InputIterator>
    using __iter_to_alloc_t =
    pair<add_const_t<__iter_key_t<_InputIterator>>,
	 __iter_val_t<_InputIterator>>;
#endif // __cpp_deduction_guides

_GLIBCXX_END_NAMESPACE_VERSION
} // namespace

#ifdef _GLIBCXX_DEBUG
# include <debug/stl_iterator.h>
#endif

#endif<|MERGE_RESOLUTION|>--- conflicted
+++ resolved
@@ -1,10 +1,6 @@
 // Iterators -*- C++ -*-
 
-<<<<<<< HEAD
-// Copyright (C) 2001-2019 Free Software Foundation, Inc.
-=======
 // Copyright (C) 2001-2020 Free Software Foundation, Inc.
->>>>>>> e2aa5677
 //
 // This file is part of the GNU ISO C++ Library.  This library is free
 // software; you can redistribute it and/or modify it under the
@@ -73,10 +69,6 @@
 # include <type_traits>
 #endif
 
-<<<<<<< HEAD
-#if __cplusplus > 201402L
-# define __cpp_lib_array_constexpr 201603
-=======
 #if __cplusplus > 201703L
 # define __cpp_lib_array_constexpr 201811L
 # define __cpp_lib_constexpr_iterator 201811L
@@ -88,7 +80,6 @@
 # include <compare>
 # include <new>
 # include <bits/iterator_concepts.h>
->>>>>>> e2aa5677
 #endif
 
 namespace std _GLIBCXX_VISIBILITY(default)
@@ -226,13 +217,10 @@
       */
       _GLIBCXX17_CONSTEXPR pointer
       operator->() const
-<<<<<<< HEAD
-=======
 #if __cplusplus > 201703L && __cpp_concepts >= 201907L
       requires is_pointer_v<_Iterator>
 	|| requires(const _Iterator __i) { __i.operator->(); }
 #endif
->>>>>>> e2aa5677
       {
 	// _GLIBCXX_RESOLVE_LIB_DEFECTS
 	// 1052. operator-> should also support smart pointers
@@ -344,8 +332,6 @@
       operator[](difference_type __n) const
       { return *(*this + __n); }
 
-<<<<<<< HEAD
-=======
 #if __cplusplus > 201703L && __cpp_lib_concepts
       friend constexpr iter_rvalue_reference_t<_Iterator>
       iter_move(const reverse_iterator& __i)
@@ -371,7 +357,6 @@
 	}
 #endif
 
->>>>>>> e2aa5677
     private:
       template<typename _Tp>
 	static _GLIBCXX17_CONSTEXPR _Tp*
