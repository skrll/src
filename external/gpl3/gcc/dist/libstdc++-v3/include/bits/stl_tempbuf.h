// Temporary buffer implementation -*- C++ -*-

<<<<<<< HEAD
// Copyright (C) 2001-2019 Free Software Foundation, Inc.
=======
// Copyright (C) 2001-2020 Free Software Foundation, Inc.
>>>>>>> e2aa5677
//
// This file is part of the GNU ISO C++ Library.  This library is free
// software; you can redistribute it and/or modify it under the
// terms of the GNU General Public License as published by the
// Free Software Foundation; either version 3, or (at your option)
// any later version.

// This library is distributed in the hope that it will be useful,
// but WITHOUT ANY WARRANTY; without even the implied warranty of
// MERCHANTABILITY or FITNESS FOR A PARTICULAR PURPOSE.  See the
// GNU General Public License for more details.

// Under Section 7 of GPL version 3, you are granted additional
// permissions described in the GCC Runtime Library Exception, version
// 3.1, as published by the Free Software Foundation.

// You should have received a copy of the GNU General Public License and
// a copy of the GCC Runtime Library Exception along with this program;
// see the files COPYING3 and COPYING.RUNTIME respectively.  If not, see
// <http://www.gnu.org/licenses/>.

/*
 *
 * Copyright (c) 1994
 * Hewlett-Packard Company
 *
 * Permission to use, copy, modify, distribute and sell this software
 * and its documentation for any purpose is hereby granted without fee,
 * provided that the above copyright notice appear in all copies and
 * that both that copyright notice and this permission notice appear
 * in supporting documentation.  Hewlett-Packard Company makes no
 * representations about the suitability of this software for any
 * purpose.  It is provided "as is" without express or implied warranty.
 *
 *
 * Copyright (c) 1996,1997
 * Silicon Graphics Computer Systems, Inc.
 *
 * Permission to use, copy, modify, distribute and sell this software
 * and its documentation for any purpose is hereby granted without fee,
 * provided that the above copyright notice appear in all copies and
 * that both that copyright notice and this permission notice appear
 * in supporting documentation.  Silicon Graphics makes no
 * representations about the suitability of this software for any
 * purpose.  It is provided "as is" without express or implied warranty.
 */

/** @file bits/stl_tempbuf.h
 *  This is an internal header file, included by other library headers.
 *  Do not attempt to use it directly. @headername{memory}
 */

#ifndef _STL_TEMPBUF_H
#define _STL_TEMPBUF_H 1

#include <bits/stl_algobase.h>
#include <bits/stl_construct.h>

namespace std _GLIBCXX_VISIBILITY(default)
{
_GLIBCXX_BEGIN_NAMESPACE_VERSION

  namespace __detail
  {
    template<typename _Tp>
      inline void
      __return_temporary_buffer(_Tp* __p,
				size_t __len __attribute__((__unused__)))
      {
#if __cpp_sized_deallocation
	::operator delete(__p, __len * sizeof(_Tp));
#else
	::operator delete(__p);
#endif
      }
  }

  /**
   *  @brief Allocates a temporary buffer.
   *  @param  __len  The number of objects of type Tp.
   *  @return See full description.
   *
   *  Reinventing the wheel, but this time with prettier spokes!
   *
   *  This function tries to obtain storage for @c __len adjacent Tp
   *  objects.  The objects themselves are not constructed, of course.
   *  A pair<> is returned containing <em>the buffer s address and
   *  capacity (in the units of sizeof(_Tp)), or a pair of 0 values if
   *  no storage can be obtained.</em>  Note that the capacity obtained
   *  may be less than that requested if the memory is unavailable;
   *  you should compare len with the .second return value.
   *
   * Provides the nothrow exception guarantee.
   */
  template<typename _Tp>
    pair<_Tp*, ptrdiff_t>
    get_temporary_buffer(ptrdiff_t __len) _GLIBCXX_NOEXCEPT
    {
      const ptrdiff_t __max =
	__gnu_cxx::__numeric_traits<ptrdiff_t>::__max / sizeof(_Tp);
      if (__len > __max)
	__len = __max;

      while (__len > 0)
	{
	  _Tp* __tmp = static_cast<_Tp*>(::operator new(__len * sizeof(_Tp),
							std::nothrow));
	  if (__tmp != 0)
	    return std::pair<_Tp*, ptrdiff_t>(__tmp, __len);
	  __len /= 2;
	}
      return std::pair<_Tp*, ptrdiff_t>(static_cast<_Tp*>(0), 0);
    }

  /**
   *  @brief The companion to get_temporary_buffer().
   *  @param  __p  A buffer previously allocated by get_temporary_buffer.
   *  @return   None.
   *
   *  Frees the memory pointed to by __p.
   */
  template<typename _Tp>
    inline void
    return_temporary_buffer(_Tp* __p)
    { ::operator delete(__p); }
<<<<<<< HEAD

=======
>>>>>>> e2aa5677

  /**
   *  This class is used in two places: stl_algo.h and ext/memory,
   *  where it is wrapped as the temporary_buffer class.  See
   *  temporary_buffer docs for more notes.
   */
  template<typename _ForwardIterator, typename _Tp>
    class _Temporary_buffer
    {
      // concept requirements
      __glibcxx_class_requires(_ForwardIterator, _ForwardIteratorConcept)

    public:
      typedef _Tp         value_type;
      typedef value_type* pointer;
      typedef pointer     iterator;
      typedef ptrdiff_t   size_type;

    protected:
      size_type  _M_original_len;
      size_type  _M_len;
      pointer    _M_buffer;

    public:
      /// As per Table mumble.
      size_type
      size() const
      { return _M_len; }

      /// Returns the size requested by the constructor; may be >size().
      size_type
      requested_size() const
      { return _M_original_len; }

      /// As per Table mumble.
      iterator
      begin()
      { return _M_buffer; }

      /// As per Table mumble.
      iterator
      end()
      { return _M_buffer + _M_len; }

      /**
       * Constructs a temporary buffer of a size somewhere between
       * zero and the given length.
       */
      _Temporary_buffer(_ForwardIterator __seed, size_type __original_len);

      ~_Temporary_buffer()
      {
	std::_Destroy(_M_buffer, _M_buffer + _M_len);
	std::__detail::__return_temporary_buffer(_M_buffer, _M_len);
      }

    private:
      // Disable copy constructor and assignment operator.
      _Temporary_buffer(const _Temporary_buffer&);

      void
      operator=(const _Temporary_buffer&);
    };


  template<bool>
    struct __uninitialized_construct_buf_dispatch
    {
      template<typename _Pointer, typename _ForwardIterator>
        static void
        __ucr(_Pointer __first, _Pointer __last,
	      _ForwardIterator __seed)
        {
	  if (__first == __last)
	    return;

	  _Pointer __cur = __first;
	  __try
	    {
	      std::_Construct(std::__addressof(*__first),
			      _GLIBCXX_MOVE(*__seed));
	      _Pointer __prev = __cur;
	      ++__cur;
	      for(; __cur != __last; ++__cur, ++__prev)
		std::_Construct(std::__addressof(*__cur),
				_GLIBCXX_MOVE(*__prev));
	      *__seed = _GLIBCXX_MOVE(*__prev);
	    }
	  __catch(...)
	    {
	      std::_Destroy(__first, __cur);
	      __throw_exception_again;
	    }
	}
    };

  template<>
    struct __uninitialized_construct_buf_dispatch<true>
    {
      template<typename _Pointer, typename _ForwardIterator>
        static void
        __ucr(_Pointer, _Pointer, _ForwardIterator) { }
    };

  // Constructs objects in the range [first, last).
  // Note that while these new objects will take valid values,
  // their exact value is not defined. In particular they may
  // be 'moved from'.
  //
  // While *__seed may be altered during this algorithm, it will have
  // the same value when the algorithm finishes, unless one of the
  // constructions throws.
  //
  // Requirements: _Pointer::value_type(_Tp&&) is valid.
  template<typename _Pointer, typename _ForwardIterator>
    inline void
    __uninitialized_construct_buf(_Pointer __first, _Pointer __last,
				  _ForwardIterator __seed)
    {
      typedef typename std::iterator_traits<_Pointer>::value_type
	_ValueType;

      std::__uninitialized_construct_buf_dispatch<
        __has_trivial_constructor(_ValueType)>::
	  __ucr(__first, __last, __seed);
    }

  template<typename _ForwardIterator, typename _Tp>
    _Temporary_buffer<_ForwardIterator, _Tp>::
    _Temporary_buffer(_ForwardIterator __seed, size_type __original_len)
    : _M_original_len(__original_len), _M_len(0), _M_buffer(0)
    {
<<<<<<< HEAD
      __try
	{
	  std::pair<pointer, size_type> __p(std::get_temporary_buffer<
					    value_type>(_M_original_len));
	  _M_buffer = __p.first;
	  _M_len = __p.second;
	  if (_M_buffer)
	    std::__uninitialized_construct_buf(_M_buffer, _M_buffer + _M_len,
					       __seed);
	}
      __catch(...)
=======
      std::pair<pointer, size_type> __p(
		std::get_temporary_buffer<value_type>(_M_original_len));

      if (__p.first)
>>>>>>> e2aa5677
	{
	  __try
	    {
	      std::__uninitialized_construct_buf(__p.first, __p.first + __p.second,
						 __seed);
	      _M_buffer = __p.first;
	      _M_len = __p.second;
	    }
	  __catch(...)
	    {
	      std::__detail::__return_temporary_buffer(__p.first, __p.second);
	      __throw_exception_again;
	    }
	}
    }

_GLIBCXX_END_NAMESPACE_VERSION
} // namespace

#endif /* _STL_TEMPBUF_H */<|MERGE_RESOLUTION|>--- conflicted
+++ resolved
@@ -1,10 +1,6 @@
 // Temporary buffer implementation -*- C++ -*-
 
-<<<<<<< HEAD
-// Copyright (C) 2001-2019 Free Software Foundation, Inc.
-=======
 // Copyright (C) 2001-2020 Free Software Foundation, Inc.
->>>>>>> e2aa5677
 //
 // This file is part of the GNU ISO C++ Library.  This library is free
 // software; you can redistribute it and/or modify it under the
@@ -130,10 +126,6 @@
     inline void
     return_temporary_buffer(_Tp* __p)
     { ::operator delete(__p); }
-<<<<<<< HEAD
-
-=======
->>>>>>> e2aa5677
 
   /**
    *  This class is used in two places: stl_algo.h and ext/memory,
@@ -266,24 +258,10 @@
     _Temporary_buffer(_ForwardIterator __seed, size_type __original_len)
     : _M_original_len(__original_len), _M_len(0), _M_buffer(0)
     {
-<<<<<<< HEAD
-      __try
-	{
-	  std::pair<pointer, size_type> __p(std::get_temporary_buffer<
-					    value_type>(_M_original_len));
-	  _M_buffer = __p.first;
-	  _M_len = __p.second;
-	  if (_M_buffer)
-	    std::__uninitialized_construct_buf(_M_buffer, _M_buffer + _M_len,
-					       __seed);
-	}
-      __catch(...)
-=======
       std::pair<pointer, size_type> __p(
 		std::get_temporary_buffer<value_type>(_M_original_len));
 
       if (__p.first)
->>>>>>> e2aa5677
 	{
 	  __try
 	    {
