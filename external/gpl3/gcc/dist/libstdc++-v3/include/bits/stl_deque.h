// Deque implementation -*- C++ -*-

<<<<<<< HEAD
// Copyright (C) 2001-2019 Free Software Foundation, Inc.
=======
// Copyright (C) 2001-2020 Free Software Foundation, Inc.
>>>>>>> 9e014010
//
// This file is part of the GNU ISO C++ Library.  This library is free
// software; you can redistribute it and/or modify it under the
// terms of the GNU General Public License as published by the
// Free Software Foundation; either version 3, or (at your option)
// any later version.

// This library is distributed in the hope that it will be useful,
// but WITHOUT ANY WARRANTY; without even the implied warranty of
// MERCHANTABILITY or FITNESS FOR A PARTICULAR PURPOSE.  See the
// GNU General Public License for more details.

// Under Section 7 of GPL version 3, you are granted additional
// permissions described in the GCC Runtime Library Exception, version
// 3.1, as published by the Free Software Foundation.

// You should have received a copy of the GNU General Public License and
// a copy of the GCC Runtime Library Exception along with this program;
// see the files COPYING3 and COPYING.RUNTIME respectively.  If not, see
// <http://www.gnu.org/licenses/>.

/*
 *
 * Copyright (c) 1994
 * Hewlett-Packard Company
 *
 * Permission to use, copy, modify, distribute and sell this software
 * and its documentation for any purpose is hereby granted without fee,
 * provided that the above copyright notice appear in all copies and
 * that both that copyright notice and this permission notice appear
 * in supporting documentation.  Hewlett-Packard Company makes no
 * representations about the suitability of this software for any
 * purpose.  It is provided "as is" without express or implied warranty.
 *
 *
 * Copyright (c) 1997
 * Silicon Graphics Computer Systems, Inc.
 *
 * Permission to use, copy, modify, distribute and sell this software
 * and its documentation for any purpose is hereby granted without fee,
 * provided that the above copyright notice appear in all copies and
 * that both that copyright notice and this permission notice appear
 * in supporting documentation.  Silicon Graphics makes no
 * representations about the suitability of this software for any
 * purpose.  It is provided "as is" without express or implied warranty.
 */

/** @file bits/stl_deque.h
 *  This is an internal header file, included by other library headers.
 *  Do not attempt to use it directly. @headername{deque}
 */

#ifndef _STL_DEQUE_H
#define _STL_DEQUE_H 1

#include <bits/concept_check.h>
#include <bits/stl_iterator_base_types.h>
#include <bits/stl_iterator_base_funcs.h>
#if __cplusplus >= 201103L
#include <initializer_list>
#include <bits/stl_uninitialized.h> // for __is_bitwise_relocatable
<<<<<<< HEAD
=======
#endif
#if __cplusplus > 201703L
# include <compare>
>>>>>>> 9e014010
#endif

#include <debug/assertions.h>

namespace std _GLIBCXX_VISIBILITY(default)
{
_GLIBCXX_BEGIN_NAMESPACE_VERSION
_GLIBCXX_BEGIN_NAMESPACE_CONTAINER

  /**
   *  @brief This function controls the size of memory nodes.
   *  @param  __size  The size of an element.
   *  @return   The number (not byte size) of elements per node.
   *
   *  This function started off as a compiler kludge from SGI, but
   *  seems to be a useful wrapper around a repeated constant
   *  expression.  The @b 512 is tunable (and no other code needs to
   *  change), but no investigation has been done since inheriting the
   *  SGI code.  Touch _GLIBCXX_DEQUE_BUF_SIZE only if you know what
   *  you are doing, however: changing it breaks the binary
   *  compatibility!!
  */

#ifndef _GLIBCXX_DEQUE_BUF_SIZE
#define _GLIBCXX_DEQUE_BUF_SIZE 512
#endif

  _GLIBCXX_CONSTEXPR inline size_t
  __deque_buf_size(size_t __size)
  { return (__size < _GLIBCXX_DEQUE_BUF_SIZE
	    ? size_t(_GLIBCXX_DEQUE_BUF_SIZE / __size) : size_t(1)); }


  /**
   *  @brief A deque::iterator.
   *
   *  Quite a bit of intelligence here.  Much of the functionality of
   *  deque is actually passed off to this class.  A deque holds two
   *  of these internally, marking its valid range.  Access to
   *  elements is done as offsets of either of those two, relying on
   *  operator overloading in this class.
   *
   *  All the functions are op overloads except for _M_set_node.
  */
  template<typename _Tp, typename _Ref, typename _Ptr>
    struct _Deque_iterator
    {
#if __cplusplus < 201103L
      typedef _Deque_iterator<_Tp, _Tp&, _Tp*>		   iterator;
      typedef _Deque_iterator<_Tp, const _Tp&, const _Tp*> const_iterator;
      typedef _Tp*					   _Elt_pointer;
      typedef _Tp**					   _Map_pointer;
#else
    private:
      template<typename _CvTp>
	using __iter = _Deque_iterator<_Tp, _CvTp&, __ptr_rebind<_Ptr, _CvTp>>;
    public:
      typedef __iter<_Tp>				   iterator;
      typedef __iter<const _Tp>				   const_iterator;
      typedef __ptr_rebind<_Ptr, _Tp>			   _Elt_pointer;
      typedef __ptr_rebind<_Ptr, _Elt_pointer>		   _Map_pointer;
#endif

      static size_t _S_buffer_size() _GLIBCXX_NOEXCEPT
      { return __deque_buf_size(sizeof(_Tp)); }

      typedef std::random_access_iterator_tag	iterator_category;
      typedef _Tp				value_type;
      typedef _Ptr				pointer;
      typedef _Ref				reference;
      typedef size_t				size_type;
      typedef ptrdiff_t				difference_type;
      typedef _Deque_iterator			_Self;

      _Elt_pointer _M_cur;
      _Elt_pointer _M_first;
      _Elt_pointer _M_last;
      _Map_pointer _M_node;

      _Deque_iterator(_Elt_pointer __x, _Map_pointer __y) _GLIBCXX_NOEXCEPT
      : _M_cur(__x), _M_first(*__y),
	_M_last(*__y + _S_buffer_size()), _M_node(__y) { }

      _Deque_iterator() _GLIBCXX_NOEXCEPT
      : _M_cur(), _M_first(), _M_last(), _M_node() { }

#if __cplusplus < 201103L
      // Conversion from iterator to const_iterator.
      _Deque_iterator(const iterator& __x) _GLIBCXX_NOEXCEPT
      : _M_cur(__x._M_cur), _M_first(__x._M_first),
	_M_last(__x._M_last), _M_node(__x._M_node) { }
#else
      // Conversion from iterator to const_iterator.
      template<typename _Iter,
	       typename = _Require<is_same<_Self, const_iterator>,
				   is_same<_Iter, iterator>>>
       _Deque_iterator(const _Iter& __x) noexcept
       : _M_cur(__x._M_cur), _M_first(__x._M_first),
	 _M_last(__x._M_last), _M_node(__x._M_node) { }

      _Deque_iterator(const _Deque_iterator& __x) noexcept
       : _M_cur(__x._M_cur), _M_first(__x._M_first),
	 _M_last(__x._M_last), _M_node(__x._M_node) { }

      _Deque_iterator& operator=(const _Deque_iterator&) = default;
#endif

      iterator
      _M_const_cast() const _GLIBCXX_NOEXCEPT
      { return iterator(_M_cur, _M_node); }

      reference
      operator*() const _GLIBCXX_NOEXCEPT
      { return *_M_cur; }

      pointer
      operator->() const _GLIBCXX_NOEXCEPT
      { return _M_cur; }

      _Self&
      operator++() _GLIBCXX_NOEXCEPT
      {
	++_M_cur;
	if (_M_cur == _M_last)
	  {
	    _M_set_node(_M_node + 1);
	    _M_cur = _M_first;
	  }
	return *this;
      }

      _Self
      operator++(int) _GLIBCXX_NOEXCEPT
      {
	_Self __tmp = *this;
	++*this;
	return __tmp;
      }

      _Self&
      operator--() _GLIBCXX_NOEXCEPT
      {
	if (_M_cur == _M_first)
	  {
	    _M_set_node(_M_node - 1);
	    _M_cur = _M_last;
	  }
	--_M_cur;
	return *this;
      }

      _Self
      operator--(int) _GLIBCXX_NOEXCEPT
      {
	_Self __tmp = *this;
	--*this;
	return __tmp;
      }

      _Self&
      operator+=(difference_type __n) _GLIBCXX_NOEXCEPT
      {
	const difference_type __offset = __n + (_M_cur - _M_first);
	if (__offset >= 0 && __offset < difference_type(_S_buffer_size()))
	  _M_cur += __n;
	else
	  {
	    const difference_type __node_offset =
	      __offset > 0 ? __offset / difference_type(_S_buffer_size())
			   : -difference_type((-__offset - 1)
					      / _S_buffer_size()) - 1;
	    _M_set_node(_M_node + __node_offset);
	    _M_cur = _M_first + (__offset - __node_offset
				 * difference_type(_S_buffer_size()));
	  }
	return *this;
      }

      _Self&
      operator-=(difference_type __n) _GLIBCXX_NOEXCEPT
      { return *this += -__n; }

      reference
      operator[](difference_type __n) const _GLIBCXX_NOEXCEPT
      { return *(*this + __n); }

      /**
       *  Prepares to traverse new_node.  Sets everything except
       *  _M_cur, which should therefore be set by the caller
       *  immediately afterwards, based on _M_first and _M_last.
       */
      void
      _M_set_node(_Map_pointer __new_node) _GLIBCXX_NOEXCEPT
      {
	_M_node = __new_node;
	_M_first = *__new_node;
	_M_last = _M_first + difference_type(_S_buffer_size());
      }

      friend bool
      operator==(const _Self& __x, const _Self& __y) _GLIBCXX_NOEXCEPT
      { return __x._M_cur == __y._M_cur; }

      // Note: we also provide overloads whose operands are of the same type in
      // order to avoid ambiguous overload resolution when std::rel_ops
      // operators are in scope (for additional details, see libstdc++/3628)
      template<typename _RefR, typename _PtrR>
	friend bool
	operator==(const _Self& __x,
		   const _Deque_iterator<_Tp, _RefR, _PtrR>& __y)
	_GLIBCXX_NOEXCEPT
	{ return __x._M_cur == __y._M_cur; }

#if __cpp_lib_three_way_comparison
      friend strong_ordering
      operator<=>(const _Self& __x, const _Self& __y) noexcept
      {
	if (const auto __cmp = __x._M_node <=> __y._M_node; __cmp != 0)
	  return __cmp;
	return __x._M_cur <=> __y._M_cur;
      }
#else
      friend bool
      operator!=(const _Self& __x, const _Self& __y) _GLIBCXX_NOEXCEPT
      { return !(__x == __y); }

      template<typename _RefR, typename _PtrR>
	friend bool
	operator!=(const _Self& __x,
		   const _Deque_iterator<_Tp, _RefR, _PtrR>& __y)
	_GLIBCXX_NOEXCEPT
	{ return !(__x == __y); }

      friend bool
      operator<(const _Self& __x, const _Self& __y) _GLIBCXX_NOEXCEPT
      {
	return (__x._M_node == __y._M_node)
	  ? (__x._M_cur < __y._M_cur) : (__x._M_node < __y._M_node);
      }

      template<typename _RefR, typename _PtrR>
	friend bool
	operator<(const _Self& __x,
		  const _Deque_iterator<_Tp, _RefR, _PtrR>& __y)
	_GLIBCXX_NOEXCEPT
	{
	  return (__x._M_node == __y._M_node)
	    ? (__x._M_cur < __y._M_cur) : (__x._M_node < __y._M_node);
	}

      friend bool
      operator>(const _Self& __x, const _Self& __y) _GLIBCXX_NOEXCEPT
      { return __y < __x; }

      template<typename _RefR, typename _PtrR>
	friend bool
	operator>(const _Self& __x,
		  const _Deque_iterator<_Tp, _RefR, _PtrR>& __y)
	_GLIBCXX_NOEXCEPT
	{ return __y < __x; }

      friend bool
      operator<=(const _Self& __x, const _Self& __y) _GLIBCXX_NOEXCEPT
      { return !(__y < __x); }

      template<typename _RefR, typename _PtrR>
	friend bool
	operator<=(const _Self& __x,
		   const _Deque_iterator<_Tp, _RefR, _PtrR>& __y)
	_GLIBCXX_NOEXCEPT
	{ return !(__y < __x); }

      friend bool
      operator>=(const _Self& __x, const _Self& __y) _GLIBCXX_NOEXCEPT
      { return !(__x < __y); }

      template<typename _RefR, typename _PtrR>
	friend bool
	operator>=(const _Self& __x,
		   const _Deque_iterator<_Tp, _RefR, _PtrR>& __y)
	_GLIBCXX_NOEXCEPT
	{ return !(__x < __y); }
#endif // three-way comparison

      friend difference_type
      operator-(const _Self& __x, const _Self& __y) _GLIBCXX_NOEXCEPT
      {
	return difference_type(_S_buffer_size())
	  * (__x._M_node - __y._M_node - 1) + (__x._M_cur - __x._M_first)
	  + (__y._M_last - __y._M_cur);
      }

      // _GLIBCXX_RESOLVE_LIB_DEFECTS
      // According to the resolution of DR179 not only the various comparison
      // operators but also operator- must accept mixed iterator/const_iterator
      // parameters.
      template<typename _RefR, typename _PtrR>
	friend difference_type
	operator-(const _Self& __x,
		  const _Deque_iterator<_Tp, _RefR, _PtrR>& __y) _GLIBCXX_NOEXCEPT
	{
	  return difference_type(_S_buffer_size())
	    * (__x._M_node - __y._M_node - 1) + (__x._M_cur - __x._M_first)
	    + (__y._M_last - __y._M_cur);
	}

      friend _Self
      operator+(const _Self& __x, difference_type __n) _GLIBCXX_NOEXCEPT
      {
	_Self __tmp = __x;
	__tmp += __n;
	return __tmp;
      }

      friend _Self
      operator-(const _Self& __x, difference_type __n) _GLIBCXX_NOEXCEPT
      {
	_Self __tmp = __x;
	__tmp -= __n;
	return __tmp;
      }

      friend _Self
      operator+(difference_type __n, const _Self& __x) _GLIBCXX_NOEXCEPT
      { return __x + __n; }
    };

  /**
   *  Deque base class.  This class provides the unified face for %deque's
   *  allocation.  This class's constructor and destructor allocate and
   *  deallocate (but do not initialize) storage.  This makes %exception
   *  safety easier.
   *
   *  Nothing in this class ever constructs or destroys an actual Tp element.
   *  (Deque handles that itself.)  Only/All memory management is performed
   *  here.
  */
  template<typename _Tp, typename _Alloc>
    class _Deque_base
    {
    protected:
      typedef typename __gnu_cxx::__alloc_traits<_Alloc>::template
	rebind<_Tp>::other _Tp_alloc_type;
      typedef __gnu_cxx::__alloc_traits<_Tp_alloc_type>	 _Alloc_traits;

#if __cplusplus < 201103L
      typedef _Tp*					_Ptr;
      typedef const _Tp*				_Ptr_const;
#else
      typedef typename _Alloc_traits::pointer		_Ptr;
      typedef typename _Alloc_traits::const_pointer	_Ptr_const;
#endif

      typedef typename _Alloc_traits::template rebind<_Ptr>::other
	_Map_alloc_type;
      typedef __gnu_cxx::__alloc_traits<_Map_alloc_type> _Map_alloc_traits;

      typedef _Alloc		  allocator_type;

      allocator_type
      get_allocator() const _GLIBCXX_NOEXCEPT
      { return allocator_type(_M_get_Tp_allocator()); }

      typedef _Deque_iterator<_Tp, _Tp&, _Ptr>	  iterator;
      typedef _Deque_iterator<_Tp, const _Tp&, _Ptr_const>   const_iterator;

      _Deque_base()
      : _M_impl()
      { _M_initialize_map(0); }

      _Deque_base(size_t __num_elements)
      : _M_impl()
      { _M_initialize_map(__num_elements); }

      _Deque_base(const allocator_type& __a, size_t __num_elements)
      : _M_impl(__a)
      { _M_initialize_map(__num_elements); }

      _Deque_base(const allocator_type& __a)
      : _M_impl(__a)
      { /* Caller must initialize map. */ }

#if __cplusplus >= 201103L
      _Deque_base(_Deque_base&& __x)
      : _M_impl(std::move(__x._M_get_Tp_allocator()))
      {
	_M_initialize_map(0);
	if (__x._M_impl._M_map)
	  this->_M_impl._M_swap_data(__x._M_impl);
      }

      _Deque_base(_Deque_base&& __x, const allocator_type& __a)
      : _M_impl(std::move(__x._M_impl), _Tp_alloc_type(__a))
      { __x._M_initialize_map(0); }

      _Deque_base(_Deque_base&& __x, const allocator_type& __a, size_t __n)
      : _M_impl(__a)
      {
	if (__x.get_allocator() == __a)
	  {
	    if (__x._M_impl._M_map)
	      {
		_M_initialize_map(0);
		this->_M_impl._M_swap_data(__x._M_impl);
	      }
	  }
	else
	  {
	    _M_initialize_map(__n);
	  }
      }
#endif

      ~_Deque_base() _GLIBCXX_NOEXCEPT;

      typedef typename iterator::_Map_pointer _Map_pointer;

      struct _Deque_impl_data
      {
	_Map_pointer _M_map;
	size_t _M_map_size;
	iterator _M_start;
	iterator _M_finish;

	_Deque_impl_data() _GLIBCXX_NOEXCEPT
	: _M_map(), _M_map_size(), _M_start(), _M_finish()
	{ }

#if __cplusplus >= 201103L
	_Deque_impl_data(const _Deque_impl_data&) = default;
	_Deque_impl_data&
	operator=(const _Deque_impl_data&) = default;

	_Deque_impl_data(_Deque_impl_data&& __x) noexcept
	: _Deque_impl_data(__x)
	{ __x = _Deque_impl_data(); }
#endif

	void
	_M_swap_data(_Deque_impl_data& __x) _GLIBCXX_NOEXCEPT
	{
	  // Do not use std::swap(_M_start, __x._M_start), etc as it loses
	  // information used by TBAA.
	  std::swap(*this, __x);
	}
      };

      // This struct encapsulates the implementation of the std::deque
      // standard container and at the same time makes use of the EBO
      // for empty allocators.
      struct _Deque_impl
      : public _Tp_alloc_type, public _Deque_impl_data
      {
	_Deque_impl() _GLIBCXX_NOEXCEPT_IF(
	  is_nothrow_default_constructible<_Tp_alloc_type>::value)
	: _Tp_alloc_type()
	{ }

	_Deque_impl(const _Tp_alloc_type& __a) _GLIBCXX_NOEXCEPT
	: _Tp_alloc_type(__a)
	{ }

#if __cplusplus >= 201103L
	_Deque_impl(_Deque_impl&&) = default;

	_Deque_impl(_Tp_alloc_type&& __a) noexcept
	: _Tp_alloc_type(std::move(__a))
	{ }

	_Deque_impl(_Deque_impl&& __d, _Tp_alloc_type&& __a)
	: _Tp_alloc_type(std::move(__a)), _Deque_impl_data(std::move(__d))
	{ }
#endif
      };

      _Tp_alloc_type&
      _M_get_Tp_allocator() _GLIBCXX_NOEXCEPT
      { return this->_M_impl; }

      const _Tp_alloc_type&
      _M_get_Tp_allocator() const _GLIBCXX_NOEXCEPT
      { return this->_M_impl; }

      _Map_alloc_type
      _M_get_map_allocator() const _GLIBCXX_NOEXCEPT
      { return _Map_alloc_type(_M_get_Tp_allocator()); }

      _Ptr
      _M_allocate_node()
      {
	typedef __gnu_cxx::__alloc_traits<_Tp_alloc_type> _Traits;
	return _Traits::allocate(_M_impl, __deque_buf_size(sizeof(_Tp)));
      }

      void
      _M_deallocate_node(_Ptr __p) _GLIBCXX_NOEXCEPT
      {
	typedef __gnu_cxx::__alloc_traits<_Tp_alloc_type> _Traits;
	_Traits::deallocate(_M_impl, __p, __deque_buf_size(sizeof(_Tp)));
      }

      _Map_pointer
      _M_allocate_map(size_t __n)
      {
	_Map_alloc_type __map_alloc = _M_get_map_allocator();
	return _Map_alloc_traits::allocate(__map_alloc, __n);
      }

      void
      _M_deallocate_map(_Map_pointer __p, size_t __n) _GLIBCXX_NOEXCEPT
      {
	_Map_alloc_type __map_alloc = _M_get_map_allocator();
	_Map_alloc_traits::deallocate(__map_alloc, __p, __n);
      }

      void _M_initialize_map(size_t);
      void _M_create_nodes(_Map_pointer __nstart, _Map_pointer __nfinish);
      void _M_destroy_nodes(_Map_pointer __nstart,
			    _Map_pointer __nfinish) _GLIBCXX_NOEXCEPT;
      enum { _S_initial_map_size = 8 };

      _Deque_impl _M_impl;
    };

  template<typename _Tp, typename _Alloc>
    _Deque_base<_Tp, _Alloc>::
    ~_Deque_base() _GLIBCXX_NOEXCEPT
    {
      if (this->_M_impl._M_map)
	{
	  _M_destroy_nodes(this->_M_impl._M_start._M_node,
			   this->_M_impl._M_finish._M_node + 1);
	  _M_deallocate_map(this->_M_impl._M_map, this->_M_impl._M_map_size);
	}
    }

  /**
   *  @brief Layout storage.
   *  @param  __num_elements  The count of T's for which to allocate space
   *                          at first.
   *  @return   Nothing.
   *
   *  The initial underlying memory layout is a bit complicated...
  */
  template<typename _Tp, typename _Alloc>
    void
    _Deque_base<_Tp, _Alloc>::
    _M_initialize_map(size_t __num_elements)
    {
      const size_t __num_nodes = (__num_elements / __deque_buf_size(sizeof(_Tp))
				  + 1);

      this->_M_impl._M_map_size = std::max((size_t) _S_initial_map_size,
					   size_t(__num_nodes + 2));
      this->_M_impl._M_map = _M_allocate_map(this->_M_impl._M_map_size);

      // For "small" maps (needing less than _M_map_size nodes), allocation
      // starts in the middle elements and grows outwards.  So nstart may be
      // the beginning of _M_map, but for small maps it may be as far in as
      // _M_map+3.

      _Map_pointer __nstart = (this->_M_impl._M_map
			       + (this->_M_impl._M_map_size - __num_nodes) / 2);
      _Map_pointer __nfinish = __nstart + __num_nodes;

      __try
	{ _M_create_nodes(__nstart, __nfinish); }
      __catch(...)
	{
	  _M_deallocate_map(this->_M_impl._M_map, this->_M_impl._M_map_size);
	  this->_M_impl._M_map = _Map_pointer();
	  this->_M_impl._M_map_size = 0;
	  __throw_exception_again;
	}

      this->_M_impl._M_start._M_set_node(__nstart);
      this->_M_impl._M_finish._M_set_node(__nfinish - 1);
      this->_M_impl._M_start._M_cur = _M_impl._M_start._M_first;
      this->_M_impl._M_finish._M_cur = (this->_M_impl._M_finish._M_first
					+ __num_elements
					% __deque_buf_size(sizeof(_Tp)));
    }

  template<typename _Tp, typename _Alloc>
    void
    _Deque_base<_Tp, _Alloc>::
    _M_create_nodes(_Map_pointer __nstart, _Map_pointer __nfinish)
    {
      _Map_pointer __cur;
      __try
	{
	  for (__cur = __nstart; __cur < __nfinish; ++__cur)
	    *__cur = this->_M_allocate_node();
	}
      __catch(...)
	{
	  _M_destroy_nodes(__nstart, __cur);
	  __throw_exception_again;
	}
    }

  template<typename _Tp, typename _Alloc>
    void
    _Deque_base<_Tp, _Alloc>::
    _M_destroy_nodes(_Map_pointer __nstart,
		     _Map_pointer __nfinish) _GLIBCXX_NOEXCEPT
    {
      for (_Map_pointer __n = __nstart; __n < __nfinish; ++__n)
	_M_deallocate_node(*__n);
    }

  /**
   *  @brief  A standard container using fixed-size memory allocation and
   *  constant-time manipulation of elements at either end.
   *
   *  @ingroup sequences
   *
   *  @tparam _Tp  Type of element.
   *  @tparam _Alloc  Allocator type, defaults to allocator<_Tp>.
   *
   *  Meets the requirements of a <a href="tables.html#65">container</a>, a
   *  <a href="tables.html#66">reversible container</a>, and a
   *  <a href="tables.html#67">sequence</a>, including the
   *  <a href="tables.html#68">optional sequence requirements</a>.
   *
   *  In previous HP/SGI versions of deque, there was an extra template
   *  parameter so users could control the node size.  This extension turned
   *  out to violate the C++ standard (it can be detected using template
   *  template parameters), and it was removed.
   *
   *  Here's how a deque<Tp> manages memory.  Each deque has 4 members:
   *
   *  - Tp**        _M_map
   *  - size_t      _M_map_size
   *  - iterator    _M_start, _M_finish
   *
   *  map_size is at least 8.  %map is an array of map_size
   *  pointers-to-@a nodes.  (The name %map has nothing to do with the
   *  std::map class, and @b nodes should not be confused with
   *  std::list's usage of @a node.)
   *
   *  A @a node has no specific type name as such, but it is referred
   *  to as @a node in this file.  It is a simple array-of-Tp.  If Tp
   *  is very large, there will be one Tp element per node (i.e., an
   *  @a array of one).  For non-huge Tp's, node size is inversely
   *  related to Tp size: the larger the Tp, the fewer Tp's will fit
   *  in a node.  The goal here is to keep the total size of a node
   *  relatively small and constant over different Tp's, to improve
   *  allocator efficiency.
   *
   *  Not every pointer in the %map array will point to a node.  If
   *  the initial number of elements in the deque is small, the
   *  /middle/ %map pointers will be valid, and the ones at the edges
   *  will be unused.  This same situation will arise as the %map
   *  grows: available %map pointers, if any, will be on the ends.  As
   *  new nodes are created, only a subset of the %map's pointers need
   *  to be copied @a outward.
   *
   *  Class invariants:
   * - For any nonsingular iterator i:
   *    - i.node points to a member of the %map array.  (Yes, you read that
   *      correctly:  i.node does not actually point to a node.)  The member of
   *      the %map array is what actually points to the node.
   *    - i.first == *(i.node)    (This points to the node (first Tp element).)
   *    - i.last  == i.first + node_size
   *    - i.cur is a pointer in the range [i.first, i.last).  NOTE:
   *      the implication of this is that i.cur is always a dereferenceable
   *      pointer, even if i is a past-the-end iterator.
   * - Start and Finish are always nonsingular iterators.  NOTE: this
   * means that an empty deque must have one node, a deque with <N
   * elements (where N is the node buffer size) must have one node, a
   * deque with N through (2N-1) elements must have two nodes, etc.
   * - For every node other than start.node and finish.node, every
   * element in the node is an initialized object.  If start.node ==
   * finish.node, then [start.cur, finish.cur) are initialized
   * objects, and the elements outside that range are uninitialized
   * storage.  Otherwise, [start.cur, start.last) and [finish.first,
   * finish.cur) are initialized objects, and [start.first, start.cur)
   * and [finish.cur, finish.last) are uninitialized storage.
   * - [%map, %map + map_size) is a valid, non-empty range.
   * - [start.node, finish.node] is a valid range contained within
   *   [%map, %map + map_size).
   * - A pointer in the range [%map, %map + map_size) points to an allocated
   *   node if and only if the pointer is in the range
   *   [start.node, finish.node].
   *
   *  Here's the magic:  nothing in deque is @b aware of the discontiguous
   *  storage!
   *
   *  The memory setup and layout occurs in the parent, _Base, and the iterator
   *  class is entirely responsible for @a leaping from one node to the next.
   *  All the implementation routines for deque itself work only through the
   *  start and finish iterators.  This keeps the routines simple and sane,
   *  and we can use other standard algorithms as well.
  */
  template<typename _Tp, typename _Alloc = std::allocator<_Tp> >
    class deque : protected _Deque_base<_Tp, _Alloc>
    {
#ifdef _GLIBCXX_CONCEPT_CHECKS
      // concept requirements
      typedef typename _Alloc::value_type	_Alloc_value_type;
# if __cplusplus < 201103L
      __glibcxx_class_requires(_Tp, _SGIAssignableConcept)
# endif
      __glibcxx_class_requires2(_Tp, _Alloc_value_type, _SameTypeConcept)
#endif

#if __cplusplus >= 201103L
      static_assert(is_same<typename remove_cv<_Tp>::type, _Tp>::value,
	  "std::deque must have a non-const, non-volatile value_type");
# if __cplusplus > 201703L || defined __STRICT_ANSI__
      static_assert(is_same<typename _Alloc::value_type, _Tp>::value,
	  "std::deque must have the same value_type as its allocator");
# endif
#endif

      typedef _Deque_base<_Tp, _Alloc>			_Base;
      typedef typename _Base::_Tp_alloc_type		_Tp_alloc_type;
      typedef typename _Base::_Alloc_traits		_Alloc_traits;
      typedef typename _Base::_Map_pointer		_Map_pointer;

    public:
      typedef _Tp					value_type;
      typedef typename _Alloc_traits::pointer		pointer;
      typedef typename _Alloc_traits::const_pointer	const_pointer;
      typedef typename _Alloc_traits::reference		reference;
      typedef typename _Alloc_traits::const_reference	const_reference;
      typedef typename _Base::iterator			iterator;
      typedef typename _Base::const_iterator		const_iterator;
      typedef std::reverse_iterator<const_iterator>	const_reverse_iterator;
      typedef std::reverse_iterator<iterator>		reverse_iterator;
      typedef size_t					size_type;
      typedef ptrdiff_t					difference_type;
      typedef _Alloc					allocator_type;

    private:
      static size_t _S_buffer_size() _GLIBCXX_NOEXCEPT
      { return __deque_buf_size(sizeof(_Tp)); }

      // Functions controlling memory layout, and nothing else.
      using _Base::_M_initialize_map;
      using _Base::_M_create_nodes;
      using _Base::_M_destroy_nodes;
      using _Base::_M_allocate_node;
      using _Base::_M_deallocate_node;
      using _Base::_M_allocate_map;
      using _Base::_M_deallocate_map;
      using _Base::_M_get_Tp_allocator;

      /**
       *  A total of four data members accumulated down the hierarchy.
       *  May be accessed via _M_impl.*
       */
      using _Base::_M_impl;

    public:
      // [23.2.1.1] construct/copy/destroy
      // (assign() and get_allocator() are also listed in this section)

      /**
       *  @brief  Creates a %deque with no elements.
       */
#if __cplusplus >= 201103L
      deque() = default;
#else
      deque() { }
#endif

      /**
       *  @brief  Creates a %deque with no elements.
       *  @param  __a  An allocator object.
       */
      explicit
      deque(const allocator_type& __a)
      : _Base(__a, 0) { }

#if __cplusplus >= 201103L
      /**
       *  @brief  Creates a %deque with default constructed elements.
       *  @param  __n  The number of elements to initially create.
       *  @param  __a  An allocator.
       *
       *  This constructor fills the %deque with @a n default
       *  constructed elements.
       */
      explicit
      deque(size_type __n, const allocator_type& __a = allocator_type())
      : _Base(__a, _S_check_init_len(__n, __a))
      { _M_default_initialize(); }

      /**
       *  @brief  Creates a %deque with copies of an exemplar element.
       *  @param  __n  The number of elements to initially create.
       *  @param  __value  An element to copy.
       *  @param  __a  An allocator.
       *
       *  This constructor fills the %deque with @a __n copies of @a __value.
       */
      deque(size_type __n, const value_type& __value,
	    const allocator_type& __a = allocator_type())
      : _Base(__a, _S_check_init_len(__n, __a))
      { _M_fill_initialize(__value); }
#else
      /**
       *  @brief  Creates a %deque with copies of an exemplar element.
       *  @param  __n  The number of elements to initially create.
       *  @param  __value  An element to copy.
       *  @param  __a  An allocator.
       *
       *  This constructor fills the %deque with @a __n copies of @a __value.
       */
      explicit
      deque(size_type __n, const value_type& __value = value_type(),
	    const allocator_type& __a = allocator_type())
      : _Base(__a, _S_check_init_len(__n, __a))
      { _M_fill_initialize(__value); }
#endif

      /**
       *  @brief  %Deque copy constructor.
       *  @param  __x  A %deque of identical element and allocator types.
       *
       *  The newly-created %deque uses a copy of the allocator object used
       *  by @a __x (unless the allocator traits dictate a different object).
       */
      deque(const deque& __x)
      : _Base(_Alloc_traits::_S_select_on_copy(__x._M_get_Tp_allocator()),
	      __x.size())
      { std::__uninitialized_copy_a(__x.begin(), __x.end(),
				    this->_M_impl._M_start,
				    _M_get_Tp_allocator()); }

#if __cplusplus >= 201103L
      /**
       *  @brief  %Deque move constructor.
       *
       *  The newly-created %deque contains the exact contents of the
       *  moved instance.
       *  The contents of the moved instance are a valid, but unspecified
       *  %deque.
       */
      deque(deque&&) = default;

      /// Copy constructor with alternative allocator
      deque(const deque& __x, const allocator_type& __a)
      : _Base(__a, __x.size())
      { std::__uninitialized_copy_a(__x.begin(), __x.end(),
				    this->_M_impl._M_start,
				    _M_get_Tp_allocator()); }

      /// Move constructor with alternative allocator
      deque(deque&& __x, const allocator_type& __a)
      : deque(std::move(__x), __a, typename _Alloc_traits::is_always_equal{})
      { }

    private:
      deque(deque&& __x, const allocator_type& __a, true_type)
      : _Base(std::move(__x), __a)
      { }

      deque(deque&& __x, const allocator_type& __a, false_type)
      : _Base(std::move(__x), __a, __x.size())
      {
	if (__x.get_allocator() != __a && !__x.empty())
	  {
	    std::__uninitialized_move_a(__x.begin(), __x.end(),
					this->_M_impl._M_start,
					_M_get_Tp_allocator());
	    __x.clear();
	  }
      }

    public:
      /**
       *  @brief  Builds a %deque from an initializer list.
       *  @param  __l  An initializer_list.
       *  @param  __a  An allocator object.
       *
       *  Create a %deque consisting of copies of the elements in the
       *  initializer_list @a __l.
       *
       *  This will call the element type's copy constructor N times
       *  (where N is __l.size()) and do no memory reallocation.
       */
      deque(initializer_list<value_type> __l,
	    const allocator_type& __a = allocator_type())
      : _Base(__a)
      {
	_M_range_initialize(__l.begin(), __l.end(),
			    random_access_iterator_tag());
      }
#endif

      /**
       *  @brief  Builds a %deque from a range.
       *  @param  __first  An input iterator.
       *  @param  __last  An input iterator.
       *  @param  __a  An allocator object.
       *
       *  Create a %deque consisting of copies of the elements from [__first,
       *  __last).
       *
       *  If the iterators are forward, bidirectional, or random-access, then
       *  this will call the elements' copy constructor N times (where N is
       *  distance(__first,__last)) and do no memory reallocation.  But if only
       *  input iterators are used, then this will do at most 2N calls to the
       *  copy constructor, and logN memory reallocations.
       */
#if __cplusplus >= 201103L
      template<typename _InputIterator,
	       typename = std::_RequireInputIter<_InputIterator>>
	deque(_InputIterator __first, _InputIterator __last,
	      const allocator_type& __a = allocator_type())
	: _Base(__a)
	{
	  _M_range_initialize(__first, __last,
			      std::__iterator_category(__first));
	}
#else
      template<typename _InputIterator>
	deque(_InputIterator __first, _InputIterator __last,
	      const allocator_type& __a = allocator_type())
	: _Base(__a)
	{
	  // Check whether it's an integral type.  If so, it's not an iterator.
	  typedef typename std::__is_integer<_InputIterator>::__type _Integral;
	  _M_initialize_dispatch(__first, __last, _Integral());
	}
#endif

      /**
       *  The dtor only erases the elements, and note that if the elements
       *  themselves are pointers, the pointed-to memory is not touched in any
       *  way.  Managing the pointer is the user's responsibility.
       */
      ~deque()
      { _M_destroy_data(begin(), end(), _M_get_Tp_allocator()); }

      /**
       *  @brief  %Deque assignment operator.
       *  @param  __x  A %deque of identical element and allocator types.
       *
       *  All the elements of @a x are copied.
       *
       *  The newly-created %deque uses a copy of the allocator object used
       *  by @a __x (unless the allocator traits dictate a different object).
       */
      deque&
      operator=(const deque& __x);

#if __cplusplus >= 201103L
      /**
       *  @brief  %Deque move assignment operator.
       *  @param  __x  A %deque of identical element and allocator types.
       *
       *  The contents of @a __x are moved into this deque (without copying,
       *  if the allocators permit it).
       *  @a __x is a valid, but unspecified %deque.
       */
      deque&
      operator=(deque&& __x) noexcept(_Alloc_traits::_S_always_equal())
      {
	using __always_equal = typename _Alloc_traits::is_always_equal;
	_M_move_assign1(std::move(__x), __always_equal{});
	return *this;
      }

      /**
       *  @brief  Assigns an initializer list to a %deque.
       *  @param  __l  An initializer_list.
       *
       *  This function fills a %deque with copies of the elements in the
       *  initializer_list @a __l.
       *
       *  Note that the assignment completely changes the %deque and that the
       *  resulting %deque's size is the same as the number of elements
       *  assigned.
       */
      deque&
      operator=(initializer_list<value_type> __l)
      {
	_M_assign_aux(__l.begin(), __l.end(),
		      random_access_iterator_tag());
	return *this;
      }
#endif

      /**
       *  @brief  Assigns a given value to a %deque.
       *  @param  __n  Number of elements to be assigned.
       *  @param  __val  Value to be assigned.
       *
       *  This function fills a %deque with @a n copies of the given
       *  value.  Note that the assignment completely changes the
       *  %deque and that the resulting %deque's size is the same as
       *  the number of elements assigned.
       */
      void
      assign(size_type __n, const value_type& __val)
      { _M_fill_assign(__n, __val); }

      /**
       *  @brief  Assigns a range to a %deque.
       *  @param  __first  An input iterator.
       *  @param  __last   An input iterator.
       *
       *  This function fills a %deque with copies of the elements in the
       *  range [__first,__last).
       *
       *  Note that the assignment completely changes the %deque and that the
       *  resulting %deque's size is the same as the number of elements
       *  assigned.
       */
#if __cplusplus >= 201103L
      template<typename _InputIterator,
	       typename = std::_RequireInputIter<_InputIterator>>
	void
	assign(_InputIterator __first, _InputIterator __last)
	{ _M_assign_aux(__first, __last, std::__iterator_category(__first)); }
#else
      template<typename _InputIterator>
	void
	assign(_InputIterator __first, _InputIterator __last)
	{
	  typedef typename std::__is_integer<_InputIterator>::__type _Integral;
	  _M_assign_dispatch(__first, __last, _Integral());
	}
#endif

#if __cplusplus >= 201103L
      /**
       *  @brief  Assigns an initializer list to a %deque.
       *  @param  __l  An initializer_list.
       *
       *  This function fills a %deque with copies of the elements in the
       *  initializer_list @a __l.
       *
       *  Note that the assignment completely changes the %deque and that the
       *  resulting %deque's size is the same as the number of elements
       *  assigned.
       */
      void
      assign(initializer_list<value_type> __l)
      { _M_assign_aux(__l.begin(), __l.end(), random_access_iterator_tag()); }
#endif

      /// Get a copy of the memory allocation object.
      allocator_type
      get_allocator() const _GLIBCXX_NOEXCEPT
      { return _Base::get_allocator(); }

      // iterators
      /**
       *  Returns a read/write iterator that points to the first element in the
       *  %deque.  Iteration is done in ordinary element order.
       */
      iterator
      begin() _GLIBCXX_NOEXCEPT
      { return this->_M_impl._M_start; }

      /**
       *  Returns a read-only (constant) iterator that points to the first
       *  element in the %deque.  Iteration is done in ordinary element order.
       */
      const_iterator
      begin() const _GLIBCXX_NOEXCEPT
      { return this->_M_impl._M_start; }

      /**
       *  Returns a read/write iterator that points one past the last
       *  element in the %deque.  Iteration is done in ordinary
       *  element order.
       */
      iterator
      end() _GLIBCXX_NOEXCEPT
      { return this->_M_impl._M_finish; }

      /**
       *  Returns a read-only (constant) iterator that points one past
       *  the last element in the %deque.  Iteration is done in
       *  ordinary element order.
       */
      const_iterator
      end() const _GLIBCXX_NOEXCEPT
      { return this->_M_impl._M_finish; }

      /**
       *  Returns a read/write reverse iterator that points to the
       *  last element in the %deque.  Iteration is done in reverse
       *  element order.
       */
      reverse_iterator
      rbegin() _GLIBCXX_NOEXCEPT
      { return reverse_iterator(this->_M_impl._M_finish); }

      /**
       *  Returns a read-only (constant) reverse iterator that points
       *  to the last element in the %deque.  Iteration is done in
       *  reverse element order.
       */
      const_reverse_iterator
      rbegin() const _GLIBCXX_NOEXCEPT
      { return const_reverse_iterator(this->_M_impl._M_finish); }

      /**
       *  Returns a read/write reverse iterator that points to one
       *  before the first element in the %deque.  Iteration is done
       *  in reverse element order.
       */
      reverse_iterator
      rend() _GLIBCXX_NOEXCEPT
      { return reverse_iterator(this->_M_impl._M_start); }

      /**
       *  Returns a read-only (constant) reverse iterator that points
       *  to one before the first element in the %deque.  Iteration is
       *  done in reverse element order.
       */
      const_reverse_iterator
      rend() const _GLIBCXX_NOEXCEPT
      { return const_reverse_iterator(this->_M_impl._M_start); }

#if __cplusplus >= 201103L
      /**
       *  Returns a read-only (constant) iterator that points to the first
       *  element in the %deque.  Iteration is done in ordinary element order.
       */
      const_iterator
      cbegin() const noexcept
      { return this->_M_impl._M_start; }

      /**
       *  Returns a read-only (constant) iterator that points one past
       *  the last element in the %deque.  Iteration is done in
       *  ordinary element order.
       */
      const_iterator
      cend() const noexcept
      { return this->_M_impl._M_finish; }

      /**
       *  Returns a read-only (constant) reverse iterator that points
       *  to the last element in the %deque.  Iteration is done in
       *  reverse element order.
       */
      const_reverse_iterator
      crbegin() const noexcept
      { return const_reverse_iterator(this->_M_impl._M_finish); }

      /**
       *  Returns a read-only (constant) reverse iterator that points
       *  to one before the first element in the %deque.  Iteration is
       *  done in reverse element order.
       */
      const_reverse_iterator
      crend() const noexcept
      { return const_reverse_iterator(this->_M_impl._M_start); }
#endif

      // [23.2.1.2] capacity
      /**  Returns the number of elements in the %deque.  */
      size_type
      size() const _GLIBCXX_NOEXCEPT
      { return this->_M_impl._M_finish - this->_M_impl._M_start; }

      /**  Returns the size() of the largest possible %deque.  */
      size_type
      max_size() const _GLIBCXX_NOEXCEPT
      { return _S_max_size(_M_get_Tp_allocator()); }

#if __cplusplus >= 201103L
      /**
       *  @brief  Resizes the %deque to the specified number of elements.
       *  @param  __new_size  Number of elements the %deque should contain.
       *
       *  This function will %resize the %deque to the specified
       *  number of elements.  If the number is smaller than the
       *  %deque's current size the %deque is truncated, otherwise
       *  default constructed elements are appended.
       */
      void
      resize(size_type __new_size)
      {
	const size_type __len = size();
	if (__new_size > __len)
	  _M_default_append(__new_size - __len);
	else if (__new_size < __len)
	  _M_erase_at_end(this->_M_impl._M_start
			  + difference_type(__new_size));
      }

      /**
       *  @brief  Resizes the %deque to the specified number of elements.
       *  @param  __new_size  Number of elements the %deque should contain.
       *  @param  __x  Data with which new elements should be populated.
       *
       *  This function will %resize the %deque to the specified
       *  number of elements.  If the number is smaller than the
       *  %deque's current size the %deque is truncated, otherwise the
       *  %deque is extended and new elements are populated with given
       *  data.
       */
      void
      resize(size_type __new_size, const value_type& __x)
#else
      /**
       *  @brief  Resizes the %deque to the specified number of elements.
       *  @param  __new_size  Number of elements the %deque should contain.
       *  @param  __x  Data with which new elements should be populated.
       *
       *  This function will %resize the %deque to the specified
       *  number of elements.  If the number is smaller than the
       *  %deque's current size the %deque is truncated, otherwise the
       *  %deque is extended and new elements are populated with given
       *  data.
       */
      void
      resize(size_type __new_size, value_type __x = value_type())
#endif
      {
	const size_type __len = size();
	if (__new_size > __len)
	  _M_fill_insert(this->_M_impl._M_finish, __new_size - __len, __x);
	else if (__new_size < __len)
	  _M_erase_at_end(this->_M_impl._M_start
			  + difference_type(__new_size));
      }

#if __cplusplus >= 201103L
      /**  A non-binding request to reduce memory use.  */
      void
      shrink_to_fit() noexcept
      { _M_shrink_to_fit(); }
#endif

      /**
       *  Returns true if the %deque is empty.  (Thus begin() would
       *  equal end().)
       */
      _GLIBCXX_NODISCARD bool
      empty() const _GLIBCXX_NOEXCEPT
      { return this->_M_impl._M_finish == this->_M_impl._M_start; }

      // element access
      /**
       *  @brief Subscript access to the data contained in the %deque.
       *  @param __n The index of the element for which data should be
       *  accessed.
       *  @return  Read/write reference to data.
       *
       *  This operator allows for easy, array-style, data access.
       *  Note that data access with this operator is unchecked and
       *  out_of_range lookups are not defined. (For checked lookups
       *  see at().)
       */
      reference
      operator[](size_type __n) _GLIBCXX_NOEXCEPT
      {
	__glibcxx_requires_subscript(__n);
	return this->_M_impl._M_start[difference_type(__n)];
      }

      /**
       *  @brief Subscript access to the data contained in the %deque.
       *  @param __n The index of the element for which data should be
       *  accessed.
       *  @return  Read-only (constant) reference to data.
       *
       *  This operator allows for easy, array-style, data access.
       *  Note that data access with this operator is unchecked and
       *  out_of_range lookups are not defined. (For checked lookups
       *  see at().)
       */
      const_reference
      operator[](size_type __n) const _GLIBCXX_NOEXCEPT
      {
	__glibcxx_requires_subscript(__n);
	return this->_M_impl._M_start[difference_type(__n)];
      }

    protected:
      /// Safety check used only from at().
      void
      _M_range_check(size_type __n) const
      {
	if (__n >= this->size())
	  __throw_out_of_range_fmt(__N("deque::_M_range_check: __n "
				       "(which is %zu)>= this->size() "
				       "(which is %zu)"),
				   __n, this->size());
      }

    public:
      /**
       *  @brief  Provides access to the data contained in the %deque.
       *  @param __n The index of the element for which data should be
       *  accessed.
       *  @return  Read/write reference to data.
       *  @throw  std::out_of_range  If @a __n is an invalid index.
       *
       *  This function provides for safer data access.  The parameter
       *  is first checked that it is in the range of the deque.  The
       *  function throws out_of_range if the check fails.
       */
      reference
      at(size_type __n)
      {
	_M_range_check(__n);
	return (*this)[__n];
      }

      /**
       *  @brief  Provides access to the data contained in the %deque.
       *  @param __n The index of the element for which data should be
       *  accessed.
       *  @return  Read-only (constant) reference to data.
       *  @throw  std::out_of_range  If @a __n is an invalid index.
       *
       *  This function provides for safer data access.  The parameter is first
       *  checked that it is in the range of the deque.  The function throws
       *  out_of_range if the check fails.
       */
      const_reference
      at(size_type __n) const
      {
	_M_range_check(__n);
	return (*this)[__n];
      }

      /**
       *  Returns a read/write reference to the data at the first
       *  element of the %deque.
       */
      reference
      front() _GLIBCXX_NOEXCEPT
      {
	__glibcxx_requires_nonempty();
	return *begin();
      }

      /**
       *  Returns a read-only (constant) reference to the data at the first
       *  element of the %deque.
       */
      const_reference
      front() const _GLIBCXX_NOEXCEPT
      {
	__glibcxx_requires_nonempty();
	return *begin();
      }

      /**
       *  Returns a read/write reference to the data at the last element of the
       *  %deque.
       */
      reference
      back() _GLIBCXX_NOEXCEPT
      {
	__glibcxx_requires_nonempty();
	iterator __tmp = end();
	--__tmp;
	return *__tmp;
      }

      /**
       *  Returns a read-only (constant) reference to the data at the last
       *  element of the %deque.
       */
      const_reference
      back() const _GLIBCXX_NOEXCEPT
      {
	__glibcxx_requires_nonempty();
	const_iterator __tmp = end();
	--__tmp;
	return *__tmp;
      }

      // [23.2.1.2] modifiers
      /**
       *  @brief  Add data to the front of the %deque.
       *  @param  __x  Data to be added.
       *
       *  This is a typical stack operation.  The function creates an
       *  element at the front of the %deque and assigns the given
       *  data to it.  Due to the nature of a %deque this operation
       *  can be done in constant time.
       */
      void
      push_front(const value_type& __x)
      {
	if (this->_M_impl._M_start._M_cur != this->_M_impl._M_start._M_first)
	  {
	    _Alloc_traits::construct(this->_M_impl,
				     this->_M_impl._M_start._M_cur - 1,
				     __x);
	    --this->_M_impl._M_start._M_cur;
	  }
	else
	  _M_push_front_aux(__x);
      }

#if __cplusplus >= 201103L
      void
      push_front(value_type&& __x)
      { emplace_front(std::move(__x)); }

      template<typename... _Args>
#if __cplusplus > 201402L
	reference
#else
	void
#endif
	emplace_front(_Args&&... __args);
#endif

      /**
       *  @brief  Add data to the end of the %deque.
       *  @param  __x  Data to be added.
       *
       *  This is a typical stack operation.  The function creates an
       *  element at the end of the %deque and assigns the given data
       *  to it.  Due to the nature of a %deque this operation can be
       *  done in constant time.
       */
      void
      push_back(const value_type& __x)
      {
	if (this->_M_impl._M_finish._M_cur
	    != this->_M_impl._M_finish._M_last - 1)
	  {
	    _Alloc_traits::construct(this->_M_impl,
				     this->_M_impl._M_finish._M_cur, __x);
	    ++this->_M_impl._M_finish._M_cur;
	  }
	else
	  _M_push_back_aux(__x);
      }

#if __cplusplus >= 201103L
      void
      push_back(value_type&& __x)
      { emplace_back(std::move(__x)); }

      template<typename... _Args>
#if __cplusplus > 201402L
	reference
#else
	void
#endif
	emplace_back(_Args&&... __args);
#endif

      /**
       *  @brief  Removes first element.
       *
       *  This is a typical stack operation.  It shrinks the %deque by one.
       *
       *  Note that no data is returned, and if the first element's data is
       *  needed, it should be retrieved before pop_front() is called.
       */
      void
      pop_front() _GLIBCXX_NOEXCEPT
      {
	__glibcxx_requires_nonempty();
	if (this->_M_impl._M_start._M_cur
	    != this->_M_impl._M_start._M_last - 1)
	  {
	    _Alloc_traits::destroy(_M_get_Tp_allocator(),
				   this->_M_impl._M_start._M_cur);
	    ++this->_M_impl._M_start._M_cur;
	  }
	else
	  _M_pop_front_aux();
      }

      /**
       *  @brief  Removes last element.
       *
       *  This is a typical stack operation.  It shrinks the %deque by one.
       *
       *  Note that no data is returned, and if the last element's data is
       *  needed, it should be retrieved before pop_back() is called.
       */
      void
      pop_back() _GLIBCXX_NOEXCEPT
      {
	__glibcxx_requires_nonempty();
	if (this->_M_impl._M_finish._M_cur
	    != this->_M_impl._M_finish._M_first)
	  {
	    --this->_M_impl._M_finish._M_cur;
	    _Alloc_traits::destroy(_M_get_Tp_allocator(),
				   this->_M_impl._M_finish._M_cur);
	  }
	else
	  _M_pop_back_aux();
      }

#if __cplusplus >= 201103L
      /**
       *  @brief  Inserts an object in %deque before specified iterator.
       *  @param  __position  A const_iterator into the %deque.
       *  @param  __args  Arguments.
       *  @return  An iterator that points to the inserted data.
       *
       *  This function will insert an object of type T constructed
       *  with T(std::forward<Args>(args)...) before the specified location.
       */
      template<typename... _Args>
	iterator
	emplace(const_iterator __position, _Args&&... __args);

      /**
       *  @brief  Inserts given value into %deque before specified iterator.
       *  @param  __position  A const_iterator into the %deque.
       *  @param  __x  Data to be inserted.
       *  @return  An iterator that points to the inserted data.
       *
       *  This function will insert a copy of the given value before the
       *  specified location.
       */
      iterator
      insert(const_iterator __position, const value_type& __x);
#else
      /**
       *  @brief  Inserts given value into %deque before specified iterator.
       *  @param  __position  An iterator into the %deque.
       *  @param  __x  Data to be inserted.
       *  @return  An iterator that points to the inserted data.
       *
       *  This function will insert a copy of the given value before the
       *  specified location.
       */
      iterator
      insert(iterator __position, const value_type& __x);
#endif

#if __cplusplus >= 201103L
      /**
       *  @brief  Inserts given rvalue into %deque before specified iterator.
       *  @param  __position  A const_iterator into the %deque.
       *  @param  __x  Data to be inserted.
       *  @return  An iterator that points to the inserted data.
       *
       *  This function will insert a copy of the given rvalue before the
       *  specified location.
       */
      iterator
      insert(const_iterator __position, value_type&& __x)
      { return emplace(__position, std::move(__x)); }

      /**
       *  @brief  Inserts an initializer list into the %deque.
       *  @param  __p  An iterator into the %deque.
       *  @param  __l  An initializer_list.
       *  @return  An iterator that points to the inserted data.
       *
       *  This function will insert copies of the data in the
       *  initializer_list @a __l into the %deque before the location
       *  specified by @a __p.  This is known as <em>list insert</em>.
       */
      iterator
      insert(const_iterator __p, initializer_list<value_type> __l)
      {
	auto __offset = __p - cbegin();
	_M_range_insert_aux(__p._M_const_cast(), __l.begin(), __l.end(),
			    std::random_access_iterator_tag());
	return begin() + __offset;
      }

      /**
       *  @brief  Inserts a number of copies of given data into the %deque.
       *  @param  __position  A const_iterator into the %deque.
       *  @param  __n  Number of elements to be inserted.
       *  @param  __x  Data to be inserted.
       *  @return  An iterator that points to the inserted data.
       *
       *  This function will insert a specified number of copies of the given
       *  data before the location specified by @a __position.
       */
      iterator
      insert(const_iterator __position, size_type __n, const value_type& __x)
      {
	difference_type __offset = __position - cbegin();
	_M_fill_insert(__position._M_const_cast(), __n, __x);
	return begin() + __offset;
      }
#else
      /**
       *  @brief  Inserts a number of copies of given data into the %deque.
       *  @param  __position  An iterator into the %deque.
       *  @param  __n  Number of elements to be inserted.
       *  @param  __x  Data to be inserted.
       *
       *  This function will insert a specified number of copies of the given
       *  data before the location specified by @a __position.
       */
      void
      insert(iterator __position, size_type __n, const value_type& __x)
      { _M_fill_insert(__position, __n, __x); }
#endif

#if __cplusplus >= 201103L
      /**
       *  @brief  Inserts a range into the %deque.
       *  @param  __position  A const_iterator into the %deque.
       *  @param  __first  An input iterator.
       *  @param  __last   An input iterator.
       *  @return  An iterator that points to the inserted data.
       *
       *  This function will insert copies of the data in the range
       *  [__first,__last) into the %deque before the location specified
       *  by @a __position.  This is known as <em>range insert</em>.
       */
      template<typename _InputIterator,
	       typename = std::_RequireInputIter<_InputIterator>>
	iterator
	insert(const_iterator __position, _InputIterator __first,
	       _InputIterator __last)
	{
	  difference_type __offset = __position - cbegin();
	  _M_range_insert_aux(__position._M_const_cast(), __first, __last,
			      std::__iterator_category(__first));
	  return begin() + __offset;
	}
#else
      /**
       *  @brief  Inserts a range into the %deque.
       *  @param  __position  An iterator into the %deque.
       *  @param  __first  An input iterator.
       *  @param  __last   An input iterator.
       *
       *  This function will insert copies of the data in the range
       *  [__first,__last) into the %deque before the location specified
       *  by @a __position.  This is known as <em>range insert</em>.
       */
      template<typename _InputIterator>
	void
	insert(iterator __position, _InputIterator __first,
	       _InputIterator __last)
	{
	  // Check whether it's an integral type.  If so, it's not an iterator.
	  typedef typename std::__is_integer<_InputIterator>::__type _Integral;
	  _M_insert_dispatch(__position, __first, __last, _Integral());
	}
#endif

      /**
       *  @brief  Remove element at given position.
       *  @param  __position  Iterator pointing to element to be erased.
       *  @return  An iterator pointing to the next element (or end()).
       *
       *  This function will erase the element at the given position and thus
       *  shorten the %deque by one.
       *
       *  The user is cautioned that
       *  this function only erases the element, and that if the element is
       *  itself a pointer, the pointed-to memory is not touched in any way.
       *  Managing the pointer is the user's responsibility.
       */
      iterator
#if __cplusplus >= 201103L
      erase(const_iterator __position)
#else
      erase(iterator __position)
#endif
      { return _M_erase(__position._M_const_cast()); }

      /**
       *  @brief  Remove a range of elements.
       *  @param  __first  Iterator pointing to the first element to be erased.
       *  @param  __last  Iterator pointing to one past the last element to be
       *                erased.
       *  @return  An iterator pointing to the element pointed to by @a last
       *           prior to erasing (or end()).
       *
       *  This function will erase the elements in the range
       *  [__first,__last) and shorten the %deque accordingly.
       *
       *  The user is cautioned that
       *  this function only erases the elements, and that if the elements
       *  themselves are pointers, the pointed-to memory is not touched in any
       *  way.  Managing the pointer is the user's responsibility.
       */
      iterator
#if __cplusplus >= 201103L
      erase(const_iterator __first, const_iterator __last)
#else
      erase(iterator __first, iterator __last)
#endif
      { return _M_erase(__first._M_const_cast(), __last._M_const_cast()); }

      /**
       *  @brief  Swaps data with another %deque.
       *  @param  __x  A %deque of the same element and allocator types.
       *
       *  This exchanges the elements between two deques in constant time.
       *  (Four pointers, so it should be quite fast.)
       *  Note that the global std::swap() function is specialized such that
       *  std::swap(d1,d2) will feed to this function.
       *
       *  Whether the allocators are swapped depends on the allocator traits.
       */
      void
      swap(deque& __x) _GLIBCXX_NOEXCEPT
      {
#if __cplusplus >= 201103L
	__glibcxx_assert(_Alloc_traits::propagate_on_container_swap::value
			 || _M_get_Tp_allocator() == __x._M_get_Tp_allocator());
#endif
	_M_impl._M_swap_data(__x._M_impl);
	_Alloc_traits::_S_on_swap(_M_get_Tp_allocator(),
				  __x._M_get_Tp_allocator());
      }

      /**
       *  Erases all the elements.  Note that this function only erases the
       *  elements, and that if the elements themselves are pointers, the
       *  pointed-to memory is not touched in any way.  Managing the pointer is
       *  the user's responsibility.
       */
      void
      clear() _GLIBCXX_NOEXCEPT
      { _M_erase_at_end(begin()); }

    protected:
      // Internal constructor functions follow.

#if __cplusplus < 201103L
      // called by the range constructor to implement [23.1.1]/9

      // _GLIBCXX_RESOLVE_LIB_DEFECTS
      // 438. Ambiguity in the "do the right thing" clause
      template<typename _Integer>
	void
	_M_initialize_dispatch(_Integer __n, _Integer __x, __true_type)
	{
	  _M_initialize_map(_S_check_init_len(static_cast<size_type>(__n),
					      _M_get_Tp_allocator()));
	  _M_fill_initialize(__x);
	}

      static size_t
      _S_check_init_len(size_t __n, const allocator_type& __a)
      {
	if (__n > _S_max_size(__a))
	  __throw_length_error(
	      __N("cannot create std::deque larger than max_size()"));
	return __n;
      }

      static size_type
      _S_max_size(const _Tp_alloc_type& __a) _GLIBCXX_NOEXCEPT
      {
	const size_t __diffmax = __gnu_cxx::__numeric_traits<ptrdiff_t>::__max;
	const size_t __allocmax = _Alloc_traits::max_size(__a);
	return (std::min)(__diffmax, __allocmax);
      }

      // called by the range constructor to implement [23.1.1]/9
      template<typename _InputIterator>
	void
	_M_initialize_dispatch(_InputIterator __first, _InputIterator __last,
			       __false_type)
	{
	  _M_range_initialize(__first, __last,
			      std::__iterator_category(__first));
	}
#endif

      static size_t
      _S_check_init_len(size_t __n, const allocator_type& __a)
      {
	if (__n > _S_max_size(__a))
	  __throw_length_error(
	      __N("cannot create std::deque larger than max_size()"));
	return __n;
      }

      static size_type
      _S_max_size(const _Tp_alloc_type& __a) _GLIBCXX_NOEXCEPT
      {
	const size_t __diffmax = __gnu_cxx::__numeric_traits<ptrdiff_t>::__max;
	const size_t __allocmax = _Alloc_traits::max_size(__a);
	return (std::min)(__diffmax, __allocmax);
      }

      // called by the second initialize_dispatch above
      //@{
      /**
       *  @brief Fills the deque with whatever is in [first,last).
       *  @param  __first  An input iterator.
       *  @param  __last  An input iterator.
       *  @return   Nothing.
       *
       *  If the iterators are actually forward iterators (or better), then the
       *  memory layout can be done all at once.  Else we move forward using
       *  push_back on each value from the iterator.
       */
      template<typename _InputIterator>
	void
	_M_range_initialize(_InputIterator __first, _InputIterator __last,
			    std::input_iterator_tag);

      // called by the second initialize_dispatch above
      template<typename _ForwardIterator>
	void
	_M_range_initialize(_ForwardIterator __first, _ForwardIterator __last,
			    std::forward_iterator_tag);
      //@}

      /**
       *  @brief Fills the %deque with copies of value.
       *  @param  __value  Initial value.
       *  @return   Nothing.
       *  @pre _M_start and _M_finish have already been initialized,
       *  but none of the %deque's elements have yet been constructed.
       *
       *  This function is called only when the user provides an explicit size
       *  (with or without an explicit exemplar value).
       */
      void
      _M_fill_initialize(const value_type& __value);

#if __cplusplus >= 201103L
      // called by deque(n).
      void
      _M_default_initialize();
#endif

      // Internal assign functions follow.  The *_aux functions do the actual
      // assignment work for the range versions.

#if __cplusplus < 201103L
      // called by the range assign to implement [23.1.1]/9

      // _GLIBCXX_RESOLVE_LIB_DEFECTS
      // 438. Ambiguity in the "do the right thing" clause
      template<typename _Integer>
	void
	_M_assign_dispatch(_Integer __n, _Integer __val, __true_type)
	{ _M_fill_assign(__n, __val); }

      // called by the range assign to implement [23.1.1]/9
      template<typename _InputIterator>
	void
	_M_assign_dispatch(_InputIterator __first, _InputIterator __last,
			   __false_type)
	{ _M_assign_aux(__first, __last, std::__iterator_category(__first)); }
#endif

      // called by the second assign_dispatch above
      template<typename _InputIterator>
	void
	_M_assign_aux(_InputIterator __first, _InputIterator __last,
		      std::input_iterator_tag);

      // called by the second assign_dispatch above
      template<typename _ForwardIterator>
	void
	_M_assign_aux(_ForwardIterator __first, _ForwardIterator __last,
		      std::forward_iterator_tag)
	{
	  const size_type __len = std::distance(__first, __last);
	  if (__len > size())
	    {
	      _ForwardIterator __mid = __first;
	      std::advance(__mid, size());
	      std::copy(__first, __mid, begin());
	      _M_range_insert_aux(end(), __mid, __last,
				  std::__iterator_category(__first));
	    }
	  else
	    _M_erase_at_end(std::copy(__first, __last, begin()));
	}

      // Called by assign(n,t), and the range assign when it turns out
      // to be the same thing.
      void
      _M_fill_assign(size_type __n, const value_type& __val)
      {
	if (__n > size())
	  {
	    std::fill(begin(), end(), __val);
	    _M_fill_insert(end(), __n - size(), __val);
	  }
	else
	  {
	    _M_erase_at_end(begin() + difference_type(__n));
	    std::fill(begin(), end(), __val);
	  }
      }

      //@{
      /// Helper functions for push_* and pop_*.
#if __cplusplus < 201103L
      void _M_push_back_aux(const value_type&);

      void _M_push_front_aux(const value_type&);
#else
      template<typename... _Args>
	void _M_push_back_aux(_Args&&... __args);

      template<typename... _Args>
	void _M_push_front_aux(_Args&&... __args);
#endif

      void _M_pop_back_aux();

      void _M_pop_front_aux();
      //@}

      // Internal insert functions follow.  The *_aux functions do the actual
      // insertion work when all shortcuts fail.

#if __cplusplus < 201103L
      // called by the range insert to implement [23.1.1]/9

      // _GLIBCXX_RESOLVE_LIB_DEFECTS
      // 438. Ambiguity in the "do the right thing" clause
      template<typename _Integer>
	void
	_M_insert_dispatch(iterator __pos,
			   _Integer __n, _Integer __x, __true_type)
	{ _M_fill_insert(__pos, __n, __x); }

      // called by the range insert to implement [23.1.1]/9
      template<typename _InputIterator>
	void
	_M_insert_dispatch(iterator __pos,
			   _InputIterator __first, _InputIterator __last,
			   __false_type)
	{
	  _M_range_insert_aux(__pos, __first, __last,
			      std::__iterator_category(__first));
	}
#endif

      // called by the second insert_dispatch above
      template<typename _InputIterator>
	void
	_M_range_insert_aux(iterator __pos, _InputIterator __first,
			    _InputIterator __last, std::input_iterator_tag);

      // called by the second insert_dispatch above
      template<typename _ForwardIterator>
	void
	_M_range_insert_aux(iterator __pos, _ForwardIterator __first,
			    _ForwardIterator __last, std::forward_iterator_tag);

      // Called by insert(p,n,x), and the range insert when it turns out to be
      // the same thing.  Can use fill functions in optimal situations,
      // otherwise passes off to insert_aux(p,n,x).
      void
      _M_fill_insert(iterator __pos, size_type __n, const value_type& __x);

      // called by insert(p,x)
#if __cplusplus < 201103L
      iterator
      _M_insert_aux(iterator __pos, const value_type& __x);
#else
      template<typename... _Args>
	iterator
	_M_insert_aux(iterator __pos, _Args&&... __args);
#endif

      // called by insert(p,n,x) via fill_insert
      void
      _M_insert_aux(iterator __pos, size_type __n, const value_type& __x);

      // called by range_insert_aux for forward iterators
      template<typename _ForwardIterator>
	void
	_M_insert_aux(iterator __pos,
		      _ForwardIterator __first, _ForwardIterator __last,
		      size_type __n);


      // Internal erase functions follow.

      void
      _M_destroy_data_aux(iterator __first, iterator __last);

      // Called by ~deque().
      // NB: Doesn't deallocate the nodes.
      template<typename _Alloc1>
	void
	_M_destroy_data(iterator __first, iterator __last, const _Alloc1&)
	{ _M_destroy_data_aux(__first, __last); }

      void
      _M_destroy_data(iterator __first, iterator __last,
		      const std::allocator<_Tp>&)
      {
	if (!__has_trivial_destructor(value_type))
	  _M_destroy_data_aux(__first, __last);
      }

      // Called by erase(q1, q2).
      void
      _M_erase_at_begin(iterator __pos)
      {
	_M_destroy_data(begin(), __pos, _M_get_Tp_allocator());
	_M_destroy_nodes(this->_M_impl._M_start._M_node, __pos._M_node);
	this->_M_impl._M_start = __pos;
      }

      // Called by erase(q1, q2), resize(), clear(), _M_assign_aux,
      // _M_fill_assign, operator=.
      void
      _M_erase_at_end(iterator __pos)
      {
	_M_destroy_data(__pos, end(), _M_get_Tp_allocator());
	_M_destroy_nodes(__pos._M_node + 1,
			 this->_M_impl._M_finish._M_node + 1);
	this->_M_impl._M_finish = __pos;
      }

      iterator
      _M_erase(iterator __pos);

      iterator
      _M_erase(iterator __first, iterator __last);

#if __cplusplus >= 201103L
      // Called by resize(sz).
      void
      _M_default_append(size_type __n);

      bool
      _M_shrink_to_fit();
#endif

      //@{
      /// Memory-handling helpers for the previous internal insert functions.
      iterator
      _M_reserve_elements_at_front(size_type __n)
      {
	const size_type __vacancies = this->_M_impl._M_start._M_cur
				      - this->_M_impl._M_start._M_first;
	if (__n > __vacancies)
	  _M_new_elements_at_front(__n - __vacancies);
	return this->_M_impl._M_start - difference_type(__n);
      }

      iterator
      _M_reserve_elements_at_back(size_type __n)
      {
	const size_type __vacancies = (this->_M_impl._M_finish._M_last
				       - this->_M_impl._M_finish._M_cur) - 1;
	if (__n > __vacancies)
	  _M_new_elements_at_back(__n - __vacancies);
	return this->_M_impl._M_finish + difference_type(__n);
      }

      void
      _M_new_elements_at_front(size_type __new_elements);

      void
      _M_new_elements_at_back(size_type __new_elements);
      //@}


      //@{
      /**
       *  @brief Memory-handling helpers for the major %map.
       *
       *  Makes sure the _M_map has space for new nodes.  Does not
       *  actually add the nodes.  Can invalidate _M_map pointers.
       *  (And consequently, %deque iterators.)
       */
      void
      _M_reserve_map_at_back(size_type __nodes_to_add = 1)
      {
	if (__nodes_to_add + 1 > this->_M_impl._M_map_size
	    - (this->_M_impl._M_finish._M_node - this->_M_impl._M_map))
	  _M_reallocate_map(__nodes_to_add, false);
      }

      void
      _M_reserve_map_at_front(size_type __nodes_to_add = 1)
      {
	if (__nodes_to_add > size_type(this->_M_impl._M_start._M_node
				       - this->_M_impl._M_map))
	  _M_reallocate_map(__nodes_to_add, true);
      }

      void
      _M_reallocate_map(size_type __nodes_to_add, bool __add_at_front);
      //@}

#if __cplusplus >= 201103L
      // Constant-time, nothrow move assignment when source object's memory
      // can be moved because the allocators are equal.
      void
      _M_move_assign1(deque&& __x, /* always equal: */ true_type) noexcept
      {
	this->_M_impl._M_swap_data(__x._M_impl);
	__x.clear();
	std::__alloc_on_move(_M_get_Tp_allocator(), __x._M_get_Tp_allocator());
      }

      // When the allocators are not equal the operation could throw, because
      // we might need to allocate a new map for __x after moving from it
      // or we might need to allocate new elements for *this.
      void
      _M_move_assign1(deque&& __x, /* always equal: */ false_type)
      {
	constexpr bool __move_storage =
	  _Alloc_traits::_S_propagate_on_move_assign();
	_M_move_assign2(std::move(__x), __bool_constant<__move_storage>());
      }

      // Destroy all elements and deallocate all memory, then replace
      // with elements created from __args.
      template<typename... _Args>
      void
      _M_replace_map(_Args&&... __args)
      {
	// Create new data first, so if allocation fails there are no effects.
	deque __newobj(std::forward<_Args>(__args)...);
	// Free existing storage using existing allocator.
	clear();
	_M_deallocate_node(*begin()._M_node); // one node left after clear()
	_M_deallocate_map(this->_M_impl._M_map, this->_M_impl._M_map_size);
	this->_M_impl._M_map = nullptr;
	this->_M_impl._M_map_size = 0;
	// Take ownership of replacement memory.
	this->_M_impl._M_swap_data(__newobj._M_impl);
      }

      // Do move assignment when the allocator propagates.
      void
      _M_move_assign2(deque&& __x, /* propagate: */ true_type)
      {
	// Make a copy of the original allocator state.
	auto __alloc = __x._M_get_Tp_allocator();
	// The allocator propagates so storage can be moved from __x,
	// leaving __x in a valid empty state with a moved-from allocator.
	_M_replace_map(std::move(__x));
	// Move the corresponding allocator state too.
	_M_get_Tp_allocator() = std::move(__alloc);
      }

      // Do move assignment when it may not be possible to move source
      // object's memory, resulting in a linear-time operation.
      void
      _M_move_assign2(deque&& __x, /* propagate: */ false_type)
      {
	if (__x._M_get_Tp_allocator() == this->_M_get_Tp_allocator())
	  {
	    // The allocators are equal so storage can be moved from __x,
	    // leaving __x in a valid empty state with its current allocator.
	    _M_replace_map(std::move(__x), __x.get_allocator());
	  }
	else
	  {
	    // The rvalue's allocator cannot be moved and is not equal,
	    // so we need to individually move each element.
	    _M_assign_aux(std::make_move_iterator(__x.begin()),
			  std::make_move_iterator(__x.end()),
			  std::random_access_iterator_tag());
	    __x.clear();
	  }
      }
#endif
    };

#if __cpp_deduction_guides >= 201606
  template<typename _InputIterator, typename _ValT
	     = typename iterator_traits<_InputIterator>::value_type,
	   typename _Allocator = allocator<_ValT>,
	   typename = _RequireInputIter<_InputIterator>,
	   typename = _RequireAllocator<_Allocator>>
    deque(_InputIterator, _InputIterator, _Allocator = _Allocator())
      -> deque<_ValT, _Allocator>;
#endif

  /**
   *  @brief  Deque equality comparison.
   *  @param  __x  A %deque.
   *  @param  __y  A %deque of the same type as @a __x.
   *  @return  True iff the size and elements of the deques are equal.
   *
   *  This is an equivalence relation.  It is linear in the size of the
   *  deques.  Deques are considered equivalent if their sizes are equal,
   *  and if corresponding elements compare equal.
  */
  template<typename _Tp, typename _Alloc>
    inline bool
    operator==(const deque<_Tp, _Alloc>& __x, const deque<_Tp, _Alloc>& __y)
    { return __x.size() == __y.size()
	     && std::equal(__x.begin(), __x.end(), __y.begin()); }

#if __cpp_lib_three_way_comparison
  /**
   *  @brief  Deque ordering relation.
   *  @param  __x  A `deque`.
   *  @param  __y  A `deque` of the same type as `__x`.
   *  @return  A value indicating whether `__x` is less than, equal to,
   *           greater than, or incomparable with `__y`.
   *
   *  See `std::lexicographical_compare_three_way()` for how the determination
   *  is made. This operator is used to synthesize relational operators like
   *  `<` and `>=` etc.
  */
  template<typename _Tp, typename _Alloc>
    inline __detail::__synth3way_t<_Tp>
    operator<=>(const deque<_Tp, _Alloc>& __x, const deque<_Tp, _Alloc>& __y)
    {
      return std::lexicographical_compare_three_way(__x.begin(), __x.end(),
						    __y.begin(), __y.end(),
						    __detail::__synth3way);
    }
#else
  /**
   *  @brief  Deque ordering relation.
   *  @param  __x  A %deque.
   *  @param  __y  A %deque of the same type as @a __x.
   *  @return  True iff @a x is lexicographically less than @a __y.
   *
   *  This is a total ordering relation.  It is linear in the size of the
   *  deques.  The elements must be comparable with @c <.
   *
   *  See std::lexicographical_compare() for how the determination is made.
  */
  template<typename _Tp, typename _Alloc>
    inline bool
    operator<(const deque<_Tp, _Alloc>& __x, const deque<_Tp, _Alloc>& __y)
    { return std::lexicographical_compare(__x.begin(), __x.end(),
					  __y.begin(), __y.end()); }

  /// Based on operator==
  template<typename _Tp, typename _Alloc>
    inline bool
    operator!=(const deque<_Tp, _Alloc>& __x, const deque<_Tp, _Alloc>& __y)
    { return !(__x == __y); }

  /// Based on operator<
  template<typename _Tp, typename _Alloc>
    inline bool
    operator>(const deque<_Tp, _Alloc>& __x, const deque<_Tp, _Alloc>& __y)
    { return __y < __x; }

  /// Based on operator<
  template<typename _Tp, typename _Alloc>
    inline bool
    operator<=(const deque<_Tp, _Alloc>& __x, const deque<_Tp, _Alloc>& __y)
    { return !(__y < __x); }

  /// Based on operator<
  template<typename _Tp, typename _Alloc>
    inline bool
    operator>=(const deque<_Tp, _Alloc>& __x, const deque<_Tp, _Alloc>& __y)
    { return !(__x < __y); }
#endif // three-way comparison

  /// See std::deque::swap().
  template<typename _Tp, typename _Alloc>
    inline void
    swap(deque<_Tp,_Alloc>& __x, deque<_Tp,_Alloc>& __y)
    _GLIBCXX_NOEXCEPT_IF(noexcept(__x.swap(__y)))
    { __x.swap(__y); }

#undef _GLIBCXX_DEQUE_BUF_SIZE

_GLIBCXX_END_NAMESPACE_CONTAINER

#if __cplusplus >= 201103L
  // std::allocator is safe, but it is not the only allocator
  // for which this is valid.
  template<class _Tp>
    struct __is_bitwise_relocatable<_GLIBCXX_STD_C::deque<_Tp>>
    : true_type { };
#endif

_GLIBCXX_END_NAMESPACE_VERSION
} // namespace std

#endif /* _STL_DEQUE_H */<|MERGE_RESOLUTION|>--- conflicted
+++ resolved
@@ -1,10 +1,6 @@
 // Deque implementation -*- C++ -*-
 
-<<<<<<< HEAD
-// Copyright (C) 2001-2019 Free Software Foundation, Inc.
-=======
 // Copyright (C) 2001-2020 Free Software Foundation, Inc.
->>>>>>> 9e014010
 //
 // This file is part of the GNU ISO C++ Library.  This library is free
 // software; you can redistribute it and/or modify it under the
@@ -66,12 +62,9 @@
 #if __cplusplus >= 201103L
 #include <initializer_list>
 #include <bits/stl_uninitialized.h> // for __is_bitwise_relocatable
-<<<<<<< HEAD
-=======
 #endif
 #if __cplusplus > 201703L
 # include <compare>
->>>>>>> 9e014010
 #endif
 
 #include <debug/assertions.h>
@@ -1814,23 +1807,6 @@
 	  _M_fill_initialize(__x);
 	}
 
-      static size_t
-      _S_check_init_len(size_t __n, const allocator_type& __a)
-      {
-	if (__n > _S_max_size(__a))
-	  __throw_length_error(
-	      __N("cannot create std::deque larger than max_size()"));
-	return __n;
-      }
-
-      static size_type
-      _S_max_size(const _Tp_alloc_type& __a) _GLIBCXX_NOEXCEPT
-      {
-	const size_t __diffmax = __gnu_cxx::__numeric_traits<ptrdiff_t>::__max;
-	const size_t __allocmax = _Alloc_traits::max_size(__a);
-	return (std::min)(__diffmax, __allocmax);
-      }
-
       // called by the range constructor to implement [23.1.1]/9
       template<typename _InputIterator>
 	void
