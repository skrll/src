--- conflicted
+++ resolved
@@ -1,10 +1,6 @@
 // Allocator traits -*- C++ -*-
 
-<<<<<<< HEAD
-// Copyright (C) 2011-2019 Free Software Foundation, Inc.
-=======
 // Copyright (C) 2011-2020 Free Software Foundation, Inc.
->>>>>>> e2aa5677
 //
 // This file is part of the GNU ISO C++ Library.  This library is free
 // software; you can redistribute it and/or modify it under the
@@ -255,11 +251,6 @@
 	_Require<__and_<__not_<__has_construct<_Tp, _Args...>>,
 			       is_constructible<_Tp, _Args...>>>
 	_S_construct(_Alloc&, _Tp* __p, _Args&&... __args)
-<<<<<<< HEAD
-	noexcept(noexcept(::new((void*)__p)
-			  _Tp(std::forward<_Args>(__args)...)))
-	{ ::new((void*)__p) _Tp(std::forward<_Args>(__args)...); }
-=======
 	noexcept(std::is_nothrow_constructible<_Tp, _Args...>::value)
 	{
 #if __cplusplus <= 201703L
@@ -268,7 +259,6 @@
 	  std::construct_at(__p, std::forward<_Args>(__args)...);
 #endif
 	}
->>>>>>> e2aa5677
 
       template<typename _Alloc2, typename _Tp>
 	static _GLIBCXX14_CONSTEXPR auto
@@ -280,13 +270,8 @@
       template<typename _Alloc2, typename _Tp>
 	static _GLIBCXX14_CONSTEXPR void
 	_S_destroy(_Alloc2&, _Tp* __p, ...)
-<<<<<<< HEAD
-	noexcept(noexcept(__p->~_Tp()))
-	{ __p->~_Tp(); }
-=======
 	noexcept(std::is_nothrow_destructible<_Tp>::value)
 	{ std::_Destroy(__p); }
->>>>>>> e2aa5677
 
       template<typename _Alloc2>
 	static constexpr auto
@@ -324,11 +309,7 @@
        *
        *  Calls @c a.allocate(n)
       */
-<<<<<<< HEAD
-      _GLIBCXX_NODISCARD static pointer
-=======
       _GLIBCXX_NODISCARD static _GLIBCXX20_CONSTEXPR pointer
->>>>>>> e2aa5677
       allocate(_Alloc& __a, size_type __n)
       { return __a.allocate(__n); }
 
@@ -343,11 +324,7 @@
        *  Returns <tt> a.allocate(n, hint) </tt> if that expression is
        *  well-formed, otherwise returns @c a.allocate(n)
       */
-<<<<<<< HEAD
-      _GLIBCXX_NODISCARD static pointer
-=======
       _GLIBCXX_NODISCARD static _GLIBCXX20_CONSTEXPR pointer
->>>>>>> e2aa5677
       allocate(_Alloc& __a, size_type __n, const_void_pointer __hint)
       { return _S_allocate(__a, __n, __hint, 0); }
 
@@ -375,12 +352,8 @@
        *  arguments @a __args...
       */
       template<typename _Tp, typename... _Args>
-<<<<<<< HEAD
-	static auto construct(_Alloc& __a, _Tp* __p, _Args&&... __args)
-=======
 	static _GLIBCXX20_CONSTEXPR auto
 	construct(_Alloc& __a, _Tp* __p, _Args&&... __args)
->>>>>>> e2aa5677
 	noexcept(noexcept(_S_construct(__a, __p,
 				       std::forward<_Args>(__args)...)))
 	-> decltype(_S_construct(__a, __p, std::forward<_Args>(__args)...))
@@ -395,12 +368,8 @@
        *  otherwise calls @c __p->~_Tp()
       */
       template<typename _Tp>
-<<<<<<< HEAD
-	static void destroy(_Alloc& __a, _Tp* __p)
-=======
 	static _GLIBCXX20_CONSTEXPR void
 	destroy(_Alloc& __a, _Tp* __p)
->>>>>>> e2aa5677
 	noexcept(noexcept(_S_destroy(__a, __p, 0)))
 	{ _S_destroy(__a, __p, 0); }
 
@@ -486,11 +455,7 @@
        *
        *  Calls @c a.allocate(n)
       */
-<<<<<<< HEAD
-      _GLIBCXX_NODISCARD static pointer
-=======
       _GLIBCXX_NODISCARD static _GLIBCXX20_CONSTEXPR pointer
->>>>>>> e2aa5677
       allocate(allocator_type& __a, size_type __n)
       { return __a.allocate(__n); }
 
@@ -504,11 +469,7 @@
        *
        *  Returns <tt> a.allocate(n, hint) </tt>
       */
-<<<<<<< HEAD
-      _GLIBCXX_NODISCARD static pointer
-=======
       _GLIBCXX_NODISCARD static _GLIBCXX20_CONSTEXPR pointer
->>>>>>> e2aa5677
       allocate(allocator_type& __a, size_type __n, const_void_pointer __hint)
       {
 #if __cplusplus <= 201703L
@@ -542,12 +503,6 @@
        *  `std::construct_at(__p, std::forward<_Args>(__args)...)` instead.
       */
       template<typename _Up, typename... _Args>
-<<<<<<< HEAD
-	static void
-	construct(allocator_type& __a, _Up* __p, _Args&&... __args)
-	noexcept(noexcept(__a.construct(__p, std::forward<_Args>(__args)...)))
-	{ __a.construct(__p, std::forward<_Args>(__args)...); }
-=======
 	static _GLIBCXX20_CONSTEXPR void
 	construct(allocator_type& __a __attribute__((__unused__)), _Up* __p,
 		  _Args&&... __args)
@@ -559,7 +514,6 @@
 	  std::construct_at(__p, std::forward<_Args>(__args)...);
 #endif
 	}
->>>>>>> e2aa5677
 
       /**
        *  @brief  Destroy an object of type @a _Up
@@ -569,12 +523,6 @@
        *  Calls @c __a.destroy(__p).
       */
       template<typename _Up>
-<<<<<<< HEAD
-	static void
-	destroy(allocator_type& __a, _Up* __p)
-	noexcept(noexcept(__a.destroy(__p)))
-	{ __a.destroy(__p); }
-=======
 	static _GLIBCXX20_CONSTEXPR void
 	destroy(allocator_type& __a __attribute__((__unused__)), _Up* __p)
 	noexcept(is_nothrow_destructible<_Up>::value)
@@ -585,7 +533,6 @@
 	  std::destroy_at(__p);
 #endif
 	}
->>>>>>> e2aa5677
 
       /**
        *  @brief  The maximum supported allocation size
@@ -761,8 +708,6 @@
   template<typename _Alloc>
     using _RequireNotAllocator
       = typename enable_if<!__is_allocator<_Alloc>::value, _Alloc>::type;
-<<<<<<< HEAD
-=======
 #endif // C++11
 
   /**
@@ -792,7 +737,6 @@
     {
       _Destroy(__first, __last);
     }
->>>>>>> e2aa5677
 
 _GLIBCXX_END_NAMESPACE_VERSION
 } // namespace std
