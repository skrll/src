// -*- C++ -*- header.

<<<<<<< HEAD
// Copyright (C) 2008-2019 Free Software Foundation, Inc.
=======
// Copyright (C) 2008-2020 Free Software Foundation, Inc.
>>>>>>> 9e014010
//
// This file is part of the GNU ISO C++ Library.  This library is free
// software; you can redistribute it and/or modify it under the
// terms of the GNU General Public License as published by the
// Free Software Foundation; either version 3, or (at your option)
// any later version.

// This library is distributed in the hope that it will be useful,
// but WITHOUT ANY WARRANTY; without even the implied warranty of
// MERCHANTABILITY or FITNESS FOR A PARTICULAR PURPOSE.  See the
// GNU General Public License for more details.

// Under Section 7 of GPL version 3, you are granted additional
// permissions described in the GCC Runtime Library Exception, version
// 3.1, as published by the Free Software Foundation.

// You should have received a copy of the GNU General Public License and
// a copy of the GCC Runtime Library Exception along with this program;
// see the files COPYING3 and COPYING.RUNTIME respectively.  If not, see
// <http://www.gnu.org/licenses/>.

/** @file bits/atomic_base.h
 *  This is an internal header file, included by other library headers.
 *  Do not attempt to use it directly. @headername{atomic}
 */

#ifndef _GLIBCXX_ATOMIC_BASE_H
#define _GLIBCXX_ATOMIC_BASE_H 1

#pragma GCC system_header

#include <bits/c++config.h>
#include <stdint.h>
#include <bits/atomic_lockfree_defines.h>
#include <bits/move.h>

#ifndef _GLIBCXX_ALWAYS_INLINE
#define _GLIBCXX_ALWAYS_INLINE inline __attribute__((__always_inline__))
#endif

namespace std _GLIBCXX_VISIBILITY(default)
{
_GLIBCXX_BEGIN_NAMESPACE_VERSION

  /**
   * @defgroup atomics Atomics
   *
   * Components for performing atomic operations.
   * @{
   */

  /// Enumeration for memory_order
#if __cplusplus > 201703L
  enum class memory_order : int
    {
      relaxed,
      consume,
      acquire,
      release,
      acq_rel,
      seq_cst
    };

  inline constexpr memory_order memory_order_relaxed = memory_order::relaxed;
  inline constexpr memory_order memory_order_consume = memory_order::consume;
  inline constexpr memory_order memory_order_acquire = memory_order::acquire;
  inline constexpr memory_order memory_order_release = memory_order::release;
  inline constexpr memory_order memory_order_acq_rel = memory_order::acq_rel;
  inline constexpr memory_order memory_order_seq_cst = memory_order::seq_cst;
#else
  typedef enum memory_order
    {
      memory_order_relaxed,
      memory_order_consume,
      memory_order_acquire,
      memory_order_release,
      memory_order_acq_rel,
      memory_order_seq_cst
    } memory_order;
#endif

  enum __memory_order_modifier
    {
      __memory_order_mask          = 0x0ffff,
      __memory_order_modifier_mask = 0xffff0000,
      __memory_order_hle_acquire   = 0x10000,
      __memory_order_hle_release   = 0x20000
    };

  constexpr memory_order
  operator|(memory_order __m, __memory_order_modifier __mod)
  {
    return memory_order(int(__m) | int(__mod));
  }

  constexpr memory_order
  operator&(memory_order __m, __memory_order_modifier __mod)
  {
    return memory_order(int(__m) & int(__mod));
  }

  // Drop release ordering as per [atomics.types.operations.req]/21
  constexpr memory_order
  __cmpexch_failure_order2(memory_order __m) noexcept
  {
    return __m == memory_order_acq_rel ? memory_order_acquire
      : __m == memory_order_release ? memory_order_relaxed : __m;
  }

  constexpr memory_order
  __cmpexch_failure_order(memory_order __m) noexcept
  {
    return memory_order(__cmpexch_failure_order2(__m & __memory_order_mask)
      | __memory_order_modifier(__m & __memory_order_modifier_mask));
  }

  _GLIBCXX_ALWAYS_INLINE void
  atomic_thread_fence(memory_order __m) noexcept
  { __atomic_thread_fence(int(__m)); }

  _GLIBCXX_ALWAYS_INLINE void
  atomic_signal_fence(memory_order __m) noexcept
  { __atomic_signal_fence(int(__m)); }

  /// kill_dependency
  template<typename _Tp>
    inline _Tp
    kill_dependency(_Tp __y) noexcept
    {
      _Tp __ret(__y);
      return __ret;
    }


  // Base types for atomics.
  template<typename _IntTp>
    struct __atomic_base;

#if __cplusplus <= 201703L
# define _GLIBCXX20_INIT(I)
#else
# define __cpp_lib_atomic_value_initialization 201911L
# define _GLIBCXX20_INIT(I) = I
#endif

#define ATOMIC_VAR_INIT(_VI) { _VI }

  template<typename _Tp>
    struct atomic;

  template<typename _Tp>
    struct atomic<_Tp*>;

    /* The target's "set" value for test-and-set may not be exactly 1.  */
#if __GCC_ATOMIC_TEST_AND_SET_TRUEVAL == 1
    typedef bool __atomic_flag_data_type;
#else
    typedef unsigned char __atomic_flag_data_type;
#endif

  /**
   *  @brief Base type for atomic_flag.
   *
   *  Base type is POD with data, allowing atomic_flag to derive from
   *  it and meet the standard layout type requirement. In addition to
   *  compatibility with a C interface, this allows different
   *  implementations of atomic_flag to use the same atomic operation
   *  functions, via a standard conversion to the __atomic_flag_base
   *  argument.
  */
  _GLIBCXX_BEGIN_EXTERN_C

  struct __atomic_flag_base
  {
    __atomic_flag_data_type _M_i _GLIBCXX20_INIT({});
  };

  _GLIBCXX_END_EXTERN_C

#define ATOMIC_FLAG_INIT { 0 }

  /// atomic_flag
  struct atomic_flag : public __atomic_flag_base
  {
    atomic_flag() noexcept = default;
    ~atomic_flag() noexcept = default;
    atomic_flag(const atomic_flag&) = delete;
    atomic_flag& operator=(const atomic_flag&) = delete;
    atomic_flag& operator=(const atomic_flag&) volatile = delete;

    // Conversion to ATOMIC_FLAG_INIT.
    constexpr atomic_flag(bool __i) noexcept
      : __atomic_flag_base{ _S_init(__i) }
    { }

    _GLIBCXX_ALWAYS_INLINE bool
    test_and_set(memory_order __m = memory_order_seq_cst) noexcept
    {
      return __atomic_test_and_set (&_M_i, int(__m));
    }

    _GLIBCXX_ALWAYS_INLINE bool
    test_and_set(memory_order __m = memory_order_seq_cst) volatile noexcept
    {
      return __atomic_test_and_set (&_M_i, int(__m));
    }

    _GLIBCXX_ALWAYS_INLINE void
    clear(memory_order __m = memory_order_seq_cst) noexcept
    {
      memory_order __b = __m & __memory_order_mask;
      __glibcxx_assert(__b != memory_order_consume);
      __glibcxx_assert(__b != memory_order_acquire);
      __glibcxx_assert(__b != memory_order_acq_rel);

      __atomic_clear (&_M_i, int(__m));
    }

    _GLIBCXX_ALWAYS_INLINE void
    clear(memory_order __m = memory_order_seq_cst) volatile noexcept
    {
      memory_order __b = __m & __memory_order_mask;
      __glibcxx_assert(__b != memory_order_consume);
      __glibcxx_assert(__b != memory_order_acquire);
      __glibcxx_assert(__b != memory_order_acq_rel);

      __atomic_clear (&_M_i, int(__m));
    }

  private:
    static constexpr __atomic_flag_data_type
    _S_init(bool __i)
    { return __i ? __GCC_ATOMIC_TEST_AND_SET_TRUEVAL : 0; }
  };


  /// Base class for atomic integrals.
  //
  // For each of the integral types, define atomic_[integral type] struct
  //
  // atomic_bool     bool
  // atomic_char     char
  // atomic_schar    signed char
  // atomic_uchar    unsigned char
  // atomic_short    short
  // atomic_ushort   unsigned short
  // atomic_int      int
  // atomic_uint     unsigned int
  // atomic_long     long
  // atomic_ulong    unsigned long
  // atomic_llong    long long
  // atomic_ullong   unsigned long long
  // atomic_char8_t  char8_t
  // atomic_char16_t char16_t
  // atomic_char32_t char32_t
  // atomic_wchar_t  wchar_t
  //
  // NB: Assuming _ITp is an integral scalar type that is 1, 2, 4, or
  // 8 bytes, since that is what GCC built-in functions for atomic
  // memory access expect.
  template<typename _ITp>
    struct __atomic_base
    {
      using value_type = _ITp;
      using difference_type = value_type;

    private:
      typedef _ITp 	__int_type;

      static constexpr int _S_alignment =
	sizeof(_ITp) > alignof(_ITp) ? sizeof(_ITp) : alignof(_ITp);

      alignas(_S_alignment) __int_type _M_i _GLIBCXX20_INIT(0);

    public:
      __atomic_base() noexcept = default;
      ~__atomic_base() noexcept = default;
      __atomic_base(const __atomic_base&) = delete;
      __atomic_base& operator=(const __atomic_base&) = delete;
      __atomic_base& operator=(const __atomic_base&) volatile = delete;

      // Requires __int_type convertible to _M_i.
      constexpr __atomic_base(__int_type __i) noexcept : _M_i (__i) { }

      operator __int_type() const noexcept
      { return load(); }

      operator __int_type() const volatile noexcept
      { return load(); }

      __int_type
      operator=(__int_type __i) noexcept
      {
	store(__i);
	return __i;
      }

      __int_type
      operator=(__int_type __i) volatile noexcept
      {
	store(__i);
	return __i;
      }

      __int_type
      operator++(int) noexcept
      { return fetch_add(1); }

      __int_type
      operator++(int) volatile noexcept
      { return fetch_add(1); }

      __int_type
      operator--(int) noexcept
      { return fetch_sub(1); }

      __int_type
      operator--(int) volatile noexcept
      { return fetch_sub(1); }

      __int_type
      operator++() noexcept
      { return __atomic_add_fetch(&_M_i, 1, int(memory_order_seq_cst)); }

      __int_type
      operator++() volatile noexcept
      { return __atomic_add_fetch(&_M_i, 1, int(memory_order_seq_cst)); }

      __int_type
      operator--() noexcept
      { return __atomic_sub_fetch(&_M_i, 1, int(memory_order_seq_cst)); }

      __int_type
      operator--() volatile noexcept
      { return __atomic_sub_fetch(&_M_i, 1, int(memory_order_seq_cst)); }

      __int_type
      operator+=(__int_type __i) noexcept
      { return __atomic_add_fetch(&_M_i, __i, int(memory_order_seq_cst)); }

      __int_type
      operator+=(__int_type __i) volatile noexcept
      { return __atomic_add_fetch(&_M_i, __i, int(memory_order_seq_cst)); }

      __int_type
      operator-=(__int_type __i) noexcept
      { return __atomic_sub_fetch(&_M_i, __i, int(memory_order_seq_cst)); }

      __int_type
      operator-=(__int_type __i) volatile noexcept
      { return __atomic_sub_fetch(&_M_i, __i, int(memory_order_seq_cst)); }

      __int_type
      operator&=(__int_type __i) noexcept
      { return __atomic_and_fetch(&_M_i, __i, int(memory_order_seq_cst)); }

      __int_type
      operator&=(__int_type __i) volatile noexcept
      { return __atomic_and_fetch(&_M_i, __i, int(memory_order_seq_cst)); }

      __int_type
      operator|=(__int_type __i) noexcept
      { return __atomic_or_fetch(&_M_i, __i, int(memory_order_seq_cst)); }

      __int_type
      operator|=(__int_type __i) volatile noexcept
      { return __atomic_or_fetch(&_M_i, __i, int(memory_order_seq_cst)); }

      __int_type
      operator^=(__int_type __i) noexcept
      { return __atomic_xor_fetch(&_M_i, __i, int(memory_order_seq_cst)); }

      __int_type
      operator^=(__int_type __i) volatile noexcept
      { return __atomic_xor_fetch(&_M_i, __i, int(memory_order_seq_cst)); }

      bool
      is_lock_free() const noexcept
      {
	// Use a fake, minimally aligned pointer.
	return __atomic_is_lock_free(sizeof(_M_i),
	    reinterpret_cast<void *>(-_S_alignment));
      }

      bool
      is_lock_free() const volatile noexcept
      {
	// Use a fake, minimally aligned pointer.
	return __atomic_is_lock_free(sizeof(_M_i),
	    reinterpret_cast<void *>(-_S_alignment));
      }

      _GLIBCXX_ALWAYS_INLINE void
      store(__int_type __i, memory_order __m = memory_order_seq_cst) noexcept
      {
	memory_order __b = __m & __memory_order_mask;
	__glibcxx_assert(__b != memory_order_acquire);
	__glibcxx_assert(__b != memory_order_acq_rel);
	__glibcxx_assert(__b != memory_order_consume);

	__atomic_store_n(&_M_i, __i, int(__m));
      }

      _GLIBCXX_ALWAYS_INLINE void
      store(__int_type __i,
	    memory_order __m = memory_order_seq_cst) volatile noexcept
      {
	memory_order __b = __m & __memory_order_mask;
	__glibcxx_assert(__b != memory_order_acquire);
	__glibcxx_assert(__b != memory_order_acq_rel);
	__glibcxx_assert(__b != memory_order_consume);

	__atomic_store_n(&_M_i, __i, int(__m));
      }

      _GLIBCXX_ALWAYS_INLINE __int_type
      load(memory_order __m = memory_order_seq_cst) const noexcept
      {
	memory_order __b = __m & __memory_order_mask;
	__glibcxx_assert(__b != memory_order_release);
	__glibcxx_assert(__b != memory_order_acq_rel);

	return __atomic_load_n(&_M_i, int(__m));
      }

      _GLIBCXX_ALWAYS_INLINE __int_type
      load(memory_order __m = memory_order_seq_cst) const volatile noexcept
      {
	memory_order __b = __m & __memory_order_mask;
	__glibcxx_assert(__b != memory_order_release);
	__glibcxx_assert(__b != memory_order_acq_rel);

	return __atomic_load_n(&_M_i, int(__m));
      }

      _GLIBCXX_ALWAYS_INLINE __int_type
      exchange(__int_type __i,
	       memory_order __m = memory_order_seq_cst) noexcept
      {
	return __atomic_exchange_n(&_M_i, __i, int(__m));
      }


      _GLIBCXX_ALWAYS_INLINE __int_type
      exchange(__int_type __i,
	       memory_order __m = memory_order_seq_cst) volatile noexcept
      {
	return __atomic_exchange_n(&_M_i, __i, int(__m));
      }

      _GLIBCXX_ALWAYS_INLINE bool
      compare_exchange_weak(__int_type& __i1, __int_type __i2,
			    memory_order __m1, memory_order __m2) noexcept
      {
	memory_order __b2 = __m2 & __memory_order_mask;
	memory_order __b1 = __m1 & __memory_order_mask;
	__glibcxx_assert(__b2 != memory_order_release);
	__glibcxx_assert(__b2 != memory_order_acq_rel);
	__glibcxx_assert(__b2 <= __b1);

	return __atomic_compare_exchange_n(&_M_i, &__i1, __i2, 1,
					   int(__m1), int(__m2));
      }

      _GLIBCXX_ALWAYS_INLINE bool
      compare_exchange_weak(__int_type& __i1, __int_type __i2,
			    memory_order __m1,
			    memory_order __m2) volatile noexcept
      {
	memory_order __b2 = __m2 & __memory_order_mask;
	memory_order __b1 = __m1 & __memory_order_mask;
	__glibcxx_assert(__b2 != memory_order_release);
	__glibcxx_assert(__b2 != memory_order_acq_rel);
	__glibcxx_assert(__b2 <= __b1);

	return __atomic_compare_exchange_n(&_M_i, &__i1, __i2, 1,
					   int(__m1), int(__m2));
      }

      _GLIBCXX_ALWAYS_INLINE bool
      compare_exchange_weak(__int_type& __i1, __int_type __i2,
			    memory_order __m = memory_order_seq_cst) noexcept
      {
	return compare_exchange_weak(__i1, __i2, __m,
				     __cmpexch_failure_order(__m));
      }

      _GLIBCXX_ALWAYS_INLINE bool
      compare_exchange_weak(__int_type& __i1, __int_type __i2,
		   memory_order __m = memory_order_seq_cst) volatile noexcept
      {
	return compare_exchange_weak(__i1, __i2, __m,
				     __cmpexch_failure_order(__m));
      }

      _GLIBCXX_ALWAYS_INLINE bool
      compare_exchange_strong(__int_type& __i1, __int_type __i2,
			      memory_order __m1, memory_order __m2) noexcept
      {
	memory_order __b2 = __m2 & __memory_order_mask;
	memory_order __b1 = __m1 & __memory_order_mask;
	__glibcxx_assert(__b2 != memory_order_release);
	__glibcxx_assert(__b2 != memory_order_acq_rel);
	__glibcxx_assert(__b2 <= __b1);

	return __atomic_compare_exchange_n(&_M_i, &__i1, __i2, 0,
					   int(__m1), int(__m2));
      }

      _GLIBCXX_ALWAYS_INLINE bool
      compare_exchange_strong(__int_type& __i1, __int_type __i2,
			      memory_order __m1,
			      memory_order __m2) volatile noexcept
      {
	memory_order __b2 = __m2 & __memory_order_mask;
	memory_order __b1 = __m1 & __memory_order_mask;

	__glibcxx_assert(__b2 != memory_order_release);
	__glibcxx_assert(__b2 != memory_order_acq_rel);
	__glibcxx_assert(__b2 <= __b1);

	return __atomic_compare_exchange_n(&_M_i, &__i1, __i2, 0,
					   int(__m1), int(__m2));
      }

      _GLIBCXX_ALWAYS_INLINE bool
      compare_exchange_strong(__int_type& __i1, __int_type __i2,
			      memory_order __m = memory_order_seq_cst) noexcept
      {
	return compare_exchange_strong(__i1, __i2, __m,
				       __cmpexch_failure_order(__m));
      }

      _GLIBCXX_ALWAYS_INLINE bool
      compare_exchange_strong(__int_type& __i1, __int_type __i2,
		 memory_order __m = memory_order_seq_cst) volatile noexcept
      {
	return compare_exchange_strong(__i1, __i2, __m,
				       __cmpexch_failure_order(__m));
      }

      _GLIBCXX_ALWAYS_INLINE __int_type
      fetch_add(__int_type __i,
		memory_order __m = memory_order_seq_cst) noexcept
      { return __atomic_fetch_add(&_M_i, __i, int(__m)); }

      _GLIBCXX_ALWAYS_INLINE __int_type
      fetch_add(__int_type __i,
		memory_order __m = memory_order_seq_cst) volatile noexcept
      { return __atomic_fetch_add(&_M_i, __i, int(__m)); }

      _GLIBCXX_ALWAYS_INLINE __int_type
      fetch_sub(__int_type __i,
		memory_order __m = memory_order_seq_cst) noexcept
      { return __atomic_fetch_sub(&_M_i, __i, int(__m)); }

      _GLIBCXX_ALWAYS_INLINE __int_type
      fetch_sub(__int_type __i,
		memory_order __m = memory_order_seq_cst) volatile noexcept
      { return __atomic_fetch_sub(&_M_i, __i, int(__m)); }

      _GLIBCXX_ALWAYS_INLINE __int_type
      fetch_and(__int_type __i,
		memory_order __m = memory_order_seq_cst) noexcept
      { return __atomic_fetch_and(&_M_i, __i, int(__m)); }

      _GLIBCXX_ALWAYS_INLINE __int_type
      fetch_and(__int_type __i,
		memory_order __m = memory_order_seq_cst) volatile noexcept
      { return __atomic_fetch_and(&_M_i, __i, int(__m)); }

      _GLIBCXX_ALWAYS_INLINE __int_type
      fetch_or(__int_type __i,
	       memory_order __m = memory_order_seq_cst) noexcept
      { return __atomic_fetch_or(&_M_i, __i, int(__m)); }

      _GLIBCXX_ALWAYS_INLINE __int_type
      fetch_or(__int_type __i,
	       memory_order __m = memory_order_seq_cst) volatile noexcept
      { return __atomic_fetch_or(&_M_i, __i, int(__m)); }

      _GLIBCXX_ALWAYS_INLINE __int_type
      fetch_xor(__int_type __i,
		memory_order __m = memory_order_seq_cst) noexcept
      { return __atomic_fetch_xor(&_M_i, __i, int(__m)); }

      _GLIBCXX_ALWAYS_INLINE __int_type
      fetch_xor(__int_type __i,
		memory_order __m = memory_order_seq_cst) volatile noexcept
      { return __atomic_fetch_xor(&_M_i, __i, int(__m)); }
    };


  /// Partial specialization for pointer types.
  template<typename _PTp>
    struct __atomic_base<_PTp*>
    {
    private:
      typedef _PTp* 	__pointer_type;

      __pointer_type 	_M_p _GLIBCXX20_INIT(nullptr);

      // Factored out to facilitate explicit specialization.
      constexpr ptrdiff_t
      _M_type_size(ptrdiff_t __d) const { return __d * sizeof(_PTp); }

      constexpr ptrdiff_t
      _M_type_size(ptrdiff_t __d) const volatile { return __d * sizeof(_PTp); }

    public:
      __atomic_base() noexcept = default;
      ~__atomic_base() noexcept = default;
      __atomic_base(const __atomic_base&) = delete;
      __atomic_base& operator=(const __atomic_base&) = delete;
      __atomic_base& operator=(const __atomic_base&) volatile = delete;

      // Requires __pointer_type convertible to _M_p.
      constexpr __atomic_base(__pointer_type __p) noexcept : _M_p (__p) { }

      operator __pointer_type() const noexcept
      { return load(); }

      operator __pointer_type() const volatile noexcept
      { return load(); }

      __pointer_type
      operator=(__pointer_type __p) noexcept
      {
	store(__p);
	return __p;
      }

      __pointer_type
      operator=(__pointer_type __p) volatile noexcept
      {
	store(__p);
	return __p;
      }

      __pointer_type
      operator++(int) noexcept
      { return fetch_add(1); }

      __pointer_type
      operator++(int) volatile noexcept
      { return fetch_add(1); }

      __pointer_type
      operator--(int) noexcept
      { return fetch_sub(1); }

      __pointer_type
      operator--(int) volatile noexcept
      { return fetch_sub(1); }

      __pointer_type
      operator++() noexcept
      { return __atomic_add_fetch(&_M_p, _M_type_size(1),
				  int(memory_order_seq_cst)); }

      __pointer_type
      operator++() volatile noexcept
      { return __atomic_add_fetch(&_M_p, _M_type_size(1),
				  int(memory_order_seq_cst)); }

      __pointer_type
      operator--() noexcept
      { return __atomic_sub_fetch(&_M_p, _M_type_size(1),
				  int(memory_order_seq_cst)); }

      __pointer_type
      operator--() volatile noexcept
      { return __atomic_sub_fetch(&_M_p, _M_type_size(1),
				  int(memory_order_seq_cst)); }

      __pointer_type
      operator+=(ptrdiff_t __d) noexcept
      { return __atomic_add_fetch(&_M_p, _M_type_size(__d),
				  int(memory_order_seq_cst)); }

      __pointer_type
      operator+=(ptrdiff_t __d) volatile noexcept
      { return __atomic_add_fetch(&_M_p, _M_type_size(__d),
				  int(memory_order_seq_cst)); }

      __pointer_type
      operator-=(ptrdiff_t __d) noexcept
      { return __atomic_sub_fetch(&_M_p, _M_type_size(__d),
				  int(memory_order_seq_cst)); }

      __pointer_type
      operator-=(ptrdiff_t __d) volatile noexcept
      { return __atomic_sub_fetch(&_M_p, _M_type_size(__d),
				  int(memory_order_seq_cst)); }

      bool
      is_lock_free() const noexcept
      {
	// Produce a fake, minimally aligned pointer.
	return __atomic_is_lock_free(sizeof(_M_p),
	    reinterpret_cast<void *>(-__alignof(_M_p)));
      }

      bool
      is_lock_free() const volatile noexcept
      {
	// Produce a fake, minimally aligned pointer.
	return __atomic_is_lock_free(sizeof(_M_p),
	    reinterpret_cast<void *>(-__alignof(_M_p)));
      }

      _GLIBCXX_ALWAYS_INLINE void
      store(__pointer_type __p,
	    memory_order __m = memory_order_seq_cst) noexcept
      {
        memory_order __b = __m & __memory_order_mask;

	__glibcxx_assert(__b != memory_order_acquire);
	__glibcxx_assert(__b != memory_order_acq_rel);
	__glibcxx_assert(__b != memory_order_consume);

	__atomic_store_n(&_M_p, __p, int(__m));
      }

      _GLIBCXX_ALWAYS_INLINE void
      store(__pointer_type __p,
	    memory_order __m = memory_order_seq_cst) volatile noexcept
      {
	memory_order __b = __m & __memory_order_mask;
	__glibcxx_assert(__b != memory_order_acquire);
	__glibcxx_assert(__b != memory_order_acq_rel);
	__glibcxx_assert(__b != memory_order_consume);

	__atomic_store_n(&_M_p, __p, int(__m));
      }

      _GLIBCXX_ALWAYS_INLINE __pointer_type
      load(memory_order __m = memory_order_seq_cst) const noexcept
      {
	memory_order __b = __m & __memory_order_mask;
	__glibcxx_assert(__b != memory_order_release);
	__glibcxx_assert(__b != memory_order_acq_rel);

	return __atomic_load_n(&_M_p, int(__m));
      }

      _GLIBCXX_ALWAYS_INLINE __pointer_type
      load(memory_order __m = memory_order_seq_cst) const volatile noexcept
      {
	memory_order __b = __m & __memory_order_mask;
	__glibcxx_assert(__b != memory_order_release);
	__glibcxx_assert(__b != memory_order_acq_rel);

	return __atomic_load_n(&_M_p, int(__m));
      }

      _GLIBCXX_ALWAYS_INLINE __pointer_type
      exchange(__pointer_type __p,
	       memory_order __m = memory_order_seq_cst) noexcept
      {
	return __atomic_exchange_n(&_M_p, __p, int(__m));
      }


      _GLIBCXX_ALWAYS_INLINE __pointer_type
      exchange(__pointer_type __p,
	       memory_order __m = memory_order_seq_cst) volatile noexcept
      {
	return __atomic_exchange_n(&_M_p, __p, int(__m));
      }

      _GLIBCXX_ALWAYS_INLINE bool
      compare_exchange_strong(__pointer_type& __p1, __pointer_type __p2,
			      memory_order __m1,
			      memory_order __m2) noexcept
      {
	memory_order __b2 = __m2 & __memory_order_mask;
	memory_order __b1 = __m1 & __memory_order_mask;
	__glibcxx_assert(__b2 != memory_order_release);
	__glibcxx_assert(__b2 != memory_order_acq_rel);
	__glibcxx_assert(__b2 <= __b1);

	return __atomic_compare_exchange_n(&_M_p, &__p1, __p2, 0,
					   int(__m1), int(__m2));
      }

      _GLIBCXX_ALWAYS_INLINE bool
      compare_exchange_strong(__pointer_type& __p1, __pointer_type __p2,
			      memory_order __m1,
			      memory_order __m2) volatile noexcept
      {
	memory_order __b2 = __m2 & __memory_order_mask;
	memory_order __b1 = __m1 & __memory_order_mask;

	__glibcxx_assert(__b2 != memory_order_release);
	__glibcxx_assert(__b2 != memory_order_acq_rel);
	__glibcxx_assert(__b2 <= __b1);

	return __atomic_compare_exchange_n(&_M_p, &__p1, __p2, 0,
					   int(__m1), int(__m2));
      }

      _GLIBCXX_ALWAYS_INLINE __pointer_type
      fetch_add(ptrdiff_t __d,
		memory_order __m = memory_order_seq_cst) noexcept
      { return __atomic_fetch_add(&_M_p, _M_type_size(__d), int(__m)); }

      _GLIBCXX_ALWAYS_INLINE __pointer_type
      fetch_add(ptrdiff_t __d,
		memory_order __m = memory_order_seq_cst) volatile noexcept
      { return __atomic_fetch_add(&_M_p, _M_type_size(__d), int(__m)); }

      _GLIBCXX_ALWAYS_INLINE __pointer_type
      fetch_sub(ptrdiff_t __d,
		memory_order __m = memory_order_seq_cst) noexcept
      { return __atomic_fetch_sub(&_M_p, _M_type_size(__d), int(__m)); }

      _GLIBCXX_ALWAYS_INLINE __pointer_type
      fetch_sub(ptrdiff_t __d,
		memory_order __m = memory_order_seq_cst) volatile noexcept
      { return __atomic_fetch_sub(&_M_p, _M_type_size(__d), int(__m)); }
<<<<<<< HEAD
=======
    };

#if __cplusplus > 201703L
  // Implementation details of atomic_ref and atomic<floating-point>.
  namespace __atomic_impl
  {
    // Remove volatile and create a non-deduced context for value arguments.
    template<typename _Tp>
      using _Val = remove_volatile_t<_Tp>;

    // As above, but for difference_type arguments.
    template<typename _Tp>
      using _Diff = conditional_t<is_pointer_v<_Tp>, ptrdiff_t, _Val<_Tp>>;

    template<size_t _Size, size_t _Align>
      _GLIBCXX_ALWAYS_INLINE bool
      is_lock_free() noexcept
      {
	// Produce a fake, minimally aligned pointer.
	return __atomic_is_lock_free(_Size, reinterpret_cast<void *>(-_Align));
      }

    template<typename _Tp>
      _GLIBCXX_ALWAYS_INLINE void
      store(_Tp* __ptr, _Val<_Tp> __t, memory_order __m) noexcept
      { __atomic_store(__ptr, std::__addressof(__t), int(__m)); }

    template<typename _Tp>
      _GLIBCXX_ALWAYS_INLINE _Val<_Tp>
      load(const _Tp* __ptr, memory_order __m) noexcept
      {
	alignas(_Tp) unsigned char __buf[sizeof(_Tp)];
	auto* __dest = reinterpret_cast<_Val<_Tp>*>(__buf);
	__atomic_load(__ptr, __dest, int(__m));
	return *__dest;
      }

    template<typename _Tp>
      _GLIBCXX_ALWAYS_INLINE _Val<_Tp>
      exchange(_Tp* __ptr, _Val<_Tp> __desired, memory_order __m) noexcept
      {
        alignas(_Tp) unsigned char __buf[sizeof(_Tp)];
	auto* __dest = reinterpret_cast<_Val<_Tp>*>(__buf);
	__atomic_exchange(__ptr, std::__addressof(__desired), __dest, int(__m));
	return *__dest;
      }

    template<typename _Tp>
      _GLIBCXX_ALWAYS_INLINE bool
      compare_exchange_weak(_Tp* __ptr, _Val<_Tp>& __expected,
			    _Val<_Tp> __desired, memory_order __success,
			    memory_order __failure) noexcept
      {
	return __atomic_compare_exchange(__ptr, std::__addressof(__expected),
					 std::__addressof(__desired), true,
					 int(__success), int(__failure));
      }

    template<typename _Tp>
      _GLIBCXX_ALWAYS_INLINE bool
      compare_exchange_strong(_Tp* __ptr, _Val<_Tp>& __expected,
			      _Val<_Tp> __desired, memory_order __success,
			      memory_order __failure) noexcept
      {
	return __atomic_compare_exchange(__ptr, std::__addressof(__expected),
					 std::__addressof(__desired), false,
					 int(__success), int(__failure));
      }

    template<typename _Tp>
      _GLIBCXX_ALWAYS_INLINE _Tp
      fetch_add(_Tp* __ptr, _Diff<_Tp> __i, memory_order __m) noexcept
      { return __atomic_fetch_add(__ptr, __i, int(__m)); }

    template<typename _Tp>
      _GLIBCXX_ALWAYS_INLINE _Tp
      fetch_sub(_Tp* __ptr, _Diff<_Tp> __i, memory_order __m) noexcept
      { return __atomic_fetch_sub(__ptr, __i, int(__m)); }

    template<typename _Tp>
      _GLIBCXX_ALWAYS_INLINE _Tp
      fetch_and(_Tp* __ptr, _Val<_Tp> __i, memory_order __m) noexcept
      { return __atomic_fetch_and(__ptr, __i, int(__m)); }

    template<typename _Tp>
      _GLIBCXX_ALWAYS_INLINE _Tp
      fetch_or(_Tp* __ptr, _Val<_Tp> __i, memory_order __m) noexcept
      { return __atomic_fetch_or(__ptr, __i, int(__m)); }

    template<typename _Tp>
      _GLIBCXX_ALWAYS_INLINE _Tp
      fetch_xor(_Tp* __ptr, _Val<_Tp> __i, memory_order __m) noexcept
      { return __atomic_fetch_xor(__ptr, __i, int(__m)); }

    template<typename _Tp>
      _GLIBCXX_ALWAYS_INLINE _Tp
      __add_fetch(_Tp* __ptr, _Diff<_Tp> __i) noexcept
      { return __atomic_add_fetch(__ptr, __i, __ATOMIC_SEQ_CST); }

    template<typename _Tp>
      _GLIBCXX_ALWAYS_INLINE _Tp
      __sub_fetch(_Tp* __ptr, _Diff<_Tp> __i) noexcept
      { return __atomic_sub_fetch(__ptr, __i, __ATOMIC_SEQ_CST); }

    template<typename _Tp>
      _GLIBCXX_ALWAYS_INLINE _Tp
      __and_fetch(_Tp* __ptr, _Val<_Tp> __i) noexcept
      { return __atomic_and_fetch(__ptr, __i, __ATOMIC_SEQ_CST); }

    template<typename _Tp>
      _GLIBCXX_ALWAYS_INLINE _Tp
      __or_fetch(_Tp* __ptr, _Val<_Tp> __i) noexcept
      { return __atomic_or_fetch(__ptr, __i, __ATOMIC_SEQ_CST); }

    template<typename _Tp>
      _GLIBCXX_ALWAYS_INLINE _Tp
      __xor_fetch(_Tp* __ptr, _Val<_Tp> __i) noexcept
      { return __atomic_xor_fetch(__ptr, __i, __ATOMIC_SEQ_CST); }

    template<typename _Tp>
      _Tp
      __fetch_add_flt(_Tp* __ptr, _Val<_Tp> __i, memory_order __m) noexcept
      {
	_Val<_Tp> __oldval = load(__ptr, memory_order_relaxed);
	_Val<_Tp> __newval = __oldval + __i;
	while (!compare_exchange_weak(__ptr, __oldval, __newval, __m,
				      memory_order_relaxed))
	  __newval = __oldval + __i;
	return __oldval;
      }

    template<typename _Tp>
      _Tp
      __fetch_sub_flt(_Tp* __ptr, _Val<_Tp> __i, memory_order __m) noexcept
      {
	_Val<_Tp> __oldval = load(__ptr, memory_order_relaxed);
	_Val<_Tp> __newval = __oldval - __i;
	while (!compare_exchange_weak(__ptr, __oldval, __newval, __m,
				      memory_order_relaxed))
	  __newval = __oldval - __i;
	return __oldval;
      }

    template<typename _Tp>
      _Tp
      __add_fetch_flt(_Tp* __ptr, _Val<_Tp> __i) noexcept
      {
	_Val<_Tp> __oldval = load(__ptr, memory_order_relaxed);
	_Val<_Tp> __newval = __oldval + __i;
	while (!compare_exchange_weak(__ptr, __oldval, __newval,
				      memory_order_seq_cst,
				      memory_order_relaxed))
	  __newval = __oldval + __i;
	return __newval;
      }

    template<typename _Tp>
      _Tp
      __sub_fetch_flt(_Tp* __ptr, _Val<_Tp> __i) noexcept
      {
	_Val<_Tp> __oldval = load(__ptr, memory_order_relaxed);
	_Val<_Tp> __newval = __oldval - __i;
	while (!compare_exchange_weak(__ptr, __oldval, __newval,
				      memory_order_seq_cst,
				      memory_order_relaxed))
	  __newval = __oldval - __i;
	return __newval;
      }
  } // namespace __atomic_impl

  // base class for atomic<floating-point-type>
  template<typename _Fp>
    struct __atomic_float
    {
      static_assert(is_floating_point_v<_Fp>);

      static constexpr size_t _S_alignment = __alignof__(_Fp);

    public:
      using value_type = _Fp;
      using difference_type = value_type;

      static constexpr bool is_always_lock_free
	= __atomic_always_lock_free(sizeof(_Fp), 0);

      __atomic_float() = default;

      constexpr
      __atomic_float(_Fp __t) : _M_fp(__t)
      { }

      __atomic_float(const __atomic_float&) = delete;
      __atomic_float& operator=(const __atomic_float&) = delete;
      __atomic_float& operator=(const __atomic_float&) volatile = delete;

      _Fp
      operator=(_Fp __t) volatile noexcept
      {
	this->store(__t);
	return __t;
      }

      _Fp
      operator=(_Fp __t) noexcept
      {
	this->store(__t);
	return __t;
      }

      bool
      is_lock_free() const volatile noexcept
      { return __atomic_impl::is_lock_free<sizeof(_Fp), _S_alignment>(); }

      bool
      is_lock_free() const noexcept
      { return __atomic_impl::is_lock_free<sizeof(_Fp), _S_alignment>(); }

      void
      store(_Fp __t, memory_order __m = memory_order_seq_cst) volatile noexcept
      { __atomic_impl::store(&_M_fp, __t, __m); }

      void
      store(_Fp __t, memory_order __m = memory_order_seq_cst) noexcept
      { __atomic_impl::store(&_M_fp, __t, __m); }

      _Fp
      load(memory_order __m = memory_order_seq_cst) const volatile noexcept
      { return __atomic_impl::load(&_M_fp, __m); }

      _Fp
      load(memory_order __m = memory_order_seq_cst) const noexcept
      { return __atomic_impl::load(&_M_fp, __m); }

      operator _Fp() const volatile noexcept { return this->load(); }
      operator _Fp() const noexcept { return this->load(); }

      _Fp
      exchange(_Fp __desired,
	       memory_order __m = memory_order_seq_cst) volatile noexcept
      { return __atomic_impl::exchange(&_M_fp, __desired, __m); }

      _Fp
      exchange(_Fp __desired,
	       memory_order __m = memory_order_seq_cst) noexcept
      { return __atomic_impl::exchange(&_M_fp, __desired, __m); }

      bool
      compare_exchange_weak(_Fp& __expected, _Fp __desired,
			    memory_order __success,
			    memory_order __failure) noexcept
      {
	return __atomic_impl::compare_exchange_weak(&_M_fp,
						    __expected, __desired,
						    __success, __failure);
      }

      bool
      compare_exchange_weak(_Fp& __expected, _Fp __desired,
			    memory_order __success,
			    memory_order __failure) volatile noexcept
      {
	return __atomic_impl::compare_exchange_weak(&_M_fp,
						    __expected, __desired,
						    __success, __failure);
      }

      bool
      compare_exchange_strong(_Fp& __expected, _Fp __desired,
			      memory_order __success,
			      memory_order __failure) noexcept
      {
	return __atomic_impl::compare_exchange_strong(&_M_fp,
						      __expected, __desired,
						      __success, __failure);
      }

      bool
      compare_exchange_strong(_Fp& __expected, _Fp __desired,
			      memory_order __success,
			      memory_order __failure) volatile noexcept
      {
	return __atomic_impl::compare_exchange_strong(&_M_fp,
						      __expected, __desired,
						      __success, __failure);
      }

      bool
      compare_exchange_weak(_Fp& __expected, _Fp __desired,
			    memory_order __order = memory_order_seq_cst)
      noexcept
      {
	return compare_exchange_weak(__expected, __desired, __order,
                                     __cmpexch_failure_order(__order));
      }

      bool
      compare_exchange_weak(_Fp& __expected, _Fp __desired,
			    memory_order __order = memory_order_seq_cst)
      volatile noexcept
      {
	return compare_exchange_weak(__expected, __desired, __order,
                                     __cmpexch_failure_order(__order));
      }

      bool
      compare_exchange_strong(_Fp& __expected, _Fp __desired,
			      memory_order __order = memory_order_seq_cst)
      noexcept
      {
	return compare_exchange_strong(__expected, __desired, __order,
				       __cmpexch_failure_order(__order));
      }

      bool
      compare_exchange_strong(_Fp& __expected, _Fp __desired,
			      memory_order __order = memory_order_seq_cst)
      volatile noexcept
      {
	return compare_exchange_strong(__expected, __desired, __order,
				       __cmpexch_failure_order(__order));
      }

      value_type
      fetch_add(value_type __i,
		memory_order __m = memory_order_seq_cst) noexcept
      { return __atomic_impl::__fetch_add_flt(&_M_fp, __i, __m); }

      value_type
      fetch_add(value_type __i,
		memory_order __m = memory_order_seq_cst) volatile noexcept
      { return __atomic_impl::__fetch_add_flt(&_M_fp, __i, __m); }

      value_type
      fetch_sub(value_type __i,
		memory_order __m = memory_order_seq_cst) noexcept
      { return __atomic_impl::__fetch_sub_flt(&_M_fp, __i, __m); }

      value_type
      fetch_sub(value_type __i,
		memory_order __m = memory_order_seq_cst) volatile noexcept
      { return __atomic_impl::__fetch_sub_flt(&_M_fp, __i, __m); }

      value_type
      operator+=(value_type __i) noexcept
      { return __atomic_impl::__add_fetch_flt(&_M_fp, __i); }

      value_type
      operator+=(value_type __i) volatile noexcept
      { return __atomic_impl::__add_fetch_flt(&_M_fp, __i); }

      value_type
      operator-=(value_type __i) noexcept
      { return __atomic_impl::__sub_fetch_flt(&_M_fp, __i); }

      value_type
      operator-=(value_type __i) volatile noexcept
      { return __atomic_impl::__sub_fetch_flt(&_M_fp, __i); }

    private:
      alignas(_S_alignment) _Fp _M_fp _GLIBCXX20_INIT(0);
    };
#undef _GLIBCXX20_INIT

  template<typename _Tp,
	   bool = is_integral_v<_Tp>, bool = is_floating_point_v<_Tp>>
    struct __atomic_ref;

  // base class for non-integral, non-floating-point, non-pointer types
  template<typename _Tp>
    struct __atomic_ref<_Tp, false, false>
    {
      static_assert(is_trivially_copyable_v<_Tp>);

      // 1/2/4/8/16-byte types must be aligned to at least their size.
      static constexpr int _S_min_alignment
	= (sizeof(_Tp) & (sizeof(_Tp) - 1)) || sizeof(_Tp) > 16
	? 0 : sizeof(_Tp);

    public:
      using value_type = _Tp;

      static constexpr bool is_always_lock_free
	= __atomic_always_lock_free(sizeof(_Tp), 0);

      static constexpr size_t required_alignment
	= _S_min_alignment > alignof(_Tp) ? _S_min_alignment : alignof(_Tp);

      __atomic_ref& operator=(const __atomic_ref&) = delete;

      explicit
      __atomic_ref(_Tp& __t) : _M_ptr(std::__addressof(__t))
      { __glibcxx_assert(((uintptr_t)_M_ptr % required_alignment) == 0); }

      __atomic_ref(const __atomic_ref&) noexcept = default;

      _Tp
      operator=(_Tp __t) const noexcept
      {
	this->store(__t);
	return __t;
      }

      operator _Tp() const noexcept { return this->load(); }

      bool
      is_lock_free() const noexcept
      { return __atomic_impl::is_lock_free<sizeof(_Tp), required_alignment>(); }

      void
      store(_Tp __t, memory_order __m = memory_order_seq_cst) const noexcept
      { __atomic_impl::store(_M_ptr, __t, __m); }

      _Tp
      load(memory_order __m = memory_order_seq_cst) const noexcept
      { return __atomic_impl::load(_M_ptr, __m); }

      _Tp
      exchange(_Tp __desired, memory_order __m = memory_order_seq_cst)
      const noexcept
      { return __atomic_impl::exchange(_M_ptr, __desired, __m); }

      bool
      compare_exchange_weak(_Tp& __expected, _Tp __desired,
			    memory_order __success,
			    memory_order __failure) const noexcept
      {
	return __atomic_impl::compare_exchange_weak(_M_ptr,
						    __expected, __desired,
						    __success, __failure);
      }

      bool
      compare_exchange_strong(_Tp& __expected, _Tp __desired,
			    memory_order __success,
			    memory_order __failure) const noexcept
      {
	return __atomic_impl::compare_exchange_strong(_M_ptr,
						      __expected, __desired,
						      __success, __failure);
      }

      bool
      compare_exchange_weak(_Tp& __expected, _Tp __desired,
			    memory_order __order = memory_order_seq_cst)
      const noexcept
      {
	return compare_exchange_weak(__expected, __desired, __order,
                                     __cmpexch_failure_order(__order));
      }

      bool
      compare_exchange_strong(_Tp& __expected, _Tp __desired,
			      memory_order __order = memory_order_seq_cst)
      const noexcept
      {
	return compare_exchange_strong(__expected, __desired, __order,
				       __cmpexch_failure_order(__order));
      }

    private:
      _Tp* _M_ptr;
    };

  // base class for atomic_ref<integral-type>
  template<typename _Tp>
    struct __atomic_ref<_Tp, true, false>
    {
      static_assert(is_integral_v<_Tp>);

    public:
      using value_type = _Tp;
      using difference_type = value_type;

      static constexpr bool is_always_lock_free
	= __atomic_always_lock_free(sizeof(_Tp), 0);

      static constexpr size_t required_alignment
	= sizeof(_Tp) > alignof(_Tp) ? sizeof(_Tp) : alignof(_Tp);

      __atomic_ref() = delete;
      __atomic_ref& operator=(const __atomic_ref&) = delete;

      explicit
      __atomic_ref(_Tp& __t) : _M_ptr(&__t)
      { __glibcxx_assert(((uintptr_t)_M_ptr % required_alignment) == 0); }

      __atomic_ref(const __atomic_ref&) noexcept = default;

      _Tp
      operator=(_Tp __t) const noexcept
      {
	this->store(__t);
	return __t;
      }

      operator _Tp() const noexcept { return this->load(); }

      bool
      is_lock_free() const noexcept
      {
	return __atomic_impl::is_lock_free<sizeof(_Tp), required_alignment>();
      }

      void
      store(_Tp __t, memory_order __m = memory_order_seq_cst) const noexcept
      { __atomic_impl::store(_M_ptr, __t, __m); }

      _Tp
      load(memory_order __m = memory_order_seq_cst) const noexcept
      { return __atomic_impl::load(_M_ptr, __m); }

      _Tp
      exchange(_Tp __desired,
	       memory_order __m = memory_order_seq_cst) const noexcept
      { return __atomic_impl::exchange(_M_ptr, __desired, __m); }

      bool
      compare_exchange_weak(_Tp& __expected, _Tp __desired,
			    memory_order __success,
			    memory_order __failure) const noexcept
      {
	return __atomic_impl::compare_exchange_weak(_M_ptr,
						    __expected, __desired,
						    __success, __failure);
      }

      bool
      compare_exchange_strong(_Tp& __expected, _Tp __desired,
			      memory_order __success,
			      memory_order __failure) const noexcept
      {
	return __atomic_impl::compare_exchange_strong(_M_ptr,
						      __expected, __desired,
						      __success, __failure);
      }

      bool
      compare_exchange_weak(_Tp& __expected, _Tp __desired,
			    memory_order __order = memory_order_seq_cst)
      const noexcept
      {
	return compare_exchange_weak(__expected, __desired, __order,
                                     __cmpexch_failure_order(__order));
      }

      bool
      compare_exchange_strong(_Tp& __expected, _Tp __desired,
			      memory_order __order = memory_order_seq_cst)
      const noexcept
      {
	return compare_exchange_strong(__expected, __desired, __order,
				       __cmpexch_failure_order(__order));
      }

      value_type
      fetch_add(value_type __i,
		memory_order __m = memory_order_seq_cst) const noexcept
      { return __atomic_impl::fetch_add(_M_ptr, __i, __m); }

      value_type
      fetch_sub(value_type __i,
		memory_order __m = memory_order_seq_cst) const noexcept
      { return __atomic_impl::fetch_sub(_M_ptr, __i, __m); }

      value_type
      fetch_and(value_type __i,
		memory_order __m = memory_order_seq_cst) const noexcept
      { return __atomic_impl::fetch_and(_M_ptr, __i, __m); }

      value_type
      fetch_or(value_type __i,
	       memory_order __m = memory_order_seq_cst) const noexcept
      { return __atomic_impl::fetch_or(_M_ptr, __i, __m); }

      value_type
      fetch_xor(value_type __i,
		memory_order __m = memory_order_seq_cst) const noexcept
      { return __atomic_impl::fetch_xor(_M_ptr, __i, __m); }

      _GLIBCXX_ALWAYS_INLINE value_type
      operator++(int) const noexcept
      { return fetch_add(1); }

      _GLIBCXX_ALWAYS_INLINE value_type
      operator--(int) const noexcept
      { return fetch_sub(1); }

      value_type
      operator++() const noexcept
      { return __atomic_impl::__add_fetch(_M_ptr, value_type(1)); }

      value_type
      operator--() const noexcept
      { return __atomic_impl::__sub_fetch(_M_ptr, value_type(1)); }

      value_type
      operator+=(value_type __i) const noexcept
      { return __atomic_impl::__add_fetch(_M_ptr, __i); }

      value_type
      operator-=(value_type __i) const noexcept
      { return __atomic_impl::__sub_fetch(_M_ptr, __i); }

      value_type
      operator&=(value_type __i) const noexcept
      { return __atomic_impl::__and_fetch(_M_ptr, __i); }

      value_type
      operator|=(value_type __i) const noexcept
      { return __atomic_impl::__or_fetch(_M_ptr, __i); }

      value_type
      operator^=(value_type __i) const noexcept
      { return __atomic_impl::__xor_fetch(_M_ptr, __i); }

    private:
      _Tp* _M_ptr;
>>>>>>> 9e014010
    };

  // base class for atomic_ref<floating-point-type>
  template<typename _Fp>
    struct __atomic_ref<_Fp, false, true>
    {
      static_assert(is_floating_point_v<_Fp>);

    public:
      using value_type = _Fp;
      using difference_type = value_type;

      static constexpr bool is_always_lock_free
	= __atomic_always_lock_free(sizeof(_Fp), 0);

      static constexpr size_t required_alignment = __alignof__(_Fp);

      __atomic_ref() = delete;
      __atomic_ref& operator=(const __atomic_ref&) = delete;

      explicit
      __atomic_ref(_Fp& __t) : _M_ptr(&__t)
      { __glibcxx_assert(((uintptr_t)_M_ptr % required_alignment) == 0); }

      __atomic_ref(const __atomic_ref&) noexcept = default;

      _Fp
      operator=(_Fp __t) const noexcept
      {
	this->store(__t);
	return __t;
      }

      operator _Fp() const noexcept { return this->load(); }

      bool
      is_lock_free() const noexcept
      {
	return __atomic_impl::is_lock_free<sizeof(_Fp), required_alignment>();
      }

      void
      store(_Fp __t, memory_order __m = memory_order_seq_cst) const noexcept
      { __atomic_impl::store(_M_ptr, __t, __m); }

      _Fp
      load(memory_order __m = memory_order_seq_cst) const noexcept
      { return __atomic_impl::load(_M_ptr, __m); }

      _Fp
      exchange(_Fp __desired,
	       memory_order __m = memory_order_seq_cst) const noexcept
      { return __atomic_impl::exchange(_M_ptr, __desired, __m); }

      bool
      compare_exchange_weak(_Fp& __expected, _Fp __desired,
			    memory_order __success,
			    memory_order __failure) const noexcept
      {
	return __atomic_impl::compare_exchange_weak(_M_ptr,
						    __expected, __desired,
						    __success, __failure);
      }

      bool
      compare_exchange_strong(_Fp& __expected, _Fp __desired,
			    memory_order __success,
			    memory_order __failure) const noexcept
      {
	return __atomic_impl::compare_exchange_strong(_M_ptr,
						      __expected, __desired,
						      __success, __failure);
      }

      bool
      compare_exchange_weak(_Fp& __expected, _Fp __desired,
			    memory_order __order = memory_order_seq_cst)
      const noexcept
      {
	return compare_exchange_weak(__expected, __desired, __order,
                                     __cmpexch_failure_order(__order));
      }

      bool
      compare_exchange_strong(_Fp& __expected, _Fp __desired,
			      memory_order __order = memory_order_seq_cst)
      const noexcept
      {
	return compare_exchange_strong(__expected, __desired, __order,
				       __cmpexch_failure_order(__order));
      }

      value_type
      fetch_add(value_type __i,
		memory_order __m = memory_order_seq_cst) const noexcept
      { return __atomic_impl::__fetch_add_flt(_M_ptr, __i, __m); }

      value_type
      fetch_sub(value_type __i,
		memory_order __m = memory_order_seq_cst) const noexcept
      { return __atomic_impl::__fetch_sub_flt(_M_ptr, __i, __m); }

      value_type
      operator+=(value_type __i) const noexcept
      { return __atomic_impl::__add_fetch_flt(_M_ptr, __i); }

      value_type
      operator-=(value_type __i) const noexcept
      { return __atomic_impl::__sub_fetch_flt(_M_ptr, __i); }

    private:
      _Fp* _M_ptr;
    };

  // base class for atomic_ref<pointer-type>
  template<typename _Tp>
    struct __atomic_ref<_Tp*, false, false>
    {
    public:
      using value_type = _Tp*;
      using difference_type = ptrdiff_t;

      static constexpr bool is_always_lock_free = ATOMIC_POINTER_LOCK_FREE == 2;

      static constexpr size_t required_alignment = __alignof__(_Tp*);

      __atomic_ref() = delete;
      __atomic_ref& operator=(const __atomic_ref&) = delete;

      explicit
      __atomic_ref(_Tp*& __t) : _M_ptr(std::__addressof(__t))
      { __glibcxx_assert(((uintptr_t)_M_ptr % required_alignment) == 0); }

      __atomic_ref(const __atomic_ref&) noexcept = default;

      _Tp*
      operator=(_Tp* __t) const noexcept
      {
	this->store(__t);
	return __t;
      }

      operator _Tp*() const noexcept { return this->load(); }

      bool
      is_lock_free() const noexcept
      {
	return __atomic_impl::is_lock_free<sizeof(_Tp*), required_alignment>();
      }

      void
      store(_Tp* __t, memory_order __m = memory_order_seq_cst) const noexcept
      { __atomic_impl::store(_M_ptr, __t, __m); }

      _Tp*
      load(memory_order __m = memory_order_seq_cst) const noexcept
      { return __atomic_impl::load(_M_ptr, __m); }

      _Tp*
      exchange(_Tp* __desired,
	       memory_order __m = memory_order_seq_cst) const noexcept
      { return __atomic_impl::exchange(_M_ptr, __desired, __m); }

      bool
      compare_exchange_weak(_Tp*& __expected, _Tp* __desired,
			    memory_order __success,
			    memory_order __failure) const noexcept
      {
	return __atomic_impl::compare_exchange_weak(_M_ptr,
						    __expected, __desired,
						    __success, __failure);
      }

      bool
      compare_exchange_strong(_Tp*& __expected, _Tp* __desired,
			    memory_order __success,
			    memory_order __failure) const noexcept
      {
	return __atomic_impl::compare_exchange_strong(_M_ptr,
						      __expected, __desired,
						      __success, __failure);
      }

      bool
      compare_exchange_weak(_Tp*& __expected, _Tp* __desired,
			    memory_order __order = memory_order_seq_cst)
      const noexcept
      {
	return compare_exchange_weak(__expected, __desired, __order,
                                     __cmpexch_failure_order(__order));
      }

      bool
      compare_exchange_strong(_Tp*& __expected, _Tp* __desired,
			      memory_order __order = memory_order_seq_cst)
      const noexcept
      {
	return compare_exchange_strong(__expected, __desired, __order,
				       __cmpexch_failure_order(__order));
      }

      _GLIBCXX_ALWAYS_INLINE value_type
      fetch_add(difference_type __d,
		memory_order __m = memory_order_seq_cst) const noexcept
      { return __atomic_impl::fetch_add(_M_ptr, _S_type_size(__d), __m); }

      _GLIBCXX_ALWAYS_INLINE value_type
      fetch_sub(difference_type __d,
		memory_order __m = memory_order_seq_cst) const noexcept
      { return __atomic_impl::fetch_sub(_M_ptr, _S_type_size(__d), __m); }

      value_type
      operator++(int) const noexcept
      { return fetch_add(1); }

      value_type
      operator--(int) const noexcept
      { return fetch_sub(1); }

      value_type
      operator++() const noexcept
      {
	return __atomic_impl::__add_fetch(_M_ptr, _S_type_size(1));
      }

      value_type
      operator--() const noexcept
      {
	return __atomic_impl::__sub_fetch(_M_ptr, _S_type_size(1));
      }

      value_type
      operator+=(difference_type __d) const noexcept
      {
	return __atomic_impl::__add_fetch(_M_ptr, _S_type_size(__d));
      }

      value_type
      operator-=(difference_type __d) const noexcept
      {
	return __atomic_impl::__sub_fetch(_M_ptr, _S_type_size(__d));
      }

    private:
      static constexpr ptrdiff_t
      _S_type_size(ptrdiff_t __d) noexcept
      {
	static_assert(is_object_v<_Tp>);
	return __d * sizeof(_Tp);
      }

      _Tp** _M_ptr;
    };

#endif // C++2a

  // @} group atomics

_GLIBCXX_END_NAMESPACE_VERSION
} // namespace std

#endif<|MERGE_RESOLUTION|>--- conflicted
+++ resolved
@@ -1,10 +1,6 @@
 // -*- C++ -*- header.
 
-<<<<<<< HEAD
-// Copyright (C) 2008-2019 Free Software Foundation, Inc.
-=======
 // Copyright (C) 2008-2020 Free Software Foundation, Inc.
->>>>>>> 9e014010
 //
 // This file is part of the GNU ISO C++ Library.  This library is free
 // software; you can redistribute it and/or modify it under the
@@ -826,8 +822,6 @@
       fetch_sub(ptrdiff_t __d,
 		memory_order __m = memory_order_seq_cst) volatile noexcept
       { return __atomic_fetch_sub(&_M_p, _M_type_size(__d), int(__m)); }
-<<<<<<< HEAD
-=======
     };
 
 #if __cplusplus > 201703L
@@ -1445,7 +1439,6 @@
 
     private:
       _Tp* _M_ptr;
->>>>>>> 9e014010
     };
 
   // base class for atomic_ref<floating-point-type>
