--- conflicted
+++ resolved
@@ -1,10 +1,6 @@
 // -*- C++ -*-
 
-<<<<<<< HEAD
-// Copyright (C) 2005-2019 Free Software Foundation, Inc.
-=======
 // Copyright (C) 2005-2020 Free Software Foundation, Inc.
->>>>>>> e2aa5677
 //
 // This file is part of the GNU ISO C++ Library.  This library is free
 // software; you can redistribute it and/or modify it under the terms
@@ -853,11 +849,7 @@
       { return std::__addressof(__x); }
 
       _GLIBCXX_NODISCARD pointer
-<<<<<<< HEAD
-      allocate(size_type __n, std::allocator<void>::const_pointer hint = 0)
-=======
       allocate(size_type __n, const void* hint = 0)
->>>>>>> e2aa5677
       {
 	if (__n > this->max_size())
 	  std::__throw_bad_alloc();
