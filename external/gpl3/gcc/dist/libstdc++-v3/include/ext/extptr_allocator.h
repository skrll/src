--- conflicted
+++ resolved
@@ -1,10 +1,6 @@
 // <extptr_allocator.h> -*- C++ -*-
 
-<<<<<<< HEAD
-// Copyright (C) 2008-2019 Free Software Foundation, Inc.
-=======
 // Copyright (C) 2008-2020 Free Software Foundation, Inc.
->>>>>>> e2aa5677
 //
 // This file is part of the GNU ISO C++ Library.  This library is free
 // software; you can redistribute it and/or modify it under the
@@ -96,13 +92,8 @@
       const_pointer address(const_reference __x) const _GLIBCXX_NOEXCEPT
       { return std::__addressof(__x); }
 
-<<<<<<< HEAD
-      _GLIBCXX_NODISCARD pointer allocate(size_type __n, void* __hint = 0)
-      { return _M_real_alloc.allocate(__n,__hint); }
-=======
       _GLIBCXX_NODISCARD pointer allocate(size_type __n, const void* = 0)
       { return _M_real_alloc.allocate(__n); }
->>>>>>> e2aa5677
 
       void deallocate(pointer __p, size_type __n)
       { _M_real_alloc.deallocate(__p.get(), __n); }
