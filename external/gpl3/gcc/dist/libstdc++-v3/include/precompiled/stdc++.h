// C++ includes used for precompiling -*- C++ -*-

<<<<<<< HEAD
// Copyright (C) 2003-2019 Free Software Foundation, Inc.
=======
// Copyright (C) 2003-2020 Free Software Foundation, Inc.
>>>>>>> e2aa5677
//
// This file is part of the GNU ISO C++ Library.  This library is free
// software; you can redistribute it and/or modify it under the
// terms of the GNU General Public License as published by the
// Free Software Foundation; either version 3, or (at your option)
// any later version.

// This library is distributed in the hope that it will be useful,
// but WITHOUT ANY WARRANTY; without even the implied warranty of
// MERCHANTABILITY or FITNESS FOR A PARTICULAR PURPOSE.  See the
// GNU General Public License for more details.

// Under Section 7 of GPL version 3, you are granted additional
// permissions described in the GCC Runtime Library Exception, version
// 3.1, as published by the Free Software Foundation.

// You should have received a copy of the GNU General Public License and
// a copy of the GCC Runtime Library Exception along with this program;
// see the files COPYING3 and COPYING.RUNTIME respectively.  If not, see
// <http://www.gnu.org/licenses/>.

/** @file stdc++.h
 *  This is an implementation file for a precompiled header.
 */

// 17.4.1.2 Headers

// C
#ifndef _GLIBCXX_NO_ASSERT
#include <cassert>
#endif
#include <cctype>
#include <cerrno>
#include <cfloat>
#include <ciso646>
#include <climits>
#include <clocale>
#include <cmath>
#include <csetjmp>
#include <csignal>
#include <cstdarg>
#include <cstddef>
#include <cstdio>
#include <cstdlib>
#include <cstring>
#include <ctime>
#include <cwchar>
#include <cwctype>

#if __cplusplus >= 201103L
#include <ccomplex>
#include <cfenv>
#include <cinttypes>
#include <cstdalign>
#include <cstdbool>
#include <cstdint>
#include <ctgmath>
#include <cuchar>
#endif

// C++
#include <algorithm>
#include <bitset>
#include <complex>
#include <deque>
#include <exception>
#include <fstream>
#include <functional>
#include <iomanip>
#include <ios>
#include <iosfwd>
#include <iostream>
#include <istream>
#include <iterator>
#include <limits>
#include <list>
#include <locale>
#include <map>
#include <memory>
#include <new>
#include <numeric>
#include <ostream>
#include <queue>
#include <set>
#include <sstream>
#include <stack>
#include <stdexcept>
#include <streambuf>
#include <string>
#include <typeinfo>
#include <utility>
#include <valarray>
#include <vector>

#if __cplusplus >= 201103L
#include <array>
#include <atomic>
#include <chrono>
#include <codecvt>
#include <condition_variable>
#include <forward_list>
#include <future>
#include <initializer_list>
#include <mutex>
#include <random>
#include <ratio>
#include <regex>
#include <scoped_allocator>
#include <system_error>
#include <thread>
#include <tuple>
#include <typeindex>
#include <type_traits>
#include <unordered_map>
#include <unordered_set>
#endif

#if __cplusplus >= 201402L
#include <shared_mutex>
#endif

#if __cplusplus >= 201703L
#include <any>
#include <charconv>
// #include <execution>
#include <filesystem>
#include <optional>
#include <memory_resource>
#include <string_view>
#include <variant>
#endif

#if __cplusplus > 201703L
#include <bit>
<<<<<<< HEAD
// #include <compare>
// #include <span>
=======
#include <compare>
#include <concepts>
#if __cpp_impl_coroutine
# include <coroutine>
#endif
#include <numbers>
#include <ranges>
#include <span>
#include <stop_token>
>>>>>>> e2aa5677
// #include <syncstream>
#include <version>
#endif<|MERGE_RESOLUTION|>--- conflicted
+++ resolved
@@ -1,10 +1,6 @@
 // C++ includes used for precompiling -*- C++ -*-
 
-<<<<<<< HEAD
-// Copyright (C) 2003-2019 Free Software Foundation, Inc.
-=======
 // Copyright (C) 2003-2020 Free Software Foundation, Inc.
->>>>>>> e2aa5677
 //
 // This file is part of the GNU ISO C++ Library.  This library is free
 // software; you can redistribute it and/or modify it under the
@@ -139,10 +135,6 @@
 
 #if __cplusplus > 201703L
 #include <bit>
-<<<<<<< HEAD
-// #include <compare>
-// #include <span>
-=======
 #include <compare>
 #include <concepts>
 #if __cpp_impl_coroutine
@@ -152,7 +144,6 @@
 #include <ranges>
 #include <span>
 #include <stop_token>
->>>>>>> e2aa5677
 // #include <syncstream>
 #include <version>
 #endif