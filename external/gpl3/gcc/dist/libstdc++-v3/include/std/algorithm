// <algorithm> -*- C++ -*-

<<<<<<< HEAD
// Copyright (C) 2001-2019 Free Software Foundation, Inc.
=======
// Copyright (C) 2001-2020 Free Software Foundation, Inc.
>>>>>>> e2aa5677
//
// This file is part of the GNU ISO C++ Library.  This library is free
// software; you can redistribute it and/or modify it under the
// terms of the GNU General Public License as published by the
// Free Software Foundation; either version 3, or (at your option)
// any later version.

// This library is distributed in the hope that it will be useful,
// but WITHOUT ANY WARRANTY; without even the implied warranty of
// MERCHANTABILITY or FITNESS FOR A PARTICULAR PURPOSE.  See the
// GNU General Public License for more details.

// Under Section 7 of GPL version 3, you are granted additional
// permissions described in the GCC Runtime Library Exception, version
// 3.1, as published by the Free Software Foundation.

// You should have received a copy of the GNU General Public License and
// a copy of the GCC Runtime Library Exception along with this program;
// see the files COPYING3 and COPYING.RUNTIME respectively.  If not, see
// <http://www.gnu.org/licenses/>.

/*
 *
 * Copyright (c) 1994
 * Hewlett-Packard Company
 *
 * Permission to use, copy, modify, distribute and sell this software
 * and its documentation for any purpose is hereby granted without fee,
 * provided that the above copyright notice appear in all copies and
 * that both that copyright notice and this permission notice appear
 * in supporting documentation.  Hewlett-Packard Company makes no
 * representations about the suitability of this software for any
 * purpose.  It is provided "as is" without express or implied warranty.
 *
 *
 * Copyright (c) 1996,1997
 * Silicon Graphics Computer Systems, Inc.
 *
 * Permission to use, copy, modify, distribute and sell this software
 * and its documentation for any purpose is hereby granted without fee,
 * provided that the above copyright notice appear in all copies and
 * that both that copyright notice and this permission notice appear
 * in supporting documentation.  Silicon Graphics makes no
 * representations about the suitability of this software for any
 * purpose.  It is provided "as is" without express or implied warranty.
 */

/** @file include/algorithm
 *  This is a Standard C++ Library header.
 */

#ifndef _GLIBCXX_ALGORITHM
#define _GLIBCXX_ALGORITHM 1

#pragma GCC system_header

#include <utility> // UK-300.
#include <bits/stl_algobase.h>
#include <bits/stl_algo.h>
#if __cplusplus > 201703L
# include <bits/ranges_algo.h>
#endif

#if __cplusplus > 201402L
// Parallel STL algorithms
# if _PSTL_EXECUTION_POLICIES_DEFINED
// If <execution> has already been included, pull in implementations
#  include <pstl/glue_algorithm_impl.h>
#  else
// Otherwise just pull in forward declarations
#    include <pstl/glue_algorithm_defs.h>
#    define _PSTL_ALGORITHM_FORWARD_DECLARED 1
#  endif

// Feature test macro for parallel algorithms
# define __cpp_lib_parallel_algorithm 201603L
#endif // C++17

#if __cplusplus > 201402L
// Parallel STL algorithms
# if __PSTL_EXECUTION_POLICIES_DEFINED
// If <execution> has already been included, pull in implementations
#  include <pstl/glue_algorithm_impl.h>
#  else
// Otherwise just pull in forward declarations
#    include <pstl/glue_algorithm_defs.h>
#    define __PSTL_ALGORITHM_FORWARD_DECLARED 1
#  endif

// Feature test macro for parallel algorithms
# define __cpp_lib_parallel_algorithm 201603L
#endif // C++17

#ifdef _GLIBCXX_PARALLEL
# include <parallel/algorithm>
#endif

#endif /* _GLIBCXX_ALGORITHM */<|MERGE_RESOLUTION|>--- conflicted
+++ resolved
@@ -1,10 +1,6 @@
 // <algorithm> -*- C++ -*-
 
-<<<<<<< HEAD
-// Copyright (C) 2001-2019 Free Software Foundation, Inc.
-=======
 // Copyright (C) 2001-2020 Free Software Foundation, Inc.
->>>>>>> e2aa5677
 //
 // This file is part of the GNU ISO C++ Library.  This library is free
 // software; you can redistribute it and/or modify it under the
@@ -83,21 +79,6 @@
 # define __cpp_lib_parallel_algorithm 201603L
 #endif // C++17
 
-#if __cplusplus > 201402L
-// Parallel STL algorithms
-# if __PSTL_EXECUTION_POLICIES_DEFINED
-// If <execution> has already been included, pull in implementations
-#  include <pstl/glue_algorithm_impl.h>
-#  else
-// Otherwise just pull in forward declarations
-#    include <pstl/glue_algorithm_defs.h>
-#    define __PSTL_ALGORITHM_FORWARD_DECLARED 1
-#  endif
-
-// Feature test macro for parallel algorithms
-# define __cpp_lib_parallel_algorithm 201603L
-#endif // C++17
-
 #ifdef _GLIBCXX_PARALLEL
 # include <parallel/algorithm>
 #endif
