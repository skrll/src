--- conflicted
+++ resolved
@@ -1,10 +1,6 @@
 // <regex> -*- C++ -*-
 
-<<<<<<< HEAD
-// Copyright (C) 2007-2019 Free Software Foundation, Inc.
-=======
 // Copyright (C) 2007-2020 Free Software Foundation, Inc.
->>>>>>> 9e014010
 //
 // This file is part of the GNU ISO C++ Library.  This library is free
 // software; you can redistribute it and/or modify it under the
@@ -67,31 +63,16 @@
 #include <bits/regex_executor.h>
 
 #if __cplusplus >= 201703L && _GLIBCXX_USE_CXX11_ABI
-<<<<<<< HEAD
-#include <memory_resource>
-namespace std _GLIBCXX_VISIBILITY(default)
-{
-_GLIBCXX_BEGIN_NAMESPACE_VERSION
-  namespace pmr {
-=======
 namespace std _GLIBCXX_VISIBILITY(default)
 {
 _GLIBCXX_BEGIN_NAMESPACE_VERSION
   namespace pmr
   {
->>>>>>> 9e014010
     template<typename _Tp> class polymorphic_allocator;
     template<typename _BidirectionalIterator>
       using match_results
 	= std::match_results<_BidirectionalIterator, polymorphic_allocator<
 				sub_match<_BidirectionalIterator>>>;
-<<<<<<< HEAD
-    using cmatch  = match_results<const char*>;
-    using smatch  = match_results<string::const_iterator>;
-#ifdef _GLIBCXX_USE_WCHAR_T
-    using wcmatch = match_results<const wchar_t*>;
-    using wsmatch = match_results<wstring::const_iterator>;
-=======
     using cmatch = match_results<const char*>;
     // Use __normal_iterator directly, because pmr::string::const_iterator
     // would require pmr::polymorphic_allocator to be complete.
@@ -101,7 +82,6 @@
     using wcmatch = match_results<const wchar_t*>;
     using wsmatch
       = match_results<__gnu_cxx::__normal_iterator<const wchar_t*, wstring>>;
->>>>>>> 9e014010
 #endif
   } // namespace pmr
 _GLIBCXX_END_NAMESPACE_VERSION
