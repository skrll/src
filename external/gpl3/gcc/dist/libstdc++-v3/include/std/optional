--- conflicted
+++ resolved
@@ -1,10 +1,6 @@
 // <optional> -*- C++ -*-
 
-<<<<<<< HEAD
-// Copyright (C) 2013-2019 Free Software Foundation, Inc.
-=======
 // Copyright (C) 2013-2020 Free Software Foundation, Inc.
->>>>>>> 9e014010
 //
 // This file is part of the GNU ISO C++ Library.  This library is free
 // software; you can redistribute it and/or modify it under the
@@ -459,11 +455,7 @@
     * Such a separate base class template is necessary in order to
     * conditionally make copy/move constructors trivial.
     *
-<<<<<<< HEAD
-    * When the contained value is trivally copy/move constructible,
-=======
     * When the contained value is trivially copy/move constructible,
->>>>>>> 9e014010
     * the copy/move constructors of _Optional_base will invoke the
     * trivial copy/move constructor of _Optional_payload. Otherwise,
     * they will invoke _Optional_payload(bool, const _Optional_payload&)
@@ -985,8 +977,6 @@
   template<typename _Tp>
     using __optional_relop_t =
       enable_if_t<is_convertible<_Tp, bool>::value, bool>;
-<<<<<<< HEAD
-=======
 
   template<typename _Tp, typename _Up>
     using __optional_eq_t = __optional_relop_t<
@@ -1017,7 +1007,6 @@
     using __optional_ge_t = __optional_relop_t<
       decltype(std::declval<const _Tp&>() >= std::declval<const _Up&>())
       >;
->>>>>>> 9e014010
 
   // Comparisons between optional values.
   template<typename _Tp, typename _Up>
