// <chrono> -*- C++ -*-

<<<<<<< HEAD
// Copyright (C) 2008-2019 Free Software Foundation, Inc.
=======
// Copyright (C) 2008-2020 Free Software Foundation, Inc.
>>>>>>> e2aa5677
//
// This file is part of the GNU ISO C++ Library.  This library is free
// software; you can redistribute it and/or modify it under the
// terms of the GNU General Public License as published by the
// Free Software Foundation; either version 3, or (at your option)
// any later version.

// This library is distributed in the hope that it will be useful,
// but WITHOUT ANY WARRANTY; without even the implied warranty of
// MERCHANTABILITY or FITNESS FOR A PARTICULAR PURPOSE.  See the
// GNU General Public License for more details.

// Under Section 7 of GPL version 3, you are granted additional
// permissions described in the GCC Runtime Library Exception, version
// 3.1, as published by the Free Software Foundation.

// You should have received a copy of the GNU General Public License and
// a copy of the GCC Runtime Library Exception along with this program;
// see the files COPYING3 and COPYING.RUNTIME respectively.  If not, see
// <http://www.gnu.org/licenses/>.

/** @file include/chrono
 *  This is a Standard C++ Library header.
 *  @ingroup chrono
 */

#ifndef _GLIBCXX_CHRONO
#define _GLIBCXX_CHRONO 1

#pragma GCC system_header

#if __cplusplus < 201103L
# include <bits/c++0x_warning.h>
#else

#include <ratio>
#include <type_traits>
#include <limits>
#include <ctime>
#include <bits/parse_numbers.h> // for literals support.
<<<<<<< HEAD
=======
#if __cplusplus > 201703L
# include <concepts>
# include <compare>
#endif
>>>>>>> e2aa5677

namespace std _GLIBCXX_VISIBILITY(default)
{
_GLIBCXX_BEGIN_NAMESPACE_VERSION

#if __cplusplus >= 201703L
  namespace filesystem { struct __file_clock; };
#endif

  /**
   * @defgroup chrono Time
   * @ingroup utilities
   *
   * Classes and functions for time.
   * @{
   */

  /** @namespace std::chrono
   *  @brief ISO C++ 2011 namespace for date and time utilities
   */
  namespace chrono
  {
    template<typename _Rep, typename _Period = ratio<1>>
      struct duration;

    template<typename _Clock, typename _Dur = typename _Clock::duration>
      struct time_point;
  }

  // 20.11.4.3 specialization of common_type (for duration, sfinae-friendly)

  /// @cond undocumented

  template<typename _CT, typename _Period1, typename _Period2, typename = void>
    struct __duration_common_type
    { };

  template<typename _CT, typename _Period1, typename _Period2>
    struct __duration_common_type<_CT, _Period1, _Period2,
				  __void_t<typename _CT::type>>
    {
    private:
      using __gcd_num = __static_gcd<_Period1::num, _Period2::num>;
      using __gcd_den = __static_gcd<_Period1::den, _Period2::den>;
      using __cr = typename _CT::type;
      using __r = ratio<__gcd_num::value,
			(_Period1::den / __gcd_den::value) * _Period2::den>;

    public:
      using type = chrono::duration<__cr, typename __r::type>;
    };

  /// @endcond

  /// Specialization of common_type for chrono::duration types.
  /// @relates duration
  template<typename _Rep1, typename _Period1, typename _Rep2, typename _Period2>
    struct common_type<chrono::duration<_Rep1, _Period1>,
		       chrono::duration<_Rep2, _Period2>>
    : __duration_common_type<common_type<_Rep1, _Rep2>,
			     typename _Period1::type,
			     typename _Period2::type>
    { };

  /// Specialization of common_type for two identical chrono::duration types.
  /// @relates duration
  template<typename _Rep, typename _Period>
    struct common_type<chrono::duration<_Rep, _Period>,
		       chrono::duration<_Rep, _Period>>
    {
      using type = chrono::duration<typename common_type<_Rep>::type,
				    typename _Period::type>;
    };

  /// Specialization of common_type for one chrono::duration type.
  /// @relates duration
  template<typename _Rep, typename _Period>
    struct common_type<chrono::duration<_Rep, _Period>>
    {
      using type = chrono::duration<typename common_type<_Rep>::type,
				    typename _Period::type>;
    };

  // 20.11.4.3 specialization of common_type (for time_point, sfinae-friendly)

  /// @cond undocumented

  template<typename _CT, typename _Clock, typename = void>
    struct __timepoint_common_type
    { };

  template<typename _CT, typename _Clock>
    struct __timepoint_common_type<_CT, _Clock, __void_t<typename _CT::type>>
    {
      using type = chrono::time_point<_Clock, typename _CT::type>;
    };

  /// @endcond

  /// Specialization of common_type for chrono::time_point types.
  /// @relates time_point
  template<typename _Clock, typename _Duration1, typename _Duration2>
    struct common_type<chrono::time_point<_Clock, _Duration1>,
		       chrono::time_point<_Clock, _Duration2>>
    : __timepoint_common_type<common_type<_Duration1, _Duration2>, _Clock>
    { };

  /// Specialization of common_type for two identical chrono::time_point types.
  /// @relates time_point
  template<typename _Clock, typename _Duration>
    struct common_type<chrono::time_point<_Clock, _Duration>,
		       chrono::time_point<_Clock, _Duration>>
    { using type = chrono::time_point<_Clock, _Duration>; };

  /// Specialization of common_type for one chrono::time_point type.
  /// @relates time_point
  template<typename _Clock, typename _Duration>
    struct common_type<chrono::time_point<_Clock, _Duration>>
    { using type = chrono::time_point<_Clock, _Duration>; };

  // @} group chrono

  namespace chrono
  {
    /// @addtogroup chrono
    /// @{

    /// @cond undocumented

    // Primary template for duration_cast impl.
    template<typename _ToDur, typename _CF, typename _CR,
	     bool _NumIsOne = false, bool _DenIsOne = false>
      struct __duration_cast_impl
      {
	template<typename _Rep, typename _Period>
	  static constexpr _ToDur
	  __cast(const duration<_Rep, _Period>& __d)
	  {
	    typedef typename _ToDur::rep			__to_rep;
	    return _ToDur(static_cast<__to_rep>(static_cast<_CR>(__d.count())
	      * static_cast<_CR>(_CF::num)
	      / static_cast<_CR>(_CF::den)));
	  }
      };

    template<typename _ToDur, typename _CF, typename _CR>
      struct __duration_cast_impl<_ToDur, _CF, _CR, true, true>
      {
	template<typename _Rep, typename _Period>
	  static constexpr _ToDur
	  __cast(const duration<_Rep, _Period>& __d)
	  {
	    typedef typename _ToDur::rep			__to_rep;
	    return _ToDur(static_cast<__to_rep>(__d.count()));
	  }
      };

    template<typename _ToDur, typename _CF, typename _CR>
      struct __duration_cast_impl<_ToDur, _CF, _CR, true, false>
      {
	template<typename _Rep, typename _Period>
	  static constexpr _ToDur
	  __cast(const duration<_Rep, _Period>& __d)
	  {
	    typedef typename _ToDur::rep			__to_rep;
	    return _ToDur(static_cast<__to_rep>(
	      static_cast<_CR>(__d.count()) / static_cast<_CR>(_CF::den)));
	  }
      };

    template<typename _ToDur, typename _CF, typename _CR>
      struct __duration_cast_impl<_ToDur, _CF, _CR, false, true>
      {
	template<typename _Rep, typename _Period>
	  static constexpr _ToDur
	  __cast(const duration<_Rep, _Period>& __d)
	  {
	    typedef typename _ToDur::rep			__to_rep;
	    return _ToDur(static_cast<__to_rep>(
	      static_cast<_CR>(__d.count()) * static_cast<_CR>(_CF::num)));
	  }
      };

    template<typename _Tp>
      struct __is_duration
      : std::false_type
      { };

    template<typename _Rep, typename _Period>
      struct __is_duration<duration<_Rep, _Period>>
      : std::true_type
      { };

    template<typename _Tp>
      using __enable_if_is_duration
	= typename enable_if<__is_duration<_Tp>::value, _Tp>::type;

    template<typename _Tp>
      using __disable_if_is_duration
	= typename enable_if<!__is_duration<_Tp>::value, _Tp>::type;

    /// @endcond

    /// duration_cast
    template<typename _ToDur, typename _Rep, typename _Period>
      constexpr __enable_if_is_duration<_ToDur>
      duration_cast(const duration<_Rep, _Period>& __d)
      {
	typedef typename _ToDur::period				__to_period;
	typedef typename _ToDur::rep				__to_rep;
	typedef ratio_divide<_Period, __to_period> 		__cf;
	typedef typename common_type<__to_rep, _Rep, intmax_t>::type
	  							__cr;
	typedef  __duration_cast_impl<_ToDur, __cf, __cr,
				      __cf::num == 1, __cf::den == 1> __dc;
	return __dc::__cast(__d);
      }

    /// treat_as_floating_point
    template<typename _Rep>
      struct treat_as_floating_point
      : is_floating_point<_Rep>
      { };

#if __cplusplus > 201402L
    template <typename _Rep>
      inline constexpr bool treat_as_floating_point_v =
        treat_as_floating_point<_Rep>::value;
#endif // C++17

#if __cplusplus > 201703L
    template<typename _Tp>
      struct is_clock;

    template<typename _Tp>
      inline constexpr bool is_clock_v = is_clock<_Tp>::value;

#if __cpp_lib_concepts
    template<typename _Tp>
      struct is_clock : false_type
      { };

    template<typename _Tp>
      requires requires {
	typename _Tp::rep;
	typename _Tp::period;
	typename _Tp::duration;
	typename _Tp::time_point::clock;
	typename _Tp::time_point::duration;
	{ &_Tp::is_steady } -> same_as<const bool*>;
	{ _Tp::now() } -> same_as<typename _Tp::time_point>;
	requires same_as<typename _Tp::duration,
			 duration<typename _Tp::rep, typename _Tp::period>>;
	requires same_as<typename _Tp::time_point::duration,
			 typename _Tp::duration>;
      }
      struct is_clock<_Tp> : true_type
      { };
#else
    template<typename _Tp, typename = void>
      struct __is_clock_impl : false_type
      { };

    template<typename _Tp>
      struct __is_clock_impl<_Tp,
			     void_t<typename _Tp::rep, typename _Tp::period,
				    typename _Tp::duration,
				    typename _Tp::time_point::duration,
				    decltype(_Tp::is_steady),
				    decltype(_Tp::now())>>
      : __and_<is_same<typename _Tp::duration,
		       duration<typename _Tp::rep, typename _Tp::period>>,
	       is_same<typename _Tp::time_point::duration,
		       typename _Tp::duration>,
	       is_same<decltype(&_Tp::is_steady), const bool*>,
	       is_same<decltype(_Tp::now()), typename _Tp::time_point>>::type
      { };

    template<typename _Tp>
      struct is_clock : __is_clock_impl<_Tp>::type
      { };
#endif
#endif // C++20

#if __cplusplus >= 201703L
# define __cpp_lib_chrono 201611

    template<typename _ToDur, typename _Rep, typename _Period>
      constexpr __enable_if_is_duration<_ToDur>
      floor(const duration<_Rep, _Period>& __d)
      {
	auto __to = chrono::duration_cast<_ToDur>(__d);
	if (__to > __d)
	  return __to - _ToDur{1};
	return __to;
      }

    template<typename _ToDur, typename _Rep, typename _Period>
      constexpr __enable_if_is_duration<_ToDur>
      ceil(const duration<_Rep, _Period>& __d)
      {
	auto __to = chrono::duration_cast<_ToDur>(__d);
	if (__to < __d)
	  return __to + _ToDur{1};
	return __to;
      }

    template <typename _ToDur, typename _Rep, typename _Period>
      constexpr enable_if_t<
	__and_<__is_duration<_ToDur>,
	       __not_<treat_as_floating_point<typename _ToDur::rep>>>::value,
	_ToDur>
      round(const duration<_Rep, _Period>& __d)
      {
	_ToDur __t0 = chrono::floor<_ToDur>(__d);
	_ToDur __t1 = __t0 + _ToDur{1};
	auto __diff0 = __d - __t0;
	auto __diff1 = __t1 - __d;
	if (__diff0 == __diff1)
	{
	    if (__t0.count() & 1)
		return __t1;
	    return __t0;
	}
	else if (__diff0 < __diff1)
	    return __t0;
	return __t1;
      }

    template<typename _Rep, typename _Period>
      constexpr
      enable_if_t<numeric_limits<_Rep>::is_signed, duration<_Rep, _Period>>
      abs(duration<_Rep, _Period> __d)
      {
	if (__d >= __d.zero())
	  return __d;
	return -__d;
      }
#endif // C++17

    /// duration_values
    template<typename _Rep>
      struct duration_values
      {
	static constexpr _Rep
	zero() noexcept
	{ return _Rep(0); }

	static constexpr _Rep
	max() noexcept
	{ return numeric_limits<_Rep>::max(); }

	static constexpr _Rep
	min() noexcept
	{ return numeric_limits<_Rep>::lowest(); }
      };

    /// @cond undocumented

    template<typename _Tp>
      struct __is_ratio
      : std::false_type
      { };

    template<intmax_t _Num, intmax_t _Den>
      struct __is_ratio<ratio<_Num, _Den>>
      : std::true_type
      { };

    /// @endcond

    /// duration
    template<typename _Rep, typename _Period>
      struct duration
      {
      private:
	template<typename _Rep2>
	  using __is_float = treat_as_floating_point<_Rep2>;

	static constexpr intmax_t
	_S_gcd(intmax_t __m, intmax_t __n) noexcept
	{
	  // Duration only allows positive periods so we don't need to
	  // support negative values here (unlike __static_gcd and std::gcd).
	  return (__m == 0) ? __n : (__n == 0) ? __m : _S_gcd(__n, __m % __n);
	}

	// _GLIBCXX_RESOLVE_LIB_DEFECTS
	// 2094. overflow shouldn't participate in overload resolution
	// 3090. What is [2094] intended to mean?
	// This only produces a valid type if no overflow occurs.
	template<typename _R1, typename _R2,
		 intmax_t __gcd1 = _S_gcd(_R1::num, _R2::num),
		 intmax_t __gcd2 = _S_gcd(_R1::den, _R2::den)>
	  using __divide = ratio<(_R1::num / __gcd1) * (_R2::den / __gcd2),
				 (_R1::den / __gcd2) * (_R2::num / __gcd1)>;

	// _Period2 is an exact multiple of _Period
	template<typename _Period2>
	  using __is_harmonic
	    = __bool_constant<__divide<_Period2, _Period>::den == 1>;

      public:

	using rep = _Rep;
	using period = typename _Period::type;

	static_assert(!__is_duration<_Rep>::value, "rep cannot be a duration");
	static_assert(__is_ratio<_Period>::value,
		      "period must be a specialization of ratio");
	static_assert(_Period::num > 0, "period must be positive");

	// 20.11.5.1 construction / copy / destroy
	constexpr duration() = default;

	duration(const duration&) = default;

	// _GLIBCXX_RESOLVE_LIB_DEFECTS
	// 3050. Conversion specification problem in chrono::duration
	template<typename _Rep2, typename = _Require<
		 is_convertible<const _Rep2&, rep>,
		 __or_<__is_float<rep>, __not_<__is_float<_Rep2>>>>>
	  constexpr explicit duration(const _Rep2& __rep)
	  : __r(static_cast<rep>(__rep)) { }

	template<typename _Rep2, typename _Period2, typename = _Require<
		 is_convertible<const _Rep2&, rep>,
		 __or_<__is_float<rep>,
		       __and_<__is_harmonic<_Period2>,
			      __not_<__is_float<_Rep2>>>>>>
	  constexpr duration(const duration<_Rep2, _Period2>& __d)
	  : __r(duration_cast<duration>(__d).count()) { }

	~duration() = default;
	duration& operator=(const duration&) = default;

	// 20.11.5.2 observer
	constexpr rep
	count() const
	{ return __r; }

	// 20.11.5.3 arithmetic

	constexpr duration<typename common_type<rep>::type, period>
	operator+() const
	{ return duration<typename common_type<rep>::type, period>(__r); }

	constexpr duration<typename common_type<rep>::type, period>
	operator-() const
	{ return duration<typename common_type<rep>::type, period>(-__r); }

	_GLIBCXX17_CONSTEXPR duration&
	operator++()
	{
	  ++__r;
	  return *this;
	}

	_GLIBCXX17_CONSTEXPR duration
	operator++(int)
	{ return duration(__r++); }

	_GLIBCXX17_CONSTEXPR duration&
	operator--()
	{
	  --__r;
	  return *this;
	}

	_GLIBCXX17_CONSTEXPR duration
	operator--(int)
	{ return duration(__r--); }

	_GLIBCXX17_CONSTEXPR duration&
	operator+=(const duration& __d)
	{
	  __r += __d.count();
	  return *this;
	}

	_GLIBCXX17_CONSTEXPR duration&
	operator-=(const duration& __d)
	{
	  __r -= __d.count();
	  return *this;
	}

	_GLIBCXX17_CONSTEXPR duration&
	operator*=(const rep& __rhs)
	{
	  __r *= __rhs;
	  return *this;
	}

	_GLIBCXX17_CONSTEXPR duration&
	operator/=(const rep& __rhs)
	{
	  __r /= __rhs;
	  return *this;
	}

	// DR 934.
	template<typename _Rep2 = rep>
	  _GLIBCXX17_CONSTEXPR
	  typename enable_if<!treat_as_floating_point<_Rep2>::value,
			     duration&>::type
	  operator%=(const rep& __rhs)
	  {
	    __r %= __rhs;
	    return *this;
	  }

	template<typename _Rep2 = rep>
	  _GLIBCXX17_CONSTEXPR
	  typename enable_if<!treat_as_floating_point<_Rep2>::value,
			     duration&>::type
	  operator%=(const duration& __d)
	  {
	    __r %= __d.count();
	    return *this;
	  }

	// 20.11.5.4 special values
	static constexpr duration
	zero() noexcept
	{ return duration(duration_values<rep>::zero()); }

	static constexpr duration
	min() noexcept
	{ return duration(duration_values<rep>::min()); }

	static constexpr duration
	max() noexcept
	{ return duration(duration_values<rep>::max()); }

      private:
	rep __r;
      };

    /// @relates duration @{

    /// The sum of two durations.
    template<typename _Rep1, typename _Period1,
	     typename _Rep2, typename _Period2>
      constexpr typename common_type<duration<_Rep1, _Period1>,
				     duration<_Rep2, _Period2>>::type
      operator+(const duration<_Rep1, _Period1>& __lhs,
		const duration<_Rep2, _Period2>& __rhs)
      {
	typedef duration<_Rep1, _Period1>			__dur1;
	typedef duration<_Rep2, _Period2>			__dur2;
	typedef typename common_type<__dur1,__dur2>::type	__cd;
	return __cd(__cd(__lhs).count() + __cd(__rhs).count());
      }

    /// The difference between two durations.
    template<typename _Rep1, typename _Period1,
	     typename _Rep2, typename _Period2>
      constexpr typename common_type<duration<_Rep1, _Period1>,
				     duration<_Rep2, _Period2>>::type
      operator-(const duration<_Rep1, _Period1>& __lhs,
		const duration<_Rep2, _Period2>& __rhs)
      {
	typedef duration<_Rep1, _Period1>			__dur1;
	typedef duration<_Rep2, _Period2>			__dur2;
	typedef typename common_type<__dur1,__dur2>::type	__cd;
	return __cd(__cd(__lhs).count() - __cd(__rhs).count());
      }

    /// @}

    /// @cond undocumented

    // SFINAE helper to obtain common_type<_Rep1, _Rep2> only if _Rep2
    // is implicitly convertible to it.
    // _GLIBCXX_RESOLVE_LIB_DEFECTS
    // 3050. Conversion specification problem in chrono::duration constructor
    template<typename _Rep1, typename _Rep2,
	     typename _CRep = typename common_type<_Rep1, _Rep2>::type>
      using __common_rep_t = typename
	enable_if<is_convertible<const _Rep2&, _CRep>::value, _CRep>::type;

    /// @endcond

    /// @relates duration @{

    /// Multiply a duration by a scalar value.
    template<typename _Rep1, typename _Period, typename _Rep2>
      constexpr duration<__common_rep_t<_Rep1, _Rep2>, _Period>
      operator*(const duration<_Rep1, _Period>& __d, const _Rep2& __s)
      {
	typedef duration<typename common_type<_Rep1, _Rep2>::type, _Period>
	  __cd;
	return __cd(__cd(__d).count() * __s);
      }

    /// Multiply a duration by a scalar value.
    template<typename _Rep1, typename _Rep2, typename _Period>
      constexpr duration<__common_rep_t<_Rep2, _Rep1>, _Period>
      operator*(const _Rep1& __s, const duration<_Rep2, _Period>& __d)
      { return __d * __s; }

    template<typename _Rep1, typename _Period, typename _Rep2>
      constexpr
      duration<__common_rep_t<_Rep1, __disable_if_is_duration<_Rep2>>, _Period>
      operator/(const duration<_Rep1, _Period>& __d, const _Rep2& __s)
      {
	typedef duration<typename common_type<_Rep1, _Rep2>::type, _Period>
	  __cd;
	return __cd(__cd(__d).count() / __s);
      }

    template<typename _Rep1, typename _Period1,
	     typename _Rep2, typename _Period2>
      constexpr typename common_type<_Rep1, _Rep2>::type
      operator/(const duration<_Rep1, _Period1>& __lhs,
		const duration<_Rep2, _Period2>& __rhs)
      {
	typedef duration<_Rep1, _Period1>			__dur1;
	typedef duration<_Rep2, _Period2>			__dur2;
	typedef typename common_type<__dur1,__dur2>::type	__cd;
	return __cd(__lhs).count() / __cd(__rhs).count();
      }

    // DR 934.
    template<typename _Rep1, typename _Period, typename _Rep2>
      constexpr
      duration<__common_rep_t<_Rep1, __disable_if_is_duration<_Rep2>>, _Period>
      operator%(const duration<_Rep1, _Period>& __d, const _Rep2& __s)
      {
	typedef duration<typename common_type<_Rep1, _Rep2>::type, _Period>
	  __cd;
	return __cd(__cd(__d).count() % __s);
      }

    template<typename _Rep1, typename _Period1,
	     typename _Rep2, typename _Period2>
      constexpr typename common_type<duration<_Rep1, _Period1>,
				     duration<_Rep2, _Period2>>::type
      operator%(const duration<_Rep1, _Period1>& __lhs,
		const duration<_Rep2, _Period2>& __rhs)
      {
	typedef duration<_Rep1, _Period1>			__dur1;
	typedef duration<_Rep2, _Period2>			__dur2;
	typedef typename common_type<__dur1,__dur2>::type	__cd;
	return __cd(__cd(__lhs).count() % __cd(__rhs).count());
      }

    // comparisons

    template<typename _Rep1, typename _Period1,
	     typename _Rep2, typename _Period2>
      constexpr bool
      operator==(const duration<_Rep1, _Period1>& __lhs,
		 const duration<_Rep2, _Period2>& __rhs)
      {
	typedef duration<_Rep1, _Period1>			__dur1;
	typedef duration<_Rep2, _Period2>			__dur2;
	typedef typename common_type<__dur1,__dur2>::type	__ct;
	return __ct(__lhs).count() == __ct(__rhs).count();
      }

    template<typename _Rep1, typename _Period1,
	     typename _Rep2, typename _Period2>
      constexpr bool
      operator<(const duration<_Rep1, _Period1>& __lhs,
		const duration<_Rep2, _Period2>& __rhs)
      {
	typedef duration<_Rep1, _Period1>			__dur1;
	typedef duration<_Rep2, _Period2>			__dur2;
	typedef typename common_type<__dur1,__dur2>::type	__ct;
	return __ct(__lhs).count() < __ct(__rhs).count();
      }

#if __cpp_lib_three_way_comparison
    template<typename _Rep1, typename _Period1,
	     typename _Rep2, typename _Period2>
      requires three_way_comparable<common_type_t<_Rep1, _Rep2>>
      constexpr auto
      operator<=>(const duration<_Rep1, _Period1>& __lhs,
		  const duration<_Rep2, _Period2>& __rhs)
      {
	using __ct = common_type_t<duration<_Rep1, _Period1>,
				   duration<_Rep2, _Period2>>;
	return __ct(__lhs).count() <=> __ct(__rhs).count();
      }
#else
    template<typename _Rep1, typename _Period1,
	     typename _Rep2, typename _Period2>
      constexpr bool
      operator!=(const duration<_Rep1, _Period1>& __lhs,
		 const duration<_Rep2, _Period2>& __rhs)
      { return !(__lhs == __rhs); }
#endif

    template<typename _Rep1, typename _Period1,
	     typename _Rep2, typename _Period2>
      constexpr bool
      operator<=(const duration<_Rep1, _Period1>& __lhs,
		 const duration<_Rep2, _Period2>& __rhs)
      { return !(__rhs < __lhs); }

    template<typename _Rep1, typename _Period1,
	     typename _Rep2, typename _Period2>
      constexpr bool
      operator>(const duration<_Rep1, _Period1>& __lhs,
		const duration<_Rep2, _Period2>& __rhs)
      { return __rhs < __lhs; }

    template<typename _Rep1, typename _Period1,
	     typename _Rep2, typename _Period2>
      constexpr bool
      operator>=(const duration<_Rep1, _Period1>& __lhs,
		 const duration<_Rep2, _Period2>& __rhs)
      { return !(__lhs < __rhs); }

<<<<<<< HEAD
=======
    /// @}

>>>>>>> e2aa5677
#ifdef _GLIBCXX_USE_C99_STDINT_TR1
# define _GLIBCXX_CHRONO_INT64_T int64_t
#elif defined __INT64_TYPE__
# define _GLIBCXX_CHRONO_INT64_T __INT64_TYPE__
#else
    static_assert(std::numeric_limits<unsigned long long>::digits >= 64,
	"Representation type for nanoseconds must have at least 64 bits");
# define _GLIBCXX_CHRONO_INT64_T long long
#endif

    /// nanoseconds
<<<<<<< HEAD
    typedef duration<_GLIBCXX_CHRONO_INT64_T, nano> 	    nanoseconds;

    /// microseconds
    typedef duration<_GLIBCXX_CHRONO_INT64_T, micro> 	    microseconds;

    /// milliseconds
    typedef duration<_GLIBCXX_CHRONO_INT64_T, milli> 	    milliseconds;

    /// seconds
    typedef duration<_GLIBCXX_CHRONO_INT64_T> 		    seconds;

    /// minutes
    typedef duration<_GLIBCXX_CHRONO_INT64_T, ratio< 60>>   minutes;

    /// hours
    typedef duration<_GLIBCXX_CHRONO_INT64_T, ratio<3600>>  hours;
=======
    using nanoseconds	= duration<_GLIBCXX_CHRONO_INT64_T, nano>;

    /// microseconds
    using microseconds	= duration<_GLIBCXX_CHRONO_INT64_T, micro>;

    /// milliseconds
    using milliseconds	= duration<_GLIBCXX_CHRONO_INT64_T, milli>;

    /// seconds
    using seconds	= duration<_GLIBCXX_CHRONO_INT64_T>;

    /// minutes
    using minutes	= duration<_GLIBCXX_CHRONO_INT64_T, ratio< 60>>;

    /// hours
    using hours		= duration<_GLIBCXX_CHRONO_INT64_T, ratio<3600>>;

#if __cplusplus > 201703L
    /// days
    using days		= duration<_GLIBCXX_CHRONO_INT64_T, ratio<86400>>;

    /// weeks
    using weeks		= duration<_GLIBCXX_CHRONO_INT64_T, ratio<604800>>;

    /// years
    using years		= duration<_GLIBCXX_CHRONO_INT64_T, ratio<31556952>>;

    /// months
    using months	= duration<_GLIBCXX_CHRONO_INT64_T, ratio<2629746>>;
#endif // C++20
>>>>>>> e2aa5677

#undef _GLIBCXX_CHRONO_INT64_T

    /// time_point
    template<typename _Clock, typename _Dur>
      struct time_point
      {
	static_assert(__is_duration<_Dur>::value,
	    "duration must be a specialization of std::chrono::duration");

	typedef _Clock						clock;
	typedef _Dur						duration;
	typedef typename duration::rep				rep;
	typedef typename duration::period			period;

	constexpr time_point() : __d(duration::zero())
	{ }

	constexpr explicit time_point(const duration& __dur)
	: __d(__dur)
	{ }

	// conversions
	template<typename _Dur2,
		 typename = _Require<is_convertible<_Dur2, _Dur>>>
	  constexpr time_point(const time_point<clock, _Dur2>& __t)
	  : __d(__t.time_since_epoch())
	  { }

	// observer
	constexpr duration
	time_since_epoch() const
	{ return __d; }

	// arithmetic
	_GLIBCXX17_CONSTEXPR time_point&
	operator+=(const duration& __dur)
	{
	  __d += __dur;
	  return *this;
	}

	_GLIBCXX17_CONSTEXPR time_point&
	operator-=(const duration& __dur)
	{
	  __d -= __dur;
	  return *this;
	}

	// special values
	static constexpr time_point
	min() noexcept
	{ return time_point(duration::min()); }

	static constexpr time_point
	max() noexcept
	{ return time_point(duration::max()); }

      private:
	duration __d;
      };

    /// time_point_cast
    template<typename _ToDur, typename _Clock, typename _Dur>
      constexpr typename enable_if<__is_duration<_ToDur>::value,
				   time_point<_Clock, _ToDur>>::type
      time_point_cast(const time_point<_Clock, _Dur>& __t)
      {
	typedef time_point<_Clock, _ToDur>			__time_point;
	return __time_point(duration_cast<_ToDur>(__t.time_since_epoch()));
      }

#if __cplusplus > 201402L
    template<typename _ToDur, typename _Clock, typename _Dur>
      constexpr
      enable_if_t<__is_duration<_ToDur>::value, time_point<_Clock, _ToDur>>
      floor(const time_point<_Clock, _Dur>& __tp)
      {
	return time_point<_Clock, _ToDur>{
	    chrono::floor<_ToDur>(__tp.time_since_epoch())};
      }

    template<typename _ToDur, typename _Clock, typename _Dur>
      constexpr
      enable_if_t<__is_duration<_ToDur>::value, time_point<_Clock, _ToDur>>
      ceil(const time_point<_Clock, _Dur>& __tp)
      {
	return time_point<_Clock, _ToDur>{
	    chrono::ceil<_ToDur>(__tp.time_since_epoch())};
      }

    template<typename _ToDur, typename _Clock, typename _Dur>
      constexpr enable_if_t<
	__and_<__is_duration<_ToDur>,
	       __not_<treat_as_floating_point<typename _ToDur::rep>>>::value,
	time_point<_Clock, _ToDur>>
      round(const time_point<_Clock, _Dur>& __tp)
      {
	return time_point<_Clock, _ToDur>{
	    chrono::round<_ToDur>(__tp.time_since_epoch())};
      }
#endif // C++17

    /// @relates time_point @{

    /// Adjust a time point forwards by the given duration.
    template<typename _Clock, typename _Dur1,
	     typename _Rep2, typename _Period2>
      constexpr time_point<_Clock,
	typename common_type<_Dur1, duration<_Rep2, _Period2>>::type>
      operator+(const time_point<_Clock, _Dur1>& __lhs,
		const duration<_Rep2, _Period2>& __rhs)
      {
	typedef duration<_Rep2, _Period2>			__dur2;
	typedef typename common_type<_Dur1,__dur2>::type	__ct;
	typedef time_point<_Clock, __ct>			__time_point;
	return __time_point(__lhs.time_since_epoch() + __rhs);
      }

    /// Adjust a time point forwards by the given duration.
    template<typename _Rep1, typename _Period1,
	     typename _Clock, typename _Dur2>
      constexpr time_point<_Clock,
	typename common_type<duration<_Rep1, _Period1>, _Dur2>::type>
      operator+(const duration<_Rep1, _Period1>& __lhs,
		const time_point<_Clock, _Dur2>& __rhs)
      {
	typedef duration<_Rep1, _Period1>			__dur1;
	typedef typename common_type<__dur1,_Dur2>::type	__ct;
	typedef time_point<_Clock, __ct>			__time_point;
	return __time_point(__rhs.time_since_epoch() + __lhs);
      }

    /// Adjust a time point backwards by the given duration.
    template<typename _Clock, typename _Dur1,
	     typename _Rep2, typename _Period2>
      constexpr time_point<_Clock,
	typename common_type<_Dur1, duration<_Rep2, _Period2>>::type>
      operator-(const time_point<_Clock, _Dur1>& __lhs,
		const duration<_Rep2, _Period2>& __rhs)
      {
	typedef duration<_Rep2, _Period2>			__dur2;
	typedef typename common_type<_Dur1,__dur2>::type	__ct;
	typedef time_point<_Clock, __ct>			__time_point;
	return __time_point(__lhs.time_since_epoch() -__rhs);
      }

    /// @}

    /// @relates time_point @{

    /// The difference between two time points (as a duration)
    template<typename _Clock, typename _Dur1, typename _Dur2>
      constexpr typename common_type<_Dur1, _Dur2>::type
      operator-(const time_point<_Clock, _Dur1>& __lhs,
		const time_point<_Clock, _Dur2>& __rhs)
      { return __lhs.time_since_epoch() - __rhs.time_since_epoch(); }

    template<typename _Clock, typename _Dur1, typename _Dur2>
      constexpr bool
      operator==(const time_point<_Clock, _Dur1>& __lhs,
		 const time_point<_Clock, _Dur2>& __rhs)
      { return __lhs.time_since_epoch() == __rhs.time_since_epoch(); }

#if __cpp_lib_three_way_comparison
    template<typename _Clock, typename _Dur1,
	     three_way_comparable_with<_Dur1> _Dur2>
      constexpr auto
      operator<=>(const time_point<_Clock, _Dur1>& __lhs,
		  const time_point<_Clock, _Dur2>& __rhs)
      { return __lhs.time_since_epoch() <=> __rhs.time_since_epoch(); }
#else
    template<typename _Clock, typename _Dur1, typename _Dur2>
      constexpr bool
      operator!=(const time_point<_Clock, _Dur1>& __lhs,
		 const time_point<_Clock, _Dur2>& __rhs)
      { return !(__lhs == __rhs); }
#endif

    template<typename _Clock, typename _Dur1, typename _Dur2>
      constexpr bool
      operator<(const time_point<_Clock, _Dur1>& __lhs,
		const time_point<_Clock, _Dur2>& __rhs)
      { return  __lhs.time_since_epoch() < __rhs.time_since_epoch(); }

    template<typename _Clock, typename _Dur1, typename _Dur2>
      constexpr bool
      operator<=(const time_point<_Clock, _Dur1>& __lhs,
		 const time_point<_Clock, _Dur2>& __rhs)
      { return !(__rhs < __lhs); }

    template<typename _Clock, typename _Dur1, typename _Dur2>
      constexpr bool
      operator>(const time_point<_Clock, _Dur1>& __lhs,
		const time_point<_Clock, _Dur2>& __rhs)
      { return __rhs < __lhs; }

    template<typename _Clock, typename _Dur1, typename _Dur2>
      constexpr bool
      operator>=(const time_point<_Clock, _Dur1>& __lhs,
		 const time_point<_Clock, _Dur2>& __rhs)
      { return !(__lhs < __rhs); }

    // @}

    // Clocks.

    // Why nanosecond resolution as the default?
    // Why have std::system_clock always count in the highest
    // resolution (ie nanoseconds), even if on some OSes the low 3
    // or 9 decimal digits will be always zero? This allows later
    // implementations to change the system_clock::now()
    // implementation any time to provide better resolution without
    // changing function signature or units.

    // To support the (forward) evolution of the library's defined
    // clocks, wrap inside inline namespace so that the current
    // defintions of system_clock, steady_clock, and
    // high_resolution_clock types are uniquely mangled. This way, new
    // code can use the latests clocks, while the library can contain
    // compatibility definitions for previous versions.  At some
    // point, when these clocks settle down, the inlined namespaces
    // can be removed.  XXX GLIBCXX_ABI Deprecated
    inline namespace _V2 {

    /**
     *  @brief System clock.
     *
     *  Time returned represents wall time from the system-wide clock.
     *  @ingroup chrono
    */
    struct system_clock
    {
      typedef chrono::nanoseconds				duration;
      typedef duration::rep					rep;
      typedef duration::period					period;
      typedef chrono::time_point<system_clock, duration> 	time_point;

      static_assert(system_clock::duration::min()
		    < system_clock::duration::zero(),
		    "a clock's minimum duration cannot be less than its epoch");

      static constexpr bool is_steady = false;

      static time_point
      now() noexcept;

      // Map to C API
      static std::time_t
      to_time_t(const time_point& __t) noexcept
      {
	return std::time_t(duration_cast<chrono::seconds>
			   (__t.time_since_epoch()).count());
      }

      static time_point
      from_time_t(std::time_t __t) noexcept
      {
	typedef chrono::time_point<system_clock, seconds>	__from;
	return time_point_cast<system_clock::duration>
	       (__from(chrono::seconds(__t)));
      }
    };


    /**
     *  @brief Monotonic clock
     *
     *  Time returned has the property of only increasing at a uniform rate.
     *  @ingroup chrono
    */
    struct steady_clock
    {
      typedef chrono::nanoseconds				duration;
      typedef duration::rep					rep;
      typedef duration::period					period;
      typedef chrono::time_point<steady_clock, duration>	time_point;

      static constexpr bool is_steady = true;

      static time_point
      now() noexcept;
    };


    /**
     *  @brief Highest-resolution clock
     *
     *  This is the clock "with the shortest tick period." Alias to
     *  std::system_clock until higher-than-nanosecond definitions
     *  become feasible.
     *  @ingroup chrono
    */
    using high_resolution_clock = system_clock;

    } // end inline namespace _V2

#if __cplusplus > 201703L
    template<typename _Duration>
      using sys_time = time_point<system_clock, _Duration>;
    using sys_seconds = sys_time<seconds>;
    using sys_days = sys_time<days>;

    using file_clock = ::std::filesystem::__file_clock;

    template<typename _Duration>
      using file_time = time_point<file_clock, _Duration>;

    template<> struct is_clock<system_clock> : true_type { };
    template<> struct is_clock<steady_clock> : true_type { };
    template<> struct is_clock<file_clock> : true_type { };

    template<> inline constexpr bool is_clock_v<system_clock> = true;
    template<> inline constexpr bool is_clock_v<steady_clock> = true;
    template<> inline constexpr bool is_clock_v<file_clock> = true;

    struct local_t { };
    template<typename _Duration>
      using local_time = time_point<local_t, _Duration>;
    using local_seconds = local_time<seconds>;
    using local_days = local_time<days>;
#endif // C++20

    // @}
  } // namespace chrono

#if __cplusplus > 201103L

#define __cpp_lib_chrono_udls 201304

  inline namespace literals
  {
  /** ISO C++ 2014  namespace for suffixes for duration literals.
   *
   * These suffixes can be used to create `chrono::duration` values with
   * tick periods of hours, minutes, seconds, milliseconds, microseconds
   * or nanoseconds. For example, `std::chrono::seconds(5)` can be written
   * as `5s` after making the suffix visible in the current scope.
   * The suffixes can be made visible by a using-directive or
   * using-declaration such as:
   *  - `using namespace std::chrono_literals;`
   *  - `using namespace std::literals;`
   *  - `using namespace std::chrono;`
   *  - `using namespace std;`
   *  - `using std::chrono_literals::operator""s;`
   *
   * The result of these suffixes on an integer literal is one of the
   * standard typedefs such as `std::chrono::hours`.
   * The result on a floating-point literal is a duration type with the
   * specified tick period and an unspecified floating-point representation,
   * for example `1.5e2ms` might be equivalent to
   * `chrono::duration<long double, chrono::milli>(1.5e2)`.
   *
   * @ingroup chrono
   */
  inline namespace chrono_literals
  {
#pragma GCC diagnostic push
#pragma GCC diagnostic ignored "-Wliteral-suffix"
<<<<<<< HEAD
=======
    /// @cond undocumented
>>>>>>> e2aa5677
    template<typename _Dur, char... _Digits>
      constexpr _Dur __check_overflow()
      {
	using _Val = __parse_int::_Parse_int<_Digits...>;
	constexpr typename _Dur::rep __repval = _Val::value;
	static_assert(__repval >= 0 && __repval == _Val::value,
		      "literal value cannot be represented by duration type");
	return _Dur(__repval);
      }
    /// @endcond

    /// Literal suffix for durations representing non-integer hours
    constexpr chrono::duration<long double, ratio<3600,1>>
    operator""h(long double __hours)
    { return chrono::duration<long double, ratio<3600,1>>{__hours}; }

    /// Literal suffix for durations of type `std::chrono::hours`
    template <char... _Digits>
      constexpr chrono::hours
      operator""h()
      { return __check_overflow<chrono::hours, _Digits...>(); }

    /// Literal suffix for durations representing non-integer minutes
    constexpr chrono::duration<long double, ratio<60,1>>
    operator""min(long double __mins)
    { return chrono::duration<long double, ratio<60,1>>{__mins}; }

    /// Literal suffix for durations of type `std::chrono::minutes`
    template <char... _Digits>
      constexpr chrono::minutes
      operator""min()
      { return __check_overflow<chrono::minutes, _Digits...>(); }

    /// Literal suffix for durations representing non-integer seconds
    constexpr chrono::duration<long double>
    operator""s(long double __secs)
    { return chrono::duration<long double>{__secs}; }

    /// Literal suffix for durations of type `std::chrono::seconds`
    template <char... _Digits>
      constexpr chrono::seconds
      operator""s()
      { return __check_overflow<chrono::seconds, _Digits...>(); }

    /// Literal suffix for durations representing non-integer milliseconds
    constexpr chrono::duration<long double, milli>
    operator""ms(long double __msecs)
    { return chrono::duration<long double, milli>{__msecs}; }

    /// Literal suffix for durations of type `std::chrono::milliseconds`
    template <char... _Digits>
      constexpr chrono::milliseconds
      operator""ms()
      { return __check_overflow<chrono::milliseconds, _Digits...>(); }

    /// Literal suffix for durations representing non-integer microseconds
    constexpr chrono::duration<long double, micro>
    operator""us(long double __usecs)
    { return chrono::duration<long double, micro>{__usecs}; }

    /// Literal suffix for durations of type `std::chrono::microseconds`
    template <char... _Digits>
      constexpr chrono::microseconds
      operator""us()
      { return __check_overflow<chrono::microseconds, _Digits...>(); }

    /// Literal suffix for durations representing non-integer nanoseconds
    constexpr chrono::duration<long double, nano>
    operator""ns(long double __nsecs)
    { return chrono::duration<long double, nano>{__nsecs}; }

    /// Literal suffix for durations of type `std::chrono::nanoseconds`
    template <char... _Digits>
      constexpr chrono::nanoseconds
      operator""ns()
      { return __check_overflow<chrono::nanoseconds, _Digits...>(); }

#pragma GCC diagnostic pop
  } // inline namespace chrono_literals
  } // inline namespace literals

  namespace chrono
  {
    using namespace literals::chrono_literals;
  } // namespace chrono

#if __cplusplus >= 201703L
  namespace filesystem
  {
    struct __file_clock
    {
      using duration                  = chrono::nanoseconds;
      using rep                       = duration::rep;
      using period                    = duration::period;
      using time_point                = chrono::time_point<__file_clock>;
      static constexpr bool is_steady = false;

      static time_point
      now() noexcept
      { return _S_from_sys(chrono::system_clock::now()); }

#if __cplusplus > 201703L
      template<typename _Dur>
	static
	chrono::file_time<_Dur>
	from_sys(const chrono::sys_time<_Dur>& __t) noexcept
	{ return _S_from_sys(__t); }

      // For internal use only
      template<typename _Dur>
	static
	chrono::sys_time<_Dur>
	to_sys(const chrono::file_time<_Dur>& __t) noexcept
	{ return _S_to_sys(__t); }
#endif // C++20

    private:
      using __sys_clock = chrono::system_clock;

      // This clock's (unspecified) epoch is 2174-01-01 00:00:00 UTC.
      // A signed 64-bit duration with nanosecond resolution gives roughly
      // +/- 292 years, which covers the 1901-2446 date range for ext4.
      static constexpr chrono::seconds _S_epoch_diff{6437664000};

    protected:
      // For internal use only
      template<typename _Dur>
	static
	chrono::time_point<__file_clock, _Dur>
	_S_from_sys(const chrono::time_point<__sys_clock, _Dur>& __t) noexcept
	{
	  using __file_time = chrono::time_point<__file_clock, _Dur>;
	  return __file_time{__t.time_since_epoch()} - _S_epoch_diff;
	}

      // For internal use only
      template<typename _Dur>
	static
	chrono::time_point<__sys_clock, _Dur>
	_S_to_sys(const chrono::time_point<__file_clock, _Dur>& __t) noexcept
	{
	  using __sys_time = chrono::time_point<__sys_clock, _Dur>;
	  return __sys_time{__t.time_since_epoch()} + _S_epoch_diff;
	}
    };
  } // namespace filesystem
#endif // C++17
#endif // C++14

_GLIBCXX_END_NAMESPACE_VERSION
} // namespace std

#endif // C++11

#endif //_GLIBCXX_CHRONO<|MERGE_RESOLUTION|>--- conflicted
+++ resolved
@@ -1,10 +1,6 @@
 // <chrono> -*- C++ -*-
 
-<<<<<<< HEAD
-// Copyright (C) 2008-2019 Free Software Foundation, Inc.
-=======
 // Copyright (C) 2008-2020 Free Software Foundation, Inc.
->>>>>>> e2aa5677
 //
 // This file is part of the GNU ISO C++ Library.  This library is free
 // software; you can redistribute it and/or modify it under the
@@ -45,13 +41,10 @@
 #include <limits>
 #include <ctime>
 #include <bits/parse_numbers.h> // for literals support.
-<<<<<<< HEAD
-=======
 #if __cplusplus > 201703L
 # include <concepts>
 # include <compare>
 #endif
->>>>>>> e2aa5677
 
 namespace std _GLIBCXX_VISIBILITY(default)
 {
@@ -768,11 +761,8 @@
 		 const duration<_Rep2, _Period2>& __rhs)
       { return !(__lhs < __rhs); }
 
-<<<<<<< HEAD
-=======
     /// @}
 
->>>>>>> e2aa5677
 #ifdef _GLIBCXX_USE_C99_STDINT_TR1
 # define _GLIBCXX_CHRONO_INT64_T int64_t
 #elif defined __INT64_TYPE__
@@ -784,24 +774,6 @@
 #endif
 
     /// nanoseconds
-<<<<<<< HEAD
-    typedef duration<_GLIBCXX_CHRONO_INT64_T, nano> 	    nanoseconds;
-
-    /// microseconds
-    typedef duration<_GLIBCXX_CHRONO_INT64_T, micro> 	    microseconds;
-
-    /// milliseconds
-    typedef duration<_GLIBCXX_CHRONO_INT64_T, milli> 	    milliseconds;
-
-    /// seconds
-    typedef duration<_GLIBCXX_CHRONO_INT64_T> 		    seconds;
-
-    /// minutes
-    typedef duration<_GLIBCXX_CHRONO_INT64_T, ratio< 60>>   minutes;
-
-    /// hours
-    typedef duration<_GLIBCXX_CHRONO_INT64_T, ratio<3600>>  hours;
-=======
     using nanoseconds	= duration<_GLIBCXX_CHRONO_INT64_T, nano>;
 
     /// microseconds
@@ -832,7 +804,6 @@
     /// months
     using months	= duration<_GLIBCXX_CHRONO_INT64_T, ratio<2629746>>;
 #endif // C++20
->>>>>>> e2aa5677
 
 #undef _GLIBCXX_CHRONO_INT64_T
 
@@ -1192,10 +1163,7 @@
   {
 #pragma GCC diagnostic push
 #pragma GCC diagnostic ignored "-Wliteral-suffix"
-<<<<<<< HEAD
-=======
     /// @cond undocumented
->>>>>>> e2aa5677
     template<typename _Dur, char... _Digits>
       constexpr _Dur __check_overflow()
       {
