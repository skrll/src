// <deque> -*- C++ -*-

<<<<<<< HEAD
// Copyright (C) 2001-2019 Free Software Foundation, Inc.
=======
// Copyright (C) 2001-2020 Free Software Foundation, Inc.
>>>>>>> 9e014010
//
// This file is part of the GNU ISO C++ Library.  This library is free
// software; you can redistribute it and/or modify it under the
// terms of the GNU General Public License as published by the
// Free Software Foundation; either version 3, or (at your option)
// any later version.

// This library is distributed in the hope that it will be useful,
// but WITHOUT ANY WARRANTY; without even the implied warranty of
// MERCHANTABILITY or FITNESS FOR A PARTICULAR PURPOSE.  See the
// GNU General Public License for more details.

// Under Section 7 of GPL version 3, you are granted additional
// permissions described in the GCC Runtime Library Exception, version
// 3.1, as published by the Free Software Foundation.

// You should have received a copy of the GNU General Public License and
// a copy of the GCC Runtime Library Exception along with this program;
// see the files COPYING3 and COPYING.RUNTIME respectively.  If not, see
// <http://www.gnu.org/licenses/>.

/*
 *
 * Copyright (c) 1994
 * Hewlett-Packard Company
 *
 * Permission to use, copy, modify, distribute and sell this software
 * and its documentation for any purpose is hereby granted without fee,
 * provided that the above copyright notice appear in all copies and
 * that both that copyright notice and this permission notice appear
 * in supporting documentation.  Hewlett-Packard Company makes no
 * representations about the suitability of this software for any
 * purpose.  It is provided "as is" without express or implied warranty.
 *
 *
 * Copyright (c) 1997
 * Silicon Graphics Computer Systems, Inc.
 *
 * Permission to use, copy, modify, distribute and sell this software
 * and its documentation for any purpose is hereby granted without fee,
 * provided that the above copyright notice appear in all copies and
 * that both that copyright notice and this permission notice appear
 * in supporting documentation.  Silicon Graphics makes no
 * representations about the suitability of this software for any
 * purpose.  It is provided "as is" without express or implied warranty.
 */

/** @file include/deque
 *  This is a Standard C++ Library header.
 */

#ifndef _GLIBCXX_DEQUE
#define _GLIBCXX_DEQUE 1

#pragma GCC system_header

#include <bits/stl_algobase.h>
#if __cplusplus > 201703L
#  include <bits/stl_algo.h> // For remove and remove_if
#endif // C++20
#include <bits/allocator.h>
#include <bits/stl_construct.h>
#include <bits/stl_uninitialized.h>
#include <bits/stl_deque.h>
#include <bits/range_access.h>
#include <bits/deque.tcc>

#ifdef _GLIBCXX_DEBUG
# include <debug/deque>
#endif

#if __cplusplus >= 201703L
namespace std _GLIBCXX_VISIBILITY(default)
{
_GLIBCXX_BEGIN_NAMESPACE_VERSION
  namespace pmr
  {
    template<typename _Tp> class polymorphic_allocator;
    template<typename _Tp>
      using deque = std::deque<_Tp, polymorphic_allocator<_Tp>>;
  } // namespace pmr
_GLIBCXX_END_NAMESPACE_VERSION
} // namespace std
#endif // C++17

#if __cplusplus > 201703L
namespace std _GLIBCXX_VISIBILITY(default)
{
_GLIBCXX_BEGIN_NAMESPACE_VERSION

#define __cpp_lib_erase_if 202002L

  template<typename _Tp, typename _Alloc, typename _Predicate>
    inline typename deque<_Tp, _Alloc>::size_type
    erase_if(deque<_Tp, _Alloc>& __cont, _Predicate __pred)
    {
      const auto __osz = __cont.size();
      __cont.erase(std::remove_if(__cont.begin(), __cont.end(), __pred),
		   __cont.end());
      return __osz - __cont.size();
    }

  template<typename _Tp, typename _Alloc, typename _Up>
    inline typename deque<_Tp, _Alloc>::size_type
    erase(deque<_Tp, _Alloc>& __cont, const _Up& __value)
    {
      const auto __osz = __cont.size();
      __cont.erase(std::remove(__cont.begin(), __cont.end(), __value),
		   __cont.end());
      return __osz - __cont.size();
    }
_GLIBCXX_END_NAMESPACE_VERSION
} // namespace std
#endif // C++20

#if __cplusplus >= 201703L
namespace std _GLIBCXX_VISIBILITY(default)
{
_GLIBCXX_BEGIN_NAMESPACE_VERSION
  namespace pmr
  {
    template<typename _Tp> class polymorphic_allocator;
    template<typename _Tp>
      using deque = std::deque<_Tp, polymorphic_allocator<_Tp>>;
  } // namespace pmr
_GLIBCXX_END_NAMESPACE_VERSION
} // namespace std
#endif // C++17

#if __cplusplus > 201703L
namespace std _GLIBCXX_VISIBILITY(default)
{
_GLIBCXX_BEGIN_NAMESPACE_VERSION

#define __cpp_lib_erase_if 201900L

  template<typename _Tp, typename _Alloc, typename _Predicate>
    inline typename deque<_Tp, _Alloc>::size_type
    erase_if(deque<_Tp, _Alloc>& __cont, _Predicate __pred)
    {
      const auto __osz = __cont.size();
      __cont.erase(std::remove_if(__cont.begin(), __cont.end(), __pred),
		   __cont.end());
      return __osz - __cont.size();
    }

  template<typename _Tp, typename _Alloc, typename _Up>
    inline typename deque<_Tp, _Alloc>::size_type
    erase(deque<_Tp, _Alloc>& __cont, const _Up& __value)
    {
      const auto __osz = __cont.size();
      __cont.erase(std::remove(__cont.begin(), __cont.end(), __value),
		   __cont.end());
      return __osz - __cont.size();
    }
_GLIBCXX_END_NAMESPACE_VERSION
} // namespace std
#endif // C++20

#endif /* _GLIBCXX_DEQUE */<|MERGE_RESOLUTION|>--- conflicted
+++ resolved
@@ -1,10 +1,6 @@
 // <deque> -*- C++ -*-
 
-<<<<<<< HEAD
-// Copyright (C) 2001-2019 Free Software Foundation, Inc.
-=======
 // Copyright (C) 2001-2020 Free Software Foundation, Inc.
->>>>>>> 9e014010
 //
 // This file is part of the GNU ISO C++ Library.  This library is free
 // software; you can redistribute it and/or modify it under the
@@ -120,48 +116,4 @@
 } // namespace std
 #endif // C++20
 
-#if __cplusplus >= 201703L
-namespace std _GLIBCXX_VISIBILITY(default)
-{
-_GLIBCXX_BEGIN_NAMESPACE_VERSION
-  namespace pmr
-  {
-    template<typename _Tp> class polymorphic_allocator;
-    template<typename _Tp>
-      using deque = std::deque<_Tp, polymorphic_allocator<_Tp>>;
-  } // namespace pmr
-_GLIBCXX_END_NAMESPACE_VERSION
-} // namespace std
-#endif // C++17
-
-#if __cplusplus > 201703L
-namespace std _GLIBCXX_VISIBILITY(default)
-{
-_GLIBCXX_BEGIN_NAMESPACE_VERSION
-
-#define __cpp_lib_erase_if 201900L
-
-  template<typename _Tp, typename _Alloc, typename _Predicate>
-    inline typename deque<_Tp, _Alloc>::size_type
-    erase_if(deque<_Tp, _Alloc>& __cont, _Predicate __pred)
-    {
-      const auto __osz = __cont.size();
-      __cont.erase(std::remove_if(__cont.begin(), __cont.end(), __pred),
-		   __cont.end());
-      return __osz - __cont.size();
-    }
-
-  template<typename _Tp, typename _Alloc, typename _Up>
-    inline typename deque<_Tp, _Alloc>::size_type
-    erase(deque<_Tp, _Alloc>& __cont, const _Up& __value)
-    {
-      const auto __osz = __cont.size();
-      __cont.erase(std::remove(__cont.begin(), __cont.end(), __value),
-		   __cont.end());
-      return __osz - __cont.size();
-    }
-_GLIBCXX_END_NAMESPACE_VERSION
-} // namespace std
-#endif // C++20
-
 #endif /* _GLIBCXX_DEQUE */