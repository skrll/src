// -*- C++ -*- header.

<<<<<<< HEAD
// Copyright (C) 2008-2019 Free Software Foundation, Inc.
=======
// Copyright (C) 2008-2020 Free Software Foundation, Inc.
>>>>>>> e2aa5677
//
// This file is part of the GNU ISO C++ Library.  This library is free
// software; you can redistribute it and/or modify it under the
// terms of the GNU General Public License as published by the
// Free Software Foundation; either version 3, or (at your option)
// any later version.

// This library is distributed in the hope that it will be useful,
// but WITHOUT ANY WARRANTY; without even the implied warranty of
// MERCHANTABILITY or FITNESS FOR A PARTICULAR PURPOSE.  See the
// GNU General Public License for more details.

// Under Section 7 of GPL version 3, you are granted additional
// permissions described in the GCC Runtime Library Exception, version
// 3.1, as published by the Free Software Foundation.

// You should have received a copy of the GNU General Public License and
// a copy of the GCC Runtime Library Exception along with this program;
// see the files COPYING3 and COPYING.RUNTIME respectively.  If not, see
// <http://www.gnu.org/licenses/>.

/** @file include/atomic
 *  This is a Standard C++ Library header.
 */

// Based on "C++ Atomic Types and Operations" by Hans Boehm and Lawrence Crowl.
// http://www.open-std.org/jtc1/sc22/wg21/docs/papers/2007/n2427.html

#ifndef _GLIBCXX_ATOMIC
#define _GLIBCXX_ATOMIC 1

#pragma GCC system_header

#if __cplusplus < 201103L
# include <bits/c++0x_warning.h>
#else

#include <bits/atomic_base.h>

namespace std _GLIBCXX_VISIBILITY(default)
{
_GLIBCXX_BEGIN_NAMESPACE_VERSION

  /**
   * @addtogroup atomics
   * @{
   */

#if __cplusplus >= 201703L
# define __cpp_lib_atomic_is_always_lock_free 201603
#endif

  template<typename _Tp>
    struct atomic;

  /// atomic<bool>
  // NB: No operators or fetch-operations for this type.
  template<>
  struct atomic<bool>
  {
    using value_type = bool;

  private:
    __atomic_base<bool>	_M_base;

  public:
    atomic() noexcept = default;
    ~atomic() noexcept = default;
    atomic(const atomic&) = delete;
    atomic& operator=(const atomic&) = delete;
    atomic& operator=(const atomic&) volatile = delete;

    constexpr atomic(bool __i) noexcept : _M_base(__i) { }

    bool
    operator=(bool __i) noexcept
    { return _M_base.operator=(__i); }

    bool
    operator=(bool __i) volatile noexcept
    { return _M_base.operator=(__i); }

    operator bool() const noexcept
    { return _M_base.load(); }

    operator bool() const volatile noexcept
    { return _M_base.load(); }

    bool
    is_lock_free() const noexcept { return _M_base.is_lock_free(); }

    bool
    is_lock_free() const volatile noexcept { return _M_base.is_lock_free(); }

#if __cplusplus >= 201703L
    static constexpr bool is_always_lock_free = ATOMIC_BOOL_LOCK_FREE == 2;
#endif

    void
    store(bool __i, memory_order __m = memory_order_seq_cst) noexcept
    { _M_base.store(__i, __m); }

    void
    store(bool __i, memory_order __m = memory_order_seq_cst) volatile noexcept
    { _M_base.store(__i, __m); }

    bool
    load(memory_order __m = memory_order_seq_cst) const noexcept
    { return _M_base.load(__m); }

    bool
    load(memory_order __m = memory_order_seq_cst) const volatile noexcept
    { return _M_base.load(__m); }

    bool
    exchange(bool __i, memory_order __m = memory_order_seq_cst) noexcept
    { return _M_base.exchange(__i, __m); }

    bool
    exchange(bool __i,
	     memory_order __m = memory_order_seq_cst) volatile noexcept
    { return _M_base.exchange(__i, __m); }

    bool
    compare_exchange_weak(bool& __i1, bool __i2, memory_order __m1,
			  memory_order __m2) noexcept
    { return _M_base.compare_exchange_weak(__i1, __i2, __m1, __m2); }

    bool
    compare_exchange_weak(bool& __i1, bool __i2, memory_order __m1,
			  memory_order __m2) volatile noexcept
    { return _M_base.compare_exchange_weak(__i1, __i2, __m1, __m2); }

    bool
    compare_exchange_weak(bool& __i1, bool __i2,
			  memory_order __m = memory_order_seq_cst) noexcept
    { return _M_base.compare_exchange_weak(__i1, __i2, __m); }

    bool
    compare_exchange_weak(bool& __i1, bool __i2,
		     memory_order __m = memory_order_seq_cst) volatile noexcept
    { return _M_base.compare_exchange_weak(__i1, __i2, __m); }

    bool
    compare_exchange_strong(bool& __i1, bool __i2, memory_order __m1,
			    memory_order __m2) noexcept
    { return _M_base.compare_exchange_strong(__i1, __i2, __m1, __m2); }

    bool
    compare_exchange_strong(bool& __i1, bool __i2, memory_order __m1,
			    memory_order __m2) volatile noexcept
    { return _M_base.compare_exchange_strong(__i1, __i2, __m1, __m2); }

    bool
    compare_exchange_strong(bool& __i1, bool __i2,
			    memory_order __m = memory_order_seq_cst) noexcept
    { return _M_base.compare_exchange_strong(__i1, __i2, __m); }

    bool
    compare_exchange_strong(bool& __i1, bool __i2,
		    memory_order __m = memory_order_seq_cst) volatile noexcept
    { return _M_base.compare_exchange_strong(__i1, __i2, __m); }
  };

#if __cplusplus <= 201703L
# define _GLIBCXX20_INIT(I)
#else
# define _GLIBCXX20_INIT(I) = I
#endif

  /**
   *  @brief Generic atomic type, primary class template.
   *
   *  @tparam _Tp  Type to be made atomic, must be trivially copyable.
   */
  template<typename _Tp>
    struct atomic
    {
      using value_type = _Tp;

    private:
      // Align 1/2/4/8/16-byte types to at least their size.
      static constexpr int _S_min_alignment
	= (sizeof(_Tp) & (sizeof(_Tp) - 1)) || sizeof(_Tp) > 16
	? 0 : sizeof(_Tp);

      static constexpr int _S_alignment
        = _S_min_alignment > alignof(_Tp) ? _S_min_alignment : alignof(_Tp);

      alignas(_S_alignment) _Tp _M_i _GLIBCXX20_INIT(_Tp());

      static_assert(__is_trivially_copyable(_Tp),
		    "std::atomic requires a trivially copyable type");

      static_assert(sizeof(_Tp) > 0,
		    "Incomplete or zero-sized types are not supported");

#if __cplusplus > 201703L
      static_assert(is_copy_constructible_v<_Tp>);
      static_assert(is_move_constructible_v<_Tp>);
      static_assert(is_copy_assignable_v<_Tp>);
      static_assert(is_move_assignable_v<_Tp>);
#endif

    public:
      atomic() = default;
      ~atomic() noexcept = default;
      atomic(const atomic&) = delete;
      atomic& operator=(const atomic&) = delete;
      atomic& operator=(const atomic&) volatile = delete;

      constexpr atomic(_Tp __i) noexcept : _M_i(__i) { }

      operator _Tp() const noexcept
      { return load(); }

      operator _Tp() const volatile noexcept
      { return load(); }

      _Tp
      operator=(_Tp __i) noexcept
      { store(__i); return __i; }

      _Tp
      operator=(_Tp __i) volatile noexcept
      { store(__i); return __i; }

      bool
      is_lock_free() const noexcept
      {
	// Produce a fake, minimally aligned pointer.
	return __atomic_is_lock_free(sizeof(_M_i),
	    reinterpret_cast<void *>(-_S_alignment));
      }

      bool
      is_lock_free() const volatile noexcept
      {
	// Produce a fake, minimally aligned pointer.
	return __atomic_is_lock_free(sizeof(_M_i),
	    reinterpret_cast<void *>(-_S_alignment));
      }

#if __cplusplus >= 201703L
      static constexpr bool is_always_lock_free
	= __atomic_always_lock_free(sizeof(_M_i), 0);
#endif

      void
      store(_Tp __i, memory_order __m = memory_order_seq_cst) noexcept
      { __atomic_store(std::__addressof(_M_i), std::__addressof(__i), int(__m)); }

      void
      store(_Tp __i, memory_order __m = memory_order_seq_cst) volatile noexcept
      { __atomic_store(std::__addressof(_M_i), std::__addressof(__i), int(__m)); }

      _Tp
      load(memory_order __m = memory_order_seq_cst) const noexcept
      {
	alignas(_Tp) unsigned char __buf[sizeof(_Tp)];
	_Tp* __ptr = reinterpret_cast<_Tp*>(__buf);
	__atomic_load(std::__addressof(_M_i), __ptr, int(__m));
	return *__ptr;
      }

      _Tp
      load(memory_order __m = memory_order_seq_cst) const volatile noexcept
      {
        alignas(_Tp) unsigned char __buf[sizeof(_Tp)];
	_Tp* __ptr = reinterpret_cast<_Tp*>(__buf);
	__atomic_load(std::__addressof(_M_i), __ptr, int(__m));
	return *__ptr;
      }

      _Tp
      exchange(_Tp __i, memory_order __m = memory_order_seq_cst) noexcept
      {
        alignas(_Tp) unsigned char __buf[sizeof(_Tp)];
	_Tp* __ptr = reinterpret_cast<_Tp*>(__buf);
	__atomic_exchange(std::__addressof(_M_i), std::__addressof(__i),
			  __ptr, int(__m));
	return *__ptr;
      }

      _Tp
      exchange(_Tp __i,
	       memory_order __m = memory_order_seq_cst) volatile noexcept
      {
        alignas(_Tp) unsigned char __buf[sizeof(_Tp)];
	_Tp* __ptr = reinterpret_cast<_Tp*>(__buf);
	__atomic_exchange(std::__addressof(_M_i), std::__addressof(__i),
			  __ptr, int(__m));
	return *__ptr;
      }

      bool
      compare_exchange_weak(_Tp& __e, _Tp __i, memory_order __s,
			    memory_order __f) noexcept
      {
	return __atomic_compare_exchange(std::__addressof(_M_i),
					 std::__addressof(__e),
					 std::__addressof(__i),
					 true, int(__s), int(__f));
      }

      bool
      compare_exchange_weak(_Tp& __e, _Tp __i, memory_order __s,
			    memory_order __f) volatile noexcept
      {
	return __atomic_compare_exchange(std::__addressof(_M_i),
					 std::__addressof(__e),
					 std::__addressof(__i),
					 true, int(__s), int(__f));
      }

      bool
      compare_exchange_weak(_Tp& __e, _Tp __i,
			    memory_order __m = memory_order_seq_cst) noexcept
      { return compare_exchange_weak(__e, __i, __m,
                                     __cmpexch_failure_order(__m)); }

      bool
      compare_exchange_weak(_Tp& __e, _Tp __i,
		     memory_order __m = memory_order_seq_cst) volatile noexcept
      { return compare_exchange_weak(__e, __i, __m,
                                     __cmpexch_failure_order(__m)); }

      bool
      compare_exchange_strong(_Tp& __e, _Tp __i, memory_order __s,
			      memory_order __f) noexcept
      {
	return __atomic_compare_exchange(std::__addressof(_M_i),
					 std::__addressof(__e),
					 std::__addressof(__i),
					 false, int(__s), int(__f));
      }

      bool
      compare_exchange_strong(_Tp& __e, _Tp __i, memory_order __s,
			      memory_order __f) volatile noexcept
      {
	return __atomic_compare_exchange(std::__addressof(_M_i),
					 std::__addressof(__e),
					 std::__addressof(__i),
					 false, int(__s), int(__f));
      }

      bool
      compare_exchange_strong(_Tp& __e, _Tp __i,
			       memory_order __m = memory_order_seq_cst) noexcept
      { return compare_exchange_strong(__e, __i, __m,
                                       __cmpexch_failure_order(__m)); }

      bool
      compare_exchange_strong(_Tp& __e, _Tp __i,
		     memory_order __m = memory_order_seq_cst) volatile noexcept
      { return compare_exchange_strong(__e, __i, __m,
                                       __cmpexch_failure_order(__m)); }
    };
#undef _GLIBCXX20_INIT

  /// Partial specialization for pointer types.
  template<typename _Tp>
    struct atomic<_Tp*>
    {
      using value_type = _Tp*;
      using difference_type = ptrdiff_t;

      typedef _Tp* 			__pointer_type;
      typedef __atomic_base<_Tp*>	__base_type;
      __base_type			_M_b;

      atomic() noexcept = default;
      ~atomic() noexcept = default;
      atomic(const atomic&) = delete;
      atomic& operator=(const atomic&) = delete;
      atomic& operator=(const atomic&) volatile = delete;

      constexpr atomic(__pointer_type __p) noexcept : _M_b(__p) { }

      operator __pointer_type() const noexcept
      { return __pointer_type(_M_b); }

      operator __pointer_type() const volatile noexcept
      { return __pointer_type(_M_b); }

      __pointer_type
      operator=(__pointer_type __p) noexcept
      { return _M_b.operator=(__p); }

      __pointer_type
      operator=(__pointer_type __p) volatile noexcept
      { return _M_b.operator=(__p); }

      __pointer_type
      operator++(int) noexcept
      {
#if __cplusplus >= 201703L
	static_assert( is_object<_Tp>::value, "pointer to object type" );
#endif
	return _M_b++;
      }

      __pointer_type
      operator++(int) volatile noexcept
      {
#if __cplusplus >= 201703L
	static_assert( is_object<_Tp>::value, "pointer to object type" );
#endif
	return _M_b++;
      }

      __pointer_type
      operator--(int) noexcept
      {
#if __cplusplus >= 201703L
	static_assert( is_object<_Tp>::value, "pointer to object type" );
#endif
	return _M_b--;
      }

      __pointer_type
      operator--(int) volatile noexcept
      {
#if __cplusplus >= 201703L
	static_assert( is_object<_Tp>::value, "pointer to object type" );
#endif
	return _M_b--;
      }

      __pointer_type
      operator++() noexcept
      {
#if __cplusplus >= 201703L
	static_assert( is_object<_Tp>::value, "pointer to object type" );
#endif
	return ++_M_b;
      }

      __pointer_type
      operator++() volatile noexcept
      {
#if __cplusplus >= 201703L
	static_assert( is_object<_Tp>::value, "pointer to object type" );
#endif
	return ++_M_b;
      }

      __pointer_type
      operator--() noexcept
      {
#if __cplusplus >= 201703L
	static_assert( is_object<_Tp>::value, "pointer to object type" );
#endif
	return --_M_b;
      }

      __pointer_type
      operator--() volatile noexcept
      {
#if __cplusplus >= 201703L
	static_assert( is_object<_Tp>::value, "pointer to object type" );
#endif
	return --_M_b;
      }

      __pointer_type
      operator+=(ptrdiff_t __d) noexcept
      {
#if __cplusplus >= 201703L
	static_assert( is_object<_Tp>::value, "pointer to object type" );
#endif
	return _M_b.operator+=(__d);
      }

      __pointer_type
      operator+=(ptrdiff_t __d) volatile noexcept
      {
#if __cplusplus >= 201703L
	static_assert( is_object<_Tp>::value, "pointer to object type" );
#endif
	return _M_b.operator+=(__d);
      }

      __pointer_type
      operator-=(ptrdiff_t __d) noexcept
      {
#if __cplusplus >= 201703L
	static_assert( is_object<_Tp>::value, "pointer to object type" );
#endif
	return _M_b.operator-=(__d);
      }

      __pointer_type
      operator-=(ptrdiff_t __d) volatile noexcept
      {
#if __cplusplus >= 201703L
	static_assert( is_object<_Tp>::value, "pointer to object type" );
#endif
	return _M_b.operator-=(__d);
      }

      bool
      is_lock_free() const noexcept
      { return _M_b.is_lock_free(); }

      bool
      is_lock_free() const volatile noexcept
      { return _M_b.is_lock_free(); }

#if __cplusplus >= 201703L
    static constexpr bool is_always_lock_free = ATOMIC_POINTER_LOCK_FREE == 2;
#endif

      void
      store(__pointer_type __p,
	    memory_order __m = memory_order_seq_cst) noexcept
      { return _M_b.store(__p, __m); }

      void
      store(__pointer_type __p,
	    memory_order __m = memory_order_seq_cst) volatile noexcept
      { return _M_b.store(__p, __m); }

      __pointer_type
      load(memory_order __m = memory_order_seq_cst) const noexcept
      { return _M_b.load(__m); }

      __pointer_type
      load(memory_order __m = memory_order_seq_cst) const volatile noexcept
      { return _M_b.load(__m); }

      __pointer_type
      exchange(__pointer_type __p,
	       memory_order __m = memory_order_seq_cst) noexcept
      { return _M_b.exchange(__p, __m); }

      __pointer_type
      exchange(__pointer_type __p,
	       memory_order __m = memory_order_seq_cst) volatile noexcept
      { return _M_b.exchange(__p, __m); }

      bool
      compare_exchange_weak(__pointer_type& __p1, __pointer_type __p2,
			    memory_order __m1, memory_order __m2) noexcept
      { return _M_b.compare_exchange_strong(__p1, __p2, __m1, __m2); }

      bool
      compare_exchange_weak(__pointer_type& __p1, __pointer_type __p2,
			    memory_order __m1,
			    memory_order __m2) volatile noexcept
      { return _M_b.compare_exchange_strong(__p1, __p2, __m1, __m2); }

      bool
      compare_exchange_weak(__pointer_type& __p1, __pointer_type __p2,
			    memory_order __m = memory_order_seq_cst) noexcept
      {
	return compare_exchange_weak(__p1, __p2, __m,
				     __cmpexch_failure_order(__m));
      }

      bool
      compare_exchange_weak(__pointer_type& __p1, __pointer_type __p2,
		    memory_order __m = memory_order_seq_cst) volatile noexcept
      {
	return compare_exchange_weak(__p1, __p2, __m,
				     __cmpexch_failure_order(__m));
      }

      bool
      compare_exchange_strong(__pointer_type& __p1, __pointer_type __p2,
			      memory_order __m1, memory_order __m2) noexcept
      { return _M_b.compare_exchange_strong(__p1, __p2, __m1, __m2); }

      bool
      compare_exchange_strong(__pointer_type& __p1, __pointer_type __p2,
			      memory_order __m1,
			      memory_order __m2) volatile noexcept
      { return _M_b.compare_exchange_strong(__p1, __p2, __m1, __m2); }

      bool
      compare_exchange_strong(__pointer_type& __p1, __pointer_type __p2,
			      memory_order __m = memory_order_seq_cst) noexcept
      {
	return _M_b.compare_exchange_strong(__p1, __p2, __m,
					    __cmpexch_failure_order(__m));
      }

      bool
      compare_exchange_strong(__pointer_type& __p1, __pointer_type __p2,
		    memory_order __m = memory_order_seq_cst) volatile noexcept
      {
	return _M_b.compare_exchange_strong(__p1, __p2, __m,
					    __cmpexch_failure_order(__m));
      }

      __pointer_type
      fetch_add(ptrdiff_t __d,
		memory_order __m = memory_order_seq_cst) noexcept
      {
#if __cplusplus >= 201703L
	static_assert( is_object<_Tp>::value, "pointer to object type" );
#endif
	return _M_b.fetch_add(__d, __m);
      }

      __pointer_type
      fetch_add(ptrdiff_t __d,
		memory_order __m = memory_order_seq_cst) volatile noexcept
      {
#if __cplusplus >= 201703L
	static_assert( is_object<_Tp>::value, "pointer to object type" );
#endif
	return _M_b.fetch_add(__d, __m);
      }

      __pointer_type
      fetch_sub(ptrdiff_t __d,
		memory_order __m = memory_order_seq_cst) noexcept
      {
#if __cplusplus >= 201703L
	static_assert( is_object<_Tp>::value, "pointer to object type" );
#endif
	return _M_b.fetch_sub(__d, __m);
      }

      __pointer_type
      fetch_sub(ptrdiff_t __d,
		memory_order __m = memory_order_seq_cst) volatile noexcept
      {
#if __cplusplus >= 201703L
	static_assert( is_object<_Tp>::value, "pointer to object type" );
#endif
	return _M_b.fetch_sub(__d, __m);
      }
    };


  /// Explicit specialization for char.
  template<>
    struct atomic<char> : __atomic_base<char>
    {
      typedef char 			__integral_type;
      typedef __atomic_base<char> 	__base_type;

      atomic() noexcept = default;
      ~atomic() noexcept = default;
      atomic(const atomic&) = delete;
      atomic& operator=(const atomic&) = delete;
      atomic& operator=(const atomic&) volatile = delete;

      constexpr atomic(__integral_type __i) noexcept : __base_type(__i) { }

      using __base_type::operator __integral_type;
      using __base_type::operator=;

#if __cplusplus >= 201703L
    static constexpr bool is_always_lock_free = ATOMIC_CHAR_LOCK_FREE == 2;
#endif
    };

  /// Explicit specialization for signed char.
  template<>
    struct atomic<signed char> : __atomic_base<signed char>
    {
      typedef signed char 		__integral_type;
      typedef __atomic_base<signed char> 	__base_type;

      atomic() noexcept= default;
      ~atomic() noexcept = default;
      atomic(const atomic&) = delete;
      atomic& operator=(const atomic&) = delete;
      atomic& operator=(const atomic&) volatile = delete;

      constexpr atomic(__integral_type __i) noexcept : __base_type(__i) { }

      using __base_type::operator __integral_type;
      using __base_type::operator=;

#if __cplusplus >= 201703L
    static constexpr bool is_always_lock_free = ATOMIC_CHAR_LOCK_FREE == 2;
#endif
    };

  /// Explicit specialization for unsigned char.
  template<>
    struct atomic<unsigned char> : __atomic_base<unsigned char>
    {
      typedef unsigned char 		__integral_type;
      typedef __atomic_base<unsigned char> 	__base_type;

      atomic() noexcept= default;
      ~atomic() noexcept = default;
      atomic(const atomic&) = delete;
      atomic& operator=(const atomic&) = delete;
      atomic& operator=(const atomic&) volatile = delete;

      constexpr atomic(__integral_type __i) noexcept : __base_type(__i) { }

      using __base_type::operator __integral_type;
      using __base_type::operator=;

#if __cplusplus >= 201703L
    static constexpr bool is_always_lock_free = ATOMIC_CHAR_LOCK_FREE == 2;
#endif
    };

  /// Explicit specialization for short.
  template<>
    struct atomic<short> : __atomic_base<short>
    {
      typedef short 			__integral_type;
      typedef __atomic_base<short> 		__base_type;

      atomic() noexcept = default;
      ~atomic() noexcept = default;
      atomic(const atomic&) = delete;
      atomic& operator=(const atomic&) = delete;
      atomic& operator=(const atomic&) volatile = delete;

      constexpr atomic(__integral_type __i) noexcept : __base_type(__i) { }

      using __base_type::operator __integral_type;
      using __base_type::operator=;

#if __cplusplus >= 201703L
    static constexpr bool is_always_lock_free = ATOMIC_SHORT_LOCK_FREE == 2;
#endif
    };

  /// Explicit specialization for unsigned short.
  template<>
    struct atomic<unsigned short> : __atomic_base<unsigned short>
    {
      typedef unsigned short 	      	__integral_type;
      typedef __atomic_base<unsigned short> 		__base_type;

      atomic() noexcept = default;
      ~atomic() noexcept = default;
      atomic(const atomic&) = delete;
      atomic& operator=(const atomic&) = delete;
      atomic& operator=(const atomic&) volatile = delete;

      constexpr atomic(__integral_type __i) noexcept : __base_type(__i) { }

      using __base_type::operator __integral_type;
      using __base_type::operator=;

#if __cplusplus >= 201703L
    static constexpr bool is_always_lock_free = ATOMIC_SHORT_LOCK_FREE == 2;
#endif
    };

  /// Explicit specialization for int.
  template<>
    struct atomic<int> : __atomic_base<int>
    {
      typedef int 			__integral_type;
      typedef __atomic_base<int> 		__base_type;

      atomic() noexcept = default;
      ~atomic() noexcept = default;
      atomic(const atomic&) = delete;
      atomic& operator=(const atomic&) = delete;
      atomic& operator=(const atomic&) volatile = delete;

      constexpr atomic(__integral_type __i) noexcept : __base_type(__i) { }

      using __base_type::operator __integral_type;
      using __base_type::operator=;

#if __cplusplus >= 201703L
    static constexpr bool is_always_lock_free = ATOMIC_INT_LOCK_FREE == 2;
#endif
    };

  /// Explicit specialization for unsigned int.
  template<>
    struct atomic<unsigned int> : __atomic_base<unsigned int>
    {
      typedef unsigned int		__integral_type;
      typedef __atomic_base<unsigned int> 	__base_type;

      atomic() noexcept = default;
      ~atomic() noexcept = default;
      atomic(const atomic&) = delete;
      atomic& operator=(const atomic&) = delete;
      atomic& operator=(const atomic&) volatile = delete;

      constexpr atomic(__integral_type __i) noexcept : __base_type(__i) { }

      using __base_type::operator __integral_type;
      using __base_type::operator=;

#if __cplusplus >= 201703L
    static constexpr bool is_always_lock_free = ATOMIC_INT_LOCK_FREE == 2;
#endif
    };

  /// Explicit specialization for long.
  template<>
    struct atomic<long> : __atomic_base<long>
    {
      typedef long 			__integral_type;
      typedef __atomic_base<long> 	__base_type;

      atomic() noexcept = default;
      ~atomic() noexcept = default;
      atomic(const atomic&) = delete;
      atomic& operator=(const atomic&) = delete;
      atomic& operator=(const atomic&) volatile = delete;

      constexpr atomic(__integral_type __i) noexcept : __base_type(__i) { }

      using __base_type::operator __integral_type;
      using __base_type::operator=;

#if __cplusplus >= 201703L
    static constexpr bool is_always_lock_free = ATOMIC_LONG_LOCK_FREE == 2;
#endif
    };

  /// Explicit specialization for unsigned long.
  template<>
    struct atomic<unsigned long> : __atomic_base<unsigned long>
    {
      typedef unsigned long 		__integral_type;
      typedef __atomic_base<unsigned long> 	__base_type;

      atomic() noexcept = default;
      ~atomic() noexcept = default;
      atomic(const atomic&) = delete;
      atomic& operator=(const atomic&) = delete;
      atomic& operator=(const atomic&) volatile = delete;

      constexpr atomic(__integral_type __i) noexcept : __base_type(__i) { }

      using __base_type::operator __integral_type;
      using __base_type::operator=;

#if __cplusplus >= 201703L
    static constexpr bool is_always_lock_free = ATOMIC_LONG_LOCK_FREE == 2;
#endif
    };

  /// Explicit specialization for long long.
  template<>
    struct atomic<long long> : __atomic_base<long long>
    {
      typedef long long 		__integral_type;
      typedef __atomic_base<long long> 		__base_type;

      atomic() noexcept = default;
      ~atomic() noexcept = default;
      atomic(const atomic&) = delete;
      atomic& operator=(const atomic&) = delete;
      atomic& operator=(const atomic&) volatile = delete;

      constexpr atomic(__integral_type __i) noexcept : __base_type(__i) { }

      using __base_type::operator __integral_type;
      using __base_type::operator=;

#if __cplusplus >= 201703L
    static constexpr bool is_always_lock_free = ATOMIC_LLONG_LOCK_FREE == 2;
#endif
    };

  /// Explicit specialization for unsigned long long.
  template<>
    struct atomic<unsigned long long> : __atomic_base<unsigned long long>
    {
      typedef unsigned long long       	__integral_type;
      typedef __atomic_base<unsigned long long> 	__base_type;

      atomic() noexcept = default;
      ~atomic() noexcept = default;
      atomic(const atomic&) = delete;
      atomic& operator=(const atomic&) = delete;
      atomic& operator=(const atomic&) volatile = delete;

      constexpr atomic(__integral_type __i) noexcept : __base_type(__i) { }

      using __base_type::operator __integral_type;
      using __base_type::operator=;

#if __cplusplus >= 201703L
    static constexpr bool is_always_lock_free = ATOMIC_LLONG_LOCK_FREE == 2;
#endif
    };

  /// Explicit specialization for wchar_t.
  template<>
    struct atomic<wchar_t> : __atomic_base<wchar_t>
    {
      typedef wchar_t 			__integral_type;
      typedef __atomic_base<wchar_t> 	__base_type;

      atomic() noexcept = default;
      ~atomic() noexcept = default;
      atomic(const atomic&) = delete;
      atomic& operator=(const atomic&) = delete;
      atomic& operator=(const atomic&) volatile = delete;

      constexpr atomic(__integral_type __i) noexcept : __base_type(__i) { }

      using __base_type::operator __integral_type;
      using __base_type::operator=;

#if __cplusplus >= 201703L
    static constexpr bool is_always_lock_free = ATOMIC_WCHAR_T_LOCK_FREE == 2;
#endif
    };

#ifdef _GLIBCXX_USE_CHAR8_T
  /// Explicit specialization for char8_t.
  template<>
    struct atomic<char8_t> : __atomic_base<char8_t>
    {
      typedef char8_t 			__integral_type;
      typedef __atomic_base<char8_t> 	__base_type;

      atomic() noexcept = default;
      ~atomic() noexcept = default;
      atomic(const atomic&) = delete;
      atomic& operator=(const atomic&) = delete;
      atomic& operator=(const atomic&) volatile = delete;

      constexpr atomic(__integral_type __i) noexcept : __base_type(__i) { }

      using __base_type::operator __integral_type;
      using __base_type::operator=;

#if __cplusplus > 201402L
    static constexpr bool is_always_lock_free = ATOMIC_CHAR8_T_LOCK_FREE == 2;
#endif
    };
#endif

  /// Explicit specialization for char16_t.
  template<>
    struct atomic<char16_t> : __atomic_base<char16_t>
    {
      typedef char16_t 			__integral_type;
      typedef __atomic_base<char16_t> 	__base_type;

      atomic() noexcept = default;
      ~atomic() noexcept = default;
      atomic(const atomic&) = delete;
      atomic& operator=(const atomic&) = delete;
      atomic& operator=(const atomic&) volatile = delete;

      constexpr atomic(__integral_type __i) noexcept : __base_type(__i) { }

      using __base_type::operator __integral_type;
      using __base_type::operator=;

#if __cplusplus >= 201703L
    static constexpr bool is_always_lock_free = ATOMIC_CHAR16_T_LOCK_FREE == 2;
#endif
    };

  /// Explicit specialization for char32_t.
  template<>
    struct atomic<char32_t> : __atomic_base<char32_t>
    {
      typedef char32_t 			__integral_type;
      typedef __atomic_base<char32_t> 	__base_type;

      atomic() noexcept = default;
      ~atomic() noexcept = default;
      atomic(const atomic&) = delete;
      atomic& operator=(const atomic&) = delete;
      atomic& operator=(const atomic&) volatile = delete;

      constexpr atomic(__integral_type __i) noexcept : __base_type(__i) { }

      using __base_type::operator __integral_type;
      using __base_type::operator=;

#if __cplusplus >= 201703L
    static constexpr bool is_always_lock_free = ATOMIC_CHAR32_T_LOCK_FREE == 2;
#endif
    };


  /// atomic_bool
  typedef atomic<bool>			atomic_bool;

  /// atomic_char
  typedef atomic<char>			atomic_char;

  /// atomic_schar
  typedef atomic<signed char>		atomic_schar;

  /// atomic_uchar
  typedef atomic<unsigned char>		atomic_uchar;

  /// atomic_short
  typedef atomic<short>			atomic_short;

  /// atomic_ushort
  typedef atomic<unsigned short>	atomic_ushort;

  /// atomic_int
  typedef atomic<int>			atomic_int;

  /// atomic_uint
  typedef atomic<unsigned int>		atomic_uint;

  /// atomic_long
  typedef atomic<long>			atomic_long;

  /// atomic_ulong
  typedef atomic<unsigned long>		atomic_ulong;

  /// atomic_llong
  typedef atomic<long long>		atomic_llong;

  /// atomic_ullong
  typedef atomic<unsigned long long>	atomic_ullong;

  /// atomic_wchar_t
  typedef atomic<wchar_t>		atomic_wchar_t;

#ifdef _GLIBCXX_USE_CHAR8_T
  /// atomic_char8_t
  typedef atomic<char8_t>		atomic_char8_t;
#endif

  /// atomic_char16_t
  typedef atomic<char16_t>		atomic_char16_t;

  /// atomic_char32_t
  typedef atomic<char32_t>		atomic_char32_t;

#ifdef _GLIBCXX_USE_C99_STDINT_TR1
  // _GLIBCXX_RESOLVE_LIB_DEFECTS
  // 2441. Exact-width atomic typedefs should be provided

  /// atomic_int8_t
  typedef atomic<int8_t>		atomic_int8_t;

  /// atomic_uint8_t
  typedef atomic<uint8_t>		atomic_uint8_t;

  /// atomic_int16_t
  typedef atomic<int16_t>		atomic_int16_t;

  /// atomic_uint16_t
  typedef atomic<uint16_t>		atomic_uint16_t;

  /// atomic_int32_t
  typedef atomic<int32_t>		atomic_int32_t;

  /// atomic_uint32_t
  typedef atomic<uint32_t>		atomic_uint32_t;

  /// atomic_int64_t
  typedef atomic<int64_t>		atomic_int64_t;

  /// atomic_uint64_t
  typedef atomic<uint64_t>		atomic_uint64_t;


  /// atomic_int_least8_t
  typedef atomic<int_least8_t>		atomic_int_least8_t;

  /// atomic_uint_least8_t
  typedef atomic<uint_least8_t>		atomic_uint_least8_t;

  /// atomic_int_least16_t
  typedef atomic<int_least16_t>		atomic_int_least16_t;

  /// atomic_uint_least16_t
  typedef atomic<uint_least16_t>	atomic_uint_least16_t;

  /// atomic_int_least32_t
  typedef atomic<int_least32_t>		atomic_int_least32_t;

  /// atomic_uint_least32_t
  typedef atomic<uint_least32_t>	atomic_uint_least32_t;

  /// atomic_int_least64_t
  typedef atomic<int_least64_t>		atomic_int_least64_t;

  /// atomic_uint_least64_t
  typedef atomic<uint_least64_t>	atomic_uint_least64_t;


  /// atomic_int_fast8_t
  typedef atomic<int_fast8_t>		atomic_int_fast8_t;

  /// atomic_uint_fast8_t
  typedef atomic<uint_fast8_t>		atomic_uint_fast8_t;

  /// atomic_int_fast16_t
  typedef atomic<int_fast16_t>		atomic_int_fast16_t;

  /// atomic_uint_fast16_t
  typedef atomic<uint_fast16_t>		atomic_uint_fast16_t;

  /// atomic_int_fast32_t
  typedef atomic<int_fast32_t>		atomic_int_fast32_t;

  /// atomic_uint_fast32_t
  typedef atomic<uint_fast32_t>		atomic_uint_fast32_t;

  /// atomic_int_fast64_t
  typedef atomic<int_fast64_t>		atomic_int_fast64_t;

  /// atomic_uint_fast64_t
  typedef atomic<uint_fast64_t>		atomic_uint_fast64_t;
#endif


  /// atomic_intptr_t
  typedef atomic<intptr_t>		atomic_intptr_t;

  /// atomic_uintptr_t
  typedef atomic<uintptr_t>		atomic_uintptr_t;

  /// atomic_size_t
  typedef atomic<size_t>		atomic_size_t;

  /// atomic_ptrdiff_t
  typedef atomic<ptrdiff_t>		atomic_ptrdiff_t;

#ifdef _GLIBCXX_USE_C99_STDINT_TR1
  /// atomic_intmax_t
  typedef atomic<intmax_t>		atomic_intmax_t;

  /// atomic_uintmax_t
  typedef atomic<uintmax_t>		atomic_uintmax_t;
#endif

  // Function definitions, atomic_flag operations.
  inline bool
  atomic_flag_test_and_set_explicit(atomic_flag* __a,
				    memory_order __m) noexcept
  { return __a->test_and_set(__m); }

  inline bool
  atomic_flag_test_and_set_explicit(volatile atomic_flag* __a,
				    memory_order __m) noexcept
  { return __a->test_and_set(__m); }

  inline void
  atomic_flag_clear_explicit(atomic_flag* __a, memory_order __m) noexcept
  { __a->clear(__m); }

  inline void
  atomic_flag_clear_explicit(volatile atomic_flag* __a,
			     memory_order __m) noexcept
  { __a->clear(__m); }

  inline bool
  atomic_flag_test_and_set(atomic_flag* __a) noexcept
  { return atomic_flag_test_and_set_explicit(__a, memory_order_seq_cst); }

  inline bool
  atomic_flag_test_and_set(volatile atomic_flag* __a) noexcept
  { return atomic_flag_test_and_set_explicit(__a, memory_order_seq_cst); }

  inline void
  atomic_flag_clear(atomic_flag* __a) noexcept
  { atomic_flag_clear_explicit(__a, memory_order_seq_cst); }

  inline void
  atomic_flag_clear(volatile atomic_flag* __a) noexcept
  { atomic_flag_clear_explicit(__a, memory_order_seq_cst); }


  template<typename _Tp>
    using __atomic_val_t = typename atomic<_Tp>::value_type;
  template<typename _Tp>
    using __atomic_diff_t = typename atomic<_Tp>::difference_type;

  // [atomics.nonmembers] Non-member functions.
  // Function templates generally applicable to atomic types.
  template<typename _ITp>
    inline bool
    atomic_is_lock_free(const atomic<_ITp>* __a) noexcept
    { return __a->is_lock_free(); }

  template<typename _ITp>
    inline bool
    atomic_is_lock_free(const volatile atomic<_ITp>* __a) noexcept
    { return __a->is_lock_free(); }

  template<typename _ITp>
    inline void
    atomic_init(atomic<_ITp>* __a, __atomic_val_t<_ITp> __i) noexcept
    { __a->store(__i, memory_order_relaxed); }

  template<typename _ITp>
    inline void
    atomic_init(volatile atomic<_ITp>* __a, __atomic_val_t<_ITp> __i) noexcept
    { __a->store(__i, memory_order_relaxed); }

  template<typename _ITp>
    inline void
    atomic_store_explicit(atomic<_ITp>* __a, __atomic_val_t<_ITp> __i,
			  memory_order __m) noexcept
    { __a->store(__i, __m); }

  template<typename _ITp>
    inline void
    atomic_store_explicit(volatile atomic<_ITp>* __a, __atomic_val_t<_ITp> __i,
			  memory_order __m) noexcept
    { __a->store(__i, __m); }

  template<typename _ITp>
    inline _ITp
    atomic_load_explicit(const atomic<_ITp>* __a, memory_order __m) noexcept
    { return __a->load(__m); }

  template<typename _ITp>
    inline _ITp
    atomic_load_explicit(const volatile atomic<_ITp>* __a,
			 memory_order __m) noexcept
    { return __a->load(__m); }

  template<typename _ITp>
    inline _ITp
    atomic_exchange_explicit(atomic<_ITp>* __a, __atomic_val_t<_ITp> __i,
			     memory_order __m) noexcept
    { return __a->exchange(__i, __m); }

  template<typename _ITp>
    inline _ITp
    atomic_exchange_explicit(volatile atomic<_ITp>* __a,
			     __atomic_val_t<_ITp> __i,
			     memory_order __m) noexcept
    { return __a->exchange(__i, __m); }

  template<typename _ITp>
    inline bool
    atomic_compare_exchange_weak_explicit(atomic<_ITp>* __a,
					  __atomic_val_t<_ITp>* __i1,
					  __atomic_val_t<_ITp> __i2,
					  memory_order __m1,
					  memory_order __m2) noexcept
    { return __a->compare_exchange_weak(*__i1, __i2, __m1, __m2); }

  template<typename _ITp>
    inline bool
    atomic_compare_exchange_weak_explicit(volatile atomic<_ITp>* __a,
					  __atomic_val_t<_ITp>* __i1,
					  __atomic_val_t<_ITp> __i2,
					  memory_order __m1,
					  memory_order __m2) noexcept
    { return __a->compare_exchange_weak(*__i1, __i2, __m1, __m2); }

  template<typename _ITp>
    inline bool
    atomic_compare_exchange_strong_explicit(atomic<_ITp>* __a,
					    __atomic_val_t<_ITp>* __i1,
					    __atomic_val_t<_ITp> __i2,
					    memory_order __m1,
					    memory_order __m2) noexcept
    { return __a->compare_exchange_strong(*__i1, __i2, __m1, __m2); }

  template<typename _ITp>
    inline bool
    atomic_compare_exchange_strong_explicit(volatile atomic<_ITp>* __a,
					    __atomic_val_t<_ITp>* __i1,
					    __atomic_val_t<_ITp> __i2,
					    memory_order __m1,
					    memory_order __m2) noexcept
    { return __a->compare_exchange_strong(*__i1, __i2, __m1, __m2); }


  template<typename _ITp>
    inline void
    atomic_store(atomic<_ITp>* __a, __atomic_val_t<_ITp> __i) noexcept
    { atomic_store_explicit(__a, __i, memory_order_seq_cst); }

  template<typename _ITp>
    inline void
    atomic_store(volatile atomic<_ITp>* __a, __atomic_val_t<_ITp> __i) noexcept
    { atomic_store_explicit(__a, __i, memory_order_seq_cst); }

  template<typename _ITp>
    inline _ITp
    atomic_load(const atomic<_ITp>* __a) noexcept
    { return atomic_load_explicit(__a, memory_order_seq_cst); }

  template<typename _ITp>
    inline _ITp
    atomic_load(const volatile atomic<_ITp>* __a) noexcept
    { return atomic_load_explicit(__a, memory_order_seq_cst); }

  template<typename _ITp>
    inline _ITp
    atomic_exchange(atomic<_ITp>* __a, __atomic_val_t<_ITp> __i) noexcept
    { return atomic_exchange_explicit(__a, __i, memory_order_seq_cst); }

  template<typename _ITp>
    inline _ITp
    atomic_exchange(volatile atomic<_ITp>* __a,
		    __atomic_val_t<_ITp> __i) noexcept
    { return atomic_exchange_explicit(__a, __i, memory_order_seq_cst); }

  template<typename _ITp>
    inline bool
    atomic_compare_exchange_weak(atomic<_ITp>* __a,
				 __atomic_val_t<_ITp>* __i1,
				 __atomic_val_t<_ITp> __i2) noexcept
    {
      return atomic_compare_exchange_weak_explicit(__a, __i1, __i2,
						   memory_order_seq_cst,
						   memory_order_seq_cst);
    }

  template<typename _ITp>
    inline bool
    atomic_compare_exchange_weak(volatile atomic<_ITp>* __a,
				 __atomic_val_t<_ITp>* __i1,
				 __atomic_val_t<_ITp> __i2) noexcept
    {
      return atomic_compare_exchange_weak_explicit(__a, __i1, __i2,
						   memory_order_seq_cst,
						   memory_order_seq_cst);
    }

  template<typename _ITp>
    inline bool
    atomic_compare_exchange_strong(atomic<_ITp>* __a,
				   __atomic_val_t<_ITp>* __i1,
				   __atomic_val_t<_ITp> __i2) noexcept
    {
      return atomic_compare_exchange_strong_explicit(__a, __i1, __i2,
						     memory_order_seq_cst,
						     memory_order_seq_cst);
    }

  template<typename _ITp>
    inline bool
    atomic_compare_exchange_strong(volatile atomic<_ITp>* __a,
				   __atomic_val_t<_ITp>* __i1,
				   __atomic_val_t<_ITp> __i2) noexcept
    {
      return atomic_compare_exchange_strong_explicit(__a, __i1, __i2,
						     memory_order_seq_cst,
						     memory_order_seq_cst);
    }

  // Function templates for atomic_integral and atomic_pointer operations only.
  // Some operations (and, or, xor) are only available for atomic integrals,
  // which is implemented by taking a parameter of type __atomic_base<_ITp>*.

  template<typename _ITp>
    inline _ITp
    atomic_fetch_add_explicit(atomic<_ITp>* __a,
			      __atomic_diff_t<_ITp> __i,
			      memory_order __m) noexcept
    { return __a->fetch_add(__i, __m); }

  template<typename _ITp>
    inline _ITp
    atomic_fetch_add_explicit(volatile atomic<_ITp>* __a,
			      __atomic_diff_t<_ITp> __i,
			      memory_order __m) noexcept
    { return __a->fetch_add(__i, __m); }

  template<typename _ITp>
    inline _ITp
    atomic_fetch_sub_explicit(atomic<_ITp>* __a,
			      __atomic_diff_t<_ITp> __i,
			      memory_order __m) noexcept
    { return __a->fetch_sub(__i, __m); }

  template<typename _ITp>
    inline _ITp
    atomic_fetch_sub_explicit(volatile atomic<_ITp>* __a,
			      __atomic_diff_t<_ITp> __i,
			      memory_order __m) noexcept
    { return __a->fetch_sub(__i, __m); }

  template<typename _ITp>
    inline _ITp
    atomic_fetch_and_explicit(__atomic_base<_ITp>* __a,
			      __atomic_val_t<_ITp> __i,
			      memory_order __m) noexcept
    { return __a->fetch_and(__i, __m); }

  template<typename _ITp>
    inline _ITp
    atomic_fetch_and_explicit(volatile __atomic_base<_ITp>* __a,
			      __atomic_val_t<_ITp> __i,
			      memory_order __m) noexcept
    { return __a->fetch_and(__i, __m); }

  template<typename _ITp>
    inline _ITp
    atomic_fetch_or_explicit(__atomic_base<_ITp>* __a,
			     __atomic_val_t<_ITp> __i,
			     memory_order __m) noexcept
    { return __a->fetch_or(__i, __m); }

  template<typename _ITp>
    inline _ITp
    atomic_fetch_or_explicit(volatile __atomic_base<_ITp>* __a,
			     __atomic_val_t<_ITp> __i,
			     memory_order __m) noexcept
    { return __a->fetch_or(__i, __m); }

  template<typename _ITp>
    inline _ITp
    atomic_fetch_xor_explicit(__atomic_base<_ITp>* __a,
			      __atomic_val_t<_ITp> __i,
			      memory_order __m) noexcept
    { return __a->fetch_xor(__i, __m); }

  template<typename _ITp>
    inline _ITp
    atomic_fetch_xor_explicit(volatile __atomic_base<_ITp>* __a,
			      __atomic_val_t<_ITp> __i,
			      memory_order __m) noexcept
    { return __a->fetch_xor(__i, __m); }

  template<typename _ITp>
    inline _ITp
    atomic_fetch_add(atomic<_ITp>* __a,
		     __atomic_diff_t<_ITp> __i) noexcept
    { return atomic_fetch_add_explicit(__a, __i, memory_order_seq_cst); }

  template<typename _ITp>
    inline _ITp
    atomic_fetch_add(volatile atomic<_ITp>* __a,
		     __atomic_diff_t<_ITp> __i) noexcept
    { return atomic_fetch_add_explicit(__a, __i, memory_order_seq_cst); }

  template<typename _ITp>
    inline _ITp
    atomic_fetch_sub(atomic<_ITp>* __a,
		     __atomic_diff_t<_ITp> __i) noexcept
    { return atomic_fetch_sub_explicit(__a, __i, memory_order_seq_cst); }

  template<typename _ITp>
    inline _ITp
    atomic_fetch_sub(volatile atomic<_ITp>* __a,
		     __atomic_diff_t<_ITp> __i) noexcept
    { return atomic_fetch_sub_explicit(__a, __i, memory_order_seq_cst); }

  template<typename _ITp>
    inline _ITp
    atomic_fetch_and(__atomic_base<_ITp>* __a,
		     __atomic_val_t<_ITp> __i) noexcept
    { return atomic_fetch_and_explicit(__a, __i, memory_order_seq_cst); }

  template<typename _ITp>
    inline _ITp
    atomic_fetch_and(volatile __atomic_base<_ITp>* __a,
		     __atomic_val_t<_ITp> __i) noexcept
    { return atomic_fetch_and_explicit(__a, __i, memory_order_seq_cst); }

  template<typename _ITp>
    inline _ITp
    atomic_fetch_or(__atomic_base<_ITp>* __a,
		    __atomic_val_t<_ITp> __i) noexcept
    { return atomic_fetch_or_explicit(__a, __i, memory_order_seq_cst); }

  template<typename _ITp>
    inline _ITp
    atomic_fetch_or(volatile __atomic_base<_ITp>* __a,
		    __atomic_val_t<_ITp> __i) noexcept
    { return atomic_fetch_or_explicit(__a, __i, memory_order_seq_cst); }

  template<typename _ITp>
    inline _ITp
    atomic_fetch_xor(__atomic_base<_ITp>* __a,
		     __atomic_val_t<_ITp> __i) noexcept
    { return atomic_fetch_xor_explicit(__a, __i, memory_order_seq_cst); }

  template<typename _ITp>
    inline _ITp
    atomic_fetch_xor(volatile __atomic_base<_ITp>* __a,
		     __atomic_val_t<_ITp> __i) noexcept
    { return atomic_fetch_xor_explicit(__a, __i, memory_order_seq_cst); }

<<<<<<< HEAD
=======
#if __cplusplus > 201703L
#define __cpp_lib_atomic_float 201711L
  template<>
    struct atomic<float> : __atomic_float<float>
    {
      atomic() noexcept = default;

      constexpr
      atomic(float __fp) noexcept : __atomic_float<float>(__fp)
      { }

      atomic& operator=(const atomic&) volatile = delete;
      atomic& operator=(const atomic&) = delete;

      using __atomic_float<float>::operator=;
    };

  template<>
    struct atomic<double> : __atomic_float<double>
    {
      atomic() noexcept = default;

      constexpr
      atomic(double __fp) noexcept : __atomic_float<double>(__fp)
      { }

      atomic& operator=(const atomic&) volatile = delete;
      atomic& operator=(const atomic&) = delete;

      using __atomic_float<double>::operator=;
    };

  template<>
    struct atomic<long double> : __atomic_float<long double>
    {
      atomic() noexcept = default;

      constexpr
      atomic(long double __fp) noexcept : __atomic_float<long double>(__fp)
      { }

      atomic& operator=(const atomic&) volatile = delete;
      atomic& operator=(const atomic&) = delete;

      using __atomic_float<long double>::operator=;
    };

#define __cpp_lib_atomic_ref 201806L

  /// Class template to provide atomic operations on a non-atomic variable.
  template<typename _Tp>
    struct atomic_ref : __atomic_ref<_Tp>
    {
      explicit
      atomic_ref(_Tp& __t) noexcept : __atomic_ref<_Tp>(__t)
      { }

      atomic_ref& operator=(const atomic_ref&) = delete;

      atomic_ref(const atomic_ref&) = default;

      using __atomic_ref<_Tp>::operator=;
    };

#endif // C++2a

>>>>>>> e2aa5677
  // @} group atomics

_GLIBCXX_END_NAMESPACE_VERSION
} // namespace

#endif // C++11

#endif // _GLIBCXX_ATOMIC<|MERGE_RESOLUTION|>--- conflicted
+++ resolved
@@ -1,10 +1,6 @@
 // -*- C++ -*- header.
 
-<<<<<<< HEAD
-// Copyright (C) 2008-2019 Free Software Foundation, Inc.
-=======
 // Copyright (C) 2008-2020 Free Software Foundation, Inc.
->>>>>>> e2aa5677
 //
 // This file is part of the GNU ISO C++ Library.  This library is free
 // software; you can redistribute it and/or modify it under the
@@ -1487,8 +1483,6 @@
 		     __atomic_val_t<_ITp> __i) noexcept
     { return atomic_fetch_xor_explicit(__a, __i, memory_order_seq_cst); }
 
-<<<<<<< HEAD
-=======
 #if __cplusplus > 201703L
 #define __cpp_lib_atomic_float 201711L
   template<>
@@ -1555,7 +1549,6 @@
 
 #endif // C++2a
 
->>>>>>> e2aa5677
   // @} group atomics
 
 _GLIBCXX_END_NAMESPACE_VERSION
