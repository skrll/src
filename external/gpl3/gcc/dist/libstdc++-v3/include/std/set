--- conflicted
+++ resolved
@@ -1,10 +1,6 @@
 // <set> -*- C++ -*-
 
-<<<<<<< HEAD
-// Copyright (C) 2001-2019 Free Software Foundation, Inc.
-=======
 // Copyright (C) 2001-2020 Free Software Foundation, Inc.
->>>>>>> e2aa5677
 //
 // This file is part of the GNU ISO C++ Library.  This library is free
 // software; you can redistribute it and/or modify it under the
@@ -106,39 +102,4 @@
 } // namespace std
 #endif // C++20
 
-#if __cplusplus >= 201703L
-namespace std _GLIBCXX_VISIBILITY(default)
-{
-_GLIBCXX_BEGIN_NAMESPACE_VERSION
-  namespace pmr
-  {
-    template<typename _Tp> class polymorphic_allocator;
-    template<typename _Key, typename _Cmp = std::less<_Key>>
-      using set = std::set<_Key, _Cmp, polymorphic_allocator<_Key>>;
-    template<typename _Key, typename _Cmp = std::less<_Key>>
-      using multiset = std::multiset<_Key, _Cmp, polymorphic_allocator<_Key>>;
-  } // namespace pmr
-_GLIBCXX_END_NAMESPACE_VERSION
-} // namespace std
-#endif // C++17
-
-#if __cplusplus > 201703L
-namespace std _GLIBCXX_VISIBILITY(default)
-{
-_GLIBCXX_BEGIN_NAMESPACE_VERSION
-  template<typename _Key, typename _Compare, typename _Alloc,
-	   typename _Predicate>
-    inline typename set<_Key, _Compare, _Alloc>::size_type
-    erase_if(set<_Key, _Compare, _Alloc>& __cont, _Predicate __pred)
-    { return __detail::__erase_nodes_if(__cont, __pred); }
-
-  template<typename _Key, typename _Compare, typename _Alloc,
-	   typename _Predicate>
-    inline typename multiset<_Key, _Compare, _Alloc>::size_type
-    erase_if(multiset<_Key, _Compare, _Alloc>& __cont, _Predicate __pred)
-    { return __detail::__erase_nodes_if(__cont, __pred); }
-_GLIBCXX_END_NAMESPACE_VERSION
-} // namespace std
-#endif // C++20
-
 #endif /* _GLIBCXX_SET */