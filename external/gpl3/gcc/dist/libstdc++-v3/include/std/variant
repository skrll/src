--- conflicted
+++ resolved
@@ -1,10 +1,6 @@
 // <variant> -*- C++ -*-
 
-<<<<<<< HEAD
-// Copyright (C) 2016-2019 Free Software Foundation, Inc.
-=======
 // Copyright (C) 2016-2020 Free Software Foundation, Inc.
->>>>>>> 9e014010
 //
 // This file is part of the GNU ISO C++ Library.  This library is free
 // software; you can redistribute it and/or modify it under the
@@ -145,13 +141,7 @@
     constexpr variant_alternative_t<_Np, variant<_Types...>> const&&
     get(const variant<_Types...>&&);
 
-<<<<<<< HEAD
-  template<bool __use_index=false,
-	   bool __same_return_types = true,
-	   typename _Visitor, typename... _Variants>
-=======
   template<typename _Result_type, typename _Visitor, typename... _Variants>
->>>>>>> 9e014010
     constexpr decltype(auto)
     __do_visit(_Visitor&& __visitor, _Variants&&... __variants);
 
@@ -191,20 +181,6 @@
   struct __variant_cookie {};
   // used for raw visitation with indices passed in
   struct __variant_idx_cookie { using type = __variant_idx_cookie; };
-<<<<<<< HEAD
-  // a more explanatory name than 'true'
-  inline constexpr auto __visit_with_index = bool_constant<true>{};
-
-  // _Uninitialized<T> is guaranteed to be a literal type, even if T is not.
-  // We have to do this, because [basic.types]p10.5.3 (n4606) is not implemented
-  // yet. When it's implemented, _Uninitialized<T> can be changed to the alias
-  // to T, therefore equivalent to being removed entirely.
-  //
-  // Another reason we may not want to remove _Uninitialzied<T> may be that, we
-  // want _Uninitialized<T> to be trivially destructible, no matter whether T
-  // is; but we will see.
-  template<typename _Type, bool = std::is_literal_type_v<_Type>>
-=======
   // Used to enable deduction (and same-type checking) for std::visit:
   template<typename> struct __deduce_visit_result { };
 
@@ -229,7 +205,6 @@
   // _Uninitialized<T> is guaranteed to be a trivially destructible type,
   // even if T is not.
   template<typename _Type, bool = std::is_trivially_destructible_v<_Type>>
->>>>>>> 9e014010
     struct _Uninitialized;
 
   template<typename _Type>
@@ -410,14 +385,10 @@
   template<typename... _Types>
     struct _Variant_storage<false, _Types...>
     {
-<<<<<<< HEAD
-      constexpr _Variant_storage() : _M_index(variant_npos) { }
-=======
       constexpr
       _Variant_storage()
       : _M_index(static_cast<__index_type>(variant_npos))
       { }
->>>>>>> 9e014010
 
       template<size_t _Np, typename... _Args>
 	constexpr
@@ -426,24 +397,6 @@
 	_M_index{_Np}
 	{ }
 
-<<<<<<< HEAD
-      constexpr void _M_reset_impl()
-      {
-	__do_visit([](auto&& __this_mem) mutable
-		   -> __detail::__variant::__variant_cookie
-	  {
-	    if constexpr (!is_same_v<remove_reference_t<decltype(__this_mem)>,
-			  __variant_cookie>)
-	      std::_Destroy(std::__addressof(__this_mem));
-	    return {};
-	  }, __variant_cast<_Types...>(*this));
-      }
-
-      void _M_reset()
-      {
-	_M_reset_impl();
-	_M_index = variant_npos;
-=======
       void _M_reset()
       {
 	if (!_M_valid()) [[unlikely]]
@@ -455,7 +408,6 @@
 	  }, __variant_cast<_Types...>(*this));
 
 	_M_index = static_cast<__index_type>(variant_npos);
->>>>>>> 9e014010
       }
 
       ~_Variant_storage()
@@ -471,11 +423,7 @@
       constexpr bool
       _M_valid() const noexcept
       {
-<<<<<<< HEAD
-	if constexpr (__never_valueless<_Types...>())
-=======
 	if constexpr (__variant::__never_valueless<_Types...>())
->>>>>>> 9e014010
 	  return true;
 	return this->_M_index != __index_type(variant_npos);
       }
@@ -513,15 +461,9 @@
       constexpr bool
       _M_valid() const noexcept
       {
-<<<<<<< HEAD
-	if constexpr (__never_valueless<_Types...>())
-	  return true;
-	return this->_M_index != __index_type(variant_npos);
-=======
 	if constexpr (__variant::__never_valueless<_Types...>())
 	  return true;
 	return this->_M_index != static_cast<__index_type>(variant_npos);
->>>>>>> 9e014010
       }
 
       _Variadic_union<_Types...> _M_u;
@@ -547,19 +489,10 @@
     void __variant_construct(_Tp&& __lhs, _Up&& __rhs)
     {
       __lhs._M_index = __rhs._M_index;
-<<<<<<< HEAD
-      __do_visit([&__lhs](auto&& __rhs_mem) mutable
-		 -> __detail::__variant::__variant_cookie
-        {
-	  __variant_construct_single(std::forward<_Tp>(__lhs),
-	      std::forward<decltype(__rhs_mem)>(__rhs_mem));
-	  return {};
-=======
       __variant::__raw_visit([&__lhs](auto&& __rhs_mem) mutable
         {
 	  __variant_construct_single(std::forward<_Tp>(__lhs),
 	      std::forward<decltype(__rhs_mem)>(__rhs_mem));
->>>>>>> 9e014010
 	}, __variant_cast<_Types...>(std::forward<_Up>(__rhs)));
     }
 
@@ -664,14 +597,8 @@
       operator=(const _Copy_assign_base& __rhs)
 	  noexcept(_Traits<_Types...>::_S_nothrow_copy_assign)
       {
-<<<<<<< HEAD
-	__do_visit<__visit_with_index>([this](auto&& __rhs_mem,
-					      auto __rhs_index) mutable
-	    -> __detail::__variant::__variant_idx_cookie
-=======
 	__variant::__raw_idx_visit(
 	  [this](auto&& __rhs_mem, auto __rhs_index) mutable
->>>>>>> 9e014010
 	  {
 	    if constexpr (__rhs_index != variant_npos)
 	      {
@@ -692,20 +619,12 @@
 		      this->_M_destructive_copy(__rhs_index, __rhs_mem);
 		    else
 		      __variant_cast<_Types...>(*this)
-<<<<<<< HEAD
-			= variant<_Types...>(__rhs_mem);
-=======
 			= variant<_Types...>(std::in_place_index<__rhs_index>,
 					     __rhs_mem);
->>>>>>> 9e014010
 		  }
 	      }
 	    else
 	      this->_M_reset();
-<<<<<<< HEAD
-	    return {};
-=======
->>>>>>> 9e014010
 	  }, __variant_cast<_Types...>(__rhs));
 	return *this;
       }
@@ -736,14 +655,8 @@
       operator=(_Move_assign_base&& __rhs)
 	  noexcept(_Traits<_Types...>::_S_nothrow_move_assign)
       {
-<<<<<<< HEAD
-	__do_visit<__visit_with_index>([this](auto&& __rhs_mem,
-					      auto __rhs_index) mutable
-	    -> __detail::__variant::__variant_idx_cookie
-=======
 	__variant::__raw_idx_visit(
 	  [this](auto&& __rhs_mem, auto __rhs_index) mutable
->>>>>>> 9e014010
 	  {
 	    if constexpr (__rhs_index != variant_npos)
 	      {
@@ -755,10 +668,6 @@
 	      }
 	    else
 	      this->_M_reset();
-<<<<<<< HEAD
-	    return {};
-=======
->>>>>>> 9e014010
 	  }, __variant_cast<_Types...>(__rhs));
 	return *this;
       }
@@ -847,19 +756,6 @@
       static integral_constant<size_t, _Ind> _S_fun(_Ti);
     };
 
-<<<<<<< HEAD
-  // Helper for variant(_Tp&&) and variant::operator=(_Tp&&).
-  // __accepted_index maps an arbitrary _Tp to an alternative type in _Variant
-  // (or to variant_npos).
-  template<typename _Tp, typename _Variant, typename = void>
-    struct __accepted_index
-    { static constexpr size_t value = variant_npos; };
-
-  template<typename _Tp, typename... _Types>
-    struct __accepted_index<
-      _Tp, variant<_Types...>,
-      void_t<decltype(__overload_set<_Types...>::_S_fun(std::declval<_Tp>()))>>
-=======
   // ... and if Ti is cv bool, remove_cvref_t<T> is bool.
   template<size_t _Ind, typename _Tp, typename _Ti>
     struct _Build_FUN<_Ind, _Tp, _Ti, true,
@@ -876,7 +772,6 @@
   template<typename _Tp, typename... _Ti, size_t... _Ind>
     struct _Build_FUNs<_Tp, variant<_Ti...>, index_sequence<_Ind...>>
     : _Build_FUN<_Ind, _Tp, _Ti>...
->>>>>>> 9e014010
     {
       using _Build_FUN<_Ind, _Tp, _Ti>::_S_fun...;
     };
@@ -910,11 +805,7 @@
 
       template <typename... _Types>
 	struct _Variant_never_valueless<variant<_Types...>>
-<<<<<<< HEAD
-	: bool_constant<__never_valueless<_Types...>()> {};
-=======
 	: bool_constant<__variant::__never_valueless<_Types...>()> {};
->>>>>>> 9e014010
 
       static constexpr bool value =
 	(is_same_v<_Maybe_variant_cookie, __variant_cookie>
@@ -994,41 +885,32 @@
 
   // Creates a multi-dimensional vtable recursively.
   //
-  // The __same_return_types non-type template parameter specifies whether
-  // to enforce that all visitor invocations return the same type. This is
-  // required by std::visit but not std::visit<R>.
-  //
   // For example,
   // visit([](auto, auto){},
   //       variant<int, char>(),  // typedef'ed as V1
   //       variant<float, double, long double>())  // typedef'ed as V2
   // will trigger instantiations of:
-  // __gen_vtable_impl<true, _Multi_array<void(*)(V1&&, V2&&), 2, 3>,
+  // __gen_vtable_impl<_Multi_array<void(*)(V1&&, V2&&), 2, 3>,
   //                   tuple<V1&&, V2&&>, std::index_sequence<>>
-  //   __gen_vtable_impl<true, _Multi_array<void(*)(V1&&, V2&&), 3>,
+  //   __gen_vtable_impl<_Multi_array<void(*)(V1&&, V2&&), 3>,
   //                     tuple<V1&&, V2&&>, std::index_sequence<0>>
-  //     __gen_vtable_impl<true, _Multi_array<void(*)(V1&&, V2&&)>,
+  //     __gen_vtable_impl<_Multi_array<void(*)(V1&&, V2&&)>,
   //                       tuple<V1&&, V2&&>, std::index_sequence<0, 0>>
-  //     __gen_vtable_impl<true, _Multi_array<void(*)(V1&&, V2&&)>,
+  //     __gen_vtable_impl<_Multi_array<void(*)(V1&&, V2&&)>,
   //                       tuple<V1&&, V2&&>, std::index_sequence<0, 1>>
-  //     __gen_vtable_impl<true, _Multi_array<void(*)(V1&&, V2&&)>,
+  //     __gen_vtable_impl<_Multi_array<void(*)(V1&&, V2&&)>,
   //                       tuple<V1&&, V2&&>, std::index_sequence<0, 2>>
-  //   __gen_vtable_impl<true, _Multi_array<void(*)(V1&&, V2&&), 3>,
+  //   __gen_vtable_impl<_Multi_array<void(*)(V1&&, V2&&), 3>,
   //                     tuple<V1&&, V2&&>, std::index_sequence<1>>
-  //     __gen_vtable_impl<true, _Multi_array<void(*)(V1&&, V2&&)>,
+  //     __gen_vtable_impl<_Multi_array<void(*)(V1&&, V2&&)>,
   //                       tuple<V1&&, V2&&>, std::index_sequence<1, 0>>
-  //     __gen_vtable_impl<true, _Multi_array<void(*)(V1&&, V2&&)>,
+  //     __gen_vtable_impl<_Multi_array<void(*)(V1&&, V2&&)>,
   //                       tuple<V1&&, V2&&>, std::index_sequence<1, 1>>
-  //     __gen_vtable_impl<true, _Multi_array<void(*)(V1&&, V2&&)>,
+  //     __gen_vtable_impl<_Multi_array<void(*)(V1&&, V2&&)>,
   //                       tuple<V1&&, V2&&>, std::index_sequence<1, 2>>
   // The returned multi-dimensional vtable can be fast accessed by the visitor
   // using index calculation.
-<<<<<<< HEAD
-  template<bool __same_return_types,
-	   typename _Array_type, typename _Variant_tuple, typename _Index_seq>
-=======
   template<typename _Array_type, typename _Index_seq>
->>>>>>> 9e014010
     struct __gen_vtable_impl;
 
   // Defines the _S_apply() member that returns a _Multi_array populated
@@ -1038,15 +920,9 @@
   // This partial specialization builds up the index sequences by recursively
   // calling _S_apply() on the next specialization of __gen_vtable_impl.
   // The base case of the recursion defines the actual function pointers.
-<<<<<<< HEAD
-  template<bool __same_return_types,
-	   typename _Result_type, typename _Visitor, size_t... __dimensions,
-=======
   template<typename _Result_type, typename _Visitor, size_t... __dimensions,
->>>>>>> 9e014010
 	   typename... _Variants, size_t... __indices>
     struct __gen_vtable_impl<
-        __same_return_types,
 	_Multi_array<_Result_type (*)(_Visitor, _Variants...), __dimensions...>,
 	std::index_sequence<__indices...>>
     {
@@ -1084,20 +960,6 @@
 	static constexpr void
 	_S_apply_single_alt(_Tp& __element, _Tp* __cookie_element = nullptr)
 	{
-<<<<<<< HEAD
-	  using _Alternative = variant_alternative_t<__index, _Next>;
-	  if constexpr (__do_cookie)
-	    {
-	      __element = __gen_vtable_impl<
-		__same_return_types,
-		_Tp,
-		tuple<_Variants...>,
-		std::index_sequence<__indices..., __index>>::_S_apply();
-	      *__cookie_element = __gen_vtable_impl<
-		__same_return_types,
-		_Tp,
-		tuple<_Variants...>,
-=======
 	  if constexpr (__do_cookie)
 	    {
 	      __element = __gen_vtable_impl<
@@ -1105,18 +967,12 @@
 		std::index_sequence<__indices..., __index>>::_S_apply();
 	      *__cookie_element = __gen_vtable_impl<
 		_Tp,
->>>>>>> 9e014010
 		std::index_sequence<__indices..., variant_npos>>::_S_apply();
 	    }
 	  else
 	    {
 	      __element = __gen_vtable_impl<
-<<<<<<< HEAD
-		__same_return_types,
-		remove_reference_t<decltype(__element)>, tuple<_Variants...>,
-=======
 		remove_reference_t<decltype(__element)>,
->>>>>>> 9e014010
 		std::index_sequence<__indices..., __index>>::_S_apply();
 	    }
 	}
@@ -1125,15 +981,9 @@
   // This partial specialization is the base case for the recursion.
   // It populates a _Multi_array element with the address of a function
   // that invokes the visitor with the alternatives specified by __indices.
-<<<<<<< HEAD
-  template<bool __same_return_types,
-	   typename _Result_type, typename _Visitor, typename... _Variants,
-=======
   template<typename _Result_type, typename _Visitor, typename... _Variants,
->>>>>>> 9e014010
 	   size_t... __indices>
     struct __gen_vtable_impl<
-      __same_return_types,
       _Multi_array<_Result_type (*)(_Visitor, _Variants...)>,
 		   std::index_sequence<__indices...>>
     {
@@ -1149,57 +999,10 @@
 	  else
 	    return __variant_cookie{};
 	}
-<<<<<<< HEAD
-
-      static constexpr decltype(auto)
-      __visit_invoke_impl(_Visitor&& __visitor, _Variants... __vars)
-      {
-	// For raw visitation using indices, pass the indices to the visitor:
-	if constexpr (is_same_v<_Result_type, __variant_idx_cookie>)
-	  return std::__invoke(std::forward<_Visitor>(__visitor),
-	      __element_by_index_or_cookie<__indices>(
-		std::forward<_Variants>(__vars))...,
-	      integral_constant<size_t, __indices>()...);
-	// For std::visit<cv void>, cast the result to void:
-	else if constexpr (!__same_return_types &&
-			   std::is_void_v<_Result_type>)
-	  return (void)std::__invoke(std::forward<_Visitor>(__visitor),
-	      __element_by_index_or_cookie<__indices>(
-		std::forward<_Variants>(__vars))...);
-	else
-	  return std::__invoke(std::forward<_Visitor>(__visitor),
-	      __element_by_index_or_cookie<__indices>(
-		std::forward<_Variants>(__vars))...);
-      }
-
-      static constexpr decltype(auto)
-      __do_visit_invoke(_Visitor&& __visitor, _Variants... __vars)
-      {
-	return __visit_invoke_impl(std::forward<_Visitor>(__visitor),
-				   std::forward<_Variants>(__vars)...);
-      }
-
-      // Perform the implicit conversion to _Result_type for std::visit<R>.
-      static constexpr _Result_type
-      __do_visit_invoke_r(_Visitor&& __visitor, _Variants... __vars)
-      {
-	return __visit_invoke_impl(std::forward<_Visitor>(__visitor),
-				   std::forward<_Variants>(__vars)...);
-      }
-=======
->>>>>>> 9e014010
 
       static constexpr decltype(auto)
       __visit_invoke(_Visitor&& __visitor, _Variants... __vars)
       {
-<<<<<<< HEAD
-	if constexpr (__same_return_types)
-	  return __do_visit_invoke(std::forward<_Visitor>(__visitor),
-				   std::forward<_Variants>(__vars)...);
-	else
-	  return __do_visit_invoke_r(std::forward<_Visitor>(__visitor),
-				     std::forward<_Variants>(__vars)...);
-=======
 	if constexpr (is_same_v<_Result_type, __variant_idx_cookie>)
 	  // For raw visitation using indices, pass the indices to the visitor
 	  // and discard the return value:
@@ -1221,7 +1024,6 @@
 	  return std::__invoke_r<_Result_type>(
 	      std::forward<_Visitor>(__visitor),
 	      __variant::__get<__indices>(std::forward<_Variants>(__vars))...);
->>>>>>> 9e014010
       }
 
       static constexpr auto
@@ -1229,8 +1031,7 @@
       { return _Array_type{&__visit_invoke}; }
     };
 
-  template<bool __same_return_types,
-	   typename _Result_type, typename _Visitor, typename... _Variants>
+  template<typename _Result_type, typename _Visitor, typename... _Variants>
     struct __gen_vtable
     {
       using _Array_type =
@@ -1238,13 +1039,7 @@
 		       variant_size_v<remove_reference_t<_Variants>>...>;
 
       static constexpr _Array_type _S_vtable
-<<<<<<< HEAD
-	= __gen_vtable_impl<__same_return_types,
-			    _Array_type, tuple<_Variants...>,
-			    std::index_sequence<>>::_S_apply();
-=======
 	= __gen_vtable_impl<_Array_type, std::index_sequence<>>::_S_apply();
->>>>>>> 9e014010
     };
 
   template<size_t _Np, typename _Tp>
@@ -1375,15 +1170,8 @@
 				 const variant<_Types...>& __rhs) \
     { \
       bool __ret = true; \
-<<<<<<< HEAD
-      __do_visit<__detail::__variant::__visit_with_index>( \
-        [&__ret, &__lhs] \
-		 (auto&& __rhs_mem, auto __rhs_index) mutable \
-		   -> __detail::__variant::__variant_idx_cookie \
-=======
       __detail::__variant::__raw_idx_visit( \
         [&__ret, &__lhs] (auto&& __rhs_mem, auto __rhs_index) mutable \
->>>>>>> 9e014010
         { \
 	  if constexpr (__rhs_index != variant_npos) \
 	    { \
@@ -1397,19 +1185,9 @@
             } \
           else \
             __ret = (__lhs.index() + 1) __OP (__rhs_index + 1); \
-<<<<<<< HEAD
-	  return {}; \
 	}, __rhs); \
       return __ret; \
-    } \
-\
-  constexpr bool operator __OP(monostate, monostate) noexcept \
-  { return 0 __OP 0; }
-=======
-	}, __rhs); \
-      return __ret; \
-    }
->>>>>>> 9e014010
+    }
 
   _VARIANT_RELATION_FUNCTION_TEMPLATE(<, less)
   _VARIANT_RELATION_FUNCTION_TEMPLATE(<=, less_equal)
@@ -1547,13 +1325,8 @@
 	__exactly_once = __detail::__variant::__exactly_once<_Tp, _Types...>;
 
       template<typename _Tp>
-<<<<<<< HEAD
-	static constexpr size_t __accepted_index =
-	  __detail::__variant::__accepted_index<_Tp&&, variant>::value;
-=======
 	static constexpr size_t __accepted_index
 	  = __detail::__variant::__accepted_index<_Tp, variant>::value;
->>>>>>> 9e014010
 
       template<size_t _Np, typename = enable_if_t<(_Np < sizeof...(_Types))>>
 	using __to_type = variant_alternative_t<_Np, variant>;
@@ -1595,11 +1368,7 @@
 	constexpr
 	variant(_Tp&& __t)
 	noexcept(is_nothrow_constructible_v<_Tj, _Tp>)
-<<<<<<< HEAD
-	: variant(in_place_index<__accepted_index<_Tp&&>>,
-=======
 	: variant(in_place_index<__accepted_index<_Tp>>,
->>>>>>> 9e014010
 		  std::forward<_Tp>(__t))
 	{ }
 
@@ -1694,11 +1463,7 @@
 	emplace(_Args&&... __args)
 	{
 	  static_assert(_Np < sizeof...(_Types),
-<<<<<<< HEAD
-			"The index should be in [0, number of alternatives)");
-=======
 			"The index must be in [0, number of alternatives)");
->>>>>>> 9e014010
 	  using type = variant_alternative_t<_Np, variant>;
 	  // Provide the strong exception-safety guarantee when possible,
 	  // to avoid becoming valueless.
@@ -1751,11 +1516,7 @@
 	emplace(initializer_list<_Up> __il, _Args&&... __args)
 	{
 	  static_assert(_Np < sizeof...(_Types),
-<<<<<<< HEAD
-			"The index should be in [0, number of alternatives)");
-=======
 			"The index must be in [0, number of alternatives)");
->>>>>>> 9e014010
 	  using type = variant_alternative_t<_Np, variant>;
 	  // Provide the strong exception-safety guarantee when possible,
 	  // to avoid becoming valueless.
@@ -1769,7 +1530,6 @@
 	    }
 	  else if constexpr (__detail::__variant::_Never_valueless_alt<type>()
 	      && _Traits::_S_move_assign)
-<<<<<<< HEAD
 	    {
 	      // This construction might throw:
 	      variant __tmp(in_place_index<_Np>, __il,
@@ -1779,17 +1539,6 @@
 	    }
 	  else
 	    {
-=======
-	    {
-	      // This construction might throw:
-	      variant __tmp(in_place_index<_Np>, __il,
-			    std::forward<_Args>(__args)...);
-	      // But _Never_valueless_alt<type> means this won't:
-	      *this = std::move(__tmp);
-	    }
-	  else
-	    {
->>>>>>> 9e014010
 	      // This case only provides the basic exception-safety guarantee,
 	      // i.e. the variant can become valueless.
 	      this->_M_reset();
@@ -1826,15 +1575,8 @@
       noexcept((__is_nothrow_swappable<_Types>::value && ...)
 	       && is_nothrow_move_constructible_v<variant>)
       {
-<<<<<<< HEAD
-	__do_visit<__detail::__variant::__visit_with_index>(
-	  [this, &__rhs](auto&& __rhs_mem,
-			 auto __rhs_index) mutable
-	    -> __detail::__variant::__variant_idx_cookie
-=======
 	__detail::__variant::__raw_idx_visit(
 	  [this, &__rhs](auto&& __rhs_mem, auto __rhs_index) mutable
->>>>>>> 9e014010
 	  {
 	    if constexpr (__rhs_index != variant_npos)
 	      {
@@ -1847,11 +1589,7 @@
 		  }
 		else
 		  {
-<<<<<<< HEAD
-		    if (this->index() != variant_npos)
-=======
 		    if (!this->valueless_by_exception()) [[__likely__]]
->>>>>>> 9e014010
 		      {
 			auto __tmp(std::move(__rhs_mem));
 			__rhs = std::move(*this);
@@ -1868,20 +1606,12 @@
 	      }
 	    else
 	      {
-<<<<<<< HEAD
-		if (this->index() != variant_npos)
-=======
 		if (!this->valueless_by_exception()) [[__likely__]]
->>>>>>> 9e014010
 		  {
 		    __rhs = std::move(*this);
 		    this->_M_reset();
 		  }
 	      }
-<<<<<<< HEAD
-	    return {};
-=======
->>>>>>> 9e014010
 	  }, __rhs);
       }
 
@@ -1961,28 +1691,11 @@
       return __detail::__variant::__get<_Np>(std::move(__v));
     }
 
-<<<<<<< HEAD
-  template<bool __use_index,
-	   bool __same_return_types,
-	   typename _Visitor, typename... _Variants>
-    constexpr decltype(auto)
-    __do_visit(_Visitor&& __visitor, _Variants&&... __variants)
-    {
-      using _Deduced_type = std::invoke_result<_Visitor,
-	decltype(std::get<0>(std::declval<_Variants>()))...>;
-
-      using _Result_type = typename std::conditional_t<__use_index,
-	__detail::__variant::__variant_idx_cookie,
-	_Deduced_type>::type;
-
-=======
   template<typename _Result_type, typename _Visitor, typename... _Variants>
     constexpr decltype(auto)
     __do_visit(_Visitor&& __visitor, _Variants&&... __variants)
     {
->>>>>>> 9e014010
       constexpr auto& __vtable = __detail::__variant::__gen_vtable<
-	__same_return_types,
 	_Result_type, _Visitor&&, _Variants&&...>::_S_vtable;
 
       auto __func_ptr = __vtable._M_access(__variants.index()...);
@@ -1995,12 +1708,6 @@
     visit(_Visitor&& __visitor, _Variants&&... __variants)
     {
       if ((__variants.valueless_by_exception() || ...))
-<<<<<<< HEAD
-	__throw_bad_variant_access("Unexpected index");
-
-      return __do_visit(std::forward<_Visitor>(__visitor),
-			std::forward<_Variants>(__variants)...);
-=======
 	__throw_bad_variant_access("std::visit: variant is valueless");
 
       using _Result_type = std::invoke_result_t<_Visitor,
@@ -2010,7 +1717,6 @@
 
       return std::__do_visit<_Tag>(std::forward<_Visitor>(__visitor),
 				   std::forward<_Variants>(__variants)...);
->>>>>>> 9e014010
     }
 
 #if __cplusplus > 201703L
@@ -2019,21 +1725,10 @@
     visit(_Visitor&& __visitor, _Variants&&... __variants)
     {
       if ((__variants.valueless_by_exception() || ...))
-<<<<<<< HEAD
-	__throw_bad_variant_access("Unexpected index");
-
-      if constexpr (std::is_void_v<_Res>)
-        (void) __do_visit<false, false>(std::forward<_Visitor>(__visitor),
-					std::forward<_Variants>(__variants)...);
-      else
-	return __do_visit<false, false>(std::forward<_Visitor>(__visitor),
-					std::forward<_Variants>(__variants)...);
-=======
 	__throw_bad_variant_access("std::visit<R>: variant is valueless");
 
       return std::__do_visit<_Res>(std::forward<_Visitor>(__visitor),
 				   std::forward<_Variants>(__variants)...);
->>>>>>> 9e014010
     }
 #endif
 
@@ -2045,13 +1740,8 @@
       noexcept((is_nothrow_invocable_v<hash<decay_t<_Types>>, _Types> && ...))
       {
 	size_t __ret;
-<<<<<<< HEAD
-	__do_visit([&__t, &__ret](auto&& __t_mem) mutable
-		   -> __detail::__variant::__variant_cookie
-=======
 	__detail::__variant::__raw_visit(
 	  [&__t, &__ret](auto&& __t_mem) mutable
->>>>>>> 9e014010
 	  {
 	    using _Type = __remove_cvref_t<decltype(__t_mem)>;
 	    if constexpr (!is_same_v<_Type,
@@ -2060,10 +1750,6 @@
 		      + std::hash<_Type>{}(__t_mem);
 	    else
 	      __ret = std::hash<size_t>{}(__t.index());
-<<<<<<< HEAD
-	    return {};
-=======
->>>>>>> 9e014010
 	  }, __t);
 	return __ret;
       }
