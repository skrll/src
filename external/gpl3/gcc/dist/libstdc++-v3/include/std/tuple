// <tuple> -*- C++ -*-

<<<<<<< HEAD
// Copyright (C) 2007-2019 Free Software Foundation, Inc.
=======
// Copyright (C) 2007-2020 Free Software Foundation, Inc.
>>>>>>> e2aa5677
//
// This file is part of the GNU ISO C++ Library.  This library is free
// software; you can redistribute it and/or modify it under the
// terms of the GNU General Public License as published by the
// Free Software Foundation; either version 3, or (at your option)
// any later version.

// This library is distributed in the hope that it will be useful,
// but WITHOUT ANY WARRANTY; without even the implied warranty of
// MERCHANTABILITY or FITNESS FOR A PARTICULAR PURPOSE.  See the
// GNU General Public License for more details.

// Under Section 7 of GPL version 3, you are granted additional
// permissions described in the GCC Runtime Library Exception, version
// 3.1, as published by the Free Software Foundation.

// You should have received a copy of the GNU General Public License and
// a copy of the GCC Runtime Library Exception along with this program;
// see the files COPYING3 and COPYING.RUNTIME respectively.  If not, see
// <http://www.gnu.org/licenses/>.

/** @file include/tuple
 *  This is a Standard C++ Library header.
 */

#ifndef _GLIBCXX_TUPLE
#define _GLIBCXX_TUPLE 1

#pragma GCC system_header

#if __cplusplus < 201103L
# include <bits/c++0x_warning.h>
#else

#include <utility>
#include <array>
#include <bits/uses_allocator.h>
#include <bits/invoke.h>
#if __cplusplus > 201703L
# include <compare>
# define __cpp_lib_constexpr_tuple 201811L
#endif

namespace std _GLIBCXX_VISIBILITY(default)
{
_GLIBCXX_BEGIN_NAMESPACE_VERSION

  /**
   *  @addtogroup utilities
   *  @{
   */

  template<typename... _Elements>
    class tuple;

  template<typename _Tp>
    struct __is_empty_non_tuple : is_empty<_Tp> { };

  // Using EBO for elements that are tuples causes ambiguous base errors.
  template<typename _El0, typename... _El>
    struct __is_empty_non_tuple<tuple<_El0, _El...>> : false_type { };

  // Use the Empty Base-class Optimization for empty, non-final types.
  template<typename _Tp>
    using __empty_not_final
    = typename conditional<__is_final(_Tp), false_type,
			   __is_empty_non_tuple<_Tp>>::type;

  template<std::size_t _Idx, typename _Head,
	   bool = __empty_not_final<_Head>::value>
    struct _Head_base;

  template<std::size_t _Idx, typename _Head>
    struct _Head_base<_Idx, _Head, true>
    : public _Head
    {
      constexpr _Head_base()
      : _Head() { }

      constexpr _Head_base(const _Head& __h)
      : _Head(__h) { }

      constexpr _Head_base(const _Head_base&) = default;
      constexpr _Head_base(_Head_base&&) = default;

      template<typename _UHead>
        constexpr _Head_base(_UHead&& __h)
	: _Head(std::forward<_UHead>(__h)) { }

      _Head_base(allocator_arg_t, __uses_alloc0)
      : _Head() { }

      template<typename _Alloc>
	_Head_base(allocator_arg_t, __uses_alloc1<_Alloc> __a)
	: _Head(allocator_arg, *__a._M_a) { }

      template<typename _Alloc>
	_Head_base(allocator_arg_t, __uses_alloc2<_Alloc> __a)
	: _Head(*__a._M_a) { }

      template<typename _UHead>
	_Head_base(__uses_alloc0, _UHead&& __uhead)
	: _Head(std::forward<_UHead>(__uhead)) { }

      template<typename _Alloc, typename _UHead>
	_Head_base(__uses_alloc1<_Alloc> __a, _UHead&& __uhead)
	: _Head(allocator_arg, *__a._M_a, std::forward<_UHead>(__uhead)) { }

      template<typename _Alloc, typename _UHead>
	_Head_base(__uses_alloc2<_Alloc> __a, _UHead&& __uhead)
	: _Head(std::forward<_UHead>(__uhead), *__a._M_a) { }

      static constexpr _Head&
      _M_head(_Head_base& __b) noexcept { return __b; }

      static constexpr const _Head&
      _M_head(const _Head_base& __b) noexcept { return __b; }
    };

  template<std::size_t _Idx, typename _Head>
    struct _Head_base<_Idx, _Head, false>
    {
      constexpr _Head_base()
      : _M_head_impl() { }

      constexpr _Head_base(const _Head& __h)
      : _M_head_impl(__h) { }

      constexpr _Head_base(const _Head_base&) = default;
      constexpr _Head_base(_Head_base&&) = default;

      template<typename _UHead>
        constexpr _Head_base(_UHead&& __h)
	: _M_head_impl(std::forward<_UHead>(__h)) { }

      _GLIBCXX20_CONSTEXPR
      _Head_base(allocator_arg_t, __uses_alloc0)
      : _M_head_impl() { }

      template<typename _Alloc>
	_Head_base(allocator_arg_t, __uses_alloc1<_Alloc> __a)
	: _M_head_impl(allocator_arg, *__a._M_a) { }

      template<typename _Alloc>
	_Head_base(allocator_arg_t, __uses_alloc2<_Alloc> __a)
	: _M_head_impl(*__a._M_a) { }

      template<typename _UHead>
	_GLIBCXX20_CONSTEXPR
	_Head_base(__uses_alloc0, _UHead&& __uhead)
	: _M_head_impl(std::forward<_UHead>(__uhead)) { }

      template<typename _Alloc, typename _UHead>
	_Head_base(__uses_alloc1<_Alloc> __a, _UHead&& __uhead)
	: _M_head_impl(allocator_arg, *__a._M_a, std::forward<_UHead>(__uhead))
	{ }

      template<typename _Alloc, typename _UHead>
	_Head_base(__uses_alloc2<_Alloc> __a, _UHead&& __uhead)
	: _M_head_impl(std::forward<_UHead>(__uhead), *__a._M_a) { }

      static constexpr _Head&
      _M_head(_Head_base& __b) noexcept { return __b._M_head_impl; }

      static constexpr const _Head&
      _M_head(const _Head_base& __b) noexcept { return __b._M_head_impl; }

      _Head _M_head_impl;
    };

  /**
   * Contains the actual implementation of the @c tuple template, stored
   * as a recursive inheritance hierarchy from the first element (most
   * derived class) to the last (least derived class). The @c Idx
   * parameter gives the 0-based index of the element stored at this
   * point in the hierarchy; we use it to implement a constant-time
   * get() operation.
   */
  template<std::size_t _Idx, typename... _Elements>
    struct _Tuple_impl;

  /**
   * Recursive tuple implementation. Here we store the @c Head element
   * and derive from a @c Tuple_impl containing the remaining elements
   * (which contains the @c Tail).
   */
  template<std::size_t _Idx, typename _Head, typename... _Tail>
    struct _Tuple_impl<_Idx, _Head, _Tail...>
    : public _Tuple_impl<_Idx + 1, _Tail...>,
      private _Head_base<_Idx, _Head>
    {
      template<std::size_t, typename...> friend class _Tuple_impl;

      typedef _Tuple_impl<_Idx + 1, _Tail...> _Inherited;
      typedef _Head_base<_Idx, _Head> _Base;

      static constexpr _Head&
      _M_head(_Tuple_impl& __t) noexcept { return _Base::_M_head(__t); }

      static constexpr const _Head&
      _M_head(const _Tuple_impl& __t) noexcept { return _Base::_M_head(__t); }

      static constexpr _Inherited&
      _M_tail(_Tuple_impl& __t) noexcept { return __t; }

      static constexpr const _Inherited&
      _M_tail(const _Tuple_impl& __t) noexcept { return __t; }

      constexpr _Tuple_impl()
      : _Inherited(), _Base() { }

      explicit
      constexpr _Tuple_impl(const _Head& __head, const _Tail&... __tail)
      : _Inherited(__tail...), _Base(__head) { }

      template<typename _UHead, typename... _UTail, typename = typename
               enable_if<sizeof...(_Tail) == sizeof...(_UTail)>::type>
        explicit
        constexpr _Tuple_impl(_UHead&& __head, _UTail&&... __tail)
	: _Inherited(std::forward<_UTail>(__tail)...),
	  _Base(std::forward<_UHead>(__head)) { }

      constexpr _Tuple_impl(const _Tuple_impl&) = default;

      // _GLIBCXX_RESOLVE_LIB_DEFECTS
      // 2729. Missing SFINAE on std::pair::operator=
      _Tuple_impl& operator=(const _Tuple_impl&) = delete;

      constexpr
      _Tuple_impl(_Tuple_impl&& __in)
      noexcept(__and_<is_nothrow_move_constructible<_Head>,
	              is_nothrow_move_constructible<_Inherited>>::value)
      : _Inherited(std::move(_M_tail(__in))),
	_Base(std::forward<_Head>(_M_head(__in))) { }

      template<typename... _UElements>
        constexpr _Tuple_impl(const _Tuple_impl<_Idx, _UElements...>& __in)
	: _Inherited(_Tuple_impl<_Idx, _UElements...>::_M_tail(__in)),
	  _Base(_Tuple_impl<_Idx, _UElements...>::_M_head(__in)) { }

      template<typename _UHead, typename... _UTails>
        constexpr _Tuple_impl(_Tuple_impl<_Idx, _UHead, _UTails...>&& __in)
	: _Inherited(std::move
		     (_Tuple_impl<_Idx, _UHead, _UTails...>::_M_tail(__in))),
	  _Base(std::forward<_UHead>
		(_Tuple_impl<_Idx, _UHead, _UTails...>::_M_head(__in))) { }

      template<typename _Alloc>
	_GLIBCXX20_CONSTEXPR
	_Tuple_impl(allocator_arg_t __tag, const _Alloc& __a)
	: _Inherited(__tag, __a),
          _Base(__tag, __use_alloc<_Head>(__a)) { }

      template<typename _Alloc>
	_Tuple_impl(allocator_arg_t __tag, const _Alloc& __a,
		    const _Head& __head, const _Tail&... __tail)
	: _Inherited(__tag, __a, __tail...),
          _Base(__use_alloc<_Head, _Alloc, _Head>(__a), __head) { }

      template<typename _Alloc, typename _UHead, typename... _UTail,
               typename = typename enable_if<sizeof...(_Tail)
					     == sizeof...(_UTail)>::type>
	_GLIBCXX20_CONSTEXPR
	_Tuple_impl(allocator_arg_t __tag, const _Alloc& __a,
	            _UHead&& __head, _UTail&&... __tail)
	: _Inherited(__tag, __a, std::forward<_UTail>(__tail)...),
          _Base(__use_alloc<_Head, _Alloc, _UHead>(__a),
	        std::forward<_UHead>(__head)) { }

      template<typename _Alloc>
	_GLIBCXX20_CONSTEXPR
        _Tuple_impl(allocator_arg_t __tag, const _Alloc& __a,
	            const _Tuple_impl& __in)
	: _Inherited(__tag, __a, _M_tail(__in)),
          _Base(__use_alloc<_Head, _Alloc, _Head>(__a), _M_head(__in)) { }

      template<typename _Alloc>
	_GLIBCXX20_CONSTEXPR
	_Tuple_impl(allocator_arg_t __tag, const _Alloc& __a,
	            _Tuple_impl&& __in)
	: _Inherited(__tag, __a, std::move(_M_tail(__in))),
	  _Base(__use_alloc<_Head, _Alloc, _Head>(__a),
	        std::forward<_Head>(_M_head(__in))) { }

      template<typename _Alloc, typename _UHead, typename... _UTails>
	_GLIBCXX20_CONSTEXPR
	_Tuple_impl(allocator_arg_t __tag, const _Alloc& __a,
		    const _Tuple_impl<_Idx, _UHead, _UTails...>& __in)
	: _Inherited(__tag, __a,
		     _Tuple_impl<_Idx, _UHead, _UTails...>::_M_tail(__in)),
	  _Base(__use_alloc<_Head, _Alloc, const _UHead&>(__a),
		_Tuple_impl<_Idx, _UHead, _UTails...>::_M_head(__in)) { }

      template<typename _Alloc, typename _UHead, typename... _UTails>
	_GLIBCXX20_CONSTEXPR
	_Tuple_impl(allocator_arg_t __tag, const _Alloc& __a,
	            _Tuple_impl<_Idx, _UHead, _UTails...>&& __in)
	: _Inherited(__tag, __a, std::move
		     (_Tuple_impl<_Idx, _UHead, _UTails...>::_M_tail(__in))),
	  _Base(__use_alloc<_Head, _Alloc, _UHead>(__a),
                std::forward<_UHead>
		(_Tuple_impl<_Idx, _UHead, _UTails...>::_M_head(__in))) { }

      template<typename... _UElements>
<<<<<<< HEAD
=======
	_GLIBCXX20_CONSTEXPR
>>>>>>> e2aa5677
        void
        _M_assign(const _Tuple_impl<_Idx, _UElements...>& __in)
        {
	  _M_head(*this) = _Tuple_impl<_Idx, _UElements...>::_M_head(__in);
	  _M_tail(*this)._M_assign(
	      _Tuple_impl<_Idx, _UElements...>::_M_tail(__in));
	}

      template<typename _UHead, typename... _UTails>
<<<<<<< HEAD
=======
	_GLIBCXX20_CONSTEXPR
>>>>>>> e2aa5677
        void
        _M_assign(_Tuple_impl<_Idx, _UHead, _UTails...>&& __in)
        {
	  _M_head(*this) = std::forward<_UHead>
	    (_Tuple_impl<_Idx, _UHead, _UTails...>::_M_head(__in));
	  _M_tail(*this)._M_assign(
	      std::move(_Tuple_impl<_Idx, _UHead, _UTails...>::_M_tail(__in)));
	}

    protected:
      _GLIBCXX20_CONSTEXPR
      void
      _M_swap(_Tuple_impl& __in)
      {
	using std::swap;
	swap(_M_head(*this), _M_head(__in));
	_Inherited::_M_swap(_M_tail(__in));
      }
    };

  // Basis case of inheritance recursion.
  template<std::size_t _Idx, typename _Head>
    struct _Tuple_impl<_Idx, _Head>
    : private _Head_base<_Idx, _Head>
    {
      template<std::size_t, typename...> friend class _Tuple_impl;

      typedef _Head_base<_Idx, _Head> _Base;

      static constexpr _Head&
      _M_head(_Tuple_impl& __t) noexcept { return _Base::_M_head(__t); }

      static constexpr const _Head&
      _M_head(const _Tuple_impl& __t) noexcept { return _Base::_M_head(__t); }

      constexpr _Tuple_impl()
      : _Base() { }

      explicit
      constexpr _Tuple_impl(const _Head& __head)
      : _Base(__head) { }

      template<typename _UHead>
        explicit
        constexpr _Tuple_impl(_UHead&& __head)
	: _Base(std::forward<_UHead>(__head)) { }

      constexpr _Tuple_impl(const _Tuple_impl&) = default;

      // _GLIBCXX_RESOLVE_LIB_DEFECTS
      // 2729. Missing SFINAE on std::pair::operator=
      _Tuple_impl& operator=(const _Tuple_impl&) = delete;

      constexpr
      _Tuple_impl(_Tuple_impl&& __in)
      noexcept(is_nothrow_move_constructible<_Head>::value)
      : _Base(std::forward<_Head>(_M_head(__in))) { }

      template<typename _UHead>
        constexpr _Tuple_impl(const _Tuple_impl<_Idx, _UHead>& __in)
	: _Base(_Tuple_impl<_Idx, _UHead>::_M_head(__in)) { }

      template<typename _UHead>
        constexpr _Tuple_impl(_Tuple_impl<_Idx, _UHead>&& __in)
	: _Base(std::forward<_UHead>(_Tuple_impl<_Idx, _UHead>::_M_head(__in)))
	{ }

      template<typename _Alloc>
	_GLIBCXX20_CONSTEXPR
	_Tuple_impl(allocator_arg_t __tag, const _Alloc& __a)
	: _Base(__tag, __use_alloc<_Head>(__a)) { }

      template<typename _Alloc>
	_Tuple_impl(allocator_arg_t __tag, const _Alloc& __a,
		    const _Head& __head)
	: _Base(__use_alloc<_Head, _Alloc, _Head>(__a), __head) { }

      template<typename _Alloc, typename _UHead>
	_GLIBCXX20_CONSTEXPR
	_Tuple_impl(allocator_arg_t __tag, const _Alloc& __a,
	            _UHead&& __head)
	: _Base(__use_alloc<_Head, _Alloc, _UHead>(__a),
	        std::forward<_UHead>(__head)) { }

      template<typename _Alloc>
	_GLIBCXX20_CONSTEXPR
        _Tuple_impl(allocator_arg_t __tag, const _Alloc& __a,
	            const _Tuple_impl& __in)
	: _Base(__use_alloc<_Head, _Alloc, _Head>(__a), _M_head(__in)) { }

      template<typename _Alloc>
	_GLIBCXX20_CONSTEXPR
	_Tuple_impl(allocator_arg_t __tag, const _Alloc& __a,
	            _Tuple_impl&& __in)
	: _Base(__use_alloc<_Head, _Alloc, _Head>(__a),
	        std::forward<_Head>(_M_head(__in))) { }

      template<typename _Alloc, typename _UHead>
	_GLIBCXX20_CONSTEXPR
	_Tuple_impl(allocator_arg_t __tag, const _Alloc& __a,
	            const _Tuple_impl<_Idx, _UHead>& __in)
	: _Base(__use_alloc<_Head, _Alloc, const _UHead&>(__a),
		_Tuple_impl<_Idx, _UHead>::_M_head(__in)) { }

      template<typename _Alloc, typename _UHead>
	_GLIBCXX20_CONSTEXPR
	_Tuple_impl(allocator_arg_t __tag, const _Alloc& __a,
	            _Tuple_impl<_Idx, _UHead>&& __in)
	: _Base(__use_alloc<_Head, _Alloc, _UHead>(__a),
                std::forward<_UHead>(_Tuple_impl<_Idx, _UHead>::_M_head(__in)))
	{ }

      template<typename _UHead>
<<<<<<< HEAD
=======
	_GLIBCXX20_CONSTEXPR
>>>>>>> e2aa5677
        void
        _M_assign(const _Tuple_impl<_Idx, _UHead>& __in)
        {
	  _M_head(*this) = _Tuple_impl<_Idx, _UHead>::_M_head(__in);
	}

      template<typename _UHead>
<<<<<<< HEAD
=======
	_GLIBCXX20_CONSTEXPR
>>>>>>> e2aa5677
        void
        _M_assign(_Tuple_impl<_Idx, _UHead>&& __in)
        {
	  _M_head(*this)
	    = std::forward<_UHead>(_Tuple_impl<_Idx, _UHead>::_M_head(__in));
	}

    protected:
      _GLIBCXX20_CONSTEXPR
      void
      _M_swap(_Tuple_impl& __in)
      {
	using std::swap;
	swap(_M_head(*this), _M_head(__in));
      }
    };

  // Concept utility functions, reused in conditionally-explicit
  // constructors.
  template<bool, typename... _Types>
    struct _TupleConstraints
    {
<<<<<<< HEAD
      return __and_<is_convertible<_UElements&&, _Elements>...>::value;
    }

    template<typename _SrcTuple>
    static constexpr bool _NonNestedTuple()
    {
      return  __and_<__not_<is_same<tuple<_Elements...>,
				    __remove_cvref_t<_SrcTuple>>>,
                     __not_<is_convertible<_SrcTuple, _Elements...>>,
                     __not_<is_constructible<_Elements..., _SrcTuple>>
              >::value;
    }

    template<typename... _UElements>
    static constexpr bool _NotSameTuple()
    {
      return  __not_<is_same<tuple<_Elements...>,
			     __remove_cvref_t<_UElements>...>>::value;
    }
  };
=======
      template<typename _Tp, typename _Up> // Workaround for PR 96592
	using is_constructible
	  = __bool_constant<__is_constructible(_Tp, _Up)>;

      // Constraint for a non-explicit constructor.
      // True iff each Ti in _Types... can be constructed from Ui in _UTypes...
      // and every Ui is implicitly convertible to Ti.
      template<typename... _UTypes>
	static constexpr bool __is_implicitly_constructible()
	{
	  return __and_<is_constructible<_Types, _UTypes>...,
			is_convertible<_UTypes, _Types>...
			>::value;
	}
>>>>>>> e2aa5677

      // Constraint for a non-explicit constructor.
      // True iff each Ti in _Types... can be constructed from Ui in _UTypes...
      // but not every Ui is implicitly convertible to Ti.
      template<typename... _UTypes>
	static constexpr bool __is_explicitly_constructible()
	{
	  return __and_<is_constructible<_Types, _UTypes>...,
			__not_<__and_<is_convertible<_UTypes, _Types>...>>
			>::value;
	}

      static constexpr bool __is_implicitly_default_constructible()
      {
	return __and_<std::__is_implicitly_default_constructible<_Types>...
		      >::value;
      }

      static constexpr bool __is_explicitly_default_constructible()
      {
	return __and_<is_default_constructible<_Types>...,
		      __not_<__and_<
			std::__is_implicitly_default_constructible<_Types>...>
		      >>::value;
      }
    };

  // Partial specialization used when a required precondition isn't met,
  // e.g. when sizeof...(_Types) != sizeof...(_UTypes).
  template<typename... _Types>
    struct _TupleConstraints<false, _Types...>
    {
      template<typename... _UTypes>
	static constexpr bool __is_implicitly_constructible()
	{ return false; }

<<<<<<< HEAD
    template<typename... _UElements>
    static constexpr bool _NonNestedTuple()
    {
      return true;
    }

    template<typename... _UElements>
    static constexpr bool _NotSameTuple()
    {
      return true;
    }
  };
=======
      template<typename... _UTypes>
	static constexpr bool __is_explicitly_constructible()
	{ return false; }
    };
>>>>>>> e2aa5677

  /// Primary class template, tuple
  template<typename... _Elements>
    class tuple : public _Tuple_impl<0, _Elements...>
    {
      typedef _Tuple_impl<0, _Elements...> _Inherited;

      template<bool _Cond>
	using _TCC = _TupleConstraints<_Cond, _Elements...>;

      // Constraint for non-explicit default constructor
      template<bool _Dummy>
	using _ImplicitDefaultCtor = __enable_if_t<
	  _TCC<_Dummy>::__is_implicitly_default_constructible(),
	  bool>;

      // Constraint for explicit default constructor
      template<bool _Dummy>
	using _ExplicitDefaultCtor = __enable_if_t<
	  _TCC<_Dummy>::__is_explicitly_default_constructible(),
	  bool>;

      // Constraint for non-explicit constructors
      template<bool _Cond, typename... _Args>
	using _ImplicitCtor = __enable_if_t<
	  _TCC<_Cond>::template __is_implicitly_constructible<_Args...>(),
	  bool>;

      // Constraint for non-explicit constructors
      template<bool _Cond, typename... _Args>
	using _ExplicitCtor = __enable_if_t<
	  _TCC<_Cond>::template __is_explicitly_constructible<_Args...>(),
	  bool>;

      template<typename... _UElements>
	static constexpr
	__enable_if_t<sizeof...(_UElements) == sizeof...(_Elements), bool>
	__assignable()
	{ return __and_<is_assignable<_Elements&, _UElements>...>::value; }
<<<<<<< HEAD

      template<typename... _UElements>
	static constexpr bool __nothrow_assignable()
	{
	  return
	    __and_<is_nothrow_assignable<_Elements&, _UElements>...>::value;
	}

    public:
      template<typename _Dummy = void,
               typename enable_if<_TC2<_Dummy>::
                                    _ImplicitlyDefaultConstructibleTuple(),
                                  bool>::type = true>
      constexpr tuple()
      : _Inherited() { }
=======
>>>>>>> e2aa5677

      // Condition for noexcept-specifier of an assignment operator.
      template<typename... _UElements>
	static constexpr bool __nothrow_assignable()
	{
	  return
	    __and_<is_nothrow_assignable<_Elements&, _UElements>...>::value;
	}

      // Condition for noexcept-specifier of a constructor.
      template<typename... _UElements>
	static constexpr bool __nothrow_constructible()
	{
	  return
	    __and_<is_nothrow_constructible<_Elements, _UElements>...>::value;
	}

      // Constraint for tuple(_UTypes&&...) where sizeof...(_UTypes) == 1.
      template<typename _Up>
	static constexpr bool __valid_args()
	{
	  return sizeof...(_Elements) == 1
	    && !is_same<tuple, __remove_cvref_t<_Up>>::value;
	}

      // Constraint for tuple(_UTypes&&...) where sizeof...(_UTypes) > 1.
      template<typename, typename, typename... _Tail>
	static constexpr bool __valid_args()
	{ return (sizeof...(_Tail) + 2) == sizeof...(_Elements); }

      /* Constraint for constructors with a tuple<UTypes...> parameter ensures
       * that the constructor is only viable when it would not interfere with
       * tuple(UTypes&&...) or tuple(const tuple&) or tuple(tuple&&).
       * Such constructors are only viable if:
       * either sizeof...(Types) != 1,
       * or (when Types... expands to T and UTypes... expands to U)
       * is_convertible_v<TUPLE, T>, is_constructible_v<T, TUPLE>,
       * and is_same_v<T, U> are all false.
       */
      template<typename _Tuple, typename = tuple,
	       typename = __remove_cvref_t<_Tuple>>
	struct _UseOtherCtor
	: false_type
	{ };
      // If TUPLE is convertible to the single element in *this,
      // then TUPLE should match tuple(UTypes&&...) instead.
      template<typename _Tuple, typename _Tp, typename _Up>
	struct _UseOtherCtor<_Tuple, tuple<_Tp>, tuple<_Up>>
	: __or_<is_convertible<_Tuple, _Tp>, is_constructible<_Tp, _Tuple>>
	{ };
      // If TUPLE and *this each have a single element of the same type,
      // then TUPLE should match a copy/move constructor instead.
      template<typename _Tuple, typename _Tp>
	struct _UseOtherCtor<_Tuple, tuple<_Tp>, tuple<_Tp>>
	: true_type
	{ };

      // Return true iff sizeof...(Types) == 1 && tuple_size_v<TUPLE> == 1
      // and the single element in Types can be initialized from TUPLE,
      // or is the same type as tuple_element_t<0, TUPLE>.
      template<typename _Tuple>
	static constexpr bool __use_other_ctor()
	{ return _UseOtherCtor<_Tuple>::value; }

    public:
      template<typename _Dummy = void,
	       _ImplicitDefaultCtor<is_void<_Dummy>::value> = true>
	constexpr
	tuple()
	noexcept(__and_<is_nothrow_default_constructible<_Elements>...>::value)
	: _Inherited() { }

      template<typename _Dummy = void,
	       _ExplicitDefaultCtor<is_void<_Dummy>::value> = false>
	explicit constexpr
	tuple()
	noexcept(__and_<is_nothrow_default_constructible<_Elements>...>::value)
	: _Inherited() { }

      template<bool _NotEmpty = (sizeof...(_Elements) >= 1),
	       _ImplicitCtor<_NotEmpty, const _Elements&...> = true>
	constexpr
	tuple(const _Elements&... __elements)
	noexcept(__nothrow_constructible<const _Elements&...>())
	: _Inherited(__elements...) { }

      template<bool _NotEmpty = (sizeof...(_Elements) >= 1),
	       _ExplicitCtor<_NotEmpty, const _Elements&...> = false>
	explicit constexpr
	tuple(const _Elements&... __elements)
	noexcept(__nothrow_constructible<const _Elements&...>())
	: _Inherited(__elements...) { }

      template<typename... _UElements,
	       bool _Valid = __valid_args<_UElements...>(),
	       _ImplicitCtor<_Valid, _UElements...> = true>
	constexpr
	tuple(_UElements&&... __elements)
	noexcept(__nothrow_constructible<_UElements...>())
	: _Inherited(std::forward<_UElements>(__elements)...) { }

      template<typename... _UElements,
	       bool _Valid = __valid_args<_UElements...>(),
	       _ExplicitCtor<_Valid, _UElements...> = false>
	explicit constexpr
	tuple(_UElements&&... __elements)
	noexcept(__nothrow_constructible<_UElements...>())
	: _Inherited(std::forward<_UElements>(__elements)...) {	}

      constexpr tuple(const tuple&) = default;

      constexpr tuple(tuple&&) = default;

      template<typename... _UElements,
	       bool _Valid = (sizeof...(_Elements) == sizeof...(_UElements))
			   && !__use_other_ctor<const tuple<_UElements...>&>(),
	       _ImplicitCtor<_Valid, const _UElements&...> = true>
	constexpr
	tuple(const tuple<_UElements...>& __in)
	noexcept(__nothrow_constructible<const _UElements&...>())
	: _Inherited(static_cast<const _Tuple_impl<0, _UElements...>&>(__in))
	{ }

      template<typename... _UElements,
	       bool _Valid = (sizeof...(_Elements) == sizeof...(_UElements))
			   && !__use_other_ctor<const tuple<_UElements...>&>(),
	       _ExplicitCtor<_Valid, const _UElements&...> = false>
	explicit constexpr
	tuple(const tuple<_UElements...>& __in)
	noexcept(__nothrow_constructible<const _UElements&...>())
	: _Inherited(static_cast<const _Tuple_impl<0, _UElements...>&>(__in))
	{ }

      template<typename... _UElements,
	       bool _Valid = (sizeof...(_Elements) == sizeof...(_UElements))
			     && !__use_other_ctor<tuple<_UElements...>&&>(),
	       _ImplicitCtor<_Valid, _UElements...> = true>
	constexpr
	tuple(tuple<_UElements...>&& __in)
	noexcept(__nothrow_constructible<_UElements...>())
	: _Inherited(static_cast<_Tuple_impl<0, _UElements...>&&>(__in)) { }

      template<typename... _UElements,
	       bool _Valid = (sizeof...(_Elements) == sizeof...(_UElements))
			     && !__use_other_ctor<tuple<_UElements...>&&>(),
	       _ExplicitCtor<_Valid, _UElements...> = false>
	explicit constexpr
	tuple(tuple<_UElements...>&& __in)
	noexcept(__nothrow_constructible<_UElements...>())
	: _Inherited(static_cast<_Tuple_impl<0, _UElements...>&&>(__in)) { }

      // Allocator-extended constructors.

      template<typename _Alloc,
	       _ImplicitDefaultCtor<is_object<_Alloc>::value> = true>
	_GLIBCXX20_CONSTEXPR
	tuple(allocator_arg_t __tag, const _Alloc& __a)
	: _Inherited(__tag, __a) { }

      template<typename _Alloc, bool _NotEmpty = (sizeof...(_Elements) >= 1),
	       _ImplicitCtor<_NotEmpty, const _Elements&...> = true>
	_GLIBCXX20_CONSTEXPR
	tuple(allocator_arg_t __tag, const _Alloc& __a,
	      const _Elements&... __elements)
	: _Inherited(__tag, __a, __elements...) { }

      template<typename _Alloc, bool _NotEmpty = (sizeof...(_Elements) >= 1),
	       _ExplicitCtor<_NotEmpty, const _Elements&...> = false>
	_GLIBCXX20_CONSTEXPR
	explicit
	tuple(allocator_arg_t __tag, const _Alloc& __a,
	      const _Elements&... __elements)
	: _Inherited(__tag, __a, __elements...) { }

      template<typename _Alloc, typename... _UElements,
	       bool _Valid = __valid_args<_UElements...>(),
	       _ImplicitCtor<_Valid, _UElements...> = true>
	_GLIBCXX20_CONSTEXPR
	tuple(allocator_arg_t __tag, const _Alloc& __a,
	      _UElements&&... __elements)
	: _Inherited(__tag, __a, std::forward<_UElements>(__elements)...)
	{ }

      template<typename _Alloc, typename... _UElements,
		 bool _Valid = __valid_args<_UElements...>(),
	       _ExplicitCtor<_Valid, _UElements...> = false>
	_GLIBCXX20_CONSTEXPR
	explicit
	tuple(allocator_arg_t __tag, const _Alloc& __a,
	      _UElements&&... __elements)
	: _Inherited(__tag, __a, std::forward<_UElements>(__elements)...)
	{ }

      template<typename _Alloc>
	_GLIBCXX20_CONSTEXPR
	tuple(allocator_arg_t __tag, const _Alloc& __a, const tuple& __in)
	: _Inherited(__tag, __a, static_cast<const _Inherited&>(__in)) { }

      template<typename _Alloc>
	_GLIBCXX20_CONSTEXPR
	tuple(allocator_arg_t __tag, const _Alloc& __a, tuple&& __in)
	: _Inherited(__tag, __a, static_cast<_Inherited&&>(__in)) { }

<<<<<<< HEAD
      template<typename _Alloc, typename _Dummy = void,
	       typename... _UElements, typename
        enable_if<_TMCT<_UElements...>::template
                    _ConstructibleTuple<_UElements...>()
                  && _TMCT<_UElements...>::template
                    _ImplicitlyConvertibleTuple<_UElements...>()
                  && _TNTC<_Dummy>::template
                    _NonNestedTuple<const tuple<_UElements...>&>(),
        bool>::type=true>
=======
      template<typename _Alloc, typename... _UElements,
	       bool _Valid = (sizeof...(_Elements) == sizeof...(_UElements))
			     && !__use_other_ctor<const tuple<_UElements...>&>(),
	       _ImplicitCtor<_Valid, const _UElements&...> = true>
	_GLIBCXX20_CONSTEXPR
>>>>>>> e2aa5677
	tuple(allocator_arg_t __tag, const _Alloc& __a,
	      const tuple<_UElements...>& __in)
	: _Inherited(__tag, __a,
	             static_cast<const _Tuple_impl<0, _UElements...>&>(__in))
	{ }

<<<<<<< HEAD
      template<typename _Alloc, typename _Dummy = void,
	       typename... _UElements, typename
        enable_if<_TMCT<_UElements...>::template
                    _ConstructibleTuple<_UElements...>()
                  && !_TMCT<_UElements...>::template
                    _ImplicitlyConvertibleTuple<_UElements...>()
                  && _TNTC<_Dummy>::template
                    _NonNestedTuple<const tuple<_UElements...>&>(),
        bool>::type=false>
	explicit tuple(allocator_arg_t __tag, const _Alloc& __a,
=======
      template<typename _Alloc, typename... _UElements,
	       bool _Valid = (sizeof...(_Elements) == sizeof...(_UElements))
			     && !__use_other_ctor<const tuple<_UElements...>&>(),
	       _ExplicitCtor<_Valid, const _UElements&...> = false>
	_GLIBCXX20_CONSTEXPR
	explicit
	tuple(allocator_arg_t __tag, const _Alloc& __a,
>>>>>>> e2aa5677
	      const tuple<_UElements...>& __in)
	: _Inherited(__tag, __a,
	             static_cast<const _Tuple_impl<0, _UElements...>&>(__in))
	{ }

      template<typename _Alloc, typename... _UElements,
	       bool _Valid = (sizeof...(_Elements) == sizeof...(_UElements))
			     && !__use_other_ctor<tuple<_UElements...>&&>(),
	       _ImplicitCtor<_Valid, _UElements...> = true>
	_GLIBCXX20_CONSTEXPR
	tuple(allocator_arg_t __tag, const _Alloc& __a,
	      tuple<_UElements...>&& __in)
	: _Inherited(__tag, __a,
	             static_cast<_Tuple_impl<0, _UElements...>&&>(__in))
	{ }

      template<typename _Alloc, typename... _UElements,
	       bool _Valid = (sizeof...(_Elements) == sizeof...(_UElements))
			     && !__use_other_ctor<tuple<_UElements...>&&>(),
	       _ExplicitCtor<_Valid, _UElements...> = false>
	_GLIBCXX20_CONSTEXPR
	explicit
	tuple(allocator_arg_t __tag, const _Alloc& __a,
	      tuple<_UElements...>&& __in)
	: _Inherited(__tag, __a,
	             static_cast<_Tuple_impl<0, _UElements...>&&>(__in))
	{ }

      // tuple assignment

<<<<<<< HEAD
      tuple&
      operator=(typename conditional<__assignable<const _Elements&...>(),
				     const tuple&,
				     const __nonesuch_no_braces&>::type __in)
=======
      _GLIBCXX20_CONSTEXPR
      tuple&
      operator=(typename conditional<__assignable<const _Elements&...>(),
				     const tuple&,
				     const __nonesuch&>::type __in)
>>>>>>> e2aa5677
      noexcept(__nothrow_assignable<const _Elements&...>())
      {
	this->_M_assign(__in);
	return *this;
      }

      _GLIBCXX20_CONSTEXPR
      tuple&
      operator=(typename conditional<__assignable<_Elements...>(),
				     tuple&&,
<<<<<<< HEAD
				     __nonesuch_no_braces&&>::type __in)
=======
				     __nonesuch&&>::type __in)
>>>>>>> e2aa5677
      noexcept(__nothrow_assignable<_Elements...>())
      {
	this->_M_assign(std::move(__in));
	return *this;
      }

      template<typename... _UElements>
<<<<<<< HEAD
=======
	_GLIBCXX20_CONSTEXPR
>>>>>>> e2aa5677
	__enable_if_t<__assignable<const _UElements&...>(), tuple&>
	operator=(const tuple<_UElements...>& __in)
	noexcept(__nothrow_assignable<const _UElements&...>())
	{
	  this->_M_assign(__in);
	  return *this;
	}

      template<typename... _UElements>
<<<<<<< HEAD
=======
	_GLIBCXX20_CONSTEXPR
>>>>>>> e2aa5677
	__enable_if_t<__assignable<_UElements...>(), tuple&>
	operator=(tuple<_UElements...>&& __in)
	noexcept(__nothrow_assignable<_UElements...>())
	{
	  this->_M_assign(std::move(__in));
	  return *this;
	}

      // tuple swap
<<<<<<< HEAD
=======
      _GLIBCXX20_CONSTEXPR
>>>>>>> e2aa5677
      void
      swap(tuple& __in)
      noexcept(__and_<__is_nothrow_swappable<_Elements>...>::value)
      { _Inherited::_M_swap(__in); }
    };

#if __cpp_deduction_guides >= 201606
  template<typename... _UTypes>
    tuple(_UTypes...) -> tuple<_UTypes...>;
  template<typename _T1, typename _T2>
    tuple(pair<_T1, _T2>) -> tuple<_T1, _T2>;
  template<typename _Alloc, typename... _UTypes>
    tuple(allocator_arg_t, _Alloc, _UTypes...) -> tuple<_UTypes...>;
  template<typename _Alloc, typename _T1, typename _T2>
    tuple(allocator_arg_t, _Alloc, pair<_T1, _T2>) -> tuple<_T1, _T2>;
  template<typename _Alloc, typename... _UTypes>
    tuple(allocator_arg_t, _Alloc, tuple<_UTypes...>) -> tuple<_UTypes...>;
#endif

  // Explicit specialization, zero-element tuple.
  template<>
    class tuple<>
    {
    public:
      void swap(tuple&) noexcept { /* no-op */ }
      // We need the default since we're going to define no-op
      // allocator constructors.
      tuple() = default;
      // No-op allocator constructors.
      template<typename _Alloc>
	_GLIBCXX20_CONSTEXPR
	tuple(allocator_arg_t, const _Alloc&) noexcept { }
      template<typename _Alloc>
	_GLIBCXX20_CONSTEXPR
	tuple(allocator_arg_t, const _Alloc&, const tuple&) noexcept { }
    };

  /// Partial specialization, 2-element tuple.
  /// Includes construction and assignment from a pair.
  template<typename _T1, typename _T2>
    class tuple<_T1, _T2> : public _Tuple_impl<0, _T1, _T2>
    {
      typedef _Tuple_impl<0, _T1, _T2> _Inherited;

<<<<<<< HEAD
=======
      // Constraint for non-explicit default constructor
      template<bool _Dummy, typename _U1, typename _U2>
	using _ImplicitDefaultCtor = __enable_if_t<
	  _TupleConstraints<_Dummy, _U1, _U2>::
	    __is_implicitly_default_constructible(),
	  bool>;

      // Constraint for explicit default constructor
      template<bool _Dummy, typename _U1, typename _U2>
	using _ExplicitDefaultCtor = __enable_if_t<
	  _TupleConstraints<_Dummy, _U1, _U2>::
	    __is_explicitly_default_constructible(),
	  bool>;

      template<bool _Dummy>
	using _TCC = _TupleConstraints<_Dummy, _T1, _T2>;

      // Constraint for non-explicit constructors
      template<bool _Cond, typename _U1, typename _U2>
	using _ImplicitCtor = __enable_if_t<
	  _TCC<_Cond>::template __is_implicitly_constructible<_U1, _U2>(),
	  bool>;

      // Constraint for non-explicit constructors
      template<bool _Cond, typename _U1, typename _U2>
	using _ExplicitCtor = __enable_if_t<
	  _TCC<_Cond>::template __is_explicitly_constructible<_U1, _U2>(),
	  bool>;

>>>>>>> e2aa5677
      template<typename _U1, typename _U2>
	static constexpr bool __assignable()
	{
	  return __and_<is_assignable<_T1&, _U1>,
			is_assignable<_T2&, _U2>>::value;
	}

      template<typename _U1, typename _U2>
	static constexpr bool __nothrow_assignable()
	{
	  return __and_<is_nothrow_assignable<_T1&, _U1>,
			is_nothrow_assignable<_T2&, _U2>>::value;
	}

<<<<<<< HEAD
    public:
      template <typename _U1 = _T1,
                typename _U2 = _T2,
                typename enable_if<__and_<
                                     __is_implicitly_default_constructible<_U1>,
                                     __is_implicitly_default_constructible<_U2>>
                                   ::value, bool>::type = true>
	constexpr tuple()
	: _Inherited() { }

      template <typename _U1 = _T1,
                typename _U2 = _T2,
                typename enable_if<
                  __and_<
                    is_default_constructible<_U1>,
                    is_default_constructible<_U2>,
                    __not_<
                      __and_<__is_implicitly_default_constructible<_U1>,
                             __is_implicitly_default_constructible<_U2>>>>
                  ::value, bool>::type = false>
	explicit constexpr tuple()
	: _Inherited() { }

      // Shortcut for the cases where constructors taking _T1, _T2
      // need to be constrained.
      template<typename _Dummy> using _TCC =
        _TC<is_same<_Dummy, void>::value, _T1, _T2>;

      template<typename _Dummy = void, typename
               enable_if<_TCC<_Dummy>::template
                           _ConstructibleTuple<_T1, _T2>()
                         && _TCC<_Dummy>::template
                           _ImplicitlyConvertibleTuple<_T1, _T2>(),
	bool>::type = true>
        constexpr tuple(const _T1& __a1, const _T2& __a2)
        : _Inherited(__a1, __a2) { }

      template<typename _Dummy = void, typename
               enable_if<_TCC<_Dummy>::template
                           _ConstructibleTuple<_T1, _T2>()
                         && !_TCC<_Dummy>::template
                           _ImplicitlyConvertibleTuple<_T1, _T2>(),
	bool>::type = false>
        explicit constexpr tuple(const _T1& __a1, const _T2& __a2)
        : _Inherited(__a1, __a2) { }

      // Shortcut for the cases where constructors taking _U1, _U2
      // need to be constrained.
      using _TMC = _TC<true, _T1, _T2>;

      template<typename _U1, typename _U2, typename
        enable_if<_TMC::template
                    _MoveConstructibleTuple<_U1, _U2>()
                  && _TMC::template
                    _ImplicitlyMoveConvertibleTuple<_U1, _U2>()
	          && !is_same<__remove_cvref_t<_U1>, allocator_arg_t>::value,
	bool>::type = true>
        constexpr tuple(_U1&& __a1, _U2&& __a2)
	: _Inherited(std::forward<_U1>(__a1), std::forward<_U2>(__a2)) { }

      template<typename _U1, typename _U2, typename
        enable_if<_TMC::template
                    _MoveConstructibleTuple<_U1, _U2>()
                  && !_TMC::template
                    _ImplicitlyMoveConvertibleTuple<_U1, _U2>()
	          && !is_same<__remove_cvref_t<_U1>, allocator_arg_t>::value,
	bool>::type = false>
        explicit constexpr tuple(_U1&& __a1, _U2&& __a2)
=======
      template<typename _U1, typename _U2>
	static constexpr bool __nothrow_constructible()
	{
	  return __and_<is_nothrow_constructible<_T1, _U1>,
			    is_nothrow_constructible<_T2, _U2>>::value;
	}

      static constexpr bool __nothrow_default_constructible()
      {
	return __and_<is_nothrow_default_constructible<_T1>,
		      is_nothrow_default_constructible<_T2>>::value;
      }

      template<typename _U1>
	static constexpr bool __is_alloc_arg()
	{ return is_same<__remove_cvref_t<_U1>, allocator_arg_t>::value; }

    public:
      template<bool _Dummy = true,
	       _ImplicitDefaultCtor<_Dummy, _T1, _T2> = true>
	constexpr
	tuple()
	noexcept(__nothrow_default_constructible())
	: _Inherited() { }

      template<bool _Dummy = true,
	       _ExplicitDefaultCtor<_Dummy, _T1, _T2> = false>
	explicit constexpr
	tuple()
	noexcept(__nothrow_default_constructible())
	: _Inherited() { }

      template<bool _Dummy = true,
	       _ImplicitCtor<_Dummy, const _T1&, const _T2&> = true>
	constexpr
	tuple(const _T1& __a1, const _T2& __a2)
	noexcept(__nothrow_constructible<const _T1&, const _T2&>())
	: _Inherited(__a1, __a2) { }

      template<bool _Dummy = true,
	       _ExplicitCtor<_Dummy, const _T1&, const _T2&> = false>
	explicit constexpr
	tuple(const _T1& __a1, const _T2& __a2)
	noexcept(__nothrow_constructible<const _T1&, const _T2&>())
	: _Inherited(__a1, __a2) { }

      template<typename _U1, typename _U2,
	       _ImplicitCtor<!__is_alloc_arg<_U1>(), _U1, _U2> = true>
	constexpr
	tuple(_U1&& __a1, _U2&& __a2)
	noexcept(__nothrow_constructible<_U1, _U2>())
	: _Inherited(std::forward<_U1>(__a1), std::forward<_U2>(__a2)) { }

      template<typename _U1, typename _U2,
	       _ExplicitCtor<!__is_alloc_arg<_U1>(), _U1, _U2> = false>
	explicit constexpr
	tuple(_U1&& __a1, _U2&& __a2)
	noexcept(__nothrow_constructible<_U1, _U2>())
>>>>>>> e2aa5677
	: _Inherited(std::forward<_U1>(__a1), std::forward<_U2>(__a2)) { }

      constexpr tuple(const tuple&) = default;

      constexpr tuple(tuple&&) = default;

      template<typename _U1, typename _U2,
	       _ImplicitCtor<true, const _U1&, const _U2&> = true>
	constexpr
	tuple(const tuple<_U1, _U2>& __in)
	noexcept(__nothrow_constructible<const _U1&, const _U2&>())
	: _Inherited(static_cast<const _Tuple_impl<0, _U1, _U2>&>(__in)) { }

      template<typename _U1, typename _U2,
	       _ExplicitCtor<true, const _U1&, const _U2&> = false>
	explicit constexpr
	tuple(const tuple<_U1, _U2>& __in)
	noexcept(__nothrow_constructible<const _U1&, const _U2&>())
	: _Inherited(static_cast<const _Tuple_impl<0, _U1, _U2>&>(__in)) { }

      template<typename _U1, typename _U2,
	       _ImplicitCtor<true, _U1, _U2> = true>
	constexpr
	tuple(tuple<_U1, _U2>&& __in)
	noexcept(__nothrow_constructible<_U1, _U2>())
	: _Inherited(static_cast<_Tuple_impl<0, _U1, _U2>&&>(__in)) { }

      template<typename _U1, typename _U2,
	       _ExplicitCtor<true, _U1, _U2> = false>
	explicit constexpr
	tuple(tuple<_U1, _U2>&& __in)
	noexcept(__nothrow_constructible<_U1, _U2>())
	: _Inherited(static_cast<_Tuple_impl<0, _U1, _U2>&&>(__in)) { }

      template<typename _U1, typename _U2,
	       _ImplicitCtor<true, const _U1&, const _U2&> = true>
	constexpr
	tuple(const pair<_U1, _U2>& __in)
	noexcept(__nothrow_constructible<const _U1&, const _U2&>())
	: _Inherited(__in.first, __in.second) { }

      template<typename _U1, typename _U2,
	       _ExplicitCtor<true, const _U1&, const _U2&> = false>
	explicit constexpr
	tuple(const pair<_U1, _U2>& __in)
	noexcept(__nothrow_constructible<const _U1&, const _U2&>())
	: _Inherited(__in.first, __in.second) { }

      template<typename _U1, typename _U2,
	       _ImplicitCtor<true, _U1, _U2> = true>
	constexpr
	tuple(pair<_U1, _U2>&& __in)
	noexcept(__nothrow_constructible<_U1, _U2>())
	: _Inherited(std::forward<_U1>(__in.first),
		     std::forward<_U2>(__in.second)) { }

      template<typename _U1, typename _U2,
	       _ExplicitCtor<true, _U1, _U2> = false>
	explicit constexpr
	tuple(pair<_U1, _U2>&& __in)
	noexcept(__nothrow_constructible<_U1, _U2>())
	: _Inherited(std::forward<_U1>(__in.first),
		     std::forward<_U2>(__in.second)) { }

      // Allocator-extended constructors.

      template<typename _Alloc,
	       _ImplicitDefaultCtor<is_object<_Alloc>::value, _T1, _T2> = true>
	_GLIBCXX20_CONSTEXPR
	tuple(allocator_arg_t __tag, const _Alloc& __a)
	: _Inherited(__tag, __a) { }

      template<typename _Alloc, bool _Dummy = true,
	       _ImplicitCtor<_Dummy, const _T1&, const _T2&> = true>
	_GLIBCXX20_CONSTEXPR
	tuple(allocator_arg_t __tag, const _Alloc& __a,
	      const _T1& __a1, const _T2& __a2)
	: _Inherited(__tag, __a, __a1, __a2) { }

      template<typename _Alloc, bool _Dummy = true,
	       _ExplicitCtor<_Dummy, const _T1&, const _T2&> = false>
	explicit
	_GLIBCXX20_CONSTEXPR
	tuple(allocator_arg_t __tag, const _Alloc& __a,
	      const _T1& __a1, const _T2& __a2)
	: _Inherited(__tag, __a, __a1, __a2) { }

      template<typename _Alloc, typename _U1, typename _U2,
	       _ImplicitCtor<true, _U1, _U2> = true>
	_GLIBCXX20_CONSTEXPR
	tuple(allocator_arg_t __tag, const _Alloc& __a, _U1&& __a1, _U2&& __a2)
	: _Inherited(__tag, __a, std::forward<_U1>(__a1),
	             std::forward<_U2>(__a2)) { }

      template<typename _Alloc, typename _U1, typename _U2,
	       _ExplicitCtor<true, _U1, _U2> = false>
	explicit
	_GLIBCXX20_CONSTEXPR
	tuple(allocator_arg_t __tag, const _Alloc& __a,
	      _U1&& __a1, _U2&& __a2)
	: _Inherited(__tag, __a, std::forward<_U1>(__a1),
	             std::forward<_U2>(__a2)) { }

      template<typename _Alloc>
	_GLIBCXX20_CONSTEXPR
	tuple(allocator_arg_t __tag, const _Alloc& __a, const tuple& __in)
	: _Inherited(__tag, __a, static_cast<const _Inherited&>(__in)) { }

      template<typename _Alloc>
	_GLIBCXX20_CONSTEXPR
	tuple(allocator_arg_t __tag, const _Alloc& __a, tuple&& __in)
	: _Inherited(__tag, __a, static_cast<_Inherited&&>(__in)) { }

      template<typename _Alloc, typename _U1, typename _U2,
	       _ImplicitCtor<true, const _U1&, const _U2&> = true>
	_GLIBCXX20_CONSTEXPR
	tuple(allocator_arg_t __tag, const _Alloc& __a,
	      const tuple<_U1, _U2>& __in)
	: _Inherited(__tag, __a,
	             static_cast<const _Tuple_impl<0, _U1, _U2>&>(__in))
	{ }

      template<typename _Alloc, typename _U1, typename _U2,
	       _ExplicitCtor<true, const _U1&, const _U2&> = false>
	explicit
	_GLIBCXX20_CONSTEXPR
	tuple(allocator_arg_t __tag, const _Alloc& __a,
	      const tuple<_U1, _U2>& __in)
	: _Inherited(__tag, __a,
	             static_cast<const _Tuple_impl<0, _U1, _U2>&>(__in))
	{ }

      template<typename _Alloc, typename _U1, typename _U2,
	       _ImplicitCtor<true, _U1, _U2> = true>
	_GLIBCXX20_CONSTEXPR
	tuple(allocator_arg_t __tag, const _Alloc& __a, tuple<_U1, _U2>&& __in)
	: _Inherited(__tag, __a, static_cast<_Tuple_impl<0, _U1, _U2>&&>(__in))
	{ }

      template<typename _Alloc, typename _U1, typename _U2,
	       _ExplicitCtor<true, _U1, _U2> = false>
	explicit
	_GLIBCXX20_CONSTEXPR
	tuple(allocator_arg_t __tag, const _Alloc& __a, tuple<_U1, _U2>&& __in)
	: _Inherited(__tag, __a, static_cast<_Tuple_impl<0, _U1, _U2>&&>(__in))
	{ }

      template<typename _Alloc, typename _U1, typename _U2,
	       _ImplicitCtor<true, const _U1&, const _U2&> = true>
	_GLIBCXX20_CONSTEXPR
	tuple(allocator_arg_t __tag, const _Alloc& __a,
	      const pair<_U1, _U2>& __in)
	: _Inherited(__tag, __a, __in.first, __in.second) { }

      template<typename _Alloc, typename _U1, typename _U2,
	       _ExplicitCtor<true, const _U1&, const _U2&> = false>
	explicit
	_GLIBCXX20_CONSTEXPR
	tuple(allocator_arg_t __tag, const _Alloc& __a,
	      const pair<_U1, _U2>& __in)
	: _Inherited(__tag, __a, __in.first, __in.second) { }

      template<typename _Alloc, typename _U1, typename _U2,
	       _ImplicitCtor<true, _U1, _U2> = true>
	_GLIBCXX20_CONSTEXPR
	tuple(allocator_arg_t __tag, const _Alloc& __a, pair<_U1, _U2>&& __in)
	: _Inherited(__tag, __a, std::forward<_U1>(__in.first),
		     std::forward<_U2>(__in.second)) { }

      template<typename _Alloc, typename _U1, typename _U2,
	       _ExplicitCtor<true, _U1, _U2> = false>
	explicit
	_GLIBCXX20_CONSTEXPR
	tuple(allocator_arg_t __tag, const _Alloc& __a, pair<_U1, _U2>&& __in)
	: _Inherited(__tag, __a, std::forward<_U1>(__in.first),
		     std::forward<_U2>(__in.second)) { }

      // Tuple assignment.

      _GLIBCXX20_CONSTEXPR
      tuple&
      operator=(typename conditional<__assignable<const _T1&, const _T2&>(),
				     const tuple&,
<<<<<<< HEAD
				     const __nonesuch_no_braces&>::type __in)
=======
				     const __nonesuch&>::type __in)
>>>>>>> e2aa5677
      noexcept(__nothrow_assignable<const _T1&, const _T2&>())
      {
	this->_M_assign(__in);
	return *this;
      }

      _GLIBCXX20_CONSTEXPR
      tuple&
      operator=(typename conditional<__assignable<_T1, _T2>(),
				     tuple&&,
<<<<<<< HEAD
				     __nonesuch_no_braces&&>::type __in)
=======
				     __nonesuch&&>::type __in)
>>>>>>> e2aa5677
      noexcept(__nothrow_assignable<_T1, _T2>())
      {
	this->_M_assign(std::move(__in));
	return *this;
      }

      template<typename _U1, typename _U2>
<<<<<<< HEAD
=======
	_GLIBCXX20_CONSTEXPR
>>>>>>> e2aa5677
	__enable_if_t<__assignable<const _U1&, const _U2&>(), tuple&>
	operator=(const tuple<_U1, _U2>& __in)
	noexcept(__nothrow_assignable<const _U1&, const _U2&>())
	{
	  this->_M_assign(__in);
	  return *this;
	}

      template<typename _U1, typename _U2>
<<<<<<< HEAD
=======
	_GLIBCXX20_CONSTEXPR
>>>>>>> e2aa5677
	__enable_if_t<__assignable<_U1, _U2>(), tuple&>
	operator=(tuple<_U1, _U2>&& __in)
	noexcept(__nothrow_assignable<_U1, _U2>())
	{
	  this->_M_assign(std::move(__in));
	  return *this;
	}

      template<typename _U1, typename _U2>
<<<<<<< HEAD
=======
	_GLIBCXX20_CONSTEXPR
>>>>>>> e2aa5677
	__enable_if_t<__assignable<const _U1&, const _U2&>(), tuple&>
	operator=(const pair<_U1, _U2>& __in)
	noexcept(__nothrow_assignable<const _U1&, const _U2&>())
	{
	  this->_M_head(*this) = __in.first;
	  this->_M_tail(*this)._M_head(*this) = __in.second;
	  return *this;
	}

      template<typename _U1, typename _U2>
<<<<<<< HEAD
=======
	_GLIBCXX20_CONSTEXPR
>>>>>>> e2aa5677
	__enable_if_t<__assignable<_U1, _U2>(), tuple&>
	operator=(pair<_U1, _U2>&& __in)
	noexcept(__nothrow_assignable<_U1, _U2>())
	{
	  this->_M_head(*this) = std::forward<_U1>(__in.first);
	  this->_M_tail(*this)._M_head(*this) = std::forward<_U2>(__in.second);
	  return *this;
	}

      _GLIBCXX20_CONSTEXPR
      void
      swap(tuple& __in)
      noexcept(__and_<__is_nothrow_swappable<_T1>,
		      __is_nothrow_swappable<_T2>>::value)
      { _Inherited::_M_swap(__in); }
    };


  /// class tuple_size
  template<typename... _Elements>
    struct tuple_size<tuple<_Elements...>>
    : public integral_constant<std::size_t, sizeof...(_Elements)> { };

#if __cplusplus > 201402L
  template <typename _Tp>
    inline constexpr size_t tuple_size_v = tuple_size<_Tp>::value;
#endif

  /**
   * Recursive case for tuple_element: strip off the first element in
   * the tuple and retrieve the (i-1)th element of the remaining tuple.
   */
  template<std::size_t __i, typename _Head, typename... _Tail>
    struct tuple_element<__i, tuple<_Head, _Tail...> >
    : tuple_element<__i - 1, tuple<_Tail...> > { };

  /**
   * Basis case for tuple_element: The first element is the one we're seeking.
   */
  template<typename _Head, typename... _Tail>
    struct tuple_element<0, tuple<_Head, _Tail...> >
    {
      typedef _Head type;
    };

  /**
   * Error case for tuple_element: invalid index.
   */
  template<size_t __i>
    struct tuple_element<__i, tuple<>>
    {
      static_assert(__i < tuple_size<tuple<>>::value,
	  "tuple index is in range");
    };

  template<std::size_t __i, typename _Head, typename... _Tail>
    constexpr _Head&
    __get_helper(_Tuple_impl<__i, _Head, _Tail...>& __t) noexcept
    { return _Tuple_impl<__i, _Head, _Tail...>::_M_head(__t); }

  template<std::size_t __i, typename _Head, typename... _Tail>
    constexpr const _Head&
    __get_helper(const _Tuple_impl<__i, _Head, _Tail...>& __t) noexcept
    { return _Tuple_impl<__i, _Head, _Tail...>::_M_head(__t); }

  /// Return a reference to the ith element of a tuple.
  template<std::size_t __i, typename... _Elements>
    constexpr __tuple_element_t<__i, tuple<_Elements...>>&
    get(tuple<_Elements...>& __t) noexcept
    { return std::__get_helper<__i>(__t); }

  /// Return a const reference to the ith element of a const tuple.
  template<std::size_t __i, typename... _Elements>
    constexpr const __tuple_element_t<__i, tuple<_Elements...>>&
    get(const tuple<_Elements...>& __t) noexcept
    { return std::__get_helper<__i>(__t); }

  /// Return an rvalue reference to the ith element of a tuple rvalue.
  template<std::size_t __i, typename... _Elements>
    constexpr __tuple_element_t<__i, tuple<_Elements...>>&&
    get(tuple<_Elements...>&& __t) noexcept
    {
      typedef __tuple_element_t<__i, tuple<_Elements...>> __element_type;
      return std::forward<__element_type&&>(std::get<__i>(__t));
    }

  /// Return a const rvalue reference to the ith element of a const tuple rvalue.
  template<std::size_t __i, typename... _Elements>
    constexpr const __tuple_element_t<__i, tuple<_Elements...>>&&
    get(const tuple<_Elements...>&& __t) noexcept
    {
      typedef __tuple_element_t<__i, tuple<_Elements...>> __element_type;
      return std::forward<const __element_type&&>(std::get<__i>(__t));
    }

#if __cplusplus >= 201402L

#define __cpp_lib_tuples_by_type 201304

  template<typename _Head, size_t __i, typename... _Tail>
    constexpr _Head&
    __get_helper2(_Tuple_impl<__i, _Head, _Tail...>& __t) noexcept
    { return _Tuple_impl<__i, _Head, _Tail...>::_M_head(__t); }

  template<typename _Head, size_t __i, typename... _Tail>
    constexpr const _Head&
    __get_helper2(const _Tuple_impl<__i, _Head, _Tail...>& __t) noexcept
    { return _Tuple_impl<__i, _Head, _Tail...>::_M_head(__t); }

  /// Return a reference to the unique element of type _Tp of a tuple.
  template <typename _Tp, typename... _Types>
    constexpr _Tp&
    get(tuple<_Types...>& __t) noexcept
    { return std::__get_helper2<_Tp>(__t); }

  /// Return a reference to the unique element of type _Tp of a tuple rvalue.
  template <typename _Tp, typename... _Types>
    constexpr _Tp&&
    get(tuple<_Types...>&& __t) noexcept
    { return std::forward<_Tp&&>(std::__get_helper2<_Tp>(__t)); }

  /// Return a const reference to the unique element of type _Tp of a tuple.
  template <typename _Tp, typename... _Types>
    constexpr const _Tp&
    get(const tuple<_Types...>& __t) noexcept
    { return std::__get_helper2<_Tp>(__t); }

  /// Return a const reference to the unique element of type _Tp of
  /// a const tuple rvalue.
  template <typename _Tp, typename... _Types>
    constexpr const _Tp&&
    get(const tuple<_Types...>&& __t) noexcept
    { return std::forward<const _Tp&&>(std::__get_helper2<_Tp>(__t)); }
#endif

  // This class performs the comparison operations on tuples
  template<typename _Tp, typename _Up, size_t __i, size_t __size>
    struct __tuple_compare
    {
      static constexpr bool
      __eq(const _Tp& __t, const _Up& __u)
      {
	return bool(std::get<__i>(__t) == std::get<__i>(__u))
	  && __tuple_compare<_Tp, _Up, __i + 1, __size>::__eq(__t, __u);
      }

      static constexpr bool
      __less(const _Tp& __t, const _Up& __u)
      {
	return bool(std::get<__i>(__t) < std::get<__i>(__u))
	  || (!bool(std::get<__i>(__u) < std::get<__i>(__t))
	      && __tuple_compare<_Tp, _Up, __i + 1, __size>::__less(__t, __u));
      }
    };

  template<typename _Tp, typename _Up, size_t __size>
    struct __tuple_compare<_Tp, _Up, __size, __size>
    {
      static constexpr bool
      __eq(const _Tp&, const _Up&) { return true; }

      static constexpr bool
      __less(const _Tp&, const _Up&) { return false; }
    };

  template<typename... _TElements, typename... _UElements>
    constexpr bool
    operator==(const tuple<_TElements...>& __t,
	       const tuple<_UElements...>& __u)
    {
      static_assert(sizeof...(_TElements) == sizeof...(_UElements),
	  "tuple objects can only be compared if they have equal sizes.");
      using __compare = __tuple_compare<tuple<_TElements...>,
					tuple<_UElements...>,
					0, sizeof...(_TElements)>;
      return __compare::__eq(__t, __u);
    }

#if __cpp_lib_three_way_comparison
  template<typename _Cat, typename _Tp, typename _Up>
    constexpr _Cat
    __tuple_cmp(const _Tp&, const _Up&, index_sequence<>)
    { return _Cat::equivalent; }

  template<typename _Cat, typename _Tp, typename _Up,
	   size_t _Idx0, size_t... _Idxs>
    constexpr _Cat
    __tuple_cmp(const _Tp& __t, const _Up& __u,
		index_sequence<_Idx0, _Idxs...>)
    {
      auto __c
	= __detail::__synth3way(std::get<_Idx0>(__t), std::get<_Idx0>(__u));
      if (__c != 0)
	return __c;
      return std::__tuple_cmp<_Cat>(__t, __u, index_sequence<_Idxs...>());
    }

  template<typename... _Tps, typename... _Ups>
    constexpr
    common_comparison_category_t<__detail::__synth3way_t<_Tps, _Ups>...>
    operator<=>(const tuple<_Tps...>& __t, const tuple<_Ups...>& __u)
    {
      using _Cat
	= common_comparison_category_t<__detail::__synth3way_t<_Tps, _Ups>...>;
      return std::__tuple_cmp<_Cat>(__t, __u, index_sequence_for<_Tps...>());
    }
#else
  template<typename... _TElements, typename... _UElements>
    constexpr bool
    operator<(const tuple<_TElements...>& __t,
	      const tuple<_UElements...>& __u)
    {
      static_assert(sizeof...(_TElements) == sizeof...(_UElements),
	  "tuple objects can only be compared if they have equal sizes.");
      using __compare = __tuple_compare<tuple<_TElements...>,
					tuple<_UElements...>,
					0, sizeof...(_TElements)>;
      return __compare::__less(__t, __u);
    }

  template<typename... _TElements, typename... _UElements>
    constexpr bool
    operator!=(const tuple<_TElements...>& __t,
	       const tuple<_UElements...>& __u)
    { return !(__t == __u); }

  template<typename... _TElements, typename... _UElements>
    constexpr bool
    operator>(const tuple<_TElements...>& __t,
	      const tuple<_UElements...>& __u)
    { return __u < __t; }

  template<typename... _TElements, typename... _UElements>
    constexpr bool
    operator<=(const tuple<_TElements...>& __t,
	       const tuple<_UElements...>& __u)
    { return !(__u < __t); }

  template<typename... _TElements, typename... _UElements>
    constexpr bool
    operator>=(const tuple<_TElements...>& __t,
	       const tuple<_UElements...>& __u)
    { return !(__t < __u); }
#endif // three_way_comparison

  // NB: DR 705.
  template<typename... _Elements>
    constexpr tuple<typename __decay_and_strip<_Elements>::__type...>
    make_tuple(_Elements&&... __args)
    {
      typedef tuple<typename __decay_and_strip<_Elements>::__type...>
	__result_type;
      return __result_type(std::forward<_Elements>(__args)...);
    }

  // _GLIBCXX_RESOLVE_LIB_DEFECTS
  // 2275. Why is forward_as_tuple not constexpr?
  /// std::forward_as_tuple
  template<typename... _Elements>
    constexpr tuple<_Elements&&...>
    forward_as_tuple(_Elements&&... __args) noexcept
    { return tuple<_Elements&&...>(std::forward<_Elements>(__args)...); }

  template<size_t, typename, typename, size_t>
    struct __make_tuple_impl;

  template<size_t _Idx, typename _Tuple, typename... _Tp, size_t _Nm>
    struct __make_tuple_impl<_Idx, tuple<_Tp...>, _Tuple, _Nm>
    : __make_tuple_impl<_Idx + 1,
			tuple<_Tp..., __tuple_element_t<_Idx, _Tuple>>,
			_Tuple, _Nm>
    { };

  template<std::size_t _Nm, typename _Tuple, typename... _Tp>
    struct __make_tuple_impl<_Nm, tuple<_Tp...>, _Tuple, _Nm>
    {
      typedef tuple<_Tp...> __type;
    };

  template<typename _Tuple>
    struct __do_make_tuple
    : __make_tuple_impl<0, tuple<>, _Tuple, std::tuple_size<_Tuple>::value>
    { };

  // Returns the std::tuple equivalent of a tuple-like type.
  template<typename _Tuple>
    struct __make_tuple
    : public __do_make_tuple<__remove_cvref_t<_Tuple>>
    { };

  // Combines several std::tuple's into a single one.
  template<typename...>
    struct __combine_tuples;

  template<>
    struct __combine_tuples<>
    {
      typedef tuple<> __type;
    };

  template<typename... _Ts>
    struct __combine_tuples<tuple<_Ts...>>
    {
      typedef tuple<_Ts...> __type;
    };

  template<typename... _T1s, typename... _T2s, typename... _Rem>
    struct __combine_tuples<tuple<_T1s...>, tuple<_T2s...>, _Rem...>
    {
      typedef typename __combine_tuples<tuple<_T1s..., _T2s...>,
					_Rem...>::__type __type;
    };

  // Computes the result type of tuple_cat given a set of tuple-like types.
  template<typename... _Tpls>
    struct __tuple_cat_result
    {
      typedef typename __combine_tuples
        <typename __make_tuple<_Tpls>::__type...>::__type __type;
    };

  // Helper to determine the index set for the first tuple-like
  // type of a given set.
  template<typename...>
    struct __make_1st_indices;

  template<>
    struct __make_1st_indices<>
    {
      typedef std::_Index_tuple<> __type;
    };

  template<typename _Tp, typename... _Tpls>
    struct __make_1st_indices<_Tp, _Tpls...>
    {
      typedef typename std::_Build_index_tuple<std::tuple_size<
	typename std::remove_reference<_Tp>::type>::value>::__type __type;
    };

  // Performs the actual concatenation by step-wise expanding tuple-like
  // objects into the elements,  which are finally forwarded into the
  // result tuple.
  template<typename _Ret, typename _Indices, typename... _Tpls>
    struct __tuple_concater;

  template<typename _Ret, std::size_t... _Is, typename _Tp, typename... _Tpls>
    struct __tuple_concater<_Ret, std::_Index_tuple<_Is...>, _Tp, _Tpls...>
    {
      template<typename... _Us>
        static constexpr _Ret
        _S_do(_Tp&& __tp, _Tpls&&... __tps, _Us&&... __us)
        {
	  typedef typename __make_1st_indices<_Tpls...>::__type __idx;
	  typedef __tuple_concater<_Ret, __idx, _Tpls...>      __next;
	  return __next::_S_do(std::forward<_Tpls>(__tps)...,
			       std::forward<_Us>(__us)...,
			       std::get<_Is>(std::forward<_Tp>(__tp))...);
	}
    };

  template<typename _Ret>
    struct __tuple_concater<_Ret, std::_Index_tuple<>>
    {
      template<typename... _Us>
	static constexpr _Ret
	_S_do(_Us&&... __us)
        {
	  return _Ret(std::forward<_Us>(__us)...);
	}
    };

  /// tuple_cat
  template<typename... _Tpls, typename = typename
           enable_if<__and_<__is_tuple_like<_Tpls>...>::value>::type>
    constexpr auto
    tuple_cat(_Tpls&&... __tpls)
    -> typename __tuple_cat_result<_Tpls...>::__type
    {
      typedef typename __tuple_cat_result<_Tpls...>::__type __ret;
      typedef typename __make_1st_indices<_Tpls...>::__type __idx;
      typedef __tuple_concater<__ret, __idx, _Tpls...> __concater;
      return __concater::_S_do(std::forward<_Tpls>(__tpls)...);
    }

  // _GLIBCXX_RESOLVE_LIB_DEFECTS
  // 2301. Why is tie not constexpr?
  /// tie
  template<typename... _Elements>
    constexpr tuple<_Elements&...>
    tie(_Elements&... __args) noexcept
    { return tuple<_Elements&...>(__args...); }

  /// swap
  template<typename... _Elements>
    _GLIBCXX20_CONSTEXPR
    inline
#if __cplusplus > 201402L || !defined(__STRICT_ANSI__) // c++1z or gnu++11
    // Constrained free swap overload, see p0185r1
    typename enable_if<__and_<__is_swappable<_Elements>...>::value
      >::type
#else
    void
#endif
    swap(tuple<_Elements...>& __x, tuple<_Elements...>& __y)
    noexcept(noexcept(__x.swap(__y)))
    { __x.swap(__y); }

#if __cplusplus > 201402L || !defined(__STRICT_ANSI__) // c++1z or gnu++11
  template<typename... _Elements>
    _GLIBCXX20_CONSTEXPR
    typename enable_if<!__and_<__is_swappable<_Elements>...>::value>::type
    swap(tuple<_Elements...>&, tuple<_Elements...>&) = delete;
#endif

  // A class (and instance) which can be used in 'tie' when an element
  // of a tuple is not required.
  // _GLIBCXX14_CONSTEXPR
  // 2933. PR for LWG 2773 could be clearer
  struct _Swallow_assign
  {
    template<class _Tp>
      _GLIBCXX14_CONSTEXPR const _Swallow_assign&
      operator=(const _Tp&) const
      { return *this; }
  };

  // _GLIBCXX_RESOLVE_LIB_DEFECTS
  // 2773. Making std::ignore constexpr
  _GLIBCXX17_INLINE constexpr _Swallow_assign ignore{};

  /// Partial specialization for tuples
  template<typename... _Types, typename _Alloc>
    struct uses_allocator<tuple<_Types...>, _Alloc> : true_type { };

  // See stl_pair.h...
  /** "piecewise construction" using a tuple of arguments for each member.
   *
   * @param __first Arguments for the first member of the pair.
   * @param __second Arguments for the second member of the pair.
   *
   * The elements of each tuple will be used as the constructor arguments
   * for the data members of the pair.
  */
  template<class _T1, class _T2>
    template<typename... _Args1, typename... _Args2>
      _GLIBCXX20_CONSTEXPR
      inline
      pair<_T1, _T2>::
      pair(piecewise_construct_t,
	   tuple<_Args1...> __first, tuple<_Args2...> __second)
      : pair(__first, __second,
	     typename _Build_index_tuple<sizeof...(_Args1)>::__type(),
	     typename _Build_index_tuple<sizeof...(_Args2)>::__type())
      { }

  template<class _T1, class _T2>
    template<typename... _Args1, std::size_t... _Indexes1,
             typename... _Args2, std::size_t... _Indexes2>
      _GLIBCXX20_CONSTEXPR inline
      pair<_T1, _T2>::
      pair(tuple<_Args1...>& __tuple1, tuple<_Args2...>& __tuple2,
	   _Index_tuple<_Indexes1...>, _Index_tuple<_Indexes2...>)
      : first(std::forward<_Args1>(std::get<_Indexes1>(__tuple1))...),
        second(std::forward<_Args2>(std::get<_Indexes2>(__tuple2))...)
      { }

#if __cplusplus >= 201703L
<<<<<<< HEAD
=======

  // Unpack a std::tuple into a type trait and use its value.
  // For cv std::tuple<_Up> the result is _Trait<_Tp, cv _Up...>::value.
  // For cv std::tuple<_Up>& the result is _Trait<_Tp, cv _Up&...>::value.
  // Otherwise the result is false (because we don't know if std::get throws).
  template<template<typename...> class _Trait, typename _Tp, typename _Tuple>
    inline constexpr bool __unpack_std_tuple = false;

  template<template<typename...> class _Trait, typename _Tp, typename... _Up>
    inline constexpr bool __unpack_std_tuple<_Trait, _Tp, tuple<_Up...>>
      = _Trait<_Tp, _Up...>::value;

  template<template<typename...> class _Trait, typename _Tp, typename... _Up>
    inline constexpr bool __unpack_std_tuple<_Trait, _Tp, tuple<_Up...>&>
      = _Trait<_Tp, _Up&...>::value;

  template<template<typename...> class _Trait, typename _Tp, typename... _Up>
    inline constexpr bool __unpack_std_tuple<_Trait, _Tp, const tuple<_Up...>>
      = _Trait<_Tp, const _Up...>::value;

  template<template<typename...> class _Trait, typename _Tp, typename... _Up>
    inline constexpr bool __unpack_std_tuple<_Trait, _Tp, const tuple<_Up...>&>
      = _Trait<_Tp, const _Up&...>::value;

>>>>>>> e2aa5677
# define __cpp_lib_apply 201603

  template <typename _Fn, typename _Tuple, size_t... _Idx>
    constexpr decltype(auto)
    __apply_impl(_Fn&& __f, _Tuple&& __t, index_sequence<_Idx...>)
    {
      return std::__invoke(std::forward<_Fn>(__f),
			   std::get<_Idx>(std::forward<_Tuple>(__t))...);
    }

  template <typename _Fn, typename _Tuple>
    constexpr decltype(auto)
    apply(_Fn&& __f, _Tuple&& __t)
    noexcept(__unpack_std_tuple<is_nothrow_invocable, _Fn, _Tuple>)
    {
      using _Indices
	= make_index_sequence<tuple_size_v<remove_reference_t<_Tuple>>>;
      return std::__apply_impl(std::forward<_Fn>(__f),
			       std::forward<_Tuple>(__t),
			       _Indices{});
    }

#define __cpp_lib_make_from_tuple  201606

  template <typename _Tp, typename _Tuple, size_t... _Idx>
    constexpr _Tp
    __make_from_tuple_impl(_Tuple&& __t, index_sequence<_Idx...>)
    { return _Tp(std::get<_Idx>(std::forward<_Tuple>(__t))...); }

  template <typename _Tp, typename _Tuple>
    constexpr _Tp
    make_from_tuple(_Tuple&& __t)
    noexcept(__unpack_std_tuple<is_nothrow_constructible, _Tp, _Tuple>)
    {
      return __make_from_tuple_impl<_Tp>(
        std::forward<_Tuple>(__t),
	make_index_sequence<tuple_size_v<remove_reference_t<_Tuple>>>{});
    }
#endif // C++17

  /// @}

_GLIBCXX_END_NAMESPACE_VERSION
} // namespace std

#endif // C++11

#endif // _GLIBCXX_TUPLE<|MERGE_RESOLUTION|>--- conflicted
+++ resolved
@@ -1,10 +1,6 @@
 // <tuple> -*- C++ -*-
 
-<<<<<<< HEAD
-// Copyright (C) 2007-2019 Free Software Foundation, Inc.
-=======
 // Copyright (C) 2007-2020 Free Software Foundation, Inc.
->>>>>>> e2aa5677
 //
 // This file is part of the GNU ISO C++ Library.  This library is free
 // software; you can redistribute it and/or modify it under the
@@ -309,10 +305,7 @@
 		(_Tuple_impl<_Idx, _UHead, _UTails...>::_M_head(__in))) { }
 
       template<typename... _UElements>
-<<<<<<< HEAD
-=======
-	_GLIBCXX20_CONSTEXPR
->>>>>>> e2aa5677
+	_GLIBCXX20_CONSTEXPR
         void
         _M_assign(const _Tuple_impl<_Idx, _UElements...>& __in)
         {
@@ -322,10 +315,7 @@
 	}
 
       template<typename _UHead, typename... _UTails>
-<<<<<<< HEAD
-=======
-	_GLIBCXX20_CONSTEXPR
->>>>>>> e2aa5677
+	_GLIBCXX20_CONSTEXPR
         void
         _M_assign(_Tuple_impl<_Idx, _UHead, _UTails...>&& __in)
         {
@@ -439,10 +429,7 @@
 	{ }
 
       template<typename _UHead>
-<<<<<<< HEAD
-=======
-	_GLIBCXX20_CONSTEXPR
->>>>>>> e2aa5677
+	_GLIBCXX20_CONSTEXPR
         void
         _M_assign(const _Tuple_impl<_Idx, _UHead>& __in)
         {
@@ -450,10 +437,7 @@
 	}
 
       template<typename _UHead>
-<<<<<<< HEAD
-=======
-	_GLIBCXX20_CONSTEXPR
->>>>>>> e2aa5677
+	_GLIBCXX20_CONSTEXPR
         void
         _M_assign(_Tuple_impl<_Idx, _UHead>&& __in)
         {
@@ -476,28 +460,6 @@
   template<bool, typename... _Types>
     struct _TupleConstraints
     {
-<<<<<<< HEAD
-      return __and_<is_convertible<_UElements&&, _Elements>...>::value;
-    }
-
-    template<typename _SrcTuple>
-    static constexpr bool _NonNestedTuple()
-    {
-      return  __and_<__not_<is_same<tuple<_Elements...>,
-				    __remove_cvref_t<_SrcTuple>>>,
-                     __not_<is_convertible<_SrcTuple, _Elements...>>,
-                     __not_<is_constructible<_Elements..., _SrcTuple>>
-              >::value;
-    }
-
-    template<typename... _UElements>
-    static constexpr bool _NotSameTuple()
-    {
-      return  __not_<is_same<tuple<_Elements...>,
-			     __remove_cvref_t<_UElements>...>>::value;
-    }
-  };
-=======
       template<typename _Tp, typename _Up> // Workaround for PR 96592
 	using is_constructible
 	  = __bool_constant<__is_constructible(_Tp, _Up)>;
@@ -512,7 +474,6 @@
 			is_convertible<_UTypes, _Types>...
 			>::value;
 	}
->>>>>>> e2aa5677
 
       // Constraint for a non-explicit constructor.
       // True iff each Ti in _Types... can be constructed from Ui in _UTypes...
@@ -549,25 +510,10 @@
 	static constexpr bool __is_implicitly_constructible()
 	{ return false; }
 
-<<<<<<< HEAD
-    template<typename... _UElements>
-    static constexpr bool _NonNestedTuple()
-    {
-      return true;
-    }
-
-    template<typename... _UElements>
-    static constexpr bool _NotSameTuple()
-    {
-      return true;
-    }
-  };
-=======
       template<typename... _UTypes>
 	static constexpr bool __is_explicitly_constructible()
 	{ return false; }
     };
->>>>>>> e2aa5677
 
   /// Primary class template, tuple
   template<typename... _Elements>
@@ -607,24 +553,6 @@
 	__enable_if_t<sizeof...(_UElements) == sizeof...(_Elements), bool>
 	__assignable()
 	{ return __and_<is_assignable<_Elements&, _UElements>...>::value; }
-<<<<<<< HEAD
-
-      template<typename... _UElements>
-	static constexpr bool __nothrow_assignable()
-	{
-	  return
-	    __and_<is_nothrow_assignable<_Elements&, _UElements>...>::value;
-	}
-
-    public:
-      template<typename _Dummy = void,
-               typename enable_if<_TC2<_Dummy>::
-                                    _ImplicitlyDefaultConstructibleTuple(),
-                                  bool>::type = true>
-      constexpr tuple()
-      : _Inherited() { }
-=======
->>>>>>> e2aa5677
 
       // Condition for noexcept-specifier of an assignment operator.
       template<typename... _UElements>
@@ -828,41 +756,17 @@
 	tuple(allocator_arg_t __tag, const _Alloc& __a, tuple&& __in)
 	: _Inherited(__tag, __a, static_cast<_Inherited&&>(__in)) { }
 
-<<<<<<< HEAD
-      template<typename _Alloc, typename _Dummy = void,
-	       typename... _UElements, typename
-        enable_if<_TMCT<_UElements...>::template
-                    _ConstructibleTuple<_UElements...>()
-                  && _TMCT<_UElements...>::template
-                    _ImplicitlyConvertibleTuple<_UElements...>()
-                  && _TNTC<_Dummy>::template
-                    _NonNestedTuple<const tuple<_UElements...>&>(),
-        bool>::type=true>
-=======
       template<typename _Alloc, typename... _UElements,
 	       bool _Valid = (sizeof...(_Elements) == sizeof...(_UElements))
 			     && !__use_other_ctor<const tuple<_UElements...>&>(),
 	       _ImplicitCtor<_Valid, const _UElements&...> = true>
 	_GLIBCXX20_CONSTEXPR
->>>>>>> e2aa5677
 	tuple(allocator_arg_t __tag, const _Alloc& __a,
 	      const tuple<_UElements...>& __in)
 	: _Inherited(__tag, __a,
 	             static_cast<const _Tuple_impl<0, _UElements...>&>(__in))
 	{ }
 
-<<<<<<< HEAD
-      template<typename _Alloc, typename _Dummy = void,
-	       typename... _UElements, typename
-        enable_if<_TMCT<_UElements...>::template
-                    _ConstructibleTuple<_UElements...>()
-                  && !_TMCT<_UElements...>::template
-                    _ImplicitlyConvertibleTuple<_UElements...>()
-                  && _TNTC<_Dummy>::template
-                    _NonNestedTuple<const tuple<_UElements...>&>(),
-        bool>::type=false>
-	explicit tuple(allocator_arg_t __tag, const _Alloc& __a,
-=======
       template<typename _Alloc, typename... _UElements,
 	       bool _Valid = (sizeof...(_Elements) == sizeof...(_UElements))
 			     && !__use_other_ctor<const tuple<_UElements...>&>(),
@@ -870,7 +774,6 @@
 	_GLIBCXX20_CONSTEXPR
 	explicit
 	tuple(allocator_arg_t __tag, const _Alloc& __a,
->>>>>>> e2aa5677
 	      const tuple<_UElements...>& __in)
 	: _Inherited(__tag, __a,
 	             static_cast<const _Tuple_impl<0, _UElements...>&>(__in))
@@ -901,18 +804,11 @@
 
       // tuple assignment
 
-<<<<<<< HEAD
-      tuple&
-      operator=(typename conditional<__assignable<const _Elements&...>(),
-				     const tuple&,
-				     const __nonesuch_no_braces&>::type __in)
-=======
       _GLIBCXX20_CONSTEXPR
       tuple&
       operator=(typename conditional<__assignable<const _Elements&...>(),
 				     const tuple&,
 				     const __nonesuch&>::type __in)
->>>>>>> e2aa5677
       noexcept(__nothrow_assignable<const _Elements&...>())
       {
 	this->_M_assign(__in);
@@ -923,11 +819,7 @@
       tuple&
       operator=(typename conditional<__assignable<_Elements...>(),
 				     tuple&&,
-<<<<<<< HEAD
-				     __nonesuch_no_braces&&>::type __in)
-=======
 				     __nonesuch&&>::type __in)
->>>>>>> e2aa5677
       noexcept(__nothrow_assignable<_Elements...>())
       {
 	this->_M_assign(std::move(__in));
@@ -935,10 +827,7 @@
       }
 
       template<typename... _UElements>
-<<<<<<< HEAD
-=======
-	_GLIBCXX20_CONSTEXPR
->>>>>>> e2aa5677
+	_GLIBCXX20_CONSTEXPR
 	__enable_if_t<__assignable<const _UElements&...>(), tuple&>
 	operator=(const tuple<_UElements...>& __in)
 	noexcept(__nothrow_assignable<const _UElements&...>())
@@ -948,10 +837,7 @@
 	}
 
       template<typename... _UElements>
-<<<<<<< HEAD
-=======
-	_GLIBCXX20_CONSTEXPR
->>>>>>> e2aa5677
+	_GLIBCXX20_CONSTEXPR
 	__enable_if_t<__assignable<_UElements...>(), tuple&>
 	operator=(tuple<_UElements...>&& __in)
 	noexcept(__nothrow_assignable<_UElements...>())
@@ -961,10 +847,7 @@
 	}
 
       // tuple swap
-<<<<<<< HEAD
-=======
       _GLIBCXX20_CONSTEXPR
->>>>>>> e2aa5677
       void
       swap(tuple& __in)
       noexcept(__and_<__is_nothrow_swappable<_Elements>...>::value)
@@ -1009,8 +892,6 @@
     {
       typedef _Tuple_impl<0, _T1, _T2> _Inherited;
 
-<<<<<<< HEAD
-=======
       // Constraint for non-explicit default constructor
       template<bool _Dummy, typename _U1, typename _U2>
 	using _ImplicitDefaultCtor = __enable_if_t<
@@ -1040,7 +921,6 @@
 	  _TCC<_Cond>::template __is_explicitly_constructible<_U1, _U2>(),
 	  bool>;
 
->>>>>>> e2aa5677
       template<typename _U1, typename _U2>
 	static constexpr bool __assignable()
 	{
@@ -1055,76 +935,6 @@
 			is_nothrow_assignable<_T2&, _U2>>::value;
 	}
 
-<<<<<<< HEAD
-    public:
-      template <typename _U1 = _T1,
-                typename _U2 = _T2,
-                typename enable_if<__and_<
-                                     __is_implicitly_default_constructible<_U1>,
-                                     __is_implicitly_default_constructible<_U2>>
-                                   ::value, bool>::type = true>
-	constexpr tuple()
-	: _Inherited() { }
-
-      template <typename _U1 = _T1,
-                typename _U2 = _T2,
-                typename enable_if<
-                  __and_<
-                    is_default_constructible<_U1>,
-                    is_default_constructible<_U2>,
-                    __not_<
-                      __and_<__is_implicitly_default_constructible<_U1>,
-                             __is_implicitly_default_constructible<_U2>>>>
-                  ::value, bool>::type = false>
-	explicit constexpr tuple()
-	: _Inherited() { }
-
-      // Shortcut for the cases where constructors taking _T1, _T2
-      // need to be constrained.
-      template<typename _Dummy> using _TCC =
-        _TC<is_same<_Dummy, void>::value, _T1, _T2>;
-
-      template<typename _Dummy = void, typename
-               enable_if<_TCC<_Dummy>::template
-                           _ConstructibleTuple<_T1, _T2>()
-                         && _TCC<_Dummy>::template
-                           _ImplicitlyConvertibleTuple<_T1, _T2>(),
-	bool>::type = true>
-        constexpr tuple(const _T1& __a1, const _T2& __a2)
-        : _Inherited(__a1, __a2) { }
-
-      template<typename _Dummy = void, typename
-               enable_if<_TCC<_Dummy>::template
-                           _ConstructibleTuple<_T1, _T2>()
-                         && !_TCC<_Dummy>::template
-                           _ImplicitlyConvertibleTuple<_T1, _T2>(),
-	bool>::type = false>
-        explicit constexpr tuple(const _T1& __a1, const _T2& __a2)
-        : _Inherited(__a1, __a2) { }
-
-      // Shortcut for the cases where constructors taking _U1, _U2
-      // need to be constrained.
-      using _TMC = _TC<true, _T1, _T2>;
-
-      template<typename _U1, typename _U2, typename
-        enable_if<_TMC::template
-                    _MoveConstructibleTuple<_U1, _U2>()
-                  && _TMC::template
-                    _ImplicitlyMoveConvertibleTuple<_U1, _U2>()
-	          && !is_same<__remove_cvref_t<_U1>, allocator_arg_t>::value,
-	bool>::type = true>
-        constexpr tuple(_U1&& __a1, _U2&& __a2)
-	: _Inherited(std::forward<_U1>(__a1), std::forward<_U2>(__a2)) { }
-
-      template<typename _U1, typename _U2, typename
-        enable_if<_TMC::template
-                    _MoveConstructibleTuple<_U1, _U2>()
-                  && !_TMC::template
-                    _ImplicitlyMoveConvertibleTuple<_U1, _U2>()
-	          && !is_same<__remove_cvref_t<_U1>, allocator_arg_t>::value,
-	bool>::type = false>
-        explicit constexpr tuple(_U1&& __a1, _U2&& __a2)
-=======
       template<typename _U1, typename _U2>
 	static constexpr bool __nothrow_constructible()
 	{
@@ -1183,7 +993,6 @@
 	explicit constexpr
 	tuple(_U1&& __a1, _U2&& __a2)
 	noexcept(__nothrow_constructible<_U1, _U2>())
->>>>>>> e2aa5677
 	: _Inherited(std::forward<_U1>(__a1), std::forward<_U2>(__a2)) { }
 
       constexpr tuple(const tuple&) = default;
@@ -1367,11 +1176,7 @@
       tuple&
       operator=(typename conditional<__assignable<const _T1&, const _T2&>(),
 				     const tuple&,
-<<<<<<< HEAD
-				     const __nonesuch_no_braces&>::type __in)
-=======
 				     const __nonesuch&>::type __in)
->>>>>>> e2aa5677
       noexcept(__nothrow_assignable<const _T1&, const _T2&>())
       {
 	this->_M_assign(__in);
@@ -1382,11 +1187,7 @@
       tuple&
       operator=(typename conditional<__assignable<_T1, _T2>(),
 				     tuple&&,
-<<<<<<< HEAD
-				     __nonesuch_no_braces&&>::type __in)
-=======
 				     __nonesuch&&>::type __in)
->>>>>>> e2aa5677
       noexcept(__nothrow_assignable<_T1, _T2>())
       {
 	this->_M_assign(std::move(__in));
@@ -1394,10 +1195,7 @@
       }
 
       template<typename _U1, typename _U2>
-<<<<<<< HEAD
-=======
-	_GLIBCXX20_CONSTEXPR
->>>>>>> e2aa5677
+	_GLIBCXX20_CONSTEXPR
 	__enable_if_t<__assignable<const _U1&, const _U2&>(), tuple&>
 	operator=(const tuple<_U1, _U2>& __in)
 	noexcept(__nothrow_assignable<const _U1&, const _U2&>())
@@ -1407,10 +1205,7 @@
 	}
 
       template<typename _U1, typename _U2>
-<<<<<<< HEAD
-=======
-	_GLIBCXX20_CONSTEXPR
->>>>>>> e2aa5677
+	_GLIBCXX20_CONSTEXPR
 	__enable_if_t<__assignable<_U1, _U2>(), tuple&>
 	operator=(tuple<_U1, _U2>&& __in)
 	noexcept(__nothrow_assignable<_U1, _U2>())
@@ -1420,10 +1215,7 @@
 	}
 
       template<typename _U1, typename _U2>
-<<<<<<< HEAD
-=======
-	_GLIBCXX20_CONSTEXPR
->>>>>>> e2aa5677
+	_GLIBCXX20_CONSTEXPR
 	__enable_if_t<__assignable<const _U1&, const _U2&>(), tuple&>
 	operator=(const pair<_U1, _U2>& __in)
 	noexcept(__nothrow_assignable<const _U1&, const _U2&>())
@@ -1434,10 +1226,7 @@
 	}
 
       template<typename _U1, typename _U2>
-<<<<<<< HEAD
-=======
-	_GLIBCXX20_CONSTEXPR
->>>>>>> e2aa5677
+	_GLIBCXX20_CONSTEXPR
 	__enable_if_t<__assignable<_U1, _U2>(), tuple&>
 	operator=(pair<_U1, _U2>&& __in)
 	noexcept(__nothrow_assignable<_U1, _U2>())
@@ -1905,8 +1694,6 @@
       { }
 
 #if __cplusplus >= 201703L
-<<<<<<< HEAD
-=======
 
   // Unpack a std::tuple into a type trait and use its value.
   // For cv std::tuple<_Up> the result is _Trait<_Tp, cv _Up...>::value.
@@ -1931,7 +1718,6 @@
     inline constexpr bool __unpack_std_tuple<_Trait, _Tp, const tuple<_Up...>&>
       = _Trait<_Tp, const _Up&...>::value;
 
->>>>>>> e2aa5677
 # define __cpp_lib_apply 201603
 
   template <typename _Fn, typename _Tuple, size_t... _Idx>
