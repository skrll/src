// <list> -*- C++ -*-

<<<<<<< HEAD
// Copyright (C) 2001-2019 Free Software Foundation, Inc.
=======
// Copyright (C) 2001-2020 Free Software Foundation, Inc.
>>>>>>> 9e014010
//
// This file is part of the GNU ISO C++ Library.  This library is free
// software; you can redistribute it and/or modify it under the
// terms of the GNU General Public License as published by the
// Free Software Foundation; either version 3, or (at your option)
// any later version.

// This library is distributed in the hope that it will be useful,
// but WITHOUT ANY WARRANTY; without even the implied warranty of
// MERCHANTABILITY or FITNESS FOR A PARTICULAR PURPOSE.  See the
// GNU General Public License for more details.

// Under Section 7 of GPL version 3, you are granted additional
// permissions described in the GCC Runtime Library Exception, version
// 3.1, as published by the Free Software Foundation.

// You should have received a copy of the GNU General Public License and
// a copy of the GCC Runtime Library Exception along with this program;
// see the files COPYING3 and COPYING.RUNTIME respectively.  If not, see
// <http://www.gnu.org/licenses/>.

/*
 *
 * Copyright (c) 1994
 * Hewlett-Packard Company
 *
 * Permission to use, copy, modify, distribute and sell this software
 * and its documentation for any purpose is hereby granted without fee,
 * provided that the above copyright notice appear in all copies and
 * that both that copyright notice and this permission notice appear
 * in supporting documentation.  Hewlett-Packard Company makes no
 * representations about the suitability of this software for any
 * purpose.  It is provided "as is" without express or implied warranty.
 *
 *
 * Copyright (c) 1996,1997
 * Silicon Graphics Computer Systems, Inc.
 *
 * Permission to use, copy, modify, distribute and sell this software
 * and its documentation for any purpose is hereby granted without fee,
 * provided that the above copyright notice appear in all copies and
 * that both that copyright notice and this permission notice appear
 * in supporting documentation.  Silicon Graphics makes no
 * representations about the suitability of this software for any
 * purpose.  It is provided "as is" without express or implied warranty.
 */

/** @file include/list
 *  This is a Standard C++ Library header.
 */

#ifndef _GLIBCXX_LIST
#define _GLIBCXX_LIST 1

#pragma GCC system_header

#include <bits/stl_algobase.h>
#include <bits/allocator.h>
#include <bits/range_access.h>
#include <bits/stl_list.h>
#include <bits/list.tcc>

#ifdef _GLIBCXX_DEBUG
# include <debug/list>
#endif

#if __cplusplus >= 201703L
namespace std _GLIBCXX_VISIBILITY(default)
{
_GLIBCXX_BEGIN_NAMESPACE_VERSION
  namespace pmr
  {
    template<typename _Tp> class polymorphic_allocator;
    template<typename _Tp>
      using list = std::list<_Tp, polymorphic_allocator<_Tp>>;
  } // namespace pmr
_GLIBCXX_END_NAMESPACE_VERSION
} // namespace std
#endif // C++17

#if __cplusplus > 201703L
namespace std _GLIBCXX_VISIBILITY(default)
{
_GLIBCXX_BEGIN_NAMESPACE_VERSION

#define __cpp_lib_erase_if 202002L

  template<typename _Tp, typename _Alloc, typename _Predicate>
    inline typename list<_Tp, _Alloc>::size_type
    erase_if(list<_Tp, _Alloc>& __cont, _Predicate __pred)
    { return __cont.remove_if(__pred); }

  template<typename _Tp, typename _Alloc, typename _Up>
    inline typename list<_Tp, _Alloc>::size_type
    erase(list<_Tp, _Alloc>& __cont, const _Up& __value)
    {
      using __elem_type = typename list<_Tp, _Alloc>::value_type;
      return std::erase_if(__cont, [&](__elem_type& __elem) {
	  return __elem == __value;
      });
    }
_GLIBCXX_END_NAMESPACE_VERSION
} // namespace std
#endif // C++20

<<<<<<< HEAD
#if __cplusplus >= 201703L
namespace std _GLIBCXX_VISIBILITY(default)
{
_GLIBCXX_BEGIN_NAMESPACE_VERSION
  namespace pmr
  {
    template<typename _Tp> class polymorphic_allocator;
    template<typename _Tp>
      using list = std::list<_Tp, polymorphic_allocator<_Tp>>;
  } // namespace pmr
_GLIBCXX_END_NAMESPACE_VERSION
} // namespace std
#endif // C++17

#if __cplusplus > 201703L
namespace std _GLIBCXX_VISIBILITY(default)
{
_GLIBCXX_BEGIN_NAMESPACE_VERSION

#define __cpp_lib_erase_if 201900L

  template<typename _Tp, typename _Alloc, typename _Predicate>
    inline typename list<_Tp, _Alloc>::size_type
    erase_if(list<_Tp, _Alloc>& __cont, _Predicate __pred)
    { return __cont.remove_if(__pred); }

  template<typename _Tp, typename _Alloc, typename _Up>
    inline typename list<_Tp, _Alloc>::size_type
    erase(list<_Tp, _Alloc>& __cont, const _Up& __value)
    {
      using __elem_type = typename list<_Tp, _Alloc>::value_type;
      return std::erase_if(__cont, [&](__elem_type& __elem) {
	  return __elem == __value;
      });
    }
_GLIBCXX_END_NAMESPACE_VERSION
} // namespace std
#endif // C++20

=======
>>>>>>> 9e014010
#endif /* _GLIBCXX_LIST */<|MERGE_RESOLUTION|>--- conflicted
+++ resolved
@@ -1,10 +1,6 @@
 // <list> -*- C++ -*-
 
-<<<<<<< HEAD
-// Copyright (C) 2001-2019 Free Software Foundation, Inc.
-=======
 // Copyright (C) 2001-2020 Free Software Foundation, Inc.
->>>>>>> 9e014010
 //
 // This file is part of the GNU ISO C++ Library.  This library is free
 // software; you can redistribute it and/or modify it under the
@@ -110,46 +106,4 @@
 } // namespace std
 #endif // C++20
 
-<<<<<<< HEAD
-#if __cplusplus >= 201703L
-namespace std _GLIBCXX_VISIBILITY(default)
-{
-_GLIBCXX_BEGIN_NAMESPACE_VERSION
-  namespace pmr
-  {
-    template<typename _Tp> class polymorphic_allocator;
-    template<typename _Tp>
-      using list = std::list<_Tp, polymorphic_allocator<_Tp>>;
-  } // namespace pmr
-_GLIBCXX_END_NAMESPACE_VERSION
-} // namespace std
-#endif // C++17
-
-#if __cplusplus > 201703L
-namespace std _GLIBCXX_VISIBILITY(default)
-{
-_GLIBCXX_BEGIN_NAMESPACE_VERSION
-
-#define __cpp_lib_erase_if 201900L
-
-  template<typename _Tp, typename _Alloc, typename _Predicate>
-    inline typename list<_Tp, _Alloc>::size_type
-    erase_if(list<_Tp, _Alloc>& __cont, _Predicate __pred)
-    { return __cont.remove_if(__pred); }
-
-  template<typename _Tp, typename _Alloc, typename _Up>
-    inline typename list<_Tp, _Alloc>::size_type
-    erase(list<_Tp, _Alloc>& __cont, const _Up& __value)
-    {
-      using __elem_type = typename list<_Tp, _Alloc>::value_type;
-      return std::erase_if(__cont, [&](__elem_type& __elem) {
-	  return __elem == __value;
-      });
-    }
-_GLIBCXX_END_NAMESPACE_VERSION
-} // namespace std
-#endif // C++20
-
-=======
->>>>>>> 9e014010
 #endif /* _GLIBCXX_LIST */