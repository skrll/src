--- conflicted
+++ resolved
@@ -1,10 +1,6 @@
 // <thread> -*- C++ -*-
 
-<<<<<<< HEAD
-// Copyright (C) 2008-2019 Free Software Foundation, Inc.
-=======
 // Copyright (C) 2008-2020 Free Software Foundation, Inc.
->>>>>>> 9e014010
 //
 // This file is part of the GNU ISO C++ Library.  This library is free
 // software; you can redistribute it and/or modify it under the
@@ -44,9 +40,6 @@
 #if defined(_GLIBCXX_HAS_GTHREADS)
 #include <bits/gthr.h>
 
-<<<<<<< HEAD
-#if defined(_GLIBCXX_HAS_GTHREADS)
-=======
 #include <chrono> // std::chrono::*
 #include <memory> // std::unique_ptr
 #include <tuple>  // std::tuple
@@ -63,7 +56,6 @@
 
 #include <bits/functional_hash.h> // std::hash
 #include <bits/invoke.h>	  // std::__invoke
->>>>>>> 9e014010
 
 namespace std _GLIBCXX_VISIBILITY(default)
 {
@@ -440,15 +432,11 @@
 
 #ifdef __cpp_lib_jthread
 
-<<<<<<< HEAD
-#endif // _GLIBCXX_HAS_GTHREADS
-=======
   class jthread
   {
   public:
     using id = thread::id;
     using native_handle_type = thread::native_handle_type;
->>>>>>> 9e014010
 
     jthread() noexcept
     : _M_stop_source{nostopstate}
