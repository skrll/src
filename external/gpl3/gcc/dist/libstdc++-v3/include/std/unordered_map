// <unordered_map> -*- C++ -*-

<<<<<<< HEAD
// Copyright (C) 2007-2019 Free Software Foundation, Inc.
=======
// Copyright (C) 2007-2020 Free Software Foundation, Inc.
>>>>>>> 9e014010
//
// This file is part of the GNU ISO C++ Library.  This library is free
// software; you can redistribute it and/or modify it under the
// terms of the GNU General Public License as published by the
// Free Software Foundation; either version 3, or (at your option)
// any later version.

// This library is distributed in the hope that it will be useful,
// but WITHOUT ANY WARRANTY; without even the implied warranty of
// MERCHANTABILITY or FITNESS FOR A PARTICULAR PURPOSE.  See the
// GNU General Public License for more details.

// Under Section 7 of GPL version 3, you are granted additional
// permissions described in the GCC Runtime Library Exception, version
// 3.1, as published by the Free Software Foundation.

// You should have received a copy of the GNU General Public License and
// a copy of the GCC Runtime Library Exception along with this program;
// see the files COPYING3 and COPYING.RUNTIME respectively.  If not, see
// <http://www.gnu.org/licenses/>.

/** @file include/unordered_map
 *  This is a Standard C++ Library header.
 */

#ifndef _GLIBCXX_UNORDERED_MAP
#define _GLIBCXX_UNORDERED_MAP 1

#pragma GCC system_header

#if __cplusplus < 201103L
# include <bits/c++0x_warning.h>
#else

#include <type_traits>
#include <initializer_list>
#include <bits/allocator.h>
#include <ext/alloc_traits.h>
#include <ext/aligned_buffer.h>
#include <bits/stl_pair.h>
#include <bits/stl_function.h> // equal_to, _Identity, _Select1st
#include <bits/functional_hash.h>
#include <bits/hashtable.h>
#include <bits/unordered_map.h>
#include <bits/range_access.h>
#include <bits/erase_if.h>

#ifdef _GLIBCXX_DEBUG
# include <debug/unordered_map>
#endif

#if __cplusplus >= 201703L
namespace std _GLIBCXX_VISIBILITY(default)
{
_GLIBCXX_BEGIN_NAMESPACE_VERSION
  namespace pmr
  {
    template<typename _Tp> class polymorphic_allocator;
    template<typename _Key, typename _Tp, typename _Hash = std::hash<_Key>,
	     typename _Pred = std::equal_to<_Key>>
      using unordered_map
	= std::unordered_map<_Key, _Tp, _Hash, _Pred,
			     polymorphic_allocator<pair<const _Key, _Tp>>>;
    template<typename _Key, typename _Tp, typename _Hash = std::hash<_Key>,
	     typename _Pred = std::equal_to<_Key>>
      using unordered_multimap
	= std::unordered_multimap<_Key, _Tp, _Hash, _Pred,
				  polymorphic_allocator<pair<const _Key, _Tp>>>;
  } // namespace pmr
_GLIBCXX_END_NAMESPACE_VERSION
} // namespace std
#endif // C++17

#if __cplusplus > 201703L
namespace std _GLIBCXX_VISIBILITY(default)
{
_GLIBCXX_BEGIN_NAMESPACE_VERSION
  template<typename _Key, typename _Tp, typename _Hash, typename _CPred,
	   typename _Alloc, typename _Predicate>
    inline typename unordered_map<_Key, _Tp, _Hash, _CPred, _Alloc>::size_type
    erase_if(unordered_map<_Key, _Tp, _Hash, _CPred, _Alloc>& __cont,
	     _Predicate __pred)
    { return __detail::__erase_nodes_if(__cont, __pred); }

  template<typename _Key, typename _Tp, typename _Hash, typename _CPred,
	   typename _Alloc, typename _Predicate>
    inline typename unordered_multimap<_Key, _Tp, _Hash, _CPred, _Alloc>::
		    size_type
    erase_if(unordered_multimap<_Key, _Tp, _Hash, _CPred, _Alloc>& __cont,
	     _Predicate __pred)
    { return __detail::__erase_nodes_if(__cont, __pred); }
_GLIBCXX_END_NAMESPACE_VERSION
} // namespace std
#endif // C++20

#if __cplusplus >= 201703L
namespace std _GLIBCXX_VISIBILITY(default)
{
_GLIBCXX_BEGIN_NAMESPACE_VERSION
  namespace pmr
  {
    template<typename _Tp> class polymorphic_allocator;
    template<typename _Key, typename _Tp, typename _Hash = std::hash<_Key>,
	     typename _Pred = std::equal_to<_Key>>
      using unordered_map
	= std::unordered_map<_Key, _Tp, _Hash, _Pred,
			     polymorphic_allocator<pair<const _Key, _Tp>>>;
    template<typename _Key, typename _Tp, typename _Hash = std::hash<_Key>,
	     typename _Pred = std::equal_to<_Key>>
      using unordered_multimap
	= std::unordered_multimap<_Key, _Tp, _Hash, _Pred,
				  polymorphic_allocator<pair<const _Key, _Tp>>>;
  } // namespace pmr
_GLIBCXX_END_NAMESPACE_VERSION
} // namespace std
#endif // C++17

#if __cplusplus > 201703L
namespace std _GLIBCXX_VISIBILITY(default)
{
_GLIBCXX_BEGIN_NAMESPACE_VERSION
  template<typename _Key, typename _Tp, typename _Hash, typename _CPred,
	   typename _Alloc, typename _Predicate>
    inline typename unordered_map<_Key, _Tp, _Hash, _CPred, _Alloc>::size_type
    erase_if(unordered_map<_Key, _Tp, _Hash, _CPred, _Alloc>& __cont,
	     _Predicate __pred)
    { return __detail::__erase_nodes_if(__cont, __pred); }

  template<typename _Key, typename _Tp, typename _Hash, typename _CPred,
	   typename _Alloc, typename _Predicate>
    inline typename unordered_multimap<_Key, _Tp, _Hash, _CPred, _Alloc>::
		    size_type
    erase_if(unordered_multimap<_Key, _Tp, _Hash, _CPred, _Alloc>& __cont,
	     _Predicate __pred)
    { return __detail::__erase_nodes_if(__cont, __pred); }
_GLIBCXX_END_NAMESPACE_VERSION
} // namespace std
#endif // C++20

#endif // C++11

#endif // _GLIBCXX_UNORDERED_MAP<|MERGE_RESOLUTION|>--- conflicted
+++ resolved
@@ -1,10 +1,6 @@
 // <unordered_map> -*- C++ -*-
 
-<<<<<<< HEAD
-// Copyright (C) 2007-2019 Free Software Foundation, Inc.
-=======
 // Copyright (C) 2007-2020 Free Software Foundation, Inc.
->>>>>>> 9e014010
 //
 // This file is part of the GNU ISO C++ Library.  This library is free
 // software; you can redistribute it and/or modify it under the
@@ -100,50 +96,6 @@
 } // namespace std
 #endif // C++20
 
-#if __cplusplus >= 201703L
-namespace std _GLIBCXX_VISIBILITY(default)
-{
-_GLIBCXX_BEGIN_NAMESPACE_VERSION
-  namespace pmr
-  {
-    template<typename _Tp> class polymorphic_allocator;
-    template<typename _Key, typename _Tp, typename _Hash = std::hash<_Key>,
-	     typename _Pred = std::equal_to<_Key>>
-      using unordered_map
-	= std::unordered_map<_Key, _Tp, _Hash, _Pred,
-			     polymorphic_allocator<pair<const _Key, _Tp>>>;
-    template<typename _Key, typename _Tp, typename _Hash = std::hash<_Key>,
-	     typename _Pred = std::equal_to<_Key>>
-      using unordered_multimap
-	= std::unordered_multimap<_Key, _Tp, _Hash, _Pred,
-				  polymorphic_allocator<pair<const _Key, _Tp>>>;
-  } // namespace pmr
-_GLIBCXX_END_NAMESPACE_VERSION
-} // namespace std
-#endif // C++17
-
-#if __cplusplus > 201703L
-namespace std _GLIBCXX_VISIBILITY(default)
-{
-_GLIBCXX_BEGIN_NAMESPACE_VERSION
-  template<typename _Key, typename _Tp, typename _Hash, typename _CPred,
-	   typename _Alloc, typename _Predicate>
-    inline typename unordered_map<_Key, _Tp, _Hash, _CPred, _Alloc>::size_type
-    erase_if(unordered_map<_Key, _Tp, _Hash, _CPred, _Alloc>& __cont,
-	     _Predicate __pred)
-    { return __detail::__erase_nodes_if(__cont, __pred); }
-
-  template<typename _Key, typename _Tp, typename _Hash, typename _CPred,
-	   typename _Alloc, typename _Predicate>
-    inline typename unordered_multimap<_Key, _Tp, _Hash, _CPred, _Alloc>::
-		    size_type
-    erase_if(unordered_multimap<_Key, _Tp, _Hash, _CPred, _Alloc>& __cont,
-	     _Predicate __pred)
-    { return __detail::__erase_nodes_if(__cont, __pred); }
-_GLIBCXX_END_NAMESPACE_VERSION
-} // namespace std
-#endif // C++20
-
 #endif // C++11
 
 #endif // _GLIBCXX_UNORDERED_MAP