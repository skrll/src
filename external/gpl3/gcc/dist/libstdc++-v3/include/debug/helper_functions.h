--- conflicted
+++ resolved
@@ -1,10 +1,6 @@
 // Debugging support implementation -*- C++ -*-
 
-<<<<<<< HEAD
-// Copyright (C) 2003-2019 Free Software Foundation, Inc.
-=======
 // Copyright (C) 2003-2020 Free Software Foundation, Inc.
->>>>>>> 9e014010
 //
 // This file is part of the GNU ISO C++ Library.  This library is free
 // software; you can redistribute it and/or modify it under the
@@ -155,8 +151,6 @@
       return true;
     }
 
-<<<<<<< HEAD
-=======
   template<typename _InputIterator>
     _GLIBCXX_CONSTEXPR
     inline bool
@@ -178,7 +172,6 @@
 	&& __first <= __last;
     }
 
->>>>>>> 9e014010
   /** We have iterators, so figure out what kind of iterators they are
    *  to see if we can check the range ahead of time.
   */
@@ -186,8 +179,6 @@
     _GLIBCXX_CONSTEXPR
     inline bool
     __valid_range_aux(_InputIterator __first, _InputIterator __last,
-<<<<<<< HEAD
-=======
 		      std::__false_type)
     {
       return __valid_range_aux(__first, __last,
@@ -198,7 +189,6 @@
     _GLIBCXX20_CONSTEXPR
     inline bool
     __valid_range_aux(_InputIterator __first, _InputIterator __last,
->>>>>>> 9e014010
 		      typename _Distance_traits<_InputIterator>::__type& __dist,
 		      std::__false_type)
     {
@@ -286,10 +276,7 @@
 
   // Fallback method, always ok.
   template<typename _InputIterator, typename _Size>
-<<<<<<< HEAD
-=======
-    _GLIBCXX_CONSTEXPR
->>>>>>> 9e014010
+    _GLIBCXX_CONSTEXPR
     inline bool
     __can_advance(_InputIterator, _Size)
     { return true; }
