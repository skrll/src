// Debugging unordered_set/unordered_multiset implementation -*- C++ -*-

<<<<<<< HEAD
// Copyright (C) 2003-2019 Free Software Foundation, Inc.
=======
// Copyright (C) 2003-2020 Free Software Foundation, Inc.
>>>>>>> e2aa5677
//
// This file is part of the GNU ISO C++ Library.  This library is free
// software; you can redistribute it and/or modify it under the
// terms of the GNU General Public License as published by the
// Free Software Foundation; either version 3, or (at your option)
// any later version.

// This library is distributed in the hope that it will be useful,
// but WITHOUT ANY WARRANTY; without even the implied warranty of
// MERCHANTABILITY or FITNESS FOR A PARTICULAR PURPOSE.  See the
// GNU General Public License for more details.

// Under Section 7 of GPL version 3, you are granted additional
// permissions described in the GCC Runtime Library Exception, version
// 3.1, as published by the Free Software Foundation.

// You should have received a copy of the GNU General Public License and
// a copy of the GCC Runtime Library Exception along with this program;
// see the files COPYING3 and COPYING.RUNTIME respectively.  If not, see
// <http://www.gnu.org/licenses/>.

/** @file debug/unordered_set
 *  This file is a GNU debug extension to the Standard C++ Library.
 */

#ifndef _GLIBCXX_DEBUG_UNORDERED_SET
#define _GLIBCXX_DEBUG_UNORDERED_SET 1

#pragma GCC system_header

#if __cplusplus < 201103L
# include <bits/c++0x_warning.h>
#else
# include <bits/c++config.h>
namespace std _GLIBCXX_VISIBILITY(default) { namespace __debug {
  template<typename _Key, typename _Hash, typename _Pred, typename _Allocator>
    class unordered_set;
  template<typename _Key, typename _Hash, typename _Pred, typename _Allocator>
    class unordered_multiset;
} } // namespace std::__debug
# include <unordered_set>

#include <debug/safe_unordered_container.h>
#include <debug/safe_container.h>
#include <debug/safe_iterator.h>
#include <debug/safe_local_iterator.h>

namespace std _GLIBCXX_VISIBILITY(default)
{
namespace __debug
{
  /// Class std::unordered_set with safety/checking/debug instrumentation.
  template<typename _Value,
	   typename _Hash = std::hash<_Value>,
	   typename _Pred = std::equal_to<_Value>,
	   typename _Alloc = std::allocator<_Value> >
    class unordered_set
    : public __gnu_debug::_Safe_container<
	unordered_set<_Value, _Hash, _Pred, _Alloc>, _Alloc,
	__gnu_debug::_Safe_unordered_container>,
      public _GLIBCXX_STD_C::unordered_set<_Value, _Hash, _Pred, _Alloc>
    {
      typedef _GLIBCXX_STD_C::unordered_set<
	_Value, _Hash, _Pred, _Alloc>					_Base;
      typedef __gnu_debug::_Safe_container<
	unordered_set, _Alloc, __gnu_debug::_Safe_unordered_container>	_Safe;

      typedef typename _Base::const_iterator	   _Base_const_iterator;
      typedef typename _Base::iterator		   _Base_iterator;
      typedef typename _Base::const_local_iterator _Base_const_local_iterator;
      typedef typename _Base::local_iterator	   _Base_local_iterator;

      template<typename _ItT, typename _SeqT, typename _CatT>
	friend class ::__gnu_debug::_Safe_iterator;
      template<typename _ItT, typename _SeqT>
	friend class ::__gnu_debug::_Safe_local_iterator;

    public:
      typedef typename _Base::size_type			size_type;
      typedef typename _Base::hasher			hasher;
      typedef typename _Base::key_equal			key_equal;
      typedef typename _Base::allocator_type		allocator_type;

      typedef typename _Base::key_type			key_type;
      typedef typename _Base::value_type		value_type;

      typedef __gnu_debug::_Safe_iterator<
	_Base_iterator, unordered_set>			iterator;
      typedef __gnu_debug::_Safe_iterator<
	_Base_const_iterator, unordered_set>		const_iterator;
      typedef __gnu_debug::_Safe_local_iterator<
	_Base_local_iterator, unordered_set>		local_iterator;
      typedef __gnu_debug::_Safe_local_iterator<
	_Base_const_local_iterator, unordered_set>	const_local_iterator;

      unordered_set() = default;

      explicit
      unordered_set(size_type __n,
		    const hasher& __hf = hasher(),
		    const key_equal& __eql = key_equal(),
		    const allocator_type& __a = allocator_type())
      : _Base(__n, __hf, __eql, __a) { }

      template<typename _InputIterator>
	unordered_set(_InputIterator __first, _InputIterator __last,
		      size_type __n = 0,
		      const hasher& __hf = hasher(),
		      const key_equal& __eql = key_equal(),
		      const allocator_type& __a = allocator_type())
	: _Base(__gnu_debug::__base(
		  __glibcxx_check_valid_constructor_range(__first, __last)),
		__gnu_debug::__base(__last), __n,
		__hf, __eql, __a) { }

      unordered_set(const unordered_set&) = default;

      unordered_set(const _Base& __x)
      : _Base(__x) { }

      unordered_set(unordered_set&&) = default;

      explicit
      unordered_set(const allocator_type& __a)
      : _Base(__a) { }

      unordered_set(const unordered_set& __uset,
		    const allocator_type& __a)
      : _Base(__uset, __a) { }

      unordered_set(unordered_set&& __uset,
		    const allocator_type& __a)
      : _Safe(std::move(__uset._M_safe()), __a),
	_Base(std::move(__uset._M_base()), __a) { }

      unordered_set(initializer_list<value_type> __l,
		    size_type __n = 0,
		    const hasher& __hf = hasher(),
		    const key_equal& __eql = key_equal(),
		    const allocator_type& __a = allocator_type())
      : _Base(__l, __n, __hf, __eql, __a) { }

      unordered_set(size_type __n, const allocator_type& __a)
	: unordered_set(__n, hasher(), key_equal(), __a)
      { }

      unordered_set(size_type __n, const hasher& __hf,
		    const allocator_type& __a)
	: unordered_set(__n, __hf, key_equal(), __a)
      { }

      template<typename _InputIterator>
	unordered_set(_InputIterator __first, _InputIterator __last,
		      size_type __n,
		      const allocator_type& __a)
	  : unordered_set(__first, __last, __n, hasher(), key_equal(), __a)
	{ }

      template<typename _InputIterator>
	unordered_set(_InputIterator __first, _InputIterator __last,
		      size_type __n, const hasher& __hf,
		      const allocator_type& __a)
	  : unordered_set(__first, __last, __n, __hf, key_equal(), __a)
	{ }

      unordered_set(initializer_list<value_type> __l,
		    size_type __n,
		    const allocator_type& __a)
	: unordered_set(__l, __n, hasher(), key_equal(), __a)
      { }

      unordered_set(initializer_list<value_type> __l,
		    size_type __n, const hasher& __hf,
		    const allocator_type& __a)
	: unordered_set(__l, __n, __hf, key_equal(), __a)
      { }

      ~unordered_set() = default;

      unordered_set&
      operator=(const unordered_set&) = default;

      unordered_set&
      operator=(unordered_set&&) = default;

      unordered_set&
      operator=(initializer_list<value_type> __l)
      {
	_M_base() = __l;
	this->_M_invalidate_all();
	return *this;
      }

      void
      swap(unordered_set& __x)
	noexcept( noexcept(declval<_Base&>().swap(__x)) )
      {
	_Safe::_M_swap(__x);
	_Base::swap(__x);
      }

      void
      clear() noexcept
      {
	_Base::clear();
	this->_M_invalidate_all();
      }

      iterator
      begin() noexcept
      { return { _Base::begin(), this }; }

      const_iterator
      begin() const noexcept
      { return { _Base::begin(), this }; }

      iterator
      end() noexcept
      { return { _Base::end(), this }; }

      const_iterator
      end() const noexcept
      { return { _Base::end(), this }; }

      const_iterator
      cbegin() const noexcept
      { return { _Base::cbegin(), this }; }

      const_iterator
      cend() const noexcept
      { return { _Base::cend(), this }; }

      // local versions
      local_iterator
      begin(size_type __b)
      {
	__glibcxx_check_bucket_index(__b);
	return { _Base::begin(__b), this };
      }

      local_iterator
      end(size_type __b)
      {
	__glibcxx_check_bucket_index(__b);
	return { _Base::end(__b), this };
      }

      const_local_iterator
      begin(size_type __b) const
      {
	__glibcxx_check_bucket_index(__b);
	return { _Base::begin(__b), this };
      }

      const_local_iterator
      end(size_type __b) const
      {
	__glibcxx_check_bucket_index(__b);
	return { _Base::end(__b), this };
      }

      const_local_iterator
      cbegin(size_type __b) const
      {
	__glibcxx_check_bucket_index(__b);
	return { _Base::cbegin(__b), this };
      }

      const_local_iterator
      cend(size_type __b) const
      {
	__glibcxx_check_bucket_index(__b);
	return { _Base::cend(__b), this };
      }

      size_type
      bucket_size(size_type __b) const
      {
	__glibcxx_check_bucket_index(__b);
	return _Base::bucket_size(__b);
      }

      float
      max_load_factor() const noexcept
      { return _Base::max_load_factor(); }

      void
      max_load_factor(float __f)
      {
	__glibcxx_check_max_load_factor(__f);
	_Base::max_load_factor(__f);
      }

      template<typename... _Args>
	std::pair<iterator, bool>
	emplace(_Args&&... __args)
	{
	  size_type __bucket_count = this->bucket_count();
	  auto __res = _Base::emplace(std::forward<_Args>(__args)...);
	  _M_check_rehashed(__bucket_count);
	  return { { __res.first, this }, __res.second };
	}

      template<typename... _Args>
	iterator
	emplace_hint(const_iterator __hint, _Args&&... __args)
	{
	  __glibcxx_check_insert(__hint);
	  size_type __bucket_count = this->bucket_count();
	  auto __it = _Base::emplace_hint(__hint.base(),
					  std::forward<_Args>(__args)...);
	  _M_check_rehashed(__bucket_count);
	  return { __it, this };
	}

      std::pair<iterator, bool>
      insert(const value_type& __obj)
      {
	size_type __bucket_count = this->bucket_count();
	auto __res = _Base::insert(__obj);
	_M_check_rehashed(__bucket_count);
	return { { __res.first, this }, __res.second };
      }

      iterator
      insert(const_iterator __hint, const value_type& __obj)
      {
	__glibcxx_check_insert(__hint);
	size_type __bucket_count = this->bucket_count();
	auto __it = _Base::insert(__hint.base(), __obj);
	_M_check_rehashed(__bucket_count);
	return { __it, this };
      }

      std::pair<iterator, bool>
      insert(value_type&& __obj)
      {
	size_type __bucket_count = this->bucket_count();
	auto __res = _Base::insert(std::move(__obj));
	_M_check_rehashed(__bucket_count);
	return { { __res.first, this }, __res.second };
      }

      iterator
      insert(const_iterator __hint, value_type&& __obj)
      {
	__glibcxx_check_insert(__hint);
	size_type __bucket_count = this->bucket_count();
	auto __it = _Base::insert(__hint.base(), std::move(__obj));
	_M_check_rehashed(__bucket_count);
	return { __it, this };
      }

      void
      insert(std::initializer_list<value_type> __l)
      {
	size_type __bucket_count = this->bucket_count();
	_Base::insert(__l);
	_M_check_rehashed(__bucket_count);
      }

      template<typename _InputIterator>
	void
	insert(_InputIterator __first, _InputIterator __last)
	{
	  typename __gnu_debug::_Distance_traits<_InputIterator>::__type __dist;
	  __glibcxx_check_valid_range2(__first, __last, __dist);
	  size_type __bucket_count = this->bucket_count();

	  if (__dist.second >= __gnu_debug::__dp_sign)
	    _Base::insert(__gnu_debug::__unsafe(__first),
			  __gnu_debug::__unsafe(__last));
	  else
	    _Base::insert(__first, __last);

	  _M_check_rehashed(__bucket_count);
	}

#if __cplusplus > 201402L
      using node_type = typename _Base::node_type;
      using insert_return_type = _Node_insert_return<iterator, node_type>;

      node_type
      extract(const_iterator __position)
      {
	__glibcxx_check_erase(__position);
	return _M_extract(__position.base());
      }

      node_type
      extract(const key_type& __key)
      {
	const auto __position = _Base::find(__key);
	if (__position != _Base::end())
	  return _M_extract(__position);
	return {};
      }

      insert_return_type
      insert(node_type&& __nh)
      {
	auto __ret = _Base::insert(std::move(__nh));
	return
	  { { __ret.position, this }, __ret.inserted, std::move(__ret.node) };
      }

      iterator
      insert(const_iterator __hint, node_type&& __nh)
      {
	__glibcxx_check_insert(__hint);
	return { _Base::insert(__hint.base(), std::move(__nh)), this };
      }

      using _Base::merge;
#endif // C++17

      iterator
      find(const key_type& __key)
      { return { _Base::find(__key), this }; }

      const_iterator
      find(const key_type& __key) const
      { return { _Base::find(__key), this }; }

      std::pair<iterator, iterator>
      equal_range(const key_type& __key)
      {
	auto __res = _Base::equal_range(__key);
	return { { __res.first, this }, { __res.second, this } };
      }

      std::pair<const_iterator, const_iterator>
      equal_range(const key_type& __key) const
      {
	auto __res = _Base::equal_range(__key);
	return { { __res.first, this }, { __res.second, this } };
      }

      size_type
      erase(const key_type& __key)
      {
	size_type __ret(0);
	auto __victim = _Base::find(__key);
	if (__victim != _Base::end())
	  {
	    _M_erase(__victim);
	    __ret = 1;
	  }
	return __ret;
      }

      iterator
      erase(const_iterator __it)
      {
	__glibcxx_check_erase(__it);
	return { _M_erase(__it.base()), this };
      }

      iterator
      erase(iterator __it)
      {
	__glibcxx_check_erase(__it);
	return { _M_erase(__it.base()), this };
      }

      iterator
      erase(const_iterator __first, const_iterator __last)
      {
	__glibcxx_check_erase_range(__first, __last);
	for (auto __tmp = __first.base(); __tmp != __last.base(); ++__tmp)
	  {
	    _GLIBCXX_DEBUG_VERIFY(__tmp != _Base::cend(),
				  _M_message(__gnu_debug::__msg_valid_range)
				  ._M_iterator(__first, "first")
				  ._M_iterator(__last, "last"));
	    _M_invalidate(__tmp);
	  }

	size_type __bucket_count = this->bucket_count();
	auto __next = _Base::erase(__first.base(), __last.base());
	_M_check_rehashed(__bucket_count);
	return { __next, this };
      }

      _Base&
      _M_base() noexcept { return *this; }

      const _Base&
      _M_base() const noexcept { return *this; }

    private:
      void
      _M_check_rehashed(size_type __prev_count)
      {
	if (__prev_count != this->bucket_count())
	  this->_M_invalidate_all();
      }

      void
      _M_invalidate(_Base_const_iterator __victim)
      {
	this->_M_invalidate_if(
	  [__victim](_Base_const_iterator __it) { return __it == __victim; });
	this->_M_invalidate_local_if(
	  [__victim](_Base_const_local_iterator __it)
	  { return __it._M_curr() == __victim._M_cur; });
      }

      _Base_iterator
      _M_erase(_Base_const_iterator __victim)
      {
	_M_invalidate(__victim);
	size_type __bucket_count = this->bucket_count();
	_Base_iterator __next = _Base::erase(__victim);
	_M_check_rehashed(__bucket_count);
	return __next;
<<<<<<< HEAD
      }

#if __cplusplus > 201402L
      node_type
      _M_extract(_Base_const_iterator __victim)
      {
	_M_invalidate(__victim);
	return _Base::extract(__victim);
      }
=======
      }

#if __cplusplus > 201402L
      node_type
      _M_extract(_Base_const_iterator __victim)
      {
	_M_invalidate(__victim);
	return _Base::extract(__victim);
      }
>>>>>>> e2aa5677
#endif
    };

#if __cpp_deduction_guides >= 201606

  template<typename _InputIterator,
	   typename _Hash =
	     hash<typename iterator_traits<_InputIterator>::value_type>,
	   typename _Pred =
	     equal_to<typename iterator_traits<_InputIterator>::value_type>,
	   typename _Allocator =
	     allocator<typename iterator_traits<_InputIterator>::value_type>,
	   typename = _RequireInputIter<_InputIterator>,
	   typename = _RequireNotAllocatorOrIntegral<_Hash>,
	   typename = _RequireNotAllocator<_Pred>,
	   typename = _RequireAllocator<_Allocator>>
    unordered_set(_InputIterator, _InputIterator,
		  unordered_set<int>::size_type = {},
		  _Hash = _Hash(), _Pred = _Pred(), _Allocator = _Allocator())
    -> unordered_set<typename iterator_traits<_InputIterator>::value_type,
		     _Hash, _Pred, _Allocator>;

  template<typename _Tp, typename _Hash = hash<_Tp>,
	   typename _Pred = equal_to<_Tp>,
	   typename _Allocator = allocator<_Tp>,
	   typename = _RequireNotAllocatorOrIntegral<_Hash>,
	   typename = _RequireNotAllocator<_Pred>,
	   typename = _RequireAllocator<_Allocator>>
    unordered_set(initializer_list<_Tp>,
		  unordered_set<int>::size_type = {},
		  _Hash = _Hash(), _Pred = _Pred(), _Allocator = _Allocator())
    -> unordered_set<_Tp, _Hash, _Pred, _Allocator>;

  template<typename _InputIterator, typename _Allocator,
	   typename = _RequireInputIter<_InputIterator>,
	   typename = _RequireAllocator<_Allocator>>
    unordered_set(_InputIterator, _InputIterator,
		  unordered_set<int>::size_type, _Allocator)
    -> unordered_set<typename iterator_traits<_InputIterator>::value_type,
		     hash<
		       typename iterator_traits<_InputIterator>::value_type>,
		     equal_to<
		       typename iterator_traits<_InputIterator>::value_type>,
		     _Allocator>;

  template<typename _InputIterator, typename _Hash, typename _Allocator,
	   typename = _RequireInputIter<_InputIterator>,
	   typename = _RequireNotAllocatorOrIntegral<_Hash>,
	   typename = _RequireAllocator<_Allocator>>
    unordered_set(_InputIterator, _InputIterator,
		  unordered_set<int>::size_type,
		  _Hash, _Allocator)
    -> unordered_set<typename iterator_traits<_InputIterator>::value_type,
		     _Hash,
		     equal_to<
		       typename iterator_traits<_InputIterator>::value_type>,
		     _Allocator>;

  template<typename _Tp, typename _Allocator,
	   typename = _RequireAllocator<_Allocator>>
    unordered_set(initializer_list<_Tp>,
		  unordered_set<int>::size_type, _Allocator)
    -> unordered_set<_Tp, hash<_Tp>, equal_to<_Tp>, _Allocator>;

  template<typename _Tp, typename _Hash, typename _Allocator,
	   typename = _RequireNotAllocatorOrIntegral<_Hash>,
	   typename = _RequireAllocator<_Allocator>>
    unordered_set(initializer_list<_Tp>,
		  unordered_set<int>::size_type, _Hash, _Allocator)
    -> unordered_set<_Tp, _Hash, equal_to<_Tp>, _Allocator>;

#endif

  template<typename _Value, typename _Hash, typename _Pred, typename _Alloc>
    inline void
    swap(unordered_set<_Value, _Hash, _Pred, _Alloc>& __x,
	 unordered_set<_Value, _Hash, _Pred, _Alloc>& __y)
    noexcept(noexcept(__x.swap(__y)))
    { __x.swap(__y); }

  template<typename _Value, typename _Hash, typename _Pred, typename _Alloc>
    inline bool
    operator==(const unordered_set<_Value, _Hash, _Pred, _Alloc>& __x,
	       const unordered_set<_Value, _Hash, _Pred, _Alloc>& __y)
    { return __x._M_base() == __y._M_base(); }

#if __cpp_impl_three_way_comparison < 201907L
  template<typename _Value, typename _Hash, typename _Pred, typename _Alloc>
    inline bool
    operator!=(const unordered_set<_Value, _Hash, _Pred, _Alloc>& __x,
	       const unordered_set<_Value, _Hash, _Pred, _Alloc>& __y)
    { return !(__x == __y); }
#endif

  /// Class std::unordered_multiset with safety/checking/debug instrumentation.
  template<typename _Value,
	   typename _Hash = std::hash<_Value>,
	   typename _Pred = std::equal_to<_Value>,
	   typename _Alloc = std::allocator<_Value> >
    class unordered_multiset
    : public __gnu_debug::_Safe_container<
	unordered_multiset<_Value, _Hash, _Pred, _Alloc>, _Alloc,
	__gnu_debug::_Safe_unordered_container>,
      public _GLIBCXX_STD_C::unordered_multiset<_Value, _Hash, _Pred, _Alloc>
    {
      typedef _GLIBCXX_STD_C::unordered_multiset<
	_Value, _Hash, _Pred, _Alloc>				_Base;
      typedef __gnu_debug::_Safe_container<unordered_multiset,
	_Alloc, __gnu_debug::_Safe_unordered_container>		_Safe;
      typedef typename _Base::const_iterator	_Base_const_iterator;
      typedef typename _Base::iterator		_Base_iterator;
      typedef typename _Base::const_local_iterator
						_Base_const_local_iterator;
      typedef typename _Base::local_iterator	_Base_local_iterator;

      template<typename _ItT, typename _SeqT, typename _CatT>
	friend class ::__gnu_debug::_Safe_iterator;
      template<typename _ItT, typename _SeqT>
	friend class ::__gnu_debug::_Safe_local_iterator;

    public:
      typedef typename _Base::size_type			size_type;
      typedef typename _Base::hasher			hasher;
      typedef typename _Base::key_equal			key_equal;
      typedef typename _Base::allocator_type		allocator_type;

      typedef typename _Base::key_type			key_type;
      typedef typename _Base::value_type		value_type;

      typedef __gnu_debug::_Safe_iterator<
	_Base_iterator, unordered_multiset>		iterator;
      typedef __gnu_debug::_Safe_iterator<
	_Base_const_iterator, unordered_multiset>	const_iterator;
      typedef __gnu_debug::_Safe_local_iterator<
	_Base_local_iterator, unordered_multiset>	local_iterator;
      typedef __gnu_debug::_Safe_local_iterator<
	_Base_const_local_iterator, unordered_multiset>	const_local_iterator;

      unordered_multiset() = default;

      explicit
      unordered_multiset(size_type __n,
			 const hasher& __hf = hasher(),
			 const key_equal& __eql = key_equal(),
			 const allocator_type& __a = allocator_type())
      : _Base(__n, __hf, __eql, __a) { }

      template<typename _InputIterator>
	unordered_multiset(_InputIterator __first, _InputIterator __last,
			   size_type __n = 0,
			   const hasher& __hf = hasher(),
			   const key_equal& __eql = key_equal(),
			   const allocator_type& __a = allocator_type())
	: _Base(__gnu_debug::__base(
		  __glibcxx_check_valid_constructor_range(__first, __last)),
		__gnu_debug::__base(__last), __n,
		__hf, __eql, __a) { }

      unordered_multiset(const unordered_multiset&) = default;

      unordered_multiset(const _Base& __x)
      : _Base(__x) { }

      unordered_multiset(unordered_multiset&&) = default;

      explicit
      unordered_multiset(const allocator_type& __a)
      : _Base(__a) { }

      unordered_multiset(const unordered_multiset& __uset,
			 const allocator_type& __a)
      : _Base(__uset, __a) { }

      unordered_multiset(unordered_multiset&& __uset,
			 const allocator_type& __a)
      : _Safe(std::move(__uset._M_safe()), __a),
	_Base(std::move(__uset._M_base()), __a) { }

      unordered_multiset(initializer_list<value_type> __l,
			 size_type __n = 0,
			 const hasher& __hf = hasher(),
			 const key_equal& __eql = key_equal(),
			 const allocator_type& __a = allocator_type())
      : _Base(__l, __n, __hf, __eql, __a) { }

      unordered_multiset(size_type __n, const allocator_type& __a)
	: unordered_multiset(__n, hasher(), key_equal(), __a)
      { }

      unordered_multiset(size_type __n, const hasher& __hf,
			 const allocator_type& __a)
	: unordered_multiset(__n, __hf, key_equal(), __a)
      { }

      template<typename _InputIterator>
	unordered_multiset(_InputIterator __first, _InputIterator __last,
			   size_type __n,
			   const allocator_type& __a)
	  : unordered_multiset(__first, __last, __n, hasher(), key_equal(), __a)
	{ }

      template<typename _InputIterator>
	unordered_multiset(_InputIterator __first, _InputIterator __last,
			   size_type __n, const hasher& __hf,
			   const allocator_type& __a)
	  : unordered_multiset(__first, __last, __n, __hf, key_equal(), __a)
	{ }

      unordered_multiset(initializer_list<value_type> __l,
			 size_type __n,
			 const allocator_type& __a)
	: unordered_multiset(__l, __n, hasher(), key_equal(), __a)
      { }

      unordered_multiset(initializer_list<value_type> __l,
			 size_type __n, const hasher& __hf,
			 const allocator_type& __a)
	: unordered_multiset(__l, __n, __hf, key_equal(), __a)
      { }

      ~unordered_multiset() = default;

      unordered_multiset&
      operator=(const unordered_multiset&) = default;

      unordered_multiset&
      operator=(unordered_multiset&&) = default;

      unordered_multiset&
      operator=(initializer_list<value_type> __l)
      {
	this->_M_base() = __l;
	this->_M_invalidate_all();
	return *this;
      }

      void
      swap(unordered_multiset& __x)
	noexcept( noexcept(declval<_Base&>().swap(__x)) )
      {
	_Safe::_M_swap(__x);
	_Base::swap(__x);
      }

      void
      clear() noexcept
      {
	_Base::clear();
	this->_M_invalidate_all();
      }

      iterator
      begin() noexcept
      { return { _Base::begin(), this }; }

      const_iterator
      begin() const noexcept
      { return { _Base::begin(), this }; }

      iterator
      end() noexcept
      { return { _Base::end(), this }; }

      const_iterator
      end() const noexcept
      { return { _Base::end(), this }; }

      const_iterator
      cbegin() const noexcept
      { return { _Base::cbegin(), this }; }

      const_iterator
      cend() const noexcept
      { return { _Base::cend(), this }; }

      // local versions
      local_iterator
      begin(size_type __b)
      {
	__glibcxx_check_bucket_index(__b);
	return { _Base::begin(__b), this };
      }

      local_iterator
      end(size_type __b)
      {
	__glibcxx_check_bucket_index(__b);
	return { _Base::end(__b), this };
      }

      const_local_iterator
      begin(size_type __b) const
      {
	__glibcxx_check_bucket_index(__b);
	return { _Base::begin(__b), this };
      }

      const_local_iterator
      end(size_type __b) const
      {
	__glibcxx_check_bucket_index(__b);
	return { _Base::end(__b), this };
      }

      const_local_iterator
      cbegin(size_type __b) const
      {
	__glibcxx_check_bucket_index(__b);
	return { _Base::cbegin(__b), this };
      }

      const_local_iterator
      cend(size_type __b) const
      {
	__glibcxx_check_bucket_index(__b);
	return { _Base::cend(__b), this };
      }

      size_type
      bucket_size(size_type __b) const
      {
	__glibcxx_check_bucket_index(__b);
	return _Base::bucket_size(__b);
      }

      float
      max_load_factor() const noexcept
      { return _Base::max_load_factor(); }

      void
      max_load_factor(float __f)
      {
	__glibcxx_check_max_load_factor(__f);
	_Base::max_load_factor(__f);
      }

      template<typename... _Args>
	iterator
	emplace(_Args&&... __args)
	{
	  size_type __bucket_count = this->bucket_count();
	  auto __it = _Base::emplace(std::forward<_Args>(__args)...);
	  _M_check_rehashed(__bucket_count);
	  return { __it, this };
	}

      template<typename... _Args>
	iterator
	emplace_hint(const_iterator __hint, _Args&&... __args)
	{
	  __glibcxx_check_insert(__hint);
	  size_type __bucket_count = this->bucket_count();
	  auto __it = _Base::emplace_hint(__hint.base(),
					  std::forward<_Args>(__args)...);
	  _M_check_rehashed(__bucket_count);
	  return { __it, this };
	}

      iterator
      insert(const value_type& __obj)
      {
	size_type __bucket_count = this->bucket_count();
	auto __it = _Base::insert(__obj);
	_M_check_rehashed(__bucket_count);
	return { __it, this };
      }

      iterator
      insert(const_iterator __hint, const value_type& __obj)
      {
	__glibcxx_check_insert(__hint);
	size_type __bucket_count = this->bucket_count();
	auto __it = _Base::insert(__hint.base(), __obj);
	_M_check_rehashed(__bucket_count);
	return { __it, this };
      }

      iterator
      insert(value_type&& __obj)
      {
	size_type __bucket_count = this->bucket_count();
	auto __it = _Base::insert(std::move(__obj));
	_M_check_rehashed(__bucket_count);
	return { __it, this };
      }

      iterator
      insert(const_iterator __hint, value_type&& __obj)
      {
	__glibcxx_check_insert(__hint);
	size_type __bucket_count = this->bucket_count();
	auto __it = _Base::insert(__hint.base(), std::move(__obj));
	_M_check_rehashed(__bucket_count);
	return { __it, this };
      }

      void
      insert(std::initializer_list<value_type> __l)
      {
	size_type __bucket_count = this->bucket_count();
	_Base::insert(__l);
	_M_check_rehashed(__bucket_count);
      }

      template<typename _InputIterator>
	void
	insert(_InputIterator __first, _InputIterator __last)
	{
	  typename __gnu_debug::_Distance_traits<_InputIterator>::__type __dist;
	  __glibcxx_check_valid_range2(__first, __last, __dist);
	  size_type __bucket_count = this->bucket_count();

	  if (__dist.second >= __gnu_debug::__dp_sign)
	    _Base::insert(__gnu_debug::__unsafe(__first),
			  __gnu_debug::__unsafe(__last));
	  else
	    _Base::insert(__first, __last);

	  _M_check_rehashed(__bucket_count);
	}

#if __cplusplus > 201402L
      using node_type = typename _Base::node_type;

      node_type
      extract(const_iterator __position)
      {
	__glibcxx_check_erase(__position);
	return _M_extract(__position.base());
      }

      node_type
      extract(const key_type& __key)
      {
	const auto __position = _Base::find(__key);
	if (__position != _Base::end())
	  return _M_extract(__position);
	return {};
      }

      iterator
      insert(node_type&& __nh)
      { return { _Base::insert(std::move(__nh)), this }; }

      iterator
      insert(const_iterator __hint, node_type&& __nh)
      {
	__glibcxx_check_insert(__hint);
	return { _Base::insert(__hint.base(), std::move(__nh)), this };
      }

      using _Base::merge;
#endif // C++17

      iterator
      find(const key_type& __key)
      { return { _Base::find(__key), this }; }

      const_iterator
      find(const key_type& __key) const
      { return { _Base::find(__key), this }; }

      std::pair<iterator, iterator>
      equal_range(const key_type& __key)
      {
	auto __res = _Base::equal_range(__key);
	return { { __res.first, this }, { __res.second, this } };
      }

      std::pair<const_iterator, const_iterator>
      equal_range(const key_type& __key) const
      {
	auto __res = _Base::equal_range(__key);
	return { { __res.first, this }, { __res.second, this } };
      }

      size_type
      erase(const key_type& __key)
      {
	size_type __ret(0);
	auto __pair = _Base::equal_range(__key);
	for (auto __victim = __pair.first; __victim != __pair.second;)
	  {
	    _M_invalidate(__victim);
	    __victim = _Base::erase(__victim);
	    ++__ret;
	  }

	return __ret;
      }

      iterator
      erase(const_iterator __it)
      {
	__glibcxx_check_erase(__it);
	return { _M_erase(__it.base()), this };
      }

      iterator
      erase(iterator __it)
      {
	__glibcxx_check_erase(__it);
	return { _M_erase(__it.base()), this };
      }

      iterator
      erase(const_iterator __first, const_iterator __last)
      {
	__glibcxx_check_erase_range(__first, __last);
	for (auto __tmp = __first.base(); __tmp != __last.base(); ++__tmp)
	  {
	    _GLIBCXX_DEBUG_VERIFY(__tmp != _Base::cend(),
				  _M_message(__gnu_debug::__msg_valid_range)
				  ._M_iterator(__first, "first")
				  ._M_iterator(__last, "last"));
	    _M_invalidate(__tmp);
	  }
	return { _Base::erase(__first.base(), __last.base()), this };
      }

      _Base&
      _M_base() noexcept	{ return *this; }

      const _Base&
      _M_base() const noexcept	{ return *this; }

    private:
      void
      _M_check_rehashed(size_type __prev_count)
      {
	if (__prev_count != this->bucket_count())
	  this->_M_invalidate_all();
      }

      void
      _M_invalidate(_Base_const_iterator __victim)
      {
	this->_M_invalidate_if(
	  [__victim](_Base_const_iterator __it) { return __it == __victim; });
	this->_M_invalidate_local_if(
	  [__victim](_Base_const_local_iterator __it)
	  { return __it._M_curr() == __victim._M_cur; });
      }

      _Base_iterator
      _M_erase(_Base_const_iterator __victim)
      {
	_M_invalidate(__victim);
	size_type __bucket_count = this->bucket_count();
	_Base_iterator __next = _Base::erase(__victim);
	_M_check_rehashed(__bucket_count);
	return __next;
      }

#if __cplusplus > 201402L
      node_type
      _M_extract(_Base_const_iterator __victim)
      {
	_M_invalidate(__victim);
	return _Base::extract(__victim);
      }
#endif
    };

#if __cpp_deduction_guides >= 201606

  template<typename _InputIterator,
	   typename _Hash =
	     hash<typename iterator_traits<_InputIterator>::value_type>,
	   typename _Pred =
	     equal_to<typename iterator_traits<_InputIterator>::value_type>,
	   typename _Allocator =
	     allocator<typename iterator_traits<_InputIterator>::value_type>,
	   typename = _RequireInputIter<_InputIterator>,
	   typename = _RequireNotAllocatorOrIntegral<_Hash>,
	   typename = _RequireNotAllocator<_Pred>,
	   typename = _RequireAllocator<_Allocator>>
    unordered_multiset(_InputIterator, _InputIterator,
		       unordered_multiset<int>::size_type = {},
		       _Hash = _Hash(), _Pred = _Pred(),
		       _Allocator = _Allocator())
    -> unordered_multiset<typename iterator_traits<_InputIterator>::value_type,
			  _Hash, _Pred, _Allocator>;

  template<typename _Tp, typename _Hash = hash<_Tp>,
	   typename _Pred = equal_to<_Tp>,
	   typename _Allocator = allocator<_Tp>,
	   typename = _RequireNotAllocatorOrIntegral<_Hash>,
	   typename = _RequireNotAllocator<_Pred>,
	   typename = _RequireAllocator<_Allocator>>
    unordered_multiset(initializer_list<_Tp>,
		       unordered_multiset<int>::size_type = {},
		       _Hash = _Hash(), _Pred = _Pred(),
		       _Allocator = _Allocator())
    -> unordered_multiset<_Tp, _Hash, _Pred, _Allocator>;

  template<typename _InputIterator, typename _Allocator,
	   typename = _RequireInputIter<_InputIterator>,
	   typename = _RequireAllocator<_Allocator>>
    unordered_multiset(_InputIterator, _InputIterator,
		       unordered_multiset<int>::size_type, _Allocator)
    -> unordered_multiset<typename iterator_traits<_InputIterator>::value_type,
			  hash<typename
			       iterator_traits<_InputIterator>::value_type>,
			  equal_to<typename
				   iterator_traits<_InputIterator>::value_type>,
			  _Allocator>;

  template<typename _InputIterator, typename _Hash, typename _Allocator,
	   typename = _RequireInputIter<_InputIterator>,
	   typename = _RequireNotAllocatorOrIntegral<_Hash>,
	   typename = _RequireAllocator<_Allocator>>
    unordered_multiset(_InputIterator, _InputIterator,
		       unordered_multiset<int>::size_type,
		       _Hash, _Allocator)
    -> unordered_multiset<typename
			  iterator_traits<_InputIterator>::value_type,
			  _Hash,
			  equal_to<
			    typename
			    iterator_traits<_InputIterator>::value_type>,
			  _Allocator>;

  template<typename _Tp, typename _Allocator,
	   typename = _RequireAllocator<_Allocator>>
    unordered_multiset(initializer_list<_Tp>,
		       unordered_multiset<int>::size_type, _Allocator)
    -> unordered_multiset<_Tp, hash<_Tp>, equal_to<_Tp>, _Allocator>;

  template<typename _Tp, typename _Hash, typename _Allocator,
	   typename = _RequireNotAllocatorOrIntegral<_Hash>,
	   typename = _RequireAllocator<_Allocator>>
    unordered_multiset(initializer_list<_Tp>,
		       unordered_multiset<int>::size_type, _Hash, _Allocator)
    -> unordered_multiset<_Tp, _Hash, equal_to<_Tp>, _Allocator>;

#endif

  template<typename _Value, typename _Hash, typename _Pred, typename _Alloc>
    inline void
    swap(unordered_multiset<_Value, _Hash, _Pred, _Alloc>& __x,
	 unordered_multiset<_Value, _Hash, _Pred, _Alloc>& __y)
    noexcept(noexcept(__x.swap(__y)))
    { __x.swap(__y); }

  template<typename _Value, typename _Hash, typename _Pred, typename _Alloc>
    inline bool
    operator==(const unordered_multiset<_Value, _Hash, _Pred, _Alloc>& __x,
	       const unordered_multiset<_Value, _Hash, _Pred, _Alloc>& __y)
    { return __x._M_base() == __y._M_base(); }

#if __cpp_impl_three_way_comparison < 201907L
  template<typename _Value, typename _Hash, typename _Pred, typename _Alloc>
    inline bool
    operator!=(const unordered_multiset<_Value, _Hash, _Pred, _Alloc>& __x,
	       const unordered_multiset<_Value, _Hash, _Pred, _Alloc>& __y)
    { return !(__x == __y); }
#endif

} // namespace __debug
} // namespace std

#endif // C++11

#endif<|MERGE_RESOLUTION|>--- conflicted
+++ resolved
@@ -1,10 +1,6 @@
 // Debugging unordered_set/unordered_multiset implementation -*- C++ -*-
 
-<<<<<<< HEAD
-// Copyright (C) 2003-2019 Free Software Foundation, Inc.
-=======
 // Copyright (C) 2003-2020 Free Software Foundation, Inc.
->>>>>>> e2aa5677
 //
 // This file is part of the GNU ISO C++ Library.  This library is free
 // software; you can redistribute it and/or modify it under the
@@ -521,7 +517,6 @@
 	_Base_iterator __next = _Base::erase(__victim);
 	_M_check_rehashed(__bucket_count);
 	return __next;
-<<<<<<< HEAD
       }
 
 #if __cplusplus > 201402L
@@ -531,17 +526,6 @@
 	_M_invalidate(__victim);
 	return _Base::extract(__victim);
       }
-=======
-      }
-
-#if __cplusplus > 201402L
-      node_type
-      _M_extract(_Base_const_iterator __victim)
-      {
-	_M_invalidate(__victim);
-	return _Base::extract(__victim);
-      }
->>>>>>> e2aa5677
 #endif
     };
 
