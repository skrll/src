// Debugging support implementation -*- C++ -*-

<<<<<<< HEAD
// Copyright (C) 2015-2019 Free Software Foundation, Inc.
=======
// Copyright (C) 2015-2020 Free Software Foundation, Inc.
>>>>>>> 9e014010
//
// This file is part of the GNU ISO C++ Library.  This library is free
// software; you can redistribute it and/or modify it under the
// terms of the GNU General Public License as published by the
// Free Software Foundation; either version 3, or (at your option)
// any later version.

// This library is distributed in the hope that it will be useful,
// but WITHOUT ANY WARRANTY; without even the implied warranty of
// MERCHANTABILITY or FITNESS FOR A PARTICULAR PURPOSE.  See the
// GNU General Public License for more details.

// Under Section 7 of GPL version 3, you are granted additional
// permissions described in the GCC Runtime Library Exception, version
// 3.1, as published by the Free Software Foundation.

// You should have received a copy of the GNU General Public License and
// a copy of the GCC Runtime Library Exception along with this program;
// see the files COPYING3 and COPYING.RUNTIME respectively.  If not, see
// <http://www.gnu.org/licenses/>.

/** @file debug/stl_iterator.h
 *  This file is a GNU debug extension to the Standard C++ Library.
 */

#ifndef _GLIBCXX_DEBUG_STL_ITERATOR_H
#define _GLIBCXX_DEBUG_STL_ITERATOR_H 1

#include <debug/helper_functions.h>

namespace __gnu_debug
{
  // Help Debug mode to see through reverse_iterator.
  template<typename _Iterator>
    inline bool
    __valid_range(const std::reverse_iterator<_Iterator>& __first,
		  const std::reverse_iterator<_Iterator>& __last,
		  typename _Distance_traits<_Iterator>::__type& __dist)
    { return __valid_range(__last.base(), __first.base(), __dist); }

  template<typename _Iterator>
    inline typename _Distance_traits<_Iterator>::__type
    __get_distance(const std::reverse_iterator<_Iterator>& __first,
		   const std::reverse_iterator<_Iterator>& __last)
    { return __get_distance(__last.base(), __first.base()); }

  template<typename _Iterator, typename _Size>
    inline bool
    __can_advance(const std::reverse_iterator<_Iterator>& __it, _Size __n)
    { return __can_advance(__it.base(), -__n); }
<<<<<<< HEAD

  template<typename _Iterator, typename _Sequence>
    inline std::reverse_iterator<_Iterator>
    __base(const std::reverse_iterator<_Safe_iterator<
	     _Iterator, _Sequence, std::random_access_iterator_tag> >& __it)
    { return std::reverse_iterator<_Iterator>(__it.base().base()); }

=======

  template<typename _Iterator, typename _Sequence>
    inline std::reverse_iterator<_Iterator>
    __base(const std::reverse_iterator<_Safe_iterator<
	     _Iterator, _Sequence, std::random_access_iterator_tag> >& __it)
    { return std::reverse_iterator<_Iterator>(__it.base().base()); }

>>>>>>> 9e014010
#if __cplusplus < 201103L
  template<typename _Iterator>
    struct _Unsafe_type<std::reverse_iterator<_Iterator> >
    {
      typedef typename _Unsafe_type<_Iterator>::_Type _UnsafeType;
      typedef std::reverse_iterator<_UnsafeType> _Type;
    };

  template<typename _Iterator>
    inline std::reverse_iterator<typename _Unsafe_type<_Iterator>::_Type>
    __unsafe(const std::reverse_iterator<_Iterator>& __it)
    {
      typedef typename _Unsafe_type<_Iterator>::_Type _UnsafeType;
      return std::reverse_iterator<_UnsafeType>(__unsafe(__it.base()));
    }
#else
  template<typename _Iterator>
    inline auto
    __unsafe(const std::reverse_iterator<_Iterator>& __it)
    -> decltype(std::__make_reverse_iterator(__unsafe(__it.base())))
    { return std::__make_reverse_iterator(__unsafe(__it.base())); }
#endif

#if __cplusplus >= 201103L
  // Help Debug mode to see through move_iterator.
  template<typename _Iterator>
    inline bool
    __valid_range(const std::move_iterator<_Iterator>& __first,
		  const std::move_iterator<_Iterator>& __last,
		  typename _Distance_traits<_Iterator>::__type& __dist)
    { return __valid_range(__first.base(), __last.base(), __dist); }

  template<typename _Iterator>
    inline typename _Distance_traits<_Iterator>::__type
    __get_distance(const std::move_iterator<_Iterator>& __first,
		   const std::move_iterator<_Iterator>& __last)
    { return __get_distance(__first.base(), __last.base()); }

  template<typename _Iterator, typename _Size>
    inline bool
    __can_advance(const std::move_iterator<_Iterator>& __it, _Size __n)
    { return __can_advance(__it.base(), __n); }

  template<typename _Iterator>
    inline auto
    __unsafe(const std::move_iterator<_Iterator>& __it)
    -> decltype(std::make_move_iterator(__unsafe(__it.base())))
    { return std::make_move_iterator(__unsafe(__it.base())); }

  template<typename _Iterator>
    inline auto
    __base(const std::move_iterator<_Iterator>& __it)
    -> decltype(std::make_move_iterator(__base(__it.base())))
    { return std::make_move_iterator(__base(__it.base())); }
#endif
}

namespace std
{
_GLIBCXX_BEGIN_NAMESPACE_VERSION

  template<typename _Iterator, typename _Container, typename _Sequence>
    _Iterator
    __niter_base(const __gnu_debug::_Safe_iterator<
		 __gnu_cxx::__normal_iterator<_Iterator, _Container>,
		 _Sequence, std::random_access_iterator_tag>&);

_GLIBCXX_END_NAMESPACE_VERSION
}

#endif<|MERGE_RESOLUTION|>--- conflicted
+++ resolved
@@ -1,10 +1,6 @@
 // Debugging support implementation -*- C++ -*-
 
-<<<<<<< HEAD
-// Copyright (C) 2015-2019 Free Software Foundation, Inc.
-=======
 // Copyright (C) 2015-2020 Free Software Foundation, Inc.
->>>>>>> 9e014010
 //
 // This file is part of the GNU ISO C++ Library.  This library is free
 // software; you can redistribute it and/or modify it under the
@@ -55,7 +51,6 @@
     inline bool
     __can_advance(const std::reverse_iterator<_Iterator>& __it, _Size __n)
     { return __can_advance(__it.base(), -__n); }
-<<<<<<< HEAD
 
   template<typename _Iterator, typename _Sequence>
     inline std::reverse_iterator<_Iterator>
@@ -63,15 +58,6 @@
 	     _Iterator, _Sequence, std::random_access_iterator_tag> >& __it)
     { return std::reverse_iterator<_Iterator>(__it.base().base()); }
 
-=======
-
-  template<typename _Iterator, typename _Sequence>
-    inline std::reverse_iterator<_Iterator>
-    __base(const std::reverse_iterator<_Safe_iterator<
-	     _Iterator, _Sequence, std::random_access_iterator_tag> >& __it)
-    { return std::reverse_iterator<_Iterator>(__it.base().base()); }
-
->>>>>>> 9e014010
 #if __cplusplus < 201103L
   template<typename _Iterator>
     struct _Unsafe_type<std::reverse_iterator<_Iterator> >
@@ -129,17 +115,4 @@
 #endif
 }
 
-namespace std
-{
-_GLIBCXX_BEGIN_NAMESPACE_VERSION
-
-  template<typename _Iterator, typename _Container, typename _Sequence>
-    _Iterator
-    __niter_base(const __gnu_debug::_Safe_iterator<
-		 __gnu_cxx::__normal_iterator<_Iterator, _Container>,
-		 _Sequence, std::random_access_iterator_tag>&);
-
-_GLIBCXX_END_NAMESPACE_VERSION
-}
-
 #endif