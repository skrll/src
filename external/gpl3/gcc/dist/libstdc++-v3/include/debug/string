--- conflicted
+++ resolved
@@ -1,10 +1,6 @@
 // Debugging string implementation -*- C++ -*-
 
-<<<<<<< HEAD
-// Copyright (C) 2003-2019 Free Software Foundation, Inc.
-=======
 // Copyright (C) 2003-2020 Free Software Foundation, Inc.
->>>>>>> 9e014010
 //
 // This file is part of the GNU ISO C++ Library.  This library is free
 // software; you can redistribute it and/or modify it under the
@@ -412,13 +408,6 @@
 	this->_M_invalidate_all();
 	return *this;
       }
-<<<<<<< HEAD
-
-      basic_string&
-      append(const basic_string& __str, size_type __pos, size_type __n)
-      {
-	_Base::append(__str, __pos, __n);
-=======
 
       basic_string&
       append(const basic_string& __str, size_type __pos, size_type __n)
@@ -433,43 +422,19 @@
       {
 	__glibcxx_check_string_len(__s, __n);
 	_Base::append(__s, __n);
->>>>>>> 9e014010
-	this->_M_invalidate_all();
-	return *this;
-      }
-
-      basic_string&
-<<<<<<< HEAD
-      append(const _CharT* __s, size_type __n)
-      {
-	__glibcxx_check_string_len(__s, __n);
-	_Base::append(__s, __n);
-=======
+	this->_M_invalidate_all();
+	return *this;
+      }
+
+      basic_string&
       append(const _CharT* __s)
       {
 	__glibcxx_check_string(__s);
 	_Base::append(__s);
->>>>>>> 9e014010
-	this->_M_invalidate_all();
-	return *this;
-      }
-
-      basic_string&
-<<<<<<< HEAD
-      append(const _CharT* __s)
-      {
-	__glibcxx_check_string(__s);
-	_Base::append(__s);
-=======
-      append(size_type __n, _CharT __c)
-      {
-	_Base::append(__n, __c);
->>>>>>> 9e014010
-	this->_M_invalidate_all();
-	return *this;
-      }
-
-<<<<<<< HEAD
+	this->_M_invalidate_all();
+	return *this;
+      }
+
       basic_string&
       append(size_type __n, _CharT __c)
       {
@@ -527,56 +492,6 @@
       assign(const basic_string& __str, size_type __pos, size_type __n)
       {
 	_Base::assign(__str, __pos, __n);
-=======
-      template<typename _InputIterator>
-	basic_string&
-	append(_InputIterator __first, _InputIterator __last)
-	{
-	  typename __gnu_debug::_Distance_traits<_InputIterator>::__type __dist;
-	  __glibcxx_check_valid_range2(__first, __last, __dist);
-
-	  if (__dist.second >= __dp_sign)
-	    _Base::append(__gnu_debug::__unsafe(__first),
-			  __gnu_debug::__unsafe(__last));
-	  else
-	    _Base::append(__first, __last);
-
-	  this->_M_invalidate_all();
-	  return *this;
-	}
-
-      // _GLIBCXX_RESOLVE_LIB_DEFECTS
-      // 7. string clause minor problems
-      void
-      push_back(_CharT __c)
-      {
-	_Base::push_back(__c);
-	this->_M_invalidate_all();
-      }
-
-      basic_string&
-      assign(const basic_string& __x)
-      {
-	_Base::assign(__x);
-	this->_M_invalidate_all();
-	return *this;
-      }
-
-#if __cplusplus >= 201103L
-      basic_string&
-      assign(basic_string&& __x)
-      noexcept(noexcept(std::declval<_Base&>().assign(std::move(__x))))
-      {
-	_Base::assign(std::move(__x));
-	this->_M_invalidate_all();
-	return *this;
-      }
-#endif // C++11
-
-      basic_string&
-      assign(const basic_string& __str, size_type __pos, size_type __n)
-      {
-	_Base::assign(__str, __pos, __n);
 	this->_M_invalidate_all();
 	return *this;
       }
@@ -586,43 +501,19 @@
       {
 	__glibcxx_check_string_len(__s, __n);
 	_Base::assign(__s, __n);
->>>>>>> 9e014010
-	this->_M_invalidate_all();
-	return *this;
-      }
-
-      basic_string&
-<<<<<<< HEAD
-      assign(const _CharT* __s, size_type __n)
-      {
-	__glibcxx_check_string_len(__s, __n);
-	_Base::assign(__s, __n);
-=======
+	this->_M_invalidate_all();
+	return *this;
+      }
+
+      basic_string&
       assign(const _CharT* __s)
       {
 	__glibcxx_check_string(__s);
 	_Base::assign(__s);
->>>>>>> 9e014010
-	this->_M_invalidate_all();
-	return *this;
-      }
-
-      basic_string&
-<<<<<<< HEAD
-      assign(const _CharT* __s)
-      {
-	__glibcxx_check_string(__s);
-	_Base::assign(__s);
-=======
-      assign(size_type __n, _CharT __c)
-      {
-	_Base::assign(__n, __c);
->>>>>>> 9e014010
-	this->_M_invalidate_all();
-	return *this;
-      }
-
-<<<<<<< HEAD
+	this->_M_invalidate_all();
+	return *this;
+      }
+
       basic_string&
       assign(size_type __n, _CharT __c)
       {
@@ -662,38 +553,6 @@
       insert(size_type __pos1, const basic_string& __str)
       {
 	_Base::insert(__pos1, __str);
-=======
-      template<typename _InputIterator>
-	basic_string&
-	assign(_InputIterator __first, _InputIterator __last)
-	{
-	  typename __gnu_debug::_Distance_traits<_InputIterator>::__type __dist;
-	  __glibcxx_check_valid_range2(__first, __last, __dist);
-
-	  if (__dist.second >= __dp_sign)
-	    _Base::assign(__gnu_debug::__unsafe(__first),
-			  __gnu_debug::__unsafe(__last));
-	  else
-	    _Base::assign(__first, __last);
-
-	  this->_M_invalidate_all();
-	  return *this;
-	}
-
-#if __cplusplus >= 201103L
-      basic_string&
-      assign(std::initializer_list<_CharT> __l)
-      {
-	_Base::assign(__l);
-	this->_M_invalidate_all();
-	return *this;
-      }
-#endif // C++11
-
-      basic_string&
-      insert(size_type __pos1, const basic_string& __str)
-      {
-	_Base::insert(__pos1, __str);
 	this->_M_invalidate_all();
 	return *this;
       }
@@ -721,126 +580,18 @@
       {
 	__glibcxx_check_string(__s);
 	_Base::insert(__pos, __s);
->>>>>>> 9e014010
-	this->_M_invalidate_all();
-	return *this;
-      }
-
-      basic_string&
-<<<<<<< HEAD
-      insert(size_type __pos1, const basic_string& __str,
-	     size_type __pos2, size_type __n)
-      {
-	_Base::insert(__pos1, __str, __pos2, __n);
-=======
+	this->_M_invalidate_all();
+	return *this;
+      }
+
+      basic_string&
       insert(size_type __pos, size_type __n, _CharT __c)
       {
 	_Base::insert(__pos, __n, __c);
->>>>>>> 9e014010
-	this->_M_invalidate_all();
-	return *this;
-      }
-
-<<<<<<< HEAD
-      basic_string&
-      insert(size_type __pos, const _CharT* __s, size_type __n)
-      {
-	__glibcxx_check_string(__s);
-	_Base::insert(__pos, __s, __n);
-	this->_M_invalidate_all();
-	return *this;
-      }
-
-      basic_string&
-      insert(size_type __pos, const _CharT* __s)
-      {
-	__glibcxx_check_string(__s);
-	_Base::insert(__pos, __s);
-	this->_M_invalidate_all();
-	return *this;
-      }
-
-      basic_string&
-      insert(size_type __pos, size_type __n, _CharT __c)
-      {
-	_Base::insert(__pos, __n, __c);
-	this->_M_invalidate_all();
-	return *this;
-      }
-
-      iterator
-      insert(__const_iterator __p, _CharT __c)
-      {
-	__glibcxx_check_insert(__p);
-	typename _Base::iterator __res = _Base::insert(__p.base(), __c);
-	this->_M_invalidate_all();
-	return iterator(__res, this);
-      }
-
-#if __cplusplus >= 201103L
-      iterator
-      insert(const_iterator __p, size_type __n, _CharT __c)
-      {
-	__glibcxx_check_insert(__p);
-#if _GLIBCXX_USE_CXX11_ABI
-	typename _Base::iterator __res = _Base::insert(__p.base(), __n, __c);
-#else
-	const size_type __offset = __p.base() - _Base::cbegin();
-	_Base::insert(_Base::begin() + __offset, __n, __c);
-	typename _Base::iterator __res = _Base::begin() + __offset;
-#endif
-	this->_M_invalidate_all();
-	return iterator(__res, this);
-      }
-#else
-      void
-      insert(iterator __p, size_type __n, _CharT __c)
-      {
-	__glibcxx_check_insert(__p);
-	_Base::insert(__p.base(), __n, __c);
-	this->_M_invalidate_all();
-      }
-#endif
-
-      template<typename _InputIterator>
-	iterator
-	insert(__const_iterator __p,
-	       _InputIterator __first, _InputIterator __last)
-	{
-	  typename __gnu_debug::_Distance_traits<_InputIterator>::__type __dist;
-	  __glibcxx_check_insert_range(__p, __first, __last, __dist);
-
-	  typename _Base::iterator __res;
-#if _GLIBCXX_USE_CXX11_ABI
-	  if (__dist.second >= __dp_sign)
-	    __res = _Base::insert(__p.base(), __gnu_debug::__unsafe(__first),
-				  __gnu_debug::__unsafe(__last));
-	  else
-	    __res = _Base::insert(__p.base(), __first, __last);
-#else
-	  const size_type __offset = __p.base() - _Base::begin();
-	  _Base::insert(__p.base(), __first, __last);
-	  __res = _Base::begin() + __offset;
-#endif
-	  this->_M_invalidate_all();
-	  return iterator(__res, this);
-	}
-
-#if __cplusplus >= 201103L
-      iterator
-      insert(const_iterator __p, std::initializer_list<_CharT> __l)
-      {
-	__glibcxx_check_insert(__p);
-#if _GLIBCXX_USE_CXX11_ABI
-	const auto __res = _Base::insert(__p.base(), __l);
-#else
-	const size_type __offset = __p.base() - _Base::cbegin();
-	_Base::insert(_Base::begin() + __offset, __l);
-	auto __res = _Base::begin() + __offset;
-#endif
-	this->_M_invalidate_all();
-	return iterator(__res, this);
-=======
+	this->_M_invalidate_all();
+	return *this;
+      }
+
       iterator
       insert(__const_iterator __p, _CharT __c)
       {
@@ -952,53 +703,10 @@
 	__glibcxx_check_nonempty();
 	_Base::pop_back();
 	this->_M_invalidate_all();
->>>>>>> 9e014010
       }
 #endif // C++11
 
       basic_string&
-<<<<<<< HEAD
-      erase(size_type __pos = 0, size_type __n = _Base::npos)
-      {
-	_Base::erase(__pos, __n);
-	this->_M_invalidate_all();
-	return *this;
-      }
-
-      iterator
-      erase(iterator __position)
-      {
-	__glibcxx_check_erase(__position);
-	typename _Base::iterator __res = _Base::erase(__position.base());
-	this->_M_invalidate_all();
-	return iterator(__res, this);
-      }
-
-      iterator
-      erase(iterator __first, iterator __last)
-      {
-	// _GLIBCXX_RESOLVE_LIB_DEFECTS
-	// 151. can't currently clear() empty container
-	__glibcxx_check_erase_range(__first, __last);
-	typename _Base::iterator __res = _Base::erase(__first.base(),
-						      __last.base());
-	this->_M_invalidate_all();
-	return iterator(__res, this);
-      }
-
-#if __cplusplus >= 201103L
-      void
-      pop_back() // noexcept
-      {
-	__glibcxx_check_nonempty();
-	_Base::pop_back();
-	this->_M_invalidate_all();
-      }
-#endif // C++11
-
-      basic_string&
-=======
->>>>>>> 9e014010
       replace(size_type __pos1, size_type __n1, const basic_string& __str)
       {
 	_Base::replace(__pos1, __n1, __str);
