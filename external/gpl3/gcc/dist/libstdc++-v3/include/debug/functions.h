--- conflicted
+++ resolved
@@ -1,10 +1,6 @@
 // Debugging support implementation -*- C++ -*-
 
-<<<<<<< HEAD
-// Copyright (C) 2003-2019 Free Software Foundation, Inc.
-=======
 // Copyright (C) 2003-2020 Free Software Foundation, Inc.
->>>>>>> e2aa5677
 //
 // This file is part of the GNU ISO C++ Library.  This library is free
 // software; you can redistribute it and/or modify it under the
@@ -52,26 +48,6 @@
   template<typename _Sequence>
     struct _Is_contiguous_sequence : std::__false_type { };
 
-<<<<<<< HEAD
-  // An arbitrary iterator pointer is not singular.
-  inline bool
-  __check_singular_aux(const void*) { return false; }
-
-  // We may have an iterator that derives from _Safe_iterator_base but isn't
-  // a _Safe_iterator.
-  template<typename _Iterator>
-    inline bool
-    __check_singular(const _Iterator& __x)
-    { return __check_singular_aux(std::__addressof(__x)); }
-
-  /** Non-NULL pointers are nonsingular. */
-  template<typename _Tp>
-    inline bool
-    __check_singular(const _Tp* __ptr)
-    { return __ptr == 0; }
-
-=======
->>>>>>> e2aa5677
   /* Checks that [first, last) is a valid range, and then returns
    * __first. This routine is useful when we can't use a separate
    * assertion statement because, e.g., we are in a constructor.
