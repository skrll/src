// Debugging support implementation -*- C++ -*-

<<<<<<< HEAD
// Copyright (C) 2003-2019 Free Software Foundation, Inc.
=======
// Copyright (C) 2003-2020 Free Software Foundation, Inc.
>>>>>>> 9e014010
//
// This file is part of the GNU ISO C++ Library.  This library is free
// software; you can redistribute it and/or modify it under the
// terms of the GNU General Public License as published by the
// Free Software Foundation; either version 3, or (at your option)
// any later version.

// This library is distributed in the hope that it will be useful,
// but WITHOUT ANY WARRANTY; without even the implied warranty of
// MERCHANTABILITY or FITNESS FOR A PARTICULAR PURPOSE.  See the
// GNU General Public License for more details.

// Under Section 7 of GPL version 3, you are granted additional
// permissions described in the GCC Runtime Library Exception, version
// 3.1, as published by the Free Software Foundation.

// You should have received a copy of the GNU General Public License and
// a copy of the GCC Runtime Library Exception along with this program;
// see the files COPYING3 and COPYING.RUNTIME respectively.  If not, see
// <http://www.gnu.org/licenses/>.

/** @file debug/macros.h
 *  This file is a GNU debug extension to the Standard C++ Library.
 */

#ifndef _GLIBCXX_DEBUG_MACROS_H
#define _GLIBCXX_DEBUG_MACROS_H 1

/**
 * Macros used by the implementation to verify certain
 * properties. These macros may only be used directly by the debug
 * wrappers. Note that these are macros (instead of the more obviously
 * @a correct choice of making them functions) because we need line and
 * file information at the call site, to minimize the distance between
 * the user error and where the error is reported.
 *
 */
<<<<<<< HEAD
#define _GLIBCXX_DEBUG_VERIFY_COND_AT(_Cond,_ErrMsg,_File,_Line,_Func)	\
  if (! (_Cond))							\
    __gnu_debug::_Error_formatter::_S_at(_File, _Line, _Func)		\
      ._ErrMsg._M_error()
=======
#if 0 /* defined _GLIBCXX_HAVE_BUILTIN_IS_CONSTANT_EVALUATED */
# define _GLIBCXX_DEBUG_VERIFY_COND_AT(_Cond,_ErrMsg,_File,_Line,_Func)	\
  if (__builtin_is_constant_evaluated())				\
    /* FIXME: Compilation error here when !_Cond. */			\
    break;								\
  if (! (_Cond))							\
    __gnu_debug::_Error_formatter::_S_at(_File, _Line, _Func)		\
      ._ErrMsg._M_error()
#else
# define _GLIBCXX_DEBUG_VERIFY_COND_AT(_Cond,_ErrMsg,_File,_Line,_Func)	\
  if (! (_Cond))							\
    __gnu_debug::_Error_formatter::_S_at(_File, _Line, _Func)		\
      ._ErrMsg._M_error()
#endif
>>>>>>> 9e014010

#define _GLIBCXX_DEBUG_VERIFY_AT_F(_Cond,_ErrMsg,_File,_Line,_Func)	\
  do									\
  {									\
    _GLIBCXX_DEBUG_VERIFY_COND_AT(_Cond,_ErrMsg,_File,_Line,_Func);	\
  } while (false)

#define _GLIBCXX_DEBUG_VERIFY_AT(_Cond,_ErrMsg,_File,_Line)		\
  _GLIBCXX_DEBUG_VERIFY_AT_F(_Cond,_ErrMsg,_File,_Line,__PRETTY_FUNCTION__)

#define _GLIBCXX_DEBUG_VERIFY(_Cond,_ErrMsg)				\
  _GLIBCXX_DEBUG_VERIFY_AT_F(_Cond, _ErrMsg, __FILE__, __LINE__,	\
			     __PRETTY_FUNCTION__)

// Verify that [_First, _Last) forms a valid iterator range.
#define __glibcxx_check_valid_range(_First,_Last)			\
_GLIBCXX_DEBUG_VERIFY(__gnu_debug::__valid_range(_First, _Last),	\
		      _M_message(__gnu_debug::__msg_valid_range)	\
		      ._M_iterator(_First, #_First)			\
		      ._M_iterator(_Last, #_Last))

#define __glibcxx_check_valid_range_at(_First,_Last,_File,_Line,_Func)	\
_GLIBCXX_DEBUG_VERIFY_AT_F(__gnu_debug::__valid_range(_First, _Last),	\
			   _M_message(__gnu_debug::__msg_valid_range)	\
			   ._M_iterator(_First, #_First)		\
			   ._M_iterator(_Last, #_Last),			\
			   _File,_Line,_Func)

#define __glibcxx_check_valid_range2(_First,_Last,_Dist)		\
_GLIBCXX_DEBUG_VERIFY(__gnu_debug::__valid_range(_First, _Last, _Dist),	\
		      _M_message(__gnu_debug::__msg_valid_range)	\
		      ._M_iterator(_First, #_First)			\
		      ._M_iterator(_Last, #_Last))

#define __glibcxx_check_valid_constructor_range(_First,_Last)		\
  __gnu_debug::__check_valid_range(_First, _Last,			\
				   __FILE__, __LINE__, __PRETTY_FUNCTION__)

// Verify that [_First, _Last) forms a non-empty iterator range.
#define __glibcxx_check_non_empty_range(_First,_Last)			\
_GLIBCXX_DEBUG_VERIFY(_First != _Last,					\
		      _M_message(__gnu_debug::__msg_non_empty_range)	\
		      ._M_iterator(_First, #_First)			\
		      ._M_iterator(_Last, #_Last))

// Verify that [_First, _First + _Size) forms a valid range.
#define __glibcxx_check_can_increment(_First,_Size)			\
_GLIBCXX_DEBUG_VERIFY(__gnu_debug::__can_advance(_First, _Size),	\
		      _M_message(__gnu_debug::__msg_iter_subscript_oob)	\
		      ._M_iterator(_First, #_First)			\
		      ._M_integer(_Size, #_Size))

#define __glibcxx_check_can_increment_range(_First1,_Last1,_First2)	\
  do									\
  {									\
    typename __gnu_debug::_Distance_traits<__decltype(_First1)>::__type __dist;\
    _GLIBCXX_DEBUG_VERIFY_COND_AT(					\
			__gnu_debug::__valid_range(_First1, _Last1, __dist),\
			_M_message(__gnu_debug::__msg_valid_range)	\
			._M_iterator(_First1, #_First1)			\
			._M_iterator(_Last1, #_Last1),			\
			__FILE__,__LINE__,__PRETTY_FUNCTION__);		\
    _GLIBCXX_DEBUG_VERIFY_COND_AT(					\
			__gnu_debug::__can_advance(_First2, __dist.first),\
			_M_message(__gnu_debug::__msg_iter_subscript_oob)\
			._M_iterator(_First2, #_First2)			\
			._M_integer(__dist.first),			\
			__FILE__,__LINE__,__PRETTY_FUNCTION__);		\
  } while(false)

#define __glibcxx_check_can_decrement_range(_First1,_Last1,_First2)	\
  do									\
  {									\
    typename __gnu_debug::_Distance_traits<__decltype(_First1)>::__type __dist;\
    _GLIBCXX_DEBUG_VERIFY_COND_AT(					\
			__gnu_debug::__valid_range(_First1, _Last1, __dist),\
			_M_message(__gnu_debug::__msg_valid_range)	\
			._M_iterator(_First1, #_First1)			\
			._M_iterator(_Last1, #_Last1),			\
			__FILE__,__LINE__,__PRETTY_FUNCTION__);		\
    _GLIBCXX_DEBUG_VERIFY_COND_AT(					\
			__gnu_debug::__can_advance(_First2, -__dist.first),\
			_M_message(__gnu_debug::__msg_iter_subscript_oob)\
			._M_iterator(_First2, #_First2)			\
			._M_integer(-__dist.first),			\
			__FILE__,__LINE__,__PRETTY_FUNCTION__);		\
  } while(false)

/** Verify that we can insert into *this with the iterator _Position.
 *  Insertion into a container at a specific position requires that
 *  the iterator be nonsingular, either dereferenceable or past-the-end,
 *  and that it reference the sequence we are inserting into. Note that
 *  this macro is only valid when the container is a_Safe_sequence and
 *  the iterator is a _Safe_iterator.
*/
#define __glibcxx_check_insert(_Position)				\
_GLIBCXX_DEBUG_VERIFY(!_Position._M_singular(),				\
		      _M_message(__gnu_debug::__msg_insert_singular)	\
		      ._M_sequence(*this, "this")			\
		      ._M_iterator(_Position, #_Position));		\
_GLIBCXX_DEBUG_VERIFY(_Position._M_attached_to(this),			\
		      _M_message(__gnu_debug::__msg_insert_different)	\
		      ._M_sequence(*this, "this")			\
		      ._M_iterator(_Position, #_Position))

/** Verify that we can insert into *this after the iterator _Position.
 *  Insertion into a container after a specific position requires that
 *  the iterator be nonsingular, either dereferenceable or before-begin,
 *  and that it reference the sequence we are inserting into. Note that
 *  this macro is only valid when the container is a_Safe_sequence and
 *  the iterator is a _Safe_iterator.
*/
#define __glibcxx_check_insert_after(_Position)				\
__glibcxx_check_insert(_Position);					\
_GLIBCXX_DEBUG_VERIFY(!_Position._M_is_end(),				\
		      _M_message(__gnu_debug::__msg_insert_after_end)	\
		      ._M_sequence(*this, "this")			\
		      ._M_iterator(_Position, #_Position))

/** Verify that we can insert the values in the iterator range
 *  [_First, _Last) into *this with the iterator _Position.  Insertion
 *  into a container at a specific position requires that the iterator
 *  be nonsingular (i.e., either dereferenceable or past-the-end),
 *  that it reference the sequence we are inserting into, and that the
 *  iterator range [_First, _Last) is a valid (possibly empty)
 *  range which does not reference the sequence we are inserting into.
 *  Note that this macro is only valid when the container is a
 *  _Safe_sequence and the _Position iterator is a _Safe_iterator.
*/
#define __glibcxx_check_insert_range(_Position,_First,_Last,_Dist)	\
__glibcxx_check_valid_range2(_First,_Last,_Dist);			\
__glibcxx_check_insert(_Position);					\
_GLIBCXX_DEBUG_VERIFY(__gnu_debug::__foreign_iterator(_Position,_First,_Last),\
		      _M_message(__gnu_debug::__msg_insert_range_from_self)\
		      ._M_iterator(_First, #_First)			\
		      ._M_iterator(_Last, #_Last)			\
		      ._M_sequence(*this, "this"))

/** Verify that we can insert the values in the iterator range
 *  [_First, _Last) into *this after the iterator _Position.  Insertion
 *  into a container after a specific position requires that the iterator
 *  be nonsingular (i.e., either dereferenceable or past-the-end),
 *  that it reference the sequence we are inserting into, and that the
 *  iterator range [_First, _Last) is a valid (possibly empty)
 *  range which does not reference the sequence we are inserting into.
 *  Note that this macro is only valid when the container is a
 *  _Safe_sequence and the _Position iterator is a _Safe_iterator.
*/
#define __glibcxx_check_insert_range_after(_Position,_First,_Last,_Dist)\
__glibcxx_check_valid_range2(_First,_Last,_Dist);			\
__glibcxx_check_insert_after(_Position);				\
_GLIBCXX_DEBUG_VERIFY(__gnu_debug::__foreign_iterator(_Position,_First,_Last),\
		      _M_message(__gnu_debug::__msg_insert_range_from_self)\
		      ._M_iterator(_First, #_First)			\
		      ._M_iterator(_Last, #_Last)			\
		      ._M_sequence(*this, "this"))

/** Verify that we can erase the element referenced by the iterator
 * _Position. We can erase the element if the _Position iterator is
 * dereferenceable and references this sequence.
*/
#define __glibcxx_check_erase(_Position)				\
_GLIBCXX_DEBUG_VERIFY(_Position._M_dereferenceable(),			\
		      _M_message(__gnu_debug::__msg_erase_bad)	        \
                      ._M_sequence(*this, "this")			\
		      ._M_iterator(_Position, #_Position));		\
_GLIBCXX_DEBUG_VERIFY(_Position._M_attached_to(this),			\
		      _M_message(__gnu_debug::__msg_erase_different)    \
		      ._M_sequence(*this, "this")			\
		      ._M_iterator(_Position, #_Position))

/** Verify that we can erase the element after the iterator
 * _Position. We can erase the element if the _Position iterator is
 * before a dereferenceable one and references this sequence.
*/
#define __glibcxx_check_erase_after(_Position)				\
_GLIBCXX_DEBUG_VERIFY(_Position._M_before_dereferenceable(),		\
		      _M_message(__gnu_debug::__msg_erase_after_bad)	\
		      ._M_sequence(*this, "this")			\
		      ._M_iterator(_Position, #_Position));		\
_GLIBCXX_DEBUG_VERIFY(_Position._M_attached_to(this),			\
		      _M_message(__gnu_debug::__msg_erase_different)	\
		      ._M_sequence(*this, "this")			\
		      ._M_iterator(_Position, #_Position))

/** Verify that we can erase the elements in the iterator range
 *  [_First, _Last). We can erase the elements if [_First, _Last) is a
 *  valid iterator range within this sequence.
*/
#define __glibcxx_check_erase_range(_First,_Last)			\
__glibcxx_check_valid_range(_First,_Last);				\
_GLIBCXX_DEBUG_VERIFY(_First._M_attached_to(this),			\
		      _M_message(__gnu_debug::__msg_erase_different)    \
                      ._M_sequence(*this, "this")			\
		      ._M_iterator(_First, #_First)			\
		      ._M_iterator(_Last, #_Last))

/** Verify that we can erase the elements in the iterator range
 *  (_First, _Last). We can erase the elements if (_First, _Last) is a
 *  valid iterator range within this sequence.
*/
#define __glibcxx_check_erase_range_after(_First,_Last)			\
_GLIBCXX_DEBUG_VERIFY(_First._M_can_compare(_Last),			\
		      _M_message(__gnu_debug::__msg_erase_different)	\
		      ._M_sequence(*this, "this")			\
		      ._M_iterator(_First, #_First)			\
		      ._M_iterator(_Last, #_Last));			\
_GLIBCXX_DEBUG_VERIFY(_First._M_attached_to(this),			\
		      _M_message(__gnu_debug::__msg_erase_different)	\
		      ._M_sequence(*this, "this")			\
		      ._M_iterator(_First, #_First));			\
_GLIBCXX_DEBUG_VERIFY(_First != _Last,					\
		      _M_message(__gnu_debug::__msg_valid_range2)	\
		      ._M_sequence(*this, "this")			\
		      ._M_iterator(_First, #_First)			\
		      ._M_iterator(_Last, #_Last));			\
_GLIBCXX_DEBUG_VERIFY(_First._M_incrementable(),			\
		      _M_message(__gnu_debug::__msg_valid_range2)	\
		      ._M_sequence(*this, "this")			\
		      ._M_iterator(_First, #_First)			\
		      ._M_iterator(_Last, #_Last));			\
_GLIBCXX_DEBUG_VERIFY(!_Last._M_is_before_begin(),			\
		      _M_message(__gnu_debug::__msg_valid_range2)	\
		      ._M_sequence(*this, "this")			\
		      ._M_iterator(_First, #_First)			\
		      ._M_iterator(_Last, #_Last))			\

// Verify that the subscript _N is less than the container's size.
#define __glibcxx_check_subscript(_N)					\
_GLIBCXX_DEBUG_VERIFY(_N < this->size(),				\
		      _M_message(__gnu_debug::__msg_subscript_oob)	\
                      ._M_sequence(*this, "this")			\
		      ._M_integer(_N, #_N)				\
		      ._M_integer(this->size(), "size"))

// Verify that the bucket _N is less than the container's buckets count.
#define __glibcxx_check_bucket_index(_N)				\
_GLIBCXX_DEBUG_VERIFY(_N < this->bucket_count(),			\
		      _M_message(__gnu_debug::__msg_bucket_index_oob)	\
                      ._M_sequence(*this, "this")			\
		      ._M_integer(_N, #_N)				\
		      ._M_integer(this->bucket_count(), "size"))

// Verify that the container is nonempty
#define __glibcxx_check_nonempty()					\
_GLIBCXX_DEBUG_VERIFY(! this->empty(),					\
		      _M_message(__gnu_debug::__msg_empty)	        \
                      ._M_sequence(*this, "this"))

// Verify that a predicate is irreflexive
#define __glibcxx_check_irreflexive(_First,_Last)			\
  _GLIBCXX_DEBUG_VERIFY(_First == _Last || !(*_First < *_First),	\
			_M_message(__gnu_debug::__msg_irreflexive_ordering) \
			._M_iterator_value_type(_First, "< operator type"))

#if __cplusplus >= 201103L
# define __glibcxx_check_irreflexive2(_First,_Last)			\
  _GLIBCXX_DEBUG_VERIFY(_First == _Last					\
			|| __gnu_debug::__is_irreflexive(_First),	\
			_M_message(__gnu_debug::__msg_irreflexive_ordering) \
			._M_iterator_value_type(_First, "< operator type"))
#else
# define __glibcxx_check_irreflexive2(_First,_Last)
#endif

#define __glibcxx_check_irreflexive_pred(_First,_Last,_Pred)		\
  _GLIBCXX_DEBUG_VERIFY(_First == _Last || !_Pred(*_First, *_First),	\
			_M_message(__gnu_debug::__msg_irreflexive_ordering) \
			._M_instance(_Pred, "functor")			\
			._M_iterator_value_type(_First, "ordered type"))

#if __cplusplus >= 201103L
# define __glibcxx_check_irreflexive_pred2(_First,_Last,_Pred)		\
  _GLIBCXX_DEBUG_VERIFY(_First == _Last					\
			||__gnu_debug::__is_irreflexive_pred(_First, _Pred), \
			_M_message(__gnu_debug::__msg_irreflexive_ordering) \
			._M_instance(_Pred, "functor")			\
			._M_iterator_value_type(_First, "ordered type"))
#else
# define __glibcxx_check_irreflexive_pred2(_First,_Last,_Pred)
#endif

// Verify that the iterator range [_First, _Last) is sorted
#define __glibcxx_check_sorted(_First,_Last)				\
__glibcxx_check_valid_range(_First,_Last);				\
__glibcxx_check_irreflexive(_First,_Last);				\
 _GLIBCXX_DEBUG_VERIFY(__gnu_debug::__check_sorted(			\
			__gnu_debug::__base(_First),			\
			__gnu_debug::__base(_Last)),			\
		      _M_message(__gnu_debug::__msg_unsorted)	        \
                      ._M_iterator(_First, #_First)			\
		      ._M_iterator(_Last, #_Last))

/** Verify that the iterator range [_First, _Last) is sorted by the
    predicate _Pred. */
#define __glibcxx_check_sorted_pred(_First,_Last,_Pred)			\
__glibcxx_check_valid_range(_First,_Last);				\
__glibcxx_check_irreflexive_pred(_First,_Last,_Pred);			\
_GLIBCXX_DEBUG_VERIFY(__gnu_debug::__check_sorted(			\
			__gnu_debug::__base(_First),			\
			__gnu_debug::__base(_Last), _Pred),		\
		      _M_message(__gnu_debug::__msg_unsorted_pred)      \
                      ._M_iterator(_First, #_First)			\
		      ._M_iterator(_Last, #_Last)			\
		      ._M_string(#_Pred))

// Special variant for std::merge, std::includes, std::set_*
#define __glibcxx_check_sorted_set(_First1,_Last1,_First2)		\
__glibcxx_check_valid_range(_First1,_Last1);				\
_GLIBCXX_DEBUG_VERIFY(                                                  \
  __gnu_debug::__check_sorted_set(__gnu_debug::__base(_First1),		\
				  __gnu_debug::__base(_Last1), _First2),\
  _M_message(__gnu_debug::__msg_unsorted)				\
  ._M_iterator(_First1, #_First1)					\
  ._M_iterator(_Last1, #_Last1))

// Likewise with a _Pred.
#define __glibcxx_check_sorted_set_pred(_First1,_Last1,_First2,_Pred)	\
__glibcxx_check_valid_range(_First1,_Last1);        			\
_GLIBCXX_DEBUG_VERIFY(							\
  __gnu_debug::__check_sorted_set(__gnu_debug::__base(_First1),		\
				  __gnu_debug::__base(_Last1),		\
				  _First2, _Pred),			\
  _M_message(__gnu_debug::__msg_unsorted_pred)				\
  ._M_iterator(_First1, #_First1)					\
  ._M_iterator(_Last1, #_Last1)						\
  ._M_string(#_Pred))

/** Verify that the iterator range [_First, _Last) is partitioned
    w.r.t. the value _Value. */
#define __glibcxx_check_partitioned_lower(_First,_Last,_Value)		\
__glibcxx_check_valid_range(_First,_Last);				\
_GLIBCXX_DEBUG_VERIFY(__gnu_debug::__check_partitioned_lower(		\
			__gnu_debug::__base(_First),			\
			__gnu_debug::__base(_Last), _Value),		\
		      _M_message(__gnu_debug::__msg_unpartitioned)      \
		      ._M_iterator(_First, #_First)			\
		      ._M_iterator(_Last, #_Last)			\
		      ._M_string(#_Value))

#define __glibcxx_check_partitioned_upper(_First,_Last,_Value)		\
__glibcxx_check_valid_range(_First,_Last);				\
_GLIBCXX_DEBUG_VERIFY(__gnu_debug::__check_partitioned_upper(		\
			__gnu_debug::__base(_First),			\
			__gnu_debug::__base(_Last), _Value),		\
		      _M_message(__gnu_debug::__msg_unpartitioned)      \
		      ._M_iterator(_First, #_First)			\
		      ._M_iterator(_Last, #_Last)			\
		      ._M_string(#_Value))

/** Verify that the iterator range [_First, _Last) is partitioned
    w.r.t. the value _Value and predicate _Pred. */
#define __glibcxx_check_partitioned_lower_pred(_First,_Last,_Value,_Pred) \
__glibcxx_check_valid_range(_First,_Last);				\
_GLIBCXX_DEBUG_VERIFY(__gnu_debug::__check_partitioned_lower(		\
			__gnu_debug::__base(_First),			\
			__gnu_debug::__base(_Last), _Value, _Pred),	\
		      _M_message(__gnu_debug::__msg_unpartitioned_pred) \
		      ._M_iterator(_First, #_First)			\
		      ._M_iterator(_Last, #_Last)			\
		      ._M_string(#_Pred)				\
                      ._M_string(#_Value))

/** Verify that the iterator range [_First, _Last) is partitioned
    w.r.t. the value _Value and predicate _Pred. */
#define __glibcxx_check_partitioned_upper_pred(_First,_Last,_Value,_Pred) \
__glibcxx_check_valid_range(_First,_Last);				\
_GLIBCXX_DEBUG_VERIFY(__gnu_debug::__check_partitioned_upper(		\
			__gnu_debug::__base(_First),			\
			__gnu_debug::__base(_Last), _Value, _Pred),	\
		      _M_message(__gnu_debug::__msg_unpartitioned_pred) \
		      ._M_iterator(_First, #_First)			\
		      ._M_iterator(_Last, #_Last)			\
		      ._M_string(#_Pred)				\
                      ._M_string(#_Value))

// Verify that the iterator range [_First, _Last) is a heap
#define __glibcxx_check_heap(_First,_Last)				\
  _GLIBCXX_DEBUG_VERIFY(std::__is_heap(__gnu_debug::__base(_First),	\
				       __gnu_debug::__base(_Last)),	\
		      _M_message(__gnu_debug::__msg_not_heap)	        \
		      ._M_iterator(_First, #_First)			\
		      ._M_iterator(_Last, #_Last))

/** Verify that the iterator range [_First, _Last) is a heap
    w.r.t. the predicate _Pred. */
#define __glibcxx_check_heap_pred(_First,_Last,_Pred)			\
  _GLIBCXX_DEBUG_VERIFY(std::__is_heap(__gnu_debug::__base(_First),	\
				       __gnu_debug::__base(_Last),	\
				       _Pred),				\
		      _M_message(__gnu_debug::__msg_not_heap_pred)      \
                      ._M_iterator(_First, #_First)			\
		      ._M_iterator(_Last, #_Last)			\
		      ._M_string(#_Pred))

// Verify that the container is not self move assigned
#define __glibcxx_check_self_move_assign(_Other)			\
_GLIBCXX_DEBUG_VERIFY(this != &_Other,					\
		      _M_message(__gnu_debug::__msg_self_move_assign)	\
                      ._M_sequence(*this, "this"))

// Verify that load factor is positive
#define __glibcxx_check_max_load_factor(_F)				\
_GLIBCXX_DEBUG_VERIFY(_F > 0.0f,					\
		      _M_message(__gnu_debug::__msg_valid_load_factor)	\
                      ._M_sequence(*this, "this"))

#define __glibcxx_check_equal_allocs(_This, _Other)			\
_GLIBCXX_DEBUG_VERIFY(_This.get_allocator() == _Other.get_allocator(),	\
		      _M_message(__gnu_debug::__msg_equal_allocs)	\
		      ._M_sequence(_This, "this"))

#define __glibcxx_check_string(_String) _GLIBCXX_DEBUG_PEDASSERT(_String != 0)
#define __glibcxx_check_string_len(_String,_Len) \
  _GLIBCXX_DEBUG_PEDASSERT(_String != 0 || _Len == 0)

#endif<|MERGE_RESOLUTION|>--- conflicted
+++ resolved
@@ -1,10 +1,6 @@
 // Debugging support implementation -*- C++ -*-
 
-<<<<<<< HEAD
-// Copyright (C) 2003-2019 Free Software Foundation, Inc.
-=======
 // Copyright (C) 2003-2020 Free Software Foundation, Inc.
->>>>>>> 9e014010
 //
 // This file is part of the GNU ISO C++ Library.  This library is free
 // software; you can redistribute it and/or modify it under the
@@ -42,12 +38,6 @@
  * the user error and where the error is reported.
  *
  */
-<<<<<<< HEAD
-#define _GLIBCXX_DEBUG_VERIFY_COND_AT(_Cond,_ErrMsg,_File,_Line,_Func)	\
-  if (! (_Cond))							\
-    __gnu_debug::_Error_formatter::_S_at(_File, _Line, _Func)		\
-      ._ErrMsg._M_error()
-=======
 #if 0 /* defined _GLIBCXX_HAVE_BUILTIN_IS_CONSTANT_EVALUATED */
 # define _GLIBCXX_DEBUG_VERIFY_COND_AT(_Cond,_ErrMsg,_File,_Line,_Func)	\
   if (__builtin_is_constant_evaluated())				\
@@ -62,7 +52,6 @@
     __gnu_debug::_Error_formatter::_S_at(_File, _Line, _Func)		\
       ._ErrMsg._M_error()
 #endif
->>>>>>> 9e014010
 
 #define _GLIBCXX_DEBUG_VERIFY_AT_F(_Cond,_ErrMsg,_File,_Line,_Func)	\
   do									\
