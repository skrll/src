// Safe iterator implementation  -*- C++ -*-

<<<<<<< HEAD
// Copyright (C) 2003-2019 Free Software Foundation, Inc.
=======
// Copyright (C) 2003-2020 Free Software Foundation, Inc.
>>>>>>> 9e014010
//
// This file is part of the GNU ISO C++ Library.  This library is free
// software; you can redistribute it and/or modify it under the
// terms of the GNU General Public License as published by the
// Free Software Foundation; either version 3, or (at your option)
// any later version.

// This library is distributed in the hope that it will be useful,
// but WITHOUT ANY WARRANTY; without even the implied warranty of
// MERCHANTABILITY or FITNESS FOR A PARTICULAR PURPOSE.  See the
// GNU General Public License for more details.

// Under Section 7 of GPL version 3, you are granted additional
// permissions described in the GCC Runtime Library Exception, version
// 3.1, as published by the Free Software Foundation.

// You should have received a copy of the GNU General Public License and
// a copy of the GCC Runtime Library Exception along with this program;
// see the files COPYING3 and COPYING.RUNTIME respectively.  If not, see
// <http://www.gnu.org/licenses/>.

/** @file debug/safe_iterator.h
 *  This file is a GNU debug extension to the Standard C++ Library.
 */

#ifndef _GLIBCXX_DEBUG_SAFE_ITERATOR_H
#define _GLIBCXX_DEBUG_SAFE_ITERATOR_H 1

#include <debug/assertions.h>
#include <debug/macros.h>
#include <debug/functions.h>
#include <debug/safe_base.h>
#include <bits/stl_pair.h>
#include <ext/type_traits.h>
#if __cplusplus > 201703L
# include <compare>
#endif

#define _GLIBCXX_DEBUG_VERIFY_OPERANDS(_Lhs, _Rhs, _BadMsgId, _DiffMsgId) \
  _GLIBCXX_DEBUG_VERIFY(!_Lhs._M_singular() && !_Rhs._M_singular(),	\
			_M_message(_BadMsgId)				\
			._M_iterator(_Lhs, #_Lhs)			\
			._M_iterator(_Rhs, #_Rhs));			\
  _GLIBCXX_DEBUG_VERIFY(_Lhs._M_can_compare(_Rhs),			\
			_M_message(_DiffMsgId)				\
			._M_iterator(_Lhs, #_Lhs)			\
			._M_iterator(_Rhs, #_Rhs))

#define _GLIBCXX_DEBUG_VERIFY_EQ_OPERANDS(_Lhs, _Rhs)			\
  _GLIBCXX_DEBUG_VERIFY_OPERANDS(_Lhs, _Rhs, __msg_iter_compare_bad,	\
				 __msg_compare_different)

#define _GLIBCXX_DEBUG_VERIFY_REL_OPERANDS(_Lhs, _Rhs)		\
  _GLIBCXX_DEBUG_VERIFY_OPERANDS(_Lhs, _Rhs, __msg_iter_order_bad,	\
				 __msg_order_different)

#define _GLIBCXX_DEBUG_VERIFY_DIST_OPERANDS(_Lhs, _Rhs)			\
  _GLIBCXX_DEBUG_VERIFY_OPERANDS(_Lhs, _Rhs, __msg_distance_bad,	\
				 __msg_distance_different)

#define _GLIBCXX_DEBUG_VERIFY_OPERANDS(_Lhs, _Rhs, _BadMsgId, _DiffMsgId) \
  _GLIBCXX_DEBUG_VERIFY(!_Lhs._M_singular() && !_Rhs._M_singular(),	\
			_M_message(_BadMsgId)				\
			._M_iterator(_Lhs, #_Lhs)			\
			._M_iterator(_Rhs, #_Rhs));			\
  _GLIBCXX_DEBUG_VERIFY(_Lhs._M_can_compare(_Rhs),			\
			_M_message(_DiffMsgId)				\
			._M_iterator(_Lhs, #_Lhs)			\
			._M_iterator(_Rhs, #_Rhs))

#define _GLIBCXX_DEBUG_VERIFY_EQ_OPERANDS(_Lhs, _Rhs)			\
  _GLIBCXX_DEBUG_VERIFY_OPERANDS(_Lhs, _Rhs, __msg_iter_compare_bad,	\
				 __msg_compare_different)

#define _GLIBCXX_DEBUG_VERIFY_REL_OPERANDS(_Lhs, _Rhs)		\
  _GLIBCXX_DEBUG_VERIFY_OPERANDS(_Lhs, _Rhs, __msg_iter_order_bad,	\
				 __msg_order_different)

#define _GLIBCXX_DEBUG_VERIFY_DIST_OPERANDS(_Lhs, _Rhs)			\
  _GLIBCXX_DEBUG_VERIFY_OPERANDS(_Lhs, _Rhs, __msg_distance_bad,	\
				 __msg_distance_different)

namespace __gnu_debug
{
  /** Helper struct to deal with sequence offering a before_begin
   *  iterator.
   **/
  template<typename _Sequence>
    struct _BeforeBeginHelper
    {
      template<typename _Iterator, typename _Category>
	static bool
	_S_Is(const _Safe_iterator<_Iterator, _Sequence, _Category>&)
	{ return false; }

      template<typename _Iterator, typename _Category>
	static bool
	_S_Is_Beginnest(const _Safe_iterator<_Iterator, _Sequence, _Category>& __it)
	{ return __it.base() == __it._M_get_sequence()->_M_base().begin(); }
    };

  /** Sequence traits giving the size of a container if possible. */
  template<typename _Sequence>
    struct _Sequence_traits
    {
      typedef _Distance_traits<typename _Sequence::iterator> _DistTraits;

      static typename _DistTraits::__type
      _S_size(const _Sequence& __seq)
      { return std::make_pair(__seq.size(), __dp_exact); }
    };

  /** \brief Safe iterator wrapper.
   *
   *  The class template %_Safe_iterator is a wrapper around an
   *  iterator that tracks the iterator's movement among sequences and
   *  checks that operations performed on the "safe" iterator are
   *  legal. In additional to the basic iterator operations (which are
   *  validated, and then passed to the underlying iterator),
   *  %_Safe_iterator has member functions for iterator invalidation,
   *  attaching/detaching the iterator from sequences, and querying
   *  the iterator's state.
   *
   *  Note that _Iterator must be the first base class so that it gets
   *  initialized before the iterator is being attached to the container's list
   *  of iterators and it is being detached before _Iterator get
   *  destroyed. Otherwise it would result in a data race.
   */
  template<typename _Iterator, typename _Sequence, typename _Category
	   = typename std::iterator_traits<_Iterator>::iterator_category>
    class _Safe_iterator
    : private _Iterator,
      public _Safe_iterator_base
    {
      typedef _Iterator _Iter_base;
      typedef _Safe_iterator_base _Safe_base;

      typedef std::iterator_traits<_Iterator> _Traits;

    protected:
      typedef std::__are_same<typename _Sequence::_Base::const_iterator,
			      _Iterator> _IsConstant;

      typedef typename __gnu_cxx::__conditional_type<
	_IsConstant::__value,
	typename _Sequence::_Base::iterator,
	typename _Sequence::_Base::const_iterator>::__type _OtherIterator;

      struct _Attach_single
      { };

      _Safe_iterator(_Iterator __i, _Safe_sequence_base* __seq, _Attach_single)
      _GLIBCXX_NOEXCEPT
      : _Iter_base(__i)
      { _M_attach_single(__seq); }

    public:
      typedef _Iterator					iterator_type;
      typedef typename _Traits::iterator_category	iterator_category;
      typedef typename _Traits::value_type		value_type;
      typedef typename _Traits::difference_type		difference_type;
      typedef typename _Traits::reference		reference;
      typedef typename _Traits::pointer			pointer;

#if __cplusplus > 201703L && __cpp_lib_concepts
      using iterator_concept = std::__detail::__iter_concept<_Iterator>;
#endif

      /// @post the iterator is singular and unattached
      _Safe_iterator() _GLIBCXX_NOEXCEPT : _Iter_base() { }

      /**
       * @brief Safe iterator construction from an unsafe iterator and
       * its sequence.
       *
       * @pre @p seq is not NULL
       * @post this is not singular
       */
      _Safe_iterator(_Iterator __i, const _Safe_sequence_base* __seq)
      _GLIBCXX_NOEXCEPT
      : _Iter_base(__i), _Safe_base(__seq, _S_constant())
      {
	_GLIBCXX_DEBUG_VERIFY(!this->_M_singular(),
			      _M_message(__msg_init_singular)
			      ._M_iterator(*this, "this"));
      }

      /**
       * @brief Copy construction.
       */
      _Safe_iterator(const _Safe_iterator& __x) _GLIBCXX_NOEXCEPT
      : _Iter_base(__x.base())
      {
	// _GLIBCXX_RESOLVE_LIB_DEFECTS
	// DR 408. Is vector<reverse_iterator<char*> > forbidden?
	_GLIBCXX_DEBUG_VERIFY(!__x._M_singular()
			      || __x.base() == _Iterator(),
			      _M_message(__msg_init_copy_singular)
			      ._M_iterator(*this, "this")
			      ._M_iterator(__x, "other"));
	_M_attach(__x._M_sequence);
      }

#if __cplusplus >= 201103L
      /**
       * @brief Move construction.
       * @post __x is singular and unattached
       */
      _Safe_iterator(_Safe_iterator&& __x) noexcept
      : _Iter_base()
      {
	_GLIBCXX_DEBUG_VERIFY(!__x._M_singular()
			      || __x.base() == _Iterator(),
			      _M_message(__msg_init_copy_singular)
			      ._M_iterator(*this, "this")
			      ._M_iterator(__x, "other"));
	_Safe_sequence_base* __seq = __x._M_sequence;
	__x._M_detach();
	std::swap(base(), __x.base());
	_M_attach(__seq);
      }
#endif

      /**
       *  @brief Converting constructor from a mutable iterator to a
       *  constant iterator.
      */
      template<typename _MutableIterator>
	_Safe_iterator(
	  const _Safe_iterator<_MutableIterator, _Sequence,
	    typename __gnu_cxx::__enable_if<_IsConstant::__value &&
	      std::__are_same<_MutableIterator, _OtherIterator>::__value,
			       _Category>::__type>& __x)
	_GLIBCXX_NOEXCEPT
	: _Iter_base(__x.base())
	{
	  // _GLIBCXX_RESOLVE_LIB_DEFECTS
	  // DR 408. Is vector<reverse_iterator<char*> > forbidden?
	  _GLIBCXX_DEBUG_VERIFY(!__x._M_singular()
				|| __x.base() == _MutableIterator(),
				_M_message(__msg_init_const_singular)
				._M_iterator(*this, "this")
				._M_iterator(__x, "other"));
	  _M_attach(__x._M_sequence);
	}

      /**
       * @brief Copy assignment.
       */
      _Safe_iterator&
      operator=(const _Safe_iterator& __x) _GLIBCXX_NOEXCEPT
      {
	// _GLIBCXX_RESOLVE_LIB_DEFECTS
	// DR 408. Is vector<reverse_iterator<char*> > forbidden?
	_GLIBCXX_DEBUG_VERIFY(!__x._M_singular()
			      || __x.base() == _Iterator(),
			      _M_message(__msg_copy_singular)
			      ._M_iterator(*this, "this")
			      ._M_iterator(__x, "other"));

	if (this->_M_sequence && this->_M_sequence == __x._M_sequence)
	  {
	    __gnu_cxx::__scoped_lock __l(this->_M_get_mutex());
	    base() = __x.base();
	    _M_version = __x._M_sequence->_M_version;
	  }
	else
	  {
	    _M_detach();
	    base() = __x.base();
	    _M_attach(__x._M_sequence);
	  }

	return *this;
      }

#if __cplusplus >= 201103L
      /**
       * @brief Move assignment.
       * @post __x is singular and unattached
       */
      _Safe_iterator&
      operator=(_Safe_iterator&& __x) noexcept
      {
	_GLIBCXX_DEBUG_VERIFY(this != &__x,
			      _M_message(__msg_self_move_assign)
			      ._M_iterator(*this, "this"));
	_GLIBCXX_DEBUG_VERIFY(!__x._M_singular()
			      || __x.base() == _Iterator(),
			      _M_message(__msg_copy_singular)
			      ._M_iterator(*this, "this")
			      ._M_iterator(__x, "other"));

	if (this->_M_sequence && this->_M_sequence == __x._M_sequence)
	  {
	    __gnu_cxx::__scoped_lock __l(this->_M_get_mutex());
	    base() = __x.base();
	    _M_version = __x._M_sequence->_M_version;
	  }
	else
	  {
	    _M_detach();
	    base() = __x.base();
	    _M_attach(__x._M_sequence);
	  }

	__x._M_detach();
	__x.base() = _Iterator();
	return *this;
      }
#endif

      /**
       *  @brief Iterator dereference.
       *  @pre iterator is dereferenceable
       */
      reference
      operator*() const _GLIBCXX_NOEXCEPT
      {
	_GLIBCXX_DEBUG_VERIFY(this->_M_dereferenceable(),
			      _M_message(__msg_bad_deref)
			      ._M_iterator(*this, "this"));
	return *base();
      }

      /**
       *  @brief Iterator dereference.
       *  @pre iterator is dereferenceable
       */
      pointer
      operator->() const _GLIBCXX_NOEXCEPT
      {
	_GLIBCXX_DEBUG_VERIFY(this->_M_dereferenceable(),
			      _M_message(__msg_bad_deref)
			      ._M_iterator(*this, "this"));
	return base().operator->();
      }

      // ------ Input iterator requirements ------
      /**
       *  @brief Iterator preincrement
       *  @pre iterator is incrementable
       */
      _Safe_iterator&
      operator++() _GLIBCXX_NOEXCEPT
      {
	_GLIBCXX_DEBUG_VERIFY(this->_M_incrementable(),
			      _M_message(__msg_bad_inc)
			      ._M_iterator(*this, "this"));
	__gnu_cxx::__scoped_lock __l(this->_M_get_mutex());
	++base();
	return *this;
      }

      /**
       *  @brief Iterator postincrement
       *  @pre iterator is incrementable
       */
      _Safe_iterator
      operator++(int) _GLIBCXX_NOEXCEPT
      {
	_GLIBCXX_DEBUG_VERIFY(this->_M_incrementable(),
			      _M_message(__msg_bad_inc)
			      ._M_iterator(*this, "this"));
	__gnu_cxx::__scoped_lock __l(this->_M_get_mutex());
	return _Safe_iterator(base()++, this->_M_sequence, _Attach_single());
      }

      // ------ Utilities ------

      /// Determine if this is a constant iterator.
      static _GLIBCXX_CONSTEXPR bool
      _S_constant()
      { return _IsConstant::__value; }

      /**
       * @brief Return the underlying iterator
       */
      _Iterator&
      base() _GLIBCXX_NOEXCEPT { return *this; }

      const _Iterator&
      base() const _GLIBCXX_NOEXCEPT { return *this; }

      /**
       * @brief Conversion to underlying non-debug iterator to allow
       * better interaction with non-debug containers.
       */
      operator _Iterator() const _GLIBCXX_NOEXCEPT { return *this; }

      /** Attach iterator to the given sequence. */
      void
      _M_attach(_Safe_sequence_base* __seq)
      { _Safe_base::_M_attach(__seq, _S_constant()); }

      /** Likewise, but not thread-safe. */
      void
      _M_attach_single(_Safe_sequence_base* __seq)
      { _Safe_base::_M_attach_single(__seq, _S_constant()); }

      /// Is the iterator dereferenceable?
      bool
      _M_dereferenceable() const
      { return !this->_M_singular() && !_M_is_end() && !_M_is_before_begin(); }

      /// Is the iterator before a dereferenceable one?
      bool
      _M_before_dereferenceable() const
      {
	if (this->_M_incrementable())
	{
	  _Iterator __base = base();
	  return ++__base != _M_get_sequence()->_M_base().end();
	}
	return false;
      }

      /// Is the iterator incrementable?
      bool
      _M_incrementable() const
      { return !this->_M_singular() && !_M_is_end(); }

      // Can we advance the iterator @p __n steps (@p __n may be negative)
      bool
<<<<<<< HEAD
      _M_can_advance(difference_type __n) const;
=======
      _M_can_advance(difference_type __n, bool __strict = false) const;
>>>>>>> 9e014010

      // Is the iterator range [*this, __rhs) valid?
      bool
      _M_valid_range(const _Safe_iterator& __rhs,
		     std::pair<difference_type, _Distance_precision>& __dist,
		     bool __check_dereferenceable = true) const;

      // The sequence this iterator references.
      typename __gnu_cxx::__conditional_type<
	_IsConstant::__value, const _Sequence*, _Sequence*>::__type
      _M_get_sequence() const
      { return static_cast<_Sequence*>(_M_sequence); }

      // Get distance to __rhs.
      typename _Distance_traits<_Iterator>::__type
      _M_get_distance_to(const _Safe_iterator& __rhs) const;

      // Get distance from sequence begin up to *this.
      typename _Distance_traits<_Iterator>::__type
      _M_get_distance_from_begin() const;

      // Get distance from *this to sequence end.
      typename _Distance_traits<_Iterator>::__type
      _M_get_distance_to_end() const;

      /// Is this iterator equal to the sequence's begin() iterator?
      bool
      _M_is_begin() const
      { return base() == _M_get_sequence()->_M_base().begin(); }

      /// Is this iterator equal to the sequence's end() iterator?
      bool
      _M_is_end() const
      { return base() == _M_get_sequence()->_M_base().end(); }

      /// Is this iterator equal to the sequence's before_begin() iterator if
      /// any?
      bool
      _M_is_before_begin() const
      { return _BeforeBeginHelper<_Sequence>::_S_Is(*this); }

      /// Is this iterator equal to the sequence's before_begin() iterator if
      /// any or begin() otherwise?
      bool
      _M_is_beginnest() const
      { return _BeforeBeginHelper<_Sequence>::_S_Is_Beginnest(*this); }

      // ------ Operators ------

      typedef _Safe_iterator<_Iterator, _Sequence, iterator_category> _Self;

      friend bool
      operator==(const _Self& __lhs, const _Self& __rhs) _GLIBCXX_NOEXCEPT
      {
	_GLIBCXX_DEBUG_VERIFY_EQ_OPERANDS(__lhs, __rhs);
	return __lhs.base() == __rhs.base();
      }

      template<typename _IteR>
	friend bool
	operator==(const _Self& __lhs,
	  const _Safe_iterator<_IteR, _Sequence, iterator_category>& __rhs)
	_GLIBCXX_NOEXCEPT
	{
	  _GLIBCXX_DEBUG_VERIFY_EQ_OPERANDS(__lhs, __rhs);
	  return __lhs.base() == __rhs.base();
	}

<<<<<<< HEAD
=======
#if ! __cpp_lib_three_way_comparison
>>>>>>> 9e014010
      friend bool
      operator!=(const _Self& __lhs, const _Self& __rhs) _GLIBCXX_NOEXCEPT
      {
	_GLIBCXX_DEBUG_VERIFY_EQ_OPERANDS(__lhs, __rhs);
	return __lhs.base() != __rhs.base();
      }

      template<typename _IteR>
	friend bool
	operator!=(const _Self& __lhs,
	  const _Safe_iterator<_IteR, _Sequence, iterator_category>& __rhs)
	_GLIBCXX_NOEXCEPT
	{
	  _GLIBCXX_DEBUG_VERIFY_EQ_OPERANDS(__lhs, __rhs);
	  return __lhs.base() != __rhs.base();
	}
<<<<<<< HEAD
=======
#endif // three-way comparison
>>>>>>> 9e014010
    };

  template<typename _Iterator, typename _Sequence>
    class _Safe_iterator<_Iterator, _Sequence, std::bidirectional_iterator_tag>
    : public _Safe_iterator<_Iterator, _Sequence, std::forward_iterator_tag>
    {
      typedef _Safe_iterator<_Iterator, _Sequence,
			     std::forward_iterator_tag> _Safe_base;

    protected:
      typedef typename _Safe_base::_OtherIterator _OtherIterator;
      typedef typename _Safe_base::_Attach_single _Attach_single;

      _Safe_iterator(_Iterator __i, _Safe_sequence_base* __seq, _Attach_single)
      _GLIBCXX_NOEXCEPT
      : _Safe_base(__i, __seq, _Attach_single())
      { }

    public:
      /// @post the iterator is singular and unattached
      _Safe_iterator() _GLIBCXX_NOEXCEPT { }

      /**
       * @brief Safe iterator construction from an unsafe iterator and
       * its sequence.
       *
       * @pre @p seq is not NULL
       * @post this is not singular
       */
      _Safe_iterator(_Iterator __i, const _Safe_sequence_base* __seq)
      _GLIBCXX_NOEXCEPT
      : _Safe_base(__i, __seq)
      { }

      /**
       * @brief Copy construction.
       */
      _Safe_iterator(const _Safe_iterator& __x) _GLIBCXX_NOEXCEPT
      : _Safe_base(__x)
      { }

#if __cplusplus >= 201103L
      /** @brief Move construction. */
      _Safe_iterator(_Safe_iterator&&) = default;
#endif

      /**
       *  @brief Converting constructor from a mutable iterator to a
       *  constant iterator.
      */
      template<typename _MutableIterator>
	_Safe_iterator(
	  const _Safe_iterator<_MutableIterator, _Sequence,
	    typename __gnu_cxx::__enable_if<_Safe_base::_IsConstant::__value &&
	      std::__are_same<_MutableIterator, _OtherIterator>::__value,
			       std::bidirectional_iterator_tag>::__type>& __x)
	_GLIBCXX_NOEXCEPT
	: _Safe_base(__x)
        { }

#if __cplusplus >= 201103L
      /** @brief Copy assignment. */
      _Safe_iterator&
      operator=(const _Safe_iterator&) = default;

      /** @brief Move assignment. */
      _Safe_iterator&
      operator=(_Safe_iterator&&) = default;
#else
      /** @brief Copy assignment. */
      _Safe_iterator&
      operator=(const _Safe_iterator& __x)
      {
	_Safe_base::operator=(__x);
	return *this;
      }
#endif

      // ------ Input iterator requirements ------
      /**
       *  @brief Iterator preincrement
       *  @pre iterator is incrementable
       */
      _Safe_iterator&
      operator++() _GLIBCXX_NOEXCEPT
      {
	_Safe_base::operator++();
	return *this;
      }

      /**
       *  @brief Iterator postincrement
       *  @pre iterator is incrementable
       */
      _Safe_iterator
      operator++(int) _GLIBCXX_NOEXCEPT
      {
	_GLIBCXX_DEBUG_VERIFY(this->_M_incrementable(),
			      _M_message(__msg_bad_inc)
			      ._M_iterator(*this, "this"));
	__gnu_cxx::__scoped_lock __l(this->_M_get_mutex());
	return _Safe_iterator(this->base()++, this->_M_sequence,
			      _Attach_single());
      }

      // ------ Bidirectional iterator requirements ------
      /**
       *  @brief Iterator predecrement
       *  @pre iterator is decrementable
       */
      _Safe_iterator&
      operator--() _GLIBCXX_NOEXCEPT
      {
	_GLIBCXX_DEBUG_VERIFY(this->_M_decrementable(),
			      _M_message(__msg_bad_dec)
			      ._M_iterator(*this, "this"));
	__gnu_cxx::__scoped_lock __l(this->_M_get_mutex());
	--this->base();
	return *this;
      }

      /**
       *  @brief Iterator postdecrement
       *  @pre iterator is decrementable
       */
      _Safe_iterator
      operator--(int) _GLIBCXX_NOEXCEPT
      {
	_GLIBCXX_DEBUG_VERIFY(this->_M_decrementable(),
			      _M_message(__msg_bad_dec)
			      ._M_iterator(*this, "this"));
	__gnu_cxx::__scoped_lock __l(this->_M_get_mutex());
	return _Safe_iterator(this->base()--, this->_M_sequence,
			      _Attach_single());
      }

      // ------ Utilities ------

      // Is the iterator decrementable?
      bool
      _M_decrementable() const
      { return !this->_M_singular() && !this->_M_is_begin(); }
    };

  template<typename _Iterator, typename _Sequence>
    class _Safe_iterator<_Iterator, _Sequence, std::random_access_iterator_tag>
    : public _Safe_iterator<_Iterator, _Sequence,
			    std::bidirectional_iterator_tag>
    {
      typedef _Safe_iterator<_Iterator, _Sequence,
			     std::bidirectional_iterator_tag> _Safe_base;
      typedef typename _Safe_base::_OtherIterator _OtherIterator;

      typedef typename _Safe_base::_Self _Self;
      typedef _Safe_iterator<_OtherIterator, _Sequence,
			     std::random_access_iterator_tag> _OtherSelf;

      typedef typename _Safe_base::_Attach_single _Attach_single;

      _Safe_iterator(_Iterator __i, _Safe_sequence_base* __seq, _Attach_single)
      _GLIBCXX_NOEXCEPT
      : _Safe_base(__i, __seq, _Attach_single())
      { }

    public:
      typedef typename _Safe_base::difference_type	difference_type;
      typedef typename _Safe_base::reference		reference;

      /// @post the iterator is singular and unattached
      _Safe_iterator() _GLIBCXX_NOEXCEPT { }

      /**
       * @brief Safe iterator construction from an unsafe iterator and
       * its sequence.
       *
       * @pre @p seq is not NULL
       * @post this is not singular
       */
      _Safe_iterator(_Iterator __i, const _Safe_sequence_base* __seq)
      _GLIBCXX_NOEXCEPT
      : _Safe_base(__i, __seq)
      { }

      /**
       * @brief Copy construction.
       */
      _Safe_iterator(const _Safe_iterator& __x) _GLIBCXX_NOEXCEPT
      : _Safe_base(__x)
      { }

#if __cplusplus >= 201103L
      /** @brief Move construction. */
      _Safe_iterator(_Safe_iterator&&) = default;
#endif

      /**
       *  @brief Converting constructor from a mutable iterator to a
       *  constant iterator.
      */
      template<typename _MutableIterator>
	_Safe_iterator(
	  const _Safe_iterator<_MutableIterator, _Sequence,
	    typename __gnu_cxx::__enable_if<_Safe_base::_IsConstant::__value &&
	      std::__are_same<_MutableIterator, _OtherIterator>::__value,
			       std::random_access_iterator_tag>::__type>& __x)
	_GLIBCXX_NOEXCEPT
	: _Safe_base(__x)
        { }

#if __cplusplus >= 201103L
      /** @brief Copy assignment. */
      _Safe_iterator&
      operator=(const _Safe_iterator&) = default;

      /** @brief Move assignment. */
      _Safe_iterator&
      operator=(_Safe_iterator&&) = default;
#else
      /** @brief Copy assignment. */
      _Safe_iterator&
      operator=(const _Safe_iterator& __x)
      {
	_Safe_base::operator=(__x);
	return *this;
      }
#endif

      // Is the iterator range [*this, __rhs) valid?
      bool
      _M_valid_range(const _Safe_iterator& __rhs,
		     std::pair<difference_type,
			       _Distance_precision>& __dist) const;

      // ------ Input iterator requirements ------
      /**
       *  @brief Iterator preincrement
       *  @pre iterator is incrementable
       */
      _Safe_iterator&
      operator++() _GLIBCXX_NOEXCEPT
      {
	_Safe_base::operator++();
	return *this;
      }

      /**
       *  @brief Iterator postincrement
       *  @pre iterator is incrementable
       */
      _Safe_iterator
      operator++(int) _GLIBCXX_NOEXCEPT
      {
	_GLIBCXX_DEBUG_VERIFY(this->_M_incrementable(),
			      _M_message(__msg_bad_inc)
			      ._M_iterator(*this, "this"));
	__gnu_cxx::__scoped_lock __l(this->_M_get_mutex());
	return _Safe_iterator(this->base()++, this->_M_sequence,
			      _Attach_single());
      }

      // ------ Bidirectional iterator requirements ------
      /**
       *  @brief Iterator predecrement
       *  @pre iterator is decrementable
       */
      _Safe_iterator&
      operator--() _GLIBCXX_NOEXCEPT
      {
	_Safe_base::operator--();
	return *this;
      }

      /**
       *  @brief Iterator postdecrement
       *  @pre iterator is decrementable
       */
      _Safe_iterator
      operator--(int) _GLIBCXX_NOEXCEPT
      {
	_GLIBCXX_DEBUG_VERIFY(this->_M_decrementable(),
			      _M_message(__msg_bad_dec)
			      ._M_iterator(*this, "this"));
	__gnu_cxx::__scoped_lock __l(this->_M_get_mutex());
	return _Safe_iterator(this->base()--, this->_M_sequence,
			      _Attach_single());
      }

      // ------ Random access iterator requirements ------
      reference
      operator[](difference_type __n) const _GLIBCXX_NOEXCEPT
      {
	_GLIBCXX_DEBUG_VERIFY(this->_M_can_advance(__n)
			      && this->_M_can_advance(__n + 1),
			      _M_message(__msg_iter_subscript_oob)
			      ._M_iterator(*this)._M_integer(__n));
	return this->base()[__n];
      }

      _Safe_iterator&
      operator+=(difference_type __n) _GLIBCXX_NOEXCEPT
      {
	_GLIBCXX_DEBUG_VERIFY(this->_M_can_advance(__n),
			      _M_message(__msg_advance_oob)
			      ._M_iterator(*this)._M_integer(__n));
	__gnu_cxx::__scoped_lock __l(this->_M_get_mutex());
	this->base() += __n;
	return *this;
      }

      _Safe_iterator&
      operator-=(difference_type __n) _GLIBCXX_NOEXCEPT
      {
	_GLIBCXX_DEBUG_VERIFY(this->_M_can_advance(-__n),
			      _M_message(__msg_retreat_oob)
			      ._M_iterator(*this)._M_integer(__n));
	__gnu_cxx::__scoped_lock __l(this->_M_get_mutex());
	this->base() -= __n;
	return *this;
      }

<<<<<<< HEAD
      friend bool
      operator<(const _Self& __lhs, const _Self& __rhs) _GLIBCXX_NOEXCEPT
      {
	_GLIBCXX_DEBUG_VERIFY_REL_OPERANDS(__lhs, __rhs);
	return __lhs.base() < __rhs.base();
      }

      friend bool
      operator<(const _Self& __lhs, const _OtherSelf& __rhs) _GLIBCXX_NOEXCEPT
=======
#if __cpp_lib_three_way_comparison
      friend auto
      operator<=>(const _Self& __lhs, const _Self& __rhs) noexcept
      {
	_GLIBCXX_DEBUG_VERIFY_REL_OPERANDS(__lhs, __rhs);
	return __lhs.base() <=> __rhs.base();
      }

      friend auto
      operator<=>(const _Self& __lhs, const _OtherSelf& __rhs) noexcept
      {
	_GLIBCXX_DEBUG_VERIFY_REL_OPERANDS(__lhs, __rhs);
	return __lhs.base() <=> __rhs.base();
      }
#else
      friend bool
      operator<(const _Self& __lhs, const _Self& __rhs) _GLIBCXX_NOEXCEPT
>>>>>>> 9e014010
      {
	_GLIBCXX_DEBUG_VERIFY_REL_OPERANDS(__lhs, __rhs);
	return __lhs.base() < __rhs.base();
      }

      friend bool
<<<<<<< HEAD
      operator<=(const _Self& __lhs, const _Self& __rhs) _GLIBCXX_NOEXCEPT
      {
	_GLIBCXX_DEBUG_VERIFY_REL_OPERANDS(__lhs, __rhs);
	return __lhs.base() <= __rhs.base();
      }

      friend bool
      operator<=(const _Self& __lhs, const _OtherSelf& __rhs) _GLIBCXX_NOEXCEPT
      {
	_GLIBCXX_DEBUG_VERIFY_REL_OPERANDS(__lhs, __rhs);
	return __lhs.base() <= __rhs.base();
      }

      friend bool
      operator>(const _Self& __lhs, const _Self& __rhs) _GLIBCXX_NOEXCEPT
      {
	_GLIBCXX_DEBUG_VERIFY_REL_OPERANDS(__lhs, __rhs);
	return __lhs.base() > __rhs.base();
      }

      friend bool
      operator>(const _Self& __lhs, const _OtherSelf& __rhs) _GLIBCXX_NOEXCEPT
      {
	_GLIBCXX_DEBUG_VERIFY_REL_OPERANDS(__lhs, __rhs);
	return __lhs.base() > __rhs.base();
      }

      friend bool
      operator>=(const _Self& __lhs, const _Self& __rhs) _GLIBCXX_NOEXCEPT
      {
	_GLIBCXX_DEBUG_VERIFY_REL_OPERANDS(__lhs, __rhs);
	return __lhs.base() >= __rhs.base();
      }

      friend bool
      operator>=(const _Self& __lhs, const _OtherSelf& __rhs) _GLIBCXX_NOEXCEPT
      {
	_GLIBCXX_DEBUG_VERIFY_REL_OPERANDS(__lhs, __rhs);
	return __lhs.base() >= __rhs.base();
      }

      // _GLIBCXX_RESOLVE_LIB_DEFECTS
      // According to the resolution of DR179 not only the various comparison
      // operators but also operator- must accept mixed iterator/const_iterator
      // parameters.
      friend difference_type
      operator-(const _Self& __lhs, const _OtherSelf& __rhs) _GLIBCXX_NOEXCEPT
      {
	_GLIBCXX_DEBUG_VERIFY_DIST_OPERANDS(__lhs, __rhs);
	return __lhs.base() - __rhs.base();
      }

      friend difference_type
      operator-(const _Self& __lhs, const _Self& __rhs) _GLIBCXX_NOEXCEPT
      {
	_GLIBCXX_DEBUG_VERIFY_DIST_OPERANDS(__lhs, __rhs);
	return __lhs.base() - __rhs.base();
      }

      friend _Self
      operator+(const _Self& __x, difference_type __n) _GLIBCXX_NOEXCEPT
      {
	_GLIBCXX_DEBUG_VERIFY(__x._M_can_advance(__n),
			      _M_message(__msg_advance_oob)
			      ._M_iterator(__x)._M_integer(__n));
	return _Safe_iterator(__x.base() + __n, __x._M_sequence);
      }

      friend _Self
      operator+(difference_type __n, const _Self& __x) _GLIBCXX_NOEXCEPT
      {
	_GLIBCXX_DEBUG_VERIFY(__x._M_can_advance(__n),
			      _M_message(__msg_advance_oob)
			      ._M_iterator(__x)._M_integer(__n));
	return _Safe_iterator(__n + __x.base(), __x._M_sequence);
      }

      friend _Self
      operator-(const _Self& __x, difference_type __n) _GLIBCXX_NOEXCEPT
      {
	_GLIBCXX_DEBUG_VERIFY(__x._M_can_advance(-__n),
			      _M_message(__msg_retreat_oob)
			      ._M_iterator(__x)._M_integer(__n));
	return _Safe_iterator(__x.base() - __n, __x._M_sequence);
      }
    };

  /** Safe iterators know how to check if they form a valid range. */
  template<typename _Iterator, typename _Sequence, typename _Category>
    inline bool
    __valid_range(const _Safe_iterator<_Iterator, _Sequence,
				       _Category>& __first,
		  const _Safe_iterator<_Iterator, _Sequence,
				       _Category>& __last,
		  typename _Distance_traits<_Iterator>::__type& __dist)
    { return __first._M_valid_range(__last, __dist); }

=======
      operator<(const _Self& __lhs, const _OtherSelf& __rhs) _GLIBCXX_NOEXCEPT
      {
	_GLIBCXX_DEBUG_VERIFY_REL_OPERANDS(__lhs, __rhs);
	return __lhs.base() < __rhs.base();
      }

      friend bool
      operator<=(const _Self& __lhs, const _Self& __rhs) _GLIBCXX_NOEXCEPT
      {
	_GLIBCXX_DEBUG_VERIFY_REL_OPERANDS(__lhs, __rhs);
	return __lhs.base() <= __rhs.base();
      }

      friend bool
      operator<=(const _Self& __lhs, const _OtherSelf& __rhs) _GLIBCXX_NOEXCEPT
      {
	_GLIBCXX_DEBUG_VERIFY_REL_OPERANDS(__lhs, __rhs);
	return __lhs.base() <= __rhs.base();
      }

      friend bool
      operator>(const _Self& __lhs, const _Self& __rhs) _GLIBCXX_NOEXCEPT
      {
	_GLIBCXX_DEBUG_VERIFY_REL_OPERANDS(__lhs, __rhs);
	return __lhs.base() > __rhs.base();
      }

      friend bool
      operator>(const _Self& __lhs, const _OtherSelf& __rhs) _GLIBCXX_NOEXCEPT
      {
	_GLIBCXX_DEBUG_VERIFY_REL_OPERANDS(__lhs, __rhs);
	return __lhs.base() > __rhs.base();
      }

      friend bool
      operator>=(const _Self& __lhs, const _Self& __rhs) _GLIBCXX_NOEXCEPT
      {
	_GLIBCXX_DEBUG_VERIFY_REL_OPERANDS(__lhs, __rhs);
	return __lhs.base() >= __rhs.base();
      }

      friend bool
      operator>=(const _Self& __lhs, const _OtherSelf& __rhs) _GLIBCXX_NOEXCEPT
      {
	_GLIBCXX_DEBUG_VERIFY_REL_OPERANDS(__lhs, __rhs);
	return __lhs.base() >= __rhs.base();
      }
#endif // three-way comparison

      // _GLIBCXX_RESOLVE_LIB_DEFECTS
      // According to the resolution of DR179 not only the various comparison
      // operators but also operator- must accept mixed iterator/const_iterator
      // parameters.
      friend difference_type
      operator-(const _Self& __lhs, const _OtherSelf& __rhs) _GLIBCXX_NOEXCEPT
      {
	_GLIBCXX_DEBUG_VERIFY_DIST_OPERANDS(__lhs, __rhs);
	return __lhs.base() - __rhs.base();
      }

      friend difference_type
      operator-(const _Self& __lhs, const _Self& __rhs) _GLIBCXX_NOEXCEPT
      {
	_GLIBCXX_DEBUG_VERIFY_DIST_OPERANDS(__lhs, __rhs);
	return __lhs.base() - __rhs.base();
      }

      friend _Self
      operator+(const _Self& __x, difference_type __n) _GLIBCXX_NOEXCEPT
      {
	_GLIBCXX_DEBUG_VERIFY(__x._M_can_advance(__n),
			      _M_message(__msg_advance_oob)
			      ._M_iterator(__x)._M_integer(__n));
	return _Safe_iterator(__x.base() + __n, __x._M_sequence);
      }

      friend _Self
      operator+(difference_type __n, const _Self& __x) _GLIBCXX_NOEXCEPT
      {
	_GLIBCXX_DEBUG_VERIFY(__x._M_can_advance(__n),
			      _M_message(__msg_advance_oob)
			      ._M_iterator(__x)._M_integer(__n));
	return _Safe_iterator(__n + __x.base(), __x._M_sequence);
      }

      friend _Self
      operator-(const _Self& __x, difference_type __n) _GLIBCXX_NOEXCEPT
      {
	_GLIBCXX_DEBUG_VERIFY(__x._M_can_advance(-__n),
			      _M_message(__msg_retreat_oob)
			      ._M_iterator(__x)._M_integer(__n));
	return _Safe_iterator(__x.base() - __n, __x._M_sequence);
      }
    };

  /** Safe iterators know how to check if they form a valid range. */
  template<typename _Iterator, typename _Sequence, typename _Category>
    inline bool
    __valid_range(const _Safe_iterator<_Iterator, _Sequence,
				       _Category>& __first,
		  const _Safe_iterator<_Iterator, _Sequence,
				       _Category>& __last,
		  typename _Distance_traits<_Iterator>::__type& __dist)
    { return __first._M_valid_range(__last, __dist); }

>>>>>>> 9e014010
  template<typename _Iterator, typename _Sequence, typename _Category>
    inline bool
    __valid_range(const _Safe_iterator<_Iterator, _Sequence,
				       _Category>& __first,
		  const _Safe_iterator<_Iterator, _Sequence,
				       _Category>& __last)
    {
      typename _Distance_traits<_Iterator>::__type __dist;
      return __first._M_valid_range(__last, __dist);
    }

  template<typename _Iterator, typename _Sequence, typename _Category,
	   typename _Size>
    inline bool
    __can_advance(const _Safe_iterator<_Iterator, _Sequence, _Category>& __it,
		  _Size __n)
    { return __it._M_can_advance(__n); }

  template<typename _Iterator, typename _Sequence>
    _Iterator
    __base(const _Safe_iterator<_Iterator, _Sequence,
				std::random_access_iterator_tag>& __it)
    { return __it.base(); }

#if __cplusplus < 201103L
  template<typename _Iterator, typename _Sequence>
    struct _Unsafe_type<_Safe_iterator<_Iterator, _Sequence> >
    { typedef _Iterator _Type; };
#endif

  template<typename _Iterator, typename _Sequence>
    inline _Iterator
    __unsafe(const _Safe_iterator<_Iterator, _Sequence>& __it)
    { return __it.base(); }

} // namespace __gnu_debug

#undef _GLIBCXX_DEBUG_VERIFY_DIST_OPERANDS
#undef _GLIBCXX_DEBUG_VERIFY_REL_OPERANDS
#undef _GLIBCXX_DEBUG_VERIFY_EQ_OPERANDS
#undef _GLIBCXX_DEBUG_VERIFY_OPERANDS

#include <debug/safe_iterator.tcc>

#endif<|MERGE_RESOLUTION|>--- conflicted
+++ resolved
@@ -1,10 +1,6 @@
 // Safe iterator implementation  -*- C++ -*-
 
-<<<<<<< HEAD
-// Copyright (C) 2003-2019 Free Software Foundation, Inc.
-=======
 // Copyright (C) 2003-2020 Free Software Foundation, Inc.
->>>>>>> 9e014010
 //
 // This file is part of the GNU ISO C++ Library.  This library is free
 // software; you can redistribute it and/or modify it under the
@@ -42,28 +38,6 @@
 #if __cplusplus > 201703L
 # include <compare>
 #endif
-
-#define _GLIBCXX_DEBUG_VERIFY_OPERANDS(_Lhs, _Rhs, _BadMsgId, _DiffMsgId) \
-  _GLIBCXX_DEBUG_VERIFY(!_Lhs._M_singular() && !_Rhs._M_singular(),	\
-			_M_message(_BadMsgId)				\
-			._M_iterator(_Lhs, #_Lhs)			\
-			._M_iterator(_Rhs, #_Rhs));			\
-  _GLIBCXX_DEBUG_VERIFY(_Lhs._M_can_compare(_Rhs),			\
-			_M_message(_DiffMsgId)				\
-			._M_iterator(_Lhs, #_Lhs)			\
-			._M_iterator(_Rhs, #_Rhs))
-
-#define _GLIBCXX_DEBUG_VERIFY_EQ_OPERANDS(_Lhs, _Rhs)			\
-  _GLIBCXX_DEBUG_VERIFY_OPERANDS(_Lhs, _Rhs, __msg_iter_compare_bad,	\
-				 __msg_compare_different)
-
-#define _GLIBCXX_DEBUG_VERIFY_REL_OPERANDS(_Lhs, _Rhs)		\
-  _GLIBCXX_DEBUG_VERIFY_OPERANDS(_Lhs, _Rhs, __msg_iter_order_bad,	\
-				 __msg_order_different)
-
-#define _GLIBCXX_DEBUG_VERIFY_DIST_OPERANDS(_Lhs, _Rhs)			\
-  _GLIBCXX_DEBUG_VERIFY_OPERANDS(_Lhs, _Rhs, __msg_distance_bad,	\
-				 __msg_distance_different)
 
 #define _GLIBCXX_DEBUG_VERIFY_OPERANDS(_Lhs, _Rhs, _BadMsgId, _DiffMsgId) \
   _GLIBCXX_DEBUG_VERIFY(!_Lhs._M_singular() && !_Rhs._M_singular(),	\
@@ -429,11 +403,7 @@
 
       // Can we advance the iterator @p __n steps (@p __n may be negative)
       bool
-<<<<<<< HEAD
-      _M_can_advance(difference_type __n) const;
-=======
       _M_can_advance(difference_type __n, bool __strict = false) const;
->>>>>>> 9e014010
 
       // Is the iterator range [*this, __rhs) valid?
       bool
@@ -502,10 +472,7 @@
 	  return __lhs.base() == __rhs.base();
 	}
 
-<<<<<<< HEAD
-=======
 #if ! __cpp_lib_three_way_comparison
->>>>>>> 9e014010
       friend bool
       operator!=(const _Self& __lhs, const _Self& __rhs) _GLIBCXX_NOEXCEPT
       {
@@ -522,10 +489,7 @@
 	  _GLIBCXX_DEBUG_VERIFY_EQ_OPERANDS(__lhs, __rhs);
 	  return __lhs.base() != __rhs.base();
 	}
-<<<<<<< HEAD
-=======
 #endif // three-way comparison
->>>>>>> 9e014010
     };
 
   template<typename _Iterator, typename _Sequence>
@@ -846,17 +810,6 @@
 	return *this;
       }
 
-<<<<<<< HEAD
-      friend bool
-      operator<(const _Self& __lhs, const _Self& __rhs) _GLIBCXX_NOEXCEPT
-      {
-	_GLIBCXX_DEBUG_VERIFY_REL_OPERANDS(__lhs, __rhs);
-	return __lhs.base() < __rhs.base();
-      }
-
-      friend bool
-      operator<(const _Self& __lhs, const _OtherSelf& __rhs) _GLIBCXX_NOEXCEPT
-=======
 #if __cpp_lib_three_way_comparison
       friend auto
       operator<=>(const _Self& __lhs, const _Self& __rhs) noexcept
@@ -874,14 +827,19 @@
 #else
       friend bool
       operator<(const _Self& __lhs, const _Self& __rhs) _GLIBCXX_NOEXCEPT
->>>>>>> 9e014010
       {
 	_GLIBCXX_DEBUG_VERIFY_REL_OPERANDS(__lhs, __rhs);
 	return __lhs.base() < __rhs.base();
       }
 
       friend bool
-<<<<<<< HEAD
+      operator<(const _Self& __lhs, const _OtherSelf& __rhs) _GLIBCXX_NOEXCEPT
+      {
+	_GLIBCXX_DEBUG_VERIFY_REL_OPERANDS(__lhs, __rhs);
+	return __lhs.base() < __rhs.base();
+      }
+
+      friend bool
       operator<=(const _Self& __lhs, const _Self& __rhs) _GLIBCXX_NOEXCEPT
       {
 	_GLIBCXX_DEBUG_VERIFY_REL_OPERANDS(__lhs, __rhs);
@@ -922,6 +880,7 @@
 	_GLIBCXX_DEBUG_VERIFY_REL_OPERANDS(__lhs, __rhs);
 	return __lhs.base() >= __rhs.base();
       }
+#endif // three-way comparison
 
       // _GLIBCXX_RESOLVE_LIB_DEFECTS
       // According to the resolution of DR179 not only the various comparison
@@ -979,113 +938,6 @@
 		  typename _Distance_traits<_Iterator>::__type& __dist)
     { return __first._M_valid_range(__last, __dist); }
 
-=======
-      operator<(const _Self& __lhs, const _OtherSelf& __rhs) _GLIBCXX_NOEXCEPT
-      {
-	_GLIBCXX_DEBUG_VERIFY_REL_OPERANDS(__lhs, __rhs);
-	return __lhs.base() < __rhs.base();
-      }
-
-      friend bool
-      operator<=(const _Self& __lhs, const _Self& __rhs) _GLIBCXX_NOEXCEPT
-      {
-	_GLIBCXX_DEBUG_VERIFY_REL_OPERANDS(__lhs, __rhs);
-	return __lhs.base() <= __rhs.base();
-      }
-
-      friend bool
-      operator<=(const _Self& __lhs, const _OtherSelf& __rhs) _GLIBCXX_NOEXCEPT
-      {
-	_GLIBCXX_DEBUG_VERIFY_REL_OPERANDS(__lhs, __rhs);
-	return __lhs.base() <= __rhs.base();
-      }
-
-      friend bool
-      operator>(const _Self& __lhs, const _Self& __rhs) _GLIBCXX_NOEXCEPT
-      {
-	_GLIBCXX_DEBUG_VERIFY_REL_OPERANDS(__lhs, __rhs);
-	return __lhs.base() > __rhs.base();
-      }
-
-      friend bool
-      operator>(const _Self& __lhs, const _OtherSelf& __rhs) _GLIBCXX_NOEXCEPT
-      {
-	_GLIBCXX_DEBUG_VERIFY_REL_OPERANDS(__lhs, __rhs);
-	return __lhs.base() > __rhs.base();
-      }
-
-      friend bool
-      operator>=(const _Self& __lhs, const _Self& __rhs) _GLIBCXX_NOEXCEPT
-      {
-	_GLIBCXX_DEBUG_VERIFY_REL_OPERANDS(__lhs, __rhs);
-	return __lhs.base() >= __rhs.base();
-      }
-
-      friend bool
-      operator>=(const _Self& __lhs, const _OtherSelf& __rhs) _GLIBCXX_NOEXCEPT
-      {
-	_GLIBCXX_DEBUG_VERIFY_REL_OPERANDS(__lhs, __rhs);
-	return __lhs.base() >= __rhs.base();
-      }
-#endif // three-way comparison
-
-      // _GLIBCXX_RESOLVE_LIB_DEFECTS
-      // According to the resolution of DR179 not only the various comparison
-      // operators but also operator- must accept mixed iterator/const_iterator
-      // parameters.
-      friend difference_type
-      operator-(const _Self& __lhs, const _OtherSelf& __rhs) _GLIBCXX_NOEXCEPT
-      {
-	_GLIBCXX_DEBUG_VERIFY_DIST_OPERANDS(__lhs, __rhs);
-	return __lhs.base() - __rhs.base();
-      }
-
-      friend difference_type
-      operator-(const _Self& __lhs, const _Self& __rhs) _GLIBCXX_NOEXCEPT
-      {
-	_GLIBCXX_DEBUG_VERIFY_DIST_OPERANDS(__lhs, __rhs);
-	return __lhs.base() - __rhs.base();
-      }
-
-      friend _Self
-      operator+(const _Self& __x, difference_type __n) _GLIBCXX_NOEXCEPT
-      {
-	_GLIBCXX_DEBUG_VERIFY(__x._M_can_advance(__n),
-			      _M_message(__msg_advance_oob)
-			      ._M_iterator(__x)._M_integer(__n));
-	return _Safe_iterator(__x.base() + __n, __x._M_sequence);
-      }
-
-      friend _Self
-      operator+(difference_type __n, const _Self& __x) _GLIBCXX_NOEXCEPT
-      {
-	_GLIBCXX_DEBUG_VERIFY(__x._M_can_advance(__n),
-			      _M_message(__msg_advance_oob)
-			      ._M_iterator(__x)._M_integer(__n));
-	return _Safe_iterator(__n + __x.base(), __x._M_sequence);
-      }
-
-      friend _Self
-      operator-(const _Self& __x, difference_type __n) _GLIBCXX_NOEXCEPT
-      {
-	_GLIBCXX_DEBUG_VERIFY(__x._M_can_advance(-__n),
-			      _M_message(__msg_retreat_oob)
-			      ._M_iterator(__x)._M_integer(__n));
-	return _Safe_iterator(__x.base() - __n, __x._M_sequence);
-      }
-    };
-
-  /** Safe iterators know how to check if they form a valid range. */
-  template<typename _Iterator, typename _Sequence, typename _Category>
-    inline bool
-    __valid_range(const _Safe_iterator<_Iterator, _Sequence,
-				       _Category>& __first,
-		  const _Safe_iterator<_Iterator, _Sequence,
-				       _Category>& __last,
-		  typename _Distance_traits<_Iterator>::__type& __dist)
-    { return __first._M_valid_range(__last, __dist); }
-
->>>>>>> 9e014010
   template<typename _Iterator, typename _Sequence, typename _Category>
     inline bool
     __valid_range(const _Safe_iterator<_Iterator, _Sequence,
