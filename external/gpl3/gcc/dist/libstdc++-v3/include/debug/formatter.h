// Debug-mode error formatting implementation -*- C++ -*-

<<<<<<< HEAD
// Copyright (C) 2003-2019 Free Software Foundation, Inc.
=======
// Copyright (C) 2003-2020 Free Software Foundation, Inc.
>>>>>>> e2aa5677
//
// This file is part of the GNU ISO C++ Library.  This library is free
// software; you can redistribute it and/or modify it under the
// terms of the GNU General Public License as published by the
// Free Software Foundation; either version 3, or (at your option)
// any later version.

// This library is distributed in the hope that it will be useful,
// but WITHOUT ANY WARRANTY; without even the implied warranty of
// MERCHANTABILITY or FITNESS FOR A PARTICULAR PURPOSE.  See the
// GNU General Public License for more details.

// Under Section 7 of GPL version 3, you are granted additional
// permissions described in the GCC Runtime Library Exception, version
// 3.1, as published by the Free Software Foundation.

// You should have received a copy of the GNU General Public License and
// a copy of the GCC Runtime Library Exception along with this program;
// see the files COPYING3 and COPYING.RUNTIME respectively.  If not, see
// <http://www.gnu.org/licenses/>.

/** @file debug/formatter.h
 *  This file is a GNU debug extension to the Standard C++ Library.
 */

#ifndef _GLIBCXX_DEBUG_FORMATTER_H
#define _GLIBCXX_DEBUG_FORMATTER_H 1

#include <bits/c++config.h>

#if __cpp_rtti
# include <typeinfo>
# define _GLIBCXX_TYPEID(_Type) &typeid(_Type)
#else
namespace std
{
  class type_info;
}
# define _GLIBCXX_TYPEID(_Type) 0
#endif

#if __cplusplus >= 201103L
namespace __gnu_cxx
{
_GLIBCXX_BEGIN_NAMESPACE_VERSION

template<typename _Iterator, typename _Container>
  class __normal_iterator;

_GLIBCXX_END_NAMESPACE_VERSION
}

namespace std
{
_GLIBCXX_BEGIN_NAMESPACE_VERSION

template<typename _Iterator>
  class reverse_iterator;

template<typename _Iterator>
  class move_iterator;

_GLIBCXX_END_NAMESPACE_VERSION
}
#endif

namespace __gnu_debug
{
  using std::type_info;

  template<typename _Iterator>
    bool __check_singular(const _Iterator&);

  class _Safe_sequence_base;

  template<typename _Iterator, typename _Sequence, typename _Category>
    class _Safe_iterator;

  template<typename _Iterator, typename _Sequence>
    class _Safe_local_iterator;

  template<typename _Sequence>
    class _Safe_sequence;

  enum _Debug_msg_id
  {
    // General checks
    __msg_valid_range,
    __msg_insert_singular,
    __msg_insert_different,
    __msg_erase_bad,
    __msg_erase_different,
    __msg_subscript_oob,
    __msg_empty,
    __msg_unpartitioned,
    __msg_unpartitioned_pred,
    __msg_unsorted,
    __msg_unsorted_pred,
    __msg_not_heap,
    __msg_not_heap_pred,
    // std::bitset checks
    __msg_bad_bitset_write,
    __msg_bad_bitset_read,
    __msg_bad_bitset_flip,
    // std::list checks
    __msg_self_splice,
    __msg_splice_alloc,
    __msg_splice_bad,
    __msg_splice_other,
    __msg_splice_overlap,
    // iterator checks
    __msg_init_singular,
    __msg_init_copy_singular,
    __msg_init_const_singular,
    __msg_copy_singular,
    __msg_bad_deref,
    __msg_bad_inc,
    __msg_bad_dec,
    __msg_iter_subscript_oob,
    __msg_advance_oob,
    __msg_retreat_oob,
    __msg_iter_compare_bad,
    __msg_compare_different,
    __msg_iter_order_bad,
    __msg_order_different,
    __msg_distance_bad,
    __msg_distance_different,
    // istream_iterator
    __msg_deref_istream,
    __msg_inc_istream,
    // ostream_iterator
    __msg_output_ostream,
    // istreambuf_iterator
    __msg_deref_istreambuf,
    __msg_inc_istreambuf,
    // forward_list
    __msg_insert_after_end,
    __msg_erase_after_bad,
    __msg_valid_range2,
    // unordered container local iterators
    __msg_local_iter_compare_bad,
    __msg_non_empty_range,
    // self move assign
    __msg_self_move_assign,
    // unordered container buckets
    __msg_bucket_index_oob,
    __msg_valid_load_factor,
    // others
    __msg_equal_allocs,
    __msg_insert_range_from_self,
    __msg_irreflexive_ordering
  };

  class _Error_formatter
  {
    // Tags denoting the type of parameter for construction
    struct _Is_iterator { };
    struct _Is_iterator_value_type { };
    struct _Is_sequence { };
    struct _Is_instance { };

  public:
    /// Whether an iterator is constant, mutable, or unknown
    enum _Constness
    {
      __unknown_constness,
      __const_iterator,
      __mutable_iterator,
      __last_constness
    };

    // The state of the iterator (fine-grained), if we know it.
    enum _Iterator_state
    {
      __unknown_state,
      __singular,	// singular, may still be attached to a sequence
      __begin,		// dereferenceable, and at the beginning
      __middle,		// dereferenceable, not at the beginning
      __end,		// past-the-end, may be at beginning if sequence empty
      __before_begin,	// before begin
      __rbegin,		// dereferenceable, and at the reverse-beginning
      __rmiddle,	// reverse-dereferenceable, not at the reverse-beginning
      __rend,		// reverse-past-the-end
      __last_state
    };

    // A parameter that may be referenced by an error message
    struct _Parameter
    {
      enum
      {
	__unused_param,
	__iterator,
	__sequence,
	__integer,
	__string,
	__instance,
	__iterator_value_type
      } _M_kind;

      struct _Type
      {
	const char*		_M_name;
	const type_info*	_M_type;
      };

      struct _Instance : _Type
      {
	const void*		_M_address;
      };

      union
      {
	// When _M_kind == __iterator
	struct : _Instance
	{
	  _Constness		_M_constness;
	  _Iterator_state	_M_state;
	  const void*		_M_sequence;
	  const type_info*	_M_seq_type;
	} _M_iterator;

	// When _M_kind == __sequence
	_Instance _M_sequence;

	// When _M_kind == __integer
	struct
	{
	  const char*		_M_name;
	  long			_M_value;
	} _M_integer;

	// When _M_kind == __string
	struct
	{
	  const char*		_M_name;
	  const char*		_M_value;
	} _M_string;

	// When _M_kind == __instance
	_Instance _M_instance;

	// When _M_kind == __iterator_value_type
	_Type _M_iterator_value_type;
      } _M_variant;

      _Parameter() : _M_kind(__unused_param), _M_variant() { }

      _Parameter(long __value, const char* __name)
      : _M_kind(__integer), _M_variant()
      {
	_M_variant._M_integer._M_name = __name;
	_M_variant._M_integer._M_value = __value;
      }

      _Parameter(const char* __value, const char* __name)
      : _M_kind(__string), _M_variant()
      {
	_M_variant._M_string._M_name = __name;
	_M_variant._M_string._M_value = __value;
      }

      template<typename _Iterator, typename _Sequence, typename _Category>
	_Parameter(_Safe_iterator<_Iterator, _Sequence, _Category> const& __it,
		   const char* __name, _Is_iterator)
	: _M_kind(__iterator),  _M_variant()
	{
	  _M_variant._M_iterator._M_name = __name;
	  _M_variant._M_iterator._M_address = std::__addressof(__it);
	  _M_variant._M_iterator._M_type = _GLIBCXX_TYPEID(_Iterator);
	  _M_variant._M_iterator._M_constness =
	    __it._S_constant() ? __const_iterator : __mutable_iterator;
	  _M_variant._M_iterator._M_sequence = __it._M_get_sequence();
	  _M_variant._M_iterator._M_seq_type = _GLIBCXX_TYPEID(_Sequence);

	  if (__it._M_singular())
	    _M_variant._M_iterator._M_state = __singular;
	  else
	    {
	      if (__it._M_is_before_begin())
		_M_variant._M_iterator._M_state = __before_begin;
	      else if (__it._M_is_end())
		_M_variant._M_iterator._M_state = __end;
	      else if (__it._M_is_begin())
		_M_variant._M_iterator._M_state = __begin;
	      else
		_M_variant._M_iterator._M_state = __middle;
	    }
	}

      template<typename _Iterator, typename _Sequence>
	_Parameter(_Safe_local_iterator<_Iterator, _Sequence> const& __it,
		   const char* __name, _Is_iterator)
	: _M_kind(__iterator),  _M_variant()
	{
	  _M_variant._M_iterator._M_name = __name;
	  _M_variant._M_iterator._M_address = std::__addressof(__it);
	  _M_variant._M_iterator._M_type = _GLIBCXX_TYPEID(_Iterator);
<<<<<<< HEAD
	  _M_variant._M_iterator._M_constness =
=======
>>>>>>> e2aa5677
	  _M_variant._M_iterator._M_constness =
	    __it._S_constant() ? __const_iterator : __mutable_iterator;
	  _M_variant._M_iterator._M_sequence = __it._M_get_sequence();
	  _M_variant._M_iterator._M_seq_type = _GLIBCXX_TYPEID(_Sequence);

	  if (__it._M_singular())
	    _M_variant._M_iterator._M_state = __singular;
	  else
	    {
	      if (__it._M_is_end())
		_M_variant._M_iterator._M_state = __end;
	      else if (__it._M_is_begin())
		_M_variant._M_iterator._M_state = __begin;
	      else
		_M_variant._M_iterator._M_state = __middle;
	    }
	}

      template<typename _Type>
	_Parameter(const _Type* const& __it, const char* __name, _Is_iterator)
	: _M_kind(__iterator), _M_variant()
	{
	  _M_variant._M_iterator._M_name = __name;
	  _M_variant._M_iterator._M_address = std::__addressof(__it);
	  _M_variant._M_iterator._M_type = _GLIBCXX_TYPEID(__it);
	  _M_variant._M_iterator._M_constness = __const_iterator;
	  _M_variant._M_iterator._M_state = __it ? __unknown_state : __singular;
	  _M_variant._M_iterator._M_sequence = 0;
	  _M_variant._M_iterator._M_seq_type = 0;
	}

      template<typename _Type>
	_Parameter(_Type* const& __it, const char* __name, _Is_iterator)
	: _M_kind(__iterator), _M_variant()
	{
	  _M_variant._M_iterator._M_name = __name;
	  _M_variant._M_iterator._M_address = std::__addressof(__it);
	  _M_variant._M_iterator._M_type = _GLIBCXX_TYPEID(__it);
	  _M_variant._M_iterator._M_constness = __mutable_iterator;
	  _M_variant._M_iterator._M_state = __it ? __unknown_state : __singular;
	  _M_variant._M_iterator._M_sequence = 0;
	  _M_variant._M_iterator._M_seq_type = 0;
	}

      template<typename _Iterator>
	_Parameter(_Iterator const& __it, const char* __name, _Is_iterator)
	: _M_kind(__iterator), _M_variant()
	{
	  _M_variant._M_iterator._M_name = __name;
	  _M_variant._M_iterator._M_address = std::__addressof(__it);
	  _M_variant._M_iterator._M_type = _GLIBCXX_TYPEID(__it);
	  _M_variant._M_iterator._M_constness = __unknown_constness;
	  _M_variant._M_iterator._M_state =
	    __gnu_debug::__check_singular(__it) ? __singular : __unknown_state;
	  _M_variant._M_iterator._M_sequence = 0;
	  _M_variant._M_iterator._M_seq_type = 0;
	}

#if __cplusplus >= 201103L
      // The following constructors are only defined in C++11 to take
      // advantage of the constructor delegation feature.
      template<typename _Iterator, typename _Container>
        _Parameter(
	  __gnu_cxx::__normal_iterator<_Iterator, _Container> const& __it,
	const char* __name, _Is_iterator)
	: _Parameter(__it.base(), __name, _Is_iterator{})
	{ _M_variant._M_iterator._M_type = _GLIBCXX_TYPEID(__it); }

      template<typename _Iterator>
	_Parameter(std::reverse_iterator<_Iterator> const& __it,
		   const char* __name, _Is_iterator)
	: _Parameter(__it.base(), __name, _Is_iterator{})
	{
	  _M_variant._M_iterator._M_type = _GLIBCXX_TYPEID(__it);
	  _M_variant._M_iterator._M_state
	    = _S_reverse_state(_M_variant._M_iterator._M_state);
	}

      template<typename _Iterator, typename _Sequence, typename _Category>
	_Parameter(std::reverse_iterator<_Safe_iterator<_Iterator, _Sequence,
							_Category>> const& __it,
	  const char* __name, _Is_iterator)
	: _Parameter(__it.base(), __name, _Is_iterator{})
	{
	  _M_variant._M_iterator._M_type
	    = _GLIBCXX_TYPEID(std::reverse_iterator<_Iterator>);
	  _M_variant._M_iterator._M_state
	    = _S_reverse_state(_M_variant._M_iterator._M_state);
	}

      template<typename _Iterator>
	_Parameter(std::move_iterator<_Iterator> const& __it,
		   const char* __name, _Is_iterator)
	: _Parameter(__it.base(), __name, _Is_iterator{})
	{ _M_variant._M_iterator._M_type = _GLIBCXX_TYPEID(__it); }

      template<typename _Iterator, typename _Sequence, typename _Category>
	_Parameter(std::move_iterator<_Safe_iterator<_Iterator, _Sequence,
						     _Category>> const& __it,
	  const char* __name, _Is_iterator)
	: _Parameter(__it.base(), __name, _Is_iterator{})
      {
	_M_variant._M_iterator._M_type
	  = _GLIBCXX_TYPEID(std::move_iterator<_Iterator>);
      }

    private:
      _Iterator_state
      _S_reverse_state(_Iterator_state __state)
      {
	  switch (__state)
	    {
	    case __begin:
	      return __rend;
	    case __middle:
	      return __rmiddle;
	    case __end:
	      return __rbegin;
	    default:
	      return __state;
	    }
      }

    public:
#endif

      template<typename _Sequence>
	_Parameter(const _Safe_sequence<_Sequence>& __seq,
		   const char* __name, _Is_sequence)
	: _M_kind(__sequence), _M_variant()
	{
	  _M_variant._M_sequence._M_name = __name;
	  _M_variant._M_sequence._M_address =
	    static_cast<const _Sequence*>(std::__addressof(__seq));
	  _M_variant._M_sequence._M_type = _GLIBCXX_TYPEID(_Sequence);
	}

      template<typename _Sequence>
	_Parameter(const _Sequence& __seq, const char* __name, _Is_sequence)
	: _M_kind(__sequence), _M_variant()
	{
	  _M_variant._M_sequence._M_name = __name;
	  _M_variant._M_sequence._M_address = std::__addressof(__seq);
	  _M_variant._M_sequence._M_type = _GLIBCXX_TYPEID(_Sequence);
	}

      template<typename _Iterator>
	_Parameter(const _Iterator& __it, const char* __name,
		   _Is_iterator_value_type)
	: _M_kind(__iterator_value_type), _M_variant()
	{
	  _M_variant._M_iterator_value_type._M_name = __name;
	  _M_variant._M_iterator_value_type._M_type =
	    _GLIBCXX_TYPEID(typename std::iterator_traits<_Iterator>::value_type);
	}

      template<typename _Type>
	_Parameter(const _Type& __inst, const char* __name, _Is_instance)
	: _M_kind(__instance), _M_variant()
	{
	  _M_variant._M_instance._M_name = __name;
	  _M_variant._M_instance._M_address = &__inst;
	  _M_variant._M_instance._M_type = _GLIBCXX_TYPEID(_Type);
	}

#if !_GLIBCXX_INLINE_VERSION
      void
      _M_print_field(const _Error_formatter* __formatter,
		     const char* __name) const _GLIBCXX_DEPRECATED;

      void
      _M_print_description(const _Error_formatter* __formatter)
	const _GLIBCXX_DEPRECATED;
#endif
    };

    template<typename _Iterator>
      _Error_formatter&
      _M_iterator(const _Iterator& __it, const char* __name = 0)
      {
	if (_M_num_parameters < std::size_t(__max_parameters))
	  _M_parameters[_M_num_parameters++] = _Parameter(__it, __name,
							  _Is_iterator());
	return *this;
      }

    template<typename _Iterator>
      _Error_formatter&
      _M_iterator_value_type(const _Iterator& __it,
			     const char* __name = 0)
      {
	if (_M_num_parameters < __max_parameters)
	  _M_parameters[_M_num_parameters++] =
	    _Parameter(__it, __name, _Is_iterator_value_type());
	return *this;
      }

    _Error_formatter&
    _M_integer(long __value, const char* __name = 0)
    {
      if (_M_num_parameters < __max_parameters)
	_M_parameters[_M_num_parameters++] = _Parameter(__value, __name);
      return *this;
    }

    _Error_formatter&
    _M_string(const char* __value, const char* __name = 0)
    {
      if (_M_num_parameters < __max_parameters)
	_M_parameters[_M_num_parameters++] = _Parameter(__value, __name);
      return *this;
    }

    template<typename _Sequence>
      _Error_formatter&
      _M_sequence(const _Sequence& __seq, const char* __name = 0)
      {
	if (_M_num_parameters < __max_parameters)
	  _M_parameters[_M_num_parameters++] = _Parameter(__seq, __name,
							  _Is_sequence());
	return *this;
      }

    template<typename _Type>
      _Error_formatter&
      _M_instance(const _Type& __inst, const char* __name = 0)
      {
	if (_M_num_parameters < __max_parameters)
	  _M_parameters[_M_num_parameters++] = _Parameter(__inst, __name,
							  _Is_instance());
	return *this;
      }

    _Error_formatter&
    _M_message(const char* __text)
    { _M_text = __text; return *this; }

    // Kept const qualifier for backward compatibility, to keep the same
    // exported symbol.
    _Error_formatter&
    _M_message(_Debug_msg_id __id) const throw ();

    _GLIBCXX_NORETURN void
    _M_error() const;

#if !_GLIBCXX_INLINE_VERSION
    template<typename _Tp>
      void
      _M_format_word(char*, int, const char*, _Tp)
      const throw () _GLIBCXX_DEPRECATED;

    void
    _M_print_word(const char* __word) const _GLIBCXX_DEPRECATED;

    void
    _M_print_string(const char* __string) const _GLIBCXX_DEPRECATED;
#endif

  private:
    _Error_formatter(const char* __file, unsigned int __line,
		     const char* __function)
    : _M_file(__file), _M_line(__line), _M_num_parameters(0), _M_text(0)
    , _M_function(__function)
    { }

#if !_GLIBCXX_INLINE_VERSION
    void
    _M_get_max_length() const throw () _GLIBCXX_DEPRECATED;
#endif

    enum { __max_parameters = 9 };

    const char*		_M_file;
    unsigned int	_M_line;
    _Parameter		_M_parameters[__max_parameters];
    unsigned int	_M_num_parameters;
    const char*		_M_text;
    const char*		_M_function;

  public:
    static _Error_formatter&
    _S_at(const char* __file, unsigned int __line, const char* __function)
    {
      static _Error_formatter __formatter(__file, __line, __function);
      return __formatter;
    }
  };
} // namespace __gnu_debug

#undef _GLIBCXX_TYPEID

#endif<|MERGE_RESOLUTION|>--- conflicted
+++ resolved
@@ -1,10 +1,6 @@
 // Debug-mode error formatting implementation -*- C++ -*-
 
-<<<<<<< HEAD
-// Copyright (C) 2003-2019 Free Software Foundation, Inc.
-=======
 // Copyright (C) 2003-2020 Free Software Foundation, Inc.
->>>>>>> e2aa5677
 //
 // This file is part of the GNU ISO C++ Library.  This library is free
 // software; you can redistribute it and/or modify it under the
@@ -303,10 +299,6 @@
 	  _M_variant._M_iterator._M_name = __name;
 	  _M_variant._M_iterator._M_address = std::__addressof(__it);
 	  _M_variant._M_iterator._M_type = _GLIBCXX_TYPEID(_Iterator);
-<<<<<<< HEAD
-	  _M_variant._M_iterator._M_constness =
-=======
->>>>>>> e2aa5677
 	  _M_variant._M_iterator._M_constness =
 	    __it._S_constant() ? __const_iterator : __mutable_iterator;
 	  _M_variant._M_iterator._M_sequence = __it._M_get_sequence();
