dnl
dnl GLIBCXX_CONDITIONAL (NAME, SHELL-TEST)
dnl
dnl Exactly like AM_CONDITIONAL, but delays evaluation of the test until the
dnl end of configure.  This lets tested variables be reassigned, and the
dnl conditional will depend on the final state of the variable.  For a simple
dnl example of why this is needed, see GLIBCXX_ENABLE_HOSTED.
dnl
m4_define([_m4_divert(glibcxx_diversion)], 8000)dnl
AC_DEFUN([GLIBCXX_CONDITIONAL], [dnl
  m4_divert_text([glibcxx_diversion],dnl
   AM_CONDITIONAL([$1],[$2])
  )dnl
])dnl
AC_DEFUN([GLIBCXX_EVALUATE_CONDITIONALS], [m4_undivert([glibcxx_diversion])])dnl


dnl
dnl Check to see what architecture and operating system we are compiling
dnl for.  Also, if architecture- or OS-specific flags are required for
dnl compilation, pick them up here.
dnl
AC_DEFUN([GLIBCXX_CHECK_HOST], [
  . $glibcxx_srcdir/configure.host
  AC_MSG_NOTICE([CPU config directory is $cpu_include_dir])
  AC_MSG_NOTICE([OS config directory is $os_include_dir])
])

dnl
dnl Initialize the rest of the library configury.  At this point we have
dnl variables like $host.
dnl
dnl Sets:
dnl  SUBDIRS
dnl Substs:
dnl  glibcxx_builddir     (absolute path)
dnl  glibcxx_srcdir       (absolute path)
dnl  toplevel_builddir    (absolute path)
dnl  toplevel_srcdir      (absolute path)
dnl  with_cross_host
dnl  with_newlib
dnl  with_target_subdir
dnl plus
dnl  - the variables in GLIBCXX_CHECK_HOST / configure.host
dnl  - default settings for all AM_CONFITIONAL test variables
dnl  - lots of tools, like CC and CXX
dnl
AC_DEFUN([GLIBCXX_CONFIGURE], [
  # Keep these sync'd with the list in Makefile.am.  The first provides an
  # expandable list at autoconf time; the second provides an expandable list
  # (i.e., shell variable) at configure time.
  m4_define([glibcxx_SUBDIRS],[include libsupc++ src src/c++98 src/c++11 src/c++17 src/filesystem doc python])
  SUBDIRS='glibcxx_SUBDIRS'

  # These need to be absolute paths, yet at the same time need to
  # canonicalize only relative paths, because then amd will not unmount
  # drives. Thus the use of PWDCMD: set it to 'pawd' or 'amq -w' if using amd.
  glibcxx_builddir=`${PWDCMD-pwd}`
  case $srcdir in
    [\\/$]* | ?:[\\/]*) glibcxx_srcdir=${srcdir} ;;
    *) glibcxx_srcdir=`cd "$srcdir" && ${PWDCMD-pwd} || echo "$srcdir"` ;;
  esac
  toplevel_builddir=${glibcxx_builddir}/..
  toplevel_srcdir=${glibcxx_srcdir}/..
  AC_SUBST(glibcxx_builddir)
  AC_SUBST(glibcxx_srcdir)
  AC_SUBST(toplevel_builddir)
  AC_SUBST(toplevel_srcdir)

  # We use these options to decide which functions to include.  They are
  # set from the top level.
  AC_ARG_WITH([target-subdir],
    AC_HELP_STRING([--with-target-subdir=SUBDIR],
		   [configuring in a subdirectory]))

  AC_ARG_WITH([cross-host],
    AC_HELP_STRING([--with-cross-host=HOST],
		   [configuring with a cross compiler]))

  AC_ARG_WITH([newlib],
    AC_HELP_STRING([--with-newlib],
		   [assume newlib as a system C library]))

  # Will set LN_S to either 'ln -s', 'ln', or 'cp -p' (if linking isn't
  # available).  Uncomment the next line to force a particular method.
  AC_PROG_LN_S
  #LN_S='cp -p'

  AC_CHECK_TOOL(AS, as)
  AC_CHECK_TOOL(AR, ar)
  AC_CHECK_TOOL(RANLIB, ranlib, ranlib-not-found-in-path-error)

  AM_MAINTAINER_MODE

  # Set up safe default values for all subsequent AM_CONDITIONAL tests
  # which are themselves conditionally expanded.
  ## (Right now, this only matters for enable_wchar_t, but nothing prevents
  ## other macros from doing the same.  This should be automated.)  -pme

  # Check for C library flavor since GNU/Linux platforms use different
  # configuration directories depending on the C library in use.
  AC_EGREP_CPP([_using_uclibc], [
  #include <stdio.h>
  #if __UCLIBC__
    _using_uclibc
  #endif
  ], uclibc=yes, uclibc=no)

  AC_EGREP_CPP([_using_bionic], [
  #include <stdio.h>
  #if __BIONIC__
    _using_bionic
  #endif
  ], bionic=yes, bionic=no)

  # Find platform-specific directories containing configuration info.
  # Also possibly modify flags used elsewhere, as needed by the platform.
  GLIBCXX_CHECK_HOST
])


dnl
dnl Tests for newer compiler features, or features that are present in newer
dnl compiler versions but not older compiler versions still in use, should
dnl be placed here.
dnl
dnl Defines:
dnl  WERROR='-Werror' if requested and possible; g++'s that lack the
dnl   new inlining code or the new system_header pragma will die on -Werror.
dnl   Leave it out by default and use maint-mode to use it.
dnl  SECTION_FLAGS='-ffunction-sections -fdata-sections' if
dnl   compiler supports it and the user has not requested debug mode.
dnl
AC_DEFUN([GLIBCXX_CHECK_COMPILER_FEATURES], [
  # All these tests are for C++; save the language and the compiler flags.
  # The CXXFLAGS thing is suspicious, but based on similar bits previously
  # found in GLIBCXX_CONFIGURE.
  AC_LANG_SAVE
  AC_LANG_CPLUSPLUS
  ac_test_CXXFLAGS="${CXXFLAGS+set}"
  ac_save_CXXFLAGS="$CXXFLAGS"

  # Check for -ffunction-sections -fdata-sections
  AC_MSG_CHECKING([for g++ that supports -ffunction-sections -fdata-sections])
  CXXFLAGS='-g -Werror -ffunction-sections -fdata-sections'
  AC_TRY_COMPILE([int foo; void bar() { };],, [ac_fdsections=yes], [ac_fdsections=no])
  if test "$ac_test_CXXFLAGS" = set; then
    CXXFLAGS="$ac_save_CXXFLAGS"
  else
    # this is the suspicious part
    CXXFLAGS=''
  fi
  if test x"$ac_fdsections" = x"yes"; then
    SECTION_FLAGS='-ffunction-sections -fdata-sections'
  fi
  AC_MSG_RESULT($ac_fdsections)

  AC_LANG_RESTORE
  AC_SUBST(SECTION_FLAGS)
])


dnl
dnl If GNU ld is in use, check to see if tricky linker opts can be used.  If
dnl the native linker is in use, all variables will be defined to something
dnl safe (like an empty string).
dnl
dnl Defines:
dnl  SECTION_LDFLAGS='-Wl,--gc-sections' if possible
dnl  OPT_LDFLAGS='-Wl,-O1' and '-z,relro' if possible
dnl  LD (as a side effect of testing)
dnl Sets:
dnl  with_gnu_ld
dnl  glibcxx_ld_is_gold (set to "no" or "yes")
dnl  glibcxx_gnu_ld_version (possibly)
dnl
dnl The last will be a single integer, e.g., version 1.23.45.0.67.89 will
dnl set glibcxx_gnu_ld_version to 12345.  Zeros cause problems.
dnl
AC_DEFUN([GLIBCXX_CHECK_LINKER_FEATURES], [
  # If we're not using GNU ld, then there's no point in even trying these
  # tests.  Check for that first.  We should have already tested for gld
  # by now (in libtool), but require it now just to be safe...
  test -z "$SECTION_LDFLAGS" && SECTION_LDFLAGS=''
  test -z "$OPT_LDFLAGS" && OPT_LDFLAGS=''
  AC_REQUIRE([AC_PROG_LD])
  AC_REQUIRE([AC_PROG_AWK])

  # The name set by libtool depends on the version of libtool.  Shame on us
  # for depending on an impl detail, but c'est la vie.  Older versions used
  # ac_cv_prog_gnu_ld, but now it's lt_cv_prog_gnu_ld, and is copied back on
  # top of with_gnu_ld (which is also set by --with-gnu-ld, so that actually
  # makes sense).  We'll test with_gnu_ld everywhere else, so if that isn't
  # set (hence we're using an older libtool), then set it.
  if test x${with_gnu_ld+set} != xset; then
    if test x${ac_cv_prog_gnu_ld+set} != xset; then
      # We got through "ac_require(ac_prog_ld)" and still not set?  Huh?
      with_gnu_ld=no
    else
      with_gnu_ld=$ac_cv_prog_gnu_ld
    fi
  fi

  # Start by getting the version number.  I think the libtool test already
  # does some of this, but throws away the result.
  glibcxx_ld_is_gold=no
  if test x"$with_gnu_ld" = x"yes"; then
    AC_MSG_CHECKING([for ld version])
    changequote(,)
    if $LD --version 2>/dev/null | grep 'GNU gold' >/dev/null 2>&1; then
      glibcxx_ld_is_gold=yes
    fi
    ldver=`$LD --version 2>/dev/null |
	   sed -e 's/[. ][0-9]\{8\}$//;s/.* \([^ ]\{1,\}\)$/\1/; q'`
    changequote([,])
    glibcxx_gnu_ld_version=`echo $ldver | \
	   $AWK -F. '{ if (NF<3) [$]3=0; print ([$]1*100+[$]2)*100+[$]3 }'`
    AC_MSG_RESULT($glibcxx_gnu_ld_version)
  fi

  # Set --gc-sections.
  glibcxx_have_gc_sections=no
  if test "$glibcxx_ld_is_gold" = "yes"; then
    if $LD --help 2>/dev/null | grep gc-sections >/dev/null 2>&1; then
      glibcxx_have_gc_sections=yes
    fi
  else
    glibcxx_gcsections_min_ld=21602
    if test x"$with_gnu_ld" = x"yes" &&
	test $glibcxx_gnu_ld_version -gt $glibcxx_gcsections_min_ld ; then
      glibcxx_have_gc_sections=yes
    fi
  fi
  if test "$glibcxx_have_gc_sections" = "yes"; then
    # Sufficiently young GNU ld it is!  Joy and bunny rabbits!
    # NB: This flag only works reliably after 2.16.1. Configure tests
    # for this are difficult, so hard wire a value that should work.

    ac_test_CFLAGS="${CFLAGS+set}"
    ac_save_CFLAGS="$CFLAGS"
    CFLAGS='-Wl,--gc-sections'

    # Check for -Wl,--gc-sections
    AC_MSG_CHECKING([for ld that supports -Wl,--gc-sections])
    AC_TRY_LINK([ int one(void) { return 1; }
     int two(void) { return 2; }
	], [ two(); ] , [ac_gcsections=yes], [ac_gcsections=no])
    if test "$ac_gcsections" = "yes"; then
      rm -f conftest.c
      touch conftest.c
      if $CC -c conftest.c; then
	if $LD --gc-sections -o conftest conftest.o 2>&1 | \
	   grep "Warning: gc-sections option ignored" > /dev/null; then
	  ac_gcsections=no
	fi
      fi
      rm -f conftest.c conftest.o conftest
    fi
    if test "$ac_gcsections" = "yes"; then
      SECTION_LDFLAGS="-Wl,--gc-sections $SECTION_LDFLAGS"
    fi
    AC_MSG_RESULT($ac_gcsections)

    if test "$ac_test_CFLAGS" = set; then
      CFLAGS="$ac_save_CFLAGS"
    else
      # this is the suspicious part
      CFLAGS=''
    fi
  fi

  # Set -z,relro.
  # Note this is only for shared objects.
  ac_ld_relro=no
  if test x"$with_gnu_ld" = x"yes"; then
    AC_MSG_CHECKING([for ld that supports -Wl,-z,relro])
    cxx_z_relo=`$LD -v --help 2>/dev/null | grep "z relro"`
    if test -n "$cxx_z_relo"; then
      OPT_LDFLAGS="-Wl,-z,relro"
      ac_ld_relro=yes
    fi
    AC_MSG_RESULT($ac_ld_relro)
  fi

  # Set linker optimization flags.
  if test x"$with_gnu_ld" = x"yes"; then
    OPT_LDFLAGS="-Wl,-O1 $OPT_LDFLAGS"
  fi

  AC_SUBST(SECTION_LDFLAGS)
  AC_SUBST(OPT_LDFLAGS)
])


dnl
dnl Check for headers for, and arguments to, the setrlimit() function.
dnl Used only in testsuite_hooks.h.  Called from GLIBCXX_CONFIGURE_TESTSUITE.
dnl
dnl Defines:
dnl  _GLIBCXX_RES_LIMITS if we can set artificial resource limits
dnl  various HAVE_LIMIT_* for individual limit names
dnl
AC_DEFUN([GLIBCXX_CHECK_SETRLIMIT_ancilliary], [
  AC_MSG_CHECKING([for RLIMIT_$1])
  AC_TRY_COMPILE(
    [#include <unistd.h>
     #include <sys/time.h>
     #include <sys/resource.h>
    ],
    [ int f = RLIMIT_$1 ; ],
    [glibcxx_mresult=1], [glibcxx_mresult=0])
  AC_DEFINE_UNQUOTED(HAVE_LIMIT_$1, $glibcxx_mresult,
		     [Only used in build directory testsuite_hooks.h.])
  if test $glibcxx_mresult = 1 ; then res=yes ; else res=no ; fi
  AC_MSG_RESULT($res)
])

AC_DEFUN([GLIBCXX_CHECK_SETRLIMIT], [
  AC_LANG_SAVE
  AC_LANG_CPLUSPLUS
  setrlimit_have_headers=yes
  AC_CHECK_HEADERS(unistd.h sys/time.h sys/resource.h,
		   [],
		   [setrlimit_have_headers=no])
  # If don't have the headers, then we can't run the tests now, and we
  # won't be seeing any of these during testsuite compilation.
  if test $setrlimit_have_headers = yes; then
    # Can't do these in a loop, else the resulting syntax is wrong.
    GLIBCXX_CHECK_SETRLIMIT_ancilliary(DATA)
    GLIBCXX_CHECK_SETRLIMIT_ancilliary(RSS)
    GLIBCXX_CHECK_SETRLIMIT_ancilliary(VMEM)
    GLIBCXX_CHECK_SETRLIMIT_ancilliary(AS)
    GLIBCXX_CHECK_SETRLIMIT_ancilliary(FSIZE)

    # Check for rlimit, setrlimit.
    AC_CACHE_VAL(glibcxx_cv_setrlimit, [
      AC_TRY_COMPILE(
	[#include <unistd.h>
	 #include <sys/time.h>
	 #include <sys/resource.h>
	],
	[struct rlimit r;
	 setrlimit(0, &r);],
	[glibcxx_cv_setrlimit=yes], [glibcxx_cv_setrlimit=no])
    ])
  fi

  AC_MSG_CHECKING([for testsuite resource limits support])
  if test $setrlimit_have_headers = yes && test $glibcxx_cv_setrlimit = yes; then
    ac_res_limits=yes
    AC_DEFINE(_GLIBCXX_RES_LIMITS, 1,
	      [Define if using setrlimit to set resource limits during
	      "make check"])
  else
    ac_res_limits=no
  fi
  AC_LANG_RESTORE
  AC_MSG_RESULT($ac_res_limits)
])


dnl
dnl Check whether S_ISREG (Posix) or S_IFREG is available in <sys/stat.h>.
dnl Define HAVE_S_ISREG / HAVE_S_IFREG appropriately.
dnl
AC_DEFUN([GLIBCXX_CHECK_S_ISREG_OR_S_IFREG], [

  AC_LANG_SAVE
  AC_LANG_CPLUSPLUS
  ac_save_CXXFLAGS="$CXXFLAGS"
  CXXFLAGS="$CXXFLAGS -fno-exceptions"

  AC_MSG_CHECKING([for S_ISREG or S_IFREG])
  AC_CACHE_VAL(glibcxx_cv_S_ISREG, [
    GCC_TRY_COMPILE_OR_LINK(
      [#include <sys/stat.h>],
      [struct stat buffer;
       fstat(0, &buffer);
       S_ISREG(buffer.st_mode);],
      [glibcxx_cv_S_ISREG=yes],
      [glibcxx_cv_S_ISREG=no])
  ])
  AC_CACHE_VAL(glibcxx_cv_S_IFREG, [
    GCC_TRY_COMPILE_OR_LINK(
      [#include <sys/stat.h>],
      [struct stat buffer;
       fstat(0, &buffer);
       S_IFREG & buffer.st_mode;],
      [glibcxx_cv_S_IFREG=yes],
      [glibcxx_cv_S_IFREG=no])
  ])
  res=no
  if test $glibcxx_cv_S_ISREG = yes; then
    AC_DEFINE(HAVE_S_ISREG, 1,
	      [Define if S_ISREG is available in <sys/stat.h>.])
    res=S_ISREG
  elif test $glibcxx_cv_S_IFREG = yes; then
    AC_DEFINE(HAVE_S_IFREG, 1,
	      [Define if S_IFREG is available in <sys/stat.h>.])
    res=S_IFREG
  fi
  AC_MSG_RESULT($res)

  CXXFLAGS="$ac_save_CXXFLAGS"
  AC_LANG_RESTORE
])


dnl
dnl Check whether poll is available in <poll.h>, and define HAVE_POLL.
dnl
AC_DEFUN([GLIBCXX_CHECK_POLL], [

  AC_LANG_SAVE
  AC_LANG_CPLUSPLUS
  ac_save_CXXFLAGS="$CXXFLAGS"
  CXXFLAGS="$CXXFLAGS -fno-exceptions"

  AC_MSG_CHECKING([for poll])
  AC_CACHE_VAL(glibcxx_cv_POLL, [
    GCC_TRY_COMPILE_OR_LINK(
      [#include <poll.h>],
      [struct pollfd pfd[1];
       pfd[0].events = POLLIN;
       poll(pfd, 1, 0);],
      [glibcxx_cv_POLL=yes],
      [glibcxx_cv_POLL=no])
  ])
  if test $glibcxx_cv_POLL = yes; then
    AC_DEFINE(HAVE_POLL, 1, [Define if poll is available in <poll.h>.])
  fi
  AC_MSG_RESULT($glibcxx_cv_POLL)

  CXXFLAGS="$ac_save_CXXFLAGS"
  AC_LANG_RESTORE
])


dnl
dnl Check whether writev is available in <sys/uio.h>, and define HAVE_WRITEV.
dnl
AC_DEFUN([GLIBCXX_CHECK_WRITEV], [

  AC_LANG_SAVE
  AC_LANG_CPLUSPLUS
  ac_save_CXXFLAGS="$CXXFLAGS"
  CXXFLAGS="$CXXFLAGS -fno-exceptions"

  AC_MSG_CHECKING([for writev])
  AC_CACHE_VAL(glibcxx_cv_WRITEV, [
    GCC_TRY_COMPILE_OR_LINK(
      [#include <sys/uio.h>],
      [struct iovec iov[2];
       writev(0, iov, 0);],
      [glibcxx_cv_WRITEV=yes],
      [glibcxx_cv_WRITEV=no])
  ])
  if test $glibcxx_cv_WRITEV = yes; then
    AC_DEFINE(HAVE_WRITEV, 1, [Define if writev is available in <sys/uio.h>.])
  fi
  AC_MSG_RESULT($glibcxx_cv_WRITEV)

  CXXFLAGS="$ac_save_CXXFLAGS"
  AC_LANG_RESTORE
])


dnl
dnl Check whether int64_t is available in <stdint.h>, and define HAVE_INT64_T.
dnl Also check whether int64_t is actually a typedef to long or long long.
dnl
AC_DEFUN([GLIBCXX_CHECK_INT64_T], [

  AC_LANG_SAVE
  AC_LANG_CPLUSPLUS

  AC_MSG_CHECKING([for int64_t])
  AC_CACHE_VAL(glibcxx_cv_INT64_T, [
    AC_TRY_COMPILE(
      [#include <stdint.h>],
      [int64_t var;],
      [glibcxx_cv_INT64_T=yes],
      [glibcxx_cv_INT64_T=no])
  ])

  if test $glibcxx_cv_INT64_T = yes; then
    AC_DEFINE(HAVE_INT64_T, 1, [Define if int64_t is available in <stdint.h>.])
    AC_MSG_RESULT($glibcxx_cv_INT64_T)

    AC_MSG_CHECKING([for int64_t as long])
    AC_CACHE_VAL(glibcxx_cv_int64_t_long, [
      AC_TRY_COMPILE(
	[#include <stdint.h>
	template<typename, typename> struct same { enum { value = -1 }; };
	template<typename Tp> struct same<Tp, Tp> { enum { value = 1 }; };
	int array[same<int64_t, long>::value];], [],
	[glibcxx_cv_int64_t_long=yes], [glibcxx_cv_int64_t_long=no])
    ])

    if test $glibcxx_cv_int64_t_long = yes; then
      AC_DEFINE(HAVE_INT64_T_LONG, 1, [Define if int64_t is a long.])
      AC_MSG_RESULT($glibcxx_cv_int64_t_long)
    fi

    AC_MSG_CHECKING([for int64_t as long long])
    AC_CACHE_VAL(glibcxx_cv_int64_t_long_long, [
      AC_TRY_COMPILE(
	[#include <stdint.h>
	template<typename, typename> struct same { enum { value = -1 }; };
	template<typename Tp> struct same<Tp, Tp> { enum { value = 1 }; };
	int array[same<int64_t, long long>::value];], [],
	[glibcxx_cv_int64_t_long_long=yes], [glibcxx_cv_int64_t_long_long=no])
    ])

    if test $glibcxx_cv_int64_t_long_long = yes; then
      AC_DEFINE(HAVE_INT64_T_LONG_LONG, 1, [Define if int64_t is a long long.])
      AC_MSG_RESULT($glibcxx_cv_int64_t_long_long)
    fi
  fi

  AC_LANG_RESTORE
])


dnl
dnl Check whether LFS support is available.
dnl
AC_DEFUN([GLIBCXX_CHECK_LFS], [
  AC_LANG_SAVE
  AC_LANG_CPLUSPLUS
  ac_save_CXXFLAGS="$CXXFLAGS"
  CXXFLAGS="$CXXFLAGS -fno-exceptions"
  AC_MSG_CHECKING([for LFS support])
  AC_CACHE_VAL(glibcxx_cv_LFS, [
    GCC_TRY_COMPILE_OR_LINK(
      [#include <unistd.h>
       #include <stdio.h>
       #include <sys/stat.h>
      ],
      [FILE* fp;
       fopen64("t", "w");
       fseeko64(fp, 0, SEEK_CUR);
       ftello64(fp);
       lseek64(1, 0, SEEK_CUR);
       struct stat64 buf;
       fstat64(1, &buf);],
      [glibcxx_cv_LFS=yes],
      [glibcxx_cv_LFS=no])
  ])
  if test $glibcxx_cv_LFS = yes; then
    AC_DEFINE(_GLIBCXX_USE_LFS, 1, [Define if LFS support is available.])
  fi
  AC_MSG_RESULT($glibcxx_cv_LFS)
  CXXFLAGS="$ac_save_CXXFLAGS"
  AC_LANG_RESTORE
])


dnl
dnl Check for whether a fully dynamic basic_string implementation should
dnl be turned on, that does not put empty objects in per-process static
dnl memory (mostly useful together with shared memory allocators, see PR
dnl libstdc++/16612 for details).
dnl
dnl --enable-fully-dynamic-string defines _GLIBCXX_FULLY_DYNAMIC_STRING to 1
dnl --disable-fully-dynamic-string defines _GLIBCXX_FULLY_DYNAMIC_STRING to 0
dnl otherwise undefined
dnl  +  Usage:  GLIBCXX_ENABLE_FULLY_DYNAMIC_STRING[(DEFAULT)]
dnl       Where DEFAULT is either `yes' or `no'.
dnl
AC_DEFUN([GLIBCXX_ENABLE_FULLY_DYNAMIC_STRING], [
  GLIBCXX_ENABLE(fully-dynamic-string,$1,,[do not put empty strings in per-process static memory])
  if test $enable_fully_dynamic_string = yes; then
    enable_fully_dynamic_string_def=1
  else
    enable_fully_dynamic_string_def=0
  fi
  AC_DEFINE_UNQUOTED([_GLIBCXX_FULLY_DYNAMIC_STRING], [${enable_fully_dynamic_string_def}],
	      [Define to 1 if a fully dynamic basic_string is wanted, 0 to disable, undefined for platform defaults])
])


dnl
dnl Does any necessary configuration of the testsuite directory.  Generates
dnl the testsuite_hooks.h header.
dnl
dnl GLIBCXX_ENABLE_SYMVERS and GLIBCXX_IS_NATIVE must be done before this.
dnl
dnl Sets:
dnl  enable_abi_check
dnl  GLIBCXX_TEST_WCHAR_T
dnl  GLIBCXX_TEST_THREAD
dnl Substs:
dnl  baseline_dir
dnl  baseline_subdir_switch
dnl
AC_DEFUN([GLIBCXX_CONFIGURE_TESTSUITE], [
  # Do checks for resource limit functions.
  GLIBCXX_CHECK_SETRLIMIT

  if $GLIBCXX_IS_NATIVE ; then
    # Look for setenv, so that extended locale tests can be performed.
    GLIBCXX_CHECK_STDLIB_DECL_AND_LINKAGE_3(setenv)
  fi

  if $GLIBCXX_IS_NATIVE && test $is_hosted = yes &&
     test $enable_symvers != no; then
    case "$host" in
      *-*-cygwin*)
	enable_abi_check=no ;;
      *)
	enable_abi_check=yes ;;
    esac
  else
    # Only build this as native, since automake does not understand
    # CXX_FOR_BUILD.
    enable_abi_check=no
  fi

  # Export file names for ABI checking.
  baseline_dir="$glibcxx_srcdir/config/abi/post/${abi_baseline_pair}"
  AC_SUBST(baseline_dir)
  baseline_subdir_switch="$abi_baseline_subdir_switch"
  AC_SUBST(baseline_subdir_switch)
])


dnl
dnl Does any necessary configuration for docbook in the docs directory.
dnl
dnl XSLTPROC must be set before this
dnl
dnl Sets:
dnl  glibcxx_stylesheets
dnl Substs:
dnl  XSL_STYLE_DIR
dnl
AC_DEFUN([GLIBCXX_CONFIGURE_DOCBOOK], [

glibcxx_docbook_url=http://docbook.sourceforge.net/release/xsl-ns/current/

AC_MSG_CHECKING([for local stylesheet directory])
glibcxx_local_stylesheets=no
if test x${XMLCATALOG} = xyes && xsl_style_dir=`xmlcatalog "" $glibcxx_docbook_url 2>/dev/null`
then
  XSL_STYLE_DIR=`echo $xsl_style_dir | sed -n 's;^file://;;p'`
  glibcxx_local_stylesheets=yes
else
  for dir in \
    /usr/share/sgml/docbook/xsl-ns-stylesheets \
    /usr/share/xml/docbook/stylesheet/docbook-xsl-ns \
    /usr/share/xml/docbook/stylesheet/nwalsh5/current \
    /usr/share/xml/docbook/stylesheet/nwalsh/current
  do
    if test -d $dir; then
      glibcxx_local_stylesheets=yes
      XSL_STYLE_DIR=$dir
      break
    fi
  done
fi
AC_MSG_RESULT($glibcxx_local_stylesheets)

if test x"$glibcxx_local_stylesheets" = x"yes"; then
  AC_SUBST(XSL_STYLE_DIR)
  AC_MSG_NOTICE($XSL_STYLE_DIR)

  AC_MSG_CHECKING([for docbook stylesheets for documentation creation])
  glibcxx_stylesheets=no
  if test x${XMLCATALOG} = xno || xmlcatalog "" $glibcxx_docbook_url/xhtml/docbook.xsl >/dev/null 2>&1; then
    if test x${XSLTPROC} = xyes && echo '<title/>' | xsltproc --noout --nonet --xinclude $glibcxx_docbook_url/xhtml/docbook.xsl - 2>/dev/null; then
      glibcxx_stylesheets=yes
    fi
  fi
  AC_MSG_RESULT($glibcxx_stylesheets)

else
  glibcxx_stylesheets=no
fi

# Check for epub3 dependencies.
AC_MSG_CHECKING([for epub3 stylesheets for documentation creation])
glibcxx_epub_stylesheets=no
if test x"$glibcxx_local_stylesheets" = x"yes"; then
   if test -f "$XSL_STYLE_DIR/epub3/chunk.xsl"; then
      glibcxx_epub_stylesheets=yes
   fi
fi
AC_MSG_RESULT($glibcxx_epub_stylesheets)
AM_CONDITIONAL(BUILD_EPUB, test x"$glibcxx_epub_stylesheets" = x"yes")

])


dnl
dnl Set up *_INCLUDES variables for all sundry Makefile.am's.
dnl
dnl Substs:
dnl  GLIBCXX_INCLUDES
dnl  TOPLEVEL_INCLUDES
dnl
AC_DEFUN([GLIBCXX_EXPORT_INCLUDES], [
  # Used for every C++ compile we perform.
  GLIBCXX_INCLUDES="\
-I$glibcxx_builddir/include/$host_alias \
-I$glibcxx_builddir/include \
-I$glibcxx_srcdir/libsupc++"

  # For Canadian crosses, pick this up too.
  if test $CANADIAN = yes; then
    GLIBCXX_INCLUDES="$GLIBCXX_INCLUDES -I\${includedir}"
  fi

  # Stuff in the actual top level.  Currently only used by libsupc++ to
  # get unwind* headers from the libgcc dir.
  #TOPLEVEL_INCLUDES='-I$(toplevel_srcdir)/libgcc -I$(toplevel_srcdir)/include'
  TOPLEVEL_INCLUDES='-I$(toplevel_srcdir)/libgcc'

  # Now, export this to all the little Makefiles....
  AC_SUBST(GLIBCXX_INCLUDES)
  AC_SUBST(TOPLEVEL_INCLUDES)
])


dnl
dnl Set up *_FLAGS and *FLAGS variables for all sundry Makefile.am's.
dnl (SECTION_FLAGS is done under CHECK_COMPILER_FEATURES.)
dnl
dnl Substs:
dnl  OPTIMIZE_CXXFLAGS
dnl  WARN_FLAGS
dnl
AC_DEFUN([GLIBCXX_EXPORT_FLAGS], [
  # Optimization flags that are probably a good idea for thrill-seekers. Just
  # uncomment the lines below and make, everything else is ready to go...
  # Alternatively OPTIMIZE_CXXFLAGS can be set in configure.host.
  # OPTIMIZE_CXXFLAGS = -O3 -fstrict-aliasing -fvtable-gc
  AC_SUBST(OPTIMIZE_CXXFLAGS)

  WARN_FLAGS="-Wall -Wextra -Wwrite-strings -Wcast-qual -Wabi=2"
  AC_SUBST(WARN_FLAGS)
])


dnl
dnl All installation directory information is determined here.
dnl
dnl Substs:
dnl  gxx_install_dir
dnl  glibcxx_prefixdir
dnl  glibcxx_toolexecdir
dnl  glibcxx_toolexeclibdir
dnl
dnl Assumes cross_compiling bits already done, and with_cross_host in
dnl particular.
dnl
dnl This logic must match gcc/configure.ac's setting of gcc_gxx_include_dir.
dnl config/gxx-include-dir.m4 must be kept consistant with this as well.
AC_DEFUN([GLIBCXX_EXPORT_INSTALL_INFO], [
  glibcxx_toolexecdir=no
  glibcxx_toolexeclibdir=no
  glibcxx_prefixdir=$prefix

  AC_MSG_CHECKING([for gxx-include-dir])
  AC_ARG_WITH([gxx-include-dir],
    AC_HELP_STRING([--with-gxx-include-dir=DIR],
		   [installation directory for include files]),
    [case "$withval" in
      yes) AC_MSG_ERROR([Missing directory for --with-gxx-include-dir]) ;;
      no)  gxx_include_dir=no ;;
      *)   gxx_include_dir=$withval ;;
     esac],
    [gxx_include_dir=no])
  AC_MSG_RESULT($gxx_include_dir)

  AC_MSG_CHECKING([for --enable-version-specific-runtime-libs])
  AC_ARG_ENABLE([version-specific-runtime-libs],
    AC_HELP_STRING([--enable-version-specific-runtime-libs],
		   [Specify that runtime libraries should be installed in a compiler-specific directory]),
    [case "$enableval" in
      yes) version_specific_libs=yes ;;
      no)  version_specific_libs=no ;;
      *)   AC_MSG_ERROR([Unknown argument to enable/disable version-specific libs]);;
     esac],
    [version_specific_libs=no])
  AC_MSG_RESULT($version_specific_libs)

  GCC_WITH_TOOLEXECLIBDIR

  # Default case for install directory for include files.
  if test $version_specific_libs = no && test $gxx_include_dir = no; then
    gxx_include_dir='include/c++/${gcc_version}'
    if test -n "$with_cross_host" &&
       test x"$with_cross_host" != x"no"; then
      gxx_include_dir='${prefix}/${target_alias}/'"$gxx_include_dir"
    else
      gxx_include_dir='${prefix}/'"$gxx_include_dir"
    fi
  fi

  # Version-specific runtime libs processing.
  if test $version_specific_libs = yes; then
    # Need the gcc compiler version to know where to install libraries
    # and header files if --enable-version-specific-runtime-libs option
    # is selected.  FIXME: these variables are misnamed, there are
    # no executables installed in _toolexecdir or _toolexeclibdir.
    if test x"$gxx_include_dir" = x"no"; then
      gxx_include_dir='${libdir}/gcc/${host_alias}/${gcc_version}/include/c++'
    fi
    glibcxx_toolexecdir='${libdir}/gcc/${host_alias}'
    glibcxx_toolexeclibdir='${toolexecdir}/${gcc_version}$(MULTISUBDIR)'
  fi

  # Calculate glibcxx_toolexecdir, glibcxx_toolexeclibdir
  # Install a library built with a cross compiler in tooldir, not libdir.
  if test x"$glibcxx_toolexecdir" = x"no"; then
    if test -n "$with_cross_host" &&
       test x"$with_cross_host" != x"no"; then
      glibcxx_toolexecdir='${exec_prefix}/${host_alias}'
      case ${with_toolexeclibdir} in
	no)
	  glibcxx_toolexeclibdir='${toolexecdir}/lib'
	  ;;
	*)
	  glibcxx_toolexeclibdir=${with_toolexeclibdir}
	  ;;
      esac
    else
      glibcxx_toolexecdir='${libdir}/gcc/${host_alias}'
      glibcxx_toolexeclibdir='${libdir}'
    fi
    multi_os_directory=`$CXX -print-multi-os-directory`
    case $multi_os_directory in
      .) ;; # Avoid trailing /.
      *) glibcxx_toolexeclibdir=$glibcxx_toolexeclibdir/$multi_os_directory ;;
    esac
  fi

  AC_MSG_CHECKING([for install location])
  AC_MSG_RESULT($gxx_include_dir)

  AC_SUBST(glibcxx_prefixdir)
  AC_SUBST(gxx_include_dir)
  AC_SUBST(glibcxx_toolexecdir)
  AC_SUBST(glibcxx_toolexeclibdir)
])


dnl
dnl GLIBCXX_ENABLE
dnl    (FEATURE, DEFAULT, HELP-ARG, HELP-STRING)
dnl    (FEATURE, DEFAULT, HELP-ARG, HELP-STRING, permit a|b|c)
dnl    (FEATURE, DEFAULT, HELP-ARG, HELP-STRING, SHELL-CODE-HANDLER)
dnl
dnl See manual/appendix_porting.html#appendix.porting.build_hacking for
dnl documentation.
dnl
m4_define([GLIBCXX_ENABLE],[dnl
m4_define([_g_switch],[--enable-$1])dnl
m4_define([_g_help],[AC_HELP_STRING([_g_switch$3],[$4 @<:@default=$2@:>@])])dnl
 AC_ARG_ENABLE([$1],m4_dquote(_g_help),
  m4_bmatch([$5],
   [^permit ],
     [[
      case "$enableval" in
       m4_bpatsubst([$5],[permit ])) ;;
       *) AC_MSG_ERROR(Unknown argument to enable/disable $1) ;;
	  dnl Idea for future:  generate a URL pointing to
	  dnl "onlinedocs/configopts.html#whatever"
      esac
     ]],
   [^$],
     [[
      case "$enableval" in
       yes|no) ;;
       *) AC_MSG_ERROR(Argument to enable/disable $1 must be yes or no) ;;
      esac
     ]],
   [[$5]]),
  [enable_]m4_bpatsubst([$1],-,_)[=][$2])
m4_undefine([_g_switch])dnl
m4_undefine([_g_help])dnl
])


dnl
dnl Check for ISO/IEC 9899:1999 "C99" support.
dnl
dnl --enable-c99 defines _GLIBCXX_USE_C99
dnl --disable-c99 leaves _GLIBCXX_USE_C99 undefined
dnl  +  Usage:  GLIBCXX_ENABLE_C99[(DEFAULT)]
dnl       Where DEFAULT is either `yes' or `no'.
dnl  +  If 'C99' stuff is not available, ignores DEFAULT and sets `no'.
dnl
AC_DEFUN([GLIBCXX_ENABLE_C99], [
  GLIBCXX_ENABLE(c99,$1,,[turns on ISO/IEC 9899:1999 support])

  if test x"$enable_c99" = x"yes"; then
    AC_LANG_SAVE
    AC_LANG_CPLUSPLUS

    # Use -std=c++98 (instead of -std=gnu++98) because leaving __STRICT_ANSI__
    # undefined may cause fake C99 facilities, like pre-standard snprintf,
    # to be spuriously enabled.
    ac_save_CXXFLAGS="$CXXFLAGS"
    CXXFLAGS="$CXXFLAGS -std=c++98"
    ac_save_LIBS="$LIBS"
    ac_save_gcc_no_link="$gcc_no_link"

    if test x$gcc_no_link != xyes; then
      # Use -fno-exceptions to that the C driver can link these tests without
      # hitting undefined references to personality routines.
      CXXFLAGS="$CXXFLAGS -fno-exceptions"
      AC_CHECK_LIB(m, sin, [LIBS="$LIBS -lm"], [
        # Use the default compile-only tests in GCC_TRY_COMPILE_OR_LINK
        gcc_no_link=yes
      ])
    fi

    # Check for the existence of <math.h> functions used if C99 is enabled.
    AC_MSG_CHECKING([for ISO C99 support in <math.h> for C++98])
    AC_CACHE_VAL(glibcxx_cv_c99_math_cxx98, [
      GCC_TRY_COMPILE_OR_LINK(
        [#include <math.h>
         volatile double d1, d2;
         volatile int i;],
        [i = fpclassify(d1);
         i = isfinite(d1);
         i = isinf(d1);
         i = isnan(d1);
         i = isnormal(d1);
         i = signbit(d1);
         i = isgreater(d1, d2);
         i = isgreaterequal(d1, d2);
         i = isless(d1, d2);
         i = islessequal(d1, d2);
         i = islessgreater(d1, d2);
         i = islessgreater(d1, d2);
         i = isunordered(d1, d2);
        ], [glibcxx_cv_c99_math_cxx98=yes], [glibcxx_cv_c99_math_cxx98=no])
    ])
    AC_MSG_RESULT($glibcxx_cv_c99_math_cxx98)
    if test x"$glibcxx_cv_c99_math_cxx98" = x"yes"; then
      AC_DEFINE(_GLIBCXX98_USE_C99_MATH, 1,
        [Define if C99 functions or macros in <math.h> should be imported
        in <cmath> in namespace std for C++98.])
    fi

    # Check for the existence of <complex.h> complex math functions.
    # This is necessary even though libstdc++ uses the builtin versions
    # of these functions, because if the builtin cannot be used, a reference
    # to the library function is emitted.
    AC_CHECK_HEADERS(tgmath.h, ac_has_tgmath_h=yes, ac_has_tgmath_h=no)
    AC_CHECK_HEADERS(complex.h, ac_has_complex_h=yes, ac_has_complex_h=no)
    if test x"$ac_has_complex_h" = x"yes"; then
      AC_MSG_CHECKING([for ISO C99 support in <complex.h> for C++98])
      AC_CACHE_VAL(glibcxx_cv_c99_complex_cxx98, [
        GCC_TRY_COMPILE_OR_LINK(
          [#include <complex.h>
           typedef __complex__ float float_type;
           typedef __complex__ double double_type;
           typedef __complex__ long double ld_type;
           volatile float_type tmpf;
           volatile double_type tmpd;
           volatile ld_type tmpld;
           volatile float f;
           volatile double d;
           volatile long double ld;],
          [f = cabsf(tmpf);
           f = cargf(tmpf);
           tmpf = ccosf(tmpf);
           tmpf = ccoshf(tmpf);
           tmpf = cexpf(tmpf);
           tmpf = clogf(tmpf);
           tmpf = csinf(tmpf);
           tmpf = csinhf(tmpf);
           tmpf = csqrtf(tmpf);
           tmpf = ctanf(tmpf);
           tmpf = ctanhf(tmpf);
           tmpf = cpowf(tmpf, tmpf);
           tmpf = cprojf(tmpf);
           d = cabs(tmpd);
           d = carg(tmpd);
           tmpd = ccos(tmpd);
           tmpd = ccosh(tmpd);
           tmpd = cexp(tmpd);
           tmpd = clog(tmpd);
           tmpd = csin(tmpd);
           tmpd = csinh(tmpd);
           tmpd = csqrt(tmpd);
           tmpd = ctan(tmpd);
           tmpd = ctanh(tmpd);
           tmpd = cpow(tmpd, tmpd);
           tmpd = cproj(tmpd);
           ld = cabsl(tmpld);
           ld = cargl(tmpld);
           tmpld = ccosl(tmpld);
           tmpld = ccoshl(tmpld);
           tmpld = cexpl(tmpld);
           tmpld = clogl(tmpld);
           tmpld = csinl(tmpld);
           tmpld = csinhl(tmpld);
           tmpld = csqrtl(tmpld);
           tmpld = ctanl(tmpld);
           tmpld = ctanhl(tmpld);
           tmpld = cpowl(tmpld, tmpld);
           tmpld = cprojl(tmpld);
          ], [glibcxx_cv_c99_complex_cxx98=yes], [glibcxx_cv_c99_complex_cxx98=no])
      ])
    fi
    AC_MSG_RESULT($glibcxx_cv_c99_complex_cxx98)
    if test x"$glibcxx_cv_c99_complex_cxx98" = x"yes"; then
      AC_DEFINE(_GLIBCXX98_USE_C99_COMPLEX, 1,
        [Define if C99 functions in <complex.h> should be used in
        <complex> for C++98. Using compiler builtins for these functions
        requires corresponding C99 library functions to be present.])
    fi

    # Check for the existence in <stdio.h> of vscanf, et. al.
    AC_MSG_CHECKING([for ISO C99 support in <stdio.h> for C++98])
    AC_CACHE_VAL(glibcxx_cv_c99_stdio_cxx98, [
      GCC_TRY_COMPILE_OR_LINK(
        [#include <stdio.h>
         #include <stdarg.h>
         void foo(char* fmt, ...)
         {
           va_list args; va_start(args, fmt);
           vfscanf(stderr, "%i", args);
           vscanf("%i", args);
           vsnprintf(fmt, 0, "%i", args);
           vsscanf(fmt, "%i", args);
           snprintf(fmt, 0, "%i");
         }], [],
        [glibcxx_cv_c99_stdio_cxx98=yes], [glibcxx_cv_c99_stdio_cxx98=no])
    ])
    AC_MSG_RESULT($glibcxx_cv_c99_stdio_cxx98)
    if test x"$glibcxx_cv_c99_stdio_cxx98" = x"yes"; then
      AC_DEFINE(_GLIBCXX98_USE_C99_STDIO, 1,
        [Define if C99 functions or macros in <stdio.h> should be imported
        in <cstdio> in namespace std for C++98.])
    fi

    # Check for the existence in <stdlib.h> of lldiv_t, et. al.
    AC_MSG_CHECKING([for ISO C99 support in <stdlib.h> for C++98])
    AC_CACHE_VAL(glibcxx_cv_c99_stdlib_cxx98, [
      GCC_TRY_COMPILE_OR_LINK(
        [#include <stdlib.h>
         volatile float f;
         volatile long double ld;
         volatile unsigned long long ll;
         lldiv_t mydivt;],
        [char* tmp;
         f = strtof("gnu", &tmp);
         ld = strtold("gnu", &tmp);
         ll = strtoll("gnu", &tmp, 10);
         ll = strtoull("gnu", &tmp, 10);
         ll = llabs(10);
         mydivt = lldiv(10,1);
         ll = mydivt.quot;
         ll = mydivt.rem;
         ll = atoll("10");
         _Exit(0);
        ], [glibcxx_cv_c99_stdlib_cxx98=yes], [glibcxx_cv_c99_stdlib_cxx98=no])
    ])
    AC_MSG_RESULT($glibcxx_cv_c99_stdlib_cxx98)
    if test x"$glibcxx_cv_c99_stdlib_cxx98" = x"yes"; then
      AC_DEFINE(_GLIBCXX98_USE_C99_STDLIB, 1,
        [Define if C99 functions or macros in <stdlib.h> should be imported
        in <cstdlib> in namespace std for C++98.])
    fi

    # Check for the existence in <wchar.h> of wcstold, etc.
    if test x"$ac_has_wchar_h" = xyes &&
       test x"$ac_has_wctype_h" = xyes; then
      AC_MSG_CHECKING([for ISO C99 support in <wchar.h> for C++98])
      AC_CACHE_VAL(glibcxx_cv_c99_wchar_cxx98, [
        AC_TRY_COMPILE([#include <wchar.h>
          namespace test
          {
            using ::wcstold;
            using ::wcstoll;
            using ::wcstoull;
          }
        ], [], [glibcxx_cv_c99_wchar_cxx98=yes], [glibcxx_cv_c99_wchar_cxx98=no])
      ])

      # Checks for wide character functions that may not be present.
      # Injection of these is wrapped with guard macros.
      # NB: only put functions here, instead of immediately above, if
      # absolutely necessary.
      AC_TRY_COMPILE([#include <wchar.h>
        namespace test { using ::vfwscanf; }], [],
        [AC_DEFINE(HAVE_VFWSCANF, 1, [Defined if vfwscanf exists.])], [])

      AC_TRY_COMPILE([#include <wchar.h>
        namespace test { using ::vswscanf; }], [],
        [AC_DEFINE(HAVE_VSWSCANF, 1, [Defined if vswscanf exists.])], [])

      AC_TRY_COMPILE([#include <wchar.h>
        namespace test { using ::vwscanf; }], [],
        [AC_DEFINE(HAVE_VWSCANF, 1, [Defined if vwscanf exists.])], [])

      AC_TRY_COMPILE([#include <wchar.h>
        namespace test { using ::wcstof; }], [],
        [AC_DEFINE(HAVE_WCSTOF, 1, [Defined if wcstof exists.])], [])

      AC_TRY_COMPILE([#include <wctype.h>],
        [wint_t t; int i = iswblank(t);],
        [AC_DEFINE(HAVE_ISWBLANK, 1, [Defined if iswblank exists.])], [])

      AC_MSG_RESULT($glibcxx_cv_c99_wchar_cxx98)
      if test x"$glibcxx_cv_c99_wchar_cxx98" = x"yes"; then
        AC_DEFINE(_GLIBCXX98_USE_C99_WCHAR, 1,
          [Define if C99 functions or macros in <wchar.h> should be imported
          in <cwchar> in namespace std for C++98.])
      fi
    fi

    # Option parsed, now set things appropriately.
    if test x"$glibcxx_cv_c99_math_cxx98" = x"no" ||
       test x"$glibcxx_cv_c99_complex_cxx98" = x"no" ||
       test x"$glibcxx_cv_c99_stdio_cxx98" = x"no" ||
       test x"$glibcxx_cv_c99_stdlib_cxx98" = x"no" ||
       test x"$glibcxx_cv_c99_wchar_cxx98" = x"no"; then
      enable_c99=no;
    else
      AC_DEFINE(_GLIBCXX_USE_C99, 1,
        [Define if C99 functions or macros from <wchar.h>, <math.h>,
        <complex.h>, <stdio.h>, and <stdlib.h> can be used or exposed.])
    fi

    gcc_no_link="$ac_save_gcc_no_link"
    LIBS="$ac_save_LIBS"
    CXXFLAGS="$ac_save_CXXFLAGS"
    AC_LANG_RESTORE

    AC_LANG_SAVE
    AC_LANG_CPLUSPLUS

    # Use -std=c++11 and test again for C99 library feature in C++11 mode.
    # For the reasons given above we use -std=c++11 not -std=gnu++11.
    ac_save_CXXFLAGS="$CXXFLAGS"
    CXXFLAGS="$CXXFLAGS -std=c++11"
    ac_save_LIBS="$LIBS"
    ac_save_gcc_no_link="$gcc_no_link"

    if test x$gcc_no_link != xyes; then
      # Use -fno-exceptions to that the C driver can link these tests without
      # hitting undefined references to personality routines.
      CXXFLAGS="$CXXFLAGS -fno-exceptions"
      AC_CHECK_LIB(m, sin, [LIBS="$LIBS -lm"], [
        # Use the default compile-only tests in GCC_TRY_COMPILE_OR_LINK
        gcc_no_link=yes
      ])
    fi

    # Check for the existence of <math.h> functions used if C99 is enabled.
    AC_MSG_CHECKING([for ISO C99 support in <math.h> for C++11])
    AC_CACHE_VAL(glibcxx_cv_c99_math_cxx11, [
      GCC_TRY_COMPILE_OR_LINK(
        [#include <math.h>
         volatile double d1, d2;
         volatile int i;],
        [i = fpclassify(d1);
         i = isfinite(d1);
         i = isinf(d1);
         i = isnan(d1);
         i = isnormal(d1);
         i = signbit(d1);
         i = isgreater(d1, d2);
         i = isgreaterequal(d1, d2);
         i = isless(d1, d2);
         i = islessequal(d1, d2);
         i = islessgreater(d1, d2);
         i = islessgreater(d1, d2);
         i = isunordered(d1, d2);
        ], [glibcxx_cv_c99_math_cxx11=yes], [glibcxx_cv_c99_math_cxx11=no])
    ])
    AC_MSG_RESULT($glibcxx_cv_c99_math_cxx11)
    if test x"$glibcxx_cv_c99_math_cxx11" = x"yes"; then
      AC_DEFINE(_GLIBCXX11_USE_C99_MATH, 1,
        [Define if C99 functions or macros in <math.h> should be imported
        in <cmath> in namespace std for C++11.])
    fi

    # Check for the existence of <complex.h> complex math functions.
    # This is necessary even though libstdc++ uses the builtin versions
    # of these functions, because if the builtin cannot be used, a reference
    # to the library function is emitted.
    AC_CHECK_HEADERS(tgmath.h, ac_has_tgmath_h=yes, ac_has_tgmath_h=no)
    AC_CHECK_HEADERS(complex.h, ac_has_complex_h=yes, ac_has_complex_h=no)
    if test x"$ac_has_complex_h" = x"yes"; then
      AC_MSG_CHECKING([for ISO C99 support in <complex.h> for C++11])
      AC_CACHE_VAL(glibcxx_cv_c99_complex_cxx11, [
        GCC_TRY_COMPILE_OR_LINK(
          [#include <complex.h>
           typedef __complex__ float float_type;
           typedef __complex__ double double_type;
           typedef __complex__ long double ld_type;
           volatile float_type tmpf;
           volatile double_type tmpd;
           volatile ld_type tmpld;
           volatile float f;
           volatile double d;
           volatile long double ld;],
          [f = cabsf(tmpf);
           f = cargf(tmpf);
           tmpf = ccosf(tmpf);
           tmpf = ccoshf(tmpf);
           tmpf = cexpf(tmpf);
           tmpf = clogf(tmpf);
           tmpf = csinf(tmpf);
           tmpf = csinhf(tmpf);
           tmpf = csqrtf(tmpf);
           tmpf = ctanf(tmpf);
           tmpf = ctanhf(tmpf);
           tmpf = cpowf(tmpf, tmpf);
           tmpf = cprojf(tmpf);
           d = cabs(tmpd);
           d = carg(tmpd);
           tmpd = ccos(tmpd);
           tmpd = ccosh(tmpd);
           tmpd = cexp(tmpd);
           tmpd = clog(tmpd);
           tmpd = csin(tmpd);
           tmpd = csinh(tmpd);
           tmpd = csqrt(tmpd);
           tmpd = ctan(tmpd);
           tmpd = ctanh(tmpd);
           tmpd = cpow(tmpd, tmpd);
           tmpd = cproj(tmpd);
           ld = cabsl(tmpld);
           ld = cargl(tmpld);
           tmpld = ccosl(tmpld);
           tmpld = ccoshl(tmpld);
           tmpld = cexpl(tmpld);
           tmpld = clogl(tmpld);
           tmpld = csinl(tmpld);
           tmpld = csinhl(tmpld);
           tmpld = csqrtl(tmpld);
           tmpld = ctanl(tmpld);
           tmpld = ctanhl(tmpld);
           tmpld = cpowl(tmpld, tmpld);
           tmpld = cprojl(tmpld);
          ], [glibcxx_cv_c99_complex_cxx11=yes], [glibcxx_cv_c99_complex_cxx11=no])
      ])
    fi
    AC_MSG_RESULT($glibcxx_cv_c99_complex_cxx11)
    if test x"$glibcxx_cv_c99_complex_cxx11" = x"yes"; then
      AC_DEFINE(_GLIBCXX11_USE_C99_COMPLEX, 1,
        [Define if C99 functions in <complex.h> should be used in
        <complex> for C++11. Using compiler builtins for these functions
        requires corresponding C99 library functions to be present.])
    fi

    # Check for the existence in <stdio.h> of vscanf, et. al.
    AC_MSG_CHECKING([for ISO C99 support in <stdio.h> for C++11])
    AC_CACHE_VAL(glibcxx_cv_c99_stdio_cxx11, [
      GCC_TRY_COMPILE_OR_LINK(
        [#include <stdio.h>
         #include <stdarg.h>
         void foo(char* fmt, ...)
         {
           va_list args; va_start(args, fmt);
           vfscanf(stderr, "%i", args);
           vscanf("%i", args);
           vsnprintf(fmt, 0, "%i", args);
           vsscanf(fmt, "%i", args);
           snprintf(fmt, 0, "%i");
         }], [],
        [glibcxx_cv_c99_stdio_cxx11=yes], [glibcxx_cv_c99_stdio_cxx11=no])
    ])
    AC_MSG_RESULT($glibcxx_cv_c99_stdio_cxx11)
    if test x"$glibcxx_cv_c99_stdio_cxx11" = x"yes"; then
      AC_DEFINE(_GLIBCXX11_USE_C99_STDIO, 1,
        [Define if C99 functions or macros in <stdio.h> should be imported
        in <cstdio> in namespace std for C++11.])
    fi

    # Check for the existence in <stdlib.h> of lldiv_t, et. al.
    AC_MSG_CHECKING([for ISO C99 support in <stdlib.h> for C++11])
    AC_CACHE_VAL(glibcxx_cv_c99_stdlib_cxx11, [
      GCC_TRY_COMPILE_OR_LINK(
        [#include <stdlib.h>
         volatile float f;
         volatile long double ld;
         volatile unsigned long long ll;
         lldiv_t mydivt;],
        [char* tmp;
         f = strtof("gnu", &tmp);
         ld = strtold("gnu", &tmp);
         ll = strtoll("gnu", &tmp, 10);
         ll = strtoull("gnu", &tmp, 10);
         ll = llabs(10);
         mydivt = lldiv(10,1);
         ll = mydivt.quot;
         ll = mydivt.rem;
         ll = atoll("10");
         _Exit(0);
        ], [glibcxx_cv_c99_stdlib_cxx11=yes], [glibcxx_cv_c99_stdlib_cxx11=no])
    ])
    AC_MSG_RESULT($glibcxx_cv_c99_stdlib_cxx11)
    if test x"$glibcxx_cv_c99_stdlib_cxx11" = x"yes"; then
      AC_DEFINE(_GLIBCXX11_USE_C99_STDLIB, 1,
        [Define if C99 functions or macros in <stdlib.h> should be imported
        in <cstdlib> in namespace std for C++11.])
    fi

    # Check for the existence in <wchar.h> of wcstold, etc.
    if test x"$ac_has_wchar_h" = xyes &&
       test x"$ac_has_wctype_h" = xyes; then
      AC_MSG_CHECKING([for ISO C99 support in <wchar.h> for C++11])
      AC_CACHE_VAL(glibcxx_cv_c99_wchar_cxx11, [
        AC_TRY_COMPILE([#include <wchar.h>
          namespace test
          {
            using ::wcstold;
            using ::wcstoll;
            using ::wcstoull;
          }
        ], [], [glibcxx_cv_c99_wchar_cxx11=yes], [glibcxx_cv_c99_wchar_cxx11=no])
      ])

      # Checks for wide character functions that may not be present.
      # Injection of these is wrapped with guard macros.
      # NB: only put functions here, instead of immediately above, if
      # absolutely necessary.
      AC_TRY_COMPILE([#include <wchar.h>
        namespace test { using ::vfwscanf; }], [],
        [AC_DEFINE(HAVE_VFWSCANF, 1, [Defined if vfwscanf exists.])], [])

      AC_TRY_COMPILE([#include <wchar.h>
        namespace test { using ::vswscanf; }], [],
        [AC_DEFINE(HAVE_VSWSCANF, 1, [Defined if vswscanf exists.])], [])

      AC_TRY_COMPILE([#include <wchar.h>
        namespace test { using ::vwscanf; }], [],
        [AC_DEFINE(HAVE_VWSCANF, 1, [Defined if vwscanf exists.])], [])

      AC_TRY_COMPILE([#include <wchar.h>
        namespace test { using ::wcstof; }], [],
        [AC_DEFINE(HAVE_WCSTOF, 1, [Defined if wcstof exists.])], [])

      AC_TRY_COMPILE([#include <wctype.h>],
        [wint_t t; int i = iswblank(t);],
        [AC_DEFINE(HAVE_ISWBLANK, 1, [Defined if iswblank exists.])], [])

      AC_MSG_RESULT($glibcxx_cv_c99_wchar_cxx11)
      if test x"$glibcxx_cv_c99_wchar_cxx11" = x"yes"; then
        AC_DEFINE(_GLIBCXX11_USE_C99_WCHAR, 1,
          [Define if C99 functions or macros in <wchar.h> should be imported
          in <cwchar> in namespace std for C++11.])
      fi
    fi

    gcc_no_link="$ac_save_gcc_no_link"
    LIBS="$ac_save_LIBS"
    CXXFLAGS="$ac_save_CXXFLAGS"
    AC_LANG_RESTORE
  fi

  AC_MSG_CHECKING([for fully enabled ISO C99 support])
  AC_MSG_RESULT($enable_c99)
])


dnl
dnl Check for clock_gettime, nanosleep and sched_yield, used in the
dnl implementation of 20.11.7 [time.clock], and 30.3.2 [thread.thread.this]
dnl in the C++11 standard.
dnl
dnl --enable-libstdcxx-time
dnl --enable-libstdcxx-time=yes
dnl        checks for the availability of monotonic and realtime clocks,
dnl        nanosleep and sched_yield in libc and libposix4 and, if needed,
dnl        links in the latter.
dnl --enable-libstdcxx-time=rt
dnl        also searches (and, if needed, links) librt.  Note that this is
dnl        not always desirable because, in glibc 2.16 and earlier, for
dnl        example, in turn it triggers the linking of libpthread too,
dnl        which activates locking,
dnl        a large overhead for single-thread programs.
dnl --enable-libstdcxx-time=no
dnl --disable-libstdcxx-time
dnl        disables the checks completely
dnl
dnl N.B. Darwin provides nanosleep but doesn't support the whole POSIX
dnl Timers option, so doesn't define _POSIX_TIMERS. Because the test
dnl below fails Darwin unconditionally defines _GLIBCXX_USE_NANOSLEEP in
dnl os_defines.h and also defines _GLIBCXX_USE_SCHED_YIELD.
dnl
AC_DEFUN([GLIBCXX_ENABLE_LIBSTDCXX_TIME], [

  GLIBCXX_ENABLE(libstdcxx-time,auto,[[[=KIND]]],
    [use KIND for check type],
    [permit yes|no|rt])

  AC_LANG_SAVE
  AC_LANG_CPLUSPLUS
  ac_save_CXXFLAGS="$CXXFLAGS"
  CXXFLAGS="$CXXFLAGS -fno-exceptions"
  ac_save_LIBS="$LIBS"

  ac_has_clock_monotonic=no
  ac_has_clock_realtime=no
  ac_has_nanosleep=no
  ac_has_sched_yield=no

  if test x"$enable_libstdcxx_time" = x"auto"; then

    case "${target_os}" in
      cygwin*)
        ac_has_nanosleep=yes
        ;;
      darwin*)
        ac_has_nanosleep=yes
        ac_has_sched_yield=yes
        ;;
      # VxWorks has nanosleep as soon as the kernel is configured with
      # INCLUDE_POSIX_TIMERS, which is normally/most-often the case.
      vxworks*)
        ac_has_nanosleep=yes
        ;;
      gnu* | linux* | kfreebsd*-gnu | knetbsd*-gnu)
        # Don't use link test for freestanding library, in case gcc_no_link=yes
        if test x"$is_hosted" = xyes; then
          # Versions of glibc before 2.17 needed -lrt for clock_gettime.
          AC_SEARCH_LIBS(clock_gettime, [rt])
          if test x"$ac_cv_search_clock_gettime" = x"none required"; then
            ac_has_clock_monotonic=yes
            ac_has_clock_realtime=yes
          fi
        fi
        ac_has_nanosleep=yes
        ac_has_sched_yield=yes
        ;;
      freebsd*|netbsd*|dragonfly*|rtems*)
        ac_has_clock_monotonic=yes
        ac_has_clock_realtime=yes
        ac_has_nanosleep=yes
        ac_has_sched_yield=yes
        ;;
      openbsd*)
        ac_has_clock_monotonic=yes
        ac_has_clock_realtime=yes
        ac_has_nanosleep=yes
        ;;
      solaris*)
        GLIBCXX_LIBS="$GLIBCXX_LIBS -lrt"
        ac_has_clock_monotonic=yes
        ac_has_clock_realtime=yes
        ac_has_nanosleep=yes
        ac_has_sched_yield=yes
        ;;
      uclinux*)
        ac_has_nanosleep=yes
        ac_has_sched_yield=yes
    esac

  elif test x"$enable_libstdcxx_time" != x"no"; then

    if test x"$enable_libstdcxx_time" = x"rt"; then
      AC_SEARCH_LIBS(clock_gettime, [rt posix4])
      AC_SEARCH_LIBS(nanosleep, [rt posix4])
    else
      AC_SEARCH_LIBS(clock_gettime, [posix4])
      AC_SEARCH_LIBS(nanosleep, [posix4])
    fi

    case "$ac_cv_search_clock_gettime" in
      -l*) GLIBCXX_LIBS=$ac_cv_search_clock_gettime
      ;;
    esac
    case "$ac_cv_search_nanosleep" in
      -l*) GLIBCXX_LIBS="$GLIBCXX_LIBS $ac_cv_search_nanosleep"
      ;;
    esac

    AC_SEARCH_LIBS(sched_yield, [rt posix4])

    case "$ac_cv_search_sched_yield" in
      -lposix4*)
      GLIBCXX_LIBS="$GLIBCXX_LIBS $ac_cv_search_sched_yield"
      ac_has_sched_yield=yes
      ;;
      -lrt*)
      if test x"$enable_libstdcxx_time" = x"rt"; then
	GLIBCXX_LIBS="$GLIBCXX_LIBS $ac_cv_search_sched_yield"
        ac_has_sched_yield=yes
      fi
      ;;
      *)
      ac_has_sched_yield=yes
      ;;
    esac

    AC_CHECK_HEADERS(unistd.h, ac_has_unistd_h=yes, ac_has_unistd_h=no)

    if test x"$ac_has_unistd_h" = x"yes"; then
      AC_MSG_CHECKING([for monotonic clock])
      AC_TRY_LINK(
	[#include <unistd.h>
	 #include <time.h>
	],
	[#if _POSIX_TIMERS > 0 && defined(_POSIX_MONOTONIC_CLOCK)
	  timespec tp;
	 #endif
	  clock_gettime(CLOCK_MONOTONIC, &tp);
	], [ac_has_clock_monotonic=yes], [ac_has_clock_monotonic=no])

      AC_MSG_RESULT($ac_has_clock_monotonic)

      AC_MSG_CHECKING([for realtime clock])
      AC_TRY_LINK(
	[#include <unistd.h>
	 #include <time.h>
	],
	[#if _POSIX_TIMERS > 0
	  timespec tp;
	 #endif
	  clock_gettime(CLOCK_REALTIME, &tp);
	], [ac_has_clock_realtime=yes], [ac_has_clock_realtime=no])

      AC_MSG_RESULT($ac_has_clock_realtime)

      AC_MSG_CHECKING([for nanosleep])
      AC_TRY_LINK(
	[#include <unistd.h>
	 #include <time.h>
	],
	[#if _POSIX_TIMERS > 0
	  timespec tp;
	 #endif
	  nanosleep(&tp, 0);
	], [ac_has_nanosleep=yes], [ac_has_nanosleep=no])

      AC_MSG_RESULT($ac_has_nanosleep)
    fi
  fi

  if test x"$ac_has_clock_monotonic" != x"yes"; then
    case ${target_os} in
      linux* | uclinux*)
	AC_MSG_CHECKING([for clock_gettime syscall])
	AC_TRY_COMPILE(
	  [#include <unistd.h>
	   #include <time.h>
	   #include <sys/syscall.h>
	  ],
	  [#if _POSIX_TIMERS > 0 && defined(_POSIX_MONOTONIC_CLOCK)
	    timespec tp;
	   #endif
	   syscall(SYS_clock_gettime, CLOCK_MONOTONIC, &tp);
	   syscall(SYS_clock_gettime, CLOCK_REALTIME, &tp);
	  ], [ac_has_clock_monotonic_syscall=yes], [ac_has_clock_monotonic_syscall=no])
	AC_MSG_RESULT($ac_has_clock_monotonic_syscall)
	if test x"$ac_has_clock_monotonic_syscall" = x"yes"; then
	  AC_DEFINE(_GLIBCXX_USE_CLOCK_GETTIME_SYSCALL, 1,
	  [ Defined if clock_gettime syscall has monotonic and realtime clock support. ])
	  ac_has_clock_monotonic=yes
	  ac_has_clock_realtime=yes
	fi;;
    esac
  fi

  if test x"$ac_has_clock_monotonic" = x"yes"; then
    AC_DEFINE(_GLIBCXX_USE_CLOCK_MONOTONIC, 1,
      [ Defined if clock_gettime has monotonic clock support. ])
  fi

  if test x"$ac_has_clock_realtime" = x"yes"; then
    AC_DEFINE(_GLIBCXX_USE_CLOCK_REALTIME, 1,
      [ Defined if clock_gettime has realtime clock support. ])
  fi

  if test x"$ac_has_sched_yield" = x"yes"; then
    AC_DEFINE(_GLIBCXX_USE_SCHED_YIELD, 1,
              [ Defined if sched_yield is available. ])
  fi

  if test x"$ac_has_nanosleep" = x"yes"; then
    AC_DEFINE(_GLIBCXX_USE_NANOSLEEP, 1,
      [ Defined if nanosleep is available. ])
  else
      AC_MSG_CHECKING([for sleep])
      AC_TRY_COMPILE([#include <unistd.h>],
                     [sleep(1)],
                     [ac_has_sleep=yes],[ac_has_sleep=no])
      if test x"$ac_has_sleep" = x"yes"; then
        AC_DEFINE(HAVE_SLEEP,1, [Defined if sleep exists.])
      fi
      AC_MSG_RESULT($ac_has_sleep)
      AC_MSG_CHECKING([for usleep])
      AC_TRY_COMPILE([#include <unistd.h>],
                     [sleep(1);
                      usleep(100);],
                     [ac_has_usleep=yes],[ac_has_usleep=no])
      if test x"$ac_has_usleep" = x"yes"; then
        AC_DEFINE(HAVE_USLEEP,1, [Defined if usleep exists.])
      fi
      AC_MSG_RESULT($ac_has_usleep)
  fi

  if test x"$ac_has_nanosleep$ac_has_sleep" = x"nono"; then
      AC_MSG_CHECKING([for Sleep])
      AC_TRY_COMPILE([#include <windows.h>],
                     [Sleep(1)],
                     [ac_has_win32_sleep=yes],[ac_has_win32_sleep=no])
      if test x"$ac_has_win32_sleep" = x"yes"; then
        AC_DEFINE(HAVE_WIN32_SLEEP,1, [Defined if Sleep exists.])
      fi
      AC_MSG_RESULT($ac_has_win32_sleep)
  fi

  AC_SUBST(GLIBCXX_LIBS)

  CXXFLAGS="$ac_save_CXXFLAGS"
  LIBS="$ac_save_LIBS"
  AC_LANG_RESTORE
])

dnl
dnl Check for gettimeofday, used in the implementation of 20.11.7
dnl [time.clock] in the C++11 standard.
dnl
AC_DEFUN([GLIBCXX_CHECK_GETTIMEOFDAY], [

  AC_MSG_CHECKING([for gettimeofday])

  AC_LANG_SAVE
  AC_LANG_CPLUSPLUS
  ac_save_CXXFLAGS="$CXXFLAGS"
  CXXFLAGS="$CXXFLAGS -fno-exceptions"

  ac_has_gettimeofday=no;
  AC_CHECK_HEADERS(sys/time.h, ac_has_sys_time_h=yes, ac_has_sys_time_h=no)
  if test x"$ac_has_sys_time_h" = x"yes"; then
    AC_MSG_CHECKING([for gettimeofday])
    GCC_TRY_COMPILE_OR_LINK([#include <sys/time.h>],
      [timeval tv; gettimeofday(&tv, 0);],
      [ac_has_gettimeofday=yes], [ac_has_gettimeofday=no])

    AC_MSG_RESULT($ac_has_gettimeofday)
  fi

  if test x"$ac_has_gettimeofday" = x"yes"; then
    AC_DEFINE(_GLIBCXX_USE_GETTIMEOFDAY, 1,
      [ Defined if gettimeofday is available. ])
  fi

  CXXFLAGS="$ac_save_CXXFLAGS"
  AC_LANG_RESTORE
])

dnl
dnl Check for ISO/IEC 9899:1999 "C99" support to ISO/IEC DTR 19768 "TR1"
dnl facilities in Chapter 8, "C compatibility".
dnl
AC_DEFUN([GLIBCXX_CHECK_C99_TR1], [

  AC_LANG_SAVE
  AC_LANG_CPLUSPLUS

  # Use -std=c++98 because the default (-std=gnu++98) leaves __STRICT_ANSI__
  # undefined and fake C99 facilities may be spuriously enabled.
  ac_save_CXXFLAGS="$CXXFLAGS"
  CXXFLAGS="$CXXFLAGS -std=c++98"

  # Check for the existence of <complex.h> complex math functions used
  # by tr1/complex.
  AC_CHECK_HEADERS(complex.h, ac_has_complex_h=yes, ac_has_complex_h=no)
  ac_c99_complex_tr1=no;
  if test x"$ac_has_complex_h" = x"yes"; then
    AC_MSG_CHECKING([for ISO C99 support to TR1 in <complex.h>])
    AC_TRY_COMPILE([#include <complex.h>],
		   [typedef __complex__ float float_type; float_type tmpf;
		    cacosf(tmpf);
		    casinf(tmpf);
		    catanf(tmpf);
		    cacoshf(tmpf);
		    casinhf(tmpf);
		    catanhf(tmpf);
		    typedef __complex__ double double_type; double_type tmpd;
		    cacos(tmpd);
		    casin(tmpd);
		    catan(tmpd);
		    cacosh(tmpd);
		    casinh(tmpd);
		    catanh(tmpd);
		    typedef __complex__ long double ld_type; ld_type tmpld;
		    cacosl(tmpld);
		    casinl(tmpld);
		    catanl(tmpld);
		    cacoshl(tmpld);
		    casinhl(tmpld);
		    catanhl(tmpld);
		   ],[ac_c99_complex_tr1=yes], [ac_c99_complex_tr1=no])
  fi
  AC_MSG_RESULT($ac_c99_complex_tr1)
  if test x"$ac_c99_complex_tr1" = x"yes"; then
    AC_DEFINE(_GLIBCXX_USE_C99_COMPLEX_TR1, 1,
	      [Define if C99 functions in <complex.h> should be used in
	      <tr1/complex>. Using compiler builtins for these functions
	      requires corresponding C99 library functions to be present.])
  fi

  # Check for the existence of <ctype.h> functions.
  AC_MSG_CHECKING([for ISO C99 support to TR1 in <ctype.h>])
  AC_CACHE_VAL(glibcxx_cv_c99_ctype_tr1, [
  AC_TRY_COMPILE([#include <ctype.h>],
		 [int ch;
		  int ret;
		  ret = isblank(ch);
		 ],[glibcxx_cv_c99_ctype_tr1=yes],
		   [glibcxx_cv_c99_ctype_tr1=no])
  ])
  AC_MSG_RESULT($glibcxx_cv_c99_ctype_tr1)
  if test x"$glibcxx_cv_c99_ctype_tr1" = x"yes"; then
    AC_DEFINE(_GLIBCXX_USE_C99_CTYPE_TR1, 1,
	      [Define if C99 functions in <ctype.h> should be imported in
	      <tr1/cctype> in namespace std::tr1.])
  fi

  # Check for the existence of <fenv.h> functions.
  AC_CHECK_HEADERS(fenv.h, ac_has_fenv_h=yes, ac_has_fenv_h=no)
  ac_c99_fenv_tr1=no;
  if test x"$ac_has_fenv_h" = x"yes"; then
    AC_MSG_CHECKING([for ISO C99 support to TR1 in <fenv.h>])
    AC_TRY_COMPILE([#include <fenv.h>],
		   [int except, mode;
		    fexcept_t* pflag;
		    fenv_t* penv;
		    int ret;
		    ret = feclearexcept(except);
		    ret = fegetexceptflag(pflag, except);
		    ret = feraiseexcept(except);
		    ret = fesetexceptflag(pflag, except);
		    ret = fetestexcept(except);
		    ret = fegetround();
		    ret = fesetround(mode);
		    ret = fegetenv(penv);
		    ret = feholdexcept(penv);
		    ret = fesetenv(penv);
		    ret = feupdateenv(penv);
		   ],[ac_c99_fenv_tr1=yes], [ac_c99_fenv_tr1=no])
  fi
  AC_MSG_RESULT($ac_c99_fenv_tr1)
  if test x"$ac_c99_fenv_tr1" = x"yes"; then
    AC_DEFINE(_GLIBCXX_USE_C99_FENV_TR1, 1,
	      [Define if C99 functions in <fenv.h> should be imported in
	      <tr1/cfenv> in namespace std::tr1.])
  fi

  # Check for the existence of <stdint.h> types.
  AC_MSG_CHECKING([for ISO C99 support to TR1 in <stdint.h>])
  AC_CACHE_VAL(glibcxx_cv_c99_stdint_tr1, [
  AC_TRY_COMPILE([#define __STDC_LIMIT_MACROS
		  #define __STDC_CONSTANT_MACROS
		  #include <stdint.h>],
		 [typedef int8_t          my_int8_t;
		  my_int8_t               i8 = INT8_MIN;
		  i8 = INT8_MAX;
		  typedef int16_t         my_int16_t;
		  my_int16_t              i16 = INT16_MIN;
		  i16 = INT16_MAX;
		  typedef int32_t         my_int32_t;
		  my_int32_t              i32 = INT32_MIN;
		  i32 = INT32_MAX;
		  typedef int64_t         my_int64_t;
		  my_int64_t              i64 = INT64_MIN;
		  i64 = INT64_MAX;
		  typedef int_fast8_t     my_int_fast8_t;
		  my_int_fast8_t          if8 = INT_FAST8_MIN;
		  if8 = INT_FAST8_MAX;
		  typedef int_fast16_t    my_int_fast16_t;
		  my_int_fast16_t         if16 = INT_FAST16_MIN;
		  if16 = INT_FAST16_MAX;
		  typedef int_fast32_t    my_int_fast32_t;
		  my_int_fast32_t         if32 = INT_FAST32_MIN;
		  if32 = INT_FAST32_MAX;
		  typedef int_fast64_t    my_int_fast64_t;
		  my_int_fast64_t         if64 = INT_FAST64_MIN;
		  if64 = INT_FAST64_MAX;
		  typedef int_least8_t    my_int_least8_t;
		  my_int_least8_t         il8 = INT_LEAST8_MIN;
		  il8 = INT_LEAST8_MAX;
		  typedef int_least16_t   my_int_least16_t;
		  my_int_least16_t        il16 = INT_LEAST16_MIN;
		  il16 = INT_LEAST16_MAX;
		  typedef int_least32_t   my_int_least32_t;
		  my_int_least32_t        il32 = INT_LEAST32_MIN;
		  il32 = INT_LEAST32_MAX;
		  typedef int_least64_t   my_int_least64_t;
		  my_int_least64_t        il64 = INT_LEAST64_MIN;
		  il64 = INT_LEAST64_MAX;
		  typedef intmax_t        my_intmax_t;
		  my_intmax_t             im = INTMAX_MAX;
		  im = INTMAX_MIN;
		  typedef intptr_t        my_intptr_t;
		  my_intptr_t             ip = INTPTR_MAX;
		  ip = INTPTR_MIN;
		  typedef uint8_t         my_uint8_t;
		  my_uint8_t              ui8 = UINT8_MAX;
		  ui8 = UINT8_MAX;
		  typedef uint16_t        my_uint16_t;
		  my_uint16_t             ui16 = UINT16_MAX;
		  ui16 = UINT16_MAX;
		  typedef uint32_t        my_uint32_t;
		  my_uint32_t             ui32 = UINT32_MAX;
		  ui32 = UINT32_MAX;
		  typedef uint64_t        my_uint64_t;
		  my_uint64_t             ui64 = UINT64_MAX;
		  ui64 = UINT64_MAX;
		  typedef uint_fast8_t    my_uint_fast8_t;
		  my_uint_fast8_t         uif8 = UINT_FAST8_MAX;
		  uif8 = UINT_FAST8_MAX;
		  typedef uint_fast16_t   my_uint_fast16_t;
		  my_uint_fast16_t        uif16 = UINT_FAST16_MAX;
		  uif16 = UINT_FAST16_MAX;
		  typedef uint_fast32_t   my_uint_fast32_t;
		  my_uint_fast32_t        uif32 = UINT_FAST32_MAX;
		  uif32 = UINT_FAST32_MAX;
		  typedef uint_fast64_t   my_uint_fast64_t;
		  my_uint_fast64_t        uif64 = UINT_FAST64_MAX;
		  uif64 = UINT_FAST64_MAX;
		  typedef uint_least8_t   my_uint_least8_t;
		  my_uint_least8_t        uil8 = UINT_LEAST8_MAX;
		  uil8 = UINT_LEAST8_MAX;
		  typedef uint_least16_t  my_uint_least16_t;
		  my_uint_least16_t       uil16 = UINT_LEAST16_MAX;
		  uil16 = UINT_LEAST16_MAX;
		  typedef uint_least32_t  my_uint_least32_t;
		  my_uint_least32_t       uil32 = UINT_LEAST32_MAX;
		  uil32 = UINT_LEAST32_MAX;
		  typedef uint_least64_t  my_uint_least64_t;
		  my_uint_least64_t       uil64 = UINT_LEAST64_MAX;
		  uil64 = UINT_LEAST64_MAX;
		  typedef uintmax_t       my_uintmax_t;
		  my_uintmax_t            uim = UINTMAX_MAX;
		  uim = UINTMAX_MAX;
		  typedef uintptr_t       my_uintptr_t;
		  my_uintptr_t            uip = UINTPTR_MAX;
		  uip = UINTPTR_MAX;
		 ],[glibcxx_cv_c99_stdint_tr1=yes],
		   [glibcxx_cv_c99_stdint_tr1=no])
  ])
  AC_MSG_RESULT($glibcxx_cv_c99_stdint_tr1)
  if test x"$glibcxx_cv_c99_stdint_tr1" = x"yes"; then
    AC_DEFINE(_GLIBCXX_USE_C99_STDINT_TR1, 1,
	      [Define if C99 types in <stdint.h> should be imported in
	      <tr1/cstdint> in namespace std::tr1.])
  fi

  # Check for the existence of <math.h> functions.
  AC_MSG_CHECKING([for ISO C99 support to TR1 in <math.h>])
  AC_CACHE_VAL(glibcxx_cv_c99_math_tr1, [
  AC_TRY_COMPILE([#include <math.h>],
		 [typedef double_t  my_double_t;
		  typedef float_t   my_float_t;
		  acosh(0.0);
		  acoshf(0.0f);
		  acoshl(0.0l);
		  asinh(0.0);
		  asinhf(0.0f);
		  asinhl(0.0l);
		  atanh(0.0);
		  atanhf(0.0f);
		  atanhl(0.0l);
		  cbrt(0.0);
		  cbrtf(0.0f);
		  cbrtl(0.0l);
		  copysign(0.0, 0.0);
		  copysignf(0.0f, 0.0f);
		  copysignl(0.0l, 0.0l);
		  erf(0.0);
		  erff(0.0f);
		  erfl(0.0l);
		  erfc(0.0);
		  erfcf(0.0f);
		  erfcl(0.0l);
		  exp2(0.0);
		  exp2f(0.0f);
		  exp2l(0.0l);
		  expm1(0.0);
		  expm1f(0.0f);
		  expm1l(0.0l);
		  fdim(0.0, 0.0);
		  fdimf(0.0f, 0.0f);
		  fdiml(0.0l, 0.0l);
		  fma(0.0, 0.0, 0.0);
		  fmaf(0.0f, 0.0f, 0.0f);
		  fmal(0.0l, 0.0l, 0.0l);
		  fmax(0.0, 0.0);
		  fmaxf(0.0f, 0.0f);
		  fmaxl(0.0l, 0.0l);
		  fmin(0.0, 0.0);
		  fminf(0.0f, 0.0f);
		  fminl(0.0l, 0.0l);
		  hypot(0.0, 0.0);
		  hypotf(0.0f, 0.0f);
		  hypotl(0.0l, 0.0l);
		  ilogb(0.0);
		  ilogbf(0.0f);
		  ilogbl(0.0l);
		  lgamma(0.0);
		  lgammaf(0.0f);
		  lgammal(0.0l);
		  #ifndef __APPLE__ /* see below */
		  llrint(0.0);
		  llrintf(0.0f);
		  llrintl(0.0l);
		  llround(0.0);
		  llroundf(0.0f);
		  llroundl(0.0l);
		  #endif
		  log1p(0.0);
		  log1pf(0.0f);
		  log1pl(0.0l);
		  log2(0.0);
		  log2f(0.0f);
		  log2l(0.0l);
		  logb(0.0);
		  logbf(0.0f);
		  logbl(0.0l);
		  lrint(0.0);
		  lrintf(0.0f);
		  lrintl(0.0l);
		  lround(0.0);
		  lroundf(0.0f);
		  lroundl(0.0l);
		  nan(0);
		  nanf(0);
		  nanl(0);
		  nearbyint(0.0);
		  nearbyintf(0.0f);
		  nearbyintl(0.0l);
		  nextafter(0.0, 0.0);
		  nextafterf(0.0f, 0.0f);
		  nextafterl(0.0l, 0.0l);
		  nexttoward(0.0, 0.0);
		  nexttowardf(0.0f, 0.0f);
		  nexttowardl(0.0l, 0.0l);
		  remainder(0.0, 0.0);
		  remainderf(0.0f, 0.0f);
		  remainderl(0.0l, 0.0l);
		  remquo(0.0, 0.0, 0);
		  remquof(0.0f, 0.0f, 0);
		  remquol(0.0l, 0.0l, 0);
		  rint(0.0);
		  rintf(0.0f);
		  rintl(0.0l);
		  round(0.0);
		  roundf(0.0f);
		  roundl(0.0l);
		  scalbln(0.0, 0l);
		  scalblnf(0.0f, 0l);
		  scalblnl(0.0l, 0l);
		  scalbn(0.0, 0);
		  scalbnf(0.0f, 0);
		  scalbnl(0.0l, 0);
		  tgamma(0.0);
		  tgammaf(0.0f);
		  tgammal(0.0l);
		  trunc(0.0);
		  truncf(0.0f);
		  truncl(0.0l);
		 ],[glibcxx_cv_c99_math_tr1=yes], [glibcxx_cv_c99_math_tr1=no])
  ])
  AC_MSG_RESULT($glibcxx_cv_c99_math_tr1)
  if test x"$glibcxx_cv_c99_math_tr1" = x"yes"; then
    AC_DEFINE(_GLIBCXX_USE_C99_MATH_TR1, 1,
	      [Define if C99 functions or macros in <math.h> should be imported
	      in <tr1/cmath> in namespace std::tr1.])

    case "${target_os}" in
      darwin*)
        AC_MSG_CHECKING([for ISO C99 rounding functions in <math.h>])
        AC_CACHE_VAL(glibcxx_cv_c99_math_llround, [
          AC_TRY_COMPILE([#include <math.h>],
		 [llrint(0.0);
		  llrintf(0.0f);
		  llrintl(0.0l);
		  llround(0.0);
		  llroundf(0.0f);
		  llroundl(0.0l);
		 ],
		 [glibcxx_cv_c99_math_llround=yes],
		 [glibcxx_cv_c99_math_llround=no])
          ])
	AC_MSG_RESULT($glibcxx_cv_c99_math_llround)
        ;;
    esac
    if test x"$glibcxx_cv_c99_math_llround" = x"no"; then
      AC_DEFINE(_GLIBCXX_NO_C99_ROUNDING_FUNCS, 1,
		[Define if C99 llrint and llround functions are missing from <math.h>.])
    fi
  fi

  # Check for the existence of <inttypes.h> functions (NB: doesn't make
  # sense if the glibcxx_cv_c99_stdint_tr1 check fails, per C99, 7.8/1).
  ac_c99_inttypes_tr1=no;
  if test x"$glibcxx_cv_c99_stdint_tr1" = x"yes"; then
    AC_MSG_CHECKING([for ISO C99 support to TR1 in <inttypes.h>])
    AC_TRY_COMPILE([#include <inttypes.h>],
		   [intmax_t i, numer, denom, base;
		    const char* s;
		    char** endptr;
		    intmax_t ret = imaxabs(i);
		    imaxdiv_t dret = imaxdiv(numer, denom);
		    ret = strtoimax(s, endptr, base);
		    uintmax_t uret = strtoumax(s, endptr, base);
		   ],[ac_c99_inttypes_tr1=yes], [ac_c99_inttypes_tr1=no])
  fi
  AC_MSG_RESULT($ac_c99_inttypes_tr1)
  if test x"$ac_c99_inttypes_tr1" = x"yes"; then
    AC_DEFINE(_GLIBCXX_USE_C99_INTTYPES_TR1, 1,
	      [Define if C99 functions in <inttypes.h> should be imported in
	      <tr1/cinttypes> in namespace std::tr1.])
  fi

  # Check for the existence of wchar_t <inttypes.h> functions (NB: doesn't
  # make sense if the glibcxx_cv_c99_stdint_tr1 check fails, per C99, 7.8/1).
  ac_c99_inttypes_wchar_t_tr1=no;
  if test x"$glibcxx_cv_c99_stdint_tr1" = x"yes"; then
    AC_MSG_CHECKING([for wchar_t ISO C99 support to TR1 in <inttypes.h>])
    AC_TRY_COMPILE([#include <inttypes.h>],
		   [intmax_t base;
		    const wchar_t* s;
		    wchar_t** endptr;
		    intmax_t ret = wcstoimax(s, endptr, base);
		    uintmax_t uret = wcstoumax(s, endptr, base);
		   ],[ac_c99_inttypes_wchar_t_tr1=yes],
		     [ac_c99_inttypes_wchar_t_tr1=no])
  fi
  AC_MSG_RESULT($ac_c99_inttypes_wchar_t_tr1)
  if test x"$ac_c99_inttypes_wchar_t_tr1" = x"yes"; then
    AC_DEFINE(_GLIBCXX_USE_C99_INTTYPES_WCHAR_T_TR1, 1,
	      [Define if wchar_t C99 functions in <inttypes.h> should be
	      imported in <tr1/cinttypes> in namespace std::tr1.])
  fi

  # Check for the existence of the <stdbool.h> header.
  AC_CHECK_HEADERS(stdbool.h)

  # Check for the existence of the <stdalign.h> header.
  AC_CHECK_HEADERS(stdalign.h)

  CXXFLAGS="$ac_save_CXXFLAGS"
  AC_LANG_RESTORE
])

dnl
dnl Check for uchar.h and usability.
dnl
AC_DEFUN([GLIBCXX_CHECK_UCHAR_H], [

  # Test uchar.h.
  AC_CHECK_HEADERS(uchar.h, ac_has_uchar_h=yes, ac_has_uchar_h=no)

  AC_LANG_SAVE
  AC_LANG_CPLUSPLUS
  ac_save_CXXFLAGS="$CXXFLAGS"
  CXXFLAGS="$CXXFLAGS -std=c++11"

  if test x"$ac_has_uchar_h" = x"yes"; then
    AC_MSG_CHECKING([for ISO C11 support for <uchar.h>])
    AC_TRY_COMPILE([#include <uchar.h>
		    #ifdef __STDC_UTF_16__
		    long i = __STDC_UTF_16__;
		    #endif
		    #ifdef __STDC_UTF_32__
		    long j = __STDC_UTF_32__;
		    #endif
		    namespace test
		    {
		      using ::c16rtomb;
		      using ::c32rtomb;
		      using ::mbrtoc16;
		      using ::mbrtoc32;
		    }
		   ],
		   [], [ac_c11_uchar_cxx11=yes], [ac_c11_uchar_cxx11=no])
  else
    ac_c11_uchar_cxx11=no
  fi
  AC_MSG_RESULT($ac_c11_uchar_cxx11)
  if test x"$ac_c11_uchar_cxx11" = x"yes"; then
    AC_DEFINE(_GLIBCXX_USE_C11_UCHAR_CXX11, 1,
	      [Define if C11 functions in <uchar.h> should be imported into
	      namespace std in <cuchar>.])
  fi

  CXXFLAGS="$ac_save_CXXFLAGS"
  AC_LANG_RESTORE
])


dnl
dnl Check whether "/dev/random" and "/dev/urandom" are available for
dnl class std::random_device from C++ 2011 [rand.device], and
dnl random_device of "TR1" (Chapter 5.1, "Random number generation").
dnl
AC_DEFUN([GLIBCXX_CHECK_DEV_RANDOM], [

  AC_MSG_CHECKING([for "/dev/random" and "/dev/urandom" for std::random_device])
  AC_CACHE_VAL(glibcxx_cv_dev_random, [
    if test -r /dev/random && test -r /dev/urandom; then
  ## For MSys environment the test above is detected as false-positive
  ## on mingw-targets.  So disable it explicitly for them.
      case ${target_os} in
	*mingw*) glibcxx_cv_dev_random=no ;;
	*) glibcxx_cv_dev_random=yes ;;
      esac
    else
      glibcxx_cv_dev_random=no;
    fi
  ])
  AC_MSG_RESULT($glibcxx_cv_dev_random)

  if test x"$glibcxx_cv_dev_random" = x"yes"; then
    AC_DEFINE(_GLIBCXX_USE_DEV_RANDOM, 1,
	      [Define if /dev/random and /dev/urandom are available for
	       std::random_device.])
    AC_DEFINE(_GLIBCXX_USE_RANDOM_TR1, 1,
	      [Define if /dev/random and /dev/urandom are available for
	       the random_device of TR1 (Chapter 5.1).])
  fi

])

dnl
dnl Compute the EOF, SEEK_CUR, and SEEK_END integer constants.
dnl
AC_DEFUN([GLIBCXX_COMPUTE_STDIO_INTEGER_CONSTANTS], [

  AC_CACHE_CHECK([for the value of EOF], glibcxx_cv_stdio_eof, [
  AC_COMPUTE_INT([glibcxx_cv_stdio_eof], [[EOF]],
		 [#include <stdio.h>],
		 [AC_MSG_ERROR([computing EOF failed])])
  ])
  AC_DEFINE_UNQUOTED(_GLIBCXX_STDIO_EOF, $glibcxx_cv_stdio_eof,
		     [Define to the value of the EOF integer constant.])

  AC_CACHE_CHECK([for the value of SEEK_CUR], glibcxx_cv_stdio_seek_cur, [
  AC_COMPUTE_INT([glibcxx_cv_stdio_seek_cur], [[SEEK_CUR]],
		 [#include <stdio.h>],
		 [AC_MSG_ERROR([computing SEEK_CUR failed])])
  ])
  AC_DEFINE_UNQUOTED(_GLIBCXX_STDIO_SEEK_CUR, $glibcxx_cv_stdio_seek_cur,
		     [Define to the value of the SEEK_CUR integer constant.])

  AC_CACHE_CHECK([for the value of SEEK_END], glibcxx_cv_stdio_seek_end, [
  AC_COMPUTE_INT([glibcxx_cv_stdio_seek_end], [[SEEK_END]],
		 [#include <stdio.h>],
		 [AC_MSG_ERROR([computing SEEK_END failed])])
  ])
  AC_DEFINE_UNQUOTED(_GLIBCXX_STDIO_SEEK_END, $glibcxx_cv_stdio_seek_end,
		     [Define to the value of the SEEK_END integer constant.])
])

dnl
dnl Check whether required C++ overloads are present in <stdio.h>.
dnl
AC_DEFUN([GLIBCXX_CHECK_STDIO_PROTO], [

  AC_LANG_SAVE
  AC_LANG_CPLUSPLUS
  # Use C++11 because a conforming <stdio.h> won't define gets for C++14,
  # and we don't need a declaration for C++14 anyway.
  ac_save_CXXFLAGS="$CXXFLAGS"
  CXXFLAGS="$CXXFLAGS -std=gnu++11"

  AC_MSG_CHECKING([for gets declaration])
  AC_CACHE_VAL(glibcxx_cv_gets, [
  AC_COMPILE_IFELSE([AC_LANG_SOURCE(
	  [#include <stdio.h>
	   namespace test
	   {
              using ::gets;
	   }
	])],
	[glibcxx_cv_gets=yes],
	[glibcxx_cv_gets=no]
      )])

  if test $glibcxx_cv_gets = yes; then
    AC_DEFINE(HAVE_GETS, 1, [Define if gets is available in <stdio.h> before C++14.])
  fi
  AC_MSG_RESULT($glibcxx_cv_gets)

  CXXFLAGS="$ac_save_CXXFLAGS"
  AC_LANG_RESTORE
])

dnl
dnl Check whether required C++11 overloads for floating point and integral
dnl types are present in <math.h>.
dnl
AC_DEFUN([GLIBCXX_CHECK_MATH11_PROTO], [

  AC_LANG_SAVE
  AC_LANG_CPLUSPLUS
  ac_save_CXXFLAGS="$CXXFLAGS"
  CXXFLAGS="$CXXFLAGS -std=c++11"

  case "$host" in
    *-*-solaris2.*)
      # Solaris 12 Build 86, Solaris 11.3 SRU 3.6, and Solaris 10 Patch
      # 11996[67]-02 introduced the C++11 <math.h> floating point overloads.
      AC_MSG_CHECKING([for C++11 <math.h> floating point overloads])
      AC_CACHE_VAL(glibcxx_cv_math11_fp_overload, [
	AC_COMPILE_IFELSE([AC_LANG_SOURCE(
	  [#include <math.h>
	   #undef isfinite
	   namespace std {
	     inline bool isfinite(float __x)
	     { return __builtin_isfinite(__x); }
	   }
	])],
	[glibcxx_cv_math11_fp_overload=no],
	[glibcxx_cv_math11_fp_overload=yes]
      )])

      # autoheader cannot handle indented templates.
      AH_VERBATIM([__CORRECT_ISO_CPP11_MATH_H_PROTO_FP],
        [/* Define if all C++11 floating point overloads are available in <math.h>.  */
#if __cplusplus >= 201103L
#undef __CORRECT_ISO_CPP11_MATH_H_PROTO_FP
#endif])

      if test $glibcxx_cv_math11_fp_overload = yes; then
        AC_DEFINE(__CORRECT_ISO_CPP11_MATH_H_PROTO_FP)
      fi
      AC_MSG_RESULT([$glibcxx_cv_math11_fp_overload])

      # Solaris 12 Build 90, Solaris 11.3 SRU 5.6, and Solaris 10 Patch
      # 11996[67]-02 introduced the C++11 <math.h> integral type overloads.
      AC_MSG_CHECKING([for C++11 <math.h> integral type overloads])
      AC_CACHE_VAL(glibcxx_cv_math11_int_overload, [
	AC_COMPILE_IFELSE([AC_LANG_SOURCE(
	  [#include <math.h>
	   namespace std {
	     template<typename _Tp>
	       struct __is_integer;
	     template<>
	       struct __is_integer<int>
	       {
	         enum { __value = 1 };
	       };
	   }
	   namespace __gnu_cxx {
	     template<bool, typename>
	       struct __enable_if;
	     template<typename _Tp>
	       struct __enable_if<true, _Tp>
	       { typedef _Tp __type; };
	   }
	   namespace std {
	     template<typename _Tp>
	       constexpr typename __gnu_cxx::__enable_if
	       		 <__is_integer<_Tp>::__value, double>::__type
	       log2(_Tp __x)
	       { return __builtin_log2(__x); }
	   }
	   int
	   main (void)
	   {
	     int i = 1000;
	     return std::log2(i);
	   }
	])],
	[glibcxx_cv_math11_int_overload=no],
	[glibcxx_cv_math11_int_overload=yes]
      )])

      # autoheader cannot handle indented templates.
      AH_VERBATIM([__CORRECT_ISO_CPP11_MATH_H_PROTO_INT],
        [/* Define if all C++11 integral type overloads are available in <math.h>.  */
#if __cplusplus >= 201103L
#undef __CORRECT_ISO_CPP11_MATH_H_PROTO_INT
#endif])

      if test $glibcxx_cv_math11_int_overload = yes; then
        AC_DEFINE(__CORRECT_ISO_CPP11_MATH_H_PROTO_INT)
      fi
      AC_MSG_RESULT([$glibcxx_cv_math11_int_overload])
      ;;
    *)
      # If <math.h> defines the obsolete isinf(double) and isnan(double)
      # functions (instead of or as well as the C99 generic macros) then we
      # can't define std::isinf(double) and std::isnan(double) in <cmath>
      # and must use the ones from <math.h> instead.
      AC_MSG_CHECKING([for obsolete isinf function in <math.h>])
        AC_CACHE_VAL(glibcxx_cv_obsolete_isinf, [
          AC_COMPILE_IFELSE([AC_LANG_SOURCE(
            [#define _GLIBCXX_INCLUDE_NEXT_C_HEADERS
             #include <math.h>
             #undef isinf
             namespace std {
               using ::isinf;
               bool isinf(float);
               bool isinf(long double);
             }
             using std::isinf;
             bool b = isinf(0.0);
          ])],
          [glibcxx_cv_obsolete_isinf=yes],
          [glibcxx_cv_obsolete_isinf=no]
        )])
      AC_MSG_RESULT([$glibcxx_cv_obsolete_isinf])
      if test $glibcxx_cv_obsolete_isinf = yes; then
        AC_DEFINE(HAVE_OBSOLETE_ISINF, 1,
                  [Define if <math.h> defines obsolete isinf function.])
      fi

      AC_MSG_CHECKING([for obsolete isnan function in <math.h>])
        AC_CACHE_VAL(glibcxx_cv_obsolete_isnan, [
          AC_COMPILE_IFELSE([AC_LANG_SOURCE(
            [#define _GLIBCXX_INCLUDE_NEXT_C_HEADERS
             #include <math.h>
             #undef isnan
             namespace std {
               using ::isnan;
               bool isnan(float);
               bool isnan(long double);
             }
             using std::isnan;
             bool b = isnan(0.0);
          ])],
          [glibcxx_cv_obsolete_isnan=yes],
          [glibcxx_cv_obsolete_isnan=no]
        )])
      AC_MSG_RESULT([$glibcxx_cv_obsolete_isnan])
      if test $glibcxx_cv_obsolete_isnan = yes; then
        AC_DEFINE(HAVE_OBSOLETE_ISNAN, 1,
                  [Define if <math.h> defines obsolete isnan function.])
      fi
      ;;
  esac

  CXXFLAGS="$ac_save_CXXFLAGS"
  AC_LANG_RESTORE
])

dnl
dnl Check for what type of C headers to use.
dnl
dnl --enable-cheaders= [does stuff].
dnl --disable-cheaders [does not do anything, really].
dnl  +  Usage:  GLIBCXX_ENABLE_CHEADERS[(DEFAULT)]
dnl       Where DEFAULT is either 'c' or 'c_std' or 'c_global'.
dnl
AC_DEFUN([GLIBCXX_ENABLE_CHEADERS], [
  GLIBCXX_ENABLE(cheaders,$1,[[[=KIND]]],
    [construct "C" headers for g++], [permit c|c_std|c_global])
  AC_MSG_NOTICE("C" header strategy set to $enable_cheaders)

  C_INCLUDE_DIR='${glibcxx_srcdir}/include/'$enable_cheaders

  # Allow overrides to configure.host here.
  if test $enable_cheaders = c_global; then
     c_compatibility=yes
  fi

  AC_SUBST(C_INCLUDE_DIR)
  GLIBCXX_CONDITIONAL(GLIBCXX_C_HEADERS_C, test $enable_cheaders = c)
  GLIBCXX_CONDITIONAL(GLIBCXX_C_HEADERS_C_STD, test $enable_cheaders = c_std)
  GLIBCXX_CONDITIONAL(GLIBCXX_C_HEADERS_C_GLOBAL, test $enable_cheaders = c_global)
  GLIBCXX_CONDITIONAL(GLIBCXX_C_HEADERS_COMPATIBILITY, test $c_compatibility = yes)
])


dnl
dnl Check for which locale library to use.  The choice is mapped to
dnl a subdirectory of config/locale.
dnl
dnl Default is generic.
dnl
AC_DEFUN([GLIBCXX_ENABLE_CLOCALE], [
  GLIBCXX_ENABLE(clocale,auto,[[[=MODEL]]],
    [use MODEL for target locale package],
    [permit generic|gnu|ieee_1003.1-2001|newlib|yes|no|auto])

  # Deal with gettext issues.  Default to not using it (=no) until we detect
  # support for it later.  Let the user turn it off via --e/d, but let that
  # default to on for easier handling.
  USE_NLS=no
  AC_ARG_ENABLE(nls,
    AC_HELP_STRING([--enable-nls],[use Native Language Support (default)]),
    [],
    [enable_nls=yes])

  # Either a known package, or "auto"
  if test $enable_clocale = no || test $enable_clocale = yes; then
     enable_clocale=auto
  fi
  enable_clocale_flag=$enable_clocale

  # Probe for locale model to use if none specified.
  # Default to "generic".
  if test $enable_clocale_flag = auto; then
    case ${target_os} in
      linux* | gnu* | kfreebsd*-gnu | knetbsd*-gnu)
	enable_clocale_flag=gnu
	;;
      darwin*)
	enable_clocale_flag=darwin
	;;
      dragonfly* | freebsd* | netbsd*)
	enable_clocale_flag=dragonfly
	;;
      openbsd*)
	enable_clocale_flag=newlib
	;;
      *)
	if test x"$with_newlib" = x"yes"; then
	  enable_clocale_flag=newlib
	else
	  enable_clocale_flag=generic
	fi
	;;
    esac
  fi

  # Sanity check model, and test for special functionality.
  if test $enable_clocale_flag = gnu; then
    AC_EGREP_CPP([_GLIBCXX_ok], [
    #include <features.h>
    #if (__GLIBC__ > 2 || (__GLIBC__ == 2 && __GLIBC_MINOR__ >= 3)) && !defined(__UCLIBC__)
      _GLIBCXX_ok
    #endif
    ], enable_clocale_flag=gnu, enable_clocale_flag=generic)

    # Set it to scream when it hurts.
    ac_save_CFLAGS="$CFLAGS"
    CFLAGS="-Wimplicit-function-declaration -Werror"

    # Use strxfrm_l if available.
    AC_TRY_COMPILE([#define _GNU_SOURCE 1
     		    #include <string.h>
		    #include <locale.h>],
		    [char s[128]; __locale_t loc; strxfrm_l(s, "C", 5, loc);],
		    AC_DEFINE(HAVE_STRXFRM_L, 1,
		    [Define if strxfrm_l is available in <string.h>.]),)

    # Use strerror_l if available.
    AC_TRY_COMPILE([#define _GNU_SOURCE 1
		    #include <string.h>
		    #include <locale.h>],
		    [__locale_t loc; strerror_l(5, loc);],
		    AC_DEFINE(HAVE_STRERROR_L, 1,
		    [Define if strerror_l is available in <string.h>.]),)

    CFLAGS="$ac_save_CFLAGS"
  fi

  # Perhaps use strerror_r if available, and strerror_l isn't.
  ac_save_CFLAGS="$CFLAGS"
  CFLAGS="-Wimplicit-function-declaration -Werror"
  AC_TRY_COMPILE([#define _GNU_SOURCE 1
	     	  #include <string.h>
		  #include <locale.h>],
		  [char s[128]; strerror_r(5, s, 128);],
		  AC_DEFINE(HAVE_STRERROR_R, 1,
		  [Define if strerror_r is available in <string.h>.]),)
  CFLAGS="$ac_save_CFLAGS"

  # Set configure bits for specified locale package
  AC_MSG_CHECKING([for C locale to use])
  case ${enable_clocale_flag} in
    generic)
      AC_MSG_RESULT(generic)

      CLOCALE_H=config/locale/generic/c_locale.h
      CLOCALE_CC=config/locale/generic/c_locale.cc
      CCODECVT_CC=config/locale/generic/codecvt_members.cc
      CCOLLATE_CC=config/locale/generic/collate_members.cc
      CCTYPE_CC=config/locale/generic/ctype_members.cc
      CMESSAGES_H=config/locale/generic/messages_members.h
      CMESSAGES_CC=config/locale/generic/messages_members.cc
      CMONEY_CC=config/locale/generic/monetary_members.cc
      CNUMERIC_CC=config/locale/generic/numeric_members.cc
      CTIME_H=config/locale/generic/time_members.h
      CTIME_CC=config/locale/generic/time_members.cc
      CLOCALE_INTERNAL_H=config/locale/generic/c++locale_internal.h
      ;;
    darwin)
      AC_MSG_RESULT(darwin)

      CLOCALE_H=config/locale/generic/c_locale.h
      CLOCALE_CC=config/locale/generic/c_locale.cc
      CCODECVT_CC=config/locale/generic/codecvt_members.cc
      CCOLLATE_CC=config/locale/generic/collate_members.cc
      CCTYPE_CC=config/locale/darwin/ctype_members.cc
      CMESSAGES_H=config/locale/generic/messages_members.h
      CMESSAGES_CC=config/locale/generic/messages_members.cc
      CMONEY_CC=config/locale/generic/monetary_members.cc
      CNUMERIC_CC=config/locale/generic/numeric_members.cc
      CTIME_H=config/locale/generic/time_members.h
      CTIME_CC=config/locale/generic/time_members.cc
      CLOCALE_INTERNAL_H=config/locale/generic/c++locale_internal.h
      ;;

    dragonfly)
      AC_MSG_RESULT(dragonfly or freebsd or netbsd)

      CLOCALE_H=config/locale/dragonfly/c_locale.h
      CLOCALE_CC=config/locale/dragonfly/c_locale.cc
      CCODECVT_CC=config/locale/dragonfly/codecvt_members.cc
      CCOLLATE_CC=config/locale/dragonfly/collate_members.cc
      CCTYPE_CC=config/locale/dragonfly/ctype_members.cc
      CMESSAGES_H=config/locale/generic/messages_members.h
      CMESSAGES_CC=config/locale/generic/messages_members.cc
      CMONEY_CC=config/locale/dragonfly/monetary_members.cc
      CNUMERIC_CC=config/locale/dragonfly/numeric_members.cc
      CTIME_H=config/locale/dragonfly/time_members.h
      CTIME_CC=config/locale/dragonfly/time_members.cc
      CLOCALE_INTERNAL_H=config/locale/generic/c++locale_internal.h
      ;;

    gnu)
      AC_MSG_RESULT(gnu)

      # Declare intention to use gettext, and add support for specific
      # languages.
      # For some reason, ALL_LINGUAS has to be before AM-GNU-GETTEXT
      ALL_LINGUAS="de fr"

      # Don't call AM-GNU-GETTEXT here. Instead, assume glibc.
      AC_CHECK_PROG(check_msgfmt, msgfmt, yes, no)
      if test x"$check_msgfmt" = x"yes" && test x"$enable_nls" = x"yes"; then
	USE_NLS=yes
      fi
      # Export the build objects.
      for ling in $ALL_LINGUAS; do \
	glibcxx_MOFILES="$glibcxx_MOFILES $ling.mo"; \
	glibcxx_POFILES="$glibcxx_POFILES $ling.po"; \
      done
      AC_SUBST(glibcxx_MOFILES)
      AC_SUBST(glibcxx_POFILES)

      CLOCALE_H=config/locale/gnu/c_locale.h
      CLOCALE_CC=config/locale/gnu/c_locale.cc
      CCODECVT_CC=config/locale/gnu/codecvt_members.cc
      CCOLLATE_CC=config/locale/gnu/collate_members.cc
      CCTYPE_CC=config/locale/gnu/ctype_members.cc
      CMESSAGES_H=config/locale/gnu/messages_members.h
      CMESSAGES_CC=config/locale/gnu/messages_members.cc
      CMONEY_CC=config/locale/gnu/monetary_members.cc
      CNUMERIC_CC=config/locale/gnu/numeric_members.cc
      CTIME_H=config/locale/gnu/time_members.h
      CTIME_CC=config/locale/gnu/time_members.cc
      CLOCALE_INTERNAL_H=config/locale/gnu/c++locale_internal.h
      ;;
    ieee_1003.1-2001)
      AC_MSG_RESULT(IEEE 1003.1)

      CLOCALE_H=config/locale/ieee_1003.1-2001/c_locale.h
      CLOCALE_CC=config/locale/ieee_1003.1-2001/c_locale.cc
      CCODECVT_CC=config/locale/generic/codecvt_members.cc
      CCOLLATE_CC=config/locale/generic/collate_members.cc
      CCTYPE_CC=config/locale/generic/ctype_members.cc
      CMESSAGES_H=config/locale/ieee_1003.1-2001/messages_members.h
      CMESSAGES_CC=config/locale/ieee_1003.1-2001/messages_members.cc
      CMONEY_CC=config/locale/generic/monetary_members.cc
      CNUMERIC_CC=config/locale/generic/numeric_members.cc
      CTIME_H=config/locale/generic/time_members.h
      CTIME_CC=config/locale/generic/time_members.cc
      CLOCALE_INTERNAL_H=config/locale/generic/c++locale_internal.h
      ;;
    newlib)
      AC_MSG_RESULT(newlib)

      CLOCALE_H=config/locale/generic/c_locale.h
      CLOCALE_CC=config/locale/generic/c_locale.cc
      CCODECVT_CC=config/locale/generic/codecvt_members.cc
      CCOLLATE_CC=config/locale/generic/collate_members.cc
      CCTYPE_CC=config/locale/newlib/ctype_members.cc
      CMESSAGES_H=config/locale/generic/messages_members.h
      CMESSAGES_CC=config/locale/generic/messages_members.cc
      CMONEY_CC=config/locale/generic/monetary_members.cc
      CNUMERIC_CC=config/locale/generic/numeric_members.cc
      CTIME_H=config/locale/generic/time_members.h
      CTIME_CC=config/locale/generic/time_members.cc
      CLOCALE_INTERNAL_H=config/locale/generic/c++locale_internal.h
      ;;
  esac

  # This is where the testsuite looks for locale catalogs, using the
  # -DLOCALEDIR define during testsuite compilation.
  glibcxx_localedir=${glibcxx_builddir}/po/share/locale
  AC_SUBST(glibcxx_localedir)

  # A standalone libintl (e.g., GNU libintl) may be in use.
  if test $USE_NLS = yes; then
    AC_CHECK_HEADERS([libintl.h], [], USE_NLS=no)
    AC_SEARCH_LIBS(gettext, intl, [], USE_NLS=no)
  fi
  if test $USE_NLS = yes; then
    AC_DEFINE(_GLIBCXX_USE_NLS, 1,
	      [Define if NLS translations are to be used.])
  fi

  AC_SUBST(USE_NLS)
  AC_SUBST(CLOCALE_H)
  AC_SUBST(CMESSAGES_H)
  AC_SUBST(CCODECVT_CC)
  AC_SUBST(CCOLLATE_CC)
  AC_SUBST(CCTYPE_CC)
  AC_SUBST(CMESSAGES_CC)
  AC_SUBST(CMONEY_CC)
  AC_SUBST(CNUMERIC_CC)
  AC_SUBST(CTIME_H)
  AC_SUBST(CTIME_CC)
  AC_SUBST(CLOCALE_CC)
  AC_SUBST(CLOCALE_INTERNAL_H)
])


dnl
dnl Check for which std::allocator base class to use.  The choice is
dnl mapped from a subdirectory of include/ext.
dnl
dnl Default is new.
dnl
AC_DEFUN([GLIBCXX_ENABLE_ALLOCATOR], [
  AC_MSG_CHECKING([for std::allocator base class])
  GLIBCXX_ENABLE(libstdcxx-allocator,auto,[[[=KIND]]],
    [use KIND for target std::allocator base],
    [permit new|malloc|mt|bitmap|pool|yes|no|auto])

  # If they didn't use this option switch, or if they specified --enable
  # with no specific model, we'll have to look for one.  If they
  # specified --disable (???), do likewise.
  if test $enable_libstdcxx_allocator = no ||
     test $enable_libstdcxx_allocator = yes;
  then
     enable_libstdcxx_allocator=auto
  fi

  # Either a known package, or "auto". Auto implies the default choice
  # for a particular platform.
  enable_libstdcxx_allocator_flag=$enable_libstdcxx_allocator

  # Probe for host-specific support if no specific model is specified.
  # Default to "new".
  if test $enable_libstdcxx_allocator_flag = auto; then
    case ${target_os} in
      linux* | gnu* | kfreebsd*-gnu | knetbsd*-gnu)
	enable_libstdcxx_allocator_flag=new
	;;
      *)
	enable_libstdcxx_allocator_flag=new
	;;
    esac
  fi
  AC_MSG_RESULT($enable_libstdcxx_allocator_flag)


  # Set configure bits for specified locale package
  case ${enable_libstdcxx_allocator_flag} in
    bitmap)
      ALLOCATOR_H=config/allocator/bitmap_allocator_base.h
      ALLOCATOR_NAME=__gnu_cxx::bitmap_allocator
      ;;
    malloc)
      ALLOCATOR_H=config/allocator/malloc_allocator_base.h
      ALLOCATOR_NAME=__gnu_cxx::malloc_allocator
      ;;
    mt)
      ALLOCATOR_H=config/allocator/mt_allocator_base.h
      ALLOCATOR_NAME=__gnu_cxx::__mt_alloc
      ;;
    new)
      ALLOCATOR_H=config/allocator/new_allocator_base.h
      ALLOCATOR_NAME=__gnu_cxx::new_allocator
      ;;
    pool)
      ALLOCATOR_H=config/allocator/pool_allocator_base.h
      ALLOCATOR_NAME=__gnu_cxx::__pool_alloc
      ;;
  esac

  GLIBCXX_CONDITIONAL(ENABLE_ALLOCATOR_NEW,
		      test $enable_libstdcxx_allocator_flag = new)
  AC_SUBST(ALLOCATOR_H)
  AC_SUBST(ALLOCATOR_NAME)
])


dnl
dnl Check for whether the Boost-derived checks should be turned on.
dnl
dnl --enable-concept-checks turns them on.
dnl --disable-concept-checks leaves them off.
dnl  +  Usage:  GLIBCXX_ENABLE_CONCEPT_CHECKS[(DEFAULT)]
dnl       Where DEFAULT is either `yes' or `no'.
dnl
AC_DEFUN([GLIBCXX_ENABLE_CONCEPT_CHECKS], [
  GLIBCXX_ENABLE(concept-checks,$1,,[use Boost-derived template checks])
  if test $enable_concept_checks = yes; then
    AC_DEFINE(_GLIBCXX_CONCEPT_CHECKS, 1,
	      [Define to use concept checking code from the boost libraries.])
  fi
])

dnl
dnl Use extern templates.
dnl
dnl --enable-extern-template defines _GLIBCXX_EXTERN_TEMPLATE to 1
dnl --disable-extern-template defines _GLIBCXX_EXTERN_TEMPLATE to 0

dnl  +  Usage:  GLIBCXX_ENABLE_TEMPLATE[(DEFAULT)]
dnl       Where DEFAULT is `yes' or `no'.
dnl
AC_DEFUN([GLIBCXX_ENABLE_EXTERN_TEMPLATE], [

  GLIBCXX_ENABLE(extern-template,$1,,[enable extern template])

  AC_MSG_CHECKING([for extern template support])
  AC_MSG_RESULT([$enable_extern_template])

  GLIBCXX_CONDITIONAL(ENABLE_EXTERN_TEMPLATE, test $enable_extern_template = yes)
])

dnl
dnl Use vtable verification.
dnl
dnl --enable-vtable-verify defines _GLIBCXX_VTABLE_VERIFY to 1
dnl --disable-vtable-verify defines _GLIBCXX_VTABLE_VERIFY to 0

dnl  +  Usage:  GLIBCXX_ENABLE_VTABLE_VERIFY[(DEFAULT)]
dnl       Where DEFAULT is `yes' or `no'.
dnl
AC_DEFUN([GLIBCXX_ENABLE_VTABLE_VERIFY], [

  GLIBCXX_ENABLE(vtable-verify,$1,,[enable vtable verify])

  AC_MSG_CHECKING([for vtable verify support])
  AC_MSG_RESULT([$enable_vtable_verify])

  vtv_cygmin=no
  if test $enable_vtable_verify = yes; then
    case ${target_os} in
      cygwin*|mingw32*)
        VTV_CXXFLAGS="-fvtable-verify=std -Wl,-lvtv,-u_vtable_map_vars_start,-u_vtable_map_vars_end"
        VTV_CXXLINKFLAGS="-L${toplevel_builddir}/libvtv/.libs -Wl,--rpath -Wl,${toplevel_builddir}/libvtv/.libs"
        vtv_cygmin=yes
        ;;
      darwin*)
        VTV_CXXFLAGS="-fvtable-verify=std -Wl,-u,_vtable_map_vars_start -Wl,-u,_vtable_map_vars_end"
        VTV_CXXLINKFLAGS="-L${toplevel_builddir}/libvtv/.libs -Wl,-rpath,${toplevel_builddir}/libvtv/.libs"
        ;;
      solaris2*)
        VTV_CXXFLAGS="-fvtable-verify=std -Wl,-u_vtable_map_vars_start,-u_vtable_map_vars_end"
        VTV_CXXLINKFLAGS="-L${toplevel_builddir}/libvtv/.libs -Wl,-R -Wl,${toplevel_builddir}/libvtv/.libs"
        ;;
      *)
        VTV_CXXFLAGS="-fvtable-verify=std -Wl,-u_vtable_map_vars_start,-u_vtable_map_vars_end"
        VTV_CXXLINKFLAGS="-L${toplevel_builddir}/libvtv/.libs -Wl,--rpath -Wl,${toplevel_builddir}/libvtv/.libs"
        ;;
    esac
    VTV_PCH_CXXFLAGS="-fvtable-verify=std"
  else
    VTV_CXXFLAGS=
    VTV_PCH_CXXFLAGS=
    VTV_CXXLINKFLAGS=
  fi

  AC_SUBST(VTV_CXXFLAGS)
  AC_SUBST(VTV_PCH_CXXFLAGS)
  AC_SUBST(VTV_CXXLINKFLAGS)
  AM_CONDITIONAL(VTV_CYGMIN, test x$vtv_cygmin = xyes)
  GLIBCXX_CONDITIONAL(ENABLE_VTABLE_VERIFY, test $enable_vtable_verify = yes)
])

dnl
dnl Check for parallel mode pre-requisites, including OpenMP support.
dnl
dnl  +  Usage:  GLIBCXX_ENABLE_PARALLEL
dnl
AC_DEFUN([GLIBCXX_ENABLE_PARALLEL], [

  enable_parallel=no;

  # See if configured libgomp/omp.h exists. (libgomp may be in
  # noconfigdirs but not explicitly disabled.)
  if echo " ${TARGET_CONFIGDIRS} " | grep " libgomp " > /dev/null 2>&1 ; then
    enable_parallel=yes;
  else
    AC_MSG_NOTICE([target-libgomp not built])
  fi

  AC_MSG_CHECKING([for parallel mode support])
  AC_MSG_RESULT([$enable_parallel])
])


dnl
dnl Check for which I/O library to use:  stdio, or something specific.
dnl
dnl Default is stdio.
dnl
AC_DEFUN([GLIBCXX_ENABLE_CSTDIO], [
  AC_MSG_CHECKING([for underlying I/O to use])
  GLIBCXX_ENABLE(cstdio,stdio,[[[=PACKAGE]]],
    [use target-specific I/O package], [permit stdio])

  # Now that libio has been removed, you can have any color you want as long
  # as it's black.  This is one big no-op until other packages are added, but
  # showing the framework never hurts.
  case ${enable_cstdio} in
    stdio)
      CSTDIO_H=config/io/c_io_stdio.h
      BASIC_FILE_H=config/io/basic_file_stdio.h
      BASIC_FILE_CC=config/io/basic_file_stdio.cc
      AC_MSG_RESULT(stdio)
      ;;
  esac

  AC_SUBST(CSTDIO_H)
  AC_SUBST(BASIC_FILE_H)
  AC_SUBST(BASIC_FILE_CC)
])


dnl
dnl Check for "unusual" flags to pass to the compiler while building.
dnl
dnl --enable-cxx-flags='-foo -bar -baz' is a general method for passing
dnl     experimental flags such as -fpch, -fIMI, -Dfloat=char, etc.
dnl --disable-cxx-flags passes nothing.
dnl  +  See http://gcc.gnu.org/ml/libstdc++/2000-q2/msg00131.html
dnl         http://gcc.gnu.org/ml/libstdc++/2000-q2/msg00284.html
dnl         http://gcc.gnu.org/ml/libstdc++/2000-q1/msg00035.html
dnl  +  Usage:  GLIBCXX_ENABLE_CXX_FLAGS(default flags)
dnl       If "default flags" is an empty string, the effect is the same
dnl       as --disable or --enable=no.
dnl
AC_DEFUN([GLIBCXX_ENABLE_CXX_FLAGS], [dnl
  AC_MSG_CHECKING([for extra compiler flags for building])
  GLIBCXX_ENABLE(cxx-flags,$1,[=FLAGS],
    [pass compiler FLAGS when building library],
    [case "x$enable_cxx_flags" in
      xno | x)   enable_cxx_flags= ;;
      x-*)       ;;
      *)         AC_MSG_ERROR(_g_switch needs compiler flags as arguments) ;;
     esac])

  # Run through flags (either default or command-line) and set anything
  # extra (e.g., #defines) that must accompany particular g++ options.
  if test -n "$enable_cxx_flags"; then
    for f in $enable_cxx_flags; do
      case "$f" in
	-fhonor-std)  ;;
	-*)  ;;
	*)   # and we're trying to pass /what/ exactly?
	     AC_MSG_ERROR([compiler flags start with a -]) ;;
      esac
    done
  fi

  EXTRA_CXX_FLAGS="$enable_cxx_flags"
  AC_MSG_RESULT($EXTRA_CXX_FLAGS)
  AC_SUBST(EXTRA_CXX_FLAGS)
])


dnl
dnl Check to see if debugging libraries are to be built.
dnl
dnl --enable-libstdcxx-debug
dnl builds a separate set of debugging libraries in addition to the
dnl normal (shared, static) libstdc++ binaries.
dnl
dnl --disable-libstdcxx-debug
dnl builds only one (non-debug) version of libstdc++.
dnl
dnl --enable-libstdcxx-debug-flags=FLAGS
dnl iff --enable-debug == yes, then use FLAGS to build the debug library.
dnl
dnl  +  Usage:  GLIBCXX_ENABLE_DEBUG[(DEFAULT)]
dnl       Where DEFAULT is either `yes' or `no'.
dnl
AC_DEFUN([GLIBCXX_ENABLE_DEBUG], [
  AC_MSG_CHECKING([for additional debug build])
  skip_debug_build=
  GLIBCXX_ENABLE(libstdcxx-debug,$1,,[build extra debug library])
  if test x$enable_libstdcxx_debug = xyes; then
    if test -f $toplevel_builddir/../stage_final \
      && test -f $toplevel_builddir/../stage_current; then
      stage_final=`cat $toplevel_builddir/../stage_final`
      stage_current=`cat $toplevel_builddir/../stage_current`
      if test x$stage_current != x$stage_final ; then
	skip_debug_build=" (skipped for bootstrap stage $stage_current)"
	enable_libstdcxx_debug=no
      fi
    fi
  fi
  AC_MSG_RESULT($enable_libstdcxx_debug$skip_debug_build)
  GLIBCXX_CONDITIONAL(GLIBCXX_BUILD_DEBUG, test $enable_libstdcxx_debug = yes)
])


dnl
dnl Check for explicit debug flags.
dnl
dnl --enable-libstdcxx-debug-flags='-O1'
dnl is a general method for passing flags to be used when
dnl building debug libraries with --enable-libstdcxx-debug.
dnl
dnl --disable-libstdcxx-debug-flags does nothing.
dnl  +  Usage:  GLIBCXX_ENABLE_DEBUG_FLAGS(default flags)
dnl       If "default flags" is an empty string, the effect is the same
dnl       as --disable or --enable=no.
dnl
AC_DEFUN([GLIBCXX_ENABLE_DEBUG_FLAGS], [
  GLIBCXX_ENABLE(libstdcxx-debug-flags,[$1],[=FLAGS],
    [pass compiler FLAGS when building debug library],
    [case "x$enable_libstdcxx_debug_flags" in
      xno | x)    enable_libstdcxx_debug_flags= ;;
      x-*)        ;;
      *)          AC_MSG_ERROR(_g_switch needs compiler flags as arguments) ;;
     esac])

  # Option parsed, now set things appropriately
  DEBUG_FLAGS="$enable_libstdcxx_debug_flags"
  AC_SUBST(DEBUG_FLAGS)

  AC_MSG_NOTICE([Debug build flags set to $DEBUG_FLAGS])
])


dnl
dnl Check if the user only wants a freestanding library implementation.
dnl
dnl --disable-hosted-libstdcxx will turn off most of the library build,
dnl installing only the headers required by [17.4.1.3] and the language
dnl support library.  More than that will be built (to keep the Makefiles
dnl conveniently clean), but not installed.
dnl
dnl Sets:
dnl  is_hosted  (yes/no)
dnl
dnl Defines:
dnl  _GLIBCXX_HOSTED   (always defined, either to 1 or 0)
dnl
AC_DEFUN([GLIBCXX_ENABLE_HOSTED], [
  AC_ARG_ENABLE([hosted-libstdcxx],
    AC_HELP_STRING([--disable-hosted-libstdcxx],
		   [only build freestanding C++ runtime support]),,
    [case "$host" in
	arm*-*-symbianelf*)
	    enable_hosted_libstdcxx=no
	    ;;
	*)
	    enable_hosted_libstdcxx=yes
	    ;;
     esac])
  if test "$enable_hosted_libstdcxx" = no; then
    AC_MSG_NOTICE([Only freestanding libraries will be built])
    is_hosted=no
    hosted_define=0
    enable_abi_check=no
    enable_libstdcxx_pch=no
  else
    is_hosted=yes
    hosted_define=1
  fi
  GLIBCXX_CONDITIONAL(GLIBCXX_HOSTED, test $is_hosted = yes)
  AC_DEFINE_UNQUOTED(_GLIBCXX_HOSTED, $hosted_define,
    [Define to 1 if a full hosted library is built, or 0 if freestanding.])
])


dnl
dnl Check if the user wants a non-verbose library implementation.
dnl
dnl --disable-libstdcxx-verbose will turn off descriptive messages to
dnl standard error on termination.
dnl
dnl Defines:
dnl  _GLIBCXX_VERBOSE (always defined, either to 1 or 0)
dnl
AC_DEFUN([GLIBCXX_ENABLE_VERBOSE], [
  AC_ARG_ENABLE([libstdcxx-verbose],
    AC_HELP_STRING([--disable-libstdcxx-verbose],
		   [disable termination messages to standard error]),,
		   [enable_libstdcxx_verbose=yes])
  if test x"$enable_libstdcxx_verbose" = xyes; then
    verbose_define=1
  else
    AC_MSG_NOTICE([verbose termination messages are disabled])
    verbose_define=0
  fi
  AC_DEFINE_UNQUOTED(_GLIBCXX_VERBOSE, $verbose_define,
    [Define to 1 if a verbose library is built, or 0 otherwise.])
])


dnl
dnl Check for template specializations for the 'long long' type.
dnl The result determines only whether 'long long' I/O is enabled; things
dnl like numeric_limits<> specializations are always available.
dnl
dnl --enable-long-long defines _GLIBCXX_USE_LONG_LONG
dnl --disable-long-long leaves _GLIBCXX_USE_LONG_LONG undefined
dnl  +  Usage:  GLIBCXX_ENABLE_LONG_LONG[(DEFAULT)]
dnl       Where DEFAULT is either `yes' or `no'.
dnl
AC_DEFUN([GLIBCXX_ENABLE_LONG_LONG], [
  GLIBCXX_ENABLE(long-long,$1,,[enable template specializations for 'long long'])
  if test $enable_long_long = yes; then
    AC_DEFINE(_GLIBCXX_USE_LONG_LONG, 1,
	      [Define if code specialized for long long should be used.])
  fi
  AC_MSG_CHECKING([for enabled long long specializations])
  AC_MSG_RESULT([$enable_long_long])
])


dnl
dnl Check for decimal floating point.
dnl See:
dnl http://gcc.gnu.org/onlinedocs/gcc/Decimal-Float.html#Decimal-Float
dnl
dnl This checks to see if the host supports decimal floating point types.
dnl
dnl Defines:
dnl  _GLIBCXX_USE_DECIMAL_FLOAT
dnl
AC_DEFUN([GLIBCXX_ENABLE_DECIMAL_FLOAT], [

  # Fake what AC_TRY_COMPILE does, without linking as this is
  # unnecessary for this test.

    cat > conftest.$ac_ext << EOF
[#]line __oline__ "configure"
int main()
{
  _Decimal32 d1;
  _Decimal64 d2;
  _Decimal128 d3;
  return 0;
}
EOF

    AC_MSG_CHECKING([for ISO/IEC TR 24733 ])
    if AC_TRY_EVAL(ac_compile); then
      AC_DEFINE(_GLIBCXX_USE_DECIMAL_FLOAT, 1,
      [Define if ISO/IEC TR 24733 decimal floating point types are supported on this host.])
      enable_dfp=yes
    else
      enable_dfp=no
    fi
    AC_MSG_RESULT($enable_dfp)
    rm -f conftest*
])

dnl
dnl Check for GNU 128-bit integer and floating point types.
dnl
dnl Note: also checks that the types aren't standard types.
dnl
dnl Defines:
dnl  _GLIBCXX_USE_INT128
dnl  ENABLE_FLOAT128
dnl
AC_DEFUN([GLIBCXX_ENABLE_INT128_FLOAT128], [

  AC_LANG_SAVE
  AC_LANG_CPLUSPLUS

  # Fake what AC_TRY_COMPILE does, without linking as this is
  # unnecessary for this test.

    cat > conftest.$ac_ext << EOF
[#]line __oline__ "configure"
template<typename T1, typename T2>
  struct same
  { typedef T2 type; };

template<typename T>
  struct same<T, T>;

int main()
{
  typename same<long, __int128>::type                i1;
  typename same<long long, __int128>::type           i2;
}
EOF

    AC_MSG_CHECKING([for __int128])
    if AC_TRY_EVAL(ac_compile); then
      AC_DEFINE(_GLIBCXX_USE_INT128, 1,
      [Define if __int128 is supported on this host.])
      enable_int128=yes
    else
      enable_int128=no
    fi
    AC_MSG_RESULT($enable_int128)
    rm -f conftest*

    cat > conftest.$ac_ext << EOF
[#]line __oline__ "configure"
template<typename T1, typename T2>
  struct same
  { typedef T2 type; };

template<typename T>
  struct same<T, T>;

int main()
{
  typename same<double, __float128>::type      f1;
  typename same<long double, __float128>::type f2;
}
EOF

    AC_MSG_CHECKING([for __float128])
    if AC_TRY_EVAL(ac_compile); then
      enable_float128=yes
    else
      enable_float128=no
    fi
    AC_MSG_RESULT($enable_float128)
    GLIBCXX_CONDITIONAL(ENABLE_FLOAT128, test $enable_float128 = yes)
    rm -f conftest*

  AC_LANG_RESTORE
])

dnl
dnl Check for template specializations for the 'wchar_t' type.
dnl
dnl --enable-wchar_t defines _GLIBCXX_USE_WCHAR_T
dnl --disable-wchar_t leaves _GLIBCXX_USE_WCHAR_T undefined
dnl  +  Usage:  GLIBCXX_ENABLE_WCHAR_T[(DEFAULT)]
dnl       Where DEFAULT is either `yes' or `no'.
dnl
dnl Necessary support must also be present.
dnl
AC_DEFUN([GLIBCXX_ENABLE_WCHAR_T], [
  GLIBCXX_ENABLE(wchar_t,$1,,[enable template specializations for 'wchar_t'])

  # Test wchar.h for mbstate_t, which is needed for char_traits and fpos.
  AC_CHECK_HEADERS(wchar.h, ac_has_wchar_h=yes, ac_has_wchar_h=no)
  AC_MSG_CHECKING([for mbstate_t])
  AC_TRY_COMPILE([#include <wchar.h>],
  [mbstate_t teststate;],
  have_mbstate_t=yes, have_mbstate_t=no)
  AC_MSG_RESULT($have_mbstate_t)
  if test x"$have_mbstate_t" = xyes; then
    AC_DEFINE(HAVE_MBSTATE_T,1,[Define if mbstate_t exists in wchar.h.])
  fi

  # Test it always, for use in GLIBCXX_ENABLE_C99, together with
  # ac_has_wchar_h.
  AC_CHECK_HEADERS(wctype.h, ac_has_wctype_h=yes, ac_has_wctype_h=no)

  if test x"$enable_wchar_t" = x"yes"; then

    AC_LANG_SAVE
    AC_LANG_CPLUSPLUS

    if test x"$ac_has_wchar_h" = xyes &&
       test x"$ac_has_wctype_h" = xyes; then
      AC_TRY_COMPILE([#include <wchar.h>
		      #include <stddef.h>
		      wint_t i;
		      long l = WEOF;
		      long j = WCHAR_MIN;
		      long k = WCHAR_MAX;
		      namespace test
		      {
			using ::btowc;
			using ::fgetwc;
			using ::fgetws;
			using ::fputwc;
			using ::fputws;
			using ::fwide;
			using ::fwprintf;
			using ::fwscanf;
			using ::getwc;
			using ::getwchar;
 			using ::mbrlen;
			using ::mbrtowc;
			using ::mbsinit;
			using ::mbsrtowcs;
			using ::putwc;
			using ::putwchar;
			using ::swprintf;
			using ::swscanf;
			using ::ungetwc;
			using ::vfwprintf;
			using ::vswprintf;
			using ::vwprintf;
			using ::wcrtomb;
			using ::wcscat;
			using ::wcschr;
			using ::wcscmp;
			using ::wcscoll;
			using ::wcscpy;
			using ::wcscspn;
			using ::wcsftime;
			using ::wcslen;
			using ::wcsncat;
			using ::wcsncmp;
			using ::wcsncpy;
			using ::wcspbrk;
			using ::wcsrchr;
			using ::wcsrtombs;
			using ::wcsspn;
			using ::wcsstr;
			using ::wcstod;
			using ::wcstok;
			using ::wcstol;
			using ::wcstoul;
			using ::wcsxfrm;
			using ::wctob;
			using ::wmemchr;
			using ::wmemcmp;
			using ::wmemcpy;
			using ::wmemmove;
			using ::wmemset;
			using ::wprintf;
			using ::wscanf;
		      }
		     ],[],[], [enable_wchar_t=no])
    else
      enable_wchar_t=no
    fi

    AC_LANG_RESTORE
  fi

  if test x"$enable_wchar_t" = x"yes"; then
    AC_DEFINE(_GLIBCXX_USE_WCHAR_T, 1,
	      [Define if code specialized for wchar_t should be used.])
  fi

  AC_MSG_CHECKING([for enabled wchar_t specializations])
  AC_MSG_RESULT([$enable_wchar_t])
])


dnl
dnl Check to see if building and using a C++ precompiled header can be done.
dnl
dnl --enable-libstdcxx-pch=yes
dnl default, this shows intent to use stdc++.h.gch If it looks like it
dnl may work, after some light-hearted attempts to puzzle out compiler
dnl support, flip bits on in include/Makefile.am
dnl
dnl --disable-libstdcxx-pch
dnl turns off attempts to use or build stdc++.h.gch.
dnl
dnl Substs:
dnl  glibcxx_PCHFLAGS
dnl
AC_DEFUN([GLIBCXX_ENABLE_PCH], [
  GLIBCXX_ENABLE(libstdcxx-pch,$1,,[build pre-compiled libstdc++ headers])
  if test $enable_libstdcxx_pch = yes; then
    AC_CACHE_CHECK([for compiler with PCH support],
      [glibcxx_cv_prog_CXX_pch],
      [ac_save_CXXFLAGS="$CXXFLAGS"
       CXXFLAGS="$CXXFLAGS -Werror -Winvalid-pch -Wno-deprecated"
       AC_LANG_SAVE
       AC_LANG_CPLUSPLUS
       echo '#include <math.h>' > conftest.h
       if $CXX $CXXFLAGS $CPPFLAGS -x c++-header conftest.h \
			  -o conftest.h.gch 1>&5 2>&1 &&
		echo '#error "pch failed"' > conftest.h &&
	  echo '#include "conftest.h"' > conftest.cc &&
	       $CXX -c $CXXFLAGS $CPPFLAGS conftest.cc 1>&5 2>&1 ;
       then
	 glibcxx_cv_prog_CXX_pch=yes
       else
	 glibcxx_cv_prog_CXX_pch=no
       fi
       rm -f conftest*
       CXXFLAGS=$ac_save_CXXFLAGS
       AC_LANG_RESTORE
      ])
    enable_libstdcxx_pch=$glibcxx_cv_prog_CXX_pch
  fi

  AC_MSG_CHECKING([for enabled PCH])
  AC_MSG_RESULT([$enable_libstdcxx_pch])

  GLIBCXX_CONDITIONAL(GLIBCXX_BUILD_PCH, test $enable_libstdcxx_pch = yes)
  if test $enable_libstdcxx_pch = yes; then
    glibcxx_PCHFLAGS="-include bits/stdc++.h"
  else
    glibcxx_PCHFLAGS=""
  fi
  AC_SUBST(glibcxx_PCHFLAGS)
])


dnl
dnl Check for atomic builtins.
dnl See:
dnl http://gcc.gnu.org/onlinedocs/gcc/_005f_005fatomic-Builtins.html
dnl
dnl This checks to see if the host supports the compiler-generated
dnl builtins for atomic operations for various integral sizes. Note, this
dnl is intended to be an all-or-nothing switch, so all the atomic operations
dnl that are used should be checked.
dnl
dnl Note:
dnl libgomp and libgfortran use a link test, see CHECK_SYNC_FETCH_AND_ADD.
dnl
AC_DEFUN([GLIBCXX_ENABLE_ATOMIC_BUILTINS], [
  AC_LANG_SAVE
  AC_LANG_CPLUSPLUS
  old_CXXFLAGS="$CXXFLAGS"

  # Do link tests if possible, instead asm tests, limited to some platforms
  # see discussion in PR target/40134, PR libstdc++/40133 and the thread
  # starting at http://gcc.gnu.org/ml/gcc-patches/2009-07/msg00322.html
  atomic_builtins_link_tests=no
  if test x$gcc_no_link != xyes; then
    # Can do link tests. Limit to some tested platforms
    case "$host" in
      *-*-linux* | *-*-uclinux* | *-*-kfreebsd*-gnu | *-*-gnu*)
	atomic_builtins_link_tests=yes
	;;
    esac
  fi

  if test x$atomic_builtins_link_tests = xyes; then

  # Do link tests.

  CXXFLAGS="$CXXFLAGS -fno-exceptions"

  AC_MSG_CHECKING([for atomic builtins for bool])
  AC_CACHE_VAL(glibcxx_cv_atomic_bool, [
    AC_TRY_LINK(
      [ ],
      [typedef bool atomic_type;
       atomic_type c1;
       atomic_type c2;
       atomic_type c3(0);
       // N.B. __atomic_fetch_add is not supported for bool.
       __atomic_compare_exchange_n(&c1, &c2, c3, true, __ATOMIC_ACQ_REL,
				   __ATOMIC_RELAXED);
       __atomic_test_and_set(&c1, __ATOMIC_RELAXED);
       __atomic_load_n(&c1, __ATOMIC_RELAXED);
      ],
      [glibcxx_cv_atomic_bool=yes],
      [glibcxx_cv_atomic_bool=no])
  ])
  AC_MSG_RESULT($glibcxx_cv_atomic_bool)

  AC_MSG_CHECKING([for atomic builtins for short])
  AC_CACHE_VAL(glibcxx_cv_atomic_short, [
    AC_TRY_LINK(
      [ ],
      [typedef short atomic_type;
       atomic_type c1;
       atomic_type c2;
       atomic_type c3(0);
       __atomic_fetch_add(&c1, c2, __ATOMIC_RELAXED);
       __atomic_compare_exchange_n(&c1, &c2, c3, true, __ATOMIC_ACQ_REL,
				   __ATOMIC_RELAXED);
       __atomic_test_and_set(&c1, __ATOMIC_RELAXED);
       __atomic_load_n(&c1, __ATOMIC_RELAXED);
      ],
      [glibcxx_cv_atomic_short=yes],
      [glibcxx_cv_atomic_short=no])
  ])
  AC_MSG_RESULT($glibcxx_cv_atomic_short)

  AC_MSG_CHECKING([for atomic builtins for int])
  AC_CACHE_VAL(glibcxx_cv_atomic_int, [
    AC_TRY_LINK(
      [ ],
      [typedef int atomic_type;
       atomic_type c1;
       atomic_type c2;
       atomic_type c3(0);
       __atomic_fetch_add(&c1, c2, __ATOMIC_RELAXED);
       __atomic_compare_exchange_n(&c1, &c2, c3, true, __ATOMIC_ACQ_REL,
				   __ATOMIC_RELAXED);
       __atomic_test_and_set(&c1, __ATOMIC_RELAXED);
       __atomic_load_n(&c1, __ATOMIC_RELAXED);
      ],
      [glibcxx_cv_atomic_int=yes],
      [glibcxx_cv_atomic_int=no])
  ])
  AC_MSG_RESULT($glibcxx_cv_atomic_int)

  AC_MSG_CHECKING([for atomic builtins for long long])
  AC_CACHE_VAL(glibcxx_cv_atomic_long_long, [
    AC_TRY_LINK(
      [ ],
      [typedef long long atomic_type;
       atomic_type c1;
       atomic_type c2;
       atomic_type c3(0);
       __atomic_fetch_add(&c1, c2, __ATOMIC_RELAXED);
       __atomic_compare_exchange_n(&c1, &c2, c3, true, __ATOMIC_ACQ_REL,
				   __ATOMIC_RELAXED);
       __atomic_test_and_set(&c1, __ATOMIC_RELAXED);
       __atomic_load_n(&c1, __ATOMIC_RELAXED);
      ],
      [glibcxx_cv_atomic_long_long=yes],
      [glibcxx_cv_atomic_long_long=no])
  ])
  AC_MSG_RESULT($glibcxx_cv_atomic_long_long)

  else

  # Do asm tests.

  # Compile unoptimized.
  CXXFLAGS='-O0 -S'

  # Fake what AC_TRY_COMPILE does.

    cat > conftest.$ac_ext << EOF
[#]line __oline__ "configure"
int main()
{
  typedef bool atomic_type;
  atomic_type c1;
  atomic_type c2;
  atomic_type c3(0);
  // N.B. __atomic_fetch_add is not supported for bool.
  __atomic_compare_exchange_n(&c1, &c2, c3, true, __ATOMIC_ACQ_REL,
			      __ATOMIC_RELAXED);
  __atomic_test_and_set(&c1, __ATOMIC_RELAXED);
  __atomic_load_n(&c1, __ATOMIC_RELAXED);

  return 0;
}
EOF

    AC_MSG_CHECKING([for atomic builtins for bool])
    if AC_TRY_EVAL(ac_compile); then
      if grep __atomic_ conftest.s >/dev/null 2>&1 ; then
	glibcxx_cv_atomic_bool=no
      else
	glibcxx_cv_atomic_bool=yes
      fi
    fi
    AC_MSG_RESULT($glibcxx_cv_atomic_bool)
    rm -f conftest*

    cat > conftest.$ac_ext << EOF
[#]line __oline__ "configure"
int main()
{
  typedef short atomic_type;
  atomic_type c1;
  atomic_type c2;
  atomic_type c3(0);
  __atomic_fetch_add(&c1, c2, __ATOMIC_RELAXED);
  __atomic_compare_exchange_n(&c1, &c2, c3, true, __ATOMIC_ACQ_REL,
			      __ATOMIC_RELAXED);
  __atomic_test_and_set(&c1, __ATOMIC_RELAXED);
  __atomic_load_n(&c1, __ATOMIC_RELAXED);

  return 0;
}
EOF

    AC_MSG_CHECKING([for atomic builtins for short])
    if AC_TRY_EVAL(ac_compile); then
      if grep __atomic_ conftest.s >/dev/null 2>&1 ; then
	glibcxx_cv_atomic_short=no
      else
	glibcxx_cv_atomic_short=yes
      fi
    fi
    AC_MSG_RESULT($glibcxx_cv_atomic_short)
    rm -f conftest*

    cat > conftest.$ac_ext << EOF
[#]line __oline__ "configure"
int main()
{
  // NB: _Atomic_word not necessarily int.
  typedef int atomic_type;
  atomic_type c1;
  atomic_type c2;
  atomic_type c3(0);
  __atomic_fetch_add(&c1, c2, __ATOMIC_RELAXED);
  __atomic_compare_exchange_n(&c1, &c2, c3, true, __ATOMIC_ACQ_REL,
			      __ATOMIC_RELAXED);
  __atomic_test_and_set(&c1, __ATOMIC_RELAXED);
  __atomic_load_n(&c1, __ATOMIC_RELAXED);

  return 0;
}
EOF

    AC_MSG_CHECKING([for atomic builtins for int])
    if AC_TRY_EVAL(ac_compile); then
      if grep __atomic_ conftest.s >/dev/null 2>&1 ; then
	glibcxx_cv_atomic_int=no
      else
	glibcxx_cv_atomic_int=yes
      fi
    fi
    AC_MSG_RESULT($glibcxx_cv_atomic_int)
    rm -f conftest*

    cat > conftest.$ac_ext << EOF
[#]line __oline__ "configure"
int main()
{
  typedef long long atomic_type;
  atomic_type c1;
  atomic_type c2;
  atomic_type c3(0);
  __atomic_fetch_add(&c1, c2, __ATOMIC_RELAXED);
  __atomic_compare_exchange_n(&c1, &c2, c3, true, __ATOMIC_ACQ_REL,
			      __ATOMIC_RELAXED);
  __atomic_test_and_set(&c1, __ATOMIC_RELAXED);
  __atomic_load_n(&c1, __ATOMIC_RELAXED);

  return 0;
}
EOF

    AC_MSG_CHECKING([for atomic builtins for long long])
    if AC_TRY_EVAL(ac_compile); then
      if grep __atomic_ conftest.s >/dev/null 2>&1 ; then
	glibcxx_cv_atomic_long_long=no
      else
	glibcxx_cv_atomic_long_long=yes
      fi
    fi
    AC_MSG_RESULT($glibcxx_cv_atomic_long_long)
    rm -f conftest*

  fi

  CXXFLAGS="$old_CXXFLAGS"
  AC_LANG_RESTORE

  # Set atomicity_dir to builtins if all but the long long test above passes,
  # or if the builtins were already chosen (e.g. by configure.host).
  if { test "$glibcxx_cv_atomic_bool" = yes \
     && test "$glibcxx_cv_atomic_short" = yes \
     && test "$glibcxx_cv_atomic_int" = yes; } \
     || test "$atomicity_dir" = "cpu/generic/atomicity_builtins"; then
    AC_DEFINE(_GLIBCXX_ATOMIC_BUILTINS, 1,
    [Define if the compiler supports C++11 atomics.])
    atomicity_dir=cpu/generic/atomicity_builtins
  fi

  # If still generic, set to mutex.
  if test $atomicity_dir = "cpu/generic" ; then
    atomicity_dir=cpu/generic/atomicity_mutex
    AC_MSG_WARN([No native atomic operations are provided for this platform.])
      if test "x$target_thread_file" = xsingle; then
	AC_MSG_WARN([They cannot be faked when thread support is disabled.])
	AC_MSG_WARN([Thread-safety of certain classes is not guaranteed.])
      else
	AC_MSG_WARN([They will be faked using a mutex.])
	AC_MSG_WARN([Performance of certain classes will degrade as a result.])
      fi
  fi

])

dnl
dnl Set default lock policy for synchronizing shared_ptr reference counting.
dnl
dnl --with-libstdcxx-lock-policy=auto
dnl	Use atomic operations for shared_ptr reference counting only if
dnl	the default target supports atomic compare-and-swap.
dnl --with-libstdcxx-lock-policy=atomic
dnl	Use atomic operations for shared_ptr reference counting.
dnl --with-libstdcxx-lock-policy=mutex
dnl	Use a mutex to synchronize shared_ptr reference counting.
dnl
dnl This controls the value of __gnu_cxx::__default_lock_policy, which
dnl determines how shared_ptr reference counts are synchronized.
dnl The option "atomic" means that atomic operations should be used,
dnl "mutex" means that a mutex will be used. The default option, "auto",
dnl will check if the target supports the compiler-generated builtins
dnl for atomic compare-and-swap operations for 2-byte and 4-byte integers,
dnl and will use "atomic" if supported, "mutex" otherwise.
dnl This option is ignored if the thread model used by GCC is "single",
dnl as no synchronization is used at all in that case.
dnl This option affects the library ABI (except in the "single" thread model).
dnl
dnl Defines _GLIBCXX_HAVE_ATOMIC_LOCK_POLICY to 1 if atomics should be used.
dnl
AC_DEFUN([GLIBCXX_ENABLE_LOCK_POLICY], [

  AC_ARG_WITH([libstdcxx-lock-policy],
    AC_HELP_STRING([--with-libstdcxx-lock-policy={atomic,mutex,auto}],
      [synchronization policy for shared_ptr reference counting [default=auto]]),
              [libstdcxx_atomic_lock_policy=$withval],
              [libstdcxx_atomic_lock_policy=auto])

  case "$libstdcxx_atomic_lock_policy" in
    atomic|mutex|auto) ;;
    *) AC_MSG_ERROR([Invalid argument for --with-libstdcxx-lock-policy]) ;;
  esac
  AC_MSG_CHECKING([for lock policy for shared_ptr reference counts])

  if test x"$libstdcxx_atomic_lock_policy" = x"auto"; then
    AC_LANG_SAVE
    AC_LANG_CPLUSPLUS
    ac_save_CXXFLAGS="$CXXFLAGS"

    dnl Why do we care about 2-byte CAS on targets with 4-byte _Atomic_word?!
    AC_TRY_COMPILE([
    #if ! defined __GCC_HAVE_SYNC_COMPARE_AND_SWAP_2
    # error "No 2-byte compare-and-swap"
    #elif ! defined __GCC_HAVE_SYNC_COMPARE_AND_SWAP_4
    # error "No 4-byte compare-and-swap"
    #endif
    ],,
    [libstdcxx_atomic_lock_policy=atomic],
    [libstdcxx_atomic_lock_policy=mutex])
    AC_LANG_RESTORE
    CXXFLAGS="$ac_save_CXXFLAGS"
  fi

  if test x"$libstdcxx_atomic_lock_policy" = x"atomic"; then
    AC_MSG_RESULT(atomic)
    AC_DEFINE(HAVE_ATOMIC_LOCK_POLICY,1,
      [Defined if shared_ptr reference counting should use atomic operations.])
  else
    AC_MSG_RESULT(mutex)
  fi

])

dnl
dnl Allow visibility attributes to be used on namespaces, objects, etc.
dnl
dnl --enable-libstdcxx-visibility enables attempt to use visibility attributes.
dnl --disable-libstdcxx-visibility turns off all use of visibility attributes.
dnl  +  Usage:  GLIBCXX_ENABLE_LIBSTDCXX_VISIBILITY[(DEFAULT)]
dnl       Where DEFAULT is 'yes'.
dnl
AC_DEFUN([GLIBCXX_ENABLE_LIBSTDCXX_VISIBILITY], [
GLIBCXX_ENABLE(libstdcxx-visibility,$1,,[enables visibility safe usage])

if test x$enable_libstdcxx_visibility = xyes ; then
  dnl all hail libgfortran
  dnl Check whether the target supports hidden visibility.
  AC_CACHE_CHECK([whether the target supports hidden visibility],
		 glibcxx_cv_have_attribute_visibility, [
  save_CFLAGS="$CFLAGS"
  CFLAGS="$CFLAGS -Werror"
  AC_TRY_COMPILE([void __attribute__((visibility("hidden"))) foo(void) { }],
		 [], glibcxx_cv_have_attribute_visibility=yes,
		 glibcxx_cv_have_attribute_visibility=no)
  CFLAGS="$save_CFLAGS"])
  if test $glibcxx_cv_have_attribute_visibility = no; then
    enable_libstdcxx_visibility=no
  fi
fi

GLIBCXX_CONDITIONAL(ENABLE_VISIBILITY, test $enable_libstdcxx_visibility = yes)
AC_MSG_NOTICE([visibility supported: $enable_libstdcxx_visibility])
])


dnl
dnl Add version tags to symbols in shared library (or not), additionally
dnl marking other symbols as private/local (or not).
dnl
dnl Sets libtool_VERSION, and determines shared library SONAME.
dnl
dnl  This depends on GLIBCXX CHECK_LINKER_FEATURES, but without it assumes no.
dnl
dnl --enable-symvers=style adds a version script to the linker call when
dnl       creating the shared library.  The choice of version script is
dnl       controlled by 'style'.
dnl --disable-symvers does not.
dnl
dnl  +  Usage:  GLIBCXX_ENABLE_SYMVERS[(DEFAULT)]
dnl       Where DEFAULT is either 'yes' or 'no'.  Passing `yes' tries to
dnl       choose a default style based on linker characteristics.  Passing
dnl       'no' disables versioning.
dnl
AC_DEFUN([GLIBCXX_ENABLE_SYMVERS], [

GLIBCXX_ENABLE(symvers,$1,[[[=STYLE]]],
  [enables symbol versioning of the shared library],
  [permit yes|no|gnu|gnu-versioned-namespace|darwin|darwin-export|sun])

# If we never went through the GLIBCXX_CHECK_LINKER_FEATURES macro, then we
# don't know enough about $LD to do tricks...
AC_REQUIRE([GLIBCXX_CHECK_LINKER_FEATURES])
# Sun style symbol versions needs GNU c++filt for make_sunver.pl to work
# with extern "C++" in version scripts.
AC_REQUIRE([GCC_PROG_GNU_CXXFILT])

# Turn a 'yes' into a suitable default.
if test x$enable_symvers = xyes ; then
  if test $enable_shared = no || test "x$LD" = x || test x$gcc_no_link = xyes; then
    enable_symvers=no
  else
    if test $with_gnu_ld = yes ; then
      case ${target_os} in
	hpux*)
	  enable_symvers=no ;;
	*)
	  enable_symvers=gnu ;;
      esac
    else
      case ${target_os} in
	darwin*)
	  enable_symvers=darwin ;;
	# Sun symbol versioning exists since Solaris 2.5.
	solaris2.[[5-9]]* | solaris2.1[[0-9]]*)
	  # make_sunver.pl needs GNU c++filt to support extern "C++" in
	  # version scripts, so disable symbol versioning if none can be
	  # found.
	  if test -z "$ac_cv_path_CXXFILT"; then
	    AC_MSG_WARN([=== You have requested Sun symbol versioning, but])
	    AC_MSG_WARN([=== no GNU c++filt could  be found.])
	    AC_MSG_WARN([=== Symbol versioning will be disabled.])
	    enable_symvers=no
	  else
	    enable_symvers=sun
	  fi
	  ;;
	*)
	  enable_symvers=no ;;
      esac
    fi
  fi
fi

# Check to see if 'darwin' or 'darwin-export' can win.
if test x$enable_symvers = xdarwin-export ; then
    enable_symvers=darwin
fi

# Check if 'sun' was requested on non-Solaris 2 platforms.
if test x$enable_symvers = xsun ; then
  case ${target_os} in
    solaris2*)
      # All fine.
      ;;
    *)
      # Unlikely to work.
      AC_MSG_WARN([=== You have requested Sun symbol versioning, but])
      AC_MSG_WARN([=== you are not targetting Solaris 2.])
      AC_MSG_WARN([=== Symbol versioning will be disabled.])
      enable_symvers=no
      ;;
  esac
fi

# Check to see if 'gnu' can win.
if test $enable_symvers = gnu ||
  test $enable_symvers = gnu-versioned-namespace ||
  test $enable_symvers = sun; then
  # Check to see if libgcc_s exists, indicating that shared libgcc is possible.
  AC_MSG_CHECKING([for shared libgcc])
  ac_save_CFLAGS="$CFLAGS"
  CFLAGS=' -lgcc_s'
  AC_TRY_LINK(, [return 0;], glibcxx_shared_libgcc=yes, glibcxx_shared_libgcc=no)
  CFLAGS="$ac_save_CFLAGS"
  if test $glibcxx_shared_libgcc = no; then
    cat > conftest.c <<EOF
int main (void) { return 0; }
EOF
changequote(,)dnl
    glibcxx_libgcc_s_suffix=`${CC-cc} $CFLAGS $CPPFLAGS $LDFLAGS \
			     -shared -shared-libgcc -o conftest.so \
			     conftest.c -v 2>&1 >/dev/null \
			     | sed -n 's/^.* -lgcc_s\([^ ]*\) .*$/\1/p'`
changequote([,])dnl
    rm -f conftest.c conftest.so
    if test x${glibcxx_libgcc_s_suffix+set} = xset; then
      CFLAGS=" -lgcc_s$glibcxx_libgcc_s_suffix"
      AC_TRY_LINK(, [return 0;], glibcxx_shared_libgcc=yes)
      CFLAGS="$ac_save_CFLAGS"
    fi
  fi
  AC_MSG_RESULT($glibcxx_shared_libgcc)

  # For GNU ld, we need at least this version.  The format is described in
  # GLIBCXX_CHECK_LINKER_FEATURES above.
  glibcxx_min_gnu_ld_version=21400

  # If no shared libgcc, can't win.
  if test $glibcxx_shared_libgcc != yes; then
      AC_MSG_WARN([=== You have requested GNU symbol versioning, but])
      AC_MSG_WARN([=== you are not building a shared libgcc_s.])
      AC_MSG_WARN([=== Symbol versioning will be disabled.])
      enable_symvers=no
  elif test $with_gnu_ld != yes && test $enable_symvers = sun; then
    : All interesting versions of Sun ld support sun style symbol versioning.
  elif test $with_gnu_ld != yes ; then
    # just fail for now
    AC_MSG_WARN([=== You have requested GNU symbol versioning, but])
    AC_MSG_WARN([=== you are not using the GNU linker.])
    AC_MSG_WARN([=== Symbol versioning will be disabled.])
    enable_symvers=no
  elif test $glibcxx_ld_is_gold = yes ; then
    : All versions of gold support symbol versioning.
  elif test $glibcxx_gnu_ld_version -lt $glibcxx_min_gnu_ld_version ; then
    # The right tools, the right setup, but too old.  Fallbacks?
    AC_MSG_WARN(=== Linker version $glibcxx_gnu_ld_version is too old for)
    AC_MSG_WARN(=== full symbol versioning support in this release of GCC.)
    AC_MSG_WARN(=== You would need to upgrade your binutils to version)
    AC_MSG_WARN(=== $glibcxx_min_gnu_ld_version or later and rebuild GCC.)
    AC_MSG_WARN([=== Symbol versioning will be disabled.])
    enable_symvers=no
  fi
fi

# For libtool versioning info, format is CURRENT:REVISION:AGE
libtool_VERSION=6:28:0

# Everything parsed; figure out what files and settings to use.
case $enable_symvers in
  no)
    SYMVER_FILE=config/abi/pre/none.ver
    ;;
  gnu)
    SYMVER_FILE=config/abi/pre/gnu.ver
    AC_DEFINE(_GLIBCXX_SYMVER_GNU, 1,
	      [Define to use GNU versioning in the shared library.])
    ;;
  gnu-versioned-namespace)
    libtool_VERSION=8:0:0
    SYMVER_FILE=config/abi/pre/gnu-versioned-namespace.ver
    AC_DEFINE(_GLIBCXX_SYMVER_GNU_NAMESPACE, 1,
	      [Define to use GNU namespace versioning in the shared library.])
    ;;
  darwin)
    SYMVER_FILE=config/abi/pre/gnu.ver
    AC_DEFINE(_GLIBCXX_SYMVER_DARWIN, 1,
	      [Define to use darwin versioning in the shared library.])
    ;;
  sun)
    SYMVER_FILE=config/abi/pre/gnu.ver
    AC_DEFINE(_GLIBCXX_SYMVER_SUN, 1,
	      [Define to use Sun versioning in the shared library.])
    ;;
esac

if test x$enable_symvers != xno ; then
  AC_DEFINE(_GLIBCXX_SYMVER, 1,
	 [Define to use symbol versioning in the shared library.])
fi

AC_CACHE_CHECK([whether the target supports .symver directive],
	       glibcxx_cv_have_as_symver_directive, [
  AC_TRY_COMPILE([void foo (void); __asm (".symver foo, bar@SYMVER");],
		 [], glibcxx_cv_have_as_symver_directive=yes,
		 glibcxx_cv_have_as_symver_directive=no)])
if test $glibcxx_cv_have_as_symver_directive = yes; then
  AC_DEFINE(HAVE_AS_SYMVER_DIRECTIVE, 1,
    [Define to 1 if the target assembler supports .symver directive.])
fi

AC_SUBST(SYMVER_FILE)
AC_SUBST(port_specific_symbol_files)
GLIBCXX_CONDITIONAL(ENABLE_SYMVERS, test $enable_symvers != no)
GLIBCXX_CONDITIONAL(ENABLE_SYMVERS_GNU, test $enable_symvers = gnu)
GLIBCXX_CONDITIONAL(ENABLE_SYMVERS_GNU_NAMESPACE, test $enable_symvers = gnu-versioned-namespace)
GLIBCXX_CONDITIONAL(ENABLE_SYMVERS_DARWIN, test $enable_symvers = darwin)
GLIBCXX_CONDITIONAL(ENABLE_SYMVERS_SUN, test $enable_symvers = sun)
AC_MSG_NOTICE(versioning on shared library symbols is $enable_symvers)

if test $enable_symvers != no ; then
   case ${target_os} in
     # The Solaris 2 runtime linker doesn't support the GNU extension of
     # binding the same symbol to different versions
     solaris2*)
       ;;
     # Other platforms with GNU symbol versioning (GNU/Linux, more?) do.
     *)
       AC_DEFINE(HAVE_SYMVER_SYMBOL_RENAMING_RUNTIME_SUPPORT, 1,
	 [Define to 1 if the target runtime linker supports binding the same symbol to different versions.])
       ;;
    esac
fi

# Now, set up compatibility support, if any.
# In addition, need this to deal with std::size_t mangling in
# src/compatibility.cc.  In a perfect world, could use
# typeid(std::size_t).name()[0] to do direct substitution.
AC_MSG_CHECKING([for size_t as unsigned int])
ac_save_CFLAGS="$CFLAGS"
CFLAGS="-Werror"
AC_TRY_COMPILE(, [__SIZE_TYPE__* stp; unsigned int* uip; stp = uip;],
		 [glibcxx_size_t_is_i=yes], [glibcxx_size_t_is_i=no])
CFLAGS=$ac_save_CFLAGS
if test "$glibcxx_size_t_is_i" = yes; then
  AC_DEFINE(_GLIBCXX_SIZE_T_IS_UINT, 1, [Define if size_t is unsigned int.])
fi
AC_MSG_RESULT([$glibcxx_size_t_is_i])

AC_MSG_CHECKING([for ptrdiff_t as int])
ac_save_CFLAGS="$CFLAGS"
CFLAGS="-Werror"
AC_TRY_COMPILE(, [__PTRDIFF_TYPE__* ptp; int* ip; ptp = ip;],
		 [glibcxx_ptrdiff_t_is_i=yes], [glibcxx_ptrdiff_t_is_i=no])
CFLAGS=$ac_save_CFLAGS
if test "$glibcxx_ptrdiff_t_is_i" = yes; then
  AC_DEFINE(_GLIBCXX_PTRDIFF_T_IS_INT, 1, [Define if ptrdiff_t is int.])
fi
AC_MSG_RESULT([$glibcxx_ptrdiff_t_is_i])
])


dnl
dnl Setup to use the gcc gthr.h thread-specific memory and mutex model.
dnl We must stage the required headers so that they will be installed
dnl with the library (unlike libgcc, the STL implementation is provided
dnl solely within headers).  Since we must not inject random user-space
dnl macro names into user-provided C++ code, we first stage into <file>-in
dnl and process to <file> with an output command.  The reason for a two-
dnl stage process here is to correctly handle $srcdir!=$objdir without
dnl having to write complex code (the sed commands to clean the macro
dnl namespace are complex and fragile enough as it is).  We must also
dnl add a relative path so that -I- is supported properly.
dnl
dnl Substs:
dnl  thread_header
dnl
AC_DEFUN([GLIBCXX_ENABLE_THREADS], [
  AC_MSG_CHECKING([for thread model used by GCC])
  target_thread_file=`$CXX -v 2>&1 | sed -n 's/^Thread model: //p'`
  AC_MSG_RESULT([$target_thread_file])
  GCC_AC_THREAD_HEADER([$target_thread_file])
])


dnl
dnl Check if gthread implementation defines the types and functions
dnl required by the c++0x thread library.  Conforming gthread
dnl implementations can define __GTHREADS_CXX0X to enable use with c++0x.
dnl
dnl GLIBCXX_ENABLE_SYMVERS must be done before this.
dnl
AC_DEFUN([GLIBCXX_CHECK_GTHREADS], [
  GLIBCXX_ENABLE(libstdcxx-threads,auto,,[enable C++11 threads support])

  if test x$enable_libstdcxx_threads = xauto ||
     test x$enable_libstdcxx_threads = xyes; then

  AC_LANG_SAVE
  AC_LANG_CPLUSPLUS

  ac_save_CXXFLAGS="$CXXFLAGS"
  CXXFLAGS="$CXXFLAGS -fno-exceptions \
	-I${toplevel_srcdir}/libgcc -I${toplevel_builddir}/libgcc"

  target_thread_file=`$CXX -v 2>&1 | sed -n 's/^Thread model: //p'`
  case $target_thread_file in
    posix)
      CXXFLAGS="$CXXFLAGS -DSUPPORTS_WEAK -DGTHREAD_USE_WEAK -D_PTHREADS"
  esac

  AC_MSG_CHECKING([whether it can be safely assumed that mutex_timedlock is available])

  AC_TRY_COMPILE([#include <unistd.h>],
    [
      // In case of POSIX threads check _POSIX_TIMEOUTS.
      #if (defined(_PTHREADS) \
	  && (!defined(_POSIX_TIMEOUTS) || _POSIX_TIMEOUTS <= 0))
      #error
      #endif
    ], [ac_gthread_use_mutex_timedlock=1], [ac_gthread_use_mutex_timedlock=0])

  AC_DEFINE_UNQUOTED(_GTHREAD_USE_MUTEX_TIMEDLOCK, $ac_gthread_use_mutex_timedlock,
		     [Define to 1 if mutex_timedlock is available.])

  if test $ac_gthread_use_mutex_timedlock = 1 ; then res_mutex_timedlock=yes ;
  else res_mutex_timedlock=no ; fi
  AC_MSG_RESULT([$res_mutex_timedlock])

  AC_MSG_CHECKING([for gthreads library])

  AC_TRY_COMPILE([#include "gthr.h"],
    [
      #ifndef __GTHREADS_CXX0X
      #error
      #endif
    ], [ac_has_gthreads=yes], [ac_has_gthreads=no])
  else
    ac_has_gthreads=no
  fi

  AC_MSG_RESULT([$ac_has_gthreads])

  if test x"$ac_has_gthreads" = x"yes"; then
    AC_DEFINE(_GLIBCXX_HAS_GTHREADS, 1,
	      [Define if gthreads library is available.])

    # Also check for pthread_rwlock_t for std::shared_timed_mutex in C++14
    # but only do so if we're using pthread in the gthread library.
    # On VxWorks for example, pthread_rwlock_t is defined in sys/types.h
    # but the pthread library is not there by default and the gthread library
    # does not use it.
    AC_TRY_COMPILE([#include "gthr.h"],
    [
      #if (!defined(_PTHREADS))
      #error
      #endif
    ], [ac_gthread_use_pthreads=yes], [ac_gthread_use_pthreads=no])
    if test x"$ac_gthread_use_pthreads" = x"yes"; then
      AC_CHECK_TYPE([pthread_rwlock_t],
             [AC_DEFINE([_GLIBCXX_USE_PTHREAD_RWLOCK_T], 1,
             [Define if POSIX read/write locks are available in <gthr.h>.])],
             [],
             [#include "gthr.h"])
    fi
  fi

  CXXFLAGS="$ac_save_CXXFLAGS"
  AC_LANG_RESTORE
])


# Check whether LC_MESSAGES is available in <locale.h>.
# Ulrich Drepper <drepper@cygnus.com>, 1995.
#
# This file file be copied and used freely without restrictions.  It can
# be used in projects which are not available under the GNU Public License
# but which still want to provide support for the GNU gettext functionality.
# Please note that the actual code is *not* freely available.
AC_DEFUN([AC_LC_MESSAGES], [
  AC_CHECK_HEADER(locale.h, [
    AC_CACHE_CHECK([for LC_MESSAGES], ac_cv_val_LC_MESSAGES,
      [AC_TRY_COMPILE([#include <locale.h>], [return LC_MESSAGES],
       ac_cv_val_LC_MESSAGES=yes, ac_cv_val_LC_MESSAGES=no)])
    if test $ac_cv_val_LC_MESSAGES = yes; then
      AC_DEFINE(HAVE_LC_MESSAGES, 1,
		[Define if LC_MESSAGES is available in <locale.h>.])
    fi
  ])
])

dnl
dnl Check whether rdrand is supported in the assembler.
AC_DEFUN([GLIBCXX_CHECK_X86_RDRAND], [
  AC_MSG_CHECKING([for rdrand support in assembler])
  AC_CACHE_VAL(ac_cv_x86_rdrand, [
  ac_cv_x86_rdrand=no
  case "$target" in
    i?86-*-* | \
    x86_64-*-*)
    AC_TRY_COMPILE(, [asm("rdrand %eax");],
		[ac_cv_x86_rdrand=yes], [ac_cv_x86_rdrand=no])
  esac
  ])
  if test $ac_cv_x86_rdrand = yes; then
    AC_DEFINE(_GLIBCXX_X86_RDRAND, 1,
		[ Defined if as can handle rdrand. ])
  fi
  AC_MSG_RESULT($ac_cv_x86_rdrand)
])

dnl
dnl Check whether rdseed is supported in the assembler.
AC_DEFUN([GLIBCXX_CHECK_X86_RDSEED], [
  AC_MSG_CHECKING([for rdseed support in assembler])
  AC_CACHE_VAL(ac_cv_x86_rdseed, [
  ac_cv_x86_rdseed=no
  case "$target" in
    i?86-*-* | \
    x86_64-*-*)
    AC_TRY_COMPILE(, [asm("rdseed %eax");],
		[ac_cv_x86_rdseed=yes], [ac_cv_x86_rdseed=no])
  esac
  ])
  if test $ac_cv_x86_rdseed = yes; then
    AC_DEFINE(_GLIBCXX_X86_RDSEED, 1,
		[ Defined if as can handle rdseed. ])
  fi
  AC_MSG_RESULT($ac_cv_x86_rdseed)
])

dnl
dnl Check whether get_nprocs is available in <sys/sysinfo.h>, and define _GLIBCXX_USE_GET_NPROCS.
dnl
AC_DEFUN([GLIBCXX_CHECK_GET_NPROCS], [

  AC_LANG_SAVE
  AC_LANG_CPLUSPLUS
  ac_save_CXXFLAGS="$CXXFLAGS"
  CXXFLAGS="$CXXFLAGS -fno-exceptions"

  AC_MSG_CHECKING([for get_nprocs])
  AC_CACHE_VAL(glibcxx_cv_GET_NPROCS, [
    GCC_TRY_COMPILE_OR_LINK(
      [#include <sys/sysinfo.h>],
      [int n = get_nprocs();],
      [glibcxx_cv_GET_NPROCS=yes],
      [glibcxx_cv_GET_NPROCS=no])
  ])
  if test $glibcxx_cv_GET_NPROCS = yes; then
    AC_DEFINE(_GLIBCXX_USE_GET_NPROCS, 1, [Define if get_nprocs is available in <sys/sysinfo.h>.])
  fi
  AC_MSG_RESULT($glibcxx_cv_GET_NPROCS)

  CXXFLAGS="$ac_save_CXXFLAGS"
  AC_LANG_RESTORE
])

dnl
dnl Check whether sysconf(_SC_NPROCESSORS_ONLN) is available in <unistd.h>, and define _GLIBCXX_USE_SC_NPROCESSORS_ONLN.
dnl
AC_DEFUN([GLIBCXX_CHECK_SC_NPROCESSORS_ONLN], [

  AC_LANG_SAVE
  AC_LANG_CPLUSPLUS
  ac_save_CXXFLAGS="$CXXFLAGS"
  CXXFLAGS="$CXXFLAGS -fno-exceptions"

  AC_MSG_CHECKING([for _SC_NPROCESSORS_ONLN])
  AC_CACHE_VAL(glibcxx_cv_SC_NPROCESSORS_ONLN, [
    GCC_TRY_COMPILE_OR_LINK(
      [#include <unistd.h>],
      [int n = sysconf(_SC_NPROCESSORS_ONLN);],
      [glibcxx_cv_SC_NPROCESSORS_ONLN=yes],
      [glibcxx_cv_SC_NPROCESSORS_ONLN=no])
  ])
  if test $glibcxx_cv_SC_NPROCESSORS_ONLN = yes; then
    AC_DEFINE(_GLIBCXX_USE_SC_NPROCESSORS_ONLN, 1, [Define if _SC_NPROCESSORS_ONLN  is available in <unistd.h>.])
  fi
  AC_MSG_RESULT($glibcxx_cv_SC_NPROCESSORS_ONLN)

  CXXFLAGS="$ac_save_CXXFLAGS"
  AC_LANG_RESTORE
])

dnl
dnl Check whether sysconf(_SC_NPROC_ONLN) is available in <unistd.h>, and define _GLIBCXX_USE_SC_NPROC_ONLN.
dnl
AC_DEFUN([GLIBCXX_CHECK_SC_NPROC_ONLN], [

  AC_LANG_SAVE
  AC_LANG_CPLUSPLUS
  ac_save_CXXFLAGS="$CXXFLAGS"
  CXXFLAGS="$CXXFLAGS -fno-exceptions"

  AC_MSG_CHECKING([for _SC_NPROC_ONLN])
  AC_CACHE_VAL(glibcxx_cv_SC_NPROC_ONLN, [
    GCC_TRY_COMPILE_OR_LINK(
      [#include <unistd.h>],
      [int n = sysconf(_SC_NPROC_ONLN);],
      [glibcxx_cv_SC_NPROC_ONLN=yes],
      [glibcxx_cv_SC_NPROC_ONLN=no])
  ])
  if test $glibcxx_cv_SC_NPROC_ONLN = yes; then
    AC_DEFINE(_GLIBCXX_USE_SC_NPROC_ONLN, 1, [Define if _SC_NPROC_ONLN  is available in <unistd.h>.])
  fi
  AC_MSG_RESULT($glibcxx_cv_SC_NPROC_ONLN)

  CXXFLAGS="$ac_save_CXXFLAGS"
  AC_LANG_RESTORE
])

dnl
dnl Check whether pthread_num_processors_np is available in <pthread.h>, and define _GLIBCXX_USE_PTHREADS_NUM_PROCESSORS_NP.
dnl
AC_DEFUN([GLIBCXX_CHECK_PTHREADS_NUM_PROCESSORS_NP], [

  AC_LANG_SAVE
  AC_LANG_CPLUSPLUS
  ac_save_CXXFLAGS="$CXXFLAGS"
  CXXFLAGS="$CXXFLAGS -fno-exceptions"

  AC_MSG_CHECKING([for pthreads_num_processors_np])
  AC_CACHE_VAL(glibcxx_cv_PTHREADS_NUM_PROCESSORS_NP, [
    GCC_TRY_COMPILE_OR_LINK(
      [#include <pthread.h>],
      [int n = pthread_num_processors_np();],
      [glibcxx_cv_PTHREADS_NUM_PROCESSORS_NP=yes],
      [glibcxx_cv_PTHREADS_NUM_PROCESSORS_NP=no])
  ])
  if test $glibcxx_cv_PTHREADS_NUM_PROCESSORS_NP = yes; then
    AC_DEFINE(_GLIBCXX_USE_PTHREADS_NUM_PROCESSORS_NP, 1, [Define if pthreads_num_processors_np is available in <pthread.h>.])
  fi
  AC_MSG_RESULT($glibcxx_cv_PTHREADS_NUM_PROCESSORS_NP)

  CXXFLAGS="$ac_save_CXXFLAGS"
  AC_LANG_RESTORE
])

dnl
dnl Check whether pthread_cond_clockwait is available in <pthread.h> for std::condition_variable to use,
dnl and define _GLIBCXX_USE_PTHREAD_COND_CLOCKWAIT.
dnl
AC_DEFUN([GLIBCXX_CHECK_PTHREAD_COND_CLOCKWAIT], [

  AC_LANG_SAVE
  AC_LANG_CPLUSPLUS
  ac_save_CXXFLAGS="$CXXFLAGS"
  CXXFLAGS="$CXXFLAGS -fno-exceptions"
  ac_save_LIBS="$LIBS"
  LIBS="$LIBS -lpthread"

  AC_MSG_CHECKING([for pthread_cond_clockwait])
  AC_CACHE_VAL(glibcxx_cv_PTHREAD_COND_CLOCKWAIT, [
    GCC_TRY_COMPILE_OR_LINK(
      [#include <pthread.h>],
      [pthread_mutex_t mutex; pthread_cond_t cond; struct timespec ts; int n = pthread_cond_clockwait(&cond, &mutex, 0, &ts);],
      [glibcxx_cv_PTHREAD_COND_CLOCKWAIT=yes],
      [glibcxx_cv_PTHREAD_COND_CLOCKWAIT=no])
  ])
  if test $glibcxx_cv_PTHREAD_COND_CLOCKWAIT = yes; then
    AC_DEFINE(_GLIBCXX_USE_PTHREAD_COND_CLOCKWAIT, 1, [Define if pthread_cond_clockwait is available in <pthread.h>.])
  fi
  AC_MSG_RESULT($glibcxx_cv_PTHREAD_COND_CLOCKWAIT)

  CXXFLAGS="$ac_save_CXXFLAGS"
  LIBS="$ac_save_LIBS"
  AC_LANG_RESTORE
])

dnl
dnl Check whether pthread_mutex_clocklock is available in <pthread.h> for std::timed_mutex to use,
dnl and define _GLIBCXX_USE_PTHREAD_MUTEX_CLOCKLOCK.
dnl
AC_DEFUN([GLIBCXX_CHECK_PTHREAD_MUTEX_CLOCKLOCK], [

  AC_LANG_SAVE
  AC_LANG_CPLUSPLUS
  ac_save_CXXFLAGS="$CXXFLAGS"
  CXXFLAGS="$CXXFLAGS -fno-exceptions"
  ac_save_LIBS="$LIBS"
  LIBS="$LIBS -lpthread"

  AC_MSG_CHECKING([for pthread_mutex_clocklock])
  AC_CACHE_VAL(glibcxx_cv_PTHREAD_MUTEX_CLOCKLOCK, [
    GCC_TRY_COMPILE_OR_LINK(
      [#include <pthread.h>],
      [pthread_mutex_t mutex; struct timespec ts; int n = pthread_mutex_clocklock(&mutex, CLOCK_REALTIME, &ts);],
      [glibcxx_cv_PTHREAD_MUTEX_CLOCKLOCK=yes],
      [glibcxx_cv_PTHREAD_MUTEX_CLOCKLOCK=no])
  ])
  if test $glibcxx_cv_PTHREAD_MUTEX_CLOCKLOCK = yes; then
    AC_DEFINE(_GLIBCXX_USE_PTHREAD_MUTEX_CLOCKLOCK, 1, [Define if pthread_mutex_clocklock is available in <pthread.h>.])
  fi
  AC_MSG_RESULT($glibcxx_cv_PTHREAD_MUTEX_CLOCKLOCK)

  CXXFLAGS="$ac_save_CXXFLAGS"
  LIBS="$ac_save_LIBS"
  AC_LANG_RESTORE
])

dnl
dnl Check whether pthread_mutex_clocklock is available in <pthread.h> for std::timed_mutex to use,
dnl and define _GLIBCXX_USE_PTHREAD_MUTEX_CLOCKLOCK.
dnl
AC_DEFUN([GLIBCXX_CHECK_PTHREAD_RWLOCK_CLOCKLOCK], [

  AC_LANG_SAVE
  AC_LANG_CPLUSPLUS
  ac_save_CXXFLAGS="$CXXFLAGS"
  CXXFLAGS="$CXXFLAGS -fno-exceptions"
  ac_save_LIBS="$LIBS"
  LIBS="$LIBS -lpthread"

  AC_MSG_CHECKING([for pthread_rwlock_clockrdlock, pthread_wlock_clockwrlock])
  AC_CACHE_VAL(glibcxx_cv_PTHREAD_RWLOCK_CLOCKLOCK, [
    GCC_TRY_COMPILE_OR_LINK(
      [#include <pthread.h>],
      [pthread_rwlock_t rwl; struct timespec ts;]
      [int n = pthread_rwlock_clockrdlock(&rwl, CLOCK_REALTIME, &ts);]
      [int m = pthread_rwlock_clockwrlock(&rwl, CLOCK_REALTIME, &ts);],
      [glibcxx_cv_PTHREAD_RWLOCK_CLOCKLOCK=yes],
      [glibcxx_cv_PTHREAD_RWLOCK_CLOCKLOCK=no])
  ])
  if test $glibcxx_cv_PTHREAD_RWLOCK_CLOCKLOCK = yes; then
    AC_DEFINE(_GLIBCXX_USE_PTHREAD_RWLOCK_CLOCKLOCK, 1, [Define if pthread_rwlock_clockrdlock and pthread_rwlock_clockwrlock are available in <pthread.h>.])
  fi
  AC_MSG_RESULT($glibcxx_cv_PTHREAD_RWLOCK_CLOCKLOCK)

  CXXFLAGS="$ac_save_CXXFLAGS"
  LIBS="$ac_save_LIBS"
  AC_LANG_RESTORE
])

dnl
dnl Check whether sysctl is available in <pthread.h>, and define _GLIBCXX_USE_SYSCTL_HW_NCPU.
dnl
AC_DEFUN([GLIBCXX_CHECK_SYSCTL_HW_NCPU], [

  AC_LANG_SAVE
  AC_LANG_CPLUSPLUS
  ac_save_CXXFLAGS="$CXXFLAGS"
  CXXFLAGS="$CXXFLAGS -fno-exceptions"

  AC_MSG_CHECKING([for hw.ncpu sysctl])
  AC_CACHE_VAL(glibcxx_cv_SYSCTL_HW_NCPU, [
    GCC_TRY_COMPILE_OR_LINK(
      [
       #include <stddef.h>
       #include <sys/sysctl.h>
       ],
      [
       int count;
       size_t size = sizeof(count);
       int mib[] = { CTL_HW, HW_NCPU };
       sysctl(mib, 2, &count, &size, NULL, 0);
      ],
      [glibcxx_cv_SYSCTL_HW_NCPU=yes],
      [glibcxx_cv_SYSCTL_HW_NCPU=no])
  ])
  if test $glibcxx_cv_SYSCTL_HW_NCPU = yes; then
    AC_DEFINE(_GLIBCXX_USE_SYSCTL_HW_NCPU, 1, [Define if sysctl(), CTL_HW and HW_NCPU are available in <sys/sysctl.h>.])
  fi
  AC_MSG_RESULT($glibcxx_cv_SYSCTL_HW_NCPU)

  CXXFLAGS="$ac_save_CXXFLAGS"
  AC_LANG_RESTORE
])

dnl
dnl Check to see if python pretty printing can be activated.
dnl
dnl --with-python-dir=dir
dnl installs directory into $prefix/dir
AC_DEFUN([GLIBCXX_ENABLE_PYTHON], [

AC_MSG_CHECKING([for custom python install directory])
AC_ARG_WITH([python-dir],
	    AS_HELP_STRING([--with-python-dir],
			   [the location to install Python modules. This path is relative starting from the prefix.]),
	    [with_python_dir=$withval], [with_python_dir="no"])
AC_MSG_RESULT(${with_python_dir})

# Needed for installing Python modules during make install.
python_mod_dir="${with_python_dir}"
AC_SUBST(python_mod_dir)
GLIBCXX_CONDITIONAL(ENABLE_PYTHONDIR, test $python_mod_dir != no)
])

dnl
dnl Check to see if -Werror is disabled.
dnl
dnl --enable-werror/--disable-werror
AC_DEFUN([GLIBCXX_ENABLE_WERROR], [
  AC_MSG_CHECKING([for -Werror])
  GLIBCXX_ENABLE(werror,$1,,[turns on -Werror])
  AC_MSG_RESULT($enable_werror)
  GLIBCXX_CONDITIONAL(ENABLE_WERROR, test $enable_werror = yes)
])

dnl
dnl Check whether obsolescent tmpnam is available in <stdio.h>,
dnl and define _GLIBCXX_USE_TMPNAM.
dnl
AC_DEFUN([GLIBCXX_CHECK_TMPNAM], [dnl
dnl
  AC_LANG_SAVE
  AC_LANG_CPLUSPLUS
  ac_save_CXXFLAGS="$CXXFLAGS"
  CXXFLAGS="$CXXFLAGS -fno-exceptions"
dnl
  AC_MSG_CHECKING([for tmpnam])
  AC_CACHE_VAL(glibcxx_cv_TMPNAM, [dnl
    GCC_TRY_COMPILE_OR_LINK(
      [#include <stdio.h>],
      [char *tmp = tmpnam(NULL);],
      [glibcxx_cv_TMPNAM=yes],
      [glibcxx_cv_TMPNAM=no])
  ])
  if test $glibcxx_cv_TMPNAM = yes; then
    AC_DEFINE(_GLIBCXX_USE_TMPNAM, 1, [Define if obsolescent tmpnam is available in <stdio.h>.])
  fi
  AC_MSG_RESULT($glibcxx_cv_TMPNAM)
dnl
  CXXFLAGS="$ac_save_CXXFLAGS"
  AC_LANG_RESTORE
])

dnl
dnl Check to see if sys/sdt.h exists and that it is suitable for use.
dnl Some versions of sdt.h were not compatible with C++11.
dnl
AC_DEFUN([GLIBCXX_CHECK_SDT_H], [
  AC_MSG_CHECKING([for suitable sys/sdt.h])
  # Note that this test has to be run with the C language.
  # Otherwise, sdt.h will try to include some headers from
  # libstdc++ itself.
  AC_LANG_SAVE
  AC_LANG_C
  AC_CACHE_VAL(glibcxx_cv_sys_sdt_h, [
    # Because we have to run the test in C, we use grep rather
    # than the compiler to check for the bug.  The bug is that
    # were strings without trailing whitespace, causing g++
    # to look for operator"".  The pattern searches for the fixed
    # output.
    AC_EGREP_CPP([ \",\" ], [
      #include <sys/sdt.h>
      int f() { STAP_PROBE(hi, bob); }
    ], [glibcxx_cv_sys_sdt_h=yes], [glibcxx_cv_sys_sdt_h=no])
  ])
  AC_LANG_RESTORE
  if test $glibcxx_cv_sys_sdt_h = yes; then
    AC_DEFINE(HAVE_SYS_SDT_H, 1,
              [Define to 1 if you have a suitable <sys/sdt.h> header file])
  fi
  AC_MSG_RESULT($glibcxx_cv_sys_sdt_h)
])

dnl
dnl Control whether the library should define symbols for old and new ABIs.
dnl This affects definitions of strings, stringstreams and locale facets.
dnl
dnl --disable-libstdcxx-dual-abi will use old ABI for all types.
dnl
dnl Defines:
dnl  _GLIBCXX_USE_DUAL_ABI (always defined, either to 1 or 0)
dnl
AC_DEFUN([GLIBCXX_ENABLE_LIBSTDCXX_DUAL_ABI], [
  GLIBCXX_ENABLE(libstdcxx-dual-abi,$1,,[support two versions of std::string])
  if test x$enable_symvers = xgnu-versioned-namespace; then
    # gnu-versioned-namespace is incompatible with the dual ABI.
    enable_libstdcxx_dual_abi="no"
  fi
  if test x"$enable_libstdcxx_dual_abi" != xyes; then
    AC_MSG_NOTICE([dual ABI is disabled])
    default_libstdcxx_abi="gcc4-compatible"
  fi
  GLIBCXX_CONDITIONAL(ENABLE_DUAL_ABI, test $enable_libstdcxx_dual_abi = yes)
])

dnl
dnl Check to see which ABI should be enabled by default.
dnl
dnl --with-default-libstdcxx-abi={gcc4-compatible,new}
dnl
dnl Defines:
dnl  _GLIBCXX_USE_CXX11_ABI (always defined, either to 1 or 0)
dnl
AC_DEFUN([GLIBCXX_DEFAULT_ABI], [
  if test x$enable_libstdcxx_dual_abi = xyes; then
  AC_MSG_CHECKING([for default std::string ABI to use])
  AC_ARG_WITH([default-libstdcxx-abi],
    AS_HELP_STRING([--with-default-libstdcxx-abi],
                   [set the std::string ABI to use by default]),
    [case "$withval" in
      gcc4-compatible)  default_libstdcxx_abi="gcc4-compatible" ;;
      new|cxx11)  default_libstdcxx_abi="new" ;;
      c++*|gnu++*) AC_MSG_ERROR([Supported arguments for --with-default-libstdcxx-abi have changed, use "new" or "gcc4-compatible"]) ;;
      *) AC_MSG_ERROR([Invalid argument for --with-default-libstdcxx-abi]) ;;
     esac
     ],
    [default_libstdcxx_abi="new"])
  AC_MSG_RESULT(${default_libstdcxx_abi})
  fi
  if test $default_libstdcxx_abi = "new"; then
    glibcxx_cxx11_abi=1
    glibcxx_cxx98_abi=0
  else
    glibcxx_cxx11_abi=0
    glibcxx_cxx98_abi=1
  fi
  AC_SUBST(glibcxx_cxx98_abi)
  GLIBCXX_CONDITIONAL(ENABLE_CXX11_ABI, test $glibcxx_cxx11_abi = 1)
])

dnl
dnl Check to see whether to build libstdc++fs.a
dnl
dnl --enable-libstdcxx-filesystem-ts
dnl
AC_DEFUN([GLIBCXX_ENABLE_FILESYSTEM_TS], [
  GLIBCXX_ENABLE(libstdcxx-filesystem-ts,auto,,
    [turns on ISO/IEC TS 18822 support],
    [permit yes|no|auto])

  AC_MSG_CHECKING([whether to build Filesystem TS support])
  if test x"$ac_cv_header_dirent_h" != x"yes"; then
    enable_libstdcxx_filesystem_ts=no
  fi
  if test x"$enable_libstdcxx_filesystem_ts" = x"auto"; then
    case "${target_os}" in
      freebsd*|netbsd*|openbsd*|dragonfly*|darwin*)
        enable_libstdcxx_filesystem_ts=yes
        ;;
      gnu* | linux* | kfreebsd*-gnu | knetbsd*-gnu | uclinux*)
        enable_libstdcxx_filesystem_ts=yes
        ;;
      rtems*)
        enable_libstdcxx_filesystem_ts=yes
        ;;
      solaris*)
        enable_libstdcxx_filesystem_ts=yes
        ;;
      mingw*)
        enable_libstdcxx_filesystem_ts=yes
        ;;
      *)
        enable_libstdcxx_filesystem_ts=no
        ;;
    esac
  fi
  AC_MSG_RESULT($enable_libstdcxx_filesystem_ts)
  GLIBCXX_CONDITIONAL(ENABLE_FILESYSTEM_TS, test $enable_libstdcxx_filesystem_ts = yes)
])

dnl
<<<<<<< HEAD
dnl Check whether the library calls required by the Filesystem TS are present.
=======
dnl Check whether the library calls required by the C++17 Filesystem library
dnl and the Filesystem TS are present.
>>>>>>> e2aa5677
dnl Defines:
dnl  HAVE_STRUCT_DIRENT_D_TYPE
dnl  _GLIBCXX_USE_REALPATH
dnl  _GLIBCXX_USE_UTIMENSAT
dnl  _GLIBCXX_USE_ST_MTIM
dnl  _GLIBCXX_USE_FCHMOD
dnl  _GLIBCXX_USE_FCHMODAT
dnl  _GLIBCXX_USE_SENDFILE
dnl  HAVE_LINK
dnl  HAVE_READLINK
dnl  HAVE_SYMLINK
dnl
AC_DEFUN([GLIBCXX_CHECK_FILESYSTEM_DEPS], [dnl
dnl
  if test $enable_libstdcxx_filesystem_ts = yes; then
    AC_LANG_SAVE
    AC_LANG_CPLUSPLUS
    ac_save_CXXFLAGS="$CXXFLAGS"
    CXXFLAGS="$CXXFLAGS -fno-exceptions"
dnl
    AC_MSG_CHECKING([for struct dirent.d_type])
    AC_CACHE_VAL(glibcxx_cv_dirent_d_type, [dnl
      GCC_TRY_COMPILE_OR_LINK(
        [#include <dirent.h>],
        [
         struct dirent d;
         if (sizeof d.d_type) return 0;
        ],
        [glibcxx_cv_dirent_d_type=yes],
        [glibcxx_cv_dirent_d_type=no])
    ])
    if test $glibcxx_cv_dirent_d_type = yes; then
      AC_DEFINE(HAVE_STRUCT_DIRENT_D_TYPE, 1, [Define to 1 if `d_type' is a member of `struct dirent'.])
    fi
    AC_MSG_RESULT($glibcxx_cv_dirent_d_type)
dnl
    AC_MSG_CHECKING([for realpath])
    AC_CACHE_VAL(glibcxx_cv_realpath, [dnl
      GCC_TRY_COMPILE_OR_LINK(
        [
         #include <limits.h>
         #include <stdlib.h>
         #include <unistd.h>
        ],
        [
         #if _XOPEN_VERSION < 500
         #error
         #elif _XOPEN_VERSION >= 700 || defined(PATH_MAX)
         char *tmp = realpath((const char*)NULL, (char*)NULL);
         #else
         #error
         #endif
        ],
        [glibcxx_cv_realpath=yes],
        [glibcxx_cv_realpath=no])
    ])
    if test $glibcxx_cv_realpath = yes; then
      AC_DEFINE(_GLIBCXX_USE_REALPATH, 1, [Define if usable realpath is available in <stdlib.h>.])
    fi
    AC_MSG_RESULT($glibcxx_cv_realpath)
dnl
<<<<<<< HEAD
    AC_MSG_CHECKING([for utimensat])
    AC_CACHE_VAL(glibcxx_cv_utimensat, [dnl
      GCC_TRY_COMPILE_OR_LINK(
        [
          #include <fcntl.h>
          #include <sys/stat.h>
        ],
        [
          struct timespec ts[2] = { { 0, UTIME_OMIT }, { 1, 1 } };
          int i = utimensat(AT_FDCWD, "path", ts, 0);
        ],
        [glibcxx_cv_utimensat=yes],
        [glibcxx_cv_utimensat=no])
    ])
    if test $glibcxx_cv_utimensat = yes; then
      AC_DEFINE(_GLIBCXX_USE_UTIMENSAT, 1, [Define if utimensat and UTIME_OMIT are available in <sys/stat.h> and AT_FDCWD in <fcntl.h>.])
    fi
    AC_MSG_RESULT($glibcxx_cv_utimensat)
dnl
    AC_MSG_CHECKING([for utime])
    AC_CACHE_VAL(glibcxx_cv_utime, [dnl
      GCC_TRY_COMPILE_OR_LINK(
        [
          #include <utime.h>
        ],
        [
          struct utimbuf t = { 1, 1 };
          int i = utime("path", &t);
        ],
        [glibcxx_cv_utime=yes],
        [glibcxx_cv_utime=no])
    ])
    if test $glibcxx_cv_utime = yes; then
      AC_DEFINE(_GLIBCXX_USE_UTIME, 1, [Define if utime is available in <utime.h>.])
    fi
    AC_MSG_RESULT($glibcxx_cv_utime)
=======
  AC_MSG_CHECKING([for utimensat])
  AC_CACHE_VAL(glibcxx_cv_utimensat, [dnl
    GCC_TRY_COMPILE_OR_LINK(
      [
	#include <fcntl.h>
	#include <sys/stat.h>
      ],
      [
	struct timespec ts[2] = { { 0, UTIME_OMIT }, { 1, 1 } };
	int i = utimensat(AT_FDCWD, "path", ts, 0);
      ],
      [glibcxx_cv_utimensat=yes],
      [glibcxx_cv_utimensat=no])
  ])
  if test $glibcxx_cv_utimensat = yes; then
    AC_DEFINE(_GLIBCXX_USE_UTIMENSAT, 1, [Define if utimensat and UTIME_OMIT are available in <sys/stat.h> and AT_FDCWD in <fcntl.h>.])
  fi
  AC_MSG_RESULT($glibcxx_cv_utimensat)
dnl
  AC_MSG_CHECKING([for utime])
  AC_CACHE_VAL(glibcxx_cv_utime, [dnl
    GCC_TRY_COMPILE_OR_LINK(
      [
	#include <utime.h>
      ],
      [
	struct utimbuf t = { 1, 1 };
	int i = utime("path", &t);
      ],
      [glibcxx_cv_utime=yes],
      [glibcxx_cv_utime=no])
  ])
  if test $glibcxx_cv_utime = yes; then
    AC_DEFINE(_GLIBCXX_USE_UTIME, 1, [Define if utime is available in <utime.h>.])
  fi
  AC_MSG_RESULT($glibcxx_cv_utime)
dnl
  AC_MSG_CHECKING([for lstat])
  AC_CACHE_VAL(glibcxx_cv_lstat, [dnl
    GCC_TRY_COMPILE_OR_LINK(
      [ #include <sys/stat.h> ],
      [
	struct stat st;
	int i = lstat("path", &st);
      ],
      [glibcxx_cv_lstat=yes],
      [glibcxx_cv_lstat=no])
  ])
  if test $glibcxx_cv_lstat = yes; then
    AC_DEFINE(_GLIBCXX_USE_LSTAT, 1, [Define if lstat is available in <sys/stat.h>.])
  fi
  AC_MSG_RESULT($glibcxx_cv_lstat)
dnl
  AC_MSG_CHECKING([for struct stat.st_mtim.tv_nsec])
  AC_CACHE_VAL(glibcxx_cv_st_mtim, [dnl
    GCC_TRY_COMPILE_OR_LINK(
      [ #include <sys/stat.h> ],
      [
	struct stat st;
	return st.st_mtim.tv_nsec;
      ],
      [glibcxx_cv_st_mtim=yes],
      [glibcxx_cv_st_mtim=no])
  ])
  if test $glibcxx_cv_st_mtim = yes; then
    AC_DEFINE(_GLIBCXX_USE_ST_MTIM, 1, [Define if struct stat has timespec members.])
  fi
  AC_MSG_RESULT($glibcxx_cv_st_mtim)
>>>>>>> e2aa5677
dnl
    AC_MSG_CHECKING([for lstat])
    AC_CACHE_VAL(glibcxx_cv_lstat, [dnl
      GCC_TRY_COMPILE_OR_LINK(
        [ #include <sys/stat.h> ],
        [
          struct stat st;
          int i = lstat("path", &st);
        ],
        [glibcxx_cv_lstat=yes],
        [glibcxx_cv_lstat=no])
    ])
    if test $glibcxx_cv_lstat = yes; then
      AC_DEFINE(_GLIBCXX_USE_LSTAT, 1, [Define if lstat is available in <sys/stat.h>.])
    fi
    AC_MSG_RESULT($glibcxx_cv_lstat)
dnl
<<<<<<< HEAD
    AC_MSG_CHECKING([for struct stat.st_mtim.tv_nsec])
    AC_CACHE_VAL(glibcxx_cv_st_mtim, [dnl
      GCC_TRY_COMPILE_OR_LINK(
        [ #include <sys/stat.h> ],
        [
          struct stat st;
          return st.st_mtim.tv_nsec;
        ],
        [glibcxx_cv_st_mtim=yes],
        [glibcxx_cv_st_mtim=no])
    ])
    if test $glibcxx_cv_st_mtim = yes; then
      AC_DEFINE(_GLIBCXX_USE_ST_MTIM, 1, [Define if struct stat has timespec members.])
    fi
    AC_MSG_RESULT($glibcxx_cv_st_mtim)
dnl
    AC_MSG_CHECKING([for fchmod])
    AC_CACHE_VAL(glibcxx_cv_fchmod, [dnl
      GCC_TRY_COMPILE_OR_LINK(
        [#include <sys/stat.h>],
        [fchmod(1, S_IWUSR);],
        [glibcxx_cv_fchmod=yes],
        [glibcxx_cv_fchmod=no])
    ])
    if test $glibcxx_cv_fchmod = yes; then
      AC_DEFINE(_GLIBCXX_USE_FCHMOD, 1, [Define if fchmod is available in <sys/stat.h>.])
    fi
    AC_MSG_RESULT($glibcxx_cv_fchmod)
dnl
    AC_MSG_CHECKING([for fchmodat])
    AC_CACHE_VAL(glibcxx_cv_fchmodat, [dnl
      GCC_TRY_COMPILE_OR_LINK(
        [
          #include <fcntl.h>
          #include <sys/stat.h>
        ],
        [fchmodat(AT_FDCWD, "", 0, AT_SYMLINK_NOFOLLOW);],
        [glibcxx_cv_fchmodat=yes],
        [glibcxx_cv_fchmodat=no])
    ])
    if test $glibcxx_cv_fchmodat = yes; then
      AC_DEFINE(_GLIBCXX_USE_FCHMODAT, 1, [Define if fchmodat is available in <sys/stat.h>.])
    fi
    AC_MSG_RESULT($glibcxx_cv_fchmodat)
dnl
    AC_MSG_CHECKING([for sendfile that can copy files])
    AC_CACHE_VAL(glibcxx_cv_sendfile, [dnl
      case "${target_os}" in
        gnu* | linux* | solaris*)
          GCC_TRY_COMPILE_OR_LINK(
            [#include <sys/sendfile.h>],
            [sendfile(1, 2, (off_t*)0, sizeof 1);],
            [glibcxx_cv_sendfile=yes],
            [glibcxx_cv_sendfile=no])
          ;;
        *)
          glibcxx_cv_sendfile=no
          ;;
      esac
    ])
    if test $glibcxx_cv_sendfile = yes; then
      AC_DEFINE(_GLIBCXX_USE_SENDFILE, 1, [Define if sendfile is available in <sys/sendfile.h>.])
    fi
    AC_MSG_RESULT($glibcxx_cv_sendfile)
dnl
    AC_MSG_CHECKING([for link])
    AC_CACHE_VAL(glibcxx_cv_link, [dnl
      GCC_TRY_COMPILE_OR_LINK(
        [#include <unistd.h>],
        [link("", "");],
        [glibcxx_cv_link=yes],
        [glibcxx_cv_link=no])
    ])
    if test $glibcxx_cv_link = yes; then
      AC_DEFINE(HAVE_LINK, 1, [Define if link is available in <unistd.h>.])
    fi
    AC_MSG_RESULT($glibcxx_cv_link)
dnl
    AC_MSG_CHECKING([for readlink])
    AC_CACHE_VAL(glibcxx_cv_readlink, [dnl
      GCC_TRY_COMPILE_OR_LINK(
        [#include <unistd.h>],
        [char buf[32]; readlink("", buf, sizeof(buf));],
        [glibcxx_cv_readlink=yes],
        [glibcxx_cv_readlink=no])
    ])
    if test $glibcxx_cv_readlink = yes; then
      AC_DEFINE(HAVE_READLINK, 1, [Define if readlink is available in <unistd.h>.])
    fi
    AC_MSG_RESULT($glibcxx_cv_readlink)
dnl
    AC_MSG_CHECKING([for symlink])
    AC_CACHE_VAL(glibcxx_cv_symlink, [dnl
      GCC_TRY_COMPILE_OR_LINK(
        [#include <unistd.h>],
        [symlink("", "");],
        [glibcxx_cv_symlink=yes],
        [glibcxx_cv_symlink=no])
    ])
    if test $glibcxx_cv_symlink = yes; then
      AC_DEFINE(HAVE_SYMLINK, 1, [Define if symlink is available in <unistd.h>.])
    fi
    AC_MSG_RESULT($glibcxx_cv_symlink)
dnl
    AC_MSG_CHECKING([for truncate])
    AC_CACHE_VAL(glibcxx_cv_truncate, [dnl
      GCC_TRY_COMPILE_OR_LINK(
        [#include <unistd.h>],
        [truncate("", 99);],
        [glibcxx_cv_truncate=yes],
        [glibcxx_cv_truncate=no])
    ])
    if test $glibcxx_cv_truncate = yes; then
      AC_DEFINE(HAVE_TRUNCATE, 1, [Define if truncate is available in <unistd.h>.])
    fi
    AC_MSG_RESULT($glibcxx_cv_truncate)
dnl
    CXXFLAGS="$ac_save_CXXFLAGS"
    AC_LANG_RESTORE
  fi
=======
  AC_MSG_CHECKING([for fchmodat])
  AC_CACHE_VAL(glibcxx_cv_fchmodat, [dnl
    GCC_TRY_COMPILE_OR_LINK(
      [
	#include <fcntl.h>
	#include <sys/stat.h>
      ],
      [fchmodat(AT_FDCWD, "", 0, AT_SYMLINK_NOFOLLOW);],
      [glibcxx_cv_fchmodat=yes],
      [glibcxx_cv_fchmodat=no])
  ])
  if test $glibcxx_cv_fchmodat = yes; then
    AC_DEFINE(_GLIBCXX_USE_FCHMODAT, 1, [Define if fchmodat is available in <sys/stat.h>.])
  fi
  AC_MSG_RESULT($glibcxx_cv_fchmodat)
dnl
  AC_MSG_CHECKING([for sendfile that can copy files])
  AC_CACHE_VAL(glibcxx_cv_sendfile, [dnl
    case "${target_os}" in
      gnu* | linux* | solaris* | uclinux*)
	GCC_TRY_COMPILE_OR_LINK(
	  [#include <sys/sendfile.h>],
	  [sendfile(1, 2, (off_t*)0, sizeof 1);],
	  [glibcxx_cv_sendfile=yes],
	  [glibcxx_cv_sendfile=no])
	;;
      *)
	glibcxx_cv_sendfile=no
	;;
    esac
  ])
  if test $glibcxx_cv_sendfile = yes; then
    AC_DEFINE(_GLIBCXX_USE_SENDFILE, 1, [Define if sendfile is available in <sys/sendfile.h>.])
  fi
  AC_MSG_RESULT($glibcxx_cv_sendfile)
dnl
  AC_MSG_CHECKING([for link])
  AC_CACHE_VAL(glibcxx_cv_link, [dnl
    GCC_TRY_COMPILE_OR_LINK(
      [#include <unistd.h>],
      [link("", "");],
      [glibcxx_cv_link=yes],
      [glibcxx_cv_link=no])
  ])
  if test $glibcxx_cv_link = yes; then
    AC_DEFINE(HAVE_LINK, 1, [Define if link is available in <unistd.h>.])
  fi
  AC_MSG_RESULT($glibcxx_cv_link)
dnl
  AC_MSG_CHECKING([for readlink])
  AC_CACHE_VAL(glibcxx_cv_readlink, [dnl
    GCC_TRY_COMPILE_OR_LINK(
      [#include <unistd.h>],
      [char buf[32]; readlink("", buf, sizeof(buf));],
      [glibcxx_cv_readlink=yes],
      [glibcxx_cv_readlink=no])
  ])
  if test $glibcxx_cv_readlink = yes; then
    AC_DEFINE(HAVE_READLINK, 1, [Define if readlink is available in <unistd.h>.])
  fi
  AC_MSG_RESULT($glibcxx_cv_readlink)
dnl
  AC_MSG_CHECKING([for symlink])
  AC_CACHE_VAL(glibcxx_cv_symlink, [dnl
    GCC_TRY_COMPILE_OR_LINK(
      [#include <unistd.h>],
      [symlink("", "");],
      [glibcxx_cv_symlink=yes],
      [glibcxx_cv_symlink=no])
  ])
  if test $glibcxx_cv_symlink = yes; then
    AC_DEFINE(HAVE_SYMLINK, 1, [Define if symlink is available in <unistd.h>.])
  fi
  AC_MSG_RESULT($glibcxx_cv_symlink)
dnl
  AC_MSG_CHECKING([for truncate])
  AC_CACHE_VAL(glibcxx_cv_truncate, [dnl
    GCC_TRY_COMPILE_OR_LINK(
      [#include <unistd.h>],
      [truncate("", 99);],
      [glibcxx_cv_truncate=yes],
      [glibcxx_cv_truncate=no])
  ])
  if test $glibcxx_cv_truncate = yes; then
    AC_DEFINE(HAVE_TRUNCATE, 1, [Define if truncate is available in <unistd.h>.])
  fi
  AC_MSG_RESULT($glibcxx_cv_truncate)
dnl
  CXXFLAGS="$ac_save_CXXFLAGS"
  AC_LANG_RESTORE
>>>>>>> e2aa5677
])

dnl
dnl Check how size_t is mangled.  Copied from libitm.
dnl
AC_DEFUN([GLIBCXX_CHECK_SIZE_T_MANGLING], [
  AC_CACHE_CHECK([how size_t is mangled],
                 glibcxx_cv_size_t_mangling, [
    AC_TRY_COMPILE([], [extern __SIZE_TYPE__ x; extern unsigned long x;],
                   [glibcxx_cv_size_t_mangling=m], [
      AC_TRY_COMPILE([], [extern __SIZE_TYPE__ x; extern unsigned int x;],
                     [glibcxx_cv_size_t_mangling=j], [
        AC_TRY_COMPILE([],
                       [extern __SIZE_TYPE__ x; extern unsigned long long x;],
                       [glibcxx_cv_size_t_mangling=y], [
          AC_TRY_COMPILE([],
                         [extern __SIZE_TYPE__ x; extern unsigned short x;],
                         [glibcxx_cv_size_t_mangling=t], [
            AC_TRY_COMPILE([],
                           [extern __SIZE_TYPE__ x; extern __int20 unsigned x;],
                           [glibcxx_cv_size_t_mangling=u6uint20],
                           [glibcxx_cv_size_t_mangling=x])
          ])
        ])
      ])
    ])
  ])
  if test $glibcxx_cv_size_t_mangling = x; then
    AC_MSG_ERROR([Unknown underlying type for size_t])
  fi
  AC_DEFINE_UNQUOTED(_GLIBCXX_MANGLE_SIZE_T, [$glibcxx_cv_size_t_mangling],
    [Define to the letter to which size_t is mangled.])
])

dnl
dnl Determine whether std::exception_ptr symbols should be exported with
dnl the symbol versions from GCC 4.6.0 or GCC 7.1.0, depending on which
dnl release first added support for std::exception_ptr. Originally it was
dnl only supported for targets with always-lock-free atomics for int, but
dnl since GCC 7.1 it is supported for all targets.
dnl
AC_DEFUN([GLIBCXX_CHECK_EXCEPTION_PTR_SYMVER], [
  if test $enable_symvers != no; then
    AC_MSG_CHECKING([for first version to support std::exception_ptr])
    case ${target} in
      aarch64-*-* | alpha-*-* | hppa*-*-* | i?86-*-* | x86_64-*-* | \
      m68k-*-* | powerpc*-*-* | s390*-*-* | *-*-solaris* )
        ac_exception_ptr_since_gcc46=yes
        ;;
      *)
        # If the value of this macro changes then we will need to hardcode
        # yes/no here for additional targets based on the original value.
        AC_TRY_COMPILE([], [
          #if __GCC_ATOMIC_INT_LOCK_FREE <= 1
          # error atomic int not always lock free
          #endif
          ],
          [ac_exception_ptr_since_gcc46=yes],
          [ac_exception_ptr_since_gcc46=no])
        ;;
    esac
    if test x"$ac_exception_ptr_since_gcc46" = x"yes" ; then
      AC_DEFINE(HAVE_EXCEPTION_PTR_SINCE_GCC46, 1,
        [Define to 1 if GCC 4.6 supported std::exception_ptr for the target])
      AC_MSG_RESULT([4.6.0])
    else
      AC_MSG_RESULT([7.1.0])
    fi
  fi
])

# Macros from the top-level gcc directory.
m4_include([../config/gc++filt.m4])
m4_include([../config/tls.m4])
m4_include([../config/gthr.m4])
m4_include([../config/cet.m4])<|MERGE_RESOLUTION|>--- conflicted
+++ resolved
@@ -4507,12 +4507,8 @@
 ])
 
 dnl
-<<<<<<< HEAD
-dnl Check whether the library calls required by the Filesystem TS are present.
-=======
 dnl Check whether the library calls required by the C++17 Filesystem library
 dnl and the Filesystem TS are present.
->>>>>>> e2aa5677
 dnl Defines:
 dnl  HAVE_STRUCT_DIRENT_D_TYPE
 dnl  _GLIBCXX_USE_REALPATH
@@ -4527,91 +4523,52 @@
 dnl
 AC_DEFUN([GLIBCXX_CHECK_FILESYSTEM_DEPS], [dnl
 dnl
-  if test $enable_libstdcxx_filesystem_ts = yes; then
-    AC_LANG_SAVE
-    AC_LANG_CPLUSPLUS
-    ac_save_CXXFLAGS="$CXXFLAGS"
-    CXXFLAGS="$CXXFLAGS -fno-exceptions"
-dnl
-    AC_MSG_CHECKING([for struct dirent.d_type])
-    AC_CACHE_VAL(glibcxx_cv_dirent_d_type, [dnl
-      GCC_TRY_COMPILE_OR_LINK(
-        [#include <dirent.h>],
-        [
-         struct dirent d;
-         if (sizeof d.d_type) return 0;
-        ],
-        [glibcxx_cv_dirent_d_type=yes],
-        [glibcxx_cv_dirent_d_type=no])
-    ])
-    if test $glibcxx_cv_dirent_d_type = yes; then
-      AC_DEFINE(HAVE_STRUCT_DIRENT_D_TYPE, 1, [Define to 1 if `d_type' is a member of `struct dirent'.])
-    fi
-    AC_MSG_RESULT($glibcxx_cv_dirent_d_type)
-dnl
-    AC_MSG_CHECKING([for realpath])
-    AC_CACHE_VAL(glibcxx_cv_realpath, [dnl
-      GCC_TRY_COMPILE_OR_LINK(
-        [
-         #include <limits.h>
-         #include <stdlib.h>
-         #include <unistd.h>
-        ],
-        [
-         #if _XOPEN_VERSION < 500
-         #error
-         #elif _XOPEN_VERSION >= 700 || defined(PATH_MAX)
-         char *tmp = realpath((const char*)NULL, (char*)NULL);
-         #else
-         #error
-         #endif
-        ],
-        [glibcxx_cv_realpath=yes],
-        [glibcxx_cv_realpath=no])
-    ])
-    if test $glibcxx_cv_realpath = yes; then
-      AC_DEFINE(_GLIBCXX_USE_REALPATH, 1, [Define if usable realpath is available in <stdlib.h>.])
-    fi
-    AC_MSG_RESULT($glibcxx_cv_realpath)
-dnl
-<<<<<<< HEAD
-    AC_MSG_CHECKING([for utimensat])
-    AC_CACHE_VAL(glibcxx_cv_utimensat, [dnl
-      GCC_TRY_COMPILE_OR_LINK(
-        [
-          #include <fcntl.h>
-          #include <sys/stat.h>
-        ],
-        [
-          struct timespec ts[2] = { { 0, UTIME_OMIT }, { 1, 1 } };
-          int i = utimensat(AT_FDCWD, "path", ts, 0);
-        ],
-        [glibcxx_cv_utimensat=yes],
-        [glibcxx_cv_utimensat=no])
-    ])
-    if test $glibcxx_cv_utimensat = yes; then
-      AC_DEFINE(_GLIBCXX_USE_UTIMENSAT, 1, [Define if utimensat and UTIME_OMIT are available in <sys/stat.h> and AT_FDCWD in <fcntl.h>.])
-    fi
-    AC_MSG_RESULT($glibcxx_cv_utimensat)
-dnl
-    AC_MSG_CHECKING([for utime])
-    AC_CACHE_VAL(glibcxx_cv_utime, [dnl
-      GCC_TRY_COMPILE_OR_LINK(
-        [
-          #include <utime.h>
-        ],
-        [
-          struct utimbuf t = { 1, 1 };
-          int i = utime("path", &t);
-        ],
-        [glibcxx_cv_utime=yes],
-        [glibcxx_cv_utime=no])
-    ])
-    if test $glibcxx_cv_utime = yes; then
-      AC_DEFINE(_GLIBCXX_USE_UTIME, 1, [Define if utime is available in <utime.h>.])
-    fi
-    AC_MSG_RESULT($glibcxx_cv_utime)
-=======
+  AC_LANG_SAVE
+  AC_LANG_CPLUSPLUS
+  ac_save_CXXFLAGS="$CXXFLAGS"
+  CXXFLAGS="$CXXFLAGS -fno-exceptions"
+dnl
+  AC_MSG_CHECKING([for struct dirent.d_type])
+  AC_CACHE_VAL(glibcxx_cv_dirent_d_type, [dnl
+    GCC_TRY_COMPILE_OR_LINK(
+      [#include <dirent.h>],
+      [
+       struct dirent d;
+       if (sizeof d.d_type) return 0;
+      ],
+      [glibcxx_cv_dirent_d_type=yes],
+      [glibcxx_cv_dirent_d_type=no])
+  ])
+  if test $glibcxx_cv_dirent_d_type = yes; then
+    AC_DEFINE(HAVE_STRUCT_DIRENT_D_TYPE, 1, [Define to 1 if `d_type' is a member of `struct dirent'.])
+  fi
+  AC_MSG_RESULT($glibcxx_cv_dirent_d_type)
+dnl
+  AC_MSG_CHECKING([for realpath])
+  AC_CACHE_VAL(glibcxx_cv_realpath, [dnl
+    GCC_TRY_COMPILE_OR_LINK(
+      [
+       #include <limits.h>
+       #include <stdlib.h>
+       #include <unistd.h>
+      ],
+      [
+       #if _XOPEN_VERSION < 500
+       #error
+       #elif _XOPEN_VERSION >= 700 || defined(PATH_MAX)
+       char *tmp = realpath((const char*)NULL, (char*)NULL);
+       #else
+       #error
+       #endif
+      ],
+      [glibcxx_cv_realpath=yes],
+      [glibcxx_cv_realpath=no])
+  ])
+  if test $glibcxx_cv_realpath = yes; then
+    AC_DEFINE(_GLIBCXX_USE_REALPATH, 1, [Define if usable realpath is available in <stdlib.h>.])
+  fi
+  AC_MSG_RESULT($glibcxx_cv_realpath)
+dnl
   AC_MSG_CHECKING([for utimensat])
   AC_CACHE_VAL(glibcxx_cv_utimensat, [dnl
     GCC_TRY_COMPILE_OR_LINK(
@@ -4680,146 +4637,20 @@
     AC_DEFINE(_GLIBCXX_USE_ST_MTIM, 1, [Define if struct stat has timespec members.])
   fi
   AC_MSG_RESULT($glibcxx_cv_st_mtim)
->>>>>>> e2aa5677
-dnl
-    AC_MSG_CHECKING([for lstat])
-    AC_CACHE_VAL(glibcxx_cv_lstat, [dnl
-      GCC_TRY_COMPILE_OR_LINK(
-        [ #include <sys/stat.h> ],
-        [
-          struct stat st;
-          int i = lstat("path", &st);
-        ],
-        [glibcxx_cv_lstat=yes],
-        [glibcxx_cv_lstat=no])
-    ])
-    if test $glibcxx_cv_lstat = yes; then
-      AC_DEFINE(_GLIBCXX_USE_LSTAT, 1, [Define if lstat is available in <sys/stat.h>.])
-    fi
-    AC_MSG_RESULT($glibcxx_cv_lstat)
-dnl
-<<<<<<< HEAD
-    AC_MSG_CHECKING([for struct stat.st_mtim.tv_nsec])
-    AC_CACHE_VAL(glibcxx_cv_st_mtim, [dnl
-      GCC_TRY_COMPILE_OR_LINK(
-        [ #include <sys/stat.h> ],
-        [
-          struct stat st;
-          return st.st_mtim.tv_nsec;
-        ],
-        [glibcxx_cv_st_mtim=yes],
-        [glibcxx_cv_st_mtim=no])
-    ])
-    if test $glibcxx_cv_st_mtim = yes; then
-      AC_DEFINE(_GLIBCXX_USE_ST_MTIM, 1, [Define if struct stat has timespec members.])
-    fi
-    AC_MSG_RESULT($glibcxx_cv_st_mtim)
-dnl
-    AC_MSG_CHECKING([for fchmod])
-    AC_CACHE_VAL(glibcxx_cv_fchmod, [dnl
-      GCC_TRY_COMPILE_OR_LINK(
-        [#include <sys/stat.h>],
-        [fchmod(1, S_IWUSR);],
-        [glibcxx_cv_fchmod=yes],
-        [glibcxx_cv_fchmod=no])
-    ])
-    if test $glibcxx_cv_fchmod = yes; then
-      AC_DEFINE(_GLIBCXX_USE_FCHMOD, 1, [Define if fchmod is available in <sys/stat.h>.])
-    fi
-    AC_MSG_RESULT($glibcxx_cv_fchmod)
-dnl
-    AC_MSG_CHECKING([for fchmodat])
-    AC_CACHE_VAL(glibcxx_cv_fchmodat, [dnl
-      GCC_TRY_COMPILE_OR_LINK(
-        [
-          #include <fcntl.h>
-          #include <sys/stat.h>
-        ],
-        [fchmodat(AT_FDCWD, "", 0, AT_SYMLINK_NOFOLLOW);],
-        [glibcxx_cv_fchmodat=yes],
-        [glibcxx_cv_fchmodat=no])
-    ])
-    if test $glibcxx_cv_fchmodat = yes; then
-      AC_DEFINE(_GLIBCXX_USE_FCHMODAT, 1, [Define if fchmodat is available in <sys/stat.h>.])
-    fi
-    AC_MSG_RESULT($glibcxx_cv_fchmodat)
-dnl
-    AC_MSG_CHECKING([for sendfile that can copy files])
-    AC_CACHE_VAL(glibcxx_cv_sendfile, [dnl
-      case "${target_os}" in
-        gnu* | linux* | solaris*)
-          GCC_TRY_COMPILE_OR_LINK(
-            [#include <sys/sendfile.h>],
-            [sendfile(1, 2, (off_t*)0, sizeof 1);],
-            [glibcxx_cv_sendfile=yes],
-            [glibcxx_cv_sendfile=no])
-          ;;
-        *)
-          glibcxx_cv_sendfile=no
-          ;;
-      esac
-    ])
-    if test $glibcxx_cv_sendfile = yes; then
-      AC_DEFINE(_GLIBCXX_USE_SENDFILE, 1, [Define if sendfile is available in <sys/sendfile.h>.])
-    fi
-    AC_MSG_RESULT($glibcxx_cv_sendfile)
-dnl
-    AC_MSG_CHECKING([for link])
-    AC_CACHE_VAL(glibcxx_cv_link, [dnl
-      GCC_TRY_COMPILE_OR_LINK(
-        [#include <unistd.h>],
-        [link("", "");],
-        [glibcxx_cv_link=yes],
-        [glibcxx_cv_link=no])
-    ])
-    if test $glibcxx_cv_link = yes; then
-      AC_DEFINE(HAVE_LINK, 1, [Define if link is available in <unistd.h>.])
-    fi
-    AC_MSG_RESULT($glibcxx_cv_link)
-dnl
-    AC_MSG_CHECKING([for readlink])
-    AC_CACHE_VAL(glibcxx_cv_readlink, [dnl
-      GCC_TRY_COMPILE_OR_LINK(
-        [#include <unistd.h>],
-        [char buf[32]; readlink("", buf, sizeof(buf));],
-        [glibcxx_cv_readlink=yes],
-        [glibcxx_cv_readlink=no])
-    ])
-    if test $glibcxx_cv_readlink = yes; then
-      AC_DEFINE(HAVE_READLINK, 1, [Define if readlink is available in <unistd.h>.])
-    fi
-    AC_MSG_RESULT($glibcxx_cv_readlink)
-dnl
-    AC_MSG_CHECKING([for symlink])
-    AC_CACHE_VAL(glibcxx_cv_symlink, [dnl
-      GCC_TRY_COMPILE_OR_LINK(
-        [#include <unistd.h>],
-        [symlink("", "");],
-        [glibcxx_cv_symlink=yes],
-        [glibcxx_cv_symlink=no])
-    ])
-    if test $glibcxx_cv_symlink = yes; then
-      AC_DEFINE(HAVE_SYMLINK, 1, [Define if symlink is available in <unistd.h>.])
-    fi
-    AC_MSG_RESULT($glibcxx_cv_symlink)
-dnl
-    AC_MSG_CHECKING([for truncate])
-    AC_CACHE_VAL(glibcxx_cv_truncate, [dnl
-      GCC_TRY_COMPILE_OR_LINK(
-        [#include <unistd.h>],
-        [truncate("", 99);],
-        [glibcxx_cv_truncate=yes],
-        [glibcxx_cv_truncate=no])
-    ])
-    if test $glibcxx_cv_truncate = yes; then
-      AC_DEFINE(HAVE_TRUNCATE, 1, [Define if truncate is available in <unistd.h>.])
-    fi
-    AC_MSG_RESULT($glibcxx_cv_truncate)
-dnl
-    CXXFLAGS="$ac_save_CXXFLAGS"
-    AC_LANG_RESTORE
-  fi
-=======
+dnl
+  AC_MSG_CHECKING([for fchmod])
+  AC_CACHE_VAL(glibcxx_cv_fchmod, [dnl
+    GCC_TRY_COMPILE_OR_LINK(
+      [#include <sys/stat.h>],
+      [fchmod(1, S_IWUSR);],
+      [glibcxx_cv_fchmod=yes],
+      [glibcxx_cv_fchmod=no])
+  ])
+  if test $glibcxx_cv_fchmod = yes; then
+    AC_DEFINE(_GLIBCXX_USE_FCHMOD, 1, [Define if fchmod is available in <sys/stat.h>.])
+  fi
+  AC_MSG_RESULT($glibcxx_cv_fchmod)
+dnl
   AC_MSG_CHECKING([for fchmodat])
   AC_CACHE_VAL(glibcxx_cv_fchmodat, [dnl
     GCC_TRY_COMPILE_OR_LINK(
@@ -4910,7 +4741,6 @@
 dnl
   CXXFLAGS="$ac_save_CXXFLAGS"
   AC_LANG_RESTORE
->>>>>>> e2aa5677
 ])
 
 dnl
