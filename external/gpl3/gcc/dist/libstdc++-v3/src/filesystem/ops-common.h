// Filesystem operation utilities -*- C++ -*-

<<<<<<< HEAD
// Copyright (C) 2014-2019 Free Software Foundation, Inc.
=======
// Copyright (C) 2014-2020 Free Software Foundation, Inc.
>>>>>>> 9e014010
//
// This file is part of the GNU ISO C++ Library.  This library is free
// software; you can redistribute it and/or modify it under the
// terms of the GNU General Public License as published by the
// Free Software Foundation; either version 3, or (at your option)
// any later version.

// This library is distributed in the hope that it will be useful,
// but WITHOUT ANY WARRANTY; without even the implied warranty of
// MERCHANTABILITY or FITNESS FOR A PARTICULAR PURPOSE.  See the
// GNU General Public License for more details.

// Under Section 7 of GPL version 3, you are granted additional
// permissions described in the GCC Runtime Library Exception, version
// 3.1, as published by the Free Software Foundation.

// You should have received a copy of the GNU General Public License and
// a copy of the GCC Runtime Library Exception along with this program;
// see the files COPYING3 and COPYING.RUNTIME respectively.  If not, see
// <http://www.gnu.org/licenses/>.

#ifndef _GLIBCXX_OPS_COMMON_H
#define _GLIBCXX_OPS_COMMON_H 1

#include <chrono>

#ifdef _GLIBCXX_HAVE_UNISTD_H
# include <unistd.h>
# ifdef _GLIBCXX_HAVE_FCNTL_H
#  include <fcntl.h>  // AT_FDCWD, O_TRUNC etc.
# endif
# if defined(_GLIBCXX_HAVE_SYS_STAT_H) && defined(_GLIBCXX_HAVE_SYS_TYPES_H)
#  include <sys/types.h>
#  include <sys/stat.h>
# endif
#endif
#if !_GLIBCXX_USE_UTIMENSAT && _GLIBCXX_HAVE_UTIME_H
# include <utime.h> // utime
#endif

#ifdef _GLIBCXX_FILESYSTEM_IS_WINDOWS
# include <wchar.h>
#endif

#ifdef NEED_DO_COPY_FILE
# include <filesystem>
# include <ext/stdio_filebuf.h>
# ifdef _GLIBCXX_USE_SENDFILE
#  include <sys/sendfile.h> // sendfile
# endif
#endif

namespace std _GLIBCXX_VISIBILITY(default)
{
_GLIBCXX_BEGIN_NAMESPACE_VERSION
namespace filesystem
{
namespace __gnu_posix
{
#ifdef _GLIBCXX_FILESYSTEM_IS_WINDOWS
// Adapt the Windows _wxxx functions to look like POSIX xxx, but for wchar_t*.
  inline int open(const wchar_t* path, int flags)
  { return ::_wopen(path, flags); }

  inline int open(const wchar_t* path, int flags, int mode)
  { return ::_wopen(path, flags, mode); }

  inline int close(int fd)
  { return ::_close(fd); }

<<<<<<< HEAD
  typedef struct ::_stat stat_type;

  inline int stat(const wchar_t* path, stat_type* buffer)
  { return ::_wstat(path, buffer); }

  inline int lstat(const wchar_t* path, stat_type* buffer)
  {
    // TODO symlinks not currently supported
=======
  typedef struct ::__stat64 stat_type;

  inline int stat(const wchar_t* path, stat_type* buffer)
  { return ::_wstat64(path, buffer); }

  inline int lstat(const wchar_t* path, stat_type* buffer)
  {
    // FIXME: symlinks not currently supported
>>>>>>> 9e014010
    return stat(path, buffer);
  }

  using ::mode_t;

  inline int chmod(const wchar_t* path, mode_t mode)
  { return ::_wchmod(path, mode); }

  inline int mkdir(const wchar_t* path, mode_t)
  { return ::_wmkdir(path); }

  inline wchar_t* getcwd(wchar_t* buf, size_t size)
  { return ::_wgetcwd(buf, size > (size_t)INT_MAX ? INT_MAX : (int)size); }

  inline int chdir(const wchar_t* path)
  { return ::_wchdir(path); }

#if !_GLIBCXX_USE_UTIMENSAT && _GLIBCXX_HAVE_UTIME_H
  using utimbuf = _utimbuf;

  inline int utime(const wchar_t* path, utimbuf* times)
  { return ::_wutime(path, times); }
#endif

  inline int rename(const wchar_t* oldname, const wchar_t* newname)
<<<<<<< HEAD
  { return _wrename(oldname, newname); }
=======
  {
    if (MoveFileExW(oldname, newname,
		    MOVEFILE_REPLACE_EXISTING | MOVEFILE_COPY_ALLOWED))
      return 0;
    if (GetLastError() == ERROR_ACCESS_DENIED)
      errno = EACCES;
    else
      errno = EIO;
    return -1;
  }
>>>>>>> 9e014010

  inline int truncate(const wchar_t* path, _off64_t length)
  {
    const int fd = ::_wopen(path, _O_BINARY|_O_RDWR);
    if (fd == -1)
      return fd;
    const int ret = ::ftruncate64(fd, length);
    int err;
    ::_get_errno(&err);
    ::_close(fd);
    ::_set_errno(err);
    return ret;
  }
  using char_type = wchar_t;
#elif defined _GLIBCXX_HAVE_UNISTD_H
  using ::open;
  using ::close;
# ifdef _GLIBCXX_HAVE_SYS_STAT_H
  typedef struct ::stat stat_type;
  using ::stat;
#  ifdef _GLIBCXX_USE_LSTAT
  using ::lstat;
#  else
  inline int lstat(const char* path, stat_type* buffer)
  { return stat(path, buffer); }
#  endif
# endif
  using ::mode_t;
  using ::chmod;
  using ::mkdir;
  using ::getcwd;
  using ::chdir;
# if !_GLIBCXX_USE_UTIMENSAT && _GLIBCXX_USE_UTIME
  using ::utimbuf;
  using ::utime;
# endif
  using ::rename;
# ifdef _GLIBCXX_HAVE_TRUNCATE
  using ::truncate;
# else
  inline int truncate(const char* path, off_t length)
  {
    if (length == 0)
      {
	const int fd = ::open(path, O_WRONLY|O_TRUNC);
	if (fd == -1)
	  return fd;
	::close(fd);
	return 0;
      }
    errno = ENOTSUP;
    return -1;
  }
# endif
  using char_type = char;
#else // ! _GLIBCXX_FILESYSTEM_IS_WINDOWS && ! _GLIBCXX_HAVE_UNISTD_H
  inline int open(const char*, int, ...) { errno = ENOTSUP; return -1; }
  inline int close(int) { errno = ENOTSUP; return -1; }
  using mode_t = int;
  inline int chmod(const char*, mode_t) { errno = ENOTSUP; return -1; }
  inline int mkdir(const char*, mode_t) { errno = ENOTSUP; return -1; }
  inline char* getcwd(char*, size_t) { errno = ENOTSUP; return nullptr; }
  inline int chdir(const char*) { errno = ENOTSUP; return -1; }
  inline int rename(const char*, const char*) { errno = ENOTSUP; return -1; }
  inline int truncate(const char*, long) { errno = ENOTSUP; return -1; }
  using char_type = char;
#endif // _GLIBCXX_FILESYSTEM_IS_WINDOWS
} // namespace __gnu_posix

  template<typename Bitmask>
    inline bool is_set(Bitmask obj, Bitmask bits)
    {
      return (obj & bits) != Bitmask::none;
    }

  inline bool
  is_not_found_errno(int err) noexcept
  {
    return err == ENOENT || err == ENOTDIR;
  }

#ifdef _GLIBCXX_HAVE_SYS_STAT_H
  using __gnu_posix::stat_type;

  inline std::chrono::system_clock::time_point
  file_time(const stat_type& st, std::error_code& ec) noexcept
  {
    using namespace std::chrono;
#ifdef _GLIBCXX_USE_ST_MTIM
    time_t s = st.st_mtim.tv_sec;
    nanoseconds ns{st.st_mtim.tv_nsec};
#else
    time_t s = st.st_mtime;
    nanoseconds ns{};
#endif

    // FIXME
    // There are possible timespec values which will overflow
    // chrono::system_clock::time_point but would not overflow
    // __file_clock::time_point, due to its different epoch.
    //
    // By checking for overflow of the intermediate system_clock::duration
    // type, we report an error for values which are actually representable
    // in the file_time_type result type.
    //
    // Howard Hinnant's solution for this problem is to use
    // duration<__int128>{s} + ns, which doesn't overflow.
    // An alternative would be to do the epoch correction on s before
    // the addition, and then go straight to file_time_type instead of
    // going via chrono::system_clock::time_point.
    //
    // (This only applies to the C++17 Filesystem library, because for the
    // Filesystem TS we don't have a distinct __file_clock, we just use the
    // system clock for file timestamps).
    if (s >= (nanoseconds::max().count() / 1e9))
      {
	ec = std::make_error_code(std::errc::value_too_large); // EOVERFLOW
	return system_clock::time_point::min();
      }
    ec.clear();
    return system_clock::time_point{seconds{s} + ns};
  }

  struct copy_options_existing_file
  {
    bool skip, update, overwrite;
  };

#endif // _GLIBCXX_HAVE_SYS_STAT_H

} // namespace filesystem

// BEGIN/END macros must be defined before including this file.
_GLIBCXX_BEGIN_NAMESPACE_FILESYSTEM

#ifdef _GLIBCXX_HAVE_SYS_STAT_H
  using std::filesystem::__gnu_posix::stat_type;
  using std::filesystem::__gnu_posix::char_type;

  bool
  do_copy_file(const char_type* from, const char_type* to,
	       std::filesystem::copy_options_existing_file options,
	       stat_type* from_st, stat_type* to_st,
	       std::error_code& ec) noexcept;

  void
  do_space(const char_type* pathname,
	   uintmax_t& capacity, uintmax_t& free, uintmax_t& available,
	   std::error_code&);


  inline file_type
  make_file_type(const stat_type& st) noexcept
  {
#ifdef _GLIBCXX_HAVE_S_ISREG
    if (S_ISREG(st.st_mode))
      return file_type::regular;
    else if (S_ISDIR(st.st_mode))
      return file_type::directory;
    else if (S_ISCHR(st.st_mode))
      return file_type::character;
    else if (S_ISBLK(st.st_mode))
      return file_type::block;
    else if (S_ISFIFO(st.st_mode))
      return file_type::fifo;
#ifdef S_ISLNK // not present in mingw
    else if (S_ISLNK(st.st_mode))
      return file_type::symlink;
#endif
#ifdef S_ISSOCK // not present until POSIX:2001
    else if (S_ISSOCK(st.st_mode))
      return file_type::socket;
#endif
#endif
    return file_type::unknown;
  }

  inline file_status
  make_file_status(const stat_type& st) noexcept
  {
    return file_status{
	make_file_type(st),
	static_cast<perms>(st.st_mode) & perms::mask
    };
  }

  inline std::filesystem::copy_options_existing_file
  copy_file_options(copy_options opt)
  {
    using std::filesystem::is_set;
    return {
	is_set(opt, copy_options::skip_existing),
	is_set(opt, copy_options::update_existing),
	is_set(opt, copy_options::overwrite_existing)
    };
  }

#ifdef NEED_DO_COPY_FILE
  bool
  do_copy_file(const char_type* from, const char_type* to,
	       std::filesystem::copy_options_existing_file options,
	       stat_type* from_st, stat_type* to_st,
	       std::error_code& ec) noexcept
  {
    namespace fs = std::filesystem;
    namespace posix = fs::__gnu_posix;

    stat_type st1, st2;
    file_status t, f;

    if (to_st == nullptr)
      {
	if (posix::stat(to, &st1))
	  {
	    const int err = errno;
	    if (!fs::is_not_found_errno(err))
	      {
		ec.assign(err, std::generic_category());
		return false;
	      }
	  }
	else
	  to_st = &st1;
      }
    else if (to_st == from_st)
      to_st = nullptr;

    if (to_st == nullptr)
      t = file_status{file_type::not_found};
    else
      t = make_file_status(*to_st);

    if (from_st == nullptr)
      {
	if (posix::stat(from, &st2))
	  {
	    ec.assign(errno, std::generic_category());
	    return false;
	  }
	else
	  from_st = &st2;
      }
    f = make_file_status(*from_st);
    // _GLIBCXX_RESOLVE_LIB_DEFECTS
    // 2712. copy_file() has a number of unspecified error conditions
    if (!is_regular_file(f))
      {
	ec = std::make_error_code(std::errc::not_supported);
	return false;
      }

    if (exists(t))
      {
	if (!is_regular_file(t))
	  {
	    ec = std::make_error_code(std::errc::not_supported);
	    return false;
	  }

	if (to_st->st_dev == from_st->st_dev
	    && to_st->st_ino == from_st->st_ino)
	  {
	    ec = std::make_error_code(std::errc::file_exists);
	    return false;
	  }

	if (options.skip)
	  {
	    ec.clear();
	    return false;
	  }
	else if (options.update)
	  {
	    const auto from_mtime = fs::file_time(*from_st, ec);
	    if (ec)
	      return false;
	    if ((from_mtime <= fs::file_time(*to_st, ec)) || ec)
	      return false;
	  }
	else if (!options.overwrite)
	  {
	    ec = std::make_error_code(std::errc::file_exists);
	    return false;
	  }
	else if (!is_regular_file(t))
	  {
	    ec = std::make_error_code(std::errc::not_supported);
	    return false;
	  }
      }

    struct CloseFD {
      ~CloseFD() { if (fd != -1) posix::close(fd); }
      bool close() { return posix::close(std::exchange(fd, -1)) == 0; }
      int fd;
    };

    int iflag = O_RDONLY;
#ifdef _GLIBCXX_FILESYSTEM_IS_WINDOWS
    iflag |= O_BINARY;
#endif

    CloseFD in = { posix::open(from, iflag) };
    if (in.fd == -1)
      {
	ec.assign(errno, std::generic_category());
	return false;
      }
    int oflag = O_WRONLY|O_CREAT;
    if (options.overwrite || options.update)
      oflag |= O_TRUNC;
    else
      oflag |= O_EXCL;
#ifdef _GLIBCXX_FILESYSTEM_IS_WINDOWS
    oflag |= O_BINARY;
#endif
    CloseFD out = { posix::open(to, oflag, S_IWUSR) };
    if (out.fd == -1)
      {
	if (errno == EEXIST && options.skip)
	  ec.clear();
	else
	  ec.assign(errno, std::generic_category());
	return false;
      }

#if defined _GLIBCXX_USE_FCHMOD && ! defined _GLIBCXX_FILESYSTEM_IS_WINDOWS
    if (::fchmod(out.fd, from_st->st_mode))
#elif defined _GLIBCXX_USE_FCHMODAT && ! defined _GLIBCXX_FILESYSTEM_IS_WINDOWS
    if (::fchmodat(AT_FDCWD, to, from_st->st_mode, 0))
#else
    if (posix::chmod(to, from_st->st_mode))
#endif
      {
	ec.assign(errno, std::generic_category());
	return false;
      }

    size_t count = from_st->st_size;
#if defined _GLIBCXX_USE_SENDFILE && ! defined _GLIBCXX_FILESYSTEM_IS_WINDOWS
    off_t offset = 0;
    ssize_t n = ::sendfile(out.fd, in.fd, &offset, count);
    if (n < 0 && errno != ENOSYS && errno != EINVAL)
      {
	ec.assign(errno, std::generic_category());
	return false;
      }
    if ((size_t)n == count)
      {
	if (!out.close() || !in.close())
	  {
	    ec.assign(errno, std::generic_category());
	    return false;
	  }
	ec.clear();
	return true;
      }
    else if (n > 0)
      count -= n;
#endif // _GLIBCXX_USE_SENDFILE

    using std::ios;
    __gnu_cxx::stdio_filebuf<char> sbin(in.fd, ios::in|ios::binary);
    __gnu_cxx::stdio_filebuf<char> sbout(out.fd, ios::out|ios::binary);

    if (sbin.is_open())
      in.fd = -1;
    if (sbout.is_open())
      out.fd = -1;

#ifdef _GLIBCXX_USE_SENDFILE
    if (n != 0)
      {
	if (n < 0)
	  n = 0;

	const auto p1 = sbin.pubseekoff(n, ios::beg, ios::in);
	const auto p2 = sbout.pubseekoff(n, ios::beg, ios::out);

	const std::streampos errpos(std::streamoff(-1));
	if (p1 == errpos || p2 == errpos)
	  {
	    ec = std::make_error_code(std::errc::io_error);
	    return false;
	  }
      }
#endif

    if (count && !(std::ostream(&sbout) << &sbin))
      {
	ec = std::make_error_code(std::errc::io_error);
	return false;
      }
    if (!sbout.close() || !sbin.close())
      {
	ec.assign(errno, std::generic_category());
	return false;
      }
    ec.clear();
    return true;
  }
#endif // NEED_DO_COPY_FILE

#ifdef NEED_DO_SPACE
#pragma GCC diagnostic push
#pragma GCC diagnostic ignored "-Wunused-parameter"
  void
  do_space(const char_type* pathname,
	   uintmax_t& capacity, uintmax_t& free, uintmax_t& available,
	   std::error_code& ec)
  {
#ifdef _GLIBCXX_HAVE_SYS_STATVFS_H
    struct ::statvfs f;
    if (::statvfs(pathname, &f))
	ec.assign(errno, std::generic_category());
    else
      {
	if (f.f_frsize != (unsigned long)-1)
	  {
	    const uintmax_t fragment_size = f.f_frsize;
	    const fsblkcnt_t unknown = -1;
	    if (f.f_blocks != unknown)
	      capacity = f.f_blocks * fragment_size;
	    if (f.f_bfree != unknown)
	      free = f.f_bfree * fragment_size;
	    if (f.f_bavail != unknown)
	      available = f.f_bavail * fragment_size;
	  }
	ec.clear();
      }
#elif _GLIBCXX_FILESYSTEM_IS_WINDOWS
    ULARGE_INTEGER bytes_avail = {}, bytes_total = {}, bytes_free = {};
    if (GetDiskFreeSpaceExW(pathname, &bytes_avail, &bytes_total, &bytes_free))
      {
	if (bytes_total.QuadPart != 0)
	  capacity = bytes_total.QuadPart;
	if (bytes_free.QuadPart != 0)
	  free = bytes_free.QuadPart;
	if (bytes_avail.QuadPart != 0)
	  available = bytes_avail.QuadPart;
	ec.clear();
      }
    else
      ec.assign((int)GetLastError(), std::system_category());
#else
    ec = std::make_error_code(std::errc::not_supported);
#endif
  }
#pragma GCC diagnostic pop
#endif // NEED_DO_SPACE

#endif // _GLIBCXX_HAVE_SYS_STAT_H

_GLIBCXX_END_NAMESPACE_FILESYSTEM

_GLIBCXX_END_NAMESPACE_VERSION
} // namespace std

#endif // _GLIBCXX_OPS_COMMON_H<|MERGE_RESOLUTION|>--- conflicted
+++ resolved
@@ -1,10 +1,6 @@
 // Filesystem operation utilities -*- C++ -*-
 
-<<<<<<< HEAD
-// Copyright (C) 2014-2019 Free Software Foundation, Inc.
-=======
 // Copyright (C) 2014-2020 Free Software Foundation, Inc.
->>>>>>> 9e014010
 //
 // This file is part of the GNU ISO C++ Library.  This library is free
 // software; you can redistribute it and/or modify it under the
@@ -75,16 +71,6 @@
   inline int close(int fd)
   { return ::_close(fd); }
 
-<<<<<<< HEAD
-  typedef struct ::_stat stat_type;
-
-  inline int stat(const wchar_t* path, stat_type* buffer)
-  { return ::_wstat(path, buffer); }
-
-  inline int lstat(const wchar_t* path, stat_type* buffer)
-  {
-    // TODO symlinks not currently supported
-=======
   typedef struct ::__stat64 stat_type;
 
   inline int stat(const wchar_t* path, stat_type* buffer)
@@ -93,7 +79,6 @@
   inline int lstat(const wchar_t* path, stat_type* buffer)
   {
     // FIXME: symlinks not currently supported
->>>>>>> 9e014010
     return stat(path, buffer);
   }
 
@@ -119,9 +104,6 @@
 #endif
 
   inline int rename(const wchar_t* oldname, const wchar_t* newname)
-<<<<<<< HEAD
-  { return _wrename(oldname, newname); }
-=======
   {
     if (MoveFileExW(oldname, newname,
 		    MOVEFILE_REPLACE_EXISTING | MOVEFILE_COPY_ALLOWED))
@@ -132,7 +114,6 @@
       errno = EIO;
     return -1;
   }
->>>>>>> 9e014010
 
   inline int truncate(const wchar_t* path, _off64_t length)
   {
