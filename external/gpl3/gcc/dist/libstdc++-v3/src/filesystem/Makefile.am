## Makefile for the GNU C++ Filesystem library.
##
<<<<<<< HEAD
## Copyright (C) 2014-2019 Free Software Foundation, Inc.
=======
## Copyright (C) 2014-2020 Free Software Foundation, Inc.
>>>>>>> e2aa5677
##
## Process this file with automake to produce Makefile.in.
##
## This file is part of GCC.
##
## GCC is free software; you can redistribute it and/or modify
## it under the terms of the GNU General Public License as published by
## the Free Software Foundation; either version 3, or (at your option)
## any later version.
##
## GCC is distributed in the hope that it will be useful,
## but WITHOUT ANY WARRANTY; without even the implied warranty of
## MERCHANTABILITY or FITNESS FOR A PARTICULAR PURPOSE.  See the
## GNU General Public License for more details.
##
## You should have received a copy of the GNU General Public License
## along with GCC; see the file COPYING3.  If not see
## <http://www.gnu.org/licenses/>.

include $(top_srcdir)/fragment.am

toolexeclib_LTLIBRARIES = libstdc++fs.la

headers =

if ENABLE_DUAL_ABI
cxx11_abi_sources = \
	cow-dir.cc \
	cow-ops.cc \
	cow-path.cc
else
cxx11_abi_sources =
endif

sources = \
	dir.cc \
	ops.cc \
	path.cc \
	${cxx11_abi_sources}

# vpath % $(top_srcdir)/src/filesystem

libstdc__fs_la_SOURCES = $(sources)

# AM_CXXFLAGS needs to be in each subdirectory so that it can be
# modified in a per-library or per-sub-library way.  Need to manually
# set this option because CONFIG_CXXFLAGS has to be after
# OPTIMIZE_CXXFLAGS on the compile line so that -O2 can be overridden
# as the occasion call for it.
AM_CXXFLAGS = \
	$(glibcxx_lt_pic_flag) $(glibcxx_compiler_shared_flag) \
	-std=gnu++17 \
	$(WARN_CXXFLAGS) $(OPTIMIZE_CXXFLAGS)  $(CONFIG_CXXFLAGS)

AM_MAKEFLAGS = \
	"gxx_include_dir=$(gxx_include_dir)"


# Libtool notes

# 1) In general, libtool expects an argument such as `--tag=CXX' when
# using the C++ compiler, because that will enable the settings
# detected when C++ support was being configured.  However, when no
# such flag is given in the command line, libtool attempts to figure
# it out by matching the compiler name in each configuration section
# against a prefix of the command line.  The problem is that, if the
# compiler name and its initial flags stored in the libtool
# configuration file don't match those in the command line, libtool
# can't decide which configuration to use, and it gives up.  The
# correct solution is to add `--tag CXX' to LTCXXCOMPILE and maybe
# CXXLINK, just after $(LIBTOOL), so that libtool doesn't have to
# attempt to infer which configuration to use.
#
# The second tag argument, `--tag disable-shared` means that libtool
# only compiles each source once, for static objects. In actuality,
# glibcxx_lt_pic_flag and glibcxx_compiler_shared_flag are added to
# the libtool command that is used create the object, which is
# suitable for shared libraries.  The `--tag disable-shared` must be
# placed after --tag CXX lest things CXX undo the affect of
# disable-shared.

# 2) Need to explicitly set LTCXXCOMPILE so that EXTRA_CXX_FLAGS is
# last. (That way, things like -O2 passed down from the toplevel can
# be overridden by --enable-debug.)
LTCXXCOMPILE = \
	$(LIBTOOL) --tag CXX --tag disable-shared \
	$(AM_LIBTOOLFLAGS) $(LIBTOOLFLAGS) \
	--mode=compile $(CXX) $(TOPLEVEL_INCLUDES) \
	$(AM_CPPFLAGS) $(CPPFLAGS) $(AM_CXXFLAGS) $(CXXFLAGS) $(EXTRA_CXX_FLAGS)

LTLDFLAGS = $(shell $(SHELL) $(top_srcdir)/../libtool-ldflags $(LDFLAGS))

# 3) We'd have a problem when building the shared libstdc++ object if
# the rules automake generates would be used.  We cannot allow g++ to
# be used since this would add -lstdc++ to the link line which of
# course is problematic at this point.  So, we get the top-level
# directory to configure libstdc++-v3 to use gcc as the C++
# compilation driver.
CXXLINK = \
	$(LIBTOOL) --tag CXX --tag disable-shared \
	$(AM_LIBTOOLFLAGS) $(LIBTOOLFLAGS) \
	--mode=link $(CXX) \
	$(OPT_LDFLAGS) $(SECTION_LDFLAGS) $(AM_CXXFLAGS) $(LTLDFLAGS) -o $@

# By adding these files here, automake will remove them for 'make clean'
CLEANFILES = stamp-*
<|MERGE_RESOLUTION|>--- conflicted
+++ resolved
@@ -1,10 +1,6 @@
 ## Makefile for the GNU C++ Filesystem library.
 ##
-<<<<<<< HEAD
-## Copyright (C) 2014-2019 Free Software Foundation, Inc.
-=======
 ## Copyright (C) 2014-2020 Free Software Foundation, Inc.
->>>>>>> e2aa5677
 ##
 ## Process this file with automake to produce Makefile.in.
 ##
