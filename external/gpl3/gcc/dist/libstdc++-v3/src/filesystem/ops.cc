// Filesystem TS operations -*- C++ -*-

<<<<<<< HEAD
// Copyright (C) 2014-2019 Free Software Foundation, Inc.
=======
// Copyright (C) 2014-2020 Free Software Foundation, Inc.
>>>>>>> 9e014010
//
// This file is part of the GNU ISO C++ Library.  This library is free
// software; you can redistribute it and/or modify it under the
// terms of the GNU General Public License as published by the
// Free Software Foundation; either version 3, or (at your option)
// any later version.

// This library is distributed in the hope that it will be useful,
// but WITHOUT ANY WARRANTY; without even the implied warranty of
// MERCHANTABILITY or FITNESS FOR A PARTICULAR PURPOSE.  See the
// GNU General Public License for more details.

// Under Section 7 of GPL version 3, you are granted additional
// permissions described in the GCC Runtime Library Exception, version
// 3.1, as published by the Free Software Foundation.

// You should have received a copy of the GNU General Public License and
// a copy of the GCC Runtime Library Exception along with this program;
// see the files COPYING3 and COPYING.RUNTIME respectively.  If not, see
// <http://www.gnu.org/licenses/>.

#ifndef _GLIBCXX_USE_CXX11_ABI
# define _GLIBCXX_USE_CXX11_ABI 1
# define NEED_DO_COPY_FILE
# define NEED_DO_SPACE
#endif

#include <bits/largefile-config.h>
#include <experimental/filesystem>
#include <functional>
#include <ostream>
#include <stack>
#include <ext/stdio_filebuf.h>
#include <stdlib.h>
#include <stdio.h>
#include <errno.h>
#include <limits.h>  // PATH_MAX
#ifdef _GLIBCXX_HAVE_FCNTL_H
# include <fcntl.h>  // AT_FDCWD, AT_SYMLINK_NOFOLLOW
#endif
#ifdef _GLIBCXX_HAVE_SYS_STAT_H
# include <sys/stat.h>   // stat, utimensat, fchmodat
#endif
#ifdef _GLIBCXX_HAVE_SYS_STATVFS_H
# include <sys/statvfs.h> // statvfs
#endif
#if !_GLIBCXX_USE_UTIMENSAT && _GLIBCXX_HAVE_UTIME_H
# include <utime.h> // utime
#endif
#ifdef _GLIBCXX_FILESYSTEM_IS_WINDOWS
# include <windows.h>
#endif

#define _GLIBCXX_BEGIN_NAMESPACE_FILESYSTEM \
  namespace experimental { namespace filesystem {
#define _GLIBCXX_END_NAMESPACE_FILESYSTEM } }
#include "ops-common.h"

namespace fs = std::experimental::filesystem;
namespace posix = std::filesystem::__gnu_posix;

fs::path
fs::absolute(const path& p, const path& base)
{
  const bool has_root_dir = p.has_root_directory();
  const bool has_root_name = p.has_root_name();
  path abs;
  if (has_root_dir && has_root_name)
    abs = p;
  else
    {
      abs = base.is_absolute() ? base : absolute(base);
      if (has_root_dir)
	abs = abs.root_name() / p;
      else if (has_root_name)
	abs = p.root_name() / abs.root_directory() / abs.relative_path()
	  / p.relative_path();
      else
	abs = abs / p;
    }
  return abs;
}

namespace
{
#ifdef _GLIBCXX_FILESYSTEM_IS_WINDOWS
  inline bool is_dot(wchar_t c) { return c == L'.'; }
#else
  inline bool is_dot(char c) { return c == '.'; }
#endif

  inline bool is_dot(const fs::path& path)
  {
    const auto& filename = path.native();
    return filename.size() == 1 && is_dot(filename[0]);
  }

  inline bool is_dotdot(const fs::path& path)
  {
    const auto& filename = path.native();
    return filename.size() == 2 && is_dot(filename[0]) && is_dot(filename[1]);
  }

  struct free_as_in_malloc
  {
    void operator()(void* p) const { ::free(p); }
  };

  using char_ptr = std::unique_ptr<fs::path::value_type[], free_as_in_malloc>;
}

fs::path
fs::canonical(const path& p, const path& base, error_code& ec)
{
  const path pa = absolute(p, base);
  path result;

#ifdef _GLIBCXX_USE_REALPATH
  char_ptr buf{ nullptr };
# if _XOPEN_VERSION < 700
  // Not safe to call realpath(path, NULL)
  using char_type = fs::path::value_type;
  buf.reset( (char_type*)::malloc(PATH_MAX * sizeof(char_type)) );
# endif
  if (char* rp = ::realpath(pa.c_str(), buf.get()))
    {
      if (buf == nullptr)
	buf.reset(rp);
      result.assign(rp);
      ec.clear();
      return result;
    }
  if (errno != ENAMETOOLONG)
    {
      ec.assign(errno, std::generic_category());
      return result;
    }
#endif

  if (!exists(pa, ec))
    {
      if (!ec)
	ec = make_error_code(std::errc::no_such_file_or_directory);
      return result;
    }
  // else: we know there are (currently) no unresolvable symlink loops

  result = pa.root_path();

  deque<path> cmpts;
  for (auto& f : pa.relative_path())
    cmpts.push_back(f);

  int max_allowed_symlinks = 40;

  while (!cmpts.empty() && !ec)
    {
      path f = std::move(cmpts.front());
      cmpts.pop_front();

      if (is_dot(f))
	{
	  if (!is_directory(result, ec) && !ec)
	    ec.assign(ENOTDIR, std::generic_category());
	}
      else if (is_dotdot(f))
	{
	  auto parent = result.parent_path();
	  if (parent.empty())
	    result = pa.root_path();
	  else
	    result.swap(parent);
	}
      else
	{
	  result /= f;

	  if (is_symlink(result, ec))
	    {
	      path link = read_symlink(result, ec);
	      if (!ec)
		{
		  if (--max_allowed_symlinks == 0)
		    ec.assign(ELOOP, std::generic_category());
		  else
		    {
		      if (link.is_absolute())
			{
			  result = link.root_path();
			  link = link.relative_path();
			}
		      else
			result.remove_filename();

		      cmpts.insert(cmpts.begin(), link.begin(), link.end());
		    }
		}
	    }
	}
    }

  if (ec || !exists(result, ec))
    result.clear();

  return result;
}

fs::path
fs::canonical(const path& p, error_code& ec)
{
  path cur = current_path(ec);
  if (ec.value())
    return {};
  return canonical(p, cur, ec);
}

fs::path
fs::canonical(const path& p, const path& base)
{
  error_code ec;
  path can = canonical(p, base, ec);
  if (ec)
    _GLIBCXX_THROW_OR_ABORT(filesystem_error("cannot canonicalize", p, base,
					     ec));
  return can;
}

void
fs::copy(const path& from, const path& to, copy_options options)
{
  error_code ec;
  copy(from, to, options, ec);
  if (ec.value())
    _GLIBCXX_THROW_OR_ABORT(filesystem_error("cannot copy", from, to, ec));
}

namespace
{
  using std::filesystem::is_set;

#ifdef _GLIBCXX_HAVE_SYS_STAT_H
  using posix::stat_type;

  using std::filesystem::is_not_found_errno;
  using std::filesystem::file_time;
#endif // _GLIBCXX_HAVE_SYS_STAT_H

} // namespace

void
fs::copy(const path& from, const path& to, copy_options options,
	 error_code& ec) noexcept
{
  const bool skip_symlinks = is_set(options, copy_options::skip_symlinks);
  const bool create_symlinks = is_set(options, copy_options::create_symlinks);
  const bool copy_symlinks = is_set(options, copy_options::copy_symlinks);
  const bool use_lstat = create_symlinks || skip_symlinks;

  file_status f, t;
  stat_type from_st, to_st;
  // _GLIBCXX_RESOLVE_LIB_DEFECTS
  // 2681. filesystem::copy() cannot copy symlinks
  if (use_lstat || copy_symlinks
      ? posix::lstat(from.c_str(), &from_st)
      : posix::stat(from.c_str(), &from_st))
    {
      ec.assign(errno, std::generic_category());
      return;
    }
  if (use_lstat
      ? posix::lstat(to.c_str(), &to_st)
      : posix::stat(to.c_str(), &to_st))
    {
      if (!is_not_found_errno(errno))
	{
	  ec.assign(errno, std::generic_category());
	  return;
	}
      t = file_status{file_type::not_found};
    }
  else
    t = make_file_status(to_st);
  f = make_file_status(from_st);

  if (exists(t) && !is_other(t) && !is_other(f)
      && to_st.st_dev == from_st.st_dev && to_st.st_ino == from_st.st_ino)
    {
      ec = std::make_error_code(std::errc::file_exists);
      return;
    }
  if (is_other(f) || is_other(t))
    {
      ec = std::make_error_code(std::errc::not_supported);
      return;
    }
  if (is_directory(f) && is_regular_file(t))
    {
      ec = std::make_error_code(std::errc::is_a_directory);
      return;
    }

  if (is_symlink(f))
    {
      if (skip_symlinks)
	ec.clear();
      else if (!exists(t) && copy_symlinks)
	copy_symlink(from, to, ec);
      else
	// Not clear what should be done here.
	// "Otherwise report an error as specified in Error reporting (7)."
	ec = std::make_error_code(std::errc::invalid_argument);
    }
  else if (is_regular_file(f))
    {
      if (is_set(options, copy_options::directories_only))
	ec.clear();
      else if (create_symlinks)
	create_symlink(from, to, ec);
      else if (is_set(options, copy_options::create_hard_links))
	create_hard_link(from, to, ec);
      else if (is_directory(t))
	do_copy_file(from.c_str(), (to / from.filename()).c_str(),
		     copy_file_options(options), &from_st, nullptr, ec);
      else
	{
	  auto ptr = exists(t) ? &to_st : &from_st;
	  do_copy_file(from.c_str(), to.c_str(), copy_file_options(options),
		       &from_st, ptr,  ec);
	}
    }
  // _GLIBCXX_RESOLVE_LIB_DEFECTS
  // 2682. filesystem::copy() won't create a symlink to a directory
  else if (is_directory(f) && create_symlinks)
    ec = std::make_error_code(errc::is_a_directory);
  else if (is_directory(f) && (is_set(options, copy_options::recursive)
			       || options == copy_options::none))
    {
      if (!exists(t))
	if (!create_directory(to, from, ec))
	  return;
      // set an unused bit in options to disable further recursion
      if (!is_set(options, copy_options::recursive))
	options |= static_cast<copy_options>(4096);
      for (const directory_entry& x : directory_iterator(from))
	copy(x.path(), to/x.path().filename(), options, ec);
    }
  // _GLIBCXX_RESOLVE_LIB_DEFECTS
  // 2683. filesystem::copy() says "no effects"
  else
    ec.clear();
}

bool
fs::copy_file(const path& from, const path& to, copy_options option)
{
  error_code ec;
  bool result = copy_file(from, to, option, ec);
  if (ec.value())
    _GLIBCXX_THROW_OR_ABORT(filesystem_error("cannot copy file", from, to,
	  ec));
  return result;
}

bool
fs::copy_file(const path& from, const path& to, copy_options options,
	      error_code& ec) noexcept
{
#ifdef _GLIBCXX_HAVE_SYS_STAT_H
  return do_copy_file(from.c_str(), to.c_str(), copy_file_options(options),
		      nullptr, nullptr, ec);
#else
  ec = std::make_error_code(std::errc::not_supported);
  return false;
#endif
}


void
fs::copy_symlink(const path& existing_symlink, const path& new_symlink)
{
  error_code ec;
  copy_symlink(existing_symlink, new_symlink, ec);
  if (ec.value())
    _GLIBCXX_THROW_OR_ABORT(filesystem_error("cannot copy symlink",
	  existing_symlink, new_symlink, ec));
}

void
fs::copy_symlink(const path& existing_symlink, const path& new_symlink,
		 error_code& ec) noexcept
{
  auto p = read_symlink(existing_symlink, ec);
  if (ec.value())
    return;
#ifdef _GLIBCXX_FILESYSTEM_IS_WINDOWS
  if (is_directory(p))
    {
      create_directory_symlink(p, new_symlink, ec);
      return;
    }
#endif
  create_symlink(p, new_symlink, ec);
}


bool
fs::create_directories(const path& p)
{
  error_code ec;
  bool result = create_directories(p, ec);
  if (ec.value())
    _GLIBCXX_THROW_OR_ABORT(filesystem_error("cannot create directories", p,
	  ec));
  return result;
}

bool
fs::create_directories(const path& p, error_code& ec) noexcept
{
  if (p.empty())
    {
      ec = std::make_error_code(errc::invalid_argument);
      return false;
    }

  file_status st = symlink_status(p, ec);
  if (is_directory(st))
    return false;
  else if (ec && !status_known(st))
    return false;
  else if (exists(st))
    {
      if (!ec)
	ec = std::make_error_code(std::errc::not_a_directory);
      return false;
    }

  std::stack<path> missing;
  path pp = p;

  while (!pp.empty() && status(pp, ec).type() == file_type::not_found)
    {
      ec.clear();
      const auto& filename = pp.filename();
      if (!is_dot(filename) && !is_dotdot(filename))
	{
	  missing.push(std::move(pp));
	  pp = missing.top().parent_path();
	}
      else
	pp = pp.parent_path();
    }

  if (ec || missing.empty())
    return false;

  bool created;
  do
    {
      const path& top = missing.top();
      created = create_directory(top, ec);
      if (ec)
	return false;
      missing.pop();
    }
  while (!missing.empty());

  return created;
}

namespace
{
  bool
  create_dir(const fs::path& p, fs::perms perm, std::error_code& ec)
  {
    bool created = false;
#ifdef _GLIBCXX_HAVE_SYS_STAT_H
    posix::mode_t mode = static_cast<std::underlying_type_t<fs::perms>>(perm);
    if (posix::mkdir(p.c_str(), mode))
      {
	const int err = errno;
	if (err != EEXIST || !is_directory(p, ec))
	  ec.assign(err, std::generic_category());
      }
    else
      {
	ec.clear();
	created = true;
      }
#else
    ec = std::make_error_code(std::errc::not_supported);
#endif
    return created;
  }
} // namespace

bool
fs::create_directory(const path& p)
{
  error_code ec;
  bool result = create_directory(p, ec);
  if (ec.value())
    _GLIBCXX_THROW_OR_ABORT(filesystem_error("cannot create directory", p,
	  ec));
  return result;
}

bool
fs::create_directory(const path& p, error_code& ec) noexcept
{
  return create_dir(p, perms::all, ec);
}


bool
fs::create_directory(const path& p, const path& attributes)
{
  error_code ec;
  bool result = create_directory(p, attributes, ec);
  if (ec.value())
    _GLIBCXX_THROW_OR_ABORT(filesystem_error("cannot create directory", p,
	  ec));
  return result;
}

bool
fs::create_directory(const path& p, const path& attributes,
		     error_code& ec) noexcept
{
#ifdef _GLIBCXX_HAVE_SYS_STAT_H
  stat_type st;
  if (posix::stat(attributes.c_str(), &st))
    {
      ec.assign(errno, std::generic_category());
      return false;
    }
  return create_dir(p, static_cast<perms>(st.st_mode), ec);
#else
  ec = std::make_error_code(std::errc::not_supported);
  return false;
#endif
}


void
fs::create_directory_symlink(const path& to, const path& new_symlink)
{
  error_code ec;
  create_directory_symlink(to, new_symlink, ec);
  if (ec.value())
    _GLIBCXX_THROW_OR_ABORT(filesystem_error("cannot create directory symlink",
	  to, new_symlink, ec));
}

void
fs::create_directory_symlink(const path& to, const path& new_symlink,
			     error_code& ec) noexcept
{
#ifdef _GLIBCXX_FILESYSTEM_IS_WINDOWS
  ec = std::make_error_code(std::errc::not_supported);
#else
  create_symlink(to, new_symlink, ec);
#endif
}


void
fs::create_hard_link(const path& to, const path& new_hard_link)
{
  error_code ec;
  create_hard_link(to, new_hard_link, ec);
  if (ec.value())
    _GLIBCXX_THROW_OR_ABORT(filesystem_error("cannot create hard link",
	  to, new_hard_link, ec));
}

void
fs::create_hard_link(const path& to, const path& new_hard_link,
		     error_code& ec) noexcept
{
#ifdef _GLIBCXX_HAVE_LINK
  if (::link(to.c_str(), new_hard_link.c_str()))
    ec.assign(errno, std::generic_category());
  else
    ec.clear();
#elif defined _GLIBCXX_FILESYSTEM_IS_WINDOWS
  if (CreateHardLinkW(new_hard_link.c_str(), to.c_str(), NULL))
    ec.clear();
  else
<<<<<<< HEAD
    ec.assign((int)GetLastError(), generic_category());
=======
    ec.assign((int)GetLastError(), system_category());
>>>>>>> 9e014010
#else
  ec = std::make_error_code(std::errc::not_supported);
#endif
}

void
fs::create_symlink(const path& to, const path& new_symlink)
{
  error_code ec;
  create_symlink(to, new_symlink, ec);
  if (ec.value())
    _GLIBCXX_THROW_OR_ABORT(filesystem_error("cannot create symlink",
	  to, new_symlink, ec));
}

void
fs::create_symlink(const path& to, const path& new_symlink,
		   error_code& ec) noexcept
{
#ifdef _GLIBCXX_HAVE_SYMLINK
  if (::symlink(to.c_str(), new_symlink.c_str()))
    ec.assign(errno, std::generic_category());
  else
    ec.clear();
#else
  ec = std::make_error_code(std::errc::not_supported);
#endif
}

fs::path
fs::current_path()
{
  error_code ec;
  path p = current_path(ec);
  if (ec.value())
    _GLIBCXX_THROW_OR_ABORT(filesystem_error("cannot get current path", ec));
  return p;
}

fs::path
fs::current_path(error_code& ec)
{
  path p;
#ifdef _GLIBCXX_HAVE_UNISTD_H
#if defined __GLIBC__ || defined _GLIBCXX_FILESYSTEM_IS_WINDOWS
  if (char_ptr cwd = char_ptr{posix::getcwd(nullptr, 0)})
    {
      p.assign(cwd.get());
      ec.clear();
    }
  else
    ec.assign(errno, std::generic_category());
#else
#ifdef _PC_PATH_MAX
  long path_max = pathconf(".", _PC_PATH_MAX);
  size_t size;
  if (path_max == -1)
      size = 1024;
  else if (path_max > 10240)
      size = 10240;
  else
      size = path_max;
#elif defined(PATH_MAX)
  size_t size = PATH_MAX;
#else
  size_t size = 1024;
#endif
  for (char_ptr buf; p.empty(); size *= 2)
    {
      using char_type = fs::path::value_type;
      buf.reset((char_type*)malloc(size * sizeof(char_type)));
      if (buf)
	{
	  if (getcwd(buf.get(), size))
	    {
	      p.assign(buf.get());
	      ec.clear();
	    }
	  else if (errno != ERANGE)
	    {
	      ec.assign(errno, std::generic_category());
	      return {};
	    }
	}
      else
	{
	  ec = std::make_error_code(std::errc::not_enough_memory);
	  return {};
	}
    }
#endif  // __GLIBC__
#else   // _GLIBCXX_HAVE_UNISTD_H
  ec = std::make_error_code(std::errc::not_supported);
#endif
  return p;
}

void
fs::current_path(const path& p)
{
  error_code ec;
  current_path(p, ec);
  if (ec.value())
    _GLIBCXX_THROW_OR_ABORT(filesystem_error("cannot set current path", ec));
}

void
fs::current_path(const path& p, error_code& ec) noexcept
{
#ifdef _GLIBCXX_HAVE_UNISTD_H
  if (posix::chdir(p.c_str()))
    ec.assign(errno, std::generic_category());
  else
    ec.clear();
#else
  ec = std::make_error_code(std::errc::not_supported);
#endif
}

bool
fs::equivalent(const path& p1, const path& p2)
{
  error_code ec;
  auto result = equivalent(p1, p2, ec);
  if (ec)
    _GLIBCXX_THROW_OR_ABORT(filesystem_error("cannot check file equivalence",
	  p1, p2, ec));
  return result;
}

bool
fs::equivalent(const path& p1, const path& p2, error_code& ec) noexcept
{
#ifdef _GLIBCXX_HAVE_SYS_STAT_H
  int err = 0;
  file_status s1, s2;
  stat_type st1, st2;
  if (posix::stat(p1.c_str(), &st1) == 0)
    s1 = make_file_status(st1);
  else if (is_not_found_errno(errno))
    s1.type(file_type::not_found);
  else
    err = errno;

  if (posix::stat(p2.c_str(), &st2) == 0)
    s2 = make_file_status(st2);
  else if (is_not_found_errno(errno))
    s2.type(file_type::not_found);
  else
    err = errno;

  if (exists(s1) && exists(s2))
    {
      if (is_other(s1) && is_other(s2))
	{
	  ec = std::make_error_code(std::errc::not_supported);
	  return false;
	}
      ec.clear();
      if (is_other(s1) || is_other(s2))
	return false;
      return st1.st_dev == st2.st_dev && st1.st_ino == st2.st_ino;
    }
  else if (!exists(s1) && !exists(s2))
    ec = std::make_error_code(std::errc::no_such_file_or_directory);
  else if (err)
    ec.assign(err, std::generic_category());
  else
    ec.clear();
  return false;
#else
  ec = std::make_error_code(std::errc::not_supported);
#endif
  return false;
}

std::uintmax_t
fs::file_size(const path& p)
{
  error_code ec;
  auto sz = file_size(p, ec);
  if (ec.value())
    _GLIBCXX_THROW_OR_ABORT(filesystem_error("cannot get file size", p, ec));
  return sz;
}

namespace
{
  template<typename Accessor, typename T>
    inline T
    do_stat(const fs::path& p, std::error_code& ec, Accessor f, T deflt)
    {
#ifdef _GLIBCXX_HAVE_SYS_STAT_H
      stat_type st;
      if (posix::stat(p.c_str(), &st))
	{
	  ec.assign(errno, std::generic_category());
	  return deflt;
	}
      ec.clear();
      return f(st);
#else
      ec = std::make_error_code(std::errc::not_supported);
      return deflt;
#endif
    }
}

std::uintmax_t
fs::file_size(const path& p, error_code& ec) noexcept
{
  struct S
  {
    S(const stat_type& st) : type(make_file_type(st)), size(st.st_size) { }
    S() : type(file_type::not_found) { }
    file_type type;
    uintmax_t size;
  };
  auto s = do_stat(p, ec, [](const auto& st) { return S{st}; }, S{});
  if (s.type == file_type::regular)
    return s.size;
  if (!ec)
    {
      if (s.type == file_type::directory)
	ec = std::make_error_code(std::errc::is_a_directory);
      else
	ec = std::make_error_code(std::errc::not_supported);
    }
  return -1;
}

std::uintmax_t
fs::hard_link_count(const path& p)
{
  error_code ec;
  auto count = hard_link_count(p, ec);
  if (ec.value())
    _GLIBCXX_THROW_OR_ABORT(filesystem_error("cannot get link count", p, ec));
  return count;
}

std::uintmax_t
fs::hard_link_count(const path& p, error_code& ec) noexcept
{
  return do_stat(p, ec, std::mem_fn(&stat_type::st_nlink),
		 static_cast<uintmax_t>(-1));
}

bool
fs::is_empty(const path& p)
{
  error_code ec;
  bool e = is_empty(p, ec);
  if (ec)
    _GLIBCXX_THROW_OR_ABORT(filesystem_error("cannot check if file is empty",
					     p, ec));
  return e;
}

bool
fs::is_empty(const path& p, error_code& ec) noexcept
{
  auto s = status(p, ec);
  if (ec)
    return false;
  bool empty = fs::is_directory(s)
    ? fs::directory_iterator(p, ec) == fs::directory_iterator()
    : fs::file_size(p, ec) == 0;
  return ec ? false : empty;
}

fs::file_time_type
fs::last_write_time(const path& p)
{
  error_code ec;
  auto t = last_write_time(p, ec);
  if (ec.value())
    _GLIBCXX_THROW_OR_ABORT(filesystem_error("cannot get file time", p, ec));
  return t;
}

fs::file_time_type
fs::last_write_time(const path& p, error_code& ec) noexcept
{
  return do_stat(p, ec, [&ec](const auto& st) { return file_time(st, ec); },
		 file_time_type::min());
}

void
fs::last_write_time(const path& p, file_time_type new_time)
{
  error_code ec;
  last_write_time(p, new_time, ec);
  if (ec.value())
    _GLIBCXX_THROW_OR_ABORT(filesystem_error("cannot set file time", p, ec));
}

void
fs::last_write_time(const path& p __attribute__((__unused__)),
		    file_time_type new_time, error_code& ec) noexcept
{
  auto d = new_time.time_since_epoch();
  auto s = chrono::duration_cast<chrono::seconds>(d);
#if _GLIBCXX_USE_UTIMENSAT
  auto ns = chrono::duration_cast<chrono::nanoseconds>(d - s);
  if (ns < ns.zero()) // tv_nsec must be non-negative and less than 10e9.
    {
      --s;
      ns += chrono::seconds(1);
    }
  struct ::timespec ts[2];
  ts[0].tv_sec = 0;
  ts[0].tv_nsec = UTIME_OMIT;
  ts[1].tv_sec = static_cast<std::time_t>(s.count());
  ts[1].tv_nsec = static_cast<long>(ns.count());
  if (::utimensat(AT_FDCWD, p.c_str(), ts, 0))
    ec.assign(errno, std::generic_category());
  else
    ec.clear();
#elif _GLIBCXX_USE_UTIME && _GLIBCXX_HAVE_SYS_STAT_H
  posix::utimbuf times;
  times.modtime = s.count();
  times.actime = do_stat(p, ec, [](const auto& st) { return st.st_atime; },
			 times.modtime);
  if (posix::utime(p.c_str(), &times))
    ec.assign(errno, std::generic_category());
  else
    ec.clear();
#else
  ec = std::make_error_code(std::errc::not_supported);
#endif
}

void
fs::permissions(const path& p, perms prms)
{
  error_code ec;
  permissions(p, prms, ec);
  if (ec.value())
    _GLIBCXX_THROW_OR_ABORT(filesystem_error("cannot set permissions", p, ec));
}

void
fs::permissions(const path& p, perms prms, error_code& ec) noexcept
{
  const bool add = is_set(prms, perms::add_perms);
  const bool remove = is_set(prms, perms::remove_perms);
  const bool nofollow = is_set(prms, perms::symlink_nofollow);
  if (add && remove)
    {
      ec = std::make_error_code(std::errc::invalid_argument);
      return;
    }

  prms &= perms::mask;

  file_status st;
  if (add || remove || nofollow)
    {
      st = nofollow ? symlink_status(p, ec) : status(p, ec);
      if (ec)
	return;
      auto curr = st.permissions();
      if (add)
	prms |= curr;
      else if (remove)
	prms = curr & ~prms;
    }

  int err = 0;
#if _GLIBCXX_USE_FCHMODAT
  const int flag = (nofollow && is_symlink(st)) ? AT_SYMLINK_NOFOLLOW : 0;
  if (::fchmodat(AT_FDCWD, p.c_str(), static_cast<mode_t>(prms), flag))
    err = errno;
#else
  if (nofollow && is_symlink(st))
    ec = std::make_error_code(std::errc::operation_not_supported);
  else if (posix::chmod(p.c_str(), static_cast<mode_t>(prms)))
    err = errno;
#endif

  if (err)
    ec.assign(err, std::generic_category());
  else
    ec.clear();
}

fs::path
fs::read_symlink(const path& p)
{
  error_code ec;
  path tgt = read_symlink(p, ec);
  if (ec.value())
    _GLIBCXX_THROW_OR_ABORT(filesystem_error("read_symlink", p, ec));
  return tgt;
}

fs::path fs::read_symlink(const path& p [[gnu::unused]], error_code& ec)
{
  path result;
#if defined(_GLIBCXX_HAVE_READLINK) && defined(_GLIBCXX_HAVE_SYS_STAT_H)
  stat_type st;
  if (posix::lstat(p.c_str(), &st))
    {
      ec.assign(errno, std::generic_category());
      return result;
    }
  else if (!fs::is_symlink(make_file_status(st)))
    {
      ec.assign(EINVAL, std::generic_category());
      return result;
    }

  std::string buf(st.st_size ? st.st_size + 1 : 128, '\0');
  do
    {
      ssize_t len = ::readlink(p.c_str(), buf.data(), buf.size());
      if (len == -1)
	{
	  ec.assign(errno, std::generic_category());
	  return result;
	}
      else if (len == (ssize_t)buf.size())
	{
	  if (buf.size() > 4096)
	    {
	      ec.assign(ENAMETOOLONG, std::generic_category());
	      return result;
	    }
	  buf.resize(buf.size() * 2);
	}
      else
	{
	  buf.resize(len);
	  result.assign(buf);
	  ec.clear();
	  break;
	}
    }
  while (true);
#else
  ec = std::make_error_code(std::errc::not_supported);
#endif
  return result;
}


bool
fs::remove(const path& p)
{
  error_code ec;
  bool result = fs::remove(p, ec);
  if (ec)
    _GLIBCXX_THROW_OR_ABORT(filesystem_error("cannot remove", p, ec));
  return result;
}

bool
fs::remove(const path& p, error_code& ec) noexcept
{
#ifdef _GLIBCXX_FILESYSTEM_IS_WINDOWS
  auto st = symlink_status(p, ec);
  if (exists(st))
    {
      if ((is_directory(p, ec) && RemoveDirectoryW(p.c_str()))
	  || DeleteFileW(p.c_str()))
	{
	  ec.clear();
	  return true;
	}
      else if (!ec)
<<<<<<< HEAD
	ec.assign((int)GetLastError(), generic_category());
=======
	ec.assign((int)GetLastError(), system_category());
>>>>>>> 9e014010
    }
  else if (status_known(st))
    ec.clear();
#else
  if (::remove(p.c_str()) == 0)
    {
      ec.clear();
      return true;
    }
  else if (errno == ENOENT)
    ec.clear();
  else
    ec.assign(errno, std::generic_category());
#endif
  return false;
}


std::uintmax_t
fs::remove_all(const path& p)
{
  error_code ec;
  const auto result = remove_all(p, ec);
  if (ec)
    _GLIBCXX_THROW_OR_ABORT(filesystem_error("cannot remove all", p, ec));
  return result;
}

std::uintmax_t
fs::remove_all(const path& p, error_code& ec) noexcept
{
  const auto s = symlink_status(p, ec);
  if (!status_known(s))
    return -1;

  ec.clear();
  if (s.type() == file_type::not_found)
    return 0;

  uintmax_t count = 0;
  if (s.type() == file_type::directory)
    {
      directory_iterator d(p, ec), end;
      while (!ec && d != end)
	{
	  const auto removed = fs::remove_all(d->path(), ec);
	  if (removed == numeric_limits<uintmax_t>::max())
	    return -1;
	  count += removed;
	  d.increment(ec);
	  if (ec)
	    return -1;
	}
    }

  if (fs::remove(p, ec))
    ++count;
  return ec ? -1 : count;
}

void
fs::rename(const path& from, const path& to)
{
  error_code ec;
  rename(from, to, ec);
  if (ec.value())
    _GLIBCXX_THROW_OR_ABORT(filesystem_error("cannot rename", from, to, ec));
}

void
fs::rename(const path& from, const path& to, error_code& ec) noexcept
{
  if (posix::rename(from.c_str(), to.c_str()))
    ec.assign(errno, std::generic_category());
  else
    ec.clear();
}

void
fs::resize_file(const path& p, uintmax_t size)
{
  error_code ec;
  resize_file(p, size, ec);
  if (ec.value())
    _GLIBCXX_THROW_OR_ABORT(filesystem_error("cannot resize file", p, ec));
}

void
fs::resize_file(const path& p, uintmax_t size, error_code& ec) noexcept
{
#ifdef _GLIBCXX_HAVE_UNISTD_H
  if (size > static_cast<uintmax_t>(std::numeric_limits<off_t>::max()))
    ec.assign(EINVAL, std::generic_category());
  else if (posix::truncate(p.c_str(), size))
    ec.assign(errno, std::generic_category());
  else
    ec.clear();
#else
  ec = std::make_error_code(std::errc::not_supported);
#endif
}


fs::space_info
fs::space(const path& p)
{
  error_code ec;
  space_info s = space(p, ec);
  if (ec.value())
    _GLIBCXX_THROW_OR_ABORT(filesystem_error("cannot get free space", p, ec));
  return s;
}

fs::space_info
fs::space(const path& p, error_code& ec) noexcept
{
  space_info info = {
    static_cast<uintmax_t>(-1),
    static_cast<uintmax_t>(-1),
    static_cast<uintmax_t>(-1)
  };
#if _GLIBCXX_FILESYSTEM_IS_WINDOWS
  path dir = absolute(p);
  dir.remove_filename();
  auto str = dir.c_str();
#else
  auto str = p.c_str();
#endif
  fs::do_space(str, info.capacity, info.free, info.available, ec);
  return info;
}

#ifdef _GLIBCXX_HAVE_SYS_STAT_H
fs::file_status
fs::status(const fs::path& p, error_code& ec) noexcept
{
  file_status status;
  stat_type st;
  if (posix::stat(p.c_str(), &st))
    {
      int err = errno;
      ec.assign(err, std::generic_category());
      if (is_not_found_errno(err))
	status.type(file_type::not_found);
#ifdef EOVERFLOW
      else if (err == EOVERFLOW)
	status.type(file_type::unknown);
#endif
    }
  else
    {
      status = make_file_status(st);
      ec.clear();
    }
  return status;
}

fs::file_status
fs::symlink_status(const fs::path& p, std::error_code& ec) noexcept
{
  file_status status;
  stat_type st;
  if (posix::lstat(p.c_str(), &st))
    {
      int err = errno;
      ec.assign(err, std::generic_category());
      if (is_not_found_errno(err))
	status.type(file_type::not_found);
    }
  else
    {
      status = make_file_status(st);
      ec.clear();
    }
  return status;
}
#endif

fs::file_status
fs::status(const fs::path& p)
{
  std::error_code ec;
  auto result = status(p, ec);
  if (result.type() == file_type::none)
    _GLIBCXX_THROW_OR_ABORT(filesystem_error("status", p, ec));
  return result;
}

fs::file_status
fs::symlink_status(const fs::path& p)
{
  std::error_code ec;
  auto result = symlink_status(p, ec);
  if (result.type() == file_type::none)
    _GLIBCXX_THROW_OR_ABORT(filesystem_error("symlink_status", p, ec));
  return result;
}

fs::path
fs::system_complete(const path& p)
{
  error_code ec;
  path comp = system_complete(p, ec);
  if (ec.value())
    _GLIBCXX_THROW_OR_ABORT(filesystem_error("system_complete", p, ec));
  return comp;
}

fs::path
fs::system_complete(const path& p, error_code& ec)
{
  path base = current_path(ec);
#ifdef _GLIBCXX_FILESYSTEM_IS_WINDOWS
  if (p.is_absolute() || !p.has_root_name()
      || p.root_name() == base.root_name())
    return absolute(p, base);
  // else TODO
  ec = std::make_error_code(std::errc::not_supported);
  return {};
#else
  if (ec.value())
    return {};
  return absolute(p, base);
#endif
}

fs::path fs::temp_directory_path()
{
  error_code ec;
  path tmp = temp_directory_path(ec);
  if (ec.value())
    _GLIBCXX_THROW_OR_ABORT(filesystem_error("temp_directory_path", ec));
  return tmp;
}

fs::path fs::temp_directory_path(error_code& ec)
{
  path p;
#ifdef _GLIBCXX_FILESYSTEM_IS_WINDOWS
  unsigned len = 1024;
  std::wstring buf;
  do
    {
      buf.resize(len);
      len = GetTempPathW(buf.size(), buf.data());
    } while (len > buf.size());

  if (len == 0)
    {
      ec.assign((int)GetLastError(), std::system_category());
      return p;
    }
  buf.resize(len);
  p = std::move(buf);
#else
  const char* tmpdir = nullptr;
  const char* env[] = { "TMPDIR", "TMP", "TEMP", "TEMPDIR", nullptr };
  for (auto e = env; tmpdir == nullptr && *e != nullptr; ++e)
    tmpdir = ::getenv(*e);
  p = tmpdir ? tmpdir : "/tmp";
  auto st = status(p, ec);
  if (ec)
    p.clear();
  else if (!is_directory(st))
    {
      p.clear();
      ec = std::make_error_code(std::errc::not_a_directory);
    }
#endif
  return p;
}
<|MERGE_RESOLUTION|>--- conflicted
+++ resolved
@@ -1,10 +1,6 @@
 // Filesystem TS operations -*- C++ -*-
 
-<<<<<<< HEAD
-// Copyright (C) 2014-2019 Free Software Foundation, Inc.
-=======
 // Copyright (C) 2014-2020 Free Software Foundation, Inc.
->>>>>>> 9e014010
 //
 // This file is part of the GNU ISO C++ Library.  This library is free
 // software; you can redistribute it and/or modify it under the
@@ -594,11 +590,7 @@
   if (CreateHardLinkW(new_hard_link.c_str(), to.c_str(), NULL))
     ec.clear();
   else
-<<<<<<< HEAD
-    ec.assign((int)GetLastError(), generic_category());
-=======
     ec.assign((int)GetLastError(), system_category());
->>>>>>> 9e014010
 #else
   ec = std::make_error_code(std::errc::not_supported);
 #endif
@@ -1070,11 +1062,7 @@
 	  return true;
 	}
       else if (!ec)
-<<<<<<< HEAD
-	ec.assign((int)GetLastError(), generic_category());
-=======
 	ec.assign((int)GetLastError(), system_category());
->>>>>>> 9e014010
     }
   else if (status_known(st))
     ec.clear();
