// Reference-counted COW string instantiations -*- C++ -*-

<<<<<<< HEAD
// Copyright (C) 2014-2019 Free Software Foundation, Inc.
=======
// Copyright (C) 2014-2020 Free Software Foundation, Inc.
>>>>>>> e2aa5677
//
// This file is part of the GNU ISO C++ Library.  This library is free
// software; you can redistribute it and/or modify it under the
// terms of the GNU General Public License as published by the
// Free Software Foundation; either version 3, or (at your option)
// any later version.

// This library is distributed in the hope that it will be useful,
// but WITHOUT ANY WARRANTY; without even the implied warranty of
// MERCHANTABILITY or FITNESS FOR A PARTICULAR PURPOSE.  See the
// GNU General Public License for more details.

// Under Section 7 of GPL version 3, you are granted additional
// permissions described in the GCC Runtime Library Exception, version
// 3.1, as published by the Free Software Foundation.

// You should have received a copy of the GNU General Public License and
// a copy of the GCC Runtime Library Exception along with this program;
// see the files COPYING3 and COPYING.RUNTIME respectively.  If not, see
// <http://www.gnu.org/licenses/>.

//
// ISO C++ 14882: 21  Strings library
//

#define _GLIBCXX_USE_CXX11_ABI 0
#include "string-inst.cc"

#if ! _GLIBCXX_USE_DUAL_ABI
# error This file should not be compiled for this configuration.
#endif

#ifdef  _GLIBCXX_USE_C99_STDINT_TR1
#include <random>

namespace std _GLIBCXX_VISIBILITY(default)
{
  void
  random_device::_M_init(const std::string& token)
  { _M_init(token.c_str(), token.length()); }

  void
<<<<<<< HEAD
  random_device::_M_init_pretr1(const std::string& token [[gnu::unused]])
  {
#ifndef _GLIBCXX_USE_CRT_RAND_S
    unsigned long __seed = 5489UL;
    if (token != "mt19937")
      {
	const char* __nptr = token.c_str();
	char* __endptr;
	__seed = std::strtoul(__nptr, &__endptr, 0);
	if (*__nptr == '\0' || *__endptr != '\0')
	  std::__throw_runtime_error(__N("random_device::random_device"
					 "(const std::string&)"));
      }
    _M_mt.seed(__seed);
#endif
  }
=======
  random_device::_M_init_pretr1(const std::string& token)
  { _M_init(token.c_str(), token.length()); }
>>>>>>> e2aa5677
} // namespace
#endif<|MERGE_RESOLUTION|>--- conflicted
+++ resolved
@@ -1,10 +1,6 @@
 // Reference-counted COW string instantiations -*- C++ -*-
 
-<<<<<<< HEAD
-// Copyright (C) 2014-2019 Free Software Foundation, Inc.
-=======
 // Copyright (C) 2014-2020 Free Software Foundation, Inc.
->>>>>>> e2aa5677
 //
 // This file is part of the GNU ISO C++ Library.  This library is free
 // software; you can redistribute it and/or modify it under the
@@ -47,26 +43,7 @@
   { _M_init(token.c_str(), token.length()); }
 
   void
-<<<<<<< HEAD
-  random_device::_M_init_pretr1(const std::string& token [[gnu::unused]])
-  {
-#ifndef _GLIBCXX_USE_CRT_RAND_S
-    unsigned long __seed = 5489UL;
-    if (token != "mt19937")
-      {
-	const char* __nptr = token.c_str();
-	char* __endptr;
-	__seed = std::strtoul(__nptr, &__endptr, 0);
-	if (*__nptr == '\0' || *__endptr != '\0')
-	  std::__throw_runtime_error(__N("random_device::random_device"
-					 "(const std::string&)"));
-      }
-    _M_mt.seed(__seed);
-#endif
-  }
-=======
   random_device::_M_init_pretr1(const std::string& token)
   { _M_init(token.c_str(), token.length()); }
->>>>>>> e2aa5677
 } // namespace
 #endif