// Iostreams base classes -*- C++ -*-

<<<<<<< HEAD
// Copyright (C) 2014-2019 Free Software Foundation, Inc.
=======
// Copyright (C) 2014-2020 Free Software Foundation, Inc.
>>>>>>> 9e014010
//
// This file is part of the GNU ISO C++ Library.  This library is free
// software; you can redistribute it and/or modify it under the
// terms of the GNU General Public License as published by the
// Free Software Foundation; either version 3, or (at your option)
// any later version.

// This library is distributed in the hope that it will be useful,
// but WITHOUT ANY WARRANTY; without even the implied warranty of
// MERCHANTABILITY or FITNESS FOR A PARTICULAR PURPOSE.  See the
// GNU General Public License for more details.

// Under Section 7 of GPL version 3, you are granted additional
// permissions described in the GCC Runtime Library Exception, version
// 3.1, as published by the Free Software Foundation.

// You should have received a copy of the GNU General Public License and
// a copy of the GCC Runtime Library Exception along with this program;
// see the files COPYING3 and COPYING.RUNTIME respectively.  If not, see
// <http://www.gnu.org/licenses/>.

//
// ISO C++ 14882:2011: 27.5.3.1.1  Class ios_base::failure
//

#define _GLIBCXX_USE_CXX11_ABI 1
#include <ios>
#include <bits/functexcept.h>
#include <cxxabi.h>

#ifdef _GLIBCXX_USE_NLS
# include <libintl.h>
# define _(msgid)   gettext (msgid)
#else
# define _(msgid)   (msgid)
#endif

#if ! _GLIBCXX_USE_DUAL_ABI
# error This file should not be compiled for this configuration.
#endif

namespace
{
  struct io_error_category : std::error_category
  {
    virtual const char*
    name() const noexcept
    { return "iostream"; }

    _GLIBCXX_DEFAULT_ABI_TAG
    virtual std::string message(int __ec) const
    {
      std::string __msg;
      switch (std::io_errc(__ec))
      {
      case std::io_errc::stream:
          __msg = "iostream error";
          break;
      default:
          __msg = "Unknown error";
          break;
      }
      return __msg;
    }
  };

  const io_error_category&
  __io_category_instance() noexcept
  {
    static const io_error_category __ec{};
    return __ec;
  }

} // namespace

namespace std _GLIBCXX_VISIBILITY(default)
{
_GLIBCXX_BEGIN_NAMESPACE_VERSION

  const error_category&
  iostream_category() noexcept
  { return __io_category_instance(); }

  ios_base::failure::failure(const string& __str)
  : system_error(io_errc::stream, __str) { }

  ios_base::failure::failure(const string& __str, const error_code& __ec)
  : system_error(__ec, __str) { }

  ios_base::failure::failure(const char* __str, const error_code& __ec)
  : system_error(__ec, __str) { }

  ios_base::failure::~failure()
  { }

  const char*
  ios_base::failure::what() const throw()
  { return runtime_error::what(); }

#if __cpp_rtti
  // These functions are defined in src/c++98/ios_failure.cc
  extern void __construct_ios_failure(void*, const char*);
  extern void __destroy_ios_failure(void*);
  extern bool __is_ios_failure_handler(const __cxxabiv1::__class_type_info*);

  // The type thrown to report errors during stream buffer operations.
  // In addition to the ios::failure[abi:cxx11] base class it also has a
  // member of the gcc4-compatible ios::failure type (in an opaque buffer).
  struct __ios_failure : std::ios::failure
  {
    __ios_failure(const char* s) : failure(s)
    { __construct_ios_failure(buf, runtime_error::what()); }

<<<<<<< HEAD
    __ios_failure(const char* s, int e) : failure(s, to_error_code(e))
=======
    __ios_failure(const char* s, const error_code& e) : failure(s, e)
>>>>>>> 9e014010
    { __construct_ios_failure(buf, runtime_error::what()); }

    ~__ios_failure()
    { __destroy_ios_failure(buf); }

    // Use std::runtime_error as a proxy for the gcc4-compatible ios::failure
    // (which can't be declared here because _GLIBCXX_USE_CXX11_ABI == 1).
    // There are assertions in src/c++98/ios_failure.cc to ensure the size
    // and alignment assumptions are valid.
    alignas(runtime_error) unsigned char buf[sizeof(runtime_error)];

    static error_code
    to_error_code(int e)
    { return e ? error_code(e, system_category()) : io_errc::stream; }
  };

  // Custom type info for __ios_failure.
  class __iosfail_type_info : __cxxabiv1::__si_class_type_info
  {
    ~__iosfail_type_info();

    bool
    __do_upcast (const __class_type_info *dst_type,
		 void **obj_ptr) const override;
  };

  __iosfail_type_info::~__iosfail_type_info() = default;

  // This function gets called to see if an exception of type
  // __ios_failure can be upcast to the type in a catch handler.
  bool
  __iosfail_type_info::__do_upcast(const __class_type_info *dst_type,
				   void **obj_ptr) const
  {
    // If the handler is for the gcc4-compatible ios::failure type then
    // catch the object stored in __ios_failure::buf instead of
    // the __ios_failure exception object itself.
    if (__is_ios_failure_handler(dst_type))
      {
	*obj_ptr = static_cast<__ios_failure*>(*obj_ptr)->buf;
	return true;
      }
    // Otherwise proceed as normal to see if the handler matches.
    return __class_type_info::__do_upcast(dst_type, obj_ptr);
  }
#else // ! __cpp_rtti
  using __ios_failure = ios::failure;
#endif

  void
  __throw_ios_failure(const char* __s __attribute__((unused)))
  { _GLIBCXX_THROW_OR_ABORT(__ios_failure(_(__s))); }

  void
  __throw_ios_failure(const char* str __attribute__((unused)),
		      int err __attribute__((unused)))
<<<<<<< HEAD
  { _GLIBCXX_THROW_OR_ABORT(__ios_failure(_(str), err)); }
=======
  {
    _GLIBCXX_THROW_OR_ABORT(__ios_failure(_(str),
	  err ? error_code(err, generic_category()) : io_errc::stream));
  }
>>>>>>> 9e014010

_GLIBCXX_END_NAMESPACE_VERSION
} // namespace<|MERGE_RESOLUTION|>--- conflicted
+++ resolved
@@ -1,10 +1,6 @@
 // Iostreams base classes -*- C++ -*-
 
-<<<<<<< HEAD
-// Copyright (C) 2014-2019 Free Software Foundation, Inc.
-=======
 // Copyright (C) 2014-2020 Free Software Foundation, Inc.
->>>>>>> 9e014010
 //
 // This file is part of the GNU ISO C++ Library.  This library is free
 // software; you can redistribute it and/or modify it under the
@@ -118,11 +114,7 @@
     __ios_failure(const char* s) : failure(s)
     { __construct_ios_failure(buf, runtime_error::what()); }
 
-<<<<<<< HEAD
-    __ios_failure(const char* s, int e) : failure(s, to_error_code(e))
-=======
     __ios_failure(const char* s, const error_code& e) : failure(s, e)
->>>>>>> 9e014010
     { __construct_ios_failure(buf, runtime_error::what()); }
 
     ~__ios_failure()
@@ -133,10 +125,6 @@
     // There are assertions in src/c++98/ios_failure.cc to ensure the size
     // and alignment assumptions are valid.
     alignas(runtime_error) unsigned char buf[sizeof(runtime_error)];
-
-    static error_code
-    to_error_code(int e)
-    { return e ? error_code(e, system_category()) : io_errc::stream; }
   };
 
   // Custom type info for __ios_failure.
@@ -179,14 +167,10 @@
   void
   __throw_ios_failure(const char* str __attribute__((unused)),
 		      int err __attribute__((unused)))
-<<<<<<< HEAD
-  { _GLIBCXX_THROW_OR_ABORT(__ios_failure(_(str), err)); }
-=======
   {
     _GLIBCXX_THROW_OR_ABORT(__ios_failure(_(str),
 	  err ? error_code(err, generic_category()) : io_errc::stream));
   }
->>>>>>> 9e014010
 
 _GLIBCXX_END_NAMESPACE_VERSION
 } // namespace