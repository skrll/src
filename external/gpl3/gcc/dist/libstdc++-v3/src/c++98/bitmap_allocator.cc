--- conflicted
+++ resolved
@@ -1,10 +1,6 @@
 // Bitmap Allocator. Out of line function definitions. -*- C++ -*-
 
-<<<<<<< HEAD
-// Copyright (C) 2004-2019 Free Software Foundation, Inc.
-=======
 // Copyright (C) 2004-2020 Free Software Foundation, Inc.
->>>>>>> 9e014010
 //
 // This file is part of the GNU ISO C++ Library.  This library is free
 // software; you can redistribute it and/or modify it under the
