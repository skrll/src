--- conflicted
+++ resolved
@@ -33,11 +33,7 @@
 # what has to happen when find(1) doesn't support -mindepth, or -xtype.
 # The directories here should be consistent with libstdc++-dg/conformance.exp
 dlist=`echo [0-9][0-9]*`
-<<<<<<< HEAD
-dlist="$dlist abi backward ext performance tr1 tr2 decimal experimental"
-=======
 dlist="$dlist std abi backward ext performance tr1 tr2 decimal experimental"
->>>>>>> 9e014010
 dlist="$dlist special_functions"
 find $dlist "(" -type f -o -type l ")" -name "*.cc" -print > $tmp.01
 find $dlist "(" -type f -o -type l ")" -name "*.c" -print > $tmp.02
