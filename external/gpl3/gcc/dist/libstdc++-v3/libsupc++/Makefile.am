## Makefile for the GNU C++ Support library.
##
<<<<<<< HEAD
## Copyright (C) 2000-2019 Free Software Foundation, Inc.
=======
## Copyright (C) 2000-2020 Free Software Foundation, Inc.
>>>>>>> e2aa5677
##
## Process this file with automake to produce Makefile.in.
##
## This file is part of GCC.
##
## GCC is free software; you can redistribute it and/or modify
## it under the terms of the GNU General Public License as published by
## the Free Software Foundation; either version 3, or (at your option)
## any later version.
##
## GCC is distributed in the hope that it will be useful,
## but WITHOUT ANY WARRANTY; without even the implied warranty of
## MERCHANTABILITY or FITNESS FOR A PARTICULAR PURPOSE.  See the
## GNU General Public License for more details.
##
## You should have received a copy of the GNU General Public License
## along with GCC; see the file COPYING3.  If not see
## <http://www.gnu.org/licenses/>.

include $(top_srcdir)/fragment.am

# Need this library to both be part of libstdc++.a, and installed
# separately too.
# 1) separate libsupc++.la
toolexeclib_LTLIBRARIES = libsupc++.la

# 2) integrated libsupc++convenience.la that is to be a part of libstdc++.a
noinst_LTLIBRARIES = libsupc++convenience.la

std_HEADERS = \
	compare cxxabi.h exception initializer_list new typeinfo

bits_HEADERS = \
	atomic_lockfree_defines.h cxxabi_forced.h \
	exception_defines.h exception_ptr.h hash_bytes.h nested_exception.h exception.h cxxabi_init_exception.h

headers = $(std_HEADERS) $(bits_HEADERS)

if GLIBCXX_HOSTED
  c_sources = \
	cp-demangle.c
endif

sources = \
	array_type_info.cc \
	atexit_arm.cc \
	atexit_thread.cc \
	bad_alloc.cc \
	bad_array_length.cc \
	bad_array_new.cc \
	bad_cast.cc \
	bad_typeid.cc \
	class_type_info.cc \
	del_op.cc \
	del_ops.cc \
	del_opnt.cc \
	del_opv.cc \
	del_opvs.cc \
	del_opvnt.cc \
	dyncast.cc \
	eh_alloc.cc \
	eh_arm.cc \
	eh_aux_runtime.cc \
	eh_call.cc \
	eh_catch.cc \
	eh_exception.cc \
	eh_globals.cc \
	eh_personality.cc \
	eh_ptr.cc \
	eh_term_handler.cc \
	eh_terminate.cc \
	eh_tm.cc \
	eh_throw.cc \
	eh_type.cc \
	eh_unex_handler.cc \
	enum_type_info.cc \
	function_type_info.cc \
	fundamental_type_info.cc \
	guard.cc \
	guard_error.cc \
	hash_bytes.cc \
	nested_exception.cc \
	new_handler.cc \
	new_op.cc \
	new_opnt.cc \
	new_opv.cc \
	new_opvnt.cc \
	new_opa.cc \
	new_opant.cc \
	new_opva.cc \
	new_opvant.cc \
	del_opa.cc \
	del_opant.cc \
	del_opsa.cc \
	del_opva.cc \
	del_opvant.cc \
	del_opvsa.cc \
	pbase_type_info.cc \
	pmem_type_info.cc \
	pointer_type_info.cc \
	pure.cc \
	si_class_type_info.cc \
	tinfo.cc \
	tinfo2.cc \
	vec.cc \
	vmi_class_type_info.cc \
	vterminate.cc

if ENABLE_VTABLE_VERIFY
if !VTV_CYGMIN
  vtv_sources = \
	vtv_stubs.cc
endif
endif

libsupc___la_SOURCES = $(sources) $(c_sources) $(vtv_sources)
libsupc__convenience_la_SOURCES = $(sources) $(c_sources) $(vtv_sources)

cp-demangle.c:
	rm -f $@
	$(LN_S) $(toplevel_srcdir)/libiberty/cp-demangle.c $@
cp-demangle.lo: cp-demangle.c
	$(LTCOMPILE) -DIN_GLIBCPP_V3 -Wno-error -c $<
cp-demangle.o: cp-demangle.c
	$(C_COMPILE) -DIN_GLIBCPP_V3 -Wno-error -c $<


# Use special rules for the C++17 sources so that the proper flags are passed.
new_opa.lo: new_opa.cc
	$(LTCXXCOMPILE) -std=gnu++1z -c $<
new_opant.lo: new_opant.cc
	$(LTCXXCOMPILE) -std=gnu++1z -c $<
new_opva.lo: new_opva.cc
	$(LTCXXCOMPILE) -std=gnu++1z -c $<
new_opvant.lo: new_opvant.cc
	$(LTCXXCOMPILE) -std=gnu++1z -c $<
del_opa.lo: del_opa.cc
	$(LTCXXCOMPILE) -std=gnu++1z -c $<
del_opant.lo: del_opant.cc
	$(LTCXXCOMPILE) -std=gnu++1z -c $<
del_opsa.lo: del_opsa.cc
	$(LTCXXCOMPILE) -std=gnu++1z -c $<
del_opva.lo: del_opva.cc
	$(LTCXXCOMPILE) -std=gnu++1z -c $<
del_opvant.lo: del_opvant.cc
	$(LTCXXCOMPILE) -std=gnu++1z -c $<
del_opvsa.lo: del_opvsa.cc
	$(LTCXXCOMPILE) -std=gnu++1z -c $<

# AM_CXXFLAGS needs to be in each subdirectory so that it can be
# modified in a per-library or per-sub-library way.  Need to manually
# set this option because CONFIG_CXXFLAGS has to be after
# OPTIMIZE_CXXFLAGS on the compile line so that -O2 can be overridden
# as the occasion call for it.
AM_CXXFLAGS = \
	$(glibcxx_lt_pic_flag) $(glibcxx_compiler_shared_flag) \
	$(XTEMPLATE_FLAGS) \
	$(WARN_CXXFLAGS) $(OPTIMIZE_CXXFLAGS)  $(CONFIG_CXXFLAGS)

AM_MAKEFLAGS = \
	"gxx_include_dir=$(gxx_include_dir)"


# Use special rules for pulling things out of libiberty.  These
# objects should be compiled with the "C" compiler, not the C++
# compiler, and also should not use the C++ includes.
C_INCLUDES = -I.. -I$(toplevel_srcdir)/libiberty -I$(toplevel_srcdir)/include
C_COMPILE = \
	$(CC) $(DEFS) $(C_INCLUDES) \
	$(AM_CPPFLAGS) $(CPPFLAGS) $(AM_CFLAGS) $(CFLAGS) $(EXTRA_CFLAGS)

# LTCOMPILE is copied from LTCXXCOMPILE below.
LTCOMPILE = $(LIBTOOL) --tag CC --tag disable-shared $(LIBTOOLFLAGS) --mode=compile \
	    $(CC) $(DEFS) $(C_INCLUDES) \
	    $(glibcxx_lt_pic_flag) $(glibcxx_compiler_shared_flag) \
	    $(AM_CPPFLAGS) $(CPPFLAGS) $(AM_CFLAGS) $(CFLAGS) $(EXTRA_CFLAGS)

# Libtool notes

# 1) In general, libtool expects an argument such as `--tag=CXX' when
# using the C++ compiler, because that will enable the settings
# detected when C++ support was being configured.  However, when no
# such flag is given in the command line, libtool attempts to figure
# it out by matching the compiler name in each configuration section
# against a prefix of the command line.  The problem is that, if the
# compiler name and its initial flags stored in the libtool
# configuration file don't match those in the command line, libtool
# can't decide which configuration to use, and it gives up.  The
# correct solution is to add `--tag CXX' to LTCXXCOMPILE and maybe
# CXXLINK, just after $(LIBTOOL), so that libtool doesn't have to
# attempt to infer which configuration to use.
# 
# The second tag argument, `--tag disable-shared` means that libtool
# only compiles each source once, for static objects. In actuality,
# glibcxx_lt_pic_flag and glibcxx_compiler_shared_flag are added to
# the libtool command that is used create the object, which is
# suitable for shared libraries.  The `--tag disable-shared` must be
# placed after --tag CXX lest things CXX undo the affect of
# disable-shared.

# 2) Need to explicitly set LTCXXCOMPILE so that EXTRA_CXX_FLAGS is
# last. (That way, things like -O2 passed down from the toplevel can
# be overridden by --enable-debug.)
LTCXXCOMPILE = \
	$(LIBTOOL) --tag CXX --tag disable-shared \
	$(AM_LIBTOOLFLAGS) $(LIBTOOLFLAGS) \
	--mode=compile $(CXX) $(TOPLEVEL_INCLUDES) \
	$(AM_CPPFLAGS) $(CPPFLAGS) $(AM_CXXFLAGS) $(CXXFLAGS) $(EXTRA_CXX_FLAGS)

LTLDFLAGS = $(shell $(SHELL) $(top_srcdir)/../libtool-ldflags $(LDFLAGS))

# 3) We'd have a problem when building the shared libstdc++ object if
# the rules automake generates would be used.  We cannot allow g++ to
# be used since this would add -lstdc++ to the link line which of
# course is problematic at this point.  So, we get the top-level
# directory to configure libstdc++-v3 to use gcc as the C++
# compilation driver.
CXXLINK = \
	$(LIBTOOL) --tag CXX --tag disable-shared \
	$(AM_LIBTOOLFLAGS) $(LIBTOOLFLAGS) \
	--mode=link $(CXX) \
	$(OPT_LDFLAGS) $(SECTION_LDFLAGS) $(AM_CXXFLAGS) $(LTLDFLAGS) -o $@

# Install notes
# We have to have rules modified from the default to counteract SUN make
# prepending each of $(*_HEADERS) with VPATH below.
stddir = $(gxx_include_dir)
bitsdir = $(gxx_include_dir)/bits

install-stdHEADERS: $(std_HEADERS)
	@$(NORMAL_INSTALL)
	$(mkinstalldirs) $(DESTDIR)$(stddir)
	@list='$(std_HEADERS)'; for p in $$list; do \
	  q=`echo $$p | sed -e 's,.*/,,'`; \
	  if test -f "$$p"; then d= ; else d="$(srcdir)/"; fi; \
	  echo " $(INSTALL_DATA) $$d$$p $(DESTDIR)$(stddir)/$$q"; \
	  $(INSTALL_DATA) $$d$$p $(DESTDIR)$(stddir)/$$q; \
	done

install-bitsHEADERS: $(bits_HEADERS)
	@$(NORMAL_INSTALL)
	$(mkinstalldirs) $(DESTDIR)$(bitsdir)
	@list='$(bits_HEADERS)'; for p in $$list; do \
	  q=`echo $$p | sed -e 's,.*/,,'`; \
	  if test -f "$$p"; then d= ; else d="$(srcdir)/"; fi; \
	  echo " $(INSTALL_DATA) $$d$$p $(DESTDIR)$(bitsdir)/$$q"; \
	  $(INSTALL_DATA) $$d$$p $(DESTDIR)$(bitsdir)/$$q; \
	done

uninstall-stdHEADERS:
	@$(NORMAL_UNINSTALL)
	list='$(std_HEADERS)'; for p in $$list; do \
	  q=`echo $$p | sed -e 's,.*/,,'`; \
	  rm -f $(DESTDIR)$(stddir)/$$q; \
	done

uninstall-bitsHEADERS:
	@$(NORMAL_UNINSTALL)
	list='$(bits_HEADERS)'; for p in $$list; do \
	  q=`echo $$p | sed -e 's,.*/,,'`; \
	  rm -f $(DESTDIR)$(bitsdir)/$$q; \
	done


# By adding these files here, automake will remove them for 'make clean'
CLEANFILES = stamp-*
<|MERGE_RESOLUTION|>--- conflicted
+++ resolved
@@ -1,10 +1,6 @@
 ## Makefile for the GNU C++ Support library.
 ##
-<<<<<<< HEAD
-## Copyright (C) 2000-2019 Free Software Foundation, Inc.
-=======
 ## Copyright (C) 2000-2020 Free Software Foundation, Inc.
->>>>>>> e2aa5677
 ##
 ## Process this file with automake to produce Makefile.in.
 ##
