// The -*- C++ -*- dynamic memory management header.

<<<<<<< HEAD
// Copyright (C) 1994-2019 Free Software Foundation, Inc.
=======
// Copyright (C) 1994-2020 Free Software Foundation, Inc.
>>>>>>> e2aa5677

// This file is part of GCC.
//
// GCC is free software; you can redistribute it and/or modify
// it under the terms of the GNU General Public License as published by
// the Free Software Foundation; either version 3, or (at your option)
// any later version.
// 
// GCC is distributed in the hope that it will be useful,
// but WITHOUT ANY WARRANTY; without even the implied warranty of
// MERCHANTABILITY or FITNESS FOR A PARTICULAR PURPOSE.  See the
// GNU General Public License for more details.
// 
// Under Section 7 of GPL version 3, you are granted additional
// permissions described in the GCC Runtime Library Exception, version
// 3.1, as published by the Free Software Foundation.

// You should have received a copy of the GNU General Public License and
// a copy of the GCC Runtime Library Exception along with this program;
// see the files COPYING3 and COPYING.RUNTIME respectively.  If not, see
// <http://www.gnu.org/licenses/>.

/** @file new
 *  This is a Standard C++ Library header.
 *
 *  The header @c new defines several functions to manage dynamic memory and
 *  handling memory allocation errors; see
 *  https://gcc.gnu.org/onlinedocs/libstdc++/manual/dynamic_memory.html
 *  for more.
 */

#ifndef _NEW
#define _NEW

#pragma GCC system_header

#include <bits/c++config.h>
#include <exception>

#pragma GCC visibility push(default)

extern "C++" {

namespace std 
{
  /**
   *  @brief  Exception possibly thrown by @c new.
   *  @ingroup exceptions
   *
   *  @c bad_alloc (or classes derived from it) is used to report allocation
   *  errors from the throwing forms of @c new.  */
  class bad_alloc : public exception 
  {
  public:
    bad_alloc() throw() { }

#if __cplusplus >= 201103L
    bad_alloc(const bad_alloc&) = default;
    bad_alloc& operator=(const bad_alloc&) = default;
#endif

    // This declaration is not useless:
    // http://gcc.gnu.org/onlinedocs/gcc-3.0.2/gcc_6.html#SEC118
    virtual ~bad_alloc() throw();

    // See comment in eh_exception.cc.
    virtual const char* what() const throw();
  };

#if __cplusplus >= 201103L
  class bad_array_new_length : public bad_alloc
  {
  public:
    bad_array_new_length() throw() { }

    // This declaration is not useless:
    // http://gcc.gnu.org/onlinedocs/gcc-3.0.2/gcc_6.html#SEC118
    virtual ~bad_array_new_length() throw();

    // See comment in eh_exception.cc.
    virtual const char* what() const throw();
  };
#endif

#if __cpp_aligned_new
  enum class align_val_t: size_t {};
#endif

  struct nothrow_t
  {
#if __cplusplus >= 201103L
    explicit nothrow_t() = default;
#endif
  };

  extern const nothrow_t nothrow;

  /** If you write your own error handler to be called by @c new, it must
   *  be of this type.  */
  typedef void (*new_handler)();

  /// Takes a replacement handler as the argument, returns the
  /// previous handler.
  new_handler set_new_handler(new_handler) throw();

#if __cplusplus >= 201103L
  /// Return the current new handler.
  new_handler get_new_handler() noexcept;
#endif
} // namespace std

//@{
/** These are replaceable signatures:
 *  - normal single new and delete (no arguments, throw @c bad_alloc on error)
 *  - normal array new and delete (same)
 *  - @c nothrow single new and delete (take a @c nothrow argument, return
 *    @c NULL on error)
 *  - @c nothrow array new and delete (same)
 *
 *  Placement new and delete signatures (take a memory address argument,
 *  does nothing) may not be replaced by a user's program.
*/
_GLIBCXX_NODISCARD void* operator new(std::size_t) _GLIBCXX_THROW (std::bad_alloc)
  __attribute__((__externally_visible__));
_GLIBCXX_NODISCARD void* operator new[](std::size_t) _GLIBCXX_THROW (std::bad_alloc)
  __attribute__((__externally_visible__));
void operator delete(void*) _GLIBCXX_USE_NOEXCEPT
  __attribute__((__externally_visible__));
void operator delete[](void*) _GLIBCXX_USE_NOEXCEPT
  __attribute__((__externally_visible__));
#if __cpp_sized_deallocation
void operator delete(void*, std::size_t) _GLIBCXX_USE_NOEXCEPT
  __attribute__((__externally_visible__));
void operator delete[](void*, std::size_t) _GLIBCXX_USE_NOEXCEPT
  __attribute__((__externally_visible__));
#endif
_GLIBCXX_NODISCARD void* operator new(std::size_t, const std::nothrow_t&) _GLIBCXX_USE_NOEXCEPT
  __attribute__((__externally_visible__, __malloc__));
_GLIBCXX_NODISCARD void* operator new[](std::size_t, const std::nothrow_t&) _GLIBCXX_USE_NOEXCEPT
  __attribute__((__externally_visible__, __malloc__));
void operator delete(void*, const std::nothrow_t&) _GLIBCXX_USE_NOEXCEPT
  __attribute__((__externally_visible__));
void operator delete[](void*, const std::nothrow_t&) _GLIBCXX_USE_NOEXCEPT
  __attribute__((__externally_visible__));
#if __cpp_aligned_new
_GLIBCXX_NODISCARD void* operator new(std::size_t, std::align_val_t)
  __attribute__((__externally_visible__));
_GLIBCXX_NODISCARD void* operator new(std::size_t, std::align_val_t, const std::nothrow_t&)
  _GLIBCXX_USE_NOEXCEPT __attribute__((__externally_visible__, __malloc__));
void operator delete(void*, std::align_val_t)
  _GLIBCXX_USE_NOEXCEPT __attribute__((__externally_visible__));
void operator delete(void*, std::align_val_t, const std::nothrow_t&)
  _GLIBCXX_USE_NOEXCEPT __attribute__((__externally_visible__));
_GLIBCXX_NODISCARD void* operator new[](std::size_t, std::align_val_t)
  __attribute__((__externally_visible__));
_GLIBCXX_NODISCARD void* operator new[](std::size_t, std::align_val_t, const std::nothrow_t&)
  _GLIBCXX_USE_NOEXCEPT __attribute__((__externally_visible__, __malloc__));
void operator delete[](void*, std::align_val_t)
  _GLIBCXX_USE_NOEXCEPT __attribute__((__externally_visible__));
void operator delete[](void*, std::align_val_t, const std::nothrow_t&)
  _GLIBCXX_USE_NOEXCEPT __attribute__((__externally_visible__));
#if __cpp_sized_deallocation
void operator delete(void*, std::size_t, std::align_val_t)
  _GLIBCXX_USE_NOEXCEPT __attribute__((__externally_visible__));
void operator delete[](void*, std::size_t, std::align_val_t)
  _GLIBCXX_USE_NOEXCEPT __attribute__((__externally_visible__));
#endif // __cpp_sized_deallocation
#endif // __cpp_aligned_new

// Default placement versions of operator new.
_GLIBCXX_NODISCARD inline void* operator new(std::size_t, void* __p) _GLIBCXX_USE_NOEXCEPT
{ return __p; }
_GLIBCXX_NODISCARD inline void* operator new[](std::size_t, void* __p) _GLIBCXX_USE_NOEXCEPT
{ return __p; }

// Default placement versions of operator delete.
inline void operator delete  (void*, void*) _GLIBCXX_USE_NOEXCEPT { }
inline void operator delete[](void*, void*) _GLIBCXX_USE_NOEXCEPT { }
//@}
} // extern "C++"

#if __cplusplus >= 201703L
#ifdef _GLIBCXX_HAVE_BUILTIN_LAUNDER
namespace std
{
#define __cpp_lib_launder 201606
  /// Pointer optimization barrier [ptr.launder]
  template<typename _Tp>
    [[nodiscard]] constexpr _Tp*
    launder(_Tp* __p) noexcept
    { return __builtin_launder(__p); }

  // The program is ill-formed if T is a function type or
  // (possibly cv-qualified) void.

  template<typename _Ret, typename... _Args _GLIBCXX_NOEXCEPT_PARM>
    void launder(_Ret (*)(_Args...) _GLIBCXX_NOEXCEPT_QUAL) = delete;
  template<typename _Ret, typename... _Args _GLIBCXX_NOEXCEPT_PARM>
    void launder(_Ret (*)(_Args......) _GLIBCXX_NOEXCEPT_QUAL) = delete;

  void launder(void*) = delete;
  void launder(const void*) = delete;
  void launder(volatile void*) = delete;
  void launder(const volatile void*) = delete;
}
#endif // _GLIBCXX_HAVE_BUILTIN_LAUNDER
#endif // C++17

#if __cplusplus > 201703L
namespace std
{
<<<<<<< HEAD
=======
  /// Tag type used to declare a class-specific operator delete that can
  /// invoke the destructor before deallocating the memory.
>>>>>>> e2aa5677
  struct destroying_delete_t
  {
    explicit destroying_delete_t() = default;
  };
<<<<<<< HEAD
=======
  /// Tag variable of type destroying_delete_t.
>>>>>>> e2aa5677
  inline constexpr destroying_delete_t destroying_delete{};
}
// Only define the feature test macro if the compiler supports the feature:
#if __cpp_impl_destroying_delete
# define __cpp_lib_destroying_delete 201806L
#endif
#endif // C++20

#pragma GCC visibility pop

#endif<|MERGE_RESOLUTION|>--- conflicted
+++ resolved
@@ -1,10 +1,6 @@
 // The -*- C++ -*- dynamic memory management header.
 
-<<<<<<< HEAD
-// Copyright (C) 1994-2019 Free Software Foundation, Inc.
-=======
 // Copyright (C) 1994-2020 Free Software Foundation, Inc.
->>>>>>> e2aa5677
 
 // This file is part of GCC.
 //
@@ -216,19 +212,13 @@
 #if __cplusplus > 201703L
 namespace std
 {
-<<<<<<< HEAD
-=======
   /// Tag type used to declare a class-specific operator delete that can
   /// invoke the destructor before deallocating the memory.
->>>>>>> e2aa5677
   struct destroying_delete_t
   {
     explicit destroying_delete_t() = default;
   };
-<<<<<<< HEAD
-=======
   /// Tag variable of type destroying_delete_t.
->>>>>>> e2aa5677
   inline constexpr destroying_delete_t destroying_delete{};
 }
 // Only define the feature test macro if the compiler supports the feature:
