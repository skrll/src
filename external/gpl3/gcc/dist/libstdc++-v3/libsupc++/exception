--- conflicted
+++ resolved
@@ -1,10 +1,6 @@
 // Exception Handling support header for -*- C++ -*-
 
-<<<<<<< HEAD
-// Copyright (C) 1995-2019 Free Software Foundation, Inc.
-=======
 // Copyright (C) 1995-2020 Free Software Foundation, Inc.
->>>>>>> 9e014010
 //
 // This file is part of GCC.
 //
