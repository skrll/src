--- conflicted
+++ resolved
@@ -1,10 +1,6 @@
 // Implementation file for the -*- C++ -*- dynamic memory management header.
 
-<<<<<<< HEAD
-// Copyright (C) 2010-2019 Free Software Foundation, Inc.
-=======
 // Copyright (C) 2010-2020 Free Software Foundation, Inc.
->>>>>>> 9e014010
 //
 // This file is part of GCC.
 //
