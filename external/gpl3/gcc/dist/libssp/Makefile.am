--- conflicted
+++ resolved
@@ -1,10 +1,6 @@
 ## Makefile for the toplevel directory of the libssp library.
 ##
-<<<<<<< HEAD
-## Copyright (C) 2005-2019 Free Software Foundation, Inc.
-=======
 ## Copyright (C) 2005-2020 Free Software Foundation, Inc.
->>>>>>> e2aa5677
 ##
 
 AUTOMAKE_OPTIONS = foreign
