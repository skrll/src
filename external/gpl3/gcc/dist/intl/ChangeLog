--- conflicted
+++ resolved
@@ -1,34 +1,3 @@
-<<<<<<< HEAD
-2020-03-12  Release Manager
-
-	* GCC 9.3.0 released.
-
-2019-08-12  Release Manager
-
-	* GCC 9.2.0 released.
-
-2019-05-03  Release Manager
-
-	* GCC 9.1.0 released.
-
-2018-11-07  Hafiz Abid Qadeer  <abidh@codesourcery.com>
-
-        * configure: Regenerated.
-
-2018-10-31  Joseph Myers  <joseph@codesourcery.com>
-
-	PR bootstrap/82856
-	Merge from binutils-gdb:
-	2018-06-19  Simon Marchi  <simon.marchi@ericsson.com>
-
-	* configure.ac: Add AC_USE_SYSTEM_EXTENSIONS, remove AC_PREREQ.
-	* configure: Re-generate.
-	* config.h.in: Re-generate.
-	* aclocal.m4: Re-generate.
-
-2018-09-18  Simon Marchi  <simon.marchi@ericsson.com>
-
-=======
 2021-04-08  Release Manager
 
 	* GCC 10.3.0 released.
@@ -96,7 +65,6 @@
 
 2018-09-18  Simon Marchi  <simon.marchi@ericsson.com>
 
->>>>>>> 9e014010
 	* libgnuintl.h (_INTL_MAY_RETURN_STRING_ARG, gettext, dgettext,
 	dcgettext, ngettext, dngettext, dcngettext): Backport changes
 	from upstream gettext.
