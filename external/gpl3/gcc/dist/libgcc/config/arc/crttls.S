--- conflicted
+++ resolved
@@ -1,10 +1,6 @@
 ; newlib tls glue code for Synopsys DesignWare ARC cpu.
 
-<<<<<<< HEAD
-/* Copyright (C) 2016-2019 Free Software Foundation, Inc.
-=======
 /* Copyright (C) 2016-2020 Free Software Foundation, Inc.
->>>>>>> e2aa5677
    Contributor: Joern Rennecke <joern.rennecke@embecosm.com>
 		on behalf of Synopsys Inc.
 
