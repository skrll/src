/* .init/.fini section handling + C++ global constructor/destructor handling.
   This file is based on crtstuff.c, sol2-crti.asm, sol2-crtn.asm.

<<<<<<< HEAD
   Copyright (C) 1995-2019 Free Software Foundation, Inc.
=======
   Copyright (C) 1995-2020 Free Software Foundation, Inc.
>>>>>>> e2aa5677
   Contributor: Joern Rennecke <joern.rennecke@embecosm.com>
		on behalf of Synopsys Inc.

This file is part of GCC.

GCC is free software; you can redistribute it and/or modify
it under the terms of the GNU General Public License as published by
the Free Software Foundation; either version 3, or (at your option)
any later version.

GCC is distributed in the hope that it will be useful,
but WITHOUT ANY WARRANTY; without even the implied warranty of
MERCHANTABILITY or FITNESS FOR A PARTICULAR PURPOSE.  See the
GNU General Public License for more details.

Under Section 7 of GPL version 3, you are granted additional
permissions described in the GCC Runtime Library Exception, version
3.1, as published by the Free Software Foundation.

You should have received a copy of the GNU General Public License and
a copy of the GCC Runtime Library Exception along with this program;
see the files COPYING3 and COPYING.RUNTIME respectively.  If not, see
<http://www.gnu.org/licenses/>.  */

/*  Declare a pointer to void function type.  */
typedef void (*func_ptr) (void);

#ifdef CRT_INIT

/* NOTE:  In order to be able to support SVR4 shared libraries, we arrange
   to have one set of symbols { __CTOR_LIST__, __DTOR_LIST__, __CTOR_END__,
   __DTOR_END__ } per root executable and also one set of these symbols
   per shared library.  So in any given whole process image, we may have
   multiple definitions of each of these symbols.  In order to prevent
   these definitions from conflicting with one another, and in order to
   ensure that the proper lists are used for the initialization/finalization
   of each individual shared library (respectively), we give these symbols
   only internal (i.e. `static') linkage, and we also make it a point to
   refer to only the __CTOR_END__ symbol in crtfini.o and the __DTOR_LIST__
   symbol in crtinit.o, where they are defined.  */

static func_ptr __CTOR_LIST__[1] __attribute__ ((section (".ctors")))
     = { (func_ptr) (-1) };

static func_ptr __DTOR_LIST__[1] __attribute__ ((section (".dtors")))
     = { (func_ptr) (-1) };

/* Run all the global destructors on exit from the program.  */
 
/* Some systems place the number of pointers in the first word of the
   table.  On SVR4 however, that word is -1.  In all cases, the table is
   null-terminated.  On SVR4, we start from the beginning of the list and
   invoke each per-compilation-unit destructor routine in order
   until we find that null.

   Note that this function MUST be static.  There will be one of these
   functions in each root executable and one in each shared library, but
   although they all have the same code, each one is unique in that it
   refers to one particular associated `__DTOR_LIST__' which belongs to the
   same particular root executable or shared library file.  */

static void __do_global_dtors (void)
asm ("__do_global_dtors") __attribute__ ((section (".text")));

static void
__do_global_dtors (void)
{
  func_ptr *p;
  for (p = __DTOR_LIST__ + 1; *p; p++)
    (*p) ();
}

/* .init section start.
   This must appear at the start of the .init section.  */

asm ("\n\
	.section .init\n\
	.global init\n\
	.word 0\n\
init:\n\
	st blink,[sp,4]\n\
	st fp,[sp]\n\
	mov fp,sp\n\
	sub sp,sp,16\n\
");

/* .fini section start.
   This must appear at the start of the .init section.  */

asm ("\n\
	.section .fini\n\
	.global fini\n\
	.word 0\n\
fini:\n\
	st blink,[sp,4]\n\
	st fp,[sp]\n\
	mov fp,sp\n\
	sub sp,sp,16\n\
	bl.nd __do_global_dtors\n\
");

#endif /* CRT_INIT */

#ifdef CRT_FINI

/* Put a word containing zero at the end of each of our two lists of function
   addresses.  Note that the words defined here go into the .ctors and .dtors
   sections of the crtend.o file, and since that file is always linked in
   last, these words naturally end up at the very ends of the two lists
   contained in these two sections.  */

static func_ptr __CTOR_END__[1] __attribute__ ((section (".ctors")))
     = { (func_ptr) 0 };

static func_ptr __DTOR_END__[1] __attribute__ ((section (".dtors")))
     = { (func_ptr) 0 };

/* Run all global constructors for the program.
   Note that they are run in reverse order.  */

static void __do_global_ctors (void)
asm ("__do_global_ctors") __attribute__ ((section (".text")));

static void
__do_global_ctors (void)
{
  func_ptr *p;
  for (p = __CTOR_END__ - 1; *p != (func_ptr) -1; p--)
    (*p) ();
}

/* .init section end.
   This must live at the end of the .init section.  */

asm ("\n\
	.section .init\n\
	bl.nd __do_global_ctors\n\
	ld blink,[fp,4]\n\
	j.d blink\n\
	ld.a fp,[sp,16]\n\
");

/* .fini section end.
   This must live at the end of the .fini section.  */

asm ("\n\
	.section .fini\n\
	ld blink,[fp,4]\n\
	j.d blink\n\
	ld.a fp,[sp,16]\n\
");

#endif /* CRT_FINI */<|MERGE_RESOLUTION|>--- conflicted
+++ resolved
@@ -1,11 +1,7 @@
 /* .init/.fini section handling + C++ global constructor/destructor handling.
    This file is based on crtstuff.c, sol2-crti.asm, sol2-crtn.asm.
 
-<<<<<<< HEAD
-   Copyright (C) 1995-2019 Free Software Foundation, Inc.
-=======
    Copyright (C) 1995-2020 Free Software Foundation, Inc.
->>>>>>> e2aa5677
    Contributor: Joern Rennecke <joern.rennecke@embecosm.com>
 		on behalf of Synopsys Inc.
 
