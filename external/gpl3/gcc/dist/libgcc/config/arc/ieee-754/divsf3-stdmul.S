<<<<<<< HEAD
/* Copyright (C) 2008-2019 Free Software Foundation, Inc.
=======
/* Copyright (C) 2008-2020 Free Software Foundation, Inc.
>>>>>>> 9e014010
   Contributor: Joern Rennecke <joern.rennecke@embecosm.com>
		on behalf of Synopsys Inc.

This file is part of GCC.

GCC is free software; you can redistribute it and/or modify it under
the terms of the GNU General Public License as published by the Free
Software Foundation; either version 3, or (at your option) any later
version.

GCC is distributed in the hope that it will be useful, but WITHOUT ANY
WARRANTY; without even the implied warranty of MERCHANTABILITY or
FITNESS FOR A PARTICULAR PURPOSE.  See the GNU General Public License
for more details.

Under Section 7 of GPL version 3, you are granted additional
permissions described in the GCC Runtime Library Exception, version
3.1, as published by the Free Software Foundation.

You should have received a copy of the GNU General Public License and
a copy of the GCC Runtime Library Exception along with this program;
see the files COPYING3 and COPYING.RUNTIME respectively.  If not, see
<http://www.gnu.org/licenses/>.  */

/*
   - calculate 15..18 bit inverse using a table of approximating polynoms.
     precision is higher for polynoms used to evaluate input with larger
     value.
   - do one newton-raphson iteration step to double the precision,
     then multiply this with the divisor
	-> more time to decide if dividend is subnormal
     - the worst error propagation is on the side of the value range
       with the least initial defect, thus giving us about 30 bits precision.
 */
#include "arc-ieee-754.h"

#if 0 /* DEBUG */
	.global __divsf3
	FUNC(__divsf3)
	.balign 4
__divsf3:
	push_s blink
	push_s r1
	bl.d __divsf3_c
	push_s r0
	ld_s r1,[sp,4]
	st_s r0,[sp,4]
	bl.d __divsf3_asm
	pop_s r0
	pop_s r1
	pop_s blink
	cmp r0,r1
#if 1
	bne abort
	jeq_s [blink]
	b abort
#else
	bne abort
	j_s [blink]
#endif
	ENDFUNC(__divsf3)
#define __divsf3 __divsf3_asm
#endif /* DEBUG */

	FUNC(__divsf3)
	.balign 4
.L7f800000:
	.long 0x7f800000
.Ldivtab:
	.long 0xfc0ffff0
	.long 0xf46ffefd
	.long 0xed1ffd2a
	.long 0xe627fa8e
	.long 0xdf7ff73b
	.long 0xd917f33b
	.long 0xd2f7eea3
	.long 0xcd1fe986
	.long 0xc77fe3e7
	.long 0xc21fdddb
	.long 0xbcefd760
	.long 0xb7f7d08c
	.long 0xb32fc960
	.long 0xae97c1ea
	.long 0xaa27ba26
	.long 0xa5e7b22e
	.long 0xa1cfa9fe
	.long 0x9ddfa1a0
	.long 0x9a0f990c
	.long 0x9667905d
	.long 0x92df878a
	.long 0x8f6f7e84
	.long 0x8c27757e
	.long 0x88f76c54
	.long 0x85df630c
	.long 0x82e759c5
	.long 0x8007506d
	.long 0x7d3f470a
	.long 0x7a8f3da2
	.long 0x77ef341e
	.long 0x756f2abe
	.long 0x72f7212d
	.long 0x709717ad
	.long 0x6e4f0e44
	.long 0x6c1704d6
	.long 0x69e6fb44
	.long 0x67cef1d7
	.long 0x65c6e872
	.long 0x63cedf18
	.long 0x61e6d5cd
	.long 0x6006cc6d
	.long 0x5e36c323
	.long 0x5c76b9f3
	.long 0x5abeb0b7
	.long 0x5916a79b
	.long 0x57769e77
	.long 0x55de954d
	.long 0x54568c4e
	.long 0x52d6834d
	.long 0x51667a7f
	.long 0x4ffe71b5
	.long 0x4e9e68f1
	.long 0x4d466035
	.long 0x4bf65784
	.long 0x4aae4ede
	.long 0x496e4646
	.long 0x48363dbd
	.long 0x47063547
	.long 0x45de2ce5
	.long 0x44be2498
	.long 0x43a61c64
	.long 0x4296144a
	.long 0x41860c0e
	.long 0x407e03ee
__divsf3_support: /* This label makes debugger output saner.  */
.Ldenorm_fp1:
	bclr r6,r6,31
	norm.f r12,r6 ; flag for x/0 -> Inf check
	add r6,r6,r6
	rsub r5,r12,16
	ror r5,r1,r5
	asl r6,r6,r12
	bmsk r5,r5,5
	ld.as r5,[r3,r5]
	add r4,r6,r6
	; load latency
	MPYHU r7,r5,r4
	bic.ne.f 0, \
		0x60000000,r0 ; large number / denorm -> Inf
	beq_s .Linf_NaN
	asl r5,r5,13
	; wb stall
	; slow track
	sub r7,r5,r7
	MPYHU r8,r7,r6
	asl_s r12,r12,23
	and.f r2,r0,r9
	add r2,r2,r12
	asl r12,r0,8
	; wb stall
	bne.d .Lpast_denorm_fp1
.Ldenorm_fp0:
	MPYHU r8,r8,r7
	bclr r12,r12,31
	norm.f r3,r12 ; flag for 0/x -> 0 check
	bic.ne.f 0,0x60000000,r1 ; denorm/large number -> 0
	beq_s .Lret0
	asl_s r12,r12,r3
	asl_s r3,r3,23
	add_s r12,r12,r12
	add r11,r11,r3
	b.d .Lpast_denorm_fp0
	mov_s r3,r12
	.balign 4
.Linf_NaN:
	bclr.f 0,r0,31 ; 0/0 -> NaN
	xor_s r0,r0,r1
	bmsk r1,r0,30
	bic_s r0,r0,r1
	sub.eq r0,r0,1
	j_s.d [blink]
	or r0,r0,r9
.Lret0:
	xor_s r0,r0,r1
	bmsk r1,r0,30
	j_s.d [blink]
	bic_s r0,r0,r1
.Linf_nan_fp1:
	lsr_s r0,r0,31
	bmsk.f 0,r1,22
	asl_s r0,r0,31
	bne_s 0f ; inf/inf -> nan
	brne r2,r9,.Lsigned0 ; x/inf -> 0, but x/nan -> nan
0:	j_s.d [blink]
	mov r0,-1
.Lsigned0:
.Linf_nan_fp0:
	tst_s r1,r1
	j_s.d [blink]
	bxor.mi r0,r0,31
	.balign 4
	.global __divsf3
/* N.B. the spacing between divtab and the sub3 to get its address must
   be a multiple of 8.  */
__divsf3:
	lsr r2,r1,17
	sub3 r3,pcl,55;(.-.Ldivtab) >> 3
	bmsk_s r2,r2,5
	ld.as r5,[r3,r2]
	asl r4,r1,9
	ld.as r9,[pcl,-114]; [pcl,(-((.-.L7f800000) >> 2))] ; 0x7f800000
	MPYHU r7,r5,r4
	asl r6,r1,8
	and.f r11,r1,r9
	bset r6,r6,31
	asl r5,r5,13
	; wb stall
	beq .Ldenorm_fp1
	sub r7,r5,r7
	MPYHU r8,r7,r6
	breq.d r11,r9,.Linf_nan_fp1
	and.f r2,r0,r9
	beq.d .Ldenorm_fp0
	asl r12,r0,8
	; wb stall
	breq r2,r9,.Linf_nan_fp0
	MPYHU r8,r8,r7
.Lpast_denorm_fp1:
	bset r3,r12,31
.Lpast_denorm_fp0:
	cmp_s r3,r6
	lsr.cc r3,r3,1
	add_s r2,r2, /* wait for immediate */ \
	/* wb stall */ \
		0x3f000000
	sub r7,r7,r8 ; u1.31 inverse, about 30 bit
	MPYHU r3,r3,r7
	sbc r2,r2,r11
	xor.f 0,r0,r1
	and r0,r2,r9
	bxor.mi r0,r0,31
	brhs r2, /* wb stall / wait for immediate */ \
		0x7f000000,.Linf_denorm
.Lpast_denorm:
	add_s r3,r3,0x22 ; round to nearest or higher
	tst r3,0x3c ; check if rounding was unsafe
	lsr r3,r3,6
	jne.d [blink] ; return if rounding was safe.
	add_s r0,r0,r3
        /* work out exact rounding if we fall through here.  */
        /* We know that the exact result cannot be represented in single
           precision.  Find the mid-point between the two nearest
           representable values, multiply with the divisor, and check if
           the result is larger than the dividend.  */
        add_s r3,r3,r3
        sub_s r3,r3,1
        mpyu r3,r3,r6
	asr.f 0,r0,1 ; for round-to-even in case this is a denorm
	rsub r2,r9,25
        asl_s r12,r12,r2
	; wb stall
	; slow track
        sub.f 0,r12,r3
        j_s.d [blink]
        sub.mi r0,r0,1
/* For denormal results, it is possible that an exact result needs
   rounding, and thus the round-to-even rule has to come into play.  */
.Linf_denorm:
	brlo r2,0xc0000000,.Linf
.Ldenorm:
	asr_s r2,r2,23
	bic r0,r0,r9
	neg r9,r2
	brlo.d r9,25,.Lpast_denorm
	lsr r3,r3,r9
	/* Fall through: return +- 0 */
	j_s [blink]
.Linf:
	j_s.d [blink]
	or r0,r0,r9
	ENDFUNC(__divsf3)<|MERGE_RESOLUTION|>--- conflicted
+++ resolved
@@ -1,8 +1,4 @@
-<<<<<<< HEAD
-/* Copyright (C) 2008-2019 Free Software Foundation, Inc.
-=======
 /* Copyright (C) 2008-2020 Free Software Foundation, Inc.
->>>>>>> 9e014010
    Contributor: Joern Rennecke <joern.rennecke@embecosm.com>
 		on behalf of Synopsys Inc.
 
