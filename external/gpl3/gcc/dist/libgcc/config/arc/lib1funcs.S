--- conflicted
+++ resolved
@@ -1,10 +1,6 @@
 ; libgcc1 routines for Synopsys DesignWare ARC cpu.
 
-<<<<<<< HEAD
-/* Copyright (C) 1995-2019 Free Software Foundation, Inc.
-=======
 /* Copyright (C) 1995-2020 Free Software Foundation, Inc.
->>>>>>> 9e014010
    Contributor: Joern Rennecke <joern.rennecke@embecosm.com>
 		on behalf of Synopsys Inc.
 
@@ -240,10 +236,7 @@
 #endif
 #endif /* L_umulsidi3 */
 
-<<<<<<< HEAD
-=======
 #ifndef __ARC_RF16__
->>>>>>> 9e014010
 #ifdef L_muldi3
 	.section .text
 	.align 4
@@ -297,10 +290,7 @@
 #endif /* __LITTLE_ENDIAN__ */
 ENDFUNC(__muldi3)
 #endif /* L_muldi3 */
-<<<<<<< HEAD
-=======
 #endif /* !__ARC_RF16__ */
->>>>>>> 9e014010
 
 #ifdef  L_umulsi3_highpart
 #include "ieee-754/arc-ieee-754.h"
