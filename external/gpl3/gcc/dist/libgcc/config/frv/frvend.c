/* Frv initialization file linked after all user modules
<<<<<<< HEAD
   Copyright (C) 1999-2019 Free Software Foundation, Inc.
=======
   Copyright (C) 1999-2020 Free Software Foundation, Inc.
>>>>>>> e2aa5677
    Contributed by Red Hat, Inc.
  
   This file is part of GCC.
  
   GCC is free software ; you can redistribute it and/or modify
   it under the terms of the GNU General Public License as published by
   the Free Software Foundation; either version 3, or (at your option)
   any later version.
  
   GCC is distributed in the hope that it will be useful,
   but WITHOUT ANY WARRANTY ; without even the implied warranty of
   MERCHANTABILITY or FITNESS FOR A PARTICULAR PURPOSE.  See the
   GNU General Public License for more details.
  
   Under Section 7 of GPL version 3, you are granted additional
   permissions described in the GCC Runtime Library Exception, version
   3.1, as published by the Free Software Foundation.

   You should have received a copy of the GNU General Public License and
   a copy of the GCC Runtime Library Exception along with this program;
   see the files COPYING3 and COPYING.RUNTIME respectively.  If not, see
   <http://www.gnu.org/licenses/>.  */

#include <stddef.h>
#include "../libgcc/unwind-dw2-fde.h"

#ifdef __FRV_UNDERSCORE__
#define UNDERSCORE "_"
#else
#define UNDERSCORE ""
#endif

#define FINI_SECTION_ZERO(SECTION, FLAGS, NAME)				\
__asm__ (".section " SECTION "," FLAGS "\n\t"				\
	 ".globl   " UNDERSCORE NAME "\n\t"				\
	 ".type    " UNDERSCORE NAME ",@object\n\t"			\
	 ".p2align  2\n"						\
	 UNDERSCORE NAME ":\n\t"					\
	 ".word     0\n\t"						\
	 ".previous")

#define FINI_SECTION(SECTION, FLAGS, NAME)				\
__asm__ (".section " SECTION "," FLAGS "\n\t"				\
	 ".globl   " UNDERSCORE NAME "\n\t"				\
	 ".type    " UNDERSCORE NAME ",@object\n\t"			\
	 ".p2align  2\n"						\
	 UNDERSCORE NAME ":\n\t"					\
	 ".previous")

/* End of .ctor/.dtor sections that provides a list of constructors and
   destructors to run.  */

FINI_SECTION_ZERO (".ctors", "\"a\"", "__CTOR_END__");
FINI_SECTION_ZERO (".dtors", "\"a\"", "__DTOR_END__");

/* End of .eh_frame section that provides all of the exception handling
   tables.  */

FINI_SECTION_ZERO (".eh_frame", "\"aw\"", "__FRAME_END__");

#if ! __FRV_FDPIC__
/* In FDPIC, the linker itself generates this.  */
/* End of .rofixup section that provides a list of pointers that we
   need to adjust.  */

FINI_SECTION (".rofixup", "\"a\"", "__ROFIXUP_END__");
#endif /* __FRV_FDPIC__ */<|MERGE_RESOLUTION|>--- conflicted
+++ resolved
@@ -1,9 +1,5 @@
 /* Frv initialization file linked after all user modules
-<<<<<<< HEAD
-   Copyright (C) 1999-2019 Free Software Foundation, Inc.
-=======
    Copyright (C) 1999-2020 Free Software Foundation, Inc.
->>>>>>> e2aa5677
     Contributed by Red Hat, Inc.
   
    This file is part of GCC.
