--- conflicted
+++ resolved
@@ -1,9 +1,5 @@
 /* Subroutine for function pointer canonicalization on PA-RISC with ELF32.
-<<<<<<< HEAD
-   Copyright (C) 2002-2019 Free Software Foundation, Inc.
-=======
    Copyright (C) 2002-2020 Free Software Foundation, Inc.
->>>>>>> e2aa5677
    Contributed by John David Anglin (dave.anglin@nrc.ca).
 
 This file is part of GCC.
