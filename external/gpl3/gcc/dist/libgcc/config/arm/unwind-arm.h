/* Header file for the ARM EABI unwinder
<<<<<<< HEAD
   Copyright (C) 2003-2019 Free Software Foundation, Inc.
=======
   Copyright (C) 2003-2020 Free Software Foundation, Inc.
>>>>>>> 9e014010
   Contributed by Paul Brook

   This file is free software; you can redistribute it and/or modify it
   under the terms of the GNU General Public License as published by the
   Free Software Foundation; either version 3, or (at your option) any
   later version.

   This file is distributed in the hope that it will be useful, but
   WITHOUT ANY WARRANTY; without even the implied warranty of
   MERCHANTABILITY or FITNESS FOR A PARTICULAR PURPOSE.  See the GNU
   General Public License for more details.

   Under Section 7 of GPL version 3, you are granted additional
   permissions described in the GCC Runtime Library Exception, version
   3.1, as published by the Free Software Foundation.

   You should have received a copy of the GNU General Public License and
   a copy of the GCC Runtime Library Exception along with this program;
   see the files COPYING3 and COPYING.RUNTIME respectively.  If not, see
   <http://www.gnu.org/licenses/>.  */

/* Language-independent unwinder header public defines.  This contains both
   ABI defined objects, and GNU support routines.  */

#ifndef UNWIND_ARM_H
#define UNWIND_ARM_H

#include "unwind-arm-common.h"

#define UNWIND_STACK_REG 13
/* Use IP as a scratch register within the personality routine.  */
#define UNWIND_POINTER_REG 12

#define FDPIC_REGNUM 9

#define STR(x) #x
#define XSTR(x) STR(x)

#ifdef __cplusplus
extern "C" {
#endif
_Unwind_Ptr __attribute__((weak)) __gnu_Unwind_Find_got (_Unwind_Ptr);

static inline _Unwind_Ptr _Unwind_gnu_Find_got (_Unwind_Ptr ptr)
{
    _Unwind_Ptr res;

    if (__gnu_Unwind_Find_got)
	res = __gnu_Unwind_Find_got (ptr);
    else
	__asm volatile ("mov %[result], r" XSTR(FDPIC_REGNUM)
			: [result] "=r" (res));

    return res;
}

  /* Decode an R_ARM_TARGET2 relocation.  */
  static inline _Unwind_Word
  _Unwind_decode_typeinfo_ptr (_Unwind_Word base __attribute__ ((unused)),
                               _Unwind_Word ptr)
    {
      _Unwind_Word tmp;

      tmp = *(_Unwind_Word *) ptr;
      /* Zero values are always NULL.  */
      if (!tmp)
	return 0;

#if __FDPIC__
      /* For FDPIC, we store the offset of the GOT entry.  */
      /* So, first get GOT from dynamic linker and then use indirect access.  */
      tmp += _Unwind_gnu_Find_got (ptr);
      tmp = *(_Unwind_Word *) tmp;
#elif (defined(linux) && !defined(__uClinux__)) || defined(__NetBSD__) \
    || defined(__FreeBSD__) || defined(__fuchsia__)
      /* Pc-relative indirect.  */
#define _GLIBCXX_OVERRIDE_TTYPE_ENCODING (DW_EH_PE_pcrel | DW_EH_PE_indirect)
      tmp += ptr;
      tmp = *(_Unwind_Word *) tmp;
#elif defined(__symbian__) || defined(__uClinux__)
#define _GLIBCXX_OVERRIDE_TTYPE_ENCODING (DW_EH_PE_absptr)
      /* Absolute pointer.  Nothing more to do.  */
#else
#define _GLIBCXX_OVERRIDE_TTYPE_ENCODING (DW_EH_PE_pcrel)
      /* Pc-relative pointer.  */
      tmp += ptr;
#endif
      return tmp;
    }

  static inline _Unwind_Reason_Code
  __gnu_unwind_24bit (_Unwind_Context * context __attribute__ ((unused)),
                      _uw data __attribute__ ((unused)),
                      int compact __attribute__ ((unused)))
    {
      return _URC_FAILURE;
    }
#ifndef __FreeBSD__
  /* Return the address of the instruction, not the actual IP value.  */
#define _Unwind_GetIP(context) \
  (_Unwind_GetGR (context, 15) & ~(_Unwind_Word)1)

#define _Unwind_SetIP(context, val) \
  _Unwind_SetGR (context, 15, val | (_Unwind_GetGR (context, 15) & 1))
#else
  #undef _Unwind_GetIPInfo
  _Unwind_Ptr _Unwind_GetIP (struct _Unwind_Context *);
  _Unwind_Ptr _Unwind_GetIPInfo (struct _Unwind_Context *, int *);
  void _Unwind_SetIP (struct _Unwind_Context *, _Unwind_Ptr);
#endif

#ifdef __cplusplus
}   /* extern "C" */
#endif

#endif /* defined UNWIND_ARM_H */<|MERGE_RESOLUTION|>--- conflicted
+++ resolved
@@ -1,9 +1,5 @@
 /* Header file for the ARM EABI unwinder
-<<<<<<< HEAD
-   Copyright (C) 2003-2019 Free Software Foundation, Inc.
-=======
    Copyright (C) 2003-2020 Free Software Foundation, Inc.
->>>>>>> 9e014010
    Contributed by Paul Brook
 
    This file is free software; you can redistribute it and/or modify it
