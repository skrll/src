/* EABI unaligned read/write functions.

<<<<<<< HEAD
   Copyright (C) 2005-2019 Free Software Foundation, Inc.
=======
   Copyright (C) 2005-2020 Free Software Foundation, Inc.
>>>>>>> 9e014010
   Contributed by CodeSourcery, LLC.

   This file is free software; you can redistribute it and/or modify it
   under the terms of the GNU General Public License as published by the
   Free Software Foundation; either version 3, or (at your option) any
   later version.

   This file is distributed in the hope that it will be useful, but
   WITHOUT ANY WARRANTY; without even the implied warranty of
   MERCHANTABILITY or FITNESS FOR A PARTICULAR PURPOSE.  See the GNU
   General Public License for more details.

   Under Section 7 of GPL version 3, you are granted additional
   permissions described in the GCC Runtime Library Exception, version
   3.1, as published by the Free Software Foundation.

   You should have received a copy of the GNU General Public License and
   a copy of the GCC Runtime Library Exception along with this program;
   see the files COPYING3 and COPYING.RUNTIME respectively.  If not, see
   <http://www.gnu.org/licenses/>.  */

int __aeabi_uread4 (void *);
int __aeabi_uwrite4 (int, void *);
long long __aeabi_uread8 (void *);
long long __aeabi_uwrite8 (long long, void *);

struct __attribute__((packed)) u4 { int data; };
struct __attribute__((packed)) u8 { long long data; };

int
__aeabi_uread4 (void *ptr)
{
  return ((struct u4 *) ptr)->data;
}

int
__aeabi_uwrite4 (int data, void *ptr)
{
  ((struct u4 *) ptr)->data = data;
  return data;
}

long long
__aeabi_uread8 (void *ptr)
{
  return ((struct u8 *) ptr)->data;
}

long long
__aeabi_uwrite8 (long long data, void *ptr)
{
  ((struct u8 *) ptr)->data = data;
  return data;
}<|MERGE_RESOLUTION|>--- conflicted
+++ resolved
@@ -1,10 +1,6 @@
 /* EABI unaligned read/write functions.
 
-<<<<<<< HEAD
-   Copyright (C) 2005-2019 Free Software Foundation, Inc.
-=======
    Copyright (C) 2005-2020 Free Software Foundation, Inc.
->>>>>>> 9e014010
    Contributed by CodeSourcery, LLC.
 
    This file is free software; you can redistribute it and/or modify it
