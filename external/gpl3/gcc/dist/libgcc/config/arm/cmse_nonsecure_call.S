/* CMSE wrapper function used to save, clear and restore callee saved registers
   for cmse_nonsecure_call's.

<<<<<<< HEAD
   Copyright (C) 2016-2019 Free Software Foundation, Inc.
=======
   Copyright (C) 2016-2020 Free Software Foundation, Inc.
>>>>>>> 9e014010
   Contributed by ARM Ltd.

   This file is free software; you can redistribute it and/or modify it
   under the terms of the GNU General Public License as published by the
   Free Software Foundation; either version 3, or (at your option) any
   later version.

   This file is distributed in the hope that it will be useful, but
   WITHOUT ANY WARRANTY; without even the implied warranty of
   MERCHANTABILITY or FITNESS FOR A PARTICULAR PURPOSE.  See the GNU
   General Public License for more details.

   Under Section 7 of GPL version 3, you are granted additional
   permissions described in the GCC Runtime Library Exception, version
   3.1, as published by the Free Software Foundation.

   You should have received a copy of the GNU General Public License and
   a copy of the GCC Runtime Library Exception along with this program;
   see the files COPYING3 and COPYING.RUNTIME respectively.  If not, see
   <http://www.gnu.org/licenses/>.  */

.syntax unified
#ifdef __ARM_PCS_VFP
# if __ARM_FP & 0x8
	.fpu fpv5-d16
# else
	.fpu fpv4-sp-d16
# endif
#endif

.thumb
.global __gnu_cmse_nonsecure_call
__gnu_cmse_nonsecure_call:
#if defined(__ARM_ARCH_8M_MAIN__)
push	    {r5-r11,lr}
mov	    r7, r4
mov	    r8, r4
mov	    r9, r4
mov	    r10, r4
mov	    r11, r4
mov	    ip, r4

/* Save and clear callee-saved registers only if we are dealing with hard float
   ABI.  The unused caller-saved registers have already been cleared by GCC
   generated code.  */
#ifdef __ARM_PCS_VFP
vpush.f64   {d8-d15}
mov	    r5, #0
vmov	    d8, r5, r5
#if __ARM_FP & 0x04
vmov	    s18, s19, r5, r5
vmov	    s20, s21, r5, r5
vmov	    s22, s23, r5, r5
vmov	    s24, s25, r5, r5
vmov	    s26, s27, r5, r5
vmov	    s28, s29, r5, r5
vmov	    s30, s31, r5, r5
#elif __ARM_FP & 0x08
vmov.f64    d9, d8
vmov.f64    d10, d8
vmov.f64    d11, d8
vmov.f64    d12, d8
vmov.f64    d13, d8
vmov.f64    d14, d8
vmov.f64    d15, d8
#else
#error "Half precision implementation not supported."
#endif
/* Clear the cumulative exception-status bits (0-4,7) and the
   condition code bits (28-31) of the FPSCR.  */
vmrs	    r5, fpscr
movw	    r6, #65376
movt	    r6, #4095
ands	    r5, r6
vmsr	    fpscr, r5

/* We are not dealing with hard float ABI, so we can safely use the vlstm and
   vlldm instructions without needing to preserve the registers used for
   argument passing.  */
#else
sub	    sp, sp, #0x88 /* Reserve stack space to save all floating point
			     registers, including FPSCR.  */
vlstm	    sp		  /* Lazy store and clearance of d0-d16 and FPSCR.  */
#endif /* __ARM_PCS_VFP */

/* Make sure to clear the 'GE' bits of the APSR register if 32-bit SIMD
   instructions are available.  */
#if defined(__ARM_FEATURE_SIMD32)
msr	    APSR_nzcvqg, r4
#else
msr	    APSR_nzcvq, r4
#endif

mov	    r5, r4
mov	    r6, r4
blxns	    r4

#ifdef __ARM_PCS_VFP
vpop.f64    {d8-d15}
#else
vlldm	    sp		  /* Lazy restore of d0-d16 and FPSCR.  */
add	    sp, sp, #0x88 /* Free space used to save floating point registers.  */
#endif /* __ARM_PCS_VFP */

pop	    {r5-r11, pc}

#elif defined (__ARM_ARCH_8M_BASE__)
push	    {r5-r7, lr}
mov	    r5, r8
mov	    r6, r9
mov	    r7, r10
push	    {r5-r7}
mov	    r5, r11
push	    {r5}
mov	    r5, r4
mov	    r6, r4
mov	    r7, r4
mov	    r8, r4
mov	    r9, r4
mov	    r10, r4
mov	    r11, r4
mov	    ip, r4
msr	    APSR_nzcvq, r4
blxns	    r4
pop	    {r5}
mov	    r11, r5
pop	    {r5-r7}
mov	    r10, r7
mov	    r9, r6
mov	    r8, r5
pop	    {r5-r7, pc}

#else
#error "This should only be used for armv8-m base- and mainline."
#endif<|MERGE_RESOLUTION|>--- conflicted
+++ resolved
@@ -1,11 +1,7 @@
 /* CMSE wrapper function used to save, clear and restore callee saved registers
    for cmse_nonsecure_call's.
 
-<<<<<<< HEAD
-   Copyright (C) 2016-2019 Free Software Foundation, Inc.
-=======
    Copyright (C) 2016-2020 Free Software Foundation, Inc.
->>>>>>> 9e014010
    Contributed by ARM Ltd.
 
    This file is free software; you can redistribute it and/or modify it
