--- conflicted
+++ resolved
@@ -1,11 +1,7 @@
 @ libgcc routines for ARM cpu.
 @ Division routines, written by Richard Earnshaw, (rearnsha@armltd.co.uk)
 
-<<<<<<< HEAD
-/* Copyright (C) 1995-2019 Free Software Foundation, Inc.
-=======
 /* Copyright (C) 1995-2020 Free Software Foundation, Inc.
->>>>>>> 9e014010
 
 This file is free software; you can redistribute it and/or modify it
 under the terms of the GNU General Public License as published by the
@@ -1549,21 +1545,12 @@
 	   address, so just clear pc..pc+1.  */
 #if defined __thumb__ && !defined __thumb2__
 	push	{r7}
-<<<<<<< HEAD
-	mov	r7, #0xf
-	lsl	r7, #16
-	add	r7, #2
-	adr	r0, . + 4
-	add	r1, r0, #1
-	mov	r2, #0
-=======
 	movs	r7, #0xf
 	lsls	r7, #16
 	adds	r7, #2
 	adr	r0, . + 4
 	adds	r1, r0, #1
 	movs	r2, #0
->>>>>>> 9e014010
 	svc	0
 	pop	{r7}
 #else
