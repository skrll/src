--- conflicted
+++ resolved
@@ -1,9 +1,5 @@
 /* 64bit Linux-specific atomic operations for ARM EABI.
-<<<<<<< HEAD
-   Copyright (C) 2008-2019 Free Software Foundation, Inc.
-=======
    Copyright (C) 2008-2020 Free Software Foundation, Inc.
->>>>>>> 9e014010
    Based on linux-atomic.c
 
    64 bit additions david.gilbert@linaro.org
