/* Half-float conversion routines.

<<<<<<< HEAD
   Copyright (C) 2008-2019 Free Software Foundation, Inc.
=======
   Copyright (C) 2008-2020 Free Software Foundation, Inc.
>>>>>>> e2aa5677
   Contributed by CodeSourcery.

   This file is free software; you can redistribute it and/or modify it
   under the terms of the GNU General Public License as published by the
   Free Software Foundation; either version 3, or (at your option) any
   later version.

   This file is distributed in the hope that it will be useful, but
   WITHOUT ANY WARRANTY; without even the implied warranty of
   MERCHANTABILITY or FITNESS FOR A PARTICULAR PURPOSE.  See the GNU
   General Public License for more details.

   Under Section 7 of GPL version 3, you are granted additional
   permissions described in the GCC Runtime Library Exception, version
   3.1, as published by the Free Software Foundation.

   You should have received a copy of the GNU General Public License and
   a copy of the GCC Runtime Library Exception along with this program;
   see the files COPYING3 and COPYING.RUNTIME respectively.  If not, see
   <http://www.gnu.org/licenses/>.  */

struct format
{
  /* Number of bits.  */
  unsigned long long size;
  /* Exponent bias.  */
  unsigned long long bias;
  /* Exponent width in bits.  */
  unsigned long long exponent;
  /* Significand precision in explicitly stored bits.  */
  unsigned long long significand;
};

static const struct format
binary32 =
{
  32,   /* size.  */
  127,  /* bias.  */
  8,    /* exponent.  */
  23    /* significand.  */
};

static const struct format
binary64 =
{
  64,    /* size.  */
  1023,  /* bias.  */
  11,    /* exponent.  */
  52     /* significand.  */
};

static inline unsigned short
__gnu_float2h_internal (const struct format* fmt,
			unsigned long long a, int ieee)
{
  unsigned long long point = 1ULL << fmt->significand;
  unsigned short sign = (a >> (fmt->size - 16)) & 0x8000;
  int aexp;
  unsigned long long mantissa;
  unsigned long long mask;
  unsigned long long increment;

  /* Get the exponent and mantissa encodings.  */
  mantissa = a & (point - 1);

  mask = (1 << fmt->exponent) - 1;
  aexp = (a >> fmt->significand) & mask;

  /* Infinity, NaN and alternative format special case.  */
  if (((unsigned int) aexp) == mask)
    {
      if (!ieee)
	return sign;
      if (mantissa == 0)
	return sign | 0x7c00;	/* Infinity.  */
      /* Remaining cases are NaNs.  Convert SNaN to QNaN.  */
      return sign | 0x7e00 | (mantissa >> (fmt->significand - 10));
    }

  /* Zero.  */
  if (aexp == 0 && mantissa == 0)
    return sign;

  /* Construct the exponent and mantissa.  */
  aexp -= fmt->bias;

  /* Decimal point is immediately after the significand.  */
  mantissa |= point;

  if (aexp < -14)
    {
      mask = point | (point - 1);
      /* Minimum exponent for half-precision is 2^-24.  */
      if (aexp >= -25)
	mask >>= 25 + aexp;
    }
  else
    mask = (point - 1) >> 10;

  /* Round.  */
  if (mantissa & mask)
    {
      increment = (mask + 1) >> 1;
      if ((mantissa & mask) == increment)
	increment = mantissa & (increment << 1);
      mantissa += increment;
      if (mantissa >= (point << 1))
	{
	  mantissa >>= 1;
	  aexp++;
	}
    }

  if (ieee)
    {
      if (aexp > 15)
	return sign | 0x7c00;
    }
  else
    {
      if (aexp > 16)
	return sign | 0x7fff;
    }

  if (aexp < -24)
    return sign;

  if (aexp < -14)
    {
      mantissa >>= -14 - aexp;
      aexp = -14;
    }

  /* Encode the final 16-bit floating-point value.

     This is formed of the sign bit, the bias-adjusted exponent, and the
     calculated mantissa, with the following caveats:

     1.  The mantissa calculated after rounding could have a leading 1.
	 To compensate for this, subtract one from the exponent bias (15)
	 before adding it to the calculated exponent.
     2.  When we were calculating rounding, we left the mantissa with the
	 number of bits of the source operand, it needs reduced to ten
	 bits (+1 for the afforementioned leading 1) by shifting right by
	 the number of bits in the source mantissa - 10.
     3.  To ensure the leading 1 in the mantissa is applied to the exponent
	 we need to add the mantissa rather than apply an arithmetic "or"
	 to it.  */

  return sign | (((aexp + 14) << 10) + (mantissa >> (fmt->significand - 10)));
}

static inline unsigned short
__gnu_f2h_internal (unsigned int a, int ieee)
{
  return __gnu_float2h_internal (&binary32, (unsigned long long) a, ieee);
}

static inline unsigned short
__gnu_d2h_internal (unsigned long long a, int ieee)
{
  return __gnu_float2h_internal (&binary64, a, ieee);
}

unsigned int
__gnu_h2f_internal(unsigned short a, int ieee)
{
  unsigned int sign = (unsigned int)(a & 0x8000) << 16;
  int aexp = (a >> 10) & 0x1f;
  unsigned int mantissa = a & 0x3ff;

  if (aexp == 0x1f && ieee)
    return sign | 0x7f800000 | (mantissa << 13);

  if (aexp == 0)
    {
      int shift;

      if (mantissa == 0)
	return sign;

      shift = __builtin_clz(mantissa) - 21;
      mantissa <<= shift;
      aexp = -shift;
    }

  return sign | (((aexp + 0x70) << 23) + (mantissa << 13));
}

unsigned short
__gnu_f2h_ieee(unsigned int a)
{
  return __gnu_f2h_internal(a, 1);
}

unsigned int
__gnu_h2f_ieee(unsigned short a)
{
  return __gnu_h2f_internal(a, 1);
}

unsigned short
__gnu_f2h_alternative(unsigned int x)
{
  return __gnu_f2h_internal(x, 0);
}

unsigned int
__gnu_h2f_alternative(unsigned short a)
{
  return __gnu_h2f_internal(a, 0);
}

unsigned short
__gnu_d2h_ieee (unsigned long long a)
{
  return __gnu_d2h_internal (a, 1);
}

unsigned short
__gnu_d2h_alternative (unsigned long long x)
{
  return __gnu_d2h_internal (x, 0);
}<|MERGE_RESOLUTION|>--- conflicted
+++ resolved
@@ -1,10 +1,6 @@
 /* Half-float conversion routines.
 
-<<<<<<< HEAD
-   Copyright (C) 2008-2019 Free Software Foundation, Inc.
-=======
    Copyright (C) 2008-2020 Free Software Foundation, Inc.
->>>>>>> e2aa5677
    Contributed by CodeSourcery.
 
    This file is free software; you can redistribute it and/or modify it
