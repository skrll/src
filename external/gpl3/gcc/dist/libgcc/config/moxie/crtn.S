# crtn.S for moxie
# 
<<<<<<< HEAD
#   Copyright (C) 2009-2019 Free Software Foundation, Inc.
=======
#   Copyright (C) 2009-2020 Free Software Foundation, Inc.
>>>>>>> e2aa5677
# 
# This file is free software; you can redistribute it and/or modify it
# under the terms of the GNU General Public License as published by the
# Free Software Foundation; either version 3, or (at your option) any
# later version.
# 
# This file is distributed in the hope that it will be useful, but
# WITHOUT ANY WARRANTY; without even the implied warranty of
# MERCHANTABILITY or FITNESS FOR A PARTICULAR PURPOSE.  See the GNU
# General Public License for more details.
# 
# Under Section 7 of GPL version 3, you are granted additional
# permissions described in the GCC Runtime Library Exception, version
# 3.1, as published by the Free Software Foundation.
#
# You should have received a copy of the GNU General Public License and
# a copy of the GCC Runtime Library Exception along with this program;
# see the files COPYING3 and COPYING.RUNTIME respectively.  If not, see
# <http://www.gnu.org/licenses/>.

# This file just makes sure that the .fini and .init sections do in
# fact return.  Users may put any desired instructions in those sections.
# This file is the last thing linked into any executable.

	.file		"crtn.S"

	.section	".init"
	ret
	
	.section	".fini"
	ret<|MERGE_RESOLUTION|>--- conflicted
+++ resolved
@@ -1,10 +1,6 @@
 # crtn.S for moxie
 # 
-<<<<<<< HEAD
-#   Copyright (C) 2009-2019 Free Software Foundation, Inc.
-=======
 #   Copyright (C) 2009-2020 Free Software Foundation, Inc.
->>>>>>> e2aa5677
 # 
 # This file is free software; you can redistribute it and/or modify it
 # under the terms of the GNU General Public License as published by the
