--- conflicted
+++ resolved
@@ -1,11 +1,7 @@
 # crtn.S for Lattice Mico32
 # Contributed by Jon Beniston <jon@beniston.com>
 #
-<<<<<<< HEAD
-# Copyright (C) 2009-2019 Free Software Foundation, Inc.
-=======
 # Copyright (C) 2009-2020 Free Software Foundation, Inc.
->>>>>>> e2aa5677
 #
 # This file is free software; you can redistribute it and/or modify it
 # under the terms of the GNU General Public License as published by the
