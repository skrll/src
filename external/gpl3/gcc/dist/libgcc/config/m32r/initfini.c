--- conflicted
+++ resolved
@@ -1,11 +1,7 @@
 /* .init/.fini section handling + C++ global constructor/destructor handling.
    This file is based on crtstuff.c, sol2-crti.S, sol2-crtn.S.
 
-<<<<<<< HEAD
-   Copyright (C) 1996-2019 Free Software Foundation, Inc.
-=======
    Copyright (C) 1996-2020 Free Software Foundation, Inc.
->>>>>>> e2aa5677
 
    This file is part of GCC.
 
