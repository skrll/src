/* Get CPU type and Features for x86 processors.
<<<<<<< HEAD
   Copyright (C) 2012-2019 Free Software Foundation, Inc.
=======
   Copyright (C) 2012-2020 Free Software Foundation, Inc.
>>>>>>> e2aa5677
   Contributed by Sriraman Tallam (tmsriram@google.com)

This file is part of GCC.

GCC is free software; you can redistribute it and/or modify it under
the terms of the GNU General Public License as published by the Free
Software Foundation; either version 3, or (at your option) any later
version.

GCC is distributed in the hope that it will be useful, but WITHOUT ANY
WARRANTY; without even the implied warranty of MERCHANTABILITY or
FITNESS FOR A PARTICULAR PURPOSE.  See the GNU General Public License
for more details.

Under Section 7 of GPL version 3, you are granted additional
permissions described in the GCC Runtime Library Exception, version
3.1, as published by the Free Software Foundation.

You should have received a copy of the GNU General Public License and
a copy of the GCC Runtime Library Exception along with this program;
see the files COPYING3 and COPYING.RUNTIME respectively.  If not, see
<http://www.gnu.org/licenses/>.  */

/* Processor Vendor and Models. */

enum processor_vendor
{
  VENDOR_INTEL = 1,
  VENDOR_AMD,
  VENDOR_OTHER,
  VENDOR_MAX
};

/* Any new types or subtypes have to be inserted at the end. */

enum processor_types
{
  INTEL_BONNELL = 1,
  INTEL_CORE2,
  INTEL_COREI7,
  AMDFAM10H,
  AMDFAM15H,
  INTEL_SILVERMONT,
  INTEL_KNL,
  AMD_BTVER1,
  AMD_BTVER2,  
  AMDFAM17H,
  INTEL_KNM,
  INTEL_GOLDMONT,
  INTEL_GOLDMONT_PLUS,
  INTEL_TREMONT,
<<<<<<< HEAD
=======
  AMDFAM19H,
>>>>>>> e2aa5677
  CPU_TYPE_MAX
};

enum processor_subtypes
{
  INTEL_COREI7_NEHALEM = 1,
  INTEL_COREI7_WESTMERE,
  INTEL_COREI7_SANDYBRIDGE,
  AMDFAM10H_BARCELONA,
  AMDFAM10H_SHANGHAI,
  AMDFAM10H_ISTANBUL,
  AMDFAM15H_BDVER1,
  AMDFAM15H_BDVER2,
  AMDFAM15H_BDVER3,
  AMDFAM15H_BDVER4,
  AMDFAM17H_ZNVER1,
  INTEL_COREI7_IVYBRIDGE,
  INTEL_COREI7_HASWELL,
  INTEL_COREI7_BROADWELL,
  INTEL_COREI7_SKYLAKE,
  INTEL_COREI7_SKYLAKE_AVX512,
  INTEL_COREI7_CANNONLAKE,
  INTEL_COREI7_ICELAKE_CLIENT,
  INTEL_COREI7_ICELAKE_SERVER,
  AMDFAM17H_ZNVER2,
  INTEL_COREI7_CASCADELAKE,
<<<<<<< HEAD
=======
  INTEL_COREI7_TIGERLAKE,
  INTEL_COREI7_COOPERLAKE,
  AMDFAM19H_ZNVER3,
>>>>>>> e2aa5677
  CPU_SUBTYPE_MAX
};

/* ISA Features supported. New features have to be inserted at the end.  */

enum processor_features
{
  FEATURE_CMOV = 0,
  FEATURE_MMX,
  FEATURE_POPCNT,
  FEATURE_SSE,
  FEATURE_SSE2,
  FEATURE_SSE3,
  FEATURE_SSSE3,
  FEATURE_SSE4_1,
  FEATURE_SSE4_2,
  FEATURE_AVX,
  FEATURE_AVX2,
  FEATURE_SSE4_A,
  FEATURE_FMA4,
  FEATURE_XOP,
  FEATURE_FMA,
  FEATURE_AVX512F,
  FEATURE_BMI,
  FEATURE_BMI2,
  FEATURE_AES,
  FEATURE_PCLMUL,
  FEATURE_AVX512VL,
  FEATURE_AVX512BW,
  FEATURE_AVX512DQ,
  FEATURE_AVX512CD,
  FEATURE_AVX512ER,
  FEATURE_AVX512PF,
  FEATURE_AVX512VBMI,
  FEATURE_AVX512IFMA,
  FEATURE_AVX5124VNNIW,
  FEATURE_AVX5124FMAPS,
  FEATURE_AVX512VPOPCNTDQ,
  FEATURE_AVX512VBMI2,
  FEATURE_GFNI,
  FEATURE_VPCLMULQDQ,
  FEATURE_AVX512VNNI,
  FEATURE_AVX512BITALG,
  FEATURE_AVX512BF16,
  FEATURE_AVX512VP2INTERSECT
};

extern struct __processor_model
{
  unsigned int __cpu_vendor;
  unsigned int __cpu_type;
  unsigned int __cpu_subtype;
  unsigned int __cpu_features[1];
} __cpu_model;
extern unsigned int __cpu_features2;<|MERGE_RESOLUTION|>--- conflicted
+++ resolved
@@ -1,9 +1,5 @@
 /* Get CPU type and Features for x86 processors.
-<<<<<<< HEAD
-   Copyright (C) 2012-2019 Free Software Foundation, Inc.
-=======
    Copyright (C) 2012-2020 Free Software Foundation, Inc.
->>>>>>> e2aa5677
    Contributed by Sriraman Tallam (tmsriram@google.com)
 
 This file is part of GCC.
@@ -55,10 +51,7 @@
   INTEL_GOLDMONT,
   INTEL_GOLDMONT_PLUS,
   INTEL_TREMONT,
-<<<<<<< HEAD
-=======
   AMDFAM19H,
->>>>>>> e2aa5677
   CPU_TYPE_MAX
 };
 
@@ -85,12 +78,9 @@
   INTEL_COREI7_ICELAKE_SERVER,
   AMDFAM17H_ZNVER2,
   INTEL_COREI7_CASCADELAKE,
-<<<<<<< HEAD
-=======
   INTEL_COREI7_TIGERLAKE,
   INTEL_COREI7_COOPERLAKE,
   AMDFAM19H_ZNVER3,
->>>>>>> e2aa5677
   CPU_SUBTYPE_MAX
 };
 
