/* Implementation of W32-specific threads compatibility routines for
   libgcc2.  */

<<<<<<< HEAD
/* Copyright (C) 1999-2019 Free Software Foundation, Inc.
=======
/* Copyright (C) 1999-2020 Free Software Foundation, Inc.
>>>>>>> 9e014010
   Contributed by Mumit Khan <khan@xraylith.wisc.edu>.
   Modified and moved to separate file by Danny Smith
   <dannysmith@users.sourceforge.net>.

This file is part of GCC.

GCC is free software; you can redistribute it and/or modify it under
the terms of the GNU General Public License as published by the Free
Software Foundation; either version 3, or (at your option) any later
version.

GCC is distributed in the hope that it will be useful, but WITHOUT ANY
WARRANTY; without even the implied warranty of MERCHANTABILITY or
FITNESS FOR A PARTICULAR PURPOSE.  See the GNU General Public License
for more details.

Under Section 7 of GPL version 3, you are granted additional
permissions described in the GCC Runtime Library Exception, version
3.1, as published by the Free Software Foundation.

You should have received a copy of the GNU General Public License and
a copy of the GCC Runtime Library Exception along with this program;
see the files COPYING3 and COPYING.RUNTIME respectively.  If not, see
<http://www.gnu.org/licenses/>.  */

#include <windows.h>
#ifndef __GTHREAD_HIDE_WIN32API
# define __GTHREAD_HIDE_WIN32API 1
#endif
#undef  __GTHREAD_I486_INLINE_LOCK_PRIMITIVES
#define __GTHREAD_I486_INLINE_LOCK_PRIMITIVES
#include "gthr-win32.h"

/* Windows32 threads specific definitions. The windows32 threading model
   does not map well into pthread-inspired gcc's threading model, and so 
   there are caveats one needs to be aware of.

   1. The destructor supplied to __gthread_key_create is ignored for
      generic x86-win32 ports. This will certainly cause memory leaks 
      due to unreclaimed eh contexts (sizeof (eh_context) is at least 
      24 bytes for x86 currently).

      This memory leak may be significant for long-running applications
      that make heavy use of C++ EH.

      However, Mingw runtime (version 0.3 or newer) provides a mechanism
      to emulate pthreads key dtors; the runtime provides a special DLL,
      linked in if -mthreads option is specified, that runs the dtors in
      the reverse order of registration when each thread exits. If
      -mthreads option is not given, a stub is linked in instead of the
      DLL, which results in memory leak. Other x86-win32 ports can use 
      the same technique of course to avoid the leak.

   2. The error codes returned are non-POSIX like, and cast into ints.
      This may cause incorrect error return due to truncation values on 
      hw where sizeof (DWORD) > sizeof (int).
   
   3. We are currently using a special mutex instead of the Critical
      Sections, since Win9x does not support TryEnterCriticalSection
      (while NT does).
  
   The basic framework should work well enough. In the long term, GCC
   needs to use Structured Exception Handling on Windows32.  */

int
__gthr_win32_once (__gthread_once_t *once, void (*func) (void))
{
  if (once == NULL || func == NULL)
    return EINVAL;

  if (! once->done)
    {
      if (InterlockedIncrement (&(once->started)) == 0)
        {
	  (*func) ();
	  once->done = TRUE;
	}
      else
	{
	  /* Another thread is currently executing the code, so wait for it 
	     to finish; yield the CPU in the meantime.  If performance 
	     does become an issue, the solution is to use an Event that 
	     we wait on here (and set above), but that implies a place to 
	     create the event before this routine is called.  */ 
	  while (! once->done)
	    Sleep (0);
	}
    }
  return 0;
}

/* Windows32 thread local keys don't support destructors; this leads to
   leaks, especially in threaded applications making extensive use of 
   C++ EH. Mingw uses a thread-support DLL to work-around this problem.  */

int
__gthr_win32_key_create (__gthread_key_t *key,
			 void (*dtor) (void *) __attribute__((unused)))
{
  int status = 0;
  DWORD tls_index = TlsAlloc ();
  if (tls_index != 0xFFFFFFFF)
    {
      *key = tls_index;
#ifdef MINGW32_SUPPORTS_MT_EH
      /* Mingw runtime will run the dtors in reverse order for each thread
         when the thread exits.  */
      status = __mingwthr_key_dtor (*key, dtor);
#endif
    }
  else
    status = (int) GetLastError ();
  return status;
}

int
__gthr_win32_key_delete (__gthread_key_t key)
{
  return (TlsFree (key) != 0) ? 0 : (int) GetLastError ();
}

void *
__gthr_win32_getspecific (__gthread_key_t key)
{
  DWORD lasterror;
  void *ptr;
  lasterror = GetLastError();
  ptr = TlsGetValue(key);
  SetLastError( lasterror );
  return ptr;
}

int
__gthr_win32_setspecific (__gthread_key_t key, const void *ptr)
{
  if (TlsSetValue (key, CONST_CAST2(void *, const void *, ptr)) != 0)
    return 0;
  else
    return GetLastError ();
}

void
__gthr_win32_mutex_init_function (__gthread_mutex_t *mutex)
{
  mutex->counter = -1;
  mutex->sema = CreateSemaphoreW (NULL, 0, 65535, NULL);
}

void
__gthr_win32_mutex_destroy (__gthread_mutex_t *mutex)
{
  CloseHandle ((HANDLE) mutex->sema);
}

int
__gthr_win32_mutex_lock (__gthread_mutex_t *mutex)
{
  if (InterlockedIncrement (&mutex->counter) == 0 ||
      WaitForSingleObject (mutex->sema, INFINITE) == WAIT_OBJECT_0)
    return 0;
  else
    {
      /* WaitForSingleObject returns WAIT_FAILED, and we can only do
         some best-effort cleanup here.  */
      InterlockedDecrement (&mutex->counter);
      return 1;
    }
}

int
__gthr_win32_mutex_trylock (__gthread_mutex_t *mutex)
{
  if (__GTHR_W32_InterlockedCompareExchange (&mutex->counter, 0, -1) < 0)
    return 0;
  else
    return 1;
}

int
__gthr_win32_mutex_unlock (__gthread_mutex_t *mutex)
{
  if (InterlockedDecrement (&mutex->counter) >= 0)
    return ReleaseSemaphore (mutex->sema, 1, NULL) ? 0 : 1;
  else
    return 0;
}

void
__gthr_win32_recursive_mutex_init_function (__gthread_recursive_mutex_t *mutex)
{
  mutex->counter = -1;
  mutex->depth = 0;
  mutex->owner = 0;
  mutex->sema = CreateSemaphoreW (NULL, 0, 65535, NULL);
}

int
__gthr_win32_recursive_mutex_lock (__gthread_recursive_mutex_t *mutex)
{
  DWORD me = GetCurrentThreadId();
  if (InterlockedIncrement (&mutex->counter) == 0)
    {
      mutex->depth = 1;
      mutex->owner = me;
    }
  else if (mutex->owner == me)
    {
      InterlockedDecrement (&mutex->counter);
      ++(mutex->depth);
    }
  else if (WaitForSingleObject (mutex->sema, INFINITE) == WAIT_OBJECT_0)
    {
      mutex->depth = 1;
      mutex->owner = me;
    }
  else
    {
      /* WaitForSingleObject returns WAIT_FAILED, and we can only do
         some best-effort cleanup here.  */
      InterlockedDecrement (&mutex->counter);
      return 1;
    }
  return 0;
}

int
__gthr_win32_recursive_mutex_trylock (__gthread_recursive_mutex_t *mutex)
{
  DWORD me = GetCurrentThreadId();
  if (__GTHR_W32_InterlockedCompareExchange (&mutex->counter, 0, -1) < 0)
    {
      mutex->depth = 1;
      mutex->owner = me;
    }
  else if (mutex->owner == me)
    ++(mutex->depth);
  else
    return 1;

  return 0;
}

int
__gthr_win32_recursive_mutex_unlock (__gthread_recursive_mutex_t *mutex)
{
  --(mutex->depth);
  if (mutex->depth == 0)
    {
      mutex->owner = 0;

      if (InterlockedDecrement (&mutex->counter) >= 0)
	return ReleaseSemaphore (mutex->sema, 1, NULL) ? 0 : 1;
    }

  return 0;
}

int
__gthr_win32_recursive_mutex_destroy (__gthread_recursive_mutex_t *mutex)
{
  CloseHandle ((HANDLE) mutex->sema);
  return 0;
}<|MERGE_RESOLUTION|>--- conflicted
+++ resolved
@@ -1,11 +1,7 @@
 /* Implementation of W32-specific threads compatibility routines for
    libgcc2.  */
 
-<<<<<<< HEAD
-/* Copyright (C) 1999-2019 Free Software Foundation, Inc.
-=======
 /* Copyright (C) 1999-2020 Free Software Foundation, Inc.
->>>>>>> 9e014010
    Contributed by Mumit Khan <khan@xraylith.wisc.edu>.
    Modified and moved to separate file by Danny Smith
    <dannysmith@users.sourceforge.net>.
