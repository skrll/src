--- conflicted
+++ resolved
@@ -1,9 +1,5 @@
 /* Get CPU type and Features for x86 processors.
-<<<<<<< HEAD
-   Copyright (C) 2012-2019 Free Software Foundation, Inc.
-=======
    Copyright (C) 2012-2020 Free Software Foundation, Inc.
->>>>>>> 9e014010
    Contributed by Sriraman Tallam (tmsriram@google.com)
 
 This file is part of GCC.
@@ -114,15 +110,12 @@
 	__cpu_model.__cpu_subtype = AMDFAM17H_ZNVER1;
       if (model >= 0x30)
 	 __cpu_model.__cpu_subtype = AMDFAM17H_ZNVER2;
-<<<<<<< HEAD
-=======
       break;
     case 0x19:
       __cpu_model.__cpu_type = AMDFAM19H;
       /* AMD family 19h version 1.  */
       if (model <= 0x0f)
 	__cpu_model.__cpu_subtype = AMDFAM19H_ZNVER3;
->>>>>>> 9e014010
       break;
     default:
       break;
