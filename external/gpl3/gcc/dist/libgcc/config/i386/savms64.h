/* Prologue stub for 64-bit ms/sysv clobbers: save
<<<<<<< HEAD
   Copyright (C) 2016-2019 Free Software Foundation, Inc.
=======
   Copyright (C) 2016-2020 Free Software Foundation, Inc.
>>>>>>> 9e014010
   Contributed by Daniel Santos <daniel.santos@pobox.com>

This file is part of GCC.

GCC is free software; you can redistribute it and/or modify
it under the terms of the GNU General Public License as published by
the Free Software Foundation; either version 3, or (at your option)
any later version.

GCC is distributed in the hope that it will be useful,
but WITHOUT ANY WARRANTY; without even the implied warranty of
MERCHANTABILITY or FITNESS FOR A PARTICULAR PURPOSE.  See the
GNU General Public License for more details.

Under Section 7 of GPL version 3, you are granted additional
permissions described in the GCC Runtime Library Exception, version
3.1, as published by the Free Software Foundation.

You should have received a copy of the GNU General Public License and
a copy of the GCC Runtime Library Exception along with this program;
see the files COPYING3 and COPYING.RUNTIME respectively.  If not, see
<http://www.gnu.org/licenses/>.  */

#include <cet.h>

#ifdef __x86_64__
#include "i386-asm.h"

/* Prologue routine for saving 64-bit ms/sysv registers.  */

	.text
MS2SYSV_STUB_BEGIN(savms64_18)
	mov	%r15,-0x70(%rax)
MS2SYSV_STUB_BEGIN(savms64_17)
	mov	%r14,-0x68(%rax)
MS2SYSV_STUB_BEGIN(savms64_16)
	mov	%r13,-0x60(%rax)
MS2SYSV_STUB_BEGIN(savms64_15)
	mov	%r12,-0x58(%rax)
MS2SYSV_STUB_BEGIN(savms64_14)
	mov	%rbp,-0x50(%rax)
MS2SYSV_STUB_BEGIN(savms64_13)
	mov	%rbx,-0x48(%rax)
MS2SYSV_STUB_BEGIN(savms64_12)
	mov	%rdi,-0x40(%rax)
	mov	%rsi,-0x38(%rax)
	SSE_SAVE
	ret
MS2SYSV_STUB_END(savms64_12)
MS2SYSV_STUB_END(savms64_13)
MS2SYSV_STUB_END(savms64_14)
MS2SYSV_STUB_END(savms64_15)
MS2SYSV_STUB_END(savms64_16)
MS2SYSV_STUB_END(savms64_17)
MS2SYSV_STUB_END(savms64_18)

#endif /* __x86_64__ */<|MERGE_RESOLUTION|>--- conflicted
+++ resolved
@@ -1,9 +1,5 @@
 /* Prologue stub for 64-bit ms/sysv clobbers: save
-<<<<<<< HEAD
-   Copyright (C) 2016-2019 Free Software Foundation, Inc.
-=======
    Copyright (C) 2016-2020 Free Software Foundation, Inc.
->>>>>>> 9e014010
    Contributed by Daniel Santos <daniel.santos@pobox.com>
 
 This file is part of GCC.
