/* crtend object for windows32 targets.
<<<<<<< HEAD
   Copyright (C) 2007-2019 Free Software Foundation, Inc.
=======
   Copyright (C) 2007-2020 Free Software Foundation, Inc.
>>>>>>> 9e014010

   Contributed by Danny Smith <dannysmith@users.sourceforge.net>

This file is part of GCC.

GCC is free software; you can redistribute it and/or modify it under
the terms of the GNU General Public License as published by the Free
Software Foundation; either version 3, or (at your option) any later
version.

GCC is distributed in the hope that it will be useful, but WITHOUT ANY
WARRANTY; without even the implied warranty of MERCHANTABILITY or
FITNESS FOR A PARTICULAR PURPOSE.  See the GNU General Public License
for more details.

Under Section 7 of GPL version 3, you are granted additional
permissions described in the GCC Runtime Library Exception, version
3.1, as published by the Free Software Foundation.

You should have received a copy of the GNU General Public License and
a copy of the GCC Runtime Library Exception along with this program;
see the files COPYING3 and COPYING.RUNTIME respectively.  If not, see
<http://www.gnu.org/licenses/>.  */

/* Target machine header files require this define. */
#define IN_LIBGCC2

/* auto-host.h is needed by cygming.h for HAVE_GAS_WEAK and here
   for HAVE_LD_RO_RW_SECTION_MIXING.  */  
#include "auto-host.h"
#include "tconfig.h"
#include "tsystem.h"
#include "coretypes.h"
#include "tm.h"
#include "libgcc_tm.h"
#include "unwind-dw2-fde.h"

#if defined(HAVE_LD_RO_RW_SECTION_MIXING)
# define EH_FRAME_SECTION_CONST const
#else
# define EH_FRAME_SECTION_CONST
#endif

#if DWARF2_UNWIND_INFO
/* Terminate the frame unwind info section with a 0 as a sentinel;
   this would be the 'length' field in a real FDE.  */

static EH_FRAME_SECTION_CONST int __FRAME_END__[]
  __attribute__ ((used,  section(__LIBGCC_EH_FRAME_SECTION_NAME__),
		  aligned(4)))
  = { 0 };
#endif

extern void __gcc_register_frame (void); 
extern void __gcc_deregister_frame (void);

static void register_frame_ctor (void) __attribute__ ((constructor (0)));

static void
register_frame_ctor (void)
{
  __gcc_register_frame ();
}

#if !DEFAULT_USE_CXA_ATEXIT
static void deregister_frame_dtor (void) __attribute__ ((destructor (0)));

static void
deregister_frame_dtor (void)
{
  __gcc_deregister_frame ();
}
#endif<|MERGE_RESOLUTION|>--- conflicted
+++ resolved
@@ -1,9 +1,5 @@
 /* crtend object for windows32 targets.
-<<<<<<< HEAD
-   Copyright (C) 2007-2019 Free Software Foundation, Inc.
-=======
    Copyright (C) 2007-2020 Free Software Foundation, Inc.
->>>>>>> 9e014010
 
    Contributed by Danny Smith <dannysmith@users.sourceforge.net>
 
