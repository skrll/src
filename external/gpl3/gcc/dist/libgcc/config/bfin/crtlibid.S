--- conflicted
+++ resolved
@@ -1,10 +1,6 @@
 /* Provide a weak definition of the library ID, for the benefit of certain
    configure scripts.	 
-<<<<<<< HEAD
-   Copyright (C) 2005-2019 Free Software Foundation, Inc.
-=======
    Copyright (C) 2005-2020 Free Software Foundation, Inc.
->>>>>>> 9e014010
 
 This file is part of GCC.
 
