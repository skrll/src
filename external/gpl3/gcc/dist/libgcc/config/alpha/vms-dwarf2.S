--- conflicted
+++ resolved
@@ -1,9 +1,5 @@
 /* VMS dwarf2 section sequentializer.
-<<<<<<< HEAD
-   Copyright (C) 2001-2019 Free Software Foundation, Inc.
-=======
    Copyright (C) 2001-2020 Free Software Foundation, Inc.
->>>>>>> e2aa5677
    Contributed by Douglas B. Rupp (rupp@gnat.com).
 
 This file is part of GCC.
