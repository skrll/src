--- conflicted
+++ resolved
@@ -1,9 +1,5 @@
 /* Definitions of target machine for GNU compiler, for IBM S/390
-<<<<<<< HEAD
-   Copyright (C) 1999-2019 Free Software Foundation, Inc.
-=======
    Copyright (C) 1999-2020 Free Software Foundation, Inc.
->>>>>>> e2aa5677
    Contributed by Hartmut Penner (hpenner@de.ibm.com) and
                   Ulrich Weigand (uweigand@de.ibm.com).
 
