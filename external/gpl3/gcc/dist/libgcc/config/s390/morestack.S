--- conflicted
+++ resolved
@@ -1,9 +1,5 @@
 # s390 support for -fsplit-stack.
-<<<<<<< HEAD
-# Copyright (C) 2015-2019 Free Software Foundation, Inc.
-=======
 # Copyright (C) 2015-2020 Free Software Foundation, Inc.
->>>>>>> e2aa5677
 # Contributed by Marcin Kościelnicki <koriakin@0x04.net>.
 
 # This file is part of GCC.
