/* .init/.fini section handling + C++ global constructor/destructor
   handling of Andes NDS32 cpu for GNU compiler.
   This file is based on crtstuff.c, sol2-crti.asm, sol2-crtn.asm.
<<<<<<< HEAD
   Copyright (C) 2012-2019 Free Software Foundation, Inc.
=======
   Copyright (C) 2012-2020 Free Software Foundation, Inc.
>>>>>>> 9e014010
   Contributed by Andes Technology Corporation.

   This file is part of GCC.

   GCC is free software; you can redistribute it and/or modify it
   under the terms of the GNU General Public License as published
   by the Free Software Foundation; either version 3, or (at your
   option) any later version.

   GCC is distributed in the hope that it will be useful, but WITHOUT
   ANY WARRANTY; without even the implied warranty of MERCHANTABILITY
   or FITNESS FOR A PARTICULAR PURPOSE.  See the GNU General Public
   License for more details.

   Under Section 7 of GPL version 3, you are granted additional
   permissions described in the GCC Runtime Library Exception, version
   3.1, as published by the Free Software Foundation.

   You should have received a copy of the GNU General Public License and
   a copy of the GCC Runtime Library Exception along with this program;
   see the files COPYING3 and COPYING.RUNTIME respectively.  If not, see
   <http://www.gnu.org/licenses/>.  */

#include <stddef.h>
/* Need header file for `struct object' type.  */
#include "../libgcc/unwind-dw2-fde.h"

/*  Declare a pointer to void function type.  */
typedef void (*func_ptr) (void);

#ifdef CRT_BEGIN

/* NOTE:  In order to be able to support SVR4 shared libraries, we arrange
   to have one set of symbols { __CTOR_LIST__, __DTOR_LIST__, __CTOR_END__,
   __DTOR_END__ } per root executable and also one set of these symbols
   per shared library.  So in any given whole process image, we may have
   multiple definitions of each of these symbols.  In order to prevent
   these definitions from conflicting with one another, and in order to
   ensure that the proper lists are used for the initialization/finalization
   of each individual shared library (respectively), we give these symbols
   only internal (i.e. `static') linkage, and we also make it a point to
   refer to only the __CTOR_END__ symbol in crtfini.o and the __DTOR_LIST__
   symbol in crtinit.o, where they are defined.  */

static func_ptr __CTOR_LIST__[1] __attribute__ ((section (".ctors"), used))
     = { (func_ptr) 0 };

static func_ptr __DTOR_LIST__[1] __attribute__ ((section (".dtors"), used))
     = { (func_ptr) 0 };


#ifdef SUPPORT_UNWINDING_DWARF2
/* Preparation of exception handling with dwar2 mechanism registration.  */

asm ("\n\
	.section .eh_frame,\"aw\",@progbits\n\
	.global __EH_FRAME_BEGIN__\n\
	.type	__EH_FRAME_BEGIN__, @object\n\
	.align 2\n\
__EH_FRAME_BEGIN__:\n\
	! Beginning location of eh_frame section\n\
	.previous\n\
");

extern func_ptr __EH_FRAME_BEGIN__[];


/* Note that the following two functions are going to be chained into
   constructor and destructor list, repectively.  So these two declarations
   must be placed after __CTOR_LIST__ and __DTOR_LIST.  */
extern void __nds32_register_eh(void) __attribute__((constructor, used));
extern void __nds32_deregister_eh(void) __attribute__((destructor, used));

/* Register the exception handling table as the first constructor.  */
void
__nds32_register_eh (void)
{
  static struct object object;
  if (__register_frame_info)
    __register_frame_info (__EH_FRAME_BEGIN__, &object);
}

/* Unregister the exception handling table as a deconstructor.  */
void
__nds32_deregister_eh (void)
{
  static int completed = 0;

  if (completed)
    return;

  if (__deregister_frame_info)
    __deregister_frame_info (__EH_FRAME_BEGIN__);

  completed = 1;
}
#endif

/* Run all the global destructors on exit from the program.  */

/* Some systems place the number of pointers in the first word of the
   table.  On SVR4 however, that word is -1.  In all cases, the table is
   null-terminated.  On SVR4, we start from the beginning of the list and
   invoke each per-compilation-unit destructor routine in order
   until we find that null.

   Note that this function MUST be static.  There will be one of these
   functions in each root executable and one in each shared library, but
   although they all have the same code, each one is unique in that it
   refers to one particular associated `__DTOR_LIST__' which belongs to the
   same particular root executable or shared library file.  */

static void __do_global_dtors (void)
asm ("__do_global_dtors") __attribute__ ((section (".text"), used));

static void
__do_global_dtors (void)
{
  func_ptr *p;
  for (p = __DTOR_LIST__ + 1; *p; p++)
    (*p) ();
}

/* .init section start.
   This must appear at the start of the .init section.  */

asm ("\n\
	.section .init\n\
	.global _init\n\
	.type	_init, @function\n\
_init:\n\
	! 1. store $fp\n\
	! 2. adjust $fp by $sp\n\
	! 3. adjust $sp\n\
");

/* .fini section start.
   This must appear at the start of the .fini section.  */

asm ("\n\
	.section .fini\n\
	.global _fini\n\
	.type	_fini, @function\n\
_fini:\n\
	! 1. store $fp\n\
	! 2. adjust $fp by $sp\n\
	! 3. adjust $sp\n\
	! 4. call __do_global_dtors\n\
	j	__do_global_dtors\n\
");

#endif /* CRT_BEGIN */

#ifdef CRT_END

/* Define __dso_handle which would be needed for C++ library.
   Since our elf-toolchain only builds programs with static link,
   we can directly define 'void *__dso_handle = 0'.  */
void *__dso_handle = 0;

/* Put a word containing zero at the end of each of our two lists of function
   addresses.  Note that the words defined here go into the .ctors and .dtors
   sections of the crtend.o file, and since that file is always linked in
   last, these words naturally end up at the very ends of the two lists
   contained in these two sections.  */

static func_ptr __CTOR_END__[1] __attribute__ ((section (".ctors"), used))
     = { (func_ptr) 0 };

static func_ptr __DTOR_END__[1] __attribute__ ((section (".dtors"), used))
     = { (func_ptr) 0 };

#ifdef SUPPORT_UNWINDING_DWARF2
/* ZERO terminator in .eh_frame section.  */
asm ("\n\
	.section .eh_frame,\"aw\",@progbits\n\
	.global __EH_FRAME_END__\n\
	.type	__EH_FRAME_END__, @object\n\
	.align 2\n\
__EH_FRAME_END__:\n\
	! End location of eh_frame section with ZERO terminator\n\
	.word 0\n\
	.previous\n\
");
#endif

/* Run all global constructors for the program.
   Note that they are run in reverse order.  */

static void __do_global_ctors (void)
asm ("__do_global_ctors") __attribute__ ((section (".text"), used));

static void
__do_global_ctors (void)
{
  func_ptr *p;
  for (p = __CTOR_END__ - 1; *p; p--)
    (*p) ();
}

/* .init section end.
   This must live at the end of the .init section.  */

asm ("\n\
	.section .init\n\
	! 1. call __do_global_ctors\n\
	! 2. adjust back $sp\n\
	! 3. restore $fp\n\
	j	__do_global_ctors\n\
");

/* .fini section end.
   This must live at the end of the .fini section.  */

asm ("\n\
	.section .fini\n\
	! 1. adjust back $sp\n\
	! 2. restore $fp\n\
");

#endif /* CRT_END */<|MERGE_RESOLUTION|>--- conflicted
+++ resolved
@@ -1,11 +1,7 @@
 /* .init/.fini section handling + C++ global constructor/destructor
    handling of Andes NDS32 cpu for GNU compiler.
    This file is based on crtstuff.c, sol2-crti.asm, sol2-crtn.asm.
-<<<<<<< HEAD
-   Copyright (C) 2012-2019 Free Software Foundation, Inc.
-=======
    Copyright (C) 2012-2020 Free Software Foundation, Inc.
->>>>>>> 9e014010
    Contributed by Andes Technology Corporation.
 
    This file is part of GCC.
