--- conflicted
+++ resolved
@@ -1,10 +1,6 @@
 /* More subroutines needed by GCC output code on some machines.  */
 /* Compile this one with gcc.  */
-<<<<<<< HEAD
-/* Copyright (C) 1989-2019 Free Software Foundation, Inc.
-=======
 /* Copyright (C) 1989-2020 Free Software Foundation, Inc.
->>>>>>> 9e014010
 
 This file is part of GCC.
 
