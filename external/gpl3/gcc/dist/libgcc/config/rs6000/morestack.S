#ifdef __powerpc64__
# PowerPC64 support for -fsplit-stack.
<<<<<<< HEAD
# Copyright (C) 2009-2019 Free Software Foundation, Inc.
=======
# Copyright (C) 2009-2020 Free Software Foundation, Inc.
>>>>>>> e2aa5677
# Contributed by Alan Modra <amodra@gmail.com>.

# This file is part of GCC.

# GCC is free software; you can redistribute it and/or modify it under
# the terms of the GNU General Public License as published by the Free
# Software Foundation; either version 3, or (at your option) any later
# version.

# GCC is distributed in the hope that it will be useful, but WITHOUT ANY
# WARRANTY; without even the implied warranty of MERCHANTABILITY or
# FITNESS FOR A PARTICULAR PURPOSE.  See the GNU General Public License
# for more details.

# Under Section 7 of GPL version 3, you are granted additional
# permissions described in the GCC Runtime Library Exception, version
# 3.1, as published by the Free Software Foundation.

# You should have received a copy of the GNU General Public License and
# a copy of the GCC Runtime Library Exception along with this program;
# see the files COPYING3 and COPYING.RUNTIME respectively.  If not, see
# <http://www.gnu.org/licenses/>.

#if _CALL_ELF == 2
	.abiversion 2
#define PARAMS 32
#else
#define PARAMS 48
#endif
#define MORESTACK_FRAMESIZE	(PARAMS+96)
#define PARAMREG_SAVE		-MORESTACK_FRAMESIZE+PARAMS+0
#define STATIC_CHAIN_SAVE	-MORESTACK_FRAMESIZE+PARAMS+64
#define R29_SAVE		-MORESTACK_FRAMESIZE+PARAMS+72
#define LINKREG_SAVE		-MORESTACK_FRAMESIZE+PARAMS+80
#define NEWSTACKSIZE_SAVE	-MORESTACK_FRAMESIZE+PARAMS+88

# Excess space needed to call ld.so resolver for lazy plt
# resolution.  Go uses sigaltstack so this doesn't need to
# also cover signal frame size.
#define BACKOFF 4096
# Large excess allocated when calling non-split-stack code.
#define NON_SPLIT_STACK 0x100000


#if _CALL_ELF == 2

#define BODY_LABEL(name) name

#define ENTRY0(name)					\
	.global name;					\
	.hidden	name;					\
	.type name,@function;				\
name##:

#define ENTRY(name)					\
	ENTRY0(name);					\
0:	addis %r2,%r12,.TOC.-0b@ha;			\
        addi %r2,%r2,.TOC.-0b@l;			\
	.localentry name, .-name

#else

#define BODY_LABEL(name) .L.##name

#define ENTRY0(name)					\
	.global name;					\
	.hidden	name;					\
	.type name,@function;				\
	.pushsection ".opd","aw";			\
	.p2align 3;					\
name##: .quad BODY_LABEL (name), .TOC.@tocbase, 0;	\
	.popsection;					\
BODY_LABEL(name)##:

#define ENTRY(name) ENTRY0(name)

#endif

#define SIZE(name) .size name, .-BODY_LABEL(name)


	.text
# Just like __morestack, but with larger excess allocation
ENTRY0(__morestack_non_split)
.LFB1:
	.cfi_startproc
# We use a cleanup to restore the tcbhead_t.__private_ss if
# an exception is thrown through this code.
#ifdef __PIC__
	.cfi_personality 0x9b,DW.ref.__gcc_personality_v0
	.cfi_lsda 0x1b,.LLSDA1
#else
	.cfi_personality 0x3,__gcc_personality_v0
	.cfi_lsda 0x3,.LLSDA1
#endif
# LR is already saved by the split-stack prologue code.
# We may as well have the unwinder skip over the call in the
# prologue too.
	.cfi_offset %lr,16

	addis %r12,%r12,-NON_SPLIT_STACK@h
	SIZE (__morestack_non_split)
# Fall through into __morestack


# This function is called with non-standard calling conventions.
# On entry, r12 is the requested stack pointer.  One version of the
# split-stack prologue that calls __morestack looks like
#	ld %r0,-0x7000-64(%r13)
#	addis %r12,%r1,-allocate@ha
#	addi %r12,%r12,-allocate@l
#	cmpld %r12,%r0
#	bge+ enough
#	mflr %r0
#	std %r0,16(%r1)
#	bl __morestack
#	ld %r0,16(%r1)
#	mtlr %r0
#	blr
# enough:
# The normal function prologue follows here, with a small addition at
# the end to set up the arg pointer.  The arg pointer is set up with:
#	addi %r12,%r1,offset
#	bge %cr7,.+8
#	mr %r12,%r29
#
# Note that the lr save slot 16(%r1) has already been used.
# r3 thru r11 possibly contain arguments and a static chain
# pointer for the function we're calling, so must be preserved.
# cr7 must also be preserved.

ENTRY0(__morestack)
# Save parameter passing registers, our arguments, lr, r29
# and use r29 as a frame pointer.
	std %r3,PARAMREG_SAVE+0(%r1)
	sub %r3,%r1,%r12		# calculate requested stack size
	mflr %r12
	std %r4,PARAMREG_SAVE+8(%r1)
	std %r5,PARAMREG_SAVE+16(%r1)
	std %r6,PARAMREG_SAVE+24(%r1)
	std %r7,PARAMREG_SAVE+32(%r1)
	addi %r3,%r3,BACKOFF
	std %r8,PARAMREG_SAVE+40(%r1)
	std %r9,PARAMREG_SAVE+48(%r1)
	std %r10,PARAMREG_SAVE+56(%r1)
	std %r11,STATIC_CHAIN_SAVE(%r1)
	std %r29,R29_SAVE(%r1)
	std %r12,LINKREG_SAVE(%r1)
	std %r3,NEWSTACKSIZE_SAVE(%r1)	# new stack size
	mr %r29,%r1
	.cfi_offset %r29,R29_SAVE
	.cfi_def_cfa_register %r29
	stdu %r1,-MORESTACK_FRAMESIZE(%r1)

	# void __morestack_block_signals (void)
	bl __morestack_block_signals

	# void *__generic_morestack (size_t *pframe_size,
	#			     void *old_stack,
	#			     size_t param_size)
	addi %r3,%r29,NEWSTACKSIZE_SAVE
	mr %r4,%r29
	li %r5,0			# no copying from old stack
	bl __generic_morestack

# Start using new stack
	stdu %r29,-32(%r3)		# back-chain
	mr %r1,%r3

# Set __private_ss stack guard for the new stack.
	ld %r12,NEWSTACKSIZE_SAVE(%r29)	# modified size
	addi %r3,%r3,BACKOFF-32
	sub %r3,%r3,%r12
# Note that a signal frame has $pc pointing at the instruction
# where the signal occurred.  For something like a timer
# interrupt this means the instruction has already executed,
# thus the region starts at the instruction modifying
# __private_ss, not one instruction after.
.LEHB0:
	std %r3,-0x7000-64(%r13)	# tcbhead_t.__private_ss

	# void __morestack_unblock_signals (void)
	bl __morestack_unblock_signals

# Set up for a call to the target function, located 3
# instructions after __morestack's return address.
#
	ld %r12,LINKREG_SAVE(%r29)
	ld %r3,PARAMREG_SAVE+0(%r29)	# restore arg regs
	ld %r4,PARAMREG_SAVE+8(%r29)
	ld %r5,PARAMREG_SAVE+16(%r29)
	ld %r6,PARAMREG_SAVE+24(%r29)
	ld %r7,PARAMREG_SAVE+32(%r29)
	ld %r8,PARAMREG_SAVE+40(%r29)
	ld %r9,PARAMREG_SAVE+48(%r29)
	addi %r0,%r12,12		# add 3 instructions
	ld %r10,PARAMREG_SAVE+56(%r29)
	ld %r11,STATIC_CHAIN_SAVE(%r29)
	cmpld %cr7,%r12,%r0		# indicate we were called
	mtctr %r0
	bctrl				# call caller!

# On return, save regs possibly used to return a value, and
# possibly trashed by calls to __morestack_block_signals,
# __generic_releasestack and __morestack_unblock_signals.
# Assume those calls don't use vector or floating point regs.
	std %r3,PARAMREG_SAVE+0(%r29)
	std %r4,PARAMREG_SAVE+8(%r29)
	std %r5,PARAMREG_SAVE+16(%r29)
	std %r6,PARAMREG_SAVE+24(%r29)
#if _CALL_ELF == 2
	std %r7,PARAMREG_SAVE+32(%r29)
	std %r8,PARAMREG_SAVE+40(%r29)
	std %r9,PARAMREG_SAVE+48(%r29)
	std %r10,PARAMREG_SAVE+56(%r29)
#endif

	bl __morestack_block_signals

	# void *__generic_releasestack (size_t *pavailable)
	addi %r3,%r29,NEWSTACKSIZE_SAVE
	bl __generic_releasestack

# Reset __private_ss stack guard to value for old stack
	ld %r12,NEWSTACKSIZE_SAVE(%r29)
	addi %r3,%r3,BACKOFF
	sub %r3,%r3,%r12
.LEHE0:
	std %r3,-0x7000-64(%r13)	# tcbhead_t.__private_ss

	bl __morestack_unblock_signals

# Use old stack again.
	mr %r1,%r29

# Restore return value regs, and return.
	ld %r0,LINKREG_SAVE(%r29)
	mtlr %r0
	ld %r3,PARAMREG_SAVE+0(%r29)
	ld %r4,PARAMREG_SAVE+8(%r29)
	ld %r5,PARAMREG_SAVE+16(%r29)
	ld %r6,PARAMREG_SAVE+24(%r29)
#if _CALL_ELF == 2
	ld %r7,PARAMREG_SAVE+32(%r29)
	ld %r8,PARAMREG_SAVE+40(%r29)
	ld %r9,PARAMREG_SAVE+48(%r29)
	ld %r10,PARAMREG_SAVE+56(%r29)
#endif
	ld %r29,R29_SAVE(%r29)
	.cfi_def_cfa_register %r1
	blr

# This is the cleanup code called by the stack unwinder when
# unwinding through code between .LEHB0 and .LEHE0 above.
cleanup:
	.cfi_def_cfa_register %r29
	std %r3,PARAMREG_SAVE(%r29)	# Save exception header
	# size_t __generic_findstack (void *stack)
	mr %r3,%r29
	bl __generic_findstack
	sub %r3,%r29,%r3
	addi %r3,%r3,BACKOFF
	std %r3,-0x7000-64(%r13)	# tcbhead_t.__private_ss
	ld %r3,PARAMREG_SAVE(%r29)
	bl _Unwind_Resume
	nop
	.cfi_endproc
	SIZE (__morestack)


	.section .gcc_except_table,"a",@progbits
	.p2align 2
.LLSDA1:
	.byte	0xff	# @LPStart format (omit)
	.byte	0xff	# @TType format (omit)
	.byte	0x1	# call-site format (uleb128)
	.uleb128 .LLSDACSE1-.LLSDACSB1	# Call-site table length
.LLSDACSB1:
	.uleb128 .LEHB0-.LFB1	# region 0 start
	.uleb128 .LEHE0-.LEHB0	# length
	.uleb128 cleanup-.LFB1	# landing pad
	.uleb128 0		# no action, ie. a cleanup
.LLSDACSE1:


#ifdef __PIC__
# Build a position independent reference to the personality function.
	.hidden DW.ref.__gcc_personality_v0
	.weak DW.ref.__gcc_personality_v0
	.section .data.DW.ref.__gcc_personality_v0,"awG",@progbits,DW.ref.__gcc_personality_v0,comdat
	.p2align 3
DW.ref.__gcc_personality_v0:
	.quad __gcc_personality_v0
	.type DW.ref.__gcc_personality_v0, @object
	.size DW.ref.__gcc_personality_v0, 8
#endif


	.text
# Initialize the stack guard when the program starts or when a
# new thread starts.  This is called from a constructor.
# void __stack_split_initialize (void)
ENTRY(__stack_split_initialize)
	.cfi_startproc
	addi %r3,%r1,-0x4000		# We should have at least 16K.
	std %r3,-0x7000-64(%r13)	# tcbhead_t.__private_ss
	# void __generic_morestack_set_initial_sp (void *sp, size_t len)
	mr %r3,%r1
	li %r4, 0x4000
	b __generic_morestack_set_initial_sp
# The lack of .cfi_endproc here is deliberate.  This function and the
# following ones can all use the default FDE.
	SIZE (__stack_split_initialize)


# Return current __private_ss
# void *__morestack_get_guard (void)
ENTRY0(__morestack_get_guard)
	ld %r3,-0x7000-64(%r13)		# tcbhead_t.__private_ss
	blr
	SIZE (__morestack_get_guard)


# Set __private_ss
# void __morestack_set_guard (void *ptr)
ENTRY0(__morestack_set_guard)
	std %r3,-0x7000-64(%r13)	# tcbhead_t.__private_ss
	blr
	SIZE (__morestack_set_guard)


# Return the stack guard value for given stack
# void *__morestack_make_guard (void *stack, size_t size)
ENTRY0(__morestack_make_guard)
	sub %r3,%r3,%r4
	addi %r3,%r3,BACKOFF
	blr
	.cfi_endproc
	SIZE (__morestack_make_guard)


# Make __stack_split_initialize a high priority constructor.
	.section .ctors.65535,"aw",@progbits
	.p2align 3
	.quad __stack_split_initialize
	.quad __morestack_load_mmap

	.section .note.GNU-stack,"",@progbits
	.section .note.GNU-split-stack,"",@progbits
	.section .note.GNU-no-split-stack,"",@progbits
#endif /* __powerpc64__ */<|MERGE_RESOLUTION|>--- conflicted
+++ resolved
@@ -1,10 +1,6 @@
 #ifdef __powerpc64__
 # PowerPC64 support for -fsplit-stack.
-<<<<<<< HEAD
-# Copyright (C) 2009-2019 Free Software Foundation, Inc.
-=======
 # Copyright (C) 2009-2020 Free Software Foundation, Inc.
->>>>>>> e2aa5677
 # Contributed by Alan Modra <amodra@gmail.com>.
 
 # This file is part of GCC.
