/* Automatic switching between software and hardware IEEE 128-bit
   floating-point emulation for PowerPC.

<<<<<<< HEAD
   Copyright (C) 2016-2019 Free Software Foundation, Inc.
=======
   Copyright (C) 2016-2020 Free Software Foundation, Inc.
>>>>>>> e2aa5677
   This file is part of the GNU C Library.
   Contributed by Michael Meissner (meissner@linux.vnet.ibm.com)
   Code is based on the main soft-fp library written by:
	Richard Henderson (rth@cygnus.com) and
	Jakub Jelinek (jj@ultra.linux.cz).

   The GNU C Library is free software; you can redistribute it and/or
   modify it under the terms of the GNU Lesser General Public
   License as published by the Free Software Foundation; either
   version 2.1 of the License, or (at your option) any later version.

   In addition to the permissions in the GNU Lesser General Public
   License, the Free Software Foundation gives you unlimited
   permission to link the compiled version of this file into
   combinations with other programs, and to distribute those
   combinations without any restriction coming from the use of this
   file.  (The Lesser General Public License restrictions do apply in
   other respects; for example, they cover modification of the file,
   and distribution when not linked into a combine executable.)

   The GNU C Library is distributed in the hope that it will be useful,
   but WITHOUT ANY WARRANTY; without even the implied warranty of
   MERCHANTABILITY or FITNESS FOR A PARTICULAR PURPOSE.  See the GNU
   Lesser General Public License for more details.

   You should have received a copy of the GNU Lesser General Public
   License along with the GNU C Library; if not, see
   <http://www.gnu.org/licenses/>.  */

#include <soft-fp.h>
#include <quad-float128.h>
#include <string.h>
#include <stdlib.h>
#include <ctype.h>

#ifndef FLOAT128_HW_INSNS
#error "float128-ifunc.c needs access to ISA 3.0 instructions and ifunc"
#endif

#ifdef __FLOAT128_HARDWARE__
#error "This module must not be compiled with IEEE 128-bit hardware support"
#endif

#define SW_OR_HW(SW, HW) (__builtin_cpu_supports ("ieee128") ? HW : SW)

/* Resolvers.  */

/* We do not provide ifunc resolvers for __fixkfti, __fixunskfti, __floattikf,
   and __floatuntikf.  There is no ISA 3.0 instruction that converts between
   128-bit integer types and 128-bit IEEE floating point, or vice versa.  So
   use the emulator functions for these conversions.  */

static __typeof__ (__addkf3_sw) *
__addkf3_resolve (void)
{
  return SW_OR_HW (__addkf3_sw, __addkf3_hw);
}

static __typeof__ (__subkf3_sw) *
__subkf3_resolve (void)
{
  return SW_OR_HW (__subkf3_sw, __subkf3_hw);
}

static __typeof__ (__mulkf3_sw) *
__mulkf3_resolve (void)
{
  return SW_OR_HW (__mulkf3_sw, __mulkf3_hw);
}

static __typeof__ (__divkf3_sw) *
__divkf3_resolve (void)
{
  return SW_OR_HW (__divkf3_sw, __divkf3_hw);
}

static __typeof__ (__negkf2_sw) *
__negkf2_resolve (void)
{
  return SW_OR_HW (__negkf2_sw, __negkf2_hw);
}

static __typeof__ (__powikf2_sw) *
__powikf2_resolve (void)
{
  return SW_OR_HW (__powikf2_sw, __powikf2_hw);
}

static __typeof__ (__floatsikf_sw) *
__floatsikf_resolve (void)
{
  return SW_OR_HW (__floatsikf_sw, __floatsikf_hw);
}

static __typeof__ (__floatdikf_sw) *
__floatdikf_resolve (void)
{
  return SW_OR_HW (__floatdikf_sw, __floatdikf_hw);
}

static __typeof__ (__floatunsikf_sw) *
__floatunsikf_resolve (void)
{
  return SW_OR_HW (__floatunsikf_sw, __floatunsikf_hw);
}

static __typeof__ (__floatundikf_sw) *
__floatundikf_resolve (void)
{
  return SW_OR_HW (__floatundikf_sw, __floatundikf_hw);
}

static __typeof__ (__fixkfsi_sw) *
__fixkfsi_resolve (void)
{
  return SW_OR_HW (__fixkfsi_sw, __fixkfsi_hw);
}

static __typeof__ (__fixkfdi_sw) *
__fixkfdi_resolve (void)
{
  return SW_OR_HW (__fixkfdi_sw, __fixkfdi_hw);
}

static __typeof__ (__fixunskfsi_sw) *
__fixunskfsi_resolve (void)
{
  return SW_OR_HW (__fixunskfsi_sw, __fixunskfsi_hw);
}

static __typeof__ (__fixunskfdi_sw) *
__fixunskfdi_resolve (void)
{
  return SW_OR_HW (__fixunskfdi_sw, __fixunskfdi_hw);
}

static __typeof__ (__extendsfkf2_sw) *
__extendsfkf2_resolve (void)
{
  return SW_OR_HW (__extendsfkf2_sw, __extendsfkf2_hw);
}

static __typeof__ (__extenddfkf2_sw) *
__extenddfkf2_resolve (void)
{
  return SW_OR_HW (__extenddfkf2_sw, __extenddfkf2_hw);
}

static __typeof__ (__trunckfsf2_sw) *
__trunckfsf2_resolve (void)
{
  return SW_OR_HW (__trunckfsf2_sw, __trunckfsf2_hw);
}

static __typeof__ (__trunckfdf2_sw) *
__trunckfdf2_resolve (void)
{
  return (void *) SW_OR_HW (__trunckfdf2_sw, __trunckfdf2_hw);
}

static __typeof__ (__extendkftf2_sw) *
__extendkftf2_resolve (void)
{
  return SW_OR_HW (__extendkftf2_sw, __extendkftf2_hw);
}

static __typeof__ (__trunctfkf2_sw) *
__trunctfkf2_resolve (void)
{
  return SW_OR_HW (__trunctfkf2_sw, __trunctfkf2_hw);
}

static __typeof__ (__mulkc3_sw) *
__mulkc3_resolve (void)
{
  return SW_OR_HW (__mulkc3_sw, __mulkc3_hw);
}

static __typeof__ (__divkc3_sw) *
__divkc3_resolve (void)
{
  return SW_OR_HW (__divkc3_sw, __divkc3_hw);
}

static __typeof__ (__eqkf2_sw) *
__eqkf2_resolve (void)
{
  return SW_OR_HW (__eqkf2_sw, __eqkf2_hw);
}

static __typeof__ (__gekf2_sw) *
__gekf2_resolve (void)
{
  return SW_OR_HW (__gekf2_sw, __gekf2_hw);
}

static __typeof__ (__lekf2_sw) *
__lekf2_resolve (void)
{
  return SW_OR_HW (__lekf2_sw, __lekf2_hw);
}

static __typeof__ (__unordkf2_sw) *
__unordkf2_resolve (void)
{
  return SW_OR_HW (__unordkf2_sw, __unordkf2_hw);
}

/* Resolve __nekf2, __gtkf2, __ltkf2 like __eqkf2, __gekf2, and __lekf2, since
   the functions return the same values.  */

static __typeof__ (__eqkf2_sw) *
__nekf2_resolve (void)
{
  return SW_OR_HW (__eqkf2_sw, __eqkf2_hw);
}

static __typeof__ (__eqkf2_sw) *
__gtkf2_resolve (void)
{
  return SW_OR_HW (__gekf2_sw, __gekf2_hw);
}

static __typeof__ (__eqkf2_sw) *
__ltkf2_resolve (void)
{
  return SW_OR_HW (__lekf2_sw, __lekf2_hw);
}



/* Ifunc definitions.  */
TFtype __addkf3 (TFtype, TFtype)
  __attribute__ ((__ifunc__ ("__addkf3_resolve")));

TFtype __subkf3 (TFtype, TFtype)
  __attribute__ ((__ifunc__ ("__subkf3_resolve")));

TFtype __mulkf3 (TFtype, TFtype)
  __attribute__ ((__ifunc__ ("__mulkf3_resolve")));

TFtype __divkf3 (TFtype, TFtype)
  __attribute__ ((__ifunc__ ("__divkf3_resolve")));

TFtype __negkf2 (TFtype)
  __attribute__ ((__ifunc__ ("__negkf2_resolve")));

TFtype __powikf2 (TFtype, SItype_ppc)
  __attribute__ ((__ifunc__ ("__powikf2_resolve")));

CMPtype __eqkf2 (TFtype, TFtype)
  __attribute__ ((__ifunc__ ("__eqkf2_resolve")));

CMPtype __nekf2 (TFtype, TFtype)
  __attribute__ ((__ifunc__ ("__nekf2_resolve")));

CMPtype __gekf2 (TFtype, TFtype)
  __attribute__ ((__ifunc__ ("__gekf2_resolve")));

CMPtype __gtkf2 (TFtype, TFtype)
  __attribute__ ((__ifunc__ ("__gtkf2_resolve")));

CMPtype __lekf2 (TFtype, TFtype)
  __attribute__ ((__ifunc__ ("__lekf2_resolve")));

CMPtype __ltkf2 (TFtype, TFtype)
  __attribute__ ((__ifunc__ ("__ltkf2_resolve")));

CMPtype __unordkf2 (TFtype, TFtype)
  __attribute__ ((__ifunc__ ("__unordkf2_resolve")));

TFtype __extendsfkf2 (float)
  __attribute__ ((__ifunc__ ("__extendsfkf2_resolve")));

TFtype __extenddfkf2 (double)
  __attribute__ ((__ifunc__ ("__extenddfkf2_resolve")));

float __trunckfsf2 (TFtype)
  __attribute__ ((__ifunc__ ("__trunckfsf2_resolve")));

double __trunckfdf2 (TFtype)
  __attribute__ ((__ifunc__ ("__trunckfdf2_resolve")));

SItype_ppc __fixkfsi (TFtype)
  __attribute__ ((__ifunc__ ("__fixkfsi_resolve")));

DItype_ppc __fixkfdi (TFtype)
  __attribute__ ((__ifunc__ ("__fixkfdi_resolve")));

USItype_ppc __fixunskfsi (TFtype)
  __attribute__ ((__ifunc__ ("__fixunskfsi_resolve")));

UDItype_ppc __fixunskfdi (TFtype)
  __attribute__ ((__ifunc__ ("__fixunskfdi_resolve")));

TFtype __floatsikf (SItype_ppc)
  __attribute__ ((__ifunc__ ("__floatsikf_resolve")));

TFtype __floatdikf (DItype_ppc)
  __attribute__ ((__ifunc__ ("__floatdikf_resolve")));

TFtype __floatunsikf (USItype_ppc)
  __attribute__ ((__ifunc__ ("__floatunsikf_resolve")));

TFtype __floatundikf (UDItype_ppc)
  __attribute__ ((__ifunc__ ("__floatundikf_resolve")));

IBM128_TYPE __extendkftf2 (TFtype)
  __attribute__ ((__ifunc__ ("__extendkftf2_resolve")));

TFtype __trunctfkf2 (IBM128_TYPE)
  __attribute__ ((__ifunc__ ("__trunctfkf2_resolve")));

TCtype __mulkc3 (TFtype, TFtype, TFtype, TFtype)
  __attribute__ ((__ifunc__ ("__mulkc3_resolve")));

TCtype __divkc3 (TFtype, TFtype, TFtype, TFtype)
  __attribute__ ((__ifunc__ ("__divkc3_resolve")));<|MERGE_RESOLUTION|>--- conflicted
+++ resolved
@@ -1,11 +1,7 @@
 /* Automatic switching between software and hardware IEEE 128-bit
    floating-point emulation for PowerPC.
 
-<<<<<<< HEAD
-   Copyright (C) 2016-2019 Free Software Foundation, Inc.
-=======
    Copyright (C) 2016-2020 Free Software Foundation, Inc.
->>>>>>> e2aa5677
    This file is part of the GNU C Library.
    Contributed by Michael Meissner (meissner@linux.vnet.ibm.com)
    Code is based on the main soft-fp library written by:
