/* Functions needed for soft-float on powerpc64-linux, copied from
   libgcc2.c with macros expanded to force the use of specific types.
 
<<<<<<< HEAD
   Copyright (C) 1989-2019 Free Software Foundation, Inc.
=======
   Copyright (C) 1989-2020 Free Software Foundation, Inc.
>>>>>>> e2aa5677

This file is part of GCC.

GCC is free software; you can redistribute it and/or modify it under
the terms of the GNU General Public License as published by the Free
Software Foundation; either version 3, or (at your option) any later
version.

GCC is distributed in the hope that it will be useful, but WITHOUT ANY
WARRANTY; without even the implied warranty of MERCHANTABILITY or
FITNESS FOR A PARTICULAR PURPOSE.  See the GNU General Public License
for more details.

Under Section 7 of GPL version 3, you are granted additional
permissions described in the GCC Runtime Library Exception, version
3.1, as published by the Free Software Foundation.

You should have received a copy of the GNU General Public License and
a copy of the GCC Runtime Library Exception along with this program;
see the files COPYING3 and COPYING.RUNTIME respectively.  If not, see
<http://www.gnu.org/licenses/>.  */

#if defined(__powerpc64__) || defined (__64BIT__) || defined(__ppc64__)
#define TMODES
#include "fp-bit.h"

extern DItype __fixtfdi (TFtype);
extern DItype __fixdfdi (DFtype);
extern DItype __fixsfdi (SFtype);
extern USItype __fixunsdfsi (DFtype);
extern USItype __fixunssfsi (SFtype);
extern TFtype __floatditf (DItype);
extern TFtype __floatunditf (UDItype);
extern DFtype __floatdidf (DItype);
extern DFtype __floatundidf (UDItype);
extern SFtype __floatdisf (DItype);
extern SFtype __floatundisf (UDItype);
extern DItype __fixunstfdi (TFtype);

static DItype local_fixunssfdi (SFtype);
static DItype local_fixunsdfdi (DFtype);

DItype
__fixtfdi (TFtype a)
{
  if (a < 0)
    return - __fixunstfdi (-a);
  return __fixunstfdi (a);
}

DItype
__fixdfdi (DFtype a)
{
  if (a < 0)
    return - local_fixunsdfdi (-a);
  return local_fixunsdfdi (a);
}

DItype
__fixsfdi (SFtype a)
{
  if (a < 0)
    return - local_fixunssfdi (-a);
  return local_fixunssfdi (a);
}

USItype
__fixunsdfsi (DFtype a)
{
  if (a >= - (DFtype) (- ((SItype)(((USItype)1 << ((4 * 8) - 1)) - 1)) - 1))
    return (SItype) (a + (- ((SItype)(((USItype)1 << ((4 * 8) - 1)) - 1)) - 1))
                       - (- ((SItype)(((USItype)1 << ((4 * 8) - 1)) - 1)) - 1);
  return (SItype) a;
}

USItype
__fixunssfsi (SFtype a)
{
  if (a >= - (SFtype) (- ((SItype)(((USItype)1 << ((4 * 8) - 1)) - 1)) - 1))
    return (SItype) (a + (- ((SItype)(((USItype)1 << ((4 * 8) - 1)) - 1)) - 1))
                       - (- ((SItype)(((USItype)1 << ((4 * 8) - 1)) - 1)) - 1);
  return (SItype) a;
}

TFtype
__floatditf (DItype u)
{
  DFtype dh, dl;

  dh = (SItype) (u >> (sizeof (SItype) * 8));
  dh *= 2.0 * (((UDItype) 1) << ((sizeof (SItype) * 8) - 1));
  dl = (USItype) (u & ((((UDItype) 1) << (sizeof (SItype) * 8)) - 1));

  return (TFtype) dh + (TFtype) dl;
}

TFtype
__floatunditf (UDItype u)
{
  DFtype dh, dl;

  dh = (USItype) (u >> (sizeof (SItype) * 8));
  dh *= 2.0 * (((UDItype) 1) << ((sizeof (SItype) * 8) - 1));
  dl = (USItype) (u & ((((UDItype) 1) << (sizeof (SItype) * 8)) - 1));

  return (TFtype) dh + (TFtype) dl;
}

DFtype
__floatdidf (DItype u)
{
  DFtype d;

  d = (SItype) (u >> (sizeof (SItype) * 8));
  d *= 2.0 * (((UDItype) 1) << ((sizeof (SItype) * 8) - 1));
  d += (USItype) (u & ((((UDItype) 1) << (sizeof (SItype) * 8)) - 1));

  return d;
}

DFtype
__floatundidf (UDItype u)
{
  DFtype d;

  d = (USItype) (u >> (sizeof (SItype) * 8));
  d *= 2.0 * (((UDItype) 1) << ((sizeof (SItype) * 8) - 1));
  d += (USItype) (u & ((((UDItype) 1) << (sizeof (SItype) * 8)) - 1));

  return d;
}

SFtype
__floatdisf (DItype u)
{
  DFtype f;

  if (53 < (sizeof (DItype) * 8)
      && 53 > ((sizeof (DItype) * 8) - 53 + 24))
    {
      if (! (- ((DItype) 1 << 53) < u
             && u < ((DItype) 1 << 53)))
        {
          if ((UDItype) u & (((UDItype) 1 << ((sizeof (DItype) * 8) - 53)) - 1))
            {
              u &= ~ (((UDItype) 1 << ((sizeof (DItype) * 8) - 53)) - 1);
              u |= ((UDItype) 1 << ((sizeof (DItype) * 8) - 53));
            }
        }
    }
  f = (SItype) (u >> (sizeof (SItype) * 8));
  f *= 2.0 * (((UDItype) 1) << ((sizeof (SItype) * 8) - 1));
  f += (USItype) (u & ((((UDItype) 1) << (sizeof (SItype) * 8)) - 1));

  return (SFtype) f;
}

SFtype
__floatundisf (UDItype u)
{
  DFtype f;

  if (53 < (sizeof (DItype) * 8)
      && 53 > ((sizeof (DItype) * 8) - 53 + 24))
    {
      if (u >= ((UDItype) 1 << 53))
        {
          if ((UDItype) u & (((UDItype) 1 << ((sizeof (DItype) * 8) - 53)) - 1))
            {
              u &= ~ (((UDItype) 1 << ((sizeof (DItype) * 8) - 53)) - 1);
              u |= ((UDItype) 1 << ((sizeof (DItype) * 8) - 53));
            }
        }
    }
  f = (USItype) (u >> (sizeof (SItype) * 8));
  f *= 2.0 * (((UDItype) 1) << ((sizeof (SItype) * 8) - 1));
  f += (USItype) (u & ((((UDItype) 1) << (sizeof (SItype) * 8)) - 1));

  return (SFtype) f;
}

DItype
__fixunstfdi (TFtype a)
{
  if (a < 0)
    return 0;

  /* Compute high word of result, as a flonum.  */
  const TFtype b = (a / (((UDItype) 1) << (sizeof (SItype) * 8)));
  /* Convert that to fixed (but not to DItype!),
     and shift it into the high word.  */
  UDItype v = (USItype) b;
  v <<= (sizeof (SItype) * 8);
  /* Remove high part from the TFtype, leaving the low part as flonum.  */
  a -= (TFtype) v;
  /* Convert that to fixed (but not to DItype!) and add it in.
     Sometimes A comes out negative.  This is significant, since
     A has more bits than a long int does.  */
  if (a < 0)
    v -= (USItype) (-a);
  else
    v += (USItype) a;
  return v;
}

/* This version is needed to prevent recursion; fixunsdfdi in libgcc
   calls fixdfdi, which in turn calls calls fixunsdfdi.  */

static DItype
local_fixunsdfdi (DFtype a)
{
  USItype hi, lo;

  hi = a / (((UDItype) 1) << (sizeof (SItype) * 8));
  lo = (a - ((DFtype) hi) * (((UDItype) 1) << (sizeof (SItype) * 8)));
  return ((UDItype) hi << (sizeof (SItype) * 8)) | lo;
}

/* This version is needed to prevent recursion; fixunssfdi in libgcc
   calls fixsfdi, which in turn calls calls fixunssfdi.  */

static DItype
local_fixunssfdi (SFtype original_a)
{
  DFtype a = original_a;
  USItype hi, lo;

  hi = a / (((UDItype) 1) << (sizeof (SItype) * 8));
  lo = (a - ((DFtype) hi) * (((UDItype) 1) << (sizeof (SItype) * 8)));
  return ((UDItype) hi << (sizeof (SItype) * 8)) | lo;
}

#endif /* __powerpc64__ */<|MERGE_RESOLUTION|>--- conflicted
+++ resolved
@@ -1,11 +1,7 @@
 /* Functions needed for soft-float on powerpc64-linux, copied from
    libgcc2.c with macros expanded to force the use of specific types.
  
-<<<<<<< HEAD
-   Copyright (C) 1989-2019 Free Software Foundation, Inc.
-=======
    Copyright (C) 1989-2020 Free Software Foundation, Inc.
->>>>>>> e2aa5677
 
 This file is part of GCC.
 
