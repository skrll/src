/*
 * Special support for eabi and SVR4
 *
<<<<<<< HEAD
 *   Copyright (C) 1995-2019 Free Software Foundation, Inc.
=======
 *   Copyright (C) 1995-2020 Free Software Foundation, Inc.
>>>>>>> 9e014010
 *   Written By Michael Meissner
 *   64-bit support written by David Edelsohn
 * 
 * This file is free software; you can redistribute it and/or modify it
 * under the terms of the GNU General Public License as published by the
 * Free Software Foundation; either version 3, or (at your option) any
 * later version.
 * 
 * This file is distributed in the hope that it will be useful, but
 * WITHOUT ANY WARRANTY; without even the implied warranty of
 * MERCHANTABILITY or FITNESS FOR A PARTICULAR PURPOSE.  See the GNU
 * General Public License for more details.
 * 
 * Under Section 7 of GPL version 3, you are granted additional
 * permissions described in the GCC Runtime Library Exception, version
 * 3.1, as published by the Free Software Foundation.
 *
 * You should have received a copy of the GNU General Public License and
 * a copy of the GCC Runtime Library Exception along with this program;
 * see the files COPYING3 and COPYING.RUNTIME respectively.  If not, see
 * <http://www.gnu.org/licenses/>.
 */ 

/* Do any initializations needed for the eabi environment */

	.machine ppc
	.section ".text"
	#include "ppc-asm.h"

/* On PowerPC64 Linux, these functions are provided by the linker.  */
#ifndef __powerpc64__

/* Routines for restoring floating point registers, called by the compiler.  */
/* Called with r11 pointing to the stack header word of the caller of the */
/* function, just beyond the end of the floating point save area.  */

CFI_STARTPROC
HIDDEN_FUNC(_restfpr_14)	lfd	14,-144(11)	/* restore fp registers */
HIDDEN_FUNC(_restfpr_15)	lfd	15,-136(11)
HIDDEN_FUNC(_restfpr_16)	lfd	16,-128(11)
HIDDEN_FUNC(_restfpr_17)	lfd	17,-120(11)
HIDDEN_FUNC(_restfpr_18)	lfd	18,-112(11)
HIDDEN_FUNC(_restfpr_19)	lfd	19,-104(11)
HIDDEN_FUNC(_restfpr_20)	lfd	20,-96(11)
HIDDEN_FUNC(_restfpr_21)	lfd	21,-88(11)
HIDDEN_FUNC(_restfpr_22)	lfd	22,-80(11)
HIDDEN_FUNC(_restfpr_23)	lfd	23,-72(11)
HIDDEN_FUNC(_restfpr_24)	lfd	24,-64(11)
HIDDEN_FUNC(_restfpr_25)	lfd	25,-56(11)
HIDDEN_FUNC(_restfpr_26)	lfd	26,-48(11)
HIDDEN_FUNC(_restfpr_27)	lfd	27,-40(11)
HIDDEN_FUNC(_restfpr_28)	lfd	28,-32(11)
HIDDEN_FUNC(_restfpr_29)	lfd	29,-24(11)
HIDDEN_FUNC(_restfpr_30)	lfd	30,-16(11)
HIDDEN_FUNC(_restfpr_31)	lfd	31,-8(11)
			blr
FUNC_END(_restfpr_31)
FUNC_END(_restfpr_30)
FUNC_END(_restfpr_29)
FUNC_END(_restfpr_28)
FUNC_END(_restfpr_27)
FUNC_END(_restfpr_26)
FUNC_END(_restfpr_25)
FUNC_END(_restfpr_24)
FUNC_END(_restfpr_23)
FUNC_END(_restfpr_22)
FUNC_END(_restfpr_21)
FUNC_END(_restfpr_20)
FUNC_END(_restfpr_19)
FUNC_END(_restfpr_18)
FUNC_END(_restfpr_17)
FUNC_END(_restfpr_16)
FUNC_END(_restfpr_15)
FUNC_END(_restfpr_14)
CFI_ENDPROC

#endif<|MERGE_RESOLUTION|>--- conflicted
+++ resolved
@@ -1,11 +1,7 @@
 /*
  * Special support for eabi and SVR4
  *
-<<<<<<< HEAD
- *   Copyright (C) 1995-2019 Free Software Foundation, Inc.
-=======
  *   Copyright (C) 1995-2020 Free Software Foundation, Inc.
->>>>>>> 9e014010
  *   Written By Michael Meissner
  *   64-bit support written by David Edelsohn
  * 
