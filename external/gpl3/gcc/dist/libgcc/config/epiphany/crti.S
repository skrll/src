--- conflicted
+++ resolved
@@ -1,9 +1,5 @@
 # Start .init and .fini sections.
-<<<<<<< HEAD
-# Copyright (C) 2010-2019 Free Software Foundation, Inc.
-=======
 # Copyright (C) 2010-2020 Free Software Foundation, Inc.
->>>>>>> 9e014010
 # Contributed by Embecosm on behalf of Adapteva, Inc.
 #
 # This file is free software; you can redistribute it and/or modify it
