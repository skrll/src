--- conflicted
+++ resolved
@@ -1,8 +1,4 @@
-<<<<<<< HEAD
-/* Copyright (C) 2007-2019 Free Software Foundation, Inc.
-=======
 /* Copyright (C) 2007-2020 Free Software Foundation, Inc.
->>>>>>> 9e014010
 
 This file is part of GCC.
 
