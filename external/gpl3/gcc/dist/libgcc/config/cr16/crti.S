--- conflicted
+++ resolved
@@ -1,10 +1,6 @@
 # Specialized code needed to support construction and destruction of
 # file-scope objects in C++ and Java code, and to support exception handling.
-<<<<<<< HEAD
-# Copyright (C) 2012-2019 Free Software Foundation, Inc.
-=======
 # Copyright (C) 2012-2020 Free Software Foundation, Inc.
->>>>>>> 9e014010
 # Contributed by KPIT Cummins Infosystems Limited.
 
 # This file is free software; you can redistribute it and/or modify it
