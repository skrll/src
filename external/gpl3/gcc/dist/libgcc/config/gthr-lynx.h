--- conflicted
+++ resolved
@@ -1,11 +1,7 @@
 /* Threads compatibility routines for libgcc2 and libobjc for
    LynxOS.  */
 /* Compile this one with gcc.  */
-<<<<<<< HEAD
-/* Copyright (C) 2004-2019 Free Software Foundation, Inc.
-=======
 /* Copyright (C) 2004-2020 Free Software Foundation, Inc.
->>>>>>> 9e014010
 
 This file is part of GCC.
 
