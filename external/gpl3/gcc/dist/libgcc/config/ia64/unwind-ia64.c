/* Subroutines needed for unwinding IA-64 standard format stack frame
   info for exception handling.
<<<<<<< HEAD
   Copyright (C) 1997-2019 Free Software Foundation, Inc.
=======
   Copyright (C) 1997-2020 Free Software Foundation, Inc.
>>>>>>> e2aa5677
   Contributed by Andrew MacLeod  <amacleod@cygnus.com>
	          Andrew Haley  <aph@cygnus.com>
		  David Mosberger-Tang <davidm@hpl.hp.com>

   This file is part of GCC.

   GCC is free software; you can redistribute it and/or modify
   it under the terms of the GNU General Public License as published by
   the Free Software Foundation; either version 3, or (at your option)
   any later version.

   GCC is distributed in the hope that it will be useful,
   but WITHOUT ANY WARRANTY; without even the implied warranty of
   MERCHANTABILITY or FITNESS FOR A PARTICULAR PURPOSE.  See the
   GNU General Public License for more details.

   Under Section 7 of GPL version 3, you are granted additional
   permissions described in the GCC Runtime Library Exception, version
   3.1, as published by the Free Software Foundation.

   You should have received a copy of the GNU General Public License and
   a copy of the GCC Runtime Library Exception along with this program;
   see the files COPYING3 and COPYING.RUNTIME respectively.  If not, see
   <http://www.gnu.org/licenses/>.  */

#include "tconfig.h"
#include "tsystem.h"
#include "coretypes.h"
#include "tm.h"
#include "libgcc_tm.h"
#include "unwind.h"
#include "unwind-ia64.h"
#include "unwind-compat.h"
#include "ia64intrin.h"

/* This isn't thread safe, but nice for occasional tests.  */
#undef ENABLE_MALLOC_CHECKING

#ifndef __USING_SJLJ_EXCEPTIONS__

enum unw_application_register
{
  UNW_AR_BSP,
  UNW_AR_BSPSTORE,
  UNW_AR_PFS,
  UNW_AR_RNAT,
  UNW_AR_UNAT,
  UNW_AR_LC,
  UNW_AR_EC,
  UNW_AR_FPSR,
  UNW_AR_RSC,
  UNW_AR_CCV
};

enum unw_register_index
{
  /* Primary UNAT.  */
  UNW_REG_PRI_UNAT_GR,
  UNW_REG_PRI_UNAT_MEM,

  /* Memory Stack.  */
  UNW_REG_PSP,			/* previous memory stack pointer */

  /* Register Stack.  */
  UNW_REG_BSP,			/* register stack pointer */
  UNW_REG_BSPSTORE,
  UNW_REG_PFS,			/* previous function state */
  UNW_REG_RNAT,
  /* Return Pointer.  */
  UNW_REG_RP,

  /* Special preserved registers.  */
  UNW_REG_UNAT, UNW_REG_PR, UNW_REG_LC, UNW_REG_FPSR,

  /* Non-stacked general registers.  */
  UNW_REG_R2,
  UNW_REG_R4 = UNW_REG_R2 + 2,
  UNW_REG_R7 = UNW_REG_R2 + 5,
  UNW_REG_R31 = UNW_REG_R2 + 29,

  /* Non-stacked floating point registers.  */
  UNW_REG_F2,
  UNW_REG_F5 = UNW_REG_F2 + 3,
  UNW_REG_F16 = UNW_REG_F2 + 14,
  UNW_REG_F31 = UNW_REG_F2 + 29,

  /* Branch registers.  */
  UNW_REG_B0, UNW_REG_B1,
  UNW_REG_B5 = UNW_REG_B1 + 4,

  UNW_NUM_REGS
};

enum unw_where
{
  UNW_WHERE_NONE,	/* register isn't saved at all */
  UNW_WHERE_GR,		/* register is saved in a general register */
  UNW_WHERE_FR,		/* register is saved in a floating-point register */
  UNW_WHERE_BR,		/* register is saved in a branch register */
  UNW_WHERE_SPREL,	/* register is saved on memstack (sp-relative) */
  UNW_WHERE_PSPREL,	/* register is saved on memstack (psp-relative) */
 
 /* At the end of each prologue these locations get resolved to
     UNW_WHERE_PSPREL and UNW_WHERE_GR, respectively.  */
  UNW_WHERE_SPILL_HOME,	/* register is saved in its spill home */
  UNW_WHERE_GR_SAVE	/* register is saved in next general register */
};

#define UNW_WHEN_NEVER  0x7fffffff

struct unw_reg_info
{
  unw_word val;			/* save location: register number or offset */
  enum unw_where where;		/* where the register gets saved */
  int when;			/* when the register gets saved */
};

struct unw_reg_state {
  struct unw_reg_state *next;	/* next (outer) element on state stack */
  struct unw_reg_info reg[UNW_NUM_REGS];	/* register save locations */
};

struct unw_labeled_state {
  struct unw_labeled_state *next;	/* next labeled state (or NULL) */
  unw_word label;			/* label for this state */
  struct unw_reg_state saved_state;
};

typedef struct unw_state_record
{
  unsigned int first_region : 1;	/* is this the first region? */
  unsigned int done : 1;		/* are we done scanning descriptors? */
  unsigned int any_spills : 1;		/* got any register spills? */
  unsigned int in_body : 1;		/* are we inside a body? */
  unsigned int no_reg_stack_frame : 1;	/* Don't adjust bsp for i&l regs */
  unsigned char *imask;			/* imask of spill_mask record or NULL */
  unw_word pr_val;			/* predicate values */
  unw_word pr_mask;			/* predicate mask */
  unw_sword spill_offset;		/* psp-relative offset for spill base */
  int region_start;
  int region_len;
  int epilogue_start;
  int epilogue_count;
  int when_target;

  unsigned char gr_save_loc;	/* next general register to use for saving */
  unsigned char return_link_reg; /* branch register for return link */
  unsigned short unwabi;

  struct unw_labeled_state *labeled_states;	/* list of all labeled states */
  struct unw_reg_state curr;	/* current state */

  _Unwind_Personality_Fn personality;
  
} _Unwind_FrameState;

enum unw_nat_type
{
  UNW_NAT_NONE,			/* NaT not represented */
  UNW_NAT_VAL,			/* NaT represented by NaT value (fp reg) */
  UNW_NAT_MEMSTK,		/* NaT value is in unat word at offset OFF  */
  UNW_NAT_REGSTK		/* NaT is in rnat */
};

struct unw_stack
{
  unw_word limit;
  unw_word top;
};

struct _Unwind_Context
{
  /* Initial frame info.  */
  unw_word rnat;	/* rse nat collection */
  unw_word regstk_top;	/* lowest address of rbs stored register
			   which uses context->rnat collection */

  /* Current frame info.  */
  unw_word bsp;		/* backing store pointer value
			   corresponding to psp.  */
  unw_word sp;		/* stack pointer value */
  unw_word psp;		/* previous sp value */
  unw_word rp;		/* return pointer */
  unw_word pr;		/* predicate collection */

  unw_word region_start;/* start of unwind region */
  unw_word gp;		/* global pointer value */
  void *lsda;		/* language specific data area */

  /* Preserved state.  */
  unw_word *bsp_loc;    /* previous bsp save location
                           Appears to be write-only?    */
  unw_word *bspstore_loc;
  unw_word *pfs_loc;    /* Save location for pfs in current
                           (corr. to sp) frame.  Target
                           contains cfm for caller.     */
  unw_word *signal_pfs_loc;/* Save location for pfs in current
                           signal frame.  Target contains
                           pfs for caller.  */
  unw_word *pri_unat_loc;
  unw_word *unat_loc;
  unw_word *lc_loc;
  unw_word *fpsr_loc;

  unw_word eh_data[4];

  struct unw_ireg
  {
    unw_word *loc;
    struct unw_ireg_nat
    {
      enum unw_nat_type type : 3;
      unw_sword off : 61;		/* NaT word is at loc+nat.off */
    } nat;
  } ireg[32 - 2];	/* Indexed by <register number> - 2 */

  unw_word *br_loc[8];
  void *fr_loc[32 - 2];

  /* ??? We initially point pri_unat_loc here.  The entire NAT bit
     logic needs work.  */
  unw_word initial_unat;
};

/* Implicit register save order.  See section 11.4.2.3 Rules for Using
   Unwind Descriptors, rule 3.  */

static unsigned char const save_order[] =
{
  UNW_REG_RP, UNW_REG_PFS, UNW_REG_PSP, UNW_REG_PR,
  UNW_REG_UNAT, UNW_REG_LC, UNW_REG_FPSR, UNW_REG_PRI_UNAT_GR
};


#define MIN(X, Y) ((X) < (Y) ? (X) : (Y))

/* MASK is a bitmap describing the allocation state of emergency buffers,
   with bit set indicating free. Return >= 0 if allocation is successful;
   < 0 if failure.  */

static inline int
atomic_alloc (unsigned int *mask)
{
  unsigned int old = *mask, ret, new;

  while (1)
    {
      if (old == 0)
	return -1;
      ret = old & -old;
      new = old & ~ret;
      new = __sync_val_compare_and_swap (mask, old, new);
      if (old == new)
	break;
      old = new;
    }

  return __builtin_ffs (ret) - 1;
}

/* Similarly, free an emergency buffer.  */

static inline void
atomic_free (unsigned int *mask, int bit)
{
  __sync_xor_and_fetch (mask, 1 << bit);
}


#define SIZE(X)		(sizeof(X) / sizeof(*(X)))
#define MASK_FOR(X)	((2U << (SIZE (X) - 1)) - 1)
#define PTR_IN(X, P)	((P) >= (X) && (P) < (X) + SIZE (X))

static struct unw_reg_state emergency_reg_state[32];
static unsigned int emergency_reg_state_free = MASK_FOR (emergency_reg_state);

static struct unw_labeled_state emergency_labeled_state[8];
static unsigned int emergency_labeled_state_free = MASK_FOR (emergency_labeled_state);

#ifdef ENABLE_MALLOC_CHECKING
static int reg_state_alloced;
static int labeled_state_alloced;
#endif

/* Allocation and deallocation of structures.  */

static struct unw_reg_state *
alloc_reg_state (void)
{
  struct unw_reg_state *rs;

#ifdef ENABLE_MALLOC_CHECKING
  reg_state_alloced++;
#endif

  rs = malloc (sizeof (struct unw_reg_state));
  if (!rs)
    {
      int n = atomic_alloc (&emergency_reg_state_free);
      if (n >= 0)
	rs = &emergency_reg_state[n];
    }

  return rs;
}

static void
free_reg_state (struct unw_reg_state *rs)
{
#ifdef ENABLE_MALLOC_CHECKING
  reg_state_alloced--;
#endif

  if (PTR_IN (emergency_reg_state, rs))
    atomic_free (&emergency_reg_state_free, rs - emergency_reg_state);
  else
    free (rs);
}

static struct unw_labeled_state *
alloc_label_state (void)
{
  struct unw_labeled_state *ls;

#ifdef ENABLE_MALLOC_CHECKING
  labeled_state_alloced++;
#endif

  ls = malloc(sizeof(struct unw_labeled_state));
  if (!ls)
    {
      int n = atomic_alloc (&emergency_labeled_state_free);
      if (n >= 0)
	ls = &emergency_labeled_state[n];
    }

  return ls;
}

static void
free_label_state (struct unw_labeled_state *ls)
{
#ifdef ENABLE_MALLOC_CHECKING
  labeled_state_alloced--;
#endif

  if (PTR_IN (emergency_labeled_state, ls))
    atomic_free (&emergency_labeled_state_free, emergency_labeled_state - ls);
  else
    free (ls);
}

/* Routines to manipulate the state stack.  */

static void
push (struct unw_state_record *sr)
{
  struct unw_reg_state *rs = alloc_reg_state ();
  memcpy (rs, &sr->curr, sizeof (*rs));
  sr->curr.next = rs;
}

static void
pop (struct unw_state_record *sr)
{
  struct unw_reg_state *rs = sr->curr.next;

  if (!rs)
    abort ();
  memcpy (&sr->curr, rs, sizeof(*rs));
  free_reg_state (rs);
}

/* Make a copy of the state stack.  Non-recursive to avoid stack overflows.  */

static struct unw_reg_state *
dup_state_stack (struct unw_reg_state *rs)
{
  struct unw_reg_state *copy, *prev = NULL, *first = NULL;

  while (rs)
    {
      copy = alloc_reg_state ();
      memcpy (copy, rs, sizeof(*copy));
      if (first)
	prev->next = copy;
      else
	first = copy;
      rs = rs->next;
      prev = copy;
    }

  return first;
}

/* Free all stacked register states (but not RS itself).  */
static void
free_state_stack (struct unw_reg_state *rs)
{
  struct unw_reg_state *p, *next;

  for (p = rs->next; p != NULL; p = next)
    {
      next = p->next;
      free_reg_state (p);
    }
  rs->next = NULL;
}

/* Free all labeled states.  */

static void
free_label_states (struct unw_labeled_state *ls)
{
  struct unw_labeled_state *next;

  for (; ls ; ls = next)
    {
      next = ls->next;

      free_state_stack (&ls->saved_state);
      free_label_state (ls);
    }
}

/* Unwind decoder routines */

static enum unw_register_index __attribute__((const))
decode_abreg (unsigned char abreg, int memory)
{
  switch (abreg)
    {
#if TARGET_ABI_OPEN_VMS
    /* OpenVMS Calling Standard specifies R3 - R31.  */
    case 0x03 ... 0x1f: return UNW_REG_R2 + (abreg - 0x02);
#else
    /* Standard Intel ABI specifies GR 4 - 7.  */
    case 0x04 ... 0x07: return UNW_REG_R4 + (abreg - 0x04);
#endif
    case 0x22 ... 0x25: return UNW_REG_F2 + (abreg - 0x22);
    case 0x30 ... 0x3f: return UNW_REG_F16 + (abreg - 0x30);
    case 0x41 ... 0x45: return UNW_REG_B1 + (abreg - 0x41);
    case 0x60: return UNW_REG_PR;
    case 0x61: return UNW_REG_PSP;
    case 0x62: return memory ? UNW_REG_PRI_UNAT_MEM : UNW_REG_PRI_UNAT_GR;
    case 0x63: return UNW_REG_RP;
    case 0x64: return UNW_REG_BSP;
    case 0x65: return UNW_REG_BSPSTORE;
    case 0x66: return UNW_REG_RNAT;
    case 0x67: return UNW_REG_UNAT;
    case 0x68: return UNW_REG_FPSR;
    case 0x69: return UNW_REG_PFS;
    case 0x6a: return UNW_REG_LC;
    default:
      abort ();
  }
}

static void
set_reg (struct unw_reg_info *reg, enum unw_where where,
	 int when, unw_word val)
{
  reg->val = val;
  reg->where = where;
  if (reg->when == UNW_WHEN_NEVER)
    reg->when = when;
}

static void
alloc_spill_area (unw_word *offp, unw_word regsize,
		  struct unw_reg_info *lo, struct unw_reg_info *hi)
{
  struct unw_reg_info *reg;

  for (reg = hi; reg >= lo; --reg)
    {
      if (reg->where == UNW_WHERE_SPILL_HOME)
	{
	  reg->where = UNW_WHERE_PSPREL;
	  *offp -= regsize;
	  reg->val = *offp;
	}
    }
}

static inline void
spill_next_when (struct unw_reg_info **regp, struct unw_reg_info *lim,
		 unw_word t)
{
  struct unw_reg_info *reg;

  for (reg = *regp; reg <= lim; ++reg)
    {
      if (reg->where == UNW_WHERE_SPILL_HOME)
	{
	  reg->when = t;
	  *regp = reg + 1;
	  return;
	}
    }
  /* Excess spill.  */
  abort ();
}

static void
finish_prologue (struct unw_state_record *sr)
{
  struct unw_reg_info *reg;
  unw_word off;
  int i;

  /* First, resolve implicit register save locations
     (see Section "11.4.2.3 Rules for Using Unwind Descriptors", rule 3).  */

  for (i = 0; i < (int) sizeof (save_order); ++i)
    {
      reg = sr->curr.reg + save_order[i];
      if (reg->where == UNW_WHERE_GR_SAVE)
	{
	  reg->where = UNW_WHERE_GR;
	  reg->val = sr->gr_save_loc++;
	}
    }

  /* Next, compute when the fp, general, and branch registers get saved.
     This must come before alloc_spill_area() because we need to know
     which registers are spilled to their home locations.  */
  if (sr->imask)
    {
      static unsigned char const limit[3] = {
	UNW_REG_F31, UNW_REG_R7, UNW_REG_B5
      };

      unsigned char kind, mask = 0, *cp = sr->imask;
      int t;
      struct unw_reg_info *(regs[3]);

      regs[0] = sr->curr.reg + UNW_REG_F2;
      regs[1] = sr->curr.reg + UNW_REG_R4;
      regs[2] = sr->curr.reg + UNW_REG_B1;

      for (t = 0; t < sr->region_len; ++t)
	{
	  if ((t & 3) == 0)
	    mask = *cp++;
	  kind = (mask >> 2*(3-(t & 3))) & 3;
	  if (kind > 0)
	    spill_next_when (&regs[kind - 1], sr->curr.reg + limit[kind - 1],
			     sr->region_start + t);
	}
    }

  /* Next, lay out the memory stack spill area.  */
  if (sr->any_spills)
    {
      off = sr->spill_offset;
      alloc_spill_area (&off, 16, sr->curr.reg + UNW_REG_F2,
		        sr->curr.reg + UNW_REG_F31); 
      alloc_spill_area (&off,  8, sr->curr.reg + UNW_REG_B1,
		        sr->curr.reg + UNW_REG_B5);
      alloc_spill_area (&off,  8, sr->curr.reg + UNW_REG_R4,
		        sr->curr.reg + UNW_REG_R7);
    }
}

/*
 * Region header descriptors.
 */

static void
desc_prologue (int body, unw_word rlen, unsigned char mask,
	       unsigned char grsave, struct unw_state_record *sr)
{
  int i;

  if (!(sr->in_body || sr->first_region))
    finish_prologue (sr);
  sr->first_region = 0;

  /* Check if we're done.  */
  if (sr->when_target < sr->region_start + sr->region_len) 
    {
      sr->done = 1;
      return;
    }

  for (i = 0; i < sr->epilogue_count; ++i)
    pop (sr);

  sr->epilogue_count = 0;
  sr->epilogue_start = UNW_WHEN_NEVER;

  if (!body)
    push (sr);

  sr->region_start += sr->region_len;
  sr->region_len = rlen;
  sr->in_body = body;

  if (!body)
    {
      for (i = 0; i < 4; ++i)
	{
	  if (mask & 0x8)
	    set_reg (sr->curr.reg + save_order[i], UNW_WHERE_GR,
		     sr->region_start + sr->region_len - 1, grsave++);
	  mask <<= 1;
	}
      sr->gr_save_loc = grsave;
      sr->any_spills = 0;
      sr->imask = 0;
      sr->spill_offset = 0x10;	/* default to psp+16 */
    }
}

/*
 * Prologue descriptors.
 */

static inline void
desc_abi (unsigned char abi,
	  unsigned char context,
	  struct unw_state_record *sr)
{
  sr->unwabi = (abi << 8) | context;
}

static inline void
desc_br_gr (unsigned char brmask, unsigned char gr,
	    struct unw_state_record *sr)
{
  int i;

  for (i = 0; i < 5; ++i)
    {
      if (brmask & 1)
	set_reg (sr->curr.reg + UNW_REG_B1 + i, UNW_WHERE_GR,
		 sr->region_start + sr->region_len - 1, gr++);
      brmask >>= 1;
    }
}

static inline void
desc_br_mem (unsigned char brmask, struct unw_state_record *sr)
{
  int i;

  for (i = 0; i < 5; ++i)
    {
      if (brmask & 1)
	{
	  set_reg (sr->curr.reg + UNW_REG_B1 + i, UNW_WHERE_SPILL_HOME,
		   sr->region_start + sr->region_len - 1, 0);
	  sr->any_spills = 1;
	}
      brmask >>= 1;
    }
}

static inline void
desc_frgr_mem (unsigned char grmask, unw_word frmask,
	       struct unw_state_record *sr)
{
  int i;

  for (i = 0; i < 4; ++i)
    {
      if ((grmask & 1) != 0)
	{
	  set_reg (sr->curr.reg + UNW_REG_R4 + i, UNW_WHERE_SPILL_HOME,
		   sr->region_start + sr->region_len - 1, 0);
	  sr->any_spills = 1;
	}
      grmask >>= 1;
    }
  for (i = 0; i < 20; ++i)
    {
      if ((frmask & 1) != 0)
	{
	  enum unw_register_index base = i < 4 ? UNW_REG_F2 : UNW_REG_F16 - 4;
	  set_reg (sr->curr.reg + base + i, UNW_WHERE_SPILL_HOME,
		   sr->region_start + sr->region_len - 1, 0);
	  sr->any_spills = 1;
	}
      frmask >>= 1;
    }
}

static inline void
desc_fr_mem (unsigned char frmask, struct unw_state_record *sr)
{
  int i;

  for (i = 0; i < 4; ++i)
    {
      if ((frmask & 1) != 0)
	{
	  set_reg (sr->curr.reg + UNW_REG_F2 + i, UNW_WHERE_SPILL_HOME,
		   sr->region_start + sr->region_len - 1, 0);
	  sr->any_spills = 1;
	}
      frmask >>= 1;
    }
}

static inline void
desc_gr_gr (unsigned char grmask, unsigned char gr,
	    struct unw_state_record *sr)
{
  int i;

  for (i = 0; i < 4; ++i)
    {
      if ((grmask & 1) != 0)
	set_reg (sr->curr.reg + UNW_REG_R4 + i, UNW_WHERE_GR,
		 sr->region_start + sr->region_len - 1, gr++);
      grmask >>= 1;
    }
}

static inline void
desc_gr_mem (unsigned char grmask, struct unw_state_record *sr)
{
  int i;

  for (i = 0; i < 4; ++i)
    {
      if ((grmask & 1) != 0)
	{
	  set_reg (sr->curr.reg + UNW_REG_R4 + i, UNW_WHERE_SPILL_HOME,
		   sr->region_start + sr->region_len - 1, 0);
	  sr->any_spills = 1;
	}
      grmask >>= 1;
    }
}

static inline void
desc_mem_stack_f (unw_word t, unw_word size, struct unw_state_record *sr)
{
  set_reg (sr->curr.reg + UNW_REG_PSP, UNW_WHERE_NONE,
	   sr->region_start + MIN ((int)t, sr->region_len - 1), 16*size);
}

static inline void
desc_mem_stack_v (unw_word t, struct unw_state_record *sr)
{
  sr->curr.reg[UNW_REG_PSP].when
    = sr->region_start + MIN ((int)t, sr->region_len - 1);
}

static inline void
desc_reg_gr (unsigned char reg, unsigned char dst, struct unw_state_record *sr)
{
  set_reg (sr->curr.reg + reg, UNW_WHERE_GR,
	   sr->region_start + sr->region_len - 1, dst);
}

static inline void
desc_reg_psprel (unsigned char reg, unw_word pspoff,
		 struct unw_state_record *sr)
{
  set_reg (sr->curr.reg + reg, UNW_WHERE_PSPREL,
	   sr->region_start + sr->region_len - 1,
	   0x10 - 4*pspoff);
}

static inline void
desc_reg_sprel (unsigned char reg, unw_word spoff, struct unw_state_record *sr)
{
  set_reg (sr->curr.reg + reg, UNW_WHERE_SPREL,
	   sr->region_start + sr->region_len - 1,
	   4*spoff);
}

static inline void
desc_rp_br (unsigned char dst, struct unw_state_record *sr)
{
  sr->return_link_reg = dst;
}

static inline void
desc_reg_when (unsigned char regnum, unw_word t, struct unw_state_record *sr)
{
  struct unw_reg_info *reg = sr->curr.reg + regnum;

  if (reg->where == UNW_WHERE_NONE)
    reg->where = UNW_WHERE_GR_SAVE;
  reg->when = sr->region_start + MIN ((int)t, sr->region_len - 1);
}

static inline void
desc_spill_base (unw_word pspoff, struct unw_state_record *sr)
{
  sr->spill_offset = 0x10 - 4*pspoff;
}

static inline unsigned char *
desc_spill_mask (unsigned char *imaskp, struct unw_state_record *sr)
{
  sr->imask = imaskp;
  return imaskp + (2*sr->region_len + 7)/8;
}

/*
 * Body descriptors.
 */
static inline void
desc_epilogue (unw_word t, unw_word ecount, struct unw_state_record *sr)
{
  sr->epilogue_start = sr->region_start + sr->region_len - 1 - t;
  sr->epilogue_count = ecount + 1;
}

static inline void
desc_copy_state (unw_word label, struct unw_state_record *sr)
{
  struct unw_labeled_state *ls;

  for (ls = sr->labeled_states; ls; ls = ls->next)
    {
      if (ls->label == label)
        {
	  free_state_stack (&sr->curr);
   	  memcpy (&sr->curr, &ls->saved_state, sizeof (sr->curr));
	  sr->curr.next = dup_state_stack (ls->saved_state.next);
	  return;
	}
    }
  abort ();
}

static inline void
desc_label_state (unw_word label, struct unw_state_record *sr)
{
  struct unw_labeled_state *ls = alloc_label_state ();

  ls->label = label;
  memcpy (&ls->saved_state, &sr->curr, sizeof (ls->saved_state));
  ls->saved_state.next = dup_state_stack (sr->curr.next);

  /* Insert into list of labeled states.  */
  ls->next = sr->labeled_states;
  sr->labeled_states = ls;
}

/*
 * General descriptors.
 */

static inline int
desc_is_active (unsigned char qp, unw_word t, struct unw_state_record *sr)
{
  if (sr->when_target <= sr->region_start + MIN ((int)t, sr->region_len - 1))
    return 0;
  if (qp > 0)
    {
      if ((sr->pr_val & (1UL << qp)) == 0) 
	return 0;
      sr->pr_mask |= (1UL << qp);
    }
  return 1;
}

static inline void
desc_restore_p (unsigned char qp, unw_word t, unsigned char abreg,
		struct unw_state_record *sr)
{
  struct unw_reg_info *r;

  if (! desc_is_active (qp, t, sr))
    return;

  r = sr->curr.reg + decode_abreg (abreg, 0);
  r->where = UNW_WHERE_NONE;
  r->when = sr->region_start + MIN ((int)t, sr->region_len - 1);
  r->val = 0;
}

static inline void
desc_spill_reg_p (unsigned char qp, unw_word t, unsigned char abreg,
		  unsigned char x, unsigned char ytreg,
		  struct unw_state_record *sr)
{
  enum unw_where where = UNW_WHERE_GR;
  struct unw_reg_info *r;

  if (! desc_is_active (qp, t, sr))
    return;

  if (x)
    where = UNW_WHERE_BR;
  else if (ytreg & 0x80)
    where = UNW_WHERE_FR;

  r = sr->curr.reg + decode_abreg (abreg, 0);
  r->where = where;
  r->when = sr->region_start + MIN ((int)t, sr->region_len - 1);
  r->val = ytreg & 0x7f;
}

static inline void
desc_spill_psprel_p (unsigned char qp, unw_word t, unsigned char abreg,
		     unw_word pspoff, struct unw_state_record *sr)
{
  struct unw_reg_info *r;

  if (! desc_is_active (qp, t, sr))
    return;

  r = sr->curr.reg + decode_abreg (abreg, 1);
  r->where = UNW_WHERE_PSPREL;
  r->when = sr->region_start + MIN((int)t, sr->region_len - 1);
  r->val = 0x10 - 4*pspoff;
}

static inline void
desc_spill_sprel_p (unsigned char qp, unw_word t, unsigned char abreg,
		    unw_word spoff, struct unw_state_record *sr)
{
  struct unw_reg_info *r;

  if (! desc_is_active (qp, t, sr))
    return;

  r = sr->curr.reg + decode_abreg (abreg, 1);
  r->where = UNW_WHERE_SPREL;
  r->when = sr->region_start + MIN ((int)t, sr->region_len - 1);
  r->val = 4*spoff;
}


#define UNW_DEC_BAD_CODE(code)			abort ();

/* Region headers.  */
#define UNW_DEC_PROLOGUE_GR(fmt,r,m,gr,arg)	desc_prologue(0,r,m,gr,arg)
#define UNW_DEC_PROLOGUE(fmt,b,r,arg)		desc_prologue(b,r,0,32,arg)

/* Prologue descriptors.  */
#define UNW_DEC_ABI(fmt,a,c,arg)		desc_abi(a,c,arg)
#define UNW_DEC_BR_GR(fmt,b,g,arg)		desc_br_gr(b,g,arg)
#define UNW_DEC_BR_MEM(fmt,b,arg)		desc_br_mem(b,arg)
#define UNW_DEC_FRGR_MEM(fmt,g,f,arg)		desc_frgr_mem(g,f,arg)
#define UNW_DEC_FR_MEM(fmt,f,arg)		desc_fr_mem(f,arg)
#define UNW_DEC_GR_GR(fmt,m,g,arg)		desc_gr_gr(m,g,arg)
#define UNW_DEC_GR_MEM(fmt,m,arg)		desc_gr_mem(m,arg)
#define UNW_DEC_MEM_STACK_F(fmt,t,s,arg)	desc_mem_stack_f(t,s,arg)
#define UNW_DEC_MEM_STACK_V(fmt,t,arg)		desc_mem_stack_v(t,arg)
#define UNW_DEC_REG_GR(fmt,r,d,arg)		desc_reg_gr(r,d,arg)
#define UNW_DEC_REG_PSPREL(fmt,r,o,arg)		desc_reg_psprel(r,o,arg)
#define UNW_DEC_REG_SPREL(fmt,r,o,arg)		desc_reg_sprel(r,o,arg)
#define UNW_DEC_REG_WHEN(fmt,r,t,arg)		desc_reg_when(r,t,arg)
#define UNW_DEC_PRIUNAT_WHEN_GR(fmt,t,arg)	desc_reg_when(UNW_REG_PRI_UNAT_GR,t,arg)
#define UNW_DEC_PRIUNAT_WHEN_MEM(fmt,t,arg)	desc_reg_when(UNW_REG_PRI_UNAT_MEM,t,arg)
#define UNW_DEC_PRIUNAT_GR(fmt,r,arg)		desc_reg_gr(UNW_REG_PRI_UNAT_GR,r,arg)
#define UNW_DEC_PRIUNAT_PSPREL(fmt,o,arg)	desc_reg_psprel(UNW_REG_PRI_UNAT_MEM,o,arg)
#define UNW_DEC_PRIUNAT_SPREL(fmt,o,arg)	desc_reg_sprel(UNW_REG_PRI_UNAT_MEM,o,arg)
#define UNW_DEC_RP_BR(fmt,d,arg)		desc_rp_br(d,arg)
#define UNW_DEC_SPILL_BASE(fmt,o,arg)		desc_spill_base(o,arg)
#define UNW_DEC_SPILL_MASK(fmt,m,arg)		(m = desc_spill_mask(m,arg))

/* Body descriptors.  */
#define UNW_DEC_EPILOGUE(fmt,t,c,arg)		desc_epilogue(t,c,arg)
#define UNW_DEC_COPY_STATE(fmt,l,arg)		desc_copy_state(l,arg)
#define UNW_DEC_LABEL_STATE(fmt,l,arg)		desc_label_state(l,arg)

/* General unwind descriptors.  */
#define UNW_DEC_SPILL_REG_P(f,p,t,a,x,y,arg)	desc_spill_reg_p(p,t,a,x,y,arg)
#define UNW_DEC_SPILL_REG(f,t,a,x,y,arg)	desc_spill_reg_p(0,t,a,x,y,arg)
#define UNW_DEC_SPILL_PSPREL_P(f,p,t,a,o,arg)	desc_spill_psprel_p(p,t,a,o,arg)
#define UNW_DEC_SPILL_PSPREL(f,t,a,o,arg)	desc_spill_psprel_p(0,t,a,o,arg)
#define UNW_DEC_SPILL_SPREL_P(f,p,t,a,o,arg)	desc_spill_sprel_p(p,t,a,o,arg)
#define UNW_DEC_SPILL_SPREL(f,t,a,o,arg)	desc_spill_sprel_p(0,t,a,o,arg)
#define UNW_DEC_RESTORE_P(f,p,t,a,arg)		desc_restore_p(p,t,a,arg)
#define UNW_DEC_RESTORE(f,t,a,arg)		desc_restore_p(0,t,a,arg)


/*
 * Generic IA-64 unwind info decoder.
 *
 * This file is used both by the Linux kernel and objdump.  Please keep
 * the copies of this file in sync.
 *
 * You need to customize the decoder by defining the following
 * macros/constants before including this file:
 *
 *  Types:
 *	unw_word	Unsigned integer type with at least 64 bits 
 *
 *  Register names:
 *	UNW_REG_BSP
 *	UNW_REG_BSPSTORE
 *	UNW_REG_FPSR
 *	UNW_REG_LC
 *	UNW_REG_PFS
 *	UNW_REG_PR
 *	UNW_REG_RNAT
 *	UNW_REG_PSP
 *	UNW_REG_RP
 *	UNW_REG_UNAT
 *
 *  Decoder action macros:
 *	UNW_DEC_BAD_CODE(code)
 *	UNW_DEC_ABI(fmt,abi,context,arg)
 *	UNW_DEC_BR_GR(fmt,brmask,gr,arg)
 *	UNW_DEC_BR_MEM(fmt,brmask,arg)
 *	UNW_DEC_COPY_STATE(fmt,label,arg)
 *	UNW_DEC_EPILOGUE(fmt,t,ecount,arg)
 *	UNW_DEC_FRGR_MEM(fmt,grmask,frmask,arg)
 *	UNW_DEC_FR_MEM(fmt,frmask,arg)
 *	UNW_DEC_GR_GR(fmt,grmask,gr,arg)
 *	UNW_DEC_GR_MEM(fmt,grmask,arg)
 *	UNW_DEC_LABEL_STATE(fmt,label,arg)
 *	UNW_DEC_MEM_STACK_F(fmt,t,size,arg)
 *	UNW_DEC_MEM_STACK_V(fmt,t,arg)
 *	UNW_DEC_PRIUNAT_GR(fmt,r,arg)
 *	UNW_DEC_PRIUNAT_WHEN_GR(fmt,t,arg)
 *	UNW_DEC_PRIUNAT_WHEN_MEM(fmt,t,arg)
 *	UNW_DEC_PRIUNAT_WHEN_PSPREL(fmt,pspoff,arg)
 *	UNW_DEC_PRIUNAT_WHEN_SPREL(fmt,spoff,arg)
 *	UNW_DEC_PROLOGUE(fmt,body,rlen,arg)
 *	UNW_DEC_PROLOGUE_GR(fmt,rlen,mask,grsave,arg)
 *	UNW_DEC_REG_PSPREL(fmt,reg,pspoff,arg)
 *	UNW_DEC_REG_REG(fmt,src,dst,arg)
 *	UNW_DEC_REG_SPREL(fmt,reg,spoff,arg)
 *	UNW_DEC_REG_WHEN(fmt,reg,t,arg)
 *	UNW_DEC_RESTORE(fmt,t,abreg,arg)
 *	UNW_DEC_RESTORE_P(fmt,qp,t,abreg,arg)
 *	UNW_DEC_SPILL_BASE(fmt,pspoff,arg)
 *	UNW_DEC_SPILL_MASK(fmt,imaskp,arg)
 *	UNW_DEC_SPILL_PSPREL(fmt,t,abreg,pspoff,arg)
 *	UNW_DEC_SPILL_PSPREL_P(fmt,qp,t,abreg,pspoff,arg)
 *	UNW_DEC_SPILL_REG(fmt,t,abreg,x,ytreg,arg)
 *	UNW_DEC_SPILL_REG_P(fmt,qp,t,abreg,x,ytreg,arg)
 *	UNW_DEC_SPILL_SPREL(fmt,t,abreg,spoff,arg)
 *	UNW_DEC_SPILL_SPREL_P(fmt,qp,t,abreg,pspoff,arg)
 */

static unw_word
unw_decode_uleb128 (unsigned char **dpp)
{
  unsigned shift = 0;
  unw_word byte, result = 0;
  unsigned char *bp = *dpp;

  while (1)
    {
      byte = *bp++;
      result |= (byte & 0x7f) << shift;
      if ((byte & 0x80) == 0)
	break;
      shift += 7;
    }
  *dpp = bp;
  return result;
}

static unsigned char *
unw_decode_x1 (unsigned char *dp,
	       unsigned char code __attribute__((unused)),
	       void *arg)
{
  unsigned char byte1, abreg;
  unw_word t, off;

  byte1 = *dp++;
  t = unw_decode_uleb128 (&dp);
  off = unw_decode_uleb128 (&dp);
  abreg = (byte1 & 0x7f);
  if (byte1 & 0x80)
	  UNW_DEC_SPILL_SPREL(X1, t, abreg, off, arg);
  else
	  UNW_DEC_SPILL_PSPREL(X1, t, abreg, off, arg);
  return dp;
}

static unsigned char *
unw_decode_x2 (unsigned char *dp,
	       unsigned char code __attribute__((unused)),
	       void *arg)
{
  unsigned char byte1, byte2, abreg, x, ytreg;
  unw_word t;

  byte1 = *dp++; byte2 = *dp++;
  t = unw_decode_uleb128 (&dp);
  abreg = (byte1 & 0x7f);
  ytreg = byte2;
  x = (byte1 >> 7) & 1;
  if ((byte1 & 0x80) == 0 && ytreg == 0)
    UNW_DEC_RESTORE(X2, t, abreg, arg);
  else
    UNW_DEC_SPILL_REG(X2, t, abreg, x, ytreg, arg);
  return dp;
}

static unsigned char *
unw_decode_x3 (unsigned char *dp,
	       unsigned char code __attribute__((unused)),
	       void *arg)
{
  unsigned char byte1, byte2, abreg, qp;
  unw_word t, off;

  byte1 = *dp++; byte2 = *dp++;
  t = unw_decode_uleb128 (&dp);
  off = unw_decode_uleb128 (&dp);

  qp = (byte1 & 0x3f);
  abreg = (byte2 & 0x7f);

  if (byte1 & 0x80)
    UNW_DEC_SPILL_SPREL_P(X3, qp, t, abreg, off, arg);
  else
    UNW_DEC_SPILL_PSPREL_P(X3, qp, t, abreg, off, arg);
  return dp;
}

static unsigned char *
unw_decode_x4 (unsigned char *dp,
	       unsigned char code __attribute__((unused)),
	       void *arg)
{
  unsigned char byte1, byte2, byte3, qp, abreg, x, ytreg;
  unw_word t;

  byte1 = *dp++; byte2 = *dp++; byte3 = *dp++;
  t = unw_decode_uleb128 (&dp);

  qp = (byte1 & 0x3f);
  abreg = (byte2 & 0x7f);
  x = (byte2 >> 7) & 1;
  ytreg = byte3;

  if ((byte2 & 0x80) == 0 && byte3 == 0)
    UNW_DEC_RESTORE_P(X4, qp, t, abreg, arg);
  else
    UNW_DEC_SPILL_REG_P(X4, qp, t, abreg, x, ytreg, arg);
  return dp;
}

static unsigned char *
unw_decode_r1 (unsigned char *dp, unsigned char code, void *arg)
{
  int body = (code & 0x20) != 0;
  unw_word rlen;

  rlen = (code & 0x1f);
  UNW_DEC_PROLOGUE(R1, body, rlen, arg);
  return dp;
}

static unsigned char *
unw_decode_r2 (unsigned char *dp, unsigned char code, void *arg)
{
  unsigned char byte1, mask, grsave;
  unw_word rlen;

  byte1 = *dp++;

  mask = ((code & 0x7) << 1) | ((byte1 >> 7) & 1);
  grsave = (byte1 & 0x7f);
  rlen = unw_decode_uleb128 (&dp);
  UNW_DEC_PROLOGUE_GR(R2, rlen, mask, grsave, arg);
  return dp;
}

static unsigned char *
unw_decode_r3 (unsigned char *dp, unsigned char code, void *arg)
{
  unw_word rlen;

  rlen = unw_decode_uleb128 (&dp);
  UNW_DEC_PROLOGUE(R3, ((code & 0x3) == 1), rlen, arg);
  return dp;
}

static unsigned char *
unw_decode_p1 (unsigned char *dp, unsigned char code, void *arg)
{
  unsigned char brmask = (code & 0x1f);

  UNW_DEC_BR_MEM(P1, brmask, arg);
  return dp;
}

static unsigned char *
unw_decode_p2_p5 (unsigned char *dp, unsigned char code, void *arg)
{
  if ((code & 0x10) == 0)
    {
      unsigned char byte1 = *dp++;

      UNW_DEC_BR_GR(P2, ((code & 0xf) << 1) | ((byte1 >> 7) & 1),
		    (byte1 & 0x7f), arg);
    }
  else if ((code & 0x08) == 0)
    {
      unsigned char byte1 = *dp++, r, dst;

      r = ((code & 0x7) << 1) | ((byte1 >> 7) & 1);
      dst = (byte1 & 0x7f);
      switch (r)
	{
	case 0: UNW_DEC_REG_GR(P3, UNW_REG_PSP, dst, arg); break;
	case 1: UNW_DEC_REG_GR(P3, UNW_REG_RP, dst, arg); break;
	case 2: UNW_DEC_REG_GR(P3, UNW_REG_PFS, dst, arg); break;
	case 3: UNW_DEC_REG_GR(P3, UNW_REG_PR, dst, arg); break;
	case 4: UNW_DEC_REG_GR(P3, UNW_REG_UNAT, dst, arg); break;
	case 5: UNW_DEC_REG_GR(P3, UNW_REG_LC, dst, arg); break;
	case 6: UNW_DEC_RP_BR(P3, dst, arg); break;
	case 7: UNW_DEC_REG_GR(P3, UNW_REG_RNAT, dst, arg); break;
	case 8: UNW_DEC_REG_GR(P3, UNW_REG_BSP, dst, arg); break;
	case 9: UNW_DEC_REG_GR(P3, UNW_REG_BSPSTORE, dst, arg); break;
	case 10: UNW_DEC_REG_GR(P3, UNW_REG_FPSR, dst, arg); break;
	case 11: UNW_DEC_PRIUNAT_GR(P3, dst, arg); break;
	default: UNW_DEC_BAD_CODE(r); break;
	}
    }
  else if ((code & 0x7) == 0)
    UNW_DEC_SPILL_MASK(P4, dp, arg);
  else if ((code & 0x7) == 1)
    {
      unw_word grmask, frmask, byte1, byte2, byte3;

      byte1 = *dp++; byte2 = *dp++; byte3 = *dp++;
      grmask = ((byte1 >> 4) & 0xf);
      frmask = ((byte1 & 0xf) << 16) | (byte2 << 8) | byte3;
      UNW_DEC_FRGR_MEM(P5, grmask, frmask, arg);
    }
  else
    UNW_DEC_BAD_CODE(code);
  return dp;
}

static unsigned char *
unw_decode_p6 (unsigned char *dp, unsigned char code, void *arg)
{
  int gregs = (code & 0x10) != 0;
  unsigned char mask = (code & 0x0f);

  if (gregs)
    UNW_DEC_GR_MEM(P6, mask, arg);
  else
    UNW_DEC_FR_MEM(P6, mask, arg);
  return dp;
}

static unsigned char *
unw_decode_p7_p10 (unsigned char *dp, unsigned char code, void *arg)
{
  unsigned char r, byte1, byte2;
  unw_word t, size;

  if ((code & 0x10) == 0)
    {
      r = (code & 0xf);
      t = unw_decode_uleb128 (&dp);
      switch (r)
	{
	case 0:
	  size = unw_decode_uleb128 (&dp);
	  UNW_DEC_MEM_STACK_F(P7, t, size, arg);
	  break;

	case 1: UNW_DEC_MEM_STACK_V(P7, t, arg); break;
	case 2: UNW_DEC_SPILL_BASE(P7, t, arg); break;
	case 3: UNW_DEC_REG_SPREL(P7, UNW_REG_PSP, t, arg); break;
	case 4: UNW_DEC_REG_WHEN(P7, UNW_REG_RP, t, arg); break;
	case 5: UNW_DEC_REG_PSPREL(P7, UNW_REG_RP, t, arg); break;
	case 6: UNW_DEC_REG_WHEN(P7, UNW_REG_PFS, t, arg); break;
	case 7: UNW_DEC_REG_PSPREL(P7, UNW_REG_PFS, t, arg); break;
	case 8: UNW_DEC_REG_WHEN(P7, UNW_REG_PR, t, arg); break;
	case 9: UNW_DEC_REG_PSPREL(P7, UNW_REG_PR, t, arg); break;
	case 10: UNW_DEC_REG_WHEN(P7, UNW_REG_LC, t, arg); break;
	case 11: UNW_DEC_REG_PSPREL(P7, UNW_REG_LC, t, arg); break;
	case 12: UNW_DEC_REG_WHEN(P7, UNW_REG_UNAT, t, arg); break;
	case 13: UNW_DEC_REG_PSPREL(P7, UNW_REG_UNAT, t, arg); break;
	case 14: UNW_DEC_REG_WHEN(P7, UNW_REG_FPSR, t, arg); break;
	case 15: UNW_DEC_REG_PSPREL(P7, UNW_REG_FPSR, t, arg); break;
	default: UNW_DEC_BAD_CODE(r); break;
	}
    }
  else
    {
      switch (code & 0xf)
	{
	case 0x0: /* p8 */
	  {
	    r = *dp++;
	    t = unw_decode_uleb128 (&dp);
	    switch (r)
	      {
	      case  1: UNW_DEC_REG_SPREL(P8, UNW_REG_RP, t, arg); break;
	      case  2: UNW_DEC_REG_SPREL(P8, UNW_REG_PFS, t, arg); break;
	      case  3: UNW_DEC_REG_SPREL(P8, UNW_REG_PR, t, arg); break;
	      case  4: UNW_DEC_REG_SPREL(P8, UNW_REG_LC, t, arg); break;
	      case  5: UNW_DEC_REG_SPREL(P8, UNW_REG_UNAT, t, arg); break;
	      case  6: UNW_DEC_REG_SPREL(P8, UNW_REG_FPSR, t, arg); break;
	      case  7: UNW_DEC_REG_WHEN(P8, UNW_REG_BSP, t, arg); break;
	      case  8: UNW_DEC_REG_PSPREL(P8, UNW_REG_BSP, t, arg); break;
	      case  9: UNW_DEC_REG_SPREL(P8, UNW_REG_BSP, t, arg); break;
	      case 10: UNW_DEC_REG_WHEN(P8, UNW_REG_BSPSTORE, t, arg); break;
	      case 11: UNW_DEC_REG_PSPREL(P8, UNW_REG_BSPSTORE, t, arg); break;
	      case 12: UNW_DEC_REG_SPREL(P8, UNW_REG_BSPSTORE, t, arg); break;
	      case 13: UNW_DEC_REG_WHEN(P8, UNW_REG_RNAT, t, arg); break;
	      case 14: UNW_DEC_REG_PSPREL(P8, UNW_REG_RNAT, t, arg); break;
	      case 15: UNW_DEC_REG_SPREL(P8, UNW_REG_RNAT, t, arg); break;
	      case 16: UNW_DEC_PRIUNAT_WHEN_GR(P8, t, arg); break;
	      case 17: UNW_DEC_PRIUNAT_PSPREL(P8, t, arg); break;
	      case 18: UNW_DEC_PRIUNAT_SPREL(P8, t, arg); break;
	      case 19: UNW_DEC_PRIUNAT_WHEN_MEM(P8, t, arg); break;
	      default: UNW_DEC_BAD_CODE(r); break;
	    }
	  }
	  break;

	case 0x1:
	  byte1 = *dp++; byte2 = *dp++;
	  UNW_DEC_GR_GR(P9, (byte1 & 0xf), (byte2 & 0x7f), arg);
	  break;

	case 0xf: /* p10 */
	  byte1 = *dp++; byte2 = *dp++;
	  UNW_DEC_ABI(P10, byte1, byte2, arg);
	  break;

	case 0x9:
	  return unw_decode_x1 (dp, code, arg);

	case 0xa:
	  return unw_decode_x2 (dp, code, arg);

	case 0xb:
	  return unw_decode_x3 (dp, code, arg);

	case 0xc:
	  return unw_decode_x4 (dp, code, arg);

	default:
	  UNW_DEC_BAD_CODE(code);
	  break;
	}
    }
  return dp;
}

static unsigned char *
unw_decode_b1 (unsigned char *dp, unsigned char code, void *arg)
{
  unw_word label = (code & 0x1f);

  if ((code & 0x20) != 0)
    UNW_DEC_COPY_STATE(B1, label, arg);
  else
    UNW_DEC_LABEL_STATE(B1, label, arg);
  return dp;
}

static unsigned char *
unw_decode_b2 (unsigned char *dp, unsigned char code, void *arg)
{
  unw_word t;

  t = unw_decode_uleb128 (&dp);
  UNW_DEC_EPILOGUE(B2, t, (code & 0x1f), arg);
  return dp;
}

static unsigned char *
unw_decode_b3_x4 (unsigned char *dp, unsigned char code, void *arg)
{
  unw_word t, ecount, label;

  if ((code & 0x10) == 0)
    {
      t = unw_decode_uleb128 (&dp);
      ecount = unw_decode_uleb128 (&dp);
      UNW_DEC_EPILOGUE(B3, t, ecount, arg);
    }
  else if ((code & 0x07) == 0)
    {
      label = unw_decode_uleb128 (&dp);
      if ((code & 0x08) != 0)
	UNW_DEC_COPY_STATE(B4, label, arg);
      else
	UNW_DEC_LABEL_STATE(B4, label, arg);
    }
  else
    switch (code & 0x7)
      {
      case 1: return unw_decode_x1 (dp, code, arg);
      case 2: return unw_decode_x2 (dp, code, arg);
      case 3: return unw_decode_x3 (dp, code, arg);
      case 4: return unw_decode_x4 (dp, code, arg);
      default: UNW_DEC_BAD_CODE(code); break;
      }
  return dp;
}

typedef unsigned char *(*unw_decoder) (unsigned char *, unsigned char, void *);

static const unw_decoder unw_decode_table[2][8] =
{
  /* prologue table: */
  {
    unw_decode_r1,	/* 0 */
    unw_decode_r1,
    unw_decode_r2,
    unw_decode_r3,
    unw_decode_p1,	/* 4 */
    unw_decode_p2_p5,
    unw_decode_p6,
    unw_decode_p7_p10
  },
  {
    unw_decode_r1,	/* 0 */
    unw_decode_r1,
    unw_decode_r2,
    unw_decode_r3,
    unw_decode_b1,	/* 4 */
    unw_decode_b1,
    unw_decode_b2,
    unw_decode_b3_x4
  }
};

/*
 * Decode one descriptor and return address of next descriptor.
 */
static inline unsigned char *
unw_decode (unsigned char *dp, int inside_body, void *arg)
{
  unw_decoder decoder;
  unsigned char code;

  code = *dp++;
  decoder = unw_decode_table[inside_body][code >> 5];
  dp = (*decoder) (dp, code, arg);
  return dp;
}


/* RSE helper functions.  */

static inline unw_word
ia64_rse_slot_num (unw_word *addr)
{
  return (((unw_word) addr) >> 3) & 0x3f;
}

/* Return TRUE if ADDR is the address of an RNAT slot.  */
static inline unw_word
ia64_rse_is_rnat_slot (unw_word *addr)
{
  return ia64_rse_slot_num (addr) == 0x3f;
}

/* Returns the address of the RNAT slot that covers the slot at
   address SLOT_ADDR.  */
static inline unw_word *
ia64_rse_rnat_addr (unw_word *slot_addr)
{
  return (unw_word *) ((unw_word) slot_addr | (0x3f << 3));
}

/* Calculate the number of registers in the dirty partition starting at
   BSPSTORE with a size of DIRTY bytes.  This isn't simply DIRTY
   divided by eight because the 64th slot is used to store ar.rnat.  */
static inline unw_word
ia64_rse_num_regs (unw_word *bspstore, unw_word *bsp)
{
  unw_word slots = (bsp - bspstore);

  return slots - (ia64_rse_slot_num (bspstore) + slots)/0x40;
}

/* The inverse of the above: given bspstore and the number of
   registers, calculate ar.bsp.  */
static inline unw_word *
ia64_rse_skip_regs (unw_word *addr, int num_regs)
{
  int delta = ia64_rse_slot_num (addr) + num_regs;

  if (num_regs < 0)
    delta -= 0x3e;
  return addr + num_regs + delta/0x3f;
}


/* Copy register backing store from SRC to DST, LEN words
   (which include both saved registers and nat collections).
   DST_RNAT is a partial nat collection for DST.  SRC and DST
   don't have to be equal modulo 64 slots, so it cannot be
   done with a simple memcpy as the nat collections will be
   at different relative offsets and need to be combined together.  */
static void
ia64_copy_rbs (struct _Unwind_Context *info, unw_word dst,
               unw_word src, unw_word len, unw_word dst_rnat)
{
  unw_word count;
  unw_word src_rnat;
  unw_word shift1, shift2;

  len <<= 3;
  dst_rnat &= (1ULL << ((dst >> 3) & 0x3f)) - 1;
  src_rnat = src >= info->regstk_top
	     ? info->rnat : *(unw_word *) (src | 0x1f8);
  src_rnat &= ~((1ULL << ((src >> 3) & 0x3f)) - 1);
  /* Just to make sure.  */
  src_rnat &= ~(1ULL << 63);
  shift1 = ((dst - src) >> 3) & 0x3f;
  if ((dst & 0x1f8) < (src & 0x1f8))
    shift1--;
  shift2 = 0x3f - shift1;
  if ((dst & 0x1f8) >= (src & 0x1f8))
    {
      count = ~dst & 0x1f8;
      goto first;
    }
  count = ~src & 0x1f8;
  goto second;
  while (len > 0)
    {
      src_rnat = src >= info->regstk_top
		 ? info->rnat : *(unw_word *) (src | 0x1f8);
      /* Just to make sure.  */
      src_rnat &= ~(1ULL << 63);
      count = shift2 << 3;
first:
      if (count > len)
        count = len;
      memcpy ((char *) dst, (char *) src, count);
      dst += count;
      src += count;
      len -= count;
      dst_rnat |= (src_rnat << shift1) & ~(1ULL << 63);
      if (len <= 0)
        break;
      *(unw_word *) dst = dst_rnat;
      dst += 8;
      dst_rnat = 0;
      count = shift1 << 3;
second:
      if (count > len)
        count = len;
      memcpy ((char *) dst, (char *) src, count);
      dst += count;
      src += count + 8;
      len -= count + 8;
      dst_rnat |= (src_rnat >> shift2);
    }
  if ((dst & 0x1f8) == 0x1f8)
    {
      *(unw_word *) dst = dst_rnat;
      dst += 8;
      dst_rnat = 0;
    }
  /* Set info->regstk_top to lowest rbs address which will use
     info->rnat collection.  */
  info->regstk_top = dst & ~0x1ffULL;
  info->rnat = dst_rnat;
}

/* Unwind accessors.  */

static void
unw_access_gr (struct _Unwind_Context *info, int regnum,
	       unw_word *val, char *nat, int write)
{
  unw_word *addr, *nat_addr = 0, nat_mask = 0, dummy_nat;
  struct unw_ireg *ireg;

  if ((unsigned) regnum - 1 >= 127)
    abort ();

  if (regnum < 1)
    {
      nat_addr = addr = &dummy_nat;
      dummy_nat = 0;
    }
  else if (regnum < 32)
    {
      /* Access a non-stacked register.  */
      ireg = &info->ireg[regnum - 2];
      addr = ireg->loc;
      if (addr)
	{
	  nat_addr = addr + ireg->nat.off;
	  switch (ireg->nat.type)
	    {
	    case UNW_NAT_VAL:
	      /* Simulate getf.sig/setf.sig.  */
	      if (write)
		{
		  if (*nat)
		    {
		      /* Write NaTVal and be done with it.  */
		      addr[0] = 0;
		      addr[1] = 0x1fffe;
		      return;
		    }
		  addr[1] = 0x1003e;
		}
	      else if (addr[0] == 0 && addr[1] == 0x1ffe)
		{
		  /* Return NaT and be done with it.  */
		  *val = 0;
		  *nat = 1;
		  return;
		}
	      /* FALLTHRU */

	    case UNW_NAT_NONE:
	      dummy_nat = 0;
	      nat_addr = &dummy_nat;
	      break;

	    case UNW_NAT_MEMSTK:
	      nat_mask = 1UL << ((unw_word) addr & 0x1f8)/8;
	      break;

	    case UNW_NAT_REGSTK:
	      if ((unw_word) addr >= info->regstk_top)
		nat_addr = &info->rnat;
	      else
		nat_addr = ia64_rse_rnat_addr (addr);
	      nat_mask = 1ULL << ia64_rse_slot_num (addr);
	      break;
	    }
	}
    }
  else
    {
      /* Access a stacked register.  */
      addr = ia64_rse_skip_regs ((unw_word *) info->bsp, regnum - 32);
      if ((unw_word) addr >= info->regstk_top)
	nat_addr = &info->rnat;
      else
	nat_addr = ia64_rse_rnat_addr (addr);
      nat_mask = 1UL << ia64_rse_slot_num (addr);
    }

  if (write)
    {
      *addr = *val;
      if (*nat)
	*nat_addr |= nat_mask;
      else
	*nat_addr &= ~nat_mask;
    }
  else
    {
      *val = *addr;
      *nat = (*nat_addr & nat_mask) != 0;
    }
}

/* Get the value of register REG as saved in CONTEXT.  */

_Unwind_Word
_Unwind_GetGR (struct _Unwind_Context *context, int index)
{
  _Unwind_Word ret;
  char nat;

  if (index == 1)
    return context->gp;
  else if (index >= 15 && index <= 18)
    return context->eh_data[index - 15];
  else
    unw_access_gr (context, index, &ret, &nat, 0);

  return ret;
}

/* Overwrite the saved value for register REG in CONTEXT with VAL.  */

void
_Unwind_SetGR (struct _Unwind_Context *context, int index, _Unwind_Word val)
{
  char nat = 0;

  if (index == 1)
    context->gp = val;
  else if (index >= 15 && index <= 18)
    context->eh_data[index - 15] = val;
  else
    unw_access_gr (context, index, &val, &nat, 1);
}

/* Retrieve the return address for CONTEXT.  */

inline _Unwind_Ptr
_Unwind_GetIP (struct _Unwind_Context *context)
{
  return context->rp;
}

inline _Unwind_Ptr
_Unwind_GetIPInfo (struct _Unwind_Context *context, int *ip_before_insn)
{
  *ip_before_insn = 0;
  return context->rp;
}

/* Overwrite the return address for CONTEXT with VAL.  */

inline void
_Unwind_SetIP (struct _Unwind_Context *context, _Unwind_Ptr val)
{
  context->rp = val;
}

_Unwind_Ptr
_Unwind_GetLanguageSpecificData (struct _Unwind_Context *context)
{
  return (_Unwind_Ptr)context->lsda;
}

_Unwind_Ptr
_Unwind_GetRegionStart (struct _Unwind_Context *context)
{
  return context->region_start;
}

void *
_Unwind_FindEnclosingFunction (void *pc)
{
  struct unw_table_entry *entp, ent;
  unw_word segment_base, gp;

  entp = _Unwind_FindTableEntry (pc, &segment_base, &gp, &ent);
  if (entp == NULL)
    return NULL;
  else
    return (void *)(segment_base + entp->start_offset);
}

/* Get the value of the CFA as saved in CONTEXT.  In GCC/Dwarf2 parlance,
   the CFA is the value of the stack pointer on entry; In IA-64 unwind
   parlance, this is the PSP.  */

_Unwind_Word
_Unwind_GetCFA (struct _Unwind_Context *context)
{
  return (_Unwind_Ptr) context->psp;
}

/* Get the value of the Backing Store Pointer as saved in CONTEXT.  */

_Unwind_Word
_Unwind_GetBSP (struct _Unwind_Context *context)
{
  return (_Unwind_Ptr) context->bsp;
}

#include "md-unwind-support.h"

/* By default, assume personality routine interface compatibility with
   our expectations.  */
#ifndef MD_UNW_COMPATIBLE_PERSONALITY_P
#define MD_UNW_COMPATIBLE_PERSONALITY_P(HEADER) 1
#endif


static _Unwind_Reason_Code
uw_frame_state_for (struct _Unwind_Context *context, _Unwind_FrameState *fs)
{
  struct unw_table_entry *entp, ent;
  unw_word *unw, header, length;
  unsigned char *insn, *insn_end;
  unw_word segment_base;
  struct unw_reg_info *r;

  memset (fs, 0, sizeof (*fs));
  for (r = fs->curr.reg; r < fs->curr.reg + UNW_NUM_REGS; ++r)
    r->when = UNW_WHEN_NEVER;
  context->lsda = 0;

  entp = _Unwind_FindTableEntry ((void *) context->rp,
				&segment_base, &context->gp, &ent);
  if (entp == NULL)
    {
      /* Couldn't find unwind info for this function.  Try an
	 os-specific fallback mechanism.  This will necessarily
	 not provide a personality routine or LSDA.  */
#ifdef MD_FALLBACK_FRAME_STATE_FOR
      if (MD_FALLBACK_FRAME_STATE_FOR (context, fs) == _URC_NO_REASON)
	return _URC_NO_REASON;
#endif

      /* [SCRA 11.4.1] A leaf function with no memory stack, no exception
	 handlers, and which keeps the return value in B0 does not need
	 an unwind table entry.

	 This can only happen in the frame after unwinding through a signal
	 handler.  Avoid infinite looping by requiring that B0 != RP.
	 RP == 0 terminates the chain.  */
      if (context->br_loc[0]
	  && *context->br_loc[0] != context->rp
	  && context->rp != 0)
	goto skip_unwind_info;

      return _URC_END_OF_STACK;
    }

  context->region_start = entp->start_offset + segment_base;
  fs->when_target = ((context->rp & -16) - context->region_start) / 16 * 3
		    + (context->rp & 15);

  unw = (unw_word *) (entp->info_offset + segment_base);
  header = *unw;
  length = UNW_LENGTH (header);

  /* Some operating systems use the personality routine slot in way not
     compatible with what we expect.  For instance, OpenVMS uses this slot to
     designate "condition handlers" with very different arguments than what we
     would be providing.  Such cases are typically identified from OS specific
     bits in the unwind information block header, and checked by the target
     MD_UNW_COMPATIBLE_PERSONALITY_P macro. 

     We just pretend there is no personality from our standpoint in such
     situations, and expect GCC not to set the identifying bits itself so that
     compatible personalities for GCC compiled code are called.

     Of course, this raises the question of what combinations of native/GCC
     calls can be expected to behave properly exception handling-wise.  We are
     not to provide a magic answer here, merely to prevent crashes assuming
     users know what they are doing.

     ??? Perhaps check UNW_VER / UNW_FLAG_OSMASK as well.  */

  if (MD_UNW_COMPATIBLE_PERSONALITY_P (header)
      && (UNW_FLAG_EHANDLER (header) | UNW_FLAG_UHANDLER (header)))
    {
      fs->personality =
	*(_Unwind_Personality_Fn *) (unw[length + 1] + context->gp);
      context->lsda = unw + length + 2;
    }

  insn = (unsigned char *) (unw + 1);
  insn_end = (unsigned char *) (unw + 1 + length);
  while (!fs->done && insn < insn_end)
    insn = unw_decode (insn, fs->in_body, fs);

  free_label_states (fs->labeled_states);
  free_state_stack (&fs->curr);

#ifdef ENABLE_MALLOC_CHECKING
  if (reg_state_alloced || labeled_state_alloced)
    abort ();
#endif

  /* If we're in the epilogue, sp has been restored and all values
     on the memory stack below psp also have been restored.  */
  if (fs->when_target > fs->epilogue_start)
    {
      struct unw_reg_info *r;

      fs->curr.reg[UNW_REG_PSP].where = UNW_WHERE_NONE;
      fs->curr.reg[UNW_REG_PSP].val = 0;
      for (r = fs->curr.reg; r < fs->curr.reg + UNW_NUM_REGS; ++r)
	if ((r->where == UNW_WHERE_PSPREL && r->val <= 0x10)
	    || r->where == UNW_WHERE_SPREL)
	  r->where = UNW_WHERE_NONE;
    }

skip_unwind_info:
  /* If RP didn't get saved, generate entry for the return link register.  */
  if (fs->curr.reg[UNW_REG_RP].when >= fs->when_target)
    {
      fs->curr.reg[UNW_REG_RP].where = UNW_WHERE_BR;
      fs->curr.reg[UNW_REG_RP].when = -1;
      fs->curr.reg[UNW_REG_RP].val = fs->return_link_reg;
    }

  /* There is a subtlety for the frame after unwinding through a signal
     handler: should we restore the cfm as usual or the pfs?  We can't
     restore both because we use br.ret to resume execution of user code.
     For other frames the procedure is by definition non-leaf so the pfs
     is saved and restored and thus effectively dead in the body; only
     the cfm need therefore be restored.
     
     Here we have 2 cases:
       - either the pfs is saved and restored and thus effectively dead
	 like in regular frames; then we do nothing special and restore
	 the cfm.
       - or the pfs is not saved and thus live; but in that case the
	 procedure is necessarily leaf so the cfm is effectively dead
	 and we restore the pfs.  */
  if (context->signal_pfs_loc)
    {
      if (fs->curr.reg[UNW_REG_PFS].when >= fs->when_target)
	context->pfs_loc = context->signal_pfs_loc;
      context->signal_pfs_loc = NULL;
    }

  return _URC_NO_REASON;
}

static void
uw_update_reg_address (struct _Unwind_Context *context,
		       _Unwind_FrameState *fs,
		       enum unw_register_index regno)
{
  struct unw_reg_info *r = fs->curr.reg + regno;
  void *addr;
  unw_word rval;

  if (r->where == UNW_WHERE_NONE || r->when >= fs->when_target)
    return;

  rval = r->val;
  switch (r->where)
    {
    case UNW_WHERE_GR:
      if (rval >= 32)
	addr = ia64_rse_skip_regs ((unw_word *) context->bsp, rval - 32);
      else if (rval >= 2)
	addr = context->ireg[rval - 2].loc;
      else if (rval == 0)
	{
	  static const unw_word dummy;
	  addr = (void *) &dummy;
	}
      else
	abort ();
      break;

    case UNW_WHERE_FR:
      if (rval >= 2 && rval < 32)
	addr = context->fr_loc[rval - 2];
      else
	abort ();
      break;

    case UNW_WHERE_BR:
      /* Note that while RVAL can only be 1-5 from normal descriptors,
	 we can want to look at B0, B6 and B7 due to having manually unwound a
	 signal frame.  */
      if (rval < 8)
	addr = context->br_loc[rval];
      else
	abort ();
      break;

    case UNW_WHERE_SPREL:
      addr = (void *)(context->sp + rval);
      break;

    case UNW_WHERE_PSPREL:
      addr = (void *)(context->psp + rval);
      break;

    default:
      abort ();
    }

  switch (regno)
    {
    case UNW_REG_R2 ... UNW_REG_R31:
      context->ireg[regno - UNW_REG_R2].loc = addr;
      switch (r->where)
      {
      case UNW_WHERE_GR:
	if (rval >= 32)
	  {
	    context->ireg[regno - UNW_REG_R2].nat.type = UNW_NAT_MEMSTK;
	    context->ireg[regno - UNW_REG_R2].nat.off
	      = context->pri_unat_loc - (unw_word *) addr;
	  }
	else if (rval >= 2)
	  {
	    context->ireg[regno - UNW_REG_R2].nat
	      = context->ireg[rval - 2].nat;
	  }
	else if (rval == 0)
	  {
	    context->ireg[regno - UNW_REG_R2].nat.type = UNW_NAT_NONE;
	    context->ireg[regno - UNW_REG_R2].nat.off = 0;
	  }
	else
	  abort ();
	break;

      case UNW_WHERE_FR:
	context->ireg[regno - UNW_REG_R2].nat.type = UNW_NAT_VAL;
	context->ireg[regno - UNW_REG_R2].nat.off = 0;
	break;

      case UNW_WHERE_BR:
	context->ireg[regno - UNW_REG_R2].nat.type = UNW_NAT_NONE;
	context->ireg[regno - UNW_REG_R2].nat.off = 0;
	break;

      case UNW_WHERE_PSPREL:
      case UNW_WHERE_SPREL:
	context->ireg[regno - UNW_REG_R2].nat.type = UNW_NAT_MEMSTK;
	context->ireg[regno - UNW_REG_R2].nat.off
	  = context->pri_unat_loc - (unw_word *) addr;
	break;

      default:
	abort ();
      }
      break;

    case UNW_REG_F2 ... UNW_REG_F31:
      context->fr_loc[regno - UNW_REG_F2] = addr;
      break;

    case UNW_REG_B1 ... UNW_REG_B5:
      context->br_loc[regno - UNW_REG_B0] = addr;
      break;

    case UNW_REG_BSP:
      context->bsp_loc = addr;
      break;
    case UNW_REG_BSPSTORE:
      context->bspstore_loc = addr;
      break;
    case UNW_REG_PFS:
      context->pfs_loc = addr;
      break;
    case UNW_REG_RP:
      context->rp = *(unw_word *)addr;
      break;
    case UNW_REG_UNAT:
      context->unat_loc = addr;
      break;
    case UNW_REG_PR:
      context->pr = *(unw_word *) addr;
      break;
    case UNW_REG_LC:
      context->lc_loc = addr;
      break;
    case UNW_REG_FPSR:
      context->fpsr_loc = addr;
      break;

    case UNW_REG_PSP:
      context->psp = *(unw_word *)addr;
      break;

    default:
      abort ();
    }
}

static void
uw_update_context (struct _Unwind_Context *context, _Unwind_FrameState *fs)
{
  int i;

#ifdef MD_HANDLE_UNWABI
  MD_HANDLE_UNWABI (context, fs);
#endif

  context->sp = context->psp;

  /* First, set PSP.  Subsequent instructions may depend on this value.  */
  if (fs->when_target > fs->curr.reg[UNW_REG_PSP].when)
    {
      if (fs->curr.reg[UNW_REG_PSP].where == UNW_WHERE_NONE)
	context->psp = context->psp + fs->curr.reg[UNW_REG_PSP].val;
      else
	uw_update_reg_address (context, fs, UNW_REG_PSP);
    }

  /* Determine the location of the primary UNaT.  */
  {
    int i;
    if (fs->when_target < fs->curr.reg[UNW_REG_PRI_UNAT_GR].when)
      i = UNW_REG_PRI_UNAT_MEM;
    else if (fs->when_target < fs->curr.reg[UNW_REG_PRI_UNAT_MEM].when)
      i = UNW_REG_PRI_UNAT_GR;
    else if (fs->curr.reg[UNW_REG_PRI_UNAT_MEM].when
	     > fs->curr.reg[UNW_REG_PRI_UNAT_GR].when)
      i = UNW_REG_PRI_UNAT_MEM;
    else
      i = UNW_REG_PRI_UNAT_GR;
    uw_update_reg_address (context, fs, i);
  }

  /* Compute the addresses of all registers saved in this frame.  */
  for (i = UNW_REG_BSP; i < UNW_NUM_REGS; ++i)
    uw_update_reg_address (context, fs, i);

  /* Unwind BSP for the local registers allocated this frame.  */
  /* ??? What to do with stored BSP or BSPSTORE registers.  */
  /* We assert that we are either at a call site, or we have
     just unwound through a signal frame.  In either case
     pfs_loc is valid.	*/
  if (!(fs -> no_reg_stack_frame))
    {
      unw_word pfs = *context->pfs_loc;
      unw_word sol = (pfs >> 7) & 0x7f;
      context->bsp = (unw_word)
	ia64_rse_skip_regs ((unw_word *) context->bsp, -sol);
    }
}

static void
uw_advance_context (struct _Unwind_Context *context, _Unwind_FrameState *fs)
{
  uw_update_context (context, fs);
}

/* Fill in CONTEXT for top-of-stack.  The only valid registers at this
   level will be the return address and the CFA.  Note that CFA = SP+16.  */
   
#define uw_init_context(CONTEXT)					\
  do {									\
    /* ??? There is a whole lot o code in uw_install_context that	\
       tries to avoid spilling the entire machine state here.  We	\
       should try to make that work again.  */				\
    __builtin_unwind_init();						\
    uw_init_context_1 (CONTEXT, __builtin_ia64_bsp ());			\
  } while (0)

static void __attribute__((noinline))
uw_init_context_1 (struct _Unwind_Context *context, void *bsp)
{
  void *rp = __builtin_extract_return_addr (__builtin_return_address (0));
  /* Set psp to the caller's stack pointer.  */
  void *psp = __builtin_dwarf_cfa () - 16;
  _Unwind_FrameState fs;
  unw_word rnat, tmp1, tmp2;

  /* Flush the register stack to memory so that we can access it.
     Get rse nat collection for the last incomplete rbs chunk of
     registers at the same time.  For this RSE needs to be turned
     into the mandatory only mode.  */
  asm ("mov.m %1 = ar.rsc;;\n\t"
       "and %2 = 0x1c, %1;;\n\t"
       "mov.m ar.rsc = %2;;\n\t"
       "flushrs;;\n\t"
       "mov.m %0 = ar.rnat;;\n\t"
       "mov.m ar.rsc = %1\n\t"
       : "=r" (rnat), "=r" (tmp1), "=r" (tmp2));

  memset (context, 0, sizeof (struct _Unwind_Context));
  context->bsp = (unw_word) bsp;
  /* Set context->regstk_top to lowest rbs address which will use
     context->rnat collection.  */
  context->regstk_top = context->bsp & ~0x1ffULL;
  context->rnat = rnat;
  context->psp = (unw_word) psp;
  context->rp = (unw_word) rp;
  asm ("mov %0 = sp" : "=r" (context->sp));
  asm ("mov %0 = pr" : "=r" (context->pr));
  context->pri_unat_loc = &context->initial_unat;	/* ??? */

  if (uw_frame_state_for (context, &fs) != _URC_NO_REASON)
    abort ();

  uw_update_context (context, &fs);
}

/* Install (i.e. longjmp to) the contents of TARGET.  */

static void __attribute__((noreturn))
uw_install_context (struct _Unwind_Context *current __attribute__((unused)),
		    struct _Unwind_Context *target,
		    unsigned long frames __attribute__((unused)))
{
  unw_word ireg_buf[4], ireg_nat = 0, ireg_pr = 0;
  unw_word saved_lc;
  int i;

  /* ??? LC is a fixed register so the call to __builtin_unwind_init in
     uw_init_context doesn't cause it to be saved.  In case it isn't in
     the user frames either, we need to manually do so here, lest it be
     clobbered by the loop just below.  */
  if (target->lc_loc == NULL)
    {
      register unw_word lc asm ("ar.lc");
      saved_lc = lc;
      target->lc_loc = &saved_lc;
    }

  /* Copy integer register data from the target context to a
     temporary buffer.  Do this so that we can frob AR.UNAT
     to get the NaT bits for these registers set properly.  */
  for (i = 4; i <= 7; ++i)
    {
      char nat;
      void *t = target->ireg[i - 2].loc;
      if (t)
	{
	  unw_access_gr (target, i, &ireg_buf[i - 4], &nat, 0);
          ireg_nat |= (unw_word)nat << (((size_t)&ireg_buf[i - 4] >> 3) & 0x3f);
	  /* Set p6 - p9.  */
	  ireg_pr |= 4L << i;
	}
    }

  /* The value in uc_bsp that we've computed is that for the 
     target function.  The value that we install below will be
     adjusted by the BR.RET instruction based on the contents
     of AR.PFS.  So we must unadjust that here.  */
  target->bsp = (unw_word)
    ia64_rse_skip_regs ((unw_word *)target->bsp,
			(*target->pfs_loc >> 7) & 0x7f);

  if (target->bsp < target->regstk_top)
    target->rnat = *ia64_rse_rnat_addr ((unw_word *) target->bsp);

  /* Provide assembly with the offsets into the _Unwind_Context.  */
  asm volatile ("uc_rnat = %0"
		: : "i"(offsetof (struct _Unwind_Context, rnat)));
  asm volatile ("uc_bsp = %0"
		: : "i"(offsetof (struct _Unwind_Context, bsp)));
  asm volatile ("uc_psp = %0"
		: : "i"(offsetof (struct _Unwind_Context, psp)));
  asm volatile ("uc_rp = %0"
		: : "i"(offsetof (struct _Unwind_Context, rp)));
  asm volatile ("uc_pr = %0"
		: : "i"(offsetof (struct _Unwind_Context, pr)));
  asm volatile ("uc_gp = %0"
		: : "i"(offsetof (struct _Unwind_Context, gp)));
  asm volatile ("uc_pfs_loc = %0"
		: : "i"(offsetof (struct _Unwind_Context, pfs_loc)));
  asm volatile ("uc_unat_loc = %0"
		: : "i"(offsetof (struct _Unwind_Context, unat_loc)));
  asm volatile ("uc_lc_loc = %0"
		: : "i"(offsetof (struct _Unwind_Context, lc_loc)));
  asm volatile ("uc_fpsr_loc = %0"
		: : "i"(offsetof (struct _Unwind_Context, fpsr_loc)));
  asm volatile ("uc_eh_data = %0"
		: : "i"(offsetof (struct _Unwind_Context, eh_data)));
  asm volatile ("uc_br_loc = %0"
		: : "i"(offsetof (struct _Unwind_Context, br_loc)));
  asm volatile ("uc_fr_loc = %0"
		: : "i"(offsetof (struct _Unwind_Context, fr_loc)));

  asm volatile (
	/* Load up call-saved non-window integer registers from ireg_buf.  */
	"add r20 = 8, %1			\n\t"
	"mov ar.unat = %2			\n\t"
	"mov pr = %3, 0x3c0			\n\t"
	";;					\n\t"
	"(p6) ld8.fill r4 = [%1]		\n\t"
	"(p7) ld8.fill r5 = [r20]		\n\t"
	"add r21 = uc_br_loc + 16, %0		\n\t"
	"adds %1 = 16, %1			\n\t"
	"adds r20 = 16, r20			\n\t"
	";;					\n\t"
	"(p8) ld8.fill r6 = [%1]		\n\t"
	"(p9) ld8.fill r7 = [r20]		\n\t"
	"add r20 = uc_br_loc + 8, %0		\n\t"
	";;					\n\t"
	/* Load up call-saved branch registers.  */
	"ld8 r22 = [r20], 16			\n\t"
	"ld8 r23 = [r21], 16			\n\t"
	";;					\n\t"
	"ld8 r24 = [r20], 16			\n\t"
	"ld8 r25 = [r21], uc_fr_loc - (uc_br_loc + 32)\n\t"
	";;					\n\t"
	"ld8 r26 = [r20], uc_fr_loc + 8 - (uc_br_loc + 40)\n\t"
	"ld8 r27 = [r21], 24			\n\t"
	"cmp.ne p6, p0 = r0, r22		\n\t"
	";;					\n\t"
	"ld8 r28 = [r20], 8			\n\t"
	"(p6) ld8 r22 = [r22]			\n\t"
	"cmp.ne p7, p0 = r0, r23		\n\t"
	";;					\n\t"
	"(p7) ld8 r23 = [r23]			\n\t"
	"cmp.ne p8, p0 = r0, r24		\n\t"
	";;					\n\t"
	"(p8) ld8 r24 = [r24]			\n\t"
	"(p6) mov b1 = r22			\n\t"
	"cmp.ne p9, p0 = r0, r25		\n\t"
	";;					\n\t"
	"(p9) ld8 r25 = [r25]			\n\t"
	"(p7) mov b2 = r23			\n\t"
	"cmp.ne p6, p0 = r0, r26		\n\t"
	";;					\n\t"
	"(p6) ld8 r26 = [r26]			\n\t"
	"(p8) mov b3 = r24			\n\t"
	"cmp.ne p7, p0 = r0, r27		\n\t"
	";;					\n\t"
	/* Load up call-saved fp registers.  */
	"(p7) ldf.fill f2 = [r27]		\n\t"
	"(p9) mov b4 = r25			\n\t"
	"cmp.ne p8, p0 = r0, r28		\n\t"
	";;					\n\t"
	"(p8) ldf.fill f3 = [r28]		\n\t"
	"(p6) mov b5 = r26			\n\t"
	";;					\n\t"
	"ld8 r29 = [r20], 16*8 - 4*8		\n\t"
	"ld8 r30 = [r21], 17*8 - 5*8		\n\t"
	";;					\n\t"
	"ld8 r22 = [r20], 16			\n\t"
	"ld8 r23 = [r21], 16			\n\t"
	";;					\n\t"
	"ld8 r24 = [r20], 16			\n\t"
	"ld8 r25 = [r21]			\n\t"
	"cmp.ne p6, p0 = r0, r29		\n\t"
	";;					\n\t"
	"ld8 r26 = [r20], 8			\n\t"
	"(p6) ldf.fill f4 = [r29]		\n\t"
	"cmp.ne p7, p0 = r0, r30		\n\t"
	";;					\n\t"
	"ld8 r27 = [r20], 8			\n\t"
	"(p7) ldf.fill f5 = [r30]		\n\t"
	"cmp.ne p6, p0 = r0, r22		\n\t"
	";;					\n\t"
	"ld8 r28 = [r20], 8			\n\t"
	"(p6) ldf.fill f16 = [r22]		\n\t"
	"cmp.ne p7, p0 = r0, r23		\n\t"
	";;					\n\t"
	"ld8 r29 = [r20], 8			\n\t"
	"(p7) ldf.fill f17 = [r23]		\n\t"
	"cmp.ne p6, p0 = r0, r24		\n\t"
	";;					\n\t"
	"ld8 r22 = [r20], 8			\n\t"
	"(p6) ldf.fill f18 = [r24]		\n\t"
	"cmp.ne p7, p0 = r0, r25		\n\t"
	";;					\n\t"
	"ld8 r23 = [r20], 8			\n\t"
	"(p7) ldf.fill f19 = [r25]		\n\t"
	"cmp.ne p6, p0 = r0, r26		\n\t"
	";;					\n\t"
	"ld8 r24 = [r20], 8			\n\t"
	"(p6) ldf.fill f20 = [r26]		\n\t"
	"cmp.ne p7, p0 = r0, r27		\n\t"
	";;					\n\t"
	"ld8 r25 = [r20], 8			\n\t"
	"(p7) ldf.fill f21 = [r27]		\n\t"
	"cmp.ne p6, p0 = r0, r28		\n\t"
	";;					\n\t"
	"ld8 r26 = [r20], 8			\n\t"
	"(p6) ldf.fill f22 = [r28]		\n\t"
	"cmp.ne p7, p0 = r0, r29		\n\t"
	";;					\n\t"
	"ld8 r27 = [r20], 8			\n\t"
	";;					\n\t"
	"ld8 r28 = [r20], 8			\n\t"
	"(p7) ldf.fill f23 = [r29]		\n\t"
	"cmp.ne p6, p0 = r0, r22		\n\t"
	";;					\n\t"
	"ld8 r29 = [r20], 8			\n\t"
	"(p6) ldf.fill f24 = [r22]		\n\t"
	"cmp.ne p7, p0 = r0, r23		\n\t"
	";;					\n\t"
	"(p7) ldf.fill f25 = [r23]		\n\t"
	"cmp.ne p6, p0 = r0, r24		\n\t"
	"cmp.ne p7, p0 = r0, r25		\n\t"
	";;					\n\t"
	"(p6) ldf.fill f26 = [r24]		\n\t"
	"(p7) ldf.fill f27 = [r25]		\n\t"
	"cmp.ne p6, p0 = r0, r26		\n\t"
	";;					\n\t"
	"(p6) ldf.fill f28 = [r26]		\n\t"
	"cmp.ne p7, p0 = r0, r27		\n\t"
	"cmp.ne p6, p0 = r0, r28		\n\t"
	";;					\n\t"
	"(p7) ldf.fill f29 = [r27]		\n\t"
	"(p6) ldf.fill f30 = [r28]		\n\t"
	"cmp.ne p7, p0 = r0, r29		\n\t"
	";;					\n\t"
	"(p7) ldf.fill f31 = [r29]		\n\t"
	"add r20 = uc_rnat, %0			\n\t"
	"add r21 = uc_bsp, %0			\n\t"
	";;					\n\t"
	/* Load the balance of the thread state from the context.  */
	"ld8 r22 = [r20], uc_psp - uc_rnat	\n\t"
	"ld8 r23 = [r21], uc_gp - uc_bsp	\n\t"
	";;					\n\t"
	"ld8 r24 = [r20], uc_pfs_loc - uc_psp	\n\t"
	"ld8 r1 = [r21], uc_rp - uc_gp		\n\t"
	";;					\n\t"
	"ld8 r25 = [r20], uc_unat_loc - uc_pfs_loc\n\t"
	"ld8 r26 = [r21], uc_pr - uc_rp		\n\t"
	";;					\n\t"
	"ld8 r27 = [r20], uc_lc_loc - uc_unat_loc\n\t"
	"ld8 r28 = [r21], uc_fpsr_loc - uc_pr	\n\t"
	";;					\n\t"
	"ld8 r29 = [r20], uc_eh_data - uc_lc_loc\n\t"
	"ld8 r30 = [r21], uc_eh_data + 8 - uc_fpsr_loc\n\t"
	";;					\n\t"
	/* Load data for the exception handler.  */
	"ld8 r15 = [r20], 16			\n\t"
	"ld8 r16 = [r21], 16			\n\t"
	";;					\n\t"
	"ld8 r17 = [r20]			\n\t"
	"ld8 r18 = [r21]			\n\t"
	";;					\n\t"
	/* Install the balance of the thread state loaded above.  */
	"cmp.ne p6, p0 = r0, r25		\n\t"
	"cmp.ne p7, p0 = r0, r27		\n\t"
	";;					\n\t"
	"(p6) ld8 r25 = [r25]			\n\t"
	"(p7) ld8 r27 = [r27]			\n\t"
	";;					\n\t"
	"(p7) mov.m ar.unat = r27		\n\t"
	"(p6) mov.i ar.pfs = r25		\n\t"
	"cmp.ne p9, p0 = r0, r29		\n\t"
	";;					\n\t"
	"(p9) ld8 r29 = [r29]			\n\t"
	"cmp.ne p6, p0 = r0, r30		\n\t"
	";;					\n\t"
	"(p6) ld8 r30 = [r30]			\n\t"
	/* Don't clobber p6-p9, which are in use at present.  */
	"mov pr = r28, ~0x3c0			\n\t"
	"(p9) mov.i ar.lc = r29			\n\t"
	";;					\n\t"
	"mov.m r25 = ar.rsc			\n\t"
	"(p6) mov.m ar.fpsr = r30		\n\t"
	";;					\n\t"
	"and r29 = 0x1c, r25			\n\t"
	"mov b0 = r26				\n\t"
	";;					\n\t"
	"mov.m ar.rsc = r29			\n\t"
	";;					\n\t"
	/* This must be done before setting AR.BSPSTORE, otherwise 
	   AR.BSP will be initialized with a random displacement
	   below the value we want, based on the current number of
	   dirty stacked registers.  */
	"loadrs					\n\t"
	"invala					\n\t"
	";;					\n\t"
	"mov.m ar.bspstore = r23		\n\t"
	";;					\n\t"
	"mov.m ar.rnat = r22			\n\t"
	";;					\n\t"
	"mov.m ar.rsc = r25			\n\t"
	"mov sp = r24				\n\t"
	"br.ret.sptk.few b0"
	: : "r"(target), "r"(ireg_buf), "r"(ireg_nat), "r"(ireg_pr)
	: "r15", "r16", "r17", "r18", "r20", "r21", "r22",
	  "r23", "r24", "r25", "r26", "r27", "r28", "r29",
	  "r30", "r31");
  /* NOTREACHED */
  while (1);
}

static inline _Unwind_Ptr
uw_identify_context (struct _Unwind_Context *context)
{
  return _Unwind_GetIP (context);
}

#ifdef __NetBSD__
/* dummy for bootstrapping purposes */
struct unw_table_entry *
_Unwind_FindTableEntry (void *pc, unw_word *segment_base,
			unw_word *gp, struct unw_table_entry *ent)
{
	return NULL;
}
#endif

#include "unwind.inc"

#if defined (USE_GAS_SYMVER) && defined (SHARED) && defined (USE_LIBUNWIND_EXCEPTIONS)
alias (_Unwind_Backtrace);
alias (_Unwind_DeleteException);
alias (_Unwind_FindEnclosingFunction);
alias (_Unwind_ForcedUnwind);
alias (_Unwind_GetBSP);
alias (_Unwind_GetCFA);
alias (_Unwind_GetGR);
alias (_Unwind_GetIP);
alias (_Unwind_GetLanguageSpecificData);
alias (_Unwind_GetRegionStart);
alias (_Unwind_RaiseException);
alias (_Unwind_Resume);
alias (_Unwind_Resume_or_Rethrow);
alias (_Unwind_SetGR);
alias (_Unwind_SetIP);
#endif

#endif<|MERGE_RESOLUTION|>--- conflicted
+++ resolved
@@ -1,10 +1,6 @@
 /* Subroutines needed for unwinding IA-64 standard format stack frame
    info for exception handling.
-<<<<<<< HEAD
-   Copyright (C) 1997-2019 Free Software Foundation, Inc.
-=======
    Copyright (C) 1997-2020 Free Software Foundation, Inc.
->>>>>>> e2aa5677
    Contributed by Andrew MacLeod  <amacleod@cygnus.com>
 	          Andrew Haley  <aph@cygnus.com>
 		  David Mosberger-Tang <davidm@hpl.hp.com>
