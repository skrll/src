--- conflicted
+++ resolved
@@ -5,12 +5,6 @@
 # VxWorks specific entry point.
 LIB2FUNCS_EXCLUDE += _clear_cache
 LIB2ADD += $(srcdir)/config/vxcache.c
-<<<<<<< HEAD
-
-# Extra libgcc2 modules used by gthr-vxworks.h functions
-LIB2ADDEH += $(srcdir)/config/vxlib.c $(srcdir)/config/vxlib-tls.c
-=======
->>>>>>> 9e014010
 
 # This ensures that the correct target headers are used; some VxWorks
 # system headers have names that collide with GCC's internal (host)
