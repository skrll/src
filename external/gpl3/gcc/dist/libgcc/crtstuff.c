/* Specialized bits of code needed to support construction and
   destruction of file-scope objects in C++ code.
<<<<<<< HEAD
   Copyright (C) 1991-2019 Free Software Foundation, Inc.
=======
   Copyright (C) 1991-2020 Free Software Foundation, Inc.
>>>>>>> e2aa5677
   Contributed by Ron Guilmette (rfg@monkeys.com).

This file is part of GCC.

GCC is free software; you can redistribute it and/or modify it under
the terms of the GNU General Public License as published by the Free
Software Foundation; either version 3, or (at your option) any later
version.

GCC is distributed in the hope that it will be useful, but WITHOUT ANY
WARRANTY; without even the implied warranty of MERCHANTABILITY or
FITNESS FOR A PARTICULAR PURPOSE.  See the GNU General Public License
for more details.

Under Section 7 of GPL version 3, you are granted additional
permissions described in the GCC Runtime Library Exception, version
3.1, as published by the Free Software Foundation.

You should have received a copy of the GNU General Public License and
a copy of the GCC Runtime Library Exception along with this program;
see the files COPYING3 and COPYING.RUNTIME respectively.  If not, see
<http://www.gnu.org/licenses/>.  */

/* This file is a bit like libgcc2.c in that it is compiled
   multiple times and yields multiple .o files.

   This file is useful on target machines where the object file format
   supports multiple "user-defined" sections (e.g. COFF, ELF, ROSE).  On
   such systems, this file allows us to avoid running collect (or any
   other such slow and painful kludge).  Additionally, if the target
   system supports a .init section, this file allows us to support the
   linking of C++ code with a non-C++ main program.

   Note that if INIT_SECTION_ASM_OP is defined in the tm.h file, then
   this file *will* make use of the .init section.  If that symbol is
   not defined however, then the .init section will not be used.

   Currently, only ELF and COFF are supported.  It is likely however that
   ROSE could also be supported, if someone was willing to do the work to
   make whatever (small?) adaptations are needed.  (Some work may be
   needed on the ROSE assembler and linker also.)

   This file must be compiled with gcc.  */

/* Target machine header files require this define. */
#define IN_LIBGCC2

/* FIXME: Including auto-host is incorrect, but until we have
   identified the set of defines that need to go into auto-target.h,
   this will have to do.  */
#include "auto-host.h"
#undef caddr_t
#undef pid_t
#undef rlim_t
#undef ssize_t
#undef vfork
#include "tconfig.h"
#include "tsystem.h"
#include "coretypes.h"
#include "tm.h"
#include "libgcc_tm.h"
#include "unwind-dw2-fde.h"

#ifndef FORCE_CODE_SECTION_ALIGN
# define FORCE_CODE_SECTION_ALIGN
#endif

#ifndef CRT_CALL_STATIC_FUNCTION
# define CRT_CALL_STATIC_FUNCTION(SECTION_OP, FUNC)	\
static void __attribute__((__used__))			\
call_ ## FUNC (void)					\
{							\
  asm (SECTION_OP);					\
  FUNC ();						\
  FORCE_CODE_SECTION_ALIGN				\
  asm (__LIBGCC_TEXT_SECTION_ASM_OP__);				\
}
#endif

#if defined(TARGET_DL_ITERATE_PHDR) && \
   (defined(__DragonFly__) || defined(__FreeBSD__) || defined(__NetBSD__))
#define BSD_DL_ITERATE_PHDR_AVAILABLE
#endif
 
#if defined(OBJECT_FORMAT_ELF) \
    && !defined(OBJECT_FORMAT_FLAT) \
    && defined(HAVE_LD_EH_FRAME_HDR) \
    && !defined(inhibit_libc) && !defined(CRTSTUFFT_O) \
    && defined(BSD_DL_ITERATE_PHDR_AVAILABLE)
#include <link.h>
# define USE_PT_GNU_EH_FRAME
#endif

#if defined(OBJECT_FORMAT_ELF) \
    && !defined(OBJECT_FORMAT_FLAT) \
    && defined(HAVE_LD_EH_FRAME_HDR) && defined(TARGET_DL_ITERATE_PHDR) \
    && !defined(inhibit_libc) && !defined(CRTSTUFFT_O) \
    && defined(__sun__) && defined(__svr4__)
#include <link.h>
# define USE_PT_GNU_EH_FRAME
#endif

#if defined(OBJECT_FORMAT_ELF) \
    && !defined(OBJECT_FORMAT_FLAT) \
    && defined(HAVE_LD_EH_FRAME_HDR) \
    && !defined(inhibit_libc) && !defined(CRTSTUFFT_O) \
    && defined(__GLIBC__) && __GLIBC__ >= 2
#include <link.h>
/* uClibc pretends to be glibc 2.2 and DT_CONFIG is defined in its link.h.
   But it doesn't use PT_GNU_EH_FRAME ELF segment currently.  */
# if !defined(__UCLIBC__) \
     && (__GLIBC__ > 2 || (__GLIBC__ == 2 && __GLIBC_MINOR__ > 2) \
     || (__GLIBC__ == 2 && __GLIBC_MINOR__ == 2 && defined(DT_CONFIG)))
#  define USE_PT_GNU_EH_FRAME
# endif
#endif

#if defined(OBJECT_FORMAT_ELF) \
    && !defined(OBJECT_FORMAT_FLAT) \
    && defined(HAVE_LD_EH_FRAME_HDR) \
    && !defined(CRTSTUFFT_O) \
    && defined(inhibit_libc) \
    && (defined(__GLIBC__) || defined(__gnu_linux__) || defined(__GNU__))
/* On systems using glibc, an inhibit_libc build of libgcc is only
   part of a bootstrap process.  Build the same crt*.o as would be
   built with headers present, so that it is not necessary to build
   glibc more than once for the bootstrap to converge.  */
# define USE_PT_GNU_EH_FRAME
#endif

#ifdef USE_EH_FRAME_REGISTRY_ALWAYS
# ifndef __LIBGCC_EH_FRAME_SECTION_NAME__
#  error "Can't use explicit exception-frame-registration without __LIBGCC_EH_FRAME_SECTION_NAME__"
# endif
#endif
#if defined(__LIBGCC_EH_FRAME_SECTION_NAME__) && (!defined(USE_PT_GNU_EH_FRAME) || defined(USE_EH_FRAME_REGISTRY_ALWAYS))
# define USE_EH_FRAME_REGISTRY
#endif
#if defined(__LIBGCC_EH_FRAME_SECTION_NAME__) \
    && __LIBGCC_EH_TABLES_CAN_BE_READ_ONLY__
# define EH_FRAME_SECTION_CONST const
#else
# define EH_FRAME_SECTION_CONST
#endif

#if !defined(DTOR_LIST_END) && defined(OBJECT_FORMAT_ELF) \
    && defined(HAVE_GAS_HIDDEN) && !defined(FINI_ARRAY_SECTION_ASM_OP)
# define HIDDEN_DTOR_LIST_END
#endif

#if !defined(USE_TM_CLONE_REGISTRY) && defined(OBJECT_FORMAT_ELF)
# define USE_TM_CLONE_REGISTRY 1
#elif !defined(USE_TM_CLONE_REGISTRY)
# define USE_TM_CLONE_REGISTRY 0
#endif

/* We do not want to add the weak attribute to the declarations of these
   routines in unwind-dw2-fde.h because that will cause the definition of
   these symbols to be weak as well.

   This exposes a core issue, how to handle creating weak references vs
   how to create weak definitions.  Either we have to have the definition
   of TARGET_WEAK_ATTRIBUTE be conditional in the shared header files or
   have a second declaration if we want a function's references to be weak,
   but not its definition.

   Making TARGET_WEAK_ATTRIBUTE conditional seems like a good solution until
   one thinks about scaling to larger problems -- i.e., the condition under
   which TARGET_WEAK_ATTRIBUTE is active will eventually get far too
   complicated.

   So, we take an approach similar to #pragma weak -- we have a second
   declaration for functions that we want to have weak references.

   Neither way is particularly good.  */

/* References to __register_frame_info and __deregister_frame_info should
   be weak in this file if at all possible.  */
extern void __register_frame_info (const void *, struct object *)
				  TARGET_ATTRIBUTE_WEAK;
extern void __register_frame_info_bases (const void *, struct object *,
					 void *, void *)
				  TARGET_ATTRIBUTE_WEAK;
extern void *__deregister_frame_info (const void *)
				     TARGET_ATTRIBUTE_WEAK;
extern void *__deregister_frame_info_bases (const void *)
				     TARGET_ATTRIBUTE_WEAK;
extern void __do_global_ctors_1 (void);

/* Likewise for transactional memory clone tables.  */
extern void _ITM_registerTMCloneTable (void *, size_t) TARGET_ATTRIBUTE_WEAK;
extern void _ITM_deregisterTMCloneTable (void *) TARGET_ATTRIBUTE_WEAK;

#ifdef OBJECT_FORMAT_ELF

/*  Declare a pointer to void function type.  */
typedef void (*func_ptr) (void);
#define STATIC static

#else  /* OBJECT_FORMAT_ELF */

#include "gbl-ctors.h"

#define STATIC

#endif /* OBJECT_FORMAT_ELF */

#ifdef CRT_BEGIN

/* NOTE:  In order to be able to support SVR4 shared libraries, we arrange
   to have one set of symbols { __CTOR_LIST__, __DTOR_LIST__, __CTOR_END__,
   __DTOR_END__ } per root executable and also one set of these symbols
   per shared library.  So in any given whole process image, we may have
   multiple definitions of each of these symbols.  In order to prevent
   these definitions from conflicting with one another, and in order to
   ensure that the proper lists are used for the initialization/finalization
   of each individual shared library (respectively), we give these symbols
   only internal (i.e. `static') linkage, and we also make it a point to
   refer to only the __CTOR_END__ symbol in crtend.o and the __DTOR_LIST__
   symbol in crtbegin.o, where they are defined.  */

/* No need for .ctors/.dtors section if linker can place them in
   .init_array/.fini_array section.  */
#ifndef USE_INITFINI_ARRAY
/* The -1 is a flag to __do_global_[cd]tors indicating that this table
   does not start with a count of elements.  */
#ifdef CTOR_LIST_BEGIN
CTOR_LIST_BEGIN;
#elif defined(__LIBGCC_CTORS_SECTION_ASM_OP__)
/* Hack: force cc1 to switch to .data section early, so that assembling
   __CTOR_LIST__ does not undo our behind-the-back change to .ctors.  */
static func_ptr force_to_data[1] __attribute__ ((__used__)) = { };
asm (__LIBGCC_CTORS_SECTION_ASM_OP__);
STATIC func_ptr __CTOR_LIST__[1]
  __attribute__ ((__used__, aligned(__alignof__(func_ptr))))
  = { (func_ptr) (-1) };
#else
STATIC func_ptr __CTOR_LIST__[1]
  __attribute__ ((__used__, section(".ctors"), aligned(__alignof__(func_ptr))))
  = { (func_ptr) (-1) };
#endif /* __CTOR_LIST__ alternatives */

#ifdef DTOR_LIST_BEGIN
DTOR_LIST_BEGIN;
#elif defined(__LIBGCC_DTORS_SECTION_ASM_OP__)
asm (__LIBGCC_DTORS_SECTION_ASM_OP__);
STATIC func_ptr __DTOR_LIST__[1]
  __attribute__ ((aligned(__alignof__(func_ptr))))
  = { (func_ptr) (-1) };
#else
STATIC func_ptr __DTOR_LIST__[1]
  __attribute__((section(".dtors"), aligned(__alignof__(func_ptr))))
  = { (func_ptr) (-1) };
#endif /* __DTOR_LIST__ alternatives */
#endif /* USE_INITFINI_ARRAY */

#ifdef USE_EH_FRAME_REGISTRY
/* Stick a label at the beginning of the frame unwind info so we can register
   and deregister it with the exception handling library code.  */
STATIC EH_FRAME_SECTION_CONST char __EH_FRAME_BEGIN__[]
     __attribute__((section(__LIBGCC_EH_FRAME_SECTION_NAME__), aligned(4)))
     = { };
#endif /* USE_EH_FRAME_REGISTRY */

#if USE_TM_CLONE_REGISTRY
STATIC func_ptr __TMC_LIST__[]
  __attribute__((used, section(".tm_clone_table"), aligned(__alignof__(void*))))
  = { };
# ifdef HAVE_GAS_HIDDEN
extern func_ptr __TMC_END__[] __attribute__((__visibility__ ("hidden")));
# endif

static inline void
deregister_tm_clones (void)
{
  void (*fn) (void *);

#ifdef HAVE_GAS_HIDDEN
  func_ptr *end = __TMC_END__;
  // Do not optimize the comparison to false.
  __asm ("" : "+g" (end));
  if (__TMC_LIST__ == end)
    return;
#else
  if (__TMC_LIST__[0] == NULL)
    return;
#endif

  fn = _ITM_deregisterTMCloneTable;
  __asm ("" : "+r" (fn));
  if (fn)
    fn (__TMC_LIST__);
}

static inline void
register_tm_clones (void)
{
  void (*fn) (void *, size_t);
  size_t size;

#ifdef HAVE_GAS_HIDDEN
  func_ptr *end = __TMC_END__;
  // Do not optimize the comparison to false.
  __asm ("" : "+g" (end));
  size = (end - __TMC_LIST__) / 2;
#else
  for (size = 0; __TMC_LIST__[size * 2] != NULL; size++)
    continue;
#endif
  if (size == 0)
    return;

  fn = _ITM_registerTMCloneTable;
  __asm ("" : "+r" (fn));
  if (fn)
    fn (__TMC_LIST__, size);
}
#endif /* USE_TM_CLONE_REGISTRY */

#if defined(__LIBGCC_INIT_SECTION_ASM_OP__) \
    || defined(__LIBGCC_INIT_ARRAY_SECTION_ASM_OP__)

#ifdef OBJECT_FORMAT_ELF

#if DEFAULT_USE_CXA_ATEXIT
/* Declare the __dso_handle variable.  It should have a unique value
   in every shared-object; in a main program its value is zero.  The
   object should in any case be protected.  This means the instance
   in one DSO or the main program is not used in another object.  The
   dynamic linker takes care of this.
   If __cxa_atexit is not being used, __dso_handle will not be used and
   doesn't need to be defined.  */

#ifdef TARGET_LIBGCC_SDATA_SECTION
extern void *__dso_handle __attribute__ ((__section__ (TARGET_LIBGCC_SDATA_SECTION)));
#endif
#ifdef HAVE_GAS_HIDDEN
extern void *__dso_handle __attribute__ ((__visibility__ ("hidden")));
#endif
#ifdef CRTSTUFFS_O
void *__dso_handle = &__dso_handle;
#else
void *__dso_handle = 0;
#endif
#endif /* DEFAULT_USE_CXA_ATEXIT */

/* The __cxa_finalize function may not be available so we use only a
   weak declaration.  */
extern void __cxa_finalize (void *) TARGET_ATTRIBUTE_WEAK;

/* Run all the global destructors on exit from the program.  */

/* Some systems place the number of pointers in the first word of the
   table.  On SVR4 however, that word is -1.  In all cases, the table is
   null-terminated.  On SVR4, we start from the beginning of the list and
   invoke each per-compilation-unit destructor routine in order
   until we find that null.

   Note that this function MUST be static.  There will be one of these
   functions in each root executable and one in each shared library, but
   although they all have the same code, each one is unique in that it
   refers to one particular associated `__DTOR_LIST__' which belongs to the
   same particular root executable or shared library file.

   On some systems, this routine is run more than once from the .fini,
   when exit is called recursively, so we arrange to remember where in
   the list we left off processing, and we resume at that point,
   should we be re-invoked.

   This routine does not need to be run if none of the following clauses are
   true, as it will not do anything, so can be removed.  */
#if defined(CRTSTUFFS_O) || !defined(FINI_ARRAY_SECTION_ASM_OP) \
  || USE_TM_CLONE_REGISTRY || defined(USE_EH_FRAME_REGISTRY)
static void __attribute__((used))
__do_global_dtors_aux (void)
{
  static _Bool completed;

  if (__builtin_expect (completed, 0))
    return;

#if DEFAULT_USE_CXA_ATEXIT
#ifdef CRTSTUFFS_O
  if (__cxa_finalize)
    __cxa_finalize (__dso_handle);
#endif
#endif

#ifdef FINI_ARRAY_SECTION_ASM_OP
  /* If we are using .fini_array then destructors will be run via that
     mechanism.  */
#elif defined(HIDDEN_DTOR_LIST_END)
  {
    /* Safer version that makes sure only .dtors function pointers are
       called even if the static variable is maliciously changed.  */
    extern func_ptr __DTOR_END__[] __attribute__((visibility ("hidden")));
    static size_t dtor_idx;
    const size_t max_idx = __DTOR_END__ - __DTOR_LIST__ - 1;
    func_ptr *dtor_list;

    __asm ("" : "=g" (dtor_list) : "0" (__DTOR_LIST__));
    while (dtor_idx < max_idx)
      dtor_list[++dtor_idx] ();
  }
#else /* !defined (FINI_ARRAY_SECTION_ASM_OP) */
  {
    static func_ptr *p = __DTOR_LIST__ + 1;
    func_ptr f;

    while ((f = *p))
      {
	p++;
	f ();
      }
  }
#endif /* !defined(FINI_ARRAY_SECTION_ASM_OP) */

#if USE_TM_CLONE_REGISTRY
  deregister_tm_clones ();
#endif /* USE_TM_CLONE_REGISTRY */

#ifdef USE_EH_FRAME_REGISTRY
#ifdef CRT_GET_RFIB_DATA
  /* If we used the new __register_frame_info_bases interface,
     make sure that we deregister from the same place.  */
  if (__deregister_frame_info_bases)
    __deregister_frame_info_bases (__EH_FRAME_BEGIN__);
#else
  if (__deregister_frame_info)
    __deregister_frame_info (__EH_FRAME_BEGIN__);
#endif
#endif

  completed = 1;
}

/* Stick a call to __do_global_dtors_aux into the .fini section.  */
#ifdef FINI_SECTION_ASM_OP
CRT_CALL_STATIC_FUNCTION (FINI_SECTION_ASM_OP, __do_global_dtors_aux)
#elif defined (FINI_ARRAY_SECTION_ASM_OP)
#if defined(__FDPIC__)
__asm__("\t.equ\t__do_global_dtors_aux_alias, __do_global_dtors_aux\n");
extern char __do_global_dtors_aux_alias;
static void *__do_global_dtors_aux_fini_array_entry[]
__attribute__ ((__used__, section(".fini_array"), aligned(sizeof(void *))))
     = { &__do_global_dtors_aux_alias };
#else /* defined(__FDPIC__) */
static func_ptr __do_global_dtors_aux_fini_array_entry[]
  __attribute__ ((__used__, section(".fini_array"),
		  aligned(__alignof__(func_ptr)))) = { __do_global_dtors_aux };
#endif /* defined(__FDPIC__) */
#else /* !FINI_SECTION_ASM_OP && !FINI_ARRAY_SECTION_ASM_OP */
static void __attribute__((used))
__do_global_dtors_aux_1 (void)
{
  atexit (__do_global_dtors_aux);
}
CRT_CALL_STATIC_FUNCTION (__LIBGCC_INIT_SECTION_ASM_OP__,
			  __do_global_dtors_aux_1)
#endif
#endif /* defined(CRTSTUFFS_O) || !defined(FINI_ARRAY_SECTION_ASM_OP)
  || USE_TM_CLONE_REGISTRY || defined(USE_EH_FRAME_REGISTRY) */

#if defined(USE_EH_FRAME_REGISTRY) || USE_TM_CLONE_REGISTRY
/* Stick a call to __register_frame_info into the .init section.  For some
   reason calls with no arguments work more reliably in .init, so stick the
   call in another function.  */

static void __attribute__((used))
frame_dummy (void)
{
#ifdef USE_EH_FRAME_REGISTRY
  static struct object object;
#ifdef CRT_GET_RFIB_DATA
  void *tbase, *dbase;
  tbase = 0;
  CRT_GET_RFIB_DATA (dbase);
  if (__register_frame_info_bases)
    __register_frame_info_bases (__EH_FRAME_BEGIN__, &object, tbase, dbase);
#else
  if (__register_frame_info)
    __register_frame_info (__EH_FRAME_BEGIN__, &object);
#endif /* CRT_GET_RFIB_DATA */
#endif /* USE_EH_FRAME_REGISTRY */

#if USE_TM_CLONE_REGISTRY
  register_tm_clones ();
#endif /* USE_TM_CLONE_REGISTRY */
}

#ifdef __LIBGCC_INIT_SECTION_ASM_OP__
CRT_CALL_STATIC_FUNCTION (__LIBGCC_INIT_SECTION_ASM_OP__, frame_dummy)
#else /* defined(__LIBGCC_INIT_SECTION_ASM_OP__) */
#if defined(__FDPIC__)
__asm__("\t.equ\t__frame_dummy_alias, frame_dummy\n");
extern char __frame_dummy_alias;
static void *__frame_dummy_init_array_entry[]
__attribute__ ((__used__, section(".init_array"), aligned(sizeof(void *))))
     = { &__frame_dummy_alias };
#else /* defined(__FDPIC__) */
static func_ptr __frame_dummy_init_array_entry[]
  __attribute__ ((__used__, section(".init_array"),
		  aligned(__alignof__(func_ptr)))) = { frame_dummy };
#endif /* defined(__FDPIC__) */
#endif /* !defined(__LIBGCC_INIT_SECTION_ASM_OP__) */
#endif /* USE_EH_FRAME_REGISTRY || USE_TM_CLONE_REGISTRY */

#else  /* OBJECT_FORMAT_ELF */

/* The function __do_global_ctors_aux is compiled twice (once in crtbegin.o
   and once in crtend.o).  It must be declared static to avoid a link
   error.  Here, we define __do_global_ctors as an externally callable
   function.  It is externally callable so that __main can invoke it when
   INVOKE__main is defined.  This has the additional effect of forcing cc1
   to switch to the .text section.  */

static void __do_global_ctors_aux (void);
void
__do_global_ctors (void)
{
#ifdef INVOKE__main
  /* If __main won't actually call __do_global_ctors then it doesn't matter
     what's inside the function.  The inside of __do_global_ctors_aux is
     called automatically in that case.  And the Alliant fx2800 linker
     crashes on this reference.  So prevent the crash.  */
  __do_global_ctors_aux ();
#endif
}

asm (__LIBGCC_INIT_SECTION_ASM_OP__);	/* cc1 doesn't know that we are switching! */

/* A routine to invoke all of the global constructors upon entry to the
   program.  We put this into the .init section (for systems that have
   such a thing) so that we can properly perform the construction of
   file-scope static-storage C++ objects within shared libraries.  */

static void __attribute__((used))
__do_global_ctors_aux (void)	/* prologue goes in .init section */
{
  FORCE_CODE_SECTION_ALIGN	/* explicit align before switch to .text */
  asm (__LIBGCC_TEXT_SECTION_ASM_OP__);	/* don't put epilogue and body in .init */
  DO_GLOBAL_CTORS_BODY;
  atexit (__do_global_dtors);
}

#endif /* OBJECT_FORMAT_ELF */

#elif defined(HAS_INIT_SECTION) /* ! __LIBGCC_INIT_SECTION_ASM_OP__ */

extern void __do_global_dtors (void);

/* This case is used by the Irix 6 port, which supports named sections but
   not an SVR4-style .fini section.  __do_global_dtors can be non-static
   in this case because we protect it with -hidden_symbol.  */

void
__do_global_dtors (void)
{
  func_ptr *p, f;
  for (p = __DTOR_LIST__ + 1; (f = *p); p++)
    f ();

#if USE_TM_CLONE_REGISTRY
  deregister_tm_clones ();
#endif /* USE_TM_CLONE_REGISTRY */

#ifdef USE_EH_FRAME_REGISTRY
  if (__deregister_frame_info)
    __deregister_frame_info (__EH_FRAME_BEGIN__);
#endif
}

#if defined(USE_EH_FRAME_REGISTRY) || USE_TM_CLONE_REGISTRY
/* A helper function for __do_global_ctors, which is in crtend.o.  Here
   in crtbegin.o, we can reference a couple of symbols not visible there.
   Plus, since we're before libgcc.a, we have no problems referencing
   functions from there.  */
void
__do_global_ctors_1(void)
{
#ifdef USE_EH_FRAME_REGISTRY
  static struct object object;
  if (__register_frame_info)
    __register_frame_info (__EH_FRAME_BEGIN__, &object);
#endif

#if USE_TM_CLONE_REGISTRY
  register_tm_clones ();
#endif /* USE_TM_CLONE_REGISTRY */
}
#endif /* USE_EH_FRAME_REGISTRY || USE_TM_CLONE_REGISTRY */

#else /* ! __LIBGCC_INIT_SECTION_ASM_OP__ && ! HAS_INIT_SECTION */
#error "What are you doing with crtstuff.c, then?"
#endif

#elif defined(CRT_END) /* ! CRT_BEGIN */

/* No need for .ctors/.dtors section if linker can place them in
   .init_array/.fini_array section.  */
#ifndef USE_INITFINI_ARRAY
/* Put a word containing zero at the end of each of our two lists of function
   addresses.  Note that the words defined here go into the .ctors and .dtors
   sections of the crtend.o file, and since that file is always linked in
   last, these words naturally end up at the very ends of the two lists
   contained in these two sections.  */

#ifdef CTOR_LIST_END
CTOR_LIST_END;
#elif defined(__LIBGCC_CTORS_SECTION_ASM_OP__)
/* Hack: force cc1 to switch to .data section early, so that assembling
   __CTOR_LIST__ does not undo our behind-the-back change to .ctors.  */
static func_ptr force_to_data[1] __attribute__ ((__used__)) = { };
asm (__LIBGCC_CTORS_SECTION_ASM_OP__);
STATIC func_ptr __CTOR_END__[1]
  __attribute__((aligned(__alignof__(func_ptr))))
  = { (func_ptr) 0 };
#else
STATIC func_ptr __CTOR_END__[1]
  __attribute__((section(".ctors"), aligned(__alignof__(func_ptr))))
  = { (func_ptr) 0 };
#endif

#ifdef DTOR_LIST_END
DTOR_LIST_END;
#elif defined(HIDDEN_DTOR_LIST_END)
#ifdef __LIBGCC_DTORS_SECTION_ASM_OP__
asm (__LIBGCC_DTORS_SECTION_ASM_OP__);
#endif
func_ptr __DTOR_END__[1]
  __attribute__ ((used,
#ifndef __LIBGCC_DTORS_SECTION_ASM_OP__
		  section(".dtors"),
#endif
		  aligned(__alignof__(func_ptr)), visibility ("hidden")))
  = { (func_ptr) 0 };
#elif defined(__LIBGCC_DTORS_SECTION_ASM_OP__)
asm (__LIBGCC_DTORS_SECTION_ASM_OP__);
STATIC func_ptr __DTOR_END__[1]
  __attribute__ ((used, aligned(__alignof__(func_ptr))))
  = { (func_ptr) 0 };
#else
STATIC func_ptr __DTOR_END__[1]
  __attribute__((used, section(".dtors"), aligned(__alignof__(func_ptr))))
  = { (func_ptr) 0 };
#endif
#endif /* USE_INITFINI_ARRAY */

#ifdef __LIBGCC_EH_FRAME_SECTION_NAME__
/* Terminate the frame unwind info section with a 4byte 0 as a sentinel;
   this would be the 'length' field in a real FDE.  */
# if __INT_MAX__ == 2147483647
typedef int int32;
# elif __LONG_MAX__ == 2147483647
typedef long int32;
# elif __SHRT_MAX__ == 2147483647
typedef short int32;
# else
#  error "Missing a 4 byte integer"
# endif
STATIC EH_FRAME_SECTION_CONST int32 __FRAME_END__[]
     __attribute__ ((used, section(__LIBGCC_EH_FRAME_SECTION_NAME__),
		     aligned(__alignof__(int32))))
     = { 0 };
#endif /* __LIBGCC_EH_FRAME_SECTION_NAME__ */

#if USE_TM_CLONE_REGISTRY
# ifndef HAVE_GAS_HIDDEN
static
# endif
func_ptr __TMC_END__[]
  __attribute__((used, section(".tm_clone_table"),
		 aligned(__alignof__(void *))))
# ifdef HAVE_GAS_HIDDEN
  __attribute__((__visibility__ ("hidden"))) = { };
# else
  = { 0, 0 };
# endif
#endif /* USE_TM_CLONE_REGISTRY */

#ifdef __LIBGCC_INIT_ARRAY_SECTION_ASM_OP__

/* If we are using .init_array, there is nothing to do.  */

#elif defined(__LIBGCC_INIT_SECTION_ASM_OP__)

#ifdef OBJECT_FORMAT_ELF
static void __attribute__((used))
__do_global_ctors_aux (void)
{
  func_ptr *p;
  for (p = __CTOR_END__ - 1; *p != (func_ptr) -1; p--)
    (*p) ();
}

/* Stick a call to __do_global_ctors_aux into the .init section.  */
CRT_CALL_STATIC_FUNCTION (__LIBGCC_INIT_SECTION_ASM_OP__, __do_global_ctors_aux)
#else  /* OBJECT_FORMAT_ELF */

/* Stick the real initialization code, followed by a normal sort of
   function epilogue at the very end of the .init section for this
   entire root executable file or for this entire shared library file.

   Note that we use some tricks here to get *just* the body and just
   a function epilogue (but no function prologue) into the .init
   section of the crtend.o file.  Specifically, we switch to the .text
   section, start to define a function, and then we switch to the .init
   section just before the body code.

   Earlier on, we put the corresponding function prologue into the .init
   section of the crtbegin.o file (which will be linked in first).

   Note that we want to invoke all constructors for C++ file-scope static-
   storage objects AFTER any other possible initialization actions which
   may be performed by the code in the .init section contributions made by
   other libraries, etc.  That's because those other initializations may
   include setup operations for very primitive things (e.g. initializing
   the state of the floating-point coprocessor, etc.) which should be done
   before we start to execute any of the user's code.  */

static void
__do_global_ctors_aux (void)	/* prologue goes in .text section */
{
  asm (__LIBGCC_INIT_SECTION_ASM_OP__);
  DO_GLOBAL_CTORS_BODY;
  atexit (__do_global_dtors);
}				/* epilogue and body go in .init section */

FORCE_CODE_SECTION_ALIGN
asm (__LIBGCC_TEXT_SECTION_ASM_OP__);

#endif /* OBJECT_FORMAT_ELF */

#elif defined(HAS_INIT_SECTION) /* ! __LIBGCC_INIT_SECTION_ASM_OP__ */

extern void __do_global_ctors (void);

/* This case is used by the Irix 6 port, which supports named sections but
   not an SVR4-style .init section.  __do_global_ctors can be non-static
   in this case because we protect it with -hidden_symbol.  */
void
__do_global_ctors (void)
{
  func_ptr *p;
#if defined(USE_EH_FRAME_REGISTRY) || USE_TM_CLONE_REGISTRY
  __do_global_ctors_1();
#endif
  for (p = __CTOR_END__ - 1; *p != (func_ptr) -1; p--)
    (*p) ();
}

#else /* ! __LIBGCC_INIT_SECTION_ASM_OP__ && ! HAS_INIT_SECTION */
#error "What are you doing with crtstuff.c, then?"
#endif

#else /* ! CRT_BEGIN && ! CRT_END */
#error "One of CRT_BEGIN or CRT_END must be defined."
#endif<|MERGE_RESOLUTION|>--- conflicted
+++ resolved
@@ -1,10 +1,6 @@
 /* Specialized bits of code needed to support construction and
    destruction of file-scope objects in C++ code.
-<<<<<<< HEAD
-   Copyright (C) 1991-2019 Free Software Foundation, Inc.
-=======
    Copyright (C) 1991-2020 Free Software Foundation, Inc.
->>>>>>> e2aa5677
    Contributed by Ron Guilmette (rfg@monkeys.com).
 
 This file is part of GCC.
