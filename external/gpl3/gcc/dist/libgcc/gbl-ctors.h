--- conflicted
+++ resolved
@@ -2,11 +2,7 @@
    for getting g++ file-scope static objects constructed.  This file
    will get included either by libgcc2.c (for systems that don't support
    a .init section) or by crtstuff.c (for those that do).
-<<<<<<< HEAD
-   Copyright (C) 1991-2019 Free Software Foundation, Inc.
-=======
    Copyright (C) 1991-2020 Free Software Foundation, Inc.
->>>>>>> 9e014010
    Contributed by Ron Guilmette (rfg@segfault.us.com)
 
 This file is part of GCC.
