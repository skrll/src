--- conflicted
+++ resolved
@@ -1,9 +1,5 @@
 # libgcc host-specific configuration file.
-<<<<<<< HEAD
-# Copyright (C) 1997-2019 Free Software Foundation, Inc.
-=======
 # Copyright (C) 1997-2020 Free Software Foundation, Inc.
->>>>>>> 9e014010
 
 #This file is part of GCC.
 
@@ -1098,12 +1094,8 @@
 	;;
 msp430-*-elf*)
 	tmake_file="$tm_file t-crtstuff t-fdpbit msp430/t-msp430"
-<<<<<<< HEAD
-        extra_parts="$extra_parts libmul_none.a libmul_16.a libmul_32.a libmul_f5.a"
-=======
 	extra_parts="crtbegin.o crtend.o crtbegin_no_eh.o crtend_no_eh.o"
 	extra_parts="$extra_parts libmul_none.a libmul_16.a libmul_32.a libmul_f5.a"
->>>>>>> 9e014010
 	;;
 nds32*-linux*)
 	# Basic makefile fragment and extra_parts for crt stuff.
