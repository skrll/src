<<<<<<< HEAD
2020-03-12  Release Manager

	* GCC 9.3.0 released.

2020-02-10  H.J. Lu  <hongjiu.lu@intel.com>

	Backport from mainline
	2020-02-10  H.J. Lu  <hongjiu.lu@intel.com>
=======
2021-04-08  Release Manager

	* GCC 10.3.0 released.

2021-03-31  Jan Hubicka  <jh@suse.cz>

	* config/i386/cpuinfo.c (get_amd_cpu): Support amdfam19.
	* config/i386/cpuinfo.h (enum processor_types): Add AMDFAM19H.
	(enum processor_subtypes): Add AMDFAM19H_ZNVER3.

2021-02-24  Christophe Lyon  <christophe.lyon@linaro.org>

	Backported from master:
	2021-02-24  Christophe Lyon  <christophe.lyon@linaro.org>
		    Hau Hsu  <hsuhau617@gmail.com>

	PR target/99157
	* config/arm/t-arm: Fix cmse support detection.

2021-01-21  Michael Meissner  <meissner@linux.ibm.com>

	* config/rs6000/t-linux (IBM128_STATIC_OBJS): Back port from
	master (12/3/2020).  New make variable.
	(IBM128_SHARED_OBJS): New make variable.
	(IBM128_OBJS): New make variable.  Set all objects to use the
	explicit IBM format, and disable gnu attributes.
	(IBM128_CFLAGS): New make variable.
	(gcc_s_compile): Add -mno-gnu-attribute to all shared library
	modules.

2021-01-13  Samuel Thibault  <samuel.thibault@gnu.org>

	Backported from master:
	2021-01-13  Samuel Thibault  <samuel.thibault@gnu.org>

	* config/i386/gnu-unwind.h (x86_gnu_fallback_frame_state): Add the
	posix siginfo case to struct handler_args. Detect between legacy
	and siginfo from the second parameter, which is a small sigcode in
	the legacy case, and a pointer in the siginfo case.

2020-10-02  Sergei Trofimovich  <siarheit@google.com>

	Backported from master:
	2020-09-22  Sergei Trofimovich  <siarheit@google.com>

	PR gcov-profile/96913
	* libgcov-driver.c (write_one_data): Avoid function pointer
	comparison in TOP streaming decision.

2020-08-03  Jakub Jelinek  <jakub@redhat.com>

	Backported from master:
	2020-08-03  Jakub Jelinek  <jakub@redhat.com>

	PR target/96402
	* config/aarch64/lse.S (__aarch64_cas16_acq_rel): Use x2, x3 instead
	of x(tmp0), x(tmp1) in STXP arguments.

2020-07-23  Release Manager

	* GCC 10.2.0 released.

2020-07-13  Szabolcs Nagy  <szabolcs.nagy@arm.com>

	Backported from master:
	2020-07-13  Szabolcs Nagy  <szabolcs.nagy@arm.com>

	PR target/94891
	* config/aarch64/aarch64-unwind.h (MD_POST_EXTRACT_ROOT_ADDR): Remove.
	(MD_POST_FROB_EH_HANDLER_ADDR): Remove.
	(MD_POST_EXTRACT_FRAME_ADDR): Rename to ...
	(MD_DEMANGLE_RETURN_ADDR): This.
	(aarch64_post_extract_frame_addr): Rename to ...
	(aarch64_demangle_return_addr): This.
	(aarch64_post_frob_eh_handler_addr): Remove.
	* unwind-dw2.c (uw_update_context): Demangle return address.
	(uw_frob_return_addr): Remove.

2020-07-13  Szabolcs Nagy  <szabolcs.nagy@arm.com>

	Backported from master:
	2020-07-09  Szabolcs Nagy  <szabolcs.nagy@arm.com>

	PR target/96001
	* config/aarch64/lse.S: Add BTI marking and related definitions,
	and add BTI c to function entries.

2020-07-13  Szabolcs Nagy  <szabolcs.nagy@arm.com>

	Backported from master:
	2020-07-09  Szabolcs Nagy  <szabolcs.nagy@arm.com>

	* config/aarch64/lse.S: Add stack note.

2020-06-17  Samuel Thibault  <samuel.thibault@gnu.org>

	Backported from master:
	2020-06-17  Samuel Thibault  <samuel.thibault@gnu.org>

	* config.host (md_unwind_header) <i[34567]86-*-gnu*>: Set to
	'i386/gnu-unwind.h'
	* config/i386/gnu-unwind.h: New file.

2020-05-29  Dong JianQiang  <dongjianqiang2@huawei.com>

	PR gcov-profile/95332
	* libgcov-util.c (read_gcda_file): Call gcov_magic.
	* libgcov.h (gcov_magic): Disable GCC poison.

2020-05-21  H.J. Lu  <hongjiu.lu@intel.com>

	Backport from master
	2020-05-21  H.J. Lu  <hongjiu.lu@intel.com>

	PR target/95212
	* config/i386/cpuinfo.h (processor_features): Move
	FEATURE_AVX512VP2INTERSECT after FEATURE_AVX512BF16.

2020-05-20  H.J. Lu  <hongjiu.lu@intel.com>

	Backport from master
	2020-05-20  H.J. Lu  <hongjiu.lu@intel.com>

	PR target/91695
	* config/i386/cpuinfo.c (get_available_features): Fix VPCLMULQDQ
	check.

2020-05-19  H.J. Lu  <hongjiu.lu@intel.com>

	Backport from master
	2020-05-19  H.J. Lu  <hongjiu.lu@intel.com>

	PR target/95212
	PR target/95220
	* config/i386/cpuinfo.c (get_available_features): Fix
	FEATURE_GFNI check.  Also check FEATURE_AVX512VP2INTERSECT.
	* config/i386/cpuinfo.h (processor_features): Add
	FEATURE_AVX512VP2INTERSECT.

2020-05-07  Release Manager

	* GCC 10.1.0 released.

2020-05-06  Kyrylo Tkachov  <kyrylo.tkachov@arm.com>

	* config/aarch64/lse-init.c (init_have_lse_atomics): Use __getauxval
	instead of getauxval.
	(AT_HWCAP): Define.
	(HWCAP_ATOMICS): Define.
	Guard detection on __gnu_linux__.

2020-04-27  Sebastian Huber  <sebastian.huber@embedded-brains.de>

	* config/rs6000/crtresfpr.S: Use .machine ppc.
	* config/rs6000/crtresxfpr.S: Likewise.
	* config/rs6000/crtsavfpr.S: Likewise.

2020-04-21  Szabolcs Nagy  <szabolcs.nagy@arm.com>

	PR target/94514
	* config/aarch64/aarch64-unwind.h (aarch64_frob_update_context):
	Update context->flags accroding to the frame state.

2020-04-19  Uroš Bizjak  <ubizjak@gmail.com>

	* config/i386/sfp-exceptions.c (__sfp_handle_exceptions) [__SSE_MATH__]:
	Remove unneeded assignments to volatile memory.

2020-04-15  Jakub Jelinek  <jakub@redhat.com>

	PR target/93053
	* configure.ac (LIBGCC_CHECK_AS_LSE): Add HAVE_AS_LSE checking.
	* config/aarch64/lse.S: Include auto-target.h, if HAVE_AS_LSE
	is not defined, use just .arch armv8-a.
	(B, M, N, OPN): Define.
	(COMMENT): New .macro.
	(CAS, CASP, SWP, LDOP): Use .inst directive if HAVE_AS_LSE is not
	defined.  Otherwise, move the operands right after the glue? and
	comment out operands where the macros are used.
	* configure: Regenerated.
	* config.in: Regenerated.

2020-04-07  Ian Lance Taylor  <iant@golang.org>

	PR libgcc/94513
	* generic-morestack.c: Give up trying to use __mmap/__munmap, use
	syscall instead.

2020-04-04  Ian Lance Taylor  <iant@golang.org>

	* generic-morestack.c: Only use __mmap on glibc >= 2.26.

2020-04-03  Ian Lance Taylor  <iant@golang.org>

	* generic-morestack.c: On GNU/Linux use __mmap/__munmap rather
	than mmap/munmap, to avoid hooks.

2020-04-03  Jim Johnston  <jjohnst@us.ibm.com>

	* config/s390/tpf-unwind.h (MIN_PATRANGE, MAX_PATRANGE)
	(TPFRA_OFFSET): Macros removed.
	(CP_CNF, cinfc_fast, CINFC_CMRESET, CINTFC_CMCENBKST)
	(CINTFC_CMCENBKED, ICST_CRET, ICST_SRET, LOWCORE_PAGE3_ADDR)
	(PG3_SKIPPING_OFFSET): New macros.
	(__isPATrange): Use cinfc_fast for the check.
	(__isSkipResetAddr): New function.
	(s390_fallback_frame_state): Check for skip trace addresses. Use
	either ICST_CRET or ICST_SRET to calculate return address
	location.
	(__tpf_eh_return): Handle skip trace addresses.

2020-03-26  Richard Earnshaw  <rearnsha@arm.com>

	PR target/94220
	* config/arm/lib1funcs.asm (COND): Use a single definition for
	unified syntax.
	(aeabi_uidivmod): Unified syntax when optimizing Thumb for size.
	(aeabi_idivmod): Likewise.
	(divsi3_skip_div0_test): Likewise.

2020-03-17  Mihail Ionescu  <mihail.ionescu@arm.com>

	* config/arm/t-arm: Do not compile cmse_nonsecure_call.S for v8.1-m.

2020-03-04  Andreas Krebbel  <krebbel@linux.ibm.com>

	* config.host: Include the new makefile fragment.
	* config/s390/t-tpf: New file.

2020-03-03  Richard Earnshaw  <rearnsha@arm.com>

	* config/arm/bpabi-v6m.S (aeabi_lcmp): Convert thumb1 code to unified
	syntax.
	(aeabi_ulcmp, aeabi_ldivmod, aeabi_uldivmod): Likewise.
	(aeabi_frsub, aeabi_cfcmpeq, aeabi_fcmpeq): Likewise.
	(aeabi_fcmp, aeabi_drsub, aeabi_cdrcmple): Likewise.
	(aeabi_cdcmpeq, aeabi_dcmpeq, aeabi_dcmp): Likewise.
	* config/arm/lib1funcs.S (Lend_fde): Convert thumb1 code to unified
	syntax.
	(divsi3, modsi3): Likewise.
	(clzdi2, ctzsi2): Likewise.
	* config/arm/libunwind.S (restore_core_regs): Convert thumb1 code to
	unified syntax.
	(UNWIND_WRAPPER): Likewise.

2020-03-02  Martin Liska  <mliska@suse.cz>

	* libgcov-interface.c: Remove duplicate
	declaration of __gcov_flush_mx.

2020-02-18  Martin Liska  <mliska@suse.cz>

	PR ipa/92924
	* libgcov-merge.c (merge_topn_values_set): Record
	when a TOP N counter becomes invalid.  When merging
	remove a smallest value if the space is needed.

2020-02-12  Sandra Loosemore  <sandra@codesourcery.com>

	PR libstdc++/79193
	PR libstdc++/88999

	* configure: Regenerated.

2020-02-10  Jeff Law  <law@redhat.com>

	* config/frv/frvbegin.c: Use right flags for .ctors and .dtors
	sections.
	* config/frv/frvend.c: Similarly.

2020-02-10  H.J. Lu  <hongjiu.lu@intel.com>
>>>>>>> e2aa5677

	PR libgcc/85334
	* config/i386/shadow-stack-unwind.h (_Unwind_Frames_Increment):
	New.
<<<<<<< HEAD
=======

2020-02-10  Christophe Lyon  <christophe.lyon@linaro.org>

	PR target/93615
	* unwind-arm-common.inc: Replace uses of gnu_Unwind_Find_got with
	_Unwind_gnu_Find_got.
	* unwind-pe.h: Likewise.

2020-02-07  Jakub Jelinek  <jakub@redhat.com>

	PR target/93615
	* config/arm/unwind-arm.h (gnu_Unwind_Find_got): Rename to ...
	(_Unwind_gnu_Find_got): ... this.  Use __asm instead of asm.  Remove
	trailing :s in asm.  Formatting fixes.
	(_Unwind_decode_typeinfo_ptr): Adjust caller.

2020-01-31  Sandra Loosemore  <sandra@codesourcery.com>

	nios2: Support for GOT-relative DW_EH_PE_datarel encoding.

	* config.host [nios2-*-linux*] (tmake_file, tm_file): Adjust.
	* config/nios2-elf-lib.h: New.
	* unwind-dw2-fde-dip.c (_Unwind_IteratePhdrCallback): Use existing
	code for finding GOT base for nios2.

2020-01-27  Martin Liska  <mliska@suse.cz>

	PR gcov-profile/93403
	* libgcov-profiler.c (__gcov_indirect_call_profiler_v4):
	Call __gcov_indirect_call_profiler_body.
	(__gcov_indirect_call_profiler_body): New.
	(__gcov_indirect_call_profiler_v4_atomic): New.
	* libgcov.h (__gcov_indirect_call_profiler_v4_atomic):
	New declaration.

2020-01-27  Claudiu Zissulescu  <claziss@synopsys.com>

	* config/arc/crti.S: Add RF16 object attribute.
	* config/arc/crtn.S: Likewise.
	* config/arc/crttls.S: Likewise.
	* config/arc/lib1funcs.S: Likewise.
	* config/arc/fp-hack.h (ARC_OPTFPE): Define.
	* config/arc/lib2funcs.c: New file.
	* config/arc/t-arc: Add lib2funcs to LIB2ADD.

2020-01-24  Maciej W. Rozycki  <macro@wdc.com>

	* Makefile.in (configure_deps): Add `toolexeclibdir.m4'.
	* configure.ac: Handle `--with-toolexeclibdir='.
	* configure: Regenerate.

2020-01-23  Dragan Mladjenovic  <dmladjenovic@wavecomp.com>

	* config/mips/gnustack.h: Check for TARGET_LIBC_GNUSTACK also.

2020-01-23  Dragan Mladjenovic  <dmladjenovic@wavecomp.com>

	* config/mips/gnustack.h: New file.
	* config/mips/crti.S: Include gnustack.h.
	* config/mips/crtn.S: Likewise.
	* config/mips/mips16.S: Likewise.
	* config/mips/vr4120-div.S: Likewise.

2020-01-23  Martin Liska  <mliska@suse.cz>

	* libgcov-driver.c (prune_topn_counter): Remove
	check for -1 as we only prune run-time counters
	that do not generate an invalid state.

2020-01-22  Martin Liska  <mliska@suse.cz>

	PR tree-optimization/92924
	* libgcov-profiler.c (__gcov_topn_values_profiler_body): First
	try to find an existing value, then find an empty slot
	if not found.

2020-01-22  Martin Liska  <mliska@suse.cz>

	PR tree-optimization/92924
	* libgcov-driver.c (prune_topn_counter): New.
	(prune_counters): Likewise.
	(dump_one_gcov): Prune a run-time counter.
	* libgcov-profiler.c (__gcov_topn_values_profiler_body):
	For a known value, add GCOV_TOPN_VALUES to value.
	Otherwise, decrement all counters by one.

2020-01-18  Hans-Peter Nilsson  <hp@axis.com>

	* config/cris/arit.c (DS): Apply attribute __fallthrough__.

2020-01-18  John David Anglin  <danglin@gcc.gnu.org>

	PR libgcc/92988
	* crtstuff.c (__do_global_dtors_aux): Only call __cxa_finalize if
	DEFAULT_USE_CXA_ATEXIT is true.

2020-01-16  Mihail-Calin Ionescu  <mihail.ionescu@arm.com>
	    Thomas Preud'homme  <thomas.preudhomme@arm.com>

	* config/arm/t-arm: Check return value of gcc rather than lack of
	output.

2020-01-14  Georg-Johann Lay  <avr@gjlay.de>

	* config/avr/lib1funcs.S (skip): Simplify.

2020-01-10  Kwok Cheung Yeung  <kcy@codesourcery.com>

	* config/gcn/atomic.c: Remove include of stdint.h.
	(__sync_val_compare_and_swap_##SIZE): Replace uintptr_t with
	__UINTPTR_TYPE__.

2020-01-09  Kwok Cheung Yeung  <kcy@codesourcery.com>

	* config/gcn/atomic.c: New.
	* config/gcn/t-amdgcn (LIB2ADD): Add atomic.c.

2020-01-08  Georg-Johann Lay  <avr@gjlay.de>

	Implement 64-bit double functions.

	PR target/92055
	* config.host (tmake_file) [target=avr]: Add t-libf7,
	t-libf7-math, t-libf7-math-symbols as specified by --with-libf7=.
	* config/avr/t-avrlibc: Don't copy libgcc.a if there are modules
	depending on sizeof (double) or sizeof (long double).
	* config/avr/libf7: New folder.

2020-01-05  Olivier Hainque  <hainque@adacore.com>

	* config/gthr-vxworks.h: Guard #include vxAtomicLib.h
	by IN_LIBGCC2.

2020-01-01  Jakub Jelinek  <jakub@redhat.com>

	Update copyright years.

2019-12-30  Olivier Hainque  <hainque@adacore.com>

	* config/gthr-vxworks.h: Use _vxworks-versions.h.
	* config/gthr-vxworks-tls.c: Likewise.

2019-12-30  Olivier Hainque  <hainque@adacore.com>

	* config/gthr-vxworks.h (GTHREAD_ONCE_INIT): Use
	standard zero-initializer syntax.

2019-12-30  Olivier Hainque  <hainque@adacore.com>

	* config/gthr-vxworks-tls.c (__gthread_getspecific): Fix
	reference to the internal VX_GET_TLS_DATA interface.

2019-12-30  Olivier Hainque  <hainque@adacore.com>

	* config/vxcrtstuff.c: Fix incorrect spelling of
	USE_INITFINI_ARRAY in guard.

2019-12-16  Jozef Lawrynowicz  <jozef.l@mittosystems.com>

	* config.host: s/msp430*-*-elf/msp430-*-elf*.
	Override default "extra_parts" variable.
	* configure: Regenerate.
	* configure.ac: Disable TM clone registry by default for
	msp430-elfbare.

2019-12-11  Jozef Lawrynowicz  <jozef.l@mittosystems.com>

	* config.host (msp430*-*-elf): Add crt{begin,end}_no_eh.o to
	"extra_parts".
	* config/msp430/t-msp430: Add rules to build crt{begin,end}_no_eh.o.

2019-12-11  Jozef Lawrynowicz  <jozef.l@mittosystems.com>

	* crtstuff.c: Declare __dso_handle only if DEFAULT_USE_CXA_ATEXIT is
	true.

2019-12-09  Jozef Lawrynowicz  <jozef.l@mittosystems.com>

	* crtstuff.c (__do_global_dtors_aux): Check if USE_EH_FRAME_REGISTRY is
	defined instead of its value.

2019-12-09  Jozef Lawrynowicz  <jozef.l@mittosystems.com>

	* crtstuff.c (__do_global_dtors_aux): Wrap in #if so it's only defined
	if it will have contents.

2019-12-05  Georg-Johann Lay  <avr@gjlay.de>

	PR target/92055
	* config/avr/t-avrlibc (MULTISUBDIR): Search for double, not double64.

2019-11-18  Szabolcs Nagy  <szabolcs.nagy@arm.com>

	PR libgcc/91737
	* config.host: Add t-gthr-noweak on *-*-musl*.
	* config/t-gthr-noweak: New file.
>>>>>>> e2aa5677

2019-11-17  John David Anglin  <danglin@gcc.gnu.org>

	* config/pa/linux-atomic.c (__kernel_cmpxchg): Change argument 1 to
	volatile void *.  Remove trap check.
	(__kernel_cmpxchg2): Likewise.
	(FETCH_AND_OP_2): Adjust operand types.
	(OP_AND_FETCH_2): Likewise.
	(FETCH_AND_OP_WORD): Likewise.
	(OP_AND_FETCH_WORD): Likewise.
	(COMPARE_AND_SWAP_2): Likewise.
	(__sync_val_compare_and_swap_4): Likewise.
	(__sync_bool_compare_and_swap_4): Likewise.
	(SYNC_LOCK_TEST_AND_SET_2): Likewise.
	(__sync_lock_test_and_set_4): Likewise.
	(SYNC_LOCK_RELEASE_1): Likewise.  Use __kernel_cmpxchg2 for release.
	(__sync_lock_release_4): Adjust operand types.  Use __kernel_cmpxchg
	for release.
	(__sync_lock_release_8): Remove.

2019-11-15  Szabolcs Nagy  <szabolcs.nagy@arm.com>

	* config/m68k/linux-unwind.h (struct uw_ucontext): Use sigset_t instead
	of __sigset_t.

2019-11-14  Jerome Lambourg  <lambourg@adacore.com>
	    Doug Rupp <rupp@adacore.com>
	    Olivier Hainque  <hainque@adacore.com>

	* config.host: Collapse the arm-vxworks entries into
	a single arm-wrs-vxworks7* one.
	* config/arm/unwind-arm-vxworks.c: Update comments.  Provide
	__gnu_Unwind_Find_exidx and a weak dummy __cxa_type_match for
	kernel modules, to be overriden by libstdc++ when we link with
	it.  Rely on externally provided __exidx_start/end.

2019-11-14  Doug Rupp  <rupp@adacore.com>
	    Olivier Hainque  <hainque@adacore.com>

	* config.host: Handle aarch64*-wrs-vxworks7*.

2019-11-12  Olivier Hainque  <hainque@adacore.com>

	* config/t-gthr-vxworksae: New file, add all the gthr-vxworks
	sources except the cxx0x support to LIB2ADDEH.  We don't support
	cxx0x on AE/653.
	* config/t-vxworksae: New file.
	* config.host: Handle *-*-vxworksae: Add the two aforementioned
	Makefile fragment files at their expected position in the tmake_file
	list, in accordance with what is done for other VxWorks variants.

2019-11-12  Corentin Gay  <gay@adacore.com>
	    Jerome Lambourg  <lambourg@adacore.com>
	    Olivier Hainque  <hainque@adacore.com>

	* config/t-gthr-vxworks: New file, add all the gthr-vxworks
	sources to LIB2ADDEH.
	* config/t-vxworks: Remove adjustments to LIB2ADDEH.
	* config/t-vxworks7: Likewise.

	* config.host: Append a block at the end of the file to add the
	t-gthr files to the tmake_file list for VxWorks after everything
	else.

	* config/vxlib.c: Rename as gthr-vxworks.c.
	* config/vxlib-tls.c: Rename as gthr-vxworks-tls.c.

	* config/gthr-vxworks.h: Simplify a few comments.  Expose a TAS
	API and a basic error checking API, both internal.  Simplify the
	__gthread_once_t type definition and initializers.  Add sections
	for condition variables support and for the C++0x thread support,
	conditioned against Vx653 for the latter.

	* config/gthr-vxworks.c (__gthread_once): Simplify comments and
	implementation, leveraging the TAS internal API.
	* config/gthr-vxworks-tls.c: Introduce an internal TLS data access
	API, leveraging the general availability of TLS services in VxWorks7
	post SR6xxx.
	(__gthread_setspecific, __gthread_setspecific): Use it.
	(tls_delete_hook): Likewise, and simplify the enter/leave dtor logic.
	* config/gthr-vxworks-cond.c: New file.  GTHREAD_COND variable
	support based on VxWorks primitives.
	* config/gthr-vxworks-thread.c: New file.  GTHREAD_CXX0X support
	based on VxWorks primitives.

2019-11-06  Jerome Lambourg  <lambourg@adacore.com>
	    Olivier Hainque  <hainque@adacore.com>

	* config/vxcrtstuff.c: New file.
	* config/t-vxcrtstuff: New Makefile fragment.
	* config.host: Append t-vxcrtstuff to the tmake_file list
	on all VxWorks ports using dwarf for table based EH.

2019-11-07  Georg-Johann Lay  <avr@gjlay.de>

	Support 64-bit double and 64-bit long double configurations.

	PR target/92055
	* config/avr/t-avr (HOST_LIBGCC2_CFLAGS): Only add -DF=SF if
	long double is a 32-bit type.
	* config/avr/t-avrlibc: Copy double64 and long-double64
	multilib(s) from the vanilla one.
	* config/avr/t-copy-libgcc: New Makefile snip.

2019-11-04  Jozef Lawrynowicz  <jozef.l@mittosystems.com>

	* crtstuff.c: Define USE_TM_CLONE_REGISTRY to 0 if it's undefined and
	the target output object format is not ELF.
	s/defined(USE_TM_CLONE_REGISTRY)/USE_TM_CLONE_REGISTRY.

2019-11-03  Oleg Endo  <olegendo@gcc.gnu.org>

	PR libgcc/78804
	* fp-bit.h: Remove FLOAT_BIT_ORDER_MISMATCH.
	* fp-bit.c (pack_d, unpack_d): Remove special cases for
	FLOAT_BIT_ORDER_MISMATCH.
	* config/arc/t-arc: Remove FLOAT_BIT_ORDER_MISMATCH.

2019-11-01  Jim Wilson  <jimw@sifive.com>

	* config/riscv/t-softfp32 (softfp_extra): Add FP divide routines

2019-10-23  Jozef Lawrynowicz  <jozef.l@mittosystems.com>

	* config/msp430/lib2hw_mul.S: Fix wrong syntax in branch instruction.
	s/RESULT_LO/RESLO, s/RESULT_HI/RESHI, s/MPY_OP1/MPY, 
	s/MPY_OP1_S/MPYS, s/MAC_OP1/MAC, s/MPY_OP2/OP2, s/MAC_OP2/OP2.
	Define symbols for 32-bit and f5series hardware multiply
	register addresses.
	Replace hard-coded register addresses with symbols.
	Fix "_mspabi*" typo.
	Fix whitespace.
	* config/msp430/lib2mul.c: Add comment.

2019-10-15  John David Anglin  <danglin@gcc.gnu.org>

	* config/pa/fptr.c (_dl_read_access_allowed): Change argument to
	unsigned int.  Adjust callers.
	(__canonicalize_funcptr_for_compare): Change plabel type to volatile
	unsigned int *.  Load relocation offset before function pointer.
	Add barrier to ensure ordering.

2019-10-12  John David Anglin  <danglin@gcc.gnu.org>

	* config/pa/lib2funcs.S (__gcc_plt_call): Load branch target to %r21.
	Load PIC register after branch target.  Fix white space.
	* config/pa/milli64.S ($$dyncall): Separate LINUX and non LINUX
	implementations.  Load PIC register after branch target.  Don't
	clobber function pointer when it points to function descriptor.
	Use nullification instead of branch in LINUX implementation.

2019-10-03  John David Anglin  <danglin@gcc.gnu.org>

	* config/pa/fptr.c: Disable -Warray-bounds warning.

2019-09-25  Richard Henderson  <richard.henderson@linaro.org>

	* config.in, configure: Re-rebuild with stock autoconf 2.69,
	not the ubuntu modified 2.69.

	PR target/91833
	* config/aarch64/lse-init.c: Include auto-target.h.  Disable
	initialization if !HAVE_SYS_AUXV_H.
	* configure.ac (AC_CHECK_HEADERS): Add sys/auxv.h.
	* config.in, configure: Rebuild.

	PR target/91834
	* config/aarch64/lse.S (LDNM): Ensure STXR output does not
	overlap the inputs.

2019-09-25  Shaokun Zhang  <zhangshaokun@hisilicon.com>

	* config/aarch64/sync-cache.c (__aarch64_sync_cache_range): Add support for
	CTR_EL0.IDC and CTR_EL0.DIC.

2019-09-20  Christophe Lyon  <christophe.lyon@st.com>

	Revert:
	2019-09-10  Christophe Lyon  <christophe.lyon@st.com>
		Mickaël Guêné <mickael.guene@st.com>

	* config/arm/unwind-arm.c (_Unwind_VRS_Set): Handle thumb-only
	architecture.

2019-09-19  Richard Henderson  <richard.henderson@linaro.org>

	* config/aarch64/lse-init.c: New file.
	* config/aarch64/lse.S: New file.
	* config/aarch64/t-lse: New file.
	* config.host: Add t-lse to all aarch64 tuples.

2019-09-10  Christophe Lyon  <christophe.lyon@st.com>
	Mickaël Guêné <mickael.guene@st.com>

	* config/arm/unwind-arm.c (_Unwind_VRS_Set): Handle thumb-only
	architecture.

2019-09-10  Christophe Lyon  <christophe.lyon@st.com>
	Mickaël Guêné <mickael.guene@st.com>

	* unwind-arm-common.inc (ARM_SET_R7_RT_SIGRETURN)
	(THUMB2_SET_R7_RT_SIGRETURN, FDPIC_LDR_R12_WITH_FUNCDESC)
	(FDPIC_LDR_R9_WITH_GOT, FDPIC_LDR_PC_WITH_RESTORER)
	(FDPIC_FUNCDESC_OFFSET, ARM_NEW_RT_SIGFRAME_UCONTEXT)
	(ARM_UCONTEXT_SIGCONTEXT, ARM_SIGCONTEXT_R0, FDPIC_T2_LDR_R12_WITH_FUNCDESC)
	(FDPIC_T2_LDR_R9_WITH_GOT, FDPIC_T2_LDR_PC_WITH_RESTORER): New.
	(__gnu_personality_sigframe_fdpic): New.
	(get_eit_entry): Add FDPIC signal frame support.

2019-09-10  Christophe Lyon  <christophe.lyon@st.com>
	Mickaël Guêné <mickael.guene@st.com>

	* config/arm/linux-atomic.c (__kernel_cmpxchg): Add FDPIC support.
	(__kernel_dmb): Likewise.
	(__fdpic_cmpxchg): New function.
	(__fdpic_dmb): New function.
	* config/arm/unwind-arm.h (FDPIC_REGNUM): New define.
	(gnu_Unwind_Find_got): New function.
	(_Unwind_decode_typeinfo_ptr): Add FDPIC support.
	* unwind-arm-common.inc (UCB_PR_GOT): New.
	(funcdesc_t): New struct.
	(get_eit_entry): Add FDPIC support.
	(unwind_phase2): Likewise.
	(unwind_phase2_forced): Likewise.
	(__gnu_Unwind_RaiseException): Likewise.
	(__gnu_Unwind_Resume): Likewise.
	(__gnu_Unwind_Backtrace): Likewise.
	* unwind-pe.h (read_encoded_value_with_base): Likewise.

2019-09-10  Christophe Lyon  <christophe.lyon@st.com>
	Mickaël Guêné <mickael.guene@st.com>

	* libgcc/crtstuff.c: Add support for FDPIC.

2019-09-10  Christophe Lyon  <christophe.lyon@st.com>

	* config.host: Handle *-*-uclinuxfdpiceabi.

2019-09-09  Jose E. Marchesi  <jose.marchesi@oracle.com>

	* config.host: Set cpu_type for bpf-*-* targets.
	* config/bpf/t-bpf: Likewise.
	* config/bpf/crtn.S: Likewise.
	* config/bpf/crti.S: New file.

2019-09-06  Jim Wilson  <jimw@sifive.com>

	* config.host (riscv*-*-linux*): Add t-slibgcc-libgcc to tmake_file.
	(riscv*-*-freebsd*): Likewise.

2019-09-03  Ulrich Weigand  <uweigand@de.ibm.com>

	* config.host: Remove references to spu.
	* config/spu/: Remove directory.

2019-08-23  Jozef Lawrynowicz  <jozef.l@mittosystems.com>

	PR target/91306
	* crtstuff.c (__CTOR_LIST__): Align to the "__alignof__" the array
	element type, instead of "sizeof" the element type.
	(__DTOR_LIST__): Likewise.
	(__TMC_LIST__): Likewise.
	(__do_global_dtors_aux_fini_array_entry): Likewise.
	(__frame_dummy_init_array_entry): Likewise.
	(__CTOR_END__): Likewise.
	(__DTOR_END__): Likweise.
	(__FRAME_END__): Likewise.
	(__TMC_END__): Likewise.

2019-08-20  Lili Cui  <lilicui@intel.com>

	* config/i386/cpuinfo.h: Add INTEL_COREI7_TIGERLAKE and
	INTEL_COREI7_COOPERLAKE.

2019-07-31  Matt Thomas  <matt@3am-software.com>
	    Nick Hudson <nick@nthcliff.demon.co.uk>
	    Matthew Green <mrg@eterna.com.au>
	    Maya Rashish <coypu@sdf.org>

	* config.host (hppa*-*-netbsd*): New case.
	* config/pa/t-netbsd: New file.

2019-07-31  Joel Hutton  <Joel.Hutton@arm.com>

	* config/arm/cmse.c (cmse_check_address_range): Add
	warn_unused_result attribute.

2019-07-22  Martin Liska  <mliska@suse.cz>

	* config/pa/stublib.c: Remove stub symbol __gnu_lto_v1.
	* config/pa/t-stublib: Likewise.

2019-07-22  Stafford Horne  <shorne@gmail.com>

	PR target/90362
	* config/or1k/lib1funcs.S (__udivsi3): Change l.sfeqi
	to l.sfeq and l.sfltsi to l.sflts equivalents as the immediate
	instructions are not available on every processor.  Change a
	l.bnf to l.bf to fix logic issue.

2019-07-04  Iain Sandoe  <iain@sandoe.co.uk>

	* config.host: Remove reference to t-darwin8.

2019-07-03  Iain Sandoe  <iain@sandoe.co.uk>

	* config.host (powerpc-*-darwin*,powerpc64-*-darwin*): Revise crt
	list.
	* config/rs6000/t-darwin: Build crt3_2 for older systems.  Revise
	mmacosx-version-min for crts to run across all system versions.
	* config/rs6000/t-darwin64 (LIB2ADD): Remove.
	* config/t-darwin: Revise mmacosx-version-min for crts to run across
	system versions >= 10.4.

2019-07-03  Martin Liska  <mliska@suse.cz>

	* Makefile.in: Use topn_values instead of one_value names.
	* libgcov-merge.c (__gcov_merge_single): Move to ...
	(__gcov_merge_topn): ... this.
	(merge_single_value_set): Move to ...
	(merge_topn_values_set): ... this.
	* libgcov-profiler.c (__gcov_one_value_profiler_body): Move to
	...
	(__gcov_topn_values_profiler_body): ... this.
	(__gcov_one_value_profiler_v2): Move to ...
	(__gcov_topn_values_profiler): ... this.
	(__gcov_one_value_profiler_v2_atomic): Move to ...
	(__gcov_topn_values_profiler_atomic): ... this.
	(__gcov_indirect_call_profiler_v4): Remove.
	* libgcov-util.c (__gcov_single_counter_op): Move to ...
	(__gcov_topn_counter_op): ... this.
	* libgcov.h (L_gcov_merge_single): Remove.
	(L_gcov_merge_topn): New.
	(__gcov_merge_single): Remove.
	(__gcov_merge_topn): New.
	(__gcov_one_value_profiler_v2): Move to ..
	(__gcov_topn_values_profiler): ... this.
	(__gcov_one_value_profiler_v2_atomic): Move to ...
	(__gcov_topn_values_profiler_atomic): ... this.

2019-07-03  Martin Liska  <mliska@suse.cz>

	* libgcov-merge.c (merge_single_value_set): Support N values.
	* libgcov-profiler.c (__gcov_one_value_profiler_body): Likewise.

2019-06-27  Ilia Diachkov  <ilia.diachkov@optimitech.com>

	* Makefile.in (USE_TM_CLONE_REGISTRY): New.
	(CRTSTUFF_CFLAGS): Use USE_TM_CLONE_REGISTRY.
	* configure.ac: Add --disable-tm-clone-registry option.
	* configure: Regenerate.

2019-06-27  Martin Liska  <mliska@suse.cz>

	* libgcov-driver-system.c (gcov_exit_open_gcda_file): Remove obviously
	dead assignments.
	* libgcov-util.c: Likewise.

2019-06-27  Martin Liska  <mliska@suse.cz>

	* libgcov-util.c (gcov_profile_merge): Release allocated
	memory.
	(calculate_overlap): Likewise.

2019-06-25  Iain Sandoe  <iain@sandoe.co.uk>

	* config.host: Add libef_ppc.a to the extra files for powerpc-darwin.
	* config/rs6000/t-darwin: (PPC_ENDFILE_SRC, PPC_ENDFILE_OBJS): New.
	Build objects for the out of line save/restore register functions
	so that they can be used for any supported Darwin version.
	* config/t-darwin: Default the build Darwin version to Darwin8
	(MacOS 10.4).

2019-06-25  Martin Liska  <mliska@suse.cz>

	* libgcov-driver-system.c (replace_filename_variables): Do not
	call strlen with NULL argument.

2019-06-25  Andrew Stubbs  <ams@codesourcery.com>

	* config/gcn/t-amdgcn (LIB2ADD): Add unwind-gcn.c.
	* config/gcn/unwind-gcn.c: New file.

2019-06-25  Kwok Cheung Yeung  <kcy@codesourcery.com>
            Andrew Stubbs  <ams@codesourcery.com>

	* configure: Regenerate.
	* config/gcn/gthr-gcn.h: New.

2019-06-18  Tom de Vries  <tdevries@suse.de>

	* config/nvptx/crt0.c (__main): Declare.

2019-06-17  Matthew Green  <mrg@eterna.com.au>
	    Maya Rashish  <coypu@sdf.org>

	* config.host (aarch64*-*-netbsd*): New case.

2019-06-16  Jozef Lawrynowicz  <jozef.l@mittosystems.com>

	* config/msp430/slli.S (__mspabi_sllll): New library function for
	performing a logical left shift of a 64-bit value.
	* config/msp430/srai.S (__mspabi_srall): New library function for
	performing a arithmetic right shift of a 64-bit value.
	* config/msp430/srll.S (__mspabi_srlll): New library function for
	performing a logical right shift of a 64-bit value.

2019-06-14  Matt Thomas  <matt@3am-software.com>
	    Matthew Green  <mrg@eterna.com.au>
	    Nick Hudson  <skrll@netbsd.org>
	    Maya Rashish  <coypu@sdf.org>

	* config.host (arm*-*-netbsdelf*): Add support for EABI configurations.
	* config/arm/t-netbsd (LIB1ASMFUNCS): Add some additional assembler
	functions to build.
	* config/arm/t-netbsd-eabi: New file.

2019-06-12  Dimitar Dimitrov  <dimitar@dinux.eu>

	* config.host: Add PRU target.
	* config/pru/asri.c: New file.
	* config/pru/eqd.c: New file.
	* config/pru/eqf.c: New file.
	* config/pru/ged.c: New file.
	* config/pru/gef.c: New file.
	* config/pru/gtd.c: New file.
	* config/pru/gtf.c: New file.
	* config/pru/led.c: New file.
	* config/pru/lef.c: New file.
	* config/pru/lib2bitcountHI.c: New file.
	* config/pru/lib2divHI.c: New file.
	* config/pru/lib2divQI.c: New file.
	* config/pru/lib2divSI.c: New file.
	* config/pru/libgcc-eabi.ver: New file.
	* config/pru/ltd.c: New file.
	* config/pru/ltf.c: New file.
	* config/pru/mpyll.S: New file.
	* config/pru/pru-abi.h: New file.
	* config/pru/pru-asm.h: New file.
	* config/pru/pru-divmod.h: New file.
	* config/pru/sfp-machine.h: New file.
	* config/pru/t-pru: New file.

2019-06-11  Jakub Jelinek  <jakub@redhat.com>

	* libgcov-merge.c (__gcov_merge_single): Revert previous change.

2019-06-10  Martin Liska  <mliska@suse.cz>

	PR bootstrap/90808
	* libgcov.h: Add ATTRIBUTE_UNUSED.

2019-06-10  Martin Liska  <mliska@suse.cz>

	* Makefile.in: Add __gcov_one_value_profiler_v2,
	__gcov_one_value_profiler_v2_atomic and
	__gcov_indirect_call_profiler_v4.
	* libgcov-merge.c (__gcov_merge_single): Change
	function signature.
	(merge_single_value_set): New.
	* libgcov-profiler.c (__gcov_one_value_profiler_body):
	Update functionality.
	(__gcov_one_value_profiler): Remove.
	(__gcov_one_value_profiler_v2): ... this.
	(__gcov_one_value_profiler_atomic): Rename to ...
	(__gcov_one_value_profiler_v2_atomic): this.
	(__gcov_indirect_call_profiler_v3): Rename to ...
	(__gcov_indirect_call_profiler_v4): ... this.
	* libgcov.h (__gcov_one_value_profiler): Remove.
	(__gcov_one_value_profiler_atomic): Remove.
	(__gcov_one_value_profiler_v2_atomic): New.
	(__gcov_indirect_call_profiler_v3): Remove.
	(__gcov_one_value_profiler_v2): New.
	(__gcov_indirect_call_profiler_v4): New.
	(gcov_get_counter_ignore_scaling): New function.

2019-06-07  Martin Liska  <mliska@suse.cz>

	* Makefile.in: Remove usage of
	_gcov_merge_icall_topn.
	* libgcov-driver.c (gcov_sort_n_vals): Remove.
	(gcov_sort_icall_topn_counter): Likewise.
	(gcov_sort_topn_counter_arrays): Likewise.
	(dump_one_gcov): Remove call to gcov_sort_topn_counter_arrays.
	* libgcov-merge.c (__gcov_merge_icall_topn): Remove.
	* libgcov-profiler.c (__gcov_topn_value_profiler_body):
	Likewise.
	(GCOV_ICALL_COUNTER_CLEAR_THRESHOLD): Remove.
	(struct indirect_call_tuple): Remove.
	(__gcov_indirect_call_topn_profiler): Remove.
	* libgcov-util.c (__gcov_icall_topn_counter_op): Remove.
	* libgcov.h (gcov_sort_n_vals): Remove.
	(L_gcov_merge_icall_topn): Likewise.
	(__gcov_merge_icall_topn): Likewise.
	(__gcov_indirect_call_topn_profiler): Likewise.

2019-06-06  Iain Sandoe  <iain@sandoe.co.uk>

	* config/rs6000/t-darwin: Ensure that the unwinder is built with
	altivec enabled.

2019-06-06  Jozef Lawrynowicz  <jozef.l@mittosystems.com>

	* config/msp430/slli.S (__mspabi_slli_n): Put function in its own
	section.
	(__mspabi_slli): Likewise.
	(__mspabi_slll_n): Likewise.
	(__mspabi_slll): Likewise.
	* config/msp430/srai.S (__mspabi_srai_n): Likewise.
	(__mspabi_srai): Likewise.
	(__mspabi_sral_n): Likewise.
	(__mspabi_sral): Likewise.
	* config/msp430/srli.S (__mspabi_srli_n): Likewise.
	(__mspabi_srli): Likewise.
	(__mspabi_srll_n): Likewise.
	(__mspabi_srll): Likewise.

2019-06-05  Yoshinori Sato  <ysato@users.sourceforge.jp>

	* config.host (rx-*-linux*): Add t-fdpbit to tmake_file
	Add appropriate tm_file clause as well.
	* config/rx/t-rx (HOST_LIBGCC2_CFLAGS): Remove.

2019-06-05  James Clarke  <jrtc27@jrtc27.com>

	* config/ia64/crtbegin.S (__dso_handle): Put in .sdata/.sbss
	rather than .data/.bss so it can be accessed via gp-relative
	addressing.

2019-06-05  David Edelsohn  <dje.gcc@gmail.com>

	* config/rs6000/aix-unwind.h (LR_REGNO): Rename to R_LR.
	(CR2_REGNO): Rename to R_CR2.
	(XER_REGNO): Rename to R_XER.
	(FIRST_ALTIVEC_REGNO): Rename to R_FIRST_ALTIVEC.
	(VRSAVE_REGNO): Rename to R_VRSAVE.
	(VSCR_REGNO): R_VSCR.

2019-05-29  Yoshinori Sato  <ysato@users.sourceforge.jp>

	* config.host (rx-*-linux*): Add new case.
	* config/rx/t-rx (HOST_LIBGCC2_CFLAGS): Force DFmode to SFmode.

2019-05-29  Sam Tebbs  <sam.tebbs@arm.com>

	* config/aarch64/aarch64-unwind.h (aarch64_cie_signed_with_b_key): New
	function.
	* config/aarch64/aarch64-unwind.h (aarch64_post_extract_frame_addr,
	aarch64_post_frob_eh_handler_addr): Add	check for b-key.
	* config/aarch64/aarch64-unwind-h (aarch64_post_extract_frame_addr,
	aarch64_post_frob_eh_handler_addr, aarch64_post_frob_update_context):
	Rename RA_A_SIGNED_BIT to RA_SIGNED_BIT.
	* unwind-dw2-fde.c (get_cie_encoding): Add check for 'B' in augmentation
	string.
	* unwind-dw2.c (extract_cie_info): Add check for 'B' in augmentation
	string.
	(RA_A_SIGNED_BIT): Rename to RA_SIGNED_BIT.

2019-05-28  Rainer Orth  <ro@CeBiTec.Uni-Bielefeld.DE>

	* config/sparc/sol2-unwind.h [__arch64__] (sparc64_is_sighandler):
	Remove Solaris 9 and 10 support.
	(sparc_is_sighandler): Likewise.

2019-05-26  John David Anglin  <danglin@gcc.gnu.org>

	* config/pa/linux-unwind.h (pa32_fallback_frame_state): Add cast.

2019-05-17  H.J. Lu  <hongjiu.lu@intel.com>

	* soft-fp/extenddftf2.c: Use "_FP_W_TYPE_SIZE < 64" to check if
	4_FP_W_TYPEs are used for IEEE quad precision.
	* soft-fp/extendhftf2.c: Likewise.
	* soft-fp/extendsftf2.c: Likewise.
	* soft-fp/extendxftf2.c: Likewise.
	* soft-fp/trunctfdf2.c: Likewise.
	* soft-fp/trunctfhf2.c: Likewise.
	* soft-fp/trunctfsf2.c: Likewise.
	* soft-fp/trunctfxf2.c: Likewise.
	* config/rs6000/ibm-ldouble.c: Likewise.

2019-05-14  Rainer Orth  <ro@CeBiTec.Uni-Bielefeld.DE>

	* config.host: Simplify various *-*-solaris2.1[0-9]* to
	*-*-solaris2*.
	* configure.ac: Likewise.
	* configure: Regenerate.

	* config/i386/sol2-unwind.h (x86_fallback_frame_state): Remove
	Solaris 10 and Solaris 11 < snv_125 handling.

2019-05-12  Iain Sandoe  <iain@sandoe.co.uk>

	* config/rs6000/darwin-vecsave.S: Set .machine appropriately.

2019-05-07  Hongtao Liu  <hongtao.liu@intel.com>

	* config/i386/cpuinfo.c (get_available_features): Detect BF16.
	* config/i386/cpuinfo.h (enum processor_features): Add
	FEATURE_AVX512BF16.

2019-04-23  Ramana Radhakrishnan  <ramana.radhakrishnan@arm.com>
	    Bernd Edlinger  <bernd.edlinger@hotmail.de>
	    Jakub Jelinek  <jakub@redhat.com>

	PR target/89093
	* config/arm/pr-support.c: Add #pragma GCC target("general-regs-only").
	* config/arm/unwind-arm.c: Likewise.
	* unwind-c.c (PERSONALITY_FUNCTION): Add general-regs-only target
	attribute for ARM.

2019-04-15  Monk Chiang  <sh.chiang04@gmail.com>

	* config/nds32/linux-unwind.h (SIGRETURN): Remove.
	(RT_SIGRETURN): Update.
	(nds32_fallback_frame_state): Update.

2019-02-21  Martin Sebor  <msebor@redhat.com>

	* libgcc2.h (__clear_cache): Correct signature.
	* libgcc2.c (__clear_cache): Same.

2019-02-20  Uroš Bizjak  <ubizjak@gmail.com>

	* config/alpha/linux-unwind.h (alpha_fallback_frame_state):
	Cast 'mcontext_t *' &rt_->uc.uc_mcontext to 'struct sigcontext *'.

2019-02-19  Uroš Bizjak  <ubizjak@gmail.com>

	* unwind-dw2.c (_Unwind_GetGR) [DWARF_ZERO_REG]: Compare
	regno instead of index to DWARF_ZERO_REG.

2019-02-15  Eric Botcazou  <ebotcazou@adacore.com>

	* config/visium/lib2funcs.c (__set_trampoline_parity): Replace
	TRAMPOLINE_SIZE with __LIBGCC_TRAMPOLINE_SIZE__.

2019-01-31  Uroš Bizjak  <ubizjak@gmail.com>

	* config/alpha/t-linux: Add -mfp-rounding-mode=d
	to HOST_LIBGCC2_CFLAGS.

2019-01-23  Joseph Myers  <joseph@codesourcery.com>

	PR libgcc/88931
	* libgcc2.c (FSTYPE FUNC (DWtype u)): Correct no leading bits case.

2019-01-18  Martin Liska  <mliska@suse.cz>

	* libgcov-profiler.c (__gcov_indirect_call_profiler_v2): Rename
	to ...
	(__gcov_indirect_call_profiler_v3): ... this.
	* libgcov.h (__gcov_indirect_call_profiler_v2): Likewise.
	(__gcov_indirect_call_profiler_v3): Likewise.
	* Makefile.in: Bump function name.

2019-01-18  Martin Liska  <mliska@suse.cz>

	* libgcov-driver.c (GCOV_PROF_PREFIX): Define.
	(gcov_version): Use in gcov_error.
	(merge_one_data): Likewise.
	(dump_one_gcov): Likewise.

2019-01-18  Martin Liska  <mliska@suse.cz>

<<<<<<< HEAD
2019-10-30  Iain Sandoe  <iain@sandoe.co.uk>
=======
	* libgcov-driver.c (gcov_version_string): New function.
	(gcov_version): Convert version integer into string.

2019-01-17  Andrew Stubbs  <ams@codesourcery.com>
	    Kwok Cheung Yeung  <kcy@codesourcery.com>
	    Julian Brown  <julian@codesourcery.com>
	    Tom de Vries  <tom@codesourcery.com>

	* config.host: Recognize amdgcn*-*-amdhsa.
	* config/gcn/crt0.c: New file.
	* config/gcn/lib2-divmod-hi.c: New file.
	* config/gcn/lib2-divmod.c: New file.
	* config/gcn/lib2-gcn.h: New file.
	* config/gcn/sfp-machine.h: New file.
	* config/gcn/t-amdgcn: New file.

2019-01-09  Sandra Loosemore  <sandra@codesourcery.com>

	PR other/16615

	* config/c6x/libunwind.S: Mechanically replace "can not" with
	"cannot".
	* config/tilepro/atomic.h: Likewise.
	* config/vxlib-tls.c: Likewise.
	* generic-morestack-thread.c: Likewise.
	* generic-morestack.c: Likewise.
	* mkmap-symver.awk: Likewise.

2019-01-01  Jakub Jelinek  <jakub@redhat.com>
>>>>>>> e2aa5677

	Update copyright years.

2018-12-20  H.J. Lu  <hongjiu.lu@intel.com>

<<<<<<< HEAD
2019-10-30  Iain Sandoe  <iain@sandoe.co.uk>
=======
	* unwind-pe.h (read_encoded_value_with_base): Add GCC pragma
	to ignore -Waddress-of-packed-member.
>>>>>>> e2aa5677

2018-12-19  Thomas Preud'homme  <thomas.preudhomme@linaro.org>

	* /config/arm/lib1funcs.S (FUNC_START): Remove unused sp_section
	parameter and corresponding code.
	(ARM_FUNC_START): Likewise in both definitions.
	Also update footer comment about condition that need to match with
	gcc/config/arm/elf.h to also include libgcc/config/arm/t-arm.
	* config/arm/ieee754-df.S (muldf3): Also build it if L_arm_muldf3 is
	defined.  Weakly define it in this case.
	* config/arm/ieee754-sf.S (mulsf3): Likewise with L_arm_mulsf3.
	* config/arm/t-elf (LIB1ASMFUNCS): Build _arm_muldf3.o and
	_arm_mulsf3.o before muldiv versions if targeting Thumb-1 only. Add
	comment to keep condition in sync with the one in
	libgcc/config/arm/lib1funcs.S and gcc/config/arm/elf.h.

<<<<<<< HEAD
2019-10-15  John David Anglin  <danglin@gcc.gnu.org>

	* config/pa/fptr.c (_dl_read_access_allowed): Change argument to
	unsigned int.  Adjust callers.
	(__canonicalize_funcptr_for_compare): Change plabel type to volatile
	unsigned int *.  Load relocation offset before function pointer.
	Add barrier to ensure ordering.

2019-10-12  John David Anglin  <danglin@gcc.gnu.org>

	* config/pa/lib2funcs.S (__gcc_plt_call): Load branch target to %r21.
	Load PIC register after branch target.  Fix white space.
	* config/pa/milli64.S ($$dyncall): Separate LINUX and non LINUX
	implementations.  Load PIC register after branch target.  Don't
	clobber function pointer when it points to function descriptor.
	Use nullification instead of branch in LINUX implementation.

2019-08-12  Release Manager

	* GCC 9.2.0 released.

2019-08-03  Iain Sandoe  <iain@sandoe.co.uk>
=======
2018-12-18  Wei Xiao  <wei3.xiao@intel.com>
>>>>>>> e2aa5677

	* config/i386/cpuinfo.c (get_intel_cpu): Handle cascadelake.
	* config/i386/cpuinfo.h: Add INTEL_COREI7_CASCADELAKE.

2018-12-12  Rasmus Villemoes  <rv@rasmusvillemoes.dk>

<<<<<<< HEAD
2019-08-02  Iain Sandoe  <iain@sandoe.co.uk>
=======
	* config/rs6000/tramp.S (__trampoline_setup): Also emit .size
	and .cfi_endproc directives for VxWorks targets.
>>>>>>> e2aa5677

2018-12-05  Paul Koning  <ni1d@arrl.net>

	* udivmodhi4.c (__udivmodhi4): Fix loop end check.

<<<<<<< HEAD
2019-05-26  John David Anglin  <danglin@gcc.gnu.org>

	* config/pa/linux-unwind.h (pa32_fallback_frame_state): Add cast.

2019-05-04  Michael Meissner  <meissner@linux.ibm.com>

	* ChangeLog.ibm: Delete unintentional commit on the wrong branch.

2019-05-03  Release Manager

	* GCC 9.1.0 released.

2019-04-23  Ramana Radhakrishnan  <ramana.radhakrishnan@arm.com>
	    Bernd Edlinger  <bernd.edlinger@hotmail.de>
	    Jakub Jelinek  <jakub@redhat.com>

	PR target/89093
	* config/arm/pr-support.c: Add #pragma GCC target("general-regs-only").
	* config/arm/unwind-arm.c: Likewise.
	* unwind-c.c (PERSONALITY_FUNCTION): Add general-regs-only target
	attribute for ARM.

2019-04-15  Monk Chiang  <sh.chiang04@gmail.com>

	* config/nds32/linux-unwind.h (SIGRETURN): Remove.
	(RT_SIGRETURN): Update.
	(nds32_fallback_frame_state): Update.

2019-02-21  Martin Sebor  <msebor@redhat.com>

	* libgcc2.h (__clear_cache): Correct signature.
	* libgcc2.c (__clear_cache): Same.

2019-02-20  Uroš Bizjak  <ubizjak@gmail.com>

	* config/alpha/linux-unwind.h (alpha_fallback_frame_state):
	Cast 'mcontext_t *' &rt_->uc.uc_mcontext to 'struct sigcontext *'.
=======
2018-11-27  Alan Modra  <amodra@gmail.com>

	* config/rs6000/morestack.S (__stack_split_initialize),
	(__morestack_get_guard, __morestack_set_guard),
	(__morestack_make_guard): Provide CFI covering these functions.
	* config/rs6000/tramp.S (__trampoline_setup): Likewise.
>>>>>>> e2aa5677

2018-11-15  Xianmiao Qu  <xianmiao_qu@c-sky.com>

	* config/csky/linux-unwind.h (sc_pt_regs): Update for kernel.
	(sc_pt_regs_lr): Update for kernel.
	(sc_pt_regs_tls): Update for kernel.

<<<<<<< HEAD
2019-02-15  Eric Botcazou  <ebotcazou@adacore.com>

	* config/visium/lib2funcs.c (__set_trampoline_parity): Replace
	TRAMPOLINE_SIZE with __LIBGCC_TRAMPOLINE_SIZE__.

2019-01-31  Uroš Bizjak  <ubizjak@gmail.com>

	* config/alpha/t-linux: Add -mfp-rounding-mode=d
	to HOST_LIBGCC2_CFLAGS.

2019-01-23  Joseph Myers  <joseph@codesourcery.com>

	PR libgcc/88931
	* libgcc2.c (FSTYPE FUNC (DWtype u)): Correct no leading bits case.

2019-01-18  Martin Liska  <mliska@suse.cz>

	* libgcov-profiler.c (__gcov_indirect_call_profiler_v2): Rename
	to ...
	(__gcov_indirect_call_profiler_v3): ... this.
	* libgcov.h (__gcov_indirect_call_profiler_v2): Likewise.
	(__gcov_indirect_call_profiler_v3): Likewise.
	* Makefile.in: Bump function name.

2019-01-18  Martin Liska  <mliska@suse.cz>

	* libgcov-driver.c (GCOV_PROF_PREFIX): Define.
	(gcov_version): Use in gcov_error.
	(merge_one_data): Likewise.
	(dump_one_gcov): Likewise.

2019-01-18  Martin Liska  <mliska@suse.cz>

	* libgcov-driver.c (gcov_version_string): New function.
	(gcov_version): Convert version integer into string.

2019-01-17  Andrew Stubbs  <ams@codesourcery.com>
	    Kwok Cheung Yeung  <kcy@codesourcery.com>
	    Julian Brown  <julian@codesourcery.com>
	    Tom de Vries  <tom@codesourcery.com>

	* config.host: Recognize amdgcn*-*-amdhsa.
	* config/gcn/crt0.c: New file.
	* config/gcn/lib2-divmod-hi.c: New file.
	* config/gcn/lib2-divmod.c: New file.
	* config/gcn/lib2-gcn.h: New file.
	* config/gcn/sfp-machine.h: New file.
	* config/gcn/t-amdgcn: New file.

2019-01-09  Sandra Loosemore  <sandra@codesourcery.com>

	PR other/16615

	* config/c6x/libunwind.S: Mechanically replace "can not" with
	"cannot".
	* config/tilepro/atomic.h: Likewise.
	* config/vxlib-tls.c: Likewise.
	* generic-morestack-thread.c: Likewise.
	* generic-morestack.c: Likewise.
	* mkmap-symver.awk: Likewise.

2019-01-01  Jakub Jelinek  <jakub@redhat.com>

	Update copyright years.

2018-12-20  H.J. Lu  <hongjiu.lu@intel.com>

	* unwind-pe.h (read_encoded_value_with_base): Add GCC pragma
	to ignore -Waddress-of-packed-member.

2018-12-19  Thomas Preud'homme  <thomas.preudhomme@linaro.org>

	* /config/arm/lib1funcs.S (FUNC_START): Remove unused sp_section
	parameter and corresponding code.
	(ARM_FUNC_START): Likewise in both definitions.
	Also update footer comment about condition that need to match with
	gcc/config/arm/elf.h to also include libgcc/config/arm/t-arm.
	* config/arm/ieee754-df.S (muldf3): Also build it if L_arm_muldf3 is
	defined.  Weakly define it in this case.
	* config/arm/ieee754-sf.S (mulsf3): Likewise with L_arm_mulsf3.
	* config/arm/t-elf (LIB1ASMFUNCS): Build _arm_muldf3.o and
	_arm_mulsf3.o before muldiv versions if targeting Thumb-1 only. Add
	comment to keep condition in sync with the one in
	libgcc/config/arm/lib1funcs.S and gcc/config/arm/elf.h.

2018-12-18  Wei Xiao  <wei3.xiao@intel.com>

	* config/i386/cpuinfo.c (get_intel_cpu): Handle cascadelake.
	* config/i386/cpuinfo.h: Add INTEL_COREI7_CASCADELAKE.

2018-12-12  Rasmus Villemoes  <rv@rasmusvillemoes.dk>

	* config/rs6000/tramp.S (__trampoline_setup): Also emit .size
	and .cfi_endproc directives for VxWorks targets.

2018-12-05  Paul Koning  <ni1d@arrl.net>

	* udivmodhi4.c (__udivmodhi4): Fix loop end check.

2018-11-27  Alan Modra  <amodra@gmail.com>

	* config/rs6000/morestack.S (__stack_split_initialize),
	(__morestack_get_guard, __morestack_set_guard),
	(__morestack_make_guard): Provide CFI covering these functions.
	* config/rs6000/tramp.S (__trampoline_setup): Likewise.

2018-11-15  Xianmiao Qu  <xianmiao_qu@c-sky.com>

	* config/csky/linux-unwind.h (sc_pt_regs): Update for kernel.
	(sc_pt_regs_lr): Update for kernel.
	(sc_pt_regs_tls): Update for kernel.

2018-11-15  Xianmiao Qu  <xianmiao_qu@c-sky.com>

	* config/csky/linux-unwind.h: Fix coding style.

2018-11-13  Xianmiao Qu  <xianmiao_qu@c-sky.com>

	* config/csky/linux-unwind.h (_sig_ucontext_t): Remove.
	(csky_fallback_frame_state): Modify the check of the
	instructions to adapt to changes in the kernel

2018-11-09  Stafford Horne  <shorne@gmail.com>
	    Richard Henderson  <rth@twiddle.net>

	* config.host: Add OpenRISC support.
	* config/or1k/*: New.

2018-11-08  Kito Cheng  <kito@andestech.com>

	* soft-fp/adddf3.c: Update from glibc.
	* soft-fp/addsf3.c: Likewise.
	* soft-fp/addtf3.c: Likewise.
	* soft-fp/divdf3.c: Likewise.
	* soft-fp/divsf3.c: Likewise.
	* soft-fp/divtf3.c: Likewise.
	* soft-fp/double.h: Likewise.
	* soft-fp/eqdf2.c: Likewise.
	* soft-fp/eqsf2.c: Likewise.
	* soft-fp/eqtf2.c: Likewise.
	* soft-fp/extenddftf2.c: Likewise.
	* soft-fp/extended.h: Likewise.
	* soft-fp/extendhftf2.c: Likewise.
	* soft-fp/extendsfdf2.c: Likewise.
	* soft-fp/extendsftf2.c: Likewise.
	* soft-fp/extendxftf2.c: Likewise.
	* soft-fp/fixdfdi.c: Likewise.
	* soft-fp/fixdfsi.c: Likewise.
	* soft-fp/fixdfti.c: Likewise.
	* soft-fp/fixhfti.c: Likewise.
	* soft-fp/fixsfdi.c: Likewise.
	* soft-fp/fixsfsi.c: Likewise.
	* soft-fp/fixsfti.c: Likewise.
	* soft-fp/fixtfdi.c: Likewise.
	* soft-fp/fixtfsi.c: Likewise.
	* soft-fp/fixtfti.c: Likewise.
	* soft-fp/fixunsdfdi.c: Likewise.
	* soft-fp/fixunsdfsi.c: Likewise.
	* soft-fp/fixunsdfti.c: Likewise.
	* soft-fp/fixunshfti.c: Likewise.
	* soft-fp/fixunssfdi.c: Likewise.
	* soft-fp/fixunssfsi.c: Likewise.
	* soft-fp/fixunssfti.c: Likewise.
	* soft-fp/fixunstfdi.c: Likewise.
	* soft-fp/fixunstfsi.c: Likewise.
	* soft-fp/fixunstfti.c: Likewise.
	* soft-fp/floatdidf.c: Likewise.
	* soft-fp/floatdisf.c: Likewise.
	* soft-fp/floatditf.c: Likewise.
	* soft-fp/floatsidf.c: Likewise.
	* soft-fp/floatsisf.c: Likewise.
	* soft-fp/floatsitf.c: Likewise.
	* soft-fp/floattidf.c: Likewise.
	* soft-fp/floattihf.c: Likewise.
	* soft-fp/floattisf.c: Likewise.
	* soft-fp/floattitf.c: Likewise.
	* soft-fp/floatundidf.c: Likewise.
	* soft-fp/floatundisf.c: Likewise.
	* soft-fp/floatunditf.c: Likewise.
	* soft-fp/floatunsidf.c: Likewise.
	* soft-fp/floatunsisf.c: Likewise.
	* soft-fp/floatunsitf.c: Likewise.
	* soft-fp/floatuntidf.c: Likewise.
	* soft-fp/floatuntihf.c: Likewise.
	* soft-fp/floatuntisf.c: Likewise.
	* soft-fp/floatuntitf.c: Likewise.
	* soft-fp/gedf2.c: Likewise.
	* soft-fp/gesf2.c: Likewise.
	* soft-fp/getf2.c: Likewise.
	* soft-fp/half.h: Likewise.
	* soft-fp/ledf2.c: Likewise.
	* soft-fp/lesf2.c: Likewise.
	* soft-fp/letf2.c: Likewise.
	* soft-fp/muldf3.c: Likewise.
	* soft-fp/mulsf3.c: Likewise.
	* soft-fp/multf3.c: Likewise.
	* soft-fp/negdf2.c: Likewise.
	* soft-fp/negsf2.c: Likewise.
	* soft-fp/negtf2.c: Likewise.
	* soft-fp/op-1.h: Likewise.
	* soft-fp/op-2.h: Likewise.
	* soft-fp/op-4.h: Likewise.
	* soft-fp/op-8.h: Likewise.
	* soft-fp/op-common.h: Likewise.
	* soft-fp/quad.h: Likewise.
	* soft-fp/single.h: Likewise.
	* soft-fp/soft-fp.h: Likewise.
	* soft-fp/subdf3.c: Likewise.
	* soft-fp/subsf3.c: Likewise.
	* soft-fp/subtf3.c: Likewise.
	* soft-fp/truncdfsf2.c: Likewise.
	* soft-fp/trunctfdf2.c: Likewise.
	* soft-fp/trunctfhf2.c: Likewise.
	* soft-fp/trunctfsf2.c: Likewise.
	* soft-fp/trunctfxf2.c: Likewise.
	* soft-fp/unorddf2.c: Likewise.
	* soft-fp/unordsf2.c: Likewise.
	* soft-fp/unordtf2.c: Likewise.

2018-11-04  Venkataramanan Kumar  <Venkataramanan.kumar@amd.com>

	* config/i386/cpuinfo.c: (get_amd_cpu): Add znver2.
	* config/i386/cpuinfo.h (processor_types): Add znver2.

2018-11-01  Paul Koning  <ni1d@arrl.net>

	* config/pdp11/t-pdp11 (LIB2ADD): Add divmod.c.
	(HOST_LIBGCC2_CFLAGS): Change to optimize for size.

2018-10-31  Joseph Myers  <joseph@codesourcery.com>

	PR bootstrap/82856
	* configure.ac: Remove AC_PREREQ.  Use AC_LANG_SOURCE.
	* configure: Regenerate.

2018-10-31  Claudiu Zissulescu  <claziss@synopsys.com>

	* config/arc/lib1funcs.S (_muldi3): New function.
	* config/arc/t-arc (LIB1ASMFUNCS): Add _muldi3.

2018-10-30  Rasmus Villemoes  <rv@rasmusvillemoes.dk>

	* config/gthr-vxworks.h (__gthread_mutex_destroy): Call semDelete.

2018-10-25  Martin Liska  <mliska@suse.cz>

	PR other/87735
	* libgcov-profiler.c: Revert.

2018-10-24  Martin Liska  <mliska@suse.cz>

	* libgcov-profiler.c: Start from 1 in order to distinguish
	functions which were seen and these that were not.

2018-10-18  Paul Koning  <ni1d@arrl.net>

	* udivmodsi4.c (__udivmodsi4): Rename to conform to coding
	standard.
	* divmod.c: Update references to __udivmodsi4.
	* udivmod.c: Ditto.
	* udivhi3.c: New file.
	* udivmodhi4.c: New file.
	* config/pdp11/t-pdp11 (LIB2ADD): Add the new files.

2018-10-17  Rasmus Villemoes  <rv@rasmusvillemoes.dk>

	* Makefile.in (LIB2FUNCS_ST): Filter out LIB2FUNCS_EXCLUDE.

2018-10-12  Olivier Hainque  <hainque@adacore.com>

	* config/rs6000/ibm-ldouble.c: Augment the toplevel guard with
	defined (__FLOAT128_TYPE__) || defined (__LONG_DOUBLE_128__).

2018-10-08  Paul Koning  <ni1d@arrl.net>

	* config/pdp11/t-pdp11: Remove -mfloat32 switch.

2018-10-04  Martin Liska  <mliska@suse.cz>

	PR gcov-profile/84107
	* libgcov-profiler.c (__gcov_indirect_call):
	Change type to indirect_call_tuple.
	(struct indirect_call_tuple): New struct.
	(__gcov_indirect_call_topn_profiler): Change type.
	(__gcov_indirect_call_profiler_v2): Use the new
	variables.
	* libgcov.h (struct indirect_call_tuple): New struct
	definition.

2018-10-03  Uros Bizjak  <ubizjak@gmail.com>

	* libgcc2.c (isnan): Use __builtin_isnan.
	(isfinite): Use __builtin_isfinite.
	(isinf): Use __builtin_isinf.

2018-09-26  Uros Bizjak  <ubizjak@gmail.com>

	* config/i386/crtprec.c (set_precision): Use fnstcw instead of fstcw.

2018-09-21  Alexandre Oliva  <oliva@adacore.com>

	* config/vxcache.c: New file.  Provide __clear_cache, based on
	the cacheTextUpdate VxWorks service.
	* config/t-vxworks (LIB2ADD): Add vxcache.c.
	(LIB2FUNCS_EXCLUDE): Add _clear_cache.
	* config/t-vxwoks7: Likewise.

2018-09-21  Martin Liska  <mliska@suse.cz>

	* libgcov-driver.c (crc32_unsigned): Remove.
	(gcov_histogram_insert): Likewise.
	(gcov_compute_histogram): Likewise.
	(compute_summary): Simplify rapidly.
	(merge_one_data): Do not handle PROGRAM_SUMMARY tag.
	(merge_summary): Rapidly simplify.
	(dump_one_gcov): Ignore gcov_summary.
	(gcov_do_dump): Do not handle program summary, it's not
	used.
	* libgcov-util.c (tag_summary): Remove.
	(read_gcda_finalize): Fix coding style.
	(read_gcda_file): Initialize curr_object_summary.
	(compute_summary): Remove.
	(calculate_overlap): Remove settings of run_max.

2018-09-21  Monk Chiang  <sh.chiang04@gmail.com>

	* config/nds32/linux-unwind.h (struct _rt_sigframe): Use struct
	ucontext_t type instead.
	(nds32_fallback_frame_state): Remove struct _sigframe statement.

2018-09-21  Kito Cheng  <kito.cheng@gmail.com>

	* config/nds32/t-nds32-glibc: New file.

2018-09-18  Rainer Orth  <ro@CeBiTec.Uni-Bielefeld.DE>

	* configure.ac (solaris_ld_v2_maps): New test.
	* configure: Regenerate.
	* Makefile.in (solaris_ld_v2_maps): New variable.
	* config/t-slibgcc-sld (libgcc-unwind.map): Emit v2 mapfile syntax
	if supported.

2018-08-23  Richard Earnshaw  <rearnsha@arm.com>

	PR target/86951
	* config/arm/lib1funcs.asm (speculation_barrier): New function.
	* config/arm/t-arm (LIB1ASMFUNCS): Add it to list of functions
	to build.

2018-08-22  Iain Sandoe  <iain@sandoe.co.uk>

	* config/unwind-dw2-fde-darwin.c
	(_darwin10_Unwind_FindEnclosingFunction): move from here ...
	* config/darwin10-unwind-find-enc-func.c: … to here.
	* config/t-darwin: Build Darwin10 unwinder shim crt.
	* libgcc/config.host: Add the Darwin10 unwinder shim.

2018-08-21  Rasmus Villemoes  <rv@rasmusvillemoes.dk>

	* config.host: Add crtbegin.o and crtend.o for
	powerpc-wrs-vxworks target.

2018-08-17  Jojo  <jijie_rong@c-sky.com>
	    Huibin Wang  <huibin_wang@c-sky.com>
	    Sandra Loosemore  <sandra@codesourcery.com>
	    Chung-Lin Tang  <cltang@codesourcery.com>

	C-SKY port: libgcc

	* config.host: Add C-SKY support.
	* config/csky/*: New.

2018-08-12  Chung-Ju Wu  <jasonwucj@gmail.com>

	* config/nds32/t-nds32-isr: Rearrange object dependency.
	* config/nds32/initfini.c: Add dwarf2 unwinding support.
	* config/nds32/isr-library/adj_intr_lvl.inc: Consider new extensions
	and registers usage.
	* config/nds32/isr-library/excp_isr.S: Ditto.
	* config/nds32/isr-library/intr_isr.S: Ditto.
	* config/nds32/isr-library/reset.S: Ditto.
	* config/nds32/isr-library/restore_all.inc: Ditto.
	* config/nds32/isr-library/restore_mac_regs.inc: Ditto.
	* config/nds32/isr-library/restore_partial.inc: Ditto.
	* config/nds32/isr-library/restore_usr_regs.inc: Ditto.
	* config/nds32/isr-library/save_all.inc: Ditto.
	* config/nds32/isr-library/save_mac_regs.inc: Ditto.
	* config/nds32/isr-library/save_partial.inc: Ditto.
	* config/nds32/isr-library/save_usr_regs.inc: Ditto.
	* config/nds32/isr-library/vec_vid*.S: Consider 4-byte vector size.

=======
2018-11-15  Xianmiao Qu  <xianmiao_qu@c-sky.com>

	* config/csky/linux-unwind.h: Fix coding style.

2018-11-13  Xianmiao Qu  <xianmiao_qu@c-sky.com>

	* config/csky/linux-unwind.h (_sig_ucontext_t): Remove.
	(csky_fallback_frame_state): Modify the check of the
	instructions to adapt to changes in the kernel

2018-11-09  Stafford Horne  <shorne@gmail.com>
	    Richard Henderson  <rth@twiddle.net>

	* config.host: Add OpenRISC support.
	* config/or1k/*: New.

2018-11-08  Kito Cheng  <kito@andestech.com>

	* soft-fp/adddf3.c: Update from glibc.
	* soft-fp/addsf3.c: Likewise.
	* soft-fp/addtf3.c: Likewise.
	* soft-fp/divdf3.c: Likewise.
	* soft-fp/divsf3.c: Likewise.
	* soft-fp/divtf3.c: Likewise.
	* soft-fp/double.h: Likewise.
	* soft-fp/eqdf2.c: Likewise.
	* soft-fp/eqsf2.c: Likewise.
	* soft-fp/eqtf2.c: Likewise.
	* soft-fp/extenddftf2.c: Likewise.
	* soft-fp/extended.h: Likewise.
	* soft-fp/extendhftf2.c: Likewise.
	* soft-fp/extendsfdf2.c: Likewise.
	* soft-fp/extendsftf2.c: Likewise.
	* soft-fp/extendxftf2.c: Likewise.
	* soft-fp/fixdfdi.c: Likewise.
	* soft-fp/fixdfsi.c: Likewise.
	* soft-fp/fixdfti.c: Likewise.
	* soft-fp/fixhfti.c: Likewise.
	* soft-fp/fixsfdi.c: Likewise.
	* soft-fp/fixsfsi.c: Likewise.
	* soft-fp/fixsfti.c: Likewise.
	* soft-fp/fixtfdi.c: Likewise.
	* soft-fp/fixtfsi.c: Likewise.
	* soft-fp/fixtfti.c: Likewise.
	* soft-fp/fixunsdfdi.c: Likewise.
	* soft-fp/fixunsdfsi.c: Likewise.
	* soft-fp/fixunsdfti.c: Likewise.
	* soft-fp/fixunshfti.c: Likewise.
	* soft-fp/fixunssfdi.c: Likewise.
	* soft-fp/fixunssfsi.c: Likewise.
	* soft-fp/fixunssfti.c: Likewise.
	* soft-fp/fixunstfdi.c: Likewise.
	* soft-fp/fixunstfsi.c: Likewise.
	* soft-fp/fixunstfti.c: Likewise.
	* soft-fp/floatdidf.c: Likewise.
	* soft-fp/floatdisf.c: Likewise.
	* soft-fp/floatditf.c: Likewise.
	* soft-fp/floatsidf.c: Likewise.
	* soft-fp/floatsisf.c: Likewise.
	* soft-fp/floatsitf.c: Likewise.
	* soft-fp/floattidf.c: Likewise.
	* soft-fp/floattihf.c: Likewise.
	* soft-fp/floattisf.c: Likewise.
	* soft-fp/floattitf.c: Likewise.
	* soft-fp/floatundidf.c: Likewise.
	* soft-fp/floatundisf.c: Likewise.
	* soft-fp/floatunditf.c: Likewise.
	* soft-fp/floatunsidf.c: Likewise.
	* soft-fp/floatunsisf.c: Likewise.
	* soft-fp/floatunsitf.c: Likewise.
	* soft-fp/floatuntidf.c: Likewise.
	* soft-fp/floatuntihf.c: Likewise.
	* soft-fp/floatuntisf.c: Likewise.
	* soft-fp/floatuntitf.c: Likewise.
	* soft-fp/gedf2.c: Likewise.
	* soft-fp/gesf2.c: Likewise.
	* soft-fp/getf2.c: Likewise.
	* soft-fp/half.h: Likewise.
	* soft-fp/ledf2.c: Likewise.
	* soft-fp/lesf2.c: Likewise.
	* soft-fp/letf2.c: Likewise.
	* soft-fp/muldf3.c: Likewise.
	* soft-fp/mulsf3.c: Likewise.
	* soft-fp/multf3.c: Likewise.
	* soft-fp/negdf2.c: Likewise.
	* soft-fp/negsf2.c: Likewise.
	* soft-fp/negtf2.c: Likewise.
	* soft-fp/op-1.h: Likewise.
	* soft-fp/op-2.h: Likewise.
	* soft-fp/op-4.h: Likewise.
	* soft-fp/op-8.h: Likewise.
	* soft-fp/op-common.h: Likewise.
	* soft-fp/quad.h: Likewise.
	* soft-fp/single.h: Likewise.
	* soft-fp/soft-fp.h: Likewise.
	* soft-fp/subdf3.c: Likewise.
	* soft-fp/subsf3.c: Likewise.
	* soft-fp/subtf3.c: Likewise.
	* soft-fp/truncdfsf2.c: Likewise.
	* soft-fp/trunctfdf2.c: Likewise.
	* soft-fp/trunctfhf2.c: Likewise.
	* soft-fp/trunctfsf2.c: Likewise.
	* soft-fp/trunctfxf2.c: Likewise.
	* soft-fp/unorddf2.c: Likewise.
	* soft-fp/unordsf2.c: Likewise.
	* soft-fp/unordtf2.c: Likewise.

2018-11-04  Venkataramanan Kumar  <Venkataramanan.kumar@amd.com>

	* config/i386/cpuinfo.c: (get_amd_cpu): Add znver2.
	* config/i386/cpuinfo.h (processor_types): Add znver2.

2018-11-01  Paul Koning  <ni1d@arrl.net>

	* config/pdp11/t-pdp11 (LIB2ADD): Add divmod.c.
	(HOST_LIBGCC2_CFLAGS): Change to optimize for size.

2018-10-31  Joseph Myers  <joseph@codesourcery.com>

	PR bootstrap/82856
	* configure.ac: Remove AC_PREREQ.  Use AC_LANG_SOURCE.
	* configure: Regenerate.

2018-10-31  Claudiu Zissulescu  <claziss@synopsys.com>

	* config/arc/lib1funcs.S (_muldi3): New function.
	* config/arc/t-arc (LIB1ASMFUNCS): Add _muldi3.

2018-10-30  Rasmus Villemoes  <rv@rasmusvillemoes.dk>

	* config/gthr-vxworks.h (__gthread_mutex_destroy): Call semDelete.

2018-10-25  Martin Liska  <mliska@suse.cz>

	PR other/87735
	* libgcov-profiler.c: Revert.

2018-10-24  Martin Liska  <mliska@suse.cz>

	* libgcov-profiler.c: Start from 1 in order to distinguish
	functions which were seen and these that were not.

2018-10-18  Paul Koning  <ni1d@arrl.net>

	* udivmodsi4.c (__udivmodsi4): Rename to conform to coding
	standard.
	* divmod.c: Update references to __udivmodsi4.
	* udivmod.c: Ditto.
	* udivhi3.c: New file.
	* udivmodhi4.c: New file.
	* config/pdp11/t-pdp11 (LIB2ADD): Add the new files.

2018-10-17  Rasmus Villemoes  <rv@rasmusvillemoes.dk>

	* Makefile.in (LIB2FUNCS_ST): Filter out LIB2FUNCS_EXCLUDE.

2018-10-12  Olivier Hainque  <hainque@adacore.com>

	* config/rs6000/ibm-ldouble.c: Augment the toplevel guard with
	defined (__FLOAT128_TYPE__) || defined (__LONG_DOUBLE_128__).

2018-10-08  Paul Koning  <ni1d@arrl.net>

	* config/pdp11/t-pdp11: Remove -mfloat32 switch.

2018-10-04  Martin Liska  <mliska@suse.cz>

	PR gcov-profile/84107
	* libgcov-profiler.c (__gcov_indirect_call):
	Change type to indirect_call_tuple.
	(struct indirect_call_tuple): New struct.
	(__gcov_indirect_call_topn_profiler): Change type.
	(__gcov_indirect_call_profiler_v2): Use the new
	variables.
	* libgcov.h (struct indirect_call_tuple): New struct
	definition.

2018-10-03  Uros Bizjak  <ubizjak@gmail.com>

	* libgcc2.c (isnan): Use __builtin_isnan.
	(isfinite): Use __builtin_isfinite.
	(isinf): Use __builtin_isinf.

2018-09-26  Uros Bizjak  <ubizjak@gmail.com>

	* config/i386/crtprec.c (set_precision): Use fnstcw instead of fstcw.

2018-09-21  Alexandre Oliva  <oliva@adacore.com>

	* config/vxcache.c: New file.  Provide __clear_cache, based on
	the cacheTextUpdate VxWorks service.
	* config/t-vxworks (LIB2ADD): Add vxcache.c.
	(LIB2FUNCS_EXCLUDE): Add _clear_cache.
	* config/t-vxwoks7: Likewise.

2018-09-21  Martin Liska  <mliska@suse.cz>

	* libgcov-driver.c (crc32_unsigned): Remove.
	(gcov_histogram_insert): Likewise.
	(gcov_compute_histogram): Likewise.
	(compute_summary): Simplify rapidly.
	(merge_one_data): Do not handle PROGRAM_SUMMARY tag.
	(merge_summary): Rapidly simplify.
	(dump_one_gcov): Ignore gcov_summary.
	(gcov_do_dump): Do not handle program summary, it's not
	used.
	* libgcov-util.c (tag_summary): Remove.
	(read_gcda_finalize): Fix coding style.
	(read_gcda_file): Initialize curr_object_summary.
	(compute_summary): Remove.
	(calculate_overlap): Remove settings of run_max.

2018-09-21  Monk Chiang  <sh.chiang04@gmail.com>

	* config/nds32/linux-unwind.h (struct _rt_sigframe): Use struct
	ucontext_t type instead.
	(nds32_fallback_frame_state): Remove struct _sigframe statement.

2018-09-21  Kito Cheng  <kito.cheng@gmail.com>

	* config/nds32/t-nds32-glibc: New file.

2018-09-18  Rainer Orth  <ro@CeBiTec.Uni-Bielefeld.DE>

	* configure.ac (solaris_ld_v2_maps): New test.
	* configure: Regenerate.
	* Makefile.in (solaris_ld_v2_maps): New variable.
	* config/t-slibgcc-sld (libgcc-unwind.map): Emit v2 mapfile syntax
	if supported.

2018-08-23  Richard Earnshaw  <rearnsha@arm.com>

	PR target/86951
	* config/arm/lib1funcs.asm (speculation_barrier): New function.
	* config/arm/t-arm (LIB1ASMFUNCS): Add it to list of functions
	to build.

2018-08-22  Iain Sandoe  <iain@sandoe.co.uk>

	* config/unwind-dw2-fde-darwin.c
	(_darwin10_Unwind_FindEnclosingFunction): move from here ...
	* config/darwin10-unwind-find-enc-func.c: … to here.
	* config/t-darwin: Build Darwin10 unwinder shim crt.
	* libgcc/config.host: Add the Darwin10 unwinder shim.

2018-08-21  Rasmus Villemoes  <rv@rasmusvillemoes.dk>

	* config.host: Add crtbegin.o and crtend.o for
	powerpc-wrs-vxworks target.

2018-08-17  Jojo  <jijie_rong@c-sky.com>
	    Huibin Wang  <huibin_wang@c-sky.com>
	    Sandra Loosemore  <sandra@codesourcery.com>
	    Chung-Lin Tang  <cltang@codesourcery.com>

	C-SKY port: libgcc

	* config.host: Add C-SKY support.
	* config/csky/*: New.

2018-08-12  Chung-Ju Wu  <jasonwucj@gmail.com>

	* config/nds32/t-nds32-isr: Rearrange object dependency.
	* config/nds32/initfini.c: Add dwarf2 unwinding support.
	* config/nds32/isr-library/adj_intr_lvl.inc: Consider new extensions
	and registers usage.
	* config/nds32/isr-library/excp_isr.S: Ditto.
	* config/nds32/isr-library/intr_isr.S: Ditto.
	* config/nds32/isr-library/reset.S: Ditto.
	* config/nds32/isr-library/restore_all.inc: Ditto.
	* config/nds32/isr-library/restore_mac_regs.inc: Ditto.
	* config/nds32/isr-library/restore_partial.inc: Ditto.
	* config/nds32/isr-library/restore_usr_regs.inc: Ditto.
	* config/nds32/isr-library/save_all.inc: Ditto.
	* config/nds32/isr-library/save_mac_regs.inc: Ditto.
	* config/nds32/isr-library/save_partial.inc: Ditto.
	* config/nds32/isr-library/save_usr_regs.inc: Ditto.
	* config/nds32/isr-library/vec_vid*.S: Consider 4-byte vector size.

>>>>>>> e2aa5677
2018-08-11  John David Anglin  <danglin@gcc.gnu.org>

	* config/pa/linux-atomic.c: Update comment.
	(FETCH_AND_OP_2, OP_AND_FETCH_2, FETCH_AND_OP_WORD, OP_AND_FETCH_WORD,
	COMPARE_AND_SWAP_2, __sync_val_compare_and_swap_4,
	SYNC_LOCK_TEST_AND_SET_2, __sync_lock_test_and_set_4): Use
	__ATOMIC_RELAXED for atomic loads.
	(SYNC_LOCK_RELEASE_1): New define.  Use __sync_synchronize() and
	unordered store to release lock.
	(__sync_lock_release_8): Likewise.
	(SYNC_LOCK_RELEASE_2): Remove define.

2018-08-02  Nicolas Pitre <nico@fluxnic.net>

	PR libgcc/86512
	* config/arm/ieee754-df.S: Don't shortcut denormal handling when
	exponent goes negative. Update my email address.
	* config/arm/ieee754-sf.S: Likewise.

2018-08-01  Martin Liska  <mliska@suse.cz>

	* libgcov-profiler.c (__gcov_indirect_call_profiler_v2): Do not
	check that  __gcov_indirect_call_callee is non-null.

2018-07-30  Christophe Lyon  <christophe.lyon@linaro.org>

	* config/arm/ieee754-df.S: Fix comment for code working on
	architectures >= 4.
	* config/arm/ieee754-sf.S: Likewise.

2018-07-27  H.J. Lu  <hongjiu.lu@intel.com>

	PR libgcc/85334
	* config/i386/shadow-stack-unwind.h (_Unwind_Frames_Increment):
	Removed.

2018-07-05  James Clarke  <jrtc27@jrtc27.com>

	* configure: Regenerated.

2018-06-27  Rainer Orth  <ro@CeBiTec.Uni-Bielefeld.DE>

	* Makefile.in (install_leaf): Use enable_gcov instead of
	enable_libgcov.

2018-06-27  Rasmus Villemoes  <rv@rasmusvillemoes.dk>

	* configure.ac: Add --disable-gcov option.
	* configure: Regenerate.
	* Makefile.in: Honour @enable_gcov@.

2018-06-21  Christophe Lyon  <christophe.lyon@linaro.org>

	* config/arm/lib1funcs.S (__ARM_ARCH__): Remove definitions, use
	__ARM_ARCH and __ARM_FEATURE_CLZ instead.
	(HAVE_ARM_CLZ): Remove definition, use __ARM_FEATURE_CLZ instead.
	* config/arm/ieee754-df.S: Use __ARM_FEATURE_CLZ instead of
	__ARM_ARCH__.
	* config/arm/ieee754-sf.S: Likewise.
	* config/arm/libunwind.S: Use __ARM_ARCH instead of __ARM_ARCH__.

2018-06-21  Christophe Lyon  <christophe.lyon@linaro.org>

	* config/arm/ieee754-df.S: Remove code for __ARM_ARCH__ < 4, no
	longer supported.
	* config/arm/ieee754-sf.S: Likewise.

2018-06-20  Than McIntosh  <thanm@google.com>

	PR libgcc/86213
	* generic-morestack.c (allocate_segment): Move calls to getenv and
	getpagesize to __morestack_load_mmap.
	(__morestack_load_mmap) Initialize static_pagesize and
	use_guard_page here so as to avoid clobbering SSE regs during a
	__morestack call.

2018-06-18  Michael Meissner  <meissner@linux.ibm.com>

	* config/rs6000/t-float128 (FP128_CFLAGS_SW): Compile float128
	support modules with -mno-gnu-attribute.
	* config/rs6000/t-float128-hw (FP128_CFLAGS_HW): Likewise.

2018-06-07  Olivier Hainque  <hainque@adacore.com>

	* config/t-vxworks (LIBGCC_INCLUDES): Add
	-I$(MULTIBUILDTOP)../../gcc/include.
	* config/t-vxworks7: Likewise. Reformat a bit to match
	the t-vxworks layout.

2018-06-07  Olga Makhotina  <olga.makhotina@intel.com>

	* config/i386/cpuinfo.h (processor_types): Add INTEL_TREMONT.

2018-06-07  Martin Liska  <mliska@suse.cz>

	* libgcov-driver.c: Rename cs_all to all and assign it from
	all_prg.

2018-06-07  Martin Liska  <mliska@suse.cz>

	PR bootstrap/86057
	* libgcov-driver-system.c (replace_filename_variables): Use
	memcpy instead of mempcpy.
	(allocate_filename_struct): Do not allocate filename, allocate
	prefix and set it.
	(gcov_exit_open_gcda_file): Allocate memory for gf->filename
	here and properly copy content into it.
	* libgcov-driver.c (struct gcov_filename): Remove max_length
	field, change prefix from size_t into char *.
	(compute_summary): Do not calculate longest filename.
	(gcov_do_dump): Release memory of gf.filename after each file.
	* libgcov-util.c (compute_summary): Use new signature of
	compute_summary.
	(calculate_overlap): Likewise.

2018-06-05  Martin Liska  <mliska@suse.cz>

	PR gcov-profile/47618
	* libgcov-driver-system.c (replace_filename_variables): New
	function.
	(gcov_exit_open_gcda_file): Use it.

2018-06-05  Martin Liska  <mliska@suse.cz>

	* libgcov-driver.c (gcov_compute_histogram): Remove usage
	of gcov_ctr_summary.
	(compute_summary): Do it just for a single summary.
	(merge_one_data): Likewise.
	(merge_summary): Simplify as we read just single summary.
	(dump_one_gcov): Pass proper argument.
	* libgcov-util.c (compute_one_gcov): Simplify as we have just
	single summary.
	(gcov_info_count_all_cold): Likewise.
	(calculate_overlap): Likewise.

2018-06-02  Chung-Ju Wu  <jasonwucj@gmail.com>
	    Monk Chiang  <sh.chiang04@gmail.com>

	* config.host (nds32*-linux*): New.
	* config/nds32/linux-atomic.c: New file.
	* config/nds32/linux-unwind.h: New file.

2018-05-31  Uros Bizjak  <ubizjak@gmail.com>

	PR target/85591
	* config/i386/cpuinfo.c (get_amd_cpu): Return
	AMDFAM15H_BDVER2 for AMDFAM15H model 0x2.

2018-05-30  Rasmus Villemoes  <rasmus.villemoes@prevas.dk>

	* crtstuff.c: Remove declaration of _Jv_RegisterClasses.

2018-05-29  Martin Liska  <mliska@suse.cz>

	PR gcov-profile/85759
	* libgcov-driver-system.c (gcov_error): Introduce usage of
	GCOV_EXIT_AT_ERROR env. variable.
	* libgcov-driver.c (merge_one_data): Print error that we
	overwrite a gcov file with a different timestamp.

2018-05-23  Kalamatee  <kalamatee@gmail.com>
<<<<<<< HEAD

	* config/m68k/lb1sf68.S (Laddsf$nf): Fix sign bit handling in
	path to Lf$finfty.

2018-05-18  Kito Cheng <kito.cheng@gmail.com>
	    Monk Chiang  <sh.chiang04@gmail.com>
	    Jim Wilson <jimw@sifive.com>

	* config/riscv/save-restore.S: Add support for rv32e.

=======

	* config/m68k/lb1sf68.S (Laddsf$nf): Fix sign bit handling in
	path to Lf$finfty.

2018-05-18  Kito Cheng <kito.cheng@gmail.com>
	    Monk Chiang  <sh.chiang04@gmail.com>
	    Jim Wilson <jimw@sifive.com>

	* config/riscv/save-restore.S: Add support for rv32e.

>>>>>>> e2aa5677
2018-05-18  Kyrylo Tkachov  <kyrylo.tkachov@arm.com>

	* config/arm/libunwind.S: Update comment relating to armv5.

2018-05-17  Jerome Lambourg  <lambourg@adacore.com>

	* config/arm/cmse.c (cmse_check_address_range): Replace
	UINTPTR_MAX with __UINTPTR_MAX__ and uintptr_t with __UINTPTR_TYPE__.

2018-05-17  Olga Makhotina  <olga.makhotina@intel.com>

	* config/i386/cpuinfo.h (processor_types): Add INTEL_GOLDMONT_PLUS.
	* config/i386/cpuinfo.c (get_intel_cpu): Detect Goldmont Plus.

2018-05-08  Olga Makhotina  <olga.makhotina@intel.com>

	* config/i386/cpuinfo.h (processor_types): Add INTEL_GOLDMONT.
	* config/i386/cpuinfo.c (get_intel_cpu): Detect Goldmont.

2018-05-07  Amaan Cheval  <amaan.cheval@gmail.com>

	* config.host (x86_64-*-rtems*): Build crti.o and crtn.o.

2018-04-27  Andreas Tobler  <andreast@gcc.gnu.org>
	    Maryse Levavasseur <maryse.levavasseur@stormshield.eu>

	PR libgcc/84292
	* config/arm/freebsd-atomic.c (SYNC_OP_AND_FETCH_N): Fix the
	op_and_fetch to return the right result.

2018-04-27  Alan Modra  <amodra@gmail.com>

	PR libgcc/85532
	* config/rs6000/t-crtstuff (CRTSTUFF_T_CFLAGS): Add
	-fno-asynchronous-unwind-tables.

2018-04-25  Chung-Ju Wu  <jasonwucj@gmail.com>

	* config/nds32/sfp-machine.h: Fix settings for NDS32_ABI_2FP_PLUS.
	* config/nds32/t-nds32-newlib (HOST_LIBGCC2_CFLAGS): Use -fwrapv.

2018-04-24  H.J. Lu  <hongjiu.lu@intel.com>

	* config/i386/linux-unwind.h: Add (__CET__ & 2) != 0 check
	when including "config/i386/shadow-stack-unwind.h".

2018-04-24  H.J. Lu  <hongjiu.lu@intel.com>

	* configure: Regenerated.

2018-04-20  Michael Meissner  <meissner@linux.ibm.com>

	PR target/85456
	* config/rs6000/_powikf2.c: New file.  Add support for the
	__builtin_powil function when long double is IEEE 128-bit floating
	point.
	* config/rs6000/float128-ifunc.c (__powikf2_resolve): Add
	__powikf2 support.
	(__powikf2): Likewise.
	* config/rs6000/quad-float128.h (__powikf2_sw): Likewise.
	(__powikf2_hw): Likewise.
	(__powikf2): Likewise.
	* config/rs6000/t-float128 (fp128_ppc_funcs): Likewise.
	* config/rs6000/t-float128-hw (fp128_hw_func): Likewise.
	(_powikf2-hw.c): Likewise.

2018-04-19  H.J. Lu  <hongjiu.lu@intel.com>

	PR libgcc/85334
	* unwind-generic.h (_Unwind_Frames_Increment): New.
	* config/i386/shadow-stack-unwind.h (_Unwind_Frames_Increment):
	Likewise.
	* unwind.inc (_Unwind_RaiseException_Phase2): Increment frame
	count with _Unwind_Frames_Increment.
	(_Unwind_ForcedUnwind_Phase2): Likewise.

2018-04-19  H.J. Lu  <hongjiu.lu@intel.com>

	PR libgcc/85379
	* config/i386/morestack.S (__stack_split_initialize): Add
	_CET_ENDBR.

2018-04-19  Jakub Jelinek  <jakub@redhat.com>

	* configure: Regenerated.

2018-04-18  David Malcolm  <dmalcolm@redhat.com>

	PR jit/85384
	* configure: Regenerate.

2018-04-16  Jakub Jelinek  <jakub@redhat.com>

	PR target/84945
	* config/i386/cpuinfo.c (set_feature): Wrap into do while (0) to avoid
	-Wdangling-else warnings.  Mask shift counts to avoid
	-Wshift-count-negative and -Wshift-count-overflow false positives.

2018-04-06  Ruslan Bukin  <br@bsdpad.com>

	* config.host (riscv*-*-freebsd*): Add RISC-V FreeBSD support.

2018-03-29  H.J. Lu  <hongjiu.lu@intel.com>

	PR target/85100
	* config/i386/cpuinfo.c (XCR_XFEATURE_ENABLED_MASK): New.
	(XSTATE_FP): Likewise.
	(XSTATE_SSE): Likewise.
	(XSTATE_YMM): Likewise.
	(XSTATE_OPMASK): Likewise.
	(XSTATE_ZMM): Likewise.
	(XSTATE_HI_ZMM): Likewise.
	(XCR_AVX_ENABLED_MASK): Likewise.
	(XCR_AVX512F_ENABLED_MASK): Likewise.
	(get_available_features): Enable AVX and AVX512 features only
	if their states are supported by OSXSAVE.

2018-03-22  Igor Tsimbalist  <igor.v.tsimbalist@intel.com>

	PR target/85025
	* config/i386/shadow-stack-unwind.h (_Unwind_Frames_Extra):
	Fix a typo, tmp => 255.

2018-03-20  Jakub Jelinek  <jakub@redhat.com>

	PR target/84945
	* config/i386/cpuinfo.h (__cpu_features2): Declare.
	* config/i386/cpuinfo.c (__cpu_features2): New variable for
	ifndef SHARED only.
	(set_feature): Define.
	(get_available_features): Use set_feature macro.  Set __cpu_features2
	to the second word of features ifndef SHARED.

2018-03-15  Julia Koval  <julia.koval@intel.com>

	* config/i386/cpuinfo.c (get_available_features): Add
	FEATURE_AVX512VBMI2, FEATURE_GFNI, FEATURE_VPCLMULQDQ,
	FEATURE_AVX512VNNI, FEATURE_AVX512BITALG.
	* config/i386/cpuinfo.h (processor_features): Add FEATURE_AVX512VBMI2,
	FEATURE_GFNI, FEATURE_VPCLMULQDQ, FEATURE_AVX512VNNI,
	FEATURE_AVX512BITALG.

2018-03-14  Julia Koval  <julia.koval@intel.com>

	* config/i386/cpuinfo.h (processor_subtypes): Split up icelake on
	icelake client and icelake server.

2018-03-06  John David Anglin  <danglin@gcc.gnu.org>

	* config/pa/fptr.c (_dl_read_access_allowed): New.
	(__canonicalize_funcptr_for_compare): Use it.

2018-02-28  Jakub Jelinek  <jakub@redhat.com>

	PR debug/83917
	* configure.ac (AS_HIDDEN_DIRECTIVE): AC_DEFINE_UNQUOTED this to
	$asm_hidden_op if visibility ("hidden") attribute works.
	(HAVE_AS_CFI_SECTIONS): New AC_DEFINE.
	* config/i386/i386-asm.h: Don't include auto-host.h.
	(PACKAGE_VERSION, PACKAGE_NAME, PACKAGE_STRING, PACKAGE_TARNAME,
	PACKAGE_URL): Don't undefine.
	(USE_GAS_CFI_DIRECTIVES): Don't use nor define this macro, instead
	guard cfi_startproc only on ifdef __GCC_HAVE_DWARF2_CFI_ASM.
	(FN_HIDDEN): Change guard from #ifdef HAVE_GAS_HIDDEN to
	#ifdef AS_HIDDEN_DIRECTIVE, use AS_HIDDEN_DIRECTIVE macro in the
	definition instead of hardcoded .hidden.
	* config/i386/cygwin.S: Include i386-asm.h first before .cfi_sections
	directive.  Use #ifdef HAVE_AS_CFI_SECTIONS rather than
	#ifdef HAVE_GAS_CFI_SECTIONS_DIRECTIVE to guard .cfi_sections.
	(USE_GAS_CFI_DIRECTIVES): Don't define.
	* configure: Regenerated.
	* config.in: Likewise.

2018-02-26  Jakub Jelinek  <jakub@redhat.com>

	PR debug/83917
	* config/i386/i386-asm.h (PACKAGE_VERSION, PACKAGE_NAME,
	PACKAGE_STRING, PACKAGE_TARNAME, PACKAGE_URL): Undefine between
	inclusion of auto-target.h and auto-host.h.
	(USE_GAS_CFI_DIRECTIVES): Define if not defined already based on
	__GCC_HAVE_DWARF2_CFI_ASM.
	(cfi_startproc, cfi_endproc, cfi_adjust_cfa_offset,
	cfi_def_cfa_register, cfi_def_cfa, cfi_register, cfi_offset, cfi_push,
	cfi_pop): Define.
	* config/i386/cygwin.S: Don't include auto-host.h here, just
	define USE_GAS_CFI_DIRECTIVES to 1 or 0 and include i386-asm.h.
	(cfi_startproc, cfi_endproc, cfi_adjust_cfa_offset,
	cfi_def_cfa_register, cfi_register, cfi_push, cfi_pop): Remove.
	* config/i386/resms64fx.h: Add cfi_* directives.
	* config/i386/resms64x.h: Likewise.

2018-02-20  Max Filippov  <jcmvbkbc@gmail.com>

	* config/xtensa/ieee754-df.S (__adddf3_aux): Add
	.literal_position directive.
	* config/xtensa/ieee754-sf.S (__addsf3_aux): Likewise.

2018-02-14  Igor Tsimbalist  <igor.v.tsimbalist@intel.com>

	PR target/84148
	* configure: Regenerate.

2018-02-16  Igor Tsimbalist  <igor.v.tsimbalist@intel.com>

	PR target/84239
	* config/i386/shadow-stack-unwind.h (_Unwind_Frames_Extra):
	Include cetintrin.h not x86intrin.h.

2018-02-08  Igor Tsimbalist  <igor.v.tsimbalist@intel.com>

	PR target/84239
	* config/i386/shadow-stack-unwind.h (_Unwind_Frames_Extra):
	Use new _get_ssp and _inc_ssp intrinsics.

2018-02-02  Julia Koval  <julia.koval@intel.com>

	* config/i386/cpuinfo.h (processor_subtypes): Add INTEL_COREI7_ICELAKE.

2018-01-26  Claudiu Zissulescu  <claziss@synopsys.com>

	* config/arc/lib1funcs.S (__udivmodsi4): Use safe version for RF16
	option.
	(__divsi3): Use RF16 safe registers.
	(__modsi3): Likewise.

2018-01-23  Max Filippov  <jcmvbkbc@gmail.com>

	* config/xtensa/ieee754-df.S (__addsf3, __subsf3, __mulsf3)
	(__divsf3): Make NaN return value quiet.
	* config/xtensa/ieee754-sf.S (__adddf3, __subdf3, __muldf3)
	(__divdf3): Make NaN return value quiet.

2018-01-22  Sebastian Perta  <sebastian.perta@renesas.com>

	* config/rl78/anddi3.S: New assembly file.
	* config/rl78/t-rl78: Added anddi3.S to LIB2ADD.

2018-01-22  Sebastian Perta  <sebastian.perta@renesas.com>

	* config/rl78/umindi3.S: New assembly file.
	* config/rl78/t-rl78: Added umindi3.S to LIB2ADD.

2018-01-22  Sebastian Perta  <sebastian.perta@renesas.com>

	* config/rl78/smindi3.S: New assembly file.
	* config/rl78/t-rl78: Added smindi3.S to LIB2ADD.

2018-01-22  Sebastian Perta  <sebastian.perta@renesas.com>

	* config/rl78/smaxdi3.S: New assembly file.
	* config/rl78/t-rl78: Added smaxdi3.S to LIB2ADD.

2018-01-22  Sebastian Perta  <sebastian.perta@renesas.com>

	* config/rl78/umaxdi3.S: New assembly file.
	* config/rl78/t-rl78: Added umaxdi3.S to LIB2ADD.

2018-01-21  John David Anglin  <danglin@gcc.gnu.org>

	PR lto/83452
	* config/pa/stublib.c (L_gnu_lto_v1): New stub definition.
	* config/pa/t-stublib (gnu_lto_v1-stub.o): Add make fragment.

2018-01-13  Richard Sandiford  <richard.sandiford@linaro.org>

	* config/aarch64/value-unwind.h (aarch64_vg): New function.
	(DWARF_LAZY_REGISTER_VALUE): Define.
	* unwind-dw2.c (_Unwind_GetGR): Use DWARF_LAZY_REGISTER_VALUE
	to provide a fallback register value.

2018-01-08  Michael Meissner  <meissner@linux.vnet.ibm.com>

	* config/rs6000/quad-float128.h (IBM128_TYPE): Explicitly use
	__ibm128, instead of trying to use long double.
	(CVT_FLOAT128_TO_IBM128): Use TFtype instead of __float128 to
	accomidate -mabi=ieeelongdouble multilibs.
	(CVT_IBM128_TO_FLOAT128): Likewise.
	* config/rs6000/ibm-ldouble.c (IBM128_TYPE): New macro to define
	the appropriate IBM extended double type.
	(__gcc_qadd): Change all occurances of long double to IBM128_TYPE.
	(__gcc_qsub): Likewise.
	(__gcc_qmul): Likewise.
	(__gcc_qdiv): Likewise.
	(pack_ldouble): Likewise.
	(__gcc_qneg): Likewise.
	(__gcc_qeq): Likewise.
	(__gcc_qne): Likewise.
	(__gcc_qge): Likewise.
	(__gcc_qle): Likewise.
	(__gcc_stoq): Likewise.
	(__gcc_dtoq): Likewise.
	(__gcc_itoq): Likewise.
	(__gcc_utoq): Likewise.
	(__gcc_qunord): Likewise.
	* config/rs6000/_mulkc3.c (toplevel): Include soft-fp.h and
	quad-float128.h for the definitions.
	(COPYSIGN): Use the f128 version instead of the q version.
	(INFINITY): Likewise.
	(__mulkc3): Use TFmode/TCmode for float128 scalar/complex types.
	* config/rs6000/_divkc3.c (toplevel): Include soft-fp.h and
	quad-float128.h for the definitions.
	(COPYSIGN): Use the f128 version instead of the q version.
	(INFINITY): Likewise.
	(FABS): Likewise.
	(__divkc3): Use TFmode/TCmode for float128 scalar/complex types.
	* config/rs6000/extendkftf2-sw.c (__extendkftf2_sw): Likewise.
	* config/rs6000/trunctfkf2-sw.c (__trunctfkf2_sw): Likewise.

2018-01-05  Sebastian Huber  <sebastian.huber@embedded-brains.de>

	* config.host (epiphany-*-elf*): Add (epiphany-*-rtems*)
	configuration.

2018-01-03  Jakub Jelinek  <jakub@redhat.com>

	Update copyright years.

2017-12-12  Kito Cheng  <kito.cheng@gmail.com>

	* config/riscv/t-elf: Use multi3.c instead of multi3.S.
	* config/riscv/multi3.c: New file.
	* config/riscv/multi3.S: Remove.

2017-12-08  Jim Wilson  <jimw@sifive.com>

	* config/riscv/div.S: Use FUNC_* macros.
	* config/riscv/muldi3.S, config/riscv/multi3.S: Likewise
	* config/riscv/save-restore.S: Likewise.
	* config/riscv/riscv-asm.h: New.

2017-11-30  Michael Meissner  <meissner@linux.vnet.ibm.com>

	* config/rs6000/_mulkc3.c (__mulkc3): Add forward declaration.
	* config/rs6000/_divkc3.c (__divkc3): Likewise.

	PR libgcc/83112
	* config/rs6000/float128-ifunc.c (__addkf3_resolve): Use the
	correct type for all ifunc resolvers to silence -Wattribute-alias
	warnings.  Eliminate the forward declaration of the resolver
	functions which is no longer needed.
	(__subkf3_resolve): Likewise.
	(__mulkf3_resolve): Likewise.
	(__divkf3_resolve): Likewise.
	(__negkf2_resolve): Likewise.
	(__eqkf2_resolve): Likewise.
	(__nekf2_resolve): Likewise.
	(__gekf2_resolve): Likewise.
	(__gtkf2_resolve): Likewise.
	(__lekf2_resolve): Likewise.
	(__ltkf2_resolve): Likewise.
	(__unordkf2_resolve): Likewise.
	(__extendsfkf2_resolve): Likewise.
	(__extenddfkf2_resolve): Likewise.
	(__trunckfsf2_resolve): Likewise.
	(__trunckfdf2_resolve): Likewise.
	(__fixkfsi_resolve): Likewise.
	(__fixkfdi_resolve): Likewise.
	(__fixunskfsi_resolve): Likewise.
	(__fixunskfdi_resolve): Likewise.
	(__floatsikf_resolve): Likewise.
	(__floatdikf_resolve): Likewise.
	(__floatunsikf_resolve): Likewise.
	(__floatundikf_resolve): Likewise.
	(__extendkftf2_resolve): Likewise.
	(__trunctfkf2_resolve): Likewise.

	PR libgcc/83103
	* config/rs6000/quad-float128.h (TF): Don't define if long double
	is IEEE 128-bit floating point.
	(TCtype): Define as either TCmode or KCmode, depending on whether
	long double is IEEE 128-bit floating point.
	(__mulkc3_sw): Add declarations for software/hardware versions of
	complex multiply/divide.
	(__divkc3_sw): Likewise.
	(__mulkc3_hw): Likewise.
	(__divkc3_hw): Likewise.
	* config/rs6000/_mulkc3.c (_mulkc3): If we are building ifunc
	handlers to switch between using software emulation and hardware
	float128 instructions, build the complex multiply/divide functions
	for both software and hardware support.
	* config/rs6000/_divkc3.c (_divkc3): Likewise.
	* config/rs6000/float128-ifunc.c (__mulkc3_resolve): Likewise.
	(__divkc3_resolve): Likewise.
	(__mulkc3): Likewise.
	(__divkc3): Likewise.
	* config/rs6000/t-float128-hw (fp128_hardfp_src): Likewise.
	(fp128_hw_src): Likewise.
	(fp128_hw_static_obj): Likewise.
	(fp128_hw_shared_obj): Likewise.
	(_mulkc3-hw.c): Create _mulkc3-hw.c and _divkc3-hw.c from
	_mulkc3.c and _divkc3.c, changing the function name.
	(_divkc3-hw.c): Likewise.
	* config/rs6000/t-float128 (clean-float128): Delete _mulkc3-hw.c
	and _divkc3-hw.c.

2017-11-26  Julia Koval  <julia.koval@intel.com>

	* config/i386/cpuinfo.c (get_intel_cpu): Handle cannonlake.
	* config/i386/cpuinfo.h (processor_subtypes): Add
	INTEL_COREI7_CANNONLAKE.

2017-11-20  Igor Tsimbalist  <igor.v.tsimbalist@intel.com>

	PR bootstrap/83015
	* config/cr16/unwind-cr16.c (uw_install_context): Add FRAMES
	parameter.
	* config/xtensa/unwind-dw2-xtensa.c: Likewise
	* config/ia64/unwind-ia64.c: Add frames parameter.
	* unwind-sjlj.c: Likewise.

2017-11-17  Igor Tsimbalist  <igor.v.tsimbalist@intel.com>

	* config/i386/linux-unwind.h: Include
	config/i386/shadow-stack-unwind.h.
	* config/i386/shadow-stack-unwind.h: New file.
	* unwind-dw2.c: (uw_install_context): Add a frame parameter and
	pass it to _Unwind_Frames_Extra.
	* unwind-generic.h (_Unwind_Frames_Extra): New.
	* unwind.inc (_Unwind_RaiseException_Phase2): Add frames_p
	parameter. Add local variable frames to count number of frames.
	(_Unwind_ForcedUnwind_Phase2): Likewise.
	(_Unwind_RaiseException): Add local variable frames to count
	number of frames, pass it to _Unwind_RaiseException_Phase2 and
	uw_install_context.
	(_Unwind_ForcedUnwind): Likewise.
	(_Unwind_Resume): Likewise.
	(_Unwind_Resume_or_Rethrow): Likewise.

2017-11-17  Igor Tsimbalist  <igor.v.tsimbalist@intel.com>

	* Makefile.in (configure_deps): Add $(srcdir)/../config/cet.m4.
	(CET_FLAGS): New.
	* config/i386/morestack.S: Include <cet.h>.
	(__morestack_large_model): Add _CET_ENDBR at function entrance.
	* config/i386/resms64.h: Include <cet.h>.
	* config/i386/resms64f.h: Likewise.
	* config/i386/resms64fx.h: Likewise.
	* config/i386/resms64x.h: Likewise.
	* config/i386/savms64.h: Likewise.
	* config/i386/savms64f.h: Likewise.
	* config/i386/t-linux (HOST_LIBGCC2_CFLAGS): Add $(CET_FLAGS).
	(CRTSTUFF_T_CFLAGS): Likewise.
	* configure.ac: Include ../config/cet.m4.
	Set and substitute CET_FLAGS.
	* configure: Regenerated.

2017-11-14  Rainer Orth  <ro@CeBiTec.Uni-Bielefeld.DE>

	* config.host (*-*-solaris2*): Adapt comment for Solaris 12
	renaming.
	* config/sol2/crtpg.c (__start_crt_compiler): Likewise.
	* configure.ac (libgcc_cv_solaris_crts): Likewise.
	* configure: Regenerate.

2017-11-07  Tom de Vries  <tom@codesourcery.com>

	* config/rs6000/aix-unwind.h (REGISTER_CFA_OFFSET_FOR): Remove semicolon
	after "do {} while (0)".

2017-11-07  Tom de Vries  <tom@codesourcery.com>

	PR other/82784
	* config/aarch64/sfp-machine.h (FP_HANDLE_EXCEPTIONS): Remove
	semicolon after "do {} while (0)".
	* config/i386/sfp-machine.h (FP_HANDLE_EXCEPTIONS): Same.
	* config/ia64/sfp-machine.h (FP_HANDLE_EXCEPTIONS): Same.
	* config/mips/sfp-machine.h (FP_HANDLE_EXCEPTIONS): Same.
	* config/rs6000/sfp-machine.h (FP_HANDLE_EXCEPTIONS): Same.

2017-11-04  Andreas Tobler  <andreast@gcc.gnu.org>

	PR libgcc/82635
	* config/i386/freebsd-unwind.h (MD_FALLBACK_FRAME_STATE_FOR): Use a
	sysctl to determine whether we're in a trampoline.
	Keep the pattern matching method for systems without
	KERN_PROC_SIGTRAMP sysctl.

2017-11-03  Cupertino Miranda  <cmiranda@synopsys.com>
	    Vineet Gupta <vgupta@synopsys.com>

	* config.host (arc*-*-linux*): Set md_unwind_header variable.
	* config/arc/linux-unwind-reg.def: New file.
	* config/arc/linux-unwind-reg.h: Likewise.

2017-10-23  Sebastian Perta  <sebastian.perta@renesas.com>

	* config/rl78/subdi3.S: New assembly file.
	* config/rl78/t-rl78: Added subdi3.S to LIB2ADD.

2017-10-13  Sebastian Perta  <sebastian.perta@renesas.com>

	* config/rl78/adddi3.S: New assembly file.
	* config/rl78/t-rl78: Added adddi3.S to LIB2ADD.

2017-10-13  Jakub Jelinek  <jakub@redhat.com>

	PR target/82274
	* libgcc2.c (__mulvDI3): If both operands have
	the same highpart of -1 and the topmost bit of lowpart is 0,
	multiplication overflows even if both lowparts are 0.

2017-09-28  James Bowman  <james.bowman@ftdichip.com>

	* config/ft32/crti-hw.S: Add watchdog vector, FT930 IRQ support.

2017-09-26  Joseph Myers  <joseph@codesourcery.com>

	* config/microblaze/crti.S, config/microblaze/crtn.S,
	config/microblaze/divsi3.S, config/microblaze/moddi3.S,
	config/microblaze/modsi3.S, config/microblaze/muldi3_hard.S,
	config/microblaze/mulsi3.S,
	config/microblaze/stack_overflow_exit.S,
	config/microblaze/udivsi3.S, config/microblaze/umodsi3.S,
	config/pa/milli64.S: Add .note.GNU-stack section.

2017-09-23  Daniel Santos  <daniel.santos@pobox.com>

	* configure.ac: Add Check for HAVE_AS_AVX.
	* config.in: Regenerate.
	* configure: Likewise.
	* config/i386/i386-asm.h: Include auto-target.h from libgcc.
	(SSE_SAVE, SSE_RESTORE): Emit .byte sequence for !HAVE_AS_AVX.
	Correct out-of-date comments.

2017-09-20  Sebastian Peryt  <sebastian.peryt@intel.com>

	* config/i386/cpuinfo.h (processor_types): Add INTEL_KNM.
	* config/i386/cpuinfo.c (get_intel_cpu): Detect Knights Mill.

2017-09-17  Daniel Santos  <daniel.santos@pobox.com>

	* config/i386/i386-asm.h (PASTE2): New macro.
	(ASMNAME): Modify to use PASTE2.
	(MS2SYSV_STUB_PREFIX): New macro for isa prefix.
	(MS2SYSV_STUB_BEGIN, MS2SYSV_STUB_END): New macros for stub headers.
	* config/i386/resms64.S: Rename to a header file, use MS2SYSV_STUB_BEGIN
	instead of HIDDEN_FUNC and MS2SYSV_STUB_END instead of FUNC_END.
	* config/i386/resms64f.S: Likewise.
	* config/i386/resms64fx.S: Likewise.
	* config/i386/resms64x.S: Likewise.
	* config/i386/savms64.S: Likewise.
	* config/i386/savms64f.S: Likewise.
	* config/i386/avx_resms64.S: New file that only defines a macro and
	includes it's corresponding header file.
	* config/i386/avx_resms64f.S: Likewise.
	* config/i386/avx_resms64fx.S: Likewise.
	* config/i386/avx_resms64x.S: Likewise.
	* config/i386/avx_savms64.S: Likewise.
	* config/i386/avx_savms64f.S: Likewise.
	* config/i386/sse_resms64.S: Likewise.
	* config/i386/sse_resms64f.S: Likewise.
	* config/i386/sse_resms64fx.S: Likewise.
	* config/i386/sse_resms64x.S: Likewise.
	* config/i386/sse_savms64.S: Likewise.
	* config/i386/sse_savms64f.S: Likewise.
	* config/i386/t-msabi: Modified to add avx and sse versions of stubs.

2017-09-01  Olivier Hainque  <hainque@adacore.com>
	* config.host (*-*-vxworks7): Widen scope to vxworks7*.

2017-08-31  Olivier Hainque  <hainque@adacore.com>

	* config.host (powerpc-wrs-vxworks|vxworksae|vxworksmils): Now
	match as powerpc-wrs-vxworks*.

2017-08-07  Jonathan Yong  <10walls@gmail.com>

	* config.host (*-cygwin): Include file from mingw
	config/i386/enable-execute-stack-mingw32.c

2017-08-01  Jerome Lambourg  <lambourg@adacore.com>
	    Doug Rupp  <rupp@adacore.com>
	    Olivier Hainque  <hainque@adacore.com>

	* config.host (arm-wrs-vxworks*): Rework to handle arm-wrs-vxworks7
	as well as arm-wrs-vxworks.
	* config/arm/t-vxworks7: New file.  Add unwind-arm-vxworks.c to
	LIB2ADDEH.
	* config/arm/unwind-arm-vxworks.c: New file. Provide dummy
	__exidx_start and __exidx_end for downloadable modules.

2017-08-01  Olivier Hainque  <hainque@adacore.com>

	* config/t-vxworks (LIBGCC2_INCLUDES): Start with -I. after -nostdinc.
	* config/t-vxworks7: Likewise.

2017-08-01  Olivier Hainque  <hainque@adacore.com>

	* config/t-vxworks: Instead of redefining LIB2ADD,
	augment LIB2ADDEH with vxlib.c and vxlib-tls.c.

2017-07-28  Sebastian Huber  <sebastian.huber@embedded-brains.de>

	* config/rs6000/ibm-ldouble.c: Disable if defined __rtems__.

2017-07-24  Daniel Santos  <daniel.santos@pobox.com>

	PR testsuite/80759
	* config.host: include i386/t-msabi for darwin and solaris.
	* config/i386/i386-asm.h
	(ELFFN): Rename to FN_TYPE.
	(FN_SIZE): New macro.
	(FN_HIDDEN): Likewise.
	(ASMNAME): Likewise.
	(FUNC_START): Rename to FUNC_BEGIN, use ASMNAME, replace .global with
	.globl.
	(HIDDEN_FUNC): Use ASMNAME and .globl instead of .global.
	(SSE_SAVE): Convert to cpp macro, hard-code offset (always 0x60).
	* config/i386/resms64.S: Use SSE_SAVE as cpp macro instead of gas
	.macro.
	* config/i386/resms64f.S: Likewise.
	* config/i386/resms64fx.S: Likewise.
	* config/i386/resms64x.S: Likewise.
	* config/i386/savms64.S: Likewise.
	* config/i386/savms64f.S: Likewise.

2017-07-19  John Marino  <gnugcc@marino.st>

	* config/i386/dragonfly-unwind.h: Handle sigtramp relocation.

2017-07-12  Michael Meissner  <meissner@linux.vnet.ibm.com>

	PR target/81193
	* configure.ac (PowerPC float128 hardware support): Test whether
	we can use __builtin_cpu_supports before enabling the ifunc
	handler.
	* configure: Regenerate.

2017-07-10  Vineet Gupta <vgupta@synopsys.com>

	* config.host: Remove uclibc from arc target spec.

2017-07-09  Krister Walfridsson  <krister.walfridsson@gmail.com>

	* config.host (*-*-netbsd*): Remove check for aout NetBSD releases.

2017-07-07  Peter Bergner  <bergner@vnet.ibm.com>

	* config/rs6000/float128-ifunc.c: Don't include auxv.h.
	(have_ieee_hw_p): Delete function.
	(SW_OR_HW) Use __builtin_cpu_supports().

2017-07-06  Thomas Preud'homme  <thomas.preudhomme@arm.com>

	* config/arm/lib1funcs.S: Defined __ARM_ARCH__ to 8 for ARMv8-R.

2017-07-03  Olivier Hainque  <hainque@adacore.com>

	* config/t-vxworks7: New file, really.

2017-06-28  Joseph Myers  <joseph@codesourcery.com>

	* config/aarch64/linux-unwind.h (aarch64_fallback_frame_state),
	config/alpha/linux-unwind.h (alpha_fallback_frame_state),
	config/bfin/linux-unwind.h (bfin_fallback_frame_state),
	config/i386/linux-unwind.h (x86_64_fallback_frame_state,
	x86_fallback_frame_state), config/m68k/linux-unwind.h (struct
	uw_ucontext), config/nios2/linux-unwind.h (struct nios2_ucontext),
	config/pa/linux-unwind.h (pa32_fallback_frame_state),
	config/riscv/linux-unwind.h (riscv_fallback_frame_state),
	config/sh/linux-unwind.h (sh_fallback_frame_state),
	config/tilepro/linux-unwind.h (tile_fallback_frame_state),
	config/xtensa/linux-unwind.h (xtensa_fallback_frame_state): Use
	ucontext_t instead of struct ucontext.

2017-06-27  Jerome Lambourg  <lambourg@adacore.com>

	* config.host (i*86-wrs-vxworks7): Handle new acceptable triplet.
	(x86_64-wrs-vxworks7): Likewise.

2017-06-27  Olivier Hainque  <hainque@adacore.com>

	* config/t-vxworks7: New file.
	* config.host (*-*-vxworks7): Use it.

2017-06-22  Matt Turner  <mattst88@gmail.com>

	* config/i386/cpuinfo.c (get_intel_cpu): Add Kaby Lake models to
	skylake case.

2017-06-21  Richard Biener  <rguenther@suse.de>

	PR gcov-profile/81080
	* configure.ac: Add AC_SYS_LARGEFILE.
	* libgcov.h: Include auto-target.h before tsystem.h to pick
	up _FILE_OFFSET_BITS which might differ for multilibs.
	* config.in: Regenerate.
	* configure: Likewise.

2017-06-16  Richard Earnshaw  <rearnsha@arm.com>

	* config/arm/cmse_nonsecure_call.S: Explicitly set the FPU.

2017-06-09  Martin Liska  <mliska@suse.cz>

	* libgcov-profiler.c (__gcov_indirect_call_profiler_v2):
	Reset __gcov_indirect_call_callee to NULL.

2017-06-08  Olivier Hainque  <hainque@adacore.com>

	* config/t-vxworks (LIBGCC2_INCLUDES): Add path to wrn/coreip to
	the set of -I options, support for direct inclusions of net/uio.h
	by VxWorks header files via ioLib.h.

2017-06-07  Tony Reix  <tony.reix@atos.net>
	    Matthieu Sarter  <matthieu.sarter.external@atos.net>
	    David Edelsohn  <dje.gcc@gmail.com>

	* config/rs6000/aix-unwind.h (MD_FALLBACK_FRAME_STATE_FOR): Define
	unconditionally.
	(ucontext_for): Add 64-bit AIX 6.1, 7.1, 7.2 support.  Add 32-bit
	AIX 7.2 support.

2017-06-02  Olivier Hainque  <hainque@adacore.com>

	* config/vxlib.c (__gthread_once): Add missing value to
	return statement.

2017-05-30  Olivier Hainque  <hainque@adacore.com>

	* config/t-vxworks (LIBGCC2_INCLUDES): Remove extraneous
	dollar sign before $(MULTIDIR).

2017-05-26  Richard Henderson  <rth@redhat.com>

	PR libgcc/80037
	* config/alpha/t-alpha (CRTSTUFF_T_CFLAGS): New.

2017-05-17  Andreas Tobler  <andreast@gcc.gnu.org>

	* config/arm/unwind-arm.h: Make _Unwind_GetIP, _Unwind_GetIPInfo and
	_Unwind_SetIP available as functions for arm*-*-freebsd*.
	* config/arm/unwind-arm.c: Implement the above.

2017-05-15  Adhemerval Zanella  <adhemerval.zanella@linaro.org>

	* config/sparc/lb1spc.S [__ELF__ && __linux__]: Emit .note.GNU-stack
	section for a non-executable stack.

2017-05-14  Krister Walfridsson  <krister.walfridsson@gmail.com>

	PR target/80600
	* config.host (*-*-netbsd*): Add t-slibgcc-libgcc to tmake_file.

2017-05-14  Daniel Santos  <daniel.santos@pobox.com>

	* config.host: Add i386/t-msabi to i386/t-linux file list.
	* config/i386/i386-asm.h: New file.
	* config/i386/resms64.S: New file.
	* config/i386/resms64f.S: New file.
	* config/i386/resms64fx.S: New file.
	* config/i386/resms64x.S: New file.
	* config/i386/savms64.S: New file.
	* config/i386/savms64f.S: New file.
	* config/i386/t-msabi: New file.

2017-05-09  Andreas Tobler  <andreast@gcc.gnu.org>

	* config.host: Use the generic FreeBSD t-slibgcc-elf-ver for
	arm*-*-freebsd* instead of the t-slibgcc-libgcc.

2017-05-05  Joshua Conner  <joshconner@google.com>

	* config/arm/unwind-arm.h (_Unwind_decode_typeinfo_ptr): Use
	pc-relative indirect handling for fuchsia.
	* config/t-slibgcc-fuchsia: New file.
	* config.host (*-*-fuchsia*, aarch64*-*-fuchsia*, arm*-*-fuchsia*,
	x86_64-*-fuchsia*): Add definitions.

2017-04-19  Martin Liska  <mliska@suse.cz>

	PR gcov-profile/80435
	* Makefile.in: Install gcov.h.
	* gcov.h: New file.
	* libgcov.h: Use the header and make __gcov_flush publicly
	visible.

2017-04-18  Martin Liska  <mliska@suse.cz>

	PR gcov-profile/78783
	* libgcov-driver.c (gcov_get_filename): New function.

2017-04-07  Jeff Law  <law@redhat.com>

	* Makefile.in: Swap definition of LIBGCC_LINKS and inclusion of
	target makefile fragment.
	* config/sh/t-sh (unwind-dw2-Os-4-200.o): Depend on LIBGCC_LINKS.

2017-04-07  Alan Modra  <amodra@gmail.com>

	PR target/45053
	* config/rs6000/t-crtstuff (CRTSTUFF_T_CFLAGS): Add -O2.

2017-04-03  Jonathan Wakely  <jwakely@redhat.com>

	* config/c6x/pr-support.c (__gnu_unwind_execute): Fix typo in comment.

2017-03-27  Claudiu Zissulescu  <claziss@synopsys.com>

	* config/arc/ieee-754/divdf3.S (__divdf3): Use __ARCEM__.

2017-03-10  John Marino  <gnugcc@marino.st>

	* config/aarch64/freebsd-unwind.h: New file.
	* config.host: Add aarch64-*-freebsd unwinder.

2017-03-10  Segher Boessenkool  <segher@kernel.crashing.org>

	* config/rs6000/crtrestvr.s: Use .machine altivec.
	* config/rs6000/crtsavevr.s: Ditto.

2017-03-10  Segher Boessenkool  <segher@kernel.crashing.org>

	* configure.ac (test for libgcc_cv_powerpc_float128): Temporarily
	modify CFLAGS.  Add -mabi=altivec -mvsx -mfloat128.
	(test for libgcc_cv_powerpc_float128_hw): Add -mpower9-vector and
	-mfloat128-hardware to the CFLAGS.  Fix syntax error in the C snippet.
	* configure: Regenerate.
	* config.in: Regenerate.

2017-03-02  Jonathan Yong <10walls@gmail.com>

	* config/i386/gthr-win32.h: Define NOGDI before
	windows.h include to prevent w32api CC_NONE macro
	clash with libgfortran.

2017-03-02  Jonathan Yong <10walls@gmail.com>

	* unwind-seh.c: Suppress warnings for RtlUnwindEx calls.

2017-02-16  Andrew Pinski  <apinski@cavium.com>

	* config/aarch64/value-unwind.h: New file.
	* config.host (aarch64*-*-*): Add aarch64/value-unwind.h
	to tm_file.

2017-02-06  Palmer Dabbelt <palmer@dabbelt.com>

	* config.host: Add RISC-V tuples.
	* config/riscv/atomic.c: New file.
	* config/riscv/crti.S: Likewise.
	* config/riscv/crtn.S: Likewise.
	* config/riscv/div.S: Likewise.
	* config/riscv/linux-unwind.h: Likewise.
	* config/riscv/muldi3.S: Likewise.
	* config/riscv/multi3.S: Likewise.
	* config/riscv/save-restore.S: Likewise.
	* config/riscv/sfp-machine.h: Likewise.
	* config/riscv/t-elf: Likewise.
	* config/riscv/t-elf32: Likewise.
	* config/riscv/t-elf64: Likewise.
	* config/riscv/t-softfp32: Likewise.
	* config/riscv/t-softfp64: Likewise.

2017-01-24  Jakub Jelinek  <jakub@redhat.com>

	* soft-fp/op-common.h (_FP_MUL, _FP_FMA, _FP_DIV): Add
	/* FALLTHRU */ comments.

2017-01-21  Gerald Pfeifer  <gerald@pfeifer.com>

	* config/i386/cygming-crtbegin.c (LIBGCJ_SONAME): No longer #define.

2017-01-20  Jiong Wang  <jiong.wang@arm.com>

	* config/aarch64/aarch64-unwind.h: Empty this file on ILP32.
	* unwind-dw2.c (execute_cfa_program):  Only multiplexing
	DW_CFA_GNU_window_save for AArch64 and LP64.

2017-01-20  Jiong Wang  <jiong.wang@arm.com>

	* config/aarch64/linux-unwind.h: Always include aarch64-unwind.h.

2017-01-19  Jiong Wang  <jiong.wang@arm.com>

	* config/aarch64/aarch64-unwind.h: New file.
	(DWARF_REGNUM_AARCH64_RA_STATE): Define.
	(MD_POST_EXTRACT_ROOT_ADDR): New target marcro and define it on AArch64.
	(MD_POST_EXTRACT_FRAME_ADDR): Likewise.
	(MD_POST_FROB_EH_HANDLER_ADDR): Likewise.
	(MD_FROB_UPDATE_CONTEXT): Define it on AArch64.
	(aarch64_post_extract_frame_addr): New function.
	(aarch64_post_frob_eh_handler_addr): New function.
	(aarch64_frob_update_context): New function.
	* config/aarch64/linux-unwind.h: Include aarch64-unwind.h
	* config.host (aarch64*-*-elf, aarch64*-*-rtems*,
	aarch64*-*-freebsd*):
	Initialize md_unwind_header to include aarch64-unwind.h.
	* unwind-dw2.c (struct _Unwind_Context): Define "RA_A_SIGNED_BIT".
	(execute_cfa_program): Multiplex DW_CFA_GNU_window_save for
	__aarch64__.
	(uw_update_context): Honor MD_POST_EXTRACT_FRAME_ADDR.
	(uw_init_context_1): Honor MD_POST_EXTRACT_ROOT_ADDR.
	(uw_frob_return_addr): New function.
	(uw_install_context): Use uw_frob_return_addr.

2017-01-17  Jakub Jelinek  <jakub@redhat.com>

	PR other/79046
	* configure.ac: Add GCC_BASE_VER.
	* Makefile.in (version): Use @get_gcc_base_ver@ instead of cat to get
	version from BASE-VER file.
	* configure: Regenerated.

2017-01-13  Joe Seymour  <joe.s@somniumtech.com>

	* config/msp430/t-msp430 (libmul_none.a, libmul_16.a, libmul_32.a,
	libmul_f5.a): Filter archived prerequisites.

2017-01-10  Andrew Senkevich  <andrew.senkevich@intel.com>

	* config/i386/cpuinfo.h (processor_features): Add
	FEATURE_AVX512VPOPCNTDQ.
	* config/i386/cpuinfo.c (get_available_features): Habdle new
	feature.

2017-01-04  Joseph Myers  <joseph@codesourcery.com>

	* config/mips/sfp-machine.h (_FP_CHOOSENAN): Always preserve NaN
	payload if [__mips_nan2008].

2017-01-04  Alan Modra  <amodra@gmail.com>

	* Makefile.in (configure_deps): Update.
	* configure: Regenerate.

2017-01-01  Jakub Jelinek  <jakub@redhat.com>

	Update copyright years.

2016-12-19  Krister Walfridsson  <krister.walfridsson@gmail.com>

	* config.host (*-*-netbsd*): Add t-eh-dw2-dip to tmake_file.
	* crtstuff.c (BSD_DL_ITERATE_PHDR_AVAILABLE): Define for NetBSD.
	* unwind-dw2-fde-dip.c (USE_PT_GNU_EH_FRAME, ElfW): Likewise.

2016-12-17  Matthias Klose  <doko@ubuntu.com>

	* config/arc/gmon: Remove empty directory.

2016-12-16  Claudiu Zissulescu  <claziss@synopsys.com>

	* config.host (arc*-*-linux-uclibc*): Remove libgmon, crtg, and
	crtgend.
	(arc*-*-elf*): Likewise.
	* config/arc/t-arc: Remove old gmon lib targets.
	* config/arc/crtg.S: Remove.
	* config/arc/crtgend.S: Likewise.
	* config/arc/gmon/atomic.h: Likewise.
	* config/arc/gmon/auxreg.h: Likewise.
	* config/arc/gmon/dcache_linesz.S: Likewise.
	* config/arc/gmon/gmon.c: Likewise.
	* config/arc/gmon/machine-gmon.h: Likewise.
	* config/arc/gmon/mcount.c: Likewise.
	* config/arc/gmon/prof-freq-stub.S: Likewise.
	* config/arc/gmon/prof-freq.c: Likewise.
	* config/arc/gmon/profil.S: Likewise.
	* config/arc/gmon/sys/gmon.h: Likewise.
	* config/arc/gmon/sys/gmon_out.h: Likewise.
	* config/arc/t-arc-newlib: Likewise.
	* config/arc/t-arc700-uClibc: Renamed to t-arc-uClibc.

2016-12-12  George Spelvin  <linux@sciencehorizons.net>

	* config/avr/lib1funcs.S (__ashrdi3): Fix typo from r243545.

2016-12-12  George Spelvin  <linux@sciencehorizons.net>

	* config/avr/lib1funcs.S (__ashldi3): Use __tmp_reg__ to restore
	R16 instead of push + pop.
	(__ashrdi3, __lshrdi3): Same. And use __zero_reg__ for signs.

2016-12-10  Krister Walfridsson  <krister.walfridsson@gmail.com>

	* config.host (i[34567]86-*-netbsdelf*): Add i386/t-crtstuff to
	tmake_file.

2016-12-05  Cupertino Miranda  <cmiranda@synopsys.com>

	* config.host (arc*-*-linux-uclibc*): Use default extra
	objects. Include linux-android header.
	* config/arc/crti.S (_init): Declare symbol as function.
	(_fini): Likewise.

2016-12-03  Thomas Koenig  <tkoenig@gcc.gnu.org>

	PR fortran/78379
	* config/i386/cpuinfo.c:  Move denums for processor vendors,
	processor type, processor subtypes and declaration of
	struct __processor_model into
	* config/i386/cpuinfo.h:  New header file.

2016-12-02  Andre Vieira  <andre.simoesdiasvieira@arm.com>
	    Thomas Preud'homme  <thomas.preudhomme@arm.com>

	* config/arm/cmse_nonsecure_call.S: New.
	* config/arm/t-arm: Compile cmse_nonsecure_call.S

2016-12-02  Andre Vieira  <andre.simoesdiasvieira@arm.com>
	    Thomas Preud'homme  <thomas.preudhomme@arm.com>

	* config/arm/t-arm (HAVE_CMSE): New.
	* config/arm/cmse.c: New.

2016-11-28  Thomas Petazzoni <thomas.petazzoni@free-electrons.com>

	PR gcc/74748
	* libgcc/config/bfin/libgcc-glibc.ver, libgcc/config/bfin/t-linux:
	use generic linker version information on Blackfin.

	PR gcc/74748
	* libgcc/mkmap-symver.awk: add support for skip_underscore

2016-11-27  Iain Sandoe  <iain@codesourcery.com>
	    Rainer Orth  <ro@CeBiTec.Uni-Bielefeld.DE>

	PR target/67710
	*  config/t-darwin: Default builds to 10.5 codegen.

2016-11-24  James Greenhalgh  <james.greenhalgh@arm.com>

	* config/aarch64/sfp-machine.h (_FP_NANFRAC_H): Define.
	(_FP_NANSIGN_H): Likewise.
	* config/aarch64/t-softfp (softfp_extensions): Add hftf.
	(softfp_truncations): Add tfhf.
	(softfp_extras): Add required conversion functions.

2016-11-23  James Greenhalgh  <james.greenhalgh@arm.com>
	    Matthew Wahab  <matthew.wahab@arm.com>

	* config/arm/fp16.c (binary64): New.
	(__gnu_d2h_internal): New.
	(__gnu_d2h_ieee): New.
	(__gnu_d2h_alternative): New.

2016-11-23  James Greenhalgh  <james.greenhalgh@arm.com>
	    Matthew Wahab  <matthew.wahab@arm.com>

	* config/arm/fp16.c (struct format): New.
	(binary32): New.
	(__gnu_float2h_internal): New.  Body moved from
	__gnu_f2h_internal and generalize.
	(_gnu_f2h_internal): Move body to function __gnu_float2h_internal.
	Call it with binary32.

2016-11-23  James Greenhalgh  <james.greenhalgh@arm.com>

	* soft-fp/extendhftf2.c: Update from glibc.
	* soft-fp/fixhfti.c: Likewise.
	* soft-fp/fixunshfti.c: Likewise.
	* soft-fp/floattihf.c: Likewise.
	* soft-fp/floatuntihf.c: Likewise.
	* soft-fp/half.h: Likewise.
	* soft-fp/trunctfhf2.c: Likewise.

2016-11-20  Marc Glisse  <marc.glisse@inria.fr>

	PR libgcc/77813
	* crtstuff.c (deregister_tm_clones, register_tm_clones): Hide
	__TMC_END__ behind a passthrough asm.

2016-11-18  Walter Lee  <walt@tilera.com>

	* config.host (tilepro*-*-linux*): Add t-slibgcc-libgcc to tmake_file.

2016-11-17  Andrew Senkevich <andrew.senkevich@intel.com>

	* config/i386/cpuinfo.c (processor_features): Add
	FEATURE_AVX5124VNNIW, FEATURE_AVX5124FMAPS.

2016-11-17  Claudiu Zissulescu  <claziss@synopsys.com>

	* config/arc/dp-hack.h (ARC_OPTFPE): Define.
	(__ARC_NORM__): Use instead ARC_OPTFPE.
	* config/arc/fp-hack.h: Likewise.
	* config/arc/lib1funcs.S (ARC_OPTFPE): Define.
	(__ARC_MPY__): Use it insetead of __ARC700__ and __HS__.

2016-11-16  Alexander Monakov  <amonakov@ispras.ru>

	* config/nvptx/crt0.c (__main): Setup __nvptx_stacks and __nvptx_uni.
	* config/nvptx/mgomp.c: New file.
	* config/nvptx/t-nvptx: Add mgomp.c

2016-11-16  Waldemar Brodkorb  <wbx@openadk.org>

	PR libgcc/68468
	* unwind-dw2-fde-dip.c: Fix build on FDPIC targets.

2016-11-15  Claudiu Zissulescu  <claziss@synopsys.com>

	* config/arc/lib1funcs.S (__mulsi3): Use feature defines instead
	of checking for cpus.
	(__umulsidi3, __umulsi3_highpart, __udivmodsi4, __divsi3)
	(__modsi3, __clzsi2): Likewise.

2016-11-11  Szabolcs Nagy  <szabolcs.nagy@arm.com>

	* config.host (i[3456]86-*-musl*, x86_64-*-musl*): Use
	i386/t-cpuinfo-static instead of i386/t-cpuinfo.
	* config/i386/t-cpuinfo-static: New.

2016-11-03  Martin Liska  <mliska@suse.cz>

	* libgcov-profiler.c (__gcov_time_profiler): Remove.
	(__gcov_time_profiler_atomic): Likewise.

2016-11-03  Bernd Edlinger  <bernd.edlinger@hotmail.de>

	PR libgcc/78067
	* libgcc2.c (__floatdisf, __floatdidf): Avoid undefined results from
	count_leading_zeros.

2016-11-02  Uros Bizjak  <ubizjak@gmail.com>

	* Makefile.in (LIB2_DIVMOD_FUNCS): Add _divmoddi4.
	* libgcc2.c (__divmoddi4): New function.
	* libgcc2.h (__divmoddi4): Declare.
	* libgcc-std.ver.in (GCC_7.0.0): New. Add __PFX_divmoddi4
	and __PFX_divmodti4.

2016-10-24  Florian Weimer  <fweimer@redhat.com>

	PR libgcc/78064
	* unwind-c.c: Include auto-target.h.

2016-10-19  John David Anglin  <danglin@gcc.gnu.org>

	* config/pa/pa64-hpux-lib.h: New file.
	(EH_FRAME_SECTION_NAME): Rename to __LIBGCC_EH_FRAME_SECTION_NAME__.
	(DTORS_SECTION_ASM_OP): Rename to __LIBGCC_DTORS_SECTION_ASM_OP__.
	* config.host (tm_file): Add pa/pa64-hpux-lib.h to tm_file on
	hppa*64*-*-hpux11*.

2016-10-18  Max Filippov  <jcmvbkbc@gmail.com>

	* config/xtensa/t-elf (LIB2ADDEH_XTENSA_UNWIND_DW2_FDE): New
	definition.
	* config/xtensa/t-linux (LIB2ADDEH_XTENSA_UNWIND_DW2_FDE): New
	definition.
	* config/xtensa/t-windowed (LIB2ADDEH): Use
	LIB2ADDEH_XTENSA_UNWIND_DW2_FDE defined by either xtensa/t-elf
	or xtensa/t-linux.

2016-10-18  Ding-Kai Chen  <dkchen@cadence.com>

	* config/xtensa/ieee754-df.S (__recipdf2, __rsqrtdf2,
	__ieee754_sqrt): New functions.
	(__divdf3): Add implementation with new FPU instructions under
	#if XCHAL_HAVE_DFP_DIV.
	* config/xtensa/ieee754-sf.S (__recipsf2, __rsqrtsf2,
	__ieee754_sqrtf): New functions.
	(__divsf3): Add implementation with new FPU instructions under
	#if XCHAL_HAVE_FP_DIV.
	* config/xtensa/t-xtensa (LIB1ASMFUNCS): Add _sqrtf, _recipsf2
	_rsqrtsf2, _sqrt, _recipdf2 and _rsqrtdf2.

2016-10-13  Thomas Preud'homme  <thomas.preudhomme@arm.com>

	* libgcov-profiler.c: Replace MEMMODEL_* macros by their __ATOMIC_*
	equivalent.
	* config/tilepro/atomic.c: Likewise and stop casting model to
	enum memmodel.

2016-10-10  Joseph Myers  <joseph@codesourcery.com>

	PR target/77586
	* config.host (ia64*-*-elf*, ia64*-*-freebsd*, ia64-hp-*vms*): Use
	soft-fp.

2016-10-10  Andreas Tobler  <andreast@gcc.gnu.org>

	* config.host: Add support for aarch64-*-freebsd*.

2016-10-05  Andreas Schwab  <schwab@suse.de>

	* config/ia64/crtbegin.S (__do_jv_register_classes): Remove.
	(.section .init_array): Don't call __do_jv_register_classes.
	(.section .init): Likewise.

2016-10-04  Jakub Jelinek  <jakub@redhat.com>

	* config/i386/cygming-crtbegin.c (_Jv_RegisterClasses): Remove.
	(__JCR_LIST__): Remove.
	(__gcc_register_frame): Don't attempt to _Jv_RegisterClasses.
	* config/i386/cygming-crtend.c (__JCR_END__): Remove.
	* config/ia64/crtbegin.S (__JCR_LIST__): Remove.
	* config/ia64/crtend.S (__JCR_END__): Remove.
	* crtstuff.c: Remove __LIBGCC_JCR_SECTION_NAME__ from preprocessor
	conditionals.
	(__JCR_LIST__, __JCR_END__): Remove.
	(frame_dummy): Don't attempt to _Jv_RegisterClasses.
	(__do_global_ctors_1): Likewise.

2015-09-28  Uros Bizjak  <ubizjak@gmail.com>

	* config/i386/cpuinfo.c (__get_cpuid_output): Remove.
	(__cpu_indicator_init): Call __get_cpuid, not __get_cpuid_output.

2016-09-27  Martin Liska  <mliska@suse.cz>

	PR gcov-profile/7970
	PR gcov-profile/16855
	PR gcov-profile/44779
	* libgcov-driver.c (__gcov_init): Do not register a atexit
	handler.
	(__gcov_exit): Rename from gcov_exit.
	* libgcov.h (__gcov_exit): Declare.

2016-09-27  Martin Liska  <mliska@suse.cz>

	PR bootstrap/77749
	* Makefile.in: Remove _gcov_merge_delta.
	* libgcov-merge.c (void __gcov_merge_delta): Remove.
	* libgcov-util.c (__gcov_delta_counter_op): Remove.
	* libgcov.h: Remove declaration of __gcov_merge_delta.

2016-09-21  Eric Botcazou  <ebotcazou@adacore.com>

	* configure.ac: Do not create links, only substitute the filenames.
	* configure: Regenerate.
	* Makefile.in: Assign the substitution results to variables.
	(LIBGCC_LINKS): Define.
	(enable-execute-stack.c): New rule.
	(unwind.h): Likewise.
	(md-unwind-support.h): Likewise.
	(sfp-machine.h): Likewise.
	(gthr-default.h): Likewise.
	Add $(LIBGCC_LINKS) to the prerequisites of all object files and
	unwind.h as prerequisite of install-unwind_h-forbuild.

2016-09-16  Jakub Jelinek  <jakub@redhat.com>

	PR libgcc/71744
	* unwind-dw2-fde.c (ATOMIC_FDE_FAST_PATH): Define if __register_frame*
	is not the primary registry and atomics are available.
	(any_objects_registered): New variable.
	(__register_frame_info_bases, __register_frame_info_table_bases):
	Atomically store 1 to any_objects_registered after registering first
	unwind info.
	(_Unwind_Find_FDE): Return early if any_objects_registered is 0.

2016-09-09  James Greenhalgh  <james.greenhalgh@arm.com>

	PR target/63250
	*  Makefile.in (lib2funcs): Build _mulhc3 and _divhc3.
	* libgcc2.h (LIBGCC_HAS_HF_MODE): Conditionally define.
	(HFtype): Likewise.
	(HCtype): Likewise.
	(__divhc3): Likewise.
	(__mulhc3): Likewise.
	* libgcc2.c: Support _mulhc3 and _divhc3.

2016-09-07  Joseph Myers  <joseph@codesourcery.com>

	PR libgcc/77519
	* libgcc2.c (NOTRUNC): Invert settings.

2016-09-06  Martin Liska  <mliska@suse.cz>

	PR gcov-profile/77378
	PR gcov-profile/77466
	* libgcov-profiler.c: Use __GCC_HAVE_SYNC_COMPARE_AND_SWAP_{4,8} to
	conditionaly enable/disable *_atomic functions.

2016-08-26  Joseph Myers  <joseph@codesourcery.com>

	* config.host (i[34567]86-*-* | x86_64-*-*): Enable TFmode soft-fp
	where not already enabled.

2016-08-25  Szabolcs Nagy  <szabolcs.nagy@arm.com>

	* config/mips/linux-unwind.h: Use sys/syscall.h.

2016-08-16  Joseph Myers  <joseph@codesourcery.com>

	PR libgcc/77265
	* soft-fp/adddf3.c: Update from glibc.
	* soft-fp/addsf3.c: Likewise.
	* soft-fp/addtf3.c: Likewise.
	* soft-fp/divdf3.c: Likewise.
	* soft-fp/divsf3.c: Likewise.
	* soft-fp/divtf3.c: Likewise.
	* soft-fp/double.h: Likewise.
	* soft-fp/eqdf2.c: Likewise.
	* soft-fp/eqsf2.c: Likewise.
	* soft-fp/eqtf2.c: Likewise.
	* soft-fp/extenddftf2.c: Likewise.
	* soft-fp/extended.h: Likewise.
	* soft-fp/extendsfdf2.c: Likewise.
	* soft-fp/extendsftf2.c: Likewise.
	* soft-fp/extendxftf2.c: Likewise.
	* soft-fp/fixdfdi.c: Likewise.
	* soft-fp/fixdfsi.c: Likewise.
	* soft-fp/fixdfti.c: Likewise.
	* soft-fp/fixsfdi.c: Likewise.
	* soft-fp/fixsfsi.c: Likewise.
	* soft-fp/fixsfti.c: Likewise.
	* soft-fp/fixtfdi.c: Likewise.
	* soft-fp/fixtfsi.c: Likewise.
	* soft-fp/fixtfti.c: Likewise.
	* soft-fp/fixunsdfdi.c: Likewise.
	* soft-fp/fixunsdfsi.c: Likewise.
	* soft-fp/fixunsdfti.c: Likewise.
	* soft-fp/fixunssfdi.c: Likewise.
	* soft-fp/fixunssfsi.c: Likewise.
	* soft-fp/fixunssfti.c: Likewise.
	* soft-fp/fixunstfdi.c: Likewise.
	* soft-fp/fixunstfsi.c: Likewise.
	* soft-fp/fixunstfti.c: Likewise.
	* soft-fp/floatdidf.c: Likewise.
	* soft-fp/floatdisf.c: Likewise.
	* soft-fp/floatditf.c: Likewise.
	* soft-fp/floatsidf.c: Likewise.
	* soft-fp/floatsisf.c: Likewise.
	* soft-fp/floatsitf.c: Likewise.
	* soft-fp/floattidf.c: Likewise.
	* soft-fp/floattisf.c: Likewise.
	* soft-fp/floattitf.c: Likewise.
	* soft-fp/floatundidf.c: Likewise.
	* soft-fp/floatundisf.c: Likewise.
	* soft-fp/floatunditf.c: Likewise.
	* soft-fp/floatunsidf.c: Likewise.
	* soft-fp/floatunsisf.c: Likewise.
	* soft-fp/floatunsitf.c: Likewise.
	* soft-fp/floatuntidf.c: Likewise.
	* soft-fp/floatuntisf.c: Likewise.
	* soft-fp/floatuntitf.c: Likewise.
	* soft-fp/gedf2.c: Likewise.
	* soft-fp/gesf2.c: Likewise.
	* soft-fp/getf2.c: Likewise.
	* soft-fp/ledf2.c: Likewise.
	* soft-fp/lesf2.c: Likewise.
	* soft-fp/letf2.c: Likewise.
	* soft-fp/muldf3.c: Likewise.
	* soft-fp/mulsf3.c: Likewise.
	* soft-fp/multf3.c: Likewise.
	* soft-fp/negdf2.c: Likewise.
	* soft-fp/negsf2.c: Likewise.
	* soft-fp/negtf2.c: Likewise.
	* soft-fp/op-1.h: Likewise.
	* soft-fp/op-2.h: Likewise.
	* soft-fp/op-4.h: Likewise.
	* soft-fp/op-8.h: Likewise.
	* soft-fp/op-common.h: Likewise.
	* soft-fp/quad.h: Likewise.
	* soft-fp/single.h: Likewise.
	* soft-fp/soft-fp.h: Likewise.
	* soft-fp/subdf3.c: Likewise.
	* soft-fp/subsf3.c: Likewise.
	* soft-fp/subtf3.c: Likewise.
	* soft-fp/truncdfsf2.c: Likewise.
	* soft-fp/trunctfdf2.c: Likewise.
	* soft-fp/trunctfsf2.c: Likewise.
	* soft-fp/trunctfxf2.c: Likewise.
	* soft-fp/unorddf2.c: Likewise.
	* soft-fp/unordsf2.c: Likewise.
	* soft-fp/unordtf2.c: Likewise.

2016-08-15  Gilles Gouaillardet  <gilles.gouaillardet@gmail.com>

	PR gcov-profile/67097
	* libgcov-util.c (gcov_profile_merge): Skip missing files.

2016-08-10  Martin Liska  <mliska@suse.cz>

	PR gcov-profile/58306
	* Makefile.in: New functions (modules) are added.
	* libgcov-profiler.c (__gcov_interval_profiler_atomic): New
	function.
	(__gcov_pow2_profiler_atomic): New function.
	(__gcov_one_value_profiler_body): New argument is instroduced.
	(__gcov_one_value_profiler): Call with the new argument.
	(__gcov_one_value_profiler_atomic): Likewise.
	(__gcov_indirect_call_profiler_v2): Likewise.
	(__gcov_time_profiler_atomic): New function.
	(__gcov_average_profiler_atomic): Likewise.
	(__gcov_ior_profiler_atomic): Likewise.
	* libgcov.h: Declare the aforementioned functions.

2016-08-09  Martin Liska  <mliska@suse.cz>

	* libgcov-util.c: Fix typo and GNU coding style.

2016-08-09  Martin Liska  <mliska@suse.cz>

	* Makefile.in: Remove __gcov_indirect_call_profiler.
	* libgcov-profiler.c (__gcov_indirect_call_profiler): Remove
	function.
	* libgcov.h: And the declaration of the function.

2016-08-09  Martin Liska  <mliska@suse.cz>

	* libgcov-profiler.c (__gcov_pow2_profiler): Consider 0 as not
	power of two.

2016-07-29  Bill Schmidt  <wschmidt@linux.vnet.ibm.com>

	* config/rs6000/_divkc3.c: Add copyright/license boilerplate.
	* config/rs6000/_mulkc3.c: Likewise.

2016-07-29  Georg-Johann Lay  <avr@gjlay.de>

	* config/avr/lib1funcs.S (__muldi3) [have MUL]: No need to clear
	zero_reg as previous call to __umulhisi3 already cleared it.

2016-07-21  Aurelien Jarno <aurelien@aurel32.net>

	PR target/59833
	* config/arm/ieee754-df.S (extendsfdf2): Convert sNaN to qNaN.

2016-07-19  Nick Clifton  <nickc@redhat.com>

	* config.host (m32r): Add m32r/t-m32r to tmake_file.
	Add crtinit.o and crtfini.o to extra_parts.

2016-07-12  Bill Schmidt  <wschmidt@linux.vnet.ibm.com>

	* config/rs6000/_divkc3.c: New.
	* config/rs6000/_mulkc3.c: New.
	* config/rs6000/quad-float128.h: Define TFtype; declare _mulkc3
	and _divkc3.
	* config/rs6000/t-float128: Add _mulkc3 and _divkc3 to
	fp128_ppc_funcs.

2016-07-11  Hale Wang  <hale.wang@arm.com>
	    Andre Vieira  <andre.simoesdiasvieira@arm.com>

	* config/arm/lib1funcs.S: Add new wrapper.

2016-07-07  Thomas Preud'homme  <thomas.preudhomme@arm.com>

	* config/arm/lib1funcs.S (__ARM_ARCH__): Define to 8 for ARMv8-M.

2016-07-07  Thomas Preud'homme  <thomas.preudhomme@arm.com>

	* config/arm/lib1funcs.S (HAVE_ARM_CLZ): Define for ARMv6* or later
	and ARMv5t* rather than for a fixed list of architectures.

2016-07-07  Thomas Preud'homme  <thomas.preudhomme@arm.com>

	* config/arm/bpabi-v6m.S: Clarify what architectures is the
	implementation suitable for.
	* config/arm/lib1funcs.S (__prefer_thumb__): Define among other cases
	for all Thumb-1 only targets.
	(NOT_ISA_TARGET_32BIT): Define for Thumb-1 only targets.
	(THUMB_LDIV0): Test for NOT_ISA_TARGET_32BIT rather than
	__ARM_ARCH_6M__.
	(EQUIV): Likewise.
	(ARM_FUNC_ALIAS): Likewise.
	(umodsi3): Add check to __ARM_ARCH_ISA_THUMB != 1 to guard the idiv
	version.
	(modsi3): Likewise.
	(clzsi2): Test for NOT_ISA_TARGET_32BIT rather than __ARM_ARCH_6M__.
	(clzdi2): Likewise.
	(ctzsi2): Likewise.
	(L_interwork_call_via_rX): Test for __ARM_ARCH_ISA_ARM rather than
	__ARM_ARCH_6M__ in guard for checking whether it is defined.
	(final includes): Test for NOT_ISA_TARGET_32BIT rather than
	__ARM_ARCH_6M__ and add comment to indicate the connection between
	this condition and the one in gcc/config/arm/elf.h.
	* config/arm/libunwind.S: Test for __ARM_ARCH_ISA_THUMB and
	__ARM_ARCH_ISA_ARM rather than __ARM_ARCH_6M__.
	* config/arm/t-softfp: Likewise.

2016-07-06  Trevor Saunders  <tbsaunde+gcc@tbsaunde.org>

	* libgcc2.c (SYMBOL__MAIN): Remove checks for
	CTOR_LISTS_DEFINED_EXTERNALLY.

2016-06-28  Walter Lee  <walt@tilera.com>

	* config/tilepro/atomic.h: Do not include arch/spr_def.h and
	asm/unistd.h.
	(SPR_CMPEXCH_VALUE): Define for tilegx.
	(__NR_FAST_cmpxchg): Define for tilepro.
	(__NR_FAST_atomic_update): Define for tilepro.
	(__NR_FAST_cmpxchg64): Define for tilepro.

2016-06-23  Jakub Sejdak  <jakub.sejdak@phoesys.com>

	* config.host: Add suport for arm*-*-phoenix* targets.

2016-06-21  Trevor Saunders  <tbsaunde+gcc@tbsaunde.org>

	* config.host: Remove support for mep-*.
	* config/mep/lib1funcs.S: Remove.
	* config/mep/lib2funcs.c: Remove.
	* config/mep/t-mep: Remove.
	* config/mep/tramp.c: Remove.

2016-06-21  Trevor Saunders  <tbsaunde+gcc@tbsaunde.org>

	* config.host: Remove support for avr-rtems.
	* config/avr/t-rtems: Remove.

2016-06-21  Trevor Saunders  <tbsaunde+gcc@tbsaunde.org>

	* config.host: Remove m32r-rtems support.

2016-06-21  Trevor Saunders  <tbsaunde+gcc@tbsaunde.org>

	* config.host: Remove h8300-rtems support.

2016-06-21  Trevor Saunders  <tbsaunde+gcc@tbsaunde.org>

	* config.host: Remove support for knetbsd.

2016-06-21  Trevor Saunders  <tbsaunde+gcc@tbsaunde.org>

	* config.host: Remove support for openbsd 2 and 3.

2016-06-21  Trevor Saunders  <tbsaunde+gcc@tbsaunde.org>

	* config.host: Remove interix support.
	* config/i386/t-interix: Remove.

2016-06-18  John David Anglin  <danglin@gcc.gnu.org>

	* config/pa/fptr.c (__canonicalize_funcptr_for_compare): Don't set
	least-significant bit in function pointer for fixup.

2016-06-05  Aaron Conole  <aconole@redhat.com>
	    Nathan Sidwell  <nathan@acm.org>

	PR libgcc/71400
	* libgcov-driver-system.c (__gcov_error_file): Disable if IN_GCOV_TOOL.
	(get_gcov_error_file): Check __gcov_error_file before trying to
	initialize it.
	(gcov_error): Always use get_gcov_error_file.

2016-06-02  Aaron Conole  <aconole@redhat.com>

	* libgcov-driver-system.c (__gcov_error_file): New.
	(get_gcov_error_file): New.
	(gcov_error): Use and set __gcov_error_file.
	(gcov_error_exit): New.
	* libgcov-driver.c (gcov_exit): Call gcov_error_exit.

2016-05-26  Nathan Sidwell  <nathan@acm.org>

	* config/nvptx/free.asm: Delete.
	* config/nvptx/malloc.asm: Delete.
	* config/nvptx/realloc.c: Delete.
	* t-nvptx: Update.

2016-05-25  Nathan Sidwell  <nathan@acm.org>

	* config/nvptx/crt0.s: Delete.
	* config/nvptx/crt0.c: New.
	* t-nvptx: Update.

2016-05-19  Sandra Loosemore  <sandra@codesourcery.com>

	* config.host [x86_64-*-cygwin*]: Handle tmake_eh_file for mixed
	dw2/seh configuration.
	[x86_64-*-mingw*]: Likewise.

2016-05-10  Joel Sherrill <joel@rtems.org>

	PR libgcc/70720
	* config.host (moxie-*-rtems*): Merge this stanza with other moxie
	targets so the same extra_parts are built.  Also have tmake_file add
	on to its value rather than override.

2016-04-30  Oleg Endo  <olegendo@gcc.gnu.org>

	* config.host: Remove SH5 support.
	* configure: Likewise.

2016-04-29  Oleg Endo  <olegendo@gcc.gnu.org>

	* config/sh/crt1.S: Remove SH5 support.
	* config/sh/crti.S: Likewise.
	* config/sh/crtn.S: Likewise.
	* config/sh/lib1funcs-4-300.S: Likewise.
	* config/sh/lib1funcs-Os-4-200.S: Likewise.
	* config/sh/lib1funcs.S: Likewise.
	* config/sh/linux-unwind.h: Likewise.
	* config/sh/t-sh64: Delete.

2016-04-29  Claudiu Zissulescu  <claziss@synopsys.com>

	* config/arc/ieee-754/eqdf2.S: Handle FPX NaN.

2016-04-28  Claudiu Zissulescu  <claziss@synopsys.com>
	    Joern Rennecke  <joern.rennecke@embecosm.com>

	* config/arc/crttls.S: New file.
	* config/arc/t-arc: New rule.
	* config.host (arc*-*-elf*, arc*-*-linux*): Add crttls.o.

2016-04-25  Nick Clifton  <nickc@redhat.com>

	* config/msp430/cmpd.c (__mspabi_cmpf): Add prototype.
	(__mspabi_cmpd): Likewise.
	* config/msp430/floathidf.c (__floathidf): Likewise.
	* config/msp430/floathisf.c (__floathisf): Likewise
	* config/msp430/floatunhidf.c (__floatunssidf): Likewise.
	* config/msp430/floatunhisf.c (__floatunshisf): Likewise.
	* config/msp430/lib2shift.c (__ashlsi3): Take a signed char as the
	second parameter.
	(__ashrsi3): Likewise.

2016-04-21  Waldemar Brodkorb  <wbx@openadk.org>

	* config/m68k/linux-atomic.c: Do not include unistd.h

2016-04-20  Martin Galvan  <martin.galvan@tallertechnologies.com>

	* config/arm/ieee754-df.S: Fix typos in comments.

2016-04-11  Michael Meissner  <meissner@linux.vnet.ibm.com>

	PR target/70381
	* configure.ac (powerpc*-*-linux*): Rework tests to build
	__float128 emulation routines to not depend on using #pragma GCC
	target to enable -mfloat128.
	* configure: Regnerate.

2016-04-04  Eric Botcazou  <ebotcazou@adacore.com>

	PR target/67172
	* libgcc2.c (L__main): Undefine __LIBGCC_EH_FRAME_SECTION_NAME__ if
	__MINGW32__ is defined.

2016-03-28  James Bowman  <james.bowman@ftdichip.com>

	* libgcc/config/ft32/lib1funcs.S (*divsi3, *modsi3): New.

2016-03-22  Michael Meissner  <meissner@linux.vnet.ibm.com>

	PR libgcc/70363
	* config/rs6000/extendkftf2-sw.c (__extendkftf2_sw): If libgcc was
	built with an assembler that does not support ISA 3.0
	instructions, rename __extendkftf2_sw to __extendkftf2.

2016-03-16  Rainer Orth  <ro@CeBiTec.Uni-Bielefeld.DE>

	PR target/38239
	* config/sol2/gmon.c [__i386__] (_mcount): Save and restore
	call-clobbered registers.
	(internal_mcount): Remove __i386__ handling.

2016-02-26  Joel Sherrill <joel@rtems.org>

	* config.host: Add x86_64-*-rtems*.

2016-02-26  Joel Sherrill <joel@rtems.org>

	* libgcc/config.host: Add aarch64-*-rtems*.

2016-02-26  Paul E. Murphy  <murphyp@linux.vnet.ibm.com>
	    Bill Schmidt  <wschmidt@linux.vnet.ibm.com>

	* config/rs6000/sfp-machine.h (_FP_DECL_EX): Declare _fpsr as a
	union of u64 and double.
	(FP_TRAPPING_EXCEPTIONS): Return a bitmask of trapping exceptions.
	(FP_INIT_ROUNDMODE): Read the fpscr instead of writing a mystery
	value.
	(FP_ROUNDMODE): Update the usage of _fpscr.

2016-02-25  Ilya Verbin  <ilya.verbin@intel.com>

	PR driver/68463
	* Makefile.in (crtoffloadtable$(objext)): New rule.
	* configure.ac (extra_parts): Add crtoffloadtable$(objext) if
	enable_offload_targets is not empty.
	* configure: Regenerate.
	* offloadstuff.c: Move __OFFLOAD_TABLE__ from crtoffloadend to
	crtoffloadtable.

2016-02-17  Max Filippov  <jcmvbkbc@gmail.com>

	* config/xtensa/ieee754-df.S (__muldf3_aux, __divdf3_aux): Add
	.literal_position before the function.
	* config/xtensa/ieee754-sf.S (__mulsf3_aux, __divsf3_aux):
	Likewise.

2016-02-15  Marcin Kościelnicki  <koriakin@0x04.net>

	* config.host: Use t-stack and t-stack-s390 for s390*-*-linux.
	* config/s390/morestack.S: New file.
	* config/s390/t-stack-s390: New file.
	* generic-morestack.c (__splitstack_find): Add s390-specific code.

2016-02-12  Walter Lee  <walt@tilera.com>

	* config.host (tilegx*-*-linux*): remove ti from
	softfp_int_modes for 32-bit configs.

2016-02-10  Ian Lance Taylor  <iant@google.com>

	PR go/68562
	* config/i386/morestack.S (__stack_split_initialize): Align
	stack.

2016-02-03  Andreas Tobler  <andreast@gcc.gnu.org>

	PR bootstrap/69611
	* config/rs6000/sfp-machine.h: Guard __sfp_exceptions with
	__FLOAT128__ to compile only for __float128 capable targets.

2016-01-25  Jakub Jelinek  <jakub@redhat.com>

	PR target/69444
	* config/rs6000/sfp-machine.h: Fix a typo in #ifndef - __NO_FPRS__
	instead of ___NO_FPRS__.

2016-01-21  Michael Meissner  <meissner@linux.vnet.ibm.com>
	    Steven Munroe  <munroesj@linux.vnet.ibm.com>
	    Tulio Magno Quites Machado Filho  <tulioqm@br.ibm.com>

	* config/rs6000/float128-sed: New files to convert TF names to KF
	names for PowerPC IEEE 128-bit floating point support.
	* config/rs6000/float128-sed-hw: Likewise.

	* config/rs6000/float128-hw.c: New file for ISA 3.0 IEEE 128-bit
	floating point hardware support.

	* config/rs6000/float128-ifunc.c: New file to pick either IEEE
	128-bit floating point software emulation or use ISA 3.0 hardware
	support if it is available.

	* config/rs6000/quad-float128.h: New file to support IEEE 128-bit
	floating point.

	* config/rs6000/extendkftf2-sw.c: New file, convert IEEE 128-bit
	floating point to IBM extended double.

	* config/rs6000/trunctfkf2-sw.c: New file, convert IBM extended
	double to IEEE 128-bit floating point.

	* config/rs6000/t-float128: New Makefile fragments to enable
	building __float128 emulation support.
	* config/rs6000/t-float128-hw: Likewise.

	* config/rs6000/sfp-exceptions.c: New file to provide exception
	support for IEEE 128-bit floating point.

	* config/rs6000/floattikf.c: New files for converting between IEEE
	128-bit floating point and signed/unsigned 128-bit integers.
	* config/rs6000/fixunskfti.c: Likewise.
	* config/rs6000/fixkfti.c: Likewise.
	* config/rs6000/floatuntikf.c: Likewise.

	* config/rs6000/sfp-machine.h (_FP_W_TYPE_SIZE): Use 64-bit types
	when building on 64-bit systems, or when VSX is enabled.
	(_FP_W_TYPE): Likewise.
	(_FP_WS_TYPE): Likewise.
	(_FP_I_TYPE): Likewise.
	(TItype): Define on 64-bit systems.
	(UTItype): Likewise.
	(TI_BITS): Likewise.
	(_FP_MUL_MEAT_D): Add support for using 64-bit types.
	(_FP_MUL_MEAT_Q): Likewise.
	(_FP_DIV_MEAT_D): Likewise.
	(_FP_DIV_MEAT_Q): Likewise.
	(_FP_NANFRAC_D): Likewise.
	(_FP_NANFRAC_Q): Likewise.
	(ISA_BIT): Add exception support if we are being compiled on a
	machine with hardware floating point support to build the IEEE
	128-bit emulation functions.
	(FP_EX_INVALID): Likewise.
	(FP_EX_OVERFLOW): Likewise.
	(FP_EX_UNDERFLOW): Likewise.
	(FP_EX_DIVZERO): Likewise.
	(FP_EX_INEXACT): Likewise.
	(FP_EX_ALL): Likewise.
	(__sfp_handle_exceptions): Likewise.
	(FP_HANDLE_EXCEPTIONS): Likewise.
	(FP_RND_NEAREST): Likewise.
	(FP_RND_ZERO): Likewise.
	(FP_RND_PINF): Likewise.
	(FP_RND_MINF): Likewise.
	(FP_RND_MASK): Likewise.
	(_FP_DECL_EX): Likewise.
	(FP_INIT_ROUNDMODE): Likewise.
	(FP_ROUNDMODE): Likewise.

	* libgcc/config.host (powerpc*-*-linux*): If compiler can compile
	VSX code, enable IEEE 128-bit floating point.  If the compiler can
	compile IEEE 128-bit floating point code with ISA 3.0 IEEE 128-bit
	floating point hardware instructions and it supports declaring
	functions with the ifunc attribute, enable ifunc functions to
	switch between software and hardware support.
	* configure.ac (powerpc*-*-linux*): Likewise.
	* configure: Regenerate.

2016-01-15  Nick Clifton  <nickc@redhat.com>

	* config/msp430/t-msp430 (lib2_mul_none.o): Only use the first
	dependency as the source file to be compiled.
	(lib2_mul_16bit.o, lib2hw_mul_16.o, lib2hw_mul_32.o)
	(lib2hw_mul_f5.o): Likewise.

2016-01-13  Michael Meissner  <meissner@linux.vnet.ibm.com>

	* libgcc/config/rs6000/extendkftf2-sw.c: Revert 2016-01-13 change.
	* libgcc/config/rs6000/fixkfti.c: Likewise.
	* libgcc/config/rs6000/fixunskfti.c: Likewise.
	* libgcc/config/rs6000/float128-hw.c: Likewise.
	* libgcc/config/rs6000/float128-ifunc.c: Likewise.
	* libgcc/config/rs6000/float128-sed: Likewise.
	* libgcc/config/rs6000/floattikf.c: Likewise.
	* libgcc/config/rs6000/floatuntikf.c: Likewise.
	* libgcc/config/rs6000/quad-float128.h: Likewise.
	* libgcc/config/rs6000/sfp-exceptions.c: Likewise.
	* libgcc/config/rs6000/sfp-machine.h: Likewise.
	* libgcc/config/rs6000/t-float128: Likewise.
	* libgcc/config/rs6000/t-float128-hw: Likewise.
	* libgcc/config/rs6000/trunctfkf2-sw.c: Likewise.
	* libgcc/config.host: Likewise.
	* libgcc/configure: Likewise.
	* libgcc/configure.ac: Likewise.

2016-01-13  Michael Meissner  <meissner@linux.vnet.ibm.com>
	    Steven Munroe  <munroesj@linux.vnet.ibm.com>
	    Tulio Magno Quites Machado Filho  <tulioqm@br.ibm.com>

	* config/rs6000/sfp-exceptions.c: New file to provide exception
	support for IEEE 128-bit floating point.

	* config/rs6000/float128-hw.c: New file for ISA 3.0 IEEE 128-bit
	floating point hardware support.

	* config/rs6000/floattikf.c: New files for IEEE 128-bit floating
	point conversions.
	* config/rs6000/fixunskfti.c: Likewise.
	* config/rs6000/fixkfti.c: Likewise.
	* config/rs6000/floatuntikf.c: Likewise.
	* config/rs6000/extendkftf2-sw.c: Likewise.
	* config/rs6000/trunctfkf2-sw.c: Likewise.

	* config/rs6000/float128-ifunc.c: New file to pick either IEEE
	128-bit floating point software emulation or use ISA 3.0 hardware
	support if it is available.

	* config/rs6000/quad-float128.h: New file to support IEEE 128-bit
	floating point.

	* config/rs6000/t-float128: New Makefile fragments to enable
	building __float128 emulation support.
	* config/rs6000/t-float128-hw: Likewise.

	* config/rs6000/float128-sed: New file to convert TF names to KF
	names for PowerPC IEEE 128-bit floating point support.

	* config/rs6000/sfp-machine.h (_FP_W_TYPE_SIZE): Use 64-bit types
	when building on 64-bit systems, or when VSX is enabled.
	(_FP_W_TYPE): Likewise.
	(_FP_WS_TYPE): Likewise.
	(_FP_I_TYPE): Likewise.
	(TItype): Define on 64-bit systems.
	(UTItype): Likewise.
	(TI_BITS): Likewise.
	(_FP_MUL_MEAT_D): Add support for using 64-bit types.
	(_FP_MUL_MEAT_Q): Likewise.
	(_FP_DIV_MEAT_D): Likewise.
	(_FP_DIV_MEAT_Q): Likewise.
	(_FP_NANFRAC_D): Likewise.
	(_FP_NANFRAC_Q): Likewise.
	(ISA_BIT): Add exception support if we are being compiled on a
	machine with hardware floating point support to build the IEEE
	128-bit emulation functions.
	(FP_EX_INVALID): Likewise.
	(FP_EX_OVERFLOW): Likewise.
	(FP_EX_UNDERFLOW): Likewise.
	(FP_EX_DIVZERO): Likewise.
	(FP_EX_INEXACT): Likewise.
	(FP_EX_ALL): Likewise.
	(__sfp_handle_exceptions): Likewise.
	(FP_HANDLE_EXCEPTIONS): Likewise.
	(FP_RND_NEAREST): Likewise.
	(FP_RND_ZERO): Likewise.
	(FP_RND_PINF): Likewise.
	(FP_RND_MINF): Likewise.
	(FP_RND_MASK): Likewise.
	(_FP_DECL_EX): Likewise.
	(FP_INIT_ROUNDMODE): Likewise.
	(FP_ROUNDMODE): Likewise.

	* configure.ac (powerpc*-*-linux*): Check whether the PowerPC
	compiler can do __float128.
	* configure: Regenerate.

	* libgcc/config.host (powerpc*-*-linux*): If compiler can compile
	VSX code, enable IEEE 128-bit floating point.

2016-01-05  Olivier Hainque  <hainque@adacore.com>

	* config/rs6000/aix-unwind.h (ucontext_for): Handle AIX 7.1
	specificities.

2016-01-04  Jakub Jelinek  <jakub@redhat.com>

	Update copyright years.

2015-12-18  Andris Pavenis  <andris.pavenis@iki.fi>

	* config.host: Add *-*-msdosdjgpp to lists of i[34567]86-*-*
	soft-fp targets.

2015-12-16  Bernd Edlinger  <bernd.edlinger@hotmail.de>

	* unwind-generic.h (_Unwind_GetTextRelBase): Call __builtin_abort
	instead of abort to avoid dependency on stdlib.h.

2015-12-09  John David Anglin  <danglin@gcc.gnu.org>

	* config/pa/fptr.c (__canonicalize_funcptr_for_compare): Remove code
	to initialize call to __dl_fixup once.

2015-12-04  Nick Clifton  <nickc@redhat.com>

	* config/msp430/mpy.c (__mulhi3): Use a faster algorithm.
	Allow for the second argument being negative.
	* config.host (extra_parts): Define for MSP430.  Create separate
	libraries for each of the hardware multiply formats.
	* config/msp430/lib2hw_mul.S: Build only the multiply routines
	that are needed.
	* config/msp430/lib2mul.c: Likewise.
	* config/msp430/t-msp430 (LIB2ADD): Remove lib2hw_mul.S.
	Add rules to build hardware multiply libraries.
	* config/msp430/lib2divSI.c: (__mspabi_divlu): Alias for
	__mspabi_divul function.
	(__mspabi_divllu): New stub function.

2015-12-01  John David Anglin  <danglin@gcc.gnu.org>

	* config/pa/fptr.c (__canonicalize_funcptr_for_compare): Initialize
	fixup values if saved GOT address doesn't match runtime address.
	(fixup_branch_offset): Reorder list.

2015-11-25  Rainer Orth  <ro@CeBiTec.Uni-Bielefeld.DE>

	* Makefile.in (VTV_CFLAGS): New variable.
	(vtv_start$(objext), vtv_end$(objext), vtv_end$(objext))
	(vtv_start_preinit$(objext), vtv_end_preinit$(objext)): Use it.
	* config.host (*-*-solaris2*): Add t-crtstuff-pic to tmake_file.
	Add vtv_start.o, vtv_end.o, vtv_start_preinit.o, vtv_end_preinit.o
	to extra_parts if $enable_vtable_verify = yes.

2015-11-23  Szabolcs Nagy  <szabolcs.nagy@arm.com>

	PR target/68059
	* config/arm/linux-atomic-64bit.c (__write): Rename to...
	(write): ...this and fix the return type.

2015-11-19  DJ Delorie  <dj@redhat.com>

	* config/msp430/lib2hw_mul.S: Fix alignment.

2015-11-18  Nathan Sidwell  <nathan@codesourcery.com>

	* config/nvptx/reduction.c: New.
	* config/nvptx/t-nvptx (LIB2ADD): Add it.

2015-11-15  David Edelsohn  <dje.gcc@gmail.com>

	* config/rs6000/on_exit.c: New file.
	* config/rs6000/t-aix-cxa (LIB2ADDEH): Build on_exit.c.
	* config/rs6000/libgcc-aix-cxa.ver (on_exit): Add symbol to exports.

2015-11-11  Claudiu Zissulescu  <claziss@synopsys.com>

	* config/arc/dp-hack.h: Add support for ARCHS.
	* config/arc/ieee-754/divdf3.S: Likewise.
	* config/arc/ieee-754/divsf3-stdmul.S: Likewise.
	* config/arc/ieee-754/muldf3.S: Likewise.
	* config/arc/ieee-754/mulsf3.S: Likewise
	* config/arc/lib1funcs.S: Likewise
	* config/arc/gmon/dcache_linesz.S: Don't read the build register
	for ARCv2 cores.
	* config/arc/gmon/profil.S (__profil, __profil_irq): Don't profile
	for ARCv2 cores.
	* config/arc/ieee-754/arc-ieee-754.h (MPYHU, MPYH): Define.
	* config/arc/t-arc700-uClibc: Remove hard selection for ARC 700
	cores.

2015-11-09  Rainer Orth  <ro@CeBiTec.Uni-Bielefeld.DE>

	* config/ia64/crtbegin.S: Check HAVE_INITFINI_ARRAY_SUPPORT
	value.
	* config/ia64/crtend.S: Likewise.

2015-11-07  Trevor Saunders  <tbsaunde+gcc@tbsaunde.org>

	* config/visium/lib2funcs.c (__set_trampoline_parity): Use
	__CHAR_BIT__ instead of BITS_PER_UNIT.
	* fixed-bit.h: Likewise.
	* fp-bit.h: Likewise.
	* libgcc2.c (__popcountSI2): Likewise.
	(__popcountDI2): Likewise.
	* libgcc2.h: Likewise.
	* libgcov.h: Likewise.

2015-11-07  David Edelsohn  <dje.gcc@gmail.com>

	* config/rs6000/atexit.c: New file.
	* config/rs6000/t-aix-cxa (LIB2ADDEH): Build atexit.c.
	* config/rs6000/libgcc-aix-cxa.ver (atexit): Add symbol to exports.
	* config/rs6000/cxa_finalize.c
	(catomic_compare_and_exchange_bool_acq): Negate return value.

2015-10-30  Venkataramanan Kumar  <venkataramanan.kumar@amd.com>

	* config/i386/cpuinfo.c (enum processor_types): Add AMDFAM17H.
	(processor_subtypes): Add znver1.
	(get_amd_cpu): Detect znver1.

2015-10-29  Christophe Lyon  <christophe.lyon@linaro.org>

	* config.host (arm*-*-eabi*, arm*-*-symbianelf*, arm*-*-rtems*):
	Include crtfastmath.o.

2015-10-23  Joern Rennecke  <joern.rennecke@embecosm.com>

	PR libgcc/66883
	* config/epiphany/udivsi3-float.c: Fix CONCISE test, and comment typo.

2015-10-16  Kaushik Phatak  <kaushik.phatak@kpit.com>

	* config/rl78/divmodqi.S: Return 0x00 by default for div by 0.
	* config/rl78/divmodsi.S: Update return register to r8.
	* config/rl78/divmodhi.S: Update return register to r8,r9.
	Branch to main_loop_done_himode to pop registers before return.

2015-10-09  Venkataramanan Kumar  <venkataramanan.kumar@amd.com>

	* config/i386/cpuinfo.c (get_amd_cpu): Detect bdver4.
	(__cpu_indicator_init): Fix model selection for AMD CPUs.

2015-10-05  Kirill Yukhin  <kirill.yukhin@intel.com>

	* config/i386/cpuinfo.c (get_intel_cpu): Detect "skylake-avx512".

2015-10-03  Max Filippov  <jcmvbkbc@gmail.com>

	* config.host (xtensa*-*-uclinux*): New configuration.

2015-10-02  Kirill Yukhin  <kirill.yukhin@intel.com>

	* config/i386/cpuinfo.c (processor_features): Add
	FEATURE_AVX512VBMI and FEATURE_AVX512VBMI.

2015-09-28  Joseph Myers  <joseph@codesourcery.com>

	* soft-fp/adddf3.c: Update from glibc.
	* soft-fp/addsf3.c: Likewise.
	* soft-fp/addtf3.c: Likewise.
	* soft-fp/divdf3.c: Likewise.
	* soft-fp/divsf3.c: Likewise.
	* soft-fp/divtf3.c: Likewise.
	* soft-fp/double.h: Likewise.
	* soft-fp/eqdf2.c: Likewise.
	* soft-fp/eqsf2.c: Likewise.
	* soft-fp/eqtf2.c: Likewise.
	* soft-fp/extenddftf2.c: Likewise.
	* soft-fp/extended.h: Likewise.
	* soft-fp/extendsfdf2.c: Likewise.
	* soft-fp/extendsftf2.c: Likewise.
	* soft-fp/extendxftf2.c: Likewise.
	* soft-fp/fixdfdi.c: Likewise.
	* soft-fp/fixdfsi.c: Likewise.
	* soft-fp/fixdfti.c: Likewise.
	* soft-fp/fixsfdi.c: Likewise.
	* soft-fp/fixsfsi.c: Likewise.
	* soft-fp/fixsfti.c: Likewise.
	* soft-fp/fixtfdi.c: Likewise.
	* soft-fp/fixtfsi.c: Likewise.
	* soft-fp/fixtfti.c: Likewise.
	* soft-fp/fixunsdfdi.c: Likewise.
	* soft-fp/fixunsdfsi.c: Likewise.
	* soft-fp/fixunsdfti.c: Likewise.
	* soft-fp/fixunssfdi.c: Likewise.
	* soft-fp/fixunssfsi.c: Likewise.
	* soft-fp/fixunssfti.c: Likewise.
	* soft-fp/fixunstfdi.c: Likewise.
	* soft-fp/fixunstfsi.c: Likewise.
	* soft-fp/fixunstfti.c: Likewise.
	* soft-fp/floatdidf.c: Likewise.
	* soft-fp/floatdisf.c: Likewise.
	* soft-fp/floatditf.c: Likewise.
	* soft-fp/floatsidf.c: Likewise.
	* soft-fp/floatsisf.c: Likewise.
	* soft-fp/floatsitf.c: Likewise.
	* soft-fp/floattidf.c: Likewise.
	* soft-fp/floattisf.c: Likewise.
	* soft-fp/floattitf.c: Likewise.
	* soft-fp/floatundidf.c: Likewise.
	* soft-fp/floatundisf.c: Likewise.
	* soft-fp/floatunditf.c: Likewise.
	* soft-fp/floatunsidf.c: Likewise.
	* soft-fp/floatunsisf.c: Likewise.
	* soft-fp/floatunsitf.c: Likewise.
	* soft-fp/floatuntidf.c: Likewise.
	* soft-fp/floatuntisf.c: Likewise.
	* soft-fp/floatuntitf.c: Likewise.
	* soft-fp/gedf2.c: Likewise.
	* soft-fp/gesf2.c: Likewise.
	* soft-fp/getf2.c: Likewise.
	* soft-fp/ledf2.c: Likewise.
	* soft-fp/lesf2.c: Likewise.
	* soft-fp/letf2.c: Likewise.
	* soft-fp/muldf3.c: Likewise.
	* soft-fp/mulsf3.c: Likewise.
	* soft-fp/multf3.c: Likewise.
	* soft-fp/negdf2.c: Likewise.
	* soft-fp/negsf2.c: Likewise.
	* soft-fp/negtf2.c: Likewise.
	* soft-fp/op-1.h: Likewise.
	* soft-fp/op-2.h: Likewise.
	* soft-fp/op-4.h: Likewise.
	* soft-fp/op-8.h: Likewise.
	* soft-fp/op-common.h: Likewise.
	* soft-fp/quad.h: Likewise.
	* soft-fp/single.h: Likewise.
	* soft-fp/soft-fp.h: Likewise.
	* soft-fp/subdf3.c: Likewise.
	* soft-fp/subsf3.c: Likewise.
	* soft-fp/subtf3.c: Likewise.
	* soft-fp/truncdfsf2.c: Likewise.
	* soft-fp/trunctfdf2.c: Likewise.
	* soft-fp/trunctfsf2.c: Likewise.
	* soft-fp/trunctfxf2.c: Likewise.
	* soft-fp/unorddf2.c: Likewise.
	* soft-fp/unordsf2.c: Likewise.
	* soft-fp/unordtf2.c: Likewise.

2015-09-24  Richard Earnshaw  <rearnsha@arm.com>

	PR libgcc/67624
	* config/arm/fp16.c (__gnu_f2h_internal): Handle infinity correctly.

2015-09-24  Rainer Orth  <ro@CeBiTec.Uni-Bielefeld.DE>

	* config.host (*-*-solaris2*): Add t-crtstuff-pic to tmake_file.
	Add crtbeginS.o, crtendS.o to extra_parts if libgcc_cv_solaris_crts.
	* config/sol2/gmon.c: (monstartup): Don't write trailing NUL of
	messages.
	(internal_mcount): Likewise.
	* config/sol2/t-sol2 (crtp.o, crtpg.o, gmon.o): Compile with
	crt_compile, add CRTSTUFF_T_CFLAGS_S.

2015-09-24  Rainer Orth  <ro@CeBiTec.Uni-Bielefeld.DE>

	* configure.ac (libgcc_cv_solaris_crts): New test.
	* configure: Regenerate.
	* config.in: Regenerate.
	* config/sol2/crtp.c, config/sol2/crtpg.c: New files.
	* config/gmon-sol2.c: Rename to ...
	* config/sol2/gmon.c: ... this.
	Include auto-target.h.
	(internal_mcount): Wrap setup handling in !HAVE_SOLARIS_CRTS.
	* config/t-sol2: Rename to ...
	* config/sol2/t-sol2: ... this.
	(gmon.o): Reflect renaming.
	(crtp.o, crtpg.o): New rules.
	* config.host (*-*-solaris2*): Reflect renaming.
	Use system CRTs if present.
	Remove default CRT case.

2015-09-23  John David Anglin  <danglin@gcc.gnu.org>

	* config/pa/linux-atomic.c (__kernel_cmpxchg2): Reorder error checks.
	(__sync_fetch_and_##OP##_##WIDTH): Change result to match type of
	__kernel_cmpxchg2.
	(__sync_##OP##_and_fetch_##WIDTH): Likewise.
	(__sync_val_compare_and_swap_##WIDTH): Likewise.
	(__sync_bool_compare_and_swap_##WIDTH): Likewise.
	(__sync_lock_test_and_set_##WIDTH): Likewise.
	(__sync_lock_release_##WIDTH): Likewise.
	(__sync_fetch_and_##OP##_4): Change result to match type of
	__kernel_cmpxchg.
	(__sync_##OP##_and_fetch_4): Likewise.
	(__sync_val_compare_and_swap_4): Likewise.
	(__sync_bool_compare_and_swap_4): likewise.
	(__sync_lock_test_and_set_4): Likewise.
	(__sync_lock_release_4): Likewise.
	(FETCH_AND_OP_2): Add long long variants.
	(OP_AND_FETCH_2): Likewise.
	(COMPARE_AND_SWAP_2 ): Likewise.
	(SYNC_LOCK_TEST_AND_SET_2): Likewise.
	(SYNC_LOCK_RELEASE_2): Likewise.
	(__sync_bool_compare_and_swap_##WIDTH): Correct return.

2015-09-22  Kirill Yukhin  <kirill.yukhin@intel.com>

	* libgcc/config/i386/cpuinfo.c (enum processor_features): Add
	FEATURE_AVX512VL, FEATURE_AVX512BW, FEATURE_AVX512DQ,
	FEATURE_AVX512CD, FEATURE_AVX512ER, FEATURE_AVX512PF.
	(get_available_features): Habdle new features.

2015-09-21  James Bowman  <james.bowman@ftdichip.com>

	* config/ft32/crti-hw.S: Use __PMSIZE to allow configurable
	memory layout. Deal correctly with BSS region larger than 32K.
	Handle a watchdog reset like a power-on reset. Clean up unused
	code.

2015-09-18  Andrew Dixie  <andrewd@gentrack.com>
	    David Edelsohn  <dje.gcc@gmail.com>

	* config.host (powerpc-ibm-aix*): Add crtdbase.o to extra_parts.
	* config/rs6000/crtdbase.S: New file.
	* config/rs6000/t-aix-cxa: Build crtdbase.o.

2015-09-15  Max Filippov  <jcmvbkbc@gmail.com>

	* config/xtensa/linux-unwind.h (xtensa_fallback_frame_state):
	Add support for call0 ABI.

2015-09-13  John David Anglin  <danglin@gcc.gnu.org>

	* config/pa/fptr.c (SIGN_EXTEND): Cast -1 to unsigned.

2015-09-03  Sebastian Huber  <sebastian.huber@embedded-brains.de>

	* config/gthr-rtems.h (__GTHREADS_CXX0X): New.
	(__GTHREAD_HAS_COND): Likewise.
	(__gthread_t): Likewise.
	(__gthread_cond_t): Likewise.
	(__gthread_time_t): Likewise.
	(__GTHREAD_MUTEX_INIT): Likewise.
	(__GTHREAD_RECURSIVE_MUTEX_INIT): Likewise.
	(__GTHREAD_COND_INIT): Likewise.
	(__GTHREAD_COND_INIT_FUNCTION): Likewise.
	(__GTHREAD_TIME_INIT): Likewise.
	(__gthread_create): Likewise.
	(__gthread_join): Likewise.
	(__gthread_detach): Likewise.
	(__gthread_equal): Likewise.
	(__gthread_self): Likewise.
	(__gthread_yield): Likewise.
	(__gthread_cond_broadcast): Likewise.
	(__gthread_cond_signal): Likewise.
	(__gthread_cond_wait): Likewise.
	(__gthread_cond_timedwait): Likewise.
	(__gthread_cond_wait_recursive): Likewise.
	(__gthread_cond_destroy): Likewise.
	(rtems_gxx_once): Delete.
	(rtems_gxx_key_create): Likewise.
	(rtems_gxx_key_delete): Likewise.
	(rtems_gxx_getspecific): Likewise.
	(rtems_gxx_setspecific): Likewise.
	(rtems_gxx_mutex_init): Likewise.
	(rtems_gxx_mutex_destroy): Likewise.
	(rtems_gxx_mutex_lock): Likewise.
	(rtems_gxx_mutex_trylock): Likewise.
	(rtems_gxx_mutex_unlock): Likewise.
	(rtems_gxx_recursive_mutex_init): Likewise.
	(rtems_gxx_recursive_mutex_lock): Likewise.
	(rtems_gxx_recursive_mutex_trylock): Likewise.
	(rtems_gxx_recursive_mutex_unlock): Likewise.
	(__GTHREAD_ONCE_INIT): Use <pthread.h> initializer.
	(__GTHREAD_MUTEX_INIT_FUNCTION): Use <pthread.h> function.
	(__GTHREAD_RECURSIVE_MUTEX_INIT_FUNCTION): Likewise.
	(__gthread_once): Likewise.
	(__gthread_key_create): Likewise.
	(__gthread_key_delete): Likewise.
	(__gthread_getspecific): Likewise.
	(__gthread_setspecific): Likewise.
	(__gthread_key_t): Use <pthread.h> type.
	(__gthread_once_t): Likewise
	(__gthread_mutex_t): Use <sys/lock.h> type.
	(__gthread_recursive_mutex_t): Likewise
	(__gthread_mutex_lock): Use <sys/lock.h> function.
	(__gthread_mutex_trylock): Likewise.
	(__gthread_mutex_timedlock): Likewise.
	(__gthread_mutex_unlock): Likewise.
	(__gthread_mutex_destroy): Likewise.
	(__gthread_recursive_mutex_lock): Likewise.
	(__gthread_recursive_mutex_trylock): Likewise.
	(__gthread_recursive_mutex_timedlock): Likewise.
	(__gthread_recursive_mutex_unlock): Likewise.
	(__gthread_recursive_mutex_destroy): Likewise.

2015-08-18  Max Filippov  <jcmvbkbc@gmail.com>

	* config/xtensa/unwind-dw2-xtensa.c (_Unwind_GetCFA): Return
	context->sp instead of context->cfa.

2015-08-18  Max Filippov  <jcmvbkbc@gmail.com>

	* config/xtensa/t-windowed (LIB2ADDEH): Replace unwind-dw2-fde
	with unwind-dw2-fde-dip.

2015-08-18  Max Filippov  <jcmvbkbc@gmail.com>

	* config/xtensa/lib2funcs.S (__xtensa_libgcc_window_spill): Use
	CALL12 followed by series of ENTRY to spill windowed registers.
	(__xtensa_nonlocal_goto): Call __xtensa_libgcc_window_spill
	instead of making linux spill syscall.

2015-08-14  Yuri Rumyantsev  <ysrumyan@gmail.com>

	* config/i386/cpuinfo.c (enum processor_subtypes): Add skylake.
	(get_intel_cpu): Likewise.

2015-08-12  H.J. Lu  <hongjiu.lu@intel.com>

	* config/i386/cpuinfo.c (processor_types): Add INTEL_KNL.
	(get_intel_cpu): Add Knights Landing support.

2015-08-11  Uros Bizjak  <ubizjak@gmail.com>

	PR target/66954
	* config/i386/cpuinfo.c (enum processor_features): Add FEATURE_PCLMUL.
	(get_available_features): Handle FEATURE_PCLMUL.

2015-08-10  H.J. Lu  <hongjiu.lu@intel.com>

	* config/i386/cpuinfo.c (get_intel_cpu): Treat model == 0x4f as
	Broadwell.

2015-07-22  Uros Bizjak  <ubizjak@gmail.com>

	PR target/66954
	* config/i386/cpuinfo.c (enum processor_features): Add FEATURE_AES.
	(get_available_features): Handle FEATURE_AES.

2015-07-22  Chung-Lin Tang  <cltang@codesourcery.com>

	* config/nios2/linux-atomic.c (<asm/unistd.h>): Remove #include.
	(EFAULT,EBUSY,ENOSYS): Delete unused #defines.

2015-07-17  Nathan Sidwell  <nathan@codesourcery.com>

	* offloadstuff.c: Constify host data.

2015-07-17  Jan Beulich  <jbeulich@suse.com>

	* config/t-softfp: Split up "else ifneq".

2015-07-14  Sandra Loosemore  <sandra@codesourcery.com>
	    Cesar Philippidis  <cesar@codesourcery.com>
	    Chung-Lin Tang  <cltang@codesourcery.com>

	* config/nios2/tramp.c (MOVHI, ORI, JMP): Conditionalize
	for __nios2_arch__ level.

2015-07-13  John Marino  <gnugcc@marino.st>

	* config/i386/t-dragonfly: New.

2015-07-01  John David Anglin  <danglin@gcc.gnu.org>

	* config/pa/linux-atomic.c (__kernel_cmpxchg): Reorder arguments to
	better match light-weight syscall argument order.
	(__kernel_cmpxchg2): Likewise.
	Adjust callers.

2015-06-30  H.J. Lu  <hongjiu.lu@intel.com>

	* config.host: Support i[34567]86-*-elfiamcu target.
	* config/t-softfp-sfdftf: New file.
	* config/i386/32/t-iamcu: Likewise.
	* configure: Regenerated.

2015-06-23  James Lemke  <jwlemke@codesourcery.com>

	libgcc/config/arm/
	* lib1funcs.S (aeabi_idiv0, aeabi_ldiv0): Add CFI entries.

2015-05-27  H.J. Lu  <hongjiu.lu@intel.com>

	* Makefile.in (CRTSTUFF_CFLAGS): Add $(NO_PIE_CFLAGS).

2015-05-27  John Marino  <gnugcc@marino.st>

	* config.host (i[34567]86-*-freebsd*, x86_64-*-freebsd*): Set
	md_unwind_header
	* config/i386/freebsd-unwind.h: New.

2015-05-22  Uros Bizjak  <ubizjak@gmail.com>

	* config.host (i[34567]-*-*, x86_64-*-*): Add t-crtfm instead of
	i386/t-crtfm to tmake_file.
	* config/i386/crtfastmath.c (set_fast_math_sse): New function.
	(set_fast_math): Use set_fast_math_sse for SSE targets.
	* config/i386/t-crtfm: Remove.

2015-05-21  Alan Modra  <amodra@gmail.com>

	PR libgcc/66225
	* config/rs6000/morestack.S: Remove ".abiversion 1".

2015-05-20  Alan Modra  <amodra@gmail.com>

	* config/rs6000/morestack.S: New.
	* config/rs6000/t-stack-rs6000: New.
	* config.host (powerpc*-*-linux*): Add t-stack and t-stack-rs6000
	to tmake_file.
	* generic-morestack.c: Don't build for powerpc 32-bit.

2015-05-19  Eric Botcazou  <ebotcazou@adacore.com>

	* Makefile.in (LIBUNWIND): Move dependency for shared libgcc.
	Remove useless endif/ifneq ($(enable_shared),yes) pair.

2015-05-16  James Bowman  <james.bowman@ftdichip.com>

	* config.host: FT32 target added.
	* config/ft32/*: New files for FT32 target.

2015-05-15  Martin Galvan  <martin.galvan@tallertechnologies.com>

	* config/arm/lib1funcs.S (CFI_START_FUNCTION, CFI_END_FUNCTION):
	New macros.
	* config/arm/ieee754-df.S: Add CFI directives.
	* config/arm/ieee754-sf.S: Add CFI directives.

2015-05-13  Eric Botcazou  <ebotcazou@adacore.com>

	* configure.ac: Include config/sjlj.m4.
	Remove manual SJLJ check, add GCC_CHECK_SJLJ_EXCEPTIONS and adjust.
	* config.in: Regenerate.
	* configure: Likewise.
	* config.host: Replace enable_sjlj_exceptions by ac_cv_sjlj_exceptions.

2015-05-12  Uros Bizjak  <ubizjak@gmail.com>

	* libgcov-util.c: Add space between string literal and macro name.

2015-05-06  Sandra Loosemore  <sandra@codesourcery.com>
	    Chris Jones  <chrisj@nvidia.com>
	    Joshua Conner  <jconner@nvidia.com>

	* config.host (arm*-*-linux*): Add support for crtfastmath.o.
	(arm*-*-uclinux*): Likewise.
	(arm*-*-eabi* | arm*-*-rtems*): Likewise.
	* config/arm/crtfastmath.c: New file.

2014-04-29  Bernd Schmidt  <bernds@codesourcery.com>

	* Makefile.in (real_host_noncanonical): New variable.
	(libsubdir): Use it.
	* configure.ac (real_host_noncanonical): Compute.  Remove special
	case for intelmicemul.
	* configure: Regenerate.

2015-04-28  Uros Bizjak  <ubizjak@gmail.com>

	* config/frv/elf-lib.h: New file.
	(CRT_GET_RFIB_DATA): Move definition from gcc/config/frv/frv.h.
	* libgcc/config.host (frv-*elf, frv-*-*linux*): Add frv/elf-lib.h
	to tm_file.

2015-04-28  Uros Bizjak  <ubizjak@gmail.com>

	* config/frv/frvbengin.c: Do not include defaults.h
	* config/frv/frvend.c: Ditto.

2015-04-27  Yoshinori Sato  <ysato@users.sourceforge.jp>

	* config.host: Add h8300-*-linux
	* config/h8300/t-linux: New file.
	* config/h8300/lib1funs.s: Change symbol prefix.
	* config/h8300/sfp-machine.h: 64bit double support.

2015-04-22  Gregor Richards  <gregor.richards@uwaterloo.ca>
	    Szabolcs Nagy  <szabolcs.nagy@arm.com>

	* unwind-dw2-fde-dip.c (USE_PT_GNU_EH_FRAME): Define it on
	Linux if target provides dl_iterate_phdr.

2015-04-17  H.J. Lu  <hongjiu.lu@intel.com>

	PR target/65612
	* config.host (tmake_file): Add t-slibgcc-libgcc for Linux/x86.
	* config/i386/cpuinfo.c (__cpu_model): Initialize.
	(__cpu_indicator_init@GCC_4.8.0): New.
	(__cpu_model@GCC_4.8.0): Likewise.
	* config/i386/t-linux (HOST_LIBGCC2_CFLAGS): Add
	-DUSE_ELF_SYMVER.

2015-04-16  Nick Clifton  <nickc@redhat.com>

	* config/rl78/divmodhi.S: Add G14 and G13 versions of the __divhi3
	and __modhi3 functions.
	* config/rl78/divmodso.S: Add G14 and G13 versions of the
	__divsi3, __udivsi3, __modsi3 and __umodsi3 functions.

2015-04-15  Chen Gang  <gang.chen.5i5j@gmail.com>

	* gthr-single.h (__GTHREAD_MUTEX_INIT_FUNCTION): Use empty
	do-while loop as macro body to avoid warnings.

2015-04-10  Jakub Jelinek  <jakub@redhat.com>
	    Iain Sandoe  <iain@codesourcery.com>

	PR target/65351
	* configure: Regenerate.

2015-04-07  Jakub Jelinek  <jakub@redhat.com>
	    Iain Sandoe  <iain@codesourcery.com>

	PR target/65351
	* configure: Regenerate.

2015-03-25  Chung-Lin Tang  <cltang@codesourcery.com>

	* config.host (nios2-*-linux*): Remove 'extra_parts' setting.

2015-03-03  Max Filippov  <jcmvbkbc@gmail.com>

	Implement call0 ABI for xtensa
	* config/xtensa/lib2funcs.S (__xtensa_libgcc_window_spill,
	__xtensa_nonlocal_goto): Don't compile for call0 ABI.
	(__xtensa_sync_caches): Only use entry and retw in windowed ABI,
	use ret in call0 ABI.
	* config/xtensa/t-windowed: New file.
	* libgcc/config/xtensa/t-xtensa (LIB2ADDEH): Move to t-windowed.
	* libgcc/configure: Regenerated.
	* libgcc/configure.ac: Check if xtensa target is configured for
	windowed ABI and thus needs to use custom unwind code.

2015-02-12  Jonathan Wakely  <jwakely@redhat.com>

	PR libgcc/64885
	* gthr-single.h: Use __unused__ attribute instead of unused.
	* config/gthr-vxworks.h: Likewise.
	* config/i386/gthr-win32.h: Likewise.

2015-02-27  Kai Tietz  <ktietz@redhat.com>

	PR target/65038
	* config.in: Regenerated.
	* configure: Likewise.
	* configure.ac (AC_HEADER_STDC): Added explicit.
	(AC_CHECK_HEADERS): Check for default headers  plus
	for ftw.h header.
	* libgcov-util.c (gcov_read_profile_dir): Disable use
	of ftw-function, if header is not found.
	(ftw_read_file): Likewise.

2015-02-23  Thomas Schwinge  <thomas@codesourcery.com>

	PR target/65181
	* config/nvptx/t-nvptx (INHIBIT_LIBC_CFLAGS): Define to
	-Dinhibit_libc.

2015-02-17  Sandra Loosemore  <sandra@codesourcery.com>

	* config/arm/bpabi.S (test_div_by_zero): Make label names
	consistent between thumb2 and arm mode cases.  Separate the
	signed comparison on the high word of the numerator from the
	unsigned comparison on the low word.
	* config/arm/bpabi-v6m.S (test_div_by_zero): Similarly separate
	signed comparison.

2015-02-17  Joseph Myers  <joseph@codesourcery.com>

	* config/nvptx/realloc.c: Include <stddef.h> instead of <stdlib.h>
	and <string.h>.
	(__nvptx_realloc): Call __builtin_memcpy instead of memcpy.

2015-02-10  Rainer Emrich  <rainer@emrich-ebersheim.de>

	PR gcov-profile/61889
	* libgcov-driver-system.c: undefine clashing macro for mkdir.

2015-02-02  Nick Clifton  <nickc@redhat.com>

	* config/rl78/fpmath-sf.S (__rl78_int_pack_a_r8): Fix edge case
	rounding up the fraction.

2015-01-31  John David Anglin  <danglin@gcc.gnu.org>

	* config/pa/linux-atomic.c (__kernel_cmpxchg2): Change declaration of
	oldval and newval to const void *.  Fix typo.
	(FETCH_AND_OP_2): Use __atomic_load_n to load value.
	(FETCH_AND_OP_WORD): Likewise.
	(OP_AND_FETCH_WORD): Likewise.
	(COMPARE_AND_SWAP_2): Likewise.
	(__sync_val_compare_and_swap_4): Likewise.
	(__sync_lock_test_and_set_4): Likewise.
	(SYNC_LOCK_RELEASE_2): Likewise.
	Remove support for long long atomic operations.

2015-01-27  Caroline Tice  <cmtice@google.com>

	Committing VTV Cywin/Ming patch for Patrick Wollgast
	* Makefile.in: Move rules to build vtv_*.o out of the check
	for CUSTOM_CRTSTUFF.
	* config.host (i[34567]86-*-cygwin*, x86_64-*-cygwin*,
	i[34567]86-*-mingw*)
	 (x86_64-*-mingw*): Only add vtv_*.o to extra_parts if
	enable_vtable_verify.

2015-01-27  Nick Clifton  <nickc@redhat.com>

	* config/rl78/cmpsi2.S: Use function start and end macros.
	(__gcc_bcmp): New function.
	* config/rl78/lshrsi3.S: Use function start and end macros.
	* config/rl78/mulsi3.S: Add support for G10.
	(__mulqi3): New function for G10.
	* config/rl78/signbit.S: Use function start and end macros.
	* config/rl78/t-rl78 (LIB2ADD): Add bit-count.S, fpbit-sf.S and
	fpmath-sf.S.
	(LIB2FUNCS_EXCLUDE): Define.
	(LIB2FUNCS_ST): Define.
	* config/rl78/trampoline.S: Use function start and end macros.
	* config/rl78/vregs.h (START_FUNC): New macro.
	(START_ANOTHER_FUNC): New macro.
	(END_FUNC): New macro.
	(END_ANOTHER_FUNC): New macro.
	* config/rl78/bit-count.S: New file.  Contains assembler
	implementations of the bit counting functions: ___clzhi2,
	__clzsi2, ctzhi2, ctzsi2, ffshi2, ffssi2, __partityhi2,
	__paritysi2, __popcounthi2 and __popcountsi2.
	* config/rl78/fpbit-sf.S: New file.  Contains assembler
	implementationas of the math functions: __negsf2, __cmpsf2,
	__eqsf2, __nesf2, __lesf2, __ltsf2, __gesf2, gtsf2, __unordsf2,
	__fixsfsi,  __fixunssfsi, __floatsisf and __floatunssisf.
	* config/rl78/fpmath-sf.S: New file.  Contains assembler
	implementations of the math functions: __subsf3, __addsf3,
	__mulsf3 and __divsf3

2015-01-27  Rainer Orth  <ro@CeBiTec.Uni-Bielefeld.DE>

	* config.host (i[34567]86-*-solaris2*, x86_64-*-solaris2.1[0-9]*):
	Add i386/elf-lib.h to tm_file.
	* config/i386/elf-lib.h: Fix comment.
	* unwind-dw2-fde-dip.c (_Unwind_IteratePhdrCallback) [__x86_64__
	&& __sun__ && __svr4__]: Remove workaround.

2015-01-25  Allan Sandfeld Jensen  <sandfeld@kde.org>

	* config/i386/cpuinfo.c (enum processor_features): Add FEATURE_BMI and
	FEATURE_BMI2.
	(get_available_features): Detect FEATURE_BMI and FEATURE_BMI2.

2015-01-24  H.J. Lu  <hongjiu.lu@intel.com>

	* config/i386/cpuinfo.c (processor_subtypes): Add
	INTEL_COREI7_BROADWELL.
	(get_intel_cpu): Support new Silvermont, Haswell and Broadwell
	model numbers.

2015-01-23  Uros Bizjak  <ubizjak@gmail.com>

	* config/i386/elf-lib.h: New file.
	(CRT_GET_RFIB_DATA): Move definition from gcc/config/i386/gnu-user.h.
	Wrap definition in #ifdef __i386__.
	* libgcc/config.host (i[34567]86-*-linux*, i[34567]86-*-kfreebsd*-gnu)
	(i[34567]86-*-knetbsd*-gnu, i[34567]86-*-gnu*)
	(i[34567]86-*-kopensolaris*-gnu, x86_64-*-linux*)
	(x86_64-*-kfreebsd*-gnu, x86_64-*-knetbsd*-gnu): Add i386/elf-lib.h
	to tm_file.

2015-01-22  Chen Gang  <gang.chen.5i5j@gmail.com>

	* unwind-dw2-fde.h (last_fde): Use "(const fde *)" instead of
	"(char *)" to avoid qualifier warning by 'xgcc' compiling.

2015-01-20  Chung-Lin Tang  <cltang@codesourcery.com>

	* config/nios2/linux-unwind.h (nios2_fallback_frame_state):
	Update rt_sigframe format and address for current Nios II
	Linux conventions.

2015-01-09  Andreas Tobler  <andreast@gcc.gnu.org>

	* config.host (arm*-*-freebsd*): Add new configuration for
	arm*-*-freebsd*.
	* config/arm/freebsd-atomic.c: New file.
	* config/arm/t-freebsd: Likewise.
	* config/arm/unwind-arm.h: Add __FreeBSD__ to the list of
	'PC-relative indirect' OS's.

2015-01-06  Eric Botcazou  <ebotcazou@adacore.com>

	* config.host: Add Visium support.
	* config/visium: New directory.

2015-01-05  Jakub Jelinek  <jakub@redhat.com>

	Update copyright years.

2014-12-19  Matthew Fortune  <matthew.fortune@imgtec.com>

	* config.host: Support mipsisa32r6 and mipsisa64r6.
	* config/mips/mips16.S: Do not build for R6.

2014-12-17  Oleg Endo  <olegendo@gcc.gnu.org>

	* config/sh/crt.h: New.
	* config/sh/crti.S: Use GLOBAL macro from crt.h for _init and _fini
	symbols.
	* config/sh/crt1.S: Likewise.

2014-12-15  Uros Bizjak  <ubizjak@gmail.com>

	PR libgcc/63832
	* crtstuff.c (__do_global_dtors_aux) [HIDDEN_DTOR_LIST_END]: Use
	func_ptr *dtor_list temporary variable to avoid "array subscript
	is above array bounds" warnings.

2014-12-09  Michael Haubenwallner  <michael.haubenwallner@ssi-schaefer.com>

	* Makefile.in (with_aix_soname): Define.
	* config/rs6000/t-slibgcc-aix: Act upon --with-aix-soname option.
	* configure.ac: Accept --with-aix-soname=aix|svr4|both option.
	* configure: Recreate.

2014-12-05  Olivier Hainque  <hainque@adacore.com>

	* unwind-dw2.c (DWARF_REG_TO_UNWIND_COLUMN): Remove default def,
	now provided by defaults.h.

2014-11-30  Oleg Endo  <olegendo@gcc.gnu.org>

	PR target/55351
	* config/sh/lib1funcs.S: Check value of __SHMEDIA__ instead of checking
	whether it's defined.

2014-11-27  Ilya Tocar  <ilya.tocar@intel.com>

	* config/i386/cpuinfo.c (processor_features): Add FEATURE_AVX512F.
	* config/i386/cpuinfo.c (get_available_features): Detect it.

2014-11-27  Tony Wang  <tony.wang@arm.com>

	* config/arm/lib1funcs.S (FUNC_START): Add conditional section
	redefine for macro L_arm_muldivsf3 and L_arm_muldivdf3.
	(SYM_END, ARM_SYM_START): Add macros used to expose function Symbols.

2014-11-25  Segher Boessenkool  <segher@kernel.crashing.org>

	* crtstuff.c (__do_glbal_ctors_1): Add missing semicolon.

2014-11-24  John David Anglin  <danglin@gcc.gnu.org>

	* config/pa/linux-atomic.c (ABORT_INSTRUCTION): Use __builtin_trap()
	instead.

2014-11-21  Guy Martin  <gmsoft@tuxicoman.be>
	    John David Anglin  <danglin@gcc.gnu.org>

	* config/pa/linux-atomic.c (__kernel_cmpxchg2): New.
	(FETCH_AND_OP_2): New.  Use for subword and double word operations.
	(OP_AND_FETCH_2): Likewise.
	(COMPARE_AND_SWAP_2): Likewise.
	(SYNC_LOCK_TEST_AND_SET_2): Likewise.
	(SYNC_LOCK_RELEASE_2): Likewise.
	(SUBWORD_SYNC_OP): Remove.
	(SUBWORD_VAL_CAS): Likewise.
	(SUBWORD_BOOL_CAS): Likewise.
	(FETCH_AND_OP_WORD): Update.
	Consistently use signed types.

2014-11-13  Bernd Schmidt  <bernds@codesourcery.com>
	    Thomas Schwinge  <thomas@codesourcery.com>
	    Ilya Verbin  <ilya.verbin@intel.com>
	    Andrey Turetskiy  <andrey.turetskiy@intel.com>

	* Makefile.in (crtoffloadbegin$(objext)): New rule.
	(crtoffloadend$(objext)): Likewise.
	* configure: Regenerate.
	* configure.ac (accel_dir_suffix): Compute new variable.
	(extra_parts): Add crtoffloadbegin.o and crtoffloadend.o
	if enable_offload_targets is not empty.
	* offloadstuff.c: New file.

2014-11-13  Nick Clifton  <nickc@redhat.com>

	* config/rl78/divmodhi.S: Add support for the G10 architecture.
	Use START_FUNC and END_FUNC macros to enable linker garbage
	collection.
	* config/rl78/divmodqi.S: Likewise.
	* config/rl78/divmodsi.S: Likewise.
	* config/rl78/mulsi3.S: Likewise.
	* config/rl78/lib2div.c: Remove G10 functions.
	* config/rl78/lib2muls.c: Likewise.
	* config/rl78/t-rl8 (HOST_LIBGCC2_CFLAGS): Define.
	* config/rl78/vregs.h (START_FUNC): New macro.
	(END_FUNC): New macro.

2014-11-12  Matthew Fortune  <matthew.fortune@imgtec.com>

	* config/mips/mips16.S: Set .module when supported.  Update O32
	FP64 calling convention and use for FPXX when possible.  Add FPXX
	calling convention fallback case.

2014-11-06  Bernd Schmidt  <bernds@codesourcery.com>

	* config.host: Handle nvptx-*-*.
	* shared-object.mk (as-flags-$o): Define.
	($(base)$(objext), $(base)_s$(objext)): Use it instead of
	-xassembler-with-cpp.
	* static-object.mk: Identical changes.
	* config/nvptx/t-nvptx: New file.
	* config/nvptx/crt0.s: New file.
	* config/nvptx/free.asm: New file.
	* config/nvptx/malloc.asm: New file.
	* config/nvptx/realloc.c: New file.

2014-10-30  Joseph Myers  <joseph@codesourcery.com>

	* Makefile.in (libgcc.map.in): New target.
	(libgcc.map): Use libgcc.map.in.
	* config/t-softfp (softfp_compat): New variable to be set by
	users.
	[$(softfp_compat) = y] (softfp_map_dep, softfp_set_symver): New
	variables.
	[$(softfp_compat) = y] (softfp_file_list): Use files in the build
	directory.
	[$(softfp_compat) = y] ($(softfp_file_list)): Generate wrappers
	that use compat symbols and disable all code unless [SHARED].
	* config/t-softfp-compat: New file.
	* find-symver.awk: New file.
	* configure.ac (--with-glibc-version): New configure option.
	(ppc_fp_compat): New variable set for powerpc*-*-linux*.
	* configure: Regenerate.
	* config.host (powerpc*-*-linux*): Use ${ppc_fp_compat} for
	soft-float and e500.

2014-10-29  Joseph Myers  <joseph@codesourcery.com>

	* config/t-hardfp (hardfp_exclusions): Document new variable for
	user to define.
	(hardfp_func_list): Exclude functions from $(hardfp_exclusions).
	* config/t-softfp (softfp_extras): Document new variable for user
	to define.
	(softfp_func_list): Add functions from $(softfp_extras).
	* config/rs6000/t-e500v1-fp, config/rs6000/t-e500v2-fp: New files.
	* config.host (powerpc*-*-linux*): For e500v1, use
	rs6000/t-e500v1-fp and t-hardfp; do not use t-softfp-sfdf and
	t-softfp-excl.  For e500v2, use t-hardfp-sfdf, rs6000/t-e500v2-fp
	and t-hardfp; do not use t-softfp-sfdf and t-softfp-excl.

2014-10-26  John David Anglin  <danglin@gcc.gnu.org>

	* config/pa/linux-unwind.h (pa32_read_access_ok): New function.
	(pa32_fallback_frame_state): Use pa32_read_access_ok to check if
	memory read accesses are ok.

2014-10-25  Joseph Myers  <joseph@codesourcery.com>

	* configure.ac (ppc_fp_type): Set variable on powerpc*-*-linux*.
	* configure: Regenerate.
	* config.host (powerpc*-*-linux*): Use $ppc_fp_type to determine
	additions to tmake_file.  Use t-hardfp-sfdf and t-hardfp instead
	of soft-fp for 32-bit classic hard float.  Do not use
	t-softfp-excl for soft float.

2014-10-22  Joseph Myers  <joseph@codesourcery.com>

	* config.host (powerpc*-*-linux*): Only use soft-fp for 32-bit
	configurations.
	* config/rs6000/t-ppc64-fp (softfp_wrap_start, softfp_wrap_end):
	Remove variables.

2014-10-22  Georg-Johann Lay  <avr@gjlay.de>

	* config/avr/lib1funcs.S (__do_global_dtors): Fix wrong code
	introduced with 2014-10-21 trunk r216525.

2014-10-21  Joern Rennecke  <joern.rennecke@embecosm.com>
	    Vidya Praveen  <vidya.praveen@atmel.com>
	    Praveen Kumar Kaushik  <Praveen_Kumar.Kaushik@atmel.com>
	    Senthil Kumar Selvaraj  <Senthil_Kumar.Selvaraj@atmel.com>
	    Pitchumani Sivanupandi  <Pitchumani.S@atmel.com>

	* config/avr/lib1funcs.S (__do_global_dtors): Go back to descending
	order.

	Updated library functions for AVRTINY arch.
	* config/avr/lib1funcs.S: Updated zero/tmp regs for AVRTINY.
	Replaced occurrences of r0/r1 with tmp/zero reg macros.
	Added wsubi/ wadi macros that expands conditionally as sbiw/ adiw
	or AVRTINY equivalent. Replaced occurrences of sbiw/adiw with
	wsubi/wadi macors.
	(__mulsi3_helper): Update stack, preserve callee saved regs and
	argument from stack. Restore callee save registers.
	(__mulpsi3): Likewise.
	(__muldi3, __udivmodsi4, __divmodsi4, __negsi2, __umoddi3, __udivmod64,
	__moddi3, __adddi3, __adddi3_s8, __subdi3, __cmpdi2, __cmpdi2_s8,
	__negdi2, __prologue_saves__, __epilogue_restores__): Excluded for
	AVRTINY.
	(__tablejump2__): Added lpm equivalent instructions for AVRTINY.
	(__do_copy_data): Added new definition for AVRTINY.
	(__do_clear_bss): Replace r17 by r18 to preserve zero reg for AVRTINY.
	(__load_3, __load_4, __xload_1, __xload_2, __xload_3,
	__xload_4, __movmemx_qi, __movmemx_hi): Excluded for AVRTINY.
	* config/avr/lib1funcs-fixed.S: Replaced occurrences of r0/r1 with
	tmp/zero reg macros. Replaced occurrences of sbiw/adiw with wsubi/wadi
	macors.
	* config/avr/t-avr (LIB1ASMFUNCS): Remove unsupported functions for
	AVRTINY.

	Fix broken long multiplication on tiny arch.

2014-10-09  Joseph Myers  <joseph@codesourcery.com>

	* soft-fp/double.h: Update from glibc.
	* soft-fp/eqdf2.c: Likewise.
	* soft-fp/eqsf2.c: Likewise.
	* soft-fp/eqtf2.c: Likewise.
	* soft-fp/extenddftf2.c: Likewise.
	* soft-fp/extended.h: Likewise.
	* soft-fp/extendsfdf2.c: Likewise.
	* soft-fp/extendsftf2.c: Likewise.
	* soft-fp/extendxftf2.c: Likewise.
	* soft-fp/gedf2.c: Likewise.
	* soft-fp/gesf2.c: Likewise.
	* soft-fp/getf2.c: Likewise.
	* soft-fp/ledf2.c: Likewise.
	* soft-fp/lesf2.c: Likewise.
	* soft-fp/letf2.c: Likewise.
	* soft-fp/op-1.h: Likewise.
	* soft-fp/op-2.h: Likewise.
	* soft-fp/op-4.h: Likewise.
	* soft-fp/op-8.h: Likewise.
	* soft-fp/op-common.h: Likewise.
	* soft-fp/quad.h: Likewise.
	* soft-fp/single.h: Likewise.
	* soft-fp/soft-fp.h: Likewise.
	* soft-fp/unorddf2.c: Likewise.
	* soft-fp/unordsf2.c: Likewise.
	* soft-fp/unordtf2.c: Likewise.
	* config/c6x/eqd.c (__c6xabi_eqd): Update call to FP_CMP_EQ_D.
	* config/c6x/eqf.c (__c6xabi_eqf): Update call to FP_CMP_EQ_S.
	* config/c6x/ged.c (__c6xabi_ged): Update call to FP_CMP_D.
	* config/c6x/gef.c (__c6xabi_gef): Update call to FP_CMP_S.
	* config/c6x/gtd.c (__c6xabi_gtd): Update call to FP_CMP_D.
	* config/c6x/gtf.c (__c6xabi_gtf): Update call to FP_CMP_S.
	* config/c6x/led.c (__c6xabi_led): Update call to FP_CMP_D.
	* config/c6x/lef.c (__c6xabi_lef): Update call to FP_CMP_S.
	* config/c6x/ltd.c (__c6xabi_ltd): Update call to FP_CMP_D.
	* config/c6x/ltf.c (__c6xabi_ltf): Update call to FP_CMP_S.

2014-10-08  Rong Xu  <xur@google.com>

	* libgcov-util.c (read_gcda_file): Fix format.
	(find_match_gcov_info): Ditto.
	(calculate_2_entries): New.
	(compute_one_gcov): Ditto.
	(gcov_info_count_all_cold): Ditto.
	(gcov_info_count_all_zero): Ditto.
	(extract_file_basename): Ditto.
	(get_file_basename): Ditto.
	(set_flag): Ditto.
	(matched_gcov_info): Ditto.
	(calculate_overlap): Ditto.
	(gcov_profile_overlap): Ditto.
	* libgcov-driver.c (compute_summary): Make
	it avavilable for external calls.

2014-10-06  Rong Xu  <xur@google.com>

	* Makefile.in: Ditto.
	* libgcov-driver.c (gcov_sort_n_vals): New utility function.
	(gcov_sort_icall_topn_counter): Ditto.
	(gcov_sort_topn_counter_arrays): Ditto.
	(dump_one_gcov): Sort indirect_call topn counters.
	* libgcov-merge.c (__gcov_merge_icall_topn): New merge
	function.
	* libgcov-profiler.c (__gcov_topn_value_profiler_body): New
	utility function.
	(__gcov_indirect_call_topn_profiler): New profiler function.
	* libgcov-util.c (__gcov_icall_topn_counter_op): New.
	* libgcov.h: New decls.

2014-10-04  Trevor Saunders  <tsaunders@mozilla.com>

	* config.host: Remove support for score-*.

2014-09-22  Joseph Myers  <joseph@codesourcery.com>

	* dfp-bit.h (LIBGCC2_LONG_DOUBLE_TYPE_SIZE): Remove.
	(__LIBGCC_XF_MANT_DIG__): Define if not already defined.
	(LONG_DOUBLE_HAS_XF_MODE): Define in terms of
	__LIBGCC_XF_MANT_DIG__.
	(__LIBGCC_TF_MANT_DIG__): Define if not already defined.
	(LONG_DOUBLE_HAS_TF_MODE): Define in terms of
	__LIBGCC_TF_MANT_DIG__.
	* libgcc2.c (NOTRUNC): Define in terms of
	__LIBGCC_*_EXCESS_PRECISION__, not LIBGCC2_LONG_DOUBLE_TYPE_SIZE.
	* libgcc2.h (LIBGCC2_LONG_DOUBLE_TYPE_SIZE): Remove.

2014-09-22  Joseph Myers  <joseph@codesourcery.com>

	PR target/63312
	* config/ia64/sfp-machine.h (FE_EX_ALL, FP_TRAPPING_EXCEPTIONS):
	New macros.

2014-09-22  Hans-Peter Nilsson  <hp@axis.com>

	* crtstuff.c (USE_EH_FRAME_REGISTRY): Let USE_EH_FRAME_REGISTRY_ALWAYS
	override USE_PT_GNU_EH_FRAME.
	[__LIBGCC_EH_FRAME_SECTION_NAME__ && !USE_PT_GNU_EH_FRAME]: Sanity-
	check USE_EH_FRAME_REGISTRY_ALWAYS against
	__LIBGCC_EH_FRAME_SECTION_NAME__, emit error if unsane.
	* Makefile.in (FORCE_EXPLICIT_EH_REGISTRY): New
	variable for substituted force_explicit_eh_registry.
	(CRTSTUFF_CFLAGS): Add FORCE_EXPLICIT_EH_REGISTRY.
	* configure.ac (explicit-exception-frame-registration):
	New AC_ARG_ENABLE.
	* configure: Regenerate.

2014-09-19  Olivier Hainque  <hainque@adacore.com>

	* config.host (powerpc-wrs-vxworksmils): New configuration,
	same as vxworksae.

2014-09-18  Joseph Myers  <joseph@codesourcery.com>

	* libgcc2.c (CEXT): Define using __LIBGCC_*_FUNC_EXT__.

2014-09-18  Joseph Myers  <joseph@codesourcery.com>

	* config/i386/sfp-machine.h (FP_TRAPPING_EXCEPTIONS): Treat clear
	bits not set bits as indicating trapping exceptions.

2014-09-17  Nathan sidwell  <nathan@acm.org>

	* Makefile.in (LIBGCOV_INTERFACE): Add _gcov_dump from ...
	(LIBGCOV_DRIVER): ... here.
	* libgcov-driver.c (gcov_master): New.
	(gcov_exit): Remove from master chain.
	(__gcov_init): Add to master chain if version compatible.  Don't
	clear the version.
	* libgcov_interface (__gcov_flust): Call gcov_dump_int.
	(gcov_reset_int): Clear master chain, if compatible.
	(gcov_dump_int): New internal interface.  Dump master chain, if
	compatible.
	(gcov_dump): Alias for gcov_dump_int.
	* libgcov.h (struct gcov_root): Add next and prev fields.
	(struct gcov_master): New struct.
	(__gcov_master): New.
	(gcov_dump_int): Declare.

2014-09-17  Olivier Hainque  <hainque@adacore.com>

	* config.host (x86_64-*-mingw*): Add i386/t-cygming to tmake_file
	and crtbegin.o + crtend.o to extra_parts.

2014-09-12  Joseph Myers  <joseph@codesourcery.com>

	* libgcc2.h (LIBGCC2_HAS_SF_MODE): Define using
	__LIBGCC_HAS_SF_MODE__.
	(LIBGCC2_HAS_DF_MODE): Define using __LIBGCC_HAS_DF_MODE__.
	(LIBGCC2_HAS_XF_MODE): Define using __LIBGCC_HAS_XF_MODE__.
	(LIBGCC2_HAS_TF_MODE): Define using __LIBGCC_HAS_TF_MODE__.
	* config/libbid/bid_gcc_intrinsics.h
	(LIBGCC2_LONG_DOUBLE_TYPE_SIZE): Do not define.
	(LIBGCC2_HAS_XF_MODE): Define using __LIBGCC_HAS_XF_MODE__.
	(LIBGCC2_HAS_TF_MODE): Define using __LIBGCC_HAS_TF_MODE__.
	* fixed-bit.h (LIBGCC2_LONG_DOUBLE_TYPE_SIZE): Do not define.
	(LIBGCC2_HAS_SF_MODE): Define using __LIBGCC_HAS_SF_MODE__.
	(LIBGCC2_HAS_DF_MODE): Define using __LIBGCC_HAS_DF_MODE__.

2014-09-11  Georg-Johann Lay  <avr@gjlay.de>

	PR target/63223
	* config/avr/libgcc.S (__tablejump2__): Rewrite to use RAMPZ, ELPM
	and R24 as needed.  Make work for all devices and .text locations.
	(__do_global_ctors, __do_global_dtors): Use word addresses.
	(__tablejump__, __tablejump_elpm__): Remove functions.
	* t-avr (LIB1ASMFUNCS): Remove _tablejump, _tablejump_elpm.
	Add _tablejump2.
	(XICALL, XIJMP): New macros.

2014-09-09  Marcus Shawcroft  <marcus.shawcroft@arm.com>
	Ramana Radhakrishnan  <ramana.radhakrishnan@arm.com>

	* config.host (aarch64*): Include crtfastmath.o and
	t-crtfm.
	* config/aarch64/crtfastmath.c: New file.

2014-09-08  Trevor Saunders  <tsaunders@mozilla.com>

	* config.host: Remove picochip support.
	* config/picochip/adddi3.S: Remove.
	* config/picochip/ashlsi3.S: Remove.
	* config/picochip/ashlsi3.c: Remove.
	* config/picochip/ashrsi3.S: Remove.
	* config/picochip/ashrsi3.c: Remove.
	* config/picochip/clzsi2.S: Remove.
	* config/picochip/cmpsi2.S: Remove.
	* config/picochip/divmod15.S: Remove.
	* config/picochip/divmodhi4.S: Remove.
	* config/picochip/divmodsi4.S: Remove.
	* config/picochip/lib1funcs.S: Remove.
	* config/picochip/longjmp.S: Remove.
	* config/picochip/lshrsi3.S: Remove.
	* config/picochip/lshrsi3.c: Remove.
	* config/picochip/parityhi2.S: Remove.
	* config/picochip/popcounthi2.S: Remove.
	* config/picochip/setjmp.S: Remove.
	* config/picochip/subdi3.S: Remove.
	* config/picochip/t-picochip: Remove.
	* config/picochip/ucmpsi2.S: Remove.
	* config/picochip/udivmodhi4.S: Remove.
	* config/picochip/udivmodsi4.S: Remove.

2014-09-08  Joseph Myers  <joseph@codesourcery.com>

	* libgcc2.c (SF_SIZE): Change all uses to __LIBGCC_SF_MANT_DIG__.
	(DF_SIZE): Change all uses to __LIBGCC_DF_MANT_DIG__.
	(XF_SIZE): Change all uses to __LIBGCC_XF_MANT_DIG__.
	(TF_SIZE): Change all uses to __LIBGCC_TF_MANT_DIG__.
	* libgcc2.h (SF_SIZE): Change to __LIBGCC_SF_MANT_DIG__.  Give
	error if not defined and LIBGCC2_HAS_SF_MODE is defined.
	(DF_SIZE): Change to __LIBGCC_DF_MANT_DIG__.  Give error if not
	defined and LIBGCC2_HAS_DF_MODE is defined.
	(XF_SIZE): Change to __LIBGCC_XF_MANT_DIG__.  Give error if not
	defined and LIBGCC2_HAS_XF_MODE is defined.
	(TF_SIZE): Change to __LIBGCC_TF_MANT_DIG__.  Give error if not
	defined and LIBGCC2_HAS_TF_MODE is defined.

2014-09-08  Joseph Myers  <joseph@codesourcery.com>

	* fp-bit.c (pack_d, unpack_d): Remove LARGEST_EXPONENT_IS_NORMAL
	and ROUND_TOWARDS_ZERO conditionals.

2014-09-07  Nathan sidwell  <nathan@acm.org>

	* libgcov-interface.c (STRONG_ALIAS): Rename to ...
	(ALIAS_weak): ... here. Use forwarding function.  Adjust uses.

2014-09-05  Joseph Myers  <joseph@codesourcery.com>

	* Makefile.in (CRTSTUFF_CFLAGS): Add -fbuilding-libgcc.
	* config/aarch64/linux-unwind.h (STACK_POINTER_REGNUM): Change all
	uses to __LIBGCC_STACK_POINTER_REGNUM__.
	(DWARF_ALT_FRAME_RETURN_COLUMN): Change all uses to
	__LIBGCC_DWARF_ALT_FRAME_RETURN_COLUMN__.
	* config/alpha/vms-unwind.h (DWARF_ALT_FRAME_RETURN_COLUMN):
	Change use to __LIBGCC_DWARF_ALT_FRAME_RETURN_COLUMN__.
	* config/cr16/unwind-cr16.c (STACK_GROWS_DOWNWARD): Change all
	uses to __LIBGCC_STACK_GROWS_DOWNWARD__.
	(DWARF_FRAME_REGISTERS): Change all uses to
	__LIBGCC_DWARF_FRAME_REGISTERS__.
	(EH_RETURN_STACKADJ_RTX): Change all uses to
	__LIBGCC_EH_RETURN_STACKADJ_RTX__.
	* config/cr16/unwind-dw2.h (DWARF_FRAME_REGISTERS): Change use to
	__LIBGCC_DWARF_FRAME_REGISTERS__.  Remove conditional definition.
	* config/i386/cygming-crtbegin.c (EH_FRAME_SECTION_NAME): Change
	use to __LIBGCC_EH_FRAME_SECTION_NAME__.
	(JCR_SECTION_NAME): Change use to __LIBGCC_JCR_SECTION_NAME__.
	* config/i386/cygming-crtend.c (EH_FRAME_SECTION_NAME): Change use
	to __LIBGCC_EH_FRAME_SECTION_NAME__.
	(JCR_SECTION_NAME): Change use to __LIBGCC_JCR_SECTION_NAME__
	* config/mips/linux-unwind.h (STACK_POINTER_REGNUM): Change use to
	__LIBGCC_STACK_POINTER_REGNUM__.
	(DWARF_ALT_FRAME_RETURN_COLUMN): Change all uses to
	__LIBGCC_DWARF_ALT_FRAME_RETURN_COLUMN__.
	* config/nios2/linux-unwind.h (STACK_POINTER_REGNUM): Change use
	to __LIBGCC_STACK_POINTER_REGNUM__.
	* config/pa/hpux-unwind.h (DWARF_ALT_FRAME_RETURN_COLUMN): Change
	all uses to __LIBGCC_DWARF_ALT_FRAME_RETURN_COLUMN__.
	* config/pa/linux-unwind.h (DWARF_ALT_FRAME_RETURN_COLUMN): Change
	all uses to __LIBGCC_DWARF_ALT_FRAME_RETURN_COLUMN__.
	* config/rs6000/aix-unwind.h (DWARF_ALT_FRAME_RETURN_COLUMN):
	Change all uses to __LIBGCC_DWARF_ALT_FRAME_RETURN_COLUMN__.
	(STACK_POINTER_REGNUM): Change all uses to
	__LIBGCC_STACK_POINTER_REGNUM__.
	* config/rs6000/darwin-fallback.c (STACK_POINTER_REGNUM): Change
	use to __LIBGCC_STACK_POINTER_REGNUM__.
	* config/rs6000/linux-unwind.h (STACK_POINTER_REGNUM): Change all
	uses to __LIBGCC_STACK_POINTER_REGNUM__.
	* config/sparc/linux-unwind.h (DWARF_FRAME_REGISTERS): Change use
	to __LIBGCC_DWARF_FRAME_REGISTERS__.
	* config/sparc/sol2-unwind.h (DWARF_FRAME_REGISTERS): Change use
	to __LIBGCC_DWARF_FRAME_REGISTERS__.
	* config/tilepro/linux-unwind.h (STACK_POINTER_REGNUM): Change use
	to __LIBGCC_STACK_POINTER_REGNUM__.
	* config/xtensa/unwind-dw2-xtensa.h (DWARF_FRAME_REGISTERS):
	Remove conditional definition.
	* crtstuff.c (TEXT_SECTION_ASM_OP): Change all uses to
	__LIBGCC_TEXT_SECTION_ASM_OP__.
	(EH_FRAME_SECTION_NAME): Change all uses to
	__LIBGCC_EH_FRAME_SECTION_NAME__.
	(EH_TABLES_CAN_BE_READ_ONLY): Change all uses to
	__LIBGCC_EH_TABLES_CAN_BE_READ_ONLY__.
	(CTORS_SECTION_ASM_OP): Change all uses to
	__LIBGCC_CTORS_SECTION_ASM_OP__.
	(DTORS_SECTION_ASM_OP): Change all uses to
	__LIBGCC_DTORS_SECTION_ASM_OP__.
	(JCR_SECTION_NAME): Change all uses to
	__LIBGCC_JCR_SECTION_NAME__.
	(INIT_SECTION_ASM_OP): Change all uses to
	__LIBGCC_INIT_SECTION_ASM_OP__.
	(INIT_ARRAY_SECTION_ASM_OP): Change all uses to
	__LIBGCC_INIT_ARRAY_SECTION_ASM_OP__.
	* generic-morestack.c (STACK_GROWS_DOWNWARD): Change all uses to
	__LIBGCC_STACK_GROWS_DOWNWARD__.
	* libgcc2.c (INIT_SECTION_ASM_OP): Change all uses to
	__LIBGCC_INIT_SECTION_ASM_OP__.
	(INIT_ARRAY_SECTION_ASM_OP): Change all uses to
	__LIBGCC_INIT_ARRAY_SECTION_ASM_OP__.
	(EH_FRAME_SECTION_NAME): Change all uses to
	__LIBGCC_EH_FRAME_SECTION_NAME__.
	* libgcov-profiler.c (VTABLE_USES_DESCRIPTORS): Remove conditional
	definitions.  Change all uses to
	__LIBGCC_VTABLE_USES_DESCRIPTORS__.
	* unwind-dw2.c (STACK_GROWS_DOWNWARD): Change all uses to
	__LIBGCC_STACK_GROWS_DOWNWARD__.
	(DWARF_FRAME_REGISTERS): Change all uses to
	__LIBGCC_DWARF_FRAME_REGISTERS__.
	(EH_RETURN_STACKADJ_RTX): Change all uses to
	__LIBGCC_EH_RETURN_STACKADJ_RTX__.
	* unwind-dw2.h (DWARF_FRAME_REGISTERS): Remove conditional
	definition.  Change use to __LIBGCC_DWARF_FRAME_REGISTERS__.
	* unwind-sjlj.c (DONT_USE_BUILTIN_SETJMP): Change all uses to
	__LIBGCC_DONT_USE_BUILTIN_SETJMP__.
	(JMP_BUF_SIZE): Change use to __LIBGCC_JMP_BUF_SIZE__.

2014-09-02  Nathan sidwell  <nathan@acm.org>

	* libgcov-interface.c (STRONG_ALIAS): New.
	(__gcov_flush): Call __gcov_reset_int.
	(__gcov_reset): Strong alias for ...
	(__gcov_reset_ing): ... this renamed hidden version.
	* libgcov.h (__gcov_reset_int): New declaration.

2014-08-19  Yaakov Selkowitz  <yselkowi@redhat.com>

	* config/i386/cygming-crtend.c (register_frame_ctor): Move atexit
	call from here...
	* config/i386/cygming-crtbegin.c (__gcc_register_frame): to here.
	(__dso_handle): Define on Cygwin.
	* config/i386/t-cygming (crtbeginS.o): New rule.
	* config.host (*-*-cygwin*): Add crtbeginS.o to extra_parts.

	* config/i386/cygming-crtbegin.c (deregister_frame_fn): Fix
	declaration syntax.

2014-08-13  Steve Ellcey  <sellcey@mips.com>

	* crtstuff.c: Undef caddr_t.

2014-08-12  Steve Ellcey  <sellcey@mips.com>

	* config/mips/mips16.S:  Skip when __mips_soft_float is defined.

2014-08-07  Nathan Sidwell  <nathan@acm.org>

	* Makefile.in (LIBGCOV_INTERFACE): Move _gcov_dump ...
	(LIBGCOV_DRIVER): ... to here.
	* libgcov.h (gcov_do_dump): New #define.
	(struct gcov_root): New.
	(__gcov_root): New declaration.
	(__gcov_dump_one): Declare.
	* libgcov-driver.c (gcov_list, gcov_dump_complete,
	run_accounted): Delete.
	(gcov_compute_histogram): Add LIST argument, adjust.
	(compute_summary): Adjust gcov_compute_histogram call.
	(gcov_do_dump): Not hidden, static in libgcov.
	(gcov_clear): Move  to interface.c.
	(__gcov_dump_one): New, broken out of ...
	(gcov_exit): ... here.  Make static.
	(__gcov_root): New.
	(__gcov_init): Adjust.
	* libgcov-interface.c (gcov_clear, gcov_exit): Remove
	declarations.
	(__gcov_flush): Use __gcov_dump_one and __gcov_reset.
	(gcov_clear): Moved from driver.c.   Add LIST argument.
	(__gcov_reset): Adjust for changed interfaces.
	(__gcov_fork): Remove local declaration of __gcov_flush_mx.

2014-08-04  Rohit  <rohitarulraj@freescale.com>

	PR target/60102
	* config/rs6000/linux-unwind.h (ppc_fallback_frame_state): Update
	based on change in SPE high register numbers and 3 HTM registers.

2014-08-01  Nathan Sidwell  <nathan@acm.org>

	* Makefile.in (LIBGCOV_MERGE, LIBGCOV_PROFILER,
	LIBGCOV_INTERFACE): Reformat.
	* libgcov-driver.c (gcov_exit, __gcov_init): Disable when
	IN_GCOV_TOOL.
	* libgcov-interface.c: Reformat some comments.
	(__gcov_flush_mx): Add declaration.  Tidy up definition.

2014-07-31  Alan Modra  <amodra@gmail.com>
	    Peter Bergner  <bergner@vnet.ibm.com>

	* config/rs6000/ibm-ldouble.c (typedef union longDblUnion): Delete.
	(pack_ldouble): New function.
	(__gcc_qadd): Use it.
	(__gcc_qmul): Likewise.
	(__gcc_qdiv): Likewise.
	(__gcc_qneg): Likewise.
	(__gcc_stoq): Likewise.
	(__gcc_dtoq): Likewise.

2014-07-30  J. D. Johnston  <jjohnst@us.ibm.com>

	* config/s390/tpf-unwind.h: Include <stdbool.h>.
	(__tpf_eh_return): Add original return address as second parameter.
	Handle cases where unwinder routines were called directly, instead
	of from within the C++ library.

2014-07-29  Nathan Sidwell  <nathan@acm.org>

	* libgcov.h: Move renaming of entry points to lib gcov specific
	portion.
	(gcov_do_dump): New rename.
	(gcov_rewrite): Remove inline, make HIDDEN.
	* libgcov-driver.c (gcov_clear, gcov_exit): Remove declarations.
	(gcov_exit_compute_summary): Rename to ...
	(compute_summary): ... here.  Add LIST argument.
	(gcov_exit_merge_gcda): Rename to ...
	(merge_one_data): ... here.
	(gcov_exit_write_gcda): Rename to ...
	(write_one_data): ... here.
	(gcov_exit_merge_summary): Rename to ...
	(merge_summary): Add RUN_COUNTED argument.
	(gcov_exit_dump_gcov): Rename to ...
	(dump_one_gcov): Add RUN_COUNTED argument.
	(gcov_do_dump): New function, broken out of ...
	(gcov_exit): ... here.  Call it.

2014-07-27  Anthony Green  <green@moxielogic.com>

	* config.host: Add moxiebox configuration suppport.

2014-07-27  Nathan Sidwell  <nathan@acm.org>

	* libgcov-driver.c (struct gcov_filename_aux): Rename ...
	(struct gcov_filename): ... here.  Include buffer and max length
	fields.
	(gcov_max_filename): Remove.
	(gi_filename): Remove.
	(gcov_exit_compute_summary): Compute max filename here.
	(gcov_exit_merge_gcda): Add filename parm, adjust.
	(gcov_exit_merge_summary): Likewise.
	(gcov_exit_dump_gcov): Adjust for struct gcov_filename changes.
	(gcov_exit): Likewise.
	(__gcov_init): Don't calculate max length here.
	* libgcov_util.c (max_filename_len): Remove.
	(read_gcda_file): Don't calculate max length here.
	(gcov_read_profile_dir): Don't propagate here.
	* libgcov-driver-system.c (alloc_filename_struct): Adjust for
	struct gcov_filename changes.
	(gcov_exit_open_gcda_file): Likewise.

2014-07-25  Nathan Sidwell  <nathan@acm.org>

	* libgcov-driver.c (set_gcov_dump_complete,
	reset_gcov_dump_complete, get_gcov_dump_complete): Remove global
	functions polluting user's namespace.
	(gcov_exit): Set variable directly.
	(gcov_clear): Reset variable directly.
	* libgcov-interface.c (get_gcov_dymp_complete,
	reset_gov_dump_complete): Remove declarations.
	(__gcov_reset, __gcov_dump): Don't call them.

2014-07-24  DJ Delorie  <dj@redhat.com>

	* config/i386/cygming-crtbegin.c (deregister_frame_fn): Newly public.
	(__gcc_deregister_frame): Move logic to detect deregister function
	to ...
	(__gcc_register_frame): here, so it's consistent with the register
	logic.

2014-07-23  Nathan Sidwell  <nathan@acm.org>

	* libgcov-driver.c (set_gcov_list): Remove.
	(gcov_list): Make non-static in GCOV_TOOL.
	* libgcov.h (GCOV_TOOL_LINKAGE): Remove unused #define.

2014-07-17  John David Anglin  <danglin@gcc.gnu.org>

	* config/pa/linux-atomic.c (__sync_lock_release_4): New.
	(SYNC_LOCK_RELEASE): Update to use __kernel_cmpxchg for release.
	Don't use SYNC_LOCK_RELEASE for int type.

2014-07-14  Richard Biener  <rguenther@suse.de>

	* libgcov.h (struct gcov_fn_info): Make ctrs size 1.

2014-07-11  Rong Xu  <xur@google.com>

	* libgcov-util.c (gcov_max_filename): Fix declartion.

2014-07-10  Rong Xu  <xur@google.com>

	Add gcov-tool: an offline gcda profile processing tool
	Support.
	* libgcov-driver.c (gcov_max_filename): Make available
	to gcov-tool.
	* libgcov-merge.c (__gcov_merge_add): Replace
	gcov_read_counter() with a Macro.
	(__gcov_merge_ior): Ditto.
	(__gcov_merge_time_profile): Ditto.
	(__gcov_merge_single): Ditto.
	(__gcov_merge_delta): Ditto.
	* libgcov-util.c (void gcov_set_verbose): Set the verbose flag
	in the utility functions.
	(set_fn_ctrs): Utility function for reading gcda files to in-memory
	gcov_list object link lists.
	(tag_function): Ditto.
	(tag_blocks): Ditto.
	(tag_arcs): Ditto.
	(tag_lines): Ditto.
	(tag_counters): Ditto.
	(tag_summary): Ditto.
	(read_gcda_finalize): Ditto.
	(read_gcda_file): Ditto.
	(ftw_read_file): Ditto.
	(read_profile_dir_init): Ditto.
	(gcov_read_profile_dir): Ditto.
	(gcov_read_counter_mem): Ditto.
	(gcov_get_merge_weight): Ditto.
	(merge_wrapper): A wrapper function that calls merging handler.
	(gcov_merge): Merge two gcov_info objects with weights.
	(find_match_gcov_info): Find the matched gcov_info in the list.
	(gcov_profile_merge): Merge two gcov_info object lists.
	(__gcov_add_counter_op): Process edge profile counter values.
	(__gcov_ior_counter_op): Process IOR profile counter values.
	(__gcov_delta_counter_op): Process delta profile counter values.
	(__gcov_single_counter_op): Process single  profile counter values.
	(fp_scale): Callback function for float-point scaling.
	(int_scale): Callback function for integer fraction scaling.
	(gcov_profile_scale): Scaling profile counters.
	(gcov_profile_normalize): Normalize profile counters.
	* libgcov.h: Add headers and functions for gcov-tool use.
	(gcov_get_counter): New.
	(gcov_get_counter_target): Ditto.
	(struct gcov_info): Make the functions field mutable in gcov-tool
	compilation.

2014-06-23  Kai Tietz  <ktietz@redhat.com>

	PR libgcc/61585
	* unwind-seh.c (_Unwind_GetGR): Check for proper
	index range.
	(_Unwind_SetGR): Likewise.

2014-05-22  Nick Clifton  <nickc@redhat.com>

	* config/msp430/t-msp430 (HOST_LIBGCC2_CFLAGS): Add
	-mhwmult=none.

2014-05-22  Teresa Johnson  <tejohnson@google.com>

	* libgcov-driver.c (gcov_error): Move declaration before gcov-io.c
	include.

2014-05-20  John Marino  <gnugcc@marino.st>

	* config.host (*-*-dragonfly*): New target.
	* crtstuff.c: Make dl_iterate_support generic on *bsd.
	* enable-execute-stack-mprotect.c: Always mprotect on FreeBSD.
	* unwind-dw2-fde-dip.c: Add dl_iterate_phr support for DragonFly.
	* config/i386/dragonfly-unwind.h: New.

2014-05-21  Maciej W. Rozycki  <macro@codesourcery.com>

	PR libgcc/60166
	* config/arm/sfp-machine.h (_FP_NANFRAC_H, _FP_NANFRAC_S)
	(_FP_NANFRAC_D, _FP_NANSIGN_Q): Set the quiet bit.

2014-05-13  Bernd Edlinger  <bernd.edlinger@hotmail.de>

	* unwind-seh.c (_Unwind_Backtrace): Uncommented, finished
	implementation.

2014-05-12  Georg-Johann Lay  <avr@gjlay.de>

	* config/arm/bpabi-lib.h (License): Add GCC Runtime Library Exception.

2014-05-08  Rainer Orth  <ro@CeBiTec.Uni-Bielefeld.DE>

	PR libgcc/61097
	* config/t-slibgcc-sld: Only build and install libgcc-unwind.map
	if --enable-shared.

2014-04-30  Bernd Edlinger  <bernd.edlinger@hotmail.de>

	Work around for current cygwin32 build problems.
	* config/i386/cygming-crtbegin.c (__register_frame_info,
	__deregister_frame_info, _Jv_RegisterClasses): Compile weak default
	functions only for 64-bit systems.

2014-04-25  Rainer Orth  <ro@CeBiTec.Uni-Bielefeld.DE>

	* config/i386/crtfastmath.c [!__x86_64__ && __sun__ && __svr4__]
	(sigill_caught, sigill_hdlr): Remove.

2014-04-22  Rainer Orth  <ro@CeBiTec.Uni-Bielefeld.DE>

	* config/i386/crtfastmath.c (set_fast_math): Remove SSE execution
	check.
	* config/i386/sol2-unwind.h (x86_fallback_frame_state): Remove
	Solaris 9 single-threaded support.
	* config/sparc/sol2-unwind.h (sparc64_is_sighandler): Remove
	Solaris 9 single-threaded support.  Add call_user_handler code
	sequences.
	(sparc_is_sighandler): Likewise.

2014-03-27  Andreas Krebbel  <Andreas.Krebbel@de.ibm.com>

	* config.host: Append t-floattodi to tmake_file depending on
	host_address.

2014-03-20  Joel Sherrill  <joel.sherrill@oarcorp.com>

	* config.host (v850*-*-*): Add to tmake_file instead of resetting it.

2014-03-10  Uros Bizjak  <ubizjak@gmail.com>

	PR libgcc/60472
	* crtstuff.c (frame_dummy): Use void **jcr_list temporary
	variable to avoid "array subscript is above array bounds" warnings.
	Use __builtin_expect when checking *jcr_list for NULL.

2014-03-06  Rainer Orth  <ro@CeBiTec.Uni-Bielefeld.DE>

	PR libgcc/59339
	* config.host (*-*-linux*, frv-*-*linux*, *-*-kfreebsd*-gnu)
	(*-*-knetbsd*-gnu, *-*-gnu*, *-*-kopensolaris*-gnu): Only add
	vtv_*.o to extra_parts if enable_vtable_verify.

2014-03-06  Nick Clifton  <nickc@redhat.com>

	* config/msp430/t-msp430 (LIB2ADD): Add lib2hw_mul.S
	* config/msp430/lib2hw_mul.S: New: Hardware multiply routines.

2014-02-28  Joey Ye  <joey.ye@arm.com>

	PR libgcc/60166
	* config/arm/sfp-machine.h (_FP_NANFRAC_H,
	_FP_NANFRAC_S, _FP_NANFRAC_D, _FP_NANFRAC_Q):
	Set to zero.

2014-02-24  Walter Lee  <walt@tilera.com>

	* config.host: Support "tilegx*" and "tilepro*" triplets.
	* config/tilegx/sfp-machine32.h (__BYTE_ORDER): Handle big endian.
	* config/tilegx/sfp-machine64.h (__BYTE_ORDER): Handle big endian.

2014-02-20  Sandra Loosemore  <sandra@codesourcery.com>
	    Chung-Lin Tang  <cltang@codesourcery.com>

	* config/nios2/t-nios2 (CRTSTUFF_T_CFLAGS): Add -mno-gpopt.
	* config/nios2/crti.S: Remove .file directive.
	* config/nios2/crtn.S: Likewise.

2014-02-18  Kai Tietz  <ktietz@redhat.com>
	Jonathan Schleifer  <js@webkeks.org>

	PR objc/56870
	* unwind-seh.c (_GCC_specific_handler): Pass proper
	value to unwind-handler.

2014-02-12  Joseph Myers  <joseph@codesourcery.com>

	* soft-fp/adddf3.c: Update from glibc.
	* soft-fp/addsf3.c: Likewise.
	* soft-fp/addtf3.c: Likewise.
	* soft-fp/divdf3.c: Likewise.
	* soft-fp/divsf3.c: Likewise.
	* soft-fp/divtf3.c: Likewise.
	* soft-fp/double.h: Likewise.
	* soft-fp/eqdf2.c: Likewise.
	* soft-fp/eqsf2.c: Likewise.
	* soft-fp/eqtf2.c: Likewise.
	* soft-fp/extenddftf2.c: Likewise.
	* soft-fp/extended.h: Likewise.
	* soft-fp/extendsfdf2.c: Likewise.
	* soft-fp/extendsftf2.c: Likewise.
	* soft-fp/extendxftf2.c: Likewise.
	* soft-fp/fixdfdi.c: Likewise.
	* soft-fp/fixdfsi.c: Likewise.
	* soft-fp/fixdfti.c: Likewise.
	* soft-fp/fixsfdi.c: Likewise.
	* soft-fp/fixsfsi.c: Likewise.
	* soft-fp/fixsfti.c: Likewise.
	* soft-fp/fixtfdi.c: Likewise.
	* soft-fp/fixtfsi.c: Likewise.
	* soft-fp/fixtfti.c: Likewise.
	* soft-fp/fixunsdfdi.c: Likewise.
	* soft-fp/fixunsdfsi.c: Likewise.
	* soft-fp/fixunsdfti.c: Likewise.
	* soft-fp/fixunssfdi.c: Likewise.
	* soft-fp/fixunssfsi.c: Likewise.
	* soft-fp/fixunssfti.c: Likewise.
	* soft-fp/fixunstfdi.c: Likewise.
	* soft-fp/fixunstfsi.c: Likewise.
	* soft-fp/fixunstfti.c: Likewise.
	* soft-fp/floatdidf.c: Likewise.
	* soft-fp/floatdisf.c: Likewise.
	* soft-fp/floatditf.c: Likewise.
	* soft-fp/floatsidf.c: Likewise.
	* soft-fp/floatsisf.c: Likewise.
	* soft-fp/floatsitf.c: Likewise.
	* soft-fp/floattidf.c: Likewise.
	* soft-fp/floattisf.c: Likewise.
	* soft-fp/floattitf.c: Likewise.
	* soft-fp/floatundidf.c: Likewise.
	* soft-fp/floatundisf.c: Likewise.
	* soft-fp/floatunditf.c: Likewise.
	* soft-fp/floatunsidf.c: Likewise.
	* soft-fp/floatunsisf.c: Likewise.
	* soft-fp/floatunsitf.c: Likewise.
	* soft-fp/floatuntidf.c: Likewise.
	* soft-fp/floatuntisf.c: Likewise.
	* soft-fp/floatuntitf.c: Likewise.
	* soft-fp/gedf2.c: Likewise.
	* soft-fp/gesf2.c: Likewise.
	* soft-fp/getf2.c: Likewise.
	* soft-fp/ledf2.c: Likewise.
	* soft-fp/lesf2.c: Likewise.
	* soft-fp/letf2.c: Likewise.
	* soft-fp/muldf3.c: Likewise.
	* soft-fp/mulsf3.c: Likewise.
	* soft-fp/multf3.c: Likewise.
	* soft-fp/negdf2.c: Likewise.
	* soft-fp/negsf2.c: Likewise.
	* soft-fp/negtf2.c: Likewise.
	* soft-fp/op-1.h: Likewise.
	* soft-fp/op-2.h: Likewise.
	* soft-fp/op-4.h: Likewise.
	* soft-fp/op-8.h: Likewise.
	* soft-fp/op-common.h: Likewise.
	* soft-fp/quad.h: Likewise.
	* soft-fp/single.h: Likewise.
	* soft-fp/soft-fp.h: Likewise.
	* soft-fp/subdf3.c: Likewise.
	* soft-fp/subsf3.c: Likewise.
	* soft-fp/subtf3.c: Likewise.
	* soft-fp/truncdfsf2.c: Likewise.
	* soft-fp/trunctfdf2.c: Likewise.
	* soft-fp/trunctfsf2.c: Likewise.
	* soft-fp/trunctfxf2.c: Likewise.
	* soft-fp/unorddf2.c: Likewise.
	* soft-fp/unordsf2.c: Likewise.
	* soft-fp/unordtf2.c: Likewise.
	* config/aarch64/sfp-machine.h (_FP_TININESS_AFTER_ROUNDING): New
	macro.
	* config/arm/sfp-machine.h (_FP_TININESS_AFTER_ROUNDING):
	Likewise.
	* config/c6x/sfp-machine.h (_FP_TININESS_AFTER_ROUNDING):
	Likewise.
	* config/cris/sfp-machine.h (_FP_TININESS_AFTER_ROUNDING):
	Likewise.
	* config/i386/sfp-machine.h (_FP_TININESS_AFTER_ROUNDING):
	Likewise.
	* config/ia64/sfp-machine.h (_FP_TININESS_AFTER_ROUNDING):
	Likewise.
	* config/lm32/sfp-machine.h (_FP_TININESS_AFTER_ROUNDING):
	Likewise.
	* config/mips/sfp-machine.h (_FP_TININESS_AFTER_ROUNDING):
	Likewise.
	* config/moxie/sfp-machine.h (_FP_TININESS_AFTER_ROUNDING):
	Likewise.
	* config/nds32/sfp-machine.h (_FP_TININESS_AFTER_ROUNDING):
	Likewise.
	* config/nios2/sfp-machine.h (_FP_TININESS_AFTER_ROUNDING):
	Likewise.
	* config/rs6000/sfp-machine.h (_FP_TININESS_AFTER_ROUNDING):
	Likewise.
	* config/score/sfp-machine.h (_FP_TININESS_AFTER_ROUNDING):
	Likewise.
	* config/tilegx/sfp-machine32.h (_FP_TININESS_AFTER_ROUNDING):
	Likewise.
	* config/tilegx/sfp-machine64.h (_FP_TININESS_AFTER_ROUNDING):
	Likewise.
	* config/tilepro/sfp-machine.h (_FP_TININESS_AFTER_ROUNDING):
	Likewise.

2014-02-07  Andreas Krebbel  <Andreas.Krebbel@de.ibm.com>

	* config/s390/32/_fixdfdi.c: Throw invalid exception if number
	cannot be represented.
	* config/s390/32/_fixsfdi.c: Likewise.
	* config/s390/32/_fixtfdi.c: Likewise.
	* config/s390/32/_fixunsdfdi.c: Likewise.
	* config/s390/32/_fixunssfdi.c: Likewise.
	* config/s390/32/_fixunstfdi.c: Likewise.

2014-02-07  Richard Sandiford  <rdsandiford@googlemail.com>

	* configure.ac (libgcc_cv_mips_hard_float): New.
	* configure: Regenerate.
	* config.host (mips*-*-*): Use t-hardfp-sfdf rather than
	t-softfp-sfdf for hard-float targets.
	* config/mips/t-mips (LIB2_SIDITI_CONV_FUNCS): Reinstate.
	(softfp_float_modes, softfp_int_modes, softfp_extensions)
	(softfp_truncations, softfp_exclude_libgcc2): New.
	* config/t-hardfp: New file.
	* config/t-hardfp-sfdf: Likewise.
	* config/hardfp.c: Likewise.

2014-02-05  Andreas Krebbel  <Andreas.Krebbel@de.ibm.com>

	* config.host: Include t-floattodi also for s390x.
	* config/s390/32/_fixdfdi.c: Omit in 64 bit mode.
	* config/s390/32/_fixsfdi.c: Likewise.
	* config/s390/32/_fixtfdi.c: Likewise.
	* config/s390/32/_fixunsdfdi.c: Likewise.
	* config/s390/32/_fixunssfdi.c: Likewise.
	* config/s390/32/_fixunstfdi.c: Likewise.

2014-02-04  Rainer Orth  <ro@CeBiTec.Uni-Bielefeld.DE>

	PR target/59788
	* config/t-slibgcc-sld (libgcc-unwind.map): New target.
	(install-libgcc-unwind-map-forbuild): New target.
	(all): Depend on install-libgcc-unwind-map-forbuild.
	(install-libgcc-unwind-map): New target.
	(install): Depend on install-libgcc-unwind-map.

2014-02-02  Sandra Loosemore  <sandra@codesourcery.com>

	* config/nios2/crti.S (_init): Initialize GOT pointer from
	_gp_got instead of _GLOBAL_OFFSET_TABLE_.

2014-02-02  Richard Sandiford  <rdsandiford@googlemail.com>

	* configure.ac: Check __mips64 when setting host_address.
	* configure: Regenerate.
	* config.host (mips*-*-*): Add t-softfp-sfdf, mips/t-softfp-tf,
	mips/t-mips64 and t-softfp.
	(mips*-*-linux*): Don't add mips/t-tpbit.
	* config/mips/t-mips (LIB2_SIDITI_CONV_FUNCS, FPBIT, FPBIT_CFLAGS)
	(DPBIT, DPBIT_CFLAGS): Delete.
	* config/mips/sfp-machine.h: New file.
	* config/mips/t-mips64: Likewise.
	* config/mips/t-softfp-tf: Likewise.
	* config/mips/t-tpbit: Delete.

2014-01-29  Marcus Shawcroft  <marcus.shawcroft@arm.com>

	* config/aarch64/sfp-machine.h (_FP_I_TYPE): Define
	as long long.

2014-01-25  Walter Lee  <walt@tilera.com>

	* config/tilepro/atomic.c: Include tconfig.h.  Don't include
	config.h or system.h.
	(bool) Define.

2014-01-25  Walter Lee  <walt@tilera.com>

	* config/tilepro/atomic.c (pre_atomic_barrier): Mark inline.
	(post_atomic_barrier): Ditto.
	(__fetch_and_do): New macro.
	(__atomic_fetch_and_do): Use __fetch_and_do.
	(__sync_fetch_and_do): New macro.
	(__sync_fetch_and_add_4): New function.
	(__sync_fetch_and_sub_4): New function.
	(__sync_fetch_and_or_4): New function.
	(__sync_fetch_and_and_4): New function.
	(__sync_fetch_and_xor_4): New function.
	(__sync_fetch_and_nand_4): New function.
	(__sync_fetch_and_add_8): New function.
	(__sync_fetch_and_sub_8): New function.
	(__sync_fetch_and_or_8): New function.
	(__sync_fetch_and_and_8): New function.
	(__sync_fetch_and_xor_8): New function.
	(__sync_fetch_and_nand_8): New function.
	(__do_and_fetch): New macro.
	(__atomic_do_and_fetch): Use __do_and_fetch.
	(__sync_do_and_fetch): New macro.
	(__sync_add_and_fetch_4): New function.
	(__sync_sub_and_fetch_4): New function.
	(__sync_or_and_fetch_4): New function.
	(__sync_and_and_fetch_4): New function.
	(__sync_xor_and_fetch_4): New function.
	(__sync_nand_and_fetch_4): New function.
	(__sync_add_and_fetch_8): New function.
	(__sync_sub_and_fetch_8): New function.
	(__sync_or_and_fetch_8): New function.
	(__sync_and_and_fetch_8): New function.
	(__sync_xor_and_fetch_8): New function.
	(__sync_nand_and_fetch_8): New function.
	(__sync_exchange_methods): New macro.
	(__sync_val_compare_and_swap_4): New function.
	(__sync_bool_compare_and_swap_4): New function.
	(__sync_lock_test_and_test_4): New function.
	(__sync_val_compare_and_swap_8): New function.
	(__sync_bool_compare_and_swap_8): New function.
	(__sync_lock_test_and_test_8): New function.
	(__subword_cmpxchg_body): New macro.
	(__atomic_compare_exchange_1): Use __subword_cmpxchg_body.
	(__atomic_compare_exchange_2): Ditto.
	(__sync_subword_cmpxchg): New macro.
	(__sync_val_compare_and_swap_1): New function.
	(__sync_bool_compare_and_swap_1): New function.
	(__sync_val_compare_and_swap_2): New function.
	(__sync_bool_compare_and_swap_2): New function.
	(__atomic_subword): Rename to ...
	(__subword): ... New name.
	(__atomic_subword_fetch): Use __subword.
	(__sync_subword_fetch): New macro.
	(__sync_fetch_and_add_1): New function.
	(__sync_fetch_and_sub_1): New function.
	(__sync_fetch_and_or_1): New function.
	(__sync_fetch_and_and_1): New function.
	(__sync_fetch_and_xor_1): New function.
	(__sync_fetch_and_nand_1): New function.
	(__sync_fetch_and_add_2): New function.
	(__sync_fetch_and_sub_2): New function.
	(__sync_fetch_and_or_2): New function.
	(__sync_fetch_and_and_2): New function.
	(__sync_fetch_and_xor_2): New function.
	(__sync_fetch_and_nand_2): New function.
	(__sync_add_and_fetch_1): New function.
	(__sync_sub_and_fetch_1): New function.
	(__sync_or_and_fetch_1): New function.
	(__sync_and_and_fetch_1): New function.
	(__sync_xor_and_fetch_1): New function.
	(__sync_nand_and_fetch_1): New function.
	(__sync_add_and_fetch_2): New function.
	(__sync_sub_and_fetch_2): New function.
	(__sync_or_and_fetch_2): New function.
	(__sync_and_and_fetch_2): New function.
	(__sync_xor_and_fetch_2): New function.
	(__sync_nand_and_fetch_2): New function.
	(__atomic_subword_lock): Use __subword.
	(__sync_subword_lock): New macro.
	(__sync_lock_test_and_set_1): New function.
	(__sync_lock_test_and_set_2): New function.

2014-01-25  Walter Lee  <walt@tilera.com>

	* config/tilepro/atomic.c (BIT_OFFSET): Define.
	(__atomic_subword_cmpxchg): Use BIT_OFFSET.
	(__atomic_subword): Ditto.

2014-01-25  Walter Lee  <walt@tilera.com>

	* config/tilepro/atomic.c (__atomic_do_and_fetch): Add
	a prefix op argument.
	(__atomic_nand_fetch_4): Add prefix op.
	(__atomic_nand_fetch_8): Ditto.

2014-01-21  Baruch Siach  <barch@tkos.co.il>

	* config.host (tmake_file): add t-slibgcc-libgcc for xtensa*-*-linux*.

2014-01-09  Rong Xu  <xur@google.com>

	* libgcov-driver.c (this_prg): make it local to save
	bss space.
	(gcov_exit_compute_summary): Ditto.
	(gcov_exit_merge_gcda): Ditto.
	(gcov_exit_merge_summary): Ditto.
	(gcov_exit_dump_gcov): Ditto.

2014-01-08  Rong Xu  <xur@google.com>

	* libgcov-driver.c: Use libgcov.h.
	(buffer_fn_data): Use xmalloc instead of malloc.
	(gcov_exit_merge_gcda): Ditto.
	* libgcov-driver-system.c (allocate_filename_struct): Ditto.
	* libgcov.h: New common header files for libgcov-*.h.
	* libgcov-interface.c: Use libgcov.h
	* libgcov-merge.c: Ditto.
	* libgcov-profiler.c: Ditto.
	* Makefile.in: Add dependence to libgcov.h

2014-01-02  Joseph Myers  <joseph@codesourcery.com>

	* config/rs6000/ibm-ldouble.c (__gcc_qdiv): Scale up arguments in
	case of small numerator and finite nonzero result.

2014-01-02  Richard Sandiford  <rdsandiford@googlemail.com>

	Update copyright years

2014-01-02  Richard Sandiford  <rdsandiford@googlemail.com>

	* config/arc/asm.h, config/arc/crtg.S, config/arc/crtgend.S,
	config/arc/crti.S, config/arc/crtn.S, config/arc/divtab-arc700.c,
	config/arc/dp-hack.h, config/arc/fp-hack.h,
	config/arc/ieee-754/adddf3.S, config/arc/ieee-754/addsf3.S,
	config/arc/ieee-754/arc600-dsp/divdf3.S,
	config/arc/ieee-754/arc600-dsp/divsf3.S,
	config/arc/ieee-754/arc600-dsp/muldf3.S,
	config/arc/ieee-754/arc600-dsp/mulsf3.S,
	config/arc/ieee-754/arc600-mul64/divdf3.S,
	config/arc/ieee-754/arc600-mul64/divsf3.S,
	config/arc/ieee-754/arc600-mul64/muldf3.S,
	config/arc/ieee-754/arc600-mul64/mulsf3.S,
	config/arc/ieee-754/arc600/divsf3.S,
	config/arc/ieee-754/arc600/mulsf3.S,
	config/arc/ieee-754/divdf3.S, config/arc/ieee-754/divsf3-stdmul.S,
	config/arc/ieee-754/divsf3.S, config/arc/ieee-754/divtab-arc-df.c,
	config/arc/ieee-754/divtab-arc-sf.c, config/arc/ieee-754/eqdf2.S,
	config/arc/ieee-754/eqsf2.S, config/arc/ieee-754/extendsfdf2.S,
	config/arc/ieee-754/fixdfsi.S, config/arc/ieee-754/fixsfsi.S,
	config/arc/ieee-754/fixunsdfsi.S, config/arc/ieee-754/floatsidf.S,
	config/arc/ieee-754/floatsisf.S, config/arc/ieee-754/floatunsidf.S,
	config/arc/ieee-754/gedf2.S, config/arc/ieee-754/gesf2.S,
	config/arc/ieee-754/gtdf2.S, config/arc/ieee-754/gtsf2.S,
	config/arc/ieee-754/muldf3.S, config/arc/ieee-754/mulsf3.S,
	config/arc/ieee-754/orddf2.S, config/arc/ieee-754/ordsf2.S,
	config/arc/ieee-754/truncdfsf2.S, config/arc/ieee-754/uneqdf2.S,
	config/arc/ieee-754/uneqsf2.S, config/arc/initfini.c,
	config/arc/lib1funcs.S, config/arc/t-arc, config/arc/t-arc-newlib,
	config/cris/umulsidi3.S, config/msp430/cmpsi2.S,
	config/msp430/epilogue.S, config/msp430/lib2bitcountHI.c,
	config/msp430/lib2divHI.c, config/msp430/lib2divQI.c,
	config/msp430/lib2divSI.c, config/msp430/lib2mul.c,
	config/msp430/msp430-divmod.h, config/msp430/msp430-mul.h,
	config/msp430/slli.S, config/msp430/srai.S, config/msp430/srli.S,
	config/rl78/divmodhi.S, config/rl78/divmodqi.S, config/rl78/divmodsi.S,
	config/rl78/signbit.S, vtv_end.c, vtv_end_preinit.c, vtv_start.c,
	vtv_start_preinit.c: Use the standard form for the copyright notice.

2013-12-31  Sandra Loosemore  <sandra@codesourcery.com>
	    Chung-Lin Tang  <cltang@codesourcery.com>
	    Based on patches from Altera Corporation

	* config.host (nios2-*-*,nios2-*-linux*): Add nios2 host cases.
	* config/nios2/lib2-nios2.h: New file.
	* config/nios2/lib2-divmod-hi.c: New file.
	* config/nios2/linux-unwind.h: New file.
	* config/nios2/lib2-divmod.c: New file.
	* config/nios2/linux-atomic.c: New file.
	* config/nios2/t-nios2: New file.
	* config/nios2/crti.asm: New file.
	* config/nios2/t-linux: New file.
	* config/nios2/lib2-divtable.c: New file.
	* config/nios2/lib2-mul.c: New file.
	* config/nios2/tramp.c: New file.
	* config/nios2/crtn.asm: New file.

2013-12-26  Uros Bizjak  <ubizjak@gmail.com>

	* config/i386/cpuinfo.c (enum vendor_signatures): Remove.
	(__cpu_indicator_init): Use signature_INTEL_ebx and signature_AMD_ebx
	from cpuid.h to check vendor signatures.

2013-12-26  Ganesh Gopalasubramanian  <Ganesh.Gopalasubramanian@amd.com>

	* config/i386/cpuinfo.c (processor_types): Rename AMD cpu names
	AMD_BOBCAT to AMD_BTVER1 and AMD_JAGUAR to AMD_BTVER2.
	(get_amd_cpu): Likewise.

2013-12-25   H.J. Lu  <hongjiu.lu@intel.com>

	* config/i386/cpuinfo.c (get_intel_cpu): Remove model 0x3f from
	Haswell.

2013-12-25  Allan Sandfeld Jensen  <sandfeld@kde.org>
	    H.J. Lu  <hongjiu.lu@intel.com>

	PR target/59422
	* config/i386/cpuinfo.c (enum processor_types):  Add AMD_BOBCAT
	and AMD_JAGUAR.
	(enum processor_subtypes): Add AMDFAM15H_BDVER3, AMDFAM15H_BDVER4,
	INTEL_COREI7_IVYBRIDGE and INTEL_COREI7_HASWELL.
	(enum processor_features): Add  FEATURE_SSE4_A, FEATURE_FMA4,
	FEATURE_XOP and FEATURE_FMA.
	(get_amd_cpu): Handle AMD_BOBCAT, AMD_JAGUAR, AMDFAM15H_BDVER2 and
	AMDFAM15H_BDVER3.
	(get_intel_cpu): Handle INTEL_COREI7 and INTEL_COREI7_HASWELL.
	(get_available_features): Handle FEATURE_FMA, FEATURE_SSE4_A,
	FEATURE_FMA4 and FEATURE_XOP.

2013-12-23   H.J. Lu  <hongjiu.lu@intel.com>

	* config/i386/cpuinfo.c (processor_subtypes): Replace INTEL_ATOM,
	INTEL_SLM with INTEL_BONNELL, INTEL_SILVERMONT.
	(get_intel_cpu): Updated.

2013-12-12  Zhenqiang Chen  <zhenqiang.chen@arm.com>

	* config.host (arm*-*-uclinux*): Move t-arm before t-bpabi.

2013-12-09  Uros Bizjak  <ubizjak@gmail.com>

	* config/i386/sfp-exceptions.c (__sfp_handle_exceptions): Emit SSE
	instructions when __SSE_MATH__ is defined.

2013-12-06  Ralf Corsépius  <ralf.corsepius@rtems.org>

	* config.host (microblaze-*-rtems*): New.

2013-12-04  Kugan Vivekanandarajah  <kuganv@linaro.org>

	* config/arm/bpapi-lib.h (TARGET_HAS_NO_HW_DIVIDE): Define for
	architectures that do not have hardware divide instruction.
	i.e. architectures that do not define __ARM_ARCH_EXT_IDIV__.

2013-12-04  Richard Sandiford  <rdsandiford@googlemail.com>

	* longlong.h: Delete (moved to include/).

2013-12-03  Adhemerval Zanella  <azanella@linux.vnet.ibm.com>

	* config/rs6000/ibm-ldouble.c (__gcc_qadd): Fix add
	of normal number and qNaN to not raise an inexact exception.

2013-11-28  Uros Bizjak  <ubizjak@gmail.com>

	* config/i386/32/sfp-machine.h (__FP_FRAC_ADDI_4): New macro.

2013-11-28  Matthew Leach  <matthew.leach@arm.com>

	* config/aarch64/linux-unwind.h (aarch64_fallback_frame_state):	Check
	for correct opcodes on BE.

2013-11-27  Uros Bizjak  <ubizjak@gmail.com>

	* soft-fp/op-4.h: Update from glibc.

2013-11-27  Kugan Vivekanandarajah  <kuganv@linaro.org>

	* libgcc2.c (__udivmoddi4): Define new implementation when
	TARGET_HAS_NO_HW_DIVIDE is defined, for processors without any
	divide instructions.

2013-11-25  Oleg Endo  <olegendo@gcc.gnu.org>

	* config/sh/crt1.S (start): Don't do VBR_SETUP for SH2E.

2013-11-25  Rainer Orth  <ro@CeBiTec.Uni-Bielefeld.DE>

	* config/t-softfp (soft-fp-objects-base): New variable.
	(soft-fp-objects): Use it.

2013-11-23  David Edelson  <dje.gcc@gmail.com>
	    Andrew Dixie  <andrewd@gentrack.com>

	PR target/33704
	* config/rs6000/aixinitfini.c: New file.
	* config/rs6000/t-aix-cxa (LIB2ADD_ST): Add aixinitfini.c.
	* config/rs6000/libgcc-aix-cxa.ver (GCC_4.9): Add libgcc initfini
	symbols.

2013-11-22  Yuri Rumyantsev  <ysrumyan@gmail.com>

	* config/i386/cpuinfo.c (get_intel_cpu): Add Silvermont cases.

2013-11-18  Jan Hubicka  <jh@suse.cz>

	* libgcov-driver.c (run_accounted): Make global level static.
	(gcov_exit_merge_summary): Silence warning; do not clear
	run_accounted here.
	(gcov_exit): Clear it here.

	* libgcov-driver.c (gcov_exit_merge_summary): Fix setting
	run_accounted.

	* libgcov-driver.c (get_gcov_dump_complete): Update comments.
	(all_prg, crc32): Remove static vars.
	(gcov_exit_compute_summary): Rewrite to return crc32; do not clear
	all_prg.
	(gcov_exit_merge_gcda): Add crc32 parameter.
	(gcov_exit_merge_summary): Add crc32 and all_prg parameter;
	do not account run if it was already accounted.
	(gcov_exit_dump_gcov): Add crc32 and all_prg parameters.
	(gcov_exit): Initialize all_prg; update.

2013-11-15  Andreas Schwab  <schwab@linux-m68k.org>

	* configure: Regenerate.

2013-11-14  Ulrich Weigand  <Ulrich.Weigand@de.ibm.com>
	    Alan Modra  <amodra@gmail.com>

	* config/rs6000/linux-unwind.h (TOC_SAVE_SLOT): Define.
	(frob_update_context): Use it.

2013-11-14  Ulrich Weigand  <Ulrich.Weigand@de.ibm.com>
	    Alan Modra  <amodra@gmail.com>

	* config/rs6000/tramp.S [__powerpc64__ && _CALL_ELF == 2]:
	(trampoline_initial): Provide ELFv2 variant.
	(__trampoline_setup): Likewise.

	* config/rs6000/linux-unwind.h (frob_update_context): Do not
	check for AIX indirect function call sequence if _CALL_ELF == 2.

2013-11-14  Ulrich Weigand  <Ulrich.Weigand@de.ibm.com>
	    Alan Modra  <amodra@gmail.com>

	* config/rs6000/linux-unwind.h (get_regs): Do not support
	old kernel versions if _CALL_ELF == 2.
	(frob_update_context): Do not support PLT stub variants only
	generated by old linkers if _CALL_ELF == 2.

2013-11-14  Ulrich Weigand  <Ulrich.Weigand@de.ibm.com>
	    Alan Modra  <amodra@gmail.com>

	* config/rs6000/linux-unwind.h (ppc_fallback_frame_state): Correct
	location of CR save area for 64-bit little-endian systems.

2013-11-11  Eric Botcazou  <ebotcazou@adacore.com>

	* config.host (arm-wrs-vxworks): Replace arm/t-vxworks with arm/t-elf
	in tmake_file.
	* config/arm/t-vxworks: Delete.

2013-11-10  Kai Tietz  <ktietz@redhat.com>

	* config/i386/cygming-crtbegin.c (__gcc_register_frame):
	Increment load-count on use of LIBGCC_SONAME DLL.
	(hmod_libgcc): New static variable to hold handle of
	LIBGCC_SONAME DLL.
	(__gcc_deregister_frame): Decrement load-count of
	LIBGCC_SONAME DLL.

2013-11-08  Bernhard Reutner-Fischer  <aldot@gcc.gnu.org>

	* configure.ac (libgcc_cv_dfp): Extend check to probe fenv.h
	availability.
	* configure: Regenerate

2013-11-07  Uros Bizjak  <ubizjak@gmail.com>

	* config/i386/sfp-exceptions.c (__sfp_handle_exceptions): Handle
	FP_EX_DENORM.  Store result to volatile location after SSE division
	to close interrupt window.  Remove unneeded fwait after x87
	division since interrupt window will be closed by emitted fstp.
	Rewrite FP_EX_INEXACT handling.

2013-11-06  Joseph Myers  <joseph@codesourcery.com>

	* soft-fp/README: Update.
	* soft-fp/adddf3.c: Update from glibc.
	* soft-fp/addsf3.c: Likewise.
	* soft-fp/addtf3.c: Likewise.
	* soft-fp/divdf3.c: Likewise.
	* soft-fp/divsf3.c: Likewise.
	* soft-fp/divtf3.c: Likewise.
	* soft-fp/double.h: Likewise.
	* soft-fp/eqdf2.c: Likewise.
	* soft-fp/eqsf2.c: Likewise.
	* soft-fp/eqtf2.c: Likewise.
	* soft-fp/extenddftf2.c: Likewise.
	* soft-fp/extended.h: Likewise.
	* soft-fp/extendsfdf2.c: Likewise.
	* soft-fp/extendsftf2.c: Likewise.
	* soft-fp/extendxftf2.c: Likewise.
	* soft-fp/fixdfdi.c: Likewise.
	* soft-fp/fixdfsi.c: Likewise.
	* soft-fp/fixdfti.c: Likewise.
	* soft-fp/fixsfdi.c: Likewise.
	* soft-fp/fixsfsi.c: Likewise.
	* soft-fp/fixsfti.c: Likewise.
	* soft-fp/fixtfdi.c: Likewise.
	* soft-fp/fixtfsi.c: Likewise.
	* soft-fp/fixtfti.c: Likewise.
	* soft-fp/fixunsdfdi.c: Likewise.
	* soft-fp/fixunsdfsi.c: Likewise.
	* soft-fp/fixunsdfti.c: Likewise.
	* soft-fp/fixunssfdi.c: Likewise.
	* soft-fp/fixunssfsi.c: Likewise.
	* soft-fp/fixunssfti.c: Likewise.
	* soft-fp/fixunstfdi.c: Likewise.
	* soft-fp/fixunstfsi.c: Likewise.
	* soft-fp/fixunstfti.c: Likewise.
	* soft-fp/floatdidf.c: Likewise.
	* soft-fp/floatdisf.c: Likewise.
	* soft-fp/floatditf.c: Likewise.
	* soft-fp/floatsidf.c: Likewise.
	* soft-fp/floatsisf.c: Likewise.
	* soft-fp/floatsitf.c: Likewise.
	* soft-fp/floattidf.c: Likewise.
	* soft-fp/floattisf.c: Likewise.
	* soft-fp/floattitf.c: Likewise.
	* soft-fp/floatundidf.c: Likewise.
	* soft-fp/floatundisf.c: Likewise.
	* soft-fp/floatunditf.c: Likewise.
	* soft-fp/floatunsidf.c: Likewise.
	* soft-fp/floatunsisf.c: Likewise.
	* soft-fp/floatunsitf.c: Likewise.
	* soft-fp/floatuntidf.c: Likewise.
	* soft-fp/floatuntisf.c: Likewise.
	* soft-fp/floatuntitf.c: Likewise.
	* soft-fp/gedf2.c: Likewise.
	* soft-fp/gesf2.c: Likewise.
	* soft-fp/getf2.c: Likewise.
	* soft-fp/ledf2.c: Likewise.
	* soft-fp/lesf2.c: Likewise.
	* soft-fp/letf2.c: Likewise.
	* soft-fp/muldf3.c: Likewise.
	* soft-fp/mulsf3.c: Likewise.
	* soft-fp/multf3.c: Likewise.
	* soft-fp/negdf2.c: Likewise.
	* soft-fp/negsf2.c: Likewise.
	* soft-fp/negtf2.c: Likewise.
	* soft-fp/op-1.h: Likewise.
	* soft-fp/op-2.h: Likewise.
	* soft-fp/op-4.h: Likewise.
	* soft-fp/op-8.h: Likewise.
	* soft-fp/op-common.h: Likewise.
	* soft-fp/quad.h: Likewise.
	* soft-fp/single.h: Likewise.
	* soft-fp/soft-fp.h: Likewise.
	* soft-fp/subdf3.c: Likewise.
	* soft-fp/subsf3.c: Likewise.
	* soft-fp/subtf3.c: Likewise.
	* soft-fp/truncdfsf2.c: Likewise.
	* soft-fp/trunctfdf2.c: Likewise.
	* soft-fp/trunctfsf2.c: Likewise.
	* soft-fp/trunctfxf2.c: Likewise.
	* soft-fp/unorddf2.c: Likewise.
	* soft-fp/unordsf2.c: Likewise.
	* soft-fp/unordtf2.c: Likewise.

2013-11-05  Uros Bizjak  <ubizjak@gmail.com>

	* config/i386/32/sfp-machine.h (_FP_MUL_MEAT_S): Define.
	(_FP_MUL_MEAT_D): Ditto.
	(_FP_DIV_MEAT_S): Ditto.
	(_FP_DIV_MEAT_D): Ditto.
	* config.host (i[34567]86-*-rtems*): Remove i386/t-softfp, add
	t-softfp-sfdf and t-softfp to tmake_file.

2013-11-03  Uros Bizjak  <ubizjak@gmail.com>

	* config/i386/crtfastmath.c: Compile only for !_SOFT_FLOAT.
	* config/i386/crtprec.c: Ditto.

2013-10-31  Chung-Ju Wu  <jasonwucj@gmail.com>
	    Shiva Chen  <shiva0217@gmail.com>

	* config.host (nds32*-elf*): Add nds32 target.
	* config/nds32 : New directory and files.

2013-10-16  Hans-Peter Nilsson  <hp@axis.com>

	For CRIS ports, switch to soft-fp.  Improve arit.c and longlong.h.
	* config.host (cpu_type) <Setting default>: Add entry for
	crisv32-*-*.
	(tmake_file) <crisv32-*-elf, cris-*-elf, cris-*-linux*>
	<crisv32-*-linux*>: Adjust.
	* longlong.h: Wrap the whole CRIS section in a single
	defined(__CRIS__) conditional.  Add comment about add_ssaaaa
	and sub_ddmmss.
	(COUNT_LEADING_ZEROS_0): Define when count_leading_zeros is
	defined.
	[__CRIS__] (__umulsidi3): Define.
	[__CRIS__] (umul_ppmm): Define in terms of __umulsidi3.
	* config/cris/sfp-machine.h: New file.
	* config/cris/umulsidi3.S: New file.
	* config/cris/t-elfmulti (LIB2ADD_ST): Add umulsidi3.S.
	* config/cris/arit.c (SIGNMULT): New macro.
	(__Div, __Mod): Use SIGNMULT instead of naked multiplication.
	* config/cris/mulsi3.S: Tweak to avoid redundant register-copying;
	saving 3 out of originally 33 cycles from the fastest
	path, 3 out of 54 from the medium path and one from the longest
	path.  Improve comments.

2013-10-15  Richard Sandiford  <rdsandiford@googlemail.com>

	* sync.c: Remove static aliases and define each function directly
	under its real name.

2013-10-02  John David Anglin  <danglin@gcc.gnu.org>

	* config.host (hppa*64*-*-linux*): Define extra_parts.
	(hppa*-*-linux*): Likewise.

2013-10-02  Joern Rennecke  <joern.rennecke@embecosm.com>

	* config/arc/crtgend.S: Add 2013 to Copyright years.
	* config/arc/gmon/atomic.h: Likewise.
	* config/arc/gmon/auxreg.h: Likewise.
	* config/arc/gmon/sys/gmon_out.h: Likewise.
	* config/arc/gmon/sys/gmon.h: Likewise.
	* config/arc/gmon/prof-freq.c: Likewise.
	* config/arc/gmon/mcount.c: Likewise.
	* config/arc/gmon/prof-freq-stub.S: Likewise.
	* config/arc/gmon/gmon.c: Likewise.
	* config/arc/gmon/machine-gmon.h: Likewise.
	* config/arc/gmon/profil.S: Likewise.
	* config/arc/gmon/dcache_linesz.S: Likewise.
	* config/arc/crtg.S: Likewise.
	* config/arc/ieee-754/arc600-mul64/divsf3.S: Likewise.
	* config/arc/ieee-754/arc600-mul64/divdf3.S: Likewise.
	* config/arc/ieee-754/adddf3.S: Likewise.
	* config/arc/ieee-754/truncdfsf2.S: Likewise.
	* config/arc/ieee-754/fixsfsi.S: Likewise.
	* config/arc/ieee-754/gtsf2.S: Likewise.
	* config/arc/ieee-754/floatsisf.S: Likewise.
	* config/arc/ieee-754/arc600-dsp/divsf3.S: Likewise.
	* config/arc/ieee-754/arc600-dsp/divdf3.S: Likewise.
	* config/arc/ieee-754/arc600-dsp/mulsf3.S: Likewise.
	* config/arc/ieee-754/fixdfsi.S: Likewise.
	* config/arc/ieee-754/addsf3.S: Likewise.
	* config/arc/ieee-754/gesf2.S: Likewise.
	* config/arc/ieee-754/floatsidf.S: Likewise.
	* config/arc/ieee-754/extendsfdf2.S: Likewise.
	* config/arc/ieee-754/divtab-arc-df.c: Likewise.
	* config/arc/ieee-754/gtdf2.S: Likewise.
	* config/arc/ieee-754/fixunsdfsi.S: Likewise.
	* config/arc/ieee-754/uneqdf2.S: Likewise.
	* config/arc/ieee-754/divsf3-stdmul.S: Likewise.
	* config/arc/ieee-754/uneqsf2.S: Likewise.
	* config/arc/ieee-754/arc-ieee-754.h: Likewise.
	* config/arc/ieee-754/divtab-arc-sf.c: Likewise.
	* config/arc/ieee-754/eqdf2.S: Likewise.
	* config/arc/ieee-754/ordsf2.S: Likewise.
	* config/arc/ieee-754/divsf3.S: Likewise.
	* config/arc/ieee-754/divdf3.S: Likewise.
	* config/arc/ieee-754/floatunsidf.S: Likewise.
	* config/arc/ieee-754/orddf2.S: Likewise.
	* config/arc/ieee-754/eqsf2.S: Likewise.
	* config/arc/ieee-754/gedf2.S: Likewise.
	* config/arc/crtn.S: Likewise.
	* config/arc/crti.S: Likewise.
	* config/arc/t-arc700-uClibc: Likewise.
	* config/arc/asm.h: Likewise.
	* config/arc/libgcc-excl.ver: Likewise.
	* config/arc/t-arc-newlib: Likewise.
	* config/arc/divtab-arc700.c: Likewise.
	* config/arc/initfini.c: Likewise.
	* config/arc/fp-hack.h: Likewise.

2013-10-01  Joern Rennecke  <joern.rennecke@embecosm.com>
	    Diego Novillo  <dnovillo@google.com>

	* config/arc/gmon/mcount.c (_MCOUNT_DECL): Comment typo fix.
	* config/arc/ieee-754/arc600-dsp/muldf3.S (.Linf_denorm): Likewise.
	* config/arc/ieee-754/arc600-mul64/muldf3.S (.Linf_denorm): Likewise.
	* config/arc/ieee-754/muldf3.S (.Linf_denorm): Likewise.

2013-10-01  Joern Rennecke  <joern.rennecke@embecosm.com>
	    Brendan Kehoe  <brendan@zen.org>
	    Simon Cook  <simon.cook@embecosm.com>

	* config.host (arc*-*-elf*, arc*-*-linux-uclibc*): New configurations.
	* config/arc: New directory.
	* longlong.h [__arc__] (umul_ppmm): Remove.
	[__arc__] (__umulsidi3): Define.
	[__arc__ && __ARC_NORM__] (count_leading_zeroes): Define.
	[__arc__ && __ARC_NORM__] (COUNT_LEADING_ZEROS_0): Likewise.

2013-09-17  Jacek Caban  <jacek@codeweavers.com>

	* config/i386/gthr-win32.c: CreateSemaphoreW instead of
	CreateSemaphoreA.
	* config/i386/gthr-win32.h: Likewise.

2013-09-16  DJ Delorie  <dj@redhat.com>

	* config/rl78/vregs.h: Add G10 register definitions.
	* config/rl78/lib2mul.c: Enable for RL78/G10.
	* config/rl78/lib2div.c: Likewise.
	* config/rl78/lshrsi3.S: Use vregs.h.
	* config/rl78/cmpsi2.S: Likewise.
	* config/rl78/trampoline.S: Likewise.
	* config/rl78/mulsi2.S: Likewise.  Disable for RL78/G10.

2013-09-14  DJ Delorie  <dj@redhat.com>
	    Nick Clifton  <nickc@redhat.com>

	* config/rl78/mulsi3.S: Remove a few unneeded moves and branches.
	* config/rl78/vregs.h: New.
	* config/rl78/signbit.S: New file.  Implements signbit function.
	* config/rl78/divmodsi.S: New.
	* config/rl78/divmodhi.S: New.
	* config/rl78/divmodqi.S: New.
	* config/rl78/t-rl78: Build them here...
	* config/rl78/lib2div.c: ...but not here.

2013-09-12  DJ Delorie  <dj@redhat.com>

	* config.host (msp*-*-elf): New.
	* config/msp430/: New port.

2013-08-18  Iain Sandoe  <iain@codesourcery.com>

	PR gcov-profile/58127
	* libgcov.c (__gcov_indirect_call_callee): Don't make this a
	__thread var for emulated TLS.
	(__gcov_indirect_call_counters): Likewise.

2013-08-16  Maciej W. Rozycki  <macro@codesourcery.com>
	    Catherine Moore  <clm@codesourcery.com>
	    Richard Sandiford  <rdsandiford@googlemail.com>

	* config/mips/mips16.S (CE_STARTFN, CE_ENDFN): New macros.
	(RET_FUNCTION): Use them in place of STARTFN and ENDFN.
	(CALL_STUB_NO_RET): Likewise.
	(CALL_STUB_RET): Likewise.
	* config/mips/libgcc-mips16.ver: Remove __mips16_call_stub and
	__mips16_ret call/return stub symbols.
	* config.host <mips*-*-linux>: For non-R5900 add t-slibgcc-libgcc
	to tmake_file.

2013-08-13  Maciej W. Rozycki  <macro@codesourcery.com>

	* config.host <mips*-*-linux*>: Remove a stray comment.

2013-08-10  Jan Hubicka  <jh@suse.cz>

	Work around binutils PR14342
	* Makefile.in: Add _gcov_indirect_call_profiler_v2 symbol.
	* libgcov.c (L_gcov_indirect_call_profiler): Restore original API.
	(L_gcov_indirect_call_profiler_v2): New.

2013-08-06  Jan Hubicka  <jh@suse.cz>

	* libgcov.c (__gcov_indirect_call_callee,
	__gcov_indirect_call_counters): New global vars.
	(__gcov_indirect_call_profiler): replace by ...
	(__gcov_indirect_call_profiler_v2) ... this one.

2013-08-06  Caroline Tice  <cmtice@google.com>

	* config.host (extra_parts): Add vtv_start.o, vtv_end.o
	vtv_start_preinit.o and vtv_end_preinit.o.
	* configure.ac: Add code to check/set enable_vtable_verify.
	* Makefile.in: Add rules to build vtv_*.o, if enable_vtable_verify is
	true.
	* vtv_start_preinit.c: New file.
	* vtv_end_preinit.c: New file.
	* vtv_start.c: New file.
	* vtv_end.c: New file.
	* configure: Regenerated.

2013-08-01  Maxim Kuvyrkov  <maxim@kugelworks.com>

	* config/aarch64/sfp-machine.h, config/aarch64/sync-cache.c,
	* config/i386/cpuinfo.c, config/ia64/unwind-ia64.h,
	* config/mips/vr4120-div.S: Fix license from GPL-3.0+ to
	GPL-3.0-with-GCC-exception.

2013-07-30  Maciej W. Rozycki  <macro@codesourcery.com>

	* config/mips/mips16.S (DELAYf): Alias to DELAYt for the MIPS IV
	ISA and up.

2013-07-23  Andreas Krebbel  <Andreas.Krebbel@de.ibm.com>

	* config/s390/linux-unwind.h: Use the proper dwarf to hard reg
	mapping for FPRs when creating the fallback framestate.

2013-07-19  Georg-Johann Lay  <avr@gjlay.de>

	PR target/57516
	* config/avr/lib1funcs-fixed.S (__roundqq3, __rounduqq3)
	(__round_s2_const, __round_u2_const)
	(__round_s4_const, __round_u4_const, __round_x8):
	Saturate result if addition result cannot be represented.

2013-07-15  Matthias Klose  <doko@ubuntu.com>

	* libgcc2.c: Don't include <limits.h>.

2013-07-09  Janis Johnson  <janisjo@codesourcery.com>

	* config.host (powerpc-*-eabispe*): Add t-fdpbit to tmake_file.

2013-07-06  Jakub Jelinek  <jakub@redhat.com>

	PR target/29776
	* libgcc2.c (__floattisf): Avoid undefined signed overflow.

2013-06-28  Jakub Jelinek  <jakub@redhat.com>

	PR middle-end/36041
	* libgcc2.c (POPCOUNTCST2, POPCOUNTCST4, POPCOUNTCST8, POPCOUNTCST):
	Define.
	(__popcountSI2): For __SIZEOF_INT__ > 2 targets use arithmetics
	instead of table lookups.
	(__popcountDI2): Likewise.

2013-06-25  Chung-Ju Wu  <jasonwucj@gmail.com>

	* Makefile.in (clean, distclean): Remove auto-target.h and stamp-h
	correctly.

2013-06-21  Joseph Myers  <joseph@codesourcery.com>

	PR other/53317
	* soft-fp/adddf3.c: Update from glibc.
	* soft-fp/addsf3.c: Likewise.
	* soft-fp/addtf3.c: Likewise.
	* soft-fp/divdf3.c: Likewise.
	* soft-fp/divsf3.c: Likewise.
	* soft-fp/divtf3.c: Likewise.
	* soft-fp/double.h: Likewise.
	* soft-fp/eqdf2.c: Likewise.
	* soft-fp/eqsf2.c: Likewise.
	* soft-fp/eqtf2.c: Likewise.
	* soft-fp/extenddftf2.c: Likewise.
	* soft-fp/extended.h: Likewise.
	* soft-fp/extendsfdf2.c: Likewise.
	* soft-fp/extendsftf2.c: Likewise.
	* soft-fp/fixdfdi.c: Likewise.
	* soft-fp/fixdfsi.c: Likewise.
	* soft-fp/fixsfdi.c: Likewise.
	* soft-fp/fixsfsi.c: Likewise.
	* soft-fp/fixtfdi.c: Likewise.
	* soft-fp/fixtfsi.c: Likewise.
	* soft-fp/fixunsdfdi.c: Likewise.
	* soft-fp/fixunsdfsi.c: Likewise.
	* soft-fp/fixunssfdi.c: Likewise.
	* soft-fp/fixunssfsi.c: Likewise.
	* soft-fp/fixunstfdi.c: Likewise.
	* soft-fp/fixunstfsi.c: Likewise.
	* soft-fp/floatdidf.c: Likewise.
	* soft-fp/floatdisf.c: Likewise.
	* soft-fp/floatditf.c: Likewise.
	* soft-fp/floatsidf.c: Likewise.
	* soft-fp/floatsisf.c: Likewise.
	* soft-fp/floatsitf.c: Likewise.
	* soft-fp/floatundidf.c: Likewise.
	* soft-fp/floatundisf.c: Likewise.
	* soft-fp/floatunditf.c: Likewise.
	* soft-fp/floatunsidf.c: Likewise.
	* soft-fp/floatunsisf.c: Likewise.
	* soft-fp/floatunsitf.c: Likewise.
	* soft-fp/gedf2.c: Likewise.
	* soft-fp/gesf2.c: Likewise.
	* soft-fp/getf2.c: Likewise.
	* soft-fp/ledf2.c: Likewise.
	* soft-fp/lesf2.c: Likewise.
	* soft-fp/letf2.c: Likewise.
	* soft-fp/muldf3.c: Likewise.
	* soft-fp/mulsf3.c: Likewise.
	* soft-fp/multf3.c: Likewise.
	* soft-fp/negdf2.c: Likewise.
	* soft-fp/negsf2.c: Likewise.
	* soft-fp/negtf2.c: Likewise.
	* soft-fp/op-1.h: Likewise.
	* soft-fp/op-2.h: Likewise.
	* soft-fp/op-4.h: Likewise.
	* soft-fp/op-8.h: Likewise.
	* soft-fp/op-common.h: Likewise.
	* soft-fp/quad.h: Likewise.
	* soft-fp/single.h: Likewise.
	* soft-fp/soft-fp.h: Likewise.
	* soft-fp/subdf3.c: Likewise.
	* soft-fp/subsf3.c: Likewise.
	* soft-fp/subtf3.c: Likewise.
	* soft-fp/truncdfsf2.c: Likewise.
	* soft-fp/trunctfdf2.c: Likewise.
	* soft-fp/trunctfsf2.c: Likewise.
	* soft-fp/unorddf2.c: Likewise.
	* soft-fp/unordsf2.c: Likewise.
	* soft-fp/unordtf2.c: Likewise.
	* config/aarch64/sfp-machine.h (_FP_QNANNEGATEDP): Define to 0.
	* config/arm/sfp-machine.h (_FP_QNANNEGATEDP): Likewise.
	* config/c6x/sfp-machine.h (_FP_QNANNEGATEDP): Likewise.
	* config/i386/sfp-machine.h (_FP_QNANNEGATEDP): Likewise.
	* config/ia64/sfp-machine.h (_FP_QNANNEGATEDP): Likewise.
	* config/lm32/sfp-machine.h (_FP_QNANNEGATEDP): Likewise.
	* config/moxie/sfp-machine.h (_FP_QNANNEGATEDP): Likewise.
	* config/rs6000/sfp-machine.h (_FP_QNANNEGATEDP): Likewise.
	* config/score/sfp-machine.h (_FP_QNANNEGATEDP): Likewise.
	* config/tilegx/sfp-machine32.h (_FP_QNANNEGATEDP): Likewise.
	* config/tilegx/sfp-machine64.h (_FP_QNANNEGATEDP): Likewise.
	* config/tilepro/sfp-machine.h (_FP_QNANNEGATEDP): Likewise.

2013-06-16  Jürgen Urban  <JuergenUrban@gmx.de>

	* config/mips/lib2funcs.c: New file.
	* config/mips/t-mips (LIB2ADD_ST): Add it.

2013-06-09  Oleg Endo  <olegendo@gcc.gnu.org>

	PR target/6526
	* config/sh/lib1funcs.S (sdivsi3_i4, udivsi3_i4): Do not change bits
	other than FPSCR.PR and FPSCR.SZ.  Add SH4A implementation.

2013-06-08  Walter Lee  <walt@tilera.com>

	* config/tilepro/atomic.h: Don't include stdint.h or features.h.
	Replace int64_t with long long.  Add __extension__ where
	appropriate.
	* config/tilepro/atomic.c: Include config.h.

2013-06-06  Douglas B Rupp  <rupp@adacore.com>

	* config.host (arm-wrs-vxworks): Configure with other soft float.

2013-06-04  Jürgen Urban  <JuergenUrban@gmx.de>

	* config.host (mipsr5900-*-elf*, mipsr5900el-*-elf*, mips64r5900-*-elf*)
	(mips64r5900el-*-elf*): New configurations.

2013-06-04  Alan Modra  <amodra@gmail.com>

	* config/rs6000/ibm-ldouble.c: Enable for little-endian.

2013-06-03  Yuri Rumyantsev  <yuri.s.rumyantsev@intel.com>

	* config/i386/cpuinfo.c (INTEL_SLM): New enum value.

2013-05-28  Eric Botcazou  <ebotcazou@adacore.com>

	* config/sparc/sol2-unwind.h (MD_FALLBACK_FRAME_STATE_FOR): Do not set
	fs->signal_frame for SIGFPE raised for IEEE-754 exceptions.
	* config/i386/sol2-unwind.h (x86_fallback_frame_state): Likewise.

2013-05-22  Eric Botcazou  <ebotcazou@adacore.com>

	* config.host (powerpc-*-elf*): Add rs6000/t-savresfgpr to tmake_file.
	(powerpc-wrs-vxworks): Likewise.

2013-05-22  Eric Botcazou  <ebotcazou@adacore.com>

	* config/sparc/sol2-unwind.h (sparc64_frob_update_context): Do it for
	signal frames as well.
	(MD_FALLBACK_FRAME_STATE_FOR): Do minor cleanups throughout and add the
	STACK_BIAS to the CFA offset.

2013-05-17  Richard Henderson  <rth@redhat.com>

	PR target/49146
	* unwind-dw2.c (UNWIND_COLUMN_IN_RANGE): New macro.
	(execute_cfa_program): Use it when storing to fs->regs.

2013-05-08  Kai Tietz  <ktietz@redhat.com>

	* config/i386/cygming-crtbegin.c (__register_frame_info): Make weak.
	(__deregister_frame_info): Likewise.

2013-05-06  Thomas Schwinge  <thomas@codesourcery.com>

	* fp-bit.c (unpack_d, pack_d): Properly preserve and restore a
	NaN's payload.

	* fp-bit.h [FLOAT] (QUIET_NAN): Correct value.

2013-04-25  Alan Modra  <amodra@gmail.com>

	* config.host: Match little-endian powerpc-linux.

2013-04-19  Yufeng Zhang  <yufeng.zhang@arm.com>

	* config/aarch64/sfp-machine.h (_FP_W_TYPE): Change to define
	as 'unsigned long long' instead of 'unsigned long'.
	(_FP_WS_TYPE): Change to define as 'signed long long' instead of
	'signed long'.

2013-04-10  Julian Brown  <julian@codesourcery.com>

	* config/arm/linux-atomic.c (SUBWORD_SYNC_OP, SUBWORD_VAL_CAS)
	(SUBWORD_TEST_AND_SET): Use signed char/short types instead of
	unsigned char/unsigned short.
	(__sync_val_compare_and_swap_{1,2}): Handle signed argument.

2013-04-06  John David Anglin  <dave.anglin@nrc-cnrc.gc.ca>

	PR other/55274
	* config/t-slibgcc-hpux (SHLIB_MAPFILES): Define.

2013-04-04  Meador Inge  <meadori@codesourcery.com>

	* config/arm/bpabi.S (aeabi_ldivmod): Add DWARF information for
	computing the location of the link register.
	(aeabi_uldivmod): Ditto.

2013-03-27  Kai Tietz  <ktietz@redhat.com>

	* config.host: Add support for cygwin x64 target.
	* configure: Regenerated.

2013-03-26  Walter Lee  <walt@tilera.com>

	* config/tilegx/t-crtstuff: Add -fno-asynchronous-unwind-tables
	-mcmodel=large to CRTSTUFF_T_CFLAGS_S variable.

2013-03-25  Kai Tietz  <ktietz@redhat.com>

	* config/i386/cygwin.S: Replace use of _WIN64 by __x86_64__.

2013-03-20  Robert Mason  <rbmj@verizon.net>

	* config/vxlib-tls.c (__gthread_get_tsd_data,)
	(__gthread_set_tsd_data, __gthread_enter_tsd_dtor_context,)
	(__gthread_leave_tsd_dtor_context): Add prototypes.
	(tls_delete_hook): Update.

2013-03-20  Catherine Moore  <clm@codesourcery.com>
	    Joseph Myers  <joseph@codesourcery.com>
	    Chao-ying Fu  <fu@mips.com>

	* config/mips/mips16.S:  Don't build for microMIPS.
	* config/mips/linux-unwind.h: Handle microMIPS frame.
	* config/mips/crtn.S (fini, init): New labels.

2013-03-14  Jakub Jelinek  <jakub@redhat.com>

	PR tree-optimization/53265
	* unwind-dw2.c (execute_cfa_program): Avoid
	-Waggressive-array-optimizations warnings for DW_CFA_GNU_window_save
	on targets with DWARF_FRAME_REGISTERS < 32.

2013-03-13  Oleg Endo  <olegendo@gcc.gnu.org>

	PR target/49880
	* config/sh/lib1funcs.S (sdivsi3_i4, udivsi3_i4): Enable for SH2A.
	(sdivsi3, udivsi3): Remove SH4 check and always compile these functions.

2013-03-07  Sriraman Tallam  <tmsriram@google.com>

	* config/i386/cpuinfo.c (get_intel_cpu): Fix cpuid codes for
	sandybridge processors.

2013-03-06  Oleg Endo  <olegendo@gcc.gnu.org>

	PR target/56529
	* config/sh/lib1funcs.S (udivsi3_i4i, sdivsi3_i4i): Add __SH2A__ to
	inclusion list.

2013-03-04  Edgar E. Iglesias  <edgar.iglesias@gmail.com>

	* config/microblaze/crti.S: Setup stack protection at entry

2013-03-04  Georg-Johann Lay  <avr@gjlay.de>

	* config/avr/lib1funcs.S (__ashrdi3, __lshrdi3, __ashldi3)
	(__rotldi3): Shift bytewise if applicable.

2013-03-01  James Greenhalgh  <james.greenhalgh@arm.com>

	* config/aarch64/sync-cache.c
	(__aarch64_sync_cache_range): Silence warnings.

2013-02-25  Catherine Moore  <clm@codesourcery.com>

	Revert:
	2013-02-24  Catherine Moore  <clm@codesourcery.com>
	    Joseph Myers  <joseph@codesourcery.com>
	    Chao-ying Fu  <fu@mips.com>

	* config/mips/mips16.S:  Don't build for microMIPS.
	* config/mips/linux-unwind.h: Handle microMIPS frame.
	* config/mips/crtn.S (fini, init): New labels.

2013-02-24  Catherine Moore  <clm@codesourcery.com>
	    Joseph Myers  <joseph@codesourcery.com>
	    Chao-ying Fu  <fu@mips.com>

	* config/mips/mips16.S:  Don't build for microMIPS.
	* config/mips/linux-unwind.h: Handle microMIPS frame.
	* config/mips/crtn.S (fini, init): New labels.

2012-02-19  Edgar E. Iglesias  <edgar.iglesias@gmail.com>
	* config/microblaze/modsi3.S (modsi3): Fix case with 0x80000000
	as dividend.

2013-02-16  Alan Modra  <amodra@gmail.com>

	PR target/55431
	* config/rs6000/linux-unwind.h (ppc_linux_aux_vector): Delete.
	(ppc_fallback_frame_state): Always set up save locations for fp
	and altivec.  Don't bother with non-callee-saved regs, r0-r13
	except for r2 on ppc64, fr0-fr13, v0-v19, vscr.

2013-02-12  Georg-Johann Lay  <avr@gjlay.de>

	PR target/54222
	* config/avr/t-avr (LIB2FUNCS_EXCLUDE): Add: _usmulUHA, _usmulUSA,
	_ssmulHA, _ssmulSA.
	(LIB1ASMFUNCS): Add: _muldi3_6, _mulsidi3, _umulsidi3, _usmuluha3,
	_ssmulha3, _usmulusa3, _ssmulsa3.
	* config/avr/lib1funcs.S (__muldi3_6): Break out of __muldi3.
	(__muldi3): XCALL __muldi3_6 instead of rcall.
	(__umulsidi3, __mulsidi3): New functions.
	(do_prologue_saves, do_epilogue_restores): New .macros.
	(__divdi3_moddi3): Use them.
	* config/avr/lib1funcs-fixed.S (__usmuluha3, __ssmulha3)
	(__usmulusa3, __ssmulsa3): New functions.

2013-02-11  Iain Sandoe  <iain@codesourcery.com>
	    Jack Howarth  <howarth@bromo.med.uc.edu>
	    Patrick Marlier  <patrick.marlier@gmail.com>

	PR libitm/55693
	* config/darwin-crt-tm.c: Remove dummy functions hack.

2013-02-08  Georg-Johann Lay  <avr@gjlay.de>

	PR target/54222
	* config/avr/lib2funcs.c: New C sources for modules for libgcc.a.
	* config/avr/lib2-object.mk: New iterator to build objects from it.
	* config/avr/t-avr: Iterate lib2-object.mk to build objects from
	lib2funcs.c.
	(LIB2FUNCS_EXCLUDE): Add _clrsbdi2.
	(LIB1ASMFUNCS): Add: _ssabs_1, _mask1, _ret, _roundqq3, _rounduqq3,
	_round_s2, _round_u2, _round_2_const, _addmask_2, _round_s4,
	_round_u4, _round_4_const, _addmask_4, _round_x8, _rounddq3
	_roundudq3, _roundda3 _rounduda3, _roundta3 _rounduta3.
	* config/avr/lib1funcs-fixed.S: Implement them.

2013-02-04  Richard Sandiford  <rdsandiford@googlemail.com>

	Update copyright years.

2013-02-01  David Edelsohn  <dje.gcc@gmail.com>

	PR target/54601
	* config.host (powerpc-ibm-aix[56789]): Add t-aix-cxa to tmake_file.
	Add crtcxa to extra_parts.
	* config/rs6000/exit.h: New file.
	* config/rs6000/cxa_atexit.c: New file.
	* config/rs6000/cxa_finalize.c: New file.
	* config/rs6000/crtcxa.c: New file.
	* config/rs6000/t-aix-cxa: New file.
	* config/rs6000/libgcc-aix-cxa.ver: New file.

2013-01-31  Nick Clifton  <nickc@redhat.com>

	* config/v850/lib1funcs.S: Add support for e3v5 architecture
	variant.

2013-01-29  Georg-Johann Lay  <avr@gjlay.de>

	PR target/54222
	* config/avr/t-avr (LIB2FUNCS_EXCLUDE): Add:
	_mulQQ,  _mulHQ,  _mulHA,  _mulSA,
	_mulUQQ, _mulUHQ, _mulUHA, _mulUSA,
	_divQQ,  _divHQ,  _divHA,  _divSA,
	_divUQQ, _divUHQ, _divUHA, _divUSA.

2013-01-26  David Holsgrove  <david.holsgrove@xilinx.com>

	* config.host(microblaze*-linux*): tmake_file: Remove
	t-slibgcc-nolc-override, add t-slibgcc-libgcc.
	* config/microblaze/t-microblaze: Set LIB2FUNCS_EXCLUDE
	to exclude functions from being built with libgcc.c and use
	the microblaze assembly.

2013-01-26  Edgar E. Iglesias  <edgar.iglesias@gmail.com>

	* config.host (microblaze*-*-*): Rename microblaze*-*-elf, update
	extra_parts.

2013-01-17  Yufeng Zhang  <yufeng.zhang@arm.com>

	* config/aarch64/sync-cache.c (__aarch64_sync_cache_range): Cast the
	results of (dcache_lsize - 1) and (icache_lsize - 1) to the type
	__UINTPTR_TYPE__; also cast 'base' to the same type before the
	alignment operation.

2013-01-15  Sofiane Naci  <sofiane.naci@arm.com>

	* config/aarch64/sync-cache.c (__aarch64_sync_cache_range): Update
	loop start address for cache clearing.

2013-01-14  Georg-Johann Lay  <avr@gjlay.de>

	* config/avr/lib1funcs.S: Remove trailing blanks.
	* config/avr/lib1funcs-fixed.S: Ditto.

2013-01-14  Georg-Johann Lay  <avr@gjlay.de>

	* config/avr/avr-lib.h: Add GPL copyright notice.

2013-01-14  Georg-Johann Lay  <avr@gjlay.de>

	* fixed-bit.c (SATFRACT) <FROM_TYPE=1, TO_TYPE=4>: Only
	declare / set min_low, min_high if TO_MODE_UNSIGNED == 0.
	(SATFRACT) <FROM_TYPE=TO_TYPE=4>: Only declare / set min_low,
	min_high if FROM_MODE_UNSIGNED == 0 and TO_MODE_UNSIGNED == 0.

2013-01-07  Mark Kettenis  <kettenis@openbsd.org>

	* config.host (i[34567]86-*-openbsd* and x86_64-*-openbsd*):
	Add to lists of i[34567]86-*-* and x86_64-*-* soft-fp targets.

2013-01-04  Nick Clifton  <nickc@redhat.com>

	* config/v850/lib1funcs.S: Only provide CALLT support functions if
	the CALLT instruction is supported.

2012-12-20  Jonathan Wakely  <jwakely.gcc@gmail.com>

	* gthr.h (__gthread_cond_timedwait_recursive): Do not require.
	* gthr-posix.h (__gthread_cond_timedwait_recursive): Remove.

2012-12-13  John Tytgat  <John@bass-software.com>

	* config/arm/fp16.c (__gnu_f2h_internal): Fix inaccuracy when aexp
	is 25.

2012-12-12  Jakub Jelinek  <jakub@redhat.com>

	PR libgcc/55451
	* fixed-bit.c (FIXED_SSADD, FIXED_SSSUB, FIXED_SSNEG): Avoid
	undefined signed overflows.

2012-12-09  Uros Bizjak  <ubizjak@gmail.com>

	PR target/55344
	* config/alpha/linux-unwind.h: Disable when inhibit_libc is defined.

2012-12-06  Uros Bizjak  <ubizjak@gmail.com>

	* config/i386/sfp-machine.h (FP_EX_ALL): Define.
	(FP_TRAPPING_EXCEPTIONS): Define.
	* config/i386/32/sfp-machine.h (FP_EX_SHIFT): Define.
	* config/i386/64/sfp-machine.h (FP_EX_SHIFT): Ditto.

2012-12-04  Richard Henderson  <rth@redhat.com>

	PR bootstrap/55571
	* Makefile.in (libgcc_s.so): Depend on and link with libgcc.a.

2012-12-04  Marcus Shawcroft  <marcus.shawcroft@arm.com>

	* config/aarch64/sfp-machine.h (FP_EX_ALL): Define.
	(FP_EX_SHIFT): Define.
	(FP_TRAPPING_EXCEPTIONS): Define.

2012-12-04  Marcus Shawcroft  <marcus.shawcroft@arm.com>

	* config/aarch64/sfp-machine.h (FP_RND_MASK): Define.
	(FP_ROUNDMODE): Use FP_RND_MASK.
	* config/aarch64/sfp-exceptions.c: New.
	* config/aarch64/sfp-machine.h (FP_HANDLE_EXCEPTIONS):
	Use __sfp_handle_exceptions.

2012-12-04  Richard Earnshaw  <rearnsha@arm.com>

	* config.host: (arm*-*-freebsd*): Remove.
	(arm*-*-linux*, arm*-*-uclinux*): Simplify logic.
	(arm*-*-elf*): Remove.
	(arm*-*-wince-pe*): Remove.
	* arm/unwind-arm.c (struct fpa_reg): Delete.
	(struct fpa_regs): Delete.
	(phase1_vrs): Remove fpa element.
	(_Unwind_VRS_Get): Remove _UVRSC_FPA.
	(_Unwind_VRS_Set, _Unwind_VRS_Pop): Likewise.
	* arm/pr-support.c (__gnu_unwind_execute): Remove FPA support.
	* ieee754-sf.S (floatundisf): Remove FPA support.
	(floatdisf): Likewise.
	* ieee75f-df.S (floatundidf): Likewise.
	(floatdidf): Likewise.

2012-11-29  Kai Tietz  <ktietz@redhat.com>

	PR target/55445
	* unwind-c.c (__SEH__): Make sure SjLj isn't active.
	* unwind-generic.h: Likewise.
	* unwind-seh.c: Likewise.

2012-11-28  Richard Henderson  <rth@redhat.com>

	PR libgcc/48076
	* emutls.c (__emutls_get_address): Avoid race condition between
	obj->loc.offset read and emutls_key initialization.

2012-11-22  Georg-Johann Lay  <avr@gjlay.de>

	Adjust decimal point of signed accum mode to GCC default.

	PR target/54222
	* config/avr/t-avr (LIB1ASMFUNCS): Add _fractsfsq _fractsfusq,
	_divqq_helper.
	* config/avr/lib1funcs-fixed.S (__fractqqsf, __fracthqsf)
	(__fractsasf, __fractsfha, __fractusqsf, __fractsfsa)
	(__mulha3, __mulsa3)
	(__divqq3, __divha3, __divsa3): Adjust to new position of
	decimal point of signed accum types.

	(__mulusa3_round): New function.
	(__mulusa3): Use it.
	(__divqq_helper): New function.
	(__udivuqq3): Use it.

2012-11-20  Jakub Jelinek  <jakub@redhat.com>

	PR bootstrap/55370
	* libgcc-std.ver.in: Add GCC_4.8.0 and %inherit for it.

2012-11-18  Teresa Johnson  <tejohnson@google.com>

	PR bootstrap/55051
	* libgcov.c (gcov_exit): Remove merged program summary
	comparison unless !GCOV_LOCKED.

2012-11-15  Marcus Shawcroft  <marcus.shawcroft@arm.com>

	* soft-fp: Updated from glibc upstream.

2012-11-06  Ian Lance Taylor  <iant@google.com>

	* generic-morestack.c (__generic_morestack): Align the returned
	stack pointer to a 32 byte boundary.
	* config/i386/morestack.S (__morestack_non_split) [32-bit]: Don't
	increment the return address until we have decided that we don't
	have a varargs function.
	(__morestack) [32-bit]: Align stack correctly when calling C
	functions.
	(__morestack) [64-bit]: Likewise.

2012-11-04  Thomas Schwinge  <thomas@codesourcery.com>

	* configure: Regenerate.

2012-11-02  Uros Bizjak  <ubizjak@gmail.com>

	PR target/55175
	* config/i386/sfp-exceptions.c: Guard with _SOFT_FLOAT.
	* config/i386/sfp-machine.h: Guard exception handling
	code with _SOFT_FLOAT.
	* config/i386/32/sfp-machine.h: Guard rounding handling
	code with _SOFT_FLOAT.
	* config/i386/64/sfp-machine.h: Ditto.

2012-10-31  Joel Sherrill  <joel.sherrill@oarcorp.com>

	* config.host (m32r-*-rtems*): Include crtinit.o and crtfinit.o
	as extra_parts.

2012-10-26  Uros Bizjak  <ubizjak@gmail.com>

	* config/i386/crtfastmath.c (set_fast_math): Use __builtin_ia32_fxsave.
	Clear only fxsave.mxcsr_mask.  Use saved mxcsr from fxsave structure
	when appropriate.  Correct structure element types.
	* config/i386/t-crtfm (crtfastmath.o): Compile with -mfxsr, remove
	-minline-all-stringops from compile flags.

2012-10-25  Ralf Corsépius  <ralf.corsepius@rtems.org>

	* config.host (sparc64-*-rtems*): Remove sparc/t-elf.

2012-10-25  Ralf Corsépius  <ralf.corsepius@rtems.org>

	* config.host (sh*-*-rtems*): Add sh*-*-elf*'s extra_parts.

2012-10-25  Sebastian Huber  <sebastian.huber@embedded-brains.de>

	* config.host (powerpc-*-rtems*): Add rs6000/t-savresfgpr to
	tmake_file.

2012-10-23  Ian Bolton  <ian.bolton@arm.com>
	    Jim MacArthur  <jim.macarthur@arm.com>
	    Marcus Shawcroft  <marcus.shawcroft@arm.com>
	    Nigel Stephens  <nigel.stephens@arm.com>
	    Ramana Radhakrishnan  <ramana.radhakrishnan@arm.com>
	    Richard Earnshaw  <rearnsha@arm.com>
	    Sofiane Naci  <sofiane.naci@arm.com>
	    Stephen Thomas  <stephen.thomas@arm.com>
	    Tejas Belagod  <tejas.belagod@arm.com>
	    Yufeng Zhang  <yufeng.zhang@arm.com>

	* config.host (aarch64*-*-elf, aarch64*-*-linux*): New.
	* config/aarch64/crti.S: New file.
	* config/aarch64/crtn.S: New file.
	* config/aarch64/linux-unwind.h: New file.
	* config/aarch64/sfp-machine.h: New file.
	* config/aarch64/sync-cache.c: New file.
	* config/aarch64/t-aarch64: New file.
	* config/aarch64/t-softfp: New file.

2012-10-21  Hans-Peter Nilsson  <hp@bitrange.com>

	* config/mmix/crti.S: Mark program and data addresses using PRELD.
	Remove typo'd and unnecessary alignment-LOC for .data.  Remove
	no-longer-needed LDBU insns.

2012-10-18  Sebastian Huber  <sebastian.huber@embedded-brains.de>

	* config.host
	(arm*-*-eabi* | arm*-*-symbianelf* | arm*-*-rtemseabi*): Rename
	"arm*-*-rtemseabi*" to "arm*-*-rtems*".

2012-10-17  Matthew Gretton-Dann  <matthew.gretton-dann@arm.com>

	* config/arm/lib1funcs.S (__ARM_ARCH__): Define for ARMv8-A.

2012-10-15  Matthias Klose  <doko@ubuntu.com>

	* config.host: Match arm*-*-linux-* for ARM Linux/GNU.

2012-10-15  Pavel Chupin  <pavel.v.chupin@intel.com>

	* configure: Regenerate.
	* configure.ac: Replace code with GCC_AC_THREAD_HEADER use.

2012-10-10  Uros Bizjak  <ubizjak@gmail.com>

	* config/i386/sfp-exceptions.c (__sfp_handle_exceptions): Emit SSE
	instructions for 64bit targets only.

2012-10-10  Uros Bizjak  <ubizjak@gmail.com>

	* config/i386/sfp-machine.h (FP_RND_NEAREST, FP_RND_ZERO, FP_RND_PINF,
	FP_RND_MINF, FP_RND_MASK, FP_INIT_ROUNDMODE, _FP_DECL_EX): Move to ...
	* config/i386/32/sfp-machine.h: ... here.
	* config/i386/64/sfp-machine.h (FP_RND_NEAREST, FP_RND_ZERO,
	FP_RND_PINF, FP_RND_MINF, FP_RND_MASK, FP_INIT_ROUNDMODE, _FP_DECL_EX):
	New defines.

2012-10-07  Matthias Klose  <doko@ubuntu.com>

	* config/arm/unwind-arm.h (__gnu_unwind_24bit): Mark parameters
	as unused.
	(_Unwind_decode_typeinfo_ptr): Mark base as unused.

2012-10-06  Mark Kettenis  <kettenis@openbsd.org>

	* config.host (*-*-openbsd*): Add t-eh-dw2-dip to tmake_file.
	* unwind-dw2-fde-dip.c: Don't include <elf.h> on OpenBSD.
	(USE_PT_GNU_EH_FRAME): Define for OpenBSD.
	(ElfW): Likewise.

2012-10-05  Jonathan Wakely  <jwakely.gcc@gmail.com>

	PR other/53889
	* config/i386/gthr-win32.h (__gthread_recursive_mutex_destroy):
	Fix parameter names.

2012-10-04  Oleg Endo  <olegendo@gcc.gnu.org>

	PR target/33135
	* config/sh/t-sh (HOST_LIBGCC2_CFLAGS): Delete.
	* config/sh/t-netbsd (HOST_LIBGCC2_CFLAGS): Delete.
	* config/sh/t-linux (HOST_LIBGCC2_CFLAGS): Remove mieee option.

2012-10-03  Oleg Endo  <olegendo@gcc.gnu.org>

	PR target/50457
	* config/sh/linux-atomic.S: Delete.
	* config/sh/linux-atomic.c: New.
	* config/sh/t-linux (LIB2ADD): Replace linux-atomic.S with
	linux-atomic.c.  Add cflags to disable warnings.

2012-10-02  Jonathan Wakely  <jwakely.gcc@gmail.com>

	PR other/53889
	* gthr.h (__gthread_recursive_mutex_destroy): Document new required
	function.
	* gthr-posix.h (__gthread_recursive_mutex_destroy): Define.
	* gthr-single.h (__gthread_recursive_mutex_destroy): Likewise.
	* config/gthr-rtems.h (__gthread_recursive_mutex_destroy): Likewise.
	* config/gthr-vxworks.h (__gthread_recursive_mutex_destroy): Likewise.
	* config/i386/gthr-win32.c (__gthread_win32_recursive_mutex_destroy):
	Likewise.
	* config/i386/gthr-win32.h (__gthread_recursive_mutex_destroy):
	Likewise.
	* config/mips/gthr-mipssde.h (__gthread_recursive_mutex_destroy):
	Likewise.
	* config/pa/gthr-dce.h (__gthread_recursive_mutex_destroy): Likewise.
	* config/s390/gthr-tpf.h (__gthread_recursive_mutex_destroy): Likewise.

2012-09-19  Mark Kettenis  <kettenis@openbsd.org>

	* config.host (hppa-*-openbsd*): New target.
	* config/pa/t-openbsd: New file.

2012-09-15  Georg-Johann Lay  <avr@gjlay.de>

	PR target/54222
	* config/avr/lib1funcs-fixed.S (__ssneg_2, __ssabs_2, __ssneg_4,
	__ssabs_4, __clr_8, __ssneg_8, __ssabs_8,
	__usadd_8, __ussub_8, __ssadd_8, __sssub_8): New functions.
	(__divsa3): Use __negsi2 to negate r_quoL.
	* config/avr/lib1funcs.S (FALIAS): New macro.
	(__divmodsi4): Break out and use __divmodsi4_neg1 as...
	(__negsi2): ...this new function.
	* config/avr/t-avr (LIB1ASMFUNCS): Add _negsi2, _clr_8,
	_ssneg_2, _ssneg_4, _ssneg_8, _ssabs_2, _ssabs_4,
	_ssabs_8, _ssadd_8, _sssub_8, _usadd_8, _ussub_8.
	(LIB2FUNCS_EXCLUDE): Fix typo for _add _sub.
	Add: _ssadd*, _sssub*, _ssneg*, _ssabs* for signed fixed modes.
	Add: _usadd*, _ussub*, _usneg* for unsigned fixed modes.

2012-09-10  Oleg Endo  <olegendo@gcc.gnu.org>

	PR target/54089
	* config/sh/lib1funcs.S (ashlsi3): Reimplement as ashlsi3_r0.
	(lshrsi3): Reimplement as lshrsi3_r0.

2012-09-10  Andreas Schwab  <schwab@linux-m68k.org>

	PR target/46191
	* config/t-slibgcc-libgcc (SHLIB_MAKE_SOLINK): Use -lgcc instead
	of libgcc.a.

2012-09-07  Teresa Johnson  <tejohnson@google.com>

	PR gcov-profile/54487
	* libgcc/libgcov.c (gcov_exit): Avoid warning on histogram
	differences.

2012-09-05  Georg-Johann Lay  <avr@gjlay.de>

	PR target/54461
	* config.host (tmake_file,host=avr-*-*): Add avr/t-avrlibc if
	not configured --with-avrlibc=no.
	* config/avr/t-avrlibc: New file.
	* Makefile.in (FPBIT_FUNCS): filter-out LIB2FUNCS_EXCLUDE.
	(DPBIT_FUNCS): Ditto.
	(TPBIT_FUNCS): Ditto.

2012-09-04  Teresa Johnson  <tejohnson@google.com>

	* libgcov.c (struct gcov_summary_buffer): New structure.
	(gcov_histogram_insert): New function.
	(gcov_compute_histogram): Ditto.
	(gcov_exit): Invoke gcov_compute_histogram, and perform merging of
	histograms during summary merging.

2012-09-01  Mark Kettenis  <kettenis@openbsd.org>

	* config.host (x86_64-*-openbsd*): New target.

2012-08-29  Chung-Lin Tang  <cltang@codesourcery.com>

	* config/mips/crtfastmath.c (set_fast_math): Add 'nomips16'
	attribute.

2012-08-24  Georg-Johann Lay  <avr@gjlay.de>

	PR target/54222
	* config/avr/t-avr (conv_X): Rename to func_X.

2012-08-24  Georg-Johann Lay  <avr@gjlay.de>

	PR target/54222
	* config/avr/lib1funcs-fixed.S: New file.
	* config/avr/lib1funcs.S: Include it.  Undefine some divmodsi
	after they are used.
	(neg2, neg4): New macros.
	(__mulqihi3,__umulqihi3,__mulhi3): Rewrite non-MUL variants.
	(__mulhisi3,__umulhisi3,__mulsi3): Rewrite non-MUL variants.
	(__umulhisi3): Speed up MUL variant if there is enough flash.
	* config/avr/avr-lib.h (TA, UTA): Adjust according to gcc's
	avr-modes.def.
	* config/avr/t-avr (LIB1ASMFUNCS): Add: _fractqqsf, _fractuqqsf,
	_fracthqsf, _fractuhqsf, _fracthasf, _fractuhasf, _fractsasf,
	_fractusasf, _fractsfqq, _fractsfuqq, _fractsfhq, _fractsfuhq,
	_fractsfha, _fractsfsa, _mulqq3, _muluqq3, _mulhq3, _muluhq3,
	_mulha3, _muluha3, _mulsa3, _mulusa3, _divqq3, _udivuqq3, _divhq3,
	_udivuhq3, _divha3, _udivuha3, _divsa3, _udivusa3.
	(LIB2FUNCS_EXCLUDE): Add supported functions.

2012-08-22  Georg-Johann Lay  <avr@gjlay.de>

	* Makefile.in (fixed-funcs,fixed-conv-funcs): filter-out
	LIB2FUNCS_EXCLUDE before adding them to libgcc-objects,
	libgcc-s-objects.
	* fixed-obj.mk: Only expand dependency if $o is not in
	LIB2FUNCS_EXCLUDE.

2012-08-22  H.J. Lu  <hongjiu.lu@intel.com>

	* config/i386/t-linux (HOST_LIBGCC2_CFLAGS): New.

2012-08-22  Joseph Myers  <joseph@codesourcery.com>

	* Makefile.in (vis_hide, gen-hide-list): Do not make definitions
	depend on --enable-shared.
	($(lib1asmfuncs-o)): Use %.vis files independent of
	--enable-shared.
	* static-object.mk ($(base)$(objext), $(base).vis)
	($(base)_s$(objext)): Use same rules for visibility handling as in
	shared-object.mk.

2012-08-21  Ian Lance Taylor  <iant@google.com>

	* config/i386/morestack.S (__morestack_non_split): Increase amount
	of space allocated for non-split code stack.

2012-08-19  Joseph Myers  <joseph@codesourcery.com>

	* crtstuff.c (USE_PT_GNU_EH_FRAME): Define for systems using glibc
	even if inhibit_libc.

2012-08-17  Julian Brown  <julian@codesourcery.com>

	* Makefile.in (LIB2_DIVMOD_EXCEPTION_FLAGS): Default to
	-fexceptions -fnon-call-exceptions if not defined.
	($(lib2-divmod-o), $(lib2-divmod-s-o)): Use above.
	* config/arm/t-bpabi (LIB2_DIVMOD_EXCEPTION_FLAGS): Define.

2012-08-17  Andreas Schwab  <schwab@linux-m68k.org>

	* config/m68k/linux-atomic.c (__sync_lock_test_and_set_1): Fix
	type.

2012-08-16  David Edelsohn  <dje.gcc@gmail.com>

	* config.host (*-*-aix*): Move rs6000/t-ibm-ldouble after
	rs6000/t-slibgcc-aix.

2012-08-15  Segher Boessenkool  <segher@kernel.crashing.org>

	* longlong.h: (powerpc): Delete _ARCH_PWR and _ARCH_COM handling.

2012-08-15  Segher Boessenkool  <segher@kernel.crashing.org>

	* longlong.h: (whole file, powerpc): Adjust to single assembler syntax.

2012-08-03  H.J. Lu  <hongjiu.lu@intel.com>

	PR driver/54171
	* Makefile.in (version): Replace top_srcdir with srcdir.

2012-08-03  Jonathan Yong  <jon_y@users.sourceforge.net>

	* Makefile.in (version): set to BASE-VER file from gcc directory.

2012-08-01  Nick Clifton  <nickc@redhat.com>

	* config/m32c/lib2funcs.c (__clrsbhi2): New function.
	Implements __clrsb for an HImode argument.

2012-07-31  Nick Clifton  <nickc@redhat.com>

	* config/stormy16/lib2funcs.c (__clrsbhi2): New function.
	Implements __clrsb for an HImode argument.
	* config/stormy16/clrsbhi2.c: New file:
	* config/stormy16/t-stormy16 (LIB2ADD): Add clrsbhi2.c.

2012-07-22  Steven Bosscher  <steven@gcc.gnu.org>

	* libgcov.c (__gcov_ior_profiler): Benign comment fix.

2012-07-19  Tristan Gingold  <gingold@adacore.com>
	    Richard Henderson  <rth@redhat.com>

	* unwind-seh.c: New file.
	* unwind-generic.h: Include windows.h for SEH.
	(_Unwind_Exception): Use 6 private fields for SEH.
	(_GCC_specific_handler): Declare.
	* unwind-c.c (__gcc_personality_seh0): New function.
	Adjust for SEH.
	* config/i386/libgcc-cygming.ver: New file.
	* config/i386/t-seh-eh: New file.
	* config.host (x86_64-*-mingw*): Default to seh.

2012-07-14  Steven Bosscher  <steven@gcc.gnu.org>

	* config/t-darwin (crt3.0): Remove work-around for fixed PR26840.

2012-06-17  Uros Bizjak  <ubizjak@gmail.com>

	* config/i386/sfp-machine.h (FP_HANDLE_EXCEPTIONS): Use
	__builtin_expect when checking for exceptions.
	* config/ia64/sfp-machine.h (FP_HANDLE_EXCEPTIONS): Ditto.

2012-06-13  Uros Bizjak  <ubizjak@gmail.com>

	* config/ia64/sfp-machine.h (__sfp_handle_exceptions): New
	function declaration.
	(FP_HANDLE_EXCEPTIONS): Use __sfp_handle_exceptions.
	(FP_RND_MASK): New.
	* config/ia64/sfp-exceptions.c: New.
	* config/ia64/t-softfp (LIB2ADD): Add sfp-exceptions.c.

2012-06-13  Uros Bizjak  <ubizjak@gmail.com>

	* config/i386/32/sfp-machine.h (_FP_NANSIGN_S, _FP_NANSIGN_D,
	_FP_NANSIGN_E, _FP_NANSIGN_Q): Move ...
	* config/i386/64/sfp-machine: ... (delete here) ...
	* config/i386/sfp-machine.h: ... to here.
	(FP_EX_MASK): Remove.
	(FP_RND_MASK): New.
	(FP_INIT_ROUNDMODE): Declare asm as volatile.

2012-06-11  Sriraman Tallam  <tmsriram@google.com>

	* config/i386/libgcc-bsd.ver: Version symbol __cpu_indicator_init.
	* config/i386/libgcc-sol2.ver: Ditto.
	* config/i386/libgcc-glibc.ver: Ditto.

2012-06-11  Roland McGrath  <mcgrathr@google.com>

	* gthr-posix.h [neither FreeBSD nor Solaris] (__gthread_active_p):
	If __GLIBC__ is defined, refer to __pthread_key_create instead of
	pthread_cancel.

2012-06-09  Uros Bizjak  <ubizjak@gmail.com>

	* config/i386/32/sfp-machine.h (__gcc_CMPtype, CMPtype,
	_FP_KEEPNANFRACP, _FP_CHOOSENAN, FP_EX_INVALID, FP_EX_DENORM,
	FP_EX_DIVZERO, FP_EX_OVERFLOW, FP_EX_UNDERFLOW, FP_EX_INEXACT,
	FP_HANDLE_EXCEPTIONS, FP_RND_NEAREST, FP_RND_ZERO, FP_RND_PINF,
	FP_RND_MINF, _FP_DEXL_EX, FP_INIT_ROUNDMODE, FP_ROUNDMODE,
	__LITTLE_ENDIAN, __BIG_ENDIAN, strong_alias): Move ...
	* config/i386/64/sfp-machine: ... (delete here) ...
	* config/i386/sfp-machine.h: ... to here.
	(FP_EX_MASK): New.
	(__sfp_handle_exceptions): New function declaration.
	(FP_HANDLE_EXCEPTIONS): Use __sfp_handle_exceptions.
	* config/i386/sfp-exceptions.c: New.
	* config/i386/t-softfp: New.
	* config.host (i[34567]86-*-* and x86_64-*-* soft-fp targets): Add
	i386/t-softfp to tmake_file.

2012-06-03  David S. Miller  <davem@davemloft.net>

	* longlong.h [SPARC] (sub_ddmmss): Fix thinko in previous 64-bit
	change.

2012-05-31  David S. Miller  <davem@davemloft.net>

	* longlong.h [SPARC] (umul_ppmm, udiv_qrnnd): Use hardware integer
	multiply and divide instructions on 32-bit when V9.
	(add_ssaaaa, sub_ddmmss): Convert to branchless code on 64-bit.

2012-05-29  Joseph Myers  <joseph@codesourcery.com>

	* config/arm/ieee754-df.S: Fix typos.
	* config/arm/ieee754-sf.S: Fix typos.
	* config/c6x/libunwind.S: Fix typos.
	* config/epiphany/udivsi3-float.c: Fix typos.
	* config/microblaze/muldi3_hard.S: Fix typos.
	* config/picochip/adddi3.S: Fix typos.
	* config/picochip/ashlsi3.S: Fix typos.
	* config/picochip/ashrsi3.S: Fix typos.
	* config/picochip/clzsi2.S: Fix typos.
	* config/picochip/cmpsi2.S: Fix typos.
	* config/picochip/divmod15.S: Fix typos.
	* config/picochip/divmodhi4.S: Fix typos.
	* config/picochip/divmodsi4.S: Fix typos.
	* config/picochip/longjmp.S: Fix typos.
	* config/picochip/lshrsi3.S: Fix typos.
	* config/picochip/parityhi2.S: Fix typos.
	* config/picochip/popcounthi2.S: Fix typos.
	* config/picochip/setjmp.S: Fix typos.
	* config/picochip/subdi3.S: Fix typos.
	* config/picochip/ucmpsi2.S: Fix typos.
	* config/picochip/udivmodhi4.S: Fix typos.
	* config/picochip/udivmodsi4.S: Fix typos.
	* config/spu/divv2df3.c: Fix typos.
	* config/spu/mfc_multi_tag_release.c: Fix typos.
	* config/spu/mfc_tag_release.c: Fix typos.
	* configure.ac: Fix typos.
	* configure: Regenerate.

2012-05-25  Ian Lance Taylor  <iant@google.com>

	* config/i386/morestack.S (__morestack_non_split): Check whether
	caller is varargs and needs %bp to hold the stack frame on return.

2012-05-25  Olivier Hainque  <hainque@adacore.com>

	* config/rs6000/vxworks/tramp.S (trampoline_setup): Use a longcall
	sequence in the non pic case on VxWorks.

2012-05-24  Olivier Hainque  <hainque@adacore.com>

	* Makefile.in: Move dependency on install-unwind_h from
	"install-leaf" to "install".

2012-05-24  Olivier Hainque  <hainque@adacore.com>

	* Makefile.in (clean): Remove libgcc_tm.stamp as well.
	Use a separate command for stamp removals.

2012-05-21  Andrew Pinski  <apinski@cavium.com>

	PR bootstrap/53183
	* configure.ac: Define the default includes to being none.
	* configure: Regenerate.

2012-05-16  Olivier Hainque  <hainque@adacore.com>

	* Makefile.in (install-unwind_h): Rename into ...
	(install-unwind_h-forbuild): New target.
	(all): Use it instead of the former install-unwind_h.
	(install-unwind_h): Reinstate, copy to user install destination
	for include files, not to the internal gcc object directory one.
	(install-leaf): Depend on it.

2012-05-15  Olivier Hainque  <hainque@adacore.com>

	* config/rs6000/aix-unwind.h (*_REGNO): New, set of useful
	register numbers. LR_REGNO replaces R_LR.
	(ucontext_for): New, helper for ...
	(ppc_aix_fallback_frame_state): New, implementation for aix 5.2
	and 5.3 of ...
	(MD_FALLBACK_FRAME_STATE_FOR): Define for 32bit configurations.

2012-05-10  Rainer Orth  <ro@CeBiTec.Uni-Bielefeld.DE>

	* config.host (i[34567]86-*-linux*, x86_64-*-linux*)
	(i[34567]86-*-kfreebsd*-gnu, x86_64-*-kfreebsd*-gnu)
	(i[34567]86-*-knetbsd*-gnu, i[34567]86-*-gnu*): Move
	i386/t-cpuinfo ...
	(i[34567]86-*-*, x86_64-*-*): ... here.

	* config/i386/libgcc-bsd.ver (GCC_4.8.0): New version.
	* config/i386/libgcc-sol2.ver (GCC_4.8.0): New version.

	* config/i386/i386-cpuinfo.c: Rename to ...
	* config/i386/cpuinfo.c: ... this.
	* config/i386/t-cpuinfo (LIB2ADD): Reflect this.

	* configure.ac (AC_CONFIG_HEADER): Call for auto-target.h.
	(libgcc_cv_init_priority): New test.
	* configure: Regenerate.
	* config.in: New file.
	* Makefile.in (clean): Rename config.h to auto-target.h.
	(config.h): Likewise.
	(stamp-h): Likewise.

	* config/i386/cpuinfo.c (auto-target.h): Include.
	(CONSTRUCTOR_PRIORITY): Define.
	(__cpu_indicator_init): Use it.

2012-05-09  H.J. Lu  <hongjiu.lu@intel.com>

	* longlong.h: Use a URL instead of an FSF postal address.
	Replace spaces with tab.

2012-05-08  Teresa Johnson  <tejohnson@google.com>

	* libgcov.c (gcov_clear, __gcov_reset): New functions.
	(__gcov_dump): Ditto.
	(gcov_dump_complete): New global variable.
	(gcov_exit): Export hidden to enable use in L_gcov_dump.
	(__gcov_flush): Outline functionality now in gcov_clear.
	* Makefile.in (L_gcov_reset, L_gcov_dump): Define.

2012-04-28  Aurelien Jarno  <aurelien@aurel32.net>

	* config.host (mips64*-*-linux*, mipsisa64*-*-linux*): Remove.
	(mips*-*-linux*): Include mips/t-tpbit when long double is
	16 bytes long.

2012-04-25  Sriraman Tallam  <tmsriram@google.com>

	* config/i386/i386-cpuinfo.c (FEATURE_AVX2): New enum value.
	(get_available_features): New argument. Check for AVX2.
	(__cpu_indicator_init): Modify call to get_available_features.

2012-04-25  Alan Modra  <amodra@gmail.com>

	* config/rs6000/crtsavevr.S: New file.
	* config/rs6000/crtrestvr.S: New file.
	* config/rs6000/t-savresfgpr: Build the above.
	* config/rs6000/t-netbsd: Likewise.

2012-04-24  Sriraman Tallam  <tmsriram@google.com>

	* libgcc/config/i386/i386-cpuinfo.c: Set __cpu_vendor always.

2012-04-24  Sriraman Tallam  <tmsriram@google.com>

	* libgcc/config/i386/i386-cpuinfo.c: New file.
	* libgcc/config/i386/t-cpuinfo: New file.
	* libgcc/config.host: Include t-cpuinfo.
	* libgcc/config/i386/libgcc-glibc.ver: Version symbol __cpu_model.

2012-04-24  Chao-ying Fu  <fu@mips.com>

	* unwind-dw2-fde-dip.c: Define USE_PT_GNU_EH_FRAME for BIONIC.

2012-04-20  Thomas Schwinge  <thomas@codesourcery.com>

	struct siginfo vs. siginfo_t

	* config/alpha/linux-unwind.h (alpha_fallback_frame_state): Use
	siginfo_t instead of struct siginfo.
	* config/bfin/linux-unwind.h (bfin_fallback_frame_state): Likewise.
	* config/i386/linux-unwind.h (x86_fallback_frame_state): Likewise.
	* config/ia64/linux-unwind.h (ia64_fallback_frame_state)
	(ia64_handle_unwabi): Likewise.
	* config/mips/linux-unwind.h (mips_fallback_frame_state): Likewise.
	* config/pa/linux-unwind.h (pa32_fallback_frame_state): Likewise.
	* config/sh/linux-unwind.h (shmedia_fallback_frame_state)
	(sh_fallback_frame_state): Likewise.
	* config/tilepro/linux-unwind.h (tile_fallback_frame_state): Likewise.
	* config/xtensa/linux-unwind.h (xtensa_fallback_frame_state): Likewise.

2012-04-02  H.J. Lu  <hongjiu.lu@intel.com>

	* config/i386/linux-unwind.h (RT_SIGRETURN_SYSCALL): Update x32
	system call number.

2012-03-31  Eric Botcazou  <ebotcazou@adacore.com>

	* config/ia64/unwind-ia64.c (uw_install_context): Manually save LC
	if it hasn't been previously saved.

2012-03-29  H.J. Lu  <hongjiu.lu@intel.com>

	* config/i386/linux-unwind.h (x86_64_fallback_frame_state): Define
	only for glibc.

2012-03-28  Georg-Johann Lay  <avr@gjlay.de>

	PR target/52737
	* config/avr/lib1funcs.S: Use __AVR_HAVE_SPH__ for SP_H checks
	instead of __AVR_HAVE_8BIT_SP__.

2012-03-26  Tristan Gingold  <gingold@adacore.com>

	* config/ia64/unwind-ia64.h: Declare unw_word and unw_sword.
	(unw_table_entry): Use unw_word instead of unsigned long.
	(_Unwind_FindTableEntry): Likewise.
	* config/ia64/fde-glibc.c (_Unwind_FindTableEntry): Likewise.
	* config/ia64/fde-vms.c (vms_unwtable_entry): Likewise.
	(_Unwind_FindTableEntry): Likewise.
	* config/ia64/unwind-ia64.c (unw_reg_info, unw_reg_state)
	(unw_labeled_state, unw_state_record, unw_stack, _Uwind_Context)
	(set_reg, alloc_spill_area, finish_prologue, ia64_rse_slot_num)
	(ia64_rse_is_rnat_slot, ia64_rse_rnat_addr, ia64_rse_num_regs)
	(ia64_rse_skip_regs, ia64_copy_rbs, unw_access_gr)
	(uw_frame_state_for, uw_update_reg_address, uw_update_context)
	(uw_init_context_1, uw_install_context): Likewise.
	(unw_word): Move to unwind-ia64.h

2012-03-26  Tristan Gingold  <gingold@adacore.com>

	* config/vms/vms-ucrt0.c: Update copyright years.
	Add a sanity check.
	(___gcc_main_flags): Declare.
	(__main): Check flags to remap argv and exit code.
	* config.host (*-*-*vms*): Adjust extra_parts.
	* config/vms/t-vms (vcrt0.o, pcrt0.o): Remove.
	(crt0.o): Add.

2012-03-22  Richard Earnshaw  <rearnsha@arm.com>

	* arm/lib1funcs.asm (ctzsi2): New function.
	* arm/t-elf (LIB1ASMFUNCS): Add _ctzsi2.
	* arm/t-linux (LIB1ASMFUNCS): Likewise.
	* arm/t-strongarm-elf (LIB1ASMFUNCS): Likewise.
	* arm/t-symbian (LIB1ASMFUNCS): Likewise.
	* arm/t-vxworks (LIB1ASMFUNCS): Likewise.
	* arm/t-wince-pe (LIB1ASMFUNCS): Likewise.

2012-03-21  Andreas Tobler  <andreast@fgznet.ch>

	* config.host: Add bits to support powerpc64-*-freebsd*.
	* config/rs6000/freebsd-unwind.h: New file.
	* config/rs6000/t-freebsd64: New file.

2012-03-20  Richard Guenther  <rguenther@suse.de>

	PR gcov-profile/52627
	* libgcov.c (init_mx): Fix mutex name.

2012-03-16  Tristan Gingold  <gingold@adacore.com>

	* config/ia64/vms-unwind.h: Remove ulong (and replace
	it by unw_reg where used).  Define unw_reg with __int64.

2012-03-14  Rainer Orth  <ro@CeBiTec.Uni-Bielefeld.DE>

	* config/i386/sol2-unwind.h (x86_fallback_frame_state): Remove
	Solaris 8 handling.
	* config/sparc/sol2-unwind.h (sparc64_is_sighandler): Remove
	Solaris 8 handling.
	(sparc_is_sighandler): Likewise.

2012-03-13  H.J. Lu  <hongjiu.lu@intel.com>

	* unwind-dw2.c (_Unwind_SetGRValue): Assert DWARF register size
	<= saved reg size.

2012-03-13  Rainer Orth  <ro@CeBiTec.Uni-Bielefeld.DE>

	* config/arm/crtn.S: Fix typo.

2012-03-13  Richard Guenther  <rguenther@suse.de>

	* libgcov.c: Remove stdio.h include and NULL un-define.

2012-03-13  Richard Guenther  <rguenther@suse.de>

	PR target/52569
	* unwind-dw2-fde.c: Make avoid-include-gthr.h hacks work again.

2012-03-13  Richard Guenther  <rguenther@suse.de>

	* gthr-single.h (__GTHREAD_MUTEX_INIT_FUNCTION): Fix definition.

2012-03-13  Richard Guenther  <rguenther@suse.de>

	* gthr-posix.h: Remove duplicate __GTHREAD_MUTEX_INIT_FUNCTION
	and __gthread_mutex_init_function definitions.

2012-03-12  Rainer Orth  <ro@CeBiTec.Uni-Bielefeld.DE>

	* config.host (mips*-*-openbsd*): Remove.

2012-03-12  Rainer Orth  <ro@CeBiTec.Uni-Bielefeld.DE>

	* config.host: Remove alpha*-dec-osf5.1* handling.
	* config/alpha/gthr-posix.c: Remove.
	* config/alpha/libgcc-osf5.ver: Remove.
	* config/alpha/osf5-unwind.h: Remove.
	* config/alpha/t-osf-pthread: Remove.
	* config/alpha/t-slibgcc-osf: Remove.
	* config/t-crtfm (crtfastmath.o): Remove -frandom-seed.
	* gthr-posix.h [!_REENTRANT && __osf__] (_REENTRANT): Don't define.
	[__osf__ && _PTHREAD_USE_MANGLED_NAMES_]: Remove.
	* mkmap-flat.awk: Remove osf_export handling.

2012-03-12  Richard Guenther  <rguenther@suse.de>

	* gthr.h (__GTHREAD_MUTEX_INIT_FUNCTION): Adjust specification.
	* gthr-posix.h (__GTHREAD_MUTEX_INIT_FUNCTION): Define.
	(__gthread_mutex_init_function): New function.
	* gthr-single.h (__GTHREAD_MUTEX_INIT_FUNCTION): Define.

	PR gcov/49484
	* libgcov.c: Include gthr.h.
	(__gcov_flush_mx): New global variable.
	(init_mx, init_mx_once): New functions.
	(__gcov_flush): Protect self with a mutex.
	(__gcov_fork): Re-initialize mutex after forking.
	* unwind-dw2-fde.c: Change condition under which to use
	__GTHREAD_MUTEX_INIT_FUNCTION.

2012-03-12  Tristan Gingold  <gingold@adacore.com>

	* config/alpha/t-vms: Define HOST_LIBGCC2_CFLAGS.
	* config/ia64/t-vms: Likewise.

2012-03-11  Michael Hope  <michael.hope@linaro.org>

	* longlong.h [ARM] (add_ssaaaa, sub_ddmmss, umul_ppmm): Enable
	for Thumb-2.

2012-03-07  Walter Lee  <walt@tilera.com>

	* config/tilepro/atomic.c: Rename "atomic_" prefix to
	"arch_atomic_".
	(atomic_xor): Rename and move definition to
	config/tilepro/atomic.h.
	(atomic_nand): Ditto.
	* config/tilepro/atomic.h: Rename "atomic_" prefix to
	"arch_atomic_".
	(arch_atomic_xor): Move from config/tilepro/atomic.c.
	(arch_atomic_nand): Ditto.

2012-03-07  Georg-Johann Lay  <avr@gjlay.de>

	PR target/52507
	* config/avr/lib1funcs.S (__movmemx_hi): Fix loop label in RAM-part.

2012-03-07  Georg-Johann Lay  <avr@gjlay.de>

	PR target/52505
	* config/avr/lib1funcs.S (__xload_1): Don't read unintentionally
	from RAM.

2012-03-07  Georg-Johann Lay  <avr@gjlay.de>

	PR target/52461
	PR target/52508
	* config/avr/lib1funcs.S (__do_copy_data): Clear RAMPZ after usage
	if RAMPZ affects reading from RAM.
	(__tablejump_elpm__): Ditto.
	(.xload): Ditto.
	(__movmemx_hi): Ditto.
	(__do_global_ctors): Right condition for RAMPZ usage is "have ELPM".
	(__do_global_dtors): Ditto.
	(__xload_1, __xload_2, __xload_3, __xload_4): Ditto.
	(__movmemx_hi): Ditto.

2012-03-05  Richard Henderson  <rth@redhat.com>

	* longlong.h [ARM] (umul_ppmm): Use umull for arm3m and later.
	[ARM] (count_trailing_zeros): Use the builtin.

2012-03-01  Kai Tietz  <ktietz@redhat.com>

	* soft-fp: Imported from glibc upstream.

2012-02-28  Kai Tietz  <ktietz@redhat.com>

	* config/i386/sfp-machine.h (_FP_STRUCT_LAYOUT): Define it
	for mingw-targets as attribute gcc_struct.

2012-02-28  Ian Lance Taylor  <iant@google.com>

	* generic-morestack.c (__splitstack_releasecontext): Correct call
	to __morestack_release_segments.

2012-02-27  Samuel Thibault  <samuel.thibault@ens-lyon.org>

	PR target/52390
	* generic-morestack.c (__generic_morestack_set_initial_sp): Test
	for __linux__ when removing signals from __morestack_fullmask.

2012-02-23  Georg-Johann Lay  <avr@gjlay.de>

	PR target/52261
	* config/avr/lib1funcs.S (__AVR__XMEGA__): Fix tippo to __AVR_XMEGA__.

2012-02-23  Ulrich Weigand  <Ulrich.Weigand@de.ibm.com>

	* config/ia64/crtbegin.S: Use HAVE_INITFINI_ARRAY_SUPPORT
	instead of HAVE_INITFINI_ARRAY.
	* config/ia64/crtend.S: Likewise.

2012-02-20  Kai Tietz  <ktietz@redhat.com>

	PR libstdc++/52300
	* gthr.h (GTHREAD_USE_WEAK): Define as zero for mingw.

	* config.host (i686-*-mingw*): Set md_unwind_header only for dw2-mode
	to w32-unwind.h header.

2012-02-19  Richard Sandiford  <rdsandiford@googlemail.com>

	* config.host (mips64*-*-linux*, mipsisa64*-*-linux*)
	(mips*-*-linux*): Remove t-slibgcc-libgcc.
	* config/mips/t-mips16 (LIB1ASMFUNCS): Remove __mips16_rdhwr.
	* config/mips/mips16.S (__mips16_rdhwr): Delete.

2012-02-19  Richard Sandiford  <rdsandiford@googlemail.com>

	* config/mips/mips16.S (CALL_STUB_RET): Add CFI information.

2012-02-15  Iain Sandoe  <iains@gcc.gnu.org>

	PR libitm/52220
	* config/darwin-crt-tm.c: Correct typo.

2012-02-15  Iain Sandoe  <iains@gcc.gnu.org>
	    Patrick Marlier  <patrick.marlier@gmail.com>

	PR libitm/52220
	* config/darwin-crt-tm.c: Generate dummy functions.

2012-02-15  Iain Sandoe  <iains@gcc.gnu.org>
	    Patrick Marlier  <patrick.marlier@gmail.com>

	PR libitm/52042
	* config/darwin-crt-tm.c (getTMCloneTable): New function.
	(__doTMRegistrations): Call it.
	(__doTMdeRegistrations): Likewise.

2012-01-15  Georg-Johann Lay  <avr@gjlay.de>
	    Anatoly Sokolov  <aesok@post.ru>
	    Eric Weddington  <eric.weddington@atmel.com>

	PR target/52261
	* config/avr/lib1funcs.S (__prologue_saves__): Handle AVR_XMEGA
	(__epilogue_restores__): Ditto.

2012-02-15  Eric Botcazou  <ebotcazou@adacore.com>

	PR target/51921
	PR target/52205
	* config/sparc/sol2-unwind.h (sparc64_is_sighandler): Add support for
	Solaris 11 and slightly reformat.
	(sparc_is_sighandler): Likewise.

2012-02-14  Walter Lee  <walt@tilera.com>

	* config.host: Handle tilegx and tilepro.
	* config/tilegx/sfp-machine.h: New file.
	* config/tilegx/sfp-machine32.h: New file.
	* config/tilegx/sfp-machine64.h: New file.
	* config/tilegx/t-crtstuff: New file.
	* config/tilegx/t-softfp: New file.
	* config/tilegx/t-tilegx: New file.
	* config/tilepro/atomic.c: New file.
	* config/tilepro/atomic.h: New file.
	* config/tilepro/linux-unwind.h: New file.
	* config/tilepro/sfp-machine.h: New file.
	* config/tilepro/softdivide.c: New file.
	* config/tilepro/softmpy.S: New file.
	* config/tilepro/t-crtstuff: New file.
	* config/tilepro/t-tilepro: New file.

2012-02-07  Jonathan Wakely  <jwakely.gcc@gmail.com>

	PR libstdc++/51296
	PR libstdc++/51906
	* gthr-posix.h: Allow static initializer macros to be disabled.
	(__gthrw_pthread_cond_init): Define weak reference unconditionally.

2012-02-05  Chung-Lin Tang  <cltang@codesourcery.com>

	* config.host (mips64*-*-linux*, mipsisa64*-*-linux*, mips*-*-linux*):
	Add t-slibgcc-libgcc to tmake_file.
	* config/mips/libgcc-mips16.ver: Revert previous patch.
	* config/mips/mips16.S (__mips16_rdhwr): Hide.

2012-02-02  Sumanth G  <sumanth.gundapaneni@kpitcummins.com>
	    Jayant R Sonar  <jayant.sonar@kpitcummins.com>

	* config.host: Add National Semiconductor CR16 target (cr16-*-*).
	* config/cr16/crti.S: New file.
	* config/cr16/crtlibid.S: New file.
	* config/cr16/crtn.S: New file.
	* config/cr16/lib1funcs.S: New file.
	* config/cr16/t-cr16: New file.
	* config/cr16/t-crtlibid: New file.
	* config/cr16/unwind-dw2.h: New file.
	* config/cr16/unwind-cr16.c: New file.
	* config/cr16/divmodhi3.c: New file.

2012-01-25  Alan Modra  <amodra@gmail.com>

	* config/rs6000/t-linux64: Delete.  Move..
	* config/rs6000/t-ppc64-fp: ..softfp_wrap defines to here..
	* config/rs6000/t-linux: ..and libgcc flags to here.

2012-01-22  Douglas B Rupp  <rupp@gnat.com>

	* config.host (i[34567]86-*-interix3*):
	Change triplet to i[34567]86-*-interix[3-9]*.
	* configure: Regenerate.

2012-01-15  Chung-Lin Tang  <cltang@codesourcery.com>
	    Richard Sandiford  <rdsandiford@googlemail.com>

	* config/mips/libgcc-mips16.ver (__mips16_rdhwr): Add.
	* config/mips/mips16.S (__mips16_rdhwr): New function.
	* config/mips/t-mips16 (LIB1ASMFUNCS): Add _m16rdhwr.

2012-01-11  Nathan Sidwell  <nathan@acm.org>

	* libgcov.c (__gcov_init): Ignore objects with no functions.

2012-01-10  Georg-Johann Lay  <avr@gjlay.de>

	PR target/49868
	Extend __pgmx semantics to linearize memory.
	* config/avr/t-avr (LIB1ASMFUNCS): Add _xload_1, _movmemx.
	* config/avr/lib1funcs.S (__xload_1): New function.
	(__movmemx_qi, __movmemx_hi): New functions.
	(__xload_2, __xload_3, __xload_4): Rewrite to fit new __pgmx
	semantics.

2012-01-09  Eric Botcazou  <ebotcazou@adacore.com>

	* config/sparc/sol2-unwind.h (sparc64_is_sighandler): Check that the
	purported sigacthandler address isn't null before dereferencing it.
	(sparc_is_sighandler): Likewise.

2012-01-09  Eric Botcazou  <ebotcazou@adacore.com>

	PR ada/41929
	* config/sparc/sol2-unwind.h (sparc64_is_sighandler): Remove SAVPC and
	add CFA.  Revert back to old code for Solaris 8+ multi-threaded.
	(sparc_is_sighandler): Likewise.
	(MD_FALLBACK_FRAME_STATE_FOR): Adjust call to IS_SIGHANDLER.

2012-01-06  Tristan Gingold  <gingold@adacore.com>

	* config/ia64/t-ia64 (LIB1ASMFUNCS): Move backward
	compatibility thunks...
	(CUSTOM_CRTSTUFF, crtbegin.o, crtend.o)
	(crtbeginS.o, crtendS.o): ... and these to ...
	* config/ia64/t-ia64-elf: ... this new file.
	* config.host (ia64*-*-elf*, ia64*-*-freebsd*, ia64*-*-linux*)
	(ia64*-*-hpux*): Add ia64/t-ia64-elf in tmake_file.

2012-01-04  Andreas Krebbel  <Andreas.Krebbel@de.ibm.com>

	* configure: Regenerate.
	* config/s390/t-crtstuff: Remove -fPIC.

2012-01-02  Jonathan Wakely  <jwakely.gcc@gmail.com>

	PR bootstrap/51006
	* enable-execute-stack-mprotect.c (getpagesize): Do not define
	for NetBSD.

2012-01-02  Georg-Johann Lay  <avr@gjlay.de>

	PR target/51345
	* config/avr/lib1funcs.S: Remove FIXME comments.
	(SPEED_DIV): Depend on __AVR_HAVE_8BIT_SP__.

2012-01-02  Georg-Johann Lay  <avr@gjlay.de>

	Implement light-weight DImode support.
	* config/avr/t-avr (LIB1ASMFUNCS): Add _adddi3, _adddi3_s8,
	_subdi3, _cmpdi2, _cmpdi2_s8, _rotldi3.
	* config/avr/lib1funcs.S (__adddi3, __adddi3_s8, __subdi3,
	__cmpdi2, __cmpdi2_s8, __rotldi3): New functions.

2011-12-30  Nathan Sidwell  <nathan@acm.org>

	* libgcov.c (gcov_crc32): Remove global var.
	(free_fn_data): New function.
	(buffer_fn_data): Pass in filename, more robust error recovery.
	(crc32_unsigned): New function.
	(gcov_exit): More robust detection of new program. More robust
	error recovery.
	(__gcov_init): Do not update program's crc here.

2011-12-21  Tristan Gingold  <gingold@adacore.com>

	* config/ia64/fde-vms.c (UNW_IVMS_MODE): Define.

2011-12-21  Ian Lance Taylor  <iant@google.com>

	* config/i386/morestack.S: Simplify CFI opcodes throughout.

2011-12-20  Ian Lance Taylor  <iant@google.com>

	* config/i386/morestack.S (__morestack_non_split): If there is
	enough stack space already, don't split.  Ask for more stack space
	than we required.

2011-12-20  Sergio Durigan Junior  <sergiodj@redhat.com>

	* unwind-arm-common.inc: Include `tconfig.h', `tsystem.h' and
	`sys/sdt.h'.
	(_Unwind_DebugHook): New function.
	(uw_restore_core_regs): New define.
	(unwind_phase2): Use uw_restore_core_regs instead of
	restore_core_regs.
	(unwind_phase2_forced): Likewise.
	(__gnu_Unwind_Resume): Likewise.

2011-12-20  Uros Bizjak  <ubizjak@gmail.com>

	* config/alpha/linux-unwind.h: Update copyright years.
	(MD_FROB_UPDATE_CONTEXT): New define.
	(alpha_frob_update_context): New function.

2011-12-17  Richard Sandiford  <rdsandiford@googlemail.com>

	* config.host (mips*-sde-elf*, mipsisa64sr71k-*-elf*): Add to
	tmake_file rather replacing it.

2011-12-15  Iain Sandoe  <iains@gcc.gnu.org>

	* config/rs6000/darwin-world.S (toplevel): Make it clear that this
	function is not used for PPC64.
	(save_world): Amend comments.  Update the VRsave mask to reflect the
	saved regs.
	(rest_world): Update comments, do not  clobber r10, do not use r8.
	(eh_rest_world_r10): Amend comments, do not use r8.
	(rest_world_eh_r7r8): Rename as local Lrest_world_eh_r7, since r8 is
	no longer used, move restore of CR and target address to the end of
	the routine.

2011-12-14  H.J. Lu  <hongjiu.lu@intel.com>

	* generic-morestack.c (__generic_morestack_set_initial_sp): Check
	__GLIBC__ instead of __linux__ when using __SIGRTMIN.

2011-12-14  Georg-Johann Lay  <avr@gjlay.de>

	PR target/49313
	* config/avr/t-avr (LIB1ASMSRC): Add _mulpsi3, _mulsqipsi3.
	* config/avr/lib1funcs.S (__mulpsi3, __mulsqipsi3): New functions.

2011-12-11  Eric Botcazou  <ebotcazou@adacore.com>

	* config/sparc/sol2-unwind.h: Use #ifdef directive consistently.

2011-12-09  Georg-Johann Lay  <avr@gjlay.de>

	PR target/49313
	* config/avr/t-avr (LIB1ASMFUNCS): Add _muldi3.
	* config/avr/lib1funcs.S (__muldi3): New function.

2011-12-06  Andrew Pinski  <apinski@cavium.com>

	* crtstuff.c (__do_global_dtors_aux_fini_array_entry): Align to the
	size of func_ptr.
	(__frame_dummy_init_array_entry): Likewise.

2011-12-06  Georg-Johann Lay  <avr@gjlay.de>

	Forward-port from gcc-4_6-branch r181936 2011-12-02.

	PR target/51345
	PR target/51002
	* config/avr/lib1funcs.S (__prologue_saves__,
	__epilogue_restores__, __divdi3_moddi3): Enclose parts using
	__SP_H__ in !defined (__AVR_HAVE_8BIT_SP__).  Add FIXME comments.

2011-12-04  Iain Sandoe  <iains@gcc.gnu.org>

	* config/rs6000/t-darwin64 (LIB2ADD): Add fp and gp save routines.

2011-11-30  John David Anglin  <dave.anglin@nrc-cnrc.gc.ca>

	PR other/51272
	* config/pa/stublib.c (_ITM_registerTMCloneTable): New stub.
	(_ITM_deregisterTMCloneTable): Likewise.
	(__register_frame_info): Fix unused warning.
	(__deregister_frame_info, __cxa_finalize, _Jv_RegisterClasses,
	pthread_default_stacksize_np): Likewise.
	* config/pa/t-stublib (LIBGCCSTUB_OBJS): Add new objects and rules.

2011-11-29  DJ Delorie  <dj@redhat.com>

	* config.host (rl78-*-elf): New case.
	* config/rl78: New directory for the Renesas RL78.

2011-11-29  Bernd Schmidt  <bernds@codesourcery.com>

	* config.host (tic6x-*-uclinux): Append to extra_parts.  Fix
	formatting.

2011-11-28  Rainer Orth  <ro@CeBiTec.Uni-Bielefeld.DE>

	PR other/51022
	* config/rs6000/t-savresfgpr: New file.
	* config/rs6000/t-ppccomm (LIB2ADD_ST): Remove all but
	$(srcdir)/config/rs6000/eabi.S.
	* config/rs6000/t-ppccomm-ldbl: Remove.
	* config.host (powerpc-*-freebsd*): Add rs6000/t-savresfgpr to
	tmake_file.
	(powerpc-*-eabispe*): Likewise.
	(powerpc-*-eabi*): Likewise.
	(powerpc-*-linux*, powerpc64-*-linux*): Likewise.
	(powerpc-wrs-vxworks, powerpc-wrs-vxworksae): Add rs6000/t-ppccomm
	to tmake_file, remove rs6000/t-ppccomm-ldbl.
	(powerpc-*-eabisimaltivec*): Remove rs6000/t-ppccomm-ldbl from
	tmake_file.
	(powerpc-*-eabisim*): Likewise.
	(powerpc-*-elf*): Likewise.
	(powerpc-*-eabialtivec*): Likewise.
	(powerpc-xilinx-eabi*): Likewise.
	(powerpc-*-rtems*): Likewise.
	(powerpcle-*-elf*): Likewise.
	(powerpcle-*-eabisim*): Likewise.
	(powerpcle-*-eabi*): Likewise.

2011-11-27  Ian Lance Taylor  <iant@google.com>

	* generic-morestack.c (__splitstack_find): Check for NULL old
	stack value.
	(__splitstack_resetcontext): New function.
	(__splitstack_releasecontext): New function.
	* libgcc-std.ver.in: Add new functions to GCC_4.7.0.

2011-11-27  Iain Sandoe  <iains@gcc.gnu.org>

	* config/darwin-crt-tm.c: Correct comments, use correct licence.

2011-11-27  Iain Sandoe  <iains@gcc.gnu.org>

	* config/darwin-crt-tm.c: Remove dummy _ITM_ functions.

2011-11-26  Richard Henderson  <rth@redhat.com>

	* config/m68k/linux-atomic.c: New file.
	* config/m68k/t-linux: New file.
	* config.host (m68k-uclinux, m68k-linux): Use it.

2011-11-26  Richard Henderson  <rth@redhat.com>

	* crtstuff.c (__TMC_LIST__): Mark used not unused.
	(__TMC_END__): Only declare if hidden is available; in the definition,
	if hidden is unavailable add a null record.
	(deregister_tm_clones, register_tm_clones): New.
	(__do_global_dtors_aux, frame_dummy): Use them.
	(__do_global_dtors, __do_global_ctors_1): Likewise.

2011-11-22  Iain Sandoe  <iains@gcc.gnu.org>

	* config/darwin-crt-tm.c: New file.
	* config.host (darwin): Build crttms.o crttme.o to provide
	startup and shutdown for tm clones.
	* config/t-darwin (crttms.o): New build rule.
	(crttme.o): Likewise.

2011-11-21  Hans-Peter Nilsson  <hp@axis.com>

	* Makefile.in ($(srcdir)/emutls.c): Explain why it's in LIB2ADDEH
	et al.

2011-11-21  Richard Henderson  <rth@redhat.com>

	* crtstuff.c (USE_TM_CLONE_REGISTRY): Default to 1 on ELF.
	(__TMC_LIST__, __TMC_END__): New.
	(__do_global_dtors_aux): Call _ITM_deregisterTMCloneTable.
	(__do_global_dtors): Likewise.
	(frame_dummy): Call _ITM_registerTMCloneTable.
	(__do_global_ctors_1): Likewise.

2011-11-21  Rainer Orth  <ro@CeBiTec.Uni-Bielefeld.DE>

	* config.host (iq2000*-*-elf*): Add iq2000/t-iq2000 to tmake_file.
	(powerpc-*-netbsd*): Add rs6000/t-netbsd to tmake_file.
	(powerpc-wrs-vxworks, powerpc-wrs-vxworksae): Add to tmake_file.
	(powerpc-*-lynxos*): Add rs6000/t-lynx to tmake_file.
	* config/i386/t-darwin64: Remove.
	* config/sh/t-netbsd (LIB2ADD): Remove.

2011-11-21  Georg-Johann Lay  <avr@gjlay.de>

	PR target/49313
	* config/avr/t-avr (LIB2FUNCS_EXCLUDE): Add _moddi3, _umoddi3.
	(LIB1ASMFUNCS): Add _divdi3, _udivdi3, _udivmod64, _negdi2.
	* config/avr/lib1funcs.S (wmov): New assembler macro.
	(__umoddi3, __udivdi3, __udivdi3_umoddi3): New functions.
	(__moddi3, __divdi3, __divdi3_moddi3): New functions.
	(__udivmod64): New function.
	(__negdi2): New function.

2011-11-21  Gerald Pfeifer  <gerald@pfeifer.com>

	* config.host (*-*-freebsd[12], *-*-freebsd[12].*,
	*-*-freebsd*aout*): Remove.

2011-11-20  Hans-Peter Nilsson  <hp@axis.com>

	* static-object.mk (c_flags-$o): Save c_flags.
	($(base)$(objext)): Use it.

2011-11-18  Steve Ellcey  <sje@cup.hp.com>

	* Makefile.in (c_flags): Set to -fno-exceptions to build libunwind.

2011-11-18  Georg-Johann Lay  <avr@gjlay.de>

	PR target/49868
	* config/avr/t-avr (LIB1ASMFUNCS): Add _xload_2 _xload_3 _xload_4.
	* config/avr/lib1funcs.S (__xload_2, __xload_3, __xload_4):
	New functions.

2011-11-16  Matthew Gretton-Dann  <matthew.gretton-dann@arm.com>

	* config/arm/lib1funcs.asm (udivsi3): Add support for divide
	functions.
	(aeabi_uidivmod): Likewise.
	(umodsi3): Likewise.
	(divsi3): Likewise.
	(aeabi_idivmod): Likewise.
	(modsi3): Likewise.

2011-11-16  Tristan Gingold  <gingold@adacore.com>

	* config/alpha/qrnnd.S: Use specific pseudos for VMS.

2011-11-15  Georg-Johann Lay  <avr@gjlay.de>

	PR target/49868
	* config/avr/t-avr (LIB1ASMFUNCS): Add _load_3,  _load_4.
	* config/avr/lib1funcs.S (__load_3, __load_4, __xload_2): New functions.

2011-11-13  John David Anglin  <dave.anglin@nrc-cnrc.gc.ca>

	* config.host (hppa*64*-*-hpux11*): Remove pa/t-stublib64 from
	tmake_file list.
	* config/pa/t-stublib: Merge rules from config/pa/t-stublib64.
	* config/pa/t-stublib64: Delete.

2011-11-12  Richard Henderson  <rth@redhat.com>

	* config/rs6000/linux-unwind.h (frob_update_context): Properly
	cast the pointer argument to _Unwind_SetGRPtr.

2011-11-11  Rainer Orth  <ro@CeBiTec.Uni-Bielefeld.DE>

	* config/spu/t-elf (LIB2ADD): Use LIB2FUNCS_EXCLUDE instead.

2011-11-09  Ian Lance Taylor  <iant@google.com>

	* generic-morestack.c: Include <string.h>.
	(uintptr_type): Define.
	(struct initial_sp): Add dont_block_signals field.  Reduce size of
	extra array by 1.
	(allocate_segment): Set prev field to NULL.  Don't set
	__morestack_current_segment or __morestack_segments.
	(__generic_morestack): Update current->prev and *pp after calling
	allocate_segment.
	(__morestack_block_signals): Don't do anything if
	dont_block_signals is set.
	(__morestack_unblock_signals): Likewise.
	(__generic_findstack): Check for initial_sp == NULL.  Add casts to
	uintptr_type.
	(__splitstack_block_signals): New function.
	(enum __splitstack_content_offsets): Define.
	(__splitstack_getcontext, __splitstack_setcontext): New functions.
	(__splitstack_makecontext): New function.
	(__splitstack_block_signals_context): New function.
	(__splitstack_find_context): New function.
	* config/i386/morestack.S (__morestack_get_guard): New function.
	(__morestack_set_guard, __morestack_make_guard): New functions.
	* libgcc-std.ver.in: Add new functions to GCC_4.7.0.

2011-11-09  Rainer Orth  <ro@CeBiTec.Uni-Bielefeld.DE>

	* config.host (i[34567]86-*-cygwin*): Move i386/t-mingw-pthread ...
	(i[34567]86-*-mingw*): ... here.
	(x86_64-*-mingw*): ... here.

2011-11-08  Rainer Orth  <ro@CeBiTec.Uni-Bielefeld.DE>

	* config/c6x/t-elf (LIB2ADD): Add instead of assigning.

2011-11-07  Nathan Sidwell  <nathan@acm.org>

	* libgcov.c (struct gcov_fn_buffer): New struct.
	(buffer_fn_data): New helper.
	(gcov_exit): Rework for new gcov data structures.

2011-11-07  Georg-Johann Lay  <avr@gjlay.de>

	PR target/49313
	* config/avr/lib1funcs.S (__divmodhi4, __divmodsi4): Tweak speed.

2011-11-07  Rainer Orth  <ro@CeBiTec.Uni-Bielefeld.DE>

	* config.host (tmake_file): Correct comment.
	(bfin*-elf*): Remove bfin/t-elf from tmake_file, add
	t-libgcc-pic.
	(bfin*-uclinux*): Likewise.
	(bfin*-linux-uclibc*): Likewise.
	(xstormy16-*-elf): Add stormy16/t-stormy16 to tmake_file.

	* config/arm/t-elf (HOST_LIBGCC2_CFLAGS): Append instead of
	assigning.
	* config/arm/t-strongarm-elf (HOST_LIBGCC2_CFLAGS): Likewise.
	* config/avr/t-avr (HOST_LIBGCC2_CFLAGS): Likewise.
	* config/c6x/t-elf (HOST_LIBGCC2_CFLAGS): Likewise.
	* config/h8300/t-h8300 (HOST_LIBGCC2_CFLAGS): Likewise.
	* config/lm32/t-elf (HOST_LIBGCC2_CFLAGS): Likewise.
	* config/m32r/t-m32r (HOST_LIBGCC2_CFLAGS): Likewise.
	* config/mcore/t-mcore (HOST_LIBGCC2_CFLAGS): Likewise.
	* config/mips/t-elf (HOST_LIBGCC2_CFLAGS): Likewise.
	* config/mmix/t-mmix (HOST_LIBGCC2_CFLAGS): Likewise.
	* config/pdp11/t-pdp11 (HOST_LIBGCC2_CFLAGS): Likewise.
	* config/picochip/t-picochip (HOST_LIBGCC2_CFLAGS): Likewise.
	* config/stormy16/t-stormy16 (HOST_LIBGCC2_CFLAGS): Likewise.
	* config/t-openbsd-thread (HOST_LIBGCC2_CFLAGS): Likewise.

	* config/bfin/t-elf: Remove.
	* config/t-vxworks (HOST_LIBGCC2_CFLAGS): Remove.

2011-11-07  Rainer Orth  <ro@CeBiTec.Uni-Bielefeld.DE>

	* config.host (*-*-rtems*): Add t-rtems to tmake_file.
	(i[34567]86-*-rtems*): Remove t-rtems from tmake_file.
	(lm32-*-elf*, lm32-*-rtems*): Split into ...
	(lm32-*-elf*): ... this.
	(lm32-*-rtems*): ... and this.
	Add to tmake_file.
	(m32r-*-rtems*): Add to tmake_file.
	(moxie-*-rtems*): Likewise.
	(sparc-*-rtems*): Likewise.
	Remove t-rtems from tmake_file.
	(sparc64-*-rtems*): Likewise.
	* config/t-rtems (HOST_LIBGCC2_CFLAGS): Use LIBGCC2_INCLUDES
	instead.

2011-11-07  Rainer Orth  <ro@CeBiTec.Uni-Bielefeld.DE>

	PR bootstrap/50982
	* config/gthr-posix.h: Move ...
	* gthr-posix.h: ... here.
	* config/gthr-lynx.h: Reflect this.
	* config/gthr-vxworks.h: Likewise.
	* config/rs6000/gthr-aix.h: Likewise.
	* configure.ac (target_thread_file): Likewise.
	* configure: Regenerate.

2011-11-06  Sebastian Huber  <sebastian.huber@embedded-brains.de>

	* config.host (arm*-*-rtemseabi*): New target.

2011-11-06  John David Anglin  <dave.anglin@nrc-cnrc.gc.ca>

	PR other/50991
	* Makefile.in: Make EXTRA_PARTS depend on libgcc_tm.h instead of
	extra-parts.

2011-11-05  Joern Rennecke  <joern.rennecke@embecosm.com>

	* config.host (epiphany-*-elf*): New configuration.
	* config/epiphany: New Directory.

2011-11-05  Ralf Corsépius  <ralf.corsepius@rtems.org>

	* config.host (avr-*-rtems*): Add config/avr/t-rtems.
	* config/avr/t-rtems: New.
	Filter out _exit from LIB1ASMFUNCS.

2011-11-04  David S. Miller  <davem@davemloft.net>

	* configure.ac: Test for 64-bit addresses on !x86 using __LP64__.
	* configure: Rebuild.

2011-11-04  Andreas Krebbel  <Andreas.Krebbel@de.ibm.com>

	* config/s390/t-crtstuff: Add -fPIC to CRTSTUFF_T_CFLAGS_S
	variable.

2011-11-04  Georg-Johann Lay  <avr@gjlay.de>

	PR target/50931
	* config/t-avr (LIB1ASMFUNCS): Add _divmodpsi4, _udivmodpsi4.
	* config/lib1funcs.S (__udivmodpsi4, __divmodpsi4): New functions.

2011-11-04  Joel Sherrill  <joel.sherrill@oarcorp.com>

	PR target/50989
	* config.host (sparc-*-rtems*): Add sparc/t-softmul.

2011-11-04  Rainer Orth  <ro@CeBiTec.Uni-Bielefeld.DE>

	* config/c6x/t-elf (LIB2ADDEH): Set.
	* config/c6x/t-c6x-elf: Remove.

2011-11-04  Rainer Orth  <ro@CeBiTec.Uni-Bielefeld.DE>

	* config/i386/sol2-ci.S: Rename to ...
	* config/i386/crti.S: ... this.
	* config/i386/sol2-cn.S: Rename to ...
	* config/i386/crtn.S: ... this.
	* config/sparc/sol2-ci.S: Rename to ...
	* config/sparc/crti.S: ... this.
	* config/sparc/sol2-cn.S: Rename to ...
	* config/sparc/crtn.S: ... this.
	* config/t-sol2 (CUSTOM_CRTIN): Remove.
	(crti.o, crtn.o): Remove.

2011-11-04  Tristan Gingold  <gingold@adacore.com>

	* config/ia64/fde-vms.c: Do not include md-unwind-support.h

2011-11-04  Kaz Kojima  <kkojima@gcc.gnu.org>

	* config/sh/t-sh: Use $(gcc_compile) instead of $(compile).

2011-11-03  Hans-Peter Nilsson  <hp@axis.com>

	* config.host (crisv32-*-none, cris-*-none): Remove.
	(crisv32-*-elf): Append to tmake_file, don't just set it.
	(cris-*-elf): Add missing t-fdpbit to tmake_file.

2011-11-03  Rainer Orth  <ro@CeBiTec.Uni-Bielefeld.DE>

	* config/rs6000/t-ppccomm (ecrti$(objext)): Use $<.
	(ecrtn$(objext)): Likewise.
	(ncrti$(objext)): Likewise.
	(ncrtn$(objext)): Likewise.

2011-11-03  Andreas Schwab  <schwab@redhat.com>

	* config/ia64/t-ia64 (crtbeginS.o): Fix whitespace damage.

2011-11-02  David S. Miller  <davem@davemloft.net>

	* configure.ac: Set host_address on sparc too.
	* configure: Regenerate.
	* config.host: Add sparc/t-linux64 and sparc/t-softmul conditionally
	based upon host_address.
	* config/sparc/t-linux64: Set CRTSTUFF_T_CFLAGS unconditionally.

2011-11-02  Jason Merrill  <jason@redhat.com>

	* config/rs6000/t-ppccomm: Add missing \.

2011-11-02  Rainer Orth  <ro@CeBiTec.Uni-Bielefeld.DE>

	* gthr-single.h, gthr.h: New files.
	* config/gthr-lynx.h, config/gthr-posix.h., config/gthr-rtems.h,
	config/gthr-vxworks.h, config/i386/gthr-win32.h,
	config/mips/gthr-mipssde.h, config/pa/gthr-dce.h,
	config/rs6000/gthr-aix.h, config/s390/gthr-tpf.h: New files.
	* config/i386/gthr-win32.c: Include "gthr-win32.h".
	* configure.ac (thread_header): New variable.
	Set it depending on target_thread_file.
	(gthr-default.h): Link from $thread_header.
	* configure: Regenerate.
	* Makefile.in (LIBGCC2_CFLAGS): Remove $(GTHREAD_FLAGS).

2011-11-02  Rainer Orth  <ro@CeBiTec.Uni-Bielefeld.DE>

	* configure.ac (tm_file_): New variable.
	Determine from tm_file.
	(tm_file, tm_defines): Substitute.
	* configure: Regenerate.
	* mkheader.sh: New file.
	* Makefile.in (clean): Remove libgcc_tm.h.
	($(objects)): Depend on libgcc_tm.h.
	(libgcc_tm_defines, libgcc_tm_file): New variables.
	(libgcc_tm.h, libgcc_tm.stamp): New targets.
	($(libgcc-objects), $(libgcc-s-objects), $(libgcc-eh-objects))
	($(libgcov-objects), $(libunwind-objects), $(libunwind-s-objects))
	($(extra-parts)): Depend on libgcc_tm.h.
	* config.host (tm_defines, tm_file): New variable.
	(arm*-*-linux*): Set tm_file for arm*-*-linux-*eabi.
	(arm*-*-uclinux*): Set tm_file for arm*-*-uclinux*eabi.
	(arm*-*-eabi*, arm*-*-symbianelf*): Set tm_file.
	(avr-*-rtems*): Likewise.
	(avr-*-*): Likewise.
	(frv-*-elf): Likewise.
	(frv-*-*linux*): Likewise.
	(h8300-*-rtems*): Likewise.
	(h8300-*-elf*): Likewise.
	(i[34567]86-*-darwin*): Likewise.
	(x86_64-*-darwin*): Likewise.
	(rx-*-elf): Likewise.
	(tic6x-*-uclinux): Likewise.
	(tic6x-*-elf): Likewise.
	(i[34567]86-*-linux*, x86_64-*-linux*): Likewise.
	* config/alpha/gthr-posix.c: Include libgcc_tm.h.
	* config/i386/cygming-crtbegin.c: Likewise.
	* config/i386/cygming-crtend.c: Likewise.
	* config/ia64/fde-vms.c: Likewise.
	* config/ia64/unwind-ia64.c: Likewise.
	* config/libbid/bid_gcc_intrinsics.h: Likewise.
	* config/rs6000/darwin-fallback.c: Likewise.
	* config/stormy16/lib2funcs.c: Likewise.
	* config/xtensa/unwind-dw2-xtensa.c: Likewise.
	* crtstuff.c: Likewise.
	* dfp-bit.h: Likewise.
	* emutls.c: Likewise.
	* fixed-bit.c: Likewise.
	* fp-bit.c: Likewise.
	* generic-morestack-thread.c: Likewise.
	* generic-morestack.c: Likewise.
	* libgcc2.c: Likewise.
	* libgcov.c: Likewise.
	* unwind-dw2-fde-dip.c: Likewise.
	* unwind-dw2-fde.c: Likewise.
	* unwind-dw2.c: Likewise.
	* unwind-sjlj.c: Likewise.

2011-11-02  Rainer Orth  <ro@CeBiTec.Uni-Bielefeld.DE>

	* configure.ac: Include ../config/picflag.m4.
	(GCC_PICFLAG): Call it.
	Substitute.
	* configure: Regenerate.
	* Makefile.in (gcc_srcdir): Remove.
	(LIBGCC2_DEBUG_CFLAGS, LIBGCC2_CFLAGS, LIBGCC2_INCLUDES)
	(HOST_LIBGCC2_CFLAGS, PICFLAG, LIB2FUNCS_ST, LIB2FUNCS_EXCLUDE)
	(LIB2_DIVMOD_FUNCS, LIB2ADD, LIB2ADD_ST): Set.
	($(lib2funcs-o), $(lib2funcs-s-o), $(lib2-divmod-o))
	($(lib2-divmod-s-o)): Use $(srcdir) to refer to libgcc2.c.
	Use $<.
	Remove comment.
	* libgcc2.c, libgcc2.h, gbl-ctors.h, longlong.h: New files.
	* siditi-object.mk ($o$(objext), $(o)_s$(objext)): Use $(srcdir)
	to refer to libgcc2.c.
	Use $<.
	* config/darwin-64.c: New file.
	* config/darwin-crt3.c: Remove comment.
	* config/divmod.c, config/floatunsidf.c, config/floatunsisf.c,
	config/floatunsitf.c, config/floatunsixf.c, config/udivmod.c,
	config/udivmodsi4.c: New files.
	* config/memcmp.c, config/memcpy.c, config/memmove.c,
	config/memset.c: New files.
	* config/t-crtstuff-pic (CRTSTUFF_T_CFLAGS_S): Use $(PICFLAG).
	* config/t-darwin (HOST_LIBGCC2_CFLAGS): Set.
	* config/t-freebsd-thread, config/t-libgcc-pic: New files.
	* config/t-libunwind (HOST_LIBGCC2_CFLAGS): Set.
	* config/t-openbsd-thread: New file.
	* config/t-sol2 (HOST_LIBGCC2_CFLAGS): Remove.
	* config/t-vxworks, config/vxlib-tls.c, config/vxlib.c: New files.
	* config/alpha/gthr-posix.c, config/alpha/qrnnd.S: New files.
	* config/alpha/t-alpha (LIB2ADD): Use $(srcdir) to refer to
	qrnnd.S.
	Adapt filename.
	* config/alpha/t-osf-pthread (LIB2ADD): Use $(srcdir)/config/alpha
	to refer to gthr-posix.c.
	* config/alpha/t-vms (LIB2ADD): Set.
	* config/alpha/vms-gcc_shell_handler.c: New file.
	* config/arm/bpabi.c, config/arm/fp16.c,
	config/arm/linux-atomic.c, config/arm/linux-atomic-64bit.c,
	config/arm/unaligned-funcs.c: New files.
	* config/arm/t-bpabi (LIB2ADD, LIB2ADD_ST): Set.
	* config/arm/t-elf (HOST_LIBGCC2_CFLAGS): Set.
	* config/arm/t-linux: Likewise.
	* config/arm/t-linux-eabi (LIB2ADD_ST): Add.
	* config/arm/t-netbsd: New file.
	* config/arm/t-strongarm-elf (HOST_LIBGCC2_CFLAGS): Set.
	* config/arm/t-symbian (LIB2ADD_ST): Set.
	* config/avr/t-avr (LIB2FUNCS_EXCLUDE, HOST_LIBGCC2_CFLAGS): Set.
	* config/bfin/t-crtstuff (CRTSTUFF_T_CFLAGS): Use $(PICFLAG).
	* config/bfin/t-elf: New file.
	* config/c6x/eqd.c, config/c6x/eqf.c, config/c6x/ged.c,
	config/c6x/gef.c, config/c6x/gtd.c, config/c6x/gtf.c,
	config/c6x/led.c, config/c6x/lef.c, config/c6x/ltd.c,
	config/c6x/ltf.c: New files.
	* config/c6x/t-elf (LIB2FUNCS_EXCLUDE, LIB2ADD)
	(HOST_LIBGCC2_CFLAGS): Set.
	* config/c6x/t-uclinux (HOST_LIBGCC2_CFLAGS): Set.
	(CRTSTUFF_T_CFLAGS): Use $(PICFLAG).
	* config/cris/arit.c, config/cris/mulsi3.S, config/cris/t-cris:
	New files.
	* config/cris/t-elfmulti (LIB2ADD_ST): Set.
	* config/cris/t-linux (HOST_LIBGCC2_CFLAGS): Remove.
	* config/frv/cmovd.c, config/frv/cmovh.c, config/frv/cmovw.c,
	config/frv/modi.c, config/frv/uitod.c, config/frv/uitof.c,
	config/frv/ulltod.c, config/frv/ulltof.c, config/frv/umodi.c: New
	files.
	* config/frv/t-frv (LIB2ADD): Set.
	* config/frv/t-linux (CRTSTUFF_T_CFLAGS): Use $(PICFLAG).
	* config/h8300/clzhi2.c, config/h8300/ctzhi2.c,
	config/h8300/fixunssfsi.c, config/h8300/parityhi2.c,
	config/h8300/popcounthi2.c: New files.
	* config/h8300/t-h8300 (LIB2ADD, HOST_LIBGCC2_CFLAGS): Set.
	* config/i386/gthr-win32.c: New file.
	* config/i386/t-cygming (LIBGCC2_INCLUDES): Set.
	* config/i386/t-cygwin: Likewise.
	* config/i386/t-darwin, config/i386/t-darwin64,
	config/i386/t-gthr-win32, config/i386/t-interix: New files.
	* config/i386/t-nto (HOST_LIBGCC2_CFLAGS): Set.
	(CRTSTUFF_T_CFLAGS): Use $(PICFLAG).
	* config/i386/t-sol2 (CRTSTUFF_T_CFLAGS): Use $(PICFLAG).
	* config/ia64/quadlib.c: New file.
	* config/ia64/t-hpux (LIB2ADD): Set.
	* config/ia64/t-ia64: Add comment.
	* config/iq2000/lib2funcs.c, config/iq2000/t-iq2000: New files.
	* config/lm32/t-uclinux (CRTSTUFF_T_CFLAGS): Use $(PICFLAG).
	(HOST_LIBGCC2_CFLAGS): Append, remove -fPIC.
	* config/m32c/lib2funcs.c, config/m32c/trapv.c: New files.
	* config/m32c/t-m32c (LIB2ADD): Set.
	* config/m32r/t-linux (HOST_LIBGCC2_CFLAGS): Set.
	* config/m32r/t-m32r: Likewise.
	* config/m68k/fpgnulib.c: New file.
	* config/m68k/t-floatlib (LIB2ADD): Set.
	(xfgnulib.c): New target.
	* config/mcore/t-mcore (HOST_LIBGCC2_CFLAGS): Set.
	* config/mep/lib2funcs.c, config/mep/tramp.c: New files.
	* config/mep/t-mep (LIB2ADD): Set.
	* config/microblaze/divsi3.asm: Rename to divsi3.S.
	* config/microblaze/moddi3.asm: Rename to moddi3.S.
	* config/microblaze/modsi3.asm: Rename to modsi3.S.
	* config/microblaze/muldi3_hard.asm: Rename to hard.S.
	* config/microblaze/mulsi3.asm: Rename to mulsi3.S.
	* config/microblaze/stack_overflow_exit.asm: Rename to exit.S.
	* config/microblaze/udivsi3.asm: Rename to udivsi3.S.
	* config/microblaze/umodsi3.asm: Rename to umodsi3.S.
	* config/microblaze/t-microblaze (LIB2ADD): Reflect this.
	* config/mips/t-elf, config/mips/t-vr, config/mips/vr4120-div.S:
	New files.
	* config/mips/t-mips (LIB2_SIDITI_CONV_FUNCS): Set.
	* config/mmix/t-mmix (HOST_LIBGCC2_CFLAGS): Set.
	* config/pa/fptr.c, config/pa/lib2funcs.S,
	config/pa/linux-atomic.c, config/pa/quadlib.c: New files.
	* config/pa/t-linux (HOST_LIBGCC2_CFLAGS): Set.
	(LIB2ADD, LIB2ADD_ST): Set.
	* config/pa/t-hpux, config/pa/t-hpux10, config/pa/t-pa64: New files.
	* config/pa/t-linux (HOST_LIBGCC2_CFLAGS, LIB2ADD, LIB2ADD_ST):
	Set.
	* config/pa/t-linux64 (LIB2ADD_ST, HOST_LIBGCC2_CFLAGS): Set.
	* config/pdp11/t-pdp11: New file.
	* config/picochip/libgccExtras/adddi3.S,
	config/picochip/libgccExtras/ashlsi3.S,
	config/picochip/libgccExtras/ashrsi3.S,
	config/picochip/libgccExtras/clzsi2.S,
	config/picochip/libgccExtras/cmpsi2.S,
	config/picochip/libgccExtras/divmod15.S,
	config/picochip/libgccExtras/divmodhi4.S,
	config/picochip/libgccExtras/divmodsi4.S,
	config/picochip/libgccExtras/lshrsi3.S,
	config/picochip/libgccExtras/parityhi2.S,
	config/picochip/libgccExtras/popcounthi2.S,
	config/picochip/libgccExtras/subdi3.S,
	config/picochip/libgccExtras/ucmpsi2.S,
	config/picochip/libgccExtras/udivmodhi4.S,
	config/picochip/libgccExtras/udivmodsi4.S: New files.
	* config/picochip/t-picochip (LIB2ADD, HOST_LIBGCC2_CFLAGS)
	(LIBGCC2_DEBUG_CFLAGS, RANLIB_FOR_TARGET): Set.
	* config/rs6000/crtresfpr.S, config/rs6000/crtresgpr.S,
	config/rs6000/crtresxfpr.S, config/rs6000/crtresxgpr.S,
	config/rs6000/crtsavfpr.S, config/rs6000/crtsavgpr.S)
	config/rs6000/darwin-asm.h, config/rs6000/darwin-fpsave.S,
	config/rs6000/darwin-gpsave.S, 	config/rs6000/darwin-tramp.S,
	config/rs6000/darwin-vecsave.S, config/rs6000/darwin-world.S: New
	files.
	* config/rs6000/t-darwin (LIB2ADD, LIB2ADD_ST)
	(HOST_LIBGCC2_CFLAGS): Set.
	* config/rs6000/t-darwin64: New file.
	* config/rs6000/t-linux64 (HOST_LIBGCC2_CFLAGS): Set.
	* config/rs6000/t-lynx, config/rs6000/t-netbsd: New files.
	* config/rs6000/t-ppccomm (LIB2ADD): Add
	$(srcdir)/config/rs6000/tramp.S.
	(LIB2ADD_ST): Use $(srcdir)/config/rs6000 to refer to sources.
	Add  $(srcdir)/config/rs6000/eabi.S.
	(crtsavfpr.S, crtresfpr.S, crtsavgpr.S, crtresgpr.S, crtresxfpr.S)
	(crtresxgpr.S, e500crtres32gpr.S, e500crtres64gpr.S)
	(e500crtres64gprctr.S, e500crtrest32gpr.S, e500crtrest64gpr.S)
	(e500crtresx32gpr.S, e500crtresx64gpr.S, e500crtsav32gpr.S)
	(e500crtsav64gpr.S, e500crtsav64gprctr.S, e500crtsavg32gpr.S)
	(e500crtsavg64gpr.S, e500crtsavg64gprctr.S): Remove.
	* config/rs6000/tramp.S: New file.
	* config/s390/t-tpf: Remove.
	* config/sh/linux-atomic.S: New file.
	* config/sh/t-linux (LIB2ADD): Set.
	(HOST_LIBGCC2_CFLAGS): Append, remove -fpic.
	* config/sh/t-netbsd (LIB2ADD, HOST_LIBGCC2_CFLAGS): Set.
	* config/sh/t-sh (unwind-dw2-Os-4-200.o): Use $(srcdir) to refer
	to unwind-dw2.c.
	(HOST_LIBGCC2_CFLAGS): Set.
	* config/sparc/t-sol2 (CRTSTUFF_T_CFLAGS): Use $(PICFLAG).
	* config/spu/divmodti4.c, config/spu/divv2df3.c,
	config/spu/float_disf.c, config/spu/float_unsdidf.c,
	config/spu/float_unsdisf.c, config/spu/float_unssidf.c,
	config/spu/mfc_multi_tag_release.c,
	config/spu/mfc_multi_tag_reserve.c, config/spu/mfc_tag_release.c,
	config/spu/mfc_tag_reserve.c, config/spu/mfc_tag_table.c,
	config/spu/multi3.c: New files.
	* config/spu/t-elf (LIB2ADD, LIB2ADD_ST, LIB2_SIDITI_CONV_FUNCS)
	(HOST_LIBGCC2_CFLAGS): Set.
	* config/stormy16/ashlsi3.c, config/stormy16/ashrsi3.c,
	config/stormy16/clzhi2.c, config/stormy16/cmpsi2.c,
	config/stormy16/ctzhi2.c, config/stormy16/divsi3.c,
	config/stormy16/ffshi2.c, config/stormy16/lib2.c,
	config/stormy16/lshrsi3.c, config/stormy16/modsi3.c,
	config/stormy16/parityhi2.c, config/stormy16/popcounthi2.c,
	config/stormy16/t-stormy16, config/stormy16/ucmpsi2.c,
	config/stormy16/udivmodsi4.c, config/stormy16/udivsi3.c,
	config/stormy16/umodsi3.c: New files.
	* config/xtensa/lib2funcs.S: New file.
	* config/xtensa/t-elf (HOST_LIBGCC2_CFLAGS): Set.
	* config/xtensa/t-xtensa (LIB2ADD): Set.
	* config.host (*-*-darwin*): Add t-libgcc-pic to tmake_file.
	(*-*-freebsd*): Add t-freebsd, t-libgcc-pic to tmake_file.
	Add t-freebsd-thread to tmake_file for posix threads.
	(*-*-linux*, frv-*-*linux*, *-*-kfreebsd*-gnu, *-*-knetbsd*-gnu)
	(*-*-gnu*, *-*-kopensolaris*-gnu): Add t-libgcc-pic to tmake_file.
	(*-*-lynxos*): Likewise.
	(*-*-netbsd*): Likewise.
	(*-*-openbsd*): Likewise.
	Add t-openbsd-thread to tmake_file for posix threads.
	(*-*-solaris2*): Add t-libgcc-pic to tmake_file.
	(*-*-vxworks*): Set tmake_file.
	(alpha*-*-linux*): Add alpha/t-alpha, alpha/t-ieee to tmake_file.
	(alpha*-*-freebsd*): Likewise.
	(alpha*-*-netbsd*): Likewise.
	(alpha*-*-openbsd*): Likewise.
	(alpha*-dec-osf5.1*): Remove qrnnd.o, gthr-posix.o from extra_parts.
	(alpha64-dec-*vms*): Add alpha/t-alpha, alpha/t-ieee to tmake_file.
	(alpha*-dec-*vms*): Likewise.
	(arm*-*-netbsdelf*): Add arm/t-netbsd to tmake_file.
	(bfin*-elf*): Add bfin/t-elf to tmake_file.
	(bfin*-uclinux*): Likewise.
	(bfin*-linux-uclibc*): Likewise.
	(crisv32-*-elf): Add cris/t-cris to tmake_file.
	(crisv32-*-none): Likewise.
	(cris-*-elf): Likewise.
	(cris-*-none): Likewise.
	(cris-*-linux*, crisv32-*-linux*): Likewise.
	(hppa[12]*-*-hpux10*): Add pa/t-hpux pa/t-hpux10, t-libgcc-pic to
	tmake_file.
	(hppa*64*-*-hpux11*): Add pa/t-hpux, pa/t-pa64, t-libgcc-pic to
	tmake_file.
	(hppa[12]*-*-hpux11*): Add pa/t-hpux, t-libgcc-pic to tmake_file.
	(i[34567]86-*-elf*): Add t-libgcc-pic to tmake_file.
	(x86_64-*-elf*): Likewise.
	(i[34567]86-*-nto-qnx*): Likewise.
	(i[34567]86-*-mingw*): Add i386/t-gthr-win32 to tmake_file for
	win32 threads.
	(x86_64-*-mingw*): Likewise.
	(i[34567]86-*-interix3*): Add i386/t-interix to tmake_file.
	(lm32-*-uclinux*): Add t-libgcc-pic to tmake_file.
	(mipsisa32-*-elf*, mipsisa32el-*-elf*, mipsisa32r2-*-elf*)
	(mipsisa32r2el-*-elf*, mipsisa64-*-elf*, mipsisa64el-*-elf*)
	(mipsisa64r2-*-elf*, mipsisa64r2el-*-elf*): Add mips/t-elf to
	tmake_file.
	(mipsisa64sr71k-*-elf*): Likewise.
	(mipsisa64sb1-*-elf*, mipsisa64sb1el-*-elf*): Likewise.
	(mips-*-elf*, mipsel-*-elf*): Likewise.
	(mips64-*-elf*, mips64el-*-elf*): Likewise.
	(mips64orion-*-elf*, mips64orionel-*-elf*): Likewise.
	(mips*-*-rtems*): Likewise.
	(mips64vr-*-elf*, mips64vrel-*-elf*): Add mips/t-elf, mips/t-vr
	to tmake_file.
	(pdp11-*-*): Add pdp11/t-pdp11 to tmake_file.
	(powerpc64-*-darwin*): Add rs6000/t-darwin64 to tmake_file.
	(s390x-ibm-tpf*): Add t-libgcc-pic to tmake_file.
	(spu-*-elf*): Likewise.
	(tic6x-*-uclinux): Add t-libgcc-pic to tmake_file.

2011-11-02  Rainer Orth  <ro@CeBiTec.Uni-Bielefeld.DE>

	* Makefile.in ($(lib1asmfuncs-o), $(lib1asmfuncs-s-o)): Use
	$(srcdir) to refer to $(LIB1ASMSRC).
	Use $<.
	* config/arm/bpabi-v6m.S, config/arm/bpabi.S,
	config/arm/ieee754-df.S, config/arm/ieee754-sf.S,
	config/arm/lib1funcs.S: New files.
	* config/arm/libunwind.S [!__symbian__]: Use lib1funcs.S.
	* config/arm/t-arm: New file.
	* config/arm/t-bpabi (LIB1ASMFUNCS): Set.
	* config/arm/t-elf, config/arm/t-linux, config/arm/t-linux-eabi,
	config/arm/t-strongarm-elf: New files.
	* config/arm/t-symbian (LIB1ASMFUNCS): Set.
	* config/arm/t-vxworks, config/arm/t-wince-pe: New files.
	* config/avr/lib1funcs.S: New file.
	* config/avr/t-avr (LIB1ASMSRC, LIB1ASMFUNCS): Set.
	* config/bfin/lib1funcs.S, config/bfin/t-bfin: New files.
	* config/c6x/lib1funcs.S: New file.
	* config/c6x/t-elf (LIB1ASMSRC, LIB1ASMFUNCS): Set.
	* config/fr30/lib1funcs.S, config/fr30/t-fr30: New files.
	* config/frv/lib1funcs.S: New file.
	* config/frv/t-frv (LIB1ASMSRC, LIB1ASMFUNCS): Set.
	* config/h8300/lib1funcs.S, config/h8300/t-h8300: New files.
	* config/i386/cygwin.S, config/i386/t-chkstk: New files.
	* config/ia64/__divxf3.asm: Rename to ...
	* config/ia64/__divxf3.S: ... this.
	Adapt lib1funcs.asm filename.
	* config/ia64/_fixtfdi.asm: Rename to ...
	* config/ia64/_fixtfdi.S: ... this.
	Adapt lib1funcs.asm filename.
	* config/ia64/_fixunstfdi.asm: Rename to ...
	* config/ia64/_fixunstfdi.S: ... this.
	Adapt lib1funcs.asm filename.
	* config/ia64/_floatditf.asm: Rename to ...
	* config/ia64/_floatditf.S: ... this.
	Adapt lib1funcs.asm filename.
	* config/ia64/lib1funcs.S: New file.
	* config/ia64/t-hpux (LIB1ASMFUNCS): Set.
	* config/ia64/t-ia64 (LIB1ASMSRC, LIB1ASMFUNCS): Set.
	* config/ia64/t-softfp-compat (libgcc1-tf-compats): Adapt suffix.
	* config/m32c/lib1funcs.S, config/m32c/t-m32c: New files.
	* config/m68k/lb1sf68.S, config/m68k/t-floatlib: New files.
	* config/mcore/lib1funcs.S, config/mcore/t-mcore: New files.
	* config/mep/lib1funcs.S: New file.
	* config/mep/t-mep (LIB1ASMSRC, LIB1ASMFUNCS): Set.
	* config/mips/mips16.S: New file.
	* config/mips/t-mips16 (LIB1ASMSRC, LIB1ASMFUNCS): Set.
	* config/pa/milli64.S: New file.
	* config/pa/t-linux, config/pa/t-linux64: New files.
	* config/picochip/lib1funcs.S: New file.
	* config/picochip/t-picochip (LIB1ASMSRC, LIB1ASMFUNCS): Set.
	* config/sh/lib1funcs.S, config/sh/lib1funcs.h: New files.
	* config/sh/t-linux (LIB1ASMFUNCS_CACHE): Set.
	* config/sh/t-netbsd: New file.
	* config/sh/t-sh (LIB1ASMSRC, LIB1ASMFUNCS, LIB1ASMFUNCS_CACHE): Set.
	Use $(srcdir) to refer to lib1funcs.S, adapt filename.
	* config/sh/t-sh64: New file.
	* config/sparc/lb1spc.S: New file.
	* config/sparc/t-softmul (LIB1ASMSRC): Adapt sparc/lb1spc.asm
	filename.
	* config/v850/lib1funcs.S, config/v850/t-v850: New files.
	* config/vax/lib1funcs.S, config/vax/t-linux: New files.
	* config/xtensa/ieee754-df.S, config/xtensa/ieee754-sf.S,
	config/xtensa/lib1funcs.S: New files.
	* config/xtensa/t-xtensa (LIB1ASMSRC, LIB1ASMFUNCS): Set.
	* config.host (arm-wrs-vxworks): Add arm/t-arm, arm/t-vxworks to
	tmake_file.
	(arm*-*-freebsd*): Add arm/t-arm, arm/t-strongarm-elf to tmake_file.
	(arm*-*-netbsdelf*): Add arm/t-arm to tmake_file.
	(arm*-*-linux*): Likewise.
	Add arm/t-elf, arm/t-bpabi, arm/t-linux-eabi to tmake_file for
	arm*-*-linux-*eabi, add arm/t-linux otherwise.
	(arm*-*-uclinux*): Add arm/t-arm, arm/t-elf to tmake_file.
	(arm*-*-ecos-elf): Likewise.
	(arm*-*-eabi*, arm*-*-symbianelf*): Likewise.
	(arm*-*-rtems*): Likewise.
	(arm*-*-elf): Likewise.
	(arm*-wince-pe*): Add arm/t-arm, arm/t-wince-pe to tmake_file.
	(avr-*-rtems*): Add to tmake_file, add avr/t-avr.
	(bfin*-elf*): Add bfin/t-bfin to tmake_file.
	(bfin*-uclinux*): Likewise.
	(bfin*-linux-uclibc*): Likewise.
	(bfin*-rtems*): Likewise.
	(bfin*-*): Likewise.
	(fido-*-elf): Merge into m68k-*-elf*.
	(fr30-*-elf)): Add fr30/t-fr30 to tmake_file.
	(frv-*-*linux*): Add frv/t-frv to tmake_file.
	(h8300-*-rtems*): Add h8300/t-h8300 to tmake_file.
	(h8300-*-elf*): Likewise.
	(hppa*64*-*-linux*): Add pa/t-linux, pa/t-linux64 to tmake_file.
	(hppa*-*-linux*): Add pa/t-linux to tmake_file.
	(i[34567]86-*-cygwin*): Add i386/t-chkstk to tmake_file.
	(i[34567]86-*-mingw*): Likewise.
	(x86_64-*-mingw*): Likewise.
	(i[34567]86-*-interix3*): Likewise.
	(ia64*-*-hpux*): Add ia64/t-ia64, ia64/t-hpux to tmake_file.
	(ia64-hp-*vms*): Add ia64/t-ia64 to tmake_file.
	(m68k-*-elf*): Also handle fido-*-elf.
	Add m68k/t-floatlib to tmake_file.
	(m68k-*-uclinux*): Add m68k/t-floatlib to tmake_file.
	(m68k-*-linux*): Likewise.
	(m68k-*-rtems*): Likewise.
	(mcore-*-elf): Add mcore/t-mcore to tmake_file.
	(sh-*-elf*, sh[12346l]*-*-elf*): Add sh/t-sh64 to tmake_file for
	sh64*-*-*.
	(sh-*-linux*, sh[2346lbe]*-*-linux*): Add sh/t-sh to tmake_file.
	Add sh/t-sh64 to tmake_file for sh64*-*-linux*.
	(sh-*-netbsdelf*, shl*-*-netbsdelf*, sh5-*-netbsd*)
	(sh5l*-*-netbsd*, sh64-*-netbsd*, sh64l*-*-netbsd*): Add sh/t-sh,
	sh/t-netbsd to tmake_file.
	Add sh/t-sh64 to tmake_file for sh5*-*-netbsd*, sh64*-netbsd*.
	(sh-*-rtems*): Add sh/t-sh to tmake_file.
	(sh-wrs-vxworks): Likewise.
	(sparc-*-linux*): Add sparc/t-softmul to tmake_file except for
	*-leon[3-9]*.
	(v850*-*-*): Add v850/t-v850 to tmake_file.
	(vax-*-linux*): Add vax/t-linux to tmake_file.
	(m32c-*-elf*, m32c-*-rtems*): Add m32c/t-m32c to tmake_file.

2011-11-02  Rainer Orth  <ro@CeBiTec.Uni-Bielefeld.DE>

	* crtstuff.c: New file.
	* Makefile.in (CRTSTUFF_CFLAGS): Define.
	(CRTSTUFF_T_CFLAGS): Define.
	(extra-parts, INSTALL_PARTS): Remove conditional assignments.
	(crtbegin$(objext), crtend$(objext), crtbeginS$(objext))
	(crtendS$(objext), crtbeginT.o): Use $(srcdir) to refer to
	crtstuff.c.
	Use $<.
	(crtbeginT.o): Use $(objext).
	[!CUSTOM_CRTIN] (crti$(objext), crtn$(objext)): New rules.
	(libgcc-extra-parts): Don't compare EXTRA_PARTS, GCC_EXTRA_PARTS.
	(gcc-extra-parts): Remove.
	* config.host (*-*-freebsd*): Add t-crtstuff-pic to tmake_file.
	Set extra_parts.
	(*-*-linux*, frv-*-*linux*, *-*-kfreebsd*-gnu, *-*-knetbsd*-gnu,
	*-*-gnu*): Also handle *-*-kopensolaris*-gnu.
	Add t-crtstuff-pic to tmake_file.
	(*-*-lynxos*): New case.
	Set tmake_file, extra_parts.
	(*-*-netbsd*): Add t-crtstuff-pic to tmake_file.
	Set extra_parts for *-*-netbsd*1.[7-9]*, *-*-netbsd[2-9]*,
	*-*-netbsdelf[2-9]*.
	(*-*-openbsd*): Add t-crtstuff-pic to tmake_file.
	(*-*-rtems*): Set extra_parts.
	(*-*-solaris2*): Remove t-crtin from tmake_file for Solaris < 10.
	(*-*-uclinux*): New case.
	Set extra_parts.
	(*-*-vms*): New case.
	Set tmake_file, extra_parts.
	(*-*-elf): Set extra_parts.
	(alpha*-*-freebsd*): Add crtbeginT.o to extra_parts.
	(alpha64-dec-*vms*): Append to tmake_file, remove vms/t-vms,
	vms/t-vms64.
	Set extra_parts.
	(alpha*-dec-*vms*): Append to tmake_file, remove vms/t-vms.
	Set extra_parts.
	(arm*-*-freebsd*): Add t-crtin to tmake_file.
	Add crtbegin.o, crtend.o, crti.o, crtn.o to extra_parts.
	(arm-wrs-vxworks): Append to tmake_file.
	Set extra_parts.
	(arm*-*-uclinux*): Set extra_parts.
	(arm*-*-ecos-elf): Likewise.
	(arm*-*-eabi*, arm*-*-symbianelf*): Set extra_parts for
	arm*-*-eabi*.
	(arm*-*-rtems*): Set extra_parts.
	(arm*-*-elf): Likewise.
	(avr-*-rtems*): Clear extra_parts.
	(bfin*-elf*): Add bfin/t-crtlibid, bfin/t-crtstuff to extra_parts.
	Set extra_parts.
	(bfin*-uclinux*): Likewise.
	(bfin*-linux-uclibc*): Add bfin/t-crtstuff to tmake_file.
	(bfin*-rtems*): Append to tmake_file.
	Set extra_parts.
	(bfin*-*): Likewise.
	(crisv32-*-elf, crisv32-*-none, cris-*-elf, cris-*-none): Split into ...
	(crisv32-*-elf): ... this.
	(crisv32-*-none): ... this.
	(cris-*-elf, cris-*-none): New cases.
	Add cris/t-elfmulti to tmake_file.
	(fr30-*-elf): Append to tmake_file.
	Set extra_parts.
	(frv-*-elf): Append to tmake_file, add frv/t-frv.
	Set extra_parts.
	(h8300-*-rtems*): Append to tmake_file.
	Set extra_parts.
	(h8300-*-elf*): Likewise.
	(hppa*64*-*-hpux11*): Add pa/t-stublib, pa/t-stublib64 to tmake_file.
	Set extra_parts.
	(hppa[12]*-*-hpux11*): Add pa/t-stublib to tmake_file.
	Set extra_parts.
	(i[34567]86-*-elf*): Add i386/t-crtstuff, t-crtstuff-pic to tmake_file.
	(x86_64-*-elf*): Likewise.
	(i[34567]86-*-freebsd*): Add i386/t-crtstuff to tmake_file.
	(x86_64-*-freebsd*): Likewise.
	(x86_64-*-netbsd*): Likewise.
	(i[34567]86-*-linux*): Likewise.
	(i[34567]86-*-kfreebsd*-gnu, i[34567]86-*-knetbsd*-gnu)
	(i[34567]86-*-gnu*, i[34567]86-*-kopensolaris*-gnu): Likewise.
	(x86_64-*-linux*): Likewise.
	(x86_64-*-kfreebsd*-gnu, x86_64-*-knetbsd*-gnu): Likewise.
	(i[34567]86-*-lynxos*): Add t-crtstuff-pic, i386/t-crtstuff to
	tmake_file.
	Set extra_parts.
	(i[34567]86-*-nto-qnx*): Set tmake_file, extra_parts.
	(i[34567]86-*-rtems*): Append to tmake_file, remove t-crtin.
	Append to extra_parts, remove crtbegin.o, crtend.o.
	(ia64*-*-elf*): Append to extra_parts, remove crtbegin.o, crtend.o.
	(ia64*-*-freebsd*): Append to extra_parts, remove crtbegin.o,
	crtend.o, crtbeginS.o, crtendS.o.
	(ia64*-*-linux*): Comment extra_parts.
	(ia64-hp-*vms*): Append to tmake_file, remove vms/t-vms, vms/t-vms64.
	Set extra_parts.
	(iq2000*-*-elf*): Clear extra_parts.
	(lm32-*-elf*, lm32-*-rtems*): Add t-crtin to tmake_file.
	(lm32-*-uclinux*): Add to extra_parts, remove crtbegin.o, crtend.o
	(m32r-*-elf*, m32r-*-rtems*): Split off ...
	(m32r-*-rtems*): ... this.
	Add m32r/t-m32r to tmake_file.
	(m68k-*-elf*): Add t-crtin to tmake_file.
	(m68k-*-rtems*): Add crti.o, crtn.o to extra_parts.
	(mcore-*-elf): Likewise.
	(microblaze*-*-*): Set extra_parts.
	(mips*-sde-elf*): New case.
	Set tmake_file, extra_parts.
	(mipsisa32-*-elf*, mipsisa32el-*-elf*, mipsisa32r2-*-elf*)
	(mipsisa32r2el-*-elf*, mipsisa64-*-elf*, mipsisa64el-*-elf*)
	(mipsisa64r2-*-elf*, mipsisa64r2el-*-elf*): Add mips/t-crtstuff to
	tmake_file.
	Set extra_parts.
	(mipsisa64sr71k-*-elf*): Likewise.
	(mipsisa64sb1-*-elf*, mipsisa64sb1el-*-elf*): Likewise.
	(mips-*-elf*, mipsel-*-elf*): Likewise.
	(mips64-*-elf*, mips64el-*-elf*): Likewise.
	(mips64vr-*-elf*, mips64vrel-*-elf*): Likewise.
	(mips64orion-*-elf*,  mips64orionel-*-elf*): Likewise.
	(mips*-*-rtems*): Likewise.
	(mipstx39-*-elf*, mipstx39el-*-elf*): Likewise.
	(moxie-*-*): Split into ...
	(moxie-*-elf, moxie-*-uclinux*): ... this.
	Add to extra_parts, remove crtbegin.o, crtend.o.
	(moxie-*-rtems*): New case.
	Set tmake_file.
	Clear extra_parts.
	(powerpc-*-freebsd*): Add rs6000/t-crtstuff to tmake_file.
	Set extra_parts.
	(powerpc-*-netbsd*): Add rs6000/t-netbsd to tmake_file.
	(powerpc-*-eabispe*): Add rs6000/t-crtstuff, t-crtstuff-pic to
	tmake_file.
	Set extra_parts.
	(powerpc-*-eabisimaltivec*): Add to tmake_file, add rs6000/t-ppccomm,
	rs6000/t-crtstuff, t-crtstuff-pic to tmake_file.
	Set extra_parts.
	(powerpc-*-eabisim*): Likewise.
	(powerpc-*-elf*): Likewise.
	(powerpc-*-eabialtivec*): Likewise.
	(powerpc-xilinx-eabi*): Likewise.
	(powerpc-*-eabi*): Likewise.
	(powerpc-*-rtems*): Likewise.
	(powerpc-*-linux*, powerpc64-*-linux*): Add rs6000/t-crtstuff to
	tmake_file.
	Set extra_parts.
	(powerpc-*-lynxos*): Add to tmake_file.
	(powerpcle-*-elf*): Add to tmake_file, add rs6000/t-ppccomm,
	rs6000/t-crtstuff, t-crtstuff-pic.
	Set extra_parts.
	(powerpcle-*-eabisim*): Likewise.
	(powerpcle-*-eabi*): Likewise.
	(rx-*-elf): Remove extra_parts.
	(s390x-ibm-tpf*): Set extra_parts.
	(score-*-elf): Set extra_parts.
	(sh-*-elf*, sh[12346l]*-*-elf*, sh-*-linux*)
	(sh[2346lbe]*-*-linux*, sh-*-netbsdelf*, shl*-*-netbsdelf*)
	(sh5-*-netbsd*, sh5l*-*-netbsd*, sh64-*-netbsd*)
	(sh64l*-*-netbsd*): Split into ...
	(sh-*-elf*, sh[12346l]*-*-elf*): ... this.
	Add t-crtstuff-pic to tmake_file.
	Set extra_parts.
	(sh-*-rtems*): Add to tmake_file, add t-crtstuff-pic.
	Set extra_parts.
	(sh-wrs-vxworks): Add to tmake_file, add t-crtstuff-pic.
	(sparc-*-elf*): Remove t-crtin from tmake_file.
	Add to extra_parts, remove crtbegin.o, crtend.o.
	(sparc-*-linux*): Add sparc/t-linux64 to tmake_file.
	(sparc64-*-linux*): Likewise.
	(sparc-*-rtems*): Remove sparc/t-elf from tmake_file.
	Add to extra_parts, remove crtbegin.o, crtend.o.
	(sparc64-*-elf*): Remove t-crtin from tmake_file.
	Add to extra_parts, remove crtbegin.o, crtend.o.
	(sparc64-*-rtems*): Remove t-crtin from tmake_file.
	Add to extra_parts, remove crtbegin.o, crtend.o.
	(sparc64-*-freebsd*, ultrasparc-*-freebsd*): Add to extra_parts.
	(sparc64-*-linux*): Add sparc/t-linux64 to tmake_file.
	(spu-*-elf*): Add to tmake_file, add spu/t-elf.
	Set extra_parts.
	(tic6x-*-uclinux): Add c6x/t-uxlinux, t-crtstuff-pic to tmake_file.
	Set extra_parts.
	(tic6x-*-*): Change to ...
	(tic6x-*-elf): ... this.
	Set extra_parts.
	(xtensa*-*-elf*): Add to tmake_file, add xtensa/t-elf.
	Set extra_parts.
	(am33_2.0-*-linux*): Add comment.
	(mep*-*-*): Add mep/t-mep to tmake_file.
	Set extra_parts.
	* config/alpha/t-vms: New file.
	* config/alpha/vms-dwarf2.S, config/alpha/vms-dwarf2eh.S: New files.
	* config/arm/crti.S, config/arm/crtn.S: New files.
	* config/bfin/crti.S, config/bfin/crtn.S: New files.
	* config/bfin/crtlibid.S: New file.
	* config/bfin/t-crtlibid, config/bfin/t-crtstuff: New files.
	* config/c6x/crti.S, config/c6x/crtn.S: New files.
	* config/c6x/t-elf (CUSTOM_CRTIN): Set.
	(crti.o, crtin.o): New rules.
	(CRTSTUFF_T_CFLAGS, CRTSTUFF_T_CFLAGS_S): Set.
	* config/c6x/t-uclinux: New file.
	* config/cris/t-elfmulti: New file.
	* config/cris/t-linux (CRTSTUFF_T_CFLAGS_S): Set.
	* config/fr30/crti.S, config/fr30/crtn.S: New files.
	* config/frv/frvbegin.c, config/frv/frvend.c: New files.
	* config/frv/t-frv: New file.
	* config/frv/t-linux (CRTSTUFF_T_CFLAGS): Set.
	* config/h8300/crti.S, config/h8300/crtn.S: New files.
	* config/i386/cygming-crtbegin.c, config/i386/cygming-crtend.c:
	New files.
	* config/i386/t-cygming (crtbegin.o, crtend.o): Use $(srcdir) to
	refer to cygming-crtbegin.c, cygming-crtend.c.
	Use $<.
	* config/i386/t-nto: New file.
	* config/ia64/crtbegin.S, config/ia64/crtend.S: New files.
	* config/ia64/crti.S, config/ia64/crtn.S: New files.
	* config/ia64/t-ia64 (crtbegin.o, crtend.o, crtbeginS.o,
	crtendS.o): Use $(srcdir) to refer to crtbegin.S, crtend.S.
	Use .S extension.
	Use $<.
	* config/ia64/t-vms (CRTSTUFF_T_CFLAGS, CRTSTUFF_T_CFLAGS_S): Set.
	(crtinitS.o): New rule.
	* config/ia64/vms-crtinit.S: New file.
	* config/lm32/t-elf ($(T)crti.o, $(T)crtn.o): Remove.
	* config/m32r/initfini.c: New file.
	* config/m32r/t-linux, config/m32r/t-m32r: New files.
	* config/m68k/crti.S, config/m68k/crtn.S: New files.
	* config/mcore/crti.S, config/mcore/crtn.S: New files.
	* config/mep/t-mep: New file.
	* config/microblaze/crti.S, config/microblaze/crtn.S: New files.
	* config/microblaze/t-microblaze (MULTILIB_OPTIONS): Remove.
	* config/mips/crti.S, config/mips/crtn.S: New files.
	* config/mips/t-crtstuff: New file.
	* config/mmix/crti.S, config/mmix/crtn.S: New files.
	* config/mmix/t-mmix (CRTSTUFF_T_CFLAGS): Set.
	(CUSTOM_CRTIN): Set.
	($(T)crti.o, $(T)crtn.o): Remove $(T),
	dependencies.
	Use $(srcdir) to refer to crti.S, crtn.S.
	Use .S extension, $<.
	* config/moxie/crti.asm: Rename to ...
	* config/moxie/crti.S: ... this.
	* config/moxie/crtn.asm: Rename to ...
	* config/moxie/crtn.S: ... this.
	* config/moxie/t-moxie: Remove.
	* config/pa/stublib.c: New file.
	* config/pa/t-stublib, config/pa/t-stublib64: New files.
	* config/rs6000/eabi-ci.S, config/rs6000/eabi-cn.S: New files.
	* config/rs6000/sol-ci.S, config/rs6000/sol-cn.S: New files.
	* config/rs6000/t-crtstuff: New file.
	* config/rs6000/t-ppccomm (EXTRA_PARTS): Remove.
	(ecrti.S, ecrtn.S, ncrti.S, ncrtn.S): Remove.
	(ecrti$(objext)): Depend on $(srcdir)/config/rs6000/eabi-ci.S.
	Make output file explicit.
	(ecrtn$(objext)): Depend on $(srcdir)/config/rs6000/eabi-cn.S.
	Make output file explicit.
	(ncrti$(objext): Depend on $(srcdir)/config/rs6000/sol-ci.S.
	Make output file explicit.
	(ncrtn$(objext)): Depend on $(srcdir)/config/rs6000/sol-cn.S.
	Make output file explicit.
	* config/score/crti.S, config/score/crtn.S: New files.
	* config/sh/crt1.S, config/sh/crti.S, config/sh/crtn.S: New files.
	* config/sh/lib1funcs-4-300.S, config/sh/lib1funcs-Os-4-200.S: New
	files.
	* config/sh/t-sh, config/sh/t-superh: New files.
	* config/sparc/t-linux64: New file.
	* config/spu/cache.S, config/spu/cachemgr.c: New files.
	* config/spu/t-elf (CRTSTUFF_T_CFLAGS): Set.
	(cachemgr.o, cachemgr_nonatomic.o, libgcc_%.a, cache8k.o)
	(cache16k.o, cache32k.o, cache64k.o, cache128k.o): New rules.
	* config/t-crtin: Remove.
	* config/t-crtstuff-pic: New file.
	* config/t-sol2 (CUSTOM_CRTIN): Set.
	(crti.o, crtn.o): New rules.
	* config/vms/t-vms: New file.
	* config/vms/vms-ucrt0.c: New file.
	* config/xtensa/t-elf: New file.

2011-11-02  Rainer Orth  <ro@CeBiTec.Uni-Bielefeld.DE>

	* Makefile.in (SHLIB_NM_FLAGS): Set.
	* mkmap-flat.awk, mkmap-symver.awk: New files.
	* configure.ac (libgcc_cv_lib_sjlj_exceptions): Check for SjLj
	exceptions.
	* configure: Regenerate.
	* config/libgcc-glibc.ver: New file.
	* config/libgcc-libsystem.ver: New file.
	* config/t-libunwind (SHLIB_LC): Set.
	* config/t-linux: New file.
	* config/t-slibgcc (INSTALL_SHLIB): New.
	(SHLIB_INSTALL): Use it.
	* config/t-slibgcc-darwin (SHLIB_MKMAP): Use $(srcdir) to refer
	to mkmap-symver.awk.
	(SHLIB_MAPFILES): Don't append, adapt pathname.
	(SHLIB_VERPFX): Set.
	* config/t-slibgcc-elf-ver (SHLIB_MKMAP): Use $(srcdir) to refer
	to mkmap-symver.awk.
	* config/t-slibgcc-gld-nover, config/t-slibgcc-hpux,
	config/t-slibgcc-libgcc, config/t-slibgcc-vms: New files.
	* config/alpha/libgcc-alpha-ldbl.ver, config/alpha/t-linux: New files.
	* config/alpha/t-slibgcc-osf (SHLIB_MKMAP): Use $(srcdir) to refer
	to mkmap-flat.awk.
	* config/arm/t-bpabi (SHLIB_MAPFILES): Set.
	* config/bfin/libgcc-glibc.ver, config/bfin/t-linux: New files.
	* config/c6x/libgcc-eabi.ver, config/c6x/t-elf: New files.
	* config/cris/libgcc-glibc.ver, config/cris/t-linux: New files.
	* config/frv/libgcc-frv.ver, config/frv/t-linux: New files.
	* config/i386/libgcc-darwin.10.4.ver,
	config/i386/libgcc-darwin.10.5.ver, config/i386/libgcc-glibc.ver:
	New files.
	* config/i386/t-darwin: Remove.
	* config/i386/t-darwin64: Likewise.
	* config/i386/t-dw2-eh, config/i386/t-sjlj-eh: New files.
	* config/i386/t-slibgcc-cygming, config/i386/t-cygwin,
	config/i386/t-dlldir, config/i386/t-dlldir-x: New files.
	* config/i386/t-linux: New file.
	* config/i386/t-mingw32: New file.
	* config/ia64/libgcc-glibc.ver, config/ia64/libgcc-ia64.ver: New files.
	* config/ia64/t-glibc: Rename to ...
	* config/ia64/t-linux: ... this.
	(SHLIB_MAPFILES): Set.
	* config/ia64/t-glibc-libunwind: Rename to ...
	* config/ia64/t-linux-libunwind: ... this.
	* config/ia64/t-ia64 (SHLIB_MAPFILES): Set.
	* config/ia64/t-slibgcc-hpux: New file.
	* config/m32r/libgcc-glibc.ver, config/m32r/t-linux: New files.
	* config/m68k/t-slibgcc-elf-ver: New file.
	* config/mips/t-mips16 (SHLIB_MAPFILES): Set.
	* config/mips/t-slibgcc-irix (SHLIB_MKMAP): Use $(srcdir) to refer
	to mkmap-flat.awk.
	* config/pa/t-slibgcc-hpux: New file.
	* config/pa/t-slibgcc-dwarf-ver, config/pa/t-slibgcc-sjsj-ver: New
	files.
	* config/rs6000/libgcc-darwin.10.4.ver,
	config/rs6000/libgcc-darwin.10.5.ver: New files.
	* config/rs6000/libgcc-ppc-glibc.ver: Rename to
	config/rs6000/libgcc-glibc.ver.
	* config/rs6000/libgcc-ppc64.ver: Rename to
	config/rs6000/libgcc-ibm-ldouble.ver.
	* config/rs6000/t-darwin (SHLIB_VERPFX): Remove.
	* config/rs6000/t-ibm-ldouble (SHLIB_MAPFILES): Adapt filename.
	* config/rs6000/t-ldbl128: Rename to ...
	* config/rs6000/t-linux: ... this.
	(SHLIB_MAPFILES): Adapt filename.
	* config/rs6000/t-slibgcc-aix: New file.
	* config/sh/libgcc-excl.ver, config/sh/libgcc-glibc.ver: New files.
	* config/sh/t-linux (SHLIB_MAPFILES): Use $(srcdir) to refer to
	libgcc-excl.ver, libgcc-glibc.ver.
	(SHLIB_LINK, SHLIB_INSTALL): Remove.
	* config/sparc/libgcc-glibc.ver: New file.
	* config/sparc/t-linux: New file.
	* config/xtensa/libgcc-glibc.ver, config/xtensa/t-linux: New files.
	* config.host (*-*-freebsd*): Add t-slibgcc, t-slibgcc-gld,
	t-slibgcc-elf-ver to tmake_file.
	Add t-slibgcc-nolc-override to tmake_file for posix threads on
	*-*-freebsd[34].
	(*-*-linux*, frv-*-*linux*, *-*-kfreebsd*-gnu, *-*-knetbsd*-gnu,
	*-*-gnu*, *-*-kopensolaris*-gnu): Add t-slibgcc, t-slibgcc-gld,
	t-slibgcc-elf-ver, t-linux to tmake_file.
	(*-*-netbsd*): Add t-slibgcc, t-slibgcc-gld, t-slibgcc-elf-ver to
	tmake_file.
	(alpha*-*-linux*): Add alpha/t-linux to tmake_file.
	(alpha64-dec-*vms*): Add t-slibgcc-vms to tmake_file.
	(alpha*-dec-*vms*): Likewise.
	(arm*-*-freebsd*): Append to tmake_file.
	(arm*-*-netbsdelf*): Add t-slibgcc-gld-nover to tmake_file.
	(arm*-*-linux*): Add t-slibgcc-libgcc to tmake_file for
	arm*-*-linux-*eabi.
	(arm*-*-eabi*, arm*-*-symbianelf*): Add t-slibgcc-nolc-override to
	tmake_file for arm*-*-symbianelf*.
	(bfin*-linux-uclibc*): Append to tmake_file, add bfin/t-linux.
	(cris-*-linux*, crisv32-*-linux*): Append to tmake_file, add
	cris/t-linux.
	(frv-*-*linux*): Append to tmake_file, add frv/t-linux.
	(hppa*-*-linux*): Add t-slibgcc-libgcc, pa/t-slibgcc-sjlj-ver,
	pa/t-slibgcc-dwarf-ver to tmake_file.
	(hppa[12]*-*-hpux10*): Add t-slibgcc, pa/t-slibgcc-sjlj-ver,
	pa/t-slibgcc-dwarf-ver, t-slibgcc-hpux, pa/t-slibgcc-hpux to tmake_file.
	(hppa*64*-*-hpux11*): Likewise.
	(hppa[12]*-*-hpux11*): Likewise.
	(x86_64-*-darwin*): Don't override tmake_file, but only keep
	i386/t-crtpc, i386/t-crtfm.
	(i[34567]86-*-cygwin*): Set tmake_eh_file, tmake_dlldir_file.
	Prepend $tmake_eh_file, $tmake_dlldir_file, i386/t-slibgcc-cygming
	to tmake_file.
	Add i386/t-cygwin to tmake_file.
	Prepent i386/t-mingw-pthread to tmake_file for posix threads.
	(i[34567]86-*-mingw*): Set tmake_eh_file, tmake_dlldir_file.
	Prepend $tmake_eh_file, $tmake_dlldir_file, i386/t-slibgcc-cygming
	to tmake_file.
	Add i386/t-mingw32 to tmake_file.
	(x86_64-*-mingw*): Likewise.
	(ia64*-*-freebsd*): Append to tmake_file.
	(ia64*-*-linux*): Append to tmake_file.
	Replace ia64/t-glibc by ia64/t-linux.
	Replace ia64/t-glibc-libunwind by ia64/t-linux-libunwind if using
	system libunwind.
	(ia64*-*-hpux*): Add t-slibgcc, ia64/t-slibgcc-hpux,
	t-slibgcc-hpux to tmake_file.
	(ia64-hp-*vms*): Add t-slibgcc-vms to tmake_file.
	(m32r-*-linux*): Append to tmake_file, add m32r/t-linux.
	(m32rle-*-linux*): Likewise.
	(m68k-*-linux*)): Add m68k/t-slibgcc-elf-ver to tmake_file unless
	sjlj exceptions.
	(microblaze*-linux*): New case.
	Append to tmake_file, add t-slibgcc-nolc-override.
	(powerpc-*-freebsd*): Add t-slibgcc-libgcc to tmake_file.
	(powerpc-*-linux*, powerpc64-*-linux*): Likewise.
	Replace rs6000/t-ldbl128 by rs6000/t-linux in tmake_file.
	(rs6000-ibm-aix4.[3456789]*, powerpc-ibm-aix4.[3456789]*): Add
	rs6000/t-slibgcc-aix to tmake_file.
	(rs6000-ibm-aix5.1.*, powerpc-ibm-aix5.1.*): Likewise.
	(rs6000-ibm-aix[56789].*, powerpc-ibm-aix[56789].*): Likewise.
	(sh-*-elf*, sh[12346l]*-*-elf*, sh-*-linux*)
	(sh[2346lbe]*-*-linux*, sh-*-netbsdelf*, shl*-*-netbsdelf*)
	(sh5-*-netbsd*, sh5l*-*-netbsd*, sh64-*-netbsd*)
	(sh64l*-*-netbsd*): Add t-slibgcc-libgcc to tmake_file for
	sh*-*-linux*.
	(sparc-*-linux*): Append to tmake_file for *-leon*.
	Add sparc/t-linux to tmake_file for non-Leon targets.
	(sparc64-*-linux*): Add sparc/t-linux to tmake_file.
	(tic6x-*-uclinux): New case.
	Add t-slibgcc, t-slibgcc-gld, t-slibgcc-elf-ver to tmake_file.
	(tic6x-*-*): Add c6x/t-elf to tmake_file.
	(xtensa*-*-linux*): Append to tmake_file, add xtensa/t-linux.
	(am33_2.0-*-linux*): Append to tmake_file.
	(i[34567]86-*-linux*, x86_64-*-linux*, i[34567]86-*-kfreebsd*-gnu)
	(i[34567]86-*-knetbsd*-gnu, i[34567]86-*-gnu*): Also handle
	x86_64-*-kfreebsd*-gnu.
	Add i386/t-linux to tmake_file.

2011-10-28  Ian Lance Taylor  <iant@google.com>

	* config/i386/morestack.S: Correct CFI information to do proper
	returns throughout function.  In 32-bit mode, save %ebx so that it
	is restored on unwind.

2011-10-25  Bernd Schmidt  <bernds@codesourcery.com>

	* config/c6x/pr-support.c (__gnu_unwind_24bit): Correct logic for the
	case where B3 isn't the return register.

	* config/c6x/pr-support.c (pop_compact_frame, pop_frame): Correct
	logic for doubleword pops.

2011-10-25  Andreas Tobler  <andreast@fgznet.ch>

	* config/rs6000/t-freebsd: Add wildcard.

2011-10-21  Paul Brook  <paul@codesourcery.com>

	* unwind-arm-common.inc: Handle ID3/4 unwinding data.

2011-10-16  Uros Bizjak  <ubizjak@gmail.com>
	    Eric Botcazou  <ebotcazou@adacore.com>

	PR target/50737
	* config/alpha/linux-unwind.h (alpha_fallback_frame_state): Set
	fs->signal_frame to 1.

2011-10-07  Ian Lance Taylor  <iant@google.com>

	* generic-morestack-thread.c: #include <errno.h>.

2011-10-07  Ian Lance Taylor  <iant@google.com>

	PR target/46093
	* generic-morestack.c (__generic_morestack): Make sure the segment
	is large enough for both the stack frame and the copied
	parameters.

2011-10-06  Rainer Orth  <ro@CeBiTec.Uni-Bielefeld.DE>

	PR bootstrap/49804
	* config.host: Add crtbegin.o, crtbeginS.o, crtend.o, crtendS.o to
	extra_parts.

2011-09-28  Nick Clifton  <nickc@redhat.com>

	* config/rx/rx-lib.h: Always restrict doubles to the SF type when
	64-bit doubles are not enabled.
	* config/rx/rx-abi.h: Fix extraneous renaming of the floatsisf
	and floatunsisf functions.

2011-09-13  Paul Brook  <paul@codesourcery.com>

	* config.host (tic6x-*-*): Add c6x/t-c6x-elf.  Set unwind_header.
	* unwind-c.c (PERSONALITY_FUNCTION): Use UNWIND_POINTER_REG.
	* unwind-arm-common.inc: New file.
	* config/arm/unwind-arm.c: Use unwind-arm-common.inc.
	* config/arm/unwind-arm.h: Use unwind-arm-common.h.
	(_GLIBCXX_OVERRIDE_TTYPE_ENCODING): Define.
	* config/c6x/libunwind.S: New file.
	* config/c6x/pr-support.c: New file.
	* config/c6x/unwind-c6x.c: New file.
	* config/c6x/unwind-c6x.h: New file.
	* config/c6x/t-c6x-elf: New file.

2011-08-23  Uros Bizjak  <ubizjak@gmail.com>

	* config/i386/64/sfp-machine.h (ASM_INVALID): New define.
	(ASM_DIVZERO): Ditto.
	(FP_HANLDE_EXCEPTIONS): Use ASM_INVALID and ASM_DIVZERO.

2011-08-18  Richard Sandiford  <richard.sandiford@linaro.org>

	* config/arm/bpabi-lib.h (RENAME_LIBRARY_SET): Delete.

2011-08-17  Richard Sandiford  <richard.sandiford@linaro.org>

	PR target/50090
	* config/arm/bpabi-lib.h (RENAME_LIBRARY): Use a C-level alias
	instead of an assembly one.

2011-08-12  Paolo Bonzini  <bonzini@gnu.org>

	PR bootstrap/50047
	* Makefile.in (install-unwind_h): Create
	$(gcc_objdir)/include/unwind.h atomically.

2011-08-11  Rainer Orth  <ro@CeBiTec.Uni-Bielefeld.DE>

	* Makefile.in (install-unwind_h): Remove destination file first.

2011-08-09  Rainer Orth  <ro@CeBiTec.Uni-Bielefeld.DE>

	* sync.c: New file.
	* config/mips/t-mips16: New file.
	* config.host (mips64*-*-linux*): Add mips/t-mips16 to tmake_file.
	(mips*-*-linux*): Likewise.
	(mips*-sde-elf*): Likewise.
	(mipsisa32-*-elf*): Join with mipsisa32r2-*-elf*,
	mipsisa64-*-elf*, mipsisa64r2-*-elf*.
	Add mips/t-mips16 to tmake_file.
	(mipsisa64sb1-*-elf*): Add mips/t-mips16 to tmake_file.
	(mips-*-elf*): Likewise.
	(mips64-*-elf*): Likewise.
	(mips64orion-*-elf*): Likewise.
	(mips*-*-rtems*): Likewise.
	(mipstx39-*-elf*): Likewise.
	* Makefile.in: Use SYNC instead of LIBGCC_SYNC.
	($(libgcc-sync-size-funcs-o)): Use SYNC_CFLAGS instead of
	LIBGCC_SYNC_CFLAGS.
	Use $(srcdir) to refer to sync.c.
	Use $<.
	($(libgcc-sync-funcs-o)): Likewise.
	($(libgcc-sync-size-funcs-s-o)): Likewise.
	($(libgcc-sync-funcs-s-o)): Likewise.

2011-08-09  Andreas Schwab  <schwab@linux-m68k.org>

	* config.host (ia64*-*-linux*): Move ia64/t-glibc after
	t-libunwind.

2011-08-08  H.J. Lu  <hongjiu.lu@intel.com>

	PR other/48007
	* config/i386/value-unwind.h: New.

2011-08-06  Richard Sandiford  <rdsandiford@googlemail.com>

	* config.host (*-*-darwin*, *-*-freebsd*, *-*-linux*, frv-*-*linux*)
	(*-*-kfreebsd*-gnu, *-*-knetbsd*-gnu, *-*-gnu*, *-*-kopensolaris*-gnu):
	Add to tmake_file rather than overriding it.

2011-08-05  Rainer Orth  <ro@CeBiTec.Uni-Bielefeld.DE>

	* config/t-softfp: Remove.
	* soft-fp: Moved from ../gcc/config.
	* soft-fp/README: Remove t-softfp reference.
	* soft-fp/t-softfp: Move to config/t-softfp.
	(softfp_machine_header): Remove.
	(softfp_file_list): Remove config subdir.
	(soft-fp-objects): New variable.
	($(soft-fp-objects)): Set INTERNAL_CFLAGS.
	(LIB2FUNCS_EXTRA): Add to LIB2ADD instead.
	(SFP_MACHINE, $(SFP_MACHINE)): Remove.
	* config/t-softfp-excl: New file.
	* config/t-softfp-sfdf: New file.
	* config/t-softfp-tf: New file.
	* config/no-sfp-machine.h: New file.
	* config/arm/sfp-machine.h: New file.
	* config/arm/t-softfp: New file.
	* config/c6x/sfp-machine.h: New file.
	* config/i386/32/t-fprules-softfp: Rename to ...
	* config/i386/32/t-softfp: ... this.
	(tifunctions, LIB2ADD): Remove.
	(softfp_int_modes): Override.
	* config/i386/64/t-softfp-compat (tf-functions): Remove config
	subdir.
	* config/i386/64/eqtf2.c: Likewise.
	* config/i386/64/getf2.c: Likewise.
	* config/i386/64/letf2.c: Likewise.
	* config/ia64/sft-machine.h: New file.
	* config/ia64/t-fprules-softfp: Rename to ...
	* config/ia64/t-softfp: ... this.
	* config/lm32/sfp-machine.h: New file.
	* config/moxie/t-moxie-softfp: Remove.
	* config/rs6000/ibm-ldouble-format: New file.
	* config/rs6000/ibm-ldouble.c: New file.
	* config/rs6000/libgcc-ppc-glibc.ver: New file
	* config/rs6000/libgcc-ppc64.ver: New file
	* config/rs6000/sfp-machine.h: New file.
	* config/rs6000/t-freebsd: New file.
	* config/rs6000/t-ibm-ldouble: New file.
	* config/rs6000/t-ldbl128: Use $(srcdir) to refer to
	libgcc-ppc-glibc.ver.
	* config/rs6000/t-linux64: New file.
	* config/rs6000/t-ppccomm (LIB2ADD): Add
	$(srcdir)/config/rs6000/ibm-ldouble.c.
	* config/rs6000/t-ppccomm-ldbl: New file.
	* config/score/sfp-machine.h: New file.
	* config.host (sfp_machine_header): Explain.
	(arm*-*-linux*): Add t-softfp-sfdf, t-softfp-excl, arm/t-softfp,
	t-softfp to tmake_file.
	(arm*-*-uclinux*): Likewise.
	(arm*-*-ecos-elf): Likewise.
	(arm*-*-eabi*, arm*-*-symbianelf*): Likewise.
	(arm*-*-rtems*): Likewise.
	(arm*-*-elf): Likewise.
	(ia64*-*-linux*): Replace ia64/t-fprules-softfp by ia64/t-softfp
	in tmake_file.
	Add t-softfp-tf, t-softfp-excl, t-softfp to tmake_file.
	(lm32-*-elf*, lm32-*-rtems*): Add t-softfp-sfdf, t-softfp to tmake_file.
	(lm32-*-uclinux*): Likewise.
	(moxie-*-*): Replace moxie/t-moxie-softfp by t-softfp-sfdf,
	t-softfp-excl, t-softfp.
	(powerpc-*-darwin*): Add rs6000/t-ibm-ldouble to tmake_file.
	(powerpc64-*-darwin*): Likewise.
	(powerpc-*-freebsd*): Add t-softfp-sfdf, t-softfp-excl, t-softfp
	to tmake_file.
	(powerpc-*-eabisimaltivec*): Add rs6000/t-ppccomm-ldbl to
	tmake_file.
	(powerpc-*-eabisim*): Likewise.
	(powerpc-*-elf*): Likewise.
	(powerpc-*-eabialtivec*): Likewise.
	(powerpc-xilinx-eabi*): Likewise.
	(powerpc-*-rtems*): Likewise.
	(powerpc-*-linux*, powerpc64-*-linux*): Add t-softfp-sfdf,
	t-softfp-excl, t-softfp to tmake_file.
	(powerpc-wrs-vxworks, powerpc-wrs-vxworksae): Add
	rs6000/t-ppccomm-ldbl to tmake_file.
	(powerpcle-*-elf*): Likewise.
	(powerpcle-*-eabisim*): Likewise.
	(powerpcle-*-eabi*): Likewise.
	(rs6000-ibm-aix4.[3456789]*, powerpc-ibm-aix4.[3456789]*): Add
	rs6000/t-ibm-ldouble to tmake_file.
	(rs6000-ibm-aix5.1.*, powerpc-ibm-aix5.1.*): Likewise.
	(rs6000-ibm-aix[56789].*, powerpc-ibm-aix[56789].*): Likewise.
	(score-*-elf): Add t-softfp-sfdf, t-softfp-excl, t-softfp to tmake_file.
	(tic6x-*-*): Likewise.
	(i[34567]86-*-darwin*, x86_64-*-darwin*,
	i[34567]86-*-kfreebsd*-gnu, x86_64-*-kfreebsd*-gnu,
	i[34567]86-*-linux*, x86_64-*-linux*, i[34567]86-*-gnu*,
	i[34567]86-*-solaris2*, x86_64-*-solaris2.1[0-9]*,
	i[34567]86-*-cygwin*, i[34567]86-*-mingw*, x86_64-*-mingw*,
	i[34567]86-*-freebsd*, x86_64-*-freebsd*): Add t-softfp-tf,
	t-softfp to tmake_file.
	* configure.ac (sfp_machine_header): Provide default if unset.
	Substitute.
	Link sfp-machine.h to config/$sfp_machine_header.
	* configure: Regenerate.

2011-08-05  Rainer Orth  <ro@CeBiTec.Uni-Bielefeld.DE>

	* Makefile.in (double_type_size, long_double_type_size): Set.
	Remove $(fpbit-in-libgcc) support.
	(FPBIT_FUNCS, DPBIT_FUNCS, TPBIT_FUNCS): New variables.
	(fpbit-src): New variable.
	($(fpbit-o), $(fpbit-s-o)): Use $(fpbit-src) instead of $(FPBIT).
	Compile with -DFLOAT $(FPBIT_CFLAGS).
	Use $<.
	($(dpbit-o), $(dpbit-s-o)): Use $(fpbit-src) instead of $(DPBIT).
	Compile with $(FPBIT_CFLAGS).
	Use $<.
	($(tpbit-o), $(tpbit-s-o): Use $(fpbit-src) instead of $(TPBIT).
	Compile with -DFLOAT $(TPBIT_CFLAGS).
	Use $<.
	* configure.ac (double_type_size, long_double_type_size):
	Determine and substitute.
	* configure: Regenerate.
	* fp-bit.c, fp-bit.h: New files.
	* config/avr/avr-lib.h, config/h8300/h8300-lib.h: New files.
	* config/mips/t-irix6 (TPBIT, $(gcc_objdir)/tp-bit.c): Remove.
	* config/mips/t-mips: New file.
	* config/mips/t-sdemtk: New file.
	* config/rs6000/ppc64-fp.c: New file.
	* config/rs6000/t-darwin (LIB2ADD): Add
	$(srcdir)/config/rs6000/ppc64-fp.c.
	* config/rs6000/t-ppc64-fp: New file.
	* config/rx/rx-lib.h: New file.
	* config/rx/t-rx (FPBIT): Set to true.
	($(gcc_objdir)/fp-bit.c): Remove.
	(DPBIT): Set to true only with -m64bit-doubles.
	($(gcc_objdir)/dp-bit.c): Remove.
	* config/sparc/t-softfp: Remove.
	* config/spu/t-elf: New file.
	* config/t-fdpbit, config/t-fpbit: New files.
	* config.host (m32c*-*-*): Add t-fdpbit to tmake_file.
	(mips*-*-*): Likewise.
	(arm-wrs-vxworks): Likewise.
	(arm*-*-freebsd*): Likewise.
	(avr-*-rtems*): Add t-fpbit to tmake_file.
	(avr-*-*): Likewise.
	(bfin*-elf*): Add t-fdpbit to tmake_file.
	(bfin*-uclinux*): Likewise.
	(bfin*-linux-uclibc*): Likewise.
	(bfin*-rtems*): New case.
	Add t-fdpbit to tmake_file.
	(bfin*-*): Add t-fdpbit to tmake_file.
	(crisv32-*-elf): Likewise.
	(cris-*-linux*): Likewise.
	(fr30-*-elf): Likewise.
	(frv-*-elf, frv-*-*linux*): Likewise.
	(h8300-*-rtems*, h8300-*-elf*): Add t-fpbit to tmake_file.
	(iq2000*-*-elf*): Add t-fdpbit to tmake_file.
	(m32r-*-elf*): Likewise.
	(m32rle-*-elf*): Likewise.
	(m32r-*-linux*): Likewise.
	(m32rle-*-linux*): Likewise.
	(mcore-*-elf): Add t-fdpbit to tmake_file.
	(microblaze*-*-*): Likewise.
	(mips-sgi-irix6.5*): Add t-tpbit to tmake_file.
	(mips*-*-netbsd*): Add mips/t-mips to tmake_file.
	(mips64*-*-linux*): Also handle mipsisa64*-*-linux*.
	Fix typo.
	Add mips/t-tpbit to tmake-file.
	(mips*-*-linux*): Fix typo.
	(mips*-sde-elf*): New case
	Add mips/t-sdemtk unless using newlib.
	(mipsisa64sr71k-*-elf*): Add t-fdpbit to tmake_file.
	(mipsisa64sb1-*-elf*): Add mips/t-mips to tmake_file.
	(mn10300-*-*): Likewise.
	(pdp11-*-*): Likewise.
	(picochip-*-*): Add t-fpbit to tmake_file.
	(powerpc-*-eabisimaltivec*): Likewise.
	(powerpc-*-eabisim*): Likewise.
	(powerpc-*-elf*): Likewise.
	(powerpc-*-eabialtivec*): Likewise.
	(powerpc-xilinx-eabi*): New case.
	Add t-fdpbit to tmake_file.
	(powerpc-*-eabi*):  Add t-fdpbit to tmake_file.
	(powerpc-*-rtems*): Likewise.
	(powerpc-*-linux*, powerpc64-*-linux*): Add rs6000/t-ppc64-fp to
	tmake_file.
	(powerpc-wrs-vxworks, powerpc-wrs-vxworksae): Add t-fdpbit to
	tmake_file.
	(powerpc-*-lynxos*): Likewise.
	(powerpcle-*-elf*): Likewise.
	(powerpcle-*-eabisim*): Likewise.
	(powerpcle-*-eabi*): Likewise.
	(rs6000-ibm-aix4.[3456789]*, powerpc-ibm-aix4.[3456789]*): Add
	t-fdpbit, rs6000/t-ppc64-fp to tmake_file.
	(rs6000-ibm-aix5.1.*, powerpc-ibm-aix5.1.*): Likewise.
	(rs6000-ibm-aix[56789].*, powerpc-ibm-aix[56789].*): Likewise.
	(rx-*-elf): Add t-fdpbit to tmake_file.
	(sh-*-elf*, sh[12346l]*-*-elf*, sh-*-linux*)
	(sh[2346lbe]*-*-linux*, sh-*-netbsdelf*, shl*-*-netbsdelf*)
	(sh5-*-netbsd*, sh5l*-*-netbsd*, sh64-*-netbsd*)
	(sh64l*-*-netbsd*): Add t-fdpbit to tmake_file except on
	sh*-*-netbsd*.
	(sh-*-rtems*): Add t-fdpbit to tmake_file.
	(sh-wrs-vxworks): Likewise.
	(sparc-*-elf*): Replace sparc/t-softfp by t-fdpbit in tmake_file.
	(sparc-*-linux*): Add t-fdpbit to tmake_file for *-leon*.
	(sparc-*-rtems*, sparc64-*-rtems*): Split off ...
	(sparc64-*-rtems*): ... new case.
	(sparc-*-rtems*): Add t-fdpbit to tmake_file.
	(spu-*-elf*): Likewise.
	Add spu/t-elf to tmake_file.
	(v850*-*-*): Add t-fdpbit to tmake_file.
	(xstormy16-*-elf): Likewise.
	(am33_2.0-*-linux*): Add t-fdpbit to tmake_file.
	(mep*-*-*): Likewise.

2011-08-05  Rainer Orth  <ro@CeBiTec.Uni-Bielefeld.DE>

	* Makefile.in (LIB2ADDEH, LIB2ADDEHSTATIC, LIB2ADDEHSHARED): New
	variables.
	(LIBUNWIND, SHLIBUNWIND_LINK, SHLIBUNWIND_INSTALL): New variables.
	(LIB2ADDEH, LIB2ADDEHSTATIC, LIB2ADDEHSHARED): Add $(srcdir)/emutls.c.
	(install-unwind_h): New target.
	(all): Depend on it.
	* config.host (unwind_header): New variable.
	(*-*-freebsd*): Set tmake_file to t-eh-dw2-dip.
	(*-*-linux*, frv-*-*linux*, *-*-kfreebsd*-gnu, *-*-knetbsd*-gnu,
	*-*-gnu*): Likewise, also for *-*-kopensolaris*-gnu.
	(*-*-solaris2*): Add t-eh-dw2-dip to tmake_file.
	(arm*-*-linux*): Add arm/t-bpabi for arm*-*-linux-*eabi.
	Set unwind_header.
	(arm*-*-uclinux*): Add arm/t-bpabi for arm*-*-uclinux*eabi.
	Set unwind_header.
	(arm*-*-eabi*, arm*-*-symbianelf*): Add arm/t-bpabi for
	arm*-*-eabi*.
	Add arm/t-symbian to tmake_file for arm*-*-symbianelf*.
	Set unwind_header.
	(ia64*-*-elf*): Add ia64/t-eh-ia64 to tmake_file.
	(ia64*-*-freebsd*): Likewise.
	(ia64*-*-linux*): Add ia64/t-glibc, ia64/t-eh-ia64, t-libunwind to
	tmake_file.
	Add t-libunwind-elf, ia64/t-glibc-libunwind unless
	$with_system_libunwind.
	(ia64*-*-hpux*): Set tmake_file.
	(ia64-hp-*vms*): Add ia64/t-eh-ia64 to tmake_file.
	(picochip-*-*): Set tmake_file.
	(rs6000-ibm-aix4.[3456789]*, powerpc-ibm-aix4.[3456789]*): Set
	md_unwind_header.
	(rs6000-ibm-aix5.1.*, powerpc-ibm-aix5.1.*): Likewise.
	(rs6000-ibm-aix[56789].*, powerpc-ibm-aix[56789].*): Likewise.
	(s390x-ibm-tpf*): Add t-eh-dw2-dip to tmake_file.
	(xtensa*-*-elf*): Set tmake_file.
	(xtensa*-*-linux*): Likewise.
	* configure.ac: Include ../config/unwind_ipinfo.m4.
	Call GCC_CHECK_UNWIND_GETIPINFO.
	Link unwind.h to $unwind_header.
	* configure: Regenerate.
	* emutls.c, unwind-c.c, unwind-compat.c, unwind-compat.h,
	unwind-dw2-fde-compat.c, unwind-dw2-fde-dip.c, unwind-dw2-fde.c,
	unwind-dw2-fde.h, unwind-dw2.c, unwind-dw2.h, unwind-generic.h,
	unwind-pe.h, unwind-sjlj.c, unwind.inc: New files.
	* config/unwind-dw2-fde-darwin.c: New file.
	* config/arm/libunwind.S, config/arm/pr-support.c,
	config/arm/t-bpabi, config/arm/t-symbian, config/arm/unwind-arm.c,
	config/arm/unwind-arm.h,: New files.
	* config/ia64/fde-glibc.c, config/ia64/fde-vms.c,
	config/ia64/t-eh-ia64, config/ia64/t-glibc,
	config/ia64/t-glibc-libunwind, config/ia64/t-hpux,
	config/ia64/t-vms, config/ia64/unwind-ia64.c,
	config/ia64/unwind-ia64.h: New files.
	* config/picochip/t-picochip: New file.
	* config/rs6000/aix-unwind.h, config/rs6000/darwin-fallback.c: New
	files.
	* config/rs6000/t-darwin (LIB2ADDEH): Set.
	* config/s390/t-tpf (LIB2ADDEH): Remove.
	* config/t-darwin (LIB2ADDEH): Set.
	* config/t-eh-dw2-dip: New file.
	* config/t-libunwind, config/t-libunwind-elf: New files.
	* config/t-sol2 (LIB2ADDEH): Remove.
	* config/xtensa/t-xtensa: New file.

2011-08-02  H.J. Lu  <hongjiu.lu@intel.com>

	* config/i386/linux-unwind.h (RT_SIGRETURN_SYSCALL): New.
	(x86_64_fallback_frame_state): Use RT_SIGRETURN_SYSCALL and
	long long to check rt_sigreturn syscall.

2011-08-02  Alan Modra  <amodra@gmail.com>

	* config/rs6000/linux-unwind.h (frob_update_context <__powerpc64__>):
	Restore for indirect call bcrtl from correct stack slot, and only
	if cfa+40 isn't valid.

2011-08-01  Julian Brown  <julian@codesourcery.com>

	* config.host (arm*-*-linux*, arm*-*-uclinux*, arm*-*-eabi*)
	(arm*-*-symbianelf*): Add t-fixedpoint-gnu-prefix makefile fragment.
	* config/arm/bpabi-lib.h (LIBGCC2_FIXEDBIT_GNU_PREFIX): Define.

2011-08-01  Julian Brown  <julian@codesourcery.com>

	* Makefile.in (LIBGCC_VER_FIXEDPOINT_GNU_PREFIX): New.
	(libgcc-std.ver.in): Use above.
	* fixed-bit.h (LIBGCC2_FIXEDBIT_GNU_PREFIX): Define, if
	LIBGCC2_GNU_PREFIX is defined.  Use instead of LIBGCC2_GNU_PREFIX
	throughout file.
	* config/t-fixedpoint-gnu-prefix: New file.
	* config/t-gnu-prefix (LIBGCC_VER_FIXEDPOINT_GNU_PREFIX): Set.
	* libgcc-std.ver.in (fixed-point routines): Use __FIXPTPFX__
	instead of __PFX__.

2011-07-28  H.J. Lu  <hongjiu.lu@intel.com>

	* config/i386/morestack.S (X86_64_SAVE_NEW_STACK_BOUNDARY): New.
	Use X86_64_SAVE_NEW_STACK_BOUNDARY to save the new stack boundary
	for x86-64.  Properly check __x86_64__ and __LP64__.

2010-07-28  H.J. Lu  <hongjiu.lu@intel.com>

	* config/i386/64/sfp-machine.h (_FP_W_TYPE): Always use _WIN64
	version.
	(_FP_WS_TYPE): Likewise.
	(_FP_I_TYPE): Likewise.

2011-07-28  Alan Modra  <amodra@gmail.com>

	* config/rs6000/linux-unwind.h (frob_update_context <__powerpc64__>):
	Leave r2 REG_UNSAVED if stopped on the instruction that saves r2
	in a plt call stub.  Do restore r2 if stopped on bctrl.

2011-07-18  Rainer Orth  <ro@CeBiTec.Uni-Bielefeld.DE>

	* config.host (i[3456x]86-*-netware*): Remove.
	* config/i386/netware-crt0.c, config/i386/t-nwld,
	config/i386/t-slibgcc-nwld: Remove.

2011-07-15  Bernd Schmidt  <bernds@codesourcery.com>

	* config.host: Handle tic6x-*-*.
	* config/c6x/c6x-abi.h: New file.

2011-07-13  Rainer Orth  <ro@CeBiTec.Uni-Bielefeld.DE>

	* config/i386/crtprec.c: New file.
	* config/i386/t-crtpc: Use $(srcdir) to refer to crtprec.c.
	* config.host (i[34567]86-*-darwin*): Add i386/t-crtpc to tmake_file.
	Add crtprec32.o, crtprec64.o, crtprec80.o to extra_parts.
	(x86_64-*-darwin*): Likewise.
	(i[34567]86-*-solaris2*: Likewise.

2011-07-13  Rainer Orth  <ro@CeBiTec.Uni-Bielefeld.DE>

	* config/alpha/crtfastmath.c: New file.
	* config/i386/crtfastmath.c: New file.
	* config/ia64/crtfastmath.c: New file.
	* config/mips/crtfastmath.c: New file.
	* config/sparc/crtfastmath.c: New file.

	* config/t-crtfm (crtfastmath.o): Use $(srcdir) to refer to
	crtfastmath.c.
	Add -frandom-seed=gcc-crtfastmath.
	* config/alpha/t-crtfm: Remove.
	* config/i386/t-crtfm: Use $(srcdir) to refer to crtfastmath.c.
	* config/ia64/t-ia64 (crtfastmath.o): Remove.

	* config.host (alpha*-*-linux*): Replace alpha/t-crtfm by t-crtfm.
	(alpha*-dec-osf5.1*): Likewise.
	(alpha*-*-freebsd*): Add t-crtfm to tmake_file.
	Add crtfastmath.o to extra_parts.
	(i[34567]86-*-darwin*): Add i386/t-crtfm to tmake_file.
	Add crtfastmath.o to extra_parts.
	(x86_64-*-darwin*): Likewise.
	(x86_64-*-mingw*): Likewise.
	(ia64*-*-elf*): Add t-crtfm to tmake_file.
	(ia64*-*-freebsd*): Likewise.
	(ia64*-*-linux*): Likewise.
	(sparc64-*-freebsd*): Add t-crtfm to tmake_file.
	Add crtfastmath.o to extra_parts.

2011-07-13  Rainer Orth  <ro@CeBiTec.Uni-Bielefeld.DE>

	* config/darwin-crt3.o: New file.
	* config/rs6000/darwin-crt2.c: New file.
	* config/t-darwin: New file.
	* config/rs6000/t-darwin (DARWIN_EXTRA_CRT_BUILD_CFLAGS): New variable.
	(crt2.o): New rule.
	* config.host (*-*-darwin*): Add crt3.o to extra_parts.
	(powerpc-*-darwin*): Add crt2.o to extra_parts.
	(powerpc64-*-darwin*): Likewise.

2011-07-13  Rainer Orth  <ro@CeBiTec.Uni-Bielefeld.DE>

	* config/i386/netware-crt0.c: New file.
	* config/i386/t-nwld: Rename to ...
	* config/i386/t-slibgcc-nwld: ... this.
	* config/i386/t-nwld: New file.
	* config.host (i[3456x]86-*-netware*): Add i386/t-slibgcc-nwld to
	tmake_file.
	Add crt0.o, libgcc.def, libc.def, libcpre.def, posixpre.def to
	extra_parts.

2011-07-11  Rainer Orth  <ro@CeBiTec.Uni-Bielefeld.DE>

	* configure.ac (i?86-*-solaris2*): Use libgcc copy of
	i386/t-crtstuff.
	* configure: Regenerate.

2011-07-11  Rainer Orth  <ro@CeBiTec.Uni-Bielefeld.DE>

	* dfp-bit.c, dfp-bit.h: New files.
	* Makefile.in (D32PBIT_FUNCS, D64PBIT_FUNCS, D128PBIT_FUNCS): New
	variables.
	($(d32pbit-o)): Use $(srcdir) to refer to dfp-bit.c
	($(d64pbit-o)): Likewise.
	($(d128pbit-o)): Likewise.
	* config/t-dfprules: New file.
	* config.host (i[34567]86-*-linux*): Add t-dfprules to tmake_file.
	(i[34567]86-*-kfreebsd*-gnu, i[34567]86-*-knetbsd*-gnu,
	i[34567]86-*-gnu*, i[34567]86-*-kopensolaris*-gnu): Likewise.
	(x86_64-*-linux*): Likewise.
	(x86_64-*-kfreebsd*-gnu, x86_64-*-knetbsd*-gnu): Likewise.
	(i[34567]86-*-cygwin*): Likewise.
	(i[34567]86-*-mingw*,  x86_64-*-mingw*): Likewise.
	(powerpc-*-linux*, powerpc64-*-linux*): Likewise.

2011-07-08  Rainer Orth  <ro@CeBiTec.Uni-Bielefeld.DE>

	* Makfile.in (LIBGCOV): New variable.
	($(libgcov-objects)): Use $(srcdir) to refer to libgcov.c.
	* libgcov.c: New file.

2011-07-08  Rainer Orth  <ro@CeBiTec.Uni-Bielefeld.DE>

	* fixed-bit.c, fixed-bit.h: New files.
	* fixed-obj.mk ($o$(objext), $(o)_s$(objext)): Use $(srcdir) to
	refer to fixed-bit.c.

2011-07-07  Joseph Myers  <joseph@codesourcery.com>

	* config.host (*local*): Remove.

2011-07-07  Rainer Orth  <ro@CeBiTec.Uni-Bielefeld.DE>

	PR target/39150
	* config.host (*-*-solaris2*): Handle x86_64-*-solaris2.1[0-9]*
	like i?86-*-solaris2.1[0-9]*.
	(i[34567]86-*-solaris2*): Also handle x86_64-*-solaris2.1[0-9]*.
	* configure.ac (i?86-*-solaris2*): Likewise.
	* configure: Regenerate.

2011-07-06  Thomas Schwinge  <thomas@schwinge.name>

	* config.host (i[34567]86-*-kfreebsd*-gnu, i[34567]86-*-knetbsd*-gnu)
	(i[34567]86-*-gnu*, i[34567]86-*-kopensolaris*-gnu): Remove
	md_unwind_header by splitting out of...
	(i[34567]86-*-linux*): ... this.
	* config.host (x86_64-*-kfreebsd*-gnu, x86_64-*-knetbsd*-gnu):
	Remove md_unwind_header by splitting out of...
	(x86_64-*-linux*): ... this.

2011-07-04  Georg-Johann Lay  <avr@gjlay.de>

	* config/avr/t-avr (intfuncs16): Add _clrsbXX2.

2011-06-28  Nick Clifton  <nickc@redhat.com>

	* config.host: Recognize all V850 variants.

2011-06-22  Uros Bizjak  <ubizjak@gmail.com>

	* enable-execute-stack-empty.c (__enable_execute_stack): Add prototype.

2011-06-21  Rainer Orth  <ro@CeBiTec.Uni-Bielefeld.DE>

	* shared-object.mk (c_flags-$o): Save c_flags.
	($(base)$(objext)): Use it.
	($(base)_s$(objext)): Likewise.

2011-06-21  Bernd Schmidt  <bernds@codesourcery.com>

	* Makefile.in (lib2funcs): Add _clrsbsi2 and _clrsbdi2.
	* libgcc-std.ver.in (GCC_4.7.0): New section.

2011-06-16  Georg-Johann Lay  <avr@gjlay.de>

	PR target/49313
	PR target/29524
	* config/avr/t-avr: Fix line endings.
	(intfuncs16): Remove _ffsXX2,  _clzXX2, _ctzXX2, _popcountXX2,
	_parityXX2.

2011-06-14  Olivier Hainque  <hainque@adacore.com>
	    Rainer Orth  <ro@CeBiTec.Uni-Bielefeld.DE>

	* config/mips/irix6-unwind.h: New file.
	* config.host (mips-sgi-irix6.5*): Set md_unwind_header.

2011-06-10  Eric Botcazou  <ebotcazou@adacore.com>

	* config/sparc/linux-unwind.h (STACK_BIAS): Define.
	(sparc64_fallback_frame_state): Use it.
	(sparc64_frob_update_context): Further adjust context.
	* config/sparc/sol2-unwind.h (sparc64_frob_update_context): Likewise.
	* config/sparc/sol2-ci.S: Add TARGET_FLAT handling.
	* config/sparc/sol2-cn.S: Likewise.

2011-06-09  Rainer Orth  <ro@CeBiTec.Uni-Bielefeld.DE>

	* enable-execute-stack-empty.c: New file.
	* enable-execute-stack-mprotect.c: New file.
	* config/i386/enable-execute-stack-mingw32.c: New file.
	* config.host (enable_execute_stack): New variable.
	Select appropriate variants.
	* configure.ac: Link enable-execute-stack.c to
	$enable_execute_stack.
	* configure: Regenerate.
	* Makefile.in (LIB2ADD): Add enable-execute-stack.c.
	(lib2funcs): Remove _enable_execute_stack.

2011-06-09  David S. Miller  <davem@davemloft.net>
	    Rainer Orth  <ro@CeBiTec.Uni-Bielefeld.DE>

	* config.host (sparc-*-linux*): Correct md_unwind_header
	filename.
	(s390x-ibm-tpf*): Fix typo.

2011-06-06  Rainer Orth  <ro@CeBiTec.Uni-Bielefeld.DE>

	* config.host (mips-sgi-irix6.5*): Add t-crtfm to tmake_file.
	Add crtfastmath.o to extra_parts.
	(mips64*-*-linux*, mips*-*-linux*): Use t-crtfm instead of
	mips/t-crtfm.
	* config/mips/t-crtfm: Remove.

2011-06-04  John David Anglin  <dave.anglin@nrc-cnrc.gc.ca>

	* config.host (hppa*-*-linux*): Correct md_unwind_header name.

2011-06-04  Kaz Kojima  <kkojima@gcc.gnu.org>

	* config.host (sh*-*-linux*): Fix typo.

2011-06-03  Rainer Orth  <ro@CeBiTec.Uni-Bielefeld.DE>

	* config/alpha/linux-unwind.h: Move from ../gcc/config/alpha.
	* config/alpha/osf5-unwind.h: Move from ../gcc/config/alpha.
	* config/alpha/vms-unwind.h: Move from ../gcc/config/alpha.
	* config/bfin/linux-unwind.h: Move from ../gcc/config/bfin.
	* config/i386/linux-unwind.h: Move from ../gcc/config/i386.
	* config/i386/sol2-unwind.h: Move from ../gcc/config/i386.
	* config/i386/w32-unwind.h: Move from ../gcc/config/i386.
	Wrap in !__MINGW64__.
	* config/ia64/linux-unwind.h: Move from ../gcc/config/ia64.
	* config/ia64/vms-unwind.h: Move from ../gcc/config/ia64.
	* config/m68k/linux-unwind.h: Move from ../gcc/config/m68k.
	* config/mips/linux-unwind.h: Move from ../gcc/config/mips.
	* config/pa/hpux-unwind.h: Move from ../gcc/config/pa.
	* config/pa/linux-unwind.h: Move from ../gcc/config/pa.
	* config/rs6000/darwin-unwind.h: Move from ../gcc/config/rs6000.
	Wrap in !__LP64__.
	* config/rs6000/linux-unwind.h: Move from ../gcc/config/rs6000.
	* config/s390/linux-unwind.h: Move from ../gcc/config/s390.
	* config/s390/tpf-unwind.h: Move from ../gcc/config/s390.
	* config/sh/linux-unwind.h: Move from ../gcc/config/sh.
	* config/sparc/linux-unwind.h: Move from ../gcc/config/sparc.
	* config/sparc/sol2-unwind.h: Move from ../gcc/config/sparc.
	* config/xtensa/linux-unwind.h: Move from ../gcc/config/xtensa.
	* config/no-unwind.h: New file.
	* config.host (md_unwind_header): Document.
	Define.
	(alpha*-*-linux*, alpha*-dec-osf5.1*, alpha64-dec-*vms*,
	alpha*-dec-*vms*, bfin*-uclinux*, bfin*-linux-uclibc*,
	hppa*-*-linux*, hppa[12]*-*-hpux10*, hppa*64*-*-hpux11*,
	hppa[12]*-*-hpux11*): Set md_unwind_header.
	(i[34567]86-*-linux*): Handle i[34567]86-*-kopensolaris*-gnu.
	Set md_unwind_header.
	(x86_64-*-linux*, i[34567]86-*-solaris2*): Set md_unwind_header.
	(i[34567]86-*-cygwin*): Split from i[34567]86-*-mingw*.
	(i[34567]86-*-mingw*, ia64*-*-linux*, ia64-hp-*vms*,
	m68k-*-uclinux*, m68k-*-linux*, mips64*-*-linux*, mips*-*-linux*,
	powerpc-*-darwin*, powerpc-*-linux*, s390-*-linux*,
	s390x-*-linux*,  s390x-ibm-tpf*, sh*-*-linux*, sparc-*-linux*,
	sparc*-*-solaris2*, sparc64-*-linux*, xtensa*-*-linux*): Set
	md_unwind_header.
	* configure.ac: Link md-unwind-support.h to $md_unwind_header.
	* configure: Regenerate.

2011-06-03  Rainer Orth  <ro@CeBiTec.Uni-Bielefeld.DE>

	* config.host (mips-sgi-irix[56]*): Restrict to mips-sgi-irix6.5*.
	Set tmake_file, extra_parts.
	* config/mips/irix-crti.S: Move from ../gcc/config/mips/irix-crti.asm.
	Remove O32 support.
	* config/mips/irix-crtn.S: Move from ../gcc/config/mips/irix-crtn.asm.
	Remove O32 support.
	* config/mips/t-irix6: New file.
	* config/mips/t-slibgcc-irix: New file.

2011-06-03  Rainer Orth  <ro@CeBiTec.Uni-Bielefeld.DE>

	* config/s390/t-tpf (LIB2ADDEHDEP): Remove.
	* config/t-sol2 (LIB2ADDEH): Use gcc_srcdir, add emutls.c.

2011-06-03  Rainer Orth  <ro@CeBiTec.Uni-Bielefeld.DE>

	* configure.ac (target_thread_file): Determine thread model.
	* configure: Regenerate.
	* config.host (alpha*-dec-osf5.1*): Set tmake_file, extra_parts.
	* config/alpha/t-alpha: New file.
	* config/alpha/t-crtfm: Use $<.
	* config/alpha/t-ieee: New file.
	* config/alpha/t-osf-pthread: New file.
	* config/alpha/t-slibgcc-osf: New file.
	* config/alpha/libgcc-osf5.ver: New file.

2011-06-01  Rainer Orth  <ro@CeBiTec.Uni-Bielefeld.DE>

	* config.host (i[34567]86-*-solaris2*): Add i386/t-crtfm to
	tmake_file.
	Add crtfastmath.o to extra_parts.

2011-06-01  Rainer Orth  <ro@CeBiTec.Uni-Bielefeld.DE>

	* config/gmon-sol2.c: Reindent.
	Cleanup comments.
	Remove, correct casts.
	Use STDERR_FILENO, NULL.
	(BASEADDRESS): Remove.
	(minbrk): Remove.
	(errno, sbrk): Remove declarations.
	(monstartup) [hp300]: Remove.
	(mcount): Remove.

2011-06-01  Rainer Orth  <ro@CeBiTec.Uni-Bielefeld.DE>

	* Makefile.in (cpu_type): Define.
	* config.host (i[34567]86-*-rtems*): Handle it.
	(i[34567]86-*-solaris2*): Move body ...
	(*-*-solaris2*): ... here.
	New case, generalize.
	(sparc-*-elf*): Handle it.
	(sparc-*-linux*, sparc64-*-linux*): Replace sparc/t-crtfm by t-crtfm.
	(sparc-*-rtems*, sparc64-*-rtems*); Handle it.
	(sparc64-*-solaris2*, sparcv9-*-solaris2*, sparc-*-solaris2*):
	Fold into ...
	(sparc*-*-solaris2*): ... this.
	New case.
	(sparc64-*-elf*): Handle it.
	* config/gmon-sol2.c: Move from ../gcc/config/sparc.
	Merge ../gcc/config/i386/gmon-sol2.c.
	* config/i386/sol2-c1.S: Move from ../gcc/config/i386/sol2-c1.asm.
	Use C comments.
	Merge ../gcc/config/i386/sol2-gc1.asm.
	* config/i386/sol2-ci.S: Move from ../gcc/config/i386/sol2-ci.asm.
	Use C comments.
	* config/i386/sol2-cn.S: Move from ../gcc/config/i386/sol2-cn.asm.
	Use C comments.
	* config/i386/t-crtfm (crtfastmath.o): Use $<.
	* config/i386/t-crtstuff: New file.
	* config/i386/t-softfp: New file.
	* config/i386/t-sol2 ($(T)gmon.o, $(T)gcrt1.o, $(T)crt1.o),
	$(T)crti.o, $(T)crtn.o): Remove.
	(gcrt1.o): New rule.
	(TARGET_LIBGCC2_CFLAGS): Remove.
	* config/sparc/sol2-c1.S: Move from ../gcc/config/sparc/sol2-c1.asm.
	* config/sparc/sol2-ci.S: Move from ../gcc/config/sparc/sol2-ci.asm.
	* config/sparc/sol2-cn.S: Move from ../gcc/config/sparc/sol2-cn.asm.
	* config/sparc/t-sol2: New file.
	* config/sparc/t-crtfm: Move to ...
	* config/t-crtfm: ... this.
	Use $(cpu_type), $<.
	* config/t-crtin: New file.
	* config/sparc/t-softfp: New file.
	* config/sparc/t-softmul: New file.
	* config/t-rtems: New file.
	* config/t-slibgcc: New file.
	* config/t-slibgcc-elf-ver: New file.
	* config/t-slibgcc-gld: New file.
	* config/t-slibgcc-sld: New file.
	* config/t-sol2: New file.
	* configure.ac: Include ../config/lib-ld.m4.
	Call AC_LIB_PROG_LD_GNU.
	Substitute cpu_type.
	* configure: Regenerate.

2011-05-27  Bernd Schmidt  <bernds@codesourcery.com>

	PR bootstrap/49173
	* config/t-slibgcc-darwin (SHLIB_MAPFILES): Look for
	libgcc-std.ver in the build directory.
	* config/s390/t-linux (SHLIB_MAPFILES): Likewise.
	* config/sh/t-linux (SHLIB_MAPFILES): Likewise.

2011-05-25  Bernd Schmidt  <bernds@codesourcery.com>

	* libgcc-std.ver.in: New file.
	* Makefile.in (LIBGCC_VER_GNU_PREFIX, LIBGCC_VER_SYMBOLS_PREFIX): New
	variables.
	(libgcc-std.ver): New rule.
	* config/t-gnu-prefix: New file.

2011-05-23  Rainer Orth  <ro@CeBiTec.Uni-Bielefeld.DE>

	* config/s390/t-tpf (LIB2ADDEH): Remove $(gcc_srcdir)/gthr-gnat.c.

2011-05-10  Joseph Myers  <joseph@codesourcery.com>

	* config/i386/darwin-lib.h: New file.

2011-05-10  Joseph Myers  <joseph@codesourcery.com>

	* config/arm/symbian-lib.h: New.

2011-05-04  Chris Demetriou  <cgd@google.com>

	* config/i386/morestack.S (__i686.get_pc_thunk.bx): Rename to...
	(__x86.get_pc_thunk.bx): ...this.
	(__morestack): Adjust for rename, remove undef of __i686.

2011-05-03  Chris Demetriou  <cgd@google.com>

	* config/i386/morestack.S (__i686.get_pc_thunk.bx): New.

2011-03-22  Joseph Myers  <joseph@codesourcery.com>

	* config.host (alpha*-*-gnu*, arc-*-elf*, arm*-*-netbsd*,
	arm-*-pe*, crx-*-elf, i[34567]86-*-netbsd*, i[34567]86-*-pe,
	m68hc11-*-*|m6811-*-*, m68hc12-*-*|m6812-*-*, mcore-*-pe*,
	powerpc64-*-gnu*, powerpc-*-gnu-gnualtivec*, powerpc-*-gnu*,
	sh-*-symbianelf* | sh[12346l]*-*-symbianelf*, vax-*-netbsd*):
	Remove cases.

2011-03-14  Andreas Tobler  <andreast@fgznet.ch>

	* config.host (cpu_type): Add FreeBSD PowerPC specific parts.
	Adjust copyright year.

2011-03-07  Ian Lance Taylor  <iant@google.com>

	* generic-morestack.c (__splitstack_find): Adjust returned stack
	pointer to include all registers pushed by __morestack.

2011-01-26  Dave Korn  <dave.korn.cygwin@gmail.com>

	PR target/40125
	* configure.ac: Call ACX_NONCANONICAL_TARGET.
	(toolexecdir): Calculate and AC_SUBST.
	(toolexeclibdir): Likewise.
	* Makefile.in (target_noncanonical): Import.
	(toolexecdir): Likewise.
	(toolexeclibdir): Likewise.
	* configure: Regenerate.

2010-12-13  Nathan Froyd  <froydnj@codesourcery.com>

	PR target/46040
	* config/arm/bpabi.h: Rename to...
	* config/arm/bpabi-lib.h: ...this.

2010-12-10  Rainer Orth  <ro@CeBiTec.Uni-Bielefeld.DE>

	* configure.ac: Use i386/t-crtstuff on i?86-*-solaris2* if
	appropriate.
	* configure: Regenerate.

2010-11-24  Nathan Froyd  <froydnj@codesourcery.com>

	* config/libbid/bid_conf.h (BID_BIG_ENDIAN): Define in terms of
	__FLOAT_WORD_ORDER__.
	* config/libbid/bid_gcc_intrinsics.h (LIBGCC2_FLOAT_WORDS_BIG_ENDIAN):
	Delete.

2010-11-20  Ralf Wildenhues  <Ralf.Wildenhues@gmx.de>

	PR other/46202
	* Makefile.in (install-strip): New phony target.

2010-11-07  Ian Lance Taylor  <iant@google.com>

	PR target/46089
	* config/i386/morestack.S (__morestack_large_model): New
	function.

2010-10-23  Nathan Froyd  <froydnj@codesourcery.com>

	* config/libbid/bid_gcc_intrinsics.h (LIBGCC2_WORDS_BIG_ENDIAN):
	Delete.
	(LIBGCC2_FLOAT_WORDS_BIG_ENDIAN): Test __BYTE_ORDER__.

2010-10-14  Nathan Froyd  <froydnj@codesourcery.com>

	* config/arm/bpabi.h: New file.
	* config/frv/frv-abi.h: New file.

2010-10-01  Ian Lance Taylor  <iant@google.com>

	* config/t-stack(LIB2ADD_ST): Set instead of LIB2ADD.
	* config/i386/t-stack-i386 (LIB2ADD_ST): Likewise.

2010-10-01  H.J. Lu  <hongjiu.lu@intel.com>

	PR target/45858
	* config.host: Add the missing `$'.

2010-09-30  Michael Eager  <eager@eagercon.com>

	* config.host: Add microblaze*-*-*.
	* config/microblaze/{divsi3.asm,divsi3_table.c,moddi3.asm,modsi3.asm,
	muldi3_hard.asm,mulsi3.asm,stack_overflow_exit.asm,t-microblaze,
	udivsi3.asm,umodsi3.asm}:  New.

2010-09-28  Ian Lance Taylor  <iant@google.com>

	* configure.ac: Adjust CFI test to test assembler directly rather
	than checking gcc preprocessor macro.
	* configure: Rebuild.

2010-09-27  Ian Lance Taylor  <iant@google.com>

	* configure.ac: Test whether assembler supports CFI directives.
	* config.host: Only add t-stack and i386/t-stack-i386 to
	tmake_file if libgcc_cv_cfi is "yes".
	* configure: Rebuild.

2010-09-27  Ian Lance Taylor  <iant@google.com>

	* generic-morestack.h: New file.
	* generic-morestack.c: New file.
	* generic-morestack-thread.c: New file.
	* config/i386/morestack.S: New file.
	* config/t-stack: New file.
	* config/i386/t-stack-i386: New file.
	* config.host (i[34567]86-*-linux* and friends): Add t-stack and
	i386/t-stack-i386 to tmake_file.

2010-09-21  Iain Sandoe  <iains@gcc.gnu.org>

	* Makefile.in (libgcc-extra-parts):  Check for static archives and
	invoke ranlib after installing them.
	(gcc-extra-parts): Likewise.
	(install-leaf): Likewise.

2010-09-14  H.J. Lu  <hongjiu.lu@intel.com>

	* configure: Regenerated.

2010-09-10  Kai Tietz  <kai.tietz@onevision.com>

	* configure: Regenerated.

2010-09-09  Gerald Pfeifer  <gerald@pfeifer.com>
	    Andrew Pinski  <pinskia@gmail.com>

	PR target/40959
	* config.host (ia64*-*-freebsd*): Set extra_parts.  Set tmake_file.

2010-09-06  H.J. Lu  <hongjiu.lu@intel.com>

	PR target/45524
	* configure: Regenerated.

2010-09-06  Andreas Schwab  <schwab@redhat.com>

	* configure: Regenerate.

2010-09-03  Uros Bizjak  <ubizjak@gmail.com>

	* config/i386/t-sol2 (__copysigntf3, __fabstf3): Disable for
	64bit targets.
	(__fixtfti, __fixunstfti, __floattitf, __floatuntitf): Enable only
	for 64bit targets.

2010-09-03  Uros Bizjak  <ubizjak@gmail.com>
	    Iain Sandoe  <iains@gcc.gnu.org>

	PR target/45476
	* Makefile.in (sifuncs, difuncs, tifuncs): Filter out
	LIB2FUNCS_EXCLUDE functions.

2010-09-03  Andreas Krebbel  <Andreas.Krebbel@de.ibm.com>

	* configure.ac: Use the GCC_AC_ENABLE_DECIMAL_FLOAT macro.
	Include dfp.m4.
	* configure: Regenerate.

2010-09-01  Uros Bizjak  <ubizjak@gmail.com>

	* config.host (i[34567]86-*-freebsd*, x86_64-*-freebsd*): Add
	i386/t-freebsd to tmake_file.
	* config/i386/t-freebsd: New file.
	* config/i386/libgcc-bsd.ver: New file.

2010-07-23  Nathan Froyd  <froydnj@codesourcery.com>

	* config.host (powerpc*-eabispe*): Set tmake_file.
	(powerpc*-eabi*): Likewise.
	* config/rs6000/t-ppccomm (EXTRA_PARTS): Add crtbegin, crtend,
	crtbeginS, crtendS, crtbeginT.

2010-06-12  Kazu Hirata  <kazu@codesourcery.com>

	* config.host (mips64*-*-linux*, mips*-*-linux*): Add mips/t-crtfm
	to tmake_file.  Add crtfastmath.o to extra_parts.
	* config/mips/t-crtfm: New.

2010-05-19  Joel Sherrill  <joel.sherrill@oarcorp.com>

	* config.host (sparc64-*-rtems*): New target.

2010-05-19  Rainer Orth  <ro@CeBiTec.Uni-Bielefeld.DE>

	* config/i386/32/sfp-machine.h (FP_HANDLE_EXCEPTIONS): Support Sun
	assembler syntax.

2010-04-15  Thomas Schwinge  <tschwinge@gnu.org>

	* config.host <i[34567]86-*-gnu*>: Handle softfp as for Linux.

2010-04-12  Rainer Orth  <ro@CeBiTec.Uni-Bielefeld.DE>

	* config.host (alpha*-dec-osf[45]*): Removed alpha*-dec-osf4*,
	alpha-dec-osf5.0* support.

2010-04-01  Ralf Corsépius  <ralf.corsepius@rtems.org>

	* config.host: Add lm32-*-rtems*.

2010-03-31  Rainer Orth  <ro@CeBiTec.Uni-Bielefeld.DE>
	    Uros Bizjak  <ubizjak@gmail.com>

	PR target/39048
	* config.host (i[34567]86-*-solaris2): Handle 32-bit Solaris 2/x86
	like other remaining 32-bit x86 OSes.
	* config/i386/32/sfp-machine.h (FP_HANDLE_EXCEPTIONS): Support Sun
	assembler syntax.
	* config/i386/libgcc-sol2.ver: New file.
	* config/i386/t-sol2 (SHLIB_MAPFILES): Add it.

2010-03-30  Jack Howarth  <howarth@bromo.med.uc.edu>

	PR c/43553
	* Makefile.in (INTERNAL_CFLAGS): Add @set_use_emutls@.
	* configure.ac: Use GCC_CHECK_EMUTLS to see if emulated TLS
	is used and substitute set_use_emutls.
	* configure: Regenerated.

2010-03-30  Tarik Graba  <tarik.graba@telecom-paristech.fr>

	* config/lm32/t-lm32: Remove misplaced MULTILIB_OPTIONS.

2010-03-22  Rainer Orth  <ro@CeBiTec.Uni-Bielefeld.DE>

	PR target/38085
	* config/i386/t-sol2 ($(T)gmon.o): Use CFLAGS instead of
	MULTILIB_CFLAGS.
	($(T)gcrt1.o): Likewise.
	($(T)crt1.o): Likewise.
	($(T)crti.o): Likewise.
	($(T)crtn.o): Likewise.

2010-03-01  Ralf Wildenhues  <Ralf.Wildenhues@gmx.de>

	PR other/42980
	* Makefile.in (install): Use $(MAKE) string in rule, for
	parallel make.

2010-02-22  Hans-Peter Nilsson  <hp@bitrange.com>

	Migrate from broken pre-libgcc legacy support to libgcc-centric rules.
	* config/mmix/t-mmix: New file.
	* config.host <mmix-knuth-mmixware> (extra_parts, tmake_file): Set.

2010-02-02  Jack Howarth  <howarth@bromo.med.uc.edu>

	PR java/41991
	* config/t-slibgcc-darwin: Add libgcc-libsystem.ver to
	SHLIB_MAPFILES.

2010-01-04  Anthony Green  <green@moxielogic.com>

	* config/moxie/crti.asm, config/moxie/crtn.asm,
	config/moxie/t-moxie-softfp, config/moxie/sfp-machine.h,
	config/moxie/t-moxie: New files.
	* config.host: Add t-moxie-softfp reference.

2009-11-18  Iain Sandoe  <iain.sandoe@sandoe-acoustics.co.uk>

	PR other/39888
	* config/t-slibgcc-darwin: Fix embedded rpaths for
	--enable-version-specific-runtime-libs, build extension stub
	libs exposing features available from current libgcc_s.

2009-11-11  Jon Beniston  <jon@beniston.com>

	* config.host: Add lm32 targets.
	* config/lm32: New directory.
	* config/lm32/libgcc_lm32.h: New file.
	* config/lm32/_mulsi3.c: New file.
	* config/lm32/_udivmodsi4.c: New file.
	* config/lm32/_divsi3.c: New file.
	* config/lm32/_modsi3.c: New file.
	* config/lm32/_udivsi3.c: New file.
	* config/lm32/_umodsi3.c: New file.
	* config/lm32/_lshrsi3.S: New file.
	* config/lm32/_ashrsi3.S: New file.
	* config/lm32/_ashlsi3.S: New file.
	* config/lm32/crti.S: New file.
	* config/lm32/crtn.S: New file.
	* config/lm32/t-lm32: New file.
	* config/lm32/t-elf: New file.
	* config/lm32/t-uclinux: New file.

2009-10-26  Nick Clifton  <nickc@redhat.com>

	* config.host: Add support for RX target.
	* config/rx: New directory.
	* config/rx/rx-abi-functions.c: New file. Supplementary
	functions for libgcc to support the RX ABI.
	* config/rx/rx-abi.h: New file.  Supplementary header file for
	libgcc RX ABI functions.
	* config/rx/t-rx: New file: Makefile fragment for building
	libgcc for the RX.

2009-10-09  Uros Bizjak  <ubizjak@gmail.com>

	* config/i386/32/sfp-machine.h (__FP_FRAC_SUB_4): Change operand
	constraint of y0 to "g".

2009-10-07  Andreas Krebbel  <Andreas.Krebbel@de.ibm.com>

	* config.host: Include the s390 makefile fragments.
	* config/s390/32/_fixdfdi.c: New file.
	* config/s390/32/_fixsfdi.c: New file.
	* config/s390/32/_fixtfdi.c: New file.
	* config/s390/32/_fixunsdfdi.c: New file.
	* config/s390/32/_fixunssfdi.c: New file.
	* config/s390/32/_fixunstfdi.c: New file.
	* config/s390/32/t-floattodi: New file.
	* config/s390/libgcc-glibc.ver: New file.
	* config/s390/t-crtstuff: New file.
	* config/s390/t-linux: New file.
	* config/s390/t-tpf: New file.

2009-08-24  Ralf Wildenhues  <Ralf.Wildenhues@gmx.de>

	* configure.ac (AC_PREREQ): Bump to 2.64.

2009-08-22  Kaz Kojima  <kkojima@gcc.gnu.org>

	* config/sh/t-linux (HOST_LIBGCC2_CFLAGS): Add -mieee.

2009-08-22  Ralf Wildenhues  <Ralf.Wildenhues@gmx.de>

	* configure: Regenerate.

2009-08-09  Douglas B Rupp  <rupp@gnat.com>

	* config.host (ia64-hp-*vms*): New target.
	(alpha64-dec-*vms*,alpha*-dec-*vms*): Fix for config/vms and unify
	with ia64-hp-*vms*.

2009-07-30  Ralf Wildenhues  <Ralf.Wildenhues@gmx.de>

	* configure.ac: Add snippet for maintainer-mode.
	* configure: Regenerate.
	* Makefile.in (AUTOCONF, configure_deps): New variables.
	($(srcdir)/configure)): New rule, active only with maintainer
	mode turned on.

2009-06-23  DJ Delorie  <dj@redhat.com>

	Add MeP port.
	* config.host: Add mep support.

2009-06-22  Kai Tietz  <kai.tietz@onevision.com>

	* config.host: Add i386/${host_address}/t-fprules-softfp and
	t-softfp to tmake_file for i[34567]86-*-mingw*, x86_64-*-mingw*.

	* config/i386/64/_divtc3.c: Disable usage of .symver assembly symbol
	for mingw targets.
	* config/i386/64/_multc3.c: Likewise.
	* config/i386/64/_powitf2.c: Likewise.
	* config/i386/64/eqtf2.c: Likewise.
	* config/i386/64/getf2.c: Likewise.
	* config/i386/64/letf2.c: Likewise.
	* config/i386/64/letf2.c: Likewise.
	* config/i386/64/sfp-machine.h (_FP_W_TYPE): Define as
	unsigned long long for x64 mingw targets.
	(_FP_WS_TYPE): Define as signed long long for x64 mingw target.
	(_FP_I_TYPE): Define as long long for x64 mingw target.

2009-06-10  Maciej W. Rozycki  <macro@linux-mips.org>

	* config.host (vax-*-linux*): New.

2009-05-31  Anthony Green  <green@moxielogic.com>

	* config.host: Add moxie support.
	* config/moxie/t-moxie: New file.

2009-05-29  David Billinghurst  <billingd@gcc.gnu.org>

	* config.host: Add i386/${host_address}/t-fprules-softfp and
	t-softfp to tmake_file for i[34567]86-*-cygwin*.

2009-04-17  Aurelien Jarno  <aurelien@aurel32.net>

	* config.host: Add i386/${host_address}/t-fprules-softfp to
	tmake_file for i[34567]86-*-kfreebsd*-gnu, x86_64-*-kfreebsd*-gnu*.

2009-04-09  Nick Clifton  <nickc@redhat.com>

	* config/ia64/tf-signs.c: Change copyright header to refer to
	version 3 of the GNU General Public License with version 3.1
	of the GCC Runtime Library Exception and to point readers at
	the COPYING3 and COPYING3.RUNTIME files and the FSF's license
	web page.
	* config/i386/32/tf-signs.c: Likewise.
	* config/libbid/_addsub_dd.c: Likewise.
	* config/libbid/_addsub_sd.c: Likewise.
	* config/libbid/_addsub_td.c: Likewise.
	* config/libbid/_dd_to_df.c: Likewise.
	* config/libbid/_dd_to_di.c: Likewise.
	* config/libbid/_dd_to_sd.c: Likewise.
	* config/libbid/_dd_to_sf.c: Likewise.
	* config/libbid/_dd_to_si.c: Likewise.
	* config/libbid/_dd_to_td.c: Likewise.
	* config/libbid/_dd_to_tf.c: Likewise.
	* config/libbid/_dd_to_udi.c: Likewise.
	* config/libbid/_dd_to_usi.c: Likewise.
	* config/libbid/_dd_to_xf.c: Likewise.
	* config/libbid/_df_to_dd.c: Likewise.
	* config/libbid/_df_to_sd.c: Likewise.
	* config/libbid/_df_to_td.c: Likewise.
	* config/libbid/_di_to_dd.c: Likewise.
	* config/libbid/_di_to_sd.c: Likewise.
	* config/libbid/_di_to_td.c: Likewise.
	* config/libbid/_div_dd.c: Likewise.
	* config/libbid/_div_sd.c: Likewise.
	* config/libbid/_div_td.c: Likewise.
	* config/libbid/_eq_dd.c: Likewise.
	* config/libbid/_eq_sd.c: Likewise.
	* config/libbid/_eq_td.c: Likewise.
	* config/libbid/_ge_dd.c: Likewise.
	* config/libbid/_ge_sd.c: Likewise.
	* config/libbid/_ge_td.c: Likewise.
	* config/libbid/_gt_dd.c: Likewise.
	* config/libbid/_gt_sd.c: Likewise.
	* config/libbid/_gt_td.c: Likewise.
	* config/libbid/_isinfd128.c: Likewise.
	* config/libbid/_isinfd32.c: Likewise.
	* config/libbid/_isinfd64.c: Likewise.
	* config/libbid/_le_dd.c: Likewise.
	* config/libbid/_le_sd.c: Likewise.
	* config/libbid/_le_td.c: Likewise.
	* config/libbid/_lt_dd.c: Likewise.
	* config/libbid/_lt_sd.c: Likewise.
	* config/libbid/_lt_td.c: Likewise.
	* config/libbid/_mul_dd.c: Likewise.
	* config/libbid/_mul_sd.c: Likewise.
	* config/libbid/_mul_td.c: Likewise.
	* config/libbid/_ne_dd.c: Likewise.
	* config/libbid/_ne_sd.c: Likewise.
	* config/libbid/_ne_td.c: Likewise.
	* config/libbid/_sd_to_dd.c: Likewise.
	* config/libbid/_sd_to_df.c: Likewise.
	* config/libbid/_sd_to_di.c: Likewise.
	* config/libbid/_sd_to_sf.c: Likewise.
	* config/libbid/_sd_to_si.c: Likewise.
	* config/libbid/_sd_to_td.c: Likewise.
	* config/libbid/_sd_to_tf.c: Likewise.
	* config/libbid/_sd_to_udi.c: Likewise.
	* config/libbid/_sd_to_usi.c: Likewise.
	* config/libbid/_sd_to_xf.c: Likewise.
	* config/libbid/_sf_to_dd.c: Likewise.
	* config/libbid/_sf_to_sd.c: Likewise.
	* config/libbid/_sf_to_td.c: Likewise.
	* config/libbid/_si_to_dd.c: Likewise.
	* config/libbid/_si_to_sd.c: Likewise.
	* config/libbid/_si_to_td.c: Likewise.
	* config/libbid/_td_to_dd.c: Likewise.
	* config/libbid/_td_to_df.c: Likewise.
	* config/libbid/_td_to_di.c: Likewise.
	* config/libbid/_td_to_sd.c: Likewise.
	* config/libbid/_td_to_sf.c: Likewise.
	* config/libbid/_td_to_si.c: Likewise.
	* config/libbid/_td_to_tf.c: Likewise.
	* config/libbid/_td_to_udi.c: Likewise.
	* config/libbid/_td_to_usi.c: Likewise.
	* config/libbid/_td_to_xf.c: Likewise.
	* config/libbid/_tf_to_dd.c: Likewise.
	* config/libbid/_tf_to_sd.c: Likewise.
	* config/libbid/_tf_to_td.c: Likewise.
	* config/libbid/_udi_to_dd.c: Likewise.
	* config/libbid/_udi_to_sd.c: Likewise.
	* config/libbid/_udi_to_td.c: Likewise.
	* config/libbid/_unord_dd.c: Likewise.
	* config/libbid/_unord_sd.c: Likewise.
	* config/libbid/_unord_td.c: Likewise.
	* config/libbid/_usi_to_dd.c: Likewise.
	* config/libbid/_usi_to_sd.c: Likewise.
	* config/libbid/_usi_to_td.c: Likewise.
	* config/libbid/_xf_to_dd.c: Likewise.
	* config/libbid/_xf_to_sd.c: Likewise.
	* config/libbid/_xf_to_td.c: Likewise.
	* config/libbid/bid128.c: Likewise.
	* config/libbid/bid128_2_str.h: Likewise.
	* config/libbid/bid128_2_str_macros.h: Likewise.
	* config/libbid/bid128_2_str_tables.c: Likewise.
	* config/libbid/bid128_add.c: Likewise.
	* config/libbid/bid128_compare.c: Likewise.
	* config/libbid/bid128_div.c: Likewise.
	* config/libbid/bid128_fma.c: Likewise.
	* config/libbid/bid128_logb.c: Likewise.
	* config/libbid/bid128_minmax.c: Likewise.
	* config/libbid/bid128_mul.c: Likewise.
	* config/libbid/bid128_next.c: Likewise.
	* config/libbid/bid128_noncomp.c: Likewise.
	* config/libbid/bid128_quantize.c: Likewise.
	* config/libbid/bid128_rem.c: Likewise.
	* config/libbid/bid128_round_integral.c: Likewise.
	* config/libbid/bid128_scalb.c: Likewise.
	* config/libbid/bid128_sqrt.c: Likewise.
	* config/libbid/bid128_string.c: Likewise.
	* config/libbid/bid128_to_int16.c: Likewise.
	* config/libbid/bid128_to_int32.c: Likewise.
	* config/libbid/bid128_to_int64.c: Likewise.
	* config/libbid/bid128_to_int8.c: Likewise.
	* config/libbid/bid128_to_uint16.c: Likewise.
	* config/libbid/bid128_to_uint32.c: Likewise.
	* config/libbid/bid128_to_uint64.c: Likewise.
	* config/libbid/bid128_to_uint8.c: Likewise.
	* config/libbid/bid32_to_bid128.c: Likewise.
	* config/libbid/bid32_to_bid64.c: Likewise.
	* config/libbid/bid64_add.c: Likewise.
	* config/libbid/bid64_compare.c: Likewise.
	* config/libbid/bid64_div.c: Likewise.
	* config/libbid/bid64_fma.c: Likewise.
	* config/libbid/bid64_logb.c: Likewise.
	* config/libbid/bid64_minmax.c: Likewise.
	* config/libbid/bid64_mul.c: Likewise.
	* config/libbid/bid64_next.c: Likewise.
	* config/libbid/bid64_noncomp.c: Likewise.
	* config/libbid/bid64_quantize.c: Likewise.
	* config/libbid/bid64_rem.c: Likewise.
	* config/libbid/bid64_round_integral.c: Likewise.
	* config/libbid/bid64_scalb.c: Likewise.
	* config/libbid/bid64_sqrt.c: Likewise.
	* config/libbid/bid64_string.c: Likewise.
	* config/libbid/bid64_to_bid128.c: Likewise.
	* config/libbid/bid64_to_int16.c: Likewise.
	* config/libbid/bid64_to_int32.c: Likewise.
	* config/libbid/bid64_to_int64.c: Likewise.
	* config/libbid/bid64_to_int8.c: Likewise.
	* config/libbid/bid64_to_uint16.c: Likewise.
	* config/libbid/bid64_to_uint32.c: Likewise.
	* config/libbid/bid64_to_uint64.c: Likewise.
	* config/libbid/bid64_to_uint8.c: Likewise.
	* config/libbid/bid_b2d.h: Likewise.
	* config/libbid/bid_binarydecimal.c: Likewise.
	* config/libbid/bid_conf.h: Likewise.
	* config/libbid/bid_convert_data.c: Likewise.
	* config/libbid/bid_decimal_data.c: Likewise.
	* config/libbid/bid_decimal_globals.c: Likewise.
	* config/libbid/bid_div_macros.h: Likewise.
	* config/libbid/bid_dpd.c: Likewise.
	* config/libbid/bid_flag_operations.c: Likewise.
	* config/libbid/bid_from_int.c: Likewise.
	* config/libbid/bid_functions.h: Likewise.
	* config/libbid/bid_gcc_intrinsics.h: Likewise.
	* config/libbid/bid_inline_add.h: Likewise.
	* config/libbid/bid_internal.h: Likewise.
	* config/libbid/bid_round.c: Likewise.
	* config/libbid/bid_sqrt_macros.h: Likewise.

2009-04-09  Jakub Jelinek  <jakub@redhat.com>

	* Makefile.in: Change copyright header to refer to version
	3 of the GNU General Public License and to point readers at the
	COPYING3 file and the FSF's license web page.
	* config.host: Likewise.

2009-04-07  Alan Modra  <amodra@bigpond.net.au>

	* config.host: Reorder and merge to match config.gcc change.

2009-04-03  Alan Modra  <amodra@bigpond.net.au>

	* config.host (powerpc-*-linux*altivec*, powerpc-*-linux*spe): Delete.

2009-03-28  Joseph Myers  <joseph@codesourcery.com>

	* config.host (arm-*-coff*, armel-*-coff*, arm-semi-aof,
	armel-semi-aof, h8300-*-*, i[34567]86-*-aout*, i[34567]86-*-coff*,
	m68k-*-aout*, m68k-*-coff*, pdp11-*-bsd, rs6000-ibm-aix4.[12]*,
	powerpc-ibm-aix4.[12]*, sh-*-*): Remove.

2009-02-12  Uros Bizjak  <ubizjak@gmail.com>

	* config.host (ia64*-*-linux*): Add t-softfp to tmake_file.
	* config/ia64/tf-signs.c (__copysigntf3, __fabstf2): Prototype.

2009-02-12  H.J. Lu  <hongjiu.lu@intel.com>

	* config.host (ia64*-*-linux*): Add ia64/t-fprules-softfp and
	ia64/t-softfp-compat to tmake_file.

	* Makefile.in (gen-hide-list): Ignore .*_compat and .*@.*.

	* config/ia64/__divxf3.asm: New.
	* config/ia64/_fixtfdi.asm: Likewise.
	* config/ia64/_fixunstfdi.asm: Likewise.
	* config/ia64/_floatditf.asm: Likewise.
	* config/ia64/t-fprules-softfp: Likewise.
	* config/ia64/t-softfp-compat: Likewise.
	* config/ia64/tf-signs.c: Likewise.

2009-01-18  Ben Elliston  <bje@au.ibm.com>

	* config/i386/32/tf-signs.c (__copysigntf3, __fabstf2): Prototype.

2009-01-16  Ben Elliston  <bje@au.ibm.com>

	* config.host (i[34567]86-*-linux*, x86_64-*-linux*): Add t-softfp
	to tmake_file.

2009-01-13  Ben Elliston  <bje@au.ibm.com>

	* config/t-softfp: New file.
	* config.host (powerpc64-*-linux*, powerpc64-*-gnu*): Add t-softfp.
	(powerpc-*-linux*spe*, powerpc-*-linux*): Likewise.

2009-01-05  Joel Sherrill  <joel.sherrill@oarcorp.com>

	* config.host: Add m32r*-*-rtems*.

2008-12-01  Joel Sherrill  <joel.sherrill@oarcorp.com>

	* config.host: Add m32c*-*-rtems*.

2008-11-20  Rainer Orth  <ro@TechFak.Uni-Bielefeld.DE>

	PR bootstrap/33100
	* configure.ac (i?86-*-solaris2.1[0-9]*): Only include
	i386/t-crtstuff if linker supports ZERO terminator unwind entries.
	* configure: Regenerate.
	* config.host (i[34567]86-*-solaris2*): Move i386/t-sol2 in
	tmake_file here from gcc/config.gcc.
	Move extra_parts here from gcc/config.gcc.
	* config/i386/t-sol2: Move here from gcc/config/i386.
	Use gcc_srcdir instead of srcdir.

2008-11-18  Adam Nemet  <anemet@caviumnetworks.com>

	* config.host (mipsisa64r2-*-elf* | mipsisa64r2el-*-elf*): New
	case.

2008-11-09  Thomas Schwinge  <tschwinge@gnu.org>

	* config.host <t-tls>: Also enable for GNU/kFreeBSD and GNU/kNetBSD.

2008-10-08  Thomas Schwinge  <tschwinge@gnu.org>

	* config.host: Fold `*-*-gnu*' cases into the Linux ones.

2008-09-03  Hari Sandanagobalane  <hariharan@picochip.com>

	Add picoChip port.
	* config.host: Add picochip-*-*.

2008-08-06  Bob Wilson  <bob.wilson@acm.org>

	* config.host: Match more processor names for Xtensa.

2008-07-08  H.J. Lu  <hongjiu.lu@intel.com>

	* config/i386/64/t-softfp-compat: Update comments.

2008-07-07  H.J. Lu  <hongjiu.lu@intel.com>

	* config/i386/64/_divtc3-compat.c: Moved to ...
	* config/i386/64/_divtc3.c: Here.

	* config/i386/64/_multc3-compat.c: Moved to ...
	* config/i386/64/_multc3.c: Here.

	* config/i386/64/_powitf2-compat.c: Moved to ...
	* config/i386/64/_powitf2.c: Here.

	* config/i386/64/t-softfp-compat (libgcc2-tf-compats): Add
	.c suffix instead of -compat.c.

2008-07-05  Uros Bizjak  <ubizjak@gmail.com>

	* config/i386/32/sfp-machine.h (_FP_MUL_MEAT_S): Remove.
	(_FP_MUL_MEAT_D): Ditto.
	(_FP_DIV_MEAT_S): Ditto.
	(_FP_DIV_MEAT_D): Ditto.

2008-07-03  Richard Sandiford  <rdsandiford@googlemail.com>

	* Makefile.in: Add support for __sync_* libgcc functions.

2008-07-03  H.J. Lu  <hongjiu.lu@intel.com>

	* shared-object.mk ($(base)_s$(objext)): Remove -DSHARED.

2008-07-02  H.J. Lu  <hongjiu.lu@intel.com>

	PR boostrap/36702
	* config.host: Only include 32bit t-fprules-softfp for Darwin/x86
	and Linux/x86.  Include 64bit t-softfp-compat for Linux/x86.

	* config/i386/64/t-fprules-softfp: Moved to ...
	* config/i386/64/t-softfp-compat: This.  New.

2008-07-02  Uros Bizjak  <ubizjak@gmail.com>

	* config/i386/32/sfp-machine.h (FP_HANDLE_EXCEPTIONS) [FP_EX_INVALID]:
	Initialize f with 0.0.

2008-07-02  H.J. Lu  <hongjiu.lu@intel.com>

	PR target/36669
	* shared-object.mk ($(base)_s$(objext)): Add -DSHARED.

	* config/i386/64/_divtc3-compat.c: New.
	* config/i386/64/_multc3-compat.c: Likewise.
	* config/i386/64/_powitf2-compat.c: Likewise.
	* config/i386/64/eqtf2.c: Likewise.
	* config/i386/64/getf2.c: Likewise.
	* config/i386/64/letf2.c: Likewise.
	* config/i386/64/t-fprules-softfp: Likewise.

2008-07-02  H.J. Lu  <hongjiu.lu@intel.com>

	* config.host: Add i386/${host_address}/t-fprules-softfp to
	tmake_file for i[34567]86-*-darwin*, x86_64-*-darwin*,
	i[34567]86-*-linux*, x86_64-*-linux*.

	* configure.ac: Set host_address to 64 or 32 for x86.
	* configure: Regenerated.

	* Makefile.in (config.status): Also depend on
	$(srcdir)/config.host.

	* config/i386/32/t-fprules-softfp: New.
	* config/i386/32/tf-signs.c: Likewise.

	* config/i386/64/sfp-machine.h: New. Moved from gcc.

2008-07-02  H.J. Lu  <hongjiu.lu@intel.com>
	    Uros Bizjak  <ubizjak@gmail.com>

	* config/i386/32/sfp-machine.h: New.

2008-06-26  Nathan Froyd  <froydnj@codesourcery.com>

	* config/rs6000/t-ppccomm: Remove rules that conflict with
	auto-generated rules.

2008-06-17  Ralf Wildenhues  <Ralf.Wildenhues@gmx.de>

	* configure.ac: sinclude override.m4.
	* configure: Regenerate.

2008-06-11  Bernhard Fischer  <aldot@gcc.gnu.org>

	* configure: Regenerate.

2008-06-10  Joseph Myers  <joseph@codesourcery.com>

	* Makefile.in (DECNUMINC): Remove
	-I$(MULTIBUILDTOP)../../libdecnumber.
	* gstdint.h: New.

2008-06-07  Joseph Myers  <joseph@codesourcery.com>

	* config.host (strongarm*-*-*, ep9312*-*-*, xscale-*-*,
	parisc*-*-*, m680[012]0-*-*, *-*-linux*libc1*, *-*-linux*aout*,
	alpha*-*-unicosmk*, strongarm*-*-freebsd*, ep9312-*-elf,
	arm*-*-kaos*, cris-*-aout, parisc*64*-*-linux*, parisc*-*-linux*,
	hppa1.1-*-pro*, hppa1.1-*-osf*, hppa1.1-*-bsd*,
	i[34567]86-sequent-ptx4*, i[34567]86-sequent-sysv4*,
	i[34567]86-*-beoself*, i[34567]86-*-beos*, i[34567]86-*-sco3.2v5*,
	i[34567]86-*-sysv5*, i[34567]86-*-sysv4*, i[34567]86-*-uwin*,
	i[34567]86-*-kaos*, m68020-*-elf*, m68010-*-netbsdelf*,
	mips-wrs-windiss, mt-*-elf, powerpc-*-beos*, powerpc-*-chorusos*,
	powerpc-wrs-windiss*, powerpcle-*-sysv*, powerpc-*-kaos*,
	powerpcle-*-kaos*, sh*-*-kaos*, sparc-*-sysv4*, strongarm-*-elf*,
	strongarm-*-pe, strongarm-*-kaos*, vax-*-bsd*, vax-*-sysv*,
	vax-*-ultrix*, xscale-*-elf, xscale-*-coff): Remove.

2008-05-25  Arthur Loiret  <arthur.loiret@u-psud.fr>

	* config.host (sh2[lbe]*-*-linux*): Allow target.

2008-04-30  Nathan Froyd  <froydnj@codesourcery.com>

	* config/rs6000/t-ppccomm: Add build rules for new files.
	(LIB2ADD_ST): New variable.

2008-04-07  Andy Hutchinson  <hutchinsonandy@aim.com>

	PR target/34210
	PR target/35508
	* config.host (avr-*-*): Add avr cpu_type and avr tmake_file.
	* config/t-avr: New file. Build 16bit libgcc functions.

2008-03-02  Jakub Jelinek  <jakub@redhat.com>

	PR target/35401
	* config/t-slibgcc-darwin: Make install-leaf dependent on
	install-darwin-libgcc-stubs instead of install.

2008-01-25  Joseph Myers  <joseph@codesourcery.com>

	* config.host (tic4x-*-*, c4x-*-rtems*, tic4x-*-rtems*, c4x-*,
	tic4x-*, h8300-*-rtemscoff*, ns32k-*-netbsdelf*, ns32k-*-netbsd*,
	sh-*-rtemscoff*): Remove cases.

2007-12-27  Richard Sandiford  <rsandifo@nildram.co.uk>

	* Makefile.in (all): Use install-leaf rather than install.
	(install): Split most of the rule into...
	(install-leaf): ...this new one.

2007-12-19  Etsushi Kato  <ek.kato@gmail.com>
	    Paolo Bonzini  <bonzini@gnu.org>

	PR target/30572
	* Makefile.in: Use @shlib_slibdir@ substitution to get
	correct install name on darwin.
	* config/t-slibgcc-darwin: Use @shlib_slibdir@ for -install_name.

2007-12-15  Hans-Peter Nilsson  <hp@axis.com>

	* config.host (crisv32-*-elf, crisv32-*-none): New, same as
	cris-*-elf and cris-*-none.
	(crisv32-*-linux*): Similar, as cris-*-linux*.

2007-11-20  Rask Ingemann Lambertsen  <rask@sygehus.dk>

	* config.host (ia64*-*-elf*): Build ia64 specific libgcc parts.

2007-10-27  H.J. Lu  <hongjiu.lu@intel.com>

	PR regression/33926
	* configure.ac: Replace have_cc_tls with gcc_cv_have_cc_tls.
	* configure: Regenerated.

2007-09-27  H.J. Lu  <hongjiu.lu@intel.com>

	* Makefile.in (dfp-filenames): Replace decimal_globals,
	decimal_data, binarydecimal and convert_data with
	bid_decimal_globals, bid_decimal_data, bid_binarydecimal
	and bid_convert_data, respectively.

2007-09-17  Chao-ying Fu  <fu@mips.com>
	    Nigel Stephens  <nigel@mips.com>

	* fixed-obj.mk: New file to support fine-grain fixed-point functions.
	* Makefile.in (fixed_point): Define.
	Check if fixed_point is yes to build support functions.
	* configure.ac: Check for fixed_point support.
	* configure: Regenerated.
	* gen-fixed.sh: New file to generate lists of fixed-point labels,
	funcs, modes, from, to.

2007-09-11  Janis Johnson  <janis187@us.ibm.com

	* Makefile.in (dfp-filenames): Add bid128_noncomp.

2007-09-10  Janis Johnson  <janis187@us.ibm.com>

	* Makefile.in (dfp-filenames): Remove decUtility, add
	decDouble, decPacked, decQuad, decSingle.

2007-08-27  Hans Kester  <hans.kester@ellips.nl>

	* config.host : Add x86_64-elf target.

2007-07-06  H.J. Lu  <hongjiu.lu@intel.com>

	* configure.ac (set_have_cc_tls): Add a missing =.
	* configure: Regenerated.

2007-07-06  H.J. Lu  <hongjiu.lu@intel.com>

	* config.host (tmake_file): Add t-tls for i[34567]86-*-linux*
	and x86_64-*-linux*.

	* config/t-tls: New file.

	* Makefile.in (INTERNAL_CFLAGS): Add @set_have_cc_tls@.

	* configure.ac: Include ../config/enable.m4 and
	../config/tls.m4.  Use GCC_CHECK_CC_TLS to check if assembler
	supports TLS and substitute set_have_cc_tls.
	* configure: Regenerated.

2007-07-04  H.J. Lu  <hongjiu.lu@intel.com>

	* Makefile.in: Use libbid for DFP when BID is enabled.

2007-06-14  Danny Smith  <dannysmith@users.sourceforge.net>

	* config.host(*-cygwin* |*-mingw* ): Add crtbegin.o, crtend.o to
	extra_parts. Add config/i386/t-cygming to tmake_file.
	* config/i386/t-cygming: New file with rules for crtbegin.o, crtend.o.

2007-05-29  Zuxy Meng  <zuxy.meng@gmail.com>
	    Danny Smith  <dannysmith@users.sourceforge.net>

	PR target/29498
	* config.host (i[34567]86-*-cygwin* | i[34567]86-*-mingw*) Add
	crtfastmath.o to extra_parts.  Add i386/t-crtfm to tmake_file.
	* config/i386/t-crtfm: Compile crtfastmath.o with
	-minline-all-stringops.

2007-05-10  Richard Sandiford  <richard@codesourcery.com>

	* config.host (sparc-wrs-vxworks): New target.

2007-04-14  Kazu Hirata  <kazu@codesourcery.com>

	* config.host: Recognize fido.

2007-04-04  Janis Johnson  <janis187@us.ibm.com>

	* configure: Check host, not target, for decimal float support.

2007-04-03  Uros Bizjak  <ubizjak@gmail.com>

	* config/i386/t-crtpc: New file.
	* config.host (i[34567]86-*-linux*): Add i386/t-crtpc to tm-file.
	(x86_64-*-linux*): Ditto.

2007-02-30  Kai Tietz  <kai.tietz@onevision.com>

	* config.host (x86_64-*-mingw*): New target.

2007-03-23  Michael Meissner  <michael.meissner@amd.com>
	    H.J. Lu  <hongjiu.lu@intel.com>

	* Makefile.in (enable_decimal_float): New.
	(DECNUMINC): Add
	-I$(srcdir)/../libdecnumber/$(enable_decimal_float).
	(dec-objects): Move decimal32, decimal64 and decimal128 to ...
	(decbits-filenames): This.
	(decbits-objects): New.
	(libgcc-objects): Add $(decbits-objects).

	* configure.ac: Support * --enable-decimal-float={no,yes,bid,dpd}.
	Substitute enable_decimal_float.
	* configure: Regenerated.

2007-03-19  Hans-Peter Nilsson  <hp@axis.com>

	* config.host (cris-*-elf | cris-*-none): Set extra_parts.

2007-03-12  Brooks Moses  <brooks.moses@codesourcery.com>

	* Makefile.in (install-info): New dummy target.

2007-03-05  Bernd Schmidt  <bernd.schmidt@analog.com>

	* config.host (bfin*-linux-uclibc*): Set extra_parts.

2007-03-01  Brooks Moses  <brooks.moses@codesourcery.com>

	* Makefile.in: Add install-html and install-pdf dummy
	targets.

2007-02-05  Roger Sayle  <roger@eyesopen.com>
	    Daniel Jacobowitz  <dan@codesourcery.com>

	* Makefile.in <LIBUNWIND>: Make libgcc_s.so depend on libunwind.so.
	(libgcc_s.so): Append -B./ to CFLAGS for $(SHLIB_LINK).
	(libunwind.so): Likewise for $(SHLIBUNWIND_LINK).

2007-01-29  Janis Johnson  <janis187@us.ibm.com>

	* Makefile.in (dec-filenames): Add decExcept.

2007-01-28  Daniel Jacobowitz  <dan@codesourcery.com>

	PR bootstrap/30469
	* Makefile.in (CFLAGS): Forcibly remove -fprofile-generate and
	-fprofile-use.

2007-01-25  Daniel Jacobowitz  <dan@codesourcery.com>

	* configure.ac: Add --enable-version-specific-runtime-libs.
	Correct $slibdir default.
	* configure: Regenerated.

2007-01-23  Joseph Myers  <joseph@codesourcery.com>

	* config/rs6000/t-ldbl128: Always use -mlong-double-128.

2007-01-21  Andrew Pinski  <pinskia@gmail.com>

	PR target/30519
	* config.host (alpha*-*-linux*): Set extra_parts.

2007-01-09  Kaz Kojima  <kkojima@gcc.gnu.org>

	* config/sh/t-linux: New.
	* config.host (sh*-*-linux*): Set tmake_file.

2007-01-05  Daniel Jacobowitz  <dan@codesourcery.com>

	* Makefile.in (install): Handle multilibs.

2007-01-04  Brooks Moses  <brooks.moses@codesourcery.com>

	* Makefile.in: Added .PHONY entry for documentation targets.

2007-01-04  Brooks Moses  <brooks.moses@codesourcery.com>

	* Makefile.in: Add empty info, html, dvi, pdf targets.

2007-01-04  Mike Stump  <mrs@apple.com>

	* Makefile.in (MAKEINFO): Remove.
	(PERL): Likewise.

2007-01-04  Paolo Bonzini  <bonzini@gnu.org>

	* configure.ac: Add GCC_TOPLEV_SUBDIRS.
	* configure: Regenerate.
	* Makefile.in (host_subdir): Substitute it.
	(gcc_objdir): Use it.

2007-01-04  Daniel Jacobowitz  <dan@codesourcery.com>

	* config.host (ia64*-*-linux*): Set tmake_file.

2007-01-04  Daniel Jacobowitz  <dan@codesourcery.com>

	* Makefile.in (version): Define.

2007-01-03  Daniel Jacobowitz  <dan@codesourcery.com>
	    Paolo Bonzini  <bonzini@gnu.org>

	* Makefile.in, config/i386/t-darwin, config/i386/t-darwin64,
	config/i386/t-nwld, config/rs6000/t-darwin, config/rs6000/t-ldbl128,
	config/i386/t-crtfm, config/alpha/t-crtfm, config/ia64/t-ia64,
	config/sparc/t-crtfm, config/t-slibgcc-darwin,
	config/rs6000/t-ppccomm, config.host, configure.ac, empty.mk,
	shared-object.mk, siditi-object.mk, static-object.mk: New files.
	* configure: Generated.

<<<<<<< HEAD
Copyright (C) 2007-2019 Free Software Foundation, Inc.
=======
Copyright (C) 2007-2020 Free Software Foundation, Inc.
>>>>>>> e2aa5677

Copying and distribution of this file, with or without modification,
are permitted in any medium without royalty provided the copyright
notice and this notice are preserved.<|MERGE_RESOLUTION|>--- conflicted
+++ resolved
@@ -1,13 +1,3 @@
-<<<<<<< HEAD
-2020-03-12  Release Manager
-
-	* GCC 9.3.0 released.
-
-2020-02-10  H.J. Lu  <hongjiu.lu@intel.com>
-
-	Backport from mainline
-	2020-02-10  H.J. Lu  <hongjiu.lu@intel.com>
-=======
 2021-04-08  Release Manager
 
 	* GCC 10.3.0 released.
@@ -279,13 +269,10 @@
 	* config/frv/frvend.c: Similarly.
 
 2020-02-10  H.J. Lu  <hongjiu.lu@intel.com>
->>>>>>> e2aa5677
 
 	PR libgcc/85334
 	* config/i386/shadow-stack-unwind.h (_Unwind_Frames_Increment):
 	New.
-<<<<<<< HEAD
-=======
 
 2020-02-10  Christophe Lyon  <christophe.lyon@linaro.org>
 
@@ -482,7 +469,6 @@
 	PR libgcc/91737
 	* config.host: Add t-gthr-noweak on *-*-musl*.
 	* config/t-gthr-noweak: New file.
->>>>>>> e2aa5677
 
 2019-11-17  John David Anglin  <danglin@gcc.gnu.org>
 
@@ -1115,196 +1101,6 @@
 	* unwind-dw2.c (_Unwind_GetGR) [DWARF_ZERO_REG]: Compare
 	regno instead of index to DWARF_ZERO_REG.
 
-2019-02-15  Eric Botcazou  <ebotcazou@adacore.com>
-
-	* config/visium/lib2funcs.c (__set_trampoline_parity): Replace
-	TRAMPOLINE_SIZE with __LIBGCC_TRAMPOLINE_SIZE__.
-
-2019-01-31  Uroš Bizjak  <ubizjak@gmail.com>
-
-	* config/alpha/t-linux: Add -mfp-rounding-mode=d
-	to HOST_LIBGCC2_CFLAGS.
-
-2019-01-23  Joseph Myers  <joseph@codesourcery.com>
-
-	PR libgcc/88931
-	* libgcc2.c (FSTYPE FUNC (DWtype u)): Correct no leading bits case.
-
-2019-01-18  Martin Liska  <mliska@suse.cz>
-
-	* libgcov-profiler.c (__gcov_indirect_call_profiler_v2): Rename
-	to ...
-	(__gcov_indirect_call_profiler_v3): ... this.
-	* libgcov.h (__gcov_indirect_call_profiler_v2): Likewise.
-	(__gcov_indirect_call_profiler_v3): Likewise.
-	* Makefile.in: Bump function name.
-
-2019-01-18  Martin Liska  <mliska@suse.cz>
-
-	* libgcov-driver.c (GCOV_PROF_PREFIX): Define.
-	(gcov_version): Use in gcov_error.
-	(merge_one_data): Likewise.
-	(dump_one_gcov): Likewise.
-
-2019-01-18  Martin Liska  <mliska@suse.cz>
-
-<<<<<<< HEAD
-2019-10-30  Iain Sandoe  <iain@sandoe.co.uk>
-=======
-	* libgcov-driver.c (gcov_version_string): New function.
-	(gcov_version): Convert version integer into string.
-
-2019-01-17  Andrew Stubbs  <ams@codesourcery.com>
-	    Kwok Cheung Yeung  <kcy@codesourcery.com>
-	    Julian Brown  <julian@codesourcery.com>
-	    Tom de Vries  <tom@codesourcery.com>
-
-	* config.host: Recognize amdgcn*-*-amdhsa.
-	* config/gcn/crt0.c: New file.
-	* config/gcn/lib2-divmod-hi.c: New file.
-	* config/gcn/lib2-divmod.c: New file.
-	* config/gcn/lib2-gcn.h: New file.
-	* config/gcn/sfp-machine.h: New file.
-	* config/gcn/t-amdgcn: New file.
-
-2019-01-09  Sandra Loosemore  <sandra@codesourcery.com>
-
-	PR other/16615
-
-	* config/c6x/libunwind.S: Mechanically replace "can not" with
-	"cannot".
-	* config/tilepro/atomic.h: Likewise.
-	* config/vxlib-tls.c: Likewise.
-	* generic-morestack-thread.c: Likewise.
-	* generic-morestack.c: Likewise.
-	* mkmap-symver.awk: Likewise.
-
-2019-01-01  Jakub Jelinek  <jakub@redhat.com>
->>>>>>> e2aa5677
-
-	Update copyright years.
-
-2018-12-20  H.J. Lu  <hongjiu.lu@intel.com>
-
-<<<<<<< HEAD
-2019-10-30  Iain Sandoe  <iain@sandoe.co.uk>
-=======
-	* unwind-pe.h (read_encoded_value_with_base): Add GCC pragma
-	to ignore -Waddress-of-packed-member.
->>>>>>> e2aa5677
-
-2018-12-19  Thomas Preud'homme  <thomas.preudhomme@linaro.org>
-
-	* /config/arm/lib1funcs.S (FUNC_START): Remove unused sp_section
-	parameter and corresponding code.
-	(ARM_FUNC_START): Likewise in both definitions.
-	Also update footer comment about condition that need to match with
-	gcc/config/arm/elf.h to also include libgcc/config/arm/t-arm.
-	* config/arm/ieee754-df.S (muldf3): Also build it if L_arm_muldf3 is
-	defined.  Weakly define it in this case.
-	* config/arm/ieee754-sf.S (mulsf3): Likewise with L_arm_mulsf3.
-	* config/arm/t-elf (LIB1ASMFUNCS): Build _arm_muldf3.o and
-	_arm_mulsf3.o before muldiv versions if targeting Thumb-1 only. Add
-	comment to keep condition in sync with the one in
-	libgcc/config/arm/lib1funcs.S and gcc/config/arm/elf.h.
-
-<<<<<<< HEAD
-2019-10-15  John David Anglin  <danglin@gcc.gnu.org>
-
-	* config/pa/fptr.c (_dl_read_access_allowed): Change argument to
-	unsigned int.  Adjust callers.
-	(__canonicalize_funcptr_for_compare): Change plabel type to volatile
-	unsigned int *.  Load relocation offset before function pointer.
-	Add barrier to ensure ordering.
-
-2019-10-12  John David Anglin  <danglin@gcc.gnu.org>
-
-	* config/pa/lib2funcs.S (__gcc_plt_call): Load branch target to %r21.
-	Load PIC register after branch target.  Fix white space.
-	* config/pa/milli64.S ($$dyncall): Separate LINUX and non LINUX
-	implementations.  Load PIC register after branch target.  Don't
-	clobber function pointer when it points to function descriptor.
-	Use nullification instead of branch in LINUX implementation.
-
-2019-08-12  Release Manager
-
-	* GCC 9.2.0 released.
-
-2019-08-03  Iain Sandoe  <iain@sandoe.co.uk>
-=======
-2018-12-18  Wei Xiao  <wei3.xiao@intel.com>
->>>>>>> e2aa5677
-
-	* config/i386/cpuinfo.c (get_intel_cpu): Handle cascadelake.
-	* config/i386/cpuinfo.h: Add INTEL_COREI7_CASCADELAKE.
-
-2018-12-12  Rasmus Villemoes  <rv@rasmusvillemoes.dk>
-
-<<<<<<< HEAD
-2019-08-02  Iain Sandoe  <iain@sandoe.co.uk>
-=======
-	* config/rs6000/tramp.S (__trampoline_setup): Also emit .size
-	and .cfi_endproc directives for VxWorks targets.
->>>>>>> e2aa5677
-
-2018-12-05  Paul Koning  <ni1d@arrl.net>
-
-	* udivmodhi4.c (__udivmodhi4): Fix loop end check.
-
-<<<<<<< HEAD
-2019-05-26  John David Anglin  <danglin@gcc.gnu.org>
-
-	* config/pa/linux-unwind.h (pa32_fallback_frame_state): Add cast.
-
-2019-05-04  Michael Meissner  <meissner@linux.ibm.com>
-
-	* ChangeLog.ibm: Delete unintentional commit on the wrong branch.
-
-2019-05-03  Release Manager
-
-	* GCC 9.1.0 released.
-
-2019-04-23  Ramana Radhakrishnan  <ramana.radhakrishnan@arm.com>
-	    Bernd Edlinger  <bernd.edlinger@hotmail.de>
-	    Jakub Jelinek  <jakub@redhat.com>
-
-	PR target/89093
-	* config/arm/pr-support.c: Add #pragma GCC target("general-regs-only").
-	* config/arm/unwind-arm.c: Likewise.
-	* unwind-c.c (PERSONALITY_FUNCTION): Add general-regs-only target
-	attribute for ARM.
-
-2019-04-15  Monk Chiang  <sh.chiang04@gmail.com>
-
-	* config/nds32/linux-unwind.h (SIGRETURN): Remove.
-	(RT_SIGRETURN): Update.
-	(nds32_fallback_frame_state): Update.
-
-2019-02-21  Martin Sebor  <msebor@redhat.com>
-
-	* libgcc2.h (__clear_cache): Correct signature.
-	* libgcc2.c (__clear_cache): Same.
-
-2019-02-20  Uroš Bizjak  <ubizjak@gmail.com>
-
-	* config/alpha/linux-unwind.h (alpha_fallback_frame_state):
-	Cast 'mcontext_t *' &rt_->uc.uc_mcontext to 'struct sigcontext *'.
-=======
-2018-11-27  Alan Modra  <amodra@gmail.com>
-
-	* config/rs6000/morestack.S (__stack_split_initialize),
-	(__morestack_get_guard, __morestack_set_guard),
-	(__morestack_make_guard): Provide CFI covering these functions.
-	* config/rs6000/tramp.S (__trampoline_setup): Likewise.
->>>>>>> e2aa5677
-
-2018-11-15  Xianmiao Qu  <xianmiao_qu@c-sky.com>
-
-	* config/csky/linux-unwind.h (sc_pt_regs): Update for kernel.
-	(sc_pt_regs_lr): Update for kernel.
-	(sc_pt_regs_tls): Update for kernel.
-
-<<<<<<< HEAD
 2019-02-15  Eric Botcazou  <ebotcazou@adacore.com>
 
 	* config/visium/lib2funcs.c (__set_trampoline_parity): Replace
@@ -1696,287 +1492,6 @@
 	* config/nds32/isr-library/save_usr_regs.inc: Ditto.
 	* config/nds32/isr-library/vec_vid*.S: Consider 4-byte vector size.
 
-=======
-2018-11-15  Xianmiao Qu  <xianmiao_qu@c-sky.com>
-
-	* config/csky/linux-unwind.h: Fix coding style.
-
-2018-11-13  Xianmiao Qu  <xianmiao_qu@c-sky.com>
-
-	* config/csky/linux-unwind.h (_sig_ucontext_t): Remove.
-	(csky_fallback_frame_state): Modify the check of the
-	instructions to adapt to changes in the kernel
-
-2018-11-09  Stafford Horne  <shorne@gmail.com>
-	    Richard Henderson  <rth@twiddle.net>
-
-	* config.host: Add OpenRISC support.
-	* config/or1k/*: New.
-
-2018-11-08  Kito Cheng  <kito@andestech.com>
-
-	* soft-fp/adddf3.c: Update from glibc.
-	* soft-fp/addsf3.c: Likewise.
-	* soft-fp/addtf3.c: Likewise.
-	* soft-fp/divdf3.c: Likewise.
-	* soft-fp/divsf3.c: Likewise.
-	* soft-fp/divtf3.c: Likewise.
-	* soft-fp/double.h: Likewise.
-	* soft-fp/eqdf2.c: Likewise.
-	* soft-fp/eqsf2.c: Likewise.
-	* soft-fp/eqtf2.c: Likewise.
-	* soft-fp/extenddftf2.c: Likewise.
-	* soft-fp/extended.h: Likewise.
-	* soft-fp/extendhftf2.c: Likewise.
-	* soft-fp/extendsfdf2.c: Likewise.
-	* soft-fp/extendsftf2.c: Likewise.
-	* soft-fp/extendxftf2.c: Likewise.
-	* soft-fp/fixdfdi.c: Likewise.
-	* soft-fp/fixdfsi.c: Likewise.
-	* soft-fp/fixdfti.c: Likewise.
-	* soft-fp/fixhfti.c: Likewise.
-	* soft-fp/fixsfdi.c: Likewise.
-	* soft-fp/fixsfsi.c: Likewise.
-	* soft-fp/fixsfti.c: Likewise.
-	* soft-fp/fixtfdi.c: Likewise.
-	* soft-fp/fixtfsi.c: Likewise.
-	* soft-fp/fixtfti.c: Likewise.
-	* soft-fp/fixunsdfdi.c: Likewise.
-	* soft-fp/fixunsdfsi.c: Likewise.
-	* soft-fp/fixunsdfti.c: Likewise.
-	* soft-fp/fixunshfti.c: Likewise.
-	* soft-fp/fixunssfdi.c: Likewise.
-	* soft-fp/fixunssfsi.c: Likewise.
-	* soft-fp/fixunssfti.c: Likewise.
-	* soft-fp/fixunstfdi.c: Likewise.
-	* soft-fp/fixunstfsi.c: Likewise.
-	* soft-fp/fixunstfti.c: Likewise.
-	* soft-fp/floatdidf.c: Likewise.
-	* soft-fp/floatdisf.c: Likewise.
-	* soft-fp/floatditf.c: Likewise.
-	* soft-fp/floatsidf.c: Likewise.
-	* soft-fp/floatsisf.c: Likewise.
-	* soft-fp/floatsitf.c: Likewise.
-	* soft-fp/floattidf.c: Likewise.
-	* soft-fp/floattihf.c: Likewise.
-	* soft-fp/floattisf.c: Likewise.
-	* soft-fp/floattitf.c: Likewise.
-	* soft-fp/floatundidf.c: Likewise.
-	* soft-fp/floatundisf.c: Likewise.
-	* soft-fp/floatunditf.c: Likewise.
-	* soft-fp/floatunsidf.c: Likewise.
-	* soft-fp/floatunsisf.c: Likewise.
-	* soft-fp/floatunsitf.c: Likewise.
-	* soft-fp/floatuntidf.c: Likewise.
-	* soft-fp/floatuntihf.c: Likewise.
-	* soft-fp/floatuntisf.c: Likewise.
-	* soft-fp/floatuntitf.c: Likewise.
-	* soft-fp/gedf2.c: Likewise.
-	* soft-fp/gesf2.c: Likewise.
-	* soft-fp/getf2.c: Likewise.
-	* soft-fp/half.h: Likewise.
-	* soft-fp/ledf2.c: Likewise.
-	* soft-fp/lesf2.c: Likewise.
-	* soft-fp/letf2.c: Likewise.
-	* soft-fp/muldf3.c: Likewise.
-	* soft-fp/mulsf3.c: Likewise.
-	* soft-fp/multf3.c: Likewise.
-	* soft-fp/negdf2.c: Likewise.
-	* soft-fp/negsf2.c: Likewise.
-	* soft-fp/negtf2.c: Likewise.
-	* soft-fp/op-1.h: Likewise.
-	* soft-fp/op-2.h: Likewise.
-	* soft-fp/op-4.h: Likewise.
-	* soft-fp/op-8.h: Likewise.
-	* soft-fp/op-common.h: Likewise.
-	* soft-fp/quad.h: Likewise.
-	* soft-fp/single.h: Likewise.
-	* soft-fp/soft-fp.h: Likewise.
-	* soft-fp/subdf3.c: Likewise.
-	* soft-fp/subsf3.c: Likewise.
-	* soft-fp/subtf3.c: Likewise.
-	* soft-fp/truncdfsf2.c: Likewise.
-	* soft-fp/trunctfdf2.c: Likewise.
-	* soft-fp/trunctfhf2.c: Likewise.
-	* soft-fp/trunctfsf2.c: Likewise.
-	* soft-fp/trunctfxf2.c: Likewise.
-	* soft-fp/unorddf2.c: Likewise.
-	* soft-fp/unordsf2.c: Likewise.
-	* soft-fp/unordtf2.c: Likewise.
-
-2018-11-04  Venkataramanan Kumar  <Venkataramanan.kumar@amd.com>
-
-	* config/i386/cpuinfo.c: (get_amd_cpu): Add znver2.
-	* config/i386/cpuinfo.h (processor_types): Add znver2.
-
-2018-11-01  Paul Koning  <ni1d@arrl.net>
-
-	* config/pdp11/t-pdp11 (LIB2ADD): Add divmod.c.
-	(HOST_LIBGCC2_CFLAGS): Change to optimize for size.
-
-2018-10-31  Joseph Myers  <joseph@codesourcery.com>
-
-	PR bootstrap/82856
-	* configure.ac: Remove AC_PREREQ.  Use AC_LANG_SOURCE.
-	* configure: Regenerate.
-
-2018-10-31  Claudiu Zissulescu  <claziss@synopsys.com>
-
-	* config/arc/lib1funcs.S (_muldi3): New function.
-	* config/arc/t-arc (LIB1ASMFUNCS): Add _muldi3.
-
-2018-10-30  Rasmus Villemoes  <rv@rasmusvillemoes.dk>
-
-	* config/gthr-vxworks.h (__gthread_mutex_destroy): Call semDelete.
-
-2018-10-25  Martin Liska  <mliska@suse.cz>
-
-	PR other/87735
-	* libgcov-profiler.c: Revert.
-
-2018-10-24  Martin Liska  <mliska@suse.cz>
-
-	* libgcov-profiler.c: Start from 1 in order to distinguish
-	functions which were seen and these that were not.
-
-2018-10-18  Paul Koning  <ni1d@arrl.net>
-
-	* udivmodsi4.c (__udivmodsi4): Rename to conform to coding
-	standard.
-	* divmod.c: Update references to __udivmodsi4.
-	* udivmod.c: Ditto.
-	* udivhi3.c: New file.
-	* udivmodhi4.c: New file.
-	* config/pdp11/t-pdp11 (LIB2ADD): Add the new files.
-
-2018-10-17  Rasmus Villemoes  <rv@rasmusvillemoes.dk>
-
-	* Makefile.in (LIB2FUNCS_ST): Filter out LIB2FUNCS_EXCLUDE.
-
-2018-10-12  Olivier Hainque  <hainque@adacore.com>
-
-	* config/rs6000/ibm-ldouble.c: Augment the toplevel guard with
-	defined (__FLOAT128_TYPE__) || defined (__LONG_DOUBLE_128__).
-
-2018-10-08  Paul Koning  <ni1d@arrl.net>
-
-	* config/pdp11/t-pdp11: Remove -mfloat32 switch.
-
-2018-10-04  Martin Liska  <mliska@suse.cz>
-
-	PR gcov-profile/84107
-	* libgcov-profiler.c (__gcov_indirect_call):
-	Change type to indirect_call_tuple.
-	(struct indirect_call_tuple): New struct.
-	(__gcov_indirect_call_topn_profiler): Change type.
-	(__gcov_indirect_call_profiler_v2): Use the new
-	variables.
-	* libgcov.h (struct indirect_call_tuple): New struct
-	definition.
-
-2018-10-03  Uros Bizjak  <ubizjak@gmail.com>
-
-	* libgcc2.c (isnan): Use __builtin_isnan.
-	(isfinite): Use __builtin_isfinite.
-	(isinf): Use __builtin_isinf.
-
-2018-09-26  Uros Bizjak  <ubizjak@gmail.com>
-
-	* config/i386/crtprec.c (set_precision): Use fnstcw instead of fstcw.
-
-2018-09-21  Alexandre Oliva  <oliva@adacore.com>
-
-	* config/vxcache.c: New file.  Provide __clear_cache, based on
-	the cacheTextUpdate VxWorks service.
-	* config/t-vxworks (LIB2ADD): Add vxcache.c.
-	(LIB2FUNCS_EXCLUDE): Add _clear_cache.
-	* config/t-vxwoks7: Likewise.
-
-2018-09-21  Martin Liska  <mliska@suse.cz>
-
-	* libgcov-driver.c (crc32_unsigned): Remove.
-	(gcov_histogram_insert): Likewise.
-	(gcov_compute_histogram): Likewise.
-	(compute_summary): Simplify rapidly.
-	(merge_one_data): Do not handle PROGRAM_SUMMARY tag.
-	(merge_summary): Rapidly simplify.
-	(dump_one_gcov): Ignore gcov_summary.
-	(gcov_do_dump): Do not handle program summary, it's not
-	used.
-	* libgcov-util.c (tag_summary): Remove.
-	(read_gcda_finalize): Fix coding style.
-	(read_gcda_file): Initialize curr_object_summary.
-	(compute_summary): Remove.
-	(calculate_overlap): Remove settings of run_max.
-
-2018-09-21  Monk Chiang  <sh.chiang04@gmail.com>
-
-	* config/nds32/linux-unwind.h (struct _rt_sigframe): Use struct
-	ucontext_t type instead.
-	(nds32_fallback_frame_state): Remove struct _sigframe statement.
-
-2018-09-21  Kito Cheng  <kito.cheng@gmail.com>
-
-	* config/nds32/t-nds32-glibc: New file.
-
-2018-09-18  Rainer Orth  <ro@CeBiTec.Uni-Bielefeld.DE>
-
-	* configure.ac (solaris_ld_v2_maps): New test.
-	* configure: Regenerate.
-	* Makefile.in (solaris_ld_v2_maps): New variable.
-	* config/t-slibgcc-sld (libgcc-unwind.map): Emit v2 mapfile syntax
-	if supported.
-
-2018-08-23  Richard Earnshaw  <rearnsha@arm.com>
-
-	PR target/86951
-	* config/arm/lib1funcs.asm (speculation_barrier): New function.
-	* config/arm/t-arm (LIB1ASMFUNCS): Add it to list of functions
-	to build.
-
-2018-08-22  Iain Sandoe  <iain@sandoe.co.uk>
-
-	* config/unwind-dw2-fde-darwin.c
-	(_darwin10_Unwind_FindEnclosingFunction): move from here ...
-	* config/darwin10-unwind-find-enc-func.c: … to here.
-	* config/t-darwin: Build Darwin10 unwinder shim crt.
-	* libgcc/config.host: Add the Darwin10 unwinder shim.
-
-2018-08-21  Rasmus Villemoes  <rv@rasmusvillemoes.dk>
-
-	* config.host: Add crtbegin.o and crtend.o for
-	powerpc-wrs-vxworks target.
-
-2018-08-17  Jojo  <jijie_rong@c-sky.com>
-	    Huibin Wang  <huibin_wang@c-sky.com>
-	    Sandra Loosemore  <sandra@codesourcery.com>
-	    Chung-Lin Tang  <cltang@codesourcery.com>
-
-	C-SKY port: libgcc
-
-	* config.host: Add C-SKY support.
-	* config/csky/*: New.
-
-2018-08-12  Chung-Ju Wu  <jasonwucj@gmail.com>
-
-	* config/nds32/t-nds32-isr: Rearrange object dependency.
-	* config/nds32/initfini.c: Add dwarf2 unwinding support.
-	* config/nds32/isr-library/adj_intr_lvl.inc: Consider new extensions
-	and registers usage.
-	* config/nds32/isr-library/excp_isr.S: Ditto.
-	* config/nds32/isr-library/intr_isr.S: Ditto.
-	* config/nds32/isr-library/reset.S: Ditto.
-	* config/nds32/isr-library/restore_all.inc: Ditto.
-	* config/nds32/isr-library/restore_mac_regs.inc: Ditto.
-	* config/nds32/isr-library/restore_partial.inc: Ditto.
-	* config/nds32/isr-library/restore_usr_regs.inc: Ditto.
-	* config/nds32/isr-library/save_all.inc: Ditto.
-	* config/nds32/isr-library/save_mac_regs.inc: Ditto.
-	* config/nds32/isr-library/save_partial.inc: Ditto.
-	* config/nds32/isr-library/save_usr_regs.inc: Ditto.
-	* config/nds32/isr-library/vec_vid*.S: Consider 4-byte vector size.
-
->>>>>>> e2aa5677
 2018-08-11  John David Anglin  <danglin@gcc.gnu.org>
 
 	* config/pa/linux-atomic.c: Update comment.
@@ -2138,7 +1653,6 @@
 	overwrite a gcov file with a different timestamp.
 
 2018-05-23  Kalamatee  <kalamatee@gmail.com>
-<<<<<<< HEAD
 
 	* config/m68k/lb1sf68.S (Laddsf$nf): Fix sign bit handling in
 	path to Lf$finfty.
@@ -2149,18 +1663,6 @@
 
 	* config/riscv/save-restore.S: Add support for rv32e.
 
-=======
-
-	* config/m68k/lb1sf68.S (Laddsf$nf): Fix sign bit handling in
-	path to Lf$finfty.
-
-2018-05-18  Kito Cheng <kito.cheng@gmail.com>
-	    Monk Chiang  <sh.chiang04@gmail.com>
-	    Jim Wilson <jimw@sifive.com>
-
-	* config/riscv/save-restore.S: Add support for rv32e.
-
->>>>>>> e2aa5677
 2018-05-18  Kyrylo Tkachov  <kyrylo.tkachov@arm.com>
 
 	* config/arm/libunwind.S: Update comment relating to armv5.
@@ -11349,11 +10851,7 @@
 	* configure: Generated.
  
-<<<<<<< HEAD
-Copyright (C) 2007-2019 Free Software Foundation, Inc.
-=======
 Copyright (C) 2007-2020 Free Software Foundation, Inc.
->>>>>>> e2aa5677
 
 Copying and distribution of this file, with or without modification,
 are permitted in any medium without royalty provided the copyright
