--- conflicted
+++ resolved
@@ -1,10 +1,6 @@
 /* Routines required for instrumenting a program.  */
 /* Compile this one with gcc.  */
-<<<<<<< HEAD
-/* Copyright (C) 1989-2019 Free Software Foundation, Inc.
-=======
 /* Copyright (C) 1989-2020 Free Software Foundation, Inc.
->>>>>>> 9e014010
 
 This file is part of GCC.
 
@@ -182,144 +178,7 @@
 }
 #endif
 
-<<<<<<< HEAD
-#ifdef L_gcov_indirect_call_topn_profiler
-/* Tries to keep track the most frequent N values in the counters where
-   N is specified by parameter TOPN_VAL. To track top N values, 2*N counter
-   entries are used.
-   counter[0] --- the accumative count of the number of times one entry in
-                  in the counters gets evicted/replaced due to limited capacity.
-                  When this value reaches a threshold, the bottom N values are
-                  cleared.
-   counter[1] through counter[2*N] records the top 2*N values collected so far.
-   Each value is represented by two entries: count[2*i+1] is the ith value, and
-   count[2*i+2] is the number of times the value is seen.  */
-
-static void
-__gcov_topn_value_profiler_body (gcov_type *counters, gcov_type value)
-{
-   unsigned i, found = 0, have_zero_count = 0;
-   gcov_type *entry;
-   gcov_type *lfu_entry = &counters[1];
-   gcov_type *value_array = &counters[1];
-   gcov_type *num_eviction = &counters[0];
-   gcov_unsigned_t topn_val = GCOV_ICALL_TOPN_VAL;
-
-   /* There are 2*topn_val values tracked, each value takes two slots in the
-      counter array.  */
-   for (i = 0; i < (topn_val << 2); i += 2)
-     {
-       entry = &value_array[i];
-       if (entry[0] == value)
-         {
-           entry[1]++ ;
-           found = 1;
-           break;
-         }
-       else if (entry[1] == 0)
-         {
-           lfu_entry = entry;
-           have_zero_count = 1;
-         }
-      else if (entry[1] < lfu_entry[1])
-        lfu_entry = entry;
-     }
-
-   if (found)
-     return;
-
-   /* lfu_entry is either an empty entry or an entry
-      with lowest count, which will be evicted.  */
-   lfu_entry[0] = value;
-   lfu_entry[1] = 1;
-
-#define GCOV_ICALL_COUNTER_CLEAR_THRESHOLD 3000
-
-   /* Too many evictions -- time to clear bottom entries to
-      avoid hot values bumping each other out.  */
-   if (!have_zero_count
-       && ++*num_eviction >= GCOV_ICALL_COUNTER_CLEAR_THRESHOLD)
-     {
-       unsigned i, j;
-       gcov_type *p, minv;
-       gcov_type* tmp_cnts
-           = (gcov_type *)alloca (topn_val * sizeof (gcov_type));
-
-       *num_eviction = 0;
-
-       for (i = 0; i < topn_val; i++)
-         tmp_cnts[i] = 0;
-
-       /* Find the largest topn_val values from the group of
-          2*topn_val values and put them into tmp_cnts.  */
-
-       for (i = 0; i < 2 * topn_val; i += 2)
-         {
-           p = 0;
-           for (j = 0; j < topn_val; j++)
-             {
-               if (!p || tmp_cnts[j] < *p)
-                  p = &tmp_cnts[j];
-             }
-            if (value_array[i + 1] > *p)
-              *p = value_array[i + 1];
-         }
-
-       minv = tmp_cnts[0];
-       for (j = 1; j < topn_val; j++)
-         {
-           if (tmp_cnts[j] < minv)
-             minv = tmp_cnts[j];
-         }
-       /* Zero out low value entries.  */
-       for (i = 0; i < 2 * topn_val; i += 2)
-         {
-           if (value_array[i + 1] < minv)
-             {
-               value_array[i] = 0;
-               value_array[i + 1] = 0;
-             }
-         }
-     }
-}
-
-/* These two variables are used to actually track caller and callee.  Keep
-   them in TLS memory so races are not common (they are written to often).
-   The variables are set directly by GCC instrumented code, so declaration
-   here must match one in tree-profile.c.  */
-
-#if defined(HAVE_CC_TLS) && !defined (USE_EMUTLS)
-__thread
-#endif
-struct indirect_call_tuple __gcov_indirect_call_topn;
-
-#ifdef TARGET_VTABLE_USES_DESCRIPTORS
-#define VTABLE_USES_DESCRIPTORS 1
-#else
-#define VTABLE_USES_DESCRIPTORS 0
-#endif
-
-/* This fucntion is instrumented at function entry to track topn indirect
-   calls to CUR_FUNC.  */
- 
-void
-__gcov_indirect_call_topn_profiler (gcov_type value, void* cur_func)
-{
-  void *callee_func = __gcov_indirect_call_topn.callee;
-  /* If the C++ virtual tables contain function descriptors then one
-     function may have multiple descriptors and we need to dereference
-     the descriptors to see if they point to the same function.  */
-  if (cur_func == callee_func
-      || (VTABLE_USES_DESCRIPTORS && callee_func
-	  && *(void **) cur_func == *(void **) callee_func))
-    __gcov_topn_value_profiler_body (__gcov_indirect_call_topn.counters, value);
-}
-#endif
-
-#ifdef L_gcov_indirect_call_profiler_v3
-=======
 #ifdef L_gcov_indirect_call_profiler_v4
->>>>>>> 9e014010
 
 /* These two variables are used to actually track caller and callee.  Keep
    them in TLS memory so races are not common (they are written to often).
@@ -340,14 +199,9 @@
    as a pointer to a function.  */
 
 /* Tries to determine the most common value among its inputs. */
-<<<<<<< HEAD
-void
-__gcov_indirect_call_profiler_v3 (gcov_type value, void* cur_func)
-=======
 static inline void
 __gcov_indirect_call_profiler_body (gcov_type value, void *cur_func,
 				    int use_atomic)
->>>>>>> 9e014010
 {
   /* If the C++ virtual tables contain function descriptors then one
      function may have multiple descriptors and we need to dereference
@@ -355,11 +209,6 @@
   if (cur_func == __gcov_indirect_call.callee
       || (__LIBGCC_VTABLE_USES_DESCRIPTORS__
 	  && *(void **) cur_func == *(void **) __gcov_indirect_call.callee))
-<<<<<<< HEAD
-    __gcov_one_value_profiler_body (__gcov_indirect_call.counters, value, 0);
-
-  __gcov_indirect_call.callee = NULL;
-=======
     __gcov_topn_values_profiler_body (__gcov_indirect_call.counters, value,
 				      use_atomic);
 
@@ -377,7 +226,6 @@
 __gcov_indirect_call_profiler_v4_atomic (gcov_type value, void *cur_func)
 {
   __gcov_indirect_call_profiler_body (value, cur_func, 1);
->>>>>>> 9e014010
 }
 #endif
 
