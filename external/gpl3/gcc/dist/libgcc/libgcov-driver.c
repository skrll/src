--- conflicted
+++ resolved
@@ -1,10 +1,6 @@
 /* Routines required for instrumenting a program.  */
 /* Compile this one with gcc.  */
-<<<<<<< HEAD
-/* Copyright (C) 1989-2019 Free Software Foundation, Inc.
-=======
 /* Copyright (C) 1989-2020 Free Software Foundation, Inc.
->>>>>>> 9e014010
 
 This file is part of GCC.
 
@@ -213,8 +209,6 @@
 
 /* buffer for the fn_data from another program.  */
 static struct gcov_fn_buffer *fn_buffer;
-<<<<<<< HEAD
-=======
 
 /* Including system dependent components. */
 #include "libgcov-driver-system.c"
@@ -263,7 +257,6 @@
 	}
     }
 }
->>>>>>> 9e014010
 
 /* This function merges counters in GI_PTR to an existing gcda file.
    Return 0 on success.
@@ -455,50 +448,6 @@
 }
 
 /* Helper function for merging summary.  */
-<<<<<<< HEAD
-
-static void
-merge_summary (int run_counted, struct gcov_summary *summary,
-	      gcov_type run_max)
-{
-  if (!run_counted)
-    {
-      summary->runs++;
-      summary->sum_max += run_max;
-    }
-}
-
-/* Sort N entries in VALUE_ARRAY in descending order.
-   Each entry in VALUE_ARRAY has two values. The sorting
-   is based on the second value.  */
-
-GCOV_LINKAGE  void
-gcov_sort_n_vals (gcov_type *value_array, int n)
-{
-  int j, k;
-
-  for (j = 2; j < n; j += 2)
-    {
-      gcov_type cur_ent[2];
-
-      cur_ent[0] = value_array[j];
-      cur_ent[1] = value_array[j + 1];
-      k = j - 2;
-      while (k >= 0 && value_array[k + 1] < cur_ent[1])
-        {
-          value_array[k + 2] = value_array[k];
-          value_array[k + 3] = value_array[k+1];
-          k -= 2;
-        }
-      value_array[k + 2] = cur_ent[0];
-      value_array[k + 3] = cur_ent[1];
-    }
-}
-
-/* Sort the profile counters for all indirect call sites. Counters
-   for each call site are allocated in array COUNTERS.  */
-=======
->>>>>>> 9e014010
 
 static void
 merge_summary (int run_counted, struct gcov_summary *summary,
@@ -525,10 +474,6 @@
   struct gcov_summary summary = {};
   int error;
   gcov_unsigned_t tag;
-<<<<<<< HEAD
-
-=======
->>>>>>> 9e014010
   fn_buffer = 0;
 
   /* Prune current counters before we merge them.  */
