--- conflicted
+++ resolved
@@ -1,10 +1,6 @@
 /* Software floating-point emulation.
    Convert a 128bit signed integer to IEEE double
-<<<<<<< HEAD
-   Copyright (C) 2007-2018 Free Software Foundation, Inc.
-=======
    Copyright (C) 2007-2019 Free Software Foundation, Inc.
->>>>>>> e2aa5677
    This file is part of the GNU C Library.
    Contributed by Uros Bizjak (ubizjak@gmail.com).
 
