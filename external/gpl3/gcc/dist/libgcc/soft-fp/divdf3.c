--- conflicted
+++ resolved
@@ -1,10 +1,6 @@
 /* Software floating-point emulation.
    Return a / b
-<<<<<<< HEAD
-   Copyright (C) 1997-2018 Free Software Foundation, Inc.
-=======
    Copyright (C) 1997-2019 Free Software Foundation, Inc.
->>>>>>> 9e014010
    This file is part of the GNU C Library.
    Contributed by Richard Henderson (rth@cygnus.com) and
 		  Jakub Jelinek (jj@ultra.linux.cz).
