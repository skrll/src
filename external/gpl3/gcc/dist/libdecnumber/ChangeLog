--- conflicted
+++ resolved
@@ -1,12 +1,6 @@
-<<<<<<< HEAD
-2020-03-12  Release Manager
-
-	* GCC 9.3.0 released.
-=======
 2021-04-08  Release Manager
 
 	* GCC 10.3.0 released.
->>>>>>> 9e014010
 
 2020-07-23  Release Manager
 
@@ -28,15 +22,6 @@
 	(_bid_to_dpd128): Likewise.  Check for case where combination
 	field starts 1100, 1101 or 1110.
 
-<<<<<<< HEAD
-2019-08-12  Release Manager
-
-	* GCC 9.2.0 released.
-
-2019-05-03  Release Manager
-
-	* GCC 9.1.0 released.
-
 2019-01-01  Jakub Jelinek  <jakub@redhat.com>
 
 	Update copyright years.
@@ -53,24 +38,6 @@
 
 2018-07-05  James Clarke  <jrtc27@jrtc27.com>
 
-=======
-2019-01-01  Jakub Jelinek  <jakub@redhat.com>
-
-	Update copyright years.
-
-2018-10-31  Joseph Myers  <joseph@codesourcery.com>
-
-	PR bootstrap/82856
-	Merge from binutils-gdb:
-	2018-06-19  Simon Marchi  <simon.marchi@ericsson.com>
-
-	* configure.ac: Remove AC_PREREQ.
-	* configure: Re-generate.
-	* aclocal.m4.
-
-2018-07-05  James Clarke  <jrtc27@jrtc27.com>
-
->>>>>>> 9e014010
 	* configure: Regenerated.
 
 2018-02-19  Martin Liska  <mliska@suse.cz>
@@ -760,11 +727,7 @@
 	* decLibrary.c, decRound.c: Likewise.
  
-<<<<<<< HEAD
-Copyright (C) 2005-2019 Free Software Foundation, Inc.
-=======
 Copyright (C) 2005-2020 Free Software Foundation, Inc.
->>>>>>> 9e014010
 
 Copying and distribution of this file, with or without modification,
 are permitted in any medium without royalty provided the copyright
