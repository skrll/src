--- conflicted
+++ resolved
@@ -1,9 +1,5 @@
 /* Implement the snprintf function.
-<<<<<<< HEAD
-   Copyright (C) 2003-2019 Free Software Foundation, Inc.
-=======
    Copyright (C) 2003-2020 Free Software Foundation, Inc.
->>>>>>> e2aa5677
    Written by Kaveh R. Ghazi <ghazi@caip.rutgers.edu>.
 
 This file is part of the libiberty library.  This library is free
