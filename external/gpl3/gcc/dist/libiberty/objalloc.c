--- conflicted
+++ resolved
@@ -1,9 +1,5 @@
 /* objalloc.c -- routines to allocate memory for objects
-<<<<<<< HEAD
-   Copyright (C) 1997-2019 Free Software Foundation, Inc.
-=======
    Copyright (C) 1997-2020 Free Software Foundation, Inc.
->>>>>>> e2aa5677
    Written by Ian Lance Taylor, Cygnus Solutions.
 
 This program is free software; you can redistribute it and/or modify it
