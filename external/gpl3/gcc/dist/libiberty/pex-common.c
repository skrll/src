--- conflicted
+++ resolved
@@ -1,9 +1,5 @@
 /* Common code for executing a program in a sub-process.
-<<<<<<< HEAD
-   Copyright (C) 2005-2019 Free Software Foundation, Inc.
-=======
    Copyright (C) 2005-2020 Free Software Foundation, Inc.
->>>>>>> e2aa5677
    Written by Ian Lance Taylor <ian@airs.com>.
 
 This file is part of the libiberty library.
