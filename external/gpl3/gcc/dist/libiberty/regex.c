--- conflicted
+++ resolved
@@ -3,11 +3,7 @@
    (Implements POSIX draft P1003.2/D11.2, except for some of the
    internationalization features.)
 
-<<<<<<< HEAD
-   Copyright (C) 1993-2019 Free Software Foundation, Inc.
-=======
    Copyright (C) 1993-2020 Free Software Foundation, Inc.
->>>>>>> e2aa5677
    This file is part of the GNU C Library.
 
    The GNU C Library is free software; you can redistribute it and/or
