--- conflicted
+++ resolved
@@ -1,9 +1,5 @@
 /* Allocate memory region filled with spaces.
-<<<<<<< HEAD
-   Copyright (C) 1991-2019 Free Software Foundation, Inc.
-=======
    Copyright (C) 1991-2020 Free Software Foundation, Inc.
->>>>>>> e2aa5677
 
 This file is part of the libiberty library.
 Libiberty is free software; you can redistribute it and/or
