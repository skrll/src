/* simple-object.c -- simple routines to read and write object files.
<<<<<<< HEAD
   Copyright (C) 2010-2019 Free Software Foundation, Inc.
=======
   Copyright (C) 2010-2020 Free Software Foundation, Inc.
>>>>>>> e2aa5677
   Written by Ian Lance Taylor, Google.

This program is free software; you can redistribute it and/or modify it
under the terms of the GNU General Public License as published by the
Free Software Foundation; either version 2, or (at your option) any
later version.

This program is distributed in the hope that it will be useful,
but WITHOUT ANY WARRANTY; without even the implied warranty of
MERCHANTABILITY or FITNESS FOR A PARTICULAR PURPOSE.  See the
GNU General Public License for more details.

You should have received a copy of the GNU General Public License
along with this program; if not, write to the Free Software
Foundation, 51 Franklin Street - Fifth Floor,
Boston, MA 02110-1301, USA.  */

#include "config.h"
#include "libiberty.h"
#include "simple-object.h"

#include <errno.h>
#include <fcntl.h>

#ifdef HAVE_STDLIB_H
#include <stdlib.h>
#endif

#ifdef HAVE_STDINT_H
#include <stdint.h>
#endif

#ifdef HAVE_STRING_H
#include <string.h>
#endif

#ifdef HAVE_INTTYPES_H
#include <inttypes.h>
#endif

#ifndef SEEK_SET
#define SEEK_SET 0
#endif

#ifndef O_BINARY
#define O_BINARY 0
#endif

#include "simple-object-common.h"

/* The known object file formats.  */

static const struct simple_object_functions * const format_functions[] =
{
  &simple_object_elf_functions,
  &simple_object_mach_o_functions,
  &simple_object_coff_functions,
  &simple_object_xcoff_functions
};

/* Read data from a file using the simple_object error reporting
   conventions.  */

int
simple_object_internal_read (int descriptor, off_t offset,
			     unsigned char *buffer, size_t size,
			     const char **errmsg, int *err)
{
  if (lseek (descriptor, offset, SEEK_SET) < 0)
    {
      *errmsg = "lseek";
      *err = errno;
      return 0;
    }

  do
    {
      ssize_t got = read (descriptor, buffer, size);
      if (got == 0)
	break;
      else if (got > 0)
	{
	  buffer += got;
	  size -= got;
	}
      else if (errno != EINTR)
	{
	  *errmsg = "read";
	  *err = errno;
	  return 0;
	}
    }
  while (size > 0);

  if (size > 0)
    {
      *errmsg = "file too short";
      *err = 0;
      return 0;
    }

  return 1;
}

/* Write data to a file using the simple_object error reporting
   conventions.  */

int
simple_object_internal_write (int descriptor, off_t offset,
			      const unsigned char *buffer, size_t size,
			      const char **errmsg, int *err)
{
  if (lseek (descriptor, offset, SEEK_SET) < 0)
    {
      *errmsg = "lseek";
      *err = errno;
      return 0;
    }

  do
    {
      ssize_t wrote = write (descriptor, buffer, size);
      if (wrote == 0)
	break;
      else if (wrote > 0)
	{
	  buffer += wrote;
	  size -= wrote;
	}
      else if (errno != EINTR)
	{
	  *errmsg = "write";
	  *err = errno;
	  return 0;
	}
    }
  while (size > 0);

  if (size > 0)
    {
      *errmsg = "short write";
      *err = 0;
      return 0;
    }

  return 1;
}

/* Open for read.  */

simple_object_read *
simple_object_start_read (int descriptor, off_t offset,
			  const char *segment_name, const char **errmsg,
			  int *err)
{
  unsigned char header[SIMPLE_OBJECT_MATCH_HEADER_LEN];
  size_t len, i;

  if (!simple_object_internal_read (descriptor, offset, header,
				    SIMPLE_OBJECT_MATCH_HEADER_LEN,
				    errmsg, err))
    return NULL;

  len = sizeof (format_functions) / sizeof (format_functions[0]);
  for (i = 0; i < len; ++i)
    {
      void *data;

      data = format_functions[i]->match (header, descriptor, offset,
					 segment_name, errmsg, err);
      if (data != NULL)
	{
	  simple_object_read *ret;

	  ret = XNEW (simple_object_read);
	  ret->descriptor = descriptor;
	  ret->offset = offset;
	  ret->functions = format_functions[i];
	  ret->data = data;
	  return ret;
	}
    }

  *errmsg = "file not recognized";
  *err = 0;
  return NULL;
}

/* Find all sections.  */

const char *
simple_object_find_sections (simple_object_read *sobj,
			     int (*pfn) (void *, const char *, off_t, off_t),
			     void *data,
			     int *err)
{
  return sobj->functions->find_sections (sobj, pfn, data, err);
}

/* Internal data passed to find_one_section.  */

struct find_one_section_data
{
  /* The section we are looking for.  */
  const char *name;
  /* Where to store the section offset.  */
  off_t *offset;
  /* Where to store the section length.  */
  off_t *length;
  /* Set if the name is found.  */
  int found;
};

/* Internal function passed to find_sections.  */

static int
find_one_section (void *data, const char *name, off_t offset, off_t length)
{
  struct find_one_section_data *fosd = (struct find_one_section_data *) data;

  if (strcmp (name, fosd->name) != 0)
    return 1;

  *fosd->offset = offset;
  *fosd->length = length;
  fosd->found = 1;

  /* Stop iteration.  */
  return 0;
}

/* Find a section.  */

int
simple_object_find_section (simple_object_read *sobj, const char *name,
			    off_t *offset, off_t *length,
			    const char **errmsg, int *err)
{
  struct find_one_section_data fosd;

  fosd.name = name;
  fosd.offset = offset;
  fosd.length = length;
  fosd.found = 0;

  *errmsg = simple_object_find_sections (sobj, find_one_section,
					 (void *) &fosd, err);
  if (*errmsg != NULL)
    return 0;
  if (!fosd.found)
    return 0;
  return 1;
}

/* Callback to identify and rename LTO debug sections by name.
   Returns non-NULL if NAME is a LTO debug section, NULL if not.
   If RENAME is true it will rename LTO debug sections to non-LTO
   ones.  */

static char *
handle_lto_debug_sections (const char *name, int rename)
{
  char *newname = rename ? XCNEWVEC (char, strlen (name) + 1)
	  	         : xstrdup (name);

  /* ???  So we can't use .gnu.lto_ prefixed sections as the assembler
     complains about bogus section flags.  Which means we need to arrange
     for that to be fixed or .gnu.debuglto_ marked as SHF_EXCLUDE (to make
     fat lto object tooling work for the fat part).  */
  /* Also include corresponding reloc sections.  */
  if (strncmp (name, ".rela", sizeof (".rela") - 1) == 0)
    {
      if (rename)
        strncpy (newname, name, sizeof (".rela") - 1);
      name += sizeof (".rela") - 1;
    }
  else if (strncmp (name, ".rel", sizeof (".rel") - 1) == 0)
    {
      if (rename)
        strncpy (newname, name, sizeof (".rel") - 1);
      name += sizeof (".rel") - 1;
    }
  /* ???  For now this handles both .gnu.lto_ and .gnu.debuglto_ prefixed
     sections.  */
  /* Copy LTO debug sections and rename them to their non-LTO name.  */
  if (strncmp (name, ".gnu.debuglto_", sizeof (".gnu.debuglto_") - 1) == 0)
    return rename ? strcat (newname, name + sizeof (".gnu.debuglto_") - 1) : newname;
  else if (strncmp (name, ".gnu.lto_.debug_",
		    sizeof (".gnu.lto_.debug_") -1) == 0)
    return rename ? strcat (newname, name + sizeof (".gnu.lto_") - 1) : newname;
  /* Copy over .note.GNU-stack section under the same name if present.  */
  else if (strcmp (name, ".note.GNU-stack") == 0)
    return strcpy (newname, name);
  /* Copy over .note.gnu.property section under the same name if present.  */
  else if (strcmp (name, ".note.gnu.property") == 0)
    return strcpy (newname, name);
  /* Copy over .comment section under the same name if present.  Solaris
     ld uses them to relax its checking of ELF gABI access rules for
     COMDAT sections in objects produced by GCC.  */
  else if (strcmp (name, ".comment") == 0)
    return strcpy (newname, name);
<<<<<<< HEAD
=======
  /* Copy over .GCC.command.line section under the same name if present.  */
  else if (strcmp (name, ".GCC.command.line") == 0)
    return strcpy (newname, name);
>>>>>>> e2aa5677
  free (newname);
  return NULL;
}

/* Wrapper for handle_lto_debug_sections.  */

static char *
handle_lto_debug_sections_rename (const char *name)
{
  return handle_lto_debug_sections (name, 1);
}

/* Wrapper for handle_lto_debug_sections.  */

static char *
handle_lto_debug_sections_norename (const char *name)
{
  return handle_lto_debug_sections (name, 0);
}

/* Copy LTO debug sections.  */

const char *
simple_object_copy_lto_debug_sections (simple_object_read *sobj,
				       const char *dest, int *err, int rename)
{
  const char *errmsg;
  simple_object_write *dest_sobj;
  simple_object_attributes *attrs;
  int outfd;

  if (! sobj->functions->copy_lto_debug_sections)
    {
      *err = EINVAL;
      return "simple_object_copy_lto_debug_sections not implemented";
    }

  attrs = simple_object_fetch_attributes (sobj, &errmsg, err);
  if (! attrs)
    return errmsg;
  dest_sobj = simple_object_start_write (attrs, NULL, &errmsg, err);
  simple_object_release_attributes (attrs);
  if (! dest_sobj)
    return errmsg;

  errmsg = sobj->functions->copy_lto_debug_sections
	 	 (sobj, dest_sobj,
		  rename ? handle_lto_debug_sections_rename
			 : handle_lto_debug_sections_norename,  err);
  if (errmsg)
    {
      simple_object_release_write (dest_sobj);
      return errmsg;
    }

  outfd = open (dest, O_CREAT|O_WRONLY|O_TRUNC|O_BINARY, 00777);
  if (outfd == -1)
    {
      *err = errno;
      simple_object_release_write (dest_sobj);
      return "open failed";
    }

  errmsg = simple_object_write_to_file (dest_sobj, outfd, err);
  close (outfd);
  if (errmsg)
    {
      simple_object_release_write (dest_sobj);
      return errmsg;
    }

  simple_object_release_write (dest_sobj);
  return NULL;
}

/* Fetch attributes.  */

simple_object_attributes *
simple_object_fetch_attributes (simple_object_read *sobj, const char **errmsg,
				int *err)
{
  void *data;
  simple_object_attributes *ret;

  data = sobj->functions->fetch_attributes (sobj, errmsg, err);
  if (data == NULL)
    return NULL;
  ret = XNEW (simple_object_attributes);
  ret->functions = sobj->functions;
  ret->data = data;
  return ret;
}

/* Release an simple_object_read.  */

void
simple_object_release_read (simple_object_read *sobj)
{
  sobj->functions->release_read (sobj->data);
  XDELETE (sobj);
}

/* Merge attributes.  */

const char *
simple_object_attributes_merge (simple_object_attributes *to,
				simple_object_attributes *from,
				int *err)
{
  if (to->functions != from->functions)
    {
      *err = 0;
      return "different object file format";
    }
  return to->functions->attributes_merge (to->data, from->data, err);
}

/* Release an attributes structure.  */

void
simple_object_release_attributes (simple_object_attributes *attrs)
{
  attrs->functions->release_attributes (attrs->data);
  XDELETE (attrs);
}

/* Start creating an object file.  */

simple_object_write *
simple_object_start_write (simple_object_attributes *attrs,
			   const char *segment_name, const char **errmsg,
			   int *err)
{
  void *data;
  simple_object_write *ret;

  data = attrs->functions->start_write (attrs->data, errmsg, err);
  if (data == NULL)
    return NULL;
  ret = XNEW (simple_object_write);
  ret->functions = attrs->functions;
  ret->segment_name = segment_name ? xstrdup (segment_name) : NULL;
  ret->sections = NULL;
  ret->last_section = NULL;
  ret->data = data;
  return ret;
}

/* Start creating a section.  */

simple_object_write_section *
simple_object_write_create_section (simple_object_write *sobj, const char *name,
				    unsigned int align,
				    const char **errmsg ATTRIBUTE_UNUSED,
				    int *err ATTRIBUTE_UNUSED)
{
  simple_object_write_section *ret;

  ret = XNEW (simple_object_write_section);
  ret->next = NULL;
  ret->name = xstrdup (name);
  ret->align = align;
  ret->buffers = NULL;
  ret->last_buffer = NULL;

  if (sobj->last_section == NULL)
    {
      sobj->sections = ret;
      sobj->last_section = ret;
    }
  else
    {
      sobj->last_section->next = ret;
      sobj->last_section = ret;
    }

  return ret;
}

/* Add data to a section.  */

const char *
simple_object_write_add_data (simple_object_write *sobj ATTRIBUTE_UNUSED,
			      simple_object_write_section *section,
			      const void *buffer,
			      size_t size, int copy,
			      int *err ATTRIBUTE_UNUSED)
{
  struct simple_object_write_section_buffer *wsb;

  wsb = XNEW (struct simple_object_write_section_buffer);
  wsb->next = NULL;
  wsb->size = size;

  if (!copy)
    {
      wsb->buffer = buffer;
      wsb->free_buffer = NULL;
    }
  else
    {
      wsb->free_buffer = (void *) XNEWVEC (char, size);
      memcpy (wsb->free_buffer, buffer, size);
      wsb->buffer = wsb->free_buffer;
    }

  if (section->last_buffer == NULL)
    {
      section->buffers = wsb;
      section->last_buffer = wsb;
    }
  else
    {
      section->last_buffer->next = wsb;
      section->last_buffer = wsb;
    }

  return NULL;
}

/* Write the complete object file.  */

const char *
simple_object_write_to_file (simple_object_write *sobj, int descriptor,
			     int *err)
{
  return sobj->functions->write_to_file (sobj, descriptor, err);
}

/* Release an simple_object_write.  */

void
simple_object_release_write (simple_object_write *sobj)
{
  simple_object_write_section *section;

  free (sobj->segment_name);

  section = sobj->sections;
  while (section != NULL)
    {
      struct simple_object_write_section_buffer *buffer;
      simple_object_write_section *next_section;

      buffer = section->buffers;
      while (buffer != NULL)
	{
	  struct simple_object_write_section_buffer *next_buffer;

	  if (buffer->free_buffer != NULL)
	    XDELETEVEC (buffer->free_buffer);
	  next_buffer = buffer->next;
	  XDELETE (buffer);
	  buffer = next_buffer;
	}

      next_section = section->next;
      free (section->name);
      XDELETE (section);
      section = next_section;
    }

  sobj->functions->release_write (sobj->data);
  XDELETE (sobj);
}<|MERGE_RESOLUTION|>--- conflicted
+++ resolved
@@ -1,9 +1,5 @@
 /* simple-object.c -- simple routines to read and write object files.
-<<<<<<< HEAD
-   Copyright (C) 2010-2019 Free Software Foundation, Inc.
-=======
    Copyright (C) 2010-2020 Free Software Foundation, Inc.
->>>>>>> e2aa5677
    Written by Ian Lance Taylor, Google.
 
 This program is free software; you can redistribute it and/or modify it
@@ -305,12 +301,9 @@
      COMDAT sections in objects produced by GCC.  */
   else if (strcmp (name, ".comment") == 0)
     return strcpy (newname, name);
-<<<<<<< HEAD
-=======
   /* Copy over .GCC.command.line section under the same name if present.  */
   else if (strcmp (name, ".GCC.command.line") == 0)
     return strcpy (newname, name);
->>>>>>> e2aa5677
   free (newname);
   return NULL;
 }
