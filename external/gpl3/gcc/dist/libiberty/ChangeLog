--- conflicted
+++ resolved
@@ -1,25 +1,6 @@
-<<<<<<< HEAD
-2020-03-12  Release Manager
-
-	* GCC 9.3.0 released.
-
-2020-03-02  H.J. Lu  <hongjiu.lu@intel.com>
-
-	Backport from master
-	2020-03-02  H.J. Lu  <hongjiu.lu@intel.com>
-
-	PR lto/93966
-	* simple-object.c (handle_lto_debug_sections): Also copy
-	.note.gnu.property section.
-
-2019-08-12  Release Manager
-
-	* GCC 9.2.0 released.
-=======
 2021-04-08  Release Manager
 
 	* GCC 10.3.0 released.
->>>>>>> e2aa5677
 
 2020-10-07  Martin Liska  <mliska@suse.cz>
 
@@ -104,12 +85,6 @@
 
 2020-02-05  Andrew Burgess  <andrew.burgess@embecosm.com>
 
-<<<<<<< HEAD
-2019-05-03  Release Manager
-
-	* GCC 9.1.0 released.
-
-=======
 	* hashtab.c (htab_remove_elt): Make a parameter const.
 	(htab_remove_elt_with_hash): Likewise.
 
@@ -279,7 +254,6 @@
 	char is valid.
 	* testsuite/demangle-expected: Add testcase.
 
->>>>>>> e2aa5677
 2019-04-10  Nick Clifton  <nickc@redhat.com>
 
 	PR 89394
@@ -334,7 +308,6 @@
 	* cp-demangle.c: Mechanically replace "can not" with "cannot".
 	* floatformat.c: Likewise.
 	* strerror.c: Likewise.
-<<<<<<< HEAD
 
 2019-01-01  Jakub Jelinek  <jakub@redhat.com>
 
@@ -411,84 +384,6 @@
 	(pex_unix_exec_child): Commonize error paths to single message &
 	exit.
 
-=======
-
-2019-01-01  Jakub Jelinek  <jakub@redhat.com>
-
-	Update copyright years.
-
-2018-12-22  Jason Merrill  <jason@redhat.com>
-
-	Remove support for demangling GCC 2.x era mangling schemes.
-	* cplus-dem.c: Remove cplus_mangle_opname, cplus_demangle_opname,
-	internal_cplus_demangle, and all subroutines.
-	(libiberty_demanglers): Remove entries for ancient GNU (pre-3.0),
-	Lucid, ARM, HP, and EDG demangling styles.
-	(cplus_demangle): Remove 'work' variable.  Don't call
-	internal_cplus_demangle.
-
-2018-12-07  Nick Clifton  <nickc@redhat.com>
-
-	PR 87681
-	PR 87675
-	PR 87636
-	PR 87350
-	PR 87335
-	* cp-demangle.h (struct d_info): Add recursion_level field.
-	* cp-demangle.c (d_function_type): Add recursion counter.
-	If the recursion limit is reached and the check is not disabled,
-	then return with a failure result.
-	(cplus_demangle_init_info): Initialise the recursion_level field.
-        (d_demangle_callback): If the recursion limit is enabled, check
-	for a mangled string that is so long that there is not enough
-	stack space for the local arrays.
-        * cplus-dem.c (struct work): Add recursion_level field.
-	(squangle_mop_up): Set the numb and numk fields to zero.
-	(work_stuff_copy_to_from): Handle the case where a btypevec or
-	ktypevec field is NULL.
-	(demangle_nested_args): Add recursion counter.  If
-	the recursion limit is not disabled and reached, return with a
-	failure result.
-
-2018-10-23  Jason Merrill  <jason@redhat.com>
-
-	Implement P0732R2, class types in non-type template parameters.
-	* cp-demangle.c (d_dump, d_make_comp, d_count_templates_scopes)
-	(d_print_comp_inner): Handle DEMANGLE_COMPONENT_TPARM_OBJ.
-	(d_special_name): Handle TA.
-	(d_expresion_1): Fix demangling of brace-enclosed initializer list.
-
-2018-10-31  Joseph Myers  <joseph@codesourcery.com>
-
-	PR bootstrap/82856
-	Merge from binutils-gdb:
-	2018-06-19  Simon Marchi  <simon.marchi@ericsson.com>
-
-	* configure.ac: Remove AC_PREREQ.
-	* configure: Re-generate.
-	* config.in: Re-generate.
-
-2018-10-01  Nathan Sidwell  <nathan@acm.org>
-
-	* configure.ac (checkfuncs): Add pipe2.
-	* config.in, configure: Rebuilt.
-	* pex-unix.c (pex_unix_exec_child): Comminicate errors from child
-	to parent with a pipe, when possible.
-
-2018-08-23  Nathan Sidwell  <nathan@acm.org>
-	    Martin Liska  <mliska@suse.cz>
-
-	PR driver/87056
-	* pex-unix.c (pex_unix_exec_child): Duplicate bad_fn into local
-	scopes to avoid potential clobber.
-
-2018-08-20  Nathan Sidwell  <nathan@acm.org>
-
-	* pex-unix.c (pex_child_error): Delete.
-	(pex_unix_exec_child): Commonize error paths to single message &
-	exit.
-
->>>>>>> e2aa5677
 2018-07-30  Tom Tromey  <tom@tromey.com>
 
 	* cplus-dem.c (remember_Btype): Don't call memcpy with LEN==0.
@@ -512,21 +407,12 @@
 	(handle_lto_debug_sections_rename): New function.
 	(handle_lto_debug_sections_norename): New function.
 	(simple_object_copy_lto_debug_sections): Add rename parameter.
-<<<<<<< HEAD
 
 2018-05-28  Bernd Edlinger  <bernd.edlinger@hotmail.de>
 
 	* splay-tree.c (splay_tree_compare_strings,
 	splay_tree_delete_pointers): New utility functions.
 
-=======
-
-2018-05-28  Bernd Edlinger  <bernd.edlinger@hotmail.de>
-
-	* splay-tree.c (splay_tree_compare_strings,
-	splay_tree_delete_pointers): New utility functions.
-
->>>>>>> e2aa5677
 2018-05-10  Martin Liska  <mliska@suse.cz>
 
 	PR bootstrap/64914
