/* Libiberty realpath.  Like realpath, but more consistent behavior.
   Based on gdb_realpath from GDB.

<<<<<<< HEAD
   Copyright (C) 2003-2019 Free Software Foundation, Inc.
=======
   Copyright (C) 2003-2020 Free Software Foundation, Inc.
>>>>>>> e2aa5677

   This file is part of the libiberty library.

   This program is free software; you can redistribute it and/or modify
   it under the terms of the GNU General Public License as published by
   the Free Software Foundation; either version 2 of the License, or
   (at your option) any later version.

   This program is distributed in the hope that it will be useful,
   but WITHOUT ANY WARRANTY; without even the implied warranty of
   MERCHANTABILITY or FITNESS FOR A PARTICULAR PURPOSE.  See the
   GNU General Public License for more details.

   You should have received a copy of the GNU General Public License
   along with this program; if not, write to the Free Software
   Foundation, Inc., 51 Franklin Street - Fifth Floor,
   Boston, MA 02110-1301, USA.  */

/*

@deftypefn Replacement {const char*} lrealpath (const char *@var{name})

Given a pointer to a string containing a pathname, returns a canonical
version of the filename.  Symlinks will be resolved, and ``.'' and ``..''
components will be simplified.  The returned value will be allocated using
@code{malloc}, or @code{NULL} will be returned on a memory allocation error.

@end deftypefn

*/

#include "config.h"
#include "ansidecl.h"
#include "libiberty.h"

#ifdef HAVE_LIMITS_H
#include <limits.h>
#endif
#ifdef HAVE_STDLIB_H
#include <stdlib.h>
#endif
#ifdef HAVE_UNISTD_H
#include <unistd.h>
#endif
#ifdef HAVE_STRING_H
#include <string.h>
#endif

/* On GNU libc systems the declaration is only visible with _GNU_SOURCE.  */
#if defined(HAVE_CANONICALIZE_FILE_NAME) \
    && defined(NEED_DECLARATION_CANONICALIZE_FILE_NAME)
extern char *canonicalize_file_name (const char *);
#endif

#if defined(HAVE_REALPATH)
# if defined (PATH_MAX)
#  define REALPATH_LIMIT PATH_MAX
# else
#  if defined (MAXPATHLEN)
#   define REALPATH_LIMIT MAXPATHLEN
#  endif
# endif
#else
  /* cygwin has realpath, so it won't get here.  */ 
# if defined (_WIN32)
#  define WIN32_LEAN_AND_MEAN
#  include <windows.h> /* for GetFullPathName */
# endif
#endif

char *
lrealpath (const char *filename)
{
  /* Method 1: The system has a compile time upper bound on a filename
     path.  Use that and realpath() to canonicalize the name.  This is
     the most common case.  Note that, if there isn't a compile time
     upper bound, you want to avoid realpath() at all costs.  */
#if defined(REALPATH_LIMIT)
  {
    char buf[REALPATH_LIMIT];
    const char *rp = realpath (filename, buf);
    if (rp == NULL)
      rp = filename;
    return strdup (rp);
  }
#endif /* REALPATH_LIMIT */

  /* Method 2: The host system (i.e., GNU) has the function
     canonicalize_file_name() which malloc's a chunk of memory and
     returns that, use that.  */
#if defined(HAVE_CANONICALIZE_FILE_NAME)
  {
    char *rp = canonicalize_file_name (filename);
    if (rp == NULL)
      return strdup (filename);
    else
      return rp;
  }
#endif

  /* Method 3: Now we're getting desperate!  The system doesn't have a
     compile time buffer size and no alternative function.  Query the
     OS, using pathconf(), for the buffer limit.  Care is needed
     though, some systems do not limit PATH_MAX (return -1 for
     pathconf()) making it impossible to pass a correctly sized buffer
     to realpath() (it could always overflow).  On those systems, we
     skip this.  */
#if defined (HAVE_REALPATH) && defined (HAVE_UNISTD_H)
  {
    /* Find out the max path size.  */
    long path_max = pathconf ("/", _PC_PATH_MAX);
    if (path_max > 0)
      {
	/* PATH_MAX is bounded.  */
	char *buf, *rp, *ret;
	buf = (char *) malloc (path_max);
	if (buf == NULL)
	  return NULL;
	rp = realpath (filename, buf);
	ret = strdup (rp ? rp : filename);
	free (buf);
	return ret;
      }
  }
#endif

  /* The MS Windows method.  If we don't have realpath, we assume we
     don't have symlinks and just canonicalize to a Windows absolute
     path.  GetFullPath converts ../ and ./ in relative paths to
     absolute paths, filling in current drive if one is not given
     or using the current directory of a specified drive (eg, "E:foo").
     It also converts all forward slashes to back slashes.  */
#if defined (_WIN32)
  {
    char buf[MAX_PATH];
    char* basename;
    DWORD len = GetFullPathName (filename, MAX_PATH, buf, &basename);
    if (len == 0 || len > MAX_PATH - 1)
      return strdup (filename);
    else
      {
	/* The file system is case-preserving but case-insensitive,
	   Canonicalize to lowercase, using the codepage associated
	   with the process locale.  */
        CharLowerBuff (buf, len);
        return strdup (buf);
      }
  }
#endif

  /* This system is a lost cause, just duplicate the filename.  */
  return strdup (filename);
}<|MERGE_RESOLUTION|>--- conflicted
+++ resolved
@@ -1,11 +1,7 @@
 /* Libiberty realpath.  Like realpath, but more consistent behavior.
    Based on gdb_realpath from GDB.
 
-<<<<<<< HEAD
-   Copyright (C) 2003-2019 Free Software Foundation, Inc.
-=======
    Copyright (C) 2003-2020 Free Software Foundation, Inc.
->>>>>>> e2aa5677
 
    This file is part of the libiberty library.
 
