--- conflicted
+++ resolved
@@ -1,9 +1,5 @@
 /* Provide a version of _doprnt in terms of fprintf.
-<<<<<<< HEAD
-   Copyright (C) 1998-2019 Free Software Foundation, Inc.
-=======
    Copyright (C) 1998-2020 Free Software Foundation, Inc.
->>>>>>> 9e014010
    Contributed by Kaveh Ghazi  (ghazi@caip.rutgers.edu)  3/29/98
 
 This program is free software; you can redistribute it and/or modify it
