<<<<<<< HEAD
/* Copyright (C) 1991-2019 Free Software Foundation, Inc.
=======
/* Copyright (C) 1991-2020 Free Software Foundation, Inc.
>>>>>>> e2aa5677
   This file is part of the GNU C Library.

   This program is free software; you can redistribute it and/or modify
   it under the terms of the GNU General Public License as published by
   the Free Software Foundation; either version 2, or (at your option)
   any later version.

   This program is distributed in the hope that it will be useful,
   but WITHOUT ANY WARRANTY; without even the implied warranty of
   MERCHANTABILITY or FITNESS FOR A PARTICULAR PURPOSE.  See the
   GNU General Public License for more details.

   You should have received a copy of the GNU General Public License along
   with this program; if not, write to the Free Software Foundation,
   Inc., 51 Franklin Street, Fifth Floor, Boston, MA 02110-1301, USA.  */

/*

@deftypefn Supplemental void* memmem (const void *@var{haystack}, @
  size_t @var{haystack_len} const void *@var{needle}, size_t @var{needle_len})

Returns a pointer to the first occurrence of @var{needle} (length
@var{needle_len}) in @var{haystack} (length @var{haystack_len}).
Returns @code{NULL} if not found.

@end deftypefn

*/

#ifndef _LIBC
# include <config.h>
#endif

#include <stddef.h>
#include <string.h>

#ifndef _LIBC
# define __builtin_expect(expr, val)   (expr)
#endif

#undef memmem

/* Return the first occurrence of NEEDLE in HAYSTACK.  */
void *
memmem (const void *haystack, size_t haystack_len, const void *needle,
	size_t needle_len)
{
  const char *begin;
  const char *const last_possible
    = (const char *) haystack + haystack_len - needle_len;

  if (needle_len == 0)
    /* The first occurrence of the empty string is deemed to occur at
       the beginning of the string.  */
    return (void *) haystack;

  /* Sanity check, otherwise the loop might search through the whole
     memory.  */
  if (__builtin_expect (haystack_len < needle_len, 0))
    return NULL;

  for (begin = (const char *) haystack; begin <= last_possible; ++begin)
    if (begin[0] == ((const char *) needle)[0] &&
	!memcmp ((const void *) &begin[1],
		 (const void *) ((const char *) needle + 1),
		 needle_len - 1))
      return (void *) begin;

  return NULL;
}<|MERGE_RESOLUTION|>--- conflicted
+++ resolved
@@ -1,8 +1,4 @@
-<<<<<<< HEAD
-/* Copyright (C) 1991-2019 Free Software Foundation, Inc.
-=======
 /* Copyright (C) 1991-2020 Free Software Foundation, Inc.
->>>>>>> e2aa5677
    This file is part of the GNU C Library.
 
    This program is free software; you can redistribute it and/or modify
