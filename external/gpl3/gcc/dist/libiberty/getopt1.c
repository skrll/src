--- conflicted
+++ resolved
@@ -1,9 +1,5 @@
 /* getopt_long and getopt_long_only entry points for GNU getopt.
-<<<<<<< HEAD
-   Copyright (C) 1987-2019 Free Software Foundation, Inc.
-=======
    Copyright (C) 1987-2020 Free Software Foundation, Inc.
->>>>>>> e2aa5677
 
    NOTE: This source is derived from an old version taken from the GNU C
    Library (glibc).
