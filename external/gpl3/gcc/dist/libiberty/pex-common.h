--- conflicted
+++ resolved
@@ -1,10 +1,6 @@
 /* Utilities to execute a program in a subprocess (possibly linked by pipes
    with other subprocesses), and wait for it.  Shared logic.
-<<<<<<< HEAD
-   Copyright (C) 1996-2019 Free Software Foundation, Inc.
-=======
    Copyright (C) 1996-2020 Free Software Foundation, Inc.
->>>>>>> e2aa5677
 
 This file is part of the libiberty library.
 Libiberty is free software; you can redistribute it and/or
