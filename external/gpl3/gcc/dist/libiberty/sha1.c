/* sha1.c - Functions to compute SHA1 message digest of files or
   memory blocks according to the NIST specification FIPS-180-1.

<<<<<<< HEAD
   Copyright (C) 2000-2019 Free Software Foundation, Inc.
=======
   Copyright (C) 2000-2020 Free Software Foundation, Inc.
>>>>>>> e2aa5677

   This program is free software; you can redistribute it and/or modify it
   under the terms of the GNU General Public License as published by the
   Free Software Foundation; either version 2, or (at your option) any
   later version.

   This program is distributed in the hope that it will be useful,
   but WITHOUT ANY WARRANTY; without even the implied warranty of
   MERCHANTABILITY or FITNESS FOR A PARTICULAR PURPOSE.  See the
   GNU General Public License for more details.

   You should have received a copy of the GNU General Public License
   along with this program; if not, write to the Free Software Foundation,
   Inc., 51 Franklin Street, Fifth Floor, Boston, MA 02110-1301, USA.  */

/* Written by Scott G. Miller
   Credits:
      Robert Klep <robert@ilse.nl>  -- Expansion function fix
*/

#include <config.h>

#include "sha1.h"

#include <stddef.h>
#include <string.h>

#if USE_UNLOCKED_IO
# include "unlocked-io.h"
#endif

#ifdef WORDS_BIGENDIAN
# define SWAP(n) (n)
#else
# define SWAP(n) \
    (((n) << 24) | (((n) & 0xff00) << 8) | (((n) >> 8) & 0xff00) | ((n) >> 24))
#endif

#define BLOCKSIZE 4096
#if BLOCKSIZE % 64 != 0
# error "invalid BLOCKSIZE"
#endif

/* This array contains the bytes used to pad the buffer to the next
   64-byte boundary.  (RFC 1321, 3.1: Step 1)  */
static const unsigned char fillbuf[64] = { 0x80, 0 /* , 0, 0, ...  */ };


/* Take a pointer to a 160 bit block of data (five 32 bit ints) and
   initialize it to the start constants of the SHA1 algorithm.  This
   must be called before using hash in the call to sha1_hash.  */
void
sha1_init_ctx (struct sha1_ctx *ctx)
{
  ctx->A = 0x67452301;
  ctx->B = 0xefcdab89;
  ctx->C = 0x98badcfe;
  ctx->D = 0x10325476;
  ctx->E = 0xc3d2e1f0;

  ctx->total[0] = ctx->total[1] = 0;
  ctx->buflen = 0;
}

/* Put result from CTX in first 20 bytes following RESBUF.  The result
   must be in little endian byte order.

   IMPORTANT: On some systems it is required that RESBUF is correctly
   aligned for a 32-bit value.  */
void *
sha1_read_ctx (const struct sha1_ctx *ctx, void *resbuf)
{
  ((sha1_uint32 *) resbuf)[0] = SWAP (ctx->A);
  ((sha1_uint32 *) resbuf)[1] = SWAP (ctx->B);
  ((sha1_uint32 *) resbuf)[2] = SWAP (ctx->C);
  ((sha1_uint32 *) resbuf)[3] = SWAP (ctx->D);
  ((sha1_uint32 *) resbuf)[4] = SWAP (ctx->E);

  return resbuf;
}

/* Process the remaining bytes in the internal buffer and the usual
   prolog according to the standard and write the result to RESBUF.

   IMPORTANT: On some systems it is required that RESBUF is correctly
   aligned for a 32-bit value.  */
void *
sha1_finish_ctx (struct sha1_ctx *ctx, void *resbuf)
{
  /* Take yet unprocessed bytes into account.  */
  sha1_uint32 bytes = ctx->buflen;
  size_t size = (bytes < 56) ? 64 / 4 : 64 * 2 / 4;

  /* Now count remaining bytes.  */
  ctx->total[0] += bytes;
  if (ctx->total[0] < bytes)
    ++ctx->total[1];

  /* Put the 64-bit file length in *bits* at the end of the buffer.  */
  ctx->buffer[size - 2] = SWAP ((ctx->total[1] << 3) | (ctx->total[0] >> 29));
  ctx->buffer[size - 1] = SWAP (ctx->total[0] << 3);

  memcpy (&((char *) ctx->buffer)[bytes], fillbuf, (size - 2) * 4 - bytes);

  /* Process last bytes.  */
  sha1_process_block (ctx->buffer, size * 4, ctx);

  return sha1_read_ctx (ctx, resbuf);
}

/* Compute SHA1 message digest for bytes read from STREAM.  The
   resulting message digest number will be written into the 16 bytes
   beginning at RESBLOCK.  */
int
sha1_stream (FILE *stream, void *resblock)
{
  struct sha1_ctx ctx;
  char buffer[BLOCKSIZE + 72];
  size_t sum;

  /* Initialize the computation context.  */
  sha1_init_ctx (&ctx);

  /* Iterate over full file contents.  */
  while (1)
    {
      /* We read the file in blocks of BLOCKSIZE bytes.  One call of the
	 computation function processes the whole buffer so that with the
	 next round of the loop another block can be read.  */
      size_t n;
      sum = 0;

      /* Read block.  Take care for partial reads.  */
      while (1)
	{
	  n = fread (buffer + sum, 1, BLOCKSIZE - sum, stream);

	  sum += n;

	  if (sum == BLOCKSIZE)
	    break;

	  if (n == 0)
	    {
	      /* Check for the error flag IFF N == 0, so that we don't
		 exit the loop after a partial read due to e.g., EAGAIN
		 or EWOULDBLOCK.  */
	      if (ferror (stream))
		return 1;
	      goto process_partial_block;
	    }

	  /* We've read at least one byte, so ignore errors.  But always
	     check for EOF, since feof may be true even though N > 0.
	     Otherwise, we could end up calling fread after EOF.  */
	  if (feof (stream))
	    goto process_partial_block;
	}

      /* Process buffer with BLOCKSIZE bytes.  Note that
			BLOCKSIZE % 64 == 0
       */
      sha1_process_block (buffer, BLOCKSIZE, &ctx);
    }

 process_partial_block:;

  /* Process any remaining bytes.  */
  if (sum > 0)
    sha1_process_bytes (buffer, sum, &ctx);

  /* Construct result in desired memory.  */
  sha1_finish_ctx (&ctx, resblock);
  return 0;
}

/* Compute SHA1 message digest for LEN bytes beginning at BUFFER.  The
   result is always in little endian byte order, so that a byte-wise
   output yields to the wanted ASCII representation of the message
   digest.  */
void *
sha1_buffer (const char *buffer, size_t len, void *resblock)
{
  struct sha1_ctx ctx;

  /* Initialize the computation context.  */
  sha1_init_ctx (&ctx);

  /* Process whole buffer but last len % 64 bytes.  */
  sha1_process_bytes (buffer, len, &ctx);

  /* Put result in desired memory area.  */
  return sha1_finish_ctx (&ctx, resblock);
}

void
sha1_process_bytes (const void *buffer, size_t len, struct sha1_ctx *ctx)
{
  /* When we already have some bits in our internal buffer concatenate
     both inputs first.  */
  if (ctx->buflen != 0)
    {
      size_t left_over = ctx->buflen;
      size_t add = 128 - left_over > len ? len : 128 - left_over;

      memcpy (&((char *) ctx->buffer)[left_over], buffer, add);
      ctx->buflen += add;

      if (ctx->buflen > 64)
	{
	  sha1_process_block (ctx->buffer, ctx->buflen & ~63, ctx);

	  ctx->buflen &= 63;
	  /* The regions in the following copy operation cannot overlap.  */
	  memcpy (ctx->buffer,
		  &((char *) ctx->buffer)[(left_over + add) & ~63],
		  ctx->buflen);
	}

      buffer = (const char *) buffer + add;
      len -= add;
    }

  /* Process available complete blocks.  */
  if (len >= 64)
    {
#if !_STRING_ARCH_unaligned
# if defined(__clang__) || defined(__GNUC__)
# define alignof(type) __alignof__(type)
# else
# define alignof(type) offsetof (struct { char c; type x; }, x)
# endif
# define UNALIGNED_P(p) (((size_t) p) % alignof (sha1_uint32) != 0)
      if (UNALIGNED_P (buffer))
	while (len > 64)
	  {
	    sha1_process_block (memcpy (ctx->buffer, buffer, 64), 64, ctx);
	    buffer = (const char *) buffer + 64;
	    len -= 64;
	  }
      else
#endif
	{
	  sha1_process_block (buffer, len & ~63, ctx);
	  buffer = (const char *) buffer + (len & ~63);
	  len &= 63;
	}
    }

  /* Move remaining bytes in internal buffer.  */
  if (len > 0)
    {
      size_t left_over = ctx->buflen;

      memcpy (&((char *) ctx->buffer)[left_over], buffer, len);
      left_over += len;
      if (left_over >= 64)
	{
	  sha1_process_block (ctx->buffer, 64, ctx);
	  left_over -= 64;
	  memcpy (ctx->buffer, &ctx->buffer[16], left_over);
	}
      ctx->buflen = left_over;
    }
}

/* --- Code below is the primary difference between md5.c and sha1.c --- */

/* SHA1 round constants */
#define K1 0x5a827999
#define K2 0x6ed9eba1
#define K3 0x8f1bbcdc
#define K4 0xca62c1d6

/* Round functions.  Note that F2 is the same as F4.  */
#define F1(B,C,D) ( D ^ ( B & ( C ^ D ) ) )
#define F2(B,C,D) (B ^ C ^ D)
#define F3(B,C,D) ( ( B & C ) | ( D & ( B | C ) ) )
#define F4(B,C,D) (B ^ C ^ D)

/* Process LEN bytes of BUFFER, accumulating context into CTX.
   It is assumed that LEN % 64 == 0.
   Most of this code comes from GnuPG's cipher/sha1.c.  */

void
sha1_process_block (const void *buffer, size_t len, struct sha1_ctx *ctx)
{
  const sha1_uint32 *words = (const sha1_uint32*) buffer;
  size_t nwords = len / sizeof (sha1_uint32);
  const sha1_uint32 *endp = words + nwords;
  sha1_uint32 x[16];
  sha1_uint32 a = ctx->A;
  sha1_uint32 b = ctx->B;
  sha1_uint32 c = ctx->C;
  sha1_uint32 d = ctx->D;
  sha1_uint32 e = ctx->E;

  /* First increment the byte count.  RFC 1321 specifies the possible
     length of the file up to 2^64 bits.  Here we only compute the
     number of bytes.  Do a double word increment.  */
  ctx->total[0] += len;
  ctx->total[1] += ((len >> 31) >> 1) + (ctx->total[0] < len);

#define rol(x, n) (((x) << (n)) | ((sha1_uint32) (x) >> (32 - (n))))

#define M(I) ( tm =   x[I&0x0f] ^ x[(I-14)&0x0f] \
		    ^ x[(I-8)&0x0f] ^ x[(I-3)&0x0f] \
	       , (x[I&0x0f] = rol(tm, 1)) )

#define R(A,B,C,D,E,F,K,M)  do { E += rol( A, 5 )     \
				      + F( B, C, D )  \
				      + K	      \
				      + M;	      \
				 B = rol( B, 30 );    \
			       } while(0)

  while (words < endp)
    {
      sha1_uint32 tm;
      int t;
      for (t = 0; t < 16; t++)
	{
	  x[t] = SWAP (*words);
	  words++;
	}

      R( a, b, c, d, e, F1, K1, x[ 0] );
      R( e, a, b, c, d, F1, K1, x[ 1] );
      R( d, e, a, b, c, F1, K1, x[ 2] );
      R( c, d, e, a, b, F1, K1, x[ 3] );
      R( b, c, d, e, a, F1, K1, x[ 4] );
      R( a, b, c, d, e, F1, K1, x[ 5] );
      R( e, a, b, c, d, F1, K1, x[ 6] );
      R( d, e, a, b, c, F1, K1, x[ 7] );
      R( c, d, e, a, b, F1, K1, x[ 8] );
      R( b, c, d, e, a, F1, K1, x[ 9] );
      R( a, b, c, d, e, F1, K1, x[10] );
      R( e, a, b, c, d, F1, K1, x[11] );
      R( d, e, a, b, c, F1, K1, x[12] );
      R( c, d, e, a, b, F1, K1, x[13] );
      R( b, c, d, e, a, F1, K1, x[14] );
      R( a, b, c, d, e, F1, K1, x[15] );
      R( e, a, b, c, d, F1, K1, M(16) );
      R( d, e, a, b, c, F1, K1, M(17) );
      R( c, d, e, a, b, F1, K1, M(18) );
      R( b, c, d, e, a, F1, K1, M(19) );
      R( a, b, c, d, e, F2, K2, M(20) );
      R( e, a, b, c, d, F2, K2, M(21) );
      R( d, e, a, b, c, F2, K2, M(22) );
      R( c, d, e, a, b, F2, K2, M(23) );
      R( b, c, d, e, a, F2, K2, M(24) );
      R( a, b, c, d, e, F2, K2, M(25) );
      R( e, a, b, c, d, F2, K2, M(26) );
      R( d, e, a, b, c, F2, K2, M(27) );
      R( c, d, e, a, b, F2, K2, M(28) );
      R( b, c, d, e, a, F2, K2, M(29) );
      R( a, b, c, d, e, F2, K2, M(30) );
      R( e, a, b, c, d, F2, K2, M(31) );
      R( d, e, a, b, c, F2, K2, M(32) );
      R( c, d, e, a, b, F2, K2, M(33) );
      R( b, c, d, e, a, F2, K2, M(34) );
      R( a, b, c, d, e, F2, K2, M(35) );
      R( e, a, b, c, d, F2, K2, M(36) );
      R( d, e, a, b, c, F2, K2, M(37) );
      R( c, d, e, a, b, F2, K2, M(38) );
      R( b, c, d, e, a, F2, K2, M(39) );
      R( a, b, c, d, e, F3, K3, M(40) );
      R( e, a, b, c, d, F3, K3, M(41) );
      R( d, e, a, b, c, F3, K3, M(42) );
      R( c, d, e, a, b, F3, K3, M(43) );
      R( b, c, d, e, a, F3, K3, M(44) );
      R( a, b, c, d, e, F3, K3, M(45) );
      R( e, a, b, c, d, F3, K3, M(46) );
      R( d, e, a, b, c, F3, K3, M(47) );
      R( c, d, e, a, b, F3, K3, M(48) );
      R( b, c, d, e, a, F3, K3, M(49) );
      R( a, b, c, d, e, F3, K3, M(50) );
      R( e, a, b, c, d, F3, K3, M(51) );
      R( d, e, a, b, c, F3, K3, M(52) );
      R( c, d, e, a, b, F3, K3, M(53) );
      R( b, c, d, e, a, F3, K3, M(54) );
      R( a, b, c, d, e, F3, K3, M(55) );
      R( e, a, b, c, d, F3, K3, M(56) );
      R( d, e, a, b, c, F3, K3, M(57) );
      R( c, d, e, a, b, F3, K3, M(58) );
      R( b, c, d, e, a, F3, K3, M(59) );
      R( a, b, c, d, e, F4, K4, M(60) );
      R( e, a, b, c, d, F4, K4, M(61) );
      R( d, e, a, b, c, F4, K4, M(62) );
      R( c, d, e, a, b, F4, K4, M(63) );
      R( b, c, d, e, a, F4, K4, M(64) );
      R( a, b, c, d, e, F4, K4, M(65) );
      R( e, a, b, c, d, F4, K4, M(66) );
      R( d, e, a, b, c, F4, K4, M(67) );
      R( c, d, e, a, b, F4, K4, M(68) );
      R( b, c, d, e, a, F4, K4, M(69) );
      R( a, b, c, d, e, F4, K4, M(70) );
      R( e, a, b, c, d, F4, K4, M(71) );
      R( d, e, a, b, c, F4, K4, M(72) );
      R( c, d, e, a, b, F4, K4, M(73) );
      R( b, c, d, e, a, F4, K4, M(74) );
      R( a, b, c, d, e, F4, K4, M(75) );
      R( e, a, b, c, d, F4, K4, M(76) );
      R( d, e, a, b, c, F4, K4, M(77) );
      R( c, d, e, a, b, F4, K4, M(78) );
      R( b, c, d, e, a, F4, K4, M(79) );

      a = ctx->A += a;
      b = ctx->B += b;
      c = ctx->C += c;
      d = ctx->D += d;
      e = ctx->E += e;
    }
}<|MERGE_RESOLUTION|>--- conflicted
+++ resolved
@@ -1,11 +1,7 @@
 /* sha1.c - Functions to compute SHA1 message digest of files or
    memory blocks according to the NIST specification FIPS-180-1.
 
-<<<<<<< HEAD
-   Copyright (C) 2000-2019 Free Software Foundation, Inc.
-=======
    Copyright (C) 2000-2020 Free Software Foundation, Inc.
->>>>>>> e2aa5677
 
    This program is free software; you can redistribute it and/or modify it
    under the terms of the GNU General Public License as published by the
