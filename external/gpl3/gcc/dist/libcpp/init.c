--- conflicted
+++ resolved
@@ -1,9 +1,5 @@
 /* CPP Library.
-<<<<<<< HEAD
-   Copyright (C) 1986-2019 Free Software Foundation, Inc.
-=======
    Copyright (C) 1986-2020 Free Software Foundation, Inc.
->>>>>>> e2aa5677
    Contributed by Per Bothner, 1994-95.
    Based on CCCP program by Paul Rubin, June 1986
    Adapted to ANSI C, Richard Stallman, Jan 1987
@@ -101,31 +97,6 @@
 };
 
 static const struct lang_flags lang_defaults[] =
-<<<<<<< HEAD
-{ /*              c99 c++ xnum xid c11 std digr ulit rlit udlit bincst digsep trig u8chlit vaopt */
-  /* GNUC89   */  { 0,  0,  1,  0,  0,  0,  1,   0,   0,   0,    0,     0,     0,   0,      1 },
-  /* GNUC99   */  { 1,  0,  1,  1,  0,  0,  1,   1,   1,   0,    0,     0,     0,   0,      1 },
-  /* GNUC11   */  { 1,  0,  1,  1,  1,  0,  1,   1,   1,   0,    0,     0,     0,   0,      1 },
-  /* GNUC17   */  { 1,  0,  1,  1,  1,  0,  1,   1,   1,   0,    0,     0,     0,   0,      1 },
-  /* GNUC2X   */  { 1,  0,  1,  1,  1,  0,  1,   1,   1,   0,    0,     0,     0,   0,      1 },
-  /* STDC89   */  { 0,  0,  0,  0,  0,  1,  0,   0,   0,   0,    0,     0,     1,   0,      0 },
-  /* STDC94   */  { 0,  0,  0,  0,  0,  1,  1,   0,   0,   0,    0,     0,     1,   0,      0 },
-  /* STDC99   */  { 1,  0,  1,  1,  0,  1,  1,   0,   0,   0,    0,     0,     1,   0,      0 },
-  /* STDC11   */  { 1,  0,  1,  1,  1,  1,  1,   1,   0,   0,    0,     0,     1,   0,      0 },
-  /* STDC17   */  { 1,  0,  1,  1,  1,  1,  1,   1,   0,   0,    0,     0,     1,   0,      0 },
-  /* STDC2X   */  { 1,  0,  1,  1,  1,  1,  1,   1,   0,   0,    0,     0,     1,   0,      0 },
-  /* GNUCXX   */  { 0,  1,  1,  1,  0,  0,  1,   0,   0,   0,    0,     0,     0,   0,      1 },
-  /* CXX98    */  { 0,  1,  0,  1,  0,  1,  1,   0,   0,   0,    0,     0,     1,   0,      0 },
-  /* GNUCXX11 */  { 1,  1,  1,  1,  1,  0,  1,   1,   1,   1,    0,     0,     0,   0,      1 },
-  /* CXX11    */  { 1,  1,  0,  1,  1,  1,  1,   1,   1,   1,    0,     0,     1,   0,      0 },
-  /* GNUCXX14 */  { 1,  1,  1,  1,  1,  0,  1,   1,   1,   1,    1,     1,     0,   0,      1 },
-  /* CXX14    */  { 1,  1,  0,  1,  1,  1,  1,   1,   1,   1,    1,     1,     1,   0,      0 },
-  /* GNUCXX17 */  { 1,  1,  1,  1,  1,  0,  1,   1,   1,   1,    1,     1,     0,   1,      1 },
-  /* CXX17    */  { 1,  1,  1,  1,  1,  1,  1,   1,   1,   1,    1,     1,     0,   1,      0 },
-  /* GNUCXX2A */  { 1,  1,  1,  1,  1,  0,  1,   1,   1,   1,    1,     1,     0,   1,      1 },
-  /* CXX2A    */  { 1,  1,  1,  1,  1,  1,  1,   1,   1,   1,    1,     1,     0,   1,      1 },
-  /* ASM      */  { 0,  0,  1,  0,  0,  0,  0,   0,   0,   0,    0,     0,     0,   0,      0 }
-=======
 { /*              c99 c++ xnum xid c11 std digr ulit rlit udlit bincst digsep trig u8chlit vaopt scope dfp */
   /* GNUC89   */  { 0,  0,  1,  0,  0,  0,  1,   0,   0,   0,    0,     0,     0,   0,      1,   1,     0 },
   /* GNUC99   */  { 1,  0,  1,  1,  0,  0,  1,   1,   1,   0,    0,     0,     0,   0,      1,   1,     0 },
@@ -149,7 +120,6 @@
   /* GNUCXX2A */  { 1,  1,  1,  1,  1,  0,  1,   1,   1,   1,    1,     1,     0,   1,      1,   1,     0 },
   /* CXX2A    */  { 1,  1,  1,  1,  1,  1,  1,   1,   1,   1,    1,     1,     0,   1,      1,   1,     0 },
   /* ASM      */  { 0,  0,  1,  0,  0,  0,  0,   0,   0,   0,    0,     0,     0,   0,      0,   0,     0 }
->>>>>>> e2aa5677
 };
 
 /* Sets internal flags correctly for a given language.  */
