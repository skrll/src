/* Part of CPP library.  (Precompiled header reading/writing.)
<<<<<<< HEAD
   Copyright (C) 2000-2019 Free Software Foundation, Inc.
=======
   Copyright (C) 2000-2020 Free Software Foundation, Inc.
>>>>>>> e2aa5677

This program is free software; you can redistribute it and/or modify it
under the terms of the GNU General Public License as published by the
Free Software Foundation; either version 3, or (at your option) any
later version.

This program is distributed in the hope that it will be useful,
but WITHOUT ANY WARRANTY; without even the implied warranty of
MERCHANTABILITY or FITNESS FOR A PARTICULAR PURPOSE.  See the
GNU General Public License for more details.

You should have received a copy of the GNU General Public License
along with this program; see the file COPYING3.  If not see
<http://www.gnu.org/licenses/>.  */

#include "config.h"
#include "system.h"
#include "cpplib.h"
#include "internal.h"
#include "hashtab.h"
#include "mkdeps.h"

static int write_macdef (cpp_reader *, cpp_hashnode *, void *);
static int save_idents (cpp_reader *, cpp_hashnode *, void *);
static hashval_t hashmem (const void *, size_t);
static hashval_t cpp_string_hash (const void *);
static int cpp_string_eq (const void *, const void *);
static int count_defs (cpp_reader *, cpp_hashnode *, void *);
static int comp_hashnodes (const void *, const void *);
static int collect_ht_nodes (cpp_reader *, cpp_hashnode *, void *);
static int write_defs (cpp_reader *, cpp_hashnode *, void *);
static int save_macros (cpp_reader *, cpp_hashnode *, void *);
static int _cpp_save_pushed_macros (cpp_reader *, FILE *);
static int _cpp_restore_pushed_macros (cpp_reader *, FILE *);

/* This structure represents a macro definition on disk.  */
struct macrodef_struct
{
  unsigned int definition_length;
  unsigned short name_length;
  unsigned short flags;
};

/* This is how we write out a macro definition.
   Suitable for being called by cpp_forall_identifiers.  */

static int
write_macdef (cpp_reader *pfile, cpp_hashnode *hn, void *file_p)
{
  FILE *f = (FILE *) file_p;
  bool is_void = false;
  switch (hn->type)
    {
    case NT_VOID:
      if (! (hn->flags & NODE_POISONED))
	return 1;
      is_void = true;
      goto poisoned;

    case NT_BUILTIN_MACRO:
      return 1;

    case NT_USER_MACRO:
      if (hn->value.macro->kind != cmk_assert)
	{
	poisoned:
	  struct macrodef_struct s;
	  const unsigned char *defn;

	  s.name_length = NODE_LEN (hn);
	  s.flags = hn->flags & NODE_POISONED;

	  if (is_void)
	    {
	      defn = NODE_NAME (hn);
	      s.definition_length = s.name_length;
	    }
	  else
	    {
	      defn = cpp_macro_definition (pfile, hn);
	      s.definition_length = ustrlen (defn);
	    }

	  if (fwrite (&s, sizeof (s), 1, f) != 1
	      || fwrite (defn, 1, s.definition_length, f) != s.definition_length)
	    {
	      cpp_errno (pfile, CPP_DL_ERROR,
			 "while writing precompiled header");
	      return 0;
	    }
	}
      return 1;

    default:
      abort ();
    }
}

/* This structure records the names of the defined macros.
   It's also used as a callback structure for size_initial_idents
   and save_idents.  */

struct cpp_savedstate
{
  /* A hash table of the defined identifiers.  */
  htab_t definedhash;
  /* The size of the definitions of those identifiers (the size of
     'definedstrs').  */
  size_t hashsize;
  /* Number of definitions */
  size_t n_defs;
  /* Array of definitions.  In cpp_write_pch_deps it is used for sorting.  */
  cpp_hashnode **defs;
  /* Space for the next definition.  Definitions are null-terminated
     strings.  */
  unsigned char *definedstrs;
};

/* Save this identifier into the state: put it in the hash table,
   put the definition in 'definedstrs'.  */

static int
save_idents (cpp_reader *pfile ATTRIBUTE_UNUSED, cpp_hashnode *hn, void *ss_p)
{
  struct cpp_savedstate *const ss = (struct cpp_savedstate *)ss_p;

  if (hn->type != NT_VOID)
    {
      struct cpp_string news;
      void **slot;

      news.len = NODE_LEN (hn);
      news.text= NODE_NAME (hn);
      slot = htab_find_slot (ss->definedhash, &news, INSERT);
      if (*slot == NULL)
	{
	  struct cpp_string *sp;
	  unsigned char *text;

	  sp = XNEW (struct cpp_string);
	  *slot = sp;

	  sp->len = NODE_LEN (hn);
	  sp->text = text = XNEWVEC (unsigned char, NODE_LEN (hn));
	  memcpy (text, NODE_NAME (hn), NODE_LEN (hn));
	}
    }

  return 1;
}

/* Hash some memory in a generic way.  */

static hashval_t
hashmem (const void *p_p, size_t sz)
{
  const unsigned char *p = (const unsigned char *)p_p;
  size_t i;
  hashval_t h;

  h = 0;
  for (i = 0; i < sz; i++)
    h = h * 67 - (*p++ - 113);
  return h;
}

/* Hash a cpp string for the hashtable machinery.  */

static hashval_t
cpp_string_hash (const void *a_p)
{
  const struct cpp_string *a = (const struct cpp_string *) a_p;
  return hashmem (a->text, a->len);
}

/* Compare two cpp strings for the hashtable machinery.  */

static int
cpp_string_eq (const void *a_p, const void *b_p)
{
  const struct cpp_string *a = (const struct cpp_string *) a_p;
  const struct cpp_string *b = (const struct cpp_string *) b_p;
  return (a->len == b->len
	  && memcmp (a->text, b->text, a->len) == 0);
}

/* Free memory associated with cpp_string.  */

static void
cpp_string_free (void *a_p)
{
  struct cpp_string *a = (struct cpp_string *) a_p;
  free ((void *) a->text);
  free (a);
}

/* Save the current definitions of the cpp_reader for dependency
   checking purposes.  When writing a precompiled header, this should
   be called at the same point in the compilation as cpp_valid_state
   would be called when reading the precompiled header back in.  */

int
cpp_save_state (cpp_reader *r, FILE *f)
{
  /* Save the list of non-void identifiers for the dependency checking.  */
  r->savedstate = XNEW (struct cpp_savedstate);
  r->savedstate->definedhash = htab_create (100, cpp_string_hash,
					    cpp_string_eq, cpp_string_free);
  cpp_forall_identifiers (r, save_idents, r->savedstate);

  /* Write out the list of defined identifiers.  */
  cpp_forall_identifiers (r, write_macdef, f);

  return 0;
}

/* Calculate the 'hashsize' field of the saved state.  */

static int
count_defs (cpp_reader *pfile ATTRIBUTE_UNUSED, cpp_hashnode *hn, void *ss_p)
{
  struct cpp_savedstate *const ss = (struct cpp_savedstate *)ss_p;

  switch (hn->type)
    {
    case NT_BUILTIN_MACRO:
      return 1;

    case NT_USER_MACRO:
      if (hn->value.macro->kind == cmk_assert)
	return 1;

      /* fall through.  */

    case NT_VOID:
      {
	struct cpp_string news;
	void **slot;

	news.len = NODE_LEN (hn);
	news.text = NODE_NAME (hn);
	slot = (void **) htab_find (ss->definedhash, &news);
	if (slot == NULL)
	  {
	    ss->hashsize += NODE_LEN (hn) + 1;
	    ss->n_defs += 1;
	  }
      }
      return 1;

    default:
      abort ();
    }
}

/* Collect the identifiers into the state's string table.  */
static int
write_defs (cpp_reader *pfile ATTRIBUTE_UNUSED, cpp_hashnode *hn, void *ss_p)
{
  struct cpp_savedstate *const ss = (struct cpp_savedstate *)ss_p;

  switch (hn->type)
    {
    case NT_BUILTIN_MACRO:
      return 1;

    case NT_USER_MACRO:
      if (hn->value.macro->kind == cmk_assert)
	return 1;

      /* fall through.  */

    case NT_VOID:
      {
	struct cpp_string news;
	void **slot;

	news.len = NODE_LEN (hn);
	news.text = NODE_NAME (hn);
	slot = (void **) htab_find (ss->definedhash, &news);
	if (slot == NULL)
	  {
	    ss->defs[ss->n_defs] = hn;
	    ss->n_defs += 1;
	  }
      }
      return 1;

    default:
      abort ();
    }
}

/* Comparison function for qsort.  The arguments point to pointers of
   type ht_hashnode *.  */
static int
comp_hashnodes (const void *px, const void *py)
{
  cpp_hashnode *x = *(cpp_hashnode **) px;
  cpp_hashnode *y = *(cpp_hashnode **) py;
  return ustrcmp (NODE_NAME (x), NODE_NAME (y));
}

/* Write out the remainder of the dependency information.  This should be
   called after the PCH is ready to be saved.  */

int
cpp_write_pch_deps (cpp_reader *r, FILE *f)
{
  struct macrodef_struct z;
  struct cpp_savedstate *const ss = r->savedstate;
  unsigned char *definedstrs;
  size_t i;

  /* Collect the list of identifiers which have been seen and
     weren't defined to anything previously.  */
  ss->hashsize = 0;
  ss->n_defs = 0;
  cpp_forall_identifiers (r, count_defs, ss);

  ss->defs = XNEWVEC (cpp_hashnode *, ss->n_defs);
  ss->n_defs = 0;
  cpp_forall_identifiers (r, write_defs, ss);

  /* Sort the list, copy it into a buffer, and write it out.  */
  qsort (ss->defs, ss->n_defs, sizeof (cpp_hashnode *), &comp_hashnodes);
  definedstrs = ss->definedstrs = XNEWVEC (unsigned char, ss->hashsize);
  for (i = 0; i < ss->n_defs; ++i)
    {
      size_t len = NODE_LEN (ss->defs[i]);
      memcpy (definedstrs, NODE_NAME (ss->defs[i]), len + 1);
      definedstrs += len + 1;
    }

  memset (&z, 0, sizeof (z));
  z.definition_length = ss->hashsize;
  if (fwrite (&z, sizeof (z), 1, f) != 1
      || fwrite (ss->definedstrs, ss->hashsize, 1, f) != 1)
    {
      cpp_errno (r, CPP_DL_ERROR, "while writing precompiled header");
      return -1;
    }
  free (ss->definedstrs);
  free (ss->defs);
  htab_delete (ss->definedhash);

  /* Free the saved state.  */
  free (ss);
  r->savedstate = NULL;

  /* Save the next value of __COUNTER__. */
  if (fwrite (&r->counter, sizeof (r->counter), 1, f) != 1)
    {
      cpp_errno (r, CPP_DL_ERROR, "while writing precompiled header");
      return -1;
    }

  return 0;
}

/* Write out the definitions of the preprocessor, in a form suitable for
   cpp_read_state.  */

int
cpp_write_pch_state (cpp_reader *r, FILE *f)
{
  if (!r->deps)
    r->deps = deps_init ();

  if (deps_save (r->deps, f) != 0)
    {
      cpp_errno (r, CPP_DL_ERROR, "while writing precompiled header");
      return -1;
    }

  if (! _cpp_save_file_entries (r, f))
    {
      cpp_errno (r, CPP_DL_ERROR, "while writing precompiled header");
      return -1;
    }

  /* Save the next __COUNTER__ value.  When we include a precompiled header,
     we need to start at the offset we would have if the header had been
     included normally. */
  if (fwrite (&r->counter, sizeof (r->counter), 1, f) != 1)
    {
      cpp_errno (r, CPP_DL_ERROR, "while writing precompiled header");
      return -1;
    }

  /* Write saved macros.  */
  if (! _cpp_save_pushed_macros (r, f))
    {
      cpp_errno (r, CPP_DL_ERROR, "while writing precompiled header");
      return -1;
    }

  return 0;
}

static int
_cpp_restore_pushed_macros (cpp_reader *r, FILE *f)
{
  size_t count_saved = 0;
  size_t i;
  struct def_pragma_macro *p;
  size_t nlen;
  uchar *defn;
  size_t defnlen;

  if (fread (&count_saved, sizeof (count_saved), 1, f) != 1)
    return 0;
  if (! count_saved)
    return 1;
  for (i = 0; i < count_saved; i++)
    {
      if (fread (&nlen, sizeof (nlen), 1, f) != 1)
	return 0;
      p = XNEW (struct def_pragma_macro);
      memset (p, 0, sizeof (struct def_pragma_macro));
      p->name = XNEWVAR (char, nlen + 1);
      p->name[nlen] = 0;
      if (fread (p->name, nlen, 1, f) != 1)
	return 0;
      if (fread (&defnlen, sizeof (defnlen), 1, f) != 1)
	return 0;
      if (defnlen == 0)
        p->is_undef = 1;
      else
        {
	  defn = XNEWVEC (uchar, defnlen + 1);
	  defn[defnlen] = 0;

	  if (fread (defn, defnlen, 1, f) != 1)
	    return 0;

	  p->definition = defn;
	  if (fread (&(p->line), sizeof (location_t), 1, f) != 1)
	    return 0;
	  defnlen = 0;
	  if (fread (&defnlen, sizeof (defnlen), 1, f) != 1)
	    return 0;
	  p->syshdr = ((defnlen & 1) != 0 ? 1 : 0);
	  p->used =  ((defnlen & 2) != 0 ? 1 : 0);
	}

      p->next = r->pushed_macros;
      r->pushed_macros = p;
    }
  return 1;
}

static int
_cpp_save_pushed_macros (cpp_reader *r, FILE *f)
{
  size_t count_saved = 0;
  size_t i;
  struct def_pragma_macro *p,**pp;
  size_t defnlen;

  /* Get count. */
  p = r->pushed_macros;
  while (p != NULL)
    {
      count_saved++;
      p = p->next;
    }
  if (fwrite (&count_saved, sizeof (count_saved), 1, f) != 1)
    return 0;
  if (!count_saved)
    return 1;

  pp = (struct def_pragma_macro **) alloca (sizeof (struct def_pragma_macro *)
					    * count_saved);
  /* Store them in reverse order.  */
  p = r->pushed_macros;
  i = count_saved;
  while (p != NULL)
    {
      --i;
      pp[i] = p;
      p = p->next;
    }
  for (i = 0; i < count_saved; i++)
    {
      defnlen = strlen (pp[i]->name);
      if (fwrite (&defnlen, sizeof (size_t), 1, f) != 1
	  || fwrite (pp[i]->name, defnlen, 1, f) != 1)
	return 0;
      if (pp[i]->is_undef)
	{
	  defnlen = 0;
	  if (fwrite (&defnlen, sizeof (size_t), 1, f) != 1)
	    return 0;
	}
      else
        {
	  defnlen = ustrlen (pp[i]->definition);
	  if (fwrite (&defnlen, sizeof (size_t), 1, f) != 1
	      || fwrite (pp[i]->definition, defnlen, 1, f) != 1)
	    return 0;
	  if (fwrite (&(pp[i]->line), sizeof (location_t), 1, f) != 1)
	    return 0;
	  defnlen = 0;
	  defnlen |= (pp[i]->syshdr != 0 ? 1 : 0);
	  defnlen |= (pp[i]->used != 0 ? 2 : 0);
	  if (fwrite (&defnlen, sizeof (defnlen), 1, f) != 1)
	    return 0;
	}
    }
  return 1;
}


/* Data structure to transform hash table nodes into a sorted list */

struct ht_node_list
{
  /* Array of nodes */
  cpp_hashnode **defs;
  /* Number of nodes in the array */
  size_t n_defs;
  /* Size of the allocated array */
  size_t asize;
};

/* Callback for collecting identifiers from hash table */

static int
collect_ht_nodes (cpp_reader *pfile ATTRIBUTE_UNUSED, cpp_hashnode *hn,
		  void *nl_p)
{
  struct ht_node_list *const nl = (struct ht_node_list *)nl_p;

  if (hn->type != NT_VOID || hn->flags & NODE_POISONED)
    {
      if (nl->n_defs == nl->asize)
        {
          nl->asize *= 2;
          nl->defs = XRESIZEVEC (cpp_hashnode *, nl->defs, nl->asize);
        }

      nl->defs[nl->n_defs] = hn;
      ++nl->n_defs;
    }
  return 1;
}


/* Return nonzero if FD is a precompiled header which is consistent
   with the preprocessor's current definitions.  It will be consistent
   when:

   - anything that was defined just before the PCH was generated
     is defined the same way now; and
   - anything that was not defined then, but is defined now, was not
     used by the PCH.

   NAME is used to print warnings if `warn_invalid_pch' is set in the
   reader's flags.
*/

int
cpp_valid_state (cpp_reader *r, const char *name, int fd)
{
  struct macrodef_struct m;
  size_t namebufsz = 256;
  unsigned char *namebuf = XNEWVEC (unsigned char, namebufsz);
  unsigned char *undeftab = NULL;
  struct ht_node_list nl = { 0, 0, 0 };
  unsigned char *first, *last;
  unsigned int i;
  unsigned int counter;

  /* Read in the list of identifiers that must be defined
     Check that they are defined in the same way.  */
  for (;;)
    {
      cpp_hashnode *h;
      const unsigned char *newdefn;

      if (read (fd, &m, sizeof (m)) != sizeof (m))
	goto error;

      if (m.name_length == 0)
	break;

      /* If this file is already preprocessed, there won't be any
	 macros defined, and that's OK.  */
      if (CPP_OPTION (r, preprocessed))
	{
	  if (lseek (fd, m.definition_length, SEEK_CUR) == -1)
	    goto error;
	  continue;
	}

      if (m.definition_length > namebufsz)
	{
	  free (namebuf);
	  namebufsz = m.definition_length + 256;
	  namebuf = XNEWVEC (unsigned char, namebufsz);
	}

      if ((size_t)read (fd, namebuf, m.definition_length)
	  != m.definition_length)
	goto error;

      h = cpp_lookup (r, namebuf, m.name_length);
      if (m.flags & NODE_POISONED
	  || h->flags & NODE_POISONED)
	{
	  if (CPP_OPTION (r, warn_invalid_pch))
	    cpp_warning_syshdr (r, CPP_W_INVALID_PCH,
		                "%s: not used because `%.*s' is poisoned",
		                name, m.name_length, namebuf);
	  goto fail;
	}

      if (h->type == NT_VOID)
	{
	  /* It's ok if __GCC_HAVE_DWARF2_CFI_ASM becomes undefined,
	     as in, when the PCH file is created with -g and we're
	     attempting to use it without -g.  Restoring the PCH file
	     is supposed to bring in this definition *and* enable the
	     generation of call frame information, so that precompiled
	     definitions that take this macro into account, to decide
	     what asm to emit, won't issue .cfi directives when the
	     compiler doesn't.  */
	  if (!(h->flags & NODE_USED)
	      && m.name_length == sizeof ("__GCC_HAVE_DWARF2_CFI_ASM") - 1
	      && !memcmp (namebuf, "__GCC_HAVE_DWARF2_CFI_ASM", m.name_length))
	    continue;

	  if (CPP_OPTION (r, warn_invalid_pch))
	    cpp_warning_syshdr (r, CPP_W_INVALID_PCH,
		                "%s: not used because `%.*s' not defined",
		                name, m.name_length, namebuf);
	  goto fail;
	}

      newdefn = cpp_macro_definition (r, h);

      if (m.definition_length != ustrlen (newdefn)
	  || memcmp (namebuf, newdefn, m.definition_length) != 0)
	{
	  if (CPP_OPTION (r, warn_invalid_pch))
	    cpp_warning_syshdr (r, CPP_W_INVALID_PCH,
	       "%s: not used because `%.*s' defined as `%s' not `%.*s'",
		       name, m.name_length, namebuf, newdefn + m.name_length,
		       m.definition_length - m.name_length,
		       namebuf +  m.name_length);
	  goto fail;
	}
    }
  free (namebuf);
  namebuf = NULL;

  /* Read in the list of identifiers that must not be defined.
     Check that they really aren't.  */
  undeftab = XNEWVEC (unsigned char, m.definition_length);
  if ((size_t) read (fd, undeftab, m.definition_length) != m.definition_length)
    goto error;

  /* Collect identifiers from the current hash table.  */
  nl.n_defs = 0;
  nl.asize = 10;
  nl.defs = XNEWVEC (cpp_hashnode *, nl.asize);
  cpp_forall_identifiers (r, &collect_ht_nodes, &nl);
  qsort (nl.defs, nl.n_defs, sizeof (cpp_hashnode *), &comp_hashnodes);

  /* Loop through nl.defs and undeftab, both of which are sorted lists.
     There should be no matches.  */
  first = undeftab;
  last = undeftab + m.definition_length;
  i = 0;

  while (first < last && i < nl.n_defs)
    {
      int cmp = ustrcmp (first, NODE_NAME (nl.defs[i]));

      if (cmp < 0)
 	first += ustrlen (first) + 1;
      else if (cmp > 0)
 	++i;
      else
	{
	  if (CPP_OPTION (r, warn_invalid_pch))
	    cpp_warning_syshdr (r, CPP_W_INVALID_PCH,
		                "%s: not used because `%s' is defined",
		                name, first);
	  goto fail;
	}
    }

  free(nl.defs);
  nl.defs = NULL;
  free (undeftab);
  undeftab = NULL;

  /* Read in the next value of __COUNTER__.
     Check that (a) __COUNTER__ was not used in the pch or (b) __COUNTER__
     has not been used in this translation unit. */
  if (read (fd, &counter, sizeof (counter)) != sizeof (counter))
    goto error;
  if (counter && r->counter)
    {
      if (CPP_OPTION (r, warn_invalid_pch))
	cpp_warning_syshdr (r, CPP_W_INVALID_PCH,
		            "%s: not used because `__COUNTER__' is invalid",
		            name);
      goto fail;
    }

  /* We win!  */
  return 0;

 error:
  cpp_errno (r, CPP_DL_ERROR, "while reading precompiled header");

 fail:
  free (namebuf);
  free (undeftab);
  free (nl.defs);
  return 1;
}

/* Save all the existing macros.  */

struct save_macro_data
{
  uchar **defns;
  size_t count;
  size_t array_size;
  char **saved_pragmas;
};

/* Save the definition of a single macro, so that it will persist
   across a PCH restore.  Because macro data is in GCed memory, which
   will be blown away by PCH, it must be temporarily copied to
   malloced memory.  (The macros will refer to identifier nodes which
   are also GCed and so on, so the copying is done by turning them
   into self-contained strings.)  The assumption is that most macro
   definitions will come from the PCH file, not from the compilation
   before the PCH file is loaded, so it doesn't matter that this is
   a little expensive.

   It would reduce the cost even further if macros defined in the PCH
   file were not saved in this way, but this is not done (yet), except
   for builtins, and for #assert by default.  */

static int
save_macros (cpp_reader *r, cpp_hashnode *h, void *data_p)
{
  struct save_macro_data *data = (struct save_macro_data *)data_p;

  if (cpp_user_macro_p (h))
    {
      if (data->count == data->array_size)
	{
	  data->array_size *= 2;
	  data->defns = XRESIZEVEC (uchar *, data->defns, (data->array_size));
	}

      const uchar * defn = cpp_macro_definition (r, h);
      size_t defnlen = ustrlen (defn);

      data->defns[data->count] = (uchar *) xmemdup (defn, defnlen, defnlen + 2);
      data->defns[data->count][defnlen] = '\n';
      data->count++;
    }

  return 1;
}

/* Prepare to restore the state, by saving the currently-defined
   macros in 'data'.  */

void
cpp_prepare_state (cpp_reader *r, struct save_macro_data **data)
{
  struct save_macro_data *d = XNEW (struct save_macro_data);

  d->array_size = 512;
  d->defns = XNEWVEC (uchar *, d->array_size);
  d->count = 0;
  cpp_forall_identifiers (r, save_macros, d);
  d->saved_pragmas = _cpp_save_pragma_names (r);
  *data = d;
}

/* Given a precompiled header that was previously determined to be valid,
   apply all its definitions (and undefinitions) to the current state.
   DEPNAME is passed to deps_restore.  */

int
cpp_read_state (cpp_reader *r, const char *name, FILE *f,
		struct save_macro_data *data)
{
  size_t i;
  struct lexer_state old_state;
  unsigned int counter;

  /* Restore spec_nodes, which will be full of references to the old
     hashtable entries and so will now be invalid.  */
  {
    struct spec_nodes *s = &r->spec_nodes;
    s->n_defined	= cpp_lookup (r, DSC("defined"));
    s->n_true		= cpp_lookup (r, DSC("true"));
    s->n_false		= cpp_lookup (r, DSC("false"));
    s->n__VA_ARGS__     = cpp_lookup (r, DSC("__VA_ARGS__"));
    s->n__VA_OPT__      = cpp_lookup (r, DSC("__VA_OPT__"));
  }

  old_state = r->state;
  r->state.in_directive = 1;
  r->state.prevent_expansion = 1;
  r->state.angled_headers = 0;

  /* Run through the carefully-saved macros, insert them.  */
  for (i = 0; i < data->count; i++)
    {
      cpp_hashnode *h;
      size_t namelen;
      uchar *defn;

      namelen = ustrcspn (data->defns[i], "( \n");
      h = cpp_lookup (r, data->defns[i], namelen);
      defn = data->defns[i] + namelen;

      /* The PCH file is valid, so we know that if there is a definition
	 from the PCH file it must be the same as the one we had
	 originally, and so do not need to restore it.  */
      if (h->type == NT_VOID)
	{
	  if (cpp_push_buffer (r, defn, ustrchr (defn, '\n') - defn, true)
	      != NULL)
	    {
	      _cpp_clean_line (r);
	      if (!_cpp_create_definition (r, h))
		abort ();
	      _cpp_pop_buffer (r);
	    }
	  else
	    abort ();
	}

      free (data->defns[i]);
    }
  r->state = old_state;

  _cpp_restore_pragma_names (r, data->saved_pragmas);

  free (data);

  if (deps_restore (r->deps, f, CPP_OPTION (r, restore_pch_deps) ? name : NULL)
      != 0)
    goto error;

  if (! _cpp_read_file_entries (r, f))
    goto error;

  if (fread (&counter, sizeof (counter), 1, f) != 1)
    goto error;

  if (!r->counter)
    r->counter = counter;

  /* Read pushed macros. */
  if (! _cpp_restore_pushed_macros (r, f))
    goto error;
  return 0;

 error:
  cpp_errno (r, CPP_DL_ERROR, "while reading precompiled header");
  return -1;
}<|MERGE_RESOLUTION|>--- conflicted
+++ resolved
@@ -1,9 +1,5 @@
 /* Part of CPP library.  (Precompiled header reading/writing.)
-<<<<<<< HEAD
-   Copyright (C) 2000-2019 Free Software Foundation, Inc.
-=======
    Copyright (C) 2000-2020 Free Software Foundation, Inc.
->>>>>>> e2aa5677
 
 This program is free software; you can redistribute it and/or modify it
 under the terms of the GNU General Public License as published by the
