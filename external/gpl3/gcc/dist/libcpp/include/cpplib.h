/* Definitions for CPP library.
<<<<<<< HEAD
   Copyright (C) 1995-2019 Free Software Foundation, Inc.
=======
   Copyright (C) 1995-2020 Free Software Foundation, Inc.
>>>>>>> e2aa5677
   Written by Per Bothner, 1994-95.

This program is free software; you can redistribute it and/or modify it
under the terms of the GNU General Public License as published by the
Free Software Foundation; either version 3, or (at your option) any
later version.

This program is distributed in the hope that it will be useful,
but WITHOUT ANY WARRANTY; without even the implied warranty of
MERCHANTABILITY or FITNESS FOR A PARTICULAR PURPOSE.  See the
GNU General Public License for more details.

You should have received a copy of the GNU General Public License
along with this program; see the file COPYING3.  If not see
<http://www.gnu.org/licenses/>.

 In other words, you are welcome to use, share and improve this program.
 You are forbidden to forbid anyone else to use, share and improve
 what you give them.   Help stamp out software-hoarding!  */
#ifndef LIBCPP_CPPLIB_H
#define LIBCPP_CPPLIB_H

#include <sys/types.h>
#include "symtab.h"
#include "line-map.h"

typedef struct cpp_reader cpp_reader;
typedef struct cpp_buffer cpp_buffer;
typedef struct cpp_options cpp_options;
typedef struct cpp_token cpp_token;
typedef struct cpp_string cpp_string;
typedef struct cpp_hashnode cpp_hashnode;
typedef struct cpp_macro cpp_macro;
typedef struct cpp_callbacks cpp_callbacks;
typedef struct cpp_dir cpp_dir;

struct _cpp_file;

/* The first three groups, apart from '=', can appear in preprocessor
   expressions (+= and -= are used to indicate unary + and - resp.).
   This allows a lookup table to be implemented in _cpp_parse_expr.

   The first group, to CPP_LAST_EQ, can be immediately followed by an
   '='.  The lexer needs operators ending in '=', like ">>=", to be in
   the same order as their counterparts without the '=', like ">>".

   See the cpp_operator table optab in expr.c if you change the order or
   add or remove anything in the first group.  */

#define TTYPE_TABLE							\
  OP(EQ,		"=")						\
  OP(NOT,		"!")						\
  OP(GREATER,		">")	/* compare */				\
  OP(LESS,		"<")						\
  OP(PLUS,		"+")	/* math */				\
  OP(MINUS,		"-")						\
  OP(MULT,		"*")						\
  OP(DIV,		"/")						\
  OP(MOD,		"%")						\
  OP(AND,		"&")	/* bit ops */				\
  OP(OR,		"|")						\
  OP(XOR,		"^")						\
  OP(RSHIFT,		">>")						\
  OP(LSHIFT,		"<<")						\
									\
  OP(COMPL,		"~")						\
  OP(AND_AND,		"&&")	/* logical */				\
  OP(OR_OR,		"||")						\
  OP(QUERY,		"?")						\
  OP(COLON,		":")						\
  OP(COMMA,		",")	/* grouping */				\
  OP(OPEN_PAREN,	"(")						\
  OP(CLOSE_PAREN,	")")						\
  TK(EOF,		NONE)						\
  OP(EQ_EQ,		"==")	/* compare */				\
  OP(NOT_EQ,		"!=")						\
  OP(GREATER_EQ,	">=")						\
  OP(LESS_EQ,		"<=")						\
  OP(SPACESHIP,		"<=>")						\
									\
  /* These two are unary + / - in preprocessor expressions.  */		\
  OP(PLUS_EQ,		"+=")	/* math */				\
  OP(MINUS_EQ,		"-=")						\
									\
  OP(MULT_EQ,		"*=")						\
  OP(DIV_EQ,		"/=")						\
  OP(MOD_EQ,		"%=")						\
  OP(AND_EQ,		"&=")	/* bit ops */				\
  OP(OR_EQ,		"|=")						\
  OP(XOR_EQ,		"^=")						\
  OP(RSHIFT_EQ,		">>=")						\
  OP(LSHIFT_EQ,		"<<=")						\
  /* Digraphs together, beginning with CPP_FIRST_DIGRAPH.  */		\
  OP(HASH,		"#")	/* digraphs */				\
  OP(PASTE,		"##")						\
  OP(OPEN_SQUARE,	"[")						\
  OP(CLOSE_SQUARE,	"]")						\
  OP(OPEN_BRACE,	"{")						\
  OP(CLOSE_BRACE,	"}")						\
  /* The remainder of the punctuation.	Order is not significant.  */	\
  OP(SEMICOLON,		";")	/* structure */				\
  OP(ELLIPSIS,		"...")						\
  OP(PLUS_PLUS,		"++")	/* increment */				\
  OP(MINUS_MINUS,	"--")						\
  OP(DEREF,		"->")	/* accessors */				\
  OP(DOT,		".")						\
  OP(SCOPE,		"::")						\
  OP(DEREF_STAR,	"->*")						\
  OP(DOT_STAR,		".*")						\
  OP(ATSIGN,		"@")  /* used in Objective-C */			\
									\
  TK(NAME,		IDENT)	 /* word */				\
  TK(AT_NAME,		IDENT)	 /* @word - Objective-C */		\
  TK(NUMBER,		LITERAL) /* 34_be+ta  */			\
									\
  TK(CHAR,		LITERAL) /* 'char' */				\
  TK(WCHAR,		LITERAL) /* L'char' */				\
  TK(CHAR16,		LITERAL) /* u'char' */				\
  TK(CHAR32,		LITERAL) /* U'char' */				\
  TK(UTF8CHAR,		LITERAL) /* u8'char' */				\
  TK(OTHER,		LITERAL) /* stray punctuation */		\
									\
  TK(STRING,		LITERAL) /* "string" */				\
  TK(WSTRING,		LITERAL) /* L"string" */			\
  TK(STRING16,		LITERAL) /* u"string" */			\
  TK(STRING32,		LITERAL) /* U"string" */			\
  TK(UTF8STRING,	LITERAL) /* u8"string" */			\
  TK(OBJC_STRING,	LITERAL) /* @"string" - Objective-C */		\
  TK(HEADER_NAME,	LITERAL) /* <stdio.h> in #include */		\
									\
  TK(CHAR_USERDEF,	LITERAL) /* 'char'_suffix - C++-0x */		\
  TK(WCHAR_USERDEF,	LITERAL) /* L'char'_suffix - C++-0x */		\
  TK(CHAR16_USERDEF,	LITERAL) /* u'char'_suffix - C++-0x */		\
  TK(CHAR32_USERDEF,	LITERAL) /* U'char'_suffix - C++-0x */		\
  TK(UTF8CHAR_USERDEF,	LITERAL) /* u8'char'_suffix - C++-0x */		\
  TK(STRING_USERDEF,	LITERAL) /* "string"_suffix - C++-0x */		\
  TK(WSTRING_USERDEF,	LITERAL) /* L"string"_suffix - C++-0x */	\
  TK(STRING16_USERDEF,	LITERAL) /* u"string"_suffix - C++-0x */	\
  TK(STRING32_USERDEF,	LITERAL) /* U"string"_suffix - C++-0x */	\
  TK(UTF8STRING_USERDEF,LITERAL) /* u8"string"_suffix - C++-0x */	\
									\
  TK(COMMENT,		LITERAL) /* Only if output comments.  */	\
				 /* SPELL_LITERAL happens to DTRT.  */	\
  TK(MACRO_ARG,		NONE)	 /* Macro argument.  */			\
  TK(PRAGMA,		NONE)	 /* Only for deferred pragmas.  */	\
  TK(PRAGMA_EOL,	NONE)	 /* End-of-line for deferred pragmas.  */ \
  TK(PADDING,		NONE)	 /* Whitespace for -E.	*/

#define OP(e, s) CPP_ ## e,
#define TK(e, s) CPP_ ## e,
enum cpp_ttype
{
  TTYPE_TABLE
  N_TTYPES,

  /* A token type for keywords, as opposed to ordinary identifiers.  */
  CPP_KEYWORD,

  /* Positions in the table.  */
  CPP_LAST_EQ        = CPP_LSHIFT,
  CPP_FIRST_DIGRAPH  = CPP_HASH,
  CPP_LAST_PUNCTUATOR= CPP_ATSIGN,
  CPP_LAST_CPP_OP    = CPP_LESS_EQ
};
#undef OP
#undef TK

/* C language kind, used when calling cpp_create_reader.  */
enum c_lang {CLK_GNUC89 = 0, CLK_GNUC99, CLK_GNUC11, CLK_GNUC17, CLK_GNUC2X,
	     CLK_STDC89, CLK_STDC94, CLK_STDC99, CLK_STDC11, CLK_STDC17,
	     CLK_STDC2X,
	     CLK_GNUCXX, CLK_CXX98, CLK_GNUCXX11, CLK_CXX11,
	     CLK_GNUCXX14, CLK_CXX14, CLK_GNUCXX17, CLK_CXX17,
	     CLK_GNUCXX2A, CLK_CXX2A, CLK_ASM};

/* Payload of a NUMBER, STRING, CHAR or COMMENT token.  */
struct GTY(()) cpp_string {
  unsigned int len;
  const unsigned char *text;
};

/* Flags for the cpp_token structure.  */
#define PREV_WHITE	(1 << 0) /* If whitespace before this token.  */
#define DIGRAPH		(1 << 1) /* If it was a digraph.  */
#define STRINGIFY_ARG	(1 << 2) /* If macro argument to be stringified.  */
#define PASTE_LEFT	(1 << 3) /* If on LHS of a ## operator.  */
#define NAMED_OP	(1 << 4) /* C++ named operators.  */
#define PREV_FALLTHROUGH (1 << 5) /* On a token preceeded by FALLTHROUGH
				     comment.  */
#define BOL		(1 << 6) /* Token at beginning of line.  */
#define PURE_ZERO	(1 << 7) /* Single 0 digit, used by the C++ frontend,
				    set in c-lex.c.  */
#define SP_DIGRAPH	(1 << 8) /* # or ## token was a digraph.  */
#define SP_PREV_WHITE	(1 << 9) /* If whitespace before a ##
				    operator, or before this token
				    after a # operator.  */
#define NO_EXPAND	(1 << 10) /* Do not macro-expand this token.  */

/* Specify which field, if any, of the cpp_token union is used.  */

enum cpp_token_fld_kind {
  CPP_TOKEN_FLD_NODE,
  CPP_TOKEN_FLD_SOURCE,
  CPP_TOKEN_FLD_STR,
  CPP_TOKEN_FLD_ARG_NO,
  CPP_TOKEN_FLD_TOKEN_NO,
  CPP_TOKEN_FLD_PRAGMA,
  CPP_TOKEN_FLD_NONE
};

/* A macro argument in the cpp_token union.  */
struct GTY(()) cpp_macro_arg {
  /* Argument number.  */
  unsigned int arg_no;
  /* The original spelling of the macro argument token.  */
  cpp_hashnode *
    GTY ((nested_ptr (union tree_node,
		"%h ? CPP_HASHNODE (GCC_IDENT_TO_HT_IDENT (%h)) : NULL",
			"%h ? HT_IDENT_TO_GCC_IDENT (HT_NODE (%h)) : NULL")))
       spelling;
};

/* An identifier in the cpp_token union.  */
struct GTY(()) cpp_identifier {
  /* The canonical (UTF-8) spelling of the identifier.  */
  cpp_hashnode *
    GTY ((nested_ptr (union tree_node,
		"%h ? CPP_HASHNODE (GCC_IDENT_TO_HT_IDENT (%h)) : NULL",
			"%h ? HT_IDENT_TO_GCC_IDENT (HT_NODE (%h)) : NULL")))
       node;
  /* The original spelling of the identifier.  */
  cpp_hashnode *
    GTY ((nested_ptr (union tree_node,
		"%h ? CPP_HASHNODE (GCC_IDENT_TO_HT_IDENT (%h)) : NULL",
			"%h ? HT_IDENT_TO_GCC_IDENT (HT_NODE (%h)) : NULL")))
       spelling;
};

/* A preprocessing token.  This has been carefully packed and should
   occupy 16 bytes on 32-bit hosts and 24 bytes on 64-bit hosts.  */
struct GTY(()) cpp_token {

  /* Location of first char of token, together with range of full token.  */
  location_t src_loc;

  ENUM_BITFIELD(cpp_ttype) type : CHAR_BIT;  /* token type */
  unsigned short flags;		/* flags - see above */

  union cpp_token_u
  {
    /* An identifier.  */
    struct cpp_identifier GTY ((tag ("CPP_TOKEN_FLD_NODE"))) node;
	 
    /* Inherit padding from this token.  */
    cpp_token * GTY ((tag ("CPP_TOKEN_FLD_SOURCE"))) source;

    /* A string, or number.  */
    struct cpp_string GTY ((tag ("CPP_TOKEN_FLD_STR"))) str;

    /* Argument no. (and original spelling) for a CPP_MACRO_ARG.  */
    struct cpp_macro_arg GTY ((tag ("CPP_TOKEN_FLD_ARG_NO"))) macro_arg;

    /* Original token no. for a CPP_PASTE (from a sequence of
       consecutive paste tokens in a macro expansion).  */
    unsigned int GTY ((tag ("CPP_TOKEN_FLD_TOKEN_NO"))) token_no;

    /* Caller-supplied identifier for a CPP_PRAGMA.  */
    unsigned int GTY ((tag ("CPP_TOKEN_FLD_PRAGMA"))) pragma;
  } GTY ((desc ("cpp_token_val_index (&%1)"))) val;
};

/* Say which field is in use.  */
extern enum cpp_token_fld_kind cpp_token_val_index (const cpp_token *tok);

/* A type wide enough to hold any multibyte source character.
   cpplib's character constant interpreter requires an unsigned type.
   Also, a typedef for the signed equivalent.
   The width of this type is capped at 32 bits; there do exist targets
   where wchar_t is 64 bits, but only in a non-default mode, and there
   would be no meaningful interpretation for a wchar_t value greater
   than 2^32 anyway -- the widest wide-character encoding around is
   ISO 10646, which stops at 2^31.  */
#if CHAR_BIT * SIZEOF_INT >= 32
# define CPPCHAR_SIGNED_T int
#elif CHAR_BIT * SIZEOF_LONG >= 32
# define CPPCHAR_SIGNED_T long
#else
# error "Cannot find a least-32-bit signed integer type"
#endif
typedef unsigned CPPCHAR_SIGNED_T cppchar_t;
typedef CPPCHAR_SIGNED_T cppchar_signed_t;

/* Style of header dependencies to generate.  */
enum cpp_deps_style { DEPS_NONE = 0, DEPS_USER, DEPS_SYSTEM };

/* The possible normalization levels, from most restrictive to least.  */
enum cpp_normalize_level {
  /* In NFKC.  */
  normalized_KC = 0,
  /* In NFC.  */
  normalized_C,
  /* In NFC, except for subsequences where being in NFC would make
     the identifier invalid.  */
  normalized_identifier_C,
  /* Not normalized at all.  */
  normalized_none
};

/* This structure is nested inside struct cpp_reader, and
   carries all the options visible to the command line.  */
struct cpp_options
{
  /* Characters between tab stops.  */
  unsigned int tabstop;

  /* The language we're preprocessing.  */
  enum c_lang lang;

  /* Nonzero means use extra default include directories for C++.  */
  unsigned char cplusplus;

  /* Nonzero means handle cplusplus style comments.  */
  unsigned char cplusplus_comments;

  /* Nonzero means define __OBJC__, treat @ as a special token, use
     the OBJC[PLUS]_INCLUDE_PATH environment variable, and allow
     "#import".  */
  unsigned char objc;

  /* Nonzero means don't copy comments into the output file.  */
  unsigned char discard_comments;

  /* Nonzero means don't copy comments into the output file during
     macro expansion.  */
  unsigned char discard_comments_in_macro_exp;

  /* Nonzero means process the ISO trigraph sequences.  */
  unsigned char trigraphs;

  /* Nonzero means process the ISO digraph sequences.  */
  unsigned char digraphs;

  /* Nonzero means to allow hexadecimal floats and LL suffixes.  */
  unsigned char extended_numbers;

  /* Nonzero means process u/U prefix literals (UTF-16/32).  */
  unsigned char uliterals;

  /* Nonzero means process u8 prefixed character literals (UTF-8).  */
  unsigned char utf8_char_literals;

  /* Nonzero means process r/R raw strings.  If this is set, uliterals
     must be set as well.  */
  unsigned char rliterals;

  /* Nonzero means print names of header files (-H).  */
  unsigned char print_include_names;

  /* Nonzero means complain about deprecated features.  */
  unsigned char cpp_warn_deprecated;

  /* Nonzero means warn if slash-star appears in a comment.  */
  unsigned char warn_comments;

  /* Nonzero means to warn about __DATA__, __TIME__ and __TIMESTAMP__ usage.   */
  unsigned char warn_date_time;

  /* Nonzero means warn if a user-supplied include directory does not
     exist.  */
  unsigned char warn_missing_include_dirs;

  /* Nonzero means warn if there are any trigraphs.  */
  unsigned char warn_trigraphs;

  /* Nonzero means warn about multicharacter charconsts.  */
  unsigned char warn_multichar;

  /* Nonzero means warn about various incompatibilities with
     traditional C.  */
  unsigned char cpp_warn_traditional;

  /* Nonzero means warn about long long numeric constants.  */
  unsigned char cpp_warn_long_long;

  /* Nonzero means warn about text after an #endif (or #else).  */
  unsigned char warn_endif_labels;

  /* Nonzero means warn about implicit sign changes owing to integer
     promotions.  */
  unsigned char warn_num_sign_change;

  /* Zero means don't warn about __VA_ARGS__ usage in c89 pedantic mode.
     Presumably the usage is protected by the appropriate #ifdef.  */
  unsigned char warn_variadic_macros;

  /* Nonzero means warn about builtin macros that are redefined or
     explicitly undefined.  */
  unsigned char warn_builtin_macro_redefined;

  /* Different -Wimplicit-fallthrough= levels.  */
  unsigned char cpp_warn_implicit_fallthrough;

  /* Nonzero means we should look for header.gcc files that remap file
     names.  */
  unsigned char remap;

  /* Zero means dollar signs are punctuation.  */
  unsigned char dollars_in_ident;

  /* Nonzero means UCNs are accepted in identifiers.  */
  unsigned char extended_identifiers;

  /* True if we should warn about dollars in identifiers or numbers
     for this translation unit.  */
  unsigned char warn_dollars;

  /* Nonzero means warn if undefined identifiers are evaluated in an #if.  */
  unsigned char warn_undef;

  /* Nonzero means warn if "defined" is encountered in a place other than
     an #if.  */
  unsigned char warn_expansion_to_defined;

  /* Nonzero means warn of unused macros from the main file.  */
  unsigned char warn_unused_macros;

  /* Nonzero for the 1999 C Standard, including corrigenda and amendments.  */
  unsigned char c99;

  /* Nonzero if we are conforming to a specific C or C++ standard.  */
  unsigned char std;

  /* Nonzero means give all the error messages the ANSI standard requires.  */
  unsigned char cpp_pedantic;

  /* Nonzero means we're looking at already preprocessed code, so don't
     bother trying to do macro expansion and whatnot.  */
  unsigned char preprocessed;
  
  /* Nonzero means we are going to emit debugging logs during
     preprocessing.  */
  unsigned char debug;

  /* Nonzero means we are tracking locations of tokens involved in
     macro expansion. 1 Means we track the location in degraded mode
     where we do not track locations of tokens resulting from the
     expansion of arguments of function-like macro.  2 Means we do
     track all macro expansions. This last option is the one that
     consumes the highest amount of memory.  */
  unsigned char track_macro_expansion;

  /* Nonzero means handle C++ alternate operator names.  */
  unsigned char operator_names;

  /* Nonzero means warn about use of C++ alternate operator names.  */
  unsigned char warn_cxx_operator_names;

  /* True for traditional preprocessing.  */
  unsigned char traditional;

  /* Nonzero for C++ 2011 Standard user-defined literals.  */
  unsigned char user_literals;

  /* Nonzero means warn when a string or character literal is followed by a
     ud-suffix which does not beging with an underscore.  */
  unsigned char warn_literal_suffix;

  /* Nonzero means interpret imaginary, fixed-point, or other gnu extension
     literal number suffixes as user-defined literal number suffixes.  */
  unsigned char ext_numeric_literals;

  /* Nonzero means extended identifiers allow the characters specified
     in C11 and C++11.  */
  unsigned char c11_identifiers;

  /* Nonzero for C++ 2014 Standard binary constants.  */
  unsigned char binary_constants;

  /* Nonzero for C++ 2014 Standard digit separators.  */
  unsigned char digit_separators;

  /* Nonzero for C2X decimal floating-point constants.  */
  unsigned char dfp_constants;

  /* Nonzero for C++2a __VA_OPT__ feature.  */
  unsigned char va_opt;

  /* Nonzero for the '::' token.  */
  unsigned char scope;

  /* Holds the name of the target (execution) character set.  */
  const char *narrow_charset;

  /* Holds the name of the target wide character set.  */
  const char *wide_charset;

  /* Holds the name of the input character set.  */
  const char *input_charset;

  /* The minimum permitted level of normalization before a warning
     is generated.  See enum cpp_normalize_level.  */
  int warn_normalize;

  /* True to warn about precompiled header files we couldn't use.  */
  bool warn_invalid_pch;

  /* True if dependencies should be restored from a precompiled header.  */
  bool restore_pch_deps;

  /* True if warn about differences between C90 and C99.  */
  signed char cpp_warn_c90_c99_compat;

  /* True if warn about differences between C11 and C2X.  */
  signed char cpp_warn_c11_c2x_compat;

  /* True if warn about differences between C++98 and C++11.  */
  bool cpp_warn_cxx11_compat;

  /* Dependency generation.  */
  struct
  {
    /* Style of header dependencies to generate.  */
    enum cpp_deps_style style;

    /* Assume missing files are generated files.  */
    bool missing_files;

    /* Generate phony targets for each dependency apart from the first
       one.  */
    bool phony_targets;

    /* If true, no dependency is generated on the main file.  */
    bool ignore_main_file;

    /* If true, intend to use the preprocessor output (e.g., for compilation)
       in addition to the dependency info.  */
    bool need_preprocessor_output;
  } deps;

  /* Target-specific features set by the front end or client.  */

  /* Precision for target CPP arithmetic, target characters, target
     ints and target wide characters, respectively.  */
  size_t precision, char_precision, int_precision, wchar_precision;

  /* True means chars (wide chars) are unsigned.  */
  bool unsigned_char, unsigned_wchar;

  /* True if the most significant byte in a word has the lowest
     address in memory.  */
  bool bytes_big_endian;

  /* Nonzero means __STDC__ should have the value 0 in system headers.  */
  unsigned char stdc_0_in_system_headers;

  /* True disables tokenization outside of preprocessing directives. */
  bool directives_only;

  /* True enables canonicalization of system header file paths. */
  bool canonical_system_headers;

  /* The maximum depth of the nested #include.  */
  unsigned int max_include_depth;
};

/* Diagnostic levels.  To get a diagnostic without associating a
   position in the translation unit with it, use cpp_error_with_line
   with a line number of zero.  */

enum cpp_diagnostic_level {
  /* Warning, an error with -Werror.  */
  CPP_DL_WARNING = 0,
  /* Same as CPP_DL_WARNING, except it is not suppressed in system headers.  */
  CPP_DL_WARNING_SYSHDR,
  /* Warning, an error with -pedantic-errors or -Werror.  */
  CPP_DL_PEDWARN,
  /* An error.  */
  CPP_DL_ERROR,
  /* An internal consistency check failed.  Prints "internal error: ",
     otherwise the same as CPP_DL_ERROR.  */
  CPP_DL_ICE,
  /* An informative note following a warning.  */
  CPP_DL_NOTE,
  /* A fatal error.  */
  CPP_DL_FATAL
};

/* Warning reason codes. Use a reason code of CPP_W_NONE for unclassified
   warnings and diagnostics that are not warnings.  */

enum cpp_warning_reason {
  CPP_W_NONE = 0,
  CPP_W_DEPRECATED,
  CPP_W_COMMENTS,
  CPP_W_MISSING_INCLUDE_DIRS,
  CPP_W_TRIGRAPHS,
  CPP_W_MULTICHAR,
  CPP_W_TRADITIONAL,
  CPP_W_LONG_LONG,
  CPP_W_ENDIF_LABELS,
  CPP_W_NUM_SIGN_CHANGE,
  CPP_W_VARIADIC_MACROS,
  CPP_W_BUILTIN_MACRO_REDEFINED,
  CPP_W_DOLLARS,
  CPP_W_UNDEF,
  CPP_W_UNUSED_MACROS,
  CPP_W_CXX_OPERATOR_NAMES,
  CPP_W_NORMALIZE,
  CPP_W_INVALID_PCH,
  CPP_W_WARNING_DIRECTIVE,
  CPP_W_LITERAL_SUFFIX,
  CPP_W_DATE_TIME,
  CPP_W_PEDANTIC,
  CPP_W_C90_C99_COMPAT,
  CPP_W_C11_C2X_COMPAT,
  CPP_W_CXX11_COMPAT,
  CPP_W_EXPANSION_TO_DEFINED
};

/* Diagnostic levels.  To get a diagnostic without associating a
   position in the translation unit with it, use cpp_error_with_line
   with a line number of zero.  */

enum cpp_diagnostic_level {
  /* Warning, an error with -Werror.  */
  CPP_DL_WARNING = 0,
  /* Same as CPP_DL_WARNING, except it is not suppressed in system headers.  */
  CPP_DL_WARNING_SYSHDR,
  /* Warning, an error with -pedantic-errors or -Werror.  */
  CPP_DL_PEDWARN,
  /* An error.  */
  CPP_DL_ERROR,
  /* An internal consistency check failed.  Prints "internal error: ",
     otherwise the same as CPP_DL_ERROR.  */
  CPP_DL_ICE,
  /* An informative note following a warning.  */
  CPP_DL_NOTE,
  /* A fatal error.  */
  CPP_DL_FATAL
};

/* Warning reason codes. Use a reason code of CPP_W_NONE for unclassified
   warnings and diagnostics that are not warnings.  */

enum cpp_warning_reason {
  CPP_W_NONE = 0,
  CPP_W_DEPRECATED,
  CPP_W_COMMENTS,
  CPP_W_MISSING_INCLUDE_DIRS,
  CPP_W_TRIGRAPHS,
  CPP_W_MULTICHAR,
  CPP_W_TRADITIONAL,
  CPP_W_LONG_LONG,
  CPP_W_ENDIF_LABELS,
  CPP_W_NUM_SIGN_CHANGE,
  CPP_W_VARIADIC_MACROS,
  CPP_W_BUILTIN_MACRO_REDEFINED,
  CPP_W_DOLLARS,
  CPP_W_UNDEF,
  CPP_W_UNUSED_MACROS,
  CPP_W_CXX_OPERATOR_NAMES,
  CPP_W_NORMALIZE,
  CPP_W_INVALID_PCH,
  CPP_W_WARNING_DIRECTIVE,
  CPP_W_LITERAL_SUFFIX,
  CPP_W_DATE_TIME,
  CPP_W_PEDANTIC,
  CPP_W_C90_C99_COMPAT,
  CPP_W_CXX11_COMPAT,
  CPP_W_EXPANSION_TO_DEFINED
};

/* Callback for header lookup for HEADER, which is the name of a
   source file.  It is used as a method of last resort to find headers
   that are not otherwise found during the normal include processing.
   The return value is the malloced name of a header to try and open,
   if any, or NULL otherwise.  This callback is called only if the
   header is otherwise unfound.  */
typedef const char *(*missing_header_cb)(cpp_reader *, const char *header, cpp_dir **);

/* Call backs to cpplib client.  */
struct cpp_callbacks
{
  /* Called when a new line of preprocessed output is started.  */
  void (*line_change) (cpp_reader *, const cpp_token *, int);

  /* Called when switching to/from a new file.
     The line_map is for the new file.  It is NULL if there is no new file.
     (In C this happens when done with <built-in>+<command line> and also
     when done with a main file.)  This can be used for resource cleanup.  */
  void (*file_change) (cpp_reader *, const line_map_ordinary *);

  void (*dir_change) (cpp_reader *, const char *);
  void (*include) (cpp_reader *, location_t, const unsigned char *,
		   const char *, int, const cpp_token **);
  void (*define) (cpp_reader *, location_t, cpp_hashnode *);
  void (*undef) (cpp_reader *, location_t, cpp_hashnode *);
  void (*ident) (cpp_reader *, location_t, const cpp_string *);
  void (*def_pragma) (cpp_reader *, location_t);
  int (*valid_pch) (cpp_reader *, const char *, int);
  void (*read_pch) (cpp_reader *, const char *, int, const char *);
  missing_header_cb missing_header;

  /* Context-sensitive macro support.  Returns macro (if any) that should
     be expanded.  */
  cpp_hashnode * (*macro_to_expand) (cpp_reader *, const cpp_token *);

  /* Called to emit a diagnostic.  This callback receives the
     translated message.  */
  bool (*diagnostic) (cpp_reader *,
		      enum cpp_diagnostic_level,
		      enum cpp_warning_reason,
		      rich_location *,
		      const char *, va_list *)
       ATTRIBUTE_FPTR_PRINTF(5,0);

  /* Callbacks for when a macro is expanded, or tested (whether
     defined or not at the time) in #ifdef, #ifndef or "defined".  */
  void (*used_define) (cpp_reader *, location_t, cpp_hashnode *);
  void (*used_undef) (cpp_reader *, location_t, cpp_hashnode *);
  /* Called before #define and #undef or other macro definition
     changes are processed.  */
  void (*before_define) (cpp_reader *);
  /* Called whenever a macro is expanded or tested.
     Second argument is the location of the start of the current expansion.  */
  void (*used) (cpp_reader *, location_t, cpp_hashnode *);

  /* Callback to identify whether an attribute exists.  */
  int (*has_attribute) (cpp_reader *);

<<<<<<< HEAD
=======
  /* Callback to determine whether a built-in function is recognized.  */
  int (*has_builtin) (cpp_reader *);

>>>>>>> e2aa5677
  /* Callback that can change a user lazy into normal macro.  */
  void (*user_lazy_macro) (cpp_reader *, cpp_macro *, unsigned);

  /* Callback to parse SOURCE_DATE_EPOCH from environment.  */
  time_t (*get_source_date_epoch) (cpp_reader *);

  /* Callback for providing suggestions for misspelled directives.  */
  const char *(*get_suggestion) (cpp_reader *, const char *, const char *const *);

  /* Callback for when a comment is encountered, giving the location
     of the opening slash, a pointer to the content (which is not
     necessarily 0-terminated), and the length of the content.
     The content contains the opening slash-star (or slash-slash),
     and for C-style comments contains the closing star-slash.  For
     C++-style comments it does not include the terminating newline.  */
  void (*comment) (cpp_reader *, location_t, const unsigned char *,
		   size_t);

  /* Callback for filename remapping in __FILE__ and __BASE_FILE__ macro
     expansions.  */
  const char *(*remap_filename) (const char*);
};

#ifdef VMS
#define INO_T_CPP ino_t ino[3]
#else
#define INO_T_CPP ino_t ino
#endif

/* Chain of directories to look for include files in.  */
struct cpp_dir
{
  /* NULL-terminated singly-linked list.  */
  struct cpp_dir *next;

  /* NAME of the directory, NUL-terminated.  */
  char *name;
  unsigned int len;

  /* One if a system header, two if a system header that has extern
     "C" guards for C++.  */
  unsigned char sysp;

  /* Is this a user-supplied directory? */
  bool user_supplied_p;

  /* The canonicalized NAME as determined by lrealpath.  This field 
     is only used by hosts that lack reliable inode numbers.  */
  char *canonical_name;

  /* Mapping of file names for this directory for MS-DOS and related
     platforms.  A NULL-terminated array of (from, to) pairs.  */
  const char **name_map;

  /* Routine to construct pathname, given the search path name and the
     HEADER we are trying to find, return a constructed pathname to
     try and open.  If this is NULL, the constructed pathname is as
     constructed by append_file_to_dir.  */
  char *(*construct) (const char *header, cpp_dir *dir);

  /* The C front end uses these to recognize duplicated
     directories in the search path.  */
  INO_T_CPP;
  dev_t dev;
};

/* The kind of the cpp_macro.  */
enum cpp_macro_kind {
  cmk_macro,	/* An ISO macro (token expansion).  */
  cmk_assert,   /* An assertion.  */
  cmk_traditional	/* A traditional macro (text expansion).  */
};

/* Each macro definition is recorded in a cpp_macro structure.
   Variadic macros cannot occur with traditional cpp.  */
struct GTY(()) cpp_macro {
  union cpp_parm_u 
  {
    /* Parameters, if any.  If parameter names use extended identifiers,
       the original spelling of those identifiers, not the canonical
       UTF-8 spelling, goes here.  */
    cpp_hashnode ** GTY ((tag ("false"),
			  nested_ptr (union tree_node,
	"%h ? CPP_HASHNODE (GCC_IDENT_TO_HT_IDENT (%h)) : NULL",
	"%h ? HT_IDENT_TO_GCC_IDENT (HT_NODE (%h)) : NULL"),
			  length ("%1.paramc"))) params;

    /* If this is an assertion, the next one in the chain.  */
    cpp_macro *GTY ((tag ("true"))) next;
  } GTY ((desc ("%1.kind == cmk_assert"))) parm;

  /* Definition line number.  */
  location_t line;

  /* Number of tokens in body, or bytes for traditional macros.  */
  /* Do we really need 2^32-1 range here?  */
  unsigned int count;

  /* Number of parameters.  */
  unsigned short paramc;

  /* Non-zero if this is a user-lazy macro, value provided by user.  */
  unsigned char lazy;

  /* The kind of this macro (ISO, trad or assert) */
  unsigned kind : 2;

  /* If a function-like macro.  */
  unsigned int fun_like : 1;

  /* If a variadic macro.  */
  unsigned int variadic : 1;

  /* If macro defined in system header.  */
  unsigned int syshdr   : 1;

  /* Nonzero if it has been expanded or had its existence tested.  */
  unsigned int used     : 1;

  /* Indicate whether the tokens include extra CPP_PASTE tokens at the
     end to track invalid redefinitions with consecutive CPP_PASTE
     tokens.  */
  unsigned int extra_tokens : 1;

  /* 1 bits spare (32-bit). 33 on 64-bit target.  */

  union cpp_exp_u
  {
    /* Trailing array of replacement tokens (ISO), or assertion body value.  */
    cpp_token GTY ((tag ("false"), length ("%1.count"))) tokens[1];

    /* Pointer to replacement text (traditional).  See comment at top
       of cpptrad.c for how traditional function-like macros are
       encoded.  */
    const unsigned char *GTY ((tag ("true"))) text;
  } GTY ((desc ("%1.kind == cmk_traditional"))) exp;
};

/* Poisoned identifiers are flagged NODE_POISONED.  NODE_OPERATOR (C++
   only) indicates an identifier that behaves like an operator such as
   "xor".  NODE_DIAGNOSTIC is for speed in lex_token: it indicates a
   diagnostic may be required for this node.  Currently this only
   applies to __VA_ARGS__, poisoned identifiers, and -Wc++-compat
   warnings about NODE_OPERATOR.  */

/* Hash node flags.  */
#define NODE_OPERATOR	(1 << 0)	/* C++ named operator.  */
#define NODE_POISONED	(1 << 1)	/* Poisoned identifier.  */
#define NODE_DIAGNOSTIC (1 << 2)	/* Possible diagnostic when lexed.  */
#define NODE_WARN	(1 << 3)	/* Warn if redefined or undefined.  */
#define NODE_DISABLED	(1 << 4)	/* A disabled macro.  */
#define NODE_USED	(1 << 5)	/* Dumped with -dU.  */
#define NODE_CONDITIONAL (1 << 6)	/* Conditional macro */
#define NODE_WARN_OPERATOR (1 << 7)	/* Warn about C++ named operator.  */

/* Different flavors of hash node.  */
enum node_type
{
  NT_VOID = 0,	   /* Maybe an assert?  */
  NT_MACRO_ARG,	   /* A macro arg.  */
  NT_USER_MACRO,   /* A user macro.  */
  NT_BUILTIN_MACRO, /* A builtin macro.  */
  NT_MACRO_MASK = NT_USER_MACRO  /* Mask for either macro kind.  */
};

/* Different flavors of builtin macro.  _Pragma is an operator, but we
   handle it with the builtin code for efficiency reasons.  */
enum cpp_builtin_type
{
  BT_SPECLINE = 0,		/* `__LINE__' */
  BT_DATE,			/* `__DATE__' */
  BT_FILE,			/* `__FILE__' */
  BT_BASE_FILE,			/* `__BASE_FILE__' */
  BT_INCLUDE_LEVEL,		/* `__INCLUDE_LEVEL__' */
  BT_TIME,			/* `__TIME__' */
  BT_STDC,			/* `__STDC__' */
  BT_PRAGMA,			/* `_Pragma' operator */
  BT_TIMESTAMP,			/* `__TIMESTAMP__' */
  BT_COUNTER,			/* `__COUNTER__' */
<<<<<<< HEAD
  BT_HAS_ATTRIBUTE		/* `__has_attribute__(x)' */
=======
  BT_HAS_ATTRIBUTE,		/* `__has_attribute(x)' */
  BT_HAS_BUILTIN,		/* `__has_builtin(x)' */
  BT_HAS_INCLUDE,		/* `__has_include(x)' */
  BT_HAS_INCLUDE_NEXT		/* `__has_include_next(x)' */
>>>>>>> e2aa5677
};

#define CPP_HASHNODE(HNODE)	((cpp_hashnode *) (HNODE))
#define HT_NODE(NODE)		(&(NODE)->ident)
#define NODE_LEN(NODE)		HT_LEN (HT_NODE (NODE))
#define NODE_NAME(NODE)		HT_STR (HT_NODE (NODE))

/* The common part of an identifier node shared amongst all 3 C front
   ends.  Also used to store CPP identifiers, which are a superset of
   identifiers in the grammatical sense.  */

union GTY(()) _cpp_hashnode_value {
  /* Assert (maybe NULL) */
  cpp_macro * GTY((tag ("NT_VOID"))) answers;
  /* Macro (never NULL) */
  cpp_macro * GTY((tag ("NT_USER_MACRO"))) macro;
  /* Code for a builtin macro.  */
  enum cpp_builtin_type GTY ((tag ("NT_BUILTIN_MACRO"))) builtin;
  /* Macro argument index.  */
  unsigned short GTY ((tag ("NT_MACRO_ARG"))) arg_index;
};

struct GTY(()) cpp_hashnode {
  struct ht_identifier ident;
  unsigned int is_directive : 1;
  unsigned int directive_index : 7;	/* If is_directive,
					   then index into directive table.
					   Otherwise, a NODE_OPERATOR.  */
  unsigned char rid_code;		/* Rid code - for front ends.  */
  ENUM_BITFIELD(node_type) type : 2;	/* CPP node type.  */
  unsigned int flags : 8;		/* CPP flags.  */
<<<<<<< HEAD

  /* 6 bits spare (plus another 32 on 64-bit hosts).  */

=======

  /* 6 bits spare (plus another 32 on 64-bit hosts).  */

>>>>>>> e2aa5677
  union _cpp_hashnode_value GTY ((desc ("%1.type"))) value;
};

/* A class for iterating through the source locations within a
   string token (before escapes are interpreted, and before
   concatenation).  */

class cpp_string_location_reader {
 public:
  cpp_string_location_reader (location_t src_loc,
			      line_maps *line_table);

  source_range get_next ();

 private:
  location_t m_loc;
  int m_offset_per_column;
};

/* A class for storing the source ranges of all of the characters within
   a string literal, after escapes are interpreted, and after
   concatenation.

   This is not GTY-marked, as instances are intended to be temporary.  */

class cpp_substring_ranges
{
 public:
  cpp_substring_ranges ();
  ~cpp_substring_ranges ();

  int get_num_ranges () const { return m_num_ranges; }
  source_range get_range (int idx) const
  {
    linemap_assert (idx < m_num_ranges);
    return m_ranges[idx];
  }

  void add_range (source_range range);
  void add_n_ranges (int num, cpp_string_location_reader &loc_reader);

 private:
  source_range *m_ranges;
  int m_num_ranges;
  int m_alloc_ranges;
};

/* Call this first to get a handle to pass to other functions.

   If you want cpplib to manage its own hashtable, pass in a NULL
   pointer.  Otherwise you should pass in an initialized hash table
   that cpplib will share; this technique is used by the C front
   ends.  */
extern cpp_reader *cpp_create_reader (enum c_lang, struct ht *,
				      class line_maps *);

/* Reset the cpp_reader's line_map.  This is only used after reading a
   PCH file.  */
extern void cpp_set_line_map (cpp_reader *, class line_maps *);

/* Call this to change the selected language standard (e.g. because of
   command line options).  */
extern void cpp_set_lang (cpp_reader *, enum c_lang);

/* Set the include paths.  */
extern void cpp_set_include_chains (cpp_reader *, cpp_dir *, cpp_dir *, int);

/* Provide src:dst pair for __FILE__ remapping.  */
extern void add_cpp_remap_path (const char *);

/* Call these to get pointers to the options, callback, and deps
   structures for a given reader.  These pointers are good until you
   call cpp_finish on that reader.  You can either edit the callbacks
   through the pointer returned from cpp_get_callbacks, or set them
   with cpp_set_callbacks.  */
extern cpp_options *cpp_get_options (cpp_reader *);
extern cpp_callbacks *cpp_get_callbacks (cpp_reader *);
extern void cpp_set_callbacks (cpp_reader *, cpp_callbacks *);
extern class mkdeps *cpp_get_deps (cpp_reader *);

/* This function reads the file, but does not start preprocessing.  It
   returns the name of the original file; this is the same as the
   input file, except for preprocessed input.  This will generate at
   least one file change callback, and possibly a line change callback
   too.  If there was an error opening the file, it returns NULL.  */
extern const char *cpp_read_main_file (cpp_reader *, const char *);

/* Set up built-ins with special behavior.  Use cpp_init_builtins()
   instead unless your know what you are doing.  */
extern void cpp_init_special_builtins (cpp_reader *);

/* Set up built-ins like __FILE__.  */
extern void cpp_init_builtins (cpp_reader *, int);

/* This is called after options have been parsed, and partially
   processed.  */
extern void cpp_post_options (cpp_reader *);

/* Set up translation to the target character set.  */
extern void cpp_init_iconv (cpp_reader *);

/* Call this to finish preprocessing.  If you requested dependency
   generation, pass an open stream to write the information to,
   otherwise NULL.  It is your responsibility to close the stream.  */
extern void cpp_finish (cpp_reader *, FILE *deps_stream);

/* Call this to release the handle at the end of preprocessing.  Any
   use of the handle after this function returns is invalid.  */
extern void cpp_destroy (cpp_reader *);

extern unsigned int cpp_token_len (const cpp_token *);
extern unsigned char *cpp_token_as_text (cpp_reader *, const cpp_token *);
extern unsigned char *cpp_spell_token (cpp_reader *, const cpp_token *,
				       unsigned char *, bool);
extern void cpp_register_pragma (cpp_reader *, const char *, const char *,
				 void (*) (cpp_reader *), bool);
extern void cpp_register_deferred_pragma (cpp_reader *, const char *,
					  const char *, unsigned, bool, bool);
extern int cpp_avoid_paste (cpp_reader *, const cpp_token *,
			    const cpp_token *);
extern const cpp_token *cpp_get_token (cpp_reader *);
extern const cpp_token *cpp_get_token_with_location (cpp_reader *,
						     location_t *);
inline bool cpp_user_macro_p (const cpp_hashnode *node)
{
  return node->type == NT_USER_MACRO;
}
inline bool cpp_builtin_macro_p (const cpp_hashnode *node)
{
  return node->type == NT_BUILTIN_MACRO;
}
inline bool cpp_macro_p (const cpp_hashnode *node)
{
  return node->type & NT_MACRO_MASK;
}

/* Returns true if NODE is a function-like user macro.  */
inline bool cpp_fun_like_macro_p (cpp_hashnode *node)
{
  return cpp_user_macro_p (node) && node->value.macro->fun_like;
}

extern const unsigned char *cpp_macro_definition (cpp_reader *,
						  cpp_hashnode *);
inline location_t cpp_macro_definition_location (cpp_hashnode *node)
{
  return node->value.macro->line;
}
extern void _cpp_backup_tokens (cpp_reader *, unsigned int);
extern const cpp_token *cpp_peek_token (cpp_reader *, int);

/* Evaluate a CPP_*CHAR* token.  */
extern cppchar_t cpp_interpret_charconst (cpp_reader *, const cpp_token *,
					  unsigned int *, int *);
/* Evaluate a vector of CPP_*STRING* tokens.  */
extern bool cpp_interpret_string (cpp_reader *,
				  const cpp_string *, size_t,
				  cpp_string *, enum cpp_ttype);
extern const char *cpp_interpret_string_ranges (cpp_reader *pfile,
						const cpp_string *from,
						cpp_string_location_reader *,
						size_t count,
						cpp_substring_ranges *out,
						enum cpp_ttype type);
extern bool cpp_interpret_string_notranslate (cpp_reader *,
					      const cpp_string *, size_t,
					      cpp_string *, enum cpp_ttype);

/* Convert a host character constant to the execution character set.  */
extern cppchar_t cpp_host_to_exec_charset (cpp_reader *, cppchar_t);

/* Used to register macros and assertions, perhaps from the command line.
   The text is the same as the command line argument.  */
extern void cpp_define (cpp_reader *, const char *);
extern void cpp_define_formatted (cpp_reader *pfile, 
				  const char *fmt, ...) ATTRIBUTE_PRINTF_2;
extern void cpp_assert (cpp_reader *, const char *);
extern void cpp_undef (cpp_reader *, const char *);
extern void cpp_unassert (cpp_reader *, const char *);

/* Mark a node as a lazily defined macro.  */
extern void cpp_define_lazily (cpp_reader *, cpp_hashnode *node, unsigned N);

/* Undefine all macros and assertions.  */
extern void cpp_undef_all (cpp_reader *);

extern cpp_buffer *cpp_push_buffer (cpp_reader *, const unsigned char *,
				    size_t, int);
extern int cpp_defined (cpp_reader *, const unsigned char *, int);

/* A preprocessing number.  Code assumes that any unused high bits of
   the double integer are set to zero.  */

/* This type has to be equal to unsigned HOST_WIDE_INT, see
   gcc/c-family/c-lex.c.  */
typedef uint64_t cpp_num_part;
typedef struct cpp_num cpp_num;
struct cpp_num
{
  cpp_num_part high;
  cpp_num_part low;
  bool unsignedp;  /* True if value should be treated as unsigned.  */
  bool overflow;   /* True if the most recent calculation overflowed.  */
};

/* cpplib provides two interfaces for interpretation of preprocessing
   numbers.

   cpp_classify_number categorizes numeric constants according to
   their field (integer, floating point, or invalid), radix (decimal,
   octal, hexadecimal), and type suffixes.  */

#define CPP_N_CATEGORY  0x000F
#define CPP_N_INVALID	0x0000
#define CPP_N_INTEGER	0x0001
#define CPP_N_FLOATING	0x0002

#define CPP_N_WIDTH	0x00F0
#define CPP_N_SMALL	0x0010	/* int, float, short _Fract/Accum  */
#define CPP_N_MEDIUM	0x0020	/* long, double, long _Fract/_Accum.  */
#define CPP_N_LARGE	0x0040	/* long long, long double,
				   long long _Fract/Accum.  */

#define CPP_N_WIDTH_MD	0xF0000	/* machine defined.  */
#define CPP_N_MD_W	0x10000
#define CPP_N_MD_Q	0x20000

#define CPP_N_RADIX	0x0F00
#define CPP_N_DECIMAL	0x0100
#define CPP_N_HEX	0x0200
#define CPP_N_OCTAL	0x0400
#define CPP_N_BINARY	0x0800

#define CPP_N_UNSIGNED	0x1000	/* Properties.  */
#define CPP_N_IMAGINARY	0x2000
#define CPP_N_DFLOAT	0x4000
#define CPP_N_DEFAULT	0x8000

#define CPP_N_FRACT	0x100000 /* Fract types.  */
#define CPP_N_ACCUM	0x200000 /* Accum types.  */
#define CPP_N_FLOATN	0x400000 /* _FloatN types.  */
#define CPP_N_FLOATNX	0x800000 /* _FloatNx types.  */

#define CPP_N_USERDEF	0x1000000 /* C++0x user-defined literal.  */

#define CPP_N_WIDTH_FLOATN_NX	0xF0000000 /* _FloatN / _FloatNx value
					      of N, divided by 16.  */
#define CPP_FLOATN_SHIFT	24
#define CPP_FLOATN_MAX	0xF0

/* Classify a CPP_NUMBER token.  The return value is a combination of
   the flags from the above sets.  */
extern unsigned cpp_classify_number (cpp_reader *, const cpp_token *,
				     const char **, location_t);

/* Return the classification flags for a float suffix.  */
extern unsigned int cpp_interpret_float_suffix (cpp_reader *, const char *,
						size_t);

/* Return the classification flags for an int suffix.  */
extern unsigned int cpp_interpret_int_suffix (cpp_reader *, const char *,
					      size_t);

/* Evaluate a token classified as category CPP_N_INTEGER.  */
extern cpp_num cpp_interpret_integer (cpp_reader *, const cpp_token *,
				      unsigned int);

/* Sign extend a number, with PRECISION significant bits and all
   others assumed clear, to fill out a cpp_num structure.  */
cpp_num cpp_num_sign_extend (cpp_num, size_t);

/* Output a diagnostic of some kind.  */
extern bool cpp_error (cpp_reader *, enum cpp_diagnostic_level,
		       const char *msgid, ...)
  ATTRIBUTE_PRINTF_3;
extern bool cpp_warning (cpp_reader *, enum cpp_warning_reason,
			 const char *msgid, ...)
  ATTRIBUTE_PRINTF_3;
extern bool cpp_pedwarning (cpp_reader *, enum cpp_warning_reason,
			    const char *msgid, ...)
  ATTRIBUTE_PRINTF_3;
extern bool cpp_warning_syshdr (cpp_reader *, enum cpp_warning_reason reason,
				const char *msgid, ...)
  ATTRIBUTE_PRINTF_3;

/* Output a diagnostic with "MSGID: " preceding the
   error string of errno.  No location is printed.  */
extern bool cpp_errno (cpp_reader *, enum cpp_diagnostic_level,
		       const char *msgid);
/* Similarly, but with "FILENAME: " instead of "MSGID: ", where
   the filename is not localized.  */
extern bool cpp_errno_filename (cpp_reader *, enum cpp_diagnostic_level,
				const char *filename, location_t loc);

/* Same as cpp_error, except additionally specifies a position as a
   (translation unit) physical line and physical column.  If the line is
   zero, then no location is printed.  */
extern bool cpp_error_with_line (cpp_reader *, enum cpp_diagnostic_level,
				 location_t, unsigned,
				 const char *msgid, ...)
  ATTRIBUTE_PRINTF_5;
extern bool cpp_warning_with_line (cpp_reader *, enum cpp_warning_reason,
				   location_t, unsigned,
				   const char *msgid, ...)
  ATTRIBUTE_PRINTF_5;
extern bool cpp_pedwarning_with_line (cpp_reader *, enum cpp_warning_reason,
				      location_t, unsigned,
				      const char *msgid, ...)
  ATTRIBUTE_PRINTF_5;
extern bool cpp_warning_with_line_syshdr (cpp_reader *, enum cpp_warning_reason,
					  location_t, unsigned,
					  const char *msgid, ...)
  ATTRIBUTE_PRINTF_5;

extern bool cpp_error_at (cpp_reader * pfile, enum cpp_diagnostic_level,
			  location_t src_loc, const char *msgid, ...)
  ATTRIBUTE_PRINTF_4;

extern bool cpp_error_at (cpp_reader * pfile, enum cpp_diagnostic_level,
			  rich_location *richloc, const char *msgid, ...)
  ATTRIBUTE_PRINTF_4;

/* In lex.c */
extern int cpp_ideq (const cpp_token *, const char *);
extern void cpp_output_line (cpp_reader *, FILE *);
extern unsigned char *cpp_output_line_to_string (cpp_reader *,
						 const unsigned char *);
extern void cpp_output_token (const cpp_token *, FILE *);
extern const char *cpp_type2name (enum cpp_ttype, unsigned char flags);
/* Returns the value of an escape sequence, truncated to the correct
   target precision.  PSTR points to the input pointer, which is just
   after the backslash.  LIMIT is how much text we have.  WIDE is true
   if the escape sequence is part of a wide character constant or
   string literal.  Handles all relevant diagnostics.  */
extern cppchar_t cpp_parse_escape (cpp_reader *, const unsigned char ** pstr,
				   const unsigned char *limit, int wide);

/* Structure used to hold a comment block at a given location in the
   source code.  */

typedef struct
{
  /* Text of the comment including the terminators.  */
  char *comment;

  /* source location for the given comment.  */
  location_t sloc;
} cpp_comment;

/* Structure holding all comments for a given cpp_reader.  */

typedef struct
{
  /* table of comment entries.  */
  cpp_comment *entries;

  /* number of actual entries entered in the table.  */
  int count;

  /* number of entries allocated currently.  */
  int allocated;
} cpp_comment_table;

/* Returns the table of comments encountered by the preprocessor. This
   table is only populated when pfile->state.save_comments is true. */
extern cpp_comment_table *cpp_get_comments (cpp_reader *);

/* In hash.c */

/* Lookup an identifier in the hashtable.  Puts the identifier in the
   table if it is not already there.  */
extern cpp_hashnode *cpp_lookup (cpp_reader *, const unsigned char *,
				 unsigned int);

typedef int (*cpp_cb) (cpp_reader *, cpp_hashnode *, void *);
extern void cpp_forall_identifiers (cpp_reader *, cpp_cb, void *);

/* In macro.c */
extern void cpp_scan_nooutput (cpp_reader *);
extern int  cpp_sys_macro_p (cpp_reader *);
extern unsigned char *cpp_quote_string (unsigned char *, const unsigned char *,
					unsigned int);

/* In files.c */
extern bool cpp_included (cpp_reader *, const char *);
extern bool cpp_included_before (cpp_reader *, const char *, location_t);
extern void cpp_make_system_header (cpp_reader *, int, int);
extern bool cpp_push_include (cpp_reader *, const char *);
extern bool cpp_push_default_include (cpp_reader *, const char *);
extern void cpp_change_file (cpp_reader *, enum lc_reason, const char *);
extern const char *cpp_get_path (struct _cpp_file *);
extern cpp_dir *cpp_get_dir (struct _cpp_file *);
extern cpp_buffer *cpp_get_buffer (cpp_reader *);
extern struct _cpp_file *cpp_get_file (cpp_buffer *);
extern cpp_buffer *cpp_get_prev (cpp_buffer *);
extern void cpp_clear_file_cache (cpp_reader *);

/* In pch.c */
struct save_macro_data;
extern int cpp_save_state (cpp_reader *, FILE *);
extern int cpp_write_pch_deps (cpp_reader *, FILE *);
extern int cpp_write_pch_state (cpp_reader *, FILE *);
extern int cpp_valid_state (cpp_reader *, const char *, int);
extern void cpp_prepare_state (cpp_reader *, struct save_macro_data **);
extern int cpp_read_state (cpp_reader *, const char *, FILE *,
			   struct save_macro_data *);

/* In lex.c */
extern void cpp_force_token_locations (cpp_reader *, location_t);
extern void cpp_stop_forcing_token_locations (cpp_reader *);

/* In expr.c */
extern enum cpp_ttype cpp_userdef_string_remove_type
  (enum cpp_ttype type);
extern enum cpp_ttype cpp_userdef_string_add_type
  (enum cpp_ttype type);
extern enum cpp_ttype cpp_userdef_char_remove_type
  (enum cpp_ttype type);
extern enum cpp_ttype cpp_userdef_char_add_type
  (enum cpp_ttype type);
extern bool cpp_userdef_string_p
  (enum cpp_ttype type);
extern bool cpp_userdef_char_p
  (enum cpp_ttype type);
extern const char * cpp_get_userdef_suffix
  (const cpp_token *);

/* In charset.c */
int cpp_byte_column_to_display_column (const char *data, int data_length,
				       int column);
inline int cpp_display_width (const char *data, int data_length)
{
    return cpp_byte_column_to_display_column (data, data_length, data_length);
}
int cpp_display_column_to_byte_column (const char *data, int data_length,
				       int display_col);
int cpp_wcwidth (cppchar_t c);

#endif /* ! LIBCPP_CPPLIB_H */<|MERGE_RESOLUTION|>--- conflicted
+++ resolved
@@ -1,9 +1,5 @@
 /* Definitions for CPP library.
-<<<<<<< HEAD
-   Copyright (C) 1995-2019 Free Software Foundation, Inc.
-=======
    Copyright (C) 1995-2020 Free Software Foundation, Inc.
->>>>>>> e2aa5677
    Written by Per Bothner, 1994-95.
 
 This program is free software; you can redistribute it and/or modify it
@@ -623,59 +619,6 @@
   CPP_W_EXPANSION_TO_DEFINED
 };
 
-/* Diagnostic levels.  To get a diagnostic without associating a
-   position in the translation unit with it, use cpp_error_with_line
-   with a line number of zero.  */
-
-enum cpp_diagnostic_level {
-  /* Warning, an error with -Werror.  */
-  CPP_DL_WARNING = 0,
-  /* Same as CPP_DL_WARNING, except it is not suppressed in system headers.  */
-  CPP_DL_WARNING_SYSHDR,
-  /* Warning, an error with -pedantic-errors or -Werror.  */
-  CPP_DL_PEDWARN,
-  /* An error.  */
-  CPP_DL_ERROR,
-  /* An internal consistency check failed.  Prints "internal error: ",
-     otherwise the same as CPP_DL_ERROR.  */
-  CPP_DL_ICE,
-  /* An informative note following a warning.  */
-  CPP_DL_NOTE,
-  /* A fatal error.  */
-  CPP_DL_FATAL
-};
-
-/* Warning reason codes. Use a reason code of CPP_W_NONE for unclassified
-   warnings and diagnostics that are not warnings.  */
-
-enum cpp_warning_reason {
-  CPP_W_NONE = 0,
-  CPP_W_DEPRECATED,
-  CPP_W_COMMENTS,
-  CPP_W_MISSING_INCLUDE_DIRS,
-  CPP_W_TRIGRAPHS,
-  CPP_W_MULTICHAR,
-  CPP_W_TRADITIONAL,
-  CPP_W_LONG_LONG,
-  CPP_W_ENDIF_LABELS,
-  CPP_W_NUM_SIGN_CHANGE,
-  CPP_W_VARIADIC_MACROS,
-  CPP_W_BUILTIN_MACRO_REDEFINED,
-  CPP_W_DOLLARS,
-  CPP_W_UNDEF,
-  CPP_W_UNUSED_MACROS,
-  CPP_W_CXX_OPERATOR_NAMES,
-  CPP_W_NORMALIZE,
-  CPP_W_INVALID_PCH,
-  CPP_W_WARNING_DIRECTIVE,
-  CPP_W_LITERAL_SUFFIX,
-  CPP_W_DATE_TIME,
-  CPP_W_PEDANTIC,
-  CPP_W_C90_C99_COMPAT,
-  CPP_W_CXX11_COMPAT,
-  CPP_W_EXPANSION_TO_DEFINED
-};
-
 /* Callback for header lookup for HEADER, which is the name of a
    source file.  It is used as a method of last resort to find headers
    that are not otherwise found during the normal include processing.
@@ -734,12 +677,9 @@
   /* Callback to identify whether an attribute exists.  */
   int (*has_attribute) (cpp_reader *);
 
-<<<<<<< HEAD
-=======
   /* Callback to determine whether a built-in function is recognized.  */
   int (*has_builtin) (cpp_reader *);
 
->>>>>>> e2aa5677
   /* Callback that can change a user lazy into normal macro.  */
   void (*user_lazy_macro) (cpp_reader *, cpp_macro *, unsigned);
 
@@ -919,14 +859,10 @@
   BT_PRAGMA,			/* `_Pragma' operator */
   BT_TIMESTAMP,			/* `__TIMESTAMP__' */
   BT_COUNTER,			/* `__COUNTER__' */
-<<<<<<< HEAD
-  BT_HAS_ATTRIBUTE		/* `__has_attribute__(x)' */
-=======
   BT_HAS_ATTRIBUTE,		/* `__has_attribute(x)' */
   BT_HAS_BUILTIN,		/* `__has_builtin(x)' */
   BT_HAS_INCLUDE,		/* `__has_include(x)' */
   BT_HAS_INCLUDE_NEXT		/* `__has_include_next(x)' */
->>>>>>> e2aa5677
 };
 
 #define CPP_HASHNODE(HNODE)	((cpp_hashnode *) (HNODE))
@@ -958,15 +894,9 @@
   unsigned char rid_code;		/* Rid code - for front ends.  */
   ENUM_BITFIELD(node_type) type : 2;	/* CPP node type.  */
   unsigned int flags : 8;		/* CPP flags.  */
-<<<<<<< HEAD
 
   /* 6 bits spare (plus another 32 on 64-bit hosts).  */
 
-=======
-
-  /* 6 bits spare (plus another 32 on 64-bit hosts).  */
-
->>>>>>> e2aa5677
   union _cpp_hashnode_value GTY ((desc ("%1.type"))) value;
 };
 
