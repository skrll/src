/* Dependency generator for Makefile fragments.
<<<<<<< HEAD
   Copyright (C) 2000-2019 Free Software Foundation, Inc.
=======
   Copyright (C) 2000-2020 Free Software Foundation, Inc.
>>>>>>> e2aa5677
   Contributed by Zack Weinberg, Mar 2000

This program is free software; you can redistribute it and/or modify it
under the terms of the GNU General Public License as published by the
Free Software Foundation; either version 3, or (at your option) any
later version.

This program is distributed in the hope that it will be useful,
but WITHOUT ANY WARRANTY; without even the implied warranty of
MERCHANTABILITY or FITNESS FOR A PARTICULAR PURPOSE.  See the
GNU General Public License for more details.

You should have received a copy of the GNU General Public License
along with this program; see the file COPYING3.  If not see
<http://www.gnu.org/licenses/>.

 In other words, you are welcome to use, share and improve this program.
 You are forbidden to forbid anyone else to use, share and improve
 what you give them.   Help stamp out software-hoarding!  */

#ifndef LIBCPP_MKDEPS_H
#define LIBCPP_MKDEPS_H

/* This is the data structure used by all the functions in mkdeps.c.
   It's quite straightforward, but should be treated as opaque.  */

class mkdeps;

/* Create a deps buffer.  */
extern class mkdeps *deps_init (void);

/* Destroy a deps buffer.  */
extern void deps_free (class mkdeps *);

/* Add a set of "vpath" directories. The second argument is a colon-
   separated list of pathnames, like you would set Make's VPATH
   variable to.  If a dependency or target name begins with any of
   these pathnames (and the next path element is not "..") that
   pathname is stripped off.  */
extern void deps_add_vpath (class mkdeps *, const char *);

/* Add a target (appears on left side of the colon) to the deps list.  Takes
   a boolean indicating whether to quote the target for MAKE.  */
extern void deps_add_target (class mkdeps *, const char *, int);

/* Sets the default target if none has been given already.  An empty
   string as the default target is interpreted as stdin.  */
extern void deps_add_default_target (class mkdeps *, const char *);

/* Add a dependency (appears on the right side of the colon) to the
   deps list.  Dependencies will be printed in the order that they
   were entered with this function.  By convention, the first
   dependency entered should be the primary source file.  */
extern void deps_add_dep (class mkdeps *, const char *);

/* Write out a deps buffer to a specified file.  The third argument
   is the number of columns to word-wrap at (0 means don't wrap).  */
extern void deps_write (const class mkdeps *, FILE *, bool, unsigned int);

/* Write out a deps buffer to a file, in a form that can be read back
   with deps_restore.  Returns nonzero on error, in which case the
   error number will be in errno.  */
extern int deps_save (class mkdeps *, FILE *);

/* Read back dependency information written with deps_save into
   the deps buffer.  The third argument may be NULL, in which case
   the dependency information is just skipped, or it may be a filename,
   in which case that filename is skipped.  */
extern int deps_restore (class mkdeps *, FILE *, const char *);

#endif /* ! LIBCPP_MKDEPS_H */<|MERGE_RESOLUTION|>--- conflicted
+++ resolved
@@ -1,9 +1,5 @@
 /* Dependency generator for Makefile fragments.
-<<<<<<< HEAD
-   Copyright (C) 2000-2019 Free Software Foundation, Inc.
-=======
    Copyright (C) 2000-2020 Free Software Foundation, Inc.
->>>>>>> e2aa5677
    Contributed by Zack Weinberg, Mar 2000
 
 This program is free software; you can redistribute it and/or modify it
