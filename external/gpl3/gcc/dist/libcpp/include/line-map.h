--- conflicted
+++ resolved
@@ -1,9 +1,5 @@
 /* Map (unsigned int) keys to (source file, line, column) triples.
-<<<<<<< HEAD
-   Copyright (C) 2001-2019 Free Software Foundation, Inc.
-=======
    Copyright (C) 2001-2020 Free Software Foundation, Inc.
->>>>>>> 9e014010
 
 This program is free software; you can redistribute it and/or modify it
 under the terms of the GNU General Public License as published by the
@@ -405,15 +401,9 @@
    The highest possible source location is MAX_LOCATION_T.  */
 struct GTY((tag ("1"))) line_map_ordinary : public line_map {
   /* Base class is 4 bytes.  */
-<<<<<<< HEAD
 
   /* 4 bytes of integers, each 1 byte for easy extraction/insertion.  */
 
-=======
-
-  /* 4 bytes of integers, each 1 byte for easy extraction/insertion.  */
-
->>>>>>> 9e014010
   /* The reason for creation of this line map.  */
   ENUM_BITFIELD (lc_reason) reason : 8;
 
@@ -1034,21 +1024,12 @@
   return (line_map_macro *)LINEMAPS_LAST_ALLOCATED_MAP (set, true);
 }
 
-<<<<<<< HEAD
-extern location_t get_combined_adhoc_loc (struct line_maps *,
-					       location_t,
-					       source_range,
-					       void *);
-extern void *get_data_from_adhoc_loc (struct line_maps *, location_t);
-extern location_t get_location_from_adhoc_loc (struct line_maps *,
-=======
 extern location_t get_combined_adhoc_loc (class line_maps *,
 					       location_t,
 					       source_range,
 					       void *);
 extern void *get_data_from_adhoc_loc (const line_maps *, location_t);
 extern location_t get_location_from_adhoc_loc (const line_maps *,
->>>>>>> 9e014010
 						    location_t);
 
 extern source_range get_range_from_loc (line_maps *set, location_t loc);
@@ -1068,11 +1049,7 @@
 /* Combine LOC and BLOCK, giving a combined adhoc location.  */
 
 inline location_t
-<<<<<<< HEAD
-COMBINE_LOCATION_DATA (struct line_maps *set,
-=======
 COMBINE_LOCATION_DATA (class line_maps *set,
->>>>>>> 9e014010
 		       location_t loc,
 		       source_range src_range,
 		       void *block)
@@ -1086,11 +1063,7 @@
    and BUILTIN_LOCATION is the special location value to be used as
    spelling location for built-in tokens.  This BUILTIN_LOCATION has
    to be strictly less than RESERVED_LOCATION_COUNT.  */
-<<<<<<< HEAD
-extern void linemap_init (struct line_maps *set,
-=======
 extern void linemap_init (class line_maps *set,
->>>>>>> 9e014010
 			  location_t builtin_location);
 
 /* Check for and warn about line_maps entered but not exited.  */
@@ -1104,11 +1077,7 @@
    the highest_location).  */
 
 extern location_t linemap_line_start
-<<<<<<< HEAD
-(struct line_maps *set, linenum_type to_line,  unsigned int max_column_hint);
-=======
 (class line_maps *set, linenum_type to_line,  unsigned int max_column_hint);
->>>>>>> 9e014010
 
 /* Add a mapping of logical source line to physical source file and
    line number. This function creates an "ordinary map", which is a
@@ -1133,13 +1102,8 @@
    monotonic increasing, and so the list is sorted and we can use a
    binary search. If no line map have been allocated yet, this
    function returns NULL.  */
-<<<<<<< HEAD
-extern const struct line_map *linemap_lookup
-  (struct line_maps *, location_t);
-=======
 extern const line_map *linemap_lookup
   (const line_maps *, location_t);
->>>>>>> 9e014010
 
 /* Returns TRUE if the line table set tracks token locations across
    macro expansion, FALSE otherwise.  */
@@ -1157,29 +1121,17 @@
    Note that this function returns 1 if LOCATION belongs to a token
    that is part of a macro replacement-list defined in a system
    header, but expanded in a non-system file.  */
-<<<<<<< HEAD
-int linemap_location_in_system_header_p (struct line_maps *,
-=======
 int linemap_location_in_system_header_p (class line_maps *,
->>>>>>> 9e014010
 					 location_t);
 
 /* Return TRUE if LOCATION is a source code location of a token that is part of
    a macro expansion, FALSE otherwise.  */
-<<<<<<< HEAD
-bool linemap_location_from_macro_expansion_p (const struct line_maps *,
-=======
 bool linemap_location_from_macro_expansion_p (const line_maps *,
->>>>>>> 9e014010
 					      location_t);
 
 /* TRUE if LOCATION is a source code location of a token that is part of the
    definition of a macro, FALSE otherwise.  */
-<<<<<<< HEAD
-bool linemap_location_from_macro_definition_p (struct line_maps *,
-=======
 bool linemap_location_from_macro_definition_p (class line_maps *,
->>>>>>> 9e014010
 					       location_t);
 
 /* With the precondition that LOCATION is the locus of a token that is
@@ -1235,11 +1187,7 @@
    linemap_line_start, i.e, the last source line which a location was
    encoded from.  */
 extern location_t
-<<<<<<< HEAD
-linemap_position_for_column (struct line_maps *, unsigned int);
-=======
 linemap_position_for_column (class line_maps *, unsigned int);
->>>>>>> 9e014010
 
 /* Encode and return a source location from a given line and
    column.  */
@@ -1252,11 +1200,7 @@
    shifting it by OFFSET columns.  This function does not support
    virtual locations.  */
 location_t
-<<<<<<< HEAD
-linemap_position_for_loc_and_offset (struct line_maps *set,
-=======
 linemap_position_for_loc_and_offset (class line_maps *set,
->>>>>>> 9e014010
 				     location_t loc,
 				     unsigned int offset);
 
@@ -1288,11 +1232,7 @@
    comes before the token of POST, 0 if PRE denotes the location of
    the same token as the token for POST, and a negative value
    otherwise.  */
-<<<<<<< HEAD
-int linemap_compare_locations (struct line_maps *set,
-=======
 int linemap_compare_locations (class line_maps *set,
->>>>>>> 9e014010
 			       location_t   pre,
 			       location_t   post);
 
@@ -1300,11 +1240,7 @@
    topogically before the token denoted by location LOC_B, or if they
    are equal.  */
 inline bool
-<<<<<<< HEAD
-linemap_location_before_p (struct line_maps *set,
-=======
 linemap_location_before_p (class line_maps *set,
->>>>>>> 9e014010
 			   location_t loc_a,
 			   location_t loc_b)
 {
@@ -1898,56 +1834,6 @@
   virtual label_text get_text (unsigned range_idx) const = 0;
 };
 
-/* A struct for the result of range_label::get_text: a NUL-terminated buffer
-   of localized text, and a flag to determine if the caller should "free" the
-   buffer.  */
-
-struct label_text
-{
-  label_text ()
-  : m_buffer (NULL), m_caller_owned (false)
-  {}
-
-  label_text (char *buffer, bool caller_owned)
-  : m_buffer (buffer), m_caller_owned (caller_owned)
-  {}
-
-  void maybe_free ()
-  {
-    if (m_caller_owned)
-      free (m_buffer);
-  }
-
-  char *m_buffer;
-  bool m_caller_owned;
-};
-
-/* Abstract base class for labelling a range within a rich_location
-   (e.g. for labelling expressions with their type).
-
-   Generating the text could require non-trivial work, so this work
-   is delayed (via the "get_text" virtual function) until the diagnostic
-   printing code "knows" it needs it, thus avoiding doing it e.g. for
-   warnings that are filtered by command-line flags.  This virtual
-   function also isolates libcpp and the diagnostics subsystem from
-   the front-end and middle-end-specific code for generating the text
-   for the labels.
-
-   Like the rich_location instances they annotate, range_label instances
-   are intended to be allocated on the stack when generating diagnostics,
-   and to be short-lived.  */
-
-class range_label
-{
- public:
-  virtual ~range_label () {}
-
-  /* Get localized text for the label.
-     The RANGE_IDX is provided, allowing for range_label instances to be
-     shared by multiple ranges if need be (the "flyweight" design pattern).  */
-  virtual label_text get_text (unsigned range_idx) const = 0;
-};
-
 /* A fix-it hint: a suggested insertion, replacement, or deletion of text.
    We handle these three types of edit with one class, by representing
    them as replacement of a half-open range:
@@ -2054,11 +1940,7 @@
    resolves to a location reserved for the client code, like
    UNKNOWN_LOCATION or BUILTINS_LOCATION in GCC.  */
 
-<<<<<<< HEAD
-location_t linemap_resolve_location (struct line_maps *,
-=======
 location_t linemap_resolve_location (class line_maps *,
->>>>>>> 9e014010
 				     location_t loc,
 				     enum location_resolution_kind lrk,
 				     const line_map_ordinary **loc_map);
@@ -2070,15 +1952,9 @@
    the point where M' was expanded.  LOC_MAP is an output parameter.
    When non-NULL, *LOC_MAP is set to the map of the returned
    location.  */
-<<<<<<< HEAD
-location_t linemap_unwind_toward_expansion (struct line_maps *,
-					    location_t loc,
-					    const struct line_map **loc_map);
-=======
 location_t linemap_unwind_toward_expansion (class line_maps *,
 					    location_t loc,
 					    const line_map **loc_map);
->>>>>>> 9e014010
 
 /* If LOC is the virtual location of a token coming from the expansion
    of a macro M and if its spelling location is reserved (e.g, a
@@ -2094,27 +1970,16 @@
 
    *MAP is set to the map of the returned location if the later is
    different from LOC.  */
-<<<<<<< HEAD
-location_t linemap_unwind_to_first_non_reserved_loc (struct line_maps *,
-						     location_t loc,
-						     const struct line_map **map);
-=======
 location_t linemap_unwind_to_first_non_reserved_loc (class line_maps *,
 						     location_t loc,
 						     const line_map **map);
->>>>>>> 9e014010
 
 /* Expand source code location LOC and return a user readable source
    code location.  LOC must be a spelling (non-virtual) location.  If
    it's a location < RESERVED_LOCATION_COUNT a zeroed expanded source
    location is returned.  */
-<<<<<<< HEAD
-expanded_location linemap_expand_location (struct line_maps *,
-					   const struct line_map *,
-=======
 expanded_location linemap_expand_location (class line_maps *,
 					   const line_map *,
->>>>>>> 9e014010
 					   location_t loc);
 
 /* Statistics about maps allocation and usage as returned by
@@ -2150,11 +2015,7 @@
 
 /* Dump debugging information about source location LOC into the file
    stream STREAM. SET is the line map set LOC comes from.  */
-<<<<<<< HEAD
-void linemap_dump_location (struct line_maps *, location_t, FILE *);
-=======
 void linemap_dump_location (line_maps *, location_t, FILE *);
->>>>>>> 9e014010
 
 /* Dump line map at index IX in line table SET to STREAM.  If STREAM
    is NULL, use stderr.  IS_MACRO is true if the caller wants to
