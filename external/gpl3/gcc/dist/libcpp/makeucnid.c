--- conflicted
+++ resolved
@@ -1,9 +1,5 @@
 /* Make ucnid.h from various sources.
-<<<<<<< HEAD
-   Copyright (C) 2005-2019 Free Software Foundation, Inc.
-=======
    Copyright (C) 2005-2020 Free Software Foundation, Inc.
->>>>>>> 9e014010
 
 This program is free software; you can redistribute it and/or modify it
 under the terms of the GNU General Public License as published by the
@@ -382,11 +378,7 @@
 {
   static const char copyright[] = "\
 /* Unicode characters and various properties.\n\
-<<<<<<< HEAD
-   Copyright (C) 2003-2019 Free Software Foundation, Inc.\n\
-=======
    Copyright (C) 2003-2020 Free Software Foundation, Inc.\n\
->>>>>>> 9e014010
 \n\
    This program is free software; you can redistribute it and/or modify it\n\
    under the terms of the GNU General Public License as published by the\n\
