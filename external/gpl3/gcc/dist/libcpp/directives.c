/* CPP Library. (Directive handling.)
<<<<<<< HEAD
   Copyright (C) 1986-2019 Free Software Foundation, Inc.
=======
   Copyright (C) 1986-2020 Free Software Foundation, Inc.
>>>>>>> e2aa5677
   Contributed by Per Bothner, 1994-95.
   Based on CCCP program by Paul Rubin, June 1986
   Adapted to ANSI C, Richard Stallman, Jan 1987

This program is free software; you can redistribute it and/or modify it
under the terms of the GNU General Public License as published by the
Free Software Foundation; either version 3, or (at your option) any
later version.

This program is distributed in the hope that it will be useful,
but WITHOUT ANY WARRANTY; without even the implied warranty of
MERCHANTABILITY or FITNESS FOR A PARTICULAR PURPOSE.  See the
GNU General Public License for more details.

You should have received a copy of the GNU General Public License
along with this program; see the file COPYING3.  If not see
<http://www.gnu.org/licenses/>.  */

#include "config.h"
#include "system.h"
#include "cpplib.h"
#include "internal.h"
#include "mkdeps.h"
#include "obstack.h"

/* Stack of conditionals currently in progress
   (including both successful and failing conditionals).  */
struct if_stack
{
  struct if_stack *next;
  location_t line;		/* Line where condition started.  */
  const cpp_hashnode *mi_cmacro;/* macro name for #ifndef around entire file */
  bool skip_elses;		/* Can future #else / #elif be skipped?  */
  bool was_skipping;		/* If were skipping on entry.  */
  int type;			/* Most recent conditional for diagnostics.  */
};

/* Contains a registered pragma or pragma namespace.  */
typedef void (*pragma_cb) (cpp_reader *);
struct pragma_entry
{
  struct pragma_entry *next;
  const cpp_hashnode *pragma;	/* Name and length.  */
  bool is_nspace;
  bool is_internal;
  bool is_deferred;
  bool allow_expansion;
  union {
    pragma_cb handler;
    struct pragma_entry *space;
    unsigned int ident;
  } u;
};

/* Values for the origin field of struct directive.  KANDR directives
   come from traditional (K&R) C.  STDC89 directives come from the
   1989 C standard.  EXTENSION directives are extensions.  */
#define KANDR		0
#define STDC89		1
#define EXTENSION	2

/* Values for the flags field of struct directive.  COND indicates a
   conditional; IF_COND an opening conditional.  INCL means to treat
   "..." and <...> as q-char and h-char sequences respectively.  IN_I
   means this directive should be handled even if -fpreprocessed is in
   effect (these are the directives with callback hooks).

   EXPAND is set on directives that are always macro-expanded.  */
#define COND		(1 << 0)
#define IF_COND		(1 << 1)
#define INCL		(1 << 2)
#define IN_I		(1 << 3)
#define EXPAND		(1 << 4)
#define DEPRECATED	(1 << 5)

/* Defines one #-directive, including how to handle it.  */
typedef void (*directive_handler) (cpp_reader *);
typedef struct directive directive;
struct directive
{
  directive_handler handler;	/* Function to handle directive.  */
  const uchar *name;		/* Name of directive.  */
  unsigned short length;	/* Length of name.  */
  unsigned char origin;		/* Origin of directive.  */
  unsigned char flags;	        /* Flags describing this directive.  */
};

/* Forward declarations.  */

static void skip_rest_of_line (cpp_reader *);
static void check_eol (cpp_reader *, bool);
static void start_directive (cpp_reader *);
static void prepare_directive_trad (cpp_reader *);
static void end_directive (cpp_reader *, int);
static void directive_diagnostics (cpp_reader *, const directive *, int);
static void run_directive (cpp_reader *, int, const char *, size_t);
static char *glue_header_name (cpp_reader *);
static const char *parse_include (cpp_reader *, int *, const cpp_token ***,
				  location_t *);
static void push_conditional (cpp_reader *, int, int, const cpp_hashnode *);
static unsigned int read_flag (cpp_reader *, unsigned int);
static bool strtolinenum (const uchar *, size_t, linenum_type *, bool *);
static void do_diagnostic (cpp_reader *, enum cpp_diagnostic_level code,
			   enum cpp_warning_reason reason, int);
static cpp_hashnode *lex_macro_node (cpp_reader *, bool);
static int undefine_macros (cpp_reader *, cpp_hashnode *, void *);
static void do_include_common (cpp_reader *, enum include_type);
static struct pragma_entry *lookup_pragma_entry (struct pragma_entry *,
                                                 const cpp_hashnode *);
static int count_registered_pragmas (struct pragma_entry *);
static char ** save_registered_pragmas (struct pragma_entry *, char **);
static char ** restore_registered_pragmas (cpp_reader *, struct pragma_entry *,
                                           char **);
static void do_pragma_once (cpp_reader *);
static void do_pragma_poison (cpp_reader *);
static void do_pragma_system_header (cpp_reader *);
static void do_pragma_dependency (cpp_reader *);
static void do_pragma_warning_or_error (cpp_reader *, bool error);
static void do_pragma_warning (cpp_reader *);
static void do_pragma_error (cpp_reader *);
static void do_linemarker (cpp_reader *);
static const cpp_token *get_token_no_padding (cpp_reader *);
static const cpp_token *get__Pragma_string (cpp_reader *);
static void destringize_and_run (cpp_reader *, const cpp_string *,
				 location_t);
static bool parse_answer (cpp_reader *, int, location_t, cpp_macro **);
static cpp_hashnode *parse_assertion (cpp_reader *, int, cpp_macro **);
static cpp_macro **find_answer (cpp_hashnode *, const cpp_macro *);
static void handle_assertion (cpp_reader *, const char *, int);
static void do_pragma_push_macro (cpp_reader *);
static void do_pragma_pop_macro (cpp_reader *);
static void cpp_pop_definition (cpp_reader *, struct def_pragma_macro *);

/* This is the table of directive handlers.  All extensions other than
   #warning, #include_next, and #import are deprecated.  The name is
   where the extension appears to have come from.  */

#define DIRECTIVE_TABLE							\
  D(define,	T_DEFINE = 0,	KANDR,     IN_I)			\
  D(include,	T_INCLUDE,	KANDR,     INCL | EXPAND)		\
  D(endif,	T_ENDIF,	KANDR,     COND)			\
  D(ifdef,	T_IFDEF,	KANDR,     COND | IF_COND)		\
  D(if,		T_IF,		KANDR, 	   COND | IF_COND | EXPAND) 	\
  D(else,	T_ELSE,		KANDR,     COND)	   		\
  D(ifndef,	T_IFNDEF,	KANDR,     COND | IF_COND)		\
  D(undef,	T_UNDEF,	KANDR,     IN_I)			\
  D(line,	T_LINE,		KANDR,     EXPAND)			\
  D(elif,	T_ELIF,		STDC89,    COND | EXPAND)		\
  D(error,	T_ERROR,	STDC89,    0)				\
  D(pragma,	T_PRAGMA,	STDC89,    IN_I)			\
  D(warning,	T_WARNING,	EXTENSION, 0)				\
  D(include_next, T_INCLUDE_NEXT, EXTENSION, INCL | EXPAND)		\
  D(ident,	T_IDENT,	EXTENSION, IN_I)			\
  D(import,	T_IMPORT,	EXTENSION, INCL | EXPAND)  /* ObjC */	\
  D(assert,	T_ASSERT,	EXTENSION, DEPRECATED)	   /* SVR4 */	\
  D(unassert,	T_UNASSERT,	EXTENSION, DEPRECATED)	   /* SVR4 */	\
  D(sccs,	T_SCCS,		EXTENSION, IN_I)   	   /*  SVR4? */

/* #sccs is synonymous with #ident.  */
#define do_sccs do_ident

/* Use the table to generate a series of prototypes, an enum for the
   directive names, and an array of directive handlers.  */

#define D(name, t, o, f) static void do_##name (cpp_reader *);
DIRECTIVE_TABLE
#undef D

#define D(n, tag, o, f) tag,
enum
{
  DIRECTIVE_TABLE
  N_DIRECTIVES
};
#undef D

#define D(name, t, origin, flags) \
{ do_##name, (const uchar *) #name, \
  sizeof #name - 1, origin, flags },
static const directive dtable[] =
{
DIRECTIVE_TABLE
};
#undef D

/* A NULL-terminated array of directive names for use
   when suggesting corrections for misspelled directives.  */
#define D(name, t, origin, flags) #name,
static const char * const directive_names[] = {
DIRECTIVE_TABLE
  NULL
};
#undef D

#undef DIRECTIVE_TABLE

/* Wrapper struct directive for linemarkers.
   The origin is more or less true - the original K+R cpp
   did use this notation in its preprocessed output.  */
static const directive linemarker_dir =
{
  do_linemarker, UC"#", 1, KANDR, IN_I
};

/* Skip any remaining tokens in a directive.  */
static void
skip_rest_of_line (cpp_reader *pfile)
{
  /* Discard all stacked contexts.  */
  while (pfile->context->prev)
    _cpp_pop_context (pfile);

  /* Sweep up all tokens remaining on the line.  */
  if (! SEEN_EOL ())
    while (_cpp_lex_token (pfile)->type != CPP_EOF)
      ;
}

/* Helper function for check_oel.  */

static void
check_eol_1 (cpp_reader *pfile, bool expand, enum cpp_warning_reason reason)
{
  if (! SEEN_EOL () && (expand
			? cpp_get_token (pfile)
			: _cpp_lex_token (pfile))->type != CPP_EOF)
    cpp_pedwarning (pfile, reason, "extra tokens at end of #%s directive",
		    pfile->directive->name);
}

/* Variant of check_eol used for Wendif-labels warnings.  */

static void
check_eol_endif_labels (cpp_reader *pfile)
{
  check_eol_1 (pfile, false, CPP_W_ENDIF_LABELS);
}

/* Ensure there are no stray tokens at the end of a directive.  If
   EXPAND is true, tokens macro-expanding to nothing are allowed.  */

static void
check_eol (cpp_reader *pfile, bool expand)
{
  check_eol_1 (pfile, expand, CPP_W_NONE);
}

/* Ensure there are no stray tokens other than comments at the end of
   a directive, and gather the comments.  */
static const cpp_token **
check_eol_return_comments (cpp_reader *pfile)
{
  size_t c;
  size_t capacity = 8;
  const cpp_token **buf;

  buf = XNEWVEC (const cpp_token *, capacity);
  c = 0;
  if (! SEEN_EOL ())
    {
      while (1)
	{
	  const cpp_token *tok;

	  tok = _cpp_lex_token (pfile);
	  if (tok->type == CPP_EOF)
	    break;
	  if (tok->type != CPP_COMMENT)
	    cpp_error (pfile, CPP_DL_PEDWARN,
		       "extra tokens at end of #%s directive",
		       pfile->directive->name);
	  else
	    {
	      if (c + 1 >= capacity)
		{
		  capacity *= 2;
		  buf = XRESIZEVEC (const cpp_token *, buf, capacity);
		}
	      buf[c] = tok;
	      ++c;
	    }
	}
    }
  buf[c] = NULL;
  return buf;
}

/* Called when entering a directive, _Pragma or command-line directive.  */
static void
start_directive (cpp_reader *pfile)
{
  /* Setup in-directive state.  */
  pfile->state.in_directive = 1;
  pfile->state.save_comments = 0;
  pfile->directive_result.type = CPP_PADDING;

  /* Some handlers need the position of the # for diagnostics.  */
  pfile->directive_line = pfile->line_table->highest_line;
}

/* Called when leaving a directive, _Pragma or command-line directive.  */
static void
end_directive (cpp_reader *pfile, int skip_line)
{
  if (CPP_OPTION (pfile, traditional))
    {
      /* Revert change of prepare_directive_trad.  */
      if (!pfile->state.in_deferred_pragma)
	pfile->state.prevent_expansion--;

      if (pfile->directive != &dtable[T_DEFINE])
	_cpp_remove_overlay (pfile);
    }
  else if (pfile->state.in_deferred_pragma)
    ;
  /* We don't skip for an assembler #.  */
  else if (skip_line)
    {
      skip_rest_of_line (pfile);
      if (!pfile->keep_tokens)
	{
	  pfile->cur_run = &pfile->base_run;
	  pfile->cur_token = pfile->base_run.base;
	}
    }

  /* Restore state.  */
  pfile->state.save_comments = ! CPP_OPTION (pfile, discard_comments);
  pfile->state.in_directive = 0;
  pfile->state.in_expression = 0;
  pfile->state.angled_headers = 0;
  pfile->directive = 0;
}

/* Prepare to handle the directive in pfile->directive.  */
static void
prepare_directive_trad (cpp_reader *pfile)
{
  if (pfile->directive != &dtable[T_DEFINE])
    {
      bool no_expand = (pfile->directive
			&& ! (pfile->directive->flags & EXPAND));
      bool was_skipping = pfile->state.skipping;

      pfile->state.in_expression = (pfile->directive == &dtable[T_IF]
				    || pfile->directive == &dtable[T_ELIF]);
      if (pfile->state.in_expression)
	pfile->state.skipping = false;

      if (no_expand)
	pfile->state.prevent_expansion++;
      _cpp_scan_out_logical_line (pfile, NULL, false);
      if (no_expand)
	pfile->state.prevent_expansion--;

      pfile->state.skipping = was_skipping;
      _cpp_overlay_buffer (pfile, pfile->out.base,
			   pfile->out.cur - pfile->out.base);
    }

  /* Stop ISO C from expanding anything.  */
  pfile->state.prevent_expansion++;
}

/* Output diagnostics for a directive DIR.  INDENTED is nonzero if
   the '#' was indented.  */
static void
directive_diagnostics (cpp_reader *pfile, const directive *dir, int indented)
{
  /* Issue -pedantic or deprecated warnings for extensions.  We let
     -pedantic take precedence if both are applicable.  */
  if (! pfile->state.skipping)
    {
      if (dir->origin == EXTENSION
	  && !(dir == &dtable[T_IMPORT] && CPP_OPTION (pfile, objc))
	  && CPP_PEDANTIC (pfile))
	cpp_error (pfile, CPP_DL_PEDWARN, "#%s is a GCC extension", dir->name);
      else if (((dir->flags & DEPRECATED) != 0
		|| (dir == &dtable[T_IMPORT] && !CPP_OPTION (pfile, objc)))
	       && CPP_OPTION (pfile, cpp_warn_deprecated))
	cpp_warning (pfile, CPP_W_DEPRECATED,
                     "#%s is a deprecated GCC extension", dir->name);
    }

  /* Traditionally, a directive is ignored unless its # is in
     column 1.  Therefore in code intended to work with K+R
     compilers, directives added by C89 must have their #
     indented, and directives present in traditional C must not.
     This is true even of directives in skipped conditional
     blocks.  #elif cannot be used at all.  */
  if (CPP_WTRADITIONAL (pfile))
    {
      if (dir == &dtable[T_ELIF])
	cpp_warning (pfile, CPP_W_TRADITIONAL,
		     "suggest not using #elif in traditional C");
      else if (indented && dir->origin == KANDR)
	cpp_warning (pfile, CPP_W_TRADITIONAL,
		     "traditional C ignores #%s with the # indented",
		     dir->name);
      else if (!indented && dir->origin != KANDR)
	cpp_warning (pfile, CPP_W_TRADITIONAL,
		     "suggest hiding #%s from traditional C with an indented #",
		     dir->name);
    }
}

/* Check if we have a known directive.  INDENTED is true if the
   '#' of the directive was indented.  This function is in this file
   to save unnecessarily exporting dtable etc. to lex.c.  Returns
   nonzero if the line of tokens has been handled, zero if we should
   continue processing the line.  */
int
_cpp_handle_directive (cpp_reader *pfile, bool indented)
{
  const directive *dir = 0;
  const cpp_token *dname;
  bool was_parsing_args = pfile->state.parsing_args;
  bool was_discarding_output = pfile->state.discarding_output;
  int skip = 1;

  if (was_discarding_output)
    pfile->state.prevent_expansion = 0;

  if (was_parsing_args)
    {
      if (CPP_OPTION (pfile, cpp_pedantic))
	cpp_error (pfile, CPP_DL_PEDWARN,
	     "embedding a directive within macro arguments is not portable");
      pfile->state.parsing_args = 0;
      pfile->state.prevent_expansion = 0;
    }
  start_directive (pfile);
  dname = _cpp_lex_token (pfile);

  if (dname->type == CPP_NAME)
    {
      if (dname->val.node.node->is_directive)
	dir = &dtable[dname->val.node.node->directive_index];
    }
  /* We do not recognize the # followed by a number extension in
     assembler code.  */
  else if (dname->type == CPP_NUMBER && CPP_OPTION (pfile, lang) != CLK_ASM)
    {
      dir = &linemarker_dir;
      if (CPP_PEDANTIC (pfile) && ! CPP_OPTION (pfile, preprocessed)
	  && ! pfile->state.skipping)
	cpp_error (pfile, CPP_DL_PEDWARN,
		   "style of line directive is a GCC extension");
    }

  if (dir)
    {
      /* If we have a directive that is not an opening conditional,
	 invalidate any control macro.  */
      if (! (dir->flags & IF_COND))
	pfile->mi_valid = false;

      /* Kluge alert.  In order to be sure that code like this

	 #define HASH #
	 HASH define foo bar

	 does not cause '#define foo bar' to get executed when
	 compiled with -save-temps, we recognize directives in
	 -fpreprocessed mode only if the # is in column 1.  macro.c
	 puts a space in front of any '#' at the start of a macro.
	 
	 We exclude the -fdirectives-only case because macro expansion
	 has not been performed yet, and block comments can cause spaces
	 to precede the directive.  */
      if (CPP_OPTION (pfile, preprocessed)
	  && !CPP_OPTION (pfile, directives_only)
	  && (indented || !(dir->flags & IN_I)))
	{
	  skip = 0;
	  dir = 0;
	}
      else
	{
	  /* In failed conditional groups, all non-conditional
	     directives are ignored.  Before doing that, whether
	     skipping or not, we should lex angle-bracketed headers
	     correctly, and maybe output some diagnostics.  */
	  pfile->state.angled_headers = dir->flags & INCL;
	  pfile->state.directive_wants_padding = dir->flags & INCL;
	  if (! CPP_OPTION (pfile, preprocessed))
	    directive_diagnostics (pfile, dir, indented);
	  if (pfile->state.skipping && !(dir->flags & COND))
	    dir = 0;
	}
    }
  else if (dname->type == CPP_EOF)
    ;	/* CPP_EOF is the "null directive".  */
  else
    {
      /* An unknown directive.  Don't complain about it in assembly
	 source: we don't know where the comments are, and # may
	 introduce assembler pseudo-ops.  Don't complain about invalid
	 directives in skipped conditional groups (6.10 p4).  */
      if (CPP_OPTION (pfile, lang) == CLK_ASM)
	skip = 0;
      else if (!pfile->state.skipping)
	{
	  const char *unrecognized
	    = (const char *)cpp_token_as_text (pfile, dname);
	  const char *hint = NULL;

	  /* Call back into gcc to get a spelling suggestion.  Ideally
	     we'd just use best_match from gcc/spellcheck.h (and filter
	     out the uncommon directives), but that requires moving it
	     to a support library.  */
	  if (pfile->cb.get_suggestion)
	    hint = pfile->cb.get_suggestion (pfile, unrecognized,
					     directive_names);

	  if (hint)
	    {
	      rich_location richloc (pfile->line_table, dname->src_loc);
	      source_range misspelled_token_range
		= get_range_from_loc (pfile->line_table, dname->src_loc);
	      richloc.add_fixit_replace (misspelled_token_range, hint);
	      cpp_error_at (pfile, CPP_DL_ERROR, &richloc,
			    "invalid preprocessing directive #%s;"
			    " did you mean #%s?",
			    unrecognized, hint);
	    }
	  else
	    cpp_error (pfile, CPP_DL_ERROR,
		       "invalid preprocessing directive #%s",
		       unrecognized);
	}
    }

  pfile->directive = dir;
  if (CPP_OPTION (pfile, traditional))
    prepare_directive_trad (pfile);

  if (dir)
    pfile->directive->handler (pfile);
  else if (skip == 0)
    _cpp_backup_tokens (pfile, 1);

  end_directive (pfile, skip);
  if (was_parsing_args && !pfile->state.in_deferred_pragma)
    {
      /* Restore state when within macro args.  */
      pfile->state.parsing_args = 2;
      pfile->state.prevent_expansion = 1;
    }
  if (was_discarding_output)
    pfile->state.prevent_expansion = 1;
  return skip;
}

/* Directive handler wrapper used by the command line option
   processor.  BUF is \n terminated.  */
static void
run_directive (cpp_reader *pfile, int dir_no, const char *buf, size_t count)
{
  cpp_push_buffer (pfile, (const uchar *) buf, count,
		   /* from_stage3 */ true);
  start_directive (pfile);

  /* This is a short-term fix to prevent a leading '#' being
     interpreted as a directive.  */
  _cpp_clean_line (pfile);

  pfile->directive = &dtable[dir_no];
  if (CPP_OPTION (pfile, traditional))
    prepare_directive_trad (pfile);
  pfile->directive->handler (pfile);
  end_directive (pfile, 1);
  _cpp_pop_buffer (pfile);
}

/* Checks for validity the macro name in #define, #undef, #ifdef and
   #ifndef directives.  IS_DEF_OR_UNDEF is true if this call is
   processing a #define or #undefine directive, and false
   otherwise.  */
static cpp_hashnode *
lex_macro_node (cpp_reader *pfile, bool is_def_or_undef)
{
  const cpp_token *token = _cpp_lex_token (pfile);

  /* The token immediately after #define must be an identifier.  That
     identifier may not be "defined", per C99 6.10.8p4.
     In C++, it may not be any of the "named operators" either,
     per C++98 [lex.digraph], [lex.key].
     Finally, the identifier may not have been poisoned.  (In that case
     the lexer has issued the error message for us.)  */

  if (token->type == CPP_NAME)
    {
      cpp_hashnode *node = token->val.node.node;

      if (is_def_or_undef
	  && node == pfile->spec_nodes.n_defined)
	cpp_error (pfile, CPP_DL_ERROR,
		   "\"%s\" cannot be used as a macro name",
		   NODE_NAME (node));
      else if (! (node->flags & NODE_POISONED))
	return node;
    }
  else if (token->flags & NAMED_OP)
    cpp_error (pfile, CPP_DL_ERROR,
       "\"%s\" cannot be used as a macro name as it is an operator in C++",
	       NODE_NAME (token->val.node.node));
  else if (token->type == CPP_EOF)
    cpp_error (pfile, CPP_DL_ERROR, "no macro name given in #%s directive",
	       pfile->directive->name);
  else
    cpp_error (pfile, CPP_DL_ERROR, "macro names must be identifiers");

  return NULL;
}

/* Process a #define directive.  Most work is done in macro.c.  */
static void
do_define (cpp_reader *pfile)
{
  cpp_hashnode *node = lex_macro_node (pfile, true);

  if (node)
    {
      /* If we have been requested to expand comments into macros,
	 then re-enable saving of comments.  */
      pfile->state.save_comments =
	! CPP_OPTION (pfile, discard_comments_in_macro_exp);

      if (pfile->cb.before_define)
	pfile->cb.before_define (pfile);

      if (_cpp_create_definition (pfile, node))
	if (pfile->cb.define)
	  pfile->cb.define (pfile, pfile->directive_line, node);

      node->flags &= ~NODE_USED;
    }
}

/* Handle #undef.  Mark the identifier NT_VOID in the hash table.  */
static void
do_undef (cpp_reader *pfile)
{
  cpp_hashnode *node = lex_macro_node (pfile, true);

  if (node)
    {
      if (pfile->cb.before_define)
	pfile->cb.before_define (pfile);

      if (pfile->cb.undef)
	pfile->cb.undef (pfile, pfile->directive_line, node);

      /* 6.10.3.5 paragraph 2: [#undef] is ignored if the specified
	 identifier is not currently defined as a macro name.  */
      if (cpp_macro_p (node))
	{
	  if (node->flags & NODE_WARN)
	    cpp_error (pfile, CPP_DL_WARNING,
		       "undefining \"%s\"", NODE_NAME (node));
	  else if (cpp_builtin_macro_p (node)
		   && CPP_OPTION (pfile, warn_builtin_macro_redefined))
	    cpp_warning_with_line (pfile, CPP_W_BUILTIN_MACRO_REDEFINED,
				   pfile->directive_line, 0,
				   "undefining \"%s\"", NODE_NAME (node));

	  if (CPP_OPTION (pfile, warn_unused_macros))
	    _cpp_warn_if_unused_macro (pfile, node, NULL);

	  _cpp_free_definition (node);
	}
    }

  check_eol (pfile, false);
}

/* Undefine a single macro/assertion/whatever.  */

static int
undefine_macros (cpp_reader *pfile ATTRIBUTE_UNUSED, cpp_hashnode *h,
		 void *data_p ATTRIBUTE_UNUSED)
{
  /* Body of _cpp_free_definition inlined here for speed.
     Macros and assertions no longer have anything to free.  */
  h->type = NT_VOID;
  h->value.answers = NULL;
  h->flags &= ~(NODE_POISONED|NODE_DISABLED|NODE_USED);
  return 1;
}

/* Undefine all macros and assertions.  */

void
cpp_undef_all (cpp_reader *pfile)
{
  cpp_forall_identifiers (pfile, undefine_macros, NULL);
}


/* Helper routine used by parse_include.  Reinterpret the current line
   as an h-char-sequence (< ... >); we are looking at the first token
   after the <.  Returns a malloced filename.  */
static char *
glue_header_name (cpp_reader *pfile)
{
  const cpp_token *token;
  char *buffer;
  size_t len, total_len = 0, capacity = 1024;

  /* To avoid lexed tokens overwriting our glued name, we can only
     allocate from the string pool once we've lexed everything.  */
  buffer = XNEWVEC (char, capacity);
  for (;;)
    {
      token = get_token_no_padding (pfile);

      if (token->type == CPP_GREATER)
	break;
      if (token->type == CPP_EOF)
	{
	  cpp_error (pfile, CPP_DL_ERROR, "missing terminating > character");
	  break;
	}

      len = cpp_token_len (token) + 2; /* Leading space, terminating \0.  */
      if (total_len + len > capacity)
	{
	  capacity = (capacity + len) * 2;
	  buffer = XRESIZEVEC (char, buffer, capacity);
	}

      if (token->flags & PREV_WHITE)
	buffer[total_len++] = ' ';

      total_len = (cpp_spell_token (pfile, token, (uchar *) &buffer[total_len],
				    true)
		   - (uchar *) buffer);
    }

  buffer[total_len] = '\0';
  return buffer;
}

/* Returns the file name of #include, #include_next, #import and
   #pragma dependency.  The string is malloced and the caller should
   free it.  Returns NULL on error.  LOCATION is the source location
   of the file name.  */

static const char *
parse_include (cpp_reader *pfile, int *pangle_brackets,
	       const cpp_token ***buf, location_t *location)
{
  char *fname;
  const cpp_token *header;

  /* Allow macro expansion.  */
  header = get_token_no_padding (pfile);
  *location = header->src_loc;
  if ((header->type == CPP_STRING && header->val.str.text[0] != 'R')
      || header->type == CPP_HEADER_NAME)
    {
      fname = XNEWVEC (char, header->val.str.len - 1);
      memcpy (fname, header->val.str.text + 1, header->val.str.len - 2);
      fname[header->val.str.len - 2] = '\0';
      *pangle_brackets = header->type == CPP_HEADER_NAME;
    }
  else if (header->type == CPP_LESS)
    {
      fname = glue_header_name (pfile);
      *pangle_brackets = 1;
    }
  else
    {
      const unsigned char *dir;

      if (pfile->directive == &dtable[T_PRAGMA])
	dir = UC"pragma dependency";
      else
	dir = pfile->directive->name;
      cpp_error (pfile, CPP_DL_ERROR, "#%s expects \"FILENAME\" or <FILENAME>",
		 dir);

      return NULL;
    }

  if (pfile->directive == &dtable[T_PRAGMA])
    {
      /* This pragma allows extra tokens after the file name.  */
    }
  else if (buf == NULL || CPP_OPTION (pfile, discard_comments))
    check_eol (pfile, true);
  else
    {
      /* If we are not discarding comments, then gather them while
	 doing the eol check.  */
      *buf = check_eol_return_comments (pfile);
    }

  return fname;
}

/* Handle #include, #include_next and #import.  */
static void
do_include_common (cpp_reader *pfile, enum include_type type)
{
  const char *fname;
  int angle_brackets;
  const cpp_token **buf = NULL;
  location_t location;

  /* Re-enable saving of comments if requested, so that the include
     callback can dump comments which follow #include.  */
  pfile->state.save_comments = ! CPP_OPTION (pfile, discard_comments);

  /* Tell the lexer this is an include directive -- we want it to
     increment the line number even if this is the last line of a file.  */
  pfile->state.in_directive = 2;

  fname = parse_include (pfile, &angle_brackets, &buf, &location);
  if (!fname)
    goto done;

  if (!*fname)
    {
      cpp_error_with_line (pfile, CPP_DL_ERROR, location, 0,
			   "empty filename in #%s",
			   pfile->directive->name);
      goto done;
    }

  /* Prevent #include recursion.  */
  if (pfile->line_table->depth >= CPP_OPTION (pfile, max_include_depth))
    cpp_error (pfile, 
	       CPP_DL_ERROR, 
	       "#include nested depth %u exceeds maximum of %u"
	       " (use -fmax-include-depth=DEPTH to increase the maximum)",
	       pfile->line_table->depth,
	       CPP_OPTION (pfile, max_include_depth));
  else
    {
      /* Get out of macro context, if we are.  */
      skip_rest_of_line (pfile);

      if (pfile->cb.include)
	pfile->cb.include (pfile, pfile->directive_line,
			   pfile->directive->name, fname, angle_brackets,
			   buf);

      _cpp_stack_include (pfile, fname, angle_brackets, type, location);
    }

 done:
  XDELETEVEC (fname);
  if (buf)
    XDELETEVEC (buf);
}

static void
do_include (cpp_reader *pfile)
{
  do_include_common (pfile, IT_INCLUDE);
}

static void
do_import (cpp_reader *pfile)
{
  do_include_common (pfile, IT_IMPORT);
}

static void
do_include_next (cpp_reader *pfile)
{
  enum include_type type = IT_INCLUDE_NEXT;

  /* If this is the primary source file, warn and use the normal
     search logic.  */
  if (cpp_in_primary_file (pfile))
    {
      cpp_error (pfile, CPP_DL_WARNING,
		 "#include_next in primary source file");
      type = IT_INCLUDE;
    }
  do_include_common (pfile, type);
}

/* Subroutine of do_linemarker.  Read possible flags after file name.
   LAST is the last flag seen; 0 if this is the first flag. Return the
   flag if it is valid, 0 at the end of the directive. Otherwise
   complain.  */
static unsigned int
read_flag (cpp_reader *pfile, unsigned int last)
{
  const cpp_token *token = _cpp_lex_token (pfile);

  if (token->type == CPP_NUMBER && token->val.str.len == 1)
    {
      unsigned int flag = token->val.str.text[0] - '0';

      if (flag > last && flag <= 4
	  && (flag != 4 || last == 3)
	  && (flag != 2 || last == 0))
	return flag;
    }

  if (token->type != CPP_EOF)
    cpp_error (pfile, CPP_DL_ERROR, "invalid flag \"%s\" in line directive",
	       cpp_token_as_text (pfile, token));
  return 0;
}

/* Subroutine of do_line and do_linemarker.  Convert a number in STR,
   of length LEN, to binary; store it in NUMP, and return false if the
   number was well-formed, true if not. WRAPPED is set to true if the
   number did not fit into 'unsigned long'.  */
static bool
strtolinenum (const uchar *str, size_t len, linenum_type *nump, bool *wrapped)
{
  linenum_type reg = 0;
  linenum_type reg_prev = 0;

  uchar c;
  *wrapped = false;
  while (len--)
    {
      c = *str++;
      if (!ISDIGIT (c))
	return true;
      reg *= 10;
      reg += c - '0';
      if (reg < reg_prev) 
	*wrapped = true;
      reg_prev = reg;
    }
  *nump = reg;
  return false;
}

/* Interpret #line command.
   Note that the filename string (if any) is a true string constant
   (escapes are interpreted), unlike in #line.  */
static void
do_line (cpp_reader *pfile)
{
  class line_maps *line_table = pfile->line_table;
  const line_map_ordinary *map = LINEMAPS_LAST_ORDINARY_MAP (line_table);

  /* skip_rest_of_line() may cause line table to be realloc()ed so note down
     sysp right now.  */

  unsigned char map_sysp = ORDINARY_MAP_IN_SYSTEM_HEADER_P (map);
  const cpp_token *token;
  const char *new_file = ORDINARY_MAP_FILE_NAME (map);
  linenum_type new_lineno;

  /* C99 raised the minimum limit on #line numbers.  */
  linenum_type cap = CPP_OPTION (pfile, c99) ? 2147483647 : 32767;
  bool wrapped;

  /* #line commands expand macros.  */
  token = cpp_get_token (pfile);
  if (token->type != CPP_NUMBER
      || strtolinenum (token->val.str.text, token->val.str.len,
		       &new_lineno, &wrapped))
    {
      if (token->type == CPP_EOF)
	cpp_error (pfile, CPP_DL_ERROR, "unexpected end of file after #line");
      else
	cpp_error (pfile, CPP_DL_ERROR,
		   "\"%s\" after #line is not a positive integer",
		   cpp_token_as_text (pfile, token));
      return;
    }

  if (CPP_PEDANTIC (pfile) && (new_lineno == 0 || new_lineno > cap || wrapped))
    cpp_error (pfile, CPP_DL_PEDWARN, "line number out of range");
  else if (wrapped)
    cpp_error (pfile, CPP_DL_WARNING, "line number out of range");

  token = cpp_get_token (pfile);
  if (token->type == CPP_STRING)
    {
      cpp_string s = { 0, 0 };
      if (cpp_interpret_string_notranslate (pfile, &token->val.str, 1,
					    &s, CPP_STRING))
	new_file = (const char *)s.text;
      check_eol (pfile, true);
    }
  else if (token->type != CPP_EOF)
    {
      cpp_error (pfile, CPP_DL_ERROR, "\"%s\" is not a valid filename",
		 cpp_token_as_text (pfile, token));
      return;
    }

  skip_rest_of_line (pfile);
  _cpp_do_file_change (pfile, LC_RENAME_VERBATIM, new_file, new_lineno,
		       map_sysp);
  line_table->seen_line_directive = true;
}

/* Interpret the # 44 "file" [flags] notation, which has slightly
   different syntax and semantics from #line:  Flags are allowed,
   and we never complain about the line number being too big.  */
static void
do_linemarker (cpp_reader *pfile)
{
  class line_maps *line_table = pfile->line_table;
  const line_map_ordinary *map = LINEMAPS_LAST_ORDINARY_MAP (line_table);
  const cpp_token *token;
  const char *new_file = ORDINARY_MAP_FILE_NAME (map);
  linenum_type new_lineno;
  unsigned int new_sysp = ORDINARY_MAP_IN_SYSTEM_HEADER_P (map);
  enum lc_reason reason = LC_RENAME_VERBATIM;
  int flag;
  bool wrapped;

  /* Back up so we can get the number again.  Putting this in
     _cpp_handle_directive risks two calls to _cpp_backup_tokens in
     some circumstances, which can segfault.  */
  _cpp_backup_tokens (pfile, 1);

  /* #line commands expand macros.  */
  token = cpp_get_token (pfile);
  if (token->type != CPP_NUMBER
      || strtolinenum (token->val.str.text, token->val.str.len,
		       &new_lineno, &wrapped))
    {
      /* Unlike #line, there does not seem to be a way to get an EOF
	 here.  So, it should be safe to always spell the token.  */
      cpp_error (pfile, CPP_DL_ERROR,
		 "\"%s\" after # is not a positive integer",
		 cpp_token_as_text (pfile, token));
      return;
    }

  token = cpp_get_token (pfile);
  if (token->type == CPP_STRING)
    {
      cpp_string s = { 0, 0 };
      if (cpp_interpret_string_notranslate (pfile, &token->val.str,
					    1, &s, CPP_STRING))
	new_file = (const char *)s.text;

      new_sysp = 0;
      flag = read_flag (pfile, 0);
      if (flag == 1)
	{
	  reason = LC_ENTER;
	  /* Fake an include for cpp_included ().  */
	  _cpp_fake_include (pfile, new_file);
	  flag = read_flag (pfile, flag);
	}
      else if (flag == 2)
	{
	  reason = LC_LEAVE;
	  flag = read_flag (pfile, flag);
	}
      if (flag == 3)
	{
	  new_sysp = 1;
	  flag = read_flag (pfile, flag);
	  if (flag == 4)
	    new_sysp = 2;
	}
      pfile->buffer->sysp = new_sysp;

      check_eol (pfile, false);
    }
  else if (token->type != CPP_EOF)
    {
      cpp_error (pfile, CPP_DL_ERROR, "\"%s\" is not a valid filename",
		 cpp_token_as_text (pfile, token));
      return;
    }

  skip_rest_of_line (pfile);

  if (reason == LC_LEAVE)
    {
      /* Reread map since cpp_get_token can invalidate it with a
	 reallocation.  */
      map = LINEMAPS_LAST_ORDINARY_MAP (line_table);
      const line_map_ordinary *from
	= linemap_included_from_linemap (line_table, map);
<<<<<<< HEAD
      if (MAIN_FILE_P (map)
	  || (from
	      && filename_cmp (ORDINARY_MAP_FILE_NAME (from), new_file) != 0))
=======

      if (!from)
	/* Not nested.  */;
      else if (!new_file[0])
	/* Leaving to "" means fill in the popped-to name.  */
	new_file = ORDINARY_MAP_FILE_NAME (from);
      else if (filename_cmp (ORDINARY_MAP_FILE_NAME (from), new_file) != 0)
	/* It's the wrong name, Grommit!  */
	from = NULL;

      if (!from)
>>>>>>> e2aa5677
	{
	  cpp_warning (pfile, CPP_W_NONE,
		       "file \"%s\" linemarker ignored due to "
		       "incorrect nesting", new_file);
	  return;
	}
    }

  /* Compensate for the increment in linemap_add that occurs in
     _cpp_do_file_change.  We're currently at the start of the line
     *following* the #line directive.  A separate location_t for this
     location makes no sense (until we do the LC_LEAVE), and
     complicates LAST_SOURCE_LINE_LOCATION.  */
  pfile->line_table->highest_location--;

  _cpp_do_file_change (pfile, reason, new_file, new_lineno, new_sysp);
  line_table->seen_line_directive = true;
}

/* Arrange the file_change callback.  pfile->line has changed to
   FILE_LINE of TO_FILE, for reason REASON.  SYSP is 1 for a system
   header, 2 for a system header that needs to be extern "C" protected,
   and zero otherwise.  */
void
_cpp_do_file_change (cpp_reader *pfile, enum lc_reason reason,
		     const char *to_file, linenum_type file_line,
		     unsigned int sysp)
{
  linemap_assert (reason != LC_ENTER_MACRO);
  const struct line_map *map = linemap_add (pfile->line_table, reason, sysp,
					    to_file, file_line);
  const line_map_ordinary *ord_map = NULL;
  if (map != NULL)
    {
      ord_map = linemap_check_ordinary (map);
      linemap_line_start (pfile->line_table,
			  ORDINARY_MAP_STARTING_LINE_NUMBER (ord_map),
			  127);
    }

  if (pfile->cb.file_change)
    pfile->cb.file_change (pfile, ord_map);
}

/* Report a warning or error detected by the program we are
   processing.  Use the directive's tokens in the error message.  */
static void
do_diagnostic (cpp_reader *pfile, enum cpp_diagnostic_level code,
	       enum cpp_warning_reason reason, int print_dir)
{
  const unsigned char *dir_name;
  unsigned char *line;
  location_t src_loc = pfile->cur_token[-1].src_loc;

  if (print_dir)
    dir_name = pfile->directive->name;
  else
    dir_name = NULL;
  pfile->state.prevent_expansion++;
  line = cpp_output_line_to_string (pfile, dir_name);
  pfile->state.prevent_expansion--;

  if (code == CPP_DL_WARNING_SYSHDR && reason)
    cpp_warning_with_line_syshdr (pfile, reason, src_loc, 0, "%s", line);
  else if (code == CPP_DL_WARNING && reason)
    cpp_warning_with_line (pfile, reason, src_loc, 0, "%s", line);
  else
    cpp_error_with_line (pfile, code, src_loc, 0, "%s", line);
  free (line);
}

static void
do_error (cpp_reader *pfile)
{
  do_diagnostic (pfile, CPP_DL_ERROR, CPP_W_NONE, 1);
}

static void
do_warning (cpp_reader *pfile)
{
  /* We want #warning diagnostics to be emitted in system headers too.  */
  do_diagnostic (pfile, CPP_DL_WARNING_SYSHDR, CPP_W_WARNING_DIRECTIVE, 1);
}

/* Report program identification.  */
static void
do_ident (cpp_reader *pfile)
{
  const cpp_token *str = cpp_get_token (pfile);

  if (str->type != CPP_STRING)
    cpp_error (pfile, CPP_DL_ERROR, "invalid #%s directive",
	       pfile->directive->name);
  else if (pfile->cb.ident)
    pfile->cb.ident (pfile, pfile->directive_line, &str->val.str);

  check_eol (pfile, false);
}

/* Lookup a PRAGMA name in a singly-linked CHAIN.  Returns the
   matching entry, or NULL if none is found.  The returned entry could
   be the start of a namespace chain, or a pragma.  */
static struct pragma_entry *
lookup_pragma_entry (struct pragma_entry *chain, const cpp_hashnode *pragma)
{
  while (chain && chain->pragma != pragma)
    chain = chain->next;

  return chain;
}

/* Create and insert a blank pragma entry at the beginning of a
   singly-linked CHAIN.  */
static struct pragma_entry *
new_pragma_entry (cpp_reader *pfile, struct pragma_entry **chain)
{
  struct pragma_entry *new_entry;

  new_entry = (struct pragma_entry *)
    _cpp_aligned_alloc (pfile, sizeof (struct pragma_entry));

  memset (new_entry, 0, sizeof (struct pragma_entry));
  new_entry->next = *chain;

  *chain = new_entry;
  return new_entry;
}

/* Register a pragma NAME in namespace SPACE.  If SPACE is null, it
   goes in the global namespace.  */
static struct pragma_entry *
register_pragma_1 (cpp_reader *pfile, const char *space, const char *name,
		   bool allow_name_expansion)
{
  struct pragma_entry **chain = &pfile->pragmas;
  struct pragma_entry *entry;
  const cpp_hashnode *node;

  if (space)
    {
      node = cpp_lookup (pfile, UC space, strlen (space));
      entry = lookup_pragma_entry (*chain, node);
      if (!entry)
	{
	  entry = new_pragma_entry (pfile, chain);
	  entry->pragma = node;
	  entry->is_nspace = true;
	  entry->allow_expansion = allow_name_expansion;
	}
      else if (!entry->is_nspace)
	goto clash;
      else if (entry->allow_expansion != allow_name_expansion)
	{
	  cpp_error (pfile, CPP_DL_ICE,
		     "registering pragmas in namespace \"%s\" with mismatched "
		     "name expansion", space);
	  return NULL;
	}
      chain = &entry->u.space;
    }
  else if (allow_name_expansion)
    {
      cpp_error (pfile, CPP_DL_ICE,
		 "registering pragma \"%s\" with name expansion "
		 "and no namespace", name);
      return NULL;
    }

  /* Check for duplicates.  */
  node = cpp_lookup (pfile, UC name, strlen (name));
  entry = lookup_pragma_entry (*chain, node);
  if (entry == NULL)
    {
      entry = new_pragma_entry (pfile, chain);
      entry->pragma = node;
      return entry;
    }

  if (entry->is_nspace)
    clash:
    cpp_error (pfile, CPP_DL_ICE,
	       "registering \"%s\" as both a pragma and a pragma namespace",
	       NODE_NAME (node));
  else if (space)
    cpp_error (pfile, CPP_DL_ICE, "#pragma %s %s is already registered",
	       space, name);
  else
    cpp_error (pfile, CPP_DL_ICE, "#pragma %s is already registered", name);

  return NULL;
}

/* Register a cpplib internal pragma SPACE NAME with HANDLER.  */
static void
register_pragma_internal (cpp_reader *pfile, const char *space,
			  const char *name, pragma_cb handler)
{
  struct pragma_entry *entry;

  entry = register_pragma_1 (pfile, space, name, false);
  entry->is_internal = true;
  entry->u.handler = handler;
}

/* Register a pragma NAME in namespace SPACE.  If SPACE is null, it
   goes in the global namespace.  HANDLER is the handler it will call,
   which must be non-NULL.  If ALLOW_EXPANSION is set, allow macro
   expansion while parsing pragma NAME.  This function is exported
   from libcpp. */
void
cpp_register_pragma (cpp_reader *pfile, const char *space, const char *name,
		     pragma_cb handler, bool allow_expansion)
{
  struct pragma_entry *entry;

  if (!handler)
    {
      cpp_error (pfile, CPP_DL_ICE, "registering pragma with NULL handler");
      return;
    }

  entry = register_pragma_1 (pfile, space, name, false);
  if (entry)
    {
      entry->allow_expansion = allow_expansion;
      entry->u.handler = handler;
    }
}

/* Similarly, but create mark the pragma for deferred processing.
   When found, a CPP_PRAGMA token will be insertted into the stream
   with IDENT in the token->u.pragma slot.  */
void
cpp_register_deferred_pragma (cpp_reader *pfile, const char *space,
			      const char *name, unsigned int ident,
			      bool allow_expansion, bool allow_name_expansion)
{
  struct pragma_entry *entry;

  entry = register_pragma_1 (pfile, space, name, allow_name_expansion);
  if (entry)
    {
      entry->is_deferred = true;
      entry->allow_expansion = allow_expansion;
      entry->u.ident = ident;
    }
}  

/* Register the pragmas the preprocessor itself handles.  */
void
_cpp_init_internal_pragmas (cpp_reader *pfile)
{
  /* Pragmas in the global namespace.  */
  register_pragma_internal (pfile, 0, "once", do_pragma_once);
  register_pragma_internal (pfile, 0, "push_macro", do_pragma_push_macro);
  register_pragma_internal (pfile, 0, "pop_macro", do_pragma_pop_macro);

  /* New GCC-specific pragmas should be put in the GCC namespace.  */
  register_pragma_internal (pfile, "GCC", "poison", do_pragma_poison);
  register_pragma_internal (pfile, "GCC", "system_header",
			    do_pragma_system_header);
  register_pragma_internal (pfile, "GCC", "dependency", do_pragma_dependency);
  register_pragma_internal (pfile, "GCC", "warning", do_pragma_warning);
  register_pragma_internal (pfile, "GCC", "error", do_pragma_error);
}

/* Return the number of registered pragmas in PE.  */

static int
count_registered_pragmas (struct pragma_entry *pe)
{
  int ct = 0;
  for (; pe != NULL; pe = pe->next)
    {
      if (pe->is_nspace)
	ct += count_registered_pragmas (pe->u.space);
      ct++;
    }
  return ct;
}

/* Save into SD the names of the registered pragmas referenced by PE,
   and return a pointer to the next free space in SD.  */

static char **
save_registered_pragmas (struct pragma_entry *pe, char **sd)
{
  for (; pe != NULL; pe = pe->next)
    {
      if (pe->is_nspace)
	sd = save_registered_pragmas (pe->u.space, sd);
      *sd++ = (char *) xmemdup (HT_STR (&pe->pragma->ident),
                                HT_LEN (&pe->pragma->ident),
                                HT_LEN (&pe->pragma->ident) + 1);
    }
  return sd;
}

/* Return a newly-allocated array which saves the names of the
   registered pragmas.  */

char **
_cpp_save_pragma_names (cpp_reader *pfile)
{
  int ct = count_registered_pragmas (pfile->pragmas);
  char **result = XNEWVEC (char *, ct);
  (void) save_registered_pragmas (pfile->pragmas, result);
  return result;
}

/* Restore from SD the names of the registered pragmas referenced by PE,
   and return a pointer to the next unused name in SD.  */

static char **
restore_registered_pragmas (cpp_reader *pfile, struct pragma_entry *pe,
			    char **sd)
{
  for (; pe != NULL; pe = pe->next)
    {
      if (pe->is_nspace)
	sd = restore_registered_pragmas (pfile, pe->u.space, sd);
      pe->pragma = cpp_lookup (pfile, UC *sd, strlen (*sd));
      free (*sd);
      sd++;
    }
  return sd;
}

/* Restore the names of the registered pragmas from SAVED.  */

void
_cpp_restore_pragma_names (cpp_reader *pfile, char **saved)
{
  (void) restore_registered_pragmas (pfile, pfile->pragmas, saved);
  free (saved);
}

/* Pragmata handling.  We handle some, and pass the rest on to the
   front end.  C99 defines three pragmas and says that no macro
   expansion is to be performed on them; whether or not macro
   expansion happens for other pragmas is implementation defined.
   This implementation allows for a mix of both, since GCC did not
   traditionally macro expand its (few) pragmas, whereas OpenMP
   specifies that macro expansion should happen.  */
static void
do_pragma (cpp_reader *pfile)
{
  const struct pragma_entry *p = NULL;
  const cpp_token *token, *pragma_token;
  location_t pragma_token_virt_loc = 0;
  cpp_token ns_token;
  unsigned int count = 1;

  pfile->state.prevent_expansion++;

  pragma_token = token = cpp_get_token_with_location (pfile,
						      &pragma_token_virt_loc);
  ns_token = *token;
  if (token->type == CPP_NAME)
    {
      p = lookup_pragma_entry (pfile->pragmas, token->val.node.node);
      if (p && p->is_nspace)
	{
	  bool allow_name_expansion = p->allow_expansion;
	  if (allow_name_expansion)
	    pfile->state.prevent_expansion--;

	  token = cpp_get_token (pfile);
	  if (token->type == CPP_NAME)
	    p = lookup_pragma_entry (p->u.space, token->val.node.node);
	  else
	    p = NULL;
	  if (allow_name_expansion)
	    pfile->state.prevent_expansion++;
	  count = 2;
	}
    }

  if (p)
    {
      if (p->is_deferred)
	{
	  pfile->directive_result.src_loc = pragma_token_virt_loc;
	  pfile->directive_result.type = CPP_PRAGMA;
	  pfile->directive_result.flags = pragma_token->flags;
	  pfile->directive_result.val.pragma = p->u.ident;
	  pfile->state.in_deferred_pragma = true;
	  pfile->state.pragma_allow_expansion = p->allow_expansion;
	  if (!p->allow_expansion)
	    pfile->state.prevent_expansion++;
	}
      else
	{
	  /* Since the handler below doesn't get the line number, that
	     it might need for diagnostics, make sure it has the right
	     numbers in place.  */
	  if (pfile->cb.line_change)
	    (*pfile->cb.line_change) (pfile, pragma_token, false);
	  if (p->allow_expansion)
	    pfile->state.prevent_expansion--;
	  (*p->u.handler) (pfile);
	  if (p->allow_expansion)
	    pfile->state.prevent_expansion++;
	}
    }
  else if (pfile->cb.def_pragma)
    {
      if (count == 1 || pfile->context->prev == NULL)
	_cpp_backup_tokens (pfile, count);
      else
	{
	  /* Invalid name comes from macro expansion, _cpp_backup_tokens
	     won't allow backing 2 tokens.  */
	  /* ??? The token buffer is leaked.  Perhaps if def_pragma hook
	     reads both tokens, we could perhaps free it, but if it doesn't,
	     we don't know the exact lifespan.  */
	  cpp_token *toks = XNEWVEC (cpp_token, 2);
	  toks[0] = ns_token;
	  toks[0].flags |= NO_EXPAND;
	  toks[1] = *token;
	  toks[1].flags |= NO_EXPAND;
	  _cpp_push_token_context (pfile, NULL, toks, 2);
	}
      pfile->cb.def_pragma (pfile, pfile->directive_line);
    }

  pfile->state.prevent_expansion--;
}

/* Handle #pragma once.  */
static void
do_pragma_once (cpp_reader *pfile)
{
  if (cpp_in_primary_file (pfile))
    cpp_error (pfile, CPP_DL_WARNING, "#pragma once in main file");

  check_eol (pfile, false);
  _cpp_mark_file_once_only (pfile, pfile->buffer->file);
}

/* Handle #pragma push_macro(STRING).  */
static void
do_pragma_push_macro (cpp_reader *pfile)
{
  cpp_hashnode *node;
  size_t defnlen;
  const uchar *defn = NULL;
  char *macroname, *dest;
  const char *limit, *src;
  const cpp_token *txt;
  struct def_pragma_macro *c;

  txt = get__Pragma_string (pfile);
  if (!txt)
    {
      location_t src_loc = pfile->cur_token[-1].src_loc;
      cpp_error_with_line (pfile, CPP_DL_ERROR, src_loc, 0,
		 "invalid #pragma push_macro directive");
      check_eol (pfile, false);
      skip_rest_of_line (pfile);
      return;
    }
  dest = macroname = (char *) alloca (txt->val.str.len + 2);
  src = (const char *) (txt->val.str.text + 1 + (txt->val.str.text[0] == 'L'));
  limit = (const char *) (txt->val.str.text + txt->val.str.len - 1);
  while (src < limit)
    {
      /* We know there is a character following the backslash.  */
      if (*src == '\\' && (src[1] == '\\' || src[1] == '"'))
	src++;
      *dest++ = *src++;
    }
  *dest = 0;
  check_eol (pfile, false);
  skip_rest_of_line (pfile);
  c = XNEW (struct def_pragma_macro);
  memset (c, 0, sizeof (struct def_pragma_macro));
  c->name = XNEWVAR (char, strlen (macroname) + 1);
  strcpy (c->name, macroname);
  c->next = pfile->pushed_macros;
  node = _cpp_lex_identifier (pfile, c->name);
  if (node->type == NT_VOID)
    c->is_undef = 1;
  else if (node->type == NT_BUILTIN_MACRO)
    c->is_builtin = 1;
  else
    {
      defn = cpp_macro_definition (pfile, node);
      defnlen = ustrlen (defn);
      c->definition = XNEWVEC (uchar, defnlen + 2);
      c->definition[defnlen] = '\n';
      c->definition[defnlen + 1] = 0;
      c->line = node->value.macro->line;
      c->syshdr = node->value.macro->syshdr;
      c->used = node->value.macro->used;
      memcpy (c->definition, defn, defnlen);
    }

  pfile->pushed_macros = c;
}

/* Handle #pragma pop_macro(STRING).  */
static void
do_pragma_pop_macro (cpp_reader *pfile)
{
  char *macroname, *dest;
  const char *limit, *src;
  const cpp_token *txt;
  struct def_pragma_macro *l = NULL, *c = pfile->pushed_macros;
  txt = get__Pragma_string (pfile);
  if (!txt)
    {
      location_t src_loc = pfile->cur_token[-1].src_loc;
      cpp_error_with_line (pfile, CPP_DL_ERROR, src_loc, 0,
		 "invalid #pragma pop_macro directive");
      check_eol (pfile, false);
      skip_rest_of_line (pfile);
      return;
    }
  dest = macroname = (char *) alloca (txt->val.str.len + 2);
  src = (const char *) (txt->val.str.text + 1 + (txt->val.str.text[0] == 'L'));
  limit = (const char *) (txt->val.str.text + txt->val.str.len - 1);
  while (src < limit)
    {
      /* We know there is a character following the backslash.  */
      if (*src == '\\' && (src[1] == '\\' || src[1] == '"'))
	src++;
      *dest++ = *src++;
    }
  *dest = 0;
  check_eol (pfile, false);
  skip_rest_of_line (pfile);

  while (c != NULL)
    {
      if (!strcmp (c->name, macroname))
	{
	  if (!l)
	    pfile->pushed_macros = c->next;
	  else
	    l->next = c->next;
	  cpp_pop_definition (pfile, c);
	  free (c->definition);
	  free (c->name);
	  free (c);
	  break;
	}
      l = c;
      c = c->next;
    }
}

/* Handle #pragma GCC poison, to poison one or more identifiers so
   that the lexer produces a hard error for each subsequent usage.  */
static void
do_pragma_poison (cpp_reader *pfile)
{
  const cpp_token *tok;
  cpp_hashnode *hp;

  pfile->state.poisoned_ok = 1;
  for (;;)
    {
      tok = _cpp_lex_token (pfile);
      if (tok->type == CPP_EOF)
	break;
      if (tok->type != CPP_NAME)
	{
	  cpp_error (pfile, CPP_DL_ERROR,
		     "invalid #pragma GCC poison directive");
	  break;
	}

      hp = tok->val.node.node;
      if (hp->flags & NODE_POISONED)
	continue;

      if (cpp_macro_p (hp))
	cpp_error (pfile, CPP_DL_WARNING, "poisoning existing macro \"%s\"",
		   NODE_NAME (hp));
      _cpp_free_definition (hp);
      hp->flags |= NODE_POISONED | NODE_DIAGNOSTIC;
    }
  pfile->state.poisoned_ok = 0;
}

/* Mark the current header as a system header.  This will suppress
   some categories of warnings (notably those from -pedantic).  It is
   intended for use in system libraries that cannot be implemented in
   conforming C, but cannot be certain that their headers appear in a
   system include directory.  To prevent abuse, it is rejected in the
   primary source file.  */
static void
do_pragma_system_header (cpp_reader *pfile)
{
  if (cpp_in_primary_file (pfile))
    cpp_error (pfile, CPP_DL_WARNING,
	       "#pragma system_header ignored outside include file");
  else
    {
      check_eol (pfile, false);
      skip_rest_of_line (pfile);
      cpp_make_system_header (pfile, 1, 0);
    }
}

/* Check the modified date of the current include file against a specified
   file. Issue a diagnostic, if the specified file is newer. We use this to
   determine if a fixed header should be refixed.  */
static void
do_pragma_dependency (cpp_reader *pfile)
{
  const char *fname;
  int angle_brackets, ordering;
  location_t location;

  fname = parse_include (pfile, &angle_brackets, NULL, &location);
  if (!fname)
    return;

  ordering = _cpp_compare_file_date (pfile, fname, angle_brackets);
  if (ordering < 0)
    cpp_error (pfile, CPP_DL_WARNING, "cannot find source file %s", fname);
  else if (ordering > 0)
    {
      cpp_error (pfile, CPP_DL_WARNING,
		 "current file is older than %s", fname);
      if (cpp_get_token (pfile)->type != CPP_EOF)
	{
	  _cpp_backup_tokens (pfile, 1);
	  do_diagnostic (pfile, CPP_DL_WARNING, CPP_W_NONE, 0);
	}
    }

  free ((void *) fname);
}

/* Issue a diagnostic with the message taken from the pragma.  If
   ERROR is true, the diagnostic is a warning, otherwise, it is an
   error.  */
static void
do_pragma_warning_or_error (cpp_reader *pfile, bool error)
{
  const cpp_token *tok = _cpp_lex_token (pfile);
  cpp_string str;
  if (tok->type != CPP_STRING
      || !cpp_interpret_string_notranslate (pfile, &tok->val.str, 1, &str,
					    CPP_STRING)
      || str.len == 0)
    {
      cpp_error (pfile, CPP_DL_ERROR, "invalid \"#pragma GCC %s\" directive",
		 error ? "error" : "warning");
      return;
    }
  cpp_error (pfile, error ? CPP_DL_ERROR : CPP_DL_WARNING,
	     "%s", str.text);
  free ((void *)str.text);
}

/* Issue a warning diagnostic.  */
static void
do_pragma_warning (cpp_reader *pfile)
{
  do_pragma_warning_or_error (pfile, false);
}

/* Issue an error diagnostic.  */
static void
do_pragma_error (cpp_reader *pfile)
{
  do_pragma_warning_or_error (pfile, true);
}

/* Get a token but skip padding.  */
static const cpp_token *
get_token_no_padding (cpp_reader *pfile)
{
  for (;;)
    {
      const cpp_token *result = cpp_get_token (pfile);
      if (result->type != CPP_PADDING)
	return result;
    }
}

/* Check syntax is "(string-literal)".  Returns the string on success,
   or NULL on failure.  */
static const cpp_token *
get__Pragma_string (cpp_reader *pfile)
{
  const cpp_token *string;
  const cpp_token *paren;

  paren = get_token_no_padding (pfile);
  if (paren->type == CPP_EOF)
    _cpp_backup_tokens (pfile, 1);
  if (paren->type != CPP_OPEN_PAREN)
    return NULL;

  string = get_token_no_padding (pfile);
  if (string->type == CPP_EOF)
    _cpp_backup_tokens (pfile, 1);
  if (string->type != CPP_STRING && string->type != CPP_WSTRING
      && string->type != CPP_STRING32 && string->type != CPP_STRING16
      && string->type != CPP_UTF8STRING)
    return NULL;

  paren = get_token_no_padding (pfile);
  if (paren->type == CPP_EOF)
    _cpp_backup_tokens (pfile, 1);
  if (paren->type != CPP_CLOSE_PAREN)
    return NULL;

  return string;
}

/* Destringize IN into a temporary buffer, by removing the first \ of
   \" and \\ sequences, and process the result as a #pragma directive.  */
static void
destringize_and_run (cpp_reader *pfile, const cpp_string *in,
		     location_t expansion_loc)
{
  const unsigned char *src, *limit;
  char *dest, *result;
  cpp_context *saved_context;
  cpp_token *saved_cur_token;
  tokenrun *saved_cur_run;
  cpp_token *toks;
  int count;
  const struct directive *save_directive;

  dest = result = (char *) alloca (in->len - 1);
  src = in->text + 1 + (in->text[0] == 'L');
  limit = in->text + in->len - 1;
  while (src < limit)
    {
      /* We know there is a character following the backslash.  */
      if (*src == '\\' && (src[1] == '\\' || src[1] == '"'))
	src++;
      *dest++ = *src++;
    }
  *dest = '\n';

  /* Ugh; an awful kludge.  We are really not set up to be lexing
     tokens when in the middle of a macro expansion.  Use a new
     context to force cpp_get_token to lex, and so skip_rest_of_line
     doesn't go beyond the end of the text.  Also, remember the
     current lexing position so we can return to it later.

     Something like line-at-a-time lexing should remove the need for
     this.  */
  saved_context = pfile->context;
  saved_cur_token = pfile->cur_token;
  saved_cur_run = pfile->cur_run;

  pfile->context = XCNEW (cpp_context);

  /* Inline run_directive, since we need to delay the _cpp_pop_buffer
     until we've read all of the tokens that we want.  */
  cpp_push_buffer (pfile, (const uchar *) result, dest - result,
		   /* from_stage3 */ true);
  /* ??? Antique Disgusting Hack.  What does this do?  */
  if (pfile->buffer->prev)
    pfile->buffer->file = pfile->buffer->prev->file;

  start_directive (pfile);
  _cpp_clean_line (pfile);
  save_directive = pfile->directive;
  pfile->directive = &dtable[T_PRAGMA];
  do_pragma (pfile);
  end_directive (pfile, 1);
  pfile->directive = save_directive;

  /* We always insert at least one token, the directive result.  It'll
     either be a CPP_PADDING or a CPP_PRAGMA.  In the later case, we 
     need to insert *all* of the tokens, including the CPP_PRAGMA_EOL.  */

  /* If we're not handling the pragma internally, read all of the tokens from
     the string buffer now, while the string buffer is still installed.  */
  /* ??? Note that the token buffer allocated here is leaked.  It's not clear
     to me what the true lifespan of the tokens are.  It would appear that
     the lifespan is the entire parse of the main input stream, in which case
     this may not be wrong.  */
  if (pfile->directive_result.type == CPP_PRAGMA)
    {
      int maxcount;

      count = 1;
      maxcount = 50;
      toks = XNEWVEC (cpp_token, maxcount);
      toks[0] = pfile->directive_result;

      do
	{
	  if (count == maxcount)
	    {
	      maxcount = maxcount * 3 / 2;
	      toks = XRESIZEVEC (cpp_token, toks, maxcount);
	    }
	  toks[count] = *cpp_get_token (pfile);
	  /* _Pragma is a builtin, so we're not within a macro-map, and so
	     the token locations are set to bogus ordinary locations
	     near to, but after that of the "_Pragma".
	     Paper over this by setting them equal to the location of the
	     _Pragma itself (PR preprocessor/69126).  */
	  toks[count].src_loc = expansion_loc;
	  /* Macros have been already expanded by cpp_get_token
	     if the pragma allowed expansion.  */
	  toks[count++].flags |= NO_EXPAND;
	}
      while (toks[count-1].type != CPP_PRAGMA_EOL);
    }
  else
    {
      count = 1;
      toks = XNEW (cpp_token);
      toks[0] = pfile->directive_result;

      /* If we handled the entire pragma internally, make sure we get the
	 line number correct for the next token.  */
      if (pfile->cb.line_change)
	pfile->cb.line_change (pfile, pfile->cur_token, false);
    }

  /* Finish inlining run_directive.  */
  pfile->buffer->file = NULL;
  _cpp_pop_buffer (pfile);

  /* Reset the old macro state before ...  */
  XDELETE (pfile->context);
  pfile->context = saved_context;
  pfile->cur_token = saved_cur_token;
  pfile->cur_run = saved_cur_run;

  /* ... inserting the new tokens we collected.  */
  _cpp_push_token_context (pfile, NULL, toks, count);
}

/* Handle the _Pragma operator.  Return 0 on error, 1 if ok.  */
int
_cpp_do__Pragma (cpp_reader *pfile, location_t expansion_loc)
{
  const cpp_token *string = get__Pragma_string (pfile);
  pfile->directive_result.type = CPP_PADDING;

  if (string)
    {
      destringize_and_run (pfile, &string->val.str, expansion_loc);
      return 1;
    }
  cpp_error (pfile, CPP_DL_ERROR,
	     "_Pragma takes a parenthesized string literal");
  return 0;
}

/* Handle #ifdef.  */
static void
do_ifdef (cpp_reader *pfile)
{
  int skip = 1;

  if (! pfile->state.skipping)
    {
      cpp_hashnode *node = lex_macro_node (pfile, false);

      if (node)
	{
<<<<<<< HEAD
	  /* Do not treat conditional macros as being defined.  This is due to
	     the powerpc and spu ports using conditional macros for 'vector',
	     'bool', and 'pixel' to act as conditional keywords.  This messes
	     up tests like #ifndef bool.  */
	  skip = !cpp_macro_p (node) || (node->flags & NODE_CONDITIONAL);
=======
	  skip = !_cpp_defined_macro_p (node);
>>>>>>> e2aa5677
	  _cpp_mark_macro_used (node);
	  _cpp_maybe_notify_macro_use (pfile, node);
	  if (pfile->cb.used)
	    pfile->cb.used (pfile, pfile->directive_line, node);
	  check_eol (pfile, false);
	}
    }

  push_conditional (pfile, skip, T_IFDEF, 0);
}

/* Handle #ifndef.  */
static void
do_ifndef (cpp_reader *pfile)
{
  int skip = 1;
  cpp_hashnode *node = 0;

  if (! pfile->state.skipping)
    {
      node = lex_macro_node (pfile, false);

      if (node)
	{
	  /* Do not treat conditional macros as being defined.  This is due to
<<<<<<< HEAD
	     the powerpc and spu ports using conditional macros for 'vector',
	     'bool', and 'pixel' to act as conditional keywords.  This messes
	     up tests like #ifndef bool.  */
	  skip = (cpp_macro_p (node)
		  && !(node->flags & NODE_CONDITIONAL));
=======
	     the powerpc port using conditional macros for 'vector', 'bool',
	     and 'pixel' to act as conditional keywords.  This messes up tests
	     like #ifndef bool.  */
	  skip = _cpp_defined_macro_p (node);
>>>>>>> e2aa5677
	  _cpp_mark_macro_used (node);
	  _cpp_maybe_notify_macro_use (pfile, node);
	  if (pfile->cb.used)
	    pfile->cb.used (pfile, pfile->directive_line, node);
	  check_eol (pfile, false);
	}
    }

  push_conditional (pfile, skip, T_IFNDEF, node);
}

/* _cpp_parse_expr puts a macro in a "#if !defined ()" expression in
   pfile->mi_ind_cmacro so we can handle multiple-include
   optimizations.  If macro expansion occurs in the expression, we
   cannot treat it as a controlling conditional, since the expansion
   could change in the future.  That is handled by cpp_get_token.  */
static void
do_if (cpp_reader *pfile)
{
  int skip = 1;

  if (! pfile->state.skipping)
    skip = _cpp_parse_expr (pfile, true) == false;

  push_conditional (pfile, skip, T_IF, pfile->mi_ind_cmacro);
}

/* Flip skipping state if appropriate and continue without changing
   if_stack; this is so that the error message for missing #endif's
   etc. will point to the original #if.  */
static void
do_else (cpp_reader *pfile)
{
  cpp_buffer *buffer = pfile->buffer;
  struct if_stack *ifs = buffer->if_stack;

  if (ifs == NULL)
    cpp_error (pfile, CPP_DL_ERROR, "#else without #if");
  else
    {
      if (ifs->type == T_ELSE)
	{
	  cpp_error (pfile, CPP_DL_ERROR, "#else after #else");
	  cpp_error_with_line (pfile, CPP_DL_ERROR, ifs->line, 0,
			       "the conditional began here");
	}
      ifs->type = T_ELSE;

      /* Skip any future (erroneous) #elses or #elifs.  */
      pfile->state.skipping = ifs->skip_elses;
      ifs->skip_elses = true;

      /* Invalidate any controlling macro.  */
      ifs->mi_cmacro = 0;

      /* Only check EOL if was not originally skipping.  */
      if (!ifs->was_skipping && CPP_OPTION (pfile, warn_endif_labels))
	check_eol_endif_labels (pfile);
    }
}

/* Handle a #elif directive by not changing if_stack either.  See the
   comment above do_else.  */
static void
do_elif (cpp_reader *pfile)
{
  cpp_buffer *buffer = pfile->buffer;
  struct if_stack *ifs = buffer->if_stack;

  if (ifs == NULL)
    cpp_error (pfile, CPP_DL_ERROR, "#elif without #if");
  else
    {
      if (ifs->type == T_ELSE)
	{
	  cpp_error (pfile, CPP_DL_ERROR, "#elif after #else");
	  cpp_error_with_line (pfile, CPP_DL_ERROR, ifs->line, 0,
			       "the conditional began here");
	}
      ifs->type = T_ELIF;

      /* See DR#412: "Only the first group whose control condition
	 evaluates to true (nonzero) is processed; any following groups
	 are skipped and their controlling directives are processed as
	 if they were in a group that is skipped."  */
      if (ifs->skip_elses)
	pfile->state.skipping = 1;
      else
	{
	  pfile->state.skipping = ! _cpp_parse_expr (pfile, false);
	  ifs->skip_elses = ! pfile->state.skipping;
	}

      /* Invalidate any controlling macro.  */
      ifs->mi_cmacro = 0;
    }
}

/* #endif pops the if stack and resets pfile->state.skipping.  */
static void
do_endif (cpp_reader *pfile)
{
  cpp_buffer *buffer = pfile->buffer;
  struct if_stack *ifs = buffer->if_stack;

  if (ifs == NULL)
    cpp_error (pfile, CPP_DL_ERROR, "#endif without #if");
  else
    {
      /* Only check EOL if was not originally skipping.  */
      if (!ifs->was_skipping && CPP_OPTION (pfile, warn_endif_labels))
	check_eol_endif_labels (pfile);

      /* If potential control macro, we go back outside again.  */
      if (ifs->next == 0 && ifs->mi_cmacro)
	{
	  pfile->mi_valid = true;
	  pfile->mi_cmacro = ifs->mi_cmacro;
	}

      buffer->if_stack = ifs->next;
      pfile->state.skipping = ifs->was_skipping;
      obstack_free (&pfile->buffer_ob, ifs);
    }
}

/* Push an if_stack entry for a preprocessor conditional, and set
   pfile->state.skipping to SKIP.  If TYPE indicates the conditional
   is #if or #ifndef, CMACRO is a potentially controlling macro, and
   we need to check here that we are at the top of the file.  */
static void
push_conditional (cpp_reader *pfile, int skip, int type,
		  const cpp_hashnode *cmacro)
{
  struct if_stack *ifs;
  cpp_buffer *buffer = pfile->buffer;

  ifs = XOBNEW (&pfile->buffer_ob, struct if_stack);
  ifs->line = pfile->directive_line;
  ifs->next = buffer->if_stack;
  ifs->skip_elses = pfile->state.skipping || !skip;
  ifs->was_skipping = pfile->state.skipping;
  ifs->type = type;
  /* This condition is effectively a test for top-of-file.  */
  if (pfile->mi_valid && pfile->mi_cmacro == 0)
    ifs->mi_cmacro = cmacro;
  else
    ifs->mi_cmacro = 0;

  pfile->state.skipping = skip;
  buffer->if_stack = ifs;
}

/* Read the tokens of the answer into the macro pool, in a directive
   of type TYPE.  Only commit the memory if we intend it as permanent
   storage, i.e. the #assert case.  Returns 0 on success, and sets
   ANSWERP to point to the answer.  PRED_LOC is the location of the
   predicate.  */
static bool
parse_answer (cpp_reader *pfile, int type, location_t pred_loc,
	      cpp_macro **answer_ptr)
{
  /* In a conditional, it is legal to not have an open paren.  We
     should save the following token in this case.  */
  const cpp_token *paren = cpp_get_token (pfile);

  /* If not a paren, see if we're OK.  */
  if (paren->type != CPP_OPEN_PAREN)
    {
      /* In a conditional no answer is a test for any answer.  It
         could be followed by any token.  */
      if (type == T_IF)
	{
	  _cpp_backup_tokens (pfile, 1);
	  return true;
	}

      /* #unassert with no answer is valid - it removes all answers.  */
      if (type == T_UNASSERT && paren->type == CPP_EOF)
	return true;

      cpp_error_with_line (pfile, CPP_DL_ERROR, pred_loc, 0,
			   "missing '(' after predicate");
      return false;
    }

  cpp_macro *answer = _cpp_new_macro (pfile, cmk_assert,
				      _cpp_reserve_room (pfile, 0,
							 sizeof (cpp_macro)));
  answer->parm.next = NULL;
  unsigned count = 0;
  for (;;)
    {
      const cpp_token *token = cpp_get_token (pfile);

      if (token->type == CPP_CLOSE_PAREN)
	break;

      if (token->type == CPP_EOF)
	{
	  cpp_error (pfile, CPP_DL_ERROR, "missing ')' to complete answer");
	  return false;
	}

      answer = (cpp_macro *)_cpp_reserve_room
	(pfile, sizeof (cpp_macro) + count * sizeof (cpp_token),
	 sizeof (cpp_token));
      answer->exp.tokens[count++] = *token;
    }

  if (!count)
    {
      cpp_error (pfile, CPP_DL_ERROR, "predicate's answer is empty");
      return false;
    }

  /* Drop whitespace at start, for answer equivalence purposes.  */
  answer->exp.tokens[0].flags &= ~PREV_WHITE;

  answer->count = count;
  *answer_ptr = answer;

  return true;
}

/* Parses an assertion directive of type TYPE, returning a pointer to
   the hash node of the predicate, or 0 on error.  The node is
   guaranteed to be disjoint from the macro namespace, so can only
   have type 'NT_VOID'.  If an answer was supplied, it is placed in
   *ANSWER_PTR, which is otherwise set to 0.  */
static cpp_hashnode *
parse_assertion (cpp_reader *pfile, int type, cpp_macro **answer_ptr)
{
  cpp_hashnode *result = 0;

  /* We don't expand predicates or answers.  */
  pfile->state.prevent_expansion++;

  *answer_ptr = NULL;

  const cpp_token *predicate = cpp_get_token (pfile);
  if (predicate->type == CPP_EOF)
    cpp_error (pfile, CPP_DL_ERROR, "assertion without predicate");
  else if (predicate->type != CPP_NAME)
    cpp_error_with_line (pfile, CPP_DL_ERROR, predicate->src_loc, 0,
			 "predicate must be an identifier");
  else if (parse_answer (pfile, type, predicate->src_loc, answer_ptr))
    {
      unsigned int len = NODE_LEN (predicate->val.node.node);
      unsigned char *sym = (unsigned char *) alloca (len + 1);

      /* Prefix '#' to get it out of macro namespace.  */
      sym[0] = '#';
      memcpy (sym + 1, NODE_NAME (predicate->val.node.node), len);
      result = cpp_lookup (pfile, sym, len + 1);
    }

  pfile->state.prevent_expansion--;

  return result;
}

/* Returns a pointer to the pointer to CANDIDATE in the answer chain,
   or a pointer to NULL if the answer is not in the chain.  */
static cpp_macro **
find_answer (cpp_hashnode *node, const cpp_macro *candidate)
{
  unsigned int i;
  cpp_macro **result = NULL;

  for (result = &node->value.answers; *result; result = &(*result)->parm.next)
    {
      cpp_macro *answer = *result;

      if (answer->count == candidate->count)
	{
	  for (i = 0; i < answer->count; i++)
	    if (!_cpp_equiv_tokens (&answer->exp.tokens[i],
				    &candidate->exp.tokens[i]))
	      break;

	  if (i == answer->count)
	    break;
	}
    }

  return result;
}

/* Test an assertion within a preprocessor conditional.  Returns
   nonzero on failure, zero on success.  On success, the result of
   the test is written into VALUE, otherwise the value 0.  */
int
_cpp_test_assertion (cpp_reader *pfile, unsigned int *value)
{
  cpp_macro *answer;
  cpp_hashnode *node = parse_assertion (pfile, T_IF, &answer);

  /* For recovery, an erroneous assertion expression is handled as a
     failing assertion.  */
  *value = 0;

  if (node)
    {
      if (node->value.answers)
	*value = !answer || *find_answer (node, answer);
    }
  else if (pfile->cur_token[-1].type == CPP_EOF)
    _cpp_backup_tokens (pfile, 1);

  /* We don't commit the memory for the answer - it's temporary only.  */
  return node == 0;
}

/* Handle #assert.  */
static void
do_assert (cpp_reader *pfile)
{
  cpp_macro *answer;
  cpp_hashnode *node = parse_assertion (pfile, T_ASSERT, &answer);

  if (node)
    {
      /* Place the new answer in the answer list.  First check there
         is not a duplicate.  */
      if (*find_answer (node, answer))
	{
	  cpp_error (pfile, CPP_DL_WARNING, "\"%s\" re-asserted",
		     NODE_NAME (node) + 1);
	  return;
	}

      /* Commit or allocate storage for the answer.  */
      answer = (cpp_macro *)_cpp_commit_buff
	(pfile, sizeof (cpp_macro) - sizeof (cpp_token)
	 + sizeof (cpp_token) * answer->count);

      /* Chain into the list.  */
      answer->parm.next = node->value.answers;
      node->value.answers = answer;

      check_eol (pfile, false);
    }
}

/* Handle #unassert.  */
static void
do_unassert (cpp_reader *pfile)
{
  cpp_macro *answer;
  cpp_hashnode *node = parse_assertion (pfile, T_UNASSERT, &answer);

  /* It isn't an error to #unassert something that isn't asserted.  */
  if (node)
    {
      if (answer)
	{
	  cpp_macro **p = find_answer (node, answer);

	  /* Remove the assert from the list.  */
	  if (cpp_macro *temp = *p)
	    *p = temp->parm.next;

	  check_eol (pfile, false);
	}
      else
	_cpp_free_definition (node);
    }

  /* We don't commit the memory for the answer - it's temporary only.  */
}

/* These are for -D, -U, -A.  */

/* Process the string STR as if it appeared as the body of a #define.
   If STR is just an identifier, define it with value 1.
   If STR has anything after the identifier, then it should
   be identifier=definition.  */
void
cpp_define (cpp_reader *pfile, const char *str)
{
  char *buf;
  const char *p;
  size_t count;

  /* Copy the entire option so we can modify it.
     Change the first "=" in the string to a space.  If there is none,
     tack " 1" on the end.  */

  count = strlen (str);
  buf = (char *) alloca (count + 3);
  memcpy (buf, str, count);

  p = strchr (str, '=');
  if (p)
    buf[p - str] = ' ';
  else
    {
      buf[count++] = ' ';
      buf[count++] = '1';
    }
  buf[count] = '\n';

  run_directive (pfile, T_DEFINE, buf, count);
}


/* Use to build macros to be run through cpp_define() as
   described above.
   Example: cpp_define_formatted (pfile, "MACRO=%d", value);  */

void
cpp_define_formatted (cpp_reader *pfile, const char *fmt, ...)
{
  char *ptr;

  va_list ap;
  va_start (ap, fmt);
  ptr = xvasprintf (fmt, ap);
  va_end (ap);

  cpp_define (pfile, ptr);
  free (ptr);
}


/* Slight variant of the above for use by initialize_builtins.  */
void
_cpp_define_builtin (cpp_reader *pfile, const char *str)
{
  size_t len = strlen (str);
  char *buf = (char *) alloca (len + 1);
  memcpy (buf, str, len);
  buf[len] = '\n';
  run_directive (pfile, T_DEFINE, buf, len);
}

/* Process MACRO as if it appeared as the body of an #undef.  */
void
cpp_undef (cpp_reader *pfile, const char *macro)
{
  size_t len = strlen (macro);
  char *buf = (char *) alloca (len + 1);
  memcpy (buf, macro, len);
  buf[len] = '\n';
  run_directive (pfile, T_UNDEF, buf, len);
}

/* Replace a previous definition DEF of the macro STR.  If DEF is NULL,
   or first element is zero, then the macro should be undefined.  */
static void
cpp_pop_definition (cpp_reader *pfile, struct def_pragma_macro *c)
{
  cpp_hashnode *node = _cpp_lex_identifier (pfile, c->name);
  if (node == NULL)
    return;

  if (pfile->cb.before_define)
    pfile->cb.before_define (pfile);

  if (cpp_macro_p (node))
    {
      if (pfile->cb.undef)
	pfile->cb.undef (pfile, pfile->directive_line, node);
      if (CPP_OPTION (pfile, warn_unused_macros))
	_cpp_warn_if_unused_macro (pfile, node, NULL);
      _cpp_free_definition (node);
    }

  if (c->is_undef)
    return;
  if (c->is_builtin)
    {
      _cpp_restore_special_builtin (pfile, c);
      return;
    }

  {
    size_t namelen;
    const uchar *dn;
    cpp_hashnode *h = NULL;
    cpp_buffer *nbuf;

    namelen = ustrcspn (c->definition, "( \n");
    h = cpp_lookup (pfile, c->definition, namelen);
    dn = c->definition + namelen;

    nbuf = cpp_push_buffer (pfile, dn, ustrchr (dn, '\n') - dn, true);
    if (nbuf != NULL)
      {
	_cpp_clean_line (pfile);
	nbuf->sysp = 1;
	if (!_cpp_create_definition (pfile, h))
	  abort ();
	_cpp_pop_buffer (pfile);
      }
    else
      abort ();
    h->value.macro->line = c->line;
    h->value.macro->syshdr = c->syshdr;
    h->value.macro->used = c->used;
  }
}

/* Process the string STR as if it appeared as the body of a #assert.  */
void
cpp_assert (cpp_reader *pfile, const char *str)
{
  handle_assertion (pfile, str, T_ASSERT);
}

/* Process STR as if it appeared as the body of an #unassert.  */
void
cpp_unassert (cpp_reader *pfile, const char *str)
{
  handle_assertion (pfile, str, T_UNASSERT);
}

/* Common code for cpp_assert (-A) and cpp_unassert (-A-).  */
static void
handle_assertion (cpp_reader *pfile, const char *str, int type)
{
  size_t count = strlen (str);
  const char *p = strchr (str, '=');

  /* Copy the entire option so we can modify it.  Change the first
     "=" in the string to a '(', and tack a ')' on the end.  */
  char *buf = (char *) alloca (count + 2);

  memcpy (buf, str, count);
  if (p)
    {
      buf[p - str] = '(';
      buf[count++] = ')';
    }
  buf[count] = '\n';
  str = buf;

  run_directive (pfile, type, str, count);
}

/* The options structure.  */
cpp_options *
cpp_get_options (cpp_reader *pfile)
{
  return &pfile->opts;
}

/* The callbacks structure.  */
cpp_callbacks *
cpp_get_callbacks (cpp_reader *pfile)
{
  return &pfile->cb;
}

/* Copy the given callbacks structure to our own.  */
void
cpp_set_callbacks (cpp_reader *pfile, cpp_callbacks *cb)
{
  pfile->cb = *cb;
}

/* The dependencies structure.  (Creates one if it hasn't already been.)  */
class mkdeps *
cpp_get_deps (cpp_reader *pfile)
{
  if (!pfile->deps)
    pfile->deps = deps_init ();
  return pfile->deps;
}

/* Push a new buffer on the buffer stack.  Returns the new buffer; it
   doesn't fail.  It does not generate a file change call back; that
   is the responsibility of the caller.  */
cpp_buffer *
cpp_push_buffer (cpp_reader *pfile, const uchar *buffer, size_t len,
		 int from_stage3)
{
  cpp_buffer *new_buffer = XOBNEW (&pfile->buffer_ob, cpp_buffer);

  /* Clears, amongst other things, if_stack and mi_cmacro.  */
  memset (new_buffer, 0, sizeof (cpp_buffer));

  new_buffer->next_line = new_buffer->buf = buffer;
  new_buffer->rlimit = buffer + len;
  new_buffer->from_stage3 = from_stage3;
  new_buffer->prev = pfile->buffer;
  new_buffer->need_line = true;

  pfile->buffer = new_buffer;

  return new_buffer;
}

/* Pops a single buffer, with a file change call-back if appropriate.
   Then pushes the next -include file, if any remain.  */
void
_cpp_pop_buffer (cpp_reader *pfile)
{
  cpp_buffer *buffer = pfile->buffer;
  struct _cpp_file *inc = buffer->file;
  struct if_stack *ifs;
  const unsigned char *to_free;

  /* Walk back up the conditional stack till we reach its level at
     entry to this file, issuing error messages.  */
  for (ifs = buffer->if_stack; ifs; ifs = ifs->next)
    cpp_error_with_line (pfile, CPP_DL_ERROR, ifs->line, 0,
			 "unterminated #%s", dtable[ifs->type].name);

  /* In case of a missing #endif.  */
  pfile->state.skipping = 0;

  /* _cpp_do_file_change expects pfile->buffer to be the new one.  */
  pfile->buffer = buffer->prev;

  to_free = buffer->to_free;
  free (buffer->notes);

  /* Free the buffer object now; we may want to push a new buffer
     in _cpp_push_next_include_file.  */
  obstack_free (&pfile->buffer_ob, buffer);

  if (inc)
    {
      _cpp_pop_file_buffer (pfile, inc, to_free);

      _cpp_do_file_change (pfile, LC_LEAVE, 0, 0, 0);
    }
  else if (to_free)
    free ((void *)to_free);
}

/* Enter all recognized directives in the hash table.  */
void
_cpp_init_directives (cpp_reader *pfile)
{
  for (int i = 0; i < N_DIRECTIVES; i++)
    {
      cpp_hashnode *node = cpp_lookup (pfile, dtable[i].name, dtable[i].length);
      node->is_directive = 1;
      node->directive_index = i;
    }
}

/* Extract header file from a bracket include. Parsing starts after '<'.
   The string is malloced and must be freed by the caller.  */
char *
_cpp_bracket_include(cpp_reader *pfile)
{
  return glue_header_name (pfile);
}
<|MERGE_RESOLUTION|>--- conflicted
+++ resolved
@@ -1,9 +1,5 @@
 /* CPP Library. (Directive handling.)
-<<<<<<< HEAD
-   Copyright (C) 1986-2019 Free Software Foundation, Inc.
-=======
    Copyright (C) 1986-2020 Free Software Foundation, Inc.
->>>>>>> e2aa5677
    Contributed by Per Bothner, 1994-95.
    Based on CCCP program by Paul Rubin, June 1986
    Adapted to ANSI C, Richard Stallman, Jan 1987
@@ -1089,11 +1085,6 @@
       map = LINEMAPS_LAST_ORDINARY_MAP (line_table);
       const line_map_ordinary *from
 	= linemap_included_from_linemap (line_table, map);
-<<<<<<< HEAD
-      if (MAIN_FILE_P (map)
-	  || (from
-	      && filename_cmp (ORDINARY_MAP_FILE_NAME (from), new_file) != 0))
-=======
 
       if (!from)
 	/* Not nested.  */;
@@ -1105,7 +1096,6 @@
 	from = NULL;
 
       if (!from)
->>>>>>> e2aa5677
 	{
 	  cpp_warning (pfile, CPP_W_NONE,
 		       "file \"%s\" linemarker ignored due to "
@@ -1973,15 +1963,7 @@
 
       if (node)
 	{
-<<<<<<< HEAD
-	  /* Do not treat conditional macros as being defined.  This is due to
-	     the powerpc and spu ports using conditional macros for 'vector',
-	     'bool', and 'pixel' to act as conditional keywords.  This messes
-	     up tests like #ifndef bool.  */
-	  skip = !cpp_macro_p (node) || (node->flags & NODE_CONDITIONAL);
-=======
 	  skip = !_cpp_defined_macro_p (node);
->>>>>>> e2aa5677
 	  _cpp_mark_macro_used (node);
 	  _cpp_maybe_notify_macro_use (pfile, node);
 	  if (pfile->cb.used)
@@ -2007,18 +1989,10 @@
       if (node)
 	{
 	  /* Do not treat conditional macros as being defined.  This is due to
-<<<<<<< HEAD
-	     the powerpc and spu ports using conditional macros for 'vector',
-	     'bool', and 'pixel' to act as conditional keywords.  This messes
-	     up tests like #ifndef bool.  */
-	  skip = (cpp_macro_p (node)
-		  && !(node->flags & NODE_CONDITIONAL));
-=======
 	     the powerpc port using conditional macros for 'vector', 'bool',
 	     and 'pixel' to act as conditional keywords.  This messes up tests
 	     like #ifndef bool.  */
 	  skip = _cpp_defined_macro_p (node);
->>>>>>> e2aa5677
 	  _cpp_mark_macro_used (node);
 	  _cpp_maybe_notify_macro_use (pfile, node);
 	  if (pfile->cb.used)
