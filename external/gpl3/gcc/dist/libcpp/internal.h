/* Part of CPP library.
<<<<<<< HEAD
   Copyright (C) 1997-2019 Free Software Foundation, Inc.
=======
   Copyright (C) 1997-2020 Free Software Foundation, Inc.
>>>>>>> 9e014010

This program is free software; you can redistribute it and/or modify it
under the terms of the GNU General Public License as published by the
Free Software Foundation; either version 3, or (at your option) any
later version.

This program is distributed in the hope that it will be useful,
but WITHOUT ANY WARRANTY; without even the implied warranty of
MERCHANTABILITY or FITNESS FOR A PARTICULAR PURPOSE.  See the
GNU General Public License for more details.

You should have received a copy of the GNU General Public License
along with this program; see the file COPYING3.  If not see
<http://www.gnu.org/licenses/>.  */

/* This header defines all the internal data structures and functions
   that need to be visible across files.  It should not be used outside
   cpplib.  */

#ifndef LIBCPP_INTERNAL_H
#define LIBCPP_INTERNAL_H

#include "symtab.h"
#include "cpplib.h"

#if HAVE_ICONV
#include <iconv.h>
#else
#define HAVE_ICONV 0
typedef int iconv_t;  /* dummy */
#endif

#ifdef __cplusplus
extern "C" {
#endif

struct directive;		/* Deliberately incomplete.  */
struct pending_option;
struct op;
struct _cpp_strbuf;

typedef bool (*convert_f) (iconv_t, const unsigned char *, size_t,
			   struct _cpp_strbuf *);
struct cset_converter
{
  convert_f func;
  iconv_t cd;
  int width;
};

#define BITS_PER_CPPCHAR_T (CHAR_BIT * sizeof (cppchar_t))

/* Test if a sign is valid within a preprocessing number.  */
#define VALID_SIGN(c, prevc) \
  (((c) == '+' || (c) == '-') && \
   ((prevc) == 'e' || (prevc) == 'E' \
    || (((prevc) == 'p' || (prevc) == 'P') \
        && CPP_OPTION (pfile, extended_numbers))))

#define DIGIT_SEP(c) ((c) == '\'' && CPP_OPTION (pfile, digit_separators))

#define CPP_OPTION(PFILE, OPTION) ((PFILE)->opts.OPTION)
#define CPP_BUFFER(PFILE) ((PFILE)->buffer)
#define CPP_BUF_COLUMN(BUF, CUR) ((CUR) - (BUF)->line_base)
#define CPP_BUF_COL(BUF) CPP_BUF_COLUMN(BUF, (BUF)->cur)

#define CPP_INCREMENT_LINE(PFILE, COLS_HINT) do { \
    const class line_maps *line_table = PFILE->line_table; \
    const struct line_map_ordinary *map = \
      LINEMAPS_LAST_ORDINARY_MAP (line_table); \
    linenum_type line = SOURCE_LINE (map, line_table->highest_line); \
    linemap_line_start (PFILE->line_table, line + 1, COLS_HINT); \
  } while (0)

/* Host alignment handling.  */
struct dummy
{
  char c;
  union
  {
    double d;
    int *p;
  } u;
};

#define DEFAULT_ALIGNMENT offsetof (struct dummy, u)
#define CPP_ALIGN2(size, align) (((size) + ((align) - 1)) & ~((align) - 1))
#define CPP_ALIGN(size) CPP_ALIGN2 (size, DEFAULT_ALIGNMENT)

#define _cpp_mark_macro_used(NODE) 					\
  (cpp_user_macro_p (NODE) ? (NODE)->value.macro->used = 1 : 0)

/* A generic memory buffer, and operations on it.  */
typedef struct _cpp_buff _cpp_buff;
struct _cpp_buff
{
  struct _cpp_buff *next;
  unsigned char *base, *cur, *limit;
};

extern _cpp_buff *_cpp_get_buff (cpp_reader *, size_t);
extern void _cpp_release_buff (cpp_reader *, _cpp_buff *);
extern void _cpp_extend_buff (cpp_reader *, _cpp_buff **, size_t);
extern _cpp_buff *_cpp_append_extend_buff (cpp_reader *, _cpp_buff *, size_t);
extern void _cpp_free_buff (_cpp_buff *);
extern unsigned char *_cpp_aligned_alloc (cpp_reader *, size_t);
extern unsigned char *_cpp_unaligned_alloc (cpp_reader *, size_t);

#define BUFF_ROOM(BUFF) (size_t) ((BUFF)->limit - (BUFF)->cur)
#define BUFF_FRONT(BUFF) ((BUFF)->cur)
#define BUFF_LIMIT(BUFF) ((BUFF)->limit)

/* #include types.  */
enum include_type
  {
   /* Directive-based including mechanisms.  */
   IT_INCLUDE,  /* #include */
   IT_INCLUDE_NEXT,  /* #include_next */
   IT_IMPORT,   /* #import  */

   /* Non-directive including mechanisms.  */
   IT_CMDLINE,  /* -include */
   IT_DEFAULT,  /* forced header  */
   IT_MAIN,     /* main  */

   IT_DIRECTIVE_HWM = IT_IMPORT + 1,  /* Directives below this.  */
   IT_HEADER_HWM = IT_DEFAULT + 1     /* Header files below this.  */
  };

union utoken
{
  const cpp_token *token;
  const cpp_token **ptoken;
};

/* A "run" of tokens; part of a chain of runs.  */
typedef struct tokenrun tokenrun;
struct tokenrun
{
  tokenrun *next, *prev;
  cpp_token *base, *limit;
};

/* Accessor macros for struct cpp_context.  */
#define FIRST(c) ((c)->u.iso.first)
#define LAST(c) ((c)->u.iso.last)
#define CUR(c) ((c)->u.trad.cur)
#define RLIMIT(c) ((c)->u.trad.rlimit)

/* This describes some additional data that is added to the macro
   token context of type cpp_context, when -ftrack-macro-expansion is
   on.  */
typedef struct
{
  /* The node of the macro we are referring to.  */
  cpp_hashnode *macro_node;
  /* This buffer contains an array of virtual locations.  The virtual
     location at index 0 is the virtual location of the token at index
     0 in the current instance of cpp_context; similarly for all the
     other virtual locations.  */
  location_t *virt_locs;
  /* This is a pointer to the current virtual location.  This is used
     to iterate over the virtual locations while we iterate over the
     tokens they belong to.  */
  location_t *cur_virt_loc;
} macro_context;

/* The kind of tokens carried by a cpp_context.  */
enum context_tokens_kind {
  /* This is the value of cpp_context::tokens_kind if u.iso.first
     contains an instance of cpp_token **.  */
  TOKENS_KIND_INDIRECT,
  /* This is the value of cpp_context::tokens_kind if u.iso.first
     contains an instance of cpp_token *.  */
  TOKENS_KIND_DIRECT,
  /* This is the value of cpp_context::tokens_kind when the token
     context contains tokens resulting from macro expansion.  In that
     case struct cpp_context::macro points to an instance of struct
     macro_context.  This is used only when the
     -ftrack-macro-expansion flag is on.  */
  TOKENS_KIND_EXTENDED
};

typedef struct cpp_context cpp_context;
struct cpp_context
{
  /* Doubly-linked list.  */
  cpp_context *next, *prev;

  union
  {
    /* For ISO macro expansion.  Contexts other than the base context
       are contiguous tokens.  e.g. macro expansions, expanded
       argument tokens.  */
    struct
    {
      union utoken first;
      union utoken last;
    } iso;

    /* For traditional macro expansion.  */
    struct
    {
      const unsigned char *cur;
      const unsigned char *rlimit;
    } trad;
  } u;

  /* If non-NULL, a buffer used for storage related to this context.
     When the context is popped, the buffer is released.  */
  _cpp_buff *buff;

  /* If tokens_kind is TOKEN_KIND_EXTENDED, then (as we thus are in a
     macro context) this is a pointer to an instance of macro_context.
     Otherwise if tokens_kind is *not* TOKEN_KIND_EXTENDED, then, if
     we are in a macro context, this is a pointer to an instance of
     cpp_hashnode, representing the name of the macro this context is
     for.  If we are not in a macro context, then this is just NULL.
     Note that when tokens_kind is TOKEN_KIND_EXTENDED, the memory
     used by the instance of macro_context pointed to by this member
     is de-allocated upon de-allocation of the instance of struct
     cpp_context.  */
  union
  {
    macro_context *mc;
    cpp_hashnode *macro;
  } c;

  /* This determines the type of tokens held by this context.  */
  enum context_tokens_kind tokens_kind;
};

struct lexer_state
{
  /* 1 if we're handling a directive.  2 if it's an include-like
     directive.  */
  unsigned char in_directive;

  /* Nonzero if in a directive that will handle padding tokens itself.
     #include needs this to avoid problems with computed include and
     spacing between tokens.  */
  unsigned char directive_wants_padding;

  /* True if we are skipping a failed conditional group.  */
  unsigned char skipping;

  /* Nonzero if in a directive that takes angle-bracketed headers.  */
  unsigned char angled_headers;

  /* Nonzero if in a #if or #elif directive.  */
  unsigned char in_expression;

  /* Nonzero to save comments.  Turned off if discard_comments, and in
     all directives apart from #define.  */
  unsigned char save_comments;

  /* Nonzero if lexing __VA_ARGS__ and __VA_OPT__ are valid.  */
  unsigned char va_args_ok;

  /* Nonzero if lexing poisoned identifiers is valid.  */
  unsigned char poisoned_ok;

  /* Nonzero to prevent macro expansion.  */
  unsigned char prevent_expansion;

  /* Nonzero when parsing arguments to a function-like macro.  */
  unsigned char parsing_args;

  /* Nonzero if prevent_expansion is true only because output is
     being discarded.  */
  unsigned char discarding_output;

  /* Nonzero to skip evaluating part of an expression.  */
  unsigned int skip_eval;

  /* Nonzero when handling a deferred pragma.  */
  unsigned char in_deferred_pragma;

  /* Nonzero if the deferred pragma being handled allows macro expansion.  */
  unsigned char pragma_allow_expansion;
};

/* Special nodes - identifiers with predefined significance.  */
struct spec_nodes
{
  cpp_hashnode *n_defined;		/* defined operator */
  cpp_hashnode *n_true;			/* C++ keyword true */
  cpp_hashnode *n_false;		/* C++ keyword false */
  cpp_hashnode *n__VA_ARGS__;		/* C99 vararg macros */
  cpp_hashnode *n__VA_OPT__;		/* C++ vararg macros */
};

typedef struct _cpp_line_note _cpp_line_note;
struct _cpp_line_note
{
  /* Location in the clean line the note refers to.  */
  const unsigned char *pos;

  /* Type of note.  The 9 'from' trigraph characters represent those
     trigraphs, '\\' an escaped newline, ' ' an escaped newline with
     intervening space, 0 represents a note that has already been handled,
     and anything else is invalid.  */
  unsigned int type;
};

/* Represents the contents of a file cpplib has read in.  */
struct cpp_buffer
{
  const unsigned char *cur;        /* Current location.  */
  const unsigned char *line_base;  /* Start of current physical line.  */
  const unsigned char *next_line;  /* Start of to-be-cleaned logical line.  */

  const unsigned char *buf;        /* Entire character buffer.  */
  const unsigned char *rlimit;     /* Writable byte at end of file.  */
  const unsigned char *to_free;	   /* Pointer that should be freed when
				      popping the buffer.  */

  _cpp_line_note *notes;           /* Array of notes.  */
  unsigned int cur_note;           /* Next note to process.  */
  unsigned int notes_used;         /* Number of notes.  */
  unsigned int notes_cap;          /* Size of allocated array.  */

  struct cpp_buffer *prev;

  /* Pointer into the file table; non-NULL if this is a file buffer.
     Used for include_next and to record control macros.  */
  struct _cpp_file *file;

  /* Saved value of __TIMESTAMP__ macro - date and time of last modification
     of the assotiated file.  */
  const unsigned char *timestamp;

  /* Value of if_stack at start of this file.
     Used to prohibit unmatched #endif (etc) in an include file.  */
  struct if_stack *if_stack;

  /* True if we need to get the next clean line.  */
  bool need_line : 1;

  /* True if we have already warned about C++ comments in this file.
     The warning happens only for C89 extended mode with -pedantic on,
     or for -Wtraditional, and only once per file (otherwise it would
     be far too noisy).  */
  bool warned_cplusplus_comments : 1;

  /* True if we don't process trigraphs and escaped newlines.  True
     for preprocessed input, command line directives, and _Pragma
     buffers.  */
  bool from_stage3 : 1;

  /* At EOF, a buffer is automatically popped.  If RETURN_AT_EOF is
     true, a CPP_EOF token is then returned.  Otherwise, the next
     token from the enclosing buffer is returned.  */
  bool return_at_eof : 1;

  /* One for a system header, two for a C system header file that therefore
     needs to be extern "C" protected in C++, and zero otherwise.  */
  unsigned char sysp;

  /* The directory of the this buffer's file.  Its NAME member is not
     allocated, so we don't need to worry about freeing it.  */
  struct cpp_dir dir;

  /* Descriptor for converting from the input character set to the
     source character set.  */
  struct cset_converter input_cset_desc;
};

/* The list of saved macros by push_macro pragma.  */
struct def_pragma_macro {
  /* Chain element to previous saved macro.  */
  struct def_pragma_macro *next;
  /* Name of the macro.  */
  char *name;
  /* The stored macro content.  */
  unsigned char *definition;

  /* Definition line number.  */
  location_t line;
  /* If macro defined in system header.  */
  unsigned int syshdr   : 1;
  /* Nonzero if it has been expanded or had its existence tested.  */
  unsigned int used     : 1;

  /* Mark if we save an undefined macro.  */
  unsigned int is_undef : 1;
  /* Nonzero if it was a builtin macro.  */
  unsigned int is_builtin : 1;
};

/* A cpp_reader encapsulates the "state" of a pre-processor run.
   Applying cpp_get_token repeatedly yields a stream of pre-processor
   tokens.  Usually, there is only one cpp_reader object active.  */
struct cpp_reader
{
  /* Top of buffer stack.  */
  cpp_buffer *buffer;

  /* Overlaid buffer (can be different after processing #include).  */
  cpp_buffer *overlaid_buffer;

  /* Lexer state.  */
  struct lexer_state state;

  /* Source line tracking.  */
  class line_maps *line_table;

  /* The line of the '#' of the current directive.  */
  location_t directive_line;

  /* Memory buffers.  */
  _cpp_buff *a_buff;		/* Aligned permanent storage.  */
  _cpp_buff *u_buff;		/* Unaligned permanent storage.  */
  _cpp_buff *free_buffs;	/* Free buffer chain.  */

  /* Context stack.  */
  struct cpp_context base_context;
  struct cpp_context *context;

  /* If in_directive, the directive if known.  */
  const struct directive *directive;

  /* Token generated while handling a directive, if any. */
  cpp_token directive_result;

  /* When expanding a macro at top-level, this is the location of the
     macro invocation.  */
  location_t invocation_location;

  /* This is the node representing the macro being expanded at
     top-level.  The value of this data member is valid iff
     cpp_in_macro_expansion_p() returns TRUE.  */
  cpp_hashnode *top_most_macro_node;

  /* Nonzero if we are about to expand a macro.  Note that if we are
     really expanding a macro, the function macro_of_context returns
     the macro being expanded and this flag is set to false.  Client
     code should use the function cpp_in_macro_expansion_p to know if we
     are either about to expand a macro, or are actually expanding
     one.  */
  bool about_to_expand_macro_p;

  /* Search paths for include files.  */
  struct cpp_dir *quote_include;	/* "" */
  struct cpp_dir *bracket_include;	/* <> */
  struct cpp_dir no_search_path;	/* No path.  */

  /* Chain of all hashed _cpp_file instances.  */
  struct _cpp_file *all_files;

  struct _cpp_file *main_file;

  /* File and directory hash table.  */
  struct htab *file_hash;
  struct htab *dir_hash;
  struct file_hash_entry_pool *file_hash_entries;

  /* Negative path lookup hash table.  */
  struct htab *nonexistent_file_hash;
  struct obstack nonexistent_file_ob;

  /* Nonzero means don't look for #include "foo" the source-file
     directory.  */
  bool quote_ignores_source_dir;

  /* Nonzero if any file has contained #pragma once or #import has
     been used.  */
  bool seen_once_only;

  /* Multiple include optimization.  */
  const cpp_hashnode *mi_cmacro;
  const cpp_hashnode *mi_ind_cmacro;
  bool mi_valid;

  /* Lexing.  */
  cpp_token *cur_token;
  tokenrun base_run, *cur_run;
  unsigned int lookaheads;

  /* Nonzero prevents the lexer from re-using the token runs.  */
  unsigned int keep_tokens;

  /* Buffer to hold macro definition string.  */
  unsigned char *macro_buffer;
  unsigned int macro_buffer_len;

  /* Descriptor for converting from the source character set to the
     execution character set.  */
  struct cset_converter narrow_cset_desc;

  /* Descriptor for converting from the source character set to the
     UTF-8 execution character set.  */
  struct cset_converter utf8_cset_desc;

  /* Descriptor for converting from the source character set to the
     UTF-16 execution character set.  */
  struct cset_converter char16_cset_desc;

  /* Descriptor for converting from the source character set to the
     UTF-32 execution character set.  */
  struct cset_converter char32_cset_desc;

  /* Descriptor for converting from the source character set to the
     wide execution character set.  */
  struct cset_converter wide_cset_desc;

  /* Date and time text.  Calculated together if either is requested.  */
  const unsigned char *date;
  const unsigned char *time;

  /* Externally set timestamp to replace current date and time useful for
     reproducibility.  It should be initialized to -2 (not yet set) and
     set to -1 to disable it or to a non-negative value to enable it.  */
  time_t source_date_epoch;

  /* EOF token, and a token forcing paste avoidance.  */
  cpp_token avoid_paste;
  cpp_token eof;

  /* Opaque handle to the dependencies of mkdeps.c.  */
  class mkdeps *deps;

  /* Obstack holding all macro hash nodes.  This never shrinks.
     See identifiers.c */
  struct obstack hash_ob;

  /* Obstack holding buffer and conditional structures.  This is a
     real stack.  See directives.c.  */
  struct obstack buffer_ob;

  /* Pragma table - dynamic, because a library user can add to the
     list of recognized pragmas.  */
  struct pragma_entry *pragmas;

  /* Call backs to cpplib client.  */
  struct cpp_callbacks cb;

  /* Identifier hash table.  */
  struct ht *hash_table;

  /* Expression parser stack.  */
  struct op *op_stack, *op_limit;

  /* User visible options.  */
  struct cpp_options opts;

  /* Special nodes - identifiers with predefined significance to the
     preprocessor.  */
  struct spec_nodes spec_nodes;

  /* Whether cpplib owns the hashtable.  */
  bool our_hashtable;

  /* Traditional preprocessing output buffer (a logical line).  */
  struct
  {
    unsigned char *base;
    unsigned char *limit;
    unsigned char *cur;
    location_t first_line;
  } out;

  /* Used for buffer overlays by traditional.c.  */
  const unsigned char *saved_cur, *saved_rlimit, *saved_line_base;

  /* A saved list of the defined macros, for dependency checking
     of precompiled headers.  */
  struct cpp_savedstate *savedstate;

  /* Next value of __COUNTER__ macro. */
  unsigned int counter;

  /* Table of comments, when state.save_comments is true.  */
  cpp_comment_table comments;

  /* List of saved macros by push_macro.  */
  struct def_pragma_macro *pushed_macros;

  /* If non-zero, the lexer will use this location for the next token
     instead of getting a location from the linemap.  */
  location_t forced_token_location;
};

/* Character classes.  Based on the more primitive macros in safe-ctype.h.
   If the definition of `numchar' looks odd to you, please look up the
   definition of a pp-number in the C standard [section 6.4.8 of C99].

   In the unlikely event that characters other than \r and \n enter
   the set is_vspace, the macro handle_newline() in lex.c must be
   updated.  */
#define _dollar_ok(x)	((x) == '$' && CPP_OPTION (pfile, dollars_in_ident))

#define is_idchar(x)	(ISIDNUM(x) || _dollar_ok(x))
#define is_numchar(x)	ISIDNUM(x)
#define is_idstart(x)	(ISIDST(x) || _dollar_ok(x))
#define is_numstart(x)	ISDIGIT(x)
#define is_hspace(x)	ISBLANK(x)
#define is_vspace(x)	IS_VSPACE(x)
#define is_nvspace(x)	IS_NVSPACE(x)
#define is_space(x)	IS_SPACE_OR_NUL(x)

#define SEEN_EOL() (pfile->cur_token[-1].type == CPP_EOF)

/* This table is constant if it can be initialized at compile time,
   which is the case if cpp was compiled with GCC >=2.7, or another
   compiler that supports C99.  */
#if HAVE_DESIGNATED_INITIALIZERS
extern const unsigned char _cpp_trigraph_map[UCHAR_MAX + 1];
#else
extern unsigned char _cpp_trigraph_map[UCHAR_MAX + 1];
#endif

#if !defined (HAVE_UCHAR) && !defined (IN_GCC)
typedef unsigned char uchar;
#endif

#define UC (const uchar *)  /* Intended use: UC"string" */

/* Macros.  */

static inline int cpp_in_system_header (cpp_reader *);
static inline int
cpp_in_system_header (cpp_reader *pfile)
{
  return pfile->buffer ? pfile->buffer->sysp : 0;
}
#define CPP_PEDANTIC(PF) CPP_OPTION (PF, cpp_pedantic)
#define CPP_WTRADITIONAL(PF) CPP_OPTION (PF, cpp_warn_traditional)

static inline int cpp_in_primary_file (cpp_reader *);
static inline int
cpp_in_primary_file (cpp_reader *pfile)
{
  return pfile->line_table->depth == 1;
}

/* True if NODE is a macro for the purposes of ifdef, defined etc.  */
inline bool _cpp_defined_macro_p (cpp_hashnode *node)
{
  /* Do not treat conditional macros as being defined.  This is due to
     the powerpc port using conditional macros for 'vector', 'bool',
     and 'pixel' to act as conditional keywords.  This messes up tests
     like #ifndef bool.  */
  return cpp_macro_p (node) && !(node->flags & NODE_CONDITIONAL);
}

/* In macro.c */
extern void _cpp_notify_macro_use (cpp_reader *pfile, cpp_hashnode *node);
inline void _cpp_maybe_notify_macro_use (cpp_reader *pfile, cpp_hashnode *node)
{
  if (!(node->flags & NODE_USED))
    _cpp_notify_macro_use (pfile, node);
}
extern cpp_macro *_cpp_new_macro (cpp_reader *, cpp_macro_kind, void *);
extern void _cpp_free_definition (cpp_hashnode *);
extern bool _cpp_create_definition (cpp_reader *, cpp_hashnode *);
extern void _cpp_pop_context (cpp_reader *);
extern void _cpp_push_text_context (cpp_reader *, cpp_hashnode *,
				    const unsigned char *, size_t);
extern bool _cpp_save_parameter (cpp_reader *, unsigned, cpp_hashnode *,
				 cpp_hashnode *);
extern void _cpp_unsave_parameters (cpp_reader *, unsigned);
extern bool _cpp_arguments_ok (cpp_reader *, cpp_macro *, const cpp_hashnode *,
			       unsigned int);
extern const unsigned char *_cpp_builtin_macro_text (cpp_reader *,
						     cpp_hashnode *,
						     location_t = 0);
extern int _cpp_warn_if_unused_macro (cpp_reader *, cpp_hashnode *, void *);
extern void _cpp_push_token_context (cpp_reader *, cpp_hashnode *,
				     const cpp_token *, unsigned int);
extern void _cpp_backup_tokens_direct (cpp_reader *, unsigned int);

/* In identifiers.c */
extern void _cpp_init_hashtable (cpp_reader *, cpp_hash_table *);
extern void _cpp_destroy_hashtable (cpp_reader *);

/* In files.c */
typedef struct _cpp_file _cpp_file;
extern _cpp_file *_cpp_find_file (cpp_reader *, const char *, cpp_dir *,
<<<<<<< HEAD
				  bool, int, bool, location_t);
extern bool _cpp_find_failed (_cpp_file *);
extern void _cpp_mark_file_once_only (cpp_reader *, struct _cpp_file *);
extern void _cpp_fake_include (cpp_reader *, const char *);
extern bool _cpp_stack_file (cpp_reader *, _cpp_file*, bool,
			     location_t);
=======
				  int angle, bool fake, bool preinclude,
				  bool has_include, location_t);
extern bool _cpp_find_failed (_cpp_file *);
extern void _cpp_mark_file_once_only (cpp_reader *, struct _cpp_file *);
extern void _cpp_fake_include (cpp_reader *, const char *);
extern bool _cpp_stack_file (cpp_reader *, _cpp_file*, include_type, location_t);
>>>>>>> 9e014010
extern bool _cpp_stack_include (cpp_reader *, const char *, int,
				enum include_type, location_t);
extern int _cpp_compare_file_date (cpp_reader *, const char *, int);
extern void _cpp_report_missing_guards (cpp_reader *);
extern void _cpp_init_files (cpp_reader *);
extern void _cpp_cleanup_files (cpp_reader *);
extern void _cpp_pop_file_buffer (cpp_reader *, struct _cpp_file *,
				  const unsigned char *);
extern bool _cpp_save_file_entries (cpp_reader *pfile, FILE *f);
extern bool _cpp_read_file_entries (cpp_reader *, FILE *);
extern const char *_cpp_get_file_name (_cpp_file *);
extern struct stat *_cpp_get_file_stat (_cpp_file *);
extern bool _cpp_has_header (cpp_reader *, const char *, int,
			     enum include_type);

/* In expr.c */
extern bool _cpp_parse_expr (cpp_reader *, bool);
extern struct op *_cpp_expand_op_stack (cpp_reader *);

/* In lex.c */
extern void _cpp_process_line_notes (cpp_reader *, int);
extern void _cpp_clean_line (cpp_reader *);
extern bool _cpp_get_fresh_line (cpp_reader *);
extern bool _cpp_skip_block_comment (cpp_reader *);
extern cpp_token *_cpp_temp_token (cpp_reader *);
extern const cpp_token *_cpp_lex_token (cpp_reader *);
extern cpp_token *_cpp_lex_direct (cpp_reader *);
extern unsigned char *_cpp_spell_ident_ucns (unsigned char *, cpp_hashnode *);
extern int _cpp_equiv_tokens (const cpp_token *, const cpp_token *);
extern void _cpp_init_tokenrun (tokenrun *, unsigned int);
extern cpp_hashnode *_cpp_lex_identifier (cpp_reader *, const char *);
extern int _cpp_remaining_tokens_num_in_context (cpp_context *);
extern void _cpp_init_lexer (void);
static inline void *_cpp_reserve_room (cpp_reader *pfile, size_t have,
				       size_t extra)
{
  if (BUFF_ROOM (pfile->a_buff) < (have + extra))
    _cpp_extend_buff (pfile, &pfile->a_buff, extra);
  return BUFF_FRONT (pfile->a_buff);
}
extern void *_cpp_commit_buff (cpp_reader *pfile, size_t size);

/* In init.c.  */
extern void _cpp_maybe_push_include_file (cpp_reader *);
extern const char *cpp_named_operator2name (enum cpp_ttype type);
extern void _cpp_restore_special_builtin (cpp_reader *pfile,
					  struct def_pragma_macro *);

/* In directives.c */
extern int _cpp_test_assertion (cpp_reader *, unsigned int *);
extern int _cpp_handle_directive (cpp_reader *, bool);
extern void _cpp_define_builtin (cpp_reader *, const char *);
extern char ** _cpp_save_pragma_names (cpp_reader *);
extern void _cpp_restore_pragma_names (cpp_reader *, char **);
extern int _cpp_do__Pragma (cpp_reader *, location_t);
extern void _cpp_init_directives (cpp_reader *);
extern void _cpp_init_internal_pragmas (cpp_reader *);
extern void _cpp_do_file_change (cpp_reader *, enum lc_reason, const char *,
				 linenum_type, unsigned int);
extern void _cpp_pop_buffer (cpp_reader *);
extern char *_cpp_bracket_include (cpp_reader *);

/* In directives.c */
struct _cpp_dir_only_callbacks
{
  /* Called to print a block of lines. */
  void (*print_lines) (int, const void *, size_t);
  bool (*maybe_print_line) (location_t);
};

extern void _cpp_preprocess_dir_only (cpp_reader *,
				      const struct _cpp_dir_only_callbacks *);

/* In traditional.c.  */
extern bool _cpp_scan_out_logical_line (cpp_reader *, cpp_macro *, bool);
extern bool _cpp_read_logical_line_trad (cpp_reader *);
extern void _cpp_overlay_buffer (cpp_reader *pfile, const unsigned char *,
				 size_t);
extern void _cpp_remove_overlay (cpp_reader *);
extern cpp_macro *_cpp_create_trad_definition (cpp_reader *);
extern bool _cpp_expansions_different_trad (const cpp_macro *,
					    const cpp_macro *);
extern unsigned char *_cpp_copy_replacement_text (const cpp_macro *,
						  unsigned char *);
extern size_t _cpp_replacement_text_len (const cpp_macro *);

/* In charset.c.  */

/* The normalization state at this point in the sequence.
   It starts initialized to all zeros, and at the end
   'level' is the normalization level of the sequence.  */

struct normalize_state 
{
  /* The previous starter character.  */
  cppchar_t previous;
  /* The combining class of the previous character (whether or not a
     starter).  */
  unsigned char prev_class;
  /* The lowest normalization level so far.  */
  enum cpp_normalize_level level;
};
#define INITIAL_NORMALIZE_STATE { 0, 0, normalized_KC }
#define NORMALIZE_STATE_RESULT(st) ((st)->level)

/* We saw a character C that matches ISIDNUM(), update a
   normalize_state appropriately.  */
#define NORMALIZE_STATE_UPDATE_IDNUM(st, c)	\
  ((st)->previous = (c), (st)->prev_class = 0)

extern bool _cpp_valid_ucn (cpp_reader *, const unsigned char **,
			    const unsigned char *, int,
			    struct normalize_state *state,
			    cppchar_t *,
			    source_range *char_range,
			    cpp_string_location_reader *loc_reader);

extern bool _cpp_valid_utf8 (cpp_reader *pfile,
			     const uchar **pstr,
			     const uchar *limit,
			     int identifier_pos,
			     struct normalize_state *nst,
			     cppchar_t *cp);

extern void _cpp_destroy_iconv (cpp_reader *);
extern unsigned char *_cpp_convert_input (cpp_reader *, const char *,
					  unsigned char *, size_t, size_t,
					  const unsigned char **, off_t *);
extern const char *_cpp_default_encoding (void);
extern cpp_hashnode * _cpp_interpret_identifier (cpp_reader *pfile,
						 const unsigned char *id,
						 size_t len);

/* Utility routines and macros.  */
#define DSC(str) (const unsigned char *)str, sizeof str - 1

/* These are inline functions instead of macros so we can get type
   checking.  */
static inline int ustrcmp (const unsigned char *, const unsigned char *);
static inline int ustrncmp (const unsigned char *, const unsigned char *,
			    size_t);
static inline size_t ustrlen (const unsigned char *);
static inline const unsigned char *uxstrdup (const unsigned char *);
static inline const unsigned char *ustrchr (const unsigned char *, int);
static inline int ufputs (const unsigned char *, FILE *);

/* Use a const char for the second parameter since it is usually a literal.  */
static inline int ustrcspn (const unsigned char *, const char *);

static inline int
ustrcmp (const unsigned char *s1, const unsigned char *s2)
{
  return strcmp ((const char *)s1, (const char *)s2);
}

static inline int
ustrncmp (const unsigned char *s1, const unsigned char *s2, size_t n)
{
  return strncmp ((const char *)s1, (const char *)s2, n);
}

static inline int
ustrcspn (const unsigned char *s1, const char *s2)
{
  return strcspn ((const char *)s1, s2);
}

static inline size_t
ustrlen (const unsigned char *s1)
{
  return strlen ((const char *)s1);
}

static inline const unsigned char *
uxstrdup (const unsigned char *s1)
{
  return (const unsigned char *) xstrdup ((const char *)s1);
}

static inline const unsigned char *
ustrchr (const unsigned char *s1, int c)
{
  return (const unsigned char *) strchr ((const char *)s1, c);
}

static inline int
ufputs (const unsigned char *s, FILE *f)
{
  return fputs ((const char *)s, f);
}

  /* In line-map.c.  */

/* Create a macro map.  A macro map encodes source locations of tokens
   that are part of a macro replacement-list, at a macro expansion
   point. See the extensive comments of struct line_map and struct
   line_map_macro, in line-map.h.

   This map shall be created when the macro is expanded. The map
   encodes the source location of the expansion point of the macro as
   well as the "original" source location of each token that is part
   of the macro replacement-list. If a macro is defined but never
   expanded, it has no macro map.  SET is the set of maps the macro
   map should be part of.  MACRO_NODE is the macro which the new macro
   map should encode source locations for.  EXPANSION is the location
   of the expansion point of MACRO. For function-like macros
   invocations, it's best to make it point to the closing parenthesis
   of the macro, rather than the the location of the first character
   of the macro.  NUM_TOKENS is the number of tokens that are part of
   the replacement-list of MACRO.  */
const line_map_macro *linemap_enter_macro (class line_maps *,
					   struct cpp_hashnode*,
					   location_t,
					   unsigned int);

/* Create and return a virtual location for a token that is part of a
   macro expansion-list at a macro expansion point.  See the comment
   inside struct line_map_macro to see what an expansion-list exactly
   is.

   A call to this function must come after a call to
   linemap_enter_macro.

   MAP is the map into which the source location is created.  TOKEN_NO
   is the index of the token in the macro replacement-list, starting
   at number 0.

   ORIG_LOC is the location of the token outside of this macro
   expansion.  If the token comes originally from the macro
   definition, it is the locus in the macro definition; otherwise it
   is a location in the context of the caller of this macro expansion
   (which is a virtual location or a source location if the caller is
   itself a macro expansion or not).

   MACRO_DEFINITION_LOC is the location in the macro definition,
   either of the token itself or of a macro parameter that it
   replaces.  */
location_t linemap_add_macro_token (const line_map_macro *,
				    unsigned int,
				    location_t,
				    location_t);

/* Return the source line number corresponding to source location
   LOCATION.  SET is the line map set LOCATION comes from.  If
   LOCATION is the location of token that is part of the
   expansion-list of a macro expansion return the line number of the
   macro expansion point.  */
<<<<<<< HEAD
int linemap_get_expansion_line (struct line_maps *,
=======
int linemap_get_expansion_line (class line_maps *,
>>>>>>> 9e014010
				location_t);

/* Return the path of the file corresponding to source code location
   LOCATION.

   If LOCATION is the location of a token that is part of the
   replacement-list of a macro expansion return the file path of the
   macro expansion point.

   SET is the line map set LOCATION comes from.  */
<<<<<<< HEAD
const char* linemap_get_expansion_filename (struct line_maps *,
=======
const char* linemap_get_expansion_filename (class line_maps *,
>>>>>>> 9e014010
					    location_t);

#ifdef __cplusplus
}
#endif

#endif /* ! LIBCPP_INTERNAL_H */<|MERGE_RESOLUTION|>--- conflicted
+++ resolved
@@ -1,9 +1,5 @@
 /* Part of CPP library.
-<<<<<<< HEAD
-   Copyright (C) 1997-2019 Free Software Foundation, Inc.
-=======
    Copyright (C) 1997-2020 Free Software Foundation, Inc.
->>>>>>> 9e014010
 
 This program is free software; you can redistribute it and/or modify it
 under the terms of the GNU General Public License as published by the
@@ -683,21 +679,12 @@
 /* In files.c */
 typedef struct _cpp_file _cpp_file;
 extern _cpp_file *_cpp_find_file (cpp_reader *, const char *, cpp_dir *,
-<<<<<<< HEAD
-				  bool, int, bool, location_t);
-extern bool _cpp_find_failed (_cpp_file *);
-extern void _cpp_mark_file_once_only (cpp_reader *, struct _cpp_file *);
-extern void _cpp_fake_include (cpp_reader *, const char *);
-extern bool _cpp_stack_file (cpp_reader *, _cpp_file*, bool,
-			     location_t);
-=======
 				  int angle, bool fake, bool preinclude,
 				  bool has_include, location_t);
 extern bool _cpp_find_failed (_cpp_file *);
 extern void _cpp_mark_file_once_only (cpp_reader *, struct _cpp_file *);
 extern void _cpp_fake_include (cpp_reader *, const char *);
 extern bool _cpp_stack_file (cpp_reader *, _cpp_file*, include_type, location_t);
->>>>>>> 9e014010
 extern bool _cpp_stack_include (cpp_reader *, const char *, int,
 				enum include_type, location_t);
 extern int _cpp_compare_file_date (cpp_reader *, const char *, int);
@@ -945,11 +932,7 @@
    LOCATION is the location of token that is part of the
    expansion-list of a macro expansion return the line number of the
    macro expansion point.  */
-<<<<<<< HEAD
-int linemap_get_expansion_line (struct line_maps *,
-=======
 int linemap_get_expansion_line (class line_maps *,
->>>>>>> 9e014010
 				location_t);
 
 /* Return the path of the file corresponding to source code location
@@ -960,11 +943,7 @@
    macro expansion point.
 
    SET is the line map set LOCATION comes from.  */
-<<<<<<< HEAD
-const char* linemap_get_expansion_filename (struct line_maps *,
-=======
 const char* linemap_get_expansion_filename (class line_maps *,
->>>>>>> 9e014010
 					    location_t);
 
 #ifdef __cplusplus
