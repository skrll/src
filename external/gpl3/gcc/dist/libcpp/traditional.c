--- conflicted
+++ resolved
@@ -1,9 +1,5 @@
 /* CPP Library - traditional lexical analysis and macro expansion.
-<<<<<<< HEAD
-   Copyright (C) 2002-2019 Free Software Foundation, Inc.
-=======
    Copyright (C) 2002-2020 Free Software Foundation, Inc.
->>>>>>> 9e014010
    Contributed by Neil Booth, May 2002
 
 This program is free software; you can redistribute it and/or modify it
@@ -329,17 +325,11 @@
 fun_like_macro (cpp_hashnode *node)
 {
   if (cpp_builtin_macro_p (node))
-<<<<<<< HEAD
-    return node->value.builtin == BT_HAS_ATTRIBUTE;
-  else
-    return node->value.macro->fun_like;
-=======
     return (node->value.builtin == BT_HAS_ATTRIBUTE
 	    || node->value.builtin == BT_HAS_BUILTIN
 	    || node->value.builtin == BT_HAS_INCLUDE
 	    || node->value.builtin == BT_HAS_INCLUDE_NEXT);
   return node->value.macro->fun_like;
->>>>>>> 9e014010
 }
 
 /* Set up state for finding the opening '(' of a function-like
