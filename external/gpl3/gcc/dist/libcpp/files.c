--- conflicted
+++ resolved
@@ -1,9 +1,5 @@
 /* Part of CPP library.  File handling.
-<<<<<<< HEAD
-   Copyright (C) 1986-2019 Free Software Foundation, Inc.
-=======
    Copyright (C) 1986-2020 Free Software Foundation, Inc.
->>>>>>> 9e014010
    Written by Per Bothner, 1994.
    Based on CCCP program by Paul Rubin, June 1986
    Adapted to ANSI C, Richard Stallman, Jan 1987
@@ -180,11 +176,6 @@
 			    location_t loc);
 static bool read_file (cpp_reader *pfile, _cpp_file *file,
 		       location_t loc);
-<<<<<<< HEAD
-static bool should_stack_file (cpp_reader *, _cpp_file *file, bool import,
-			       location_t loc);
-=======
->>>>>>> 9e014010
 static struct cpp_dir *search_path_head (cpp_reader *, const char *fname,
 				 int angle_brackets, enum include_type);
 static const char *dir_name_of_file (_cpp_file *file);
@@ -525,12 +516,8 @@
 
 _cpp_file *
 _cpp_find_file (cpp_reader *pfile, const char *fname, cpp_dir *start_dir,
-<<<<<<< HEAD
-		bool fake, int angle_brackets, bool implicit_preinclude,
-=======
 		int angle_brackets,
 		bool fake, bool implicit_preinclude, bool has_include,
->>>>>>> 9e014010
 		location_t loc)
 {
   struct cpp_file_hash_entry *entry;
@@ -813,12 +800,7 @@
 /* Returns TRUE if FILE is already known to be idempotent, and should
    therefore not be read again.  */
 static bool
-<<<<<<< HEAD
-should_stack_file (cpp_reader *pfile, _cpp_file *file, bool import,
-		   location_t loc)
-=======
 is_known_idempotent_file (cpp_reader *pfile, _cpp_file *file, bool import)
->>>>>>> 9e014010
 {
   /* Skip once-only files.  */
   if (file->once_only)
@@ -839,11 +821,7 @@
   /* Skip if the file had a header guard and the macro is defined.
      PCH relies on this appearing before the PCH handler below.  */
   if (file->cmacro && cpp_macro_p (file->cmacro))
-<<<<<<< HEAD
-    return false;
-=======
     return true;
->>>>>>> 9e014010
 
   /* Handle PCH files immediately; don't stack them.  */
   if (file->pchname)
@@ -934,21 +912,13 @@
    because of a #import directive.  Returns true if a buffer is
    stacked.  Use LOC for any diagnostics.  */
 bool
-<<<<<<< HEAD
-_cpp_stack_file (cpp_reader *pfile, _cpp_file *file, bool import,
-=======
 _cpp_stack_file (cpp_reader *pfile, _cpp_file *file, include_type type,
->>>>>>> 9e014010
 		 location_t loc)
 {
   if (is_known_idempotent_file (pfile, file, type == IT_IMPORT))
     return false;
 
-<<<<<<< HEAD
-  if (!should_stack_file (pfile, file, import, loc))
-=======
   if (!read_file (pfile, file, loc))
->>>>>>> 9e014010
     return false;
 
   if (!has_unique_contents (pfile, file, type == IT_IMPORT, loc))
@@ -1074,14 +1044,6 @@
 _cpp_stack_include (cpp_reader *pfile, const char *fname, int angle_brackets,
 		    enum include_type type, location_t loc)
 {
-<<<<<<< HEAD
-  struct cpp_dir *dir;
-  _cpp_file *file;
-  bool stacked;
-  bool decremented = false;
-
-=======
->>>>>>> 9e014010
   /* For -include command-line flags we have type == IT_CMDLINE.
      When the first -include file is processed we have the case, where
      pfile->cur_token == pfile->cur_run->base, we are directly called up
@@ -1103,43 +1065,7 @@
   if (type == IT_DEFAULT && file == NULL)
     return false;
 
-<<<<<<< HEAD
-  /* Compensate for the increment in linemap_add that occurs if
-     _cpp_stack_file actually stacks the file.  In the case of a normal
-     #include, we're currently at the start of the line *following* the
-     #include.  A separate location_t for this location makes no
-     sense (until we do the LC_LEAVE), and complicates
-     LAST_SOURCE_LINE_LOCATION.  This does not apply if we found a PCH
-     file (in which case linemap_add is not called) or we were included
-     from the command-line.  In the case that the #include is the last
-     line in the file, highest_location still points to the current
-     line, not the start of the next line, so we do not decrement in
-     this case.  See plugin/location-overflow-test-pr83173.h for an
-     example.  */
-  if (file->pchname == NULL && file->err_no == 0
-      && type != IT_CMDLINE && type != IT_DEFAULT)
-    {
-      int highest_line = linemap_get_expansion_line (pfile->line_table,
-						     pfile->line_table->highest_location);
-      int source_line = linemap_get_expansion_line (pfile->line_table, loc);
-      if (highest_line > source_line)
-	{
-	  pfile->line_table->highest_location--;
-	  decremented = true;
-	}
-    }
-
-  stacked = _cpp_stack_file (pfile, file, type == IT_IMPORT, loc);
-
-  if (decremented && !stacked)
-    /* _cpp_stack_file didn't stack the file, so let's rollback the
-       compensation dance we performed above.  */
-    pfile->line_table->highest_location++;
-
-  return stacked;
-=======
   return _cpp_stack_file (pfile, file, type, loc);
->>>>>>> 9e014010
 }
 
 /* Could not open FILE.  The complication is dependency output.  */
