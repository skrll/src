/* Parse C expressions for cpplib.
<<<<<<< HEAD
   Copyright (C) 1987-2019 Free Software Foundation, Inc.
=======
   Copyright (C) 1987-2020 Free Software Foundation, Inc.
>>>>>>> 9e014010
   Contributed by Per Bothner, 1994.

This program is free software; you can redistribute it and/or modify it
under the terms of the GNU General Public License as published by the
Free Software Foundation; either version 3, or (at your option) any
later version.

This program is distributed in the hope that it will be useful,
but WITHOUT ANY WARRANTY; without even the implied warranty of
MERCHANTABILITY or FITNESS FOR A PARTICULAR PURPOSE.  See the
GNU General Public License for more details.

You should have received a copy of the GNU General Public License
along with this program; see the file COPYING3.  If not see
<http://www.gnu.org/licenses/>.  */

#include "config.h"
#include "system.h"
#include "cpplib.h"
#include "internal.h"

#define PART_PRECISION (sizeof (cpp_num_part) * CHAR_BIT)
#define HALF_MASK (~(cpp_num_part) 0 >> (PART_PRECISION / 2))
#define LOW_PART(num_part) (num_part & HALF_MASK)
#define HIGH_PART(num_part) (num_part >> (PART_PRECISION / 2))

struct op
{
  const cpp_token *token;	/* The token forming op (for diagnostics).  */
  cpp_num value;		/* The value logically "right" of op.  */
  location_t loc;          /* The location of this value.         */
  enum cpp_ttype op;
};

/* Some simple utility routines on double integers.  */
#define num_zerop(num) ((num.low | num.high) == 0)
#define num_eq(num1, num2) (num1.low == num2.low && num1.high == num2.high)
static bool num_positive (cpp_num, size_t);
static bool num_greater_eq (cpp_num, cpp_num, size_t);
static cpp_num num_trim (cpp_num, size_t);
static cpp_num num_part_mul (cpp_num_part, cpp_num_part);

static cpp_num num_unary_op (cpp_reader *, cpp_num, enum cpp_ttype);
static cpp_num num_binary_op (cpp_reader *, cpp_num, cpp_num, enum cpp_ttype);
static cpp_num num_negate (cpp_num, size_t);
static cpp_num num_bitwise_op (cpp_reader *, cpp_num, cpp_num, enum cpp_ttype);
static cpp_num num_inequality_op (cpp_reader *, cpp_num, cpp_num,
				  enum cpp_ttype);
static cpp_num num_equality_op (cpp_reader *, cpp_num, cpp_num,
				enum cpp_ttype);
static cpp_num num_mul (cpp_reader *, cpp_num, cpp_num);
static cpp_num num_div_op (cpp_reader *, cpp_num, cpp_num, enum cpp_ttype,
			   location_t);
static cpp_num num_lshift (cpp_num, size_t, size_t);
static cpp_num num_rshift (cpp_num, size_t, size_t);

static cpp_num append_digit (cpp_num, int, int, size_t);
static cpp_num parse_defined (cpp_reader *);
static cpp_num eval_token (cpp_reader *, const cpp_token *, location_t);
static struct op *reduce (cpp_reader *, struct op *, enum cpp_ttype);
static unsigned int interpret_float_suffix (cpp_reader *, const uchar *, size_t);
static unsigned int interpret_int_suffix (cpp_reader *, const uchar *, size_t);
static void check_promotion (cpp_reader *, const struct op *);

/* Token type abuse to create unary plus and minus operators.  */
#define CPP_UPLUS ((enum cpp_ttype) (CPP_LAST_CPP_OP + 1))
#define CPP_UMINUS ((enum cpp_ttype) (CPP_LAST_CPP_OP + 2))

/* With -O2, gcc appears to produce nice code, moving the error
   message load and subsequent jump completely out of the main path.  */
#define SYNTAX_ERROR(msgid) \
  do { cpp_error (pfile, CPP_DL_ERROR, msgid); goto syntax_error; } while(0)
#define SYNTAX_ERROR2(msgid, arg) \
  do { cpp_error (pfile, CPP_DL_ERROR, msgid, arg); goto syntax_error; } \
  while(0)
#define SYNTAX_ERROR_AT(loc, msgid) \
  do { cpp_error_with_line (pfile, CPP_DL_ERROR, (loc), 0, msgid); goto syntax_error; } \
  while(0)
#define SYNTAX_ERROR2_AT(loc, msgid, arg)					\
  do { cpp_error_with_line (pfile, CPP_DL_ERROR, (loc), 0, msgid, arg); goto syntax_error; } \
  while(0)

/* Subroutine of cpp_classify_number.  S points to a float suffix of
   length LEN, possibly zero.  Returns 0 for an invalid suffix, or a
   flag vector (of CPP_N_* bits) describing the suffix.  */
static unsigned int
interpret_float_suffix (cpp_reader *pfile, const uchar *s, size_t len)
{
  size_t orig_len = len;
  const uchar *orig_s = s;
  size_t flags;
  size_t f, d, l, w, q, i, fn, fnx, fn_bits;

  flags = 0;
  f = d = l = w = q = i = fn = fnx = fn_bits = 0;

  /* The following decimal float suffixes, from TR 24732:2009, TS
     18661-2:2015 and C2X, are supported:

     df, DF - _Decimal32.
     dd, DD - _Decimal64.
     dl, DL - _Decimal128.

     The dN and DN suffixes for _DecimalN, and dNx and DNx for
     _DecimalNx, defined in TS 18661-3:2015, are not supported.

     Fixed-point suffixes, from TR 18037:2008, are supported.  They
     consist of three parts, in order:

     (i) An optional u or U, for unsigned types.

     (ii) An optional h or H, for short types, or l or L, for long
     types, or ll or LL, for long long types.  Use of ll or LL is a
     GNU extension.

     (iii) r or R, for _Fract types, or k or K, for _Accum types.

     Otherwise the suffix is for a binary or standard floating-point
     type.  Such a suffix, or the absence of a suffix, may be preceded
     or followed by i, I, j or J, to indicate an imaginary number with
     the corresponding complex type.  The following suffixes for
     binary or standard floating-point types are supported:

     f, F - float (ISO C and C++).
     l, L - long double (ISO C and C++).
     d, D - double, even with the FLOAT_CONST_DECIMAL64 pragma in
	    operation (from TR 24732:2009; the pragma and the suffix
	    are not included in TS 18661-2:2015).
     w, W - machine-specific type such as __float80 (GNU extension).
     q, Q - machine-specific type such as __float128 (GNU extension).
     fN, FN - _FloatN (TS 18661-3:2015).
     fNx, FNx - _FloatNx (TS 18661-3:2015).  */

  /* Process decimal float suffixes, which are two letters starting
     with d or D.  Order and case are significant.  */
  if (len == 2 && (*s == 'd' || *s == 'D'))
    {
      bool uppercase = (*s == 'D');
      switch (s[1])
      {
      case 'f': return (!uppercase ? (CPP_N_DFLOAT | CPP_N_SMALL): 0); break;
      case 'F': return (uppercase ? (CPP_N_DFLOAT | CPP_N_SMALL) : 0); break;
      case 'd': return (!uppercase ? (CPP_N_DFLOAT | CPP_N_MEDIUM): 0); break;
      case 'D': return (uppercase ? (CPP_N_DFLOAT | CPP_N_MEDIUM) : 0); break;
      case 'l': return (!uppercase ? (CPP_N_DFLOAT | CPP_N_LARGE) : 0); break;
      case 'L': return (uppercase ? (CPP_N_DFLOAT | CPP_N_LARGE) : 0); break;
      default:
	/* Additional two-character suffixes beginning with D are not
	   for decimal float constants.  */
	break;
      }
    }

  if (CPP_OPTION (pfile, ext_numeric_literals))
    {
      /* Recognize a fixed-point suffix.  */
      if (len != 0)
	switch (s[len-1])
	  {
	  case 'k': case 'K': flags = CPP_N_ACCUM; break;
	  case 'r': case 'R': flags = CPP_N_FRACT; break;
	  default: break;
	  }

      /* Continue processing a fixed-point suffix.  The suffix is case
	 insensitive except for ll or LL.  Order is significant.  */
      if (flags)
	{
	  if (len == 1)
	    return flags;
	  len--;

	  if (*s == 'u' || *s == 'U')
	    {
	      flags |= CPP_N_UNSIGNED;
	      if (len == 1)
		return flags;
	      len--;
	      s++;
            }

	  switch (*s)
	  {
	  case 'h': case 'H':
	    if (len == 1)
	      return flags |= CPP_N_SMALL;
	    break;
	  case 'l':
	    if (len == 1)
	      return flags |= CPP_N_MEDIUM;
	    if (len == 2 && s[1] == 'l')
	      return flags |= CPP_N_LARGE;
	    break;
	  case 'L':
	    if (len == 1)
	      return flags |= CPP_N_MEDIUM;
	    if (len == 2 && s[1] == 'L')
	      return flags |= CPP_N_LARGE;
	    break;
	  default:
	    break;
	  }
	  /* Anything left at this point is invalid.  */
	  return 0;
	}
    }

  /* In any remaining valid suffix, the case and order don't matter.  */
  while (len--)
    {
      switch (s[0])
	{
	case 'f': case 'F':
	  f++;
	  if (len > 0
	      && !CPP_OPTION (pfile, cplusplus)
	      && s[1] >= '1'
	      && s[1] <= '9'
	      && fn_bits == 0)
	    {
	      f--;
	      while (len > 0
		     && s[1] >= '0'
		     && s[1] <= '9'
		     && fn_bits < CPP_FLOATN_MAX)
		{
		  fn_bits = fn_bits * 10 + (s[1] - '0');
		  len--;
		  s++;
		}
	      if (len > 0 && s[1] == 'x')
		{
		  fnx++;
		  len--;
		  s++;
		}
	      else
		fn++;
	    }
	  break;
	case 'd': case 'D': d++; break;
	case 'l': case 'L': l++; break;
	case 'w': case 'W': w++; break;
	case 'q': case 'Q': q++; break;
	case 'i': case 'I':
	case 'j': case 'J': i++; break;
	default:
	  return 0;
	}
      s++;
    }

  /* Reject any case of multiple suffixes specifying types, multiple
     suffixes specifying an imaginary constant, _FloatN or _FloatNx
     suffixes for invalid values of N, and _FloatN suffixes for values
     of N larger than can be represented in the return value.  The
     caller is responsible for rejecting _FloatN suffixes where
     _FloatN is not supported on the chosen target.  */
  if (f + d + l + w + q + fn + fnx > 1 || i > 1)
    return 0;
  if (fn_bits > CPP_FLOATN_MAX)
    return 0;
  if (fnx && fn_bits != 32 && fn_bits != 64 && fn_bits != 128)
    return 0;
  if (fn && fn_bits != 16 && fn_bits % 32 != 0)
    return 0;
  if (fn && fn_bits == 96)
    return 0;

  if (i)
    {
      if (!CPP_OPTION (pfile, ext_numeric_literals))
	return 0;

      /* In C++14 and up these suffixes are in the standard library, so treat
	 them as user-defined literals.  */
      if (CPP_OPTION (pfile, cplusplus)
	  && CPP_OPTION (pfile, lang) > CLK_CXX11
	  && orig_s[0] == 'i'
	  && (orig_len == 1
	      || (orig_len == 2
		  && (orig_s[1] == 'f' || orig_s[1] == 'l'))))
	return 0;
    }

  if ((w || q) && !CPP_OPTION (pfile, ext_numeric_literals))
    return 0;

  return ((i ? CPP_N_IMAGINARY : 0)
	  | (f ? CPP_N_SMALL :
	     d ? CPP_N_MEDIUM :
	     l ? CPP_N_LARGE :
	     w ? CPP_N_MD_W :
	     q ? CPP_N_MD_Q :
	     fn ? CPP_N_FLOATN | (fn_bits << CPP_FLOATN_SHIFT) :
	     fnx ? CPP_N_FLOATNX | (fn_bits << CPP_FLOATN_SHIFT) :
	     CPP_N_DEFAULT));
}

/* Return the classification flags for a float suffix.  */
unsigned int
cpp_interpret_float_suffix (cpp_reader *pfile, const char *s, size_t len)
{
  return interpret_float_suffix (pfile, (const unsigned char *)s, len);
}

/* Subroutine of cpp_classify_number.  S points to an integer suffix
   of length LEN, possibly zero. Returns 0 for an invalid suffix, or a
   flag vector describing the suffix.  */
static unsigned int
interpret_int_suffix (cpp_reader *pfile, const uchar *s, size_t len)
{
  size_t orig_len = len;
  size_t u, l, i;

  u = l = i = 0;

  while (len--)
    switch (s[len])
      {
      case 'u': case 'U':	u++; break;
      case 'i': case 'I':
      case 'j': case 'J':	i++; break;
      case 'l': case 'L':	l++;
	/* If there are two Ls, they must be adjacent and the same case.  */
	if (l == 2 && s[len] != s[len + 1])
	  return 0;
	break;
      default:
	return 0;
      }

  if (l > 2 || u > 1 || i > 1)
    return 0;

  if (i)
    {
      if (!CPP_OPTION (pfile, ext_numeric_literals))
	return 0;

      /* In C++14 and up these suffixes are in the standard library, so treat
	 them as user-defined literals.  */
      if (CPP_OPTION (pfile, cplusplus)
	  && CPP_OPTION (pfile, lang) > CLK_CXX11
	  && s[0] == 'i'
	  && (orig_len == 1 || (orig_len == 2 && s[1] == 'l')))
	return 0;
    }

  return ((i ? CPP_N_IMAGINARY : 0)
	  | (u ? CPP_N_UNSIGNED : 0)
	  | ((l == 0) ? CPP_N_SMALL
	     : (l == 1) ? CPP_N_MEDIUM : CPP_N_LARGE));
}

/* Return the classification flags for an int suffix.  */
unsigned int
cpp_interpret_int_suffix (cpp_reader *pfile, const char *s, size_t len)
{
  return interpret_int_suffix (pfile, (const unsigned char *)s, len);
}

/* Return the string type corresponding to the the input user-defined string
   literal type.  If the input type is not a user-defined string literal
   type return the input type.  */
enum cpp_ttype
cpp_userdef_string_remove_type (enum cpp_ttype type)
{
  if (type == CPP_STRING_USERDEF)
    return CPP_STRING;
  else if (type == CPP_WSTRING_USERDEF)
    return CPP_WSTRING;
  else if (type == CPP_STRING16_USERDEF)
    return CPP_STRING16;
  else if (type == CPP_STRING32_USERDEF)
    return CPP_STRING32;
  else if (type == CPP_UTF8STRING_USERDEF)
    return CPP_UTF8STRING;
  else
    return type;
}

/* Return the user-defined string literal type corresponding to the input
   string type.  If the input type is not a string type return the input
   type.  */
enum cpp_ttype
cpp_userdef_string_add_type (enum cpp_ttype type)
{
  if (type == CPP_STRING)
    return CPP_STRING_USERDEF;
  else if (type == CPP_WSTRING)
    return CPP_WSTRING_USERDEF;
  else if (type == CPP_STRING16)
    return CPP_STRING16_USERDEF;
  else if (type == CPP_STRING32)
    return CPP_STRING32_USERDEF;
  else if (type == CPP_UTF8STRING)
    return CPP_UTF8STRING_USERDEF;
  else
    return type;
}

/* Return the char type corresponding to the the input user-defined char
   literal type.  If the input type is not a user-defined char literal
   type return the input type.  */
enum cpp_ttype
cpp_userdef_char_remove_type (enum cpp_ttype type)
{
  if (type == CPP_CHAR_USERDEF)
    return CPP_CHAR;
  else if (type == CPP_WCHAR_USERDEF)
    return CPP_WCHAR;
  else if (type == CPP_CHAR16_USERDEF)
    return CPP_CHAR16;
  else if (type == CPP_CHAR32_USERDEF)
    return CPP_CHAR32;
  else if (type == CPP_UTF8CHAR_USERDEF)
    return CPP_UTF8CHAR;
  else
    return type;
}

/* Return the user-defined char literal type corresponding to the input
   char type.  If the input type is not a char type return the input
   type.  */
enum cpp_ttype
cpp_userdef_char_add_type (enum cpp_ttype type)
{
  if (type == CPP_CHAR)
    return CPP_CHAR_USERDEF;
  else if (type == CPP_WCHAR)
    return CPP_WCHAR_USERDEF;
  else if (type == CPP_CHAR16)
    return CPP_CHAR16_USERDEF;
  else if (type == CPP_CHAR32)
    return CPP_CHAR32_USERDEF;
  else if (type == CPP_UTF8CHAR)
    return CPP_UTF8CHAR_USERDEF;
  else
    return type;
}

/* Return true if the token type is a user-defined string literal.  */
bool
cpp_userdef_string_p (enum cpp_ttype type)
{
  if (type == CPP_STRING_USERDEF
   || type == CPP_WSTRING_USERDEF
   || type == CPP_STRING16_USERDEF
   || type == CPP_STRING32_USERDEF
   || type == CPP_UTF8STRING_USERDEF)
    return true;
  else
    return false;
}

/* Return true if the token type is a user-defined char literal.  */
bool
cpp_userdef_char_p (enum cpp_ttype type)
{
  if (type == CPP_CHAR_USERDEF
   || type == CPP_WCHAR_USERDEF
   || type == CPP_CHAR16_USERDEF
   || type == CPP_CHAR32_USERDEF
   || type == CPP_UTF8CHAR_USERDEF)
    return true;
  else
    return false;
}

/* Extract the suffix from a user-defined literal string or char.  */
const char *
cpp_get_userdef_suffix (const cpp_token *tok)
{
  unsigned int len = tok->val.str.len;
  const char *text = (const char *)tok->val.str.text;
  char delim;
  unsigned int i;
  for (i = 0; i < len; ++i)
    if (text[i] == '\'' || text[i] == '"')
      break;
  if (i == len)
    return text + len;
  delim = text[i];
  for (i = len; i > 0; --i)
    if (text[i - 1] == delim)
      break;
  return text + i;
}

/* Categorize numeric constants according to their field (integer,
   floating point, or invalid), radix (decimal, octal, hexadecimal),
   and type suffixes.

   TOKEN is the token that represents the numeric constant to
   classify.

   In C++0X if UD_SUFFIX is non null it will be assigned
   any unrecognized suffix for a user-defined literal.

   VIRTUAL_LOCATION is the virtual location for TOKEN.  */
unsigned int
cpp_classify_number (cpp_reader *pfile, const cpp_token *token,
		     const char **ud_suffix, location_t virtual_location)
{
  const uchar *str = token->val.str.text;
  const uchar *limit;
  unsigned int max_digit, result, radix;
  enum {NOT_FLOAT = 0, AFTER_POINT, AFTER_EXPON} float_flag;
  bool seen_digit;
  bool seen_digit_sep;

  if (ud_suffix)
    *ud_suffix = NULL;

  /* If the lexer has done its job, length one can only be a single
     digit.  Fast-path this very common case.  */
  if (token->val.str.len == 1)
    return CPP_N_INTEGER | CPP_N_SMALL | CPP_N_DECIMAL;

  limit = str + token->val.str.len;
  float_flag = NOT_FLOAT;
  max_digit = 0;
  radix = 10;
  seen_digit = false;
  seen_digit_sep = false;

  /* First, interpret the radix.  */
  if (*str == '0')
    {
      radix = 8;
      str++;

      /* Require at least one hex digit to classify it as hex.  */
      if (*str == 'x' || *str == 'X')
	{
	  if (str[1] == '.' || ISXDIGIT (str[1]))
	    {
	      radix = 16;
	      str++;
	    }
	  else if (DIGIT_SEP (str[1]))
	    SYNTAX_ERROR_AT (virtual_location,
			     "digit separator after base indicator");
	}
      else if (*str == 'b' || *str == 'B')
	{
	  if (str[1] == '0' || str[1] == '1')
	    {
	      radix = 2;
	      str++;
	    }
	  else if (DIGIT_SEP (str[1]))
	    SYNTAX_ERROR_AT (virtual_location,
			     "digit separator after base indicator");
	}
    }

  /* Now scan for a well-formed integer or float.  */
  for (;;)
    {
      unsigned int c = *str++;

      if (ISDIGIT (c) || (ISXDIGIT (c) && radix == 16))
	{
	  seen_digit_sep = false;
	  seen_digit = true;
	  c = hex_value (c);
	  if (c > max_digit)
	    max_digit = c;
	}
      else if (DIGIT_SEP (c))
	{
	  if (seen_digit_sep)
	    SYNTAX_ERROR_AT (virtual_location, "adjacent digit separators");
	  seen_digit_sep = true;
	}
      else if (c == '.')
	{
	  if (seen_digit_sep || DIGIT_SEP (*str))
	    SYNTAX_ERROR_AT (virtual_location,
			     "digit separator adjacent to decimal point");
	  seen_digit_sep = false;
	  if (float_flag == NOT_FLOAT)
	    float_flag = AFTER_POINT;
	  else
	    SYNTAX_ERROR_AT (virtual_location,
			     "too many decimal points in number");
	}
      else if ((radix <= 10 && (c == 'e' || c == 'E'))
	       || (radix == 16 && (c == 'p' || c == 'P')))
	{
	  if (seen_digit_sep || DIGIT_SEP (*str))
	    SYNTAX_ERROR_AT (virtual_location,
			     "digit separator adjacent to exponent");
	  float_flag = AFTER_EXPON;
	  break;
	}
      else
	{
	  /* Start of suffix.  */
	  str--;
	  break;
	}
    }

  if (seen_digit_sep && float_flag != AFTER_EXPON)
    SYNTAX_ERROR_AT (virtual_location,
		     "digit separator outside digit sequence");

  /* The suffix may be for decimal fixed-point constants without exponent.  */
  if (radix != 16 && float_flag == NOT_FLOAT)
    {
      result = interpret_float_suffix (pfile, str, limit - str);
      if ((result & CPP_N_FRACT) || (result & CPP_N_ACCUM))
	{
	  result |= CPP_N_FLOATING;
	  /* We need to restore the radix to 10, if the radix is 8.  */
	  if (radix == 8)
	    radix = 10;

	  if (CPP_PEDANTIC (pfile))
	    cpp_error_with_line (pfile, CPP_DL_PEDWARN, virtual_location, 0,
				 "fixed-point constants are a GCC extension");
	  goto syntax_ok;
	}
      else
	result = 0;
    }

  if (float_flag != NOT_FLOAT && radix == 8)
    radix = 10;

  if (max_digit >= radix)
    {
      if (radix == 2)
	SYNTAX_ERROR2_AT (virtual_location,
			  "invalid digit \"%c\" in binary constant", '0' + max_digit);
      else
	SYNTAX_ERROR2_AT (virtual_location,
			  "invalid digit \"%c\" in octal constant", '0' + max_digit);
    }

  if (float_flag != NOT_FLOAT)
    {
      if (radix == 2)
	{
	  cpp_error_with_line (pfile, CPP_DL_ERROR, virtual_location, 0,
			       "invalid prefix \"0b\" for floating constant");
	  return CPP_N_INVALID;
	}

      if (radix == 16 && !seen_digit)
	SYNTAX_ERROR_AT (virtual_location,
			 "no digits in hexadecimal floating constant");

      if (radix == 16 && CPP_PEDANTIC (pfile)
	  && !CPP_OPTION (pfile, extended_numbers))
	{
	  if (CPP_OPTION (pfile, cplusplus))
	    cpp_error_with_line (pfile, CPP_DL_PEDWARN, virtual_location, 0,
				 "use of C++17 hexadecimal floating constant");
	  else
	    cpp_error_with_line (pfile, CPP_DL_PEDWARN, virtual_location, 0,
				 "use of C99 hexadecimal floating constant");
	}

      if (float_flag == AFTER_EXPON)
	{
	  if (*str == '+' || *str == '-')
	    str++;

	  /* Exponent is decimal, even if string is a hex float.  */
	  if (!ISDIGIT (*str))
	    {
	      if (DIGIT_SEP (*str))
		SYNTAX_ERROR_AT (virtual_location,
				 "digit separator adjacent to exponent");
	      else
		SYNTAX_ERROR_AT (virtual_location, "exponent has no digits");
	    }
	  do
	    {
	      seen_digit_sep = DIGIT_SEP (*str);
	      str++;
	    }
	  while (ISDIGIT (*str) || DIGIT_SEP (*str));
	}
      else if (radix == 16)
	SYNTAX_ERROR_AT (virtual_location,
			 "hexadecimal floating constants require an exponent");

      if (seen_digit_sep)
	SYNTAX_ERROR_AT (virtual_location,
			 "digit separator outside digit sequence");

      result = interpret_float_suffix (pfile, str, limit - str);
      if (result == 0)
	{
	  if (CPP_OPTION (pfile, user_literals))
	    {
	      if (ud_suffix)
		*ud_suffix = (const char *) str;
	      result = CPP_N_LARGE | CPP_N_USERDEF;
	    }
	  else
	    {
	      cpp_error_with_line (pfile, CPP_DL_ERROR, virtual_location, 0,
				   "invalid suffix \"%.*s\" on floating constant",
				   (int) (limit - str), str);
	      return CPP_N_INVALID;
	    }
	}

      /* Traditional C didn't accept any floating suffixes.  */
      if (limit != str
	  && CPP_WTRADITIONAL (pfile)
	  && ! cpp_sys_macro_p (pfile))
	cpp_warning_with_line (pfile, CPP_W_TRADITIONAL, virtual_location, 0,
			       "traditional C rejects the \"%.*s\" suffix",
			       (int) (limit - str), str);

      /* A suffix for double is a GCC extension via decimal float support.
	 If the suffix also specifies an imaginary value we'll catch that
	 later.  */
      if ((result == CPP_N_MEDIUM) && CPP_PEDANTIC (pfile))
	cpp_error_with_line (pfile, CPP_DL_PEDWARN, virtual_location, 0,
			     "suffix for double constant is a GCC extension");

      /* Radix must be 10 for decimal floats.  */
      if ((result & CPP_N_DFLOAT) && radix != 10)
        {
          cpp_error_with_line (pfile, CPP_DL_ERROR, virtual_location, 0,
			       "invalid suffix \"%.*s\" with hexadecimal floating constant",
			       (int) (limit - str), str);
          return CPP_N_INVALID;
        }

      if ((result & (CPP_N_FRACT | CPP_N_ACCUM)) && CPP_PEDANTIC (pfile))
	cpp_error_with_line (pfile, CPP_DL_PEDWARN, virtual_location, 0,
			     "fixed-point constants are a GCC extension");

      if (result & CPP_N_DFLOAT)
	{
	  if (CPP_PEDANTIC (pfile) && !CPP_OPTION (pfile, dfp_constants))
	    cpp_error_with_line (pfile, CPP_DL_PEDWARN, virtual_location, 0,
				 "decimal float constants are a C2X feature");
	  else if (CPP_OPTION (pfile, cpp_warn_c11_c2x_compat) > 0)
	    cpp_warning_with_line (pfile, CPP_W_C11_C2X_COMPAT,
				   virtual_location, 0,
				   "decimal float constants are a C2X feature");
	}

      result |= CPP_N_FLOATING;
    }
  else
    {
      result = interpret_int_suffix (pfile, str, limit - str);
      if (result == 0)
	{
	  if (CPP_OPTION (pfile, user_literals))
	    {
	      if (ud_suffix)
		*ud_suffix = (const char *) str;
	      result = CPP_N_UNSIGNED | CPP_N_LARGE | CPP_N_USERDEF;
	    }
	  else
	    {
	      cpp_error_with_line (pfile, CPP_DL_ERROR, virtual_location, 0,
				   "invalid suffix \"%.*s\" on integer constant",
				   (int) (limit - str), str);
	      return CPP_N_INVALID;
	    }
	}

      /* Traditional C only accepted the 'L' suffix.
         Suppress warning about 'LL' with -Wno-long-long.  */
      if (CPP_WTRADITIONAL (pfile) && ! cpp_sys_macro_p (pfile))
	{
	  int u_or_i = (result & (CPP_N_UNSIGNED|CPP_N_IMAGINARY));
	  int large = (result & CPP_N_WIDTH) == CPP_N_LARGE
		       && CPP_OPTION (pfile, cpp_warn_long_long);

	  if (u_or_i || large)
	    cpp_warning_with_line (pfile, large ? CPP_W_LONG_LONG : CPP_W_TRADITIONAL,
				   virtual_location, 0,
				   "traditional C rejects the \"%.*s\" suffix",
				   (int) (limit - str), str);
	}

      if ((result & CPP_N_WIDTH) == CPP_N_LARGE
	  && CPP_OPTION (pfile, cpp_warn_long_long))
        {
          const char *message = CPP_OPTION (pfile, cplusplus) 
				? N_("use of C++11 long long integer constant")
		                : N_("use of C99 long long integer constant");

	  if (CPP_OPTION (pfile, c99))
            cpp_warning_with_line (pfile, CPP_W_LONG_LONG, virtual_location,
				   0, message);
          else
            cpp_pedwarning_with_line (pfile, CPP_W_LONG_LONG,
				      virtual_location, 0, message);
        }

      result |= CPP_N_INTEGER;
    }

 syntax_ok:
  if ((result & CPP_N_IMAGINARY) && CPP_PEDANTIC (pfile))
    cpp_error_with_line (pfile, CPP_DL_PEDWARN, virtual_location, 0,
			 "imaginary constants are a GCC extension");
  if (radix == 2
      && !CPP_OPTION (pfile, binary_constants)
      && CPP_PEDANTIC (pfile))
    cpp_error_with_line (pfile, CPP_DL_PEDWARN, virtual_location, 0,
			 CPP_OPTION (pfile, cplusplus)
			 ? N_("binary constants are a C++14 feature "
			      "or GCC extension")
			 : N_("binary constants are a GCC extension"));

  if (radix == 10)
    result |= CPP_N_DECIMAL;
  else if (radix == 16)
    result |= CPP_N_HEX;
  else if (radix == 2)
    result |= CPP_N_BINARY;
  else
    result |= CPP_N_OCTAL;

  return result;

 syntax_error:
  return CPP_N_INVALID;
}

/* cpp_interpret_integer converts an integer constant into a cpp_num,
   of precision options->precision.

   We do not provide any interface for decimal->float conversion,
   because the preprocessor doesn't need it and we don't want to
   drag in GCC's floating point emulator.  */
cpp_num
cpp_interpret_integer (cpp_reader *pfile, const cpp_token *token,
		       unsigned int type)
{
  const uchar *p, *end;
  cpp_num result;

  result.low = 0;
  result.high = 0;
  result.unsignedp = !!(type & CPP_N_UNSIGNED);
  result.overflow = false;

  p = token->val.str.text;
  end = p + token->val.str.len;

  /* Common case of a single digit.  */
  if (token->val.str.len == 1)
    result.low = p[0] - '0';
  else
    {
      cpp_num_part max;
      size_t precision = CPP_OPTION (pfile, precision);
      unsigned int base = 10, c = 0;
      bool overflow = false;

      if ((type & CPP_N_RADIX) == CPP_N_OCTAL)
	{
	  base = 8;
	  p++;
	}
      else if ((type & CPP_N_RADIX) == CPP_N_HEX)
	{
	  base = 16;
	  p += 2;
	}
      else if ((type & CPP_N_RADIX) == CPP_N_BINARY)
	{
	  base = 2;
	  p += 2;
	}

      /* We can add a digit to numbers strictly less than this without
	 needing the precision and slowness of double integers.  */
      max = ~(cpp_num_part) 0;
      if (precision < PART_PRECISION)
	max >>= PART_PRECISION - precision;
      max = (max - base + 1) / base + 1;

      for (; p < end; p++)
	{
	  c = *p;

	  if (ISDIGIT (c) || (base == 16 && ISXDIGIT (c)))
	    c = hex_value (c);
	  else if (DIGIT_SEP (c))
	    continue;
	  else
	    break;

	  /* Strict inequality for when max is set to zero.  */
	  if (result.low < max)
	    result.low = result.low * base + c;
	  else
	    {
	      result = append_digit (result, c, base, precision);
	      overflow |= result.overflow;
	      max = 0;
	    }
	}

      if (overflow && !(type & CPP_N_USERDEF))
	cpp_error (pfile, CPP_DL_PEDWARN,
		   "integer constant is too large for its type");
      /* If too big to be signed, consider it unsigned.  Only warn for
	 decimal numbers.  Traditional numbers were always signed (but
	 we still honor an explicit U suffix); but we only have
	 traditional semantics in directives.  */
      else if (!result.unsignedp
	       && !(CPP_OPTION (pfile, traditional)
		    && pfile->state.in_directive)
	       && !num_positive (result, precision))
	{
	  /* This is for constants within the range of uintmax_t but
	     not that of intmax_t.  For such decimal constants, a
	     diagnostic is required for C99 as the selected type must
	     be signed and not having a type is a constraint violation
	     (DR#298, TC3), so this must be a pedwarn.  For C90,
	     unsigned long is specified to be used for a constant that
	     does not fit in signed long; if uintmax_t has the same
	     range as unsigned long this means only a warning is
	     appropriate here.  C90 permits the preprocessor to use a
	     wider range than unsigned long in the compiler, so if
	     uintmax_t is wider than unsigned long no diagnostic is
	     required for such constants in preprocessor #if
	     expressions and the compiler will pedwarn for such
	     constants outside the range of unsigned long that reach
	     the compiler so a diagnostic is not required there
	     either; thus, pedwarn for C99 but use a plain warning for
	     C90.  */
	  if (base == 10)
	    cpp_error (pfile, (CPP_OPTION (pfile, c99)
			       ? CPP_DL_PEDWARN
			       : CPP_DL_WARNING),
		       "integer constant is so large that it is unsigned");
	  result.unsignedp = true;
	}
    }

  return result;
}

/* Append DIGIT to NUM, a number of PRECISION bits being read in base BASE.  */
static cpp_num
append_digit (cpp_num num, int digit, int base, size_t precision)
{
  cpp_num result;
  unsigned int shift;
  bool overflow;
  cpp_num_part add_high, add_low;

  /* Multiply by 2, 8 or 16.  Catching this overflow here means we don't
     need to worry about add_high overflowing.  */
  switch (base)
    {
    case 2:
      shift = 1;
      break;

    case 16:
      shift = 4;
      break;

    default:
      shift = 3;
    }
  overflow = !!(num.high >> (PART_PRECISION - shift));
  result.high = num.high << shift;
  result.low = num.low << shift;
  result.high |= num.low >> (PART_PRECISION - shift);
  result.unsignedp = num.unsignedp;

  if (base == 10)
    {
      add_low = num.low << 1;
      add_high = (num.high << 1) + (num.low >> (PART_PRECISION - 1));
    }
  else
    add_high = add_low = 0;

  if (add_low + digit < add_low)
    add_high++;
  add_low += digit;

  if (result.low + add_low < result.low)
    add_high++;
  if (result.high + add_high < result.high)
    overflow = true;

  result.low += add_low;
  result.high += add_high;
  result.overflow = overflow;

  /* The above code catches overflow of a cpp_num type.  This catches
     overflow of the (possibly shorter) target precision.  */
  num.low = result.low;
  num.high = result.high;
  result = num_trim (result, precision);
  if (!num_eq (result, num))
    result.overflow = true;

  return result;
}

/* Handle meeting "defined" in a preprocessor expression.  */
static cpp_num
parse_defined (cpp_reader *pfile)
{
  cpp_num result;
  int paren = 0;
  cpp_hashnode *node = 0;
  const cpp_token *token;
  cpp_context *initial_context = pfile->context;

  /* Don't expand macros.  */
  pfile->state.prevent_expansion++;

  token = cpp_get_token (pfile);
  if (token->type == CPP_OPEN_PAREN)
    {
      paren = 1;
      token = cpp_get_token (pfile);
    }

  if (token->type == CPP_NAME)
    {
      node = token->val.node.node;
      if (paren && cpp_get_token (pfile)->type != CPP_CLOSE_PAREN)
	{
	  cpp_error (pfile, CPP_DL_ERROR, "missing ')' after \"defined\"");
	  node = 0;
	}
    }
  else
    {
      cpp_error (pfile, CPP_DL_ERROR,
		 "operator \"defined\" requires an identifier");
      if (token->flags & NAMED_OP)
	{
	  cpp_token op;

	  op.flags = 0;
	  op.type = token->type;
	  cpp_error (pfile, CPP_DL_ERROR,
		     "(\"%s\" is an alternative token for \"%s\" in C++)",
		     cpp_token_as_text (pfile, token),
		     cpp_token_as_text (pfile, &op));
	}
    }

  if (node)
    {
      if ((pfile->context != initial_context
	   || initial_context != &pfile->base_context)
	  && CPP_OPTION (pfile, warn_expansion_to_defined))
        cpp_pedwarning (pfile, CPP_W_EXPANSION_TO_DEFINED,
		        "this use of \"defined\" may not be portable");

      _cpp_mark_macro_used (node);
      _cpp_maybe_notify_macro_use (pfile, node);

      /* A possible controlling macro of the form #if !defined ().
	 _cpp_parse_expr checks there was no other junk on the line.  */
      pfile->mi_ind_cmacro = node;
    }

  pfile->state.prevent_expansion--;

  /* Do not treat conditional macros as being defined.  This is due to the
     powerpc port using conditional macros for 'vector', 'bool', and 'pixel'
     to act as conditional keywords.  This messes up tests like #ifndef
     bool.  */
  result.unsignedp = false;
  result.high = 0;
  result.overflow = false;
<<<<<<< HEAD
  result.low = (node && cpp_macro_p (node)
		&& !(node->flags & NODE_CONDITIONAL));
=======
  result.low = node && _cpp_defined_macro_p (node);
>>>>>>> 9e014010
  return result;
}

/* Convert a token into a CPP_NUMBER (an interpreted preprocessing
   number or character constant, or the result of the "defined" or "#"
   operators).  */
static cpp_num
eval_token (cpp_reader *pfile, const cpp_token *token,
	    location_t virtual_location)
{
  cpp_num result;
  unsigned int temp;
  int unsignedp = 0;

  result.unsignedp = false;
  result.overflow = false;

  switch (token->type)
    {
    case CPP_NUMBER:
      temp = cpp_classify_number (pfile, token, NULL, virtual_location);
      if (temp & CPP_N_USERDEF)
	cpp_error (pfile, CPP_DL_ERROR,
		   "user-defined literal in preprocessor expression");
      switch (temp & CPP_N_CATEGORY)
	{
	case CPP_N_FLOATING:
	  cpp_error_with_line (pfile, CPP_DL_ERROR, virtual_location, 0,
			       "floating constant in preprocessor expression");
	  break;
	case CPP_N_INTEGER:
	  if (!(temp & CPP_N_IMAGINARY))
	    return cpp_interpret_integer (pfile, token, temp);
	  cpp_error_with_line (pfile, CPP_DL_ERROR, virtual_location, 0,
			       "imaginary number in preprocessor expression");
	  break;

	case CPP_N_INVALID:
	  /* Error already issued.  */
	  break;
	}
      result.high = result.low = 0;
      break;

    case CPP_WCHAR:
    case CPP_CHAR:
    case CPP_CHAR16:
    case CPP_CHAR32:
    case CPP_UTF8CHAR:
      {
	cppchar_t cc = cpp_interpret_charconst (pfile, token,
						&temp, &unsignedp);

	result.high = 0;
	result.low = cc;
	/* Sign-extend the result if necessary.  */
	if (!unsignedp && (cppchar_signed_t) cc < 0)
	  {
	    if (PART_PRECISION > BITS_PER_CPPCHAR_T)
	      result.low |= ~(~(cpp_num_part) 0
			      >> (PART_PRECISION - BITS_PER_CPPCHAR_T));
	    result.high = ~(cpp_num_part) 0;
	    result = num_trim (result, CPP_OPTION (pfile, precision));
	  }
      }
      break;

    case CPP_NAME:
      if (token->val.node.node == pfile->spec_nodes.n_defined)
	return parse_defined (pfile);
      else if (CPP_OPTION (pfile, cplusplus)
	       && (token->val.node.node == pfile->spec_nodes.n_true
		   || token->val.node.node == pfile->spec_nodes.n_false))
	{
	  result.high = 0;
	  result.low = (token->val.node.node == pfile->spec_nodes.n_true);
	}
      else
	{
	  result.high = 0;
	  result.low = 0;
	  if (CPP_OPTION (pfile, warn_undef) && !pfile->state.skip_eval)
	    cpp_warning_with_line (pfile, CPP_W_UNDEF, virtual_location, 0,
				   "\"%s\" is not defined, evaluates to 0",
				   NODE_NAME (token->val.node.node));
	}
      break;

    case CPP_HASH:
      if (!pfile->state.skipping)
	{
	  /* A pedantic warning takes precedence over a deprecated
	     warning here.  */
	  if (CPP_PEDANTIC (pfile))
	    cpp_error_with_line (pfile, CPP_DL_PEDWARN,
				 virtual_location, 0,
				 "assertions are a GCC extension");
	  else if (CPP_OPTION (pfile, cpp_warn_deprecated))
	    cpp_warning_with_line (pfile, CPP_W_DEPRECATED, virtual_location, 0,
				   "assertions are a deprecated extension");
	}
      _cpp_test_assertion (pfile, &temp);
      result.high = 0;
      result.low = temp;
      break;

    default:
      abort ();
    }

  result.unsignedp = !!unsignedp;
  return result;
}

/* Operator precedence and flags table.

After an operator is returned from the lexer, if it has priority less
than the operator on the top of the stack, we reduce the stack by one
operator and repeat the test.  Since equal priorities do not reduce,
this is naturally right-associative.

We handle left-associative operators by decrementing the priority of
just-lexed operators by one, but retaining the priority of operators
already on the stack.

The remaining cases are '(' and ')'.  We handle '(' by skipping the
reduction phase completely.  ')' is given lower priority than
everything else, including '(', effectively forcing a reduction of the
parenthesized expression.  If there is a matching '(', the routine
reduce() exits immediately.  If the normal exit route sees a ')', then
there cannot have been a matching '(' and an error message is output.

The parser assumes all shifted operators require a left operand unless
the flag NO_L_OPERAND is set.  These semantics are automatic; any
extra semantics need to be handled with operator-specific code.  */

/* Flags.  If CHECK_PROMOTION, we warn if the effective sign of an
   operand changes because of integer promotions.  */
#define NO_L_OPERAND	(1 << 0)
#define LEFT_ASSOC	(1 << 1)
#define CHECK_PROMOTION	(1 << 2)

/* Operator to priority map.  Must be in the same order as the first
   N entries of enum cpp_ttype.  */
static const struct cpp_operator
{
  uchar prio;
  uchar flags;
} optab[] =
{
  /* EQ */		{0, 0},	/* Shouldn't happen.  */
  /* NOT */		{16, NO_L_OPERAND},
  /* GREATER */		{12, LEFT_ASSOC | CHECK_PROMOTION},
  /* LESS */		{12, LEFT_ASSOC | CHECK_PROMOTION},
  /* PLUS */		{14, LEFT_ASSOC | CHECK_PROMOTION},
  /* MINUS */		{14, LEFT_ASSOC | CHECK_PROMOTION},
  /* MULT */		{15, LEFT_ASSOC | CHECK_PROMOTION},
  /* DIV */		{15, LEFT_ASSOC | CHECK_PROMOTION},
  /* MOD */		{15, LEFT_ASSOC | CHECK_PROMOTION},
  /* AND */		{9, LEFT_ASSOC | CHECK_PROMOTION},
  /* OR */		{7, LEFT_ASSOC | CHECK_PROMOTION},
  /* XOR */		{8, LEFT_ASSOC | CHECK_PROMOTION},
  /* RSHIFT */		{13, LEFT_ASSOC},
  /* LSHIFT */		{13, LEFT_ASSOC},

  /* COMPL */		{16, NO_L_OPERAND},
  /* AND_AND */		{6, LEFT_ASSOC},
  /* OR_OR */		{5, LEFT_ASSOC},
  /* Note that QUERY, COLON, and COMMA must have the same precedence.
     However, there are some special cases for these in reduce().  */
  /* QUERY */		{4, 0},
  /* COLON */		{4, LEFT_ASSOC | CHECK_PROMOTION},
  /* COMMA */		{4, LEFT_ASSOC},
  /* OPEN_PAREN */	{1, NO_L_OPERAND},
  /* CLOSE_PAREN */	{0, 0},
  /* EOF */		{0, 0},
  /* EQ_EQ */		{11, LEFT_ASSOC},
  /* NOT_EQ */		{11, LEFT_ASSOC},
  /* GREATER_EQ */	{12, LEFT_ASSOC | CHECK_PROMOTION},
  /* LESS_EQ */		{12, LEFT_ASSOC | CHECK_PROMOTION},
  /* UPLUS */		{16, NO_L_OPERAND},
  /* UMINUS */		{16, NO_L_OPERAND}
};

/* Parse and evaluate a C expression, reading from PFILE.
   Returns the truth value of the expression.

   The implementation is an operator precedence parser, i.e. a
   bottom-up parser, using a stack for not-yet-reduced tokens.

   The stack base is op_stack, and the current stack pointer is 'top'.
   There is a stack element for each operator (only), and the most
   recently pushed operator is 'top->op'.  An operand (value) is
   stored in the 'value' field of the stack element of the operator
   that precedes it.  */
bool
_cpp_parse_expr (cpp_reader *pfile, bool is_if)
{
  struct op *top = pfile->op_stack;
  unsigned int lex_count;
  bool saw_leading_not, want_value = true;
  location_t virtual_location = 0;

  pfile->state.skip_eval = 0;

  /* Set up detection of #if ! defined().  */
  pfile->mi_ind_cmacro = 0;
  saw_leading_not = false;
  lex_count = 0;

  /* Lowest priority operator prevents further reductions.  */
  top->op = CPP_EOF;

  for (;;)
    {
      struct op op;

      lex_count++;
      op.token = cpp_get_token_with_location (pfile, &virtual_location);
      op.op = op.token->type;
      op.loc = virtual_location;

      switch (op.op)
	{
	  /* These tokens convert into values.  */
	case CPP_NUMBER:
	case CPP_CHAR:
	case CPP_WCHAR:
	case CPP_CHAR16:
	case CPP_CHAR32:
	case CPP_UTF8CHAR:
	case CPP_NAME:
	case CPP_HASH:
	  if (!want_value)
	    SYNTAX_ERROR2_AT (op.loc,
			      "missing binary operator before token \"%s\"",
			      cpp_token_as_text (pfile, op.token));
	  want_value = false;
	  top->value = eval_token (pfile, op.token, op.loc);
	  continue;

	case CPP_NOT:
	  saw_leading_not = lex_count == 1;
	  break;
	case CPP_PLUS:
	  if (want_value)
	    op.op = CPP_UPLUS;
	  break;
	case CPP_MINUS:
	  if (want_value)
	    op.op = CPP_UMINUS;
	  break;

	default:
	  if ((int) op.op <= (int) CPP_EQ || (int) op.op >= (int) CPP_PLUS_EQ)
	    SYNTAX_ERROR2_AT (op.loc,
			      "token \"%s\" is not valid in preprocessor expressions",
			      cpp_token_as_text (pfile, op.token));
	  break;
	}

      /* Check we have a value or operator as appropriate.  */
      if (optab[op.op].flags & NO_L_OPERAND)
	{
	  if (!want_value)
	    SYNTAX_ERROR2_AT (op.loc,
			      "missing binary operator before token \"%s\"",
			      cpp_token_as_text (pfile, op.token));
	}
      else if (want_value)
	{
	  /* We want a number (or expression) and haven't got one.
	     Try to emit a specific diagnostic.  */
	  if (op.op == CPP_CLOSE_PAREN && top->op == CPP_OPEN_PAREN)
	    SYNTAX_ERROR_AT (op.loc,
			     "missing expression between '(' and ')'");

	  if (op.op == CPP_EOF && top->op == CPP_EOF)
 	    SYNTAX_ERROR2_AT (op.loc,
			      "%s with no expression", is_if ? "#if" : "#elif");

 	  if (top->op != CPP_EOF && top->op != CPP_OPEN_PAREN)
 	    SYNTAX_ERROR2_AT (op.loc,
			      "operator '%s' has no right operand",
			      cpp_token_as_text (pfile, top->token));
	  else if (op.op == CPP_CLOSE_PAREN || op.op == CPP_EOF)
	    /* Complain about missing paren during reduction.  */;
	  else
	    SYNTAX_ERROR2_AT (op.loc,
			      "operator '%s' has no left operand",
			      cpp_token_as_text (pfile, op.token));
	}

      top = reduce (pfile, top, op.op);
      if (!top)
	goto syntax_error;

      if (op.op == CPP_EOF)
	break;

      switch (op.op)
	{
	case CPP_CLOSE_PAREN:
	  continue;
	case CPP_OR_OR:
	  if (!num_zerop (top->value))
	    pfile->state.skip_eval++;
	  break;
	case CPP_AND_AND:
	case CPP_QUERY:
	  if (num_zerop (top->value))
	    pfile->state.skip_eval++;
	  break;
	case CPP_COLON:
	  if (top->op != CPP_QUERY)
	    SYNTAX_ERROR_AT (op.loc,
			     " ':' without preceding '?'");
	  if (!num_zerop (top[-1].value)) /* Was '?' condition true?  */
	    pfile->state.skip_eval++;
	  else
	    pfile->state.skip_eval--;
	default:
	  break;
	}

      want_value = true;

      /* Check for and handle stack overflow.  */
      if (++top == pfile->op_limit)
	top = _cpp_expand_op_stack (pfile);

      top->op = op.op;
      top->token = op.token;
      top->loc = op.loc;
    }

  /* The controlling macro expression is only valid if we called lex 3
     times: <!> <defined expression> and <EOF>.  push_conditional ()
     checks that we are at top-of-file.  */
  if (pfile->mi_ind_cmacro && !(saw_leading_not && lex_count == 3))
    pfile->mi_ind_cmacro = 0;

  if (top != pfile->op_stack)
    {
      cpp_error_with_line (pfile, CPP_DL_ICE, top->loc, 0,
			   "unbalanced stack in %s",
			   is_if ? "#if" : "#elif");
    syntax_error:
      return false;  /* Return false on syntax error.  */
    }

  return !num_zerop (top->value);
}

/* Reduce the operator / value stack if possible, in preparation for
   pushing operator OP.  Returns NULL on error, otherwise the top of
   the stack.  */
static struct op *
reduce (cpp_reader *pfile, struct op *top, enum cpp_ttype op)
{
  unsigned int prio;

  if (top->op <= CPP_EQ || top->op > CPP_LAST_CPP_OP + 2)
    {
    bad_op:
      cpp_error (pfile, CPP_DL_ICE, "impossible operator '%u'", top->op);
      return 0;
    }

  if (op == CPP_OPEN_PAREN)
    return top;

  /* Decrement the priority of left-associative operators to force a
     reduction with operators of otherwise equal priority.  */
  prio = optab[op].prio - ((optab[op].flags & LEFT_ASSOC) != 0);
  while (prio < optab[top->op].prio)
    {
      if (CPP_OPTION (pfile, warn_num_sign_change)
	  && optab[top->op].flags & CHECK_PROMOTION)
	check_promotion (pfile, top);

      switch (top->op)
	{
	case CPP_UPLUS:
	case CPP_UMINUS:
	case CPP_NOT:
	case CPP_COMPL:
	  top[-1].value = num_unary_op (pfile, top->value, top->op);
	  top[-1].loc = top->loc;
	  break;

	case CPP_PLUS:
	case CPP_MINUS:
	case CPP_RSHIFT:
	case CPP_LSHIFT:
	case CPP_COMMA:
	  top[-1].value = num_binary_op (pfile, top[-1].value,
					 top->value, top->op);
	  top[-1].loc = top->loc;
	  break;

	case CPP_GREATER:
	case CPP_LESS:
	case CPP_GREATER_EQ:
	case CPP_LESS_EQ:
	  top[-1].value
	    = num_inequality_op (pfile, top[-1].value, top->value, top->op);
	  top[-1].loc = top->loc;
	  break;

	case CPP_EQ_EQ:
	case CPP_NOT_EQ:
	  top[-1].value
	    = num_equality_op (pfile, top[-1].value, top->value, top->op);
	  top[-1].loc = top->loc;
	  break;

	case CPP_AND:
	case CPP_OR:
	case CPP_XOR:
	  top[-1].value
	    = num_bitwise_op (pfile, top[-1].value, top->value, top->op);
	  top[-1].loc = top->loc;
	  break;

	case CPP_MULT:
	  top[-1].value = num_mul (pfile, top[-1].value, top->value);
	  top[-1].loc = top->loc;
	  break;

	case CPP_DIV:
	case CPP_MOD:
	  top[-1].value = num_div_op (pfile, top[-1].value,
				      top->value, top->op, top->loc);
	  top[-1].loc = top->loc;
	  break;

	case CPP_OR_OR:
	  top--;
	  if (!num_zerop (top->value))
	    pfile->state.skip_eval--;
	  top->value.low = (!num_zerop (top->value)
			    || !num_zerop (top[1].value));
	  top->value.high = 0;
	  top->value.unsignedp = false;
	  top->value.overflow = false;
	  top->loc = top[1].loc;
	  continue;

	case CPP_AND_AND:
	  top--;
	  if (num_zerop (top->value))
	    pfile->state.skip_eval--;
	  top->value.low = (!num_zerop (top->value)
			    && !num_zerop (top[1].value));
	  top->value.high = 0;
	  top->value.unsignedp = false;
	  top->value.overflow = false;
	  top->loc = top[1].loc;
	  continue;

	case CPP_OPEN_PAREN:
	  if (op != CPP_CLOSE_PAREN)
	    {
	      cpp_error_with_line (pfile, CPP_DL_ERROR, 
				   top->token->src_loc,
				   0, "missing ')' in expression");
	      return 0;
	    }
	  top--;
	  top->value = top[1].value;
	  top->loc = top[1].loc;
	  return top;

	case CPP_COLON:
	  top -= 2;
	  if (!num_zerop (top->value))
	    {
	      pfile->state.skip_eval--;
	      top->value = top[1].value;
	      top->loc = top[1].loc;
	    }
	  else
	    {
	      top->value = top[2].value;
	      top->loc = top[2].loc;
	    }
	  top->value.unsignedp = (top[1].value.unsignedp
				  || top[2].value.unsignedp);
	  continue;

	case CPP_QUERY:
	  /* COMMA and COLON should not reduce a QUERY operator.  */
	  if (op == CPP_COMMA || op == CPP_COLON)
	    return top;
	  cpp_error (pfile, CPP_DL_ERROR, "'?' without following ':'");
	  return 0;

	default:
	  goto bad_op;
	}

      top--;
      if (top->value.overflow && !pfile->state.skip_eval)
	cpp_error (pfile, CPP_DL_PEDWARN,
		   "integer overflow in preprocessor expression");
    }

  if (op == CPP_CLOSE_PAREN)
    {
      cpp_error (pfile, CPP_DL_ERROR, "missing '(' in expression");
      return 0;
    }

  return top;
}

/* Returns the position of the old top of stack after expansion.  */
struct op *
_cpp_expand_op_stack (cpp_reader *pfile)
{
  size_t old_size = (size_t) (pfile->op_limit - pfile->op_stack);
  size_t new_size = old_size * 2 + 20;

  pfile->op_stack = XRESIZEVEC (struct op, pfile->op_stack, new_size);
  pfile->op_limit = pfile->op_stack + new_size;

  return pfile->op_stack + old_size;
}

/* Emits a warning if the effective sign of either operand of OP
   changes because of integer promotions.  */
static void
check_promotion (cpp_reader *pfile, const struct op *op)
{
  if (op->value.unsignedp == op[-1].value.unsignedp)
    return;

  if (op->value.unsignedp)
    {
      if (!num_positive (op[-1].value, CPP_OPTION (pfile, precision)))
	cpp_error_with_line (pfile, CPP_DL_WARNING, op[-1].loc, 0,
			     "the left operand of \"%s\" changes sign when promoted",
			     cpp_token_as_text (pfile, op->token));
    }
  else if (!num_positive (op->value, CPP_OPTION (pfile, precision)))
    cpp_error_with_line (pfile, CPP_DL_WARNING, op->loc, 0,
	       "the right operand of \"%s\" changes sign when promoted",
	       cpp_token_as_text (pfile, op->token));
}

/* Clears the unused high order bits of the number pointed to by PNUM.  */
static cpp_num
num_trim (cpp_num num, size_t precision)
{
  if (precision > PART_PRECISION)
    {
      precision -= PART_PRECISION;
      if (precision < PART_PRECISION)
	num.high &= ((cpp_num_part) 1 << precision) - 1;
    }
  else
    {
      if (precision < PART_PRECISION)
	num.low &= ((cpp_num_part) 1 << precision) - 1;
      num.high = 0;
    }

  return num;
}

/* True iff A (presumed signed) >= 0.  */
static bool
num_positive (cpp_num num, size_t precision)
{
  if (precision > PART_PRECISION)
    {
      precision -= PART_PRECISION;
      return (num.high & (cpp_num_part) 1 << (precision - 1)) == 0;
    }

  return (num.low & (cpp_num_part) 1 << (precision - 1)) == 0;
}

/* Sign extend a number, with PRECISION significant bits and all
   others assumed clear, to fill out a cpp_num structure.  */
cpp_num
cpp_num_sign_extend (cpp_num num, size_t precision)
{
  if (!num.unsignedp)
    {
      if (precision > PART_PRECISION)
	{
	  precision -= PART_PRECISION;
	  if (precision < PART_PRECISION
	      && (num.high & (cpp_num_part) 1 << (precision - 1)))
	    num.high |= ~(~(cpp_num_part) 0 >> (PART_PRECISION - precision));
	}
      else if (num.low & (cpp_num_part) 1 << (precision - 1))
	{
	  if (precision < PART_PRECISION)
	    num.low |= ~(~(cpp_num_part) 0 >> (PART_PRECISION - precision));
	  num.high = ~(cpp_num_part) 0;
	}
    }

  return num;
}

/* Returns the negative of NUM.  */
static cpp_num
num_negate (cpp_num num, size_t precision)
{
  cpp_num copy;

  copy = num;
  num.high = ~num.high;
  num.low = ~num.low;
  if (++num.low == 0)
    num.high++;
  num = num_trim (num, precision);
  num.overflow = (!num.unsignedp && num_eq (num, copy) && !num_zerop (num));

  return num;
}

/* Returns true if A >= B.  */
static bool
num_greater_eq (cpp_num pa, cpp_num pb, size_t precision)
{
  bool unsignedp;

  unsignedp = pa.unsignedp || pb.unsignedp;

  if (!unsignedp)
    {
      /* Both numbers have signed type.  If they are of different
       sign, the answer is the sign of A.  */
      unsignedp = num_positive (pa, precision);

      if (unsignedp != num_positive (pb, precision))
	return unsignedp;

      /* Otherwise we can do an unsigned comparison.  */
    }

  return (pa.high > pb.high) || (pa.high == pb.high && pa.low >= pb.low);
}

/* Returns LHS OP RHS, where OP is a bit-wise operation.  */
static cpp_num
num_bitwise_op (cpp_reader *pfile ATTRIBUTE_UNUSED,
		cpp_num lhs, cpp_num rhs, enum cpp_ttype op)
{
  lhs.overflow = false;
  lhs.unsignedp = lhs.unsignedp || rhs.unsignedp;

  /* As excess precision is zeroed, there is no need to num_trim () as
     these operations cannot introduce a set bit there.  */
  if (op == CPP_AND)
    {
      lhs.low &= rhs.low;
      lhs.high &= rhs.high;
    }
  else if (op == CPP_OR)
    {
      lhs.low |= rhs.low;
      lhs.high |= rhs.high;
    }
  else
    {
      lhs.low ^= rhs.low;
      lhs.high ^= rhs.high;
    }

  return lhs;
}

/* Returns LHS OP RHS, where OP is an inequality.  */
static cpp_num
num_inequality_op (cpp_reader *pfile, cpp_num lhs, cpp_num rhs,
		   enum cpp_ttype op)
{
  bool gte = num_greater_eq (lhs, rhs, CPP_OPTION (pfile, precision));

  if (op == CPP_GREATER_EQ)
    lhs.low = gte;
  else if (op == CPP_LESS)
    lhs.low = !gte;
  else if (op == CPP_GREATER)
    lhs.low = gte && !num_eq (lhs, rhs);
  else /* CPP_LESS_EQ.  */
    lhs.low = !gte || num_eq (lhs, rhs);

  lhs.high = 0;
  lhs.overflow = false;
  lhs.unsignedp = false;
  return lhs;
}

/* Returns LHS OP RHS, where OP is == or !=.  */
static cpp_num
num_equality_op (cpp_reader *pfile ATTRIBUTE_UNUSED,
		 cpp_num lhs, cpp_num rhs, enum cpp_ttype op)
{
  /* Work around a 3.0.4 bug; see PR 6950.  */
  bool eq = num_eq (lhs, rhs);
  if (op == CPP_NOT_EQ)
    eq = !eq;
  lhs.low = eq;
  lhs.high = 0;
  lhs.overflow = false;
  lhs.unsignedp = false;
  return lhs;
}

/* Shift NUM, of width PRECISION, right by N bits.  */
static cpp_num
num_rshift (cpp_num num, size_t precision, size_t n)
{
  cpp_num_part sign_mask;
  bool x = num_positive (num, precision);

  if (num.unsignedp || x)
    sign_mask = 0;
  else
    sign_mask = ~(cpp_num_part) 0;

  if (n >= precision)
    num.high = num.low = sign_mask;
  else
    {
      /* Sign-extend.  */
      if (precision < PART_PRECISION)
	num.high = sign_mask, num.low |= sign_mask << precision;
      else if (precision < 2 * PART_PRECISION)
	num.high |= sign_mask << (precision - PART_PRECISION);

      if (n >= PART_PRECISION)
	{
	  n -= PART_PRECISION;
	  num.low = num.high;
	  num.high = sign_mask;
	}

      if (n)
	{
	  num.low = (num.low >> n) | (num.high << (PART_PRECISION - n));
	  num.high = (num.high >> n) | (sign_mask << (PART_PRECISION - n));
	}
    }

  num = num_trim (num, precision);
  num.overflow = false;
  return num;
}

/* Shift NUM, of width PRECISION, left by N bits.  */
static cpp_num
num_lshift (cpp_num num, size_t precision, size_t n)
{
  if (n >= precision)
    {
      num.overflow = !num.unsignedp && !num_zerop (num);
      num.high = num.low = 0;
    }
  else
    {
      cpp_num orig, maybe_orig;
      size_t m = n;

      orig = num;
      if (m >= PART_PRECISION)
	{
	  m -= PART_PRECISION;
	  num.high = num.low;
	  num.low = 0;
	}
      if (m)
	{
	  num.high = (num.high << m) | (num.low >> (PART_PRECISION - m));
	  num.low <<= m;
	}
      num = num_trim (num, precision);

      if (num.unsignedp)
	num.overflow = false;
      else
	{
	  maybe_orig = num_rshift (num, precision, n);
	  num.overflow = !num_eq (orig, maybe_orig);
	}
    }

  return num;
}

/* The four unary operators: +, -, ! and ~.  */
static cpp_num
num_unary_op (cpp_reader *pfile, cpp_num num, enum cpp_ttype op)
{
  switch (op)
    {
    case CPP_UPLUS:
      if (CPP_WTRADITIONAL (pfile) && !pfile->state.skip_eval)
	cpp_warning (pfile, CPP_W_TRADITIONAL,
		     "traditional C rejects the unary plus operator");
      num.overflow = false;
      break;

    case CPP_UMINUS:
      num = num_negate (num, CPP_OPTION (pfile, precision));
      break;

    case CPP_COMPL:
      num.high = ~num.high;
      num.low = ~num.low;
      num = num_trim (num, CPP_OPTION (pfile, precision));
      num.overflow = false;
      break;

    default: /* case CPP_NOT: */
      num.low = num_zerop (num);
      num.high = 0;
      num.overflow = false;
      num.unsignedp = false;
      break;
    }

  return num;
}

/* The various binary operators.  */
static cpp_num
num_binary_op (cpp_reader *pfile, cpp_num lhs, cpp_num rhs, enum cpp_ttype op)
{
  cpp_num result;
  size_t precision = CPP_OPTION (pfile, precision);
  size_t n;

  switch (op)
    {
      /* Shifts.  */
    case CPP_LSHIFT:
    case CPP_RSHIFT:
      if (!rhs.unsignedp && !num_positive (rhs, precision))
	{
	  /* A negative shift is a positive shift the other way.  */
	  if (op == CPP_LSHIFT)
	    op = CPP_RSHIFT;
	  else
	    op = CPP_LSHIFT;
	  rhs = num_negate (rhs, precision);
	}
      if (rhs.high)
	n = ~0;			/* Maximal.  */
      else
	n = rhs.low;
      if (op == CPP_LSHIFT)
	lhs = num_lshift (lhs, precision, n);
      else
	lhs = num_rshift (lhs, precision, n);
      break;

      /* Arithmetic.  */
    case CPP_MINUS:
      result.low = lhs.low - rhs.low;
      result.high = lhs.high - rhs.high;
      if (result.low > lhs.low)
	result.high--;
      result.unsignedp = lhs.unsignedp || rhs.unsignedp;
      result.overflow = false;

      result = num_trim (result, precision);
      if (!result.unsignedp)
	{
	  bool lhsp = num_positive (lhs, precision);
	  result.overflow = (lhsp != num_positive (rhs, precision)
			     && lhsp != num_positive (result, precision));
	}
      return result;

    case CPP_PLUS:
      result.low = lhs.low + rhs.low;
      result.high = lhs.high + rhs.high;
      if (result.low < lhs.low)
	result.high++;
      result.unsignedp = lhs.unsignedp || rhs.unsignedp;
      result.overflow = false;

      result = num_trim (result, precision);
      if (!result.unsignedp)
	{
	  bool lhsp = num_positive (lhs, precision);
	  result.overflow = (lhsp == num_positive (rhs, precision)
			     && lhsp != num_positive (result, precision));
	}
      return result;

      /* Comma.  */
    default: /* case CPP_COMMA: */
      if (CPP_PEDANTIC (pfile) && (!CPP_OPTION (pfile, c99)
				   || !pfile->state.skip_eval))
	cpp_pedwarning (pfile, CPP_W_PEDANTIC,
			"comma operator in operand of #if");
      lhs = rhs;
      break;
    }

  return lhs;
}

/* Multiplies two unsigned cpp_num_parts to give a cpp_num.  This
   cannot overflow.  */
static cpp_num
num_part_mul (cpp_num_part lhs, cpp_num_part rhs)
{
  cpp_num result;
  cpp_num_part middle[2], temp;

  result.low = LOW_PART (lhs) * LOW_PART (rhs);
  result.high = HIGH_PART (lhs) * HIGH_PART (rhs);

  middle[0] = LOW_PART (lhs) * HIGH_PART (rhs);
  middle[1] = HIGH_PART (lhs) * LOW_PART (rhs);

  temp = result.low;
  result.low += LOW_PART (middle[0]) << (PART_PRECISION / 2);
  if (result.low < temp)
    result.high++;

  temp = result.low;
  result.low += LOW_PART (middle[1]) << (PART_PRECISION / 2);
  if (result.low < temp)
    result.high++;

  result.high += HIGH_PART (middle[0]);
  result.high += HIGH_PART (middle[1]);
  result.unsignedp = true;
  result.overflow = false;

  return result;
}

/* Multiply two preprocessing numbers.  */
static cpp_num
num_mul (cpp_reader *pfile, cpp_num lhs, cpp_num rhs)
{
  cpp_num result, temp;
  bool unsignedp = lhs.unsignedp || rhs.unsignedp;
  bool overflow, negate = false;
  size_t precision = CPP_OPTION (pfile, precision);

  /* Prepare for unsigned multiplication.  */
  if (!unsignedp)
    {
      if (!num_positive (lhs, precision))
	negate = !negate, lhs = num_negate (lhs, precision);
      if (!num_positive (rhs, precision))
	negate = !negate, rhs = num_negate (rhs, precision);
    }

  overflow = lhs.high && rhs.high;
  result = num_part_mul (lhs.low, rhs.low);

  temp = num_part_mul (lhs.high, rhs.low);
  result.high += temp.low;
  if (temp.high)
    overflow = true;

  temp = num_part_mul (lhs.low, rhs.high);
  result.high += temp.low;
  if (temp.high)
    overflow = true;

  temp.low = result.low, temp.high = result.high;
  result = num_trim (result, precision);
  if (!num_eq (result, temp))
    overflow = true;

  if (negate)
    result = num_negate (result, precision);

  if (unsignedp)
    result.overflow = false;
  else
    result.overflow = overflow || (num_positive (result, precision) ^ !negate
				   && !num_zerop (result));
  result.unsignedp = unsignedp;

  return result;
}

/* Divide two preprocessing numbers, LHS and RHS, returning the answer
   or the remainder depending upon OP. LOCATION is the source location
   of this operator (for diagnostics).  */

static cpp_num
num_div_op (cpp_reader *pfile, cpp_num lhs, cpp_num rhs, enum cpp_ttype op,
	    location_t location)
{
  cpp_num result, sub;
  cpp_num_part mask;
  bool unsignedp = lhs.unsignedp || rhs.unsignedp;
  bool negate = false, lhs_neg = false;
  size_t i, precision = CPP_OPTION (pfile, precision);

  /* Prepare for unsigned division.  */
  if (!unsignedp)
    {
      if (!num_positive (lhs, precision))
	negate = !negate, lhs_neg = true, lhs = num_negate (lhs, precision);
      if (!num_positive (rhs, precision))
	negate = !negate, rhs = num_negate (rhs, precision);
    }

  /* Find the high bit.  */
  if (rhs.high)
    {
      i = precision - 1;
      mask = (cpp_num_part) 1 << (i - PART_PRECISION);
      for (; ; i--, mask >>= 1)
	if (rhs.high & mask)
	  break;
    }
  else if (rhs.low)
    {
      if (precision > PART_PRECISION)
	i = precision - PART_PRECISION - 1;
      else
	i = precision - 1;
      mask = (cpp_num_part) 1 << i;
      for (; ; i--, mask >>= 1)
	if (rhs.low & mask)
	  break;
    }
  else
    {
      if (!pfile->state.skip_eval)
	cpp_error_with_line (pfile, CPP_DL_ERROR, location, 0,
			     "division by zero in #if");
      return lhs;
    }

  /* First nonzero bit of RHS is bit I.  Do naive division by
     shifting the RHS fully left, and subtracting from LHS if LHS is
     at least as big, and then repeating but with one less shift.
     This is not very efficient, but is easy to understand.  */

  rhs.unsignedp = true;
  lhs.unsignedp = true;
  i = precision - i - 1;
  sub = num_lshift (rhs, precision, i);

  result.high = result.low = 0;
  for (;;)
    {
      if (num_greater_eq (lhs, sub, precision))
	{
	  lhs = num_binary_op (pfile, lhs, sub, CPP_MINUS);
	  if (i >= PART_PRECISION)
	    result.high |= (cpp_num_part) 1 << (i - PART_PRECISION);
	  else
	    result.low |= (cpp_num_part) 1 << i;
	}
      if (i-- == 0)
	break;
      sub.low = (sub.low >> 1) | (sub.high << (PART_PRECISION - 1));
      sub.high >>= 1;
    }

  /* We divide so that the remainder has the sign of the LHS.  */
  if (op == CPP_DIV)
    {
      result.unsignedp = unsignedp;
      result.overflow = false;
      if (!unsignedp)
	{
	  if (negate)
	    result = num_negate (result, precision);
	  result.overflow = (num_positive (result, precision) ^ !negate
			     && !num_zerop (result));
	}

      return result;
    }

  /* CPP_MOD.  */
  lhs.unsignedp = unsignedp;
  lhs.overflow = false;
  if (lhs_neg)
    lhs = num_negate (lhs, precision);

  return lhs;
}
<<<<<<< HEAD

/* Handle meeting "__has_include__" in a preprocessor expression.  */
static cpp_num
parse_has_include (cpp_reader *pfile, enum include_type type)
{
  cpp_num result;
  bool paren = false;
  cpp_hashnode *node = 0;
  const cpp_token *token;
  bool bracket = false;
  char *fname = 0;

  result.unsignedp = false;
  result.high = 0;
  result.overflow = false;
  result.low = 0;

  pfile->state.in__has_include__++;

  token = cpp_get_token (pfile);
  if (token->type == CPP_OPEN_PAREN)
    {
      paren = true;
      token = cpp_get_token (pfile);
    }

  if (token->type == CPP_STRING || token->type == CPP_HEADER_NAME)
    {
      if (token->type == CPP_HEADER_NAME)
	bracket = true;
      fname = XNEWVEC (char, token->val.str.len - 1);
      memcpy (fname, token->val.str.text + 1, token->val.str.len - 2);
      fname[token->val.str.len - 2] = '\0';
      node = token->val.node.node;
    }
  else if (token->type == CPP_LESS)
    {
      bracket = true;
      fname = _cpp_bracket_include (pfile);
    }
  else
    cpp_error (pfile, CPP_DL_ERROR,
	       "operator \"__has_include__\" requires a header string");

  if (fname)
    {
      int angle_brackets = (bracket ? 1 : 0);

      if (_cpp_has_header (pfile, fname, angle_brackets, type))
	result.low = 1;
      else
	result.low = 0;

      XDELETEVEC (fname);
    }

  if (paren && !SEEN_EOL () && cpp_get_token (pfile)->type != CPP_CLOSE_PAREN)
    cpp_error (pfile, CPP_DL_ERROR,
	       "missing ')' after \"__has_include__\"");

  /* A possible controlling macro of the form #if !__has_include__ ().
     _cpp_parse_expr checks there was no other junk on the line.  */
  if (node)
    pfile->mi_ind_cmacro = node;

  pfile->state.in__has_include__--;

  return result;
}
=======
>>>>>>> 9e014010
<|MERGE_RESOLUTION|>--- conflicted
+++ resolved
@@ -1,9 +1,5 @@
 /* Parse C expressions for cpplib.
-<<<<<<< HEAD
-   Copyright (C) 1987-2019 Free Software Foundation, Inc.
-=======
    Copyright (C) 1987-2020 Free Software Foundation, Inc.
->>>>>>> 9e014010
    Contributed by Per Bothner, 1994.
 
 This program is free software; you can redistribute it and/or modify it
@@ -1090,12 +1086,7 @@
   result.unsignedp = false;
   result.high = 0;
   result.overflow = false;
-<<<<<<< HEAD
-  result.low = (node && cpp_macro_p (node)
-		&& !(node->flags & NODE_CONDITIONAL));
-=======
   result.low = node && _cpp_defined_macro_p (node);
->>>>>>> 9e014010
   return result;
 }
 
@@ -2192,75 +2183,3 @@
 
   return lhs;
 }
-<<<<<<< HEAD
-
-/* Handle meeting "__has_include__" in a preprocessor expression.  */
-static cpp_num
-parse_has_include (cpp_reader *pfile, enum include_type type)
-{
-  cpp_num result;
-  bool paren = false;
-  cpp_hashnode *node = 0;
-  const cpp_token *token;
-  bool bracket = false;
-  char *fname = 0;
-
-  result.unsignedp = false;
-  result.high = 0;
-  result.overflow = false;
-  result.low = 0;
-
-  pfile->state.in__has_include__++;
-
-  token = cpp_get_token (pfile);
-  if (token->type == CPP_OPEN_PAREN)
-    {
-      paren = true;
-      token = cpp_get_token (pfile);
-    }
-
-  if (token->type == CPP_STRING || token->type == CPP_HEADER_NAME)
-    {
-      if (token->type == CPP_HEADER_NAME)
-	bracket = true;
-      fname = XNEWVEC (char, token->val.str.len - 1);
-      memcpy (fname, token->val.str.text + 1, token->val.str.len - 2);
-      fname[token->val.str.len - 2] = '\0';
-      node = token->val.node.node;
-    }
-  else if (token->type == CPP_LESS)
-    {
-      bracket = true;
-      fname = _cpp_bracket_include (pfile);
-    }
-  else
-    cpp_error (pfile, CPP_DL_ERROR,
-	       "operator \"__has_include__\" requires a header string");
-
-  if (fname)
-    {
-      int angle_brackets = (bracket ? 1 : 0);
-
-      if (_cpp_has_header (pfile, fname, angle_brackets, type))
-	result.low = 1;
-      else
-	result.low = 0;
-
-      XDELETEVEC (fname);
-    }
-
-  if (paren && !SEEN_EOL () && cpp_get_token (pfile)->type != CPP_CLOSE_PAREN)
-    cpp_error (pfile, CPP_DL_ERROR,
-	       "missing ')' after \"__has_include__\"");
-
-  /* A possible controlling macro of the form #if !__has_include__ ().
-     _cpp_parse_expr checks there was no other junk on the line.  */
-  if (node)
-    pfile->mi_ind_cmacro = node;
-
-  pfile->state.in__has_include__--;
-
-  return result;
-}
-=======
->>>>>>> 9e014010
