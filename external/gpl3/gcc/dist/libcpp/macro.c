/* Part of CPP library.  (Macro and #define handling.)
<<<<<<< HEAD
   Copyright (C) 1986-2019 Free Software Foundation, Inc.
=======
   Copyright (C) 1986-2020 Free Software Foundation, Inc.
>>>>>>> 9e014010
   Written by Per Bothner, 1994.
   Based on CCCP program by Paul Rubin, June 1986
   Adapted to ANSI C, Richard Stallman, Jan 1987

This program is free software; you can redistribute it and/or modify it
under the terms of the GNU General Public License as published by the
Free Software Foundation; either version 3, or (at your option) any
later version.

This program is distributed in the hope that it will be useful,
but WITHOUT ANY WARRANTY; without even the implied warranty of
MERCHANTABILITY or FITNESS FOR A PARTICULAR PURPOSE.  See the
GNU General Public License for more details.

You should have received a copy of the GNU General Public License
along with this program; see the file COPYING3.  If not see
<http://www.gnu.org/licenses/>.

 In other words, you are welcome to use, share and improve this program.
 You are forbidden to forbid anyone else to use, share and improve
 what you give them.   Help stamp out software-hoarding!  */

#include "config.h"
#include "system.h"
#include "cpplib.h"
#include "internal.h"

typedef struct macro_arg macro_arg;
/* This structure represents the tokens of a macro argument.  These
   tokens can be macro themselves, in which case they can be either
   expanded or unexpanded.  When they are expanded, this data
   structure keeps both the expanded and unexpanded forms.  */
struct macro_arg
{
  const cpp_token **first;	/* First token in unexpanded argument.  */
  const cpp_token **expanded;	/* Macro-expanded argument.  */
  const cpp_token *stringified;	/* Stringified argument.  */
  unsigned int count;		/* # of tokens in argument.  */
  unsigned int expanded_count;	/* # of tokens in expanded argument.  */
  location_t *virt_locs;	/* Where virtual locations for
				   unexpanded tokens are stored.  */
  location_t *expanded_virt_locs; /* Where virtual locations for
					  expanded tokens are
					  stored.  */
};

/* The kind of macro tokens which the instance of
   macro_arg_token_iter is supposed to iterate over.  */
enum macro_arg_token_kind {
  MACRO_ARG_TOKEN_NORMAL,
  /* This is a macro argument token that got transformed into a string
     literal, e.g. #foo.  */
  MACRO_ARG_TOKEN_STRINGIFIED,
  /* This is a token resulting from the expansion of a macro
     argument that was itself a macro.  */
  MACRO_ARG_TOKEN_EXPANDED
};

/* An iterator over tokens coming from a function-like macro
   argument.  */
typedef struct macro_arg_token_iter macro_arg_token_iter;
struct macro_arg_token_iter
{
  /* Whether or not -ftrack-macro-expansion is used.  */
  bool track_macro_exp_p;
  /* The kind of token over which we are supposed to iterate.  */
  enum macro_arg_token_kind kind;
  /* A pointer to the current token pointed to by the iterator.  */
  const cpp_token **token_ptr;
  /* A pointer to the "full" location of the current token.  If
     -ftrack-macro-expansion is used this location tracks loci across
     macro expansion.  */
  const location_t *location_ptr;
#if CHECKING_P
  /* The number of times the iterator went forward. This useful only
     when checking is enabled.  */
  size_t num_forwards;
#endif
};

/* Saved data about an identifier being used as a macro argument
   name.  */
struct macro_arg_saved_data {
  /* The canonical (UTF-8) spelling of this identifier.  */
  cpp_hashnode *canonical_node;
  /* The previous value & type of this identifier.  */
  union _cpp_hashnode_value value;
  node_type type;
};

static const char *vaopt_paste_error =
  N_("'##' cannot appear at either end of __VA_OPT__");

static void expand_arg (cpp_reader *, macro_arg *);

/* A class for tracking __VA_OPT__ state while iterating over a
   sequence of tokens.  This is used during both macro definition and
   expansion.  */
class vaopt_state {

 public:

  enum update_type
  {
    ERROR,
    DROP,
    INCLUDE,
    BEGIN,
    END
  };

  /* Initialize the state tracker.  ANY_ARGS is true if variable
     arguments were provided to the macro invocation.  */
  vaopt_state (cpp_reader *pfile, bool is_variadic, macro_arg *arg)
    : m_pfile (pfile),
    m_arg (arg),
    m_variadic (is_variadic),
    m_last_was_paste (false),
    m_state (0),
    m_paste_location (0),
    m_location (0),
    m_update (ERROR)
  {
  }

  /* Given a token, update the state of this tracker and return a
     boolean indicating whether the token should be be included in the
     expansion.  */
  update_type update (const cpp_token *token)
  {
    /* If the macro isn't variadic, just don't bother.  */
    if (!m_variadic)
      return INCLUDE;

    if (token->type == CPP_NAME
	&& token->val.node.node == m_pfile->spec_nodes.n__VA_OPT__)
      {
	if (m_state > 0)
	  {
	    cpp_error_at (m_pfile, CPP_DL_ERROR, token->src_loc,
			  "__VA_OPT__ may not appear in a __VA_OPT__");
	    return ERROR;
	  }
	++m_state;
	m_location = token->src_loc;
	return BEGIN;
      }
    else if (m_state == 1)
      {
	if (token->type != CPP_OPEN_PAREN)
	  {
	    cpp_error_at (m_pfile, CPP_DL_ERROR, m_location,
			  "__VA_OPT__ must be followed by an "
			  "open parenthesis");
	    return ERROR;
	  }
	++m_state;
	if (m_update == ERROR)
	  {
	    if (m_arg == NULL)
	      m_update = INCLUDE;
	    else
	      {
		m_update = DROP;
		if (!m_arg->expanded)
		  expand_arg (m_pfile, m_arg);
		for (unsigned idx = 0; idx < m_arg->expanded_count; ++idx)
		  if (m_arg->expanded[idx]->type != CPP_PADDING)
		    {
		      m_update = INCLUDE;
		      break;
		    }
	      }
	  }
	return DROP;
      }
    else if (m_state >= 2)
      {
	if (m_state == 2 && token->type == CPP_PASTE)
	  {
	    cpp_error_at (m_pfile, CPP_DL_ERROR, token->src_loc,
			  vaopt_paste_error);
	    return ERROR;
	  }
	/* Advance states before further considering this token, in
	   case we see a close paren immediately after the open
	   paren.  */
	if (m_state == 2)
	  ++m_state;

	bool was_paste = m_last_was_paste;
	m_last_was_paste = false;
	if (token->type == CPP_PASTE)
	  {
	    m_last_was_paste = true;
	    m_paste_location = token->src_loc;
	  }
	else if (token->type == CPP_OPEN_PAREN)
	  ++m_state;
	else if (token->type == CPP_CLOSE_PAREN)
	  {
	    --m_state;
	    if (m_state == 2)
	      {
		/* Saw the final paren.  */
		m_state = 0;

		if (was_paste)
		  {
		    cpp_error_at (m_pfile, CPP_DL_ERROR, token->src_loc,
				  vaopt_paste_error);
		    return ERROR;
		  }

		return END;
	      }
	  }
	return m_update;
      }

    /* Nothing to do with __VA_OPT__.  */
    return INCLUDE;
  }

  /* Ensure that any __VA_OPT__ was completed.  If ok, return true.
     Otherwise, issue an error and return false.  */
  bool completed ()
  {
    if (m_variadic && m_state != 0)
      cpp_error_at (m_pfile, CPP_DL_ERROR, m_location,
		    "unterminated __VA_OPT__");
    return m_state == 0;
  }

 private:

  /* The cpp_reader.  */
  cpp_reader *m_pfile;

  /* The __VA_ARGS__ argument.  */
  macro_arg *m_arg;

  /* True if the macro is variadic.  */
  bool m_variadic;
  /* If true, the previous token was ##.  This is used to detect when
     a paste occurs at the end of the sequence.  */
  bool m_last_was_paste;

  /* The state variable:
     0 means not parsing
     1 means __VA_OPT__ seen, looking for "("
     2 means "(" seen (so the next token can't be "##")
     >= 3 means looking for ")", the number encodes the paren depth.  */
  int m_state;

  /* The location of the paste token.  */
  location_t m_paste_location;

  /* Location of the __VA_OPT__ token.  */
  location_t m_location;
<<<<<<< HEAD
=======

  /* If __VA_ARGS__ substitutes to no preprocessing tokens,
     INCLUDE, otherwise DROP.  ERROR when unknown yet.  */
  update_type m_update;
>>>>>>> 9e014010
};

/* Macro expansion.  */

static int enter_macro_context (cpp_reader *, cpp_hashnode *,
				const cpp_token *, location_t);
static int builtin_macro (cpp_reader *, cpp_hashnode *,
			  location_t, location_t);
static void push_ptoken_context (cpp_reader *, cpp_hashnode *, _cpp_buff *,
				 const cpp_token **, unsigned int);
static void push_extended_tokens_context (cpp_reader *, cpp_hashnode *,
					  _cpp_buff *, location_t *,
					  const cpp_token **, unsigned int);
static _cpp_buff *collect_args (cpp_reader *, const cpp_hashnode *,
				_cpp_buff **, unsigned *);
static cpp_context *next_context (cpp_reader *);
static const cpp_token *padding_token (cpp_reader *, const cpp_token *);
static const cpp_token *new_string_token (cpp_reader *, uchar *, unsigned int);
static const cpp_token *stringify_arg (cpp_reader *, macro_arg *);
static void paste_all_tokens (cpp_reader *, const cpp_token *);
static bool paste_tokens (cpp_reader *, location_t,
			  const cpp_token **, const cpp_token *);
static void alloc_expanded_arg_mem (cpp_reader *, macro_arg *, size_t);
static void ensure_expanded_arg_room (cpp_reader *, macro_arg *, size_t, size_t *);
static void delete_macro_args (_cpp_buff*, unsigned num_args);
static void set_arg_token (macro_arg *, const cpp_token *,
			   location_t, size_t,
			   enum macro_arg_token_kind,
			   bool);
static const location_t *get_arg_token_location (const macro_arg *,
						      enum macro_arg_token_kind);
static const cpp_token **arg_token_ptr_at (const macro_arg *,
					   size_t,
					   enum macro_arg_token_kind,
					   location_t **virt_location);

static void macro_arg_token_iter_init (macro_arg_token_iter *, bool,
				       enum macro_arg_token_kind,
				       const macro_arg *,
				       const cpp_token **);
static const cpp_token *macro_arg_token_iter_get_token
(const macro_arg_token_iter *it);
static location_t macro_arg_token_iter_get_location
(const macro_arg_token_iter *);
static void macro_arg_token_iter_forward (macro_arg_token_iter *);
static _cpp_buff *tokens_buff_new (cpp_reader *, size_t,
				   location_t **);
static size_t tokens_buff_count (_cpp_buff *);
static const cpp_token **tokens_buff_last_token_ptr (_cpp_buff *);
static inline const cpp_token **tokens_buff_put_token_to (const cpp_token **,
                                                          location_t *,
                                                          const cpp_token *,
                                                          location_t,
                                                          location_t,
                                                          const line_map_macro *,
                                                          unsigned int);

static const cpp_token **tokens_buff_add_token (_cpp_buff *,
						location_t *,
						const cpp_token *,
						location_t,
						location_t,
						const line_map_macro *,
						unsigned int);
static inline void tokens_buff_remove_last_token (_cpp_buff *);
static void replace_args (cpp_reader *, cpp_hashnode *, cpp_macro *,
			  macro_arg *, location_t);
static _cpp_buff *funlike_invocation_p (cpp_reader *, cpp_hashnode *,
					_cpp_buff **, unsigned *);
static cpp_macro *create_iso_definition (cpp_reader *);

/* #define directive parsing and handling.  */

static cpp_macro *lex_expansion_token (cpp_reader *, cpp_macro *);
static bool warn_of_redefinition (cpp_reader *, cpp_hashnode *,
				  const cpp_macro *);
static bool parse_params (cpp_reader *, unsigned *, bool *);
static void check_trad_stringification (cpp_reader *, const cpp_macro *,
					const cpp_string *);
static bool reached_end_of_context (cpp_context *);
static void consume_next_token_from_context (cpp_reader *pfile,
					     const cpp_token **,
					     location_t *);
static const cpp_token* cpp_get_token_1 (cpp_reader *, location_t *);

static cpp_hashnode* macro_of_context (cpp_context *context);

static bool in_macro_expansion_p (cpp_reader *pfile);

/* Statistical counter tracking the number of macros that got
   expanded.  */
unsigned num_expanded_macros_counter = 0;
/* Statistical counter tracking the total number tokens resulting
   from macro expansion.  */
unsigned num_macro_tokens_counter = 0;

/* Wrapper around cpp_get_token to skip CPP_PADDING tokens
   and not consume CPP_EOF.  */
static const cpp_token *
cpp_get_token_no_padding (cpp_reader *pfile)
{
  for (;;)
    {
      const cpp_token *ret = cpp_peek_token (pfile, 0);
      if (ret->type == CPP_EOF)
	return ret;
      ret = cpp_get_token (pfile);
      if (ret->type != CPP_PADDING)
	return ret;
    }
}

/* Handle meeting "__has_include" builtin macro.  */

static int
builtin_has_include (cpp_reader *pfile, cpp_hashnode *op, bool has_next)
{
  int result = 0;

  if (!pfile->state.in_directive)
    cpp_error (pfile, CPP_DL_ERROR,
	       "\"%s\" used outside of preprocessing directive",
	       NODE_NAME (op));

  pfile->state.angled_headers = true;
  const cpp_token *token = cpp_get_token_no_padding (pfile);
  bool paren = token->type == CPP_OPEN_PAREN;
  if (paren)
    token = cpp_get_token_no_padding (pfile);
  else
    cpp_error (pfile, CPP_DL_ERROR,
	       "missing '(' before \"%s\" operand", NODE_NAME (op));
  pfile->state.angled_headers = false;

  bool bracket = token->type != CPP_STRING;
  char *fname = NULL;
  if (token->type == CPP_STRING || token->type == CPP_HEADER_NAME)
    {
      fname = XNEWVEC (char, token->val.str.len - 1);
      memcpy (fname, token->val.str.text + 1, token->val.str.len - 2);
      fname[token->val.str.len - 2] = '\0';
    }
  else if (token->type == CPP_LESS)
    fname = _cpp_bracket_include (pfile);
  else
    cpp_error (pfile, CPP_DL_ERROR,
	       "operator \"%s\" requires a header-name", NODE_NAME (op));

  if (fname)
    {
      /* Do not do the lookup if we're skipping, that's unnecessary
	 IO.  */
      if (!pfile->state.skip_eval
	  && _cpp_has_header (pfile, fname, bracket,
			      has_next ? IT_INCLUDE_NEXT : IT_INCLUDE))
	result = 1;

      XDELETEVEC (fname);
    }

  if (paren
      && cpp_get_token_no_padding (pfile)->type != CPP_CLOSE_PAREN)
    cpp_error (pfile, CPP_DL_ERROR,
	       "missing ')' after \"%s\" operand", NODE_NAME (op));

  return result;
}

/* Emits a warning if NODE is a macro defined in the main file that
   has not been used.  */
int
_cpp_warn_if_unused_macro (cpp_reader *pfile, cpp_hashnode *node,
			   void *v ATTRIBUTE_UNUSED)
{
  if (cpp_user_macro_p (node))
    {
      cpp_macro *macro = node->value.macro;

      if (!macro->used
	  && MAIN_FILE_P (linemap_check_ordinary
			    (linemap_lookup (pfile->line_table,
					     macro->line))))
	cpp_warning_with_line (pfile, CPP_W_UNUSED_MACROS, macro->line, 0,
			       "macro \"%s\" is not used", NODE_NAME (node));
    }

  return 1;
}

/* Allocates and returns a CPP_STRING token, containing TEXT of length
   LEN, after null-terminating it.  TEXT must be in permanent storage.  */
static const cpp_token *
new_string_token (cpp_reader *pfile, unsigned char *text, unsigned int len)
{
  cpp_token *token = _cpp_temp_token (pfile);

  text[len] = '\0';
  token->type = CPP_STRING;
  token->val.str.len = len;
  token->val.str.text = text;
  token->flags = 0;
  return token;
}

static const char * const monthnames[] =
{
  "Jan", "Feb", "Mar", "Apr", "May", "Jun",
  "Jul", "Aug", "Sep", "Oct", "Nov", "Dec"
};

static size_t remap_pairs;
static char **remap_src;
static char **remap_dst;

void
add_cpp_remap_path (const char *arg)
{
	const char *arg_dst;
	size_t len;

	arg_dst = strchr(arg, ':');
	if (arg_dst == NULL) {
		fprintf(stderr, "Invalid argument for -iremap");
		exit(1);
	}
	len = arg_dst - arg;
	++arg_dst;

	remap_src = (char **) xrealloc(remap_src, sizeof(char *) * (remap_pairs + 1));
	remap_dst = (char **) xrealloc(remap_dst, sizeof(char *) * (remap_pairs + 1));

	remap_src[remap_pairs] = (char *) xmalloc(len + 1);
	memcpy(remap_src[remap_pairs], arg, len);
	remap_src[remap_pairs][len] = '\0';
	remap_dst[remap_pairs] = xstrdup(arg_dst);
	++remap_pairs;
}

/* Helper function for builtin_macro.  Returns the text generated by
   a builtin macro. */
const uchar *
_cpp_builtin_macro_text (cpp_reader *pfile, cpp_hashnode *node,
			 location_t loc)
{
  const uchar *result = NULL;
  linenum_type number = 1;

  switch (node->value.builtin)
    {
    default:
      cpp_error (pfile, CPP_DL_ICE, "invalid built-in macro \"%s\"",
		 NODE_NAME (node));
      break;

    case BT_TIMESTAMP:
      {
	if (CPP_OPTION (pfile, warn_date_time))
	  cpp_warning (pfile, CPP_W_DATE_TIME, "macro \"%s\" might prevent "
		       "reproducible builds", NODE_NAME (node));

	cpp_buffer *pbuffer = cpp_get_buffer (pfile);
	if (pbuffer->timestamp == NULL)
	  {
	    /* Initialize timestamp value of the assotiated file. */
            struct _cpp_file *file = cpp_get_file (pbuffer);
	    if (file)
	      {
    		/* Generate __TIMESTAMP__ string, that represents 
		   the date and time of the last modification 
		   of the current source file. The string constant 
		   looks like "Sun Sep 16 01:03:52 1973".  */
		struct tm *tb = NULL;
		struct stat *st = _cpp_get_file_stat (file);
		if (st)
		  tb = localtime (&st->st_mtime);
		if (tb)
		  {
		    char *str = asctime (tb);
		    size_t len = strlen (str);
		    unsigned char *buf = _cpp_unaligned_alloc (pfile, len + 2);
		    buf[0] = '"';
		    strcpy ((char *) buf + 1, str);
		    buf[len] = '"';
		    pbuffer->timestamp = buf;
		  }
		else
		  {
		    cpp_errno (pfile, CPP_DL_WARNING,
			"could not determine file timestamp");
		    pbuffer->timestamp = UC"\"??? ??? ?? ??:??:?? ????\"";
		  }
	      }
	  }
	result = pbuffer->timestamp;
      }
      break;
    case BT_FILE:
    case BT_BASE_FILE:
      {
	unsigned int len;
	const char *name;
	uchar *buf;
	
	if (node->value.builtin == BT_FILE)
	  name = linemap_get_expansion_filename (pfile->line_table,
						 pfile->line_table->highest_line);
	else
	  {
	    name = _cpp_get_file_name (pfile->main_file);
	    if (!name)
	      abort ();
	  }
	if (pfile->cb.remap_filename)
	  name = pfile->cb.remap_filename (name);
	len = strlen (name);
	buf = _cpp_unaligned_alloc (pfile, len * 2 + 3);
	result = buf;
	*buf = '"';
	buf = cpp_quote_string (buf + 1, (const unsigned char *) name, len);
	*buf++ = '"';
	*buf = '\0';
      }
      break;

    case BT_INCLUDE_LEVEL:
      /* The line map depth counts the primary source as level 1, but
	 historically __INCLUDE_DEPTH__ has called the primary source
	 level 0.  */
      number = pfile->line_table->depth - 1;
      break;

    case BT_SPECLINE:
      /* If __LINE__ is embedded in a macro, it must expand to the
	 line of the macro's invocation, not its definition.
	 Otherwise things like assert() will not work properly.
	 See WG14 N1911, WG21 N4220 sec 6.5, and PR 61861.  */
      if (CPP_OPTION (pfile, traditional))
	loc = pfile->line_table->highest_line;
      else
	loc = linemap_resolve_location (pfile->line_table, loc,
					LRK_MACRO_EXPANSION_POINT, NULL);
      number = linemap_get_expansion_line (pfile->line_table, loc);
      break;

      /* __STDC__ has the value 1 under normal circumstances.
	 However, if (a) we are in a system header, (b) the option
	 stdc_0_in_system_headers is true (set by target config), and
	 (c) we are not in strictly conforming mode, then it has the
	 value 0.  (b) and (c) are already checked in cpp_init_builtins.  */
    case BT_STDC:
      if (cpp_in_system_header (pfile))
	number = 0;
      else
	number = 1;
      break;

    case BT_DATE:
    case BT_TIME:
      if (CPP_OPTION (pfile, warn_date_time))
	cpp_warning (pfile, CPP_W_DATE_TIME, "macro \"%s\" might prevent "
		     "reproducible builds", NODE_NAME (node));
      if (pfile->date == NULL)
	{
	  /* Allocate __DATE__ and __TIME__ strings from permanent
	     storage.  We only do this once, and don't generate them
	     at init time, because time() and localtime() are very
	     slow on some systems.  */
	  time_t tt;
	  struct tm *tb = NULL;

	  /* Set a reproducible timestamp for __DATE__ and __TIME__ macro
	     if SOURCE_DATE_EPOCH is defined.  */
	  if (pfile->source_date_epoch == (time_t) -2
	      && pfile->cb.get_source_date_epoch != NULL)
	    pfile->source_date_epoch = pfile->cb.get_source_date_epoch (pfile);

	  if (pfile->source_date_epoch >= (time_t) 0)
	    tb = gmtime (&pfile->source_date_epoch);
	  else
	    {
	      /* (time_t) -1 is a legitimate value for "number of seconds
		 since the Epoch", so we have to do a little dance to
		 distinguish that from a genuine error.  */
	      errno = 0;
	      tt = time (NULL);
	      if (tt != (time_t)-1 || errno == 0)
		tb = localtime (&tt);
	    }

	  if (tb)
	    {
	      pfile->date = _cpp_unaligned_alloc (pfile,
						  sizeof ("\"Oct 11 1347\""));
	      sprintf ((char *) pfile->date, "\"%s %2d %4d\"",
		       monthnames[tb->tm_mon], tb->tm_mday,
		       tb->tm_year + 1900);

	      pfile->time = _cpp_unaligned_alloc (pfile,
						  sizeof ("\"12:34:56\""));
	      sprintf ((char *) pfile->time, "\"%02d:%02d:%02d\"",
		       tb->tm_hour, tb->tm_min, tb->tm_sec);
	    }
	  else
	    {
	      cpp_errno (pfile, CPP_DL_WARNING,
			 "could not determine date and time");
		
	      pfile->date = UC"\"??? ?? ????\"";
	      pfile->time = UC"\"??:??:??\"";
	    }
	}

      if (node->value.builtin == BT_DATE)
	result = pfile->date;
      else
	result = pfile->time;
      break;

    case BT_COUNTER:
      if (CPP_OPTION (pfile, directives_only) && pfile->state.in_directive)
	cpp_error (pfile, CPP_DL_ERROR,
	    "__COUNTER__ expanded inside directive with -fdirectives-only");
      number = pfile->counter++;
      break;

    case BT_HAS_ATTRIBUTE:
      number = pfile->cb.has_attribute (pfile);
      break;

    case BT_HAS_BUILTIN:
      number = pfile->cb.has_builtin (pfile);
      break;

    case BT_HAS_INCLUDE:
    case BT_HAS_INCLUDE_NEXT:
      number = builtin_has_include (pfile, node,
				    node->value.builtin == BT_HAS_INCLUDE_NEXT);
      break;
    }

  if (result == NULL)
    {
      /* 21 bytes holds all NUL-terminated unsigned 64-bit numbers.  */
      result = _cpp_unaligned_alloc (pfile, 21);
      sprintf ((char *) result, "%u", number);
    }

  return result;      
}

/* Convert builtin macros like __FILE__ to a token and push it on the
   context stack.  Also handles _Pragma, for which a new token may not
   be created.  Returns 1 if it generates a new token context, 0 to
   return the token to the caller.  LOC is the location of the expansion
   point of the macro.  */
static int
builtin_macro (cpp_reader *pfile, cpp_hashnode *node,
	       location_t loc, location_t expand_loc)
{
  const uchar *buf;
  size_t len;
  char *nbuf;

  if (node->value.builtin == BT_PRAGMA)
    {
      /* Don't interpret _Pragma within directives.  The standard is
         not clear on this, but to me this makes most sense.  */
      if (pfile->state.in_directive)
	return 0;

      return _cpp_do__Pragma (pfile, loc);
    }

  buf = _cpp_builtin_macro_text (pfile, node, expand_loc);
  len = ustrlen (buf);
  nbuf = (char *) alloca (len + 1);
  memcpy (nbuf, buf, len);
  nbuf[len]='\n';

  cpp_push_buffer (pfile, (uchar *) nbuf, len, /* from_stage3 */ true);
  _cpp_clean_line (pfile);

  /* Set pfile->cur_token as required by _cpp_lex_direct.  */
  pfile->cur_token = _cpp_temp_token (pfile);
  cpp_token *token = _cpp_lex_direct (pfile);
  /* We should point to the expansion point of the builtin macro.  */
  token->src_loc = loc;
  if (pfile->context->tokens_kind == TOKENS_KIND_EXTENDED)
    {
      /* We are tracking tokens resulting from macro expansion.
	 Create a macro line map and generate a virtual location for
	 the token resulting from the expansion of the built-in
	 macro.  */
      location_t *virt_locs = NULL;
      _cpp_buff *token_buf = tokens_buff_new (pfile, 1, &virt_locs);
      const line_map_macro * map =
	linemap_enter_macro (pfile->line_table, node, loc, 1);
      tokens_buff_add_token (token_buf, virt_locs, token,
			     pfile->line_table->builtin_location,
			     pfile->line_table->builtin_location,
			    map, /*macro_token_index=*/0);
      push_extended_tokens_context (pfile, node, token_buf, virt_locs,
				    (const cpp_token **)token_buf->base,
				    1);
    }
  else
    _cpp_push_token_context (pfile, NULL, token, 1);
  if (pfile->buffer->cur != pfile->buffer->rlimit)
    cpp_error (pfile, CPP_DL_ICE, "invalid built-in macro \"%s\"",
	       NODE_NAME (node));
  _cpp_pop_buffer (pfile);

  return 1;
}

/* Copies SRC, of length LEN, to DEST, adding backslashes before all
   backslashes and double quotes. DEST must be of sufficient size.
   Returns a pointer to the end of the string.  */
uchar *
cpp_quote_string (uchar *dest, const uchar *src, unsigned int len)
{
  while (len--)
    {
      uchar c = *src++;

      switch (c)
	{
	case '\n':
	  /* Naked LF can appear in raw string literals  */
	  c = 'n';
	  /* FALLTHROUGH */

	case '\\':
	case '"':
	  *dest++ = '\\';
	  /* FALLTHROUGH */

	default:
	  *dest++ = c;
	}
    }

  return dest;
}

/* Convert a token sequence ARG to a single string token according to
   the rules of the ISO C #-operator.  */
static const cpp_token *
stringify_arg (cpp_reader *pfile, macro_arg *arg)
{
  unsigned char *dest;
  unsigned int i, escape_it, backslash_count = 0;
  const cpp_token *source = NULL;
  size_t len;

  if (BUFF_ROOM (pfile->u_buff) < 3)
    _cpp_extend_buff (pfile, &pfile->u_buff, 3);
  dest = BUFF_FRONT (pfile->u_buff);
  *dest++ = '"';

  /* Loop, reading in the argument's tokens.  */
  for (i = 0; i < arg->count; i++)
    {
      const cpp_token *token = arg->first[i];

      if (token->type == CPP_PADDING)
	{
	  if (source == NULL
	      || (!(source->flags & PREV_WHITE)
		  && token->val.source == NULL))
	    source = token->val.source;
	  continue;
	}

      escape_it = (token->type == CPP_STRING || token->type == CPP_CHAR
		   || token->type == CPP_WSTRING || token->type == CPP_WCHAR
		   || token->type == CPP_STRING32 || token->type == CPP_CHAR32
		   || token->type == CPP_STRING16 || token->type == CPP_CHAR16
		   || token->type == CPP_UTF8STRING || token->type == CPP_UTF8CHAR
		   || cpp_userdef_string_p (token->type)
		   || cpp_userdef_char_p (token->type));

      /* Room for each char being written in octal, initial space and
	 final quote and NUL.  */
      len = cpp_token_len (token);
      if (escape_it)
	len *= 4;
      len += 3;

      if ((size_t) (BUFF_LIMIT (pfile->u_buff) - dest) < len)
	{
	  size_t len_so_far = dest - BUFF_FRONT (pfile->u_buff);
	  _cpp_extend_buff (pfile, &pfile->u_buff, len);
	  dest = BUFF_FRONT (pfile->u_buff) + len_so_far;
	}

      /* Leading white space?  */
      if (dest - 1 != BUFF_FRONT (pfile->u_buff))
	{
	  if (source == NULL)
	    source = token;
	  if (source->flags & PREV_WHITE)
	    *dest++ = ' ';
	}
      source = NULL;

      if (escape_it)
	{
	  _cpp_buff *buff = _cpp_get_buff (pfile, len);
	  unsigned char *buf = BUFF_FRONT (buff);
	  len = cpp_spell_token (pfile, token, buf, true) - buf;
	  dest = cpp_quote_string (dest, buf, len);
	  _cpp_release_buff (pfile, buff);
	}
      else
	dest = cpp_spell_token (pfile, token, dest, true);

      if (token->type == CPP_OTHER && token->val.str.text[0] == '\\')
	backslash_count++;
      else
	backslash_count = 0;
    }

  /* Ignore the final \ of invalid string literals.  */
  if (backslash_count & 1)
    {
      cpp_error (pfile, CPP_DL_WARNING,
		 "invalid string literal, ignoring final '\\'");
      dest--;
    }

  /* Commit the memory, including NUL, and return the token.  */
  *dest++ = '"';
  len = dest - BUFF_FRONT (pfile->u_buff);
  BUFF_FRONT (pfile->u_buff) = dest + 1;
  return new_string_token (pfile, dest - len, len);
}

/* Try to paste two tokens.  On success, return nonzero.  In any
   case, PLHS is updated to point to the pasted token, which is
   guaranteed to not have the PASTE_LEFT flag set.  LOCATION is
   the virtual location used for error reporting.  */
static bool
paste_tokens (cpp_reader *pfile, location_t location,
	      const cpp_token **plhs, const cpp_token *rhs)
{
  unsigned char *buf, *end, *lhsend;
  cpp_token *lhs;
  unsigned int len;

  len = cpp_token_len (*plhs) + cpp_token_len (rhs) + 1;
  buf = (unsigned char *) alloca (len);
  end = lhsend = cpp_spell_token (pfile, *plhs, buf, true);

  /* Avoid comment headers, since they are still processed in stage 3.
     It is simpler to insert a space here, rather than modifying the
     lexer to ignore comments in some circumstances.  Simply returning
     false doesn't work, since we want to clear the PASTE_LEFT flag.  */
  if ((*plhs)->type == CPP_DIV && rhs->type != CPP_EQ)
    *end++ = ' ';
  /* In one obscure case we might see padding here.  */
  if (rhs->type != CPP_PADDING)
    end = cpp_spell_token (pfile, rhs, end, true);
  *end = '\n';

  cpp_push_buffer (pfile, buf, end - buf, /* from_stage3 */ true);
  _cpp_clean_line (pfile);

  /* Set pfile->cur_token as required by _cpp_lex_direct.  */
  pfile->cur_token = _cpp_temp_token (pfile);
  lhs = _cpp_lex_direct (pfile);
  if (pfile->buffer->cur != pfile->buffer->rlimit)
    {
      location_t saved_loc = lhs->src_loc;

      _cpp_pop_buffer (pfile);
      _cpp_backup_tokens (pfile, 1);
      *lhsend = '\0';

      /* We have to remove the PASTE_LEFT flag from the old lhs, but
	 we want to keep the new location.  */
      *lhs = **plhs;
      *plhs = lhs;
      lhs->src_loc = saved_loc;
      lhs->flags &= ~PASTE_LEFT;

      /* Mandatory error for all apart from assembler.  */
      if (CPP_OPTION (pfile, lang) != CLK_ASM)
	cpp_error_with_line (pfile, CPP_DL_ERROR, location, 0,
	 "pasting \"%s\" and \"%s\" does not give a valid preprocessing token",
		   buf, cpp_token_as_text (pfile, rhs));
      return false;
    }

  *plhs = lhs;
  _cpp_pop_buffer (pfile);
  return true;
}

/* Handles an arbitrarily long sequence of ## operators, with initial
   operand LHS.  This implementation is left-associative,
   non-recursive, and finishes a paste before handling succeeding
   ones.  If a paste fails, we back up to the RHS of the failing ##
   operator before pushing the context containing the result of prior
   successful pastes, with the effect that the RHS appears in the
   output stream after the pasted LHS normally.  */
static void
paste_all_tokens (cpp_reader *pfile, const cpp_token *lhs)
{
  const cpp_token *rhs = NULL;
  cpp_context *context = pfile->context;
  location_t virt_loc = 0;

  /* We are expanding a macro and we must have been called on a token
     that appears at the left hand side of a ## operator.  */
  if (macro_of_context (pfile->context) == NULL
      || (!(lhs->flags & PASTE_LEFT)))
    abort ();

  if (context->tokens_kind == TOKENS_KIND_EXTENDED)
    /* The caller must have called consume_next_token_from_context
       right before calling us.  That has incremented the pointer to
       the current virtual location.  So it now points to the location
       of the token that comes right after *LHS.  We want the
       resulting pasted token to have the location of the current
       *LHS, though.  */
    virt_loc = context->c.mc->cur_virt_loc[-1];
  else
    /* We are not tracking macro expansion.  So the best virtual
       location we can get here is the expansion point of the macro we
       are currently expanding.  */
    virt_loc = pfile->invocation_location;

  do
    {
      /* Take the token directly from the current context.  We can do
	 this, because we are in the replacement list of either an
	 object-like macro, or a function-like macro with arguments
	 inserted.  In either case, the constraints to #define
	 guarantee we have at least one more token.  */
      if (context->tokens_kind == TOKENS_KIND_DIRECT)
	rhs = FIRST (context).token++;
      else if (context->tokens_kind == TOKENS_KIND_INDIRECT)
	rhs = *FIRST (context).ptoken++;
      else if (context->tokens_kind == TOKENS_KIND_EXTENDED)
	{
	  /* So we are in presence of an extended token context, which
	     means that each token in this context has a virtual
	     location attached to it.  So let's not forget to update
	     the pointer to the current virtual location of the
	     current token when we update the pointer to the current
	     token */

	  rhs = *FIRST (context).ptoken++;
	  /* context->c.mc must be non-null, as if we were not in a
	     macro context, context->tokens_kind could not be equal to
	     TOKENS_KIND_EXTENDED.  */
	  context->c.mc->cur_virt_loc++;
	}

      if (rhs->type == CPP_PADDING)
	{
	  if (rhs->flags & PASTE_LEFT)
	    abort ();
	}
      if (!paste_tokens (pfile, virt_loc, &lhs, rhs))
	break;
    }
  while (rhs->flags & PASTE_LEFT);

  /* Put the resulting token in its own context.  */
  if (context->tokens_kind == TOKENS_KIND_EXTENDED)
    {
      location_t *virt_locs = NULL;
      _cpp_buff *token_buf = tokens_buff_new (pfile, 1, &virt_locs);
      tokens_buff_add_token (token_buf, virt_locs, lhs,
			     virt_loc, 0, NULL, 0);
      push_extended_tokens_context (pfile, context->c.mc->macro_node,
				    token_buf, virt_locs,
				    (const cpp_token **)token_buf->base, 1);
    }
  else
    _cpp_push_token_context (pfile, NULL, lhs, 1);
}

/* Returns TRUE if the number of arguments ARGC supplied in an
   invocation of the MACRO referenced by NODE is valid.  An empty
   invocation to a macro with no parameters should pass ARGC as zero.

   Note that MACRO cannot necessarily be deduced from NODE, in case
   NODE was redefined whilst collecting arguments.  */
bool
_cpp_arguments_ok (cpp_reader *pfile, cpp_macro *macro, const cpp_hashnode *node, unsigned int argc)
{
  if (argc == macro->paramc)
    return true;

  if (argc < macro->paramc)
    {
      /* In C++2a (here the va_opt flag is used), and also as a GNU
	 extension, variadic arguments are allowed to not appear in
	 the invocation at all.
	 e.g. #define debug(format, args...) something
	 debug("string");

	 This is exactly the same as if an empty variadic list had been
	 supplied - debug("string", ).  */

      if (argc + 1 == macro->paramc && macro->variadic)
	{
	  if (CPP_PEDANTIC (pfile) && ! macro->syshdr
	      && ! CPP_OPTION (pfile, va_opt))
	    {
	      if (CPP_OPTION (pfile, cplusplus))
		cpp_error (pfile, CPP_DL_PEDWARN,
			   "ISO C++11 requires at least one argument "
			   "for the \"...\" in a variadic macro");
	      else
		cpp_error (pfile, CPP_DL_PEDWARN,
			   "ISO C99 requires at least one argument "
			   "for the \"...\" in a variadic macro");
	    }
	  return true;
	}

      cpp_error (pfile, CPP_DL_ERROR,
		 "macro \"%s\" requires %u arguments, but only %u given",
		 NODE_NAME (node), macro->paramc, argc);
    }
  else
    cpp_error (pfile, CPP_DL_ERROR,
	       "macro \"%s\" passed %u arguments, but takes just %u",
	       NODE_NAME (node), argc, macro->paramc);

  if (macro->line > RESERVED_LOCATION_COUNT)
    cpp_error_at (pfile, CPP_DL_NOTE, macro->line, "macro \"%s\" defined here",
		  NODE_NAME (node));

  return false;
}

/* Reads and returns the arguments to a function-like macro
   invocation.  Assumes the opening parenthesis has been processed.
   If there is an error, emits an appropriate diagnostic and returns
   NULL.  Each argument is terminated by a CPP_EOF token, for the
   future benefit of expand_arg().  If there are any deferred
   #pragma directives among macro arguments, store pointers to the
   CPP_PRAGMA ... CPP_PRAGMA_EOL tokens into *PRAGMA_BUFF buffer.

   What is returned is the buffer that contains the memory allocated
   to hold the macro arguments.  NODE is the name of the macro this
   function is dealing with.  If NUM_ARGS is non-NULL, *NUM_ARGS is
   set to the actual number of macro arguments allocated in the
   returned buffer.  */
static _cpp_buff *
collect_args (cpp_reader *pfile, const cpp_hashnode *node,
	      _cpp_buff **pragma_buff, unsigned *num_args)
{
  _cpp_buff *buff, *base_buff;
  cpp_macro *macro;
  macro_arg *args, *arg;
  const cpp_token *token;
  unsigned int argc;
  location_t virt_loc;
  bool track_macro_expansion_p = CPP_OPTION (pfile, track_macro_expansion);
  unsigned num_args_alloced = 0;

  macro = node->value.macro;
  if (macro->paramc)
    argc = macro->paramc;
  else
    argc = 1;

#define DEFAULT_NUM_TOKENS_PER_MACRO_ARG 50
#define ARG_TOKENS_EXTENT 1000

  buff = _cpp_get_buff (pfile, argc * (DEFAULT_NUM_TOKENS_PER_MACRO_ARG
				       * sizeof (cpp_token *)
				       + sizeof (macro_arg)));
  base_buff = buff;
  args = (macro_arg *) buff->base;
  memset (args, 0, argc * sizeof (macro_arg));
  buff->cur = (unsigned char *) &args[argc];
  arg = args, argc = 0;

  /* Collect the tokens making up each argument.  We don't yet know
     how many arguments have been supplied, whether too many or too
     few.  Hence the slightly bizarre usage of "argc" and "arg".  */
  do
    {
      unsigned int paren_depth = 0;
      unsigned int ntokens = 0;
      unsigned virt_locs_capacity = DEFAULT_NUM_TOKENS_PER_MACRO_ARG;
      num_args_alloced++;

      argc++;
      arg->first = (const cpp_token **) buff->cur;
      if (track_macro_expansion_p)
	{
	  virt_locs_capacity = DEFAULT_NUM_TOKENS_PER_MACRO_ARG;
	  arg->virt_locs = XNEWVEC (location_t,
				    virt_locs_capacity);
	}

      for (;;)
	{
	  /* Require space for 2 new tokens (including a CPP_EOF).  */
	  if ((unsigned char *) &arg->first[ntokens + 2] > buff->limit)
	    {
	      buff = _cpp_append_extend_buff (pfile, buff,
					      ARG_TOKENS_EXTENT
					      * sizeof (cpp_token *));
	      arg->first = (const cpp_token **) buff->cur;
	    }
	  if (track_macro_expansion_p
	      && (ntokens + 2 > virt_locs_capacity))
	    {
	      virt_locs_capacity += ARG_TOKENS_EXTENT;
	      arg->virt_locs = XRESIZEVEC (location_t,
					   arg->virt_locs,
					   virt_locs_capacity);
	    }

	  token = cpp_get_token_1 (pfile, &virt_loc);

	  if (token->type == CPP_PADDING)
	    {
	      /* Drop leading padding.  */
	      if (ntokens == 0)
		continue;
	    }
	  else if (token->type == CPP_OPEN_PAREN)
	    paren_depth++;
	  else if (token->type == CPP_CLOSE_PAREN)
	    {
	      if (paren_depth-- == 0)
		break;
	    }
	  else if (token->type == CPP_COMMA)
	    {
	      /* A comma does not terminate an argument within
		 parentheses or as part of a variable argument.  */
	      if (paren_depth == 0
		  && ! (macro->variadic && argc == macro->paramc))
		break;
	    }
	  else if (token->type == CPP_EOF
		   || (token->type == CPP_HASH && token->flags & BOL))
	    break;
	  else if (token->type == CPP_PRAGMA)
	    {
	      cpp_token *newtok = _cpp_temp_token (pfile);

	      /* CPP_PRAGMA token lives in directive_result, which will
		 be overwritten on the next directive.  */
	      *newtok = *token;
	      token = newtok;
	      do
		{
		  if (*pragma_buff == NULL
		      || BUFF_ROOM (*pragma_buff) < sizeof (cpp_token *))
		    {
		      _cpp_buff *next;
		      if (*pragma_buff == NULL)
			*pragma_buff
			  = _cpp_get_buff (pfile, 32 * sizeof (cpp_token *));
		      else
			{
			  next = *pragma_buff;
			  *pragma_buff
			    = _cpp_get_buff (pfile,
					     (BUFF_FRONT (*pragma_buff)
					      - (*pragma_buff)->base) * 2);
			  (*pragma_buff)->next = next;
			}
		    }
		  *(const cpp_token **) BUFF_FRONT (*pragma_buff) = token;
		  BUFF_FRONT (*pragma_buff) += sizeof (cpp_token *);
		  if (token->type == CPP_PRAGMA_EOL)
		    break;
		  token = cpp_get_token_1 (pfile, &virt_loc);
		}
	      while (token->type != CPP_EOF);

	      /* In deferred pragmas parsing_args and prevent_expansion
		 had been changed, reset it.  */
	      pfile->state.parsing_args = 2;
	      pfile->state.prevent_expansion = 1;

	      if (token->type == CPP_EOF)
		break;
	      else
		continue;
	    }
	  set_arg_token (arg, token, virt_loc,
			 ntokens, MACRO_ARG_TOKEN_NORMAL,
			 CPP_OPTION (pfile, track_macro_expansion));
	  ntokens++;
	}

      /* Drop trailing padding.  */
      while (ntokens > 0 && arg->first[ntokens - 1]->type == CPP_PADDING)
	ntokens--;

      arg->count = ntokens;
      set_arg_token (arg, &pfile->eof, pfile->eof.src_loc,
		     ntokens, MACRO_ARG_TOKEN_NORMAL,
		     CPP_OPTION (pfile, track_macro_expansion));

      /* Terminate the argument.  Excess arguments loop back and
	 overwrite the final legitimate argument, before failing.  */
      if (argc <= macro->paramc)
	{
	  buff->cur = (unsigned char *) &arg->first[ntokens + 1];
	  if (argc != macro->paramc)
	    arg++;
	}
    }
  while (token->type != CPP_CLOSE_PAREN && token->type != CPP_EOF);

  if (token->type == CPP_EOF)
    {
      /* We still need the CPP_EOF to end directives, and to end
	 pre-expansion of a macro argument.  Step back is not
	 unconditional, since we don't want to return a CPP_EOF to our
	 callers at the end of an -include-d file.  */
      if (pfile->context->prev || pfile->state.in_directive)
	_cpp_backup_tokens (pfile, 1);
      cpp_error (pfile, CPP_DL_ERROR,
		 "unterminated argument list invoking macro \"%s\"",
		 NODE_NAME (node));
    }
  else
    {
      /* A single empty argument is counted as no argument.  */
      if (argc == 1 && macro->paramc == 0 && args[0].count == 0)
	argc = 0;
      if (_cpp_arguments_ok (pfile, macro, node, argc))
	{
	  /* GCC has special semantics for , ## b where b is a varargs
	     parameter: we remove the comma if b was omitted entirely.
	     If b was merely an empty argument, the comma is retained.
	     If the macro takes just one (varargs) parameter, then we
	     retain the comma only if we are standards conforming.

	     If FIRST is NULL replace_args () swallows the comma.  */
	  if (macro->variadic && (argc < macro->paramc
				  || (argc == 1 && args[0].count == 0
				      && !CPP_OPTION (pfile, std))))
	    args[macro->paramc - 1].first = NULL;
	  if (num_args)
	    *num_args = num_args_alloced;
	  return base_buff;
	}
    }

  /* An error occurred.  */
  _cpp_release_buff (pfile, base_buff);
  return NULL;
}

/* Search for an opening parenthesis to the macro of NODE, in such a
   way that, if none is found, we don't lose the information in any
   intervening padding tokens.  If we find the parenthesis, collect
   the arguments and return the buffer containing them.  PRAGMA_BUFF
   argument is the same as in collect_args.  If NUM_ARGS is non-NULL,
   *NUM_ARGS is set to the number of arguments contained in the
   returned buffer.  */
static _cpp_buff *
funlike_invocation_p (cpp_reader *pfile, cpp_hashnode *node,
		      _cpp_buff **pragma_buff, unsigned *num_args)
{
  const cpp_token *token, *padding = NULL;

  for (;;)
    {
      token = cpp_get_token (pfile);
      if (token->type != CPP_PADDING)
	break;
      if (padding == NULL
	  || (!(padding->flags & PREV_WHITE) && token->val.source == NULL))
	padding = token;
    }

  if (token->type == CPP_OPEN_PAREN)
    {
      pfile->state.parsing_args = 2;
      return collect_args (pfile, node, pragma_buff, num_args);
    }

  /* CPP_EOF can be the end of macro arguments, or the end of the
     file.  We mustn't back up over the latter.  Ugh.  */
  if (token->type != CPP_EOF || token == &pfile->eof)
    {
      /* Back up.  We may have skipped padding, in which case backing
	 up more than one token when expanding macros is in general
	 too difficult.  We re-insert it in its own context.  */
      _cpp_backup_tokens (pfile, 1);
      if (padding)
	_cpp_push_token_context (pfile, NULL, padding, 1);
    }

  return NULL;
}

/* Return the real number of tokens in the expansion of MACRO.  */
static inline unsigned int
macro_real_token_count (const cpp_macro *macro)
{
  if (__builtin_expect (!macro->extra_tokens, true))
    return macro->count;

  for (unsigned i = macro->count; i--;)
    if (macro->exp.tokens[i].type != CPP_PASTE)
      return i + 1;

  return 0;
}

/* Push the context of a macro with hash entry NODE onto the context
   stack.  If we can successfully expand the macro, we push a context
   containing its yet-to-be-rescanned replacement list and return one.
   If there were additionally any unexpanded deferred #pragma
   directives among macro arguments, push another context containing
   the pragma tokens before the yet-to-be-rescanned replacement list
   and return two.  Otherwise, we don't push a context and return
   zero. LOCATION is the location of the expansion point of the
   macro.  */
static int
enter_macro_context (cpp_reader *pfile, cpp_hashnode *node,
		     const cpp_token *result, location_t location)
{
  /* The presence of a macro invalidates a file's controlling macro.  */
  pfile->mi_valid = false;

  pfile->state.angled_headers = false;

  /* From here to when we push the context for the macro later down
     this function, we need to flag the fact that we are about to
     expand a macro.  This is useful when -ftrack-macro-expansion is
     turned off.  In that case, we need to record the location of the
     expansion point of the top-most macro we are about to to expand,
     into pfile->invocation_location.  But we must not record any such
     location once the process of expanding the macro starts; that is,
     we must not do that recording between now and later down this
     function where set this flag to FALSE.  */
  pfile->about_to_expand_macro_p = true;

  if (cpp_user_macro_p (node))
    {
      cpp_macro *macro = node->value.macro;
      _cpp_buff *pragma_buff = NULL;

      if (macro->fun_like)
	{
	  _cpp_buff *buff;
	  unsigned num_args = 0;

	  pfile->state.prevent_expansion++;
	  pfile->keep_tokens++;
	  pfile->state.parsing_args = 1;
	  buff = funlike_invocation_p (pfile, node, &pragma_buff,
				       &num_args);
	  pfile->state.parsing_args = 0;
	  pfile->keep_tokens--;
	  pfile->state.prevent_expansion--;

	  if (buff == NULL)
	    {
	      if (CPP_WTRADITIONAL (pfile) && ! node->value.macro->syshdr)
		cpp_warning (pfile, CPP_W_TRADITIONAL,
 "function-like macro \"%s\" must be used with arguments in traditional C",
			     NODE_NAME (node));

	      if (pragma_buff)
		_cpp_release_buff (pfile, pragma_buff);

	      pfile->about_to_expand_macro_p = false;
	      return 0;
	    }

	  if (macro->paramc > 0)
	    replace_args (pfile, node, macro,
			  (macro_arg *) buff->base,
			  location);
	  /* Free the memory used by the arguments of this
	     function-like macro.  This memory has been allocated by
	     funlike_invocation_p and by replace_args.  */
	  delete_macro_args (buff, num_args);
	}

      /* Disable the macro within its expansion.  */
      node->flags |= NODE_DISABLED;

      /* Laziness can only affect the expansion tokens of the macro,
	 not its fun-likeness or parameters.  */
      _cpp_maybe_notify_macro_use (pfile, node);
      if (pfile->cb.used)
	pfile->cb.used (pfile, location, node);

      macro->used = 1;

      if (macro->paramc == 0)
	{
	  unsigned tokens_count = macro_real_token_count (macro);
	  if (CPP_OPTION (pfile, track_macro_expansion))
	    {
	      unsigned int i;
	      const cpp_token *src = macro->exp.tokens;
	      const line_map_macro *map;
	      location_t *virt_locs = NULL;
	      _cpp_buff *macro_tokens
		= tokens_buff_new (pfile, tokens_count, &virt_locs);

	      /* Create a macro map to record the locations of the
		 tokens that are involved in the expansion. LOCATION
		 is the location of the macro expansion point.  */
	      map = linemap_enter_macro (pfile->line_table,
					 node, location, tokens_count);
	      for (i = 0; i < tokens_count; ++i)
		{
		  tokens_buff_add_token (macro_tokens, virt_locs,
					 src, src->src_loc,
					 src->src_loc, map, i);
		  ++src;
		}
	      push_extended_tokens_context (pfile, node,
					    macro_tokens,
					    virt_locs,
					    (const cpp_token **)
					    macro_tokens->base,
					    tokens_count);
	    }
	  else
	    _cpp_push_token_context (pfile, node, macro->exp.tokens,
				     tokens_count);
	  num_macro_tokens_counter += tokens_count;
	}

      if (pragma_buff)
	{
	  if (!pfile->state.in_directive)
	    _cpp_push_token_context (pfile, NULL,
				     padding_token (pfile, result), 1);
	  do
	    {
	      unsigned tokens_count;
	      _cpp_buff *tail = pragma_buff->next;
	      pragma_buff->next = NULL;
	      tokens_count = ((const cpp_token **) BUFF_FRONT (pragma_buff)
			      - (const cpp_token **) pragma_buff->base);
	      push_ptoken_context (pfile, NULL, pragma_buff,
				   (const cpp_token **) pragma_buff->base,
				   tokens_count);
	      pragma_buff = tail;
	      if (!CPP_OPTION (pfile, track_macro_expansion))
		num_macro_tokens_counter += tokens_count;

	    }
	  while (pragma_buff != NULL);
	  pfile->about_to_expand_macro_p = false;
	  return 2;
	}

      pfile->about_to_expand_macro_p = false;
      return 1;
    }

  pfile->about_to_expand_macro_p = false;
  /* Handle built-in macros and the _Pragma operator.  */
  {
    location_t expand_loc;

    if (/* The top-level macro invocation that triggered the expansion
	   we are looking at is with a function-like user macro ...  */
	cpp_fun_like_macro_p (pfile->top_most_macro_node)
	/* ... and we are tracking the macro expansion.  */
	&& CPP_OPTION (pfile, track_macro_expansion))
      /* Then the location of the end of the macro invocation is the
	 location of the expansion point of this macro.  */
      expand_loc = location;
    else
      /* Otherwise, the location of the end of the macro invocation is
	 the location of the expansion point of that top-level macro
	 invocation.  */
      expand_loc = pfile->invocation_location;

    return builtin_macro (pfile, node, location, expand_loc);
  }
}

/* De-allocate the memory used by BUFF which is an array of instances
   of macro_arg.  NUM_ARGS is the number of instances of macro_arg
   present in BUFF.  */
static void
delete_macro_args (_cpp_buff *buff, unsigned num_args)
{
  macro_arg *macro_args;
  unsigned i;

  if (buff == NULL)
    return;

  macro_args = (macro_arg *) buff->base;

  /* Walk instances of macro_arg to free their expanded tokens as well
     as their macro_arg::virt_locs members.  */
  for (i = 0; i < num_args; ++i)
    {
      if (macro_args[i].expanded)
	{
	  free (macro_args[i].expanded);
	  macro_args[i].expanded = NULL;
	}
      if (macro_args[i].virt_locs)
	{
	  free (macro_args[i].virt_locs);
	  macro_args[i].virt_locs = NULL;
	}
      if (macro_args[i].expanded_virt_locs)
	{
	  free (macro_args[i].expanded_virt_locs);
	  macro_args[i].expanded_virt_locs = NULL;
	}
    }
  _cpp_free_buff (buff);
}

/* Set the INDEXth token of the macro argument ARG. TOKEN is the token
   to set, LOCATION is its virtual location.  "Virtual" location means
   the location that encodes loci across macro expansion. Otherwise
   it has to be TOKEN->SRC_LOC.  KIND is the kind of tokens the
   argument ARG is supposed to contain.  Note that ARG must be
   tailored so that it has enough room to contain INDEX + 1 numbers of
   tokens, at least.  */
static void
set_arg_token (macro_arg *arg, const cpp_token *token,
	       location_t location, size_t index,
	       enum macro_arg_token_kind kind,
	       bool track_macro_exp_p)
{
  const cpp_token **token_ptr;
  location_t *loc = NULL;

  token_ptr =
    arg_token_ptr_at (arg, index, kind,
		      track_macro_exp_p ? &loc : NULL);
  *token_ptr = token;

  if (loc != NULL)
    {
      /* We can't set the location of a stringified argument
	 token and we can't set any location if we aren't tracking
	 macro expansion locations.   */
      gcc_checking_assert (kind != MACRO_ARG_TOKEN_STRINGIFIED
			   && track_macro_exp_p);
      *loc = location;
    }
}

/* Get the pointer to the location of the argument token of the
   function-like macro argument ARG.  This function must be called
   only when we -ftrack-macro-expansion is on.  */
static const location_t *
get_arg_token_location (const macro_arg *arg,
			enum macro_arg_token_kind kind)
{
  const location_t *loc = NULL;
  const cpp_token **token_ptr =
    arg_token_ptr_at (arg, 0, kind, (location_t **) &loc);

  if (token_ptr == NULL)
    return NULL;

  return loc;
}

/* Return the pointer to the INDEXth token of the macro argument ARG.
   KIND specifies the kind of token the macro argument ARG contains.
   If VIRT_LOCATION is non NULL, *VIRT_LOCATION is set to the address
   of the virtual location of the returned token if the
   -ftrack-macro-expansion flag is on; otherwise, it's set to the
   spelling location of the returned token.  */
static const cpp_token **
arg_token_ptr_at (const macro_arg *arg, size_t index,
		  enum macro_arg_token_kind kind,
		  location_t **virt_location)
{
  const cpp_token **tokens_ptr = NULL;

  switch (kind)
    {
    case MACRO_ARG_TOKEN_NORMAL:
      tokens_ptr = arg->first;
      break;
    case MACRO_ARG_TOKEN_STRINGIFIED:      
      tokens_ptr = (const cpp_token **) &arg->stringified;
      break;
    case MACRO_ARG_TOKEN_EXPANDED:
	tokens_ptr = arg->expanded;
      break;
    }

  if (tokens_ptr == NULL)
    /* This can happen for e.g, an empty token argument to a
       funtion-like macro.  */
    return tokens_ptr;

  if (virt_location)
    {
      if (kind == MACRO_ARG_TOKEN_NORMAL)
	*virt_location = &arg->virt_locs[index];
      else if (kind == MACRO_ARG_TOKEN_EXPANDED)
	*virt_location = &arg->expanded_virt_locs[index];
      else if (kind == MACRO_ARG_TOKEN_STRINGIFIED)
	*virt_location =
	  (location_t *) &tokens_ptr[index]->src_loc;
    }
  return &tokens_ptr[index];
}

/* Initialize an iterator so that it iterates over the tokens of a
   function-like macro argument.  KIND is the kind of tokens we want
   ITER to iterate over. TOKEN_PTR points the first token ITER will
   iterate over.  */
static void
macro_arg_token_iter_init (macro_arg_token_iter *iter,
			   bool track_macro_exp_p,
			   enum macro_arg_token_kind kind,
			   const macro_arg *arg,
			   const cpp_token **token_ptr)
{
  iter->track_macro_exp_p = track_macro_exp_p;
  iter->kind = kind;
  iter->token_ptr = token_ptr;
  /* Unconditionally initialize this so that the compiler doesn't warn
     about iter->location_ptr being possibly uninitialized later after
     this code has been inlined somewhere.  */
  iter->location_ptr = NULL;
  if (track_macro_exp_p)
    iter->location_ptr = get_arg_token_location (arg, kind);
#if CHECKING_P
  iter->num_forwards = 0;
  if (track_macro_exp_p
      && token_ptr != NULL
      && iter->location_ptr == NULL)
    abort ();
#endif
}

/* Move the iterator one token forward. Note that if IT was
   initialized on an argument that has a stringified token, moving it
   forward doesn't make sense as a stringified token is essentially one
   string.  */
static void
macro_arg_token_iter_forward (macro_arg_token_iter *it)
{
  switch (it->kind)
    {
    case MACRO_ARG_TOKEN_NORMAL:
    case MACRO_ARG_TOKEN_EXPANDED:
      it->token_ptr++;
      if (it->track_macro_exp_p)
	it->location_ptr++;
      break;
    case MACRO_ARG_TOKEN_STRINGIFIED:
#if CHECKING_P
      if (it->num_forwards > 0)
	abort ();
#endif
      break;
    }

#if CHECKING_P
  it->num_forwards++;
#endif
}

/* Return the token pointed to by the iterator.  */
static const cpp_token *
macro_arg_token_iter_get_token (const macro_arg_token_iter *it)
{
#if CHECKING_P
  if (it->kind == MACRO_ARG_TOKEN_STRINGIFIED
      && it->num_forwards > 0)
    abort ();
#endif
  if (it->token_ptr == NULL)
    return NULL;
  return *it->token_ptr;
}

/* Return the location of the token pointed to by the iterator.*/
static location_t
macro_arg_token_iter_get_location (const macro_arg_token_iter *it)
{
#if CHECKING_P
  if (it->kind == MACRO_ARG_TOKEN_STRINGIFIED
      && it->num_forwards > 0)
    abort ();
#endif
  if (it->track_macro_exp_p)
    return *it->location_ptr;
  else
    return (*it->token_ptr)->src_loc;
}

/* Return the index of a token [resulting from macro expansion] inside
   the total list of tokens resulting from a given macro
   expansion. The index can be different depending on whether if we
   want each tokens resulting from function-like macro arguments
   expansion to have a different location or not.

   E.g, consider this function-like macro: 

        #define M(x) x - 3

   Then consider us "calling" it (and thus expanding it) like:
   
       M(1+4)

   It will be expanded into:

       1+4-3

   Let's consider the case of the token '4'.

   Its index can be 2 (it's the third token of the set of tokens
   resulting from the expansion) or it can be 0 if we consider that
   all tokens resulting from the expansion of the argument "1+2" have
   the same index, which is 0. In this later case, the index of token
   '-' would then be 1 and the index of token '3' would be 2.

   The later case is useful to use less memory e.g, for the case of
   the user using the option -ftrack-macro-expansion=1.

   ABSOLUTE_TOKEN_INDEX is the index of the macro argument token we
   are interested in.  CUR_REPLACEMENT_TOKEN is the token of the macro
   parameter (inside the macro replacement list) that corresponds to
   the macro argument for which ABSOLUTE_TOKEN_INDEX is a token index
   of.

   If we refer to the example above, for the '4' argument token,
   ABSOLUTE_TOKEN_INDEX would be set to 2, and CUR_REPLACEMENT_TOKEN
   would be set to the token 'x', in the replacement list "x - 3" of
   macro M.

   This is a subroutine of replace_args.  */
inline static unsigned
expanded_token_index (cpp_reader *pfile, cpp_macro *macro,
		      const cpp_token *cur_replacement_token,
		      unsigned absolute_token_index)
{
  if (CPP_OPTION (pfile, track_macro_expansion) > 1)
    return absolute_token_index;
  return cur_replacement_token - macro->exp.tokens;
}

/* Copy whether PASTE_LEFT is set from SRC to *PASTE_FLAG.  */

static void
copy_paste_flag (cpp_reader *pfile, const cpp_token **paste_flag,
		 const cpp_token *src)
{
  cpp_token *token = _cpp_temp_token (pfile);
  token->type = (*paste_flag)->type;
  token->val = (*paste_flag)->val;
  if (src->flags & PASTE_LEFT)
    token->flags = (*paste_flag)->flags | PASTE_LEFT;
  else
    token->flags = (*paste_flag)->flags & ~PASTE_LEFT;
  *paste_flag = token;
}

/* True IFF the last token emitted into BUFF (if any) is PTR.  */

static bool
last_token_is (_cpp_buff *buff, const cpp_token **ptr)
{
  return (ptr && tokens_buff_last_token_ptr (buff) == ptr);
}

/* Replace the parameters in a function-like macro of NODE with the
   actual ARGS, and place the result in a newly pushed token context.
   Expand each argument before replacing, unless it is operated upon
   by the # or ## operators. EXPANSION_POINT_LOC is the location of
   the expansion point of the macro. E.g, the location of the
   function-like macro invocation.  */
static void
replace_args (cpp_reader *pfile, cpp_hashnode *node, cpp_macro *macro,
	      macro_arg *args, location_t expansion_point_loc)
{
  unsigned int i, total;
  const cpp_token *src, *limit;
  const cpp_token **first = NULL;
  macro_arg *arg;
  _cpp_buff *buff = NULL;
  location_t *virt_locs = NULL;
  unsigned int exp_count;
  const line_map_macro *map = NULL;
  int track_macro_exp;

  /* First, fully macro-expand arguments, calculating the number of
     tokens in the final expansion as we go.  The ordering of the if
     statements below is subtle; we must handle stringification before
     pasting.  */

  /* EXP_COUNT is the number of tokens in the macro replacement
     list.  TOTAL is the number of tokens /after/ macro parameters
     have been replaced by their arguments.   */
  exp_count = macro_real_token_count (macro);
  total = exp_count;
  limit = macro->exp.tokens + exp_count;

  for (src = macro->exp.tokens; src < limit; src++)
    if (src->type == CPP_MACRO_ARG)
      {
	/* Leading and trailing padding tokens.  */
	total += 2;
	/* Account for leading and padding tokens in exp_count too.
	   This is going to be important later down this function,
	   when we want to handle the case of (track_macro_exp <
	   2).  */
	exp_count += 2;

	/* We have an argument.  If it is not being stringified or
	   pasted it is macro-replaced before insertion.  */
	arg = &args[src->val.macro_arg.arg_no - 1];

	if (src->flags & STRINGIFY_ARG)
	  {
	    if (!arg->stringified)
	      arg->stringified = stringify_arg (pfile, arg);
	  }
	else if ((src->flags & PASTE_LEFT)
		 || (src != macro->exp.tokens && (src[-1].flags & PASTE_LEFT)))
	  total += arg->count - 1;
	else
	  {
	    if (!arg->expanded)
	      expand_arg (pfile, arg);
	    total += arg->expanded_count - 1;
	  }
      }

  /* When the compiler is called with the -ftrack-macro-expansion
     flag, we need to keep track of the location of each token that
     results from macro expansion.

     A token resulting from macro expansion is not a new token. It is
     simply the same token as the token coming from the macro
     definition.  The new things that are allocated are the buffer
     that holds the tokens resulting from macro expansion and a new
     location that records many things like the locus of the expansion
     point as well as the original locus inside the definition of the
     macro.  This location is called a virtual location.
     
     So the buffer BUFF holds a set of cpp_token*, and the buffer
     VIRT_LOCS holds the virtual locations of the tokens held by BUFF.

     Both of these two buffers are going to be hung off of the macro
     context, when the latter is pushed.  The memory allocated to
     store the tokens and their locations is going to be freed once
     the context of macro expansion is popped.
     
     As far as tokens are concerned, the memory overhead of
     -ftrack-macro-expansion is proportional to the number of
     macros that get expanded multiplied by sizeof (location_t).
     The good news is that extra memory gets freed when the macro
     context is freed, i.e shortly after the macro got expanded.  */

  /* Is the -ftrack-macro-expansion flag in effect?  */
  track_macro_exp = CPP_OPTION (pfile, track_macro_expansion);

  /* Now allocate memory space for tokens and locations resulting from
     the macro expansion, copy the tokens and replace the arguments.
     This memory must be freed when the context of the macro MACRO is
     popped.  */
  buff = tokens_buff_new (pfile, total, track_macro_exp ? &virt_locs : NULL);

  first = (const cpp_token **) buff->base;

  /* Create a macro map to record the locations of the tokens that are
     involved in the expansion.  Note that the expansion point is set
     to the location of the closing parenthesis.  Otherwise, the
     subsequent map created for the first token that comes after the
     macro map might have a wrong line number.  That would lead to
     tokens with wrong line numbers after the macro expansion.  This
     adds up to the memory overhead of the -ftrack-macro-expansion
     flag; for every macro that is expanded, a "macro map" is
     created.  */
  if (track_macro_exp)
    {
      int num_macro_tokens = total;
      if (track_macro_exp < 2)
	/* Then the number of macro tokens won't take in account the
	   fact that function-like macro arguments can expand to
	   multiple tokens. This is to save memory at the expense of
	   accuracy.

	   Suppose we have #define SQUARE(A) A * A

	   And then we do SQUARE(2+3)

	   Then the tokens 2, +, 3, will have the same location,
	   saying they come from the expansion of the argument A.  */
	num_macro_tokens = exp_count;
      map = linemap_enter_macro (pfile->line_table, node,
				 expansion_point_loc,
				 num_macro_tokens);
    }
  i = 0;
  vaopt_state vaopt_tracker (pfile, macro->variadic, &args[macro->paramc - 1]);
  const cpp_token **vaopt_start = NULL;
  for (src = macro->exp.tokens; src < limit; src++)
    {
      unsigned int arg_tokens_count;
      macro_arg_token_iter from;
      const cpp_token **paste_flag = NULL;
      const cpp_token **tmp_token_ptr;

      /* __VA_OPT__ handling.  */
      vaopt_state::update_type vostate = vaopt_tracker.update (src);
      if (vostate != vaopt_state::INCLUDE)
	{
	  if (vostate == vaopt_state::BEGIN)
	    {
	      /* Padding on the left of __VA_OPT__ (unless RHS of ##).  */
	      if (src != macro->exp.tokens && !(src[-1].flags & PASTE_LEFT))
		{
		  const cpp_token *t = padding_token (pfile, src);
		  unsigned index = expanded_token_index (pfile, macro, src, i);
		  /* Allocate a virtual location for the padding token and
		     append the token and its location to BUFF and
		     VIRT_LOCS.   */
		  tokens_buff_add_token (buff, virt_locs, t,
					 t->src_loc, t->src_loc,
					 map, index);
		}
	      vaopt_start = tokens_buff_last_token_ptr (buff);
	    }
	  else if (vostate == vaopt_state::END)
	    {
	      const cpp_token **start = vaopt_start;
	      vaopt_start = NULL;

	      /* Remove any tail padding from inside the __VA_OPT__.  */
	      paste_flag = tokens_buff_last_token_ptr (buff);
	      while (paste_flag && paste_flag != start
		     && (*paste_flag)->type == CPP_PADDING)
		{
		  tokens_buff_remove_last_token (buff);
		  paste_flag = tokens_buff_last_token_ptr (buff);
		}

	      if (src->flags & PASTE_LEFT)
		{
		  /* With a non-empty __VA_OPT__ on the LHS of ##, the last
		     token should be flagged PASTE_LEFT.  */
		  if (paste_flag && (*paste_flag)->type != CPP_PADDING)
		    copy_paste_flag (pfile, paste_flag, src);
		}
	      else
		{
		  /* Otherwise, avoid paste on RHS, __VA_OPT__(c)d or
		     __VA_OPT__(c)__VA_OPT__(d).  */
		  const cpp_token *t = &pfile->avoid_paste;
		  tokens_buff_add_token (buff, virt_locs,
					 t, t->src_loc, t->src_loc,
					 NULL, 0);
		}
	    }
	  continue;
	}

      if (src->type != CPP_MACRO_ARG)
	{
	  /* Allocate a virtual location for token SRC, and add that
	     token and its virtual location into the buffers BUFF and
	     VIRT_LOCS.  */
	  unsigned index = expanded_token_index (pfile, macro, src, i);
	  tokens_buff_add_token (buff, virt_locs, src,
				 src->src_loc, src->src_loc,
				 map, index);
	  i += 1;
	  continue;
	}

      paste_flag = 0;
      arg = &args[src->val.macro_arg.arg_no - 1];
      /* SRC is a macro parameter that we need to replace with its
	 corresponding argument.  So at some point we'll need to
	 iterate over the tokens of the macro argument and copy them
	 into the "place" now holding the correspondig macro
	 parameter.  We are going to use the iterator type
	 macro_argo_token_iter to handle that iterating.  The 'if'
	 below is to initialize the iterator depending on the type of
	 tokens the macro argument has.  It also does some adjustment
	 related to padding tokens and some pasting corner cases.  */
      if (src->flags & STRINGIFY_ARG)
	{
	  arg_tokens_count = 1;
	  macro_arg_token_iter_init (&from,
				     CPP_OPTION (pfile,
						 track_macro_expansion),
				     MACRO_ARG_TOKEN_STRINGIFIED,
				     arg, &arg->stringified);
	}
      else if (src->flags & PASTE_LEFT)
	{
	  arg_tokens_count = arg->count;
	  macro_arg_token_iter_init (&from,
				     CPP_OPTION (pfile,
						 track_macro_expansion),
				     MACRO_ARG_TOKEN_NORMAL,
				     arg, arg->first);
	}
      else if (src != macro->exp.tokens && (src[-1].flags & PASTE_LEFT))
	{
	  int num_toks;
	  arg_tokens_count = arg->count;
	  macro_arg_token_iter_init (&from,
				     CPP_OPTION (pfile,
						 track_macro_expansion),
				     MACRO_ARG_TOKEN_NORMAL,
				     arg, arg->first);

	  num_toks = tokens_buff_count (buff);

	  if (num_toks != 0)
	    {
	      /* So the current parameter token is pasted to the previous
		 token in the replacement list.  Let's look at what
		 we have as previous and current arguments.  */

	      /* This is the previous argument's token ...  */
	      tmp_token_ptr = tokens_buff_last_token_ptr (buff);

	      if ((*tmp_token_ptr)->type == CPP_COMMA
		  && macro->variadic
		  && src->val.macro_arg.arg_no == macro->paramc)
		{
		  /* ... which is a comma; and the current parameter
		     is the last parameter of a variadic function-like
		     macro.  If the argument to the current last
		     parameter is NULL, then swallow the comma,
		     otherwise drop the paste flag.  */
		  if (macro_arg_token_iter_get_token (&from) == NULL)
		    tokens_buff_remove_last_token (buff);
		  else
		    paste_flag = tmp_token_ptr;
		}
	      /* Remove the paste flag if the RHS is a placemarker, unless the
		 previous emitted token is at the beginning of __VA_OPT__;
		 placemarkers within __VA_OPT__ are ignored in that case.  */
	      else if (arg_tokens_count == 0
		       && tmp_token_ptr != vaopt_start)
		paste_flag = tmp_token_ptr;
	    }
	}
      else
	{
	  arg_tokens_count = arg->expanded_count;
	  macro_arg_token_iter_init (&from,
				     CPP_OPTION (pfile,
						 track_macro_expansion),
				     MACRO_ARG_TOKEN_EXPANDED,
				     arg, arg->expanded);

	  if (last_token_is (buff, vaopt_start))
	    {
	      /* We're expanding an arg at the beginning of __VA_OPT__.
		 Skip padding. */
	      while (arg_tokens_count)
		{
		  const cpp_token *t = macro_arg_token_iter_get_token (&from);
		  if (t->type != CPP_PADDING)
		    break;
		  macro_arg_token_iter_forward (&from);
		  --arg_tokens_count;
		}
	    }
	}

      /* Padding on the left of an argument (unless RHS of ##).  */
      if ((!pfile->state.in_directive || pfile->state.directive_wants_padding)
	  && src != macro->exp.tokens && !(src[-1].flags & PASTE_LEFT)
	  && !last_token_is (buff, vaopt_start))
	{
	  const cpp_token *t = padding_token (pfile, src);
	  unsigned index = expanded_token_index (pfile, macro, src, i);
	  /* Allocate a virtual location for the padding token and
	     append the token and its location to BUFF and
	     VIRT_LOCS.   */
	  tokens_buff_add_token (buff, virt_locs, t,
				 t->src_loc, t->src_loc,
				 map, index);
	}

      if (arg_tokens_count)
	{
	  /* So now we've got the number of tokens that make up the
	     argument that is going to replace the current parameter
	     in the macro's replacement list.  */
	  unsigned int j;
	  for (j = 0; j < arg_tokens_count; ++j)
	    {
	      /* So if track_macro_exp is < 2, the user wants to
		 save extra memory while tracking macro expansion
		 locations.  So in that case here is what we do:

		 Suppose we have #define SQUARE(A) A * A

		 And then we do SQUARE(2+3)

		 Then the tokens 2, +, 3, will have the same location,
		 saying they come from the expansion of the argument
		 A.

	      So that means we are going to ignore the COUNT tokens
	      resulting from the expansion of the current macro
	      argument. In other words all the ARG_TOKENS_COUNT tokens
	      resulting from the expansion of the macro argument will
	      have the index I.  Normally, each of those tokens should
	      have index I+J.  */
	      unsigned token_index = i;
	      unsigned index;
	      if (track_macro_exp > 1)
		token_index += j;

	      index = expanded_token_index (pfile, macro, src, token_index);
	      tokens_buff_add_token (buff, virt_locs,
				     macro_arg_token_iter_get_token (&from),
				     macro_arg_token_iter_get_location (&from),
				     src->src_loc, map, index);
	      macro_arg_token_iter_forward (&from);
	    }

	  /* With a non-empty argument on the LHS of ##, the last
	     token should be flagged PASTE_LEFT.  */
	  if (src->flags & PASTE_LEFT)
	    paste_flag
	      = (const cpp_token **) tokens_buff_last_token_ptr (buff);
	}
      else if (CPP_PEDANTIC (pfile) && ! CPP_OPTION (pfile, c99)
	       && ! macro->syshdr && ! cpp_in_system_header (pfile))
	{
	  if (CPP_OPTION (pfile, cplusplus))
	    cpp_pedwarning (pfile, CPP_W_PEDANTIC,
			    "invoking macro %s argument %d: "
			    "empty macro arguments are undefined"
			    " in ISO C++98",
			    NODE_NAME (node), src->val.macro_arg.arg_no);
	  else if (CPP_OPTION (pfile, cpp_warn_c90_c99_compat))
	    cpp_pedwarning (pfile, 
			    CPP_OPTION (pfile, cpp_warn_c90_c99_compat) > 0
			    ? CPP_W_C90_C99_COMPAT : CPP_W_PEDANTIC,
			    "invoking macro %s argument %d: "
			    "empty macro arguments are undefined"
			    " in ISO C90",
			    NODE_NAME (node), src->val.macro_arg.arg_no);
	}
      else if (CPP_OPTION (pfile, cpp_warn_c90_c99_compat) > 0
	       && ! CPP_OPTION (pfile, cplusplus)
	       && ! macro->syshdr && ! cpp_in_system_header (pfile))
	cpp_warning (pfile, CPP_W_C90_C99_COMPAT,
		     "invoking macro %s argument %d: "
		     "empty macro arguments are undefined"
		     " in ISO C90",
		     NODE_NAME (node), src->val.macro_arg.arg_no);

      /* Avoid paste on RHS (even case count == 0).  */
      if (!pfile->state.in_directive && !(src->flags & PASTE_LEFT)
	  && !last_token_is (buff, vaopt_start))
	{
	  const cpp_token *t = &pfile->avoid_paste;
	  tokens_buff_add_token (buff, virt_locs,
				 t, t->src_loc, t->src_loc,
				 NULL, 0);
	}

      /* Add a new paste flag, or remove an unwanted one.  */
      if (paste_flag)
	copy_paste_flag (pfile, paste_flag, src);

      i += arg_tokens_count;
    }

  if (track_macro_exp)
    push_extended_tokens_context (pfile, node, buff, virt_locs, first,
				  tokens_buff_count (buff));
  else
    push_ptoken_context (pfile, node, buff, first,
			 tokens_buff_count (buff));

  num_macro_tokens_counter += tokens_buff_count (buff);
}

/* Return a special padding token, with padding inherited from SOURCE.  */
static const cpp_token *
padding_token (cpp_reader *pfile, const cpp_token *source)
{
  cpp_token *result = _cpp_temp_token (pfile);

  result->type = CPP_PADDING;

  /* Data in GCed data structures cannot be made const so far, so we
     need a cast here.  */
  result->val.source = (cpp_token *) source;
  result->flags = 0;
  return result;
}

/* Get a new uninitialized context.  Create a new one if we cannot
   re-use an old one.  */
static cpp_context *
next_context (cpp_reader *pfile)
{
  cpp_context *result = pfile->context->next;

  if (result == 0)
    {
      result = XNEW (cpp_context);
      memset (result, 0, sizeof (cpp_context));
      result->prev = pfile->context;
      result->next = 0;
      pfile->context->next = result;
    }

  pfile->context = result;
  return result;
}

/* Push a list of pointers to tokens.  */
static void
push_ptoken_context (cpp_reader *pfile, cpp_hashnode *macro, _cpp_buff *buff,
		     const cpp_token **first, unsigned int count)
{
  cpp_context *context = next_context (pfile);

  context->tokens_kind = TOKENS_KIND_INDIRECT;
  context->c.macro = macro;
  context->buff = buff;
  FIRST (context).ptoken = first;
  LAST (context).ptoken = first + count;
}

/* Push a list of tokens.

   A NULL macro means that we should continue the current macro
   expansion, in essence.  That means that if we are currently in a
   macro expansion context, we'll make the new pfile->context refer to
   the current macro.  */
void
_cpp_push_token_context (cpp_reader *pfile, cpp_hashnode *macro,
			 const cpp_token *first, unsigned int count)
{
  cpp_context *context;

   if (macro == NULL)
     macro = macro_of_context (pfile->context);

   context = next_context (pfile);
   context->tokens_kind = TOKENS_KIND_DIRECT;
   context->c.macro = macro;
   context->buff = NULL;
   FIRST (context).token = first;
   LAST (context).token = first + count;
}

/* Build a context containing a list of tokens as well as their
   virtual locations and push it.  TOKENS_BUFF is the buffer that
   contains the tokens pointed to by FIRST.  If TOKENS_BUFF is
   non-NULL, it means that the context owns it, meaning that
   _cpp_pop_context will free it as well as VIRT_LOCS_BUFF that
   contains the virtual locations.

   A NULL macro means that we should continue the current macro
   expansion, in essence.  That means that if we are currently in a
   macro expansion context, we'll make the new pfile->context refer to
   the current macro.  */
static void
push_extended_tokens_context (cpp_reader *pfile,
			      cpp_hashnode *macro,
			      _cpp_buff *token_buff,
			      location_t *virt_locs,
			      const cpp_token **first,
			      unsigned int count)
{
  cpp_context *context;
  macro_context *m;

  if (macro == NULL)
    macro = macro_of_context (pfile->context);

  context = next_context (pfile);
  context->tokens_kind = TOKENS_KIND_EXTENDED;
  context->buff = token_buff;

  m = XNEW (macro_context);
  m->macro_node = macro;
  m->virt_locs = virt_locs;
  m->cur_virt_loc = virt_locs;
  context->c.mc = m;
  FIRST (context).ptoken = first;
  LAST (context).ptoken = first + count;
}

/* Push a traditional macro's replacement text.  */
void
_cpp_push_text_context (cpp_reader *pfile, cpp_hashnode *macro,
			const uchar *start, size_t len)
{
  cpp_context *context = next_context (pfile);

  context->tokens_kind = TOKENS_KIND_DIRECT;
  context->c.macro = macro;
  context->buff = NULL;
  CUR (context) = start;
  RLIMIT (context) = start + len;
  macro->flags |= NODE_DISABLED;
}

/* Creates a buffer that holds tokens a.k.a "token buffer", usually
   for the purpose of storing them on a cpp_context. If VIRT_LOCS is
   non-null (which means that -ftrack-macro-expansion is on),
   *VIRT_LOCS is set to a newly allocated buffer that is supposed to
   hold the virtual locations of the tokens resulting from macro
   expansion.  */
static _cpp_buff*
tokens_buff_new (cpp_reader *pfile, size_t len,
		 location_t **virt_locs)
{
  size_t tokens_size = len * sizeof (cpp_token *);
  size_t locs_size = len * sizeof (location_t);

  if (virt_locs != NULL)
    *virt_locs = XNEWVEC (location_t, locs_size);
  return _cpp_get_buff (pfile, tokens_size);
}

/* Returns the number of tokens contained in a token buffer.  The
   buffer holds a set of cpp_token*.  */
static size_t
tokens_buff_count (_cpp_buff *buff)
{
  return (BUFF_FRONT (buff) - buff->base) / sizeof (cpp_token *);
}

/* Return a pointer to the last token contained in the token buffer
   BUFF.  */
static const cpp_token **
tokens_buff_last_token_ptr (_cpp_buff *buff)
{
  if (BUFF_FRONT (buff) == buff->base)
    return NULL;
  return &((const cpp_token **) BUFF_FRONT (buff))[-1];
}

/* Remove the last token contained in the token buffer TOKENS_BUFF.
   If VIRT_LOCS_BUFF is non-NULL,  it should point at the buffer
   containing the virtual locations of the tokens in TOKENS_BUFF; in
   which case the function updates that buffer as well.   */
static inline void
tokens_buff_remove_last_token (_cpp_buff *tokens_buff)

{
  if (BUFF_FRONT (tokens_buff) > tokens_buff->base)
    BUFF_FRONT (tokens_buff) =
      (unsigned char *) &((cpp_token **) BUFF_FRONT (tokens_buff))[-1];
}

/* Insert a token into the token buffer at the position pointed to by
   DEST.  Note that the buffer is not enlarged so the previous token
   that was at *DEST is overwritten.  VIRT_LOC_DEST, if non-null,
   means -ftrack-macro-expansion is effect; it then points to where to
   insert the virtual location of TOKEN.  TOKEN is the token to
   insert.  VIRT_LOC is the virtual location of the token, i.e, the
   location possibly encoding its locus across macro expansion.  If
   TOKEN is an argument of a function-like macro (inside a macro
   replacement list), PARM_DEF_LOC is the spelling location of the
   macro parameter that TOKEN is replacing, in the replacement list of
   the macro.  If TOKEN is not an argument of a function-like macro or
   if it doesn't come from a macro expansion, then VIRT_LOC can just
   be set to the same value as PARM_DEF_LOC.  If MAP is non null, it
   means TOKEN comes from a macro expansion and MAP is the macro map
   associated to the macro.  MACRO_TOKEN_INDEX points to the index of
   the token in the macro map; it is not considered if MAP is NULL.

   Upon successful completion this function returns the a pointer to
   the position of the token coming right after the insertion
   point.  */
static inline const cpp_token **
tokens_buff_put_token_to (const cpp_token **dest,
			  location_t *virt_loc_dest,
			  const cpp_token *token,
			  location_t virt_loc,
			  location_t parm_def_loc,
			  const line_map_macro *map,
			  unsigned int macro_token_index)
{
  location_t macro_loc = virt_loc;
  const cpp_token **result;

  if (virt_loc_dest)
    {
      /* -ftrack-macro-expansion is on.  */
      if (map)
	macro_loc = linemap_add_macro_token (map, macro_token_index,
					     virt_loc, parm_def_loc);
      *virt_loc_dest = macro_loc;
    }
  *dest = token;
  result = &dest[1];

  return result;
}

/* Adds a token at the end of the tokens contained in BUFFER.  Note
   that this function doesn't enlarge BUFFER when the number of tokens
   reaches BUFFER's size; it aborts in that situation.

   TOKEN is the token to append. VIRT_LOC is the virtual location of
   the token, i.e, the location possibly encoding its locus across
   macro expansion. If TOKEN is an argument of a function-like macro
   (inside a macro replacement list), PARM_DEF_LOC is the location of
   the macro parameter that TOKEN is replacing.  If TOKEN doesn't come
   from a macro expansion, then VIRT_LOC can just be set to the same
   value as PARM_DEF_LOC.  If MAP is non null, it means TOKEN comes
   from a macro expansion and MAP is the macro map associated to the
   macro.  MACRO_TOKEN_INDEX points to the index of the token in the
   macro map; It is not considered if MAP is NULL.  If VIRT_LOCS is
   non-null, it means -ftrack-macro-expansion is on; in which case
   this function adds the virtual location DEF_LOC to the VIRT_LOCS
   array, at the same index as the one of TOKEN in BUFFER.  Upon
   successful completion this function returns the a pointer to the
   position of the token coming right after the insertion point.  */
static const cpp_token **
tokens_buff_add_token (_cpp_buff *buffer,
		       location_t *virt_locs,
		       const cpp_token *token,
		       location_t virt_loc,
		       location_t parm_def_loc,
		       const line_map_macro *map,
		       unsigned int macro_token_index)
{
  const cpp_token **result;
  location_t *virt_loc_dest = NULL;
  unsigned token_index = 
    (BUFF_FRONT (buffer) - buffer->base) / sizeof (cpp_token *);

  /* Abort if we pass the end the buffer.  */
  if (BUFF_FRONT (buffer) > BUFF_LIMIT (buffer))
    abort ();

  if (virt_locs != NULL)
    virt_loc_dest = &virt_locs[token_index];

  result =
    tokens_buff_put_token_to ((const cpp_token **) BUFF_FRONT (buffer),
			      virt_loc_dest, token, virt_loc, parm_def_loc,
			      map, macro_token_index);

  BUFF_FRONT (buffer) = (unsigned char *) result;
  return result;
}

/* Allocate space for the function-like macro argument ARG to store
   the tokens resulting from the macro-expansion of the tokens that
   make up ARG itself. That space is allocated in ARG->expanded and
   needs to be freed using free.  */
static void
alloc_expanded_arg_mem (cpp_reader *pfile, macro_arg *arg, size_t capacity)
{
  gcc_checking_assert (arg->expanded == NULL
		       && arg->expanded_virt_locs == NULL);

  arg->expanded = XNEWVEC (const cpp_token *, capacity);
  if (CPP_OPTION (pfile, track_macro_expansion))
    arg->expanded_virt_locs = XNEWVEC (location_t, capacity);

}

/* If necessary, enlarge ARG->expanded to so that it can contain SIZE
   tokens.  */
static void
ensure_expanded_arg_room (cpp_reader *pfile, macro_arg *arg,
			  size_t size, size_t *expanded_capacity)
{
  if (size <= *expanded_capacity)
    return;

  size *= 2;

  arg->expanded =
    XRESIZEVEC (const cpp_token *, arg->expanded, size);
  *expanded_capacity = size;

  if (CPP_OPTION (pfile, track_macro_expansion))
    {
      if (arg->expanded_virt_locs == NULL)
	arg->expanded_virt_locs = XNEWVEC (location_t, size);
      else
	arg->expanded_virt_locs = XRESIZEVEC (location_t,
					      arg->expanded_virt_locs,
					      size);
    }
}

/* Expand an argument ARG before replacing parameters in a
   function-like macro.  This works by pushing a context with the
   argument's tokens, and then expanding that into a temporary buffer
   as if it were a normal part of the token stream.  collect_args()
   has terminated the argument's tokens with a CPP_EOF so that we know
   when we have fully expanded the argument.  */
static void
expand_arg (cpp_reader *pfile, macro_arg *arg)
{
  size_t capacity;
  bool saved_warn_trad;
  bool track_macro_exp_p = CPP_OPTION (pfile, track_macro_expansion);

  if (arg->count == 0
      || arg->expanded != NULL)
    return;

  /* Don't warn about funlike macros when pre-expanding.  */
  saved_warn_trad = CPP_WTRADITIONAL (pfile);
  CPP_WTRADITIONAL (pfile) = 0;

  /* Loop, reading in the tokens of the argument.  */
  capacity = 256;
  alloc_expanded_arg_mem (pfile, arg, capacity);

  if (track_macro_exp_p)
    push_extended_tokens_context (pfile, NULL, NULL,
				  arg->virt_locs,
				  arg->first,
				  arg->count + 1);
  else
    push_ptoken_context (pfile, NULL, NULL,
			 arg->first, arg->count + 1);

  for (;;)
    {
      const cpp_token *token;
      location_t location;

      ensure_expanded_arg_room (pfile, arg, arg->expanded_count + 1,
				&capacity);

      token = cpp_get_token_1 (pfile, &location);

      if (token->type == CPP_EOF)
	break;

      set_arg_token (arg, token, location,
		     arg->expanded_count, MACRO_ARG_TOKEN_EXPANDED,
		     CPP_OPTION (pfile, track_macro_expansion));
      arg->expanded_count++;
    }

  _cpp_pop_context (pfile);

  CPP_WTRADITIONAL (pfile) = saved_warn_trad;
}

/* Returns the macro associated to the current context if we are in
   the context a macro expansion, NULL otherwise.  */
static cpp_hashnode*
macro_of_context (cpp_context *context)
{
  if (context == NULL)
    return NULL;

  return (context->tokens_kind == TOKENS_KIND_EXTENDED)
    ? context->c.mc->macro_node
    : context->c.macro;
}

/* Return TRUE iff we are expanding a macro or are about to start
   expanding one.  If we are effectively expanding a macro, the
   function macro_of_context returns a pointer to the macro being
   expanded.  */
static bool
in_macro_expansion_p (cpp_reader *pfile)
{
  if (pfile == NULL)
    return false;

  return (pfile->about_to_expand_macro_p 
	  || macro_of_context (pfile->context));
}

/* Pop the current context off the stack, re-enabling the macro if the
   context represented a macro's replacement list.  Initially the
   context structure was not freed so that we can re-use it later, but
   now we do free it to reduce peak memory consumption.  */
void
_cpp_pop_context (cpp_reader *pfile)
{
  cpp_context *context = pfile->context;

  /* We should not be popping the base context.  */
  if (context == &pfile->base_context)
    abort ();

  if (context->c.macro)
    {
      cpp_hashnode *macro;
      if (context->tokens_kind == TOKENS_KIND_EXTENDED)
	{
	  macro_context *mc = context->c.mc;
	  macro = mc->macro_node;
	  /* If context->buff is set, it means the life time of tokens
	     is bound to the life time of this context; so we must
	     free the tokens; that means we must free the virtual
	     locations of these tokens too.  */
	  if (context->buff && mc->virt_locs)
	    {
	      free (mc->virt_locs);
	      mc->virt_locs = NULL;
	    }
	  free (mc);
	  context->c.mc = NULL;
	}
      else
	macro = context->c.macro;

      /* Beware that MACRO can be NULL in cases like when we are
	 called from expand_arg.  In those cases, a dummy context with
	 tokens is pushed just for the purpose of walking them using
	 cpp_get_token_1.  In that case, no 'macro' field is set into
	 the dummy context.  */
      if (macro != NULL
	  /* Several contiguous macro expansion contexts can be
	     associated to the same macro; that means it's the same
	     macro expansion that spans across all these (sub)
	     contexts.  So we should re-enable an expansion-disabled
	     macro only when we are sure we are really out of that
	     macro expansion.  */
	  && macro_of_context (context->prev) != macro)
	macro->flags &= ~NODE_DISABLED;

      if (macro == pfile->top_most_macro_node && context->prev == NULL)
	/* We are popping the context of the top-most macro node.  */
	pfile->top_most_macro_node = NULL;
    }

  if (context->buff)
    {
      /* Decrease memory peak consumption by freeing the memory used
	 by the context.  */
      _cpp_free_buff (context->buff);
    }

  pfile->context = context->prev;
  /* decrease peak memory consumption by feeing the context.  */
  pfile->context->next = NULL;
  free (context);
}

/* Return TRUE if we reached the end of the set of tokens stored in
   CONTEXT, FALSE otherwise.  */
static inline bool
reached_end_of_context (cpp_context *context)
{
  if (context->tokens_kind == TOKENS_KIND_DIRECT)
      return FIRST (context).token == LAST (context).token;
  else if (context->tokens_kind == TOKENS_KIND_INDIRECT
	   || context->tokens_kind == TOKENS_KIND_EXTENDED)
    return FIRST (context).ptoken == LAST (context).ptoken;
  else
    abort ();
}

/* Consume the next token contained in the current context of PFILE,
   and return it in *TOKEN. It's "full location" is returned in
   *LOCATION. If -ftrack-macro-location is in effeect, fFull location"
   means the location encoding the locus of the token across macro
   expansion; otherwise it's just is the "normal" location of the
   token which (*TOKEN)->src_loc.  */
static inline void
consume_next_token_from_context (cpp_reader *pfile,
				 const cpp_token ** token,
				 location_t *location)
{
  cpp_context *c = pfile->context;

  if ((c)->tokens_kind == TOKENS_KIND_DIRECT)
    {
      *token = FIRST (c).token;
      *location = (*token)->src_loc;
      FIRST (c).token++;
    }
  else if ((c)->tokens_kind == TOKENS_KIND_INDIRECT)		
    {
      *token = *FIRST (c).ptoken;
      *location = (*token)->src_loc;
      FIRST (c).ptoken++;
    }
  else if ((c)->tokens_kind == TOKENS_KIND_EXTENDED)
    {
      macro_context *m = c->c.mc;
      *token = *FIRST (c).ptoken;
      if (m->virt_locs)
	{
	  *location = *m->cur_virt_loc;
	  m->cur_virt_loc++;
	}
      else
	*location = (*token)->src_loc;
      FIRST (c).ptoken++;
    }
  else
    abort ();
}

/* In the traditional mode of the preprocessor, if we are currently in
   a directive, the location of a token must be the location of the
   start of the directive line.  This function returns the proper
   location if we are in the traditional mode, and just returns
   LOCATION otherwise.  */

static inline location_t
maybe_adjust_loc_for_trad_cpp (cpp_reader *pfile, location_t location)
{
  if (CPP_OPTION (pfile, traditional))
    {
      if (pfile->state.in_directive)
	return pfile->directive_line;
    }
  return location;
}

/* Routine to get a token as well as its location.

   Macro expansions and directives are transparently handled,
   including entering included files.  Thus tokens are post-macro
   expansion, and after any intervening directives.  External callers
   see CPP_EOF only at EOF.  Internal callers also see it when meeting
   a directive inside a macro call, when at the end of a directive and
   state.in_directive is still 1, and at the end of argument
   pre-expansion.

   LOC is an out parameter; *LOC is set to the location "as expected
   by the user".  Please read the comment of
   cpp_get_token_with_location to learn more about the meaning of this
   location.  */
static const cpp_token*
cpp_get_token_1 (cpp_reader *pfile, location_t *location)
{
  const cpp_token *result;
  /* This token is a virtual token that either encodes a location
     related to macro expansion or a spelling location.  */
  location_t virt_loc = 0;
  /* pfile->about_to_expand_macro_p can be overriden by indirect calls
     to functions that push macro contexts.  So let's save it so that
     we can restore it when we are about to leave this routine.  */
  bool saved_about_to_expand_macro = pfile->about_to_expand_macro_p;

  for (;;)
    {
      cpp_hashnode *node;
      cpp_context *context = pfile->context;

      /* Context->prev == 0 <=> base context.  */
      if (!context->prev)
	{
	  result = _cpp_lex_token (pfile);
	  virt_loc = result->src_loc;
	}
      else if (!reached_end_of_context (context))
	{
	  consume_next_token_from_context (pfile, &result,
					   &virt_loc);
	  if (result->flags & PASTE_LEFT)
	    {
	      paste_all_tokens (pfile, result);
	      if (pfile->state.in_directive)
		continue;
	      result = padding_token (pfile, result);
	      goto out;
	    }
	}
      else
	{
	  if (pfile->context->c.macro)
	    ++num_expanded_macros_counter;
	  _cpp_pop_context (pfile);
	  if (pfile->state.in_directive)
	    continue;
	  result = &pfile->avoid_paste;
	  goto out;
	}

      if (pfile->state.in_directive && result->type == CPP_COMMENT)
	continue;

      if (result->type != CPP_NAME)
	break;

      node = result->val.node.node;

      if (node->type == NT_VOID || (result->flags & NO_EXPAND))
	break;

      if (!(node->flags & NODE_DISABLED))
	{
	  int ret = 0;
	  /* If not in a macro context, and we're going to start an
	     expansion, record the location and the top level macro
	     about to be expanded.  */
	  if (!in_macro_expansion_p (pfile))
	    {
	      pfile->invocation_location = result->src_loc;
	      pfile->top_most_macro_node = node;
	    }
	  if (pfile->state.prevent_expansion)
	    break;

	  /* Conditional macros require that a predicate be evaluated
	     first.  */
	  if ((node->flags & NODE_CONDITIONAL) != 0)
	    {
	      if (pfile->cb.macro_to_expand)
		{
		  bool whitespace_after;
		  const cpp_token *peek_tok = cpp_peek_token (pfile, 0);

		  whitespace_after = (peek_tok->type == CPP_PADDING
				      || (peek_tok->flags & PREV_WHITE));
		  node = pfile->cb.macro_to_expand (pfile, result);
		  if (node)
		    ret = enter_macro_context (pfile, node, result,
					       virt_loc);
		  else if (whitespace_after)
		    {
		      /* If macro_to_expand hook returned NULL and it
			 ate some tokens, see if we don't need to add
			 a padding token in between this and the
			 next token.  */
		      peek_tok = cpp_peek_token (pfile, 0);
		      if (peek_tok->type != CPP_PADDING
			  && (peek_tok->flags & PREV_WHITE) == 0)
			_cpp_push_token_context (pfile, NULL,
						 padding_token (pfile,
								peek_tok), 1);
		    }
		}
	    }
	  else
	    ret = enter_macro_context (pfile, node, result, 
				       virt_loc);
	  if (ret)
 	    {
	      if (pfile->state.in_directive || ret == 2)
		continue;
	      result = padding_token (pfile, result);
	      goto out;
	    }
	}
      else
	{
	  /* Flag this token as always unexpandable.  FIXME: move this
	     to collect_args()?.  */
	  cpp_token *t = _cpp_temp_token (pfile);
	  t->type = result->type;
	  t->flags = result->flags | NO_EXPAND;
	  t->val = result->val;
	  result = t;
	}

      break;
    }

 out:
  if (location != NULL)
    {
      if (virt_loc == 0)
	virt_loc = result->src_loc;
      *location = virt_loc;

      if (!CPP_OPTION (pfile, track_macro_expansion)
	  && macro_of_context (pfile->context) != NULL)
	/* We are in a macro expansion context, are not tracking
	   virtual location, but were asked to report the location
	   of the expansion point of the macro being expanded.  */
	*location = pfile->invocation_location;

      *location = maybe_adjust_loc_for_trad_cpp (pfile, *location);
    }

  pfile->about_to_expand_macro_p = saved_about_to_expand_macro;
  return result;
}

/* External routine to get a token.  Also used nearly everywhere
   internally, except for places where we know we can safely call
   _cpp_lex_token directly, such as lexing a directive name.

   Macro expansions and directives are transparently handled,
   including entering included files.  Thus tokens are post-macro
   expansion, and after any intervening directives.  External callers
   see CPP_EOF only at EOF.  Internal callers also see it when meeting
   a directive inside a macro call, when at the end of a directive and
   state.in_directive is still 1, and at the end of argument
   pre-expansion.  */
const cpp_token *
cpp_get_token (cpp_reader *pfile)
{
  return cpp_get_token_1 (pfile, NULL);
}

/* Like cpp_get_token, but also returns a virtual token location
   separate from the spelling location carried by the returned token.

   LOC is an out parameter; *LOC is set to the location "as expected
   by the user".  This matters when a token results from macro
   expansion; in that case the token's spelling location indicates the
   locus of the token in the definition of the macro but *LOC
   virtually encodes all the other meaningful locuses associated to
   the token.

   What? virtual location? Yes, virtual location.

   If the token results from macro expansion and if macro expansion
   location tracking is enabled its virtual location encodes (at the
   same time):

   - the spelling location of the token

   - the locus of the macro expansion point

   - the locus of the point where the token got instantiated as part
     of the macro expansion process.

   You have to use the linemap API to get the locus you are interested
   in from a given virtual location.

   Note however that virtual locations are not necessarily ordered for
   relations '<' and '>'.  One must use the function
   linemap_location_before_p instead of using the relational operator
   '<'.

   If macro expansion tracking is off and if the token results from
   macro expansion the virtual location is the expansion point of the
   macro that got expanded.

   When the token doesn't result from macro expansion, the virtual
   location is just the same thing as its spelling location.  */

const cpp_token *
cpp_get_token_with_location (cpp_reader *pfile, location_t *loc)
{
  return cpp_get_token_1 (pfile, loc);
}

/* Returns true if we're expanding an object-like macro that was
   defined in a system header.  Just checks the macro at the top of
   the stack.  Used for diagnostic suppression.  */
int
cpp_sys_macro_p (cpp_reader *pfile)
{
  cpp_hashnode *node = NULL;

  if (pfile->context->tokens_kind == TOKENS_KIND_EXTENDED)
    node = pfile->context->c.mc->macro_node;
  else
    node = pfile->context->c.macro;

  return node && node->value.macro && node->value.macro->syshdr;
}

/* Read each token in, until end of the current file.  Directives are
   transparently processed.  */
void
cpp_scan_nooutput (cpp_reader *pfile)
{
  /* Request a CPP_EOF token at the end of this file, rather than
     transparently continuing with the including file.  */
  pfile->buffer->return_at_eof = true;

  pfile->state.discarding_output++;
  pfile->state.prevent_expansion++;

  if (CPP_OPTION (pfile, traditional))
    while (_cpp_read_logical_line_trad (pfile))
      ;
  else
    while (cpp_get_token (pfile)->type != CPP_EOF)
      ;

  pfile->state.discarding_output--;
  pfile->state.prevent_expansion--;
}

/* Step back one or more tokens obtained from the lexer.  */
void
_cpp_backup_tokens_direct (cpp_reader *pfile, unsigned int count)
{
  pfile->lookaheads += count;
  while (count--)
    {
      pfile->cur_token--;
      if (pfile->cur_token == pfile->cur_run->base
          /* Possible with -fpreprocessed and no leading #line.  */
          && pfile->cur_run->prev != NULL)
        {
          pfile->cur_run = pfile->cur_run->prev;
          pfile->cur_token = pfile->cur_run->limit;
        }
    }
}

/* Step back one (or more) tokens.  Can only step back more than 1 if
   they are from the lexer, and not from macro expansion.  */
void
_cpp_backup_tokens (cpp_reader *pfile, unsigned int count)
{
  if (pfile->context->prev == NULL)
    _cpp_backup_tokens_direct (pfile, count);
  else
    {
      if (count != 1)
	abort ();
      if (pfile->context->tokens_kind == TOKENS_KIND_DIRECT)
	FIRST (pfile->context).token--;
      else if (pfile->context->tokens_kind == TOKENS_KIND_INDIRECT)
	FIRST (pfile->context).ptoken--;
      else if (pfile->context->tokens_kind == TOKENS_KIND_EXTENDED)
	{
	  FIRST (pfile->context).ptoken--;
	  if (pfile->context->c.macro)
	    {
	      macro_context *m = pfile->context->c.mc;
	      m->cur_virt_loc--;
	      gcc_checking_assert (m->cur_virt_loc >= m->virt_locs);
	    }
	  else
	    abort ();
	}
      else
	abort ();
    }
}

/* #define directive parsing and handling.  */

/* Returns true if a macro redefinition warning is required.  */
static bool
warn_of_redefinition (cpp_reader *pfile, cpp_hashnode *node,
		      const cpp_macro *macro2)
{
  /* Some redefinitions need to be warned about regardless.  */
  if (node->flags & NODE_WARN)
    return true;

  /* Suppress warnings for builtins that lack the NODE_WARN flag,
     unless Wbuiltin-macro-redefined.  */
  if (cpp_builtin_macro_p (node))
    return CPP_OPTION (pfile, warn_builtin_macro_redefined);

  /* Redefinitions of conditional (context-sensitive) macros, on
     the other hand, must be allowed silently.  */
  if (node->flags & NODE_CONDITIONAL)
    return false;

  cpp_macro *macro1 = node->value.macro;
  if (macro1->lazy)
    {
      /* We don't want to mark MACRO as used, but do need to finalize
	 its laziness.  */
      pfile->cb.user_lazy_macro (pfile, macro1, macro1->lazy - 1);
      macro1->lazy = 0;
    }

  /* Redefinition of a macro is allowed if and only if the old and new
     definitions are the same.  (6.10.3 paragraph 2).  */

  /* Don't check count here as it can be different in valid
     traditional redefinitions with just whitespace differences.  */
  if (macro1->paramc != macro2->paramc
      || macro1->fun_like != macro2->fun_like
      || macro1->variadic != macro2->variadic)
    return true;

  /* Check parameter spellings.  */
  for (unsigned i = macro1->paramc; i--; )
    if (macro1->parm.params[i] != macro2->parm.params[i])
      return true;

  /* Check the replacement text or tokens.  */
  if (macro1->kind == cmk_traditional)
    return _cpp_expansions_different_trad (macro1, macro2);

  if (macro1->count != macro2->count)
    return true;

  for (unsigned i= macro1->count; i--; )
    if (!_cpp_equiv_tokens (&macro1->exp.tokens[i], &macro2->exp.tokens[i]))
      return true;

  return false;
}

/* Free the definition of hashnode H.  */
void
_cpp_free_definition (cpp_hashnode *h)
{
  /* Macros and assertions no longer have anything to free.  */
  h->type = NT_VOID;
  h->value.answers = NULL;
  h->flags &= ~(NODE_DISABLED | NODE_USED);
}

/* Save parameter NODE (spelling SPELLING) to the parameter list of
   macro MACRO.  Returns true on success, false on failure.   */
bool
_cpp_save_parameter (cpp_reader *pfile, unsigned n, cpp_hashnode *node,
		     cpp_hashnode *spelling)
{
  /* Constraint 6.10.3.6 - duplicate parameter names.  */
  if (node->type == NT_MACRO_ARG)
    {
      cpp_error (pfile, CPP_DL_ERROR, "duplicate macro parameter \"%s\"",
		 NODE_NAME (node));
      return false;
    }

  unsigned len = (n + 1) * sizeof (struct macro_arg_saved_data);
  if (len > pfile->macro_buffer_len)
    {
      pfile->macro_buffer
	= XRESIZEVEC (unsigned char, pfile->macro_buffer, len);
      pfile->macro_buffer_len = len;
    }
  
  macro_arg_saved_data *saved = (macro_arg_saved_data *)pfile->macro_buffer;
  saved[n].canonical_node = node;
  saved[n].value = node->value;
  saved[n].type = node->type;

  void *base = _cpp_reserve_room (pfile, n * sizeof (cpp_hashnode *),
				  sizeof (cpp_hashnode *));
  ((cpp_hashnode **)base)[n] = spelling;

  /* Morph into a macro arg.  */
  node->type = NT_MACRO_ARG;
  /* Index is 1 based.  */
  node->value.arg_index = n + 1;

  return true;
<<<<<<< HEAD
}

/* Restore the parameters to their previous state.  */
void
_cpp_unsave_parameters (cpp_reader *pfile, unsigned n)
{
  /* Clear the fast argument lookup indices.  */
  while (n--)
    {
      struct macro_arg_saved_data *save =
	&((struct macro_arg_saved_data *) pfile->macro_buffer)[n];

      struct cpp_hashnode *node = save->canonical_node;
      node->type = save->type;
      node->value = save->value;
    }
}

=======
}

/* Restore the parameters to their previous state.  */
void
_cpp_unsave_parameters (cpp_reader *pfile, unsigned n)
{
  /* Clear the fast argument lookup indices.  */
  while (n--)
    {
      struct macro_arg_saved_data *save =
	&((struct macro_arg_saved_data *) pfile->macro_buffer)[n];

      struct cpp_hashnode *node = save->canonical_node;
      node->type = save->type;
      node->value = save->value;
    }
}

>>>>>>> 9e014010
/* Check the syntax of the parameters in a MACRO definition.  Return
   false on failure.  Set *N_PTR and *VARADIC_PTR as appropriate.
   '(' ')'
   '(' parm-list ',' last-parm ')'
   '(' last-parm ')'
   parm-list: name
            | parm-list, name
   last-parm: name
   	    | name '...'
            | '...'
*/

static bool
parse_params (cpp_reader *pfile, unsigned *n_ptr, bool *varadic_ptr)
{
  unsigned nparms = 0;
  bool ok = false;

  for (bool prev_ident = false;;)
    {
      const cpp_token *token = _cpp_lex_token (pfile);

      switch (token->type)
	{
	case CPP_COMMENT:
	  /* Allow/ignore comments in parameter lists if we are
	     preserving comments in macro expansions.  */
	  if (!CPP_OPTION (pfile, discard_comments_in_macro_exp))
	    break;

	  /* FALLTHRU  */
	default:
	bad:
	  {
	    const char *const msgs[5] =
	      {
	       N_("expected parameter name, found \"%s\""),
	       N_("expected ',' or ')', found \"%s\""),
	       N_("expected parameter name before end of line"),
	       N_("expected ')' before end of line"),
	       N_("expected ')' after \"...\"")
	      };
	    unsigned ix = prev_ident;
	    const unsigned char *as_text = NULL;
	    if (*varadic_ptr)
	      ix = 4;
	    else if (token->type == CPP_EOF)
	      ix += 2;
	    else
	      as_text = cpp_token_as_text (pfile, token);
	    cpp_error (pfile, CPP_DL_ERROR, msgs[ix], as_text);
	  }
	  goto out;

	case CPP_NAME:
	  if (prev_ident || *varadic_ptr)
	    goto bad;
	  prev_ident = true;

	  if (!_cpp_save_parameter (pfile, nparms, token->val.node.node,
				    token->val.node.spelling))
	    goto out;
	  nparms++;
	  break;

	case CPP_CLOSE_PAREN:
	  if (prev_ident || !nparms || *varadic_ptr)
	    {
	      ok = true;
	      goto out;
	    }

	  /* FALLTHRU */
	case CPP_COMMA:
	  if (!prev_ident || *varadic_ptr)
	    goto bad;
	  prev_ident = false;
	  break;

	case CPP_ELLIPSIS:
	  if (*varadic_ptr)
	    goto bad;
	  *varadic_ptr = true;
	  if (!prev_ident)
	    {
	      /* An ISO bare ellipsis.  */
	      _cpp_save_parameter (pfile, nparms,
				   pfile->spec_nodes.n__VA_ARGS__,
				   pfile->spec_nodes.n__VA_ARGS__);
	      nparms++;
	      pfile->state.va_args_ok = 1;
	      if (! CPP_OPTION (pfile, c99)
		  && CPP_OPTION (pfile, cpp_pedantic)
		  && CPP_OPTION (pfile, warn_variadic_macros))
		cpp_pedwarning
		  (pfile, CPP_W_VARIADIC_MACROS,
		   CPP_OPTION (pfile, cplusplus)
		   ? N_("anonymous variadic macros were introduced in C++11")
		   : N_("anonymous variadic macros were introduced in C99"));
	      else if (CPP_OPTION (pfile, cpp_warn_c90_c99_compat) > 0
		       && ! CPP_OPTION (pfile, cplusplus))
		cpp_error (pfile, CPP_DL_WARNING,
			   "anonymous variadic macros were introduced in C99");
	    }
	  else if (CPP_OPTION (pfile, cpp_pedantic)
		   && CPP_OPTION (pfile, warn_variadic_macros))
	    cpp_pedwarning (pfile, CPP_W_VARIADIC_MACROS,
			    CPP_OPTION (pfile, cplusplus)
			    ? N_("ISO C++ does not permit named variadic macros")
			    : N_("ISO C does not permit named variadic macros"));
	  break;
	}
    }

 out:
  *n_ptr = nparms;

  return ok;
}

/* Lex a token from the expansion of MACRO, but mark parameters as we
   find them and warn of traditional stringification.  */
static cpp_macro *
lex_expansion_token (cpp_reader *pfile, cpp_macro *macro)
{
  macro = (cpp_macro *)_cpp_reserve_room (pfile,
					  sizeof (cpp_macro) - sizeof (cpp_token)
					  + macro->count * sizeof (cpp_token),
					  sizeof (cpp_token));
  cpp_token *saved_cur_token = pfile->cur_token;
  pfile->cur_token = &macro->exp.tokens[macro->count];
  cpp_token *token = _cpp_lex_direct (pfile);
  pfile->cur_token = saved_cur_token;

  /* Is this a parameter?  */
  if (token->type == CPP_NAME && token->val.node.node->type == NT_MACRO_ARG)
    {
      /* Morph into a parameter reference.  */
      cpp_hashnode *spelling = token->val.node.spelling;
      token->type = CPP_MACRO_ARG;
      token->val.macro_arg.arg_no = token->val.node.node->value.arg_index;
      token->val.macro_arg.spelling = spelling;
    }
  else if (CPP_WTRADITIONAL (pfile) && macro->paramc > 0
	   && (token->type == CPP_STRING || token->type == CPP_CHAR))
    check_trad_stringification (pfile, macro, &token->val.str);

  return macro;
}

static cpp_macro *
create_iso_definition (cpp_reader *pfile)
{
  bool following_paste_op = false;
  const char *paste_op_error_msg =
    N_("'##' cannot appear at either end of a macro expansion");
  unsigned int num_extra_tokens = 0;
  unsigned nparms = 0;
  cpp_hashnode **params = NULL;
  bool varadic = false;
  bool ok = false;
  cpp_macro *macro = NULL;

  /* Look at the first token, to see if this is a function-like
     macro.   */
  cpp_token first;
  cpp_token *saved_cur_token = pfile->cur_token;
  pfile->cur_token = &first;
  cpp_token *token = _cpp_lex_direct (pfile);
  pfile->cur_token = saved_cur_token;

  if (token->flags & PREV_WHITE)
    /* Preceeded by space, must be part of expansion.  */;
  else if (token->type == CPP_OPEN_PAREN)
    {
      /* An open-paren, get a parameter list.  */
      if (!parse_params (pfile, &nparms, &varadic))
	goto out;

      params = (cpp_hashnode **)_cpp_commit_buff
	(pfile, sizeof (cpp_hashnode *) * nparms);
      token = NULL;
    }
  else if (token->type != CPP_EOF
	   && !(token->type == CPP_COMMENT
		&& ! CPP_OPTION (pfile, discard_comments_in_macro_exp)))
    {
      /* While ISO C99 requires whitespace before replacement text
	 in a macro definition, ISO C90 with TC1 allows characters
	 from the basic source character set there.  */
      if (CPP_OPTION (pfile, c99))
	cpp_error (pfile, CPP_DL_PEDWARN,
		   CPP_OPTION (pfile, cplusplus)
		   ? N_("ISO C++11 requires whitespace after the macro name")
		   : N_("ISO C99 requires whitespace after the macro name"));
      else
	{
	  enum cpp_diagnostic_level warntype = CPP_DL_WARNING;
	  switch (token->type)
	    {
	    case CPP_ATSIGN:
	    case CPP_AT_NAME:
	    case CPP_OBJC_STRING:
	      /* '@' is not in basic character set.  */
	      warntype = CPP_DL_PEDWARN;
	      break;
	    case CPP_OTHER:
	      /* Basic character set sans letters, digits and _.  */
	      if (strchr ("!\"#%&'()*+,-./:;<=>?[\\]^{|}~",
			  token->val.str.text[0]) == NULL)
		warntype = CPP_DL_PEDWARN;
	      break;
	    default:
	      /* All other tokens start with a character from basic
		 character set.  */
	      break;
	    }
	  cpp_error (pfile, warntype,
		     "missing whitespace after the macro name");
	}
    }

  macro = _cpp_new_macro (pfile, cmk_macro,
			  _cpp_reserve_room (pfile, 0, sizeof (cpp_macro)));

  if (!token)
    {
      macro->variadic = varadic;
      macro->paramc = nparms;
      macro->parm.params = params;
      macro->fun_like = true;
    }
  else
    {
      /* Preserve the token we peeked, there is already a single slot for it.  */
      macro->exp.tokens[0] = *token;
      token = &macro->exp.tokens[0];
      macro->count = 1;
    }

<<<<<<< HEAD
  for (vaopt_state vaopt_tracker (pfile, macro->variadic, true);; token = NULL)
=======
  for (vaopt_state vaopt_tracker (pfile, macro->variadic, NULL);; token = NULL)
>>>>>>> 9e014010
    {
      if (!token)
	{
	  macro = lex_expansion_token (pfile, macro);
	  token = &macro->exp.tokens[macro->count++];
	}

      /* Check the stringifying # constraint 6.10.3.2.1 of
	 function-like macros when lexing the subsequent token.  */
      if (macro->count > 1 && token[-1].type == CPP_HASH && macro->fun_like)
	{
	  if (token->type == CPP_MACRO_ARG)
	    {
	      if (token->flags & PREV_WHITE)
		token->flags |= SP_PREV_WHITE;
	      if (token[-1].flags & DIGRAPH)
		token->flags |= SP_DIGRAPH;
	      token->flags &= ~PREV_WHITE;
	      token->flags |= STRINGIFY_ARG;
	      token->flags |= token[-1].flags & PREV_WHITE;
	      token[-1] = token[0];
	      macro->count--;
	    }
	  /* Let assembler get away with murder.  */
	  else if (CPP_OPTION (pfile, lang) != CLK_ASM)
	    {
	      cpp_error (pfile, CPP_DL_ERROR,
			 "'#' is not followed by a macro parameter");
	      goto out;
	    }
	}

      if (token->type == CPP_EOF)
	{
	  /* Paste operator constraint 6.10.3.3.1:
	     Token-paste ##, can appear in both object-like and
	     function-like macros, but not at the end.  */
	  if (following_paste_op)
	    {
	      cpp_error (pfile, CPP_DL_ERROR, paste_op_error_msg);
	      goto out;
	    }
	  if (!vaopt_tracker.completed ())
	    goto out;
	  break;
	}

      /* Paste operator constraint 6.10.3.3.1.  */
      if (token->type == CPP_PASTE)
	{
	  /* Token-paste ##, can appear in both object-like and
	     function-like macros, but not at the beginning.  */
	  if (macro->count == 1)
	    {
	      cpp_error (pfile, CPP_DL_ERROR, paste_op_error_msg);
	      goto out;
	    }

	  if (following_paste_op)
	    {
	      /* Consecutive paste operators.  This one will be moved
		 to the end.  */
	      num_extra_tokens++;
	      token->val.token_no = macro->count - 1;
	    }
	  else
	    {
	      /* Drop the paste operator.  */
	      --macro->count;
	      token[-1].flags |= PASTE_LEFT;
	      if (token->flags & DIGRAPH)
		token[-1].flags |= SP_DIGRAPH;
	      if (token->flags & PREV_WHITE)
		token[-1].flags |= SP_PREV_WHITE;
	    }
	  following_paste_op = true;
	}
      else
	following_paste_op = false;

      if (vaopt_tracker.update (token) == vaopt_state::ERROR)
	goto out;
    }

  /* We're committed to winning now.  */
  ok = true;

  /* Don't count the CPP_EOF.  */
  macro->count--;

  macro = (cpp_macro *)_cpp_commit_buff
    (pfile, sizeof (cpp_macro) - sizeof (cpp_token)
     + sizeof (cpp_token) * macro->count);

  /* Clear whitespace on first token.  */
  if (macro->count)
    macro->exp.tokens[0].flags &= ~PREV_WHITE;

  if (num_extra_tokens)
    {
      /* Place second and subsequent ## or %:%: tokens in sequences of
	 consecutive such tokens at the end of the list to preserve
	 information about where they appear, how they are spelt and
	 whether they are preceded by whitespace without otherwise
	 interfering with macro expansion.   Remember, this is
	 extremely rare, so efficiency is not a priority.  */
      cpp_token *temp = (cpp_token *)_cpp_reserve_room
	(pfile, 0, num_extra_tokens * sizeof (cpp_token));
      unsigned extra_ix = 0, norm_ix = 0;
      cpp_token *exp = macro->exp.tokens;
      for (unsigned ix = 0; ix != macro->count; ix++)
	if (exp[ix].type == CPP_PASTE)
	  temp[extra_ix++] = exp[ix];
	else
	  exp[norm_ix++] = exp[ix];
      memcpy (&exp[norm_ix], temp, num_extra_tokens * sizeof (cpp_token));

      /* Record there are extra tokens.  */
      macro->extra_tokens = 1;
    }

 out:
  pfile->state.va_args_ok = 0;
  _cpp_unsave_parameters (pfile, nparms);

  return ok ? macro : NULL;
}

cpp_macro *
_cpp_new_macro (cpp_reader *pfile, cpp_macro_kind kind, void *placement)
{
  cpp_macro *macro = (cpp_macro *) placement;

  macro->line = pfile->directive_line;
  macro->parm.params = 0;
  macro->lazy = 0;
  macro->paramc = 0;
  macro->variadic = 0;
  macro->used = !CPP_OPTION (pfile, warn_unused_macros);
  macro->count = 0;
  macro->fun_like = 0;
  macro->extra_tokens = 0;
  /* To suppress some diagnostics.  */
  macro->syshdr = pfile->buffer && pfile->buffer->sysp != 0;

  macro->kind = kind;

  return macro;
}

/* Parse a macro and save its expansion.  Returns nonzero on success.  */
bool
_cpp_create_definition (cpp_reader *pfile, cpp_hashnode *node)
{
  cpp_macro *macro;

  if (CPP_OPTION (pfile, traditional))
    macro = _cpp_create_trad_definition (pfile);
  else
    macro = create_iso_definition (pfile);

  if (!macro)
    return false;

  if (cpp_macro_p (node))
    {
      if (CPP_OPTION (pfile, warn_unused_macros))
	_cpp_warn_if_unused_macro (pfile, node, NULL);

      if (warn_of_redefinition (pfile, node, macro))
	{
          const enum cpp_warning_reason reason
	    = (cpp_builtin_macro_p (node) && !(node->flags & NODE_WARN))
	    ? CPP_W_BUILTIN_MACRO_REDEFINED : CPP_W_NONE;

	  bool warned = 
	    cpp_pedwarning_with_line (pfile, reason,
				      pfile->directive_line, 0,
				      "\"%s\" redefined", NODE_NAME (node));

	  if (warned && cpp_user_macro_p (node))
	    cpp_error_with_line (pfile, CPP_DL_NOTE,
				 node->value.macro->line, 0,
			 "this is the location of the previous definition");
	}
      _cpp_free_definition (node);
    }

  /* Enter definition in hash table.  */
  node->type = NT_USER_MACRO;
  node->value.macro = macro;
  if (! ustrncmp (NODE_NAME (node), DSC ("__STDC_"))
      && ustrcmp (NODE_NAME (node), (const uchar *) "__STDC_FORMAT_MACROS")
      /* __STDC_LIMIT_MACROS and __STDC_CONSTANT_MACROS are mentioned
	 in the C standard, as something that one must use in C++.
	 However DR#593 and C++11 indicate that they play no role in C++.
	 We special-case them anyway.  */
      && ustrcmp (NODE_NAME (node), (const uchar *) "__STDC_LIMIT_MACROS")
      && ustrcmp (NODE_NAME (node), (const uchar *) "__STDC_CONSTANT_MACROS"))
    node->flags |= NODE_WARN;

  /* If user defines one of the conditional macros, remove the
     conditional flag */
  node->flags &= ~NODE_CONDITIONAL;

  return true;
}

extern void
cpp_define_lazily (cpp_reader *pfile, cpp_hashnode *node, unsigned num)
{
  cpp_macro *macro = node->value.macro;

  gcc_checking_assert (pfile->cb.user_lazy_macro && macro && num < UCHAR_MAX);

  macro->lazy = num + 1;
}

/* Notify the use of NODE in a macro-aware context (i.e. expanding it,
   or testing its existance).  Also applies any lazy definition.  */

extern void
_cpp_notify_macro_use (cpp_reader *pfile, cpp_hashnode *node)
{
  node->flags |= NODE_USED;
  switch (node->type)
    {
    case NT_USER_MACRO:
      {
	cpp_macro *macro = node->value.macro;
	if (macro->lazy)
	  {
	    pfile->cb.user_lazy_macro (pfile, macro, macro->lazy - 1);
	    macro->lazy = 0;
	  }
      }
      /* FALLTHROUGH.  */

    case NT_BUILTIN_MACRO:
      if (pfile->cb.used_define)
	pfile->cb.used_define (pfile, pfile->directive_line, node);
      break;

    case NT_VOID:
      if (pfile->cb.used_undef)
	pfile->cb.used_undef (pfile, pfile->directive_line, node);
      break;

    default:
      abort ();
    }
}

/* Warn if a token in STRING matches one of a function-like MACRO's
   parameters.  */
static void
check_trad_stringification (cpp_reader *pfile, const cpp_macro *macro,
			    const cpp_string *string)
{
  unsigned int i, len;
  const uchar *p, *q, *limit;

  /* Loop over the string.  */
  limit = string->text + string->len - 1;
  for (p = string->text + 1; p < limit; p = q)
    {
      /* Find the start of an identifier.  */
      while (p < limit && !is_idstart (*p))
	p++;

      /* Find the end of the identifier.  */
      q = p;
      while (q < limit && is_idchar (*q))
	q++;

      len = q - p;

      /* Loop over the function macro arguments to see if the
	 identifier inside the string matches one of them.  */
      for (i = 0; i < macro->paramc; i++)
	{
	  const cpp_hashnode *node = macro->parm.params[i];

	  if (NODE_LEN (node) == len
	      && !memcmp (p, NODE_NAME (node), len))
	    {
	      cpp_warning (pfile, CPP_W_TRADITIONAL,
	   "macro argument \"%s\" would be stringified in traditional C",
			 NODE_NAME (node));
	      break;
	    }
	}
    }
}

/* Returns the name, arguments and expansion of a macro, in a format
   suitable to be read back in again, and therefore also for DWARF 2
   debugging info.  e.g. "PASTE(X, Y) X ## Y", or "MACNAME EXPANSION".
   Caller is expected to generate the "#define" bit if needed.  The
   returned text is temporary, and automatically freed later.  */
const unsigned char *
cpp_macro_definition (cpp_reader *pfile, cpp_hashnode *node)
{
  unsigned int i, len;
  unsigned char *buffer;

  gcc_checking_assert (cpp_user_macro_p (node));

  const cpp_macro *macro = node->value.macro;

  /* Calculate length.  */
  len = NODE_LEN (node) * 10 + 2;		/* ' ' and NUL.  */
  if (macro->fun_like)
    {
      len += 4;		/* "()" plus possible final ".." of named
			   varargs (we have + 1 below).  */
      for (i = 0; i < macro->paramc; i++)
	len += NODE_LEN (macro->parm.params[i]) + 1; /* "," */
    }

  /* This should match below where we fill in the buffer.  */
  if (CPP_OPTION (pfile, traditional))
    len += _cpp_replacement_text_len (macro);
  else
    {
      unsigned int count = macro_real_token_count (macro);
      for (i = 0; i < count; i++)
	{
	  const cpp_token *token = &macro->exp.tokens[i];

	  if (token->type == CPP_MACRO_ARG)
	    len += NODE_LEN (token->val.macro_arg.spelling);
	  else
	    len += cpp_token_len (token);

	  if (token->flags & STRINGIFY_ARG)
	    len++;			/* "#" */
	  if (token->flags & PASTE_LEFT)
	    len += 3;		/* " ##" */
	  if (token->flags & PREV_WHITE)
	    len++;              /* " " */
	}
    }

  if (len > pfile->macro_buffer_len)
    {
      pfile->macro_buffer = XRESIZEVEC (unsigned char,
                                        pfile->macro_buffer, len);
      pfile->macro_buffer_len = len;
    }

  /* Fill in the buffer.  Start with the macro name.  */
  buffer = pfile->macro_buffer;
  buffer = _cpp_spell_ident_ucns (buffer, node);

  /* Parameter names.  */
  if (macro->fun_like)
    {
      *buffer++ = '(';
      for (i = 0; i < macro->paramc; i++)
	{
	  cpp_hashnode *param = macro->parm.params[i];

	  if (param != pfile->spec_nodes.n__VA_ARGS__)
	    {
	      memcpy (buffer, NODE_NAME (param), NODE_LEN (param));
	      buffer += NODE_LEN (param);
	    }

	  if (i + 1 < macro->paramc)
	    /* Don't emit a space after the comma here; we're trying
	       to emit a Dwarf-friendly definition, and the Dwarf spec
	       forbids spaces in the argument list.  */
	    *buffer++ = ',';
	  else if (macro->variadic)
	    *buffer++ = '.', *buffer++ = '.', *buffer++ = '.';
	}
      *buffer++ = ')';
    }

  /* The Dwarf spec requires a space after the macro name, even if the
     definition is the empty string.  */
  *buffer++ = ' ';

  if (CPP_OPTION (pfile, traditional))
    buffer = _cpp_copy_replacement_text (macro, buffer);
  else if (macro->count)
  /* Expansion tokens.  */
    {
      unsigned int count = macro_real_token_count (macro);
      for (i = 0; i < count; i++)
	{
	  const cpp_token *token = &macro->exp.tokens[i];

	  if (token->flags & PREV_WHITE)
	    *buffer++ = ' ';
	  if (token->flags & STRINGIFY_ARG)
	    *buffer++ = '#';

	  if (token->type == CPP_MACRO_ARG)
	    {
	      memcpy (buffer,
		      NODE_NAME (token->val.macro_arg.spelling),
		      NODE_LEN (token->val.macro_arg.spelling));
	      buffer += NODE_LEN (token->val.macro_arg.spelling);
	    }
	  else
	    buffer = cpp_spell_token (pfile, token, buffer, true);

	  if (token->flags & PASTE_LEFT)
	    {
	      *buffer++ = ' ';
	      *buffer++ = '#';
	      *buffer++ = '#';
	      /* Next has PREV_WHITE; see _cpp_create_definition.  */
	    }
	}
    }

  *buffer = '\0';
  return pfile->macro_buffer;
}<|MERGE_RESOLUTION|>--- conflicted
+++ resolved
@@ -1,9 +1,5 @@
 /* Part of CPP library.  (Macro and #define handling.)
-<<<<<<< HEAD
-   Copyright (C) 1986-2019 Free Software Foundation, Inc.
-=======
    Copyright (C) 1986-2020 Free Software Foundation, Inc.
->>>>>>> 9e014010
    Written by Per Bothner, 1994.
    Based on CCCP program by Paul Rubin, June 1986
    Adapted to ANSI C, Richard Stallman, Jan 1987
@@ -264,13 +260,10 @@
 
   /* Location of the __VA_OPT__ token.  */
   location_t m_location;
-<<<<<<< HEAD
-=======
 
   /* If __VA_ARGS__ substitutes to no preprocessing tokens,
      INCLUDE, otherwise DROP.  ERROR when unknown yet.  */
   update_type m_update;
->>>>>>> 9e014010
 };
 
 /* Macro expansion.  */
@@ -3224,7 +3217,6 @@
   node->value.arg_index = n + 1;
 
   return true;
-<<<<<<< HEAD
 }
 
 /* Restore the parameters to their previous state.  */
@@ -3243,26 +3235,6 @@
     }
 }
 
-=======
-}
-
-/* Restore the parameters to their previous state.  */
-void
-_cpp_unsave_parameters (cpp_reader *pfile, unsigned n)
-{
-  /* Clear the fast argument lookup indices.  */
-  while (n--)
-    {
-      struct macro_arg_saved_data *save =
-	&((struct macro_arg_saved_data *) pfile->macro_buffer)[n];
-
-      struct cpp_hashnode *node = save->canonical_node;
-      node->type = save->type;
-      node->value = save->value;
-    }
-}
-
->>>>>>> 9e014010
 /* Check the syntax of the parameters in a MACRO definition.  Return
    false on failure.  Set *N_PTR and *VARADIC_PTR as appropriate.
    '(' ')'
@@ -3503,11 +3475,7 @@
       macro->count = 1;
     }
 
-<<<<<<< HEAD
-  for (vaopt_state vaopt_tracker (pfile, macro->variadic, true);; token = NULL)
-=======
   for (vaopt_state vaopt_tracker (pfile, macro->variadic, NULL);; token = NULL)
->>>>>>> 9e014010
     {
       if (!token)
 	{
