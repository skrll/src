--- conflicted
+++ resolved
@@ -1,8 +1,4 @@
-<<<<<<< HEAD
-dnl   Copyright (C) 2014-2019 Free Software Foundation, Inc.
-=======
 dnl   Copyright (C) 2014-2020 Free Software Foundation, Inc.
->>>>>>> 9e014010
 dnl
 dnl This file is part of GCC.
 dnl
