--- conflicted
+++ resolved
@@ -1,15 +1,79 @@
-<<<<<<< HEAD
-2020-03-12  Release Manager
-
-	* GCC 9.3.0 released.
-
-2019-08-12  Release Manager
-
-	* GCC 9.2.0 released.
-
-2019-05-03  Release Manager
-
-	* GCC 9.1.0 released.
+2021-04-08  Release Manager
+
+	* GCC 10.3.0 released.
+
+2021-01-03  Iain Sandoe  <iain@sandoe.co.uk>
+	    Jakub Jelinek   <jakub@redhat.com>
+
+	PR target/97865
+	* Makefile.am: Add dynamic_lookup to LD flags for Darwin.
+	* configure.ac: Test for Darwin host and set a flag.
+	* Makefile.in: Regenerate.
+	* configure: Regenerate.
+
+2020-07-23  Release Manager
+
+	* GCC 10.2.0 released.
+
+2020-05-07  Release Manager
+
+	* GCC 10.1.0 released.
+
+2020-02-12  Patrick Palka  <ppalka@redhat.com>
+
+	PR c++/69448
+	PR c++/80471
+	* libcp1plugin.cc (plugin_get_expr_type): No need to explicitly set
+	AUTO_IS_DECLTYPE anymore.
+
+2020-01-07  Paolo Carlini  <paolo.carlini@oracle.com>
+
+	* libcp1plugin.cc (plugin_build_new_expr): Update build_new call.
+
+2020-01-01  Jakub Jelinek  <jakub@redhat.com>
+
+	Update copyright years.
+
+2019-12-30  Paolo Carlini  <paolo.carlini@oracle.com>
+
+	* libcp1plugin.cc (plugin_build_unary_expr): Update delete_sanity
+	call.
+
+2019-12-18  Paolo Carlini  <paolo.carlini@oracle.com>
+
+	* libcp1plugin.cc (plugin_build_unary_expr): Update build_throw
+	and cxx_sizeof_or_alignof_expr calls.
+	(plugin_build_unary_type_expr): Likewise for
+	cxx_sizeof_or_alignof_type.
+
+2019-12-09  Paolo Carlini  <paolo.carlini@oracle.com>
+
+	* libcp1plugin.cc (plugin_build_cast_expr): Adjust build_cast
+	declaration.
+
+2019-12-05  Paolo Carlini  <paolo.carlini@oracle.com>
+
+	* libcp1plugin.cc (plugin_build_expression_list_expr): Adjust
+	build_functional_cast call.
+
+2019-11-25  Paolo Carlini  <paolo.carlini@oracle.com>
+
+	* libcp1plugin.cc (plugin_pragma_push_user_expression): Update
+	cp_build_indirect_ref call.
+
+2019-09-27  Maciej W. Rozycki  <macro@wdc.com>
+
+	* configure: Regenerate.
+
+2019-05-21  Nathan Sidwell  <nathan@acm.org>
+
+	* libcp1plugin.cc (plugin_add_using_decl): Use
+	finish_nonmember_using_decl.
+
+2019-05-20  Nathan Sidwell  <nathan@acm.org>
+
+	* libcp1plugin.cc (plugin_add_using_namespace): Call renamed
+	finish_using_directive.
 
 2019-01-01  Jakub Jelinek  <jakub@redhat.com>
 
@@ -24,98 +88,6 @@
 
 2018-10-31  Joseph Myers  <joseph@codesourcery.com>
 
-=======
-2021-04-08  Release Manager
-
-	* GCC 10.3.0 released.
-
-2021-01-03  Iain Sandoe  <iain@sandoe.co.uk>
-	    Jakub Jelinek   <jakub@redhat.com>
-
-	PR target/97865
-	* Makefile.am: Add dynamic_lookup to LD flags for Darwin.
-	* configure.ac: Test for Darwin host and set a flag.
-	* Makefile.in: Regenerate.
-	* configure: Regenerate.
-
-2020-07-23  Release Manager
-
-	* GCC 10.2.0 released.
-
-2020-05-07  Release Manager
-
-	* GCC 10.1.0 released.
-
-2020-02-12  Patrick Palka  <ppalka@redhat.com>
-
-	PR c++/69448
-	PR c++/80471
-	* libcp1plugin.cc (plugin_get_expr_type): No need to explicitly set
-	AUTO_IS_DECLTYPE anymore.
-
-2020-01-07  Paolo Carlini  <paolo.carlini@oracle.com>
-
-	* libcp1plugin.cc (plugin_build_new_expr): Update build_new call.
-
-2020-01-01  Jakub Jelinek  <jakub@redhat.com>
-
-	Update copyright years.
-
-2019-12-30  Paolo Carlini  <paolo.carlini@oracle.com>
-
-	* libcp1plugin.cc (plugin_build_unary_expr): Update delete_sanity
-	call.
-
-2019-12-18  Paolo Carlini  <paolo.carlini@oracle.com>
-
-	* libcp1plugin.cc (plugin_build_unary_expr): Update build_throw
-	and cxx_sizeof_or_alignof_expr calls.
-	(plugin_build_unary_type_expr): Likewise for
-	cxx_sizeof_or_alignof_type.
-
-2019-12-09  Paolo Carlini  <paolo.carlini@oracle.com>
-
-	* libcp1plugin.cc (plugin_build_cast_expr): Adjust build_cast
-	declaration.
-
-2019-12-05  Paolo Carlini  <paolo.carlini@oracle.com>
-
-	* libcp1plugin.cc (plugin_build_expression_list_expr): Adjust
-	build_functional_cast call.
-
-2019-11-25  Paolo Carlini  <paolo.carlini@oracle.com>
-
-	* libcp1plugin.cc (plugin_pragma_push_user_expression): Update
-	cp_build_indirect_ref call.
-
-2019-09-27  Maciej W. Rozycki  <macro@wdc.com>
-
-	* configure: Regenerate.
-
-2019-05-21  Nathan Sidwell  <nathan@acm.org>
-
-	* libcp1plugin.cc (plugin_add_using_decl): Use
-	finish_nonmember_using_decl.
-
-2019-05-20  Nathan Sidwell  <nathan@acm.org>
-
-	* libcp1plugin.cc (plugin_add_using_namespace): Call renamed
-	finish_using_directive.
-
-2019-01-01  Jakub Jelinek  <jakub@redhat.com>
-
-	Update copyright years.
-
-2018-11-13  David Malcolm  <dmalcolm@redhat.com>
-
-	* libcc1plugin.cc: Replace "source_location" with "location_t".
-	(plugin_context::get_source_location): Rename to...
-	(plugin_context::get_location_t): ...this.
-	* libcp1plugin.cc: Likewise.
-
-2018-10-31  Joseph Myers  <joseph@codesourcery.com>
-
->>>>>>> e2aa5677
 	PR bootstrap/82856
 	* configure.ac: Remove AC_PREREQ.
 	* Makefile.in, aclocal.m4, configure: Regenerate.
