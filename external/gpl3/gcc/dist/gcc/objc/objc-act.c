--- conflicted
+++ resolved
@@ -1,9 +1,5 @@
 /* Implement classes and message passing for Objective C.
-<<<<<<< HEAD
-   Copyright (C) 1992-2019 Free Software Foundation, Inc.
-=======
    Copyright (C) 1992-2020 Free Software Foundation, Inc.
->>>>>>> e2aa5677
    Contributed by Steve Naroff.
 
 This file is part of GCC.
@@ -872,11 +868,7 @@
   decl_loc = make_location (decl_loc, location, decl_loc);
   if (TREE_CODE (TREE_TYPE (decl)) == ARRAY_TYPE)
     {
-<<<<<<< HEAD
-      error_at (location, "property cannot be an array");
-=======
       error_at (decl_loc, "property cannot be an array");
->>>>>>> e2aa5677
       return;
     }
 
@@ -889,11 +881,7 @@
 	 and arguments of functions cannot be bitfields).  The
 	 underlying instance variable could be a bitfield, but that is
 	 a different matter.  */
-<<<<<<< HEAD
-      error_at (location, "property cannot be a bit-field");
-=======
       error_at (decl_loc, "property cannot be a bit-field");
->>>>>>> e2aa5677
       return;
     }
 
@@ -1837,11 +1825,7 @@
 
   if (PROPERTY_READONLY (property_decl))
     {
-<<<<<<< HEAD
-      error ("readonly property cannot be set");
-=======
       error ("%qs property cannot be set", "readonly");
->>>>>>> e2aa5677
       return error_mark_node;
     }
   else
@@ -4317,11 +4301,7 @@
   else if (TYPE_HAS_OBJC_INFO (TREE_TYPE (type))
 	   && TYPE_OBJC_PROTOCOL_LIST (TREE_TYPE (type)))
     {
-<<<<<<< HEAD
-      error ("@catch parameter cannot be protocol-qualified");
-=======
       error ("%<@catch%> parameter cannot be protocol-qualified");
->>>>>>> e2aa5677
       type = error_mark_node;
     }
   else if (POINTER_TYPE_P (type) && objc_is_object_id (TREE_TYPE (type)))
