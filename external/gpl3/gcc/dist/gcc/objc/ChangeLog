--- conflicted
+++ resolved
@@ -1,14 +1,3 @@
-<<<<<<< HEAD
-2020-03-12  Release Manager
-
-	* GCC 9.3.0 released.
-
-2019-08-12  Release Manager
-
-	* GCC 9.2.0 released.
-
-2019-08-03  Iain Sandoe  <iain@sandoe.co.uk>
-=======
 2021-04-08  Release Manager
 
 	* GCC 10.3.0 released.
@@ -118,7 +107,6 @@
 
 	Backported from master:
 	2020-11-04  Iain Sandoe  <iain@sandoe.co.uk>
->>>>>>> 9e014010
 
 	* objc-act.c (objc_non_constant_expr_p): New.
 
@@ -156,12 +144,6 @@
 	* objc-act.c (synth_module_prologue): Build decls for
 	objc_instancetype_type and objc_instancetype_name.
 
-<<<<<<< HEAD
-2019-05-17  Jakub Jelinek  <jakub@redhat.com>
-
-	Backported from mainline
-	2019-05-10  Jakub Jelinek  <jakub@redhat.com>
-=======
 2019-05-16  Martin Sebor  <msebor@redhat.com>
 
 	* objc-act.c (objc_begin_catch_clause): Quote keywords and options
@@ -175,18 +157,10 @@
 	out "greater" in English.
 
 2019-05-10  Jakub Jelinek  <jakub@redhat.com>
->>>>>>> 9e014010
 
 	PR pch/90326
 	* config-lang.in (gtfiles): Add c-family/c-format.c.
 
-<<<<<<< HEAD
-2019-05-03  Release Manager
-
-	* GCC 9.1.0 released.
-
-=======
->>>>>>> 9e014010
 2019-04-05  Martin Liska  <mliska@suse.cz>
 
 	PR translation/89936
@@ -195,7 +169,6 @@
 	(objc_add_synthesize_declaration_for_property): Likewise.
 
 2019-01-09  Sandra Loosemore  <sandra@codesourcery.com>
-<<<<<<< HEAD
 
 	PR other/16615
 
@@ -216,28 +189,6 @@
 
 2018-10-17  David Malcolm  <dmalcolm@redhat.com>
 
-=======
-
-	PR other/16615
-
-	* objc-act.c: Mechanically replace "can not" with "cannot".
-
-2019-01-01  Jakub Jelinek  <jakub@redhat.com>
-
-	Update copyright years.
-
-2018-12-19  David Malcolm  <dmalcolm@redhat.com>
-
-	PR c++/43064
-	PR c++/43486
-	* objc-act.c (objc_maybe_build_component_ref): Strip any location
-	wrapper before checking for UOBJC_SUPER_decl and self_decl.
-	(objc_finish_message_expr): Strip any location wrapper.
-	(gen_declaration): Strip location wrappers from "w".
-
-2018-10-17  David Malcolm  <dmalcolm@redhat.com>
-
->>>>>>> 9e014010
 	* Make-lang.in (selftest-objc): New.
 
 2018-04-20  Martin Liska  <mliska@suse.cz>
@@ -4038,11 +3989,7 @@
 
  
-<<<<<<< HEAD
-Copyright (C) 2004-2019 Free Software Foundation, Inc.
-=======
 Copyright (C) 2004-2020 Free Software Foundation, Inc.
->>>>>>> 9e014010
 
 Copying and distribution of this file, with or without modification,
 are permitted in any medium without royalty provided the copyright
