--- conflicted
+++ resolved
@@ -1,9 +1,5 @@
 /* Routines dealing with ObjC encoding of types
-<<<<<<< HEAD
-   Copyright (C) 1992-2019 Free Software Foundation, Inc.
-=======
    Copyright (C) 1992-2020 Free Software Foundation, Inc.
->>>>>>> 9e014010
 
 This file is part of GCC.
 
