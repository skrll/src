/* objc-map.h -- Implementation of map data structures for ObjC compiler
<<<<<<< HEAD
   Copyright (C) 2011-2019 Free Software Foundation, Inc.
=======
   Copyright (C) 2011-2020 Free Software Foundation, Inc.
>>>>>>> 9e014010
   Written by Nicola Pero <nicola.pero@meta-innovation.com>

This program is free software; you can redistribute it and/or modify it
under the terms of the GNU Lesser Public License as published by the
Free Software Foundation; either version 3, or (at your option) any
later version.

This program is distributed in the hope that it will be useful,
but WITHOUT ANY WARRANTY; without even the implied warranty of
MERCHANTABILITY or FITNESS FOR A PARTICULAR PURPOSE.  See the
GNU Lesser Public License for more details.

You should have received a copy of the GNU Lesser Public License
along with this program; if not, write to the Free Software
Foundation, 51 Franklin Street - Fifth Floor,
Boston, MA 02110-1301, USA.  */

#ifndef OBJC_MAP_H
#define OBJC_MAP_H

/* A map is a data structure that maps a key to a value.  In this file
   we currently have maps that can map a GCC identifier (a tree) to
   some other GCC tree.  This is what the ObjC frontend mostly needs:
   being able to look up an identifier into an ObjC data structure.  A
   typical usage is mapping ObjC class names (as identifiers) to a
   tree representing the class.

   This implementation is fast.  :-) */

/**
 ** Private definitions.
 **/

/* We include private declaration and definitions that are required to
   provide the implementation of inline functions.  You should ignore
   these definitions (and the implementation of the inline functions)
   as they are not part of the public API and may change.  */
typedef unsigned int objc_map_private_hash_t;

/* This is used as sentinel.  */
#define OBJC_MAP_PRIVATE_EMPTY_SLOT (tree)0

struct GTY(()) objc_map_private {
  /* Total number of slots.  This is the maximum number of elements
     that can be currently stored in the map before resizing.  This is
     the number of slots in the C array.  Important: this is
     guaranteed to be a power of 2.  When we create (or resize) the
     map, we round up the size to the next power of 2.  This allows us
     to convert a hash to a position in the hashtable by simply doing
     "position = hash & mask", where mask is number_of_slots - 1
     instead of using a modulo (which requires a division).  */
  size_t number_of_slots;

  /* This is number_of_slots - 1, precomputed.  */
  size_t mask;

  /* Number of slots that are not empty (ie, that are active).  We
     keep counts using this variable which can easily be checked
     against max_number_of_non_empty_slots.  */
  size_t number_of_non_empty_slots;

  /* This is the load factor limit.  When the number of non empty
     slots equals this number, we need to resize the array.  This is
     calculated once, when the slots are resized, and then kept cached
     so it can be compared quickly when elements are added.  */
  size_t max_number_of_non_empty_slots;

  /* The maximum load factor.  */
  int maximum_load_factor;

  /* These are the keys.  */
  tree * GTY ((length ("%h.number_of_slots"))) slots;

  /* These are the values.  values[i] is the value corresponding
     to slots[i].  */
  tree * GTY ((length ("%h.number_of_slots"))) values;
};

/* Private functions used to resize the map.  They may be called by
   the inline functions when adding elements.  */
extern void
objc_map_private_grow (struct objc_map_private *map);


/**
 ** The definition of a map.
 **/
typedef struct objc_map_private *objc_map_t;


/**
 ** Creating a map.
 **/

/* objc_map_alloc_ggc() creates a new map which is under GGC.  The initial
   capacity must be specified as an argument; this is used to size the map
   when it is created.  */
objc_map_t objc_map_alloc_ggc (size_t initial_capacity);

/**
 ** Performance tuning.
 **/

/* Set a maximum load factor for the data structure.  This is the main
   tuning parameter to improve performance (at the expense of
   memory).  */
void objc_map_set_maximum_load_factor (objc_map_t map, int number_between_zero_and_one_hundred);

/* Read the maximum load factor.  */
int objc_map_maximum_load_factor (objc_map_t map);


/**
 ** Getting the value corresponding to a key.
 **/

/* This is the value returned by objc_map_get() when the value
   corresponding to a key is not found.  */
#define OBJC_MAP_NOT_FOUND (tree)1

/* objc_map_get() returns the value associated with a certain key,
   or OBJC_MAP_NOT_FOUND if there is no value associated with that key.
   Note that you can also use it to simply check if the map contains a
   pair with a certain key; just compare the result of calling
   objc_map_get() to OBJC_MAP_NOT_FOUND.

   It is essential to always check the results of the call to make
   sure it is not OBJC_MAP_NOT_FOUND.

   NULL is a valid value, so a key can be inserted into a map with
   value NULL, and objc_map_get() will return NULL in that case.
   So a result of NULL means that they key *was* found, and the value
   associated with it was NULL.  */
static inline tree
objc_map_get (objc_map_t map, /* struct tree_identifier * */tree key)
{
  /* The inline implementation is private and may change without notice.  */
  objc_map_private_hash_t hash = IDENTIFIER_HASH_VALUE (key);
  size_t i = hash & map->mask;
  size_t j = 1;

  if (map->slots[i] == OBJC_MAP_PRIVATE_EMPTY_SLOT)
    return OBJC_MAP_NOT_FOUND;

  if (map->slots[i] == key)
    return map->values[i];
  
  while (1)
    {
      i = (i + j) & map->mask;
      
      if (map->slots[i] == OBJC_MAP_PRIVATE_EMPTY_SLOT)
	return OBJC_MAP_NOT_FOUND;
      
      if (map->slots[i] == key)
	return map->values[i];

      j++;
    }
}

/* objc_map_put() puts a key/value pair into the map.  If the map does
   not contain the key, it is added to it with the specified value.
   If the map already contains the key, the previous value is replaced
   with the new one.

   You can use any identifier as key, with the exception of NULL.

   You can use any tree as value, including NULL.  */
static inline
void objc_map_put (objc_map_t map, /*struct tree_identifier * */tree key, tree value)
{
  /* The inline implementation is private and may change without notice.  */
  objc_map_private_hash_t hash = IDENTIFIER_HASH_VALUE (key);
  size_t i, j = 0;

  if (map->number_of_non_empty_slots == map->max_number_of_non_empty_slots)
    objc_map_private_grow (map);

  i = hash & map->mask;
    
  while (1)
    {
      if (map->slots[i] == OBJC_MAP_PRIVATE_EMPTY_SLOT)
	{
	  map->number_of_non_empty_slots++;
	  map->slots[i] = key;
	  map->values[i] = value;
	  return;
	}
      if (map->slots[i] == key)
	{
	  map->values[i] = value;
	  return;
	}

      j++;
      i = (i + j) & map->mask;
    }
}

/**
 ** Iterating over a map using an iterator.
 **/

/* When using iterators you can iterate directly on the elements in
   the map, and take an action over each one.

   Here is how you iterate over a hmap_pointer using iterators:

   objc_map_iterator_t i;

   objc_map_iterator_initialize (map, &i);

   while (objc_map_iterator_move_to_next (map, &i))
     {
       tree p = objc_map_iterator_current_key (map, i);
       tree q = objc_map_iterator_current_value (map, i);

       ... do something with p and q ...
     }

   You'll notice that the functions that modify the iterator (to
   initialize it, or move it to the next element) take a pointer to it
   as argument (as in "&i"), while the functions that only read its
   state (to read the current key/value, or remove the current
   key/value from the map) take it as a direct argument (as in "i").

   Note that all the objc_map_iterator_*() functions are inline and if
   you follow the pattern above, the compiler should be able to inline
   everything into a very efficient loop, roughly equivalent to
   hand-writing a C loop that iterates directly onto the hmap_pointer
   internal data structures.  */

/* A objc_map_iterator_t variable encapsulates the state of an
   iteration.  The fact that this is actually a size_t (pointing to
   the index of the slot that we return next) is an internal, private
   detail of the implementation and may change without notice.  */
typedef size_t objc_map_iterator_t;

/* Initialize an iterator to iterate over the specified objc_map.  You
   must use this before starting the iteration, to get a working
   iterator.  */
static inline
void
objc_map_iterator_initialize (objc_map_t map ATTRIBUTE_UNUSED, objc_map_iterator_t *i)
{
  /* The inline implementation is private and may change without notice.  */
  /* This is trivial, but the same API would work to initialize more
     complicated iterators.  */
  *i = 0;
}

#define OBJC_MAP_FAILURE 0
#define OBJC_MAP_SUCCESS 1

/* Move the iterator to the next key/value pair, and return
   OBJC_MAP_SUCCESS if there is such a key/value pair, and
   OBJC_MAP_FAILURE if there are no more ones.  The iterator must have
   been initialized using objc_map_iterator_initialize().  Note that
   because this function is modifying the iterator, you need to pass a
   pointer to it.  */
static inline
int
objc_map_iterator_move_to_next (objc_map_t map, objc_map_iterator_t *i)
{
  /* The inline implementation is private and may change without notice.  */
  while (1)
    {
      void *slot;
      if (*i == map->number_of_slots)
	return OBJC_MAP_FAILURE;
      
      slot = map->slots[*i];
      *i = *i + 1;
      if (slot != OBJC_MAP_PRIVATE_EMPTY_SLOT)
	return OBJC_MAP_SUCCESS;
    }
}

/* Return the current key.  You can only call it after you have called
   objc_map_iterator_move_to_next() at least once (to move to the
   first element), and only if the last call returned
   OBJC_MAP_SUCCESS.  The behavior is otherwise undefined, probably a
   segmentation fault.  */
static inline
tree
objc_map_iterator_current_key (objc_map_t map, objc_map_iterator_t i)
{
  /* The inline implementation is private and may change without notice.  */
  return map->slots[i - 1];
}

/* Return the current value.  You can only call it after you have
   called objc_map_iterator_move_to_next() at least once (to move to
   the first element), and only if the last call returned
   OBJC_MAP_SUCCESS.  The behavior is otherwise undefined, probably a
   segmentation fault.  */
static inline
tree
objc_map_iterator_current_value (objc_map_t map, objc_map_iterator_t i)
{
  /* The inline implementation is private and may change without notice.  */
  return map->values[i - 1];
}

#endif /* OBJC_MAP_H */<|MERGE_RESOLUTION|>--- conflicted
+++ resolved
@@ -1,9 +1,5 @@
 /* objc-map.h -- Implementation of map data structures for ObjC compiler
-<<<<<<< HEAD
-   Copyright (C) 2011-2019 Free Software Foundation, Inc.
-=======
    Copyright (C) 2011-2020 Free Software Foundation, Inc.
->>>>>>> 9e014010
    Written by Nicola Pero <nicola.pero@meta-innovation.com>
 
 This program is free software; you can redistribute it and/or modify it
