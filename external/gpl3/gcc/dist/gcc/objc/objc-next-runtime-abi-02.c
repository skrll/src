--- conflicted
+++ resolved
@@ -1,9 +1,5 @@
 /* Next Runtime (ABI-2) private.
-<<<<<<< HEAD
-   Copyright (C) 2011-2019 Free Software Foundation, Inc.
-=======
    Copyright (C) 2011-2020 Free Software Foundation, Inc.
->>>>>>> e2aa5677
 
    Contributed by Iain Sandoe and based, in part, on an implementation in
    'branches/apple/trunk' contributed by Apple Computer Inc.
