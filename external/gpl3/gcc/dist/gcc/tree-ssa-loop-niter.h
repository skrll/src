/* Header file for loop interation estimates.
<<<<<<< HEAD
   Copyright (C) 2013-2019 Free Software Foundation, Inc.
=======
   Copyright (C) 2013-2020 Free Software Foundation, Inc.
>>>>>>> 9e014010

This file is part of GCC.

GCC is free software; you can redistribute it and/or modify it under
the terms of the GNU General Public License as published by the Free
Software Foundation; either version 3, or (at your option) any later
version.

GCC is distributed in the hope that it will be useful, but WITHOUT ANY
WARRANTY; without even the implied warranty of MERCHANTABILITY or
FITNESS FOR A PARTICULAR PURPOSE.  See the GNU General Public License
 for more details.

You should have received a copy of the GNU General Public License
along with GCC; see the file COPYING3.  If not see
<http://www.gnu.org/licenses/>.  */

#ifndef GCC_TREE_SSA_LOOP_NITER_H
#define GCC_TREE_SSA_LOOP_NITER_H

extern tree expand_simple_operations (tree, tree = NULL);
extern tree simplify_using_initial_conditions (class loop *, tree);
extern bool loop_only_exit_p (const class loop *, basic_block *body,
			      const_edge);
extern bool number_of_iterations_exit (class loop *, edge,
				       class tree_niter_desc *niter, bool,
				       bool every_iteration = true,
				       basic_block * = NULL);
extern bool number_of_iterations_exit_assumptions (class loop *, edge,
						   class tree_niter_desc *,
						   gcond **, bool = true,
						   basic_block * = NULL);
extern tree find_loop_niter (class loop *, edge *);
extern bool finite_loop_p (class loop *);
extern tree loop_niter_by_eval (class loop *, edge);
extern tree find_loop_niter_by_eval (class loop *, edge *);
extern bool estimated_loop_iterations (class loop *, widest_int *);
extern HOST_WIDE_INT estimated_loop_iterations_int (class loop *);
extern bool max_loop_iterations (class loop *, widest_int *);
extern HOST_WIDE_INT max_loop_iterations_int (class loop *);
extern bool likely_max_loop_iterations (class loop *, widest_int *);
extern HOST_WIDE_INT likely_max_loop_iterations_int (class loop *);
extern HOST_WIDE_INT max_stmt_executions_int (class loop *);
extern HOST_WIDE_INT likely_max_stmt_executions_int (class loop *);
extern HOST_WIDE_INT estimated_stmt_executions_int (class loop *);
extern bool max_stmt_executions (class loop *, widest_int *);
extern bool likely_max_stmt_executions (class loop *, widest_int *);
extern bool estimated_stmt_executions (class loop *, widest_int *);
extern void estimate_numbers_of_iterations (function *);
extern void estimate_numbers_of_iterations (class loop *);
extern bool stmt_dominates_stmt_p (gimple *, gimple *);
extern bool nowrap_type_p (tree);
extern bool scev_probably_wraps_p (tree, tree, tree, gimple *,
				   class loop *, bool);
extern void free_numbers_of_iterations_estimates (class loop *);
extern void free_numbers_of_iterations_estimates (function *);
<<<<<<< HEAD
extern tree simplify_replace_tree (tree, tree, tree, tree (*)(tree) = NULL);
extern void substitute_in_loop_info (struct loop *, tree, tree);
=======
extern tree simplify_replace_tree (tree, tree,
				   tree, tree (*)(tree, void *) = NULL,
				   void * = NULL, bool do_fold = true);
extern void substitute_in_loop_info (class loop *, tree, tree);
>>>>>>> 9e014010

#endif /* GCC_TREE_SSA_LOOP_NITER_H */<|MERGE_RESOLUTION|>--- conflicted
+++ resolved
@@ -1,9 +1,5 @@
 /* Header file for loop interation estimates.
-<<<<<<< HEAD
-   Copyright (C) 2013-2019 Free Software Foundation, Inc.
-=======
    Copyright (C) 2013-2020 Free Software Foundation, Inc.
->>>>>>> 9e014010
 
 This file is part of GCC.
 
@@ -60,14 +56,9 @@
 				   class loop *, bool);
 extern void free_numbers_of_iterations_estimates (class loop *);
 extern void free_numbers_of_iterations_estimates (function *);
-<<<<<<< HEAD
-extern tree simplify_replace_tree (tree, tree, tree, tree (*)(tree) = NULL);
-extern void substitute_in_loop_info (struct loop *, tree, tree);
-=======
 extern tree simplify_replace_tree (tree, tree,
 				   tree, tree (*)(tree, void *) = NULL,
 				   void * = NULL, bool do_fold = true);
 extern void substitute_in_loop_info (class loop *, tree, tree);
->>>>>>> 9e014010
 
 #endif /* GCC_TREE_SSA_LOOP_NITER_H */