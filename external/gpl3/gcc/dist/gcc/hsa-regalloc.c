/* HSAIL IL Register allocation and out-of-SSA.
<<<<<<< HEAD
   Copyright (C) 2013-2019 Free Software Foundation, Inc.
=======
   Copyright (C) 2013-2020 Free Software Foundation, Inc.
>>>>>>> e2aa5677
   Contributed by Michael Matz <matz@suse.de>

This file is part of GCC.

GCC is free software; you can redistribute it and/or modify
it under the terms of the GNU General Public License as published by
the Free Software Foundation; either version 3, or (at your option)
any later version.

GCC is distributed in the hope that it will be useful,
but WITHOUT ANY WARRANTY; without even the implied warranty of
MERCHANTABILITY or FITNESS FOR A PARTICULAR PURPOSE.  See the
GNU General Public License for more details.

You should have received a copy of the GNU General Public License
along with GCC; see the file COPYING3.  If not see
<http://www.gnu.org/licenses/>.  */

#include "config.h"
#include "system.h"
#include "coretypes.h"
#include "tm.h"
#include "is-a.h"
#include "vec.h"
#include "tree.h"
#include "dominance.h"
#include "basic-block.h"
#include "function.h"
#include "cfganal.h"
#include "cfg.h"
#include "bitmap.h"
#include "dumpfile.h"
#include "cgraph.h"
#include "print-tree.h"
#include "cfghooks.h"
#include "alloc-pool.h"
#include "symbol-summary.h"
#include "hsa-common.h"


/* Process a PHI node PHI of basic block BB as a part of naive out-f-ssa.  */

static void
naive_process_phi (hsa_insn_phi *phi, const vec<edge> &predecessors)
{
  unsigned count = phi->operand_count ();
  for (unsigned i = 0; i < count; i++)
    {
      gcc_checking_assert (phi->get_op (i));
      hsa_op_base *op = phi->get_op (i);
      hsa_bb *hbb;
      edge e;

      if (!op)
	break;

      e = predecessors[i];
      if (single_succ_p (e->src))
	hbb = hsa_bb_for_bb (e->src);
      else
	{
	  basic_block old_dest = e->dest;
	  hbb = hsa_init_new_bb (split_edge (e));

	  /* If switch insn used this edge, fix jump table.  */
	  hsa_bb *source = hsa_bb_for_bb (e->src);
	  hsa_insn_sbr *sbr;
	  if (source->m_last_insn
	      && (sbr = dyn_cast <hsa_insn_sbr *> (source->m_last_insn)))
	    sbr->replace_all_labels (old_dest, hbb->m_bb);
	}

      hsa_build_append_simple_mov (phi->m_dest, op, hbb);
    }
}

/* Naive out-of SSA.  */

static void
naive_outof_ssa (void)
{
  basic_block bb;

  hsa_cfun->m_in_ssa = false;

  FOR_ALL_BB_FN (bb, cfun)
  {
    hsa_bb *hbb = hsa_bb_for_bb (bb);
    hsa_insn_phi *phi;

    /* naive_process_phi can call split_edge on an incoming edge which order if
       the incoming edges to the basic block and thus make it inconsistent with
       the ordering of PHI arguments, so we collect them in advance.  */
    auto_vec<edge, 8> predecessors;
    unsigned pred_count = EDGE_COUNT (bb->preds);
    for (unsigned i = 0; i < pred_count; i++)
      predecessors.safe_push (EDGE_PRED (bb, i));

    for (phi = hbb->m_first_phi;
	 phi;
	 phi = phi->m_next ? as_a <hsa_insn_phi *> (phi->m_next) : NULL)
      naive_process_phi (phi, predecessors);

    /* Zap PHI nodes, they will be deallocated when everything else will.  */
    hbb->m_first_phi = NULL;
    hbb->m_last_phi = NULL;
  }
}

/* Return register class number for the given HSA TYPE.  0 means the 'c' one
   bit register class, 1 means 's' 32 bit class, 2 stands for 'd' 64 bit class
   and 3 for 'q' 128 bit class.  */

static int
m_reg_class_for_type (BrigType16_t type)
{
  switch (type)
    {
    case BRIG_TYPE_B1:
      return 0;

    case BRIG_TYPE_U8:
    case BRIG_TYPE_U16:
    case BRIG_TYPE_U32:
    case BRIG_TYPE_S8:
    case BRIG_TYPE_S16:
    case BRIG_TYPE_S32:
    case BRIG_TYPE_F16:
    case BRIG_TYPE_F32:
    case BRIG_TYPE_B8:
    case BRIG_TYPE_B16:
    case BRIG_TYPE_B32:
    case BRIG_TYPE_U8X4:
    case BRIG_TYPE_S8X4:
    case BRIG_TYPE_U16X2:
    case BRIG_TYPE_S16X2:
    case BRIG_TYPE_F16X2:
      return 1;

    case BRIG_TYPE_U64:
    case BRIG_TYPE_S64:
    case BRIG_TYPE_F64:
    case BRIG_TYPE_B64:
    case BRIG_TYPE_U8X8:
    case BRIG_TYPE_S8X8:
    case BRIG_TYPE_U16X4:
    case BRIG_TYPE_S16X4:
    case BRIG_TYPE_F16X4:
    case BRIG_TYPE_U32X2:
    case BRIG_TYPE_S32X2:
    case BRIG_TYPE_F32X2:
      return 2;

    case BRIG_TYPE_B128:
    case BRIG_TYPE_U8X16:
    case BRIG_TYPE_S8X16:
    case BRIG_TYPE_U16X8:
    case BRIG_TYPE_S16X8:
    case BRIG_TYPE_F16X8:
    case BRIG_TYPE_U32X4:
    case BRIG_TYPE_U64X2:
    case BRIG_TYPE_S32X4:
    case BRIG_TYPE_S64X2:
    case BRIG_TYPE_F32X4:
    case BRIG_TYPE_F64X2:
      return 3;

    default:
      gcc_unreachable ();
    }
}

/* If the Ith operands of INSN is or contains a register (in an address),
   return the address of that register operand.  If not return NULL.  */

static hsa_op_reg **
insn_reg_addr (hsa_insn_basic *insn, int i)
{
  hsa_op_base *op = insn->get_op (i);
  if (!op)
    return NULL;
  hsa_op_reg *reg = dyn_cast <hsa_op_reg *> (op);
  if (reg)
    return (hsa_op_reg **) insn->get_op_addr (i);
  hsa_op_address *addr = dyn_cast <hsa_op_address *> (op);
  if (addr && addr->m_reg)
    return &addr->m_reg;
  return NULL;
}

struct m_reg_class_desc
{
  unsigned next_avail, max_num;
  unsigned used_num, max_used;
  uint64_t used[2];
  char cl_char;
};

/* Rewrite the instructions in BB to observe spilled live ranges.
   CLASSES is the global register class state.  */

static void
rewrite_code_bb (basic_block bb, struct m_reg_class_desc *classes)
{
  hsa_bb *hbb = hsa_bb_for_bb (bb);
  hsa_insn_basic *insn, *next_insn;

  for (insn = hbb->m_first_insn; insn; insn = next_insn)
    {
      next_insn = insn->m_next;
      unsigned count = insn->operand_count ();
      for (unsigned i = 0; i < count; i++)
	{
	  gcc_checking_assert (insn->get_op (i));
	  hsa_op_reg **regaddr = insn_reg_addr (insn, i);

	  if (regaddr)
	    {
	      hsa_op_reg *reg = *regaddr;
	      if (reg->m_reg_class)
		continue;
	      gcc_assert (reg->m_spill_sym);

	      int cl = m_reg_class_for_type (reg->m_type);
	      hsa_op_reg *tmp, *tmp2;
	      if (insn->op_output_p (i))
		tmp = hsa_spill_out (insn, reg, &tmp2);
	      else
		tmp = hsa_spill_in (insn, reg, &tmp2);

	      *regaddr = tmp;

	      tmp->m_reg_class = classes[cl].cl_char;
	      tmp->m_hard_num = (char) (classes[cl].max_num + i);
	      if (tmp2)
		{
		  gcc_assert (cl == 0);
		  tmp2->m_reg_class = classes[1].cl_char;
		  tmp2->m_hard_num = (char) (classes[1].max_num + i);
		}
	    }
	}
    }
}

/* Dump current function to dump file F, with info specific
   to register allocation.  */

void
dump_hsa_cfun_regalloc (FILE *f)
{
  basic_block bb;

  fprintf (f, "\nHSAIL IL for %s\n", hsa_cfun->m_name);

  FOR_ALL_BB_FN (bb, cfun)
  {
    hsa_bb *hbb = (class hsa_bb *) bb->aux;
    bitmap_print (dump_file, hbb->m_livein, "m_livein  ", "\n");
    dump_hsa_bb (f, hbb);
    bitmap_print (dump_file, hbb->m_liveout, "m_liveout ", "\n");
  }
}

/* Given the global register allocation state CLASSES and a
   register REG, try to give it a hardware register.  If successful,
   store that hardreg in REG and return it, otherwise return -1.
   Also changes CLASSES to accommodate for the allocated register.  */

static int
try_alloc_reg (struct m_reg_class_desc *classes, hsa_op_reg *reg)
{
  int cl = m_reg_class_for_type (reg->m_type);
  int ret = -1;
  if (classes[1].used_num + classes[2].used_num * 2 + classes[3].used_num * 4
      >= 128 - 5)
    return -1;
  if (classes[cl].used_num < classes[cl].max_num)
    {
      unsigned int i;
      classes[cl].used_num++;
      if (classes[cl].used_num > classes[cl].max_used)
	classes[cl].max_used = classes[cl].used_num;
      for (i = 0; i < classes[cl].used_num; i++)
	if (! (classes[cl].used[i / 64] & (((uint64_t)1) << (i & 63))))
	  break;
      ret = i;
      classes[cl].used[i / 64] |= (((uint64_t)1) << (i & 63));
      reg->m_reg_class = classes[cl].cl_char;
      reg->m_hard_num = i;
    }
  return ret;
}

/* Free up hardregs used by REG, into allocation state CLASSES.  */

static void
free_reg (struct m_reg_class_desc *classes, hsa_op_reg *reg)
{
  int cl = m_reg_class_for_type (reg->m_type);
  int ret = reg->m_hard_num;
  gcc_assert (reg->m_reg_class == classes[cl].cl_char);
  classes[cl].used_num--;
  classes[cl].used[ret / 64] &= ~(((uint64_t)1) << (ret & 63));
}

/* Note that the live range for REG ends at least at END.  */

static void
note_lr_end (hsa_op_reg *reg, int end)
{
  if (reg->m_lr_end < end)
    reg->m_lr_end = end;
}

/* Note that the live range for REG starts at least at BEGIN.  */

static void
note_lr_begin (hsa_op_reg *reg, int begin)
{
  if (reg->m_lr_begin > begin)
    reg->m_lr_begin = begin;
}

/* Given two registers A and B, return -1, 0 or 1 if A's live range
   starts before, at or after B's live range.  */

static int
cmp_begin (const void *a, const void *b)
{
  const hsa_op_reg * const *rega = (const hsa_op_reg * const *)a;
  const hsa_op_reg * const *regb = (const hsa_op_reg * const *)b;
  int ret;
  if (rega == regb)
    return 0;
  ret = (*rega)->m_lr_begin - (*regb)->m_lr_begin;
  if (ret)
    return ret;
  return ((*rega)->m_order - (*regb)->m_order);
}

/* Given two registers REGA and REGB, return true if REGA's
   live range ends after REGB's.  This results in a sorting order
   with earlier end points at the end.  */

static bool
cmp_end (hsa_op_reg * const &rega, hsa_op_reg * const &regb)
{
  int ret;
  if (rega == regb)
    return false;
  ret = (regb)->m_lr_end - (rega)->m_lr_end;
  if (ret)
    return ret < 0;
  return (((regb)->m_order - (rega)->m_order)) < 0;
}

/* Expire all old intervals in ACTIVE (a per-regclass vector),
   that is, those that end before the interval REG starts.  Give
   back resources freed so into the state CLASSES.  */

static void
expire_old_intervals (hsa_op_reg *reg, vec<hsa_op_reg*> *active,
		      struct m_reg_class_desc *classes)
{
  for (int i = 0; i < 4; i++)
    while (!active[i].is_empty ())
      {
	hsa_op_reg *a = active[i].pop ();
	if (a->m_lr_end > reg->m_lr_begin)
	  {
	    active[i].quick_push (a);
	    break;
	  }
	free_reg (classes, a);
      }
}

/* The interval REG didn't get a hardreg.  Spill it or one of those
   from ACTIVE (if the latter, then REG will become allocated to the
   hardreg that formerly was used by it).  */

static void
spill_at_interval (hsa_op_reg *reg, vec<hsa_op_reg*> *active)
{
  int cl = m_reg_class_for_type (reg->m_type);
  gcc_assert (!active[cl].is_empty ());
  hsa_op_reg *cand = active[cl][0];
  if (cand->m_lr_end > reg->m_lr_end)
    {
      reg->m_reg_class = cand->m_reg_class;
      reg->m_hard_num = cand->m_hard_num;
      active[cl].ordered_remove (0);
      unsigned place = active[cl].lower_bound (reg, cmp_end);
      active[cl].quick_insert (place, reg);
    }
  else
    cand = reg;

  gcc_assert (!cand->m_spill_sym);
  BrigType16_t type = cand->m_type;
  if (type == BRIG_TYPE_B1)
    type = BRIG_TYPE_U8;
  cand->m_reg_class = 0;
  cand->m_spill_sym = hsa_get_spill_symbol (type);
  cand->m_spill_sym->m_name_number = cand->m_order;
}

/* Given the global register state CLASSES allocate all HSA virtual
   registers either to hardregs or to a spill symbol.  */

static void
linear_scan_regalloc (struct m_reg_class_desc *classes)
{
  /* Compute liveness.  */
  bool changed;
  int i, n;
  int insn_order;
  int *bbs = XNEWVEC (int, n_basic_blocks_for_fn (cfun));
  bitmap work = BITMAP_ALLOC (NULL);
  vec<hsa_op_reg*> ind2reg = vNULL;
  vec<hsa_op_reg*> active[4] = {vNULL, vNULL, vNULL, vNULL};
  hsa_insn_basic *m_last_insn;

  /* We will need the reverse post order for linearization,
     and the post order for liveness analysis, which is the same
     backward.  */
  n = pre_and_rev_post_order_compute (NULL, bbs, true);
  ind2reg.safe_grow_cleared (hsa_cfun->m_reg_count);

  /* Give all instructions a linearized number, at the same time
     build a mapping from register index to register.  */
  insn_order = 1;
  for (i = 0; i < n; i++)
    {
      basic_block bb = BASIC_BLOCK_FOR_FN (cfun, bbs[i]);
      hsa_bb *hbb = hsa_bb_for_bb (bb);
      hsa_insn_basic *insn;
      for (insn = hbb->m_first_insn; insn; insn = insn->m_next)
	{
	  unsigned opi;
	  insn->m_number = insn_order++;
	  for (opi = 0; opi < insn->operand_count (); opi++)
	    {
	      gcc_checking_assert (insn->get_op (opi));
	      hsa_op_reg **regaddr = insn_reg_addr (insn, opi);
	      if (regaddr)
		ind2reg[(*regaddr)->m_order] = *regaddr;
	    }
	}
    }

  /* Initialize all live ranges to [after-end, 0).  */
  for (i = 0; i < hsa_cfun->m_reg_count; i++)
    if (ind2reg[i])
      ind2reg[i]->m_lr_begin = insn_order, ind2reg[i]->m_lr_end = 0;

  /* Classic liveness analysis, as long as something changes:
       m_liveout is union (m_livein of successors)
       m_livein is m_liveout minus defs plus uses.  */
  do
    {
      changed = false;
      for (i = n - 1; i >= 0; i--)
	{
	  edge e;
	  edge_iterator ei;
	  basic_block bb = BASIC_BLOCK_FOR_FN (cfun, bbs[i]);
	  hsa_bb *hbb = hsa_bb_for_bb (bb);

	  /* Union of successors m_livein (or empty if none).  */
	  bool first = true;
	  FOR_EACH_EDGE (e, ei, bb->succs)
	    if (e->dest != EXIT_BLOCK_PTR_FOR_FN (cfun))
	      {
		hsa_bb *succ = hsa_bb_for_bb (e->dest);
		if (first)
		  {
		    bitmap_copy (work, succ->m_livein);
		    first = false;
		  }
		else
		  bitmap_ior_into (work, succ->m_livein);
	      }
	  if (first)
	    bitmap_clear (work);

	  bitmap_copy (hbb->m_liveout, work);

	  /* Remove defs, include uses in a backward insn walk.  */
	  hsa_insn_basic *insn;
	  for (insn = hbb->m_last_insn; insn; insn = insn->m_prev)
	    {
	      unsigned opi;
	      unsigned ndefs = insn->input_count ();
	      for (opi = 0; opi < ndefs && insn->get_op (opi); opi++)
		{
		  gcc_checking_assert (insn->get_op (opi));
		  hsa_op_reg **regaddr = insn_reg_addr (insn, opi);
		  if (regaddr)
		    bitmap_clear_bit (work, (*regaddr)->m_order);
		}
	      for (; opi < insn->operand_count (); opi++)
		{
		  gcc_checking_assert (insn->get_op (opi));
		  hsa_op_reg **regaddr = insn_reg_addr (insn, opi);
		  if (regaddr)
		    bitmap_set_bit (work, (*regaddr)->m_order);
		}
	    }

	  /* Note if that changed something.  */
	  if (bitmap_ior_into (hbb->m_livein, work))
	    changed = true;
	}
    }
  while (changed);

  /* Make one pass through all instructions in linear order,
     noting and merging possible live range start and end points.  */
  m_last_insn = NULL;
  for (i = n - 1; i >= 0; i--)
    {
      basic_block bb = BASIC_BLOCK_FOR_FN (cfun, bbs[i]);
      hsa_bb *hbb = hsa_bb_for_bb (bb);
      hsa_insn_basic *insn;
      int after_end_number;
      unsigned bit;
      bitmap_iterator bi;

      if (m_last_insn)
	after_end_number = m_last_insn->m_number;
      else
	after_end_number = insn_order;
      /* Everything live-out in this BB has at least an end point
	 after us.  */
      EXECUTE_IF_SET_IN_BITMAP (hbb->m_liveout, 0, bit, bi)
	note_lr_end (ind2reg[bit], after_end_number);

      for (insn = hbb->m_last_insn; insn; insn = insn->m_prev)
	{
	  unsigned opi;
	  unsigned ndefs = insn->input_count ();
	  for (opi = 0; opi < insn->operand_count (); opi++)
	    {
	      gcc_checking_assert (insn->get_op (opi));
	      hsa_op_reg **regaddr = insn_reg_addr (insn, opi);
	      if (regaddr)
		{
		  hsa_op_reg *reg = *regaddr;
		  if (opi < ndefs)
		    note_lr_begin (reg, insn->m_number);
		  else
		    note_lr_end (reg, insn->m_number);
		}
	    }
	}

      /* Everything live-in in this BB has a start point before
	 our first insn.  */
      int before_start_number;
      if (hbb->m_first_insn)
	before_start_number = hbb->m_first_insn->m_number;
      else
	before_start_number = after_end_number;
      before_start_number--;
      EXECUTE_IF_SET_IN_BITMAP (hbb->m_livein, 0, bit, bi)
	note_lr_begin (ind2reg[bit], before_start_number);

      if (hbb->m_first_insn)
	m_last_insn = hbb->m_first_insn;
    }

  for (i = 0; i < hsa_cfun->m_reg_count; i++)
    if (ind2reg[i])
      {
	/* All regs that have still their start at after all code actually
	   are defined at the start of the routine (prologue).  */
	if (ind2reg[i]->m_lr_begin == insn_order)
	  ind2reg[i]->m_lr_begin = 0;
	/* All regs that have no use but a def will have lr_end == 0,
	   they are actually live from def until after the insn they are
	   defined in.  */
	if (ind2reg[i]->m_lr_end == 0)
	  ind2reg[i]->m_lr_end = ind2reg[i]->m_lr_begin + 1;
      }

  /* Sort all intervals by increasing start point.  */
  gcc_assert (ind2reg.length () == (size_t) hsa_cfun->m_reg_count);

  if (flag_checking)
    for (unsigned i = 0; i < ind2reg.length (); i++)
      gcc_assert (ind2reg[i]);

  ind2reg.qsort (cmp_begin);
  for (i = 0; i < 4; i++)
    active[i].reserve_exact (hsa_cfun->m_reg_count);

  /* Now comes the linear scan allocation.  */
  for (i = 0; i < hsa_cfun->m_reg_count; i++)
    {
      hsa_op_reg *reg = ind2reg[i];
      if (!reg)
	continue;
      expire_old_intervals (reg, active, classes);
      int cl = m_reg_class_for_type (reg->m_type);
      if (try_alloc_reg (classes, reg) >= 0)
	{
	  unsigned place = active[cl].lower_bound (reg, cmp_end);
	  active[cl].quick_insert (place, reg);
	}
      else
	spill_at_interval (reg, active);

      /* Some interesting dumping as we go.  */
      if (dump_file && (dump_flags & TDF_DETAILS))
	{
	  fprintf (dump_file, "  reg%d: [%5d, %5d)->",
		   reg->m_order, reg->m_lr_begin, reg->m_lr_end);
	  if (reg->m_reg_class)
	    fprintf (dump_file, "$%c%i", reg->m_reg_class, reg->m_hard_num);
	  else
	    fprintf (dump_file, "[%%__%s_%i]",
		     hsa_seg_name (reg->m_spill_sym->m_segment),
		     reg->m_spill_sym->m_name_number);
	  for (int cl = 0; cl < 4; cl++)
	    {
	      bool first = true;
	      hsa_op_reg *r;
	      fprintf (dump_file, " {");
	      for (int j = 0; active[cl].iterate (j, &r); j++)
		if (first)
		  {
		    fprintf (dump_file, "%d", r->m_order);
		    first = false;
		  }
		else
		  fprintf (dump_file, ", %d", r->m_order);
	      fprintf (dump_file, "}");
	    }
	  fprintf (dump_file, "\n");
	}
    }

  BITMAP_FREE (work);
  free (bbs);

  if (dump_file && (dump_flags & TDF_DETAILS))
    {
      fprintf (dump_file, "------- After liveness: -------\n");
      dump_hsa_cfun_regalloc (dump_file);
      fprintf (dump_file, "  ----- Intervals:\n");
      for (i = 0; i < hsa_cfun->m_reg_count; i++)
	{
	  hsa_op_reg *reg = ind2reg[i];
	  if (!reg)
	    continue;
	  fprintf (dump_file, "  reg%d: [%5d, %5d)->", reg->m_order,
		   reg->m_lr_begin, reg->m_lr_end);
	  if (reg->m_reg_class)
	    fprintf (dump_file, "$%c%i\n", reg->m_reg_class, reg->m_hard_num);
	  else
	    fprintf (dump_file, "[%%__%s_%i]\n",
		     hsa_seg_name (reg->m_spill_sym->m_segment),
		     reg->m_spill_sym->m_name_number);
	}
    }

  for (i = 0; i < 4; i++)
    active[i].release ();
  ind2reg.release ();
}

/* Entry point for register allocation.  */

static void
regalloc (void)
{
  basic_block bb;
  m_reg_class_desc classes[4];

  /* If there are no registers used in the function, exit right away.  */
  if (hsa_cfun->m_reg_count == 0)
    return;

  memset (classes, 0, sizeof (classes));
  classes[0].next_avail = 0;
  classes[0].max_num = 7;
  classes[0].cl_char = 'c';
  classes[1].cl_char = 's';
  classes[2].cl_char = 'd';
  classes[3].cl_char = 'q';

  for (int i = 1; i < 4; i++)
    {
      classes[i].next_avail = 0;
      classes[i].max_num = 20;
    }

  linear_scan_regalloc (classes);

  FOR_ALL_BB_FN (bb, cfun)
    rewrite_code_bb (bb, classes);
}

/* Out of SSA and register allocation on HSAIL IL.  */

void
hsa_regalloc (void)
{
  hsa_cfun->update_dominance ();
  naive_outof_ssa ();

  if (dump_file && (dump_flags & TDF_DETAILS))
    {
      fprintf (dump_file, "------- After out-of-SSA: -------\n");
      dump_hsa_cfun (dump_file);
    }

  regalloc ();

  if (dump_file && (dump_flags & TDF_DETAILS))
    {
      fprintf (dump_file, "------- After register allocation: -------\n");
      dump_hsa_cfun (dump_file);
    }
}<|MERGE_RESOLUTION|>--- conflicted
+++ resolved
@@ -1,9 +1,5 @@
 /* HSAIL IL Register allocation and out-of-SSA.
-<<<<<<< HEAD
-   Copyright (C) 2013-2019 Free Software Foundation, Inc.
-=======
    Copyright (C) 2013-2020 Free Software Foundation, Inc.
->>>>>>> e2aa5677
    Contributed by Michael Matz <matz@suse.de>
 
 This file is part of GCC.
