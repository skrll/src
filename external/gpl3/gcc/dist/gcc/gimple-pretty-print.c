/* Pretty formatting of GIMPLE statements and expressions.
<<<<<<< HEAD
   Copyright (C) 2001-2019 Free Software Foundation, Inc.
=======
   Copyright (C) 2001-2020 Free Software Foundation, Inc.
>>>>>>> 9e014010
   Contributed by Aldy Hernandez <aldyh@redhat.com> and
   Diego Novillo <dnovillo@google.com>

This file is part of GCC.

GCC is free software; you can redistribute it and/or modify it under
the terms of the GNU General Public License as published by the Free
Software Foundation; either version 3, or (at your option) any later
version.

GCC is distributed in the hope that it will be useful, but WITHOUT ANY
WARRANTY; without even the implied warranty of MERCHANTABILITY or
FITNESS FOR A PARTICULAR PURPOSE.  See the GNU General Public License
for more details.

You should have received a copy of the GNU General Public License
along with GCC; see the file COPYING3.  If not see
<http://www.gnu.org/licenses/>.  */

#include "config.h"
#include "system.h"
#include "coretypes.h"
#include "dumpfile.h"
#include "backend.h"
#include "tree.h"
#include "gimple.h"
#include "gimple-predict.h"
#include "ssa.h"
#include "cgraph.h"
#include "gimple-pretty-print.h"
#include "internal-fn.h"
#include "tree-eh.h"
#include "gimple-iterator.h"
#include "tree-cfg.h"
#include "dumpfile.h"	/* for dump_flags */
#include "value-prof.h"
#include "trans-mem.h"
#include "cfganal.h"
#include "stringpool.h"
#include "attribs.h"
#include "asan.h"
#include "cfgloop.h"
<<<<<<< HEAD
=======

/* Disable warnings about quoting issues in the pp_xxx calls below
   that (intentionally) don't follow GCC diagnostic conventions.  */
#if __GNUC__ >= 10
#  pragma GCC diagnostic push
#  pragma GCC diagnostic ignored "-Wformat-diag"
#endif
>>>>>>> 9e014010

#define INDENT(SPACE)							\
  do { int i; for (i = 0; i < SPACE; i++) pp_space (buffer); } while (0)

#define GIMPLE_NIY do_niy (buffer,gs)

/* Try to print on BUFFER a default message for the unrecognized
   gimple statement GS.  */

static void
do_niy (pretty_printer *buffer, const gimple *gs)
{
  pp_printf (buffer, "<<< Unknown GIMPLE statement: %s >>>\n",
	     gimple_code_name[(int) gimple_code (gs)]);
}


/* Emit a newline and SPC indentation spaces to BUFFER.  */

static void
newline_and_indent (pretty_printer *buffer, int spc)
{
  pp_newline (buffer);
  INDENT (spc);
}


/* Print the GIMPLE statement GS on stderr.  */

DEBUG_FUNCTION void
debug_gimple_stmt (gimple *gs)
{
  print_gimple_stmt (stderr, gs, 0, TDF_VOPS|TDF_MEMSYMS);
}


/* Return formatted string of a VALUE probability
   (biased by REG_BR_PROB_BASE).  Returned string is allocated
   by xstrdup_for_dump.  */

static const char *
dump_profile (profile_count &count)
{
  char *buf = NULL;
  if (!count.initialized_p ())
    return "";
  if (count.ipa_p ())
    buf = xasprintf ("[count: %" PRId64 "]",
		     count.to_gcov_type ());
  else if (count.initialized_p ())
    buf = xasprintf ("[local count: %" PRId64 "]",
		     count.to_gcov_type ());

  const char *ret = xstrdup_for_dump (buf);
  free (buf);

  return ret;
}

/* Return formatted string of a VALUE probability
   (biased by REG_BR_PROB_BASE).  Returned string is allocated
   by xstrdup_for_dump.  */

static const char *
dump_probability (profile_probability probability)
{
  float minimum = 0.01f;
  float fvalue = -1;

  if (probability.initialized_p ())
    {
      fvalue = probability.to_reg_br_prob_base () * 100.0f / REG_BR_PROB_BASE;
      if (fvalue < minimum && probability.to_reg_br_prob_base ())
	fvalue = minimum;
    }

  char *buf;
  if (probability.initialized_p ())
    buf = xasprintf ("[%.2f%%]", fvalue);
  else
    buf = xasprintf ("[INV]");

  const char *ret = xstrdup_for_dump (buf);
  free (buf);

  return ret;
}

/* Dump E probability to BUFFER.  */

static void
dump_edge_probability (pretty_printer *buffer, edge e)
{
  pp_scalar (buffer, " %s", dump_probability (e->probability));
}

/* Print GIMPLE statement G to FILE using SPC indentation spaces and
   FLAGS as in pp_gimple_stmt_1.  */

void
print_gimple_stmt (FILE *file, gimple *g, int spc, dump_flags_t flags)
{
  pretty_printer buffer;
  pp_needs_newline (&buffer) = true;
  buffer.buffer->stream = file;
  pp_gimple_stmt_1 (&buffer, g, spc, flags);
  pp_newline_and_flush (&buffer);
}

DEBUG_FUNCTION void
debug (gimple &ref)
{
  print_gimple_stmt (stderr, &ref, 0, TDF_NONE);
}

DEBUG_FUNCTION void
debug (gimple *ptr)
{
  if (ptr)
    debug (*ptr);
  else
    fprintf (stderr, "<nil>\n");
}


/* Print GIMPLE statement G to FILE using SPC indentation spaces and
   FLAGS as in pp_gimple_stmt_1.  Print only the right-hand side
   of the statement.  */

void
print_gimple_expr (FILE *file, gimple *g, int spc, dump_flags_t flags)
{
  flags |= TDF_RHS_ONLY;
  pretty_printer buffer;
  pp_needs_newline (&buffer) = true;
  buffer.buffer->stream = file;
  pp_gimple_stmt_1 (&buffer, g, spc, flags);
  pp_flush (&buffer);
}


/* Print the GIMPLE sequence SEQ on BUFFER using SPC indentation
   spaces and FLAGS as in pp_gimple_stmt_1.
   The caller is responsible for calling pp_flush on BUFFER to finalize
   the pretty printer.  */

static void
dump_gimple_seq (pretty_printer *buffer, gimple_seq seq, int spc,
		 dump_flags_t flags)
{
  gimple_stmt_iterator i;

  for (i = gsi_start (seq); !gsi_end_p (i); gsi_next (&i))
    {
      gimple *gs = gsi_stmt (i);
      INDENT (spc);
      pp_gimple_stmt_1 (buffer, gs, spc, flags);
      if (!gsi_one_before_end_p (i))
	pp_newline (buffer);
    }
}


/* Print GIMPLE sequence SEQ to FILE using SPC indentation spaces and
   FLAGS as in pp_gimple_stmt_1.  */

void
print_gimple_seq (FILE *file, gimple_seq seq, int spc, dump_flags_t flags)
{
  pretty_printer buffer;
  pp_needs_newline (&buffer) = true;
  buffer.buffer->stream = file;
  dump_gimple_seq (&buffer, seq, spc, flags);
  pp_newline_and_flush (&buffer);
}


/* Print the GIMPLE sequence SEQ on stderr.  */

DEBUG_FUNCTION void
debug_gimple_seq (gimple_seq seq)
{
  print_gimple_seq (stderr, seq, 0, TDF_VOPS|TDF_MEMSYMS);
}


/* A simple helper to pretty-print some of the gimple tuples in the printf
   style. The format modifiers are preceded by '%' and are:
     'G' - outputs a string corresponding to the code of the given gimple,
     'S' - outputs a gimple_seq with indent of spc + 2,
     'T' - outputs the tree t,
     'd' - outputs an int as a decimal,
     's' - outputs a string,
     'n' - outputs a newline,
     'x' - outputs an int as hexadecimal,
     '+' - increases indent by 2 then outputs a newline,
     '-' - decreases indent by 2 then outputs a newline.   */

static void
dump_gimple_fmt (pretty_printer *buffer, int spc, dump_flags_t flags,
                 const char *fmt, ...)
{
  va_list args;
  const char *c;
  const char *tmp;

  va_start (args, fmt);
  for (c = fmt; *c; c++)
    {
      if (*c == '%')
        {
          gimple_seq seq;
          tree t;
	  gimple *g;
          switch (*++c)
            {
              case 'G':
		g = va_arg (args, gimple *);
                tmp = gimple_code_name[gimple_code (g)];
                pp_string (buffer, tmp);
                break;

              case 'S':
                seq = va_arg (args, gimple_seq);
                pp_newline (buffer);
                dump_gimple_seq (buffer, seq, spc + 2, flags);
                newline_and_indent (buffer, spc);
                break;

              case 'T':
                t = va_arg (args, tree);
                if (t == NULL_TREE)
                  pp_string (buffer, "NULL");
                else
                  dump_generic_node (buffer, t, spc, flags, false);
                break;

              case 'd':
                pp_decimal_int (buffer, va_arg (args, int));
                break;

              case 's':
                pp_string (buffer, va_arg (args, char *));
                break;

              case 'n':
                newline_and_indent (buffer, spc);
                break;

	      case 'x':
		pp_scalar (buffer, "%x", va_arg (args, int));
		break;

              case '+':
                spc += 2;
                newline_and_indent (buffer, spc);
                break;

              case '-':
                spc -= 2;
                newline_and_indent (buffer, spc);
                break;

              default:
                gcc_unreachable ();
            }
        }
      else
        pp_character (buffer, *c);
    }
  va_end (args);
}


/* Helper for dump_gimple_assign.  Print the unary RHS of the
   assignment GS.  BUFFER, SPC and FLAGS are as in pp_gimple_stmt_1.  */

static void
dump_unary_rhs (pretty_printer *buffer, const gassign *gs, int spc,
		dump_flags_t flags)
{
  enum tree_code rhs_code = gimple_assign_rhs_code (gs);
  tree lhs = gimple_assign_lhs (gs);
  tree rhs = gimple_assign_rhs1 (gs);

  switch (rhs_code)
    {
    case VIEW_CONVERT_EXPR:
    case ASSERT_EXPR:
      dump_generic_node (buffer, rhs, spc, flags, false);
      break;

    case FIXED_CONVERT_EXPR:
    case ADDR_SPACE_CONVERT_EXPR:
    case FIX_TRUNC_EXPR:
    case FLOAT_EXPR:
    CASE_CONVERT:
      pp_left_paren (buffer);
      dump_generic_node (buffer, TREE_TYPE (lhs), spc, flags, false);
      pp_string (buffer, ") ");
      if (op_prio (rhs) < op_code_prio (rhs_code))
	{
	  pp_left_paren (buffer);
	  dump_generic_node (buffer, rhs, spc, flags, false);
	  pp_right_paren (buffer);
	}
      else
	dump_generic_node (buffer, rhs, spc, flags, false);
      break;

    case PAREN_EXPR:
      pp_string (buffer, "((");
      dump_generic_node (buffer, rhs, spc, flags, false);
      pp_string (buffer, "))");
      break;

    case ABS_EXPR:
    case ABSU_EXPR:
      if (flags & TDF_GIMPLE)
	{
	  pp_string (buffer,
		     rhs_code == ABS_EXPR ? "__ABS " : "__ABSU ");
	  dump_generic_node (buffer, rhs, spc, flags, false);
	}
      else
	{
	  pp_string (buffer,
		     rhs_code == ABS_EXPR ? "ABS_EXPR <" : "ABSU_EXPR <");
	  dump_generic_node (buffer, rhs, spc, flags, false);
	  pp_greater (buffer);
	}
      break;

    default:
      if (TREE_CODE_CLASS (rhs_code) == tcc_declaration
	  || TREE_CODE_CLASS (rhs_code) == tcc_constant
	  || TREE_CODE_CLASS (rhs_code) == tcc_reference
	  || rhs_code == SSA_NAME
	  || rhs_code == ADDR_EXPR
	  || rhs_code == CONSTRUCTOR)
	{
	  dump_generic_node (buffer, rhs, spc, flags, false);
	  break;
	}
      else if (rhs_code == BIT_NOT_EXPR)
	pp_complement (buffer);
      else if (rhs_code == TRUTH_NOT_EXPR)
	pp_exclamation (buffer);
      else if (rhs_code == NEGATE_EXPR)
	pp_minus (buffer);
      else
	{
	  pp_left_bracket (buffer);
	  pp_string (buffer, get_tree_code_name (rhs_code));
	  pp_string (buffer, "] ");
	}

      if (op_prio (rhs) < op_code_prio (rhs_code))
	{
	  pp_left_paren (buffer);
	  dump_generic_node (buffer, rhs, spc, flags, false);
	  pp_right_paren (buffer);
	}
      else
	dump_generic_node (buffer, rhs, spc, flags, false);
      break;
    }
}


/* Helper for dump_gimple_assign.  Print the binary RHS of the
   assignment GS.  BUFFER, SPC and FLAGS are as in pp_gimple_stmt_1.  */

static void
dump_binary_rhs (pretty_printer *buffer, const gassign *gs, int spc,
		 dump_flags_t flags)
{
  const char *p;
  enum tree_code code = gimple_assign_rhs_code (gs);
  switch (code)
    {
    case MIN_EXPR:
    case MAX_EXPR:
      if (flags & TDF_GIMPLE)
	{
	  pp_string (buffer, code == MIN_EXPR ? "__MIN (" : "__MAX (");
	  dump_generic_node (buffer, gimple_assign_rhs1 (gs), spc, flags,
			     false);
	  pp_string (buffer, ", ");
	  dump_generic_node (buffer, gimple_assign_rhs2 (gs), spc, flags,
			     false);
	  pp_string (buffer, ")");
	  break;
	}
      else
	gcc_fallthrough ();
    case COMPLEX_EXPR:
    case VEC_WIDEN_MULT_HI_EXPR:
    case VEC_WIDEN_MULT_LO_EXPR:
    case VEC_WIDEN_MULT_EVEN_EXPR:
    case VEC_WIDEN_MULT_ODD_EXPR:
    case VEC_PACK_TRUNC_EXPR:
    case VEC_PACK_SAT_EXPR:
    case VEC_PACK_FIX_TRUNC_EXPR:
    case VEC_PACK_FLOAT_EXPR:
    case VEC_WIDEN_LSHIFT_HI_EXPR:
    case VEC_WIDEN_LSHIFT_LO_EXPR:
    case VEC_SERIES_EXPR:
      for (p = get_tree_code_name (code); *p; p++)
	pp_character (buffer, TOUPPER (*p));
      pp_string (buffer, " <");
      dump_generic_node (buffer, gimple_assign_rhs1 (gs), spc, flags, false);
      pp_string (buffer, ", ");
      dump_generic_node (buffer, gimple_assign_rhs2 (gs), spc, flags, false);
      pp_greater (buffer);
      break;

    default:
      if (op_prio (gimple_assign_rhs1 (gs)) <= op_code_prio (code))
	{
	  pp_left_paren (buffer);
	  dump_generic_node (buffer, gimple_assign_rhs1 (gs), spc, flags,
			     false);
	  pp_right_paren (buffer);
	}
      else
	dump_generic_node (buffer, gimple_assign_rhs1 (gs), spc, flags, false);
      pp_space (buffer);
      pp_string (buffer, op_symbol_code (gimple_assign_rhs_code (gs)));
      pp_space (buffer);
      if (op_prio (gimple_assign_rhs2 (gs)) <= op_code_prio (code))
	{
	  pp_left_paren (buffer);
	  dump_generic_node (buffer, gimple_assign_rhs2 (gs), spc, flags,
			     false);
	  pp_right_paren (buffer);
	}
      else
	dump_generic_node (buffer, gimple_assign_rhs2 (gs), spc, flags, false);
    }
}

/* Helper for dump_gimple_assign.  Print the ternary RHS of the
   assignment GS.  BUFFER, SPC and FLAGS are as in pp_gimple_stmt_1.  */

static void
dump_ternary_rhs (pretty_printer *buffer, const gassign *gs, int spc,
		  dump_flags_t flags)
{
  const char *p;
  enum tree_code code = gimple_assign_rhs_code (gs);
  switch (code)
    {
    case WIDEN_MULT_PLUS_EXPR:
    case WIDEN_MULT_MINUS_EXPR:
      for (p = get_tree_code_name (code); *p; p++)
	pp_character (buffer, TOUPPER (*p));
      pp_string (buffer, " <");
      dump_generic_node (buffer, gimple_assign_rhs1 (gs), spc, flags, false);
      pp_string (buffer, ", ");
      dump_generic_node (buffer, gimple_assign_rhs2 (gs), spc, flags, false);
      pp_string (buffer, ", ");
      dump_generic_node (buffer, gimple_assign_rhs3 (gs), spc, flags, false);
      pp_greater (buffer);
      break;

    case DOT_PROD_EXPR:
      pp_string (buffer, "DOT_PROD_EXPR <");
      dump_generic_node (buffer, gimple_assign_rhs1 (gs), spc, flags, false);
      pp_string (buffer, ", ");
      dump_generic_node (buffer, gimple_assign_rhs2 (gs), spc, flags, false);
      pp_string (buffer, ", ");
      dump_generic_node (buffer, gimple_assign_rhs3 (gs), spc, flags, false);
      pp_greater (buffer);
      break;

    case SAD_EXPR:
      pp_string (buffer, "SAD_EXPR <");
      dump_generic_node (buffer, gimple_assign_rhs1 (gs), spc, flags, false);
      pp_string (buffer, ", ");
      dump_generic_node (buffer, gimple_assign_rhs2 (gs), spc, flags, false);
      pp_string (buffer, ", ");
      dump_generic_node (buffer, gimple_assign_rhs3 (gs), spc, flags, false);
      pp_greater (buffer);
      break;
    
    case VEC_PERM_EXPR:
      if (flags & TDF_GIMPLE)
	pp_string (buffer, "__VEC_PERM (");
      else
	pp_string (buffer, "VEC_PERM_EXPR <");
      dump_generic_node (buffer, gimple_assign_rhs1 (gs), spc, flags, false);
      pp_string (buffer, ", ");
      dump_generic_node (buffer, gimple_assign_rhs2 (gs), spc, flags, false);
      pp_string (buffer, ", ");
      dump_generic_node (buffer, gimple_assign_rhs3 (gs), spc, flags, false);
      if (flags & TDF_GIMPLE)
	pp_right_paren (buffer);
      else
	pp_greater (buffer);
      break;

    case REALIGN_LOAD_EXPR:
      pp_string (buffer, "REALIGN_LOAD <");
      dump_generic_node (buffer, gimple_assign_rhs1 (gs), spc, flags, false);
      pp_string (buffer, ", ");
      dump_generic_node (buffer, gimple_assign_rhs2 (gs), spc, flags, false);
      pp_string (buffer, ", ");
      dump_generic_node (buffer, gimple_assign_rhs3 (gs), spc, flags, false);
      pp_greater (buffer);
      break;

    case COND_EXPR:
      dump_generic_node (buffer, gimple_assign_rhs1 (gs), spc, flags, false);
      pp_string (buffer, " ? ");
      dump_generic_node (buffer, gimple_assign_rhs2 (gs), spc, flags, false);
      pp_string (buffer, " : ");
      dump_generic_node (buffer, gimple_assign_rhs3 (gs), spc, flags, false);
      break;

    case VEC_COND_EXPR:
      pp_string (buffer, "VEC_COND_EXPR <");
      dump_generic_node (buffer, gimple_assign_rhs1 (gs), spc, flags, false);
      pp_string (buffer, ", ");
      dump_generic_node (buffer, gimple_assign_rhs2 (gs), spc, flags, false);
      pp_string (buffer, ", ");
      dump_generic_node (buffer, gimple_assign_rhs3 (gs), spc, flags, false);
      pp_greater (buffer);
      break;

    case BIT_INSERT_EXPR:
      if (flags & TDF_GIMPLE)
	{
	  pp_string (buffer, "__BIT_INSERT (");
	  dump_generic_node (buffer, gimple_assign_rhs1 (gs), spc,
			     flags | TDF_SLIM, false);
	  pp_string (buffer, ", ");
	  dump_generic_node (buffer, gimple_assign_rhs2 (gs), spc,
			     flags | TDF_SLIM, false);
	  pp_string (buffer, ", ");
	  dump_generic_node (buffer, gimple_assign_rhs3 (gs), spc,
			     flags | TDF_SLIM, false);
	  pp_right_paren (buffer);
	}
      else
	{
	  pp_string (buffer, "BIT_INSERT_EXPR <");
	  dump_generic_node (buffer, gimple_assign_rhs1 (gs),
			     spc, flags, false);
	  pp_string (buffer, ", ");
	  dump_generic_node (buffer, gimple_assign_rhs2 (gs),
			     spc, flags, false);
	  pp_string (buffer, ", ");
	  dump_generic_node (buffer, gimple_assign_rhs3 (gs),
			     spc, flags, false);
	  if (INTEGRAL_TYPE_P (TREE_TYPE (gimple_assign_rhs2 (gs))))
	    {
	      pp_string (buffer, " (");
	      pp_decimal_int (buffer, TYPE_PRECISION
			      (TREE_TYPE (gimple_assign_rhs2 (gs))));
	      pp_string (buffer, " bits)");
	    }
	  pp_greater (buffer);
	}
      break;

    default:
      gcc_unreachable ();
    }
}


/* Dump the gimple assignment GS.  BUFFER, SPC and FLAGS are as in
   pp_gimple_stmt_1.  */

static void
dump_gimple_assign (pretty_printer *buffer, const gassign *gs, int spc,
		    dump_flags_t flags)
{
  if (flags & TDF_RAW)
    {
      tree arg1 = NULL;
      tree arg2 = NULL;
      tree arg3 = NULL;
      switch (gimple_num_ops (gs))
	{
	case 4:
	  arg3 = gimple_assign_rhs3 (gs);
	  /* FALLTHRU */
	case 3:
	  arg2 = gimple_assign_rhs2 (gs);
	  /* FALLTHRU */
	case 2:
	  arg1 = gimple_assign_rhs1 (gs);
	  break;
	default:
	  gcc_unreachable ();
	}

      dump_gimple_fmt (buffer, spc, flags, "%G <%s, %T, %T, %T, %T>", gs,
		       get_tree_code_name (gimple_assign_rhs_code (gs)),
                       gimple_assign_lhs (gs), arg1, arg2, arg3);
    }
  else
    {
      if (!(flags & TDF_RHS_ONLY))
	{
	  dump_generic_node (buffer, gimple_assign_lhs (gs), spc, flags, false);
	  pp_space (buffer);
	  pp_equal (buffer);

	  if (gimple_assign_nontemporal_move_p (gs))
	    pp_string (buffer, "{nt}");

	  if (gimple_has_volatile_ops (gs))
	    pp_string (buffer, "{v}");

	  pp_space (buffer);
	}

      if (gimple_num_ops (gs) == 2)
        dump_unary_rhs (buffer, gs, spc, flags);
      else if (gimple_num_ops (gs) == 3)
        dump_binary_rhs (buffer, gs, spc, flags);
      else if (gimple_num_ops (gs) == 4)
        dump_ternary_rhs (buffer, gs, spc, flags);
      else
        gcc_unreachable ();
      if (!(flags & TDF_RHS_ONLY))
	pp_semicolon (buffer);
    }
}


/* Dump the return statement GS.  BUFFER, SPC and FLAGS are as in
   pp_gimple_stmt_1.  */

static void
dump_gimple_return (pretty_printer *buffer, const greturn *gs, int spc,
		    dump_flags_t flags)
{
  tree t;

  t = gimple_return_retval (gs);
  if (flags & TDF_RAW)
    dump_gimple_fmt (buffer, spc, flags, "%G <%T>", gs, t);
  else
    {
      pp_string (buffer, "return");
      if (t)
	{
	  pp_space (buffer);
	  dump_generic_node (buffer, t, spc, flags, false);
	}
      pp_semicolon (buffer);
    }
}


/* Dump the call arguments for a gimple call. BUFFER, FLAGS are as in
   dump_gimple_call.  */

static void
dump_gimple_call_args (pretty_printer *buffer, const gcall *gs,
		       dump_flags_t flags)
{
  size_t i = 0;

  /* Pretty print first arg to certain internal fns.  */
  if (gimple_call_internal_p (gs))
    {
      const char *const *enums = NULL;
      unsigned limit = 0;

      switch (gimple_call_internal_fn (gs))
	{
	case IFN_UNIQUE:
#define DEF(X) #X
	  static const char *const unique_args[] = {IFN_UNIQUE_CODES};
#undef DEF
	  enums = unique_args;
	  
	  limit = ARRAY_SIZE (unique_args);
	  break;
	  
	case IFN_GOACC_LOOP:
#define DEF(X) #X
	  static const char *const loop_args[] = {IFN_GOACC_LOOP_CODES};
#undef DEF
	  enums = loop_args;
	  limit = ARRAY_SIZE (loop_args);
	  break;

	case IFN_GOACC_REDUCTION:
#define DEF(X) #X
	  static const char *const reduction_args[]
	    = {IFN_GOACC_REDUCTION_CODES};
#undef DEF
	  enums = reduction_args;
	  limit = ARRAY_SIZE (reduction_args);
	  break;

	case IFN_ASAN_MARK:
#define DEF(X) #X
	  static const char *const asan_mark_args[] = {IFN_ASAN_MARK_FLAGS};
#undef DEF
	  enums = asan_mark_args;
	  limit = ARRAY_SIZE (asan_mark_args);
	  break;

	default:
	  break;
	}
      if (limit)
	{
	  tree arg0 = gimple_call_arg (gs, 0);
	  HOST_WIDE_INT v;

	  if (TREE_CODE (arg0) == INTEGER_CST
	      && tree_fits_shwi_p (arg0)
	      && (v = tree_to_shwi (arg0)) >= 0 && v < limit)
	    {
	      i++;
	      pp_string (buffer, enums[v]);
	    }
	}
    }

  for (; i < gimple_call_num_args (gs); i++)
    {
      if (i)
	pp_string (buffer, ", ");
      dump_generic_node (buffer, gimple_call_arg (gs, i), 0, flags, false);
    }

  if (gimple_call_va_arg_pack_p (gs))
    {
      if (i)
	pp_string (buffer, ", ");

      pp_string (buffer, "__builtin_va_arg_pack ()");
    }
}

/* Dump the points-to solution *PT to BUFFER.  */

static void
pp_points_to_solution (pretty_printer *buffer, const pt_solution *pt)
{
  if (pt->anything)
    {
      pp_string (buffer, "anything ");
      return;
    }
  if (pt->nonlocal)
    pp_string (buffer, "nonlocal ");
  if (pt->escaped)
    pp_string (buffer, "escaped ");
  if (pt->ipa_escaped)
    pp_string (buffer, "unit-escaped ");
  if (pt->null)
    pp_string (buffer, "null ");
  if (pt->vars
      && !bitmap_empty_p (pt->vars))
    {
      bitmap_iterator bi;
      unsigned i;
      pp_string (buffer, "{ ");
      EXECUTE_IF_SET_IN_BITMAP (pt->vars, 0, i, bi)
	{
	  pp_string (buffer, "D.");
	  pp_decimal_int (buffer, i);
	  pp_space (buffer);
	}
      pp_right_brace (buffer);
      if (pt->vars_contains_nonlocal
	  || pt->vars_contains_escaped
	  || pt->vars_contains_escaped_heap
	  || pt->vars_contains_restrict)
	{
	  const char *comma = "";
	  pp_string (buffer, " (");
	  if (pt->vars_contains_nonlocal)
	    {
	      pp_string (buffer, "nonlocal");
	      comma = ", ";
	    }
	  if (pt->vars_contains_escaped)
	    {
	      pp_string (buffer, comma);
	      pp_string (buffer, "escaped");
	      comma = ", ";
	    }
	  if (pt->vars_contains_escaped_heap)
	    {
	      pp_string (buffer, comma);
	      pp_string (buffer, "escaped heap");
	      comma = ", ";
	    }
	  if (pt->vars_contains_restrict)
	    {
	      pp_string (buffer, comma);
	      pp_string (buffer, "restrict");
	      comma = ", ";
	    }
	  if (pt->vars_contains_interposable)
	    {
	      pp_string (buffer, comma);
	      pp_string (buffer, "interposable");
	    }
	  pp_string (buffer, ")");
	}

    }
}

/* Dump the call statement GS.  BUFFER, SPC and FLAGS are as in
   pp_gimple_stmt_1.  */

static void
dump_gimple_call (pretty_printer *buffer, const gcall *gs, int spc,
		  dump_flags_t flags)
{
  tree lhs = gimple_call_lhs (gs);
  tree fn = gimple_call_fn (gs);

  if (flags & TDF_ALIAS)
    {
      const pt_solution *pt;
      pt = gimple_call_use_set (gs);
      if (!pt_solution_empty_p (pt))
	{
	  pp_string (buffer, "# USE = ");
	  pp_points_to_solution (buffer, pt);
	  newline_and_indent (buffer, spc);
	}
      pt = gimple_call_clobber_set (gs);
      if (!pt_solution_empty_p (pt))
	{
	  pp_string (buffer, "# CLB = ");
	  pp_points_to_solution (buffer, pt);
	  newline_and_indent (buffer, spc);
	}
    }

  if (flags & TDF_RAW)
    {
      if (gimple_call_internal_p (gs))
	dump_gimple_fmt (buffer, spc, flags, "%G <.%s, %T", gs,
			 internal_fn_name (gimple_call_internal_fn (gs)), lhs);
      else
	dump_gimple_fmt (buffer, spc, flags, "%G <%T, %T", gs, fn, lhs);
      if (gimple_call_num_args (gs) > 0)
        {
          pp_string (buffer, ", ");
          dump_gimple_call_args (buffer, gs, flags);
        }
      pp_greater (buffer);
    }
  else
    {
      if (lhs && !(flags & TDF_RHS_ONLY))
        {
          dump_generic_node (buffer, lhs, spc, flags, false);
          pp_string (buffer, " =");

	  if (gimple_has_volatile_ops (gs))
	    pp_string (buffer, "{v}");

	  pp_space (buffer);
        }
      if (gimple_call_internal_p (gs))
	{
	  pp_dot (buffer);
	  pp_string (buffer, internal_fn_name (gimple_call_internal_fn (gs)));
	}
      else
	print_call_name (buffer, fn, flags);
      pp_string (buffer, " (");
      dump_gimple_call_args (buffer, gs, flags);
      pp_right_paren (buffer);
      if (!(flags & TDF_RHS_ONLY))
	pp_semicolon (buffer);
    }

  if (gimple_call_chain (gs))
    {
      pp_string (buffer, " [static-chain: ");
      dump_generic_node (buffer, gimple_call_chain (gs), spc, flags, false);
      pp_right_bracket (buffer);
    }

  if (gimple_call_return_slot_opt_p (gs))
    pp_string (buffer, " [return slot optimization]");
  if (gimple_call_tail_p (gs))
    pp_string (buffer, " [tail call]");
  if (gimple_call_must_tail_p (gs))
    pp_string (buffer, " [must tail call]");

  if (fn == NULL)
    return;

  /* Dump the arguments of _ITM_beginTransaction sanely.  */
  if (TREE_CODE (fn) == ADDR_EXPR)
    fn = TREE_OPERAND (fn, 0);
  if (TREE_CODE (fn) == FUNCTION_DECL && decl_is_tm_clone (fn))
    pp_string (buffer, " [tm-clone]");
  if (TREE_CODE (fn) == FUNCTION_DECL
      && fndecl_built_in_p (fn, BUILT_IN_TM_START)
      && gimple_call_num_args (gs) > 0)
    {
      tree t = gimple_call_arg (gs, 0);
      unsigned HOST_WIDE_INT props;
      gcc_assert (TREE_CODE (t) == INTEGER_CST);

      pp_string (buffer, " [ ");

      /* Get the transaction code properties.  */
      props = TREE_INT_CST_LOW (t);

      if (props & PR_INSTRUMENTEDCODE)
	pp_string (buffer, "instrumentedCode ");
      if (props & PR_UNINSTRUMENTEDCODE)
	pp_string (buffer, "uninstrumentedCode ");
      if (props & PR_HASNOXMMUPDATE)
	pp_string (buffer, "hasNoXMMUpdate ");
      if (props & PR_HASNOABORT)
	pp_string (buffer, "hasNoAbort ");
      if (props & PR_HASNOIRREVOCABLE)
	pp_string (buffer, "hasNoIrrevocable ");
      if (props & PR_DOESGOIRREVOCABLE)
	pp_string (buffer, "doesGoIrrevocable ");
      if (props & PR_HASNOSIMPLEREADS)
	pp_string (buffer, "hasNoSimpleReads ");
      if (props & PR_AWBARRIERSOMITTED)
	pp_string (buffer, "awBarriersOmitted ");
      if (props & PR_RARBARRIERSOMITTED)
	pp_string (buffer, "RaRBarriersOmitted ");
      if (props & PR_UNDOLOGCODE)
	pp_string (buffer, "undoLogCode ");
      if (props & PR_PREFERUNINSTRUMENTED)
	pp_string (buffer, "preferUninstrumented ");
      if (props & PR_EXCEPTIONBLOCK)
	pp_string (buffer, "exceptionBlock ");
      if (props & PR_HASELSE)
	pp_string (buffer, "hasElse ");
      if (props & PR_READONLY)
	pp_string (buffer, "readOnly ");

      pp_right_bracket (buffer);
    }
}


/* Dump the switch statement GS.  BUFFER, SPC and FLAGS are as in
   pp_gimple_stmt_1.  */

static void
dump_gimple_switch (pretty_printer *buffer, const gswitch *gs, int spc,
		    dump_flags_t flags)
{
  unsigned int i;

  GIMPLE_CHECK (gs, GIMPLE_SWITCH);
  if (flags & TDF_RAW)
    dump_gimple_fmt (buffer, spc, flags, "%G <%T, ", gs,
                   gimple_switch_index (gs));
  else
    {
      pp_string (buffer, "switch (");
      dump_generic_node (buffer, gimple_switch_index (gs), spc, flags, true);
      if (flags & TDF_GIMPLE)
	pp_string (buffer, ") {");
      else
	pp_string (buffer, ") <");
    }

  for (i = 0; i < gimple_switch_num_labels (gs); i++)
    {
      tree case_label = gimple_switch_label (gs, i);
      gcc_checking_assert (case_label != NULL_TREE);
      dump_generic_node (buffer, case_label, spc, flags, false);
      pp_space (buffer);
      tree label = CASE_LABEL (case_label);
      dump_generic_node (buffer, label, spc, flags, false);

      if (cfun && cfun->cfg)
	{
	  basic_block dest = label_to_block (cfun, label);
	  if (dest)
	    {
	      edge label_edge = find_edge (gimple_bb (gs), dest);
	      if (label_edge && !(flags & TDF_GIMPLE))
		dump_edge_probability (buffer, label_edge);
	    }
	}

      if (i < gimple_switch_num_labels (gs) - 1)
	{
	  if (flags & TDF_GIMPLE)
	    pp_string (buffer, "; ");
	  else
	    pp_string (buffer, ", ");
	}
    }
  if (flags & TDF_GIMPLE)
    pp_string (buffer, "; }");
  else
    pp_greater (buffer);
}


/* Dump the gimple conditional GS.  BUFFER, SPC and FLAGS are as in
   pp_gimple_stmt_1.  */

static void
dump_gimple_cond (pretty_printer *buffer, const gcond *gs, int spc,
		  dump_flags_t flags)
{
  if (flags & TDF_RAW)
    dump_gimple_fmt (buffer, spc, flags, "%G <%s, %T, %T, %T, %T>", gs,
		     get_tree_code_name (gimple_cond_code (gs)),
		     gimple_cond_lhs (gs), gimple_cond_rhs (gs),
		     gimple_cond_true_label (gs), gimple_cond_false_label (gs));
  else
    {
      if (!(flags & TDF_RHS_ONLY))
	pp_string (buffer, "if (");
      dump_generic_node (buffer, gimple_cond_lhs (gs), spc, flags, false);
      pp_space (buffer);
      pp_string (buffer, op_symbol_code (gimple_cond_code (gs)));
      pp_space (buffer);
      dump_generic_node (buffer, gimple_cond_rhs (gs), spc, flags, false);
      if (!(flags & TDF_RHS_ONLY))
	{
	  edge_iterator ei;
	  edge e, true_edge = NULL, false_edge = NULL;
	  basic_block bb = gimple_bb (gs);

	  if (bb)
	    {
	      FOR_EACH_EDGE (e, ei, bb->succs)
		{
		  if (e->flags & EDGE_TRUE_VALUE)
		    true_edge = e;
		  else if (e->flags & EDGE_FALSE_VALUE)
		    false_edge = e;
		}
	    }

	  bool has_edge_info = true_edge != NULL && false_edge != NULL;

	  pp_right_paren (buffer);

	  if (gimple_cond_true_label (gs))
	    {
	      pp_string (buffer, " goto ");
	      dump_generic_node (buffer, gimple_cond_true_label (gs),
				 spc, flags, false);
	      if (has_edge_info && !(flags & TDF_GIMPLE))
		dump_edge_probability (buffer, true_edge);
	      pp_semicolon (buffer);
	    }
	  if (gimple_cond_false_label (gs))
	    {
	      pp_string (buffer, " else goto ");
	      dump_generic_node (buffer, gimple_cond_false_label (gs),
				 spc, flags, false);
	      if (has_edge_info && !(flags & TDF_GIMPLE))
		dump_edge_probability (buffer, false_edge);

	      pp_semicolon (buffer);
	    }
	}
    }
}


/* Dump a GIMPLE_LABEL tuple on the pretty_printer BUFFER, SPC
   spaces of indent.  FLAGS specifies details to show in the dump (see
   TDF_* in dumpfils.h).  */

static void
dump_gimple_label (pretty_printer *buffer, const glabel *gs, int spc,
		   dump_flags_t flags)
{
  tree label = gimple_label_label (gs);
  if (flags & TDF_RAW)
    dump_gimple_fmt (buffer, spc, flags, "%G <%T>", gs, label);
  else
    {
      dump_generic_node (buffer, label, spc, flags, false);
      pp_colon (buffer);
    }
  if (flags & TDF_GIMPLE)
    return;
  if (DECL_NONLOCAL (label))
    pp_string (buffer, " [non-local]");
  if ((flags & TDF_EH) && EH_LANDING_PAD_NR (label))
    pp_printf (buffer, " [LP %d]", EH_LANDING_PAD_NR (label));
}

/* Dump a GIMPLE_GOTO tuple on the pretty_printer BUFFER, SPC
   spaces of indent.  FLAGS specifies details to show in the dump (see
   TDF_* in dumpfile.h).  */

static void
dump_gimple_goto (pretty_printer *buffer, const ggoto *gs, int spc,
		  dump_flags_t flags)
{
  tree label = gimple_goto_dest (gs);
  if (flags & TDF_RAW)
    dump_gimple_fmt (buffer, spc, flags, "%G <%T>", gs, label);
  else
    dump_gimple_fmt (buffer, spc, flags, "goto %T;", label);
}


/* Dump a GIMPLE_BIND tuple on the pretty_printer BUFFER, SPC
   spaces of indent.  FLAGS specifies details to show in the dump (see
   TDF_* in dumpfile.h).  */

static void
dump_gimple_bind (pretty_printer *buffer, const gbind *gs, int spc,
		  dump_flags_t flags)
{
  if (flags & TDF_RAW)
    dump_gimple_fmt (buffer, spc, flags, "%G <", gs);
  else
    pp_left_brace (buffer);
  if (!(flags & TDF_SLIM))
    {
      tree var;

      for (var = gimple_bind_vars (gs); var; var = DECL_CHAIN (var))
	{
          newline_and_indent (buffer, 2);
	  print_declaration (buffer, var, spc, flags);
	}
      if (gimple_bind_vars (gs))
	pp_newline (buffer);
    }
  pp_newline (buffer);
  dump_gimple_seq (buffer, gimple_bind_body (gs), spc + 2, flags);
  newline_and_indent (buffer, spc);
  if (flags & TDF_RAW)
    pp_greater (buffer);
  else
    pp_right_brace (buffer);
}


/* Dump a GIMPLE_TRY tuple on the pretty_printer BUFFER, SPC spaces of
   indent.  FLAGS specifies details to show in the dump (see TDF_* in
   dumpfile.h).  */

static void
dump_gimple_try (pretty_printer *buffer, const gtry *gs, int spc,
		 dump_flags_t flags)
{
  if (flags & TDF_RAW)
    {
      const char *type;
      if (gimple_try_kind (gs) == GIMPLE_TRY_CATCH)
        type = "GIMPLE_TRY_CATCH";
      else if (gimple_try_kind (gs) == GIMPLE_TRY_FINALLY)
        type = "GIMPLE_TRY_FINALLY";
      else
        type = "UNKNOWN GIMPLE_TRY";
      dump_gimple_fmt (buffer, spc, flags,
                       "%G <%s,%+EVAL <%S>%nCLEANUP <%S>%->", gs, type,
                       gimple_try_eval (gs), gimple_try_cleanup (gs));
    }
  else
    {
      pp_string (buffer, "try");
      newline_and_indent (buffer, spc + 2);
      pp_left_brace (buffer);
      pp_newline (buffer);

      dump_gimple_seq (buffer, gimple_try_eval (gs), spc + 4, flags);
      newline_and_indent (buffer, spc + 2);
      pp_right_brace (buffer);

      gimple_seq seq = gimple_try_cleanup (gs);

      if (gimple_try_kind (gs) == GIMPLE_TRY_CATCH)
	{
	  newline_and_indent (buffer, spc);
	  pp_string (buffer, "catch");
	  newline_and_indent (buffer, spc + 2);
	  pp_left_brace (buffer);
	}
      else if (gimple_try_kind (gs) == GIMPLE_TRY_FINALLY)
	{
	  newline_and_indent (buffer, spc);
	  pp_string (buffer, "finally");
	  newline_and_indent (buffer, spc + 2);
	  pp_left_brace (buffer);

	  if (seq && is_a <geh_else *> (gimple_seq_first_stmt (seq))
	      && gimple_seq_nondebug_singleton_p (seq))
	    {
	      geh_else *stmt = as_a <geh_else *> (gimple_seq_first_stmt (seq));
	      seq = gimple_eh_else_n_body (stmt);
	      pp_newline (buffer);
	      dump_gimple_seq (buffer, seq, spc + 4, flags);
	      newline_and_indent (buffer, spc + 2);
	      pp_right_brace (buffer);
	      seq = gimple_eh_else_e_body (stmt);
	      newline_and_indent (buffer, spc);
	      pp_string (buffer, "else");
	      newline_and_indent (buffer, spc + 2);
	      pp_left_brace (buffer);
	    }
	}
      else
	pp_string (buffer, " <UNKNOWN GIMPLE_TRY> {");

      pp_newline (buffer);
      dump_gimple_seq (buffer, seq, spc + 4, flags);
      newline_and_indent (buffer, spc + 2);
      pp_right_brace (buffer);
    }
}


/* Dump a GIMPLE_CATCH tuple on the pretty_printer BUFFER, SPC spaces of
   indent.  FLAGS specifies details to show in the dump (see TDF_* in
   dumpfile.h).  */

static void
dump_gimple_catch (pretty_printer *buffer, const gcatch *gs, int spc,
		   dump_flags_t flags)
{
  if (flags & TDF_RAW)
      dump_gimple_fmt (buffer, spc, flags, "%G <%T, %+CATCH <%S>%->", gs,
                       gimple_catch_types (gs), gimple_catch_handler (gs));
  else
      dump_gimple_fmt (buffer, spc, flags, "catch (%T)%+{%S}",
                       gimple_catch_types (gs), gimple_catch_handler (gs));
}


/* Dump a GIMPLE_EH_FILTER tuple on the pretty_printer BUFFER, SPC spaces of
   indent.  FLAGS specifies details to show in the dump (see TDF_* in
   dumpfile.h).  */

static void
dump_gimple_eh_filter (pretty_printer *buffer, const geh_filter *gs, int spc,
		       dump_flags_t flags)
{
  if (flags & TDF_RAW)
    dump_gimple_fmt (buffer, spc, flags, "%G <%T, %+FAILURE <%S>%->", gs,
                     gimple_eh_filter_types (gs),
                     gimple_eh_filter_failure (gs));
  else
    dump_gimple_fmt (buffer, spc, flags, "<<<eh_filter (%T)>>>%+{%+%S%-}",
                     gimple_eh_filter_types (gs),
                     gimple_eh_filter_failure (gs));
}


/* Dump a GIMPLE_EH_MUST_NOT_THROW tuple.  */

static void
dump_gimple_eh_must_not_throw (pretty_printer *buffer,
			       const geh_mnt *gs, int spc, dump_flags_t flags)
{
  if (flags & TDF_RAW)
    dump_gimple_fmt (buffer, spc, flags, "%G <%T>", gs,
		     gimple_eh_must_not_throw_fndecl (gs));
  else
    dump_gimple_fmt (buffer, spc, flags, "<<<eh_must_not_throw (%T)>>>",
		     gimple_eh_must_not_throw_fndecl (gs));
}


/* Dump a GIMPLE_EH_ELSE tuple on the pretty_printer BUFFER, SPC spaces of
   indent.  FLAGS specifies details to show in the dump (see TDF_* in
   dumpfile.h).  */

static void
dump_gimple_eh_else (pretty_printer *buffer, const geh_else *gs, int spc,
		     dump_flags_t flags)
{
  if (flags & TDF_RAW)
    dump_gimple_fmt (buffer, spc, flags,
		     "%G <%+N_BODY <%S>%nE_BODY <%S>%->", gs,
		     gimple_eh_else_n_body (gs), gimple_eh_else_e_body (gs));
  else
    dump_gimple_fmt (buffer, spc, flags,
		    "<<<if_normal_exit>>>%+{%S}%-<<<else_eh_exit>>>%+{%S}",
		     gimple_eh_else_n_body (gs), gimple_eh_else_e_body (gs));
}


/* Dump a GIMPLE_RESX tuple on the pretty_printer BUFFER, SPC spaces of
   indent.  FLAGS specifies details to show in the dump (see TDF_* in
   dumpfile.h).  */

static void
dump_gimple_resx (pretty_printer *buffer, const gresx *gs, int spc,
		  dump_flags_t flags)
{
  if (flags & TDF_RAW)
    dump_gimple_fmt (buffer, spc, flags, "%G <%d>", gs,
		     gimple_resx_region (gs));
  else
    dump_gimple_fmt (buffer, spc, flags, "resx %d", gimple_resx_region (gs));
}

/* Dump a GIMPLE_EH_DISPATCH tuple on the pretty_printer BUFFER.  */

static void
dump_gimple_eh_dispatch (pretty_printer *buffer, const geh_dispatch *gs,
			 int spc, dump_flags_t flags)
{
  if (flags & TDF_RAW)
    dump_gimple_fmt (buffer, spc, flags, "%G <%d>", gs,
		     gimple_eh_dispatch_region (gs));
  else
    dump_gimple_fmt (buffer, spc, flags, "eh_dispatch %d",
		     gimple_eh_dispatch_region (gs));
}

/* Dump a GIMPLE_DEBUG tuple on the pretty_printer BUFFER, SPC spaces
   of indent.  FLAGS specifies details to show in the dump (see TDF_*
   in dumpfile.h).  */

static void
dump_gimple_debug (pretty_printer *buffer, const gdebug *gs, int spc,
		   dump_flags_t flags)
{
  switch (gs->subcode)
    {
    case GIMPLE_DEBUG_BIND:
      if (flags & TDF_RAW)
	dump_gimple_fmt (buffer, spc, flags, "%G BIND <%T, %T>", gs,
			 gimple_debug_bind_get_var (gs),
			 gimple_debug_bind_get_value (gs));
      else
	dump_gimple_fmt (buffer, spc, flags, "# DEBUG %T => %T",
			 gimple_debug_bind_get_var (gs),
			 gimple_debug_bind_get_value (gs));
      break;

    case GIMPLE_DEBUG_SOURCE_BIND:
      if (flags & TDF_RAW)
	dump_gimple_fmt (buffer, spc, flags, "%G SRCBIND <%T, %T>", gs,
			 gimple_debug_source_bind_get_var (gs),
			 gimple_debug_source_bind_get_value (gs));
      else
	dump_gimple_fmt (buffer, spc, flags, "# DEBUG %T s=> %T",
			 gimple_debug_source_bind_get_var (gs),
			 gimple_debug_source_bind_get_value (gs));
      break;

    case GIMPLE_DEBUG_BEGIN_STMT:
      if (flags & TDF_RAW)
	dump_gimple_fmt (buffer, spc, flags, "%G BEGIN_STMT", gs);
      else
	dump_gimple_fmt (buffer, spc, flags, "# DEBUG BEGIN_STMT");
      break;

    case GIMPLE_DEBUG_INLINE_ENTRY:
      if (flags & TDF_RAW)
	dump_gimple_fmt (buffer, spc, flags, "%G INLINE_ENTRY %T", gs,
			 gimple_block (gs)
			 ? block_ultimate_origin (gimple_block (gs))
			 : NULL_TREE);
      else
	dump_gimple_fmt (buffer, spc, flags, "# DEBUG INLINE_ENTRY %T",
			 gimple_block (gs)
			 ? block_ultimate_origin (gimple_block (gs))
			 : NULL_TREE);
      break;

    default:
      gcc_unreachable ();
    }
}

/* Dump a GIMPLE_OMP_FOR tuple on the pretty_printer BUFFER.  */
static void
dump_gimple_omp_for (pretty_printer *buffer, const gomp_for *gs, int spc,
		     dump_flags_t flags)
{
  size_t i;

  if (flags & TDF_RAW)
    {
      const char *kind;
      switch (gimple_omp_for_kind (gs))
	{
	case GF_OMP_FOR_KIND_FOR:
	  kind = "";
	  break;
	case GF_OMP_FOR_KIND_DISTRIBUTE:
	  kind = " distribute";
	  break;
	case GF_OMP_FOR_KIND_TASKLOOP:
	  kind = " taskloop";
	  break;
	case GF_OMP_FOR_KIND_OACC_LOOP:
	  kind = " oacc_loop";
	  break;
	case GF_OMP_FOR_KIND_SIMD:
	  kind = " simd";
	  break;
	default:
	  gcc_unreachable ();
	}
      dump_gimple_fmt (buffer, spc, flags, "%G%s <%+BODY <%S>%nCLAUSES <", gs,
		       kind, gimple_omp_body (gs));
      dump_omp_clauses (buffer, gimple_omp_for_clauses (gs), spc, flags);
      dump_gimple_fmt (buffer, spc, flags, " >,");
      for (i = 0; i < gimple_omp_for_collapse (gs); i++)
	dump_gimple_fmt (buffer, spc, flags,
			 "%+%T, %T, %T, %s, %T,%n",
			 gimple_omp_for_index (gs, i),
			 gimple_omp_for_initial (gs, i),
			 gimple_omp_for_final (gs, i),
			 get_tree_code_name (gimple_omp_for_cond (gs, i)),
			 gimple_omp_for_incr (gs, i));
      dump_gimple_fmt (buffer, spc, flags, "PRE_BODY <%S>%->",
		       gimple_omp_for_pre_body (gs));
    }
  else
    {
      switch (gimple_omp_for_kind (gs))
	{
	case GF_OMP_FOR_KIND_FOR:
	  pp_string (buffer, "#pragma omp for");
	  break;
	case GF_OMP_FOR_KIND_DISTRIBUTE:
	  pp_string (buffer, "#pragma omp distribute");
	  break;
	case GF_OMP_FOR_KIND_TASKLOOP:
	  pp_string (buffer, "#pragma omp taskloop");
	  break;
	case GF_OMP_FOR_KIND_OACC_LOOP:
	  pp_string (buffer, "#pragma acc loop");
	  break;
	case GF_OMP_FOR_KIND_SIMD:
	  pp_string (buffer, "#pragma omp simd");
	  break;
	case GF_OMP_FOR_KIND_GRID_LOOP:
	  pp_string (buffer, "#pragma omp for grid_loop");
	  break;
	default:
	  gcc_unreachable ();
	}
      dump_omp_clauses (buffer, gimple_omp_for_clauses (gs), spc, flags);
      for (i = 0; i < gimple_omp_for_collapse (gs); i++)
	{
	  if (i)
	    spc += 2;
	  newline_and_indent (buffer, spc);
	  pp_string (buffer, "for (");
	  dump_generic_node (buffer, gimple_omp_for_index (gs, i), spc,
			     flags, false);
	  pp_string (buffer, " = ");
	  dump_generic_node (buffer, gimple_omp_for_initial (gs, i), spc,
			     flags, false);
	  pp_string (buffer, "; ");

	  dump_generic_node (buffer, gimple_omp_for_index (gs, i), spc,
			     flags, false);
	  pp_space (buffer);
	  switch (gimple_omp_for_cond (gs, i))
	    {
	    case LT_EXPR:
	      pp_less (buffer);
	      break;
	    case GT_EXPR:
	      pp_greater (buffer);
	      break;
	    case LE_EXPR:
	      pp_less_equal (buffer);
	      break;
	    case GE_EXPR:
	      pp_greater_equal (buffer);
	      break;
	    case NE_EXPR:
	      pp_string (buffer, "!=");
	      break;
	    default:
	      gcc_unreachable ();
	    }
	  pp_space (buffer);
	  dump_generic_node (buffer, gimple_omp_for_final (gs, i), spc,
			     flags, false);
	  pp_string (buffer, "; ");

	  dump_generic_node (buffer, gimple_omp_for_index (gs, i), spc,
			     flags, false);
	  pp_string (buffer, " = ");
	  dump_generic_node (buffer, gimple_omp_for_incr (gs, i), spc,
			     flags, false);
	  pp_right_paren (buffer);
	}

      if (!gimple_seq_empty_p (gimple_omp_body (gs)))
	{
	  newline_and_indent (buffer, spc + 2);
	  pp_left_brace (buffer);
	  pp_newline (buffer);
	  dump_gimple_seq (buffer, gimple_omp_body (gs), spc + 4, flags);
	  newline_and_indent (buffer, spc + 2);
	  pp_right_brace (buffer);
	}
    }
}

/* Dump a GIMPLE_OMP_CONTINUE tuple on the pretty_printer BUFFER.  */

static void
dump_gimple_omp_continue (pretty_printer *buffer, const gomp_continue *gs,
			  int spc, dump_flags_t flags)
{
  if (flags & TDF_RAW)
    {
      dump_gimple_fmt (buffer, spc, flags, "%G <%T, %T>", gs,
                       gimple_omp_continue_control_def (gs),
                       gimple_omp_continue_control_use (gs));
    }
  else
    {
      pp_string (buffer, "#pragma omp continue (");
      dump_generic_node (buffer, gimple_omp_continue_control_def (gs),
	  		 spc, flags, false);
      pp_comma (buffer);
      pp_space (buffer);
      dump_generic_node (buffer, gimple_omp_continue_control_use (gs),
	  		 spc, flags, false);
      pp_right_paren (buffer);
    }
}

/* Dump a GIMPLE_OMP_SINGLE tuple on the pretty_printer BUFFER.  */

static void
dump_gimple_omp_single (pretty_printer *buffer, const gomp_single *gs,
			int spc, dump_flags_t flags)
{
  if (flags & TDF_RAW)
    {
      dump_gimple_fmt (buffer, spc, flags, "%G <%+BODY <%S>%nCLAUSES <", gs,
		       gimple_omp_body (gs));
      dump_omp_clauses (buffer, gimple_omp_single_clauses (gs), spc, flags);
      dump_gimple_fmt (buffer, spc, flags, " >");
    }
  else
    {
      pp_string (buffer, "#pragma omp single");
      dump_omp_clauses (buffer, gimple_omp_single_clauses (gs), spc, flags);
      if (!gimple_seq_empty_p (gimple_omp_body (gs)))
	{
	  newline_and_indent (buffer, spc + 2);
	  pp_left_brace (buffer);
	  pp_newline (buffer);
	  dump_gimple_seq (buffer, gimple_omp_body (gs), spc + 4, flags);
	  newline_and_indent (buffer, spc + 2);
	  pp_right_brace (buffer);
	}
    }
}

/* Dump a GIMPLE_OMP_TASKGROUP tuple on the pretty_printer BUFFER.  */

static void
<<<<<<< HEAD
dump_gimple_omp_taskgroup (pretty_printer *buffer, gimple *gs,
=======
dump_gimple_omp_taskgroup (pretty_printer *buffer, const gimple *gs,
>>>>>>> 9e014010
			   int spc, dump_flags_t flags)
{
  if (flags & TDF_RAW)
    {
      dump_gimple_fmt (buffer, spc, flags, "%G <%+BODY <%S>%nCLAUSES <", gs,
		       gimple_omp_body (gs));
      dump_omp_clauses (buffer, gimple_omp_taskgroup_clauses (gs), spc, flags);
      dump_gimple_fmt (buffer, spc, flags, " >");
    }
  else
    {
      pp_string (buffer, "#pragma omp taskgroup");
      dump_omp_clauses (buffer, gimple_omp_taskgroup_clauses (gs), spc, flags);
      if (!gimple_seq_empty_p (gimple_omp_body (gs)))
	{
	  newline_and_indent (buffer, spc + 2);
	  pp_left_brace (buffer);
	  pp_newline (buffer);
	  dump_gimple_seq (buffer, gimple_omp_body (gs), spc + 4, flags);
	  newline_and_indent (buffer, spc + 2);
	  pp_right_brace (buffer);
	}
    }
}

/* Dump a GIMPLE_OMP_TARGET tuple on the pretty_printer BUFFER.  */

static void
dump_gimple_omp_target (pretty_printer *buffer, const gomp_target *gs,
			int spc, dump_flags_t flags)
{
  const char *kind;
  switch (gimple_omp_target_kind (gs))
    {
    case GF_OMP_TARGET_KIND_REGION:
      kind = "";
      break;
    case GF_OMP_TARGET_KIND_DATA:
      kind = " data";
      break;
    case GF_OMP_TARGET_KIND_UPDATE:
      kind = " update";
      break;
    case GF_OMP_TARGET_KIND_ENTER_DATA:
      kind = " enter data";
      break;
    case GF_OMP_TARGET_KIND_EXIT_DATA:
      kind = " exit data";
      break;
    case GF_OMP_TARGET_KIND_OACC_KERNELS:
      kind = " oacc_kernels";
      break;
    case GF_OMP_TARGET_KIND_OACC_PARALLEL:
      kind = " oacc_parallel";
      break;
    case GF_OMP_TARGET_KIND_OACC_SERIAL:
      kind = " oacc_serial";
      break;
    case GF_OMP_TARGET_KIND_OACC_DATA:
      kind = " oacc_data";
      break;
    case GF_OMP_TARGET_KIND_OACC_UPDATE:
      kind = " oacc_update";
      break;
    case GF_OMP_TARGET_KIND_OACC_ENTER_EXIT_DATA:
      kind = " oacc_enter_exit_data";
      break;
    case GF_OMP_TARGET_KIND_OACC_DECLARE:
      kind = " oacc_declare";
      break;
    case GF_OMP_TARGET_KIND_OACC_HOST_DATA:
      kind = " oacc_host_data";
      break;
    default:
      gcc_unreachable ();
    }
  if (flags & TDF_RAW)
    {
      dump_gimple_fmt (buffer, spc, flags, "%G%s <%+BODY <%S>%nCLAUSES <", gs,
		       kind, gimple_omp_body (gs));
      dump_omp_clauses (buffer, gimple_omp_target_clauses (gs), spc, flags);
      dump_gimple_fmt (buffer, spc, flags, " >, %T, %T%n>",
		       gimple_omp_target_child_fn (gs),
		       gimple_omp_target_data_arg (gs));
    }
  else
    {
      pp_string (buffer, "#pragma omp target");
      pp_string (buffer, kind);
      dump_omp_clauses (buffer, gimple_omp_target_clauses (gs), spc, flags);
      if (gimple_omp_target_child_fn (gs))
	{
	  pp_string (buffer, " [child fn: ");
	  dump_generic_node (buffer, gimple_omp_target_child_fn (gs),
			     spc, flags, false);
	  pp_string (buffer, " (");
	  if (gimple_omp_target_data_arg (gs))
	    dump_generic_node (buffer, gimple_omp_target_data_arg (gs),
			       spc, flags, false);
	  else
	    pp_string (buffer, "???");
	  pp_string (buffer, ")]");
	}
      gimple_seq body = gimple_omp_body (gs);
      if (body && gimple_code (gimple_seq_first_stmt (body)) != GIMPLE_BIND)
	{
	  newline_and_indent (buffer, spc + 2);
	  pp_left_brace (buffer);
	  pp_newline (buffer);
	  dump_gimple_seq (buffer, body, spc + 4, flags);
	  newline_and_indent (buffer, spc + 2);
	  pp_right_brace (buffer);
	}
      else if (body)
	{
	  pp_newline (buffer);
	  dump_gimple_seq (buffer, body, spc + 2, flags);
	}
    }
}

/* Dump a GIMPLE_OMP_TEAMS tuple on the pretty_printer BUFFER.  */

static void
dump_gimple_omp_teams (pretty_printer *buffer, const gomp_teams *gs, int spc,
		       dump_flags_t flags)
{
  if (flags & TDF_RAW)
    {
      dump_gimple_fmt (buffer, spc, flags, "%G <%+BODY <%S>%nCLAUSES <", gs,
		       gimple_omp_body (gs));
      dump_omp_clauses (buffer, gimple_omp_teams_clauses (gs), spc, flags);
      dump_gimple_fmt (buffer, spc, flags, " >");
    }
  else
    {
      pp_string (buffer, "#pragma omp teams");
      dump_omp_clauses (buffer, gimple_omp_teams_clauses (gs), spc, flags);
      if (!gimple_seq_empty_p (gimple_omp_body (gs)))
	{
	  newline_and_indent (buffer, spc + 2);
	  pp_character (buffer, '{');
	  pp_newline (buffer);
	  dump_gimple_seq (buffer, gimple_omp_body (gs), spc + 4, flags);
	  newline_and_indent (buffer, spc + 2);
	  pp_character (buffer, '}');
	}
    }
}

/* Dump a GIMPLE_OMP_SECTIONS tuple on the pretty_printer BUFFER.  */

static void
dump_gimple_omp_sections (pretty_printer *buffer, const gomp_sections *gs,
			  int spc, dump_flags_t flags)
{
  if (flags & TDF_RAW)
    {
      dump_gimple_fmt (buffer, spc, flags, "%G <%+BODY <%S>%nCLAUSES <", gs,
		       gimple_omp_body (gs));
      dump_omp_clauses (buffer, gimple_omp_sections_clauses (gs), spc, flags);
      dump_gimple_fmt (buffer, spc, flags, " >");
    }
  else
    {
      pp_string (buffer, "#pragma omp sections");
      if (gimple_omp_sections_control (gs))
	{
	  pp_string (buffer, " <");
	  dump_generic_node (buffer, gimple_omp_sections_control (gs), spc,
			     flags, false);
	  pp_greater (buffer);
	}
      dump_omp_clauses (buffer, gimple_omp_sections_clauses (gs), spc, flags);
      if (!gimple_seq_empty_p (gimple_omp_body (gs)))
	{
	  newline_and_indent (buffer, spc + 2);
	  pp_left_brace (buffer);
	  pp_newline (buffer);
	  dump_gimple_seq (buffer, gimple_omp_body (gs), spc + 4, flags);
	  newline_and_indent (buffer, spc + 2);
	  pp_right_brace (buffer);
	}
    }
}

/* Dump a GIMPLE_OMP_{MASTER,ORDERED,SECTION} tuple on the
   pretty_printer BUFFER.  */

static void
dump_gimple_omp_block (pretty_printer *buffer, const gimple *gs, int spc,
		       dump_flags_t flags)
{
  if (flags & TDF_RAW)
    dump_gimple_fmt (buffer, spc, flags, "%G <%+BODY <%S> >", gs,
		     gimple_omp_body (gs));
  else
    {
      switch (gimple_code (gs))
	{
	case GIMPLE_OMP_MASTER:
	  pp_string (buffer, "#pragma omp master");
	  break;
	case GIMPLE_OMP_SECTION:
	  pp_string (buffer, "#pragma omp section");
	  break;
	case GIMPLE_OMP_GRID_BODY:
	  pp_string (buffer, "#pragma omp gridified body");
	  break;
	default:
	  gcc_unreachable ();
	}
      if (!gimple_seq_empty_p (gimple_omp_body (gs)))
	{
	  newline_and_indent (buffer, spc + 2);
	  pp_left_brace (buffer);
	  pp_newline (buffer);
	  dump_gimple_seq (buffer, gimple_omp_body (gs), spc + 4, flags);
	  newline_and_indent (buffer, spc + 2);
	  pp_right_brace (buffer);
	}
    }
}

/* Dump a GIMPLE_OMP_CRITICAL tuple on the pretty_printer BUFFER.  */

static void
dump_gimple_omp_critical (pretty_printer *buffer, const gomp_critical *gs,
			  int spc, dump_flags_t flags)
{
  if (flags & TDF_RAW)
    dump_gimple_fmt (buffer, spc, flags, "%G <%+BODY <%S> >", gs,
		     gimple_omp_body (gs));
  else
    {
      pp_string (buffer, "#pragma omp critical");
      if (gimple_omp_critical_name (gs))
	{
	  pp_string (buffer, " (");
	  dump_generic_node (buffer, gimple_omp_critical_name (gs), spc,
			     flags, false);
	  pp_right_paren (buffer);
	}
      dump_omp_clauses (buffer, gimple_omp_critical_clauses (gs), spc, flags);
      if (!gimple_seq_empty_p (gimple_omp_body (gs)))
	{
	  newline_and_indent (buffer, spc + 2);
	  pp_left_brace (buffer);
	  pp_newline (buffer);
	  dump_gimple_seq (buffer, gimple_omp_body (gs), spc + 4, flags);
	  newline_and_indent (buffer, spc + 2);
	  pp_right_brace (buffer);
	}
    }
}

/* Dump a GIMPLE_OMP_ORDERED tuple on the pretty_printer BUFFER.  */

static void
dump_gimple_omp_ordered (pretty_printer *buffer, const gomp_ordered *gs,
			 int spc, dump_flags_t flags)
{
  if (flags & TDF_RAW)
    dump_gimple_fmt (buffer, spc, flags, "%G <%+BODY <%S> >", gs,
		     gimple_omp_body (gs));
  else
    {
      pp_string (buffer, "#pragma omp ordered");
      dump_omp_clauses (buffer, gimple_omp_ordered_clauses (gs), spc, flags);
      if (!gimple_seq_empty_p (gimple_omp_body (gs)))
	{
	  newline_and_indent (buffer, spc + 2);
	  pp_left_brace (buffer);
	  pp_newline (buffer);
	  dump_gimple_seq (buffer, gimple_omp_body (gs), spc + 4, flags);
	  newline_and_indent (buffer, spc + 2);
	  pp_right_brace (buffer);
	}
    }
}

/* Dump a GIMPLE_OMP_SCAN tuple on the pretty_printer BUFFER.  */

static void
dump_gimple_omp_scan (pretty_printer *buffer, const gomp_scan *gs,
		      int spc, dump_flags_t flags)
{
  if (flags & TDF_RAW)
    dump_gimple_fmt (buffer, spc, flags, "%G <%+BODY <%S> >", gs,
		     gimple_omp_body (gs));
  else
    {
      if (gimple_omp_scan_clauses (gs))
	{
	  pp_string (buffer, "#pragma omp scan");
	  dump_omp_clauses (buffer, gimple_omp_scan_clauses (gs), spc, flags);
	}
      if (!gimple_seq_empty_p (gimple_omp_body (gs)))
	{
	  newline_and_indent (buffer, spc + 2);
	  pp_left_brace (buffer);
	  pp_newline (buffer);
	  dump_gimple_seq (buffer, gimple_omp_body (gs), spc + 4, flags);
	  newline_and_indent (buffer, spc + 2);
	  pp_right_brace (buffer);
	}
    }
}

/* Dump a GIMPLE_OMP_RETURN tuple on the pretty_printer BUFFER.  */

static void
dump_gimple_omp_return (pretty_printer *buffer, const gimple *gs, int spc,
			dump_flags_t flags)
{
  if (flags & TDF_RAW)
    {
      dump_gimple_fmt (buffer, spc, flags, "%G <nowait=%d", gs,
                       (int) gimple_omp_return_nowait_p (gs));
      if (gimple_omp_return_lhs (gs))
	dump_gimple_fmt (buffer, spc, flags, ", lhs=%T>",
			 gimple_omp_return_lhs (gs));
      else
	dump_gimple_fmt (buffer, spc, flags, ">");
    }
  else
    {
      pp_string (buffer, "#pragma omp return");
      if (gimple_omp_return_nowait_p (gs))
	pp_string (buffer, "(nowait)");
      if (gimple_omp_return_lhs (gs))
	{
	  pp_string (buffer, " (set ");
	  dump_generic_node (buffer, gimple_omp_return_lhs (gs),
			     spc, flags, false);
	  pp_character (buffer, ')');
	}
    }
}

/* Dump a GIMPLE_TRANSACTION tuple on the pretty_printer BUFFER.  */

static void
dump_gimple_transaction (pretty_printer *buffer, const gtransaction *gs,
			 int spc, dump_flags_t flags)
{
  unsigned subcode = gimple_transaction_subcode (gs);

  if (flags & TDF_RAW)
    {
      dump_gimple_fmt (buffer, spc, flags,
		       "%G [SUBCODE=%x,NORM=%T,UNINST=%T,OVER=%T] "
		       "<%+BODY <%S> >",
		       gs, subcode, gimple_transaction_label_norm (gs),
		       gimple_transaction_label_uninst (gs),
		       gimple_transaction_label_over (gs),
		       gimple_transaction_body (gs));
    }
  else
    {
      if (subcode & GTMA_IS_OUTER)
	pp_string (buffer, "__transaction_atomic [[outer]]");
      else if (subcode & GTMA_IS_RELAXED)
	pp_string (buffer, "__transaction_relaxed");
      else
	pp_string (buffer, "__transaction_atomic");
      subcode &= ~GTMA_DECLARATION_MASK;

      if (gimple_transaction_body (gs))
	{
	  newline_and_indent (buffer, spc + 2);
	  pp_left_brace (buffer);
	  pp_newline (buffer);
	  dump_gimple_seq (buffer, gimple_transaction_body (gs),
			   spc + 4, flags);
	  newline_and_indent (buffer, spc + 2);
	  pp_right_brace (buffer);
	}
      else
	{
	  pp_string (buffer, "  //");
	  if (gimple_transaction_label_norm (gs))
	    {
	      pp_string (buffer, " NORM=");
	      dump_generic_node (buffer, gimple_transaction_label_norm (gs),
				 spc, flags, false);
	    }
	  if (gimple_transaction_label_uninst (gs))
	    {
	      pp_string (buffer, " UNINST=");
	      dump_generic_node (buffer, gimple_transaction_label_uninst (gs),
				 spc, flags, false);
	    }
	  if (gimple_transaction_label_over (gs))
	    {
	      pp_string (buffer, " OVER=");
	      dump_generic_node (buffer, gimple_transaction_label_over (gs),
				 spc, flags, false);
	    }
	  if (subcode)
	    {
	      pp_string (buffer, " SUBCODE=[ ");
	      if (subcode & GTMA_HAVE_ABORT)
		{
		  pp_string (buffer, "GTMA_HAVE_ABORT ");
		  subcode &= ~GTMA_HAVE_ABORT;
		}
	      if (subcode & GTMA_HAVE_LOAD)
		{
		  pp_string (buffer, "GTMA_HAVE_LOAD ");
		  subcode &= ~GTMA_HAVE_LOAD;
		}
	      if (subcode & GTMA_HAVE_STORE)
		{
		  pp_string (buffer, "GTMA_HAVE_STORE ");
		  subcode &= ~GTMA_HAVE_STORE;
		}
	      if (subcode & GTMA_MAY_ENTER_IRREVOCABLE)
		{
		  pp_string (buffer, "GTMA_MAY_ENTER_IRREVOCABLE ");
		  subcode &= ~GTMA_MAY_ENTER_IRREVOCABLE;
		}
	      if (subcode & GTMA_DOES_GO_IRREVOCABLE)
		{
		  pp_string (buffer, "GTMA_DOES_GO_IRREVOCABLE ");
		  subcode &= ~GTMA_DOES_GO_IRREVOCABLE;
		}
	      if (subcode & GTMA_HAS_NO_INSTRUMENTATION)
		{
		  pp_string (buffer, "GTMA_HAS_NO_INSTRUMENTATION ");
		  subcode &= ~GTMA_HAS_NO_INSTRUMENTATION;
		}
	      if (subcode)
		pp_printf (buffer, "0x%x ", subcode);
	      pp_right_bracket (buffer);
	    }
	}
    }
}

/* Dump a GIMPLE_ASM tuple on the pretty_printer BUFFER, SPC spaces of
   indent.  FLAGS specifies details to show in the dump (see TDF_* in
   dumpfile.h).  */

static void
dump_gimple_asm (pretty_printer *buffer, const gasm *gs, int spc,
		 dump_flags_t flags)
{
  unsigned int i, n, f, fields;

  if (flags & TDF_RAW)
    {
      dump_gimple_fmt (buffer, spc, flags, "%G <%+STRING <%n%s%n>", gs,
                       gimple_asm_string (gs));

      n = gimple_asm_noutputs (gs);
      if (n)
	{
	  newline_and_indent (buffer, spc + 2);
	  pp_string (buffer, "OUTPUT: ");
	  for (i = 0; i < n; i++)
	    {
	      dump_generic_node (buffer, gimple_asm_output_op (gs, i),
				 spc, flags, false);
	      if (i < n - 1)
		pp_string (buffer, ", ");
	    }
	}

      n = gimple_asm_ninputs (gs);
      if (n)
	{
	  newline_and_indent (buffer, spc + 2);
	  pp_string (buffer, "INPUT: ");
	  for (i = 0; i < n; i++)
	    {
	      dump_generic_node (buffer, gimple_asm_input_op (gs, i),
				 spc, flags, false);
	      if (i < n - 1)
		pp_string (buffer, ", ");
	    }
	}

      n = gimple_asm_nclobbers (gs);
      if (n)
	{
	  newline_and_indent (buffer, spc + 2);
	  pp_string (buffer, "CLOBBER: ");
	  for (i = 0; i < n; i++)
	    {
	      dump_generic_node (buffer, gimple_asm_clobber_op (gs, i),
				 spc, flags, false);
	      if (i < n - 1)
		pp_string (buffer, ", ");
	    }
	}

      n = gimple_asm_nlabels (gs);
      if (n)
	{
	  newline_and_indent (buffer, spc + 2);
	  pp_string (buffer, "LABEL: ");
	  for (i = 0; i < n; i++)
	    {
	      dump_generic_node (buffer, gimple_asm_label_op (gs, i),
				 spc, flags, false);
	      if (i < n - 1)
		pp_string (buffer, ", ");
	    }
	}

      newline_and_indent (buffer, spc);
      pp_greater (buffer);
    }
  else
    {
      pp_string (buffer, "__asm__");
      if (gimple_asm_volatile_p (gs))
	pp_string (buffer, " __volatile__");
      if (gimple_asm_inline_p (gs))
	pp_string (buffer, " __inline__");
      if (gimple_asm_nlabels (gs))
	pp_string (buffer, " goto");
      pp_string (buffer, "(\"");
      pp_string (buffer, gimple_asm_string (gs));
      pp_string (buffer, "\"");

      if (gimple_asm_nlabels (gs))
	fields = 4;
      else if (gimple_asm_nclobbers (gs))
	fields = 3;
      else if (gimple_asm_ninputs (gs))
	fields = 2;
      else if (gimple_asm_noutputs (gs))
	fields = 1;
      else
	fields = 0;

      for (f = 0; f < fields; ++f)
	{
	  pp_string (buffer, " : ");

	  switch (f)
	    {
	    case 0:
	      n = gimple_asm_noutputs (gs);
	      for (i = 0; i < n; i++)
		{
		  dump_generic_node (buffer, gimple_asm_output_op (gs, i),
				     spc, flags, false);
		  if (i < n - 1)
		    pp_string (buffer, ", ");
		}
	      break;

	    case 1:
	      n = gimple_asm_ninputs (gs);
	      for (i = 0; i < n; i++)
		{
		  dump_generic_node (buffer, gimple_asm_input_op (gs, i),
				     spc, flags, false);
		  if (i < n - 1)
		    pp_string (buffer, ", ");
		}
	      break;

	    case 2:
	      n = gimple_asm_nclobbers (gs);
	      for (i = 0; i < n; i++)
		{
		  dump_generic_node (buffer, gimple_asm_clobber_op (gs, i),
				     spc, flags, false);
		  if (i < n - 1)
		    pp_string (buffer, ", ");
		}
	      break;

	    case 3:
	      n = gimple_asm_nlabels (gs);
	      for (i = 0; i < n; i++)
		{
		  dump_generic_node (buffer, gimple_asm_label_op (gs, i),
				     spc, flags, false);
		  if (i < n - 1)
		    pp_string (buffer, ", ");
		}
	      break;

	    default:
	      gcc_unreachable ();
	    }
	}

      pp_string (buffer, ");");
    }
}

/* Dump ptr_info and range_info for NODE on pretty_printer BUFFER with
   SPC spaces of indent.  */

static void
dump_ssaname_info (pretty_printer *buffer, tree node, int spc)
{
  if (TREE_CODE (node) != SSA_NAME)
    return;

  if (POINTER_TYPE_P (TREE_TYPE (node))
      && SSA_NAME_PTR_INFO (node))
    {
      unsigned int align, misalign;
      struct ptr_info_def *pi = SSA_NAME_PTR_INFO (node);
      pp_string (buffer, "# PT = ");
      pp_points_to_solution (buffer, &pi->pt);
      newline_and_indent (buffer, spc);
      if (get_ptr_info_alignment (pi, &align, &misalign))
	{
	  pp_printf (buffer, "# ALIGN = %u, MISALIGN = %u", align, misalign);
	  newline_and_indent (buffer, spc);
	}
    }

  if (!POINTER_TYPE_P (TREE_TYPE (node))
      && SSA_NAME_RANGE_INFO (node))
    {
      wide_int min, max, nonzero_bits;
      value_range_kind range_type = get_range_info (node, &min, &max);

      if (range_type == VR_VARYING)
	pp_printf (buffer, "# RANGE VR_VARYING");
      else if (range_type == VR_RANGE || range_type == VR_ANTI_RANGE)
	{
	  pp_printf (buffer, "# RANGE ");
	  pp_printf (buffer, "%s[", range_type == VR_RANGE ? "" : "~");
	  pp_wide_int (buffer, min, TYPE_SIGN (TREE_TYPE (node)));
	  pp_printf (buffer, ", ");
	  pp_wide_int (buffer, max, TYPE_SIGN (TREE_TYPE (node)));
	  pp_printf (buffer, "]");
	}
      nonzero_bits = get_nonzero_bits (node);
      if (nonzero_bits != -1)
	{
	  pp_string (buffer, " NONZERO ");
	  pp_wide_int (buffer, nonzero_bits, UNSIGNED);
	}
      newline_and_indent (buffer, spc);
    }
}

/* As dump_ssaname_info, but dump to FILE.  */

void
dump_ssaname_info_to_file (FILE *file, tree node, int spc)
{
  pretty_printer buffer;
  pp_needs_newline (&buffer) = true;
  buffer.buffer->stream = file;
  dump_ssaname_info (&buffer, node, spc);
  pp_flush (&buffer);
}

/* Dump a PHI node PHI.  BUFFER, SPC and FLAGS are as in pp_gimple_stmt_1.
   The caller is responsible for calling pp_flush on BUFFER to finalize
   pretty printer.  If COMMENT is true, print this after #.  */

static void
dump_gimple_phi (pretty_printer *buffer, const gphi *phi, int spc, bool comment,
		 dump_flags_t flags)
{
  size_t i;
  tree lhs = gimple_phi_result (phi);

  if (flags & TDF_ALIAS)
    dump_ssaname_info (buffer, lhs, spc);

  if (comment)
    pp_string (buffer, "# ");

  if (flags & TDF_RAW)
    dump_gimple_fmt (buffer, spc, flags, "%G <%T, ", phi,
		     gimple_phi_result (phi));
  else
    {
      dump_generic_node (buffer, lhs, spc, flags, false);
      if (flags & TDF_GIMPLE)
	pp_string (buffer, " = __PHI (");
      else
	pp_string (buffer, " = PHI <");
    }
  for (i = 0; i < gimple_phi_num_args (phi); i++)
    {
      if ((flags & TDF_LINENO) && gimple_phi_arg_has_location (phi, i))
	dump_location (buffer, gimple_phi_arg_location (phi, i));
      basic_block src = gimple_phi_arg_edge (phi, i)->src;
      if (flags & TDF_GIMPLE)
	{
	  pp_string (buffer, "__BB");
	  pp_decimal_int (buffer, src->index);
	  pp_string (buffer, ": ");
	}
      dump_generic_node (buffer, gimple_phi_arg_def (phi, i), spc, flags,
			 false);
      if (! (flags & TDF_GIMPLE))
	{
	  pp_left_paren (buffer);
	  pp_decimal_int (buffer, src->index);
	  pp_right_paren (buffer);
	}
      if (i < gimple_phi_num_args (phi) - 1)
	pp_string (buffer, ", ");
    }
  if (flags & TDF_GIMPLE)
    pp_string (buffer, ");");
  else
    pp_greater (buffer);
}


/* Dump a GIMPLE_OMP_PARALLEL tuple on the pretty_printer BUFFER, SPC spaces
   of indent.  FLAGS specifies details to show in the dump (see TDF_* in
   dumpfile.h).  */

static void
dump_gimple_omp_parallel (pretty_printer *buffer, const gomp_parallel *gs,
			  int spc, dump_flags_t flags)
{
  if (flags & TDF_RAW)
    {
      dump_gimple_fmt (buffer, spc, flags, "%G <%+BODY <%S>%nCLAUSES <", gs,
                       gimple_omp_body (gs));
      dump_omp_clauses (buffer, gimple_omp_parallel_clauses (gs), spc, flags);
      dump_gimple_fmt (buffer, spc, flags, " >, %T, %T%n>",
                       gimple_omp_parallel_child_fn (gs),
                       gimple_omp_parallel_data_arg (gs));
    }
  else
    {
      gimple_seq body;
      pp_string (buffer, "#pragma omp parallel");
      dump_omp_clauses (buffer, gimple_omp_parallel_clauses (gs), spc, flags);
      if (gimple_omp_parallel_child_fn (gs))
	{
	  pp_string (buffer, " [child fn: ");
	  dump_generic_node (buffer, gimple_omp_parallel_child_fn (gs),
			     spc, flags, false);
	  pp_string (buffer, " (");
	  if (gimple_omp_parallel_data_arg (gs))
	    dump_generic_node (buffer, gimple_omp_parallel_data_arg (gs),
			       spc, flags, false);
	  else
	    pp_string (buffer, "???");
	  pp_string (buffer, ")]");
	}
      body = gimple_omp_body (gs);
      if (body && gimple_code (gimple_seq_first_stmt (body)) != GIMPLE_BIND)
	{
	  newline_and_indent (buffer, spc + 2);
	  pp_left_brace (buffer);
	  pp_newline (buffer);
	  dump_gimple_seq (buffer, body, spc + 4, flags);
	  newline_and_indent (buffer, spc + 2);
	  pp_right_brace (buffer);
	}
      else if (body)
	{
	  pp_newline (buffer);
	  dump_gimple_seq (buffer, body, spc + 2, flags);
	}
    }
}


/* Dump a GIMPLE_OMP_TASK tuple on the pretty_printer BUFFER, SPC spaces
   of indent.  FLAGS specifies details to show in the dump (see TDF_* in
   dumpfile.h).  */

static void
dump_gimple_omp_task (pretty_printer *buffer, const gomp_task *gs, int spc,
		      dump_flags_t flags)
{
  if (flags & TDF_RAW)
    {
      dump_gimple_fmt (buffer, spc, flags, "%G <%+BODY <%S>%nCLAUSES <", gs,
                       gimple_omp_body (gs));
      dump_omp_clauses (buffer, gimple_omp_task_clauses (gs), spc, flags);
      dump_gimple_fmt (buffer, spc, flags, " >, %T, %T, %T, %T, %T%n>",
                       gimple_omp_task_child_fn (gs),
                       gimple_omp_task_data_arg (gs),
		       gimple_omp_task_copy_fn (gs),
		       gimple_omp_task_arg_size (gs),
		       gimple_omp_task_arg_size (gs));
    }
  else
    {
      gimple_seq body;
      if (gimple_omp_task_taskloop_p (gs))
	pp_string (buffer, "#pragma omp taskloop");
      else if (gimple_omp_task_taskwait_p (gs))
	pp_string (buffer, "#pragma omp taskwait");
      else
	pp_string (buffer, "#pragma omp task");
      dump_omp_clauses (buffer, gimple_omp_task_clauses (gs), spc, flags);
      if (gimple_omp_task_child_fn (gs))
	{
	  pp_string (buffer, " [child fn: ");
	  dump_generic_node (buffer, gimple_omp_task_child_fn (gs),
			     spc, flags, false);
	  pp_string (buffer, " (");
	  if (gimple_omp_task_data_arg (gs))
	    dump_generic_node (buffer, gimple_omp_task_data_arg (gs),
			       spc, flags, false);
	  else
	    pp_string (buffer, "???");
	  pp_string (buffer, ")]");
	}
      body = gimple_omp_body (gs);
      if (body && gimple_code (gimple_seq_first_stmt (body)) != GIMPLE_BIND)
	{
	  newline_and_indent (buffer, spc + 2);
	  pp_left_brace (buffer);
	  pp_newline (buffer);
	  dump_gimple_seq (buffer, body, spc + 4, flags);
	  newline_and_indent (buffer, spc + 2);
	  pp_right_brace (buffer);
	}
      else if (body)
	{
	  pp_newline (buffer);
	  dump_gimple_seq (buffer, body, spc + 2, flags);
	}
    }
}


/* Dump a GIMPLE_OMP_ATOMIC_LOAD tuple on the pretty_printer BUFFER, SPC
   spaces of indent.  FLAGS specifies details to show in the dump (see TDF_*
   in dumpfile.h).  */

static void
dump_gimple_omp_atomic_load (pretty_printer *buffer, const gomp_atomic_load *gs,
			     int spc, dump_flags_t flags)
{
  if (flags & TDF_RAW)
    {
      dump_gimple_fmt (buffer, spc, flags, "%G <%T, %T>", gs,
                       gimple_omp_atomic_load_lhs (gs),
                       gimple_omp_atomic_load_rhs (gs));
    }
  else
    {
      pp_string (buffer, "#pragma omp atomic_load");
      dump_omp_atomic_memory_order (buffer,
				    gimple_omp_atomic_memory_order (gs));
      if (gimple_omp_atomic_need_value_p (gs))
	pp_string (buffer, " [needed]");
      newline_and_indent (buffer, spc + 2);
      dump_generic_node (buffer, gimple_omp_atomic_load_lhs (gs),
	  		 spc, flags, false);
      pp_space (buffer);
      pp_equal (buffer);
      pp_space (buffer);
      pp_star (buffer);
      dump_generic_node (buffer, gimple_omp_atomic_load_rhs (gs),
	  		 spc, flags, false);
    }
}

/* Dump a GIMPLE_OMP_ATOMIC_STORE tuple on the pretty_printer BUFFER, SPC
   spaces of indent.  FLAGS specifies details to show in the dump (see TDF_*
   in dumpfile.h).  */

static void
dump_gimple_omp_atomic_store (pretty_printer *buffer,
			      const gomp_atomic_store *gs, int spc,
			      dump_flags_t flags)
{
  if (flags & TDF_RAW)
    {
      dump_gimple_fmt (buffer, spc, flags, "%G <%T>", gs,
                       gimple_omp_atomic_store_val (gs));
    }
  else
    {
      pp_string (buffer, "#pragma omp atomic_store");
      dump_omp_atomic_memory_order (buffer,
				    gimple_omp_atomic_memory_order (gs));
      pp_space (buffer);
      if (gimple_omp_atomic_need_value_p (gs))
	pp_string (buffer, "[needed] ");
      pp_left_paren (buffer);
      dump_generic_node (buffer, gimple_omp_atomic_store_val (gs),
	  		 spc, flags, false);
      pp_right_paren (buffer);
    }
}


/* Dump all the memory operands for statement GS.  BUFFER, SPC and
   FLAGS are as in pp_gimple_stmt_1.  */

static void
dump_gimple_mem_ops (pretty_printer *buffer, const gimple *gs, int spc,
		     dump_flags_t flags)
{
  tree vdef = gimple_vdef (gs);
  tree vuse = gimple_vuse (gs);

  if (vdef != NULL_TREE)
    {
      pp_string (buffer, "# ");
      dump_generic_node (buffer, vdef, spc + 2, flags, false);
      pp_string (buffer, " = VDEF <");
      dump_generic_node (buffer, vuse, spc + 2, flags, false);
      pp_greater (buffer);
      newline_and_indent (buffer, spc);
    }
  else if (vuse != NULL_TREE)
    {
      pp_string (buffer, "# VUSE <");
      dump_generic_node (buffer, vuse, spc + 2, flags, false);
      pp_greater (buffer);
      newline_and_indent (buffer, spc);
    }
}


/* Print the gimple statement GS on the pretty printer BUFFER, SPC
   spaces of indent.  FLAGS specifies details to show in the dump (see
   TDF_* in dumpfile.h).  The caller is responsible for calling
   pp_flush on BUFFER to finalize the pretty printer.  */

void
pp_gimple_stmt_1 (pretty_printer *buffer, const gimple *gs, int spc,
		  dump_flags_t flags)
{
  if (!gs)
    return;

  if (flags & TDF_STMTADDR)
    pp_printf (buffer, "<&%p> ", (const void *) gs);

  if ((flags & TDF_LINENO) && gimple_has_location (gs))
    dump_location (buffer, gimple_location (gs));

  if (flags & TDF_EH)
    {
      int lp_nr = lookup_stmt_eh_lp (gs);
      if (lp_nr > 0)
	pp_printf (buffer, "[LP %d] ", lp_nr);
      else if (lp_nr < 0)
	pp_printf (buffer, "[MNT %d] ", -lp_nr);
    }

  if ((flags & (TDF_VOPS|TDF_MEMSYMS))
      && gimple_has_mem_ops (gs))
    dump_gimple_mem_ops (buffer, gs, spc, flags);

  if (gimple_has_lhs (gs)
      && (flags & TDF_ALIAS))
    dump_ssaname_info (buffer, gimple_get_lhs (gs), spc);

  switch (gimple_code (gs))
    {
    case GIMPLE_ASM:
      dump_gimple_asm (buffer, as_a <const gasm *> (gs), spc, flags);
      break;

    case GIMPLE_ASSIGN:
      dump_gimple_assign (buffer, as_a <const gassign *> (gs), spc, flags);
      break;

    case GIMPLE_BIND:
      dump_gimple_bind (buffer, as_a <const gbind *> (gs), spc, flags);
      break;

    case GIMPLE_CALL:
      dump_gimple_call (buffer, as_a <const gcall *> (gs), spc, flags);
      break;

    case GIMPLE_COND:
      dump_gimple_cond (buffer, as_a <const gcond *> (gs), spc, flags);
      break;

    case GIMPLE_LABEL:
      dump_gimple_label (buffer, as_a <const glabel *> (gs), spc, flags);
      break;

    case GIMPLE_GOTO:
      dump_gimple_goto (buffer, as_a <const ggoto *> (gs), spc, flags);
      break;

    case GIMPLE_NOP:
      pp_string (buffer, "GIMPLE_NOP");
      break;

    case GIMPLE_RETURN:
      dump_gimple_return (buffer, as_a <const greturn *> (gs), spc, flags);
      break;

    case GIMPLE_SWITCH:
      dump_gimple_switch (buffer, as_a <const gswitch *> (gs), spc, flags);
      break;

    case GIMPLE_TRY:
      dump_gimple_try (buffer, as_a <const gtry *> (gs), spc, flags);
      break;

    case GIMPLE_PHI:
      dump_gimple_phi (buffer, as_a <const gphi *> (gs), spc, false, flags);
      break;

    case GIMPLE_OMP_PARALLEL:
      dump_gimple_omp_parallel (buffer, as_a <const gomp_parallel *> (gs), spc,
				flags);
      break;

    case GIMPLE_OMP_TASK:
      dump_gimple_omp_task (buffer, as_a <const gomp_task *> (gs), spc, flags);
      break;

    case GIMPLE_OMP_ATOMIC_LOAD:
      dump_gimple_omp_atomic_load (buffer, as_a <const gomp_atomic_load *> (gs),
				   spc, flags);
      break;

    case GIMPLE_OMP_ATOMIC_STORE:
      dump_gimple_omp_atomic_store (buffer,
				    as_a <const gomp_atomic_store *> (gs),
				    spc, flags);
      break;

    case GIMPLE_OMP_FOR:
      dump_gimple_omp_for (buffer, as_a <const gomp_for *> (gs), spc, flags);
      break;

    case GIMPLE_OMP_CONTINUE:
      dump_gimple_omp_continue (buffer, as_a <const gomp_continue *> (gs), spc,
				flags);
      break;

    case GIMPLE_OMP_SINGLE:
      dump_gimple_omp_single (buffer, as_a <const gomp_single *> (gs), spc,
			      flags);
      break;

    case GIMPLE_OMP_TARGET:
      dump_gimple_omp_target (buffer, as_a <const gomp_target *> (gs), spc,
			      flags);
      break;

    case GIMPLE_OMP_TEAMS:
      dump_gimple_omp_teams (buffer, as_a <const gomp_teams *> (gs), spc,
			     flags);
      break;

    case GIMPLE_OMP_RETURN:
      dump_gimple_omp_return (buffer, gs, spc, flags);
      break;

    case GIMPLE_OMP_SECTIONS:
      dump_gimple_omp_sections (buffer, as_a <const gomp_sections *> (gs),
				spc, flags);
      break;

    case GIMPLE_OMP_SECTIONS_SWITCH:
      pp_string (buffer, "GIMPLE_SECTIONS_SWITCH");
      break;

    case GIMPLE_OMP_TASKGROUP:
      dump_gimple_omp_taskgroup (buffer, gs, spc, flags);
      break;

    case GIMPLE_OMP_MASTER:
    case GIMPLE_OMP_SECTION:
    case GIMPLE_OMP_GRID_BODY:
      dump_gimple_omp_block (buffer, gs, spc, flags);
      break;

    case GIMPLE_OMP_ORDERED:
      dump_gimple_omp_ordered (buffer, as_a <const gomp_ordered *> (gs), spc,
			       flags);
      break;

    case GIMPLE_OMP_SCAN:
      dump_gimple_omp_scan (buffer, as_a <const gomp_scan *> (gs), spc,
			    flags);
      break;

    case GIMPLE_OMP_CRITICAL:
      dump_gimple_omp_critical (buffer, as_a <const gomp_critical *> (gs), spc,
				flags);
      break;

    case GIMPLE_CATCH:
      dump_gimple_catch (buffer, as_a <const gcatch *> (gs), spc, flags);
      break;

    case GIMPLE_EH_FILTER:
      dump_gimple_eh_filter (buffer, as_a <const geh_filter *> (gs), spc,
			     flags);
      break;

    case GIMPLE_EH_MUST_NOT_THROW:
      dump_gimple_eh_must_not_throw (buffer,
				     as_a <const geh_mnt *> (gs),
				     spc, flags);
      break;

    case GIMPLE_EH_ELSE:
      dump_gimple_eh_else (buffer, as_a <const geh_else *> (gs), spc, flags);
      break;

    case GIMPLE_RESX:
      dump_gimple_resx (buffer, as_a <const gresx *> (gs), spc, flags);
      break;

    case GIMPLE_EH_DISPATCH:
      dump_gimple_eh_dispatch (buffer, as_a <const geh_dispatch *> (gs), spc,
			       flags);
      break;

    case GIMPLE_DEBUG:
      dump_gimple_debug (buffer, as_a <const gdebug *> (gs), spc, flags);
      break;

    case GIMPLE_PREDICT:
      pp_string (buffer, "// predicted ");
      if (gimple_predict_outcome (gs))
	pp_string (buffer, "likely by ");
      else
	pp_string (buffer, "unlikely by ");
      pp_string (buffer, predictor_name (gimple_predict_predictor (gs)));
      pp_string (buffer, " predictor.");
      break;

    case GIMPLE_TRANSACTION:
      dump_gimple_transaction (buffer, as_a <const gtransaction *> (gs), spc,
			       flags);
      break;

    default:
      GIMPLE_NIY;
    }
}


/* Dumps header of basic block BB to OUTF indented by INDENT
   spaces and details described by flags.  */

static void
dump_gimple_bb_header (FILE *outf, basic_block bb, int indent,
		       dump_flags_t flags)
{
  if (flags & TDF_BLOCKS)
    {
      if (flags & TDF_LINENO)
	{
	  gimple_stmt_iterator gsi;

	  fputs (";; ", outf);

	  for (gsi = gsi_start_bb (bb); !gsi_end_p (gsi); gsi_next (&gsi))
	    if (!is_gimple_debug (gsi_stmt (gsi))
		&& get_lineno (gsi_stmt (gsi)) != UNKNOWN_LOCATION)
	      {
		fprintf (outf, "%*sstarting at line %d",
			 indent, "", get_lineno (gsi_stmt (gsi)));
		break;
	      }
	  if (bb->discriminator)
	    fprintf (outf, ", discriminator %i", bb->discriminator);
	  fputc ('\n', outf);
	}
    }
  else
    {
      if (flags & TDF_GIMPLE)
	{
	  fprintf (outf, "%*s__BB(%d", indent, "", bb->index);
	  if (bb->loop_father->header == bb)
	    fprintf (outf, ",loop_header(%d)", bb->loop_father->num);
<<<<<<< HEAD
=======
	  if (bb->count.initialized_p ())
	    fprintf (outf, ",%s(%d)",
		     profile_quality_as_string (bb->count.quality ()),
		     bb->count.value ());
>>>>>>> 9e014010
	  fprintf (outf, "):\n");
	}
      else
	fprintf (outf, "%*s<bb %d> %s:\n",
		 indent, "", bb->index, dump_profile (bb->count));
    }
}


/* Dumps end of basic block BB to buffer BUFFER indented by INDENT
   spaces.  */

static void
dump_gimple_bb_footer (FILE *outf ATTRIBUTE_UNUSED,
		       basic_block bb ATTRIBUTE_UNUSED,
		       int indent ATTRIBUTE_UNUSED,
		       dump_flags_t flags ATTRIBUTE_UNUSED)
{
  /* There is currently no GIMPLE-specific basic block info to dump.  */
  return;
}


/* Dump PHI nodes of basic block BB to BUFFER with details described
   by FLAGS and indented by INDENT spaces.  */

static void
dump_phi_nodes (pretty_printer *buffer, basic_block bb, int indent,
		dump_flags_t flags)
{
  gphi_iterator i;

  for (i = gsi_start_phis (bb); !gsi_end_p (i); gsi_next (&i))
    {
      gphi *phi = i.phi ();
      if (!virtual_operand_p (gimple_phi_result (phi)) || (flags & TDF_VOPS))
        {
          INDENT (indent);
	  dump_gimple_phi (buffer, phi, indent,
			   (flags & TDF_GIMPLE) ? false : true, flags);
          pp_newline (buffer);
        }
    }
}


/* Dump jump to basic block BB that is represented implicitly in the cfg
   to BUFFER.  */

static void
pp_cfg_jump (pretty_printer *buffer, edge e, dump_flags_t flags)
{
  if (flags & TDF_GIMPLE)
    {
      pp_string (buffer, "goto __BB");
      pp_decimal_int (buffer, e->dest->index);
      if (e->probability.initialized_p ())
	{
	  pp_string (buffer, "(");
	  pp_string (buffer,
		     profile_quality_as_string (e->probability.quality ()));
	  pp_string (buffer, "(");
	  pp_decimal_int (buffer, e->probability.value ());
	  pp_string (buffer, "))");
	}
      pp_semicolon (buffer);
    }
  else
    {
      pp_string (buffer, "goto <bb ");
      pp_decimal_int (buffer, e->dest->index);
      pp_greater (buffer);
      pp_semicolon (buffer);

      dump_edge_probability (buffer, e);
    }
}


/* Dump edges represented implicitly in basic block BB to BUFFER, indented
   by INDENT spaces, with details given by FLAGS.  */

static void
dump_implicit_edges (pretty_printer *buffer, basic_block bb, int indent,
		     dump_flags_t flags)
{
  edge e;
  gimple *stmt;

  stmt = last_stmt (bb);

  if (stmt && gimple_code (stmt) == GIMPLE_COND)
    {
      edge true_edge, false_edge;

      /* When we are emitting the code or changing CFG, it is possible that
	 the edges are not yet created.  When we are using debug_bb in such
	 a situation, we do not want it to crash.  */
      if (EDGE_COUNT (bb->succs) != 2)
	return;
      extract_true_false_edges_from_block (bb, &true_edge, &false_edge);

      INDENT (indent + 2);
      pp_cfg_jump (buffer, true_edge, flags);
      newline_and_indent (buffer, indent);
      pp_string (buffer, "else");
      newline_and_indent (buffer, indent + 2);
      pp_cfg_jump (buffer, false_edge, flags);
      pp_newline (buffer);
      return;
    }

  /* If there is a fallthru edge, we may need to add an artificial
     goto to the dump.  */
  e = find_fallthru_edge (bb->succs);

  if (e && (e->dest != bb->next_bb || (flags & TDF_GIMPLE)))
    {
      INDENT (indent);

      if ((flags & TDF_LINENO)
	  && e->goto_locus != UNKNOWN_LOCATION)
	dump_location (buffer, e->goto_locus);

      pp_cfg_jump (buffer, e, flags);
      pp_newline (buffer);
    }
}


/* Dumps basic block BB to buffer BUFFER with details described by FLAGS and
   indented by INDENT spaces.  */

static void
gimple_dump_bb_buff (pretty_printer *buffer, basic_block bb, int indent,
		     dump_flags_t flags)
{
  gimple_stmt_iterator gsi;
  gimple *stmt;
  int label_indent = indent - 2;

  if (label_indent < 0)
    label_indent = 0;

  dump_phi_nodes (buffer, bb, indent, flags);

  for (gsi = gsi_start_bb (bb); !gsi_end_p (gsi); gsi_next (&gsi))
    {
      int curr_indent;

      stmt = gsi_stmt (gsi);

      curr_indent = gimple_code (stmt) == GIMPLE_LABEL ? label_indent : indent;

      INDENT (curr_indent);
      pp_gimple_stmt_1 (buffer, stmt, curr_indent, flags);
      pp_newline_and_flush (buffer);
      gcc_checking_assert (DECL_STRUCT_FUNCTION (current_function_decl));
      dump_histograms_for_stmt (DECL_STRUCT_FUNCTION (current_function_decl),
				pp_buffer (buffer)->stream, stmt);
    }

  dump_implicit_edges (buffer, bb, indent, flags);
  pp_flush (buffer);
}


/* Dumps basic block BB to FILE with details described by FLAGS and
   indented by INDENT spaces.  */

void
gimple_dump_bb (FILE *file, basic_block bb, int indent, dump_flags_t flags)
{
  dump_gimple_bb_header (file, bb, indent, flags);
  if (bb->index >= NUM_FIXED_BLOCKS)
    {
      pretty_printer buffer;
      pp_needs_newline (&buffer) = true;
      buffer.buffer->stream = file;
      gimple_dump_bb_buff (&buffer, bb, indent, flags);
    }
  dump_gimple_bb_footer (file, bb, indent, flags);
}

/* Dumps basic block BB to pretty-printer PP with default dump flags and
   no indentation, for use as a label of a DOT graph record-node.
   ??? Should just use gimple_dump_bb_buff here, except that value profiling
   histogram dumping doesn't know about pretty-printers.  */

void
gimple_dump_bb_for_graph (pretty_printer *pp, basic_block bb)
{
  pp_printf (pp, "<bb %d>:\n", bb->index);
  pp_write_text_as_dot_label_to_stream (pp, /*for_record=*/true);

  for (gphi_iterator gsi = gsi_start_phis (bb); !gsi_end_p (gsi);
       gsi_next (&gsi))
    {
      gphi *phi = gsi.phi ();
      if (!virtual_operand_p (gimple_phi_result (phi))
	  || (dump_flags & TDF_VOPS))
	{
	  pp_bar (pp);
	  pp_write_text_to_stream (pp);
	  pp_string (pp, "# ");
	  pp_gimple_stmt_1 (pp, phi, 0, dump_flags);
	  pp_newline (pp);
	  pp_write_text_as_dot_label_to_stream (pp, /*for_record=*/true);
	}
    }

  for (gimple_stmt_iterator gsi = gsi_start_bb (bb); !gsi_end_p (gsi);
       gsi_next (&gsi))
    {
      gimple *stmt = gsi_stmt (gsi);
      pp_bar (pp);
      pp_write_text_to_stream (pp);
      pp_gimple_stmt_1 (pp, stmt, 0, dump_flags);
      pp_newline (pp);
      pp_write_text_as_dot_label_to_stream (pp, /*for_record=*/true);
    }
  dump_implicit_edges (pp, bb, 0, dump_flags);
  pp_write_text_as_dot_label_to_stream (pp, /*for_record=*/true);
}


/* Handle the %G format for TEXT.  Same as %K in handle_K_format in
   tree-pretty-print.c but with a Gimple statement as an argument.  */

void
percent_G_format (text_info *text)
{
  gimple *stmt = va_arg (*text->args_ptr, gimple*);
<<<<<<< HEAD

  tree block = gimple_block (stmt);
  percent_K_format (text, gimple_location (stmt), block);
}
=======

  /* Fall back on the rich location if the statement doesn't have one.  */
  location_t loc = gimple_location (stmt);
  if (loc == UNKNOWN_LOCATION)
    loc = text->m_richloc->get_loc ();
  tree block = gimple_block (stmt);
  percent_K_format (text, loc, block);
}

#if __GNUC__ >= 10
#  pragma GCC diagnostic pop
#endif
>>>>>>> 9e014010
<|MERGE_RESOLUTION|>--- conflicted
+++ resolved
@@ -1,9 +1,5 @@
 /* Pretty formatting of GIMPLE statements and expressions.
-<<<<<<< HEAD
-   Copyright (C) 2001-2019 Free Software Foundation, Inc.
-=======
    Copyright (C) 2001-2020 Free Software Foundation, Inc.
->>>>>>> 9e014010
    Contributed by Aldy Hernandez <aldyh@redhat.com> and
    Diego Novillo <dnovillo@google.com>
 
@@ -46,8 +42,6 @@
 #include "attribs.h"
 #include "asan.h"
 #include "cfgloop.h"
-<<<<<<< HEAD
-=======
 
 /* Disable warnings about quoting issues in the pp_xxx calls below
    that (intentionally) don't follow GCC diagnostic conventions.  */
@@ -55,7 +49,6 @@
 #  pragma GCC diagnostic push
 #  pragma GCC diagnostic ignored "-Wformat-diag"
 #endif
->>>>>>> 9e014010
 
 #define INDENT(SPACE)							\
   do { int i; for (i = 0; i < SPACE; i++) pp_space (buffer); } while (0)
@@ -1628,11 +1621,7 @@
 /* Dump a GIMPLE_OMP_TASKGROUP tuple on the pretty_printer BUFFER.  */
 
 static void
-<<<<<<< HEAD
-dump_gimple_omp_taskgroup (pretty_printer *buffer, gimple *gs,
-=======
 dump_gimple_omp_taskgroup (pretty_printer *buffer, const gimple *gs,
->>>>>>> 9e014010
 			   int spc, dump_flags_t flags)
 {
   if (flags & TDF_RAW)
@@ -2813,13 +2802,10 @@
 	  fprintf (outf, "%*s__BB(%d", indent, "", bb->index);
 	  if (bb->loop_father->header == bb)
 	    fprintf (outf, ",loop_header(%d)", bb->loop_father->num);
-<<<<<<< HEAD
-=======
 	  if (bb->count.initialized_p ())
 	    fprintf (outf, ",%s(%d)",
 		     profile_quality_as_string (bb->count.quality ()),
 		     bb->count.value ());
->>>>>>> 9e014010
 	  fprintf (outf, "):\n");
 	}
       else
@@ -3053,12 +3039,6 @@
 percent_G_format (text_info *text)
 {
   gimple *stmt = va_arg (*text->args_ptr, gimple*);
-<<<<<<< HEAD
-
-  tree block = gimple_block (stmt);
-  percent_K_format (text, gimple_location (stmt), block);
-}
-=======
 
   /* Fall back on the rich location if the statement doesn't have one.  */
   location_t loc = gimple_location (stmt);
@@ -3070,5 +3050,4 @@
 
 #if __GNUC__ >= 10
 #  pragma GCC diagnostic pop
-#endif
->>>>>>> 9e014010
+#endif