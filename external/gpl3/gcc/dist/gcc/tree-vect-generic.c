--- conflicted
+++ resolved
@@ -1,9 +1,5 @@
 /* Lower vector operations to scalar operations.
-<<<<<<< HEAD
-   Copyright (C) 2004-2019 Free Software Foundation, Inc.
-=======
    Copyright (C) 2004-2020 Free Software Foundation, Inc.
->>>>>>> 9e014010
 
 This file is part of GCC.
 
@@ -1722,10 +1718,6 @@
   gimple *stmt = gsi_stmt (*gsi);
   gimple *g;
   tree lhs = gimple_call_lhs (stmt);
-<<<<<<< HEAD
-  tree arg = gimple_call_arg (stmt, 0);
-  tree decl = NULL_TREE;
-=======
   if (lhs == NULL_TREE)
     {
       g = gimple_build_nop ();
@@ -1733,7 +1725,6 @@
       return;
     }
   tree arg = gimple_call_arg (stmt, 0);
->>>>>>> 9e014010
   tree ret_type = TREE_TYPE (lhs);
   tree arg_type = TREE_TYPE (arg);
   tree new_rhs, compute_type = TREE_TYPE (arg_type);
@@ -1760,22 +1751,9 @@
 
   if (modifier == NONE && (code == FIX_TRUNC_EXPR || code == FLOAT_EXPR))
     {
-<<<<<<< HEAD
-      if (supportable_convert_operation (code, ret_type, arg_type, &decl,
-					 &code1))
-	{
-	  if (code1 == CALL_EXPR)
-	    {
-	      g = gimple_build_call (decl, 1, arg);
-	      gimple_call_set_lhs (g, lhs);
-	    }
-	  else
-	    g = gimple_build_assign (lhs, code1, arg);
-=======
       if (supportable_convert_operation (code, ret_type, arg_type, &code1))
 	{
 	  g = gimple_build_assign (lhs, code1, arg);
->>>>>>> 9e014010
 	  gsi_replace (gsi, g, false);
 	  return;
 	}
@@ -1794,19 +1772,11 @@
 	      tree ret1_type = build_vector_type (TREE_TYPE (ret_type), nelts);
 	      tree arg1_type = build_vector_type (TREE_TYPE (arg_type), nelts);
 	      if (supportable_convert_operation (code, ret1_type, arg1_type,
-<<<<<<< HEAD
-						 &decl, &code1))
-		{
-		  new_rhs = expand_vector_piecewise (gsi, do_vec_conversion,
-						     ret_type, arg1_type, arg,
-						     decl, code1);
-=======
 						 &code1))
 		{
 		  new_rhs = expand_vector_piecewise (gsi, do_vec_conversion,
 						     ret_type, arg1_type, arg,
 						     NULL_TREE, code1);
->>>>>>> 9e014010
 		  g = gimple_build_assign (lhs, new_rhs);
 		  gsi_replace (gsi, g, false);
 		  return;
