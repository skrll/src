/* Internal functions.
<<<<<<< HEAD
   Copyright (C) 2011-2019 Free Software Foundation, Inc.
=======
   Copyright (C) 2011-2020 Free Software Foundation, Inc.
>>>>>>> e2aa5677

This file is part of GCC.

GCC is free software; you can redistribute it and/or modify it under
the terms of the GNU General Public License as published by the Free
Software Foundation; either version 3, or (at your option) any later
version.

GCC is distributed in the hope that it will be useful, but WITHOUT ANY
WARRANTY; without even the implied warranty of MERCHANTABILITY or
FITNESS FOR A PARTICULAR PURPOSE.  See the GNU General Public License
for more details.

You should have received a copy of the GNU General Public License
along with GCC; see the file COPYING3.  If not see
<http://www.gnu.org/licenses/>.  */

#include "config.h"
#include "system.h"
#include "coretypes.h"
#include "backend.h"
#include "target.h"
#include "rtl.h"
#include "tree.h"
#include "gimple.h"
#include "predict.h"
#include "stringpool.h"
#include "tree-vrp.h"
#include "tree-ssanames.h"
#include "expmed.h"
#include "memmodel.h"
#include "optabs.h"
#include "emit-rtl.h"
#include "diagnostic-core.h"
#include "fold-const.h"
#include "internal-fn.h"
#include "stor-layout.h"
#include "dojump.h"
#include "expr.h"
#include "stringpool.h"
#include "attribs.h"
#include "asan.h"
#include "ubsan.h"
#include "recog.h"
#include "builtins.h"
#include "optabs-tree.h"
#include "gimple-ssa.h"
#include "tree-phinodes.h"
#include "ssa-iterators.h"

/* The names of each internal function, indexed by function number.  */
const char *const internal_fn_name_array[] = {
#define DEF_INTERNAL_FN(CODE, FLAGS, FNSPEC) #CODE,
#include "internal-fn.def"
  "<invalid-fn>"
};

/* The ECF_* flags of each internal function, indexed by function number.  */
const int internal_fn_flags_array[] = {
#define DEF_INTERNAL_FN(CODE, FLAGS, FNSPEC) FLAGS,
#include "internal-fn.def"
  0
};

/* Return the internal function called NAME, or IFN_LAST if there's
   no such function.  */

internal_fn
lookup_internal_fn (const char *name)
{
  typedef hash_map<nofree_string_hash, internal_fn> name_to_fn_map_type;
  static name_to_fn_map_type *name_to_fn_map;

  if (!name_to_fn_map)
    {
      name_to_fn_map = new name_to_fn_map_type (IFN_LAST);
      for (unsigned int i = 0; i < IFN_LAST; ++i)
	name_to_fn_map->put (internal_fn_name (internal_fn (i)),
			     internal_fn (i));
    }
  internal_fn *entry = name_to_fn_map->get (name);
  return entry ? *entry : IFN_LAST;
}

/* Fnspec of each internal function, indexed by function number.  */
const_tree internal_fn_fnspec_array[IFN_LAST + 1];

void
init_internal_fns ()
{
#define DEF_INTERNAL_FN(CODE, FLAGS, FNSPEC) \
  if (FNSPEC) internal_fn_fnspec_array[IFN_##CODE] = \
    build_string ((int) sizeof (FNSPEC), FNSPEC ? FNSPEC : "");
#include "internal-fn.def"
  internal_fn_fnspec_array[IFN_LAST] = 0;
}

/* Create static initializers for the information returned by
   direct_internal_fn.  */
#define not_direct { -2, -2, false }
#define mask_load_direct { -1, 2, false }
#define load_lanes_direct { -1, -1, false }
#define mask_load_lanes_direct { -1, -1, false }
#define gather_load_direct { 3, 1, false }
#define mask_store_direct { 3, 2, false }
#define store_lanes_direct { 0, 0, false }
#define mask_store_lanes_direct { 0, 0, false }
#define scatter_store_direct { 3, 1, false }
#define unary_direct { 0, 0, true }
#define binary_direct { 0, 0, true }
#define ternary_direct { 0, 0, true }
#define cond_unary_direct { 1, 1, true }
#define cond_binary_direct { 1, 1, true }
#define cond_ternary_direct { 1, 1, true }
#define while_direct { 0, 2, false }
#define fold_extract_direct { 2, 2, false }
#define fold_left_direct { 1, 1, false }
#define mask_fold_left_direct { 1, 1, false }
#define check_ptrs_direct { 0, 0, false }

const direct_internal_fn_info direct_internal_fn_array[IFN_LAST + 1] = {
#define DEF_INTERNAL_FN(CODE, FLAGS, FNSPEC) not_direct,
#define DEF_INTERNAL_OPTAB_FN(CODE, FLAGS, OPTAB, TYPE) TYPE##_direct,
#define DEF_INTERNAL_SIGNED_OPTAB_FN(CODE, FLAGS, SELECTOR, SIGNED_OPTAB, \
				     UNSIGNED_OPTAB, TYPE) TYPE##_direct,
#include "internal-fn.def"
  not_direct
};

/* ARRAY_TYPE is an array of vector modes.  Return the associated insn
   for load-lanes-style optab OPTAB, or CODE_FOR_nothing if none.  */

static enum insn_code
get_multi_vector_move (tree array_type, convert_optab optab)
{
  machine_mode imode;
  machine_mode vmode;

  gcc_assert (TREE_CODE (array_type) == ARRAY_TYPE);
  imode = TYPE_MODE (array_type);
  vmode = TYPE_MODE (TREE_TYPE (array_type));

  return convert_optab_handler (optab, imode, vmode);
}

/* Expand LOAD_LANES call STMT using optab OPTAB.  */

static void
expand_load_lanes_optab_fn (internal_fn, gcall *stmt, convert_optab optab)
{
  class expand_operand ops[2];
  tree type, lhs, rhs;
  rtx target, mem;

  lhs = gimple_call_lhs (stmt);
  rhs = gimple_call_arg (stmt, 0);
  type = TREE_TYPE (lhs);

  target = expand_expr (lhs, NULL_RTX, VOIDmode, EXPAND_WRITE);
  mem = expand_normal (rhs);

  gcc_assert (MEM_P (mem));
  PUT_MODE (mem, TYPE_MODE (type));

  create_output_operand (&ops[0], target, TYPE_MODE (type));
  create_fixed_operand (&ops[1], mem);
  expand_insn (get_multi_vector_move (type, optab), 2, ops);
  if (!rtx_equal_p (target, ops[0].value))
    emit_move_insn (target, ops[0].value);
}

/* Expand STORE_LANES call STMT using optab OPTAB.  */

static void
expand_store_lanes_optab_fn (internal_fn, gcall *stmt, convert_optab optab)
{
  class expand_operand ops[2];
  tree type, lhs, rhs;
  rtx target, reg;

  lhs = gimple_call_lhs (stmt);
  rhs = gimple_call_arg (stmt, 0);
  type = TREE_TYPE (rhs);

  target = expand_expr (lhs, NULL_RTX, VOIDmode, EXPAND_WRITE);
  reg = expand_normal (rhs);

  gcc_assert (MEM_P (target));
  PUT_MODE (target, TYPE_MODE (type));

  create_fixed_operand (&ops[0], target);
  create_input_operand (&ops[1], reg, TYPE_MODE (type));
  expand_insn (get_multi_vector_move (type, optab), 2, ops);
}

static void
expand_ANNOTATE (internal_fn, gcall *)
{
  gcc_unreachable ();
}

/* This should get expanded in omp_device_lower pass.  */

static void
expand_GOMP_USE_SIMT (internal_fn, gcall *)
{
  gcc_unreachable ();
}

/* This should get expanded in omp_device_lower pass.  */

static void
expand_GOMP_SIMT_ENTER (internal_fn, gcall *)
{
  gcc_unreachable ();
}

/* Allocate per-lane storage and begin non-uniform execution region.  */

static void
expand_GOMP_SIMT_ENTER_ALLOC (internal_fn, gcall *stmt)
{
  rtx target;
  tree lhs = gimple_call_lhs (stmt);
  if (lhs)
    target = expand_expr (lhs, NULL_RTX, VOIDmode, EXPAND_WRITE);
  else
    target = gen_reg_rtx (Pmode);
  rtx size = expand_normal (gimple_call_arg (stmt, 0));
  rtx align = expand_normal (gimple_call_arg (stmt, 1));
  class expand_operand ops[3];
  create_output_operand (&ops[0], target, Pmode);
  create_input_operand (&ops[1], size, Pmode);
  create_input_operand (&ops[2], align, Pmode);
  gcc_assert (targetm.have_omp_simt_enter ());
  expand_insn (targetm.code_for_omp_simt_enter, 3, ops);
}

/* Deallocate per-lane storage and leave non-uniform execution region.  */

static void
expand_GOMP_SIMT_EXIT (internal_fn, gcall *stmt)
{
  gcc_checking_assert (!gimple_call_lhs (stmt));
  rtx arg = expand_normal (gimple_call_arg (stmt, 0));
  class expand_operand ops[1];
  create_input_operand (&ops[0], arg, Pmode);
  gcc_assert (targetm.have_omp_simt_exit ());
  expand_insn (targetm.code_for_omp_simt_exit, 1, ops);
}

/* Lane index on SIMT targets: thread index in the warp on NVPTX.  On targets
   without SIMT execution this should be expanded in omp_device_lower pass.  */

static void
expand_GOMP_SIMT_LANE (internal_fn, gcall *stmt)
{
  tree lhs = gimple_call_lhs (stmt);
  if (!lhs)
    return;

  rtx target = expand_expr (lhs, NULL_RTX, VOIDmode, EXPAND_WRITE);
  gcc_assert (targetm.have_omp_simt_lane ());
  emit_insn (targetm.gen_omp_simt_lane (target));
}

/* This should get expanded in omp_device_lower pass.  */

static void
expand_GOMP_SIMT_VF (internal_fn, gcall *)
{
  gcc_unreachable ();
}

/* Lane index of the first SIMT lane that supplies a non-zero argument.
   This is a SIMT counterpart to GOMP_SIMD_LAST_LANE, used to represent the
   lane that executed the last iteration for handling OpenMP lastprivate.  */

static void
expand_GOMP_SIMT_LAST_LANE (internal_fn, gcall *stmt)
{
  tree lhs = gimple_call_lhs (stmt);
  if (!lhs)
    return;

  rtx target = expand_expr (lhs, NULL_RTX, VOIDmode, EXPAND_WRITE);
  rtx cond = expand_normal (gimple_call_arg (stmt, 0));
  machine_mode mode = TYPE_MODE (TREE_TYPE (lhs));
  class expand_operand ops[2];
  create_output_operand (&ops[0], target, mode);
  create_input_operand (&ops[1], cond, mode);
  gcc_assert (targetm.have_omp_simt_last_lane ());
  expand_insn (targetm.code_for_omp_simt_last_lane, 2, ops);
}

/* Non-transparent predicate used in SIMT lowering of OpenMP "ordered".  */

static void
expand_GOMP_SIMT_ORDERED_PRED (internal_fn, gcall *stmt)
{
  tree lhs = gimple_call_lhs (stmt);
  if (!lhs)
    return;

  rtx target = expand_expr (lhs, NULL_RTX, VOIDmode, EXPAND_WRITE);
  rtx ctr = expand_normal (gimple_call_arg (stmt, 0));
  machine_mode mode = TYPE_MODE (TREE_TYPE (lhs));
  class expand_operand ops[2];
  create_output_operand (&ops[0], target, mode);
  create_input_operand (&ops[1], ctr, mode);
  gcc_assert (targetm.have_omp_simt_ordered ());
  expand_insn (targetm.code_for_omp_simt_ordered, 2, ops);
}

/* "Or" boolean reduction across SIMT lanes: return non-zero in all lanes if
   any lane supplies a non-zero argument.  */

static void
expand_GOMP_SIMT_VOTE_ANY (internal_fn, gcall *stmt)
{
  tree lhs = gimple_call_lhs (stmt);
  if (!lhs)
    return;

  rtx target = expand_expr (lhs, NULL_RTX, VOIDmode, EXPAND_WRITE);
  rtx cond = expand_normal (gimple_call_arg (stmt, 0));
  machine_mode mode = TYPE_MODE (TREE_TYPE (lhs));
  class expand_operand ops[2];
  create_output_operand (&ops[0], target, mode);
  create_input_operand (&ops[1], cond, mode);
  gcc_assert (targetm.have_omp_simt_vote_any ());
  expand_insn (targetm.code_for_omp_simt_vote_any, 2, ops);
}

/* Exchange between SIMT lanes with a "butterfly" pattern: source lane index
   is destination lane index XOR given offset.  */

static void
expand_GOMP_SIMT_XCHG_BFLY (internal_fn, gcall *stmt)
{
  tree lhs = gimple_call_lhs (stmt);
  if (!lhs)
    return;

  rtx target = expand_expr (lhs, NULL_RTX, VOIDmode, EXPAND_WRITE);
  rtx src = expand_normal (gimple_call_arg (stmt, 0));
  rtx idx = expand_normal (gimple_call_arg (stmt, 1));
  machine_mode mode = TYPE_MODE (TREE_TYPE (lhs));
  class expand_operand ops[3];
  create_output_operand (&ops[0], target, mode);
  create_input_operand (&ops[1], src, mode);
  create_input_operand (&ops[2], idx, SImode);
  gcc_assert (targetm.have_omp_simt_xchg_bfly ());
  expand_insn (targetm.code_for_omp_simt_xchg_bfly, 3, ops);
}

/* Exchange between SIMT lanes according to given source lane index.  */

static void
expand_GOMP_SIMT_XCHG_IDX (internal_fn, gcall *stmt)
{
  tree lhs = gimple_call_lhs (stmt);
  if (!lhs)
    return;

  rtx target = expand_expr (lhs, NULL_RTX, VOIDmode, EXPAND_WRITE);
  rtx src = expand_normal (gimple_call_arg (stmt, 0));
  rtx idx = expand_normal (gimple_call_arg (stmt, 1));
  machine_mode mode = TYPE_MODE (TREE_TYPE (lhs));
  class expand_operand ops[3];
  create_output_operand (&ops[0], target, mode);
  create_input_operand (&ops[1], src, mode);
  create_input_operand (&ops[2], idx, SImode);
  gcc_assert (targetm.have_omp_simt_xchg_idx ());
  expand_insn (targetm.code_for_omp_simt_xchg_idx, 3, ops);
}

/* This should get expanded in adjust_simduid_builtins.  */

static void
expand_GOMP_SIMD_LANE (internal_fn, gcall *)
{
  gcc_unreachable ();
}

/* This should get expanded in adjust_simduid_builtins.  */

static void
expand_GOMP_SIMD_VF (internal_fn, gcall *)
{
  gcc_unreachable ();
}

/* This should get expanded in adjust_simduid_builtins.  */

static void
expand_GOMP_SIMD_LAST_LANE (internal_fn, gcall *)
{
  gcc_unreachable ();
}

/* This should get expanded in adjust_simduid_builtins.  */

static void
expand_GOMP_SIMD_ORDERED_START (internal_fn, gcall *)
{
  gcc_unreachable ();
}

/* This should get expanded in adjust_simduid_builtins.  */

static void
expand_GOMP_SIMD_ORDERED_END (internal_fn, gcall *)
{
  gcc_unreachable ();
}

/* This should get expanded in the sanopt pass.  */

static void
expand_UBSAN_NULL (internal_fn, gcall *)
{
  gcc_unreachable ();
}

/* This should get expanded in the sanopt pass.  */

static void
expand_UBSAN_BOUNDS (internal_fn, gcall *)
{
  gcc_unreachable ();
}

/* This should get expanded in the sanopt pass.  */

static void
expand_UBSAN_VPTR (internal_fn, gcall *)
{
  gcc_unreachable ();
}

/* This should get expanded in the sanopt pass.  */

static void
expand_UBSAN_PTR (internal_fn, gcall *)
{
  gcc_unreachable ();
}

/* This should get expanded in the sanopt pass.  */

static void
expand_UBSAN_OBJECT_SIZE (internal_fn, gcall *)
{
  gcc_unreachable ();
}

/* This should get expanded in the sanopt pass.  */

static void
expand_ASAN_CHECK (internal_fn, gcall *)
{
  gcc_unreachable ();
}

/* This should get expanded in the sanopt pass.  */

static void
expand_ASAN_MARK (internal_fn, gcall *)
{
  gcc_unreachable ();
}

/* This should get expanded in the sanopt pass.  */

static void
expand_ASAN_POISON (internal_fn, gcall *)
{
  gcc_unreachable ();
}

/* This should get expanded in the sanopt pass.  */

static void
expand_ASAN_POISON_USE (internal_fn, gcall *)
{
  gcc_unreachable ();
}

/* This should get expanded in the tsan pass.  */

static void
expand_TSAN_FUNC_EXIT (internal_fn, gcall *)
{
  gcc_unreachable ();
}

/* This should get expanded in the lower pass.  */

static void
expand_FALLTHROUGH (internal_fn, gcall *call)
{
  error_at (gimple_location (call),
	    "invalid use of attribute %<fallthrough%>");
}

/* Return minimum precision needed to represent all values
   of ARG in SIGNed integral type.  */

static int
get_min_precision (tree arg, signop sign)
{
  int prec = TYPE_PRECISION (TREE_TYPE (arg));
  int cnt = 0;
  signop orig_sign = sign;
  if (TREE_CODE (arg) == INTEGER_CST)
    {
      int p;
      if (TYPE_SIGN (TREE_TYPE (arg)) != sign)
	{
	  widest_int w = wi::to_widest (arg);
	  w = wi::ext (w, prec, sign);
	  p = wi::min_precision (w, sign);
	}
      else
	p = wi::min_precision (wi::to_wide (arg), sign);
      return MIN (p, prec);
    }
  while (CONVERT_EXPR_P (arg)
	 && INTEGRAL_TYPE_P (TREE_TYPE (TREE_OPERAND (arg, 0)))
	 && TYPE_PRECISION (TREE_TYPE (TREE_OPERAND (arg, 0))) <= prec)
    {
      arg = TREE_OPERAND (arg, 0);
      if (TYPE_PRECISION (TREE_TYPE (arg)) < prec)
	{
	  if (TYPE_UNSIGNED (TREE_TYPE (arg)))
	    sign = UNSIGNED;
	  else if (sign == UNSIGNED && get_range_pos_neg (arg) != 1)
	    return prec + (orig_sign != sign);
	  prec = TYPE_PRECISION (TREE_TYPE (arg));
	}
      if (++cnt > 30)
	return prec + (orig_sign != sign);
    }
  if (TREE_CODE (arg) != SSA_NAME)
    return prec + (orig_sign != sign);
  wide_int arg_min, arg_max;
  while (get_range_info (arg, &arg_min, &arg_max) != VR_RANGE)
    {
      gimple *g = SSA_NAME_DEF_STMT (arg);
      if (is_gimple_assign (g)
	  && CONVERT_EXPR_CODE_P (gimple_assign_rhs_code (g)))
	{
	  tree t = gimple_assign_rhs1 (g);
	  if (INTEGRAL_TYPE_P (TREE_TYPE (t))
	      && TYPE_PRECISION (TREE_TYPE (t)) <= prec)
	    {
	      arg = t;
	      if (TYPE_PRECISION (TREE_TYPE (arg)) < prec)
		{
		  if (TYPE_UNSIGNED (TREE_TYPE (arg)))
		    sign = UNSIGNED;
		  else if (sign == UNSIGNED && get_range_pos_neg (arg) != 1)
		    return prec + (orig_sign != sign);
		  prec = TYPE_PRECISION (TREE_TYPE (arg));
		}
	      if (++cnt > 30)
		return prec + (orig_sign != sign);
	      continue;
	    }
	}
      return prec + (orig_sign != sign);
    }
  if (sign == TYPE_SIGN (TREE_TYPE (arg)))
    {
      int p1 = wi::min_precision (arg_min, sign);
      int p2 = wi::min_precision (arg_max, sign);
      p1 = MAX (p1, p2);
      prec = MIN (prec, p1);
    }
  else if (sign == UNSIGNED && !wi::neg_p (arg_min, SIGNED))
    {
      int p = wi::min_precision (arg_max, UNSIGNED);
      prec = MIN (prec, p);
    }
  return prec + (orig_sign != sign);
}

/* Helper for expand_*_overflow.  Set the __imag__ part to true
   (1 except for signed:1 type, in which case store -1).  */

static void
expand_arith_set_overflow (tree lhs, rtx target)
{
  if (TYPE_PRECISION (TREE_TYPE (TREE_TYPE (lhs))) == 1
      && !TYPE_UNSIGNED (TREE_TYPE (TREE_TYPE (lhs))))
    write_complex_part (target, constm1_rtx, true);
  else
    write_complex_part (target, const1_rtx, true);
}

/* Helper for expand_*_overflow.  Store RES into the __real__ part
   of TARGET.  If RES has larger MODE than __real__ part of TARGET,
   set the __imag__ part to 1 if RES doesn't fit into it.  Similarly
   if LHS has smaller precision than its mode.  */

static void
expand_arith_overflow_result_store (tree lhs, rtx target,
				    scalar_int_mode mode, rtx res)
{
  scalar_int_mode tgtmode
    = as_a <scalar_int_mode> (GET_MODE_INNER (GET_MODE (target)));
  rtx lres = res;
  if (tgtmode != mode)
    {
      rtx_code_label *done_label = gen_label_rtx ();
      int uns = TYPE_UNSIGNED (TREE_TYPE (TREE_TYPE (lhs)));
      lres = convert_modes (tgtmode, mode, res, uns);
      gcc_assert (GET_MODE_PRECISION (tgtmode) < GET_MODE_PRECISION (mode));
      do_compare_rtx_and_jump (res, convert_modes (mode, tgtmode, lres, uns),
			       EQ, true, mode, NULL_RTX, NULL, done_label,
			       profile_probability::very_likely ());
      expand_arith_set_overflow (lhs, target);
      emit_label (done_label);
    }
  int prec = TYPE_PRECISION (TREE_TYPE (TREE_TYPE (lhs)));
  int tgtprec = GET_MODE_PRECISION (tgtmode);
  if (prec < tgtprec)
    {
      rtx_code_label *done_label = gen_label_rtx ();
      int uns = TYPE_UNSIGNED (TREE_TYPE (TREE_TYPE (lhs)));
      res = lres;
      if (uns)
	{
	  rtx mask
	    = immed_wide_int_const (wi::shifted_mask (0, prec, false, tgtprec),
				    tgtmode);
	  lres = expand_simple_binop (tgtmode, AND, res, mask, NULL_RTX,
				      true, OPTAB_LIB_WIDEN);
	}
      else
	{
	  lres = expand_shift (LSHIFT_EXPR, tgtmode, res, tgtprec - prec,
			       NULL_RTX, 1);
	  lres = expand_shift (RSHIFT_EXPR, tgtmode, lres, tgtprec - prec,
			       NULL_RTX, 0);
	}
      do_compare_rtx_and_jump (res, lres,
			       EQ, true, tgtmode, NULL_RTX, NULL, done_label,
			       profile_probability::very_likely ());
      expand_arith_set_overflow (lhs, target);
      emit_label (done_label);
    }
  write_complex_part (target, lres, false);
}

/* Helper for expand_*_overflow.  Store RES into TARGET.  */

static void
expand_ubsan_result_store (rtx target, rtx res)
{
  if (GET_CODE (target) == SUBREG && SUBREG_PROMOTED_VAR_P (target))
    /* If this is a scalar in a register that is stored in a wider mode   
       than the declared mode, compute the result into its declared mode
       and then convert to the wider mode.  Our value is the computed
       expression.  */
    convert_move (SUBREG_REG (target), res, SUBREG_PROMOTED_SIGN (target));
  else
    emit_move_insn (target, res);
}

/* Add sub/add overflow checking to the statement STMT.
   CODE says whether the operation is +, or -.  */

static void
expand_addsub_overflow (location_t loc, tree_code code, tree lhs,
			tree arg0, tree arg1, bool unsr_p, bool uns0_p,
			bool uns1_p, bool is_ubsan, tree *datap)
{
  rtx res, target = NULL_RTX;
  tree fn;
  rtx_code_label *done_label = gen_label_rtx ();
  rtx_code_label *do_error = gen_label_rtx ();
  do_pending_stack_adjust ();
  rtx op0 = expand_normal (arg0);
  rtx op1 = expand_normal (arg1);
  scalar_int_mode mode = SCALAR_INT_TYPE_MODE (TREE_TYPE (arg0));
  int prec = GET_MODE_PRECISION (mode);
  rtx sgn = immed_wide_int_const (wi::min_value (prec, SIGNED), mode);
  bool do_xor = false;

  if (is_ubsan)
    gcc_assert (!unsr_p && !uns0_p && !uns1_p);

  if (lhs)
    {
      target = expand_expr (lhs, NULL_RTX, VOIDmode, EXPAND_WRITE);
      if (!is_ubsan)
	write_complex_part (target, const0_rtx, true);
    }

  /* We assume both operands and result have the same precision
     here (GET_MODE_BITSIZE (mode)), S stands for signed type
     with that precision, U for unsigned type with that precision,
     sgn for unsigned most significant bit in that precision.
     s1 is signed first operand, u1 is unsigned first operand,
     s2 is signed second operand, u2 is unsigned second operand,
     sr is signed result, ur is unsigned result and the following
     rules say how to compute result (which is always result of
     the operands as if both were unsigned, cast to the right
     signedness) and how to compute whether operation overflowed.

     s1 + s2 -> sr
	res = (S) ((U) s1 + (U) s2)
	ovf = s2 < 0 ? res > s1 : res < s1 (or jump on overflow)
     s1 - s2 -> sr
	res = (S) ((U) s1 - (U) s2)
	ovf = s2 < 0 ? res < s1 : res > s2 (or jump on overflow)
     u1 + u2 -> ur
	res = u1 + u2
	ovf = res < u1 (or jump on carry, but RTL opts will handle it)
     u1 - u2 -> ur
	res = u1 - u2
	ovf = res > u1 (or jump on carry, but RTL opts will handle it)
     s1 + u2 -> sr
	res = (S) ((U) s1 + u2)
	ovf = ((U) res ^ sgn) < u2
     s1 + u2 -> ur
	t1 = (S) (u2 ^ sgn)
	t2 = s1 + t1
	res = (U) t2 ^ sgn
	ovf = t1 < 0 ? t2 > s1 : t2 < s1 (or jump on overflow)
     s1 - u2 -> sr
	res = (S) ((U) s1 - u2)
	ovf = u2 > ((U) s1 ^ sgn)
     s1 - u2 -> ur
	res = (U) s1 - u2
	ovf = s1 < 0 || u2 > (U) s1
     u1 - s2 -> sr
	res = u1 - (U) s2
 	ovf = u1 >= ((U) s2 ^ sgn)
     u1 - s2 -> ur
	t1 = u1 ^ sgn
	t2 = t1 - (U) s2
	res = t2 ^ sgn
	ovf = s2 < 0 ? (S) t2 < (S) t1 : (S) t2 > (S) t1 (or jump on overflow)
     s1 + s2 -> ur
	res = (U) s1 + (U) s2
	ovf = s2 < 0 ? (s1 | (S) res) < 0) : (s1 & (S) res) < 0)
     u1 + u2 -> sr
	res = (S) (u1 + u2)
	ovf = (U) res < u2 || res < 0
     u1 - u2 -> sr
	res = (S) (u1 - u2)
	ovf = u1 >= u2 ? res < 0 : res >= 0
     s1 - s2 -> ur
	res = (U) s1 - (U) s2
	ovf = s2 >= 0 ? ((s1 | (S) res) < 0) : ((s1 & (S) res) < 0)  */

  if (code == PLUS_EXPR && uns0_p && !uns1_p)
    {
      /* PLUS_EXPR is commutative, if operand signedness differs,
	 canonicalize to the first operand being signed and second
	 unsigned to simplify following code.  */
      std::swap (op0, op1);
      std::swap (arg0, arg1);
      uns0_p = false;
      uns1_p = true;
    }

  /* u1 +- u2 -> ur  */
  if (uns0_p && uns1_p && unsr_p)
    {
      insn_code icode = optab_handler (code == PLUS_EXPR ? uaddv4_optab
                                       : usubv4_optab, mode);
      if (icode != CODE_FOR_nothing)
	{
	  class expand_operand ops[4];
	  rtx_insn *last = get_last_insn ();

	  res = gen_reg_rtx (mode);
	  create_output_operand (&ops[0], res, mode);
	  create_input_operand (&ops[1], op0, mode);
	  create_input_operand (&ops[2], op1, mode);
	  create_fixed_operand (&ops[3], do_error);
	  if (maybe_expand_insn (icode, 4, ops))
	    {
	      last = get_last_insn ();
	      if (profile_status_for_fn (cfun) != PROFILE_ABSENT
		  && JUMP_P (last)
		  && any_condjump_p (last)
		  && !find_reg_note (last, REG_BR_PROB, 0))
		add_reg_br_prob_note (last,
				      profile_probability::very_unlikely ());
	      emit_jump (done_label);
	      goto do_error_label;
	    }

	  delete_insns_since (last);
	}

      /* Compute the operation.  On RTL level, the addition is always
	 unsigned.  */
      res = expand_binop (mode, code == PLUS_EXPR ? add_optab : sub_optab,
			  op0, op1, NULL_RTX, false, OPTAB_LIB_WIDEN);
      rtx tem = op0;
      /* For PLUS_EXPR, the operation is commutative, so we can pick
	 operand to compare against.  For prec <= BITS_PER_WORD, I think
	 preferring REG operand is better over CONST_INT, because
	 the CONST_INT might enlarge the instruction or CSE would need
	 to figure out we'd already loaded it into a register before.
	 For prec > BITS_PER_WORD, I think CONST_INT might be more beneficial,
	 as then the multi-word comparison can be perhaps simplified.  */
      if (code == PLUS_EXPR
	  && (prec <= BITS_PER_WORD
	      ? (CONST_SCALAR_INT_P (op0) && REG_P (op1))
	      : CONST_SCALAR_INT_P (op1)))
	tem = op1;
      do_compare_rtx_and_jump (res, tem, code == PLUS_EXPR ? GEU : LEU,
			       true, mode, NULL_RTX, NULL, done_label,
			       profile_probability::very_likely ());
      goto do_error_label;
    }

  /* s1 +- u2 -> sr  */
  if (!uns0_p && uns1_p && !unsr_p)
    {
      /* Compute the operation.  On RTL level, the addition is always
	 unsigned.  */
      res = expand_binop (mode, code == PLUS_EXPR ? add_optab : sub_optab,
			  op0, op1, NULL_RTX, false, OPTAB_LIB_WIDEN);
      rtx tem = expand_binop (mode, add_optab,
			      code == PLUS_EXPR ? res : op0, sgn,
			      NULL_RTX, false, OPTAB_LIB_WIDEN);
      do_compare_rtx_and_jump (tem, op1, GEU, true, mode, NULL_RTX, NULL,
			       done_label, profile_probability::very_likely ());
      goto do_error_label;
    }

  /* s1 + u2 -> ur  */
  if (code == PLUS_EXPR && !uns0_p && uns1_p && unsr_p)
    {
      op1 = expand_binop (mode, add_optab, op1, sgn, NULL_RTX, false,
			  OPTAB_LIB_WIDEN);
      /* As we've changed op1, we have to avoid using the value range
	 for the original argument.  */
      arg1 = error_mark_node;
      do_xor = true;
      goto do_signed;
    }

  /* u1 - s2 -> ur  */
  if (code == MINUS_EXPR && uns0_p && !uns1_p && unsr_p)
    {
      op0 = expand_binop (mode, add_optab, op0, sgn, NULL_RTX, false,
			  OPTAB_LIB_WIDEN);
      /* As we've changed op0, we have to avoid using the value range
	 for the original argument.  */
      arg0 = error_mark_node;
      do_xor = true;
      goto do_signed;
    }

  /* s1 - u2 -> ur  */
  if (code == MINUS_EXPR && !uns0_p && uns1_p && unsr_p)
    {
      /* Compute the operation.  On RTL level, the addition is always
	 unsigned.  */
      res = expand_binop (mode, sub_optab, op0, op1, NULL_RTX, false,
			  OPTAB_LIB_WIDEN);
      int pos_neg = get_range_pos_neg (arg0);
      if (pos_neg == 2)
	/* If ARG0 is known to be always negative, this is always overflow.  */
	emit_jump (do_error);
      else if (pos_neg == 3)
	/* If ARG0 is not known to be always positive, check at runtime.  */
	do_compare_rtx_and_jump (op0, const0_rtx, LT, false, mode, NULL_RTX,
				 NULL, do_error, profile_probability::very_unlikely ());
      do_compare_rtx_and_jump (op1, op0, LEU, true, mode, NULL_RTX, NULL,
			       done_label, profile_probability::very_likely ());
      goto do_error_label;
    }

  /* u1 - s2 -> sr  */
  if (code == MINUS_EXPR && uns0_p && !uns1_p && !unsr_p)
    {
      /* Compute the operation.  On RTL level, the addition is always
	 unsigned.  */
      res = expand_binop (mode, sub_optab, op0, op1, NULL_RTX, false,
			  OPTAB_LIB_WIDEN);
      rtx tem = expand_binop (mode, add_optab, op1, sgn, NULL_RTX, false,
			      OPTAB_LIB_WIDEN);
      do_compare_rtx_and_jump (op0, tem, LTU, true, mode, NULL_RTX, NULL,
			       done_label, profile_probability::very_likely ());
      goto do_error_label;
    }

  /* u1 + u2 -> sr  */
  if (code == PLUS_EXPR && uns0_p && uns1_p && !unsr_p)
    {
      /* Compute the operation.  On RTL level, the addition is always
	 unsigned.  */
      res = expand_binop (mode, add_optab, op0, op1, NULL_RTX, false,
			  OPTAB_LIB_WIDEN);
      do_compare_rtx_and_jump (res, const0_rtx, LT, false, mode, NULL_RTX,
			       NULL, do_error, profile_probability::very_unlikely ());
      rtx tem = op1;
      /* The operation is commutative, so we can pick operand to compare
	 against.  For prec <= BITS_PER_WORD, I think preferring REG operand
	 is better over CONST_INT, because the CONST_INT might enlarge the
	 instruction or CSE would need to figure out we'd already loaded it
	 into a register before.  For prec > BITS_PER_WORD, I think CONST_INT
	 might be more beneficial, as then the multi-word comparison can be
	 perhaps simplified.  */
      if (prec <= BITS_PER_WORD
	  ? (CONST_SCALAR_INT_P (op1) && REG_P (op0))
	  : CONST_SCALAR_INT_P (op0))
	tem = op0;
      do_compare_rtx_and_jump (res, tem, GEU, true, mode, NULL_RTX, NULL,
			       done_label, profile_probability::very_likely ());
      goto do_error_label;
    }

  /* s1 +- s2 -> ur  */
  if (!uns0_p && !uns1_p && unsr_p)
    {
      /* Compute the operation.  On RTL level, the addition is always
	 unsigned.  */
      res = expand_binop (mode, code == PLUS_EXPR ? add_optab : sub_optab,
			  op0, op1, NULL_RTX, false, OPTAB_LIB_WIDEN);
      int pos_neg = get_range_pos_neg (arg1);
      if (code == PLUS_EXPR)
	{
	  int pos_neg0 = get_range_pos_neg (arg0);
	  if (pos_neg0 != 3 && pos_neg == 3)
	    {
	      std::swap (op0, op1);
	      pos_neg = pos_neg0;
	    }
	}
      rtx tem;
      if (pos_neg != 3)
	{
	  tem = expand_binop (mode, ((pos_neg == 1) ^ (code == MINUS_EXPR))
				    ? and_optab : ior_optab,
			      op0, res, NULL_RTX, false, OPTAB_LIB_WIDEN);
	  do_compare_rtx_and_jump (tem, const0_rtx, GE, false, mode, NULL,
				   NULL, done_label, profile_probability::very_likely ());
	}
      else
	{
	  rtx_code_label *do_ior_label = gen_label_rtx ();
	  do_compare_rtx_and_jump (op1, const0_rtx,
				   code == MINUS_EXPR ? GE : LT, false, mode,
				   NULL_RTX, NULL, do_ior_label,
				   profile_probability::even ());
	  tem = expand_binop (mode, and_optab, op0, res, NULL_RTX, false,
			      OPTAB_LIB_WIDEN);
	  do_compare_rtx_and_jump (tem, const0_rtx, GE, false, mode, NULL_RTX,
				   NULL, done_label, profile_probability::very_likely ());
	  emit_jump (do_error);
	  emit_label (do_ior_label);
	  tem = expand_binop (mode, ior_optab, op0, res, NULL_RTX, false,
			      OPTAB_LIB_WIDEN);
	  do_compare_rtx_and_jump (tem, const0_rtx, GE, false, mode, NULL_RTX,
				   NULL, done_label, profile_probability::very_likely ());
	}
      goto do_error_label;
    }

  /* u1 - u2 -> sr  */
  if (code == MINUS_EXPR && uns0_p && uns1_p && !unsr_p)
    {
      /* Compute the operation.  On RTL level, the addition is always
	 unsigned.  */
      res = expand_binop (mode, sub_optab, op0, op1, NULL_RTX, false,
			  OPTAB_LIB_WIDEN);
      rtx_code_label *op0_geu_op1 = gen_label_rtx ();
      do_compare_rtx_and_jump (op0, op1, GEU, true, mode, NULL_RTX, NULL,
			       op0_geu_op1, profile_probability::even ());
      do_compare_rtx_and_jump (res, const0_rtx, LT, false, mode, NULL_RTX,
			       NULL, done_label, profile_probability::very_likely ());
      emit_jump (do_error);
      emit_label (op0_geu_op1);
      do_compare_rtx_and_jump (res, const0_rtx, GE, false, mode, NULL_RTX,
			       NULL, done_label, profile_probability::very_likely ());
      goto do_error_label;
    }

  gcc_assert (!uns0_p && !uns1_p && !unsr_p);

  /* s1 +- s2 -> sr  */
 do_signed:
  {
    insn_code icode = optab_handler (code == PLUS_EXPR ? addv4_optab
				     : subv4_optab, mode);
    if (icode != CODE_FOR_nothing)
      {
	class expand_operand ops[4];
	rtx_insn *last = get_last_insn ();

	res = gen_reg_rtx (mode);
	create_output_operand (&ops[0], res, mode);
	create_input_operand (&ops[1], op0, mode);
	create_input_operand (&ops[2], op1, mode);
	create_fixed_operand (&ops[3], do_error);
	if (maybe_expand_insn (icode, 4, ops))
	  {
	    last = get_last_insn ();
	    if (profile_status_for_fn (cfun) != PROFILE_ABSENT
		&& JUMP_P (last)
		&& any_condjump_p (last)
		&& !find_reg_note (last, REG_BR_PROB, 0))
	      add_reg_br_prob_note (last, 
				    profile_probability::very_unlikely ());
	    emit_jump (done_label);
	    goto do_error_label;
	  }

	delete_insns_since (last);
      }

    /* Compute the operation.  On RTL level, the addition is always
       unsigned.  */
    res = expand_binop (mode, code == PLUS_EXPR ? add_optab : sub_optab,
			op0, op1, NULL_RTX, false, OPTAB_LIB_WIDEN);

    /* If we can prove that one of the arguments (for MINUS_EXPR only
       the second operand, as subtraction is not commutative) is always
       non-negative or always negative, we can do just one comparison
       and conditional jump.  */
    int pos_neg = get_range_pos_neg (arg1);
    if (code == PLUS_EXPR)
      {
	int pos_neg0 = get_range_pos_neg (arg0);
	if (pos_neg0 != 3 && pos_neg == 3)
	  {
	    std::swap (op0, op1);
	    pos_neg = pos_neg0;
	  }
      }

    /* Addition overflows if and only if the two operands have the same sign,
       and the result has the opposite sign.  Subtraction overflows if and
       only if the two operands have opposite sign, and the subtrahend has
       the same sign as the result.  Here 0 is counted as positive.  */
    if (pos_neg == 3)
      {
	/* Compute op0 ^ op1 (operands have opposite sign).  */
        rtx op_xor = expand_binop (mode, xor_optab, op0, op1, NULL_RTX, false,
				   OPTAB_LIB_WIDEN);

	/* Compute res ^ op1 (result and 2nd operand have opposite sign).  */
	rtx res_xor = expand_binop (mode, xor_optab, res, op1, NULL_RTX, false,
				    OPTAB_LIB_WIDEN);

	rtx tem;
	if (code == PLUS_EXPR)
	  {
	    /* Compute (res ^ op1) & ~(op0 ^ op1).  */
	    tem = expand_unop (mode, one_cmpl_optab, op_xor, NULL_RTX, false);
	    tem = expand_binop (mode, and_optab, res_xor, tem, NULL_RTX, false,
				OPTAB_LIB_WIDEN);
	  }
	else
	  {
	    /* Compute (op0 ^ op1) & ~(res ^ op1).  */
	    tem = expand_unop (mode, one_cmpl_optab, res_xor, NULL_RTX, false);
	    tem = expand_binop (mode, and_optab, op_xor, tem, NULL_RTX, false,
				OPTAB_LIB_WIDEN);
	  }

	/* No overflow if the result has bit sign cleared.  */
	do_compare_rtx_and_jump (tem, const0_rtx, GE, false, mode, NULL_RTX,
				 NULL, done_label, profile_probability::very_likely ());
      }

    /* Compare the result of the operation with the first operand.
       No overflow for addition if second operand is positive and result
       is larger or second operand is negative and result is smaller.
       Likewise for subtraction with sign of second operand flipped.  */
    else
      do_compare_rtx_and_jump (res, op0,
			       (pos_neg == 1) ^ (code == MINUS_EXPR) ? GE : LE,
			       false, mode, NULL_RTX, NULL, done_label,
			       profile_probability::very_likely ());
  }

 do_error_label:
  emit_label (do_error);
  if (is_ubsan)
    {
      /* Expand the ubsan builtin call.  */
      push_temp_slots ();
      fn = ubsan_build_overflow_builtin (code, loc, TREE_TYPE (arg0),
					 arg0, arg1, datap);
      expand_normal (fn);
      pop_temp_slots ();
      do_pending_stack_adjust ();
    }
  else if (lhs)
    expand_arith_set_overflow (lhs, target);

  /* We're done.  */
  emit_label (done_label);

  if (lhs)
    {
      if (is_ubsan)
	expand_ubsan_result_store (target, res);
      else
	{
	  if (do_xor)
	    res = expand_binop (mode, add_optab, res, sgn, NULL_RTX, false,
				OPTAB_LIB_WIDEN);

	  expand_arith_overflow_result_store (lhs, target, mode, res);
	}
    }
}

/* Add negate overflow checking to the statement STMT.  */

static void
expand_neg_overflow (location_t loc, tree lhs, tree arg1, bool is_ubsan,
		     tree *datap)
{
  rtx res, op1;
  tree fn;
  rtx_code_label *done_label, *do_error;
  rtx target = NULL_RTX;

  done_label = gen_label_rtx ();
  do_error = gen_label_rtx ();

  do_pending_stack_adjust ();
  op1 = expand_normal (arg1);

  scalar_int_mode mode = SCALAR_INT_TYPE_MODE (TREE_TYPE (arg1));
  if (lhs)
    {
      target = expand_expr (lhs, NULL_RTX, VOIDmode, EXPAND_WRITE);
      if (!is_ubsan)
	write_complex_part (target, const0_rtx, true);
    }

  enum insn_code icode = optab_handler (negv3_optab, mode);
  if (icode != CODE_FOR_nothing)
    {
      class expand_operand ops[3];
      rtx_insn *last = get_last_insn ();

      res = gen_reg_rtx (mode);
      create_output_operand (&ops[0], res, mode);
      create_input_operand (&ops[1], op1, mode);
      create_fixed_operand (&ops[2], do_error);
      if (maybe_expand_insn (icode, 3, ops))
	{
	  last = get_last_insn ();
	  if (profile_status_for_fn (cfun) != PROFILE_ABSENT
	      && JUMP_P (last)
	      && any_condjump_p (last)
	      && !find_reg_note (last, REG_BR_PROB, 0))
	    add_reg_br_prob_note (last, 
				  profile_probability::very_unlikely ());
	  emit_jump (done_label);
        }
      else
	{
	  delete_insns_since (last);
	  icode = CODE_FOR_nothing;
	}
    }

  if (icode == CODE_FOR_nothing)
    {
      /* Compute the operation.  On RTL level, the addition is always
	 unsigned.  */
      res = expand_unop (mode, neg_optab, op1, NULL_RTX, false);

      /* Compare the operand with the most negative value.  */
      rtx minv = expand_normal (TYPE_MIN_VALUE (TREE_TYPE (arg1)));
      do_compare_rtx_and_jump (op1, minv, NE, true, mode, NULL_RTX, NULL,
			       done_label, profile_probability::very_likely ());
    }

  emit_label (do_error);
  if (is_ubsan)
    {
      /* Expand the ubsan builtin call.  */
      push_temp_slots ();
      fn = ubsan_build_overflow_builtin (NEGATE_EXPR, loc, TREE_TYPE (arg1),
					 arg1, NULL_TREE, datap);
      expand_normal (fn);
      pop_temp_slots ();
      do_pending_stack_adjust ();
    }
  else if (lhs)
    expand_arith_set_overflow (lhs, target);

  /* We're done.  */
  emit_label (done_label);

  if (lhs)
    {
      if (is_ubsan)
	expand_ubsan_result_store (target, res);
      else
	expand_arith_overflow_result_store (lhs, target, mode, res);
    }
}

/* Return true if UNS WIDEN_MULT_EXPR with result mode WMODE and operand
   mode MODE can be expanded without using a libcall.  */

static bool
can_widen_mult_without_libcall (scalar_int_mode wmode, scalar_int_mode mode,
				rtx op0, rtx op1, bool uns)
{
  if (find_widening_optab_handler (umul_widen_optab, wmode, mode)
      != CODE_FOR_nothing)
    return true;
    
  if (find_widening_optab_handler (smul_widen_optab, wmode, mode)
      != CODE_FOR_nothing)
    return true;

  rtx_insn *last = get_last_insn ();
  if (CONSTANT_P (op0))
    op0 = convert_modes (wmode, mode, op0, uns);
  else
    op0 = gen_raw_REG (wmode, LAST_VIRTUAL_REGISTER + 1);
  if (CONSTANT_P (op1))
    op1 = convert_modes (wmode, mode, op1, uns);
  else
    op1 = gen_raw_REG (wmode, LAST_VIRTUAL_REGISTER + 2);
  rtx ret = expand_mult (wmode, op0, op1, NULL_RTX, uns, true);
  delete_insns_since (last);
  return ret != NULL_RTX;
} 

/* Add mul overflow checking to the statement STMT.  */

static void
expand_mul_overflow (location_t loc, tree lhs, tree arg0, tree arg1,
		     bool unsr_p, bool uns0_p, bool uns1_p, bool is_ubsan,
		     tree *datap)
{
  rtx res, op0, op1;
  tree fn, type;
  rtx_code_label *done_label, *do_error;
  rtx target = NULL_RTX;
  signop sign;
  enum insn_code icode;

  done_label = gen_label_rtx ();
  do_error = gen_label_rtx ();

  do_pending_stack_adjust ();
  op0 = expand_normal (arg0);
  op1 = expand_normal (arg1);

  scalar_int_mode mode = SCALAR_INT_TYPE_MODE (TREE_TYPE (arg0));
  bool uns = unsr_p;
  if (lhs)
    {
      target = expand_expr (lhs, NULL_RTX, VOIDmode, EXPAND_WRITE);
      if (!is_ubsan)
	write_complex_part (target, const0_rtx, true);
    }

  if (is_ubsan)
    gcc_assert (!unsr_p && !uns0_p && !uns1_p);

  /* We assume both operands and result have the same precision
     here (GET_MODE_BITSIZE (mode)), S stands for signed type
     with that precision, U for unsigned type with that precision,
     sgn for unsigned most significant bit in that precision.
     s1 is signed first operand, u1 is unsigned first operand,
     s2 is signed second operand, u2 is unsigned second operand,
     sr is signed result, ur is unsigned result and the following
     rules say how to compute result (which is always result of
     the operands as if both were unsigned, cast to the right
     signedness) and how to compute whether operation overflowed.
     main_ovf (false) stands for jump on signed multiplication
     overflow or the main algorithm with uns == false.
     main_ovf (true) stands for jump on unsigned multiplication
     overflow or the main algorithm with uns == true.

     s1 * s2 -> sr
	res = (S) ((U) s1 * (U) s2)
	ovf = main_ovf (false)
     u1 * u2 -> ur
	res = u1 * u2
	ovf = main_ovf (true)
     s1 * u2 -> ur
	res = (U) s1 * u2
	ovf = (s1 < 0 && u2) || main_ovf (true)
     u1 * u2 -> sr
	res = (S) (u1 * u2)
	ovf = res < 0 || main_ovf (true)
     s1 * u2 -> sr
	res = (S) ((U) s1 * u2)
	ovf = (S) u2 >= 0 ? main_ovf (false)
			  : (s1 != 0 && (s1 != -1 || u2 != (U) res))
     s1 * s2 -> ur
	t1 = (s1 & s2) < 0 ? (-(U) s1) : ((U) s1)
	t2 = (s1 & s2) < 0 ? (-(U) s2) : ((U) s2)
	res = t1 * t2
	ovf = (s1 ^ s2) < 0 ? (s1 && s2) : main_ovf (true)  */

  if (uns0_p && !uns1_p)
    {
      /* Multiplication is commutative, if operand signedness differs,
	 canonicalize to the first operand being signed and second
	 unsigned to simplify following code.  */
      std::swap (op0, op1);
      std::swap (arg0, arg1);
      uns0_p = false;
      uns1_p = true;
    }

  int pos_neg0 = get_range_pos_neg (arg0);
  int pos_neg1 = get_range_pos_neg (arg1);

  /* s1 * u2 -> ur  */
  if (!uns0_p && uns1_p && unsr_p)
    {
      switch (pos_neg0)
	{
	case 1:
	  /* If s1 is non-negative, just perform normal u1 * u2 -> ur.  */
	  goto do_main;
	case 2:
	  /* If s1 is negative, avoid the main code, just multiply and
	     signal overflow if op1 is not 0.  */
	  struct separate_ops ops;
	  ops.code = MULT_EXPR;
	  ops.type = TREE_TYPE (arg1);
	  ops.op0 = make_tree (ops.type, op0);
	  ops.op1 = make_tree (ops.type, op1);
	  ops.op2 = NULL_TREE;
	  ops.location = loc;
	  res = expand_expr_real_2 (&ops, NULL_RTX, mode, EXPAND_NORMAL);
	  do_compare_rtx_and_jump (op1, const0_rtx, EQ, true, mode, NULL_RTX,
				   NULL, done_label, profile_probability::very_likely ());
	  goto do_error_label;
	case 3:
	  rtx_code_label *do_main_label;
	  do_main_label = gen_label_rtx ();
	  do_compare_rtx_and_jump (op0, const0_rtx, GE, false, mode, NULL_RTX,
				   NULL, do_main_label, profile_probability::very_likely ());
	  do_compare_rtx_and_jump (op1, const0_rtx, EQ, true, mode, NULL_RTX,
				   NULL, do_main_label, profile_probability::very_likely ());
	  expand_arith_set_overflow (lhs, target);
	  emit_label (do_main_label);
	  goto do_main;
	default:
	  gcc_unreachable ();
	}
    }

  /* u1 * u2 -> sr  */
  if (uns0_p && uns1_p && !unsr_p)
    {
      uns = true;
      /* Rest of handling of this case after res is computed.  */
      goto do_main;
    }

  /* s1 * u2 -> sr  */
  if (!uns0_p && uns1_p && !unsr_p)
    {
      switch (pos_neg1)
	{
	case 1:
	  goto do_main;
	case 2:
	  /* If (S) u2 is negative (i.e. u2 is larger than maximum of S,
	     avoid the main code, just multiply and signal overflow
	     unless 0 * u2 or -1 * ((U) Smin).  */
	  struct separate_ops ops;
	  ops.code = MULT_EXPR;
	  ops.type = TREE_TYPE (arg1);
	  ops.op0 = make_tree (ops.type, op0);
	  ops.op1 = make_tree (ops.type, op1);
	  ops.op2 = NULL_TREE;
	  ops.location = loc;
	  res = expand_expr_real_2 (&ops, NULL_RTX, mode, EXPAND_NORMAL);
	  do_compare_rtx_and_jump (op0, const0_rtx, EQ, true, mode, NULL_RTX,
				   NULL, done_label, profile_probability::very_likely ());
	  do_compare_rtx_and_jump (op0, constm1_rtx, NE, true, mode, NULL_RTX,
				   NULL, do_error, profile_probability::very_unlikely ());
	  int prec;
	  prec = GET_MODE_PRECISION (mode);
	  rtx sgn;
	  sgn = immed_wide_int_const (wi::min_value (prec, SIGNED), mode);
	  do_compare_rtx_and_jump (op1, sgn, EQ, true, mode, NULL_RTX,
				   NULL, done_label, profile_probability::very_likely ());
	  goto do_error_label;
	case 3:
	  /* Rest of handling of this case after res is computed.  */
	  goto do_main;
	default:
	  gcc_unreachable ();
	}
    }

  /* s1 * s2 -> ur  */
  if (!uns0_p && !uns1_p && unsr_p)
    {
      rtx tem;
      switch (pos_neg0 | pos_neg1)
	{
	case 1: /* Both operands known to be non-negative.  */
	  goto do_main;
	case 2: /* Both operands known to be negative.  */
	  op0 = expand_unop (mode, neg_optab, op0, NULL_RTX, false);
	  op1 = expand_unop (mode, neg_optab, op1, NULL_RTX, false);
	  /* Avoid looking at arg0/arg1 ranges, as we've changed
	     the arguments.  */
	  arg0 = error_mark_node;
	  arg1 = error_mark_node;
	  goto do_main;
	case 3:
	  if ((pos_neg0 ^ pos_neg1) == 3)
	    {
	      /* If one operand is known to be negative and the other
		 non-negative, this overflows always, unless the non-negative
		 one is 0.  Just do normal multiply and set overflow
		 unless one of the operands is 0.  */
	      struct separate_ops ops;
	      ops.code = MULT_EXPR;
	      ops.type
		= build_nonstandard_integer_type (GET_MODE_PRECISION (mode),
						  1);
	      ops.op0 = make_tree (ops.type, op0);
	      ops.op1 = make_tree (ops.type, op1);
	      ops.op2 = NULL_TREE;
	      ops.location = loc;
	      res = expand_expr_real_2 (&ops, NULL_RTX, mode, EXPAND_NORMAL);
	      do_compare_rtx_and_jump (pos_neg0 == 1 ? op0 : op1, const0_rtx, EQ,
				       true, mode, NULL_RTX, NULL, done_label,
				       profile_probability::very_likely ());
	      goto do_error_label;
	    }
	  /* The general case, do all the needed comparisons at runtime.  */
	  rtx_code_label *do_main_label, *after_negate_label;
	  rtx rop0, rop1;
	  rop0 = gen_reg_rtx (mode);
	  rop1 = gen_reg_rtx (mode);
	  emit_move_insn (rop0, op0);
	  emit_move_insn (rop1, op1);
	  op0 = rop0;
	  op1 = rop1;
	  do_main_label = gen_label_rtx ();
	  after_negate_label = gen_label_rtx ();
	  tem = expand_binop (mode, and_optab, op0, op1, NULL_RTX, false,
			      OPTAB_LIB_WIDEN);
	  do_compare_rtx_and_jump (tem, const0_rtx, GE, false, mode, NULL_RTX,
				   NULL, after_negate_label, profile_probability::very_likely ());
	  /* Both arguments negative here, negate them and continue with
	     normal unsigned overflow checking multiplication.  */
	  emit_move_insn (op0, expand_unop (mode, neg_optab, op0,
					    NULL_RTX, false));
	  emit_move_insn (op1, expand_unop (mode, neg_optab, op1,
					    NULL_RTX, false));
	  /* Avoid looking at arg0/arg1 ranges, as we might have changed
	     the arguments.  */
	  arg0 = error_mark_node;
	  arg1 = error_mark_node;
	  emit_jump (do_main_label);
	  emit_label (after_negate_label);
	  tem = expand_binop (mode, xor_optab, op0, op1, NULL_RTX, false,
			      OPTAB_LIB_WIDEN);
	  do_compare_rtx_and_jump (tem, const0_rtx, GE, false, mode, NULL_RTX,
				   NULL, do_main_label,
				   profile_probability::very_likely ());
	  /* One argument is negative here, the other positive.  This
	     overflows always, unless one of the arguments is 0.  But
	     if e.g. s2 is 0, (U) s1 * 0 doesn't overflow, whatever s1
	     is, thus we can keep do_main code oring in overflow as is.  */
	  if (pos_neg0 != 2)
	    do_compare_rtx_and_jump (op0, const0_rtx, EQ, true, mode, NULL_RTX,
				     NULL, do_main_label,
				     profile_probability::very_unlikely ());
	  if (pos_neg1 != 2)
	    do_compare_rtx_and_jump (op1, const0_rtx, EQ, true, mode, NULL_RTX,
				     NULL, do_main_label,
				     profile_probability::very_unlikely ());
	  expand_arith_set_overflow (lhs, target);
	  emit_label (do_main_label);
	  goto do_main;
	default:
	  gcc_unreachable ();
	}
    }

 do_main:
  type = build_nonstandard_integer_type (GET_MODE_PRECISION (mode), uns);
  sign = uns ? UNSIGNED : SIGNED;
  icode = optab_handler (uns ? umulv4_optab : mulv4_optab, mode);
  if (uns
      && (integer_pow2p (arg0) || integer_pow2p (arg1))
      && (optimize_insn_for_speed_p () || icode == CODE_FOR_nothing))
    {
      /* Optimize unsigned multiplication by power of 2 constant
	 using 2 shifts, one for result, one to extract the shifted
	 out bits to see if they are all zero.
	 Don't do this if optimizing for size and we have umulv4_optab,
	 in that case assume multiplication will be shorter.
	 This is heuristics based on the single target that provides
	 umulv4 right now (i?86/x86_64), if further targets add it, this
	 might need to be revisited.
	 Cases where both operands are constant should be folded already
	 during GIMPLE, and cases where one operand is constant but not
	 power of 2 are questionable, either the WIDEN_MULT_EXPR case
	 below can be done without multiplication, just by shifts and adds,
	 or we'd need to divide the result (and hope it actually doesn't
	 really divide nor multiply) and compare the result of the division
	 with the original operand.  */
      rtx opn0 = op0;
      rtx opn1 = op1;
      tree argn0 = arg0;
      tree argn1 = arg1;
      if (integer_pow2p (arg0))
	{
	  std::swap (opn0, opn1);
	  std::swap (argn0, argn1);
	}
      int cnt = tree_log2 (argn1);
      if (cnt >= 0 && cnt < GET_MODE_PRECISION (mode))
	{
	  rtx upper = const0_rtx;
	  res = expand_shift (LSHIFT_EXPR, mode, opn0, cnt, NULL_RTX, uns);
	  if (cnt != 0)
	    upper = expand_shift (RSHIFT_EXPR, mode, opn0,
				  GET_MODE_PRECISION (mode) - cnt,
				  NULL_RTX, uns);
	  do_compare_rtx_and_jump (upper, const0_rtx, EQ, true, mode,
				   NULL_RTX, NULL, done_label,
				   profile_probability::very_likely ());
	  goto do_error_label;
	}
    }
  if (icode != CODE_FOR_nothing)
    {
      class expand_operand ops[4];
      rtx_insn *last = get_last_insn ();

      res = gen_reg_rtx (mode);
      create_output_operand (&ops[0], res, mode);
      create_input_operand (&ops[1], op0, mode);
      create_input_operand (&ops[2], op1, mode);
      create_fixed_operand (&ops[3], do_error);
      if (maybe_expand_insn (icode, 4, ops))
	{
	  last = get_last_insn ();
	  if (profile_status_for_fn (cfun) != PROFILE_ABSENT
	      && JUMP_P (last)
	      && any_condjump_p (last)
	      && !find_reg_note (last, REG_BR_PROB, 0))
	    add_reg_br_prob_note (last, 
				  profile_probability::very_unlikely ());
	  emit_jump (done_label);
        }
      else
	{
	  delete_insns_since (last);
	  icode = CODE_FOR_nothing;
	}
    }

  if (icode == CODE_FOR_nothing)
    {
      struct separate_ops ops;
      int prec = GET_MODE_PRECISION (mode);
      scalar_int_mode hmode, wmode;
      ops.op0 = make_tree (type, op0);
      ops.op1 = make_tree (type, op1);
      ops.op2 = NULL_TREE;
      ops.location = loc;

      /* Optimize unsigned overflow check where we don't use the
	 multiplication result, just whether overflow happened.
	 If we can do MULT_HIGHPART_EXPR, that followed by
	 comparison of the result against zero is cheapest.
	 We'll still compute res, but it should be DCEd later.  */
      use_operand_p use;
      gimple *use_stmt;
      if (!is_ubsan
	  && lhs
	  && uns
	  && !(uns0_p && uns1_p && !unsr_p)
	  && can_mult_highpart_p (mode, uns) == 1
	  && single_imm_use (lhs, &use, &use_stmt)
	  && is_gimple_assign (use_stmt)
	  && gimple_assign_rhs_code (use_stmt) == IMAGPART_EXPR)
	goto highpart;

      if (GET_MODE_2XWIDER_MODE (mode).exists (&wmode)
	  && targetm.scalar_mode_supported_p (wmode)
	  && can_widen_mult_without_libcall (wmode, mode, op0, op1, uns))
	{
	twoxwider:
	  ops.code = WIDEN_MULT_EXPR;
	  ops.type
	    = build_nonstandard_integer_type (GET_MODE_PRECISION (wmode), uns);

	  res = expand_expr_real_2 (&ops, NULL_RTX, wmode, EXPAND_NORMAL);
	  rtx hipart = expand_shift (RSHIFT_EXPR, wmode, res, prec,
				     NULL_RTX, uns);
	  hipart = convert_modes (mode, wmode, hipart, uns);
	  res = convert_modes (mode, wmode, res, uns);
	  if (uns)
	    /* For the unsigned multiplication, there was overflow if
	       HIPART is non-zero.  */
	    do_compare_rtx_and_jump (hipart, const0_rtx, EQ, true, mode,
				     NULL_RTX, NULL, done_label,
				     profile_probability::very_likely ());
	  else
	    {
	      rtx signbit = expand_shift (RSHIFT_EXPR, mode, res, prec - 1,
					  NULL_RTX, 0);
	      /* RES is low half of the double width result, HIPART
		 the high half.  There was overflow if
		 HIPART is different from RES < 0 ? -1 : 0.  */
	      do_compare_rtx_and_jump (signbit, hipart, EQ, true, mode,
				       NULL_RTX, NULL, done_label,
				       profile_probability::very_likely ());
	    }
	}
      else if (can_mult_highpart_p (mode, uns) == 1)
	{
	highpart:
	  ops.code = MULT_HIGHPART_EXPR;
	  ops.type = type;

	  rtx hipart = expand_expr_real_2 (&ops, NULL_RTX, mode,
					   EXPAND_NORMAL);
	  ops.code = MULT_EXPR;
	  res = expand_expr_real_2 (&ops, NULL_RTX, mode, EXPAND_NORMAL);
	  if (uns)
	    /* For the unsigned multiplication, there was overflow if
	       HIPART is non-zero.  */
	    do_compare_rtx_and_jump (hipart, const0_rtx, EQ, true, mode,
				     NULL_RTX, NULL, done_label,
				     profile_probability::very_likely ());
	  else
	    {
	      rtx signbit = expand_shift (RSHIFT_EXPR, mode, res, prec - 1,
					  NULL_RTX, 0);
	      /* RES is low half of the double width result, HIPART
		 the high half.  There was overflow if
		 HIPART is different from RES < 0 ? -1 : 0.  */
	      do_compare_rtx_and_jump (signbit, hipart, EQ, true, mode,
				       NULL_RTX, NULL, done_label,
				       profile_probability::very_likely ());
	    }
	  
	}
      else if (int_mode_for_size (prec / 2, 1).exists (&hmode)
	       && 2 * GET_MODE_PRECISION (hmode) == prec)
	{
	  rtx_code_label *large_op0 = gen_label_rtx ();
	  rtx_code_label *small_op0_large_op1 = gen_label_rtx ();
	  rtx_code_label *one_small_one_large = gen_label_rtx ();
	  rtx_code_label *both_ops_large = gen_label_rtx ();
	  rtx_code_label *after_hipart_neg = uns ? NULL : gen_label_rtx ();
	  rtx_code_label *after_lopart_neg = uns ? NULL : gen_label_rtx ();
	  rtx_code_label *do_overflow = gen_label_rtx ();
	  rtx_code_label *hipart_different = uns ? NULL : gen_label_rtx ();

	  unsigned int hprec = GET_MODE_PRECISION (hmode);
	  rtx hipart0 = expand_shift (RSHIFT_EXPR, mode, op0, hprec,
				      NULL_RTX, uns);
	  hipart0 = convert_modes (hmode, mode, hipart0, uns);
	  rtx lopart0 = convert_modes (hmode, mode, op0, uns);
	  rtx signbit0 = const0_rtx;
	  if (!uns)
	    signbit0 = expand_shift (RSHIFT_EXPR, hmode, lopart0, hprec - 1,
				     NULL_RTX, 0);
	  rtx hipart1 = expand_shift (RSHIFT_EXPR, mode, op1, hprec,
				      NULL_RTX, uns);
	  hipart1 = convert_modes (hmode, mode, hipart1, uns);
	  rtx lopart1 = convert_modes (hmode, mode, op1, uns);
	  rtx signbit1 = const0_rtx;
	  if (!uns)
	    signbit1 = expand_shift (RSHIFT_EXPR, hmode, lopart1, hprec - 1,
				     NULL_RTX, 0);

	  res = gen_reg_rtx (mode);

	  /* True if op0 resp. op1 are known to be in the range of
	     halfstype.  */
	  bool op0_small_p = false;
	  bool op1_small_p = false;
	  /* True if op0 resp. op1 are known to have all zeros or all ones
	     in the upper half of bits, but are not known to be
	     op{0,1}_small_p.  */
	  bool op0_medium_p = false;
	  bool op1_medium_p = false;
	  /* -1 if op{0,1} is known to be negative, 0 if it is known to be
	     nonnegative, 1 if unknown.  */
	  int op0_sign = 1;
	  int op1_sign = 1;

	  if (pos_neg0 == 1)
	    op0_sign = 0;
	  else if (pos_neg0 == 2)
	    op0_sign = -1;
	  if (pos_neg1 == 1)
	    op1_sign = 0;
	  else if (pos_neg1 == 2)
	    op1_sign = -1;

	  unsigned int mprec0 = prec;
	  if (arg0 != error_mark_node)
	    mprec0 = get_min_precision (arg0, sign);
	  if (mprec0 <= hprec)
	    op0_small_p = true;
	  else if (!uns && mprec0 <= hprec + 1)
	    op0_medium_p = true;
	  unsigned int mprec1 = prec;
	  if (arg1 != error_mark_node)
	    mprec1 = get_min_precision (arg1, sign);
	  if (mprec1 <= hprec)
	    op1_small_p = true;
	  else if (!uns && mprec1 <= hprec + 1)
	    op1_medium_p = true;

	  int smaller_sign = 1;
	  int larger_sign = 1;
	  if (op0_small_p)
	    {
	      smaller_sign = op0_sign;
	      larger_sign = op1_sign;
	    }
	  else if (op1_small_p)
	    {
	      smaller_sign = op1_sign;
	      larger_sign = op0_sign;
	    }
	  else if (op0_sign == op1_sign)
	    {
	      smaller_sign = op0_sign;
	      larger_sign = op0_sign;
	    }

	  if (!op0_small_p)
	    do_compare_rtx_and_jump (signbit0, hipart0, NE, true, hmode,
				     NULL_RTX, NULL, large_op0,
				     profile_probability::unlikely ());

	  if (!op1_small_p)
	    do_compare_rtx_and_jump (signbit1, hipart1, NE, true, hmode,
				     NULL_RTX, NULL, small_op0_large_op1,
				     profile_probability::unlikely ());

	  /* If both op0 and op1 are sign (!uns) or zero (uns) extended from
	     hmode to mode, the multiplication will never overflow.  We can
	     do just one hmode x hmode => mode widening multiplication.  */
	  tree halfstype = build_nonstandard_integer_type (hprec, uns);
	  ops.op0 = make_tree (halfstype, lopart0);
	  ops.op1 = make_tree (halfstype, lopart1);
	  ops.code = WIDEN_MULT_EXPR;
	  ops.type = type;
	  rtx thisres
	    = expand_expr_real_2 (&ops, NULL_RTX, mode, EXPAND_NORMAL);
	  emit_move_insn (res, thisres);
	  emit_jump (done_label);

	  emit_label (small_op0_large_op1);

	  /* If op0 is sign (!uns) or zero (uns) extended from hmode to mode,
	     but op1 is not, just swap the arguments and handle it as op1
	     sign/zero extended, op0 not.  */
	  rtx larger = gen_reg_rtx (mode);
	  rtx hipart = gen_reg_rtx (hmode);
	  rtx lopart = gen_reg_rtx (hmode);
	  emit_move_insn (larger, op1);
	  emit_move_insn (hipart, hipart1);
	  emit_move_insn (lopart, lopart0);
	  emit_jump (one_small_one_large);

	  emit_label (large_op0);

	  if (!op1_small_p)
	    do_compare_rtx_and_jump (signbit1, hipart1, NE, true, hmode,
				     NULL_RTX, NULL, both_ops_large,
				     profile_probability::unlikely ());

	  /* If op1 is sign (!uns) or zero (uns) extended from hmode to mode,
	     but op0 is not, prepare larger, hipart and lopart pseudos and
	     handle it together with small_op0_large_op1.  */
	  emit_move_insn (larger, op0);
	  emit_move_insn (hipart, hipart0);
	  emit_move_insn (lopart, lopart1);

	  emit_label (one_small_one_large);

	  /* lopart is the low part of the operand that is sign extended
	     to mode, larger is the other operand, hipart is the
	     high part of larger and lopart0 and lopart1 are the low parts
	     of both operands.
	     We perform lopart0 * lopart1 and lopart * hipart widening
	     multiplications.  */
	  tree halfutype = build_nonstandard_integer_type (hprec, 1);
	  ops.op0 = make_tree (halfutype, lopart0);
	  ops.op1 = make_tree (halfutype, lopart1);
	  rtx lo0xlo1
	    = expand_expr_real_2 (&ops, NULL_RTX, mode, EXPAND_NORMAL);

	  ops.op0 = make_tree (halfutype, lopart);
	  ops.op1 = make_tree (halfutype, hipart);
	  rtx loxhi = gen_reg_rtx (mode);
	  rtx tem = expand_expr_real_2 (&ops, NULL_RTX, mode, EXPAND_NORMAL);
	  emit_move_insn (loxhi, tem);

	  if (!uns)
	    {
	      /* if (hipart < 0) loxhi -= lopart << (bitsize / 2);  */
	      if (larger_sign == 0)
		emit_jump (after_hipart_neg);
	      else if (larger_sign != -1)
		do_compare_rtx_and_jump (hipart, const0_rtx, GE, false, hmode,
					 NULL_RTX, NULL, after_hipart_neg,
					 profile_probability::even ());

	      tem = convert_modes (mode, hmode, lopart, 1);
	      tem = expand_shift (LSHIFT_EXPR, mode, tem, hprec, NULL_RTX, 1);
	      tem = expand_simple_binop (mode, MINUS, loxhi, tem, NULL_RTX,
					 1, OPTAB_WIDEN);
	      emit_move_insn (loxhi, tem);

	      emit_label (after_hipart_neg);

	      /* if (lopart < 0) loxhi -= larger;  */
	      if (smaller_sign == 0)
		emit_jump (after_lopart_neg);
	      else if (smaller_sign != -1)
		do_compare_rtx_and_jump (lopart, const0_rtx, GE, false, hmode,
					 NULL_RTX, NULL, after_lopart_neg,
					 profile_probability::even ());

	      tem = expand_simple_binop (mode, MINUS, loxhi, larger, NULL_RTX,
					 1, OPTAB_WIDEN);
	      emit_move_insn (loxhi, tem);

	      emit_label (after_lopart_neg);
	    }

	  /* loxhi += (uns) lo0xlo1 >> (bitsize / 2);  */
	  tem = expand_shift (RSHIFT_EXPR, mode, lo0xlo1, hprec, NULL_RTX, 1);
	  tem = expand_simple_binop (mode, PLUS, loxhi, tem, NULL_RTX,
				     1, OPTAB_WIDEN);
	  emit_move_insn (loxhi, tem);

	  /* if (loxhi >> (bitsize / 2)
		 == (hmode) loxhi >> (bitsize / 2 - 1))  (if !uns)
	     if (loxhi >> (bitsize / 2) == 0		 (if uns).  */
	  rtx hipartloxhi = expand_shift (RSHIFT_EXPR, mode, loxhi, hprec,
					  NULL_RTX, 0);
	  hipartloxhi = convert_modes (hmode, mode, hipartloxhi, 0);
	  rtx signbitloxhi = const0_rtx;
	  if (!uns)
	    signbitloxhi = expand_shift (RSHIFT_EXPR, hmode,
					 convert_modes (hmode, mode,
							loxhi, 0),
					 hprec - 1, NULL_RTX, 0);

	  do_compare_rtx_and_jump (signbitloxhi, hipartloxhi, NE, true, hmode,
				   NULL_RTX, NULL, do_overflow,
				   profile_probability::very_unlikely ());

	  /* res = (loxhi << (bitsize / 2)) | (hmode) lo0xlo1;  */
	  rtx loxhishifted = expand_shift (LSHIFT_EXPR, mode, loxhi, hprec,
					   NULL_RTX, 1);
	  tem = convert_modes (mode, hmode,
			       convert_modes (hmode, mode, lo0xlo1, 1), 1);

	  tem = expand_simple_binop (mode, IOR, loxhishifted, tem, res,
				     1, OPTAB_WIDEN);
	  if (tem != res)
	    emit_move_insn (res, tem);
	  emit_jump (done_label);

	  emit_label (both_ops_large);

	  /* If both operands are large (not sign (!uns) or zero (uns)
	     extended from hmode), then perform the full multiplication
	     which will be the result of the operation.
	     The only cases which don't overflow are for signed multiplication
	     some cases where both hipart0 and highpart1 are 0 or -1.
	     For unsigned multiplication when high parts are both non-zero
	     this overflows always.  */
	  ops.code = MULT_EXPR;
	  ops.op0 = make_tree (type, op0);
	  ops.op1 = make_tree (type, op1);
	  tem = expand_expr_real_2 (&ops, NULL_RTX, mode, EXPAND_NORMAL);
	  emit_move_insn (res, tem);

	  if (!uns)
	    {
	      if (!op0_medium_p)
		{
		  tem = expand_simple_binop (hmode, PLUS, hipart0, const1_rtx,
					     NULL_RTX, 1, OPTAB_WIDEN);
		  do_compare_rtx_and_jump (tem, const1_rtx, GTU, true, hmode,
					   NULL_RTX, NULL, do_error,
					   profile_probability::very_unlikely ());
		}

	      if (!op1_medium_p)
		{
		  tem = expand_simple_binop (hmode, PLUS, hipart1, const1_rtx,
					     NULL_RTX, 1, OPTAB_WIDEN);
		  do_compare_rtx_and_jump (tem, const1_rtx, GTU, true, hmode,
					   NULL_RTX, NULL, do_error,
					   profile_probability::very_unlikely ());
		}

	      /* At this point hipart{0,1} are both in [-1, 0].  If they are
		 the same, overflow happened if res is non-positive, if they
		 are different, overflow happened if res is positive.  */
	      if (op0_sign != 1 && op1_sign != 1 && op0_sign != op1_sign)
		emit_jump (hipart_different);
	      else if (op0_sign == 1 || op1_sign == 1)
		do_compare_rtx_and_jump (hipart0, hipart1, NE, true, hmode,
					 NULL_RTX, NULL, hipart_different,
					 profile_probability::even ());

	      do_compare_rtx_and_jump (res, const0_rtx, LE, false, mode,
				       NULL_RTX, NULL, do_error,
				       profile_probability::very_unlikely ());
	      emit_jump (done_label);

	      emit_label (hipart_different);

	      do_compare_rtx_and_jump (res, const0_rtx, GE, false, mode,
				       NULL_RTX, NULL, do_error,
				       profile_probability::very_unlikely ());
	      emit_jump (done_label);
	    }

	  emit_label (do_overflow);

	  /* Overflow, do full multiplication and fallthru into do_error.  */
	  ops.op0 = make_tree (type, op0);
	  ops.op1 = make_tree (type, op1);
	  tem = expand_expr_real_2 (&ops, NULL_RTX, mode, EXPAND_NORMAL);
	  emit_move_insn (res, tem);
	}
      else if (GET_MODE_2XWIDER_MODE (mode).exists (&wmode)
	       && targetm.scalar_mode_supported_p (wmode))
	/* Even emitting a libcall is better than not detecting overflow
	   at all.  */
	goto twoxwider;
      else
	{
	  gcc_assert (!is_ubsan);
	  ops.code = MULT_EXPR;
	  ops.type = type;
	  res = expand_expr_real_2 (&ops, NULL_RTX, mode, EXPAND_NORMAL);
	  emit_jump (done_label);
	}
    }

 do_error_label:
  emit_label (do_error);
  if (is_ubsan)
    {
      /* Expand the ubsan builtin call.  */
      push_temp_slots ();
      fn = ubsan_build_overflow_builtin (MULT_EXPR, loc, TREE_TYPE (arg0),
					 arg0, arg1, datap);
      expand_normal (fn);
      pop_temp_slots ();
      do_pending_stack_adjust ();
    }
  else if (lhs)
    expand_arith_set_overflow (lhs, target);

  /* We're done.  */
  emit_label (done_label);

  /* u1 * u2 -> sr  */
  if (uns0_p && uns1_p && !unsr_p)
    {
      rtx_code_label *all_done_label = gen_label_rtx ();
      do_compare_rtx_and_jump (res, const0_rtx, GE, false, mode, NULL_RTX,
			       NULL, all_done_label, profile_probability::very_likely ());
      expand_arith_set_overflow (lhs, target);
      emit_label (all_done_label);
    }

  /* s1 * u2 -> sr  */
  if (!uns0_p && uns1_p && !unsr_p && pos_neg1 == 3)
    {
      rtx_code_label *all_done_label = gen_label_rtx ();
      rtx_code_label *set_noovf = gen_label_rtx ();
      do_compare_rtx_and_jump (op1, const0_rtx, GE, false, mode, NULL_RTX,
			       NULL, all_done_label, profile_probability::very_likely ());
      expand_arith_set_overflow (lhs, target);
      do_compare_rtx_and_jump (op0, const0_rtx, EQ, true, mode, NULL_RTX,
			       NULL, set_noovf, profile_probability::very_likely ());
      do_compare_rtx_and_jump (op0, constm1_rtx, NE, true, mode, NULL_RTX,
			       NULL, all_done_label, profile_probability::very_unlikely ());
      do_compare_rtx_and_jump (op1, res, NE, true, mode, NULL_RTX, NULL,
			       all_done_label, profile_probability::very_unlikely ());
      emit_label (set_noovf);
      write_complex_part (target, const0_rtx, true);
      emit_label (all_done_label);
    }

  if (lhs)
    {
      if (is_ubsan)
	expand_ubsan_result_store (target, res);
      else
	expand_arith_overflow_result_store (lhs, target, mode, res);
    }
}

/* Expand UBSAN_CHECK_* internal function if it has vector operands.  */

static void
expand_vector_ubsan_overflow (location_t loc, enum tree_code code, tree lhs,
			      tree arg0, tree arg1)
{
  poly_uint64 cnt = TYPE_VECTOR_SUBPARTS (TREE_TYPE (arg0));
  rtx_code_label *loop_lab = NULL;
  rtx cntvar = NULL_RTX;
  tree cntv = NULL_TREE;
  tree eltype = TREE_TYPE (TREE_TYPE (arg0));
  tree sz = TYPE_SIZE (eltype);
  tree data = NULL_TREE;
  tree resv = NULL_TREE;
  rtx lhsr = NULL_RTX;
  rtx resvr = NULL_RTX;
  unsigned HOST_WIDE_INT const_cnt = 0;
  bool use_loop_p = (!cnt.is_constant (&const_cnt) || const_cnt > 4);

  if (lhs)
    {
      optab op;
      lhsr = expand_expr (lhs, NULL_RTX, VOIDmode, EXPAND_WRITE);
      if (!VECTOR_MODE_P (GET_MODE (lhsr))
	  || (op = optab_for_tree_code (code, TREE_TYPE (arg0),
					optab_default)) == unknown_optab
	  || (optab_handler (op, TYPE_MODE (TREE_TYPE (arg0)))
	      == CODE_FOR_nothing))
	{
	  if (MEM_P (lhsr))
	    resv = make_tree (TREE_TYPE (lhs), lhsr);
	  else
	    {
	      resvr = assign_temp (TREE_TYPE (lhs), 1, 1);
	      resv = make_tree (TREE_TYPE (lhs), resvr);
	    }
	}
    }
  if (use_loop_p)
    {
      do_pending_stack_adjust ();
      loop_lab = gen_label_rtx ();
      cntvar = gen_reg_rtx (TYPE_MODE (sizetype));
      cntv = make_tree (sizetype, cntvar);
      emit_move_insn (cntvar, const0_rtx);
      emit_label (loop_lab);
    }
  if (TREE_CODE (arg0) != VECTOR_CST)
    {
      rtx arg0r = expand_normal (arg0);
      arg0 = make_tree (TREE_TYPE (arg0), arg0r);
    }
  if (TREE_CODE (arg1) != VECTOR_CST)
    {
      rtx arg1r = expand_normal (arg1);
      arg1 = make_tree (TREE_TYPE (arg1), arg1r);
    }
  for (unsigned int i = 0; i < (use_loop_p ? 1 : const_cnt); i++)
    {
      tree op0, op1, res = NULL_TREE;
      if (use_loop_p)
	{
	  tree atype = build_array_type_nelts (eltype, cnt);
	  op0 = uniform_vector_p (arg0);
	  if (op0 == NULL_TREE)
	    {
	      op0 = fold_build1_loc (loc, VIEW_CONVERT_EXPR, atype, arg0);
	      op0 = build4_loc (loc, ARRAY_REF, eltype, op0, cntv,
				NULL_TREE, NULL_TREE);
	    }
	  op1 = uniform_vector_p (arg1);
	  if (op1 == NULL_TREE)
	    {
	      op1 = fold_build1_loc (loc, VIEW_CONVERT_EXPR, atype, arg1);
	      op1 = build4_loc (loc, ARRAY_REF, eltype, op1, cntv,
				NULL_TREE, NULL_TREE);
	    }
	  if (resv)
	    {
	      res = fold_build1_loc (loc, VIEW_CONVERT_EXPR, atype, resv);
	      res = build4_loc (loc, ARRAY_REF, eltype, res, cntv,
				NULL_TREE, NULL_TREE);
	    }
	}
      else
	{
	  tree bitpos = bitsize_int (tree_to_uhwi (sz) * i);
	  op0 = fold_build3_loc (loc, BIT_FIELD_REF, eltype, arg0, sz, bitpos);
	  op1 = fold_build3_loc (loc, BIT_FIELD_REF, eltype, arg1, sz, bitpos);
	  if (resv)
	    res = fold_build3_loc (loc, BIT_FIELD_REF, eltype, resv, sz,
				   bitpos);
	}
      switch (code)
	{
	case PLUS_EXPR:
	  expand_addsub_overflow (loc, PLUS_EXPR, res, op0, op1,
				  false, false, false, true, &data);
	  break;
	case MINUS_EXPR:
	  if (use_loop_p ? integer_zerop (arg0) : integer_zerop (op0))
	    expand_neg_overflow (loc, res, op1, true, &data);
	  else
	    expand_addsub_overflow (loc, MINUS_EXPR, res, op0, op1,
				    false, false, false, true, &data);
	  break;
	case MULT_EXPR:
	  expand_mul_overflow (loc, res, op0, op1, false, false, false,
			       true, &data);
	  break;
	default:
	  gcc_unreachable ();
	}
    }
  if (use_loop_p)
    {
      struct separate_ops ops;
      ops.code = PLUS_EXPR;
      ops.type = TREE_TYPE (cntv);
      ops.op0 = cntv;
      ops.op1 = build_int_cst (TREE_TYPE (cntv), 1);
      ops.op2 = NULL_TREE;
      ops.location = loc;
      rtx ret = expand_expr_real_2 (&ops, cntvar, TYPE_MODE (sizetype),
				    EXPAND_NORMAL);
      if (ret != cntvar)
	emit_move_insn (cntvar, ret);
      rtx cntrtx = gen_int_mode (cnt, TYPE_MODE (sizetype));
      do_compare_rtx_and_jump (cntvar, cntrtx, NE, false,
			       TYPE_MODE (sizetype), NULL_RTX, NULL, loop_lab,
			       profile_probability::very_likely ());
    }
  if (lhs && resv == NULL_TREE)
    {
      struct separate_ops ops;
      ops.code = code;
      ops.type = TREE_TYPE (arg0);
      ops.op0 = arg0;
      ops.op1 = arg1;
      ops.op2 = NULL_TREE;
      ops.location = loc;
      rtx ret = expand_expr_real_2 (&ops, lhsr, TYPE_MODE (TREE_TYPE (arg0)),
				    EXPAND_NORMAL);
      if (ret != lhsr)
	emit_move_insn (lhsr, ret);
    }
  else if (resvr)
    emit_move_insn (lhsr, resvr);
}

/* Expand UBSAN_CHECK_ADD call STMT.  */

static void
expand_UBSAN_CHECK_ADD (internal_fn, gcall *stmt)
{
  location_t loc = gimple_location (stmt);
  tree lhs = gimple_call_lhs (stmt);
  tree arg0 = gimple_call_arg (stmt, 0);
  tree arg1 = gimple_call_arg (stmt, 1);
  if (VECTOR_TYPE_P (TREE_TYPE (arg0)))
    expand_vector_ubsan_overflow (loc, PLUS_EXPR, lhs, arg0, arg1);
  else
    expand_addsub_overflow (loc, PLUS_EXPR, lhs, arg0, arg1,
			    false, false, false, true, NULL);
}

/* Expand UBSAN_CHECK_SUB call STMT.  */

static void
expand_UBSAN_CHECK_SUB (internal_fn, gcall *stmt)
{
  location_t loc = gimple_location (stmt);
  tree lhs = gimple_call_lhs (stmt);
  tree arg0 = gimple_call_arg (stmt, 0);
  tree arg1 = gimple_call_arg (stmt, 1);
  if (VECTOR_TYPE_P (TREE_TYPE (arg0)))
    expand_vector_ubsan_overflow (loc, MINUS_EXPR, lhs, arg0, arg1);
  else if (integer_zerop (arg0))
    expand_neg_overflow (loc, lhs, arg1, true, NULL);
  else
    expand_addsub_overflow (loc, MINUS_EXPR, lhs, arg0, arg1,
			    false, false, false, true, NULL);
}

/* Expand UBSAN_CHECK_MUL call STMT.  */

static void
expand_UBSAN_CHECK_MUL (internal_fn, gcall *stmt)
{
  location_t loc = gimple_location (stmt);
  tree lhs = gimple_call_lhs (stmt);
  tree arg0 = gimple_call_arg (stmt, 0);
  tree arg1 = gimple_call_arg (stmt, 1);
  if (VECTOR_TYPE_P (TREE_TYPE (arg0)))
    expand_vector_ubsan_overflow (loc, MULT_EXPR, lhs, arg0, arg1);
  else
    expand_mul_overflow (loc, lhs, arg0, arg1, false, false, false, true,
			 NULL);
}

/* Helper function for {ADD,SUB,MUL}_OVERFLOW call stmt expansion.  */

static void
expand_arith_overflow (enum tree_code code, gimple *stmt)
{
  tree lhs = gimple_call_lhs (stmt);
  if (lhs == NULL_TREE)
    return;
  tree arg0 = gimple_call_arg (stmt, 0);
  tree arg1 = gimple_call_arg (stmt, 1);
  tree type = TREE_TYPE (TREE_TYPE (lhs));
  int uns0_p = TYPE_UNSIGNED (TREE_TYPE (arg0));
  int uns1_p = TYPE_UNSIGNED (TREE_TYPE (arg1));
  int unsr_p = TYPE_UNSIGNED (type);
  int prec0 = TYPE_PRECISION (TREE_TYPE (arg0));
  int prec1 = TYPE_PRECISION (TREE_TYPE (arg1));
  int precres = TYPE_PRECISION (type);
  location_t loc = gimple_location (stmt);
  if (!uns0_p && get_range_pos_neg (arg0) == 1)
    uns0_p = true;
  if (!uns1_p && get_range_pos_neg (arg1) == 1)
    uns1_p = true;
  int pr = get_min_precision (arg0, uns0_p ? UNSIGNED : SIGNED);
  prec0 = MIN (prec0, pr);
  pr = get_min_precision (arg1, uns1_p ? UNSIGNED : SIGNED);
  prec1 = MIN (prec1, pr);

  /* If uns0_p && uns1_p, precop is minimum needed precision
     of unsigned type to hold the exact result, otherwise
     precop is minimum needed precision of signed type to
     hold the exact result.  */
  int precop;
  if (code == MULT_EXPR)
    precop = prec0 + prec1 + (uns0_p != uns1_p);
  else
    {
      if (uns0_p == uns1_p)
	precop = MAX (prec0, prec1) + 1;
      else if (uns0_p)
	precop = MAX (prec0 + 1, prec1) + 1;
      else
	precop = MAX (prec0, prec1 + 1) + 1;
    }
  int orig_precres = precres;

  do
    {
      if ((uns0_p && uns1_p)
	  ? ((precop + !unsr_p) <= precres
	     /* u1 - u2 -> ur can overflow, no matter what precision
		the result has.  */
	     && (code != MINUS_EXPR || !unsr_p))
	  : (!unsr_p && precop <= precres))
	{
	  /* The infinity precision result will always fit into result.  */
	  rtx target = expand_expr (lhs, NULL_RTX, VOIDmode, EXPAND_WRITE);
	  write_complex_part (target, const0_rtx, true);
	  scalar_int_mode mode = SCALAR_INT_TYPE_MODE (type);
	  struct separate_ops ops;
	  ops.code = code;
	  ops.type = type;
	  ops.op0 = fold_convert_loc (loc, type, arg0);
	  ops.op1 = fold_convert_loc (loc, type, arg1);
	  ops.op2 = NULL_TREE;
	  ops.location = loc;
	  rtx tem = expand_expr_real_2 (&ops, NULL_RTX, mode, EXPAND_NORMAL);
	  expand_arith_overflow_result_store (lhs, target, mode, tem);
	  return;
	}

      /* For operations with low precision, if target doesn't have them, start
	 with precres widening right away, otherwise do it only if the most
	 simple cases can't be used.  */
      const int min_precision = targetm.min_arithmetic_precision ();
      if (orig_precres == precres && precres < min_precision)
	;
      else if ((uns0_p && uns1_p && unsr_p && prec0 <= precres
		&& prec1 <= precres)
	  || ((!uns0_p || !uns1_p) && !unsr_p
	      && prec0 + uns0_p <= precres
	      && prec1 + uns1_p <= precres))
	{
	  arg0 = fold_convert_loc (loc, type, arg0);
	  arg1 = fold_convert_loc (loc, type, arg1);
	  switch (code)
	    {
	    case MINUS_EXPR:
	      if (integer_zerop (arg0) && !unsr_p)
		{
		  expand_neg_overflow (loc, lhs, arg1, false, NULL);
		  return;
		}
	      /* FALLTHRU */
	    case PLUS_EXPR:
	      expand_addsub_overflow (loc, code, lhs, arg0, arg1, unsr_p,
				      unsr_p, unsr_p, false, NULL);
	      return;
	    case MULT_EXPR:
	      expand_mul_overflow (loc, lhs, arg0, arg1, unsr_p,
				   unsr_p, unsr_p, false, NULL);
	      return;
	    default:
	      gcc_unreachable ();
	    }
	}

      /* For sub-word operations, retry with a wider type first.  */
      if (orig_precres == precres && precop <= BITS_PER_WORD)
	{
	  int p = MAX (min_precision, precop);
	  scalar_int_mode m = smallest_int_mode_for_size (p);
	  tree optype = build_nonstandard_integer_type (GET_MODE_PRECISION (m),
							uns0_p && uns1_p
							&& unsr_p);
	  p = TYPE_PRECISION (optype);
	  if (p > precres)
	    {
	      precres = p;
	      unsr_p = TYPE_UNSIGNED (optype);
	      type = optype;
	      continue;
	    }
	}

      if (prec0 <= precres && prec1 <= precres)
	{
	  tree types[2];
	  if (unsr_p)
	    {
	      types[0] = build_nonstandard_integer_type (precres, 0);
	      types[1] = type;
	    }
	  else
	    {
	      types[0] = type;
	      types[1] = build_nonstandard_integer_type (precres, 1);
	    }
	  arg0 = fold_convert_loc (loc, types[uns0_p], arg0);
	  arg1 = fold_convert_loc (loc, types[uns1_p], arg1);
	  if (code != MULT_EXPR)
	    expand_addsub_overflow (loc, code, lhs, arg0, arg1, unsr_p,
				    uns0_p, uns1_p, false, NULL);
	  else
	    expand_mul_overflow (loc, lhs, arg0, arg1, unsr_p,
				 uns0_p, uns1_p, false, NULL);
	  return;
	}

      /* Retry with a wider type.  */
      if (orig_precres == precres)
	{
	  int p = MAX (prec0, prec1);
	  scalar_int_mode m = smallest_int_mode_for_size (p);
	  tree optype = build_nonstandard_integer_type (GET_MODE_PRECISION (m),
							uns0_p && uns1_p
							&& unsr_p);
	  p = TYPE_PRECISION (optype);
	  if (p > precres)
	    {
	      precres = p;
	      unsr_p = TYPE_UNSIGNED (optype);
	      type = optype;
	      continue;
	    }
	}

      gcc_unreachable ();
    }
  while (1);
}

/* Expand ADD_OVERFLOW STMT.  */

static void
expand_ADD_OVERFLOW (internal_fn, gcall *stmt)
{
  expand_arith_overflow (PLUS_EXPR, stmt);
}

/* Expand SUB_OVERFLOW STMT.  */

static void
expand_SUB_OVERFLOW (internal_fn, gcall *stmt)
{
  expand_arith_overflow (MINUS_EXPR, stmt);
}

/* Expand MUL_OVERFLOW STMT.  */

static void
expand_MUL_OVERFLOW (internal_fn, gcall *stmt)
{
  expand_arith_overflow (MULT_EXPR, stmt);
}

/* This should get folded in tree-vectorizer.c.  */

static void
expand_LOOP_VECTORIZED (internal_fn, gcall *)
{
  gcc_unreachable ();
}

/* This should get folded in tree-vectorizer.c.  */

static void
expand_LOOP_DIST_ALIAS (internal_fn, gcall *)
{
  gcc_unreachable ();
}

/* Return a memory reference of type TYPE for argument INDEX of STMT.
   Use argument INDEX + 1 to derive the second (TBAA) operand.  */

static tree
expand_call_mem_ref (tree type, gcall *stmt, int index)
{
  tree addr = gimple_call_arg (stmt, index);
  tree alias_ptr_type = TREE_TYPE (gimple_call_arg (stmt, index + 1));
  unsigned int align = tree_to_shwi (gimple_call_arg (stmt, index + 1));
  if (TYPE_ALIGN (type) != align)
    type = build_aligned_type (type, align);

  tree tmp = addr;
  if (TREE_CODE (tmp) == SSA_NAME)
    {
      gimple *def = SSA_NAME_DEF_STMT (tmp);
      if (gimple_assign_single_p (def))
	tmp = gimple_assign_rhs1 (def);
    }

  if (TREE_CODE (tmp) == ADDR_EXPR)
    {
      tree mem = TREE_OPERAND (tmp, 0);
      if (TREE_CODE (mem) == TARGET_MEM_REF
	  && types_compatible_p (TREE_TYPE (mem), type))
	{
	  tree offset = TMR_OFFSET (mem);
	  if (type != TREE_TYPE (mem)
	      || alias_ptr_type != TREE_TYPE (offset)
	      || !integer_zerop (offset))
	    {
	      mem = copy_node (mem);
	      TMR_OFFSET (mem) = wide_int_to_tree (alias_ptr_type,
						   wi::to_poly_wide (offset));
	      TREE_TYPE (mem) = type;
	    }
	  return mem;
	}
    }

  return fold_build2 (MEM_REF, type, addr, build_int_cst (alias_ptr_type, 0));
}

/* Expand MASK_LOAD{,_LANES} call STMT using optab OPTAB.  */

static void
expand_mask_load_optab_fn (internal_fn, gcall *stmt, convert_optab optab)
{
  class expand_operand ops[3];
  tree type, lhs, rhs, maskt;
  rtx mem, target, mask;
  insn_code icode;

  maskt = gimple_call_arg (stmt, 2);
  lhs = gimple_call_lhs (stmt);
  if (lhs == NULL_TREE)
    return;
  type = TREE_TYPE (lhs);
  rhs = expand_call_mem_ref (type, stmt, 0);

  if (optab == vec_mask_load_lanes_optab)
    icode = get_multi_vector_move (type, optab);
  else
    icode = convert_optab_handler (optab, TYPE_MODE (type),
				   TYPE_MODE (TREE_TYPE (maskt)));

  mem = expand_expr (rhs, NULL_RTX, VOIDmode, EXPAND_WRITE);
  gcc_assert (MEM_P (mem));
  mask = expand_normal (maskt);
  target = expand_expr (lhs, NULL_RTX, VOIDmode, EXPAND_WRITE);
  create_output_operand (&ops[0], target, TYPE_MODE (type));
  create_fixed_operand (&ops[1], mem);
  create_input_operand (&ops[2], mask, TYPE_MODE (TREE_TYPE (maskt)));
  expand_insn (icode, 3, ops);
  if (!rtx_equal_p (target, ops[0].value))
    emit_move_insn (target, ops[0].value);
}

#define expand_mask_load_lanes_optab_fn expand_mask_load_optab_fn

/* Expand MASK_STORE{,_LANES} call STMT using optab OPTAB.  */

static void
expand_mask_store_optab_fn (internal_fn, gcall *stmt, convert_optab optab)
{
  class expand_operand ops[3];
  tree type, lhs, rhs, maskt;
  rtx mem, reg, mask;
  insn_code icode;

  maskt = gimple_call_arg (stmt, 2);
  rhs = gimple_call_arg (stmt, 3);
  type = TREE_TYPE (rhs);
  lhs = expand_call_mem_ref (type, stmt, 0);

  if (optab == vec_mask_store_lanes_optab)
    icode = get_multi_vector_move (type, optab);
  else
    icode = convert_optab_handler (optab, TYPE_MODE (type),
				   TYPE_MODE (TREE_TYPE (maskt)));

  mem = expand_expr (lhs, NULL_RTX, VOIDmode, EXPAND_WRITE);
  gcc_assert (MEM_P (mem));
  mask = expand_normal (maskt);
  reg = expand_normal (rhs);
  create_fixed_operand (&ops[0], mem);
  create_input_operand (&ops[1], reg, TYPE_MODE (type));
  create_input_operand (&ops[2], mask, TYPE_MODE (TREE_TYPE (maskt)));
  expand_insn (icode, 3, ops);
}

#define expand_mask_store_lanes_optab_fn expand_mask_store_optab_fn

static void
expand_ABNORMAL_DISPATCHER (internal_fn, gcall *)
{
}

static void
expand_BUILTIN_EXPECT (internal_fn, gcall *stmt)
{
  /* When guessing was done, the hints should be already stripped away.  */
  gcc_assert (!flag_guess_branch_prob || optimize == 0 || seen_error ());

  rtx target;
  tree lhs = gimple_call_lhs (stmt);
  if (lhs)
    target = expand_expr (lhs, NULL_RTX, VOIDmode, EXPAND_WRITE);
  else
    target = const0_rtx;
  rtx val = expand_expr (gimple_call_arg (stmt, 0), target, VOIDmode, EXPAND_NORMAL);
  if (lhs && val != target)
    emit_move_insn (target, val);
}

/* IFN_VA_ARG is supposed to be expanded at pass_stdarg.  So this dummy function
   should never be called.  */

static void
expand_VA_ARG (internal_fn, gcall *)
{
  gcc_unreachable ();
}

/* IFN_VEC_CONVERT is supposed to be expanded at pass_lower_vector.  So this
   dummy function should never be called.  */

static void
expand_VEC_CONVERT (internal_fn, gcall *)
{
  gcc_unreachable ();
}

/* Expand the IFN_UNIQUE function according to its first argument.  */

static void
expand_UNIQUE (internal_fn, gcall *stmt)
{
  rtx pattern = NULL_RTX;
  enum ifn_unique_kind kind
    = (enum ifn_unique_kind) TREE_INT_CST_LOW (gimple_call_arg (stmt, 0));

  switch (kind)
    {
    default:
      gcc_unreachable ();

    case IFN_UNIQUE_UNSPEC:
      if (targetm.have_unique ())
	pattern = targetm.gen_unique ();
      break;

    case IFN_UNIQUE_OACC_FORK:
    case IFN_UNIQUE_OACC_JOIN:
      if (targetm.have_oacc_fork () && targetm.have_oacc_join ())
	{
	  tree lhs = gimple_call_lhs (stmt);
	  rtx target = const0_rtx;

	  if (lhs)
	    target = expand_expr (lhs, NULL_RTX, VOIDmode, EXPAND_WRITE);

	  rtx data_dep = expand_normal (gimple_call_arg (stmt, 1));
	  rtx axis = expand_normal (gimple_call_arg (stmt, 2));

	  if (kind == IFN_UNIQUE_OACC_FORK)
	    pattern = targetm.gen_oacc_fork (target, data_dep, axis);
	  else
	    pattern = targetm.gen_oacc_join (target, data_dep, axis);
	}
      else
	gcc_unreachable ();
      break;
    }

  if (pattern)
    emit_insn (pattern);
}

/* The size of an OpenACC compute dimension.  */

static void
expand_GOACC_DIM_SIZE (internal_fn, gcall *stmt)
{
  tree lhs = gimple_call_lhs (stmt);

  if (!lhs)
    return;

  rtx target = expand_expr (lhs, NULL_RTX, VOIDmode, EXPAND_WRITE);
  if (targetm.have_oacc_dim_size ())
    {
      rtx dim = expand_expr (gimple_call_arg (stmt, 0), NULL_RTX,
			     VOIDmode, EXPAND_NORMAL);
      emit_insn (targetm.gen_oacc_dim_size (target, dim));
    }
  else
    emit_move_insn (target, GEN_INT (1));
}

/* The position of an OpenACC execution engine along one compute axis.  */

static void
expand_GOACC_DIM_POS (internal_fn, gcall *stmt)
{
  tree lhs = gimple_call_lhs (stmt);

  if (!lhs)
    return;

  rtx target = expand_expr (lhs, NULL_RTX, VOIDmode, EXPAND_WRITE);
  if (targetm.have_oacc_dim_pos ())
    {
      rtx dim = expand_expr (gimple_call_arg (stmt, 0), NULL_RTX,
			     VOIDmode, EXPAND_NORMAL);
      emit_insn (targetm.gen_oacc_dim_pos (target, dim));
    }
  else
    emit_move_insn (target, const0_rtx);
}

/* This is expanded by oacc_device_lower pass.  */

static void
expand_GOACC_LOOP (internal_fn, gcall *)
{
  gcc_unreachable ();
}

/* This is expanded by oacc_device_lower pass.  */

static void
expand_GOACC_REDUCTION (internal_fn, gcall *)
{
  gcc_unreachable ();
}

/* This is expanded by oacc_device_lower pass.  */

static void
expand_GOACC_TILE (internal_fn, gcall *)
{
  gcc_unreachable ();
}

/* Set errno to EDOM.  */

static void
expand_SET_EDOM (internal_fn, gcall *)
{
#ifdef TARGET_EDOM
#ifdef GEN_ERRNO_RTX
  rtx errno_rtx = GEN_ERRNO_RTX;
#else
  rtx errno_rtx = gen_rtx_MEM (word_mode, gen_rtx_SYMBOL_REF (Pmode, "errno"));
#endif
  emit_move_insn (errno_rtx,
		  gen_int_mode (TARGET_EDOM, GET_MODE (errno_rtx)));
#else
  gcc_unreachable ();
#endif
}

/* Expand atomic bit test and set.  */

static void
expand_ATOMIC_BIT_TEST_AND_SET (internal_fn, gcall *call)
{
  expand_ifn_atomic_bit_test_and (call);
}

/* Expand atomic bit test and complement.  */

static void
expand_ATOMIC_BIT_TEST_AND_COMPLEMENT (internal_fn, gcall *call)
{
  expand_ifn_atomic_bit_test_and (call);
}

/* Expand atomic bit test and reset.  */

static void
expand_ATOMIC_BIT_TEST_AND_RESET (internal_fn, gcall *call)
{
  expand_ifn_atomic_bit_test_and (call);
}

/* Expand atomic bit test and set.  */

static void
expand_ATOMIC_COMPARE_EXCHANGE (internal_fn, gcall *call)
{
  expand_ifn_atomic_compare_exchange (call);
}

/* Expand LAUNDER to assignment, lhs = arg0.  */

static void
expand_LAUNDER (internal_fn, gcall *call)
{
  tree lhs = gimple_call_lhs (call);

  if (!lhs)
    return;

  expand_assignment (lhs, gimple_call_arg (call, 0), false);
}

/* Expand {MASK_,}SCATTER_STORE{S,U} call CALL using optab OPTAB.  */

static void
expand_scatter_store_optab_fn (internal_fn, gcall *stmt, direct_optab optab)
{
  internal_fn ifn = gimple_call_internal_fn (stmt);
  int rhs_index = internal_fn_stored_value_index (ifn);
  int mask_index = internal_fn_mask_index (ifn);
  tree base = gimple_call_arg (stmt, 0);
  tree offset = gimple_call_arg (stmt, 1);
  tree scale = gimple_call_arg (stmt, 2);
  tree rhs = gimple_call_arg (stmt, rhs_index);

  rtx base_rtx = expand_normal (base);
  rtx offset_rtx = expand_normal (offset);
  HOST_WIDE_INT scale_int = tree_to_shwi (scale);
  rtx rhs_rtx = expand_normal (rhs);

  class expand_operand ops[6];
  int i = 0;
  create_address_operand (&ops[i++], base_rtx);
  create_input_operand (&ops[i++], offset_rtx, TYPE_MODE (TREE_TYPE (offset)));
  create_integer_operand (&ops[i++], TYPE_UNSIGNED (TREE_TYPE (offset)));
  create_integer_operand (&ops[i++], scale_int);
  create_input_operand (&ops[i++], rhs_rtx, TYPE_MODE (TREE_TYPE (rhs)));
  if (mask_index >= 0)
    {
      tree mask = gimple_call_arg (stmt, mask_index);
      rtx mask_rtx = expand_normal (mask);
      create_input_operand (&ops[i++], mask_rtx, TYPE_MODE (TREE_TYPE (mask)));
    }

  insn_code icode = convert_optab_handler (optab, TYPE_MODE (TREE_TYPE (rhs)),
					   TYPE_MODE (TREE_TYPE (offset)));
  expand_insn (icode, i, ops);
}

/* Expand {MASK_,}GATHER_LOAD call CALL using optab OPTAB.  */

static void
expand_gather_load_optab_fn (internal_fn, gcall *stmt, direct_optab optab)
{
  tree lhs = gimple_call_lhs (stmt);
  tree base = gimple_call_arg (stmt, 0);
  tree offset = gimple_call_arg (stmt, 1);
  tree scale = gimple_call_arg (stmt, 2);

  rtx lhs_rtx = expand_expr (lhs, NULL_RTX, VOIDmode, EXPAND_WRITE);
  rtx base_rtx = expand_normal (base);
  rtx offset_rtx = expand_normal (offset);
  HOST_WIDE_INT scale_int = tree_to_shwi (scale);

  int i = 0;
  class expand_operand ops[6];
  create_output_operand (&ops[i++], lhs_rtx, TYPE_MODE (TREE_TYPE (lhs)));
  create_address_operand (&ops[i++], base_rtx);
  create_input_operand (&ops[i++], offset_rtx, TYPE_MODE (TREE_TYPE (offset)));
  create_integer_operand (&ops[i++], TYPE_UNSIGNED (TREE_TYPE (offset)));
  create_integer_operand (&ops[i++], scale_int);
  if (optab == mask_gather_load_optab)
    {
      tree mask = gimple_call_arg (stmt, 4);
      rtx mask_rtx = expand_normal (mask);
      create_input_operand (&ops[i++], mask_rtx, TYPE_MODE (TREE_TYPE (mask)));
    }
  insn_code icode = convert_optab_handler (optab, TYPE_MODE (TREE_TYPE (lhs)),
					   TYPE_MODE (TREE_TYPE (offset)));
  expand_insn (icode, i, ops);
  if (!rtx_equal_p (lhs_rtx, ops[0].value))
    emit_move_insn (lhs_rtx, ops[0].value);
}

/* Expand DIVMOD() using:
 a) optab handler for udivmod/sdivmod if it is available.
 b) If optab_handler doesn't exist, generate call to
    target-specific divmod libfunc.  */

static void
expand_DIVMOD (internal_fn, gcall *call_stmt)
{
  tree lhs = gimple_call_lhs (call_stmt);
  tree arg0 = gimple_call_arg (call_stmt, 0);
  tree arg1 = gimple_call_arg (call_stmt, 1);

  gcc_assert (TREE_CODE (TREE_TYPE (lhs)) == COMPLEX_TYPE);
  tree type = TREE_TYPE (TREE_TYPE (lhs));
  machine_mode mode = TYPE_MODE (type);
  bool unsignedp = TYPE_UNSIGNED (type);
  optab tab = (unsignedp) ? udivmod_optab : sdivmod_optab;

  rtx op0 = expand_normal (arg0);
  rtx op1 = expand_normal (arg1);
  rtx target = expand_expr (lhs, NULL_RTX, VOIDmode, EXPAND_WRITE);

  rtx quotient, remainder, libfunc;

  /* Check if optab_handler exists for divmod_optab for given mode.  */
  if (optab_handler (tab, mode) != CODE_FOR_nothing)
    {
      quotient = gen_reg_rtx (mode);
      remainder = gen_reg_rtx (mode);
      expand_twoval_binop (tab, op0, op1, quotient, remainder, unsignedp);
    }

  /* Generate call to divmod libfunc if it exists.  */
  else if ((libfunc = optab_libfunc (tab, mode)) != NULL_RTX)
    targetm.expand_divmod_libfunc (libfunc, mode, op0, op1,
				   &quotient, &remainder);

  else
    gcc_unreachable ();

  /* Wrap the return value (quotient, remainder) within COMPLEX_EXPR.  */
  expand_expr (build2 (COMPLEX_EXPR, TREE_TYPE (lhs),
		       make_tree (TREE_TYPE (arg0), quotient),
		       make_tree (TREE_TYPE (arg1), remainder)),
	       target, VOIDmode, EXPAND_NORMAL);
}

/* Expand a NOP.  */

static void
expand_NOP (internal_fn, gcall *)
{
  /* Nothing.  But it shouldn't really prevail.  */
}

/* Coroutines, all should have been processed at this stage.  */

static void
expand_CO_FRAME (internal_fn, gcall *)
{
  gcc_unreachable ();
}

static void
expand_CO_YIELD (internal_fn, gcall *)
{
  gcc_unreachable ();
}

static void
expand_CO_SUSPN (internal_fn, gcall *)
{
  gcc_unreachable ();
}

static void
expand_CO_ACTOR (internal_fn, gcall *)
{
  gcc_unreachable ();
}

/* Expand a call to FN using the operands in STMT.  FN has a single
   output operand and NARGS input operands.  */

static void
expand_direct_optab_fn (internal_fn fn, gcall *stmt, direct_optab optab,
			unsigned int nargs)
{
  expand_operand *ops = XALLOCAVEC (expand_operand, nargs + 1);

  tree_pair types = direct_internal_fn_types (fn, stmt);
  insn_code icode = direct_optab_handler (optab, TYPE_MODE (types.first));
  gcc_assert (icode != CODE_FOR_nothing);

  tree lhs = gimple_call_lhs (stmt);
  rtx lhs_rtx = NULL_RTX;
  if (lhs)
    lhs_rtx = expand_expr (lhs, NULL_RTX, VOIDmode, EXPAND_WRITE);

  /* Do not assign directly to a promoted subreg, since there is no
     guarantee that the instruction will leave the upper bits of the
     register in the state required by SUBREG_PROMOTED_SIGN.  */
  rtx dest = lhs_rtx;
  if (dest && GET_CODE (dest) == SUBREG && SUBREG_PROMOTED_VAR_P (dest))
    dest = NULL_RTX;

  create_output_operand (&ops[0], dest, insn_data[icode].operand[0].mode);

  for (unsigned int i = 0; i < nargs; ++i)
    {
      tree rhs = gimple_call_arg (stmt, i);
      tree rhs_type = TREE_TYPE (rhs);
      rtx rhs_rtx = expand_normal (rhs);
      if (INTEGRAL_TYPE_P (rhs_type))
	create_convert_operand_from (&ops[i + 1], rhs_rtx,
				     TYPE_MODE (rhs_type),
				     TYPE_UNSIGNED (rhs_type));
      else
	create_input_operand (&ops[i + 1], rhs_rtx, TYPE_MODE (rhs_type));
    }

  expand_insn (icode, nargs + 1, ops);
  if (lhs_rtx && !rtx_equal_p (lhs_rtx, ops[0].value))
    {
      /* If the return value has an integral type, convert the instruction
	 result to that type.  This is useful for things that return an
	 int regardless of the size of the input.  If the instruction result
	 is smaller than required, assume that it is signed.

	 If the return value has a nonintegral type, its mode must match
	 the instruction result.  */
      if (GET_CODE (lhs_rtx) == SUBREG && SUBREG_PROMOTED_VAR_P (lhs_rtx))
	{
	  /* If this is a scalar in a register that is stored in a wider
	     mode than the declared mode, compute the result into its
	     declared mode and then convert to the wider mode.  */
	  gcc_checking_assert (INTEGRAL_TYPE_P (TREE_TYPE (lhs)));
	  rtx tmp = convert_to_mode (GET_MODE (lhs_rtx), ops[0].value, 0);
	  convert_move (SUBREG_REG (lhs_rtx), tmp,
			SUBREG_PROMOTED_SIGN (lhs_rtx));
	}
      else if (GET_MODE (lhs_rtx) == GET_MODE (ops[0].value))
	emit_move_insn (lhs_rtx, ops[0].value);
      else
	{
	  gcc_checking_assert (INTEGRAL_TYPE_P (TREE_TYPE (lhs)));
	  convert_move (lhs_rtx, ops[0].value, 0);
	}
    }
}

/* Expand WHILE_ULT call STMT using optab OPTAB.  */

static void
expand_while_optab_fn (internal_fn, gcall *stmt, convert_optab optab)
{
  expand_operand ops[3];
  tree rhs_type[2];

  tree lhs = gimple_call_lhs (stmt);
  tree lhs_type = TREE_TYPE (lhs);
  rtx lhs_rtx = expand_expr (lhs, NULL_RTX, VOIDmode, EXPAND_WRITE);
  create_output_operand (&ops[0], lhs_rtx, TYPE_MODE (lhs_type));

  for (unsigned int i = 0; i < 2; ++i)
    {
      tree rhs = gimple_call_arg (stmt, i);
      rhs_type[i] = TREE_TYPE (rhs);
      rtx rhs_rtx = expand_normal (rhs);
      create_input_operand (&ops[i + 1], rhs_rtx, TYPE_MODE (rhs_type[i]));
    }

  insn_code icode = convert_optab_handler (optab, TYPE_MODE (rhs_type[0]),
					   TYPE_MODE (lhs_type));

  expand_insn (icode, 3, ops);
  if (!rtx_equal_p (lhs_rtx, ops[0].value))
    emit_move_insn (lhs_rtx, ops[0].value);
}

/* Expanders for optabs that can use expand_direct_optab_fn.  */

#define expand_unary_optab_fn(FN, STMT, OPTAB) \
  expand_direct_optab_fn (FN, STMT, OPTAB, 1)

#define expand_binary_optab_fn(FN, STMT, OPTAB) \
  expand_direct_optab_fn (FN, STMT, OPTAB, 2)

#define expand_ternary_optab_fn(FN, STMT, OPTAB) \
  expand_direct_optab_fn (FN, STMT, OPTAB, 3)

#define expand_cond_unary_optab_fn(FN, STMT, OPTAB) \
  expand_direct_optab_fn (FN, STMT, OPTAB, 3)

#define expand_cond_binary_optab_fn(FN, STMT, OPTAB) \
  expand_direct_optab_fn (FN, STMT, OPTAB, 4)

#define expand_cond_ternary_optab_fn(FN, STMT, OPTAB) \
  expand_direct_optab_fn (FN, STMT, OPTAB, 5)

#define expand_fold_extract_optab_fn(FN, STMT, OPTAB) \
  expand_direct_optab_fn (FN, STMT, OPTAB, 3)

#define expand_fold_left_optab_fn(FN, STMT, OPTAB) \
  expand_direct_optab_fn (FN, STMT, OPTAB, 2)

#define expand_mask_fold_left_optab_fn(FN, STMT, OPTAB) \
  expand_direct_optab_fn (FN, STMT, OPTAB, 3)

#define expand_check_ptrs_optab_fn(FN, STMT, OPTAB) \
  expand_direct_optab_fn (FN, STMT, OPTAB, 4)

/* RETURN_TYPE and ARGS are a return type and argument list that are
   in principle compatible with FN (which satisfies direct_internal_fn_p).
   Return the types that should be used to determine whether the
   target supports FN.  */

tree_pair
direct_internal_fn_types (internal_fn fn, tree return_type, tree *args)
{
  const direct_internal_fn_info &info = direct_internal_fn (fn);
  tree type0 = (info.type0 < 0 ? return_type : TREE_TYPE (args[info.type0]));
  tree type1 = (info.type1 < 0 ? return_type : TREE_TYPE (args[info.type1]));
  return tree_pair (type0, type1);
}

/* CALL is a call whose return type and arguments are in principle
   compatible with FN (which satisfies direct_internal_fn_p).  Return the
   types that should be used to determine whether the target supports FN.  */

tree_pair
direct_internal_fn_types (internal_fn fn, gcall *call)
{
  const direct_internal_fn_info &info = direct_internal_fn (fn);
  tree op0 = (info.type0 < 0
	      ? gimple_call_lhs (call)
	      : gimple_call_arg (call, info.type0));
  tree op1 = (info.type1 < 0
	      ? gimple_call_lhs (call)
	      : gimple_call_arg (call, info.type1));
  return tree_pair (TREE_TYPE (op0), TREE_TYPE (op1));
}

/* Return true if OPTAB is supported for TYPES (whose modes should be
   the same) when the optimization type is OPT_TYPE.  Used for simple
   direct optabs.  */

static bool
direct_optab_supported_p (direct_optab optab, tree_pair types,
			  optimization_type opt_type)
{
  machine_mode mode = TYPE_MODE (types.first);
  gcc_checking_assert (mode == TYPE_MODE (types.second));
  return direct_optab_handler (optab, mode, opt_type) != CODE_FOR_nothing;
}

/* Return true if OPTAB is supported for TYPES, where the first type
   is the destination and the second type is the source.  Used for
   convert optabs.  */

static bool
convert_optab_supported_p (convert_optab optab, tree_pair types,
			   optimization_type opt_type)
{
  return (convert_optab_handler (optab, TYPE_MODE (types.first),
				 TYPE_MODE (types.second), opt_type)
	  != CODE_FOR_nothing);
}

/* Return true if load/store lanes optab OPTAB is supported for
   array type TYPES.first when the optimization type is OPT_TYPE.  */

static bool
multi_vector_optab_supported_p (convert_optab optab, tree_pair types,
				optimization_type opt_type)
{
  gcc_assert (TREE_CODE (types.first) == ARRAY_TYPE);
  machine_mode imode = TYPE_MODE (types.first);
  machine_mode vmode = TYPE_MODE (TREE_TYPE (types.first));
  return (convert_optab_handler (optab, imode, vmode, opt_type)
	  != CODE_FOR_nothing);
}

#define direct_unary_optab_supported_p direct_optab_supported_p
#define direct_binary_optab_supported_p direct_optab_supported_p
#define direct_ternary_optab_supported_p direct_optab_supported_p
#define direct_cond_unary_optab_supported_p direct_optab_supported_p
#define direct_cond_binary_optab_supported_p direct_optab_supported_p
#define direct_cond_ternary_optab_supported_p direct_optab_supported_p
#define direct_mask_load_optab_supported_p direct_optab_supported_p
#define direct_load_lanes_optab_supported_p multi_vector_optab_supported_p
#define direct_mask_load_lanes_optab_supported_p multi_vector_optab_supported_p
#define direct_gather_load_optab_supported_p convert_optab_supported_p
#define direct_mask_store_optab_supported_p direct_optab_supported_p
#define direct_store_lanes_optab_supported_p multi_vector_optab_supported_p
#define direct_mask_store_lanes_optab_supported_p multi_vector_optab_supported_p
#define direct_scatter_store_optab_supported_p convert_optab_supported_p
#define direct_while_optab_supported_p convert_optab_supported_p
#define direct_fold_extract_optab_supported_p direct_optab_supported_p
#define direct_fold_left_optab_supported_p direct_optab_supported_p
#define direct_mask_fold_left_optab_supported_p direct_optab_supported_p
#define direct_check_ptrs_optab_supported_p direct_optab_supported_p

/* Return the optab used by internal function FN.  */

static optab
direct_internal_fn_optab (internal_fn fn, tree_pair types)
{
  switch (fn)
    {
#define DEF_INTERNAL_FN(CODE, FLAGS, FNSPEC) \
    case IFN_##CODE: break;
#define DEF_INTERNAL_OPTAB_FN(CODE, FLAGS, OPTAB, TYPE) \
    case IFN_##CODE: return OPTAB##_optab;
#define DEF_INTERNAL_SIGNED_OPTAB_FN(CODE, FLAGS, SELECTOR, SIGNED_OPTAB, \
				     UNSIGNED_OPTAB, TYPE)		\
    case IFN_##CODE: return (TYPE_UNSIGNED (types.SELECTOR)		\
			     ? UNSIGNED_OPTAB ## _optab			\
			     : SIGNED_OPTAB ## _optab);
#include "internal-fn.def"

    case IFN_LAST:
      break;
    }
  gcc_unreachable ();
}

/* Return the optab used by internal function FN.  */

static optab
direct_internal_fn_optab (internal_fn fn)
{
  switch (fn)
    {
#define DEF_INTERNAL_FN(CODE, FLAGS, FNSPEC) \
    case IFN_##CODE: break;
#define DEF_INTERNAL_OPTAB_FN(CODE, FLAGS, OPTAB, TYPE) \
    case IFN_##CODE: return OPTAB##_optab;
#include "internal-fn.def"

    case IFN_LAST:
      break;
    }
  gcc_unreachable ();
}

/* Return true if FN is supported for the types in TYPES when the
   optimization type is OPT_TYPE.  The types are those associated with
   the "type0" and "type1" fields of FN's direct_internal_fn_info
   structure.  */

bool
direct_internal_fn_supported_p (internal_fn fn, tree_pair types,
				optimization_type opt_type)
{
  switch (fn)
    {
#define DEF_INTERNAL_FN(CODE, FLAGS, FNSPEC) \
    case IFN_##CODE: break;
#define DEF_INTERNAL_OPTAB_FN(CODE, FLAGS, OPTAB, TYPE) \
    case IFN_##CODE: \
      return direct_##TYPE##_optab_supported_p (OPTAB##_optab, types, \
						opt_type);
#define DEF_INTERNAL_SIGNED_OPTAB_FN(CODE, FLAGS, SELECTOR, SIGNED_OPTAB, \
				     UNSIGNED_OPTAB, TYPE)		\
    case IFN_##CODE:							\
      {									\
	optab which_optab = (TYPE_UNSIGNED (types.SELECTOR)		\
			     ? UNSIGNED_OPTAB ## _optab			\
			     : SIGNED_OPTAB ## _optab);			\
	return direct_##TYPE##_optab_supported_p (which_optab, types,	\
						  opt_type);		\
      }
#include "internal-fn.def"

    case IFN_LAST:
      break;
    }
  gcc_unreachable ();
}

/* Return true if FN is supported for type TYPE when the optimization
   type is OPT_TYPE.  The caller knows that the "type0" and "type1"
   fields of FN's direct_internal_fn_info structure are the same.  */

bool
direct_internal_fn_supported_p (internal_fn fn, tree type,
				optimization_type opt_type)
{
  const direct_internal_fn_info &info = direct_internal_fn (fn);
  gcc_checking_assert (info.type0 == info.type1);
  return direct_internal_fn_supported_p (fn, tree_pair (type, type), opt_type);
}

/* Return true if the STMT is supported when the optimization type is OPT_TYPE,
   given that STMT is a call to a direct internal function.  */

bool
direct_internal_fn_supported_p (gcall *stmt, optimization_type opt_type)
{
  internal_fn fn = gimple_call_internal_fn (stmt);
  tree_pair types = direct_internal_fn_types (fn, stmt);
  return direct_internal_fn_supported_p (fn, types, opt_type);
}

/* If FN is commutative in two consecutive arguments, return the
   index of the first, otherwise return -1.  */

int
first_commutative_argument (internal_fn fn)
{
  switch (fn)
    {
    case IFN_FMA:
    case IFN_FMS:
    case IFN_FNMA:
    case IFN_FNMS:
    case IFN_AVG_FLOOR:
    case IFN_AVG_CEIL:
<<<<<<< HEAD
=======
    case IFN_MULHS:
    case IFN_MULHRS:
>>>>>>> e2aa5677
    case IFN_FMIN:
    case IFN_FMAX:
      return 0;

    case IFN_COND_ADD:
    case IFN_COND_MUL:
    case IFN_COND_MIN:
    case IFN_COND_MAX:
    case IFN_COND_AND:
    case IFN_COND_IOR:
    case IFN_COND_XOR:
    case IFN_COND_FMA:
    case IFN_COND_FMS:
    case IFN_COND_FNMA:
    case IFN_COND_FNMS:
      return 1;

    default:
      return -1;
    }
}

/* Return true if IFN_SET_EDOM is supported.  */

bool
set_edom_supported_p (void)
{
#ifdef TARGET_EDOM
  return true;
#else
  return false;
#endif
}

#define DEF_INTERNAL_OPTAB_FN(CODE, FLAGS, OPTAB, TYPE) \
  static void						\
  expand_##CODE (internal_fn fn, gcall *stmt)		\
  {							\
    expand_##TYPE##_optab_fn (fn, stmt, OPTAB##_optab);	\
  }
#define DEF_INTERNAL_SIGNED_OPTAB_FN(CODE, FLAGS, SELECTOR, SIGNED_OPTAB, \
				     UNSIGNED_OPTAB, TYPE)		\
  static void								\
  expand_##CODE (internal_fn fn, gcall *stmt)				\
  {									\
    tree_pair types = direct_internal_fn_types (fn, stmt);		\
    optab which_optab = direct_internal_fn_optab (fn, types);		\
    expand_##TYPE##_optab_fn (fn, stmt, which_optab);			\
  }
#include "internal-fn.def"

/* Routines to expand each internal function, indexed by function number.
   Each routine has the prototype:

       expand_<NAME> (gcall *stmt)

   where STMT is the statement that performs the call. */
static void (*const internal_fn_expanders[]) (internal_fn, gcall *) = {
#define DEF_INTERNAL_FN(CODE, FLAGS, FNSPEC) expand_##CODE,
#include "internal-fn.def"
  0
};

/* Invoke T(CODE, IFN) for each conditional function IFN that maps to a
   tree code CODE.  */
#define FOR_EACH_CODE_MAPPING(T) \
  T (PLUS_EXPR, IFN_COND_ADD) \
  T (MINUS_EXPR, IFN_COND_SUB) \
  T (MULT_EXPR, IFN_COND_MUL) \
  T (TRUNC_DIV_EXPR, IFN_COND_DIV) \
  T (TRUNC_MOD_EXPR, IFN_COND_MOD) \
  T (RDIV_EXPR, IFN_COND_RDIV) \
  T (MIN_EXPR, IFN_COND_MIN) \
  T (MAX_EXPR, IFN_COND_MAX) \
  T (BIT_AND_EXPR, IFN_COND_AND) \
  T (BIT_IOR_EXPR, IFN_COND_IOR) \
<<<<<<< HEAD
  T (BIT_XOR_EXPR, IFN_COND_XOR)
=======
  T (BIT_XOR_EXPR, IFN_COND_XOR) \
  T (LSHIFT_EXPR, IFN_COND_SHL) \
  T (RSHIFT_EXPR, IFN_COND_SHR)
>>>>>>> e2aa5677

/* Return a function that only performs CODE when a certain condition is met
   and that uses a given fallback value otherwise.  For example, if CODE is
   a binary operation associated with conditional function FN:
<<<<<<< HEAD

     LHS = FN (COND, A, B, ELSE)

   is equivalent to the C expression:

=======

     LHS = FN (COND, A, B, ELSE)

   is equivalent to the C expression:

>>>>>>> e2aa5677
     LHS = COND ? A CODE B : ELSE;

   operating elementwise if the operands are vectors.

   Return IFN_LAST if no such function exists.  */

internal_fn
get_conditional_internal_fn (tree_code code)
{
  switch (code)
    {
#define CASE(CODE, IFN) case CODE: return IFN;
      FOR_EACH_CODE_MAPPING(CASE)
#undef CASE
<<<<<<< HEAD
=======
    default:
      return IFN_LAST;
    }
}

/* If IFN implements the conditional form of a tree code, return that
   tree code, otherwise return ERROR_MARK.  */

tree_code
conditional_internal_fn_code (internal_fn ifn)
{
  switch (ifn)
    {
#define CASE(CODE, IFN) case IFN: return CODE;
      FOR_EACH_CODE_MAPPING(CASE)
#undef CASE
    default:
      return ERROR_MARK;
    }
}

/* Invoke T(IFN) for each internal function IFN that also has an
   IFN_COND_* form.  */
#define FOR_EACH_COND_FN_PAIR(T) \
  T (FMA) \
  T (FMS) \
  T (FNMA) \
  T (FNMS)

/* Return a function that only performs internal function FN when a
   certain condition is met and that uses a given fallback value otherwise.
   In other words, the returned function FN' is such that:

     LHS = FN' (COND, A1, ... An, ELSE)

   is equivalent to the C expression:

     LHS = COND ? FN (A1, ..., An) : ELSE;

   operating elementwise if the operands are vectors.

   Return IFN_LAST if no such function exists.  */

internal_fn
get_conditional_internal_fn (internal_fn fn)
{
  switch (fn)
    {
#define CASE(NAME) case IFN_##NAME: return IFN_COND_##NAME;
      FOR_EACH_COND_FN_PAIR(CASE)
#undef CASE
    default:
      return IFN_LAST;
    }
}

/* If IFN implements the conditional form of an unconditional internal
   function, return that unconditional function, otherwise return IFN_LAST.  */

internal_fn
get_unconditional_internal_fn (internal_fn ifn)
{
  switch (ifn)
    {
#define CASE(NAME) case IFN_COND_##NAME: return IFN_##NAME;
      FOR_EACH_COND_FN_PAIR(CASE)
#undef CASE
>>>>>>> e2aa5677
    default:
      return IFN_LAST;
    }
}

<<<<<<< HEAD
/* If IFN implements the conditional form of a tree code, return that
   tree code, otherwise return ERROR_MARK.  */

tree_code
conditional_internal_fn_code (internal_fn ifn)
{
  switch (ifn)
    {
#define CASE(CODE, IFN) case IFN: return CODE;
      FOR_EACH_CODE_MAPPING(CASE)
#undef CASE
    default:
      return ERROR_MARK;
    }
}

/* Invoke T(IFN) for each internal function IFN that also has an
   IFN_COND_* form.  */
#define FOR_EACH_COND_FN_PAIR(T) \
  T (FMA) \
  T (FMS) \
  T (FNMA) \
  T (FNMS)

/* Return a function that only performs internal function FN when a
   certain condition is met and that uses a given fallback value otherwise.
   In other words, the returned function FN' is such that:

     LHS = FN' (COND, A1, ... An, ELSE)

   is equivalent to the C expression:

     LHS = COND ? FN (A1, ..., An) : ELSE;

   operating elementwise if the operands are vectors.

   Return IFN_LAST if no such function exists.  */

internal_fn
get_conditional_internal_fn (internal_fn fn)
{
  switch (fn)
    {
#define CASE(NAME) case IFN_##NAME: return IFN_COND_##NAME;
      FOR_EACH_COND_FN_PAIR(CASE)
#undef CASE
    default:
      return IFN_LAST;
    }
}

/* If IFN implements the conditional form of an unconditional internal
   function, return that unconditional function, otherwise return IFN_LAST.  */

internal_fn
get_unconditional_internal_fn (internal_fn ifn)
{
  switch (ifn)
    {
#define CASE(NAME) case IFN_COND_##NAME: return IFN_##NAME;
      FOR_EACH_COND_FN_PAIR(CASE)
#undef CASE
    default:
      return IFN_LAST;
    }
}

=======
>>>>>>> e2aa5677
/* Return true if STMT can be interpreted as a conditional tree code
   operation of the form:

     LHS = COND ? OP (RHS1, ...) : ELSE;

   operating elementwise if the operands are vectors.  This includes
   the case of an all-true COND, so that the operation always happens.

   When returning true, set:

   - *COND_OUT to the condition COND, or to NULL_TREE if the condition
     is known to be all-true
   - *CODE_OUT to the tree code
   - OPS[I] to operand I of *CODE_OUT
   - *ELSE_OUT to the fallback value ELSE, or to NULL_TREE if the
     condition is known to be all true.  */

bool
can_interpret_as_conditional_op_p (gimple *stmt, tree *cond_out,
				   tree_code *code_out,
				   tree (&ops)[3], tree *else_out)
{
  if (gassign *assign = dyn_cast <gassign *> (stmt))
    {
      *cond_out = NULL_TREE;
      *code_out = gimple_assign_rhs_code (assign);
      ops[0] = gimple_assign_rhs1 (assign);
      ops[1] = gimple_assign_rhs2 (assign);
      ops[2] = gimple_assign_rhs3 (assign);
      *else_out = NULL_TREE;
      return true;
    }
  if (gcall *call = dyn_cast <gcall *> (stmt))
    if (gimple_call_internal_p (call))
      {
	internal_fn ifn = gimple_call_internal_fn (call);
	tree_code code = conditional_internal_fn_code (ifn);
	if (code != ERROR_MARK)
	  {
	    *cond_out = gimple_call_arg (call, 0);
	    *code_out = code;
	    unsigned int nops = gimple_call_num_args (call) - 2;
	    for (unsigned int i = 0; i < 3; ++i)
	      ops[i] = i < nops ? gimple_call_arg (call, i + 1) : NULL_TREE;
	    *else_out = gimple_call_arg (call, nops + 1);
	    if (integer_truep (*cond_out))
	      {
		*cond_out = NULL_TREE;
		*else_out = NULL_TREE;
	      }
	    return true;
	  }
      }
  return false;
}

/* Return true if IFN is some form of load from memory.  */

bool
internal_load_fn_p (internal_fn fn)
{
  switch (fn)
    {
    case IFN_MASK_LOAD:
    case IFN_LOAD_LANES:
    case IFN_MASK_LOAD_LANES:
    case IFN_GATHER_LOAD:
    case IFN_MASK_GATHER_LOAD:
      return true;

    default:
      return false;
    }
}

/* Return true if IFN is some form of store to memory.  */

bool
internal_store_fn_p (internal_fn fn)
{
  switch (fn)
    {
    case IFN_MASK_STORE:
    case IFN_STORE_LANES:
    case IFN_MASK_STORE_LANES:
    case IFN_SCATTER_STORE:
    case IFN_MASK_SCATTER_STORE:
      return true;

    default:
      return false;
    }
}

/* Return true if IFN is some form of gather load or scatter store.  */

bool
internal_gather_scatter_fn_p (internal_fn fn)
{
  switch (fn)
    {
    case IFN_GATHER_LOAD:
    case IFN_MASK_GATHER_LOAD:
    case IFN_SCATTER_STORE:
    case IFN_MASK_SCATTER_STORE:
      return true;

    default:
      return false;
    }
}

/* If FN takes a vector mask argument, return the index of that argument,
   otherwise return -1.  */

int
internal_fn_mask_index (internal_fn fn)
{
  switch (fn)
    {
    case IFN_MASK_LOAD:
    case IFN_MASK_LOAD_LANES:
    case IFN_MASK_STORE:
    case IFN_MASK_STORE_LANES:
      return 2;

    case IFN_MASK_GATHER_LOAD:
    case IFN_MASK_SCATTER_STORE:
      return 4;

    default:
      return (conditional_internal_fn_code (fn) != ERROR_MARK
	      || get_unconditional_internal_fn (fn) != IFN_LAST ? 0 : -1);
    }
}

/* If FN takes a value that should be stored to memory, return the index
   of that argument, otherwise return -1.  */

int
internal_fn_stored_value_index (internal_fn fn)
{
  switch (fn)
    {
    case IFN_MASK_STORE:
    case IFN_SCATTER_STORE:
    case IFN_MASK_SCATTER_STORE:
      return 3;

    default:
      return -1;
    }
}

/* Return true if the target supports gather load or scatter store function
   IFN.  For loads, VECTOR_TYPE is the vector type of the load result,
   while for stores it is the vector type of the stored data argument.
   MEMORY_ELEMENT_TYPE is the type of the memory elements being loaded
   or stored.  OFFSET_VECTOR_TYPE is the vector type that holds the
   offset from the shared base address of each loaded or stored element.
   SCALE is the amount by which these offsets should be multiplied
   *after* they have been extended to address width.  */

bool
internal_gather_scatter_fn_supported_p (internal_fn ifn, tree vector_type,
					tree memory_element_type,
					tree offset_vector_type, int scale)
{
  if (!tree_int_cst_equal (TYPE_SIZE (TREE_TYPE (vector_type)),
			   TYPE_SIZE (memory_element_type)))
    return false;
  if (maybe_ne (TYPE_VECTOR_SUBPARTS (vector_type),
		TYPE_VECTOR_SUBPARTS (offset_vector_type)))
    return false;
  optab optab = direct_internal_fn_optab (ifn);
  insn_code icode = convert_optab_handler (optab, TYPE_MODE (vector_type),
					   TYPE_MODE (offset_vector_type));
  int output_ops = internal_load_fn_p (ifn) ? 1 : 0;
  bool unsigned_p = TYPE_UNSIGNED (TREE_TYPE (offset_vector_type));
  return (icode != CODE_FOR_nothing
	  && insn_operand_matches (icode, 2 + output_ops, GEN_INT (unsigned_p))
	  && insn_operand_matches (icode, 3 + output_ops, GEN_INT (scale)));
}

/* Return true if the target supports IFN_CHECK_{RAW,WAR}_PTRS function IFN
   for pointers of type TYPE when the accesses have LENGTH bytes and their
   common byte alignment is ALIGN.  */

bool
internal_check_ptrs_fn_supported_p (internal_fn ifn, tree type,
				    poly_uint64 length, unsigned int align)
{
  machine_mode mode = TYPE_MODE (type);
  optab optab = direct_internal_fn_optab (ifn);
  insn_code icode = direct_optab_handler (optab, mode);
  if (icode == CODE_FOR_nothing)
    return false;
  rtx length_rtx = immed_wide_int_const (length, mode);
  return (insn_operand_matches (icode, 3, length_rtx)
	  && insn_operand_matches (icode, 4, GEN_INT (align)));
}

/* Expand STMT as though it were a call to internal function FN.  */

void
expand_internal_call (internal_fn fn, gcall *stmt)
{
  internal_fn_expanders[fn] (fn, stmt);
}

/* Expand STMT, which is a call to internal function FN.  */

void
expand_internal_call (gcall *stmt)
{
  expand_internal_call (gimple_call_internal_fn (stmt), stmt);
}

/* If TYPE is a vector type, return true if IFN is a direct internal
   function that is supported for that type.  If TYPE is a scalar type,
   return true if IFN is a direct internal function that is supported for
   the target's preferred vector version of TYPE.  */

bool
vectorized_internal_fn_supported_p (internal_fn ifn, tree type)
{
  scalar_mode smode;
  if (!VECTOR_TYPE_P (type) && is_a <scalar_mode> (TYPE_MODE (type), &smode))
    {
      machine_mode vmode = targetm.vectorize.preferred_simd_mode (smode);
      if (VECTOR_MODE_P (vmode))
	type = build_vector_type_for_mode (type, vmode);
    }

  return (VECTOR_MODE_P (TYPE_MODE (type))
	  && direct_internal_fn_supported_p (ifn, type, OPTIMIZE_FOR_SPEED));
}

void
expand_PHI (internal_fn, gcall *)
{
    gcc_unreachable ();
}<|MERGE_RESOLUTION|>--- conflicted
+++ resolved
@@ -1,9 +1,5 @@
 /* Internal functions.
-<<<<<<< HEAD
-   Copyright (C) 2011-2019 Free Software Foundation, Inc.
-=======
    Copyright (C) 2011-2020 Free Software Foundation, Inc.
->>>>>>> e2aa5677
 
 This file is part of GCC.
 
@@ -3258,11 +3254,8 @@
     case IFN_FNMS:
     case IFN_AVG_FLOOR:
     case IFN_AVG_CEIL:
-<<<<<<< HEAD
-=======
     case IFN_MULHS:
     case IFN_MULHRS:
->>>>>>> e2aa5677
     case IFN_FMIN:
     case IFN_FMAX:
       return 0;
@@ -3339,30 +3332,18 @@
   T (MAX_EXPR, IFN_COND_MAX) \
   T (BIT_AND_EXPR, IFN_COND_AND) \
   T (BIT_IOR_EXPR, IFN_COND_IOR) \
-<<<<<<< HEAD
-  T (BIT_XOR_EXPR, IFN_COND_XOR)
-=======
   T (BIT_XOR_EXPR, IFN_COND_XOR) \
   T (LSHIFT_EXPR, IFN_COND_SHL) \
   T (RSHIFT_EXPR, IFN_COND_SHR)
->>>>>>> e2aa5677
 
 /* Return a function that only performs CODE when a certain condition is met
    and that uses a given fallback value otherwise.  For example, if CODE is
    a binary operation associated with conditional function FN:
-<<<<<<< HEAD
 
      LHS = FN (COND, A, B, ELSE)
 
    is equivalent to the C expression:
 
-=======
-
-     LHS = FN (COND, A, B, ELSE)
-
-   is equivalent to the C expression:
-
->>>>>>> e2aa5677
      LHS = COND ? A CODE B : ELSE;
 
    operating elementwise if the operands are vectors.
@@ -3377,8 +3358,6 @@
 #define CASE(CODE, IFN) case CODE: return IFN;
       FOR_EACH_CODE_MAPPING(CASE)
 #undef CASE
-<<<<<<< HEAD
-=======
     default:
       return IFN_LAST;
     }
@@ -3446,82 +3425,11 @@
 #define CASE(NAME) case IFN_COND_##NAME: return IFN_##NAME;
       FOR_EACH_COND_FN_PAIR(CASE)
 #undef CASE
->>>>>>> e2aa5677
     default:
       return IFN_LAST;
     }
 }
 
-<<<<<<< HEAD
-/* If IFN implements the conditional form of a tree code, return that
-   tree code, otherwise return ERROR_MARK.  */
-
-tree_code
-conditional_internal_fn_code (internal_fn ifn)
-{
-  switch (ifn)
-    {
-#define CASE(CODE, IFN) case IFN: return CODE;
-      FOR_EACH_CODE_MAPPING(CASE)
-#undef CASE
-    default:
-      return ERROR_MARK;
-    }
-}
-
-/* Invoke T(IFN) for each internal function IFN that also has an
-   IFN_COND_* form.  */
-#define FOR_EACH_COND_FN_PAIR(T) \
-  T (FMA) \
-  T (FMS) \
-  T (FNMA) \
-  T (FNMS)
-
-/* Return a function that only performs internal function FN when a
-   certain condition is met and that uses a given fallback value otherwise.
-   In other words, the returned function FN' is such that:
-
-     LHS = FN' (COND, A1, ... An, ELSE)
-
-   is equivalent to the C expression:
-
-     LHS = COND ? FN (A1, ..., An) : ELSE;
-
-   operating elementwise if the operands are vectors.
-
-   Return IFN_LAST if no such function exists.  */
-
-internal_fn
-get_conditional_internal_fn (internal_fn fn)
-{
-  switch (fn)
-    {
-#define CASE(NAME) case IFN_##NAME: return IFN_COND_##NAME;
-      FOR_EACH_COND_FN_PAIR(CASE)
-#undef CASE
-    default:
-      return IFN_LAST;
-    }
-}
-
-/* If IFN implements the conditional form of an unconditional internal
-   function, return that unconditional function, otherwise return IFN_LAST.  */
-
-internal_fn
-get_unconditional_internal_fn (internal_fn ifn)
-{
-  switch (ifn)
-    {
-#define CASE(NAME) case IFN_COND_##NAME: return IFN_##NAME;
-      FOR_EACH_COND_FN_PAIR(CASE)
-#undef CASE
-    default:
-      return IFN_LAST;
-    }
-}
-
-=======
->>>>>>> e2aa5677
 /* Return true if STMT can be interpreted as a conditional tree code
    operation of the form:
 
