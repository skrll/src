--- conflicted
+++ resolved
@@ -1,9 +1,5 @@
 /* Constant folding for calls to built-in and internal functions.
-<<<<<<< HEAD
-   Copyright (C) 1988-2019 Free Software Foundation, Inc.
-=======
    Copyright (C) 1988-2020 Free Software Foundation, Inc.
->>>>>>> e2aa5677
 
 This file is part of GCC.
 
@@ -692,8 +688,6 @@
   return elts.build ();
 }
 
-<<<<<<< HEAD
-=======
 /* Try to evaluate:
 
       IFN_WHILE_ULT (ARG0, ARG1, (TYPE) { ... })
@@ -724,7 +718,6 @@
   return NULL_TREE;
 }
 
->>>>>>> e2aa5677
 /* Try to evaluate:
 
       *RESULT = FN (*ARG)
