# GCC target-specific configuration file.
# Copyright (C) 1997-2016 Free Software Foundation, Inc.

#This file is part of GCC.

#GCC is free software; you can redistribute it and/or modify it under
#the terms of the GNU General Public License as published by the Free
#Software Foundation; either version 3, or (at your option) any later
#version.

#GCC is distributed in the hope that it will be useful, but WITHOUT
#ANY WARRANTY; without even the implied warranty of MERCHANTABILITY or
#FITNESS FOR A PARTICULAR PURPOSE.  See the GNU General Public License
#for more details.

#You should have received a copy of the GNU General Public License
#along with GCC; see the file COPYING3.  If not see
#<http://www.gnu.org/licenses/>.

# This is the GCC target-specific configuration file
# where a configuration type is mapped to different system-specific
# definitions and files.  This is invoked by the autoconf-generated
# configure script.  Putting it in a separate shell file lets us skip
# running autoconf when modifying target-specific information.

# When you change the cases in the OS or target switches, consider
# updating ../libgcc/config.host also.

# This file switches on the shell variable ${target}, and also uses the
# following shell variables:
#
#  with_*		Various variables as set by configure.
#
#  enable_threads	Either the name, yes or no depending on whether
#			threads support was requested.
#
#  default_use_cxa_atexit
#			  The default value for the $enable___cxa_atexit
#			variable.  enable___cxa_atexit needs to be set to
#			"yes" for the correct operation of C++ destructors
#			but it relies upon the presence of a non-standard C
#			library	function called	__cxa_atexit.
#			  Since not all C libraries provide __cxa_atexit the
#			default value of $default_use_cxa_atexit is set to
#			"no" except for targets which are known to be OK.
#
#  default_gnu_indirect_function
#                       The default value for the $enable_gnu_indirect_function
#                       variable.  enable_gnu_indirect_function relies
#			upon the presence of a non-standard gnu ifunc support
#			in the assembler, linker and dynamic linker.
#			Since not all libraries provide the dynamic linking
#			support, the default value of
#			$default_gnu_indirect_function is set to
#			"no" except for targets which are known to be OK.
#
#  gas_flag		Either yes or no depending on whether GNU as was
#			requested.
#
#  gnu_ld_flag		Either yes or no depending on whether GNU ld was
#			requested.

# This file sets the following shell variables for use by the
# autoconf-generated configure script:
#
#  cpu_type		The name of the cpu, if different from the first
#			chunk of the canonical target name.
#
#  tm_defines		List of target macros to define for all compilations.
#
#  tm_file		A list of target macro files, if different from
#			"$cpu_type/$cpu_type.h". Usually it's constructed
#			per target in a way like this:
#			tm_file="${tm_file} dbxelf.h elfos.h ${cpu_type.h}/elf.h"
#			Note that the preferred order is:
#			- specific target header "${cpu_type}/${cpu_type.h}"
#			- generic headers like dbxelf.h elfos.h, etc.
#			- specializing target headers like ${cpu_type.h}/elf.h
#			This helps to keep OS specific stuff out of the CPU
#			defining header ${cpu_type}/${cpu_type.h}.
#
#			It is possible to include automatically-generated
#			build-directory files by prefixing them with "./".
#			All other files should relative to $srcdir/config.
#
#  tm_p_file		Location of file with declarations for functions
#			in $out_file.
#
#  out_file		The name of the machine description C support
#			file, if different from "$cpu_type/$cpu_type.c".
#
#  common_out_file	The name of the source file for code shared between
#			the compiler proper and the driver.
#
#  md_file		The name of the machine-description file, if
#			different from "$cpu_type/$cpu_type.md".
#
#  tmake_file		A list of machine-description-specific
#			makefile-fragments, if different from
#			"$cpu_type/t-$cpu_type".
#
#  extra_modes          The name of the file containing a list of extra
#                       machine modes, if necessary and different from
#                       "$cpu_type/$cpu_type-modes.def".
#
#  extra_objs		List of extra objects that should be linked into
#			the compiler proper (cc1, cc1obj, cc1plus)
#			depending on target.
#
#  extra_gcc_objs	List of extra objects that should be linked into
#			the compiler driver (gcc) depending on target.
#
#  extra_headers	List of used header files from the directory
#			config/${cpu_type}.
#
#  user_headers_inc_next_pre
#			List of header file names of internal gcc header
#			files, which should be prefixed by an include_next.
#  user_headers_inc_next_post
#			List of header file names of internal gcc header
#			files, which should be postfixed by an include_next.
#  use_gcc_tgmath	If set, add tgmath.h to the list of used header
#			files.
#
#  use_gcc_stdint	If "wrap", install a version of stdint.h that
#			wraps the system's copy for hosted compilations;
#			if "provide", provide a version of systems without
#			such a system header; otherwise "none", do not
#			provide such a header at all.
#
#  extra_programs	List of extra executables compiled for this target
#			machine, used when linking.
#
#  extra_options	List of target-dependent .opt files.
#
#  c_target_objs	List of extra target-dependent objects that be
#			linked into the C compiler only.
#
#  cxx_target_objs	List of extra target-dependent objects that be
#			linked into the C++ compiler only.
#
#  fortran_target_objs	List of extra target-dependent objects that be
#			linked into the fortran compiler only.
#
#  target_gtfiles       List of extra source files with type information.
#
#  xm_defines		List of macros to define when compiling for the
#			target machine.
#
#  xm_file		List of files to include when compiling for the
#			target machine.
#
#  use_collect2		Set to yes or no, depending on whether collect2
#			will be used.
#
#  target_cpu_default	Set to override the default target model.
#
#  gdb_needs_out_file_path
#			Set to yes if gdb needs a dir command with
#			`dirname $out_file`.
#
#  thread_file		Set to control which thread package to use.
#
#  gas			Set to yes or no depending on whether the target
#			system normally uses GNU as.
#
#  configure_default_options
#			Set to an initializer for configure_default_options
#			in configargs.h, based on --with-cpu et cetera.
#
#  native_system_header_dir
#			Where system header files are found for this
#			target.  This defaults to /usr/include.  If
#			the --with-sysroot configure option or the
#			--sysroot command line option is used this
#			will be relative to the sysroot.
# target_type_format_char 
# 			The default character to be used for formatting
#			the attribute in a
#			.type symbol_name, ${t_t_f_c}<property>
#			directive.

# The following variables are used in each case-construct to build up the
# outgoing variables:
#
#  gnu_ld		Set to yes or no depending on whether the target
#			system normally uses GNU ld.
#
#  target_has_targetcm	Set to yes or no depending on whether the target
#			has its own definition of targetcm.
#
#  target_has_targetm_common	Set to yes or no depending on whether the
#			target has its own definition of targetm_common.

out_file=
common_out_file=
tmake_file=
extra_headers=
user_headers_inc_next_pre=
user_headers_inc_next_post=
use_gcc_tgmath=yes
use_gcc_stdint=none
extra_programs=
extra_objs=
extra_gcc_objs=
extra_options=
c_target_objs=
cxx_target_objs=
fortran_target_objs=
target_has_targetcm=no
target_has_targetm_common=yes
tm_defines=
xm_defines=
# Set this to force installation and use of collect2.
use_collect2=
# Set this to override the default target model.
target_cpu_default=
# Set this if gdb needs a dir command with `dirname $out_file`
gdb_needs_out_file_path=
# Set this to control which thread package will be used.
thread_file=
# Reinitialize these from the flag values every loop pass, since some
# configure entries modify them.
gas="$gas_flag"
gnu_ld="$gnu_ld_flag"
default_use_cxa_atexit=no
default_gnu_indirect_function=no
target_gtfiles=
need_64bit_isa=
native_system_header_dir=/usr/include
target_type_format_char='@'

# Don't carry these over build->host->target.  Please.
xm_file=
md_file=

# Obsolete configurations.
case ${target} in
 *-interix*				\
 | *-knetbsd-*				\
 | *-openbsd2*				\
 | *-openbsd3*				\
 | avr-*rtems*				\
 | h8300-*rtems*			\
 | m32r-*rtems*			\
 | mep-*				\
 )
    if test "x$enable_obsolete" != xyes; then
      echo "*** Configuration ${target} is obsolete." >&2
      echo "*** Specify --enable-obsolete to build it anyway." >&2
      echo "*** Support will be REMOVED in the next major release of GCC," >&2
      echo "*** unless a maintainer comes forward." >&2
      exit 1
    fi;;
esac

# Unsupported targets list.  Do not put an entry in this list unless
# it would otherwise be caught by a more permissive pattern.  The list
# should be in alphabetical order.
case ${target} in
 # Avoid special cases that are not obsolete
   arm*-*-*eabi*			\
 )
	;;
   arm*-wince-pe*			\
 | arm*-*-ecos-elf			\
 | arm*-*-elf				\
 | arm*-*-linux*			\
 | arm*-*-uclinux*			\
 | i[34567]86-go32-*			\
 | i[34567]86-*-go32*			\
 | m68k-*-uclinuxoldabi*		\
 | mips64orion*-*-rtems*		\
 | pdp11-*-bsd				\
 | sparc-hal-solaris2*			\
 | thumb-*-*				\
 | *-*-freebsd[12] | *-*-freebsd[12].*	\
 | *-*-freebsd*aout*			\
 | *-*-linux*aout*			\
 | *-*-linux*coff*			\
 | *-*-linux*libc1*			\
 | *-*-linux*oldld*			\
 | *-*-rtemsaout*			\
 | *-*-rtemscoff*			\
 | *-*-solaris2				\
 | *-*-solaris2.[0-9]			\
 | *-*-solaris2.[0-9].*			\
 | *-*-sysv*				\
 | vax-*-vms*				\
 )
	echo "*** Configuration ${target} not supported" 1>&2
	exit 1
	;;
esac

# Set default cpu_type, tm_file, tm_p_file and xm_file so it can be
# updated in each machine entry.  Also set default extra_headers for some
# machines.
tm_p_file=
cpu_type=`echo ${target} | sed 's/-.*$//'`
cpu_is_64bit=
case ${target} in
m32c*-*-*)
        cpu_type=m32c
	tmake_file=m32c/t-m32c
	target_has_targetm_common=no
        ;;
aarch64*-*-*)
	cpu_type=aarch64
	extra_headers="arm_neon.h arm_acle.h"
	c_target_objs="aarch64-c.o"
	cxx_target_objs="aarch64-c.o"
	extra_objs="aarch64-builtins.o aarch-common.o cortex-a57-fma-steering.o"
	target_gtfiles="\$(srcdir)/config/aarch64/aarch64-builtins.c"
	target_has_targetm_common=yes
	;;
alpha*-*-*)
	cpu_type=alpha
	extra_options="${extra_options} g.opt"
	;;
am33_2.0-*-linux*)
	cpu_type=mn10300
	;;
arc*-*-*)
	cpu_type=arc
	;;
arm*-*-*)
	cpu_type=arm
	# XXXMRG -- still need this?
	need_64bit_hwint=yes
	extra_objs="arm-builtins.o aarch-common.o"
	extra_headers="mmintrin.h arm_neon.h arm_acle.h"
	target_type_format_char='%'
	c_target_objs="arm-c.o"
	cxx_target_objs="arm-c.o"
	extra_options="${extra_options} arm/arm-tables.opt"
	target_gtfiles="\$(srcdir)/config/arm/arm-builtins.c"
	;;
avr-*-*)
	cpu_type=avr
	c_target_objs="avr-c.o"
	cxx_target_objs="avr-c.o"
	;;
bfin*-*)
	cpu_type=bfin
	;;
crisv32-*)
	cpu_type=cris
	;;
frv*)	cpu_type=frv
	extra_options="${extra_options} g.opt"
	;;
ft32*)	cpu_type=ft32
	target_has_targetm_common=no
	;;
moxie*)	cpu_type=moxie
	target_has_targetm_common=no
	;;
fido-*-*)
	cpu_type=m68k
	extra_headers=math-68881.h
	extra_options="${extra_options} m68k/m68k-tables.opt"
        ;;
i[34567]86-*-*)
	cpu_type=i386
	c_target_objs="i386-c.o"
	cxx_target_objs="i386-c.o"
	extra_options="${extra_options} fused-madd.opt"
	extra_headers="cpuid.h mmintrin.h mm3dnow.h xmmintrin.h emmintrin.h
		       pmmintrin.h tmmintrin.h ammintrin.h smmintrin.h
		       nmmintrin.h bmmintrin.h fma4intrin.h wmmintrin.h
		       immintrin.h x86intrin.h avxintrin.h xopintrin.h
		       ia32intrin.h cross-stdarg.h lwpintrin.h popcntintrin.h
		       lzcntintrin.h bmiintrin.h bmi2intrin.h tbmintrin.h
		       avx2intrin.h avx512fintrin.h fmaintrin.h f16cintrin.h
		       rtmintrin.h xtestintrin.h rdseedintrin.h prfchwintrin.h
		       adxintrin.h fxsrintrin.h xsaveintrin.h xsaveoptintrin.h
		       avx512cdintrin.h avx512erintrin.h avx512pfintrin.h
		       shaintrin.h clflushoptintrin.h xsavecintrin.h
		       xsavesintrin.h avx512dqintrin.h avx512bwintrin.h
		       avx512vlintrin.h avx512vlbwintrin.h avx512vldqintrin.h
		       avx512ifmaintrin.h avx512ifmavlintrin.h avx512vbmiintrin.h
		       avx512vbmivlintrin.h clwbintrin.h mwaitxintrin.h
		       clzerointrin.h pkuintrin.h"
	;;
x86_64-*-*)
	cpu_type=i386
	c_target_objs="i386-c.o"
	cxx_target_objs="i386-c.o"
	extra_options="${extra_options} fused-madd.opt"
	extra_headers="cpuid.h mmintrin.h mm3dnow.h xmmintrin.h emmintrin.h
		       pmmintrin.h tmmintrin.h ammintrin.h smmintrin.h
		       nmmintrin.h bmmintrin.h fma4intrin.h wmmintrin.h
		       immintrin.h x86intrin.h avxintrin.h xopintrin.h
		       ia32intrin.h cross-stdarg.h lwpintrin.h popcntintrin.h
		       lzcntintrin.h bmiintrin.h tbmintrin.h bmi2intrin.h
		       avx2intrin.h avx512fintrin.h fmaintrin.h f16cintrin.h
		       rtmintrin.h xtestintrin.h rdseedintrin.h prfchwintrin.h
		       adxintrin.h fxsrintrin.h xsaveintrin.h xsaveoptintrin.h
		       avx512cdintrin.h avx512erintrin.h avx512pfintrin.h
		       shaintrin.h clflushoptintrin.h xsavecintrin.h
		       xsavesintrin.h avx512dqintrin.h avx512bwintrin.h
		       avx512vlintrin.h avx512vlbwintrin.h avx512vldqintrin.h
		       avx512ifmaintrin.h avx512ifmavlintrin.h avx512vbmiintrin.h
		       avx512vbmivlintrin.h clwbintrin.h mwaitxintrin.h
		       clzerointrin.h pkuintrin.h"
	;;
ia64-*-*)
	extra_headers=ia64intrin.h
	extra_options="${extra_options} g.opt fused-madd.opt"
	;;
hppa*-*-*)
	cpu_type=pa
	;;
lm32*)
	extra_options="${extra_options} g.opt"
	;;
m32r*-*-*)
        cpu_type=m32r
	extra_options="${extra_options} g.opt"
        ;;
m5200-*-*|m5407-*-*)
	cpu_type=m68k
	extra_headers=math-68881.h
	extra_options="${extra_options} m68k/m68k-tables.opt"
	;;
m680[012]0-*-*)
	cpu_type=m68k
	extra_headers=math-68881.h
	extra_options="${extra_options} m68k/m68k-tables.opt"
	;;
m68k-*-*)
	extra_headers=math-68881.h
	extra_options="${extra_options} m68k/m68k-tables.opt"
	;;
microblaze*-*-*)
        cpu_type=microblaze
	extra_options="${extra_options} g.opt"
        ;;
mips*-*-*)
	cpu_type=mips
	extra_headers="loongson.h"
	extra_objs="frame-header-opt.o"
	extra_options="${extra_options} g.opt fused-madd.opt mips/mips-tables.opt"
	;;
nds32*)
	cpu_type=nds32
	extra_headers="nds32_intrinsic.h"
	extra_objs="nds32-cost.o nds32-intrinsic.o nds32-isr.o nds32-md-auxiliary.o nds32-pipelines-auxiliary.o nds32-predicates.o nds32-memory-manipulation.o nds32-fp-as-gp.o"
	;;
nios2-*-*)
	cpu_type=nios2
	extra_options="${extra_options} g.opt"
	;;
nvptx-*-*)
	cpu_type=nvptx
	;;
or1k-*-*)
        cpu_type=or1k
        ;;
or1knd-*-*)
        cpu_type=or1k
        ;;
powerpc*-*-*)
	cpu_type=rs6000
	extra_headers="ppc-asm.h altivec.h spe.h ppu_intrinsics.h paired.h spu2vmx.h vec_types.h si2vmx.h htmintrin.h htmxlintrin.h"
	case x$with_cpu in
	    xpowerpc64|xdefault64|x6[23]0|x970|xG5|xpower[3456789]|xpower6x|xrs64a|xcell|xa2|xe500mc64|xe5500|xe6500)
		cpu_is_64bit=yes
		;;
	esac
	extra_options="${extra_options} g.opt fused-madd.opt rs6000/rs6000-tables.opt"
	;;
riscv*-*-*)
	cpu_type=riscv
	need_64bit_hwint=yes
	;;
rs6000*-*-*)
	extra_options="${extra_options} g.opt fused-madd.opt rs6000/rs6000-tables.opt"
	;;
sparc*-*-*)
	cpu_type=sparc
	c_target_objs="sparc-c.o"
	cxx_target_objs="sparc-c.o"
	extra_headers="visintrin.h"
	;;
spu*-*-*)
	cpu_type=spu
	;;
s390*-*-*)
	cpu_type=s390
	extra_options="${extra_options} fused-madd.opt"
	extra_headers="s390intrin.h htmintrin.h htmxlintrin.h vecintrin.h"
	;;
# Note the 'l'; we need to be able to match e.g. "shle" or "shl".
sh[123456789lbe]*-*-* | sh-*-*)
	cpu_type=sh
	extra_options="${extra_options} fused-madd.opt"
	extra_objs="${extra_objs} sh_treg_combine.o sh-mem.o sh_optimize_sett_clrt.o"
	;;
v850*-*-*)
	cpu_type=v850
	;;
tic6x-*-*)
	cpu_type=c6x
	extra_headers="c6x_intrinsics.h"
	extra_options="${extra_options} c6x/c6x-tables.opt"
	;;
xtensa*-*-*)
	extra_options="${extra_options} fused-madd.opt"
	;;
tilegx*-*-*)
	cpu_type=tilegx
	;;
tilepro*-*-*)
	cpu_type=tilepro
	;;
esac

tm_file=${cpu_type}/${cpu_type}.h
if test -f ${srcdir}/config/${cpu_type}/${cpu_type}-protos.h
then
	tm_p_file=${cpu_type}/${cpu_type}-protos.h
fi
extra_modes=
if test -f ${srcdir}/config/${cpu_type}/${cpu_type}-modes.def
then
	extra_modes=${cpu_type}/${cpu_type}-modes.def
fi
if test -f ${srcdir}/config/${cpu_type}/${cpu_type}.opt
then
	extra_options="${extra_options} ${cpu_type}/${cpu_type}.opt"
fi

case ${target} in
aarch64*-*-*)
	tm_p_file="${tm_p_file} arm/aarch-common-protos.h"
	case ${with_abi} in
	"")
		if test "x$with_multilib_list" = xilp32; then
			tm_file="aarch64/biarchilp32.h ${tm_file}"
		else
			tm_file="aarch64/biarchlp64.h ${tm_file}"
		fi
		;;
	ilp32)
		tm_file="aarch64/biarchilp32.h ${tm_file}"
		;;
	lp64)
		tm_file="aarch64/biarchlp64.h ${tm_file}"
		;;
	*)
		echo "Unknown ABI used in --with-abi=$with_abi"
		exit 1
	esac
	;;
i[34567]86-*-*)
	if test "x$with_abi" != x; then
		echo "This target does not support --with-abi."
		exit 1
	fi
	if test "x$enable_cld" = xyes; then
		tm_defines="${tm_defines} USE_IX86_CLD=1"
	fi
	if test "x$enable_frame_pointer" = xyes; then
		tm_defines="${tm_defines} USE_IX86_FRAME_POINTER=1"
	fi
	tm_file="vxworks-dummy.h ${tm_file}"
	;;
x86_64-*-*)
	case ${with_abi} in
	"")
		if test "x$with_multilib_list" = xmx32; then
			tm_file="i386/biarchx32.h ${tm_file}"
		else
			tm_file="i386/biarch64.h ${tm_file}"
		fi
		;;
	64 | m64)
		tm_file="i386/biarch64.h ${tm_file}"
		;;
	x32 | mx32)
		tm_file="i386/biarchx32.h ${tm_file}"
		;;
	*)
		echo "Unknown ABI used in --with-abi=$with_abi"
		exit 1
	esac
	if test "x$enable_cld" = xyes; then
		tm_defines="${tm_defines} USE_IX86_CLD=1"
	fi
	if test "x$enable_frame_pointer" = xyes; then
		tm_defines="${tm_defines} USE_IX86_FRAME_POINTER=1"
	fi
	tm_file="vxworks-dummy.h ${tm_file}"
	;;
arm*-*-*)
	tm_p_file="${tm_p_file} arm/aarch-common-protos.h"
	tm_file="vxworks-dummy.h ${tm_file}"
	;;
mips*-*-* | sh*-*-* | sparc*-*-*)
	tm_file="vxworks-dummy.h ${tm_file}"
	;;
esac

# On a.out targets, we need to use collect2.
case ${target} in
*-*-*aout*)
	use_collect2=yes
	;;
esac

# Common C libraries.
tm_defines="$tm_defines LIBC_GLIBC=1 LIBC_UCLIBC=2 LIBC_BIONIC=3 LIBC_MUSL=4"

# 32-bit x86 processors supported by --with-arch=.  Each processor
# MUST be separated by exactly one space.
x86_archs="athlon athlon-4 athlon-fx athlon-mp athlon-tbird \
athlon-xp k6 k6-2 k6-3 geode c3 c3-2 winchip-c6 winchip2 i386 i486 \
i586 i686 pentium pentium-m pentium-mmx pentium2 pentium3 pentium3m \
pentium4 pentium4m pentiumpro prescott lakemont"

# 64-bit x86 processors supported by --with-arch=.  Each processor
# MUST be separated by exactly one space.
x86_64_archs="amdfam10 athlon64 athlon64-sse3 barcelona bdver1 bdver2 \
bdver3 bdver4 znver1 btver1 btver2 k8 k8-sse3 opteron opteron-sse3 nocona \
core2 corei7 corei7-avx core-avx-i core-avx2 atom slm nehalem westmere \
sandybridge ivybridge haswell broadwell bonnell silvermont knl \
skylake-avx512 x86-64 native"

# Additional x86 processors supported by --with-cpu=.  Each processor
# MUST be separated by exactly one space.
x86_cpus="generic intel"

# Common parts for widely ported systems.
case ${target} in
*-*-darwin*)
  tmake_file="t-darwin ${cpu_type}/t-darwin"
  tm_file="${tm_file} darwin.h"
  case ${target} in
  *-*-darwin9*)
    tm_file="${tm_file} darwin9.h"
    ;;
  *-*-darwin[1][01]*)
    tm_file="${tm_file} darwin9.h darwin10.h"
    ;;
  *-*-darwin[1][2-9]* | *-*-darwin[2][0-9]*)
    tm_file="${tm_file} darwin9.h darwin10.h darwin12.h"
    ;;
  esac
  tm_file="${tm_file} ${cpu_type}/darwin.h"
  tm_p_file="${tm_p_file} darwin-protos.h"
  target_gtfiles="\$(srcdir)/config/darwin.c"
  extra_options="${extra_options} darwin.opt"
  c_target_objs="${c_target_objs} darwin-c.o"
  cxx_target_objs="${cxx_target_objs} darwin-c.o"
  fortran_target_objs="darwin-f.o"
  target_has_targetcm=yes
  extra_objs="darwin.o"
  extra_gcc_objs="darwin-driver.o"
  default_use_cxa_atexit=yes
  use_gcc_stdint=wrap
  case ${enable_threads} in
    "" | yes | posix) thread_file='posix' ;;
  esac
  ;;
*-*-dragonfly*)
  gas=yes
  gnu_ld=yes
  tmake_file="t-slibgcc"
  case ${enable_threads} in
    "" | yes | posix)
      thread_file='posix'
      ;;
    no | single)
      # Let these non-posix thread selections fall through if requested
      ;;
    *)
      echo 'Unknown thread configuration for DragonFly BSD'
      exit 1
      ;;
  esac
  extra_options="$extra_options rpath.opt dragonfly.opt"
  default_use_cxa_atexit=yes
  use_gcc_stdint=wrap
  ;;
*-*-freebsd*)
  # This is the generic ELF configuration of FreeBSD.  Later
  # machine-specific sections may refine and add to this
  # configuration.
  #
  # Due to tm_file entry ordering issues that vary between cpu
  # architectures, we only define fbsd_tm_file to allow the
  # machine-specific section to dictate the final order of all
  # entries of tm_file with the minor exception that components
  # of the tm_file set here will always be of the form:
  #
  # freebsd<version_number>.h [freebsd-<conf_option>.h ...] freebsd-spec.h freebsd.h
  #
  # The machine-specific section should not tamper with this
  # ordering but may order all other entries of tm_file as it
  # pleases around the provided core setting.
  gas=yes
  gnu_ld=yes
  fbsd_major=`echo ${target} | sed -e 's/.*freebsd//g' | sed -e 's/\..*//g'`
  if test "$fbsd_major" = ""; then
    echo "Specify the major version number of the targeted FreeBSD release"
    echo "like this: --target=amd64-unknown-freebsd10.1"
    exit 1
  fi
  tm_defines="${tm_defines} FBSD_MAJOR=${fbsd_major}"
  tmake_file="t-slibgcc"
  case ${enable_threads} in
    no)
      fbsd_tm_file="${fbsd_tm_file} freebsd-nthr.h"
      ;;
    "" | yes | posix)
      thread_file='posix'
      ;;
    *)
      echo 'Unknown thread configuration for FreeBSD'
      exit 1
      ;;
  esac
  fbsd_tm_file="${fbsd_tm_file} freebsd-spec.h freebsd.h freebsd-stdint.h"
  extra_options="$extra_options rpath.opt freebsd.opt"
  case ${target} in
    *-*-freebsd[345].*)
      :;;
    *)
      default_use_cxa_atexit=yes;;
  esac
  use_gcc_stdint=wrap
  ;;
*-*-linux* | frv-*-*linux* | *-*-kfreebsd*-gnu | *-*-knetbsd*-gnu | *-*-gnu* | *-*-kopensolaris*-gnu)
  extra_options="$extra_options gnu-user.opt"
  gas=yes
  gnu_ld=yes
  case ${enable_threads} in
    "" | yes | posix) thread_file='posix' ;;
  esac
  tmake_file="t-slibgcc"
  case $target in
    *-*-linux* | frv-*-*linux* | *-*-kfreebsd*-gnu | *-*-knetbsd*-gnu | *-*-kopensolaris*-gnu)
      :;;
    *-*-gnu*)
      native_system_header_dir=/include
      ;;
  esac
  # Linux C libraries selection switch: glibc / uclibc / bionic.
  # uclibc and bionic aren't usable for GNU/Hurd and neither for GNU/k*BSD.
  case $target in
    *linux*)
      tm_p_file="${tm_p_file} linux-protos.h"
      tmake_file="${tmake_file} t-linux"
      extra_objs="${extra_objs} linux.o"
      extra_options="${extra_options} linux.opt"
      ;;
  esac
  case $target in
    *-*-*android*)
      tm_defines="$tm_defines DEFAULT_LIBC=LIBC_BIONIC"
      ;;
    *-*-*uclibc*)
      tm_defines="$tm_defines DEFAULT_LIBC=LIBC_UCLIBC"
      ;;
    *-*-*musl*)
      tm_defines="$tm_defines DEFAULT_LIBC=LIBC_MUSL"
      ;;
    *)
      tm_defines="$tm_defines DEFAULT_LIBC=LIBC_GLIBC"
      ;;
  esac
  # Assume that glibc or uClibc or Bionic are being used and so __cxa_atexit
  # is provided.
  default_use_cxa_atexit=yes
  use_gcc_tgmath=no
  use_gcc_stdint=wrap
  # Enable compilation for Android by default for *android* targets.
  case $target in
    *-*-*android*)
      tm_defines="$tm_defines ANDROID_DEFAULT=1"
      ;;
    *)
      tm_defines="$tm_defines ANDROID_DEFAULT=0"
      ;;
  esac
  c_target_objs="${c_target_objs} glibc-c.o"
  cxx_target_objs="${cxx_target_objs} glibc-c.o"
  tmake_file="${tmake_file} t-glibc"
  target_has_targetcm=yes
  ;;
*-*-netbsd*)
  tmake_file="t-slibgcc"
  gas=yes
  gnu_ld=yes

  # NetBSD 2.0 and later get POSIX threads enabled by default.
  # Allow them to be explicitly enabled on any other version.
  case ${enable_threads} in
    "")
      case ${target} in
        *-*-netbsd[2-9]* | *-*-netbsdelf[2-9]*)
          thread_file='posix'
          tm_defines="${tm_defines} NETBSD_ENABLE_PTHREADS"
          ;;
      esac
      ;;
    yes | posix)
      thread_file='posix'
      tm_defines="${tm_defines} NETBSD_ENABLE_PTHREADS"
      ;;
  esac

  # NetBSD 2.0 and later provide __cxa_atexit(), which we use by
  # default (unless overridden by --disable-__cxa_atexit).
  case ${target} in
    *-*-netbsd[2-9]* | *-*-netbsdelf[2-9]*)
      default_use_cxa_atexit=yes
      ;;
  esac
  nbsd_tm_file="${nbsd_tm_file} netbsd.h netbsd-stdint.h netbsd-elf.h"
  ;;
*-*-openbsd*)
  tmake_file="t-openbsd"
  case ${enable_threads} in
    yes)
      thread_file='posix'
      ;;
  esac
  case ${target} in
    *-*-openbsd2.*|*-*-openbsd3.[012])
      tm_defines="${tm_defines} HAS_LIBC_R=1" ;;
  esac
  case ${target} in
    *-*-openbsd4.[3-9]|*-*-openbsd[5-9]*)
      default_use_cxa_atexit=yes
      ;;
  esac
  ;;
*-*-phoenix*)
  gas=yes
  gnu_ld=yes
  default_use_cxa_atexit=yes
  ;;
*-*-rtems*)
  case ${enable_threads} in
    "" | yes | rtems) thread_file='rtems' ;;
    posix) thread_file='posix' ;;
    no) ;;
    *)
      echo 'Unknown thread configuration for RTEMS'
      exit 1
      ;;
  esac
  tmake_file="${tmake_file} t-rtems"
  extra_options="${extra_options} rtems.opt"
  default_use_cxa_atexit=yes
  use_gcc_stdint=wrap
  ;;
*-*-uclinux*)
  extra_options="$extra_options gnu-user.opt"
  use_gcc_stdint=wrap
  tm_defines="$tm_defines DEFAULT_LIBC=LIBC_UCLIBC SINGLE_LIBC"
  ;;
*-*-rdos*)
  use_gcc_stdint=wrap
  ;;
*-*-solaris2*)
  # i?86-*-solaris2* needs to insert headers between cpu default and
  # Solaris 2 specific ones.
  sol2_tm_file_head="dbxelf.h elfos.h ${cpu_type}/sysv4.h"
  sol2_tm_file_tail="${cpu_type}/sol2.h sol2.h"
  sol2_tm_file="${sol2_tm_file_head} ${sol2_tm_file_tail}"
  case ${target} in
    *-*-solaris2.1[2-9]*)
      # __cxa_atexit was introduced in Solaris 12.
      default_use_cxa_atexit=yes
      ;;
  esac
  use_gcc_stdint=wrap
  if test x$gnu_ld = xyes; then
    tm_file="usegld.h ${tm_file}"
  fi
  if test x$gas = xyes; then
    tm_file="usegas.h ${tm_file}"
  fi
  tm_p_file="${tm_p_file} sol2-protos.h"
  tmake_file="${tmake_file} t-sol2 t-slibgcc"
  c_target_objs="${c_target_objs} sol2-c.o"
  cxx_target_objs="${cxx_target_objs} sol2-c.o sol2-cxx.o"
  extra_objs="sol2.o sol2-stubs.o"
  extra_options="${extra_options} sol2.opt"
  case ${enable_threads}:${have_pthread_h}:${have_thread_h} in
    "":yes:* | yes:yes:* )
      thread_file=posix
      ;;
  esac
  ;;
*-*-*vms*)
  extra_options="${extra_options} vms/vms.opt"
  xmake_file=vms/x-vms
  tmake_file="vms/t-vms t-slibgcc"
  extra_objs="vms.o"
  target_gtfiles="$target_gtfiles \$(srcdir)/config/vms/vms.c"
  tm_p_file="${tm_p_file} vms/vms-protos.h"
  xm_file="vms/xm-vms.h"
  c_target_objs="vms-c.o"
  cxx_target_objs="vms-c.o"
  fortran_target_objs="vms-f.o"
  use_gcc_stdint=provide
  tm_file="${tm_file} vms/vms-stdint.h"
  if test x$gnu_ld != xyes; then
    # Build wrappers for native case.
    extra_programs="ld\$(exeext) ar\$(exeext)"
    tmake_file="$tmake_file vms/t-vmsnative"
  fi
  ;;
*-*-vxworks*)
  tmake_file=t-vxworks
  xm_defines=POSIX
  extra_options="${extra_options} vxworks.opt"
  extra_objs="$extra_objs vxworks.o"
  case ${enable_threads} in
    no) ;;
    "" | yes | vxworks) thread_file='vxworks' ;;
    *) echo 'Unknown thread configuration for VxWorks'; exit 1 ;;
  esac
  ;;
*-*-elf|arc*-*-elf*)
  # Assume that newlib is being used and so __cxa_atexit is provided.
  default_use_cxa_atexit=yes
  use_gcc_stdint=wrap
  ;;
esac

case ${target} in
aarch64*-*-elf | aarch64*-*-rtems*)
	tm_file="${tm_file} dbxelf.h elfos.h newlib-stdint.h"
	tm_file="${tm_file} aarch64/aarch64-elf.h aarch64/aarch64-elf-raw.h"
	tmake_file="${tmake_file} aarch64/t-aarch64"
	case $target in
	aarch64-*-elf*)
		use_gcc_stdint=wrap
		;;
	aarch64-*-rtems*)
	  	tm_file="${tm_file} rtems.h aarch64/rtems.h"
		;;
	esac
	case $target in
	aarch64_be-*)
		tm_defines="${tm_defines} TARGET_BIG_ENDIAN_DEFAULT=1"
		;;
	esac
	aarch64_multilibs="${with_multilib_list}"
	if test "$aarch64_multilibs" = "default"; then
		aarch64_multilibs="lp64,ilp32"
	fi
	aarch64_multilibs=`echo $aarch64_multilibs | sed -e 's/,/ /g'`
	for aarch64_multilib in ${aarch64_multilibs}; do
		case ${aarch64_multilib} in
		ilp32 | lp64 )
			TM_MULTILIB_CONFIG="${TM_MULTILIB_CONFIG},${aarch64_multilib}"
			;;
		*)
			echo "--with-multilib-list=${aarch64_multilib} not supported."
			exit 1
		esac
	done
	TM_MULTILIB_CONFIG=`echo $TM_MULTILIB_CONFIG | sed 's/^,//'`
	;;
aarch64*-*-freebsd*)
	tm_file="${tm_file} dbxelf.h elfos.h ${fbsd_tm_file}"
	tm_file="${tm_file} aarch64/aarch64-elf.h aarch64/aarch64-freebsd.h"
	tmake_file="${tmake_file} aarch64/t-aarch64 aarch64/t-aarch64-freebsd"
	;;
<<<<<<< HEAD
=======
aarch64*-*-netbsd*)
	tm_file="${tm_file} dbxelf.h elfos.h ${nbsd_tm_file}"
	tm_file="${tm_file} aarch64/aarch64-elf.h aarch64/aarch64-netbsd.h"
	tmake_file="${tmake_file} aarch64/t-aarch64 aarch64/t-aarch64-netbsd"
	extra_options="${extra_options} netbsd.opt netbsd-elf.opt"
	# XXX big endian
	;;
>>>>>>> b2b84690
aarch64*-*-linux*)
	tm_file="${tm_file} dbxelf.h elfos.h gnu-user.h linux.h glibc-stdint.h"
	tm_file="${tm_file} aarch64/aarch64-elf.h aarch64/aarch64-linux.h"
	tmake_file="${tmake_file} aarch64/t-aarch64 aarch64/t-aarch64-linux"
	case $target in
	aarch64_be-*)
		tm_defines="${tm_defines} TARGET_BIG_ENDIAN_DEFAULT=1"
		;;
	esac
	aarch64_multilibs="${with_multilib_list}"
	if test "$aarch64_multilibs" = "default"; then
		# TODO: turn on ILP32 multilib build after its support is mature.
		# aarch64_multilibs="lp64,ilp32"
		aarch64_multilibs="lp64"
	fi
	aarch64_multilibs=`echo $aarch64_multilibs | sed -e 's/,/ /g'`
	for aarch64_multilib in ${aarch64_multilibs}; do
		case ${aarch64_multilib} in
		ilp32 | lp64 )
			TM_MULTILIB_CONFIG="${TM_MULTILIB_CONFIG},${aarch64_multilib}"
			;;
		*)
			echo "--with-multilib-list=${aarch64_multilib} not supported."
			exit 1
		esac
	done
	TM_MULTILIB_CONFIG=`echo $TM_MULTILIB_CONFIG | sed 's/^,//'`
	;;
alpha*-*-linux*)
	tm_file="elfos.h ${tm_file} alpha/elf.h alpha/linux.h alpha/linux-elf.h glibc-stdint.h"
	tmake_file="${tmake_file} alpha/t-linux"
	extra_options="${extra_options} alpha/elf.opt"
	;;
alpha*-*-freebsd*)
	tm_file="elfos.h ${tm_file} ${fbsd_tm_file} alpha/elf.h alpha/freebsd.h"
	extra_options="${extra_options} alpha/elf.opt"
	;;
alpha*-*-netbsd*)
	tm_file="elfos.h ${tm_file} ${nbsd_tm_file} alpha/elf.h alpha/netbsd.h"
	extra_options="${extra_options} netbsd.opt netbsd-elf.opt \
		       alpha/elf.opt"
	;;
alpha*-*-openbsd*)
	tm_defines="${tm_defines} OBSD_HAS_DECLARE_FUNCTION_NAME OBSD_HAS_DECLARE_FUNCTION_SIZE OBSD_HAS_DECLARE_OBJECT"
	tm_file="elfos.h alpha/alpha.h alpha/elf.h openbsd.h openbsd-stdint.h alpha/openbsd.h openbsd-libpthread.h"
	extra_options="${extra_options} openbsd.opt alpha/elf.opt"
	# default x-alpha is only appropriate for dec-osf.
	;;
alpha*-dec-*vms*)
	tm_file="${tm_file} vms/vms.h alpha/vms.h"
	tmake_file="${tmake_file} alpha/t-vms"
	;;
arc*-*-elf*)
	extra_headers="arc-simd.h"
	tm_file="dbxelf.h elfos.h newlib-stdint.h ${tm_file}"
	tmake_file="arc/t-arc-newlib arc/t-arc"
	case x"${with_cpu}" in
	  xarc600|xarc601|xarc700)
		target_cpu_default="TARGET_CPU_$with_cpu"
		;;
	esac
	if test x${with_endian} = x; then
		case ${target} in
		arc*be-*-* | arc*eb-*-*)	with_endian=big ;;
		*)				with_endian=little ;;
		esac
	fi
	case ${with_endian} in
	big|little)		;;
	*)	echo "with_endian=${with_endian} not supported."; exit 1 ;;
	esac
	case ${with_endian} in
	big*)	tm_defines="DRIVER_ENDIAN_SELF_SPECS=\\\"%{!EL:%{!mlittle-endian:-mbig-endian}}\\\" ${tm_defines}"
	esac
	;;
arc*-*-linux-uclibc*)
	extra_headers="arc-simd.h"
	tm_file="dbxelf.h elfos.h gnu-user.h linux.h glibc-stdint.h ${tm_file}"
	tmake_file="${tmake_file} arc/t-arc-uClibc arc/t-arc"
	tm_defines="${tm_defines} TARGET_SDATA_DEFAULT=0"
	tm_defines="${tm_defines} TARGET_MMEDIUM_CALLS_DEFAULT=1"
	case x"${with_cpu}" in
	  xarc600|xarc601|xarc700)
		target_cpu_default="TARGET_CPU_$with_cpu"
		;;
	esac
	if test x${with_endian} = x; then
		case ${target} in
		arc*be-*-* | arc*eb-*-*)	with_endian=big ;;
		*)				with_endian=little ;;
		esac
	fi
	case ${with_endian} in
	big|little)		;;
	*)	echo "with_endian=${with_endian} not supported."; exit 1 ;;
	esac
	case ${with_endian} in
	big*)	tm_defines="DRIVER_ENDIAN_SELF_SPECS=\\\"%{!EL:%{!mlittle-endian:-mbig-endian}}\\\" ${tm_defines}"
	esac
        ;;
arm-wrs-vxworks)
	tm_file="elfos.h arm/elf.h arm/aout.h ${tm_file} vx-common.h vxworks.h arm/vxworks.h"
	extra_options="${extra_options} arm/vxworks.opt"
	tmake_file="${tmake_file} arm/t-arm arm/t-vxworks"
	;;
arm*-*-freebsd*)                # ARM FreeBSD EABI
	tm_file="dbxelf.h elfos.h ${fbsd_tm_file} arm/elf.h"
	case $target in
	arm*b-*-freebsd*)
	    tm_defines="${tm_defines} TARGET_BIG_ENDIAN_DEFAULT=1"
	    ;;
	esac
	tmake_file="${tmake_file} arm/t-arm arm/t-bpabi"
	tm_file="${tm_file} arm/bpabi.h arm/freebsd.h arm/aout.h arm/arm.h"
	case $target in
	armv6*-*-freebsd*)
	    tm_defines="${tm_defines} TARGET_FREEBSD_ARMv6=1"
            if test $fbsd_major -ge 11; then
               tm_defines="${tm_defines} TARGET_FREEBSD_ARM_HARD_FLOAT=1"
            fi
	    ;;
	esac
	with_tls=${with_tls:-gnu}
	;;
arm*-*-netbsdelf*)
	tmake_file="${tmake_file} arm/t-arm"
	tm_file="dbxelf.h elfos.h ${nbsd_tm_file} arm/elf.h"
	extra_options="${extra_options} netbsd.opt netbsd-elf.opt"
	case ${target} in
	arm*eb-*) tm_defines="${tm_defines} TARGET_BIG_ENDIAN_DEFAULT=1" ;;
	esac
	case ${target} in
	arm*-*-netbsdelf-*eabi*)
	    tm_file="$tm_file arm/bpabi.h arm/netbsd-elf.h arm/netbsd-eabi.h"
	    tmake_file="$tmake_file arm/t-bpabi arm/t-netbsdeabi"
	    # The BPABI long long divmod functions return a 128-bit value in
	    # registers r0-r3.  Correctly modeling that requires the use of
	    # TImode.
	    need_64bit_hwint=yes
	    # The EABI requires the use of __cxa_atexit.
	    default_use_cxa_atexit=yes
	    ;;
	*)
	    tm_file="$tm_file arm/netbsd-elf.h"
	    tmake_file="$tmake_file arm/t-netbsd"
	    ;;
	esac
	tm_file="${tm_file} arm/aout.h arm/arm.h"
	case ${target} in
	arm*-*-netbsdelf-*eabihf*)
	    tm_defines="${tm_defines} TARGET_DEFAULT_FLOAT_ABI=ARM_FLOAT_ABI_HARD"
	    ;;
	esac
	case ${target} in
	armv4*) with_cpu=${with_cpu:-strongarm};;
	armv6*) with_cpu=${with_cpu:-arm1176jzf-s};;
	armv7*) with_cpu=${with_cpu:-cortex-a8};;
	esac
	;;
arm*-*-linux-*)			# ARM GNU/Linux with ELF
	tm_file="dbxelf.h elfos.h gnu-user.h linux.h linux-android.h glibc-stdint.h arm/elf.h arm/linux-gas.h arm/linux-elf.h"
	extra_options="${extra_options} linux-android.opt"
	case $target in
	arm*b-*-linux*)
	    tm_defines="${tm_defines} TARGET_BIG_ENDIAN_DEFAULT=1"
	    ;;
	esac
	tmake_file="${tmake_file} arm/t-arm arm/t-arm-elf arm/t-bpabi arm/t-linux-eabi"
	tm_file="$tm_file arm/bpabi.h arm/linux-eabi.h arm/aout.h vxworks-dummy.h arm/arm.h"
	# Define multilib configuration for arm-linux-androideabi.
	case ${target} in
	*-androideabi)
	    tmake_file="$tmake_file arm/t-linux-androideabi"
	    ;;
	esac
	# The EABI requires the use of __cxa_atexit.
	default_use_cxa_atexit=yes
	with_tls=${with_tls:-gnu}
	;;
arm*-*-uclinux*eabi*)		# ARM ucLinux
	tm_file="dbxelf.h elfos.h arm/unknown-elf.h arm/elf.h arm/linux-gas.h arm/uclinux-elf.h glibc-stdint.h"
	tmake_file="${tmake_file} arm/t-arm arm/t-arm-elf arm/t-bpabi"
	tm_file="$tm_file arm/bpabi.h arm/uclinux-eabi.h arm/aout.h vxworks-dummy.h arm/arm.h"
	# The EABI requires the use of __cxa_atexit.
	default_use_cxa_atexit=yes
	;;
arm*-*-phoenix*)
	tm_file="elfos.h arm/unknown-elf.h arm/elf.h arm/bpabi.h"
	tm_file="${tm_file} newlib-stdint.h phoenix.h"
	tm_file="${tm_file} arm/aout.h arm/arm.h"
	tmake_file="${tmake_file} arm/t-arm arm/t-bpabi arm/t-phoenix"
	;;
arm*-*-eabi* | arm*-*-symbianelf* | arm*-*-rtems*)
	case ${target} in
	arm*eb-*-eabi*)
	  tm_defines="${tm_defines} TARGET_BIG_ENDIAN_DEFAULT=1"
	esac
	default_use_cxa_atexit=yes
	tm_file="dbxelf.h elfos.h arm/unknown-elf.h arm/elf.h arm/bpabi.h"
	tmake_file="${tmake_file} arm/t-arm arm/t-arm-elf"
	case ${target} in
	arm*-*-eabi*)
	  tm_file="$tm_file newlib-stdint.h"
	  tmake_file="${tmake_file} arm/t-bpabi"
	  use_gcc_stdint=wrap
	  ;;
	arm*-*-rtems*)
	  tm_file="${tm_file} rtems.h arm/rtems.h newlib-stdint.h"
	  tmake_file="${tmake_file} arm/t-bpabi arm/t-rtems"
	  ;;
	arm*-*-symbianelf*)
	  tm_file="${tm_file} arm/symbian.h"
	  # We do not include t-bpabi for Symbian OS because the system
	  # provides its own implementation of the BPABI functions.
	  tmake_file="${tmake_file} arm/t-symbian"
	  ;;
	esac
	tm_file="${tm_file} arm/aout.h vxworks-dummy.h arm/arm.h"
	;;
avr-*-rtems*)
	tm_file="elfos.h avr/elf.h avr/avr-arch.h avr/avr.h avr/specs.h dbxelf.h avr/rtems.h rtems.h newlib-stdint.h"
	tm_defines="${tm_defines} WITH_RTEMS"
	tmake_file="${tmake_file} avr/t-avr avr/t-multilib avr/t-rtems"
	extra_gcc_objs="driver-avr.o avr-devices.o"
	extra_objs="avr-devices.o avr-log.o"
	;;
avr-*-*)
	tm_file="elfos.h avr/elf.h avr/avr-arch.h avr/avr.h avr/specs.h dbxelf.h avr/avr-stdint.h"
	if test x${with_avrlibc} != xno; then
	    tm_file="${tm_file} ${cpu_type}/avrlibc.h"
	    tm_defines="${tm_defines} WITH_AVRLIBC"
	fi
	tmake_file="${tmake_file} avr/t-avr avr/t-multilib"
	use_gcc_stdint=wrap
	extra_gcc_objs="driver-avr.o avr-devices.o"
	extra_objs="avr-devices.o avr-log.o"
	;;
bfin*-elf*)
	tm_file="${tm_file} dbxelf.h elfos.h newlib-stdint.h bfin/elf.h"
	tmake_file=bfin/t-bfin-elf
	use_collect2=no
	;;
bfin*-uclinux*)
	tm_file="${tm_file} dbxelf.h elfos.h bfin/elf.h gnu-user.h linux.h glibc-stdint.h bfin/uclinux.h"
	tmake_file=bfin/t-bfin-uclinux
	use_collect2=no
	;;
bfin*-linux-uclibc*)
	tm_file="${tm_file} dbxelf.h elfos.h bfin/elf.h gnu-user.h linux.h glibc-stdint.h bfin/linux.h ./linux-sysroot-suffix.h"
	tmake_file="${tmake_file} bfin/t-bfin-linux"
	use_collect2=no
	;;
bfin*-rtems*)
	tm_file="${tm_file} dbxelf.h elfos.h bfin/elf.h bfin/rtems.h rtems.h newlib-stdint.h"
	tmake_file="${tmake_file} bfin/t-rtems"
	;;
bfin*-*)
	tm_file="${tm_file} dbxelf.h elfos.h newlib-stdint.h bfin/elf.h"
	use_collect2=no
	use_gcc_stdint=wrap
	;;
cr16-*-elf)
        tm_file="elfos.h ${tm_file} newlib-stdint.h"
        tmake_file="${tmake_file} cr16/t-cr16 "
        use_collect2=no
        ;;
crisv32-*-elf | crisv32-*-none)
	tm_file="dbxelf.h elfos.h newlib-stdint.h ${tm_file}"
	tmake_file="cris/t-cris"
	target_cpu_default=32
	gas=yes
	extra_options="${extra_options} cris/elf.opt"
	use_gcc_stdint=wrap
	;;
cris-*-elf | cris-*-none)
	tm_file="dbxelf.h elfos.h newlib-stdint.h ${tm_file}"
	tmake_file="cris/t-cris cris/t-elfmulti"
	gas=yes
	extra_options="${extra_options} cris/elf.opt"
	use_gcc_stdint=wrap
	;;
crisv32-*-linux* | cris-*-linux*)
	tm_file="dbxelf.h elfos.h ${tm_file} gnu-user.h linux.h glibc-stdint.h cris/linux.h"
	tmake_file="${tmake_file} cris/t-cris cris/t-linux"
	extra_options="${extra_options} cris/linux.opt"
	case $target in
	  cris-*-*)
		target_cpu_default=10
		;;
	  crisv32-*-*)
		target_cpu_default=32
		;;
	esac
	;;
epiphany-*-elf )
	tm_file="dbxelf.h elfos.h newlib-stdint.h ${tm_file}"
	tmake_file="epiphany/t-epiphany"
	extra_options="${extra_options} fused-madd.opt"
	extra_objs="$extra_objs mode-switch-use.o resolve-sw-modes.o"
	tm_defines="${tm_defines} EPIPHANY_STACK_OFFSET=${with_stack_offset:-8}"
	extra_headers="epiphany_intrinsics.h"
	;;
fr30-*-elf)
	tm_file="dbxelf.h elfos.h newlib-stdint.h ${tm_file}"
	;;
frv-*-elf)
	tm_file="dbxelf.h elfos.h newlib-stdint.h ${tm_file}"
	tmake_file=frv/t-frv
	;;
frv-*-*linux*)
	tm_file="dbxelf.h elfos.h ${tm_file} \
	         gnu-user.h linux.h glibc-stdint.h frv/linux.h"
	tmake_file="${tmake_file} frv/t-frv frv/t-linux"
	;;
ft32-*-elf)
	gas=yes
	gnu_ld=yes
	tm_file="dbxelf.h elfos.h newlib-stdint.h ${tm_file}"
	tmake_file="${tmake_file} ft32/t-ft32"
	;;
moxie-*-elf)
	gas=yes
	gnu_ld=yes
	tm_file="dbxelf.h elfos.h newlib-stdint.h ${tm_file}"
	tmake_file="${tmake_file} moxie/t-moxie"
	;;
moxie-*-uclinux*)
	gas=yes
	gnu_ld=yes
	tm_file="dbxelf.h elfos.h ${tm_file} gnu-user.h linux.h glibc-stdint.h moxie/uclinux.h"
	tmake_file="${tmake_file} moxie/t-moxie"
	;;
moxie-*-rtems*)
	tmake_file="${tmake_file} moxie/t-moxie"
	tm_file="moxie/moxie.h dbxelf.h elfos.h moxie/rtems.h rtems.h newlib-stdint.h"
	;;
moxie-*-moxiebox*)
	gas=yes
	gnu_ld=yes
	tm_file="${tm_file} dbxelf.h elfos.h moxie/moxiebox.h newlib-stdint.h"
	tmake_file="${tmake_file} moxie/t-moxiebox"
	;;
h8300-*-rtems*)
	tmake_file="${tmake_file} h8300/t-h8300 h8300/t-rtems"
	tm_file="h8300/h8300.h dbxelf.h elfos.h h8300/elf.h h8300/rtems.h rtems.h newlib-stdint.h"
	;;
h8300-*-elf*)
	tmake_file="h8300/t-h8300"
	tm_file="h8300/h8300.h dbxelf.h elfos.h newlib-stdint.h h8300/elf.h"
	;;
h8300-*-linux*)
	tmake_file="${tmake_file} h8300/t-h8300 h8300/t-linux"
	tm_file="h8300/h8300.h dbxelf.h elfos.h gnu-user.h linux.h glibc-stdint.h h8300/linux.h"
	;;
hppa*64*-*-linux*)
	target_cpu_default="MASK_PA_11|MASK_PA_20"
	tm_file="pa/pa64-start.h ${tm_file} dbxelf.h elfos.h gnu-user.h linux.h \
		 glibc-stdint.h pa/pa-linux.h pa/pa64-regs.h pa/pa-64.h \
		 pa/pa64-linux.h"
	gas=yes gnu_ld=yes
	;;
hppa*-*-linux*)
	target_cpu_default="MASK_PA_11|MASK_NO_SPACE_REGS"
	tm_file="${tm_file} dbxelf.h elfos.h gnu-user.h linux.h glibc-stdint.h pa/pa-linux.h \
		 pa/pa32-regs.h pa/pa32-linux.h"
	tmake_file="${tmake_file} pa/t-linux"
	;;
hppa*-*-openbsd*)
	target_cpu_default="MASK_PA_11"
	tm_file="${tm_file} dbxelf.h elfos.h openbsd.h openbsd-stdint.h openbsd-libpthread.h \
		 pa/pa-openbsd.h pa/pa32-regs.h pa/pa32-openbsd.h"
	extra_options="${extra_options} openbsd.opt"
	gas=yes
	gnu_ld=yes
	;;
hppa*-*-netbsd* | parisc*-*-netbsd*)
	target_cpu_default="MASK_PA_11|MASK_NO_SPACE_REGS"
	tm_file="${tm_file} dbxelf.h elfos.h ${nbsd_tm_file} \
		 pa/pa-netbsd.h pa/pa32-regs.h pa/pa32-netbsd.h"
	tmake_file="${tmake_file} pa/t-netbsd"
	tm_defines="${tm_defines} CHAR_FAST8=1 SHORT_FAST16=1"
	extra_options="${extra_options} netbsd.opt netbsd-elf.opt"
	;;
hppa[12]*-*-hpux10*)
	case ${target} in
	hppa1.1-*-* | hppa2*-*-*)
		target_cpu_default="MASK_PA_11"
		;;
	esac
	tm_file="${tm_file} pa/pa32-regs.h dbxelf.h pa/som.h \
		 pa/pa-hpux.h pa/pa-hpux10.h"
	extra_options="${extra_options} pa/pa-hpux.opt pa/pa-hpux10.opt"
	case ${target} in
	*-*-hpux10.[1-9]*)
		tm_file="${tm_file} pa/pa-hpux1010.h"
		extra_options="${extra_options} pa/pa-hpux1010.opt"
		;;
	esac
	use_gcc_stdint=provide
	tm_file="${tm_file} hpux-stdint.h"
	tmake_file="t-slibgcc"
	case ${enable_threads} in
	  "")
	    if test x$have_pthread_h = xyes ; then
	      tmake_file="${tmake_file} pa/t-dce-thr"
	    fi
	    ;;
	  yes | dce)
	    tmake_file="${tmake_file} pa/t-dce-thr"
	    ;;
	esac
	use_collect2=yes
	gas=yes
	if test "x$with_dwarf2" != x; then
		echo "Warning: dwarf2 debug format is not supported for this target, --with-dwarf2 ignored" 1>&2
		dwarf2=no
	fi
	;;
hppa*64*-*-hpux11*)
	target_cpu_default="MASK_PA_11|MASK_PA_20"
	if test x$gnu_ld = xyes
	then
		target_cpu_default="${target_cpu_default}|MASK_GNU_LD"
	fi
	tm_file="pa/pa64-start.h ${tm_file} dbxelf.h elfos.h \
		 pa/pa64-regs.h pa/pa-hpux.h pa/pa-hpux1010.h \
		 pa/pa-hpux11.h"
	case ${target} in
	*-*-hpux11.[12]*)
		tm_file="${tm_file} pa/pa-hpux1111.h pa/pa-64.h pa/pa64-hpux.h"
		extra_options="${extra_options} pa/pa-hpux1111.opt"
		;;
	*-*-hpux11.[3-9]*)
		tm_file="${tm_file} pa/pa-hpux1131.h pa/pa-64.h pa/pa64-hpux.h"
		extra_options="${extra_options} pa/pa-hpux1131.opt"
		;;
	*)
		tm_file="${tm_file} pa/pa-64.h pa/pa64-hpux.h"
		;;
	esac
	extra_options="${extra_options} pa/pa-hpux.opt \
		       pa/pa-hpux1010.opt pa/pa64-hpux.opt hpux11.opt"
	tmake_file="t-slibgcc"
	case x${enable_threads} in
	x | xyes | xposix )
		thread_file=posix
		;;
	esac
	gas=yes
	case ${target} in
	  *-*-hpux11.[01]*)
		use_gcc_stdint=provide
		tm_file="${tm_file} hpux-stdint.h"
		;;
	  *-*-hpux11.[23]*)
		use_gcc_stdint=wrap
		tm_file="${tm_file} hpux-stdint.h"
		;;
	esac
	;;
hppa[12]*-*-hpux11*)
	case ${target} in
	hppa1.1-*-* | hppa2*-*-*)
		target_cpu_default="MASK_PA_11"
		;;
	esac
	tm_file="${tm_file} pa/pa32-regs.h dbxelf.h pa/som.h \
		 pa/pa-hpux.h pa/pa-hpux1010.h pa/pa-hpux11.h"
	extra_options="${extra_options} pa/pa-hpux.opt pa/pa-hpux1010.opt \
		       hpux11.opt"
	case ${target} in
	*-*-hpux11.[12]*)
		tm_file="${tm_file} pa/pa-hpux1111.h"
		extra_options="${extra_options} pa/pa-hpux1111.opt"
		;;
	*-*-hpux11.[3-9]*)
		tm_file="${tm_file} pa/pa-hpux1131.h"
		extra_options="${extra_options} pa/pa-hpux1131.opt"
		;;
	esac
	tmake_file="t-slibgcc"
	case x${enable_threads} in
	x | xyes | xposix )
		thread_file=posix
		;;
	esac
	use_collect2=yes
	gas=yes
	case ${target} in
	  *-*-hpux11.[01]*)
		use_gcc_stdint=provide
		tm_file="${tm_file} hpux-stdint.h"
		;;
	  *-*-hpux11.[23]*)
		use_gcc_stdint=wrap
		tm_file="${tm_file} hpux-stdint.h"
		;;
	esac
	if test "x$with_dwarf2" != x; then
		echo "Warning: dwarf2 debug format is not supported for this target, --with-dwarf2 ignored" 1>&2
		dwarf2=no
	fi
	;;
i[34567]86-*-darwin*)
	need_64bit_isa=yes
	# Baseline choice for a machine that allows m64 support.
	with_cpu=${with_cpu:-core2}
	tmake_file="${tmake_file} t-slibgcc"
	;;
x86_64-*-darwin*)
	with_cpu=${with_cpu:-core2}
	tmake_file="${tmake_file} ${cpu_type}/t-darwin64 t-slibgcc"
	tm_file="${tm_file} ${cpu_type}/darwin64.h"
	;;
i[34567]86-*-elfiamcu)
	tm_file="${tm_file} i386/unix.h i386/att.h dbxelf.h elfos.h newlib-stdint.h i386/iamcu.h"
	;;
i[34567]86-*-elf*)
	tm_file="${tm_file} i386/unix.h i386/att.h dbxelf.h elfos.h newlib-stdint.h i386/i386elf.h"
	;;
x86_64-*-elf*)
	tm_file="${tm_file} i386/unix.h i386/att.h dbxelf.h elfos.h newlib-stdint.h i386/i386elf.h i386/x86-64.h"
	;;
x86_64-*-rtems*)
	tm_file="${tm_file} i386/unix.h i386/att.h dbxelf.h elfos.h newlib-stdint.h i386/i386elf.h i386/x86-64.h i386/rtems-64.h"
	;;
i[34567]86-*-rdos*)
    tm_file="${tm_file} i386/unix.h i386/att.h dbxelf.h elfos.h newlib-stdint.h i386/i386elf.h i386/rdos.h"
    ;;
x86_64-*-rdos*)
    tm_file="${tm_file} i386/unix.h i386/att.h dbxelf.h elfos.h newlib-stdint.h i386/i386elf.h i386/x86-64.h i386/rdos.h i386/rdos64.h"
    tmake_file="i386/t-i386elf t-svr4"
    ;;
i[34567]86-*-dragonfly*)
	tm_file="${tm_file} i386/unix.h i386/att.h dbxelf.h elfos.h dragonfly.h dragonfly-stdint.h i386/dragonfly.h"
	tmake_file="${tmake_file} i386/t-crtstuff"
	;;
x86_64-*-dragonfly*)
	tm_file="${tm_file} i386/unix.h i386/att.h dbxelf.h elfos.h dragonfly.h dragonfly-stdint.h i386/x86-64.h i386/dragonfly.h"
	tmake_file="${tmake_file} i386/t-crtstuff"
	;;
i[34567]86-*-freebsd*)
	tm_file="${tm_file} i386/unix.h i386/att.h dbxelf.h elfos.h ${fbsd_tm_file} i386/freebsd.h"
	;;
x86_64-*-freebsd*)
	tm_file="${tm_file} i386/unix.h i386/att.h dbxelf.h elfos.h ${fbsd_tm_file} i386/x86-64.h i386/freebsd.h i386/freebsd64.h"
	;;
i[34567]86-*-netbsdelf*)
	tm_file="${tm_file} i386/unix.h i386/att.h dbxelf.h elfos.h ${nbsd_tm_file} i386/netbsd-elf.h"
	tmake_file="${tmake_file} i386/t-crtstuff"
	extra_options="${extra_options} netbsd.opt netbsd-elf.opt"
	;;
i[34567]86-*-netbsd*)
	tm_file="${tm_file} i386/unix.h i386/bsd.h i386/gas.h i386/gstabs.h netbsd.h netbsd-aout.h i386/netbsd.h"
	tmake_file="${tmake_file} t-netbsd"
	extra_options="${extra_options} netbsd.opt netbsd-elf.opt"
	extra_parts=""
	use_collect2=yes
	;;
x86_64-*-netbsd*)
	tm_file="${tm_file} i386/unix.h i386/att.h dbxelf.h elfos.h ${nbsd_tm_file} i386/x86-64.h i386/netbsd64.h"
	tmake_file="${tmake_file} i386/t-netbsd64"
	extra_options="${extra_options} netbsd.opt netbsd-elf.opt"
	;;
i[34567]86-*-openbsd2.*|i[34567]86-*openbsd3.[0123])
	tm_file="i386/i386.h i386/unix.h i386/bsd.h i386/gas.h i386/gstabs.h openbsd-oldgas.h openbsd.h i386/openbsd.h"
	extra_options="${extra_options} openbsd.opt"
	# needed to unconfuse gdb
	tmake_file="${tmake_file} t-openbsd i386/t-openbsd"
	# we need collect2 until our bug is fixed...
	use_collect2=yes
	;;
i[34567]86-*-openbsd*)
	tm_file="${tm_file} i386/unix.h i386/att.h dbxelf.h elfos.h"
	tm_file="${tm_file} openbsd.h openbsd-stdint.h openbsd-libpthread.h i386/openbsdelf.h"
	extra_options="${extra_options} openbsd.opt"
	gas=yes
	gnu_ld=yes
	;;
x86_64-*-openbsd*)
	tm_file="${tm_file} i386/unix.h i386/att.h dbxelf.h elfos.h"
	tm_file="${tm_file} openbsd.h openbsd-stdint.h openbsd-libpthread.h i386/x86-64.h i386/openbsdelf.h"
	extra_options="${extra_options} openbsd.opt"
	gas=yes
	gnu_ld=yes
	;;
i[34567]86-*-linux* | i[34567]86-*-kfreebsd*-gnu | i[34567]86-*-knetbsd*-gnu | i[34567]86-*-gnu* | i[34567]86-*-kopensolaris*-gnu)
			# Intel 80386's running GNU/*
			# with ELF format using glibc 2
	tm_file="${tm_file} i386/unix.h i386/att.h dbxelf.h elfos.h gnu-user.h glibc-stdint.h"
	case ${target} in
	i[34567]86-*-linux*)
		tm_file="${tm_file} linux.h linux-android.h"
		extra_options="${extra_options} linux-android.opt"
		# Assume modern glibc if not targeting Android nor uclibc.
		case ${target} in
		*-*-*android*|*-*-*uclibc*)
		  ;;
		*)
		  default_gnu_indirect_function=yes
		  ;;
		esac
		if test x$enable_targets = xall; then
			tm_file="${tm_file} i386/x86-64.h i386/gnu-user-common.h i386/gnu-user64.h i386/linux-common.h i386/linux64.h"
			tm_defines="${tm_defines} TARGET_BI_ARCH=1"
			tmake_file="${tmake_file} i386/t-linux64"
			x86_multilibs="${with_multilib_list}"
			if test "$x86_multilibs" = "default"; then
				x86_multilibs="m64,m32"
			fi
			x86_multilibs=`echo $x86_multilibs | sed -e 's/,/ /g'`
			for x86_multilib in ${x86_multilibs}; do
				case ${x86_multilib} in
				m32 | m64 | mx32)
					TM_MULTILIB_CONFIG="${TM_MULTILIB_CONFIG},${x86_multilib}"
					;;
				*)
					echo "--with-multilib-list=${x86_with_multilib} not supported."
					exit 1
				esac
			done
			TM_MULTILIB_CONFIG=`echo $TM_MULTILIB_CONFIG | sed 's/^,//'`
			need_64bit_isa=yes
			if test x$with_cpu = x; then
				if test x$with_cpu_64 = x; then
					with_cpu_64=generic
				fi
			else
				case " $x86_cpus $x86_archs $x86_64_archs " in
				*" $with_cpu "*)
					;;
				*)
					echo "Unsupported CPU used in --with-cpu=$with_cpu, supported values:" 1>&2
					echo "$x86_cpus $x86_archs $x86_64_archs " 1>&2
					exit 1
					;;
				esac
			fi
		else
			tm_file="${tm_file} i386/gnu-user-common.h i386/gnu-user.h i386/linux-common.h i386/linux.h"
		fi
		;;
	i[34567]86-*-knetbsd*-gnu)
		tm_file="${tm_file} i386/gnu-user-common.h i386/gnu-user.h knetbsd-gnu.h i386/knetbsd-gnu.h"
		;;
	i[34567]86-*-kfreebsd*-gnu)
		tm_file="${tm_file} i386/gnu-user-common.h i386/gnu-user.h kfreebsd-gnu.h i386/kfreebsd-gnu.h"
		;;
	i[34567]86-*-kopensolaris*-gnu)
		tm_file="${tm_file} i386/gnu-user-common.h i386/gnu-user.h kopensolaris-gnu.h i386/kopensolaris-gnu.h"
		;;
	i[34567]86-*-gnu*)
		tm_file="$tm_file i386/gnu-user-common.h i386/gnu-user.h gnu.h i386/gnu.h"
		;;
	esac
	;;
x86_64-*-linux* | x86_64-*-kfreebsd*-gnu | x86_64-*-knetbsd*-gnu)
	tm_file="${tm_file} i386/unix.h i386/att.h dbxelf.h elfos.h gnu-user.h glibc-stdint.h \
		 i386/x86-64.h i386/gnu-user-common.h i386/gnu-user64.h"
	case ${target} in
	x86_64-*-linux*)
		tm_file="${tm_file} linux.h linux-android.h i386/linux-common.h i386/linux64.h"
		extra_options="${extra_options} linux-android.opt"
		# Assume modern glibc if not targeting Android nor uclibc.
		case ${target} in
		*-*-*android*|*-*-*uclibc*)
		  ;;
		*)
		  default_gnu_indirect_function=yes
		  ;;
		esac
	  	;;
	x86_64-*-kfreebsd*-gnu)
		tm_file="${tm_file} kfreebsd-gnu.h i386/kfreebsd-gnu64.h"
		;;
	x86_64-*-knetbsd*-gnu)
		tm_file="${tm_file} knetbsd-gnu.h i386/knetbsd-gnu64.h"
		;;
	esac
	tmake_file="${tmake_file} i386/t-linux64"
	x86_multilibs="${with_multilib_list}"
	if test "$x86_multilibs" = "default"; then
		case ${with_abi} in
		x32 | mx32)
			x86_multilibs="mx32"
			;;
		*)
			x86_multilibs="m64,m32"
			;;
		esac
	fi
	x86_multilibs=`echo $x86_multilibs | sed -e 's/,/ /g'`
	for x86_multilib in ${x86_multilibs}; do
		case ${x86_multilib} in
		m32 | m64 | mx32)
			TM_MULTILIB_CONFIG="${TM_MULTILIB_CONFIG},${x86_multilib}"
			;;
		*)
			echo "--with-multilib-list=${x86_with_multilib} not supported."
			exit 1
		esac
	done
	TM_MULTILIB_CONFIG=`echo $TM_MULTILIB_CONFIG | sed 's/^,//'`
	;;
i[34567]86-pc-msdosdjgpp*)
	xm_file=i386/xm-djgpp.h
	tm_file="dbxcoff.h ${tm_file} i386/unix.h i386/bsd.h i386/gas.h i386/djgpp.h i386/djgpp-stdint.h"
	native_system_header_dir=/dev/env/DJDIR/include
	extra_options="${extra_options} i386/djgpp.opt"
	gnu_ld=yes
	gas=yes
	use_gcc_stdint=wrap
	;;
i[34567]86-*-lynxos*)
	xm_defines=POSIX
	tm_file="${tm_file} i386/unix.h i386/att.h dbxelf.h elfos.h i386/lynx.h lynx.h"
	tmake_file="${tmake_file} t-lynx"
	extra_options="${extra_options} lynx.opt"
	thread_file=lynx
	gnu_ld=yes
	gas=yes
	;;
i[34567]86-*-nto-qnx*)
	tm_file="${tm_file} i386/att.h dbxelf.h tm-dwarf2.h elfos.h i386/unix.h i386/nto.h"
	extra_options="${extra_options} i386/nto.opt"
	gnu_ld=yes
	gas=yes
	;;
i[34567]86-*-rtems*)
	tm_file="${tm_file} i386/unix.h i386/att.h dbxelf.h elfos.h i386/i386elf.h i386/rtemself.h rtems.h newlib-stdint.h"
	tmake_file="${tmake_file} i386/t-rtems"
	;;
i[34567]86-*-solaris2* | x86_64-*-solaris2.1[0-9]*)
	# Set default arch_32 to pentium4, tune_32 to generic like the other
	# i386 targets, although config.guess defaults to i386-pc-solaris2*.
	with_arch_32=${with_arch_32:-pentium4}
	with_tune_32=${with_tune_32:-generic}
	tm_file="${tm_file} i386/unix.h i386/att.h ${sol2_tm_file_head} i386/x86-64.h ${sol2_tm_file_tail}"
	tm_defines="${tm_defines} TARGET_BI_ARCH=1"
	tmake_file="$tmake_file i386/t-sol2"
	need_64bit_isa=yes
	if test x$with_cpu = x; then
		if test x$with_cpu_64 = x; then
			with_cpu_64=generic
		fi
	else
		case " $x86_cpus $x86_archs $x86_64_archs " in
		*" $with_cpu "*)
			;;
		*)
			echo "Unsupported CPU used in --with-cpu=$with_cpu, supported values:" 1>&2
			echo "$x86_cpus $x86_archs $x86_64_archs" 1>&2
			exit 1
			;;
		esac
	fi
	;;
i[4567]86-wrs-vxworks|i[4567]86-wrs-vxworksae)
	tm_file="${tm_file} i386/unix.h i386/att.h elfos.h vx-common.h"
	case ${target} in
	  *-vxworksae*)
	    tm_file="${tm_file} vxworksae.h i386/vxworks.h i386/vxworksae.h"
	    tmake_file="${tmake_file} i386/t-vxworks i386/t-vxworksae"
	    ;;
	  *)
	    tm_file="${tm_file} vxworks.h i386/vxworks.h"
	    tmake_file="${tmake_file} i386/t-vxworks"
	    ;;
	esac
	;;
i[34567]86-*-cygwin*)
	tm_file="${tm_file} i386/unix.h i386/bsd.h i386/gas.h dbxcoff.h i386/cygming.h i386/cygwin.h i386/cygwin-stdint.h"
	xm_file=i386/xm-cygwin.h
	tmake_file="${tmake_file} i386/t-cygming t-slibgcc"
	target_gtfiles="\$(srcdir)/config/i386/winnt.c"
	extra_options="${extra_options} i386/cygming.opt i386/cygwin.opt"
	extra_objs="winnt.o winnt-stubs.o"
	c_target_objs="${c_target_objs} msformat-c.o"
	cxx_target_objs="${cxx_target_objs} winnt-cxx.o msformat-c.o"
	if test x$enable_threads = xyes; then
		thread_file='posix'
	fi
	default_use_cxa_atexit=yes
	use_gcc_stdint=wrap
	;;
x86_64-*-cygwin*)
	need_64bit_isa=yes
	tm_file="${tm_file} i386/unix.h i386/bsd.h i386/gas.h dbxcoff.h i386/cygming.h i386/cygwin.h i386/cygwin-w64.h i386/cygwin-stdint.h"
	xm_file=i386/xm-cygwin.h
	tmake_file="${tmake_file} i386/t-cygming t-slibgcc i386/t-cygwin-w64"
	target_gtfiles="\$(srcdir)/config/i386/winnt.c"
	extra_options="${extra_options} i386/cygming.opt i386/cygwin.opt"
	extra_objs="winnt.o winnt-stubs.o"
	c_target_objs="${c_target_objs} msformat-c.o"
	cxx_target_objs="${cxx_target_objs} winnt-cxx.o msformat-c.o"
	if test x$enable_threads = xyes; then
		thread_file='posix'
	fi
	default_use_cxa_atexit=yes
	use_gcc_stdint=wrap
	tm_defines="${tm_defines} TARGET_CYGWIN64=1"
	;;
i[34567]86-*-mingw* | x86_64-*-mingw*)
	tm_file="${tm_file} i386/unix.h i386/bsd.h i386/gas.h dbxcoff.h i386/cygming.h"
	xm_file=i386/xm-mingw32.h
	c_target_objs="${c_target_objs} winnt-c.o"
	cxx_target_objs="${cxx_target_objs} winnt-c.o"
	target_has_targetcm="yes"
	case ${target} in
		x86_64-*-* | *-w64-*)
			need_64bit_isa=yes
			;;
		*)
			;;
	esac
	if test x$enable_threads = xposix ; then
		tm_file="${tm_file} i386/mingw-pthread.h"
	fi
	tm_file="${tm_file} i386/mingw32.h"
	# This makes the logic if mingw's or the w64 feature set has to be used
	case ${target} in
		*-w64-*)
			user_headers_inc_next_post="${user_headers_inc_next_post} float.h"
			user_headers_inc_next_pre="${user_headers_inc_next_pre} stddef.h stdarg.h"
			tm_file="${tm_file} i386/mingw-w64.h"
			if test x$enable_targets = xall; then
				tm_defines="${tm_defines} TARGET_BI_ARCH=1"
				if test x$with_cpu = x; then
					if test x$with_cpu_64 = x; then
						with_cpu_64=generic
					fi
				else
					case " $x86_cpus $x86_archs $x86_64_archs " in
					*" $with_cpu "*)
						;;
					*)
						echo "Unsupported CPU used in --with-cpu=$with_cpu, supported values:" 1>&2
						echo "$x86_cpus $x86_archs $x86_64_archs" 1>&2
						exit 1
						;;
					esac
				fi
			fi
			;;
		*)
			;;
	esac
	tm_file="${tm_file} i386/mingw-stdint.h"
	tmake_file="${tmake_file} t-winnt i386/t-cygming t-slibgcc"
        case ${target} in
               x86_64-w64-*)
               		tmake_file="${tmake_file} i386/t-mingw-w64"
			;;
	       i[34567]86-w64-*)
			tmake_file="${tmake_file} i386/t-mingw-w32"
			;;
	esac
        native_system_header_dir=/mingw/include
	target_gtfiles="\$(srcdir)/config/i386/winnt.c"
	extra_options="${extra_options} i386/cygming.opt i386/mingw.opt"
	case ${target} in
		*-w64-*)
			extra_options="${extra_options} i386/mingw-w64.opt"
			;;
		*)
			;;
	esac
	extra_objs="winnt.o winnt-stubs.o"
	c_target_objs="${c_target_objs} msformat-c.o"
	cxx_target_objs="${cxx_target_objs} winnt-cxx.o msformat-c.o"
	gas=yes
	gnu_ld=yes
	default_use_cxa_atexit=yes
	use_gcc_stdint=wrap
	case ${enable_threads} in
	  "" | yes | win32)
	    thread_file='win32'
	    ;;
	  posix)
	    thread_file='posix'
	    ;;
	esac
	case ${target} in
 		*mingw32crt*)
 			tm_file="${tm_file} i386/crtdll.h"
 			;;
		*mingw32msv* | *mingw*)
			;;
	esac
	;;
i[34567]86-*-interix[3-9]*)
	tm_file="${tm_file} i386/unix.h i386/bsd.h i386/gas.h i386/i386-interix.h"
	tmake_file="${tmake_file} i386/t-interix"
	extra_options="${extra_options} rpath.opt i386/interix.opt"
	extra_objs="winnt.o winnt-stubs.o"
	target_gtfiles="\$(srcdir)/config/i386/winnt.c"
	if test x$enable_threads = xyes ; then
		thread_file='posix'
	fi
	if test x$stabs = xyes ; then
		tm_file="${tm_file} dbxcoff.h"
	fi
	;;
ia64*-*-elf*)
	tm_file="${tm_file} dbxelf.h elfos.h newlib-stdint.h ia64/sysv4.h ia64/elf.h"
	tmake_file="ia64/t-ia64"
	target_cpu_default="0"
	if test x$gas = xyes
	then
		target_cpu_default="${target_cpu_default}|MASK_GNU_AS"
	fi
	if test x$gnu_ld = xyes
	then
		target_cpu_default="${target_cpu_default}|MASK_GNU_LD"
	fi
	;;
ia64*-*-netbsd*)
	tm_file="${tm_file} dbxelf.h elfos.h ${nbsd_tm_file} ia64/sysv4.h ia64/netbsd.h"
	target_cpu_default="MASK_GNU_AS|MASK_GNU_LD"
	tmake_file="${tmake_file} ia64/t-ia64"
	if test x$with_system_libunwind != xyes ; then
		tmake_file="${tmake_file} t-libunwind-elf ia64/t-glibc-libunwind"
	fi
	extra_parts="crtbegin.o crtend.o crtbeginS.o crtendS.o crtfastmath.o"
	extra_options="${extra_options} netbsd.opt netbsd-elf.opt"
	;;
ia64*-*-freebsd*)
	tm_file="${tm_file} dbxelf.h elfos.h ${fbsd_tm_file} ia64/sysv4.h ia64/freebsd.h"
	target_cpu_default="MASK_GNU_AS|MASK_GNU_LD"
	tmake_file="${tmake_file} ia64/t-ia64"
	;;
ia64*-*-linux*)
	tm_file="${tm_file} dbxelf.h elfos.h gnu-user.h linux.h glibc-stdint.h ia64/sysv4.h ia64/linux.h"
	tmake_file="${tmake_file} ia64/t-ia64 ia64/t-linux t-libunwind"
	target_cpu_default="MASK_GNU_AS|MASK_GNU_LD"
	;;
ia64*-*-hpux*)
	tm_file="${tm_file} dbxelf.h elfos.h ia64/sysv4.h ia64/hpux.h"
	tmake_file="ia64/t-ia64 ia64/t-hpux t-slibgcc"
	target_cpu_default="MASK_GNU_AS"
	case x$enable_threads in
	x | xyes | xposix )
		thread_file=posix
		;;
	esac
	use_collect2=no
	c_target_objs="ia64-c.o"
	cxx_target_objs="ia64-c.o"
	extra_options="${extra_options} ia64/ilp32.opt hpux11.opt"
	use_gcc_stdint=wrap
	tm_file="${tm_file} hpux-stdint.h"
	case ${target} in
	*-*-hpux11.3*)
		tm_file="${tm_file} ia64/hpux-unix2003.h"
		;;
	esac
	;;
ia64-hp-*vms*)
	tm_file="${tm_file} elfos.h ia64/sysv4.h vms/vms.h ia64/vms.h"
	tmake_file="${tmake_file} ia64/t-ia64"
	target_cpu_default="0"
	if test x$gas = xyes
	then
		target_cpu_default="${target_cpu_default}|MASK_GNU_AS"
	fi
	extra_options="${extra_options} ia64/vms.opt"
	;;
iq2000*-*-elf*)
        tm_file="elfos.h newlib-stdint.h iq2000/iq2000.h"
        out_file=iq2000/iq2000.c
        md_file=iq2000/iq2000.md
        ;;
lm32-*-elf*)
        tm_file="dbxelf.h elfos.h ${tm_file} newlib-stdint.h"
	tmake_file="${tmake_file} lm32/t-lm32"
        ;;
lm32-*-rtems*)
	tm_file="dbxelf.h elfos.h ${tm_file} lm32/rtems.h rtems.h newlib-stdint.h"
	tmake_file="${tmake_file} lm32/t-lm32"
	tmake_file="${tmake_file} lm32/t-rtems"
         ;;
lm32-*-uclinux*)
        tm_file="dbxelf.h elfos.h ${tm_file} gnu-user.h linux.h lm32/uclinux-elf.h"
	tmake_file="${tmake_file} lm32/t-lm32"
        ;;
m32r-*-elf*)
	tm_file="dbxelf.h elfos.h newlib-stdint.h ${tm_file}"
 	;;
m32rle-*-elf*)
	tm_file="dbxelf.h elfos.h newlib-stdint.h m32r/little.h ${tm_file}"
	;;
m32r-*-rtems*)
	tm_file="dbxelf.h elfos.h ${tm_file} m32r/rtems.h rtems.h newlib-stdint.h"
	tmake_file="${tmake_file} m32r/t-m32r"
 	;;
m32r-*-linux*)
	tm_file="dbxelf.h elfos.h gnu-user.h linux.h glibc-stdint.h ${tm_file} m32r/linux.h"
	tmake_file="${tmake_file} m32r/t-linux t-slibgcc"
	gnu_ld=yes
	if test x$enable_threads = xyes; then
		thread_file='posix'
	fi
 	;;
m32rle-*-linux*)
	tm_file="dbxelf.h elfos.h gnu-user.h linux.h glibc-stdint.h m32r/little.h ${tm_file} m32r/linux.h"
	tmake_file="${tmake_file} m32r/t-linux t-slibgcc"
	gnu_ld=yes
	if test x$enable_threads = xyes; then
		thread_file='posix'
	fi
	;;
m68k-*-elf* | fido-*-elf*)
	case ${target} in
	fido-*-elf*)
		# Check that $with_cpu makes sense.
		case $with_cpu in
		"" | "fidoa")
			;;
		*)
			echo "Cannot accept --with-cpu=$with_cpu"
			exit 1
			;;
		esac
		with_cpu=fidoa
		;;
	*)
		default_m68k_cpu=68020
		default_cf_cpu=5206
		;;
	esac
	tm_file="${tm_file} m68k/m68k-none.h m68k/m68kelf.h dbxelf.h elfos.h newlib-stdint.h m68k/m68kemb.h m68k/m68020-elf.h"
	tm_defines="${tm_defines} MOTOROLA=1"
	tmake_file="m68k/t-floatlib m68k/t-m68kbare m68k/t-m68kelf"
	# Add multilibs for targets other than fido.
	case ${target} in
	fido-*-elf*)
		;;
	*)
		tmake_file="$tmake_file m68k/t-mlibs"
		;;
	esac
	;;
m68010-*-netbsdelf* | m68k-*-netbsdelf* | m5407-*-netbsdelf*)
	tm_file="${tm_file} dbxelf.h elfos.h ${nbsd_tm_file} m68k/netbsd-elf.h"
	tm_defines="${tm_defines} MOTOROLA=1 USE_GAS=1"
	tm_defines="${tm_defines} CHAR_FAST8=1 SHORT_FAST16=1"
	extra_options="${extra_options} netbsd.opt netbsd-elf.opt"
	default_cf_cpu=5475
	default_m68k_cpu=68020
	case ${target} in
	m5407*)
		with_arch=${with_arch:-cf}
		target_cpu_default="mcf5475"
#	        target="`echo ${target} | sed 's/m68kcf/m68k/'`"
		;;
	m68010*)
		target_cpu_default="m68010"
		tmake_file="m68k/t-m68kelf m68k/t-m68010-netbsd"
		default_m68k_cpu=68010
		tmake_file="${tmake_file} m68k/t-floatlib"
		;;
	*)
		with_arch=${with_arch:-m68k}
		tmake_file="${tmake_file} m68k/t-floatlib"
		;;
	esac
	;;
m68k*-*-openbsd*)
	default_m68k_cpu=68020
	default_cf_cpu=5475
	# needed to unconfuse gdb
	tm_defines="${tm_defines} OBSD_OLD_GAS"
	tm_file="${tm_file} openbsd.h openbsd-stdint.h openbsd-libpthread.h m68k/openbsd.h"
	extra_options="${extra_options} openbsd.opt"
	tmake_file="t-openbsd m68k/t-openbsd"
	# we need collect2 until our bug is fixed...
	use_collect2=yes
	;;
m68k-*-uclinux*)		# Motorola m68k/ColdFire running uClinux
				# with uClibc, using the new GNU/Linux-style
				# ABI.
	default_m68k_cpu=68020
	default_cf_cpu=5206
	tm_file="${tm_file} dbxelf.h elfos.h gnu-user.h linux.h glibc-stdint.h flat.h m68k/linux.h m68k/uclinux.h ./sysroot-suffix.h"
	extra_options="${extra_options} m68k/uclinux.opt"
 	tm_defines="${tm_defines} MOTOROLA=1"
	tmake_file="m68k/t-floatlib m68k/t-uclinux m68k/t-mlibs"
	;;
m68k-*-linux*)			# Motorola m68k's running GNU/Linux
				# with ELF format using glibc 2
				# aka the GNU/Linux C library 6.
	default_m68k_cpu=68020
	default_cf_cpu=5475
	with_arch=${with_arch:-m68k}
	tm_file="${tm_file} dbxelf.h elfos.h gnu-user.h linux.h glibc-stdint.h m68k/linux.h ./sysroot-suffix.h"
	extra_options="${extra_options} m68k/ieee.opt"
	tm_defines="${tm_defines} MOTOROLA=1"
	tmake_file="${tmake_file} m68k/t-floatlib m68k/t-linux m68k/t-mlibs"
	;;
m68k-*-rtems*)
	default_m68k_cpu=68020
	default_cf_cpu=5206
	tmake_file="${tmake_file} m68k/t-floatlib m68k/t-m68kbare m68k/t-crtstuff m68k/t-rtems m68k/t-mlibs"
	tm_file="${tm_file} m68k/m68k-none.h m68k/m68kelf.h dbxelf.h elfos.h m68k/m68kemb.h m68k/m68020-elf.h m68k/rtemself.h rtems.h newlib-stdint.h"
	tm_defines="${tm_defines} MOTOROLA=1"
	;;
mcore-*-elf)
	tm_file="dbxelf.h elfos.h newlib-stdint.h ${tm_file} mcore/mcore-elf.h"
	tmake_file=mcore/t-mcore
	inhibit_libc=true
	;;
mep-*-*)
	tm_file="dbxelf.h elfos.h ${tm_file} newlib-stdint.h"
	tmake_file=mep/t-mep
	c_target_objs="mep-pragma.o"
	cxx_target_objs="mep-pragma.o"
	if test -d "${srcdir}/../newlib/libc/include" &&
	   test "x$with_headers" = x; then
		with_headers=yes
	fi
	use_gcc_stdint=wrap
	;;
microblaze*-linux*)
	case $target in
		microblazeel-*)
			tm_defines="${tm_defines} TARGET_BIG_ENDIAN_DEFAULT=0"
			;;
		microblaze-*)
			tm_defines="${tm_defines} TARGET_BIG_ENDIAN_DEFAULT=4321"
			;;
	esac
	tm_file="${tm_file} dbxelf.h gnu-user.h linux.h microblaze/linux.h"
	tm_file="${tm_file} glibc-stdint.h"
	c_target_objs="${c_target_objs} microblaze-c.o"
	cxx_target_objs="${cxx_target_objs} microblaze-c.o"
	tmake_file="${tmake_file} microblaze/t-microblaze"
	tmake_file="${tmake_file} microblaze/t-microblaze-linux"
	;;
microblaze*-*-rtems*)
	case $target in
		microblazeel-*)
			tm_defines="${tm_defines} TARGET_BIG_ENDIAN_DEFAULT=0"
			;;
		microblaze-*)
			tm_defines="${tm_defines} TARGET_BIG_ENDIAN_DEFAULT=4321"
			;;
	esac
	tm_file="${tm_file} dbxelf.h"
	tm_file="${tm_file} microblaze/rtems.h rtems.h newlib-stdint.h"
	c_target_objs="${c_target_objs} microblaze-c.o"
	cxx_target_objs="${cxx_target_objs} microblaze-c.o"
	tmake_file="${tmake_file} microblaze/t-microblaze"
	tmake_file="${tmake_file} microblaze/t-rtems"
        ;;
microblaze*-*-elf)
	case $target in
		microblazeel-*)
			tm_defines="${tm_defines} TARGET_BIG_ENDIAN_DEFAULT=0"
			;;
		microblaze-*)
			tm_defines="${tm_defines} TARGET_BIG_ENDIAN_DEFAULT=4321"
			;;
	esac
	tm_file="${tm_file} dbxelf.h newlib-stdint.h"
	c_target_objs="${c_target_objs} microblaze-c.o"
	cxx_target_objs="${cxx_target_objs} microblaze-c.o"
	tmake_file="${tmake_file} microblaze/t-microblaze"
        ;;
mips64*-*-netbsd*)			# NetBSD/mips64, either endian.
	target_cpu_default="MASK_ABICALLS|MASK_FLOAT64|MASK_SOFT_FLOAT_ABI"
	tm_file="elfos.h ${tm_file} mips/elf.h ${nbsd_tm_file} mips/netbsd.h mips/netbsd64.h"
	tmake_file="${tmake_file} mips/t-netbsd64"
	tm_defines="${tm_defines} MIPS_ABI_DEFAULT=ABI_N32"
	extra_options="${extra_options} netbsd.opt netbsd-elf.opt"
	;;
mips*-*-netbsd*)			# NetBSD/mips, either endian.
	target_cpu_default="MASK_ABICALLS"
	tm_file="elfos.h ${tm_file} mips/elf.h ${nbsd_tm_file} mips/netbsd.h"
	extra_options="${extra_options} netbsd.opt netbsd-elf.opt"
	;;
mips*-img-linux*)
	tm_file="dbxelf.h elfos.h gnu-user.h linux.h linux-android.h glibc-stdint.h ${tm_file} mips/gnu-user.h mips/linux.h mips/linux-common.h mips/mti-linux.h"
	extra_options="${extra_options} linux-android.opt"
	tmake_file="${tmake_file} mips/t-img-linux"
	tm_defines="${tm_defines} MIPS_ISA_DEFAULT=37 MIPS_ABI_DEFAULT=ABI_32"
	gnu_ld=yes
	gas=yes
	;;
mips*-mti-linux*)
	tm_file="dbxelf.h elfos.h gnu-user.h linux.h linux-android.h glibc-stdint.h ${tm_file} mips/gnu-user.h mips/linux.h mips/linux-common.h mips/mti-linux.h"
	extra_options="${extra_options} linux-android.opt"
	tmake_file="${tmake_file} mips/t-mti-linux"
	tm_defines="${tm_defines} MIPS_ISA_DEFAULT=33 MIPS_ABI_DEFAULT=ABI_32"
	gnu_ld=yes
	gas=yes
	;;
mips*-*-linux*)				# Linux MIPS, either endian.
	tm_file="dbxelf.h elfos.h gnu-user.h linux.h linux-android.h glibc-stdint.h ${tm_file} mips/gnu-user.h mips/linux.h mips/linux-common.h"
	extra_options="${extra_options} linux-android.opt"
	case ${target} in
		mipsisa32r6*)
			default_mips_arch=mips32r6
			;;
		mipsisa32r2*)
			default_mips_arch=mips32r2
			;;
		mipsisa32*)
			default_mips_arch=mips32
			;;
		mips64el-st-linux-gnu)
			default_mips_abi=n32
			tm_file="${tm_file} mips/st.h"
			tmake_file="${tmake_file} mips/t-st"
			enable_mips_multilibs="yes"
			;;
		mips64octeon*-*-linux*)
			default_mips_abi=n32
			tm_defines="${tm_defines} MIPS_CPU_STRING_DEFAULT=\\\"octeon\\\""
			target_cpu_default=MASK_SOFT_FLOAT_ABI
			enable_mips_multilibs="yes"
			;;
		mipsisa64r6*-*-linux*)
			default_mips_abi=n32
			default_mips_arch=mips64r6
			enable_mips_multilibs="yes"
			;;
		mipsisa64r2*-*-linux*)
			default_mips_abi=n32
			default_mips_arch=mips64r2
			enable_mips_multilibs="yes"
			;;
		mips64*-*-linux* | mipsisa64*-*-linux*)
			default_mips_abi=n32
			enable_mips_multilibs="yes"
			;;
	esac
	if test x$enable_targets = xall; then
		enable_mips_multilibs="yes"
	fi
	if test x$enable_mips_multilibs = xyes; then
		tmake_file="${tmake_file} mips/t-linux64"
	fi
	;;
mips*-mti-elf*)
	tm_file="elfos.h newlib-stdint.h ${tm_file} mips/elf.h mips/n32-elf.h mips/sde.h mips/mti-elf.h"
	tmake_file="mips/t-mti-elf"
	tm_defines="${tm_defines} MIPS_ISA_DEFAULT=33 MIPS_ABI_DEFAULT=ABI_32"
	;;
mips*-img-elf*)
	tm_file="elfos.h newlib-stdint.h ${tm_file} mips/elf.h mips/n32-elf.h mips/sde.h mips/mti-elf.h"
	tmake_file="mips/t-img-elf"
	tm_defines="${tm_defines} MIPS_ISA_DEFAULT=37 MIPS_ABI_DEFAULT=ABI_32"
	;;
mips*-sde-elf*)
	tm_file="elfos.h newlib-stdint.h ${tm_file} mips/elf.h mips/n32-elf.h mips/sde.h"
	tmake_file="mips/t-sde"
	extra_options="${extra_options} mips/sde.opt"
	case "${with_newlib}" in
	  yes)
	    # newlib / libgloss.
	    ;;
	  *)
	    # MIPS toolkit libraries.
	    tm_file="$tm_file mips/sdemtk.h"
	    tmake_file="$tmake_file mips/t-sdemtk"
	    case ${enable_threads} in
	      "" | yes | mipssde)
		thread_file='mipssde'
		;;
	    esac
	    ;;
	esac
	case ${target} in
	  mipsisa32r6*)
	    tm_defines="MIPS_ISA_DEFAULT=37 MIPS_ABI_DEFAULT=ABI_32"
	    ;;
	  mipsisa32r2*)
	    tm_defines="MIPS_ISA_DEFAULT=33 MIPS_ABI_DEFAULT=ABI_32"
	    ;;
	  mipsisa32*)
	    tm_defines="MIPS_ISA_DEFAULT=32 MIPS_ABI_DEFAULT=ABI_32"
	    ;;
	  mipsisa64r6*)
	    tm_defines="MIPS_ISA_DEFAULT=69 MIPS_ABI_DEFAULT=ABI_N32"
	    ;;
	  mipsisa64r2*)
	    tm_defines="MIPS_ISA_DEFAULT=65 MIPS_ABI_DEFAULT=ABI_N32"
	    ;;
	  mipsisa64*)
	    tm_defines="MIPS_ISA_DEFAULT=64 MIPS_ABI_DEFAULT=ABI_N32"
	    ;;
	esac
	;;
mipsisa32-*-elf* | mipsisa32el-*-elf* | \
mipsisa32r2-*-elf* | mipsisa32r2el-*-elf* | \
mipsisa32r6-*-elf* | mipsisa32r6el-*-elf* | \
mipsisa64-*-elf* | mipsisa64el-*-elf* | \
mipsisa64r2-*-elf* | mipsisa64r2el-*-elf* | \
mipsisa64r6-*-elf* | mipsisa64r6el-*-elf*)
	tm_file="elfos.h newlib-stdint.h ${tm_file} mips/elf.h"
	tmake_file="mips/t-isa3264"
	case ${target} in
	  mipsisa32r6*)
	    tm_defines="${tm_defines} MIPS_ISA_DEFAULT=37"
	    ;;
	  mipsisa32r2*)
	    tm_defines="${tm_defines} MIPS_ISA_DEFAULT=33"
	    ;;
	  mipsisa32*)
	    tm_defines="${tm_defines} MIPS_ISA_DEFAULT=32"
	    ;;
	  mipsisa64r6*)
	    tm_defines="${tm_defines} MIPS_ISA_DEFAULT=69"
	    ;;
	  mipsisa64r2*)
	    tm_defines="${tm_defines} MIPS_ISA_DEFAULT=65"
	    ;;
	  mipsisa64*)
	    tm_defines="${tm_defines} MIPS_ISA_DEFAULT=64"
	    ;;
	esac
	case ${target} in
	  mipsisa32*-*-elfoabi*)
	    tm_defines="${tm_defines} MIPS_ABI_DEFAULT=ABI_32"
	    tm_file="${tm_file} mips/elfoabi.h"
	    ;;
	  mipsisa64*-*-elfoabi*)
	    tm_defines="${tm_defines} MIPS_ABI_DEFAULT=ABI_O64"
	    tm_file="${tm_file} mips/elfoabi.h"
	    ;;
	  *-*-elf*)
	    tm_defines="${tm_defines} MIPS_ABI_DEFAULT=ABI_EABI"
	    ;;
	esac
	;;
mipsisa64sr71k-*-elf*)
        tm_file="elfos.h newlib-stdint.h ${tm_file} mips/elf.h"
        tmake_file=mips/t-sr71k
	tm_defines="${tm_defines} MIPS_ISA_DEFAULT=64 MIPS_CPU_STRING_DEFAULT=\\\"sr71000\\\" MIPS_ABI_DEFAULT=ABI_EABI"
        ;;
mipsisa64sb1-*-elf* | mipsisa64sb1el-*-elf*)
	tm_file="elfos.h newlib-stdint.h ${tm_file} mips/elf.h"
	tmake_file="mips/t-elf mips/t-sb1"
	tm_defines="${tm_defines} MIPS_ISA_DEFAULT=64 MIPS_CPU_STRING_DEFAULT=\\\"sb1\\\" MIPS_ABI_DEFAULT=ABI_O64"
	;;
mips-*-elf* | mipsel-*-elf* | mipsr5900-*-elf* | mipsr5900el-*-elf*)
	tm_file="elfos.h newlib-stdint.h ${tm_file} mips/elf.h"
	tmake_file="mips/t-elf"
	;;
mips64r5900-*-elf* | mips64r5900el-*-elf*)
	tm_file="elfos.h newlib-stdint.h ${tm_file} mips/elf.h mips/n32-elf.h"
	tmake_file="mips/t-elf"
	tm_defines="${tm_defines} MIPS_ISA_DEFAULT=3 MIPS_ABI_DEFAULT=ABI_N32"
	;;
mips64-*-elf* | mips64el-*-elf*)
	tm_file="elfos.h newlib-stdint.h ${tm_file} mips/elf.h"
	tmake_file="mips/t-elf"
	tm_defines="${tm_defines} MIPS_ISA_DEFAULT=3 MIPS_ABI_DEFAULT=ABI_O64"
	;;
mips64vr-*-elf* | mips64vrel-*-elf*)
        tm_file="elfos.h newlib-stdint.h ${tm_file} mips/vr.h mips/elf.h"
        tmake_file=mips/t-vr
	tm_defines="${tm_defines} MIPS_ABI_DEFAULT=ABI_EABI"
        ;;
mips64orion-*-elf* | mips64orionel-*-elf*)
	tm_file="elfos.h newlib-stdint.h ${tm_file} mips/elforion.h mips/elf.h"
	tmake_file="mips/t-elf"
	tm_defines="${tm_defines} MIPS_ISA_DEFAULT=3 MIPS_ABI_DEFAULT=ABI_O64"
	;;
mips*-*-rtems*)
	tm_file="elfos.h newlib-stdint.h ${tm_file} mips/elf.h mips/rtems.h rtems.h"
	tmake_file="${tmake_file} mips/t-elf mips/t-rtems"
	;;
mips-wrs-vxworks)
	tm_file="elfos.h ${tm_file} mips/elf.h vx-common.h vxworks.h mips/vxworks.h"
	tmake_file="${tmake_file} mips/t-vxworks"
	;;
mipstx39-*-elf* | mipstx39el-*-elf*)
	tm_file="elfos.h newlib-stdint.h ${tm_file} mips/r3900.h mips/elf.h"
	tmake_file="mips/t-r3900"
	;;
mmix-knuth-mmixware)
	tm_file="${tm_file} newlib-stdint.h"
	use_gcc_stdint=wrap
	;;
mn10300-*-*)
	tm_file="dbxelf.h elfos.h newlib-stdint.h ${tm_file}"
	if test x$stabs = xyes
	then
		tm_file="${tm_file} dbx.h"
	fi
	use_collect2=no
	use_gcc_stdint=wrap
	;;
msp430*-*-*)
	tm_file="dbxelf.h elfos.h newlib-stdint.h ${tm_file}"
	c_target_objs="msp430-c.o"
	cxx_target_objs="msp430-c.o"
	tmake_file="${tmake_file} msp430/t-msp430"
	extra_gcc_objs="driver-msp430.o"
	;;
nds32le-*-*)
	target_cpu_default="0"
	tm_defines="${tm_defines}"
	tm_file="dbxelf.h elfos.h newlib-stdint.h ${tm_file}"
	tmake_file="nds32/t-nds32 nds32/t-mlibs"
	;;
nds32be-*-*)
	target_cpu_default="0|MASK_BIG_ENDIAN"
	tm_defines="${tm_defines} TARGET_BIG_ENDIAN_DEFAULT=1"
	tm_file="dbxelf.h elfos.h newlib-stdint.h ${tm_file}"
	tmake_file="nds32/t-nds32 nds32/t-mlibs"
	;;
nios2-*-*)
	tm_file="elfos.h ${tm_file}"
        tmake_file="${tmake_file} nios2/t-nios2"
        case ${target} in
        nios2-*-linux*)
                tm_file="${tm_file} gnu-user.h linux.h glibc-stdint.h nios2/linux.h "
                ;;
	nios2-*-elf*)
		tm_file="${tm_file} newlib-stdint.h nios2/elf.h"
		extra_options="${extra_options} nios2/elf.opt"
		;;
	nios2-*-rtems*)
		tm_file="${tm_file} newlib-stdint.h nios2/rtems.h rtems.h"
		tmake_file="${tmake_file} t-rtems nios2/t-rtems"
		;;
        esac
	;;
nvptx-*)
	tm_file="${tm_file} newlib-stdint.h"
	tmake_file="nvptx/t-nvptx"
	if test x$enable_as_accelerator = xyes; then
		extra_programs="${extra_programs} mkoffload\$(exeext)"
		tm_file="${tm_file} nvptx/offload.h"
	fi
	;;
or1k*-*-elf*)
	tm_file="${tm_file} dbxelf.h elfos.h newlib-stdint.h ${cpu_type}/elf.h"
	extra_parts="crti.o crtbegin.o crtend.o crtn.o"
	case ${target} in
	  or1knd-*)
	    tmake_file=or1k/t-or1knd
	    tm_defines="${tm_defines} OR1K_DELAY_DEFAULT=OR1K_DELAY_OFF"
	    ;;
	  *)
	    tmake_file=or1k/t-or1k
	    tm_defines="${tm_defines} OR1K_DELAY_DEFAULT=OR1K_DELAY_ON"
	    ;;
	esac
	;;
or1k*-*-linux-*)
	tm_file="${tm_file} dbxelf.h elfos.h or1k/elf.h gnu-user.h linux.h or1k/linux-gas.h or1k/linux-elf.h uclibc-stdint.h"
	case ${target} in
	  or1knd-*)
	    tmake_file="or1k/t-or1knd or1k/t-linux ${tmake_file}"
	    tm_defines="${tm_defines} OR1K_DELAY_DEFAULT=OR1K_DELAY_OFF"
	    ;;
	  *)
	    tmake_file="or1k/t-or1k or1k/t-linux ${tmake_file}"
	    tm_defines="${tm_defines} OR1K_DELAY_DEFAULT=OR1K_DELAY_ON"
	    ;;
	esac
	;;
or1k*-*-netbsd*)
	tm_file="${tm_file} dbxelf.h elfos.h netbsd.h netbsd-elf.h netbsd-stdint.h or1k/netbsd.h"
	extra_options="${extra_options} netbsd.opt netbsd-elf.opt"
	case ${target} in
	  or1knd-*) tm_defines="${tm_defines} OR1K_DELAY_DEFAULT=OR1K_DELAY_OFF" ;;
	  *) tm_defines="${tm_defines} OR1K_DELAY_DEFAULT=OR1K_DELAY_ON" ;;
	esac
	gcc_cv_initfini_array=yes
	;;
pdp11-*-*)
	tm_file="${tm_file} newlib-stdint.h"
	use_gcc_stdint=wrap
	;;
# port not yet contributed
#powerpc-*-openbsd*)
#	tmake_file="${tmake_file} rs6000/t-fprules"
#	extra_headers=
#	;;
powerpc-*-darwin*)
	extra_options="${extra_options} rs6000/darwin.opt"
	case ${target} in
	  *-darwin1[0-9]* | *-darwin[8-9]*)
	    tmake_file="${tmake_file} rs6000/t-darwin8"
	    tm_file="${tm_file} rs6000/darwin8.h"
	    ;;
	  *-darwin7*)
	    tm_file="${tm_file} rs6000/darwin7.h"
	    ;;
	  *-darwin[0-6]*)
	    ;;
	esac
	tmake_file="${tmake_file} t-slibgcc"
	extra_headers=altivec.h
	;;
powerpc64-*-darwin*)
	extra_options="${extra_options} ${cpu_type}/darwin.opt"
	tmake_file="${tmake_file} ${cpu_type}/t-darwin64 t-slibgcc"
	tm_file="${tm_file} ${cpu_type}/darwin8.h ${cpu_type}/darwin64.h"
	extra_headers=altivec.h
	;;
powerpc*-*-freebsd*)
	tm_file="${tm_file} dbxelf.h elfos.h ${fbsd_tm_file} rs6000/sysv4.h"
	extra_options="${extra_options} rs6000/sysv4.opt"
	tmake_file="rs6000/t-fprules rs6000/t-ppcos ${tmake_file} rs6000/t-ppccomm"
	case ${target} in
	     powerpc64*)
	    	tm_file="${tm_file} rs6000/default64.h rs6000/freebsd64.h"
		tmake_file="${tmake_file} rs6000/t-freebsd64"
		extra_options="${extra_options} rs6000/linux64.opt"
		;;
	     *)
	        tm_file="${tm_file} rs6000/freebsd.h"
		;;
	esac
	;;
powerpc*-*-netbsd*)
	tm_file="${tm_file} ${nbsd_tm_file} dbxelf.h elfos.h freebsd-spec.h"
	case ${target} in
	    powerpc64*)
		tm_file="rs6000/biarch64.h ${tm_file}"
		tm_file="${tm_file} rs6000/sysv4.h rs6000/default64.h rs6000/netbsd64.h"
		tmake_file="${tmake_file} rs6000/t-netbsd64"
		;;
	    *)
		tm_file="${tm_file} rs6000/sysv4.h rs6000/netbsd.h"
		tmake_file="${tmake_file} rs6000/t-netbsd"
		;;
	esac
	extra_options="${extra_options} netbsd.opt netbsd-elf.opt"
	if test x${enable_secureplt} != xno; then
	    tm_file="rs6000/secureplt.h ${tm_file}"
	fi
	extra_options="${extra_options} rs6000/sysv4.opt rs6000/linux64.opt"
	;;
powerpc-*-eabispe*)
	tm_file="${tm_file} dbxelf.h elfos.h freebsd-spec.h newlib-stdint.h rs6000/sysv4.h rs6000/eabi.h rs6000/e500.h rs6000/eabispe.h"
	extra_options="${extra_options} rs6000/sysv4.opt"
	tmake_file="rs6000/t-spe rs6000/t-ppccomm"
	use_gcc_stdint=wrap
	;;
powerpc-*-eabisimaltivec*)
	tm_file="${tm_file} dbxelf.h elfos.h freebsd-spec.h newlib-stdint.h rs6000/sysv4.h rs6000/eabi.h rs6000/e500.h rs6000/eabisim.h rs6000/eabialtivec.h"
	extra_options="${extra_options} rs6000/sysv4.opt"
	tmake_file="rs6000/t-fprules rs6000/t-ppcendian rs6000/t-ppccomm"
	use_gcc_stdint=wrap
	;;
powerpc-*-eabisim*)
	tm_file="${tm_file} dbxelf.h elfos.h usegas.h freebsd-spec.h newlib-stdint.h rs6000/sysv4.h rs6000/eabi.h rs6000/e500.h rs6000/eabisim.h"
	extra_options="${extra_options} rs6000/sysv4.opt"
	tmake_file="rs6000/t-fprules rs6000/t-ppcgas rs6000/t-ppccomm"
	use_gcc_stdint=wrap
	;;
powerpc-*-elf*)
	tm_file="${tm_file} dbxelf.h elfos.h usegas.h freebsd-spec.h newlib-stdint.h rs6000/sysv4.h"
	extra_options="${extra_options} rs6000/sysv4.opt"
	tmake_file="rs6000/t-fprules rs6000/t-ppcgas rs6000/t-ppccomm"
	;;
powerpc-*-eabialtivec*)
	tm_file="${tm_file} dbxelf.h elfos.h freebsd-spec.h newlib-stdint.h rs6000/sysv4.h rs6000/eabi.h rs6000/e500.h rs6000/eabialtivec.h"
	extra_options="${extra_options} rs6000/sysv4.opt"
	tmake_file="rs6000/t-fprules rs6000/t-ppcendian rs6000/t-ppccomm"
	use_gcc_stdint=wrap
	;;
powerpc-xilinx-eabi*)
	tm_file="${tm_file} dbxelf.h elfos.h usegas.h freebsd-spec.h newlib-stdint.h rs6000/sysv4.h rs6000/eabi.h rs6000/singlefp.h rs6000/xfpu.h rs6000/xilinx.h"
	extra_options="${extra_options} rs6000/sysv4.opt rs6000/xilinx.opt"
	tmake_file="rs6000/t-fprules rs6000/t-ppcgas rs6000/t-ppccomm rs6000/t-xilinx"
	use_gcc_stdint=wrap
	;;
powerpc-*-eabi*)
	tm_file="${tm_file} dbxelf.h elfos.h usegas.h freebsd-spec.h newlib-stdint.h rs6000/sysv4.h rs6000/eabi.h rs6000/e500.h"
	extra_options="${extra_options} rs6000/sysv4.opt"
	tmake_file="rs6000/t-fprules rs6000/t-ppcgas rs6000/t-ppccomm"
	use_gcc_stdint=wrap
	;;
powerpc-*-rtems*)
	tm_file="${tm_file} dbxelf.h elfos.h freebsd-spec.h newlib-stdint.h rs6000/sysv4.h rs6000/eabi.h rs6000/e500.h rs6000/rtems.h rtems.h"
	extra_options="${extra_options} rs6000/sysv4.opt"
	tmake_file="${tmake_file} rs6000/t-fprules rs6000/t-rtems rs6000/t-ppccomm"
	;;
powerpc*-*-linux*)
	tm_file="${tm_file} dbxelf.h elfos.h gnu-user.h freebsd-spec.h rs6000/sysv4.h"
	extra_options="${extra_options} rs6000/sysv4.opt"
	tmake_file="${tmake_file} rs6000/t-fprules rs6000/t-ppccomm"
	extra_objs="$extra_objs rs6000-linux.o"
<<<<<<< HEAD
	case ${target} in
	    powerpc*le-*-*)
		tm_file="${tm_file} rs6000/sysv4le.h" ;;
	esac
	case ${target}:${with_cpu} in
	    powerpc64*: | powerpc64*:native) cpu_is_64bit=yes ;;
	esac
	maybe_biarch=${cpu_is_64bit}
	case ${enable_targets} in
	    *powerpc64*) maybe_biarch=yes ;;
	    all) maybe_biarch=yes ;;
	esac
	case ${target} in
=======
	case ${target} in
	    powerpc*le-*-*)
		tm_file="${tm_file} rs6000/sysv4le.h" ;;
	esac
	case ${target}:${with_cpu} in
	    powerpc64*: | powerpc64*:native) cpu_is_64bit=yes ;;
	esac
	maybe_biarch=${cpu_is_64bit}
	case ${enable_targets} in
	    *powerpc64*) maybe_biarch=yes ;;
	    all) maybe_biarch=yes ;;
	esac
	case ${target} in
>>>>>>> b2b84690
	    powerpc64*-*-linux*spe* | powerpc64*-*-linux*paired*)
		echo "*** Configuration ${target} not supported" 1>&2
		exit 1
		;;
	    powerpc*-*-linux*spe* | powerpc*-*-linux*paired*)
		maybe_biarch=
		;;
	esac
	case ${target}:${enable_targets}:${maybe_biarch} in
	    powerpc64-* | powerpc-*:*:yes | *:*powerpc64-*:yes | *:all:yes \
	    | powerpc64le*:*powerpcle* | powerpc64le*:*powerpc-* \
	    | powerpcle-*:*powerpc64le*:yes)
		if test x$cpu_is_64bit = xyes; then
		    tm_file="${tm_file} rs6000/default64.h"
		fi
		tm_file="rs6000/biarch64.h ${tm_file} rs6000/linux64.h glibc-stdint.h"
		tmake_file="$tmake_file rs6000/t-linux64"
		case ${target} in
		    powerpc*le-*-*)
			tmake_file="$tmake_file rs6000/t-linux64le"
			case ${enable_targets} in
			    all | *powerpc64-* | *powerpc-*)
				tmake_file="$tmake_file rs6000/t-linux64lebe" ;;
			esac ;;
		    *)
			case ${enable_targets} in
			    all | *powerpc64le-* | *powerpcle-*)
				tmake_file="$tmake_file rs6000/t-linux64bele" ;;
			esac ;;
		esac
		extra_options="${extra_options} rs6000/linux64.opt"
		;;
	    powerpc64*)
		tm_file="${tm_file} rs6000/default64.h rs6000/linux64.h glibc-stdint.h"
		extra_options="${extra_options} rs6000/linux64.opt"
		tmake_file="${tmake_file} rs6000/t-linux"
		;;
	    *)
		tm_file="${tm_file} rs6000/linux.h glibc-stdint.h"
		tmake_file="${tmake_file} rs6000/t-ppcos rs6000/t-linux"
		;;
	esac
	case ${target} in
	    powerpc*-*-linux*ppc476*)
		tm_file="${tm_file} rs6000/476.h"
		extra_options="${extra_options} rs6000/476.opt" ;;
	    powerpc*-*-linux*altivec*)
		tm_file="${tm_file} rs6000/linuxaltivec.h" ;;
	    powerpc*-*-linux*spe*)
		tm_file="${tm_file} rs6000/linuxspe.h rs6000/e500.h" ;;
	    powerpc*-*-linux*paired*)
		tm_file="${tm_file} rs6000/750cl.h" ;;
	esac
	case ${target} in
	    *-linux*-musl*)
		enable_secureplt=yes ;;
	esac
	if test x${enable_secureplt} = xyes; then
		tm_file="rs6000/secureplt.h ${tm_file}"
	fi
	;;
powerpc-wrs-vxworks|powerpc-wrs-vxworksae|powerpc-wrs-vxworksmils)
	tm_file="${tm_file} elfos.h freebsd-spec.h rs6000/sysv4.h"
	tmake_file="${tmake_file} rs6000/t-fprules rs6000/t-ppccomm rs6000/t-vxworks"
	extra_options="${extra_options} rs6000/sysv4.opt"
	extra_headers=ppc-asm.h
	case ${target} in
          *-vxworksmils*)
            tm_file="${tm_file} vx-common.h vxworksae.h rs6000/vxworks.h rs6000/e500.h rs6000/vxworksmils.h"
            tmake_file="${tmake_file} rs6000/t-vxworksmils"
            ;;
	  *-vxworksae*)
	    tm_file="${tm_file} vx-common.h vxworksae.h rs6000/vxworks.h rs6000/e500.h rs6000/vxworksae.h"
	    tmake_file="${tmake_file} rs6000/t-vxworksae"
	    ;;
	  *-vxworks*)
	    tm_file="${tm_file} vx-common.h vxworks.h rs6000/vxworks.h rs6000/e500.h"
	    ;;
	esac
	;;
powerpc-*-lynxos*)
	xm_defines=POSIX
	tm_file="${tm_file} dbxelf.h elfos.h rs6000/sysv4.h rs6000/lynx.h lynx.h"
	tmake_file="t-lynx rs6000/t-lynx"
	extra_options="${extra_options} rs6000/sysv4.opt lynx.opt"
	thread_file=lynx
	gnu_ld=yes
	gas=yes
	;;
powerpcle-*-elf*)
	tm_file="${tm_file} dbxelf.h elfos.h usegas.h freebsd-spec.h newlib-stdint.h rs6000/sysv4.h rs6000/sysv4le.h"
	tmake_file="rs6000/t-fprules rs6000/t-ppcgas rs6000/t-ppccomm"
	extra_options="${extra_options} rs6000/sysv4.opt"
	;;
powerpcle-*-eabisim*)
	tm_file="${tm_file} dbxelf.h elfos.h usegas.h freebsd-spec.h newlib-stdint.h rs6000/sysv4.h rs6000/sysv4le.h rs6000/eabi.h rs6000/e500.h rs6000/eabisim.h"
	tmake_file="rs6000/t-fprules rs6000/t-ppcgas rs6000/t-ppccomm"
	extra_options="${extra_options} rs6000/sysv4.opt"
	use_gcc_stdint=wrap
	;;
powerpcle-*-eabi*)
	tm_file="${tm_file} dbxelf.h elfos.h usegas.h freebsd-spec.h newlib-stdint.h rs6000/sysv4.h rs6000/sysv4le.h rs6000/eabi.h rs6000/e500.h"
	tmake_file="rs6000/t-fprules rs6000/t-ppcgas rs6000/t-ppccomm"
	extra_options="${extra_options} rs6000/sysv4.opt"
	use_gcc_stdint=wrap
	;;
riscv*-*-linux*)				# Linux RISC-V
	tm_file="elfos.h gnu-user.h linux.h glibc-stdint.h ${tm_file} riscv/linux.h riscv/linux64.h"
	tmake_file="${tmake_file} riscv/t-linux64"
	gnu_ld=yes
	gas=yes
	gcc_cv_initfini_array=yes
	;;
riscv*-*-elf*)				# Linux RISC-V
	tm_file="elfos.h newlib-stdint.h ${tm_file} riscv/elf.h"
	tmake_file="${tmake_file} riscv/t-elf"
	gnu_ld=yes
	gas=yes
	gcc_cv_initfini_array=yes
	;;
riscv*-*-netbsd*)				# NetBSD RISC-V
	tm_file="elfos.h ${tm_file} netbsd.h netbsd-elf.h riscv/netbsd.h"
	case ${target} in
	  riscv32*) tm_defines="${tm_defines} TARGET_64BIT_DEFAULT=0" ;;
	  *) tmake_file="${tmake_file} riscv/t-netbsd64" ;;
	esac
	extra_options="${extra_options} netbsd.opt netbsd-elf.opt"
	gnu_ld=yes
	gas=yes
	gcc_cv_initfini_array=yes
	;;
rs6000-ibm-aix4.[3456789]* | powerpc-ibm-aix4.[3456789]*)
	tm_file="rs6000/biarch64.h ${tm_file} rs6000/aix.h rs6000/aix43.h rs6000/xcoff.h rs6000/aix-stdint.h"
	tmake_file="rs6000/t-aix43 t-slibgcc"
	extra_options="${extra_options} rs6000/aix64.opt"
	use_collect2=yes
	thread_file='aix'
	use_gcc_stdint=provide
	extra_headers=
	;;
rs6000-ibm-aix5.1.* | powerpc-ibm-aix5.1.*)
	tm_file="rs6000/biarch64.h ${tm_file} rs6000/aix.h rs6000/aix51.h rs6000/xcoff.h rs6000/aix-stdint.h"
	extra_options="${extra_options} rs6000/aix64.opt"
	tmake_file="rs6000/t-aix43 t-slibgcc"
	use_collect2=yes
	thread_file='aix'
	use_gcc_stdint=wrap
	extra_headers=
	;;
rs6000-ibm-aix5.2.* | powerpc-ibm-aix5.2.*)
	tm_file="${tm_file} rs6000/aix.h rs6000/aix52.h rs6000/xcoff.h rs6000/aix-stdint.h"
	tmake_file="rs6000/t-aix52 t-slibgcc"
	extra_options="${extra_options} rs6000/aix64.opt"
	use_collect2=yes
	thread_file='aix'
	use_gcc_stdint=wrap
	extra_headers=
	;;
rs6000-ibm-aix5.3.* | powerpc-ibm-aix5.3.*)
	tm_file="${tm_file} rs6000/aix.h rs6000/aix53.h rs6000/xcoff.h rs6000/aix-stdint.h"
	tmake_file="rs6000/t-aix52 t-slibgcc"
	extra_options="${extra_options} rs6000/aix64.opt"
	use_collect2=yes
	thread_file='aix'
	use_gcc_stdint=wrap
	extra_headers=altivec.h
	;;
rs6000-ibm-aix6.* | powerpc-ibm-aix6.*)
	tm_file="${tm_file} rs6000/aix.h rs6000/aix61.h rs6000/xcoff.h rs6000/aix-stdint.h"
	tmake_file="rs6000/t-aix52 t-slibgcc"
	extra_options="${extra_options} rs6000/aix64.opt"
	use_collect2=yes
	thread_file='aix'
	use_gcc_stdint=wrap
	extra_headers=altivec.h
	default_use_cxa_atexit=yes
	;;
rs6000-ibm-aix[789].* | powerpc-ibm-aix[789].*)
	tm_file="${tm_file} rs6000/aix.h rs6000/aix71.h rs6000/xcoff.h rs6000/aix-stdint.h"
	tmake_file="rs6000/t-aix52 t-slibgcc"
	extra_options="${extra_options} rs6000/aix64.opt"
	use_collect2=yes
	thread_file='aix'
	use_gcc_stdint=wrap
	extra_headers=altivec.h
	default_use_cxa_atexit=yes
	;;
rl78-*-elf*)
	tm_file="dbxelf.h elfos.h newlib-stdint.h ${tm_file}"
	target_has_targetm_common=no
	c_target_objs="rl78-c.o"
	cxx_target_objs="rl78-c.o"
	tmake_file="${tmake_file} rl78/t-rl78"
	;;
rx-*-elf*)
	tm_file="dbxelf.h elfos.h newlib-stdint.h ${tm_file}"
	tmake_file="${tmake_file} rx/t-rx"
	;;
s390-*-linux*)
	default_gnu_indirect_function=yes
	tm_file="s390/s390.h dbxelf.h elfos.h gnu-user.h linux.h glibc-stdint.h s390/linux.h"
	c_target_objs="${c_target_objs} s390-c.o"
	cxx_target_objs="${cxx_target_objs} s390-c.o"
	if test x$enable_targets = xall; then
		tmake_file="${tmake_file} s390/t-linux64"
	fi
	tmake_file="${tmake_file} s390/t-s390"
	;;
s390x-*-linux*)
	default_gnu_indirect_function=yes
	tm_file="s390/s390x.h s390/s390.h dbxelf.h elfos.h gnu-user.h linux.h glibc-stdint.h s390/linux.h"
	tm_p_file="linux-protos.h s390/s390-protos.h"
	c_target_objs="${c_target_objs} s390-c.o"
	cxx_target_objs="${cxx_target_objs} s390-c.o"
	md_file=s390/s390.md
	extra_modes=s390/s390-modes.def
	out_file=s390/s390.c
	tmake_file="${tmake_file} s390/t-linux64 s390/t-s390"
	;;
s390x-ibm-tpf*)
	tm_file="s390/s390x.h s390/s390.h dbxelf.h elfos.h s390/tpf.h"
	tm_p_file=s390/s390-protos.h
	c_target_objs="${c_target_objs} s390-c.o"
	cxx_target_objs="${cxx_target_objs} s390-c.o"
	md_file=s390/s390.md
	extra_modes=s390/s390-modes.def
	out_file=s390/s390.c
	thread_file='tpf'
	extra_options="${extra_options} s390/tpf.opt"
	tmake_file="${tmake_file} s390/t-s390"
	;;
sh-*-elf* | sh[12346l]*-*-elf* | \
  sh-*-linux* | sh[2346lbe]*-*-linux* | \
  sh-*-netbsdelf* | shl*-*-netbsdelf* | sh5-*-netbsd* | sh5l*-*-netbsd* | \
  sh64-*-netbsd* | sh64l*-*-netbsd*)
	tmake_file="${tmake_file} sh/t-sh sh/t-elf"
	if test x${with_endian} = x; then
		case ${target} in
		sh[1234]*be-*-* | sh[1234]*eb-*-*) with_endian=big ;;
		shbe-*-* | sheb-*-*)		   with_endian=big,little ;;
		sh[1234]l* | sh[34]*-*-linux*)	   with_endian=little ;;
		shl* | sh64l* | sh*-*-linux* | \
		  sh5l* | sh-superh-elf)	   with_endian=little,big ;;
		sh[1234]*-*-*)			   with_endian=big ;;
		*)				   with_endian=big,little ;;
		esac
	fi
	# TM_ENDIAN_CONFIG is used by t-sh to determine multilibs.
	#  First word : the default endian.
	#  Second word: the secondary endian (optional).
	case ${with_endian} in
	big)		TM_ENDIAN_CONFIG=mb ;;
	little)		TM_ENDIAN_CONFIG=ml ;;
	big,little)	TM_ENDIAN_CONFIG="mb ml" ;;
	little,big)	TM_ENDIAN_CONFIG="ml mb" ;;
	*)	echo "with_endian=${with_endian} not supported."; exit 1 ;;
	esac
	case ${with_endian} in
	little*)	tm_file="sh/little.h ${tm_file}" ;;
	esac
	tm_file="${tm_file} dbxelf.h elfos.h sh/elf.h"
	case ${target} in
	sh*-*-linux*)	tmake_file="${tmake_file} sh/t-linux"
			if test x$enable_fdpic = xyes; then
				tm_defines="$tm_defines FDPIC_DEFAULT=1"
			fi
			tm_file="${tm_file} gnu-user.h linux.h glibc-stdint.h sh/linux.h" ;;
	sh*-*-netbsd*)
			tm_file="${tm_file} ${nbsd_tm_file} sh/netbsd-elf.h"
			extra_options="${extra_options} netbsd.opt netbsd-elf.opt"

			;;
	sh*-superh-elf)	if test x$with_libgloss != xno; then
                                with_libgloss=yes
                                tm_file="${tm_file} sh/newlib.h"
                        fi
			tm_file="${tm_file} sh/embed-elf.h"
			tm_file="${tm_file} sh/superh.h"
			extra_options="${extra_options} sh/superh.opt" ;;
	*)		if test x$with_newlib = xyes \
			   && test x$with_libgloss = xyes; then
				tm_file="${tm_file} sh/newlib.h"
			fi
			tm_file="${tm_file} sh/embed-elf.h" ;;
	esac
	case ${target} in
	sh5*-*-netbsd*)
		# SHmedia, 32-bit ABI
		tmake_file="${tmake_file} sh/t-sh64"
		;;
	sh64*-netbsd*)
		# SHmedia, 64-bit ABI
		tmake_file="${tmake_file} sh/t-sh64 sh/t-netbsd-sh5-64"
		;;
	*-*-netbsd*)
                tmake_file="${tmake_file} sh/t-netbsd"
		;;
	sh64*-*-linux*)
		tmake_file="${tmake_file} sh/t-sh64"
		tm_file="${tm_file} sh/sh64.h"
		extra_headers="shmedia.h ushmedia.h sshmedia.h"
		;;
	sh64*)
		tmake_file="${tmake_file} sh/t-sh64"
		tm_file="${tm_file} sh/sh64.h"
		if test x$with_newlib = xyes; then
			tm_file="${tm_file} newlib-stdint.h"
		fi
		extra_headers="shmedia.h ushmedia.h sshmedia.h"
		;;
	*-*-elf*)
		tm_file="${tm_file} newlib-stdint.h"
		;;
	esac
	# sed el/eb endian suffixes away to avoid confusion with sh[23]e
	case `echo ${target} | sed 's/e[lb]-/-/'` in
	sh64*-*-netbsd*)	sh_cpu_target=sh5-64media ;;
	sh64* | sh5*-*-netbsd*)	sh_cpu_target=sh5-32media ;;
	sh4a_single_only*)	sh_cpu_target=sh4a-single-only ;;
	sh4a_single*)		sh_cpu_target=sh4a-single ;;
	sh4a_nofpu*)		sh_cpu_target=sh4a-nofpu ;;
	sh4al)			sh_cpu_target=sh4al ;;
	sh4a*)			sh_cpu_target=sh4a ;;
	sh4_single_only*)	sh_cpu_target=sh4-single-only ;;
	sh4_single*)		sh_cpu_target=sh4-single ;;
	sh4_nofpu*)		sh_cpu_target=sh4-nofpu ;;
	sh4* | sh-superh-*)	sh_cpu_target=sh4 ;;
	sh3e*)			sh_cpu_target=sh3e ;;
	sh*-*-netbsd* | sh3*)	sh_cpu_target=sh3 ;;
	sh2a_single_only*)	sh_cpu_target=sh2a-single-only ;;
	sh2a_single*)		sh_cpu_target=sh2a-single ;;
	sh2a_nofpu*)		sh_cpu_target=sh2a-nofpu ;;
	sh2a*)			sh_cpu_target=sh2a ;;
	sh2e*)			sh_cpu_target=sh2e ;;
	sh2*)			sh_cpu_target=sh2 ;;
	*)			sh_cpu_target=sh1 ;;
	esac
	# did the user say --without-fp ?
	if test x$with_fp = xno; then
		case ${sh_cpu_target} in
		sh5-*media)	sh_cpu_target=${sh_cpu_target}-nofpu ;;
		sh4al | sh1)	;;
		sh4a* )		sh_cpu_target=sh4a-nofpu ;;
		sh4*)		sh_cpu_target=sh4-nofpu ;;
		sh3*)		sh_cpu_target=sh3 ;;
		sh2a*)		sh_cpu_target=sh2a-nofpu ;;
		sh2*)		sh_cpu_target=sh2 ;;
		*)	echo --without-fp not available for $target: ignored
		esac
		tm_defines="$tm_defines STRICT_NOFPU=1"
	fi
	sh_cpu_default="`echo $with_cpu|sed s/^m/sh/|tr A-Z_ a-z-`"
	case $sh_cpu_default in
	sh5-64media-nofpu | sh5-64media | \
	  sh5-32media-nofpu | sh5-32media | sh5-compact-nofpu | sh5-compact | \
	  sh2a-single-only | sh2a-single | sh2a-nofpu | sh2a | \
	  sh4a-single-only | sh4a-single | sh4a-nofpu | sh4a | sh4al | \
	  sh4-single-only | sh4-single | sh4-nofpu | sh4 | sh4-300 | \
	  sh3e | sh3 | sh2e | sh2 | sh1) ;;
	"")	sh_cpu_default=${sh_cpu_target} ;;
	*)	echo "with_cpu=$with_cpu not supported"; exit 1 ;;
	esac
	sh_multilibs=${with_multilib_list}
	if test "$sh_multilibs" = "default" ; then
		case ${target} in
		sh64-superh-linux* | \
		sh[1234]*)	sh_multilibs=${sh_cpu_target} ;;
		sh64* | sh5*)	sh_multilibs=m5-32media,m5-32media-nofpu,m5-compact,m5-compact-nofpu,m5-64media,m5-64media-nofpu ;;
		sh-superh-*)	sh_multilibs=m4,m4-single,m4-single-only,m4-nofpu ;;
		sh*-*-linux*)	sh_multilibs=m1,m2,m2a,m3e,m4 ;;
		sh*-*-netbsd*)	sh_multilibs=m3,m3e,m4 ;;
		*) sh_multilibs=m1,m2,m2e,m4,m4-single,m4-single-only,m2a,m2a-single ;;
		esac
		if test x$with_fp = xno; then
			sh_multilibs="`echo $sh_multilibs|sed -e s/m4/sh4-nofpu/ -e s/,m4-[^,]*//g -e s/,m[23]e// -e s/m2a,m2a-single/m2a-nofpu/ -e s/m5-..m....,//g`"
		fi
	fi
	target_cpu_default=SELECT_`echo ${sh_cpu_default}|tr abcdefghijklmnopqrstuvwxyz- ABCDEFGHIJKLMNOPQRSTUVWXYZ_`
	tm_defines=${tm_defines}' SH_MULTILIB_CPU_DEFAULT=\"'`echo $sh_cpu_default|sed s/sh/m/`'\"'
	tm_defines="$tm_defines SUPPORT_`echo $sh_cpu_default | sed 's/^m/sh/' | tr abcdefghijklmnopqrstuvwxyz- ABCDEFGHIJKLMNOPQRSTUVWXYZ_`=1"
	sh_multilibs=`echo $sh_multilibs | sed -e 's/,/ /g' -e 's/^[Ss][Hh]/m/' -e 's/ [Ss][Hh]/ m/g' | tr ABCDEFGHIJKLMNOPQRSTUVWXYZ_ abcdefghijklmnopqrstuvwxyz-`
	for sh_multilib in ${sh_multilibs}; do
		case ${sh_multilib} in
		m1 | m2 | m2e | m3 | m3e | \
		m4 | m4-single | m4-single-only | m4-nofpu | m4-300 |\
		m4a | m4a-single | m4a-single-only | m4a-nofpu | m4al | \
		m2a | m2a-single | m2a-single-only | m2a-nofpu | \
		m5-64media | m5-64media-nofpu | \
		m5-32media | m5-32media-nofpu | \
		m5-compact | m5-compact-nofpu)
			# TM_MULTILIB_CONFIG is used by t-sh for the non-endian multilib definition
			# It is passed to MULTIILIB_OPTIONS verbatim.
			TM_MULTILIB_CONFIG="${TM_MULTILIB_CONFIG}/${sh_multilib}"
			tm_defines="$tm_defines SUPPORT_`echo $sh_multilib | sed 's/^m/sh/' | tr abcdefghijklmnopqrstuvwxyz- ABCDEFGHIJKLMNOPQRSTUVWXYZ_`=1"
			;;
		\!*)	# TM_MULTILIB_EXCEPTIONS_CONFIG is used by t-sh
			# It is passed the MULTILIB_EXCEPTIONS verbatim.
			TM_MULTILIB_EXCEPTIONS_CONFIG="${TM_MULTILIB_EXCEPTIONS_CONFIG} `echo $sh_multilib | sed 's/^!//'`" ;;
		*)
			echo "with_multilib_list=${sh_multilib} not supported."
			exit 1
			;;
		esac
	done
	TM_MULTILIB_CONFIG=`echo $TM_MULTILIB_CONFIG | sed 's:^/::'`
	if test x${enable_incomplete_targets} = xyes ; then
		tm_defines="$tm_defines SUPPORT_SH1=1 SUPPORT_SH2E=1 SUPPORT_SH4=1 SUPPORT_SH4_SINGLE=1 SUPPORT_SH2A=1 SUPPORT_SH2A_SINGLE=1 SUPPORT_SH5_32MEDIA=1 SUPPORT_SH5_32MEDIA_NOFPU=1 SUPPORT_SH5_64MEDIA=1 SUPPORT_SH5_64MEDIA_NOFPU=1"
	fi
	tm_file="$tm_file ./sysroot-suffix.h"
	tmake_file="$tmake_file t-sysroot-suffix"
	;;
sh-*-rtems*)
	tmake_file="${tmake_file} sh/t-sh sh/t-rtems"
	tm_file="${tm_file} dbxelf.h elfos.h sh/elf.h sh/embed-elf.h sh/rtemself.h rtems.h newlib-stdint.h"
	;;
sh-wrs-vxworks)
	tmake_file="$tmake_file sh/t-sh sh/t-vxworks"
	tm_file="${tm_file} elfos.h sh/elf.h sh/embed-elf.h vx-common.h vxworks.h sh/vxworks.h"
	;;
sparc-*-elf*)
	tm_file="${tm_file} dbxelf.h elfos.h newlib-stdint.h sparc/sysv4.h sparc/sp-elf.h"
	case ${target} in
	    *-leon-*)
		tmake_file="sparc/t-sparc sparc/t-leon"
		;;
	    *-leon[3-9]*)
		tmake_file="sparc/t-sparc sparc/t-leon3"
		;;
	    *)
		tmake_file="sparc/t-sparc sparc/t-elf"
		;;
	esac
	;;
sparc-*-rtems*)
	tm_file="${tm_file} dbxelf.h elfos.h sparc/sysv4.h sparc/sp-elf.h sparc/rtemself.h rtems.h newlib-stdint.h"
	tmake_file="${tmake_file} sparc/t-sparc sparc/t-rtems"
	;;
sparc-*-linux*)
	tm_file="${tm_file} dbxelf.h elfos.h sparc/sysv4.h gnu-user.h linux.h glibc-stdint.h sparc/tso.h"
	extra_options="${extra_options} sparc/long-double-switch.opt"
	case ${target} in
	    *-leon-*)
		tmake_file="${tmake_file} sparc/t-sparc sparc/t-leon"
		;;
	    *-leon[3-9]*)
		tmake_file="${tmake_file} sparc/t-sparc sparc/t-leon3"
		;;
	    *)
		tmake_file="${tmake_file} sparc/t-sparc"
		;;
	esac
	if test x$enable_targets = xall; then
		tm_file="sparc/biarch64.h ${tm_file} sparc/linux64.h"
		tmake_file="${tmake_file} sparc/t-linux64"
	else
		tm_file="${tm_file} sparc/linux.h"
		tmake_file="${tmake_file} sparc/t-linux"
	fi
	;;
sparc-*-netbsdelf*)
	tm_file="${tm_file} dbxelf.h elfos.h sparc/sysv4.h ${nbsd_tm_file} sparc/netbsd-elf.h"
	extra_options="${extra_options} netbsd.opt netbsd-elf.opt"
	extra_options="${extra_options} sparc/long-double-switch.opt"
	tmake_file="${tmake_file} sparc/t-sparc"
	;;
sparc*-*-solaris2*)
	tm_file="sparc/biarch64.h ${tm_file} ${sol2_tm_file} sparc/tso.h"
	case ${target} in
	    sparc64-*-* | sparcv9-*-*)
		tm_file="sparc/default-64.h ${tm_file}"
		;;
	    *)
		test x$with_cpu != x || with_cpu=v9
		;;
	esac
	tmake_file="${tmake_file} sparc/t-sparc sparc/t-sol2"
	;;
sparc-wrs-vxworks)
	tm_file="${tm_file} elfos.h sparc/sysv4.h vx-common.h vxworks.h sparc/vxworks.h"
	tmake_file="${tmake_file} sparc/t-sparc sparc/t-vxworks"
	;;
sparc64-*-elf*)
	tm_file="${tm_file} dbxelf.h elfos.h newlib-stdint.h sparc/sysv4.h sparc/sp64-elf.h"
	extra_options="${extra_options}"
	tmake_file="${tmake_file} sparc/t-sparc"
	;;
sparc64-*-rtems*)
	tm_file="${tm_file} dbxelf.h elfos.h newlib-stdint.h sparc/sysv4.h sparc/sp64-elf.h sparc/rtemself.h rtems.h"
	extra_options="${extra_options}"
	tmake_file="${tmake_file} sparc/t-sparc sparc/t-rtems-64"
	;;
sparc64-*-linux*)
	tm_file="sparc/biarch64.h ${tm_file} dbxelf.h elfos.h sparc/sysv4.h gnu-user.h linux.h glibc-stdint.h sparc/default-64.h sparc/linux64.h sparc/tso.h"
	extra_options="${extra_options} sparc/long-double-switch.opt"
	tmake_file="${tmake_file} sparc/t-sparc sparc/t-linux64"
	;;
sparc64-*-freebsd*|ultrasparc-*-freebsd*)
	tm_file="${tm_file} ${fbsd_tm_file} dbxelf.h elfos.h sparc/sysv4.h sparc/freebsd.h"
	extra_options="${extra_options} sparc/long-double-switch.opt"
	case "x$with_cpu" in
		xultrasparc) ;;
		x) with_cpu=ultrasparc ;;
		*) echo "$with_cpu not supported for freebsd target"; exit 1 ;;
	esac
	tmake_file="${tmake_file} sparc/t-sparc"
	;;
sparc64-*-netbsd*)
	tm_file="sparc/biarch64.h ${tm_file}"
	tm_file="${tm_file} dbxelf.h elfos.h sparc/sysv4.h ${nbsd_tm_file} sparc/netbsd-elf.h"
	extra_options="${extra_options} netbsd.opt netbsd-elf.opt"
	extra_options="${extra_options} sparc/long-double-switch.opt"
	tmake_file="${tmake_file} sparc/t-sparc sparc/t-netbsd64"
	with_cpu=ultrasparc
	;;
sparc64-*-openbsd*)
	tm_file="sparc/openbsd1-64.h ${tm_file} dbxelf.h elfos.h sparc/sysv4.h sparc/sp64-elf.h"
	tm_file="${tm_file} openbsd.h openbsd-stdint.h openbsd-libpthread.h sparc/openbsd64.h"
	extra_options="${extra_options} openbsd.opt"
	extra_options="${extra_options}"
	gas=yes gnu_ld=yes
	with_cpu=ultrasparc
	tmake_file="${tmake_file} sparc/t-sparc"
	;;
spu-*-elf*)
	tm_file="dbxelf.h elfos.h spu/spu-elf.h spu/spu.h newlib-stdint.h"
	tmake_file="spu/t-spu-elf"
        native_system_header_dir=/include
	extra_headers="spu_intrinsics.h spu_internals.h vmx2spu.h spu_mfcio.h vec_types.h spu_cache.h"
	extra_modes=spu/spu-modes.def
	c_target_objs="${c_target_objs} spu-c.o"
	cxx_target_objs="${cxx_target_objs} spu-c.o"
	;;
tic6x-*-elf)
	tm_file="elfos.h ${tm_file} c6x/elf-common.h c6x/elf.h"
	tm_file="${tm_file} dbxelf.h tm-dwarf2.h newlib-stdint.h"
	tmake_file="c6x/t-c6x c6x/t-c6x-elf"
	use_collect2=no
	;;
tic6x-*-uclinux)
	tm_file="elfos.h ${tm_file} gnu-user.h linux.h c6x/elf-common.h c6x/uclinux-elf.h"
	tm_file="${tm_file} dbxelf.h tm-dwarf2.h glibc-stdint.h"
	tm_file="${tm_file} ./sysroot-suffix.h"
	tmake_file="t-sysroot-suffix t-slibgcc"
	tmake_file="${tmake_file} c6x/t-c6x c6x/t-c6x-elf c6x/t-c6x-uclinux"
	use_collect2=no
	;;
tilegx*-*-linux*)
	tm_file="elfos.h gnu-user.h linux.h glibc-stdint.h tilegx/linux.h ${tm_file}"
        tmake_file="${tmake_file} tilegx/t-tilegx"
	extra_objs="${extra_objs} mul-tables.o"
	c_target_objs="${c_target_objs} tilegx-c.o"
	cxx_target_objs="${cxx_target_objs} tilegx-c.o"
	extra_headers="feedback.h"
	case $target in
	tilegxbe-*)
		tm_defines="${tm_defines} TARGET_BIG_ENDIAN_DEFAULT=1"
 		;;
	esac
	;;
tilepro*-*-linux*)
	tm_file="elfos.h gnu-user.h linux.h glibc-stdint.h tilepro/linux.h ${tm_file}"
        tmake_file="${tmake_file} tilepro/t-tilepro"
	extra_objs="${extra_objs} mul-tables.o"
	c_target_objs="${c_target_objs} tilepro-c.o"
	cxx_target_objs="${cxx_target_objs} tilepro-c.o"
	extra_headers="feedback.h"
	;;
v850-*-rtems*)
	target_cpu_default="TARGET_CPU_generic"
	tm_file="dbxelf.h elfos.h v850/v850.h"
	tm_file="${tm_file} rtems.h v850/rtems.h newlib-stdint.h"
	tmake_file="${tmake_file} v850/t-v850"
	tmake_file="${tmake_file} v850/t-rtems"
	use_collect2=no
	c_target_objs="v850-c.o"
	cxx_target_objs="v850-c.o"
	;;
v850*-*-*)
	case ${target} in
	v850e3v5-*-*)
		target_cpu_default="TARGET_CPU_v850e3v5"
		;;
	v850e2v3-*-*)
		target_cpu_default="TARGET_CPU_v850e2v3"
		;;
	v850e2-*-*)
		target_cpu_default="TARGET_CPU_v850e2"
		;;
	v850e1-*-* | v850es-*-*)
		target_cpu_default="TARGET_CPU_v850e1"
		;;
	v850e-*-*)
		target_cpu_default="TARGET_CPU_v850e"
		;;
	v850-*-*)
		target_cpu_default="TARGET_CPU_generic"
		;;
	esac
	tm_file="dbxelf.h elfos.h newlib-stdint.h v850/v850.h"
	if test x$stabs = xyes
	then
		tm_file="${tm_file} dbx.h"
	fi
	use_collect2=no
	c_target_objs="v850-c.o"
	cxx_target_objs="v850-c.o"
	use_gcc_stdint=wrap
	;;
vax-*-linux*)
	tm_file="${tm_file} dbxelf.h elfos.h gnu-user.h linux.h vax/elf.h vax/linux.h"
	extra_options="${extra_options} vax/elf.opt"
	;;
vax-*-netbsdelf*)
	tm_file="${tm_file} elfos.h ${nbsd_tm_file} vax/elf.h vax/netbsd-elf.h"
	tm_defines="${tm_defines} CHAR_FAST8=1 SHORT_FAST16=1"
	extra_options="${extra_options} netbsd.opt netbsd-elf.opt vax/elf.opt"
	;;
vax-*-openbsd*)
	tm_file="vax/vax.h vax/openbsd1.h openbsd.h openbsd-stdint.h openbsd-libpthread.h vax/openbsd.h"
	extra_options="${extra_options} openbsd.opt"
	use_collect2=yes
	;;
visium-*-elf*)
	tm_file="dbxelf.h elfos.h ${tm_file} visium/elf.h newlib-stdint.h"
	tmake_file="visium/t-visium visium/t-crtstuff"
	;;
xstormy16-*-elf)
	# For historical reasons, the target files omit the 'x'.
	tm_file="dbxelf.h elfos.h newlib-stdint.h stormy16/stormy16.h"
	tm_p_file=stormy16/stormy16-protos.h
	md_file=stormy16/stormy16.md
	out_file=stormy16/stormy16.c
	extra_options=stormy16/stormy16.opt
	tmake_file="stormy16/t-stormy16"
	;;
xtensa*-*-elf*)
	tm_file="${tm_file} dbxelf.h elfos.h newlib-stdint.h xtensa/elf.h"
	extra_options="${extra_options} xtensa/elf.opt"
	;;
xtensa*-*-linux*)
	tm_file="${tm_file} dbxelf.h elfos.h gnu-user.h linux.h glibc-stdint.h xtensa/linux.h"
	tmake_file="${tmake_file} xtensa/t-xtensa"
	;;
xtensa*-*-uclinux*)
	tm_file="${tm_file} dbxelf.h elfos.h gnu-user.h linux.h glibc-stdint.h xtensa/uclinux.h"
	tmake_file="${tmake_file} xtensa/t-xtensa"
	extra_options="${extra_options} xtensa/uclinux.opt"
	;;
am33_2.0-*-linux*)
	tm_file="mn10300/mn10300.h dbxelf.h elfos.h gnu-user.h linux.h glibc-stdint.h mn10300/linux.h"
	gas=yes gnu_ld=yes
	use_collect2=no
	;;
m32c-*-rtems*)
	tm_file="dbxelf.h elfos.h ${tm_file} m32c/rtems.h rtems.h newlib-stdint.h"
	c_target_objs="m32c-pragma.o"
	cxx_target_objs="m32c-pragma.o"
 	;;
m32c-*-elf*)
	tm_file="dbxelf.h elfos.h newlib-stdint.h ${tm_file}"
	c_target_objs="m32c-pragma.o"
	cxx_target_objs="m32c-pragma.o"
 	;;
*)
	echo "*** Configuration ${target} not supported" 1>&2
	exit 1
	;;
esac

case ${target} in
i[34567]86-*-linux* | x86_64-*-linux*)
	tmake_file="${tmake_file} i386/t-pmm_malloc i386/t-i386"
	;;
i[34567]86-*-* | x86_64-*-*)
	tmake_file="${tmake_file} i386/t-gmm_malloc i386/t-i386"
	;;
powerpc*-*-* | rs6000-*-*)
	tm_file="${tm_file} rs6000/option-defaults.h"
esac

# Build mkoffload tool
case ${target} in
*-intelmic-* | *-intelmicemul-*)
	tmake_file="${tmake_file} i386/t-intelmic"
	tm_file="${tm_file} i386/intelmic-offload.h"
	;;
esac

if [ "$target_has_targetcm" = "no" ]; then
  c_target_objs="$c_target_objs default-c.o"
  cxx_target_objs="$cxx_target_objs default-c.o"
fi

if [ "$common_out_file" = "" ]; then
  if [ "$target_has_targetm_common" = "yes" ]; then
    common_out_file="$cpu_type/$cpu_type-common.c"
  else
    common_out_file="default-common.c"
  fi
fi

# Support for --with-cpu and related options (and a few unrelated options,
# too).
case ${with_cpu} in
  yes | no)
    echo "--with-cpu must be passed a value" 1>&2
    exit 1
    ;;
esac

# Set arch and cpu from ${target} and ${target_noncanonical}.  Set cpu
# to generic if there is no processor scheduler model for the target.
arch=
cpu=
arch_without_sse2=no
arch_without_64bit=no
case ${target} in
  i386-*-freebsd*)
    if test $fbsd_major -ge 6; then
      arch=i486
    else
      arch=i386
    fi
    cpu=generic
    arch_without_sse2=yes
    arch_without_64bit=yes
    ;;
  i386-*-*)
    arch=i386
    cpu=i386
    arch_without_sse2=yes
    arch_without_64bit=yes
    ;;
  i486-*-*)
    arch=i486
    cpu=i486
    arch_without_sse2=yes
    arch_without_64bit=yes
    ;;
  i586-*-*)
    arch_without_sse2=yes
    arch_without_64bit=yes
    case ${target_noncanonical} in
      k6_2-*)
	arch=k6-2
	cpu=k6-2
	;;
      k6_3-*)
	arch=k6-3
	cpu=k6-3
	;;
      k6-*)
	arch=k6
	cpu=k6
	;;
      pentium_mmx-*|winchip_c6-*|winchip2-*|c3-*)
	arch=pentium-mmx
	cpu=pentium-mmx
	;;
      *)
	arch=pentium
	cpu=pentium
	;;
    esac
    ;;
  i686-*-* | i786-*-*)
    case ${target_noncanonical} in
      znver1-*)
	arch=znver1
	cpu=znver1
	;;
      bdver4-*)
        arch=bdver4
        cpu=bdver4
        ;;
      bdver3-*)
        arch=bdver3
        cpu=bdver3
        ;;
      bdver2-*)
        arch=bdver2
        cpu=bdver2
        ;;
      bdver1-*)
	arch=bdver1
	cpu=bdver1
	;;
      btver1-*)
	arch=btver1
	cpu=btver1
	;;
      btver2-*)
	arch=btver2
	cpu=btver2
	;;
      amdfam10-*|barcelona-*)
	arch=amdfam10
	cpu=amdfam10
	;;
      k8_sse3-*|opteron_sse3-*|athlon64_sse3-*)
	arch=k8-sse3
	cpu=k8-sse3
	;;
      k8-*|opteron-*|athlon64-*|athlon_fx-*)
	arch=k8
	cpu=k8
	;;
      athlon_xp-*|athlon_mp-*|athlon_4-*)
	arch=athlon-4
	cpu=athlon-4
	arch_without_sse2=yes
	arch_without_64bit=yes
	;;
      athlon_tbird-*|athlon-*)
	arch=athlon
	cpu=athlon
	arch_without_sse2=yes
	;;
      geode-*)
	arch=geode
	cpu=geode
	arch_without_sse2=yes
	;;
      pentium2-*)
	arch=pentium2
	cpu=pentium2
	arch_without_sse2=yes
	;;
      pentium3-*|pentium3m-*)
	arch=pentium3
	cpu=pentium3
	arch_without_sse2=yes
	;;
      pentium4-*|pentium4m-*)
	arch=pentium4
	cpu=pentium4
	;;
      prescott-*)
	arch=prescott
	cpu=prescott
	;;
      nocona-*)
	arch=nocona
	cpu=nocona
	;;
      atom-*)
	arch=atom
	cpu=atom
	;;
      slm-*)
	arch=slm
	cpu=slm
	;;
      core2-*)
	arch=core2
	cpu=core2
	;;
      corei7-*)
	arch=corei7
	cpu=corei7
	;;
      corei7_avx-*)
	arch=corei7-avx
	cpu=corei7-avx
	;;
      pentium_m-*)
	arch=pentium-m
	cpu=pentium-m
	;;
      pentiumpro-*)
	arch=pentiumpro
	cpu=pentiumpro
	arch_without_sse2=yes
	;;
      *)
	arch=pentiumpro
	cpu=generic
	arch_without_sse2=yes
	arch_without_64bit=yes
	;;
    esac
    ;;
  x86_64-*-*)
    case ${target_noncanonical} in
      znver1-*)
	arch=znver1
	cpu=znver1
	;;
      bdver4-*)
        arch=bdver4
        cpu=bdver4
        ;;
      bdver3-*)
        arch=bdver3
        cpu=bdver3
        ;;
      bdver2-*)
        arch=bdver2
        cpu=bdver2
        ;;
      bdver1-*)
	arch=bdver1
	cpu=bdver1
	;;
      btver1-*)
	arch=btver1
	cpu=btver1
	;;
      btver2-*)
	arch=btver2
	cpu=btver2
	;;
      amdfam10-*|barcelona-*)
	arch=amdfam10
	cpu=amdfam10
	;;
      k8_sse3-*|opteron_sse3-*|athlon64_sse3-*)
	arch=k8-sse3
	cpu=k8-sse3
	;;
      k8-*|opteron-*|athlon_64-*)
	arch=k8
	cpu=k8
	;;
      nocona-*)
	arch=nocona
	cpu=nocona
	;;
      atom-*)
	arch=atom
	cpu=atom
	;;
      slm-*)
	arch=slm
	cpu=slm
	;;
      core2-*)
	arch=core2
	cpu=core2
	;;
      corei7-*)
	arch=corei7
	cpu=corei7
	;;
      *)
	arch=x86-64
	cpu=generic
	;;
    esac
    ;;
esac

# If there is no $with_cpu option, try to infer one from ${target}.
# This block sets nothing except for with_cpu.
if test x$with_cpu = x ; then
  case ${target} in
    i[34567]86-*-elfiamcu)
      with_cpu=lakemont
      ;;
    i[34567]86-*-*|x86_64-*-*)
      with_cpu=$cpu
      ;;
    alphaev6[78]*-*-*)
      with_cpu=ev67
      ;;
    alphaev6*-*-*)
      with_cpu=ev6
      ;;
    alphapca56*-*-*)
      with_cpu=pca56
      ;;
    alphaev56*-*-*)
      with_cpu=ev56
      ;;
    alphaev5*-*-*)
      with_cpu=ev5
      ;;
    frv-*-*linux* | frv400-*-*linux*)
      with_cpu=fr400
      ;;
    frv550-*-*linux*)
      with_cpu=fr550
      ;;
    m5200-*-*|m5407-*-*)
      with_cpu=${default_cf_cpu}
      ;;
    m68k*-*-*)
      case "$with_arch" in
	"cf")
	  with_cpu=${default_cf_cpu}
	  ;;
	"" | "m68k")
	  with_cpu=m${default_m68k_cpu}
	  ;;
      esac
      ;;
    powerpc*-*-*spe*)
      if test x$enable_e500_double = xyes; then
         with_cpu=8548
      else
         with_cpu=8540
      fi       
      ;;
    sparc*-*-*)
      case ${target} in
	*-leon-*)
	  with_cpu=leon
	  ;;
	*-leon[3-9]*)
	  with_cpu=leon3
	  ;;
	*-leon[3-9]v7*)
	  with_cpu=leon3v7
	  ;;
	*)
	  with_cpu="`echo ${target} | sed 's/-.*$//'`"
	  ;;
      esac
      ;;
    visium-*-*)
      with_cpu=gr5
      ;;
  esac

  # Avoid overriding --with-cpu-32 and --with-cpu-64 values.
  case ${target} in
    i[34567]86-*-*|x86_64-*-*)
      if test x$with_cpu_32 != x || test x$with_cpu_64 != x; then
	if test x$with_cpu_32 = x; then
	  with_cpu_32=$with_cpu
	fi
	if test x$with_cpu_64 = x; then
	  with_cpu_64=$with_cpu
	fi
        with_cpu=
      fi
      ;;
  esac
fi

# Support for --with-arch and related options (and a few unrelated options,
# too).
case ${with_arch} in
  yes | no)
    echo "--with-arch must be passed a value" 1>&2
    exit 1
    ;;
esac

# If there is no $with_arch option, try to infer one from ${target}.
# This block sets nothing except for with_arch.
if test x$with_arch = x ; then
  case ${target} in
    i[34567]86-*-darwin*|x86_64-*-darwin*)
      # Default arch is set via TARGET_SUBTARGET32_ISA_DEFAULT
      # and TARGET_SUBTARGET64_ISA_DEFAULT in config/i386/darwin.h.
      ;;
    i[34567]86-*-elfiamcu)
      with_arch=lakemont
      ;;
    i[34567]86-*-*)
      # --with-fpmath sets the default ISA to SSE2, which is the same
      # ISA supported by Pentium 4.
      if test x$with_fpmath = x || test $arch_without_sse2 = no; then
	with_arch=$arch
      else
	with_arch=pentium4
      fi
      ;;
    x86_64-*-*)
      with_arch=$arch
      ;;
    mips64r5900-*-* | mips64r5900el-*-* | mipsr5900-*-* | mipsr5900el-*-*)
      with_arch=r5900
      ;;
    mips*-*-vxworks)
      with_arch=mips2
      ;;
  esac

  # Avoid overriding --with-arch-32 and --with-arch-64 values.
  case ${target} in
    i[34567]86-*-darwin*|x86_64-*-darwin*)
      # Default arch is set via TARGET_SUBTARGET32_ISA_DEFAULT
      # and TARGET_SUBTARGET64_ISA_DEFAULT in config/i386/darwin.h.
      ;;
    i[34567]86-*-*|x86_64-*-*)
      if test x$with_arch_32 != x || test x$with_arch_64 != x; then
	if test x$with_arch_32 = x; then
	  with_arch_32=$with_arch
	fi
	if test x$with_arch_64 = x; then
	  if test $arch_without_64bit = yes; then
	    # Set the default 64bit arch to x86-64 if the default arch
	    # doesn't support 64bit.
	    with_arch_64=x86-64
	  else
	    with_arch_64=$with_arch
	  fi
	fi
	with_arch=
      elif test $arch_without_64bit$need_64bit_isa = yesyes; then
	# Set the default 64bit arch to x86-64 if the default arch
	# doesn't support 64bit and we need 64bit ISA.
	with_arch_32=$with_arch
	with_arch_64=x86-64
	with_arch=
      fi
      ;;
  esac
fi

# Infer a default setting for --with-float.
if test x$with_float = x; then
  case ${target} in
    mips64r5900-*-* | mips64r5900el-*-* | mipsr5900-*-* | mipsr5900el-*-*)
      # The R5900 doesn't support 64-bit float.  32-bit float doesn't
      # comply with IEEE 754.
      with_float=soft
      ;;
  esac
fi

# Infer a default setting for --with-fpu.
if test x$with_fpu = x; then
  case ${target} in
    mips64r5900-*-* | mips64r5900el-*-* | mipsr5900-*-* | mipsr5900el-*-*)
      # The R5900 FPU only supports single precision.
      with_fpu=single
      ;;
  esac
fi

# Support --with-fpmath.
if test x$with_fpmath != x; then
  case ${target} in
    i[34567]86-*-* | x86_64-*-*)
      case ${with_fpmath} in
      avx)
	tm_file="${tm_file} i386/avxmath.h"
	;;
      sse)
	tm_file="${tm_file} i386/ssemath.h"
	;;
      *)
	echo "Invalid --with-fpmath=$with_fpmath" 1>&2
	exit 1
	;;
      esac
      ;;
    *)
      echo "--with-fpmath isn't supported for $target." 1>&2
      exit 1
      ;;
  esac
fi

# Similarly for --with-schedule.
if test x$with_schedule = x; then
	case ${target} in
	hppa1*)
		# Override default PA8000 scheduling model.
		with_schedule=7100LC
		;;
	esac
fi

# Infer a default setting for --with-llsc.
if test x$with_llsc = x; then
  case ${target} in
    mips64r5900-*-* | mips64r5900el-*-* | mipsr5900-*-* | mipsr5900el-*-*)
      # The R5900 doesn't support LL(D) and SC(D).
      with_llsc=no
      ;;
    mips*-*-linux*)
      # The kernel emulates LL and SC where necessary.
      with_llsc=yes
      ;;
  esac
fi

# Validate and mark as valid any --with options supported
# by this target.  In order to use a particular --with option
# you must list it in supported_defaults; validating the value
# is optional.  This case statement should set nothing besides
# supported_defaults.

supported_defaults=
case "${target}" in
	aarch64*-*-*)
		supported_defaults="abi cpu arch"
		for which in cpu arch; do

			eval "val=\$with_$which"
			base_val=`echo $val | sed -e 's/\+.*//'`
			ext_val=`echo $val | sed -e 's/[a-z0-9.-]\+//'`

			if [ $which = arch ]; then
			  def=aarch64-arches.def
			  pattern=AARCH64_ARCH
			else
			  def=aarch64-cores.def
			  pattern=AARCH64_CORE
			fi

			ext_mask=AARCH64_CPU_DEFAULT_FLAGS

			# Find the base CPU or ARCH id in aarch64-cores.def or
			# aarch64-arches.def
			if [ x"$base_val" = x ] \
			    || grep "^$pattern(\"$base_val\"," \
				    ${srcdir}/config/aarch64/$def \
				    > /dev/null; then

			  if [ $which = arch ]; then
				base_id=`grep "^$pattern(\"$base_val\"," \
				  ${srcdir}/config/aarch64/$def | \
				  sed -e 's/^[^,]*,[ 	]*//' | \
				  sed -e 's/,.*$//'`
				# Extract the architecture flags from aarch64-arches.def
				ext_mask=`grep "^$pattern(\"$base_val\"," \
				   ${srcdir}/config/aarch64/$def | \
				   sed -e 's/)$//' | \
				   sed -e 's/^.*,//'`
			  else
				base_id=`grep "^$pattern(\"$base_val\"," \
				  ${srcdir}/config/aarch64/$def | \
				  sed -e 's/^[^,]*,[ 	]*//' | \
				  sed -e 's/,.*$//'`
			  fi

			  while [ x"$ext_val" != x ]
			  do
				ext_val=`echo $ext_val | sed -e 's/\+//'`
				ext=`echo $ext_val | sed -e 's/\+.*//'`
				base_ext=`echo $ext | sed -e 's/^no//'`

				if [ x"$base_ext" = x ] \
				    || grep "^AARCH64_OPT_EXTENSION(\"$base_ext\"," \
				    ${srcdir}/config/aarch64/aarch64-option-extensions.def \
				    > /dev/null; then

				  ext_canon=`grep "^AARCH64_OPT_EXTENSION(\"$base_ext\"," \
					${srcdir}/config/aarch64/aarch64-option-extensions.def | \
					sed -e 's/^[^,]*,[ 	]*//' | \
					sed -e 's/,.*$//'`
				  ext_on=`grep "^AARCH64_OPT_EXTENSION(\"$base_ext\"," \
					${srcdir}/config/aarch64/aarch64-option-extensions.def | \
					sed -e 's/^[^,]*,[ 	]*[^,]*,[ 	]*//' | \
					sed -e 's/,.*$//' | \
					sed -e 's/).*$//'`
				  ext_off=`grep "^AARCH64_OPT_EXTENSION(\"$base_ext\"," \
					${srcdir}/config/aarch64/aarch64-option-extensions.def | \
					sed -e 's/^[^,]*,[ 	]*[^,]*,[ 	]*[^,]*,[ 	]*//' | \
					sed -e 's/,.*$//' | \
					sed -e 's/).*$//'`


				  if [ $ext = $base_ext ]; then
					# Adding extension
					ext_mask="("$ext_mask") | ("$ext_on" | "$ext_canon")"
				  else
					# Removing extension
					ext_mask="("$ext_mask") & ~("$ext_off" | "$ext_canon")"
				  fi

				  true
				else
				  echo "Unknown extension used in --with-$which=$val" 1>&2
				  exit 1
				fi
				ext_val=`echo $ext_val | sed -e 's/[a-z0-9]\+//'`
			  done

			  ext_mask="(("$ext_mask") << 6)"
			  if [ x"$base_id" != x ]; then
				target_cpu_cname="TARGET_CPU_$base_id | $ext_mask"
			  fi
			  true
			else
			  echo "Unknown $which used in --with-$which=$val" 1>&2
			  exit 1
			fi
		done
		;;

	alpha*-*-*)
		supported_defaults="cpu tune"
		for which in cpu tune; do
			eval "val=\$with_$which"
			case "$val" in
			"" \
			| ev4 | ev45 | 21064 | ev5 | 21164 | ev56 | 21164a \
			| pca56 | 21164PC | 21164pc | ev6 | 21264 | ev67 \
			| 21264a)
				;;
			*)
				echo "Unknown CPU used in --with-$which=$val" 1>&2
				exit 1
				;;
			esac
		done
		;;

	arc*-*-*) # was:	arc*-*-linux-uclibc)
		supported_defaults="cpu"
		case $with_cpu in
		  arc600|arc601|arc700)
			;;
		  *) echo "Unknown cpu type"
			exit 1
			;;
		esac
		;;

	arm*-*-*)
		supported_defaults="arch cpu float tune fpu abi mode tls"
		for which in cpu tune; do
			# See if it matches any of the entries in arm-cores.def
			eval "val=\$with_$which"
			if [ x"$val" = x ] \
			    || grep "^ARM_CORE(\"$val\"," \
				    ${srcdir}/config/arm/arm-cores.def \
				    > /dev/null; then
			  # Ok
			  new_val=`grep "^ARM_CORE(\"$val\"," \
				${srcdir}/config/arm/arm-cores.def | \
				sed -e 's/^[^,]*,[ 	]*//' | \
				sed -e 's/,.*$//'`
			  eval "target_${which}_cname=$new_val"
			echo "For $val real value is $new_val"
			  true
			else
			  echo "Unknown CPU used in --with-$which=$val" 1>&2
			  exit 1
			fi
		done

		# See if it matches any of the entries in arm-arches.def
		if [ x"$with_arch" = x ] \
		    || grep "^ARM_ARCH(\"$with_arch\"," \
			    ${srcdir}/config/arm/arm-arches.def \
			    > /dev/null; then
		  # OK
		  true
		else
		  echo "Unknown arch used in --with-arch=$with_arch" 1>&2
		  exit 1
		fi

		case "$with_float" in
		"" \
		| soft | hard | softfp)
			# OK
			;;
		*)
			echo "Unknown floating point type used in --with-float=$with_float" 1>&2
			exit 1
			;;
		esac

		# see if it matches any of the entries in arm-fpus.def
		if [ x"$with_fpu" = x ] \
		    || grep "^ARM_FPU(\"$with_fpu\"," \
			    ${srcdir}/config/arm/arm-fpus.def \
			    > /dev/null; then
		  # OK
		  true
		else
		  echo "Unknown fpu used in --with-fpu=$with_fpu" 1>&2
		  exit 1
		fi

		case "$with_abi" in
		"" \
		| apcs-gnu | atpcs | aapcs | iwmmxt | aapcs-linux )
			#OK
			;;
		*)
			echo "Unknown ABI used in --with-abi=$with_abi"
			exit 1
			;;
		esac

		case "$with_mode" in
		"" \
		| arm | thumb )
			#OK
			;;
		*)
			echo "Unknown mode used in --with-mode=$with_mode"
			exit 1
			;;
		esac

		case "$with_tls" in
		"" \
		| gnu | gnu2)
			# OK
			;;
		*)
			echo "Unknown TLS method used in --with-tls=$with_tls" 1>&2
			exit 1
			;;
		esac

		if test "x$with_arch" != x && test "x$with_cpu" != x; then
			echo "Switch \"--with-arch\" may not be used with switch \"--with-cpu\""  1>&2
			exit 1
		fi

		if test "x$with_cpu" != x && test "x$with_tune" != x; then
			echo "Switch \"--with-tune\" may not be used with switch \"--with-cpu\""  1>&2
			exit 1
		fi

		# Add extra multilibs
		if test "x$with_multilib_list" != x; then
			arm_multilibs=`echo $with_multilib_list | sed -e 's/,/ /g'`
			for arm_multilib in ${arm_multilibs}; do
				case ${arm_multilib} in
				aprofile)
				# Note that arm/t-aprofile is a
				# stand-alone make file fragment to be
				# used only with itself.  We do not
				# specifically use the
				# TM_MULTILIB_OPTION framework because
				# this shorthand is more
				# pragmatic. Additionally it is only
				# designed to work without any
				# with-cpu, with-arch with-mode
				# with-fpu or with-float options.
					if test "x$with_arch" != x \
					    || test "x$with_cpu" != x \
					    || test "x$with_float" != x \
					    || test "x$with_fpu" != x \
					    || test "x$with_mode" != x ; then
					    echo "Error: You cannot use any of --with-arch/cpu/fpu/float/mode with --with-multilib-list=aprofile" 1>&2
					    exit 1
					fi
					tmake_file="${tmake_file} arm/t-aprofile"
					break
					;;
				default)
					;;
				*)
					echo "Error: --with-multilib-list=${with_multilib_list} not supported." 1>&2
					exit 1
					;;
				esac
			done
		fi
		;;

	fr*-*-*linux*)
		supported_defaults=cpu
		case "$with_cpu" in
		fr400) ;;
		fr550) ;;
		*)
			echo "Unknown cpu used in --with-cpu=$with_cpu" 1>&2
			exit 1
			;;
		esac
		;;

	fido-*-* | m68k*-*-* | m5200-*-* | m5407-*-*)
		supported_defaults="arch cpu"
		case "$with_arch" in
		"" | "m68k"| "cf")
			m68k_arch_family="$with_arch"
			;;
		*)
			echo "Invalid --with-arch=$with_arch" 1>&2
			exit 1
			;;
		esac

		# We always have a $with_cpu setting here.
		case "$with_cpu" in
		"m68000" | "m68010" | "m68020" | "m68030" | "m68040" | "m68060")
			m68k_cpu_ident=$with_cpu
			;;
		"m68020-40")
			m68k_cpu_ident=m68020
			tm_defines="$tm_defines M68K_DEFAULT_TUNE=u68020_40"
			;;
		"m68020-60")
			m68k_cpu_ident=m68020
			tm_defines="$tm_defines M68K_DEFAULT_TUNE=u68020_60"
			;;
		*)
			# We need the C identifier rather than the string.
			m68k_cpu_ident=`awk -v arg="\"$with_cpu\"" \
			   'BEGIN { FS="[ \t]*[,()][ \t]*" }; \
			    $1 == "M68K_DEVICE" && $2 == arg { print $3 }' \
				 ${srcdir}/config/m68k/m68k-devices.def`
			if [ x"$m68k_cpu_ident" = x ] ; then
				echo "Unknown CPU used in --with-cpu=$with_cpu" 1>&2
				exit 1
			fi
			with_cpu="mcpu=$with_cpu"
			;;
		esac
		;;

	hppa*-*-*)
		supported_defaults="arch schedule"

		case "$with_arch" in
		"" | 1.0 | 1.1 | 2.0)
			# OK
			;;
		*)
			echo "Unknown architecture used in --with-arch=$with_arch" 1>&2
			exit 1
			;;
		esac

		case "$with_schedule" in
		"" | 700 | 7100 | 7100LC | 7200 | 7300 | 8000)
			# OK
			;;
		*)
			echo "Unknown processor used in --with-schedule=$with_schedule." 1>&2
			exit 1
			;;
		esac
		;;

	i[34567]86-*-* | x86_64-*-*)
		supported_defaults="abi arch arch_32 arch_64 cpu cpu_32 cpu_64 tune tune_32 tune_64"
		for which in arch arch_32 arch_64 cpu cpu_32 cpu_64 tune tune_32 tune_64; do
			eval "val=\$with_$which"
			case " $x86_archs " in
			*" ${val} "*)
				case "${target}" in
				  x86_64-*-*)
				      case "x$which" in
					*_32)
						;;
					*)
						echo "CPU given in --with-$which=$val doesn't support 64bit mode." 1>&2
						exit 1
						;;
				      esac
				      ;;
				esac
				# OK
				;;
			*)
				if test x${val} != x; then
					case " $x86_64_archs " in
					*" ${val} "*)
						# OK
						;;
					*)
						# Allow $x86_cpus --with-cpu=/--with-tune=
						case "x$which" in
						xcpu*|xtune*)
							case " $x86_cpus " in
							*" ${val} "*)
								# OK
								;;
							*)
								echo "Unknown CPU given in --with-$which=$val." 1>&2
								exit 1
								;;
							esac
							;;
						*)
							echo "Unknown CPU given in --with-$which=$val." 1>&2
							exit 1
							;;
						esac
					;;
					esac
				fi
				;;
			esac
		done
		;;

	mips*-*-*)
		supported_defaults="abi arch arch_32 arch_64 float fpu nan fp_32 odd_spreg_32 tune tune_32 tune_64 divide llsc mips-plt synci"

		case ${with_float} in
		"" | soft | hard)
			# OK
			;;
		*)
			echo "Unknown floating point type used in --with-float=$with_float" 1>&2
			exit 1
			;;
		esac

		case ${with_fpu} in
		"" | single | double)
			# OK
			;;
		*)
			echo "Unknown fpu type used in --with-fpu=$with_fpu" 1>&2
			exit 1
			;;
		esac

		case ${with_nan} in
		"" | 2008 | legacy)
			# OK
			;;
		*)
			echo "Unknown NaN encoding used in --with-nan=$with_nan" 1>&2
			exit 1
			;;
		esac

		case ${with_fp_32} in
		"" | 32 | xx | 64)
			# OK
			;;
		*)
			echo "Unknown FP mode used in --with-fp-32=$with_fp_32" 1>&2
			exit 1
			;;
		esac

		case ${with_odd_spreg_32} in
		yes)
			with_odd_spreg_32="odd-spreg"
			;;
		no)
			with_odd_spreg_32="no-odd-spreg"
			;;
		"")
			# OK
			;;
		*)
			echo "Unknown odd-spreg-32 type used in --with-odd-spreg-32=$with_odd_spreg_32" 1>&2
			exit 1
			;;
		esac

		case ${with_abi} in
		"" | 32 | o64 | n32 | 64 | eabi)
			# OK
			;;
		*)
			echo "Unknown ABI used in --with-abi=$with_abi" 1>&2
			exit 1
			;;
		esac

		case ${with_divide} in
		"" | breaks | traps)
			# OK
			;;
		*)
			echo "Unknown division check type use in --with-divide=$with_divide" 1>&2
			exit 1
			;;
		esac

		case ${with_llsc} in
		yes)
			with_llsc=llsc
			;;
		no)
			with_llsc="no-llsc"
			;;
		"")
			# OK
			;;
		*)
			echo "Unknown llsc type used in --with-llsc" 1>&2
			exit 1
			;;
		esac

		case ${with_mips_plt} in
		yes)
			with_mips_plt=plt
			;;
		no)
			with_mips_plt=no-plt
			;;
		"")
			;;
		*)
			echo "Unknown --with-mips-plt argument: $with_mips_plt" 1>&2
			exit 1
			;;
		esac

		case ${with_synci} in
		yes)
			with_synci=synci
			;;
		no)
			with_synci=no-synci
			;;
		"")
			;;
		*)
			echo "Unknown synci type used in --with-synci" 1>&2
			exit 1
			;;
		esac
		;;

	nds32*-*-*)
		supported_defaults="arch nds32_lib"

		# process --with-arch
		case "${with_arch}" in
		"" | v2 | v3 | v3m)
			# OK
			;;
		*)
			echo "Cannot accept --with-arch=$with_arch, available values are: v2 v3 v3m" 1>&2
			exit 1
			;;
		esac

		# process --with-nds32-lib
		case "${with_nds32_lib}" in
		"")
			# the default library is newlib
			with_nds32_lib=newlib
			;;
		newlib)
			# OK
			;;
		mculib)
			# OK
			;;
		*)
			echo "Cannot accept --with-nds32-lib=$with_nds32_lib, available values are: newlib mculib" 1>&2
			exit 1
			;;
		esac
		;;

	nios2*-*-*)
		supported_defaults="arch"
			case "$with_arch" in
			"" | r1 | r2)
				# OK
				;;
			*)
				echo "Unknown arch used in --with-arch=$with_arch" 1>&2
				exit 1
				;;
			esac
		;;

	powerpc*-*-* | rs6000-*-*)
		supported_defaults="abi cpu cpu_32 cpu_64 float tune tune_32 tune_64 advance_toolchain"

		for which in cpu cpu_32 cpu_64 tune tune_32 tune_64; do
			eval "val=\$with_$which"
			case ${val} in
			default32 | default64)
				case $which in
				cpu | tune)
					;;
				*)
					echo "$val only valid for --with-cpu and --with-tune." 1>&2
					exit 1
					;;
				esac
				with_which="with_$which"
				eval $with_which=
				;;
			405cr)
				tm_defines="${tm_defines} CONFIG_PPC405CR"
				eval "with_$which=405"
				;;
			"" | common | native \
			| power | power[23456789] | power6x | powerpc | powerpc64 \
			| rios | rios1 | rios2 | rsc | rsc1 | rs64a \
			| 401 | 403 | 405 | 405fp | 440 | 440fp | 464 | 464fp \
			| 476 | 476fp | 505 | 601 | 602 | 603 | 603e | ec603e \
			| 604 | 604e | 620 | 630 | 740 | 750 | 7400 | 7450 \
			| a2 | e300c[23] | 854[08] | e500mc | e500mc64 | e5500 | e6500 \
			| titan | 801 | 821 | 823 | 860 | 970 | G3 | G4 | G5 | cell)
				# OK
				;;
			*)
				echo "Unknown cpu used in --with-$which=$val." 1>&2
				exit 1
				;;
			esac
		done

		case "$with_abi" in
		"" | elfv1 | elfv2 )
			#OK
			;;
		*)
			echo "Unknown ABI used in --with-abi=$with_abi"
			exit 1
			;;
		esac

		if test "x$with_advance_toolchain" != x; then
		    if test -d "/opt/$with_advance_toolchain/." -a \
			-d "/opt/$with_advance_toolchain/bin/." -a \
			-d "/opt/$with_advance_toolchain/include/."; then

			tm_file="$tm_file ./advance-toolchain.h"
			(at="/opt/$with_advance_toolchain"
			 echo "/* Use Advance Toolchain $at */"
			 echo
			 echo "#undef  LINK_OS_EXTRA_SPEC32"
			 echo "#define LINK_OS_EXTRA_SPEC32" \
			      "\"%(link_os_new_dtags)" \
			      "-rpath $prefix/lib -rpath $at/lib" \
			      "-L $prefix/lib -L $at/lib\""
			 echo
			 echo "#undef  LINK_OS_EXTRA_SPEC64"
			 echo "#define LINK_OS_EXTRA_SPEC64" \
			      "\"%(link_os_new_dtags)" \
			      "-rpath $prefix/lib64 -rpath $at/lib64" \
			      "-L $prefix/lib64 -L $at/lib64\""
			 echo
			 echo "#undef  LINK_OS_NEW_DTAGS_SPEC"
			 echo "#define LINK_OS_NEW_DTAGS_SPEC" \
			      "\"--enable-new-dtags\""
			 echo
			 echo "#undef  DYNAMIC_LINKER_PREFIX"
			 echo "#define DYNAMIC_LINKER_PREFIX \"$at\""
			 echo
			 echo "#undef  MD_EXEC_PREFIX"
			 echo "#define MD_EXEC_PREFIX \"$at/bin/\""
			 echo
			 echo "#undef  MD_STARTFILE_PREFIX"
			 echo "#define MD_STARTFILE_PREFIX \"$at/lib/\"") \
			    > advance-toolchain.h
		    else
			echo "Unknown advance-toolchain $with_advance_toolchain"
			exit 1
		    fi
		fi
		;;

	riscv*-*-*)
		supported_defaults="abi arch arch_32 arch_64 float tune tune_32 tune_64"

		case ${with_float} in
		"" | soft | hard)
			# OK
			;;
		*)
			echo "Unknown floating point type used in --with-float=$with_float" 1>&2
			exit 1
			;;
		esac

		case ${with_abi} in
		"" | 32 | 64)
			# OK
			;;
		*)
			echo "Unknown ABI used in --with-abi=$with_abi" 1>&2
			exit 1
			;;
		esac
		;;

	s390*-*-*)
		supported_defaults="arch mode tune"

		for which in arch tune; do
			eval "val=\$with_$which"
			case ${val} in
			"" | native | g5 | g6 | z900 | z990 | z9-109 | z9-ec | z10 | z196 | zEC12 | z13)
				# OK
				;;
			*)
				echo "Unknown cpu used in --with-$which=$val." 1>&2
				exit 1
				;;
			esac
		done

		case ${with_mode} in
		"" | esa | zarch)
			# OK
			;;
		*)
			echo "Unknown architecture mode used in --with-mode=$with_mode." 1>&2
			exit 1
			;;
		esac
		;;

	sh[123456ble]*-*-* | sh-*-*)
		supported_defaults="cpu"
		case "`echo $with_cpu | tr ABCDEFGHIJKLMNOPQRSTUVWXYZ_ abcdefghijklmnopqrstuvwxyz- | sed s/sh/m/`" in
		"" | m1 | m2 | m2e | m3 | m3e | m4 | m4-single | m4-single-only | m4-nofpu )
			# OK
			;;
		m2a | m2a-single | m2a-single-only | m2a-nofpu)
			;;
		m4a | m4a-single | m4a-single-only | m4a-nofpu | m4al)
		        ;;
		*)
			echo "Unknown CPU used in --with-cpu=$with_cpu, known values:"  1>&2
			echo "m1 m2 m2e m3 m3e m4 m4-single m4-single-only m4-nofpu" 1>&2
			echo "m4a m4a-single m4a-single-only m4a-nofpu m4al" 1>&2
			echo "m2a m2a-single m2a-single-only m2a-nofpu" 1>&2
			exit 1
			;;
		esac
		;;
	sparc*-*-*)
		supported_defaults="cpu cpu_32 cpu_64 float tune tune_32 tune_64"

		for which in cpu cpu_32 cpu_64 tune tune_32 tune_64; do
			eval "val=\$with_$which"
			case ${val} in
			"" | sparc | sparcv9 | sparc64 \
			| v7 | cypress \
			| v8 | supersparc | hypersparc | leon | leon3 | leon3v7 \
			| sparclite | f930 | f934 | sparclite86x \
			| sparclet | tsc701 \
			| v9 | ultrasparc | ultrasparc3 | niagara | niagara2 \
			| niagara3 | niagara4 | niagara7)
				# OK
				;;
			*)
				echo "Unknown cpu used in --with-$which=$val" 1>&2
				exit 1
				;;
			esac
		done

		case ${with_float} in
		"" | soft | hard)
			# OK
			;;
		*)
			echo "Unknown floating point type used in --with-float=$with_float" 1>&2
			exit 1
			;;
		esac
		;;

	spu-*-*)
		supported_defaults="arch tune"

		for which in arch tune; do
			eval "val=\$with_$which"
			case ${val} in
			"" | cell | celledp)
				# OK
				;;
			*)
				echo "Unknown cpu used in --with-$which=$val." 1>&2
				exit 1
				;;
			esac
		done
		;;

	tic6x-*-*)
		supported_defaults="arch"

		case ${with_arch} in
		"" | c62x | c64x | c64x+ | c67x | c67x+ | c674x)
			# OK
			;;
		*)
			echo "Unknown arch used in --with-arch=$with_arch." 1>&2
			exit 1
			;;
		esac
		;;

	v850*-*-*)
		supported_defaults=cpu
		case ${with_cpu} in
		"" | v850e | v850e1 | v850e2 | v850es | v850e2v3 | v850e3v5)
			# OK
			;;
		*)
			echo "Unknown cpu used in --with-cpu=$with_cpu" 1>&2
			exit 1
			;;
		esac
		;;
	visium-*-*)
		supported_defaults="cpu"
		case $with_cpu in
		  "" | gr5 | gr6)
			;;
		  *)    echo "Unknown cpu used in --with-cpu=$with_cpu" 1>&2
			exit 1
			;;
		esac
		;;
esac

# Set some miscellaneous flags for particular targets.
target_cpu_default2=
case ${target} in
	aarch64*-*-*)
		if test x"$target_cpu_cname" != x
		then
			target_cpu_default2=$target_cpu_cname
		fi
		;;

	arm*-*-*)
		if test x$target_cpu_cname = x
		then
			target_cpu_default2=TARGET_CPU_generic
		else
			target_cpu_default2=TARGET_CPU_$target_cpu_cname
		fi
		;;

	hppa*-*-*)
		if test x$gas = xyes
		then
			target_cpu_default2="MASK_GAS"
		fi
		;;

	fido*-*-* | m68k*-*-*)
		target_cpu_default2=$m68k_cpu_ident
		tmake_file="m68k/t-opts $tmake_file"
		if [ x"$m68k_arch_family" != x ]; then
		        tmake_file="m68k/t-$m68k_arch_family $tmake_file"
		fi
		;;

	i[34567]86-*-darwin* | x86_64-*-darwin*)
		;;
	i[34567]86-*-linux* | x86_64-*-linux*)
		tmake_file="$tmake_file i386/t-linux"
		;;
	i[34567]86-*-kfreebsd*-gnu | x86_64-*-kfreebsd*-gnu)
		tmake_file="$tmake_file i386/t-kfreebsd"
		;;
	i[34567]86-*-gnu*)
		tmake_file="$tmake_file i386/t-gnu"
		;;
	i[34567]86-*-msdosdjgpp*)
		tmake_file="${tmake_file} i386/t-djgpp"
		;;
	i[34567]86-*-solaris2* | x86_64-*-solaris2.1[0-9]*)
		;;
	i[34567]86-*-cygwin* | x86_64-*-cygwin*)
		;;
	i[34567]86-*-mingw* | x86_64-*-mingw*)
		;;
	i[34567]86-*-dragonfly* | x86_64-*-dragonfly*)
		;;
	i[34567]86-*-freebsd* | x86_64-*-freebsd*)
		;;
	ia64*-*-linux*)
		;;

	mips*-*-*)
		if test x$gnu_ld = xyes
		then
			target_cpu_default2="MASK_SPLIT_ADDRESSES"
		fi
		case ${target} in
			mips*el-*-*)
				tm_defines="TARGET_ENDIAN_DEFAULT=0 $tm_defines"
				;;
		esac
		if test x$with_arch != x; then
			default_mips_arch=$with_arch
		fi
		if test x$with_abi != x; then
			default_mips_abi=$with_abi
		fi
		case ${default_mips_arch} in
		    mips1)    tm_defines="$tm_defines MIPS_ISA_DEFAULT=1" ;;
		    mips2)    tm_defines="$tm_defines MIPS_ISA_DEFAULT=2" ;;
		    mips3)    tm_defines="$tm_defines MIPS_ISA_DEFAULT=3" ;;
		    mips4)    tm_defines="$tm_defines MIPS_ISA_DEFAULT=4" ;;
		    mips32)   tm_defines="$tm_defines MIPS_ISA_DEFAULT=32" ;;
		    mips32r2) tm_defines="$tm_defines MIPS_ISA_DEFAULT=33" ;;
		    mips32r6) tm_defines="$tm_defines MIPS_ISA_DEFAULT=37" ;;
		    mips64)   tm_defines="$tm_defines MIPS_ISA_DEFAULT=64" ;;
		    mips64r2) tm_defines="$tm_defines MIPS_ISA_DEFAULT=65" ;;
		    mips64r6) tm_defines="$tm_defines MIPS_ISA_DEFAULT=69" ;;
		esac
		case ${default_mips_abi} in
		    32)   tm_defines="$tm_defines MIPS_ABI_DEFAULT=ABI_32" ;;
		    o64)  tm_defines="$tm_defines MIPS_ABI_DEFAULT=ABI_O64" ;;
		    n32)  tm_defines="$tm_defines MIPS_ABI_DEFAULT=ABI_N32" ;;
		    64)   tm_defines="$tm_defines MIPS_ABI_DEFAULT=ABI_64" ;;
		    eabi) tm_defines="$tm_defines MIPS_ABI_DEFAULT=ABI_EABI" ;;
		esac
		tmake_file="mips/t-mips $tmake_file"
		;;

	powerpc*-*-* | rs6000-*-*)
		# FIXME: The PowerPC port uses the value set at compile time,
		# although it's only cosmetic.
		if test "x$with_cpu" != x
		then
			target_cpu_default2="\\\"$with_cpu\\\""
		fi
		out_file=rs6000/rs6000.c
		c_target_objs="${c_target_objs} rs6000-c.o"
		cxx_target_objs="${cxx_target_objs} rs6000-c.o"
		tmake_file="rs6000/t-rs6000 ${tmake_file}"
		;;

	sh[123456ble]*-*-* | sh-*-*)
		c_target_objs="${c_target_objs} sh-c.o"
		cxx_target_objs="${cxx_target_objs} sh-c.o"
		;;

	sparc*-*-*)
		# Some standard aliases.
		case x$with_cpu in
		xsparc)
			with_cpu=v7
			;;
		xsparcv9 | xsparc64)
			with_cpu=v9
			;;
		esac

		if test x$with_tune = x ; then
		      case ${target} in
		      *-leon-*)
			  with_tune=leon
			  ;;
		      *-leon[3-9]*)
			  with_tune=leon3
			  ;;
		      esac
		fi

		# The SPARC port checks this value at compile-time.
		target_cpu_default2="TARGET_CPU_$with_cpu"
		;;

	v850*-*-*)
		case "x$with_cpu" in
		x)
			;;
		xv850e | xv850e1 | xv850e2 | xv850e2v3 | xv850e3v5)
			target_cpu_default2="TARGET_CPU_$with_cpu"
			;;
		xv850es)
			target_cpu_default2="TARGET_CPU_v850e1"
			;;
		esac
		;;
	visium-*-*)
		target_cpu_default2="TARGET_CPU_$with_cpu"
		;;
esac

t=
all_defaults="abi cpu cpu_32 cpu_64 arch arch_32 arch_64 tune tune_32 tune_64 schedule float mode fpu nan fp_32 odd_spreg_32 divide llsc mips-plt synci tls"
for option in $all_defaults
do
	eval "val=\$with_"`echo $option | sed s/-/_/g`
	if test -n "$val"; then
		case " $supported_defaults " in
		*" $option "*)
			;;
		*)
			echo "This target does not support --with-$option." 2>&1
			echo "Valid --with options are: $supported_defaults" 2>&1
			exit 1
			;;
		esac

		if test "x$t" = x
		then
			t="{ \"$option\", \"$val\" }"
		else
			t="${t}, { \"$option\", \"$val\" }"
		fi
	fi
done

if test "x$t" = x
then
	configure_default_options="{ { NULL, NULL} }"
else
	configure_default_options="{ ${t} }"
fi

if test "$target_cpu_default2" != ""
then
	if test "$target_cpu_default" != ""
	then
		target_cpu_default="(${target_cpu_default}|${target_cpu_default2})"
	else
		target_cpu_default=$target_cpu_default2
	fi
fi

case ${target} in
i[34567]86-*-* | x86_64-*-*)
	if test x$enable_as_accelerator = xyes; then
		extra_programs="mkoffload\$(exeext)"
	fi
	;;
esac<|MERGE_RESOLUTION|>--- conflicted
+++ resolved
@@ -974,8 +974,6 @@
 	tm_file="${tm_file} aarch64/aarch64-elf.h aarch64/aarch64-freebsd.h"
 	tmake_file="${tmake_file} aarch64/t-aarch64 aarch64/t-aarch64-freebsd"
 	;;
-<<<<<<< HEAD
-=======
 aarch64*-*-netbsd*)
 	tm_file="${tm_file} dbxelf.h elfos.h ${nbsd_tm_file}"
 	tm_file="${tm_file} aarch64/aarch64-elf.h aarch64/aarch64-netbsd.h"
@@ -983,7 +981,6 @@
 	extra_options="${extra_options} netbsd.opt netbsd-elf.opt"
 	# XXX big endian
 	;;
->>>>>>> b2b84690
 aarch64*-*-linux*)
 	tm_file="${tm_file} dbxelf.h elfos.h gnu-user.h linux.h glibc-stdint.h"
 	tm_file="${tm_file} aarch64/aarch64-elf.h aarch64/aarch64-linux.h"
@@ -2574,7 +2571,6 @@
 	extra_options="${extra_options} rs6000/sysv4.opt"
 	tmake_file="${tmake_file} rs6000/t-fprules rs6000/t-ppccomm"
 	extra_objs="$extra_objs rs6000-linux.o"
-<<<<<<< HEAD
 	case ${target} in
 	    powerpc*le-*-*)
 		tm_file="${tm_file} rs6000/sysv4le.h" ;;
@@ -2588,21 +2584,6 @@
 	    all) maybe_biarch=yes ;;
 	esac
 	case ${target} in
-=======
-	case ${target} in
-	    powerpc*le-*-*)
-		tm_file="${tm_file} rs6000/sysv4le.h" ;;
-	esac
-	case ${target}:${with_cpu} in
-	    powerpc64*: | powerpc64*:native) cpu_is_64bit=yes ;;
-	esac
-	maybe_biarch=${cpu_is_64bit}
-	case ${enable_targets} in
-	    *powerpc64*) maybe_biarch=yes ;;
-	    all) maybe_biarch=yes ;;
-	esac
-	case ${target} in
->>>>>>> b2b84690
 	    powerpc64*-*-linux*spe* | powerpc64*-*-linux*paired*)
 		echo "*** Configuration ${target} not supported" 1>&2
 		exit 1
