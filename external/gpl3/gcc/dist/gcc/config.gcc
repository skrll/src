# GCC target-specific configuration file.
<<<<<<< HEAD
# Copyright (C) 1997-2019 Free Software Foundation, Inc.
=======
# Copyright (C) 1997-2020 Free Software Foundation, Inc.
>>>>>>> 9e014010

#This file is part of GCC.

#GCC is free software; you can redistribute it and/or modify it under
#the terms of the GNU General Public License as published by the Free
#Software Foundation; either version 3, or (at your option) any later
#version.

#GCC is distributed in the hope that it will be useful, but WITHOUT
#ANY WARRANTY; without even the implied warranty of MERCHANTABILITY or
#FITNESS FOR A PARTICULAR PURPOSE.  See the GNU General Public License
#for more details.

#You should have received a copy of the GNU General Public License
#along with GCC; see the file COPYING3.  If not see
#<http://www.gnu.org/licenses/>.

# This is the GCC target-specific configuration file
# where a configuration type is mapped to different system-specific
# definitions and files.  This is invoked by the autoconf-generated
# configure script.  Putting it in a separate shell file lets us skip
# running autoconf when modifying target-specific information.

# When you change the cases in the OS or target switches, consider
# updating ../libgcc/config.host also.

# This file switches on the shell variable ${target}, and also uses the
# following shell variables:
#
#  with_*		Various variables as set by configure.
#
#  enable_threads	Either the name, yes or no depending on whether
#			threads support was requested.
#
#  default_use_cxa_atexit
#			  The default value for the $enable___cxa_atexit
#			variable.  enable___cxa_atexit needs to be set to
#			"yes" for the correct operation of C++ destructors
#			but it relies upon the presence of a non-standard C
#			library	function called	__cxa_atexit.
#			  Since not all C libraries provide __cxa_atexit the
#			default value of $default_use_cxa_atexit is set to
#			"no" except for targets which are known to be OK.
#
#  default_gnu_indirect_function
#                       The default value for the $enable_gnu_indirect_function
#                       variable.  enable_gnu_indirect_function relies
#			upon the presence of a non-standard gnu ifunc support
#			in the assembler, linker and dynamic linker.
#			Since not all libraries provide the dynamic linking
#			support, the default value of
#			$default_gnu_indirect_function is set to
#			"no" except for targets which are known to be OK.
#
#  gas_flag		Either yes or no depending on whether GNU as was
#			requested.
#
#  gnu_ld_flag		Either yes or no depending on whether GNU ld was
#			requested.

# This file sets the following shell variables for use by the
# autoconf-generated configure script:
#
#  cpu_type		The name of the cpu, if different from the first
#			chunk of the canonical target name.
#
#  tm_defines		List of target macros to define for all compilations.
#
#  tm_file		A list of target macro files, if different from
#			"$cpu_type/$cpu_type.h". Usually it's constructed
#			per target in a way like this:
#			tm_file="${tm_file} dbxelf.h elfos.h ${cpu_type.h}/elf.h"
#			Note that the preferred order is:
#			- specific target header "${cpu_type}/${cpu_type.h}"
#			- generic headers like dbxelf.h elfos.h, etc.
#			- specializing target headers like ${cpu_type.h}/elf.h
#			This helps to keep OS specific stuff out of the CPU
#			defining header ${cpu_type}/${cpu_type.h}.
#
#			It is possible to include automatically-generated
#			build-directory files by prefixing them with "./".
#			All other files should relative to $srcdir/config.
#
#  tm_p_file		Location of file with declarations for functions
#			in $out_file.
#
#  tm_d_file		A list of headers with definitions of target hook
#			macros for the D compiler.
#
#  out_file		The name of the machine description C support
#			file, if different from "$cpu_type/$cpu_type.c".
#
#  common_out_file	The name of the source file for code shared between
#			the compiler proper and the driver.
#
#  md_file		The name of the machine-description file, if
#			different from "$cpu_type/$cpu_type.md".
#
#  tmake_file		A list of machine-description-specific
#			makefile-fragments, if different from
#			"$cpu_type/t-$cpu_type".
#
#  extra_modes          The name of the file containing a list of extra
#                       machine modes, if necessary and different from
#                       "$cpu_type/$cpu_type-modes.def".
#
#  extra_objs		List of extra objects that should be linked into
#			the compiler proper (cc1, cc1obj, cc1plus)
#			depending on target.
#
#  extra_gcc_objs	List of extra objects that should be linked into
#			the compiler driver (gcc) depending on target.
#
#  extra_headers	List of used header files from the directory
#			config/${cpu_type}.
#
#  user_headers_inc_next_pre
#			List of header file names of internal gcc header
#			files, which should be prefixed by an include_next.
#  user_headers_inc_next_post
#			List of header file names of internal gcc header
#			files, which should be postfixed by an include_next.
#  use_gcc_tgmath	If set, add tgmath.h to the list of used header
#			files.
#
#  use_gcc_stdint	If "wrap", install a version of stdint.h that
#			wraps the system's copy for hosted compilations;
#			if "provide", provide a version of systems without
#			such a system header; otherwise "none", do not
#			provide such a header at all.
#
#  extra_programs	List of extra executables compiled for this target
#			machine, used when linking.
#
#  extra_options	List of target-dependent .opt files.
#
#  c_target_objs	List of extra target-dependent objects that be
#			linked into the C compiler only.
#
#  cxx_target_objs	List of extra target-dependent objects that be
#			linked into the C++ compiler only.
#
#  d_target_objs	List of extra target-dependent objects that be
#			linked into the D compiler only.
#
#  fortran_target_objs	List of extra target-dependent objects that be
#			linked into the fortran compiler only.
#
#  target_gtfiles       List of extra source files with type information.
#
#  xm_defines		List of macros to define when compiling for the
#			target machine.
#
#  xm_file		List of files to include when compiling for the
#			target machine.
#
#  use_collect2		Set to yes or no, depending on whether collect2
#			will be used.
#
#  target_cpu_default	Set to override the default target model.
#
#  gdb_needs_out_file_path
#			Set to yes if gdb needs a dir command with
#			`dirname $out_file`.
#
#  thread_file		Set to control which thread package to use.
#
#  gas			Set to yes or no depending on whether the target
#			system normally uses GNU as.
#
#  configure_default_options
#			Set to an initializer for configure_default_options
#			in configargs.h, based on --with-cpu et cetera.
#
#  native_system_header_dir
#			Where system header files are found for this
#			target.  This defaults to /usr/include.  If
#			the --with-sysroot configure option or the
#			--sysroot command line option is used this
#			will be relative to the sysroot.
# target_type_format_char 
# 			The default character to be used for formatting
#			the attribute in a
#			.type symbol_name, ${t_t_f_c}<property>
#			directive.

# The following variables are used in each case-construct to build up the
# outgoing variables:
#
#  gnu_ld		Set to yes or no depending on whether the target
#			system normally uses GNU ld.
#
#  target_has_targetcm	Set to yes or no depending on whether the target
#			has its own definition of targetcm.
#
#  target_has_targetm_common	Set to yes or no depending on whether the
#			target has its own definition of targetm_common.
#
#  target_has_targetdm	Set to yes or no depending on whether the target
#			has its own definition of targetdm.

out_file=
common_out_file=
tmake_file=
extra_headers=
user_headers_inc_next_pre=
user_headers_inc_next_post=
use_gcc_tgmath=yes
use_gcc_stdint=none
extra_programs=
extra_objs=
extra_gcc_objs=
extra_options=
c_target_objs=
cxx_target_objs=
d_target_objs=
fortran_target_objs=
target_has_targetcm=no
target_has_targetm_common=yes
target_has_targetdm=no
tm_defines=
xm_defines=
# Set this to force installation and use of collect2.
use_collect2=
# Set this to override the default target model.
target_cpu_default=
# Set this if gdb needs a dir command with `dirname $out_file`
gdb_needs_out_file_path=
# Set this to control which thread package will be used.
thread_file=
# Reinitialize these from the flag values every loop pass, since some
# configure entries modify them.
gas="$gas_flag"
gnu_ld="$gnu_ld_flag"
default_use_cxa_atexit=no
default_gnu_indirect_function=no
target_gtfiles=
need_64bit_isa=
native_system_header_dir=/usr/include
target_type_format_char='@'

# Don't carry these over build->host->target.  Please.
xm_file=
md_file=

# Obsolete configurations.
case ${target} in
<<<<<<< HEAD
  *-*-solaris2.10*			\
  | spu*-*-*				\
  | tile*-*-*				\
=======
  tile*-*-*				\
 | crisv32-*-*				\
 | cris-*-linux*			\
>>>>>>> 9e014010
 )
    if test "x$enable_obsolete" != xyes; then
      echo "*** Configuration ${target} is obsolete." >&2
      echo "*** Specify --enable-obsolete to build it anyway." >&2
      echo "*** Support will be REMOVED in the next major release of GCC," >&2
      echo "*** unless a maintainer comes forward." >&2
      exit 1
    fi;;
esac

# Unsupported targets list.  Do not put an entry in this list unless
# it would otherwise be caught by a more permissive pattern.  The list
# should be in alphabetical order.
case ${target} in
 # Avoid special cases that are not obsolete
   arm*-*-*eabi*			\
 )
	;;
   arm*-wince-pe*			\
 | arm*-*-ecos-elf			\
 | arm*-*-elf				\
 | arm*-*-linux*			\
 | arm*-*-uclinux*			\
 | i[34567]86-go32-*			\
 | i[34567]86-*-go32*			\
 | m68k-*-uclinuxoldabi*		\
 | mips64orion*-*-rtems*		\
 | pdp11-*-bsd				\
 | powerpc*-*-linux*paired*		\
 | powerpc*-*-*spe*			\
 | sparc-hal-solaris2*			\
 | spu*-*-*				\
 | thumb-*-*				\
 | *-*-freebsd[12] | *-*-freebsd[1234].* \
 | *-*-freebsd*aout*			\
 | *-*-linux*aout*			\
 | *-*-linux*coff*			\
 | *-*-linux*libc1*			\
 | *-*-linux*oldld*			\
 | *-*-rtemsaout*			\
 | *-*-rtemscoff*			\
 | *-*-solaris2				\
 | *-*-solaris2.[0-9]			\
 | *-*-solaris2.[0-9].*			\
 | *-*-solaris2.10*			\
 | *-*-sysv*				\
 | vax-*-vms*				\
 )
	echo "*** Configuration ${target} not supported" 1>&2
	exit 1
	;;
esac

# Set default cpu_type, tm_file, tm_p_file and xm_file so it can be
# updated in each machine entry.  Also set default extra_headers for some
# machines.
tm_p_file=
cpu_type=`echo ${target} | sed 's/-.*$//'`
cpu_is_64bit=
case ${target} in
m32c*-*-*)
        cpu_type=m32c
	tmake_file=m32c/t-m32c
	target_has_targetm_common=no
        ;;
aarch64*-*-*)
	cpu_type=aarch64
	extra_headers="arm_fp16.h arm_neon.h arm_bf16.h arm_acle.h arm_sve.h"
	c_target_objs="aarch64-c.o"
	cxx_target_objs="aarch64-c.o"
	d_target_objs="aarch64-d.o"
<<<<<<< HEAD
	extra_objs="aarch64-builtins.o aarch-common.o cortex-a57-fma-steering.o aarch64-speculation.o falkor-tag-collision-avoidance.o aarch64-bti-insert.o"
	target_gtfiles="\$(srcdir)/config/aarch64/aarch64-builtins.c"
=======
	extra_objs="aarch64-builtins.o aarch-common.o aarch64-sve-builtins.o aarch64-sve-builtins-shapes.o aarch64-sve-builtins-base.o aarch64-sve-builtins-sve2.o cortex-a57-fma-steering.o aarch64-speculation.o falkor-tag-collision-avoidance.o aarch64-bti-insert.o"
	target_gtfiles="\$(srcdir)/config/aarch64/aarch64-builtins.c \$(srcdir)/config/aarch64/aarch64-sve-builtins.h \$(srcdir)/config/aarch64/aarch64-sve-builtins.cc"
>>>>>>> 9e014010
	target_has_targetm_common=yes
	;;
alpha*-*-*)
	cpu_type=alpha
	extra_options="${extra_options} g.opt"
	;;
amdgcn*)
	cpu_type=gcn
	use_gcc_stdint=wrap
	;;
am33_2.0-*-linux*)
	cpu_type=mn10300
	;;
arc*-*-*)
	cpu_type=arc
	c_target_objs="arc-c.o"
	cxx_target_objs="arc-c.o"
	extra_options="${extra_options} arc/arc-tables.opt g.opt"
	extra_headers="arc-simd.h"
	;;
arm*-*-*)
	cpu_type=arm
	extra_objs="arm-builtins.o aarch-common.o"
	extra_headers="mmintrin.h arm_neon.h arm_acle.h arm_fp16.h arm_cmse.h arm_bf16.h arm_mve_types.h arm_mve.h arm_cde.h"
	target_type_format_char='%'
	c_target_objs="arm-c.o"
	cxx_target_objs="arm-c.o"
	d_target_objs="arm-d.o"
	extra_options="${extra_options} arm/arm-tables.opt"
	target_gtfiles="\$(srcdir)/config/arm/arm-builtins.c"
	;;
avr-*-*)
	cpu_type=avr
	c_target_objs="avr-c.o"
	cxx_target_objs="avr-c.o"
	;;
bfin*-*)
	cpu_type=bfin
	;;
bpf-*-*)
	cpu_type=bpf
	;;
crisv32-*)
	cpu_type=cris
	;;
frv*)	cpu_type=frv
	extra_options="${extra_options} g.opt"
	;;
ft32*)	cpu_type=ft32
	target_has_targetm_common=no
	;;
moxie*)	cpu_type=moxie
	target_has_targetm_common=no
	;;
fido-*-*)
	cpu_type=m68k
	extra_headers=math-68881.h
	extra_options="${extra_options} m68k/m68k-tables.opt"
        ;;
i[34567]86-*-*)
	cpu_type=i386
	c_target_objs="i386-c.o"
	cxx_target_objs="i386-c.o"
	d_target_objs="i386-d.o"
<<<<<<< HEAD
	extra_objs="x86-tune-sched.o x86-tune-sched-bd.o x86-tune-sched-atom.o x86-tune-sched-core.o"
=======
	extra_objs="x86-tune-sched.o x86-tune-sched-bd.o x86-tune-sched-atom.o x86-tune-sched-core.o i386-options.o i386-builtins.o i386-expand.o i386-features.o"
	target_gtfiles="\$(srcdir)/config/i386/i386-builtins.c \$(srcdir)/config/i386/i386-expand.c \$(srcdir)/config/i386/i386-options.c"
>>>>>>> 9e014010
	extra_options="${extra_options} fused-madd.opt"
	extra_headers="cpuid.h mmintrin.h mm3dnow.h xmmintrin.h emmintrin.h
		       pmmintrin.h tmmintrin.h ammintrin.h smmintrin.h
		       nmmintrin.h bmmintrin.h fma4intrin.h wmmintrin.h
		       immintrin.h x86intrin.h avxintrin.h xopintrin.h
		       ia32intrin.h cross-stdarg.h lwpintrin.h popcntintrin.h
		       lzcntintrin.h bmiintrin.h bmi2intrin.h tbmintrin.h
		       avx2intrin.h avx512fintrin.h fmaintrin.h f16cintrin.h
		       rtmintrin.h xtestintrin.h rdseedintrin.h prfchwintrin.h
		       adxintrin.h fxsrintrin.h xsaveintrin.h xsaveoptintrin.h
		       avx512cdintrin.h avx512erintrin.h avx512pfintrin.h
		       shaintrin.h clflushoptintrin.h xsavecintrin.h
		       xsavesintrin.h avx512dqintrin.h avx512bwintrin.h
		       avx512vlintrin.h avx512vlbwintrin.h avx512vldqintrin.h
		       avx512ifmaintrin.h avx512ifmavlintrin.h avx512vbmiintrin.h
		       avx512vbmivlintrin.h avx5124fmapsintrin.h avx5124vnniwintrin.h
		       avx512vpopcntdqintrin.h clwbintrin.h mwaitxintrin.h
		       clzerointrin.h pkuintrin.h sgxintrin.h cetintrin.h
		       gfniintrin.h cet.h avx512vbmi2intrin.h
		       avx512vbmi2vlintrin.h avx512vnniintrin.h
		       avx512vnnivlintrin.h vaesintrin.h vpclmulqdqintrin.h
		       avx512vpopcntdqvlintrin.h avx512bitalgintrin.h
		       pconfigintrin.h wbnoinvdintrin.h movdirintrin.h
<<<<<<< HEAD
		       waitpkgintrin.h cldemoteintrin.h"
=======
		       waitpkgintrin.h cldemoteintrin.h avx512bf16vlintrin.h avx512bf16intrin.h
		       enqcmdintrin.h avx512vp2intersectintrin.h avx512vp2intersectvlintrin.h"
>>>>>>> 9e014010
	;;
x86_64-*-*)
	cpu_type=i386
	c_target_objs="i386-c.o"
	cxx_target_objs="i386-c.o"
	d_target_objs="i386-d.o"
	extra_options="${extra_options} fused-madd.opt"
	extra_objs="x86-tune-sched.o x86-tune-sched-bd.o x86-tune-sched-atom.o x86-tune-sched-core.o i386-options.o i386-builtins.o i386-expand.o i386-features.o"
	target_gtfiles="\$(srcdir)/config/i386/i386-builtins.c \$(srcdir)/config/i386/i386-expand.c \$(srcdir)/config/i386/i386-options.c"
	extra_headers="cpuid.h mmintrin.h mm3dnow.h xmmintrin.h emmintrin.h
		       pmmintrin.h tmmintrin.h ammintrin.h smmintrin.h
		       nmmintrin.h bmmintrin.h fma4intrin.h wmmintrin.h
		       immintrin.h x86intrin.h avxintrin.h xopintrin.h
		       ia32intrin.h cross-stdarg.h lwpintrin.h popcntintrin.h
		       lzcntintrin.h bmiintrin.h bmi2intrin.h tbmintrin.h
		       avx2intrin.h avx512fintrin.h fmaintrin.h f16cintrin.h
		       rtmintrin.h xtestintrin.h rdseedintrin.h prfchwintrin.h
		       adxintrin.h fxsrintrin.h xsaveintrin.h xsaveoptintrin.h
		       avx512cdintrin.h avx512erintrin.h avx512pfintrin.h
		       shaintrin.h clflushoptintrin.h xsavecintrin.h
		       xsavesintrin.h avx512dqintrin.h avx512bwintrin.h
		       avx512vlintrin.h avx512vlbwintrin.h avx512vldqintrin.h
		       avx512ifmaintrin.h avx512ifmavlintrin.h avx512vbmiintrin.h
		       avx512vbmivlintrin.h avx5124fmapsintrin.h avx5124vnniwintrin.h
		       avx512vpopcntdqintrin.h clwbintrin.h mwaitxintrin.h
		       clzerointrin.h pkuintrin.h sgxintrin.h cetintrin.h
		       gfniintrin.h cet.h avx512vbmi2intrin.h
		       avx512vbmi2vlintrin.h avx512vnniintrin.h
		       avx512vnnivlintrin.h vaesintrin.h vpclmulqdqintrin.h
		       avx512vpopcntdqvlintrin.h avx512bitalgintrin.h
		       pconfigintrin.h wbnoinvdintrin.h movdirintrin.h
<<<<<<< HEAD
		       waitpkgintrin.h cldemoteintrin.h"
=======
		       waitpkgintrin.h cldemoteintrin.h avx512bf16vlintrin.h avx512bf16intrin.h
		       enqcmdintrin.h avx512vp2intersectintrin.h avx512vp2intersectvlintrin.h"
>>>>>>> 9e014010
	;;
ia64-*-*)
	extra_headers=ia64intrin.h
	extra_options="${extra_options} g.opt fused-madd.opt"
	;;
hppa*-*-*)
	cpu_type=pa
	;;
lm32*)
	extra_options="${extra_options} g.opt"
	;;
m32r*-*-*)
        cpu_type=m32r
	extra_options="${extra_options} g.opt"
        ;;
m5200-*-*|m5407-*-*)
	cpu_type=m68k
	extra_headers=math-68881.h
	extra_options="${extra_options} m68k/m68k-tables.opt"
	;;
m680[012]0-*-*)
	cpu_type=m68k
	extra_headers=math-68881.h
	extra_options="${extra_options} m68k/m68k-tables.opt"
	;;
m68k-*-*)
	extra_headers=math-68881.h
	extra_options="${extra_options} m68k/m68k-tables.opt"
	;;
microblaze*-*-*)
        cpu_type=microblaze
	extra_options="${extra_options} g.opt"
        ;;
mips*-*-*)
	cpu_type=mips
	d_target_objs="mips-d.o"
	extra_headers="loongson.h loongson-mmiintrin.h msa.h"
	extra_objs="frame-header-opt.o"
	extra_options="${extra_options} g.opt fused-madd.opt mips/mips-tables.opt"
	;;
nds32*)
	cpu_type=nds32
	extra_headers="nds32_intrinsic.h nds32_isr.h nds32_init.inc"
	case ${target} in
	  nds32*-*-linux*)
	    extra_options="${extra_options} nds32/nds32-linux.opt"
	    ;;
	  nds32*-*-elf*)
	    extra_options="${extra_options} nds32/nds32-elf.opt"
	    ;;
	  *)
	    ;;
	esac
	extra_objs="nds32-cost.o nds32-intrinsic.o nds32-isr.o nds32-md-auxiliary.o nds32-pipelines-auxiliary.o nds32-predicates.o nds32-memory-manipulation.o nds32-fp-as-gp.o nds32-relax-opt.o nds32-utils.o"
	;;
nios2-*-*)
	cpu_type=nios2
	extra_options="${extra_options} g.opt"
	;;
nvptx-*-*)
	cpu_type=nvptx
	;;
or1k*-*-*)
	cpu_type=or1k
	;;
powerpc*-*-*)
	cpu_type=rs6000
	extra_objs="rs6000-string.o rs6000-p8swap.o rs6000-logue.o rs6000-call.o"
	extra_headers="ppc-asm.h altivec.h htmintrin.h htmxlintrin.h"
	extra_headers="${extra_headers} bmi2intrin.h bmiintrin.h"
	extra_headers="${extra_headers} xmmintrin.h mm_malloc.h emmintrin.h"
	extra_headers="${extra_headers} mmintrin.h x86intrin.h"
	extra_headers="${extra_headers} pmmintrin.h tmmintrin.h smmintrin.h"
	extra_headers="${extra_headers} ppu_intrinsics.h spu2vmx.h vec_types.h si2vmx.h"
	extra_headers="${extra_headers} amo.h"
	case x$with_cpu in
	    xpowerpc64|xdefault64|x6[23]0|x970|xG5|xpower[3456789]|xpower10|xpower6x|xrs64a|xcell|xa2|xe500mc64|xe5500|xe6500)
		cpu_is_64bit=yes
		;;
	esac
	extra_options="${extra_options} g.opt fused-madd.opt rs6000/rs6000-tables.opt"
	target_gtfiles="$target_gtfiles \$(srcdir)/config/rs6000/rs6000-logue.c \$(srcdir)/config/rs6000/rs6000-call.c"
	;;
pru-*-*)
	cpu_type=pru
	;;
riscv*)
	cpu_type=riscv
<<<<<<< HEAD
	extra_objs="riscv-builtins.o riscv-c.o"
=======
	extra_objs="riscv-builtins.o riscv-c.o riscv-sr.o"
>>>>>>> 9e014010
	d_target_objs="riscv-d.o"
	;;
rs6000*-*-*)
	extra_options="${extra_options} g.opt fused-madd.opt rs6000/rs6000-tables.opt"
	extra_objs="rs6000-string.o rs6000-p8swap.o rs6000-logue.o rs6000-call.o"
	target_gtfiles="$target_gtfiles \$(srcdir)/config/rs6000/rs6000-logue.c \$(srcdir)/config/rs6000/rs6000-call.c"
	;;
sparc*-*-*)
	cpu_type=sparc
	c_target_objs="sparc-c.o"
	cxx_target_objs="sparc-c.o"
	d_target_objs="sparc-d.o"
	extra_headers="visintrin.h"
	;;
s390*-*-*)
	cpu_type=s390
	d_target_objs="s390-d.o"
	extra_options="${extra_options} fused-madd.opt"
	extra_headers="s390intrin.h htmintrin.h htmxlintrin.h vecintrin.h"
	;;
# Note the 'l'; we need to be able to match e.g. "shle" or "shl".
sh[123456789lbe]*-*-* | sh-*-*)
	cpu_type=sh
	extra_options="${extra_options} fused-madd.opt"
	extra_objs="${extra_objs} sh_treg_combine.o sh-mem.o sh_optimize_sett_clrt.o"
	;;
v850*-*-*)
	cpu_type=v850
	;;
tic6x-*-*)
	cpu_type=c6x
	extra_headers="c6x_intrinsics.h"
	extra_options="${extra_options} c6x/c6x-tables.opt"
	;;
xtensa*-*-*)
	extra_options="${extra_options} fused-madd.opt"
	;;
tilegx*-*-*)
	cpu_type=tilegx
	;;
tilepro*-*-*)
	cpu_type=tilepro
	;;
esac

tm_file=${cpu_type}/${cpu_type}.h
tm_d_file=${cpu_type}/${cpu_type}.h
if test -f ${srcdir}/config/${cpu_type}/${cpu_type}-protos.h
then
	tm_p_file=${cpu_type}/${cpu_type}-protos.h
	tm_d_file="${tm_d_file} ${cpu_type}/${cpu_type}-protos.h"
fi

extra_modes=
if test -f ${srcdir}/config/${cpu_type}/${cpu_type}-modes.def
then
	extra_modes=${cpu_type}/${cpu_type}-modes.def
fi
if test -f ${srcdir}/config/${cpu_type}/${cpu_type}.opt
then
	extra_options="${extra_options} ${cpu_type}/${cpu_type}.opt"
fi

case ${target} in
aarch64*-*-*)
	tm_p_file="${tm_p_file} arm/aarch-common-protos.h"
	case ${with_abi} in
	"")
		if test "x$with_multilib_list" = xilp32; then
			tm_file="aarch64/biarchilp32.h ${tm_file}"
		else
			tm_file="aarch64/biarchlp64.h ${tm_file}"
		fi
		;;
	ilp32)
		tm_file="aarch64/biarchilp32.h ${tm_file}"
		;;
	lp64)
		tm_file="aarch64/biarchlp64.h ${tm_file}"
		;;
	*)
		echo "Unknown ABI used in --with-abi=$with_abi"
		exit 1
	esac
	;;
i[34567]86-*-*)
	if test "x$with_abi" != x; then
		echo "This target does not support --with-abi."
		exit 1
	fi
<<<<<<< HEAD
	if test "x$enable_cld" = xyes; then
		tm_defines="${tm_defines} USE_IX86_CLD=1"
	fi
	if test "x$enable_frame_pointer" = xyes; then
		tm_defines="${tm_defines} USE_IX86_FRAME_POINTER=1"
	fi
=======
>>>>>>> 9e014010
	;;
x86_64-*-*)
	case ${with_abi} in
	"")
		if test "x$with_multilib_list" = xmx32; then
			tm_file="i386/biarchx32.h ${tm_file}"
		else
			tm_file="i386/biarch64.h ${tm_file}"
		fi
		;;
	64 | m64)
		tm_file="i386/biarch64.h ${tm_file}"
		;;
	x32 | mx32)
		tm_file="i386/biarchx32.h ${tm_file}"
		;;
	*)
		echo "Unknown ABI used in --with-abi=$with_abi"
		exit 1
	esac
<<<<<<< HEAD
	if test "x$enable_cld" = xyes; then
		tm_defines="${tm_defines} USE_IX86_CLD=1"
	fi
	if test "x$enable_frame_pointer" = xyes; then
		tm_defines="${tm_defines} USE_IX86_FRAME_POINTER=1"
	fi
=======
>>>>>>> 9e014010
	;;
arm*-*-*)
	tm_p_file="arm/arm-flags.h ${tm_p_file} arm/aarch-common-protos.h"
	;;
esac

# On a.out targets, we need to use collect2.
case ${target} in
*-*-*aout*)
	use_collect2=yes
	;;
esac

# Common C libraries.
tm_defines="$tm_defines LIBC_GLIBC=1 LIBC_UCLIBC=2 LIBC_BIONIC=3 LIBC_MUSL=4"

# 32-bit x86 processors supported by --with-arch=.  Each processor
# MUST be separated by exactly one space.
x86_archs="athlon athlon-4 athlon-fx athlon-mp athlon-tbird \
athlon-xp k6 k6-2 k6-3 geode c3 c3-2 winchip-c6 winchip2 i386 i486 \
i586 i686 pentium pentium-m pentium-mmx pentium2 pentium3 pentium3m \
pentium4 pentium4m pentiumpro prescott lakemont"

# 64-bit x86 processors supported by --with-arch=.  Each processor
# MUST be separated by exactly one space.
x86_64_archs="amdfam10 athlon64 athlon64-sse3 barcelona bdver1 bdver2 \
<<<<<<< HEAD
bdver3 bdver4 znver1 znver2 btver1 btver2 k8 k8-sse3 opteron \
opteron-sse3 nocona core2 corei7 corei7-avx core-avx-i core-avx2 atom \
slm nehalem westmere sandybridge ivybridge haswell broadwell bonnell \
silvermont knl knm skylake-avx512 cannonlake icelake-client icelake-server \
skylake goldmont goldmont-plus tremont cascadelake x86-64 native"
=======
bdver3 bdver4 znver1 znver2 znver3 btver1 btver2 k8 k8-sse3 opteron \
opteron-sse3 nocona core2 corei7 corei7-avx core-avx-i core-avx2 atom \
slm nehalem westmere sandybridge ivybridge haswell broadwell bonnell \
silvermont knl knm skylake-avx512 cannonlake icelake-client icelake-server \
skylake goldmont goldmont-plus tremont cascadelake tigerlake cooperlake x86-64 \
native"
>>>>>>> 9e014010

# Additional x86 processors supported by --with-cpu=.  Each processor
# MUST be separated by exactly one space.
x86_cpus="generic intel"

# Common parts for widely ported systems.
case ${target} in
*-*-darwin*)
  tmake_file="t-darwin "
  tm_file="${tm_file} darwin.h"
  darwin_os=`echo ${target} | sed 's/.*darwin\([0-9.]*\).*$/\1/'`
  darwin_maj=`expr "$darwin_os" : '\([0-9]*\).*'`
  macos_min=`expr "$darwin_os" : '[0-9]*\.\([0-9]*\).*'`
  macos_maj=10
  if test x"${macos_min}" = x; then
    macos_min=0
  fi
  def_ld64=85.2
  case ${target} in
      # Darwin 4 to 19 correspond to macOS 10.0 to 10.15
      *-*-darwin[4-9]* | *-*-darwin1[0-9]*)
        macos_min=`expr $darwin_maj - 4`
        ;;
      *-*-darwin20*)
        # Darwin 20 corresponds to macOS 11.
        macos_maj=11
        def_ld64=609.0
        ;;
      *-*-darwin)
        case ${cpu_type} in
          aarch64) macos_maj=11 ;;
          x86_64) macos_min=6 ;;
          *)  macos_min=5 ;;
          esac
          case ${host} in
            *-*-darwin*) tm_defines="$tm_defines DARWIN_USE_KERNEL_VERS" ;;
            *)
              # If configuring a cross-compiler then we will have set some
              # default above, but it is probably not what was intended.
              echo "Warning: Using ${target} is only suitable for Darwin hosts" 1>&2
              echo "configure with an explicit target version" 1>&2
              ;;
          esac
        ;;
      *)
        echo "Error: configuring for an unreleased macOS version ${target}" 1>&2
        exit 1
        ;;
  esac
  tm_defines="$tm_defines DEF_MIN_OSX_VERSION=\\\"${macos_maj}.${macos_min}\\\""
  tm_defines="$tm_defines DEF_LD64=\\\"${def_ld64}\\\""
  tm_file="${tm_file} ${cpu_type}/darwin.h"
  tm_p_file="${tm_p_file} darwin-protos.h"
  target_gtfiles="$target_gtfiles \$(srcdir)/config/darwin.c"
  extra_options="${extra_options} darwin.opt"
  c_target_objs="${c_target_objs} darwin-c.o"
  cxx_target_objs="${cxx_target_objs} darwin-c.o"
  fortran_target_objs="darwin-f.o"
  target_has_targetcm=yes
  extra_objs="${extra_objs} darwin.o"
  extra_gcc_objs="darwin-driver.o"
  default_use_cxa_atexit=yes
  use_gcc_stdint=wrap
  case ${enable_threads} in
    "" | yes | posix) thread_file='posix' ;;
  esac
  ;;
*-*-dragonfly*)
  gas=yes
  gnu_ld=yes
  tmake_file="t-slibgcc"
  case ${enable_threads} in
    "" | yes | posix)
      thread_file='posix'
      ;;
    no | single)
      # Let these non-posix thread selections fall through if requested
      ;;
    *)
      echo 'Unknown thread configuration for DragonFly BSD'
      exit 1
      ;;
  esac
  extra_options="$extra_options rpath.opt dragonfly.opt"
  default_use_cxa_atexit=yes
  use_gcc_stdint=wrap
  ;;
*-*-freebsd*)
  # This is the generic ELF configuration of FreeBSD.  Later
  # machine-specific sections may refine and add to this
  # configuration.
  #
  # Due to tm_file entry ordering issues that vary between cpu
  # architectures, we only define fbsd_tm_file to allow the
  # machine-specific section to dictate the final order of all
  # entries of tm_file with the minor exception that components
  # of the tm_file set here will always be of the form:
  #
  # freebsd<version_number>.h [freebsd-<conf_option>.h ...] freebsd-spec.h freebsd.h
  #
  # The machine-specific section should not tamper with this
  # ordering but may order all other entries of tm_file as it
  # pleases around the provided core setting.
  gas=yes
  gnu_ld=yes
  fbsd_major=`echo ${target} | sed -e 's/.*freebsd//g' | sed -e 's/\..*//g'`
  if test "$fbsd_major" = ""; then
    echo "Specify the major version number of the targeted FreeBSD release"
    echo "like this: --target=amd64-unknown-freebsd10.1"
    exit 1
  fi
  tm_defines="${tm_defines} FBSD_MAJOR=${fbsd_major}"
  tmake_file="t-slibgcc"
  case ${enable_threads} in
    no)
      fbsd_tm_file="${fbsd_tm_file} freebsd-nthr.h"
      ;;
    "" | yes | posix)
      thread_file='posix'
      ;;
    *)
      echo 'Unknown thread configuration for FreeBSD'
      exit 1
      ;;
  esac
  fbsd_tm_file="${fbsd_tm_file} freebsd-spec.h freebsd.h freebsd-stdint.h"
  extra_options="$extra_options rpath.opt freebsd.opt"
  case ${target} in
    *-*-freebsd[345].*)
      :;;
    *)
      default_use_cxa_atexit=yes;;
  esac
  use_gcc_stdint=wrap
  ;;
*-*-fuchsia*)
  native_system_header_dir=/include
  ;;
*-*-linux* | frv-*-*linux* | *-*-kfreebsd*-gnu | *-*-gnu* | *-*-kopensolaris*-gnu | *-*-uclinuxfdpiceabi)
  extra_options="$extra_options gnu-user.opt"
  gas=yes
  gnu_ld=yes
  case ${enable_threads} in
    "" | yes | posix) thread_file='posix' ;;
  esac
  tmake_file="t-slibgcc"
  case $target in
    *-*-linux* | frv-*-*linux* | *-*-kfreebsd*-gnu | *-*-kopensolaris*-gnu)
      :;;
    *-*-gnu*)
      native_system_header_dir=/include
      ;;
  esac
  # Linux C libraries selection switch: glibc / uclibc / bionic.
  # uclibc and bionic aren't usable for GNU/Hurd and neither for GNU/k*BSD.
  case $target in
    *linux*)
      tm_p_file="${tm_p_file} linux-protos.h"
      tmake_file="${tmake_file} t-linux"
      extra_objs="${extra_objs} linux.o"
      extra_options="${extra_options} linux.opt"
      ;;
  esac
  case $target in
    *-*-*android*)
      tm_defines="$tm_defines DEFAULT_LIBC=LIBC_BIONIC"
      ;;
    *-*-*uclibc* | *-*-uclinuxfdpiceabi)
      tm_defines="$tm_defines DEFAULT_LIBC=LIBC_UCLIBC"
      ;;
    *-*-*musl*)
      tm_defines="$tm_defines DEFAULT_LIBC=LIBC_MUSL"
      ;;
    *)
      tm_defines="$tm_defines DEFAULT_LIBC=LIBC_GLIBC"
      ;;
  esac
  # Assume that glibc or uClibc or Bionic are being used and so __cxa_atexit
  # is provided.
  default_use_cxa_atexit=yes
  use_gcc_tgmath=no
  use_gcc_stdint=wrap
  # Enable compilation for Android by default for *android* targets.
  case $target in
    *-*-*android*)
      tm_defines="$tm_defines ANDROID_DEFAULT=1"
      ;;
    *)
      tm_defines="$tm_defines ANDROID_DEFAULT=0"
      ;;
  esac
  c_target_objs="${c_target_objs} glibc-c.o"
  cxx_target_objs="${cxx_target_objs} glibc-c.o"
  d_target_objs="${d_target_objs} glibc-d.o"
  tmake_file="${tmake_file} t-glibc"
  target_has_targetcm=yes
  target_has_targetdm=yes
  ;;
*-*-netbsd*)
  tm_p_file="${tm_p_file} netbsd-protos.h"
  tmake_file="t-netbsd t-slibgcc"
  extra_objs="${extra_objs} netbsd.o"
  d_target_objs="${d_target_objs} netbsd-d.o"
  gas=yes
  gnu_ld=yes
  use_gcc_stdint=wrap
  case ${enable_threads} in
    "" | yes | posix) thread_file='posix' ;;
  esac
  case ${target} in
    arm*-* | i[34567]86-* | powerpc*-* | sparc*-* | x86_64-*)
      default_gnu_indirect_function=yes
      ;;
  esac
  nbsd_tm_file="netbsd.h netbsd-stdint.h netbsd-elf.h"
  default_use_cxa_atexit=yes
  target_has_targetdm=yes
<<<<<<< HEAD
=======
  case ${target} in
    arm*-* | i[34567]86-* | powerpc*-* | sparc*-* | x86_64-*)
      default_gnu_indirect_function=yes
      ;;
  esac
>>>>>>> 9e014010
  ;;
*-*-openbsd*)
  tmake_file="t-openbsd"
  case ${enable_threads} in
    yes)
      thread_file='posix'
      ;;
  esac
  case ${target} in
    *-*-openbsd4.[3-9]|*-*-openbsd[5-9]*)
      default_use_cxa_atexit=yes
      ;;
  esac
  ;;
*-*-phoenix*)
  gas=yes
  gnu_ld=yes
  default_use_cxa_atexit=yes
  ;;
*-*-rtems*)
  case ${enable_threads} in
    "" | yes | rtems) thread_file='rtems' ;;
    posix) thread_file='posix' ;;
    no) ;;
    *)
      echo 'Unknown thread configuration for RTEMS'
      exit 1
      ;;
  esac
  tmake_file="${tmake_file} t-rtems"
  extra_options="${extra_options} rtems.opt"
  default_use_cxa_atexit=yes
  use_gcc_stdint=wrap
  ;;
*-*-uclinux*)
  extra_options="$extra_options gnu-user.opt"
  use_gcc_stdint=wrap
  case ${enable_threads} in
    "" | yes | posix) thread_file='posix' ;;
  esac
  tm_defines="$tm_defines DEFAULT_LIBC=LIBC_UCLIBC SINGLE_LIBC"
  ;;
*-*-rdos*)
  use_gcc_stdint=wrap
  ;;
*-*-solaris2*)
  # i?86-*-solaris2* needs to insert headers between cpu default and
  # Solaris 2 specific ones.
  sol2_tm_file_head="dbxelf.h elfos.h ${cpu_type}/sysv4.h"
  sol2_tm_file_tail="${cpu_type}/sol2.h sol2.h"
  sol2_tm_file="${sol2_tm_file_head} ${sol2_tm_file_tail}"
  case ${target} in
    *-*-solaris2.1[1-9]*)
      # __cxa_atexit was introduced in Solaris 11.4.
      default_use_cxa_atexit=yes
      ;;
  esac
  use_gcc_stdint=wrap
  if test x$gnu_ld = xyes; then
    tm_file="usegld.h ${tm_file}"
  fi
  if test x$gas = xyes; then
    tm_file="usegas.h ${tm_file}"
  fi
  tm_p_file="${tm_p_file} sol2-protos.h"
  tmake_file="${tmake_file} t-sol2 t-slibgcc"
  c_target_objs="${c_target_objs} sol2-c.o"
  cxx_target_objs="${cxx_target_objs} sol2-c.o sol2-cxx.o"
  d_target_objs="${d_target_objs} sol2-d.o"
  extra_objs="${extra_objs} sol2.o sol2-stubs.o"
  extra_options="${extra_options} sol2.opt"
  case ${enable_threads}:${have_pthread_h}:${have_thread_h} in
    "":yes:* | yes:yes:* )
      thread_file=posix
      ;;
  esac
  target_has_targetdm=yes
  ;;
*-*-*vms*)
  extra_options="${extra_options} vms/vms.opt"
  xmake_file=vms/x-vms
  tmake_file="vms/t-vms t-slibgcc"
  extra_objs="vms.o"
  target_gtfiles="$target_gtfiles \$(srcdir)/config/vms/vms.c"
  tm_p_file="${tm_p_file} vms/vms-protos.h"
  xm_file="vms/xm-vms.h"
  c_target_objs="vms-c.o"
  cxx_target_objs="vms-c.o"
  fortran_target_objs="vms-f.o"
  use_gcc_stdint=provide
  tm_file="${tm_file} vms/vms-stdint.h"
  if test x$gnu_ld != xyes; then
    # Build wrappers for native case.
    extra_programs="ld\$(exeext) ar\$(exeext)"
    tmake_file="$tmake_file vms/t-vmsnative"
  fi
  ;;
*-*-vxworks*)
  tmake_file=t-vxworks
  xm_defines=POSIX

  extra_options="${extra_options} vxworks.opt"
  extra_objs="$extra_objs vxworks.o"

  c_target_objs="${c_target_objs} vxworks-c.o"
  cxx_target_objs="${cxx_target_objs} vxworks-c.o"
  extra_headers="${extra_headers} ../vxworks/vxworks-predef.h"
  target_has_targetcm="yes"

  # This private header exposes a consistent interface for checks on
  # the VxWorks version our runtime header files need to perform, based on
  # what the system headers adverstise:

  extra_headers="${extra_headers} ../vxworks/_vxworks-versions.h"

  # Starting from VxWorks 7, the system comes with a Dinkumware
  # environment which requires the inclusion of "yvals.h" before other
  # system headers.  We provide wrapped versions of a few headers to
  # accomodate such constraints:

  extra_headers="${extra_headers} ../vxworks/_yvals.h"
  extra_headers="${extra_headers} ../vxworks/_yvals-wrapper.h"

  extra_headers="${extra_headers} ../vxworks/math.h ../vxworks/complex.h"
  extra_headers="${extra_headers} ../vxworks/inttypes.h ../vxworks/setjmp.h"

  # We provide stdint.h ...

  tm_file="${tm_file} vxworks-stdint.h"

  # .. only through the yvals conditional wrapping mentioned above
  # to abide by the VxWorks 7 expectations.  The final copy is performed
  # explicitly by a t-vxworks Makefile rule.

  use_gcc_stdint=none
  extra_headers="${extra_headers} ../../ginclude/stdint-gcc.h"

  case ${enable_threads} in
    no) ;;
    "" | yes | vxworks) thread_file='vxworks' ;;
    *) echo 'Unknown thread configuration for VxWorks'; exit 1 ;;
  esac

  # A few common macro definitions conveying general characteristics
  # of the configuration at hand. Note that by VxWorks 7, we mean the
  # the SR6xx major update or beyond in vendor parlance:

  case $target in
    *-*-vxworks7*)
      tm_defines="$tm_defines TARGET_VXWORKS7=1"
      ;;
  esac
  case $target in
    *64-*-vxworks*)
      tm_defines="$tm_defines TARGET_VXWORKS64=1"
      ;;
  esac
<<<<<<< HEAD
=======

  # Then a few build configuration controls for VxWorks 7, which
  # has specificities on top of which we aim to provide more complete
  # C++ support:

  case $target in
    *-*-vxworks7*)
      # VxWorks 7 always has init/fini_array support and it is simpler to
      # just leverage this, sticking to what the system toolchain does:
      gcc_cv_initfini_array=yes
      ;;
  esac
>>>>>>> 9e014010
  ;;
*-*-elf|arc*-*-elf*)
  # Assume that newlib is being used and so __cxa_atexit is provided.
  default_use_cxa_atexit=yes
  use_gcc_stdint=wrap
  ;;
esac

case ${target} in
aarch64*-*-elf | aarch64*-*-fuchsia* | aarch64*-*-rtems*)
	tm_file="${tm_file} dbxelf.h elfos.h newlib-stdint.h"
	tm_file="${tm_file} aarch64/aarch64-elf.h aarch64/aarch64-errata.h aarch64/aarch64-elf-raw.h"
	tmake_file="${tmake_file} aarch64/t-aarch64"
	case $target in
	aarch64-*-elf*)
		use_gcc_stdint=wrap
		;;
        aarch64-*-fuchsia*)
                tm_file="${tm_file} fuchsia.h"
                ;;
	aarch64-*-rtems*)
	  	tm_file="${tm_file} rtems.h aarch64/rtems.h"
		;;
	esac
	case $target in
	aarch64_be-*)
		tm_defines="${tm_defines} TARGET_BIG_ENDIAN_DEFAULT=1"
		;;
	esac
	aarch64_multilibs="${with_multilib_list}"
	if test "$aarch64_multilibs" = "default"; then
		aarch64_multilibs="lp64,ilp32"
	fi
	aarch64_multilibs=`echo $aarch64_multilibs | sed -e 's/,/ /g'`
	for aarch64_multilib in ${aarch64_multilibs}; do
		case ${aarch64_multilib} in
		ilp32 | lp64 )
			TM_MULTILIB_CONFIG="${TM_MULTILIB_CONFIG},${aarch64_multilib}"
			;;
		*)
			echo "--with-multilib-list=${aarch64_multilib} not supported."
			exit 1
		esac
	done
	TM_MULTILIB_CONFIG=`echo $TM_MULTILIB_CONFIG | sed 's/^,//'`
	;;
aarch64*-*-freebsd*)
	tm_file="${tm_file} dbxelf.h elfos.h ${fbsd_tm_file}"
	tm_file="${tm_file} aarch64/aarch64-elf.h aarch64/aarch64-errata.h aarch64/aarch64-freebsd.h"
	tmake_file="${tmake_file} aarch64/t-aarch64 aarch64/t-aarch64-freebsd"
	tm_defines="${tm_defines}  TARGET_DEFAULT_ASYNC_UNWIND_TABLES=1"
	;;
aarch64*-*-netbsd*)
	tm_file="${tm_file} dbxelf.h elfos.h ${nbsd_tm_file}"
	tm_file="${tm_file} aarch64/aarch64-elf.h aarch64/aarch64-errata.h aarch64/aarch64-netbsd.h"
	tmake_file="${tmake_file} aarch64/t-aarch64 aarch64/t-aarch64-netbsd"
	extra_options="${extra_options} netbsd.opt netbsd-elf.opt"
	case $target in
	aarch64_be-*)
		tm_defines="${tm_defines} TARGET_BIG_ENDIAN_DEFAULT=1"
		;;
	esac
	;;
aarch64*-*-linux*)
	tm_file="${tm_file} dbxelf.h elfos.h gnu-user.h linux.h glibc-stdint.h"
	tm_file="${tm_file} aarch64/aarch64-elf.h aarch64/aarch64-errata.h aarch64/aarch64-linux.h"
	tmake_file="${tmake_file} aarch64/t-aarch64 aarch64/t-aarch64-linux"
	tm_defines="${tm_defines}  TARGET_DEFAULT_ASYNC_UNWIND_TABLES=1"
	case $target in
	aarch64_be-*)
		tm_defines="${tm_defines} TARGET_BIG_ENDIAN_DEFAULT=1"
		;;
	esac
	aarch64_multilibs="${with_multilib_list}"
	if test "$aarch64_multilibs" = "default"; then
		# TODO: turn on ILP32 multilib build after its support is mature.
		# aarch64_multilibs="lp64,ilp32"
		aarch64_multilibs="lp64"
	fi
	aarch64_multilibs=`echo $aarch64_multilibs | sed -e 's/,/ /g'`
	for aarch64_multilib in ${aarch64_multilibs}; do
		case ${aarch64_multilib} in
		ilp32 | lp64 )
			TM_MULTILIB_CONFIG="${TM_MULTILIB_CONFIG},${aarch64_multilib}"
			;;
		*)
			echo "--with-multilib-list=${aarch64_multilib} not supported."
			exit 1
		esac
	done
	TM_MULTILIB_CONFIG=`echo $TM_MULTILIB_CONFIG | sed 's/^,//'`
	;;
aarch64*-wrs-vxworks*)
        tm_file="${tm_file} elfos.h aarch64/aarch64-elf.h"
        tm_file="${tm_file} vx-common.h vxworks.h aarch64/aarch64-vxworks.h"
        tmake_file="${tmake_file} aarch64/t-aarch64 aarch64/t-aarch64-vxworks"
        ;;
alpha*-*-linux*)
	tm_file="elfos.h ${tm_file} alpha/elf.h alpha/linux.h alpha/linux-elf.h glibc-stdint.h"
	tmake_file="${tmake_file} alpha/t-linux alpha/t-alpha"
	extra_options="${extra_options} alpha/elf.opt"
	;;
alpha*-*-netbsd*)
	tm_file="elfos.h ${tm_file} ${nbsd_tm_file} alpha/elf.h alpha/netbsd.h"
	tmake_file="${tmake_file} alpha/t-alpha"
	extra_options="${extra_options} netbsd.opt netbsd-elf.opt \
		       alpha/elf.opt"
	;;
alpha*-*-openbsd*)
	tm_defines="${tm_defines} OBSD_HAS_DECLARE_FUNCTION_NAME OBSD_HAS_DECLARE_FUNCTION_SIZE OBSD_HAS_DECLARE_OBJECT"
	tm_file="elfos.h alpha/alpha.h alpha/elf.h openbsd.h openbsd-stdint.h alpha/openbsd.h openbsd-libpthread.h"
	tmake_file="${tmake_file} alpha/t-alpha"
	extra_options="${extra_options} openbsd.opt alpha/elf.opt"
	# default x-alpha is only appropriate for dec-osf.
	;;
alpha*-dec-*vms*)
	tm_file="${tm_file} vms/vms.h alpha/vms.h"
	tmake_file="${tmake_file} alpha/t-vms alpha/t-alpha"
	;;
arc*-*-elf*)
	tm_file="arc/arc-arch.h dbxelf.h elfos.h newlib-stdint.h arc/elf.h ${tm_file}"
	tmake_file="arc/t-multilib arc/t-arc"
	extra_gcc_objs="driver-arc.o"
	if test "x$with_cpu" != x; then
		tm_defines="${tm_defines} TARGET_CPU_BUILD=PROCESSOR_$with_cpu"
	fi
	if test x${with_endian} = x; then
		case ${target} in
		arc*be-*-* | arc*eb-*-*)	with_endian=big ;;
		*)				with_endian=little ;;
		esac
	fi
	case ${with_endian} in
	big|little)		;;
	*)	echo "with_endian=${with_endian} not supported."; exit 1 ;;
	esac
	case ${with_endian} in
	big*)	tm_file="arc/big.h ${tm_file}"
	esac
	;;
arc*-*-linux*)
	tm_file="arc/arc-arch.h dbxelf.h elfos.h gnu-user.h linux.h linux-android.h glibc-stdint.h arc/linux.h ${tm_file}"
	tmake_file="${tmake_file} arc/t-multilib-linux arc/t-arc"
	extra_gcc_objs="driver-arc.o"
	if test "x$with_cpu" != x; then
		tm_defines="${tm_defines} TARGET_CPU_BUILD=PROCESSOR_$with_cpu"
	fi
	if test x${with_endian} = x; then
		case ${target} in
		arc*be-*-* | arc*eb-*-*)	with_endian=big ;;
		*)				with_endian=little ;;
		esac
	fi
	case ${with_endian} in
	big|little)		;;
	*)	echo "with_endian=${with_endian} not supported."; exit 1 ;;
	esac
	case ${with_endian} in
	big*)	tm_file="arc/big.h ${tm_file}"
	esac
	# Force .init_array support.  The configure script cannot always
	# automatically detect that GAS supports it, yet we require it.
	gcc_cv_initfini_array=yes
	;;
arm-wrs-vxworks7*)
	# We only support VxWorks 7 now on ARM, post SR600.  Pre SR600
	# VxWorks 7 was transitory and major versions prior to 7 were based
	# on long deprecated ABI, not supported at all any more regardless
	# of VxWorks.
	extra_options="${extra_options} arm/vxworks.opt"
	tmake_file="${tmake_file} arm/t-arm arm/t-vxworks arm/t-bpabi"
	tm_file="elfos.h arm/elf.h arm/bpabi.h arm/aout.h ${tm_file}"
	tm_file="${tm_file} vx-common.h vxworks.h arm/vxworks.h"
	target_cpu_cname="generic-armv7-a"
	need_64bit_hwint=yes
	;;
arm*-*-freebsd*)                # ARM FreeBSD EABI
	tm_file="dbxelf.h elfos.h ${fbsd_tm_file} arm/elf.h"
	case $target in
	arm*b-*-freebsd*)
	    tm_defines="${tm_defines} TARGET_BIG_ENDIAN_DEFAULT=1"
	    ;;
	esac
	tmake_file="${tmake_file} arm/t-arm arm/t-bpabi"
	tm_file="${tm_file} arm/bpabi.h arm/freebsd.h arm/aout.h arm/arm.h"
	case $target in
	armv6*-*-freebsd*)
	    target_cpu_cname="arm1176jzf-s"
            if test $fbsd_major -ge 11; then
               tm_defines="${tm_defines} TARGET_FREEBSD_ARM_HARD_FLOAT=1"
            fi
	    ;;
	armv7*-*-freebsd*)
	    target_cpu_cname="generic-armv7-a"
	    tm_defines="${tm_defines} TARGET_FREEBSD_ARM_HARD_FLOAT=1"
	    ;;
	*)
	    target_cpu_cname="arm9"
	    ;;
	esac
	with_tls=${with_tls:-gnu}
	;;
arm*-*-netbsdelf*)
	tmake_file="${tmake_file} arm/t-arm"
	tm_file="dbxelf.h elfos.h ${nbsd_tm_file} arm/elf.h"
	extra_options="${extra_options} netbsd.opt netbsd-elf.opt"
	case ${target} in
	arm*eb-*) tm_defines="${tm_defines} TARGET_BIG_ENDIAN_DEFAULT=1" ;;
	esac
	case ${target} in
	arm*-*-netbsdelf-*eabi*)
	    tm_file="${tm_file} arm/bpabi.h arm/netbsd-elf.h arm/netbsd-eabi.h"
	    # GCC 7 vs NetBSD/eabi -> avoid arm unwinder
	    #tmake_file="$tmake_file arm/t-bpabi"
	    tmake_file="$tmake_file arm/t-netbsdeabi"
	    # The EABI requires the use of __cxa_atexit.
	    default_use_cxa_atexit=yes
	    ;;
	*)
	    tm_file="$tm_file arm/bpabi.h arm/netbsd-elf.h"
	    #tmake_file="$tmake_file arm/t-bpabi arm/t-netbsdeabi"
	    tmake_file="$tmake_file arm/t-netbsd"
	    ;;
	esac
<<<<<<< HEAD
	tm_file="${tm_file} arm/arm.h"
=======
	tm_file="${tm_file} arm/aout.h arm/arm.h"
>>>>>>> 9e014010
	case ${target} in
	arm*-*-netbsdelf-*eabihf*)
	    tm_defines="${tm_defines} TARGET_DEFAULT_FLOAT_ABI=ARM_FLOAT_ABI_HARD"
	    ;;
	esac
	case ${target} in
	armv4*) with_cpu=${with_cpu:-strongarm};;
	armv6*) with_cpu=${with_cpu:-arm1176jzf-s};;
	armv7*) with_cpu=${with_cpu:-cortex-a8};;
	arm*eabihf*) with_cpu=${with_cpu:-arm10e};;
	arm*) with_cpu=${with_cpu:-arm9e};;
	esac
	target_cpu_cname="$with_cpu"
	;;
arm*-*-linux-* | arm*-*-uclinuxfdpiceabi)
	tm_file="dbxelf.h elfos.h gnu-user.h linux.h linux-android.h glibc-stdint.h arm/elf.h arm/linux-gas.h arm/linux-elf.h"
	extra_options="${extra_options} linux-android.opt"
	case $target in
	arm*b-*-linux*)
	    tm_defines="${tm_defines} TARGET_BIG_ENDIAN_DEFAULT=1"
	    ;;
	esac
	tmake_file="${tmake_file} arm/t-arm arm/t-arm-elf arm/t-bpabi arm/t-linux-eabi"
	tm_file="$tm_file arm/bpabi.h arm/linux-eabi.h arm/aout.h arm/arm.h"
<<<<<<< HEAD
=======
	case $target in
	arm*-*-uclinuxfdpiceabi)
	    tm_file="$tm_file arm/uclinuxfdpiceabi.h"
	    ;;
	esac
>>>>>>> 9e014010
	# Generation of floating-point instructions requires at least ARMv5te.
	if [ "$with_float" = "hard" -o "$with_float" = "softfp" ] ; then
	    target_cpu_cname="arm10e"
	else
	    target_cpu_cname="arm10tdmi"
	fi
	# Define multilib configuration for arm-linux-androideabi.
	case ${target} in
	*-androideabi)
	    tmake_file="$tmake_file arm/t-linux-androideabi"
	    ;;
	esac
	# The EABI requires the use of __cxa_atexit.
	default_use_cxa_atexit=yes
	with_tls=${with_tls:-gnu}
	;;
arm*-*-uclinux*eabi*)		# ARM ucLinux
	tm_file="dbxelf.h elfos.h arm/unknown-elf.h arm/elf.h arm/linux-gas.h arm/uclinux-elf.h glibc-stdint.h"
	tmake_file="${tmake_file} arm/t-arm arm/t-arm-elf arm/t-bpabi"
	tm_file="$tm_file arm/bpabi.h arm/uclinux-eabi.h arm/aout.h arm/arm.h"
	target_cpu_cname="arm7tdmi"
	# The EABI requires the use of __cxa_atexit.
	default_use_cxa_atexit=yes
	;;
arm*-*-phoenix*)
	tm_file="elfos.h arm/unknown-elf.h arm/elf.h arm/bpabi.h"
	tm_file="${tm_file} newlib-stdint.h phoenix.h"
	tm_file="${tm_file} arm/aout.h arm/arm.h"
	tmake_file="${tmake_file} arm/t-arm arm/t-bpabi arm/t-phoenix"
	target_cpu_cname="arm7tdmi"
	;;
arm*-*-eabi* | arm*-*-symbianelf* | arm*-*-rtems* | arm*-*-fuchsia*)
	case ${target} in
	arm*eb-*-eabi*)
	  tm_defines="${tm_defines} TARGET_BIG_ENDIAN_DEFAULT=1"
	esac
	default_use_cxa_atexit=yes
	tm_file="dbxelf.h elfos.h arm/unknown-elf.h arm/elf.h arm/bpabi.h"
	tmake_file="${tmake_file} arm/t-arm arm/t-arm-elf"
	target_cpu_cname="arm7tdmi"
	case ${target} in
	arm*-*-eabi*)
	  tm_file="$tm_file newlib-stdint.h"
	  tmake_file="${tmake_file} arm/t-bpabi"
	  use_gcc_stdint=wrap
	  ;;
	arm*-*-fuchsia*)
	  tm_file="${tm_file} fuchsia.h arm/fuchsia-elf.h glibc-stdint.h"
	  tmake_file="${tmake_file} arm/t-bpabi arm/t-fuchsia"
	  target_cpu_cname="generic-armv7-a"
	  ;;
	arm*-*-rtems*)
	  tm_file="${tm_file} rtems.h arm/rtems.h newlib-stdint.h"
	  tmake_file="${tmake_file} arm/t-bpabi arm/t-rtems"
	  ;;
	arm*-*-symbianelf*)
	  tm_file="${tm_file} arm/symbian.h"
	  # We do not include t-bpabi for Symbian OS because the system
	  # provides its own implementation of the BPABI functions.
	  tmake_file="${tmake_file} arm/t-symbian"
	  target_cpu_cname="arm10tdmi"
	  ;;
	esac
	tm_file="${tm_file} arm/aout.h arm/arm.h"
	;;
avr-*-*)
	tm_file="elfos.h avr/elf.h avr/avr-arch.h avr/avr.h avr/specs.h dbxelf.h avr/avr-stdint.h"
	if test x${with_avrlibc} != xno; then
	    tm_file="${tm_file} ${cpu_type}/avrlibc.h"
	    tm_defines="${tm_defines} WITH_AVRLIBC"
	fi
	# Work out avr_double_comparison which is 2 or 3 and is used in
	# target hook FLOAT_LIB_COMPARE_RETURNS_BOOL to determine whether
	# DFmode comparisons return 3-state or 2-state results.
	case y${with_double_comparison} in
	    y | ytristate)
		avr_double_comparison=3
		;;
	    ybool | ylibf7)
		avr_double_comparison=2
		;;
	    *)
		echo "Error: --with-double-comparison= can only be used with: 'tristate', 'bool', 'libf7'" 1>&2
		exit 1
		;;
	esac
	case "y${with_libf7}" in
	    yno)
		# avr_double_comparison as set above.
		;;
	    ylibgcc)
		avr_double_comparison=2
		tm_defines="${tm_defines} WITH_LIBF7_LIBGCC"
		;;
	    y | yyes | ymath-symbols)
		avr_double_comparison=2
		tm_defines="${tm_defines} WITH_LIBF7_LIBGCC"
		tm_defines="${tm_defines} WITH_LIBF7_MATH"
		tm_defines="${tm_defines} WITH_LIBF7_MATH_SYMBOLS"
		;;
	    ymath)
		avr_double_comparison=2
		tm_defines="${tm_defines} WITH_LIBF7_LIBGCC"
		tm_defines="${tm_defines} WITH_LIBF7_MATH"
		;;
	    *)
		echo "Error: --with-libf7=${with_libf7} but can only be used with: 'libgcc', 'math', 'math-symbols', 'yes', 'no'" 1>&2
		exit 1
		;;
	esac
	tm_defines="${tm_defines} WITH_DOUBLE_COMPARISON=${avr_double_comparison}"
	case y${with_double} in
	    y32)
		avr_double=32
		tm_defines="${tm_defines} HAVE_DOUBLE32"
		;;
	    y64)
		avr_double=64
		tm_defines="${tm_defines} HAVE_DOUBLE64"
		;;
	    y64,32)
		avr_double=64
		avr_double_multilib=1
		tm_defines="${tm_defines} HAVE_DOUBLE32"
		tm_defines="${tm_defines} HAVE_DOUBLE64"
		tm_defines="${tm_defines} HAVE_DOUBLE_MULTILIB"
		;;
	    y | y32,64)
		avr_double=32
		avr_double_multilib=1
		tm_defines="${tm_defines} HAVE_DOUBLE32"
		tm_defines="${tm_defines} HAVE_DOUBLE64"
		tm_defines="${tm_defines} HAVE_DOUBLE_MULTILIB"
		;;
	    *)
		echo "Error: --with-double= can only be used with: '32', '32,64', '64,32', '64'" 1>&2
		exit 1
		;;
	esac
	case y${with_long_double} in
	    y32)
		avr_long_double=32
		tm_defines="${tm_defines} HAVE_LONG_DOUBLE32"
		;;
	    y64)
		avr_long_double=64
		tm_defines="${tm_defines} HAVE_LONG_DOUBLE64"
		;;
	    y | y64,32)
		avr_long_double=64
		avr_long_double_multilib=1
		tm_defines="${tm_defines} HAVE_LONG_DOUBLE32"
		tm_defines="${tm_defines} HAVE_LONG_DOUBLE64"
		tm_defines="${tm_defines} HAVE_LONG_DOUBLE_MULTILIB"
		;;
	    y32,64)
		avr_long_double=32
		avr_long_double_multilib=1
		tm_defines="${tm_defines} HAVE_LONG_DOUBLE32"
		tm_defines="${tm_defines} HAVE_LONG_DOUBLE64"
		tm_defines="${tm_defines} HAVE_LONG_DOUBLE_MULTILIB"
		;;
	    ydouble)
		avr_long_double=${avr_double}
		tm_defines="${tm_defines} HAVE_LONG_DOUBLE_IS_DOUBLE"
		if test y${avr_double_multilib} = y1; then
		    tm_defines="${tm_defines} HAVE_LONG_DOUBLE32"
		    tm_defines="${tm_defines} HAVE_LONG_DOUBLE64"
		else
		    tm_defines="${tm_defines} HAVE_LONG_DOUBLE${avr_long_double}"
		fi
		;;
	    *)
		echo "Error: --with-long_double= can only be used with: '32', '32,64', '64,32', '64', 'double'" 1>&2
		exit 1
		;;
	esac
	if test ${avr_long_double}x${avr_long_double_multilib}y${avr_double_multilib}z = 32xy1z; then
	    if test y${with_long_double} != ydouble; then
		echo "Error: --with-double=${with_double} requests a multilib for double, but long double is always 32 bits wide due to --with-long-double=${with_long_double}" 1>&2
		exit 1
	    fi
	fi
	if test ${avr_double}x${avr_long_double_multilib}y${avr_double_multilib}z = 64x1yz; then
	    echo "Error: --with-long-double=${with_long_double} requests a multilib for long double, but double is always 64 bits wide due to --with-double=64" 1>&2
	    exit 1
	fi
	if test y${avr_double}${avr_long_double} = y6432; then
	    echo "Error: double default of 64 bits from --with-double=${with_double} conflicts with default of 32 bits for long double from --with-long-double=${with_long_double}" 1>&2
	    exit 1
	fi
	tm_defines="${tm_defines} WITH_DOUBLE${avr_double}"
	tm_defines="${tm_defines} WITH_LONG_DOUBLE${avr_long_double}"
	tmake_file="${tmake_file} avr/t-avr avr/t-multilib"
	use_gcc_stdint=wrap
	extra_gcc_objs="driver-avr.o avr-devices.o"
	extra_objs="avr-devices.o avr-log.o"
	;;
bfin*-elf*)
	tm_file="${tm_file} dbxelf.h elfos.h newlib-stdint.h bfin/elf.h"
	tmake_file=bfin/t-bfin-elf
	use_collect2=no
	;;
bfin*-uclinux*)
	tm_file="${tm_file} dbxelf.h elfos.h bfin/elf.h gnu-user.h linux.h glibc-stdint.h bfin/uclinux.h"
	tmake_file=bfin/t-bfin-uclinux
	use_collect2=no
	;;
bfin*-linux-uclibc*)
	tm_file="${tm_file} dbxelf.h elfos.h bfin/elf.h gnu-user.h linux.h glibc-stdint.h bfin/linux.h ./linux-sysroot-suffix.h"
	tmake_file="${tmake_file} bfin/t-bfin-linux"
	use_collect2=no
	;;
bfin*-rtems*)
	tm_file="${tm_file} dbxelf.h elfos.h bfin/elf.h bfin/rtems.h rtems.h newlib-stdint.h"
	tmake_file="${tmake_file} bfin/t-rtems"
	;;
bfin*-*)
	tm_file="${tm_file} dbxelf.h elfos.h newlib-stdint.h bfin/elf.h"
	use_collect2=no
	use_gcc_stdint=wrap
	;;
bpf-*-*)
        tm_file="elfos.h ${tm_file}"
        tmake_file="${tmake_file} bpf/t-bpf"
        use_collect2=no
        extra_headers="bpf-helpers.h"
        use_gcc_stdint=provide
        ;;
cr16-*-elf)
        tm_file="elfos.h ${tm_file} newlib-stdint.h"
        tmake_file="${tmake_file} cr16/t-cr16 "
        use_collect2=no
        ;;
crisv32-*-elf | crisv32-*-none)
	tm_file="dbxelf.h elfos.h newlib-stdint.h ${tm_file}"
	tmake_file="cris/t-cris"
	target_cpu_default=32
	gas=yes
	extra_options="${extra_options} cris/elf.opt"
	use_gcc_stdint=wrap
	;;
cris-*-elf | cris-*-none)
	tm_file="dbxelf.h elfos.h newlib-stdint.h ${tm_file}"
	tmake_file="cris/t-cris cris/t-elfmulti"
	gas=yes
	extra_options="${extra_options} cris/elf.opt"
	use_gcc_stdint=wrap
	;;
crisv32-*-linux* | cris-*-linux*)
	tm_file="dbxelf.h elfos.h ${tm_file} gnu-user.h linux.h glibc-stdint.h cris/linux.h"
	tmake_file="${tmake_file} cris/t-cris cris/t-linux"
	extra_options="${extra_options} cris/linux.opt"
	case $target in
	  cris-*-*)
		target_cpu_default=10
		;;
	  crisv32-*-*)
		target_cpu_default=32
		;;
	esac
	;;
csky-*-*)
	if test x${with_endian} != x; then
	    case ${with_endian} in
		big|little)		;;
		*)
		    echo "with_endian=${with_endian} not supported."
		    exit 1
		    ;;
	    esac
	fi
	if test x${with_float} != x; then
	    case ${with_float} in
		soft | hard) ;;
		*) echo
		    "Unknown floating point type used in --with-float=$with_float"
		    exit 1
		    ;;
	    esac
	fi
	tm_file="csky/csky.h"
	md_file="csky/csky.md"
	out_file="csky/csky.c"
	tm_p_file="${tm_p_file} csky/csky-protos.h"
	extra_options="${extra_options} csky/csky_tables.opt"

	if test x${enable_tpf_debug} = xyes; then
	    tm_defines="${tm_defines} ENABLE_TPF_DEBUG"
	fi

	case ${target} in
	    csky-*-elf*)
		tm_file="dbxelf.h elfos.h newlib-stdint.h ${tm_file} csky/csky-elf.h"
		tmake_file="csky/t-csky csky/t-csky-elf"
		default_use_cxa_atexit=no
		;;
	    csky-*-linux*)
		tm_file="dbxelf.h elfos.h gnu-user.h linux.h glibc-stdint.h ${tm_file} csky/csky-linux-elf.h"
		tmake_file="${tmake_file} csky/t-csky csky/t-csky-linux"

		if test "x${enable_multilib}" = xyes ; then
		    tm_file="$tm_file ./sysroot-suffix.h"
		    tmake_file="${tmake_file} csky/t-sysroot-suffix"
		fi

		case ${target} in
		    csky-*-linux-gnu*)
			tm_defines="$tm_defines DEFAULT_LIBC=LIBC_GLIBC"
			# Force .init_array support.  The configure script cannot always
			# automatically detect that GAS supports it, yet we require it.
			gcc_cv_initfini_array=yes
			;;
		    csky-*-linux-uclibc*)
			tm_defines="$tm_defines DEFAULT_LIBC=LIBC_UCLIBC"
			default_use_cxa_atexit=no
			;;
		    *)
			echo "Unknown target $target"
			exit 1
			;;
		esac
		;;
	    *)
		echo "Unknown target $target"
		exit 1
		;;
	esac
	;;
epiphany-*-elf | epiphany-*-rtems*)
	tm_file="${tm_file} dbxelf.h elfos.h"
	tmake_file="${tmake_file} epiphany/t-epiphany"
	case ${target} in
	epiphany-*-rtems*)
	  tm_file="${tm_file} rtems.h epiphany/rtems.h newlib-stdint.h"
	  ;;
	*)
	  tm_file="${tm_file} newlib-stdint.h"
	  ;;
	esac
	extra_options="${extra_options} fused-madd.opt"
	extra_objs="${extra_objs} mode-switch-use.o resolve-sw-modes.o"
	tm_defines="${tm_defines} EPIPHANY_STACK_OFFSET=${with_stack_offset:-8}"
	extra_headers="epiphany_intrinsics.h"
	;;
fr30-*-elf)
	tm_file="dbxelf.h elfos.h newlib-stdint.h ${tm_file}"
	;;
frv-*-elf)
	tm_file="dbxelf.h elfos.h newlib-stdint.h ${tm_file}"
	tmake_file=frv/t-frv
	;;
frv-*-*linux*)
	tm_file="dbxelf.h elfos.h ${tm_file} \
	         gnu-user.h linux.h glibc-stdint.h frv/linux.h"
	tmake_file="${tmake_file} frv/t-frv frv/t-linux"
	;;
ft32-*-elf)
	gas=yes
	gnu_ld=yes
	tm_file="dbxelf.h elfos.h newlib-stdint.h ${tm_file}"
	tmake_file="${tmake_file} ft32/t-ft32"
	;;
amdgcn-*-amdhsa)
	tm_file="elfos.h gcn/gcn-hsa.h gcn/gcn.h newlib-stdint.h"
	tmake_file="gcn/t-gcn-hsa"
	native_system_header_dir=/include
	extra_modes=gcn/gcn-modes.def
	extra_objs="${extra_objs} gcn-tree.o"
	extra_gcc_objs="driver-gcn.o"
	case "$host" in
	x86_64*-*-linux-gnu )
		if test "$ac_cv_search_dlopen" != no; then
			extra_programs="${extra_programs} gcn-run\$(exeext)"
		fi
		;;
	esac
	if test x$enable_as_accelerator = xyes; then
		extra_programs="${extra_programs} mkoffload\$(exeext)"
		tm_file="${tm_file} gcn/offload.h"
	fi
<<<<<<< HEAD
=======
	# Force .init_array support.
	gcc_cv_initfini_array=yes
	thread_file=gcn
>>>>>>> 9e014010
	;;
moxie-*-elf)
	gas=yes
	gnu_ld=yes
	tm_file="dbxelf.h elfos.h newlib-stdint.h ${tm_file}"
	tmake_file="${tmake_file} moxie/t-moxie"
	;;
moxie-*-uclinux*)
	gas=yes
	gnu_ld=yes
	tm_file="dbxelf.h elfos.h ${tm_file} gnu-user.h linux.h glibc-stdint.h moxie/uclinux.h"
	tmake_file="${tmake_file} moxie/t-moxie"
	;;
moxie-*-rtems*)
	tmake_file="${tmake_file} moxie/t-moxie"
	tm_file="moxie/moxie.h dbxelf.h elfos.h moxie/rtems.h rtems.h newlib-stdint.h"
	;;
moxie-*-moxiebox*)
	gas=yes
	gnu_ld=yes
	tm_file="${tm_file} dbxelf.h elfos.h moxie/moxiebox.h newlib-stdint.h"
	tmake_file="${tmake_file} moxie/t-moxiebox"
	;;
h8300-*-elf*)
	tmake_file="h8300/t-h8300"
	tm_file="h8300/h8300.h dbxelf.h elfos.h newlib-stdint.h h8300/elf.h"
	;;
h8300-*-linux*)
	tmake_file="${tmake_file} h8300/t-h8300 h8300/t-linux"
	tm_file="h8300/h8300.h dbxelf.h elfos.h gnu-user.h linux.h glibc-stdint.h h8300/linux.h"
	;;
hppa*64*-*-linux*)
	target_cpu_default="MASK_PA_11|MASK_PA_20"
	tm_file="pa/pa64-start.h ${tm_file} dbxelf.h elfos.h gnu-user.h linux.h \
		 glibc-stdint.h pa/pa-linux.h pa/pa64-regs.h pa/pa-64.h \
		 pa/pa64-linux.h"
	tmake_file="${tmake_file} pa/t-pa pa/t-linux"
	d_target_objs="${d_target_objs} pa-d.o"
	gas=yes gnu_ld=yes
	;;
hppa*-*-linux*)
	target_cpu_default="MASK_PA_11|MASK_NO_SPACE_REGS|MASK_CALLER_COPIES"
	tm_file="${tm_file} dbxelf.h elfos.h gnu-user.h linux.h glibc-stdint.h pa/pa-linux.h \
		 pa/pa32-regs.h pa/pa32-linux.h"
	tmake_file="${tmake_file} pa/t-pa pa/t-linux"
	d_target_objs="${d_target_objs} pa-d.o"
	;;
hppa*-*-openbsd*)
	target_cpu_default="MASK_PA_11"
	tm_file="${tm_file} dbxelf.h elfos.h openbsd.h openbsd-stdint.h openbsd-libpthread.h \
		 pa/pa-openbsd.h pa/pa32-regs.h pa/pa32-openbsd.h"
	extra_options="${extra_options} openbsd.opt"
	tmake_file="pa/t-pa"
	d_target_objs="${d_target_objs} pa-d.o"
	gas=yes
	gnu_ld=yes
	;;
hppa*-*-netbsd*)
	target_cpu_default="MASK_PA_11|MASK_NO_SPACE_REGS"
	tm_file="${tm_file} dbxelf.h elfos.h ${nbsd_tm_file} \
		 pa/pa-netbsd.h pa/pa32-regs.h pa/pa32-netbsd.h"
	tmake_file="${tmake_file}"
	tm_defines="${tm_defines} CHAR_FAST8=1 SHORT_FAST16=1"
	extra_options="${extra_options} netbsd.opt netbsd-elf.opt"
	;;
hppa[12]*-*-hpux10*)
	case ${target} in
	hppa1.1-*-* | hppa2*-*-*)
		target_cpu_default="MASK_PA_11"
		;;
	esac
	tm_file="${tm_file} pa/pa32-regs.h dbxelf.h pa/som.h \
		 pa/pa-hpux.h pa/pa-hpux10.h"
	extra_options="${extra_options} pa/pa-hpux.opt pa/pa-hpux10.opt"
	case ${target} in
	*-*-hpux10.[1-9]*)
		tm_file="${tm_file} pa/pa-hpux1010.h"
		extra_options="${extra_options} pa/pa-hpux1010.opt"
		;;
	esac
	use_gcc_stdint=provide
	tm_file="${tm_file} hpux-stdint.h"
	tmake_file="pa/t-pa t-slibgcc"
	d_target_objs="${d_target_objs} pa-d.o"
	case ${enable_threads} in
	  "")
	    if test x$have_pthread_h = xyes ; then
	      tmake_file="${tmake_file} pa/t-dce-thr"
	    fi
	    ;;
	  yes | dce)
	    tmake_file="${tmake_file} pa/t-dce-thr"
	    ;;
	esac
	use_collect2=yes
	gas=yes
	if test "x$with_dwarf2" != x; then
		echo "Warning: dwarf2 debug format is not supported for this target, --with-dwarf2 ignored" 1>&2
		dwarf2=no
	fi
	;;
hppa*64*-*-hpux11*)
	target_cpu_default="MASK_PA_11|MASK_PA_20"
	if test x$gnu_ld = xyes
	then
		target_cpu_default="${target_cpu_default}|MASK_GNU_LD"
	fi
	tm_file="pa/pa64-start.h ${tm_file} dbxelf.h elfos.h \
		 pa/pa64-regs.h pa/pa-hpux.h pa/pa-hpux1010.h \
		 pa/pa-hpux11.h"
	case ${target} in
	*-*-hpux11.[12]*)
		tm_file="${tm_file} pa/pa-hpux1111.h pa/pa-64.h pa/pa64-hpux.h"
		extra_options="${extra_options} pa/pa-hpux1111.opt"
		;;
	*-*-hpux11.[3-9]*)
		tm_file="${tm_file} pa/pa-hpux1131.h pa/pa-64.h pa/pa64-hpux.h"
		extra_options="${extra_options} pa/pa-hpux1131.opt"
		;;
	*)
		tm_file="${tm_file} pa/pa-64.h pa/pa64-hpux.h"
		;;
	esac
	extra_options="${extra_options} pa/pa-hpux.opt \
		       pa/pa-hpux1010.opt pa/pa64-hpux.opt hpux11.opt"
	tmake_file="pa/t-pa t-slibgcc"
	d_target_objs="${d_target_objs} pa-d.o"
	case x${enable_threads} in
	x | xyes | xposix )
		thread_file=posix
		;;
	esac
	gas=yes
	case ${target} in
	  *-*-hpux11.[01]*)
		use_gcc_stdint=provide
		tm_file="${tm_file} hpux-stdint.h"
		;;
	  *-*-hpux11.[23]*)
		use_gcc_stdint=wrap
		tm_file="${tm_file} hpux-stdint.h"
		;;
	esac
	;;
hppa[12]*-*-hpux11*)
	case ${target} in
	hppa1.1-*-* | hppa2*-*-*)
		target_cpu_default="MASK_PA_11"
		;;
	esac
	tm_file="${tm_file} pa/pa32-regs.h dbxelf.h pa/som.h \
		 pa/pa-hpux.h pa/pa-hpux1010.h pa/pa-hpux11.h"
	extra_options="${extra_options} pa/pa-hpux.opt pa/pa-hpux1010.opt \
		       hpux11.opt"
	case ${target} in
	*-*-hpux11.[12]*)
		tm_file="${tm_file} pa/pa-hpux1111.h"
		extra_options="${extra_options} pa/pa-hpux1111.opt"
		;;
	*-*-hpux11.[3-9]*)
		tm_file="${tm_file} pa/pa-hpux1131.h"
		extra_options="${extra_options} pa/pa-hpux1131.opt"
		;;
	esac
	tmake_file="pa/t-pa t-slibgcc"
	d_target_objs="${d_target_objs} pa-d.o"
	case x${enable_threads} in
	x | xyes | xposix )
		thread_file=posix
		;;
	esac
	use_collect2=yes
	gas=yes
	case ${target} in
	  *-*-hpux11.[01]*)
		use_gcc_stdint=provide
		tm_file="${tm_file} hpux-stdint.h"
		;;
	  *-*-hpux11.[23]*)
		use_gcc_stdint=wrap
		tm_file="${tm_file} hpux-stdint.h"
		;;
	esac
	if test "x$with_dwarf2" != x; then
		echo "Warning: dwarf2 debug format is not supported for this target, --with-dwarf2 ignored" 1>&2
		dwarf2=no
	fi
	;;
i[34567]86-*-darwin1[89]*)
	echo "Error: 32bit target is not supported after Darwin17" 1>&2
	;;
i[34567]86-*-darwin*)
	need_64bit_isa=yes
	# Baseline choice for a machine that allows m64 support.
	with_cpu=${with_cpu:-core2}
	tmake_file="${tmake_file} ${cpu_type}/t-darwin32-biarch t-slibgcc"
	tm_file="${tm_file} ${cpu_type}/darwin32-biarch.h"
	;;
x86_64-*-darwin1[89]* | x86_64-*-darwin2[01]*)
	# Only 64b from now
	with_cpu=${with_cpu:-core2}
	tmake_file="${tmake_file} t-slibgcc"
	;;
x86_64-*-darwin*)
	with_cpu=${with_cpu:-core2}
	tmake_file="${tmake_file} ${cpu_type}/t-darwin64-biarch t-slibgcc"
	tm_file="${tm_file} ${cpu_type}/darwin64-biarch.h"
	;;
i[34567]86-*-elfiamcu)
	tm_file="${tm_file} i386/unix.h i386/att.h dbxelf.h elfos.h newlib-stdint.h i386/iamcu.h"
	;;
i[34567]86-*-elf*)
	tm_file="${tm_file} i386/unix.h i386/att.h dbxelf.h elfos.h newlib-stdint.h i386/i386elf.h"
	;;
x86_64-*-elf*)
	tm_file="${tm_file} i386/unix.h i386/att.h dbxelf.h elfos.h newlib-stdint.h i386/i386elf.h i386/x86-64.h"
	;;
x86_64-*-rtems*)
	tm_file="${tm_file} i386/unix.h i386/att.h dbxelf.h elfos.h newlib-stdint.h i386/i386elf.h i386/x86-64.h i386/rtemself.h rtems.h"
	;;
i[34567]86-*-rdos*)
    tm_file="${tm_file} i386/unix.h i386/att.h dbxelf.h elfos.h newlib-stdint.h i386/i386elf.h i386/rdos.h"
    ;;
x86_64-*-rdos*)
    tm_file="${tm_file} i386/unix.h i386/att.h dbxelf.h elfos.h newlib-stdint.h i386/i386elf.h i386/x86-64.h i386/rdos.h i386/rdos64.h"
    tmake_file="i386/t-i386elf t-svr4"
    ;;
i[34567]86-*-dragonfly*)
	tm_file="${tm_file} i386/unix.h i386/att.h dbxelf.h elfos.h dragonfly.h dragonfly-stdint.h i386/dragonfly.h"
	tmake_file="${tmake_file} i386/t-crtstuff"
	;;
x86_64-*-dragonfly*)
	tm_file="${tm_file} i386/unix.h i386/att.h dbxelf.h elfos.h dragonfly.h dragonfly-stdint.h i386/x86-64.h i386/dragonfly.h"
	tmake_file="${tmake_file} i386/t-crtstuff"
	;;
i[34567]86-*-freebsd*)
	tm_file="${tm_file} i386/unix.h i386/att.h dbxelf.h elfos.h ${fbsd_tm_file} i386/freebsd.h"
	;;
x86_64-*-freebsd*)
	tm_file="${tm_file} i386/unix.h i386/att.h dbxelf.h elfos.h ${fbsd_tm_file} i386/x86-64.h i386/freebsd.h i386/freebsd64.h"
	;;
i[34567]86-*-netbsdelf*)
	tm_file="${tm_file} i386/unix.h i386/att.h dbxelf.h elfos.h ${nbsd_tm_file} i386/netbsd-elf.h"
	extra_options="${extra_options} netbsd.opt netbsd-elf.opt"
	;;
x86_64-*-netbsd*)
	tm_file="${tm_file} i386/unix.h i386/att.h dbxelf.h elfos.h ${nbsd_tm_file} i386/x86-64.h i386/netbsd64.h"
	tmake_file="${tmake_file} i386/t-netbsd64"
	extra_options="${extra_options} netbsd.opt netbsd-elf.opt"
	;;
i[34567]86-*-openbsd*)
	tm_file="${tm_file} i386/unix.h i386/att.h dbxelf.h elfos.h"
	tm_file="${tm_file} openbsd.h openbsd-stdint.h openbsd-libpthread.h i386/openbsdelf.h"
	extra_options="${extra_options} openbsd.opt"
	gas=yes
	gnu_ld=yes
	;;
x86_64-*-openbsd*)
	tm_file="${tm_file} i386/unix.h i386/att.h dbxelf.h elfos.h"
	tm_file="${tm_file} openbsd.h openbsd-stdint.h openbsd-libpthread.h i386/x86-64.h i386/openbsdelf.h"
	extra_options="${extra_options} openbsd.opt"
	gas=yes
	gnu_ld=yes
	;;
i[34567]86-*-linux* | i[34567]86-*-kfreebsd*-gnu | i[34567]86-*-gnu* | i[34567]86-*-kopensolaris*-gnu)
			# Intel 80386's running GNU/*
			# with ELF format using glibc 2
	tm_file="${tm_file} i386/unix.h i386/att.h dbxelf.h elfos.h gnu-user.h glibc-stdint.h"
	case ${target} in
	i[34567]86-*-linux*)
		tm_file="${tm_file} linux.h linux-android.h"
		extra_options="${extra_options} linux-android.opt"
		if test x$enable_targets = xall; then
			tm_file="${tm_file} i386/x86-64.h i386/gnu-user-common.h i386/gnu-user64.h i386/linux-common.h i386/linux64.h"
			tm_defines="${tm_defines} TARGET_BI_ARCH=1"
			tmake_file="${tmake_file} i386/t-linux64"
			x86_multilibs="${with_multilib_list}"
			if test "$x86_multilibs" = "default"; then
				x86_multilibs="m64,m32"
			fi
			x86_multilibs=`echo $x86_multilibs | sed -e 's/,/ /g'`
			for x86_multilib in ${x86_multilibs}; do
				case ${x86_multilib} in
				m32 | m64 | mx32)
					TM_MULTILIB_CONFIG="${TM_MULTILIB_CONFIG},${x86_multilib}"
					;;
				*)
					echo "--with-multilib-list=${x86_with_multilib} not supported."
					exit 1
				esac
			done
			TM_MULTILIB_CONFIG=`echo $TM_MULTILIB_CONFIG | sed 's/^,//'`
			need_64bit_isa=yes
			if test x$with_cpu = x; then
				if test x$with_cpu_64 = x; then
					with_cpu_64=generic
				fi
			else
				case " $x86_cpus $x86_archs $x86_64_archs " in
				*" $with_cpu "*)
					;;
				*)
					echo "Unsupported CPU used in --with-cpu=$with_cpu, supported values:" 1>&2
					echo "$x86_cpus $x86_archs $x86_64_archs " 1>&2
					exit 1
					;;
				esac
			fi
		else
			tm_file="${tm_file} i386/gnu-user-common.h i386/gnu-user.h i386/linux-common.h i386/linux.h"
		fi
		;;
	i[34567]86-*-kfreebsd*-gnu)
		tm_file="${tm_file} i386/gnu-user-common.h i386/gnu-user.h kfreebsd-gnu.h i386/kfreebsd-gnu.h"
		;;
	i[34567]86-*-kopensolaris*-gnu)
		tm_file="${tm_file} i386/gnu-user-common.h i386/gnu-user.h kopensolaris-gnu.h i386/kopensolaris-gnu.h"
		;;
	i[34567]86-*-gnu*)
		tm_file="$tm_file i386/gnu-user-common.h i386/gnu-user.h gnu.h i386/gnu.h"
		;;
	esac
	;;
x86_64-*-linux* | x86_64-*-kfreebsd*-gnu)
	tm_file="${tm_file} i386/unix.h i386/att.h dbxelf.h elfos.h gnu-user.h glibc-stdint.h \
		 i386/x86-64.h i386/gnu-user-common.h i386/gnu-user64.h"
	case ${target} in
	x86_64-*-linux*)
		tm_file="${tm_file} linux.h linux-android.h i386/linux-common.h i386/linux64.h"
		extra_options="${extra_options} linux-android.opt"
	  	;;
	x86_64-*-kfreebsd*-gnu)
		tm_file="${tm_file} kfreebsd-gnu.h i386/kfreebsd-gnu64.h"
		;;
	esac
	tmake_file="${tmake_file} i386/t-linux64"
	x86_multilibs="${with_multilib_list}"
	if test "$x86_multilibs" = "default"; then
		case ${with_abi} in
		x32 | mx32)
			x86_multilibs="mx32"
			;;
		*)
			x86_multilibs="m64,m32"
			;;
		esac
	fi
	x86_multilibs=`echo $x86_multilibs | sed -e 's/,/ /g'`
	for x86_multilib in ${x86_multilibs}; do
		case ${x86_multilib} in
		m32 | m64 | mx32)
			TM_MULTILIB_CONFIG="${TM_MULTILIB_CONFIG},${x86_multilib}"
			;;
		*)
			echo "--with-multilib-list=${x86_with_multilib} not supported."
			exit 1
		esac
	done
	TM_MULTILIB_CONFIG=`echo $TM_MULTILIB_CONFIG | sed 's/^,//'`
	;;
i[34567]86-pc-msdosdjgpp*)
	xm_file=i386/xm-djgpp.h
	tm_file="dbxcoff.h ${tm_file} i386/unix.h i386/bsd.h i386/gas.h i386/djgpp.h i386/djgpp-stdint.h"
	native_system_header_dir=/dev/env/DJDIR/include
	extra_options="${extra_options} i386/djgpp.opt"
	gnu_ld=yes
	gas=yes
	use_gcc_stdint=wrap
	;;
i[34567]86-*-lynxos*)
	xm_defines=POSIX
	tm_file="${tm_file} i386/unix.h i386/att.h dbxelf.h elfos.h i386/lynx.h lynx.h"
	tmake_file="${tmake_file} t-lynx"
	extra_options="${extra_options} lynx.opt"
	thread_file=lynx
	gnu_ld=yes
	gas=yes
	;;
i[34567]86-*-nto-qnx*)
	tm_file="${tm_file} i386/att.h dbxelf.h tm-dwarf2.h elfos.h i386/unix.h i386/nto.h"
	extra_options="${extra_options} i386/nto.opt"
	gnu_ld=yes
	gas=yes
	;;
i[34567]86-*-rtems*)
	tm_file="${tm_file} i386/unix.h i386/att.h dbxelf.h elfos.h i386/i386elf.h i386/rtemself.h rtems.h newlib-stdint.h"
	tmake_file="${tmake_file} i386/t-rtems"
	;;
i[34567]86-*-solaris2* | x86_64-*-solaris2*)
	# Set default arch_32 to pentium4, tune_32 to generic like the other
	# i386 targets, although config.guess defaults to i386-pc-solaris2*.
	with_arch_32=${with_arch_32:-pentium4}
	with_tune_32=${with_tune_32:-generic}
	tm_file="${tm_file} i386/unix.h i386/att.h ${sol2_tm_file_head} i386/x86-64.h ${sol2_tm_file_tail}"
	tm_defines="${tm_defines} TARGET_BI_ARCH=1"
	tmake_file="$tmake_file i386/t-sol2"
	need_64bit_isa=yes
	if test x$with_cpu = x; then
		if test x$with_cpu_64 = x; then
			with_cpu_64=generic
		fi
	else
		case " $x86_cpus $x86_archs $x86_64_archs " in
		*" $with_cpu "*)
			;;
		*)
			echo "Unsupported CPU used in --with-cpu=$with_cpu, supported values:" 1>&2
			echo "$x86_cpus $x86_archs $x86_64_archs" 1>&2
			exit 1
			;;
		esac
	fi
	;;
i[4567]86-wrs-vxworks|i[4567]86-wrs-vxworksae|i[4567]86-wrs-vxworks7|x86_64-wrs-vxworks7)
	tm_file="${tm_file} i386/unix.h i386/att.h elfos.h"
	case ${target} in
	  x86_64-*)
	    need_64bit_isa=yes
	    tm_file="${tm_file} i386/x86-64.h"
	    ;;
	esac
	tm_file="${tm_file} vx-common.h"
	case ${target} in
	  *-vxworksae*)
	    tm_file="${tm_file} vxworksae.h i386/vxworks.h i386/vxworksae.h"
	    tmake_file="${tmake_file} i386/t-vxworks i386/t-vxworksae"
	    ;;
	  *)
	    tm_file="${tm_file} vxworks.h i386/vxworks.h"
	    tmake_file="${tmake_file} i386/t-vxworks"
	    ;;
	esac
	;;
i[34567]86-*-cygwin*)
	tm_file="${tm_file} i386/unix.h i386/bsd.h i386/gas.h dbxcoff.h i386/cygming.h i386/cygwin.h i386/cygwin-stdint.h"
	xm_file=i386/xm-cygwin.h
	tmake_file="${tmake_file} i386/t-cygming t-slibgcc"
	target_gtfiles="$target_gtfiles \$(srcdir)/config/i386/winnt.c"
	extra_options="${extra_options} i386/cygming.opt i386/cygwin.opt"
	extra_objs="${extra_objs} winnt.o winnt-stubs.o"
	c_target_objs="${c_target_objs} msformat-c.o"
	cxx_target_objs="${cxx_target_objs} winnt-cxx.o msformat-c.o"
	if test x$enable_threads = xyes; then
		thread_file='posix'
	fi
	default_use_cxa_atexit=yes
	use_gcc_stdint=wrap
	;;
x86_64-*-cygwin*)
	need_64bit_isa=yes
	tm_file="${tm_file} i386/unix.h i386/bsd.h i386/gas.h dbxcoff.h i386/cygming.h i386/cygwin.h i386/cygwin-w64.h i386/cygwin-stdint.h"
	xm_file=i386/xm-cygwin.h
	tmake_file="${tmake_file} i386/t-cygming t-slibgcc i386/t-cygwin-w64"
	target_gtfiles="$target_gtfiles \$(srcdir)/config/i386/winnt.c"
	extra_options="${extra_options} i386/cygming.opt i386/cygwin.opt"
	extra_objs="${extra_objs} winnt.o winnt-stubs.o"
	c_target_objs="${c_target_objs} msformat-c.o"
	cxx_target_objs="${cxx_target_objs} winnt-cxx.o msformat-c.o"
	if test x$enable_threads = xyes; then
		thread_file='posix'
	fi
	default_use_cxa_atexit=yes
	use_gcc_stdint=wrap
	tm_defines="${tm_defines} TARGET_CYGWIN64=1"
	;;
i[34567]86-*-mingw* | x86_64-*-mingw*)
	tm_file="${tm_file} i386/unix.h i386/bsd.h i386/gas.h dbxcoff.h i386/cygming.h"
	xm_file=i386/xm-mingw32.h
	c_target_objs="${c_target_objs} winnt-c.o"
	cxx_target_objs="${cxx_target_objs} winnt-c.o"
	target_has_targetcm="yes"
	case ${target} in
		x86_64-*-* | *-w64-*)
			need_64bit_isa=yes
			;;
		*)
			;;
	esac
	if test x$enable_threads = xposix ; then
		tm_file="${tm_file} i386/mingw-pthread.h"
	fi
	tm_file="${tm_file} i386/mingw32.h"
	# This makes the logic if mingw's or the w64 feature set has to be used
	case ${target} in
		*-w64-*)
			user_headers_inc_next_post="${user_headers_inc_next_post} float.h"
			user_headers_inc_next_pre="${user_headers_inc_next_pre} stddef.h stdarg.h"
			tm_file="${tm_file} i386/mingw-w64.h"
			if test x$enable_targets = xall; then
				tm_defines="${tm_defines} TARGET_BI_ARCH=1"
				if test x$with_cpu = x; then
					if test x$with_cpu_64 = x; then
						with_cpu_64=generic
					fi
				else
					case " $x86_cpus $x86_archs $x86_64_archs " in
					*" $with_cpu "*)
						;;
					*)
						echo "Unsupported CPU used in --with-cpu=$with_cpu, supported values:" 1>&2
						echo "$x86_cpus $x86_archs $x86_64_archs" 1>&2
						exit 1
						;;
					esac
				fi
			fi
			;;
		*)
			;;
	esac
	tm_file="${tm_file} i386/mingw-stdint.h"
	tmake_file="${tmake_file} t-winnt i386/t-cygming t-slibgcc"
        case ${target} in
               x86_64-w64-*)
               		tmake_file="${tmake_file} i386/t-mingw-w64"
			;;
	       i[34567]86-w64-*)
			tmake_file="${tmake_file} i386/t-mingw-w32"
			;;
	esac
        native_system_header_dir=/mingw/include
	target_gtfiles="$target_gtfiles \$(srcdir)/config/i386/winnt.c"
	extra_options="${extra_options} i386/cygming.opt i386/mingw.opt"
	case ${target} in
		*-w64-*)
			extra_options="${extra_options} i386/mingw-w64.opt"
			;;
		*)
			;;
	esac
	extra_objs="${extra_objs} winnt.o winnt-stubs.o"
	c_target_objs="${c_target_objs} msformat-c.o"
	cxx_target_objs="${cxx_target_objs} winnt-cxx.o msformat-c.o"
	gas=yes
	gnu_ld=yes
	default_use_cxa_atexit=yes
	use_gcc_stdint=wrap
	case ${enable_threads} in
	  "" | yes | win32)
	    thread_file='win32'
	    ;;
	  posix)
	    thread_file='posix'
	    ;;
	esac
	case ${target} in
 		*mingw32crt*)
 			tm_file="${tm_file} i386/crtdll.h"
 			;;
		*mingw32msv* | *mingw*)
			;;
	esac
	;;
x86_64-*-fuchsia*)
	tmake_file="${tmake_file} i386/t-x86_64-elf"
	tm_file="${tm_file} i386/unix.h i386/att.h elfos.h newlib-stdint.h i386/i386elf.h i386/x86-64.h fuchsia.h"
	;;
ia64*-*-elf*)
	tm_file="${tm_file} dbxelf.h elfos.h newlib-stdint.h ia64/sysv4.h ia64/elf.h"
	tmake_file="ia64/t-ia64"
	target_cpu_default="0"
	if test x$gas = xyes
	then
		target_cpu_default="${target_cpu_default}|MASK_GNU_AS"
	fi
	if test x$gnu_ld = xyes
	then
		target_cpu_default="${target_cpu_default}|MASK_GNU_LD"
	fi
	;;
ia64*-*-netbsd*)
	tm_file="${tm_file} dbxelf.h elfos.h ${nbsd_tm_file} ia64/sysv4.h ia64/netbsd.h"
	target_cpu_default="MASK_GNU_AS|MASK_GNU_LD"
	tmake_file="${tmake_file} ia64/t-ia64"
	if test x$with_system_libunwind != xyes ; then
		tmake_file="${tmake_file} t-libunwind-elf ia64/t-glibc-libunwind"
	fi
	extra_parts="crtbegin.o crtend.o crtbeginS.o crtendS.o crtfastmath.o"
	extra_options="${extra_options} netbsd.opt netbsd-elf.opt"
	;;
ia64*-*-freebsd*)
	tm_file="${tm_file} dbxelf.h elfos.h ${fbsd_tm_file} ia64/sysv4.h ia64/freebsd.h"
	target_cpu_default="MASK_GNU_AS|MASK_GNU_LD"
	tmake_file="${tmake_file} ia64/t-ia64"
	;;
ia64*-*-linux*)
	tm_file="${tm_file} dbxelf.h elfos.h gnu-user.h linux.h glibc-stdint.h ia64/sysv4.h ia64/linux.h"
	tmake_file="${tmake_file} ia64/t-ia64 ia64/t-linux t-libunwind"
	target_cpu_default="MASK_GNU_AS|MASK_GNU_LD"
	;;
ia64*-*-hpux*)
	tm_file="${tm_file} dbxelf.h elfos.h ia64/sysv4.h ia64/hpux.h"
	tmake_file="ia64/t-ia64 ia64/t-hpux t-slibgcc"
	target_cpu_default="MASK_GNU_AS"
	case x$enable_threads in
	x | xyes | xposix )
		thread_file=posix
		;;
	esac
	use_collect2=no
	c_target_objs="ia64-c.o"
	cxx_target_objs="ia64-c.o"
	extra_options="${extra_options} ia64/ilp32.opt hpux11.opt"
	use_gcc_stdint=wrap
	tm_file="${tm_file} hpux-stdint.h"
	case ${target} in
	*-*-hpux11.3*)
		tm_file="${tm_file} ia64/hpux-unix2003.h"
		;;
	esac
	;;
ia64-hp-*vms*)
	tm_file="${tm_file} elfos.h ia64/sysv4.h vms/vms.h ia64/vms.h"
	tmake_file="${tmake_file} ia64/t-ia64"
	target_cpu_default="0"
	if test x$gas = xyes
	then
		target_cpu_default="${target_cpu_default}|MASK_GNU_AS"
	fi
	extra_options="${extra_options} ia64/vms.opt"
	;;
iq2000*-*-elf*)
        tm_file="elfos.h newlib-stdint.h iq2000/iq2000.h"
        out_file=iq2000/iq2000.c
        md_file=iq2000/iq2000.md
        ;;
lm32-*-elf*)
        tm_file="dbxelf.h elfos.h ${tm_file} newlib-stdint.h"
	tmake_file="${tmake_file} lm32/t-lm32"
        ;;
lm32-*-rtems*)
	tm_file="dbxelf.h elfos.h ${tm_file} lm32/rtems.h rtems.h newlib-stdint.h"
	tmake_file="${tmake_file} lm32/t-lm32"
	tmake_file="${tmake_file} lm32/t-rtems"
         ;;
lm32-*-uclinux*)
        tm_file="dbxelf.h elfos.h ${tm_file} gnu-user.h linux.h lm32/uclinux-elf.h"
	tmake_file="${tmake_file} lm32/t-lm32"
        ;;
m32r-*-elf*)
	tm_file="dbxelf.h elfos.h newlib-stdint.h ${tm_file}"
 	;;
m32rle-*-elf*)
	tm_file="dbxelf.h elfos.h newlib-stdint.h m32r/little.h ${tm_file}"
	;;
m32r-*-linux*)
	tm_file="dbxelf.h elfos.h gnu-user.h linux.h glibc-stdint.h ${tm_file} m32r/linux.h"
	tmake_file="${tmake_file} m32r/t-linux t-slibgcc"
	gnu_ld=yes
	if test x$enable_threads = xyes; then
		thread_file='posix'
	fi
 	;;
m32rle-*-linux*)
	tm_file="dbxelf.h elfos.h gnu-user.h linux.h glibc-stdint.h m32r/little.h ${tm_file} m32r/linux.h"
	tmake_file="${tmake_file} m32r/t-linux t-slibgcc"
	gnu_ld=yes
	if test x$enable_threads = xyes; then
		thread_file='posix'
	fi
	;;
m68k-*-elf* | fido-*-elf*)
	case ${target} in
	fido-*-elf*)
		# Check that $with_cpu makes sense.
		case $with_cpu in
		"" | "fidoa")
			;;
		*)
			echo "Cannot accept --with-cpu=$with_cpu"
			exit 1
			;;
		esac
		with_cpu=fidoa
		;;
	*)
		default_m68k_cpu=68020
		default_cf_cpu=5206
		;;
	esac
	tm_file="${tm_file} m68k/m68k-none.h m68k/m68kelf.h dbxelf.h elfos.h newlib-stdint.h m68k/m68kemb.h m68k/m68020-elf.h"
	tm_defines="${tm_defines} MOTOROLA=1"
	tmake_file="m68k/t-floatlib m68k/t-m68kbare m68k/t-m68kelf"
	# Add multilibs for targets other than fido.
	case ${target} in
	fido-*-elf*)
		;;
	*)
		tmake_file="$tmake_file m68k/t-mlibs"
		;;
	esac
	;;
m68010-*-netbsdelf* | m68k-*-netbsdelf* | m5407-*-netbsdelf*)
	default_m68k_cpu=68020
	case ${target} in
	m5407*)
		with_arch=${with_arch:-cf}
		target_cpu_default="mcf5475"
#	        target="`echo ${target} | sed 's/m68kcf/m68k/'`"
		;;
	m68010*)
		target_cpu_default="m68010"
		tmake_file="${tmake_file} m68k/t-m68kelf m68k/t-m68010-netbsd"
		default_m68k_cpu=68010
		tmake_file="${tmake_file} m68k/t-floatlib"
		;;
	*)
		with_arch=${with_arch:-m68k}
		tmake_file="${tmake_file} m68k/t-floatlib"
		;;
	esac
	default_cf_cpu=5475
	tm_file="${tm_file} dbxelf.h elfos.h ${nbsd_tm_file} m68k/netbsd-elf.h"
	extra_options="${extra_options} netbsd.opt netbsd-elf.opt"
	tm_defines="${tm_defines} MOTOROLA=1 CHAR_FAST8=1 SHORT_FAST16=1"
	;;
m68k*-*-openbsd*)
	default_m68k_cpu=68020
	default_cf_cpu=5475
	# needed to unconfuse gdb
	tm_defines="${tm_defines} OBSD_OLD_GAS"
	tm_file="${tm_file} openbsd.h openbsd-stdint.h openbsd-libpthread.h m68k/openbsd.h"
	extra_options="${extra_options} openbsd.opt"
	tmake_file="t-openbsd m68k/t-openbsd"
	# we need collect2 until our bug is fixed...
	use_collect2=yes
	;;
m68k-*-uclinux*)		# Motorola m68k/ColdFire running uClinux
				# with uClibc, using the new GNU/Linux-style
				# ABI.
	default_m68k_cpu=68020
	default_cf_cpu=5206
	tm_file="${tm_file} dbxelf.h elfos.h gnu-user.h linux.h glibc-stdint.h flat.h m68k/linux.h m68k/uclinux.h ./sysroot-suffix.h"
	extra_options="${extra_options} m68k/uclinux.opt"
 	tm_defines="${tm_defines} MOTOROLA=1"
	tmake_file="m68k/t-floatlib m68k/t-uclinux m68k/t-mlibs"
	;;
m68k-*-linux*)			# Motorola m68k's running GNU/Linux
				# with ELF format using glibc 2
				# aka the GNU/Linux C library 6.
	default_m68k_cpu=68020
	default_cf_cpu=5475
	with_arch=${with_arch:-m68k}
	tm_file="${tm_file} dbxelf.h elfos.h gnu-user.h linux.h glibc-stdint.h m68k/linux.h ./sysroot-suffix.h"
	extra_options="${extra_options} m68k/ieee.opt"
	tm_defines="${tm_defines} MOTOROLA=1"
	tmake_file="${tmake_file} m68k/t-floatlib m68k/t-linux m68k/t-mlibs"
	;;
m68k-*-rtems*)
	default_m68k_cpu=68020
	default_cf_cpu=5206
	tmake_file="${tmake_file} m68k/t-floatlib m68k/t-m68kbare m68k/t-crtstuff m68k/t-rtems m68k/t-mlibs"
	tm_file="${tm_file} m68k/m68k-none.h m68k/m68kelf.h dbxelf.h elfos.h m68k/m68kemb.h m68k/m68020-elf.h m68k/rtemself.h rtems.h newlib-stdint.h"
	tm_defines="${tm_defines} MOTOROLA=1"
	;;
mcore-*-elf)
	tm_file="dbxelf.h elfos.h newlib-stdint.h ${tm_file} mcore/mcore-elf.h"
	tmake_file=mcore/t-mcore
	inhibit_libc=true
	;;
microblaze*-linux*)
	case $target in
		microblazeel-*)
			tm_defines="${tm_defines} TARGET_BIG_ENDIAN_DEFAULT=0"
			;;
		microblaze-*)
			tm_defines="${tm_defines} TARGET_BIG_ENDIAN_DEFAULT=4321"
			;;
	esac
	tm_file="${tm_file} dbxelf.h gnu-user.h linux.h microblaze/linux.h"
	tm_file="${tm_file} glibc-stdint.h"
	c_target_objs="${c_target_objs} microblaze-c.o"
	cxx_target_objs="${cxx_target_objs} microblaze-c.o"
	tmake_file="${tmake_file} microblaze/t-microblaze"
	tmake_file="${tmake_file} microblaze/t-microblaze-linux"
	;;
microblaze*-*-rtems*)
	case $target in
		microblazeel-*)
			tm_defines="${tm_defines} TARGET_BIG_ENDIAN_DEFAULT=0"
			;;
		microblaze-*)
			tm_defines="${tm_defines} TARGET_BIG_ENDIAN_DEFAULT=4321"
			;;
	esac
	tm_file="${tm_file} dbxelf.h"
	tm_file="${tm_file} microblaze/rtems.h rtems.h newlib-stdint.h"
	c_target_objs="${c_target_objs} microblaze-c.o"
	cxx_target_objs="${cxx_target_objs} microblaze-c.o"
	tmake_file="${tmake_file} microblaze/t-microblaze"
	tmake_file="${tmake_file} microblaze/t-rtems"
        ;;
microblaze*-*-elf)
	case $target in
		microblazeel-*)
			tm_defines="${tm_defines} TARGET_BIG_ENDIAN_DEFAULT=0"
			;;
		microblaze-*)
			tm_defines="${tm_defines} TARGET_BIG_ENDIAN_DEFAULT=4321"
			;;
	esac
	tm_file="${tm_file} dbxelf.h newlib-stdint.h"
	c_target_objs="${c_target_objs} microblaze-c.o"
	cxx_target_objs="${cxx_target_objs} microblaze-c.o"
	tmake_file="${tmake_file} microblaze/t-microblaze"
        ;;
riscv*-*-linux*)
	tm_file="elfos.h gnu-user.h linux.h glibc-stdint.h ${tm_file} riscv/linux.h"
	case "x${enable_multilib}" in
	xno) ;;
	xyes) tmake_file="${tmake_file} riscv/t-linux-multilib" ;;
	*) echo "Unknown value for enable_multilib"; exit 1
	esac
	tmake_file="${tmake_file} riscv/t-riscv riscv/t-linux"
	gnu_ld=yes
	gas=yes
	# Force .init_array support.  The configure script cannot always
	# automatically detect that GAS supports it, yet we require it.
	gcc_cv_initfini_array=yes
	;;
riscv*-*-elf* | riscv*-*-rtems*)
	tm_file="elfos.h newlib-stdint.h ${tm_file} riscv/elf.h"
	case ${target} in
	*-*-rtems*)
	  tm_file="${tm_file} rtems.h riscv/rtems.h"
	  tmake_file="${tmake_file} riscv/t-rtems"
	  ;;
	*)
	  case "x${enable_multilib}" in
	  xno) ;;
	  xyes) tmake_file="${tmake_file} riscv/t-elf-multilib" ;;
	  *) echo "Unknown value for enable_multilib"; exit 1
	  esac
	esac
	tmake_file="${tmake_file} riscv/t-riscv"
	gnu_ld=yes
	gas=yes
	# Force .init_array support.  The configure script cannot always
	# automatically detect that GAS supports it, yet we require it.
	gcc_cv_initfini_array=yes
	;;
riscv*-*-freebsd*)
	tm_file="${tm_file} elfos.h ${fbsd_tm_file} riscv/freebsd.h"
	tmake_file="${tmake_file} riscv/t-riscv"
	gnu_ld=yes
	gas=yes
	# Force .init_array support.  The configure script cannot always
	# automatically detect that GAS supports it, yet we require it.
	gcc_cv_initfini_array=yes
	;;
riscv*-*-netbsd*)			# NetBSD RISC-V
	tm_file="elfos.h ${tm_file} ${nbsd_tm_file} riscv/netbsd.h"
	tm_defines="${tm_defines} CHAR_FAST8=1 SHORT_FAST16=1"
	case ${target} in
	  riscv32*) tm_defines="${tm_defines} TARGET_64BIT_DEFAULT=0" ;;
	  *) tmake_file="${tmake_file} riscv/t-netbsd64" ;;
	esac
	extra_options="${extra_options} netbsd.opt netbsd-elf.opt"
	tmake_file="${tmake_file} riscv/t-riscv"
	gnu_ld=yes
	gas=yes
	gcc_cv_initfini_array=yes
	;;
mipsn64*-*-netbsd*)			# NetBSD/mips64, either endian.
	target_cpu_default="MASK_ABICALLS|MASK_FLOAT64|MASK_SOFT_FLOAT_ABI"
	tm_file="elfos.h ${tm_file} mips/elf.h ${nbsd_tm_file} mips/netbsd.h mips/netbsd64.h"
	tmake_file="${tmake_file} mips/t-netbsd64"
	tm_defines="${tm_defines} MIPS_ABI_DEFAULT=ABI_64"
	extra_options="${extra_options} netbsd.opt netbsd-elf.opt"
	;;
mips64*-*-netbsd*)			# NetBSD/mips64, either endian.
	target_cpu_default="MASK_ABICALLS|MASK_FLOAT64|MASK_SOFT_FLOAT_ABI"
	tm_file="elfos.h ${tm_file} mips/elf.h ${nbsd_tm_file} mips/netbsd.h mips/netbsd64.h"
	tmake_file="${tmake_file} mips/t-netbsd64"
	tm_defines="${tm_defines} MIPS_ABI_DEFAULT=ABI_N32"
	extra_options="${extra_options} netbsd.opt netbsd-elf.opt"
	;;
mips*-*-netbsd*)			# NetBSD/mips, either endian.
	target_cpu_default="MASK_ABICALLS"
	tm_file="elfos.h ${tm_file} mips/elf.h ${nbsd_tm_file} mips/netbsd.h"
	extra_options="${extra_options} netbsd.opt netbsd-elf.opt"
	;;
mips*-img-linux*)
	tm_file="dbxelf.h elfos.h gnu-user.h linux.h linux-android.h glibc-stdint.h ${tm_file} mips/gnu-user.h mips/linux.h mips/linux-common.h mips/mti-linux.h"
	extra_options="${extra_options} linux-android.opt"
	tmake_file="${tmake_file} mips/t-img-linux"
	tm_defines="${tm_defines} MIPS_ISA_DEFAULT=37 MIPS_ABI_DEFAULT=ABI_32"
	with_arch_32="mips32r6"
	with_arch_64="mips64r6"
	gnu_ld=yes
	gas=yes
	;;
mips*-mti-linux*)
	tm_file="dbxelf.h elfos.h gnu-user.h linux.h linux-android.h glibc-stdint.h ${tm_file} mips/gnu-user.h mips/linux.h mips/linux-common.h mips/mti-linux.h"
	extra_options="${extra_options} linux-android.opt"
	tmake_file="${tmake_file} mips/t-mti-linux"
	tm_defines="${tm_defines} MIPS_ISA_DEFAULT=33 MIPS_ABI_DEFAULT=ABI_32"
	with_arch_32="mips32r2"
	with_arch_64="mips64r2"
	gnu_ld=yes
	gas=yes
	;;
mips*-*-linux*)				# Linux MIPS, either endian.
	tm_file="dbxelf.h elfos.h gnu-user.h linux.h linux-android.h glibc-stdint.h ${tm_file} mips/gnu-user.h mips/linux.h mips/linux-common.h"
	extra_options="${extra_options} linux-android.opt"
	case ${target} in
		mipsisa32r6*)
			default_mips_arch=mips32r6
			;;
		mipsisa32r2*)
			default_mips_arch=mips32r2
			;;
		mipsisa32*)
			default_mips_arch=mips32
			;;
		mips64el-st-linux-gnu)
			default_mips_abi=n32
			tm_file="${tm_file} mips/st.h"
			tmake_file="${tmake_file} mips/t-st"
			enable_mips_multilibs="yes"
			;;
		mips64octeon*-*-linux*)
			default_mips_abi=n32
			tm_defines="${tm_defines} MIPS_CPU_STRING_DEFAULT=\\\"octeon\\\""
			target_cpu_default=MASK_SOFT_FLOAT_ABI
			enable_mips_multilibs="yes"
			;;
		mipsisa64r6*-*-linux*)
			default_mips_abi=n32
			default_mips_arch=mips64r6
			enable_mips_multilibs="yes"
			;;
		mipsisa64r2*-*-linux*)
			default_mips_abi=n32
			default_mips_arch=mips64r2
			enable_mips_multilibs="yes"
			;;
		mips64*-*-linux* | mipsisa64*-*-linux*)
			default_mips_abi=n32
			enable_mips_multilibs="yes"
			;;
	esac
	if test x$enable_targets = xall; then
		enable_mips_multilibs="yes"
	fi
	if test x$enable_mips_multilibs = xyes; then
		tmake_file="${tmake_file} mips/t-linux64"
	fi
	;;
mips*-mti-elf*)
	tm_file="elfos.h newlib-stdint.h ${tm_file} mips/elf.h mips/n32-elf.h mips/sde.h mips/mti-elf.h"
	tmake_file="mips/t-mti-elf"
	tm_defines="${tm_defines} MIPS_ISA_DEFAULT=33 MIPS_ABI_DEFAULT=ABI_32"
	with_arch_32="mips32r2"
	with_arch_64="mips64r2"
	;;
mips*-img-elf*)
	tm_file="elfos.h newlib-stdint.h ${tm_file} mips/elf.h mips/n32-elf.h mips/sde.h mips/mti-elf.h"
	tmake_file="mips/t-img-elf"
	tm_defines="${tm_defines} MIPS_ISA_DEFAULT=37 MIPS_ABI_DEFAULT=ABI_32"
	with_arch_32="mips32r6"
	with_arch_64="mips64r6"
	;;
mips*-sde-elf*)
	tm_file="elfos.h newlib-stdint.h ${tm_file} mips/elf.h mips/n32-elf.h mips/sde.h"
	tmake_file="mips/t-sde"
	extra_options="${extra_options} mips/sde.opt"
	case "${with_newlib}" in
	  yes)
	    # newlib / libgloss.
	    ;;
	  *)
	    # MIPS toolkit libraries.
	    tm_file="$tm_file mips/sdemtk.h"
	    tmake_file="$tmake_file mips/t-sdemtk"
	    case ${enable_threads} in
	      "" | yes | mipssde)
		thread_file='mipssde'
		;;
	    esac
	    ;;
	esac
	case ${target} in
	  mipsisa32r6*)
	    tm_defines="MIPS_ISA_DEFAULT=37 MIPS_ABI_DEFAULT=ABI_32"
	    ;;
	  mipsisa32r2*)
	    tm_defines="MIPS_ISA_DEFAULT=33 MIPS_ABI_DEFAULT=ABI_32"
	    ;;
	  mipsisa32*)
	    tm_defines="MIPS_ISA_DEFAULT=32 MIPS_ABI_DEFAULT=ABI_32"
	    ;;
	  mipsisa64r6*)
	    tm_defines="MIPS_ISA_DEFAULT=69 MIPS_ABI_DEFAULT=ABI_N32"
	    ;;
	  mipsisa64r2*)
	    tm_defines="MIPS_ISA_DEFAULT=65 MIPS_ABI_DEFAULT=ABI_N32"
	    ;;
	  mipsisa64*)
	    tm_defines="MIPS_ISA_DEFAULT=64 MIPS_ABI_DEFAULT=ABI_N32"
	    ;;
	esac
	;;
mipsisa32-*-elf* | mipsisa32el-*-elf* | \
mipsisa32r2-*-elf* | mipsisa32r2el-*-elf* | \
mipsisa32r6-*-elf* | mipsisa32r6el-*-elf* | \
mipsisa64-*-elf* | mipsisa64el-*-elf* | \
mipsisa64r2-*-elf* | mipsisa64r2el-*-elf* | \
mipsisa64r6-*-elf* | mipsisa64r6el-*-elf*)
	tm_file="elfos.h newlib-stdint.h ${tm_file} mips/elf.h"
	tmake_file="mips/t-isa3264"
	case ${target} in
	  mipsisa32r6*)
	    tm_defines="${tm_defines} MIPS_ISA_DEFAULT=37"
	    ;;
	  mipsisa32r2*)
	    tm_defines="${tm_defines} MIPS_ISA_DEFAULT=33"
	    ;;
	  mipsisa32*)
	    tm_defines="${tm_defines} MIPS_ISA_DEFAULT=32"
	    ;;
	  mipsisa64r6*)
	    tm_defines="${tm_defines} MIPS_ISA_DEFAULT=69"
	    ;;
	  mipsisa64r2*)
	    tm_defines="${tm_defines} MIPS_ISA_DEFAULT=65"
	    ;;
	  mipsisa64*)
	    tm_defines="${tm_defines} MIPS_ISA_DEFAULT=64"
	    ;;
	esac
	case ${target} in
	  mipsisa32*-*-elfoabi*)
	    tm_defines="${tm_defines} MIPS_ABI_DEFAULT=ABI_32"
	    tm_file="${tm_file} mips/elfoabi.h"
	    ;;
	  mipsisa64*-*-elfoabi*)
	    tm_defines="${tm_defines} MIPS_ABI_DEFAULT=ABI_O64"
	    tm_file="${tm_file} mips/elfoabi.h"
	    ;;
	  *-*-elf*)
	    tm_defines="${tm_defines} MIPS_ABI_DEFAULT=ABI_EABI"
	    ;;
	esac
	;;
mipsisa64sr71k-*-elf*)
        tm_file="elfos.h newlib-stdint.h ${tm_file} mips/elf.h"
        tmake_file=mips/t-sr71k
	tm_defines="${tm_defines} MIPS_ISA_DEFAULT=64 MIPS_CPU_STRING_DEFAULT=\\\"sr71000\\\" MIPS_ABI_DEFAULT=ABI_EABI"
        ;;
mipsisa64sb1-*-elf* | mipsisa64sb1el-*-elf*)
	tm_file="elfos.h newlib-stdint.h ${tm_file} mips/elf.h"
	tmake_file="mips/t-elf mips/t-sb1"
	tm_defines="${tm_defines} MIPS_ISA_DEFAULT=64 MIPS_CPU_STRING_DEFAULT=\\\"sb1\\\" MIPS_ABI_DEFAULT=ABI_O64"
	;;
mips-*-elf* | mipsel-*-elf* | mipsr5900-*-elf* | mipsr5900el-*-elf*)
	tm_file="elfos.h newlib-stdint.h ${tm_file} mips/elf.h"
	tmake_file="mips/t-elf"
	;;
mips64r5900-*-elf* | mips64r5900el-*-elf*)
	tm_file="elfos.h newlib-stdint.h ${tm_file} mips/elf.h mips/n32-elf.h"
	tmake_file="mips/t-elf"
	tm_defines="${tm_defines} MIPS_ISA_DEFAULT=3 MIPS_ABI_DEFAULT=ABI_N32"
	;;
mips64-*-elf* | mips64el-*-elf*)
	tm_file="elfos.h newlib-stdint.h ${tm_file} mips/elf.h"
	tmake_file="mips/t-elf"
	tm_defines="${tm_defines} MIPS_ISA_DEFAULT=3 MIPS_ABI_DEFAULT=ABI_O64"
	;;
mips64vr-*-elf* | mips64vrel-*-elf*)
        tm_file="elfos.h newlib-stdint.h ${tm_file} mips/vr.h mips/elf.h"
        tmake_file=mips/t-vr
	tm_defines="${tm_defines} MIPS_ABI_DEFAULT=ABI_EABI"
        ;;
mips64orion-*-elf* | mips64orionel-*-elf*)
	tm_file="elfos.h newlib-stdint.h ${tm_file} mips/elforion.h mips/elf.h"
	tmake_file="mips/t-elf"
	tm_defines="${tm_defines} MIPS_ISA_DEFAULT=3 MIPS_ABI_DEFAULT=ABI_O64"
	;;
mips*-*-rtems*)
	tm_file="elfos.h newlib-stdint.h ${tm_file} mips/elf.h mips/rtems.h rtems.h"
	tmake_file="${tmake_file} mips/t-elf mips/t-rtems"
	;;
mips-wrs-vxworks)
	tm_file="elfos.h ${tm_file} mips/elf.h vx-common.h vxworks.h mips/vxworks.h"
	tmake_file="${tmake_file} mips/t-vxworks"
	;;
mipstx39-*-elf* | mipstx39el-*-elf*)
	tm_file="elfos.h newlib-stdint.h ${tm_file} mips/r3900.h mips/elf.h"
	tmake_file="mips/t-r3900"
	;;
mmix-knuth-mmixware)
	tm_file="${tm_file} newlib-stdint.h"
	use_gcc_stdint=wrap
	;;
mn10300-*-*)
	tm_file="dbxelf.h elfos.h newlib-stdint.h ${tm_file}"
	if test x$stabs = xyes
	then
		tm_file="${tm_file} dbx.h"
	fi
	use_collect2=no
	use_gcc_stdint=wrap
	;;
msp430-*-*)
	tm_file="dbxelf.h elfos.h newlib-stdint.h ${tm_file}"
	c_target_objs="msp430-c.o"
	cxx_target_objs="msp430-c.o"
	tmake_file="${tmake_file} msp430/t-msp430"
	extra_objs="${extra_objs} msp430-devices.o"
	extra_gcc_objs="driver-msp430.o msp430-devices.o"
	# Enable .init_array unless it has been explicitly disabled.
	# The MSP430 EABI mandates the use of .init_array, and the Newlib CRT
	# code since mid-2019 expects it.
	if test x${disable_initfini_array} != xyes; then
		gcc_cv_initfini_array=yes
	fi
	case ${target} in
	  msp430-*-elfbare)
	    # __cxa_atexit increases code size, and we don't need to support
	    # dynamic shared objects on MSP430, so regular Newlib atexit is a
	    # fine replacement as it also supports registration of more than 32
	    # functions.
	    default_use_cxa_atexit=no
	    # This target does not match the generic *-*-elf case above which
	    # sets use_gcc_stdint=wrap, so explicitly set it here.
	    use_gcc_stdint=wrap
	    ;;
	esac
	;;
nds32*-*-*)
	target_cpu_default="0"
	tm_defines="${tm_defines}"
	case ${target} in
	  nds32le*-*-*)
	    ;;
	  nds32be-*-*)
	    target_cpu_default="${target_cpu_default}|MASK_BIG_ENDIAN"
	    tm_defines="${tm_defines} TARGET_BIG_ENDIAN_DEFAULT=1"
	    ;;
	esac
	case ${target} in
	  nds32*-*-elf*)
	    tm_file="dbxelf.h elfos.h newlib-stdint.h ${tm_file} nds32/elf.h nds32/nds32_intrinsic.h"
	    tmake_file="nds32/t-nds32 nds32/t-elf"
	    ;;
	  nds32*-*-linux*)
	    tm_file="dbxelf.h elfos.h ${tm_file} gnu-user.h linux.h glibc-stdint.h nds32/linux.h nds32/nds32_intrinsic.h"
	    tmake_file="${tmake_file} nds32/t-nds32 nds32/t-linux"
	    gcc_cv_initfini_array=yes
	    ;;
	esac

	# Handle --enable-default-relax setting.
	if test x${enable_default_relax} = xyes; then
		tm_defines="${tm_defines} TARGET_DEFAULT_RELAX=1"
	fi
	# Handle --with-ext-dsp
	if test x${with_ext_dsp} = xyes; then
		tm_defines="${tm_defines} TARGET_DEFAULT_EXT_DSP=1"
	fi
	;;
nios2-*-*)
	tm_file="elfos.h ${tm_file}"
        tmake_file="${tmake_file} nios2/t-nios2"
        case ${target} in
        nios2-*-linux*)
                tm_file="${tm_file} gnu-user.h linux.h glibc-stdint.h nios2/linux.h "
                ;;
	nios2-*-elf*)
		tm_file="${tm_file} newlib-stdint.h nios2/elf.h"
		extra_options="${extra_options} nios2/elf.opt"
		;;
	nios2-*-rtems*)
		tm_file="${tm_file} newlib-stdint.h nios2/rtems.h rtems.h"
		tmake_file="${tmake_file} t-rtems nios2/t-rtems"
		;;
        esac
	;;
nvptx-*)
	tm_file="${tm_file} newlib-stdint.h"
	use_gcc_stdint=wrap
	tmake_file="nvptx/t-nvptx"
	if test x$enable_as_accelerator = xyes; then
		extra_programs="${extra_programs} mkoffload\$(exeext)"
		tm_file="${tm_file} nvptx/offload.h"
	fi
	;;
or1k*-*-*)
	tm_file="elfos.h ${tm_file}"
	tmake_file="${tmake_file} or1k/t-or1k"
	# Force .init_array support.  The configure script cannot always
	# automatically detect that GAS supports it, yet we require it.
	gcc_cv_initfini_array=yes

	# Handle --with-multilib-list=...
	or1k_multilibs="${with_multilib_list}"
	if test "$or1k_multilibs" = "default"; then
		or1k_multilibs="mcmov,msoft-mul,msoft-div"
	fi
	or1k_multilibs=`echo $or1k_multilibs | sed -e 's/,/ /g'`
	for or1k_multilib in ${or1k_multilibs}; do
		case ${or1k_multilib} in
		mcmov | msext | msfimm | \
<<<<<<< HEAD
=======
		mror | mrori | \
		mhard-float | mdouble-float | munordered-float | msoft-float | \
>>>>>>> 9e014010
		mhard-div | mhard-mul | \
		msoft-div | msoft-mul )
			TM_MULTILIB_CONFIG="${TM_MULTILIB_CONFIG},${or1k_multilib}"
			;;
		*)
			echo "--with-multilib-list=${with_multilib_list} not supported."
			exit 1
		esac
	done
	TM_MULTILIB_CONFIG=`echo $TM_MULTILIB_CONFIG | sed 's/^,//'`

	case ${target} in
	or1k*-*-linux*)
		tm_file="${tm_file} gnu-user.h linux.h glibc-stdint.h"
		tm_file="${tm_file} or1k/linux.h"
		;;
	or1k*-*-elf*)
		tm_file="${tm_file} newlib-stdint.h or1k/elf.h"
		extra_options="${extra_options} or1k/elf.opt"
		;;
	or1k*-*-rtems*)
		tm_file="${tm_file} newlib-stdint.h or1k/rtems.h rtems.h"
		tmake_file="${tmake_file} or1k/t-rtems"
		;;
	esac
	;;
pdp11-*-*)
	tm_file="${tm_file} newlib-stdint.h"
	use_gcc_stdint=wrap
	;;
# port not yet contributed
#powerpc-*-openbsd*)
#	tmake_file="${tmake_file} rs6000/t-fprules"
#	extra_headers=
#	;;
powerpc-*-darwin*)
	extra_options="${extra_options} ${cpu_type}/darwin.opt"
	case ${target} in
	  *-darwin1[0-9]* | *-darwin9*)
	    tmake_file="${tmake_file} ${cpu_type}/t-darwin32-biarch"
	    tm_file="${tm_file} ${cpu_type}/darwin32-biarch.h"
	    ;;
	  *-darwin8*)
	    tmake_file="${tmake_file} ${cpu_type}/t-darwin32-biarch"
	    tm_file="${tm_file} ${cpu_type}/darwin32-biarch.h"
	    ;;
	  *-darwin7*)
	    tm_file="${tm_file} ${cpu_type}/darwin7.h"
	    ;;
	  *-darwin[456]*)
	    # Earlier - ingle arch, with 32b only
	    # OS X 10.0, the first edition is Darwin4
	    ;;
	esac
	tmake_file="${tmake_file} t-slibgcc"
	;;
powerpc64-*-darwin*)
	extra_options="${extra_options} ${cpu_type}/darwin.opt"
	tmake_file="${tmake_file} ${cpu_type}/t-darwin64-biarch t-slibgcc"
	tm_file="${tm_file} ${cpu_type}/darwin64-biarch.h"
	;;
powerpc*-*-freebsd*)
	tm_file="${tm_file} dbxelf.h elfos.h gnu-user.h ${fbsd_tm_file} rs6000/sysv4.h"
	extra_options="${extra_options} rs6000/sysv4.opt"
	tmake_file="rs6000/t-fprules rs6000/t-ppcos ${tmake_file} rs6000/t-ppccomm"
	case ${target} in
	    powerpc*le-*-*)
		tm_file="${tm_file} rs6000/sysv4le.h" ;;
	esac
	case ${target} in
	     powerpc64*)
	    	tm_file="${tm_file} rs6000/default64.h rs6000/freebsd64.h"
		tmake_file="${tmake_file} rs6000/t-freebsd64"
		extra_options="${extra_options} rs6000/linux64.opt"
		if test $fbsd_major -ge 13; then
		    tm_defines="${tm_defines} TARGET_FREEBSD32_SECURE_PLT=1"
		fi
		;;
	     *)
		if test $fbsd_major -ge 13; then
		    tm_file="rs6000/secureplt.h ${tm_file}"
		fi
	        tm_file="${tm_file} rs6000/freebsd.h"
		;;
	esac
	;;
powerpc*-*-netbsd*)
	tm_file="${tm_file} dbxelf.h elfos.h gnu-user.h ${nbsd_tm_file} freebsd-spec.h"
	case ${target} in
	    powerpc64*)
		tm_file="rs6000/biarch64.h ${tm_file}"
		tm_file="${tm_file} rs6000/sysv4.h rs6000/default64.h rs6000/netbsd64.h"
		tmake_file="${tmake_file} rs6000/t-netbsd64"
		;;
	    *)
		tm_file="${tm_file} rs6000/sysv4.h rs6000/netbsd.h"
		tmake_file="${tmake_file} rs6000/t-netbsd"
		;;
	esac
	extra_options="${extra_options} netbsd.opt netbsd-elf.opt"
	extra_options="${extra_options} rs6000/sysv4.opt rs6000/linux64.opt"
	if test x${enable_secureplt} != xno; then
	    tm_file="rs6000/secureplt.h ${tm_file}"
	fi
	;;
powerpc-*-eabisimaltivec*)
	tm_file="${tm_file} dbxelf.h elfos.h gnu-user.h freebsd-spec.h newlib-stdint.h rs6000/sysv4.h rs6000/eabi.h rs6000/eabisim.h rs6000/eabialtivec.h"
	extra_options="${extra_options} rs6000/sysv4.opt"
	tmake_file="rs6000/t-fprules rs6000/t-ppcendian rs6000/t-ppccomm"
	use_gcc_stdint=wrap
	;;
powerpc-*-eabisim*)
	tm_file="${tm_file} dbxelf.h elfos.h gnu-user.h usegas.h freebsd-spec.h newlib-stdint.h rs6000/sysv4.h rs6000/eabi.h rs6000/eabisim.h"
	extra_options="${extra_options} rs6000/sysv4.opt"
	tmake_file="rs6000/t-fprules rs6000/t-ppcgas rs6000/t-ppccomm"
	use_gcc_stdint=wrap
	;;
powerpc-*-elf*)
	tm_file="${tm_file} dbxelf.h elfos.h gnu-user.h usegas.h freebsd-spec.h newlib-stdint.h rs6000/sysv4.h"
	extra_options="${extra_options} rs6000/sysv4.opt"
	tmake_file="rs6000/t-fprules rs6000/t-ppcgas rs6000/t-ppccomm"
	;;
powerpc-*-eabialtivec*)
	tm_file="${tm_file} dbxelf.h elfos.h gnu-user.h freebsd-spec.h newlib-stdint.h rs6000/sysv4.h rs6000/eabi.h rs6000/eabialtivec.h"
	extra_options="${extra_options} rs6000/sysv4.opt"
	tmake_file="rs6000/t-fprules rs6000/t-ppcendian rs6000/t-ppccomm"
	use_gcc_stdint=wrap
	;;
powerpc-*-eabi*)
	tm_file="${tm_file} dbxelf.h elfos.h gnu-user.h usegas.h freebsd-spec.h newlib-stdint.h rs6000/sysv4.h rs6000/eabi.h"
	extra_options="${extra_options} rs6000/sysv4.opt"
	tmake_file="rs6000/t-fprules rs6000/t-ppcgas rs6000/t-ppccomm"
	use_gcc_stdint=wrap
	;;
powerpc-*-rtems*)
	tm_file="rs6000/biarch64.h ${tm_file} dbxelf.h elfos.h gnu-user.h freebsd-spec.h newlib-stdint.h rs6000/sysv4.h rs6000/rtems.h rtems.h"
	extra_options="${extra_options} rs6000/sysv4.opt rs6000/linux64.opt"
	tmake_file="${tmake_file} rs6000/t-fprules rs6000/t-rtems rs6000/t-ppccomm"
	;;
powerpc*-*-linux*)
	tm_file="${tm_file} dbxelf.h elfos.h gnu-user.h linux.h freebsd-spec.h rs6000/sysv4.h"
	extra_options="${extra_options} rs6000/sysv4.opt"
	tmake_file="${tmake_file} rs6000/t-fprules rs6000/t-ppccomm"
	extra_objs="$extra_objs rs6000-linux.o"
	case ${target} in
	    powerpc*le-*-*)
		tm_file="${tm_file} rs6000/sysv4le.h" ;;
	esac
	case ${target}:${with_cpu} in
	    powerpc64*: | powerpc64*:native) cpu_is_64bit=yes ;;
	esac
	maybe_biarch=${cpu_is_64bit}
	case ${enable_targets} in
	    *powerpc64*) maybe_biarch=yes ;;
	    all) maybe_biarch=yes ;;
	esac
	case ${target}:${enable_targets}:${maybe_biarch} in
	    powerpc64-* | powerpc-*:*:yes | *:*powerpc64-*:yes | *:all:yes \
	    | powerpc64le*:*powerpcle* | powerpc64le*:*powerpc-* \
	    | powerpcle-*:*powerpc64le*:yes)
		if test x$cpu_is_64bit = xyes; then
		    tm_file="${tm_file} rs6000/default64.h"
		fi
		tm_file="rs6000/biarch64.h ${tm_file} rs6000/linux64.h glibc-stdint.h"
		tmake_file="$tmake_file rs6000/t-linux64"
		case ${target} in
		    powerpc*le-*-*)
			tmake_file="$tmake_file rs6000/t-linux64le"
			case ${enable_targets} in
			    all | *powerpc64-* | *powerpc-*)
				tmake_file="$tmake_file rs6000/t-linux64lebe" ;;
			esac ;;
		    *)
			case ${enable_targets} in
			    all | *powerpc64le-* | *powerpcle-*)
				tmake_file="$tmake_file rs6000/t-linux64bele" ;;
			esac ;;
		esac
		extra_options="${extra_options} rs6000/linux64.opt"
		;;
	    powerpc64*)
		tm_file="${tm_file} rs6000/default64.h rs6000/linux64.h glibc-stdint.h"
		extra_options="${extra_options} rs6000/linux64.opt"
		tmake_file="${tmake_file} rs6000/t-linux"
		;;
	    *)
		tm_file="${tm_file} rs6000/linux.h glibc-stdint.h"
		tmake_file="${tmake_file} rs6000/t-ppcos rs6000/t-linux"
		;;
	esac
	case ${target} in
	    powerpc*-*-linux*ppc476*)
		tm_file="${tm_file} rs6000/476.h"
		extra_options="${extra_options} rs6000/476.opt" ;;
	    powerpc*-*-linux*altivec*)
		tm_file="${tm_file} rs6000/linuxaltivec.h" ;;
	esac
	case ${target} in
	    *-linux*-musl*)
		enable_secureplt=yes ;;
	esac
	if test x${enable_secureplt} = xyes; then
		tm_file="rs6000/secureplt.h ${tm_file}"
	fi
	;;
powerpc-wrs-vxworks*)
	tm_file="${tm_file} elfos.h gnu-user.h freebsd-spec.h rs6000/sysv4.h"
	tmake_file="${tmake_file} rs6000/t-fprules rs6000/t-ppccomm rs6000/t-vxworks"
	extra_options="${extra_options} rs6000/sysv4.opt"
	extra_headers="${extra_headers} ppc-asm.h"
	case ${target} in
          *-vxworksmils*)
            tm_file="${tm_file} vx-common.h vxworksae.h rs6000/vxworks.h rs6000/vxworksmils.h"
            tmake_file="${tmake_file} rs6000/t-vxworksmils"
            ;;
	  *-vxworksae*)
	    tm_file="${tm_file} vx-common.h vxworksae.h rs6000/vxworks.h rs6000/vxworksae.h"
	    tmake_file="${tmake_file} rs6000/t-vxworksae"
	    ;;
	  *-vxworks*)
	    tm_file="${tm_file} vx-common.h vxworks.h rs6000/vxworks.h"
	    ;;
	esac
	;;
powerpc-*-lynxos*)
	xm_defines=POSIX
	tm_file="${tm_file} dbxelf.h elfos.h gnu-user.h rs6000/sysv4.h rs6000/lynx.h lynx.h"
	tmake_file="t-lynx rs6000/t-lynx"
	extra_options="${extra_options} rs6000/sysv4.opt lynx.opt"
	thread_file=lynx
	gnu_ld=yes
	gas=yes
	;;
powerpcle-*-elf*)
	tm_file="${tm_file} dbxelf.h elfos.h gnu-user.h usegas.h freebsd-spec.h newlib-stdint.h rs6000/sysv4.h rs6000/sysv4le.h"
	tmake_file="rs6000/t-fprules rs6000/t-ppcgas rs6000/t-ppccomm"
	extra_options="${extra_options} rs6000/sysv4.opt"
	;;
powerpcle-*-eabisim*)
	tm_file="${tm_file} dbxelf.h elfos.h gnu-user.h usegas.h freebsd-spec.h newlib-stdint.h rs6000/sysv4.h rs6000/sysv4le.h rs6000/eabi.h rs6000/eabisim.h"
	tmake_file="rs6000/t-fprules rs6000/t-ppcgas rs6000/t-ppccomm"
	extra_options="${extra_options} rs6000/sysv4.opt"
	use_gcc_stdint=wrap
	;;
powerpcle-*-eabi*)
	tm_file="${tm_file} dbxelf.h elfos.h gnu-user.h usegas.h freebsd-spec.h newlib-stdint.h rs6000/sysv4.h rs6000/sysv4le.h rs6000/eabi.h"
	tmake_file="rs6000/t-fprules rs6000/t-ppcgas rs6000/t-ppccomm"
	extra_options="${extra_options} rs6000/sysv4.opt"
	use_gcc_stdint=wrap
	;;
<<<<<<< HEAD
=======
pru*-*-*)
	tm_file="elfos.h newlib-stdint.h ${tm_file}"
	tmake_file="${tmake_file} pru/t-pru"
	extra_objs="pru-pragma.o pru-passes.o"
	use_gcc_stdint=wrap
	;;
>>>>>>> 9e014010
rs6000-ibm-aix6.* | powerpc-ibm-aix6.*)
	tm_file="${tm_file} rs6000/aix.h rs6000/aix61.h rs6000/xcoff.h rs6000/aix-stdint.h"
	tmake_file="rs6000/t-aix52 t-slibgcc"
	extra_options="${extra_options} rs6000/aix64.opt"
	use_collect2=yes
	thread_file='aix'
	use_gcc_stdint=wrap
	default_use_cxa_atexit=yes
	;;
rs6000-ibm-aix7.1.* | powerpc-ibm-aix7.1.*)
	tm_file="${tm_file} rs6000/aix.h rs6000/aix71.h rs6000/xcoff.h rs6000/aix-stdint.h"
	tmake_file="rs6000/t-aix52 t-slibgcc"
	extra_options="${extra_options} rs6000/aix64.opt"
	use_collect2=yes
	thread_file='aix'
	use_gcc_stdint=wrap
	default_use_cxa_atexit=yes
	;;
rs6000-ibm-aix[789].* | powerpc-ibm-aix[789].*)
	tm_file="${tm_file} rs6000/aix.h rs6000/aix72.h rs6000/xcoff.h rs6000/aix-stdint.h"
	tmake_file="rs6000/t-aix52 t-slibgcc"
	extra_options="${extra_options} rs6000/aix64.opt"
	use_collect2=yes
	thread_file='aix'
	use_gcc_stdint=wrap
	default_use_cxa_atexit=yes
	;;
rl78-*-elf*)
	tm_file="dbxelf.h elfos.h newlib-stdint.h ${tm_file}"
	target_has_targetm_common=no
	c_target_objs="rl78-c.o"
	cxx_target_objs="rl78-c.o"
	tmake_file="${tmake_file} rl78/t-rl78"
	;;
rx-*-elf*)
	tm_file="dbxelf.h elfos.h newlib-stdint.h ${tm_file}"
	tmake_file="${tmake_file} rx/t-rx"
	extra_options="${extra_options} rx/elf.opt"
	;;
rx-*-linux*)
	tm_file="elfos.h linux.h glibc-stdint.h rx/linux.h ../../libgcc/config/rx/rx-abi.h"
	tmake_file="${tmake_file} rx/t-linux"
	;;
s390-*-linux*)
	tm_file="s390/s390.h dbxelf.h elfos.h gnu-user.h linux.h glibc-stdint.h s390/linux.h"
	c_target_objs="${c_target_objs} s390-c.o"
	cxx_target_objs="${cxx_target_objs} s390-c.o"
	if test x$enable_targets = xall; then
		tmake_file="${tmake_file} s390/t-linux64"
	fi
	tmake_file="${tmake_file} s390/t-s390"
	;;
s390x-*-linux*)
	tm_file="s390/s390x.h s390/s390.h dbxelf.h elfos.h gnu-user.h linux.h glibc-stdint.h s390/linux.h"
	tm_p_file="linux-protos.h s390/s390-protos.h"
	c_target_objs="${c_target_objs} s390-c.o"
	cxx_target_objs="${cxx_target_objs} s390-c.o"
	md_file=s390/s390.md
	extra_modes=s390/s390-modes.def
	out_file=s390/s390.c
	tmake_file="${tmake_file} s390/t-linux64 s390/t-s390"
	;;
s390x-ibm-tpf*)
	tm_file="s390/s390x.h s390/s390.h dbxelf.h elfos.h glibc-stdint.h s390/tpf.h"
	tm_p_file=s390/s390-protos.h
	c_target_objs="${c_target_objs} s390-c.o"
	cxx_target_objs="${cxx_target_objs} s390-c.o"
	md_file=s390/s390.md
	extra_modes=s390/s390-modes.def
	out_file=s390/s390.c
	thread_file='tpf'
	extra_options="${extra_options} s390/tpf.opt"
	tmake_file="${tmake_file} s390/t-s390"
	;;
sh-*-elf* | sh[12346l]*-*-elf* | \
  sh-*-linux* | sh[2346lbe]*-*-linux* | \
  sh-*-netbsdelf* | shl*-*-netbsdelf*)
	tmake_file="${tmake_file} sh/t-sh sh/t-elf"
	if test x${with_endian} = x; then
		case ${target} in
		sh[1234]*be-*-* | sh[1234]*eb-*-*) with_endian=big ;;
		shbe-*-* | sheb-*-*)		   with_endian=big,little ;;
		sh[1234]l* | sh[34]*-*-linux*)	   with_endian=little ;;
		shl* | sh*-*-linux* | \
		  sh-superh-elf)		   with_endian=little,big ;;
		sh[1234]*-*-*)			   with_endian=big ;;
		*)				   with_endian=big,little ;;
		esac
	fi
	# TM_ENDIAN_CONFIG is used by t-sh to determine multilibs.
	#  First word : the default endian.
	#  Second word: the secondary endian (optional).
	case ${with_endian} in
	big)		TM_ENDIAN_CONFIG=mb ;;
	little)		TM_ENDIAN_CONFIG=ml ;;
	big,little)	TM_ENDIAN_CONFIG="mb ml" ;;
	little,big)	TM_ENDIAN_CONFIG="ml mb" ;;
	*)	echo "with_endian=${with_endian} not supported."; exit 1 ;;
	esac
	case ${with_endian} in
	little*)	tm_file="sh/little.h ${tm_file}" ;;
	esac
	tm_file="${tm_file} dbxelf.h elfos.h sh/elf.h"
	case ${target} in
	sh*-*-linux*)	tmake_file="${tmake_file} sh/t-linux"
			if test x$enable_fdpic = xyes; then
				tm_defines="$tm_defines FDPIC_DEFAULT=1"
			fi
			tm_file="${tm_file} gnu-user.h linux.h glibc-stdint.h sh/linux.h" ;;
	sh*-*-netbsd*)
			tm_file="${tm_file} ${nbsd_tm_file} sh/netbsd-elf.h"
			extra_options="${extra_options} netbsd.opt netbsd-elf.opt"

			;;
	sh*-superh-elf)	if test x$with_libgloss != xno; then
                                with_libgloss=yes
                                tm_file="${tm_file} sh/newlib.h"
                        fi
			tm_file="${tm_file} sh/embed-elf.h"
			tm_file="${tm_file} sh/superh.h"
			extra_options="${extra_options} sh/superh.opt" ;;
	*)		if test x$with_newlib = xyes \
			   && test x$with_libgloss = xyes; then
				tm_file="${tm_file} sh/newlib.h"
			fi
			tm_file="${tm_file} sh/embed-elf.h" ;;
	esac
	case ${target} in
	*-*-netbsd)
		;;
	*-*-elf*)
		tm_file="${tm_file} newlib-stdint.h"
		;;
	esac
	# sed el/eb endian suffixes away to avoid confusion with sh[23]e
	case `echo ${target} | sed 's/e[lb]-/-/'` in
	sh4a_single_only*)	sh_cpu_target=sh4a-single-only ;;
	sh4a_single*)		sh_cpu_target=sh4a-single ;;
	sh4a_nofpu*)		sh_cpu_target=sh4a-nofpu ;;
	sh4al)			sh_cpu_target=sh4al ;;
	sh4a*)			sh_cpu_target=sh4a ;;
	sh4_single_only*)	sh_cpu_target=sh4-single-only ;;
	sh4_single*)		sh_cpu_target=sh4-single ;;
	sh4_nofpu*)		sh_cpu_target=sh4-nofpu ;;
	sh4* | sh-superh-*)	sh_cpu_target=sh4 ;;
	sh3e*)			sh_cpu_target=sh3e ;;
	sh*-*-netbsd* | sh3*)	sh_cpu_target=sh3 ;;
	sh2a_single_only*)	sh_cpu_target=sh2a-single-only ;;
	sh2a_single*)		sh_cpu_target=sh2a-single ;;
	sh2a_nofpu*)		sh_cpu_target=sh2a-nofpu ;;
	sh2a*)			sh_cpu_target=sh2a ;;
	sh2e*)			sh_cpu_target=sh2e ;;
	sh2*)			sh_cpu_target=sh2 ;;
	*)			sh_cpu_target=sh1 ;;
	esac
	# did the user say --without-fp ?
	if test x$with_fp = xno; then
		case ${sh_cpu_target} in
		sh4al | sh1)	;;
		sh4a* )		sh_cpu_target=sh4a-nofpu ;;
		sh4*)		sh_cpu_target=sh4-nofpu ;;
		sh3*)		sh_cpu_target=sh3 ;;
		sh2a*)		sh_cpu_target=sh2a-nofpu ;;
		sh2*)		sh_cpu_target=sh2 ;;
		*)	echo --without-fp not available for $target: ignored
		esac
		tm_defines="$tm_defines STRICT_NOFPU=1"
	fi
	sh_cpu_default="`echo $with_cpu|sed s/^m/sh/|tr A-Z_ a-z-`"
	case $sh_cpu_default in
	  sh2a-single-only | sh2a-single | sh2a-nofpu | sh2a | \
	  sh4a-single-only | sh4a-single | sh4a-nofpu | sh4a | sh4al | \
	  sh4-single-only | sh4-single | sh4-nofpu | sh4 | sh4-300 | \
	  sh3e | sh3 | sh2e | sh2 | sh1) ;;
	"")	sh_cpu_default=${sh_cpu_target} ;;
	*)	echo "with_cpu=$with_cpu not supported"; exit 1 ;;
	esac
	sh_multilibs=${with_multilib_list}
	if test "$sh_multilibs" = "default" ; then
		case ${target} in
		sh[1234]*)	sh_multilibs=${sh_cpu_target} ;;
		sh-superh-*)	sh_multilibs=m4,m4-single,m4-single-only,m4-nofpu ;;
		sh*-*-linux*)	sh_multilibs=m1,m2,m2a,m3e,m4 ;;
		sh*-*-netbsd*)	sh_multilibs=m3,m3e,m4 ;;
		*) sh_multilibs=m1,m2,m2e,m4,m4-single,m4-single-only,m2a,m2a-single ;;
		esac
		if test x$with_fp = xno; then
			sh_multilibs="`echo $sh_multilibs|sed -e s/m4/sh4-nofpu/ -e s/,m4-[^,]*//g -e s/,m[23]e// -e s/m2a,m2a-single/m2a-nofpu/ -e s/m5-..m....,//g`"
		fi
	fi
	target_cpu_default=SELECT_`echo ${sh_cpu_default}|tr abcdefghijklmnopqrstuvwxyz- ABCDEFGHIJKLMNOPQRSTUVWXYZ_`
	tm_defines=${tm_defines}' SH_MULTILIB_CPU_DEFAULT=\"'`echo $sh_cpu_default|sed s/sh/m/`'\"'
	tm_defines="$tm_defines SUPPORT_`echo $sh_cpu_default | sed 's/^m/sh/' | tr abcdefghijklmnopqrstuvwxyz- ABCDEFGHIJKLMNOPQRSTUVWXYZ_`=1"
	sh_multilibs=`echo $sh_multilibs | sed -e 's/,/ /g' -e 's/^[Ss][Hh]/m/' -e 's/ [Ss][Hh]/ m/g' | tr ABCDEFGHIJKLMNOPQRSTUVWXYZ_ abcdefghijklmnopqrstuvwxyz-`
	for sh_multilib in ${sh_multilibs}; do
		case ${sh_multilib} in
		m1 | m2 | m2e | m3 | m3e | \
		m4 | m4-single | m4-single-only | m4-nofpu | m4-300 |\
		m4a | m4a-single | m4a-single-only | m4a-nofpu | m4al | \
		m2a | m2a-single | m2a-single-only | m2a-nofpu)
			# TM_MULTILIB_CONFIG is used by t-sh for the non-endian multilib definition
			# It is passed to MULTIILIB_OPTIONS verbatim.
			TM_MULTILIB_CONFIG="${TM_MULTILIB_CONFIG}/${sh_multilib}"
			tm_defines="$tm_defines SUPPORT_`echo $sh_multilib | sed 's/^m/sh/' | tr abcdefghijklmnopqrstuvwxyz- ABCDEFGHIJKLMNOPQRSTUVWXYZ_`=1"
			;;
		\!*)	# TM_MULTILIB_EXCEPTIONS_CONFIG is used by t-sh
			# It is passed the MULTILIB_EXCEPTIONS verbatim.
			TM_MULTILIB_EXCEPTIONS_CONFIG="${TM_MULTILIB_EXCEPTIONS_CONFIG} `echo $sh_multilib | sed 's/^!//'`" ;;
		*)
			echo "with_multilib_list=${sh_multilib} not supported."
			exit 1
			;;
		esac
	done
	TM_MULTILIB_CONFIG=`echo $TM_MULTILIB_CONFIG | sed 's:^/::'`
	if test x${enable_incomplete_targets} = xyes ; then
		tm_defines="$tm_defines SUPPORT_SH1=1 SUPPORT_SH2E=1 SUPPORT_SH4=1 SUPPORT_SH4_SINGLE=1 SUPPORT_SH2A=1 SUPPORT_SH2A_SINGLE=1"
	fi
	tm_file="$tm_file ./sysroot-suffix.h"
	tmake_file="$tmake_file t-sysroot-suffix"
	;;
sh-*-rtems*)
	tmake_file="${tmake_file} sh/t-sh sh/t-rtems"
	tm_file="${tm_file} dbxelf.h elfos.h sh/elf.h sh/embed-elf.h sh/rtemself.h rtems.h newlib-stdint.h"
	;;
sh-wrs-vxworks)
	tmake_file="$tmake_file sh/t-sh sh/t-vxworks"
	tm_file="${tm_file} elfos.h sh/elf.h sh/embed-elf.h vx-common.h vxworks.h sh/vxworks.h"
	;;
sparc-*-elf*)
	tm_file="${tm_file} dbxelf.h elfos.h newlib-stdint.h sparc/sysv4.h sparc/sp-elf.h"
	case ${target} in
	    *-leon-*)
		tmake_file="sparc/t-sparc sparc/t-leon"
		;;
	    *-leon[3-9]*)
		tmake_file="sparc/t-sparc sparc/t-leon3"
		;;
	    *)
		tmake_file="sparc/t-sparc sparc/t-elf"
		;;
	esac
	;;
sparc-*-rtems*)
	tm_file="${tm_file} dbxelf.h elfos.h sparc/sysv4.h sparc/sp-elf.h sparc/rtemself.h rtems.h newlib-stdint.h"
	tmake_file="${tmake_file} sparc/t-sparc sparc/t-rtems"
	;;
sparc-*-linux*)
	tm_file="${tm_file} dbxelf.h elfos.h sparc/sysv4.h gnu-user.h linux.h glibc-stdint.h sparc/tso.h"
	extra_options="${extra_options} sparc/long-double-switch.opt"
	case ${target} in
	    *-leon-*)
		tmake_file="${tmake_file} sparc/t-sparc sparc/t-leon"
		;;
	    *-leon[3-9]*)
		tmake_file="${tmake_file} sparc/t-sparc sparc/t-leon3"
		;;
	    *)
		tmake_file="${tmake_file} sparc/t-sparc"
		;;
	esac
	if test x$enable_targets = xall; then
		tm_file="sparc/biarch64.h ${tm_file} sparc/linux64.h"
		tmake_file="${tmake_file} sparc/t-linux64"
	else
		tm_file="${tm_file} sparc/linux.h"
		tmake_file="${tmake_file} sparc/t-linux"
	fi
	;;
sparc-*-netbsdelf*)
	tm_file="${tm_file} dbxelf.h elfos.h sparc/sysv4.h ${nbsd_tm_file} sparc/netbsd-elf.h"
	extra_options="${extra_options} netbsd.opt netbsd-elf.opt"
	extra_options="${extra_options} sparc/long-double-switch.opt"
	tmake_file="${tmake_file} sparc/t-sparc"
	;;
sparc*-*-solaris2*)
	tm_file="sparc/biarch64.h ${tm_file} ${sol2_tm_file} sparc/tso.h"
	case ${target} in
	    sparc64-*-* | sparcv9-*-*)
		tm_file="sparc/default64.h ${tm_file}"
		;;
	    *)
		test x$with_cpu != x || with_cpu=v9
		;;
	esac
	tmake_file="${tmake_file} sparc/t-sparc sparc/t-sol2"
	;;
sparc-wrs-vxworks)
	tm_file="${tm_file} elfos.h sparc/sysv4.h vx-common.h vxworks.h sparc/vxworks.h"
	tmake_file="${tmake_file} sparc/t-sparc sparc/t-vxworks"
	;;
sparc64-*-elf*)
	tm_file="${tm_file} dbxelf.h elfos.h newlib-stdint.h sparc/sysv4.h sparc/sp64-elf.h"
	extra_options="${extra_options}"
	tmake_file="${tmake_file} sparc/t-sparc"
	;;
sparc64-*-rtems*)
	tm_file="${tm_file} dbxelf.h elfos.h newlib-stdint.h sparc/sysv4.h sparc/sp64-elf.h sparc/rtemself.h rtems.h"
	extra_options="${extra_options}"
	tmake_file="${tmake_file} sparc/t-sparc sparc/t-rtems-64"
	;;
sparc64-*-linux*)
	tm_file="sparc/biarch64.h ${tm_file} dbxelf.h elfos.h sparc/sysv4.h gnu-user.h linux.h glibc-stdint.h sparc/default64.h sparc/linux64.h sparc/tso.h"
	extra_options="${extra_options} sparc/long-double-switch.opt"
	tmake_file="${tmake_file} sparc/t-sparc sparc/t-linux64"
	;;
sparc64-*-freebsd*|ultrasparc-*-freebsd*)
	tm_file="${tm_file} ${fbsd_tm_file} dbxelf.h elfos.h sparc/sysv4.h sparc/freebsd.h"
	extra_options="${extra_options} sparc/long-double-switch.opt"
	case "x$with_cpu" in
		xultrasparc) ;;
		x) with_cpu=ultrasparc ;;
		*) echo "$with_cpu not supported for freebsd target"; exit 1 ;;
	esac
	tmake_file="${tmake_file} sparc/t-sparc"
	;;
sparc64-*-netbsd*)
	tm_file="sparc/biarch64.h ${tm_file}"
	tm_file="${tm_file} dbxelf.h elfos.h sparc/sysv4.h ${nbsd_tm_file} sparc/netbsd-elf.h"
	tm_file="${tm_file} sparc/default64.h"
	extra_options="${extra_options} netbsd.opt netbsd-elf.opt"
	extra_options="${extra_options} sparc/long-double-switch.opt"
	tmake_file="${tmake_file} sparc/t-sparc sparc/t-netbsd64"
	with_cpu=ultrasparc
	;;
sparc64-*-openbsd*)
	tm_file="sparc/openbsd1-64.h ${tm_file} dbxelf.h elfos.h sparc/sysv4.h sparc/sp64-elf.h"
	tm_file="${tm_file} openbsd.h openbsd-stdint.h openbsd-libpthread.h sparc/openbsd64.h"
	extra_options="${extra_options} openbsd.opt"
	extra_options="${extra_options}"
	gas=yes gnu_ld=yes
	with_cpu=ultrasparc
	tmake_file="${tmake_file} sparc/t-sparc"
	;;
tic6x-*-elf)
	tm_file="elfos.h ${tm_file} c6x/elf-common.h c6x/elf.h"
	tm_file="${tm_file} dbxelf.h tm-dwarf2.h newlib-stdint.h"
	tmake_file="c6x/t-c6x c6x/t-c6x-elf"
	use_collect2=no
	;;
tic6x-*-uclinux)
	tm_file="elfos.h ${tm_file} gnu-user.h linux.h c6x/elf-common.h c6x/uclinux-elf.h"
	tm_file="${tm_file} dbxelf.h tm-dwarf2.h glibc-stdint.h"
	tm_file="${tm_file} ./sysroot-suffix.h"
	tmake_file="t-sysroot-suffix t-slibgcc"
	tmake_file="${tmake_file} c6x/t-c6x c6x/t-c6x-elf c6x/t-c6x-uclinux"
	use_collect2=no
	;;
tilegx*-*-linux*)
	tm_file="elfos.h gnu-user.h linux.h glibc-stdint.h tilegx/linux.h ${tm_file}"
        tmake_file="${tmake_file} tilegx/t-tilegx"
	extra_objs="${extra_objs} mul-tables.o"
	c_target_objs="${c_target_objs} tilegx-c.o"
	cxx_target_objs="${cxx_target_objs} tilegx-c.o"
	extra_headers="feedback.h"
	case $target in
	tilegxbe-*)
		tm_defines="${tm_defines} TARGET_BIG_ENDIAN_DEFAULT=1"
 		;;
	esac
	;;
tilepro*-*-linux*)
	tm_file="elfos.h gnu-user.h linux.h glibc-stdint.h tilepro/linux.h ${tm_file}"
        tmake_file="${tmake_file} tilepro/t-tilepro"
	extra_objs="${extra_objs} mul-tables.o"
	c_target_objs="${c_target_objs} tilepro-c.o"
	cxx_target_objs="${cxx_target_objs} tilepro-c.o"
	extra_headers="feedback.h"
	;;
v850-*-rtems*)
	target_cpu_default="TARGET_CPU_generic"
	tm_file="dbxelf.h elfos.h v850/v850.h"
	tm_file="${tm_file} rtems.h v850/rtems.h newlib-stdint.h"
	tmake_file="${tmake_file} v850/t-v850"
	tmake_file="${tmake_file} v850/t-rtems"
	use_collect2=no
	c_target_objs="v850-c.o"
	cxx_target_objs="v850-c.o"
	;;
v850*-*-*)
	case ${target} in
	v850e3v5-*-*)
		target_cpu_default="TARGET_CPU_v850e3v5"
		;;
	v850e2v3-*-*)
		target_cpu_default="TARGET_CPU_v850e2v3"
		;;
	v850e2-*-*)
		target_cpu_default="TARGET_CPU_v850e2"
		;;
	v850e1-*-* | v850es-*-*)
		target_cpu_default="TARGET_CPU_v850e1"
		;;
	v850e-*-*)
		target_cpu_default="TARGET_CPU_v850e"
		;;
	v850-*-*)
		target_cpu_default="TARGET_CPU_generic"
		;;
	esac
	tm_file="dbxelf.h elfos.h newlib-stdint.h v850/v850.h"
	if test x$stabs = xyes
	then
		tm_file="${tm_file} dbx.h"
	fi
	use_collect2=no
	c_target_objs="v850-c.o"
	cxx_target_objs="v850-c.o"
	use_gcc_stdint=wrap
	;;
vax-*-linux*)
	tm_file="${tm_file} dbxelf.h elfos.h gnu-user.h linux.h vax/elf.h vax/linux.h"
	extra_options="${extra_options} vax/elf.opt"
	;;
vax-*-netbsdelf*)
	tm_file="${tm_file} elfos.h ${nbsd_tm_file} vax/elf.h vax/netbsd-elf.h"
	extra_options="${extra_options} netbsd.opt netbsd-elf.opt vax/elf.opt"
	tm_defines="${tm_defines} CHAR_FAST8=1 SHORT_FAST16=1"
	;;
vax-*-openbsd*)
	tm_file="vax/vax.h vax/openbsd1.h openbsd.h openbsd-stdint.h openbsd-libpthread.h vax/openbsd.h"
	extra_options="${extra_options} openbsd.opt"
	use_collect2=yes
	;;
visium-*-elf*)
	tm_file="dbxelf.h elfos.h ${tm_file} visium/elf.h newlib-stdint.h"
	tmake_file="visium/t-visium visium/t-crtstuff"
	;;
xstormy16-*-elf)
	# For historical reasons, the target files omit the 'x'.
	tm_file="dbxelf.h elfos.h newlib-stdint.h stormy16/stormy16.h"
	tm_p_file=stormy16/stormy16-protos.h
	tm_d_file="elfos.h stormy16/stormy16.h"
	md_file=stormy16/stormy16.md
	out_file=stormy16/stormy16.c
	extra_options=stormy16/stormy16.opt
	tmake_file="stormy16/t-stormy16"
	;;
xtensa*-*-elf*)
	tm_file="${tm_file} dbxelf.h elfos.h newlib-stdint.h xtensa/elf.h"
	extra_options="${extra_options} xtensa/elf.opt"
	;;
xtensa*-*-linux*)
	tm_file="${tm_file} dbxelf.h elfos.h gnu-user.h linux.h glibc-stdint.h xtensa/linux.h"
	tmake_file="${tmake_file} xtensa/t-xtensa"
	;;
xtensa*-*-uclinux*)
	tm_file="${tm_file} dbxelf.h elfos.h gnu-user.h linux.h glibc-stdint.h xtensa/uclinux.h"
	tmake_file="${tmake_file} xtensa/t-xtensa"
	extra_options="${extra_options} xtensa/uclinux.opt"
	;;
am33_2.0-*-linux*)
	tm_file="mn10300/mn10300.h dbxelf.h elfos.h gnu-user.h linux.h glibc-stdint.h mn10300/linux.h"
	gas=yes gnu_ld=yes
	use_collect2=no
	;;
m32c-*-rtems*)
	tm_file="dbxelf.h elfos.h ${tm_file} m32c/rtems.h rtems.h newlib-stdint.h"
	c_target_objs="m32c-pragma.o"
	cxx_target_objs="m32c-pragma.o"
 	;;
m32c-*-elf*)
	tm_file="dbxelf.h elfos.h newlib-stdint.h ${tm_file}"
	c_target_objs="m32c-pragma.o"
	cxx_target_objs="m32c-pragma.o"
 	;;
*)
	echo "*** Configuration ${target} not supported" 1>&2
	exit 1
	;;
esac

case ${target} in
i[34567]86-*-linux* | x86_64-*-linux*)
	tmake_file="${tmake_file} i386/t-pmm_malloc i386/t-i386"
	;;
i[34567]86-*-* | x86_64-*-*)
	tmake_file="${tmake_file} i386/t-gmm_malloc i386/t-i386"
	;;
powerpc*-*-* | rs6000-*-*)
	tm_file="${tm_file} ${cpu_type}/option-defaults.h"
esac

# non-glibc systems
case ${target} in
*-linux-musl*)
	tmake_file="${tmake_file} t-musl"
	;;
*-linux-uclibc*)
	tmake_file="${tmake_file} t-uclibc"
	;;
esac

# Assume the existence of indirect function support and allow the use of the
# resolver attribute.
case ${target} in
*-*-linux*android*|*-*-linux*uclibc*|*-*-linux*musl*)
        ;;
*-*-kfreebsd*-gnu | *-*-kopensolaris*-gnu)
        ;;
*-*-linux* | *-*-gnu*)
	case ${target} in
	aarch64*-* | arm*-* | i[34567]86-* | powerpc*-* | s390*-* | sparc*-* | x86_64-*)
		default_gnu_indirect_function=yes
		;;
	esac
	;;
esac

# Build mkoffload tool
case ${target} in
*-intelmic-* | *-intelmicemul-*)
	tmake_file="${tmake_file} i386/t-intelmic"
	tm_file="${tm_file} i386/intelmic-offload.h"
	;;
esac

if [ "$target_has_targetcm" = "no" ]; then
  c_target_objs="$c_target_objs default-c.o"
  cxx_target_objs="$cxx_target_objs default-c.o"
fi

if [ "$common_out_file" = "" ]; then
  if [ "$target_has_targetm_common" = "yes" ]; then
    common_out_file="$cpu_type/$cpu_type-common.c"
  else
    common_out_file="default-common.c"
  fi
fi

if [ "$target_has_targetdm" = "no" ]; then
  d_target_objs="$d_target_objs default-d.o"
fi

# Support for --with-cpu and related options (and a few unrelated options,
# too).
case ${with_cpu} in
  yes | no)
    echo "--with-cpu must be passed a value" 1>&2
    exit 1
    ;;
esac

# Set arch and cpu from ${target} and ${target_noncanonical}.  Set cpu
# to generic if there is no processor scheduler model for the target.
arch=
cpu=
arch_without_sse2=no
arch_without_64bit=no
case ${target} in
  i386-*-freebsd*)
    if test $fbsd_major -ge 6; then
      arch=i486
    else
      arch=i386
    fi
    cpu=generic
    arch_without_sse2=yes
    arch_without_64bit=yes
    ;;
  i386-*-netbsd*)
    arch=i486
    cpu=generic
    arch_without_sse2=yes
    arch_without_64bit=yes
    ;;
  i386-*-*)
    arch=i386
    cpu=i386
    arch_without_sse2=yes
    arch_without_64bit=yes
    ;;
  i486-*-*)
    arch=i486
    cpu=i486
    arch_without_sse2=yes
    arch_without_64bit=yes
    ;;
  i586-*-*)
    arch_without_sse2=yes
    arch_without_64bit=yes
    case ${target_noncanonical} in
      k6_2-*)
	arch=k6-2
	cpu=k6-2
	;;
      k6_3-*)
	arch=k6-3
	cpu=k6-3
	;;
      k6-*)
	arch=k6
	cpu=k6
	;;
      pentium_mmx-*|winchip_c6-*|winchip2-*|c3-*)
	arch=pentium-mmx
	cpu=pentium-mmx
	;;
      *)
	arch=pentium
	cpu=pentium
	;;
    esac
    ;;
  i686-*-* | i786-*-*)
    case ${target_noncanonical} in
      znver1-*)
	arch=znver1
	cpu=znver1
	;;
      znver2-*)
	arch=znver2
	cpu=znver2
	;;
<<<<<<< HEAD
=======
      znver3-*)
	arch=znver3
	cpu=znver3
	;;
>>>>>>> 9e014010
      bdver4-*)
        arch=bdver4
        cpu=bdver4
        ;;
      bdver3-*)
        arch=bdver3
        cpu=bdver3
        ;;
      bdver2-*)
        arch=bdver2
        cpu=bdver2
        ;;
      bdver1-*)
	arch=bdver1
	cpu=bdver1
	;;
      btver1-*)
	arch=btver1
	cpu=btver1
	;;
      btver2-*)
	arch=btver2
	cpu=btver2
	;;
      amdfam10-*|barcelona-*)
	arch=amdfam10
	cpu=amdfam10
	;;
      k8_sse3-*|opteron_sse3-*|athlon64_sse3-*)
	arch=k8-sse3
	cpu=k8-sse3
	;;
      k8-*|opteron-*|athlon64-*|athlon_fx-*)
	arch=k8
	cpu=k8
	;;
      athlon_xp-*|athlon_mp-*|athlon_4-*)
	arch=athlon-4
	cpu=athlon-4
	arch_without_sse2=yes
	arch_without_64bit=yes
	;;
      athlon_tbird-*|athlon-*)
	arch=athlon
	cpu=athlon
	arch_without_sse2=yes
	;;
      geode-*)
	arch=geode
	cpu=geode
	arch_without_sse2=yes
	;;
      pentium2-*)
	arch=pentium2
	cpu=pentium2
	arch_without_sse2=yes
	;;
      pentium3-*|pentium3m-*)
	arch=pentium3
	cpu=pentium3
	arch_without_sse2=yes
	;;
      pentium4-*|pentium4m-*)
	arch=pentium4
	cpu=pentium4
	;;
      prescott-*)
	arch=prescott
	cpu=prescott
	;;
      nocona-*)
	arch=nocona
	cpu=nocona
	;;
      atom-*)
	arch=atom
	cpu=atom
	;;
      slm-*)
	arch=slm
	cpu=slm
	;;
      core2-*)
	arch=core2
	cpu=core2
	;;
      corei7-*)
	arch=corei7
	cpu=corei7
	;;
      corei7_avx-*)
	arch=corei7-avx
	cpu=corei7-avx
	;;
      pentium_m-*)
	arch=pentium-m
	cpu=pentium-m
	;;
      pentiumpro-*)
	arch=pentiumpro
	cpu=pentiumpro
	arch_without_sse2=yes
	;;
      *)
	arch=pentiumpro
	cpu=generic
	arch_without_sse2=yes
	arch_without_64bit=yes
	;;
    esac
    ;;
  x86_64-*-*)
    case ${target_noncanonical} in
      znver1-*)
	arch=znver1
	cpu=znver1
	;;
      znver2-*)
	arch=znver2
	cpu=znver2
	;;
<<<<<<< HEAD
=======
      znver3-*)
	arch=znver3
	cpu=znver3
	;;
>>>>>>> 9e014010
      bdver4-*)
        arch=bdver4
        cpu=bdver4
        ;;
      bdver3-*)
        arch=bdver3
        cpu=bdver3
        ;;
      bdver2-*)
        arch=bdver2
        cpu=bdver2
        ;;
      bdver1-*)
	arch=bdver1
	cpu=bdver1
	;;
      btver1-*)
	arch=btver1
	cpu=btver1
	;;
      btver2-*)
	arch=btver2
	cpu=btver2
	;;
      amdfam10-*|barcelona-*)
	arch=amdfam10
	cpu=amdfam10
	;;
      k8_sse3-*|opteron_sse3-*|athlon64_sse3-*)
	arch=k8-sse3
	cpu=k8-sse3
	;;
      k8-*|opteron-*|athlon_64-*)
	arch=k8
	cpu=k8
	;;
      nocona-*)
	arch=nocona
	cpu=nocona
	;;
      atom-*)
	arch=atom
	cpu=atom
	;;
      slm-*)
	arch=slm
	cpu=slm
	;;
      core2-*)
	arch=core2
	cpu=core2
	;;
      corei7-*)
	arch=corei7
	cpu=corei7
	;;
      *)
	arch=x86-64
	cpu=generic
	;;
    esac
    ;;
esac

# If there is no $with_cpu option, try to infer one from ${target}.
# This block sets nothing except for with_cpu.
if test x$with_cpu = x ; then
  case ${target} in
    i[34567]86-*-elfiamcu)
      with_cpu=lakemont
      ;;
    i[34567]86-*-*|x86_64-*-*)
      with_cpu=$cpu
      ;;
    alphaev6[78]*-*-*)
      with_cpu=ev67
      ;;
    alphaev6*-*-*)
      with_cpu=ev6
      ;;
    alphapca56*-*-*)
      with_cpu=pca56
      ;;
    alphaev56*-*-*)
      with_cpu=ev56
      ;;
    alphaev5*-*-*)
      with_cpu=ev5
      ;;
    frv-*-*linux* | frv400-*-*linux*)
      with_cpu=fr400
      ;;
    frv550-*-*linux*)
      with_cpu=fr550
      ;;
    m5200-*-*|m5407-*-*)
      with_cpu=${default_cf_cpu}
      ;;
    m68k*-*-*)
      case "$with_arch" in
	"cf")
	  with_cpu=${default_cf_cpu}
	  ;;
	"" | "m68k")
	  with_cpu=m${default_m68k_cpu}
	  ;;
      esac
      ;;
    sparc*-*-*)
      case ${target} in
	*-leon-*)
	  with_cpu=leon
	  ;;
	*-leon[3-9]*)
	  with_cpu=leon3
	  ;;
	*-leon[3-9]v7*)
	  with_cpu=leon3v7
	  ;;
	*)
	  with_cpu="`echo ${target} | sed 's/-.*$//'`"
	  ;;
      esac
      ;;
    visium-*-*)
      with_cpu=gr5
      ;;
  esac

  # Avoid overriding --with-cpu-32 and --with-cpu-64 values.
  case ${target} in
    i[34567]86-*-*|x86_64-*-*)
      if test x$with_cpu_32 != x || test x$with_cpu_64 != x; then
	if test x$with_cpu_32 = x; then
	  with_cpu_32=$with_cpu
	fi
	if test x$with_cpu_64 = x; then
	  with_cpu_64=$with_cpu
	fi
        with_cpu=
      fi
      ;;
  esac
fi

# Support for --with-arch and related options (and a few unrelated options,
# too).
case ${with_arch} in
  yes | no)
    echo "--with-arch must be passed a value" 1>&2
    exit 1
    ;;
esac

# If there is no $with_arch option, try to infer one from ${target}.
# This block sets nothing except for with_arch.
if test x$with_arch = x ; then
  case ${target} in
    i[34567]86-*-darwin*|x86_64-*-darwin*)
      # Default arch is set via TARGET_SUBTARGET32_ISA_DEFAULT
      # and TARGET_SUBTARGET64_ISA_DEFAULT in config/i386/darwin.h.
      ;;
    i[34567]86-*-elfiamcu)
      with_arch=lakemont
      ;;
    i[34567]86-*-*)
      # --with-fpmath sets the default ISA to SSE2, which is the same
      # ISA supported by Pentium 4.
      if test x$with_fpmath = x || test $arch_without_sse2 = no; then
	with_arch=$arch
      else
	with_arch=pentium4
      fi
      ;;
    x86_64-*-*)
      with_arch=$arch
      ;;
    mips64r5900-*-* | mips64r5900el-*-* | mipsr5900-*-* | mipsr5900el-*-*)
      with_arch=r5900
      ;;
    mips*-*-vxworks)
      with_arch=mips2
      ;;
  esac

  # Avoid overriding --with-arch-32 and --with-arch-64 values.
  case ${target} in
    i[34567]86-*-darwin*|x86_64-*-darwin*)
      # Default arch is set via TARGET_SUBTARGET32_ISA_DEFAULT
      # and TARGET_SUBTARGET64_ISA_DEFAULT in config/i386/darwin.h.
      ;;
    i[34567]86-*-*|x86_64-*-*)
      if test x$with_arch_32 != x || test x$with_arch_64 != x; then
	if test x$with_arch_32 = x; then
	  with_arch_32=$with_arch
	fi
	if test x$with_arch_64 = x; then
	  if test $arch_without_64bit = yes; then
	    # Set the default 64bit arch to x86-64 if the default arch
	    # doesn't support 64bit.
	    with_arch_64=x86-64
	  else
	    with_arch_64=$with_arch
	  fi
	fi
	with_arch=
      elif test $arch_without_64bit$need_64bit_isa = yesyes; then
	# Set the default 64bit arch to x86-64 if the default arch
	# doesn't support 64bit and we need 64bit ISA.
	with_arch_32=$with_arch
	with_arch_64=x86-64
	with_arch=
      fi
      ;;
  esac
fi

# Infer a default setting for --with-float.
if test x$with_float = x; then
  case ${target} in
    mips64r5900-*-* | mips64r5900el-*-* | mipsr5900-*-* | mipsr5900el-*-*)
      # The R5900 doesn't support 64-bit float.  32-bit float doesn't
      # comply with IEEE 754.
      with_float=soft
      ;;
  esac
fi

# Infer a default setting for --with-fpu.
if test x$with_fpu = x; then
  case ${target} in
    mips64r5900-*-* | mips64r5900el-*-* | mipsr5900-*-* | mipsr5900el-*-*)
      # The R5900 FPU only supports single precision.
      with_fpu=single
      ;;
  esac
fi

# Support --with-fpmath.
if test x$with_fpmath != x; then
  case ${target} in
    i[34567]86-*-* | x86_64-*-*)
      case ${with_fpmath} in
      avx)
	tm_file="${tm_file} i386/avxmath.h"
	;;
      sse)
	tm_file="${tm_file} i386/ssemath.h"
	;;
      *)
	echo "Invalid --with-fpmath=$with_fpmath" 1>&2
	exit 1
	;;
      esac
      ;;
    *)
      echo "--with-fpmath isn't supported for $target." 1>&2
      exit 1
      ;;
  esac
fi

# Similarly for --with-schedule.
if test x$with_schedule = x; then
	case ${target} in
	hppa1*)
		# Override default PA8000 scheduling model.
		with_schedule=7100LC
		;;
	esac
fi

# Infer a default setting for --with-llsc.
if test x$with_llsc = x; then
  case ${target} in
    mips*-*-linux*)
      # The kernel emulates LL and SC where necessary.
      with_llsc=yes
      ;;
    mips64r5900-*-* | mips64r5900el-*-* | mipsr5900-*-* | mipsr5900el-*-*)
      # The R5900 doesn't support LL(D) and SC(D).
      with_llsc=no
      ;;
  esac
fi

# Validate and mark as valid any --with options supported
# by this target.  In order to use a particular --with option
# you must list it in supported_defaults; validating the value
# is optional.  This case statement should set nothing besides
# supported_defaults.

supported_defaults=
case "${target}" in
	aarch64*-*-*)
		supported_defaults="abi cpu cpu_64 arch arch_64 tune tune_64"
		if test x$with_cpu_64 != x && test x$with_cpu = x; then
			with_cpu=$with_cpu_64
		fi
		if test x$with_arch_64 != x && test x$with_arch = x; then
			with_arch=$with_arch_64
		fi
		if test x$with_tune_64 != x && test x$with_tune = x; then
			with_tune=$with_tune_64
		fi
		for which in cpu arch tune; do
			eval "val=\$with_$which"
			base_val=`echo $val | sed -e 's/\+.*//'`
			ext_val=`echo $val | sed -e 's/[a-z0-9.-]\+//'`

			if [ $which = arch ]; then
			  def=aarch64-arches.def
			  pattern=AARCH64_ARCH
			else
			  def=aarch64-cores.def
			  pattern=AARCH64_CORE
			fi

			ext_mask=AARCH64_CPU_DEFAULT_FLAGS

			# Find the base CPU or ARCH id in aarch64-cores.def or
			# aarch64-arches.def
			if [ x"$base_val" = x ] \
			    || grep "^$pattern(\"$base_val\"," \
				    ${srcdir}/config/aarch64/$def \
				    > /dev/null; then

			  if [ $which = arch ]; then
				base_id=`grep "^$pattern(\"$base_val\"," \
				  ${srcdir}/config/aarch64/$def | \
				  sed -e 's/^[^,]*,[ 	]*//' | \
				  sed -e 's/,.*$//'`
				# Extract the architecture flags from aarch64-arches.def
				ext_mask=`grep "^$pattern(\"$base_val\"," \
				   ${srcdir}/config/aarch64/$def | \
				   sed -e 's/)$//' | \
				   sed -e 's/^.*,//'`
			  else
				base_id=`grep "^$pattern(\"$base_val\"," \
				  ${srcdir}/config/aarch64/$def | \
				  sed -e 's/^[^,]*,[ 	]*//' | \
				  sed -e 's/,.*$//'`
			  fi

			  # Disallow extensions in --with-tune=cortex-a53+crc.
			  if [ $which = tune ] && [ x"$ext_val" != x ]; then
			    echo "Architecture extensions not supported in --with-$which=$val" 1>&2
			    exit 1
			  fi

			  # Use the pre-processor to strip flatten the options.
			  # This makes the format less rigid than if we use
			  # grep and sed directly here.
			  opt_macro="AARCH64_OPT_EXTENSION(A, B, C, D, E, F)=A, B, C, D, E, F"
			  options_parsed="`$ac_cv_prog_CPP -D"$opt_macro" -x c \
				${srcdir}/config/aarch64/aarch64-option-extensions.def`"

			  # Match one element inside AARCH64_OPT_EXTENSION, we
			  # consume anything that's not a ,.
			  elem="[ 	]*\([^,]\+\)[ 	]*"

			  # Repeat the pattern for the number of entries in the
			  # AARCH64_OPT_EXTENSION, currently 6 times.
			  sed_patt="^$elem,$elem,$elem,$elem,$elem,$elem"

			  while [ x"$ext_val" != x ]
			  do
				ext_val=`echo $ext_val | sed -e 's/\+//'`
				ext=`echo $ext_val | sed -e 's/\+.*//'`
				base_ext=`echo $ext | sed -e 's/^no//'`
				opt_line=`echo -e "$options_parsed" | \
					grep "^\"$base_ext\""`

				if [ x"$base_ext" = x ] \
				    || [[ -n $opt_line ]]; then

				  # These regexp extract the elements based on
				  # their group match index in the regexp.
				  ext_canon=`echo -e "$opt_line" | \
					sed -e "s/$sed_patt/\2/"`
				  ext_on=`echo -e "$opt_line" | \
					sed -e "s/$sed_patt/\3/"`
				  ext_off=`echo -e "$opt_line" | \
					sed -e "s/$sed_patt/\4/"`

				  if [ $ext = $base_ext ]; then
					# Adding extension
					ext_mask="("$ext_mask") | ("$ext_on" | "$ext_canon")"
				  else
					# Removing extension
					ext_mask="("$ext_mask") & ~("$ext_off" | "$ext_canon")"
				  fi

				  true
				else
				  echo "Unknown extension used in --with-$which=$val" 1>&2
				  exit 1
				fi
				ext_val=`echo $ext_val | sed -e 's/[a-z0-9]\+//'`
			  done

			  ext_mask="(("$ext_mask") << 6)"
			  if [ x"$base_id" != x ]; then
				target_cpu_cname="TARGET_CPU_$base_id | $ext_mask"
			  fi
			  true
			else
			  # Allow --with-$which=native.
			  if [ "$val" = native ]; then
			    true
			  else
			    echo "Unknown $which used in --with-$which=$val" 1>&2
			    exit 1
			  fi
			fi
		done
		;;

	alpha*-*-*)
		supported_defaults="cpu tune"
		for which in cpu tune; do
			eval "val=\$with_$which"
			case "$val" in
			"" \
			| ev4 | ev45 | 21064 | ev5 | 21164 | ev56 | 21164a \
			| pca56 | 21164PC | 21164pc | ev6 | 21264 | ev67 \
			| 21264a)
				;;
			*)
				echo "Unknown CPU used in --with-$which=$val" 1>&2
				exit 1
				;;
			esac
		done
		;;

	arc*-*-*)
		supported_defaults="cpu"

		if [ x"$with_cpu" = x ] \
		    || grep "^ARC_CPU ($with_cpu," \
		       ${srcdir}/config/arc/arc-cpus.def \
		       > /dev/null; then
		 # Ok
		 true
		else
		 echo "Unknown cpu used in --with-cpu=$with_cpu" 1>&2
		 exit 1
		fi
		;;

    csky-*-*)
	supported_defaults="cpu endian float"
	;;

	arm*-*-*)
		supported_defaults="arch cpu float tune fpu abi mode tls"
		for which in cpu tune arch; do
			# See if it matches a supported value
			eval "val=\$with_$which"
			if [ x"$val" != x ]; then
			  cpu=`awk -f ${srcdir}/config/arm/parsecpu.awk \
				-v cmd="chk$which $val" \
				${srcdir}/config/arm/arm-cpus.in`
			  if [ "$cpu" = "error" ]; then
			    echo "Unknown target in --with-$which=$val" 1>&2
			    exit 1
			  else
			    new_val=$cpu
			    eval "target_${which}_cname=$new_val"
			    echo "For $val real value is $new_val"
			  fi
			fi
		done

		case "$with_float" in
		"" \
		| soft | hard | softfp)
			# OK
			;;
		*)
			echo "Unknown floating point type used in --with-float=$with_float" 1>&2
			exit 1
			;;
		esac

		# see if --with-fpu matches any of the supported FPUs
		if [ x"$with_fpu" != x ] ; then
		  val=$with_fpu
		  fpu=`awk -f ${srcdir}/config/arm/parsecpu.awk \
			-v cmd="chkfpu $val" \
			${srcdir}/config/arm/arm-cpus.in`
		  if [ "$fpu" = "error" ]
		  then
		    echo "Unknown target in --with-fpu=$val" 1>&2
		    exit 1
		  fi
		fi

		case "$with_abi" in
		"" \
		| apcs-gnu | atpcs | aapcs | iwmmxt | aapcs-linux )
			#OK
			;;
		*)
			echo "Unknown ABI used in --with-abi=$with_abi"
			exit 1
			;;
		esac

		case "$with_mode" in
		"" \
		| arm | thumb )
			#OK
			;;
		*)
			echo "Unknown mode used in --with-mode=$with_mode"
			exit 1
			;;
		esac

		case "$with_tls" in
		"" \
		| gnu | gnu2)
			# OK
			;;
		*)
			echo "Unknown TLS method used in --with-tls=$with_tls" 1>&2
			exit 1
			;;
		esac

		if test "x$with_arch" != x && test "x$with_cpu" != x; then
			echo "Switch \"--with-arch\" may not be used with switch \"--with-cpu\""  1>&2
			exit 1
		fi

		if test "x$with_cpu" != x && test "x$with_tune" != x; then
			echo "Switch \"--with-tune\" may not be used with switch \"--with-cpu\""  1>&2
			exit 1
		fi

		# Add extra multilibs
		if test "x$with_multilib_list" != x; then
			ml=
			arm_multilibs=`echo $with_multilib_list | sed -e 's/,/ /g'`
			if test "x${arm_multilibs}" != xdefault ; then
				for arm_multilib in ${arm_multilibs}; do
					case ${arm_multilib} in
					aprofile|rmprofile)
						tmake_profile_file="arm/t-multilib"
						;;
					@*)
						ml=`echo "X$arm_multilib" | sed '1s,^X@,,'`
						if test -f "${srcdir}/config/arm/${ml}"; then
							tmake_file="${tmake_file} arm/${ml}"
						else
							echo "Error: ${ml} does not exist in ${srcdir}/config/arm" >&2
							exit 1
						fi
						;;
					*)
						echo "Error: --with-multilib-list=${with_multilib_list} not supported." 1>&2
						exit 1
						;;
					esac
				done
			fi

			if test "x${tmake_profile_file}" != x ; then
				# arm/t-aprofile and arm/t-rmprofile are only
				# designed to work without any with-cpu,
				# with-arch, with-mode, with-fpu or with-float
				# options.
				if test "x$with_arch" != x \
				    || test "x$with_cpu" != x \
				    || test "x$with_float" != x \
				    || test "x$with_fpu" != x \
				    || test "x$with_mode" != x ; then
				    echo "Error: You cannot use any of --with-arch/cpu/fpu/float/mode with --with-multilib-list=${with_multilib_list}" 1>&2
				    exit 1
				elif test "x$ml" != x ; then
				    echo "Error: You cannot use builtin multilib profiles along with custom ones" 1>&2
				    exit 1
				fi
				# But pass the default value for float-abi
				# through to the multilib selector
				with_float="soft"
				tmake_file="${tmake_file} ${tmake_profile_file}"
				TM_MULTILIB_CONFIG="$with_multilib_list"
			fi
		fi
		target_cpu_cname=${target_cpu_cname:-arm7tdmi}
		with_cpu=${with_cpu:-$target_cpu_cname}
		;;

	fr*-*-*linux*)
		supported_defaults=cpu
		case "$with_cpu" in
		fr400) ;;
		fr550) ;;
		*)
			echo "Unknown cpu used in --with-cpu=$with_cpu" 1>&2
			exit 1
			;;
		esac
		;;

	fido-*-* | m68k*-*-* | m5200-*-* | m5407-*-*)
		supported_defaults="arch cpu"
		case "$with_arch" in
		"" | "m68k"| "cf")
			m68k_arch_family="$with_arch"
			;;
		*)
			echo "Invalid --with-arch=$with_arch" 1>&2
			exit 1
			;;
		esac

		# We always have a $with_cpu setting here.
		case "$with_cpu" in
		"m68000" | "m68010" | "m68020" | "m68030" | "m68040" | "m68060")
			m68k_cpu_ident=$with_cpu
			;;
		"m68020-40")
			m68k_cpu_ident=m68020
			tm_defines="$tm_defines M68K_DEFAULT_TUNE=u68020_40"
			;;
		"m68020-60")
			m68k_cpu_ident=m68020
			tm_defines="$tm_defines M68K_DEFAULT_TUNE=u68020_60"
			;;
		*)
			# We need the C identifier rather than the string.
			m68k_cpu_ident=`awk -v arg="\"$with_cpu\"" \
			   'BEGIN { FS="[ \t]*[,()][ \t]*" }; \
			    $1 == "M68K_DEVICE" && $2 == arg { print $3 }' \
				 ${srcdir}/config/m68k/m68k-devices.def`
			if [ x"$m68k_cpu_ident" = x ] ; then
				echo "Unknown CPU used in --with-cpu=$with_cpu" 1>&2
				exit 1
			fi
			with_cpu="mcpu=$with_cpu"
			;;
		esac
		;;

	amdgcn-*-*)
		supported_defaults="arch tune"

		for which in arch tune; do
			eval "val=\$with_$which"
			case ${val} in
<<<<<<< HEAD
			"" | carrizo | fiji | gfx900 )
=======
			"" | fiji | gfx900 | gfx906 )
>>>>>>> 9e014010
				# OK
				;;
			*)
				echo "Unknown cpu used in --with-$which=$val." 1>&2
				exit 1
				;;
			esac
		done
		[ "x$with_arch" = x ] && with_arch=fiji
		;;

	hppa*-*-*)
		supported_defaults="arch schedule"

		case "$with_arch" in
		"" | 1.0 | 1.1 | 2.0)
			# OK
			;;
		*)
			echo "Unknown architecture used in --with-arch=$with_arch" 1>&2
			exit 1
			;;
		esac

		case "$with_schedule" in
		"" | 700 | 7100 | 7100LC | 7200 | 7300 | 8000)
			# OK
			;;
		*)
			echo "Unknown processor used in --with-schedule=$with_schedule." 1>&2
			exit 1
			;;
		esac
		;;

	i[34567]86-*-* | x86_64-*-*)
		supported_defaults="abi arch arch_32 arch_64 cpu cpu_32 cpu_64 tune tune_32 tune_64"
		for which in arch arch_32 arch_64 cpu cpu_32 cpu_64 tune tune_32 tune_64; do
			eval "val=\$with_$which"
			case " $x86_archs " in
			*" ${val} "*)
				case "${target}" in
				  x86_64-*-*)
				      case "x$which" in
					*_32)
						;;
					*)
						echo "CPU given in --with-$which=$val doesn't support 64bit mode." 1>&2
						exit 1
						;;
				      esac
				      ;;
				esac
				# OK
				;;
			*)
				if test x${val} != x; then
					case " $x86_64_archs " in
					*" ${val} "*)
						# OK
						;;
					*)
						# Allow $x86_cpus --with-cpu=/--with-tune=
						case "x$which" in
						xcpu*|xtune*)
							case " $x86_cpus " in
							*" ${val} "*)
								# OK
								;;
							*)
								echo "Unknown CPU given in --with-$which=$val." 1>&2
								exit 1
								;;
							esac
							;;
						*)
							echo "Unknown CPU given in --with-$which=$val." 1>&2
							exit 1
							;;
						esac
					;;
					esac
				fi
				;;
			esac
		done
		;;

	riscv*-*-*)
		supported_defaults="abi arch tune riscv_attribute"

		case "${target}" in
		riscv-* | riscv32*) xlen=32 ;;
		riscv64*) xlen=64 ;;
		*) echo "Unsupported RISC-V target ${target}" 1>&2; exit 1 ;;
		esac

		case "${with_riscv_attribute}" in
		yes)
			tm_defines="${tm_defines} TARGET_RISCV_ATTRIBUTE=1"
			;;
		no)
			tm_defines="${tm_defines} TARGET_RISCV_ATTRIBUTE=0"
			;;
		""|default)
			case "${target}" in
			riscv*-*-elf*)
				tm_defines="${tm_defines} TARGET_RISCV_ATTRIBUTE=1"
				;;
			*)
				tm_defines="${tm_defines} TARGET_RISCV_ATTRIBUTE=0"
				;;
			esac
			;;
		*)
			echo "--with-riscv-attribute=${with_riscv_attribute} is not supported.  The argument must begin with yes, no or default." 1>&2
			exit 1
			;;
		esac


		# Infer arch from --with-arch, --target, and --with-abi.
		case "${with_arch}" in
		rv32e* | rv32i* | rv32g* | rv64i* | rv64g*)
			# OK.
			;;
		"")
			# Infer XLEN, but otherwise assume GC.
			case "${with_abi}" in
			ilp32e) with_arch="rv32e" ;;
			ilp32 | ilp32f | ilp32d) with_arch="rv32gc" ;;
			lp64 | lp64f | lp64d) with_arch="rv64gc" ;;
			*) with_arch="rv${xlen}gc" ;;
			esac
			;;
		*)
			echo "--with-arch=${with_arch} is not supported.  The argument must begin with rv32e, rv32i, rv32g, rv64i, or rv64g." 1>&2
			exit 1
			;;
		esac

		# Make sure --with-abi is valid.  If it was not specified,
		# pick a default based on the ISA, preferring soft-float
		# unless the D extension is present.
		case "${with_abi}" in
		ilp32 | ilp32e | ilp32f | ilp32d | lp64 | lp64f | lp64d)
			;;
		"")
			case "${with_arch}" in
			rv32*d* | rv32g*) with_abi=ilp32d ;;
			rv32e*) with_abi=ilp32e ;;
			rv32*) with_abi=ilp32 ;;
			rv64*d* | rv64g*) with_abi=lp64d ;;
			rv64*) with_abi=lp64 ;;
			esac
			;;
		*)
			echo "--with-abi=${with_abi} is not supported" 1>&2
			exit 1
			;;
		esac

		# Make sure ABI and ISA are compatible.
		case "${with_abi},${with_arch}" in
		ilp32,rv32* | ilp32e,rv32e* \
		| ilp32f,rv32*f* | ilp32f,rv32g* \
		| ilp32d,rv32*d* | ilp32d,rv32g* \
		| lp64,rv64* \
		| lp64f,rv64*f* | lp64f,rv64g* \
		| lp64d,rv64*d* | lp64d,rv64g*)
			;;
		*)
			echo "--with-abi=${with_abi} is not supported for ISA ${with_arch}" 1>&2
			exit 1
			;;
		esac

		# Handle --with-multilib-list.
		if test "x${with_multilib_list}" != xdefault; then
			tm_file="${tm_file} riscv/withmultilib.h"
			tmake_file="${tmake_file} riscv/t-withmultilib"

			case ${with_multilib_list} in
			ilp32 | ilp32f | ilp32d \
			| lp64 | lp64f | lp64d )
				TM_MULTILIB_CONFIG="${with_arch},${with_multilib_list}"
				;;
			*)
				echo "--with-multilib-list=${with_multilib_list} not supported."
				exit 1
			esac

			# Define macros to select the default multilib.
			case ${with_arch} in
			rv32gc)
				tm_defines="${tm_defines} TARGET_MLIB_ARCH=1"
				;;
			rv64gc)
				tm_defines="${tm_defines} TARGET_MLIB_ARCH=2"
				;;
			*)
				echo "unsupported --with-arch for --with-multilib-list"
				exit 1
			esac
			case ${with_abi} in
			ilp32)
				tm_defines="${tm_defines} TARGET_MLIB_ABI=1"
				;;
			ilp32f)
				tm_defines="${tm_defines} TARGET_MLIB_ABI=2"
				;;
			ilp32d)
				tm_defines="${tm_defines} TARGET_MLIB_ABI=3"
				;;
			lp64)
				tm_defines="${tm_defines} TARGET_MLIB_ABI=4"
				;;
			lp64f)
				tm_defines="${tm_defines} TARGET_MLIB_ABI=5"
				;;
			lp64d)
				tm_defines="${tm_defines} TARGET_MLIB_ABI=6"
				;;
			*)
				echo "unsupported --with-abi for --with-multilib"
				exit 1
			esac
		fi
		;;

	mips*-*-*)
		supported_defaults="abi arch arch_32 arch_64 float fpu nan fp_32 odd_spreg_32 tune tune_32 tune_64 divide llsc mips-plt synci lxc1-sxc1 madd4"

		case ${with_float} in
		"" | soft | hard)
			# OK
			;;
		*)
			echo "Unknown floating point type used in --with-float=$with_float" 1>&2
			exit 1
			;;
		esac

		case ${with_fpu} in
		"" | single | double)
			# OK
			;;
		*)
			echo "Unknown fpu type used in --with-fpu=$with_fpu" 1>&2
			exit 1
			;;
		esac

		case ${with_nan} in
		"" | 2008 | legacy)
			# OK
			;;
		*)
			echo "Unknown NaN encoding used in --with-nan=$with_nan" 1>&2
			exit 1
			;;
		esac

		case ${with_fp_32} in
		"" | 32 | xx | 64)
			# OK
			;;
		*)
			echo "Unknown FP mode used in --with-fp-32=$with_fp_32" 1>&2
			exit 1
			;;
		esac

		case ${with_odd_spreg_32} in
		yes)
			with_odd_spreg_32="odd-spreg"
			;;
		no)
			with_odd_spreg_32="no-odd-spreg"
			;;
		"")
			# OK
			;;
		*)
			echo "Unknown odd-spreg-32 type used in --with-odd-spreg-32=$with_odd_spreg_32" 1>&2
			exit 1
			;;
		esac

		case ${with_abi} in
		"" | 32 | o64 | n32 | 64 | eabi)
			# OK
			;;
		*)
			echo "Unknown ABI used in --with-abi=$with_abi" 1>&2
			exit 1
			;;
		esac

		case ${with_divide} in
		"" | breaks | traps)
			# OK
			;;
		*)
			echo "Unknown division check type use in --with-divide=$with_divide" 1>&2
			exit 1
			;;
		esac

		case ${with_llsc} in
		yes)
			with_llsc=llsc
			;;
		no)
			with_llsc="no-llsc"
			;;
		"")
			# OK
			;;
		*)
			echo "Unknown llsc type used in --with-llsc" 1>&2
			exit 1
			;;
		esac

		case ${with_mips_plt} in
		yes)
			with_mips_plt=plt
			;;
		no)
			with_mips_plt=no-plt
			;;
		"")
			;;
		*)
			echo "Unknown --with-mips-plt argument: $with_mips_plt" 1>&2
			exit 1
			;;
		esac

		case ${with_synci} in
		yes)
			with_synci=synci
			;;
		no)
			with_synci=no-synci
			;;
		"")
			;;
		*)
			echo "Unknown synci type used in --with-synci" 1>&2
			exit 1
			;;
		esac

		case ${with_lxc1_sxc1} in
		yes)
			with_lxc1_sxc1=lxc1-sxc1
			;;
		no)
			with_lxc1_sxc1=no-lxc1-sxc1
			;;
		"")
			;;
		*)
			echo "Unknown lxc1-sxc1 type used in --with-lxc1-sxc1" 1>&2
			exit 1
			;;
		esac

		case ${with_madd4} in
		yes)
			with_madd4=madd4
			;;
		no)
			with_madd4=no-madd4
			;;
		"")
			;;
		*)
			echo "Unknown madd4 type used in --with-madd4" 1>&2
			exit 1
			;;
		esac
		;;

	nds32*-*-*)
		supported_defaults="arch cpu nds32_lib float fpu_config"

		# process --with-arch
		case "${with_arch}" in
		"" | v3 )
			tm_defines="${tm_defines} TARGET_ARCH_DEFAULT=0"
			;;
		v2 | v2j | v3m)
			# OK
			tm_defines="${tm_defines} TARGET_ARCH_DEFAULT=0"
			;;
		v3f)
			tm_defines="${tm_defines} TARGET_ARCH_DEFAULT=1"
			;;
		v3s)
			tm_defines="${tm_defines} TARGET_ARCH_DEFAULT=2"

			;;
		*)
			echo "Cannot accept --with-arch=$with_arch, available values are: v2 v2j v3 v3m v3f v3s" 1>&2
			exit 1
			;;
		esac

		case "${with_cpu}" in
		"")
			with_cpu=n9
			;;
		n6 | n7 |n8 | e8 | s8 | n9 | n10 | d10 | n12 | n13 | n15)
			# OK
			;;
		*)
			echo "Cannot accept --with-cpu=$with_cpu, available values are: n6 n7 n8 e8 s8 n9 n10 d10 n12 n13 n15" 1>&2
			exit 1
			;;
		esac

		# process --with-nds32-lib
		case "${with_nds32_lib}" in
		"")
			case ${target} in
			*-*-*uclibc*)
				with_nds32_lib=ulibc
				;;
			*-*-linux*)
				with_nds32_lib=glibc
				;;
			*)
				with_nds32_lib=newlib
				tm_defines="${tm_defines} TARGET_DEFAULT_CTOR_DTOR=1"
				;;
			esac
			;;
		newlib)
			# OK
			tm_defines="${tm_defines} TARGET_DEFAULT_CTOR_DTOR=1"
			;;
		mculib)
			# OK
			# for the arch=v3f or arch=v3s under mculib toolchain,
			# we would like to set -fno-math-errno as default
			case "${with_arch}" in
			v3f | v3s)
				tm_defines="${tm_defines} TARGET_DEFAULT_NO_MATH_ERRNO=1"
				;;
			esac
			;;
		glibc | uclibc)
			# OK
			;;
		*)
			echo "Cannot accept --with-nds32-lib=$with_nds32_lib, available values are: newlib mculib glibc uclibc" 1>&2
			exit 1
			;;
		esac

		# process --with-float
		case "${with_float}" in
		"" | soft | hard)
			# OK
			;;
		*)
			echo "Cannot accept --with-float=$with_float, available values are: soft hard" 1>&2
			exit 1
			;;
		esac

		# process --with-config-fpu
		case "${with_config_fpu}" in
		"" | 0 | 1 | 2 | 3)
			# OK
			;;
		*)
			echo "Cannot accept --with-config-fpu=$with_config_fpu, available values from 0 to 7" 1>&2
			exit 1
			;;
		esac


		;;
	nios2*-*-*)
		supported_defaults="arch"
			case "$with_arch" in
			"" | r1 | r2)
				# OK
				;;
			*)
				echo "Unknown arch used in --with-arch=$with_arch" 1>&2
				exit 1
				;;
			esac
		;;

	powerpc*-*-* | rs6000-*-*)
		supported_defaults="abi cpu cpu_32 cpu_64 float tune tune_32 tune_64 advance_toolchain"

		for which in cpu cpu_32 cpu_64 tune tune_32 tune_64; do
			eval "val=\$with_$which"
			case ${val} in
			default32 | default64)
				case $which in
				cpu | tune)
					;;
				*)
					echo "$val only valid for --with-cpu and --with-tune." 1>&2
					exit 1
					;;
				esac
				with_which="with_$which"
				eval $with_which=
				;;
			405cr)
				tm_defines="${tm_defines} CONFIG_PPC405CR"
				eval "with_$which=405"
				;;
			"" | common | native \
			| power[3456789] | power10 | power5+ | power6x \
			| powerpc | powerpc64 | powerpc64le \
			| rs64 \
			| 401 | 403 | 405 | 405fp | 440 | 440fp | 464 | 464fp \
			| 476 | 476fp | 505 | 601 | 602 | 603 | 603e | ec603e \
			| 604 | 604e | 620 | 630 | 740 | 750 | 7400 | 7450 \
			| a2 | e300c[23] | 854[08] | e500mc | e500mc64 | e5500 | e6500 \
			| titan | 801 | 821 | 823 | 860 | 970 | G3 | G4 | G5 | cell)
				# OK
				;;
			*)
				echo "Unknown cpu used in --with-$which=$val." 1>&2
				exit 1
				;;
			esac
		done

		case "$with_abi" in
		"" | elfv1 | elfv2 )
			#OK
			;;
		*)
			echo "Unknown ABI used in --with-abi=$with_abi"
			exit 1
			;;
		esac

		if test "x$with_advance_toolchain" != x; then
		    if test -d "/opt/$with_advance_toolchain/." -a \
			-d "/opt/$with_advance_toolchain/bin/." -a \
			-d "/opt/$with_advance_toolchain/include/."; then

			tm_file="$tm_file ./advance-toolchain.h"
			(at="/opt/$with_advance_toolchain"
			 echo "/* Use Advance Toolchain $at */"
			 echo
			 echo "#undef  LINK_OS_EXTRA_SPEC32"
			 echo "#define LINK_OS_EXTRA_SPEC32" \
			      "\"%(link_os_new_dtags)" \
			      "-rpath $prefix/lib -rpath $at/lib\""
			 echo
			 echo "#undef  LINK_OS_EXTRA_SPEC64"
			 echo "#define LINK_OS_EXTRA_SPEC64" \
			      "\"%(link_os_new_dtags)" \
			      "-rpath $prefix/lib64 -rpath $at/lib64\""
			 echo
			 echo "#undef  LINK_OS_NEW_DTAGS_SPEC"
			 echo "#define LINK_OS_NEW_DTAGS_SPEC" \
			      "\"--enable-new-dtags\""
			 echo
			 echo "#undef  DYNAMIC_LINKER_PREFIX"
			 echo "#define DYNAMIC_LINKER_PREFIX \"$at\""
			 echo
			 echo "#undef  MD_EXEC_PREFIX"
			 echo "#define MD_EXEC_PREFIX \"$at/bin/\""
			 echo
			 echo "#undef  MD_STARTFILE_PREFIX"
			 echo "#define MD_STARTFILE_PREFIX \"$prefix/lib/\""
			 echo
			 echo "#undef  MD_STARTFILE_PREFIX_1"
			 echo "#define MD_STARTFILE_PREFIX_1 \"$at/lib/\"") \
			    > advance-toolchain.h
		    else
			echo "Unknown advance-toolchain $with_advance_toolchain"
			exit 1
		    fi
		fi

		# Set up the default long double format if the user changed it.
		if test x$with_long_double_format = xieee; then
		    tm_defines="${tm_defines} TARGET_IEEEQUAD_DEFAULT=1"

		elif test x$with_long_double_format = xibm; then
		    tm_defines="${tm_defines} TARGET_IEEEQUAD_DEFAULT=0"
		fi
		;;

	s390*-*-*)
		supported_defaults="arch mode tune"

		for which in arch tune; do
			eval "val=\$with_$which"
			case ${val} in
			"" | native | z900 | z990 | z9-109 | z9-ec | z10 | z196 | zEC12 | z13 | z14 | z15 | arch5 | arch6 | arch7 | arch8 | arch9 | arch10 | arch11 | arch12 | arch13 )
				# OK
				;;
			*)
				echo "Unknown cpu used in --with-$which=$val." 1>&2
				exit 1
				;;
			esac
		done

		case ${with_mode} in
		"" | esa | zarch)
			# OK
			;;
		*)
			echo "Unknown architecture mode used in --with-mode=$with_mode." 1>&2
			exit 1
			;;
		esac
		;;

	sh[123456ble]*-*-* | sh-*-*)
		supported_defaults="cpu"
		case "`echo $with_cpu | tr ABCDEFGHIJKLMNOPQRSTUVWXYZ_ abcdefghijklmnopqrstuvwxyz- | sed s/sh/m/`" in
		"" | m1 | m2 | m2e | m3 | m3e | m4 | m4-single | m4-single-only | m4-nofpu )
			# OK
			;;
		m2a | m2a-single | m2a-single-only | m2a-nofpu)
			;;
		m4a | m4a-single | m4a-single-only | m4a-nofpu | m4al)
		        ;;
		*)
			echo "Unknown CPU used in --with-cpu=$with_cpu, known values:"  1>&2
			echo "m1 m2 m2e m3 m3e m4 m4-single m4-single-only m4-nofpu" 1>&2
			echo "m4a m4a-single m4a-single-only m4a-nofpu m4al" 1>&2
			echo "m2a m2a-single m2a-single-only m2a-nofpu" 1>&2
			exit 1
			;;
		esac
		;;
	sparc*-*-*)
		supported_defaults="cpu cpu_32 cpu_64 float tune tune_32 tune_64"

		for which in cpu cpu_32 cpu_64 tune tune_32 tune_64; do
			eval "val=\$with_$which"
			case ${val} in
			"" | sparc | sparcv9 | sparc64 \
			| v7 | cypress \
			| v8 | supersparc | hypersparc | leon | leon3 | leon3v7 \
			| sparclite | f930 | f934 | sparclite86x \
			| sparclet | tsc701 \
			| v9 | ultrasparc | ultrasparc3 | niagara | niagara2 \
			| niagara3 | niagara4 | niagara7 | m8)
				# OK
				;;
			*)
				echo "Unknown cpu used in --with-$which=$val" 1>&2
				exit 1
				;;
			esac
		done

		case ${with_float} in
		"" | soft | hard)
			# OK
			;;
		*)
			echo "Unknown floating point type used in --with-float=$with_float" 1>&2
			exit 1
			;;
		esac
		;;

	tic6x-*-*)
		supported_defaults="arch"

		case ${with_arch} in
		"" | c62x | c64x | c64x+ | c67x | c67x+ | c674x)
			# OK
			;;
		*)
			echo "Unknown arch used in --with-arch=$with_arch." 1>&2
			exit 1
			;;
		esac
		;;

	v850*-*-*)
		supported_defaults=cpu
		case ${with_cpu} in
		"" | v850e | v850e1 | v850e2 | v850es | v850e2v3 | v850e3v5)
			# OK
			;;
		*)
			echo "Unknown cpu used in --with-cpu=$with_cpu" 1>&2
			exit 1
			;;
		esac
		;;
	visium-*-*)
		supported_defaults="cpu"
		case $with_cpu in
		  "" | gr5 | gr6)
			;;
		  *)    echo "Unknown cpu used in --with-cpu=$with_cpu" 1>&2
			exit 1
			;;
		esac
		;;
esac

# Targets for which there is at least one VxWorks port should include
# vxworks-dummy.h to allow safe references to various TARGET_VXWORKS kinds
# of markers from other files in the port, including the vxworks*.h files to
# distinguish VxWorks variants such as VxWorks 7 or 64).

case ${target} in
arm*-*-* | i[34567]86-*-* | mips*-*-* | powerpc*-*-* | sh*-*-* \
| sparc*-*-* | x86_64-*-*)
	tm_file="vxworks-dummy.h ${tm_file}"
	;;
esac

# Set some miscellaneous flags for particular targets.
target_cpu_default2=
case ${target} in
	aarch64*-*-*)
		if test x"$target_cpu_cname" != x
		then
			target_cpu_default2=$target_cpu_cname
		fi
		;;

	arm*-*-*)
		if test x$with_cpu = x
		then
			echo "Don't know the target cpu" 1>&2
			exit 1
		else
			target_cpu_default2="\\\"$with_cpu\\\""
		fi
		;;

	hppa*-*-*)
		if test x$gas = xyes
		then
			target_cpu_default2="MASK_GAS"
		fi
		;;

	fido*-*-* | m68k*-*-*)
		target_cpu_default2=$m68k_cpu_ident
		tmake_file="m68k/t-opts $tmake_file"
		if [ x"$m68k_arch_family" != x ]; then
		        tmake_file="m68k/t-$m68k_arch_family $tmake_file"
		fi
		;;

	i[34567]86-*-darwin* | x86_64-*-darwin*)
		;;
	i[34567]86-*-linux* | x86_64-*-linux*)
		extra_objs="${extra_objs} cet.o"
		tmake_file="$tmake_file i386/t-linux i386/t-cet"
		;;
	i[34567]86-*-kfreebsd*-gnu | x86_64-*-kfreebsd*-gnu)
		tmake_file="$tmake_file i386/t-kfreebsd"
		;;
	i[34567]86-*-gnu*)
		tmake_file="$tmake_file i386/t-gnu"
		;;
	i[34567]86-*-msdosdjgpp*)
		tmake_file="${tmake_file} i386/t-djgpp"
		;;
	i[34567]86-*-solaris2* | x86_64-*-solaris2*)
		;;
	i[34567]86-*-cygwin* | x86_64-*-cygwin*)
		;;
	i[34567]86-*-mingw* | x86_64-*-mingw*)
		;;
	i[34567]86-*-dragonfly* | x86_64-*-dragonfly*)
		;;
	i[34567]86-*-freebsd*)
		;;
	x86_64-*-freebsd*)
		tmake_file="${tmake_file} i386/t-freebsd64"
		;;
	ia64*-*-linux*)
		;;

	mips*-*-*)
		if test x$gnu_ld = xyes
		then
			target_cpu_default2="MASK_SPLIT_ADDRESSES"
		fi
		case ${target} in
			mips*el-*-*)
				tm_defines="TARGET_ENDIAN_DEFAULT=0 $tm_defines"
				;;
		esac
		if test x$with_arch != x; then
			default_mips_arch=$with_arch
		fi
		if test x$with_abi != x; then
			default_mips_abi=$with_abi
		fi
		case ${default_mips_arch} in
		    mips1)    tm_defines="$tm_defines MIPS_ISA_DEFAULT=1" ;;
		    mips2)    tm_defines="$tm_defines MIPS_ISA_DEFAULT=2" ;;
		    mips3)    tm_defines="$tm_defines MIPS_ISA_DEFAULT=3" ;;
		    mips4)    tm_defines="$tm_defines MIPS_ISA_DEFAULT=4" ;;
		    mips32)   tm_defines="$tm_defines MIPS_ISA_DEFAULT=32" ;;
		    mips32r2) tm_defines="$tm_defines MIPS_ISA_DEFAULT=33" ;;
		    mips32r6) tm_defines="$tm_defines MIPS_ISA_DEFAULT=37" ;;
		    mips64)   tm_defines="$tm_defines MIPS_ISA_DEFAULT=64" ;;
		    mips64r2) tm_defines="$tm_defines MIPS_ISA_DEFAULT=65" ;;
		    mips64r6) tm_defines="$tm_defines MIPS_ISA_DEFAULT=69" ;;
		esac
		case ${default_mips_abi} in
		    32)   tm_defines="$tm_defines MIPS_ABI_DEFAULT=ABI_32" ;;
		    o64)  tm_defines="$tm_defines MIPS_ABI_DEFAULT=ABI_O64" ;;
		    n32)  tm_defines="$tm_defines MIPS_ABI_DEFAULT=ABI_N32" ;;
		    64)   tm_defines="$tm_defines MIPS_ABI_DEFAULT=ABI_64" ;;
		    eabi) tm_defines="$tm_defines MIPS_ABI_DEFAULT=ABI_EABI" ;;
		esac
		tmake_file="mips/t-mips $tmake_file"
		;;

	powerpc*-*-* | rs6000-*-*)
		# FIXME: The PowerPC port uses the value set at compile time,
		# although it's only cosmetic.
		if test "x$with_cpu" != x
		then
			target_cpu_default2="\\\"$with_cpu\\\""
		fi
		out_file="${cpu_type}/${cpu_type}.c"
		c_target_objs="${c_target_objs} ${cpu_type}-c.o"
		cxx_target_objs="${cxx_target_objs} ${cpu_type}-c.o"
		d_target_objs="${d_target_objs} ${cpu_type}-d.o"
		tmake_file="${cpu_type}/t-${cpu_type} ${tmake_file}"
		;;

	sh[123456ble]*-*-* | sh-*-*)
		c_target_objs="${c_target_objs} sh-c.o"
		cxx_target_objs="${cxx_target_objs} sh-c.o"
		;;

	sparc*-*-*)
		# Some standard aliases.
		case x$with_cpu in
		xsparc)
			with_cpu=v7
			;;
		xsparcv9 | xsparc64)
			with_cpu=v9
			;;
		esac

		if test x$with_tune = x ; then
		      case ${target} in
		      *-leon-*)
			  with_tune=leon
			  ;;
		      *-leon[3-9]*)
			  with_tune=leon3
			  ;;
		      esac
		fi

		# The SPARC port checks this value at compile-time.
		target_cpu_default2="TARGET_CPU_$with_cpu"
		;;

	v850*-*-*)
		case "x$with_cpu" in
		x)
			;;
		xv850e | xv850e1 | xv850e2 | xv850e2v3 | xv850e3v5)
			target_cpu_default2="TARGET_CPU_$with_cpu"
			;;
		xv850es)
			target_cpu_default2="TARGET_CPU_v850e1"
			;;
		esac
		;;
	visium-*-*)
		target_cpu_default2="TARGET_CPU_$with_cpu"
		;;
esac

t=
all_defaults="abi cpu cpu_32 cpu_64 arch arch_32 arch_64 tune tune_32 tune_64 schedule float mode fpu nan fp_32 odd_spreg_32 divide llsc mips-plt synci tls lxc1-sxc1 madd4"
for option in $all_defaults
do
	eval "val=\$with_"`echo $option | sed s/-/_/g`
	if test -n "$val"; then
		case " $supported_defaults " in
		*" $option "*)
			;;
		*)
			echo "This target does not support --with-$option." 2>&1
			echo "Valid --with options are: $supported_defaults" 2>&1
			exit 1
			;;
		esac

		if test "x$t" = x
		then
			t="{ \"$option\", \"$val\" }"
		else
			t="${t}, { \"$option\", \"$val\" }"
		fi
	fi
done

if test "x$t" = x
then
	configure_default_options="{ { NULL, NULL} }"
else
	configure_default_options="{ ${t} }"
fi

if test "$target_cpu_default2" != ""
then
	if test "$target_cpu_default" != ""
	then
		target_cpu_default="(${target_cpu_default}|${target_cpu_default2})"
	else
		target_cpu_default=$target_cpu_default2
	fi
fi

case ${target} in
i[34567]86-*-* | x86_64-*-*)
	if test x$enable_as_accelerator = xyes; then
		extra_programs="mkoffload\$(exeext)"
	fi
	;;
esac<|MERGE_RESOLUTION|>--- conflicted
+++ resolved
@@ -1,9 +1,5 @@
 # GCC target-specific configuration file.
-<<<<<<< HEAD
-# Copyright (C) 1997-2019 Free Software Foundation, Inc.
-=======
 # Copyright (C) 1997-2020 Free Software Foundation, Inc.
->>>>>>> 9e014010
 
 #This file is part of GCC.
 
@@ -251,15 +247,9 @@
 
 # Obsolete configurations.
 case ${target} in
-<<<<<<< HEAD
-  *-*-solaris2.10*			\
-  | spu*-*-*				\
-  | tile*-*-*				\
-=======
   tile*-*-*				\
  | crisv32-*-*				\
  | cris-*-linux*			\
->>>>>>> 9e014010
  )
     if test "x$enable_obsolete" != xyes; then
       echo "*** Configuration ${target} is obsolete." >&2
@@ -331,13 +321,8 @@
 	c_target_objs="aarch64-c.o"
 	cxx_target_objs="aarch64-c.o"
 	d_target_objs="aarch64-d.o"
-<<<<<<< HEAD
-	extra_objs="aarch64-builtins.o aarch-common.o cortex-a57-fma-steering.o aarch64-speculation.o falkor-tag-collision-avoidance.o aarch64-bti-insert.o"
-	target_gtfiles="\$(srcdir)/config/aarch64/aarch64-builtins.c"
-=======
 	extra_objs="aarch64-builtins.o aarch-common.o aarch64-sve-builtins.o aarch64-sve-builtins-shapes.o aarch64-sve-builtins-base.o aarch64-sve-builtins-sve2.o cortex-a57-fma-steering.o aarch64-speculation.o falkor-tag-collision-avoidance.o aarch64-bti-insert.o"
 	target_gtfiles="\$(srcdir)/config/aarch64/aarch64-builtins.c \$(srcdir)/config/aarch64/aarch64-sve-builtins.h \$(srcdir)/config/aarch64/aarch64-sve-builtins.cc"
->>>>>>> 9e014010
 	target_has_targetm_common=yes
 	;;
 alpha*-*-*)
@@ -402,12 +387,8 @@
 	c_target_objs="i386-c.o"
 	cxx_target_objs="i386-c.o"
 	d_target_objs="i386-d.o"
-<<<<<<< HEAD
-	extra_objs="x86-tune-sched.o x86-tune-sched-bd.o x86-tune-sched-atom.o x86-tune-sched-core.o"
-=======
 	extra_objs="x86-tune-sched.o x86-tune-sched-bd.o x86-tune-sched-atom.o x86-tune-sched-core.o i386-options.o i386-builtins.o i386-expand.o i386-features.o"
 	target_gtfiles="\$(srcdir)/config/i386/i386-builtins.c \$(srcdir)/config/i386/i386-expand.c \$(srcdir)/config/i386/i386-options.c"
->>>>>>> 9e014010
 	extra_options="${extra_options} fused-madd.opt"
 	extra_headers="cpuid.h mmintrin.h mm3dnow.h xmmintrin.h emmintrin.h
 		       pmmintrin.h tmmintrin.h ammintrin.h smmintrin.h
@@ -431,12 +412,8 @@
 		       avx512vnnivlintrin.h vaesintrin.h vpclmulqdqintrin.h
 		       avx512vpopcntdqvlintrin.h avx512bitalgintrin.h
 		       pconfigintrin.h wbnoinvdintrin.h movdirintrin.h
-<<<<<<< HEAD
-		       waitpkgintrin.h cldemoteintrin.h"
-=======
 		       waitpkgintrin.h cldemoteintrin.h avx512bf16vlintrin.h avx512bf16intrin.h
 		       enqcmdintrin.h avx512vp2intersectintrin.h avx512vp2intersectvlintrin.h"
->>>>>>> 9e014010
 	;;
 x86_64-*-*)
 	cpu_type=i386
@@ -468,12 +445,8 @@
 		       avx512vnnivlintrin.h vaesintrin.h vpclmulqdqintrin.h
 		       avx512vpopcntdqvlintrin.h avx512bitalgintrin.h
 		       pconfigintrin.h wbnoinvdintrin.h movdirintrin.h
-<<<<<<< HEAD
-		       waitpkgintrin.h cldemoteintrin.h"
-=======
 		       waitpkgintrin.h cldemoteintrin.h avx512bf16vlintrin.h avx512bf16intrin.h
 		       enqcmdintrin.h avx512vp2intersectintrin.h avx512vp2intersectvlintrin.h"
->>>>>>> 9e014010
 	;;
 ia64-*-*)
 	extra_headers=ia64intrin.h
@@ -562,11 +535,7 @@
 	;;
 riscv*)
 	cpu_type=riscv
-<<<<<<< HEAD
-	extra_objs="riscv-builtins.o riscv-c.o"
-=======
 	extra_objs="riscv-builtins.o riscv-c.o riscv-sr.o"
->>>>>>> 9e014010
 	d_target_objs="riscv-d.o"
 	;;
 rs6000*-*-*)
@@ -657,15 +626,6 @@
 		echo "This target does not support --with-abi."
 		exit 1
 	fi
-<<<<<<< HEAD
-	if test "x$enable_cld" = xyes; then
-		tm_defines="${tm_defines} USE_IX86_CLD=1"
-	fi
-	if test "x$enable_frame_pointer" = xyes; then
-		tm_defines="${tm_defines} USE_IX86_FRAME_POINTER=1"
-	fi
-=======
->>>>>>> 9e014010
 	;;
 x86_64-*-*)
 	case ${with_abi} in
@@ -686,15 +646,6 @@
 		echo "Unknown ABI used in --with-abi=$with_abi"
 		exit 1
 	esac
-<<<<<<< HEAD
-	if test "x$enable_cld" = xyes; then
-		tm_defines="${tm_defines} USE_IX86_CLD=1"
-	fi
-	if test "x$enable_frame_pointer" = xyes; then
-		tm_defines="${tm_defines} USE_IX86_FRAME_POINTER=1"
-	fi
-=======
->>>>>>> 9e014010
 	;;
 arm*-*-*)
 	tm_p_file="arm/arm-flags.h ${tm_p_file} arm/aarch-common-protos.h"
@@ -721,20 +672,12 @@
 # 64-bit x86 processors supported by --with-arch=.  Each processor
 # MUST be separated by exactly one space.
 x86_64_archs="amdfam10 athlon64 athlon64-sse3 barcelona bdver1 bdver2 \
-<<<<<<< HEAD
-bdver3 bdver4 znver1 znver2 btver1 btver2 k8 k8-sse3 opteron \
-opteron-sse3 nocona core2 corei7 corei7-avx core-avx-i core-avx2 atom \
-slm nehalem westmere sandybridge ivybridge haswell broadwell bonnell \
-silvermont knl knm skylake-avx512 cannonlake icelake-client icelake-server \
-skylake goldmont goldmont-plus tremont cascadelake x86-64 native"
-=======
 bdver3 bdver4 znver1 znver2 znver3 btver1 btver2 k8 k8-sse3 opteron \
 opteron-sse3 nocona core2 corei7 corei7-avx core-avx-i core-avx2 atom \
 slm nehalem westmere sandybridge ivybridge haswell broadwell bonnell \
 silvermont knl knm skylake-avx512 cannonlake icelake-client icelake-server \
 skylake goldmont goldmont-plus tremont cascadelake tigerlake cooperlake x86-64 \
 native"
->>>>>>> 9e014010
 
 # Additional x86 processors supported by --with-cpu=.  Each processor
 # MUST be separated by exactly one space.
@@ -952,14 +895,11 @@
   nbsd_tm_file="netbsd.h netbsd-stdint.h netbsd-elf.h"
   default_use_cxa_atexit=yes
   target_has_targetdm=yes
-<<<<<<< HEAD
-=======
   case ${target} in
     arm*-* | i[34567]86-* | powerpc*-* | sparc*-* | x86_64-*)
       default_gnu_indirect_function=yes
       ;;
   esac
->>>>>>> 9e014010
   ;;
 *-*-openbsd*)
   tmake_file="t-openbsd"
@@ -1117,8 +1057,6 @@
       tm_defines="$tm_defines TARGET_VXWORKS64=1"
       ;;
   esac
-<<<<<<< HEAD
-=======
 
   # Then a few build configuration controls for VxWorks 7, which
   # has specificities on top of which we aim to provide more complete
@@ -1131,7 +1069,6 @@
       gcc_cv_initfini_array=yes
       ;;
   esac
->>>>>>> 9e014010
   ;;
 *-*-elf|arc*-*-elf*)
   # Assume that newlib is being used and so __cxa_atexit is provided.
@@ -1356,11 +1293,7 @@
 	    tmake_file="$tmake_file arm/t-netbsd"
 	    ;;
 	esac
-<<<<<<< HEAD
-	tm_file="${tm_file} arm/arm.h"
-=======
 	tm_file="${tm_file} arm/aout.h arm/arm.h"
->>>>>>> 9e014010
 	case ${target} in
 	arm*-*-netbsdelf-*eabihf*)
 	    tm_defines="${tm_defines} TARGET_DEFAULT_FLOAT_ABI=ARM_FLOAT_ABI_HARD"
@@ -1385,14 +1318,11 @@
 	esac
 	tmake_file="${tmake_file} arm/t-arm arm/t-arm-elf arm/t-bpabi arm/t-linux-eabi"
 	tm_file="$tm_file arm/bpabi.h arm/linux-eabi.h arm/aout.h arm/arm.h"
-<<<<<<< HEAD
-=======
 	case $target in
 	arm*-*-uclinuxfdpiceabi)
 	    tm_file="$tm_file arm/uclinuxfdpiceabi.h"
 	    ;;
 	esac
->>>>>>> 9e014010
 	# Generation of floating-point instructions requires at least ARMv5te.
 	if [ "$with_float" = "hard" -o "$with_float" = "softfp" ] ; then
 	    target_cpu_cname="arm10e"
@@ -1774,12 +1704,9 @@
 		extra_programs="${extra_programs} mkoffload\$(exeext)"
 		tm_file="${tm_file} gcn/offload.h"
 	fi
-<<<<<<< HEAD
-=======
 	# Force .init_array support.
 	gcc_cv_initfini_array=yes
 	thread_file=gcn
->>>>>>> 9e014010
 	;;
 moxie-*-elf)
 	gas=yes
@@ -2984,11 +2911,8 @@
 	for or1k_multilib in ${or1k_multilibs}; do
 		case ${or1k_multilib} in
 		mcmov | msext | msfimm | \
-<<<<<<< HEAD
-=======
 		mror | mrori | \
 		mhard-float | mdouble-float | munordered-float | msoft-float | \
->>>>>>> 9e014010
 		mhard-div | mhard-mul | \
 		msoft-div | msoft-mul )
 			TM_MULTILIB_CONFIG="${TM_MULTILIB_CONFIG},${or1k_multilib}"
@@ -3239,15 +3163,12 @@
 	extra_options="${extra_options} rs6000/sysv4.opt"
 	use_gcc_stdint=wrap
 	;;
-<<<<<<< HEAD
-=======
 pru*-*-*)
 	tm_file="elfos.h newlib-stdint.h ${tm_file}"
 	tmake_file="${tmake_file} pru/t-pru"
 	extra_objs="pru-pragma.o pru-passes.o"
 	use_gcc_stdint=wrap
 	;;
->>>>>>> 9e014010
 rs6000-ibm-aix6.* | powerpc-ibm-aix6.*)
 	tm_file="${tm_file} rs6000/aix.h rs6000/aix61.h rs6000/xcoff.h rs6000/aix-stdint.h"
 	tmake_file="rs6000/t-aix52 t-slibgcc"
@@ -3862,13 +3783,10 @@
 	arch=znver2
 	cpu=znver2
 	;;
-<<<<<<< HEAD
-=======
       znver3-*)
 	arch=znver3
 	cpu=znver3
 	;;
->>>>>>> 9e014010
       bdver4-*)
         arch=bdver4
         cpu=bdver4
@@ -3990,13 +3908,10 @@
 	arch=znver2
 	cpu=znver2
 	;;
-<<<<<<< HEAD
-=======
       znver3-*)
 	arch=znver3
 	cpu=znver3
 	;;
->>>>>>> 9e014010
       bdver4-*)
         arch=bdver4
         cpu=bdver4
@@ -4651,11 +4566,7 @@
 		for which in arch tune; do
 			eval "val=\$with_$which"
 			case ${val} in
-<<<<<<< HEAD
-			"" | carrizo | fiji | gfx900 )
-=======
 			"" | fiji | gfx900 | gfx906 )
->>>>>>> 9e014010
 				# OK
 				;;
 			*)
