--- conflicted
+++ resolved
@@ -1,9 +1,5 @@
 /* String length optimization
-<<<<<<< HEAD
-   Copyright (C) 2011-2019 Free Software Foundation, Inc.
-=======
    Copyright (C) 2011-2020 Free Software Foundation, Inc.
->>>>>>> 9e014010
    Contributed by Jakub Jelinek <jakub@redhat.com>
 
 This file is part of GCC.
@@ -49,10 +45,6 @@
 #include "tree-ssa-alias.h"
 #include "tree-ssa-propagate.h"
 #include "tree-ssa-strlen.h"
-<<<<<<< HEAD
-#include "params.h"
-=======
->>>>>>> 9e014010
 #include "tree-hash-traits.h"
 #include "tree-object-size.h"
 #include "builtins.h"
@@ -402,12 +394,9 @@
 static int
 get_stridx (tree exp, wide_int offrng[2] = NULL, const vr_values *rvals = NULL)
 {
-<<<<<<< HEAD
-=======
   if (offrng)
     offrng[0] = offrng[1] = wi::zero (TYPE_PRECISION (ptrdiff_type_node));
 
->>>>>>> 9e014010
   if (TREE_CODE (exp) == SSA_NAME)
     {
       if (ssa_ver_to_stridx[SSA_NAME_VERSION (exp)])
@@ -1787,11 +1776,6 @@
    [MIN, MAX] is such that MIN == MAX, return the tree representation
    of (MIN). The latter allows callers to fold suitable strnlen() calls
    to constants.  */
-<<<<<<< HEAD
-
-tree
-set_strlen_range (tree lhs, wide_int max, tree bound /* = NULL_TREE */)
-=======
 
 tree
 set_strlen_range (tree lhs, wide_int min, wide_int max,
@@ -1847,67 +1831,10 @@
 
 static tree
 maybe_set_strlen_range (tree lhs, tree src, tree bound)
->>>>>>> 9e014010
 {
   if (TREE_CODE (lhs) != SSA_NAME
       || !INTEGRAL_TYPE_P (TREE_TYPE (lhs)))
     return NULL_TREE;
-<<<<<<< HEAD
-
-  wide_int min = wi::zero (max.get_precision ());
-
-  if (bound)
-    {
-      /* For strnlen, adjust MIN and MAX as necessary.  If the bound
-	 is less than the size of the array set MAX to it.  It it's
-	 greater than MAX and MAX is non-zero bump MAX down to account
-	 for the necessary terminating nul.  Otherwise leave it alone.  */
-      if (TREE_CODE (bound) == INTEGER_CST)
-	{
-	  wide_int wibnd = wi::to_wide (bound);
-	  int cmp = wi::cmpu (wibnd, max);
-	  if (cmp < 0)
-	    max = wibnd;
-	  else if (cmp && wi::ne_p (max, min))
-	    --max;
-	}
-      else if (TREE_CODE (bound) == SSA_NAME)
-	{
-	  wide_int minbound, maxbound;
-	  value_range_kind rng = get_range_info (bound, &minbound, &maxbound);
-	  if (rng == VR_RANGE)
-	    {
-	      /* For a bound in a known range, adjust the range determined
-		 above as necessary.  For a bound in some anti-range or
-		 in an unknown range, use the range determined by callers.  */
-	      if (wi::ltu_p (minbound, min))
-		min = minbound;
-	      if (wi::ltu_p (maxbound, max))
-		max = maxbound;
-	    }
-	}
-    }
-
-  if (min == max)
-    return wide_int_to_tree (size_type_node, min);
-
-  set_range_info (lhs, VR_RANGE, min, max);
-  return lhs;
-}
-
-/* For an LHS that is an SSA_NAME and for strlen() or strnlen() argument
-   SRC, set LHS range info to [0, min (N, BOUND)] if SRC refers to
-   a character array A[N] with unknown length bounded by N, and for
-   strnlen(), by min (N, BOUND).  */
-
-static tree
-maybe_set_strlen_range (tree lhs, tree src, tree bound)
-{
-  if (TREE_CODE (lhs) != SSA_NAME
-      || !INTEGRAL_TYPE_P (TREE_TYPE (lhs)))
-    return NULL_TREE;
-=======
->>>>>>> 9e014010
 
   if (TREE_CODE (src) == SSA_NAME)
     {
@@ -1967,9 +1894,6 @@
 	}
     }
 
-<<<<<<< HEAD
-  return set_strlen_range (lhs, max, bound);
-=======
   wide_int min = wi::zero (max.get_precision ());
   return set_strlen_range (lhs, min, max, bound);
 }
@@ -2420,7 +2344,6 @@
 {
   maybe_warn_overflow (stmt, build_int_cst (size_type_node, len), rvals,
 		       si, plus_one, rawmem);
->>>>>>> 9e014010
 }
 
 /* Handle a strlen call.  If strlen of the argument is known, replace
@@ -3247,12 +3170,9 @@
   else
     {
       c_strlen_data lendata = { };
-<<<<<<< HEAD
-=======
       /* Set MAXBOUND to an arbitrary non-null non-integer node as a request
 	 to have it set to the length of the longest string in a PHI.  */
       lendata.maxbound = src;
->>>>>>> 9e014010
       get_range_strlen (src, &lendata, /* eltsize = */1);
       if (TREE_CODE (lendata.minlen) == INTEGER_CST
 	  && TREE_CODE (lendata.maxbound) == INTEGER_CST)
@@ -3272,13 +3192,7 @@
 	}
     }
 
-<<<<<<< HEAD
-  location_t callloc = gimple_nonartificial_location (stmt);
-  callloc = expansion_point_location_if_in_system_header (callloc);
-
-=======
   location_t callloc = gimple_or_expr_nonartificial_location (stmt, dst);
->>>>>>> 9e014010
   tree func = gimple_call_fndecl (stmt);
 
   if (lenrange[0] != 0 || !wi::neg_p (lenrange[1]))
@@ -3490,12 +3404,7 @@
      to strlen(S)).  */
   strinfo *silen = get_strinfo (pss->first);
 
-<<<<<<< HEAD
-  location_t callloc = gimple_nonartificial_location (stmt);
-  callloc = expansion_point_location_if_in_system_header (callloc);
-=======
   location_t callloc = gimple_or_expr_nonartificial_location (stmt, dst);
->>>>>>> 9e014010
 
   tree func = gimple_call_fndecl (stmt);
 
@@ -3539,22 +3448,11 @@
 {
   tree lhs, oldlen, newlen;
   gimple *stmt = gsi_stmt (*gsi);
-<<<<<<< HEAD
-  strinfo *si, *dsi, *olddsi;
-
-  len = gimple_call_arg (stmt, 2);
-  src = gimple_call_arg (stmt, 1);
-  dst = gimple_call_arg (stmt, 0);
-  idx = get_stridx (src);
-  if (idx == 0)
-    return;
-=======
   strinfo *si, *dsi;
 
   tree len = gimple_call_arg (stmt, 2);
   tree src = gimple_call_arg (stmt, 1);
   tree dst = gimple_call_arg (stmt, 0);
->>>>>>> 9e014010
 
   int didx = get_stridx (dst);
   strinfo *olddsi = NULL;
@@ -3895,11 +3793,7 @@
       tree dstsize = fold_build2 (PLUS_EXPR, type, dstlen, one);
       tree sptr = si && si->ptr ? si->ptr : src;
 
-<<<<<<< HEAD
-      if (check_bounds_or_overlap (stmt, dst, sptr, dstlen, srcsize))
-=======
       if (check_bounds_or_overlap (stmt, dst, sptr, dstsize, srcsize))
->>>>>>> 9e014010
 	{
 	  gimple_set_no_warning (stmt, true);
 	  set_no_warning = true;
@@ -4009,49 +3903,24 @@
 
 /* Handle a call to memset.
    After a call to calloc, memset(,0,) is unnecessary.
-<<<<<<< HEAD
-   memset(malloc(n),0,n) is calloc(n,1). 
-   return true when the call is transfomred, false otherwise.  */
-=======
    memset(malloc(n),0,n) is calloc(n,1).
    return true when the call is transformed, false otherwise.
    When nonnull uses RVALS to determine range information.  */
->>>>>>> 9e014010
 
 static bool
 handle_builtin_memset (gimple_stmt_iterator *gsi, bool *zero_write,
 		       const vr_values *rvals)
 {
-<<<<<<< HEAD
-  gimple *stmt2 = gsi_stmt (*gsi);
-  if (!integer_zerop (gimple_call_arg (stmt2, 1)))
-    return false;
-  tree ptr = gimple_call_arg (stmt2, 0);
-  int idx1 = get_stridx (ptr);
-=======
   gimple *memset_stmt = gsi_stmt (*gsi);
   tree ptr = gimple_call_arg (memset_stmt, 0);
   /* Set to the non-constant offset added to PTR.  */
   wide_int offrng[2];
   int idx1 = get_stridx (ptr, offrng, rvals);
->>>>>>> 9e014010
   if (idx1 <= 0)
     return false;
   strinfo *si1 = get_strinfo (idx1);
   if (!si1)
     return false;
-<<<<<<< HEAD
-  gimple *stmt1 = si1->stmt;
-  if (!stmt1 || !is_gimple_call (stmt1))
-    return false;
-  tree callee1 = gimple_call_fndecl (stmt1);
-  if (!valid_builtin_call (stmt1))
-    return false;
-  enum built_in_function code1 = DECL_FUNCTION_CODE (callee1);
-  tree size = gimple_call_arg (stmt2, 2);
-  if (code1 == BUILT_IN_CALLOC)
-    /* Not touching stmt1 */ ;
-=======
   gimple *alloc_stmt = si1->alloc;
   if (!alloc_stmt || !is_gimple_call (alloc_stmt))
     return false;
@@ -4084,7 +3953,6 @@
   enum built_in_function code1 = DECL_FUNCTION_CODE (callee1);
   if (code1 == BUILT_IN_CALLOC)
     /* Not touching alloc_stmt */ ;
->>>>>>> 9e014010
   else if (code1 == BUILT_IN_MALLOC
 	   && operand_equal_p (memset_size, alloc_size, 0))
     {
@@ -4098,13 +3966,8 @@
     }
   else
     return false;
-<<<<<<< HEAD
-  tree lhs = gimple_call_lhs (stmt2);
-  unlink_stmt_vdef (stmt2);
-=======
   tree lhs = gimple_call_lhs (memset_stmt);
   unlink_stmt_vdef (memset_stmt);
->>>>>>> 9e014010
   if (lhs)
     {
       gimple *assign = gimple_build_assign (lhs, ptr);
@@ -4119,15 +3982,8 @@
   return true;
 }
 
-<<<<<<< HEAD
-/* Handle a call to memcmp.  We try to handle small comparisons by
-   converting them to load and compare, and replacing the call to memcmp
-   with a __builtin_memcmp_eq call where possible. 
-   return true when call is transformed, return false otherwise.  */
-=======
 /* Return a pointer to the first such equality expression if RES is used
    only in expressions testing its equality to zero, and null otherwise.  */
->>>>>>> 9e014010
 
 static gimple *
 used_only_for_zero_equality (tree res)
@@ -4137,12 +3993,6 @@
   use_operand_p use_p;
   imm_use_iterator iter;
 
-<<<<<<< HEAD
-  if (!res)
-    return false;
-
-=======
->>>>>>> 9e014010
   FOR_EACH_IMM_USE_FAST (use_p, iter, res)
     {
       gimple *use_stmt = USE_STMT (use_p);
@@ -4151,13 +4001,6 @@
         continue;
       if (gimple_code (use_stmt) == GIMPLE_ASSIGN)
 	{
-<<<<<<< HEAD
-	  gassign *asgn = as_a <gassign *> (ustmt);
-	  tree_code code = gimple_assign_rhs_code (asgn);
-	  if ((code != EQ_EXPR && code != NE_EXPR)
-	      || !integer_zerop (gimple_assign_rhs2 (asgn)))
-	    return false;
-=======
 	  tree_code code = gimple_assign_rhs_code (use_stmt);
 	  if (code == COND_EXPR)
 	    {
@@ -4174,19 +4017,11 @@
             }
 	  else
 	    return NULL;
->>>>>>> 9e014010
 	}
       else if (gimple_code (use_stmt) == GIMPLE_COND)
 	{
 	  tree_code code = gimple_cond_code (use_stmt);
 	  if ((code != EQ_EXPR && code != NE_EXPR)
-<<<<<<< HEAD
-	      || !integer_zerop (gimple_cond_rhs (ustmt)))
-	    return false;
-	}
-      else
-	return false;
-=======
 	      || !integer_zerop (gimple_cond_rhs (use_stmt)))
 	    return NULL;
 	}
@@ -4195,7 +4030,6 @@
 
       if (!first_use)
 	first_use = use_stmt;
->>>>>>> 9e014010
     }
 
   return first_use;
@@ -4253,275 +4087,6 @@
 						   arg1, arg2));
 	  gimplify_and_update_call_from_tree (gsi, res);
 	  return true;
-<<<<<<< HEAD
-	}
-    }
-
-  gimple_call_set_fndecl (stmt2, builtin_decl_explicit (BUILT_IN_MEMCMP_EQ));
-  return true;
-}
-
-/* Given an index to the strinfo vector, compute the string length for the
-   corresponding string. Return -1 when unknown.  */
- 
-static HOST_WIDE_INT 
-compute_string_length (int idx)
-{
-  HOST_WIDE_INT string_leni = -1; 
-  gcc_assert (idx != 0);
-
-  if (idx < 0)
-   return ~idx;
-
-  strinfo *si = get_strinfo (idx);
-  if (si)
-    {
-      tree const_string_len = get_string_length (si);
-      if (const_string_len && tree_fits_shwi_p (const_string_len))
-	string_leni = tree_to_shwi (const_string_len);
-    }
-
-  if (string_leni < 0)
-    return -1;
-
-  return string_leni;
-}
-
-/* Determine the minimum size of the object referenced by DEST expression which
-   must have a pointer type. 
-   Return the minimum size of the object if successful or NULL when the size 
-   cannot be determined.  */
-static tree
-determine_min_objsize (tree dest)
-{
-  unsigned HOST_WIDE_INT size = 0;
-
-  if (compute_builtin_object_size (dest, 2, &size))
-    return build_int_cst (sizetype, size);
-
-  /* Try to determine the size of the object through the RHS of the 
-     assign statement.  */
-  if (TREE_CODE (dest) == SSA_NAME)
-    {
-      gimple *stmt = SSA_NAME_DEF_STMT (dest);
-      if (!is_gimple_assign (stmt))
-	return NULL_TREE;
-
-      if (!gimple_assign_single_p (stmt)
-	  && !gimple_assign_unary_nop_p (stmt))
-	return NULL_TREE;
-
-      dest = gimple_assign_rhs1 (stmt);
-      return determine_min_objsize (dest);
-    }
-
-  /* Try to determine the size of the object from its type.  */
-  if (TREE_CODE (dest) != ADDR_EXPR)
-    return NULL_TREE;
-
-  tree type = TREE_TYPE (dest);
-  if (TREE_CODE (type) == POINTER_TYPE)
-    type = TREE_TYPE (type);
-
-  type = TYPE_MAIN_VARIANT (type);
-
-  /* We cannot determine the size of the array if it's a flexible array, 
-     which is declared at the end of a structure.  */
-  if (TREE_CODE (type) == ARRAY_TYPE
-      && !array_at_struct_end_p (dest))
-    {
-      tree size_t = TYPE_SIZE_UNIT (type);
-      if (size_t && TREE_CODE (size_t) == INTEGER_CST 
-	  && !integer_zerop (size_t))
-        return size_t;
-    }
-
-  return NULL_TREE;
-}
-
-/* Handle a call to strcmp or strncmp. When the result is ONLY used to do 
-   equality test against zero:
-
-   A. When the lengths of both arguments are constant and it's a strcmp:
-      * if the lengths are NOT equal, we can safely fold the call
-        to a non-zero value.
-      * otherwise, do nothing now.
-  
-   B. When the length of one argument is constant, try to replace the call with
-   a __builtin_str(n)cmp_eq call where possible, i.e:
-
-   strncmp (s, STR, C) (!)= 0 in which, s is a pointer to a string, STR is a 
-   string with constant length , C is a constant.
-     if (C <= strlen(STR) && sizeof_array(s) > C)
-       {
-         replace this call with
-         strncmp_eq (s, STR, C) (!)= 0
-       }
-     if (C > strlen(STR)
-       {
-         it can be safely treated as a call to strcmp (s, STR) (!)= 0
-         can handled by the following strcmp.
-       }
-
-   strcmp (s, STR) (!)= 0 in which, s is a pointer to a string, STR is a 
-   string with constant length.
-     if  (sizeof_array(s) > strlen(STR))
-       {
-         replace this call with
-         strcmp_eq (s, STR, strlen(STR)+1) (!)= 0
-       }
-
-   Return true when the call is transformed, return false otherwise. 
- */ 
-
-static bool
-handle_builtin_string_cmp (gimple_stmt_iterator *gsi)
-{
-  gcall *stmt = as_a <gcall *> (gsi_stmt (*gsi));
-  tree res = gimple_call_lhs (stmt);
-  use_operand_p use_p;
-  imm_use_iterator iter;
-  tree arg1 = gimple_call_arg (stmt, 0);
-  tree arg2 = gimple_call_arg (stmt, 1);
-  int idx1 = get_stridx (arg1);
-  int idx2 = get_stridx (arg2);
-  HOST_WIDE_INT length = -1;
-  bool is_ncmp = false;
-
-  if (!res)
-    return false;
-
-  /* When both arguments are unknown, do nothing.  */
-  if (idx1 == 0 && idx2 == 0)
-    return false;
-
-  /* Handle strncmp function.  */
-  if (gimple_call_num_args (stmt) == 3)
-    {
-      tree len = gimple_call_arg (stmt, 2);
-      if (tree_fits_shwi_p (len))
-        length = tree_to_shwi (len);
-
-      is_ncmp = true;
-    }
-
-  /* For strncmp, if the length argument is NOT known, do nothing.  */
-  if (is_ncmp && length < 0)
-    return false;
-
-  /* When the result is ONLY used to do equality test against zero.  */
-  FOR_EACH_IMM_USE_FAST (use_p, iter, res) 
-    {    
-      gimple *use_stmt = USE_STMT (use_p);
-
-      if (is_gimple_debug (use_stmt))
-        continue;
-      if (gimple_code (use_stmt) == GIMPLE_ASSIGN)
-	{    
-	  tree_code code = gimple_assign_rhs_code (use_stmt);
-	  if (code == COND_EXPR) 
-	    {
-	      tree cond_expr = gimple_assign_rhs1 (use_stmt);
-	      if ((TREE_CODE (cond_expr) != EQ_EXPR 
-		   && (TREE_CODE (cond_expr) != NE_EXPR))
-		  || !integer_zerop (TREE_OPERAND (cond_expr, 1)))
-		return false;
-	    }
-	  else if (code == EQ_EXPR || code == NE_EXPR)
-	    {
-	      if (!integer_zerop (gimple_assign_rhs2 (use_stmt)))
-		return false;
-            }
-	  else 
-	    return false;
-	}
-      else if (gimple_code (use_stmt) == GIMPLE_COND)
-	{
-	  tree_code code = gimple_cond_code (use_stmt);
-	  if ((code != EQ_EXPR && code != NE_EXPR)
-	      || !integer_zerop (gimple_cond_rhs (use_stmt)))
-	    return false;
-	}
-      else
-        return false;
-    }
-  
-  /* When the lengths of both arguments are known, and they are unequal, we can 
-     safely fold the call to a non-zero value for strcmp;
-     othewise, do nothing now.  */
-  if (idx1 != 0 && idx2 != 0)
-    {
-      HOST_WIDE_INT const_string_leni1 = compute_string_length (idx1);
-      HOST_WIDE_INT const_string_leni2 = compute_string_length (idx2);
-
-      if (!is_ncmp 
-	  && const_string_leni1 != -1
-	  && const_string_leni2 != -1
-	  && const_string_leni1 != const_string_leni2) 
-	{
-	  replace_call_with_value (gsi, integer_one_node); 
-	  return true;
-	}
-      return false;
-    }
-
-  /* When the length of one argument is constant.  */
-  tree var_string = NULL_TREE;
-  HOST_WIDE_INT const_string_leni = -1;
-  
-  if (idx1)
-    {
-      const_string_leni = compute_string_length (idx1);
-      var_string = arg2;
-    } 
-  else 
-    {
-      gcc_checking_assert (idx2);
-      const_string_leni = compute_string_length (idx2);
-      var_string = arg1;
-    } 
-
-  if (const_string_leni < 0) 
-    return false;
- 
-  unsigned HOST_WIDE_INT var_sizei = 0;
-  /* try to determine the minimum size of the object pointed by var_string.  */
-  tree size = determine_min_objsize (var_string);
-
-  if (!size)
-    return false;
- 
-  if (tree_fits_uhwi_p (size))
-    var_sizei = tree_to_uhwi (size);
-
-  if (var_sizei == 0)
-    return false;
-
-  /* For strncmp, if length > const_string_leni , this call can be safely 
-     transformed to a strcmp.  */
-  if (is_ncmp && length > const_string_leni)
-    is_ncmp = false;
-
-  unsigned HOST_WIDE_INT final_length 
-    = is_ncmp ? length : const_string_leni + 1;
-
-  /* Replace strcmp or strncmp with the corresponding str(n)cmp_eq.  */
-  if (var_sizei > final_length) 
-    {
-      tree fn 
-	= (is_ncmp 
-	   ? builtin_decl_implicit (BUILT_IN_STRNCMP_EQ) 
-	   : builtin_decl_implicit (BUILT_IN_STRCMP_EQ));
-      if (!fn)
-	return false;
-      tree const_string_len = build_int_cst (size_type_node, final_length); 
-      update_gimple_call (gsi, fn, 3, arg1, arg2, const_string_len);
-    }
-  else 
-    return false;
-
-  return true;
-=======
 	}
     }
 
@@ -4947,7 +4512,6 @@
     }
 
   return false;
->>>>>>> 9e014010
 }
 
 /* Handle a POINTER_PLUS_EXPR statement.
@@ -5007,30 +4571,6 @@
     }
 }
 
-<<<<<<< HEAD
-/* If RHS, either directly or indirectly, refers to a string of constant
-   length, return the length.  Otherwise, if it refers to a character
-   constant, return 1 if the constant is non-zero and 0 if it is nul.
-   Otherwise, return a negative value.  */
-
-static HOST_WIDE_INT
-get_min_string_length (tree rhs, bool *full_string_p)
-{
-  if (INTEGRAL_TYPE_P (TREE_TYPE (rhs)))
-    {
-      if (tree_expr_nonzero_p (rhs))
-	{
-	  *full_string_p = false;
-	  return 1;
-	}
-
-      *full_string_p = true;
-      return 0;
-    }
-
-  if (TREE_CODE (rhs) == MEM_REF
-      && integer_zerop (TREE_OPERAND (rhs, 1)))
-=======
 /* Describes recursion limits used by count_nonzero_bytes.  */
 
 class ssa_name_limit_t
@@ -5051,7 +4591,6 @@
   int next_ssa_name (tree);
 
   ~ssa_name_limit_t ()
->>>>>>> 9e014010
     {
       if (visited)
 	BITMAP_FREE (visited);
@@ -5145,24 +4684,10 @@
 	  unsigned int n = gimple_phi_num_args (stmt);
 	  for (unsigned i = 0; i != n; i++)
 	    {
-<<<<<<< HEAD
-	      int idx = get_stridx (rhs_addr);
-	      if (idx > 0)
-		{
-		  strinfo *si = get_strinfo (idx);
-		  if (si
-		      && tree_fits_shwi_p (si->nonzero_chars))
-		    {
-		      *full_string_p = si->full_string_p;
-		      return tree_to_shwi (si->nonzero_chars);
-		    }
-		}
-=======
 	      tree def = gimple_phi_arg_def (stmt, i);
 	      if (!count_nonzero_bytes (def, offset, nbytes, lenrange, nulterm,
 					allnul, allnonnul, rvals, snlim))
 		return false;
->>>>>>> 9e014010
 	    }
 
 	  return true;
@@ -5177,17 +4702,8 @@
       tree arg = TREE_OPERAND (exp, 0);
       tree off = TREE_OPERAND (exp, 1);
 
-<<<<<<< HEAD
-  if (rhs && TREE_CODE (rhs) == STRING_CST)
-    {
-      HOST_WIDE_INT len = strlen (TREE_STRING_POINTER (rhs));
-      *full_string_p = len < TREE_STRING_LENGTH (rhs);
-      return len;
-    }
-=======
       if (TREE_CODE (off) != INTEGER_CST || !tree_fits_uhwi_p (off))
 	return false;
->>>>>>> 9e014010
 
       unsigned HOST_WIDE_INT wioff = tree_to_uhwi (off);
       if (INT_MAX < wioff)
@@ -5312,14 +4828,8 @@
   return true;
 }
 
-<<<<<<< HEAD
-/* Handle a single or multiple character store either by single
-   character assignment or by multi-character assignment from
-   MEM_REF.  */
-=======
 /* Like count_nonzero_bytes, but instead of counting bytes in EXP, count
    bytes that are pointed to by EXP, which should be a pointer.  */
->>>>>>> 9e014010
 
 static bool
 count_nonzero_bytes_addr (tree exp, unsigned HOST_WIDE_INT offset,
@@ -5509,25 +5019,6 @@
 	si = get_strinfo (idx);
     }
 
-<<<<<<< HEAD
-  /* STORING_NONZERO_P is true iff not all stored characters are zero.
-     STORING_ALL_ZEROS_P is true iff all stored characters are zero.
-     Both are false when it's impossible to determine which is true.  */
-  bool storing_nonzero_p;
-  bool storing_all_zeros_p = initializer_zerop (rhs, &storing_nonzero_p);
-  if (!storing_nonzero_p)
-    storing_nonzero_p = tree_expr_nonzero_p (rhs);
-  bool full_string_p = storing_all_zeros_p;
-
-  /* Set to the length of the string being assigned if known.  */
-  HOST_WIDE_INT rhslen;
-
-  if (si != NULL)
-    {
-      int cmp = compare_nonzero_chars (si, offset);
-      gcc_assert (offset == 0 || cmp >= 0);
-      if (storing_all_zeros_p && cmp == 0 && si->full_string_p)
-=======
   /* Minimum and maximum leading non-zero bytes and the size of the store.  */
   unsigned lenrange[] = { UINT_MAX, 0, 0 };
 
@@ -5595,7 +5086,6 @@
 	  && store_before_nul[0] == 0
 	  && store_before_nul[1] == 0
 	  && si->full_string_p)
->>>>>>> 9e014010
 	{
 	  /* When overwriting a '\0' with a '\0', the store can be removed
 	     if we know it has been stored in the current function.  */
@@ -5613,19 +5103,6 @@
 	      return false;
 	    }
 	}
-<<<<<<< HEAD
-      if (cmp > 0
-	  && storing_nonzero_p
-	  && TREE_CODE (TREE_TYPE (rhs)) == INTEGER_TYPE)
-	{
-	  /* Handle a single non-nul character store.
-	     If si->nonzero_chars > OFFSET, we aren't overwriting '\0',
-	     and if we aren't storing '\0', we know that the length of the
-	     string and any other zero terminated string in memory remains
-	     the same.  In that case we move to the next gimple statement and
-	     return to signal the caller that it shouldn't invalidate anything.
-	     This is benefical for cases like:
-=======
 
       if (store_before_nul[1] > 0
 	  && storing_nonzero_p
@@ -5644,7 +5121,6 @@
 	     invalidate anything.
 
 	     This is beneficial for cases like:
->>>>>>> 9e014010
 
 	     char p[20];
 	     void foo (char *q)
@@ -5656,23 +5132,14 @@
 	       size_t len3 = strlen (p);    // can be folded to 6
 	       size_t len4 = strlen (q);    // can be folded to len2
 	       bar (len, len2, len3, len4);
-<<<<<<< HEAD
-	     } */
-=======
 	       } */
->>>>>>> 9e014010
 	  gsi_next (gsi);
 	  return false;
 	}
 
       if (storing_all_zeros_p
 	  || storing_nonzero_p
-<<<<<<< HEAD
-	  || (offset != 0 && cmp > 0))
-
-=======
 	  || (offset != 0 && store_before_nul[1] > 0))
->>>>>>> 9e014010
 	{
 	  /* When STORING_NONZERO_P, we know that the string will start
 	     with at least OFFSET + 1 nonzero characters.  If storing
@@ -5685,28 +5152,12 @@
 	     OFFSET characters long.
 
 	     Otherwise, we're storing an unknown value at offset OFFSET,
-<<<<<<< HEAD
-	     so need to clip the nonzero_chars to OFFSET.  */
-	  bool full_string_p = storing_all_zeros_p;
-	  HOST_WIDE_INT len = 1;
-	  if (storing_nonzero_p)
-	    {
-	      /* Try to get the minimum length of the string (or
-		 individual character) being stored.  If it fails,
-		 STORING_NONZERO_P guarantees it's at least 1.  */
-	      len = get_min_string_length (rhs, &full_string_p);
-	      if (len < 0)
-		len = 1;
-	    }
-
-=======
 	     so need to clip the nonzero_chars to OFFSET.
 	     Use the minimum length of the string (or individual character)
 	     being stored if it's known.  Otherwise, STORING_NONZERO_P
 	     guarantees it's at least 1.  */
 	  HOST_WIDE_INT len
 	    = storing_nonzero_p && ranges_valid ? lenrange[0] : 1;
->>>>>>> 9e014010
 	  location_t loc = gimple_location (stmt);
 	  tree oldlen = si->nonzero_chars;
 	  if (store_before_nul[1] == 0 && si->full_string_p)
@@ -5722,9 +5173,6 @@
 	    }
 	  else
 	    si->nonzero_chars = build_int_cst (size_type_node, offset);
-<<<<<<< HEAD
-	  si->full_string_p = full_string_p;
-=======
 
 	  /* Set FULL_STRING_P only if the length of the strings being
 	     written is the same, and clear it if the strings have
@@ -5733,7 +5181,6 @@
 	     FIXME: Handle the upper bound of the length if possible.  */
 	  si->full_string_p = full_string_p && lenrange[0] == lenrange[1];
 
->>>>>>> 9e014010
 	  if (storing_all_zeros_p
 	      && ssaname
 	      && !SSA_NAME_OCCURS_IN_ABNORMAL_PHI (ssaname))
@@ -5763,13 +5210,6 @@
       if (idx != 0)
 	{
 	  tree ptr = (ssaname ? ssaname : build_fold_addr_expr (lhs));
-<<<<<<< HEAD
-	  HOST_WIDE_INT slen = (storing_all_zeros_p
-				? 0
-				: (storing_nonzero_p
-				   ? get_min_string_length (rhs, &full_string_p)
-				   : -1));
-=======
 
 	  HOST_WIDE_INT slen;
 	  if (storing_all_zeros_p)
@@ -5787,7 +5227,6 @@
 	  else
 	    slen = -1;
 
->>>>>>> 9e014010
 	  tree len = (slen <= 0
 		      ? size_zero_node
 		      : build_int_cst (size_type_node, slen));
@@ -5802,11 +5241,7 @@
 	}
     }
   else if (idx == 0
-<<<<<<< HEAD
-	   && (rhslen = get_min_string_length (rhs, &full_string_p)) >= 0
-=======
 	   && rhs_minlen < HOST_WIDE_INT_M1U
->>>>>>> 9e014010
 	   && ssaname == NULL_TREE
 	   && TREE_CODE (TREE_TYPE (lhs)) == ARRAY_TYPE)
     {
@@ -5817,11 +5252,7 @@
 	  if (idx != 0)
 	    {
 	      si = new_strinfo (build_fold_addr_expr (lhs), idx,
-<<<<<<< HEAD
-				build_int_cst (size_type_node, rhslen),
-=======
 				build_int_cst (size_type_node, rhs_minlen),
->>>>>>> 9e014010
 				full_string_p);
 	      set_strinfo (idx, si);
 	      si->dont_invalidate = true;
@@ -5829,11 +5260,7 @@
 	}
     }
 
-<<<<<<< HEAD
-  if (si != NULL && offset == 0 && storing_all_zeros_p)
-=======
   if (si != NULL && offset == 0 && storing_all_zeros_p && lenrange[2] == 1)
->>>>>>> 9e014010
     {
       /* For single-byte stores only, allow adjust_last_stmt to remove
 	 the statement if the stored '\0' is immediately overwritten.  */
@@ -6201,71 +5628,8 @@
 
   if (is_gimple_call (stmt))
     {
-<<<<<<< HEAD
-      tree callee = gimple_call_fndecl (stmt);
-      if (valid_builtin_call (stmt))
-	switch (DECL_FUNCTION_CODE (callee))
-	  {
-	  case BUILT_IN_STRLEN:
-	  case BUILT_IN_STRNLEN:
-	    handle_builtin_strlen (gsi);
-	    break;
-	  case BUILT_IN_STRCHR:
-	    handle_builtin_strchr (gsi);
-	    break;
-	  case BUILT_IN_STRCPY:
-	  case BUILT_IN_STRCPY_CHK:
-	  case BUILT_IN_STPCPY:
-	  case BUILT_IN_STPCPY_CHK:
-	    handle_builtin_strcpy (DECL_FUNCTION_CODE (callee), gsi);
-	    break;
-
-	  case BUILT_IN_STRNCAT:
-	  case BUILT_IN_STRNCAT_CHK:
-	    handle_builtin_strncat (DECL_FUNCTION_CODE (callee), gsi);
-	    break;
-
-	  case BUILT_IN_STPNCPY:
-	  case BUILT_IN_STPNCPY_CHK:
-	  case BUILT_IN_STRNCPY:
-	  case BUILT_IN_STRNCPY_CHK:
-	    handle_builtin_stxncpy (DECL_FUNCTION_CODE (callee), gsi);
-	    break;
-
-	  case BUILT_IN_MEMCPY:
-	  case BUILT_IN_MEMCPY_CHK:
-	  case BUILT_IN_MEMPCPY:
-	  case BUILT_IN_MEMPCPY_CHK:
-	    handle_builtin_memcpy (DECL_FUNCTION_CODE (callee), gsi);
-	    break;
-	  case BUILT_IN_STRCAT:
-	  case BUILT_IN_STRCAT_CHK:
-	    handle_builtin_strcat (DECL_FUNCTION_CODE (callee), gsi);
-	    break;
-	  case BUILT_IN_MALLOC:
-	  case BUILT_IN_CALLOC:
-	    handle_builtin_malloc (DECL_FUNCTION_CODE (callee), gsi);
-	    break;
-	  case BUILT_IN_MEMSET:
-	    if (handle_builtin_memset (gsi))
-	      return false;
-	    break;
-	  case BUILT_IN_MEMCMP:
-	    if (handle_builtin_memcmp (gsi))
-	      return false;
-	    break;
-	  case BUILT_IN_STRCMP:
-	  case BUILT_IN_STRNCMP:
-	    if (handle_builtin_string_cmp (gsi))
-	      return false;
-	    break;
-	  default:
-	    break;
-	  }
-=======
       if (!strlen_check_and_optimize_call (gsi, &zero_write, rvals))
 	return false;
->>>>>>> 9e014010
     }
   else if (!flag_optimize_strlen || !strlen_optimize)
     return true;
@@ -6313,57 +5677,8 @@
 		  type = TREE_TYPE (type);
 		if (is_char_type (type))
 		  {
-<<<<<<< HEAD
-		    widest_int w1 = wi::to_widest (si->nonzero_chars);
-		    widest_int w2 = wi::to_widest (off) + coff;
-		    if (w1 == w2
-			&& si->full_string_p)
-		      {
-			if (dump_file && (dump_flags & TDF_DETAILS) != 0)
-			  {
-			    fprintf (dump_file, "Optimizing: ");
-			    print_gimple_stmt (dump_file, stmt, 0, TDF_SLIM);
-			  }
-
-			/* Reading the final '\0' character.  */
-			tree zero = build_int_cst (TREE_TYPE (lhs), 0);
-			gimple_set_vuse (stmt, NULL_TREE);
-			gimple_assign_set_rhs_from_tree (gsi, zero);
-			*cleanup_eh
-			  |= maybe_clean_or_replace_eh_stmt (stmt,
-							     gsi_stmt (*gsi));
-			stmt = gsi_stmt (*gsi);
-			update_stmt (stmt);
-
-			if (dump_file && (dump_flags & TDF_DETAILS) != 0)
-			  {
-			    fprintf (dump_file, "into: ");
-			    print_gimple_stmt (dump_file, stmt, 0, TDF_SLIM);
-			  }
-		      }
-		    else if (w1 > w2)
-		      {
-			/* Reading a character before the final '\0'
-			   character.  Just set the value range to ~[0, 0]
-			   if we don't have anything better.  */
-			wide_int min, max;
-			tree type = TREE_TYPE (lhs);
-			enum value_range_kind vr
-			  = get_range_info (lhs, &min, &max);
-			if (vr == VR_VARYING
-			    || (vr == VR_RANGE
-				&& min == wi::min_value (TYPE_PRECISION (type),
-							 TYPE_SIGN (type))
-				&& max == wi::max_value (TYPE_PRECISION (type),
-							 TYPE_SIGN (type))))
-			  set_range_info (lhs, VR_ANTI_RANGE,
-					  wi::zero (TYPE_PRECISION (type)),
-					  wi::zero (TYPE_PRECISION (type)));
-		      }
-=======
 		    is_char_store = true;
 		    break;
->>>>>>> 9e014010
 		  }
 	      }
 	  }
