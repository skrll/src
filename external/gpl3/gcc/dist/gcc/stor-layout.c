/* C-compiler utilities for types and variables storage layout
<<<<<<< HEAD
   Copyright (C) 1987-2019 Free Software Foundation, Inc.
=======
   Copyright (C) 1987-2020 Free Software Foundation, Inc.
>>>>>>> e2aa5677

This file is part of GCC.

GCC is free software; you can redistribute it and/or modify it under
the terms of the GNU General Public License as published by the Free
Software Foundation; either version 3, or (at your option) any later
version.

GCC is distributed in the hope that it will be useful, but WITHOUT ANY
WARRANTY; without even the implied warranty of MERCHANTABILITY or
FITNESS FOR A PARTICULAR PURPOSE.  See the GNU General Public License
for more details.

You should have received a copy of the GNU General Public License
along with GCC; see the file COPYING3.  If not see
<http://www.gnu.org/licenses/>.  */


#include "config.h"
#include "system.h"
#include "coretypes.h"
#include "target.h"
#include "function.h"
#include "rtl.h"
#include "tree.h"
#include "memmodel.h"
#include "tm_p.h"
#include "stringpool.h"
#include "regs.h"
#include "emit-rtl.h"
#include "cgraph.h"
#include "diagnostic-core.h"
#include "fold-const.h"
#include "stor-layout.h"
#include "varasm.h"
#include "print-tree.h"
#include "langhooks.h"
#include "tree-inline.h"
#include "dumpfile.h"
#include "gimplify.h"
#include "attribs.h"
#include "debug.h"
#include "calls.h"

/* Data type for the expressions representing sizes of data types.
   It is the first integer type laid out.  */
tree sizetype_tab[(int) stk_type_kind_last];

/* If nonzero, this is an upper limit on alignment of structure fields.
   The value is measured in bits.  */
unsigned int maximum_field_alignment = TARGET_DEFAULT_PACK_STRUCT * BITS_PER_UNIT;

static tree self_referential_size (tree);
static void finalize_record_size (record_layout_info);
static void finalize_type_size (tree);
static void place_union_field (record_layout_info, tree);
static int excess_unit_span (HOST_WIDE_INT, HOST_WIDE_INT, HOST_WIDE_INT,
			     HOST_WIDE_INT, tree);
extern void debug_rli (record_layout_info);

/* Given a size SIZE that may not be a constant, return a SAVE_EXPR
   to serve as the actual size-expression for a type or decl.  */

tree
variable_size (tree size)
{
  /* Obviously.  */
  if (TREE_CONSTANT (size))
    return size;

  /* If the size is self-referential, we can't make a SAVE_EXPR (see
     save_expr for the rationale).  But we can do something else.  */
  if (CONTAINS_PLACEHOLDER_P (size))
    return self_referential_size (size);

  /* If we are in the global binding level, we can't make a SAVE_EXPR
     since it may end up being shared across functions, so it is up
     to the front-end to deal with this case.  */
  if (lang_hooks.decls.global_bindings_p ())
    return size;

  return save_expr (size);
}

/* An array of functions used for self-referential size computation.  */
static GTY(()) vec<tree, va_gc> *size_functions;

/* Return true if T is a self-referential component reference.  */

static bool
self_referential_component_ref_p (tree t)
{
  if (TREE_CODE (t) != COMPONENT_REF)
    return false;

  while (REFERENCE_CLASS_P (t))
    t = TREE_OPERAND (t, 0);

  return (TREE_CODE (t) == PLACEHOLDER_EXPR);
}

/* Similar to copy_tree_r but do not copy component references involving
   PLACEHOLDER_EXPRs.  These nodes are spotted in find_placeholder_in_expr
   and substituted in substitute_in_expr.  */

static tree
copy_self_referential_tree_r (tree *tp, int *walk_subtrees, void *data)
{
  enum tree_code code = TREE_CODE (*tp);

  /* Stop at types, decls, constants like copy_tree_r.  */
  if (TREE_CODE_CLASS (code) == tcc_type
      || TREE_CODE_CLASS (code) == tcc_declaration
      || TREE_CODE_CLASS (code) == tcc_constant)
    {
      *walk_subtrees = 0;
      return NULL_TREE;
    }

  /* This is the pattern built in ada/make_aligning_type.  */
  else if (code == ADDR_EXPR
	   && TREE_CODE (TREE_OPERAND (*tp, 0)) == PLACEHOLDER_EXPR)
    {
      *walk_subtrees = 0;
      return NULL_TREE;
    }

  /* Default case: the component reference.  */
  else if (self_referential_component_ref_p (*tp))
    {
      *walk_subtrees = 0;
      return NULL_TREE;
    }

  /* We're not supposed to have them in self-referential size trees
     because we wouldn't properly control when they are evaluated.
     However, not creating superfluous SAVE_EXPRs requires accurate
     tracking of readonly-ness all the way down to here, which we
     cannot always guarantee in practice.  So punt in this case.  */
  else if (code == SAVE_EXPR)
    return error_mark_node;

  else if (code == STATEMENT_LIST)
    gcc_unreachable ();

  return copy_tree_r (tp, walk_subtrees, data);
}

/* Given a SIZE expression that is self-referential, return an equivalent
   expression to serve as the actual size expression for a type.  */

static tree
self_referential_size (tree size)
{
  static unsigned HOST_WIDE_INT fnno = 0;
  vec<tree> self_refs = vNULL;
  tree param_type_list = NULL, param_decl_list = NULL;
  tree t, ref, return_type, fntype, fnname, fndecl;
  unsigned int i;
  char buf[128];
  vec<tree, va_gc> *args = NULL;

  /* Do not factor out simple operations.  */
  t = skip_simple_constant_arithmetic (size);
  if (TREE_CODE (t) == CALL_EXPR || self_referential_component_ref_p (t))
    return size;

  /* Collect the list of self-references in the expression.  */
  find_placeholder_in_expr (size, &self_refs);
  gcc_assert (self_refs.length () > 0);

  /* Obtain a private copy of the expression.  */
  t = size;
  if (walk_tree (&t, copy_self_referential_tree_r, NULL, NULL) != NULL_TREE)
    return size;
  size = t;

  /* Build the parameter and argument lists in parallel; also
     substitute the former for the latter in the expression.  */
  vec_alloc (args, self_refs.length ());
  FOR_EACH_VEC_ELT (self_refs, i, ref)
    {
      tree subst, param_name, param_type, param_decl;

      if (DECL_P (ref))
	{
	  /* We shouldn't have true variables here.  */
	  gcc_assert (TREE_READONLY (ref));
	  subst = ref;
	}
      /* This is the pattern built in ada/make_aligning_type.  */
      else if (TREE_CODE (ref) == ADDR_EXPR)
        subst = ref;
      /* Default case: the component reference.  */
      else
	subst = TREE_OPERAND (ref, 1);

      sprintf (buf, "p%d", i);
      param_name = get_identifier (buf);
      param_type = TREE_TYPE (ref);
      param_decl
	= build_decl (input_location, PARM_DECL, param_name, param_type);
      DECL_ARG_TYPE (param_decl) = param_type;
      DECL_ARTIFICIAL (param_decl) = 1;
      TREE_READONLY (param_decl) = 1;

      size = substitute_in_expr (size, subst, param_decl);

      param_type_list = tree_cons (NULL_TREE, param_type, param_type_list);
      param_decl_list = chainon (param_decl, param_decl_list);
      args->quick_push (ref);
    }

  self_refs.release ();

  /* Append 'void' to indicate that the number of parameters is fixed.  */
  param_type_list = tree_cons (NULL_TREE, void_type_node, param_type_list);

  /* The 3 lists have been created in reverse order.  */
  param_type_list = nreverse (param_type_list);
  param_decl_list = nreverse (param_decl_list);

  /* Build the function type.  */
  return_type = TREE_TYPE (size);
  fntype = build_function_type (return_type, param_type_list);

  /* Build the function declaration.  */
  sprintf (buf, "SZ" HOST_WIDE_INT_PRINT_UNSIGNED, fnno++);
  fnname = get_file_function_name (buf);
  fndecl = build_decl (input_location, FUNCTION_DECL, fnname, fntype);
  for (t = param_decl_list; t; t = DECL_CHAIN (t))
    DECL_CONTEXT (t) = fndecl;
  DECL_ARGUMENTS (fndecl) = param_decl_list;
  DECL_RESULT (fndecl)
    = build_decl (input_location, RESULT_DECL, 0, return_type);
  DECL_CONTEXT (DECL_RESULT (fndecl)) = fndecl;

  /* The function has been created by the compiler and we don't
     want to emit debug info for it.  */
  DECL_ARTIFICIAL (fndecl) = 1;
  DECL_IGNORED_P (fndecl) = 1;

  /* It is supposed to be "const" and never throw.  */
  TREE_READONLY (fndecl) = 1;
  TREE_NOTHROW (fndecl) = 1;

  /* We want it to be inlined when this is deemed profitable, as
     well as discarded if every call has been integrated.  */
  DECL_DECLARED_INLINE_P (fndecl) = 1;

  /* It is made up of a unique return statement.  */
  DECL_INITIAL (fndecl) = make_node (BLOCK);
  BLOCK_SUPERCONTEXT (DECL_INITIAL (fndecl)) = fndecl;
  t = build2 (MODIFY_EXPR, return_type, DECL_RESULT (fndecl), size);
  DECL_SAVED_TREE (fndecl) = build1 (RETURN_EXPR, void_type_node, t);
  TREE_STATIC (fndecl) = 1;

  /* Put it onto the list of size functions.  */
  vec_safe_push (size_functions, fndecl);

  /* Replace the original expression with a call to the size function.  */
  return build_call_expr_loc_vec (UNKNOWN_LOCATION, fndecl, args);
}

/* Take, queue and compile all the size functions.  It is essential that
   the size functions be gimplified at the very end of the compilation
   in order to guarantee transparent handling of self-referential sizes.
   Otherwise the GENERIC inliner would not be able to inline them back
   at each of their call sites, thus creating artificial non-constant
   size expressions which would trigger nasty problems later on.  */

void
finalize_size_functions (void)
{
  unsigned int i;
  tree fndecl;

  for (i = 0; size_functions && size_functions->iterate (i, &fndecl); i++)
    {
      allocate_struct_function (fndecl, false);
      set_cfun (NULL);
      dump_function (TDI_original, fndecl);

      /* As these functions are used to describe the layout of variable-length
         structures, debug info generation needs their implementation.  */
      debug_hooks->size_function (fndecl);
      gimplify_function_tree (fndecl);
      cgraph_node::finalize_function (fndecl, false);
    }

  vec_free (size_functions);
}

/* Return a machine mode of class MCLASS with SIZE bits of precision,
   if one exists.  The mode may have padding bits as well the SIZE
   value bits.  If LIMIT is nonzero, disregard modes wider than
   MAX_FIXED_MODE_SIZE.  */

opt_machine_mode
mode_for_size (poly_uint64 size, enum mode_class mclass, int limit)
{
  machine_mode mode;
  int i;

  if (limit && maybe_gt (size, (unsigned int) MAX_FIXED_MODE_SIZE))
    return opt_machine_mode ();

  /* Get the first mode which has this size, in the specified class.  */
  FOR_EACH_MODE_IN_CLASS (mode, mclass)
    if (known_eq (GET_MODE_PRECISION (mode), size))
      return mode;

  if (mclass == MODE_INT || mclass == MODE_PARTIAL_INT)
    for (i = 0; i < NUM_INT_N_ENTS; i ++)
      if (known_eq (int_n_data[i].bitsize, size)
	  && int_n_enabled_p[i])
	return int_n_data[i].m;

  return opt_machine_mode ();
}

/* Similar, except passed a tree node.  */

opt_machine_mode
mode_for_size_tree (const_tree size, enum mode_class mclass, int limit)
{
  unsigned HOST_WIDE_INT uhwi;
  unsigned int ui;

  if (!tree_fits_uhwi_p (size))
    return opt_machine_mode ();
  uhwi = tree_to_uhwi (size);
  ui = uhwi;
  if (uhwi != ui)
    return opt_machine_mode ();
  return mode_for_size (ui, mclass, limit);
}

/* Return the narrowest mode of class MCLASS that contains at least
   SIZE bits.  Abort if no such mode exists.  */

machine_mode
smallest_mode_for_size (poly_uint64 size, enum mode_class mclass)
{
  machine_mode mode = VOIDmode;
  int i;

  /* Get the first mode which has at least this size, in the
     specified class.  */
  FOR_EACH_MODE_IN_CLASS (mode, mclass)
    if (known_ge (GET_MODE_PRECISION (mode), size))
      break;

  gcc_assert (mode != VOIDmode);

  if (mclass == MODE_INT || mclass == MODE_PARTIAL_INT)
    for (i = 0; i < NUM_INT_N_ENTS; i ++)
      if (known_ge (int_n_data[i].bitsize, size)
	  && known_lt (int_n_data[i].bitsize, GET_MODE_PRECISION (mode))
	  && int_n_enabled_p[i])
	mode = int_n_data[i].m;

  return mode;
}

/* Return an integer mode of exactly the same size as MODE, if one exists.  */

opt_scalar_int_mode
int_mode_for_mode (machine_mode mode)
{
  switch (GET_MODE_CLASS (mode))
    {
    case MODE_INT:
    case MODE_PARTIAL_INT:
      return as_a <scalar_int_mode> (mode);

    case MODE_COMPLEX_INT:
    case MODE_COMPLEX_FLOAT:
    case MODE_FLOAT:
    case MODE_DECIMAL_FLOAT:
    case MODE_FRACT:
    case MODE_ACCUM:
    case MODE_UFRACT:
    case MODE_UACCUM:
    case MODE_VECTOR_BOOL:
    case MODE_VECTOR_INT:
    case MODE_VECTOR_FLOAT:
    case MODE_VECTOR_FRACT:
    case MODE_VECTOR_ACCUM:
    case MODE_VECTOR_UFRACT:
    case MODE_VECTOR_UACCUM:
      return int_mode_for_size (GET_MODE_BITSIZE (mode), 0);

    case MODE_RANDOM:
      if (mode == BLKmode)
	return opt_scalar_int_mode ();

      /* fall through */

    case MODE_CC:
    default:
      gcc_unreachable ();
    }
}

/* Find a mode that can be used for efficient bitwise operations on MODE,
   if one exists.  */

opt_machine_mode
bitwise_mode_for_mode (machine_mode mode)
{
  /* Quick exit if we already have a suitable mode.  */
  scalar_int_mode int_mode;
  if (is_a <scalar_int_mode> (mode, &int_mode)
      && GET_MODE_BITSIZE (int_mode) <= MAX_FIXED_MODE_SIZE)
    return int_mode;

  /* Reuse the sanity checks from int_mode_for_mode.  */
  gcc_checking_assert ((int_mode_for_mode (mode), true));

  poly_int64 bitsize = GET_MODE_BITSIZE (mode);

  /* Try to replace complex modes with complex modes.  In general we
     expect both components to be processed independently, so we only
     care whether there is a register for the inner mode.  */
  if (COMPLEX_MODE_P (mode))
    {
      machine_mode trial = mode;
      if ((GET_MODE_CLASS (trial) == MODE_COMPLEX_INT
	   || mode_for_size (bitsize, MODE_COMPLEX_INT, false).exists (&trial))
	  && have_regs_of_mode[GET_MODE_INNER (trial)])
	return trial;
    }

  /* Try to replace vector modes with vector modes.  Also try using vector
     modes if an integer mode would be too big.  */
  if (VECTOR_MODE_P (mode)
      || maybe_gt (bitsize, MAX_FIXED_MODE_SIZE))
    {
      machine_mode trial = mode;
      if ((GET_MODE_CLASS (trial) == MODE_VECTOR_INT
	   || mode_for_size (bitsize, MODE_VECTOR_INT, 0).exists (&trial))
	  && have_regs_of_mode[trial]
	  && targetm.vector_mode_supported_p (trial))
	return trial;
    }

  /* Otherwise fall back on integers while honoring MAX_FIXED_MODE_SIZE.  */
  return mode_for_size (bitsize, MODE_INT, true);
}

/* Find a type that can be used for efficient bitwise operations on MODE.
   Return null if no such mode exists.  */

tree
bitwise_type_for_mode (machine_mode mode)
{
  if (!bitwise_mode_for_mode (mode).exists (&mode))
    return NULL_TREE;

  unsigned int inner_size = GET_MODE_UNIT_BITSIZE (mode);
  tree inner_type = build_nonstandard_integer_type (inner_size, true);

  if (VECTOR_MODE_P (mode))
    return build_vector_type_for_mode (inner_type, mode);

  if (COMPLEX_MODE_P (mode))
    return build_complex_type (inner_type);

  gcc_checking_assert (GET_MODE_INNER (mode) == mode);
  return inner_type;
}

/* Find a mode that is suitable for representing a vector with NUNITS
   elements of mode INNERMODE, if one exists.  The returned mode can be
   either an integer mode or a vector mode.  */

opt_machine_mode
mode_for_vector (scalar_mode innermode, poly_uint64 nunits)
{
  machine_mode mode;

  /* First, look for a supported vector type.  */
  if (SCALAR_FLOAT_MODE_P (innermode))
    mode = MIN_MODE_VECTOR_FLOAT;
  else if (SCALAR_FRACT_MODE_P (innermode))
    mode = MIN_MODE_VECTOR_FRACT;
  else if (SCALAR_UFRACT_MODE_P (innermode))
    mode = MIN_MODE_VECTOR_UFRACT;
  else if (SCALAR_ACCUM_MODE_P (innermode))
    mode = MIN_MODE_VECTOR_ACCUM;
  else if (SCALAR_UACCUM_MODE_P (innermode))
    mode = MIN_MODE_VECTOR_UACCUM;
  else
    mode = MIN_MODE_VECTOR_INT;

  /* Do not check vector_mode_supported_p here.  We'll do that
     later in vector_type_mode.  */
  FOR_EACH_MODE_FROM (mode, mode)
    if (known_eq (GET_MODE_NUNITS (mode), nunits)
	&& GET_MODE_INNER (mode) == innermode)
      return mode;

  /* For integers, try mapping it to a same-sized scalar mode.  */
  if (GET_MODE_CLASS (innermode) == MODE_INT)
    {
      poly_uint64 nbits = nunits * GET_MODE_BITSIZE (innermode);
      if (int_mode_for_size (nbits, 0).exists (&mode)
	  && have_regs_of_mode[mode])
	return mode;
    }

  return opt_machine_mode ();
}

/* If a piece of code is using vector mode VECTOR_MODE and also wants
   to operate on elements of mode ELEMENT_MODE, return the vector mode
   it should use for those elements.  If NUNITS is nonzero, ensure that
   the mode has exactly NUNITS elements, otherwise pick whichever vector
   size pairs the most naturally with VECTOR_MODE; this may mean choosing
   a mode with a different size and/or number of elements, depending on
   what the target prefers.  Return an empty opt_machine_mode if there
   is no supported vector mode with the required properties.

   Unlike mode_for_vector. any returned mode is guaranteed to satisfy
   both VECTOR_MODE_P and targetm.vector_mode_supported_p.  */

opt_machine_mode
related_vector_mode (machine_mode vector_mode, scalar_mode element_mode,
		     poly_uint64 nunits)
{
  gcc_assert (VECTOR_MODE_P (vector_mode));
  return targetm.vectorize.related_mode (vector_mode, element_mode, nunits);
}

/* If a piece of code is using vector mode VECTOR_MODE and also wants
   to operate on integer vectors with the same element size and number
   of elements, return the vector mode it should use.  Return an empty
   opt_machine_mode if there is no supported vector mode with the
   required properties.

   Unlike mode_for_vector. any returned mode is guaranteed to satisfy
   both VECTOR_MODE_P and targetm.vector_mode_supported_p.  */

opt_machine_mode
related_int_vector_mode (machine_mode vector_mode)
{
  gcc_assert (VECTOR_MODE_P (vector_mode));
  scalar_int_mode int_mode;
  if (int_mode_for_mode (GET_MODE_INNER (vector_mode)).exists (&int_mode))
    return related_vector_mode (vector_mode, int_mode,
				GET_MODE_NUNITS (vector_mode));
  return opt_machine_mode ();
}

/* Return the alignment of MODE. This will be bounded by 1 and
   BIGGEST_ALIGNMENT.  */

unsigned int
get_mode_alignment (machine_mode mode)
{
  return MIN (BIGGEST_ALIGNMENT, MAX (1, mode_base_align[mode]*BITS_PER_UNIT));
}

/* Return the natural mode of an array, given that it is SIZE bytes in
   total and has elements of type ELEM_TYPE.  */

static machine_mode
mode_for_array (tree elem_type, tree size)
{
  tree elem_size;
  poly_uint64 int_size, int_elem_size;
  unsigned HOST_WIDE_INT num_elems;
  bool limit_p;

  /* One-element arrays get the component type's mode.  */
  elem_size = TYPE_SIZE (elem_type);
  if (simple_cst_equal (size, elem_size))
    return TYPE_MODE (elem_type);

  limit_p = true;
  if (poly_int_tree_p (size, &int_size)
      && poly_int_tree_p (elem_size, &int_elem_size)
      && maybe_ne (int_elem_size, 0U)
      && constant_multiple_p (int_size, int_elem_size, &num_elems))
    {
      machine_mode elem_mode = TYPE_MODE (elem_type);
      machine_mode mode;
      if (targetm.array_mode (elem_mode, num_elems).exists (&mode))
	return mode;
      if (targetm.array_mode_supported_p (elem_mode, num_elems))
	limit_p = false;
    }
  return mode_for_size_tree (size, MODE_INT, limit_p).else_blk ();
}

/* Subroutine of layout_decl: Force alignment required for the data type.
   But if the decl itself wants greater alignment, don't override that.  */

static inline void
do_type_align (tree type, tree decl)
{
  if (TYPE_ALIGN (type) > DECL_ALIGN (decl))
    {
      SET_DECL_ALIGN (decl, TYPE_ALIGN (type));
      if (TREE_CODE (decl) == FIELD_DECL)
	DECL_USER_ALIGN (decl) = TYPE_USER_ALIGN (type);
    }
  if (TYPE_WARN_IF_NOT_ALIGN (type) > DECL_WARN_IF_NOT_ALIGN (decl))
    SET_DECL_WARN_IF_NOT_ALIGN (decl, TYPE_WARN_IF_NOT_ALIGN (type));
}

/* Set the size, mode and alignment of a ..._DECL node.
   TYPE_DECL does need this for C++.
   Note that LABEL_DECL and CONST_DECL nodes do not need this,
   and FUNCTION_DECL nodes have them set up in a special (and simple) way.
   Don't call layout_decl for them.

   KNOWN_ALIGN is the amount of alignment we can assume this
   decl has with no special effort.  It is relevant only for FIELD_DECLs
   and depends on the previous fields.
   All that matters about KNOWN_ALIGN is which powers of 2 divide it.
   If KNOWN_ALIGN is 0, it means, "as much alignment as you like":
   the record will be aligned to suit.  */

void
layout_decl (tree decl, unsigned int known_align)
{
  tree type = TREE_TYPE (decl);
  enum tree_code code = TREE_CODE (decl);
  rtx rtl = NULL_RTX;
  location_t loc = DECL_SOURCE_LOCATION (decl);

  if (code == CONST_DECL)
    return;

  gcc_assert (code == VAR_DECL || code == PARM_DECL || code == RESULT_DECL
	      || code == TYPE_DECL || code == FIELD_DECL);

  rtl = DECL_RTL_IF_SET (decl);

  if (type == error_mark_node)
    type = void_type_node;

  /* Usually the size and mode come from the data type without change,
     however, the front-end may set the explicit width of the field, so its
     size may not be the same as the size of its type.  This happens with
     bitfields, of course (an `int' bitfield may be only 2 bits, say), but it
     also happens with other fields.  For example, the C++ front-end creates
     zero-sized fields corresponding to empty base classes, and depends on
     layout_type setting DECL_FIELD_BITPOS correctly for the field.  Set the
     size in bytes from the size in bits.  If we have already set the mode,
     don't set it again since we can be called twice for FIELD_DECLs.  */

  DECL_UNSIGNED (decl) = TYPE_UNSIGNED (type);
  if (DECL_MODE (decl) == VOIDmode)
    SET_DECL_MODE (decl, TYPE_MODE (type));

  if (DECL_SIZE (decl) == 0)
    {
      DECL_SIZE (decl) = TYPE_SIZE (type);
      DECL_SIZE_UNIT (decl) = TYPE_SIZE_UNIT (type);
    }
  else if (DECL_SIZE_UNIT (decl) == 0)
    DECL_SIZE_UNIT (decl)
      = fold_convert_loc (loc, sizetype,
			  size_binop_loc (loc, CEIL_DIV_EXPR, DECL_SIZE (decl),
					  bitsize_unit_node));

  if (code != FIELD_DECL)
    /* For non-fields, update the alignment from the type.  */
    do_type_align (type, decl);
  else
    /* For fields, it's a bit more complicated...  */
    {
      bool old_user_align = DECL_USER_ALIGN (decl);
      bool zero_bitfield = false;
      bool packed_p = DECL_PACKED (decl);
      unsigned int mfa;

      if (DECL_BIT_FIELD (decl))
	{
	  DECL_BIT_FIELD_TYPE (decl) = type;

	  /* A zero-length bit-field affects the alignment of the next
	     field.  In essence such bit-fields are not influenced by
	     any packing due to #pragma pack or attribute packed.  */
	  if (integer_zerop (DECL_SIZE (decl))
	      && ! targetm.ms_bitfield_layout_p (DECL_FIELD_CONTEXT (decl)))
	    {
	      zero_bitfield = true;
	      packed_p = false;
	      if (PCC_BITFIELD_TYPE_MATTERS)
		do_type_align (type, decl);
	      else
		{
#ifdef EMPTY_FIELD_BOUNDARY
		  if (EMPTY_FIELD_BOUNDARY > DECL_ALIGN (decl))
		    {
		      SET_DECL_ALIGN (decl, EMPTY_FIELD_BOUNDARY);
		      DECL_USER_ALIGN (decl) = 0;
		    }
#endif
		}
	    }

	  /* See if we can use an ordinary integer mode for a bit-field.
	     Conditions are: a fixed size that is correct for another mode,
	     occupying a complete byte or bytes on proper boundary.  */
	  if (TYPE_SIZE (type) != 0
	      && TREE_CODE (TYPE_SIZE (type)) == INTEGER_CST
	      && GET_MODE_CLASS (TYPE_MODE (type)) == MODE_INT)
	    {
	      machine_mode xmode;
	      if (mode_for_size_tree (DECL_SIZE (decl),
				      MODE_INT, 1).exists (&xmode))
		{
		  unsigned int xalign = GET_MODE_ALIGNMENT (xmode);
		  if (!(xalign > BITS_PER_UNIT && DECL_PACKED (decl))
		      && (known_align == 0 || known_align >= xalign))
		    {
		      SET_DECL_ALIGN (decl, MAX (xalign, DECL_ALIGN (decl)));
		      SET_DECL_MODE (decl, xmode);
		      DECL_BIT_FIELD (decl) = 0;
		    }
		}
	    }

	  /* Turn off DECL_BIT_FIELD if we won't need it set.  */
	  if (TYPE_MODE (type) == BLKmode && DECL_MODE (decl) == BLKmode
	      && known_align >= TYPE_ALIGN (type)
	      && DECL_ALIGN (decl) >= TYPE_ALIGN (type))
	    DECL_BIT_FIELD (decl) = 0;
	}
      else if (packed_p && DECL_USER_ALIGN (decl))
	/* Don't touch DECL_ALIGN.  For other packed fields, go ahead and
	   round up; we'll reduce it again below.  We want packing to
	   supersede USER_ALIGN inherited from the type, but defer to
	   alignment explicitly specified on the field decl.  */;
      else
	do_type_align (type, decl);

      /* If the field is packed and not explicitly aligned, give it the
	 minimum alignment.  Note that do_type_align may set
	 DECL_USER_ALIGN, so we need to check old_user_align instead.  */
      if (packed_p
	  && !old_user_align)
	SET_DECL_ALIGN (decl, MIN (DECL_ALIGN (decl), BITS_PER_UNIT));

      if (! packed_p && ! DECL_USER_ALIGN (decl))
	{
	  /* Some targets (i.e. i386, VMS) limit struct field alignment
	     to a lower boundary than alignment of variables unless
	     it was overridden by attribute aligned.  */
#ifdef BIGGEST_FIELD_ALIGNMENT
	  SET_DECL_ALIGN (decl, MIN (DECL_ALIGN (decl),
				     (unsigned) BIGGEST_FIELD_ALIGNMENT));
#endif
#ifdef ADJUST_FIELD_ALIGN
	  SET_DECL_ALIGN (decl, ADJUST_FIELD_ALIGN (decl, TREE_TYPE (decl),
						    DECL_ALIGN (decl)));
#endif
	}

      if (zero_bitfield)
        mfa = initial_max_fld_align * BITS_PER_UNIT;
      else
	mfa = maximum_field_alignment;
      /* Should this be controlled by DECL_USER_ALIGN, too?  */
      if (mfa != 0)
	SET_DECL_ALIGN (decl, MIN (DECL_ALIGN (decl), mfa));
    }

  /* Evaluate nonconstant size only once, either now or as soon as safe.  */
  if (DECL_SIZE (decl) != 0 && TREE_CODE (DECL_SIZE (decl)) != INTEGER_CST)
    DECL_SIZE (decl) = variable_size (DECL_SIZE (decl));
  if (DECL_SIZE_UNIT (decl) != 0
      && TREE_CODE (DECL_SIZE_UNIT (decl)) != INTEGER_CST)
    DECL_SIZE_UNIT (decl) = variable_size (DECL_SIZE_UNIT (decl));

  /* If requested, warn about definitions of large data objects.  */
  if ((code == PARM_DECL || (code == VAR_DECL && !DECL_NONLOCAL_FRAME (decl)))
      && !DECL_EXTERNAL (decl))
    {
      tree size = DECL_SIZE_UNIT (decl);

      if (size != 0 && TREE_CODE (size) == INTEGER_CST)
	{
	  /* -Wlarger-than= argument of HOST_WIDE_INT_MAX is treated
	     as if PTRDIFF_MAX had been specified, with the value
	     being that on the target rather than the host.  */
	  unsigned HOST_WIDE_INT max_size = warn_larger_than_size;
	  if (max_size == HOST_WIDE_INT_MAX)
	    max_size = tree_to_shwi (TYPE_MAX_VALUE (ptrdiff_type_node));

	  if (compare_tree_int (size, max_size) > 0)
	    warning (OPT_Wlarger_than_, "size of %q+D %E bytes exceeds "
		     "maximum object size %wu",
		     decl, size, max_size);
	}
    }

  /* If the RTL was already set, update its mode and mem attributes.  */
  if (rtl)
    {
      PUT_MODE (rtl, DECL_MODE (decl));
      SET_DECL_RTL (decl, 0);
      if (MEM_P (rtl))
	set_mem_attributes (rtl, decl, 1);
      SET_DECL_RTL (decl, rtl);
    }
}

/* Given a VAR_DECL, PARM_DECL, RESULT_DECL, or FIELD_DECL, clears the
   results of a previous call to layout_decl and calls it again.  */

void
relayout_decl (tree decl)
{
  DECL_SIZE (decl) = DECL_SIZE_UNIT (decl) = 0;
  SET_DECL_MODE (decl, VOIDmode);
  if (!DECL_USER_ALIGN (decl))
    SET_DECL_ALIGN (decl, 0);
  if (DECL_RTL_SET_P (decl))
    SET_DECL_RTL (decl, 0);

  layout_decl (decl, 0);
}

/* Begin laying out type T, which may be a RECORD_TYPE, UNION_TYPE, or
   QUAL_UNION_TYPE.  Return a pointer to a struct record_layout_info which
   is to be passed to all other layout functions for this record.  It is the
   responsibility of the caller to call `free' for the storage returned.
   Note that garbage collection is not permitted until we finish laying
   out the record.  */

record_layout_info
start_record_layout (tree t)
{
  record_layout_info rli = XNEW (struct record_layout_info_s);

  rli->t = t;

  /* If the type has a minimum specified alignment (via an attribute
     declaration, for example) use it -- otherwise, start with a
     one-byte alignment.  */
  rli->record_align = MAX (BITS_PER_UNIT, TYPE_ALIGN (t));
  rli->unpacked_align = rli->record_align;
  rli->offset_align = MAX (rli->record_align, BIGGEST_ALIGNMENT);

#ifdef STRUCTURE_SIZE_BOUNDARY
  /* Packed structures don't need to have minimum size.  */
  if (! TYPE_PACKED (t))
    {
      unsigned tmp;

      /* #pragma pack overrides STRUCTURE_SIZE_BOUNDARY.  */
      tmp = (unsigned) STRUCTURE_SIZE_BOUNDARY;
      if (maximum_field_alignment != 0)
	tmp = MIN (tmp, maximum_field_alignment);
      rli->record_align = MAX (rli->record_align, tmp);
    }
#endif

  rli->offset = size_zero_node;
  rli->bitpos = bitsize_zero_node;
  rli->prev_field = 0;
  rli->pending_statics = 0;
  rli->packed_maybe_necessary = 0;
  rli->remaining_in_alignment = 0;

  return rli;
}

/* Fold sizetype value X to bitsizetype, given that X represents a type
   size or offset.  */

static tree
bits_from_bytes (tree x)
{
  if (POLY_INT_CST_P (x))
    /* The runtime calculation isn't allowed to overflow sizetype;
       increasing the runtime values must always increase the size
       or offset of the object.  This means that the object imposes
       a maximum value on the runtime parameters, but we don't record
       what that is.  */
    return build_poly_int_cst
      (bitsizetype,
       poly_wide_int::from (poly_int_cst_value (x),
			    TYPE_PRECISION (bitsizetype),
			    TYPE_SIGN (TREE_TYPE (x))));
  x = fold_convert (bitsizetype, x);
  gcc_checking_assert (x);
  return x;
}

/* Return the combined bit position for the byte offset OFFSET and the
   bit position BITPOS.

   These functions operate on byte and bit positions present in FIELD_DECLs
   and assume that these expressions result in no (intermediate) overflow.
   This assumption is necessary to fold the expressions as much as possible,
   so as to avoid creating artificially variable-sized types in languages
   supporting variable-sized types like Ada.  */

tree
bit_from_pos (tree offset, tree bitpos)
{
  return size_binop (PLUS_EXPR, bitpos,
		     size_binop (MULT_EXPR, bits_from_bytes (offset),
				 bitsize_unit_node));
}

/* Return the combined truncated byte position for the byte offset OFFSET and
   the bit position BITPOS.  */

tree
byte_from_pos (tree offset, tree bitpos)
{
  tree bytepos;
  if (TREE_CODE (bitpos) == MULT_EXPR
      && tree_int_cst_equal (TREE_OPERAND (bitpos, 1), bitsize_unit_node))
    bytepos = TREE_OPERAND (bitpos, 0);
  else
    bytepos = size_binop (TRUNC_DIV_EXPR, bitpos, bitsize_unit_node);
  return size_binop (PLUS_EXPR, offset, fold_convert (sizetype, bytepos));
}

/* Split the bit position POS into a byte offset *POFFSET and a bit
   position *PBITPOS with the byte offset aligned to OFF_ALIGN bits.  */

void
pos_from_bit (tree *poffset, tree *pbitpos, unsigned int off_align,
	      tree pos)
{
  tree toff_align = bitsize_int (off_align);
  if (TREE_CODE (pos) == MULT_EXPR
      && tree_int_cst_equal (TREE_OPERAND (pos, 1), toff_align))
    {
      *poffset = size_binop (MULT_EXPR,
			     fold_convert (sizetype, TREE_OPERAND (pos, 0)),
			     size_int (off_align / BITS_PER_UNIT));
      *pbitpos = bitsize_zero_node;
    }
  else
    {
      *poffset = size_binop (MULT_EXPR,
			     fold_convert (sizetype,
					   size_binop (FLOOR_DIV_EXPR, pos,
						       toff_align)),
			     size_int (off_align / BITS_PER_UNIT));
      *pbitpos = size_binop (FLOOR_MOD_EXPR, pos, toff_align);
    }
}

/* Given a pointer to bit and byte offsets and an offset alignment,
   normalize the offsets so they are within the alignment.  */

void
normalize_offset (tree *poffset, tree *pbitpos, unsigned int off_align)
{
  /* If the bit position is now larger than it should be, adjust it
     downwards.  */
  if (compare_tree_int (*pbitpos, off_align) >= 0)
    {
      tree offset, bitpos;
      pos_from_bit (&offset, &bitpos, off_align, *pbitpos);
      *poffset = size_binop (PLUS_EXPR, *poffset, offset);
      *pbitpos = bitpos;
    }
}

/* Print debugging information about the information in RLI.  */

DEBUG_FUNCTION void
debug_rli (record_layout_info rli)
{
  print_node_brief (stderr, "type", rli->t, 0);
  print_node_brief (stderr, "\noffset", rli->offset, 0);
  print_node_brief (stderr, " bitpos", rli->bitpos, 0);

  fprintf (stderr, "\naligns: rec = %u, unpack = %u, off = %u\n",
	   rli->record_align, rli->unpacked_align,
	   rli->offset_align);

  /* The ms_struct code is the only that uses this.  */
  if (targetm.ms_bitfield_layout_p (rli->t))
    fprintf (stderr, "remaining in alignment = %u\n", rli->remaining_in_alignment);

  if (rli->packed_maybe_necessary)
    fprintf (stderr, "packed may be necessary\n");

  if (!vec_safe_is_empty (rli->pending_statics))
    {
      fprintf (stderr, "pending statics:\n");
      debug (rli->pending_statics);
    }
}

/* Given an RLI with a possibly-incremented BITPOS, adjust OFFSET and
   BITPOS if necessary to keep BITPOS below OFFSET_ALIGN.  */

void
normalize_rli (record_layout_info rli)
{
  normalize_offset (&rli->offset, &rli->bitpos, rli->offset_align);
}

/* Returns the size in bytes allocated so far.  */

tree
rli_size_unit_so_far (record_layout_info rli)
{
  return byte_from_pos (rli->offset, rli->bitpos);
}

/* Returns the size in bits allocated so far.  */

tree
rli_size_so_far (record_layout_info rli)
{
  return bit_from_pos (rli->offset, rli->bitpos);
}

/* FIELD is about to be added to RLI->T.  The alignment (in bits) of
   the next available location within the record is given by KNOWN_ALIGN.
   Update the variable alignment fields in RLI, and return the alignment
   to give the FIELD.  */

unsigned int
update_alignment_for_field (record_layout_info rli, tree field,
			    unsigned int known_align)
{
  /* The alignment required for FIELD.  */
  unsigned int desired_align;
  /* The type of this field.  */
  tree type = TREE_TYPE (field);
  /* True if the field was explicitly aligned by the user.  */
  bool user_align;
  bool is_bitfield;

  /* Do not attempt to align an ERROR_MARK node */
  if (TREE_CODE (type) == ERROR_MARK)
    return 0;

  /* Lay out the field so we know what alignment it needs.  */
  layout_decl (field, known_align);
  desired_align = DECL_ALIGN (field);
  user_align = DECL_USER_ALIGN (field);

  is_bitfield = (type != error_mark_node
		 && DECL_BIT_FIELD_TYPE (field)
		 && ! integer_zerop (TYPE_SIZE (type)));

  /* Record must have at least as much alignment as any field.
     Otherwise, the alignment of the field within the record is
     meaningless.  */
  if (targetm.ms_bitfield_layout_p (rli->t))
    {
      /* Here, the alignment of the underlying type of a bitfield can
	 affect the alignment of a record; even a zero-sized field
	 can do this.  The alignment should be to the alignment of
	 the type, except that for zero-size bitfields this only
	 applies if there was an immediately prior, nonzero-size
	 bitfield.  (That's the way it is, experimentally.) */
      if (!is_bitfield
	  || ((DECL_SIZE (field) == NULL_TREE
	       || !integer_zerop (DECL_SIZE (field)))
	      ? !DECL_PACKED (field)
	      : (rli->prev_field
		 && DECL_BIT_FIELD_TYPE (rli->prev_field)
		 && ! integer_zerop (DECL_SIZE (rli->prev_field)))))
	{
	  unsigned int type_align = TYPE_ALIGN (type);
	  if (!is_bitfield && DECL_PACKED (field))
	    type_align = desired_align;
	  else
	    type_align = MAX (type_align, desired_align);
	  if (maximum_field_alignment != 0)
	    type_align = MIN (type_align, maximum_field_alignment);
	  rli->record_align = MAX (rli->record_align, type_align);
	  rli->unpacked_align = MAX (rli->unpacked_align, TYPE_ALIGN (type));
	}
    }
  else if (is_bitfield && PCC_BITFIELD_TYPE_MATTERS)
    {
      /* Named bit-fields cause the entire structure to have the
	 alignment implied by their type.  Some targets also apply the same
	 rules to unnamed bitfields.  */
      if (DECL_NAME (field) != 0
	  || targetm.align_anon_bitfield ())
	{
	  unsigned int type_align = TYPE_ALIGN (type);

#ifdef ADJUST_FIELD_ALIGN
	  if (! TYPE_USER_ALIGN (type))
	    type_align = ADJUST_FIELD_ALIGN (field, type, type_align);
#endif

	  /* Targets might chose to handle unnamed and hence possibly
	     zero-width bitfield.  Those are not influenced by #pragmas
	     or packed attributes.  */
	  if (integer_zerop (DECL_SIZE (field)))
	    {
	      if (initial_max_fld_align)
	        type_align = MIN (type_align,
				  initial_max_fld_align * BITS_PER_UNIT);
	    }
	  else if (maximum_field_alignment != 0)
	    type_align = MIN (type_align, maximum_field_alignment);
	  else if (DECL_PACKED (field))
	    type_align = MIN (type_align, BITS_PER_UNIT);

	  /* The alignment of the record is increased to the maximum
	     of the current alignment, the alignment indicated on the
	     field (i.e., the alignment specified by an __aligned__
	     attribute), and the alignment indicated by the type of
	     the field.  */
	  rli->record_align = MAX (rli->record_align, desired_align);
	  rli->record_align = MAX (rli->record_align, type_align);

	  if (warn_packed)
	    rli->unpacked_align = MAX (rli->unpacked_align, TYPE_ALIGN (type));
	  user_align |= TYPE_USER_ALIGN (type);
	}
    }
  else
    {
      rli->record_align = MAX (rli->record_align, desired_align);
      rli->unpacked_align = MAX (rli->unpacked_align, TYPE_ALIGN (type));
    }

  TYPE_USER_ALIGN (rli->t) |= user_align;

  return desired_align;
}

/* Issue a warning if the record alignment, RECORD_ALIGN, is less than
   the field alignment of FIELD or FIELD isn't aligned. */

static void
handle_warn_if_not_align (tree field, unsigned int record_align)
{
  tree type = TREE_TYPE (field);

  if (type == error_mark_node)
    return;

  unsigned int warn_if_not_align = 0;

  int opt_w = 0;

  if (warn_if_not_aligned)
    {
      warn_if_not_align = DECL_WARN_IF_NOT_ALIGN (field);
      if (!warn_if_not_align)
	warn_if_not_align = TYPE_WARN_IF_NOT_ALIGN (type);
      if (warn_if_not_align)
	opt_w = OPT_Wif_not_aligned;
    }

  if (!warn_if_not_align
      && warn_packed_not_aligned
      && lookup_attribute ("aligned", TYPE_ATTRIBUTES (type)))
    {
      warn_if_not_align = TYPE_ALIGN (type);
      opt_w = OPT_Wpacked_not_aligned;
    }

  if (!warn_if_not_align)
    return;

  tree context = DECL_CONTEXT (field);

  warn_if_not_align /= BITS_PER_UNIT;
  record_align /= BITS_PER_UNIT;
  if ((record_align % warn_if_not_align) != 0)
    warning (opt_w, "alignment %u of %qT is less than %u",
	     record_align, context, warn_if_not_align);

  tree off = byte_position (field);
  if (!multiple_of_p (TREE_TYPE (off), off, size_int (warn_if_not_align)))
    {
      if (TREE_CODE (off) == INTEGER_CST)
	warning (opt_w, "%q+D offset %E in %qT isn%'t aligned to %u",
		 field, off, context, warn_if_not_align);
      else
	warning (opt_w, "%q+D offset %E in %qT may not be aligned to %u",
		 field, off, context, warn_if_not_align);
    }
}

/* Called from place_field to handle unions.  */

static void
place_union_field (record_layout_info rli, tree field)
{
  update_alignment_for_field (rli, field, /*known_align=*/0);

  DECL_FIELD_OFFSET (field) = size_zero_node;
  DECL_FIELD_BIT_OFFSET (field) = bitsize_zero_node;
  SET_DECL_OFFSET_ALIGN (field, BIGGEST_ALIGNMENT);
  handle_warn_if_not_align (field, rli->record_align);

  /* If this is an ERROR_MARK return *after* having set the
     field at the start of the union. This helps when parsing
     invalid fields. */
  if (TREE_CODE (TREE_TYPE (field)) == ERROR_MARK)
    return;

  if (AGGREGATE_TYPE_P (TREE_TYPE (field))
      && TYPE_TYPELESS_STORAGE (TREE_TYPE (field)))
    TYPE_TYPELESS_STORAGE (rli->t) = 1;

  /* We assume the union's size will be a multiple of a byte so we don't
     bother with BITPOS.  */
  if (TREE_CODE (rli->t) == UNION_TYPE)
    rli->offset = size_binop (MAX_EXPR, rli->offset, DECL_SIZE_UNIT (field));
  else if (TREE_CODE (rli->t) == QUAL_UNION_TYPE)
    rli->offset = fold_build3 (COND_EXPR, sizetype, DECL_QUALIFIER (field),
			       DECL_SIZE_UNIT (field), rli->offset);
}

/* A bitfield of SIZE with a required access alignment of ALIGN is allocated
   at BYTE_OFFSET / BIT_OFFSET.  Return nonzero if the field would span more
   units of alignment than the underlying TYPE.  */
static int
excess_unit_span (HOST_WIDE_INT byte_offset, HOST_WIDE_INT bit_offset,
		  HOST_WIDE_INT size, HOST_WIDE_INT align, tree type)
{
  /* Note that the calculation of OFFSET might overflow; we calculate it so
     that we still get the right result as long as ALIGN is a power of two.  */
  unsigned HOST_WIDE_INT offset = byte_offset * BITS_PER_UNIT + bit_offset;

  offset = offset % align;
  return ((offset + size + align - 1) / align
	  > tree_to_uhwi (TYPE_SIZE (type)) / align);
}

/* RLI contains information about the layout of a RECORD_TYPE.  FIELD
   is a FIELD_DECL to be added after those fields already present in
   T.  (FIELD is not actually added to the TYPE_FIELDS list here;
   callers that desire that behavior must manually perform that step.)  */

void
place_field (record_layout_info rli, tree field)
{
  /* The alignment required for FIELD.  */
  unsigned int desired_align;
  /* The alignment FIELD would have if we just dropped it into the
     record as it presently stands.  */
  unsigned int known_align;
  unsigned int actual_align;
  /* The type of this field.  */
  tree type = TREE_TYPE (field);

  gcc_assert (TREE_CODE (field) != ERROR_MARK);

  /* If FIELD is static, then treat it like a separate variable, not
     really like a structure field.  If it is a FUNCTION_DECL, it's a
     method.  In both cases, all we do is lay out the decl, and we do
     it *after* the record is laid out.  */
  if (VAR_P (field))
    {
      vec_safe_push (rli->pending_statics, field);
      return;
    }

  /* Enumerators and enum types which are local to this class need not
     be laid out.  Likewise for initialized constant fields.  */
  else if (TREE_CODE (field) != FIELD_DECL)
    return;

  /* Unions are laid out very differently than records, so split
     that code off to another function.  */
  else if (TREE_CODE (rli->t) != RECORD_TYPE)
    {
      place_union_field (rli, field);
      return;
    }

  else if (TREE_CODE (type) == ERROR_MARK)
    {
      /* Place this field at the current allocation position, so we
	 maintain monotonicity.  */
      DECL_FIELD_OFFSET (field) = rli->offset;
      DECL_FIELD_BIT_OFFSET (field) = rli->bitpos;
      SET_DECL_OFFSET_ALIGN (field, rli->offset_align);
      handle_warn_if_not_align (field, rli->record_align);
      return;
    }

  if (AGGREGATE_TYPE_P (type)
      && TYPE_TYPELESS_STORAGE (type))
    TYPE_TYPELESS_STORAGE (rli->t) = 1;

  /* Work out the known alignment so far.  Note that A & (-A) is the
     value of the least-significant bit in A that is one.  */
  if (! integer_zerop (rli->bitpos))
    known_align = least_bit_hwi (tree_to_uhwi (rli->bitpos));
  else if (integer_zerop (rli->offset))
    known_align = 0;
  else if (tree_fits_uhwi_p (rli->offset))
    known_align = (BITS_PER_UNIT
		   * least_bit_hwi (tree_to_uhwi (rli->offset)));
  else
    known_align = rli->offset_align;

  desired_align = update_alignment_for_field (rli, field, known_align);
  if (known_align == 0)
    known_align = MAX (BIGGEST_ALIGNMENT, rli->record_align);

  if (warn_packed && DECL_PACKED (field))
    {
      if (known_align >= TYPE_ALIGN (type))
	{
	  if (TYPE_ALIGN (type) > desired_align)
	    {
	      if (STRICT_ALIGNMENT)
		warning (OPT_Wattributes, "packed attribute causes "
                         "inefficient alignment for %q+D", field);
	      /* Don't warn if DECL_PACKED was set by the type.  */
	      else if (!TYPE_PACKED (rli->t))
		warning (OPT_Wattributes, "packed attribute is "
			 "unnecessary for %q+D", field);
	    }
	}
      else
	rli->packed_maybe_necessary = 1;
    }

  /* Does this field automatically have alignment it needs by virtue
     of the fields that precede it and the record's own alignment?  */
  if (known_align < desired_align
      && (! targetm.ms_bitfield_layout_p (rli->t)
	  || rli->prev_field == NULL))
    {
      /* No, we need to skip space before this field.
	 Bump the cumulative size to multiple of field alignment.  */

      if (!targetm.ms_bitfield_layout_p (rli->t)
	  && DECL_SOURCE_LOCATION (field) != BUILTINS_LOCATION
	  && !TYPE_ARTIFICIAL (rli->t))
	warning (OPT_Wpadded, "padding struct to align %q+D", field);

      /* If the alignment is still within offset_align, just align
	 the bit position.  */
      if (desired_align < rli->offset_align)
	rli->bitpos = round_up (rli->bitpos, desired_align);
      else
	{
	  /* First adjust OFFSET by the partial bits, then align.  */
	  rli->offset
	    = size_binop (PLUS_EXPR, rli->offset,
			  fold_convert (sizetype,
					size_binop (CEIL_DIV_EXPR, rli->bitpos,
						    bitsize_unit_node)));
	  rli->bitpos = bitsize_zero_node;

	  rli->offset = round_up (rli->offset, desired_align / BITS_PER_UNIT);
	}

      if (! TREE_CONSTANT (rli->offset))
	rli->offset_align = desired_align;
    }

  /* Handle compatibility with PCC.  Note that if the record has any
     variable-sized fields, we need not worry about compatibility.  */
  if (PCC_BITFIELD_TYPE_MATTERS
      && ! targetm.ms_bitfield_layout_p (rli->t)
      && TREE_CODE (field) == FIELD_DECL
      && type != error_mark_node
      && DECL_BIT_FIELD (field)
      && (! DECL_PACKED (field)
	  /* Enter for these packed fields only to issue a warning.  */
	  || TYPE_ALIGN (type) <= BITS_PER_UNIT)
      && maximum_field_alignment == 0
      && ! integer_zerop (DECL_SIZE (field))
      && tree_fits_uhwi_p (DECL_SIZE (field))
      && tree_fits_uhwi_p (rli->offset)
      && tree_fits_uhwi_p (TYPE_SIZE (type)))
    {
      unsigned int type_align = TYPE_ALIGN (type);
      tree dsize = DECL_SIZE (field);
      HOST_WIDE_INT field_size = tree_to_uhwi (dsize);
      HOST_WIDE_INT offset = tree_to_uhwi (rli->offset);
      HOST_WIDE_INT bit_offset = tree_to_shwi (rli->bitpos);

#ifdef ADJUST_FIELD_ALIGN
      if (! TYPE_USER_ALIGN (type))
	type_align = ADJUST_FIELD_ALIGN (field, type, type_align);
#endif

      /* A bit field may not span more units of alignment of its type
	 than its type itself.  Advance to next boundary if necessary.  */
      if (excess_unit_span (offset, bit_offset, field_size, type_align, type))
	{
	  if (DECL_PACKED (field))
	    {
	      if (warn_packed_bitfield_compat == 1)
		inform
		  (input_location,
		   "offset of packed bit-field %qD has changed in GCC 4.4",
		   field);
	    }
	  else
	    rli->bitpos = round_up (rli->bitpos, type_align);
	}

      if (! DECL_PACKED (field))
	TYPE_USER_ALIGN (rli->t) |= TYPE_USER_ALIGN (type);

      SET_TYPE_WARN_IF_NOT_ALIGN (rli->t,
				  TYPE_WARN_IF_NOT_ALIGN (type));
    }

#ifdef BITFIELD_NBYTES_LIMITED
  if (BITFIELD_NBYTES_LIMITED
      && ! targetm.ms_bitfield_layout_p (rli->t)
      && TREE_CODE (field) == FIELD_DECL
      && type != error_mark_node
      && DECL_BIT_FIELD_TYPE (field)
      && ! DECL_PACKED (field)
      && ! integer_zerop (DECL_SIZE (field))
      && tree_fits_uhwi_p (DECL_SIZE (field))
      && tree_fits_uhwi_p (rli->offset)
      && tree_fits_uhwi_p (TYPE_SIZE (type)))
    {
      unsigned int type_align = TYPE_ALIGN (type);
      tree dsize = DECL_SIZE (field);
      HOST_WIDE_INT field_size = tree_to_uhwi (dsize);
      HOST_WIDE_INT offset = tree_to_uhwi (rli->offset);
      HOST_WIDE_INT bit_offset = tree_to_shwi (rli->bitpos);

#ifdef ADJUST_FIELD_ALIGN
      if (! TYPE_USER_ALIGN (type))
	type_align = ADJUST_FIELD_ALIGN (field, type, type_align);
#endif

      if (maximum_field_alignment != 0)
	type_align = MIN (type_align, maximum_field_alignment);
      /* ??? This test is opposite the test in the containing if
	 statement, so this code is unreachable currently.  */
      else if (DECL_PACKED (field))
	type_align = MIN (type_align, BITS_PER_UNIT);

      /* A bit field may not span the unit of alignment of its type.
	 Advance to next boundary if necessary.  */
      if (excess_unit_span (offset, bit_offset, field_size, type_align, type))
	rli->bitpos = round_up (rli->bitpos, type_align);

      TYPE_USER_ALIGN (rli->t) |= TYPE_USER_ALIGN (type);
      SET_TYPE_WARN_IF_NOT_ALIGN (rli->t,
				  TYPE_WARN_IF_NOT_ALIGN (type));
    }
#endif

  /* See the docs for TARGET_MS_BITFIELD_LAYOUT_P for details.
     A subtlety:
	When a bit field is inserted into a packed record, the whole
	size of the underlying type is used by one or more same-size
	adjacent bitfields.  (That is, if its long:3, 32 bits is
	used in the record, and any additional adjacent long bitfields are
	packed into the same chunk of 32 bits. However, if the size
	changes, a new field of that size is allocated.)  In an unpacked
	record, this is the same as using alignment, but not equivalent
	when packing.

     Note: for compatibility, we use the type size, not the type alignment
     to determine alignment, since that matches the documentation */

  if (targetm.ms_bitfield_layout_p (rli->t))
    {
      tree prev_saved = rli->prev_field;
      tree prev_type = prev_saved ? DECL_BIT_FIELD_TYPE (prev_saved) : NULL;

      /* This is a bitfield if it exists.  */
      if (rli->prev_field)
	{
	  bool realign_p = known_align < desired_align;

	  /* If both are bitfields, nonzero, and the same size, this is
	     the middle of a run.  Zero declared size fields are special
	     and handled as "end of run". (Note: it's nonzero declared
	     size, but equal type sizes!) (Since we know that both
	     the current and previous fields are bitfields by the
	     time we check it, DECL_SIZE must be present for both.) */
	  if (DECL_BIT_FIELD_TYPE (field)
	      && !integer_zerop (DECL_SIZE (field))
	      && !integer_zerop (DECL_SIZE (rli->prev_field))
	      && tree_fits_shwi_p (DECL_SIZE (rli->prev_field))
	      && tree_fits_uhwi_p (TYPE_SIZE (type))
	      && simple_cst_equal (TYPE_SIZE (type), TYPE_SIZE (prev_type)))
	    {
	      /* We're in the middle of a run of equal type size fields; make
		 sure we realign if we run out of bits.  (Not decl size,
		 type size!) */
	      HOST_WIDE_INT bitsize = tree_to_uhwi (DECL_SIZE (field));

	      if (rli->remaining_in_alignment < bitsize)
		{
		  HOST_WIDE_INT typesize = tree_to_uhwi (TYPE_SIZE (type));

		  /* out of bits; bump up to next 'word'.  */
		  rli->bitpos
		    = size_binop (PLUS_EXPR, rli->bitpos,
				  bitsize_int (rli->remaining_in_alignment));
		  rli->prev_field = field;
		  if (typesize < bitsize)
		    rli->remaining_in_alignment = 0;
		  else
		    rli->remaining_in_alignment = typesize - bitsize;
		}
	      else
		{
		  rli->remaining_in_alignment -= bitsize;
		  realign_p = false;
		}
	    }
	  else
	    {
	      /* End of a run: if leaving a run of bitfields of the same type
		 size, we have to "use up" the rest of the bits of the type
		 size.

		 Compute the new position as the sum of the size for the prior
		 type and where we first started working on that type.
		 Note: since the beginning of the field was aligned then
		 of course the end will be too.  No round needed.  */

	      if (!integer_zerop (DECL_SIZE (rli->prev_field)))
		{
		  rli->bitpos
		    = size_binop (PLUS_EXPR, rli->bitpos,
				  bitsize_int (rli->remaining_in_alignment));
		}
	      else
		/* We "use up" size zero fields; the code below should behave
		   as if the prior field was not a bitfield.  */
		prev_saved = NULL;

	      /* Cause a new bitfield to be captured, either this time (if
		 currently a bitfield) or next time we see one.  */
	      if (!DECL_BIT_FIELD_TYPE (field)
		  || integer_zerop (DECL_SIZE (field)))
		rli->prev_field = NULL;
	    }

	  /* Does this field automatically have alignment it needs by virtue
	     of the fields that precede it and the record's own alignment?  */
	  if (realign_p)
	    {
	      /* If the alignment is still within offset_align, just align
		 the bit position.  */
	      if (desired_align < rli->offset_align)
		rli->bitpos = round_up (rli->bitpos, desired_align);
	      else
		{
		  /* First adjust OFFSET by the partial bits, then align.  */
		  tree d = size_binop (CEIL_DIV_EXPR, rli->bitpos,
				       bitsize_unit_node);
		  rli->offset = size_binop (PLUS_EXPR, rli->offset,
					    fold_convert (sizetype, d));
		  rli->bitpos = bitsize_zero_node;

		  rli->offset = round_up (rli->offset,
					  desired_align / BITS_PER_UNIT);
		}

	      if (! TREE_CONSTANT (rli->offset))
		rli->offset_align = desired_align;
	    }

	  normalize_rli (rli);
        }

      /* If we're starting a new run of same type size bitfields
	 (or a run of non-bitfields), set up the "first of the run"
	 fields.

	 That is, if the current field is not a bitfield, or if there
	 was a prior bitfield the type sizes differ, or if there wasn't
	 a prior bitfield the size of the current field is nonzero.

	 Note: we must be sure to test ONLY the type size if there was
	 a prior bitfield and ONLY for the current field being zero if
	 there wasn't.  */

      if (!DECL_BIT_FIELD_TYPE (field)
	  || (prev_saved != NULL
	      ? !simple_cst_equal (TYPE_SIZE (type), TYPE_SIZE (prev_type))
	      : !integer_zerop (DECL_SIZE (field))))
	{
	  /* Never smaller than a byte for compatibility.  */
	  unsigned int type_align = BITS_PER_UNIT;

	  /* (When not a bitfield), we could be seeing a flex array (with
	     no DECL_SIZE).  Since we won't be using remaining_in_alignment
	     until we see a bitfield (and come by here again) we just skip
	     calculating it.  */
	  if (DECL_SIZE (field) != NULL
	      && tree_fits_uhwi_p (TYPE_SIZE (TREE_TYPE (field)))
	      && tree_fits_uhwi_p (DECL_SIZE (field)))
	    {
	      unsigned HOST_WIDE_INT bitsize
		= tree_to_uhwi (DECL_SIZE (field));
	      unsigned HOST_WIDE_INT typesize
		= tree_to_uhwi (TYPE_SIZE (TREE_TYPE (field)));

	      if (typesize < bitsize)
		rli->remaining_in_alignment = 0;
	      else
		rli->remaining_in_alignment = typesize - bitsize;
	    }

	  /* Now align (conventionally) for the new type.  */
	  if (! DECL_PACKED (field))
	    type_align = TYPE_ALIGN (TREE_TYPE (field));

	  if (maximum_field_alignment != 0)
	    type_align = MIN (type_align, maximum_field_alignment);

	  rli->bitpos = round_up (rli->bitpos, type_align);

          /* If we really aligned, don't allow subsequent bitfields
	     to undo that.  */
	  rli->prev_field = NULL;
	}
    }

  /* Offset so far becomes the position of this field after normalizing.  */
  normalize_rli (rli);
  DECL_FIELD_OFFSET (field) = rli->offset;
  DECL_FIELD_BIT_OFFSET (field) = rli->bitpos;
  SET_DECL_OFFSET_ALIGN (field, rli->offset_align);
  handle_warn_if_not_align (field, rli->record_align);

  /* Evaluate nonconstant offsets only once, either now or as soon as safe.  */
  if (TREE_CODE (DECL_FIELD_OFFSET (field)) != INTEGER_CST)
    DECL_FIELD_OFFSET (field) = variable_size (DECL_FIELD_OFFSET (field));

  /* If this field ended up more aligned than we thought it would be (we
     approximate this by seeing if its position changed), lay out the field
     again; perhaps we can use an integral mode for it now.  */
  if (! integer_zerop (DECL_FIELD_BIT_OFFSET (field)))
    actual_align = least_bit_hwi (tree_to_uhwi (DECL_FIELD_BIT_OFFSET (field)));
  else if (integer_zerop (DECL_FIELD_OFFSET (field)))
    actual_align = MAX (BIGGEST_ALIGNMENT, rli->record_align);
  else if (tree_fits_uhwi_p (DECL_FIELD_OFFSET (field)))
    actual_align = (BITS_PER_UNIT
		    * least_bit_hwi (tree_to_uhwi (DECL_FIELD_OFFSET (field))));
  else
    actual_align = DECL_OFFSET_ALIGN (field);
  /* ACTUAL_ALIGN is still the actual alignment *within the record* .
     store / extract bit field operations will check the alignment of the
     record against the mode of bit fields.  */

  if (known_align != actual_align)
    layout_decl (field, actual_align);

  if (rli->prev_field == NULL && DECL_BIT_FIELD_TYPE (field))
    rli->prev_field = field;

  /* Now add size of this field to the size of the record.  If the size is
     not constant, treat the field as being a multiple of bytes and just
     adjust the offset, resetting the bit position.  Otherwise, apportion the
     size amongst the bit position and offset.  First handle the case of an
     unspecified size, which can happen when we have an invalid nested struct
     definition, such as struct j { struct j { int i; } }.  The error message
     is printed in finish_struct.  */
  if (DECL_SIZE (field) == 0)
    /* Do nothing.  */;
  else if (TREE_CODE (DECL_SIZE (field)) != INTEGER_CST
	   || TREE_OVERFLOW (DECL_SIZE (field)))
    {
      rli->offset
	= size_binop (PLUS_EXPR, rli->offset,
		      fold_convert (sizetype,
				    size_binop (CEIL_DIV_EXPR, rli->bitpos,
						bitsize_unit_node)));
      rli->offset
	= size_binop (PLUS_EXPR, rli->offset, DECL_SIZE_UNIT (field));
      rli->bitpos = bitsize_zero_node;
      rli->offset_align = MIN (rli->offset_align, desired_align);

      if (!multiple_of_p (bitsizetype, DECL_SIZE (field),
			  bitsize_int (rli->offset_align)))
	{
	  tree type = strip_array_types (TREE_TYPE (field));
	  /* The above adjusts offset_align just based on the start of the
	     field.  The field might not have a size that is a multiple of
	     that offset_align though.  If the field is an array of fixed
	     sized elements, assume there can be any multiple of those
	     sizes.  If it is a variable length aggregate or array of
	     variable length aggregates, assume worst that the end is
	     just BITS_PER_UNIT aligned.  */
	  if (TREE_CODE (TYPE_SIZE (type)) == INTEGER_CST)
	    {
	      if (TREE_INT_CST_LOW (TYPE_SIZE (type)))
		{
		  unsigned HOST_WIDE_INT sz
		    = least_bit_hwi (TREE_INT_CST_LOW (TYPE_SIZE (type)));
		  rli->offset_align = MIN (rli->offset_align, sz);
		}
	    }
	  else
	    rli->offset_align = MIN (rli->offset_align, BITS_PER_UNIT);
	}
    }
  else if (targetm.ms_bitfield_layout_p (rli->t))
    {
      rli->bitpos = size_binop (PLUS_EXPR, rli->bitpos, DECL_SIZE (field));

      /* If FIELD is the last field and doesn't end at the full length
	 of the type then pad the struct out to the full length of the
	 last type.  */
      if (DECL_BIT_FIELD_TYPE (field)
	  && !integer_zerop (DECL_SIZE (field)))
	{
	  /* We have to scan, because non-field DECLS are also here.  */
	  tree probe = field;
	  while ((probe = DECL_CHAIN (probe)))
	    if (TREE_CODE (probe) == FIELD_DECL)
	      break;
	  if (!probe)
	    rli->bitpos = size_binop (PLUS_EXPR, rli->bitpos,
				      bitsize_int (rli->remaining_in_alignment));
	}

      normalize_rli (rli);
    }
  else
    {
      rli->bitpos = size_binop (PLUS_EXPR, rli->bitpos, DECL_SIZE (field));
      normalize_rli (rli);
    }
}

/* Assuming that all the fields have been laid out, this function uses
   RLI to compute the final TYPE_SIZE, TYPE_ALIGN, etc. for the type
   indicated by RLI.  */

static void
finalize_record_size (record_layout_info rli)
{
  tree unpadded_size, unpadded_size_unit;

  /* Now we want just byte and bit offsets, so set the offset alignment
     to be a byte and then normalize.  */
  rli->offset_align = BITS_PER_UNIT;
  normalize_rli (rli);

  /* Determine the desired alignment.  */
#ifdef ROUND_TYPE_ALIGN
  SET_TYPE_ALIGN (rli->t, ROUND_TYPE_ALIGN (rli->t, TYPE_ALIGN (rli->t),
					    rli->record_align));
#else
  SET_TYPE_ALIGN (rli->t, MAX (TYPE_ALIGN (rli->t), rli->record_align));
#endif

  /* Compute the size so far.  Be sure to allow for extra bits in the
     size in bytes.  We have guaranteed above that it will be no more
     than a single byte.  */
  unpadded_size = rli_size_so_far (rli);
  unpadded_size_unit = rli_size_unit_so_far (rli);
  if (! integer_zerop (rli->bitpos))
    unpadded_size_unit
      = size_binop (PLUS_EXPR, unpadded_size_unit, size_one_node);

  /* Round the size up to be a multiple of the required alignment.  */
  TYPE_SIZE (rli->t) = round_up (unpadded_size, TYPE_ALIGN (rli->t));
  TYPE_SIZE_UNIT (rli->t)
    = round_up (unpadded_size_unit, TYPE_ALIGN_UNIT (rli->t));

  if (TREE_CONSTANT (unpadded_size)
      && simple_cst_equal (unpadded_size, TYPE_SIZE (rli->t)) == 0
      && input_location != BUILTINS_LOCATION
      && !TYPE_ARTIFICIAL (rli->t))
    warning (OPT_Wpadded, "padding struct size to alignment boundary");

  if (warn_packed && TREE_CODE (rli->t) == RECORD_TYPE
      && TYPE_PACKED (rli->t) && ! rli->packed_maybe_necessary
      && TREE_CONSTANT (unpadded_size))
    {
      tree unpacked_size;

#ifdef ROUND_TYPE_ALIGN
      rli->unpacked_align
	= ROUND_TYPE_ALIGN (rli->t, TYPE_ALIGN (rli->t), rli->unpacked_align);
#else
      rli->unpacked_align = MAX (TYPE_ALIGN (rli->t), rli->unpacked_align);
#endif

      unpacked_size = round_up (TYPE_SIZE (rli->t), rli->unpacked_align);
      if (simple_cst_equal (unpacked_size, TYPE_SIZE (rli->t)))
	{
	  if (TYPE_NAME (rli->t))
	    {
	      tree name;

	      if (TREE_CODE (TYPE_NAME (rli->t)) == IDENTIFIER_NODE)
		name = TYPE_NAME (rli->t);
	      else
		name = DECL_NAME (TYPE_NAME (rli->t));

	      if (STRICT_ALIGNMENT)
		warning (OPT_Wpacked, "packed attribute causes inefficient "
			 "alignment for %qE", name);
	      else
		warning (OPT_Wpacked,
			 "packed attribute is unnecessary for %qE", name);
	    }
	  else
	    {
	      if (STRICT_ALIGNMENT)
		warning (OPT_Wpacked,
			 "packed attribute causes inefficient alignment");
	      else
		warning (OPT_Wpacked, "packed attribute is unnecessary");
	    }
	}
    }
}

/* Compute the TYPE_MODE for the TYPE (which is a RECORD_TYPE).  */

void
compute_record_mode (tree type)
{
  tree field;
  machine_mode mode = VOIDmode;

  /* Most RECORD_TYPEs have BLKmode, so we start off assuming that.
     However, if possible, we use a mode that fits in a register
     instead, in order to allow for better optimization down the
     line.  */
  SET_TYPE_MODE (type, BLKmode);

  poly_uint64 type_size;
  if (!poly_int_tree_p (TYPE_SIZE (type), &type_size))
    return;

  /* A record which has any BLKmode members must itself be
     BLKmode; it can't go in a register.  Unless the member is
     BLKmode only because it isn't aligned.  */
  for (field = TYPE_FIELDS (type); field; field = DECL_CHAIN (field))
    {
      if (TREE_CODE (field) != FIELD_DECL)
	continue;

      poly_uint64 field_size;
      if (TREE_CODE (TREE_TYPE (field)) == ERROR_MARK
	  || (TYPE_MODE (TREE_TYPE (field)) == BLKmode
	      && ! TYPE_NO_FORCE_BLK (TREE_TYPE (field))
	      && !(TYPE_SIZE (TREE_TYPE (field)) != 0
		   && integer_zerop (TYPE_SIZE (TREE_TYPE (field)))))
	  || !tree_fits_poly_uint64_p (bit_position (field))
	  || DECL_SIZE (field) == 0
	  || !poly_int_tree_p (DECL_SIZE (field), &field_size))
	return;

      /* If this field is the whole struct, remember its mode so
	 that, say, we can put a double in a class into a DF
	 register instead of forcing it to live in the stack.  */
<<<<<<< HEAD
      if (simple_cst_equal (TYPE_SIZE (type), DECL_SIZE (field))
=======
      if (known_eq (field_size, type_size)
>>>>>>> e2aa5677
	  /* Partial int types (e.g. __int20) may have TYPE_SIZE equal to
	     wider types (e.g. int32), despite precision being less.  Ensure
	     that the TYPE_MODE of the struct does not get set to the partial
	     int mode if there is a wider type also in the struct.  */
	  && known_gt (GET_MODE_PRECISION (DECL_MODE (field)),
		       GET_MODE_PRECISION (mode)))
	mode = DECL_MODE (field);

      /* With some targets, it is sub-optimal to access an aligned
	 BLKmode structure as a scalar.  */
      if (targetm.member_type_forces_blk (field, mode))
	return;
    }

  /* If we only have one real field; use its mode if that mode's size
     matches the type's size.  This generally only applies to RECORD_TYPE.
     For UNION_TYPE, if the widest field is MODE_INT then use that mode.
     If the widest field is MODE_PARTIAL_INT, and the union will be passed
     by reference, then use that mode.  */
<<<<<<< HEAD
  poly_uint64 type_size;
=======
>>>>>>> e2aa5677
  if ((TREE_CODE (type) == RECORD_TYPE
       || (TREE_CODE (type) == UNION_TYPE
	   && (GET_MODE_CLASS (mode) == MODE_INT
	       || (GET_MODE_CLASS (mode) == MODE_PARTIAL_INT
<<<<<<< HEAD
		   && targetm.calls.pass_by_reference (pack_cumulative_args (0),
						       mode, type, 0)))))
      && mode != VOIDmode
      && poly_int_tree_p (TYPE_SIZE (type), &type_size)
=======
		   && (targetm.calls.pass_by_reference
		       (pack_cumulative_args (0),
			function_arg_info (type, mode, /*named=*/false)))))))
      && mode != VOIDmode
>>>>>>> e2aa5677
      && known_eq (GET_MODE_BITSIZE (mode), type_size))
    ;
  else
    mode = mode_for_size_tree (TYPE_SIZE (type), MODE_INT, 1).else_blk ();

  /* If structure's known alignment is less than what the scalar
     mode would need, and it matters, then stick with BLKmode.  */
  if (mode != BLKmode
      && STRICT_ALIGNMENT
      && ! (TYPE_ALIGN (type) >= BIGGEST_ALIGNMENT
	    || TYPE_ALIGN (type) >= GET_MODE_ALIGNMENT (mode)))
    {
      /* If this is the only reason this type is BLKmode, then
	 don't force containing types to be BLKmode.  */
      TYPE_NO_FORCE_BLK (type) = 1;
      mode = BLKmode;
    }

  SET_TYPE_MODE (type, mode);
}

/* Compute TYPE_SIZE and TYPE_ALIGN for TYPE, once it has been laid
   out.  */

static void
finalize_type_size (tree type)
{
  /* Normally, use the alignment corresponding to the mode chosen.
     However, where strict alignment is not required, avoid
     over-aligning structures, since most compilers do not do this
     alignment.  */
  if (TYPE_MODE (type) != BLKmode
      && TYPE_MODE (type) != VOIDmode
      && (STRICT_ALIGNMENT || !AGGREGATE_TYPE_P (type)))
    {
      unsigned mode_align = GET_MODE_ALIGNMENT (TYPE_MODE (type));

      /* Don't override a larger alignment requirement coming from a user
	 alignment of one of the fields.  */
      if (mode_align >= TYPE_ALIGN (type))
	{
	  SET_TYPE_ALIGN (type, mode_align);
	  TYPE_USER_ALIGN (type) = 0;
	}
    }

  /* Do machine-dependent extra alignment.  */
#ifdef ROUND_TYPE_ALIGN
  SET_TYPE_ALIGN (type,
                  ROUND_TYPE_ALIGN (type, TYPE_ALIGN (type), BITS_PER_UNIT));
#endif

  /* If we failed to find a simple way to calculate the unit size
     of the type, find it by division.  */
  if (TYPE_SIZE_UNIT (type) == 0 && TYPE_SIZE (type) != 0)
    /* TYPE_SIZE (type) is computed in bitsizetype.  After the division, the
       result will fit in sizetype.  We will get more efficient code using
       sizetype, so we force a conversion.  */
    TYPE_SIZE_UNIT (type)
      = fold_convert (sizetype,
		      size_binop (FLOOR_DIV_EXPR, TYPE_SIZE (type),
				  bitsize_unit_node));

  if (TYPE_SIZE (type) != 0)
    {
      TYPE_SIZE (type) = round_up (TYPE_SIZE (type), TYPE_ALIGN (type));
      TYPE_SIZE_UNIT (type)
	= round_up (TYPE_SIZE_UNIT (type), TYPE_ALIGN_UNIT (type));
    }

  /* Evaluate nonconstant sizes only once, either now or as soon as safe.  */
  if (TYPE_SIZE (type) != 0 && TREE_CODE (TYPE_SIZE (type)) != INTEGER_CST)
    TYPE_SIZE (type) = variable_size (TYPE_SIZE (type));
  if (TYPE_SIZE_UNIT (type) != 0
      && TREE_CODE (TYPE_SIZE_UNIT (type)) != INTEGER_CST)
    TYPE_SIZE_UNIT (type) = variable_size (TYPE_SIZE_UNIT (type));

  /* Handle empty records as per the x86-64 psABI.  */
  TYPE_EMPTY_P (type) = targetm.calls.empty_record_p (type);

  /* Also layout any other variants of the type.  */
  if (TYPE_NEXT_VARIANT (type)
      || type != TYPE_MAIN_VARIANT (type))
    {
      tree variant;
      /* Record layout info of this variant.  */
      tree size = TYPE_SIZE (type);
      tree size_unit = TYPE_SIZE_UNIT (type);
      unsigned int align = TYPE_ALIGN (type);
      unsigned int precision = TYPE_PRECISION (type);
      unsigned int user_align = TYPE_USER_ALIGN (type);
      machine_mode mode = TYPE_MODE (type);
      bool empty_p = TYPE_EMPTY_P (type);

      /* Copy it into all variants.  */
      for (variant = TYPE_MAIN_VARIANT (type);
	   variant != 0;
	   variant = TYPE_NEXT_VARIANT (variant))
	{
	  TYPE_SIZE (variant) = size;
	  TYPE_SIZE_UNIT (variant) = size_unit;
	  unsigned valign = align;
	  if (TYPE_USER_ALIGN (variant))
	    valign = MAX (valign, TYPE_ALIGN (variant));
	  else
	    TYPE_USER_ALIGN (variant) = user_align;
	  SET_TYPE_ALIGN (variant, valign);
	  TYPE_PRECISION (variant) = precision;
	  SET_TYPE_MODE (variant, mode);
	  TYPE_EMPTY_P (variant) = empty_p;
	}
    }
}

/* Return a new underlying object for a bitfield started with FIELD.  */

static tree
start_bitfield_representative (tree field)
{
  tree repr = make_node (FIELD_DECL);
  DECL_FIELD_OFFSET (repr) = DECL_FIELD_OFFSET (field);
  /* Force the representative to begin at a BITS_PER_UNIT aligned
     boundary - C++ may use tail-padding of a base object to
     continue packing bits so the bitfield region does not start
     at bit zero (see g++.dg/abi/bitfield5.C for example).
     Unallocated bits may happen for other reasons as well,
     for example Ada which allows explicit bit-granular structure layout.  */
  DECL_FIELD_BIT_OFFSET (repr)
    = size_binop (BIT_AND_EXPR,
		  DECL_FIELD_BIT_OFFSET (field),
		  bitsize_int (~(BITS_PER_UNIT - 1)));
  SET_DECL_OFFSET_ALIGN (repr, DECL_OFFSET_ALIGN (field));
  DECL_SIZE (repr) = DECL_SIZE (field);
  DECL_SIZE_UNIT (repr) = DECL_SIZE_UNIT (field);
  DECL_PACKED (repr) = DECL_PACKED (field);
  DECL_CONTEXT (repr) = DECL_CONTEXT (field);
  /* There are no indirect accesses to this field.  If we introduce
     some then they have to use the record alias set.  This makes
     sure to properly conflict with [indirect] accesses to addressable
     fields of the bitfield group.  */
  DECL_NONADDRESSABLE_P (repr) = 1;
  return repr;
}

/* Finish up a bitfield group that was started by creating the underlying
   object REPR with the last field in the bitfield group FIELD.  */

static void
finish_bitfield_representative (tree repr, tree field)
{
  unsigned HOST_WIDE_INT bitsize, maxbitsize;
  tree nextf, size;

  size = size_diffop (DECL_FIELD_OFFSET (field),
		      DECL_FIELD_OFFSET (repr));
  while (TREE_CODE (size) == COMPOUND_EXPR)
    size = TREE_OPERAND (size, 1);
  gcc_assert (tree_fits_uhwi_p (size));
  bitsize = (tree_to_uhwi (size) * BITS_PER_UNIT
	     + tree_to_uhwi (DECL_FIELD_BIT_OFFSET (field))
	     - tree_to_uhwi (DECL_FIELD_BIT_OFFSET (repr))
	     + tree_to_uhwi (DECL_SIZE (field)));

  /* Round up bitsize to multiples of BITS_PER_UNIT.  */
  bitsize = (bitsize + BITS_PER_UNIT - 1) & ~(BITS_PER_UNIT - 1);

  /* Now nothing tells us how to pad out bitsize ...  */
  nextf = DECL_CHAIN (field);
  while (nextf && TREE_CODE (nextf) != FIELD_DECL)
    nextf = DECL_CHAIN (nextf);
  if (nextf)
    {
      tree maxsize;
      /* If there was an error, the field may be not laid out
         correctly.  Don't bother to do anything.  */
      if (TREE_TYPE (nextf) == error_mark_node)
	return;
      maxsize = size_diffop (DECL_FIELD_OFFSET (nextf),
			     DECL_FIELD_OFFSET (repr));
      if (tree_fits_uhwi_p (maxsize))
	{
	  maxbitsize = (tree_to_uhwi (maxsize) * BITS_PER_UNIT
			+ tree_to_uhwi (DECL_FIELD_BIT_OFFSET (nextf))
			- tree_to_uhwi (DECL_FIELD_BIT_OFFSET (repr)));
	  /* If the group ends within a bitfield nextf does not need to be
	     aligned to BITS_PER_UNIT.  Thus round up.  */
	  maxbitsize = (maxbitsize + BITS_PER_UNIT - 1) & ~(BITS_PER_UNIT - 1);
	}
      else
	maxbitsize = bitsize;
    }
  else
    {
      /* Note that if the C++ FE sets up tail-padding to be re-used it
         creates a as-base variant of the type with TYPE_SIZE adjusted
	 accordingly.  So it is safe to include tail-padding here.  */
      tree aggsize = lang_hooks.types.unit_size_without_reusable_padding
							(DECL_CONTEXT (field));
      tree maxsize = size_diffop (aggsize, DECL_FIELD_OFFSET (repr));
      /* We cannot generally rely on maxsize to fold to an integer constant,
	 so use bitsize as fallback for this case.  */
      if (tree_fits_uhwi_p (maxsize))
	maxbitsize = (tree_to_uhwi (maxsize) * BITS_PER_UNIT
		      - tree_to_uhwi (DECL_FIELD_BIT_OFFSET (repr)));
      else
	maxbitsize = bitsize;
    }

  /* Only if we don't artificially break up the representative in
     the middle of a large bitfield with different possibly
     overlapping representatives.  And all representatives start
     at byte offset.  */
  gcc_assert (maxbitsize % BITS_PER_UNIT == 0);

  /* Find the smallest nice mode to use.  */
  opt_scalar_int_mode mode_iter;
  FOR_EACH_MODE_IN_CLASS (mode_iter, MODE_INT)
    if (GET_MODE_BITSIZE (mode_iter.require ()) >= bitsize)
      break;

  scalar_int_mode mode;
  if (!mode_iter.exists (&mode)
      || GET_MODE_BITSIZE (mode) > maxbitsize
      || GET_MODE_BITSIZE (mode) > MAX_FIXED_MODE_SIZE)
    {
      /* We really want a BLKmode representative only as a last resort,
         considering the member b in
	   struct { int a : 7; int b : 17; int c; } __attribute__((packed));
	 Otherwise we simply want to split the representative up
	 allowing for overlaps within the bitfield region as required for
	   struct { int a : 7; int b : 7;
		    int c : 10; int d; } __attribute__((packed));
	 [0, 15] HImode for a and b, [8, 23] HImode for c.  */
      DECL_SIZE (repr) = bitsize_int (bitsize);
      DECL_SIZE_UNIT (repr) = size_int (bitsize / BITS_PER_UNIT);
      SET_DECL_MODE (repr, BLKmode);
      TREE_TYPE (repr) = build_array_type_nelts (unsigned_char_type_node,
						 bitsize / BITS_PER_UNIT);
    }
  else
    {
      unsigned HOST_WIDE_INT modesize = GET_MODE_BITSIZE (mode);
      DECL_SIZE (repr) = bitsize_int (modesize);
      DECL_SIZE_UNIT (repr) = size_int (modesize / BITS_PER_UNIT);
      SET_DECL_MODE (repr, mode);
      TREE_TYPE (repr) = lang_hooks.types.type_for_mode (mode, 1);
    }

  /* Remember whether the bitfield group is at the end of the
     structure or not.  */
  DECL_CHAIN (repr) = nextf;
}

/* Compute and set FIELD_DECLs for the underlying objects we should
   use for bitfield access for the structure T.  */

void
finish_bitfield_layout (tree t)
{
  tree field, prev;
  tree repr = NULL_TREE;

  /* Unions would be special, for the ease of type-punning optimizations
     we could use the underlying type as hint for the representative
     if the bitfield would fit and the representative would not exceed
     the union in size.  */
  if (TREE_CODE (t) != RECORD_TYPE)
    return;

  for (prev = NULL_TREE, field = TYPE_FIELDS (t);
       field; field = DECL_CHAIN (field))
    {
      if (TREE_CODE (field) != FIELD_DECL)
	continue;

      /* In the C++ memory model, consecutive bit fields in a structure are
	 considered one memory location and updating a memory location
	 may not store into adjacent memory locations.  */
      if (!repr
	  && DECL_BIT_FIELD_TYPE (field))
	{
	  /* Start new representative.  */
	  repr = start_bitfield_representative (field);
	}
      else if (repr
	       && ! DECL_BIT_FIELD_TYPE (field))
	{
	  /* Finish off new representative.  */
	  finish_bitfield_representative (repr, prev);
	  repr = NULL_TREE;
	}
      else if (DECL_BIT_FIELD_TYPE (field))
	{
	  gcc_assert (repr != NULL_TREE);

	  /* Zero-size bitfields finish off a representative and
	     do not have a representative themselves.  This is
	     required by the C++ memory model.  */
	  if (integer_zerop (DECL_SIZE (field)))
	    {
	      finish_bitfield_representative (repr, prev);
	      repr = NULL_TREE;
	    }

	  /* We assume that either DECL_FIELD_OFFSET of the representative
	     and each bitfield member is a constant or they are equal.
	     This is because we need to be able to compute the bit-offset
	     of each field relative to the representative in get_bit_range
	     during RTL expansion.
	     If these constraints are not met, simply force a new
	     representative to be generated.  That will at most
	     generate worse code but still maintain correctness with
	     respect to the C++ memory model.  */
	  else if (!((tree_fits_uhwi_p (DECL_FIELD_OFFSET (repr))
		      && tree_fits_uhwi_p (DECL_FIELD_OFFSET (field)))
		     || operand_equal_p (DECL_FIELD_OFFSET (repr),
					 DECL_FIELD_OFFSET (field), 0)))
	    {
	      finish_bitfield_representative (repr, prev);
	      repr = start_bitfield_representative (field);
	    }
	}
      else
	continue;

      if (repr)
	DECL_BIT_FIELD_REPRESENTATIVE (field) = repr;

      prev = field;
    }

  if (repr)
    finish_bitfield_representative (repr, prev);
}

/* Do all of the work required to layout the type indicated by RLI,
   once the fields have been laid out.  This function will call `free'
   for RLI, unless FREE_P is false.  Passing a value other than false
   for FREE_P is bad practice; this option only exists to support the
   G++ 3.2 ABI.  */

void
finish_record_layout (record_layout_info rli, int free_p)
{
  tree variant;

  /* Compute the final size.  */
  finalize_record_size (rli);

  /* Compute the TYPE_MODE for the record.  */
  compute_record_mode (rli->t);

  /* Perform any last tweaks to the TYPE_SIZE, etc.  */
  finalize_type_size (rli->t);

  /* Compute bitfield representatives.  */
  finish_bitfield_layout (rli->t);

  /* Propagate TYPE_PACKED and TYPE_REVERSE_STORAGE_ORDER to variants.
     With C++ templates, it is too early to do this when the attribute
     is being parsed.  */
  for (variant = TYPE_NEXT_VARIANT (rli->t); variant;
       variant = TYPE_NEXT_VARIANT (variant))
    {
      TYPE_PACKED (variant) = TYPE_PACKED (rli->t);
      TYPE_REVERSE_STORAGE_ORDER (variant)
	= TYPE_REVERSE_STORAGE_ORDER (rli->t);
    }

  /* Lay out any static members.  This is done now because their type
     may use the record's type.  */
  while (!vec_safe_is_empty (rli->pending_statics))
    layout_decl (rli->pending_statics->pop (), 0);

  /* Clean up.  */
  if (free_p)
    {
      vec_free (rli->pending_statics);
      free (rli);
    }
}


/* Finish processing a builtin RECORD_TYPE type TYPE.  It's name is
   NAME, its fields are chained in reverse on FIELDS.

   If ALIGN_TYPE is non-null, it is given the same alignment as
   ALIGN_TYPE.  */

void
finish_builtin_struct (tree type, const char *name, tree fields,
		       tree align_type)
{
  tree tail, next;

  for (tail = NULL_TREE; fields; tail = fields, fields = next)
    {
      DECL_FIELD_CONTEXT (fields) = type;
      next = DECL_CHAIN (fields);
      DECL_CHAIN (fields) = tail;
    }
  TYPE_FIELDS (type) = tail;

  if (align_type)
    {
      SET_TYPE_ALIGN (type, TYPE_ALIGN (align_type));
      TYPE_USER_ALIGN (type) = TYPE_USER_ALIGN (align_type);
      SET_TYPE_WARN_IF_NOT_ALIGN (type,
				  TYPE_WARN_IF_NOT_ALIGN (align_type));
    }

  layout_type (type);
#if 0 /* not yet, should get fixed properly later */
  TYPE_NAME (type) = make_type_decl (get_identifier (name), type);
#else
  TYPE_NAME (type) = build_decl (BUILTINS_LOCATION,
				 TYPE_DECL, get_identifier (name), type);
#endif
  TYPE_STUB_DECL (type) = TYPE_NAME (type);
  layout_decl (TYPE_NAME (type), 0);
}

/* Calculate the mode, size, and alignment for TYPE.
   For an array type, calculate the element separation as well.
   Record TYPE on the chain of permanent or temporary types
   so that dbxout will find out about it.

   TYPE_SIZE of a type is nonzero if the type has been laid out already.
   layout_type does nothing on such a type.

   If the type is incomplete, its TYPE_SIZE remains zero.  */

void
layout_type (tree type)
{
  gcc_assert (type);

  if (type == error_mark_node)
    return;

  /* We don't want finalize_type_size to copy an alignment attribute to
     variants that don't have it.  */
  type = TYPE_MAIN_VARIANT (type);

  /* Do nothing if type has been laid out before.  */
  if (TYPE_SIZE (type))
    return;

  switch (TREE_CODE (type))
    {
    case LANG_TYPE:
      /* This kind of type is the responsibility
	 of the language-specific code.  */
      gcc_unreachable ();

    case BOOLEAN_TYPE:
    case INTEGER_TYPE:
    case ENUMERAL_TYPE:
      {
	scalar_int_mode mode
	  = smallest_int_mode_for_size (TYPE_PRECISION (type));
	SET_TYPE_MODE (type, mode);
	TYPE_SIZE (type) = bitsize_int (GET_MODE_BITSIZE (mode));
	/* Don't set TYPE_PRECISION here, as it may be set by a bitfield.  */
	TYPE_SIZE_UNIT (type) = size_int (GET_MODE_SIZE (mode));
	break;
      }

    case REAL_TYPE:
      {
	/* Allow the caller to choose the type mode, which is how decimal
	   floats are distinguished from binary ones.  */
	if (TYPE_MODE (type) == VOIDmode)
	  SET_TYPE_MODE
	    (type, float_mode_for_size (TYPE_PRECISION (type)).require ());
	scalar_float_mode mode = as_a <scalar_float_mode> (TYPE_MODE (type));
	TYPE_SIZE (type) = bitsize_int (GET_MODE_BITSIZE (mode));
	TYPE_SIZE_UNIT (type) = size_int (GET_MODE_SIZE (mode));
	break;
      }

   case FIXED_POINT_TYPE:
     {
       /* TYPE_MODE (type) has been set already.  */
       scalar_mode mode = SCALAR_TYPE_MODE (type);
       TYPE_SIZE (type) = bitsize_int (GET_MODE_BITSIZE (mode));
       TYPE_SIZE_UNIT (type) = size_int (GET_MODE_SIZE (mode));
       break;
     }

    case COMPLEX_TYPE:
      TYPE_UNSIGNED (type) = TYPE_UNSIGNED (TREE_TYPE (type));
      SET_TYPE_MODE (type,
		     GET_MODE_COMPLEX_MODE (TYPE_MODE (TREE_TYPE (type))));

      TYPE_SIZE (type) = bitsize_int (GET_MODE_BITSIZE (TYPE_MODE (type)));
      TYPE_SIZE_UNIT (type) = size_int (GET_MODE_SIZE (TYPE_MODE (type)));
      break;

    case VECTOR_TYPE:
      {
	poly_uint64 nunits = TYPE_VECTOR_SUBPARTS (type);
	tree innertype = TREE_TYPE (type);

	/* Find an appropriate mode for the vector type.  */
	if (TYPE_MODE (type) == VOIDmode)
	  SET_TYPE_MODE (type,
			 mode_for_vector (SCALAR_TYPE_MODE (innertype),
					  nunits).else_blk ());

	TYPE_SATURATING (type) = TYPE_SATURATING (TREE_TYPE (type));
        TYPE_UNSIGNED (type) = TYPE_UNSIGNED (TREE_TYPE (type));
	/* Several boolean vector elements may fit in a single unit.  */
	if (VECTOR_BOOLEAN_TYPE_P (type)
	    && type->type_common.mode != BLKmode)
	  TYPE_SIZE_UNIT (type)
	    = size_int (GET_MODE_SIZE (type->type_common.mode));
	else
	  TYPE_SIZE_UNIT (type) = int_const_binop (MULT_EXPR,
						   TYPE_SIZE_UNIT (innertype),
						   size_int (nunits));
	TYPE_SIZE (type) = int_const_binop
	  (MULT_EXPR,
	   bits_from_bytes (TYPE_SIZE_UNIT (type)),
	   bitsize_int (BITS_PER_UNIT));

	/* For vector types, we do not default to the mode's alignment.
	   Instead, query a target hook, defaulting to natural alignment.
	   This prevents ABI changes depending on whether or not native
	   vector modes are supported.  */
	SET_TYPE_ALIGN (type, targetm.vector_alignment (type));

	/* However, if the underlying mode requires a bigger alignment than
	   what the target hook provides, we cannot use the mode.  For now,
	   simply reject that case.  */
	gcc_assert (TYPE_ALIGN (type)
		    >= GET_MODE_ALIGNMENT (TYPE_MODE (type)));
        break;
      }

    case VOID_TYPE:
      /* This is an incomplete type and so doesn't have a size.  */
      SET_TYPE_ALIGN (type, 1);
      TYPE_USER_ALIGN (type) = 0;
      SET_TYPE_MODE (type, VOIDmode);
      break;

    case OFFSET_TYPE:
      TYPE_SIZE (type) = bitsize_int (POINTER_SIZE);
      TYPE_SIZE_UNIT (type) = size_int (POINTER_SIZE_UNITS);
      /* A pointer might be MODE_PARTIAL_INT, but ptrdiff_t must be
	 integral, which may be an __intN.  */
      SET_TYPE_MODE (type, int_mode_for_size (POINTER_SIZE, 0).require ());
      TYPE_PRECISION (type) = POINTER_SIZE;
      break;

    case FUNCTION_TYPE:
    case METHOD_TYPE:
      /* It's hard to see what the mode and size of a function ought to
	 be, but we do know the alignment is FUNCTION_BOUNDARY, so
	 make it consistent with that.  */
      SET_TYPE_MODE (type,
		     int_mode_for_size (FUNCTION_BOUNDARY, 0).else_blk ());
      TYPE_SIZE (type) = bitsize_int (FUNCTION_BOUNDARY);
      TYPE_SIZE_UNIT (type) = size_int (FUNCTION_BOUNDARY / BITS_PER_UNIT);
      break;

    case POINTER_TYPE:
    case REFERENCE_TYPE:
      {
	scalar_int_mode mode = SCALAR_INT_TYPE_MODE (type);
	TYPE_SIZE (type) = bitsize_int (GET_MODE_BITSIZE (mode));
	TYPE_SIZE_UNIT (type) = size_int (GET_MODE_SIZE (mode));
	TYPE_UNSIGNED (type) = 1;
	TYPE_PRECISION (type) = GET_MODE_PRECISION (mode);
      }
      break;

    case ARRAY_TYPE:
      {
	tree index = TYPE_DOMAIN (type);
	tree element = TREE_TYPE (type);

	/* We need to know both bounds in order to compute the size.  */
	if (index && TYPE_MAX_VALUE (index) && TYPE_MIN_VALUE (index)
	    && TYPE_SIZE (element))
	  {
	    tree ub = TYPE_MAX_VALUE (index);
	    tree lb = TYPE_MIN_VALUE (index);
	    tree element_size = TYPE_SIZE (element);
	    tree length;

	    /* Make sure that an array of zero-sized element is zero-sized
	       regardless of its extent.  */
	    if (integer_zerop (element_size))
	      length = size_zero_node;

	    /* The computation should happen in the original signedness so
	       that (possible) negative values are handled appropriately
	       when determining overflow.  */
	    else
	      {
		/* ???  When it is obvious that the range is signed
		   represent it using ssizetype.  */
		if (TREE_CODE (lb) == INTEGER_CST
		    && TREE_CODE (ub) == INTEGER_CST
		    && TYPE_UNSIGNED (TREE_TYPE (lb))
		    && tree_int_cst_lt (ub, lb))
		  {
		    lb = wide_int_to_tree (ssizetype,
					   offset_int::from (wi::to_wide (lb),
							     SIGNED));
		    ub = wide_int_to_tree (ssizetype,
					   offset_int::from (wi::to_wide (ub),
							     SIGNED));
		  }
		length
		  = fold_convert (sizetype,
				  size_binop (PLUS_EXPR,
					      build_int_cst (TREE_TYPE (lb), 1),
					      size_binop (MINUS_EXPR, ub, lb)));
	      }

	    /* ??? We have no way to distinguish a null-sized array from an
	       array spanning the whole sizetype range, so we arbitrarily
	       decide that [0, -1] is the only valid representation.  */
	    if (integer_zerop (length)
	        && TREE_OVERFLOW (length)
		&& integer_zerop (lb))
	      length = size_zero_node;

	    TYPE_SIZE (type) = size_binop (MULT_EXPR, element_size,
					   bits_from_bytes (length));

	    /* If we know the size of the element, calculate the total size
	       directly, rather than do some division thing below.  This
	       optimization helps Fortran assumed-size arrays (where the
	       size of the array is determined at runtime) substantially.  */
	    if (TYPE_SIZE_UNIT (element))
	      TYPE_SIZE_UNIT (type)
		= size_binop (MULT_EXPR, TYPE_SIZE_UNIT (element), length);
	  }

	/* Now round the alignment and size,
	   using machine-dependent criteria if any.  */

	unsigned align = TYPE_ALIGN (element);
	if (TYPE_USER_ALIGN (type))
	  align = MAX (align, TYPE_ALIGN (type));
	else
	  TYPE_USER_ALIGN (type) = TYPE_USER_ALIGN (element);
	if (!TYPE_WARN_IF_NOT_ALIGN (type))
	  SET_TYPE_WARN_IF_NOT_ALIGN (type,
				      TYPE_WARN_IF_NOT_ALIGN (element));
#ifdef ROUND_TYPE_ALIGN
	align = ROUND_TYPE_ALIGN (type, align, BITS_PER_UNIT);
#else
	align = MAX (align, BITS_PER_UNIT);
#endif
	SET_TYPE_ALIGN (type, align);
	SET_TYPE_MODE (type, BLKmode);
	if (TYPE_SIZE (type) != 0
	    && ! targetm.member_type_forces_blk (type, VOIDmode)
	    /* BLKmode elements force BLKmode aggregate;
	       else extract/store fields may lose.  */
	    && (TYPE_MODE (TREE_TYPE (type)) != BLKmode
		|| TYPE_NO_FORCE_BLK (TREE_TYPE (type))))
	  {
	    SET_TYPE_MODE (type, mode_for_array (TREE_TYPE (type),
						 TYPE_SIZE (type)));
	    if (TYPE_MODE (type) != BLKmode
		&& STRICT_ALIGNMENT && TYPE_ALIGN (type) < BIGGEST_ALIGNMENT
		&& TYPE_ALIGN (type) < GET_MODE_ALIGNMENT (TYPE_MODE (type)))
	      {
		TYPE_NO_FORCE_BLK (type) = 1;
		SET_TYPE_MODE (type, BLKmode);
	      }
	  }
	if (AGGREGATE_TYPE_P (element))
	  TYPE_TYPELESS_STORAGE (type) = TYPE_TYPELESS_STORAGE (element);
	/* When the element size is constant, check that it is at least as
	   large as the element alignment.  */
	if (TYPE_SIZE_UNIT (element)
	    && TREE_CODE (TYPE_SIZE_UNIT (element)) == INTEGER_CST
	    /* If TYPE_SIZE_UNIT overflowed, then it is certainly larger than
	       TYPE_ALIGN_UNIT.  */
	    && !TREE_OVERFLOW (TYPE_SIZE_UNIT (element))
	    && !integer_zerop (TYPE_SIZE_UNIT (element))
	    && compare_tree_int (TYPE_SIZE_UNIT (element),
			  	 TYPE_ALIGN_UNIT (element)) < 0)
	  error ("alignment of array elements is greater than element size");
	break;
      }

    case RECORD_TYPE:
    case UNION_TYPE:
    case QUAL_UNION_TYPE:
      {
	tree field;
	record_layout_info rli;

	/* Initialize the layout information.  */
	rli = start_record_layout (type);

	/* If this is a QUAL_UNION_TYPE, we want to process the fields
	   in the reverse order in building the COND_EXPR that denotes
	   its size.  We reverse them again later.  */
	if (TREE_CODE (type) == QUAL_UNION_TYPE)
	  TYPE_FIELDS (type) = nreverse (TYPE_FIELDS (type));

	/* Place all the fields.  */
	for (field = TYPE_FIELDS (type); field; field = DECL_CHAIN (field))
	  place_field (rli, field);

	if (TREE_CODE (type) == QUAL_UNION_TYPE)
	  TYPE_FIELDS (type) = nreverse (TYPE_FIELDS (type));

	/* Finish laying out the record.  */
	finish_record_layout (rli, /*free_p=*/true);
      }
      break;

    default:
      gcc_unreachable ();
    }

  /* Compute the final TYPE_SIZE, TYPE_ALIGN, etc. for TYPE.  For
     records and unions, finish_record_layout already called this
     function.  */
  if (!RECORD_OR_UNION_TYPE_P (type))
    finalize_type_size (type);

  /* We should never see alias sets on incomplete aggregates.  And we
     should not call layout_type on not incomplete aggregates.  */
  if (AGGREGATE_TYPE_P (type))
    gcc_assert (!TYPE_ALIAS_SET_KNOWN_P (type));
}

/* Return the least alignment required for type TYPE.  */

unsigned int
min_align_of_type (tree type)
{
  unsigned int align = TYPE_ALIGN (type);
  if (!TYPE_USER_ALIGN (type))
    {
      align = MIN (align, BIGGEST_ALIGNMENT);
#ifdef BIGGEST_FIELD_ALIGNMENT
      align = MIN (align, BIGGEST_FIELD_ALIGNMENT);
#endif
      unsigned int field_align = align;
#ifdef ADJUST_FIELD_ALIGN
      field_align = ADJUST_FIELD_ALIGN (NULL_TREE, type, field_align);
#endif
      align = MIN (align, field_align);
    }
  return align / BITS_PER_UNIT;
}

/* Create and return a type for signed integers of PRECISION bits.  */

tree
make_signed_type (int precision)
{
  tree type = make_node (INTEGER_TYPE);

  TYPE_PRECISION (type) = precision;

  fixup_signed_type (type);
  return type;
}

/* Create and return a type for unsigned integers of PRECISION bits.  */

tree
make_unsigned_type (int precision)
{
  tree type = make_node (INTEGER_TYPE);

  TYPE_PRECISION (type) = precision;

  fixup_unsigned_type (type);
  return type;
}

/* Create and return a type for fract of PRECISION bits, UNSIGNEDP,
   and SATP.  */

tree
make_fract_type (int precision, int unsignedp, int satp)
{
  tree type = make_node (FIXED_POINT_TYPE);

  TYPE_PRECISION (type) = precision;

  if (satp)
    TYPE_SATURATING (type) = 1;

  /* Lay out the type: set its alignment, size, etc.  */
  TYPE_UNSIGNED (type) = unsignedp;
  enum mode_class mclass = unsignedp ? MODE_UFRACT : MODE_FRACT;
  SET_TYPE_MODE (type, mode_for_size (precision, mclass, 0).require ());
  layout_type (type);

  return type;
}

/* Create and return a type for accum of PRECISION bits, UNSIGNEDP,
   and SATP.  */

tree
make_accum_type (int precision, int unsignedp, int satp)
{
  tree type = make_node (FIXED_POINT_TYPE);

  TYPE_PRECISION (type) = precision;

  if (satp)
    TYPE_SATURATING (type) = 1;

  /* Lay out the type: set its alignment, size, etc.  */
  TYPE_UNSIGNED (type) = unsignedp;
  enum mode_class mclass = unsignedp ? MODE_UACCUM : MODE_ACCUM;
  SET_TYPE_MODE (type, mode_for_size (precision, mclass, 0).require ());
  layout_type (type);

  return type;
}

/* Initialize sizetypes so layout_type can use them.  */

void
initialize_sizetypes (void)
{
  int precision, bprecision;

  /* Get sizetypes precision from the SIZE_TYPE target macro.  */
  if (strcmp (SIZETYPE, "unsigned int") == 0)
    precision = INT_TYPE_SIZE;
  else if (strcmp (SIZETYPE, "long unsigned int") == 0)
    precision = LONG_TYPE_SIZE;
  else if (strcmp (SIZETYPE, "long long unsigned int") == 0)
    precision = LONG_LONG_TYPE_SIZE;
  else if (strcmp (SIZETYPE, "short unsigned int") == 0)
    precision = SHORT_TYPE_SIZE;
  else
    {
      int i;

      precision = -1;
      for (i = 0; i < NUM_INT_N_ENTS; i++)
	if (int_n_enabled_p[i])
	  {
	    char name[50], altname[50];
	    sprintf (name, "__int%d unsigned", int_n_data[i].bitsize);
	    sprintf (altname, "__int%d__ unsigned", int_n_data[i].bitsize);

	    if (strcmp (name, SIZETYPE) == 0
		|| strcmp (altname, SIZETYPE) == 0)
	      {
		precision = int_n_data[i].bitsize;
	      }
	  }
      if (precision == -1)
	gcc_unreachable ();
    }

  bprecision
    = MIN (precision + LOG2_BITS_PER_UNIT + 1, MAX_FIXED_MODE_SIZE);
  bprecision = GET_MODE_PRECISION (smallest_int_mode_for_size (bprecision));
  if (bprecision > HOST_BITS_PER_DOUBLE_INT)
    bprecision = HOST_BITS_PER_DOUBLE_INT;

  /* Create stubs for sizetype and bitsizetype so we can create constants.  */
  sizetype = make_node (INTEGER_TYPE);
  TYPE_NAME (sizetype) = get_identifier ("sizetype");
  TYPE_PRECISION (sizetype) = precision;
  TYPE_UNSIGNED (sizetype) = 1;
  bitsizetype = make_node (INTEGER_TYPE);
  TYPE_NAME (bitsizetype) = get_identifier ("bitsizetype");
  TYPE_PRECISION (bitsizetype) = bprecision;
  TYPE_UNSIGNED (bitsizetype) = 1;

  /* Now layout both types manually.  */
  scalar_int_mode mode = smallest_int_mode_for_size (precision);
  SET_TYPE_MODE (sizetype, mode);
  SET_TYPE_ALIGN (sizetype, GET_MODE_ALIGNMENT (TYPE_MODE (sizetype)));
  TYPE_SIZE (sizetype) = bitsize_int (precision);
  TYPE_SIZE_UNIT (sizetype) = size_int (GET_MODE_SIZE (mode));
  set_min_and_max_values_for_integral_type (sizetype, precision, UNSIGNED);

  mode = smallest_int_mode_for_size (bprecision);
  SET_TYPE_MODE (bitsizetype, mode);
  SET_TYPE_ALIGN (bitsizetype, GET_MODE_ALIGNMENT (TYPE_MODE (bitsizetype)));
  TYPE_SIZE (bitsizetype) = bitsize_int (bprecision);
  TYPE_SIZE_UNIT (bitsizetype) = size_int (GET_MODE_SIZE (mode));
  set_min_and_max_values_for_integral_type (bitsizetype, bprecision, UNSIGNED);

  /* Create the signed variants of *sizetype.  */
  ssizetype = make_signed_type (TYPE_PRECISION (sizetype));
  TYPE_NAME (ssizetype) = get_identifier ("ssizetype");
  sbitsizetype = make_signed_type (TYPE_PRECISION (bitsizetype));
  TYPE_NAME (sbitsizetype) = get_identifier ("sbitsizetype");
}

/* TYPE is an integral type, i.e., an INTEGRAL_TYPE, ENUMERAL_TYPE
   or BOOLEAN_TYPE.  Set TYPE_MIN_VALUE and TYPE_MAX_VALUE
   for TYPE, based on the PRECISION and whether or not the TYPE
   IS_UNSIGNED.  PRECISION need not correspond to a width supported
   natively by the hardware; for example, on a machine with 8-bit,
   16-bit, and 32-bit register modes, PRECISION might be 7, 23, or
   61.  */

void
set_min_and_max_values_for_integral_type (tree type,
					  int precision,
					  signop sgn)
{
  /* For bitfields with zero width we end up creating integer types
     with zero precision.  Don't assign any minimum/maximum values
     to those types, they don't have any valid value.  */
  if (precision < 1)
    return;

  gcc_assert (precision <= WIDE_INT_MAX_PRECISION);

  TYPE_MIN_VALUE (type)
    = wide_int_to_tree (type, wi::min_value (precision, sgn));
  TYPE_MAX_VALUE (type)
    = wide_int_to_tree (type, wi::max_value (precision, sgn));
}

/* Set the extreme values of TYPE based on its precision in bits,
   then lay it out.  Used when make_signed_type won't do
   because the tree code is not INTEGER_TYPE.  */

void
fixup_signed_type (tree type)
{
  int precision = TYPE_PRECISION (type);

  set_min_and_max_values_for_integral_type (type, precision, SIGNED);

  /* Lay out the type: set its alignment, size, etc.  */
  layout_type (type);
}

/* Set the extreme values of TYPE based on its precision in bits,
   then lay it out.  This is used both in `make_unsigned_type'
   and for enumeral types.  */

void
fixup_unsigned_type (tree type)
{
  int precision = TYPE_PRECISION (type);

  TYPE_UNSIGNED (type) = 1;

  set_min_and_max_values_for_integral_type (type, precision, UNSIGNED);

  /* Lay out the type: set its alignment, size, etc.  */
  layout_type (type);
}

/* Construct an iterator for a bitfield that spans BITSIZE bits,
   starting at BITPOS.

   BITREGION_START is the bit position of the first bit in this
   sequence of bit fields.  BITREGION_END is the last bit in this
   sequence.  If these two fields are non-zero, we should restrict the
   memory access to that range.  Otherwise, we are allowed to touch
   any adjacent non bit-fields.

   ALIGN is the alignment of the underlying object in bits.
   VOLATILEP says whether the bitfield is volatile.  */

bit_field_mode_iterator
::bit_field_mode_iterator (HOST_WIDE_INT bitsize, HOST_WIDE_INT bitpos,
			   poly_int64 bitregion_start,
			   poly_int64 bitregion_end,
			   unsigned int align, bool volatilep)
: m_mode (NARROWEST_INT_MODE), m_bitsize (bitsize),
  m_bitpos (bitpos), m_bitregion_start (bitregion_start),
  m_bitregion_end (bitregion_end), m_align (align),
  m_volatilep (volatilep), m_count (0)
{
  if (known_eq (m_bitregion_end, 0))
    {
      /* We can assume that any aligned chunk of ALIGN bits that overlaps
	 the bitfield is mapped and won't trap, provided that ALIGN isn't
	 too large.  The cap is the biggest required alignment for data,
	 or at least the word size.  And force one such chunk at least.  */
      unsigned HOST_WIDE_INT units
	= MIN (align, MAX (BIGGEST_ALIGNMENT, BITS_PER_WORD));
      if (bitsize <= 0)
	bitsize = 1;
      HOST_WIDE_INT end = bitpos + bitsize + units - 1;
      m_bitregion_end = end - end % units - 1;
    }
}

/* Calls to this function return successively larger modes that can be used
   to represent the bitfield.  Return true if another bitfield mode is
   available, storing it in *OUT_MODE if so.  */

bool
bit_field_mode_iterator::next_mode (scalar_int_mode *out_mode)
{
  scalar_int_mode mode;
  for (; m_mode.exists (&mode); m_mode = GET_MODE_WIDER_MODE (mode))
    {
      unsigned int unit = GET_MODE_BITSIZE (mode);

      /* Skip modes that don't have full precision.  */
      if (unit != GET_MODE_PRECISION (mode))
	continue;

      /* Stop if the mode is too wide to handle efficiently.  */
      if (unit > MAX_FIXED_MODE_SIZE)
	break;

      /* Don't deliver more than one multiword mode; the smallest one
	 should be used.  */
      if (m_count > 0 && unit > BITS_PER_WORD)
	break;

      /* Skip modes that are too small.  */
      unsigned HOST_WIDE_INT substart = (unsigned HOST_WIDE_INT) m_bitpos % unit;
      unsigned HOST_WIDE_INT subend = substart + m_bitsize;
      if (subend > unit)
	continue;

      /* Stop if the mode goes outside the bitregion.  */
      HOST_WIDE_INT start = m_bitpos - substart;
      if (maybe_ne (m_bitregion_start, 0)
	  && maybe_lt (start, m_bitregion_start))
	break;
      HOST_WIDE_INT end = start + unit;
      if (maybe_gt (end, m_bitregion_end + 1))
	break;

      /* Stop if the mode requires too much alignment.  */
      if (GET_MODE_ALIGNMENT (mode) > m_align
	  && targetm.slow_unaligned_access (mode, m_align))
	break;

      *out_mode = mode;
      m_mode = GET_MODE_WIDER_MODE (mode);
      m_count++;
      return true;
    }
  return false;
}

/* Return true if smaller modes are generally preferred for this kind
   of bitfield.  */

bool
bit_field_mode_iterator::prefer_smaller_modes ()
{
  return (m_volatilep
	  ? targetm.narrow_volatile_bitfield ()
	  : !SLOW_BYTE_ACCESS);
}

/* Find the best machine mode to use when referencing a bit field of length
   BITSIZE bits starting at BITPOS.

   BITREGION_START is the bit position of the first bit in this
   sequence of bit fields.  BITREGION_END is the last bit in this
   sequence.  If these two fields are non-zero, we should restrict the
   memory access to that range.  Otherwise, we are allowed to touch
   any adjacent non bit-fields.

   The chosen mode must have no more than LARGEST_MODE_BITSIZE bits.
   INT_MAX is a suitable value for LARGEST_MODE_BITSIZE if the caller
   doesn't want to apply a specific limit.

   If no mode meets all these conditions, we return VOIDmode.

   The underlying object is known to be aligned to a boundary of ALIGN bits.

   If VOLATILEP is false and SLOW_BYTE_ACCESS is false, we return the
   smallest mode meeting these conditions.

   If VOLATILEP is false and SLOW_BYTE_ACCESS is true, we return the
   largest mode (but a mode no wider than UNITS_PER_WORD) that meets
   all the conditions.

   If VOLATILEP is true the narrow_volatile_bitfields target hook is used to
   decide which of the above modes should be used.  */

bool
get_best_mode (int bitsize, int bitpos,
	       poly_uint64 bitregion_start, poly_uint64 bitregion_end,
	       unsigned int align,
	       unsigned HOST_WIDE_INT largest_mode_bitsize, bool volatilep,
	       scalar_int_mode *best_mode)
{
  bit_field_mode_iterator iter (bitsize, bitpos, bitregion_start,
				bitregion_end, align, volatilep);
  scalar_int_mode mode;
  bool found = false;
  while (iter.next_mode (&mode)
	 /* ??? For historical reasons, reject modes that would normally
	    receive greater alignment, even if unaligned accesses are
	    acceptable.  This has both advantages and disadvantages.
	    Removing this check means that something like:

	       struct s { unsigned int x; unsigned int y; };
	       int f (struct s *s) { return s->x == 0 && s->y == 0; }

	    can be implemented using a single load and compare on
	    64-bit machines that have no alignment restrictions.
	    For example, on powerpc64-linux-gnu, we would generate:

		    ld 3,0(3)
		    cntlzd 3,3
		    srdi 3,3,6
		    blr

	    rather than:

		    lwz 9,0(3)
		    cmpwi 7,9,0
		    bne 7,.L3
		    lwz 3,4(3)
		    cntlzw 3,3
		    srwi 3,3,5
		    extsw 3,3
		    blr
		    .p2align 4,,15
	    .L3:
		    li 3,0
		    blr

	    However, accessing more than one field can make life harder
	    for the gimple optimizers.  For example, gcc.dg/vect/bb-slp-5.c
	    has a series of unsigned short copies followed by a series of
	    unsigned short comparisons.  With this check, both the copies
	    and comparisons remain 16-bit accesses and FRE is able
	    to eliminate the latter.  Without the check, the comparisons
	    can be done using 2 64-bit operations, which FRE isn't able
	    to handle in the same way.

	    Either way, it would probably be worth disabling this check
	    during expand.  One particular example where removing the
	    check would help is the get_best_mode call in store_bit_field.
	    If we are given a memory bitregion of 128 bits that is aligned
	    to a 64-bit boundary, and the bitfield we want to modify is
	    in the second half of the bitregion, this check causes
	    store_bitfield to turn the memory into a 64-bit reference
	    to the _first_ half of the region.  We later use
	    adjust_bitfield_address to get a reference to the correct half,
	    but doing so looks to adjust_bitfield_address as though we are
	    moving past the end of the original object, so it drops the
	    associated MEM_EXPR and MEM_OFFSET.  Removing the check
	    causes store_bit_field to keep a 128-bit memory reference,
	    so that the final bitfield reference still has a MEM_EXPR
	    and MEM_OFFSET.  */
	 && GET_MODE_ALIGNMENT (mode) <= align
	 && GET_MODE_BITSIZE (mode) <= largest_mode_bitsize)
    {
      *best_mode = mode;
      found = true;
      if (iter.prefer_smaller_modes ())
	break;
    }

  return found;
}

/* Gets minimal and maximal values for MODE (signed or unsigned depending on
   SIGN).  The returned constants are made to be usable in TARGET_MODE.  */

void
get_mode_bounds (scalar_int_mode mode, int sign,
		 scalar_int_mode target_mode,
		 rtx *mmin, rtx *mmax)
{
  unsigned size = GET_MODE_PRECISION (mode);
  unsigned HOST_WIDE_INT min_val, max_val;

  gcc_assert (size <= HOST_BITS_PER_WIDE_INT);

  /* Special case BImode, which has values 0 and STORE_FLAG_VALUE.  */
  if (mode == BImode)
    {
      if (STORE_FLAG_VALUE < 0)
	{
	  min_val = STORE_FLAG_VALUE;
	  max_val = 0;
	}
      else
	{
	  min_val = 0;
	  max_val = STORE_FLAG_VALUE;
	}
    }
  else if (sign)
    {
      min_val = -(HOST_WIDE_INT_1U << (size - 1));
      max_val = (HOST_WIDE_INT_1U << (size - 1)) - 1;
    }
  else
    {
      min_val = 0;
      max_val = (HOST_WIDE_INT_1U << (size - 1) << 1) - 1;
    }

  *mmin = gen_int_mode (min_val, target_mode);
  *mmax = gen_int_mode (max_val, target_mode);
}

#include "gt-stor-layout.h"<|MERGE_RESOLUTION|>--- conflicted
+++ resolved
@@ -1,9 +1,5 @@
 /* C-compiler utilities for types and variables storage layout
-<<<<<<< HEAD
-   Copyright (C) 1987-2019 Free Software Foundation, Inc.
-=======
    Copyright (C) 1987-2020 Free Software Foundation, Inc.
->>>>>>> e2aa5677
 
 This file is part of GCC.
 
@@ -1872,11 +1868,7 @@
       /* If this field is the whole struct, remember its mode so
 	 that, say, we can put a double in a class into a DF
 	 register instead of forcing it to live in the stack.  */
-<<<<<<< HEAD
-      if (simple_cst_equal (TYPE_SIZE (type), DECL_SIZE (field))
-=======
       if (known_eq (field_size, type_size)
->>>>>>> e2aa5677
 	  /* Partial int types (e.g. __int20) may have TYPE_SIZE equal to
 	     wider types (e.g. int32), despite precision being less.  Ensure
 	     that the TYPE_MODE of the struct does not get set to the partial
@@ -1896,25 +1888,14 @@
      For UNION_TYPE, if the widest field is MODE_INT then use that mode.
      If the widest field is MODE_PARTIAL_INT, and the union will be passed
      by reference, then use that mode.  */
-<<<<<<< HEAD
-  poly_uint64 type_size;
-=======
->>>>>>> e2aa5677
   if ((TREE_CODE (type) == RECORD_TYPE
        || (TREE_CODE (type) == UNION_TYPE
 	   && (GET_MODE_CLASS (mode) == MODE_INT
 	       || (GET_MODE_CLASS (mode) == MODE_PARTIAL_INT
-<<<<<<< HEAD
-		   && targetm.calls.pass_by_reference (pack_cumulative_args (0),
-						       mode, type, 0)))))
-      && mode != VOIDmode
-      && poly_int_tree_p (TYPE_SIZE (type), &type_size)
-=======
 		   && (targetm.calls.pass_by_reference
 		       (pack_cumulative_args (0),
 			function_arg_info (type, mode, /*named=*/false)))))))
       && mode != VOIDmode
->>>>>>> e2aa5677
       && known_eq (GET_MODE_BITSIZE (mode), type_size))
     ;
   else
