--- conflicted
+++ resolved
@@ -1,9 +1,5 @@
 /* RTL utility routines.
-<<<<<<< HEAD
-   Copyright (C) 1987-2019 Free Software Foundation, Inc.
-=======
    Copyright (C) 1987-2020 Free Software Foundation, Inc.
->>>>>>> e2aa5677
 
 This file is part of GCC.
 
@@ -111,11 +107,7 @@
 #undef DEF_RTL_EXPR
 };
 
-<<<<<<< HEAD
-/* Whether rtxs with the given code code store data in the hwint field.  */
-=======
 /* Whether rtxs with the given code store data in the hwint field.  */
->>>>>>> e2aa5677
 
 #define RTX_CODE_HWINT_P_1(ENUM)					\
     ((ENUM) == CONST_INT || (ENUM) == CONST_DOUBLE			\
@@ -321,10 +313,6 @@
 	return orig;
       break;
 
-    case CLOBBER_HIGH:
-	gcc_assert (REG_P (XEXP (orig, 0)));
-	return orig;
-
     case CONST:
       if (shared_const_p (orig))
 	return orig;
