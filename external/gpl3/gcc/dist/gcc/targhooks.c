/* Default target hook functions.
<<<<<<< HEAD
   Copyright (C) 2003-2019 Free Software Foundation, Inc.
=======
   Copyright (C) 2003-2020 Free Software Foundation, Inc.
>>>>>>> 9e014010

This file is part of GCC.

GCC is free software; you can redistribute it and/or modify it under
the terms of the GNU General Public License as published by the Free
Software Foundation; either version 3, or (at your option) any later
version.

GCC is distributed in the hope that it will be useful, but WITHOUT ANY
WARRANTY; without even the implied warranty of MERCHANTABILITY or
FITNESS FOR A PARTICULAR PURPOSE.  See the GNU General Public License
for more details.

You should have received a copy of the GNU General Public License
along with GCC; see the file COPYING3.  If not see
<http://www.gnu.org/licenses/>.  */

/* The migration of target macros to target hooks works as follows:

   1. Create a target hook that uses the existing target macros to
      implement the same functionality.

   2. Convert all the MI files to use the hook instead of the macro.

   3. Repeat for a majority of the remaining target macros.  This will
      take some time.

   4. Tell target maintainers to start migrating.

   5. Eventually convert the backends to override the hook instead of
      defining the macros.  This will take some time too.

   6. TBD when, poison the macros.  Unmigrated targets will break at
      this point.

   Note that we expect steps 1-3 to be done by the people that
   understand what the MI does with each macro, and step 5 to be done
   by the target maintainers for their respective targets.

   Note that steps 1 and 2 don't have to be done together, but no
   target can override the new hook until step 2 is complete for it.

   Once the macros are poisoned, we will revert to the old migration
   rules - migrate the macro, callers, and targets all at once.  This
   comment can thus be removed at that point.  */

#include "config.h"
#include "system.h"
#include "coretypes.h"
#include "target.h"
#include "function.h"
#include "rtl.h"
#include "tree.h"
#include "tree-ssa-alias.h"
#include "gimple-expr.h"
#include "memmodel.h"
#include "tm_p.h"
#include "stringpool.h"
#include "tree-vrp.h"
#include "tree-ssanames.h"
#include "profile-count.h"
#include "optabs.h"
#include "regs.h"
#include "recog.h"
#include "diagnostic-core.h"
#include "fold-const.h"
#include "stor-layout.h"
#include "varasm.h"
#include "flags.h"
#include "explow.h"
#include "calls.h"
#include "expr.h"
#include "output.h"
#include "common/common-target.h"
#include "reload.h"
#include "intl.h"
#include "opts.h"
#include "gimplify.h"
#include "predict.h"
#include "real.h"
#include "langhooks.h"
#include "sbitmap.h"
#include "function-abi.h"

bool
default_legitimate_address_p (machine_mode mode ATTRIBUTE_UNUSED,
			      rtx addr ATTRIBUTE_UNUSED,
			      bool strict ATTRIBUTE_UNUSED)
{
#ifdef GO_IF_LEGITIMATE_ADDRESS
  /* Defer to the old implementation using a goto.  */
  if (strict)
    return strict_memory_address_p (mode, addr);
  else
    return memory_address_p (mode, addr);
#else
  gcc_unreachable ();
#endif
}

void
default_external_libcall (rtx fun ATTRIBUTE_UNUSED)
{
#ifdef ASM_OUTPUT_EXTERNAL_LIBCALL
  ASM_OUTPUT_EXTERNAL_LIBCALL (asm_out_file, fun);
#endif
}

int
default_unspec_may_trap_p (const_rtx x, unsigned flags)
{
  int i;

  /* Any floating arithmetic may trap.  */
  if ((SCALAR_FLOAT_MODE_P (GET_MODE (x)) && flag_trapping_math))
    return 1;

  for (i = 0; i < XVECLEN (x, 0); ++i)
    {
      if (may_trap_p_1 (XVECEXP (x, 0, i), flags))
	return 1;
    }

  return 0;
}

machine_mode
default_promote_function_mode (const_tree type ATTRIBUTE_UNUSED,
			       machine_mode mode,
			       int *punsignedp ATTRIBUTE_UNUSED,
			       const_tree funtype ATTRIBUTE_UNUSED,
			       int for_return ATTRIBUTE_UNUSED)
{
  if (type != NULL_TREE && for_return == 2)
    return promote_mode (type, mode, punsignedp);
  return mode;
}

machine_mode
default_promote_function_mode_always_promote (const_tree type,
					      machine_mode mode,
					      int *punsignedp,
					      const_tree funtype ATTRIBUTE_UNUSED,
					      int for_return ATTRIBUTE_UNUSED)
{
  return promote_mode (type, mode, punsignedp);
}

machine_mode
default_cc_modes_compatible (machine_mode m1, machine_mode m2)
{
  if (m1 == m2)
    return m1;
  return VOIDmode;
}

bool
default_return_in_memory (const_tree type,
			  const_tree fntype ATTRIBUTE_UNUSED)
{
  return (TYPE_MODE (type) == BLKmode);
}

rtx
default_legitimize_address (rtx x, rtx orig_x ATTRIBUTE_UNUSED,
			    machine_mode mode ATTRIBUTE_UNUSED)
{
  return x;
}

bool
default_legitimize_address_displacement (rtx *, rtx *, poly_int64,
					 machine_mode)
{
  return false;
}

bool
default_const_not_ok_for_debug_p (rtx x)
{
  if (GET_CODE (x) == UNSPEC)
    return true;
  return false;
}

rtx
default_expand_builtin_saveregs (void)
{
  error ("%<__builtin_saveregs%> not supported by this target");
  return const0_rtx;
}

void
default_setup_incoming_varargs (cumulative_args_t,
				const function_arg_info &, int *, int)
{
}

/* The default implementation of TARGET_BUILTIN_SETJMP_FRAME_VALUE.  */

rtx
default_builtin_setjmp_frame_value (void)
{
  return virtual_stack_vars_rtx;
}

/* Generic hook that takes a CUMULATIVE_ARGS pointer and returns false.  */

bool
hook_bool_CUMULATIVE_ARGS_false (cumulative_args_t ca ATTRIBUTE_UNUSED)
{
  return false;
}

bool
default_pretend_outgoing_varargs_named (cumulative_args_t ca ATTRIBUTE_UNUSED)
{
  return (targetm.calls.setup_incoming_varargs
	  != default_setup_incoming_varargs);
}

scalar_int_mode
default_eh_return_filter_mode (void)
{
  return targetm.unwind_word_mode ();
}

scalar_int_mode
default_libgcc_cmp_return_mode (void)
{
  return word_mode;
}

scalar_int_mode
default_libgcc_shift_count_mode (void)
{
  return word_mode;
}

scalar_int_mode
default_unwind_word_mode (void)
{
  return word_mode;
}

/* The default implementation of TARGET_SHIFT_TRUNCATION_MASK.  */

unsigned HOST_WIDE_INT
default_shift_truncation_mask (machine_mode mode)
{
  return SHIFT_COUNT_TRUNCATED ? GET_MODE_UNIT_BITSIZE (mode) - 1 : 0;
}

/* The default implementation of TARGET_MIN_DIVISIONS_FOR_RECIP_MUL.  */

unsigned int
default_min_divisions_for_recip_mul (machine_mode mode ATTRIBUTE_UNUSED)
{
  return have_insn_for (DIV, mode) ? 3 : 2;
}

/* The default implementation of TARGET_MODE_REP_EXTENDED.  */

int
default_mode_rep_extended (scalar_int_mode, scalar_int_mode)
{
  return UNKNOWN;
}

/* Generic hook that takes a CUMULATIVE_ARGS pointer and returns true.  */

bool
hook_bool_CUMULATIVE_ARGS_true (cumulative_args_t a ATTRIBUTE_UNUSED)
{
  return true;
}

/* Return machine mode for non-standard suffix
   or VOIDmode if non-standard suffixes are unsupported.  */
machine_mode
default_mode_for_suffix (char suffix ATTRIBUTE_UNUSED)
{
  return VOIDmode;
}

/* The generic C++ ABI specifies this is a 64-bit value.  */
tree
default_cxx_guard_type (void)
{
  return long_long_integer_type_node;
}

/* Returns the size of the cookie to use when allocating an array
   whose elements have the indicated TYPE.  Assumes that it is already
   known that a cookie is needed.  */

tree
default_cxx_get_cookie_size (tree type)
{
  tree cookie_size;

  /* We need to allocate an additional max (sizeof (size_t), alignof
     (true_type)) bytes.  */
  tree sizetype_size;
  tree type_align;

  sizetype_size = size_in_bytes (sizetype);
  type_align = size_int (TYPE_ALIGN_UNIT (type));
  if (tree_int_cst_lt (type_align, sizetype_size))
    cookie_size = sizetype_size;
  else
    cookie_size = type_align;

  return cookie_size;
}

/* Return true if a parameter must be passed by reference.  This version
   of the TARGET_PASS_BY_REFERENCE hook uses just MUST_PASS_IN_STACK.  */

bool
hook_pass_by_reference_must_pass_in_stack (cumulative_args_t,
					   const function_arg_info &arg)
{
  return targetm.calls.must_pass_in_stack (arg);
}

/* Return true if a parameter follows callee copies conventions.  This
   version of the hook is true for all named arguments.  */

bool
hook_callee_copies_named (cumulative_args_t, const function_arg_info &arg)
{
  return arg.named;
}

/* Emit to STREAM the assembler syntax for insn operand X.  */

void
default_print_operand (FILE *stream ATTRIBUTE_UNUSED, rtx x ATTRIBUTE_UNUSED,
		       int code ATTRIBUTE_UNUSED)
{
#ifdef PRINT_OPERAND
  PRINT_OPERAND (stream, x, code);
#else
  gcc_unreachable ();
#endif
}

/* Emit to STREAM the assembler syntax for an insn operand whose memory
   address is X.  */

void
default_print_operand_address (FILE *stream ATTRIBUTE_UNUSED,
			       machine_mode /*mode*/,
			       rtx x ATTRIBUTE_UNUSED)
{
#ifdef PRINT_OPERAND_ADDRESS
  PRINT_OPERAND_ADDRESS (stream, x);
#else
  gcc_unreachable ();
#endif
}

/* Return true if CODE is a valid punctuation character for the
   `print_operand' hook.  */

bool
default_print_operand_punct_valid_p (unsigned char code ATTRIBUTE_UNUSED)
{
#ifdef PRINT_OPERAND_PUNCT_VALID_P
  return PRINT_OPERAND_PUNCT_VALID_P (code);
#else
  return false;
#endif
}

/* The default implementation of TARGET_MANGLE_ASSEMBLER_NAME.  */
tree
default_mangle_assembler_name (const char *name ATTRIBUTE_UNUSED)
{
  const char *skipped = name + (*name == '*' ? 1 : 0);
  const char *stripped = targetm.strip_name_encoding (skipped);
  if (*name != '*' && user_label_prefix[0])
    stripped = ACONCAT ((user_label_prefix, stripped, NULL));
  return get_identifier (stripped);
}

/* The default implementation of TARGET_TRANSLATE_MODE_ATTRIBUTE.  */

machine_mode
default_translate_mode_attribute (machine_mode mode)
{
  return mode;
}

/* True if MODE is valid for the target.  By "valid", we mean able to
   be manipulated in non-trivial ways.  In particular, this means all
   the arithmetic is supported.

   By default we guess this means that any C type is supported.  If
   we can't map the mode back to a type that would be available in C,
   then reject it.  Special case, here, is the double-word arithmetic
   supported by optabs.c.  */

bool
default_scalar_mode_supported_p (scalar_mode mode)
{
  int precision = GET_MODE_PRECISION (mode);

  switch (GET_MODE_CLASS (mode))
    {
    case MODE_PARTIAL_INT:
    case MODE_INT:
      if (precision == CHAR_TYPE_SIZE)
	return true;
      if (precision == SHORT_TYPE_SIZE)
	return true;
      if (precision == INT_TYPE_SIZE)
	return true;
      if (precision == LONG_TYPE_SIZE)
	return true;
      if (precision == LONG_LONG_TYPE_SIZE)
	return true;
      if (precision == 2 * BITS_PER_WORD)
	return true;
      return false;

    case MODE_FLOAT:
      if (precision == FLOAT_TYPE_SIZE)
	return true;
      if (precision == DOUBLE_TYPE_SIZE)
	return true;
      if (precision == LONG_DOUBLE_TYPE_SIZE)
	return true;
      return false;

    case MODE_DECIMAL_FLOAT:
    case MODE_FRACT:
    case MODE_UFRACT:
    case MODE_ACCUM:
    case MODE_UACCUM:
      return false;

    default:
      gcc_unreachable ();
    }
}

/* Return true if libgcc supports floating-point mode MODE (known to
   be supported as a scalar mode).  */

bool
default_libgcc_floating_mode_supported_p (scalar_float_mode mode)
{
  switch (mode)
    {
#ifdef HAVE_SFmode
    case E_SFmode:
#endif
#ifdef HAVE_DFmode
    case E_DFmode:
#endif
#ifdef HAVE_XFmode
    case E_XFmode:
#endif
#ifdef HAVE_TFmode
    case E_TFmode:
#endif
      return true;

    default:
      return false;
    }
}

/* Return the machine mode to use for the type _FloatN, if EXTENDED is
   false, or _FloatNx, if EXTENDED is true, or VOIDmode if not
   supported.  */
opt_scalar_float_mode
default_floatn_mode (int n, bool extended)
{
  if (extended)
    {
      opt_scalar_float_mode cand1, cand2;
      scalar_float_mode mode;
      switch (n)
	{
	case 32:
#ifdef HAVE_DFmode
	  cand1 = DFmode;
#endif
	  break;

	case 64:
#ifdef HAVE_XFmode
	  cand1 = XFmode;
#endif
#ifdef HAVE_TFmode
	  cand2 = TFmode;
#endif
	  break;

	case 128:
	  break;

	default:
	  /* Those are the only valid _FloatNx types.  */
	  gcc_unreachable ();
	}
      if (cand1.exists (&mode)
	  && REAL_MODE_FORMAT (mode)->ieee_bits > n
	  && targetm.scalar_mode_supported_p (mode)
	  && targetm.libgcc_floating_mode_supported_p (mode))
	return cand1;
      if (cand2.exists (&mode)
	  && REAL_MODE_FORMAT (mode)->ieee_bits > n
	  && targetm.scalar_mode_supported_p (mode)
	  && targetm.libgcc_floating_mode_supported_p (mode))
	return cand2;
    }
  else
    {
      opt_scalar_float_mode cand;
      scalar_float_mode mode;
      switch (n)
	{
	case 16:
	  /* Always enable _Float16 if we have basic support for the mode.
	     Targets can control the range and precision of operations on
	     the _Float16 type using TARGET_C_EXCESS_PRECISION.  */
#ifdef HAVE_HFmode
	  cand = HFmode;
#endif
	  break;

	case 32:
#ifdef HAVE_SFmode
	  cand = SFmode;
#endif
	  break;

	case 64:
#ifdef HAVE_DFmode
	  cand = DFmode;
#endif
	  break;

	case 128:
#ifdef HAVE_TFmode
	  cand = TFmode;
#endif
	  break;

	default:
	  break;
	}
      if (cand.exists (&mode)
	  && REAL_MODE_FORMAT (mode)->ieee_bits == n
	  && targetm.scalar_mode_supported_p (mode)
	  && targetm.libgcc_floating_mode_supported_p (mode))
	return cand;
    }
  return opt_scalar_float_mode ();
}

/* Define this to return true if the _Floatn and _Floatnx built-in functions
   should implicitly enable the built-in function without the __builtin_ prefix
   in addition to the normal built-in function with the __builtin_ prefix.  The
   default is to only enable built-in functions without the __builtin_ prefix
   for the GNU C langauge.  The argument FUNC is the enum builtin_in_function
   id of the function to be enabled.  */

bool
default_floatn_builtin_p (int func ATTRIBUTE_UNUSED)
{
  static bool first_time_p = true;
  static bool c_or_objective_c;

  if (first_time_p)
    {
      first_time_p = false;
      c_or_objective_c = lang_GNU_C () || lang_GNU_OBJC ();
    }

  return c_or_objective_c;
}

/* Make some target macros useable by target-independent code.  */
bool
targhook_words_big_endian (void)
{
  return !!WORDS_BIG_ENDIAN;
}

bool
targhook_float_words_big_endian (void)
{
  return !!FLOAT_WORDS_BIG_ENDIAN;
}

/* True if the target supports floating-point exceptions and rounding
   modes.  */

bool
default_float_exceptions_rounding_supported_p (void)
{
#ifdef HAVE_adddf3
  return HAVE_adddf3;
#else
  return false;
#endif
}

/* True if the target supports decimal floating point.  */

bool
default_decimal_float_supported_p (void)
{
  return ENABLE_DECIMAL_FLOAT;
}

/* True if the target supports fixed-point arithmetic.  */

bool
default_fixed_point_supported_p (void)
{
  return ENABLE_FIXED_POINT;
}

/* True if the target supports GNU indirect functions.  */

bool
default_has_ifunc_p (void)
{
  return HAVE_GNU_INDIRECT_FUNCTION;
}

/* Return true if we predict the loop LOOP will be transformed to a
   low-overhead loop, otherwise return false.

   By default, false is returned, as this hook's applicability should be
   verified for each target.  Target maintainers should re-define the hook
   if the target can take advantage of it.  */

bool
default_predict_doloop_p (class loop *loop ATTRIBUTE_UNUSED)
{
  return false;
}

/* NULL if INSN insn is valid within a low-overhead loop, otherwise returns
   an error message.

   This function checks whether a given INSN is valid within a low-overhead
   loop.  If INSN is invalid it returns the reason for that, otherwise it
   returns NULL. A called function may clobber any special registers required
   for low-overhead looping. Additionally, some targets (eg, PPC) use the count
   register for branch on table instructions. We reject the doloop pattern in
   these cases.  */

const char *
default_invalid_within_doloop (const rtx_insn *insn)
{
  if (CALL_P (insn))
    return "Function call in loop.";

  if (tablejump_p (insn, NULL, NULL) || computed_jump_p (insn))
    return "Computed branch in the loop.";

  return NULL;
}

/* Mapping of builtin functions to vectorized variants.  */

tree
default_builtin_vectorized_function (unsigned int, tree, tree)
{
  return NULL_TREE;
}

/* Mapping of target builtin functions to vectorized variants.  */

tree
default_builtin_md_vectorized_function (tree, tree, tree)
{
  return NULL_TREE;
}

/* Default vectorizer cost model values.  */

int
default_builtin_vectorization_cost (enum vect_cost_for_stmt type_of_cost,
                                    tree vectype,
                                    int misalign ATTRIBUTE_UNUSED)
{
  switch (type_of_cost)
    {
      case scalar_stmt:
      case scalar_load:
      case scalar_store:
      case vector_stmt:
      case vector_load:
      case vector_store:
      case vec_to_scalar:
      case scalar_to_vec:
      case cond_branch_not_taken:
      case vec_perm:
      case vec_promote_demote:
        return 1;

      case unaligned_load:
      case unaligned_store:
        return 2;

      case cond_branch_taken:
        return 3;

      case vec_construct:
	return estimated_poly_value (TYPE_VECTOR_SUBPARTS (vectype)) - 1;

      default:
        gcc_unreachable ();
    }
}

/* Reciprocal.  */

tree
default_builtin_reciprocal (tree)
{
  return NULL_TREE;
}

bool
hook_bool_CUMULATIVE_ARGS_arg_info_false (cumulative_args_t,
					  const function_arg_info &)
{
  return false;
}

bool
hook_bool_CUMULATIVE_ARGS_arg_info_true (cumulative_args_t,
					 const function_arg_info &)
{
  return true;
}

int
hook_int_CUMULATIVE_ARGS_arg_info_0 (cumulative_args_t,
				     const function_arg_info &)
{
  return 0;
}

void
hook_void_CUMULATIVE_ARGS_tree (cumulative_args_t ca ATTRIBUTE_UNUSED,
				tree ATTRIBUTE_UNUSED)
{
}

void
default_function_arg_advance (cumulative_args_t, const function_arg_info &)
{
  gcc_unreachable ();
}

/* Default implementation of TARGET_FUNCTION_ARG_OFFSET.  */

HOST_WIDE_INT
default_function_arg_offset (machine_mode, const_tree)
{
  return 0;
}

/* Default implementation of TARGET_FUNCTION_ARG_PADDING: usually pad
   upward, but pad short args downward on big-endian machines.  */

pad_direction
default_function_arg_padding (machine_mode mode, const_tree type)
{
  if (!BYTES_BIG_ENDIAN)
    return PAD_UPWARD;

  unsigned HOST_WIDE_INT size;
  if (mode == BLKmode)
    {
      if (!type || TREE_CODE (TYPE_SIZE (type)) != INTEGER_CST)
	return PAD_UPWARD;
      size = int_size_in_bytes (type);
    }
  else
    /* Targets with variable-sized modes must override this hook
       and handle variable-sized modes explicitly.  */
    size = GET_MODE_SIZE (mode).to_constant ();

  if (size < (PARM_BOUNDARY / BITS_PER_UNIT))
    return PAD_DOWNWARD;

  return PAD_UPWARD;
}

rtx
default_function_arg (cumulative_args_t, const function_arg_info &)
{
  gcc_unreachable ();
}

rtx
default_function_incoming_arg (cumulative_args_t, const function_arg_info &)
{
  gcc_unreachable ();
}

unsigned int
default_function_arg_boundary (machine_mode mode ATTRIBUTE_UNUSED,
			       const_tree type ATTRIBUTE_UNUSED)
{
  return PARM_BOUNDARY;
}

unsigned int
default_function_arg_round_boundary (machine_mode mode ATTRIBUTE_UNUSED,
				     const_tree type ATTRIBUTE_UNUSED)
{
  return PARM_BOUNDARY;
}

void
hook_void_bitmap (bitmap regs ATTRIBUTE_UNUSED)
{
}

const char *
hook_invalid_arg_for_unprototyped_fn (
	const_tree typelist ATTRIBUTE_UNUSED,
	const_tree funcdecl ATTRIBUTE_UNUSED,
	const_tree val ATTRIBUTE_UNUSED)
{
  return NULL;
}

/* Initialize the stack protection decls.  */

/* Stack protection related decls living in libgcc.  */
static GTY(()) tree stack_chk_guard_decl;

tree
default_stack_protect_guard (void)
{
  tree t = stack_chk_guard_decl;

  if (t == NULL)
    {
      rtx x;

      t = build_decl (UNKNOWN_LOCATION,
		      VAR_DECL, get_identifier ("__stack_chk_guard"),
		      ptr_type_node);
      TREE_STATIC (t) = 1;
      TREE_PUBLIC (t) = 1;
      DECL_EXTERNAL (t) = 1;
      TREE_USED (t) = 1;
      TREE_THIS_VOLATILE (t) = 1;
      DECL_ARTIFICIAL (t) = 1;
      DECL_IGNORED_P (t) = 1;

      /* Do not share RTL as the declaration is visible outside of
	 current function.  */
      x = DECL_RTL (t);
      RTX_FLAG (x, used) = 1;

      stack_chk_guard_decl = t;
    }

  return t;
}

static GTY(()) tree stack_chk_fail_decl;

tree
default_external_stack_protect_fail (void)
{
  tree t = stack_chk_fail_decl;

  if (t == NULL_TREE)
    {
      t = build_function_type_list (void_type_node, NULL_TREE);
      t = build_decl (UNKNOWN_LOCATION,
		      FUNCTION_DECL, get_identifier ("__stack_chk_fail"), t);
      TREE_STATIC (t) = 1;
      TREE_PUBLIC (t) = 1;
      DECL_EXTERNAL (t) = 1;
      TREE_USED (t) = 1;
      TREE_THIS_VOLATILE (t) = 1;
      TREE_NOTHROW (t) = 1;
      DECL_ARTIFICIAL (t) = 1;
      DECL_IGNORED_P (t) = 1;
      DECL_VISIBILITY (t) = VISIBILITY_DEFAULT;
      DECL_VISIBILITY_SPECIFIED (t) = 1;

      stack_chk_fail_decl = t;
    }

  return build_call_expr (t, 0);
}

tree
default_hidden_stack_protect_fail (void)
{
#ifndef HAVE_GAS_HIDDEN
  return default_external_stack_protect_fail ();
#else
  tree t = stack_chk_fail_decl;

  if (!flag_pic)
    return default_external_stack_protect_fail ();

  if (t == NULL_TREE)
    {
      t = build_function_type_list (void_type_node, NULL_TREE);
      t = build_decl (UNKNOWN_LOCATION, FUNCTION_DECL,
		      get_identifier ("__stack_chk_fail_local"), t);
      TREE_STATIC (t) = 1;
      TREE_PUBLIC (t) = 1;
      DECL_EXTERNAL (t) = 1;
      TREE_USED (t) = 1;
      TREE_THIS_VOLATILE (t) = 1;
      TREE_NOTHROW (t) = 1;
      DECL_ARTIFICIAL (t) = 1;
      DECL_IGNORED_P (t) = 1;
      DECL_VISIBILITY_SPECIFIED (t) = 1;
#if 1
      /*
       * This is a hack:
       * It appears that our gas does not generate @PLT for hidden
       * symbols. It could be that we need a newer version, or that
       * this local function is handled differently on linux.
       */
      DECL_VISIBILITY (t) = VISIBILITY_DEFAULT;
#else
      DECL_VISIBILITY (t) = VISIBILITY_HIDDEN;
#endif

      stack_chk_fail_decl = t;
    }

  return build_call_expr (t, 0);
#endif
}

bool
hook_bool_const_rtx_commutative_p (const_rtx x,
				   int outer_code ATTRIBUTE_UNUSED)
{
  return COMMUTATIVE_P (x);
}

rtx
default_function_value (const_tree ret_type ATTRIBUTE_UNUSED,
			const_tree fn_decl_or_type,
			bool outgoing ATTRIBUTE_UNUSED)
{
  /* The old interface doesn't handle receiving the function type.  */
  if (fn_decl_or_type
      && !DECL_P (fn_decl_or_type))
    fn_decl_or_type = NULL;

#ifdef FUNCTION_VALUE
  return FUNCTION_VALUE (ret_type, fn_decl_or_type);
#else
  gcc_unreachable ();
#endif
}

rtx
default_libcall_value (machine_mode mode ATTRIBUTE_UNUSED,
		       const_rtx fun ATTRIBUTE_UNUSED)
{
#ifdef LIBCALL_VALUE
  return LIBCALL_VALUE (MACRO_MODE (mode));
#else
  gcc_unreachable ();
#endif
}

/* The default hook for TARGET_FUNCTION_VALUE_REGNO_P.  */

bool
default_function_value_regno_p (const unsigned int regno ATTRIBUTE_UNUSED)
{
#ifdef FUNCTION_VALUE_REGNO_P
  return FUNCTION_VALUE_REGNO_P (regno);
#else
  gcc_unreachable ();
#endif
}

rtx
default_internal_arg_pointer (void)
{
  /* If the reg that the virtual arg pointer will be translated into is
     not a fixed reg or is the stack pointer, make a copy of the virtual
     arg pointer, and address parms via the copy.  The frame pointer is
     considered fixed even though it is not marked as such.  */
  if ((ARG_POINTER_REGNUM == STACK_POINTER_REGNUM
       || ! (fixed_regs[ARG_POINTER_REGNUM]
	     || ARG_POINTER_REGNUM == FRAME_POINTER_REGNUM)))
    return copy_to_reg (virtual_incoming_args_rtx);
  else
    return virtual_incoming_args_rtx;
}

rtx
default_static_chain (const_tree ARG_UNUSED (fndecl_or_type), bool incoming_p)
{
  if (incoming_p)
    {
#ifdef STATIC_CHAIN_INCOMING_REGNUM
      return gen_rtx_REG (Pmode, STATIC_CHAIN_INCOMING_REGNUM);
#endif
    }

#ifdef STATIC_CHAIN_REGNUM
  return gen_rtx_REG (Pmode, STATIC_CHAIN_REGNUM);
#endif

  {
    static bool issued_error;
    if (!issued_error)
      {
	issued_error = true;
	sorry ("nested functions not supported on this target");
      }

    /* It really doesn't matter what we return here, so long at it
       doesn't cause the rest of the compiler to crash.  */
    return gen_rtx_MEM (Pmode, stack_pointer_rtx);
  }
}

void
default_trampoline_init (rtx ARG_UNUSED (m_tramp), tree ARG_UNUSED (t_func),
			 rtx ARG_UNUSED (r_chain))
{
  sorry ("nested function trampolines not supported on this target");
}

poly_int64
default_return_pops_args (tree, tree, poly_int64)
{
  return 0;
}

reg_class_t
default_ira_change_pseudo_allocno_class (int regno ATTRIBUTE_UNUSED,
					 reg_class_t cl,
					 reg_class_t best_cl ATTRIBUTE_UNUSED)
{
  return cl;
}

extern bool
default_lra_p (void)
{
  return true;
}

int
default_register_priority (int hard_regno ATTRIBUTE_UNUSED)
{
  return 0;
}

extern bool
default_register_usage_leveling_p (void)
{
  return false;
}

extern bool
default_different_addr_displacement_p (void)
{
  return false;
}

reg_class_t
default_secondary_reload (bool in_p ATTRIBUTE_UNUSED, rtx x ATTRIBUTE_UNUSED,
			  reg_class_t reload_class_i ATTRIBUTE_UNUSED,
			  machine_mode reload_mode ATTRIBUTE_UNUSED,
			  secondary_reload_info *sri)
{
  enum reg_class rclass = NO_REGS;
  enum reg_class reload_class = (enum reg_class) reload_class_i;

  if (sri->prev_sri && sri->prev_sri->t_icode != CODE_FOR_nothing)
    {
      sri->icode = sri->prev_sri->t_icode;
      return NO_REGS;
    }
#ifdef SECONDARY_INPUT_RELOAD_CLASS
  if (in_p)
    rclass = SECONDARY_INPUT_RELOAD_CLASS (reload_class,
					   MACRO_MODE (reload_mode), x);
#endif
#ifdef SECONDARY_OUTPUT_RELOAD_CLASS
  if (! in_p)
    rclass = SECONDARY_OUTPUT_RELOAD_CLASS (reload_class,
					    MACRO_MODE (reload_mode), x);
#endif
  if (rclass != NO_REGS)
    {
      enum insn_code icode
	= direct_optab_handler (in_p ? reload_in_optab : reload_out_optab,
				reload_mode);

      if (icode != CODE_FOR_nothing
	  && !insn_operand_matches (icode, in_p, x))
	icode = CODE_FOR_nothing;
      else if (icode != CODE_FOR_nothing)
	{
	  const char *insn_constraint, *scratch_constraint;
	  enum reg_class insn_class, scratch_class;

	  gcc_assert (insn_data[(int) icode].n_operands == 3);
	  insn_constraint = insn_data[(int) icode].operand[!in_p].constraint;
	  if (!*insn_constraint)
	    insn_class = ALL_REGS;
	  else
	    {
	      if (in_p)
		{
		  gcc_assert (*insn_constraint == '=');
		  insn_constraint++;
		}
	      insn_class = (reg_class_for_constraint
			    (lookup_constraint (insn_constraint)));
	      gcc_assert (insn_class != NO_REGS);
	    }

	  scratch_constraint = insn_data[(int) icode].operand[2].constraint;
	  /* The scratch register's constraint must start with "=&",
	     except for an input reload, where only "=" is necessary,
	     and where it might be beneficial to re-use registers from
	     the input.  */
	  gcc_assert (scratch_constraint[0] == '='
		      && (in_p || scratch_constraint[1] == '&'));
	  scratch_constraint++;
	  if (*scratch_constraint == '&')
	    scratch_constraint++;
	  scratch_class = (reg_class_for_constraint
			   (lookup_constraint (scratch_constraint)));

	  if (reg_class_subset_p (reload_class, insn_class))
	    {
	      gcc_assert (scratch_class == rclass);
	      rclass = NO_REGS;
	    }
	  else
	    rclass = insn_class;

        }
      if (rclass == NO_REGS)
	sri->icode = icode;
      else
	sri->t_icode = icode;
    }
  return rclass;
}

/* The default implementation of TARGET_SECONDARY_MEMORY_NEEDED_MODE.  */

machine_mode
default_secondary_memory_needed_mode (machine_mode mode)
{
  if (!targetm.lra_p ()
      && known_lt (GET_MODE_BITSIZE (mode), BITS_PER_WORD)
      && INTEGRAL_MODE_P (mode))
    return mode_for_size (BITS_PER_WORD, GET_MODE_CLASS (mode), 0).require ();
  return mode;
}

/* By default, if flag_pic is true, then neither local nor global relocs
   should be placed in readonly memory.  */

int
default_reloc_rw_mask (void)
{
  return flag_pic ? 3 : 0;
}

/* By default, address diff vectors are generated
for jump tables when flag_pic is true.  */

bool
default_generate_pic_addr_diff_vec (void)
{
  return flag_pic;
}

/* By default, do no modification. */
tree default_mangle_decl_assembler_name (tree decl ATTRIBUTE_UNUSED,
					 tree id)
{
   return id;
}

/* The default implementation of TARGET_STATIC_RTX_ALIGNMENT.  */

HOST_WIDE_INT
default_static_rtx_alignment (machine_mode mode)
{
  return GET_MODE_ALIGNMENT (mode);
}

/* The default implementation of TARGET_CONSTANT_ALIGNMENT.  */

HOST_WIDE_INT
default_constant_alignment (const_tree, HOST_WIDE_INT align)
{
  return align;
}

/* An implementation of TARGET_CONSTANT_ALIGNMENT that aligns strings
   to at least BITS_PER_WORD but otherwise makes no changes.  */

HOST_WIDE_INT
constant_alignment_word_strings (const_tree exp, HOST_WIDE_INT align)
{
  if (TREE_CODE (exp) == STRING_CST)
    return MAX (align, BITS_PER_WORD);
  return align;
}

/* Default to natural alignment for vector types, bounded by
   MAX_OFILE_ALIGNMENT.  */

HOST_WIDE_INT
default_vector_alignment (const_tree type)
{
  unsigned HOST_WIDE_INT align = MAX_OFILE_ALIGNMENT;
  tree size = TYPE_SIZE (type);
  if (tree_fits_uhwi_p (size))
    align = tree_to_uhwi (size);

  return align < MAX_OFILE_ALIGNMENT ? align : MAX_OFILE_ALIGNMENT;
}

/* The default implementation of
   TARGET_VECTORIZE_PREFERRED_VECTOR_ALIGNMENT.  */

poly_uint64
default_preferred_vector_alignment (const_tree type)
{
  return TYPE_ALIGN (type);
}

/* By default assume vectors of element TYPE require a multiple of the natural
   alignment of TYPE.  TYPE is naturally aligned if IS_PACKED is false.  */
bool
default_builtin_vector_alignment_reachable (const_tree /*type*/, bool is_packed)
{
  return ! is_packed;
}

/* By default, assume that a target supports any factor of misalignment
   memory access if it supports movmisalign patten.
   is_packed is true if the memory access is defined in a packed struct.  */
bool
default_builtin_support_vector_misalignment (machine_mode mode,
					     const_tree type
					     ATTRIBUTE_UNUSED,
					     int misalignment
					     ATTRIBUTE_UNUSED,
					     bool is_packed
					     ATTRIBUTE_UNUSED)
{
  if (optab_handler (movmisalign_optab, mode) != CODE_FOR_nothing)
    return true;
  return false;
}

/* By default, only attempt to parallelize bitwise operations, and
   possibly adds/subtracts using bit-twiddling.  */

machine_mode
default_preferred_simd_mode (scalar_mode)
{
  return word_mode;
}

/* By default do not split reductions further.  */

machine_mode
default_split_reduction (machine_mode mode)
{
  return mode;
}

/* By default only the preferred vector mode is tried.  */

unsigned int
default_autovectorize_vector_modes (vector_modes *, bool)
{
  return 0;
}

/* The default implementation of TARGET_VECTORIZE_RELATED_MODE.  */

opt_machine_mode
default_vectorize_related_mode (machine_mode vector_mode,
				scalar_mode element_mode,
				poly_uint64 nunits)
{
  machine_mode result_mode;
  if ((maybe_ne (nunits, 0U)
       || multiple_p (GET_MODE_SIZE (vector_mode),
		      GET_MODE_SIZE (element_mode), &nunits))
      && mode_for_vector (element_mode, nunits).exists (&result_mode)
      && VECTOR_MODE_P (result_mode)
      && targetm.vector_mode_supported_p (result_mode))
    return result_mode;

  return opt_machine_mode ();
}

/* By default a vector of integers is used as a mask.  */

opt_machine_mode
default_get_mask_mode (machine_mode mode)
{
  return related_int_vector_mode (mode);
}

/* By default consider masked stores to be expensive.  */

bool
default_empty_mask_is_expensive (unsigned ifn)
{
  return ifn == IFN_MASK_STORE;
}

/* By default, the cost model accumulates three separate costs (prologue,
   loop body, and epilogue) for a vectorized loop or block.  So allocate an
   array of three unsigned ints, set it to zero, and return its address.  */

void *
default_init_cost (class loop *loop_info ATTRIBUTE_UNUSED)
{
  unsigned *cost = XNEWVEC (unsigned, 3);
  cost[vect_prologue] = cost[vect_body] = cost[vect_epilogue] = 0;
  return cost;
}

/* By default, the cost model looks up the cost of the given statement
   kind and mode, multiplies it by the occurrence count, accumulates
   it into the cost specified by WHERE, and returns the cost added.  */

unsigned
default_add_stmt_cost (void *data, int count, enum vect_cost_for_stmt kind,
		       class _stmt_vec_info *stmt_info, int misalign,
		       enum vect_cost_model_location where)
{
  unsigned *cost = (unsigned *) data;
  unsigned retval = 0;

  tree vectype = stmt_info ? stmt_vectype (stmt_info) : NULL_TREE;
  int stmt_cost = targetm.vectorize.builtin_vectorization_cost (kind, vectype,
								misalign);
   /* Statements in an inner loop relative to the loop being
      vectorized are weighted more heavily.  The value here is
      arbitrary and could potentially be improved with analysis.  */
  if (where == vect_body && stmt_info && stmt_in_inner_loop_p (stmt_info))
    count *= 50;  /* FIXME.  */

  retval = (unsigned) (count * stmt_cost);
  cost[where] += retval;

  return retval;
}

/* By default, the cost model just returns the accumulated costs.  */

void
default_finish_cost (void *data, unsigned *prologue_cost,
		     unsigned *body_cost, unsigned *epilogue_cost)
{
  unsigned *cost = (unsigned *) data;
  *prologue_cost = cost[vect_prologue];
  *body_cost     = cost[vect_body];
  *epilogue_cost = cost[vect_epilogue];
}

/* Free the cost data.  */

void
default_destroy_cost_data (void *data)
{
  free (data);
}

/* Determine whether or not a pointer mode is valid. Assume defaults
   of ptr_mode or Pmode - can be overridden.  */
bool
default_valid_pointer_mode (scalar_int_mode mode)
{
  return (mode == ptr_mode || mode == Pmode);
}

/* Determine whether the memory reference specified by REF may alias
   the C libraries errno location.  */
bool
default_ref_may_alias_errno (ao_ref *ref)
{
  tree base = ao_ref_base (ref);
  /* The default implementation assumes the errno location is
     a declaration of type int or is always accessed via a
     pointer to int.  We assume that accesses to errno are
     not deliberately obfuscated (even in conforming ways).  */
  if (TYPE_UNSIGNED (TREE_TYPE (base))
      || TYPE_MODE (TREE_TYPE (base)) != TYPE_MODE (integer_type_node))
    return false;
  /* The default implementation assumes an errno location declaration
     is never defined in the current compilation unit and may not be
     aliased by a local variable.  */
  if (DECL_P (base)
      && DECL_EXTERNAL (base)
      && !TREE_STATIC (base))
    return true;
  else if (TREE_CODE (base) == MEM_REF
	   && TREE_CODE (TREE_OPERAND (base, 0)) == SSA_NAME)
    {
      struct ptr_info_def *pi = SSA_NAME_PTR_INFO (TREE_OPERAND (base, 0));
      return !pi || pi->pt.anything || pi->pt.nonlocal;
    }
  return false;
}

/* Return the mode for a pointer to a given ADDRSPACE,
   defaulting to ptr_mode for all address spaces.  */

scalar_int_mode
default_addr_space_pointer_mode (addr_space_t addrspace ATTRIBUTE_UNUSED)
{
  return ptr_mode;
}

/* Return the mode for an address in a given ADDRSPACE,
   defaulting to Pmode for all address spaces.  */

scalar_int_mode
default_addr_space_address_mode (addr_space_t addrspace ATTRIBUTE_UNUSED)
{
  return Pmode;
}

/* Named address space version of valid_pointer_mode.
   To match the above, the same modes apply to all address spaces.  */

bool
default_addr_space_valid_pointer_mode (scalar_int_mode mode,
				       addr_space_t as ATTRIBUTE_UNUSED)
{
  return targetm.valid_pointer_mode (mode);
}

/* Some places still assume that all pointer or address modes are the
   standard Pmode and ptr_mode.  These optimizations become invalid if
   the target actually supports multiple different modes.  For now,
   we disable such optimizations on such targets, using this function.  */

bool
target_default_pointer_address_modes_p (void)
{
  if (targetm.addr_space.address_mode != default_addr_space_address_mode)
    return false;
  if (targetm.addr_space.pointer_mode != default_addr_space_pointer_mode)
    return false;

  return true;
}

/* Named address space version of legitimate_address_p.
   By default, all address spaces have the same form.  */

bool
default_addr_space_legitimate_address_p (machine_mode mode, rtx mem,
					 bool strict,
					 addr_space_t as ATTRIBUTE_UNUSED)
{
  return targetm.legitimate_address_p (mode, mem, strict);
}

/* Named address space version of LEGITIMIZE_ADDRESS.
   By default, all address spaces have the same form.  */

rtx
default_addr_space_legitimize_address (rtx x, rtx oldx, machine_mode mode,
				       addr_space_t as ATTRIBUTE_UNUSED)
{
  return targetm.legitimize_address (x, oldx, mode);
}

/* The default hook for determining if one named address space is a subset of
   another and to return which address space to use as the common address
   space.  */

bool
default_addr_space_subset_p (addr_space_t subset, addr_space_t superset)
{
  return (subset == superset);
}

/* The default hook for determining if 0 within a named address
   space is a valid address.  */

bool
default_addr_space_zero_address_valid (addr_space_t as ATTRIBUTE_UNUSED)
{
  return false;
}

/* The default hook for debugging the address space is to return the
   address space number to indicate DW_AT_address_class.  */
int
default_addr_space_debug (addr_space_t as)
{
  return as;
}

/* The default hook implementation for TARGET_ADDR_SPACE_DIAGNOSE_USAGE.
   Don't complain about any address space.  */

void
default_addr_space_diagnose_usage (addr_space_t, location_t)
{
}
	 

/* The default hook for TARGET_ADDR_SPACE_CONVERT. This hook should never be
   called for targets with only a generic address space.  */

rtx
default_addr_space_convert (rtx op ATTRIBUTE_UNUSED,
			    tree from_type ATTRIBUTE_UNUSED,
			    tree to_type ATTRIBUTE_UNUSED)
{
  gcc_unreachable ();
}

/* The defualt implementation of TARGET_HARD_REGNO_NREGS.  */

unsigned int
default_hard_regno_nregs (unsigned int, machine_mode mode)
{
  /* Targets with variable-sized modes must provide their own definition
     of this hook.  */
  return CEIL (GET_MODE_SIZE (mode).to_constant (), UNITS_PER_WORD);
}

bool
default_hard_regno_scratch_ok (unsigned int regno ATTRIBUTE_UNUSED)
{
  return true;
}

/* The default implementation of TARGET_MODE_DEPENDENT_ADDRESS_P.  */

bool
default_mode_dependent_address_p (const_rtx addr ATTRIBUTE_UNUSED,
				  addr_space_t addrspace ATTRIBUTE_UNUSED)
{
  return false;
}

bool
default_target_option_valid_attribute_p (tree ARG_UNUSED (fndecl),
					 tree ARG_UNUSED (name),
					 tree ARG_UNUSED (args),
					 int ARG_UNUSED (flags))
{
  warning (OPT_Wattributes,
	   "target attribute is not supported on this machine");

  return false;
}

bool
default_target_option_pragma_parse (tree ARG_UNUSED (args),
				    tree ARG_UNUSED (pop_target))
{
  /* If args is NULL the caller is handle_pragma_pop_options ().  In that case,
     emit no warning because "#pragma GCC pop_target" is valid on targets that
     do not have the "target" pragma.  */
  if (args)
    warning (OPT_Wpragmas,
	     "%<#pragma GCC target%> is not supported for this machine");

  return false;
}

bool
default_target_can_inline_p (tree caller, tree callee)
{
  tree callee_opts = DECL_FUNCTION_SPECIFIC_TARGET (callee);
  tree caller_opts = DECL_FUNCTION_SPECIFIC_TARGET (caller);
  if (! callee_opts)
    callee_opts = target_option_default_node;
  if (! caller_opts)
    caller_opts = target_option_default_node;

  /* If both caller and callee have attributes, assume that if the
     pointer is different, the two functions have different target
     options since build_target_option_node uses a hash table for the
     options.  */
  return callee_opts == caller_opts;
}

/* If the machine does not have a case insn that compares the bounds,
   this means extra overhead for dispatch tables, which raises the
   threshold for using them.  */

unsigned int
default_case_values_threshold (void)
{
  return (targetm.have_casesi () ? 4 : 5);
}

bool
default_have_conditional_execution (void)
{
  return HAVE_conditional_execution;
}

/* By default we assume that c99 functions are present at the runtime,
   but sincos is not.  */
bool
default_libc_has_function (enum function_class fn_class)
{
  if (fn_class == function_c94
      || fn_class == function_c99_misc
      || fn_class == function_c99_math_complex)
    return true;

  return false;
}

/* By default assume that libc has not a fast implementation.  */

bool
default_libc_has_fast_function (int fcode ATTRIBUTE_UNUSED)
{
  return false;
}

bool
gnu_libc_has_function (enum function_class fn_class ATTRIBUTE_UNUSED)
{
  return true;
}

bool
no_c99_libc_has_function (enum function_class fn_class ATTRIBUTE_UNUSED)
{
  return false;
}

tree
default_builtin_tm_load_store (tree ARG_UNUSED (type))
{
  return NULL_TREE;
}

/* Compute cost of moving registers to/from memory.  */

int
default_memory_move_cost (machine_mode mode ATTRIBUTE_UNUSED,
			  reg_class_t rclass ATTRIBUTE_UNUSED,
			  bool in ATTRIBUTE_UNUSED)
{
#ifndef MEMORY_MOVE_COST
    return (4 + memory_move_secondary_cost (mode, (enum reg_class) rclass, in));
#else
    return MEMORY_MOVE_COST (MACRO_MODE (mode), (enum reg_class) rclass, in);
#endif
}

/* Compute cost of moving data from a register of class FROM to one of
   TO, using MODE.  */

int
default_register_move_cost (machine_mode mode ATTRIBUTE_UNUSED,
                            reg_class_t from ATTRIBUTE_UNUSED,
                            reg_class_t to ATTRIBUTE_UNUSED)
{
#ifndef REGISTER_MOVE_COST
  return 2;
#else
  return REGISTER_MOVE_COST (MACRO_MODE (mode),
			     (enum reg_class) from, (enum reg_class) to);
#endif
}

/* The default implementation of TARGET_SLOW_UNALIGNED_ACCESS.  */

bool
default_slow_unaligned_access (machine_mode, unsigned int)
{
  return STRICT_ALIGNMENT;
}

/* The default implementation of TARGET_ESTIMATED_POLY_VALUE.  */

HOST_WIDE_INT
default_estimated_poly_value (poly_int64 x)
{
  return x.coeffs[0];
}

/* For hooks which use the MOVE_RATIO macro, this gives the legacy default
   behavior.  SPEED_P is true if we are compiling for speed.  */

unsigned int
get_move_ratio (bool speed_p ATTRIBUTE_UNUSED)
{
  unsigned int move_ratio;
#ifdef MOVE_RATIO
  move_ratio = (unsigned int) MOVE_RATIO (speed_p);
#else
#if defined (HAVE_cpymemqi) || defined (HAVE_cpymemhi) || defined (HAVE_cpymemsi) || defined (HAVE_cpymemdi) || defined (HAVE_cpymemti)
  move_ratio = 2;
#else /* No cpymem patterns, pick a default.  */
  move_ratio = ((speed_p) ? 15 : 3);
#endif
#endif
  return move_ratio;
}

/* Return TRUE if the move_by_pieces/set_by_pieces infrastructure should be
   used; return FALSE if the cpymem/setmem optab should be expanded, or
   a call to memcpy emitted.  */

bool
default_use_by_pieces_infrastructure_p (unsigned HOST_WIDE_INT size,
					unsigned int alignment,
					enum by_pieces_operation op,
					bool speed_p)
{
  unsigned int max_size = 0;
  unsigned int ratio = 0;

  switch (op)
    {
    case CLEAR_BY_PIECES:
      max_size = STORE_MAX_PIECES;
      ratio = CLEAR_RATIO (speed_p);
      break;
    case MOVE_BY_PIECES:
      max_size = MOVE_MAX_PIECES;
      ratio = get_move_ratio (speed_p);
      break;
    case SET_BY_PIECES:
      max_size = STORE_MAX_PIECES;
      ratio = SET_RATIO (speed_p);
      break;
    case STORE_BY_PIECES:
      max_size = STORE_MAX_PIECES;
      ratio = get_move_ratio (speed_p);
      break;
    case COMPARE_BY_PIECES:
      max_size = COMPARE_MAX_PIECES;
      /* Pick a likely default, just as in get_move_ratio.  */
      ratio = speed_p ? 15 : 3;
      break;
    }

  return by_pieces_ninsns (size, alignment, max_size + 1, op) < ratio;
}

/* This hook controls code generation for expanding a memcmp operation by
   pieces.  Return 1 for the normal pattern of compare/jump after each pair
   of loads, or a higher number to reduce the number of branches.  */

int
default_compare_by_pieces_branch_ratio (machine_mode)
{
  return 1;
}

/* Write PATCH_AREA_SIZE NOPs into the asm outfile FILE around a function
   entry.  If RECORD_P is true and the target supports named sections,
   the location of the NOPs will be recorded in a special object section
   called "__patchable_function_entries".  This routine may be called
   twice per function to put NOPs before and after the function
   entry.  */

void
default_print_patchable_function_entry (FILE *file,
					unsigned HOST_WIDE_INT patch_area_size,
					bool record_p)
{
  const char *nop_templ = 0;
  int code_num;
  rtx_insn *my_nop = make_insn_raw (gen_nop ());

  /* We use the template alone, relying on the (currently sane) assumption
     that the NOP template does not have variable operands.  */
  code_num = recog_memoized (my_nop);
  nop_templ = get_insn_template (code_num, my_nop);

  if (record_p && targetm_common.have_named_sections)
    {
      char buf[256];
      static int patch_area_number;
      section *previous_section = in_section;
      const char *asm_op = integer_asm_op (POINTER_SIZE_UNITS, false);

      gcc_assert (asm_op != NULL);
      patch_area_number++;
      ASM_GENERATE_INTERNAL_LABEL (buf, "LPFE", patch_area_number);

      switch_to_section (get_section ("__patchable_function_entries",
				      SECTION_WRITE | SECTION_RELRO, NULL));
<<<<<<< HEAD
=======
      assemble_align (POINTER_SIZE);
>>>>>>> 9e014010
      fputs (asm_op, file);
      assemble_name_raw (file, buf);
      fputc ('\n', file);

      switch_to_section (previous_section);
      ASM_OUTPUT_LABEL (file, buf);
    }

  unsigned i;
  for (i = 0; i < patch_area_size; ++i)
    output_asm_insn (nop_templ, NULL);
}

bool
default_profile_before_prologue (void)
{
#ifdef PROFILE_BEFORE_PROLOGUE
  return true;
#else
  return false;
#endif
}

/* The default implementation of TARGET_PREFERRED_RELOAD_CLASS.  */

reg_class_t
default_preferred_reload_class (rtx x ATTRIBUTE_UNUSED,
			        reg_class_t rclass)
{
#ifdef PREFERRED_RELOAD_CLASS 
  return (reg_class_t) PREFERRED_RELOAD_CLASS (x, (enum reg_class) rclass);
#else
  return rclass;
#endif
}

/* The default implementation of TARGET_OUTPUT_PREFERRED_RELOAD_CLASS.  */

reg_class_t
default_preferred_output_reload_class (rtx x ATTRIBUTE_UNUSED,
				       reg_class_t rclass)
{
  return rclass;
}

/* The default implementation of TARGET_PREFERRED_RENAME_CLASS.  */
reg_class_t
default_preferred_rename_class (reg_class_t rclass ATTRIBUTE_UNUSED)
{
  return NO_REGS;
}

/* The default implementation of TARGET_CLASS_LIKELY_SPILLED_P.  */

bool
default_class_likely_spilled_p (reg_class_t rclass)
{
  return (reg_class_size[(int) rclass] == 1);
}

/* The default implementation of TARGET_CLASS_MAX_NREGS.  */

unsigned char
default_class_max_nregs (reg_class_t rclass ATTRIBUTE_UNUSED,
			 machine_mode mode ATTRIBUTE_UNUSED)
{
#ifdef CLASS_MAX_NREGS
  return (unsigned char) CLASS_MAX_NREGS ((enum reg_class) rclass,
					  MACRO_MODE (mode));
#else
  /* Targets with variable-sized modes must provide their own definition
     of this hook.  */
  unsigned int size = GET_MODE_SIZE (mode).to_constant ();
  return (size + UNITS_PER_WORD - 1) / UNITS_PER_WORD;
#endif
}

/* Determine the debugging unwind mechanism for the target.  */

enum unwind_info_type
default_debug_unwind_info (void)
{
  /* If the target wants to force the use of dwarf2 unwind info, let it.  */
  /* ??? Change all users to the hook, then poison this.  */
#ifdef DWARF2_FRAME_INFO
  if (DWARF2_FRAME_INFO)
    return UI_DWARF2;
#endif

  /* Otherwise, only turn it on if dwarf2 debugging is enabled.  */
#ifdef DWARF2_DEBUGGING_INFO
  if (write_symbols == DWARF2_DEBUG || write_symbols == VMS_AND_DWARF2_DEBUG)
    return UI_DWARF2;
#endif

  return UI_NONE;
}

/* Targets that set NUM_POLY_INT_COEFFS to something greater than 1
   must define this hook.  */

unsigned int
default_dwarf_poly_indeterminate_value (unsigned int, unsigned int *, int *)
{
  gcc_unreachable ();
}

/* Determine the correct mode for a Dwarf frame register that represents
   register REGNO.  */

machine_mode
default_dwarf_frame_reg_mode (int regno)
{
  machine_mode save_mode = reg_raw_mode[regno];

<<<<<<< HEAD
  if (targetm.hard_regno_call_part_clobbered (NULL, regno, save_mode))
    save_mode = choose_hard_reg_mode (regno, 1, true);
=======
  if (targetm.hard_regno_call_part_clobbered (eh_edge_abi.id (),
					      regno, save_mode))
    save_mode = choose_hard_reg_mode (regno, 1, &eh_edge_abi);
>>>>>>> 9e014010
  return save_mode;
}

/* To be used by targets where reg_raw_mode doesn't return the right
   mode for registers used in apply_builtin_return and apply_builtin_arg.  */

fixed_size_mode
default_get_reg_raw_mode (int regno)
{
  /* Targets must override this hook if the underlying register is
     variable-sized.  */
  return as_a <fixed_size_mode> (reg_raw_mode[regno]);
}

/* Return true if a leaf function should stay leaf even with profiling
   enabled.  */

bool
default_keep_leaf_when_profiled ()
{
  return false;
}

/* Return true if the state of option OPTION should be stored in PCH files
   and checked by default_pch_valid_p.  Store the option's current state
   in STATE if so.  */

static inline bool
option_affects_pch_p (int option, struct cl_option_state *state)
{
  if ((cl_options[option].flags & CL_TARGET) == 0)
    return false;
  if ((cl_options[option].flags & CL_PCH_IGNORE) != 0)
    return false;
  if (option_flag_var (option, &global_options) == &target_flags)
    if (targetm.check_pch_target_flags)
      return false;
  return get_option_state (&global_options, option, state);
}

/* Default version of get_pch_validity.
   By default, every flag difference is fatal; that will be mostly right for
   most targets, but completely right for very few.  */

void *
default_get_pch_validity (size_t *sz)
{
  struct cl_option_state state;
  size_t i;
  char *result, *r;

  *sz = 2;
  if (targetm.check_pch_target_flags)
    *sz += sizeof (target_flags);
  for (i = 0; i < cl_options_count; i++)
    if (option_affects_pch_p (i, &state))
      *sz += state.size;

  result = r = XNEWVEC (char, *sz);
  r[0] = flag_pic;
  r[1] = flag_pie;
  r += 2;
  if (targetm.check_pch_target_flags)
    {
      memcpy (r, &target_flags, sizeof (target_flags));
      r += sizeof (target_flags);
    }

  for (i = 0; i < cl_options_count; i++)
    if (option_affects_pch_p (i, &state))
      {
	memcpy (r, state.data, state.size);
	r += state.size;
      }

  return result;
}

/* Return a message which says that a PCH file was created with a different
   setting of OPTION.  */

static const char *
pch_option_mismatch (const char *option)
{
  return xasprintf (_("created and used with differing settings of '%s'"),
		    option);
}

/* Default version of pch_valid_p.  */

const char *
default_pch_valid_p (const void *data_p, size_t len)
{
  struct cl_option_state state;
  const char *data = (const char *)data_p;
  size_t i;

  /* -fpic and -fpie also usually make a PCH invalid.  */
  if (data[0] != flag_pic)
    return _("created and used with different settings of %<-fpic%>");
  if (data[1] != flag_pie)
    return _("created and used with different settings of %<-fpie%>");
  data += 2;

  /* Check target_flags.  */
  if (targetm.check_pch_target_flags)
    {
      int tf;
      const char *r;

      memcpy (&tf, data, sizeof (target_flags));
      data += sizeof (target_flags);
      len -= sizeof (target_flags);
      r = targetm.check_pch_target_flags (tf);
      if (r != NULL)
	return r;
    }

  for (i = 0; i < cl_options_count; i++)
    if (option_affects_pch_p (i, &state))
      {
	if (memcmp (data, state.data, state.size) != 0)
	  return pch_option_mismatch (cl_options[i].opt_text);
	data += state.size;
	len -= state.size;
      }

  return NULL;
}

/* Default version of cstore_mode.  */

scalar_int_mode
default_cstore_mode (enum insn_code icode)
{
  return as_a <scalar_int_mode> (insn_data[(int) icode].operand[0].mode);
}

/* Default version of member_type_forces_blk.  */

bool
default_member_type_forces_blk (const_tree, machine_mode)
{
  return false;
}

rtx
default_load_bounds_for_arg (rtx addr ATTRIBUTE_UNUSED,
			     rtx ptr ATTRIBUTE_UNUSED,
			     rtx bnd ATTRIBUTE_UNUSED)
{
  gcc_unreachable ();
}

void
default_store_bounds_for_arg (rtx val ATTRIBUTE_UNUSED,
			      rtx addr ATTRIBUTE_UNUSED,
			      rtx bounds ATTRIBUTE_UNUSED,
			      rtx to ATTRIBUTE_UNUSED)
{
  gcc_unreachable ();
}

rtx
default_load_returned_bounds (rtx slot ATTRIBUTE_UNUSED)
{
  gcc_unreachable ();
}

void
default_store_returned_bounds (rtx slot ATTRIBUTE_UNUSED,
			       rtx bounds ATTRIBUTE_UNUSED)
{
  gcc_unreachable ();
}

/* Default version of canonicalize_comparison.  */

void
default_canonicalize_comparison (int *, rtx *, rtx *, bool)
{
}

/* Default implementation of TARGET_ATOMIC_ASSIGN_EXPAND_FENV.  */

void
default_atomic_assign_expand_fenv (tree *, tree *, tree *)
{
}

#ifndef PAD_VARARGS_DOWN
#define PAD_VARARGS_DOWN BYTES_BIG_ENDIAN
#endif

/* Build an indirect-ref expression over the given TREE, which represents a
   piece of a va_arg() expansion.  */
tree
build_va_arg_indirect_ref (tree addr)
{
  addr = build_simple_mem_ref_loc (EXPR_LOCATION (addr), addr);
  return addr;
}

/* The "standard" implementation of va_arg: read the value from the
   current (padded) address and increment by the (padded) size.  */

tree
std_gimplify_va_arg_expr (tree valist, tree type, gimple_seq *pre_p,
			  gimple_seq *post_p)
{
  tree addr, t, type_size, rounded_size, valist_tmp;
  unsigned HOST_WIDE_INT align, boundary;
  bool indirect;

  /* All of the alignment and movement below is for args-grow-up machines.
     As of 2004, there are only 3 ARGS_GROW_DOWNWARD targets, and they all
     implement their own specialized gimplify_va_arg_expr routines.  */
  if (ARGS_GROW_DOWNWARD)
    gcc_unreachable ();

  indirect = pass_va_arg_by_reference (type);
  if (indirect)
    type = build_pointer_type (type);

  if (targetm.calls.split_complex_arg
      && TREE_CODE (type) == COMPLEX_TYPE
      && targetm.calls.split_complex_arg (type))
    {
      tree real_part, imag_part;

      real_part = std_gimplify_va_arg_expr (valist,
					    TREE_TYPE (type), pre_p, NULL);
<<<<<<< HEAD
      real_part = get_initialized_tmp_var (real_part, pre_p, NULL);

      imag_part = std_gimplify_va_arg_expr (unshare_expr (valist),
					    TREE_TYPE (type), pre_p, NULL);
      imag_part = get_initialized_tmp_var (imag_part, pre_p, NULL);
=======
      real_part = get_initialized_tmp_var (real_part, pre_p);

      imag_part = std_gimplify_va_arg_expr (unshare_expr (valist),
					    TREE_TYPE (type), pre_p, NULL);
      imag_part = get_initialized_tmp_var (imag_part, pre_p);
>>>>>>> 9e014010

      return build2 (COMPLEX_EXPR, type, real_part, imag_part);
   }

  align = PARM_BOUNDARY / BITS_PER_UNIT;
  boundary = targetm.calls.function_arg_boundary (TYPE_MODE (type), type);

  /* When we align parameter on stack for caller, if the parameter
     alignment is beyond MAX_SUPPORTED_STACK_ALIGNMENT, it will be
     aligned at MAX_SUPPORTED_STACK_ALIGNMENT.  We will match callee
     here with caller.  */
  if (boundary > MAX_SUPPORTED_STACK_ALIGNMENT)
    boundary = MAX_SUPPORTED_STACK_ALIGNMENT;

  boundary /= BITS_PER_UNIT;

  /* Hoist the valist value into a temporary for the moment.  */
  valist_tmp = get_initialized_tmp_var (valist, pre_p);

  /* va_list pointer is aligned to PARM_BOUNDARY.  If argument actually
     requires greater alignment, we must perform dynamic alignment.  */
  if (boundary > align
      && !TYPE_EMPTY_P (type)
      && !integer_zerop (TYPE_SIZE (type)))
    {
      t = build2 (MODIFY_EXPR, TREE_TYPE (valist), valist_tmp,
		  fold_build_pointer_plus_hwi (valist_tmp, boundary - 1));
      gimplify_and_add (t, pre_p);

      t = build2 (MODIFY_EXPR, TREE_TYPE (valist), valist_tmp,
		  fold_build2 (BIT_AND_EXPR, TREE_TYPE (valist),
			       valist_tmp,
			       build_int_cst (TREE_TYPE (valist), -boundary)));
      gimplify_and_add (t, pre_p);
    }
  else
    boundary = align;

  /* If the actual alignment is less than the alignment of the type,
     adjust the type accordingly so that we don't assume strict alignment
     when dereferencing the pointer.  */
  boundary *= BITS_PER_UNIT;
  if (boundary < TYPE_ALIGN (type))
    {
      type = build_variant_type_copy (type);
      SET_TYPE_ALIGN (type, boundary);
    }

  /* Compute the rounded size of the type.  */
  type_size = arg_size_in_bytes (type);
  rounded_size = round_up (type_size, align);

  /* Reduce rounded_size so it's sharable with the postqueue.  */
  gimplify_expr (&rounded_size, pre_p, post_p, is_gimple_val, fb_rvalue);

  /* Get AP.  */
  addr = valist_tmp;
  if (PAD_VARARGS_DOWN && !integer_zerop (rounded_size))
    {
      /* Small args are padded downward.  */
      t = fold_build2_loc (input_location, GT_EXPR, sizetype,
		       rounded_size, size_int (align));
      t = fold_build3 (COND_EXPR, sizetype, t, size_zero_node,
		       size_binop (MINUS_EXPR, rounded_size, type_size));
      addr = fold_build_pointer_plus (addr, t);
    }

  /* Compute new value for AP.  */
  t = fold_build_pointer_plus (valist_tmp, rounded_size);
  t = build2 (MODIFY_EXPR, TREE_TYPE (valist), valist, t);
  gimplify_and_add (t, pre_p);

  addr = fold_convert (build_pointer_type (type), addr);

  if (indirect)
    addr = build_va_arg_indirect_ref (addr);

  return build_va_arg_indirect_ref (addr);
}

<<<<<<< HEAD
void
default_setup_incoming_vararg_bounds (cumulative_args_t ca ATTRIBUTE_UNUSED,
				      machine_mode mode ATTRIBUTE_UNUSED,
				      tree type ATTRIBUTE_UNUSED,
				      int *pretend_arg_size ATTRIBUTE_UNUSED,
				      int second_time ATTRIBUTE_UNUSED)
{
}

=======
>>>>>>> 9e014010
/* An implementation of TARGET_CAN_USE_DOLOOP_P for targets that do
   not support nested low-overhead loops.  */

bool
can_use_doloop_if_innermost (const widest_int &, const widest_int &,
			     unsigned int loop_depth, bool)
{
  return loop_depth == 1;
}

/* Default implementation of TARGET_OPTAB_SUPPORTED_P.  */

bool
default_optab_supported_p (int, machine_mode, machine_mode, optimization_type)
{
  return true;
}

/* Default implementation of TARGET_MAX_NOCE_IFCVT_SEQ_COST.  */

unsigned int
default_max_noce_ifcvt_seq_cost (edge e)
{
  bool predictable_p = predictable_edge_p (e);

  if (predictable_p)
    {
      if (global_options_set.x_param_max_rtl_if_conversion_predictable_cost)
	return param_max_rtl_if_conversion_predictable_cost;
    }
  else
    {
      if (global_options_set.x_param_max_rtl_if_conversion_unpredictable_cost)
	return param_max_rtl_if_conversion_unpredictable_cost;
    }

  return BRANCH_COST (true, predictable_p) * COSTS_N_INSNS (3);
}

/* Default implementation of TARGET_MIN_ARITHMETIC_PRECISION.  */

unsigned int
default_min_arithmetic_precision (void)
{
  return WORD_REGISTER_OPERATIONS ? BITS_PER_WORD : BITS_PER_UNIT;
}

/* Default implementation of TARGET_C_EXCESS_PRECISION.  */

enum flt_eval_method
default_excess_precision (enum excess_precision_type ATTRIBUTE_UNUSED)
{
  return FLT_EVAL_METHOD_PROMOTE_TO_FLOAT;
}

/* Default implementation for
  TARGET_STACK_CLASH_PROTECTION_ALLOCA_PROBE_RANGE.  */
HOST_WIDE_INT
default_stack_clash_protection_alloca_probe_range (void)
{
  return 0;
}

/* The default implementation of TARGET_EARLY_REMAT_MODES.  */

void
default_select_early_remat_modes (sbitmap)
{
}

/* The default implementation of TARGET_PREFERRED_ELSE_VALUE.  */

tree
default_preferred_else_value (unsigned, tree type, unsigned, tree *)
{
  return build_zero_cst (type);
}

/* Default implementation of TARGET_HAVE_SPECULATION_SAFE_VALUE.  */
bool
default_have_speculation_safe_value (bool active ATTRIBUTE_UNUSED)
{
#ifdef HAVE_speculation_barrier
  return active ? HAVE_speculation_barrier : true;
#else
  return false;
#endif
}
/* Alternative implementation of TARGET_HAVE_SPECULATION_SAFE_VALUE
   that can be used on targets that never have speculative execution.  */
bool
speculation_safe_value_not_needed (bool active)
{
  return !active;
}

/* Default implementation of the speculation-safe-load builtin.  This
   implementation simply copies val to result and generates a
   speculation_barrier insn, if such a pattern is defined.  */
rtx
default_speculation_safe_value (machine_mode mode ATTRIBUTE_UNUSED,
				rtx result, rtx val,
				rtx failval ATTRIBUTE_UNUSED)
{
  emit_move_insn (result, val);

#ifdef HAVE_speculation_barrier
  /* Assume the target knows what it is doing: if it defines a
     speculation barrier, but it is not enabled, then assume that one
     isn't needed.  */
  if (HAVE_speculation_barrier)
    emit_insn (gen_speculation_barrier ());
#endif

  return result;
}

<<<<<<< HEAD
void
default_remove_extra_call_preserved_regs (rtx_insn *, HARD_REG_SET *)
{
}

=======
>>>>>>> 9e014010
#include "gt-targhooks.h"<|MERGE_RESOLUTION|>--- conflicted
+++ resolved
@@ -1,9 +1,5 @@
 /* Default target hook functions.
-<<<<<<< HEAD
-   Copyright (C) 2003-2019 Free Software Foundation, Inc.
-=======
    Copyright (C) 2003-2020 Free Software Foundation, Inc.
->>>>>>> 9e014010
 
 This file is part of GCC.
 
@@ -1826,10 +1822,7 @@
 
       switch_to_section (get_section ("__patchable_function_entries",
 				      SECTION_WRITE | SECTION_RELRO, NULL));
-<<<<<<< HEAD
-=======
       assemble_align (POINTER_SIZE);
->>>>>>> 9e014010
       fputs (asm_op, file);
       assemble_name_raw (file, buf);
       fputc ('\n', file);
@@ -1945,14 +1938,9 @@
 {
   machine_mode save_mode = reg_raw_mode[regno];
 
-<<<<<<< HEAD
-  if (targetm.hard_regno_call_part_clobbered (NULL, regno, save_mode))
-    save_mode = choose_hard_reg_mode (regno, 1, true);
-=======
   if (targetm.hard_regno_call_part_clobbered (eh_edge_abi.id (),
 					      regno, save_mode))
     save_mode = choose_hard_reg_mode (regno, 1, &eh_edge_abi);
->>>>>>> 9e014010
   return save_mode;
 }
 
@@ -2185,19 +2173,11 @@
 
       real_part = std_gimplify_va_arg_expr (valist,
 					    TREE_TYPE (type), pre_p, NULL);
-<<<<<<< HEAD
-      real_part = get_initialized_tmp_var (real_part, pre_p, NULL);
-
-      imag_part = std_gimplify_va_arg_expr (unshare_expr (valist),
-					    TREE_TYPE (type), pre_p, NULL);
-      imag_part = get_initialized_tmp_var (imag_part, pre_p, NULL);
-=======
       real_part = get_initialized_tmp_var (real_part, pre_p);
 
       imag_part = std_gimplify_va_arg_expr (unshare_expr (valist),
 					    TREE_TYPE (type), pre_p, NULL);
       imag_part = get_initialized_tmp_var (imag_part, pre_p);
->>>>>>> 9e014010
 
       return build2 (COMPLEX_EXPR, type, real_part, imag_part);
    }
@@ -2278,18 +2258,6 @@
   return build_va_arg_indirect_ref (addr);
 }
 
-<<<<<<< HEAD
-void
-default_setup_incoming_vararg_bounds (cumulative_args_t ca ATTRIBUTE_UNUSED,
-				      machine_mode mode ATTRIBUTE_UNUSED,
-				      tree type ATTRIBUTE_UNUSED,
-				      int *pretend_arg_size ATTRIBUTE_UNUSED,
-				      int second_time ATTRIBUTE_UNUSED)
-{
-}
-
-=======
->>>>>>> 9e014010
 /* An implementation of TARGET_CAN_USE_DOLOOP_P for targets that do
    not support nested low-overhead loops.  */
 
@@ -2407,12 +2375,4 @@
   return result;
 }
 
-<<<<<<< HEAD
-void
-default_remove_extra_call_preserved_regs (rtx_insn *, HARD_REG_SET *)
-{
-}
-
-=======
->>>>>>> 9e014010
 #include "gt-targhooks.h"