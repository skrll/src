/* Calculate branch probabilities, and basic block execution counts.
<<<<<<< HEAD
   Copyright (C) 1990-2019 Free Software Foundation, Inc.
=======
   Copyright (C) 1990-2020 Free Software Foundation, Inc.
>>>>>>> 9e014010
   Contributed by James E. Wilson, UC Berkeley/Cygnus Support;
   based on some ideas from Dain Samples of UC Berkeley.
   Further mangling by Bob Manson, Cygnus Support.
   Converted to use trees by Dale Johannesen, Apple Computer.

This file is part of GCC.

GCC is free software; you can redistribute it and/or modify it under
the terms of the GNU General Public License as published by the Free
Software Foundation; either version 3, or (at your option) any later
version.

GCC is distributed in the hope that it will be useful, but WITHOUT ANY
WARRANTY; without even the implied warranty of MERCHANTABILITY or
FITNESS FOR A PARTICULAR PURPOSE.  See the GNU General Public License
for more details.

You should have received a copy of the GNU General Public License
along with GCC; see the file COPYING3.  If not see
<http://www.gnu.org/licenses/>.  */

/* Generate basic block profile instrumentation and auxiliary files.
   Tree-based version.  See profile.c for overview.  */

#include "config.h"
#include "system.h"
#include "coretypes.h"
#include "memmodel.h"
#include "backend.h"
#include "target.h"
#include "tree.h"
#include "gimple.h"
#include "cfghooks.h"
#include "tree-pass.h"
#include "ssa.h"
#include "cgraph.h"
#include "coverage.h"
#include "diagnostic-core.h"
#include "fold-const.h"
#include "varasm.h"
#include "tree-nested.h"
#include "gimplify.h"
#include "gimple-iterator.h"
#include "gimplify-me.h"
#include "tree-cfg.h"
#include "tree-into-ssa.h"
#include "value-prof.h"
#include "profile.h"
#include "tree-cfgcleanup.h"
#include "stringpool.h"
#include "attribs.h"
#include "tree-pretty-print.h"
#include "langhooks.h"
#include "stor-layout.h"
#include "xregex.h"

static GTY(()) tree gcov_type_node;
static GTY(()) tree tree_interval_profiler_fn;
static GTY(()) tree tree_pow2_profiler_fn;
static GTY(()) tree tree_topn_values_profiler_fn;
static GTY(()) tree tree_indirect_call_profiler_fn;
static GTY(()) tree tree_average_profiler_fn;
static GTY(()) tree tree_ior_profiler_fn;
static GTY(()) tree tree_time_profiler_counter;


static GTY(()) tree ic_tuple_var;
static GTY(()) tree ic_tuple_counters_field;
static GTY(()) tree ic_tuple_callee_field;

/* Do initialization work for the edge profiler.  */

/* Add code:
   __thread gcov*	__gcov_indirect_call.counters; // pointer to actual counter
   __thread void*	__gcov_indirect_call.callee; // actual callee address
   __thread int __gcov_function_counter; // time profiler function counter
*/
static void
init_ic_make_global_vars (void)
{
  tree gcov_type_ptr;

  gcov_type_ptr = build_pointer_type (get_gcov_type ());

  tree tuple_type = lang_hooks.types.make_type (RECORD_TYPE);

  /* callee */
  ic_tuple_callee_field = build_decl (BUILTINS_LOCATION, FIELD_DECL, NULL_TREE,
				      ptr_type_node);
<<<<<<< HEAD

  /* counters */
  ic_tuple_counters_field = build_decl (BUILTINS_LOCATION, FIELD_DECL,
					NULL_TREE, gcov_type_ptr);
  DECL_CHAIN (ic_tuple_counters_field) = ic_tuple_callee_field;

  finish_builtin_struct (tuple_type, "indirect_call_tuple",
			 ic_tuple_counters_field, NULL_TREE);

  ic_tuple_var
    = build_decl (UNKNOWN_LOCATION, VAR_DECL,
		  get_identifier (
			  (PARAM_VALUE (PARAM_INDIR_CALL_TOPN_PROFILE) ?
			   "__gcov_indirect_call_topn" :
			   "__gcov_indirect_call")),
		  tuple_type);
=======

  /* counters */
  ic_tuple_counters_field = build_decl (BUILTINS_LOCATION, FIELD_DECL,
					NULL_TREE, gcov_type_ptr);
  DECL_CHAIN (ic_tuple_counters_field) = ic_tuple_callee_field;

  finish_builtin_struct (tuple_type, "indirect_call_tuple",
			 ic_tuple_counters_field, NULL_TREE);

  ic_tuple_var
    = build_decl (UNKNOWN_LOCATION, VAR_DECL,
		  get_identifier ("__gcov_indirect_call"), tuple_type);
>>>>>>> 9e014010
  TREE_PUBLIC (ic_tuple_var) = 1;
  DECL_ARTIFICIAL (ic_tuple_var) = 1;
  DECL_INITIAL (ic_tuple_var) = NULL;
  DECL_EXTERNAL (ic_tuple_var) = 1;
  if (targetm.have_tls)
    set_decl_tls_model (ic_tuple_var, decl_default_tls_model (ic_tuple_var));
}

/* Create the type and function decls for the interface with gcov.  */

void
gimple_init_gcov_profiler (void)
{
  tree interval_profiler_fn_type;
  tree pow2_profiler_fn_type;
  tree topn_values_profiler_fn_type;
  tree gcov_type_ptr;
  tree ic_profiler_fn_type;
  tree average_profiler_fn_type;
  const char *fn_name;

  if (!gcov_type_node)
    {
      const char *fn_suffix
	= flag_profile_update == PROFILE_UPDATE_ATOMIC ? "_atomic" : "";

      gcov_type_node = get_gcov_type ();
      gcov_type_ptr = build_pointer_type (gcov_type_node);

      /* void (*) (gcov_type *, gcov_type, int, unsigned)  */
      interval_profiler_fn_type
	      = build_function_type_list (void_type_node,
					  gcov_type_ptr, gcov_type_node,
					  integer_type_node,
					  unsigned_type_node, NULL_TREE);
      fn_name = concat ("__gcov_interval_profiler", fn_suffix, NULL);
      tree_interval_profiler_fn = build_fn_decl (fn_name,
						 interval_profiler_fn_type);
      free (CONST_CAST (char *, fn_name));
      TREE_NOTHROW (tree_interval_profiler_fn) = 1;
      DECL_ATTRIBUTES (tree_interval_profiler_fn)
	= tree_cons (get_identifier ("leaf"), NULL,
		     DECL_ATTRIBUTES (tree_interval_profiler_fn));

      /* void (*) (gcov_type *, gcov_type)  */
      pow2_profiler_fn_type
	      = build_function_type_list (void_type_node,
					  gcov_type_ptr, gcov_type_node,
					  NULL_TREE);
      fn_name = concat ("__gcov_pow2_profiler", fn_suffix, NULL);
      tree_pow2_profiler_fn = build_fn_decl (fn_name, pow2_profiler_fn_type);
      free (CONST_CAST (char *, fn_name));
      TREE_NOTHROW (tree_pow2_profiler_fn) = 1;
      DECL_ATTRIBUTES (tree_pow2_profiler_fn)
	= tree_cons (get_identifier ("leaf"), NULL,
		     DECL_ATTRIBUTES (tree_pow2_profiler_fn));

      /* void (*) (gcov_type *, gcov_type)  */
      topn_values_profiler_fn_type
	      = build_function_type_list (void_type_node,
					  gcov_type_ptr, gcov_type_node,
					  NULL_TREE);
      fn_name = concat ("__gcov_topn_values_profiler", fn_suffix, NULL);
      tree_topn_values_profiler_fn
	= build_fn_decl (fn_name, topn_values_profiler_fn_type);
      free (CONST_CAST (char *, fn_name));

      TREE_NOTHROW (tree_topn_values_profiler_fn) = 1;
      DECL_ATTRIBUTES (tree_topn_values_profiler_fn)
	= tree_cons (get_identifier ("leaf"), NULL,
		     DECL_ATTRIBUTES (tree_topn_values_profiler_fn));

      init_ic_make_global_vars ();

      /* void (*) (gcov_type, void *)  */
      ic_profiler_fn_type
	       = build_function_type_list (void_type_node,
					  gcov_type_node,
					  ptr_type_node,
					  NULL_TREE);
<<<<<<< HEAD
      profiler_fn_name = "__gcov_indirect_call_profiler_v3";
      if (PARAM_VALUE (PARAM_INDIR_CALL_TOPN_PROFILE))
	profiler_fn_name = "__gcov_indirect_call_topn_profiler";

=======
      fn_name = concat ("__gcov_indirect_call_profiler_v4", fn_suffix, NULL);
>>>>>>> 9e014010
      tree_indirect_call_profiler_fn
	= build_fn_decl (fn_name, ic_profiler_fn_type);
      free (CONST_CAST (char *, fn_name));

      TREE_NOTHROW (tree_indirect_call_profiler_fn) = 1;
      DECL_ATTRIBUTES (tree_indirect_call_profiler_fn)
	= tree_cons (get_identifier ("leaf"), NULL,
		     DECL_ATTRIBUTES (tree_indirect_call_profiler_fn));

      tree_time_profiler_counter
	= build_decl (UNKNOWN_LOCATION, VAR_DECL,
		      get_identifier ("__gcov_time_profiler_counter"),
		      get_gcov_type ());
      TREE_PUBLIC (tree_time_profiler_counter) = 1;
      DECL_EXTERNAL (tree_time_profiler_counter) = 1;
      TREE_STATIC (tree_time_profiler_counter) = 1;
      DECL_ARTIFICIAL (tree_time_profiler_counter) = 1;
      DECL_INITIAL (tree_time_profiler_counter) = NULL;

      /* void (*) (gcov_type *, gcov_type)  */
      average_profiler_fn_type
	      = build_function_type_list (void_type_node,
					  gcov_type_ptr, gcov_type_node, NULL_TREE);
      fn_name = concat ("__gcov_average_profiler", fn_suffix, NULL);
      tree_average_profiler_fn = build_fn_decl (fn_name,
						average_profiler_fn_type);
      free (CONST_CAST (char *, fn_name));
      TREE_NOTHROW (tree_average_profiler_fn) = 1;
      DECL_ATTRIBUTES (tree_average_profiler_fn)
	= tree_cons (get_identifier ("leaf"), NULL,
		     DECL_ATTRIBUTES (tree_average_profiler_fn));
      fn_name = concat ("__gcov_ior_profiler", fn_suffix, NULL);
      tree_ior_profiler_fn = build_fn_decl (fn_name, average_profiler_fn_type);
      free (CONST_CAST (char *, fn_name));
      TREE_NOTHROW (tree_ior_profiler_fn) = 1;
      DECL_ATTRIBUTES (tree_ior_profiler_fn)
	= tree_cons (get_identifier ("leaf"), NULL,
		     DECL_ATTRIBUTES (tree_ior_profiler_fn));

      /* LTO streamer needs assembler names.  Because we create these decls
         late, we need to initialize them by hand.  */
      DECL_ASSEMBLER_NAME (tree_interval_profiler_fn);
      DECL_ASSEMBLER_NAME (tree_pow2_profiler_fn);
      DECL_ASSEMBLER_NAME (tree_topn_values_profiler_fn);
      DECL_ASSEMBLER_NAME (tree_indirect_call_profiler_fn);
      DECL_ASSEMBLER_NAME (tree_average_profiler_fn);
      DECL_ASSEMBLER_NAME (tree_ior_profiler_fn);
    }
}

/* Output instructions as GIMPLE trees to increment the edge
   execution count, and insert them on E.  We rely on
   gsi_insert_on_edge to preserve the order.  */

void
gimple_gen_edge_profiler (int edgeno, edge e)
{
  tree one;

  one = build_int_cst (gcov_type_node, 1);

  if (flag_profile_update == PROFILE_UPDATE_ATOMIC)
    {
      /* __atomic_fetch_add (&counter, 1, MEMMODEL_RELAXED); */
      tree addr = tree_coverage_counter_addr (GCOV_COUNTER_ARCS, edgeno);
      tree f = builtin_decl_explicit (LONG_LONG_TYPE_SIZE > 32
				      ? BUILT_IN_ATOMIC_FETCH_ADD_8:
				      BUILT_IN_ATOMIC_FETCH_ADD_4);
      gcall *stmt = gimple_build_call (f, 3, addr, one,
				       build_int_cst (integer_type_node,
						      MEMMODEL_RELAXED));
      gsi_insert_on_edge (e, stmt);
    }
  else
    {
      tree ref = tree_coverage_counter_ref (GCOV_COUNTER_ARCS, edgeno);
      tree gcov_type_tmp_var = make_temp_ssa_name (gcov_type_node,
						   NULL, "PROF_edge_counter");
      gassign *stmt1 = gimple_build_assign (gcov_type_tmp_var, ref);
      gcov_type_tmp_var = make_temp_ssa_name (gcov_type_node,
					      NULL, "PROF_edge_counter");
      gassign *stmt2 = gimple_build_assign (gcov_type_tmp_var, PLUS_EXPR,
					    gimple_assign_lhs (stmt1), one);
      gassign *stmt3 = gimple_build_assign (unshare_expr (ref),
					    gimple_assign_lhs (stmt2));
      gsi_insert_on_edge (e, stmt1);
      gsi_insert_on_edge (e, stmt2);
      gsi_insert_on_edge (e, stmt3);
    }
}

/* Emits code to get VALUE to instrument at GSI, and returns the
   variable containing the value.  */

static tree
prepare_instrumented_value (gimple_stmt_iterator *gsi, histogram_value value)
{
  tree val = value->hvalue.value;
  if (POINTER_TYPE_P (TREE_TYPE (val)))
    val = fold_convert (build_nonstandard_integer_type
			  (TYPE_PRECISION (TREE_TYPE (val)), 1), val);
  return force_gimple_operand_gsi (gsi, fold_convert (gcov_type_node, val),
				   true, NULL_TREE, true, GSI_SAME_STMT);
}

/* Output instructions as GIMPLE trees to increment the interval histogram
   counter.  VALUE is the expression whose value is profiled.  TAG is the
   tag of the section for counters, BASE is offset of the counter position.  */

void
gimple_gen_interval_profiler (histogram_value value, unsigned tag)
{
  gimple *stmt = value->hvalue.stmt;
  gimple_stmt_iterator gsi = gsi_for_stmt (stmt);
  tree ref = tree_coverage_counter_ref (tag, 0), ref_ptr;
  gcall *call;
  tree val;
  tree start = build_int_cst_type (integer_type_node,
				   value->hdata.intvl.int_start);
  tree steps = build_int_cst_type (unsigned_type_node,
				   value->hdata.intvl.steps);

  ref_ptr = force_gimple_operand_gsi (&gsi,
				      build_addr (ref),
				      true, NULL_TREE, true, GSI_SAME_STMT);
  val = prepare_instrumented_value (&gsi, value);
  call = gimple_build_call (tree_interval_profiler_fn, 4,
			    ref_ptr, val, start, steps);
  gsi_insert_before (&gsi, call, GSI_NEW_STMT);
}

/* Output instructions as GIMPLE trees to increment the power of two histogram
   counter.  VALUE is the expression whose value is profiled.  TAG is the tag
   of the section for counters.  */

void
gimple_gen_pow2_profiler (histogram_value value, unsigned tag)
{
  gimple *stmt = value->hvalue.stmt;
  gimple_stmt_iterator gsi = gsi_for_stmt (stmt);
  tree ref_ptr = tree_coverage_counter_addr (tag, 0);
  gcall *call;
  tree val;

  ref_ptr = force_gimple_operand_gsi (&gsi, ref_ptr,
				      true, NULL_TREE, true, GSI_SAME_STMT);
  val = prepare_instrumented_value (&gsi, value);
  call = gimple_build_call (tree_pow2_profiler_fn, 2, ref_ptr, val);
  gsi_insert_before (&gsi, call, GSI_NEW_STMT);
}

/* Output instructions as GIMPLE trees for code to find the most N common
   values.  VALUE is the expression whose value is profiled.  TAG is the tag
   of the section for counters.  */

void
gimple_gen_topn_values_profiler (histogram_value value, unsigned tag)
{
  gimple *stmt = value->hvalue.stmt;
  gimple_stmt_iterator gsi = gsi_for_stmt (stmt);
  tree ref_ptr = tree_coverage_counter_addr (tag, 0);
  gcall *call;
  tree val;

  ref_ptr = force_gimple_operand_gsi (&gsi, ref_ptr,
				      true, NULL_TREE, true, GSI_SAME_STMT);
  val = prepare_instrumented_value (&gsi, value);
  call = gimple_build_call (tree_topn_values_profiler_fn, 2, ref_ptr, val);
  gsi_insert_before (&gsi, call, GSI_NEW_STMT);
}


/* Output instructions as GIMPLE trees for code to find the most
   common called function in indirect call.
   VALUE is the call expression whose indirect callee is profiled.
   TAG is the tag of the section for counters.  */

void
gimple_gen_ic_profiler (histogram_value value, unsigned tag)
{
  tree tmp1;
  gassign *stmt1, *stmt2, *stmt3;
  gimple *stmt = value->hvalue.stmt;
  gimple_stmt_iterator gsi = gsi_for_stmt (stmt);
  tree ref_ptr = tree_coverage_counter_addr (tag, 0);

  ref_ptr = force_gimple_operand_gsi (&gsi, ref_ptr,
				      true, NULL_TREE, true, GSI_SAME_STMT);

  /* Insert code:

    stmt1: __gcov_indirect_call.counters = get_relevant_counter_ptr ();
    stmt2: tmp1 = (void *) (indirect call argument value)
    stmt3: __gcov_indirect_call.callee = tmp1;

    Example:
      f_1 = foo;
      __gcov_indirect_call.counters = &__gcov4.main[0];
      PROF_9 = f_1;
      __gcov_indirect_call.callee = PROF_9;
      _4 = f_1 ();
   */

  tree gcov_type_ptr = build_pointer_type (get_gcov_type ());

  tree counter_ref = build3 (COMPONENT_REF, gcov_type_ptr,
			     ic_tuple_var, ic_tuple_counters_field, NULL_TREE);

  stmt1 = gimple_build_assign (counter_ref, ref_ptr);
  tmp1 = make_temp_ssa_name (ptr_type_node, NULL, "PROF");
  stmt2 = gimple_build_assign (tmp1, unshare_expr (value->hvalue.value));
  tree callee_ref = build3 (COMPONENT_REF, ptr_type_node,
			     ic_tuple_var, ic_tuple_callee_field, NULL_TREE);
  stmt3 = gimple_build_assign (callee_ref, tmp1);

  gsi_insert_before (&gsi, stmt1, GSI_SAME_STMT);
  gsi_insert_before (&gsi, stmt2, GSI_SAME_STMT);
  gsi_insert_before (&gsi, stmt3, GSI_SAME_STMT);
}


/* Output instructions as GIMPLE trees for code to find the most
   common called function in indirect call. Insert instructions at the
   beginning of every possible called function.
  */

void
gimple_gen_ic_func_profiler (void)
{
  struct cgraph_node * c_node = cgraph_node::get (current_function_decl);
  gcall *stmt1;
  tree tree_uid, cur_func, void0;

  if (c_node->only_called_directly_p ())
    return;

  gimple_init_gcov_profiler ();

  basic_block entry = ENTRY_BLOCK_PTR_FOR_FN (cfun);
  basic_block cond_bb = split_edge (single_succ_edge (entry));
  basic_block update_bb = split_edge (single_succ_edge (cond_bb));

  /* We need to do an extra split in order to not create an input
     for a possible PHI node.  */
  split_edge (single_succ_edge (update_bb));

  edge true_edge = single_succ_edge (cond_bb);
  true_edge->flags = EDGE_TRUE_VALUE;

  profile_probability probability;
  if (DECL_VIRTUAL_P (current_function_decl))
    probability = profile_probability::very_likely ();
  else
    probability = profile_probability::unlikely ();

  true_edge->probability = probability;
  edge e = make_edge (cond_bb, single_succ_edge (update_bb)->dest,
		      EDGE_FALSE_VALUE);
  e->probability = true_edge->probability.invert ();

  /* Insert code:

<<<<<<< HEAD
     if (__gcov_indirect_call_callee != NULL)
       __gcov_indirect_call_profiler_v3 (profile_id, &current_function_decl);

     The function __gcov_indirect_call_profiler_v3 is responsible for
     resetting __gcov_indirect_call_callee to NULL.  */
=======
     if (__gcov_indirect_call.callee != NULL)
       __gcov_indirect_call_profiler_v3 (profile_id, &current_function_decl);

     The function __gcov_indirect_call_profiler_v3 is responsible for
     resetting __gcov_indirect_call.callee to NULL.  */
>>>>>>> 9e014010

  gimple_stmt_iterator gsi = gsi_start_bb (cond_bb);
  void0 = build_int_cst (ptr_type_node, 0);

  tree callee_ref = build3 (COMPONENT_REF, ptr_type_node,
			    ic_tuple_var, ic_tuple_callee_field, NULL_TREE);

  tree ref = force_gimple_operand_gsi (&gsi, callee_ref, true, NULL_TREE,
				       true, GSI_SAME_STMT);

  gcond *cond = gimple_build_cond (NE_EXPR, ref,
				   void0, NULL, NULL);
  gsi_insert_before (&gsi, cond, GSI_NEW_STMT);

  gsi = gsi_after_labels (update_bb);

  cur_func = force_gimple_operand_gsi (&gsi,
				       build_addr (current_function_decl),
				       true, NULL_TREE,
				       true, GSI_SAME_STMT);
  tree_uid = build_int_cst
	      (gcov_type_node,
	       cgraph_node::get (current_function_decl)->profile_id);
  stmt1 = gimple_build_call (tree_indirect_call_profiler_fn, 2,
			     tree_uid, cur_func);
  gsi_insert_before (&gsi, stmt1, GSI_SAME_STMT);
}

/* Output instructions as GIMPLE tree at the beginning for each function.
   TAG is the tag of the section for counters, BASE is offset of the
   counter position and GSI is the iterator we place the counter.  */

void
gimple_gen_time_profiler (unsigned tag)
{
  tree type = get_gcov_type ();
  basic_block entry = ENTRY_BLOCK_PTR_FOR_FN (cfun);
  basic_block cond_bb = split_edge (single_succ_edge (entry));
  basic_block update_bb = split_edge (single_succ_edge (cond_bb));

  /* We need to do an extra split in order to not create an input
     for a possible PHI node.  */
  split_edge (single_succ_edge (update_bb));

  edge true_edge = single_succ_edge (cond_bb);
  true_edge->flags = EDGE_TRUE_VALUE;
  true_edge->probability = profile_probability::unlikely ();
  edge e
    = make_edge (cond_bb, single_succ_edge (update_bb)->dest, EDGE_FALSE_VALUE);
  e->probability = true_edge->probability.invert ();

  gimple_stmt_iterator gsi = gsi_start_bb (cond_bb);
  tree original_ref = tree_coverage_counter_ref (tag, 0);
  tree ref = force_gimple_operand_gsi (&gsi, original_ref, true, NULL_TREE,
				       true, GSI_SAME_STMT);
  tree one = build_int_cst (type, 1);

  /* Emit: if (counters[0] != 0).  */
  gcond *cond = gimple_build_cond (EQ_EXPR, ref, build_int_cst (type, 0),
				   NULL, NULL);
  gsi_insert_before (&gsi, cond, GSI_NEW_STMT);

  gsi = gsi_start_bb (update_bb);

  /* Emit: counters[0] = ++__gcov_time_profiler_counter.  */
  if (flag_profile_update == PROFILE_UPDATE_ATOMIC)
    {
      tree ptr = make_temp_ssa_name (build_pointer_type (type), NULL,
				     "time_profiler_counter_ptr");
      tree addr = build1 (ADDR_EXPR, TREE_TYPE (ptr),
			  tree_time_profiler_counter);
      gassign *assign = gimple_build_assign (ptr, NOP_EXPR, addr);
      gsi_insert_before (&gsi, assign, GSI_NEW_STMT);
      tree f = builtin_decl_explicit (LONG_LONG_TYPE_SIZE > 32
				      ? BUILT_IN_ATOMIC_ADD_FETCH_8:
				      BUILT_IN_ATOMIC_ADD_FETCH_4);
      gcall *stmt = gimple_build_call (f, 3, ptr, one,
				       build_int_cst (integer_type_node,
						      MEMMODEL_RELAXED));
      tree result_type = TREE_TYPE (TREE_TYPE (f));
      tree tmp = make_temp_ssa_name (result_type, NULL, "time_profile");
      gimple_set_lhs (stmt, tmp);
      gsi_insert_after (&gsi, stmt, GSI_NEW_STMT);
      tmp = make_temp_ssa_name (type, NULL, "time_profile");
      assign = gimple_build_assign (tmp, NOP_EXPR,
				    gimple_call_lhs (stmt));
      gsi_insert_after (&gsi, assign, GSI_NEW_STMT);
      assign = gimple_build_assign (original_ref, tmp);
      gsi_insert_after (&gsi, assign, GSI_NEW_STMT);
    }
  else
    {
      tree tmp = make_temp_ssa_name (type, NULL, "time_profile");
      gassign *assign = gimple_build_assign (tmp, tree_time_profiler_counter);
      gsi_insert_before (&gsi, assign, GSI_NEW_STMT);

      tmp = make_temp_ssa_name (type, NULL, "time_profile");
      assign = gimple_build_assign (tmp, PLUS_EXPR, gimple_assign_lhs (assign),
				    one);
      gsi_insert_after (&gsi, assign, GSI_NEW_STMT);
      assign = gimple_build_assign (original_ref, tmp);
      gsi_insert_after (&gsi, assign, GSI_NEW_STMT);
      assign = gimple_build_assign (tree_time_profiler_counter, tmp);
      gsi_insert_after (&gsi, assign, GSI_NEW_STMT);
    }
}

/* Output instructions as GIMPLE trees to increment the average histogram
   counter.  VALUE is the expression whose value is profiled.  TAG is the
   tag of the section for counters, BASE is offset of the counter position.  */

void
gimple_gen_average_profiler (histogram_value value, unsigned tag)
{
  gimple *stmt = value->hvalue.stmt;
  gimple_stmt_iterator gsi = gsi_for_stmt (stmt);
  tree ref_ptr = tree_coverage_counter_addr (tag, 0);
  gcall *call;
  tree val;

  ref_ptr = force_gimple_operand_gsi (&gsi, ref_ptr,
				      true, NULL_TREE,
				      true, GSI_SAME_STMT);
  val = prepare_instrumented_value (&gsi, value);
  call = gimple_build_call (tree_average_profiler_fn, 2, ref_ptr, val);
  gsi_insert_before (&gsi, call, GSI_NEW_STMT);
}

/* Output instructions as GIMPLE trees to increment the ior histogram
   counter.  VALUE is the expression whose value is profiled.  TAG is the
   tag of the section for counters, BASE is offset of the counter position.  */

void
gimple_gen_ior_profiler (histogram_value value, unsigned tag)
{
  gimple *stmt = value->hvalue.stmt;
  gimple_stmt_iterator gsi = gsi_for_stmt (stmt);
  tree ref_ptr = tree_coverage_counter_addr (tag, 0);
  gcall *call;
  tree val;

  ref_ptr = force_gimple_operand_gsi (&gsi, ref_ptr,
				      true, NULL_TREE, true, GSI_SAME_STMT);
  val = prepare_instrumented_value (&gsi, value);
  call = gimple_build_call (tree_ior_profiler_fn, 2, ref_ptr, val);
  gsi_insert_before (&gsi, call, GSI_NEW_STMT);
}

static vec<regex_t> profile_filter_files;
static vec<regex_t> profile_exclude_files;

/* Parse list of provided REGEX (separated with semi-collon) and
   create expressions (of type regex_t) and save them into V vector.
   If there is a regular expression parsing error, error message is
   printed for FLAG_NAME.  */

static void
parse_profile_filter (const char *regex, vec<regex_t> *v,
		      const char *flag_name)
{
  v->create (4);
  if (regex != NULL)
    {
      char *str = xstrdup (regex);
      for (char *p = strtok (str, ";"); p != NULL; p = strtok (NULL, ";"))
	{
	  regex_t r;
	  if (regcomp (&r, p, REG_EXTENDED | REG_NOSUB) != 0)
	    {
	      error ("invalid regular expression %qs in %qs",
		     p, flag_name);
	      return;
	    }

	  v->safe_push (r);
	}
    }
}

/* Parse values of -fprofile-filter-files and -fprofile-exclude-files
   options.  */

static void
parse_profile_file_filtering ()
{
  parse_profile_filter (flag_profile_filter_files, &profile_filter_files,
			"-fprofile-filter-files");
  parse_profile_filter (flag_profile_exclude_files, &profile_exclude_files,
			"-fprofile-exclude-files");
}

/* Parse vectors of regular expressions.  */

static void
release_profile_file_filtering ()
{
  profile_filter_files.release ();
  profile_exclude_files.release ();
}

/* Return true when FILENAME should be instrumented based on
   -fprofile-filter-files and -fprofile-exclude-files options.  */

static bool
include_source_file_for_profile (const char *filename)
{
  /* First check whether file is included in flag_profile_exclude_files.  */
  for (unsigned i = 0; i < profile_exclude_files.length (); i++)
    if (regexec (&profile_exclude_files[i],
		 filename, 0, NULL, 0) == REG_NOERROR)
      return false;

  /* For non-empty flag_profile_filter_files include only files matching a
     regex in the flag.  */
  if (profile_filter_files.is_empty ())
    return true;

  for (unsigned i = 0; i < profile_filter_files.length (); i++)
    if (regexec (&profile_filter_files[i], filename, 0, NULL, 0) == REG_NOERROR)
      return true;

  return false;
}

#ifndef HAVE_sync_compare_and_swapsi
#define HAVE_sync_compare_and_swapsi 0
#endif
#ifndef HAVE_atomic_compare_and_swapsi
#define HAVE_atomic_compare_and_swapsi 0
#endif

#ifndef HAVE_sync_compare_and_swapdi
#define HAVE_sync_compare_and_swapdi 0
#endif
#ifndef HAVE_atomic_compare_and_swapdi
#define HAVE_atomic_compare_and_swapdi 0
#endif

/* Profile all functions in the callgraph.  */

static unsigned int
tree_profiling (void)
{
  struct cgraph_node *node;

  /* Verify whether we can utilize atomic update operations.  */
  bool can_support_atomic = false;
  unsigned HOST_WIDE_INT gcov_type_size
    = tree_to_uhwi (TYPE_SIZE_UNIT (get_gcov_type ()));
  if (gcov_type_size == 4)
    can_support_atomic
      = HAVE_sync_compare_and_swapsi || HAVE_atomic_compare_and_swapsi;
  else if (gcov_type_size == 8)
    can_support_atomic
      = HAVE_sync_compare_and_swapdi || HAVE_atomic_compare_and_swapdi;

  if (flag_profile_update == PROFILE_UPDATE_ATOMIC
      && !can_support_atomic)
    {
      warning (0, "target does not support atomic profile update, "
	       "single mode is selected");
      flag_profile_update = PROFILE_UPDATE_SINGLE;
    }
  else if (flag_profile_update == PROFILE_UPDATE_PREFER_ATOMIC)
    flag_profile_update = can_support_atomic
      ? PROFILE_UPDATE_ATOMIC : PROFILE_UPDATE_SINGLE;

  /* This is a small-ipa pass that gets called only once, from
     cgraphunit.c:ipa_passes().  */
  gcc_assert (symtab->state == IPA_SSA);

  init_node_map (true);
  parse_profile_file_filtering ();

  FOR_EACH_DEFINED_FUNCTION (node)
    {
      bool thunk = false;
      if (!gimple_has_body_p (node->decl) && !node->thunk.thunk_p)
	continue;

      /* Don't profile functions produced for builtin stuff.  */
      if (DECL_SOURCE_LOCATION (node->decl) == BUILTINS_LOCATION)
	continue;

      if (lookup_attribute ("no_profile_instrument_function",
			    DECL_ATTRIBUTES (node->decl)))
	continue;
      /* Do not instrument extern inline functions when testing coverage.
	 While this is not perfectly consistent (early inlined extern inlines
	 will get acocunted), testsuite expects that.  */
      if (DECL_EXTERNAL (node->decl)
	  && flag_test_coverage)
	continue;

      const char *file = LOCATION_FILE (DECL_SOURCE_LOCATION (node->decl));
      if (!include_source_file_for_profile (file))
	continue;

      if (node->thunk.thunk_p)
	{
	  /* We cannot expand variadic thunks to Gimple.  */
	  if (stdarg_p (TREE_TYPE (node->decl)))
	    continue;
	  thunk = true;
	  /* When generate profile, expand thunk to gimple so it can be
	     instrumented same way as other functions.  */
	  if (profile_arc_flag)
	    node->expand_thunk (false, true);
	  /* Read cgraph profile but keep function as thunk at profile-use
	     time.  */
	  else
	    {
	      read_thunk_profile (node);
	      continue;
	    }
	}

      push_cfun (DECL_STRUCT_FUNCTION (node->decl));

      if (dump_file)
	dump_function_header (dump_file, cfun->decl, dump_flags);

      /* Local pure-const may imply need to fixup the cfg.  */
      if (gimple_has_body_p (node->decl)
	  && (execute_fixup_cfg () & TODO_cleanup_cfg))
	cleanup_tree_cfg ();

      branch_prob (thunk);

      if (! flag_branch_probabilities
	  && flag_profile_values)
	gimple_gen_ic_func_profiler ();

      if (flag_branch_probabilities
	  && !thunk
	  && flag_profile_values
	  && flag_value_profile_transformations
	  && profile_status_for_fn (cfun) == PROFILE_READ)
	gimple_value_profile_transformations ();

      /* The above could hose dominator info.  Currently there is
	 none coming in, this is a safety valve.  It should be
	 easy to adjust it, if and when there is some.  */
      free_dominance_info (CDI_DOMINATORS);
      free_dominance_info (CDI_POST_DOMINATORS);
      pop_cfun ();
    }

  release_profile_file_filtering ();

  /* Drop pure/const flags from instrumented functions.  */
  if (profile_arc_flag || flag_test_coverage)
    FOR_EACH_DEFINED_FUNCTION (node)
      {
	if (!gimple_has_body_p (node->decl)
	    || !(!node->clone_of
	    || node->decl != node->clone_of->decl))
	  continue;

	/* Don't profile functions produced for builtin stuff.  */
	if (DECL_SOURCE_LOCATION (node->decl) == BUILTINS_LOCATION)
	  continue;

	node->set_const_flag (false, false);
	node->set_pure_flag (false, false);
      }

  /* Update call statements and rebuild the cgraph.  */
  FOR_EACH_DEFINED_FUNCTION (node)
    {
      basic_block bb;

      if (!gimple_has_body_p (node->decl)
	  || !(!node->clone_of
	  || node->decl != node->clone_of->decl))
	continue;

      /* Don't profile functions produced for builtin stuff.  */
      if (DECL_SOURCE_LOCATION (node->decl) == BUILTINS_LOCATION)
	continue;

      push_cfun (DECL_STRUCT_FUNCTION (node->decl));

      FOR_EACH_BB_FN (bb, cfun)
	{
	  gimple_stmt_iterator gsi;
	  for (gsi = gsi_start_bb (bb); !gsi_end_p (gsi); gsi_next (&gsi))
	    {
	      gimple *stmt = gsi_stmt (gsi);
	      if (is_gimple_call (stmt))
		update_stmt (stmt);
	    }
	}

      /* re-merge split blocks.  */
      cleanup_tree_cfg ();
      update_ssa (TODO_update_ssa);

      cgraph_edge::rebuild_edges ();

      pop_cfun ();
    }

  handle_missing_profiles ();

  del_node_map ();
  return 0;
}

namespace {

const pass_data pass_data_ipa_tree_profile =
{
  SIMPLE_IPA_PASS, /* type */
  "profile", /* name */
  OPTGROUP_NONE, /* optinfo_flags */
  TV_IPA_PROFILE, /* tv_id */
  0, /* properties_required */
  0, /* properties_provided */
  0, /* properties_destroyed */
  0, /* todo_flags_start */
  TODO_dump_symtab, /* todo_flags_finish */
};

class pass_ipa_tree_profile : public simple_ipa_opt_pass
{
public:
  pass_ipa_tree_profile (gcc::context *ctxt)
    : simple_ipa_opt_pass (pass_data_ipa_tree_profile, ctxt)
  {}

  /* opt_pass methods: */
  virtual bool gate (function *);
  virtual unsigned int execute (function *) { return tree_profiling (); }

}; // class pass_ipa_tree_profile

bool
pass_ipa_tree_profile::gate (function *)
{
  /* When profile instrumentation, use or test coverage shall be performed.
     But for AutoFDO, this there is no instrumentation, thus this pass is
     disabled.  */
  return (!in_lto_p && !flag_auto_profile
	  && (flag_branch_probabilities || flag_test_coverage
	      || profile_arc_flag));
}

} // anon namespace

simple_ipa_opt_pass *
make_pass_ipa_tree_profile (gcc::context *ctxt)
{
  return new pass_ipa_tree_profile (ctxt);
}

#include "gt-tree-profile.h"<|MERGE_RESOLUTION|>--- conflicted
+++ resolved
@@ -1,9 +1,5 @@
 /* Calculate branch probabilities, and basic block execution counts.
-<<<<<<< HEAD
-   Copyright (C) 1990-2019 Free Software Foundation, Inc.
-=======
    Copyright (C) 1990-2020 Free Software Foundation, Inc.
->>>>>>> 9e014010
    Contributed by James E. Wilson, UC Berkeley/Cygnus Support;
    based on some ideas from Dain Samples of UC Berkeley.
    Further mangling by Bob Manson, Cygnus Support.
@@ -93,7 +89,6 @@
   /* callee */
   ic_tuple_callee_field = build_decl (BUILTINS_LOCATION, FIELD_DECL, NULL_TREE,
 				      ptr_type_node);
-<<<<<<< HEAD
 
   /* counters */
   ic_tuple_counters_field = build_decl (BUILTINS_LOCATION, FIELD_DECL,
@@ -105,25 +100,7 @@
 
   ic_tuple_var
     = build_decl (UNKNOWN_LOCATION, VAR_DECL,
-		  get_identifier (
-			  (PARAM_VALUE (PARAM_INDIR_CALL_TOPN_PROFILE) ?
-			   "__gcov_indirect_call_topn" :
-			   "__gcov_indirect_call")),
-		  tuple_type);
-=======
-
-  /* counters */
-  ic_tuple_counters_field = build_decl (BUILTINS_LOCATION, FIELD_DECL,
-					NULL_TREE, gcov_type_ptr);
-  DECL_CHAIN (ic_tuple_counters_field) = ic_tuple_callee_field;
-
-  finish_builtin_struct (tuple_type, "indirect_call_tuple",
-			 ic_tuple_counters_field, NULL_TREE);
-
-  ic_tuple_var
-    = build_decl (UNKNOWN_LOCATION, VAR_DECL,
 		  get_identifier ("__gcov_indirect_call"), tuple_type);
->>>>>>> 9e014010
   TREE_PUBLIC (ic_tuple_var) = 1;
   DECL_ARTIFICIAL (ic_tuple_var) = 1;
   DECL_INITIAL (ic_tuple_var) = NULL;
@@ -204,14 +181,7 @@
 					  gcov_type_node,
 					  ptr_type_node,
 					  NULL_TREE);
-<<<<<<< HEAD
-      profiler_fn_name = "__gcov_indirect_call_profiler_v3";
-      if (PARAM_VALUE (PARAM_INDIR_CALL_TOPN_PROFILE))
-	profiler_fn_name = "__gcov_indirect_call_topn_profiler";
-
-=======
       fn_name = concat ("__gcov_indirect_call_profiler_v4", fn_suffix, NULL);
->>>>>>> 9e014010
       tree_indirect_call_profiler_fn
 	= build_fn_decl (fn_name, ic_profiler_fn_type);
       free (CONST_CAST (char *, fn_name));
@@ -474,19 +444,11 @@
 
   /* Insert code:
 
-<<<<<<< HEAD
-     if (__gcov_indirect_call_callee != NULL)
-       __gcov_indirect_call_profiler_v3 (profile_id, &current_function_decl);
-
-     The function __gcov_indirect_call_profiler_v3 is responsible for
-     resetting __gcov_indirect_call_callee to NULL.  */
-=======
      if (__gcov_indirect_call.callee != NULL)
        __gcov_indirect_call_profiler_v3 (profile_id, &current_function_decl);
 
      The function __gcov_indirect_call_profiler_v3 is responsible for
      resetting __gcov_indirect_call.callee to NULL.  */
->>>>>>> 9e014010
 
   gimple_stmt_iterator gsi = gsi_start_bb (cond_bb);
   void0 = build_int_cst (ptr_type_node, 0);
