--- conflicted
+++ resolved
@@ -1,9 +1,5 @@
 ;; Common GCC machine description file, shared by all targets.
-<<<<<<< HEAD
-;; Copyright (C) 2014-2019 Free Software Foundation, Inc.
-=======
 ;; Copyright (C) 2014-2020 Free Software Foundation, Inc.
->>>>>>> 9e014010
 ;;
 ;; This file is part of GCC.
 ;;
