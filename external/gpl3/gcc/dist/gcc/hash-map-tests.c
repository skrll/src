/* Unit tests for hash-map.h.
<<<<<<< HEAD
   Copyright (C) 2015-2019 Free Software Foundation, Inc.
=======
   Copyright (C) 2015-2020 Free Software Foundation, Inc.
>>>>>>> 9e014010

This file is part of GCC.

GCC is free software; you can redistribute it and/or modify it under
the terms of the GNU General Public License as published by the Free
Software Foundation; either version 3, or (at your option) any later
version.

GCC is distributed in the hope that it will be useful, but WITHOUT ANY
WARRANTY; without even the implied warranty of MERCHANTABILITY or
FITNESS FOR A PARTICULAR PURPOSE.  See the GNU General Public License
for more details.

You should have received a copy of the GNU General Public License
along with GCC; see the file COPYING3.  If not see
<http://www.gnu.org/licenses/>.  */

#include "config.h"
#include "system.h"
#include "coretypes.h"
#include "tm.h"
#include "opts.h"
#include "hash-set.h"
#include "fixed-value.h"
#include "alias.h"
#include "flags.h"
#include "symtab.h"
#include "tree-core.h"
#include "stor-layout.h"
#include "tree.h"
#include "stringpool.h"
#include "selftest.h"

#if CHECKING_P

namespace selftest {

/* Construct a hash_map <const char *, int> and verify that
   various operations work correctly.  */

static void
test_map_of_strings_to_int ()
{
  hash_map <const char *, int> m;

  const char *ostrich = "ostrich";
  const char *elephant = "elephant";
  const char *ant = "ant";
  const char *spider = "spider";
  const char *millipede = "Illacme plenipes";
  const char *eric = "half a bee";

  /* A fresh hash_map should be empty.  */
  ASSERT_TRUE (m.is_empty ());
  ASSERT_EQ (NULL, m.get (ostrich));

  /* Populate the hash_map.  */
  ASSERT_EQ (false, m.put (ostrich, 2));
  ASSERT_EQ (false, m.put (elephant, 4));
  ASSERT_EQ (false, m.put (ant, 6));
  ASSERT_EQ (false, m.put (spider, 8));
  ASSERT_EQ (false, m.put (millipede, 750));
  ASSERT_EQ (false, m.put (eric, 3));

  /* Verify that we can recover the stored values.  */
  ASSERT_EQ (6, m.elements ());
  ASSERT_EQ (2, *m.get (ostrich));
  ASSERT_EQ (4, *m.get (elephant));
  ASSERT_EQ (6, *m.get (ant));
  ASSERT_EQ (8, *m.get (spider));
  ASSERT_EQ (750, *m.get (millipede));
  ASSERT_EQ (3, *m.get (eric));

  /* Verify removing an item.  */
  m.remove (eric);
  ASSERT_EQ (5, m.elements ());
  ASSERT_EQ (NULL, m.get (eric));

  m.remove (eric);
  ASSERT_EQ (5, m.elements ());
  ASSERT_EQ (NULL, m.get (eric));

  /* A plain char * key is hashed based on its value (address), rather
     than the string it points to.  */
  char *another_ant = static_cast <char *> (xcalloc (4, 1));
  another_ant[0] = 'a';
  another_ant[1] = 'n';
  another_ant[2] = 't';
  another_ant[3] = 0;
  ASSERT_NE (ant, another_ant);
  unsigned prev_size = m.elements ();
  ASSERT_EQ (false, m.put (another_ant, 7));
  ASSERT_EQ (prev_size + 1, m.elements ());

  /* Need to use string_hash or nofree_string_hash key types to hash
     based on the string contents.  */
  hash_map <nofree_string_hash, int> string_map;
  ASSERT_EQ (false, string_map.put (ant, 1));
  ASSERT_EQ (1, string_map.elements ());
  ASSERT_EQ (true, string_map.put (another_ant, 5));
  ASSERT_EQ (1, string_map.elements ());
<<<<<<< HEAD
=======

  free (another_ant);
}

/* Construct a hash_map using int_hash and verify that
   various operations work correctly.  */

static void
test_map_of_int_to_strings ()
{
  const int EMPTY = -1;
  const int DELETED = -2;
  typedef int_hash <int, EMPTY, DELETED> int_hash_t;
  hash_map <int_hash_t, const char *> m;

  const char *ostrich = "ostrich";
  const char *elephant = "elephant";
  const char *ant = "ant";
  const char *spider = "spider";
  const char *millipede = "Illacme plenipes";
  const char *eric = "half a bee";

  /* A fresh hash_map should be empty.  */
  ASSERT_EQ (0, m.elements ());
  ASSERT_EQ (NULL, m.get (2));

  /* Populate the hash_map.  */
  ASSERT_EQ (false, m.put (2, ostrich));
  ASSERT_EQ (false, m.put (4, elephant));
  ASSERT_EQ (false, m.put (6, ant));
  ASSERT_EQ (false, m.put (8, spider));
  ASSERT_EQ (false, m.put (750, millipede));
  ASSERT_EQ (false, m.put (3, eric));

  /* Verify that we can recover the stored values.  */
  ASSERT_EQ (6, m.elements ());
  ASSERT_EQ (*m.get (2), ostrich);
  ASSERT_EQ (*m.get (4), elephant);
  ASSERT_EQ (*m.get (6), ant);
  ASSERT_EQ (*m.get (8), spider);
  ASSERT_EQ (*m.get (750), millipede);
  ASSERT_EQ (*m.get (3), eric);
}

typedef class hash_map_test_val_t
{
public:
  static int ndefault;
  static int ncopy;
  static int nassign;
  static int ndtor;

  hash_map_test_val_t ()
    : ptr (&ptr)
  {
    ++ndefault;
  }

  hash_map_test_val_t (const hash_map_test_val_t &rhs)
    : ptr (&ptr)
  {
    ++ncopy;
    gcc_assert (rhs.ptr == &rhs.ptr);
  }

  hash_map_test_val_t& operator= (const hash_map_test_val_t &rhs)
  {
    ++nassign;
    gcc_assert (ptr == &ptr);
    gcc_assert (rhs.ptr == &rhs.ptr);
    return *this;
  }

  ~hash_map_test_val_t ()
  {
    gcc_assert (ptr == &ptr);
    ++ndtor;
  }

  void *ptr;
} val_t;

int val_t::ndefault;
int val_t::ncopy;
int val_t::nassign;
int val_t::ndtor;

static void
test_map_of_type_with_ctor_and_dtor ()
{
  typedef hash_map <void *, val_t> Map;

  {
    /* Test default ctor.  */
    Map m;
    (void)&m;
  }

  ASSERT_TRUE (val_t::ndefault == 0);
  ASSERT_TRUE (val_t::ncopy == 0);
  ASSERT_TRUE (val_t::nassign == 0);
  ASSERT_TRUE (val_t::ndtor == 0);

  {
    /* Test single insertion.  */
    Map m;
    void *p = &p;
    m.get_or_insert (p);
  }

  ASSERT_TRUE (val_t::ndefault + val_t::ncopy == val_t::ndtor);

  {
    /* Test copy ctor.  */
    Map m1;
    void *p = &p;
    val_t &rv1 = m1.get_or_insert (p);

    int ncopy = val_t::ncopy;
    int nassign = val_t::nassign;

    Map m2 (m1);
    val_t *pv2 = m2.get (p);

    ASSERT_TRUE (ncopy + 1 == val_t::ncopy);
    ASSERT_TRUE (nassign == val_t::nassign);

    ASSERT_TRUE (&rv1 != pv2);
  }

  ASSERT_TRUE (val_t::ndefault + val_t::ncopy == val_t::ndtor);

#if 0   /* Avoid testing until bug 90959 is fixed.  */
  {
    /* Test copy assignment into an empty map.  */
    Map m1;
    void *p = &p;
    val_t &rv1 = m1.get_or_insert (p);

    int ncopy = val_t::ncopy;
    int nassign = val_t::nassign;

    Map m2;
    m2 = m1;
    val_t *pv2 = m2.get (p);

    ASSERT_TRUE (ncopy == val_t::ncopy);
    ASSERT_TRUE (nassign + 1 == val_t::nassign);

    ASSERT_TRUE (&rv1 != pv2);
  }

  ASSERT_TRUE (val_t::ndefault + val_t::ncopy == val_t::ndtor);

#endif

  {
    Map m;
    void *p = &p, *q = &q;
    val_t &v1 = m.get_or_insert (p);
    val_t &v2 = m.get_or_insert (q);

    ASSERT_TRUE (v1.ptr == &v1.ptr && &v2.ptr == v2.ptr);
  }

  ASSERT_TRUE (val_t::ndefault + val_t::ncopy == val_t::ndtor);

  {
    Map m;
    void *p = &p, *q = &q;
    m.get_or_insert (p);
    m.remove (p);
    m.get_or_insert (q);
    m.remove (q);

    ASSERT_TRUE (val_t::ndefault + val_t::ncopy == val_t::ndtor);
  }
}

/* Test calling empty on a hash_map that has a key type with non-zero
   "empty" value.  */

static void
test_nonzero_empty_key ()
{
  typedef int_hash<int, INT_MIN, INT_MAX> IntHash;
  hash_map<int, int, simple_hashmap_traits<IntHash, int> > x;

  for (int i = 1; i != 32; ++i)
    x.put (i, i);

  ASSERT_EQ (x.get (0), NULL);
  ASSERT_EQ (*x.get (1), 1);

  x.empty ();

  ASSERT_EQ (x.get (0), NULL);
  ASSERT_EQ (x.get (1), NULL);
>>>>>>> 9e014010
}

/* Run all of the selftests within this file.  */

void
hash_map_tests_c_tests ()
{
  test_map_of_strings_to_int ();
  test_map_of_int_to_strings ();
  test_map_of_type_with_ctor_and_dtor ();
  test_nonzero_empty_key ();
}

} // namespace selftest

#endif /* CHECKING_P */<|MERGE_RESOLUTION|>--- conflicted
+++ resolved
@@ -1,9 +1,5 @@
 /* Unit tests for hash-map.h.
-<<<<<<< HEAD
-   Copyright (C) 2015-2019 Free Software Foundation, Inc.
-=======
    Copyright (C) 2015-2020 Free Software Foundation, Inc.
->>>>>>> 9e014010
 
 This file is part of GCC.
 
@@ -105,8 +101,6 @@
   ASSERT_EQ (1, string_map.elements ());
   ASSERT_EQ (true, string_map.put (another_ant, 5));
   ASSERT_EQ (1, string_map.elements ());
-<<<<<<< HEAD
-=======
 
   free (another_ant);
 }
@@ -305,7 +299,6 @@
 
   ASSERT_EQ (x.get (0), NULL);
   ASSERT_EQ (x.get (1), NULL);
->>>>>>> 9e014010
 }
 
 /* Run all of the selftests within this file.  */
