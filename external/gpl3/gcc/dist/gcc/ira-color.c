--- conflicted
+++ resolved
@@ -1,9 +1,5 @@
 /* IRA allocation based on graph coloring.
-<<<<<<< HEAD
-   Copyright (C) 2006-2019 Free Software Foundation, Inc.
-=======
    Copyright (C) 2006-2020 Free Software Foundation, Inc.
->>>>>>> e2aa5677
    Contributed by Vladimir Makarov <vmakarov@redhat.com>.
 
 This file is part of GCC.
@@ -4968,7 +4964,6 @@
 		  (ira_prohibited_class_mode_regs[aclass][mode], hard_regno)))
 	    continue;
 	  if (costs == NULL)
-<<<<<<< HEAD
 	    {
 	      best_hard_regno = hard_regno;
 	      break;
@@ -4979,18 +4974,6 @@
 	      min_cost = cost;
 	      best_hard_regno = hard_regno;
 	    }
-=======
-	    {
-	      best_hard_regno = hard_regno;
-	      break;
-	    }
-	  cost = costs[j];
-	  if (min_cost > cost)
-	    {
-	      min_cost = cost;
-	      best_hard_regno = hard_regno;
-	    }
->>>>>>> e2aa5677
 	}
       if (best_hard_regno < 0)
 	continue;
@@ -5000,12 +4983,7 @@
 	  ira_object_t obj = ALLOCNO_OBJECT (a, l);
 	  for (r = OBJECT_LIVE_RANGES (obj); r != NULL; r = r->next)
 	    for (k = r->start; k <= r->finish; k++)
-<<<<<<< HEAD
-	      IOR_HARD_REG_SET (used_hard_regs[k],
-				ira_reg_mode_hard_regset[hard_regno][mode]);
-=======
 	      used_hard_regs[k] |= ira_reg_mode_hard_regset[hard_regno][mode];
->>>>>>> e2aa5677
 	}
     }
   ira_free (sorted_allocnos);
