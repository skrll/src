/* Diagnostic subroutines for printing source-code
<<<<<<< HEAD
   Copyright (C) 1999-2019 Free Software Foundation, Inc.
=======
   Copyright (C) 1999-2020 Free Software Foundation, Inc.
>>>>>>> e2aa5677
   Contributed by Gabriel Dos Reis <gdr@codesourcery.com>

This file is part of GCC.

GCC is free software; you can redistribute it and/or modify it under
the terms of the GNU General Public License as published by the Free
Software Foundation; either version 3, or (at your option) any later
version.

GCC is distributed in the hope that it will be useful, but WITHOUT ANY
WARRANTY; without even the implied warranty of MERCHANTABILITY or
FITNESS FOR A PARTICULAR PURPOSE.  See the GNU General Public License
for more details.

You should have received a copy of the GNU General Public License
along with GCC; see the file COPYING3.  If not see
<http://www.gnu.org/licenses/>.  */

#include "config.h"
#include "system.h"
#include "coretypes.h"
#include "version.h"
#include "demangle.h"
#include "intl.h"
#include "backtrace.h"
#include "diagnostic.h"
#include "diagnostic-color.h"
#include "gcc-rich-location.h"
#include "selftest.h"
#include "selftest-diagnostic.h"
#include "cpplib.h"

#ifdef HAVE_TERMIOS_H
# include <termios.h>
#endif

#ifdef GWINSZ_IN_SYS_IOCTL
# include <sys/ioctl.h>
#endif

/* Disable warnings about quoting issues in the pp_xxx calls below
   that (intentionally) don't follow GCC diagnostic conventions.  */
#if __GNUC__ >= 10
#  pragma GCC diagnostic push
#  pragma GCC diagnostic ignored "-Wformat-diag"
#endif

/* Classes for rendering source code and diagnostics, within an
   anonymous namespace.
   The work is done by "class layout", which embeds and uses
   "class colorizer" and "class layout_range" to get things done.  */

namespace {

/* The state at a given point of the source code, assuming that we're
   in a range: which range are we in, and whether we should draw a caret at
   this point.  */

struct point_state
{
  int range_idx;
  bool draw_caret_p;
};

/* A class to inject colorization codes when printing the diagnostic locus.

   It has one kind of colorization for each of:
     - normal text
     - range 0 (the "primary location")
     - range 1
     - range 2

   The class caches the lookup of the color codes for the above.

   The class also has responsibility for tracking which of the above is
   active, filtering out unnecessary changes.  This allows
   layout::print_source_line and layout::print_annotation_line
   to simply request a colorization code for *every* character they print,
   via this class, and have the filtering be done for them here.  */

class colorizer
{
 public:
  colorizer (diagnostic_context *context,
	     diagnostic_t diagnostic_kind);
  ~colorizer ();

  void set_range (int range_idx)
  {
    /* Normally we emphasize the primary location, then alternate between
       two colors for the secondary locations.
       But if we're printing a run of events in a diagnostic path, that
       makes no sense, so print all of them with the same colorization.  */
    if (m_diagnostic_kind == DK_DIAGNOSTIC_PATH)
      set_state (0);
    else
      set_state (range_idx);
  }
  void set_normal_text () { set_state (STATE_NORMAL_TEXT); }
  void set_fixit_insert () { set_state (STATE_FIXIT_INSERT); }
  void set_fixit_delete () { set_state (STATE_FIXIT_DELETE); }

 private:
  void set_state (int state);
  void begin_state (int state);
  void finish_state (int state);
  const char *get_color_by_name (const char *);

 private:
  static const int STATE_NORMAL_TEXT = -1;
  static const int STATE_FIXIT_INSERT  = -2;
  static const int STATE_FIXIT_DELETE  = -3;

  diagnostic_context *m_context;
  diagnostic_t m_diagnostic_kind;
  int m_current_state;
  const char *m_range1;
  const char *m_range2;
  const char *m_fixit_insert;
  const char *m_fixit_delete;
  const char *m_stop_color;
};

/* In order to handle multibyte sources properly, all of this logic needs to be
   aware of the distinction between the number of bytes and the number of
   display columns occupied by a character, which are not the same for non-ASCII
   characters.  For example, the Unicode pi symbol, U+03C0, is encoded in UTF-8
   as "\xcf\x80", and thus occupies 2 bytes of space while only occupying 1
   display column when it is output.  A typical emoji, such as U+1F602 (in
   UTF-8, "\xf0\x9f\x98\x82"), requires 4 bytes and has a display width of 2.

   The below example line, which is also used for selftests below, shows how the
   display column and byte column are related:

     0000000001111111111222222   display
     1234567890123456789012345   columns
     SS_foo = P_bar.SS_fieldP;
     0000000111111111222222223   byte
     1356789012456789134567891   columns

   Here SS represents the two display columns for the U+1F602 emoji, and P
   represents the one display column for the U+03C0 pi symbol.  As an example, a
   diagnostic pointing to the final P on this line is at byte column 29 and
   display column 24.  This reflects the fact that the three extended characters
   before the final P occupy cumulatively 5 more bytes than they do display
   columns (a difference of 2 for each of the two SSs, and one for the other P).

   One or the other of the two column units is more useful depending on the
   context.  For instance, in order to output the caret at the correct location,
   we need to count display columns; in order to colorize a source line, we need
   to count the bytes.  All locations are provided to us as byte counts, which
   we augment with the display column on demand so that it can be used when
   needed.  This is not the most efficient way to do things since it requires
   looping over the whole line each time, but it should be fine for the purpose
   of outputting diagnostics.

   In order to keep straight which units (byte or display) are in use at a
   given time, the following enum lets us specify that explicitly.  */

enum column_unit {
  /* Measured in raw bytes.  */
  CU_BYTES = 0,

  /* Measured in display units.  */
  CU_DISPLAY_COLS,

  /* For arrays indexed by column_unit.  */
  CU_NUM_UNITS
};

/* Utility class to augment an exploc with the corresponding display column.  */

class exploc_with_display_col : public expanded_location
{
 public:
  exploc_with_display_col (const expanded_location &exploc)
    : expanded_location (exploc),
      m_display_col (location_compute_display_column (exploc)) {}

  int m_display_col;
};


/* A point within a layout_range; similar to an exploc_with_display_col,
   but after filtering on file.  */

class layout_point
{
 public:
  layout_point (const expanded_location &exploc)
    : m_line (exploc.line)
  {
    m_columns[CU_BYTES] = exploc.column;
    m_columns[CU_DISPLAY_COLS] = location_compute_display_column (exploc);
  }

  linenum_type m_line;
  int m_columns[CU_NUM_UNITS];
};

/* A class for use by "class layout" below: a filtered location_range.  */

class layout_range
{
 public:
  layout_range (const expanded_location *start_exploc,
		const expanded_location *finish_exploc,
		enum range_display_kind range_display_kind,
		const expanded_location *caret_exploc,
		unsigned original_idx,
		const range_label *label);

  bool contains_point (linenum_type row, int column,
		       enum column_unit col_unit) const;
  bool intersects_line_p (linenum_type row) const;

  layout_point m_start;
  layout_point m_finish;
  enum range_display_kind m_range_display_kind;
  layout_point m_caret;
  unsigned m_original_idx;
  const range_label *m_label;
};

/* A struct for use by layout::print_source_line for telling
   layout::print_annotation_line the extents of the source line that
   it printed, so that underlines can be clipped appropriately.  */

struct line_bounds
{
  int m_first_non_ws;
  int m_last_non_ws;

  void convert_to_display_cols (char_span line)
  {
    m_first_non_ws = cpp_byte_column_to_display_column (line.get_buffer (),
							line.length (),
							m_first_non_ws);

    m_last_non_ws = cpp_byte_column_to_display_column (line.get_buffer (),
						       line.length (),
						       m_last_non_ws);
  }
};

/* A range of contiguous source lines within a layout (e.g. "lines 5-10"
   or "line 23").  During the layout ctor, layout::calculate_line_spans
   splits the pertinent source lines into a list of disjoint line_span
   instances (e.g. lines 5-10, lines 15-20, line 23).  */

class line_span
{
public:
  line_span (linenum_type first_line, linenum_type last_line)
    : m_first_line (first_line), m_last_line (last_line)
  {
    gcc_assert (first_line <= last_line);
  }
  linenum_type get_first_line () const { return m_first_line; }
  linenum_type get_last_line () const { return m_last_line; }

  bool contains_line_p (linenum_type line) const
  {
    return line >= m_first_line && line <= m_last_line;
  }

  static int comparator (const void *p1, const void *p2)
  {
    const line_span *ls1 = (const line_span *)p1;
    const line_span *ls2 = (const line_span *)p2;
    int first_line_cmp = compare (ls1->m_first_line, ls2->m_first_line);
    if (first_line_cmp)
      return first_line_cmp;
    return compare (ls1->m_last_line, ls2->m_last_line);
  }

  linenum_type m_first_line;
  linenum_type m_last_line;
};

#if CHECKING_P

/* Selftests for line_span.  */

static void
test_line_span ()
{
  line_span line_one (1, 1);
  ASSERT_EQ (1, line_one.get_first_line ());
  ASSERT_EQ (1, line_one.get_last_line ());
  ASSERT_FALSE (line_one.contains_line_p (0));
  ASSERT_TRUE (line_one.contains_line_p (1));
  ASSERT_FALSE (line_one.contains_line_p (2));

  line_span lines_1_to_3 (1, 3);
  ASSERT_EQ (1, lines_1_to_3.get_first_line ());
  ASSERT_EQ (3, lines_1_to_3.get_last_line ());
  ASSERT_TRUE (lines_1_to_3.contains_line_p (1));
  ASSERT_TRUE (lines_1_to_3.contains_line_p (3));

  ASSERT_EQ (0, line_span::comparator (&line_one, &line_one));
  ASSERT_GT (line_span::comparator (&lines_1_to_3, &line_one), 0);
  ASSERT_LT (line_span::comparator (&line_one, &lines_1_to_3), 0);

  /* A linenum > 2^31.  */
  const linenum_type LARGEST_LINE = 0xffffffff;
  line_span largest_line (LARGEST_LINE, LARGEST_LINE);
  ASSERT_EQ (LARGEST_LINE, largest_line.get_first_line ());
  ASSERT_EQ (LARGEST_LINE, largest_line.get_last_line ());

  ASSERT_GT (line_span::comparator (&largest_line, &line_one), 0);
  ASSERT_LT (line_span::comparator (&line_one, &largest_line), 0);
}

#endif /* #if CHECKING_P */

/* A class to control the overall layout when printing a diagnostic.

   The layout is determined within the constructor.
   It is then printed by repeatedly calling the "print_source_line",
   "print_annotation_line" and "print_any_fixits" methods.

   We assume we have disjoint ranges.  */

class layout
{
 public:
  layout (diagnostic_context *context,
	  rich_location *richloc,
	  diagnostic_t diagnostic_kind);

  bool maybe_add_location_range (const location_range *loc_range,
				 unsigned original_idx,
				 bool restrict_to_current_line_spans);

  int get_num_line_spans () const { return m_line_spans.length (); }
  const line_span *get_line_span (int idx) const { return &m_line_spans[idx]; }

<<<<<<< HEAD
=======
  int get_linenum_width () const { return m_linenum_width; }
  int get_x_offset_display () const { return m_x_offset_display; }

>>>>>>> e2aa5677
  void print_gap_in_line_numbering ();
  bool print_heading_for_line_span_index_p (int line_span_idx) const;

  expanded_location get_expanded_location (const line_span *) const;

  void print_line (linenum_type row);

 private:
  bool will_show_line_p (linenum_type row) const;
  void print_leading_fixits (linenum_type row);
  void print_source_line (linenum_type row, const char *line, int line_bytes,
			  line_bounds *lbounds_out);
  bool should_print_annotation_line_p (linenum_type row) const;
  void start_annotation_line (char margin_char = ' ') const;
  void print_annotation_line (linenum_type row, const line_bounds lbounds);
  void print_any_labels (linenum_type row);
  void print_trailing_fixits (linenum_type row);

  bool annotation_line_showed_range_p (linenum_type line, int start_column,
				       int finish_column) const;
  void show_ruler (int max_column) const;

  bool validate_fixit_hint_p (const fixit_hint *hint);

  void calculate_line_spans ();
  void calculate_linenum_width ();
  void calculate_x_offset_display ();

  void print_newline ();

  bool
  get_state_at_point (/* Inputs.  */
		      linenum_type row, int column,
		      int first_non_ws, int last_non_ws,
		      enum column_unit col_unit,
		      /* Outputs.  */
		      point_state *out_state);

  int
  get_x_bound_for_row (linenum_type row, int caret_column,
		       int last_non_ws);

  void
  move_to_column (int *column, int dest_column, bool add_left_margin);

 private:
  diagnostic_context *m_context;
  pretty_printer *m_pp;
  location_t m_primary_loc;
  exploc_with_display_col m_exploc;
  colorizer m_colorizer;
  bool m_colorize_source_p;
  bool m_show_labels_p;
  bool m_show_line_numbers_p;
<<<<<<< HEAD
=======
  bool m_diagnostic_path_p;
>>>>>>> e2aa5677
  auto_vec <layout_range> m_layout_ranges;
  auto_vec <const fixit_hint *> m_fixit_hints;
  auto_vec <line_span> m_line_spans;
  int m_linenum_width;
<<<<<<< HEAD
  int m_x_offset;
=======
  int m_x_offset_display;
>>>>>>> e2aa5677
};

/* Implementation of "class colorizer".  */

/* The constructor for "colorizer".  Lookup and store color codes for the
   different kinds of things we might need to print.  */

colorizer::colorizer (diagnostic_context *context,
		      diagnostic_t diagnostic_kind) :
  m_context (context),
  m_diagnostic_kind (diagnostic_kind),
  m_current_state (STATE_NORMAL_TEXT)
{
  m_range1 = get_color_by_name ("range1");
  m_range2 = get_color_by_name ("range2");
  m_fixit_insert = get_color_by_name ("fixit-insert");
  m_fixit_delete = get_color_by_name ("fixit-delete");
  m_stop_color = colorize_stop (pp_show_color (context->printer));
}

/* The destructor for "colorize".  If colorization is on, print a code to
   turn it off.  */

colorizer::~colorizer ()
{
  finish_state (m_current_state);
}

/* Update state, printing color codes if necessary if there's a state
   change.  */

void
colorizer::set_state (int new_state)
{
  if (m_current_state != new_state)
    {
      finish_state (m_current_state);
      m_current_state = new_state;
      begin_state (new_state);
    }
}

/* Turn on any colorization for STATE.  */

void
colorizer::begin_state (int state)
{
  switch (state)
    {
    case STATE_NORMAL_TEXT:
      break;

    case STATE_FIXIT_INSERT:
      pp_string (m_context->printer, m_fixit_insert);
      break;

    case STATE_FIXIT_DELETE:
      pp_string (m_context->printer, m_fixit_delete);
      break;

    case 0:
      /* Make range 0 be the same color as the "kind" text
	 (error vs warning vs note).  */
      pp_string
	(m_context->printer,
	 colorize_start (pp_show_color (m_context->printer),
			 diagnostic_get_color_for_kind (m_diagnostic_kind)));
      break;

    case 1:
      pp_string (m_context->printer, m_range1);
      break;

    case 2:
      pp_string (m_context->printer, m_range2);
      break;

    default:
      /* For ranges beyond 2, alternate between color 1 and color 2.  */
      {
	gcc_assert (state > 2);
	pp_string (m_context->printer,
		   state % 2 ? m_range1 : m_range2);
      }
      break;
    }
}

/* Turn off any colorization for STATE.  */

void
colorizer::finish_state (int state)
{
  if (state != STATE_NORMAL_TEXT)
    pp_string (m_context->printer, m_stop_color);
}

/* Get the color code for NAME (or the empty string if
   colorization is disabled).  */

const char *
colorizer::get_color_by_name (const char *name)
{
  return colorize_start (pp_show_color (m_context->printer), name);
}

/* Implementation of class layout_range.  */

/* The constructor for class layout_range.
   Initialize various layout_point fields from expanded_location
   equivalents; we've already filtered on file.  */

layout_range::layout_range (const expanded_location *start_exploc,
			    const expanded_location *finish_exploc,
			    enum range_display_kind range_display_kind,
			    const expanded_location *caret_exploc,
			    unsigned original_idx,
			    const range_label *label)
: m_start (*start_exploc),
  m_finish (*finish_exploc),
  m_range_display_kind (range_display_kind),
  m_caret (*caret_exploc),
  m_original_idx (original_idx),
  m_label (label)
{
}

/* Is (column, row) within the given range?
   We've already filtered on the file.

   Ranges are closed (both limits are within the range).

   Example A: a single-line range:
     start:  (col=22, line=2)
     finish: (col=38, line=2)

  |00000011111111112222222222333333333344444444444
  |34567890123456789012345678901234567890123456789
--+-----------------------------------------------
01|bbbbbbbbbbbbbbbbbbbbbbbbbbbbbbbbbbbbbbbbbbbbbbb
02|bbbbbbbbbbbbbbbbbbbSwwwwwwwwwwwwwwwFaaaaaaaaaaa
03|aaaaaaaaaaaaaaaaaaaaaaaaaaaaaaaaaaaaaaaaaaaaaaa

   Example B: a multiline range with
     start:  (col=14, line=3)
     finish: (col=08, line=5)

  |00000011111111112222222222333333333344444444444
  |34567890123456789012345678901234567890123456789
--+-----------------------------------------------
01|bbbbbbbbbbbbbbbbbbbbbbbbbbbbbbbbbbbbbbbbbbbbbbb
02|bbbbbbbbbbbbbbbbbbbbbbbbbbbbbbbbbbbbbbbbbbbbbbb
03|bbbbbbbbbbbSwwwwwwwwwwwwwwwwwwwwwwwwwwwwwwwwwww
04|wwwwwwwwwwwwwwwwwwwwwwwwwwwwwwwwwwwwwwwwwwwwwww
05|wwwwwFaaaaaaaaaaaaaaaaaaaaaaaaaaaaaaaaaaaaaaaaa
06|aaaaaaaaaaaaaaaaaaaaaaaaaaaaaaaaaaaaaaaaaaaaaaa
--+-----------------------------------------------

   Legend:
   - 'b' indicates a point *before* the range
   - 'S' indicates the start of the range
   - 'w' indicates a point within the range
   - 'F' indicates the finish of the range (which is
	 within it).
   - 'a' indicates a subsequent point *after* the range.

   COL_UNIT controls whether we check the byte column or
   the display column; one or the other is more convenient
   depending on the context.  */

bool
layout_range::contains_point (linenum_type row, int column,
			      enum column_unit col_unit) const
{
  gcc_assert (m_start.m_line <= m_finish.m_line);
  /* ...but the equivalent isn't true for the columns;
     consider example B in the comment above.  */

  if (row < m_start.m_line)
    /* Points before the first line of the range are
       outside it (corresponding to line 01 in example A
       and lines 01 and 02 in example B above).  */
    return false;

  if (row == m_start.m_line)
    /* On same line as start of range (corresponding
       to line 02 in example A and line 03 in example B).  */
    {
      if (column < m_start.m_columns[col_unit])
	/* Points on the starting line of the range, but
	   before the column in which it begins.  */
	return false;

      if (row < m_finish.m_line)
	/* This is a multiline range; the point
	   is within it (corresponds to line 03 in example B
	   from column 14 onwards) */
	return true;
      else
	{
	  /* This is a single-line range.  */
	  gcc_assert (row == m_finish.m_line);
	  return column <= m_finish.m_columns[col_unit];
	}
    }

  /* The point is in a line beyond that containing the
     start of the range: lines 03 onwards in example A,
     and lines 04 onwards in example B.  */
  gcc_assert (row > m_start.m_line);

  if (row > m_finish.m_line)
    /* The point is beyond the final line of the range
       (lines 03 onwards in example A, and lines 06 onwards
       in example B).  */
    return false;

  if (row < m_finish.m_line)
    {
      /* The point is in a line that's fully within a multiline
	 range (e.g. line 04 in example B).  */
      gcc_assert (m_start.m_line < m_finish.m_line);
      return true;
    }

  gcc_assert (row ==  m_finish.m_line);

  return column <= m_finish.m_columns[col_unit];
}

/* Does this layout_range contain any part of line ROW?  */

bool
layout_range::intersects_line_p (linenum_type row) const
{
  gcc_assert (m_start.m_line <= m_finish.m_line);
  if (row < m_start.m_line)
    return false;
  if (row > m_finish.m_line)
    return false;
  return true;
}

#if CHECKING_P

/* Create some expanded locations for testing layout_range.  The filename
   member of the explocs is set to the empty string.  This member will only be
   inspected by the calls to location_compute_display_column() made from the
   layout_point constructors.  That function will check for an empty filename
   argument and not attempt to open it, rather treating the non-existent data
   as if the display width were the same as the byte count.  Tests exercising a
   real difference between byte count and display width are performed later,
   e.g. in test_diagnostic_show_locus_one_liner_utf8().  */

static layout_range
make_range (int start_line, int start_col, int end_line, int end_col)
{
  const expanded_location start_exploc
    = {"", start_line, start_col, NULL, false};
  const expanded_location finish_exploc
<<<<<<< HEAD
    = {"test.c", end_line, end_col, NULL, false};
=======
    = {"", end_line, end_col, NULL, false};
>>>>>>> e2aa5677
  return layout_range (&start_exploc, &finish_exploc, SHOW_RANGE_WITHOUT_CARET,
		       &start_exploc, 0, NULL);
}

/* Selftests for layout_range::contains_point and
   layout_range::intersects_line_p.  */

/* Selftest for layout_range, where the layout_range
   is a range with start==end i.e. a single point.  */

static void
test_layout_range_for_single_point ()
{
  layout_range point = make_range (7, 10, 7, 10);

  /* Tests for layout_range::contains_point.  */

  for (int i = 0; i != CU_NUM_UNITS; ++i)
    {
      const enum column_unit col_unit = (enum column_unit) i;

      /* Before the line.  */
      ASSERT_FALSE (point.contains_point (6, 1, col_unit));

      /* On the line, but before start.  */
      ASSERT_FALSE (point.contains_point (7, 9, col_unit));

      /* At the point.  */
      ASSERT_TRUE (point.contains_point (7, 10, col_unit));

      /* On the line, after the point.  */
      ASSERT_FALSE (point.contains_point (7, 11, col_unit));

      /* After the line.  */
      ASSERT_FALSE (point.contains_point (8, 1, col_unit));
    }

  /* Tests for layout_range::intersects_line_p.  */
  ASSERT_FALSE (point.intersects_line_p (6));
  ASSERT_TRUE (point.intersects_line_p (7));
  ASSERT_FALSE (point.intersects_line_p (8));
}

/* Selftest for layout_range, where the layout_range
   is the single-line range shown as "Example A" above.  */

static void
test_layout_range_for_single_line ()
{
  layout_range example_a = make_range (2, 22, 2, 38);

  /* Tests for layout_range::contains_point.  */

  for (int i = 0; i != CU_NUM_UNITS; ++i)
    {
      const enum column_unit col_unit = (enum column_unit) i;

      /* Before the line.  */
      ASSERT_FALSE (example_a.contains_point (1, 1, col_unit));

      /* On the line, but before start.  */
      ASSERT_FALSE (example_a.contains_point (2, 21, col_unit));

      /* On the line, at the start.  */
      ASSERT_TRUE (example_a.contains_point (2, 22, col_unit));

      /* On the line, within the range.  */
      ASSERT_TRUE (example_a.contains_point (2, 23, col_unit));

      /* On the line, at the end.  */
      ASSERT_TRUE (example_a.contains_point (2, 38, col_unit));

      /* On the line, after the end.  */
      ASSERT_FALSE (example_a.contains_point (2, 39, col_unit));

      /* After the line.  */
      ASSERT_FALSE (example_a.contains_point (2, 39, col_unit));
    }

  /* Tests for layout_range::intersects_line_p.  */
  ASSERT_FALSE (example_a.intersects_line_p (1));
  ASSERT_TRUE (example_a.intersects_line_p (2));
  ASSERT_FALSE (example_a.intersects_line_p (3));
}

/* Selftest for layout_range, where the layout_range
   is the multi-line range shown as "Example B" above.  */

static void
test_layout_range_for_multiple_lines ()
{
  layout_range example_b = make_range (3, 14, 5, 8);

  /* Tests for layout_range::contains_point.  */

  for (int i = 0; i != CU_NUM_UNITS; ++i)
    {
      const enum column_unit col_unit = (enum column_unit) i;

      /* Before first line.  */
      ASSERT_FALSE (example_b.contains_point (1, 1, col_unit));

      /* On the first line, but before start.  */
      ASSERT_FALSE (example_b.contains_point (3, 13, col_unit));

      /* At the start.  */
      ASSERT_TRUE (example_b.contains_point (3, 14, col_unit));

      /* On the first line, within the range.  */
      ASSERT_TRUE (example_b.contains_point (3, 15, col_unit));

      /* On an interior line.
	 The column number should not matter; try various boundary
	 values.  */
      ASSERT_TRUE (example_b.contains_point (4, 1, col_unit));
      ASSERT_TRUE (example_b.contains_point (4, 7, col_unit));
      ASSERT_TRUE (example_b.contains_point (4, 8, col_unit));
      ASSERT_TRUE (example_b.contains_point (4, 9, col_unit));
      ASSERT_TRUE (example_b.contains_point (4, 13, col_unit));
      ASSERT_TRUE (example_b.contains_point (4, 14, col_unit));
      ASSERT_TRUE (example_b.contains_point (4, 15, col_unit));

      /* On the final line, before the end.  */
      ASSERT_TRUE (example_b.contains_point (5, 7, col_unit));

      /* On the final line, at the end.  */
      ASSERT_TRUE (example_b.contains_point (5, 8, col_unit));

      /* On the final line, after the end.  */
      ASSERT_FALSE (example_b.contains_point (5, 9, col_unit));

      /* After the line.  */
      ASSERT_FALSE (example_b.contains_point (6, 1, col_unit));
    }

  /* Tests for layout_range::intersects_line_p.  */
  ASSERT_FALSE (example_b.intersects_line_p (2));
  ASSERT_TRUE (example_b.intersects_line_p (3));
  ASSERT_TRUE (example_b.intersects_line_p (4));
  ASSERT_TRUE (example_b.intersects_line_p (5));
  ASSERT_FALSE (example_b.intersects_line_p (6));
}

#endif /* #if CHECKING_P */

/* Given a source line LINE of length LINE_BYTES bytes, determine the length
   (still in bytes, not display cols) without any trailing whitespace.  */

static int
get_line_bytes_without_trailing_whitespace (const char *line, int line_bytes)
{
  int result = line_bytes;
  while (result > 0)
    {
      char ch = line[result - 1];
      if (ch == ' ' || ch == '\t' || ch == '\r')
	result--;
      else
	break;
    }
  gcc_assert (result >= 0);
  gcc_assert (result <= line_bytes);
  gcc_assert (result == 0 ||
	      (line[result - 1] != ' '
	       && line[result -1] != '\t'
	       && line[result -1] != '\r'));
  return result;
}

#if CHECKING_P

/* A helper function for testing get_line_bytes_without_trailing_whitespace.  */

static void
assert_eq (const char *line, int expected_bytes)
{
  int actual_value
    = get_line_bytes_without_trailing_whitespace (line, strlen (line));
  ASSERT_EQ (actual_value, expected_bytes);
}

/* Verify that get_line_bytes_without_trailing_whitespace is sane for
   various inputs.  It is not required to handle newlines.  */

static void
test_get_line_bytes_without_trailing_whitespace ()
{
  assert_eq ("", 0);
  assert_eq (" ", 0);
  assert_eq ("\t", 0);
  assert_eq ("\r", 0);
  assert_eq ("hello world", 11);
  assert_eq ("hello world     ", 11);
  assert_eq ("hello world     \t\t  ", 11);
  assert_eq ("hello world\r", 11);
}

#endif /* #if CHECKING_P */

/* Helper function for layout's ctor, for sanitizing locations relative
   to the primary location within a diagnostic.

   Compare LOC_A and LOC_B to see if it makes sense to print underlines
   connecting their expanded locations.  Doing so is only guaranteed to
   make sense if the locations share the same macro expansion "history"
   i.e. they can be traced through the same macro expansions, eventually
   reaching an ordinary map.

   This may be too strong a condition, but it effectively sanitizes
   PR c++/70105, which has an example of printing an expression where the
   final location of the expression is in a different macro, which
   erroneously was leading to hundreds of lines of irrelevant source
   being printed.  */

static bool
compatible_locations_p (location_t loc_a, location_t loc_b)
{
  if (IS_ADHOC_LOC (loc_a))
    loc_a = get_location_from_adhoc_loc (line_table, loc_a);
  if (IS_ADHOC_LOC (loc_b))
    loc_b = get_location_from_adhoc_loc (line_table, loc_b);

  /* If either location is one of the special locations outside of a
     linemap, they are only compatible if they are equal.  */
  if (loc_a < RESERVED_LOCATION_COUNT
      || loc_b < RESERVED_LOCATION_COUNT)
    return loc_a == loc_b;

  const line_map *map_a = linemap_lookup (line_table, loc_a);
  linemap_assert (map_a);

  const line_map *map_b = linemap_lookup (line_table, loc_b);
  linemap_assert (map_b);

  /* Are they within the same map?  */
  if (map_a == map_b)
    {
      /* Are both within the same macro expansion?  */
      if (linemap_macro_expansion_map_p (map_a))
	{
	  /* Expand each location towards the spelling location, and
	     recurse.  */
	  const line_map_macro *macro_map = linemap_check_macro (map_a);
	  location_t loc_a_toward_spelling
	    = linemap_macro_map_loc_unwind_toward_spelling (line_table,
							    macro_map,
							    loc_a);
	  location_t loc_b_toward_spelling
	    = linemap_macro_map_loc_unwind_toward_spelling (line_table,
							    macro_map,
							    loc_b);
	  return compatible_locations_p (loc_a_toward_spelling,
					 loc_b_toward_spelling);
	}

      /* Otherwise they are within the same ordinary map.  */
      return true;
    }
  else
    {
      /* Within different maps.  */

      /* If either is within a macro expansion, they are incompatible.  */
      if (linemap_macro_expansion_map_p (map_a)
	  || linemap_macro_expansion_map_p (map_b))
	return false;

      /* Within two different ordinary maps; they are compatible iff they
	 are in the same file.  */
      const line_map_ordinary *ord_map_a = linemap_check_ordinary (map_a);
      const line_map_ordinary *ord_map_b = linemap_check_ordinary (map_b);
      return ord_map_a->to_file == ord_map_b->to_file;
    }
}

/* Comparator for sorting fix-it hints.  */

static int
fixit_cmp (const void *p_a, const void *p_b)
{
  const fixit_hint * hint_a = *static_cast<const fixit_hint * const *> (p_a);
  const fixit_hint * hint_b = *static_cast<const fixit_hint * const *> (p_b);
  return hint_a->get_start_loc () - hint_b->get_start_loc ();
}

/* Implementation of class layout.  */

/* Constructor for class layout.

   Filter the ranges from the rich_location to those that we can
   sanely print, populating m_layout_ranges and m_fixit_hints.
   Determine the range of lines that we will print, splitting them
   up into an ordered list of disjoint spans of contiguous line numbers.
   Determine m_x_offset_display, to ensure that the primary caret
   will fit within the max_width provided by the diagnostic_context.  */

layout::layout (diagnostic_context * context,
		rich_location *richloc,
		diagnostic_t diagnostic_kind)
: m_context (context),
  m_pp (context->printer),
  m_primary_loc (richloc->get_range (0)->m_loc),
  m_exploc (richloc->get_expanded_location (0)),
  m_colorizer (context, diagnostic_kind),
  m_colorize_source_p (context->colorize_source_p),
  m_show_labels_p (context->show_labels_p),
  m_show_line_numbers_p (context->show_line_numbers_p),
<<<<<<< HEAD
=======
  m_diagnostic_path_p (diagnostic_kind == DK_DIAGNOSTIC_PATH),
>>>>>>> e2aa5677
  m_layout_ranges (richloc->get_num_locations ()),
  m_fixit_hints (richloc->get_num_fixit_hints ()),
  m_line_spans (1 + richloc->get_num_locations ()),
  m_linenum_width (0),
<<<<<<< HEAD
  m_x_offset (0)
=======
  m_x_offset_display (0)
>>>>>>> e2aa5677
{
  for (unsigned int idx = 0; idx < richloc->get_num_locations (); idx++)
    {
      /* This diagnostic printer can only cope with "sufficiently sane" ranges.
	 Ignore any ranges that are awkward to handle.  */
      const location_range *loc_range = richloc->get_range (idx);
      maybe_add_location_range (loc_range, idx, false);
    }

  /* Populate m_fixit_hints, filtering to only those that are in the
     same file.  */
  for (unsigned int i = 0; i < richloc->get_num_fixit_hints (); i++)
    {
      const fixit_hint *hint = richloc->get_fixit_hint (i);
      if (validate_fixit_hint_p (hint))
	m_fixit_hints.safe_push (hint);
    }

  /* Sort m_fixit_hints.  */
  m_fixit_hints.qsort (fixit_cmp);

  /* Populate the indicated members.  */
  calculate_line_spans ();
<<<<<<< HEAD

  /* Determine m_linenum_width.  */
  gcc_assert (m_line_spans.length () > 0);
  const line_span *last_span = &m_line_spans[m_line_spans.length () - 1];
  int highest_line = last_span->m_last_line;
  if (highest_line < 0)
    highest_line = 0;
  m_linenum_width = num_digits (highest_line);
  /* If we're showing jumps in the line-numbering, allow at least 3 chars.  */
  if (m_line_spans.length () > 1)
    m_linenum_width = MAX (m_linenum_width, 3);
  /* If there's a minimum margin width, apply it (subtracting 1 for the space
     after the line number.  */
  m_linenum_width = MAX (m_linenum_width, context->min_margin_width - 1);

  /* Adjust m_x_offset.
     Center the primary caret to fit in max_width; all columns
     will be adjusted accordingly.  */
  size_t max_width = m_context->caret_max_width;
  char_span line = location_get_source_line (m_exploc.file, m_exploc.line);
  if (line && (size_t)m_exploc.column <= line.length ())
    {
      size_t right_margin = CARET_LINE_MARGIN;
      size_t column = m_exploc.column;
      if (m_show_line_numbers_p)
	column += m_linenum_width + 2;
      right_margin = MIN (line.length () - column, right_margin);
      right_margin = max_width - right_margin;
      if (line.length () >= max_width && column > right_margin)
	m_x_offset = column - right_margin;
      gcc_assert (m_x_offset >= 0);
    }
=======
  calculate_linenum_width ();
  calculate_x_offset_display ();
>>>>>>> e2aa5677

  if (context->show_ruler_p)
    show_ruler (m_x_offset_display + m_context->caret_max_width);
}


/* Attempt to add LOC_RANGE to m_layout_ranges, filtering them to
   those that we can sanely print.

   ORIGINAL_IDX is the index of LOC_RANGE within its rich_location,
   (for use as extrinsic state by label ranges FIXME).

   If RESTRICT_TO_CURRENT_LINE_SPANS is true, then LOC_RANGE is also
   filtered against this layout instance's current line spans: it
   will only be added if the location is fully within the lines
   already specified by other locations.

   Return true iff LOC_RANGE was added.  */

bool
layout::maybe_add_location_range (const location_range *loc_range,
				  unsigned original_idx,
				  bool restrict_to_current_line_spans)
{
  gcc_assert (loc_range);

  /* Split the "range" into caret and range information.  */
  source_range src_range = get_range_from_loc (line_table, loc_range->m_loc);

  /* Expand the various locations.  */
  expanded_location start
    = linemap_client_expand_location_to_spelling_point
    (src_range.m_start, LOCATION_ASPECT_START);
  expanded_location finish
    = linemap_client_expand_location_to_spelling_point
    (src_range.m_finish, LOCATION_ASPECT_FINISH);
  expanded_location caret
    = linemap_client_expand_location_to_spelling_point
    (loc_range->m_loc, LOCATION_ASPECT_CARET);

  /* If any part of the range isn't in the same file as the primary
     location of this diagnostic, ignore the range.  */
  if (start.file != m_exploc.file)
    return false;
  if (finish.file != m_exploc.file)
    return false;
  if (loc_range->m_range_display_kind == SHOW_RANGE_WITH_CARET)
    if (caret.file != m_exploc.file)
      return false;

  /* Sanitize the caret location for non-primary ranges.  */
  if (m_layout_ranges.length () > 0)
    if (loc_range->m_range_display_kind == SHOW_RANGE_WITH_CARET)
      if (!compatible_locations_p (loc_range->m_loc, m_primary_loc))
	/* Discard any non-primary ranges that can't be printed
	   sanely relative to the primary location.  */
	return false;

  /* Everything is now known to be in the correct source file,
     but it may require further sanitization.  */
  layout_range ri (&start, &finish, loc_range->m_range_display_kind, &caret,
		   original_idx, loc_range->m_label);

  /* If we have a range that finishes before it starts (perhaps
     from something built via macro expansion), printing the
     range is likely to be nonsensical.  Also, attempting to do so
     breaks assumptions within the printing code  (PR c/68473).
     Similarly, don't attempt to print ranges if one or both ends
     of the range aren't sane to print relative to the
     primary location (PR c++/70105).  */
  if (start.line > finish.line
      || !compatible_locations_p (src_range.m_start, m_primary_loc)
      || !compatible_locations_p (src_range.m_finish, m_primary_loc))
    {
      /* Is this the primary location?  */
      if (m_layout_ranges.length () == 0)
	{
	  /* We want to print the caret for the primary location, but
	     we must sanitize away m_start and m_finish.  */
	  ri.m_start = ri.m_caret;
	  ri.m_finish = ri.m_caret;
	}
      else
	/* This is a non-primary range; ignore it.  */
	return false;
    }

  /* Potentially filter to just the lines already specified by other
     locations.  This is for use by gcc_rich_location::add_location_if_nearby.
     The layout ctor doesn't use it, and can't because m_line_spans
     hasn't been set up at that point.  */
  if (restrict_to_current_line_spans)
    {
      if (!will_show_line_p (start.line))
	return false;
      if (!will_show_line_p (finish.line))
	return false;
      if (loc_range->m_range_display_kind == SHOW_RANGE_WITH_CARET)
	if (!will_show_line_p (caret.line))
	  return false;
    }

  /* Passed all the tests; add the range to m_layout_ranges so that
     it will be printed.  */
  m_layout_ranges.safe_push (ri);
  return true;
}

/* Return true iff ROW is within one of the line spans for this layout.  */

bool
layout::will_show_line_p (linenum_type row) const
{
  for (int line_span_idx = 0; line_span_idx < get_num_line_spans ();
       line_span_idx++)
    {
      const line_span *line_span = get_line_span (line_span_idx);
      if (line_span->contains_line_p (row))
	return true;
    }
  return false;
}

/* Print a line showing a gap in the line numbers, for showing the boundary
   between two line spans.  */

void
layout::print_gap_in_line_numbering ()
{
  gcc_assert (m_show_line_numbers_p);

<<<<<<< HEAD
=======
  pp_emit_prefix (m_pp);

>>>>>>> e2aa5677
  for (int i = 0; i < m_linenum_width + 1; i++)
    pp_character (m_pp, '.');

  pp_newline (m_pp);
}

/* Return true iff we should print a heading when starting the
   line span with the given index.  */

bool
layout::print_heading_for_line_span_index_p (int line_span_idx) const
{
  /* We print a heading for every change of line span, hence for every
     line span after the initial one.  */
  if (line_span_idx > 0)
    return true;

  /* We also do it for the initial span if the primary location of the
     diagnostic is in a different span.  */
  if (m_exploc.line > (int)get_line_span (0)->m_last_line)
    return true;

  return false;
}

/* Get an expanded_location for the first location of interest within
   the given line_span.
   Used when printing a heading to indicate a new line span.  */

expanded_location
layout::get_expanded_location (const line_span *line_span) const
{
  /* Whenever possible, use the caret location.  */
  if (line_span->contains_line_p (m_exploc.line))
    return m_exploc;

  /* Otherwise, use the start of the first range that's present
     within the line_span.  */
  for (unsigned int i = 0; i < m_layout_ranges.length (); i++)
    {
      const layout_range *lr = &m_layout_ranges[i];
      if (line_span->contains_line_p (lr->m_start.m_line))
	{
	  expanded_location exploc = m_exploc;
	  exploc.line = lr->m_start.m_line;
	  exploc.column = lr->m_start.m_columns[CU_BYTES];
	  return exploc;
	}
    }

  /* Otherwise, use the location of the first fixit-hint present within
     the line_span.  */
  for (unsigned int i = 0; i < m_fixit_hints.length (); i++)
    {
      const fixit_hint *hint = m_fixit_hints[i];
      location_t loc = hint->get_start_loc ();
      expanded_location exploc = expand_location (loc);
      if (line_span->contains_line_p (exploc.line))
	return exploc;
    }

  /* It should not be possible to have a line span that didn't
     contain any of the layout_range or fixit_hint instances.  */
  gcc_unreachable ();
  return m_exploc;
}

/* Determine if HINT is meaningful to print within this layout.  */

bool
layout::validate_fixit_hint_p (const fixit_hint *hint)
{
  if (LOCATION_FILE (hint->get_start_loc ()) != m_exploc.file)
    return false;
  if (LOCATION_FILE (hint->get_next_loc ()) != m_exploc.file)
    return false;

  return true;
}

/* Determine the range of lines affected by HINT.
   This assumes that HINT has already been filtered by
   validate_fixit_hint_p, and so affects the correct source file.  */

static line_span
get_line_span_for_fixit_hint (const fixit_hint *hint)
{
  gcc_assert (hint);

  int start_line = LOCATION_LINE (hint->get_start_loc ());

  /* For line-insertion fix-it hints, add the previous line to the
     span, to give the user more context on the proposed change.  */
  if (hint->ends_with_newline_p ())
    if (start_line > 1)
      start_line--;

  return line_span (start_line,
		    LOCATION_LINE (hint->get_next_loc ()));
}

/* We want to print the pertinent source code at a diagnostic.  The
   rich_location can contain multiple locations.  This will have been
   filtered into m_exploc (the caret for the primary location) and
   m_layout_ranges, for those ranges within the same source file.

   We will print a subset of the lines within the source file in question,
   as a collection of "spans" of lines.

   This function populates m_line_spans with an ordered, disjoint list of
   the line spans of interest.

   Printing a gap between line spans takes one line, so, when printing
   line numbers, we allow a gap of up to one line between spans when
   merging, since it makes more sense to print the source line rather than a
   "gap-in-line-numbering" line.  When not printing line numbers, it's
   better to be more explicit about what's going on, so keeping them as
   separate spans is preferred.

   For example, if the primary range is on lines 8-10, with secondary ranges
   covering lines 5-6 and lines 13-15:

     004
     005                   |RANGE 1
     006                   |RANGE 1
     007
     008  |PRIMARY RANGE
     009  |PRIMARY CARET
     010  |PRIMARY RANGE
     011
     012
     013                                |RANGE 2
     014                                |RANGE 2
     015                                |RANGE 2
     016

   With line numbering on, we want two spans: lines 5-10 and lines 13-15.

   With line numbering off (with span headers), we want three spans: lines 5-6,
   lines 8-10, and lines 13-15.  */

void
layout::calculate_line_spans ()
{
  /* This should only be called once, by the ctor.  */
  gcc_assert (m_line_spans.length () == 0);

  /* Populate tmp_spans with individual spans, for each of
     m_exploc, and for m_layout_ranges.  */
  auto_vec<line_span> tmp_spans (1 + m_layout_ranges.length ());
  tmp_spans.safe_push (line_span (m_exploc.line, m_exploc.line));
  for (unsigned int i = 0; i < m_layout_ranges.length (); i++)
    {
      const layout_range *lr = &m_layout_ranges[i];
      gcc_assert (lr->m_start.m_line <= lr->m_finish.m_line);
      tmp_spans.safe_push (line_span (lr->m_start.m_line,
				      lr->m_finish.m_line));
    }

  /* Also add spans for any fix-it hints, in case they cover other lines.  */
  for (unsigned int i = 0; i < m_fixit_hints.length (); i++)
    {
      const fixit_hint *hint = m_fixit_hints[i];
      gcc_assert (hint);
      tmp_spans.safe_push (get_line_span_for_fixit_hint (hint));
    }

  /* Sort them.  */
  tmp_spans.qsort(line_span::comparator);

  /* Now iterate through tmp_spans, copying into m_line_spans, and
     combining where possible.  */
  gcc_assert (tmp_spans.length () > 0);
  m_line_spans.safe_push (tmp_spans[0]);
  for (unsigned int i = 1; i < tmp_spans.length (); i++)
    {
      line_span *current = &m_line_spans[m_line_spans.length () - 1];
      const line_span *next = &tmp_spans[i];
      gcc_assert (next->m_first_line >= current->m_first_line);
      const int merger_distance = m_show_line_numbers_p ? 1 : 0;
      if ((linenum_arith_t)next->m_first_line
	  <= (linenum_arith_t)current->m_last_line + 1 + merger_distance)
	{
	  /* We can merge them. */
	  if (next->m_last_line > current->m_last_line)
	    current->m_last_line = next->m_last_line;
	}
      else
	{
	  /* No merger possible.  */
	  m_line_spans.safe_push (*next);
	}
    }

  /* Verify the result, in m_line_spans.  */
  gcc_assert (m_line_spans.length () > 0);
  for (unsigned int i = 1; i < m_line_spans.length (); i++)
    {
      const line_span *prev = &m_line_spans[i - 1];
      const line_span *next = &m_line_spans[i];
      /* The individual spans must be sane.  */
      gcc_assert (prev->m_first_line <= prev->m_last_line);
      gcc_assert (next->m_first_line <= next->m_last_line);
      /* The spans must be ordered.  */
      gcc_assert (prev->m_first_line < next->m_first_line);
      /* There must be a gap of at least one line between separate spans.  */
      gcc_assert ((prev->m_last_line + 1) < next->m_first_line);
    }
}

/* Determine how many display columns need to be reserved for line numbers,
   based on the largest line number that will be needed, and populate
   m_linenum_width.  */

void
layout::calculate_linenum_width ()
{
  gcc_assert (m_line_spans.length () > 0);
  const line_span *last_span = &m_line_spans[m_line_spans.length () - 1];
  int highest_line = last_span->m_last_line;
  if (highest_line < 0)
    highest_line = 0;
  m_linenum_width = num_digits (highest_line);
  /* If we're showing jumps in the line-numbering, allow at least 3 chars.  */
  if (m_line_spans.length () > 1)
    m_linenum_width = MAX (m_linenum_width, 3);
  /* If there's a minimum margin width, apply it (subtracting 1 for the space
     after the line number.  */
  m_linenum_width = MAX (m_linenum_width, m_context->min_margin_width - 1);
}

/* Calculate m_x_offset_display, which improves readability in case the source
   line of interest is longer than the user's display.  All lines output will be
   shifted to the left (so that their beginning is no longer displayed) by
   m_x_offset_display display columns, so that the caret is in a reasonable
   location.  */

void
layout::calculate_x_offset_display ()
{
  m_x_offset_display = 0;

  const int max_width = m_context->caret_max_width;
  if (!max_width)
    {
      /* Nothing to do, the width is not capped.  */
      return;
    }

  const char_span line = location_get_source_line (m_exploc.file,
						   m_exploc.line);
  if (!line)
    {
      /* Nothing to do, we couldn't find the source line.  */
      return;
    }
  int caret_display_column = m_exploc.m_display_col;
  const int line_bytes
    = get_line_bytes_without_trailing_whitespace (line.get_buffer (),
						  line.length ());
  int eol_display_column
    = cpp_display_width (line.get_buffer (), line_bytes);
  if (caret_display_column > eol_display_column
      || !caret_display_column)
    {
      /* This does not make sense, so don't try to do anything in this case.  */
      return;
    }

  /* Adjust caret and eol positions to include the left margin.  If we are
     outputting line numbers, then the left margin is equal to m_linenum_width
     plus three for the " | " which follows it.  Otherwise the left margin width
     is equal to 1, because layout::print_source_line() will prefix each line
     with a space.  */
  const int source_display_cols = eol_display_column;
  int left_margin_size = 1;
  if (m_show_line_numbers_p)
      left_margin_size = m_linenum_width + 3;
  caret_display_column += left_margin_size;
  eol_display_column += left_margin_size;

  if (eol_display_column <= max_width)
    {
      /* Nothing to do, everything fits in the display.  */
      return;
    }

  /* The line is too long for the display.  Calculate an offset such that the
     caret is not too close to the right edge of the screen.  It will be
     CARET_LINE_MARGIN display columns from the right edge, unless it is closer
     than that to the end of the source line anyway.  */
  int right_margin_size = CARET_LINE_MARGIN;
  right_margin_size = MIN (eol_display_column - caret_display_column,
			   right_margin_size);
  if (right_margin_size + left_margin_size >= max_width)
    {
      /* The max_width is very small, so anything we try to do will not be very
	 effective; just punt in this case and output with no offset.  */
      return;
    }
  const int max_caret_display_column = max_width - right_margin_size;
  if (caret_display_column > max_caret_display_column)
    {
      m_x_offset_display = caret_display_column - max_caret_display_column;
      /* Make sure we don't offset the line into oblivion.  */
      static const int min_cols_visible = 2;
      if (source_display_cols - m_x_offset_display < min_cols_visible)
	m_x_offset_display = 0;
    }
}

/* Print line ROW of source code, potentially colorized at any ranges, and
   populate *LBOUNDS_OUT.
   LINE is the source line (not necessarily 0-terminated) and LINE_BYTES
   is its length in bytes.
   This function deals only with byte offsets, not display columns, so
   m_x_offset_display must be converted from display to byte units.  In
   particular, LINE_BYTES and LBOUNDS_OUT are in bytes.  */

void
layout::print_source_line (linenum_type row, const char *line, int line_bytes,
			   line_bounds *lbounds_out)
{
  m_colorizer.set_normal_text ();

  pp_emit_prefix (m_pp);
  if (m_show_line_numbers_p)
    {
      int width = num_digits (row);
      for (int i = 0; i < m_linenum_width - width; i++)
	pp_space (m_pp);
      pp_printf (m_pp, "%i | ", row);
    }
  else
    pp_space (m_pp);

  /* We will stop printing the source line at any trailing whitespace, and start
     printing it as per m_x_offset_display.  */
  line_bytes = get_line_bytes_without_trailing_whitespace (line,
							   line_bytes);
  int x_offset_bytes = 0;
  if (m_x_offset_display)
    {
      x_offset_bytes = cpp_display_column_to_byte_column (line, line_bytes,
							  m_x_offset_display);
      /* In case the leading portion of the line that will be skipped over ends
	 with a character with wcwidth > 1, then it is possible we skipped too
	 much, so account for that by padding with spaces.  */
      const int overage
	= cpp_byte_column_to_display_column (line, line_bytes, x_offset_bytes)
	- m_x_offset_display;
      for (int column = 0; column < overage; ++column)
	pp_space (m_pp);
      line += x_offset_bytes;
    }

<<<<<<< HEAD
  if (m_show_line_numbers_p)
    {
      int width = num_digits (row);
      for (int i = 0; i < m_linenum_width - width; i++)
	pp_space (m_pp);
      pp_printf (m_pp, "%i | ", row);
    }
  else
    pp_space (m_pp);
=======
  /* Print the line.  */
>>>>>>> e2aa5677
  int first_non_ws = INT_MAX;
  int last_non_ws = 0;
  for (int col_byte = 1 + x_offset_bytes; col_byte <= line_bytes; col_byte++)
    {
      /* Assuming colorization is enabled for the caret and underline
	 characters, we may also colorize the associated characters
	 within the source line.

	 For frontends that generate range information, we color the
	 associated characters in the source line the same as the
	 carets and underlines in the annotation line, to make it easier
	 for the reader to see the pertinent code.

	 For frontends that only generate carets, we don't colorize the
	 characters above them, since this would look strange (e.g.
	 colorizing just the first character in a token).  */
      if (m_colorize_source_p)
	{
	  bool in_range_p;
	  point_state state;
	  in_range_p = get_state_at_point (row, col_byte,
					   0, INT_MAX,
					   CU_BYTES,
					   &state);
	  if (in_range_p)
	    m_colorizer.set_range (state.range_idx);
	  else
	    m_colorizer.set_normal_text ();
	}
      char c = *line;
      if (c == '\0' || c == '\t' || c == '\r')
	c = ' ';
      if (c != ' ')
	{
	  last_non_ws = col_byte;
	  if (first_non_ws == INT_MAX)
	    first_non_ws = col_byte;
	}
      pp_character (m_pp, c);
      line++;
    }
  print_newline ();

  lbounds_out->m_first_non_ws = first_non_ws;
  lbounds_out->m_last_non_ws = last_non_ws;
}

/* Determine if we should print an annotation line for ROW.
   i.e. if any of m_layout_ranges contains ROW.  */

bool
layout::should_print_annotation_line_p (linenum_type row) const
{
  layout_range *range;
  int i;
  FOR_EACH_VEC_ELT (m_layout_ranges, i, range)
    {
      if (range->m_range_display_kind == SHOW_LINES_WITHOUT_RANGE)
	return false;
      if (range->intersects_line_p (row))
	return true;
    }
  return false;
}

/* Begin an annotation line.  If m_show_line_numbers_p, print the left
   margin, which is empty for annotation lines.  Otherwise, do nothing.  */

void
layout::start_annotation_line (char margin_char) const
{
<<<<<<< HEAD
=======
  pp_emit_prefix (m_pp);
>>>>>>> e2aa5677
  if (m_show_line_numbers_p)
    {
      /* Print the margin.  If MARGIN_CHAR != ' ', then print up to 3
	 of it, right-aligned, padded with spaces.  */
      int i;
      for (i = 0; i < m_linenum_width - 3; i++)
	pp_space (m_pp);
      for (; i < m_linenum_width; i++)
	pp_character (m_pp, margin_char);
      pp_string (m_pp, " |");
    }
}

/* Print a line consisting of the caret/underlines for the given
   source line.  This function works with display columns, rather than byte
   counts; in particular, LBOUNDS should be in display column units.  */

void
layout::print_annotation_line (linenum_type row, const line_bounds lbounds)
{
  int x_bound = get_x_bound_for_row (row, m_exploc.m_display_col,
				     lbounds.m_last_non_ws);

  start_annotation_line ();
  pp_space (m_pp);

<<<<<<< HEAD
  for (int column = 1 + m_x_offset; column < x_bound; column++)
=======
  for (int column = 1 + m_x_offset_display; column < x_bound; column++)
>>>>>>> e2aa5677
    {
      bool in_range_p;
      point_state state;
      in_range_p = get_state_at_point (row, column,
				       lbounds.m_first_non_ws,
				       lbounds.m_last_non_ws,
				       CU_DISPLAY_COLS,
				       &state);
      if (in_range_p)
	{
	  /* Within a range.  Draw either the caret or an underline.  */
	  m_colorizer.set_range (state.range_idx);
	  if (state.draw_caret_p)
	    {
	      /* Draw the caret.  */
	      char caret_char;
	      if (state.range_idx < rich_location::STATICALLY_ALLOCATED_RANGES)
		caret_char = m_context->caret_chars[state.range_idx];
	      else
		caret_char = '^';
	      pp_character (m_pp, caret_char);
	    }
	  else
	    pp_character (m_pp, '~');
	}
      else
	{
	  /* Not in a range.  */
	  m_colorizer.set_normal_text ();
	  pp_character (m_pp, ' ');
	}
    }
  print_newline ();
}

/* Implementation detail of layout::print_any_labels.

   A label within the given row of source.  */

<<<<<<< HEAD
struct line_label
{
  line_label (int state_idx, int column, label_text text)
  : m_state_idx (state_idx), m_column (column),
    m_text (text), m_length (strlen (text.m_buffer)),
    m_label_line (0)
  {}
=======
class line_label
{
public:
  line_label (int state_idx, int column, label_text text)
  : m_state_idx (state_idx), m_column (column),
    m_text (text), m_label_line (0), m_has_vbar (true)
  {
    const int bytes = strlen (text.m_buffer);
    m_display_width = cpp_display_width (text.m_buffer, bytes);
  }
>>>>>>> e2aa5677

  /* Sorting is primarily by column, then by state index.  */
  static int comparator (const void *p1, const void *p2)
  {
    const line_label *ll1 = (const line_label *)p1;
    const line_label *ll2 = (const line_label *)p2;
    int column_cmp = compare (ll1->m_column, ll2->m_column);
    if (column_cmp)
      return column_cmp;
<<<<<<< HEAD
    return compare (ll1->m_state_idx, ll2->m_state_idx);
=======
    /* Order by reverse state index, so that labels are printed
       in order of insertion into the rich_location when the
       sorted list is walked backwards.  */
    return -compare (ll1->m_state_idx, ll2->m_state_idx);
>>>>>>> e2aa5677
  }

  int m_state_idx;
  int m_column;
  label_text m_text;
<<<<<<< HEAD
  size_t m_length;
  int m_label_line;
=======
  size_t m_display_width;
  int m_label_line;
  bool m_has_vbar;
>>>>>>> e2aa5677
};

/* Print any labels in this row.  */
void
layout::print_any_labels (linenum_type row)
{
  int i;
  auto_vec<line_label> labels;

  /* Gather the labels that are to be printed into "labels".  */
  {
    layout_range *range;
    FOR_EACH_VEC_ELT (m_layout_ranges, i, range)
      {
	/* Most ranges don't have labels, so reject this first.  */
	if (range->m_label == NULL)
	  continue;

	/* The range's caret must be on this line.  */
	if (range->m_caret.m_line != row)
	  continue;

	/* Reject labels that aren't fully visible due to clipping
<<<<<<< HEAD
	   by m_x_offset.  */
	if (range->m_caret.m_column <= m_x_offset)
=======
	   by m_x_offset_display.  */
	const int disp_col = range->m_caret.m_columns[CU_DISPLAY_COLS];
	if (disp_col <= m_x_offset_display)
>>>>>>> e2aa5677
	  continue;

	label_text text;
	text = range->m_label->get_text (range->m_original_idx);

	/* Allow for labels that return NULL from their get_text
	   implementation (so e.g. such labels can control their own
	   visibility).  */
	if (text.m_buffer == NULL)
	  continue;

<<<<<<< HEAD
	labels.safe_push (line_label (i, range->m_caret.m_column, text));
=======
	labels.safe_push (line_label (i, disp_col, text));
>>>>>>> e2aa5677
      }
  }

  /* Bail out if there are no labels on this row.  */
  if (labels.length () == 0)
    return;

  /* Sort them.  */
  labels.qsort(line_label::comparator);

  /* Figure out how many "label lines" we need, and which
     one each label is printed in.

     For example, if the labels aren't too densely packed,
     we can fit them on the same line, giving two "label lines":

       foo + bar
       ~~~   ~~~
       |     |        : label line 0
       l0    l1       : label line 1

     If they would touch each other or overlap, then we need
     additional "label lines":

       foo + bar
       ~~~   ~~~
       |     |             : label line 0
       |     label 1       : label line 1
       label 0             : label line 2

     Place the final label on label line 1, and work backwards, adding
     label lines as needed.

     If multiple labels are at the same place, put them on separate
     label lines:

       foo + bar
           ^               : label line 0
           |               : label line 1
<<<<<<< HEAD
           label 1         : label line 2
           label 0         : label line 3.  */
=======
           label 0         : label line 2
           label 1         : label line 3.  */
>>>>>>> e2aa5677

  int max_label_line = 1;
  {
    int next_column = INT_MAX;
    line_label *label;
    FOR_EACH_VEC_ELT_REVERSE (labels, i, label)
      {
	/* Would this label "touch" or overlap the next label?  */
<<<<<<< HEAD
	if (label->m_column + label->m_length >= (size_t)next_column)
	  max_label_line++;
=======
	if (label->m_column + label->m_display_width >= (size_t)next_column)
	  {
	    max_label_line++;

	    /* If we've already seen labels with the same column, suppress the
	       vertical bar for subsequent ones in this backwards iteration;
	       hence only the one with the highest label_line has m_has_vbar set.  */
	    if (label->m_column == next_column)
	      label->m_has_vbar = false;
	  }
>>>>>>> e2aa5677

	label->m_label_line = max_label_line;
	next_column = label->m_column;
      }
  }

  /* Print the "label lines".  For each label within the line, print
     either a vertical bar ('|') for the labels that are lower down, or the
     labels themselves once we've reached their line.  */
  {
<<<<<<< HEAD
    /* Keep track of in which column we last printed a vertical bar.
       This allows us to suppress duplicate vertical bars for the case
       where multiple labels are on one column.  */
    int last_vbar = 0;
=======
>>>>>>> e2aa5677
    for (int label_line = 0; label_line <= max_label_line; label_line++)
      {
	start_annotation_line ();
	pp_space (m_pp);
<<<<<<< HEAD
	int column = 1 + m_x_offset;
=======
	int column = 1 + m_x_offset_display;
>>>>>>> e2aa5677
	line_label *label;
	FOR_EACH_VEC_ELT (labels, i, label)
	  {
	    if (label_line > label->m_label_line)
	      /* We've printed all the labels for this label line.  */
	      break;

	    if (label_line == label->m_label_line)
	      {
		gcc_assert (column <= label->m_column);
		move_to_column (&column, label->m_column, true);
<<<<<<< HEAD
		m_colorizer.set_range (label->m_state_idx);
		pp_string (m_pp, label->m_text.m_buffer);
		m_colorizer.set_normal_text ();
		column += label->m_length;
	      }
	    else if (label->m_column != last_vbar)
=======
		/* Colorize the text, unless it's for events in a
		   diagnostic_path.  */
		if (!m_diagnostic_path_p)
		  m_colorizer.set_range (label->m_state_idx);
		pp_string (m_pp, label->m_text.m_buffer);
		m_colorizer.set_normal_text ();
		column += label->m_display_width;
	      }
	    else if (label->m_has_vbar)
>>>>>>> e2aa5677
	      {
		gcc_assert (column <= label->m_column);
		move_to_column (&column, label->m_column, true);
		m_colorizer.set_range (label->m_state_idx);
		pp_character (m_pp, '|');
		m_colorizer.set_normal_text ();
<<<<<<< HEAD
		last_vbar = column;
=======
>>>>>>> e2aa5677
		column++;
	      }
	  }
	print_newline ();
      }
    }

  /* Clean up.  */
  {
    line_label *label;
    FOR_EACH_VEC_ELT (labels, i, label)
      label->m_text.maybe_free ();
  }
}

/* If there are any fixit hints inserting new lines before source line ROW,
   print them.

   They are printed on lines of their own, before the source line
   itself, with a leading '+'.  */

void
layout::print_leading_fixits (linenum_type row)
{
  for (unsigned int i = 0; i < m_fixit_hints.length (); i++)
    {
      const fixit_hint *hint = m_fixit_hints[i];

      if (!hint->ends_with_newline_p ())
	/* Not a newline fixit; print it in print_trailing_fixits.  */
	continue;

      gcc_assert (hint->insertion_p ());

      if (hint->affects_line_p (m_exploc.file, row))
	{
	  /* Printing the '+' with normal colorization
	     and the inserted line with "insert" colorization
	     helps them stand out from each other, and from
	     the surrounding text.  */
	  m_colorizer.set_normal_text ();
	  start_annotation_line ('+');
	  pp_character (m_pp, '+');
	  m_colorizer.set_fixit_insert ();
	  /* Print all but the trailing newline of the fix-it hint.
	     We have to print the newline separately to avoid
	     getting additional pp prefixes printed.  */
	  for (size_t i = 0; i < hint->get_length () - 1; i++)
	    pp_character (m_pp, hint->get_string ()[i]);
	  m_colorizer.set_normal_text ();
	  pp_newline (m_pp);
	}
    }
}

/* Subroutine of layout::print_trailing_fixits.

   Determine if the annotation line printed for LINE contained
   the exact range from START_COLUMN to FINISH_COLUMN (in display units).  */

bool
layout::annotation_line_showed_range_p (linenum_type line, int start_column,
					int finish_column) const
{
  layout_range *range;
  int i;
  FOR_EACH_VEC_ELT (m_layout_ranges, i, range)
    if (range->m_start.m_line == line
	&& range->m_start.m_columns[CU_DISPLAY_COLS] == start_column
	&& range->m_finish.m_line == line
	&& range->m_finish.m_columns[CU_DISPLAY_COLS] == finish_column)
      return true;
  return false;
}

/* Classes for printing trailing fix-it hints i.e. those that
   don't add new lines.

   For insertion, these can look like:

     new_text

   For replacement, these can look like:

     ------------- : underline showing affected range
     new_text

   For deletion, these can look like:

     ------------- : underline showing affected range

   This can become confusing if they overlap, and so we need
   to do some preprocessing to decide what to print.
   We use the list of fixit_hint instances affecting the line
   to build a list of "correction" instances, and print the
   latter.

   For example, consider a set of fix-its for converting
   a C-style cast to a C++ const_cast.

   Given:

   ..000000000111111111122222222223333333333.
   ..123456789012345678901234567890123456789.
     foo *f = (foo *)ptr->field;
                          ^~~~~

   and the fix-it hints:
     - replace col 10 (the open paren) with "const_cast<"
     - replace col 16 (the close paren) with "> ("
     - insert ")" before col 27

   then we would get odd-looking output:

     foo *f = (foo *)ptr->field;
                          ^~~~~
              -
              const_cast<
                    -
                    > (        )

   It would be better to detect when fixit hints are going to
   overlap (those that require new lines), and to consolidate
   the printing of such fixits, giving something like:

     foo *f = (foo *)ptr->field;
                          ^~~~~
              -----------------
              const_cast<foo *> (ptr->field)

   This works by detecting when the printing would overlap, and
   effectively injecting no-op replace hints into the gaps between
   such fix-its, so that the printing joins up.

   In the above example, the overlap of:
     - replace col 10 (the open paren) with "const_cast<"
   and:
     - replace col 16 (the close paren) with "> ("
   is fixed by injecting a no-op:
     - replace cols 11-15 with themselves ("foo *")
   and consolidating these, making:
     - replace cols 10-16 with "const_cast<" + "foo *" + "> ("
   i.e.:
     - replace cols 10-16 with "const_cast<foo *> ("

   This overlaps with the final fix-it hint:
     - insert ")" before col 27
   and so we repeat the consolidation process, by injecting
   a no-op:
     - replace cols 17-26 with themselves ("ptr->field")
   giving:
     - replace cols 10-26 with "const_cast<foo *> (" + "ptr->field" + ")"
   i.e.:
     - replace cols 10-26 with "const_cast<foo *> (ptr->field)"

   and is thus printed as desired.  */

/* A range of (byte or display) columns within a line.  */

class column_range
{
public:
  column_range (int start_, int finish_) : start (start_), finish (finish_)
  {
    /* We must have either a range, or an insertion.  */
    gcc_assert (start <= finish || finish == start - 1);
  }

  bool operator== (const column_range &other) const
  {
    return start == other.start && finish == other.finish;
  }

  int start;
  int finish;
};

/* Get the range of bytes or display columns that HINT would affect.  */
static column_range
get_affected_range (const fixit_hint *hint, enum column_unit col_unit)
{
  expanded_location exploc_start = expand_location (hint->get_start_loc ());
  expanded_location exploc_finish = expand_location (hint->get_next_loc ());
  --exploc_finish.column;

  int start_column;
  int finish_column;
  if (col_unit == CU_DISPLAY_COLS)
    {
      start_column = location_compute_display_column (exploc_start);
      if (hint->insertion_p ())
	finish_column = start_column - 1;
      else
	finish_column = location_compute_display_column (exploc_finish);
    }
  else
    {
      start_column = exploc_start.column;
      finish_column = exploc_finish.column;
    }
  return column_range (start_column, finish_column);
}

/* Get the range of display columns that would be printed for HINT.  */

static column_range
get_printed_columns (const fixit_hint *hint)
{
  expanded_location exploc = expand_location (hint->get_start_loc ());
  int start_column = location_compute_display_column (exploc);
  int hint_width = cpp_display_width (hint->get_string (),
				      hint->get_length ());
  int final_hint_column = start_column + hint_width - 1;
  if (hint->insertion_p ())
    {
      return column_range (start_column, final_hint_column);
    }
  else
    {
      exploc = expand_location (hint->get_next_loc ());
      --exploc.column;
      int finish_column = location_compute_display_column (exploc);
      return column_range (start_column,
			   MAX (finish_column, final_hint_column));
    }
}

/* A correction on a particular line.
   This describes a plan for how to print one or more fixit_hint
   instances that affected the line, potentially consolidating hints
   into corrections to make the result easier for the user to read.  */

class correction
{
public:
  correction (column_range affected_bytes,
	      column_range affected_columns,
	      column_range printed_columns,
	      const char *new_text, size_t new_text_len)
  : m_affected_bytes (affected_bytes),
    m_affected_columns (affected_columns),
    m_printed_columns (printed_columns),
    m_text (xstrdup (new_text)),
    m_byte_length (new_text_len),
    m_alloc_sz (new_text_len + 1)
  {
    compute_display_cols ();
  }

  ~correction () { free (m_text); }

  bool insertion_p () const
  {
    return m_affected_bytes.start == m_affected_bytes.finish + 1;
  }

  void ensure_capacity (size_t len);
  void ensure_terminated ();

  void compute_display_cols ()
  {
    m_display_cols = cpp_display_width (m_text, m_byte_length);
  }

  void overwrite (int dst_offset, const char_span &src_span)
  {
    gcc_assert (dst_offset >= 0);
    gcc_assert (dst_offset + src_span.length () < m_alloc_sz);
    memcpy (m_text + dst_offset, src_span.get_buffer (),
	    src_span.length ());
  }

  /* If insert, then start: the column before which the text
     is to be inserted, and finish is offset by the length of
     the replacement.
     If replace, then the range of columns affected.  */
  column_range m_affected_bytes;
  column_range m_affected_columns;

  /* If insert, then start: the column before which the text
     is to be inserted, and finish is offset by the length of
     the replacement.
     If replace, then the range of columns affected.  */
  column_range m_printed_columns;

  /* The text to be inserted/used as replacement.  */
  char *m_text;
  size_t m_byte_length; /* Not including null-terminator.  */
  int m_display_cols;
  size_t m_alloc_sz;
};

/* Ensure that m_text can hold a string of length LEN
   (plus 1 for 0-termination).  */

void
correction::ensure_capacity (size_t len)
{
  /* Allow 1 extra byte for 0-termination.  */
  if (m_alloc_sz < (len + 1))
    {
      size_t new_alloc_sz = (len + 1) * 2;
      m_text = (char *)xrealloc (m_text, new_alloc_sz);
      m_alloc_sz = new_alloc_sz;
    }
}

/* Ensure that m_text is 0-terminated.  */

void
correction::ensure_terminated ()
{
  /* 0-terminate the buffer.  */
  gcc_assert (m_byte_length < m_alloc_sz);
  m_text[m_byte_length] = '\0';
}

/* A list of corrections affecting a particular line.
   This is used by layout::print_trailing_fixits for planning
   how to print the fix-it hints affecting the line.  */

class line_corrections
{
public:
  line_corrections (const char *filename, linenum_type row)
  : m_filename (filename), m_row (row)
  {}
  ~line_corrections ();

  void add_hint (const fixit_hint *hint);

  const char *m_filename;
  linenum_type m_row;
  auto_vec <correction *> m_corrections;
};

/* struct line_corrections.  */

line_corrections::~line_corrections ()
{
  unsigned i;
  correction *c;
  FOR_EACH_VEC_ELT (m_corrections, i, c)
    delete c;
}

/* A struct wrapping a particular source line, allowing
   run-time bounds-checking of accesses in a checked build.  */

class source_line
{
public:
  source_line (const char *filename, int line);

  char_span as_span () { return char_span (chars, width); }

  const char *chars;
  int width;
};

/* source_line's ctor.  */

source_line::source_line (const char *filename, int line)
{
  char_span span = location_get_source_line (filename, line);
  chars = span.get_buffer ();
  width = span.length ();
}

/* Add HINT to the corrections for this line.
   Attempt to consolidate nearby hints so that they will not
   overlap with printed.  */

void
line_corrections::add_hint (const fixit_hint *hint)
{
  column_range affected_bytes = get_affected_range (hint, CU_BYTES);
  column_range affected_columns = get_affected_range (hint, CU_DISPLAY_COLS);
  column_range printed_columns = get_printed_columns (hint);

  /* Potentially consolidate.  */
  if (!m_corrections.is_empty ())
    {
      correction *last_correction
	= m_corrections[m_corrections.length () - 1];

      /* The following consolidation code assumes that the fix-it hints
	 have been sorted by start (done within layout's ctor).  */
      gcc_assert (affected_bytes.start
		  >= last_correction->m_affected_bytes.start);
      gcc_assert (printed_columns.start
		  >= last_correction->m_printed_columns.start);

      if (printed_columns.start <= last_correction->m_printed_columns.finish)
	{
	  /* We have two hints for which the printed forms of the hints
	     would touch or overlap, so we need to consolidate them to avoid
	     confusing the user.
	     Attempt to inject a "replace" correction from immediately
	     after the end of the last hint to immediately before the start
	     of the next hint.  */
	  column_range between (last_correction->m_affected_bytes.finish + 1,
				affected_bytes.start - 1);

	  /* Try to read the source.  */
	  source_line line (m_filename, m_row);
	  if (line.chars && between.finish < line.width)
	    {
	      /* Consolidate into the last correction:
		 add a no-op "replace" of the "between" text, and
		 add the text from the new hint.  */
	      int old_byte_len = last_correction->m_byte_length;
	      gcc_assert (old_byte_len >= 0);
	      int between_byte_len = between.finish + 1 - between.start;
	      gcc_assert (between_byte_len >= 0);
	      int new_byte_len
		= old_byte_len + between_byte_len + hint->get_length ();
	      gcc_assert (new_byte_len >= 0);
	      last_correction->ensure_capacity (new_byte_len);
	      last_correction->overwrite
		(old_byte_len,
		 line.as_span ().subspan (between.start - 1,
					  between.finish + 1 - between.start));
	      last_correction->overwrite (old_byte_len + between_byte_len,
					  char_span (hint->get_string (),
						     hint->get_length ()));
	      last_correction->m_byte_length = new_byte_len;
	      last_correction->ensure_terminated ();
	      last_correction->m_affected_bytes.finish
		= affected_bytes.finish;
	      last_correction->m_affected_columns.finish
		= affected_columns.finish;
	      int prev_display_cols = last_correction->m_display_cols;
	      last_correction->compute_display_cols ();
	      last_correction->m_printed_columns.finish
		+= last_correction->m_display_cols - prev_display_cols;
	      return;
	    }
	}
    }

  /* If no consolidation happened, add a new correction instance.  */
  m_corrections.safe_push (new correction (affected_bytes,
					   affected_columns,
					   printed_columns,
					   hint->get_string (),
					   hint->get_length ()));
}

/* If there are any fixit hints on source line ROW, print them.
   They are printed in order, attempting to combine them onto lines, but
   starting new lines if necessary.
   Fix-it hints that insert new lines are handled separately,
   in layout::print_leading_fixits.  */

void
layout::print_trailing_fixits (linenum_type row)
{
  /* Build a list of correction instances for the line,
     potentially consolidating hints (for the sake of readability).  */
  line_corrections corrections (m_exploc.file, row);
  for (unsigned int i = 0; i < m_fixit_hints.length (); i++)
    {
      const fixit_hint *hint = m_fixit_hints[i];

      /* Newline fixits are handled by layout::print_leading_fixits.  */
      if (hint->ends_with_newline_p ())
	continue;

      if (hint->affects_line_p (m_exploc.file, row))
	corrections.add_hint (hint);
    }

  /* Now print the corrections.  */
  unsigned i;
  correction *c;
  int column = m_x_offset_display;

  if (!corrections.m_corrections.is_empty ())
    start_annotation_line ();

  if (!corrections.m_corrections.is_empty ())
    start_annotation_line ();

  FOR_EACH_VEC_ELT (corrections.m_corrections, i, c)
    {
      /* For now we assume each fixit hint can only touch one line.  */
      if (c->insertion_p ())
	{
	  /* This assumes the insertion just affects one line.  */
	  int start_column = c->m_printed_columns.start;
	  move_to_column (&column, start_column, true);
	  m_colorizer.set_fixit_insert ();
	  pp_string (m_pp, c->m_text);
	  m_colorizer.set_normal_text ();
	  column += c->m_display_cols;
	}
      else
	{
	  /* If the range of the replacement wasn't printed in the
	     annotation line, then print an extra underline to
	     indicate exactly what is being replaced.
	     Always show it for removals.  */
	  int start_column = c->m_affected_columns.start;
	  int finish_column = c->m_affected_columns.finish;
	  if (!annotation_line_showed_range_p (row, start_column,
					       finish_column)
	      || c->m_byte_length == 0)
	    {
	      move_to_column (&column, start_column, true);
	      m_colorizer.set_fixit_delete ();
	      for (; column <= finish_column; column++)
		pp_character (m_pp, '-');
	      m_colorizer.set_normal_text ();
	    }
	  /* Print the replacement text.  REPLACE also covers
	     removals, so only do this extra work (potentially starting
	     a new line) if we have actual replacement text.  */
	  if (c->m_byte_length > 0)
	    {
	      move_to_column (&column, start_column, true);
	      m_colorizer.set_fixit_insert ();
	      pp_string (m_pp, c->m_text);
	      m_colorizer.set_normal_text ();
	      column += c->m_display_cols;
	    }
	}
    }

  /* Add a trailing newline, if necessary.  */
  move_to_column (&column, 0, false);
}

/* Disable any colorization and emit a newline.  */

void
layout::print_newline ()
{
  m_colorizer.set_normal_text ();
  pp_newline (m_pp);
}

/* Return true if (ROW/COLUMN) is within a range of the layout.
   If it returns true, OUT_STATE is written to, with the
   range index, and whether we should draw the caret at
   (ROW/COLUMN) (as opposed to an underline).  COL_UNIT controls
   whether all inputs and outputs are in bytes or display column units.  */

bool
layout::get_state_at_point (/* Inputs.  */
			    linenum_type row, int column,
			    int first_non_ws, int last_non_ws,
			    enum column_unit col_unit,
			    /* Outputs.  */
			    point_state *out_state)
{
  layout_range *range;
  int i;
  FOR_EACH_VEC_ELT (m_layout_ranges, i, range)
    {
      if (range->m_range_display_kind == SHOW_LINES_WITHOUT_RANGE)
	/* Bail out early, so that such ranges don't affect underlining or
	   source colorization.  */
	continue;

<<<<<<< HEAD
      if (range->contains_point (row, column))
=======
      if (range->contains_point (row, column, col_unit))
>>>>>>> e2aa5677
	{
	  out_state->range_idx = i;

	  /* Are we at the range's caret?  is it visible? */
	  out_state->draw_caret_p = false;
	  if (range->m_range_display_kind == SHOW_RANGE_WITH_CARET
	      && row == range->m_caret.m_line
	      && column == range->m_caret.m_columns[col_unit])
	    out_state->draw_caret_p = true;

	  /* Within a multiline range, don't display any underline
	     in any leading or trailing whitespace on a line.
	     We do display carets, however.  */
	  if (!out_state->draw_caret_p)
	    if (column < first_non_ws || column > last_non_ws)
	      return false;

	  /* We are within a range.  */
	  return true;
	}
    }

  return false;
}

/* Helper function for use by layout::print_line when printing the
   annotation line under the source line.
   Get the display column beyond the rightmost one that could contain a caret
   or range marker, given that we stop rendering at trailing whitespace.
   ROW is the source line within the given file.
   CARET_COLUMN is the display column of range 0's caret.
   LAST_NON_WS_COLUMN is the last display column containing a non-whitespace
   character of source (as determined when printing the source line).  */

int
layout::get_x_bound_for_row (linenum_type row, int caret_column,
			     int last_non_ws_column)
{
  int result = caret_column + 1;

  layout_range *range;
  int i;
  FOR_EACH_VEC_ELT (m_layout_ranges, i, range)
    {
      if (row >= range->m_start.m_line)
	{
	  if (range->m_finish.m_line == row)
	    {
	      /* On the final line within a range; ensure that
		 we render up to the end of the range.  */
	      const int disp_col = range->m_finish.m_columns[CU_DISPLAY_COLS];
	      if (result <= disp_col)
		result = disp_col + 1;
	    }
	  else if (row < range->m_finish.m_line)
	    {
	      /* Within a multiline range; ensure that we render up to the
		 last non-whitespace column.  */
	      if (result <= last_non_ws_column)
		result = last_non_ws_column + 1;
	    }
	}
    }

  return result;
}

/* Given *COLUMN as an x-coordinate, print spaces to position
   successive output at DEST_COLUMN, printing a newline if necessary,
   and updating *COLUMN.  If ADD_LEFT_MARGIN, then print the (empty)
   left margin after any newline.  */

void
layout::move_to_column (int *column, int dest_column, bool add_left_margin)
{
  /* Start a new line if we need to.  */
  if (*column > dest_column)
    {
      print_newline ();
      if (add_left_margin)
	start_annotation_line ();
<<<<<<< HEAD
      *column = m_x_offset;
=======
      *column = m_x_offset_display;
>>>>>>> e2aa5677
    }

  while (*column < dest_column)
    {
      pp_space (m_pp);
      (*column)++;
    }
}

/* For debugging layout issues, render a ruler giving column numbers
   (after the 1-column indent).  */

void
layout::show_ruler (int max_column) const
{
  /* Hundreds.  */
  if (max_column > 99)
    {
      start_annotation_line ();
      pp_space (m_pp);
      for (int column = 1 + m_x_offset_display; column <= max_column; column++)
	if (column % 10 == 0)
	  pp_character (m_pp, '0' + (column / 100) % 10);
	else
	  pp_space (m_pp);
      pp_newline (m_pp);
    }

  /* Tens.  */
  start_annotation_line ();
  pp_space (m_pp);
  for (int column = 1 + m_x_offset_display; column <= max_column; column++)
    if (column % 10 == 0)
      pp_character (m_pp, '0' + (column / 10) % 10);
    else
      pp_space (m_pp);
  pp_newline (m_pp);

  /* Units.  */
  start_annotation_line ();
  pp_space (m_pp);
  for (int column = 1 + m_x_offset_display; column <= max_column; column++)
    pp_character (m_pp, '0' + (column % 10));
  pp_newline (m_pp);
}

/* Print leading fix-its (for new lines inserted before the source line)
   then the source line, followed by an annotation line
   consisting of any caret/underlines, then any fixits.
   If the source line can't be read, print nothing.  */
void
layout::print_line (linenum_type row)
{
  char_span line = location_get_source_line (m_exploc.file, row);
  if (!line)
    return;

  line_bounds lbounds;
  print_leading_fixits (row);
  print_source_line (row, line.get_buffer (), line.length (), &lbounds);
  if (should_print_annotation_line_p (row))
<<<<<<< HEAD
    print_annotation_line (row, lbounds);
=======
    {
      if (lbounds.m_first_non_ws != INT_MAX)
	lbounds.convert_to_display_cols (line);
      print_annotation_line (row, lbounds);
    }
>>>>>>> e2aa5677
  if (m_show_labels_p)
    print_any_labels (row);
  print_trailing_fixits (row);
}

} /* End of anonymous namespace.  */

/* If LOC is within the spans of lines that will already be printed for
   this gcc_rich_location, then add it as a secondary location and return true.

   Otherwise return false.  */

bool
gcc_rich_location::add_location_if_nearby (location_t loc,
					   bool restrict_to_current_line_spans,
					   const range_label *label)
{
  /* Use the layout location-handling logic to sanitize LOC,
     filtering it to the current line spans within a temporary
     layout instance.  */
  layout layout (global_dc, this, DK_ERROR);
  location_range loc_range;
  loc_range.m_loc = loc;
  loc_range.m_range_display_kind = SHOW_RANGE_WITHOUT_CARET;
<<<<<<< HEAD
  if (!layout.maybe_add_location_range (&loc_range, 0, true))
    return false;

  add_range (loc);
=======
  if (!layout.maybe_add_location_range (&loc_range, 0,
					restrict_to_current_line_spans))
    return false;

  add_range (loc, SHOW_RANGE_WITHOUT_CARET, label);
>>>>>>> e2aa5677
  return true;
}

/* Print the physical source code corresponding to the location of
   this diagnostic, with additional annotations.  */

void
diagnostic_show_locus (diagnostic_context * context,
		       rich_location *richloc,
		       diagnostic_t diagnostic_kind)
{
  location_t loc = richloc->get_loc ();
  /* Do nothing if source-printing has been disabled.  */
  if (!context->show_caret)
    return;

  /* Don't attempt to print source for UNKNOWN_LOCATION and for builtins.  */
  if (loc <= BUILTINS_LOCATION)
    return;

  /* Don't print the same source location twice in a row, unless we have
     fix-it hints.  */
  if (loc == context->last_location
      && richloc->get_num_fixit_hints () == 0)
    return;

  context->last_location = loc;

  layout layout (context, richloc, diagnostic_kind);
  for (int line_span_idx = 0; line_span_idx < layout.get_num_line_spans ();
       line_span_idx++)
    {
      const line_span *line_span = layout.get_line_span (line_span_idx);
      if (context->show_line_numbers_p)
<<<<<<< HEAD
	{
	  /* With line numbers, we should show whenever the line-numbering
	     "jumps".  */
	  if (line_span_idx > 0)
	    layout.print_gap_in_line_numbering ();
	}
      else
	{
	  /* Without line numbers, we print headings for some line spans.  */
	  if (layout.print_heading_for_line_span_index_p (line_span_idx))
	    {
	      expanded_location exploc
		= layout.get_expanded_location (line_span);
	      context->start_span (context, exploc);
	    }
	}
=======
	{
	  /* With line numbers, we should show whenever the line-numbering
	     "jumps".  */
	  if (line_span_idx > 0)
	    layout.print_gap_in_line_numbering ();
	}
      else
	{
	  /* Without line numbers, we print headings for some line spans.  */
	  if (layout.print_heading_for_line_span_index_p (line_span_idx))
	    {
	      expanded_location exploc
		= layout.get_expanded_location (line_span);
	      context->start_span (context, exploc);
	    }
	}
>>>>>>> e2aa5677
      /* Iterate over the lines within this span (using linenum_arith_t to
	 avoid overflow with 0xffffffff causing an infinite loop).  */
      linenum_arith_t last_line = line_span->get_last_line ();
      for (linenum_arith_t row = line_span->get_first_line ();
	   row <= last_line; row++)
	layout.print_line (row);
    }
}

#if CHECKING_P

namespace selftest {

/* Selftests for diagnostic_show_locus.  */

/* For precise tests of the layout, make clear where the source line will
   start.  test_left_margin sets the total byte count from the left side of the
   screen to the start of source lines, after the line number and the separator,
   which consists of the three characters " | ".  */
static const int test_linenum_sep = 3;
static const int test_left_margin = 7;

/* Helper function for test_layout_x_offset_display_utf8().  */
static void
test_offset_impl (int caret_byte_col, int max_width,
		  int expected_x_offset_display,
		  int left_margin = test_left_margin)
{
  test_diagnostic_context dc;
  dc.caret_max_width = max_width;
  /* diagnostic_context::min_margin_width sets the minimum space reserved for
     the line number plus one space after.  */
  dc.min_margin_width = left_margin - test_linenum_sep + 1;
  dc.show_line_numbers_p = true;
  rich_location richloc (line_table,
			 linemap_position_for_column (line_table,
						      caret_byte_col));
  layout test_layout (&dc, &richloc, DK_ERROR);
  ASSERT_EQ (left_margin - test_linenum_sep,
	     test_layout.get_linenum_width ());
  ASSERT_EQ (expected_x_offset_display,
	     test_layout.get_x_offset_display ());
}

/* Test that layout::calculate_x_offset_display() works.  */
static void
test_layout_x_offset_display_utf8 (const line_table_case &case_)
{

  const char *content
    = "This line is very long, so that we can use it to test the logic for "
      "clipping long lines.  Also this: \xf0\x9f\x98\x82\xf0\x9f\x98\x82 is a "
      "pair of emojis that occupies 8 bytes and 4 display columns, starting at "
      "column #102.\n";

  /* Number of bytes in the line, subtracting one to remove the newline.  */
  const int line_bytes = strlen (content) - 1;

  /* Number of display columns occupied by the line; each of the 2 emojis
     takes up 2 fewer display columns than it does bytes.  */
  const int line_display_cols = line_bytes - 2*2;

  /* The column of the first emoji.  Byte or display is the same as there are
     no multibyte characters earlier on the line.  */
  const int emoji_col = 102;

  temp_source_file tmp (SELFTEST_LOCATION, ".c", content);
  line_table_test ltt (case_);

  linemap_add (line_table, LC_ENTER, false, tmp.get_filename (), 1);

  location_t line_end = linemap_position_for_column (line_table, line_bytes);

  /* Don't attempt to run the tests if column data might be unavailable.  */
  if (line_end > LINE_MAP_MAX_LOCATION_WITH_COLS)
    return;

  ASSERT_STREQ (tmp.get_filename (), LOCATION_FILE (line_end));
  ASSERT_EQ (1, LOCATION_LINE (line_end));
  ASSERT_EQ (line_bytes, LOCATION_COLUMN (line_end));

  char_span lspan = location_get_source_line (tmp.get_filename (), 1);
  ASSERT_EQ (line_display_cols,
	     cpp_display_width (lspan.get_buffer (), lspan.length ()));
  ASSERT_EQ (line_display_cols,
	     location_compute_display_column (expand_location (line_end)));
  ASSERT_EQ (0, memcmp (lspan.get_buffer () + (emoji_col - 1),
			"\xf0\x9f\x98\x82\xf0\x9f\x98\x82", 8));

  /* (caret_byte, max_width, expected_x_offset_display, [left_margin])  */

  /* No constraint on the width -> no offset.  */
  test_offset_impl (emoji_col, 0, 0);

  /* Caret is before the beginning -> no offset.  */
  test_offset_impl (0, 100, 0);

  /* Caret is past the end of the line -> no offset.  */
  test_offset_impl (line_bytes+1, 100, 0);

  /* Line fits in the display -> no offset.  */
  test_offset_impl (line_bytes, line_display_cols + test_left_margin, 0);
  test_offset_impl (emoji_col, line_display_cols + test_left_margin, 0);

  /* Line is too long for the display but caret location is OK
     anyway -> no offset.  */
  static const int small_width = 24;
  test_offset_impl (1, small_width, 0);

  /* Width constraint is very small -> no offset.  */
  test_offset_impl (emoji_col, CARET_LINE_MARGIN, 0);

  /* Line would be offset, but due to large line numbers, offsetting
     would remove the whole line -> no offset.  */
  static const int huge_left_margin = 100;
  test_offset_impl (emoji_col, huge_left_margin, 0, huge_left_margin);

  /* Line is the same length as the display, but the line number makes it too
     long, so offset is required.  Caret is at the end so padding on the right
     is not in effect.  */
  for (int excess = 1; excess <= 3; ++excess)
    test_offset_impl (line_bytes, line_display_cols + test_left_margin - excess,
		      excess);

  /* Line is much too long for the display, caret is near the end ->
     offset should be such that the line fits in the display and caret
     remains the same distance from the end that it was.  */
  for (int caret_offset = 0, max_offset = MIN (CARET_LINE_MARGIN, 10);
       caret_offset <= max_offset; ++caret_offset)
    test_offset_impl (line_bytes - caret_offset, small_width,
		      line_display_cols + test_left_margin - small_width);

  /* As previous case but caret is closer to the middle; now we want it to end
     up CARET_LINE_MARGIN bytes from the end.  */
  ASSERT_GT (line_display_cols - emoji_col, CARET_LINE_MARGIN);
  test_offset_impl (emoji_col, small_width,
		    emoji_col + test_left_margin
		    - (small_width - CARET_LINE_MARGIN));

  /* Test that the source line is offset as expected when printed.  */
  {
    test_diagnostic_context dc;
    dc.caret_max_width = small_width - 6;
    dc.min_margin_width = test_left_margin - test_linenum_sep + 1;
    dc.show_line_numbers_p = true;
    dc.show_ruler_p = true;
    rich_location richloc (line_table,
			   linemap_position_for_column (line_table,
							emoji_col));
    layout test_layout (&dc, &richloc, DK_ERROR);
    test_layout.print_line (1);
    ASSERT_STREQ ("     |         1         \n"
		  "     |         1         \n"
		  "     | 234567890123456789\n"
		  "   1 | \xf0\x9f\x98\x82\xf0\x9f\x98\x82 is a pair of emojis "
		  "that occupies 8 bytes and 4 display columns, starting at "
		  "column #102.\n"
		  "     | ^\n\n",
		  pp_formatted_text (dc.printer));
  }

  /* Similar to the previous example, but now the offset called for would split
     the first emoji in the middle of the UTF-8 sequence.  Check that we replace
     it with a padding space in this case.  */
  {
    test_diagnostic_context dc;
    dc.caret_max_width = small_width - 5;
    dc.min_margin_width = test_left_margin - test_linenum_sep + 1;
    dc.show_line_numbers_p = true;
    dc.show_ruler_p = true;
    rich_location richloc (line_table,
			   linemap_position_for_column (line_table,
							emoji_col + 2));
    layout test_layout (&dc, &richloc, DK_ERROR);
    test_layout.print_line (1);
    ASSERT_STREQ ("     |        1         1 \n"
		  "     |        1         2 \n"
		  "     | 3456789012345678901\n"
		  "   1 |  \xf0\x9f\x98\x82 is a pair of emojis "
		  "that occupies 8 bytes and 4 display columns, starting at "
		  "column #102.\n"
		  "     |  ^\n\n",
		  pp_formatted_text (dc.printer));
  }

}

/* Verify that diagnostic_show_locus works sanely on UNKNOWN_LOCATION.  */

static void
test_diagnostic_show_locus_unknown_location ()
{
  test_diagnostic_context dc;
  rich_location richloc (line_table, UNKNOWN_LOCATION);
  diagnostic_show_locus (&dc, &richloc, DK_ERROR);
  ASSERT_STREQ ("", pp_formatted_text (dc.printer));
}

/* Verify that diagnostic_show_locus works sanely for various
   single-line cases.

   All of these work on the following 1-line source file:
     .0000000001111111
     .1234567890123456
     "foo = bar.field;\n"
   which is set up by test_diagnostic_show_locus_one_liner and calls
   them.  */

/* Just a caret.  */

static void
test_one_liner_simple_caret ()
{
  test_diagnostic_context dc;
  location_t caret = linemap_position_for_column (line_table, 10);
  rich_location richloc (line_table, caret);
  diagnostic_show_locus (&dc, &richloc, DK_ERROR);
  ASSERT_STREQ (" foo = bar.field;\n"
		"          ^\n",
		pp_formatted_text (dc.printer));
}

/* Caret and range.  */

static void
test_one_liner_caret_and_range ()
{
  test_diagnostic_context dc;
  location_t caret = linemap_position_for_column (line_table, 10);
  location_t start = linemap_position_for_column (line_table, 7);
  location_t finish = linemap_position_for_column (line_table, 15);
  location_t loc = make_location (caret, start, finish);
  rich_location richloc (line_table, loc);
  diagnostic_show_locus (&dc, &richloc, DK_ERROR);
  ASSERT_STREQ (" foo = bar.field;\n"
		"       ~~~^~~~~~\n",
		pp_formatted_text (dc.printer));
}

/* Multiple ranges and carets.  */

static void
test_one_liner_multiple_carets_and_ranges ()
{
  test_diagnostic_context dc;
  location_t foo
    = make_location (linemap_position_for_column (line_table, 2),
		     linemap_position_for_column (line_table, 1),
		     linemap_position_for_column (line_table, 3));
  dc.caret_chars[0] = 'A';

  location_t bar
    = make_location (linemap_position_for_column (line_table, 8),
		     linemap_position_for_column (line_table, 7),
		     linemap_position_for_column (line_table, 9));
  dc.caret_chars[1] = 'B';

  location_t field
    = make_location (linemap_position_for_column (line_table, 13),
		     linemap_position_for_column (line_table, 11),
		     linemap_position_for_column (line_table, 15));
  dc.caret_chars[2] = 'C';

  rich_location richloc (line_table, foo);
  richloc.add_range (bar, SHOW_RANGE_WITH_CARET);
  richloc.add_range (field, SHOW_RANGE_WITH_CARET);
  diagnostic_show_locus (&dc, &richloc, DK_ERROR);
  ASSERT_STREQ (" foo = bar.field;\n"
		" ~A~   ~B~ ~~C~~\n",
		pp_formatted_text (dc.printer));
}

/* Insertion fix-it hint: adding an "&" to the front of "bar.field". */

static void
test_one_liner_fixit_insert_before ()
{
  test_diagnostic_context dc;
  location_t caret = linemap_position_for_column (line_table, 7);
  rich_location richloc (line_table, caret);
  richloc.add_fixit_insert_before ("&");
  diagnostic_show_locus (&dc, &richloc, DK_ERROR);
  ASSERT_STREQ (" foo = bar.field;\n"
		"       ^\n"
		"       &\n",
		pp_formatted_text (dc.printer));
}

/* Insertion fix-it hint: adding a "[0]" after "foo". */

static void
test_one_liner_fixit_insert_after ()
{
  test_diagnostic_context dc;
  location_t start = linemap_position_for_column (line_table, 1);
  location_t finish = linemap_position_for_column (line_table, 3);
  location_t foo = make_location (start, start, finish);
  rich_location richloc (line_table, foo);
  richloc.add_fixit_insert_after ("[0]");
  diagnostic_show_locus (&dc, &richloc, DK_ERROR);
  ASSERT_STREQ (" foo = bar.field;\n"
		" ^~~\n"
		"    [0]\n",
		pp_formatted_text (dc.printer));
}

/* Removal fix-it hint: removal of the ".field".
   Also verify the interaction of pp_set_prefix with rulers and
   fix-it hints.  */

static void
test_one_liner_fixit_remove ()
{
  location_t start = linemap_position_for_column (line_table, 10);
  location_t finish = linemap_position_for_column (line_table, 15);
  location_t dot = make_location (start, start, finish);
  rich_location richloc (line_table, dot);
  richloc.add_fixit_remove ();

  /* Normal.  */
  {
    test_diagnostic_context dc;
    diagnostic_show_locus (&dc, &richloc, DK_ERROR);
    ASSERT_STREQ (" foo = bar.field;\n"
		  "          ^~~~~~\n"
		  "          ------\n",
		  pp_formatted_text (dc.printer));
  }

  /* Test of adding a prefix.  */
  {
    test_diagnostic_context dc;
    pp_prefixing_rule (dc.printer) = DIAGNOSTICS_SHOW_PREFIX_EVERY_LINE;
    pp_set_prefix (dc.printer, xstrdup ("TEST PREFIX:"));
    diagnostic_show_locus (&dc, &richloc, DK_ERROR);
    ASSERT_STREQ ("TEST PREFIX: foo = bar.field;\n"
		  "TEST PREFIX:          ^~~~~~\n"
		  "TEST PREFIX:          ------\n",
		  pp_formatted_text (dc.printer));
  }

  /* Normal, with ruler.  */
  {
    test_diagnostic_context dc;
    dc.show_ruler_p = true;
    dc.caret_max_width = 104;
    diagnostic_show_locus (&dc, &richloc, DK_ERROR);
    ASSERT_STREQ ("          0         0         0         0         0         0         0         0         0         1    \n"
		  "          1         2         3         4         5         6         7         8         9         0    \n"
		  " 12345678901234567890123456789012345678901234567890123456789012345678901234567890123456789012345678901234\n"
		  " foo = bar.field;\n"
		  "          ^~~~~~\n"
		  "          ------\n",
		  pp_formatted_text (dc.printer));
  }

  /* Test of adding a prefix, with ruler.  */
  {
    test_diagnostic_context dc;
    dc.show_ruler_p = true;
    dc.caret_max_width = 50;
    pp_prefixing_rule (dc.printer) = DIAGNOSTICS_SHOW_PREFIX_EVERY_LINE;
    pp_set_prefix (dc.printer, xstrdup ("TEST PREFIX:"));
    diagnostic_show_locus (&dc, &richloc, DK_ERROR);
    ASSERT_STREQ ("TEST PREFIX:          1         2         3         4         5\n"
		  "TEST PREFIX: 12345678901234567890123456789012345678901234567890\n"
		  "TEST PREFIX: foo = bar.field;\n"
		  "TEST PREFIX:          ^~~~~~\n"
		  "TEST PREFIX:          ------\n",
		  pp_formatted_text (dc.printer));
  }

  /* Test of adding a prefix, with ruler and line numbers.  */
  {
    test_diagnostic_context dc;
    dc.show_ruler_p = true;
    dc.caret_max_width = 50;
    dc.show_line_numbers_p = true;
    pp_prefixing_rule (dc.printer) = DIAGNOSTICS_SHOW_PREFIX_EVERY_LINE;
    pp_set_prefix (dc.printer, xstrdup ("TEST PREFIX:"));
    diagnostic_show_locus (&dc, &richloc, DK_ERROR);
    ASSERT_STREQ ("TEST PREFIX:      |          1         2         3         4         5\n"
		  "TEST PREFIX:      | 12345678901234567890123456789012345678901234567890\n"
		  "TEST PREFIX:    1 | foo = bar.field;\n"
		  "TEST PREFIX:      |          ^~~~~~\n"
		  "TEST PREFIX:      |          ------\n",
		  pp_formatted_text (dc.printer));
  }
}

/* Replace fix-it hint: replacing "field" with "m_field". */

static void
test_one_liner_fixit_replace ()
{
  test_diagnostic_context dc;
  location_t start = linemap_position_for_column (line_table, 11);
  location_t finish = linemap_position_for_column (line_table, 15);
  location_t field = make_location (start, start, finish);
  rich_location richloc (line_table, field);
  richloc.add_fixit_replace ("m_field");
  diagnostic_show_locus (&dc, &richloc, DK_ERROR);
  ASSERT_STREQ (" foo = bar.field;\n"
		"           ^~~~~\n"
		"           m_field\n",
		pp_formatted_text (dc.printer));
}

/* Replace fix-it hint: replacing "field" with "m_field",
   but where the caret was elsewhere.  */

static void
test_one_liner_fixit_replace_non_equal_range ()
{
  test_diagnostic_context dc;
  location_t equals = linemap_position_for_column (line_table, 5);
  location_t start = linemap_position_for_column (line_table, 11);
  location_t finish = linemap_position_for_column (line_table, 15);
  rich_location richloc (line_table, equals);
  source_range range;
  range.m_start = start;
  range.m_finish = finish;
  richloc.add_fixit_replace (range, "m_field");
  diagnostic_show_locus (&dc, &richloc, DK_ERROR);
  /* The replacement range is not indicated in the annotation line, so
     it should be indicated via an additional underline.  */
  ASSERT_STREQ (" foo = bar.field;\n"
		"     ^\n"
		"           -----\n"
		"           m_field\n",
		pp_formatted_text (dc.printer));
}

/* Replace fix-it hint: replacing "field" with "m_field",
   where the caret was elsewhere, but where a secondary range
   exactly covers "field".  */

static void
test_one_liner_fixit_replace_equal_secondary_range ()
{
  test_diagnostic_context dc;
  location_t equals = linemap_position_for_column (line_table, 5);
  location_t start = linemap_position_for_column (line_table, 11);
  location_t finish = linemap_position_for_column (line_table, 15);
  rich_location richloc (line_table, equals);
  location_t field = make_location (start, start, finish);
  richloc.add_range (field);
  richloc.add_fixit_replace (field, "m_field");
  diagnostic_show_locus (&dc, &richloc, DK_ERROR);
  /* The replacement range is indicated in the annotation line,
     so it shouldn't be indicated via an additional underline.  */
  ASSERT_STREQ (" foo = bar.field;\n"
		"     ^     ~~~~~\n"
		"           m_field\n",
		pp_formatted_text (dc.printer));
}

/* Verify that we can use ad-hoc locations when adding fixits to a
   rich_location.  */

static void
test_one_liner_fixit_validation_adhoc_locations ()
{
  /* Generate a range that's too long to be packed, so must
     be stored as an ad-hoc location (given the defaults
     of 5 bits or 0 bits of packed range); 41 columns > 2**5.  */
  const location_t c7 = linemap_position_for_column (line_table, 7);
  const location_t c47 = linemap_position_for_column (line_table, 47);
  const location_t loc = make_location (c7, c7, c47);

  if (c47 > LINE_MAP_MAX_LOCATION_WITH_COLS)
    return;

  ASSERT_TRUE (IS_ADHOC_LOC (loc));

  /* Insert.  */
  {
    rich_location richloc (line_table, loc);
    richloc.add_fixit_insert_before (loc, "test");
    /* It should not have been discarded by the validator.  */
    ASSERT_EQ (1, richloc.get_num_fixit_hints ());

    test_diagnostic_context dc;
    diagnostic_show_locus (&dc, &richloc, DK_ERROR);
    ASSERT_STREQ (" foo = bar.field;\n"
		  "       ^~~~~~~~~~                               \n"
		  "       test\n",
		  pp_formatted_text (dc.printer));
  }

  /* Remove.  */
  {
    rich_location richloc (line_table, loc);
    source_range range = source_range::from_locations (loc, c47);
    richloc.add_fixit_remove (range);
    /* It should not have been discarded by the validator.  */
    ASSERT_EQ (1, richloc.get_num_fixit_hints ());

    test_diagnostic_context dc;
    diagnostic_show_locus (&dc, &richloc, DK_ERROR);
    ASSERT_STREQ (" foo = bar.field;\n"
		  "       ^~~~~~~~~~                               \n"
		  "       -----------------------------------------\n",
		  pp_formatted_text (dc.printer));
  }

  /* Replace.  */
  {
    rich_location richloc (line_table, loc);
    source_range range = source_range::from_locations (loc, c47);
    richloc.add_fixit_replace (range, "test");
    /* It should not have been discarded by the validator.  */
    ASSERT_EQ (1, richloc.get_num_fixit_hints ());

    test_diagnostic_context dc;
    diagnostic_show_locus (&dc, &richloc, DK_ERROR);
    ASSERT_STREQ (" foo = bar.field;\n"
		  "       ^~~~~~~~~~                               \n"
		  "       test\n",
		  pp_formatted_text (dc.printer));
  }
}

/* Test of consolidating insertions at the same location.  */

static void
test_one_liner_many_fixits_1 ()
{
  test_diagnostic_context dc;
  location_t equals = linemap_position_for_column (line_table, 5);
  rich_location richloc (line_table, equals);
  for (int i = 0; i < 19; i++)
    richloc.add_fixit_insert_before ("a");
  ASSERT_EQ (1, richloc.get_num_fixit_hints ());
  diagnostic_show_locus (&dc, &richloc, DK_ERROR);
  ASSERT_STREQ (" foo = bar.field;\n"
		"     ^\n"
		"     aaaaaaaaaaaaaaaaaaa\n",
		pp_formatted_text (dc.printer));
}

/* Ensure that we can add an arbitrary number of fix-it hints to a
   rich_location, even if they are not consolidated.  */

static void
test_one_liner_many_fixits_2 ()
{
  test_diagnostic_context dc;
  location_t equals = linemap_position_for_column (line_table, 5);
  rich_location richloc (line_table, equals);
  for (int i = 0; i < 19; i++)
    {
      location_t loc = linemap_position_for_column (line_table, i * 2);
      richloc.add_fixit_insert_before (loc, "a");
    }
  ASSERT_EQ (19, richloc.get_num_fixit_hints ());
  diagnostic_show_locus (&dc, &richloc, DK_ERROR);
  ASSERT_STREQ (" foo = bar.field;\n"
		"     ^\n"
		"a a a a a a a a a a a a a a a a a a a\n",
		pp_formatted_text (dc.printer));
}

/* Test of labeling the ranges within a rich_location.  */
<<<<<<< HEAD

static void
test_one_liner_labels ()
{
  location_t foo
    = make_location (linemap_position_for_column (line_table, 1),
		     linemap_position_for_column (line_table, 1),
		     linemap_position_for_column (line_table, 3));
  location_t bar
    = make_location (linemap_position_for_column (line_table, 7),
		     linemap_position_for_column (line_table, 7),
		     linemap_position_for_column (line_table, 9));
  location_t field
    = make_location (linemap_position_for_column (line_table, 11),
		     linemap_position_for_column (line_table, 11),
		     linemap_position_for_column (line_table, 15));

  /* Example where all the labels fit on one line.  */
  {
    text_range_label label0 ("0");
    text_range_label label1 ("1");
    text_range_label label2 ("2");
    gcc_rich_location richloc (foo, &label0);
    richloc.add_range (bar, SHOW_RANGE_WITHOUT_CARET, &label1);
    richloc.add_range (field, SHOW_RANGE_WITHOUT_CARET, &label2);

    {
      test_diagnostic_context dc;
      diagnostic_show_locus (&dc, &richloc, DK_ERROR);
      ASSERT_STREQ ("\n"
		    " foo = bar.field;\n"
		    " ^~~   ~~~ ~~~~~\n"
		    " |     |   |\n"
		    " 0     1   2\n",
		    pp_formatted_text (dc.printer));
    }

    /* Verify that we can disable label-printing.  */
    {
      test_diagnostic_context dc;
      dc.show_labels_p = false;
      diagnostic_show_locus (&dc, &richloc, DK_ERROR);
      ASSERT_STREQ ("\n"
		    " foo = bar.field;\n"
		    " ^~~   ~~~ ~~~~~\n",
		    pp_formatted_text (dc.printer));
    }
  }

  /* Example where the labels need extra lines.  */
  {
    text_range_label label0 ("label 0");
    text_range_label label1 ("label 1");
    text_range_label label2 ("label 2");
    gcc_rich_location richloc (foo, &label0);
    richloc.add_range (bar, SHOW_RANGE_WITHOUT_CARET, &label1);
    richloc.add_range (field, SHOW_RANGE_WITHOUT_CARET, &label2);

    test_diagnostic_context dc;
    diagnostic_show_locus (&dc, &richloc, DK_ERROR);
    ASSERT_STREQ ("\n"
		  " foo = bar.field;\n"
		  " ^~~   ~~~ ~~~~~\n"
		  " |     |   |\n"
		  " |     |   label 2\n"
		  " |     label 1\n"
		  " label 0\n",
		  pp_formatted_text (dc.printer));
  }

  /* Example of boundary conditions: label 0 and 1 have just enough clearance,
     but label 1 just touches label 2.  */
  {
    text_range_label label0 ("aaaaa");
    text_range_label label1 ("bbbb");
    text_range_label label2 ("c");
    gcc_rich_location richloc (foo, &label0);
    richloc.add_range (bar, SHOW_RANGE_WITHOUT_CARET, &label1);
    richloc.add_range (field, SHOW_RANGE_WITHOUT_CARET, &label2);

    test_diagnostic_context dc;
    diagnostic_show_locus (&dc, &richloc, DK_ERROR);
    ASSERT_STREQ ("\n"
		  " foo = bar.field;\n"
		  " ^~~   ~~~ ~~~~~\n"
		  " |     |   |\n"
		  " |     |   c\n"
		  " aaaaa bbbb\n",
		  pp_formatted_text (dc.printer));
  }

  /* Example of out-of-order ranges (thus requiring a sort).  */
  {
    text_range_label label0 ("0");
    text_range_label label1 ("1");
    text_range_label label2 ("2");
    gcc_rich_location richloc (field, &label0);
    richloc.add_range (bar, SHOW_RANGE_WITHOUT_CARET, &label1);
    richloc.add_range (foo, SHOW_RANGE_WITHOUT_CARET, &label2);

    test_diagnostic_context dc;
    diagnostic_show_locus (&dc, &richloc, DK_ERROR);
    ASSERT_STREQ ("\n"
		  " foo = bar.field;\n"
		  " ~~~   ~~~ ^~~~~\n"
		  " |     |   |\n"
		  " 2     1   0\n",
		  pp_formatted_text (dc.printer));
  }

  /* Ensure we don't ICE if multiple ranges with labels are on
     the same point.  */
  {
    text_range_label label0 ("label 0");
    text_range_label label1 ("label 1");
    text_range_label label2 ("label 2");
    gcc_rich_location richloc (bar, &label0);
    richloc.add_range (bar, SHOW_RANGE_WITHOUT_CARET, &label1);
    richloc.add_range (bar, SHOW_RANGE_WITHOUT_CARET, &label2);

    test_diagnostic_context dc;
    diagnostic_show_locus (&dc, &richloc, DK_ERROR);
    ASSERT_STREQ ("\n"
		  " foo = bar.field;\n"
		  "       ^~~\n"
		  "       |\n"
		  "       label 2\n"
		  "       label 1\n"
		  "       label 0\n",
		  pp_formatted_text (dc.printer));
  }

  /* Verify that a NULL result from range_label::get_text is
     handled gracefully.  */
  {
    text_range_label label (NULL);
    gcc_rich_location richloc (bar, &label);

    test_diagnostic_context dc;
    diagnostic_show_locus (&dc, &richloc, DK_ERROR);
    ASSERT_STREQ ("\n"
		  " foo = bar.field;\n"
		  "       ^~~\n",
		  pp_formatted_text (dc.printer));
   }

  /* TODO: example of formatted printing (needs to be in
     gcc-rich-location.c due to Makefile.in issues).  */
}

/* Run the various one-liner tests.  */
=======
>>>>>>> e2aa5677

static void
test_one_liner_labels ()
{
  location_t foo
    = make_location (linemap_position_for_column (line_table, 1),
		     linemap_position_for_column (line_table, 1),
		     linemap_position_for_column (line_table, 3));
  location_t bar
    = make_location (linemap_position_for_column (line_table, 7),
		     linemap_position_for_column (line_table, 7),
		     linemap_position_for_column (line_table, 9));
  location_t field
    = make_location (linemap_position_for_column (line_table, 11),
		     linemap_position_for_column (line_table, 11),
		     linemap_position_for_column (line_table, 15));

  /* Example where all the labels fit on one line.  */
  {
    text_range_label label0 ("0");
    text_range_label label1 ("1");
    text_range_label label2 ("2");
    gcc_rich_location richloc (foo, &label0);
    richloc.add_range (bar, SHOW_RANGE_WITHOUT_CARET, &label1);
    richloc.add_range (field, SHOW_RANGE_WITHOUT_CARET, &label2);

    {
      test_diagnostic_context dc;
      diagnostic_show_locus (&dc, &richloc, DK_ERROR);
      ASSERT_STREQ (" foo = bar.field;\n"
		    " ^~~   ~~~ ~~~~~\n"
		    " |     |   |\n"
		    " 0     1   2\n",
		    pp_formatted_text (dc.printer));
    }

    /* Verify that we can disable label-printing.  */
    {
      test_diagnostic_context dc;
      dc.show_labels_p = false;
      diagnostic_show_locus (&dc, &richloc, DK_ERROR);
      ASSERT_STREQ (" foo = bar.field;\n"
		    " ^~~   ~~~ ~~~~~\n",
		    pp_formatted_text (dc.printer));
    }
  }

  /* Example where the labels need extra lines.  */
  {
    text_range_label label0 ("label 0");
    text_range_label label1 ("label 1");
    text_range_label label2 ("label 2");
    gcc_rich_location richloc (foo, &label0);
    richloc.add_range (bar, SHOW_RANGE_WITHOUT_CARET, &label1);
    richloc.add_range (field, SHOW_RANGE_WITHOUT_CARET, &label2);

    test_diagnostic_context dc;
    diagnostic_show_locus (&dc, &richloc, DK_ERROR);
    ASSERT_STREQ (" foo = bar.field;\n"
		  " ^~~   ~~~ ~~~~~\n"
		  " |     |   |\n"
		  " |     |   label 2\n"
		  " |     label 1\n"
		  " label 0\n",
		  pp_formatted_text (dc.printer));
  }

  /* Example of boundary conditions: label 0 and 1 have just enough clearance,
     but label 1 just touches label 2.  */
  {
    text_range_label label0 ("aaaaa");
    text_range_label label1 ("bbbb");
    text_range_label label2 ("c");
    gcc_rich_location richloc (foo, &label0);
    richloc.add_range (bar, SHOW_RANGE_WITHOUT_CARET, &label1);
    richloc.add_range (field, SHOW_RANGE_WITHOUT_CARET, &label2);

    test_diagnostic_context dc;
    diagnostic_show_locus (&dc, &richloc, DK_ERROR);
    ASSERT_STREQ (" foo = bar.field;\n"
		  " ^~~   ~~~ ~~~~~\n"
		  " |     |   |\n"
		  " |     |   c\n"
		  " aaaaa bbbb\n",
		  pp_formatted_text (dc.printer));
  }

  /* Example of out-of-order ranges (thus requiring a sort).  */
  {
    text_range_label label0 ("0");
    text_range_label label1 ("1");
    text_range_label label2 ("2");
    gcc_rich_location richloc (field, &label0);
    richloc.add_range (bar, SHOW_RANGE_WITHOUT_CARET, &label1);
    richloc.add_range (foo, SHOW_RANGE_WITHOUT_CARET, &label2);

    test_diagnostic_context dc;
    diagnostic_show_locus (&dc, &richloc, DK_ERROR);
    ASSERT_STREQ (" foo = bar.field;\n"
		  " ~~~   ~~~ ^~~~~\n"
		  " |     |   |\n"
		  " 2     1   0\n",
		  pp_formatted_text (dc.printer));
  }

  /* Ensure we don't ICE if multiple ranges with labels are on
     the same point.  */
  {
    text_range_label label0 ("label 0");
    text_range_label label1 ("label 1");
    text_range_label label2 ("label 2");
    gcc_rich_location richloc (bar, &label0);
    richloc.add_range (bar, SHOW_RANGE_WITHOUT_CARET, &label1);
    richloc.add_range (bar, SHOW_RANGE_WITHOUT_CARET, &label2);

    test_diagnostic_context dc;
    diagnostic_show_locus (&dc, &richloc, DK_ERROR);
    ASSERT_STREQ (" foo = bar.field;\n"
		  "       ^~~\n"
		  "       |\n"
		  "       label 0\n"
		  "       label 1\n"
		  "       label 2\n",
		  pp_formatted_text (dc.printer));
  }

  /* Example of out-of-order ranges (thus requiring a sort), where
     they overlap, and there are multiple ranges on the same point.  */
  {
    text_range_label label_0a ("label 0a");
    text_range_label label_1a ("label 1a");
    text_range_label label_2a ("label 2a");
    text_range_label label_0b ("label 0b");
    text_range_label label_1b ("label 1b");
    text_range_label label_2b ("label 2b");
    text_range_label label_0c ("label 0c");
    text_range_label label_1c ("label 1c");
    text_range_label label_2c ("label 2c");
    gcc_rich_location richloc (field, &label_0a);
    richloc.add_range (bar, SHOW_RANGE_WITHOUT_CARET, &label_1a);
    richloc.add_range (foo, SHOW_RANGE_WITHOUT_CARET, &label_2a);

    richloc.add_range (field, SHOW_RANGE_WITHOUT_CARET, &label_0b);
    richloc.add_range (bar, SHOW_RANGE_WITHOUT_CARET, &label_1b);
    richloc.add_range (foo, SHOW_RANGE_WITHOUT_CARET, &label_2b);

    richloc.add_range (field, SHOW_RANGE_WITHOUT_CARET, &label_0c);
    richloc.add_range (bar, SHOW_RANGE_WITHOUT_CARET, &label_1c);
    richloc.add_range (foo, SHOW_RANGE_WITHOUT_CARET, &label_2c);

    test_diagnostic_context dc;
    diagnostic_show_locus (&dc, &richloc, DK_ERROR);
    ASSERT_STREQ (" foo = bar.field;\n"
		  " ~~~   ~~~ ^~~~~\n"
		  " |     |   |\n"
		  " |     |   label 0a\n"
		  " |     |   label 0b\n"
		  " |     |   label 0c\n"
		  " |     label 1a\n"
		  " |     label 1b\n"
		  " |     label 1c\n"
		  " label 2a\n"
		  " label 2b\n"
		  " label 2c\n",
		  pp_formatted_text (dc.printer));
  }

  /* Verify that a NULL result from range_label::get_text is
     handled gracefully.  */
  {
    text_range_label label (NULL);
    gcc_rich_location richloc (bar, &label);

    test_diagnostic_context dc;
    diagnostic_show_locus (&dc, &richloc, DK_ERROR);
    ASSERT_STREQ (" foo = bar.field;\n"
		  "       ^~~\n",
		  pp_formatted_text (dc.printer));
   }

  /* TODO: example of formatted printing (needs to be in
     gcc-rich-location.c due to Makefile.in issues).  */
}

/* Run the various one-liner tests.  */

static void
test_diagnostic_show_locus_one_liner (const line_table_case &case_)
{
  /* Create a tempfile and write some text to it.
     ....................0000000001111111.
     ....................1234567890123456.  */
  const char *content = "foo = bar.field;\n";
  temp_source_file tmp (SELFTEST_LOCATION, ".c", content);
  line_table_test ltt (case_);

  linemap_add (line_table, LC_ENTER, false, tmp.get_filename (), 1);

  location_t line_end = linemap_position_for_column (line_table, 16);

  /* Don't attempt to run the tests if column data might be unavailable.  */
  if (line_end > LINE_MAP_MAX_LOCATION_WITH_COLS)
    return;

  ASSERT_STREQ (tmp.get_filename (), LOCATION_FILE (line_end));
  ASSERT_EQ (1, LOCATION_LINE (line_end));
  ASSERT_EQ (16, LOCATION_COLUMN (line_end));

  test_one_liner_simple_caret ();
  test_one_liner_caret_and_range ();
  test_one_liner_multiple_carets_and_ranges ();
  test_one_liner_fixit_insert_before ();
  test_one_liner_fixit_insert_after ();
  test_one_liner_fixit_remove ();
  test_one_liner_fixit_replace ();
  test_one_liner_fixit_replace_non_equal_range ();
  test_one_liner_fixit_replace_equal_secondary_range ();
  test_one_liner_fixit_validation_adhoc_locations ();
  test_one_liner_many_fixits_1 ();
  test_one_liner_many_fixits_2 ();
  test_one_liner_labels ();
}

/* Version of all one-liner tests exercising multibyte awareness.  For
   simplicity we stick to using two multibyte characters in the test, U+1F602
   == "\xf0\x9f\x98\x82", which uses 4 bytes and 2 display columns, and U+03C0
   == "\xcf\x80", which uses 2 bytes and 1 display column.  Note: all of the
   below asserts would be easier to read if we used UTF-8 directly in the
   string constants, but it seems better not to demand the host compiler
   support this, when it isn't otherwise necessary.  Instead, whenever an
   extended character appears in a string, we put a line break after it so that
   all succeeding characters can appear visually at the correct display column.

   All of these work on the following 1-line source file:

     .0000000001111111111222222   display
     .1234567890123456789012345   columns
     "SS_foo = P_bar.SS_fieldP;\n"
     .0000000111111111222222223   byte
     .1356789012456789134567891   columns

   which is set up by test_diagnostic_show_locus_one_liner and calls
   them.  Here SS represents the two display columns for the U+1F602 emoji and
   P represents the one display column for the U+03C0 pi symbol.  */

/* Just a caret.  */

static void
test_one_liner_simple_caret_utf8 ()
{
  test_diagnostic_context dc;
  location_t caret = linemap_position_for_column (line_table, 18);
  rich_location richloc (line_table, caret);
  diagnostic_show_locus (&dc, &richloc, DK_ERROR);
  ASSERT_STREQ (" \xf0\x9f\x98\x82"
		   "_foo = \xcf\x80"
			   "_bar.\xf0\x9f\x98\x82"
				  "_field\xcf\x80"
					 ";\n"
		"               ^\n",
		pp_formatted_text (dc.printer));
}

/* Caret and range.  */
static void
test_one_liner_caret_and_range_utf8 ()
{
  test_diagnostic_context dc;
  location_t caret = linemap_position_for_column (line_table, 18);
  location_t start = linemap_position_for_column (line_table, 12);
  location_t finish = linemap_position_for_column (line_table, 30);
  location_t loc = make_location (caret, start, finish);
  rich_location richloc (line_table, loc);
  diagnostic_show_locus (&dc, &richloc, DK_ERROR);
  ASSERT_STREQ (" \xf0\x9f\x98\x82"
		   "_foo = \xcf\x80"
			   "_bar.\xf0\x9f\x98\x82"
				  "_field\xcf\x80"
					 ";\n"
		"          ~~~~~^~~~~~~~~~\n",
		pp_formatted_text (dc.printer));
}

/* Multiple ranges and carets.  */

static void
test_one_liner_multiple_carets_and_ranges_utf8 ()
{
  test_diagnostic_context dc;
  location_t foo
    = make_location (linemap_position_for_column (line_table, 7),
		     linemap_position_for_column (line_table, 1),
		     linemap_position_for_column (line_table, 8));
  dc.caret_chars[0] = 'A';

  location_t bar
    = make_location (linemap_position_for_column (line_table, 16),
		     linemap_position_for_column (line_table, 12),
		     linemap_position_for_column (line_table, 17));
  dc.caret_chars[1] = 'B';

  location_t field
    = make_location (linemap_position_for_column (line_table, 26),
		     linemap_position_for_column (line_table, 19),
		     linemap_position_for_column (line_table, 30));
  dc.caret_chars[2] = 'C';
  rich_location richloc (line_table, foo);
  richloc.add_range (bar, SHOW_RANGE_WITH_CARET);
  richloc.add_range (field, SHOW_RANGE_WITH_CARET);
  diagnostic_show_locus (&dc, &richloc, DK_ERROR);
  ASSERT_STREQ (" \xf0\x9f\x98\x82"
		   "_foo = \xcf\x80"
			   "_bar.\xf0\x9f\x98\x82"
				  "_field\xcf\x80"
					 ";\n"
		" ~~~~A~   ~~~B~ ~~~~~C~~~\n",
		pp_formatted_text (dc.printer));
}

/* Insertion fix-it hint: adding an "&" to the front of "P_bar.field". */

static void
test_one_liner_fixit_insert_before_utf8 ()
{
  test_diagnostic_context dc;
  location_t caret = linemap_position_for_column (line_table, 12);
  rich_location richloc (line_table, caret);
  richloc.add_fixit_insert_before ("&");
  diagnostic_show_locus (&dc, &richloc, DK_ERROR);
  ASSERT_STREQ (" \xf0\x9f\x98\x82"
		   "_foo = \xcf\x80"
			   "_bar.\xf0\x9f\x98\x82"
				  "_field\xcf\x80"
					 ";\n"
		"          ^\n"
		"          &\n",
		pp_formatted_text (dc.printer));
}

/* Insertion fix-it hint: adding a "[0]" after "SS_foo". */

static void
test_one_liner_fixit_insert_after_utf8 ()
{
  test_diagnostic_context dc;
  location_t start = linemap_position_for_column (line_table, 1);
  location_t finish = linemap_position_for_column (line_table, 8);
  location_t foo = make_location (start, start, finish);
  rich_location richloc (line_table, foo);
  richloc.add_fixit_insert_after ("[0]");
  diagnostic_show_locus (&dc, &richloc, DK_ERROR);
  ASSERT_STREQ (" \xf0\x9f\x98\x82"
		   "_foo = \xcf\x80"
			   "_bar.\xf0\x9f\x98\x82"
				  "_field\xcf\x80"
					 ";\n"
		" ^~~~~~\n"
		"       [0]\n",
		pp_formatted_text (dc.printer));
}

/* Removal fix-it hint: removal of the ".SS_fieldP". */

static void
test_one_liner_fixit_remove_utf8 ()
{
  test_diagnostic_context dc;
  location_t start = linemap_position_for_column (line_table, 18);
  location_t finish = linemap_position_for_column (line_table, 30);
  location_t dot = make_location (start, start, finish);
  rich_location richloc (line_table, dot);
  richloc.add_fixit_remove ();
  diagnostic_show_locus (&dc, &richloc, DK_ERROR);
  ASSERT_STREQ (" \xf0\x9f\x98\x82"
		   "_foo = \xcf\x80"
			   "_bar.\xf0\x9f\x98\x82"
				  "_field\xcf\x80"
					 ";\n"
		"               ^~~~~~~~~~\n"
		"               ----------\n",
		pp_formatted_text (dc.printer));
}

/* Replace fix-it hint: replacing "SS_fieldP" with "m_SSfieldP". */

static void
test_one_liner_fixit_replace_utf8 ()
{
  test_diagnostic_context dc;
  location_t start = linemap_position_for_column (line_table, 19);
  location_t finish = linemap_position_for_column (line_table, 30);
  location_t field = make_location (start, start, finish);
  rich_location richloc (line_table, field);
  richloc.add_fixit_replace ("m_\xf0\x9f\x98\x82_field\xcf\x80");
  diagnostic_show_locus (&dc, &richloc, DK_ERROR);
  ASSERT_STREQ (" \xf0\x9f\x98\x82"
		   "_foo = \xcf\x80"
			   "_bar.\xf0\x9f\x98\x82"
				  "_field\xcf\x80"
					 ";\n"
		"                ^~~~~~~~~\n"
		"                m_\xf0\x9f\x98\x82"
				    "_field\xcf\x80\n",
		pp_formatted_text (dc.printer));
}

/* Replace fix-it hint: replacing "SS_fieldP" with "m_SSfieldP",
   but where the caret was elsewhere.  */

static void
test_one_liner_fixit_replace_non_equal_range_utf8 ()
{
  test_diagnostic_context dc;
  location_t equals = linemap_position_for_column (line_table, 10);
  location_t start = linemap_position_for_column (line_table, 19);
  location_t finish = linemap_position_for_column (line_table, 30);
  rich_location richloc (line_table, equals);
  source_range range;
  range.m_start = start;
  range.m_finish = finish;
  richloc.add_fixit_replace (range, "m_\xf0\x9f\x98\x82_field\xcf\x80");
  diagnostic_show_locus (&dc, &richloc, DK_ERROR);
  /* The replacement range is not indicated in the annotation line, so
     it should be indicated via an additional underline.  */
  ASSERT_STREQ (" \xf0\x9f\x98\x82"
		   "_foo = \xcf\x80"
			   "_bar.\xf0\x9f\x98\x82"
				  "_field\xcf\x80"
					 ";\n"
		"        ^\n"
		"                ---------\n"
		"                m_\xf0\x9f\x98\x82"
				    "_field\xcf\x80\n",
		pp_formatted_text (dc.printer));
}

/* Replace fix-it hint: replacing "SS_fieldP" with "m_SSfieldP",
   where the caret was elsewhere, but where a secondary range
   exactly covers "field".  */

static void
test_one_liner_fixit_replace_equal_secondary_range_utf8 ()
{
  test_diagnostic_context dc;
  location_t equals = linemap_position_for_column (line_table, 10);
  location_t start = linemap_position_for_column (line_table, 19);
  location_t finish = linemap_position_for_column (line_table, 30);
  rich_location richloc (line_table, equals);
  location_t field = make_location (start, start, finish);
  richloc.add_range (field);
  richloc.add_fixit_replace (field, "m_\xf0\x9f\x98\x82_field\xcf\x80");
  diagnostic_show_locus (&dc, &richloc, DK_ERROR);
  /* The replacement range is indicated in the annotation line,
     so it shouldn't be indicated via an additional underline.  */
  ASSERT_STREQ (" \xf0\x9f\x98\x82"
		   "_foo = \xcf\x80"
			   "_bar.\xf0\x9f\x98\x82"
				  "_field\xcf\x80"
					 ";\n"
		"        ^       ~~~~~~~~~\n"
		"                m_\xf0\x9f\x98\x82"
				    "_field\xcf\x80\n",
		pp_formatted_text (dc.printer));
}

/* Verify that we can use ad-hoc locations when adding fixits to a
   rich_location.  */

static void
test_one_liner_fixit_validation_adhoc_locations_utf8 ()
{
  /* Generate a range that's too long to be packed, so must
     be stored as an ad-hoc location (given the defaults
     of 5 bits or 0 bits of packed range); 41 columns > 2**5.  */
  const location_t c12 = linemap_position_for_column (line_table, 12);
  const location_t c52 = linemap_position_for_column (line_table, 52);
  const location_t loc = make_location (c12, c12, c52);

  if (c52 > LINE_MAP_MAX_LOCATION_WITH_COLS)
    return;

  ASSERT_TRUE (IS_ADHOC_LOC (loc));

  /* Insert.  */
  {
    rich_location richloc (line_table, loc);
    richloc.add_fixit_insert_before (loc, "test");
    /* It should not have been discarded by the validator.  */
    ASSERT_EQ (1, richloc.get_num_fixit_hints ());

    test_diagnostic_context dc;
    diagnostic_show_locus (&dc, &richloc, DK_ERROR);
    ASSERT_STREQ (" \xf0\x9f\x98\x82"
		     "_foo = \xcf\x80"
			     "_bar.\xf0\x9f\x98\x82"
				    "_field\xcf\x80"
					   ";\n"
		  "          ^~~~~~~~~~~~~~~~                     \n"
		  "          test\n",
		pp_formatted_text (dc.printer));
  }

  /* Remove.  */
  {
    rich_location richloc (line_table, loc);
    source_range range = source_range::from_locations (loc, c52);
    richloc.add_fixit_remove (range);
    /* It should not have been discarded by the validator.  */
    ASSERT_EQ (1, richloc.get_num_fixit_hints ());

    test_diagnostic_context dc;
    diagnostic_show_locus (&dc, &richloc, DK_ERROR);
    ASSERT_STREQ (" \xf0\x9f\x98\x82"
		     "_foo = \xcf\x80"
			     "_bar.\xf0\x9f\x98\x82"
				    "_field\xcf\x80"
					   ";\n"
		  "          ^~~~~~~~~~~~~~~~                     \n"
		  "          -------------------------------------\n",
		pp_formatted_text (dc.printer));
  }

  /* Replace.  */
  {
    rich_location richloc (line_table, loc);
    source_range range = source_range::from_locations (loc, c52);
    richloc.add_fixit_replace (range, "test");
    /* It should not have been discarded by the validator.  */
    ASSERT_EQ (1, richloc.get_num_fixit_hints ());

    test_diagnostic_context dc;
    diagnostic_show_locus (&dc, &richloc, DK_ERROR);
    ASSERT_STREQ (" \xf0\x9f\x98\x82"
		     "_foo = \xcf\x80"
			     "_bar.\xf0\x9f\x98\x82"
				    "_field\xcf\x80"
					   ";\n"
		  "          ^~~~~~~~~~~~~~~~                     \n"
		  "          test\n",
		pp_formatted_text (dc.printer));
  }
}

/* Test of consolidating insertions at the same location.  */

static void
test_one_liner_many_fixits_1_utf8 ()
{
  test_diagnostic_context dc;
  location_t equals = linemap_position_for_column (line_table, 10);
  rich_location richloc (line_table, equals);
  for (int i = 0; i < 19; i++)
    richloc.add_fixit_insert_before (i & 1 ? "@" : "\xcf\x80");
  ASSERT_EQ (1, richloc.get_num_fixit_hints ());
  diagnostic_show_locus (&dc, &richloc, DK_ERROR);
  ASSERT_STREQ (" \xf0\x9f\x98\x82"
		   "_foo = \xcf\x80"
			   "_bar.\xf0\x9f\x98\x82"
				  "_field\xcf\x80"
					 ";\n"
		"        ^\n"
		"        \xcf\x80@\xcf\x80@\xcf\x80@\xcf\x80@\xcf\x80@"
		"\xcf\x80@\xcf\x80@\xcf\x80@\xcf\x80@\xcf\x80\n",
		pp_formatted_text (dc.printer));
}

/* Ensure that we can add an arbitrary number of fix-it hints to a
   rich_location, even if they are not consolidated.  */

static void
test_one_liner_many_fixits_2_utf8 ()
{
  test_diagnostic_context dc;
  location_t equals = linemap_position_for_column (line_table, 10);
  rich_location richloc (line_table, equals);
  const int nlocs = 19;
  int locs[nlocs] = {1, 5, 7, 9, 11, 14, 16, 18, 23, 25, 27, 29, 32,
		     34, 36, 38, 40, 42, 44};
  for (int i = 0; i != nlocs; ++i)
    {
      location_t loc = linemap_position_for_column (line_table, locs[i]);
      richloc.add_fixit_insert_before (loc, i & 1 ? "@" : "\xcf\x80");
    }

  ASSERT_EQ (nlocs, richloc.get_num_fixit_hints ());
  diagnostic_show_locus (&dc, &richloc, DK_ERROR);
  ASSERT_STREQ (" \xf0\x9f\x98\x82"
		   "_foo = \xcf\x80"
			   "_bar.\xf0\x9f\x98\x82"
				  "_field\xcf\x80"
					 ";\n"
		"        ^\n"
		" \xcf\x80 @ \xcf\x80 @ \xcf\x80 @ \xcf\x80 @  \xcf\x80 @"
		" \xcf\x80 @ \xcf\x80 @ \xcf\x80 @ \xcf\x80 @ \xcf\x80\n",
		pp_formatted_text (dc.printer));
}

/* Test of labeling the ranges within a rich_location.  */

static void
test_one_liner_labels_utf8 ()
{
  location_t foo
    = make_location (linemap_position_for_column (line_table, 1),
		     linemap_position_for_column (line_table, 1),
		     linemap_position_for_column (line_table, 8));
  location_t bar
    = make_location (linemap_position_for_column (line_table, 12),
		     linemap_position_for_column (line_table, 12),
		     linemap_position_for_column (line_table, 17));
  location_t field
    = make_location (linemap_position_for_column (line_table, 19),
		     linemap_position_for_column (line_table, 19),
		     linemap_position_for_column (line_table, 30));

  /* Example where all the labels fit on one line.  */
  {
    /* These three labels contain multibyte characters such that their byte
       lengths are respectively (12, 10, 18), but their display widths are only
       (6, 5, 9).  All three fit on the line when considering the display
       widths, but not when considering the byte widths, so verify that we do
       indeed put them all on one line.  */
    text_range_label label0
      ("\xcf\x80\xcf\x80\xcf\x80\xcf\x80\xcf\x80\xcf\x80");
    text_range_label label1
      ("\xf0\x9f\x98\x82\xf0\x9f\x98\x82\xcf\x80");
    text_range_label label2
      ("\xf0\x9f\x98\x82\xcf\x80\xf0\x9f\x98\x82\xf0\x9f\x98\x82\xcf\x80"
       "\xcf\x80");
    gcc_rich_location richloc (foo, &label0);
    richloc.add_range (bar, SHOW_RANGE_WITHOUT_CARET, &label1);
    richloc.add_range (field, SHOW_RANGE_WITHOUT_CARET, &label2);

    {
      test_diagnostic_context dc;
      diagnostic_show_locus (&dc, &richloc, DK_ERROR);
      ASSERT_STREQ (" \xf0\x9f\x98\x82"
		       "_foo = \xcf\x80"
			       "_bar.\xf0\x9f\x98\x82"
				      "_field\xcf\x80"
					     ";\n"
		    " ^~~~~~   ~~~~~ ~~~~~~~~~\n"
		    " |        |     |\n"
		    " \xcf\x80\xcf\x80\xcf\x80\xcf\x80\xcf\x80\xcf\x80"
			   "   \xf0\x9f\x98\x82\xf0\x9f\x98\x82\xcf\x80"
				   " \xf0\x9f\x98\x82\xcf\x80\xf0\x9f\x98\x82"
					 "\xf0\x9f\x98\x82\xcf\x80\xcf\x80\n",
		    pp_formatted_text (dc.printer));
    }

  }

  /* Example where the labels need extra lines.  */
  {
    text_range_label label0 ("label 0\xf0\x9f\x98\x82");
    text_range_label label1 ("label 1\xcf\x80");
    text_range_label label2 ("label 2\xcf\x80");
    gcc_rich_location richloc (foo, &label0);
    richloc.add_range (bar, SHOW_RANGE_WITHOUT_CARET, &label1);
    richloc.add_range (field, SHOW_RANGE_WITHOUT_CARET, &label2);

    test_diagnostic_context dc;
    diagnostic_show_locus (&dc, &richloc, DK_ERROR);

    ASSERT_STREQ (" \xf0\x9f\x98\x82"
		     "_foo = \xcf\x80"
			     "_bar.\xf0\x9f\x98\x82"
				    "_field\xcf\x80"
					   ";\n"
		  " ^~~~~~   ~~~~~ ~~~~~~~~~\n"
		  " |        |     |\n"
		  " |        |     label 2\xcf\x80\n"
		  " |        label 1\xcf\x80\n"
		  " label 0\xf0\x9f\x98\x82\n",
		  pp_formatted_text (dc.printer));
  }

  /* Example of boundary conditions: label 0 and 1 have just enough clearance,
     but label 1 just touches label 2.  */
  {
    text_range_label label0 ("aaaaa\xf0\x9f\x98\x82\xcf\x80");
    text_range_label label1 ("bb\xf0\x9f\x98\x82\xf0\x9f\x98\x82");
    text_range_label label2 ("c");
    gcc_rich_location richloc (foo, &label0);
    richloc.add_range (bar, SHOW_RANGE_WITHOUT_CARET, &label1);
    richloc.add_range (field, SHOW_RANGE_WITHOUT_CARET, &label2);

    test_diagnostic_context dc;
    diagnostic_show_locus (&dc, &richloc, DK_ERROR);
    ASSERT_STREQ (" \xf0\x9f\x98\x82"
		     "_foo = \xcf\x80"
			     "_bar.\xf0\x9f\x98\x82"
				    "_field\xcf\x80"
					   ";\n"
		  " ^~~~~~   ~~~~~ ~~~~~~~~~\n"
		  " |        |     |\n"
		  " |        |     c\n"
		  " aaaaa\xf0\x9f\x98\x82\xcf\x80"
			   " bb\xf0\x9f\x98\x82\xf0\x9f\x98\x82\n",
		  pp_formatted_text (dc.printer));
  }
}

/* Run the various one-liner tests.  */

static void
test_diagnostic_show_locus_one_liner_utf8 (const line_table_case &case_)
{
  /* Create a tempfile and write some text to it.  */
  const char *content
    /* Display columns.
       0000000000000000000000011111111111111111111111111111112222222222222
       1111111122222222345678900000000123456666666677777777890123444444445  */
    = "\xf0\x9f\x98\x82_foo = \xcf\x80_bar.\xf0\x9f\x98\x82_field\xcf\x80;\n";
    /* 0000000000000000000001111111111111111111222222222222222222222233333
       1111222233334444567890122223333456789999000011112222345678999900001
       Byte columns.  */
  temp_source_file tmp (SELFTEST_LOCATION, ".c", content);
  line_table_test ltt (case_);

  linemap_add (line_table, LC_ENTER, false, tmp.get_filename (), 1);

  location_t line_end = linemap_position_for_column (line_table, 31);

  /* Don't attempt to run the tests if column data might be unavailable.  */
  if (line_end > LINE_MAP_MAX_LOCATION_WITH_COLS)
    return;

  ASSERT_STREQ (tmp.get_filename (), LOCATION_FILE (line_end));
  ASSERT_EQ (1, LOCATION_LINE (line_end));
<<<<<<< HEAD
  ASSERT_EQ (16, LOCATION_COLUMN (line_end));

  test_one_liner_simple_caret ();
  test_one_liner_caret_and_range ();
  test_one_liner_multiple_carets_and_ranges ();
  test_one_liner_fixit_insert_before ();
  test_one_liner_fixit_insert_after ();
  test_one_liner_fixit_remove ();
  test_one_liner_fixit_replace ();
  test_one_liner_fixit_replace_non_equal_range ();
  test_one_liner_fixit_replace_equal_secondary_range ();
  test_one_liner_fixit_validation_adhoc_locations ();
  test_one_liner_many_fixits_1 ();
  test_one_liner_many_fixits_2 ();
  test_one_liner_labels ();
=======
  ASSERT_EQ (31, LOCATION_COLUMN (line_end));

  char_span lspan = location_get_source_line (tmp.get_filename (), 1);
  ASSERT_EQ (25, cpp_display_width (lspan.get_buffer (), lspan.length ()));
  ASSERT_EQ (25, location_compute_display_column (expand_location (line_end)));

  test_one_liner_simple_caret_utf8 ();
  test_one_liner_caret_and_range_utf8 ();
  test_one_liner_multiple_carets_and_ranges_utf8 ();
  test_one_liner_fixit_insert_before_utf8 ();
  test_one_liner_fixit_insert_after_utf8 ();
  test_one_liner_fixit_remove_utf8 ();
  test_one_liner_fixit_replace_utf8 ();
  test_one_liner_fixit_replace_non_equal_range_utf8 ();
  test_one_liner_fixit_replace_equal_secondary_range_utf8 ();
  test_one_liner_fixit_validation_adhoc_locations_utf8 ();
  test_one_liner_many_fixits_1_utf8 ();
  test_one_liner_many_fixits_2_utf8 ();
  test_one_liner_labels_utf8 ();
>>>>>>> e2aa5677
}

/* Verify that gcc_rich_location::add_location_if_nearby works.  */

static void
test_add_location_if_nearby (const line_table_case &case_)
{
  /* Create a tempfile and write some text to it.
     ...000000000111111111122222222223333333333.
     ...123456789012345678901234567890123456789.  */
  const char *content
    = ("struct same_line { double x; double y; ;\n" /* line 1.  */
       "struct different_line\n"                    /* line 2.  */
       "{\n"                                        /* line 3.  */
       "  double x;\n"                              /* line 4.  */
       "  double y;\n"                              /* line 5.  */
       ";\n");                                      /* line 6.  */
  temp_source_file tmp (SELFTEST_LOCATION, ".c", content);
  line_table_test ltt (case_);

  const line_map_ordinary *ord_map
    = linemap_check_ordinary (linemap_add (line_table, LC_ENTER, false,
					   tmp.get_filename (), 0));

  linemap_line_start (line_table, 1, 100);

  const location_t final_line_end
    = linemap_position_for_line_and_column (line_table, ord_map, 6, 7);

  /* Don't attempt to run the tests if column data might be unavailable.  */
  if (final_line_end > LINE_MAP_MAX_LOCATION_WITH_COLS)
    return;

  /* Test of add_location_if_nearby on the same line as the
     primary location.  */
  {
    const location_t missing_close_brace_1_39
      = linemap_position_for_line_and_column (line_table, ord_map, 1, 39);
    const location_t matching_open_brace_1_18
      = linemap_position_for_line_and_column (line_table, ord_map, 1, 18);
    gcc_rich_location richloc (missing_close_brace_1_39);
    bool added = richloc.add_location_if_nearby (matching_open_brace_1_18);
    ASSERT_TRUE (added);
    ASSERT_EQ (2, richloc.get_num_locations ());
    test_diagnostic_context dc;
    diagnostic_show_locus (&dc, &richloc, DK_ERROR);
    ASSERT_STREQ (" struct same_line { double x; double y; ;\n"
		  "                  ~                    ^\n",
		  pp_formatted_text (dc.printer));
  }

  /* Test of add_location_if_nearby on a different line to the
     primary location.  */
  {
    const location_t missing_close_brace_6_1
      = linemap_position_for_line_and_column (line_table, ord_map, 6, 1);
    const location_t matching_open_brace_3_1
      = linemap_position_for_line_and_column (line_table, ord_map, 3, 1);
    gcc_rich_location richloc (missing_close_brace_6_1);
    bool added = richloc.add_location_if_nearby (matching_open_brace_3_1);
    ASSERT_FALSE (added);
    ASSERT_EQ (1, richloc.get_num_locations ());
  }
}

/* Verify that we print fixits even if they only affect lines
   outside those covered by the ranges in the rich_location.  */

static void
test_diagnostic_show_locus_fixit_lines (const line_table_case &case_)
{
  /* Create a tempfile and write some text to it.
     ...000000000111111111122222222223333333333.
     ...123456789012345678901234567890123456789.  */
  const char *content
    = ("struct point { double x; double y; };\n" /* line 1.  */
       "struct point origin = {x: 0.0,\n"        /* line 2.  */
       "                       y\n"              /* line 3.  */
       "\n"                                      /* line 4.  */
       "\n"                                      /* line 5.  */
       "                        : 0.0};\n");     /* line 6.  */
  temp_source_file tmp (SELFTEST_LOCATION, ".c", content);
  line_table_test ltt (case_);

  const line_map_ordinary *ord_map
    = linemap_check_ordinary (linemap_add (line_table, LC_ENTER, false,
					   tmp.get_filename (), 0));

  linemap_line_start (line_table, 1, 100);

  const location_t final_line_end
    = linemap_position_for_line_and_column (line_table, ord_map, 6, 36);

  /* Don't attempt to run the tests if column data might be unavailable.  */
  if (final_line_end > LINE_MAP_MAX_LOCATION_WITH_COLS)
    return;

  /* A pair of tests for modernizing the initializers to C99-style.  */

  /* The one-liner case (line 2).  */
  {
    test_diagnostic_context dc;
    const location_t x
      = linemap_position_for_line_and_column (line_table, ord_map, 2, 24);
    const location_t colon
      = linemap_position_for_line_and_column (line_table, ord_map, 2, 25);
    rich_location richloc (line_table, colon);
    richloc.add_fixit_insert_before (x, ".");
    richloc.add_fixit_replace (colon, "=");
    diagnostic_show_locus (&dc, &richloc, DK_ERROR);
    ASSERT_STREQ (" struct point origin = {x: 0.0,\n"
		  "                         ^\n"
		  "                        .=\n",
		  pp_formatted_text (dc.printer));
  }

  /* The multiline case.  The caret for the rich_location is on line 6;
     verify that insertion fixit on line 3 is still printed (and that
     span starts are printed due to the gap between the span at line 3
     and that at line 6).  */
  {
    test_diagnostic_context dc;
    const location_t y
      = linemap_position_for_line_and_column (line_table, ord_map, 3, 24);
    const location_t colon
      = linemap_position_for_line_and_column (line_table, ord_map, 6, 25);
    rich_location richloc (line_table, colon);
    richloc.add_fixit_insert_before (y, ".");
    richloc.add_fixit_replace (colon, "=");
    diagnostic_show_locus (&dc, &richloc, DK_ERROR);
    ASSERT_STREQ ("FILENAME:3:24:\n"
		  "                        y\n"
		  "                        .\n"
		  "FILENAME:6:25:\n"
		  "                         : 0.0};\n"
		  "                         ^\n"
		  "                         =\n",
		  pp_formatted_text (dc.printer));
  }

  /* As above, but verify the behavior of multiple line spans
     with line-numbering enabled.  */
  {
    const location_t y
      = linemap_position_for_line_and_column (line_table, ord_map, 3, 24);
    const location_t colon
      = linemap_position_for_line_and_column (line_table, ord_map, 6, 25);
    rich_location richloc (line_table, colon);
    richloc.add_fixit_insert_before (y, ".");
    richloc.add_fixit_replace (colon, "=");
    test_diagnostic_context dc;
    dc.show_line_numbers_p = true;
    diagnostic_show_locus (&dc, &richloc, DK_ERROR);
<<<<<<< HEAD
    ASSERT_STREQ ("\n"
		  "    3 |                        y\n"
=======
    ASSERT_STREQ ("    3 |                        y\n"
>>>>>>> e2aa5677
		  "      |                        .\n"
		  "......\n"
		  "    6 |                         : 0.0};\n"
		  "      |                         ^\n"
		  "      |                         =\n",
		  pp_formatted_text (dc.printer));
  }
}


/* Verify that fix-it hints are appropriately consolidated.

   If any fix-it hints in a rich_location involve locations beyond
   LINE_MAP_MAX_LOCATION_WITH_COLS, then we can't reliably apply
   the fix-it as a whole, so there should be none.

   Otherwise, verify that consecutive "replace" and "remove" fix-its
   are merged, and that other fix-its remain separate.   */

static void
test_fixit_consolidation (const line_table_case &case_)
{
  line_table_test ltt (case_);

  linemap_add (line_table, LC_ENTER, false, "test.c", 1);

  const location_t c10 = linemap_position_for_column (line_table, 10);
  const location_t c15 = linemap_position_for_column (line_table, 15);
  const location_t c16 = linemap_position_for_column (line_table, 16);
  const location_t c17 = linemap_position_for_column (line_table, 17);
  const location_t c20 = linemap_position_for_column (line_table, 20);
  const location_t c21 = linemap_position_for_column (line_table, 21);
  const location_t caret = c10;

  /* Insert + insert. */
  {
    rich_location richloc (line_table, caret);
    richloc.add_fixit_insert_before (c10, "foo");
    richloc.add_fixit_insert_before (c15, "bar");

    if (c15 > LINE_MAP_MAX_LOCATION_WITH_COLS)
      /* Bogus column info for 2nd fixit, so no fixits.  */
      ASSERT_EQ (0, richloc.get_num_fixit_hints ());
    else
      /* They should not have been merged.  */
      ASSERT_EQ (2, richloc.get_num_fixit_hints ());
  }

  /* Insert + replace. */
  {
    rich_location richloc (line_table, caret);
    richloc.add_fixit_insert_before (c10, "foo");
    richloc.add_fixit_replace (source_range::from_locations (c15, c17),
			       "bar");

    if (c17 > LINE_MAP_MAX_LOCATION_WITH_COLS)
      /* Bogus column info for 2nd fixit, so no fixits.  */
      ASSERT_EQ (0, richloc.get_num_fixit_hints ());
    else
      /* They should not have been merged.  */
      ASSERT_EQ (2, richloc.get_num_fixit_hints ());
  }

  /* Replace + non-consecutive insert. */
  {
    rich_location richloc (line_table, caret);
    richloc.add_fixit_replace (source_range::from_locations (c10, c15),
			       "bar");
    richloc.add_fixit_insert_before (c17, "foo");

    if (c17 > LINE_MAP_MAX_LOCATION_WITH_COLS)
      /* Bogus column info for 2nd fixit, so no fixits.  */
      ASSERT_EQ (0, richloc.get_num_fixit_hints ());
    else
      /* They should not have been merged.  */
      ASSERT_EQ (2, richloc.get_num_fixit_hints ());
  }

  /* Replace + non-consecutive replace. */
  {
    rich_location richloc (line_table, caret);
    richloc.add_fixit_replace (source_range::from_locations (c10, c15),
			       "foo");
    richloc.add_fixit_replace (source_range::from_locations (c17, c20),
			       "bar");

    if (c20 > LINE_MAP_MAX_LOCATION_WITH_COLS)
      /* Bogus column info for 2nd fixit, so no fixits.  */
      ASSERT_EQ (0, richloc.get_num_fixit_hints ());
    else
      /* They should not have been merged.  */
      ASSERT_EQ (2, richloc.get_num_fixit_hints ());
  }

  /* Replace + consecutive replace. */
  {
    rich_location richloc (line_table, caret);
    richloc.add_fixit_replace (source_range::from_locations (c10, c15),
			       "foo");
    richloc.add_fixit_replace (source_range::from_locations (c16, c20),
			       "bar");

    if (c20 > LINE_MAP_MAX_LOCATION_WITH_COLS)
      /* Bogus column info for 2nd fixit, so no fixits.  */
      ASSERT_EQ (0, richloc.get_num_fixit_hints ());
    else
      {
	/* They should have been merged into a single "replace".  */
	ASSERT_EQ (1, richloc.get_num_fixit_hints ());
	const fixit_hint *hint = richloc.get_fixit_hint (0);
	ASSERT_STREQ ("foobar", hint->get_string ());
	ASSERT_EQ (c10, hint->get_start_loc ());
	ASSERT_EQ (c21, hint->get_next_loc ());
      }
  }

  /* Replace + consecutive removal. */
  {
    rich_location richloc (line_table, caret);
    richloc.add_fixit_replace (source_range::from_locations (c10, c15),
			       "foo");
    richloc.add_fixit_remove (source_range::from_locations (c16, c20));

    if (c20 > LINE_MAP_MAX_LOCATION_WITH_COLS)
      /* Bogus column info for 2nd fixit, so no fixits.  */
      ASSERT_EQ (0, richloc.get_num_fixit_hints ());
    else
      {
	/* They should have been merged into a single replace, with the
	   range extended to cover that of the removal.  */
	ASSERT_EQ (1, richloc.get_num_fixit_hints ());
	const fixit_hint *hint = richloc.get_fixit_hint (0);
	ASSERT_STREQ ("foo", hint->get_string ());
	ASSERT_EQ (c10, hint->get_start_loc ());
	ASSERT_EQ (c21, hint->get_next_loc ());
      }
  }

  /* Consecutive removals. */
  {
    rich_location richloc (line_table, caret);
    richloc.add_fixit_remove (source_range::from_locations (c10, c15));
    richloc.add_fixit_remove (source_range::from_locations (c16, c20));

    if (c20 > LINE_MAP_MAX_LOCATION_WITH_COLS)
      /* Bogus column info for 2nd fixit, so no fixits.  */
      ASSERT_EQ (0, richloc.get_num_fixit_hints ());
    else
      {
	/* They should have been merged into a single "replace-with-empty".  */
	ASSERT_EQ (1, richloc.get_num_fixit_hints ());
	const fixit_hint *hint = richloc.get_fixit_hint (0);
	ASSERT_STREQ ("", hint->get_string ());
	ASSERT_EQ (c10, hint->get_start_loc ());
	ASSERT_EQ (c21, hint->get_next_loc ());
      }
  }
}

/* Verify that the line_corrections machinery correctly prints
   overlapping fixit-hints.  */

static void
test_overlapped_fixit_printing (const line_table_case &case_)
{
  /* Create a tempfile and write some text to it.
     ...000000000111111111122222222223333333333.
     ...123456789012345678901234567890123456789.  */
  const char *content
    = ("  foo *f = (foo *)ptr->field;\n");
  temp_source_file tmp (SELFTEST_LOCATION, ".C", content);
  line_table_test ltt (case_);

  const line_map_ordinary *ord_map
    = linemap_check_ordinary (linemap_add (line_table, LC_ENTER, false,
					   tmp.get_filename (), 0));

  linemap_line_start (line_table, 1, 100);

  const location_t final_line_end
    = linemap_position_for_line_and_column (line_table, ord_map, 6, 36);

  /* Don't attempt to run the tests if column data might be unavailable.  */
  if (final_line_end > LINE_MAP_MAX_LOCATION_WITH_COLS)
    return;

  /* A test for converting a C-style cast to a C++-style cast.  */
  const location_t open_paren
    = linemap_position_for_line_and_column (line_table, ord_map, 1, 12);
  const location_t close_paren
    = linemap_position_for_line_and_column (line_table, ord_map, 1, 18);
  const location_t expr_start
    = linemap_position_for_line_and_column (line_table, ord_map, 1, 19);
  const location_t expr_finish
    = linemap_position_for_line_and_column (line_table, ord_map, 1, 28);
  const location_t expr = make_location (expr_start, expr_start, expr_finish);

  /* Various examples of fix-it hints that aren't themselves consolidated,
     but for which the *printing* may need consolidation.  */

  /* Example where 3 fix-it hints are printed as one.  */
  {
    test_diagnostic_context dc;
    rich_location richloc (line_table, expr);
    richloc.add_fixit_replace (open_paren, "const_cast<");
    richloc.add_fixit_replace (close_paren, "> (");
    richloc.add_fixit_insert_after (")");

    diagnostic_show_locus (&dc, &richloc, DK_ERROR);
    ASSERT_STREQ ("   foo *f = (foo *)ptr->field;\n"
		  "                   ^~~~~~~~~~\n"
		  "            -----------------\n"
		  "            const_cast<foo *> (ptr->field)\n",
		  pp_formatted_text (dc.printer));

    /* Unit-test the line_corrections machinery.  */
    ASSERT_EQ (3, richloc.get_num_fixit_hints ());
    const fixit_hint *hint_0 = richloc.get_fixit_hint (0);
    ASSERT_EQ (column_range (12, 12), get_affected_range (hint_0, CU_BYTES));
    ASSERT_EQ (column_range (12, 12),
			   get_affected_range (hint_0, CU_DISPLAY_COLS));
    ASSERT_EQ (column_range (12, 22), get_printed_columns (hint_0));
    const fixit_hint *hint_1 = richloc.get_fixit_hint (1);
    ASSERT_EQ (column_range (18, 18), get_affected_range (hint_1, CU_BYTES));
    ASSERT_EQ (column_range (18, 18),
			   get_affected_range (hint_1, CU_DISPLAY_COLS));
    ASSERT_EQ (column_range (18, 20), get_printed_columns (hint_1));
    const fixit_hint *hint_2 = richloc.get_fixit_hint (2);
    ASSERT_EQ (column_range (29, 28), get_affected_range (hint_2, CU_BYTES));
    ASSERT_EQ (column_range (29, 28),
			   get_affected_range (hint_2, CU_DISPLAY_COLS));
    ASSERT_EQ (column_range (29, 29), get_printed_columns (hint_2));

    /* Add each hint in turn to a line_corrections instance,
       and verify that they are consolidated into one correction instance
       as expected.  */
    line_corrections lc (tmp.get_filename (), 1);

    /* The first replace hint by itself.  */
    lc.add_hint (hint_0);
    ASSERT_EQ (1, lc.m_corrections.length ());
    ASSERT_EQ (column_range (12, 12), lc.m_corrections[0]->m_affected_bytes);
    ASSERT_EQ (column_range (12, 12), lc.m_corrections[0]->m_affected_columns);
    ASSERT_EQ (column_range (12, 22), lc.m_corrections[0]->m_printed_columns);
    ASSERT_STREQ ("const_cast<", lc.m_corrections[0]->m_text);

    /* After the second replacement hint, they are printed together
       as a replacement (along with the text between them).  */
    lc.add_hint (hint_1);
    ASSERT_EQ (1, lc.m_corrections.length ());
    ASSERT_STREQ ("const_cast<foo *> (", lc.m_corrections[0]->m_text);
    ASSERT_EQ (column_range (12, 18), lc.m_corrections[0]->m_affected_bytes);
    ASSERT_EQ (column_range (12, 18), lc.m_corrections[0]->m_affected_columns);
    ASSERT_EQ (column_range (12, 30), lc.m_corrections[0]->m_printed_columns);

    /* After the final insertion hint, they are all printed together
       as a replacement (along with the text between them).  */
    lc.add_hint (hint_2);
    ASSERT_STREQ ("const_cast<foo *> (ptr->field)",
		  lc.m_corrections[0]->m_text);
    ASSERT_EQ (1, lc.m_corrections.length ());
    ASSERT_EQ (column_range (12, 28), lc.m_corrections[0]->m_affected_bytes);
    ASSERT_EQ (column_range (12, 28), lc.m_corrections[0]->m_affected_columns);
    ASSERT_EQ (column_range (12, 41), lc.m_corrections[0]->m_printed_columns);
  }

  /* Example where two are consolidated during printing.  */
  {
    test_diagnostic_context dc;
    rich_location richloc (line_table, expr);
    richloc.add_fixit_replace (open_paren, "CAST (");
    richloc.add_fixit_replace (close_paren, ") (");
    richloc.add_fixit_insert_after (")");

    diagnostic_show_locus (&dc, &richloc, DK_ERROR);
    ASSERT_STREQ ("   foo *f = (foo *)ptr->field;\n"
		  "                   ^~~~~~~~~~\n"
		  "            -\n"
		  "            CAST (-\n"
		  "                  ) (        )\n",
		  pp_formatted_text (dc.printer));
  }

  /* Example where none are consolidated during printing.  */
  {
    test_diagnostic_context dc;
    rich_location richloc (line_table, expr);
    richloc.add_fixit_replace (open_paren, "CST (");
    richloc.add_fixit_replace (close_paren, ") (");
    richloc.add_fixit_insert_after (")");

    diagnostic_show_locus (&dc, &richloc, DK_ERROR);
    ASSERT_STREQ ("   foo *f = (foo *)ptr->field;\n"
		  "                   ^~~~~~~~~~\n"
		  "            -\n"
		  "            CST ( -\n"
		  "                  ) (        )\n",
		  pp_formatted_text (dc.printer));
  }

  /* Example of deletion fix-it hints.  */
  {
    test_diagnostic_context dc;
    rich_location richloc (line_table, expr);
    richloc.add_fixit_insert_before (open_paren, "(bar *)");
    source_range victim = {open_paren, close_paren};
    richloc.add_fixit_remove (victim);

    /* This case is actually handled by fixit-consolidation,
       rather than by line_corrections.  */
    ASSERT_EQ (1, richloc.get_num_fixit_hints ());

    diagnostic_show_locus (&dc, &richloc, DK_ERROR);
    ASSERT_STREQ ("   foo *f = (foo *)ptr->field;\n"
		  "                   ^~~~~~~~~~\n"
		  "            -------\n"
		  "            (bar *)\n",
		  pp_formatted_text (dc.printer));
  }

  /* Example of deletion fix-it hints that would overlap.  */
  {
    test_diagnostic_context dc;
    rich_location richloc (line_table, expr);
    richloc.add_fixit_insert_before (open_paren, "(longer *)");
    source_range victim = {expr_start, expr_finish};
    richloc.add_fixit_remove (victim);

    /* These fixits are not consolidated.  */
    ASSERT_EQ (2, richloc.get_num_fixit_hints ());

    /* But the corrections are.  */
    diagnostic_show_locus (&dc, &richloc, DK_ERROR);
    ASSERT_STREQ ("   foo *f = (foo *)ptr->field;\n"
		  "                   ^~~~~~~~~~\n"
		  "            -----------------\n"
		  "            (longer *)(foo *)\n",
		  pp_formatted_text (dc.printer));
  }

  /* Example of insertion fix-it hints that would overlap.  */
  {
    test_diagnostic_context dc;
    rich_location richloc (line_table, expr);
    richloc.add_fixit_insert_before (open_paren, "LONGER THAN THE CAST");
    richloc.add_fixit_insert_after (close_paren, "TEST");

    /* The first insertion is long enough that if printed naively,
       it would overlap with the second.
       Verify that they are printed as a single replacement.  */
    diagnostic_show_locus (&dc, &richloc, DK_ERROR);
    ASSERT_STREQ ("   foo *f = (foo *)ptr->field;\n"
		  "                   ^~~~~~~~~~\n"
		  "            -------\n"
		  "            LONGER THAN THE CAST(foo *)TEST\n",
		  pp_formatted_text (dc.printer));
  }
}

/* Multibyte-aware version of preceding tests.  See comments above
   test_one_liner_simple_caret_utf8() too, we use the same two multibyte
   characters here.  */

static void
test_overlapped_fixit_printing_utf8 (const line_table_case &case_)
{
  /* Create a tempfile and write some text to it.  */

  const char *content
    /* Display columns.
       00000000000000000000000111111111111111111111111222222222222222223
       12344444444555555556789012344444444555555556789012345678999999990  */
    = "  f\xf0\x9f\x98\x82 *f = (f\xf0\x9f\x98\x82 *)ptr->field\xcf\x80;\n";
    /* 00000000000000000000011111111111111111111112222222222333333333333
       12344445555666677778901234566667777888899990123456789012333344445
       Byte columns.  */

  temp_source_file tmp (SELFTEST_LOCATION, ".C", content);
  line_table_test ltt (case_);

  const line_map_ordinary *ord_map
    = linemap_check_ordinary (linemap_add (line_table, LC_ENTER, false,
					   tmp.get_filename (), 0));

  linemap_line_start (line_table, 1, 100);

  const location_t final_line_end
    = linemap_position_for_line_and_column (line_table, ord_map, 6, 50);

  /* Don't attempt to run the tests if column data might be unavailable.  */
  if (final_line_end > LINE_MAP_MAX_LOCATION_WITH_COLS)
    return;

  /* A test for converting a C-style cast to a C++-style cast.  */
  const location_t open_paren
    = linemap_position_for_line_and_column (line_table, ord_map, 1, 14);
  const location_t close_paren
    = linemap_position_for_line_and_column (line_table, ord_map, 1, 22);
  const location_t expr_start
    = linemap_position_for_line_and_column (line_table, ord_map, 1, 23);
  const location_t expr_finish
    = linemap_position_for_line_and_column (line_table, ord_map, 1, 34);
  const location_t expr = make_location (expr_start, expr_start, expr_finish);

  /* Various examples of fix-it hints that aren't themselves consolidated,
     but for which the *printing* may need consolidation.  */

  /* Example where 3 fix-it hints are printed as one.  */
  {
    test_diagnostic_context dc;
    rich_location richloc (line_table, expr);
    richloc.add_fixit_replace (open_paren, "const_cast<");
    richloc.add_fixit_replace (close_paren, "> (");
    richloc.add_fixit_insert_after (")");

    diagnostic_show_locus (&dc, &richloc, DK_ERROR);
    ASSERT_STREQ ("   f\xf0\x9f\x98\x82"
			" *f = (f\xf0\x9f\x98\x82"
				  " *)ptr->field\xcf\x80"
						";\n"
		  "                   ^~~~~~~~~~~\n"
		  "            ------------------\n"
		  "            const_cast<f\xf0\x9f\x98\x82"
					    " *> (ptr->field\xcf\x80"
							    ")\n",
		  pp_formatted_text (dc.printer));

    /* Unit-test the line_corrections machinery.  */
    ASSERT_EQ (3, richloc.get_num_fixit_hints ());
    const fixit_hint *hint_0 = richloc.get_fixit_hint (0);
    ASSERT_EQ (column_range (14, 14), get_affected_range (hint_0, CU_BYTES));
    ASSERT_EQ (column_range (12, 12),
			   get_affected_range (hint_0, CU_DISPLAY_COLS));
    ASSERT_EQ (column_range (12, 22), get_printed_columns (hint_0));
    const fixit_hint *hint_1 = richloc.get_fixit_hint (1);
    ASSERT_EQ (column_range (22, 22), get_affected_range (hint_1, CU_BYTES));
    ASSERT_EQ (column_range (18, 18),
			   get_affected_range (hint_1, CU_DISPLAY_COLS));
    ASSERT_EQ (column_range (18, 20), get_printed_columns (hint_1));
    const fixit_hint *hint_2 = richloc.get_fixit_hint (2);
    ASSERT_EQ (column_range (35, 34), get_affected_range (hint_2, CU_BYTES));
    ASSERT_EQ (column_range (30, 29),
			   get_affected_range (hint_2, CU_DISPLAY_COLS));
    ASSERT_EQ (column_range (30, 30), get_printed_columns (hint_2));

    /* Add each hint in turn to a line_corrections instance,
       and verify that they are consolidated into one correction instance
       as expected.  */
    line_corrections lc (tmp.get_filename (), 1);

    /* The first replace hint by itself.  */
    lc.add_hint (hint_0);
    ASSERT_EQ (1, lc.m_corrections.length ());
    ASSERT_EQ (column_range (14, 14), lc.m_corrections[0]->m_affected_bytes);
    ASSERT_EQ (column_range (12, 12), lc.m_corrections[0]->m_affected_columns);
    ASSERT_EQ (column_range (12, 22), lc.m_corrections[0]->m_printed_columns);
    ASSERT_STREQ ("const_cast<", lc.m_corrections[0]->m_text);

    /* After the second replacement hint, they are printed together
       as a replacement (along with the text between them).  */
    lc.add_hint (hint_1);
    ASSERT_EQ (1, lc.m_corrections.length ());
    ASSERT_STREQ ("const_cast<f\xf0\x9f\x98\x82 *> (",
		  lc.m_corrections[0]->m_text);
    ASSERT_EQ (column_range (14, 22), lc.m_corrections[0]->m_affected_bytes);
    ASSERT_EQ (column_range (12, 18), lc.m_corrections[0]->m_affected_columns);
    ASSERT_EQ (column_range (12, 30), lc.m_corrections[0]->m_printed_columns);

    /* After the final insertion hint, they are all printed together
       as a replacement (along with the text between them).  */
    lc.add_hint (hint_2);
    ASSERT_STREQ ("const_cast<f\xf0\x9f\x98\x82 *> (ptr->field\xcf\x80)",
		  lc.m_corrections[0]->m_text);
    ASSERT_EQ (1, lc.m_corrections.length ());
    ASSERT_EQ (column_range (14, 34), lc.m_corrections[0]->m_affected_bytes);
    ASSERT_EQ (column_range (12, 29), lc.m_corrections[0]->m_affected_columns);
    ASSERT_EQ (column_range (12, 42), lc.m_corrections[0]->m_printed_columns);
  }

  /* Example where two are consolidated during printing.  */
  {
    test_diagnostic_context dc;
    rich_location richloc (line_table, expr);
    richloc.add_fixit_replace (open_paren, "CAST (");
    richloc.add_fixit_replace (close_paren, ") (");
    richloc.add_fixit_insert_after (")");

    diagnostic_show_locus (&dc, &richloc, DK_ERROR);
    ASSERT_STREQ ("   f\xf0\x9f\x98\x82"
			" *f = (f\xf0\x9f\x98\x82"
				  " *)ptr->field\xcf\x80"
						";\n"
		  "                   ^~~~~~~~~~~\n"
		  "            -\n"
		  "            CAST (-\n"
		  "                  ) (         )\n",
		  pp_formatted_text (dc.printer));
  }

  /* Example where none are consolidated during printing.  */
  {
    test_diagnostic_context dc;
    rich_location richloc (line_table, expr);
    richloc.add_fixit_replace (open_paren, "CST (");
    richloc.add_fixit_replace (close_paren, ") (");
    richloc.add_fixit_insert_after (")");

    diagnostic_show_locus (&dc, &richloc, DK_ERROR);
    ASSERT_STREQ ("   f\xf0\x9f\x98\x82"
			" *f = (f\xf0\x9f\x98\x82"
				  " *)ptr->field\xcf\x80"
						";\n"
		  "                   ^~~~~~~~~~~\n"
		  "            -\n"
		  "            CST ( -\n"
		  "                  ) (         )\n",
		  pp_formatted_text (dc.printer));
  }

  /* Example of deletion fix-it hints.  */
  {
    test_diagnostic_context dc;
    rich_location richloc (line_table, expr);
    richloc.add_fixit_insert_before (open_paren, "(bar\xf0\x9f\x98\x82 *)");
    source_range victim = {open_paren, close_paren};
    richloc.add_fixit_remove (victim);

    /* This case is actually handled by fixit-consolidation,
       rather than by line_corrections.  */
    ASSERT_EQ (1, richloc.get_num_fixit_hints ());

    diagnostic_show_locus (&dc, &richloc, DK_ERROR);
    ASSERT_STREQ ("   f\xf0\x9f\x98\x82"
			" *f = (f\xf0\x9f\x98\x82"
				  " *)ptr->field\xcf\x80"
						";\n"
		  "                   ^~~~~~~~~~~\n"
		  "            -------\n"
		  "            (bar\xf0\x9f\x98\x82"
				    " *)\n",
		  pp_formatted_text (dc.printer));
  }

  /* Example of deletion fix-it hints that would overlap.  */
  {
    test_diagnostic_context dc;
    rich_location richloc (line_table, expr);
    richloc.add_fixit_insert_before (open_paren, "(long\xf0\x9f\x98\x82 *)");
    source_range victim = {expr_start, expr_finish};
    richloc.add_fixit_remove (victim);

    /* These fixits are not consolidated.  */
    ASSERT_EQ (2, richloc.get_num_fixit_hints ());

    /* But the corrections are.  */
    diagnostic_show_locus (&dc, &richloc, DK_ERROR);
    ASSERT_STREQ ("   f\xf0\x9f\x98\x82"
			" *f = (f\xf0\x9f\x98\x82"
				  " *)ptr->field\xcf\x80"
						";\n"
		  "                   ^~~~~~~~~~~\n"
		  "            ------------------\n"
		  "            (long\xf0\x9f\x98\x82"
				     " *)(f\xf0\x9f\x98\x82"
					    " *)\n",
		  pp_formatted_text (dc.printer));
  }

  /* Example of insertion fix-it hints that would overlap.  */
  {
    test_diagnostic_context dc;
    rich_location richloc (line_table, expr);
    richloc.add_fixit_insert_before
      (open_paren, "L\xf0\x9f\x98\x82NGER THAN THE CAST");
    richloc.add_fixit_insert_after (close_paren, "TEST");

    /* The first insertion is long enough that if printed naively,
       it would overlap with the second.
       Verify that they are printed as a single replacement.  */
    diagnostic_show_locus (&dc, &richloc, DK_ERROR);
    ASSERT_STREQ ("   f\xf0\x9f\x98\x82"
			" *f = (f\xf0\x9f\x98\x82"
				  " *)ptr->field\xcf\x80"
						";\n"
		  "                   ^~~~~~~~~~~\n"
		  "            -------\n"
		  "            L\xf0\x9f\x98\x82"
				 "NGER THAN THE CAST(f\xf0\x9f\x98\x82"
						       " *)TEST\n",
		  pp_formatted_text (dc.printer));
  }
}

/* Verify that the line_corrections machinery correctly prints
   overlapping fixit-hints that have been added in the wrong
   order.
   Adapted from PR c/81405 seen on gcc.dg/init-excess-1.c*/

static void
test_overlapped_fixit_printing_2 (const line_table_case &case_)
{
  /* Create a tempfile and write some text to it.
     ...000000000111111111122222222223333333333.
     ...123456789012345678901234567890123456789.  */
  const char *content
    = ("int a5[][0][0] = { 1, 2 };\n");
  temp_source_file tmp (SELFTEST_LOCATION, ".c", content);
  line_table_test ltt (case_);

  const line_map_ordinary *ord_map
    = linemap_check_ordinary (linemap_add (line_table, LC_ENTER, false,
					   tmp.get_filename (), 0));

  linemap_line_start (line_table, 1, 100);

  const location_t final_line_end
    = linemap_position_for_line_and_column (line_table, ord_map, 1, 100);

  /* Don't attempt to run the tests if column data might be unavailable.  */
  if (final_line_end > LINE_MAP_MAX_LOCATION_WITH_COLS)
    return;

  const location_t col_1
    = linemap_position_for_line_and_column (line_table, ord_map, 1, 1);
  const location_t col_20
    = linemap_position_for_line_and_column (line_table, ord_map, 1, 20);
  const location_t col_21
    = linemap_position_for_line_and_column (line_table, ord_map, 1, 21);
  const location_t col_23
    = linemap_position_for_line_and_column (line_table, ord_map, 1, 23);
  const location_t col_25
    = linemap_position_for_line_and_column (line_table, ord_map, 1, 25);

  /* Two insertions, in the wrong order.  */
  {
    rich_location richloc (line_table, col_20);
    richloc.add_fixit_insert_before (col_23, "{");
    richloc.add_fixit_insert_before (col_21, "}");

    /* These fixits should be accepted; they can't be consolidated.  */
    ASSERT_EQ (2, richloc.get_num_fixit_hints ());
    const fixit_hint *hint_0 = richloc.get_fixit_hint (0);
    ASSERT_EQ (column_range (23, 22), get_affected_range (hint_0, CU_BYTES));
    ASSERT_EQ (column_range (23, 23), get_printed_columns (hint_0));
    const fixit_hint *hint_1 = richloc.get_fixit_hint (1);
    ASSERT_EQ (column_range (21, 20), get_affected_range (hint_1, CU_BYTES));
    ASSERT_EQ (column_range (21, 21), get_printed_columns (hint_1));

    /* Verify that they're printed correctly.  */
    test_diagnostic_context dc;
    diagnostic_show_locus (&dc, &richloc, DK_ERROR);
    ASSERT_STREQ (" int a5[][0][0] = { 1, 2 };\n"
		  "                    ^\n"
		  "                     } {\n",
		  pp_formatted_text (dc.printer));
  }

  /* Various overlapping insertions, some occurring "out of order"
     (reproducing the fix-it hints from PR c/81405).  */
  {
    test_diagnostic_context dc;
    rich_location richloc (line_table, col_20);

    richloc.add_fixit_insert_before (col_20, "{{");
    richloc.add_fixit_insert_before (col_21, "}}");
    richloc.add_fixit_insert_before (col_23, "{");
    richloc.add_fixit_insert_before (col_21, "}");
    richloc.add_fixit_insert_before (col_23, "{{");
    richloc.add_fixit_insert_before (col_25, "}");
    richloc.add_fixit_insert_before (col_21, "}");
    richloc.add_fixit_insert_before (col_1, "{");
    richloc.add_fixit_insert_before (col_25, "}");
    diagnostic_show_locus (&dc, &richloc, DK_ERROR);
    ASSERT_STREQ (" int a5[][0][0] = { 1, 2 };\n"
		  "                    ^\n"
		  " {                  -----\n"
		  "                    {{1}}}}, {{{2 }}\n",
		  pp_formatted_text (dc.printer));
  }
}

/* Insertion fix-it hint: adding a "break;" on a line by itself.  */

static void
test_fixit_insert_containing_newline (const line_table_case &case_)
{
  /* Create a tempfile and write some text to it.
     .........................0000000001111111.
     .........................1234567890123456.  */
  const char *old_content = ("    case 'a':\n" /* line 1. */
			     "      x = a;\n"  /* line 2. */
			     "    case 'b':\n" /* line 3. */
			     "      x = b;\n");/* line 4. */

  temp_source_file tmp (SELFTEST_LOCATION, ".c", old_content);
  line_table_test ltt (case_);
  linemap_add (line_table, LC_ENTER, false, tmp.get_filename (), 3);

  location_t case_start = linemap_position_for_column (line_table, 5);
  location_t case_finish = linemap_position_for_column (line_table, 13);
  location_t case_loc = make_location (case_start, case_start, case_finish);
  location_t line_start = linemap_position_for_column (line_table, 1);

  if (case_finish > LINE_MAP_MAX_LOCATION_WITH_COLS)
    return;

  /* Add a "break;" on a line by itself before line 3 i.e. before
     column 1 of line 3. */
  {
    rich_location richloc (line_table, case_loc);
    richloc.add_fixit_insert_before (line_start, "      break;\n");

    /* Without line numbers.  */
    {
      test_diagnostic_context dc;
      diagnostic_show_locus (&dc, &richloc, DK_ERROR);
<<<<<<< HEAD
      ASSERT_STREQ ("\n"
		    "       x = a;\n"
=======
      ASSERT_STREQ ("       x = a;\n"
>>>>>>> e2aa5677
		    "+      break;\n"
		    "     case 'b':\n"
		    "     ^~~~~~~~~\n",
		    pp_formatted_text (dc.printer));
    }

    /* With line numbers.  */
    {
      test_diagnostic_context dc;
      dc.show_line_numbers_p = true;
      diagnostic_show_locus (&dc, &richloc, DK_ERROR);
<<<<<<< HEAD
      ASSERT_STREQ ("\n"
		    "    2 |       x = a;\n"
=======
      ASSERT_STREQ ("    2 |       x = a;\n"
>>>>>>> e2aa5677
		    "  +++ |+      break;\n"
		    "    3 |     case 'b':\n"
		    "      |     ^~~~~~~~~\n",
		    pp_formatted_text (dc.printer));
    }
  }

  /* Verify that attempts to add text with a newline fail when the
     insertion point is *not* at the start of a line.  */
  {
    rich_location richloc (line_table, case_loc);
    richloc.add_fixit_insert_before (case_start, "break;\n");
    ASSERT_TRUE (richloc.seen_impossible_fixit_p ());
    test_diagnostic_context dc;
    diagnostic_show_locus (&dc, &richloc, DK_ERROR);
    ASSERT_STREQ ("     case 'b':\n"
		  "     ^~~~~~~~~\n",
		  pp_formatted_text (dc.printer));
  }
}

/* Insertion fix-it hint: adding a "#include <stdio.h>\n" to the top
   of the file, where the fix-it is printed in a different line-span
   to the primary range of the diagnostic.  */

static void
test_fixit_insert_containing_newline_2 (const line_table_case &case_)
{
  /* Create a tempfile and write some text to it.
     .........................0000000001111111.
     .........................1234567890123456.  */
  const char *old_content = ("test (int ch)\n"  /* line 1. */
			     "{\n"              /* line 2. */
			     " putchar (ch);\n" /* line 3. */
			     "}\n");            /* line 4. */

  temp_source_file tmp (SELFTEST_LOCATION, ".c", old_content);
  line_table_test ltt (case_);

  const line_map_ordinary *ord_map = linemap_check_ordinary
    (linemap_add (line_table, LC_ENTER, false, tmp.get_filename (), 0));
  linemap_line_start (line_table, 1, 100);

  /* The primary range is the "putchar" token.  */
  location_t putchar_start
    = linemap_position_for_line_and_column (line_table, ord_map, 3, 2);
  location_t putchar_finish
    = linemap_position_for_line_and_column (line_table, ord_map, 3, 8);
  location_t putchar_loc
    = make_location (putchar_start, putchar_start, putchar_finish);
  rich_location richloc (line_table, putchar_loc);

  /* Add a "#include <stdio.h>" on a line by itself at the top of the file.  */
  location_t file_start
     = linemap_position_for_line_and_column (line_table, ord_map,  1, 1);
  richloc.add_fixit_insert_before (file_start, "#include <stdio.h>\n");

  if (putchar_finish > LINE_MAP_MAX_LOCATION_WITH_COLS)
    return;

  {
    test_diagnostic_context dc;
    diagnostic_show_locus (&dc, &richloc, DK_ERROR);
<<<<<<< HEAD
    ASSERT_STREQ ("\n"
		  "FILENAME:1:1:\n"
=======
    ASSERT_STREQ ("FILENAME:1:1:\n"
>>>>>>> e2aa5677
		  "+#include <stdio.h>\n"
		  " test (int ch)\n"
		  "FILENAME:3:2:\n"
		  "  putchar (ch);\n"
		  "  ^~~~~~~\n",
		  pp_formatted_text (dc.printer));
  }

  /* With line-numbering, the line spans are close enough to be
     consolidated, since it makes little sense to skip line 2.  */
  {
    test_diagnostic_context dc;
    dc.show_line_numbers_p = true;
    diagnostic_show_locus (&dc, &richloc, DK_ERROR);
<<<<<<< HEAD
    ASSERT_STREQ ("\n"
		  "  +++ |+#include <stdio.h>\n"
=======
    ASSERT_STREQ ("  +++ |+#include <stdio.h>\n"
>>>>>>> e2aa5677
		  "    1 | test (int ch)\n"
		  "    2 | {\n"
		  "    3 |  putchar (ch);\n"
		  "      |  ^~~~~~~\n",
		  pp_formatted_text (dc.printer));
  }
}

/* Replacement fix-it hint containing a newline.
   This will fail, as newlines are only supported when inserting at the
   beginning of a line.  */

static void
test_fixit_replace_containing_newline (const line_table_case &case_)
{
  /* Create a tempfile and write some text to it.
    .........................0000000001111.
    .........................1234567890123.  */
  const char *old_content = "foo = bar ();\n";

  temp_source_file tmp (SELFTEST_LOCATION, ".c", old_content);
  line_table_test ltt (case_);
  linemap_add (line_table, LC_ENTER, false, tmp.get_filename (), 1);

  /* Replace the " = " with "\n  = ", as if we were reformatting an
     overly long line.  */
  location_t start = linemap_position_for_column (line_table, 4);
  location_t finish = linemap_position_for_column (line_table, 6);
  location_t loc = linemap_position_for_column (line_table, 13);
  rich_location richloc (line_table, loc);
  source_range range = source_range::from_locations (start, finish);
  richloc.add_fixit_replace (range, "\n =");

  /* Arbitrary newlines are not yet supported within fix-it hints, so
     the fix-it should not be displayed.  */
  ASSERT_TRUE (richloc.seen_impossible_fixit_p ());

  if (finish > LINE_MAP_MAX_LOCATION_WITH_COLS)
    return;

  test_diagnostic_context dc;
  diagnostic_show_locus (&dc, &richloc, DK_ERROR);
  ASSERT_STREQ (" foo = bar ();\n"
		"             ^\n",
		pp_formatted_text (dc.printer));
}

/* Fix-it hint, attempting to delete a newline.
   This will fail, as we currently only support fix-it hints that
   affect one line at a time.  */

static void
test_fixit_deletion_affecting_newline (const line_table_case &case_)
{
  /* Create a tempfile and write some text to it.
    ..........................0000000001111.
    ..........................1234567890123.  */
  const char *old_content = ("foo = bar (\n"
			     "      );\n");

  temp_source_file tmp (SELFTEST_LOCATION, ".c", old_content);
  line_table_test ltt (case_);
  const line_map_ordinary *ord_map = linemap_check_ordinary
    (linemap_add (line_table, LC_ENTER, false, tmp.get_filename (), 0));
  linemap_line_start (line_table, 1, 100);

  /* Attempt to delete the " (\n...)".  */
  location_t start
    = linemap_position_for_line_and_column (line_table, ord_map, 1, 10);
  location_t caret
    = linemap_position_for_line_and_column (line_table, ord_map, 1, 11);
  location_t finish
    = linemap_position_for_line_and_column (line_table, ord_map, 2, 7);
  location_t loc = make_location (caret, start, finish);
  rich_location richloc (line_table, loc);
  richloc. add_fixit_remove ();

  /* Fix-it hints that affect more than one line are not yet supported, so
     the fix-it should not be displayed.  */
  ASSERT_TRUE (richloc.seen_impossible_fixit_p ());

  if (finish > LINE_MAP_MAX_LOCATION_WITH_COLS)
    return;

  test_diagnostic_context dc;
  diagnostic_show_locus (&dc, &richloc, DK_ERROR);
  ASSERT_STREQ (" foo = bar (\n"
		"          ~^\n"
		"       );\n"
		"       ~    \n",
		pp_formatted_text (dc.printer));
}

/* Verify that line numbers are correctly printed for the case of
   a multiline range in which the width of the line numbers changes
   (e.g. from "9" to "10").  */

static void
test_line_numbers_multiline_range ()
{
  /* Create a tempfile and write some text to it.  */
  pretty_printer pp;
  for (int i = 0; i < 20; i++)
    /* .........0000000001111111.
   .............1234567890123456.  */
    pp_printf (&pp, "this is line %i\n", i + 1);
  temp_source_file tmp (SELFTEST_LOCATION, ".txt", pp_formatted_text (&pp));
  line_table_test ltt;

  const line_map_ordinary *ord_map = linemap_check_ordinary
    (linemap_add (line_table, LC_ENTER, false, tmp.get_filename (), 0));
  linemap_line_start (line_table, 1, 100);

  /* Create a multi-line location, starting at the "line" of line 9, with
     a caret on the "is" of line 10, finishing on the "this" line 11.  */

  location_t start
    = linemap_position_for_line_and_column (line_table, ord_map, 9, 9);
  location_t caret
    = linemap_position_for_line_and_column (line_table, ord_map, 10, 6);
  location_t finish
    = linemap_position_for_line_and_column (line_table, ord_map, 11, 4);
  location_t loc = make_location (caret, start, finish);

  test_diagnostic_context dc;
  dc.show_line_numbers_p = true;
  dc.min_margin_width = 0;
  gcc_rich_location richloc (loc);
  diagnostic_show_locus (&dc, &richloc, DK_ERROR);
<<<<<<< HEAD
  ASSERT_STREQ ("\n"
		" 9 | this is line 9\n"
=======
  ASSERT_STREQ (" 9 | this is line 9\n"
>>>>>>> e2aa5677
		"   |         ~~~~~~\n"
		"10 | this is line 10\n"
		"   | ~~~~~^~~~~~~~~~\n"
		"11 | this is line 11\n"
		"   | ~~~~  \n",
		pp_formatted_text (dc.printer));
}

/* Run all of the selftests within this file.  */

void
diagnostic_show_locus_c_tests ()
{
  test_line_span ();

  test_layout_range_for_single_point ();
  test_layout_range_for_single_line ();
  test_layout_range_for_multiple_lines ();

  for_each_line_table_case (test_layout_x_offset_display_utf8);

  test_get_line_bytes_without_trailing_whitespace ();

  test_diagnostic_show_locus_unknown_location ();

  for_each_line_table_case (test_diagnostic_show_locus_one_liner);
  for_each_line_table_case (test_diagnostic_show_locus_one_liner_utf8);
  for_each_line_table_case (test_add_location_if_nearby);
  for_each_line_table_case (test_diagnostic_show_locus_fixit_lines);
  for_each_line_table_case (test_fixit_consolidation);
  for_each_line_table_case (test_overlapped_fixit_printing);
  for_each_line_table_case (test_overlapped_fixit_printing_utf8);
  for_each_line_table_case (test_overlapped_fixit_printing_2);
  for_each_line_table_case (test_fixit_insert_containing_newline);
  for_each_line_table_case (test_fixit_insert_containing_newline_2);
  for_each_line_table_case (test_fixit_replace_containing_newline);
  for_each_line_table_case (test_fixit_deletion_affecting_newline);

  test_line_numbers_multiline_range ();
}

} // namespace selftest

#endif /* #if CHECKING_P */

#if __GNUC__ >= 10
#  pragma GCC diagnostic pop
#endif<|MERGE_RESOLUTION|>--- conflicted
+++ resolved
@@ -1,9 +1,5 @@
 /* Diagnostic subroutines for printing source-code
-<<<<<<< HEAD
-   Copyright (C) 1999-2019 Free Software Foundation, Inc.
-=======
    Copyright (C) 1999-2020 Free Software Foundation, Inc.
->>>>>>> e2aa5677
    Contributed by Gabriel Dos Reis <gdr@codesourcery.com>
 
 This file is part of GCC.
@@ -342,12 +338,9 @@
   int get_num_line_spans () const { return m_line_spans.length (); }
   const line_span *get_line_span (int idx) const { return &m_line_spans[idx]; }
 
-<<<<<<< HEAD
-=======
   int get_linenum_width () const { return m_linenum_width; }
   int get_x_offset_display () const { return m_x_offset_display; }
 
->>>>>>> e2aa5677
   void print_gap_in_line_numbering ();
   bool print_heading_for_line_span_index_p (int line_span_idx) const;
 
@@ -402,19 +395,12 @@
   bool m_colorize_source_p;
   bool m_show_labels_p;
   bool m_show_line_numbers_p;
-<<<<<<< HEAD
-=======
   bool m_diagnostic_path_p;
->>>>>>> e2aa5677
   auto_vec <layout_range> m_layout_ranges;
   auto_vec <const fixit_hint *> m_fixit_hints;
   auto_vec <line_span> m_line_spans;
   int m_linenum_width;
-<<<<<<< HEAD
-  int m_x_offset;
-=======
   int m_x_offset_display;
->>>>>>> e2aa5677
 };
 
 /* Implementation of "class colorizer".  */
@@ -675,11 +661,7 @@
   const expanded_location start_exploc
     = {"", start_line, start_col, NULL, false};
   const expanded_location finish_exploc
-<<<<<<< HEAD
-    = {"test.c", end_line, end_col, NULL, false};
-=======
     = {"", end_line, end_col, NULL, false};
->>>>>>> e2aa5677
   return layout_range (&start_exploc, &finish_exploc, SHOW_RANGE_WITHOUT_CARET,
 		       &start_exploc, 0, NULL);
 }
@@ -987,19 +969,12 @@
   m_colorize_source_p (context->colorize_source_p),
   m_show_labels_p (context->show_labels_p),
   m_show_line_numbers_p (context->show_line_numbers_p),
-<<<<<<< HEAD
-=======
   m_diagnostic_path_p (diagnostic_kind == DK_DIAGNOSTIC_PATH),
->>>>>>> e2aa5677
   m_layout_ranges (richloc->get_num_locations ()),
   m_fixit_hints (richloc->get_num_fixit_hints ()),
   m_line_spans (1 + richloc->get_num_locations ()),
   m_linenum_width (0),
-<<<<<<< HEAD
-  m_x_offset (0)
-=======
   m_x_offset_display (0)
->>>>>>> e2aa5677
 {
   for (unsigned int idx = 0; idx < richloc->get_num_locations (); idx++)
     {
@@ -1023,43 +998,8 @@
 
   /* Populate the indicated members.  */
   calculate_line_spans ();
-<<<<<<< HEAD
-
-  /* Determine m_linenum_width.  */
-  gcc_assert (m_line_spans.length () > 0);
-  const line_span *last_span = &m_line_spans[m_line_spans.length () - 1];
-  int highest_line = last_span->m_last_line;
-  if (highest_line < 0)
-    highest_line = 0;
-  m_linenum_width = num_digits (highest_line);
-  /* If we're showing jumps in the line-numbering, allow at least 3 chars.  */
-  if (m_line_spans.length () > 1)
-    m_linenum_width = MAX (m_linenum_width, 3);
-  /* If there's a minimum margin width, apply it (subtracting 1 for the space
-     after the line number.  */
-  m_linenum_width = MAX (m_linenum_width, context->min_margin_width - 1);
-
-  /* Adjust m_x_offset.
-     Center the primary caret to fit in max_width; all columns
-     will be adjusted accordingly.  */
-  size_t max_width = m_context->caret_max_width;
-  char_span line = location_get_source_line (m_exploc.file, m_exploc.line);
-  if (line && (size_t)m_exploc.column <= line.length ())
-    {
-      size_t right_margin = CARET_LINE_MARGIN;
-      size_t column = m_exploc.column;
-      if (m_show_line_numbers_p)
-	column += m_linenum_width + 2;
-      right_margin = MIN (line.length () - column, right_margin);
-      right_margin = max_width - right_margin;
-      if (line.length () >= max_width && column > right_margin)
-	m_x_offset = column - right_margin;
-      gcc_assert (m_x_offset >= 0);
-    }
-=======
   calculate_linenum_width ();
   calculate_x_offset_display ();
->>>>>>> e2aa5677
 
   if (context->show_ruler_p)
     show_ruler (m_x_offset_display + m_context->caret_max_width);
@@ -1191,11 +1131,8 @@
 {
   gcc_assert (m_show_line_numbers_p);
 
-<<<<<<< HEAD
-=======
   pp_emit_prefix (m_pp);
 
->>>>>>> e2aa5677
   for (int i = 0; i < m_linenum_width + 1; i++)
     pp_character (m_pp, '.');
 
@@ -1552,19 +1489,7 @@
       line += x_offset_bytes;
     }
 
-<<<<<<< HEAD
-  if (m_show_line_numbers_p)
-    {
-      int width = num_digits (row);
-      for (int i = 0; i < m_linenum_width - width; i++)
-	pp_space (m_pp);
-      pp_printf (m_pp, "%i | ", row);
-    }
-  else
-    pp_space (m_pp);
-=======
   /* Print the line.  */
->>>>>>> e2aa5677
   int first_non_ws = INT_MAX;
   int last_non_ws = 0;
   for (int col_byte = 1 + x_offset_bytes; col_byte <= line_bytes; col_byte++)
@@ -1636,10 +1561,7 @@
 void
 layout::start_annotation_line (char margin_char) const
 {
-<<<<<<< HEAD
-=======
   pp_emit_prefix (m_pp);
->>>>>>> e2aa5677
   if (m_show_line_numbers_p)
     {
       /* Print the margin.  If MARGIN_CHAR != ' ', then print up to 3
@@ -1666,11 +1588,7 @@
   start_annotation_line ();
   pp_space (m_pp);
 
-<<<<<<< HEAD
-  for (int column = 1 + m_x_offset; column < x_bound; column++)
-=======
   for (int column = 1 + m_x_offset_display; column < x_bound; column++)
->>>>>>> e2aa5677
     {
       bool in_range_p;
       point_state state;
@@ -1710,15 +1628,6 @@
 
    A label within the given row of source.  */
 
-<<<<<<< HEAD
-struct line_label
-{
-  line_label (int state_idx, int column, label_text text)
-  : m_state_idx (state_idx), m_column (column),
-    m_text (text), m_length (strlen (text.m_buffer)),
-    m_label_line (0)
-  {}
-=======
 class line_label
 {
 public:
@@ -1729,7 +1638,6 @@
     const int bytes = strlen (text.m_buffer);
     m_display_width = cpp_display_width (text.m_buffer, bytes);
   }
->>>>>>> e2aa5677
 
   /* Sorting is primarily by column, then by state index.  */
   static int comparator (const void *p1, const void *p2)
@@ -1739,27 +1647,18 @@
     int column_cmp = compare (ll1->m_column, ll2->m_column);
     if (column_cmp)
       return column_cmp;
-<<<<<<< HEAD
-    return compare (ll1->m_state_idx, ll2->m_state_idx);
-=======
     /* Order by reverse state index, so that labels are printed
        in order of insertion into the rich_location when the
        sorted list is walked backwards.  */
     return -compare (ll1->m_state_idx, ll2->m_state_idx);
->>>>>>> e2aa5677
   }
 
   int m_state_idx;
   int m_column;
   label_text m_text;
-<<<<<<< HEAD
-  size_t m_length;
-  int m_label_line;
-=======
   size_t m_display_width;
   int m_label_line;
   bool m_has_vbar;
->>>>>>> e2aa5677
 };
 
 /* Print any labels in this row.  */
@@ -1783,14 +1682,9 @@
 	  continue;
 
 	/* Reject labels that aren't fully visible due to clipping
-<<<<<<< HEAD
-	   by m_x_offset.  */
-	if (range->m_caret.m_column <= m_x_offset)
-=======
 	   by m_x_offset_display.  */
 	const int disp_col = range->m_caret.m_columns[CU_DISPLAY_COLS];
 	if (disp_col <= m_x_offset_display)
->>>>>>> e2aa5677
 	  continue;
 
 	label_text text;
@@ -1802,11 +1696,7 @@
 	if (text.m_buffer == NULL)
 	  continue;
 
-<<<<<<< HEAD
-	labels.safe_push (line_label (i, range->m_caret.m_column, text));
-=======
 	labels.safe_push (line_label (i, disp_col, text));
->>>>>>> e2aa5677
       }
   }
 
@@ -1846,13 +1736,8 @@
        foo + bar
            ^               : label line 0
            |               : label line 1
-<<<<<<< HEAD
-           label 1         : label line 2
-           label 0         : label line 3.  */
-=======
            label 0         : label line 2
            label 1         : label line 3.  */
->>>>>>> e2aa5677
 
   int max_label_line = 1;
   {
@@ -1861,10 +1746,6 @@
     FOR_EACH_VEC_ELT_REVERSE (labels, i, label)
       {
 	/* Would this label "touch" or overlap the next label?  */
-<<<<<<< HEAD
-	if (label->m_column + label->m_length >= (size_t)next_column)
-	  max_label_line++;
-=======
 	if (label->m_column + label->m_display_width >= (size_t)next_column)
 	  {
 	    max_label_line++;
@@ -1875,7 +1756,6 @@
 	    if (label->m_column == next_column)
 	      label->m_has_vbar = false;
 	  }
->>>>>>> e2aa5677
 
 	label->m_label_line = max_label_line;
 	next_column = label->m_column;
@@ -1886,22 +1766,11 @@
      either a vertical bar ('|') for the labels that are lower down, or the
      labels themselves once we've reached their line.  */
   {
-<<<<<<< HEAD
-    /* Keep track of in which column we last printed a vertical bar.
-       This allows us to suppress duplicate vertical bars for the case
-       where multiple labels are on one column.  */
-    int last_vbar = 0;
-=======
->>>>>>> e2aa5677
     for (int label_line = 0; label_line <= max_label_line; label_line++)
       {
 	start_annotation_line ();
 	pp_space (m_pp);
-<<<<<<< HEAD
-	int column = 1 + m_x_offset;
-=======
 	int column = 1 + m_x_offset_display;
->>>>>>> e2aa5677
 	line_label *label;
 	FOR_EACH_VEC_ELT (labels, i, label)
 	  {
@@ -1913,14 +1782,6 @@
 	      {
 		gcc_assert (column <= label->m_column);
 		move_to_column (&column, label->m_column, true);
-<<<<<<< HEAD
-		m_colorizer.set_range (label->m_state_idx);
-		pp_string (m_pp, label->m_text.m_buffer);
-		m_colorizer.set_normal_text ();
-		column += label->m_length;
-	      }
-	    else if (label->m_column != last_vbar)
-=======
 		/* Colorize the text, unless it's for events in a
 		   diagnostic_path.  */
 		if (!m_diagnostic_path_p)
@@ -1930,17 +1791,12 @@
 		column += label->m_display_width;
 	      }
 	    else if (label->m_has_vbar)
->>>>>>> e2aa5677
 	      {
 		gcc_assert (column <= label->m_column);
 		move_to_column (&column, label->m_column, true);
 		m_colorizer.set_range (label->m_state_idx);
 		pp_character (m_pp, '|');
 		m_colorizer.set_normal_text ();
-<<<<<<< HEAD
-		last_vbar = column;
-=======
->>>>>>> e2aa5677
 		column++;
 	      }
 	  }
@@ -2418,9 +2274,6 @@
   unsigned i;
   correction *c;
   int column = m_x_offset_display;
-
-  if (!corrections.m_corrections.is_empty ())
-    start_annotation_line ();
 
   if (!corrections.m_corrections.is_empty ())
     start_annotation_line ();
@@ -2506,11 +2359,7 @@
 	   source colorization.  */
 	continue;
 
-<<<<<<< HEAD
-      if (range->contains_point (row, column))
-=======
       if (range->contains_point (row, column, col_unit))
->>>>>>> e2aa5677
 	{
 	  out_state->range_idx = i;
 
@@ -2592,11 +2441,7 @@
       print_newline ();
       if (add_left_margin)
 	start_annotation_line ();
-<<<<<<< HEAD
-      *column = m_x_offset;
-=======
       *column = m_x_offset_display;
->>>>>>> e2aa5677
     }
 
   while (*column < dest_column)
@@ -2658,15 +2503,11 @@
   print_leading_fixits (row);
   print_source_line (row, line.get_buffer (), line.length (), &lbounds);
   if (should_print_annotation_line_p (row))
-<<<<<<< HEAD
-    print_annotation_line (row, lbounds);
-=======
     {
       if (lbounds.m_first_non_ws != INT_MAX)
 	lbounds.convert_to_display_cols (line);
       print_annotation_line (row, lbounds);
     }
->>>>>>> e2aa5677
   if (m_show_labels_p)
     print_any_labels (row);
   print_trailing_fixits (row);
@@ -2691,18 +2532,11 @@
   location_range loc_range;
   loc_range.m_loc = loc;
   loc_range.m_range_display_kind = SHOW_RANGE_WITHOUT_CARET;
-<<<<<<< HEAD
-  if (!layout.maybe_add_location_range (&loc_range, 0, true))
-    return false;
-
-  add_range (loc);
-=======
   if (!layout.maybe_add_location_range (&loc_range, 0,
 					restrict_to_current_line_spans))
     return false;
 
   add_range (loc, SHOW_RANGE_WITHOUT_CARET, label);
->>>>>>> e2aa5677
   return true;
 }
 
@@ -2737,7 +2571,6 @@
     {
       const line_span *line_span = layout.get_line_span (line_span_idx);
       if (context->show_line_numbers_p)
-<<<<<<< HEAD
 	{
 	  /* With line numbers, we should show whenever the line-numbering
 	     "jumps".  */
@@ -2754,24 +2587,6 @@
 	      context->start_span (context, exploc);
 	    }
 	}
-=======
-	{
-	  /* With line numbers, we should show whenever the line-numbering
-	     "jumps".  */
-	  if (line_span_idx > 0)
-	    layout.print_gap_in_line_numbering ();
-	}
-      else
-	{
-	  /* Without line numbers, we print headings for some line spans.  */
-	  if (layout.print_heading_for_line_span_index_p (line_span_idx))
-	    {
-	      expanded_location exploc
-		= layout.get_expanded_location (line_span);
-	      context->start_span (context, exploc);
-	    }
-	}
->>>>>>> e2aa5677
       /* Iterate over the lines within this span (using linenum_arith_t to
 	 avoid overflow with 0xffffffff causing an infinite loop).  */
       linenum_arith_t last_line = line_span->get_last_line ();
@@ -3336,160 +3151,6 @@
 }
 
 /* Test of labeling the ranges within a rich_location.  */
-<<<<<<< HEAD
-
-static void
-test_one_liner_labels ()
-{
-  location_t foo
-    = make_location (linemap_position_for_column (line_table, 1),
-		     linemap_position_for_column (line_table, 1),
-		     linemap_position_for_column (line_table, 3));
-  location_t bar
-    = make_location (linemap_position_for_column (line_table, 7),
-		     linemap_position_for_column (line_table, 7),
-		     linemap_position_for_column (line_table, 9));
-  location_t field
-    = make_location (linemap_position_for_column (line_table, 11),
-		     linemap_position_for_column (line_table, 11),
-		     linemap_position_for_column (line_table, 15));
-
-  /* Example where all the labels fit on one line.  */
-  {
-    text_range_label label0 ("0");
-    text_range_label label1 ("1");
-    text_range_label label2 ("2");
-    gcc_rich_location richloc (foo, &label0);
-    richloc.add_range (bar, SHOW_RANGE_WITHOUT_CARET, &label1);
-    richloc.add_range (field, SHOW_RANGE_WITHOUT_CARET, &label2);
-
-    {
-      test_diagnostic_context dc;
-      diagnostic_show_locus (&dc, &richloc, DK_ERROR);
-      ASSERT_STREQ ("\n"
-		    " foo = bar.field;\n"
-		    " ^~~   ~~~ ~~~~~\n"
-		    " |     |   |\n"
-		    " 0     1   2\n",
-		    pp_formatted_text (dc.printer));
-    }
-
-    /* Verify that we can disable label-printing.  */
-    {
-      test_diagnostic_context dc;
-      dc.show_labels_p = false;
-      diagnostic_show_locus (&dc, &richloc, DK_ERROR);
-      ASSERT_STREQ ("\n"
-		    " foo = bar.field;\n"
-		    " ^~~   ~~~ ~~~~~\n",
-		    pp_formatted_text (dc.printer));
-    }
-  }
-
-  /* Example where the labels need extra lines.  */
-  {
-    text_range_label label0 ("label 0");
-    text_range_label label1 ("label 1");
-    text_range_label label2 ("label 2");
-    gcc_rich_location richloc (foo, &label0);
-    richloc.add_range (bar, SHOW_RANGE_WITHOUT_CARET, &label1);
-    richloc.add_range (field, SHOW_RANGE_WITHOUT_CARET, &label2);
-
-    test_diagnostic_context dc;
-    diagnostic_show_locus (&dc, &richloc, DK_ERROR);
-    ASSERT_STREQ ("\n"
-		  " foo = bar.field;\n"
-		  " ^~~   ~~~ ~~~~~\n"
-		  " |     |   |\n"
-		  " |     |   label 2\n"
-		  " |     label 1\n"
-		  " label 0\n",
-		  pp_formatted_text (dc.printer));
-  }
-
-  /* Example of boundary conditions: label 0 and 1 have just enough clearance,
-     but label 1 just touches label 2.  */
-  {
-    text_range_label label0 ("aaaaa");
-    text_range_label label1 ("bbbb");
-    text_range_label label2 ("c");
-    gcc_rich_location richloc (foo, &label0);
-    richloc.add_range (bar, SHOW_RANGE_WITHOUT_CARET, &label1);
-    richloc.add_range (field, SHOW_RANGE_WITHOUT_CARET, &label2);
-
-    test_diagnostic_context dc;
-    diagnostic_show_locus (&dc, &richloc, DK_ERROR);
-    ASSERT_STREQ ("\n"
-		  " foo = bar.field;\n"
-		  " ^~~   ~~~ ~~~~~\n"
-		  " |     |   |\n"
-		  " |     |   c\n"
-		  " aaaaa bbbb\n",
-		  pp_formatted_text (dc.printer));
-  }
-
-  /* Example of out-of-order ranges (thus requiring a sort).  */
-  {
-    text_range_label label0 ("0");
-    text_range_label label1 ("1");
-    text_range_label label2 ("2");
-    gcc_rich_location richloc (field, &label0);
-    richloc.add_range (bar, SHOW_RANGE_WITHOUT_CARET, &label1);
-    richloc.add_range (foo, SHOW_RANGE_WITHOUT_CARET, &label2);
-
-    test_diagnostic_context dc;
-    diagnostic_show_locus (&dc, &richloc, DK_ERROR);
-    ASSERT_STREQ ("\n"
-		  " foo = bar.field;\n"
-		  " ~~~   ~~~ ^~~~~\n"
-		  " |     |   |\n"
-		  " 2     1   0\n",
-		  pp_formatted_text (dc.printer));
-  }
-
-  /* Ensure we don't ICE if multiple ranges with labels are on
-     the same point.  */
-  {
-    text_range_label label0 ("label 0");
-    text_range_label label1 ("label 1");
-    text_range_label label2 ("label 2");
-    gcc_rich_location richloc (bar, &label0);
-    richloc.add_range (bar, SHOW_RANGE_WITHOUT_CARET, &label1);
-    richloc.add_range (bar, SHOW_RANGE_WITHOUT_CARET, &label2);
-
-    test_diagnostic_context dc;
-    diagnostic_show_locus (&dc, &richloc, DK_ERROR);
-    ASSERT_STREQ ("\n"
-		  " foo = bar.field;\n"
-		  "       ^~~\n"
-		  "       |\n"
-		  "       label 2\n"
-		  "       label 1\n"
-		  "       label 0\n",
-		  pp_formatted_text (dc.printer));
-  }
-
-  /* Verify that a NULL result from range_label::get_text is
-     handled gracefully.  */
-  {
-    text_range_label label (NULL);
-    gcc_rich_location richloc (bar, &label);
-
-    test_diagnostic_context dc;
-    diagnostic_show_locus (&dc, &richloc, DK_ERROR);
-    ASSERT_STREQ ("\n"
-		  " foo = bar.field;\n"
-		  "       ^~~\n",
-		  pp_formatted_text (dc.printer));
-   }
-
-  /* TODO: example of formatted printing (needs to be in
-     gcc-rich-location.c due to Makefile.in issues).  */
-}
-
-/* Run the various one-liner tests.  */
-=======
->>>>>>> e2aa5677
 
 static void
 test_one_liner_labels ()
@@ -4220,23 +3881,6 @@
 
   ASSERT_STREQ (tmp.get_filename (), LOCATION_FILE (line_end));
   ASSERT_EQ (1, LOCATION_LINE (line_end));
-<<<<<<< HEAD
-  ASSERT_EQ (16, LOCATION_COLUMN (line_end));
-
-  test_one_liner_simple_caret ();
-  test_one_liner_caret_and_range ();
-  test_one_liner_multiple_carets_and_ranges ();
-  test_one_liner_fixit_insert_before ();
-  test_one_liner_fixit_insert_after ();
-  test_one_liner_fixit_remove ();
-  test_one_liner_fixit_replace ();
-  test_one_liner_fixit_replace_non_equal_range ();
-  test_one_liner_fixit_replace_equal_secondary_range ();
-  test_one_liner_fixit_validation_adhoc_locations ();
-  test_one_liner_many_fixits_1 ();
-  test_one_liner_many_fixits_2 ();
-  test_one_liner_labels ();
-=======
   ASSERT_EQ (31, LOCATION_COLUMN (line_end));
 
   char_span lspan = location_get_source_line (tmp.get_filename (), 1);
@@ -4256,7 +3900,6 @@
   test_one_liner_many_fixits_1_utf8 ();
   test_one_liner_many_fixits_2_utf8 ();
   test_one_liner_labels_utf8 ();
->>>>>>> e2aa5677
 }
 
 /* Verify that gcc_rich_location::add_location_if_nearby works.  */
@@ -4410,12 +4053,7 @@
     test_diagnostic_context dc;
     dc.show_line_numbers_p = true;
     diagnostic_show_locus (&dc, &richloc, DK_ERROR);
-<<<<<<< HEAD
-    ASSERT_STREQ ("\n"
-		  "    3 |                        y\n"
-=======
     ASSERT_STREQ ("    3 |                        y\n"
->>>>>>> e2aa5677
 		  "      |                        .\n"
 		  "......\n"
 		  "    6 |                         : 0.0};\n"
@@ -5132,12 +4770,7 @@
     {
       test_diagnostic_context dc;
       diagnostic_show_locus (&dc, &richloc, DK_ERROR);
-<<<<<<< HEAD
-      ASSERT_STREQ ("\n"
-		    "       x = a;\n"
-=======
       ASSERT_STREQ ("       x = a;\n"
->>>>>>> e2aa5677
 		    "+      break;\n"
 		    "     case 'b':\n"
 		    "     ^~~~~~~~~\n",
@@ -5149,12 +4782,7 @@
       test_diagnostic_context dc;
       dc.show_line_numbers_p = true;
       diagnostic_show_locus (&dc, &richloc, DK_ERROR);
-<<<<<<< HEAD
-      ASSERT_STREQ ("\n"
-		    "    2 |       x = a;\n"
-=======
       ASSERT_STREQ ("    2 |       x = a;\n"
->>>>>>> e2aa5677
 		    "  +++ |+      break;\n"
 		    "    3 |     case 'b':\n"
 		    "      |     ^~~~~~~~~\n",
@@ -5218,12 +4846,7 @@
   {
     test_diagnostic_context dc;
     diagnostic_show_locus (&dc, &richloc, DK_ERROR);
-<<<<<<< HEAD
-    ASSERT_STREQ ("\n"
-		  "FILENAME:1:1:\n"
-=======
     ASSERT_STREQ ("FILENAME:1:1:\n"
->>>>>>> e2aa5677
 		  "+#include <stdio.h>\n"
 		  " test (int ch)\n"
 		  "FILENAME:3:2:\n"
@@ -5238,12 +4861,7 @@
     test_diagnostic_context dc;
     dc.show_line_numbers_p = true;
     diagnostic_show_locus (&dc, &richloc, DK_ERROR);
-<<<<<<< HEAD
-    ASSERT_STREQ ("\n"
-		  "  +++ |+#include <stdio.h>\n"
-=======
     ASSERT_STREQ ("  +++ |+#include <stdio.h>\n"
->>>>>>> e2aa5677
 		  "    1 | test (int ch)\n"
 		  "    2 | {\n"
 		  "    3 |  putchar (ch);\n"
@@ -5373,12 +4991,7 @@
   dc.min_margin_width = 0;
   gcc_rich_location richloc (loc);
   diagnostic_show_locus (&dc, &richloc, DK_ERROR);
-<<<<<<< HEAD
-  ASSERT_STREQ ("\n"
-		" 9 | this is line 9\n"
-=======
   ASSERT_STREQ (" 9 | this is line 9\n"
->>>>>>> e2aa5677
 		"   |         ~~~~~~\n"
 		"10 | this is line 10\n"
 		"   | ~~~~~^~~~~~~~~~\n"
