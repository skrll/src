/* Induction variable canonicalization and loop peeling.
<<<<<<< HEAD
   Copyright (C) 2004-2019 Free Software Foundation, Inc.
=======
   Copyright (C) 2004-2020 Free Software Foundation, Inc.
>>>>>>> e2aa5677

This file is part of GCC.

GCC is free software; you can redistribute it and/or modify it
under the terms of the GNU General Public License as published by the
Free Software Foundation; either version 3, or (at your option) any
later version.

GCC is distributed in the hope that it will be useful, but WITHOUT
ANY WARRANTY; without even the implied warranty of MERCHANTABILITY or
FITNESS FOR A PARTICULAR PURPOSE.  See the GNU General Public License
for more details.

You should have received a copy of the GNU General Public License
along with GCC; see the file COPYING3.  If not see
<http://www.gnu.org/licenses/>.  */

/* This pass detects the loops that iterate a constant number of times,
   adds a canonical induction variable (step -1, tested against 0)
   and replaces the exit test.  This enables the less powerful rtl
   level analysis to use this information.

   This might spoil the code in some cases (by increasing register pressure).
   Note that in the case the new variable is not needed, ivopts will get rid
   of it, so it might only be a problem when there are no other linear induction
   variables.  In that case the created optimization possibilities are likely
   to pay up.

   We also perform
     - complete unrolling (or peeling) when the loops is rolling few enough
       times
     - simple peeling (i.e. copying few initial iterations prior the loop)
       when number of iteration estimate is known (typically by the profile
       info).  */

#include "config.h"
#include "system.h"
#include "coretypes.h"
#include "backend.h"
#include "tree.h"
#include "gimple.h"
#include "cfghooks.h"
#include "tree-pass.h"
#include "ssa.h"
#include "cgraph.h"
#include "gimple-pretty-print.h"
#include "fold-const.h"
#include "profile.h"
#include "gimple-fold.h"
#include "tree-eh.h"
#include "gimple-iterator.h"
#include "tree-cfg.h"
#include "tree-ssa-loop-manip.h"
#include "tree-ssa-loop-niter.h"
#include "tree-ssa-loop.h"
#include "tree-into-ssa.h"
#include "cfgloop.h"
#include "tree-chrec.h"
#include "tree-scalar-evolution.h"
#include "tree-inline.h"
#include "tree-cfgcleanup.h"
#include "builtins.h"
#include "tree-ssa-sccvn.h"
<<<<<<< HEAD
=======
#include "dbgcnt.h"
>>>>>>> e2aa5677

/* Specifies types of loops that may be unrolled.  */

enum unroll_level
{
  UL_SINGLE_ITER,	/* Only loops that exit immediately in the first
			   iteration.  */
  UL_NO_GROWTH,		/* Only loops whose unrolling will not cause increase
			   of code size.  */
  UL_ALL		/* All suitable loops.  */
};

/* Adds a canonical induction variable to LOOP iterating NITER times.  EXIT
   is the exit edge whose condition is replaced.  The ssa versions of the new
   IV before and after increment will be stored in VAR_BEFORE and VAR_AFTER
   if they are not NULL.  */

void
create_canonical_iv (class loop *loop, edge exit, tree niter,
		     tree *var_before = NULL, tree *var_after = NULL)
{
  edge in;
  tree type, var;
  gcond *cond;
  gimple_stmt_iterator incr_at;
  enum tree_code cmp;

  if (dump_file && (dump_flags & TDF_DETAILS))
    {
      fprintf (dump_file, "Added canonical iv to loop %d, ", loop->num);
      print_generic_expr (dump_file, niter, TDF_SLIM);
      fprintf (dump_file, " iterations.\n");
    }

  cond = as_a <gcond *> (last_stmt (exit->src));
  in = EDGE_SUCC (exit->src, 0);
  if (in == exit)
    in = EDGE_SUCC (exit->src, 1);

  /* Note that we do not need to worry about overflows, since
     type of niter is always unsigned and all comparisons are
     just for equality/nonequality -- i.e. everything works
     with a modulo arithmetics.  */

  type = TREE_TYPE (niter);
  niter = fold_build2 (PLUS_EXPR, type,
		       niter,
		       build_int_cst (type, 1));
  incr_at = gsi_last_bb (in->src);
  create_iv (niter,
	     build_int_cst (type, -1),
	     NULL_TREE, loop,
	     &incr_at, false, var_before, &var);
  if (var_after)
    *var_after = var;

  cmp = (exit->flags & EDGE_TRUE_VALUE) ? EQ_EXPR : NE_EXPR;
  gimple_cond_set_code (cond, cmp);
  gimple_cond_set_lhs (cond, var);
  gimple_cond_set_rhs (cond, build_int_cst (type, 0));
  update_stmt (cond);
}

/* Describe size of loop as detected by tree_estimate_loop_size.  */
struct loop_size
{
  /* Number of instructions in the loop.  */
  int overall;

  /* Number of instructions that will be likely optimized out in
     peeled iterations of loop  (i.e. computation based on induction
     variable where induction variable starts at known constant.)  */
  int eliminated_by_peeling;

  /* Same statistics for last iteration of loop: it is smaller because
     instructions after exit are not executed.  */
  int last_iteration;
  int last_iteration_eliminated_by_peeling;
  
  /* If some IV computation will become constant.  */
  bool constant_iv;

  /* Number of call stmts that are not a builtin and are pure or const
     present on the hot path.  */
  int num_pure_calls_on_hot_path;
  /* Number of call stmts that are not a builtin and are not pure nor const
     present on the hot path.  */
  int num_non_pure_calls_on_hot_path;
  /* Number of statements other than calls in the loop.  */
  int non_call_stmts_on_hot_path;
  /* Number of branches seen on the hot path.  */
  int num_branches_on_hot_path;
};

/* Return true if OP in STMT will be constant after peeling LOOP.  */

static bool
constant_after_peeling (tree op, gimple *stmt, class loop *loop)
{
  if (CONSTANT_CLASS_P (op))
    return true;

  /* We can still fold accesses to constant arrays when index is known.  */
  if (TREE_CODE (op) != SSA_NAME)
    {
      tree base = op;

      /* First make fast look if we see constant array inside.  */
      while (handled_component_p (base))
	base = TREE_OPERAND (base, 0);
      if ((DECL_P (base)
	   && ctor_for_folding (base) != error_mark_node)
	  || CONSTANT_CLASS_P (base))
	{
	  /* If so, see if we understand all the indices.  */
	  base = op;
	  while (handled_component_p (base))
	    {
	      if (TREE_CODE (base) == ARRAY_REF
		  && !constant_after_peeling (TREE_OPERAND (base, 1), stmt, loop))
		return false;
	      base = TREE_OPERAND (base, 0);
	    }
	  return true;
	}
      return false;
    }

  /* Induction variables are constants when defined in loop.  */
  if (loop_containing_stmt (stmt) != loop)
    return false;
  tree ev = analyze_scalar_evolution (loop, op);
  if (chrec_contains_undetermined (ev)
      || chrec_contains_symbols (ev))
    return false;
  return true;
}

/* Computes an estimated number of insns in LOOP.
   EXIT (if non-NULL) is an exite edge that will be eliminated in all but last
   iteration of the loop.
   EDGE_TO_CANCEL (if non-NULL) is an non-exit edge eliminated in the last iteration
   of loop.
   Return results in SIZE, estimate benefits for complete unrolling exiting by EXIT. 
   Stop estimating after UPPER_BOUND is met.  Return true in this case.  */

static bool
tree_estimate_loop_size (class loop *loop, edge exit, edge edge_to_cancel,
			 struct loop_size *size, int upper_bound)
{
  basic_block *body = get_loop_body (loop);
  gimple_stmt_iterator gsi;
  unsigned int i;
  bool after_exit;
  vec<basic_block> path = get_loop_hot_path (loop);

  size->overall = 0;
  size->eliminated_by_peeling = 0;
  size->last_iteration = 0;
  size->last_iteration_eliminated_by_peeling = 0;
  size->num_pure_calls_on_hot_path = 0;
  size->num_non_pure_calls_on_hot_path = 0;
  size->non_call_stmts_on_hot_path = 0;
  size->num_branches_on_hot_path = 0;
  size->constant_iv = 0;

  if (dump_file && (dump_flags & TDF_DETAILS))
    fprintf (dump_file, "Estimating sizes for loop %i\n", loop->num);
  for (i = 0; i < loop->num_nodes; i++)
    {
      if (edge_to_cancel && body[i] != edge_to_cancel->src
	  && dominated_by_p (CDI_DOMINATORS, body[i], edge_to_cancel->src))
	after_exit = true;
      else
	after_exit = false;
      if (dump_file && (dump_flags & TDF_DETAILS))
	fprintf (dump_file, " BB: %i, after_exit: %i\n", body[i]->index,
		 after_exit);

      for (gsi = gsi_start_bb (body[i]); !gsi_end_p (gsi); gsi_next (&gsi))
	{
	  gimple *stmt = gsi_stmt (gsi);
	  int num = estimate_num_insns (stmt, &eni_size_weights);
	  bool likely_eliminated = false;
	  bool likely_eliminated_last = false;
	  bool likely_eliminated_peeled = false;

	  if (dump_file && (dump_flags & TDF_DETAILS))
	    {
	      fprintf (dump_file, "  size: %3i ", num);
	      print_gimple_stmt (dump_file, gsi_stmt (gsi), 0);
	    }

	  /* Look for reasons why we might optimize this stmt away. */

	  if (!gimple_has_side_effects (stmt))
	    {
	      /* Exit conditional.  */
	      if (exit && body[i] == exit->src
		  && stmt == last_stmt (exit->src))
		{
		  if (dump_file && (dump_flags & TDF_DETAILS))
		    fprintf (dump_file, "   Exit condition will be eliminated "
			     "in peeled copies.\n");
		  likely_eliminated_peeled = true;
		}
	      if (edge_to_cancel && body[i] == edge_to_cancel->src
		  && stmt == last_stmt (edge_to_cancel->src))
		{
		  if (dump_file && (dump_flags & TDF_DETAILS))
		    fprintf (dump_file, "   Exit condition will be eliminated "
			     "in last copy.\n");
		  likely_eliminated_last = true;
		}
	      /* Sets of IV variables  */
	      if (gimple_code (stmt) == GIMPLE_ASSIGN
		  && constant_after_peeling (gimple_assign_lhs (stmt), stmt, loop))
		{
		  if (dump_file && (dump_flags & TDF_DETAILS))
		    fprintf (dump_file, "   Induction variable computation will"
			     " be folded away.\n");
		  likely_eliminated = true;
		}
	      /* Assignments of IV variables.  */
	      else if (gimple_code (stmt) == GIMPLE_ASSIGN
		       && TREE_CODE (gimple_assign_lhs (stmt)) == SSA_NAME
		       && constant_after_peeling (gimple_assign_rhs1 (stmt),
						  stmt, loop)
		       && (gimple_assign_rhs_class (stmt) != GIMPLE_BINARY_RHS
			   || constant_after_peeling (gimple_assign_rhs2 (stmt),
						      stmt, loop))
		       && gimple_assign_rhs_class (stmt) != GIMPLE_TERNARY_RHS)
		{
		  size->constant_iv = true;
		  if (dump_file && (dump_flags & TDF_DETAILS))
		    fprintf (dump_file,
			     "   Constant expression will be folded away.\n");
		  likely_eliminated = true;
		}
	      /* Conditionals.  */
	      else if ((gimple_code (stmt) == GIMPLE_COND
			&& constant_after_peeling (gimple_cond_lhs (stmt), stmt,
						   loop)
			&& constant_after_peeling (gimple_cond_rhs (stmt), stmt,
						   loop)
			/* We don't simplify all constant compares so make sure
			   they are not both constant already.  See PR70288.  */
			&& (! is_gimple_min_invariant (gimple_cond_lhs (stmt))
			    || ! is_gimple_min_invariant
				 (gimple_cond_rhs (stmt))))
		       || (gimple_code (stmt) == GIMPLE_SWITCH
			   && constant_after_peeling (gimple_switch_index (
							as_a <gswitch *>
							  (stmt)),
						      stmt, loop)
			   && ! is_gimple_min_invariant
				   (gimple_switch_index
				      (as_a <gswitch *> (stmt)))))
		{
		  if (dump_file && (dump_flags & TDF_DETAILS))
		    fprintf (dump_file, "   Constant conditional.\n");
		  likely_eliminated = true;
		}
	    }

	  size->overall += num;
	  if (likely_eliminated || likely_eliminated_peeled)
	    size->eliminated_by_peeling += num;
	  if (!after_exit)
	    {
	      size->last_iteration += num;
	      if (likely_eliminated || likely_eliminated_last)
		size->last_iteration_eliminated_by_peeling += num;
	    }
	  if ((size->overall * 3 / 2 - size->eliminated_by_peeling
	      - size->last_iteration_eliminated_by_peeling) > upper_bound)
	    {
              free (body);
	      path.release ();
	      return true;
	    }
	}
    }
  while (path.length ())
    {
      basic_block bb = path.pop ();
      for (gsi = gsi_start_bb (bb); !gsi_end_p (gsi); gsi_next (&gsi))
	{
	  gimple *stmt = gsi_stmt (gsi);
	  if (gimple_code (stmt) == GIMPLE_CALL
	      && !gimple_inexpensive_call_p (as_a <gcall *>  (stmt)))
	    {
	      int flags = gimple_call_flags (stmt);
	      if (flags & (ECF_PURE | ECF_CONST))
		size->num_pure_calls_on_hot_path++;
	      else
		size->num_non_pure_calls_on_hot_path++;
	      size->num_branches_on_hot_path ++;
	    }
	  /* Count inexpensive calls as non-calls, because they will likely
	     expand inline.  */
	  else if (gimple_code (stmt) != GIMPLE_DEBUG)
	    size->non_call_stmts_on_hot_path++;
	  if (((gimple_code (stmt) == GIMPLE_COND
	        && (!constant_after_peeling (gimple_cond_lhs (stmt), stmt, loop)
		    || !constant_after_peeling (gimple_cond_rhs (stmt), stmt,
						loop)))
	       || (gimple_code (stmt) == GIMPLE_SWITCH
		   && !constant_after_peeling (gimple_switch_index (
						 as_a <gswitch *> (stmt)),
					       stmt, loop)))
	      && (!exit || bb != exit->src))
	    size->num_branches_on_hot_path++;
	}
    }
  path.release ();
  if (dump_file && (dump_flags & TDF_DETAILS))
    fprintf (dump_file, "size: %i-%i, last_iteration: %i-%i\n", size->overall,
    	     size->eliminated_by_peeling, size->last_iteration,
	     size->last_iteration_eliminated_by_peeling);

  free (body);
  return false;
}

/* Estimate number of insns of completely unrolled loop.
   It is (NUNROLL + 1) * size of loop body with taking into account
   the fact that in last copy everything after exit conditional
   is dead and that some instructions will be eliminated after
   peeling.

   Loop body is likely going to simplify further, this is difficult
   to guess, we just decrease the result by 1/3.  */

static unsigned HOST_WIDE_INT
estimated_unrolled_size (struct loop_size *size,
			 unsigned HOST_WIDE_INT nunroll)
{
  HOST_WIDE_INT unr_insns = ((nunroll)
  			     * (HOST_WIDE_INT) (size->overall
			     			- size->eliminated_by_peeling));
  if (!nunroll)
    unr_insns = 0;
  unr_insns += size->last_iteration - size->last_iteration_eliminated_by_peeling;

  unr_insns = unr_insns * 2 / 3;
  if (unr_insns <= 0)
    unr_insns = 1;

  return unr_insns;
}

/* Loop LOOP is known to not loop.  See if there is an edge in the loop
   body that can be remove to make the loop to always exit and at
   the same time it does not make any code potentially executed 
   during the last iteration dead.  

   After complete unrolling we still may get rid of the conditional
   on the exit in the last copy even if we have no idea what it does.
   This is quite common case for loops of form

     int a[5];
     for (i=0;i<b;i++)
       a[i]=0;

   Here we prove the loop to iterate 5 times but we do not know
   it from induction variable.

   For now we handle only simple case where there is exit condition
   just before the latch block and the latch block contains no statements
   with side effect that may otherwise terminate the execution of loop
   (such as by EH or by terminating the program or longjmp).

   In the general case we may want to cancel the paths leading to statements
   loop-niter identified as having undefined effect in the last iteration.
   The other cases are hopefully rare and will be cleaned up later.  */

static edge
loop_edge_to_cancel (class loop *loop)
{
  vec<edge> exits;
  unsigned i;
  edge edge_to_cancel;
  gimple_stmt_iterator gsi;

  /* We want only one predecestor of the loop.  */
  if (EDGE_COUNT (loop->latch->preds) > 1)
    return NULL;

  exits = get_loop_exit_edges (loop);

  FOR_EACH_VEC_ELT (exits, i, edge_to_cancel)
    {
       /* Find the other edge than the loop exit
          leaving the conditoinal.  */
       if (EDGE_COUNT (edge_to_cancel->src->succs) != 2)
         continue;
       if (EDGE_SUCC (edge_to_cancel->src, 0) == edge_to_cancel)
         edge_to_cancel = EDGE_SUCC (edge_to_cancel->src, 1);
       else
         edge_to_cancel = EDGE_SUCC (edge_to_cancel->src, 0);

      /* We only can handle conditionals.  */
      if (!(edge_to_cancel->flags & (EDGE_TRUE_VALUE | EDGE_FALSE_VALUE)))
	continue;

      /* We should never have conditionals in the loop latch. */
      gcc_assert (edge_to_cancel->dest != loop->header);

      /* Check that it leads to loop latch.  */
      if (edge_to_cancel->dest != loop->latch)
        continue;

      exits.release ();

      /* Verify that the code in loop latch does nothing that may end program
         execution without really reaching the exit.  This may include
	 non-pure/const function calls, EH statements, volatile ASMs etc.  */
      for (gsi = gsi_start_bb (loop->latch); !gsi_end_p (gsi); gsi_next (&gsi))
	if (gimple_has_side_effects (gsi_stmt (gsi)))
	   return NULL;
      return edge_to_cancel;
    }
  exits.release ();
  return NULL;
}

/* Remove all tests for exits that are known to be taken after LOOP was
   peeled NPEELED times. Put gcc_unreachable before every statement
   known to not be executed.  */

static bool
remove_exits_and_undefined_stmts (class loop *loop, unsigned int npeeled)
{
  class nb_iter_bound *elt;
  bool changed = false;

  for (elt = loop->bounds; elt; elt = elt->next)
    {
      /* If statement is known to be undefined after peeling, turn it
	 into unreachable (or trap when debugging experience is supposed
	 to be good).  */
      if (!elt->is_exit
	  && wi::ltu_p (elt->bound, npeeled))
	{
	  gimple_stmt_iterator gsi = gsi_for_stmt (elt->stmt);
	  gcall *stmt = gimple_build_call
	      (builtin_decl_implicit (BUILT_IN_UNREACHABLE), 0);
	  gimple_set_location (stmt, gimple_location (elt->stmt));
	  gsi_insert_before (&gsi, stmt, GSI_NEW_STMT);
	  split_block (gimple_bb (stmt), stmt);
	  changed = true;
	  if (dump_file && (dump_flags & TDF_DETAILS))
	    {
	      fprintf (dump_file, "Forced statement unreachable: ");
	      print_gimple_stmt (dump_file, elt->stmt, 0);
	    }
	}
      /* If we know the exit will be taken after peeling, update.  */
      else if (elt->is_exit
	       && wi::leu_p (elt->bound, npeeled))
	{
	  basic_block bb = gimple_bb (elt->stmt);
	  edge exit_edge = EDGE_SUCC (bb, 0);

	  if (dump_file && (dump_flags & TDF_DETAILS))
	    {
	      fprintf (dump_file, "Forced exit to be taken: ");
	      print_gimple_stmt (dump_file, elt->stmt, 0);
	    }
	  if (!loop_exit_edge_p (loop, exit_edge))
	    exit_edge = EDGE_SUCC (bb, 1);
	  exit_edge->probability = profile_probability::always ();
	  gcc_checking_assert (loop_exit_edge_p (loop, exit_edge));
	  gcond *cond_stmt = as_a <gcond *> (elt->stmt);
	  if (exit_edge->flags & EDGE_TRUE_VALUE)
	    gimple_cond_make_true (cond_stmt);
	  else
	    gimple_cond_make_false (cond_stmt);
	  update_stmt (cond_stmt);
	  changed = true;
	}
    }
  return changed;
}

/* Remove all exits that are known to be never taken because of the loop bound
   discovered.  */

static bool
remove_redundant_iv_tests (class loop *loop)
{
  class nb_iter_bound *elt;
  bool changed = false;

  if (!loop->any_upper_bound)
    return false;
  for (elt = loop->bounds; elt; elt = elt->next)
    {
      /* Exit is pointless if it won't be taken before loop reaches
	 upper bound.  */
      if (elt->is_exit && loop->any_upper_bound
          && wi::ltu_p (loop->nb_iterations_upper_bound, elt->bound))
	{
	  basic_block bb = gimple_bb (elt->stmt);
	  edge exit_edge = EDGE_SUCC (bb, 0);
	  class tree_niter_desc niter;

	  if (!loop_exit_edge_p (loop, exit_edge))
	    exit_edge = EDGE_SUCC (bb, 1);

	  /* Only when we know the actual number of iterations, not
	     just a bound, we can remove the exit.  */
	  if (!number_of_iterations_exit (loop, exit_edge,
					  &niter, false, false)
	      || !integer_onep (niter.assumptions)
	      || !integer_zerop (niter.may_be_zero)
	      || !niter.niter
	      || TREE_CODE (niter.niter) != INTEGER_CST
	      || !wi::ltu_p (loop->nb_iterations_upper_bound,
			     wi::to_widest (niter.niter)))
	    continue;
	  
	  if (dump_file && (dump_flags & TDF_DETAILS))
	    {
	      fprintf (dump_file, "Removed pointless exit: ");
	      print_gimple_stmt (dump_file, elt->stmt, 0);
	    }
	  gcond *cond_stmt = as_a <gcond *> (elt->stmt);
	  if (exit_edge->flags & EDGE_TRUE_VALUE)
	    gimple_cond_make_false (cond_stmt);
	  else
	    gimple_cond_make_true (cond_stmt);
	  update_stmt (cond_stmt);
	  changed = true;
	}
    }
  return changed;
}

/* Stores loops that will be unlooped and edges that will be removed
   after we process whole loop tree. */
static vec<loop_p> loops_to_unloop;
static vec<int> loops_to_unloop_nunroll;
static vec<edge> edges_to_remove;
/* Stores loops that has been peeled.  */
static bitmap peeled_loops;

/* Cancel all fully unrolled loops by putting __builtin_unreachable
   on the latch edge.  
   We do it after all unrolling since unlooping moves basic blocks
   across loop boundaries trashing loop closed SSA form as well
   as SCEV info needed to be intact during unrolling. 

   IRRED_INVALIDATED is used to bookkeep if information about
   irreducible regions may become invalid as a result
   of the transformation.  
   LOOP_CLOSED_SSA_INVALIDATED is used to bookkepp the case
   when we need to go into loop closed SSA form.  */

static void
unloop_loops (bitmap loop_closed_ssa_invalidated,
	      bool *irred_invalidated)
{
  while (loops_to_unloop.length ())
    {
      class loop *loop = loops_to_unloop.pop ();
      int n_unroll = loops_to_unloop_nunroll.pop ();
      basic_block latch = loop->latch;
      edge latch_edge = loop_latch_edge (loop);
      int flags = latch_edge->flags;
      location_t locus = latch_edge->goto_locus;
      gcall *stmt;
      gimple_stmt_iterator gsi;

      remove_exits_and_undefined_stmts (loop, n_unroll);

      /* Unloop destroys the latch edge.  */
      unloop (loop, irred_invalidated, loop_closed_ssa_invalidated);

      /* Create new basic block for the latch edge destination and wire
	 it in.  */
      stmt = gimple_build_call (builtin_decl_implicit (BUILT_IN_UNREACHABLE), 0);
      latch_edge = make_edge (latch, create_basic_block (NULL, NULL, latch), flags);
      latch_edge->probability = profile_probability::never ();
      latch_edge->flags |= flags;
      latch_edge->goto_locus = locus;

      add_bb_to_loop (latch_edge->dest, current_loops->tree_root);
      latch_edge->dest->count = profile_count::zero ();
      set_immediate_dominator (CDI_DOMINATORS, latch_edge->dest, latch_edge->src);

      gsi = gsi_start_bb (latch_edge->dest);
      gsi_insert_after (&gsi, stmt, GSI_NEW_STMT);
    }
  loops_to_unloop.release ();
  loops_to_unloop_nunroll.release ();

  /* Remove edges in peeled copies.  Given remove_path removes dominated
     regions we need to cope with removal of already removed paths.  */
  unsigned i;
  edge e;
  auto_vec<int, 20> src_bbs;
  src_bbs.reserve_exact (edges_to_remove.length ());
  FOR_EACH_VEC_ELT (edges_to_remove, i, e)
    src_bbs.quick_push (e->src->index);
  FOR_EACH_VEC_ELT (edges_to_remove, i, e)
    if (BASIC_BLOCK_FOR_FN (cfun, src_bbs[i]))
      {
	bool ok = remove_path (e, irred_invalidated,
			       loop_closed_ssa_invalidated);
	gcc_assert (ok);
      }
  edges_to_remove.release ();
}

/* Tries to unroll LOOP completely, i.e. NITER times.
   UL determines which loops we are allowed to unroll.
   EXIT is the exit of the loop that should be eliminated.
   MAXITER specfy bound on number of iterations, -1 if it is
   not known or too large for HOST_WIDE_INT.  The location
   LOCUS corresponding to the loop is used when emitting
   a summary of the unroll to the dump file.  */

static bool
try_unroll_loop_completely (class loop *loop,
			    edge exit, tree niter, bool may_be_zero,
			    enum unroll_level ul,
			    HOST_WIDE_INT maxiter,
			    dump_user_location_t locus, bool allow_peel)
{
  unsigned HOST_WIDE_INT n_unroll = 0;
  bool n_unroll_found = false;
  edge edge_to_cancel = NULL;

  /* See if we proved number of iterations to be low constant.

     EXIT is an edge that will be removed in all but last iteration of 
     the loop.

     EDGE_TO_CACNEL is an edge that will be removed from the last iteration
     of the unrolled sequence and is expected to make the final loop not
     rolling. 

     If the number of execution of loop is determined by standard induction
     variable test, then EXIT and EDGE_TO_CANCEL are the two edges leaving
     from the iv test.  */
  if (tree_fits_uhwi_p (niter))
    {
      n_unroll = tree_to_uhwi (niter);
      n_unroll_found = true;
      edge_to_cancel = EDGE_SUCC (exit->src, 0);
      if (edge_to_cancel == exit)
	edge_to_cancel = EDGE_SUCC (exit->src, 1);
    }
  /* We do not know the number of iterations and thus we cannot eliminate
     the EXIT edge.  */
  else
    exit = NULL;

  /* See if we can improve our estimate by using recorded loop bounds.  */
  if ((allow_peel || maxiter == 0 || ul == UL_NO_GROWTH)
      && maxiter >= 0
      && (!n_unroll_found || (unsigned HOST_WIDE_INT)maxiter < n_unroll))
    {
      n_unroll = maxiter;
      n_unroll_found = true;
      /* Loop terminates before the IV variable test, so we cannot
	 remove it in the last iteration.  */
      edge_to_cancel = NULL;
    }

  if (!n_unroll_found)
    return false;

  if (!loop->unroll
      && n_unroll > (unsigned) param_max_completely_peel_times)
    {
      if (dump_file && (dump_flags & TDF_DETAILS))
	fprintf (dump_file, "Not unrolling loop %d "
		 "(--param max-completely-peel-times limit reached).\n",
		 loop->num);
      return false;
    }

  if (!edge_to_cancel)
    edge_to_cancel = loop_edge_to_cancel (loop);

  if (n_unroll)
    {
      if (ul == UL_SINGLE_ITER)
	return false;

      if (loop->unroll)
	{
	  /* If the unrolling factor is too large, bail out.  */
	  if (n_unroll > (unsigned)loop->unroll)
	    {
	      if (dump_file && (dump_flags & TDF_DETAILS))
		fprintf (dump_file,
			 "Not unrolling loop %d: "
			 "user didn't want it unrolled completely.\n",
			 loop->num);
	      return false;
	    }
	}
      else
	{
	  struct loop_size size;
	  /* EXIT can be removed only if we are sure it passes first N_UNROLL
	     iterations.  */
	  bool remove_exit = (exit && niter
			      && TREE_CODE (niter) == INTEGER_CST
			      && wi::leu_p (n_unroll, wi::to_widest (niter)));
	  bool large
	    = tree_estimate_loop_size
		(loop, remove_exit ? exit : NULL, edge_to_cancel, &size,
		 param_max_completely_peeled_insns);
	  if (large)
	    {
	      if (dump_file && (dump_flags & TDF_DETAILS))
		fprintf (dump_file, "Not unrolling loop %d: it is too large.\n",
			 loop->num);
	      return false;
	    }

	  unsigned HOST_WIDE_INT ninsns = size.overall;
	  unsigned HOST_WIDE_INT unr_insns
	    = estimated_unrolled_size (&size, n_unroll);
	  if (dump_file && (dump_flags & TDF_DETAILS))
	    {
	      fprintf (dump_file, "  Loop size: %d\n", (int) ninsns);
	      fprintf (dump_file, "  Estimated size after unrolling: %d\n",
		       (int) unr_insns);
	    }

	  /* If the code is going to shrink, we don't need to be extra
	     cautious on guessing if the unrolling is going to be
	     profitable.  */
	  if (unr_insns
	      /* If there is IV variable that will become constant, we
		 save one instruction in the loop prologue we do not
		 account otherwise.  */
	      <= ninsns + (size.constant_iv != false))
	    ;
	  /* We unroll only inner loops, because we do not consider it
	     profitable otheriwse.  We still can cancel loopback edge
	     of not rolling loop; this is always a good idea.  */
	  else if (ul == UL_NO_GROWTH)
	    {
	      if (dump_file && (dump_flags & TDF_DETAILS))
		fprintf (dump_file, "Not unrolling loop %d: size would grow.\n",
			 loop->num);
	      return false;
	    }
	  /* Outer loops tend to be less interesting candidates for
	     complete unrolling unless we can do a lot of propagation
	     into the inner loop body.  For now we disable outer loop
	     unrolling when the code would grow.  */
	  else if (loop->inner)
	    {
	      if (dump_file && (dump_flags & TDF_DETAILS))
		fprintf (dump_file, "Not unrolling loop %d: "
			 "it is not innermost and code would grow.\n",
			 loop->num);
	      return false;
	    }
	  /* If there is call on a hot path through the loop, then
	     there is most probably not much to optimize.  */
	  else if (size.num_non_pure_calls_on_hot_path)
	    {
	      if (dump_file && (dump_flags & TDF_DETAILS))
		fprintf (dump_file, "Not unrolling loop %d: "
			 "contains call and code would grow.\n",
			 loop->num);
	      return false;
	    }
	  /* If there is pure/const call in the function, then we can
	     still optimize the unrolled loop body if it contains some
	     other interesting code than the calls and code storing or
	     cumulating the return value.  */
	  else if (size.num_pure_calls_on_hot_path
		   /* One IV increment, one test, one ivtmp store and
		      one useful stmt.  That is about minimal loop
		      doing pure call.  */
		   && (size.non_call_stmts_on_hot_path
		       <= 3 + size.num_pure_calls_on_hot_path))
	    {
	      if (dump_file && (dump_flags & TDF_DETAILS))
		fprintf (dump_file, "Not unrolling loop %d: "
			 "contains just pure calls and code would grow.\n",
			 loop->num);
	      return false;
	    }
	  /* Complete unrolling is major win when control flow is
	     removed and one big basic block is created.  If the loop
	     contains control flow the optimization may still be a win
	     because of eliminating the loop overhead but it also may
	     blow the branch predictor tables.  Limit number of
	     branches on the hot path through the peeled sequence.  */
	  else if (size.num_branches_on_hot_path * (int)n_unroll
		   > param_max_peel_branches)
	    {
	      if (dump_file && (dump_flags & TDF_DETAILS))
		fprintf (dump_file, "Not unrolling loop %d: "
			 "number of branches on hot path in the unrolled "
			 "sequence reaches --param max-peel-branches limit.\n",
			 loop->num);
	      return false;
	    }
	  else if (unr_insns
		   > (unsigned) param_max_completely_peeled_insns)
	    {
	      if (dump_file && (dump_flags & TDF_DETAILS))
		fprintf (dump_file, "Not unrolling loop %d: "
			 "number of insns in the unrolled sequence reaches "
			 "--param max-completely-peeled-insns limit.\n",
			 loop->num);
	      return false;
	    }
	}

      if (!dbg_cnt (gimple_unroll))
	return false;

      initialize_original_copy_tables ();
      auto_sbitmap wont_exit (n_unroll + 1);
      if (exit && niter
	  && TREE_CODE (niter) == INTEGER_CST
	  && wi::leu_p (n_unroll, wi::to_widest (niter)))
	{
	  bitmap_ones (wont_exit);
	  if (wi::eq_p (wi::to_widest (niter), n_unroll)
	      || edge_to_cancel)
	    bitmap_clear_bit (wont_exit, 0);
	}
      else
	{
	  exit = NULL;
	  bitmap_clear (wont_exit);
	}
      if (may_be_zero)
	bitmap_clear_bit (wont_exit, 1);

      if (!gimple_duplicate_loop_to_header_edge (loop, loop_preheader_edge (loop),
						 n_unroll, wont_exit,
						 exit, &edges_to_remove,
						 DLTHE_FLAG_UPDATE_FREQ
						 | DLTHE_FLAG_COMPLETTE_PEEL))
	{
          free_original_copy_tables ();
	  if (dump_file && (dump_flags & TDF_DETAILS))
	    fprintf (dump_file, "Failed to duplicate the loop\n");
	  return false;
	}

      free_original_copy_tables ();
    }

  /* Remove the conditional from the last copy of the loop.  */
  if (edge_to_cancel)
    {
      gcond *cond = as_a <gcond *> (last_stmt (edge_to_cancel->src));
      force_edge_cold (edge_to_cancel, true);
      if (edge_to_cancel->flags & EDGE_TRUE_VALUE)
	gimple_cond_make_false (cond);
      else
	gimple_cond_make_true (cond);
      update_stmt (cond);
      /* Do not remove the path, as doing so may remove outer loop and
	 confuse bookkeeping code in tree_unroll_loops_completely.  */
    }

  /* Store the loop for later unlooping and exit removal.  */
  loops_to_unloop.safe_push (loop);
  loops_to_unloop_nunroll.safe_push (n_unroll);

  if (dump_enabled_p ())
    {
      if (!n_unroll)
        dump_printf_loc (MSG_OPTIMIZED_LOCATIONS | TDF_DETAILS, locus,
                         "loop turned into non-loop; it never loops\n");
      else
        {
          dump_printf_loc (MSG_OPTIMIZED_LOCATIONS | TDF_DETAILS, locus,
                           "loop with %d iterations completely unrolled",
			   (int) n_unroll);
          if (loop->header->count.initialized_p ())
            dump_printf (MSG_OPTIMIZED_LOCATIONS | TDF_DETAILS,
                         " (header execution count %d)",
                         (int)loop->header->count.to_gcov_type ());
          dump_printf (MSG_OPTIMIZED_LOCATIONS | TDF_DETAILS, "\n");
        }
    }

  if (dump_file && (dump_flags & TDF_DETAILS))
    {
      if (exit)
        fprintf (dump_file, "Exit condition of peeled iterations was "
		 "eliminated.\n");
      if (edge_to_cancel)
        fprintf (dump_file, "Last iteration exit edge was proved true.\n");
      else
        fprintf (dump_file, "Latch of last iteration was marked by "
		 "__builtin_unreachable ().\n");
    }

  return true;
}

/* Return number of instructions after peeling.  */
static unsigned HOST_WIDE_INT
estimated_peeled_sequence_size (struct loop_size *size,
			        unsigned HOST_WIDE_INT npeel)
{
  return MAX (npeel * (HOST_WIDE_INT) (size->overall
			     	       - size->eliminated_by_peeling), 1);
}

/* If the loop is expected to iterate N times and is
   small enough, duplicate the loop body N+1 times before
   the loop itself.  This way the hot path will never
   enter the loop.  
   Parameters are the same as for try_unroll_loops_completely */

static bool
try_peel_loop (class loop *loop,
	       edge exit, tree niter, bool may_be_zero,
	       HOST_WIDE_INT maxiter)
{
  HOST_WIDE_INT npeel;
  struct loop_size size;
  int peeled_size;

  if (!flag_peel_loops
      || param_max_peel_times <= 0
      || !peeled_loops)
    return false;

  if (bitmap_bit_p (peeled_loops, loop->num))
    {
      if (dump_file)
        fprintf (dump_file, "Not peeling: loop is already peeled\n");
      return false;
    }

  /* We don't peel loops that will be unrolled as this can duplicate a
     loop more times than the user requested.  */
  if (loop->unroll)
    {
      if (dump_file)
        fprintf (dump_file, "Not peeling: user didn't want it peeled.\n");
      return false;
    }

  /* Peel only innermost loops.
     While the code is perfectly capable of peeling non-innermost loops,
     the heuristics would probably need some improvements. */
  if (loop->inner)
    {
      if (dump_file)
	fprintf (dump_file, "Not peeling: outer loop\n");
      return false;
    }

  if (!optimize_loop_for_speed_p (loop))
    {
      if (dump_file)
	fprintf (dump_file, "Not peeling: cold loop\n");
      return false;
    }

  /* Check if there is an estimate on the number of iterations.  */
  npeel = estimated_loop_iterations_int (loop);
  if (npeel < 0)
    npeel = likely_max_loop_iterations_int (loop);
  if (npeel < 0)
    {
      if (dump_file)
        fprintf (dump_file, "Not peeling: number of iterations is not "
	         "estimated\n");
      return false;
    }
  if (maxiter >= 0 && maxiter <= npeel)
    {
      if (dump_file)
	fprintf (dump_file, "Not peeling: upper bound is known so can "
		 "unroll completely\n");
      return false;
    }

  /* We want to peel estimated number of iterations + 1 (so we never
     enter the loop on quick path).  Check against PARAM_MAX_PEEL_TIMES
     and be sure to avoid overflows.  */
  if (npeel > param_max_peel_times - 1)
    {
      if (dump_file)
	fprintf (dump_file, "Not peeling: rolls too much "
		 "(%i + 1 > --param max-peel-times)\n", (int) npeel);
      return false;
    }
  npeel++;

  /* Check peeled loops size.  */
  tree_estimate_loop_size (loop, exit, NULL, &size,
			   param_max_peeled_insns);
  if ((peeled_size = estimated_peeled_sequence_size (&size, (int) npeel))
      > param_max_peeled_insns)
    {
      if (dump_file)
	fprintf (dump_file, "Not peeling: peeled sequence size is too large "
		 "(%i insns > --param max-peel-insns)", peeled_size);
      return false;
    }

  if (!dbg_cnt (gimple_unroll))
    return false;

  /* Duplicate possibly eliminating the exits.  */
  initialize_original_copy_tables ();
  auto_sbitmap wont_exit (npeel + 1);
  if (exit && niter
      && TREE_CODE (niter) == INTEGER_CST
      && wi::leu_p (npeel, wi::to_widest (niter)))
    {
      bitmap_ones (wont_exit);
      bitmap_clear_bit (wont_exit, 0);
    }
  else
    {
      exit = NULL;
      bitmap_clear (wont_exit);
    }
  if (may_be_zero)
    bitmap_clear_bit (wont_exit, 1);
  if (!gimple_duplicate_loop_to_header_edge (loop, loop_preheader_edge (loop),
					     npeel, wont_exit,
					     exit, &edges_to_remove,
					     DLTHE_FLAG_UPDATE_FREQ))
    {
      free_original_copy_tables ();
      return false;
    }
  free_original_copy_tables ();
  if (dump_file && (dump_flags & TDF_DETAILS))
    {
      fprintf (dump_file, "Peeled loop %d, %i times.\n",
	       loop->num, (int) npeel);
    }
  if (loop->any_estimate)
    {
      if (wi::ltu_p (npeel, loop->nb_iterations_estimate))
        loop->nb_iterations_estimate -= npeel;
      else
	loop->nb_iterations_estimate = 0;
    }
  if (loop->any_upper_bound)
    {
      if (wi::ltu_p (npeel, loop->nb_iterations_upper_bound))
        loop->nb_iterations_upper_bound -= npeel;
      else
        loop->nb_iterations_upper_bound = 0;
    }
  if (loop->any_likely_upper_bound)
    {
      if (wi::ltu_p (npeel, loop->nb_iterations_likely_upper_bound))
	loop->nb_iterations_likely_upper_bound -= npeel;
      else
	{
	  loop->any_estimate = true;
	  loop->nb_iterations_estimate = 0;
	  loop->nb_iterations_likely_upper_bound = 0;
	}
    }
  profile_count entry_count = profile_count::zero ();

  edge e;
  edge_iterator ei;
  FOR_EACH_EDGE (e, ei, loop->header->preds)
    if (e->src != loop->latch)
      {
	if (e->src->count.initialized_p ())
	  entry_count += e->src->count;
	gcc_assert (!flow_bb_inside_loop_p (loop, e->src));
      }
  profile_probability p;
  p = entry_count.probability_in (loop->header->count);
  scale_loop_profile (loop, p, 0);
  bitmap_set_bit (peeled_loops, loop->num);
  return true;
}
/* Adds a canonical induction variable to LOOP if suitable.
   CREATE_IV is true if we may create a new iv.  UL determines
   which loops we are allowed to completely unroll.  If TRY_EVAL is true, we try
   to determine the number of iterations of a loop by direct evaluation.
   Returns true if cfg is changed.   */

static bool
canonicalize_loop_induction_variables (class loop *loop,
				       bool create_iv, enum unroll_level ul,
				       bool try_eval, bool allow_peel)
{
  edge exit = NULL;
  tree niter;
  HOST_WIDE_INT maxiter;
  bool modified = false;
  dump_user_location_t locus;
<<<<<<< HEAD
  struct tree_niter_desc niter_desc;
=======
  class tree_niter_desc niter_desc;
>>>>>>> e2aa5677
  bool may_be_zero = false;

  /* For unrolling allow conditional constant or zero iterations, thus
     perform loop-header copying on-the-fly.  */
  exit = single_exit (loop);
  niter = chrec_dont_know;
  if (exit && number_of_iterations_exit (loop, exit, &niter_desc, false))
    {
      niter = niter_desc.niter;
      may_be_zero
	= niter_desc.may_be_zero && !integer_zerop (niter_desc.may_be_zero);
    }
  if (TREE_CODE (niter) == INTEGER_CST)
    locus = last_stmt (exit->src);
  else
    {
      /* For non-constant niter fold may_be_zero into niter again.  */
      if (may_be_zero)
	{
	  if (COMPARISON_CLASS_P (niter_desc.may_be_zero))
	    niter = fold_build3 (COND_EXPR, TREE_TYPE (niter),
				 niter_desc.may_be_zero,
				 build_int_cst (TREE_TYPE (niter), 0), niter);
	  else
	    niter = chrec_dont_know;
	  may_be_zero = false;
	}

      /* If the loop has more than one exit, try checking all of them
	 for # of iterations determinable through scev.  */
      if (!exit)
	niter = find_loop_niter (loop, &exit);

      /* Finally if everything else fails, try brute force evaluation.  */
      if (try_eval
	  && (chrec_contains_undetermined (niter)
	      || TREE_CODE (niter) != INTEGER_CST))
	niter = find_loop_niter_by_eval (loop, &exit);

      if (exit)
        locus = last_stmt (exit->src);

      if (TREE_CODE (niter) != INTEGER_CST)
	exit = NULL;
    }

  /* We work exceptionally hard here to estimate the bound
     by find_loop_niter_by_eval.  Be sure to keep it for future.  */
  if (niter && TREE_CODE (niter) == INTEGER_CST)
    {
      vec<edge> exits = get_loop_exit_edges  (loop);
      record_niter_bound (loop, wi::to_widest (niter),
			  exit == single_likely_exit (loop, exits), true);
      exits.release ();
    }

  /* Force re-computation of loop bounds so we can remove redundant exits.  */
  maxiter = max_loop_iterations_int (loop);

  if (dump_file && (dump_flags & TDF_DETAILS)
      && TREE_CODE (niter) == INTEGER_CST)
    {
      fprintf (dump_file, "Loop %d iterates ", loop->num);
      print_generic_expr (dump_file, niter, TDF_SLIM);
      fprintf (dump_file, " times.\n");
    }
  if (dump_file && (dump_flags & TDF_DETAILS)
      && maxiter >= 0)
    {
      fprintf (dump_file, "Loop %d iterates at most %i times.\n", loop->num,
	       (int)maxiter);
    }
  if (dump_file && (dump_flags & TDF_DETAILS)
      && likely_max_loop_iterations_int (loop) >= 0)
    {
      fprintf (dump_file, "Loop %d likely iterates at most %i times.\n",
	       loop->num, (int)likely_max_loop_iterations_int (loop));
    }

  /* Remove exits that are known to be never taken based on loop bound.
     Needs to be called after compilation of max_loop_iterations_int that
     populates the loop bounds.  */
  modified |= remove_redundant_iv_tests (loop);

  if (try_unroll_loop_completely (loop, exit, niter, may_be_zero, ul,
				  maxiter, locus, allow_peel))
    return true;

  if (create_iv
      && niter && !chrec_contains_undetermined (niter)
      && exit && just_once_each_iteration_p (loop, exit->src))
    {
      tree iv_niter = niter;
      if (may_be_zero)
	{
	  if (COMPARISON_CLASS_P (niter_desc.may_be_zero))
	    iv_niter = fold_build3 (COND_EXPR, TREE_TYPE (iv_niter),
				    niter_desc.may_be_zero,
				    build_int_cst (TREE_TYPE (iv_niter), 0),
				    iv_niter);
	  else
	    iv_niter = NULL_TREE;
	}
      if (iv_niter)
	create_canonical_iv (loop, exit, iv_niter);
    }

  if (ul == UL_ALL)
    modified |= try_peel_loop (loop, exit, niter, may_be_zero, maxiter);

  return modified;
}

/* The main entry point of the pass.  Adds canonical induction variables
   to the suitable loops.  */

unsigned int
canonicalize_induction_variables (void)
{
  class loop *loop;
  bool changed = false;
  bool irred_invalidated = false;
  bitmap loop_closed_ssa_invalidated = BITMAP_ALLOC (NULL);

  estimate_numbers_of_iterations (cfun);

  FOR_EACH_LOOP (loop, LI_FROM_INNERMOST)
    {
      changed |= canonicalize_loop_induction_variables (loop,
							true, UL_SINGLE_ITER,
							true, false);
    }
  gcc_assert (!need_ssa_update_p (cfun));

  unloop_loops (loop_closed_ssa_invalidated, &irred_invalidated);
  if (irred_invalidated
      && loops_state_satisfies_p (LOOPS_HAVE_MARKED_IRREDUCIBLE_REGIONS))
    mark_irreducible_loops ();

  /* Clean up the information about numbers of iterations, since brute force
     evaluation could reveal new information.  */
  free_numbers_of_iterations_estimates (cfun);
  scev_reset ();

  if (!bitmap_empty_p (loop_closed_ssa_invalidated))
    {
      gcc_checking_assert (loops_state_satisfies_p (LOOP_CLOSED_SSA));
      rewrite_into_loop_closed_ssa (NULL, TODO_update_ssa);
    }
  BITMAP_FREE (loop_closed_ssa_invalidated);

  if (changed)
    return TODO_cleanup_cfg;
  return 0;
}

/* Process loops from innermost to outer, stopping at the innermost
   loop we unrolled.  */

static bool
tree_unroll_loops_completely_1 (bool may_increase_size, bool unroll_outer,
				bitmap father_bbs, class loop *loop)
{
  class loop *loop_father;
  bool changed = false;
  class loop *inner;
  enum unroll_level ul;
  unsigned num = number_of_loops (cfun);

  /* Process inner loops first.  Don't walk loops added by the recursive
     calls because SSA form is not up-to-date.  They can be handled in the
     next iteration.  */
  bitmap child_father_bbs = NULL;
  for (inner = loop->inner; inner != NULL; inner = inner->next)
    if ((unsigned) inner->num < num)
      {
	if (!child_father_bbs)
	  child_father_bbs = BITMAP_ALLOC (NULL);
	if (tree_unroll_loops_completely_1 (may_increase_size, unroll_outer,
					    child_father_bbs, inner))
	  {
	    bitmap_ior_into (father_bbs, child_father_bbs);
	    bitmap_clear (child_father_bbs);
	    changed = true;
	  }
      }
  if (child_father_bbs)
    BITMAP_FREE (child_father_bbs);

  /* If we changed an inner loop we cannot process outer loops in this
     iteration because SSA form is not up-to-date.  Continue with
     siblings of outer loops instead.  */
  if (changed)
    {
      /* If we are recorded as father clear all other fathers that
         are necessarily covered already to avoid redundant work.  */
      if (bitmap_bit_p (father_bbs, loop->header->index))
	{
	  bitmap_clear (father_bbs);
	  bitmap_set_bit (father_bbs, loop->header->index);
	}
      return true;
    }

  /* Don't unroll #pragma omp simd loops until the vectorizer
     attempts to vectorize those.  */
  if (loop->force_vectorize)
    return false;

  /* Try to unroll this loop.  */
  loop_father = loop_outer (loop);
  if (!loop_father)
    return false;

  if (loop->unroll > 1)
    ul = UL_ALL;
  else if (may_increase_size && optimize_loop_nest_for_speed_p (loop)
      /* Unroll outermost loops only if asked to do so or they do
	 not cause code growth.  */
      && (unroll_outer || loop_outer (loop_father)))
    ul = UL_ALL;
  else
    ul = UL_NO_GROWTH;

  if (canonicalize_loop_induction_variables
        (loop, false, ul, !flag_tree_loop_ivcanon, unroll_outer))
    {
      /* If we'll continue unrolling, we need to propagate constants
	 within the new basic blocks to fold away induction variable
	 computations; otherwise, the size might blow up before the
	 iteration is complete and the IR eventually cleaned up.  */
      if (loop_outer (loop_father))
	{
	  /* Once we process our father we will have processed
	     the fathers of our children as well, so avoid doing
	     redundant work and clear fathers we've gathered sofar.  */
	  bitmap_clear (father_bbs);
	  bitmap_set_bit (father_bbs, loop_father->header->index);
	}

      return true;
    }

  return false;
}

/* Unroll LOOPS completely if they iterate just few times.  Unless
   MAY_INCREASE_SIZE is true, perform the unrolling only if the
   size of the code does not increase.  */

static unsigned int
tree_unroll_loops_completely (bool may_increase_size, bool unroll_outer)
{
  bitmap father_bbs = BITMAP_ALLOC (NULL);
  bool changed;
  int iteration = 0;
  bool irred_invalidated = false;

  estimate_numbers_of_iterations (cfun);

  do
    {
      changed = false;
      bitmap loop_closed_ssa_invalidated = NULL;

      if (loops_state_satisfies_p (LOOP_CLOSED_SSA))
	loop_closed_ssa_invalidated = BITMAP_ALLOC (NULL);

      free_numbers_of_iterations_estimates (cfun);
      estimate_numbers_of_iterations (cfun);

      changed = tree_unroll_loops_completely_1 (may_increase_size,
						unroll_outer, father_bbs,
						current_loops->tree_root);
      if (changed)
	{
	  unsigned i;

          unloop_loops (loop_closed_ssa_invalidated, &irred_invalidated);

	  /* We cannot use TODO_update_ssa_no_phi because VOPS gets confused.  */
	  if (loop_closed_ssa_invalidated
	      && !bitmap_empty_p (loop_closed_ssa_invalidated))
            rewrite_into_loop_closed_ssa (loop_closed_ssa_invalidated,
					  TODO_update_ssa);
	  else
	    update_ssa (TODO_update_ssa);

	  /* father_bbs is a bitmap of loop father header BB indices.
	     Translate that to what non-root loops these BBs belong to now.  */
	  bitmap_iterator bi;
	  bitmap fathers = BITMAP_ALLOC (NULL);
	  EXECUTE_IF_SET_IN_BITMAP (father_bbs, 0, i, bi)
	    {
	      basic_block unrolled_loop_bb = BASIC_BLOCK_FOR_FN (cfun, i);
	      if (! unrolled_loop_bb)
		continue;
	      if (loop_outer (unrolled_loop_bb->loop_father))
		bitmap_set_bit (fathers,
				unrolled_loop_bb->loop_father->num);
	    }
	  bitmap_clear (father_bbs);
	  /* Propagate the constants within the new basic blocks.  */
	  EXECUTE_IF_SET_IN_BITMAP (fathers, 0, i, bi)
	    {
	      loop_p father = get_loop (cfun, i);
	      bitmap exit_bbs = BITMAP_ALLOC (NULL);
	      loop_exit *exit = father->exits->next;
	      while (exit->e)
		{
		  bitmap_set_bit (exit_bbs, exit->e->dest->index);
		  exit = exit->next;
		}
	      do_rpo_vn (cfun, loop_preheader_edge (father), exit_bbs);
	    }
	  BITMAP_FREE (fathers);

	  /* This will take care of removing completely unrolled loops
	     from the loop structures so we can continue unrolling now
	     innermost loops.  */
	  if (cleanup_tree_cfg ())
	    update_ssa (TODO_update_ssa_only_virtuals);

	  /* Clean up the information about numbers of iterations, since
	     complete unrolling might have invalidated it.  */
	  scev_reset ();
	  if (flag_checking && loops_state_satisfies_p (LOOP_CLOSED_SSA))
	    verify_loop_closed_ssa (true);
	}
      if (loop_closed_ssa_invalidated)
        BITMAP_FREE (loop_closed_ssa_invalidated);
    }
  while (changed
	 && ++iteration <= param_max_unroll_iterations);

  BITMAP_FREE (father_bbs);

  if (irred_invalidated
      && loops_state_satisfies_p (LOOPS_HAVE_MARKED_IRREDUCIBLE_REGIONS))
    mark_irreducible_loops ();

  return 0;
}

/* Canonical induction variable creation pass.  */

namespace {

const pass_data pass_data_iv_canon =
{
  GIMPLE_PASS, /* type */
  "ivcanon", /* name */
  OPTGROUP_LOOP, /* optinfo_flags */
  TV_TREE_LOOP_IVCANON, /* tv_id */
  ( PROP_cfg | PROP_ssa ), /* properties_required */
  0, /* properties_provided */
  0, /* properties_destroyed */
  0, /* todo_flags_start */
  0, /* todo_flags_finish */
};

class pass_iv_canon : public gimple_opt_pass
{
public:
  pass_iv_canon (gcc::context *ctxt)
    : gimple_opt_pass (pass_data_iv_canon, ctxt)
  {}

  /* opt_pass methods: */
  virtual bool gate (function *) { return flag_tree_loop_ivcanon != 0; }
  virtual unsigned int execute (function *fun);

}; // class pass_iv_canon

unsigned int
pass_iv_canon::execute (function *fun)
{
  if (number_of_loops (fun) <= 1)
    return 0;

  return canonicalize_induction_variables ();
}

} // anon namespace

gimple_opt_pass *
make_pass_iv_canon (gcc::context *ctxt)
{
  return new pass_iv_canon (ctxt);
}

/* Complete unrolling of loops.  */

namespace {

const pass_data pass_data_complete_unroll =
{
  GIMPLE_PASS, /* type */
  "cunroll", /* name */
  OPTGROUP_LOOP, /* optinfo_flags */
  TV_COMPLETE_UNROLL, /* tv_id */
  ( PROP_cfg | PROP_ssa ), /* properties_required */
  0, /* properties_provided */
  0, /* properties_destroyed */
  0, /* todo_flags_start */
  0, /* todo_flags_finish */
};

class pass_complete_unroll : public gimple_opt_pass
{
public:
  pass_complete_unroll (gcc::context *ctxt)
    : gimple_opt_pass (pass_data_complete_unroll, ctxt)
  {}

  /* opt_pass methods: */
  virtual unsigned int execute (function *);

}; // class pass_complete_unroll

unsigned int
pass_complete_unroll::execute (function *fun)
{
  if (number_of_loops (fun) <= 1)
    return 0;

  /* If we ever decide to run loop peeling more than once, we will need to
     track loops already peeled in loop structures themselves to avoid
     re-peeling the same loop multiple times.  */
  if (flag_peel_loops)
    peeled_loops = BITMAP_ALLOC (NULL);
  unsigned int val = tree_unroll_loops_completely (flag_cunroll_grow_size, 
						   true);
  if (peeled_loops)
    {
      BITMAP_FREE (peeled_loops);
      peeled_loops = NULL;
    }
  return val;
}

} // anon namespace

gimple_opt_pass *
make_pass_complete_unroll (gcc::context *ctxt)
{
  return new pass_complete_unroll (ctxt);
}

/* Complete unrolling of inner loops.  */

namespace {

const pass_data pass_data_complete_unrolli =
{
  GIMPLE_PASS, /* type */
  "cunrolli", /* name */
  OPTGROUP_LOOP, /* optinfo_flags */
  TV_COMPLETE_UNROLL, /* tv_id */
  ( PROP_cfg | PROP_ssa ), /* properties_required */
  0, /* properties_provided */
  0, /* properties_destroyed */
  0, /* todo_flags_start */
  0, /* todo_flags_finish */
};

class pass_complete_unrolli : public gimple_opt_pass
{
public:
  pass_complete_unrolli (gcc::context *ctxt)
    : gimple_opt_pass (pass_data_complete_unrolli, ctxt)
  {}

  /* opt_pass methods: */
  virtual bool gate (function *) { return optimize >= 2; }
  virtual unsigned int execute (function *);

}; // class pass_complete_unrolli

unsigned int
pass_complete_unrolli::execute (function *fun)
{
  unsigned ret = 0;

  loop_optimizer_init (LOOPS_NORMAL | LOOPS_HAVE_RECORDED_EXITS);
  if (number_of_loops (fun) > 1)
    {
      scev_initialize ();
      ret = tree_unroll_loops_completely (optimize >= 3, false);
      scev_finalize ();
    }
  loop_optimizer_finalize ();

  return ret;
}

} // anon namespace

gimple_opt_pass *
make_pass_complete_unrolli (gcc::context *ctxt)
{
  return new pass_complete_unrolli (ctxt);
}

<|MERGE_RESOLUTION|>--- conflicted
+++ resolved
@@ -1,9 +1,5 @@
 /* Induction variable canonicalization and loop peeling.
-<<<<<<< HEAD
-   Copyright (C) 2004-2019 Free Software Foundation, Inc.
-=======
    Copyright (C) 2004-2020 Free Software Foundation, Inc.
->>>>>>> e2aa5677
 
 This file is part of GCC.
 
@@ -67,10 +63,7 @@
 #include "tree-cfgcleanup.h"
 #include "builtins.h"
 #include "tree-ssa-sccvn.h"
-<<<<<<< HEAD
-=======
 #include "dbgcnt.h"
->>>>>>> e2aa5677
 
 /* Specifies types of loops that may be unrolled.  */
 
@@ -1178,11 +1171,7 @@
   HOST_WIDE_INT maxiter;
   bool modified = false;
   dump_user_location_t locus;
-<<<<<<< HEAD
-  struct tree_niter_desc niter_desc;
-=======
   class tree_niter_desc niter_desc;
->>>>>>> e2aa5677
   bool may_be_zero = false;
 
   /* For unrolling allow conditional constant or zero iterations, thus
