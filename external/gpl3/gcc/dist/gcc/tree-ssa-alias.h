--- conflicted
+++ resolved
@@ -1,9 +1,5 @@
 /* Tree based alias analysis and alias oracle.
-<<<<<<< HEAD
-   Copyright (C) 2008-2019 Free Software Foundation, Inc.
-=======
    Copyright (C) 2008-2020 Free Software Foundation, Inc.
->>>>>>> e2aa5677
    Contributed by Richard Guenther  <rguenther@suse.de>
 
    This file is part of GCC.
@@ -136,15 +132,6 @@
 extern bool call_may_clobber_ref_p_1 (gcall *, ao_ref *);
 extern bool stmt_kills_ref_p (gimple *, tree);
 extern bool stmt_kills_ref_p (gimple *, ao_ref *);
-<<<<<<< HEAD
-extern tree get_continuation_for_phi (gimple *, ao_ref *, bool,
-				      unsigned int &, bitmap *, bool,
-				      void *(*)(ao_ref *, tree, void *, bool *),
-				      void *);
-extern void *walk_non_aliased_vuses (ao_ref *, tree, bool,
-				     void *(*)(ao_ref *, tree, void *),
-				     void *(*)(ao_ref *, tree, void *, bool *),
-=======
 enum translate_flags
   { TR_TRANSLATE, TR_VALUEIZE_AND_DISAMBIGUATE, TR_DISAMBIGUATE };
 extern tree get_continuation_for_phi (gimple *, ao_ref *, bool,
@@ -157,7 +144,6 @@
 				     void *(*)(ao_ref *, tree, void *),
 				     void *(*)(ao_ref *, tree, void *,
 					       translate_flags *),
->>>>>>> e2aa5677
 				     tree (*)(tree), unsigned &, void *);
 extern int walk_aliased_vdefs (ao_ref *, tree,
 			       bool (*)(ao_ref *, tree, void *),
