--- conflicted
+++ resolved
@@ -1,9 +1,5 @@
 /* Global, SSA-based optimizations using mathematical identities.
-<<<<<<< HEAD
-   Copyright (C) 2005-2019 Free Software Foundation, Inc.
-=======
    Copyright (C) 2005-2020 Free Software Foundation, Inc.
->>>>>>> 9e014010
 
 This file is part of GCC.
 
@@ -3178,12 +3174,9 @@
 	  return false;
 	}
 
-<<<<<<< HEAD
-=======
       if (mul_cond && cond != mul_cond)
 	return false;
 
->>>>>>> 9e014010
       if (cond)
 	{
 	  if (cond == result || else_value == result)
