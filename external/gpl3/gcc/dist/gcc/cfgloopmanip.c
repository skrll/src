--- conflicted
+++ resolved
@@ -1,9 +1,5 @@
 /* Loop manipulation code for GNU compiler.
-<<<<<<< HEAD
-   Copyright (C) 2002-2019 Free Software Foundation, Inc.
-=======
    Copyright (C) 2002-2020 Free Software Foundation, Inc.
->>>>>>> e2aa5677
 
 This file is part of GCC.
 
@@ -1019,10 +1015,7 @@
   target->nb_iterations_estimate = loop->nb_iterations_estimate;
   target->estimate_state = loop->estimate_state;
   target->safelen = loop->safelen;
-<<<<<<< HEAD
-=======
   target->simdlen = loop->simdlen;
->>>>>>> e2aa5677
   target->constraints = loop->constraints;
   target->can_be_parallel = loop->can_be_parallel;
   target->warned_aggressive_loop_optimizations
@@ -1030,10 +1023,7 @@
   target->dont_vectorize = loop->dont_vectorize;
   target->force_vectorize = loop->force_vectorize;
   target->in_oacc_kernels_region = loop->in_oacc_kernels_region;
-<<<<<<< HEAD
-=======
   target->finite_p = loop->finite_p;
->>>>>>> e2aa5677
   target->unroll = loop->unroll;
   target->owned_clique = loop->owned_clique;
 }
