--- conflicted
+++ resolved
@@ -1,9 +1,5 @@
 /* Generic dominator tree walker
-<<<<<<< HEAD
-   Copyright (C) 2003-2019 Free Software Foundation, Inc.
-=======
    Copyright (C) 2003-2020 Free Software Foundation, Inc.
->>>>>>> e2aa5677
    Contributed by Diego Novillo <dnovillo@redhat.com>
 
 This file is part of GCC.
