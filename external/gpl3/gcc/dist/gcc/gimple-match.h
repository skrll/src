--- conflicted
+++ resolved
@@ -1,10 +1,6 @@
 /* Gimple simplify definitions.
 
-<<<<<<< HEAD
-   Copyright (C) 2011-2019 Free Software Foundation, Inc.
-=======
    Copyright (C) 2011-2020 Free Software Foundation, Inc.
->>>>>>> e2aa5677
    Contributed by Richard Guenther <rguenther@suse.de>
 
 This file is part of GCC.
@@ -47,14 +43,9 @@
 /* Represents the condition under which an operation should happen,
    and the value to use otherwise.  The condition applies elementwise
    (as for VEC_COND_EXPR) if the values are vectors.  */
-<<<<<<< HEAD
-struct gimple_match_cond
-{
-=======
 class gimple_match_cond
 {
 public:
->>>>>>> e2aa5677
   enum uncond { UNCOND };
 
   /* Build an unconditional op.  */
@@ -89,14 +80,9 @@
 
 /* Represents an operation to be simplified, or the result of the
    simplification.  */
-<<<<<<< HEAD
-struct gimple_match_op
-{
-=======
 class gimple_match_op
 {
 public:
->>>>>>> e2aa5677
   gimple_match_op ();
   gimple_match_op (const gimple_match_cond &, code_helper, tree, unsigned int);
   gimple_match_op (const gimple_match_cond &,
@@ -121,11 +107,8 @@
 
   tree op_or_null (unsigned int) const;
 
-<<<<<<< HEAD
-=======
   bool resimplify (gimple_seq *, tree (*)(tree));
 
->>>>>>> e2aa5677
   /* The maximum value of NUM_OPS.  */
   static const unsigned int MAX_NUM_OPS = 5;
 
@@ -352,14 +335,6 @@
 
 bool gimple_simplify (gimple *, gimple_match_op *, gimple_seq *,
 		      tree (*)(tree), tree (*)(tree));
-<<<<<<< HEAD
-bool gimple_resimplify1 (gimple_seq *, gimple_match_op *, tree (*)(tree));
-bool gimple_resimplify2 (gimple_seq *, gimple_match_op *, tree (*)(tree));
-bool gimple_resimplify3 (gimple_seq *, gimple_match_op *, tree (*)(tree));
-bool gimple_resimplify4 (gimple_seq *, gimple_match_op *, tree (*)(tree));
-bool gimple_resimplify5 (gimple_seq *, gimple_match_op *, tree (*)(tree));
-=======
->>>>>>> e2aa5677
 tree maybe_push_res_to_seq (gimple_match_op *, gimple_seq *,
 			    tree res = NULL_TREE);
 void maybe_build_generic_op (gimple_match_op *);
