/* Instruction scheduling pass.  Selective scheduler and pipeliner.
<<<<<<< HEAD
   Copyright (C) 2006-2019 Free Software Foundation, Inc.
=======
   Copyright (C) 2006-2020 Free Software Foundation, Inc.
>>>>>>> 9e014010

This file is part of GCC.

GCC is free software; you can redistribute it and/or modify it under
the terms of the GNU General Public License as published by the Free
Software Foundation; either version 3, or (at your option) any later
version.

GCC is distributed in the hope that it will be useful, but WITHOUT ANY
WARRANTY; without even the implied warranty of MERCHANTABILITY or
FITNESS FOR A PARTICULAR PURPOSE.  See the GNU General Public License
for more details.

You should have received a copy of the GNU General Public License
along with GCC; see the file COPYING3.  If not see
<http://www.gnu.org/licenses/>.  */

#include "config.h"
#include "system.h"
#include "coretypes.h"
#include "backend.h"
#include "tree.h"
#include "rtl.h"
#include "df.h"
#include "memmodel.h"
#include "tm_p.h"
#include "regs.h"
#include "cfgbuild.h"
#include "cfgcleanup.h"
#include "insn-config.h"
#include "insn-attr.h"
#include "target.h"
#include "sched-int.h"
#include "rtlhooks-def.h"
#include "ira.h"
#include "ira-int.h"
#include "rtl-iter.h"

#ifdef INSN_SCHEDULING
#include "regset.h"
#include "cfgloop.h"
#include "sel-sched-ir.h"
#include "sel-sched-dump.h"
#include "sel-sched.h"
#include "dbgcnt.h"
#include "function-abi.h"

/* Implementation of selective scheduling approach.
   The below implementation follows the original approach with the following
   changes:

   o the scheduler works after register allocation (but can be also tuned
   to work before RA);
   o some instructions are not copied or register renamed;
   o conditional jumps are not moved with code duplication;
   o several jumps in one parallel group are not supported;
   o when pipelining outer loops, code motion through inner loops
   is not supported;
   o control and data speculation are supported;
   o some improvements for better compile time/performance were made.

   Terminology
   ===========

   A vinsn, or virtual insn, is an insn with additional data characterizing
   insn pattern, such as LHS, RHS, register sets used/set/clobbered, etc.
   Vinsns also act as smart pointers to save memory by reusing them in
   different expressions.  A vinsn is described by vinsn_t type.

   An expression is a vinsn with additional data characterizing its properties
   at some point in the control flow graph.  The data may be its usefulness,
   priority, speculative status, whether it was renamed/subsituted, etc.
   An expression is described by expr_t type.

   Availability set (av_set) is a set of expressions at a given control flow
   point. It is represented as av_set_t.  The expressions in av sets are kept
   sorted in the terms of expr_greater_p function.  It allows to truncate
   the set while leaving the best expressions.

   A fence is a point through which code motion is prohibited.  On each step,
   we gather a parallel group of insns at a fence.  It is possible to have
   multiple fences. A fence is represented via fence_t.

   A boundary is the border between the fence group and the rest of the code.
   Currently, we never have more than one boundary per fence, as we finalize
   the fence group when a jump is scheduled. A boundary is represented
   via bnd_t.

   High-level overview
   ===================

   The scheduler finds regions to schedule, schedules each one, and finalizes.
   The regions are formed starting from innermost loops, so that when the inner
   loop is pipelined, its prologue can be scheduled together with yet unprocessed
   outer loop. The rest of acyclic regions are found using extend_rgns:
   the blocks that are not yet allocated to any regions are traversed in top-down
   order, and a block is added to a region to which all its predecessors belong;
   otherwise, the block starts its own region.

   The main scheduling loop (sel_sched_region_2) consists of just
   scheduling on each fence and updating fences.  For each fence,
   we fill a parallel group of insns (fill_insns) until some insns can be added.
   First, we compute available exprs (av-set) at the boundary of the current
   group.  Second, we choose the best expression from it.  If the stall is
   required to schedule any of the expressions, we advance the current cycle
   appropriately.  So, the final group does not exactly correspond to a VLIW
   word.  Third, we move the chosen expression to the boundary (move_op)
   and update the intermediate av sets and liveness sets.  We quit fill_insns
   when either no insns left for scheduling or we have scheduled enough insns
   so we feel like advancing a scheduling point.

   Computing available expressions
   ===============================

   The computation (compute_av_set) is a bottom-up traversal.  At each insn,
   we're moving the union of its successors' sets through it via
   moveup_expr_set.  The dependent expressions are removed.  Local
   transformations (substitution, speculation) are applied to move more
   exprs.  Then the expr corresponding to the current insn is added.
   The result is saved on each basic block header.

   When traversing the CFG, we're moving down for no more than max_ws insns.
   Also, we do not move down to ineligible successors (is_ineligible_successor),
   which include moving along a back-edge, moving to already scheduled code,
   and moving to another fence.  The first two restrictions are lifted during
   pipelining, which allows us to move insns along a back-edge.  We always have
   an acyclic region for scheduling because we forbid motion through fences.

   Choosing the best expression
   ============================

   We sort the final availability set via sel_rank_for_schedule, then we remove
   expressions which are not yet ready (tick_check_p) or which dest registers
   cannot be used.  For some of them, we choose another register via
   find_best_reg.  To do this, we run find_used_regs to calculate the set of
   registers which cannot be used.  The find_used_regs function performs
   a traversal of code motion paths for an expr.  We consider for renaming
   only registers which are from the same regclass as the original one and
   using which does not interfere with any live ranges.  Finally, we convert
   the resulting set to the ready list format and use max_issue and reorder*
   hooks similarly to the Haifa scheduler.

   Scheduling the best expression
   ==============================

   We run the move_op routine to perform the same type of code motion paths
   traversal as in find_used_regs.  (These are working via the same driver,
   code_motion_path_driver.)  When moving down the CFG, we look for original
   instruction that gave birth to a chosen expression.  We undo
   the transformations performed on an expression via the history saved in it.
   When found, we remove the instruction or leave a reg-reg copy/speculation
   check if needed.  On a way up, we insert bookkeeping copies at each join
   point.  If a copy is not needed, it will be removed later during this
   traversal.  We update the saved av sets and liveness sets on the way up, too.

   Finalizing the schedule
   =======================

   When pipelining, we reschedule the blocks from which insns were pipelined
   to get a tighter schedule.  On Itanium, we also perform bundling via
   the same routine from ia64.c.

   Dependence analysis changes
   ===========================

   We augmented the sched-deps.c with hooks that get called when a particular
   dependence is found in a particular part of an insn.  Using these hooks, we
   can do several actions such as: determine whether an insn can be moved through
   another (has_dependence_p, moveup_expr); find out whether an insn can be
   scheduled on the current cycle (tick_check_p); find out registers that
   are set/used/clobbered by an insn and find out all the strange stuff that
   restrict its movement, like SCHED_GROUP_P or CANT_MOVE (done in
   init_global_and_expr_for_insn).

   Initialization changes
   ======================

   There are parts of haifa-sched.c, sched-deps.c, and sched-rgn.c that are
   reused in all of the schedulers.  We have split up the initialization of data
   of such parts into different functions prefixed with scheduler type and
   postfixed with the type of data initialized: {,sel_,haifa_}sched_{init,finish},
   sched_rgn_init/finish, sched_deps_init/finish, sched_init_{luids/bbs}, etc.
   The same splitting is done with current_sched_info structure:
   dependence-related parts are in sched_deps_info, common part is in
   common_sched_info, and haifa/sel/etc part is in current_sched_info.

   Target contexts
   ===============

   As we now have multiple-point scheduling, this would not work with backends
   which save some of the scheduler state to use it in the target hooks.
   For this purpose, we introduce a concept of target contexts, which
   encapsulate such information.  The backend should implement simple routines
   of allocating/freeing/setting such a context.  The scheduler calls these
   as target hooks and handles the target context as an opaque pointer (similar
   to the DFA state type, state_t).

   Various speedups
   ================

   As the correct data dependence graph is not supported during scheduling (which
   is to be changed in mid-term), we cache as much of the dependence analysis
   results as possible to avoid reanalyzing.  This includes: bitmap caches on
   each insn in stream of the region saying yes/no for a query with a pair of
   UIDs; hashtables with the previously done transformations on each insn in
   stream; a vector keeping a history of transformations on each expr.

   Also, we try to minimize the dependence context used on each fence to check
   whether the given expression is ready for scheduling by removing from it
   insns that are definitely completed the execution.  The results of
   tick_check_p checks are also cached in a vector on each fence.

   We keep a valid liveness set on each insn in a region to avoid the high
   cost of recomputation on large basic blocks.

   Finally, we try to minimize the number of needed updates to the availability
   sets.  The updates happen in two cases: when fill_insns terminates,
   we advance all fences and increase the stage number to show that the region
   has changed and the sets are to be recomputed; and when the next iteration
   of a loop in fill_insns happens (but this one reuses the saved av sets
   on bb headers.)  Thus, we try to break the fill_insns loop only when
   "significant" number of insns from the current scheduling window was
   scheduled.  This should be made a target param.


   TODO: correctly support the data dependence graph at all stages and get rid
   of all caches.  This should speed up the scheduler.
   TODO: implement moving cond jumps with bookkeeping copies on both targets.
   TODO: tune the scheduler before RA so it does not create too much pseudos.


   References:
   S.-M. Moon and K. Ebcioglu. Parallelizing nonnumerical code with
   selective scheduling and software pipelining.
   ACM TOPLAS, Vol 19, No. 6, pages 853--898, Nov. 1997.

   Andrey Belevantsev, Maxim Kuvyrkov, Vladimir Makarov, Dmitry Melnik,
   and Dmitry Zhurikhin.  An interblock VLIW-targeted instruction scheduler
   for GCC. In Proceedings of GCC Developers' Summit 2006.

   Arutyun Avetisyan, Andrey Belevantsev, and Dmitry Melnik.  GCC Instruction
   Scheduler and Software Pipeliner on the Itanium Platform.   EPIC-7 Workshop.
   http://rogue.colorado.edu/EPIC7/.

*/

/* True when pipelining is enabled.  */
bool pipelining_p;

/* True if bookkeeping is enabled.  */
bool bookkeeping_p;

/* Maximum number of insns that are eligible for renaming.  */
int max_insns_to_rename;


/* Definitions of local types and macros.  */

/* Represents possible outcomes of moving an expression through an insn.  */
enum MOVEUP_EXPR_CODE
  {
    /* The expression is not changed.  */
    MOVEUP_EXPR_SAME,

    /* Not changed, but requires a new destination register.  */
    MOVEUP_EXPR_AS_RHS,

    /* Cannot be moved.  */
    MOVEUP_EXPR_NULL,

    /* Changed (substituted or speculated).  */
    MOVEUP_EXPR_CHANGED
  };

/* The container to be passed into rtx search & replace functions.  */
struct rtx_search_arg
{
  /* What we are searching for.  */
  rtx x;

  /* The occurrence counter.  */
  int n;
};

typedef struct rtx_search_arg *rtx_search_arg_p;

/* This struct contains precomputed hard reg sets that are needed when
   computing registers available for renaming.  */
struct hard_regs_data
{
  /* For every mode, this stores registers available for use with
     that mode.  */
  HARD_REG_SET regs_for_mode[NUM_MACHINE_MODES];

  /* True when regs_for_mode[mode] is initialized.  */
  bool regs_for_mode_ok[NUM_MACHINE_MODES];

  /* For every register, it has regs that are ok to rename into it.
     The register in question is always set.  If not, this means
     that the whole set is not computed yet.  */
  HARD_REG_SET regs_for_rename[FIRST_PSEUDO_REGISTER];

  /* All registers that are used or call used.  */
  HARD_REG_SET regs_ever_used;

#ifdef STACK_REGS
  /* Stack registers.  */
  HARD_REG_SET stack_regs;
#endif
};

/* Holds the results of computation of available for renaming and
   unavailable hard registers.  */
struct reg_rename
{
  /* These are unavailable due to calls crossing, globalness, etc.  */
  HARD_REG_SET unavailable_hard_regs;

  /* These are *available* for renaming.  */
  HARD_REG_SET available_for_renaming;

  /* The set of ABIs used by calls that the code motion path crosses.  */
  unsigned int crossed_call_abis : NUM_ABI_IDS;
};

/* A global structure that contains the needed information about harg
   regs.  */
static struct hard_regs_data sel_hrd;


/* This structure holds local data used in code_motion_path_driver hooks on
   the same or adjacent levels of recursion.  Here we keep those parameters
   that are not used in code_motion_path_driver routine itself, but only in
   its hooks.  Moreover, all parameters that can be modified in hooks are
   in this structure, so all other parameters passed explicitly to hooks are
   read-only.  */
struct cmpd_local_params
{
  /* Local params used in move_op_* functions.  */

  /* Edges for bookkeeping generation.  */
  edge e1, e2;

  /* C_EXPR merged from all successors and locally allocated temporary C_EXPR.  */
  expr_t c_expr_merged, c_expr_local;

  /* Local params used in fur_* functions.  */
  /* Copy of the ORIGINAL_INSN list, stores the original insns already
     found before entering the current level of code_motion_path_driver.  */
  def_list_t old_original_insns;

  /* Local params used in move_op_* functions.  */
  /* True when we have removed last insn in the block which was
     also a boundary.  Do not update anything or create bookkeeping copies.  */
  BOOL_BITFIELD removed_last_insn : 1;
};

/* Stores the static parameters for move_op_* calls.  */
struct moveop_static_params
{
  /* Destination register.  */
  rtx dest;

  /* Current C_EXPR.  */
  expr_t c_expr;

  /* An UID of expr_vliw which is to be moved up.  If we find other exprs,
     they are to be removed.  */
  int uid;

  /* This is initialized to the insn on which the driver stopped its traversal.  */
  insn_t failed_insn;

  /* True if we scheduled an insn with different register.  */
  bool was_renamed;
};

/* Stores the static parameters for fur_* calls.  */
struct fur_static_params
{
  /* Set of registers unavailable on the code motion path.  */
  regset used_regs;

  /* Pointer to the list of original insns definitions.  */
  def_list_t *original_insns;

  /* The set of ABIs used by calls that the code motion path crosses.  */
  unsigned int crossed_call_abis : NUM_ABI_IDS;
};

typedef struct fur_static_params *fur_static_params_p;
typedef struct cmpd_local_params *cmpd_local_params_p;
typedef struct moveop_static_params *moveop_static_params_p;

/* Set of hooks and parameters that determine behavior specific to
   move_op or find_used_regs functions.  */
struct code_motion_path_driver_info_def
{
  /* Called on enter to the basic block.  */
  int (*on_enter) (insn_t, cmpd_local_params_p, void *, bool);

  /* Called when original expr is found.  */
  void (*orig_expr_found) (insn_t, expr_t, cmpd_local_params_p, void *);

  /* Called while descending current basic block if current insn is not
     the original EXPR we're searching for.  */
  bool (*orig_expr_not_found) (insn_t, av_set_t, void *);

  /* Function to merge C_EXPRes from different successors.  */
  void (*merge_succs) (insn_t, insn_t, int, cmpd_local_params_p, void *);

  /* Function to finalize merge from different successors and possibly
     deallocate temporary data structures used for merging.  */
  void (*after_merge_succs) (cmpd_local_params_p, void *);

  /* Called on the backward stage of recursion to do moveup_expr.
     Used only with move_op_*.  */
  void (*ascend) (insn_t, void *);

  /* Called on the ascending pass, before returning from the current basic
     block or from the whole traversal.  */
  void (*at_first_insn) (insn_t, cmpd_local_params_p, void *);

  /* When processing successors in move_op we need only descend into
     SUCCS_NORMAL successors, while in find_used_regs we need SUCCS_ALL.  */
  int succ_flags;

  /* The routine name to print in dumps ("move_op" of "find_used_regs").  */
  const char *routine_name;
};

/* Global pointer to current hooks, either points to MOVE_OP_HOOKS or
   FUR_HOOKS.  */
struct code_motion_path_driver_info_def *code_motion_path_driver_info;

/* Set of hooks for performing move_op and find_used_regs routines with
   code_motion_path_driver.  */
extern struct code_motion_path_driver_info_def move_op_hooks, fur_hooks;

/* True if/when we want to emulate Haifa scheduler in the common code.
   This is used in sched_rgn_local_init and in various places in
   sched-deps.c.  */
int sched_emulate_haifa_p;

/* GLOBAL_LEVEL is used to discard information stored in basic block headers
   av_sets.  Av_set of bb header is valid if its (bb header's) level is equal
   to GLOBAL_LEVEL.  And invalid if lesser.  This is primarily used to advance
   scheduling window.  */
int global_level;

/* Current fences.  */
flist_t fences;

/* True when separable insns should be scheduled as RHSes.  */
static bool enable_schedule_as_rhs_p;

/* Used in verify_target_availability to assert that target reg is reported
   unavailabile by both TARGET_UNAVAILABLE and find_used_regs only if
   we haven't scheduled anything on the previous fence.
   if scheduled_something_on_previous_fence is true, TARGET_UNAVAILABLE can
   have more conservative value than the one returned by the
   find_used_regs, thus we shouldn't assert that these values are equal.  */
static bool scheduled_something_on_previous_fence;

/* All newly emitted insns will have their uids greater than this value.  */
static int first_emitted_uid;

/* Set of basic blocks that are forced to start new ebbs.  This is a subset
   of all the ebb heads.  */
bitmap forced_ebb_heads;

/* Blocks that need to be rescheduled after pipelining.  */
bitmap blocks_to_reschedule = NULL;

/* True when the first lv set should be ignored when updating liveness.  */
static bool ignore_first = false;

/* Number of insns max_issue has initialized data structures for.  */
static int max_issue_size = 0;

/* Whether we can issue more instructions.  */
static int can_issue_more;

/* Maximum software lookahead window size, reduced when rescheduling after
   pipelining.  */
static int max_ws;

/* Number of insns scheduled in current region.  */
static int num_insns_scheduled;

/* A vector of expressions is used to be able to sort them.  */
static vec<expr_t> vec_av_set;

/* A vector of vinsns is used to hold temporary lists of vinsns.  */
typedef vec<vinsn_t> vinsn_vec_t;

/* This vector has the exprs which may still present in av_sets, but actually
   can't be moved up due to bookkeeping created during code motion to another
   fence.  See comment near the call to update_and_record_unavailable_insns
   for the detailed explanations.  */
static vinsn_vec_t vec_bookkeeping_blocked_vinsns = vinsn_vec_t ();

/* This vector has vinsns which are scheduled with renaming on the first fence
   and then seen on the second.  For expressions with such vinsns, target
   availability information may be wrong.  */
static vinsn_vec_t vec_target_unavailable_vinsns = vinsn_vec_t ();

/* Vector to store temporary nops inserted in move_op to prevent removal
   of empty bbs.  */
static vec<insn_t> vec_temp_moveop_nops;

/* These bitmaps record original instructions scheduled on the current
   iteration and bookkeeping copies created by them.  */
static bitmap current_originators = NULL;
static bitmap current_copies = NULL;

/* This bitmap marks the blocks visited by code_motion_path_driver so we don't
   visit them afterwards.  */
static bitmap code_motion_visited_blocks = NULL;

/* Variables to accumulate different statistics.  */

/* The number of bookkeeping copies created.  */
static int stat_bookkeeping_copies;

/* The number of insns that required bookkeeiping for their scheduling.  */
static int stat_insns_needed_bookkeeping;

/* The number of insns that got renamed.  */
static int stat_renamed_scheduled;

/* The number of substitutions made during scheduling.  */
static int stat_substitutions_total;


/* Forward declarations of static functions.  */
static bool rtx_ok_for_substitution_p (rtx, rtx);
static int sel_rank_for_schedule (const void *, const void *);
static av_set_t find_sequential_best_exprs (bnd_t, expr_t, bool);
static basic_block find_block_for_bookkeeping (edge e1, edge e2, bool lax);

static rtx get_dest_from_orig_ops (av_set_t);
static basic_block generate_bookkeeping_insn (expr_t, edge, edge);
static bool find_used_regs (insn_t, av_set_t, regset, struct reg_rename *,
                            def_list_t *);
static bool move_op (insn_t, av_set_t, expr_t, rtx, expr_t, bool*);
static int code_motion_path_driver (insn_t, av_set_t, ilist_t,
                                    cmpd_local_params_p, void *);
static void sel_sched_region_1 (void);
static void sel_sched_region_2 (int);
static av_set_t compute_av_set_inside_bb (insn_t, ilist_t, int, bool);

static void debug_state (state_t);


/* Functions that work with fences.  */

/* Advance one cycle on FENCE.  */
static void
advance_one_cycle (fence_t fence)
{
  unsigned i;
  int cycle;
  rtx_insn *insn;

  advance_state (FENCE_STATE (fence));
  cycle = ++FENCE_CYCLE (fence);
  FENCE_ISSUED_INSNS (fence) = 0;
  FENCE_STARTS_CYCLE_P (fence) = 1;
  can_issue_more = issue_rate;
  FENCE_ISSUE_MORE (fence) = can_issue_more;

  for (i = 0; vec_safe_iterate (FENCE_EXECUTING_INSNS (fence), i, &insn); )
    {
      if (INSN_READY_CYCLE (insn) < cycle)
        {
          remove_from_deps (FENCE_DC (fence), insn);
          FENCE_EXECUTING_INSNS (fence)->unordered_remove (i);
          continue;
        }
      i++;
    }
  if (sched_verbose >= 2)
    {
      sel_print ("Finished a cycle.  Current cycle = %d\n", FENCE_CYCLE (fence));
      debug_state (FENCE_STATE (fence));
    }
}

/* Returns true when SUCC in a fallthru bb of INSN, possibly
   skipping empty basic blocks.  */
static bool
in_fallthru_bb_p (rtx_insn *insn, rtx succ)
{
  basic_block bb = BLOCK_FOR_INSN (insn);
  edge e;

  if (bb == BLOCK_FOR_INSN (succ))
    return true;

  e = find_fallthru_edge_from (bb);
  if (e)
    bb = e->dest;
  else
    return false;

  while (sel_bb_empty_p (bb))
    bb = bb->next_bb;

  return bb == BLOCK_FOR_INSN (succ);
}

/* Construct successor fences from OLD_FENCEs and put them in NEW_FENCES.
   When a successor will continue a ebb, transfer all parameters of a fence
   to the new fence.  ORIG_MAX_SEQNO is the maximal seqno before this round
   of scheduling helping to distinguish between the old and the new code.  */
static void
extract_new_fences_from (flist_t old_fences, flist_tail_t new_fences,
			 int orig_max_seqno)
{
  bool was_here_p = false;
  insn_t insn = NULL;
  insn_t succ;
  succ_iterator si;
  ilist_iterator ii;
  fence_t fence = FLIST_FENCE (old_fences);
  basic_block bb;

  /* Get the only element of FENCE_BNDS (fence).  */
  FOR_EACH_INSN (insn, ii, FENCE_BNDS (fence))
    {
      gcc_assert (!was_here_p);
      was_here_p = true;
    }
  gcc_assert (was_here_p && insn != NULL_RTX);

  /* When in the "middle" of the block, just move this fence
     to the new list.  */
  bb = BLOCK_FOR_INSN (insn);
  if (! sel_bb_end_p (insn)
      || (single_succ_p (bb)
          && single_pred_p (single_succ (bb))))
    {
      insn_t succ;

      succ = (sel_bb_end_p (insn)
              ? sel_bb_head (single_succ (bb))
              : NEXT_INSN (insn));

      if (INSN_SEQNO (succ) > 0
          && INSN_SEQNO (succ) <= orig_max_seqno
          && INSN_SCHED_TIMES (succ) <= 0)
        {
          FENCE_INSN (fence) = succ;
          move_fence_to_fences (old_fences, new_fences);

          if (sched_verbose >= 1)
            sel_print ("Fence %d continues as %d[%d] (state continue)\n",
                       INSN_UID (insn), INSN_UID (succ), BLOCK_NUM (succ));
        }
      return;
    }

  /* Otherwise copy fence's structures to (possibly) multiple successors.  */
  FOR_EACH_SUCC_1 (succ, si, insn, SUCCS_NORMAL | SUCCS_SKIP_TO_LOOP_EXITS)
    {
      int seqno = INSN_SEQNO (succ);

      if (seqno > 0 && seqno <= orig_max_seqno
          && (pipelining_p || INSN_SCHED_TIMES (succ) <= 0))
        {
          bool b = (in_same_ebb_p (insn, succ)
                    || in_fallthru_bb_p (insn, succ));

          if (sched_verbose >= 1)
            sel_print ("Fence %d continues as %d[%d] (state %s)\n",
                       INSN_UID (insn), INSN_UID (succ),
                       BLOCK_NUM (succ), b ? "continue" : "reset");

          if (b)
            add_dirty_fence_to_fences (new_fences, succ, fence);
          else
            {
              /* Mark block of the SUCC as head of the new ebb.  */
              bitmap_set_bit (forced_ebb_heads, BLOCK_NUM (succ));
              add_clean_fence_to_fences (new_fences, succ, fence);
            }
        }
    }
}


/* Functions to support substitution.  */

/* Returns whether INSN with dependence status DS is eligible for
   substitution, i.e. it's a copy operation x := y, and RHS that is
   moved up through this insn should be substituted.  */
static bool
can_substitute_through_p (insn_t insn, ds_t ds)
{
  /* We can substitute only true dependencies.  */
  if ((ds & DEP_OUTPUT)
      || (ds & DEP_ANTI)
      || ! INSN_RHS (insn)
      || ! INSN_LHS (insn))
    return false;

  /* Now we just need to make sure the INSN_RHS consists of only one
     simple REG rtx.  */
  if (REG_P (INSN_LHS (insn))
      && REG_P (INSN_RHS (insn)))
    return true;
  return false;
}

/* Substitute all occurrences of INSN's destination in EXPR' vinsn with INSN's
   source (if INSN is eligible for substitution).  Returns TRUE if
   substitution was actually performed, FALSE otherwise.  Substitution might
   be not performed because it's either EXPR' vinsn doesn't contain INSN's
   destination or the resulting insn is invalid for the target machine.
   When UNDO is true, perform unsubstitution instead (the difference is in
   the part of rtx on which validate_replace_rtx is called).  */
static bool
substitute_reg_in_expr (expr_t expr, insn_t insn, bool undo)
{
  rtx *where;
  bool new_insn_valid;
  vinsn_t *vi = &EXPR_VINSN (expr);
  bool has_rhs = VINSN_RHS (*vi) != NULL;
  rtx old, new_rtx;

  /* Do not try to replace in SET_DEST.  Although we'll choose new
     register for the RHS, we don't want to change RHS' original reg.
     If the insn is not SET, we may still be able to substitute something
     in it, and if we're here (don't have deps), it doesn't write INSN's
     dest.  */
  where = (has_rhs
	   ? &VINSN_RHS (*vi)
	   : &PATTERN (VINSN_INSN_RTX (*vi)));
  old = undo ? INSN_RHS (insn) : INSN_LHS (insn);

  /* Substitute if INSN has a form of x:=y and LHS(INSN) occurs in *VI.  */
  if (rtx_ok_for_substitution_p (old, *where))
    {
      rtx_insn *new_insn;
      rtx *where_replace;

      /* We should copy these rtxes before substitution.  */
      new_rtx = copy_rtx (undo ? INSN_LHS (insn) : INSN_RHS (insn));
      new_insn = create_copy_of_insn_rtx (VINSN_INSN_RTX (*vi));

      /* Where we'll replace.
         WHERE_REPLACE should point inside NEW_INSN, so INSN_RHS couldn't be
	 used instead of SET_SRC.  */
      where_replace = (has_rhs
		       ? &SET_SRC (PATTERN (new_insn))
		       : &PATTERN (new_insn));

      new_insn_valid
        = validate_replace_rtx_part_nosimplify (old, new_rtx, where_replace,
                                                new_insn);

      /* ??? Actually, constrain_operands result depends upon choice of
         destination register.  E.g. if we allow single register to be an rhs,
	 and if we try to move dx=ax(as rhs) through ax=dx, we'll result
	 in invalid insn dx=dx, so we'll loose this rhs here.
	 Just can't come up with significant testcase for this, so just
	 leaving it for now.  */
      if (new_insn_valid)
	{
	  change_vinsn_in_expr (expr,
				create_vinsn_from_insn_rtx (new_insn, false));

	  /* Do not allow clobbering the address register of speculative
             insns.  */
	  if ((EXPR_SPEC_DONE_DS (expr) & SPECULATIVE)
              && register_unavailable_p (VINSN_REG_USES (EXPR_VINSN (expr)),
					 expr_dest_reg (expr)))
	    EXPR_TARGET_AVAILABLE (expr) = false;

	  return true;
	}
      else
        return false;
    }
  else
    return false;
}

/* Return the number of places WHAT appears within WHERE.
   Bail out when we found a reference occupying several hard registers.  */
static int
count_occurrences_equiv (const_rtx what, const_rtx where)
{
  int count = 0;
  subrtx_iterator::array_type array;
  FOR_EACH_SUBRTX (iter, array, where, NONCONST)
    {
      const_rtx x = *iter;
      if (REG_P (x) && REGNO (x) == REGNO (what))
	{
	  /* Bail out if mode is different or more than one register is
	     used.  */
	  if (GET_MODE (x) != GET_MODE (what) || REG_NREGS (x) > 1)
	    return 0;
	  count += 1;
	}
      else if (GET_CODE (x) == SUBREG
	       && (!REG_P (SUBREG_REG (x))
		   || REGNO (SUBREG_REG (x)) == REGNO (what)))
	/* ??? Do not support substituting regs inside subregs.  In that case,
	   simplify_subreg will be called by validate_replace_rtx, and
	   unsubstitution will fail later.  */
	return 0;
    }
  return count;
}

/* Returns TRUE if WHAT is found in WHERE rtx tree.  */
static bool
rtx_ok_for_substitution_p (rtx what, rtx where)
{
  return (count_occurrences_equiv (what, where) > 0);
}


/* Functions to support register renaming.  */

/* Substitute VI's set source with REGNO.  Returns newly created pattern
   that has REGNO as its source.  */
static rtx_insn *
create_insn_rtx_with_rhs (vinsn_t vi, rtx rhs_rtx)
{
  rtx lhs_rtx;
  rtx pattern;
  rtx_insn *insn_rtx;

  lhs_rtx = copy_rtx (VINSN_LHS (vi));

  pattern = gen_rtx_SET (lhs_rtx, rhs_rtx);
  insn_rtx = create_insn_rtx_from_pattern (pattern, NULL_RTX);

  return insn_rtx;
}

/* Returns whether INSN's src can be replaced with register number
   NEW_SRC_REG. E.g. the following insn is valid for i386:

    (insn:HI 2205 6585 2207 727 ../../gcc/libiberty/regex.c:3337
      (set (mem/s:QI (plus:SI (plus:SI (reg/f:SI 7 sp)
			(reg:SI 0 ax [orig:770 c1 ] [770]))
		    (const_int 288 [0x120])) [0 str S1 A8])
	    (const_int 0 [0x0])) 43 {*movqi_1} (nil)
	(nil))

  But if we change (const_int 0 [0x0]) to (reg:QI 4 si), it will be invalid
  because of operand constraints:

    (define_insn "*movqi_1"
      [(set (match_operand:QI 0 "nonimmediate_operand" "=q,q ,q ,r,r ,?r,m")
	    (match_operand:QI 1 "general_operand"      " q,qn,qm,q,rn,qm,qn")
	    )]

  So do constrain_operands here, before choosing NEW_SRC_REG as best
  reg for rhs.  */

static bool
replace_src_with_reg_ok_p (insn_t insn, rtx new_src_reg)
{
  vinsn_t vi = INSN_VINSN (insn);
  machine_mode mode;
  rtx dst_loc;
  bool res;

  gcc_assert (VINSN_SEPARABLE_P (vi));

  get_dest_and_mode (insn, &dst_loc, &mode);
  gcc_assert (mode == GET_MODE (new_src_reg));

  if (REG_P (dst_loc) && REGNO (new_src_reg) == REGNO (dst_loc))
    return true;

  /* See whether SET_SRC can be replaced with this register.  */
  validate_change (insn, &SET_SRC (PATTERN (insn)), new_src_reg, 1);
  res = verify_changes (0);
  cancel_changes (0);

  return res;
}

/* Returns whether INSN still be valid after replacing it's DEST with
   register NEW_REG.  */
static bool
replace_dest_with_reg_ok_p (insn_t insn, rtx new_reg)
{
  vinsn_t vi = INSN_VINSN (insn);
  bool res;

  /* We should deal here only with separable insns.  */
  gcc_assert (VINSN_SEPARABLE_P (vi));
  gcc_assert (GET_MODE (VINSN_LHS (vi)) == GET_MODE (new_reg));

  /* See whether SET_DEST can be replaced with this register.  */
  validate_change (insn, &SET_DEST (PATTERN (insn)), new_reg, 1);
  res = verify_changes (0);
  cancel_changes (0);

  return res;
}

/* Create a pattern with rhs of VI and lhs of LHS_RTX.  */
static rtx_insn *
create_insn_rtx_with_lhs (vinsn_t vi, rtx lhs_rtx)
{
  rtx rhs_rtx;
  rtx pattern;
  rtx_insn *insn_rtx;

  rhs_rtx = copy_rtx (VINSN_RHS (vi));

  pattern = gen_rtx_SET (lhs_rtx, rhs_rtx);
  insn_rtx = create_insn_rtx_from_pattern (pattern, NULL_RTX);

  return insn_rtx;
}

/* Substitute lhs in the given expression EXPR for the register with number
   NEW_REGNO.  SET_DEST may be arbitrary rtx, not only register.  */
static void
replace_dest_with_reg_in_expr (expr_t expr, rtx new_reg)
{
  rtx_insn *insn_rtx;
  vinsn_t vinsn;

  insn_rtx = create_insn_rtx_with_lhs (EXPR_VINSN (expr), new_reg);
  vinsn = create_vinsn_from_insn_rtx (insn_rtx, false);

  change_vinsn_in_expr (expr, vinsn);
  EXPR_WAS_RENAMED (expr) = 1;
  EXPR_TARGET_AVAILABLE (expr) = 1;
}

/* Returns whether VI writes either one of the USED_REGS registers or,
   if a register is a hard one, one of the UNAVAILABLE_HARD_REGS registers.  */
static bool
vinsn_writes_one_of_regs_p (vinsn_t vi, regset used_regs,
                            HARD_REG_SET unavailable_hard_regs)
{
  unsigned regno;
  reg_set_iterator rsi;

  EXECUTE_IF_SET_IN_REG_SET (VINSN_REG_SETS (vi), 0, regno, rsi)
    {
      if (REGNO_REG_SET_P (used_regs, regno))
        return true;
      if (HARD_REGISTER_NUM_P (regno)
          && TEST_HARD_REG_BIT (unavailable_hard_regs, regno))
	return true;
    }

  EXECUTE_IF_SET_IN_REG_SET (VINSN_REG_CLOBBERS (vi), 0, regno, rsi)
    {
      if (REGNO_REG_SET_P (used_regs, regno))
        return true;
      if (HARD_REGISTER_NUM_P (regno)
          && TEST_HARD_REG_BIT (unavailable_hard_regs, regno))
	return true;
    }

  return false;
}

/* Returns register class of the output register in INSN.
   Returns NO_REGS for call insns because some targets have constraints on
   destination register of a call insn.

   Code adopted from regrename.c::build_def_use.  */
static enum reg_class
get_reg_class (rtx_insn *insn)
{
  int i, n_ops;

  extract_constrain_insn (insn);
  preprocess_constraints (insn);
  n_ops = recog_data.n_operands;

  const operand_alternative *op_alt = which_op_alt ();
  if (asm_noperands (PATTERN (insn)) > 0)
    {
      for (i = 0; i < n_ops; i++)
	if (recog_data.operand_type[i] == OP_OUT)
	  {
	    rtx *loc = recog_data.operand_loc[i];
	    rtx op = *loc;
	    enum reg_class cl = alternative_class (op_alt, i);

	    if (REG_P (op)
		&& REGNO (op) == ORIGINAL_REGNO (op))
	      continue;

	    return cl;
	  }
    }
  else if (!CALL_P (insn))
    {
      for (i = 0; i < n_ops + recog_data.n_dups; i++)
       {
	 int opn = i < n_ops ? i : recog_data.dup_num[i - n_ops];
	 enum reg_class cl = alternative_class (op_alt, opn);

	 if (recog_data.operand_type[opn] == OP_OUT ||
	     recog_data.operand_type[opn] == OP_INOUT)
	   return cl;
       }
    }

/*  Insns like
    (insn (set (reg:CCZ 17 flags) (compare:CCZ ...)))
    may result in returning NO_REGS, cause flags is written implicitly through
    CMP insn, which has no OP_OUT | OP_INOUT operands.  */
  return NO_REGS;
}

/* Calculate HARD_REGNO_RENAME_OK data for REGNO.  */
static void
init_hard_regno_rename (int regno)
{
  int cur_reg;

  SET_HARD_REG_BIT (sel_hrd.regs_for_rename[regno], regno);

  for (cur_reg = 0; cur_reg < FIRST_PSEUDO_REGISTER; cur_reg++)
    {
      /* We are not interested in renaming in other regs.  */
      if (!TEST_HARD_REG_BIT (sel_hrd.regs_ever_used, cur_reg))
        continue;

      if (HARD_REGNO_RENAME_OK (regno, cur_reg))
        SET_HARD_REG_BIT (sel_hrd.regs_for_rename[regno], cur_reg);
    }
}

/* A wrapper around HARD_REGNO_RENAME_OK that will look into the hard regs
   data first.  */
static inline bool
sel_hard_regno_rename_ok (int from ATTRIBUTE_UNUSED, int to ATTRIBUTE_UNUSED)
{
  /* Check whether this is all calculated.  */
  if (TEST_HARD_REG_BIT (sel_hrd.regs_for_rename[from], from))
    return TEST_HARD_REG_BIT (sel_hrd.regs_for_rename[from], to);

  init_hard_regno_rename (from);

  return TEST_HARD_REG_BIT (sel_hrd.regs_for_rename[from], to);
}

/* Calculate set of registers that are capable of holding MODE.  */
static void
init_regs_for_mode (machine_mode mode)
{
  int cur_reg;

  CLEAR_HARD_REG_SET (sel_hrd.regs_for_mode[mode]);

  for (cur_reg = 0; cur_reg < FIRST_PSEUDO_REGISTER; cur_reg++)
    {
      int nregs;
      int i;

      /* See whether it accepts all modes that occur in
         original insns.  */
      if (!targetm.hard_regno_mode_ok (cur_reg, mode))
        continue;

      nregs = hard_regno_nregs (cur_reg, mode);

      for (i = nregs - 1; i >= 0; --i)
        if (fixed_regs[cur_reg + i]
                || global_regs[cur_reg + i]
            /* Can't use regs which aren't saved by
               the prologue.  */
            || !TEST_HARD_REG_BIT (sel_hrd.regs_ever_used, cur_reg + i)
	    /* Can't use regs with non-null REG_BASE_VALUE, because adjusting
	       it affects aliasing globally and invalidates all AV sets.  */
	    || get_reg_base_value (cur_reg + i)
#ifdef LEAF_REGISTERS
            /* We can't use a non-leaf register if we're in a
               leaf function.  */
            || (crtl->is_leaf
                && !LEAF_REGISTERS[cur_reg + i])
#endif
            )
          break;

      if (i >= 0)
        continue;

<<<<<<< HEAD
      if (targetm.hard_regno_call_part_clobbered (NULL, cur_reg, mode))
        SET_HARD_REG_BIT (sel_hrd.regs_for_call_clobbered[mode],
                          cur_reg);

=======
>>>>>>> 9e014010
      /* If the CUR_REG passed all the checks above,
         then it's ok.  */
      SET_HARD_REG_BIT (sel_hrd.regs_for_mode[mode], cur_reg);
    }

  sel_hrd.regs_for_mode_ok[mode] = true;
}

/* Init all register sets gathered in HRD.  */
static void
init_hard_regs_data (void)
{
  int cur_reg = 0;
  int cur_mode = 0;

  CLEAR_HARD_REG_SET (sel_hrd.regs_ever_used);
  for (cur_reg = 0; cur_reg < FIRST_PSEUDO_REGISTER; cur_reg++)
    if (df_regs_ever_live_p (cur_reg)
	|| crtl->abi->clobbers_full_reg_p (cur_reg))
      SET_HARD_REG_BIT (sel_hrd.regs_ever_used, cur_reg);

  /* Initialize registers that are valid based on mode when this is
     really needed.  */
  for (cur_mode = 0; cur_mode < NUM_MACHINE_MODES; cur_mode++)
    sel_hrd.regs_for_mode_ok[cur_mode] = false;

  /* Mark that all HARD_REGNO_RENAME_OK is not calculated.  */
  for (cur_reg = 0; cur_reg < FIRST_PSEUDO_REGISTER; cur_reg++)
    CLEAR_HARD_REG_SET (sel_hrd.regs_for_rename[cur_reg]);

#ifdef STACK_REGS
  CLEAR_HARD_REG_SET (sel_hrd.stack_regs);

  for (cur_reg = FIRST_STACK_REG; cur_reg <= LAST_STACK_REG; cur_reg++)
    SET_HARD_REG_BIT (sel_hrd.stack_regs, cur_reg);
#endif
}

/* Mark hardware regs in REG_RENAME_P that are not suitable
   for renaming rhs in INSN due to hardware restrictions (register class,
   modes compatibility etc).  This doesn't affect original insn's dest reg,
   if it isn't in USED_REGS.  DEF is a definition insn of rhs for which the
   destination register is sought.  LHS (DEF->ORIG_INSN) may be REG or MEM.
   Registers that are in used_regs are always marked in
   unavailable_hard_regs as well.  */

static void
mark_unavailable_hard_regs (def_t def, struct reg_rename *reg_rename_p,
                            regset used_regs ATTRIBUTE_UNUSED)
{
  machine_mode mode;
  enum reg_class cl = NO_REGS;
  rtx orig_dest;
  unsigned cur_reg, regno;
  hard_reg_set_iterator hrsi;

  gcc_assert (GET_CODE (PATTERN (def->orig_insn)) == SET);
  gcc_assert (reg_rename_p);

  orig_dest = SET_DEST (PATTERN (def->orig_insn));

  /* We have decided not to rename 'mem = something;' insns, as 'something'
     is usually a register.  */
  if (!REG_P (orig_dest))
    return;

  regno = REGNO (orig_dest);

  /* If before reload, don't try to work with pseudos.  */
  if (!reload_completed && !HARD_REGISTER_NUM_P (regno))
    return;

  if (reload_completed)
    cl = get_reg_class (def->orig_insn);

  /* Stop if the original register is one of the fixed_regs, global_regs or
     frame pointer, or we could not discover its class.  */
  if (fixed_regs[regno]
      || global_regs[regno]
      || (!HARD_FRAME_POINTER_IS_FRAME_POINTER && frame_pointer_needed
	  && regno == HARD_FRAME_POINTER_REGNUM)
      || (HARD_FRAME_POINTER_IS_FRAME_POINTER && frame_pointer_needed
	  && regno == FRAME_POINTER_REGNUM)
      || (reload_completed && cl == NO_REGS))
    {
      SET_HARD_REG_SET (reg_rename_p->unavailable_hard_regs);

      /* Give a chance for original register, if it isn't in used_regs.  */
      if (!def->crossed_call_abis)
        CLEAR_HARD_REG_BIT (reg_rename_p->unavailable_hard_regs, regno);

      return;
    }

  /* If something allocated on stack in this function, mark frame pointer
     register unavailable, considering also modes.
     FIXME: it is enough to do this once per all original defs.  */
  if (frame_pointer_needed)
    {
      add_to_hard_reg_set (&reg_rename_p->unavailable_hard_regs,
			   Pmode, FRAME_POINTER_REGNUM);

      if (!HARD_FRAME_POINTER_IS_FRAME_POINTER)
        add_to_hard_reg_set (&reg_rename_p->unavailable_hard_regs, 
			     Pmode, HARD_FRAME_POINTER_REGNUM);
    }

#ifdef STACK_REGS
  /* For the stack registers the presence of FIRST_STACK_REG in USED_REGS
     is equivalent to as if all stack regs were in this set.
     I.e. no stack register can be renamed, and even if it's an original
     register here we make sure it won't be lifted over it's previous def
     (it's previous def will appear as if it's a FIRST_STACK_REG def.
     The HARD_REGNO_RENAME_OK covers other cases in condition below.  */
  if (IN_RANGE (REGNO (orig_dest), FIRST_STACK_REG, LAST_STACK_REG)
      && REGNO_REG_SET_P (used_regs, FIRST_STACK_REG))
    reg_rename_p->unavailable_hard_regs |= sel_hrd.stack_regs;
#endif

  mode = GET_MODE (orig_dest);

  /* If there's a call on this path, make regs from full_reg_clobbers
     unavailable.

     ??? It would be better to track the set of clobbered registers
     directly, but that would be quite expensive in a def_t.  */
  if (def->crossed_call_abis)
    reg_rename_p->unavailable_hard_regs
      |= call_clobbers_in_region (def->crossed_call_abis,
				  reg_class_contents[ALL_REGS], mode);

  /* Stop here before reload: we need FRAME_REGS, STACK_REGS, and
     crossed_call_abis, but not register classes.  */
  if (!reload_completed)
    return;

  /* Leave regs as 'available' only from the current
     register class.  */
  reg_rename_p->available_for_renaming = reg_class_contents[cl];

  /* Leave only registers available for this mode.  */
  if (!sel_hrd.regs_for_mode_ok[mode])
    init_regs_for_mode (mode);
<<<<<<< HEAD
  AND_HARD_REG_SET (reg_rename_p->available_for_renaming,
                    sel_hrd.regs_for_mode[mode]);

  /* Exclude registers that are partially call clobbered.  */
  if (def->crosses_call
      && !targetm.hard_regno_call_part_clobbered (NULL, regno, mode))
    AND_COMPL_HARD_REG_SET (reg_rename_p->available_for_renaming,
                            sel_hrd.regs_for_call_clobbered[mode]);
=======
  reg_rename_p->available_for_renaming &= sel_hrd.regs_for_mode[mode];
>>>>>>> 9e014010

  /* Leave only those that are ok to rename.  */
  EXECUTE_IF_SET_IN_HARD_REG_SET (reg_rename_p->available_for_renaming,
                                  0, cur_reg, hrsi)
    {
      int nregs;
      int i;

      nregs = hard_regno_nregs (cur_reg, mode);
      gcc_assert (nregs > 0);

      for (i = nregs - 1; i >= 0; --i)
        if (! sel_hard_regno_rename_ok (regno + i, cur_reg + i))
          break;

      if (i >= 0)
        CLEAR_HARD_REG_BIT (reg_rename_p->available_for_renaming,
                            cur_reg);
    }

  reg_rename_p->available_for_renaming &= ~reg_rename_p->unavailable_hard_regs;

  /* Regno is always ok from the renaming part of view, but it really
     could be in *unavailable_hard_regs already, so set it here instead
     of there.  */
  SET_HARD_REG_BIT (reg_rename_p->available_for_renaming, regno);
}

/* reg_rename_tick[REG1] > reg_rename_tick[REG2] if REG1 was chosen as the
   best register more recently than REG2.  */
static int reg_rename_tick[FIRST_PSEUDO_REGISTER];

/* Indicates the number of times renaming happened before the current one.  */
static int reg_rename_this_tick;

/* Choose the register among free, that is suitable for storing
   the rhs value.

   ORIGINAL_INSNS is the list of insns where the operation (rhs)
   originally appears.  There could be multiple original operations
   for single rhs since we moving it up and merging along different
   paths.

   Some code is adapted from regrename.c (regrename_optimize).
   If original register is available, function returns it.
   Otherwise it performs the checks, so the new register should
   comply with the following:
    - it should not violate any live ranges (such registers are in
      REG_RENAME_P->available_for_renaming set);
    - it should not be in the HARD_REGS_USED regset;
    - it should be in the class compatible with original uses;
    - it should not be clobbered through reference with different mode;
    - if we're in the leaf function, then the new register should
      not be in the LEAF_REGISTERS;
    - etc.

   If several registers meet the conditions, the register with smallest
   tick is returned to achieve more even register allocation.

   If original register seems to be ok, we set *IS_ORIG_REG_P_PTR to true.

   If no register satisfies the above conditions, NULL_RTX is returned.  */
static rtx
choose_best_reg_1 (HARD_REG_SET hard_regs_used,
                   struct reg_rename *reg_rename_p,
                   def_list_t original_insns, bool *is_orig_reg_p_ptr)
{
  int best_new_reg;
  unsigned cur_reg;
  machine_mode mode = VOIDmode;
  unsigned regno, i, n;
  hard_reg_set_iterator hrsi;
  def_list_iterator di;
  def_t def;

  /* If original register is available, return it.  */
  *is_orig_reg_p_ptr = true;

  FOR_EACH_DEF (def, di, original_insns)
    {
      rtx orig_dest = SET_DEST (PATTERN (def->orig_insn));

      gcc_assert (REG_P (orig_dest));

      /* Check that all original operations have the same mode.
         This is done for the next loop; if we'd return from this
         loop, we'd check only part of them, but in this case
         it doesn't matter.  */
      if (mode == VOIDmode)
        mode = GET_MODE (orig_dest);
      gcc_assert (mode == GET_MODE (orig_dest));

      regno = REGNO (orig_dest);
      for (i = 0, n = REG_NREGS (orig_dest); i < n; i++)
        if (TEST_HARD_REG_BIT (hard_regs_used, regno + i))
          break;

      /* All hard registers are available.  */
      if (i == n)
        {
          gcc_assert (mode != VOIDmode);

          /* Hard registers should not be shared.  */
          return gen_rtx_REG (mode, regno);
        }
    }

  *is_orig_reg_p_ptr = false;
  best_new_reg = -1;

  /* Among all available regs choose the register that was
     allocated earliest.  */
  EXECUTE_IF_SET_IN_HARD_REG_SET (reg_rename_p->available_for_renaming,
                                  0, cur_reg, hrsi)
    if (! TEST_HARD_REG_BIT (hard_regs_used, cur_reg))
      {
	/* Check that all hard regs for mode are available.  */
	for (i = 1, n = hard_regno_nregs (cur_reg, mode); i < n; i++)
	  if (TEST_HARD_REG_BIT (hard_regs_used, cur_reg + i)
	      || !TEST_HARD_REG_BIT (reg_rename_p->available_for_renaming,
				     cur_reg + i))
	    break;

	if (i < n)
	  continue;

        /* All hard registers are available.  */
        if (best_new_reg < 0
            || reg_rename_tick[cur_reg] < reg_rename_tick[best_new_reg])
          {
            best_new_reg = cur_reg;

            /* Return immediately when we know there's no better reg.  */
            if (! reg_rename_tick[best_new_reg])
              break;
          }
      }

  if (best_new_reg >= 0)
    {
      /* Use the check from the above loop.  */
      gcc_assert (mode != VOIDmode);
      return gen_rtx_REG (mode, best_new_reg);
    }

  return NULL_RTX;
}

/* A wrapper around choose_best_reg_1 () to verify that we make correct
   assumptions about available registers in the function.  */
static rtx
choose_best_reg (HARD_REG_SET hard_regs_used, struct reg_rename *reg_rename_p,
                 def_list_t original_insns, bool *is_orig_reg_p_ptr)
{
  rtx best_reg = choose_best_reg_1 (hard_regs_used, reg_rename_p,
                                    original_insns, is_orig_reg_p_ptr);

  /* FIXME loop over hard_regno_nregs here.  */
  gcc_assert (best_reg == NULL_RTX
	      || TEST_HARD_REG_BIT (sel_hrd.regs_ever_used, REGNO (best_reg)));

  return best_reg;
}

/* Choose the pseudo register for storing rhs value.  As this is supposed
   to work before reload, we return either the original register or make
   the new one.  The parameters are the same that in choose_nest_reg_1
   functions, except that USED_REGS may contain pseudos.
   If we work with hard regs, check also REG_RENAME_P->UNAVAILABLE_HARD_REGS.

   TODO: take into account register pressure while doing this.  Up to this
   moment, this function would never return NULL for pseudos, but we should
   not rely on this.  */
static rtx
choose_best_pseudo_reg (regset used_regs,
                        struct reg_rename *reg_rename_p,
                        def_list_t original_insns, bool *is_orig_reg_p_ptr)
{
  def_list_iterator i;
  def_t def;
  machine_mode mode = VOIDmode;
  bool bad_hard_regs = false;

  /* We should not use this after reload.  */
  gcc_assert (!reload_completed);

  /* If original register is available, return it.  */
  *is_orig_reg_p_ptr = true;

  FOR_EACH_DEF (def, i, original_insns)
    {
      rtx dest = SET_DEST (PATTERN (def->orig_insn));
      int orig_regno;

      gcc_assert (REG_P (dest));

      /* Check that all original operations have the same mode.  */
      if (mode == VOIDmode)
        mode = GET_MODE (dest);
      else
        gcc_assert (mode == GET_MODE (dest));
      orig_regno = REGNO (dest);

      /* Check that nothing in used_regs intersects with orig_regno.  When
	 we have a hard reg here, still loop over hard_regno_nregs.  */
      if (HARD_REGISTER_NUM_P (orig_regno))
	{
	  int j, n;
	  for (j = 0, n = REG_NREGS (dest); j < n; j++)
	    if (REGNO_REG_SET_P (used_regs, orig_regno + j))
	      break;
	  if (j < n)
	    continue;
	}
      else
	{
	  if (REGNO_REG_SET_P (used_regs, orig_regno))
	    continue;
	}
      if (HARD_REGISTER_NUM_P (orig_regno))
	{
	  gcc_assert (df_regs_ever_live_p (orig_regno));

	  /* For hard registers, we have to check hardware imposed
	     limitations (frame/stack registers, calls crossed).  */
	  if (!TEST_HARD_REG_BIT (reg_rename_p->unavailable_hard_regs,
				  orig_regno))
	    {
	      /* Don't let register cross a call if it doesn't already
		 cross one.  This condition is written in accordance with
		 that in sched-deps.c sched_analyze_reg().  */
	      if (!reg_rename_p->crossed_call_abis
		  || REG_N_CALLS_CROSSED (orig_regno) > 0)
		return gen_rtx_REG (mode, orig_regno);
	    }

	  bad_hard_regs = true;
	}
      else
	return dest;
    }

  *is_orig_reg_p_ptr = false;

  /* We had some original hard registers that couldn't be used.
     Those were likely special.  Don't try to create a pseudo.  */
  if (bad_hard_regs)
    return NULL_RTX;

  /* We haven't found a register from original operations.  Get a new one.
     FIXME: control register pressure somehow.  */
  {
    rtx new_reg = gen_reg_rtx (mode);

    gcc_assert (mode != VOIDmode);

    max_regno = max_reg_num ();
    maybe_extend_reg_info_p ();
    REG_N_CALLS_CROSSED (REGNO (new_reg))
      = reg_rename_p->crossed_call_abis ? 1 : 0;

    return new_reg;
  }
}

/* True when target of EXPR is available due to EXPR_TARGET_AVAILABLE,
   USED_REGS and REG_RENAME_P->UNAVAILABLE_HARD_REGS.  */
static void
verify_target_availability (expr_t expr, regset used_regs,
			    struct reg_rename *reg_rename_p)
{
  unsigned n, i, regno;
  machine_mode mode;
  bool target_available, live_available, hard_available;

  if (!REG_P (EXPR_LHS (expr)) || EXPR_TARGET_AVAILABLE (expr) < 0)
    return;

  regno = expr_dest_regno (expr);
  mode = GET_MODE (EXPR_LHS (expr));
  target_available = EXPR_TARGET_AVAILABLE (expr) == 1;
  n = HARD_REGISTER_NUM_P (regno) ? hard_regno_nregs (regno, mode) : 1;

  live_available = hard_available = true;
  for (i = 0; i < n; i++)
    {
      if (bitmap_bit_p (used_regs, regno + i))
        live_available = false;
      if (TEST_HARD_REG_BIT (reg_rename_p->unavailable_hard_regs, regno + i))
        hard_available = false;
    }

  /* When target is not available, it may be due to hard register
     restrictions, e.g. crosses calls, so we check hard_available too.  */
  if (target_available)
    gcc_assert (live_available);
  else
    /* Check only if we haven't scheduled something on the previous fence,
       cause due to MAX_SOFTWARE_LOOKAHEAD_WINDOW_SIZE issues
       and having more than one fence, we may end having targ_un in a block
       in which successors target register is actually available.

       The last condition handles the case when a dependence from a call insn
       was created in sched-deps.c for insns with destination registers that
       never crossed a call before, but do cross one after our code motion.

       FIXME: in the latter case, we just uselessly called find_used_regs,
       because we can't move this expression with any other register
       as well.  */
    gcc_assert (scheduled_something_on_previous_fence || !live_available
		|| !hard_available
		|| (!reload_completed
		    && reg_rename_p->crossed_call_abis
		    && REG_N_CALLS_CROSSED (regno) == 0));
}

/* Collect unavailable registers due to liveness for EXPR from BNDS
   into USED_REGS.  Save additional information about available
   registers and unavailable due to hardware restriction registers
   into REG_RENAME_P structure.  Save original insns into ORIGINAL_INSNS
   list.  */
static void
collect_unavailable_regs_from_bnds (expr_t expr, blist_t bnds, regset used_regs,
				    struct reg_rename *reg_rename_p,
				    def_list_t *original_insns)
{
  for (; bnds; bnds = BLIST_NEXT (bnds))
    {
      bool res;
      av_set_t orig_ops = NULL;
      bnd_t bnd = BLIST_BND (bnds);

      /* If the chosen best expr doesn't belong to current boundary,
	 skip it.  */
      if (!av_set_is_in_p (BND_AV1 (bnd), EXPR_VINSN (expr)))
	continue;

      /* Put in ORIG_OPS all exprs from this boundary that became
	 RES on top.  */
      orig_ops = find_sequential_best_exprs (bnd, expr, false);

      /* Compute used regs and OR it into the USED_REGS.  */
      res = find_used_regs (BND_TO (bnd), orig_ops, used_regs,
			    reg_rename_p, original_insns);

      /* FIXME: the assert is true until we'd have several boundaries.  */
      gcc_assert (res);
      av_set_clear (&orig_ops);
    }
}

/* Return TRUE if it is possible to replace LHSes of ORIG_INSNS with BEST_REG.
   If BEST_REG is valid, replace LHS of EXPR with it.  */
static bool
try_replace_dest_reg (ilist_t orig_insns, rtx best_reg, expr_t expr)
{
  /* Try whether we'll be able to generate the insn
     'dest := best_reg' at the place of the original operation.  */
  for (; orig_insns; orig_insns = ILIST_NEXT (orig_insns))
    {
      insn_t orig_insn = DEF_LIST_DEF (orig_insns)->orig_insn;

      gcc_assert (EXPR_SEPARABLE_P (INSN_EXPR (orig_insn)));

      if (REGNO (best_reg) != REGNO (INSN_LHS (orig_insn))
	  && (! replace_src_with_reg_ok_p (orig_insn, best_reg)
	      || ! replace_dest_with_reg_ok_p (orig_insn, best_reg)))
	return false;
    }

  /* Make sure that EXPR has the right destination
     register.  */
  if (expr_dest_regno (expr) != REGNO (best_reg))
    replace_dest_with_reg_in_expr (expr, best_reg);
  else
    EXPR_TARGET_AVAILABLE (expr) = 1;

  return true;
}

/* Select and assign best register to EXPR searching from BNDS.
   Set *IS_ORIG_REG_P to TRUE if original register was selected.
   Return FALSE if no register can be chosen, which could happen when:
   * EXPR_SEPARABLE_P is true but we were unable to find suitable register;
   * EXPR_SEPARABLE_P is false but the insn sets/clobbers one of the registers
     that are used on the moving path.  */
static bool
find_best_reg_for_expr (expr_t expr, blist_t bnds, bool *is_orig_reg_p)
{
  static struct reg_rename reg_rename_data;

  regset used_regs;
  def_list_t original_insns = NULL;
  bool reg_ok;

  *is_orig_reg_p = false;

  /* Don't bother to do anything if this insn doesn't set any registers.  */
  if (bitmap_empty_p (VINSN_REG_SETS (EXPR_VINSN (expr)))
      && bitmap_empty_p (VINSN_REG_CLOBBERS (EXPR_VINSN (expr))))
    return true;

  used_regs = get_clear_regset_from_pool ();
  CLEAR_HARD_REG_SET (reg_rename_data.unavailable_hard_regs);

  collect_unavailable_regs_from_bnds (expr, bnds, used_regs, &reg_rename_data,
				      &original_insns);

  /* If after reload, make sure we're working with hard regs here.  */
  if (flag_checking && reload_completed)
    {
      reg_set_iterator rsi;
      unsigned i;

      EXECUTE_IF_SET_IN_REG_SET (used_regs, FIRST_PSEUDO_REGISTER, i, rsi)
        gcc_unreachable ();
    }

  if (EXPR_SEPARABLE_P (expr))
    {
      rtx best_reg = NULL_RTX;
      /* Check that we have computed availability of a target register
	 correctly.  */
      verify_target_availability (expr, used_regs, &reg_rename_data);

      /* Turn everything in hard regs after reload.  */
      if (reload_completed)
	{
	  HARD_REG_SET hard_regs_used;
	  REG_SET_TO_HARD_REG_SET (hard_regs_used, used_regs);

	  /* Join hard registers unavailable due to register class
	     restrictions and live range intersection.  */
	  hard_regs_used |= reg_rename_data.unavailable_hard_regs;

	  best_reg = choose_best_reg (hard_regs_used, &reg_rename_data,
				      original_insns, is_orig_reg_p);
	}
      else
	best_reg = choose_best_pseudo_reg (used_regs, &reg_rename_data,
					   original_insns, is_orig_reg_p);

      if (!best_reg)
	reg_ok = false;
      else if (*is_orig_reg_p)
	{
	  /* In case of unification BEST_REG may be different from EXPR's LHS
	     when EXPR's LHS is unavailable, and there is another LHS among
	     ORIGINAL_INSNS.  */
	  reg_ok = try_replace_dest_reg (original_insns, best_reg, expr);
	}
      else
	{
	  /* Forbid renaming of low-cost insns.  */
	  if (sel_vinsn_cost (EXPR_VINSN (expr)) < 2)
	    reg_ok = false;
	  else
	    reg_ok = try_replace_dest_reg (original_insns, best_reg, expr);
	}
    }
  else
    {
      /* If !EXPR_SCHEDULE_AS_RHS (EXPR), just make sure INSN doesn't set
	 any of the HARD_REGS_USED set.  */
      if (vinsn_writes_one_of_regs_p (EXPR_VINSN (expr), used_regs,
				      reg_rename_data.unavailable_hard_regs))
	{
	  reg_ok = false;
	  gcc_assert (EXPR_TARGET_AVAILABLE (expr) <= 0);
	}
      else
	{
	  reg_ok = true;
	  gcc_assert (EXPR_TARGET_AVAILABLE (expr) != 0);
	}
    }

  ilist_clear (&original_insns);
  return_regset_to_pool (used_regs);

  return reg_ok;
}


/* Return true if dependence described by DS can be overcomed.  */
static bool
can_speculate_dep_p (ds_t ds)
{
  if (spec_info == NULL)
    return false;

  /* Leave only speculative data.  */
  ds &= SPECULATIVE;

  if (ds == 0)
    return false;

  {
    /* FIXME: make sched-deps.c produce only those non-hard dependencies,
       that we can overcome.  */
    ds_t spec_mask = spec_info->mask;

    if ((ds & spec_mask) != ds)
      return false;
  }

  if (ds_weak (ds) < spec_info->data_weakness_cutoff)
    return false;

  return true;
}

/* Get a speculation check instruction.
   C_EXPR is a speculative expression,
   CHECK_DS describes speculations that should be checked,
   ORIG_INSN is the original non-speculative insn in the stream.  */
static insn_t
create_speculation_check (expr_t c_expr, ds_t check_ds, insn_t orig_insn)
{
  rtx check_pattern;
  rtx_insn *insn_rtx;
  insn_t insn;
  basic_block recovery_block;
  rtx_insn *label;

  /* Create a recovery block if target is going to emit branchy check, or if
     ORIG_INSN was speculative already.  */
  if (targetm.sched.needs_block_p (check_ds)
      || EXPR_SPEC_DONE_DS (INSN_EXPR (orig_insn)) != 0)
    {
      recovery_block = sel_create_recovery_block (orig_insn);
      label = BB_HEAD (recovery_block);
    }
  else
    {
      recovery_block = NULL;
      label = NULL;
    }

  /* Get pattern of the check.  */
  check_pattern = targetm.sched.gen_spec_check (EXPR_INSN_RTX (c_expr), label,
						check_ds);

  gcc_assert (check_pattern != NULL);

  /* Emit check.  */
  insn_rtx = create_insn_rtx_from_pattern (check_pattern, label);

  insn = sel_gen_insn_from_rtx_after (insn_rtx, INSN_EXPR (orig_insn),
				      INSN_SEQNO (orig_insn), orig_insn);

  /* Make check to be non-speculative.  */
  EXPR_SPEC_DONE_DS (INSN_EXPR (insn)) = 0;
  INSN_SPEC_CHECKED_DS (insn) = check_ds;

  /* Decrease priority of check by difference of load/check instruction
     latencies.  */
  EXPR_PRIORITY (INSN_EXPR (insn)) -= (sel_vinsn_cost (INSN_VINSN (orig_insn))
				       - sel_vinsn_cost (INSN_VINSN (insn)));

  /* Emit copy of original insn (though with replaced target register,
     if needed) to the recovery block.  */
  if (recovery_block != NULL)
    {
      rtx twin_rtx;

      twin_rtx = copy_rtx (PATTERN (EXPR_INSN_RTX (c_expr)));
      twin_rtx = create_insn_rtx_from_pattern (twin_rtx, NULL_RTX);
      sel_gen_recovery_insn_from_rtx_after (twin_rtx,
					    INSN_EXPR (orig_insn),
					    INSN_SEQNO (insn),
					    bb_note (recovery_block));
    }

  /* If we've generated a data speculation check, make sure
     that all the bookkeeping instruction we'll create during
     this move_op () will allocate an ALAT entry so that the
     check won't fail.
     In case of control speculation we must convert C_EXPR to control
     speculative mode, because failing to do so will bring us an exception
     thrown by the non-control-speculative load.  */
  check_ds = ds_get_max_dep_weak (check_ds);
  speculate_expr (c_expr, check_ds);

  return insn;
}

/* True when INSN is a "regN = regN" copy.  */
static bool
identical_copy_p (rtx_insn *insn)
{
  rtx lhs, rhs, pat;

  pat = PATTERN (insn);

  if (GET_CODE (pat) != SET)
    return false;

  lhs = SET_DEST (pat);
  if (!REG_P (lhs))
    return false;

  rhs = SET_SRC (pat);
  if (!REG_P (rhs))
    return false;

  return REGNO (lhs) == REGNO (rhs);
}

/* Undo all transformations on *AV_PTR that were done when
   moving through INSN.  */
static void
undo_transformations (av_set_t *av_ptr, rtx_insn *insn)
{
  av_set_iterator av_iter;
  expr_t expr;
  av_set_t new_set = NULL;

  /* First, kill any EXPR that uses registers set by an insn.  This is
     required for correctness.  */
  FOR_EACH_EXPR_1 (expr, av_iter, av_ptr)
    if (!sched_insns_conditions_mutex_p (insn, EXPR_INSN_RTX (expr))
        && bitmap_intersect_p (INSN_REG_SETS (insn),
                               VINSN_REG_USES (EXPR_VINSN (expr)))
        /* When an insn looks like 'r1 = r1', we could substitute through
           it, but the above condition will still hold.  This happened with
           gcc.c-torture/execute/961125-1.c.  */
        && !identical_copy_p (insn))
      {
        if (sched_verbose >= 6)
          sel_print ("Expr %d removed due to use/set conflict\n",
                     INSN_UID (EXPR_INSN_RTX (expr)));
        av_set_iter_remove (&av_iter);
      }

  /* Undo transformations looking at the history vector.  */
  FOR_EACH_EXPR (expr, av_iter, *av_ptr)
    {
      int index = find_in_history_vect (EXPR_HISTORY_OF_CHANGES (expr),
                                        insn, EXPR_VINSN (expr), true);

      if (index >= 0)
        {
          expr_history_def *phist;

          phist = &EXPR_HISTORY_OF_CHANGES (expr)[index];

          switch (phist->type)
            {
            case TRANS_SPECULATION:
              {
                ds_t old_ds, new_ds;

                /* Compute the difference between old and new speculative
                   statuses: that's what we need to check.
                   Earlier we used to assert that the status will really
                   change.  This no longer works because only the probability
                   bits in the status may have changed during compute_av_set,
                   and in the case of merging different probabilities of the
                   same speculative status along different paths we do not
                   record this in the history vector.  */
                old_ds = phist->spec_ds;
                new_ds = EXPR_SPEC_DONE_DS (expr);

                old_ds &= SPECULATIVE;
                new_ds &= SPECULATIVE;
                new_ds &= ~old_ds;

                EXPR_SPEC_TO_CHECK_DS (expr) |= new_ds;
                break;
              }
            case TRANS_SUBSTITUTION:
              {
                expr_def _tmp_expr, *tmp_expr = &_tmp_expr;
                vinsn_t new_vi;
                bool add = true;

                new_vi = phist->old_expr_vinsn;

                gcc_assert (VINSN_SEPARABLE_P (new_vi)
                            == EXPR_SEPARABLE_P (expr));
                copy_expr (tmp_expr, expr);

                if (vinsn_equal_p (phist->new_expr_vinsn,
                                   EXPR_VINSN (tmp_expr)))
                  change_vinsn_in_expr (tmp_expr, new_vi);
                else
                  /* This happens when we're unsubstituting on a bookkeeping
                     copy, which was in turn substituted.  The history is wrong
                     in this case.  Do it the hard way.  */
                  add = substitute_reg_in_expr (tmp_expr, insn, true);
                if (add)
                  av_set_add (&new_set, tmp_expr);
                clear_expr (tmp_expr);
                break;
              }
            default:
              gcc_unreachable ();
            }
        }

    }

  av_set_union_and_clear (av_ptr, &new_set, NULL);
}


/* Moveup_* helpers for code motion and computing av sets.  */

/* Propagates EXPR inside an insn group through THROUGH_INSN.
   The difference from the below function is that only substitution is
   performed.  */
static enum MOVEUP_EXPR_CODE
moveup_expr_inside_insn_group (expr_t expr, insn_t through_insn)
{
  vinsn_t vi = EXPR_VINSN (expr);
  ds_t *has_dep_p;
  ds_t full_ds;

  /* Do this only inside insn group.  */
  gcc_assert (INSN_SCHED_CYCLE (through_insn) > 0);

  full_ds = has_dependence_p (expr, through_insn, &has_dep_p);
  if (full_ds == 0)
    return MOVEUP_EXPR_SAME;

  /* Substitution is the possible choice in this case.  */
  if (has_dep_p[DEPS_IN_RHS])
    {
      /* Can't substitute UNIQUE VINSNs.  */
      gcc_assert (!VINSN_UNIQUE_P (vi));

      if (can_substitute_through_p (through_insn,
                                    has_dep_p[DEPS_IN_RHS])
          && substitute_reg_in_expr (expr, through_insn, false))
        {
          EXPR_WAS_SUBSTITUTED (expr) = true;
          return MOVEUP_EXPR_CHANGED;
        }

      /* Don't care about this, as even true dependencies may be allowed
         in an insn group.  */
      return MOVEUP_EXPR_SAME;
    }

  /* This can catch output dependencies in COND_EXECs.  */
  if (has_dep_p[DEPS_IN_INSN])
    return MOVEUP_EXPR_NULL;

  /* This is either an output or an anti dependence, which usually have
     a zero latency.  Allow this here, if we'd be wrong, tick_check_p
     will fix this.  */
  gcc_assert (has_dep_p[DEPS_IN_LHS]);
  return MOVEUP_EXPR_AS_RHS;
}

/* True when a trapping EXPR cannot be moved through THROUGH_INSN.  */
#define CANT_MOVE_TRAPPING(expr, through_insn)                \
  (VINSN_MAY_TRAP_P (EXPR_VINSN (expr))                       \
   && !sel_insn_has_single_succ_p ((through_insn), SUCCS_ALL) \
   && !sel_insn_is_speculation_check (through_insn))

/* True when a conflict on a target register was found during moveup_expr.  */
static bool was_target_conflict = false;

/* Return true when moving a debug INSN across THROUGH_INSN will
   create a bookkeeping block.  We don't want to create such blocks,
   for they would cause codegen differences between compilations with
   and without debug info.  */

static bool
moving_insn_creates_bookkeeping_block_p (insn_t insn,
					 insn_t through_insn)
{
  basic_block bbi, bbt;
  edge e1, e2;
  edge_iterator ei1, ei2;

  if (!bookkeeping_can_be_created_if_moved_through_p (through_insn))
    {
      if (sched_verbose >= 9)
	sel_print ("no bookkeeping required: ");
      return FALSE;
    }

  bbi = BLOCK_FOR_INSN (insn);

  if (EDGE_COUNT (bbi->preds) == 1)
    {
      if (sched_verbose >= 9)
	sel_print ("only one pred edge: ");
      return TRUE;
    }

  bbt = BLOCK_FOR_INSN (through_insn);

  FOR_EACH_EDGE (e1, ei1, bbt->succs)
    {
      FOR_EACH_EDGE (e2, ei2, bbi->preds)
	{
	  if (find_block_for_bookkeeping (e1, e2, TRUE))
	    {
	      if (sched_verbose >= 9)
		sel_print ("found existing block: ");
	      return FALSE;
	    }
	}
    }

  if (sched_verbose >= 9)
    sel_print ("would create bookkeeping block: ");

  return TRUE;
}

/* Return true when the conflict with newly created implicit clobbers
   between EXPR and THROUGH_INSN is found because of renaming.  */
static bool
implicit_clobber_conflict_p (insn_t through_insn, expr_t expr)
{
  HARD_REG_SET temp;
  rtx_insn *insn;
  rtx reg, rhs, pat;
  hard_reg_set_iterator hrsi;
  unsigned regno;
  bool valid;

  /* Make a new pseudo register.  */
  reg = gen_reg_rtx (GET_MODE (EXPR_LHS (expr)));
  max_regno = max_reg_num ();
  maybe_extend_reg_info_p ();

  /* Validate a change and bail out early.  */
  insn = EXPR_INSN_RTX (expr);
  validate_change (insn, &SET_DEST (PATTERN (insn)), reg, true);
  valid = verify_changes (0);
  cancel_changes (0);
  if (!valid)
    {
      if (sched_verbose >= 6)
	sel_print ("implicit clobbers failed validation, ");
      return true;
    }

  /* Make a new insn with it.  */
  rhs = copy_rtx (VINSN_RHS (EXPR_VINSN (expr)));
  pat = gen_rtx_SET (reg, rhs);
  start_sequence ();
  insn = emit_insn (pat);
  end_sequence ();

  /* Calculate implicit clobbers.  */
  extract_insn (insn);
  preprocess_constraints (insn);
  alternative_mask prefrred = get_preferred_alternatives (insn);
  ira_implicitly_set_insn_hard_regs (&temp, prefrred);
  temp &= ~ira_no_alloc_regs;

  /* If any implicit clobber registers intersect with regular ones in
     through_insn, we have a dependency and thus bail out.  */
  EXECUTE_IF_SET_IN_HARD_REG_SET (temp, 0, regno, hrsi)
    {
      vinsn_t vi = INSN_VINSN (through_insn);
      if (bitmap_bit_p (VINSN_REG_SETS (vi), regno)
	  || bitmap_bit_p (VINSN_REG_CLOBBERS (vi), regno)
	  || bitmap_bit_p (VINSN_REG_USES (vi), regno))
	return true;
    }

  return false;
}

/* Modifies EXPR so it can be moved through the THROUGH_INSN,
   performing necessary transformations.  Record the type of transformation
   made in PTRANS_TYPE, when it is not NULL.  When INSIDE_INSN_GROUP,
   permit all dependencies except true ones, and try to remove those
   too via forward substitution.  All cases when a non-eliminable
   non-zero cost dependency exists inside an insn group will be fixed
   in tick_check_p instead.  */
static enum MOVEUP_EXPR_CODE
moveup_expr (expr_t expr, insn_t through_insn, bool inside_insn_group,
            enum local_trans_type *ptrans_type)
{
  vinsn_t vi = EXPR_VINSN (expr);
  insn_t insn = VINSN_INSN_RTX (vi);
  bool was_changed = false;
  bool as_rhs = false;
  ds_t *has_dep_p;
  ds_t full_ds;

  /* ??? We use dependencies of non-debug insns on debug insns to
     indicate that the debug insns need to be reset if the non-debug
     insn is pulled ahead of it.  It's hard to figure out how to
     introduce such a notion in sel-sched, but it already fails to
     support debug insns in other ways, so we just go ahead and
     let the deug insns go corrupt for now.  */
  if (DEBUG_INSN_P (through_insn) && !DEBUG_INSN_P (insn))
    return MOVEUP_EXPR_SAME;

  /* When inside_insn_group, delegate to the helper.  */
  if (inside_insn_group)
    return moveup_expr_inside_insn_group (expr, through_insn);

  /* Deal with unique insns and control dependencies.  */
  if (VINSN_UNIQUE_P (vi))
    {
      /* We can move jumps without side-effects or jumps that are
	 mutually exclusive with instruction THROUGH_INSN (all in cases
	 dependencies allow to do so and jump is not speculative).  */
      if (control_flow_insn_p (insn))
        {
          basic_block fallthru_bb;

          /* Do not move checks and do not move jumps through other
             jumps.  */
          if (control_flow_insn_p (through_insn)
              || sel_insn_is_speculation_check (insn))
            return MOVEUP_EXPR_NULL;

          /* Don't move jumps through CFG joins.  */
          if (bookkeeping_can_be_created_if_moved_through_p (through_insn))
            return MOVEUP_EXPR_NULL;

          /* The jump should have a clear fallthru block, and
             this block should be in the current region.  */
          if ((fallthru_bb = fallthru_bb_of_jump (insn)) == NULL
              || ! in_current_region_p (fallthru_bb))
            return MOVEUP_EXPR_NULL;

          /* And it should be mutually exclusive with through_insn.  */
          if (! sched_insns_conditions_mutex_p (insn, through_insn)
	      && ! DEBUG_INSN_P (through_insn))
            return MOVEUP_EXPR_NULL;
        }

      /* Don't move what we can't move.  */
      if (EXPR_CANT_MOVE (expr)
	  && BLOCK_FOR_INSN (through_insn) != BLOCK_FOR_INSN (insn))
	return MOVEUP_EXPR_NULL;

      /* Don't move SCHED_GROUP instruction through anything.
         If we don't force this, then it will be possible to start
         scheduling a sched_group before all its dependencies are
         resolved.
         ??? Haifa deals with this issue by delaying the SCHED_GROUP
         as late as possible through rank_for_schedule.  */
      if (SCHED_GROUP_P (insn))
	return MOVEUP_EXPR_NULL;
    }
  else
    gcc_assert (!control_flow_insn_p (insn));

  /* Don't move debug insns if this would require bookkeeping.  */
  if (DEBUG_INSN_P (insn)
      && BLOCK_FOR_INSN (through_insn) != BLOCK_FOR_INSN (insn)
      && moving_insn_creates_bookkeeping_block_p (insn, through_insn))
    return MOVEUP_EXPR_NULL;

  /* Deal with data dependencies.  */
  was_target_conflict = false;
  full_ds = has_dependence_p (expr, through_insn, &has_dep_p);
  if (full_ds == 0)
    {
      if (!CANT_MOVE_TRAPPING (expr, through_insn))
	return MOVEUP_EXPR_SAME;
    }
  else
    {
      /* We can move UNIQUE insn up only as a whole and unchanged,
         so it shouldn't have any dependencies.  */
      if (VINSN_UNIQUE_P (vi))
	return MOVEUP_EXPR_NULL;
    }

  if (full_ds != 0 && can_speculate_dep_p (full_ds))
    {
      int res;

      res = speculate_expr (expr, full_ds);
      if (res >= 0)
	{
          /* Speculation was successful.  */
          full_ds = 0;
          was_changed = (res > 0);
          if (res == 2)
            was_target_conflict = true;
          if (ptrans_type)
            *ptrans_type = TRANS_SPECULATION;
	  sel_clear_has_dependence ();
	}
    }

  if (has_dep_p[DEPS_IN_INSN])
    /* We have some dependency that cannot be discarded.  */
    return MOVEUP_EXPR_NULL;

  if (has_dep_p[DEPS_IN_LHS])
    {
      /* Only separable insns can be moved up with the new register.
         Anyways, we should mark that the original register is
         unavailable.  */
      if (!enable_schedule_as_rhs_p || !EXPR_SEPARABLE_P (expr))
        return MOVEUP_EXPR_NULL;

      /* When renaming a hard register to a pseudo before reload, extra
	 dependencies can occur from the implicit clobbers of the insn.
	 Filter out such cases here.  */
      if (!reload_completed && REG_P (EXPR_LHS (expr))
	  && HARD_REGISTER_P (EXPR_LHS (expr))
	  && implicit_clobber_conflict_p (through_insn, expr))
	{
	  if (sched_verbose >= 6)
	    sel_print ("implicit clobbers conflict detected, ");
	  return MOVEUP_EXPR_NULL;
	}
      EXPR_TARGET_AVAILABLE (expr) = false;
      was_target_conflict = true;
      as_rhs = true;
    }

  /* At this point we have either separable insns, that will be lifted
     up only as RHSes, or non-separable insns with no dependency in lhs.
     If dependency is in RHS, then try to perform substitution and move up
     substituted RHS:

      Ex. 1:				  Ex.2
	y = x;				    y = x;
	z = y*2;			    y = y*2;

    In Ex.1 y*2 can be substituted for x*2 and the whole operation can be
    moved above y=x assignment as z=x*2.

    In Ex.2 y*2 also can be substituted for x*2, but only the right hand
    side can be moved because of the output dependency.  The operation was
    cropped to its rhs above.  */
  if (has_dep_p[DEPS_IN_RHS])
    {
      ds_t *rhs_dsp = &has_dep_p[DEPS_IN_RHS];

      /* Can't substitute UNIQUE VINSNs.  */
      gcc_assert (!VINSN_UNIQUE_P (vi));

      if (can_speculate_dep_p (*rhs_dsp))
	{
          int res;

          res = speculate_expr (expr, *rhs_dsp);
          if (res >= 0)
            {
              /* Speculation was successful.  */
              *rhs_dsp = 0;
              was_changed = (res > 0);
              if (res == 2)
                was_target_conflict = true;
              if (ptrans_type)
                *ptrans_type = TRANS_SPECULATION;
            }
	  else
	    return MOVEUP_EXPR_NULL;
	}
      else if (can_substitute_through_p (through_insn,
                                         *rhs_dsp)
               && substitute_reg_in_expr (expr, through_insn, false))
	{
          /* ??? We cannot perform substitution AND speculation on the same
             insn.  */
          gcc_assert (!was_changed);
          was_changed = true;
          if (ptrans_type)
            *ptrans_type = TRANS_SUBSTITUTION;
          EXPR_WAS_SUBSTITUTED (expr) = true;
	}
      else
	return MOVEUP_EXPR_NULL;
    }

  /* Don't move trapping insns through jumps.
     This check should be at the end to give a chance to control speculation
     to perform its duties.  */
  if (CANT_MOVE_TRAPPING (expr, through_insn))
    return MOVEUP_EXPR_NULL;

  return (was_changed
          ? MOVEUP_EXPR_CHANGED
          : (as_rhs
             ? MOVEUP_EXPR_AS_RHS
             : MOVEUP_EXPR_SAME));
}

/* Try to look at bitmap caches for EXPR and INSN pair, return true
   if successful.  When INSIDE_INSN_GROUP, also try ignore dependencies
   that can exist within a parallel group.  Write to RES the resulting
   code for moveup_expr.  */
static bool
try_bitmap_cache (expr_t expr, insn_t insn,
                  bool inside_insn_group,
                  enum MOVEUP_EXPR_CODE *res)
{
  int expr_uid = INSN_UID (EXPR_INSN_RTX (expr));

  /* First check whether we've analyzed this situation already.  */
  if (bitmap_bit_p (INSN_ANALYZED_DEPS (insn), expr_uid))
    {
      if (bitmap_bit_p (INSN_FOUND_DEPS (insn), expr_uid))
        {
          if (sched_verbose >= 6)
            sel_print ("removed (cached)\n");
          *res = MOVEUP_EXPR_NULL;
          return true;
        }
      else
        {
          if (sched_verbose >= 6)
            sel_print ("unchanged (cached)\n");
          *res = MOVEUP_EXPR_SAME;
          return true;
        }
    }
  else if (bitmap_bit_p (INSN_FOUND_DEPS (insn), expr_uid))
    {
      if (inside_insn_group)
        {
          if (sched_verbose >= 6)
            sel_print ("unchanged (as RHS, cached, inside insn group)\n");
          *res = MOVEUP_EXPR_SAME;
          return true;

        }
      else
        EXPR_TARGET_AVAILABLE (expr) = false;

      /* This is the only case when propagation result can change over time,
         as we can dynamically switch off scheduling as RHS.  In this case,
         just check the flag to reach the correct decision.  */
      if (enable_schedule_as_rhs_p)
        {
          if (sched_verbose >= 6)
            sel_print ("unchanged (as RHS, cached)\n");
          *res = MOVEUP_EXPR_AS_RHS;
          return true;
        }
      else
        {
          if (sched_verbose >= 6)
            sel_print ("removed (cached as RHS, but renaming"
                       " is now disabled)\n");
          *res = MOVEUP_EXPR_NULL;
          return true;
        }
    }

  return false;
}

/* Try to look at bitmap caches for EXPR and INSN pair, return true
   if successful.  Write to RES the resulting code for moveup_expr.  */
static bool
try_transformation_cache (expr_t expr, insn_t insn,
                          enum MOVEUP_EXPR_CODE *res)
{
  struct transformed_insns *pti
    = (struct transformed_insns *)
    htab_find_with_hash (INSN_TRANSFORMED_INSNS (insn),
                         &EXPR_VINSN (expr),
                         VINSN_HASH_RTX (EXPR_VINSN (expr)));
  if (pti)
    {
      /* This EXPR was already moved through this insn and was
         changed as a result.  Fetch the proper data from
         the hashtable.  */
      insert_in_history_vect (&EXPR_HISTORY_OF_CHANGES (expr),
                              INSN_UID (insn), pti->type,
                              pti->vinsn_old, pti->vinsn_new,
                              EXPR_SPEC_DONE_DS (expr));

      if (INSN_IN_STREAM_P (VINSN_INSN_RTX (pti->vinsn_new)))
        pti->vinsn_new = vinsn_copy (pti->vinsn_new, true);
      change_vinsn_in_expr (expr, pti->vinsn_new);
      if (pti->was_target_conflict)
        EXPR_TARGET_AVAILABLE (expr) = false;
      if (pti->type == TRANS_SPECULATION)
        {
          EXPR_SPEC_DONE_DS (expr) = pti->ds;
          EXPR_NEEDS_SPEC_CHECK_P (expr) |= pti->needs_check;
        }

      if (sched_verbose >= 6)
        {
          sel_print ("changed (cached): ");
          dump_expr (expr);
          sel_print ("\n");
        }

      *res = MOVEUP_EXPR_CHANGED;
      return true;
    }

  return false;
}

/* Update bitmap caches on INSN with result RES of propagating EXPR.  */
static void
update_bitmap_cache (expr_t expr, insn_t insn, bool inside_insn_group,
                     enum MOVEUP_EXPR_CODE res)
{
  int expr_uid = INSN_UID (EXPR_INSN_RTX (expr));

  /* Do not cache result of propagating jumps through an insn group,
     as it is always true, which is not useful outside the group.  */
  if (inside_insn_group)
    return;

  if (res == MOVEUP_EXPR_NULL)
    {
      bitmap_set_bit (INSN_ANALYZED_DEPS (insn), expr_uid);
      bitmap_set_bit (INSN_FOUND_DEPS (insn), expr_uid);
    }
  else if (res == MOVEUP_EXPR_SAME)
    {
      bitmap_set_bit (INSN_ANALYZED_DEPS (insn), expr_uid);
      bitmap_clear_bit (INSN_FOUND_DEPS (insn), expr_uid);
    }
  else if (res == MOVEUP_EXPR_AS_RHS)
    {
      bitmap_clear_bit (INSN_ANALYZED_DEPS (insn), expr_uid);
      bitmap_set_bit (INSN_FOUND_DEPS (insn), expr_uid);
    }
  else
    gcc_unreachable ();
}

/* Update hashtable on INSN with changed EXPR, old EXPR_OLD_VINSN
   and transformation type TRANS_TYPE.  */
static void
update_transformation_cache (expr_t expr, insn_t insn,
                             bool inside_insn_group,
                             enum local_trans_type trans_type,
                             vinsn_t expr_old_vinsn)
{
  struct transformed_insns *pti;

  if (inside_insn_group)
    return;

  pti = XNEW (struct transformed_insns);
  pti->vinsn_old = expr_old_vinsn;
  pti->vinsn_new = EXPR_VINSN (expr);
  pti->type = trans_type;
  pti->was_target_conflict = was_target_conflict;
  pti->ds = EXPR_SPEC_DONE_DS (expr);
  pti->needs_check = EXPR_NEEDS_SPEC_CHECK_P (expr);
  vinsn_attach (pti->vinsn_old);
  vinsn_attach (pti->vinsn_new);
  *((struct transformed_insns **)
    htab_find_slot_with_hash (INSN_TRANSFORMED_INSNS (insn),
                              pti, VINSN_HASH_RTX (expr_old_vinsn),
                              INSERT)) = pti;
}

/* Same as moveup_expr, but first looks up the result of
   transformation in caches.  */
static enum MOVEUP_EXPR_CODE
moveup_expr_cached (expr_t expr, insn_t insn, bool inside_insn_group)
{
  enum MOVEUP_EXPR_CODE res;
  bool got_answer = false;

  if (sched_verbose >= 6)
    {
      sel_print ("Moving ");
      dump_expr (expr);
      sel_print (" through %d: ", INSN_UID (insn));
    }

  if (DEBUG_INSN_P (EXPR_INSN_RTX (expr))
      && BLOCK_FOR_INSN (EXPR_INSN_RTX (expr))
      && (sel_bb_head (BLOCK_FOR_INSN (EXPR_INSN_RTX (expr)))
	  == EXPR_INSN_RTX (expr)))
    /* Don't use cached information for debug insns that are heads of
       basic blocks.  */;
  else if (try_bitmap_cache (expr, insn, inside_insn_group, &res))
    /* When inside insn group, we do not want remove stores conflicting
       with previosly issued loads.  */
    got_answer = ! inside_insn_group || res != MOVEUP_EXPR_NULL;
  else if (try_transformation_cache (expr, insn, &res))
    got_answer = true;

  if (! got_answer)
    {
      /* Invoke moveup_expr and record the results.  */
      vinsn_t expr_old_vinsn = EXPR_VINSN (expr);
      ds_t expr_old_spec_ds = EXPR_SPEC_DONE_DS (expr);
      int expr_uid = INSN_UID (VINSN_INSN_RTX (expr_old_vinsn));
      bool unique_p = VINSN_UNIQUE_P (expr_old_vinsn);
      enum local_trans_type trans_type = TRANS_SUBSTITUTION;

      /* ??? Invent something better than this.  We can't allow old_vinsn
         to go, we need it for the history vector.  */
      vinsn_attach (expr_old_vinsn);

      res = moveup_expr (expr, insn, inside_insn_group,
                         &trans_type);
      switch (res)
        {
        case MOVEUP_EXPR_NULL:
          update_bitmap_cache (expr, insn, inside_insn_group, res);
	  if (sched_verbose >= 6)
            sel_print ("removed\n");
	  break;

	case MOVEUP_EXPR_SAME:
          update_bitmap_cache (expr, insn, inside_insn_group, res);
          if (sched_verbose >= 6)
            sel_print ("unchanged\n");
	  break;

        case MOVEUP_EXPR_AS_RHS:
          gcc_assert (!unique_p || inside_insn_group);
          update_bitmap_cache (expr, insn, inside_insn_group, res);
	  if (sched_verbose >= 6)
            sel_print ("unchanged (as RHS)\n");
	  break;

	case MOVEUP_EXPR_CHANGED:
          gcc_assert (INSN_UID (EXPR_INSN_RTX (expr)) != expr_uid
                      || EXPR_SPEC_DONE_DS (expr) != expr_old_spec_ds);
          insert_in_history_vect (&EXPR_HISTORY_OF_CHANGES (expr),
                                  INSN_UID (insn), trans_type,
                                  expr_old_vinsn, EXPR_VINSN (expr),
                                  expr_old_spec_ds);
          update_transformation_cache (expr, insn, inside_insn_group,
                                       trans_type, expr_old_vinsn);
          if (sched_verbose >= 6)
            {
              sel_print ("changed: ");
              dump_expr (expr);
              sel_print ("\n");
            }
	  break;
	default:
	  gcc_unreachable ();
        }

      vinsn_detach (expr_old_vinsn);
    }

  return res;
}

/* Moves an av set AVP up through INSN, performing necessary
   transformations.  */
static void
moveup_set_expr (av_set_t *avp, insn_t insn, bool inside_insn_group)
{
  av_set_iterator i;
  expr_t expr;

  FOR_EACH_EXPR_1 (expr, i, avp)
    {

      switch (moveup_expr_cached (expr, insn, inside_insn_group))
	{
	case MOVEUP_EXPR_SAME:
        case MOVEUP_EXPR_AS_RHS:
	  break;

	case MOVEUP_EXPR_NULL:
	  av_set_iter_remove (&i);
	  break;

	case MOVEUP_EXPR_CHANGED:
          expr = merge_with_other_exprs (avp, &i, expr);
	  break;

	default:
	  gcc_unreachable ();
	}
    }
}

/* Moves AVP set along PATH.  */
static void
moveup_set_inside_insn_group (av_set_t *avp, ilist_t path)
{
  int last_cycle;

  if (sched_verbose >= 6)
    sel_print ("Moving expressions up in the insn group...\n");
  if (! path)
    return;
  last_cycle = INSN_SCHED_CYCLE (ILIST_INSN (path));
  while (path
         && INSN_SCHED_CYCLE (ILIST_INSN (path)) == last_cycle)
    {
      moveup_set_expr (avp, ILIST_INSN (path), true);
      path = ILIST_NEXT (path);
    }
}

/* Returns true if after moving EXPR along PATH it equals to EXPR_VLIW.  */
static bool
equal_after_moveup_path_p (expr_t expr, ilist_t path, expr_t expr_vliw)
{
  expr_def _tmp, *tmp = &_tmp;
  int last_cycle;
  bool res = true;

  copy_expr_onside (tmp, expr);
  last_cycle = path ? INSN_SCHED_CYCLE (ILIST_INSN (path)) : 0;
  while (path
         && res
         && INSN_SCHED_CYCLE (ILIST_INSN (path)) == last_cycle)
    {
      res = (moveup_expr_cached (tmp, ILIST_INSN (path), true)
             != MOVEUP_EXPR_NULL);
      path = ILIST_NEXT (path);
    }

  if (res)
    {
      vinsn_t tmp_vinsn = EXPR_VINSN (tmp);
      vinsn_t expr_vliw_vinsn = EXPR_VINSN (expr_vliw);

      if (tmp_vinsn != expr_vliw_vinsn)
	res = vinsn_equal_p (tmp_vinsn, expr_vliw_vinsn);
    }

  clear_expr (tmp);
  return res;
}


/* Functions that compute av and lv sets.  */

/* Returns true if INSN is not a downward continuation of the given path P in
   the current stage.  */
static bool
is_ineligible_successor (insn_t insn, ilist_t p)
{
  insn_t prev_insn;

  /* Check if insn is not deleted.  */
  if (PREV_INSN (insn) && NEXT_INSN (PREV_INSN (insn)) != insn)
    gcc_unreachable ();
  else if (NEXT_INSN (insn) && PREV_INSN (NEXT_INSN (insn)) != insn)
    gcc_unreachable ();

  /* If it's the first insn visited, then the successor is ok.  */
  if (!p)
    return false;

  prev_insn = ILIST_INSN (p);

  if (/* a backward edge.  */
      INSN_SEQNO (insn) < INSN_SEQNO (prev_insn)
      /* is already visited.  */
      || (INSN_SEQNO (insn) == INSN_SEQNO (prev_insn)
	  && (ilist_is_in_p (p, insn)
              /* We can reach another fence here and still seqno of insn
                 would be equal to seqno of prev_insn.  This is possible
                 when prev_insn is a previously created bookkeeping copy.
                 In that case it'd get a seqno of insn.  Thus, check here
                 whether insn is in current fence too.  */
              || IN_CURRENT_FENCE_P (insn)))
      /* Was already scheduled on this round.  */
      || (INSN_SEQNO (insn) > INSN_SEQNO (prev_insn)
	  && IN_CURRENT_FENCE_P (insn))
      /* An insn from another fence could also be
	 scheduled earlier even if this insn is not in
	 a fence list right now.  Check INSN_SCHED_CYCLE instead.  */
      || (!pipelining_p
          && INSN_SCHED_TIMES (insn) > 0))
    return true;
  else
    return false;
}

/* Computes the av_set below the last bb insn INSN, doing all the 'dirty work'
   of handling multiple successors and properly merging its av_sets.  P is
   the current path traversed.  WS is the size of lookahead window.
   Return the av set computed.  */
static av_set_t
compute_av_set_at_bb_end (insn_t insn, ilist_t p, int ws)
{
  struct succs_info *sinfo;
  av_set_t expr_in_all_succ_branches = NULL;
  int is;
  insn_t succ, zero_succ = NULL;
  av_set_t av1 = NULL;

  gcc_assert (sel_bb_end_p (insn));

  /* Find different kind of successors needed for correct computing of
     SPEC and TARGET_AVAILABLE attributes.  */
  sinfo = compute_succs_info (insn, SUCCS_NORMAL);

  /* Debug output.  */
  if (sched_verbose >= 6)
    {
      sel_print ("successors of bb end (%d): ", INSN_UID (insn));
      dump_insn_vector (sinfo->succs_ok);
      sel_print ("\n");
      if (sinfo->succs_ok_n != sinfo->all_succs_n)
        sel_print ("real successors num: %d\n", sinfo->all_succs_n);
    }

  /* Add insn to the tail of current path.  */
  ilist_add (&p, insn);

  FOR_EACH_VEC_ELT (sinfo->succs_ok, is, succ)
    {
      av_set_t succ_set;

      /* We will edit SUCC_SET and EXPR_SPEC field of its elements.  */
      succ_set = compute_av_set_inside_bb (succ, p, ws, true);

      av_set_split_usefulness (succ_set,
                               sinfo->probs_ok[is],
                               sinfo->all_prob);

      if (sinfo->all_succs_n > 1)
	{
          /* Find EXPR'es that came from *all* successors and save them
             into expr_in_all_succ_branches.  This set will be used later
             for calculating speculation attributes of EXPR'es.  */
          if (is == 0)
            {
              expr_in_all_succ_branches = av_set_copy (succ_set);

              /* Remember the first successor for later. */
              zero_succ = succ;
            }
          else
            {
              av_set_iterator i;
              expr_t expr;

              FOR_EACH_EXPR_1 (expr, i, &expr_in_all_succ_branches)
                if (!av_set_is_in_p (succ_set, EXPR_VINSN (expr)))
                  av_set_iter_remove (&i);
            }
	}

      /* Union the av_sets.  Check liveness restrictions on target registers
         in special case of two successors.  */
      if (sinfo->succs_ok_n == 2 && is == 1)
        {
          basic_block bb0 = BLOCK_FOR_INSN (zero_succ);
          basic_block bb1 = BLOCK_FOR_INSN (succ);

          gcc_assert (BB_LV_SET_VALID_P (bb0) && BB_LV_SET_VALID_P (bb1));
          av_set_union_and_live (&av1, &succ_set,
                                 BB_LV_SET (bb0),
                                 BB_LV_SET (bb1),
                                 insn);
        }
      else
        av_set_union_and_clear (&av1, &succ_set, insn);
    }

  /* Check liveness restrictions via hard way when there are more than
     two successors.  */
  if (sinfo->succs_ok_n > 2)
    FOR_EACH_VEC_ELT (sinfo->succs_ok, is, succ)
      {
        basic_block succ_bb = BLOCK_FOR_INSN (succ);
	av_set_t av_succ = (is_ineligible_successor (succ, p)
			    ? NULL
			    : BB_AV_SET (succ_bb));

        gcc_assert (BB_LV_SET_VALID_P (succ_bb));
	mark_unavailable_targets (av1, av_succ, BB_LV_SET (succ_bb));
      }

  /* Finally, check liveness restrictions on paths leaving the region.  */
  if (sinfo->all_succs_n > sinfo->succs_ok_n)
    FOR_EACH_VEC_ELT (sinfo->succs_other, is, succ)
      mark_unavailable_targets
        (av1, NULL, BB_LV_SET (BLOCK_FOR_INSN (succ)));

  if (sinfo->all_succs_n > 1)
    {
      av_set_iterator i;
      expr_t expr;

      /* Increase the spec attribute of all EXPR'es that didn't come
	 from all successors.  */
      FOR_EACH_EXPR (expr, i, av1)
	if (!av_set_is_in_p (expr_in_all_succ_branches, EXPR_VINSN (expr)))
	  EXPR_SPEC (expr)++;

      av_set_clear (&expr_in_all_succ_branches);

      /* Do not move conditional branches through other
	 conditional branches.  So, remove all conditional
	 branches from av_set if current operator is a conditional
	 branch.  */
      av_set_substract_cond_branches (&av1);
    }

  ilist_remove (&p);
  free_succs_info (sinfo);

  if (sched_verbose >= 6)
    {
      sel_print ("av_succs (%d): ", INSN_UID (insn));
      dump_av_set (av1);
      sel_print ("\n");
    }

  return av1;
}

/* This function computes av_set for the FIRST_INSN by dragging valid
   av_set through all basic block insns either from the end of basic block
   (computed using compute_av_set_at_bb_end) or from the insn on which
   MAX_WS was exceeded.  It uses compute_av_set_at_bb_end to compute av_set
   below the basic block and handling conditional branches.
   FIRST_INSN - the basic block head, P - path consisting of the insns
   traversed on the way to the FIRST_INSN (the path is sparse, only bb heads
   and bb ends are added to the path), WS - current window size,
   NEED_COPY_P - true if we'll make a copy of av_set before returning it.  */
static av_set_t
compute_av_set_inside_bb (insn_t first_insn, ilist_t p, int ws,
			  bool need_copy_p)
{
  insn_t cur_insn;
  int end_ws = ws;
  insn_t bb_end = sel_bb_end (BLOCK_FOR_INSN (first_insn));
  insn_t after_bb_end = NEXT_INSN (bb_end);
  insn_t last_insn;
  av_set_t av = NULL;
  basic_block cur_bb = BLOCK_FOR_INSN (first_insn);

  /* Return NULL if insn is not on the legitimate downward path.  */
  if (is_ineligible_successor (first_insn, p))
    {
      if (sched_verbose >= 6)
        sel_print ("Insn %d is ineligible_successor\n", INSN_UID (first_insn));

      return NULL;
    }

  /* If insn already has valid av(insn) computed, just return it.  */
  if (AV_SET_VALID_P (first_insn))
    {
      av_set_t av_set;

      if (sel_bb_head_p (first_insn))
	av_set = BB_AV_SET (BLOCK_FOR_INSN (first_insn));
      else
	av_set = NULL;

      if (sched_verbose >= 6)
        {
          sel_print ("Insn %d has a valid av set: ", INSN_UID (first_insn));
          dump_av_set (av_set);
          sel_print ("\n");
        }

      return need_copy_p ? av_set_copy (av_set) : av_set;
    }

  ilist_add (&p, first_insn);

  /* As the result after this loop have completed, in LAST_INSN we'll
     have the insn which has valid av_set to start backward computation
     from: it either will be NULL because on it the window size was exceeded
     or other valid av_set as returned by compute_av_set for the last insn
     of the basic block.  */
  for (last_insn = first_insn; last_insn != after_bb_end;
       last_insn = NEXT_INSN (last_insn))
    {
      /* We may encounter valid av_set not only on bb_head, but also on
	 those insns on which previously MAX_WS was exceeded.  */
      if (AV_SET_VALID_P (last_insn))
	{
          if (sched_verbose >= 6)
            sel_print ("Insn %d has a valid empty av set\n", INSN_UID (last_insn));
	  break;
	}

      /* The special case: the last insn of the BB may be an
         ineligible_successor due to its SEQ_NO that was set on
	 it as a bookkeeping.  */
      if (last_insn != first_insn
          && is_ineligible_successor (last_insn, p))
	{
          if (sched_verbose >= 6)
            sel_print ("Insn %d is ineligible_successor\n", INSN_UID (last_insn));
	  break;
	}

      if (DEBUG_INSN_P (last_insn))
	continue;

      if (end_ws > max_ws)
	{
	  /* We can reach max lookahead size at bb_header, so clean av_set
	     first.  */
	  INSN_WS_LEVEL (last_insn) = global_level;

	  if (sched_verbose >= 6)
            sel_print ("Insn %d is beyond the software lookahead window size\n",
                       INSN_UID (last_insn));
	  break;
	}

      end_ws++;
    }

  /* Get the valid av_set into AV above the LAST_INSN to start backward
     computation from.  It either will be empty av_set or av_set computed from
     the successors on the last insn of the current bb.  */
  if (last_insn != after_bb_end)
    {
      av = NULL;

      /* This is needed only to obtain av_sets that are identical to
         those computed by the old compute_av_set version.  */
      if (last_insn == first_insn && !INSN_NOP_P (last_insn))
        av_set_add (&av, INSN_EXPR (last_insn));
    }
  else
    /* END_WS is always already increased by 1 if LAST_INSN == AFTER_BB_END.  */
    av = compute_av_set_at_bb_end (bb_end, p, end_ws);

  /* Compute av_set in AV starting from below the LAST_INSN up to
     location above the FIRST_INSN.  */
  for (cur_insn = PREV_INSN (last_insn); cur_insn != PREV_INSN (first_insn);
       cur_insn = PREV_INSN (cur_insn))
    if (!INSN_NOP_P (cur_insn))
      {
        expr_t expr;

        moveup_set_expr (&av, cur_insn, false);

        /* If the expression for CUR_INSN is already in the set,
           replace it by the new one.  */
        expr = av_set_lookup (av, INSN_VINSN (cur_insn));
        if (expr != NULL)
          {
            clear_expr (expr);
            copy_expr (expr, INSN_EXPR (cur_insn));
          }
        else
          av_set_add (&av, INSN_EXPR (cur_insn));
      }

  /* Clear stale bb_av_set.  */
  if (sel_bb_head_p (first_insn))
    {
      av_set_clear (&BB_AV_SET (cur_bb));
      BB_AV_SET (cur_bb) = need_copy_p ? av_set_copy (av) : av;
      BB_AV_LEVEL (cur_bb) = global_level;
    }

  if (sched_verbose >= 6)
    {
      sel_print ("Computed av set for insn %d: ", INSN_UID (first_insn));
      dump_av_set (av);
      sel_print ("\n");
    }

  ilist_remove (&p);
  return av;
}

/* Compute av set before INSN.
   INSN - the current operation (actual rtx INSN)
   P - the current path, which is list of insns visited so far
   WS - software lookahead window size.
   UNIQUE_P - TRUE, if returned av_set will be changed, hence
   if we want to save computed av_set in s_i_d, we should make a copy of it.

   In the resulting set we will have only expressions that don't have delay
   stalls and nonsubstitutable dependences.  */
static av_set_t
compute_av_set (insn_t insn, ilist_t p, int ws, bool unique_p)
{
  return compute_av_set_inside_bb (insn, p, ws, unique_p);
}

/* Propagate a liveness set LV through INSN.  */
static void
propagate_lv_set (regset lv, insn_t insn)
{
  gcc_assert (INSN_P (insn));

  if (INSN_NOP_P (insn))
    return;

  df_simulate_one_insn_backwards (BLOCK_FOR_INSN (insn), insn, lv);
}

/* Return livness set at the end of BB.  */
static regset
compute_live_after_bb (basic_block bb)
{
  edge e;
  edge_iterator ei;
  regset lv = get_clear_regset_from_pool ();

  gcc_assert (!ignore_first);

  FOR_EACH_EDGE (e, ei, bb->succs)
    if (sel_bb_empty_p (e->dest))
      {
        if (! BB_LV_SET_VALID_P (e->dest))
          {
            gcc_unreachable ();
            gcc_assert (BB_LV_SET (e->dest) == NULL);
            BB_LV_SET (e->dest) = compute_live_after_bb (e->dest);
            BB_LV_SET_VALID_P (e->dest) = true;
          }
        IOR_REG_SET (lv, BB_LV_SET (e->dest));
      }
    else
      IOR_REG_SET (lv, compute_live (sel_bb_head (e->dest)));

  return lv;
}

/* Compute the set of all live registers at the point before INSN and save
   it at INSN if INSN is bb header.  */
regset
compute_live (insn_t insn)
{
  basic_block bb = BLOCK_FOR_INSN (insn);
  insn_t final, temp;
  regset lv;

  /* Return the valid set if we're already on it.  */
  if (!ignore_first)
    {
      regset src = NULL;

      if (sel_bb_head_p (insn) && BB_LV_SET_VALID_P (bb))
        src = BB_LV_SET (bb);
      else
        {
          gcc_assert (in_current_region_p (bb));
          if (INSN_LIVE_VALID_P (insn))
            src = INSN_LIVE (insn);
        }

      if (src)
	{
	  lv = get_regset_from_pool ();
	  COPY_REG_SET (lv, src);

          if (sel_bb_head_p (insn) && ! BB_LV_SET_VALID_P (bb))
            {
              COPY_REG_SET (BB_LV_SET (bb), lv);
              BB_LV_SET_VALID_P (bb) = true;
            }

	  return_regset_to_pool (lv);
	  return lv;
	}
    }

  /* We've skipped the wrong lv_set.  Don't skip the right one.  */
  ignore_first = false;
  gcc_assert (in_current_region_p (bb));

  /* Find a valid LV set in this block or below, if needed.
     Start searching from the next insn: either ignore_first is true, or
     INSN doesn't have a correct live set.  */
  temp = NEXT_INSN (insn);
  final = NEXT_INSN (BB_END (bb));
  while (temp != final && ! INSN_LIVE_VALID_P (temp))
    temp = NEXT_INSN (temp);
  if (temp == final)
    {
      lv = compute_live_after_bb (bb);
      temp = PREV_INSN (temp);
    }
  else
    {
      lv = get_regset_from_pool ();
      COPY_REG_SET (lv, INSN_LIVE (temp));
    }

  /* Put correct lv sets on the insns which have bad sets.  */
  final = PREV_INSN (insn);
  while (temp != final)
    {
      propagate_lv_set (lv, temp);
      COPY_REG_SET (INSN_LIVE (temp), lv);
      INSN_LIVE_VALID_P (temp) = true;
      temp = PREV_INSN (temp);
    }

  /* Also put it in a BB.  */
  if (sel_bb_head_p (insn))
    {
      basic_block bb = BLOCK_FOR_INSN (insn);

      COPY_REG_SET (BB_LV_SET (bb), lv);
      BB_LV_SET_VALID_P (bb) = true;
    }

  /* We return LV to the pool, but will not clear it there.  Thus we can
     legimatelly use LV till the next use of regset_pool_get ().  */
  return_regset_to_pool (lv);
  return lv;
}

/* Update liveness sets for INSN.  */
static inline void
update_liveness_on_insn (rtx_insn *insn)
{
  ignore_first = true;
  compute_live (insn);
}

/* Compute liveness below INSN and write it into REGS.  */
static inline void
compute_live_below_insn (rtx_insn *insn, regset regs)
{
  rtx_insn *succ;
  succ_iterator si;

  FOR_EACH_SUCC_1 (succ, si, insn, SUCCS_ALL)
    IOR_REG_SET (regs, compute_live (succ));
}

/* Update the data gathered in av and lv sets starting from INSN.  */
static void
update_data_sets (rtx_insn *insn)
{
  update_liveness_on_insn (insn);
  if (sel_bb_head_p (insn))
    {
      gcc_assert (AV_LEVEL (insn) != 0);
      BB_AV_LEVEL (BLOCK_FOR_INSN (insn)) = -1;
      compute_av_set (insn, NULL, 0, 0);
    }
}


/* Helper for move_op () and find_used_regs ().
   Return speculation type for which a check should be created on the place
   of INSN.  EXPR is one of the original ops we are searching for.  */
static ds_t
get_spec_check_type_for_insn (insn_t insn, expr_t expr)
{
  ds_t to_check_ds;
  ds_t already_checked_ds = EXPR_SPEC_DONE_DS (INSN_EXPR (insn));

  to_check_ds = EXPR_SPEC_TO_CHECK_DS (expr);

  if (targetm.sched.get_insn_checked_ds)
    already_checked_ds |= targetm.sched.get_insn_checked_ds (insn);

  if (spec_info != NULL
      && (spec_info->flags & SEL_SCHED_SPEC_DONT_CHECK_CONTROL))
    already_checked_ds |= BEGIN_CONTROL;

  already_checked_ds = ds_get_speculation_types (already_checked_ds);

  to_check_ds &= ~already_checked_ds;

  return to_check_ds;
}

/* Find the set of registers that are unavailable for storing expres
   while moving ORIG_OPS up on the path starting from INSN due to
   liveness (USED_REGS) or hardware restrictions (REG_RENAME_P).

   All the original operations found during the traversal are saved in the
   ORIGINAL_INSNS list.

   REG_RENAME_P denotes the set of hardware registers that
   cannot be used with renaming due to the register class restrictions,
   mode restrictions and other (the register we'll choose should be
   compatible class with the original uses, shouldn't be in call_used_regs,
   should be HARD_REGNO_RENAME_OK etc).

   Returns TRUE if we've found all original insns, FALSE otherwise.

   This function utilizes code_motion_path_driver (formerly find_used_regs_1)
   to traverse the code motion paths.  This helper function finds registers
   that are not available for storing expres while moving ORIG_OPS up on the
   path starting from INSN.  A register considered as used on the moving path,
   if one of the following conditions is not satisfied:

      (1) a register not set or read on any path from xi to an instance of
	  the original operation,
      (2) not among the live registers of the point immediately following the
          first original operation on a given downward path, except for the
	  original target register of the operation,
      (3) not live on the other path of any conditional branch that is passed
	  by the operation, in case original operations are not present on
	  both paths of the conditional branch.

   All the original operations found during the traversal are saved in the
   ORIGINAL_INSNS list.

   REG_RENAME_P->CROSSED_CALL_ABIS is true, if there is a call insn on the path
   from INSN to original insn. In this case CALL_USED_REG_SET will be added
   to unavailable hard regs at the point original operation is found.  */

static bool
find_used_regs (insn_t insn, av_set_t orig_ops, regset used_regs,
		struct reg_rename  *reg_rename_p, def_list_t *original_insns)
{
  def_list_iterator i;
  def_t def;
  int res;
  bool needs_spec_check_p = false;
  expr_t expr;
  av_set_iterator expr_iter;
  struct fur_static_params sparams;
  struct cmpd_local_params lparams;

  /* We haven't visited any blocks yet.  */
  bitmap_clear (code_motion_visited_blocks);

  /* Init parameters for code_motion_path_driver.  */
  sparams.crossed_call_abis = 0;
  sparams.original_insns = original_insns;
  sparams.used_regs = used_regs;

  /* Set the appropriate hooks and data.  */
  code_motion_path_driver_info = &fur_hooks;

  res = code_motion_path_driver (insn, orig_ops, NULL, &lparams, &sparams);

  reg_rename_p->crossed_call_abis |= sparams.crossed_call_abis;

  gcc_assert (res == 1);
  gcc_assert (original_insns && *original_insns);

  /* ??? We calculate whether an expression needs a check when computing
     av sets.  This information is not as precise as it could be due to
     merging this bit in merge_expr.  We can do better in find_used_regs,
     but we want to avoid multiple traversals of the same code motion
     paths.  */
  FOR_EACH_EXPR (expr, expr_iter, orig_ops)
    needs_spec_check_p |= EXPR_NEEDS_SPEC_CHECK_P (expr);

  /* Mark hardware regs in REG_RENAME_P that are not suitable
     for renaming expr in INSN due to hardware restrictions (register class,
     modes compatibility etc).  */
  FOR_EACH_DEF (def, i, *original_insns)
    {
      vinsn_t vinsn = INSN_VINSN (def->orig_insn);

      if (VINSN_SEPARABLE_P (vinsn))
	mark_unavailable_hard_regs (def, reg_rename_p, used_regs);

      /* Do not allow clobbering of ld.[sa] address in case some of the
         original operations need a check.  */
      if (needs_spec_check_p)
	IOR_REG_SET (used_regs, VINSN_REG_USES (vinsn));
    }

  return true;
}


/* Functions to choose the best insn from available ones.  */

/* Adjusts the priority for EXPR using the backend *_adjust_priority hook.  */
static int
sel_target_adjust_priority (expr_t expr)
{
  int priority = EXPR_PRIORITY (expr);
  int new_priority;

  if (targetm.sched.adjust_priority)
    new_priority = targetm.sched.adjust_priority (EXPR_INSN_RTX (expr), priority);
  else
    new_priority = priority;

  /* If the priority has changed, adjust EXPR_PRIORITY_ADJ accordingly.  */
  EXPR_PRIORITY_ADJ (expr) = new_priority - EXPR_PRIORITY (expr);

  if (sched_verbose >= 4)
    sel_print ("sel_target_adjust_priority: insn %d,  %d+%d = %d.\n",
	       INSN_UID (EXPR_INSN_RTX (expr)), EXPR_PRIORITY (expr),
	       EXPR_PRIORITY_ADJ (expr), new_priority);

  return new_priority;
}

/* Rank two available exprs for schedule.  Never return 0 here.  */
static int
sel_rank_for_schedule (const void *x, const void *y)
{
  expr_t tmp = *(const expr_t *) y;
  expr_t tmp2 = *(const expr_t *) x;
  insn_t tmp_insn, tmp2_insn;
  vinsn_t tmp_vinsn, tmp2_vinsn;
  int val;

  tmp_vinsn = EXPR_VINSN (tmp);
  tmp2_vinsn = EXPR_VINSN (tmp2);
  tmp_insn = EXPR_INSN_RTX (tmp);
  tmp2_insn = EXPR_INSN_RTX (tmp2);

  /* Schedule debug insns as early as possible.  */
  if (DEBUG_INSN_P (tmp_insn) && !DEBUG_INSN_P (tmp2_insn))
    return -1;
  else if (DEBUG_INSN_P (tmp2_insn))
    return 1;

  /* Prefer SCHED_GROUP_P insns to any others.  */
  if (SCHED_GROUP_P (tmp_insn) != SCHED_GROUP_P (tmp2_insn))
    {
      if (VINSN_UNIQUE_P (tmp_vinsn) && VINSN_UNIQUE_P (tmp2_vinsn))
        return SCHED_GROUP_P (tmp2_insn) ? 1 : -1;

      /* Now uniqueness means SCHED_GROUP_P is set, because schedule groups
         cannot be cloned.  */
      if (VINSN_UNIQUE_P (tmp2_vinsn))
        return 1;
      return -1;
    }

  /* Discourage scheduling of speculative checks.  */
  val = (sel_insn_is_speculation_check (tmp_insn)
	 - sel_insn_is_speculation_check (tmp2_insn));
  if (val)
    return val;

  /* Prefer not scheduled insn over scheduled one.  */
  if (EXPR_SCHED_TIMES (tmp) > 0 || EXPR_SCHED_TIMES (tmp2) > 0)
    {
      val = EXPR_SCHED_TIMES (tmp) - EXPR_SCHED_TIMES (tmp2);
      if (val)
	return val;
    }

  /* Prefer jump over non-jump instruction.  */
  if (control_flow_insn_p (tmp_insn) && !control_flow_insn_p (tmp2_insn))
    return -1;
  else if (control_flow_insn_p (tmp2_insn) && !control_flow_insn_p (tmp_insn))
    return 1;

  /* Prefer an expr with non-zero usefulness.  */
  int u1 = EXPR_USEFULNESS (tmp), u2 = EXPR_USEFULNESS (tmp2);

  if (u1 == 0)
    {
      if (u2 == 0)
        u1 = u2 = 1;
      else
        return 1;
    }
  else if (u2 == 0)
    return -1;

  /* Prefer an expr with greater priority.  */
  val = (u2 * (EXPR_PRIORITY (tmp2) + EXPR_PRIORITY_ADJ (tmp2))
         - u1 * (EXPR_PRIORITY (tmp) + EXPR_PRIORITY_ADJ (tmp)));
  if (val)
    return val;

  if (spec_info != NULL && spec_info->mask != 0)
    /* This code was taken from haifa-sched.c: rank_for_schedule ().  */
    {
      ds_t ds1, ds2;
      dw_t dw1, dw2;
      int dw;

      ds1 = EXPR_SPEC_DONE_DS (tmp);
      if (ds1)
	dw1 = ds_weak (ds1);
      else
	dw1 = NO_DEP_WEAK;

      ds2 = EXPR_SPEC_DONE_DS (tmp2);
      if (ds2)
	dw2 = ds_weak (ds2);
      else
	dw2 = NO_DEP_WEAK;

      dw = dw2 - dw1;
      if (dw > (NO_DEP_WEAK / 8) || dw < -(NO_DEP_WEAK / 8))
	return dw;
    }

  /* Prefer an old insn to a bookkeeping insn.  */
  if (INSN_UID (tmp_insn) < first_emitted_uid
      && INSN_UID (tmp2_insn) >= first_emitted_uid)
    return -1;
  if (INSN_UID (tmp_insn) >= first_emitted_uid
      && INSN_UID (tmp2_insn) < first_emitted_uid)
    return 1;

  /* Prefer an insn with smaller UID, as a last resort.
     We can't safely use INSN_LUID as it is defined only for those insns
     that are in the stream.  */
  return INSN_UID (tmp_insn) - INSN_UID (tmp2_insn);
}

/* Filter out expressions from av set pointed to by AV_PTR
   that are pipelined too many times.  */
static void
process_pipelined_exprs (av_set_t *av_ptr)
{
  expr_t expr;
  av_set_iterator si;

  /* Don't pipeline already pipelined code as that would increase
     number of unnecessary register moves.  */
  FOR_EACH_EXPR_1 (expr, si, av_ptr)
    {
      if (EXPR_SCHED_TIMES (expr)
	  >= param_selsched_max_sched_times)
	av_set_iter_remove (&si);
    }
}

/* Filter speculative insns from AV_PTR if we don't want them.  */
static void
process_spec_exprs (av_set_t *av_ptr)
{
  expr_t expr;
  av_set_iterator si;

  if (spec_info == NULL)
    return;

  /* Scan *AV_PTR to find out if we want to consider speculative
     instructions for scheduling.  */
  FOR_EACH_EXPR_1 (expr, si, av_ptr)
    {
      ds_t ds;

      ds = EXPR_SPEC_DONE_DS (expr);

      /* The probability of a success is too low - don't speculate.  */
      if ((ds & SPECULATIVE)
          && (ds_weak (ds) < spec_info->data_weakness_cutoff
              || EXPR_USEFULNESS (expr) < spec_info->control_weakness_cutoff
	      || (pipelining_p && false
		  && (ds & DATA_SPEC)
		  && (ds & CONTROL_SPEC))))
        {
          av_set_iter_remove (&si);
          continue;
        }
    }
}

/* Search for any use-like insns in AV_PTR and decide on scheduling
   them.  Return one when found, and NULL otherwise.
   Note that we check here whether a USE could be scheduled to avoid
   an infinite loop later.  */
static expr_t
process_use_exprs (av_set_t *av_ptr)
{
  expr_t expr;
  av_set_iterator si;
  bool uses_present_p = false;
  bool try_uses_p = true;

  FOR_EACH_EXPR_1 (expr, si, av_ptr)
    {
      /* This will also initialize INSN_CODE for later use.  */
      if (recog_memoized (EXPR_INSN_RTX (expr)) < 0)
        {
          /* If we have a USE in *AV_PTR that was not scheduled yet,
             do so because it will do good only.  */
          if (EXPR_SCHED_TIMES (expr) <= 0)
            {
              if (EXPR_TARGET_AVAILABLE (expr) == 1)
                return expr;

              av_set_iter_remove (&si);
            }
          else
            {
              gcc_assert (pipelining_p);

              uses_present_p = true;
            }
        }
      else
        try_uses_p = false;
    }

  if (uses_present_p)
    {
      /* If we don't want to schedule any USEs right now and we have some
           in *AV_PTR, remove them, else just return the first one found.  */
      if (!try_uses_p)
        {
          FOR_EACH_EXPR_1 (expr, si, av_ptr)
            if (INSN_CODE (EXPR_INSN_RTX (expr)) < 0)
              av_set_iter_remove (&si);
        }
      else
        {
          FOR_EACH_EXPR_1 (expr, si, av_ptr)
            {
              gcc_assert (INSN_CODE (EXPR_INSN_RTX (expr)) < 0);

              if (EXPR_TARGET_AVAILABLE (expr) == 1)
                return expr;

              av_set_iter_remove (&si);
            }
        }
    }

  return NULL;
}

/* Lookup EXPR in VINSN_VEC and return TRUE if found.  Also check patterns from
   EXPR's history of changes.  */
static bool
vinsn_vec_has_expr_p (vinsn_vec_t vinsn_vec, expr_t expr)
{
  vinsn_t vinsn, expr_vinsn;
  int n;
  unsigned i;

  /* Start with checking expr itself and then proceed with all the old forms
     of expr taken from its history vector.  */
  for (i = 0, expr_vinsn = EXPR_VINSN (expr);
       expr_vinsn;
       expr_vinsn = (i < EXPR_HISTORY_OF_CHANGES (expr).length ()
		     ? EXPR_HISTORY_OF_CHANGES (expr)[i++].old_expr_vinsn
		     : NULL))
    FOR_EACH_VEC_ELT (vinsn_vec, n, vinsn)
      if (VINSN_SEPARABLE_P (vinsn))
	{
	  if (vinsn_equal_p (vinsn, expr_vinsn))
	    return true;
	}
      else
	{
	  /* For non-separable instructions, the blocking insn can have
	     another pattern due to substitution, and we can't choose
	     different register as in the above case.  Check all registers
	     being written instead.  */
	  if (bitmap_intersect_p (VINSN_REG_SETS (vinsn),
				  VINSN_REG_SETS (expr_vinsn)))
	    return true;
	}

  return false;
}

/* Return true if either of expressions from ORIG_OPS can be blocked
   by previously created bookkeeping code.  STATIC_PARAMS points to static
   parameters of move_op.  */
static bool
av_set_could_be_blocked_by_bookkeeping_p (av_set_t orig_ops, void *static_params)
{
  expr_t expr;
  av_set_iterator iter;
  moveop_static_params_p sparams;

  /* This checks that expressions in ORIG_OPS are not blocked by bookkeeping
     created while scheduling on another fence.  */
  FOR_EACH_EXPR (expr, iter, orig_ops)
    if (vinsn_vec_has_expr_p (vec_bookkeeping_blocked_vinsns, expr))
      return true;

  gcc_assert (code_motion_path_driver_info == &move_op_hooks);
  sparams = (moveop_static_params_p) static_params;

  /* Expressions can be also blocked by bookkeeping created during current
     move_op.  */
  if (bitmap_bit_p (current_copies, INSN_UID (sparams->failed_insn)))
    FOR_EACH_EXPR (expr, iter, orig_ops)
      if (moveup_expr_cached (expr, sparams->failed_insn, false) != MOVEUP_EXPR_NULL)
        return true;

  /* Expressions in ORIG_OPS may have wrong destination register due to
     renaming.  Check with the right register instead.  */
  if (sparams->dest && REG_P (sparams->dest))
    {
      rtx reg = sparams->dest;
      vinsn_t failed_vinsn = INSN_VINSN (sparams->failed_insn);

      if (register_unavailable_p (VINSN_REG_SETS (failed_vinsn), reg)
	  || register_unavailable_p (VINSN_REG_USES (failed_vinsn), reg)
	  || register_unavailable_p (VINSN_REG_CLOBBERS (failed_vinsn), reg))
	return true;
    }

  return false;
}

/* Clear VINSN_VEC and detach vinsns.  */
static void
vinsn_vec_clear (vinsn_vec_t *vinsn_vec)
{
  unsigned len = vinsn_vec->length ();
  if (len > 0)
    {
      vinsn_t vinsn;
      int n;

      FOR_EACH_VEC_ELT (*vinsn_vec, n, vinsn)
        vinsn_detach (vinsn);
      vinsn_vec->block_remove (0, len);
    }
}

/* Add the vinsn of EXPR to the VINSN_VEC.  */
static void
vinsn_vec_add (vinsn_vec_t *vinsn_vec, expr_t expr)
{
  vinsn_attach (EXPR_VINSN (expr));
  vinsn_vec->safe_push (EXPR_VINSN (expr));
}

/* Free the vector representing blocked expressions.  */
static void
vinsn_vec_free (vinsn_vec_t &vinsn_vec)
{
  vinsn_vec.release ();
}

/* Increase EXPR_PRIORITY_ADJ for INSN by AMOUNT.  */

void sel_add_to_insn_priority (rtx insn, int amount)
{
  EXPR_PRIORITY_ADJ (INSN_EXPR (insn)) += amount;

  if (sched_verbose >= 2)
    sel_print ("sel_add_to_insn_priority: insn %d, by %d (now %d+%d).\n",
	       INSN_UID (insn), amount, EXPR_PRIORITY (INSN_EXPR (insn)),
	       EXPR_PRIORITY_ADJ (INSN_EXPR (insn)));
}

/* Turn AV into a vector, filter inappropriate insns and sort it.  Return
   true if there is something to schedule.  BNDS and FENCE are current
   boundaries and fence, respectively.  If we need to stall for some cycles
   before an expr from AV would become available, write this number to
   *PNEED_STALL.  */
static bool
fill_vec_av_set (av_set_t av, blist_t bnds, fence_t fence,
                 int *pneed_stall)
{
  av_set_iterator si;
  expr_t expr;
  int sched_next_worked = 0, stalled, n;
  static int av_max_prio, est_ticks_till_branch;
  int min_need_stall = -1;
  deps_t dc = BND_DC (BLIST_BND (bnds));

  /* Bail out early when the ready list contained only USEs/CLOBBERs that are
     already scheduled.  */
  if (av == NULL)
    return false;

  /* Empty vector from the previous stuff.  */
  if (vec_av_set.length () > 0)
    vec_av_set.block_remove (0, vec_av_set.length ());

  /* Turn the set into a vector for sorting and call sel_target_adjust_priority
     for each insn.  */
  gcc_assert (vec_av_set.is_empty ());
  FOR_EACH_EXPR (expr, si, av)
    {
      vec_av_set.safe_push (expr);

      gcc_assert (EXPR_PRIORITY_ADJ (expr) == 0 || *pneed_stall);

      /* Adjust priority using target backend hook.  */
      sel_target_adjust_priority (expr);
    }

  /* Sort the vector.  */
  vec_av_set.qsort (sel_rank_for_schedule);

  /* We record maximal priority of insns in av set for current instruction
     group.  */
  if (FENCE_STARTS_CYCLE_P (fence))
    av_max_prio = est_ticks_till_branch = INT_MIN;

  /* Filter out inappropriate expressions.  Loop's direction is reversed to
     visit "best" instructions first.  We assume that vec::unordered_remove
     moves last element in place of one being deleted.  */
  for (n = vec_av_set.length () - 1, stalled = 0; n >= 0; n--)
    {
      expr_t expr = vec_av_set[n];
      insn_t insn = EXPR_INSN_RTX (expr);
      signed char target_available;
      bool is_orig_reg_p = true;
      int need_cycles, new_prio;
      bool fence_insn_p = INSN_UID (insn) == INSN_UID (FENCE_INSN (fence));

      /* Don't allow any insns other than from SCHED_GROUP if we have one.  */
      if (FENCE_SCHED_NEXT (fence) && insn != FENCE_SCHED_NEXT (fence))
        {
          vec_av_set.unordered_remove (n);
          continue;
        }

      /* Set number of sched_next insns (just in case there
         could be several).  */
      if (FENCE_SCHED_NEXT (fence))
        sched_next_worked++;

      /* Check all liveness requirements and try renaming.
         FIXME: try to minimize calls to this.  */
      target_available = EXPR_TARGET_AVAILABLE (expr);

      /* If insn was already scheduled on the current fence,
	 set TARGET_AVAILABLE to -1 no matter what expr's attribute says.  */
      if (vinsn_vec_has_expr_p (vec_target_unavailable_vinsns, expr)
	  && !fence_insn_p)
	target_available = -1;

      /* If the availability of the EXPR is invalidated by the insertion of
	 bookkeeping earlier, make sure that we won't choose this expr for
	 scheduling if it's not separable, and if it is separable, then
	 we have to recompute the set of available registers for it.  */
      if (vinsn_vec_has_expr_p (vec_bookkeeping_blocked_vinsns, expr))
	{
          vec_av_set.unordered_remove (n);
          if (sched_verbose >= 4)
            sel_print ("Expr %d is blocked by bookkeeping inserted earlier\n",
                       INSN_UID (insn));
          continue;
        }

      if (target_available == true)
	{
          /* Do nothing -- we can use an existing register.  */
	  is_orig_reg_p = EXPR_SEPARABLE_P (expr);
        }
      else if (/* Non-separable instruction will never
                  get another register. */
               (target_available == false
                && !EXPR_SEPARABLE_P (expr))
               /* Don't try to find a register for low-priority expression.  */
               || (int) vec_av_set.length () - 1 - n >= max_insns_to_rename
               /* ??? FIXME: Don't try to rename data speculation.  */
               || (EXPR_SPEC_DONE_DS (expr) & BEGIN_DATA)
               || ! find_best_reg_for_expr (expr, bnds, &is_orig_reg_p))
        {
          vec_av_set.unordered_remove (n);
          if (sched_verbose >= 4)
            sel_print ("Expr %d has no suitable target register\n",
                       INSN_UID (insn));

	  /* A fence insn should not get here.  */
	  gcc_assert (!fence_insn_p);
	  continue;
        }

      /* At this point a fence insn should always be available.  */
      gcc_assert (!fence_insn_p
		  || INSN_UID (FENCE_INSN (fence)) == INSN_UID (EXPR_INSN_RTX (expr)));

      /* Filter expressions that need to be renamed or speculated when
	 pipelining, because compensating register copies or speculation
	 checks are likely to be placed near the beginning of the loop,
	 causing a stall.  */
      if (pipelining_p && EXPR_ORIG_SCHED_CYCLE (expr) > 0
	  && (!is_orig_reg_p || EXPR_SPEC_DONE_DS (expr) != 0))
	{
	  /* Estimation of number of cycles until loop branch for
	     renaming/speculation to be successful.  */
	  int need_n_ticks_till_branch = sel_vinsn_cost (EXPR_VINSN (expr));

	  if ((int) current_loop_nest->ninsns < 9)
	    {
	      vec_av_set.unordered_remove (n);
	      if (sched_verbose >= 4)
		sel_print ("Pipelining expr %d will likely cause stall\n",
			   INSN_UID (insn));
	      continue;
	    }

	  if ((int) current_loop_nest->ninsns - num_insns_scheduled
	      < need_n_ticks_till_branch * issue_rate / 2
	      && est_ticks_till_branch < need_n_ticks_till_branch)
	     {
	       vec_av_set.unordered_remove (n);
	       if (sched_verbose >= 4)
		 sel_print ("Pipelining expr %d will likely cause stall\n",
			    INSN_UID (insn));
	       continue;
	     }
	}

      /* We want to schedule speculation checks as late as possible.  Discard
	 them from av set if there are instructions with higher priority.  */
      if (sel_insn_is_speculation_check (insn)
	  && EXPR_PRIORITY (expr) < av_max_prio)
	{
          stalled++;
          min_need_stall = min_need_stall < 0 ? 1 : MIN (min_need_stall, 1);
          vec_av_set.unordered_remove (n);
	  if (sched_verbose >= 4)
	    sel_print ("Delaying speculation check %d until its first use\n",
		       INSN_UID (insn));
	  continue;
	}

      /* Ignore EXPRs available from pipelining to update AV_MAX_PRIO.  */
      if (EXPR_ORIG_SCHED_CYCLE (expr) <= 0)
	av_max_prio = MAX (av_max_prio, EXPR_PRIORITY (expr));

      /* Don't allow any insns whose data is not yet ready.
         Check first whether we've already tried them and failed.  */
      if (INSN_UID (insn) < FENCE_READY_TICKS_SIZE (fence))
	{
          need_cycles = (FENCE_READY_TICKS (fence)[INSN_UID (insn)]
			 - FENCE_CYCLE (fence));
	  if (EXPR_ORIG_SCHED_CYCLE (expr) <= 0)
	    est_ticks_till_branch = MAX (est_ticks_till_branch,
					 EXPR_PRIORITY (expr) + need_cycles);

	  if (need_cycles > 0)
	    {
	      stalled++;
	      min_need_stall = (min_need_stall < 0
				? need_cycles
				: MIN (min_need_stall, need_cycles));
	      vec_av_set.unordered_remove (n);

	      if (sched_verbose >= 4)
		sel_print ("Expr %d is not ready until cycle %d (cached)\n",
			   INSN_UID (insn),
			   FENCE_READY_TICKS (fence)[INSN_UID (insn)]);
	      continue;
	    }
	}

      /* Now resort to dependence analysis to find whether EXPR might be
         stalled due to dependencies from FENCE's context.  */
      need_cycles = tick_check_p (expr, dc, fence);
      new_prio = EXPR_PRIORITY (expr) + EXPR_PRIORITY_ADJ (expr) + need_cycles;

      if (EXPR_ORIG_SCHED_CYCLE (expr) <= 0)
	est_ticks_till_branch = MAX (est_ticks_till_branch,
				     new_prio);

      if (need_cycles > 0)
        {
          if (INSN_UID (insn) >= FENCE_READY_TICKS_SIZE (fence))
            {
              int new_size = INSN_UID (insn) * 3 / 2;

              FENCE_READY_TICKS (fence)
                = (int *) xrecalloc (FENCE_READY_TICKS (fence),
                                     new_size, FENCE_READY_TICKS_SIZE (fence),
                                     sizeof (int));
            }
          FENCE_READY_TICKS (fence)[INSN_UID (insn)]
            = FENCE_CYCLE (fence) + need_cycles;

          stalled++;
          min_need_stall = (min_need_stall < 0
                            ? need_cycles
                            : MIN (min_need_stall, need_cycles));

          vec_av_set.unordered_remove (n);

          if (sched_verbose >= 4)
            sel_print ("Expr %d is not ready yet until cycle %d\n",
                       INSN_UID (insn),
                       FENCE_READY_TICKS (fence)[INSN_UID (insn)]);
          continue;
        }

      if (sched_verbose >= 4)
        sel_print ("Expr %d is ok\n", INSN_UID (insn));
      min_need_stall = 0;
    }

  /* Clear SCHED_NEXT.  */
  if (FENCE_SCHED_NEXT (fence))
    {
      gcc_assert (sched_next_worked == 1);
      FENCE_SCHED_NEXT (fence) = NULL;
    }

  /* No need to stall if this variable was not initialized.  */
  if (min_need_stall < 0)
    min_need_stall = 0;

  if (vec_av_set.is_empty ())
    {
      /* We need to set *pneed_stall here, because later we skip this code
         when ready list is empty.  */
      *pneed_stall = min_need_stall;
      return false;
    }
  else
    gcc_assert (min_need_stall == 0);

  /* Sort the vector.  */
  vec_av_set.qsort (sel_rank_for_schedule);

  if (sched_verbose >= 4)
    {
      sel_print ("Total ready exprs: %d, stalled: %d\n",
                 vec_av_set.length (), stalled);
      sel_print ("Sorted av set (%d): ", vec_av_set.length ());
      FOR_EACH_VEC_ELT (vec_av_set, n, expr)
        dump_expr (expr);
      sel_print ("\n");
    }

  *pneed_stall = 0;
  return true;
}

/* Convert a vectored and sorted av set to the ready list that
   the rest of the backend wants to see.  */
static void
convert_vec_av_set_to_ready (void)
{
  int n;
  expr_t expr;

  /* Allocate and fill the ready list from the sorted vector.  */
  ready.n_ready = vec_av_set.length ();
  ready.first = ready.n_ready - 1;

  gcc_assert (ready.n_ready > 0);

  if (ready.n_ready > max_issue_size)
    {
      max_issue_size = ready.n_ready;
      sched_extend_ready_list (ready.n_ready);
    }

  FOR_EACH_VEC_ELT (vec_av_set, n, expr)
    {
      vinsn_t vi = EXPR_VINSN (expr);
      insn_t insn = VINSN_INSN_RTX (vi);

      ready_try[n] = 0;
      ready.vec[n] = insn;
    }
}

/* Initialize ready list from *AV_PTR for the max_issue () call.
   If any unrecognizable insn found in *AV_PTR, return it (and skip
   max_issue).  BND and FENCE are current boundary and fence,
   respectively.  If we need to stall for some cycles before an expr
   from *AV_PTR would become available, write this number to *PNEED_STALL.  */
static expr_t
fill_ready_list (av_set_t *av_ptr, blist_t bnds, fence_t fence,
                 int *pneed_stall)
{
  expr_t expr;

  /* We do not support multiple boundaries per fence.  */
  gcc_assert (BLIST_NEXT (bnds) == NULL);

  /* Process expressions required special handling, i.e.  pipelined,
     speculative and recog() < 0 expressions first.  */
  process_pipelined_exprs (av_ptr);
  process_spec_exprs (av_ptr);

  /* A USE could be scheduled immediately.  */
  expr = process_use_exprs (av_ptr);
  if (expr)
    {
      *pneed_stall = 0;
      return expr;
    }

  /* Turn the av set to a vector for sorting.  */
  if (! fill_vec_av_set (*av_ptr, bnds, fence, pneed_stall))
    {
      ready.n_ready = 0;
      return NULL;
    }

  /* Build the final ready list.  */
  convert_vec_av_set_to_ready ();
  return NULL;
}

/* Wrapper for dfa_new_cycle ().  Returns TRUE if cycle was advanced.  */
static bool
sel_dfa_new_cycle (insn_t insn, fence_t fence)
{
  int last_scheduled_cycle = FENCE_LAST_SCHEDULED_INSN (fence)
                             ? INSN_SCHED_CYCLE (FENCE_LAST_SCHEDULED_INSN (fence))
                             : FENCE_CYCLE (fence) - 1;
  bool res = false;
  int sort_p = 0;

  if (!targetm.sched.dfa_new_cycle)
    return false;

  memcpy (curr_state, FENCE_STATE (fence), dfa_state_size);

  while (!sort_p && targetm.sched.dfa_new_cycle (sched_dump, sched_verbose,
                                                 insn, last_scheduled_cycle,
                                                 FENCE_CYCLE (fence), &sort_p))
    {
      memcpy (FENCE_STATE (fence), curr_state, dfa_state_size);
      advance_one_cycle (fence);
      memcpy (curr_state, FENCE_STATE (fence), dfa_state_size);
      res = true;
    }

  return res;
}

/* Invoke reorder* target hooks on the ready list.  Return the number of insns
   we can issue.  FENCE is the current fence.  */
static int
invoke_reorder_hooks (fence_t fence)
{
  int issue_more;
  bool ran_hook = false;

  /* Call the reorder hook at the beginning of the cycle, and call
     the reorder2 hook in the middle of the cycle.  */
  if (FENCE_ISSUED_INSNS (fence) == 0)
    {
      if (targetm.sched.reorder
          && !SCHED_GROUP_P (ready_element (&ready, 0))
          && ready.n_ready > 1)
        {
          /* Don't give reorder the most prioritized insn as it can break
             pipelining.  */
          if (pipelining_p)
            --ready.n_ready;

          issue_more
            = targetm.sched.reorder (sched_dump, sched_verbose,
                                     ready_lastpos (&ready),
                                     &ready.n_ready, FENCE_CYCLE (fence));

          if (pipelining_p)
            ++ready.n_ready;

          ran_hook = true;
        }
      else
        /* Initialize can_issue_more for variable_issue.  */
        issue_more = issue_rate;
    }
  else if (targetm.sched.reorder2
           && !SCHED_GROUP_P (ready_element (&ready, 0)))
    {
      if (ready.n_ready == 1)
        issue_more =
          targetm.sched.reorder2 (sched_dump, sched_verbose,
                                  ready_lastpos (&ready),
                                  &ready.n_ready, FENCE_CYCLE (fence));
      else
        {
          if (pipelining_p)
            --ready.n_ready;

          issue_more =
            targetm.sched.reorder2 (sched_dump, sched_verbose,
                                    ready.n_ready
                                    ? ready_lastpos (&ready) : NULL,
                                    &ready.n_ready, FENCE_CYCLE (fence));

          if (pipelining_p)
            ++ready.n_ready;
        }

      ran_hook = true;
    }
  else
    issue_more = FENCE_ISSUE_MORE (fence);

  /* Ensure that ready list and vec_av_set are in line with each other,
     i.e. vec_av_set[i] == ready_element (&ready, i).  */
  if (issue_more && ran_hook)
    {
      int i, j, n;
      rtx_insn **arr = ready.vec;
      expr_t *vec = vec_av_set.address ();

      for (i = 0, n = ready.n_ready; i < n; i++)
        if (EXPR_INSN_RTX (vec[i]) != arr[i])
          {
            for (j = i; j < n; j++)
              if (EXPR_INSN_RTX (vec[j]) == arr[i])
                break;
            gcc_assert (j < n);

	    std::swap (vec[i], vec[j]);
          }
    }

  return issue_more;
}

/* Return an EXPR corresponding to INDEX element of ready list, if
   FOLLOW_READY_ELEMENT is true (i.e., an expr of
   ready_element (&ready, INDEX) will be returned), and to INDEX element of
   ready.vec otherwise.  */
static inline expr_t
find_expr_for_ready (int index, bool follow_ready_element)
{
  expr_t expr;
  int real_index;

  real_index = follow_ready_element ? ready.first - index : index;

  expr = vec_av_set[real_index];
  gcc_assert (ready.vec[real_index] == EXPR_INSN_RTX (expr));

  return expr;
}

/* Calculate insns worth trying via lookahead_guard hook.  Return a number
   of such insns found.  */
static int
invoke_dfa_lookahead_guard (void)
{
  int i, n;
  bool have_hook
    = targetm.sched.first_cycle_multipass_dfa_lookahead_guard != NULL;

  if (sched_verbose >= 2)
    sel_print ("ready after reorder: ");

  for (i = 0, n = 0; i < ready.n_ready; i++)
    {
      expr_t expr;
      insn_t insn;
      int r;

      /* In this loop insn is Ith element of the ready list given by
         ready_element, not Ith element of ready.vec.  */
      insn = ready_element (&ready, i);

      if (! have_hook || i == 0)
        r = 0;
      else
        r = targetm.sched.first_cycle_multipass_dfa_lookahead_guard (insn, i);

      gcc_assert (INSN_CODE (insn) >= 0);

      /* Only insns with ready_try = 0 can get here
         from fill_ready_list.  */
      gcc_assert (ready_try [i] == 0);
      ready_try[i] = r;
      if (!r)
        n++;

      expr = find_expr_for_ready (i, true);

      if (sched_verbose >= 2)
        {
          dump_vinsn (EXPR_VINSN (expr));
          sel_print (":%d; ", ready_try[i]);
        }
    }

  if (sched_verbose >= 2)
    sel_print ("\n");
  return n;
}

/* Calculate the number of privileged insns and return it.  */
static int
calculate_privileged_insns (void)
{
  expr_t cur_expr, min_spec_expr = NULL;
  int privileged_n = 0, i;

  for (i = 0; i < ready.n_ready; i++)
    {
      if (ready_try[i])
        continue;

      if (! min_spec_expr)
	min_spec_expr = find_expr_for_ready (i, true);

      cur_expr = find_expr_for_ready (i, true);

      if (EXPR_SPEC (cur_expr) > EXPR_SPEC (min_spec_expr))
        break;

      ++privileged_n;
    }

  if (i == ready.n_ready)
    privileged_n = 0;

  if (sched_verbose >= 2)
    sel_print ("privileged_n: %d insns with SPEC %d\n",
               privileged_n, privileged_n ? EXPR_SPEC (min_spec_expr) : -1);
  return privileged_n;
}

/* Call the rest of the hooks after the choice was made.  Return
   the number of insns that still can be issued given that the current
   number is ISSUE_MORE.  FENCE and BEST_INSN are the current fence
   and the insn chosen for scheduling, respectively.  */
static int
invoke_aftermath_hooks (fence_t fence, rtx_insn *best_insn, int issue_more)
{
  gcc_assert (INSN_P (best_insn));

  /* First, call dfa_new_cycle, and then variable_issue, if available.  */
  sel_dfa_new_cycle (best_insn, fence);

  if (targetm.sched.variable_issue)
    {
      memcpy (curr_state, FENCE_STATE (fence), dfa_state_size);
      issue_more =
        targetm.sched.variable_issue (sched_dump, sched_verbose, best_insn,
                                      issue_more);
      memcpy (FENCE_STATE (fence), curr_state, dfa_state_size);
    }
  else if (!DEBUG_INSN_P (best_insn)
	   && GET_CODE (PATTERN (best_insn)) != USE
	   && GET_CODE (PATTERN (best_insn)) != CLOBBER)
    issue_more--;

  return issue_more;
}

/* Estimate the cost of issuing INSN on DFA state STATE.  */
static int
estimate_insn_cost (rtx_insn *insn, state_t state)
{
  static state_t temp = NULL;
  int cost;

  if (!temp)
    temp = xmalloc (dfa_state_size);

  memcpy (temp, state, dfa_state_size);
  cost = state_transition (temp, insn);

  if (cost < 0)
    return 0;
  else if (cost == 0)
    return 1;
  return cost;
}

/* Return the cost of issuing EXPR on the FENCE as estimated by DFA.
   This function properly handles ASMs, USEs etc.  */
static int
get_expr_cost (expr_t expr, fence_t fence)
{
  rtx_insn *insn = EXPR_INSN_RTX (expr);

  if (recog_memoized (insn) < 0)
    {
      if (!FENCE_STARTS_CYCLE_P (fence)
	  && INSN_ASM_P (insn))
	/* This is asm insn which is tryed to be issued on the
	   cycle not first.  Issue it on the next cycle.  */
	return 1;
      else
	/* A USE insn, or something else we don't need to
	   understand.  We can't pass these directly to
	   state_transition because it will trigger a
	   fatal error for unrecognizable insns.  */
	return 0;
    }
  else
    return estimate_insn_cost (insn, FENCE_STATE (fence));
}

/* Find the best insn for scheduling, either via max_issue or just take
   the most prioritized available.  */
static int
choose_best_insn (fence_t fence, int privileged_n, int *index)
{
  int can_issue = 0;

  if (dfa_lookahead > 0)
    {
      cycle_issued_insns = FENCE_ISSUED_INSNS (fence);
      /* TODO: pass equivalent of first_cycle_insn_p to max_issue ().  */
      can_issue = max_issue (&ready, privileged_n,
                             FENCE_STATE (fence), true, index);
      if (sched_verbose >= 2)
        sel_print ("max_issue: we can issue %d insns, already did %d insns\n",
                   can_issue, FENCE_ISSUED_INSNS (fence));
    }
  else
    {
      /* We can't use max_issue; just return the first available element.  */
      int i;

      for (i = 0; i < ready.n_ready; i++)
	{
	  expr_t expr = find_expr_for_ready (i, true);

	  if (get_expr_cost (expr, fence) < 1)
	    {
	      can_issue = can_issue_more;
	      *index = i;

	      if (sched_verbose >= 2)
		sel_print ("using %dth insn from the ready list\n", i + 1);

	      break;
	    }
	}

      if (i == ready.n_ready)
	{
	  can_issue = 0;
	  *index = -1;
	}
    }

  return can_issue;
}

/* Choose the best expr from *AV_VLIW_PTR and a suitable register for it.
   BNDS and FENCE are current boundaries and scheduling fence respectively.
   Return the expr found and NULL if nothing can be issued atm.
   Write to PNEED_STALL the number of cycles to stall if no expr was found.  */
static expr_t
find_best_expr (av_set_t *av_vliw_ptr, blist_t bnds, fence_t fence,
                int *pneed_stall)
{
  expr_t best;

  /* Choose the best insn for scheduling via:
     1) sorting the ready list based on priority;
     2) calling the reorder hook;
     3) calling max_issue.  */
  best = fill_ready_list (av_vliw_ptr, bnds, fence, pneed_stall);
  if (best == NULL && ready.n_ready > 0)
    {
      int privileged_n, index;

      can_issue_more = invoke_reorder_hooks (fence);
      if (can_issue_more > 0)
        {
          /* Try choosing the best insn until we find one that is could be
             scheduled due to liveness restrictions on its destination register.
             In the future, we'd like to choose once and then just probe insns
             in the order of their priority.  */
          invoke_dfa_lookahead_guard ();
          privileged_n = calculate_privileged_insns ();
          can_issue_more = choose_best_insn (fence, privileged_n, &index);
          if (can_issue_more)
            best = find_expr_for_ready (index, true);
        }
      /* We had some available insns, so if we can't issue them,
         we have a stall.  */
      if (can_issue_more == 0)
        {
          best = NULL;
          *pneed_stall = 1;
        }
    }

  if (best != NULL)
    {
      can_issue_more = invoke_aftermath_hooks (fence, EXPR_INSN_RTX (best),
                                               can_issue_more);
      if (targetm.sched.variable_issue
	  && can_issue_more == 0)
        *pneed_stall = 1;
    }

  if (sched_verbose >= 2)
    {
      if (best != NULL)
        {
          sel_print ("Best expression (vliw form): ");
          dump_expr (best);
          sel_print ("; cycle %d\n", FENCE_CYCLE (fence));
        }
      else
        sel_print ("No best expr found!\n");
    }

  return best;
}


/* Functions that implement the core of the scheduler.  */


/* Emit an instruction from EXPR with SEQNO and VINSN after
   PLACE_TO_INSERT.  */
static insn_t
emit_insn_from_expr_after (expr_t expr, vinsn_t vinsn, int seqno,
                           insn_t place_to_insert)
{
  /* This assert fails when we have identical instructions
     one of which dominates the other.  In this case move_op ()
     finds the first instruction and doesn't search for second one.
     The solution would be to compute av_set after the first found
     insn and, if insn present in that set, continue searching.
     For now we workaround this issue in move_op.  */
  gcc_assert (!INSN_IN_STREAM_P (EXPR_INSN_RTX (expr)));

  if (EXPR_WAS_RENAMED (expr))
    {
      unsigned regno = expr_dest_regno (expr);

      if (HARD_REGISTER_NUM_P (regno))
	{
	  df_set_regs_ever_live (regno, true);
	  reg_rename_tick[regno] = ++reg_rename_this_tick;
	}
    }

  return sel_gen_insn_from_expr_after (expr, vinsn, seqno,
                                       place_to_insert);
}

/* Return TRUE if BB can hold bookkeeping code.  */
static bool
block_valid_for_bookkeeping_p (basic_block bb)
{
  insn_t bb_end = BB_END (bb);

  if (!in_current_region_p (bb) || EDGE_COUNT (bb->succs) > 1)
    return false;

  if (INSN_P (bb_end))
    {
      if (INSN_SCHED_TIMES (bb_end) > 0)
	return false;
    }
  else
    gcc_assert (NOTE_INSN_BASIC_BLOCK_P (bb_end));

  return true;
}

/* Attempt to find a block that can hold bookkeeping code for path(s) incoming
   into E2->dest, except from E1->src (there may be a sequence of empty basic
   blocks between E1->src and E2->dest).  Return found block, or NULL if new
   one must be created.  If LAX holds, don't assume there is a simple path
   from E1->src to E2->dest.  */
static basic_block
find_block_for_bookkeeping (edge e1, edge e2, bool lax)
{
  basic_block candidate_block = NULL;
  edge e;

  /* Loop over edges from E1 to E2, inclusive.  */
  for (e = e1; !lax || e->dest != EXIT_BLOCK_PTR_FOR_FN (cfun); e =
       EDGE_SUCC (e->dest, 0))
    {
      if (EDGE_COUNT (e->dest->preds) == 2)
	{
	  if (candidate_block == NULL)
	    candidate_block = (EDGE_PRED (e->dest, 0) == e
			       ? EDGE_PRED (e->dest, 1)->src
			       : EDGE_PRED (e->dest, 0)->src);
	  else
	    /* Found additional edge leading to path from e1 to e2
	       from aside.  */
	    return NULL;
	}
      else if (EDGE_COUNT (e->dest->preds) > 2)
	/* Several edges leading to path from e1 to e2 from aside.  */
	return NULL;

      if (e == e2)
	return ((!lax || candidate_block)
		&& block_valid_for_bookkeeping_p (candidate_block)
		? candidate_block
		: NULL);

      if (lax && EDGE_COUNT (e->dest->succs) != 1)
	return NULL;
    }

  if (lax)
    return NULL;

  gcc_unreachable ();
}

/* Create new basic block for bookkeeping code for path(s) incoming into
   E2->dest, except from E1->src.  Return created block.  */
static basic_block
create_block_for_bookkeeping (edge e1, edge e2)
{
  basic_block new_bb, bb = e2->dest;

  /* Check that we don't spoil the loop structure.  */
  if (current_loop_nest)
    {
      basic_block latch = current_loop_nest->latch;

      /* We do not split header.  */
      gcc_assert (e2->dest != current_loop_nest->header);

      /* We do not redirect the only edge to the latch block.  */
      gcc_assert (e1->dest != latch
		  || !single_pred_p (latch)
		  || e1 != single_pred_edge (latch));
    }

  /* Split BB to insert BOOK_INSN there.  */
  new_bb = sched_split_block (bb, NULL);

  /* Move note_list from the upper bb.  */
  gcc_assert (BB_NOTE_LIST (new_bb) == NULL_RTX);
  BB_NOTE_LIST (new_bb) = BB_NOTE_LIST (bb);
  BB_NOTE_LIST (bb) = NULL;

  gcc_assert (e2->dest == bb);

  /* Skip block for bookkeeping copy when leaving E1->src.  */
  if (e1->flags & EDGE_FALLTHRU)
    sel_redirect_edge_and_branch_force (e1, new_bb);
  else
    sel_redirect_edge_and_branch (e1, new_bb);

  gcc_assert (e1->dest == new_bb);
  gcc_assert (sel_bb_empty_p (bb));

  /* To keep basic block numbers in sync between debug and non-debug
     compilations, we have to rotate blocks here.  Consider that we
     started from (a,b)->d, (c,d)->e, and d contained only debug
     insns.  It would have been removed before if the debug insns
     weren't there, so we'd have split e rather than d.  So what we do
     now is to swap the block numbers of new_bb and
     single_succ(new_bb) == e, so that the insns that were in e before
     get the new block number.  */

  if (MAY_HAVE_DEBUG_INSNS)
    {
      basic_block succ;
      insn_t insn = sel_bb_head (new_bb);
      insn_t last;

      if (DEBUG_INSN_P (insn)
	  && single_succ_p (new_bb)
	  && (succ = single_succ (new_bb))
	  && succ != EXIT_BLOCK_PTR_FOR_FN (cfun)
	  && DEBUG_INSN_P ((last = sel_bb_end (new_bb))))
	{
	  while (insn != last && (DEBUG_INSN_P (insn) || NOTE_P (insn)))
	    insn = NEXT_INSN (insn);

	  if (insn == last)
	    {
	      sel_global_bb_info_def gbi;
	      sel_region_bb_info_def rbi;

	      if (sched_verbose >= 2)
		sel_print ("Swapping block ids %i and %i\n",
			   new_bb->index, succ->index);

	      std::swap (new_bb->index, succ->index);

	      SET_BASIC_BLOCK_FOR_FN (cfun, new_bb->index, new_bb);
	      SET_BASIC_BLOCK_FOR_FN (cfun, succ->index, succ);

	      memcpy (&gbi, SEL_GLOBAL_BB_INFO (new_bb), sizeof (gbi));
	      memcpy (SEL_GLOBAL_BB_INFO (new_bb), SEL_GLOBAL_BB_INFO (succ),
		      sizeof (gbi));
	      memcpy (SEL_GLOBAL_BB_INFO (succ), &gbi, sizeof (gbi));

	      memcpy (&rbi, SEL_REGION_BB_INFO (new_bb), sizeof (rbi));
	      memcpy (SEL_REGION_BB_INFO (new_bb), SEL_REGION_BB_INFO (succ),
		      sizeof (rbi));
	      memcpy (SEL_REGION_BB_INFO (succ), &rbi, sizeof (rbi));

	      std::swap (BLOCK_TO_BB (new_bb->index),
			 BLOCK_TO_BB (succ->index));

	      std::swap (CONTAINING_RGN (new_bb->index),
			 CONTAINING_RGN (succ->index));

	      for (int i = 0; i < current_nr_blocks; i++)
		if (BB_TO_BLOCK (i) == succ->index)
		  BB_TO_BLOCK (i) = new_bb->index;
		else if (BB_TO_BLOCK (i) == new_bb->index)
		  BB_TO_BLOCK (i) = succ->index;

	      FOR_BB_INSNS (new_bb, insn)
		if (INSN_P (insn))
		  EXPR_ORIG_BB_INDEX (INSN_EXPR (insn)) = new_bb->index;

	      FOR_BB_INSNS (succ, insn)
		if (INSN_P (insn))
		  EXPR_ORIG_BB_INDEX (INSN_EXPR (insn)) = succ->index;

	      if (bitmap_clear_bit (code_motion_visited_blocks, new_bb->index))
		bitmap_set_bit (code_motion_visited_blocks, succ->index);

	      gcc_assert (LABEL_P (BB_HEAD (new_bb))
			  && LABEL_P (BB_HEAD (succ)));

	      if (sched_verbose >= 4)
		sel_print ("Swapping code labels %i and %i\n",
			   CODE_LABEL_NUMBER (BB_HEAD (new_bb)),
			   CODE_LABEL_NUMBER (BB_HEAD (succ)));

	      std::swap (CODE_LABEL_NUMBER (BB_HEAD (new_bb)),
			 CODE_LABEL_NUMBER (BB_HEAD (succ)));
	    }
	}
    }

  return bb;
}

/* Return insn after which we must insert bookkeeping code for path(s) incoming
   into E2->dest, except from E1->src.  If the returned insn immediately
   precedes a fence, assign that fence to *FENCE_TO_REWIND.  */
static insn_t
find_place_for_bookkeeping (edge e1, edge e2, fence_t *fence_to_rewind)
{
  insn_t place_to_insert;
  /* Find a basic block that can hold bookkeeping.  If it can be found, do not
     create new basic block, but insert bookkeeping there.  */
  basic_block book_block = find_block_for_bookkeeping (e1, e2, FALSE);

  if (book_block)
    {
      place_to_insert = BB_END (book_block);

      /* Don't use a block containing only debug insns for
	 bookkeeping, this causes scheduling differences between debug
	 and non-debug compilations, for the block would have been
	 removed already.  */
      if (DEBUG_INSN_P (place_to_insert))
	{
	  rtx_insn *insn = sel_bb_head (book_block);

	  while (insn != place_to_insert &&
		 (DEBUG_INSN_P (insn) || NOTE_P (insn)))
	    insn = NEXT_INSN (insn);

	  if (insn == place_to_insert)
	    book_block = NULL;
	}
    }

  if (!book_block)
    {
      book_block = create_block_for_bookkeeping (e1, e2);
      place_to_insert = BB_END (book_block);
      if (sched_verbose >= 9)
	sel_print ("New block is %i, split from bookkeeping block %i\n",
		   EDGE_SUCC (book_block, 0)->dest->index, book_block->index);
    }
  else
    {
      if (sched_verbose >= 9)
	sel_print ("Pre-existing bookkeeping block is %i\n", book_block->index);
    }

  *fence_to_rewind = NULL;
  /* If basic block ends with a jump, insert bookkeeping code right before it.
     Notice if we are crossing a fence when taking PREV_INSN.  */
  if (INSN_P (place_to_insert) && control_flow_insn_p (place_to_insert))
    {
      *fence_to_rewind = flist_lookup (fences, place_to_insert);
      place_to_insert = PREV_INSN (place_to_insert);
    }

  return place_to_insert;
}

/* Find a proper seqno for bookkeeing insn inserted at PLACE_TO_INSERT
   for JOIN_POINT.   */
static int
find_seqno_for_bookkeeping (insn_t place_to_insert, insn_t join_point)
{
  int seqno;

  /* Check if we are about to insert bookkeeping copy before a jump, and use
     jump's seqno for the copy; otherwise, use JOIN_POINT's seqno.  */
  rtx_insn *next = NEXT_INSN (place_to_insert);
  if (INSN_P (next)
      && JUMP_P (next)
      && BLOCK_FOR_INSN (next) == BLOCK_FOR_INSN (place_to_insert))
    {
      gcc_assert (INSN_SCHED_TIMES (next) == 0);
      seqno = INSN_SEQNO (next);
    }
  else if (INSN_SEQNO (join_point) > 0)
    seqno = INSN_SEQNO (join_point);
  else
    {
      seqno = get_seqno_by_preds (place_to_insert);

      /* Sometimes the fences can move in such a way that there will be
         no instructions with positive seqno around this bookkeeping.
         This means that there will be no way to get to it by a regular
         fence movement.  Never mind because we pick up such pieces for
         rescheduling anyways, so any positive value will do for now.  */
      if (seqno < 0)
        {
          gcc_assert (pipelining_p);
          seqno = 1;
        }
    }

  gcc_assert (seqno > 0);
  return seqno;
}

/* Insert bookkeeping copy of C_EXPS's insn after PLACE_TO_INSERT, assigning
   NEW_SEQNO to it.  Return created insn.  */
static insn_t
emit_bookkeeping_insn (insn_t place_to_insert, expr_t c_expr, int new_seqno)
{
  rtx_insn *new_insn_rtx = create_copy_of_insn_rtx (EXPR_INSN_RTX (c_expr));

  vinsn_t new_vinsn
    = create_vinsn_from_insn_rtx (new_insn_rtx,
				  VINSN_UNIQUE_P (EXPR_VINSN (c_expr)));

  insn_t new_insn = emit_insn_from_expr_after (c_expr, new_vinsn, new_seqno,
					       place_to_insert);

  INSN_SCHED_TIMES (new_insn) = 0;
  bitmap_set_bit (current_copies, INSN_UID (new_insn));

  return new_insn;
}

/* Generate a bookkeeping copy of C_EXPR's insn for path(s) incoming into to
   E2->dest, except from E1->src (there may be a sequence of empty blocks
   between E1->src and E2->dest).  Return block containing the copy.
   All scheduler data is initialized for the newly created insn.  */
static basic_block
generate_bookkeeping_insn (expr_t c_expr, edge e1, edge e2)
{
  insn_t join_point, place_to_insert, new_insn;
  int new_seqno;
  bool need_to_exchange_data_sets;
  fence_t fence_to_rewind;

  if (sched_verbose >= 4)
    sel_print ("Generating bookkeeping insn (%d->%d)\n", e1->src->index,
	       e2->dest->index);

  join_point = sel_bb_head (e2->dest);
  place_to_insert = find_place_for_bookkeeping (e1, e2, &fence_to_rewind);
  new_seqno = find_seqno_for_bookkeeping (place_to_insert, join_point);
  need_to_exchange_data_sets
    = sel_bb_empty_p (BLOCK_FOR_INSN (place_to_insert));

  new_insn = emit_bookkeeping_insn (place_to_insert, c_expr, new_seqno);

  if (fence_to_rewind)
    FENCE_INSN (fence_to_rewind) = new_insn;

  /* When inserting bookkeeping insn in new block, av sets should be
     following: old basic block (that now holds bookkeeping) data sets are
     the same as was before generation of bookkeeping, and new basic block
     (that now hold all other insns of old basic block) data sets are
     invalid.  So exchange data sets for these basic blocks as sel_split_block
     mistakenly exchanges them in this case.  Cannot do it earlier because
     when single instruction is added to new basic block it should hold NULL
     lv_set.  */
  if (need_to_exchange_data_sets)
    exchange_data_sets (BLOCK_FOR_INSN (new_insn),
			BLOCK_FOR_INSN (join_point));

  stat_bookkeeping_copies++;
  return BLOCK_FOR_INSN (new_insn);
}

/* Remove from AV_PTR all insns that may need bookkeeping when scheduling
   on FENCE, but we are unable to copy them.  */
static void
remove_insns_that_need_bookkeeping (fence_t fence, av_set_t *av_ptr)
{
  expr_t expr;
  av_set_iterator i;

  /*  An expression does not need bookkeeping if it is available on all paths
      from current block to original block and current block dominates
      original block.  We check availability on all paths by examining
      EXPR_SPEC; this is not equivalent, because it may be positive even
      if expr is available on all paths (but if expr is not available on
      any path, EXPR_SPEC will be positive).  */

  FOR_EACH_EXPR_1 (expr, i, av_ptr)
    {
      if (!control_flow_insn_p (EXPR_INSN_RTX (expr))
	  && (!bookkeeping_p || VINSN_UNIQUE_P (EXPR_VINSN (expr)))
	  && (EXPR_SPEC (expr)
	      || !EXPR_ORIG_BB_INDEX (expr)
	      || !dominated_by_p (CDI_DOMINATORS,
				  BASIC_BLOCK_FOR_FN (cfun,
						      EXPR_ORIG_BB_INDEX (expr)),
				  BLOCK_FOR_INSN (FENCE_INSN (fence)))))
	{
          if (sched_verbose >= 4)
            sel_print ("Expr %d removed because it would need bookkeeping, which "
                       "cannot be created\n", INSN_UID (EXPR_INSN_RTX (expr)));
	  av_set_iter_remove (&i);
	}
    }
}

/* Moving conditional jump through some instructions.

   Consider example:

       ...                     <- current scheduling point
       NOTE BASIC BLOCK:       <- bb header
       (p8)  add r14=r14+0x9;;
       (p8)  mov [r14]=r23
       (!p8) jump L1;;
       NOTE BASIC BLOCK:
       ...

   We can schedule jump one cycle earlier, than mov, because they cannot be
   executed together as their predicates are mutually exclusive.

   This is done in this way: first, new fallthrough basic block is created
   after jump (it is always can be done, because there already should be a
   fallthrough block, where control flow goes in case of predicate being true -
   in our example; otherwise there should be a dependence between those
   instructions and jump and we cannot schedule jump right now);
   next, all instructions between jump and current scheduling point are moved
   to this new block.  And the result is this:

      NOTE BASIC BLOCK:
      (!p8) jump L1           <- current scheduling point
      NOTE BASIC BLOCK:       <- bb header
      (p8)  add r14=r14+0x9;;
      (p8)  mov [r14]=r23
      NOTE BASIC BLOCK:
      ...
*/
static void
move_cond_jump (rtx_insn *insn, bnd_t bnd)
{
  edge ft_edge;
  basic_block block_from, block_next, block_new, block_bnd, bb;
  rtx_insn *next, *prev, *link, *head;

  block_from = BLOCK_FOR_INSN (insn);
  block_bnd = BLOCK_FOR_INSN (BND_TO (bnd));
  prev = BND_TO (bnd);

  /* Moving of jump should not cross any other jumps or beginnings of new
     basic blocks.  The only exception is when we move a jump through
     mutually exclusive insns along fallthru edges.  */
  if (flag_checking && block_from != block_bnd)
    {
      bb = block_from;
      for (link = PREV_INSN (insn); link != PREV_INSN (prev);
           link = PREV_INSN (link))
        {
          if (INSN_P (link))
            gcc_assert (sched_insns_conditions_mutex_p (insn, link));
          if (BLOCK_FOR_INSN (link) && BLOCK_FOR_INSN (link) != bb)
            {
              gcc_assert (single_pred (bb) == BLOCK_FOR_INSN (link));
              bb = BLOCK_FOR_INSN (link);
            }
        }
    }

  /* Jump is moved to the boundary.  */
  next = PREV_INSN (insn);
  BND_TO (bnd) = insn;

  ft_edge = find_fallthru_edge_from (block_from);
  block_next = ft_edge->dest;
  /* There must be a fallthrough block (or where should go
  control flow in case of false jump predicate otherwise?).  */
  gcc_assert (block_next);

  /* Create new empty basic block after source block.  */
  block_new = sel_split_edge (ft_edge);
  gcc_assert (block_new->next_bb == block_next
              && block_from->next_bb == block_new);

  /* Move all instructions except INSN to BLOCK_NEW.  */
  bb = block_bnd;
  head = BB_HEAD (block_new);
  while (bb != block_from->next_bb)
    {
      rtx_insn *from, *to;
      from = bb == block_bnd ? prev : sel_bb_head (bb);
      to = bb == block_from ? next : sel_bb_end (bb);

      /* The jump being moved can be the first insn in the block.
         In this case we don't have to move anything in this block.  */
      if (NEXT_INSN (to) != from)
        {
          reorder_insns (from, to, head);

          for (link = to; link != head; link = PREV_INSN (link))
            EXPR_ORIG_BB_INDEX (INSN_EXPR (link)) = block_new->index;
          head = to;
        }

      /* Cleanup possibly empty blocks left.  */
      block_next = bb->next_bb;
      if (bb != block_from)
	tidy_control_flow (bb, false);
      bb = block_next;
    }

  /* Assert there is no jump to BLOCK_NEW, only fallthrough edge.  */
  gcc_assert (NOTE_INSN_BASIC_BLOCK_P (BB_HEAD (block_new)));

  gcc_assert (!sel_bb_empty_p (block_from)
              && !sel_bb_empty_p (block_new));

  /* Update data sets for BLOCK_NEW to represent that INSN and
     instructions from the other branch of INSN is no longer
     available at BLOCK_NEW.  */
  BB_AV_LEVEL (block_new) = global_level;
  gcc_assert (BB_LV_SET (block_new) == NULL);
  BB_LV_SET (block_new) = get_clear_regset_from_pool ();
  update_data_sets (sel_bb_head (block_new));

  /* INSN is a new basic block header - so prepare its data
     structures and update availability and liveness sets.  */
  update_data_sets (insn);

  if (sched_verbose >= 4)
    sel_print ("Moving jump %d\n", INSN_UID (insn));
}

/* Remove nops generated during move_op for preventing removal of empty
   basic blocks.  */
static void
remove_temp_moveop_nops (bool full_tidying)
{
  int i;
  insn_t insn;

  FOR_EACH_VEC_ELT (vec_temp_moveop_nops, i, insn)
    {
      gcc_assert (INSN_NOP_P (insn));
      return_nop_to_pool (insn, full_tidying);
    }

  /* Empty the vector.  */
  if (vec_temp_moveop_nops.length () > 0)
    vec_temp_moveop_nops.block_remove (0, vec_temp_moveop_nops.length ());
}

/* Records the maximal UID before moving up an instruction.  Used for
   distinguishing between bookkeeping copies and original insns.  */
static int max_uid_before_move_op = 0;

/* When true, we're always scheduling next insn on the already scheduled code
   to get the right insn data for the following bundling or other passes.  */
static int force_next_insn = 0;

/* Remove from AV_VLIW_P all instructions but next when debug counter
   tells us so.  Next instruction is fetched from BNDS.  */
static void
remove_insns_for_debug (blist_t bnds, av_set_t *av_vliw_p)
{
  if (! dbg_cnt (sel_sched_insn_cnt) || force_next_insn)
    /* Leave only the next insn in av_vliw.  */
    {
      av_set_iterator av_it;
      expr_t expr;
      bnd_t bnd = BLIST_BND (bnds);
      insn_t next = BND_TO (bnd);

      gcc_assert (BLIST_NEXT (bnds) == NULL);

      FOR_EACH_EXPR_1 (expr, av_it, av_vliw_p)
        if (EXPR_INSN_RTX (expr) != next)
          av_set_iter_remove (&av_it);
    }
}

/* Compute available instructions on BNDS.  FENCE is the current fence.  Write
   the computed set to *AV_VLIW_P.  */
static void
compute_av_set_on_boundaries (fence_t fence, blist_t bnds, av_set_t *av_vliw_p)
{
  if (sched_verbose >= 2)
    {
      sel_print ("Boundaries: ");
      dump_blist (bnds);
      sel_print ("\n");
    }

  for (; bnds; bnds = BLIST_NEXT (bnds))
    {
      bnd_t bnd = BLIST_BND (bnds);
      av_set_t av1_copy;
      insn_t bnd_to = BND_TO (bnd);

      /* Rewind BND->TO to the basic block header in case some bookkeeping
         instructions were inserted before BND->TO and it needs to be
         adjusted.  */
      if (sel_bb_head_p (bnd_to))
        gcc_assert (INSN_SCHED_TIMES (bnd_to) == 0);
      else
        while (INSN_SCHED_TIMES (PREV_INSN (bnd_to)) == 0)
          {
            bnd_to = PREV_INSN (bnd_to);
            if (sel_bb_head_p (bnd_to))
              break;
          }

      if (BND_TO (bnd) != bnd_to)
	{
  	  gcc_assert (FENCE_INSN (fence) == BND_TO (bnd));
	  FENCE_INSN (fence) = bnd_to;
	  BND_TO (bnd) = bnd_to;
	}

      av_set_clear (&BND_AV (bnd));
      BND_AV (bnd) = compute_av_set (BND_TO (bnd), NULL, 0, true);

      av_set_clear (&BND_AV1 (bnd));
      BND_AV1 (bnd) = av_set_copy (BND_AV (bnd));

      moveup_set_inside_insn_group (&BND_AV1 (bnd), NULL);

      av1_copy = av_set_copy (BND_AV1 (bnd));
      av_set_union_and_clear (av_vliw_p, &av1_copy, NULL);
    }

  if (sched_verbose >= 2)
    {
      sel_print ("Available exprs (vliw form): ");
      dump_av_set (*av_vliw_p);
      sel_print ("\n");
    }
}

/* Calculate the sequential av set on BND corresponding to the EXPR_VLIW
   expression.  When FOR_MOVEOP is true, also replace the register of
   expressions found with the register from EXPR_VLIW.  */
static av_set_t
find_sequential_best_exprs (bnd_t bnd, expr_t expr_vliw, bool for_moveop)
{
  av_set_t expr_seq = NULL;
  expr_t expr;
  av_set_iterator i;

  FOR_EACH_EXPR (expr, i, BND_AV (bnd))
    {
      if (equal_after_moveup_path_p (expr, NULL, expr_vliw))
        {
          if (for_moveop)
            {
              /* The sequential expression has the right form to pass
                 to move_op except when renaming happened.  Put the
                 correct register in EXPR then.  */
              if (EXPR_SEPARABLE_P (expr) && REG_P (EXPR_LHS (expr)))
		{
                  if (expr_dest_regno (expr) != expr_dest_regno (expr_vliw))
		    {
		      replace_dest_with_reg_in_expr (expr, EXPR_LHS (expr_vliw));
		      stat_renamed_scheduled++;
		    }
		  /* Also put the correct TARGET_AVAILABLE bit on the expr.
                     This is needed when renaming came up with original
                     register.  */
                  else if (EXPR_TARGET_AVAILABLE (expr)
                           != EXPR_TARGET_AVAILABLE (expr_vliw))
		    {
		      gcc_assert (EXPR_TARGET_AVAILABLE (expr_vliw) == 1);
		      EXPR_TARGET_AVAILABLE (expr) = 1;
		    }
		}
              if (EXPR_WAS_SUBSTITUTED (expr))
                stat_substitutions_total++;
            }

          av_set_add (&expr_seq, expr);

          /* With substitution inside insn group, it is possible
             that more than one expression in expr_seq will correspond
             to expr_vliw.  In this case, choose one as the attempt to
             move both leads to miscompiles.  */
          break;
        }
    }

  if (for_moveop && sched_verbose >= 2)
    {
      sel_print ("Best expression(s) (sequential form): ");
      dump_av_set (expr_seq);
      sel_print ("\n");
    }

  return expr_seq;
}


/* Move nop to previous block.  */
static void ATTRIBUTE_UNUSED
move_nop_to_previous_block (insn_t nop, basic_block prev_bb)
{
  insn_t prev_insn, next_insn;

  gcc_assert (sel_bb_head_p (nop)
              && prev_bb == BLOCK_FOR_INSN (nop)->prev_bb);
  rtx_note *note = bb_note (BLOCK_FOR_INSN (nop));
  prev_insn = sel_bb_end (prev_bb);
  next_insn = NEXT_INSN (nop);
  gcc_assert (prev_insn != NULL_RTX
              && PREV_INSN (note) == prev_insn);

  SET_NEXT_INSN (prev_insn) = nop;
  SET_PREV_INSN (nop) = prev_insn;

  SET_PREV_INSN (note) = nop;
  SET_NEXT_INSN (note) = next_insn;

  SET_NEXT_INSN (nop) = note;
  SET_PREV_INSN (next_insn) = note;

  BB_END (prev_bb) = nop;
  BLOCK_FOR_INSN (nop) = prev_bb;
}

/* Prepare a place to insert the chosen expression on BND.  */
static insn_t
prepare_place_to_insert (bnd_t bnd)
{
  insn_t place_to_insert;

  /* Init place_to_insert before calling move_op, as the later
     can possibly remove BND_TO (bnd).  */
  if (/* If this is not the first insn scheduled.  */
      BND_PTR (bnd))
    {
      /* Add it after last scheduled.  */
      place_to_insert = ILIST_INSN (BND_PTR (bnd));
      if (DEBUG_INSN_P (place_to_insert))
	{
	  ilist_t l = BND_PTR (bnd);
	  while ((l = ILIST_NEXT (l)) &&
		 DEBUG_INSN_P (ILIST_INSN (l)))
	    ;
	  if (!l)
	    place_to_insert = NULL;
	}
    }
  else
    place_to_insert = NULL;

  if (!place_to_insert)
    {
      /* Add it before BND_TO.  The difference is in the
         basic block, where INSN will be added.  */
      place_to_insert = get_nop_from_pool (BND_TO (bnd));
      gcc_assert (BLOCK_FOR_INSN (place_to_insert)
                  == BLOCK_FOR_INSN (BND_TO (bnd)));
    }

  return place_to_insert;
}

/* Find original instructions for EXPR_SEQ and move it to BND boundary.
   Return the expression to emit in C_EXPR.  */
static bool
move_exprs_to_boundary (bnd_t bnd, expr_t expr_vliw,
                        av_set_t expr_seq, expr_t c_expr)
{
  bool b, should_move;
  unsigned book_uid;
  bitmap_iterator bi;
  int n_bookkeeping_copies_before_moveop;

  /* Make a move.  This call will remove the original operation,
     insert all necessary bookkeeping instructions and update the
     data sets.  After that all we have to do is add the operation
     at before BND_TO (BND).  */
  n_bookkeeping_copies_before_moveop = stat_bookkeeping_copies;
  max_uid_before_move_op = get_max_uid ();
  bitmap_clear (current_copies);
  bitmap_clear (current_originators);

  b = move_op (BND_TO (bnd), expr_seq, expr_vliw,
               get_dest_from_orig_ops (expr_seq), c_expr, &should_move);

  /* We should be able to find the expression we've chosen for
     scheduling.  */
  gcc_assert (b);

  if (stat_bookkeeping_copies > n_bookkeeping_copies_before_moveop)
    stat_insns_needed_bookkeeping++;

  EXECUTE_IF_SET_IN_BITMAP (current_copies, 0, book_uid, bi)
    {
      unsigned uid;
      bitmap_iterator bi;

      /* We allocate these bitmaps lazily.  */
      if (! INSN_ORIGINATORS_BY_UID (book_uid))
        INSN_ORIGINATORS_BY_UID (book_uid) = BITMAP_ALLOC (NULL);

      bitmap_copy (INSN_ORIGINATORS_BY_UID (book_uid),
                   current_originators);

      /* Transitively add all originators' originators.  */
      EXECUTE_IF_SET_IN_BITMAP (current_originators, 0, uid, bi)
       if (INSN_ORIGINATORS_BY_UID (uid))
	 bitmap_ior_into (INSN_ORIGINATORS_BY_UID (book_uid),
			  INSN_ORIGINATORS_BY_UID (uid));
    }

  return should_move;
}


/* Debug a DFA state as an array of bytes.  */
static void
debug_state (state_t state)
{
  unsigned char *p;
  unsigned int i, size = dfa_state_size;

  sel_print ("state (%u):", size);
  for (i = 0, p = (unsigned char *) state; i < size; i++)
    sel_print (" %d", p[i]);
  sel_print ("\n");
}

/* Advance state on FENCE with INSN.  Return true if INSN is
   an ASM, and we should advance state once more.  */
static bool
advance_state_on_fence (fence_t fence, insn_t insn)
{
  bool asm_p;

  if (recog_memoized (insn) >= 0)
    {
      int res;
      state_t temp_state = alloca (dfa_state_size);

      gcc_assert (!INSN_ASM_P (insn));
      asm_p = false;

      memcpy (temp_state, FENCE_STATE (fence), dfa_state_size);
      res = state_transition (FENCE_STATE (fence), insn);
      gcc_assert (res < 0);

      if (memcmp (temp_state, FENCE_STATE (fence), dfa_state_size))
        {
          FENCE_ISSUED_INSNS (fence)++;

          /* We should never issue more than issue_rate insns.  */
          if (FENCE_ISSUED_INSNS (fence) > issue_rate)
            gcc_unreachable ();
        }
    }
  else
    {
      /* This could be an ASM insn which we'd like to schedule
         on the next cycle.  */
      asm_p = INSN_ASM_P (insn);
      if (!FENCE_STARTS_CYCLE_P (fence) && asm_p)
        advance_one_cycle (fence);
    }

  if (sched_verbose >= 2)
    debug_state (FENCE_STATE (fence));
  if (!DEBUG_INSN_P (insn))
    FENCE_STARTS_CYCLE_P (fence) = 0;
  FENCE_ISSUE_MORE (fence) = can_issue_more;
  return asm_p;
}

/* Update FENCE on which INSN was scheduled and this INSN, too.  NEED_STALL
   is nonzero if we need to stall after issuing INSN.  */
static void
update_fence_and_insn (fence_t fence, insn_t insn, int need_stall)
{
  bool asm_p;

  /* First, reflect that something is scheduled on this fence.  */
  asm_p = advance_state_on_fence (fence, insn);
  FENCE_LAST_SCHEDULED_INSN (fence) = insn;
  vec_safe_push (FENCE_EXECUTING_INSNS (fence), insn);
  if (SCHED_GROUP_P (insn))
    {
      FENCE_SCHED_NEXT (fence) = INSN_SCHED_NEXT (insn);
      SCHED_GROUP_P (insn) = 0;
    }
  else
    FENCE_SCHED_NEXT (fence) = NULL;
  if (INSN_UID (insn) < FENCE_READY_TICKS_SIZE (fence))
    FENCE_READY_TICKS (fence) [INSN_UID (insn)] = 0;

  /* Set instruction scheduling info.  This will be used in bundling,
     pipelining, tick computations etc.  */
  ++INSN_SCHED_TIMES (insn);
  EXPR_TARGET_AVAILABLE (INSN_EXPR (insn)) = true;
  EXPR_ORIG_SCHED_CYCLE (INSN_EXPR (insn)) = FENCE_CYCLE (fence);
  INSN_AFTER_STALL_P (insn) = FENCE_AFTER_STALL_P (fence);
  INSN_SCHED_CYCLE (insn) = FENCE_CYCLE (fence);

  /* This does not account for adjust_cost hooks, just add the biggest
     constant the hook may add to the latency.  TODO: make this
     a target dependent constant.  */
  INSN_READY_CYCLE (insn)
    = INSN_SCHED_CYCLE (insn) + (INSN_CODE (insn) < 0
                                 ? 1
                                 : maximal_insn_latency (insn) + 1);

  /* Change these fields last, as they're used above.  */
  FENCE_AFTER_STALL_P (fence) = 0;
  if (asm_p || need_stall)
    advance_one_cycle (fence);

  /* Indicate that we've scheduled something on this fence.  */
  FENCE_SCHEDULED_P (fence) = true;
  scheduled_something_on_previous_fence = true;

  /* Print debug information when insn's fields are updated.  */
  if (sched_verbose >= 2)
    {
      sel_print ("Scheduling insn: ");
      dump_insn_1 (insn, 1);
      sel_print ("\n");
    }
}

/* Update boundary BND (and, if needed, FENCE) with INSN, remove the
   old boundary from BNDSP, add new boundaries to BNDS_TAIL_P and
   return it.  */
static blist_t *
update_boundaries (fence_t fence, bnd_t bnd, insn_t insn, blist_t *bndsp,
                   blist_t *bnds_tailp)
{
  succ_iterator si;
  insn_t succ;

  advance_deps_context (BND_DC (bnd), insn);
  FOR_EACH_SUCC_1 (succ, si, insn,
                   SUCCS_NORMAL | SUCCS_SKIP_TO_LOOP_EXITS)
    {
      ilist_t ptr = ilist_copy (BND_PTR (bnd));

      ilist_add (&ptr, insn);

      if (DEBUG_INSN_P (insn) && sel_bb_end_p (insn)
	  && is_ineligible_successor (succ, ptr))
	{
	  ilist_clear (&ptr);
	  continue;
	}

      if (FENCE_INSN (fence) == insn && !sel_bb_end_p (insn))
	{
	  if (sched_verbose >= 9)
	    sel_print ("Updating fence insn from %i to %i\n",
		       INSN_UID (insn), INSN_UID (succ));
	  FENCE_INSN (fence) = succ;
	}
      blist_add (bnds_tailp, succ, ptr, BND_DC (bnd));
      bnds_tailp = &BLIST_NEXT (*bnds_tailp);
    }

  blist_remove (bndsp);
  return bnds_tailp;
}

/* Schedule EXPR_VLIW on BND.  Return the insn emitted.  */
static insn_t
schedule_expr_on_boundary (bnd_t bnd, expr_t expr_vliw, int seqno)
{
  av_set_t expr_seq;
  expr_t c_expr = XALLOCA (expr_def);
  insn_t place_to_insert;
  insn_t insn;
  bool should_move;

  expr_seq = find_sequential_best_exprs (bnd, expr_vliw, true);

  /* In case of scheduling a jump skipping some other instructions,
     prepare CFG.  After this, jump is at the boundary and can be
     scheduled as usual insn by MOVE_OP.  */
  if (vinsn_cond_branch_p (EXPR_VINSN (expr_vliw)))
    {
      insn = EXPR_INSN_RTX (expr_vliw);

      /* Speculative jumps are not handled.  */
      if (insn != BND_TO (bnd)
          && !sel_insn_is_speculation_check (insn))
        move_cond_jump (insn, bnd);
    }

  /* Find a place for C_EXPR to schedule.  */
  place_to_insert = prepare_place_to_insert (bnd);
  should_move = move_exprs_to_boundary (bnd, expr_vliw, expr_seq, c_expr);
  clear_expr (c_expr);

  /* Add the instruction.  The corner case to care about is when
     the expr_seq set has more than one expr, and we chose the one that
     is not equal to expr_vliw.  Then expr_vliw may be insn in stream, and
     we can't use it.  Generate the new vinsn.  */
  if (INSN_IN_STREAM_P (EXPR_INSN_RTX (expr_vliw)))
    {
      vinsn_t vinsn_new;

      vinsn_new = vinsn_copy (EXPR_VINSN (expr_vliw), false);
      change_vinsn_in_expr (expr_vliw, vinsn_new);
      should_move = false;
    }
  if (should_move)
    insn = sel_move_insn (expr_vliw, seqno, place_to_insert);
  else
    insn = emit_insn_from_expr_after (expr_vliw, NULL, seqno,
                                      place_to_insert);

  /* Return the nops generated for preserving of data sets back
     into pool.  */
  if (INSN_NOP_P (place_to_insert))
    return_nop_to_pool (place_to_insert, !DEBUG_INSN_P (insn));
  remove_temp_moveop_nops (!DEBUG_INSN_P (insn));

  av_set_clear (&expr_seq);

  /* Save the expression scheduled so to reset target availability if we'll
     meet it later on the same fence.  */
  if (EXPR_WAS_RENAMED (expr_vliw))
    vinsn_vec_add (&vec_target_unavailable_vinsns, INSN_EXPR (insn));

  /* Check that the recent movement didn't destroyed loop
     structure.  */
  gcc_assert (!pipelining_p
              || current_loop_nest == NULL
              || loop_latch_edge (current_loop_nest));
  return insn;
}

/* Stall for N cycles on FENCE.  */
static void
stall_for_cycles (fence_t fence, int n)
{
  int could_more;

  could_more = n > 1 || FENCE_ISSUED_INSNS (fence) < issue_rate;
  while (n--)
    advance_one_cycle (fence);
  if (could_more)
    FENCE_AFTER_STALL_P (fence) = 1;
}

/* Gather a parallel group of insns at FENCE and assign their seqno
   to SEQNO.  All scheduled insns are gathered in SCHEDULED_INSNS_TAILPP
   list for later recalculation of seqnos.  */
static void
fill_insns (fence_t fence, int seqno, ilist_t **scheduled_insns_tailpp)
{
  blist_t bnds = NULL, *bnds_tailp;
  av_set_t av_vliw = NULL;
  insn_t insn = FENCE_INSN (fence);

  if (sched_verbose >= 2)
    sel_print ("Starting fill_insns for insn %d, cycle %d\n",
               INSN_UID (insn), FENCE_CYCLE (fence));

  blist_add (&bnds, insn, NULL, FENCE_DC (fence));
  bnds_tailp = &BLIST_NEXT (bnds);
  set_target_context (FENCE_TC (fence));
  can_issue_more = FENCE_ISSUE_MORE (fence);
  target_bb = INSN_BB (insn);

  /* Do while we can add any operation to the current group.  */
  do
    {
      blist_t *bnds_tailp1, *bndsp;
      expr_t expr_vliw;
      int need_stall = false;
      int was_stall = 0, scheduled_insns = 0;
      int max_insns = pipelining_p ? issue_rate : 2 * issue_rate;
      int max_stall = pipelining_p ? 1 : 3;
      bool last_insn_was_debug = false;
      bool was_debug_bb_end_p = false;

      compute_av_set_on_boundaries (fence, bnds, &av_vliw);
      remove_insns_that_need_bookkeeping (fence, &av_vliw);
      remove_insns_for_debug (bnds, &av_vliw);

      /* Return early if we have nothing to schedule.  */
      if (av_vliw == NULL)
        break;

      /* Choose the best expression and, if needed, destination register
	 for it.  */
      do
        {
          expr_vliw = find_best_expr (&av_vliw, bnds, fence, &need_stall);
          if (! expr_vliw && need_stall)
            {
              /* All expressions required a stall.  Do not recompute av sets
                 as we'll get the same answer (modulo the insns between
                 the fence and its boundary, which will not be available for
                 pipelining).
		 If we are going to stall for too long, break to recompute av
		 sets and bring more insns for pipelining.  */
              was_stall++;
	      if (need_stall <= 3)
		stall_for_cycles (fence, need_stall);
	      else
		{
		  stall_for_cycles (fence, 1);
		  break;
		}
            }
        }
      while (! expr_vliw && need_stall);

      /* Now either we've selected expr_vliw or we have nothing to schedule.  */
      if (!expr_vliw)
        {
	  av_set_clear (&av_vliw);
          break;
        }

      bndsp = &bnds;
      bnds_tailp1 = bnds_tailp;

      do
	/* This code will be executed only once until we'd have several
           boundaries per fence.  */
        {
	  bnd_t bnd = BLIST_BND (*bndsp);

	  if (!av_set_is_in_p (BND_AV1 (bnd), EXPR_VINSN (expr_vliw)))
	    {
	      bndsp = &BLIST_NEXT (*bndsp);
	      continue;
	    }

          insn = schedule_expr_on_boundary (bnd, expr_vliw, seqno);
	  last_insn_was_debug = DEBUG_INSN_P (insn);
	  if (last_insn_was_debug)
	    was_debug_bb_end_p = (insn == BND_TO (bnd) && sel_bb_end_p (insn));
          update_fence_and_insn (fence, insn, need_stall);
          bnds_tailp = update_boundaries (fence, bnd, insn, bndsp, bnds_tailp);

	  /* Add insn to the list of scheduled on this cycle instructions.  */
	  ilist_add (*scheduled_insns_tailpp, insn);
	  *scheduled_insns_tailpp = &ILIST_NEXT (**scheduled_insns_tailpp);
        }
      while (*bndsp != *bnds_tailp1);

      av_set_clear (&av_vliw);
      if (!last_insn_was_debug)
	scheduled_insns++;

      /* We currently support information about candidate blocks only for
	 one 'target_bb' block.  Hence we can't schedule after jump insn,
	 as this will bring two boundaries and, hence, necessity to handle
	 information for two or more blocks concurrently.  */
      if ((last_insn_was_debug ? was_debug_bb_end_p : sel_bb_end_p (insn))
          || (was_stall
              && (was_stall >= max_stall
                  || scheduled_insns >= max_insns)))
        break;
    }
  while (bnds);

  gcc_assert (!FENCE_BNDS (fence));

  /* Update boundaries of the FENCE.  */
  while (bnds)
    {
      ilist_t ptr = BND_PTR (BLIST_BND (bnds));

      if (ptr)
	{
	  insn = ILIST_INSN (ptr);

	  if (!ilist_is_in_p (FENCE_BNDS (fence), insn))
	    ilist_add (&FENCE_BNDS (fence), insn);
	}

      blist_remove (&bnds);
    }

  /* Update target context on the fence.  */
  reset_target_context (FENCE_TC (fence), false);
}

/* All exprs in ORIG_OPS must have the same destination register or memory.
   Return that destination.  */
static rtx
get_dest_from_orig_ops (av_set_t orig_ops)
{
  rtx dest = NULL_RTX;
  av_set_iterator av_it;
  expr_t expr;
  bool first_p = true;

  FOR_EACH_EXPR (expr, av_it, orig_ops)
    {
      rtx x = EXPR_LHS (expr);

      if (first_p)
	{
	  first_p = false;
	  dest = x;
	}
      else
	gcc_assert (dest == x
		    || (dest != NULL_RTX && x != NULL_RTX
			&& rtx_equal_p (dest, x)));
    }

  return dest;
}

/* Update data sets for the bookkeeping block and record those expressions
   which become no longer available after inserting this bookkeeping.  */
static void
update_and_record_unavailable_insns (basic_block book_block)
{
  av_set_iterator i;
  av_set_t old_av_set = NULL;
  expr_t cur_expr;
  rtx_insn *bb_end = sel_bb_end (book_block);

  /* First, get correct liveness in the bookkeeping block.  The problem is
     the range between the bookeeping insn and the end of block.  */
  update_liveness_on_insn (bb_end);
  if (control_flow_insn_p (bb_end))
    update_liveness_on_insn (PREV_INSN (bb_end));

  /* If there's valid av_set on BOOK_BLOCK, then there might exist another
     fence above, where we may choose to schedule an insn which is
     actually blocked from moving up with the bookkeeping we create here.  */
  if (AV_SET_VALID_P (sel_bb_head (book_block)))
    {
      old_av_set = av_set_copy (BB_AV_SET (book_block));
      update_data_sets (sel_bb_head (book_block));

      /* Traverse all the expressions in the old av_set and check whether
	 CUR_EXPR is in new AV_SET.  */
      FOR_EACH_EXPR (cur_expr, i, old_av_set)
        {
          expr_t new_expr = av_set_lookup (BB_AV_SET (book_block),
					   EXPR_VINSN (cur_expr));

          if (! new_expr
              /* In this case, we can just turn off the E_T_A bit, but we can't
                 represent this information with the current vector.  */
              || EXPR_TARGET_AVAILABLE (new_expr)
		 != EXPR_TARGET_AVAILABLE (cur_expr))
	    /* Unfortunately, the below code could be also fired up on
	       separable insns, e.g. when moving insns through the new
	       speculation check as in PR 53701.  */
            vinsn_vec_add (&vec_bookkeeping_blocked_vinsns, cur_expr);
        }

      av_set_clear (&old_av_set);
    }
}

/* The main effect of this function is that sparams->c_expr is merged
   with (or copied to) lparams->c_expr_merged.  If there's only one successor,
   we avoid merging anything by copying sparams->c_expr to lparams->c_expr_merged.
   lparams->c_expr_merged is copied back to sparams->c_expr after all
   successors has been traversed.  lparams->c_expr_local is an expr allocated
   on stack in the caller function, and is used if there is more than one
   successor.

   SUCC is one of the SUCCS_NORMAL successors of INSN,
   MOVEOP_DRV_CALL_RES is the result of call code_motion_path_driver on succ,
   LPARAMS and STATIC_PARAMS contain the parameters described above.  */
static void
move_op_merge_succs (insn_t insn ATTRIBUTE_UNUSED,
                     insn_t succ ATTRIBUTE_UNUSED,
		     int moveop_drv_call_res,
		     cmpd_local_params_p lparams, void *static_params)
{
  moveop_static_params_p sparams = (moveop_static_params_p) static_params;

  /* Nothing to do, if original expr wasn't found below.  */
  if (moveop_drv_call_res != 1)
    return;

  /* If this is a first successor.  */
  if (!lparams->c_expr_merged)
    {
      lparams->c_expr_merged = sparams->c_expr;
      sparams->c_expr = lparams->c_expr_local;
    }
  else
    {
      /* We must merge all found expressions to get reasonable
	 EXPR_SPEC_DONE_DS for the resulting insn.  If we don't
	 do so then we can first find the expr with epsilon
	 speculation success probability and only then with the
	 good probability.  As a result the insn will get epsilon
	 probability and will never be scheduled because of
	 weakness_cutoff in find_best_expr.

	 We call merge_expr_data here instead of merge_expr
	 because due to speculation C_EXPR and X may have the
	 same insns with different speculation types.  And as of
	 now such insns are considered non-equal.

	 However, EXPR_SCHED_TIMES is different -- we must get
	 SCHED_TIMES from a real insn, not a bookkeeping copy.
	 We force this here.  Instead, we may consider merging
	 SCHED_TIMES to the maximum instead of minimum in the
	 below function.  */
      int old_times = EXPR_SCHED_TIMES (lparams->c_expr_merged);

      merge_expr_data (lparams->c_expr_merged, sparams->c_expr, NULL);
      if (EXPR_SCHED_TIMES (sparams->c_expr) == 0)
	EXPR_SCHED_TIMES (lparams->c_expr_merged) = old_times;

      clear_expr (sparams->c_expr);
    }
}

/*  Add used regs for the successor SUCC into SPARAMS->USED_REGS.

   SUCC is one of the SUCCS_NORMAL successors of INSN,
   MOVEOP_DRV_CALL_RES is the result of call code_motion_path_driver on succ or 0,
     if SUCC is one of SUCCS_BACK or SUCCS_OUT.
   STATIC_PARAMS contain USED_REGS set.  */
static void
fur_merge_succs (insn_t insn ATTRIBUTE_UNUSED, insn_t succ,
		 int moveop_drv_call_res,
		 cmpd_local_params_p lparams ATTRIBUTE_UNUSED,
		 void *static_params)
{
  regset succ_live;
  fur_static_params_p sparams = (fur_static_params_p) static_params;

  /* Here we compute live regsets only for branches that do not lie
     on the code motion paths.  These branches correspond to value
     MOVEOP_DRV_CALL_RES==0 and include SUCCS_BACK and SUCCS_OUT, though
     for such branches code_motion_path_driver is not called.  */
  if (moveop_drv_call_res != 0)
    return;

  /* Mark all registers that do not meet the following condition:
     (3) not live on the other path of any conditional branch
     that is passed by the operation, in case original
     operations are not present on both paths of the
     conditional branch.  */
  succ_live = compute_live (succ);
  IOR_REG_SET (sparams->used_regs, succ_live);
}

/* This function is called after the last successor.  Copies LP->C_EXPR_MERGED
   into SP->CEXPR.  */
static void
move_op_after_merge_succs (cmpd_local_params_p lp, void *sparams)
{
  moveop_static_params_p sp = (moveop_static_params_p) sparams;

  sp->c_expr = lp->c_expr_merged;
}

/* Track bookkeeping copies created, insns scheduled, and blocks for
   rescheduling when INSN is found by move_op.  */
static void
track_scheduled_insns_and_blocks (rtx_insn *insn)
{
  /* Even if this insn can be a copy that will be removed during current move_op,
     we still need to count it as an originator.  */
  bitmap_set_bit (current_originators, INSN_UID (insn));

  if (!bitmap_clear_bit (current_copies, INSN_UID (insn)))
    {
      /* Note that original block needs to be rescheduled, as we pulled an
	 instruction out of it.  */
      if (INSN_SCHED_TIMES (insn) > 0)
	bitmap_set_bit (blocks_to_reschedule, BLOCK_FOR_INSN (insn)->index);
      else if (INSN_UID (insn) < first_emitted_uid && !DEBUG_INSN_P (insn))
	num_insns_scheduled++;
    }

  /* For instructions we must immediately remove insn from the
     stream, so subsequent update_data_sets () won't include this
     insn into av_set.
     For expr we must make insn look like "INSN_REG (insn) := c_expr".  */
  if (INSN_UID (insn) > max_uid_before_move_op)
    stat_bookkeeping_copies--;
}

/* Emit a register-register copy for INSN if needed.  Return true if
   emitted one.  PARAMS is the move_op static parameters.  */
static bool
maybe_emit_renaming_copy (rtx_insn *insn,
                          moveop_static_params_p params)
{
  bool insn_emitted  = false;
  rtx cur_reg;

  /* Bail out early when expression cannot be renamed at all.  */
  if (!EXPR_SEPARABLE_P (params->c_expr))
    return false;

  cur_reg = expr_dest_reg (params->c_expr);
  gcc_assert (cur_reg && params->dest && REG_P (params->dest));

  /* If original operation has expr and the register chosen for
     that expr is not original operation's dest reg, substitute
     operation's right hand side with the register chosen.  */
  if (REGNO (params->dest) != REGNO (cur_reg))
    {
      insn_t reg_move_insn, reg_move_insn_rtx;

      reg_move_insn_rtx = create_insn_rtx_with_rhs (INSN_VINSN (insn),
                                                    params->dest);
      reg_move_insn = sel_gen_insn_from_rtx_after (reg_move_insn_rtx,
                                                   INSN_EXPR (insn),
                                                   INSN_SEQNO (insn),
                                                   insn);
      EXPR_SPEC_DONE_DS (INSN_EXPR (reg_move_insn)) = 0;
      replace_dest_with_reg_in_expr (params->c_expr, params->dest);

      insn_emitted = true;
      params->was_renamed = true;
    }

  return insn_emitted;
}

/* Emit a speculative check for INSN speculated as EXPR if needed.
   Return true if we've  emitted one.  PARAMS is the move_op static
   parameters.  */
static bool
maybe_emit_speculative_check (rtx_insn *insn, expr_t expr,
                              moveop_static_params_p params)
{
  bool insn_emitted = false;
  insn_t x;
  ds_t check_ds;

  check_ds = get_spec_check_type_for_insn (insn, expr);
  if (check_ds != 0)
    {
      /* A speculation check should be inserted.  */
      x = create_speculation_check (params->c_expr, check_ds, insn);
      insn_emitted = true;
    }
  else
    {
      EXPR_SPEC_DONE_DS (INSN_EXPR (insn)) = 0;
      x = insn;
    }

  gcc_assert (EXPR_SPEC_DONE_DS (INSN_EXPR (x)) == 0
              && EXPR_SPEC_TO_CHECK_DS (INSN_EXPR (x)) == 0);
  return insn_emitted;
}

/* Handle transformations that leave an insn in place of original
   insn such as renaming/speculation.  Return true if one of such
   transformations actually happened, and we have emitted this insn.  */
static bool
handle_emitting_transformations (rtx_insn *insn, expr_t expr,
                                 moveop_static_params_p params)
{
  bool insn_emitted = false;

  insn_emitted = maybe_emit_renaming_copy (insn, params);
  insn_emitted |= maybe_emit_speculative_check (insn, expr, params);

  return insn_emitted;
}

/* If INSN is the only insn in the basic block (not counting JUMP,
   which may be a jump to next insn, and DEBUG_INSNs), we want to
   leave a NOP there till the return to fill_insns.  */

static bool
need_nop_to_preserve_insn_bb (rtx_insn *insn)
{
  insn_t bb_head, bb_end, bb_next, in_next;
  basic_block bb = BLOCK_FOR_INSN (insn);

  bb_head = sel_bb_head (bb);
  bb_end = sel_bb_end (bb);

  if (bb_head == bb_end)
    return true;

  while (bb_head != bb_end && DEBUG_INSN_P (bb_head))
    bb_head = NEXT_INSN (bb_head);

  if (bb_head == bb_end)
    return true;

  while (bb_head != bb_end && DEBUG_INSN_P (bb_end))
    bb_end = PREV_INSN (bb_end);

  if (bb_head == bb_end)
    return true;

  bb_next = NEXT_INSN (bb_head);
  while (bb_next != bb_end && DEBUG_INSN_P (bb_next))
    bb_next = NEXT_INSN (bb_next);

  if (bb_next == bb_end && JUMP_P (bb_end))
    return true;

  in_next = NEXT_INSN (insn);
  while (DEBUG_INSN_P (in_next))
    in_next = NEXT_INSN (in_next);

  if (IN_CURRENT_FENCE_P (in_next))
    return true;

  return false;
}

/* Remove INSN from stream.  When ONLY_DISCONNECT is true, its data
   is not removed but reused when INSN is re-emitted.  */
static void
remove_insn_from_stream (rtx_insn *insn, bool only_disconnect)
{
  /* If there's only one insn in the BB, make sure that a nop is
     inserted into it, so the basic block won't disappear when we'll
     delete INSN below with sel_remove_insn. It should also survive
     till the return to fill_insns.  */
  if (need_nop_to_preserve_insn_bb (insn))
    {
      insn_t nop = get_nop_from_pool (insn);
      gcc_assert (INSN_NOP_P (nop));
      vec_temp_moveop_nops.safe_push (nop);
    }

  sel_remove_insn (insn, only_disconnect, false);
}

/* This function is called when original expr is found.
   INSN - current insn traversed, EXPR - the corresponding expr found.
   LPARAMS is the local parameters of code modion driver, STATIC_PARAMS
   is static parameters of move_op.  */
static void
move_op_orig_expr_found (insn_t insn, expr_t expr,
                         cmpd_local_params_p lparams ATTRIBUTE_UNUSED,
                         void *static_params)
{
  bool only_disconnect;
  moveop_static_params_p params = (moveop_static_params_p) static_params;

  copy_expr_onside (params->c_expr, INSN_EXPR (insn));
  track_scheduled_insns_and_blocks (insn);
  handle_emitting_transformations (insn, expr, params);
  only_disconnect = params->uid == INSN_UID (insn);

  /* Mark that we've disconnected an insn.  */
  if (only_disconnect)
    params->uid = -1;
  remove_insn_from_stream (insn, only_disconnect);
}

/* The function is called when original expr is found.
   INSN - current insn traversed, EXPR - the corresponding expr found,
   crossed_call_abis and original_insns in STATIC_PARAMS are updated.  */
static void
fur_orig_expr_found (insn_t insn, expr_t expr ATTRIBUTE_UNUSED,
                     cmpd_local_params_p lparams ATTRIBUTE_UNUSED,
                     void *static_params)
{
  fur_static_params_p params = (fur_static_params_p) static_params;
  regset tmp;

  if (CALL_P (insn))
    params->crossed_call_abis |= 1 << insn_callee_abi (insn).id ();

  def_list_add (params->original_insns, insn, params->crossed_call_abis);

  /* Mark the registers that do not meet the following condition:
    (2) not among the live registers of the point
	immediately following the first original operation on
	a given downward path, except for the original target
	register of the operation.  */
  tmp = get_clear_regset_from_pool ();
  compute_live_below_insn (insn, tmp);
  AND_COMPL_REG_SET (tmp, INSN_REG_SETS (insn));
  AND_COMPL_REG_SET (tmp, INSN_REG_CLOBBERS (insn));
  IOR_REG_SET (params->used_regs, tmp);
  return_regset_to_pool (tmp);

  /* (*1) We need to add to USED_REGS registers that are read by
     INSN's lhs. This may lead to choosing wrong src register.
     E.g. (scheduling const expr enabled):

	429: ax=0x0	<- Can't use AX for this expr (0x0)
	433: dx=[bp-0x18]
	427: [ax+dx+0x1]=ax
	  REG_DEAD: ax
	168: di=dx
	  REG_DEAD: dx
     */
  /* FIXME: see comment above and enable MEM_P
     in vinsn_separable_p.  */
  gcc_assert (!VINSN_SEPARABLE_P (INSN_VINSN (insn))
	      || !MEM_P (INSN_LHS (insn)));
}

/* This function is called on the ascending pass, before returning from
   current basic block.  */
static void
move_op_at_first_insn (insn_t insn, cmpd_local_params_p lparams,
                       void *static_params)
{
  moveop_static_params_p sparams = (moveop_static_params_p) static_params;
  basic_block book_block = NULL;

  /* When we have removed the boundary insn for scheduling, which also
     happened to be the end insn in its bb, we don't need to update sets.  */
  if (!lparams->removed_last_insn
      && lparams->e1
      && sel_bb_head_p (insn))
    {
      /* We should generate bookkeeping code only if we are not at the
         top level of the move_op.  */
      if (sel_num_cfg_preds_gt_1 (insn))
        book_block = generate_bookkeeping_insn (sparams->c_expr,
                                                lparams->e1, lparams->e2);
      /* Update data sets for the current insn.  */
      update_data_sets (insn);
    }

  /* If bookkeeping code was inserted, we need to update av sets of basic
     block that received bookkeeping.  After generation of bookkeeping insn,
     bookkeeping block does not contain valid av set because we are not following
     the original algorithm in every detail with regards to e.g. renaming
     simple reg-reg copies.  Consider example:

     bookkeeping block           scheduling fence
     \            /
      \    join  /
       ----------
       |        |
       ----------
      /           \
     /             \
     r1 := r2          r1 := r3

     We try to schedule insn "r1 := r3" on the current
     scheduling fence.  Also, note that av set of bookkeeping block
     contain both insns "r1 := r2" and "r1 := r3".  When the insn has
     been scheduled, the CFG is as follows:

     r1 := r3               r1 := r3
     bookkeeping block           scheduling fence
     \            /
      \    join  /
       ----------
       |        |
       ----------
      /          \
     /            \
     r1 := r2

     Here, insn "r1 := r3" was scheduled at the current scheduling point
     and bookkeeping code was generated at the bookeeping block.  This
     way insn "r1 := r2" is no longer available as a whole instruction
     (but only as expr) ahead of insn "r1 := r3" in bookkeeping block.
     This situation is handled by calling update_data_sets.

     Since update_data_sets is called only on the bookkeeping block, and
     it also may have predecessors with av_sets, containing instructions that
     are no longer available, we save all such expressions that become
     unavailable during data sets update on the bookkeeping block in
     VEC_BOOKKEEPING_BLOCKED_VINSNS.  Later we avoid selecting such
     expressions for scheduling.  This allows us to avoid recomputation of
     av_sets outside the code motion path.  */

  if (book_block)
    update_and_record_unavailable_insns (book_block);

  /* If INSN was previously marked for deletion, it's time to do it.  */
  if (lparams->removed_last_insn)
    insn = PREV_INSN (insn);

  /* Do not tidy control flow at the topmost moveop, as we can erroneously
     kill a block with a single nop in which the insn should be emitted.  */
  if (lparams->e1)
    tidy_control_flow (BLOCK_FOR_INSN (insn), true);
}

/* This function is called on the ascending pass, before returning from the
   current basic block.  */
static void
fur_at_first_insn (insn_t insn,
                   cmpd_local_params_p lparams ATTRIBUTE_UNUSED,
                   void *static_params ATTRIBUTE_UNUSED)
{
  gcc_assert (!sel_bb_head_p (insn) || AV_SET_VALID_P (insn)
	      || AV_LEVEL (insn) == -1);
}

/* Called on the backward stage of recursion to call moveup_expr for insn
   and sparams->c_expr.  */
static void
move_op_ascend (insn_t insn, void *static_params)
{
  enum MOVEUP_EXPR_CODE res;
  moveop_static_params_p sparams = (moveop_static_params_p) static_params;

  if (! INSN_NOP_P (insn))
    {
      res = moveup_expr_cached (sparams->c_expr, insn, false);
      gcc_assert (res != MOVEUP_EXPR_NULL);
    }

  /* Update liveness for this insn as it was invalidated.  */
  update_liveness_on_insn (insn);
}

/* This function is called on enter to the basic block.
   Returns TRUE if this block already have been visited and
   code_motion_path_driver should return 1, FALSE otherwise.  */
static int
fur_on_enter (insn_t insn ATTRIBUTE_UNUSED, cmpd_local_params_p local_params,
	      void *static_params, bool visited_p)
{
  fur_static_params_p sparams = (fur_static_params_p) static_params;

  if (visited_p)
    {
      /* If we have found something below this block, there should be at
	 least one insn in ORIGINAL_INSNS.  */
      gcc_assert (*sparams->original_insns);

      /* Adjust CROSSED_CALL_ABIS, since we may have come to this block along
	 different path.  */
      DEF_LIST_DEF (*sparams->original_insns)->crossed_call_abis
	|= sparams->crossed_call_abis;
    }
  else
    local_params->old_original_insns = *sparams->original_insns;

  return 1;
}

/* Same as above but for move_op.   */
static int
move_op_on_enter (insn_t insn ATTRIBUTE_UNUSED,
                  cmpd_local_params_p local_params ATTRIBUTE_UNUSED,
                  void *static_params ATTRIBUTE_UNUSED, bool visited_p)
{
  if (visited_p)
    return -1;
  return 1;
}

/* This function is called while descending current basic block if current
   insn is not the original EXPR we're searching for.

   Return value: FALSE, if code_motion_path_driver should perform a local
			cleanup and return 0 itself;
		 TRUE, if code_motion_path_driver should continue.  */
static bool
move_op_orig_expr_not_found (insn_t insn, av_set_t orig_ops ATTRIBUTE_UNUSED,
			    void *static_params)
{
  moveop_static_params_p sparams = (moveop_static_params_p) static_params;

  sparams->failed_insn = insn;

  /* If we're scheduling separate expr, in order to generate correct code
     we need to stop the search at bookkeeping code generated with the
     same destination register or memory.  */
  if (lhs_of_insn_equals_to_dest_p (insn, sparams->dest))
    return false;
  return true;
}

/* This function is called while descending current basic block if current
   insn is not the original EXPR we're searching for.

   Return value: TRUE (code_motion_path_driver should continue).  */
static bool
fur_orig_expr_not_found (insn_t insn, av_set_t orig_ops, void *static_params)
{
  bool mutexed;
  expr_t r;
  av_set_iterator avi;
  fur_static_params_p sparams = (fur_static_params_p) static_params;

  if (CALL_P (insn))
    sparams->crossed_call_abis |= 1 << insn_callee_abi (insn).id ();
  else if (DEBUG_INSN_P (insn))
    return true;

  /* If current insn we are looking at cannot be executed together
     with original insn, then we can skip it safely.

     Example: ORIG_OPS = { (p6) r14 = sign_extend (r15); }
	      INSN = (!p6) r14 = r14 + 1;

     Here we can schedule ORIG_OP with lhs = r14, though only
     looking at the set of used and set registers of INSN we must
     forbid it.  So, add set/used in INSN registers to the
     untouchable set only if there is an insn in ORIG_OPS that can
     affect INSN.  */
  mutexed = true;
  FOR_EACH_EXPR (r, avi, orig_ops)
    if (!sched_insns_conditions_mutex_p (insn, EXPR_INSN_RTX (r)))
      {
	mutexed = false;
	break;
      }

  /* Mark all registers that do not meet the following condition:
     (1) Not set or read on any path from xi to an instance of the
	 original operation.  */
  if (!mutexed)
    {
      IOR_REG_SET (sparams->used_regs, INSN_REG_SETS (insn));
      IOR_REG_SET (sparams->used_regs, INSN_REG_USES (insn));
      IOR_REG_SET (sparams->used_regs, INSN_REG_CLOBBERS (insn));
    }

  return true;
}

/* Hooks and data to perform move_op operations with code_motion_path_driver.  */
struct code_motion_path_driver_info_def move_op_hooks = {
  move_op_on_enter,
  move_op_orig_expr_found,
  move_op_orig_expr_not_found,
  move_op_merge_succs,
  move_op_after_merge_succs,
  move_op_ascend,
  move_op_at_first_insn,
  SUCCS_NORMAL,
  "move_op"
};

/* Hooks and data to perform find_used_regs operations
   with code_motion_path_driver.  */
struct code_motion_path_driver_info_def fur_hooks = {
  fur_on_enter,
  fur_orig_expr_found,
  fur_orig_expr_not_found,
  fur_merge_succs,
  NULL, /* fur_after_merge_succs */
  NULL, /* fur_ascend */
  fur_at_first_insn,
  SUCCS_ALL,
  "find_used_regs"
};

/* Traverse all successors of INSN.  For each successor that is SUCCS_NORMAL
   code_motion_path_driver is called recursively.  Original operation
   was found at least on one path that is starting with one of INSN's
   successors (this fact is asserted).  ORIG_OPS is expressions we're looking
   for, PATH is the path we've traversed, STATIC_PARAMS is the parameters
   of either move_op or find_used_regs depending on the caller.

   Return 0 if we haven't found expression, 1 if we found it, -1 if we don't
   know for sure at this point.  */
static int
code_motion_process_successors (insn_t insn, av_set_t orig_ops,
                                ilist_t path, void *static_params)
{
  int res = 0;
  succ_iterator succ_i;
  insn_t succ;
  basic_block bb;
  int old_index;
  unsigned old_succs;

  struct cmpd_local_params lparams;
  expr_def _x;

  lparams.c_expr_local = &_x;
  lparams.c_expr_merged = NULL;

  /* We need to process only NORMAL succs for move_op, and collect live
     registers from ALL branches (including those leading out of the
     region) for find_used_regs.

     In move_op, there can be a case when insn's bb number has changed
     due to created bookkeeping.  This happens very rare, as we need to
     move expression from the beginning to the end of the same block.
     Rescan successors in this case.  */

 rescan:
  bb = BLOCK_FOR_INSN (insn);
  old_index = bb->index;
  old_succs = EDGE_COUNT (bb->succs);

  FOR_EACH_SUCC_1 (succ, succ_i, insn, code_motion_path_driver_info->succ_flags)
    {
      int b;

      lparams.e1 = succ_i.e1;
      lparams.e2 = succ_i.e2;

      /* Go deep into recursion only for NORMAL edges (non-backedges within the
	 current region).  */
      if (succ_i.current_flags == SUCCS_NORMAL)
	b = code_motion_path_driver (succ, orig_ops, path, &lparams,
				     static_params);
      else
	b = 0;

      /* Merge c_expres found or unify live register sets from different
	 successors.  */
      code_motion_path_driver_info->merge_succs (insn, succ, b, &lparams,
						 static_params);
      if (b == 1)
        res = b;
      else if (b == -1 && res != 1)
        res = b;

      /* We have simplified the control flow below this point.  In this case,
         the iterator becomes invalid.  We need to try again.
	 If we have removed the insn itself, it could be only an
	 unconditional jump.  Thus, do not rescan but break immediately --
	 we have already visited the only successor block.  */
      if (!BLOCK_FOR_INSN (insn))
	{
	  if (sched_verbose >= 6)
	    sel_print ("Not doing rescan: already visited the only successor"
		       " of block %d\n", old_index);
	  break;
	}
      if (BLOCK_FOR_INSN (insn)->index != old_index
          || EDGE_COUNT (bb->succs) != old_succs)
        {
	  if (sched_verbose >= 6)
	    sel_print ("Rescan: CFG was simplified below insn %d, block %d\n",
		       INSN_UID (insn), BLOCK_FOR_INSN (insn)->index);
          insn = sel_bb_end (BLOCK_FOR_INSN (insn));
          goto rescan;
        }
    }

  /* Here, RES==1 if original expr was found at least for one of the
     successors.  After the loop, RES may happen to have zero value
     only if at some point the expr searched is present in av_set, but is
     not found below.  In most cases, this situation is an error.
     The exception is when the original operation is blocked by
     bookkeeping generated for another fence or for another path in current
     move_op.  */
  gcc_checking_assert (res == 1
		       || (res == 0
			    && av_set_could_be_blocked_by_bookkeeping_p (orig_ops, static_params))
		       || res == -1);

  /* Merge data, clean up, etc.  */
  if (res != -1 && code_motion_path_driver_info->after_merge_succs)
    code_motion_path_driver_info->after_merge_succs (&lparams, static_params);

  return res;
}


/* Perform a cleanup when the driver is about to terminate.  ORIG_OPS_P
   is the pointer to the av set with expressions we were looking for,
   PATH_P is the pointer to the traversed path.  */
static inline void
code_motion_path_driver_cleanup (av_set_t *orig_ops_p, ilist_t *path_p)
{
  ilist_remove (path_p);
  av_set_clear (orig_ops_p);
}

/* The driver function that implements move_op or find_used_regs
   functionality dependent whether code_motion_path_driver_INFO is set to
   &MOVE_OP_HOOKS or &FUR_HOOKS.  This function implements the common parts
   of code (CFG traversal etc) that are shared among both functions.  INSN
   is the insn we're starting the search from, ORIG_OPS are the expressions
   we're searching for, PATH is traversed path, LOCAL_PARAMS_IN are local
   parameters of the driver, and STATIC_PARAMS are static parameters of
   the caller.

   Returns whether original instructions were found.  Note that top-level
   code_motion_path_driver always returns true.  */
static int
code_motion_path_driver (insn_t insn, av_set_t orig_ops, ilist_t path,
			 cmpd_local_params_p local_params_in,
			 void *static_params)
{
  expr_t expr = NULL;
  basic_block bb = BLOCK_FOR_INSN (insn);
  insn_t first_insn, original_insn, bb_tail, before_first;
  bool removed_last_insn = false;

  if (sched_verbose >= 6)
    {
      sel_print ("%s (", code_motion_path_driver_info->routine_name);
      dump_insn (insn);
      sel_print (",");
      dump_av_set (orig_ops);
      sel_print (")\n");
    }

  gcc_assert (orig_ops);

  /* If no original operations exist below this insn, return immediately.  */
  if (is_ineligible_successor (insn, path))
    {
      if (sched_verbose >= 6)
        sel_print ("Insn %d is ineligible successor\n", INSN_UID (insn));
      return false;
    }

  /* The block can have invalid av set, in which case it was created earlier
     during move_op.  Return immediately.  */
  if (sel_bb_head_p (insn))
    {
      if (! AV_SET_VALID_P (insn))
        {
          if (sched_verbose >= 6)
            sel_print ("Returned from block %d as it had invalid av set\n",
                       bb->index);
          return false;
        }

      if (bitmap_bit_p (code_motion_visited_blocks, bb->index))
        {
          /* We have already found an original operation on this branch, do not
             go any further and just return TRUE here.  If we don't stop here,
             function can have exponential behavior even on the small code
             with many different paths (e.g. with data speculation and
             recovery blocks).  */
          if (sched_verbose >= 6)
            sel_print ("Block %d already visited in this traversal\n", bb->index);
          if (code_motion_path_driver_info->on_enter)
            return code_motion_path_driver_info->on_enter (insn,
                                                           local_params_in,
                                                           static_params,
                                                           true);
        }
    }

  if (code_motion_path_driver_info->on_enter)
    code_motion_path_driver_info->on_enter (insn, local_params_in,
                                            static_params, false);
  orig_ops = av_set_copy (orig_ops);

  /* Filter the orig_ops set.  */
  if (AV_SET_VALID_P (insn))
    av_set_code_motion_filter (&orig_ops, AV_SET (insn));

  /* If no more original ops, return immediately.  */
  if (!orig_ops)
    {
      if (sched_verbose >= 6)
        sel_print ("No intersection with av set of block %d\n", bb->index);
      return false;
    }

  /* For non-speculative insns we have to leave only one form of the
     original operation, because if we don't, we may end up with
     different C_EXPRes and, consequently, with bookkeepings for different
     expression forms along the same code motion path.  That may lead to
     generation of incorrect code.  So for each code motion we stick to
     the single form of the instruction,  except for speculative insns
     which we need to keep in different forms with all speculation
     types.  */
  av_set_leave_one_nonspec (&orig_ops);

  /* It is not possible that all ORIG_OPS are filtered out.  */
  gcc_assert (orig_ops);

  /* It is enough to place only heads and tails of visited basic blocks into
     the PATH.  */
  ilist_add (&path, insn);
  first_insn = original_insn = insn;
  bb_tail = sel_bb_end (bb);

  /* Descend the basic block in search of the original expr; this part
     corresponds to the part of the original move_op procedure executed
     before the recursive call.  */
  for (;;)
    {
      /* Look at the insn and decide if it could be an ancestor of currently
	 scheduling operation.  If it is so, then the insn "dest = op" could
	 either be replaced with "dest = reg", because REG now holds the result
	 of OP, or just removed, if we've scheduled the insn as a whole.

	 If this insn doesn't contain currently scheduling OP, then proceed
	 with searching and look at its successors.  Operations we're searching
	 for could have changed when moving up through this insn via
	 substituting.  In this case, perform unsubstitution on them first.

	 When traversing the DAG below this insn is finished, insert
	 bookkeeping code, if the insn is a joint point, and remove
	 leftovers.  */

      expr = av_set_lookup (orig_ops, INSN_VINSN (insn));
      if (expr)
	{
	  insn_t last_insn = PREV_INSN (insn);

	  /* We have found the original operation.   */
          if (sched_verbose >= 6)
            sel_print ("Found original operation at insn %d\n", INSN_UID (insn));

	  code_motion_path_driver_info->orig_expr_found
            (insn, expr, local_params_in, static_params);

	  /* Step back, so on the way back we'll start traversing from the
	     previous insn (or we'll see that it's bb_note and skip that
	     loop).  */
          if (insn == first_insn)
            {
              first_insn = NEXT_INSN (last_insn);
              removed_last_insn = sel_bb_end_p (last_insn);
            }
	  insn = last_insn;
	  break;
	}
      else
	{
	  /* We haven't found the original expr, continue descending the basic
	     block.  */
	  if (code_motion_path_driver_info->orig_expr_not_found
              (insn, orig_ops, static_params))
	    {
	      /* Av set ops could have been changed when moving through this
	         insn.  To find them below it, we have to un-substitute them.  */
	      undo_transformations (&orig_ops, insn);
	    }
	  else
	    {
	      /* Clean up and return, if the hook tells us to do so.  It may
		 happen if we've encountered the previously created
		 bookkeeping.  */
	      code_motion_path_driver_cleanup (&orig_ops, &path);
	      return -1;
	    }

	  gcc_assert (orig_ops);
        }

      /* Stop at insn if we got to the end of BB.  */
      if (insn == bb_tail)
	break;

      insn = NEXT_INSN (insn);
    }

  /* Here INSN either points to the insn before the original insn (may be
     bb_note, if original insn was a bb_head) or to the bb_end.  */
  if (!expr)
    {
      int res;
      rtx_insn *last_insn = PREV_INSN (insn);
      bool added_to_path;

      gcc_assert (insn == sel_bb_end (bb));

      /* Add bb tail to PATH (but it doesn't make any sense if it's a bb_head -
	 it's already in PATH then).  */
      if (insn != first_insn)
	{
	  ilist_add (&path, insn);
	  added_to_path = true;
	}
      else
        added_to_path = false;

      /* Process_successors should be able to find at least one
	 successor for which code_motion_path_driver returns TRUE.  */
      res = code_motion_process_successors (insn, orig_ops,
                                            path, static_params);

      /* Jump in the end of basic block could have been removed or replaced
         during code_motion_process_successors, so recompute insn as the
         last insn in bb.  */
      if (NEXT_INSN (last_insn) != insn)
        {
          insn = sel_bb_end (bb);
          first_insn = sel_bb_head (bb);
	  if (first_insn != original_insn)
	    first_insn = original_insn;
        }

      /* Remove bb tail from path.  */
      if (added_to_path)
	ilist_remove (&path);

      if (res != 1)
	{
	  /* This is the case when one of the original expr is no longer available
	     due to bookkeeping created on this branch with the same register.
	     In the original algorithm, which doesn't have update_data_sets call
	     on a bookkeeping block, it would simply result in returning
	     FALSE when we've encountered a previously generated bookkeeping
	     insn in moveop_orig_expr_not_found.  */
	  code_motion_path_driver_cleanup (&orig_ops, &path);
	  return res;
	}
    }

  /* Don't need it any more.  */
  av_set_clear (&orig_ops);

  /* Backward pass: now, when we have C_EXPR computed, we'll drag it to
     the beginning of the basic block.  */
  before_first = PREV_INSN (first_insn);
  while (insn != before_first)
    {
      if (code_motion_path_driver_info->ascend)
	code_motion_path_driver_info->ascend (insn, static_params);

      insn = PREV_INSN (insn);
    }

  /* Now we're at the bb head.  */
  insn = first_insn;
  ilist_remove (&path);
  local_params_in->removed_last_insn = removed_last_insn;
  code_motion_path_driver_info->at_first_insn (insn, local_params_in, static_params);

  /* This should be the very last operation as at bb head we could change
     the numbering by creating bookkeeping blocks.  */
  if (removed_last_insn)
    insn = PREV_INSN (insn);

  /* If we have simplified the control flow and removed the first jump insn,
     there's no point in marking this block in the visited blocks bitmap.  */
  if (BLOCK_FOR_INSN (insn))
    bitmap_set_bit (code_motion_visited_blocks, BLOCK_FOR_INSN (insn)->index);
  return true;
}

/* Move up the operations from ORIG_OPS set traversing the dag starting
   from INSN.  PATH represents the edges traversed so far.
   DEST is the register chosen for scheduling the current expr.  Insert
   bookkeeping code in the join points.  EXPR_VLIW is the chosen expression,
   C_EXPR is how it looks like at the given cfg point.
   Set *SHOULD_MOVE to indicate whether we have only disconnected
   one of the insns found.

   Returns whether original instructions were found, which is asserted
   to be true in the caller.  */
static bool
move_op (insn_t insn, av_set_t orig_ops, expr_t expr_vliw,
         rtx dest, expr_t c_expr, bool *should_move)
{
  struct moveop_static_params sparams;
  struct cmpd_local_params lparams;
  int res;

  /* Init params for code_motion_path_driver.  */
  sparams.dest = dest;
  sparams.c_expr = c_expr;
  sparams.uid = INSN_UID (EXPR_INSN_RTX (expr_vliw));
  sparams.failed_insn = NULL;
  sparams.was_renamed = false;
  lparams.e1 = NULL;

  /* We haven't visited any blocks yet.  */
  bitmap_clear (code_motion_visited_blocks);

  /* Set appropriate hooks and data.  */
  code_motion_path_driver_info = &move_op_hooks;
  res = code_motion_path_driver (insn, orig_ops, NULL, &lparams, &sparams);

  gcc_assert (res != -1);

  if (sparams.was_renamed)
    EXPR_WAS_RENAMED (expr_vliw) = true;

  *should_move = (sparams.uid == -1);

  return res;
}


/* Functions that work with regions.  */

/* Current number of seqno used in init_seqno and init_seqno_1.  */
static int cur_seqno;

/* A helper for init_seqno.  Traverse the region starting from BB and
   compute seqnos for visited insns, marking visited bbs in VISITED_BBS.
   Clear visited blocks from BLOCKS_TO_RESCHEDULE.  */
static void
init_seqno_1 (basic_block bb, sbitmap visited_bbs, bitmap blocks_to_reschedule)
{
  int bbi = BLOCK_TO_BB (bb->index);
  insn_t insn;
  insn_t succ_insn;
  succ_iterator si;

  rtx_note *note = bb_note (bb);
  bitmap_set_bit (visited_bbs, bbi);
  if (blocks_to_reschedule)
    bitmap_clear_bit (blocks_to_reschedule, bb->index);

  FOR_EACH_SUCC_1 (succ_insn, si, BB_END (bb),
		   SUCCS_NORMAL | SUCCS_SKIP_TO_LOOP_EXITS)
    {
      basic_block succ = BLOCK_FOR_INSN (succ_insn);
      int succ_bbi = BLOCK_TO_BB (succ->index);

      gcc_assert (in_current_region_p (succ));

      if (!bitmap_bit_p (visited_bbs, succ_bbi))
	{
	  gcc_assert (succ_bbi > bbi);

	  init_seqno_1 (succ, visited_bbs, blocks_to_reschedule);
	}
      else if (blocks_to_reschedule)
        bitmap_set_bit (forced_ebb_heads, succ->index);
    }

  for (insn = BB_END (bb); insn != note; insn = PREV_INSN (insn))
    INSN_SEQNO (insn) = cur_seqno--;
}

/* Initialize seqnos for the current region.  BLOCKS_TO_RESCHEDULE contains
   blocks on which we're rescheduling when pipelining, FROM is the block where
   traversing region begins (it may not be the head of the region when
   pipelining, but the head of the loop instead).

   Returns the maximal seqno found.  */
static int
init_seqno (bitmap blocks_to_reschedule, basic_block from)
{
  bitmap_iterator bi;
  unsigned bbi;

  auto_sbitmap visited_bbs (current_nr_blocks);

  if (blocks_to_reschedule)
    {
      bitmap_ones (visited_bbs);
      EXECUTE_IF_SET_IN_BITMAP (blocks_to_reschedule, 0, bbi, bi)
        {
	  gcc_assert (BLOCK_TO_BB (bbi) < current_nr_blocks);
          bitmap_clear_bit (visited_bbs, BLOCK_TO_BB (bbi));
	}
    }
  else
    {
      bitmap_clear (visited_bbs);
      from = EBB_FIRST_BB (0);
    }

  cur_seqno = sched_max_luid - 1;
  init_seqno_1 (from, visited_bbs, blocks_to_reschedule);

  /* cur_seqno may be positive if the number of instructions is less than
     sched_max_luid - 1 (when rescheduling or if some instructions have been
     removed by the call to purge_empty_blocks in sel_sched_region_1).  */
  gcc_assert (cur_seqno >= 0);

  return sched_max_luid - 1;
}

/* Initialize scheduling parameters for current region.  */
static void
sel_setup_region_sched_flags (void)
{
  enable_schedule_as_rhs_p = 1;
  bookkeeping_p = 1;
  pipelining_p = (bookkeeping_p
                  && (flag_sel_sched_pipelining != 0)
		  && current_loop_nest != NULL
		  && loop_has_exit_edges (current_loop_nest));
  max_insns_to_rename = param_selsched_insns_to_rename;
  max_ws = MAX_WS;
}

/* Return true if all basic blocks of current region are empty.  */
static bool
current_region_empty_p (void)
{
  int i;
  for (i = 0; i < current_nr_blocks; i++)
    if (! sel_bb_empty_p (BASIC_BLOCK_FOR_FN (cfun, BB_TO_BLOCK (i))))
      return false;

  return true;
}

/* Prepare and verify loop nest for pipelining.  */
static void
setup_current_loop_nest (int rgn, bb_vec_t *bbs)
{
  current_loop_nest = get_loop_nest_for_rgn (rgn);

  if (!current_loop_nest)
    return;

  /* If this loop has any saved loop preheaders from nested loops,
     add these basic blocks to the current region.  */
  sel_add_loop_preheaders (bbs);

  /* Check that we're starting with a valid information.  */
  gcc_assert (loop_latch_edge (current_loop_nest));
  gcc_assert (LOOP_MARKED_FOR_PIPELINING_P (current_loop_nest));
}

/* Compute instruction priorities for current region.  */
static void
sel_compute_priorities (int rgn)
{
  sched_rgn_compute_dependencies (rgn);

  /* Compute insn priorities in haifa style.  Then free haifa style
     dependencies that we've calculated for this.  */
  compute_priorities ();

  if (sched_verbose >= 5)
    debug_rgn_dependencies (0);

  free_rgn_deps ();
}

/* Init scheduling data for RGN.  Returns true when this region should not
   be scheduled.  */
static bool
sel_region_init (int rgn)
{
  int i;
  bb_vec_t bbs;

  rgn_setup_region (rgn);

  /* Even if sched_is_disabled_for_current_region_p() is true, we still
     do region initialization here so the region can be bundled correctly,
     but we'll skip the scheduling in sel_sched_region ().  */
  if (current_region_empty_p ())
    return true;

  bbs.create (current_nr_blocks);

  for (i = 0; i < current_nr_blocks; i++)
    bbs.quick_push (BASIC_BLOCK_FOR_FN (cfun, BB_TO_BLOCK (i)));

  sel_init_bbs (bbs);

  if (flag_sel_sched_pipelining)
    setup_current_loop_nest (rgn, &bbs);

  sel_setup_region_sched_flags ();

  /* Initialize luids and dependence analysis which both sel-sched and haifa
     need.  */
  sched_init_luids (bbs);
  sched_deps_init (false);

  /* Initialize haifa data.  */
  rgn_setup_sched_infos ();
  sel_set_sched_flags ();
  haifa_init_h_i_d (bbs);

  sel_compute_priorities (rgn);
  init_deps_global ();

  /* Main initialization.  */
  sel_setup_sched_infos ();
  sel_init_global_and_expr (bbs);

  bbs.release ();

  blocks_to_reschedule = BITMAP_ALLOC (NULL);

  /* Init correct liveness sets on each instruction of a single-block loop.
     This is the only situation when we can't update liveness when calling
     compute_live for the first insn of the loop.  */
  if (current_loop_nest)
    {
      int header =
	(sel_is_loop_preheader_p (BASIC_BLOCK_FOR_FN (cfun, BB_TO_BLOCK (0)))
	 ? 1
	 : 0);

      if (current_nr_blocks == header + 1)
        update_liveness_on_insn
          (sel_bb_head (BASIC_BLOCK_FOR_FN (cfun, BB_TO_BLOCK (header))));
    }

  /* Set hooks so that no newly generated insn will go out unnoticed.  */
  sel_register_cfg_hooks ();

  /* !!! We call target.sched.init () for the whole region, but we invoke
     targetm.sched.finish () for every ebb.  */
  if (targetm.sched.init)
    /* None of the arguments are actually used in any target.  */
    targetm.sched.init (sched_dump, sched_verbose, -1);

  first_emitted_uid = get_max_uid () + 1;
  preheader_removed = false;

  /* Reset register allocation ticks array.  */
  memset (reg_rename_tick, 0, sizeof reg_rename_tick);
  reg_rename_this_tick = 0;

  forced_ebb_heads = BITMAP_ALLOC (NULL);

  setup_nop_vinsn ();
  current_copies = BITMAP_ALLOC (NULL);
  current_originators = BITMAP_ALLOC (NULL);
  code_motion_visited_blocks = BITMAP_ALLOC (NULL);

  return false;
}

/* Simplify insns after the scheduling.  */
static void
simplify_changed_insns (void)
{
  int i;

  for (i = 0; i < current_nr_blocks; i++)
    {
      basic_block bb = BASIC_BLOCK_FOR_FN (cfun, BB_TO_BLOCK (i));
      rtx_insn *insn;

      FOR_BB_INSNS (bb, insn)
	if (INSN_P (insn))
	  {
	    expr_t expr = INSN_EXPR (insn);

	    if (EXPR_WAS_SUBSTITUTED (expr))
	      validate_simplify_insn (insn);
	  }
    }
}

/* Find boundaries of the EBB starting from basic block BB, marking blocks of
   this EBB in SCHEDULED_BLOCKS and appropriately filling in HEAD, TAIL,
   PREV_HEAD, and NEXT_TAIL fields of CURRENT_SCHED_INFO structure.  */
static void
find_ebb_boundaries (basic_block bb, bitmap scheduled_blocks)
{
  rtx_insn *head, *tail;
  basic_block bb1 = bb;
  if (sched_verbose >= 2)
    sel_print ("Finishing schedule in bbs: ");

  do
    {
      bitmap_set_bit (scheduled_blocks, BLOCK_TO_BB (bb1->index));

      if (sched_verbose >= 2)
	sel_print ("%d; ", bb1->index);
    }
  while (!bb_ends_ebb_p (bb1) && (bb1 = bb_next_bb (bb1)));

  if (sched_verbose >= 2)
    sel_print ("\n");

  get_ebb_head_tail (bb, bb1, &head, &tail);

  current_sched_info->head = head;
  current_sched_info->tail = tail;
  current_sched_info->prev_head = PREV_INSN (head);
  current_sched_info->next_tail = NEXT_INSN (tail);
}

/* Regenerate INSN_SCHED_CYCLEs for insns of current EBB.  */
static void
reset_sched_cycles_in_current_ebb (void)
{
  int last_clock = 0;
  int haifa_last_clock = -1;
  int haifa_clock = 0;
  int issued_insns = 0;
  insn_t insn;

  if (targetm.sched.init)
    {
      /* None of the arguments are actually used in any target.
	 NB: We should have md_reset () hook for cases like this.  */
      targetm.sched.init (sched_dump, sched_verbose, -1);
    }

  state_reset (curr_state);
  advance_state (curr_state);

  for (insn = current_sched_info->head;
       insn != current_sched_info->next_tail;
       insn = NEXT_INSN (insn))
    {
      int cost, haifa_cost;
      int sort_p;
      bool asm_p, real_insn, after_stall, all_issued;
      int clock;

      if (!INSN_P (insn))
	continue;

      asm_p = false;
      real_insn = recog_memoized (insn) >= 0;
      clock = INSN_SCHED_CYCLE (insn);

      cost = clock - last_clock;

      /* Initialize HAIFA_COST.  */
      if (! real_insn)
	{
	  asm_p = INSN_ASM_P (insn);

	  if (asm_p)
	    /* This is asm insn which *had* to be scheduled first
	       on the cycle.  */
	    haifa_cost = 1;
	  else
	    /* This is a use/clobber insn.  It should not change
	       cost.  */
	    haifa_cost = 0;
	}
      else
        haifa_cost = estimate_insn_cost (insn, curr_state);

      /* Stall for whatever cycles we've stalled before.  */
      after_stall = 0;
      if (INSN_AFTER_STALL_P (insn) && cost > haifa_cost)
        {
          haifa_cost = cost;
          after_stall = 1;
        }
      all_issued = issued_insns == issue_rate;
      if (haifa_cost == 0 && all_issued)
	haifa_cost = 1;
      if (haifa_cost > 0)
	{
	  int i = 0;

	  while (haifa_cost--)
	    {
	      advance_state (curr_state);
	      issued_insns = 0;
              i++;

	      if (sched_verbose >= 2)
                {
                  sel_print ("advance_state (state_transition)\n");
                  debug_state (curr_state);
                }

              /* The DFA may report that e.g. insn requires 2 cycles to be
                 issued, but on the next cycle it says that insn is ready
                 to go.  Check this here.  */
              if (!after_stall
                  && real_insn
                  && haifa_cost > 0
                  && estimate_insn_cost (insn, curr_state) == 0)
                break;

              /* When the data dependency stall is longer than the DFA stall,
                 and when we have issued exactly issue_rate insns and stalled,
                 it could be that after this longer stall the insn will again
                 become unavailable  to the DFA restrictions.  Looks strange
                 but happens e.g. on x86-64.  So recheck DFA on the last
                 iteration.  */
              if ((after_stall || all_issued)
                  && real_insn
                  && haifa_cost == 0)
                haifa_cost = estimate_insn_cost (insn, curr_state);
            }

	  haifa_clock += i;
          if (sched_verbose >= 2)
            sel_print ("haifa clock: %d\n", haifa_clock);
	}
      else
	gcc_assert (haifa_cost == 0);

      if (sched_verbose >= 2)
	sel_print ("Haifa cost for insn %d: %d\n", INSN_UID (insn), haifa_cost);

      if (targetm.sched.dfa_new_cycle)
	while (targetm.sched.dfa_new_cycle (sched_dump, sched_verbose, insn,
					    haifa_last_clock, haifa_clock,
					    &sort_p))
	  {
	    advance_state (curr_state);
	    issued_insns = 0;
	    haifa_clock++;
	    if (sched_verbose >= 2)
              {
                sel_print ("advance_state (dfa_new_cycle)\n");
                debug_state (curr_state);
		sel_print ("haifa clock: %d\n", haifa_clock + 1);
              }
          }

      if (real_insn)
	{
	  static state_t temp = NULL;

	  if (!temp)
	    temp = xmalloc (dfa_state_size);
	  memcpy (temp, curr_state, dfa_state_size);

	  cost = state_transition (curr_state, insn);
	  if (memcmp (temp, curr_state, dfa_state_size))
	    issued_insns++;

          if (sched_verbose >= 2)
	    {
	      sel_print ("scheduled insn %d, clock %d\n", INSN_UID (insn),
			 haifa_clock + 1);
              debug_state (curr_state);
	    }
	  gcc_assert (cost < 0);
	}

      if (targetm.sched.variable_issue)
	targetm.sched.variable_issue (sched_dump, sched_verbose, insn, 0);

      INSN_SCHED_CYCLE (insn) = haifa_clock;

      last_clock = clock;
      haifa_last_clock = haifa_clock;
    }
}

/* Put TImode markers on insns starting a new issue group.  */
static void
put_TImodes (void)
{
  int last_clock = -1;
  insn_t insn;

  for (insn = current_sched_info->head; insn != current_sched_info->next_tail;
       insn = NEXT_INSN (insn))
    {
      int cost, clock;

      if (!INSN_P (insn))
	continue;

      clock = INSN_SCHED_CYCLE (insn);
      cost = (last_clock == -1) ? 1 : clock - last_clock;

      gcc_assert (cost >= 0);

      if (issue_rate > 1
	  && GET_CODE (PATTERN (insn)) != USE
	  && GET_CODE (PATTERN (insn)) != CLOBBER)
	{
	  if (reload_completed && cost > 0)
	    PUT_MODE (insn, TImode);

	  last_clock = clock;
	}

      if (sched_verbose >= 2)
	sel_print ("Cost for insn %d is %d\n", INSN_UID (insn), cost);
    }
}

/* Perform MD_FINISH on EBBs comprising current region.  When
   RESET_SCHED_CYCLES_P is true, run a pass emulating the scheduler
   to produce correct sched cycles on insns.  */
static void
sel_region_target_finish (bool reset_sched_cycles_p)
{
  int i;
  bitmap scheduled_blocks = BITMAP_ALLOC (NULL);

  for (i = 0; i < current_nr_blocks; i++)
    {
      if (bitmap_bit_p (scheduled_blocks, i))
	continue;

      /* While pipelining outer loops, skip bundling for loop
	 preheaders.  Those will be rescheduled in the outer loop.  */
      if (sel_is_loop_preheader_p (EBB_FIRST_BB (i)))
	continue;

      find_ebb_boundaries (EBB_FIRST_BB (i), scheduled_blocks);

      if (no_real_insns_p (current_sched_info->head, current_sched_info->tail))
	continue;

      if (reset_sched_cycles_p)
	reset_sched_cycles_in_current_ebb ();

      if (targetm.sched.init)
	targetm.sched.init (sched_dump, sched_verbose, -1);

      put_TImodes ();

      if (targetm.sched.finish)
	{
	  targetm.sched.finish (sched_dump, sched_verbose);

	  /* Extend luids so that insns generated by the target will
	     get zero luid.  */
	  sched_extend_luids ();
	}
    }

  BITMAP_FREE (scheduled_blocks);
}

/* Free the scheduling data for the current region.  When RESET_SCHED_CYCLES_P
   is true, make an additional pass emulating scheduler to get correct insn
   cycles for md_finish calls.  */
static void
sel_region_finish (bool reset_sched_cycles_p)
{
  simplify_changed_insns ();
  sched_finish_ready_list ();
  free_nop_pool ();

  /* Free the vectors.  */
  vec_av_set.release ();
  BITMAP_FREE (current_copies);
  BITMAP_FREE (current_originators);
  BITMAP_FREE (code_motion_visited_blocks);
  vinsn_vec_free (vec_bookkeeping_blocked_vinsns);
  vinsn_vec_free (vec_target_unavailable_vinsns);

  /* If LV_SET of the region head should be updated, do it now because
     there will be no other chance.  */
  {
    succ_iterator si;
    insn_t insn;

    FOR_EACH_SUCC_1 (insn, si, bb_note (EBB_FIRST_BB (0)),
                     SUCCS_NORMAL | SUCCS_SKIP_TO_LOOP_EXITS)
      {
	basic_block bb = BLOCK_FOR_INSN (insn);

	if (!BB_LV_SET_VALID_P (bb))
	  compute_live (insn);
      }
  }

  /* Emulate the Haifa scheduler for bundling.  */
  if (reload_completed)
    sel_region_target_finish (reset_sched_cycles_p);

  sel_finish_global_and_expr ();

  BITMAP_FREE (forced_ebb_heads);

  free_nop_vinsn ();

  finish_deps_global ();
  sched_finish_luids ();
  h_d_i_d.release ();

  sel_finish_bbs ();
  BITMAP_FREE (blocks_to_reschedule);

  sel_unregister_cfg_hooks ();

  max_issue_size = 0;
}


/* Functions that implement the scheduler driver.  */

/* Schedule a parallel instruction group on each of FENCES.  MAX_SEQNO
   is the current maximum seqno.  SCHEDULED_INSNS_TAILPP is the list
   of insns scheduled -- these would be postprocessed later.  */
static void
schedule_on_fences (flist_t fences, int max_seqno,
                    ilist_t **scheduled_insns_tailpp)
{
  flist_t old_fences = fences;

  if (sched_verbose >= 1)
    {
      sel_print ("\nScheduling on fences: ");
      dump_flist (fences);
      sel_print ("\n");
    }

  scheduled_something_on_previous_fence = false;
  for (; fences; fences = FLIST_NEXT (fences))
    {
      fence_t fence = NULL;
      int seqno = 0;
      flist_t fences2;
      bool first_p = true;

      /* Choose the next fence group to schedule.
         The fact that insn can be scheduled only once
         on the cycle is guaranteed by two properties:
         1. seqnos of parallel groups decrease with each iteration.
         2. If is_ineligible_successor () sees the larger seqno, it
         checks if candidate insn is_in_current_fence_p ().  */
      for (fences2 = old_fences; fences2; fences2 = FLIST_NEXT (fences2))
        {
          fence_t f = FLIST_FENCE (fences2);

          if (!FENCE_PROCESSED_P (f))
            {
              int i = INSN_SEQNO (FENCE_INSN (f));

              if (first_p || i > seqno)
                {
                  seqno = i;
                  fence = f;
                  first_p = false;
                }
              else
                /* ??? Seqnos of different groups should be different.  */
                gcc_assert (1 || i != seqno);
            }
        }

      gcc_assert (fence);

      /* As FENCE is nonnull, SEQNO is initialized.  */
      seqno -= max_seqno + 1;
      fill_insns (fence, seqno, scheduled_insns_tailpp);
      FENCE_PROCESSED_P (fence) = true;
    }

  /* All av_sets are invalidated by GLOBAL_LEVEL increase, thus we
     don't need to keep bookkeeping-invalidated and target-unavailable
     vinsns any more.  */
  vinsn_vec_clear (&vec_bookkeeping_blocked_vinsns);
  vinsn_vec_clear (&vec_target_unavailable_vinsns);
}

/* Calculate MIN_SEQNO and MAX_SEQNO.  */
static void
find_min_max_seqno (flist_t fences, int *min_seqno, int *max_seqno)
{
  *min_seqno = *max_seqno = INSN_SEQNO (FENCE_INSN (FLIST_FENCE (fences)));

  /* The first element is already processed.  */
  while ((fences = FLIST_NEXT (fences)))
    {
      int seqno = INSN_SEQNO (FENCE_INSN (FLIST_FENCE (fences)));

      if (*min_seqno > seqno)
        *min_seqno = seqno;
      else if (*max_seqno < seqno)
        *max_seqno = seqno;
    }
}

/* Calculate new fences from FENCES.  Write the current time to PTIME.  */
static flist_t
calculate_new_fences (flist_t fences, int orig_max_seqno, int *ptime)
{
  flist_t old_fences = fences;
  struct flist_tail_def _new_fences, *new_fences = &_new_fences;
  int max_time = 0;

  flist_tail_init (new_fences);
  for (; fences; fences = FLIST_NEXT (fences))
    {
      fence_t fence = FLIST_FENCE (fences);
      insn_t insn;

      if (!FENCE_BNDS (fence))
        {
          /* This fence doesn't have any successors.  */
          if (!FENCE_SCHEDULED_P (fence))
            {
              /* Nothing was scheduled on this fence.  */
              int seqno;

              insn = FENCE_INSN (fence);
              seqno = INSN_SEQNO (insn);
              gcc_assert (seqno > 0 && seqno <= orig_max_seqno);

              if (sched_verbose >= 1)
                sel_print ("Fence %d[%d] has not changed\n",
                           INSN_UID (insn),
                           BLOCK_NUM (insn));
              move_fence_to_fences (fences, new_fences);
            }
        }
      else
        extract_new_fences_from (fences, new_fences, orig_max_seqno);
      max_time = MAX (max_time, FENCE_CYCLE (fence));
    }

  flist_clear (&old_fences);
  *ptime = max_time;
  return FLIST_TAIL_HEAD (new_fences);
}

/* Update seqnos of insns given by PSCHEDULED_INSNS.  MIN_SEQNO and MAX_SEQNO
   are the miminum and maximum seqnos of the group, HIGHEST_SEQNO_IN_USE is
   the highest seqno used in a region.  Return the updated highest seqno.  */
static int
update_seqnos_and_stage (int min_seqno, int max_seqno,
                         int highest_seqno_in_use,
                         ilist_t *pscheduled_insns)
{
  int new_hs;
  ilist_iterator ii;
  insn_t insn;

  /* Actually, new_hs is the seqno of the instruction, that was
     scheduled first (i.e. it is the first one in SCHEDULED_INSNS).  */
  if (*pscheduled_insns)
    {
      new_hs = (INSN_SEQNO (ILIST_INSN (*pscheduled_insns))
                + highest_seqno_in_use + max_seqno - min_seqno + 2);
      gcc_assert (new_hs > highest_seqno_in_use);
    }
  else
    new_hs = highest_seqno_in_use;

  FOR_EACH_INSN (insn, ii, *pscheduled_insns)
    {
      gcc_assert (INSN_SEQNO (insn) < 0);
      INSN_SEQNO (insn) += highest_seqno_in_use + max_seqno - min_seqno + 2;
      gcc_assert (INSN_SEQNO (insn) <= new_hs);

      /* When not pipelining, purge unneeded insn info on the scheduled insns.
         For example, having reg_last array of INSN_DEPS_CONTEXT in memory may
         require > 1GB of memory e.g. on limit-fnargs.c.  */
      if (! pipelining_p)
        free_data_for_scheduled_insn (insn);
    }

  ilist_clear (pscheduled_insns);
  global_level++;

  return new_hs;
}

/* The main driver for scheduling a region.  This function is responsible
   for correct propagation of fences (i.e. scheduling points) and creating
   a group of parallel insns at each of them.  It also supports
   pipelining.  ORIG_MAX_SEQNO is the maximal seqno before this pass
   of scheduling.  */
static void
sel_sched_region_2 (int orig_max_seqno)
{
  int highest_seqno_in_use = orig_max_seqno;
  int max_time = 0;

  stat_bookkeeping_copies = 0;
  stat_insns_needed_bookkeeping = 0;
  stat_renamed_scheduled = 0;
  stat_substitutions_total = 0;
  num_insns_scheduled = 0;

  while (fences)
    {
      int min_seqno, max_seqno;
      ilist_t scheduled_insns = NULL;
      ilist_t *scheduled_insns_tailp = &scheduled_insns;

      find_min_max_seqno (fences, &min_seqno, &max_seqno);
      schedule_on_fences (fences, max_seqno, &scheduled_insns_tailp);
      fences = calculate_new_fences (fences, orig_max_seqno, &max_time);
      highest_seqno_in_use = update_seqnos_and_stage (min_seqno, max_seqno,
                                                      highest_seqno_in_use,
                                                      &scheduled_insns);
    }

  if (sched_verbose >= 1)
    {
      sel_print ("Total scheduling time: %d cycles\n", max_time);
      sel_print ("Scheduled %d bookkeeping copies, %d insns needed "
		 "bookkeeping, %d insns renamed, %d insns substituted\n",
		 stat_bookkeeping_copies,
		 stat_insns_needed_bookkeeping,
		 stat_renamed_scheduled,
		 stat_substitutions_total);
    }
}

/* Schedule a region.  When pipelining, search for possibly never scheduled
   bookkeeping code and schedule it.  Reschedule pipelined code without
   pipelining after.  */
static void
sel_sched_region_1 (void)
{
  int orig_max_seqno;

  /* Remove empty blocks that might be in the region from the beginning.  */
  purge_empty_blocks ();

  orig_max_seqno = init_seqno (NULL, NULL);
  gcc_assert (orig_max_seqno >= 1);

  /* When pipelining outer loops, create fences on the loop header,
     not preheader.  */
  fences = NULL;
  if (current_loop_nest)
    init_fences (BB_END (EBB_FIRST_BB (0)));
  else
    init_fences (bb_note (EBB_FIRST_BB (0)));
  global_level = 1;

  sel_sched_region_2 (orig_max_seqno);

  gcc_assert (fences == NULL);

  if (pipelining_p)
    {
      int i;
      basic_block bb;
      struct flist_tail_def _new_fences;
      flist_tail_t new_fences = &_new_fences;
      bool do_p = true;

      pipelining_p = false;
      max_ws = MIN (max_ws, issue_rate * 3 / 2);
      bookkeeping_p = false;
      enable_schedule_as_rhs_p = false;

      /* Schedule newly created code, that has not been scheduled yet.  */
      do_p = true;

      while (do_p)
        {
          do_p = false;

          for (i = 0; i < current_nr_blocks; i++)
            {
              basic_block bb = EBB_FIRST_BB (i);

              if (bitmap_bit_p (blocks_to_reschedule, bb->index))
                {
                  if (! bb_ends_ebb_p (bb))
                    bitmap_set_bit (blocks_to_reschedule, bb_next_bb (bb)->index);
                  if (sel_bb_empty_p (bb))
                    {
                      bitmap_clear_bit (blocks_to_reschedule, bb->index);
                      continue;
                    }
                  clear_outdated_rtx_info (bb);
                  if (sel_insn_is_speculation_check (BB_END (bb))
                      && JUMP_P (BB_END (bb)))
                    bitmap_set_bit (blocks_to_reschedule,
                                    BRANCH_EDGE (bb)->dest->index);
                }
              else if (! sel_bb_empty_p (bb)
                       && INSN_SCHED_TIMES (sel_bb_head (bb)) <= 0)
                bitmap_set_bit (blocks_to_reschedule, bb->index);
            }

          for (i = 0; i < current_nr_blocks; i++)
            {
              bb = EBB_FIRST_BB (i);

              /* While pipelining outer loops, skip bundling for loop
                 preheaders.  Those will be rescheduled in the outer
                 loop.  */
              if (sel_is_loop_preheader_p (bb))
                {
                  clear_outdated_rtx_info (bb);
                  continue;
                }

              if (bitmap_bit_p (blocks_to_reschedule, bb->index))
                {
                  flist_tail_init (new_fences);

                  orig_max_seqno = init_seqno (blocks_to_reschedule, bb);

                  /* Mark BB as head of the new ebb.  */
                  bitmap_set_bit (forced_ebb_heads, bb->index);

                  gcc_assert (fences == NULL);

                  init_fences (bb_note (bb));

                  sel_sched_region_2 (orig_max_seqno);

                  do_p = true;
                  break;
                }
            }
        }
    }
}

/* Schedule the RGN region.  */
void
sel_sched_region (int rgn)
{
  bool schedule_p;
  bool reset_sched_cycles_p;

  if (sel_region_init (rgn))
    return;

  if (sched_verbose >= 1)
    sel_print ("Scheduling region %d\n", rgn);

  schedule_p = (!sched_is_disabled_for_current_region_p ()
                && dbg_cnt (sel_sched_region_cnt));
  reset_sched_cycles_p = pipelining_p;
  if (schedule_p)
    sel_sched_region_1 ();
  else
    {
      /* Schedule always selecting the next insn to make the correct data
	 for bundling or other later passes.  */
      pipelining_p = false;
      reset_sched_cycles_p = false;
      force_next_insn = 1;
      sel_sched_region_1 ();
      force_next_insn = 0;
    }
  sel_region_finish (reset_sched_cycles_p);
}

/* Perform global init for the scheduler.  */
static void
sel_global_init (void)
{
  /* Remove empty blocks: their presence can break assumptions elsewhere,
     e.g. the logic to invoke update_liveness_on_insn in sel_region_init.  */
  cleanup_cfg (0);

  calculate_dominance_info (CDI_DOMINATORS);
  alloc_sched_pools ();

  /* Setup the infos for sched_init.  */
  sel_setup_sched_infos ();
  setup_sched_dump ();

  sched_rgn_init (false);
  sched_init ();

  sched_init_bbs ();
  /* Reset AFTER_RECOVERY if it has been set by the 1st scheduler pass.  */
  after_recovery = 0;
  can_issue_more = issue_rate;

  sched_extend_target ();
  sched_deps_init (true);
  setup_nop_and_exit_insns ();
  sel_extend_global_bb_info ();
  init_lv_sets ();
  init_hard_regs_data ();
}

/* Free the global data of the scheduler.  */
static void
sel_global_finish (void)
{
  free_bb_note_pool ();
  free_lv_sets ();
  sel_finish_global_bb_info ();

  free_regset_pool ();
  free_nop_and_exit_insns ();

  sched_rgn_finish ();
  sched_deps_finish ();
  sched_finish ();

  if (current_loops)
    sel_finish_pipelining ();

  free_sched_pools ();
  free_dominance_info (CDI_DOMINATORS);
}

/* Return true when we need to skip selective scheduling.  Used for debugging.  */
bool
maybe_skip_selective_scheduling (void)
{
  return ! dbg_cnt (sel_sched_cnt);
}

/* The entry point.  */
void
run_selective_scheduling (void)
{
  int rgn;

  if (n_basic_blocks_for_fn (cfun) == NUM_FIXED_BLOCKS)
    return;

  sel_global_init ();

  for (rgn = 0; rgn < nr_regions; rgn++)
    sel_sched_region (rgn);

  sel_global_finish ();
}

#endif<|MERGE_RESOLUTION|>--- conflicted
+++ resolved
@@ -1,9 +1,5 @@
 /* Instruction scheduling pass.  Selective scheduler and pipeliner.
-<<<<<<< HEAD
-   Copyright (C) 2006-2019 Free Software Foundation, Inc.
-=======
    Copyright (C) 2006-2020 Free Software Foundation, Inc.
->>>>>>> 9e014010
 
 This file is part of GCC.
 
@@ -1107,13 +1103,6 @@
       if (i >= 0)
         continue;
 
-<<<<<<< HEAD
-      if (targetm.hard_regno_call_part_clobbered (NULL, cur_reg, mode))
-        SET_HARD_REG_BIT (sel_hrd.regs_for_call_clobbered[mode],
-                          cur_reg);
-
-=======
->>>>>>> 9e014010
       /* If the CUR_REG passed all the checks above,
          then it's ok.  */
       SET_HARD_REG_BIT (sel_hrd.regs_for_mode[mode], cur_reg);
@@ -1257,18 +1246,7 @@
   /* Leave only registers available for this mode.  */
   if (!sel_hrd.regs_for_mode_ok[mode])
     init_regs_for_mode (mode);
-<<<<<<< HEAD
-  AND_HARD_REG_SET (reg_rename_p->available_for_renaming,
-                    sel_hrd.regs_for_mode[mode]);
-
-  /* Exclude registers that are partially call clobbered.  */
-  if (def->crosses_call
-      && !targetm.hard_regno_call_part_clobbered (NULL, regno, mode))
-    AND_COMPL_HARD_REG_SET (reg_rename_p->available_for_renaming,
-                            sel_hrd.regs_for_call_clobbered[mode]);
-=======
   reg_rename_p->available_for_renaming &= sel_hrd.regs_for_mode[mode];
->>>>>>> 9e014010
 
   /* Leave only those that are ok to rename.  */
   EXECUTE_IF_SET_IN_HARD_REG_SET (reg_rename_p->available_for_renaming,
