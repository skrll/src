/* Transformations based on profile information for values.
<<<<<<< HEAD
   Copyright (C) 2003-2019 Free Software Foundation, Inc.
=======
   Copyright (C) 2003-2020 Free Software Foundation, Inc.
>>>>>>> 9e014010

This file is part of GCC.

GCC is free software; you can redistribute it and/or modify it under
the terms of the GNU General Public License as published by the Free
Software Foundation; either version 3, or (at your option) any later
version.

GCC is distributed in the hope that it will be useful, but WITHOUT ANY
WARRANTY; without even the implied warranty of MERCHANTABILITY or
FITNESS FOR A PARTICULAR PURPOSE.  See the GNU General Public License
for more details.

You should have received a copy of the GNU General Public License
along with GCC; see the file COPYING3.  If not see
<http://www.gnu.org/licenses/>.  */

#include "config.h"
#include "system.h"
#include "coretypes.h"
#include "backend.h"
#include "rtl.h"
#include "tree.h"
#include "gimple.h"
#include "cfghooks.h"
#include "ssa.h"
#include "cgraph.h"
#include "coverage.h"
#include "data-streamer.h"
#include "diagnostic.h"
#include "fold-const.h"
#include "tree-nested.h"
#include "calls.h"
#include "expr.h"
#include "value-prof.h"
#include "tree-eh.h"
#include "gimplify.h"
#include "gimple-iterator.h"
#include "tree-cfg.h"
#include "gimple-pretty-print.h"
#include "dumpfile.h"
#include "builtins.h"
<<<<<<< HEAD
#include "params.h"
=======
>>>>>>> 9e014010

/* In this file value profile based optimizations are placed.  Currently the
   following optimizations are implemented (for more detailed descriptions
   see comments at value_profile_transformations):

   1) Division/modulo specialization.  Provided that we can determine that the
      operands of the division have some special properties, we may use it to
      produce more effective code.

   2) Indirect/virtual call specialization. If we can determine most
      common function callee in indirect/virtual call. We can use this
      information to improve code effectiveness (especially info for
      the inliner).

   3) Speculative prefetching.  If we are able to determine that the difference
      between addresses accessed by a memory reference is usually constant, we
      may add the prefetch instructions.
      FIXME: This transformation was removed together with RTL based value
      profiling.


   Value profiling internals
   ==========================

   Every value profiling transformation starts with defining what values
   to profile.  There are different histogram types (see HIST_TYPE_* in
   value-prof.h) and each transformation can request one or more histogram
   types per GIMPLE statement.  The function gimple_find_values_to_profile()
   collects the values to profile in a vec, and adds the number of counters
   required for the different histogram types.

   For a -fprofile-generate run, the statements for which values should be
   recorded, are instrumented in instrument_values().  The instrumentation
   is done by helper functions that can be found in tree-profile.c, where
   new types of histograms can be added if necessary.

   After a -fprofile-use, the value profiling data is read back in by
   compute_value_histograms() that translates the collected data to
   histograms and attaches them to the profiled statements via
   gimple_add_histogram_value().  Histograms are stored in a hash table
   that is attached to every intrumented function, see VALUE_HISTOGRAMS
   in function.h.
   
   The value-profile transformations driver is the function
   gimple_value_profile_transformations().  It traverses all statements in
   the to-be-transformed function, and looks for statements with one or
   more histograms attached to it.  If a statement has histograms, the
   transformation functions are called on the statement.

   Limitations / FIXME / TODO:
   * Only one histogram of each type can be associated with a statement.
   * Some value profile transformations are done in builtins.c (?!)
   * Updating of histograms needs some TLC.
   * The value profiling code could be used to record analysis results
     from non-profiling (e.g. VRP).
   * Adding new profilers should be simplified, starting with a cleanup
     of what-happens-where and with making gimple_find_values_to_profile
     and gimple_value_profile_transformations table-driven, perhaps...
*/

static bool gimple_divmod_fixed_value_transform (gimple_stmt_iterator *);
static bool gimple_mod_pow2_value_transform (gimple_stmt_iterator *);
static bool gimple_mod_subtract_transform (gimple_stmt_iterator *);
static bool gimple_stringops_transform (gimple_stmt_iterator *);
static void dump_ic_profile (gimple_stmt_iterator *gsi);

/* Allocate histogram value.  */

histogram_value
gimple_alloc_histogram_value (struct function *fun ATTRIBUTE_UNUSED,
			      enum hist_type type, gimple *stmt, tree value)
{
   histogram_value hist = (histogram_value) xcalloc (1, sizeof (*hist));
   hist->hvalue.value = value;
   hist->hvalue.stmt = stmt;
   hist->type = type;
   return hist;
}

/* Hash value for histogram.  */

static hashval_t
histogram_hash (const void *x)
{
  return htab_hash_pointer (((const_histogram_value)x)->hvalue.stmt);
}

/* Return nonzero if statement for histogram_value X is Y.  */

static int
histogram_eq (const void *x, const void *y)
{
  return ((const_histogram_value) x)->hvalue.stmt == (const gimple *) y;
}

/* Set histogram for STMT.  */

static void
set_histogram_value (struct function *fun, gimple *stmt, histogram_value hist)
{
  void **loc;
  if (!hist && !VALUE_HISTOGRAMS (fun))
    return;
  if (!VALUE_HISTOGRAMS (fun))
    VALUE_HISTOGRAMS (fun) = htab_create (1, histogram_hash,
				           histogram_eq, NULL);
  loc = htab_find_slot_with_hash (VALUE_HISTOGRAMS (fun), stmt,
                                  htab_hash_pointer (stmt),
				  hist ? INSERT : NO_INSERT);
  if (!hist)
    {
      if (loc)
	htab_clear_slot (VALUE_HISTOGRAMS (fun), loc);
      return;
    }
  *loc = hist;
}

/* Get histogram list for STMT.  */

histogram_value
gimple_histogram_value (struct function *fun, gimple *stmt)
{
  if (!VALUE_HISTOGRAMS (fun))
    return NULL;
  return (histogram_value) htab_find_with_hash (VALUE_HISTOGRAMS (fun), stmt,
						htab_hash_pointer (stmt));
}

/* Add histogram for STMT.  */

void
gimple_add_histogram_value (struct function *fun, gimple *stmt,
			    histogram_value hist)
{
  hist->hvalue.next = gimple_histogram_value (fun, stmt);
  set_histogram_value (fun, stmt, hist);
  hist->fun = fun;
}

/* Remove histogram HIST from STMT's histogram list.  */

void
gimple_remove_histogram_value (struct function *fun, gimple *stmt,
			       histogram_value hist)
{
  histogram_value hist2 = gimple_histogram_value (fun, stmt);
  if (hist == hist2)
    {
      set_histogram_value (fun, stmt, hist->hvalue.next);
    }
  else
    {
      while (hist2->hvalue.next != hist)
	hist2 = hist2->hvalue.next;
      hist2->hvalue.next = hist->hvalue.next;
    }
  free (hist->hvalue.counters);
  if (flag_checking)
    memset (hist, 0xab, sizeof (*hist));
  free (hist);
}

/* Lookup histogram of type TYPE in the STMT.  */

histogram_value
gimple_histogram_value_of_type (struct function *fun, gimple *stmt,
				enum hist_type type)
{
  histogram_value hist;
  for (hist = gimple_histogram_value (fun, stmt); hist;
       hist = hist->hvalue.next)
    if (hist->type == type)
      return hist;
  return NULL;
}

/* Dump information about HIST to DUMP_FILE.  */

static void
dump_histogram_value (FILE *dump_file, histogram_value hist)
{
  switch (hist->type)
    {
    case HIST_TYPE_INTERVAL:
      if (hist->hvalue.counters)
	{
	  fprintf (dump_file, "Interval counter range [%d,%d]: [",
		   hist->hdata.intvl.int_start,
		   (hist->hdata.intvl.int_start
		    + hist->hdata.intvl.steps - 1));

	  unsigned int i;
	  for (i = 0; i < hist->hdata.intvl.steps; i++)
	    {
	      fprintf (dump_file, "%d:%" PRId64,
		       hist->hdata.intvl.int_start + i,
		       (int64_t) hist->hvalue.counters[i]);
	      if (i != hist->hdata.intvl.steps - 1)
		fprintf (dump_file, ", ");
	    }
	  fprintf (dump_file, "] outside range: %" PRId64 ".\n",
		   (int64_t) hist->hvalue.counters[i]);
	}
      break;

    case HIST_TYPE_POW2:
      if (hist->hvalue.counters)
	fprintf (dump_file, "Pow2 counter pow2:%" PRId64
		 " nonpow2:%" PRId64 ".\n",
		 (int64_t) hist->hvalue.counters[1],
		 (int64_t) hist->hvalue.counters[0]);
      break;

    case HIST_TYPE_TOPN_VALUES:
    case HIST_TYPE_INDIR_CALL:
      if (hist->hvalue.counters)
	{
	  fprintf (dump_file,
		   (hist->type == HIST_TYPE_TOPN_VALUES
		    ? "Top N value counter" : "Indirect call counter"));
	  if (hist->hvalue.counters)
	    {
	      fprintf (dump_file, " all: %" PRId64 "%s, values: ",
		       (int64_t) abs_hwi (hist->hvalue.counters[0]),
		       hist->hvalue.counters[0] < 0
		       ? " (values missing)": "");
	      for (unsigned i = 0; i < GCOV_TOPN_VALUES; i++)
		{
		  fprintf (dump_file, "[%" PRId64 ":%" PRId64 "]",
			   (int64_t) hist->hvalue.counters[2 * i + 1],
			   (int64_t) hist->hvalue.counters[2 * i + 2]);
		  if (i != GCOV_TOPN_VALUES - 1)
		    fprintf (dump_file, ", ");
		}
	      fprintf (dump_file, ".\n");
	    }
	}
      break;

    case HIST_TYPE_AVERAGE:
      if (hist->hvalue.counters)
	fprintf (dump_file, "Average value sum:%" PRId64
		 " times:%" PRId64 ".\n",
		 (int64_t) hist->hvalue.counters[0],
		 (int64_t) hist->hvalue.counters[1]);
      break;

    case HIST_TYPE_IOR:
      if (hist->hvalue.counters)
	fprintf (dump_file, "IOR value ior:%" PRId64 ".\n",
		 (int64_t) hist->hvalue.counters[0]);
      break;

    case HIST_TYPE_TIME_PROFILE:
      if (hist->hvalue.counters)
	fprintf (dump_file, "Time profile time:%" PRId64 ".\n",
		 (int64_t) hist->hvalue.counters[0]);
      break;
    default:
      gcc_unreachable ();
   }
}

/* Dump information about HIST to DUMP_FILE.  */

void
stream_out_histogram_value (struct output_block *ob, histogram_value hist)
{
  struct bitpack_d bp;
  unsigned int i;

  bp = bitpack_create (ob->main_stream);
  bp_pack_enum (&bp, hist_type, HIST_TYPE_MAX, hist->type);
  bp_pack_value (&bp, hist->hvalue.next != NULL, 1);
  streamer_write_bitpack (&bp);
  switch (hist->type)
    {
    case HIST_TYPE_INTERVAL:
      streamer_write_hwi (ob, hist->hdata.intvl.int_start);
      streamer_write_uhwi (ob, hist->hdata.intvl.steps);
      break;
    default:
      break;
    }
  for (i = 0; i < hist->n_counters; i++)
    {
      /* When user uses an unsigned type with a big value, constant converted
	 to gcov_type (a signed type) can be negative.  */
      gcov_type value = hist->hvalue.counters[i];
      if (hist->type == HIST_TYPE_TOPN_VALUES
	  || hist->type == HIST_TYPE_IOR)
	/* Note that the IOR counter tracks pointer values and these can have
	   sign bit set.  */
	;
      else
	gcc_assert (value >= 0);

      streamer_write_gcov_count (ob, value);
    }
  if (hist->hvalue.next)
    stream_out_histogram_value (ob, hist->hvalue.next);
}

/* Dump information about HIST to DUMP_FILE.  */

void
stream_in_histogram_value (class lto_input_block *ib, gimple *stmt)
{
  enum hist_type type;
  unsigned int ncounters = 0;
  struct bitpack_d bp;
  unsigned int i;
  histogram_value new_val;
  bool next;
  histogram_value *next_p = NULL;

  do
    {
      bp = streamer_read_bitpack (ib);
      type = bp_unpack_enum (&bp, hist_type, HIST_TYPE_MAX);
      next = bp_unpack_value (&bp, 1);
      new_val = gimple_alloc_histogram_value (cfun, type, stmt);
      switch (type)
	{
	case HIST_TYPE_INTERVAL:
	  new_val->hdata.intvl.int_start = streamer_read_hwi (ib);
	  new_val->hdata.intvl.steps = streamer_read_uhwi (ib);
	  ncounters = new_val->hdata.intvl.steps + 2;
	  break;

	case HIST_TYPE_POW2:
	case HIST_TYPE_AVERAGE:
	  ncounters = 2;
	  break;

	case HIST_TYPE_TOPN_VALUES:
	case HIST_TYPE_INDIR_CALL:
	  ncounters = GCOV_TOPN_VALUES_COUNTERS;
	  break;

	case HIST_TYPE_IOR:
        case HIST_TYPE_TIME_PROFILE:
	  ncounters = 1;
	  break;

	default:
	  gcc_unreachable ();
	}
      new_val->hvalue.counters = XNEWVAR (gcov_type,
					  sizeof (*new_val->hvalue.counters)
					  * ncounters);
      new_val->n_counters = ncounters;
      for (i = 0; i < ncounters; i++)
	new_val->hvalue.counters[i] = streamer_read_gcov_count (ib);
      if (!next_p)
	gimple_add_histogram_value (cfun, stmt, new_val);
      else
	*next_p = new_val;
      next_p = &new_val->hvalue.next;
    }
  while (next);
}

/* Dump all histograms attached to STMT to DUMP_FILE.  */

void
dump_histograms_for_stmt (struct function *fun, FILE *dump_file, gimple *stmt)
{
  histogram_value hist;
  for (hist = gimple_histogram_value (fun, stmt); hist; hist = hist->hvalue.next)
    dump_histogram_value (dump_file, hist);
}

/* Remove all histograms associated with STMT.  */

void
gimple_remove_stmt_histograms (struct function *fun, gimple *stmt)
{
  histogram_value val;
  while ((val = gimple_histogram_value (fun, stmt)) != NULL)
    gimple_remove_histogram_value (fun, stmt, val);
}

/* Duplicate all histograms associates with OSTMT to STMT.  */

void
gimple_duplicate_stmt_histograms (struct function *fun, gimple *stmt,
				  struct function *ofun, gimple *ostmt)
{
  histogram_value val;
  for (val = gimple_histogram_value (ofun, ostmt); val != NULL; val = val->hvalue.next)
    {
      histogram_value new_val = gimple_alloc_histogram_value (fun, val->type);
      memcpy (new_val, val, sizeof (*val));
      new_val->hvalue.stmt = stmt;
      new_val->hvalue.counters = XNEWVAR (gcov_type, sizeof (*new_val->hvalue.counters) * new_val->n_counters);
      memcpy (new_val->hvalue.counters, val->hvalue.counters, sizeof (*new_val->hvalue.counters) * new_val->n_counters);
      gimple_add_histogram_value (fun, stmt, new_val);
    }
}

/* Move all histograms associated with OSTMT to STMT.  */

void
gimple_move_stmt_histograms (struct function *fun, gimple *stmt, gimple *ostmt)
{
  histogram_value val = gimple_histogram_value (fun, ostmt);
  if (val)
    {
      /* The following three statements can't be reordered,
         because histogram hashtab relies on stmt field value
	 for finding the exact slot. */
      set_histogram_value (fun, ostmt, NULL);
      for (; val != NULL; val = val->hvalue.next)
	val->hvalue.stmt = stmt;
      set_histogram_value (fun, stmt, val);
    }
}

static bool error_found = false;

/* Helper function for verify_histograms.  For each histogram reachable via htab
   walk verify that it was reached via statement walk.  */

static int
visit_hist (void **slot, void *data)
{
  hash_set<histogram_value> *visited = (hash_set<histogram_value> *) data;
  histogram_value hist = *(histogram_value *) slot;

  if (!visited->contains (hist)
      && hist->type != HIST_TYPE_TIME_PROFILE)
    {
      error ("dead histogram");
      dump_histogram_value (stderr, hist);
      debug_gimple_stmt (hist->hvalue.stmt);
      error_found = true;
    }
  return 1;
}

/* Verify sanity of the histograms.  */

DEBUG_FUNCTION void
verify_histograms (void)
{
  basic_block bb;
  gimple_stmt_iterator gsi;
  histogram_value hist;

  error_found = false;
  hash_set<histogram_value> visited_hists;
  FOR_EACH_BB_FN (bb, cfun)
    for (gsi = gsi_start_bb (bb); !gsi_end_p (gsi); gsi_next (&gsi))
      {
	gimple *stmt = gsi_stmt (gsi);

	for (hist = gimple_histogram_value (cfun, stmt); hist;
	     hist = hist->hvalue.next)
	  {
	    if (hist->hvalue.stmt != stmt)
	      {
		error ("histogram value statement does not correspond to "
		       "the statement it is associated with");
		debug_gimple_stmt (stmt);
		dump_histogram_value (stderr, hist);
		error_found = true;
	      }
            visited_hists.add (hist);
	  }
      }
  if (VALUE_HISTOGRAMS (cfun))
    htab_traverse (VALUE_HISTOGRAMS (cfun), visit_hist, &visited_hists);
  if (error_found)
    internal_error ("%qs failed", __func__);
}

/* Helper function for verify_histograms.  For each histogram reachable via htab
   walk verify that it was reached via statement walk.  */

static int
free_hist (void **slot, void *data ATTRIBUTE_UNUSED)
{
  histogram_value hist = *(histogram_value *) slot;
  free (hist->hvalue.counters);
  free (hist);
  return 1;
}

void
free_histograms (struct function *fn)
{
  if (VALUE_HISTOGRAMS (fn))
    {
      htab_traverse (VALUE_HISTOGRAMS (fn), free_hist, NULL);
      htab_delete (VALUE_HISTOGRAMS (fn));
      VALUE_HISTOGRAMS (fn) = NULL;
    }
}

/* The overall number of invocations of the counter should match
   execution count of basic block.  Report it as error rather than
   internal error as it might mean that user has misused the profile
   somehow.  */

static bool
check_counter (gimple *stmt, const char * name,
	       gcov_type *count, gcov_type *all, profile_count bb_count_d)
{
  gcov_type bb_count = bb_count_d.ipa ().to_gcov_type ();
  if (*all != bb_count || *count > *all)
    {
      dump_user_location_t locus;
      locus = ((stmt != NULL)
	       ? dump_user_location_t (stmt)
	       : dump_user_location_t::from_function_decl
		   (current_function_decl));
      if (flag_profile_correction)
        {
          if (dump_enabled_p ())
            dump_printf_loc (MSG_MISSED_OPTIMIZATION, locus,
                             "correcting inconsistent value profile: %s "
                             "profiler overall count (%d) does not match BB "
                             "count (%d)\n", name, (int)*all, (int)bb_count);
	  *all = bb_count;
	  if (*count > *all)
            *count = *all;
	  return false;
	}
      else
	{
	  error_at (locus.get_location_t (), "corrupted value profile: %s "
		    "profile counter (%d out of %d) inconsistent with "
		    "basic-block count (%d)",
		    name,
		    (int) *count,
		    (int) *all,
		    (int) bb_count);
	  return true;
	}
    }

  return false;
}

/* GIMPLE based transformations. */

bool
gimple_value_profile_transformations (void)
{
  basic_block bb;
  gimple_stmt_iterator gsi;
  bool changed = false;

  FOR_EACH_BB_FN (bb, cfun)
    {
      for (gsi = gsi_start_bb (bb); !gsi_end_p (gsi); gsi_next (&gsi))
	{
	  gimple *stmt = gsi_stmt (gsi);
	  histogram_value th = gimple_histogram_value (cfun, stmt);
	  if (!th)
	    continue;

	  if (dump_file)
	    {
	      fprintf (dump_file, "Trying transformations on stmt ");
	      print_gimple_stmt (dump_file, stmt, 0, TDF_SLIM);
	      dump_histograms_for_stmt (cfun, dump_file, stmt);
	    }

	  /* Transformations:  */
	  /* The order of things in this conditional controls which
	     transformation is used when more than one is applicable.  */
	  /* It is expected that any code added by the transformations
	     will be added before the current statement, and that the
	     current statement remain valid (although possibly
	     modified) upon return.  */
	  if (gimple_mod_subtract_transform (&gsi)
	      || gimple_divmod_fixed_value_transform (&gsi)
	      || gimple_mod_pow2_value_transform (&gsi)
	      || gimple_stringops_transform (&gsi))
	    {
	      stmt = gsi_stmt (gsi);
	      changed = true;
	      /* Original statement may no longer be in the same block. */
	      if (bb != gimple_bb (stmt))
		{
	          bb = gimple_bb (stmt);
		  gsi = gsi_for_stmt (stmt);
		}
	    }

	  /* The function never thansforms a GIMPLE statement.  */
	  if (dump_enabled_p ())
	    dump_ic_profile (&gsi);
        }
    }

  return changed;
}

/* Generate code for transformation 1 (with parent gimple assignment
   STMT and probability of taking the optimal path PROB, which is
   equivalent to COUNT/ALL within roundoff error).  This generates the
   result into a temp and returns the temp; it does not replace or
   alter the original STMT.  */

static tree
gimple_divmod_fixed_value (gassign *stmt, tree value, profile_probability prob,
			   gcov_type count, gcov_type all)
{
  gassign *stmt1, *stmt2;
  gcond *stmt3;
  tree tmp0, tmp1, tmp2;
  gimple *bb1end, *bb2end, *bb3end;
  basic_block bb, bb2, bb3, bb4;
  tree optype, op1, op2;
  edge e12, e13, e23, e24, e34;
  gimple_stmt_iterator gsi;

  gcc_assert (is_gimple_assign (stmt)
	      && (gimple_assign_rhs_code (stmt) == TRUNC_DIV_EXPR
		  || gimple_assign_rhs_code (stmt) == TRUNC_MOD_EXPR));

  optype = TREE_TYPE (gimple_assign_lhs (stmt));
  op1 = gimple_assign_rhs1 (stmt);
  op2 = gimple_assign_rhs2 (stmt);

  bb = gimple_bb (stmt);
  gsi = gsi_for_stmt (stmt);

  tmp0 = make_temp_ssa_name (optype, NULL, "PROF");
  tmp1 = make_temp_ssa_name (optype, NULL, "PROF");
  stmt1 = gimple_build_assign (tmp0, fold_convert (optype, value));
  stmt2 = gimple_build_assign (tmp1, op2);
  stmt3 = gimple_build_cond (NE_EXPR, tmp1, tmp0, NULL_TREE, NULL_TREE);
  gsi_insert_before (&gsi, stmt1, GSI_SAME_STMT);
  gsi_insert_before (&gsi, stmt2, GSI_SAME_STMT);
  gsi_insert_before (&gsi, stmt3, GSI_SAME_STMT);
  bb1end = stmt3;

  tmp2 = create_tmp_reg (optype, "PROF");
  stmt1 = gimple_build_assign (tmp2, gimple_assign_rhs_code (stmt), op1, tmp0);
  gsi_insert_before (&gsi, stmt1, GSI_SAME_STMT);
  bb2end = stmt1;

  stmt1 = gimple_build_assign (tmp2, gimple_assign_rhs_code (stmt), op1, op2);
  gsi_insert_before (&gsi, stmt1, GSI_SAME_STMT);
  bb3end = stmt1;

  /* Fix CFG. */
  /* Edge e23 connects bb2 to bb3, etc. */
  e12 = split_block (bb, bb1end);
  bb2 = e12->dest;
  bb2->count = profile_count::from_gcov_type (count);
  e23 = split_block (bb2, bb2end);
  bb3 = e23->dest;
  bb3->count = profile_count::from_gcov_type (all - count);
  e34 = split_block (bb3, bb3end);
  bb4 = e34->dest;
  bb4->count = profile_count::from_gcov_type (all);

  e12->flags &= ~EDGE_FALLTHRU;
  e12->flags |= EDGE_FALSE_VALUE;
  e12->probability = prob;

  e13 = make_edge (bb, bb3, EDGE_TRUE_VALUE);
  e13->probability = prob.invert ();

  remove_edge (e23);

  e24 = make_edge (bb2, bb4, EDGE_FALLTHRU);
  e24->probability = profile_probability::always ();

  e34->probability = profile_probability::always ();

  return tmp2;
}

/* Return the n-th value count of TOPN_VALUE histogram.  If
   there's a value, return true and set VALUE and COUNT
   arguments.

   Counters have the following meaning.

   abs (counters[0]) is the number of executions
   for i in 0 ... TOPN-1
     counters[2 * i + 1] is target
     abs (counters[2 * i + 2]) is corresponding hitrate counter.

   Value of counters[0] negative when counter became
   full during merging and some values are lost.  */

bool
get_nth_most_common_value (gimple *stmt, const char *counter_type,
			   histogram_value hist, gcov_type *value,
			   gcov_type *count, gcov_type *all, unsigned n)
{
  gcc_assert (n < GCOV_TOPN_VALUES);

  *count = 0;
  *value = 0;

  gcov_type read_all = abs_hwi (hist->hvalue.counters[0]);

  gcov_type v = hist->hvalue.counters[2 * n + 1];
  gcov_type c = hist->hvalue.counters[2 * n + 2];

  if (hist->hvalue.counters[0] < 0
      && (flag_profile_reproducible == PROFILE_REPRODUCIBILITY_PARALLEL_RUNS
	  || (flag_profile_reproducible
	      == PROFILE_REPRODUCIBILITY_MULTITHREADED)))
    return false;

  /* Indirect calls can't be verified.  */
  if (stmt
      && check_counter (stmt, counter_type, &c, &read_all,
			gimple_bb (stmt)->count))
    return false;

  *all = read_all;

  *value = v;
  *count = c;
  return true;
}

/* Do transform 1) on INSN if applicable.  */

static bool
gimple_divmod_fixed_value_transform (gimple_stmt_iterator *si)
{
  histogram_value histogram;
  enum tree_code code;
  gcov_type val, count, all;
  tree result, value, tree_val;
  profile_probability prob;
  gassign *stmt;

  stmt = dyn_cast <gassign *> (gsi_stmt (*si));
  if (!stmt)
    return false;

  if (!INTEGRAL_TYPE_P (TREE_TYPE (gimple_assign_lhs (stmt))))
    return false;

  code = gimple_assign_rhs_code (stmt);

  if (code != TRUNC_DIV_EXPR && code != TRUNC_MOD_EXPR)
    return false;

  histogram = gimple_histogram_value_of_type (cfun, stmt,
					      HIST_TYPE_TOPN_VALUES);
  if (!histogram)
    return false;

  if (!get_nth_most_common_value (stmt, "divmod", histogram, &val, &count,
				  &all))
    return false;

  value = histogram->hvalue.value;
  gimple_remove_histogram_value (cfun, stmt, histogram);

  /* We require that count is at least half of all.  */
  if (simple_cst_equal (gimple_assign_rhs2 (stmt), value) != 1
      || 2 * count < all
      || optimize_bb_for_size_p (gimple_bb (stmt)))
    return false;

  /* Compute probability of taking the optimal path.  */
  if (all > 0)
    prob = profile_probability::probability_in_gcov_type (count, all);
  else
    prob = profile_probability::never ();

  if (sizeof (gcov_type) == sizeof (HOST_WIDE_INT))
    tree_val = build_int_cst (get_gcov_type (), val);
  else
    {
      HOST_WIDE_INT a[2];
      a[0] = (unsigned HOST_WIDE_INT) val;
      a[1] = val >> (HOST_BITS_PER_WIDE_INT - 1) >> 1;

      tree_val = wide_int_to_tree (get_gcov_type (), wide_int::from_array (a, 2,
	TYPE_PRECISION (get_gcov_type ()), false));
    }
  result = gimple_divmod_fixed_value (stmt, tree_val, prob, count, all);

<<<<<<< HEAD
  if (dump_file)
    {
      fprintf (dump_file, "Transformation done: div/mod by constant ");
      print_generic_expr (dump_file, tree_val, TDF_SLIM);
      fprintf (dump_file, "\n");
    }
=======
  if (dump_enabled_p ())
    dump_printf_loc (MSG_OPTIMIZED_LOCATIONS, stmt,
		     "Transformation done: div/mod by constant %T\n", tree_val);
>>>>>>> 9e014010

  gimple_assign_set_rhs_from_tree (si, result);
  update_stmt (gsi_stmt (*si));

  return true;
}

/* Generate code for transformation 2 (with parent gimple assign STMT and
   probability of taking the optimal path PROB, which is equivalent to COUNT/ALL
   within roundoff error).  This generates the result into a temp and returns
   the temp; it does not replace or alter the original STMT.  */

static tree
gimple_mod_pow2 (gassign *stmt, profile_probability prob, gcov_type count, gcov_type all)
{
  gassign *stmt1, *stmt2, *stmt3;
  gcond *stmt4;
  tree tmp2, tmp3;
  gimple *bb1end, *bb2end, *bb3end;
  basic_block bb, bb2, bb3, bb4;
  tree optype, op1, op2;
  edge e12, e13, e23, e24, e34;
  gimple_stmt_iterator gsi;
  tree result;

  gcc_assert (is_gimple_assign (stmt)
	      && gimple_assign_rhs_code (stmt) == TRUNC_MOD_EXPR);

  optype = TREE_TYPE (gimple_assign_lhs (stmt));
  op1 = gimple_assign_rhs1 (stmt);
  op2 = gimple_assign_rhs2 (stmt);

  bb = gimple_bb (stmt);
  gsi = gsi_for_stmt (stmt);

  result = create_tmp_reg (optype, "PROF");
  tmp2 = make_temp_ssa_name (optype, NULL, "PROF");
  tmp3 = make_temp_ssa_name (optype, NULL, "PROF");
  stmt2 = gimple_build_assign (tmp2, PLUS_EXPR, op2,
			       build_int_cst (optype, -1));
  stmt3 = gimple_build_assign (tmp3, BIT_AND_EXPR, tmp2, op2);
  stmt4 = gimple_build_cond (NE_EXPR, tmp3, build_int_cst (optype, 0),
			     NULL_TREE, NULL_TREE);
  gsi_insert_before (&gsi, stmt2, GSI_SAME_STMT);
  gsi_insert_before (&gsi, stmt3, GSI_SAME_STMT);
  gsi_insert_before (&gsi, stmt4, GSI_SAME_STMT);
  bb1end = stmt4;

  /* tmp2 == op2-1 inherited from previous block.  */
  stmt1 = gimple_build_assign (result, BIT_AND_EXPR, op1, tmp2);
  gsi_insert_before (&gsi, stmt1, GSI_SAME_STMT);
  bb2end = stmt1;

  stmt1 = gimple_build_assign (result, gimple_assign_rhs_code (stmt),
			       op1, op2);
  gsi_insert_before (&gsi, stmt1, GSI_SAME_STMT);
  bb3end = stmt1;

  /* Fix CFG. */
  /* Edge e23 connects bb2 to bb3, etc. */
  e12 = split_block (bb, bb1end);
  bb2 = e12->dest;
  bb2->count = profile_count::from_gcov_type (count);
  e23 = split_block (bb2, bb2end);
  bb3 = e23->dest;
  bb3->count = profile_count::from_gcov_type (all - count);
  e34 = split_block (bb3, bb3end);
  bb4 = e34->dest;
  bb4->count = profile_count::from_gcov_type (all);

  e12->flags &= ~EDGE_FALLTHRU;
  e12->flags |= EDGE_FALSE_VALUE;
  e12->probability = prob;

  e13 = make_edge (bb, bb3, EDGE_TRUE_VALUE);
  e13->probability = prob.invert ();

  remove_edge (e23);

  e24 = make_edge (bb2, bb4, EDGE_FALLTHRU);
  e24->probability = profile_probability::always ();

  e34->probability = profile_probability::always ();

  return result;
}

/* Do transform 2) on INSN if applicable.  */

static bool
gimple_mod_pow2_value_transform (gimple_stmt_iterator *si)
{
  histogram_value histogram;
  enum tree_code code;
  gcov_type count, wrong_values, all;
  tree lhs_type, result, value;
  profile_probability prob;
  gassign *stmt;

  stmt = dyn_cast <gassign *> (gsi_stmt (*si));
  if (!stmt)
    return false;

  lhs_type = TREE_TYPE (gimple_assign_lhs (stmt));
  if (!INTEGRAL_TYPE_P (lhs_type))
    return false;

  code = gimple_assign_rhs_code (stmt);

  if (code != TRUNC_MOD_EXPR || !TYPE_UNSIGNED (lhs_type))
    return false;

  histogram = gimple_histogram_value_of_type (cfun, stmt, HIST_TYPE_POW2);
  if (!histogram)
    return false;

  value = histogram->hvalue.value;
  wrong_values = histogram->hvalue.counters[0];
  count = histogram->hvalue.counters[1];

  gimple_remove_histogram_value (cfun, stmt, histogram);

  /* We require that we hit a power of 2 at least half of all evaluations.  */
  if (simple_cst_equal (gimple_assign_rhs2 (stmt), value) != 1
      || count < wrong_values
      || optimize_bb_for_size_p (gimple_bb (stmt)))
    return false;

  /* Compute probability of taking the optimal path.  */
  all = count + wrong_values;

  if (check_counter (stmt, "pow2", &count, &all, gimple_bb (stmt)->count))
    return false;

<<<<<<< HEAD
  if (dump_file)
    fprintf (dump_file, "Transformation done: mod power of 2\n");
=======
  if (dump_enabled_p ())
    dump_printf_loc (MSG_OPTIMIZED_LOCATIONS, stmt,
		     "Transformation done: mod power of 2\n");
>>>>>>> 9e014010

  if (all > 0)
    prob = profile_probability::probability_in_gcov_type (count, all);
  else
    prob = profile_probability::never ();

  result = gimple_mod_pow2 (stmt, prob, count, all);

  gimple_assign_set_rhs_from_tree (si, result);
  update_stmt (gsi_stmt (*si));

  return true;
}

/* Generate code for transformations 3 and 4 (with parent gimple assign STMT, and
   NCOUNTS the number of cases to support.  Currently only NCOUNTS==0 or 1 is
   supported and this is built into this interface.  The probabilities of taking
   the optimal paths are PROB1 and PROB2, which are equivalent to COUNT1/ALL and
   COUNT2/ALL respectively within roundoff error).  This generates the
   result into a temp and returns the temp; it does not replace or alter
   the original STMT.  */
/* FIXME: Generalize the interface to handle NCOUNTS > 1.  */

static tree
gimple_mod_subtract (gassign *stmt, profile_probability prob1,
		     profile_probability prob2, int ncounts,
		     gcov_type count1, gcov_type count2, gcov_type all)
{
  gassign *stmt1;
  gimple *stmt2;
  gcond *stmt3;
  tree tmp1;
  gimple *bb1end, *bb2end = NULL, *bb3end;
  basic_block bb, bb2, bb3, bb4;
  tree optype, op1, op2;
  edge e12, e23 = 0, e24, e34, e14;
  gimple_stmt_iterator gsi;
  tree result;

  gcc_assert (is_gimple_assign (stmt)
	      && gimple_assign_rhs_code (stmt) == TRUNC_MOD_EXPR);

  optype = TREE_TYPE (gimple_assign_lhs (stmt));
  op1 = gimple_assign_rhs1 (stmt);
  op2 = gimple_assign_rhs2 (stmt);

  bb = gimple_bb (stmt);
  gsi = gsi_for_stmt (stmt);

  result = create_tmp_reg (optype, "PROF");
  tmp1 = make_temp_ssa_name (optype, NULL, "PROF");
  stmt1 = gimple_build_assign (result, op1);
  stmt2 = gimple_build_assign (tmp1, op2);
  stmt3 = gimple_build_cond (LT_EXPR, result, tmp1, NULL_TREE, NULL_TREE);
  gsi_insert_before (&gsi, stmt1, GSI_SAME_STMT);
  gsi_insert_before (&gsi, stmt2, GSI_SAME_STMT);
  gsi_insert_before (&gsi, stmt3, GSI_SAME_STMT);
  bb1end = stmt3;

  if (ncounts)	/* Assumed to be 0 or 1 */
    {
      stmt1 = gimple_build_assign (result, MINUS_EXPR, result, tmp1);
      stmt2 = gimple_build_cond (LT_EXPR, result, tmp1, NULL_TREE, NULL_TREE);
      gsi_insert_before (&gsi, stmt1, GSI_SAME_STMT);
      gsi_insert_before (&gsi, stmt2, GSI_SAME_STMT);
      bb2end = stmt2;
    }

  /* Fallback case. */
  stmt1 = gimple_build_assign (result, gimple_assign_rhs_code (stmt),
			       result, tmp1);
  gsi_insert_before (&gsi, stmt1, GSI_SAME_STMT);
  bb3end = stmt1;

  /* Fix CFG. */
  /* Edge e23 connects bb2 to bb3, etc. */
  /* However block 3 is optional; if it is not there, references
     to 3 really refer to block 2. */
  e12 = split_block (bb, bb1end);
  bb2 = e12->dest;
  bb2->count = profile_count::from_gcov_type (all - count1);

  if (ncounts)	/* Assumed to be 0 or 1.  */
    {
      e23 = split_block (bb2, bb2end);
      bb3 = e23->dest;
      bb3->count = profile_count::from_gcov_type (all - count1 - count2);
    }

  e34 = split_block (ncounts ? bb3 : bb2, bb3end);
  bb4 = e34->dest;
  bb4->count = profile_count::from_gcov_type (all);

  e12->flags &= ~EDGE_FALLTHRU;
  e12->flags |= EDGE_FALSE_VALUE;
  e12->probability = prob1.invert ();

  e14 = make_edge (bb, bb4, EDGE_TRUE_VALUE);
  e14->probability = prob1;

  if (ncounts)  /* Assumed to be 0 or 1.  */
    {
      e23->flags &= ~EDGE_FALLTHRU;
      e23->flags |= EDGE_FALSE_VALUE;
      e23->probability = prob2.invert ();

      e24 = make_edge (bb2, bb4, EDGE_TRUE_VALUE);
      e24->probability = prob2;
    }

  e34->probability = profile_probability::always ();

  return result;
}

/* Do transforms 3) and 4) on the statement pointed-to by SI if applicable.  */

static bool
gimple_mod_subtract_transform (gimple_stmt_iterator *si)
{
  histogram_value histogram;
  enum tree_code code;
  gcov_type count, wrong_values, all;
  tree lhs_type, result;
  profile_probability prob1, prob2;
  unsigned int i, steps;
  gcov_type count1, count2;
  gassign *stmt;
  stmt = dyn_cast <gassign *> (gsi_stmt (*si));
  if (!stmt)
    return false;

  lhs_type = TREE_TYPE (gimple_assign_lhs (stmt));
  if (!INTEGRAL_TYPE_P (lhs_type))
    return false;

  code = gimple_assign_rhs_code (stmt);

  if (code != TRUNC_MOD_EXPR || !TYPE_UNSIGNED (lhs_type))
    return false;

  histogram = gimple_histogram_value_of_type (cfun, stmt, HIST_TYPE_INTERVAL);
  if (!histogram)
    return false;

  all = 0;
  wrong_values = 0;
  for (i = 0; i < histogram->hdata.intvl.steps; i++)
    all += histogram->hvalue.counters[i];

  wrong_values += histogram->hvalue.counters[i];
  wrong_values += histogram->hvalue.counters[i+1];
  steps = histogram->hdata.intvl.steps;
  all += wrong_values;
  count1 = histogram->hvalue.counters[0];
  count2 = histogram->hvalue.counters[1];

  if (check_counter (stmt, "interval", &count1, &all, gimple_bb (stmt)->count))
    {
      gimple_remove_histogram_value (cfun, stmt, histogram);
      return false;
    }

  if (flag_profile_correction && count1 + count2 > all)
      all = count1 + count2;

  gcc_assert (count1 + count2 <= all);

  /* We require that we use just subtractions in at least 50% of all
     evaluations.  */
  count = 0;
  for (i = 0; i < histogram->hdata.intvl.steps; i++)
    {
      count += histogram->hvalue.counters[i];
      if (count * 2 >= all)
	break;
    }
  if (i == steps
      || optimize_bb_for_size_p (gimple_bb (stmt)))
    return false;

  gimple_remove_histogram_value (cfun, stmt, histogram);
<<<<<<< HEAD
  if (dump_file)
    fprintf (dump_file, "Transformation done: mod subtract\n");
=======
  if (dump_enabled_p ())
    dump_printf_loc (MSG_OPTIMIZED_LOCATIONS, stmt,
		     "Transformation done: mod subtract\n");
>>>>>>> 9e014010

  /* Compute probability of taking the optimal path(s).  */
  if (all > 0)
    {
      prob1 = profile_probability::probability_in_gcov_type (count1, all);
      prob2 = profile_probability::probability_in_gcov_type (count2, all);
    }
  else
    {
      prob1 = prob2 = profile_probability::never ();
    }

  /* In practice, "steps" is always 2.  This interface reflects this,
     and will need to be changed if "steps" can change.  */
  result = gimple_mod_subtract (stmt, prob1, prob2, i, count1, count2, all);

  gimple_assign_set_rhs_from_tree (si, result);
  update_stmt (gsi_stmt (*si));

  return true;
}

typedef int_hash <unsigned int, 0, UINT_MAX> profile_id_hash;

static hash_map<profile_id_hash, cgraph_node *> *cgraph_node_map = 0;

/* Returns true if node graph is initialized. This
   is used to test if profile_id has been created
   for cgraph_nodes.  */

bool
coverage_node_map_initialized_p (void)
{
  return cgraph_node_map != 0;
}

/* Initialize map from PROFILE_ID to CGRAPH_NODE.
   When LOCAL is true, the PROFILE_IDs are computed.  when it is false we assume
   that the PROFILE_IDs was already assigned.  */

void
init_node_map (bool local)
{
  struct cgraph_node *n;
  cgraph_node_map = new hash_map<profile_id_hash, cgraph_node *>;

  FOR_EACH_DEFINED_FUNCTION (n)
    if (n->has_gimple_body_p () || n->thunk.thunk_p)
      {
	cgraph_node **val;
	dump_user_location_t loc
	  = dump_user_location_t::from_function_decl (n->decl);
	if (local)
	  {
	    n->profile_id = coverage_compute_profile_id (n);
	    while ((val = cgraph_node_map->get (n->profile_id))
		   || !n->profile_id)
	      {
		if (dump_enabled_p ())
		  dump_printf_loc (MSG_MISSED_OPTIMIZATION, loc,
				   "Local profile-id %i conflict"
				   " with nodes %s %s\n",
				   n->profile_id,
				   n->dump_name (),
				   (*val)->dump_name ());
		n->profile_id = (n->profile_id + 1) & 0x7fffffff;
	      }
	  }
	else if (!n->profile_id)
	  {
	    if (dump_enabled_p ())
	      dump_printf_loc (MSG_MISSED_OPTIMIZATION, loc,
			       "Node %s has no profile-id"
			       " (profile feedback missing?)\n",
			       n->dump_name ());
	    continue;
	  }
	else if ((val = cgraph_node_map->get (n->profile_id)))
	  {
	    if (dump_enabled_p ())
	      dump_printf_loc (MSG_MISSED_OPTIMIZATION, loc,
			       "Node %s has IP profile-id %i conflict. "
			       "Giving up.\n",
			       n->dump_name (), n->profile_id);
	    *val = NULL;
	    continue;
	  }
	cgraph_node_map->put (n->profile_id, n);
      }
}

/* Delete the CGRAPH_NODE_MAP.  */

void
del_node_map (void)
{
  delete cgraph_node_map;
}

/* Return cgraph node for function with pid */

struct cgraph_node*
find_func_by_profile_id (int profile_id)
{
  cgraph_node **val = cgraph_node_map->get (profile_id);
  if (val)
    return *val;
  else
    return NULL;
}

<<<<<<< HEAD
/* Perform sanity check on the indirect call target. Due to race conditions,
   false function target may be attributed to an indirect call site. If the
   call expression type mismatches with the target function's type, expand_call
   may ICE. Here we only do very minimal sanity check just to make compiler happy.
   Returns true if TARGET is considered ok for call CALL_STMT.  */

bool
check_ic_target (gcall *call_stmt, struct cgraph_node *target)
{
   if (gimple_check_call_matching_types (call_stmt, target->decl, true))
     return true;

   if (dump_enabled_p ())
     dump_printf_loc (MSG_MISSED_OPTIMIZATION, call_stmt,
                      "Skipping target %s with mismatching types for icall\n",
                      target->name ());
   return false;
}

=======
>>>>>>> 9e014010
/* Do transformation

  if (actual_callee_address == address_of_most_common_function/method)
    do direct call
  else
    old call
 */

gcall *
gimple_ic (gcall *icall_stmt, struct cgraph_node *direct_call,
	   profile_probability prob)
{
  gcall *dcall_stmt;
  gassign *load_stmt;
  gcond *cond_stmt;
  tree tmp0, tmp1, tmp;
  basic_block cond_bb, dcall_bb, icall_bb, join_bb = NULL;
  edge e_cd, e_ci, e_di, e_dj = NULL, e_ij;
  gimple_stmt_iterator gsi;
  int lp_nr, dflags;
  edge e_eh, e;
  edge_iterator ei;

  cond_bb = gimple_bb (icall_stmt);
  gsi = gsi_for_stmt (icall_stmt);

  tmp0 = make_temp_ssa_name (ptr_type_node, NULL, "PROF");
  tmp1 = make_temp_ssa_name (ptr_type_node, NULL, "PROF");
  tmp = unshare_expr (gimple_call_fn (icall_stmt));
  load_stmt = gimple_build_assign (tmp0, tmp);
  gsi_insert_before (&gsi, load_stmt, GSI_SAME_STMT);

  tmp = fold_convert (ptr_type_node, build_addr (direct_call->decl));
  load_stmt = gimple_build_assign (tmp1, tmp);
  gsi_insert_before (&gsi, load_stmt, GSI_SAME_STMT);

  cond_stmt = gimple_build_cond (EQ_EXPR, tmp1, tmp0, NULL_TREE, NULL_TREE);
  gsi_insert_before (&gsi, cond_stmt, GSI_SAME_STMT);

  if (TREE_CODE (gimple_vdef (icall_stmt)) == SSA_NAME)
    {
      unlink_stmt_vdef (icall_stmt);
      release_ssa_name (gimple_vdef (icall_stmt));
    }
  gimple_set_vdef (icall_stmt, NULL_TREE);
  gimple_set_vuse (icall_stmt, NULL_TREE);
  update_stmt (icall_stmt);
  dcall_stmt = as_a <gcall *> (gimple_copy (icall_stmt));
  gimple_call_set_fndecl (dcall_stmt, direct_call->decl);
  dflags = flags_from_decl_or_type (direct_call->decl);
  if ((dflags & ECF_NORETURN) != 0
      && should_remove_lhs_p (gimple_call_lhs (dcall_stmt)))
    gimple_call_set_lhs (dcall_stmt, NULL_TREE);
  gsi_insert_before (&gsi, dcall_stmt, GSI_SAME_STMT);

  /* Fix CFG. */
  /* Edge e_cd connects cond_bb to dcall_bb, etc; note the first letters. */
  e_cd = split_block (cond_bb, cond_stmt);
  dcall_bb = e_cd->dest;
  dcall_bb->count = cond_bb->count.apply_probability (prob);

  e_di = split_block (dcall_bb, dcall_stmt);
  icall_bb = e_di->dest;
  icall_bb->count = cond_bb->count - dcall_bb->count;

  /* Do not disturb existing EH edges from the indirect call.  */
  if (!stmt_ends_bb_p (icall_stmt))
    e_ij = split_block (icall_bb, icall_stmt);
  else
    {
      e_ij = find_fallthru_edge (icall_bb->succs);
      /* The indirect call might be noreturn.  */
      if (e_ij != NULL)
	{
	  e_ij->probability = profile_probability::always ();
	  e_ij = single_pred_edge (split_edge (e_ij));
	}
    }
  if (e_ij != NULL)
    {
      join_bb = e_ij->dest;
      join_bb->count = cond_bb->count;
    }

  e_cd->flags = (e_cd->flags & ~EDGE_FALLTHRU) | EDGE_TRUE_VALUE;
  e_cd->probability = prob;

  e_ci = make_edge (cond_bb, icall_bb, EDGE_FALSE_VALUE);
  e_ci->probability = prob.invert ();

  remove_edge (e_di);

  if (e_ij != NULL)
    {
      if ((dflags & ECF_NORETURN) == 0)
	{
	  e_dj = make_edge (dcall_bb, join_bb, EDGE_FALLTHRU);
	  e_dj->probability = profile_probability::always ();
	}
      e_ij->probability = profile_probability::always ();
    }

  /* Insert PHI node for the call result if necessary.  */
  if (gimple_call_lhs (icall_stmt)
      && TREE_CODE (gimple_call_lhs (icall_stmt)) == SSA_NAME
      && (dflags & ECF_NORETURN) == 0)
    {
      tree result = gimple_call_lhs (icall_stmt);
      gphi *phi = create_phi_node (result, join_bb);
      gimple_call_set_lhs (icall_stmt,
			   duplicate_ssa_name (result, icall_stmt));
      add_phi_arg (phi, gimple_call_lhs (icall_stmt), e_ij, UNKNOWN_LOCATION);
      gimple_call_set_lhs (dcall_stmt,
			   duplicate_ssa_name (result, dcall_stmt));
      add_phi_arg (phi, gimple_call_lhs (dcall_stmt), e_dj, UNKNOWN_LOCATION);
    }

  /* Build an EH edge for the direct call if necessary.  */
  lp_nr = lookup_stmt_eh_lp (icall_stmt);
  if (lp_nr > 0 && stmt_could_throw_p (cfun, dcall_stmt))
    {
      add_stmt_to_eh_lp (dcall_stmt, lp_nr);
    }

  FOR_EACH_EDGE (e_eh, ei, icall_bb->succs)
    if (e_eh->flags & (EDGE_EH | EDGE_ABNORMAL))
      {
	e = make_edge (dcall_bb, e_eh->dest, e_eh->flags);
	e->probability = e_eh->probability;
	for (gphi_iterator psi = gsi_start_phis (e_eh->dest);
	     !gsi_end_p (psi); gsi_next (&psi))
	  {
	    gphi *phi = psi.phi ();
	    SET_USE (PHI_ARG_DEF_PTR_FROM_EDGE (phi, e),
		     PHI_ARG_DEF_FROM_EDGE (phi, e_eh));
	  }
       }
  if (!stmt_could_throw_p (cfun, dcall_stmt))
    gimple_purge_dead_eh_edges (dcall_bb);
  return dcall_stmt;
}

/* Dump info about indirect call profile.  */

static void
dump_ic_profile (gimple_stmt_iterator *gsi)
{
  gcall *stmt;
  histogram_value histogram;
  gcov_type val, count, all;
  struct cgraph_node *direct_call;

  stmt = dyn_cast <gcall *> (gsi_stmt (*gsi));
  if (!stmt)
    return;

  if (gimple_call_fndecl (stmt) != NULL_TREE)
    return;

  if (gimple_call_internal_p (stmt))
    return;

  histogram = gimple_histogram_value_of_type (cfun, stmt, HIST_TYPE_INDIR_CALL);
  if (!histogram)
    return;

  count = 0;
  all = histogram->hvalue.counters[0];

  for (unsigned j = 0; j < GCOV_TOPN_VALUES; j++)
    {
      if (!get_nth_most_common_value (NULL, "indirect call", histogram, &val,
				      &count, &all, j))
	return;
      if (!count)
	continue;

      direct_call = find_func_by_profile_id ((int) val);

      if (direct_call == NULL)
	dump_printf_loc (
	  MSG_MISSED_OPTIMIZATION, stmt,
	  "Indirect call -> direct call from other "
	  "module %T=> %i (will resolve by ipa-profile only with LTO)\n",
	  gimple_call_fn (stmt), (int) val);
      else
	dump_printf_loc (MSG_OPTIMIZED_LOCATIONS, stmt,
			 "Indirect call -> direct call "
			 "%T => %T (will resolve by ipa-profile)\n",
			 gimple_call_fn (stmt), direct_call->decl);
      dump_printf_loc (MSG_NOTE, stmt,
		       "hist->count %" PRId64 " hist->all %" PRId64 "\n",
		       count, all);
    }
}

/* Return true if the stringop CALL shall be profiled.  SIZE_ARG be
   set to the argument index for the size of the string operation.  */

static bool
interesting_stringop_to_profile_p (gcall *call, int *size_arg)
{
  enum built_in_function fcode;

  fcode = DECL_FUNCTION_CODE (gimple_call_fndecl (call));
  switch (fcode)
    {
     case BUILT_IN_MEMCPY:
     case BUILT_IN_MEMPCPY:
     case BUILT_IN_MEMMOVE:
       *size_arg = 2;
       return validate_gimple_arglist (call, POINTER_TYPE, POINTER_TYPE,
				       INTEGER_TYPE, VOID_TYPE);
     case BUILT_IN_MEMSET:
       *size_arg = 2;
       return validate_gimple_arglist (call, POINTER_TYPE, INTEGER_TYPE,
				      INTEGER_TYPE, VOID_TYPE);
     case BUILT_IN_BZERO:
       *size_arg = 1;
       return validate_gimple_arglist (call, POINTER_TYPE, INTEGER_TYPE,
				       VOID_TYPE);
     default:
       return false;
    }
}

/* Convert stringop (..., vcall_size)
   into
   if (vcall_size == icall_size)
     stringop (..., icall_size);
   else
     stringop (..., vcall_size);
   assuming we'll propagate a true constant into ICALL_SIZE later.  */

static void
gimple_stringop_fixed_value (gcall *vcall_stmt, tree icall_size, profile_probability prob,
			     gcov_type count, gcov_type all)
{
  gassign *tmp_stmt;
  gcond *cond_stmt;
  gcall *icall_stmt;
  tree tmp0, tmp1, vcall_size, optype;
  basic_block cond_bb, icall_bb, vcall_bb, join_bb;
  edge e_ci, e_cv, e_iv, e_ij, e_vj;
  gimple_stmt_iterator gsi;
  int size_arg;

  if (!interesting_stringop_to_profile_p (vcall_stmt, &size_arg))
    gcc_unreachable ();

  cond_bb = gimple_bb (vcall_stmt);
  gsi = gsi_for_stmt (vcall_stmt);

  vcall_size = gimple_call_arg (vcall_stmt, size_arg);
  optype = TREE_TYPE (vcall_size);

  tmp0 = make_temp_ssa_name (optype, NULL, "PROF");
  tmp1 = make_temp_ssa_name (optype, NULL, "PROF");
  tmp_stmt = gimple_build_assign (tmp0, fold_convert (optype, icall_size));
  gsi_insert_before (&gsi, tmp_stmt, GSI_SAME_STMT);

  tmp_stmt = gimple_build_assign (tmp1, vcall_size);
  gsi_insert_before (&gsi, tmp_stmt, GSI_SAME_STMT);

  cond_stmt = gimple_build_cond (EQ_EXPR, tmp1, tmp0, NULL_TREE, NULL_TREE);
  gsi_insert_before (&gsi, cond_stmt, GSI_SAME_STMT);

  if (TREE_CODE (gimple_vdef (vcall_stmt)) == SSA_NAME)
    {
      unlink_stmt_vdef (vcall_stmt);
      release_ssa_name (gimple_vdef (vcall_stmt));
    }
  gimple_set_vdef (vcall_stmt, NULL);
  gimple_set_vuse (vcall_stmt, NULL);
  update_stmt (vcall_stmt);
  icall_stmt = as_a <gcall *> (gimple_copy (vcall_stmt));
  gimple_call_set_arg (icall_stmt, size_arg,
		       fold_convert (optype, icall_size));
  gsi_insert_before (&gsi, icall_stmt, GSI_SAME_STMT);

  /* Fix CFG. */
  /* Edge e_ci connects cond_bb to icall_bb, etc. */
  e_ci = split_block (cond_bb, cond_stmt);
  icall_bb = e_ci->dest;
  icall_bb->count = profile_count::from_gcov_type (count);

  e_iv = split_block (icall_bb, icall_stmt);
  vcall_bb = e_iv->dest;
  vcall_bb->count = profile_count::from_gcov_type (all - count);

  e_vj = split_block (vcall_bb, vcall_stmt);
  join_bb = e_vj->dest;
  join_bb->count = profile_count::from_gcov_type (all);

  e_ci->flags = (e_ci->flags & ~EDGE_FALLTHRU) | EDGE_TRUE_VALUE;
  e_ci->probability = prob;

  e_cv = make_edge (cond_bb, vcall_bb, EDGE_FALSE_VALUE);
  e_cv->probability = prob.invert ();

  remove_edge (e_iv);

  e_ij = make_edge (icall_bb, join_bb, EDGE_FALLTHRU);
  e_ij->probability = profile_probability::always ();

  e_vj->probability = profile_probability::always ();

  /* Insert PHI node for the call result if necessary.  */
  if (gimple_call_lhs (vcall_stmt)
      && TREE_CODE (gimple_call_lhs (vcall_stmt)) == SSA_NAME)
    {
      tree result = gimple_call_lhs (vcall_stmt);
      gphi *phi = create_phi_node (result, join_bb);
      gimple_call_set_lhs (vcall_stmt,
			   duplicate_ssa_name (result, vcall_stmt));
      add_phi_arg (phi, gimple_call_lhs (vcall_stmt), e_vj, UNKNOWN_LOCATION);
      gimple_call_set_lhs (icall_stmt,
			   duplicate_ssa_name (result, icall_stmt));
      add_phi_arg (phi, gimple_call_lhs (icall_stmt), e_ij, UNKNOWN_LOCATION);
    }

  /* Because these are all string op builtins, they're all nothrow.  */
  gcc_assert (!stmt_could_throw_p (cfun, vcall_stmt));
  gcc_assert (!stmt_could_throw_p (cfun, icall_stmt));
}

/* Find values inside STMT for that we want to measure histograms for
   division/modulo optimization.  */

static bool
gimple_stringops_transform (gimple_stmt_iterator *gsi)
{
  gcall *stmt;
  tree blck_size;
  enum built_in_function fcode;
  histogram_value histogram;
  gcov_type count, all, val;
  tree dest, src;
  unsigned int dest_align, src_align;
  profile_probability prob;
  tree tree_val;
  int size_arg;

  stmt = dyn_cast <gcall *> (gsi_stmt (*gsi));
  if (!stmt)
    return false;

  if (!gimple_call_builtin_p (gsi_stmt (*gsi), BUILT_IN_NORMAL))
    return false;

  if (!interesting_stringop_to_profile_p (stmt, &size_arg))
    return false;

  blck_size = gimple_call_arg (stmt, size_arg);
  if (TREE_CODE (blck_size) == INTEGER_CST)
    return false;

  histogram = gimple_histogram_value_of_type (cfun, stmt,
					      HIST_TYPE_TOPN_VALUES);
  if (!histogram)
    return false;

  if (!get_nth_most_common_value (stmt, "stringops", histogram, &val, &count,
				  &all))
    return false;

  gimple_remove_histogram_value (cfun, stmt, histogram);

  /* We require that count is at least half of all.  */
  if (2 * count < all || optimize_bb_for_size_p (gimple_bb (stmt)))
    return false;
  if (check_counter (stmt, "value", &count, &all, gimple_bb (stmt)->count))
    return false;
  if (all > 0)
    prob = profile_probability::probability_in_gcov_type (count, all);
  else
    prob = profile_probability::never ();

  dest = gimple_call_arg (stmt, 0);
  dest_align = get_pointer_alignment (dest);
  fcode = DECL_FUNCTION_CODE (gimple_call_fndecl (stmt));
  switch (fcode)
    {
    case BUILT_IN_MEMCPY:
    case BUILT_IN_MEMPCPY:
    case BUILT_IN_MEMMOVE:
      src = gimple_call_arg (stmt, 1);
      src_align = get_pointer_alignment (src);
      if (!can_move_by_pieces (val, MIN (dest_align, src_align)))
	return false;
      break;
    case BUILT_IN_MEMSET:
      if (!can_store_by_pieces (val, builtin_memset_read_str,
				gimple_call_arg (stmt, 1),
				dest_align, true))
	return false;
      break;
    case BUILT_IN_BZERO:
      if (!can_store_by_pieces (val, builtin_memset_read_str,
				integer_zero_node,
				dest_align, true))
	return false;
      break;
    default:
      gcc_unreachable ();
    }

  if (sizeof (gcov_type) == sizeof (HOST_WIDE_INT))
    tree_val = build_int_cst (get_gcov_type (), val);
  else
    {
      HOST_WIDE_INT a[2];
      a[0] = (unsigned HOST_WIDE_INT) val;
      a[1] = val >> (HOST_BITS_PER_WIDE_INT - 1) >> 1;

      tree_val = wide_int_to_tree (get_gcov_type (), wide_int::from_array (a, 2,
	TYPE_PRECISION (get_gcov_type ()), false));
    }

<<<<<<< HEAD
  if (dump_file)
    fprintf (dump_file,
	     "Transformation done: single value %i stringop for %s\n",
	     (int)val, built_in_names[(int)fcode]);
=======
  if (dump_enabled_p ())
    dump_printf_loc (MSG_OPTIMIZED_LOCATIONS, stmt,
		     "Transformation done: single value %i stringop for %s\n",
		     (int)val, built_in_names[(int)fcode]);
>>>>>>> 9e014010

  gimple_stringop_fixed_value (stmt, tree_val, prob, count, all);

  return true;
}

void
stringop_block_profile (gimple *stmt, unsigned int *expected_align,
			HOST_WIDE_INT *expected_size)
{
  histogram_value histogram;
  histogram = gimple_histogram_value_of_type (cfun, stmt, HIST_TYPE_AVERAGE);

  if (!histogram)
    *expected_size = -1;
  else if (!histogram->hvalue.counters[1])
    {
      *expected_size = -1;
      gimple_remove_histogram_value (cfun, stmt, histogram);
    }
  else
    {
      gcov_type size;
      size = ((histogram->hvalue.counters[0]
	      + histogram->hvalue.counters[1] / 2)
	       / histogram->hvalue.counters[1]);
      /* Even if we can hold bigger value in SIZE, INT_MAX
	 is safe "infinity" for code generation strategies.  */
      if (size > INT_MAX)
	size = INT_MAX;
      *expected_size = size;
      gimple_remove_histogram_value (cfun, stmt, histogram);
    }

  histogram = gimple_histogram_value_of_type (cfun, stmt, HIST_TYPE_IOR);

  if (!histogram)
    *expected_align = 0;
  else if (!histogram->hvalue.counters[0])
    {
      gimple_remove_histogram_value (cfun, stmt, histogram);
      *expected_align = 0;
    }
  else
    {
      gcov_type count;
      unsigned int alignment;

      count = histogram->hvalue.counters[0];
      alignment = 1;
      while (!(count & alignment)
	     && (alignment <= UINT_MAX / 2 / BITS_PER_UNIT))
	alignment <<= 1;
      *expected_align = alignment * BITS_PER_UNIT;
      gimple_remove_histogram_value (cfun, stmt, histogram);
    }
}


/* Find values inside STMT for that we want to measure histograms for
   division/modulo optimization.  */

static void
gimple_divmod_values_to_profile (gimple *stmt, histogram_values *values)
{
  tree lhs, divisor, op0, type;
  histogram_value hist;

  if (gimple_code (stmt) != GIMPLE_ASSIGN)
    return;

  lhs = gimple_assign_lhs (stmt);
  type = TREE_TYPE (lhs);
  if (!INTEGRAL_TYPE_P (type))
    return;

  switch (gimple_assign_rhs_code (stmt))
    {
    case TRUNC_DIV_EXPR:
    case TRUNC_MOD_EXPR:
      divisor = gimple_assign_rhs2 (stmt);
      op0 = gimple_assign_rhs1 (stmt);

      if (TREE_CODE (divisor) == SSA_NAME)
	/* Check for the case where the divisor is the same value most
	   of the time.  */
	values->safe_push (gimple_alloc_histogram_value (cfun,
							 HIST_TYPE_TOPN_VALUES,
							 stmt, divisor));

      /* For mod, check whether it is not often a noop (or replaceable by
	 a few subtractions).  */
      if (gimple_assign_rhs_code (stmt) == TRUNC_MOD_EXPR
	  && TYPE_UNSIGNED (type)
	  && TREE_CODE (divisor) == SSA_NAME)
	{
          tree val;
          /* Check for a special case where the divisor is power of 2.  */
	  values->safe_push (gimple_alloc_histogram_value (cfun,
							   HIST_TYPE_POW2,
							   stmt, divisor));
	  val = build2 (TRUNC_DIV_EXPR, type, op0, divisor);
	  hist = gimple_alloc_histogram_value (cfun, HIST_TYPE_INTERVAL,
					       stmt, val);
	  hist->hdata.intvl.int_start = 0;
	  hist->hdata.intvl.steps = 2;
	  values->safe_push (hist);
	}
      return;

    default:
      return;
    }
}

/* Find calls inside STMT for that we want to measure histograms for
   indirect/virtual call optimization. */

static void
gimple_indirect_call_to_profile (gimple *stmt, histogram_values *values)
{
  tree callee;

  if (gimple_code (stmt) != GIMPLE_CALL
      || gimple_call_internal_p (stmt)
      || gimple_call_fndecl (stmt) != NULL_TREE)
    return;

  callee = gimple_call_fn (stmt);
  histogram_value v = gimple_alloc_histogram_value (cfun, HIST_TYPE_INDIR_CALL,
						    stmt, callee);
  values->safe_push (v);

  return;
}

/* Find values inside STMT for that we want to measure histograms for
   string operations.  */

static void
gimple_stringops_values_to_profile (gimple *gs, histogram_values *values)
{
  gcall *stmt;
  tree blck_size;
  tree dest;
  int size_arg;

  stmt = dyn_cast <gcall *> (gs);
  if (!stmt)
    return;

  if (!gimple_call_builtin_p (gs, BUILT_IN_NORMAL))
    return;

  if (!interesting_stringop_to_profile_p (stmt, &size_arg))
    return;

  dest = gimple_call_arg (stmt, 0);
  blck_size = gimple_call_arg (stmt, size_arg);

  if (TREE_CODE (blck_size) != INTEGER_CST)
    {
      values->safe_push (gimple_alloc_histogram_value (cfun,
						       HIST_TYPE_TOPN_VALUES,
						       stmt, blck_size));
      values->safe_push (gimple_alloc_histogram_value (cfun, HIST_TYPE_AVERAGE,
						       stmt, blck_size));
    }

  if (TREE_CODE (blck_size) != INTEGER_CST)
    values->safe_push (gimple_alloc_histogram_value (cfun, HIST_TYPE_IOR,
						     stmt, dest));
}

/* Find values inside STMT for that we want to measure histograms and adds
   them to list VALUES.  */

static void
gimple_values_to_profile (gimple *stmt, histogram_values *values)
{
  gimple_divmod_values_to_profile (stmt, values);
  gimple_stringops_values_to_profile (stmt, values);
  gimple_indirect_call_to_profile (stmt, values);
}

void
gimple_find_values_to_profile (histogram_values *values)
{
  basic_block bb;
  gimple_stmt_iterator gsi;
  unsigned i;
  histogram_value hist = NULL;
  values->create (0);

  FOR_EACH_BB_FN (bb, cfun)
    for (gsi = gsi_start_bb (bb); !gsi_end_p (gsi); gsi_next (&gsi))
      gimple_values_to_profile (gsi_stmt (gsi), values);

  values->safe_push (gimple_alloc_histogram_value (cfun,
						   HIST_TYPE_TIME_PROFILE));

  FOR_EACH_VEC_ELT (*values, i, hist)
    {
      switch (hist->type)
        {
	case HIST_TYPE_INTERVAL:
	  hist->n_counters = hist->hdata.intvl.steps + 2;
	  break;

	case HIST_TYPE_POW2:
	  hist->n_counters = 2;
	  break;

	case HIST_TYPE_TOPN_VALUES:
	case HIST_TYPE_INDIR_CALL:
	  hist->n_counters = GCOV_TOPN_VALUES_COUNTERS;
	  break;

        case HIST_TYPE_TIME_PROFILE:
          hist->n_counters = 1;
          break;

	case HIST_TYPE_AVERAGE:
	  hist->n_counters = 2;
	  break;

	case HIST_TYPE_IOR:
	  hist->n_counters = 1;
	  break;

	default:
	  gcc_unreachable ();
	}
      if (dump_file && hist->hvalue.stmt != NULL)
        {
	  fprintf (dump_file, "Stmt ");
          print_gimple_stmt (dump_file, hist->hvalue.stmt, 0, TDF_SLIM);
	  dump_histogram_value (dump_file, hist);
        }
    }
}<|MERGE_RESOLUTION|>--- conflicted
+++ resolved
@@ -1,9 +1,5 @@
 /* Transformations based on profile information for values.
-<<<<<<< HEAD
-   Copyright (C) 2003-2019 Free Software Foundation, Inc.
-=======
    Copyright (C) 2003-2020 Free Software Foundation, Inc.
->>>>>>> 9e014010
 
 This file is part of GCC.
 
@@ -46,10 +42,6 @@
 #include "gimple-pretty-print.h"
 #include "dumpfile.h"
 #include "builtins.h"
-<<<<<<< HEAD
-#include "params.h"
-=======
->>>>>>> 9e014010
 
 /* In this file value profile based optimizations are placed.  Currently the
    following optimizations are implemented (for more detailed descriptions
@@ -839,18 +831,9 @@
     }
   result = gimple_divmod_fixed_value (stmt, tree_val, prob, count, all);
 
-<<<<<<< HEAD
-  if (dump_file)
-    {
-      fprintf (dump_file, "Transformation done: div/mod by constant ");
-      print_generic_expr (dump_file, tree_val, TDF_SLIM);
-      fprintf (dump_file, "\n");
-    }
-=======
   if (dump_enabled_p ())
     dump_printf_loc (MSG_OPTIMIZED_LOCATIONS, stmt,
 		     "Transformation done: div/mod by constant %T\n", tree_val);
->>>>>>> 9e014010
 
   gimple_assign_set_rhs_from_tree (si, result);
   update_stmt (gsi_stmt (*si));
@@ -985,14 +968,9 @@
   if (check_counter (stmt, "pow2", &count, &all, gimple_bb (stmt)->count))
     return false;
 
-<<<<<<< HEAD
-  if (dump_file)
-    fprintf (dump_file, "Transformation done: mod power of 2\n");
-=======
   if (dump_enabled_p ())
     dump_printf_loc (MSG_OPTIMIZED_LOCATIONS, stmt,
 		     "Transformation done: mod power of 2\n");
->>>>>>> 9e014010
 
   if (all > 0)
     prob = profile_probability::probability_in_gcov_type (count, all);
@@ -1175,14 +1153,9 @@
     return false;
 
   gimple_remove_histogram_value (cfun, stmt, histogram);
-<<<<<<< HEAD
-  if (dump_file)
-    fprintf (dump_file, "Transformation done: mod subtract\n");
-=======
   if (dump_enabled_p ())
     dump_printf_loc (MSG_OPTIMIZED_LOCATIONS, stmt,
 		     "Transformation done: mod subtract\n");
->>>>>>> 9e014010
 
   /* Compute probability of taking the optimal path(s).  */
   if (all > 0)
@@ -1294,28 +1267,6 @@
     return NULL;
 }
 
-<<<<<<< HEAD
-/* Perform sanity check on the indirect call target. Due to race conditions,
-   false function target may be attributed to an indirect call site. If the
-   call expression type mismatches with the target function's type, expand_call
-   may ICE. Here we only do very minimal sanity check just to make compiler happy.
-   Returns true if TARGET is considered ok for call CALL_STMT.  */
-
-bool
-check_ic_target (gcall *call_stmt, struct cgraph_node *target)
-{
-   if (gimple_check_call_matching_types (call_stmt, target->decl, true))
-     return true;
-
-   if (dump_enabled_p ())
-     dump_printf_loc (MSG_MISSED_OPTIMIZATION, call_stmt,
-                      "Skipping target %s with mismatching types for icall\n",
-                      target->name ());
-   return false;
-}
-
-=======
->>>>>>> 9e014010
 /* Do transformation
 
   if (actual_callee_address == address_of_most_common_function/method)
@@ -1735,17 +1686,10 @@
 	TYPE_PRECISION (get_gcov_type ()), false));
     }
 
-<<<<<<< HEAD
-  if (dump_file)
-    fprintf (dump_file,
-	     "Transformation done: single value %i stringop for %s\n",
-	     (int)val, built_in_names[(int)fcode]);
-=======
   if (dump_enabled_p ())
     dump_printf_loc (MSG_OPTIMIZED_LOCATIONS, stmt,
 		     "Transformation done: single value %i stringop for %s\n",
 		     (int)val, built_in_names[(int)fcode]);
->>>>>>> 9e014010
 
   gimple_stringop_fixed_value (stmt, tree_val, prob, count, all);
 
