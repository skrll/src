--- conflicted
+++ resolved
@@ -1,9 +1,5 @@
 /* Expand builtin functions.
-<<<<<<< HEAD
-   Copyright (C) 1988-2019 Free Software Foundation, Inc.
-=======
    Copyright (C) 1988-2020 Free Software Foundation, Inc.
->>>>>>> e2aa5677
 
 This file is part of GCC.
 
@@ -95,11 +91,7 @@
   tree minlen;
   tree maxlen;
   tree maxbound;
-<<<<<<< HEAD
-  /* When non-null, NONSTR refers to the declaration known to store
-=======
   /* When non-null, DECL refers to the declaration known to store
->>>>>>> e2aa5677
      an unterminated constant character array, as in:
      const char s[] = { 'a', 'b', 'c' };
      It is used to diagnose uses of such arrays in functions such as
@@ -160,17 +152,11 @@
 extern internal_fn associated_internal_fn (tree);
 extern internal_fn replacement_internal_fn (gcall *);
 
-<<<<<<< HEAD
-extern void warn_string_no_nul (location_t, const char *, tree, tree);
-extern tree unterminated_array (tree, tree * = NULL, bool * = NULL);
-extern bool builtin_with_linkage_p (tree);
-=======
 bool check_nul_terminated_array (tree, tree, tree = NULL_TREE);
 extern void warn_string_no_nul (location_t, const char *, tree, tree);
 extern tree unterminated_array (tree, tree * = NULL, bool * = NULL);
 extern bool builtin_with_linkage_p (tree);
 extern bool check_access (tree, tree, tree, tree, tree, tree, tree);
 
->>>>>>> e2aa5677
 
 #endif /* GCC_BUILTINS_H */