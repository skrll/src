--- conflicted
+++ resolved
@@ -1,9 +1,5 @@
 /* Various declarations for language-independent pretty-print subroutines.
-<<<<<<< HEAD
-   Copyright (C) 2003-2019 Free Software Foundation, Inc.
-=======
    Copyright (C) 2003-2020 Free Software Foundation, Inc.
->>>>>>> 9e014010
    Contributed by Gabriel Dos Reis <gdr@integrable-solutions.net>
 
 This file is part of GCC.
@@ -2536,8 +2532,6 @@
 		  "PREFIX: the quick brown fox jumps over the lazy dog\n"
 		  "PREFIX: able was I ere I saw elba\n");
   }
-<<<<<<< HEAD
-=======
 
 }
 
@@ -2614,7 +2608,6 @@
 		    "--\xf0\x9f\x98\x82\n"
 		    "-");
   }
->>>>>>> 9e014010
 
 }
 
@@ -2626,11 +2619,8 @@
   test_basic_printing ();
   test_pp_format ();
   test_prefixes_and_wrapping ();
-<<<<<<< HEAD
-=======
   test_urls ();
   test_utf8 ();
->>>>>>> 9e014010
 }
 
 } // namespace selftest
