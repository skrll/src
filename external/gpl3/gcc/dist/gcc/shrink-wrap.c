--- conflicted
+++ resolved
@@ -1,9 +1,5 @@
 /* Shrink-wrapping related optimizations.
-<<<<<<< HEAD
-   Copyright (C) 1987-2019 Free Software Foundation, Inc.
-=======
    Copyright (C) 1987-2020 Free Software Foundation, Inc.
->>>>>>> e2aa5677
 
 This file is part of GCC.
 
@@ -1389,8 +1385,6 @@
 
   bool did_changes = false;
 
-  bool did_changes = false;
-
   FOR_EACH_BB_FN (bb, cfun)
     {
       bitmap_copy (old, SW (bb)->has_components);
