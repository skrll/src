/* Command line option handling.
<<<<<<< HEAD
   Copyright (C) 2002-2019 Free Software Foundation, Inc.
=======
   Copyright (C) 2002-2020 Free Software Foundation, Inc.
>>>>>>> 9e014010

This file is part of GCC.

GCC is free software; you can redistribute it and/or modify it under
the terms of the GNU General Public License as published by the Free
Software Foundation; either version 3, or (at your option) any later
version.

GCC is distributed in the hope that it will be useful, but WITHOUT ANY
WARRANTY; without even the implied warranty of MERCHANTABILITY or
FITNESS FOR A PARTICULAR PURPOSE.  See the GNU General Public License
for more details.

You should have received a copy of the GNU General Public License
along with GCC; see the file COPYING3.  If not see
<http://www.gnu.org/licenses/>.  */

#ifndef GCC_OPTS_H
#define GCC_OPTS_H

#include "obstack.h"

/* Specifies how a switch's VAR_VALUE relates to its FLAG_VAR.  */
enum cl_var_type {
  /* The switch is enabled when FLAG_VAR is nonzero.  */
  CLVC_BOOLEAN,

  /* The switch is enabled when FLAG_VAR == VAR_VALUE.  */
  CLVC_EQUAL,

  /* The switch is enabled when VAR_VALUE is not set in FLAG_VAR.  */
  CLVC_BIT_CLEAR,

  /* The switch is enabled when VAR_VALUE is set in FLAG_VAR.  */
  CLVC_BIT_SET,

  /* The switch is enabled when FLAG_VAR is less than HOST_WIDE_INT_M1U.  */
  CLVC_SIZE,

  /* The switch takes a string argument and FLAG_VAR points to that
     argument.  */
  CLVC_STRING,

  /* The switch takes an enumerated argument (VAR_ENUM says what
     enumeration) and FLAG_VAR points to that argument.  */
  CLVC_ENUM,

  /* The switch should be stored in the VEC pointed to by FLAG_VAR for
     later processing.  */
  CLVC_DEFER
};

struct cl_option
{
  /* Text of the option, including initial '-'.  */
  const char *opt_text;
  /* Help text for --help, or NULL.  */
  const char *help;
  /* Error message for missing argument, or NULL.  */
  const char *missing_argument_error;
  /* Warning to give when this option is used, or NULL.  */
  const char *warn_message;
  /* Argument of alias target when positive option given, or NULL.  */
  const char *alias_arg;
  /* Argument of alias target when negative option given, or NULL.  */
  const char *neg_alias_arg;
  /* Alias target, or N_OPTS if not an alias.  */
  unsigned short alias_target;
  /* Previous option that is an initial substring of this one, or
     N_OPTS if none.  */
  unsigned short back_chain;
  /* Option length, not including initial '-'.  */
  unsigned char opt_len;
  /* Next option in a sequence marked with Negative, or -1 if none.
     For a single option with both a negative and a positve form
     (such as -Wall and -Wno-all), NEG_IDX is equal to the option's
     own index (i.e., cl_options[IDX].neg_idx == IDX holds).  */
  int neg_index;
  /* CL_* flags for this option.  */
  unsigned int flags;
  /* Disabled in this configuration.  */
  BOOL_BITFIELD cl_disabled : 1;
  /* Options marked with CL_SEPARATE take a number of separate
     arguments (1 to 4) that is one more than the number in this
     bit-field.  */
  unsigned int cl_separate_nargs : 2;
  /* Option is an alias when used with separate argument.  */
  BOOL_BITFIELD cl_separate_alias : 1;
  /* Alias to negative form of option.  */
  BOOL_BITFIELD cl_negative_alias : 1;
  /* Option takes no argument in the driver.  */
  BOOL_BITFIELD cl_no_driver_arg : 1;
  /* Reject this option in the driver.  */
  BOOL_BITFIELD cl_reject_driver : 1;
  /* Reject no- form.  */
  BOOL_BITFIELD cl_reject_negative : 1;
  /* Missing argument OK (joined).  */
  BOOL_BITFIELD cl_missing_ok : 1;
  /* Argument is an integer >=0.  */
  BOOL_BITFIELD cl_uinteger : 1;
  /* Argument is a HOST_WIDE_INT.  */
  BOOL_BITFIELD cl_host_wide_int : 1;
  /* Argument should be converted to lowercase.  */
  BOOL_BITFIELD cl_tolower : 1;
  /* Report argument with -fverbose-asm  */
  BOOL_BITFIELD cl_report : 1;
  /* Argument is an unsigned integer with an optional byte suffix.  */
  BOOL_BITFIELD cl_byte_size: 1;
  /* Offset of field for this option in struct gcc_options, or
     (unsigned short) -1 if none.  */
  unsigned short flag_var_offset;
  /* Index in cl_enums of enum used for this option's arguments, for
     CLVC_ENUM options.  */
  unsigned short var_enum;
  /* How this option's value is determined and sets a field.  */
  enum cl_var_type var_type;
  /* Value or bit-mask with which to set a field.  */
  HOST_WIDE_INT var_value;
  /* Range info minimum, or -1.  */
  int range_min;
  /* Range info maximum, or -1.  */
  int range_max;
};

/* Records that the state of an option consists of SIZE bytes starting
   at DATA.  DATA might point to CH in some cases.  */
struct cl_option_state {
  const void *data;
  size_t size;
  char ch;
};

extern const struct cl_option cl_options[];
extern const unsigned int cl_options_count;
extern const char *const lang_names[];
extern const unsigned int cl_lang_count;

#define CL_PARAMS               (1U << 16) /* Fake entry.  Used to display --param info with --help.  */
#define CL_WARNING		(1U << 17) /* Enables an (optional) warning message.  */
#define CL_OPTIMIZATION		(1U << 18) /* Enables an (optional) optimization.  */
#define CL_DRIVER		(1U << 19) /* Driver option.  */
#define CL_TARGET		(1U << 20) /* Target-specific option.  */
#define CL_COMMON		(1U << 21) /* Language-independent.  */

#define CL_MIN_OPTION_CLASS	CL_PARAMS
#define CL_MAX_OPTION_CLASS	CL_COMMON

/* From here on the bits describe attributes of the options.
   Before this point the bits have described the class of the option.
   This distinction is important because --help will not list options
   which only have these higher bits set.  */

#define CL_JOINED		(1U << 22) /* If takes joined argument.  */
#define CL_SEPARATE		(1U << 23) /* If takes a separate argument.  */
#define CL_UNDOCUMENTED		(1U << 24) /* Do not output with --help.  */
#define CL_NO_DWARF_RECORD	(1U << 25) /* Do not add to producer string.  */
#define CL_PCH_IGNORE		(1U << 26) /* Do compare state for pch.  */

/* Flags for an enumerated option argument.  */
#define CL_ENUM_CANONICAL	(1 << 0) /* Canonical for this value.  */
#define CL_ENUM_DRIVER_ONLY	(1 << 1) /* Only accepted in the driver.  */

/* Structure describing an enumerated option argument.  */

struct cl_enum_arg
{
  /* The argument text, or NULL at the end of the array.  */
  const char *arg;

  /* The corresponding integer value.  */
  int value;

  /* Flags associated with this argument.  */
  unsigned int flags;
};

/* Structure describing an enumerated set of option arguments.  */

struct cl_enum
{
  /* Help text, or NULL if the values should not be listed in --help
     output.  */
  const char *help;

  /* Error message for unknown arguments, or NULL to use a generic
     error.  */
  const char *unknown_error;

  /* Array of possible values.  */
  const struct cl_enum_arg *values;

  /* The size of the type used to store a value.  */
  size_t var_size;

  /* Function to set a variable of this type.  */
  void (*set) (void *var, int value);

  /* Function to get the value of a variable of this type.  */
  int (*get) (const void *var);
};

extern const struct cl_enum cl_enums[];
extern const unsigned int cl_enums_count;

/* Possible ways in which a command-line option may be erroneous.
   These do not include not being known at all; an option index of
   OPT_SPECIAL_unknown is used for that.  */

#define CL_ERR_DISABLED		(1 << 0) /* Disabled in this configuration.  */
#define CL_ERR_MISSING_ARG	(1 << 1) /* Argument required but missing.  */
#define CL_ERR_WRONG_LANG	(1 << 2) /* Option for wrong language.  */
#define CL_ERR_UINT_ARG		(1 << 3) /* Bad unsigned integer argument.  */
#define CL_ERR_INT_RANGE_ARG	(1 << 4) /* Bad unsigned integer argument.  */
#define CL_ERR_ENUM_ARG		(1 << 5) /* Bad enumerated argument.  */
#define CL_ERR_NEGATIVE		(1 << 6) /* Negative form of option
					    not permitted (together
					    with OPT_SPECIAL_unknown).  */

/* Structure describing the result of decoding an option.  */

struct cl_decoded_option
{
  /* The index of this option, or an OPT_SPECIAL_* value for
     non-options and unknown options.  */
  size_t opt_index;

  /* Any warning to give for use of this option, or NULL if none.  */
  const char *warn_message;

  /* The string argument, or NULL if none.  For OPT_SPECIAL_* cases,
     the option or non-option command-line argument.  */
  const char *arg;

  /* The original text of option plus arguments, with separate argv
     elements concatenated into one string with spaces separating
     them.  This is for such uses as diagnostics and
     -frecord-gcc-switches.  */
  const char *orig_option_with_args_text;

  /* The canonical form of the option and its argument, for when it is
     necessary to reconstruct argv elements (in particular, for
     processing specs and passing options to subprocesses from the
     driver).  */
  const char *canonical_option[4];

  /* The number of elements in the canonical form of the option and
     arguments; always at least 1.  */
  size_t canonical_option_num_elements;

  /* For a boolean option, 1 for the true case and 0 for the "no-"
     case.  For an unsigned integer option, the value of the
     argument.  1 in all other cases.  */
  HOST_WIDE_INT value;

  /* Any flags describing errors detected in this option.  */
  int errors;
};

/* Structure describing an option deferred for handling after the main
   option handlers.  */

struct cl_deferred_option
{
  /* Elements from struct cl_decoded_option used for deferred
     options.  */
  size_t opt_index;
  const char *arg;
  int value;
};

/* Structure describing a single option-handling callback.  */

struct cl_option_handler_func
{
  /* The function called to handle the option.  */
  bool (*handler) (struct gcc_options *opts,
		   struct gcc_options *opts_set,
		   const struct cl_decoded_option *decoded,
		   unsigned int lang_mask, int kind, location_t loc,
		   const struct cl_option_handlers *handlers,
		   diagnostic_context *dc,
		   void (*target_option_override_hook) (void));

  /* The mask that must have some bit in common with the flags for the
     option for this particular handler to be used.  */
  unsigned int mask;
};

/* Structure describing the callbacks used in handling options.  */

struct cl_option_handlers
{
  /* Callback for an unknown option to determine whether to give an
     error for it, and possibly store information to diagnose the
     option at a later point.  Return true if an error should be
     given, false otherwise.  */
  bool (*unknown_option_callback) (const struct cl_decoded_option *decoded);

  /* Callback to handle, and possibly diagnose, an option for another
     language.  */
  void (*wrong_lang_callback) (const struct cl_decoded_option *decoded,
			       unsigned int lang_mask);

  /* Target option override hook.  */
  void (*target_option_override_hook) (void);

  /* The number of individual handlers.  */
  size_t num_handlers;

  /* The handlers themselves.  */
  struct cl_option_handler_func handlers[3];
};

/* Hold command-line options associated with stack limitation.  */
extern const char *opt_fstack_limit_symbol_arg;
extern int opt_fstack_limit_register_no;

/* Input file names.  */

extern const char **in_fnames;

/* The count of input filenames.  */

extern unsigned num_in_fnames;

extern char *opts_concat (const char *first, ...);

/* Obstack for option strings.  */

extern struct obstack opts_obstack;

size_t find_opt (const char *input, unsigned int lang_mask);
extern HOST_WIDE_INT integral_argument (const char *arg, int * = NULL, bool = false);
extern bool enum_value_to_arg (const struct cl_enum_arg *enum_args,
			       const char **argp, int value,
			       unsigned int lang_mask);
extern void decode_cmdline_options_to_array (unsigned int argc,
					     const char **argv, 
					     unsigned int lang_mask,
					     struct cl_decoded_option **decoded_options,
					     unsigned int *decoded_options_count);
extern void init_options_once (void);
extern void init_options_struct (struct gcc_options *opts,
				 struct gcc_options *opts_set);
extern void init_opts_obstack (void);
extern void decode_cmdline_options_to_array_default_mask (unsigned int argc,
							  const char **argv, 
							  struct cl_decoded_option **decoded_options,
							  unsigned int *decoded_options_count);
extern void set_default_handlers (struct cl_option_handlers *handlers,
				  void (*target_option_override_hook) (void));
extern void decode_options (struct gcc_options *opts,
			    struct gcc_options *opts_set,
			    struct cl_decoded_option *decoded_options,
			    unsigned int decoded_options_count,
			    location_t loc,
			    diagnostic_context *dc,
			    void (*target_option_override_hook) (void));
extern int option_enabled (int opt_idx, unsigned lang_mask, void *opts);

extern bool get_option_state (struct gcc_options *, int,
			      struct cl_option_state *);
extern void set_option (struct gcc_options *opts,
			struct gcc_options *opts_set,
			int opt_index, HOST_WIDE_INT value, const char *arg,
			int kind, location_t loc, diagnostic_context *dc);
extern void *option_flag_var (int opt_index, struct gcc_options *opts);
bool handle_generated_option (struct gcc_options *opts,
			      struct gcc_options *opts_set,
			      size_t opt_index, const char *arg,
			      HOST_WIDE_INT value,
			      unsigned int lang_mask, int kind, location_t loc,
			      const struct cl_option_handlers *handlers,
			      bool generated_p, diagnostic_context *dc);
void generate_option (size_t opt_index, const char *arg, HOST_WIDE_INT value,
		      unsigned int lang_mask,
		      struct cl_decoded_option *decoded);
void generate_option_input_file (const char *file,
				 struct cl_decoded_option *decoded);
extern void read_cmdline_option (struct gcc_options *opts,
				 struct gcc_options *opts_set,
				 struct cl_decoded_option *decoded,
				 location_t loc,
				 unsigned int lang_mask,
				 const struct cl_option_handlers *handlers,
				 diagnostic_context *dc);
extern void control_warning_option (unsigned int opt_index, int kind,
				    const char *arg, bool imply, location_t loc,
				    unsigned int lang_mask,
				    const struct cl_option_handlers *handlers,
				    struct gcc_options *opts,
				    struct gcc_options *opts_set,
				    diagnostic_context *dc);
extern char *write_langs (unsigned int mask);
extern void print_ignored_options (void);
extern void handle_common_deferred_options (void);
unsigned int parse_sanitizer_options (const char *, location_t, int,
				      unsigned int, int, bool);

unsigned int parse_no_sanitize_attribute (char *value);
extern bool common_handle_option (struct gcc_options *opts,
				  struct gcc_options *opts_set,
				  const struct cl_decoded_option *decoded,
				  unsigned int lang_mask, int kind,
				  location_t loc,
				  const struct cl_option_handlers *handlers,
				  diagnostic_context *dc,
				  void (*target_option_override_hook) (void));
extern bool target_handle_option (struct gcc_options *opts,
				  struct gcc_options *opts_set,
				  const struct cl_decoded_option *decoded,
				  unsigned int lang_mask, int kind,
				  location_t loc,
				  const struct cl_option_handlers *handlers,
				  diagnostic_context *dc,
				  void (*target_option_override_hook) (void));
extern void finish_options (struct gcc_options *opts,
			    struct gcc_options *opts_set,
			    location_t loc);
extern void print_help (struct gcc_options *opts, unsigned int lang_mask, const
			char *help_option_argument);
extern void default_options_optimization (struct gcc_options *opts,
					  struct gcc_options *opts_set,
					  struct cl_decoded_option *decoded_options,
					  unsigned int decoded_options_count,
					  location_t loc,
					  unsigned int lang_mask,
					  const struct cl_option_handlers *handlers,
					  diagnostic_context *dc);
extern void set_struct_debug_option (struct gcc_options *opts,
				     location_t loc,
				     const char *value);
extern bool opt_enum_arg_to_value (size_t opt_index, const char *arg,
				   int *value,
				   unsigned int lang_mask);

extern const struct sanitizer_opts_s
{
  const char *const name;
  unsigned int flag;
  size_t len;
  bool can_recover;
} sanitizer_opts[];

extern vec<const char *> help_option_arguments;

extern void add_misspelling_candidates (auto_vec<char *> *candidates,
					const struct cl_option *option,
					const char *base_option);
extern const char *candidates_list_and_hint (const char *arg, char *&str,
					     const auto_vec <const char *> &
					     candidates);


extern bool parse_and_check_align_values (const char *flag,
					  const char *name,
					  auto_vec<unsigned> &result_values,
					  bool report_error,
					  location_t loc);

<<<<<<< HEAD
=======
extern void parse_options_from_collect_gcc_options (const char *, obstack *,
						    int *);

extern void prepend_xassembler_to_collect_as_options (const char *, obstack *);

/* Set OPTION in OPTS to VALUE if the option is not set in OPTS_SET.  */

#define SET_OPTION_IF_UNSET(OPTS, OPTS_SET, OPTION, VALUE) \
  do \
  { \
    if (!(OPTS_SET)->x_ ## OPTION) \
      (OPTS)->x_ ## OPTION = VALUE; \
  } \
  while (false)

>>>>>>> 9e014010
#endif<|MERGE_RESOLUTION|>--- conflicted
+++ resolved
@@ -1,9 +1,5 @@
 /* Command line option handling.
-<<<<<<< HEAD
-   Copyright (C) 2002-2019 Free Software Foundation, Inc.
-=======
    Copyright (C) 2002-2020 Free Software Foundation, Inc.
->>>>>>> 9e014010
 
 This file is part of GCC.
 
@@ -464,8 +460,6 @@
 					  bool report_error,
 					  location_t loc);
 
-<<<<<<< HEAD
-=======
 extern void parse_options_from_collect_gcc_options (const char *, obstack *,
 						    int *);
 
@@ -481,5 +475,4 @@
   } \
   while (false)
 
->>>>>>> 9e014010
 #endif