/* Basic IPA optimizations based on profile.
<<<<<<< HEAD
   Copyright (C) 2003-2019 Free Software Foundation, Inc.
=======
   Copyright (C) 2003-2020 Free Software Foundation, Inc.
>>>>>>> e2aa5677

This file is part of GCC.

GCC is free software; you can redistribute it and/or modify it under
the terms of the GNU General Public License as published by the Free
Software Foundation; either version 3, or (at your option) any later
version.

GCC is distributed in the hope that it will be useful, but WITHOUT ANY
WARRANTY; without even the implied warranty of MERCHANTABILITY or
FITNESS FOR A PARTICULAR PURPOSE.  See the GNU General Public License
for more details.

You should have received a copy of the GNU General Public License
along with GCC; see the file COPYING3.  If not see
<http://www.gnu.org/licenses/>.  */

/* ipa-profile pass implements the following analysis propagating profille
   inter-procedurally.

   - Count histogram construction.  This is a histogram analyzing how much
     time is spent executing statements with a given execution count read
     from profile feedback. This histogram is complete only with LTO,
     otherwise it contains information only about the current unit.

     The information is used to set hot/cold thresholds.
   - Next speculative indirect call resolution is performed:  the local
     profile pass assigns profile-id to each function and provide us with a
     histogram specifying the most common target.  We look up the callgraph
     node corresponding to the target and produce a speculative call.

     This call may or may not survive through IPA optimization based on decision
     of inliner. 
   - Finally we propagate the following flags: unlikely executed, executed
     once, executed at startup and executed at exit.  These flags are used to
     control code size/performance threshold and code placement (by producing
     .text.unlikely/.text.hot/.text.startup/.text.exit subsections).  */
#include "config.h"
#include "system.h"
#include "coretypes.h"
#include "backend.h"
#include "tree.h"
#include "gimple.h"
#include "predict.h"
#include "alloc-pool.h"
#include "tree-pass.h"
#include "cgraph.h"
#include "data-streamer.h"
#include "gimple-iterator.h"
#include "ipa-utils.h"
#include "profile.h"
#include "value-prof.h"
#include "tree-inline.h"
#include "symbol-summary.h"
#include "tree-vrp.h"
#include "ipa-prop.h"
#include "ipa-fnsummary.h"

/* Entry in the histogram.  */

struct histogram_entry
{
  gcov_type count;
  int time;
  int size;
};

/* Histogram of profile values.
   The histogram is represented as an ordered vector of entries allocated via
   histogram_pool. During construction a separate hashtable is kept to lookup
   duplicate entries.  */

vec<histogram_entry *> histogram;
static object_allocator<histogram_entry> histogram_pool ("IPA histogram");

/* Hashtable support for storing SSA names hashed by their SSA_NAME_VAR.  */

struct histogram_hash : nofree_ptr_hash <histogram_entry>
{
  static inline hashval_t hash (const histogram_entry *);
  static inline int equal (const histogram_entry *, const histogram_entry *);
};

inline hashval_t
histogram_hash::hash (const histogram_entry *val)
{
  return val->count;
}

inline int
histogram_hash::equal (const histogram_entry *val, const histogram_entry *val2)
{
  return val->count == val2->count;
}

/* Account TIME and SIZE executed COUNT times into HISTOGRAM.
   HASHTABLE is the on-side hash kept to avoid duplicates.  */

static void
account_time_size (hash_table<histogram_hash> *hashtable,
		   vec<histogram_entry *> &histogram,
		   gcov_type count, int time, int size)
{
  histogram_entry key = {count, 0, 0};
  histogram_entry **val = hashtable->find_slot (&key, INSERT);

  if (!*val)
    {
      *val = histogram_pool.allocate ();
      **val = key;
      histogram.safe_push (*val);
    }
  (*val)->time += time;
  (*val)->size += size;
}

int
cmp_counts (const void *v1, const void *v2)
{
  const histogram_entry *h1 = *(const histogram_entry * const *)v1;
  const histogram_entry *h2 = *(const histogram_entry * const *)v2;
  if (h1->count < h2->count)
    return 1;
  if (h1->count > h2->count)
    return -1;
  return 0;
}

/* Dump HISTOGRAM to FILE.  */

static void
dump_histogram (FILE *file, vec<histogram_entry *> histogram)
{
  unsigned int i;
  gcov_type overall_time = 0, cumulated_time = 0, cumulated_size = 0,
	    overall_size = 0;
  
  fprintf (dump_file, "Histogram:\n");
  for (i = 0; i < histogram.length (); i++)
    {
      overall_time += histogram[i]->count * histogram[i]->time;
      overall_size += histogram[i]->size;
    }
  if (!overall_time)
    overall_time = 1;
  if (!overall_size)
    overall_size = 1;
  for (i = 0; i < histogram.length (); i++)
    {
      cumulated_time += histogram[i]->count * histogram[i]->time;
      cumulated_size += histogram[i]->size;
      fprintf (file, "  %" PRId64": time:%i (%2.2f) size:%i (%2.2f)\n",
	       (int64_t) histogram[i]->count,
	       histogram[i]->time,
	       cumulated_time * 100.0 / overall_time,
	       histogram[i]->size,
	       cumulated_size * 100.0 / overall_size);
   }
}

/* Structure containing speculative target information from profile.  */

struct speculative_call_target
{
  speculative_call_target (unsigned int id = 0, int prob = 0)
    : target_id (id), target_probability (prob)
  {
  }

  /* Profile_id of target obtained from profile.  */
  unsigned int target_id;
  /* Probability that call will land in function with target_id.  */
  unsigned int target_probability;
};

class speculative_call_summary
{
public:
  speculative_call_summary () : speculative_call_targets ()
  {}

  auto_vec<speculative_call_target> speculative_call_targets;

  void dump (FILE *f);

};

  /* Class to manage call summaries.  */

class ipa_profile_call_summaries
  : public call_summary<speculative_call_summary *>
{
public:
  ipa_profile_call_summaries (symbol_table *table)
    : call_summary<speculative_call_summary *> (table)
  {}

  /* Duplicate info when an edge is cloned.  */
  virtual void duplicate (cgraph_edge *, cgraph_edge *,
			  speculative_call_summary *old_sum,
			  speculative_call_summary *new_sum);
};

static ipa_profile_call_summaries *call_sums = NULL;

/* Dump all information in speculative call summary to F.  */

void
speculative_call_summary::dump (FILE *f)
{
  cgraph_node *n2;

  unsigned spec_count = speculative_call_targets.length ();
  for (unsigned i = 0; i < spec_count; i++)
    {
      speculative_call_target item = speculative_call_targets[i];
      n2 = find_func_by_profile_id (item.target_id);
      if (n2)
	fprintf (f, "    The %i speculative target is %s with prob %3.2f\n", i,
		 n2->dump_name (),
		 item.target_probability / (float) REG_BR_PROB_BASE);
      else
	fprintf (f, "    The %i speculative target is %u with prob %3.2f\n", i,
		 item.target_id,
		 item.target_probability / (float) REG_BR_PROB_BASE);
    }
}

/* Duplicate info when an edge is cloned.  */

void
ipa_profile_call_summaries::duplicate (cgraph_edge *, cgraph_edge *,
				       speculative_call_summary *old_sum,
				       speculative_call_summary *new_sum)
{
  if (!old_sum)
    return;

  unsigned old_count = old_sum->speculative_call_targets.length ();
  if (!old_count)
    return;

  new_sum->speculative_call_targets.reserve_exact (old_count);
  new_sum->speculative_call_targets.quick_grow_cleared (old_count);

  for (unsigned i = 0; i < old_count; i++)
    {
      new_sum->speculative_call_targets[i]
	= old_sum->speculative_call_targets[i];
    }
}

/* Collect histogram and speculative target summaries from CFG profiles.  */

static void
ipa_profile_generate_summary (void)
{
  struct cgraph_node *node;
  gimple_stmt_iterator gsi;
  basic_block bb;

  hash_table<histogram_hash> hashtable (10);

  gcc_checking_assert (!call_sums);
  call_sums = new ipa_profile_call_summaries (symtab);

  FOR_EACH_FUNCTION_WITH_GIMPLE_BODY (node)
    if (ENTRY_BLOCK_PTR_FOR_FN
	  (DECL_STRUCT_FUNCTION (node->decl))->count.ipa_p ())
      FOR_EACH_BB_FN (bb, DECL_STRUCT_FUNCTION (node->decl))
	{
	  int time = 0;
	  int size = 0;
	  for (gsi = gsi_start_bb (bb); !gsi_end_p (gsi); gsi_next (&gsi))
	    {
	      gimple *stmt = gsi_stmt (gsi);
	      if (gimple_code (stmt) == GIMPLE_CALL
		  && !gimple_call_fndecl (stmt))
		{
		  histogram_value h;
		  h = gimple_histogram_value_of_type
			(DECL_STRUCT_FUNCTION (node->decl),
			 stmt, HIST_TYPE_INDIR_CALL);
		  /* No need to do sanity check: gimple_ic_transform already
		     takes away bad histograms.  */
		  if (h)
		    {
		      gcov_type val, count, all;
		      struct cgraph_edge *e = node->get_edge (stmt);
		      if (e && !e->indirect_unknown_callee)
			continue;

		      speculative_call_summary *csum
			= call_sums->get_create (e);

		      for (unsigned j = 0; j < GCOV_TOPN_VALUES; j++)
			{
			  if (!get_nth_most_common_value (NULL, "indirect call",
							  h, &val, &count, &all,
							  j))
			    continue;

			  if (val == 0 || count == 0)
			    continue;

			  if (count > all)
			    {
			      if (dump_file)
				fprintf (dump_file,
					 "Probability capped to 1\n");
			      count = all;
			    }
			  speculative_call_target item (
			    val, GCOV_COMPUTE_SCALE (count, all));
			  csum->speculative_call_targets.safe_push (item);
			}

		      gimple_remove_histogram_value
			 (DECL_STRUCT_FUNCTION (node->decl), stmt, h);
		    }
		}
	      time += estimate_num_insns (stmt, &eni_time_weights);
	      size += estimate_num_insns (stmt, &eni_size_weights);
	    }
	  if (bb->count.ipa_p () && bb->count.initialized_p ())
	    account_time_size (&hashtable, histogram,
			       bb->count.ipa ().to_gcov_type (),
			       time, size);
	}
  histogram.qsort (cmp_counts);
}

/* Serialize the speculative summary info for LTO.  */

static void
ipa_profile_write_edge_summary (lto_simple_output_block *ob,
				speculative_call_summary *csum)
{
  unsigned len = 0;

  len = csum->speculative_call_targets.length ();

  gcc_assert (len <= GCOV_TOPN_VALUES);

  streamer_write_hwi_stream (ob->main_stream, len);

  if (len)
    {
      unsigned spec_count = csum->speculative_call_targets.length ();
      for (unsigned i = 0; i < spec_count; i++)
	{
	  speculative_call_target item = csum->speculative_call_targets[i];
	  gcc_assert (item.target_id);
	  streamer_write_hwi_stream (ob->main_stream, item.target_id);
	  streamer_write_hwi_stream (ob->main_stream, item.target_probability);
	}
    }
}

/* Serialize the ipa info for lto.  */

static void
ipa_profile_write_summary (void)
{
  struct lto_simple_output_block *ob
    = lto_create_simple_output_block (LTO_section_ipa_profile);
  unsigned int i;

  streamer_write_uhwi_stream (ob->main_stream, histogram.length ());
  for (i = 0; i < histogram.length (); i++)
    {
      streamer_write_gcov_count_stream (ob->main_stream, histogram[i]->count);
      streamer_write_uhwi_stream (ob->main_stream, histogram[i]->time);
      streamer_write_uhwi_stream (ob->main_stream, histogram[i]->size);
    }

  if (!call_sums)
    return;

  /* Serialize speculative targets information.  */
  unsigned int count = 0;
  lto_symtab_encoder_t encoder = ob->decl_state->symtab_node_encoder;
  lto_symtab_encoder_iterator lsei;
  cgraph_node *node;

  for (lsei = lsei_start_function_in_partition (encoder); !lsei_end_p (lsei);
       lsei_next_function_in_partition (&lsei))
    {
      node = lsei_cgraph_node (lsei);
      if (node->definition && node->has_gimple_body_p ()
	  && node->indirect_calls)
	count++;
    }

  streamer_write_uhwi_stream (ob->main_stream, count);

  /* Process all of the functions.  */
  for (lsei = lsei_start_function_in_partition (encoder);
       !lsei_end_p (lsei) && count; lsei_next_function_in_partition (&lsei))
    {
      cgraph_node *node = lsei_cgraph_node (lsei);
      if (node->definition && node->has_gimple_body_p ()
	  && node->indirect_calls)
	{
	  int node_ref = lto_symtab_encoder_encode (encoder, node);
	  streamer_write_uhwi_stream (ob->main_stream, node_ref);

	  for (cgraph_edge *e = node->indirect_calls; e; e = e->next_callee)
	    {
	      speculative_call_summary *csum = call_sums->get_create (e);
	      ipa_profile_write_edge_summary (ob, csum);
	    }
      }
    }

  lto_destroy_simple_output_block (ob);
}

/* Dump all profile summary data for all cgraph nodes and edges to file F.  */

static void
ipa_profile_dump_all_summaries (FILE *f)
{
  fprintf (dump_file,
	   "\n========== IPA-profile speculative targets: ==========\n");
  cgraph_node *node;
  FOR_EACH_FUNCTION_WITH_GIMPLE_BODY (node)
    {
      fprintf (f, "\nSummary for node %s:\n", node->dump_name ());
      for (cgraph_edge *e = node->indirect_calls; e; e = e->next_callee)
	{
	  fprintf (f, "  Summary for %s of indirect edge %d:\n",
		   e->caller->dump_name (), e->lto_stmt_uid);
	  speculative_call_summary *csum = call_sums->get_create (e);
	  csum->dump (f);
	}
    }
  fprintf (f, "\n\n");
}

/* Read speculative targets information about edge for LTO WPA.  */

static void
ipa_profile_read_edge_summary (class lto_input_block *ib, cgraph_edge *edge)
{
  unsigned i, len;

  len = streamer_read_hwi (ib);
  gcc_assert (len <= GCOV_TOPN_VALUES);

  speculative_call_summary *csum = call_sums->get_create (edge);

  for (i = 0; i < len; i++)
  {
    unsigned int target_id = streamer_read_hwi (ib);
    int target_probability = streamer_read_hwi (ib);
    speculative_call_target item (target_id, target_probability);
    csum->speculative_call_targets.safe_push (item);
  }
}

/* Read profile speculative targets section information for LTO WPA.  */

static void
ipa_profile_read_summary_section (struct lto_file_decl_data *file_data,
				  class lto_input_block *ib)
{
  if (!ib)
    return;

  lto_symtab_encoder_t encoder = file_data->symtab_node_encoder;

  unsigned int count = streamer_read_uhwi (ib);

  unsigned int i;
  unsigned int index;
  cgraph_node * node;

  for (i = 0; i < count; i++)
    {
      index = streamer_read_uhwi (ib);
      encoder = file_data->symtab_node_encoder;
      node
	= dyn_cast<cgraph_node *> (lto_symtab_encoder_deref (encoder, index));

      for (cgraph_edge *e = node->indirect_calls; e; e = e->next_callee)
	ipa_profile_read_edge_summary (ib, e);
    }
}

/* Deserialize the IPA histogram and speculative targets summary info for LTO.
   */

static void
ipa_profile_read_summary (void)
{
  struct lto_file_decl_data ** file_data_vec
    = lto_get_file_decl_data ();
  struct lto_file_decl_data * file_data;
  int j = 0;

  hash_table<histogram_hash> hashtable (10);

  gcc_checking_assert (!call_sums);
  call_sums = new ipa_profile_call_summaries (symtab);

  while ((file_data = file_data_vec[j++]))
    {
      const char *data;
      size_t len;
      class lto_input_block *ib
	= lto_create_simple_input_block (file_data,
					 LTO_section_ipa_profile,
					 &data, &len);
      if (ib)
	{
          unsigned int num = streamer_read_uhwi (ib);
	  unsigned int n;
	  for (n = 0; n < num; n++)
	    {
	      gcov_type count = streamer_read_gcov_count (ib);
	      int time = streamer_read_uhwi (ib);
	      int size = streamer_read_uhwi (ib);
	      account_time_size (&hashtable, histogram,
				 count, time, size);
	    }

	  ipa_profile_read_summary_section (file_data, ib);

	  lto_destroy_simple_input_block (file_data,
					  LTO_section_ipa_profile,
					  ib, data, len);
	}
    }
  histogram.qsort (cmp_counts);
}

/* Data used by ipa_propagate_frequency.  */

struct ipa_propagate_frequency_data
{
  cgraph_node *function_symbol;
  bool maybe_unlikely_executed;
  bool maybe_executed_once;
  bool only_called_at_startup;
  bool only_called_at_exit;
};

/* Worker for ipa_propagate_frequency_1.  */

static bool
ipa_propagate_frequency_1 (struct cgraph_node *node, void *data)
{
  struct ipa_propagate_frequency_data *d;
  struct cgraph_edge *edge;

  d = (struct ipa_propagate_frequency_data *)data;
  for (edge = node->callers;
       edge && (d->maybe_unlikely_executed || d->maybe_executed_once
	        || d->only_called_at_startup || d->only_called_at_exit);
       edge = edge->next_caller)
    {
      if (edge->caller != d->function_symbol)
	{
          d->only_called_at_startup &= edge->caller->only_called_at_startup;
	  /* It makes sense to put main() together with the static constructors.
	     It will be executed for sure, but rest of functions called from
	     main are definitely not at startup only.  */
	  if (MAIN_NAME_P (DECL_NAME (edge->caller->decl)))
	    d->only_called_at_startup = 0;
          d->only_called_at_exit &= edge->caller->only_called_at_exit;
	}

      /* When profile feedback is available, do not try to propagate too hard;
	 counts are already good guide on function frequencies and roundoff
	 errors can make us to push function into unlikely section even when
	 it is executed by the train run.  Transfer the function only if all
	 callers are unlikely executed.  */
      if (profile_info
	  && !(edge->callee->count.ipa () == profile_count::zero ())
	  && (edge->caller->frequency != NODE_FREQUENCY_UNLIKELY_EXECUTED
	      || (edge->caller->inlined_to
		  && edge->caller->inlined_to->frequency
		     != NODE_FREQUENCY_UNLIKELY_EXECUTED)))
	  d->maybe_unlikely_executed = false;
      if (edge->count.ipa ().initialized_p ()
	  && !edge->count.ipa ().nonzero_p ())
	continue;
      switch (edge->caller->frequency)
        {
	case NODE_FREQUENCY_UNLIKELY_EXECUTED:
	  break;
	case NODE_FREQUENCY_EXECUTED_ONCE:
	  {
	    if (dump_file && (dump_flags & TDF_DETAILS))
	      fprintf (dump_file, "  Called by %s that is executed once\n",
<<<<<<< HEAD
		       edge->caller->name ());
=======
		       edge->caller->dump_name ());
>>>>>>> e2aa5677
	    d->maybe_unlikely_executed = false;
	    ipa_call_summary *s = ipa_call_summaries->get (edge);
	    if (s != NULL && s->loop_depth)
	      {
		d->maybe_executed_once = false;
		if (dump_file && (dump_flags & TDF_DETAILS))
		  fprintf (dump_file, "  Called in loop\n");
	      }
	    break;
	  }
	case NODE_FREQUENCY_HOT:
	case NODE_FREQUENCY_NORMAL:
	  if (dump_file && (dump_flags & TDF_DETAILS))
	    fprintf (dump_file, "  Called by %s that is normal or hot\n",
		     edge->caller->dump_name ());
	  d->maybe_unlikely_executed = false;
	  d->maybe_executed_once = false;
	  break;
	}
    }
  return edge != NULL;
}

/* Return ture if NODE contains hot calls.  */

bool
contains_hot_call_p (struct cgraph_node *node)
{
  struct cgraph_edge *e;
  for (e = node->callees; e; e = e->next_callee)
    if (e->maybe_hot_p ())
      return true;
    else if (!e->inline_failed
	     && contains_hot_call_p (e->callee))
      return true;
  for (e = node->indirect_calls; e; e = e->next_callee)
    if (e->maybe_hot_p ())
      return true;
  return false;
}

/* See if the frequency of NODE can be updated based on frequencies of its
   callers.  */
bool
ipa_propagate_frequency (struct cgraph_node *node)
{
  struct ipa_propagate_frequency_data d = {node, true, true, true, true};
  bool changed = false;

  /* We cannot propagate anything useful about externally visible functions
     nor about virtuals.  */
  if (!node->local
      || node->alias
      || (opt_for_fn (node->decl, flag_devirtualize)
	  && DECL_VIRTUAL_P (node->decl)))
    return false;
  gcc_assert (node->analyzed);
  if (dump_file && (dump_flags & TDF_DETAILS))
    fprintf (dump_file, "Processing frequency %s\n", node->dump_name ());

  node->call_for_symbol_and_aliases (ipa_propagate_frequency_1, &d,
				     true);

  if ((d.only_called_at_startup && !d.only_called_at_exit)
      && !node->only_called_at_startup)
    {
       node->only_called_at_startup = true;
       if (dump_file)
         fprintf (dump_file, "Node %s promoted to only called at startup.\n",
		  node->dump_name ());
       changed = true;
    }
  if ((d.only_called_at_exit && !d.only_called_at_startup)
      && !node->only_called_at_exit)
    {
       node->only_called_at_exit = true;
       if (dump_file)
         fprintf (dump_file, "Node %s promoted to only called at exit.\n",
		  node->dump_name ());
       changed = true;
    }

  /* With profile we can decide on hot/normal based on count.  */
  if (node->count. ipa().initialized_p ())
    {
      bool hot = false;
      if (!(node->count. ipa() == profile_count::zero ())
	  && node->count. ipa() >= get_hot_bb_threshold ())
	hot = true;
      if (!hot)
	hot |= contains_hot_call_p (node);
      if (hot)
	{
	  if (node->frequency != NODE_FREQUENCY_HOT)
	    {
	      if (dump_file)
		fprintf (dump_file, "Node %s promoted to hot.\n",
			 node->dump_name ());
	      node->frequency = NODE_FREQUENCY_HOT;
	      return true;
	    }
	  return false;
	}
      else if (node->frequency == NODE_FREQUENCY_HOT)
	{
	  if (dump_file)
	    fprintf (dump_file, "Node %s reduced to normal.\n",
		     node->dump_name ());
	  node->frequency = NODE_FREQUENCY_NORMAL;
	  changed = true;
	}
    }
  /* These come either from profile or user hints; never update them.  */
  if (node->frequency == NODE_FREQUENCY_HOT
      || node->frequency == NODE_FREQUENCY_UNLIKELY_EXECUTED)
    return changed;
  if (d.maybe_unlikely_executed)
    {
      node->frequency = NODE_FREQUENCY_UNLIKELY_EXECUTED;
      if (dump_file)
	fprintf (dump_file, "Node %s promoted to unlikely executed.\n",
		 node->dump_name ());
      changed = true;
    }
  else if (d.maybe_executed_once && node->frequency != NODE_FREQUENCY_EXECUTED_ONCE)
    {
      node->frequency = NODE_FREQUENCY_EXECUTED_ONCE;
      if (dump_file)
	fprintf (dump_file, "Node %s promoted to executed once.\n",
		 node->dump_name ());
      changed = true;
    }
  return changed;
}

/* Check that number of arguments of N agrees with E.
   Be conservative when summaries are not present.  */

static bool
check_argument_count (struct cgraph_node *n, struct cgraph_edge *e)
{
  if (!ipa_node_params_sum || !ipa_edge_args_sum)
    return true;
  class ipa_node_params *info = IPA_NODE_REF (n->function_symbol ());
  if (!info)
    return true;
  ipa_edge_args *e_info = IPA_EDGE_REF (e);
  if (!e_info)
    return true;
  if (ipa_get_param_count (info) != ipa_get_cs_argument_count (e_info)
      && (ipa_get_param_count (info) >= ipa_get_cs_argument_count (e_info)
	  || !stdarg_p (TREE_TYPE (n->decl))))
    return false;
  return true;
}

/* Simple ipa profile pass propagating frequencies across the callgraph.  */

static unsigned int
ipa_profile (void)
{
  struct cgraph_node **order;
  struct cgraph_edge *e;
  int order_pos;
  bool something_changed = false;
  int i;
  gcov_type overall_time = 0, cutoff = 0, cumulated = 0, overall_size = 0;
  struct cgraph_node *n,*n2;
  int nindirect = 0, ncommon = 0, nunknown = 0, nuseless = 0, nconverted = 0;
  int nmismatch = 0, nimpossible = 0;
  bool node_map_initialized = false;
  gcov_type threshold;

  if (dump_file)
    dump_histogram (dump_file, histogram);
  for (i = 0; i < (int)histogram.length (); i++)
    {
      overall_time += histogram[i]->count * histogram[i]->time;
      overall_size += histogram[i]->size;
    }
  threshold = 0;
  if (overall_time)
    {
      gcc_assert (overall_size);

<<<<<<< HEAD
      cutoff = (overall_time * PARAM_VALUE (HOT_BB_COUNT_WS_PERMILLE) + 500) / 1000;
      threshold = 0;
=======
      cutoff = (overall_time * param_hot_bb_count_ws_permille + 500) / 1000;
>>>>>>> e2aa5677
      for (i = 0; cumulated < cutoff; i++)
	{
	  cumulated += histogram[i]->count * histogram[i]->time;
          threshold = histogram[i]->count;
	}
      if (!threshold)
	threshold = 1;
      if (dump_file)
	{
	  gcov_type cumulated_time = 0, cumulated_size = 0;

          for (i = 0;
	       i < (int)histogram.length () && histogram[i]->count >= threshold;
	       i++)
	    {
	      cumulated_time += histogram[i]->count * histogram[i]->time;
	      cumulated_size += histogram[i]->size;
	    }
	  fprintf (dump_file, "Determined min count: %" PRId64
		   " Time:%3.2f%% Size:%3.2f%%\n", 
		   (int64_t)threshold,
		   cumulated_time * 100.0 / overall_time,
		   cumulated_size * 100.0 / overall_size);
	}

      if (in_lto_p)
	{
	  if (dump_file)
	    fprintf (dump_file, "Setting hotness threshold in LTO mode.\n");
          set_hot_bb_threshold (threshold);
	}
    }
  histogram.release ();
  histogram_pool.release ();

  /* Produce speculative calls: we saved common target from profiling into
     e->target_id.  Now, at link time, we can look up corresponding
     function node and produce speculative call.  */

  gcc_checking_assert (call_sums);

  if (dump_file)
    {
      if (!node_map_initialized)
	init_node_map (false);
      node_map_initialized = true;

      ipa_profile_dump_all_summaries (dump_file);
    }

  FOR_EACH_DEFINED_FUNCTION (n)
    {
      bool update = false;

      if (!opt_for_fn (n->decl, flag_ipa_profile))
	continue;

      for (e = n->indirect_calls; e; e = e->next_callee)
	{
	  if (n->count.initialized_p ())
	    nindirect++;

	  speculative_call_summary *csum = call_sums->get_create (e);
	  unsigned spec_count = csum->speculative_call_targets.length ();
	  if (spec_count)
	    {
	      if (!node_map_initialized)
		init_node_map (false);
	      node_map_initialized = true;
	      ncommon++;

	      if (in_lto_p)
		{
		  if (dump_file)
		    {
		      fprintf (dump_file,
			       "Updating hotness threshold in LTO mode.\n");
		      fprintf (dump_file, "Updated min count: %" PRId64 "\n",
			       (int64_t) threshold / spec_count);
		    }
		  set_hot_bb_threshold (threshold / spec_count);
		}

	      unsigned speculative_id = 0;
	      profile_count orig = e->count;
	      for (unsigned i = 0; i < spec_count; i++)
		{
		  speculative_call_target item
		    = csum->speculative_call_targets[i];
		  n2 = find_func_by_profile_id (item.target_id);
		  if (n2)
		    {
		      if (dump_file)
			{
			  fprintf (dump_file,
				   "Indirect call -> direct call from"
				   " other module %s => %s, prob %3.2f\n",
				   n->dump_name (),
				   n2->dump_name (),
				   item.target_probability
				     / (float) REG_BR_PROB_BASE);
			}
		      if (item.target_probability
		 	  < REG_BR_PROB_BASE / GCOV_TOPN_VALUES / 2)
			{
			  nuseless++;
			  if (dump_file)
			    fprintf (dump_file,
				     "Not speculating: "
				     "probability is too low.\n");
			}
		      else if (!e->maybe_hot_p ())
			{
			  nuseless++;
			  if (dump_file)
			    fprintf (dump_file,
				     "Not speculating: call is cold.\n");
			}
		      else if (n2->get_availability () <= AVAIL_INTERPOSABLE
			       && n2->can_be_discarded_p ())
			{
			  nuseless++;
			  if (dump_file)
			    fprintf (dump_file,
				     "Not speculating: target is overwritable "
				     "and can be discarded.\n");
			}
		      else if (!check_argument_count (n2, e))
			{
			  nmismatch++;
			  if (dump_file)
			    fprintf (dump_file,
				     "Not speculating: "
				     "parameter count mismatch\n");
			}
		      else if (e->indirect_info->polymorphic
			       && !opt_for_fn (n->decl, flag_devirtualize)
			       && !possible_polymorphic_call_target_p (e, n2))
			{
			  nimpossible++;
			  if (dump_file)
			    fprintf (dump_file,
				     "Not speculating: "
				     "function is not in the polymorphic "
				     "call target list\n");
			}
		      else
			{
			  /* Target may be overwritable, but profile says that
			     control flow goes to this particular implementation
			     of N2.  Speculate on the local alias to allow
			     inlining.  */
			  if (!n2->can_be_discarded_p ())
			    {
			      cgraph_node *alias;
			      alias = dyn_cast<cgraph_node *>
				   (n2->noninterposable_alias ());
			      if (alias)
				n2 = alias;
			    }
			  nconverted++;
			  profile_probability prob
				 = profile_probability::from_reg_br_prob_base
					(item.target_probability).adjusted ();
			  e->make_speculative (n2,
					       orig.apply_probability (prob),
					       speculative_id);
			  update = true;
			  speculative_id++;
			}
		    }
		  else
		    {
		      if (dump_file)
			fprintf (dump_file,
				 "Function with profile-id %i not found.\n",
				 item.target_id);
		      nunknown++;
		    }
		}
	    }
	}
      if (update)
	ipa_update_overall_fn_summary (n);
    }
  if (node_map_initialized)
    del_node_map ();
  if (dump_file && nindirect)
    fprintf (dump_file,
	     "%i indirect calls trained.\n"
	     "%i (%3.2f%%) have common target.\n"
	     "%i (%3.2f%%) targets was not found.\n"
	     "%i (%3.2f%%) targets had parameter count mismatch.\n"
	     "%i (%3.2f%%) targets was not in polymorphic call target list.\n"
	     "%i (%3.2f%%) speculations seems useless.\n"
	     "%i (%3.2f%%) speculations produced.\n",
	     nindirect,
	     ncommon, ncommon * 100.0 / nindirect,
	     nunknown, nunknown * 100.0 / nindirect,
	     nmismatch, nmismatch * 100.0 / nindirect,
	     nimpossible, nimpossible * 100.0 / nindirect,
	     nuseless, nuseless * 100.0 / nindirect,
	     nconverted, nconverted * 100.0 / nindirect);

  order = XCNEWVEC (struct cgraph_node *, symtab->cgraph_count);
  order_pos = ipa_reverse_postorder (order);
  for (i = order_pos - 1; i >= 0; i--)
    {
      if (order[i]->local
	  && opt_for_fn (order[i]->decl, flag_ipa_profile)
	  && ipa_propagate_frequency (order[i]))
	{
	  for (e = order[i]->callees; e; e = e->next_callee)
	    if (e->callee->local && !e->callee->aux)
	      {
	        something_changed = true;
	        e->callee->aux = (void *)1;
	      }
	}
      order[i]->aux = NULL;
    }

  while (something_changed)
    {
      something_changed = false;
      for (i = order_pos - 1; i >= 0; i--)
	{
	  if (order[i]->aux
	      && opt_for_fn (order[i]->decl, flag_ipa_profile)
	      && ipa_propagate_frequency (order[i]))
	    {
	      for (e = order[i]->callees; e; e = e->next_callee)
		if (e->callee->local && !e->callee->aux)
		  {
		    something_changed = true;
		    e->callee->aux = (void *)1;
		  }
	    }
	  order[i]->aux = NULL;
	}
    }
  free (order);

  if (dump_file && (dump_flags & TDF_DETAILS))
    symtab->dump (dump_file);

  delete call_sums;
  call_sums = NULL;

  return 0;
}

namespace {

const pass_data pass_data_ipa_profile =
{
  IPA_PASS, /* type */
  "profile_estimate", /* name */
  OPTGROUP_NONE, /* optinfo_flags */
  TV_IPA_PROFILE, /* tv_id */
  0, /* properties_required */
  0, /* properties_provided */
  0, /* properties_destroyed */
  0, /* todo_flags_start */
  0, /* todo_flags_finish */
};

class pass_ipa_profile : public ipa_opt_pass_d
{
public:
  pass_ipa_profile (gcc::context *ctxt)
    : ipa_opt_pass_d (pass_data_ipa_profile, ctxt,
		      ipa_profile_generate_summary, /* generate_summary */
		      ipa_profile_write_summary, /* write_summary */
		      ipa_profile_read_summary, /* read_summary */
		      NULL, /* write_optimization_summary */
		      NULL, /* read_optimization_summary */
		      NULL, /* stmt_fixup */
		      0, /* function_transform_todo_flags_start */
		      NULL, /* function_transform */
		      NULL) /* variable_transform */
  {}

  /* opt_pass methods: */
  virtual bool gate (function *) { return flag_ipa_profile || in_lto_p; }
  virtual unsigned int execute (function *) { return ipa_profile (); }

}; // class pass_ipa_profile

} // anon namespace

ipa_opt_pass_d *
make_pass_ipa_profile (gcc::context *ctxt)
{
  return new pass_ipa_profile (ctxt);
}<|MERGE_RESOLUTION|>--- conflicted
+++ resolved
@@ -1,9 +1,5 @@
 /* Basic IPA optimizations based on profile.
-<<<<<<< HEAD
-   Copyright (C) 2003-2019 Free Software Foundation, Inc.
-=======
    Copyright (C) 2003-2020 Free Software Foundation, Inc.
->>>>>>> e2aa5677
 
 This file is part of GCC.
 
@@ -600,11 +596,7 @@
 	  {
 	    if (dump_file && (dump_flags & TDF_DETAILS))
 	      fprintf (dump_file, "  Called by %s that is executed once\n",
-<<<<<<< HEAD
-		       edge->caller->name ());
-=======
 		       edge->caller->dump_name ());
->>>>>>> e2aa5677
 	    d->maybe_unlikely_executed = false;
 	    ipa_call_summary *s = ipa_call_summaries->get (edge);
 	    if (s != NULL && s->loop_depth)
@@ -790,12 +782,7 @@
     {
       gcc_assert (overall_size);
 
-<<<<<<< HEAD
-      cutoff = (overall_time * PARAM_VALUE (HOT_BB_COUNT_WS_PERMILLE) + 500) / 1000;
-      threshold = 0;
-=======
       cutoff = (overall_time * param_hot_bb_count_ws_permille + 500) / 1000;
->>>>>>> e2aa5677
       for (i = 0; cumulated < cutoff; i++)
 	{
 	  cumulated += histogram[i]->count * histogram[i]->time;
