--- conflicted
+++ resolved
@@ -1,9 +1,5 @@
 /* Optimize by combining instructions for GNU compiler.
-<<<<<<< HEAD
-   Copyright (C) 1987-2019 Free Software Foundation, Inc.
-=======
    Copyright (C) 1987-2020 Free Software Foundation, Inc.
->>>>>>> e2aa5677
 
 This file is part of GCC.
 
@@ -104,10 +100,6 @@
 #include "insn-attr.h"
 #include "rtlhooks-def.h"
 #include "expr.h"
-<<<<<<< HEAD
-#include "params.h"
-=======
->>>>>>> e2aa5677
 #include "tree-pass.h"
 #include "valtrack.h"
 #include "rtl-iter.h"
@@ -584,7 +576,6 @@
     case SYMBOL_REF:
     CASE_CONST_ANY:
     case CLOBBER:
-    case CLOBBER_HIGH:
       return 0;
 
     case SET:
@@ -1781,9 +1772,6 @@
 	  return;
 	}
 
-      /* Should not happen as we only using pseduo registers.  */
-      gcc_assert (GET_CODE (set) != CLOBBER_HIGH);
-
       /* If this register is being initialized using itself, and the
 	 register is uninitialized in this basic block, and there are
 	 no LOG_LINKS which set the register, then part of the
@@ -1943,7 +1931,6 @@
 
 	      /* We can ignore CLOBBERs.  */
 	    case CLOBBER:
-	    case CLOBBER_HIGH:
 	      break;
 
 	    case SET:
@@ -2618,11 +2605,6 @@
 	if (XEXP (XVECEXP (pat, 0, i), 0) == const0_rtx)
 	  return false;
 	break;
-<<<<<<< HEAD
-      case CLOBBER_HIGH:
-	break;
-=======
->>>>>>> e2aa5677
       default:
 	return false;
       }
@@ -2923,8 +2905,7 @@
       for (i = 0; ok && i < XVECLEN (p2, 0); i++)
 	{
 	  if ((GET_CODE (XVECEXP (p2, 0, i)) == SET
-	       || GET_CODE (XVECEXP (p2, 0, i)) == CLOBBER
-	       || GET_CODE (XVECEXP (p2, 0, i)) == CLOBBER_HIGH)
+	       || GET_CODE (XVECEXP (p2, 0, i)) == CLOBBER)
 	      && reg_overlap_mentioned_p (SET_DEST (PATTERN (i3)),
 					  SET_DEST (XVECEXP (p2, 0, i))))
 	    ok = false;
@@ -13477,15 +13458,6 @@
 			      ? SET_SRC (setter)
 			      : gen_lowpart (GET_MODE (dest),
 					     SET_SRC (setter)));
-      else if (GET_CODE (setter) == CLOBBER_HIGH)
-	{
-	  reg_stat_type *rsp = &reg_stat[REGNO (dest)];
-	  if (rsp->last_set_value
-	      && reg_is_clobbered_by_clobber_high
-		   (REGNO (dest), GET_MODE (rsp->last_set_value),
-		    XEXP (setter, 0)))
-	    record_value_for_reg (dest, NULL, NULL_RTX);
-	}
       else
 	record_value_for_reg (dest, record_dead_insn, NULL_RTX);
     }
@@ -13931,10 +13903,6 @@
   unsigned int regno, endregno;
 
   if (!REG_P (dest))
-    return;
-
-  if (GET_CODE (x) == CLOBBER_HIGH
-      && !reg_is_clobbered_by_clobber_high (reg_dead_reg, XEXP (x, 0)))
     return;
 
   regno = REGNO (dest);
