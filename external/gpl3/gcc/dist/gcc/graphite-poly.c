--- conflicted
+++ resolved
@@ -1,9 +1,5 @@
 /* Graphite polyhedral representation.
-<<<<<<< HEAD
-   Copyright (C) 2009-2019 Free Software Foundation, Inc.
-=======
    Copyright (C) 2009-2020 Free Software Foundation, Inc.
->>>>>>> e2aa5677
    Contributed by Sebastian Pop <sebastian.pop@amd.com> and
    Tobias Grosser <grosser@fim.uni-passau.de>.
 
