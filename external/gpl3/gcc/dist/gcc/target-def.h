/* Default initializers for a generic GCC target.
<<<<<<< HEAD
   Copyright (C) 2001-2019 Free Software Foundation, Inc.
=======
   Copyright (C) 2001-2020 Free Software Foundation, Inc.
>>>>>>> e2aa5677

   This program is free software; you can redistribute it and/or modify it
   under the terms of the GNU General Public License as published by the
   Free Software Foundation; either version 3, or (at your option) any
   later version.

   This program is distributed in the hope that it will be useful,
   but WITHOUT ANY WARRANTY; without even the implied warranty of
   MERCHANTABILITY or FITNESS FOR A PARTICULAR PURPOSE.  See the
   GNU General Public License for more details.

   You should have received a copy of the GNU General Public License
   along with this program; see the file COPYING3.  If not see
   <http://www.gnu.org/licenses/>.

   In other words, you are welcome to use, share and improve this program.
   You are forbidden to forbid anyone else to use, share and improve
   what you give them.   Help stamp out software-hoarding!  */

/* See target.def for a description of what this file contains and how to
   use it.

   We want to have non-NULL default definitions of all hook functions,
   even if they do nothing.  */

/* Note that if one of these macros must be defined in an OS .h file
   rather than the .c file, then we need to wrap the default
   definition in a #ifndef, since files include tm.h before this one.  */

#define TARGET_ASM_ALIGNED_HI_OP "\t.short\t"
#define TARGET_ASM_ALIGNED_SI_OP "\t.long\t"
#define TARGET_ASM_ALIGNED_DI_OP NULL
#define TARGET_ASM_ALIGNED_TI_OP NULL

/* GAS and SYSV4 assemblers accept these.  */
#if defined (OBJECT_FORMAT_ELF)
#define TARGET_ASM_UNALIGNED_HI_OP "\t.2byte\t"
#define TARGET_ASM_UNALIGNED_SI_OP "\t.4byte\t"
#define TARGET_ASM_UNALIGNED_DI_OP "\t.8byte\t"
#define TARGET_ASM_UNALIGNED_TI_OP NULL
#else
#define TARGET_ASM_UNALIGNED_HI_OP NULL
#define TARGET_ASM_UNALIGNED_SI_OP NULL
#define TARGET_ASM_UNALIGNED_DI_OP NULL
#define TARGET_ASM_UNALIGNED_TI_OP NULL
#endif /* OBJECT_FORMAT_ELF */

/* There is no standard way to handle P{S,D,T}Imode, targets must implement them
   if required.  */
#define TARGET_ASM_ALIGNED_PSI_OP NULL
#define TARGET_ASM_UNALIGNED_PSI_OP NULL
#define TARGET_ASM_ALIGNED_PDI_OP NULL
#define TARGET_ASM_UNALIGNED_PDI_OP NULL
#define TARGET_ASM_ALIGNED_PTI_OP NULL
#define TARGET_ASM_UNALIGNED_PTI_OP NULL

#if !defined(TARGET_ASM_CONSTRUCTOR) && !defined(USE_COLLECT2)
# ifdef CTORS_SECTION_ASM_OP
#  define TARGET_ASM_CONSTRUCTOR default_ctor_section_asm_out_constructor
# else
#  ifdef TARGET_ASM_NAMED_SECTION
#   define TARGET_ASM_CONSTRUCTOR default_named_section_asm_out_constructor
#  else
#   define TARGET_ASM_CONSTRUCTOR default_stabs_asm_out_constructor
#  endif
# endif
#endif

#if !defined(TARGET_ASM_DESTRUCTOR) && !defined(USE_COLLECT2)
# ifdef DTORS_SECTION_ASM_OP
#  define TARGET_ASM_DESTRUCTOR default_dtor_section_asm_out_destructor
# else
#  ifdef TARGET_ASM_NAMED_SECTION
#   define TARGET_ASM_DESTRUCTOR default_named_section_asm_out_destructor
#  else
#   define TARGET_ASM_DESTRUCTOR default_stabs_asm_out_destructor
#  endif
# endif
#endif

#if !defined(TARGET_HAVE_CTORS_DTORS)
# if defined(TARGET_ASM_CONSTRUCTOR) && defined(TARGET_ASM_DESTRUCTOR)
# define TARGET_HAVE_CTORS_DTORS true
# endif
#endif

#ifndef TARGET_TERMINATE_DW2_EH_FRAME_INFO
#ifdef EH_FRAME_SECTION_NAME
#define TARGET_TERMINATE_DW2_EH_FRAME_INFO false
#endif
#endif

#if !defined(TARGET_ASM_OUTPUT_ANCHOR) && !defined(ASM_OUTPUT_DEF)
#define TARGET_ASM_OUTPUT_ANCHOR NULL
#endif

#define TARGET_ASM_ALIGNED_INT_OP				\
		       {TARGET_ASM_ALIGNED_HI_OP,		\
			TARGET_ASM_ALIGNED_PSI_OP,		\
			TARGET_ASM_ALIGNED_SI_OP,		\
			TARGET_ASM_ALIGNED_PDI_OP,		\
			TARGET_ASM_ALIGNED_DI_OP,		\
			TARGET_ASM_ALIGNED_PTI_OP,		\
			TARGET_ASM_ALIGNED_TI_OP}

#define TARGET_ASM_UNALIGNED_INT_OP				\
		       {TARGET_ASM_UNALIGNED_HI_OP,		\
			TARGET_ASM_UNALIGNED_PSI_OP,		\
			TARGET_ASM_UNALIGNED_SI_OP,		\
			TARGET_ASM_UNALIGNED_PDI_OP,		\
			TARGET_ASM_UNALIGNED_DI_OP,		\
			TARGET_ASM_UNALIGNED_PTI_OP,		\
			TARGET_ASM_UNALIGNED_TI_OP}

#if !defined (TARGET_FUNCTION_INCOMING_ARG)
#define TARGET_FUNCTION_INCOMING_ARG TARGET_FUNCTION_ARG
#endif

#include "target-hooks-def.h"

#include "hooks.h"
#include "targhooks.h"
#include "insn-target-def.h"<|MERGE_RESOLUTION|>--- conflicted
+++ resolved
@@ -1,9 +1,5 @@
 /* Default initializers for a generic GCC target.
-<<<<<<< HEAD
-   Copyright (C) 2001-2019 Free Software Foundation, Inc.
-=======
    Copyright (C) 2001-2020 Free Software Foundation, Inc.
->>>>>>> e2aa5677
 
    This program is free software; you can redistribute it and/or modify it
    under the terms of the GNU General Public License as published by the
