/* Table of DBX symbol codes for the GNU system.
<<<<<<< HEAD
   Copyright (C) 1988-2019 Free Software Foundation, Inc.
=======
   Copyright (C) 1988-2020 Free Software Foundation, Inc.
>>>>>>> 9e014010
   This file is part of the GNU C Library.

   The GNU C Library is free software; you can redistribute it and/or
   modify it under the terms of the GNU Library General Public License as
   published by the Free Software Foundation; either version 3 of the
   License, or (at your option) any later version.

   The GNU C Library is distributed in the hope that it will be useful,
   but WITHOUT ANY WARRANTY; without even the implied warranty of
   MERCHANTABILITY or FITNESS FOR A PARTICULAR PURPOSE.  See the GNU
   Library General Public License for more details.

   You should have received a copy of the GNU Library General Public
   License along with the GNU C Library; see the file COPYING3.  If
   not see <http://www.gnu.org/licenses/>.  */

/* This contains contribution from Cygnus Support.  */

/* Global variable.  Only the name is significant.
   To find the address, look in the corresponding external symbol.  */
__define_stab (N_GSYM, 0x20, "GSYM")

/* Function name for BSD Fortran.  Only the name is significant.
   To find the address, look in the corresponding external symbol.  */
__define_stab (N_FNAME, 0x22, "FNAME")

/* Function name or text-segment variable for C.  Value is its address.
   Desc is supposedly starting line number, but GCC doesn't set it
   and DBX seems not to miss it.  */
__define_stab (N_FUN, 0x24, "FUN")

/* Data-segment variable with internal linkage.  Value is its address.
   "Static Sym".  */
__define_stab (N_STSYM, 0x26, "STSYM")

/* BSS-segment variable with internal linkage.  Value is its address.  */
__define_stab (N_LCSYM, 0x28, "LCSYM")

/* Begin function marker.  */
__define_stab (N_BNSYM, 0x2e, "BNSYM")

/* End function marker.  */
__define_stab (N_ENSYM, 0x4e, "ENSYM")

/* Name of main routine.  Only the name is significant.
   This is not used in C.  */
__define_stab (N_MAIN, 0x2a, "MAIN")

/* Global symbol in Pascal.
   Supposedly the value is its line number; I'm skeptical.  */
__define_stab (N_PC, 0x30, "PC")

/* Number of symbols:  0, files,,funcs,lines according to Ultrix V4.0.  */
__define_stab (N_NSYMS, 0x32, "NSYMS")

/* "No DST map for sym: name, ,0,type,ignored"  according to Ultrix V4.0.  */
__define_stab (N_NOMAP, 0x34, "NOMAP")

/* New stab from Solaris.  I don't know what it means, but it
   don't seem to contain useful information.  */
__define_stab (N_OBJ, 0x38, "OBJ")

/* New stab from Solaris.  I don't know what it means, but it
   don't seem to contain useful information.  Possibly related to the
   optimization flags used in this module.  */
__define_stab (N_OPT, 0x3c, "OPT")

/* Register variable.  Value is number of register.  */
__define_stab (N_RSYM, 0x40, "RSYM")

/* Modula-2 compilation unit.  Can someone say what info it contains?  */
__define_stab (N_M2C, 0x42, "M2C")

/* Line number in text segment.  Desc is the line number;
   value is corresponding address.  */
__define_stab (N_SLINE, 0x44, "SLINE")

/* Similar, for data segment.  */
__define_stab (N_DSLINE, 0x46, "DSLINE")

/* Similar, for bss segment.  */
__define_stab (N_BSLINE, 0x48, "BSLINE")

/* Sun's source-code browser stabs.  ?? Don't know what the fields are.
   Supposedly the field is "path to associated .cb file".  THIS VALUE
   OVERLAPS WITH N_BSLINE!  */
__define_stab (N_BROWS, 0x48, "BROWS")

/* GNU Modula-2 definition module dependency.  Value is the modification time
   of the definition file.  Other is nonzero if it is imported with the
   GNU M2 keyword %INITIALIZE.  Perhaps N_M2C can be used if there
   are enough empty fields? */
__define_stab(N_DEFD, 0x4a, "DEFD")

/* THE FOLLOWING TWO STAB VALUES CONFLICT.  Happily, one is for Modula-2
   and one is for C++.   Still,...  */
/* GNU C++ exception variable.  Name is variable name.  */
__define_stab (N_EHDECL, 0x50, "EHDECL")
/* Modula2 info "for imc":  name,,0,0,0  according to Ultrix V4.0.  */
__define_stab (N_MOD2, 0x50, "MOD2")

/* GNU C++ `catch' clause.  Value is its address.  Desc is nonzero if
   this entry is immediately followed by a CAUGHT stab saying what exception
   was caught.  Multiple CAUGHT stabs means that multiple exceptions
   can be caught here.  If Desc is 0, it means all exceptions are caught
   here.  */
__define_stab (N_CATCH, 0x54, "CATCH")

/* Structure or union element.  Value is offset in the structure.  */
__define_stab (N_SSYM, 0x60, "SSYM")

/* Name of main source file.
   Value is starting text address of the compilation.  */
__define_stab (N_SO, 0x64, "SO")

/* Automatic variable in the stack.  Value is offset from frame pointer.
   Also used for type descriptions.  */
__define_stab (N_LSYM, 0x80, "LSYM")

/* Beginning of an include file.  Only Sun uses this.
   In an object file, only the name is significant.
   The Sun linker puts data into some of the other fields.  */
__define_stab (N_BINCL, 0x82, "BINCL")

/* Name of sub-source file (#include file).
   Value is starting text address of the compilation.  */
__define_stab (N_SOL, 0x84, "SOL")

/* Parameter variable.  Value is offset from argument pointer.
   (On most machines the argument pointer is the same as the frame pointer.  */
__define_stab (N_PSYM, 0xa0, "PSYM")

/* End of an include file.  No name.
   This and N_BINCL act as brackets around the file's output.
   In an object file, there is no significant data in this entry.
   The Sun linker puts data into some of the fields.  */
__define_stab (N_EINCL, 0xa2, "EINCL")

/* Alternate entry point.  Value is its address.  */
__define_stab (N_ENTRY, 0xa4, "ENTRY")

/* Beginning of lexical block.
   The desc is the nesting level in lexical blocks.
   The value is the address of the start of the text for the block.
   The variables declared inside the block *precede* the N_LBRAC symbol.  */
__define_stab (N_LBRAC, 0xc0, "LBRAC")

/* Place holder for deleted include file.  Replaces a N_BINCL and everything
   up to the corresponding N_EINCL.  The Sun linker generates these when
   it finds multiple identical copies of the symbols from an include file.
   This appears only in output from the Sun linker.  */
__define_stab (N_EXCL, 0xc2, "EXCL")

/* Modula-2 scope information.  Can someone say what info it contains?  */
__define_stab (N_SCOPE, 0xc4, "SCOPE")

/* End of a lexical block.  Desc matches the N_LBRAC's desc.
   The value is the address of the end of the text for the block.  */
__define_stab (N_RBRAC, 0xe0, "RBRAC")

/* Begin named common block.  Only the name is significant.  */
__define_stab (N_BCOMM, 0xe2, "BCOMM")

/* End named common block.  Only the name is significant
   (and it should match the N_BCOMM).  */
__define_stab (N_ECOMM, 0xe4, "ECOMM")

/* End common (local name): value is address.
   I'm not sure how this is used.  */
__define_stab (N_ECOML, 0xe8, "ECOML")

/* These STAB's are used on Gould systems for Non-Base register symbols
   or something like that.  FIXME.  I have assigned the values at random
   since I don't have a Gould here.  Fixups from Gould folk welcome...  */
__define_stab (N_NBTEXT, 0xF0, "NBTEXT")
__define_stab (N_NBDATA, 0xF2, "NBDATA")
__define_stab (N_NBBSS,  0xF4, "NBBSS")
__define_stab (N_NBSTS,  0xF6, "NBSTS")
__define_stab (N_NBLCS,  0xF8, "NBLCS")

/* Second symbol entry containing a length-value for the preceding entry.
   The value is the length.  */
__define_stab (N_LENG, 0xfe, "LENG")

/* The above information, in matrix format.

			STAB MATRIX
	_________________________________________________
	| 00 - 1F are not dbx stab symbols		|
	| In most cases, the low bit is the EXTernal bit|

	| 00 UNDEF  | 02 ABS	| 04 TEXT   | 06 DATA	|
	| 01  |EXT  | 03  |EXT	| 05  |EXT  | 07  |EXT	|

	| 08 BSS    | 0A INDR	| 0C FN_SEQ | 0E   	|
	| 09  |EXT  | 0B 	| 0D	    | 0F	|

	| 10 	    | 12 COMM	| 14 SETA   | 16 SETT	|
	| 11	    | 13	| 15 	    | 17	|

	| 18 SETD   | 1A SETB	| 1C SETV   | 1E WARNING|
	| 19	    | 1B	| 1D 	    | 1F FN	|

	|_______________________________________________|
	| Debug entries with bit 01 set are unused.	|
	| 20 GSYM   | 22 FNAME	| 24 FUN    | 26 STSYM	|
	| 28 LCSYM  | 2A MAIN	| 2C	    | 2E BNSYM	|
	| 30 PC	    | 32 NSYMS	| 34 NOMAP  | 36	|
	| 38 OBJ    | 3A	| 3C OPT    | 3E	|
	| 40 RSYM   | 42 M2C	| 44 SLINE  | 46 DSLINE |
	| 48 BSLINE*| 4A DEFD	| 4C        | 4E ENSYM	|
	| 50 EHDECL*| 52	| 54 CATCH  | 56        |
	| 58        | 5A        | 5C        | 5E	|
	| 60 SSYM   | 62	| 64 SO	    | 66 	|
	| 68 	    | 6A	| 6C	    | 6E	|
	| 70	    | 72	| 74	    | 76	|
	| 78	    | 7A	| 7C	    | 7E	|
	| 80 LSYM   | 82 BINCL	| 84 SOL    | 86	|
	| 88	    | 8A	| 8C	    | 8E	|
	| 90	    | 92	| 94	    | 96	|
	| 98	    | 9A	| 9C	    | 9E	|
	| A0 PSYM   | A2 EINCL	| A4 ENTRY  | A6	|
	| A8	    | AA	| AC	    | AE	|
	| B0	    | B2	| B4	    | B6	|
	| B8	    | BA	| BC	    | BE	|
	| C0 LBRAC  | C2 EXCL	| C4 SCOPE  | C6	|
	| C8	    | CA	| CC	    | CE	|
	| D0	    | D2	| D4	    | D6	|
	| D8	    | DA	| DC	    | DE	|
	| E0 RBRAC  | E2 BCOMM	| E4 ECOMM  | E6	|
	| E8 ECOML  | EA	| EC	    | EE	|
	| F0	    | F2	| F4	    | F6	|
	| F8	    | FA	| FC	    | FE LENG	|
	+-----------------------------------------------+
 * 50 EHDECL is also MOD2.
 * 48 BSLINE is also BROWS.
 */<|MERGE_RESOLUTION|>--- conflicted
+++ resolved
@@ -1,9 +1,5 @@
 /* Table of DBX symbol codes for the GNU system.
-<<<<<<< HEAD
-   Copyright (C) 1988-2019 Free Software Foundation, Inc.
-=======
    Copyright (C) 1988-2020 Free Software Foundation, Inc.
->>>>>>> 9e014010
    This file is part of the GNU C Library.
 
    The GNU C Library is free software; you can redistribute it and/or
