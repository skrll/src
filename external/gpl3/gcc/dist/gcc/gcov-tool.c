--- conflicted
+++ resolved
@@ -1,9 +1,5 @@
 /* Gcc offline profile processing tool support. */
-<<<<<<< HEAD
-/* Copyright (C) 2014-2019 Free Software Foundation, Inc.
-=======
 /* Copyright (C) 2014-2020 Free Software Foundation, Inc.
->>>>>>> 9e014010
    Contributed by Rong Xu <xur@google.com>.
 
 This file is part of GCC.
@@ -529,11 +525,7 @@
 print_version (void)
 {
   fnotice (stdout, "%s %s%s\n", progname, pkgversion_string, version_string);
-<<<<<<< HEAD
-  fnotice (stdout, "Copyright %s 2019 Free Software Foundation, Inc.\n",
-=======
   fnotice (stdout, "Copyright %s 2020 Free Software Foundation, Inc.\n",
->>>>>>> 9e014010
            _("(C)"));
   fnotice (stdout,
            _("This is free software; see the source for copying conditions.\n"
