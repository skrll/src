--- conflicted
+++ resolved
@@ -1,9 +1,5 @@
 /* Tree SCC value numbering
-<<<<<<< HEAD
-   Copyright (C) 2007-2019 Free Software Foundation, Inc.
-=======
    Copyright (C) 2007-2020 Free Software Foundation, Inc.
->>>>>>> 9e014010
    Contributed by Daniel Berlin <dberlin@dberlin.org>
 
    This file is part of GCC.
@@ -227,13 +223,10 @@
   /* Statements to insert if needs_insertion is true.  */
   gimple_seq expr;
 
-<<<<<<< HEAD
-=======
   /* AVAIL entries, last in RPO order is first.  This is only tracked
      for SSA names also serving as values (NAME == VALNUM).  */
   vn_avail *avail;
 
->>>>>>> 9e014010
   /* Unique identifier that all expressions with the same value have. */
   unsigned int value_id;
 
@@ -265,11 +258,7 @@
 				 vec<vn_reference_op_s> ,
 				 vn_reference_t *, vn_lookup_kind);
 tree vn_reference_lookup (tree, tree, vn_lookup_kind, vn_reference_t *, bool,
-<<<<<<< HEAD
-			  tree * = NULL);
-=======
 			  tree * = NULL, tree = NULL_TREE);
->>>>>>> 9e014010
 void vn_reference_lookup_call (gcall *, vn_reference_t *, vn_reference_t);
 vn_reference_t vn_reference_insert_pieces (tree, alias_set_type, alias_set_type,
 					   tree, vec<vn_reference_op_s>,
@@ -292,19 +281,11 @@
 void run_rpo_vn (vn_lookup_kind);
 unsigned eliminate_with_rpo_vn (bitmap);
 void free_rpo_vn (void);
-<<<<<<< HEAD
 
 /* Valueize NAME if it is an SSA name, otherwise just return it.  This hook
    is initialized by run_scc_vn.  */
 extern tree (*vn_valueize) (tree);
 
-=======
-
-/* Valueize NAME if it is an SSA name, otherwise just return it.  This hook
-   is initialized by run_scc_vn.  */
-extern tree (*vn_valueize) (tree);
-
->>>>>>> 9e014010
 /* Context that valueization should operate on.  */
 extern basic_block vn_context_bb;
 
