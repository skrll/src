/* Liveness for SSA trees.
<<<<<<< HEAD
   Copyright (C) 2003-2019 Free Software Foundation, Inc.
=======
   Copyright (C) 2003-2020 Free Software Foundation, Inc.
>>>>>>> 9e014010
   Contributed by Andrew MacLeod <amacleod@redhat.com>

This file is part of GCC.

GCC is free software; you can redistribute it and/or modify
it under the terms of the GNU General Public License as published by
the Free Software Foundation; either version 3, or (at your option)
any later version.

GCC is distributed in the hope that it will be useful,
but WITHOUT ANY WARRANTY; without even the implied warranty of
MERCHANTABILITY or FITNESS FOR A PARTICULAR PURPOSE.  See the
GNU General Public License for more details.

You should have received a copy of the GNU General Public License
along with GCC; see the file COPYING3.  If not see
<http://www.gnu.org/licenses/>.  */

#include "config.h"
#include "system.h"
#include "coretypes.h"
#include "backend.h"
#include "rtl.h"
#include "tree.h"
#include "gimple.h"
#include "timevar.h"
#include "ssa.h"
#include "cgraph.h"
#include "gimple-pretty-print.h"
#include "diagnostic-core.h"
#include "gimple-iterator.h"
#include "tree-dfa.h"
#include "dumpfile.h"
#include "tree-ssa-live.h"
#include "debug.h"
#include "tree-ssa.h"
#include "ipa-utils.h"
#include "cfgloop.h"
#include "stringpool.h"
#include "attribs.h"
#include "optinfo.h"
<<<<<<< HEAD
=======
#include "gimple-walk.h"
#include "cfganal.h"
>>>>>>> 9e014010

static void verify_live_on_entry (tree_live_info_p);


/* VARMAP maintains a mapping from SSA version number to real variables.

   All SSA_NAMES are divided into partitions.  Initially each ssa_name is the
   only member of it's own partition.  Coalescing will attempt to group any
   ssa_names which occur in a copy or in a PHI node into the same partition.

   At the end of out-of-ssa, each partition becomes a "real" variable and is
   rewritten as a compiler variable.

   The var_map data structure is used to manage these partitions.  It allows
   partitions to be combined, and determines which partition belongs to what
   ssa_name or variable, and vice versa.  */


/* Remove the base table in MAP.  */

static void
var_map_base_fini (var_map map)
{
  /* Free the basevar info if it is present.  */
  if (map->partition_to_base_index != NULL)
    {
      free (map->partition_to_base_index);
      map->partition_to_base_index = NULL;
      map->num_basevars = 0;
    }
}
/* Create a variable partition map of SIZE for region, initialize and return
   it.  Region is a loop if LOOP is non-NULL, otherwise is the current
   function.  */

var_map
<<<<<<< HEAD
init_var_map (int size, struct loop *loop)
=======
init_var_map (int size, class loop *loop)
>>>>>>> 9e014010
{
  var_map map;

  map = (var_map) xmalloc (sizeof (struct _var_map));
  map->var_partition = partition_new (size);

  map->partition_to_view = NULL;
  map->view_to_partition = NULL;
  map->num_partitions = size;
  map->partition_size = size;
  map->num_basevars = 0;
  map->partition_to_base_index = NULL;
  map->vec_bbs = vNULL;
  if (loop)
    {
      map->bmp_bbs = BITMAP_ALLOC (NULL);
      map->outofssa_p = false;
      basic_block *bbs = get_loop_body_in_dom_order (loop);
      for (unsigned i = 0; i < loop->num_nodes; ++i)
	{
	  bitmap_set_bit (map->bmp_bbs, bbs[i]->index);
	  map->vec_bbs.safe_push (bbs[i]);
	}
      free (bbs);
    }
  else
    {
      map->bmp_bbs = NULL;
      map->outofssa_p = true;
      basic_block bb;
      FOR_EACH_BB_FN (bb, cfun)
	map->vec_bbs.safe_push (bb);
    }
  return map;
}


/* Free memory associated with MAP.  */

void
delete_var_map (var_map map)
{
  var_map_base_fini (map);
  partition_delete (map->var_partition);
  free (map->partition_to_view);
  free (map->view_to_partition);
  if (map->bmp_bbs)
    BITMAP_FREE (map->bmp_bbs);
  map->vec_bbs.release ();
  free (map);
}


/* This function will combine the partitions in MAP for VAR1 and VAR2.  It
   Returns the partition which represents the new partition.  If the two
   partitions cannot be combined, NO_PARTITION is returned.  */

int
var_union (var_map map, tree var1, tree var2)
{
  int p1, p2, p3;

  gcc_assert (TREE_CODE (var1) == SSA_NAME);
  gcc_assert (TREE_CODE (var2) == SSA_NAME);

  /* This is independent of partition_to_view. If partition_to_view is
     on, then whichever one of these partitions is absorbed will never have a
     dereference into the partition_to_view array any more.  */

  p1 = partition_find (map->var_partition, SSA_NAME_VERSION (var1));
  p2 = partition_find (map->var_partition, SSA_NAME_VERSION (var2));

  gcc_assert (p1 != NO_PARTITION);
  gcc_assert (p2 != NO_PARTITION);

  if (p1 == p2)
    p3 = p1;
  else
    p3 = partition_union (map->var_partition, p1, p2);

  if (map->partition_to_view)
    p3 = map->partition_to_view[p3];

  return p3;
}


/* Compress the partition numbers in MAP such that they fall in the range
   0..(num_partitions-1) instead of wherever they turned out during
   the partitioning exercise.  This removes any references to unused
   partitions, thereby allowing bitmaps and other vectors to be much
   denser.

   This is implemented such that compaction doesn't affect partitioning.
   Ie., once partitions are created and possibly merged, running one
   or more different kind of compaction will not affect the partitions
   themselves.  Their index might change, but all the same variables will
   still be members of the same partition group.  This allows work on reduced
   sets, and no loss of information when a larger set is later desired.

   In particular, coalescing can work on partitions which have 2 or more
   definitions, and then 'recompact' later to include all the single
   definitions for assignment to program variables.  */


/* Set MAP back to the initial state of having no partition view.  Return a
   bitmap which has a bit set for each partition number which is in use in the
   varmap.  */

static bitmap
partition_view_init (var_map map)
{
  bitmap used;
  int tmp;
  unsigned int x;

  used = BITMAP_ALLOC (NULL);

  /* Already in a view? Abandon the old one.  */
  if (map->partition_to_view)
    {
      free (map->partition_to_view);
      map->partition_to_view = NULL;
    }
  if (map->view_to_partition)
    {
      free (map->view_to_partition);
      map->view_to_partition = NULL;
    }

  /* Find out which partitions are actually referenced.  */
  for (x = 0; x < map->partition_size; x++)
    {
      tmp = partition_find (map->var_partition, x);
      if (ssa_name (tmp) != NULL_TREE && !virtual_operand_p (ssa_name (tmp))
	  && (!has_zero_uses (ssa_name (tmp))
	      || !SSA_NAME_IS_DEFAULT_DEF (ssa_name (tmp))
	      || (SSA_NAME_VAR (ssa_name (tmp))
		  && !VAR_P (SSA_NAME_VAR (ssa_name (tmp))))))
	bitmap_set_bit (used, tmp);
    }

  map->num_partitions = map->partition_size;
  return used;
}


/* This routine will finalize the view data for MAP based on the partitions
   set in SELECTED.  This is either the same bitmap returned from
   partition_view_init, or a trimmed down version if some of those partitions
   were not desired in this view.  SELECTED is freed before returning.  */

static void
partition_view_fini (var_map map, bitmap selected)
{
  bitmap_iterator bi;
  unsigned count, i, x, limit;

  gcc_assert (selected);

  count = bitmap_count_bits (selected);
  limit = map->partition_size;

  /* If its a one-to-one ratio, we don't need any view compaction.  */
  if (count < limit)
    {
      map->partition_to_view = (int *)xmalloc (limit * sizeof (int));
      memset (map->partition_to_view, 0xff, (limit * sizeof (int)));
      map->view_to_partition = (int *)xmalloc (count * sizeof (int));

      i = 0;
      /* Give each selected partition an index.  */
      EXECUTE_IF_SET_IN_BITMAP (selected, 0, x, bi)
	{
	  map->partition_to_view[x] = i;
	  map->view_to_partition[i] = x;
	  i++;
	}
      gcc_assert (i == count);
      map->num_partitions = i;
    }

  BITMAP_FREE (selected);
}


/* Create a partition view which includes all the used partitions in MAP.  */

void
partition_view_normal (var_map map)
{
  bitmap used;

  used = partition_view_init (map);
  partition_view_fini (map, used);

  var_map_base_fini (map);
}


/* Create a partition view in MAP which includes just partitions which occur in
   the bitmap ONLY. If WANT_BASES is true, create the base variable map
   as well.  */

void
partition_view_bitmap (var_map map, bitmap only)
{
  bitmap used;
  bitmap new_partitions = BITMAP_ALLOC (NULL);
  unsigned x, p;
  bitmap_iterator bi;

  used = partition_view_init (map);
  EXECUTE_IF_SET_IN_BITMAP (only, 0, x, bi)
    {
      p = partition_find (map->var_partition, x);
      gcc_assert (bitmap_bit_p (used, p));
      bitmap_set_bit (new_partitions, p);
    }
  partition_view_fini (map, new_partitions);

  var_map_base_fini (map);
}


static bitmap usedvars;

/* Mark VAR as used, so that it'll be preserved during rtl expansion.
   Returns true if VAR wasn't marked before.  */

static inline bool
set_is_used (tree var)
{
  return bitmap_set_bit (usedvars, DECL_UID (var));
}

/* Return true if VAR is marked as used.  */

static inline bool
is_used_p (tree var)
{
  return bitmap_bit_p (usedvars, DECL_UID (var));
}

static inline void mark_all_vars_used (tree *);

/* Helper function for mark_all_vars_used, called via walk_tree.  */

static tree
mark_all_vars_used_1 (tree *tp, int *walk_subtrees, void *data ATTRIBUTE_UNUSED)
{
  tree t = *tp;
  enum tree_code_class c = TREE_CODE_CLASS (TREE_CODE (t));
  tree b;

  if (TREE_CODE (t) == SSA_NAME)
    {
      *walk_subtrees = 0;
      t = SSA_NAME_VAR (t);
      if (!t)
	return NULL;
    }

  if (IS_EXPR_CODE_CLASS (c)
      && (b = TREE_BLOCK (t)) != NULL)
    TREE_USED (b) = true;

  /* Ignore TMR_OFFSET and TMR_STEP for TARGET_MEM_REFS, as those
     fields do not contain vars.  */
  if (TREE_CODE (t) == TARGET_MEM_REF)
    {
      mark_all_vars_used (&TMR_BASE (t));
      mark_all_vars_used (&TMR_INDEX (t));
      mark_all_vars_used (&TMR_INDEX2 (t));
      *walk_subtrees = 0;
      return NULL;
    }

  /* Only need to mark VAR_DECLS; parameters and return results are not
     eliminated as unused.  */
  if (VAR_P (t))
    {
      /* When a global var becomes used for the first time also walk its
         initializer (non global ones don't have any).  */
      if (set_is_used (t) && is_global_var (t)
	  && DECL_CONTEXT (t) == current_function_decl)
	mark_all_vars_used (&DECL_INITIAL (t));
    }
  /* remove_unused_scope_block_p requires information about labels
     which are not DECL_IGNORED_P to tell if they might be used in the IL.  */
  else if (TREE_CODE (t) == LABEL_DECL)
    /* Although the TREE_USED values that the frontend uses would be
       acceptable (albeit slightly over-conservative) for our purposes,
       init_vars_expansion clears TREE_USED for LABEL_DECLs too, so we
       must re-compute it here.  */
    TREE_USED (t) = 1;

  if (IS_TYPE_OR_DECL_P (t))
    *walk_subtrees = 0;

  return NULL;
}

/* Mark the scope block SCOPE and its subblocks unused when they can be
   possibly eliminated if dead.  */

static void
mark_scope_block_unused (tree scope)
{
  tree t;
  TREE_USED (scope) = false;
  if (!(*debug_hooks->ignore_block) (scope))
    TREE_USED (scope) = true;
  for (t = BLOCK_SUBBLOCKS (scope); t ; t = BLOCK_CHAIN (t))
    mark_scope_block_unused (t);
}

/* Look if the block is dead (by possibly eliminating its dead subblocks)
   and return true if so.
   Block is declared dead if:
     1) No statements are associated with it.
     2) Declares no live variables
     3) All subblocks are dead
	or there is precisely one subblocks and the block
	has same abstract origin as outer block and declares
	no variables, so it is pure wrapper.
   When we are not outputting full debug info, we also eliminate dead variables
   out of scope blocks to let them to be recycled by GGC and to save copying work
   done by the inliner.  */

static bool
remove_unused_scope_block_p (tree scope, bool in_ctor_dtor_block)
{
  tree *t, *next;
  bool unused = !TREE_USED (scope);
  int nsubblocks = 0;

  /* For ipa-polymorphic-call.c purposes, preserve blocks:
     1) with BLOCK_ABSTRACT_ORIGIN of a ctor/dtor or their clones  */
  if (inlined_polymorphic_ctor_dtor_block_p (scope, true))
    {
      in_ctor_dtor_block = true;
      unused = false;
    }
  /* 2) inside such blocks, the outermost block with block_ultimate_origin
     being a FUNCTION_DECL.  */
  else if (in_ctor_dtor_block)
    {
      tree fn = block_ultimate_origin (scope);
      if (fn && TREE_CODE (fn) == FUNCTION_DECL)
	{
	  in_ctor_dtor_block = false;
	  unused = false;
	}
    }

  for (t = &BLOCK_VARS (scope); *t; t = next)
    {
      next = &DECL_CHAIN (*t);

      /* Debug info of nested function refers to the block of the
	 function.  We might stil call it even if all statements
	 of function it was nested into was elliminated.

	 TODO: We can actually look into cgraph to see if function
	 will be output to file.  */
      if (TREE_CODE (*t) == FUNCTION_DECL)
	unused = false;

      /* If a decl has a value expr, we need to instantiate it
	 regardless of debug info generation, to avoid codegen
	 differences in memory overlap tests.  update_equiv_regs() may
	 indirectly call validate_equiv_mem() to test whether a
	 SET_DEST overlaps with others, and if the value expr changes
	 by virtual register instantiation, we may get end up with
	 different results.  */
      else if (VAR_P (*t) && DECL_HAS_VALUE_EXPR_P (*t))
	unused = false;

      /* Remove everything we don't generate debug info for.  */
      else if (DECL_IGNORED_P (*t))
	{
	  *t = DECL_CHAIN (*t);
	  next = t;
	}

      /* When we are outputting debug info, we usually want to output
	 info about optimized-out variables in the scope blocks.
	 Exception are the scope blocks not containing any instructions
	 at all so user can't get into the scopes at first place.  */
      else if (is_used_p (*t))
	unused = false;
      else if (TREE_CODE (*t) == LABEL_DECL && TREE_USED (*t))
	/* For labels that are still used in the IL, the decision to
	   preserve them must not depend DEBUG_INFO_LEVEL, otherwise we
	   risk having different ordering in debug vs.  non-debug builds
	   during inlining or versioning.
	   A label appearing here (we have already checked DECL_IGNORED_P)
	   should not be used in the IL unless it has been explicitly used
	   before, so we use TREE_USED as an approximation.  */
	/* In principle, we should do the same here as for the debug case
	   below, however, when debugging, there might be additional nested
	   levels that keep an upper level with a label live, so we have to
	   force this block to be considered used, too.  */
	unused = false;

      /* When we are not doing full debug info, we however can keep around
	 only the used variables for cfgexpand's memory packing saving quite
	 a lot of memory.

	 For sake of -g3, we keep around those vars but we don't count this as
	 use of block, so innermost block with no used vars and no instructions
	 can be considered dead.  We only want to keep around blocks user can
	 breakpoint into and ask about value of optimized out variables.

	 Similarly we need to keep around types at least until all
	 variables of all nested blocks are gone.  We track no
	 information on whether given type is used or not, so we have
	 to keep them even when not emitting debug information,
	 otherwise we may end up remapping variables and their (local)
	 types in different orders depending on whether debug
	 information is being generated.  */

      else if (TREE_CODE (*t) == TYPE_DECL
	       || debug_info_level == DINFO_LEVEL_NORMAL
	       || debug_info_level == DINFO_LEVEL_VERBOSE)
	;
      else
	{
	  *t = DECL_CHAIN (*t);
	  next = t;
	}
    }

  for (t = &BLOCK_SUBBLOCKS (scope); *t ;)
    if (remove_unused_scope_block_p (*t, in_ctor_dtor_block))
      {
	if (BLOCK_SUBBLOCKS (*t))
	  {
	    tree next = BLOCK_CHAIN (*t);
	    tree supercontext = BLOCK_SUPERCONTEXT (*t);

	    *t = BLOCK_SUBBLOCKS (*t);
	    while (BLOCK_CHAIN (*t))
	      {
	        BLOCK_SUPERCONTEXT (*t) = supercontext;
	        t = &BLOCK_CHAIN (*t);
	      }
	    BLOCK_CHAIN (*t) = next;
	    BLOCK_SUPERCONTEXT (*t) = supercontext;
	    t = &BLOCK_CHAIN (*t);
	    nsubblocks ++;
	  }
	else
	  *t = BLOCK_CHAIN (*t);
      }
    else
      {
        t = &BLOCK_CHAIN (*t);
	nsubblocks ++;
      }


   if (!unused)
     ;
   /* Outer scope is always used.  */
   else if (!BLOCK_SUPERCONTEXT (scope)
            || TREE_CODE (BLOCK_SUPERCONTEXT (scope)) == FUNCTION_DECL)
     unused = false;
   /* Innermost blocks with no live variables nor statements can be always
      eliminated.  */
   else if (!nsubblocks)
     ;
   /* When not generating debug info we can eliminate info on unused
      variables.  */
   else if (!flag_auto_profile && debug_info_level == DINFO_LEVEL_NONE
	    && !optinfo_wants_inlining_info_p ())
     {
       /* Even for -g0 don't prune outer scopes from artificial
	  functions, otherwise diagnostics using tree_nonartificial_location
	  will not be emitted properly.  */
       if (inlined_function_outer_scope_p (scope))
	 {
	   tree ao = BLOCK_ORIGIN (scope);
	   if (ao
	       && TREE_CODE (ao) == FUNCTION_DECL
	       && DECL_DECLARED_INLINE_P (ao)
	       && lookup_attribute ("artificial", DECL_ATTRIBUTES (ao)))
	     unused = false;
	 }
     }
   else if (BLOCK_VARS (scope) || BLOCK_NUM_NONLOCALIZED_VARS (scope))
     unused = false;
   /* See if this block is important for representation of inlined
      function.  Inlined functions are always represented by block
      with block_ultimate_origin being set to FUNCTION_DECL and
      DECL_SOURCE_LOCATION set, unless they expand to nothing...  */
   else if (inlined_function_outer_scope_p (scope))
     unused = false;
   else
   /* Verfify that only blocks with source location set
      are entry points to the inlined functions.  */
     gcc_assert (LOCATION_LOCUS (BLOCK_SOURCE_LOCATION (scope))
		 == UNKNOWN_LOCATION);

   TREE_USED (scope) = !unused;
   return unused;
}

/* Mark all VAR_DECLS under *EXPR_P as used, so that they won't be
   eliminated during the tree->rtl conversion process.  */

static inline void
mark_all_vars_used (tree *expr_p)
{
  walk_tree (expr_p, mark_all_vars_used_1, NULL, NULL);
}

/* Helper function for clear_unused_block_pointer, called via walk_tree.  */

static tree
clear_unused_block_pointer_1 (tree *tp, int *, void *)
{
  if (EXPR_P (*tp) && TREE_BLOCK (*tp)
      && !TREE_USED (TREE_BLOCK (*tp)))
    TREE_SET_BLOCK (*tp, NULL);
  return NULL_TREE;
}

/* Set all block pointer in debug or clobber stmt to NULL if the block
   is unused, so that they will not be streamed out.  */

static void
clear_unused_block_pointer (void)
{
  basic_block bb;
  gimple_stmt_iterator gsi;

  FOR_EACH_BB_FN (bb, cfun)
    for (gsi = gsi_start_bb (bb); !gsi_end_p (gsi); gsi_next (&gsi))
      {
	unsigned i;
	tree b;
	gimple *stmt = gsi_stmt (gsi);

	if (!is_gimple_debug (stmt) && !gimple_clobber_p (stmt))
	  continue;
	b = gimple_block (stmt);
	if (b && !TREE_USED (b))
	  gimple_set_block (stmt, NULL);
	for (i = 0; i < gimple_num_ops (stmt); i++)
	  walk_tree (gimple_op_ptr (stmt, i), clear_unused_block_pointer_1,
		     NULL, NULL);
      }
}

/* Dump scope blocks starting at SCOPE to FILE.  INDENT is the
   indentation level and FLAGS is as in print_generic_expr.  */

static void
dump_scope_block (FILE *file, int indent, tree scope, dump_flags_t flags)
{
  tree var, t;
  unsigned int i;

  fprintf (file, "\n%*s{ Scope block #%i%s",indent, "" , BLOCK_NUMBER (scope),
  	   TREE_USED (scope) ? "" : " (unused)");
  if (LOCATION_LOCUS (BLOCK_SOURCE_LOCATION (scope)) != UNKNOWN_LOCATION)
    {
      expanded_location s = expand_location (BLOCK_SOURCE_LOCATION (scope));
      fprintf (file, " %s:%i", s.file, s.line);
    }
  if (BLOCK_ABSTRACT_ORIGIN (scope))
    {
      tree origin = block_ultimate_origin (scope);
      if (origin)
	{
	  fprintf (file, " Originating from :");
	  if (DECL_P (origin))
	    print_generic_decl (file, origin, flags);
	  else
	    fprintf (file, "#%i", BLOCK_NUMBER (origin));
	}
    }
  if (BLOCK_FRAGMENT_ORIGIN (scope))
    fprintf (file, " Fragment of : #%i",
	     BLOCK_NUMBER (BLOCK_FRAGMENT_ORIGIN (scope)));
  else if (BLOCK_FRAGMENT_CHAIN (scope))
    {
      fprintf (file, " Fragment chain :");
      for (t = BLOCK_FRAGMENT_CHAIN (scope); t ;
	   t = BLOCK_FRAGMENT_CHAIN (t))
	fprintf (file, " #%i", BLOCK_NUMBER (t));
    }
  fprintf (file, " \n");
  for (var = BLOCK_VARS (scope); var; var = DECL_CHAIN (var))
    {
      fprintf (file, "%*s", indent, "");
      print_generic_decl (file, var, flags);
      fprintf (file, "\n");
    }
  for (i = 0; i < BLOCK_NUM_NONLOCALIZED_VARS (scope); i++)
    {
      fprintf (file, "%*s",indent, "");
      print_generic_decl (file, BLOCK_NONLOCALIZED_VAR (scope, i),
      			  flags);
      fprintf (file, " (nonlocalized)\n");
    }
  for (t = BLOCK_SUBBLOCKS (scope); t ; t = BLOCK_CHAIN (t))
    dump_scope_block (file, indent + 2, t, flags);
  fprintf (file, "\n%*s}\n",indent, "");
}

/* Dump the tree of lexical scopes starting at SCOPE to stderr.  FLAGS
   is as in print_generic_expr.  */

DEBUG_FUNCTION void
debug_scope_block (tree scope, dump_flags_t flags)
{
  dump_scope_block (stderr, 0, scope, flags);
}


/* Dump the tree of lexical scopes of current_function_decl to FILE.
   FLAGS is as in print_generic_expr.  */

void
dump_scope_blocks (FILE *file, dump_flags_t flags)
{
  dump_scope_block (file, 0, DECL_INITIAL (current_function_decl), flags);
}


/* Dump the tree of lexical scopes of current_function_decl to stderr.
   FLAGS is as in print_generic_expr.  */

DEBUG_FUNCTION void
debug_scope_blocks (dump_flags_t flags)
{
  dump_scope_blocks (stderr, flags);
}

/* Remove local variables that are not referenced in the IL.  */

void
remove_unused_locals (void)
{
  basic_block bb;
  tree var;
  unsigned srcidx, dstidx, num;
  bool have_local_clobbers = false;

  /* Removing declarations from lexical blocks when not optimizing is
     not only a waste of time, it actually causes differences in stack
     layout.  */
  if (!optimize)
    return;

  timevar_push (TV_REMOVE_UNUSED);

  mark_scope_block_unused (DECL_INITIAL (current_function_decl));

  usedvars = BITMAP_ALLOC (NULL);

  /* Walk the CFG marking all referenced symbols.  */
  FOR_EACH_BB_FN (bb, cfun)
    {
      gimple_stmt_iterator gsi;
      size_t i;
      edge_iterator ei;
      edge e;

      /* Walk the statements.  */
      for (gsi = gsi_start_bb (bb); !gsi_end_p (gsi); gsi_next (&gsi))
	{
	  gimple *stmt = gsi_stmt (gsi);
	  tree b = gimple_block (stmt);

	  /* If we wanted to mark the block referenced by the inline
	     entry point marker as used, this would be a good spot to
	     do it.  If the block is not otherwise used, the stmt will
	     be cleaned up in clean_unused_block_pointer.  */
	  if (is_gimple_debug (stmt))
	    continue;

	  if (gimple_clobber_p (stmt))
	    {
	      have_local_clobbers = true;
	      continue;
	    }

	  if (b)
	    TREE_USED (b) = true;

	  for (i = 0; i < gimple_num_ops (stmt); i++)
	    mark_all_vars_used (gimple_op_ptr (gsi_stmt (gsi), i));
	}

      for (gphi_iterator gpi = gsi_start_phis (bb);
	   !gsi_end_p (gpi);
	   gsi_next (&gpi))
        {
          use_operand_p arg_p;
          ssa_op_iter i;
	  tree def;
	  gphi *phi = gpi.phi ();

	  if (virtual_operand_p (gimple_phi_result (phi)))
	    continue;

	  def = gimple_phi_result (phi);
	  mark_all_vars_used (&def);

          FOR_EACH_PHI_ARG (arg_p, phi, i, SSA_OP_ALL_USES)
            {
	      tree arg = USE_FROM_PTR (arg_p);
	      int index = PHI_ARG_INDEX_FROM_USE (arg_p);
	      tree block =
		LOCATION_BLOCK (gimple_phi_arg_location (phi, index));
	      if (block != NULL)
		TREE_USED (block) = true;
	      mark_all_vars_used (&arg);
            }
        }

      FOR_EACH_EDGE (e, ei, bb->succs)
	if (LOCATION_BLOCK (e->goto_locus) != NULL)
	  TREE_USED (LOCATION_BLOCK (e->goto_locus)) = true;
    }

  /* We do a two-pass approach about the out-of-scope clobbers.  We want
     to remove them if they are the only references to a local variable,
     but we want to retain them when there's any other.  So the first pass
     ignores them, and the second pass (if there were any) tries to remove
     them.  */
  if (have_local_clobbers)
    FOR_EACH_BB_FN (bb, cfun)
      {
	gimple_stmt_iterator gsi;

	for (gsi = gsi_start_bb (bb); !gsi_end_p (gsi);)
	  {
	    gimple *stmt = gsi_stmt (gsi);
	    tree b = gimple_block (stmt);

	    if (gimple_clobber_p (stmt))
	      {
		tree lhs = gimple_assign_lhs (stmt);
		tree base = get_base_address (lhs);
		/* Remove clobbers referencing unused vars, or clobbers
		   with MEM_REF lhs referencing uninitialized pointers.  */
		if ((VAR_P (base) && !is_used_p (base))
		    || (TREE_CODE (lhs) == MEM_REF
			&& TREE_CODE (TREE_OPERAND (lhs, 0)) == SSA_NAME
			&& SSA_NAME_IS_DEFAULT_DEF (TREE_OPERAND (lhs, 0))
			&& (TREE_CODE (SSA_NAME_VAR (TREE_OPERAND (lhs, 0)))
			    != PARM_DECL)))
		  {
		    unlink_stmt_vdef (stmt);
		    gsi_remove (&gsi, true);
		    release_defs (stmt);
		    continue;
		  }
		if (b)
		  TREE_USED (b) = true;
	      }
	    gsi_next (&gsi);
	  }
      }

  if (cfun->has_simduid_loops)
    {
      class loop *loop;
      FOR_EACH_LOOP (loop, 0)
	if (loop->simduid && !is_used_p (loop->simduid))
	  loop->simduid = NULL_TREE;
    }

  cfun->has_local_explicit_reg_vars = false;

  /* Remove unmarked local and global vars from local_decls.  */
  num = vec_safe_length (cfun->local_decls);
  for (srcidx = 0, dstidx = 0; srcidx < num; srcidx++)
    {
      var = (*cfun->local_decls)[srcidx];
      if (VAR_P (var))
	{
	  if (!is_used_p (var))
	    {
	      tree def;
	      if (cfun->nonlocal_goto_save_area
		  && TREE_OPERAND (cfun->nonlocal_goto_save_area, 0) == var)
		cfun->nonlocal_goto_save_area = NULL;
	      /* Release any default def associated with var.  */
	      if ((def = ssa_default_def (cfun, var)) != NULL_TREE)
		{
		  set_ssa_default_def (cfun, var, NULL_TREE);
		  release_ssa_name (def);
		}
	      continue;
	    }
	}
      if (VAR_P (var) && DECL_HARD_REGISTER (var) && !is_global_var (var))
	cfun->has_local_explicit_reg_vars = true;

      if (srcidx != dstidx)
	(*cfun->local_decls)[dstidx] = var;
      dstidx++;
    }
  if (dstidx != num)
    {
      statistics_counter_event (cfun, "unused VAR_DECLs removed", num - dstidx);
      cfun->local_decls->truncate (dstidx);
    }

  remove_unused_scope_block_p (DECL_INITIAL (current_function_decl),
			       polymorphic_ctor_dtor_p (current_function_decl,
							true) != NULL_TREE);
  clear_unused_block_pointer ();

  BITMAP_FREE (usedvars);

  if (dump_file && (dump_flags & TDF_DETAILS))
    {
      fprintf (dump_file, "Scope blocks after cleanups:\n");
      dump_scope_blocks (dump_file, dump_flags);
    }

  timevar_pop (TV_REMOVE_UNUSED);
}

/* Allocate and return a new live range information object base on MAP.  */

static tree_live_info_p
new_tree_live_info (var_map map)
{
  tree_live_info_p live;
  basic_block bb;

  live = XNEW (struct tree_live_info_d);
  live->map = map;
  live->num_blocks = last_basic_block_for_fn (cfun);

  bitmap_obstack_initialize (&live->livein_obstack);
  bitmap_obstack_initialize (&live->liveout_obstack);

  live->livein = XCNEWVEC (bitmap_head, last_basic_block_for_fn (cfun));
  live->liveout = XCNEWVEC (bitmap_head, last_basic_block_for_fn (cfun));
  for (unsigned i = 0; map->vec_bbs.iterate (i, &bb); ++i)
    {
      bitmap_initialize (&live->livein[bb->index], &live->livein_obstack);
      bitmap_initialize (&live->liveout[bb->index], &live->liveout_obstack);
    }

  live->work_stack = XNEWVEC (int, last_basic_block_for_fn (cfun));
  live->stack_top = live->work_stack;

  live->global = BITMAP_ALLOC (NULL);
  return live;
}


/* Free storage for live range info object LIVE.  */

void
delete_tree_live_info (tree_live_info_p live)
{
  if (live->livein)
    {
      bitmap_obstack_release (&live->livein_obstack);
      free (live->livein);
    }
  if (live->liveout)
    {
      bitmap_obstack_release (&live->liveout_obstack);
      free (live->liveout);
    }
  BITMAP_FREE (live->global);
  free (live->work_stack);
  free (live);
}


/* Visit basic block BB and propagate any required live on entry bits from
   LIVE into the predecessors.  VISITED is the bitmap of visited blocks.
   TMP is a temporary work bitmap which is passed in to avoid reallocating
   it each time.  */

static void
loe_visit_block (tree_live_info_p live, basic_block bb, sbitmap visited)
{
  edge e;
  bool change;
  edge_iterator ei;
  basic_block pred_bb;
  bitmap loe;

  gcc_checking_assert (!bitmap_bit_p (visited, bb->index));
  bitmap_set_bit (visited, bb->index);

  loe = live_on_entry (live, bb);

  FOR_EACH_EDGE (e, ei, bb->preds)
    {
      pred_bb = e->src;
      if (!region_contains_p (live->map, pred_bb))
	continue;
      /* Variables live-on-entry from BB that aren't defined in the
	 predecessor block.  This should be the live on entry vars to pred.
	 Note that liveout is the DEFs in a block while live on entry is
	 being calculated.
	 Add these bits to live-on-entry for the pred. if there are any
	 changes, and pred_bb has been visited already, add it to the
	 revisit stack.  */
      change = bitmap_ior_and_compl_into (live_on_entry (live, pred_bb),
					  loe, &live->liveout[pred_bb->index]);
      if (change
	  && bitmap_bit_p (visited, pred_bb->index))
	{
	  bitmap_clear_bit (visited, pred_bb->index);
	  *(live->stack_top)++ = pred_bb->index;
	}
    }
}


/* Using LIVE, fill in all the live-on-entry blocks between the defs and uses
   of all the variables.  */

static void
live_worklist (tree_live_info_p live)
{
  unsigned b;
  basic_block bb;
  auto_sbitmap visited (last_basic_block_for_fn (cfun) + 1);

  bitmap_clear (visited);

  /* Visit region's blocks in reverse order and propagate live on entry values
     into the predecessors blocks.  */
  for (unsigned i = live->map->vec_bbs.length () - 1;
       live->map->vec_bbs.iterate (i, &bb); --i)
    loe_visit_block (live, bb, visited);

  /* Process any blocks which require further iteration.  */
  while (live->stack_top != live->work_stack)
    {
      b = *--(live->stack_top);
      loe_visit_block (live, BASIC_BLOCK_FOR_FN (cfun, b), visited);
    }
}


/* Calculate the initial live on entry vector for SSA_NAME using immediate_use
   links.  Set the live on entry fields in LIVE.  Def's are marked temporarily
   in the liveout vector.  */

static void
set_var_live_on_entry (tree ssa_name, tree_live_info_p live)
{
  int p;
  gimple *stmt;
  use_operand_p use;
  basic_block def_bb = NULL;
  imm_use_iterator imm_iter;
  bool global = false;

  p = var_to_partition (live->map, ssa_name);
  if (p == NO_PARTITION)
    return;

  stmt = SSA_NAME_DEF_STMT (ssa_name);
  if (stmt)
    {
      def_bb = gimple_bb (stmt);
      /* Mark defs in liveout bitmap temporarily.  */
      if (def_bb && region_contains_p (live->map, def_bb))
	bitmap_set_bit (&live->liveout[def_bb->index], p);
    }
  else
    def_bb = ENTRY_BLOCK_PTR_FOR_FN (cfun);

  /* An undefined local variable does not need to be very alive.  */
  if (ssa_undefined_value_p (ssa_name, false))
    return;

  /* Visit each use of SSA_NAME and if it isn't in the same block as the def,
     add it to the list of live on entry blocks.  */
  FOR_EACH_IMM_USE_FAST (use, imm_iter, ssa_name)
    {
      gimple *use_stmt = USE_STMT (use);
      basic_block add_block = NULL;

      if (gimple_code (use_stmt) == GIMPLE_PHI)
        {
	  /* Uses in PHI's are considered to be live at exit of the SRC block
	     as this is where a copy would be inserted.  Check to see if it is
	     defined in that block, or whether its live on entry.  */
	  int index = PHI_ARG_INDEX_FROM_USE (use);
	  edge e = gimple_phi_arg_edge (as_a <gphi *> (use_stmt), index);
	  if (e->src != def_bb && region_contains_p (live->map, e->src))
	    add_block = e->src;
	}
      else if (is_gimple_debug (use_stmt))
	continue;
      else
        {
	  /* If its not defined in this block, its live on entry.  */
	  basic_block use_bb = gimple_bb (use_stmt);
	  if (use_bb != def_bb && region_contains_p (live->map, use_bb))
	    add_block = use_bb;
	}

      /* If there was a live on entry use, set the bit.  */
      if (add_block)
        {
	  global = true;
	  bitmap_set_bit (&live->livein[add_block->index], p);
	}
    }

  /* If SSA_NAME is live on entry to at least one block, fill in all the live
     on entry blocks between the def and all the uses.  */
  if (global)
    bitmap_set_bit (live->global, p);
}


/* Calculate the live on exit vectors based on the entry info in LIVEINFO.  */

static void
calculate_live_on_exit (tree_live_info_p liveinfo)
{
  basic_block bb;
  edge e;
  edge_iterator ei;

  /* live on entry calculations used liveout vectors for defs, clear them.  */
  for (unsigned i = 0; liveinfo->map->vec_bbs.iterate (i, &bb); ++i)
    bitmap_clear (&liveinfo->liveout[bb->index]);

  /* Set all the live-on-exit bits for uses in PHIs.  */
  FOR_EACH_BB_FN (bb, cfun)
    {
      gphi_iterator gsi;
      size_t i;

      /* Mark the PHI arguments which are live on exit to the pred block.  */
      for (gsi = gsi_start_phis (bb); !gsi_end_p (gsi); gsi_next (&gsi))
	{
	  gphi *phi = gsi.phi ();
	  if (virtual_operand_p (gimple_phi_result (phi)))
	    continue;
	  for (i = 0; i < gimple_phi_num_args (phi); i++)
	    {
	      tree t = PHI_ARG_DEF (phi, i);
	      int p;

	      if (TREE_CODE (t) != SSA_NAME)
		continue;

	      p = var_to_partition (liveinfo->map, t);
	      if (p == NO_PARTITION)
		continue;
	      e = gimple_phi_arg_edge (phi, i);
	      if (region_contains_p (liveinfo->map, e->src))
		bitmap_set_bit (&liveinfo->liveout[e->src->index], p);
	    }
	}

      if (!region_contains_p (liveinfo->map, bb))
	continue;

      /* Add each successors live on entry to this bock live on exit.  */
      FOR_EACH_EDGE (e, ei, bb->succs)
	if (region_contains_p (liveinfo->map, e->dest))
	  bitmap_ior_into (&liveinfo->liveout[bb->index],
			   live_on_entry (liveinfo, e->dest));
    }
}


/* Given partition map MAP, calculate all the live on entry bitmaps for
   each partition.  Return a new live info object.  */

tree_live_info_p
calculate_live_ranges (var_map map, bool want_livein)
{
  tree var;
  unsigned i;
  tree_live_info_p live;

  live = new_tree_live_info (map);
  for (i = 0; i < num_var_partitions (map); i++)
    {
      var = partition_to_var (map, i);
      if (var != NULL_TREE)
	set_var_live_on_entry (var, live);
    }

  live_worklist (live);

  if (flag_checking)
    verify_live_on_entry (live);

  calculate_live_on_exit (live);

  if (!want_livein)
    {
      bitmap_obstack_release (&live->livein_obstack);
      free (live->livein);
      live->livein = NULL;
    }

  return live;
}

/* Data structure for compute_live_vars* functions.  */

struct compute_live_vars_data {
  /* Vector of bitmaps for live vars indices at the end of basic blocks,
     indexed by bb->index.  ACTIVE[ENTRY_BLOCK] must be empty bitmap,
     ACTIVE[EXIT_BLOCK] is used for STOP_AFTER.  */
  vec<bitmap_head> active;
  /* Work bitmap of currently live variables.  */
  bitmap work;
  /* Set of interesting variables.  Variables with uids not in this
     hash_map are not tracked.  */
  live_vars_map *vars;
};

/* Callback for walk_stmt_load_store_addr_ops.  If OP is a VAR_DECL with
   uid set in DATA->vars, enter its corresponding index into bitmap
   DATA->work.  */

static bool
compute_live_vars_visit (gimple *, tree op, tree, void *pdata)
{
  compute_live_vars_data *data = (compute_live_vars_data *) pdata;
  op = get_base_address (op);
  if (op && VAR_P (op))
    if (unsigned int *v = data->vars->get (DECL_UID (op)))
      bitmap_set_bit (data->work, *v);
  return false;
}

/* Helper routine for compute_live_vars, calculating the sets of live
   variables at the end of BB, leaving the result in DATA->work.
   If STOP_AFTER is non-NULL, stop processing after that stmt.  */

static void
compute_live_vars_1 (basic_block bb, compute_live_vars_data *data,
		     gimple *stop_after)
{
  edge e;
  edge_iterator ei;
  gimple_stmt_iterator gsi;
  walk_stmt_load_store_addr_fn visit = compute_live_vars_visit;

  bitmap_clear (data->work);
  FOR_EACH_EDGE (e, ei, bb->preds)
    bitmap_ior_into (data->work, &data->active[e->src->index]);

  for (gsi = gsi_start_phis (bb); !gsi_end_p (gsi); gsi_next (&gsi))
    walk_stmt_load_store_addr_ops (gsi_stmt (gsi), data, NULL, NULL, visit);
  for (gsi = gsi_after_labels (bb); !gsi_end_p (gsi); gsi_next (&gsi))
    {
      gimple *stmt = gsi_stmt (gsi);

      if (gimple_clobber_p (stmt))
	{
	  tree lhs = gimple_assign_lhs (stmt);
	  if (VAR_P (lhs))
	    if (unsigned int *v = data->vars->get (DECL_UID (lhs)))
	      bitmap_clear_bit (data->work, *v);
	}
      else if (!is_gimple_debug (stmt))
	walk_stmt_load_store_addr_ops (stmt, data, visit, visit, visit);
      if (stmt == stop_after)
	break;
    }
}

/* For function FN and live_vars_map (hash map from DECL_UIDs to a dense set of
   indexes of automatic variables VARS, compute which of those variables are
   (might be) live at the end of each basic block.  */

vec<bitmap_head>
compute_live_vars (struct function *fn, live_vars_map *vars)
{
  vec<bitmap_head> active;

  /* We approximate the live range of a stack variable by taking the first
     mention of its name as starting point(s), and by the end-of-scope
     death clobber added by gimplify as ending point(s) of the range.
     This overapproximates in the case we for instance moved an address-taken
     operation upward, without also moving a dereference to it upwards.
     But it's conservatively correct as a variable never can hold values
     before its name is mentioned at least once.

     We then do a mostly classical bitmap liveness algorithm.  */

  active.create (last_basic_block_for_fn (fn));
  active.quick_grow (last_basic_block_for_fn (fn));
  for (int i = 0; i < last_basic_block_for_fn (fn); i++)
    bitmap_initialize (&active[i], &bitmap_default_obstack);

  bitmap work = BITMAP_ALLOC (NULL);

  int *rpo = XNEWVEC (int, last_basic_block_for_fn (fn));
  int n_bbs = pre_and_rev_post_order_compute_fn (fn, NULL, rpo, false);

  bool changed = true;
  compute_live_vars_data data = { active, work, vars };
  while (changed)
    {
      int i;
      changed = false;
      for (i = 0; i < n_bbs; i++)
	{
	  basic_block bb = BASIC_BLOCK_FOR_FN (fn, rpo[i]);
	  compute_live_vars_1 (bb, &data, NULL);
	  if (bitmap_ior_into (&active[bb->index], work))
	    changed = true;
	}
    }

  free (rpo);
  BITMAP_FREE (work);

  return active;
}

/* For ACTIVE computed by compute_live_vars, compute a bitmap of variables
   live after the STOP_AFTER statement and return that bitmap.  */

bitmap
live_vars_at_stmt (vec<bitmap_head> &active, live_vars_map *vars,
		   gimple *stop_after)
{
  bitmap work = BITMAP_ALLOC (NULL);
  compute_live_vars_data data = { active, work, vars };
  basic_block bb = gimple_bb (stop_after);
  compute_live_vars_1 (bb, &data, stop_after);
  return work;
}

/* Destroy what compute_live_vars has returned when it is no longer needed.  */

void
destroy_live_vars (vec<bitmap_head> &active)
{
  unsigned len = active.length ();
  for (unsigned i = 0; i < len; i++)
    bitmap_clear (&active[i]);

  active.release ();
}

/* Output partition map MAP to file F.  */

void
dump_var_map (FILE *f, var_map map)
{
  int t;
  unsigned x, y;
  int p;

  fprintf (f, "\nPartition map \n\n");

  for (x = 0; x < map->num_partitions; x++)
    {
      if (map->view_to_partition != NULL)
	p = map->view_to_partition[x];
      else
	p = x;

      if (ssa_name (p) == NULL_TREE
	  || virtual_operand_p (ssa_name (p)))
        continue;

      t = 0;
      for (y = 1; y < num_ssa_names; y++)
        {
	  p = partition_find (map->var_partition, y);
	  if (map->partition_to_view)
	    p = map->partition_to_view[p];
	  if (p == (int)x)
	    {
	      if (t++ == 0)
	        {
		  fprintf (f, "Partition %d (", x);
		  print_generic_expr (f, partition_to_var (map, p), TDF_SLIM);
		  fprintf (f, " - ");
		}
	      fprintf (f, "%d ", y);
	    }
	}
      if (t != 0)
	fprintf (f, ")\n");
    }
  fprintf (f, "\n");
}


/* Generic dump for the above.  */

DEBUG_FUNCTION void
debug (_var_map &ref)
{
  dump_var_map (stderr, &ref);
}

DEBUG_FUNCTION void
debug (_var_map *ptr)
{
  if (ptr)
    debug (*ptr);
  else
    fprintf (stderr, "<nil>\n");
}


/* Output live range info LIVE to file F, controlled by FLAG.  */

void
dump_live_info (FILE *f, tree_live_info_p live, int flag)
{
  basic_block bb;
  unsigned i;
  var_map map = live->map;
  bitmap_iterator bi;

  if ((flag & LIVEDUMP_ENTRY) && live->livein)
    {
      FOR_EACH_BB_FN (bb, cfun)
	{
	  fprintf (f, "\nLive on entry to BB%d : ", bb->index);
	  EXECUTE_IF_SET_IN_BITMAP (&live->livein[bb->index], 0, i, bi)
	    {
	      print_generic_expr (f, partition_to_var (map, i), TDF_SLIM);
	      fprintf (f, "  ");
	    }
	  fprintf (f, "\n");
	}
    }

  if ((flag & LIVEDUMP_EXIT) && live->liveout)
    {
      FOR_EACH_BB_FN (bb, cfun)
	{
	  fprintf (f, "\nLive on exit from BB%d : ", bb->index);
	  EXECUTE_IF_SET_IN_BITMAP (&live->liveout[bb->index], 0, i, bi)
	    {
	      print_generic_expr (f, partition_to_var (map, i), TDF_SLIM);
	      fprintf (f, "  ");
	    }
	  fprintf (f, "\n");
	}
    }
}


/* Generic dump for the above.  */

DEBUG_FUNCTION void
debug (tree_live_info_d &ref)
{
  dump_live_info (stderr, &ref, 0);
}

DEBUG_FUNCTION void
debug (tree_live_info_d *ptr)
{
  if (ptr)
    debug (*ptr);
  else
    fprintf (stderr, "<nil>\n");
}


/* Verify that the info in LIVE matches the current cfg.  */

static void
verify_live_on_entry (tree_live_info_p live)
{
  unsigned i;
  tree var;
  gimple *stmt;
  basic_block bb;
  edge e;
  int num;
  edge_iterator ei;
  var_map map = live->map;

   /* Check for live on entry partitions and report those with a DEF in
      the program. This will typically mean an optimization has done
      something wrong.  */
  bb = ENTRY_BLOCK_PTR_FOR_FN (cfun);
  num = 0;
  FOR_EACH_EDGE (e, ei, bb->succs)
    {
      int entry_block = e->dest->index;
      if (!region_contains_p (live->map, e->dest))
        continue;
      for (i = 0; i < (unsigned)num_var_partitions (map); i++)
	{
	  basic_block tmp;
	  tree d = NULL_TREE;
	  bitmap loe;
	  var = partition_to_var (map, i);
	  stmt = SSA_NAME_DEF_STMT (var);
	  tmp = gimple_bb (stmt);
	  if (SSA_NAME_VAR (var))
	    d = ssa_default_def (cfun, SSA_NAME_VAR (var));

	  loe = live_on_entry (live, e->dest);
	  if (loe && bitmap_bit_p (loe, i))
	    {
	      if (!gimple_nop_p (stmt))
		{
		  num++;
		  print_generic_expr (stderr, var, TDF_SLIM);
		  fprintf (stderr, " is defined ");
		  if (tmp)
		    fprintf (stderr, " in BB%d, ", tmp->index);
		  fprintf (stderr, "by:\n");
		  print_gimple_stmt (stderr, stmt, 0, TDF_SLIM);
		  fprintf (stderr, "\nIt is also live-on-entry to entry BB %d",
			   entry_block);
		  fprintf (stderr, " So it appears to have multiple defs.\n");
		}
	      else
	        {
		  if (d != var)
		    {
		      num++;
		      print_generic_expr (stderr, var, TDF_SLIM);
		      fprintf (stderr, " is live-on-entry to BB%d ",
			       entry_block);
		      if (d)
		        {
			  fprintf (stderr, " but is not the default def of ");
			  print_generic_expr (stderr, d, TDF_SLIM);
			  fprintf (stderr, "\n");
			}
		      else
			fprintf (stderr, " and there is no default def.\n");
		    }
		}
	    }
	  else
	    if (d == var)
	      {
		/* An undefined local variable does not need to be very
		   alive.  */
		if (ssa_undefined_value_p (var, false))
		  continue;

		/* The only way this var shouldn't be marked live on entry is
		   if it occurs in a PHI argument of the block.  */
		size_t z;
		bool ok = false;
		gphi_iterator gsi;
		for (gsi = gsi_start_phis (e->dest);
		     !gsi_end_p (gsi) && !ok;
		     gsi_next (&gsi))
		  {
		    gphi *phi = gsi.phi ();
		    if (virtual_operand_p (gimple_phi_result (phi)))
		      continue;
		    for (z = 0; z < gimple_phi_num_args (phi); z++)
		      if (var == gimple_phi_arg_def (phi, z))
			{
			  ok = true;
			  break;
			}
		  }
		if (ok)
		  continue;
		/* Expand adds unused default defs for PARM_DECLs and
		   RESULT_DECLs.  They're ok.  */
		if (has_zero_uses (var)
		    && SSA_NAME_VAR (var)
		    && !VAR_P (SSA_NAME_VAR (var)))
		  continue;
	        num++;
		print_generic_expr (stderr, var, TDF_SLIM);
		fprintf (stderr, " is not marked live-on-entry to entry BB%d ",
			 entry_block);
		fprintf (stderr, "but it is a default def so it should be.\n");
	      }
	}
    }
  gcc_assert (num <= 0);
}<|MERGE_RESOLUTION|>--- conflicted
+++ resolved
@@ -1,9 +1,5 @@
 /* Liveness for SSA trees.
-<<<<<<< HEAD
-   Copyright (C) 2003-2019 Free Software Foundation, Inc.
-=======
    Copyright (C) 2003-2020 Free Software Foundation, Inc.
->>>>>>> 9e014010
    Contributed by Andrew MacLeod <amacleod@redhat.com>
 
 This file is part of GCC.
@@ -45,11 +41,8 @@
 #include "stringpool.h"
 #include "attribs.h"
 #include "optinfo.h"
-<<<<<<< HEAD
-=======
 #include "gimple-walk.h"
 #include "cfganal.h"
->>>>>>> 9e014010
 
 static void verify_live_on_entry (tree_live_info_p);
 
@@ -86,11 +79,7 @@
    function.  */
 
 var_map
-<<<<<<< HEAD
-init_var_map (int size, struct loop *loop)
-=======
 init_var_map (int size, class loop *loop)
->>>>>>> 9e014010
 {
   var_map map;
 
