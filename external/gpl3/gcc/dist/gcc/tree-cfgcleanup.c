--- conflicted
+++ resolved
@@ -1,9 +1,5 @@
 /* CFG cleanup for trees.
-<<<<<<< HEAD
-   Copyright (C) 2001-2019 Free Software Foundation, Inc.
-=======
    Copyright (C) 2001-2020 Free Software Foundation, Inc.
->>>>>>> 9e014010
 
 This file is part of GCC.
 
@@ -1602,11 +1598,7 @@
 		  if (!e->inline_failed)
 		    e->callee->remove_symbol_and_inline_clones (dst_node);
 		  else
-<<<<<<< HEAD
-		    e->remove ();
-=======
 		    cgraph_edge::remove (e);
->>>>>>> 9e014010
 		}
 	      if (update_clones && dst_node->clones)
 		for (node = dst_node->clones; node != dst_node;)
@@ -1618,11 +1610,7 @@
 			if (!e->inline_failed)
 			  e->callee->remove_symbol_and_inline_clones (dst_node);
 			else
-<<<<<<< HEAD
-			  e->remove ();
-=======
 			  cgraph_edge::remove (e);
->>>>>>> 9e014010
 		      }
 
 		    if (node->clones)
