--- conflicted
+++ resolved
@@ -1,9 +1,5 @@
 ; Machine description for AArch64 architecture.
-<<<<<<< HEAD
-; Copyright (C) 2009-2019 Free Software Foundation, Inc.
-=======
 ; Copyright (C) 2009-2020 Free Software Foundation, Inc.
->>>>>>> e2aa5677
 ; Contributed by ARM Ltd.
 ;
 ; This file is part of GCC.
@@ -40,9 +36,6 @@
 TargetVariable
 unsigned aarch64_enable_bti = 2
 
-TargetVariable
-unsigned aarch64_enable_bti = 2
-
 ; The TLS dialect names to use with -mtls-dialect.
 
 Enum
@@ -168,11 +161,7 @@
 Use branch-protection features.
 
 msign-return-address=
-<<<<<<< HEAD
-Target Deprecated RejectNegative Joined Enum(aarch64_ra_sign_scope_t) Var(aarch64_ra_sign_scope) Init(AARCH64_FUNCTION_NONE) Save
-=======
 Target WarnRemoved RejectNegative Joined Enum(aarch64_ra_sign_scope_t) Var(aarch64_ra_sign_scope) Init(AARCH64_FUNCTION_NONE) Save
->>>>>>> e2aa5677
 Select return address signing scope.
 
 Enum
@@ -269,8 +258,6 @@
 
 TargetVariable
 long aarch64_stack_protector_guard_offset = 0
-<<<<<<< HEAD
-=======
 
 moutline-atomics
 Target Report Var(aarch64_flag_outline_atomics) Init(2) Save
@@ -289,5 +276,4 @@
 The number of Newton iterations for calculating the reciprocal for double type.  The precision of division is proportional to this param when division approximation is enabled.  The default value is 2.
 
 -param=aarch64-autovec-preference=
-Target Joined UInteger Var(aarch64_autovec_preference) Init(0) IntegerRange(0, 4) Param
->>>>>>> e2aa5677
+Target Joined UInteger Var(aarch64_autovec_preference) Init(0) IntegerRange(0, 4) Param