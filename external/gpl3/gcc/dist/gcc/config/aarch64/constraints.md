--- conflicted
+++ resolved
@@ -1,9 +1,5 @@
 ;; Machine description for AArch64 architecture.
-<<<<<<< HEAD
-;; Copyright (C) 2009-2019 Free Software Foundation, Inc.
-=======
 ;; Copyright (C) 2009-2020 Free Software Foundation, Inc.
->>>>>>> e2aa5677
 ;; Contributed by ARM Ltd.
 ;;
 ;; This file is part of GCC.
@@ -280,8 +276,6 @@
        (match_test "aarch64_legitimate_address_p (GET_MODE (op), XEXP (op, 0),
 						  true,
 						  ADDR_QUERY_LDP_STP_N)")))
-<<<<<<< HEAD
-=======
 
 (define_address_constraint "UPb"
   "@internal
@@ -314,7 +308,6 @@
    An address valid for SVE LDNF1 instructions."
   (and (match_code "mem")
        (match_test "aarch64_sve_ldnf1_operand_p (op)")))
->>>>>>> e2aa5677
 
 (define_memory_constraint "Utr"
   "@internal
