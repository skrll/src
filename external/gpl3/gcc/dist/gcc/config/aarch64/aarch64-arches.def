<<<<<<< HEAD
/* Copyright (C) 2011-2019 Free Software Foundation, Inc.
=======
/* Copyright (C) 2011-2020 Free Software Foundation, Inc.
>>>>>>> e2aa5677
   Contributed by ARM Ltd.

   This file is part of GCC.

   GCC is free software; you can redistribute it and/or modify it
   under the terms of the GNU General Public License as published
   by the Free Software Foundation; either version 3, or (at your
   option) any later version.

   GCC is distributed in the hope that it will be useful, but WITHOUT
   ANY WARRANTY; without even the implied warranty of MERCHANTABILITY
   or FITNESS FOR A PARTICULAR PURPOSE.  See the GNU General Public
   License for more details.

   You should have received a copy of the GNU General Public License
   along with GCC; see the file COPYING3.  If not see
   <http://www.gnu.org/licenses/>.  */

/* Before using #include to read this file, define a macro:

      AARCH64_ARCH(NAME, CORE, ARCH_IDENT, ARCH_REV, FLAGS)

   The NAME is the name of the architecture, represented as a string
   constant.  The CORE is the identifier for a core representative of
   this architecture.  ARCH_IDENT is the architecture identifier.  It must be
   unique and be syntactically valid to appear as part of an enum identifier.
   ARCH_REV is an integer specifying the architecture major revision.
   FLAGS are the flags implied by the architecture.
   Due to the assumptions about the positions of these fields in config.gcc,
   the NAME should be kept as the first argument and FLAGS as the last.  */

AARCH64_ARCH("armv8-a",	      generic,	     8A,	8,  AARCH64_FL_FOR_ARCH8)
AARCH64_ARCH("armv8.1-a",     generic,	     8_1A,	8,  AARCH64_FL_FOR_ARCH8_1)
AARCH64_ARCH("armv8.2-a",     generic,	     8_2A,	8,  AARCH64_FL_FOR_ARCH8_2)
AARCH64_ARCH("armv8.3-a",     generic,	     8_3A,	8,  AARCH64_FL_FOR_ARCH8_3)
AARCH64_ARCH("armv8.4-a",     generic,	     8_4A,	8,  AARCH64_FL_FOR_ARCH8_4)
AARCH64_ARCH("armv8.5-a",     generic,	     8_5A,	8,  AARCH64_FL_FOR_ARCH8_5)
<<<<<<< HEAD
=======
AARCH64_ARCH("armv8.6-a",     generic,	     8_6A,	8,  AARCH64_FL_FOR_ARCH8_6)
>>>>>>> e2aa5677

#undef AARCH64_ARCH<|MERGE_RESOLUTION|>--- conflicted
+++ resolved
@@ -1,8 +1,4 @@
-<<<<<<< HEAD
-/* Copyright (C) 2011-2019 Free Software Foundation, Inc.
-=======
 /* Copyright (C) 2011-2020 Free Software Foundation, Inc.
->>>>>>> e2aa5677
    Contributed by ARM Ltd.
 
    This file is part of GCC.
@@ -40,9 +36,6 @@
 AARCH64_ARCH("armv8.3-a",     generic,	     8_3A,	8,  AARCH64_FL_FOR_ARCH8_3)
 AARCH64_ARCH("armv8.4-a",     generic,	     8_4A,	8,  AARCH64_FL_FOR_ARCH8_4)
 AARCH64_ARCH("armv8.5-a",     generic,	     8_5A,	8,  AARCH64_FL_FOR_ARCH8_5)
-<<<<<<< HEAD
-=======
 AARCH64_ARCH("armv8.6-a",     generic,	     8_6A,	8,  AARCH64_FL_FOR_ARCH8_6)
->>>>>>> e2aa5677
 
 #undef AARCH64_ARCH