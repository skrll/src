--- conflicted
+++ resolved
@@ -1,8 +1,4 @@
-<<<<<<< HEAD
-/* Copyright (C) 2012-2019 Free Software Foundation, Inc.
-=======
 /* Copyright (C) 2012-2020 Free Software Foundation, Inc.
->>>>>>> e2aa5677
    Contributed by ARM Ltd.
 
    This file is part of GCC.
@@ -143,12 +139,8 @@
 
 /* Enabling "fp16fml" also enables "fp" and "fp16".
    Disabling "fp16fml" just disables "fp16fml".  */
-<<<<<<< HEAD
-AARCH64_OPT_EXTENSION("fp16fml", AARCH64_FL_F16FML, AARCH64_FL_FP | AARCH64_FL_F16, 0, false, "asimdfhm")
-=======
 AARCH64_OPT_EXTENSION("fp16fml", AARCH64_FL_F16FML, \
 		      AARCH64_FL_FP | AARCH64_FL_F16, 0, false, "asimdfhm")
->>>>>>> e2aa5677
 
 /* Enabling "sve" also enables "fp16", "fp" and "simd".
    Disabling "sve" disables "sve", "f32mm", "f64mm", "sve2", "sve2-aes",
@@ -234,22 +226,4 @@
 AARCH64_OPT_EXTENSION("bf16", AARCH64_FL_BF16, \
 		      AARCH64_FL_SIMD | AARCH64_FL_FP, 0, false, "bf16")
 
-/* Enabling/Disabling "profile" does not enable/disable any other feature.  */
-AARCH64_OPT_EXTENSION("profile", AARCH64_FL_PROFILE, 0, 0, false, "")
-
-/* Enabling/Disabling "rng" only changes "rng".  */
-AARCH64_OPT_EXTENSION("rng", AARCH64_FL_RNG, 0, 0, false, "")
-
-/* Enabling/Disabling "memtag" only changes "memtag".  */
-AARCH64_OPT_EXTENSION("memtag", AARCH64_FL_MEMTAG, 0, 0, false, "")
-
-/* Enabling/Disabling "sb" only changes "sb".  */
-AARCH64_OPT_EXTENSION("sb", AARCH64_FL_SB, 0, 0, false, "")
-
-/* Enabling/Disabling "ssbs" only changes "ssbs".  */
-AARCH64_OPT_EXTENSION("ssbs", AARCH64_FL_SSBS, 0, 0, false, "")
-
-/* Enabling/Disabling "predres" only changes "predres".  */
-AARCH64_OPT_EXTENSION("predres", AARCH64_FL_PREDRES, 0, 0, false, "")
-
 #undef AARCH64_OPT_EXTENSION