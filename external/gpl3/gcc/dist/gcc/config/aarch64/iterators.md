;; Machine description for AArch64 architecture.
<<<<<<< HEAD
;; Copyright (C) 2009-2019 Free Software Foundation, Inc.
=======
;; Copyright (C) 2009-2020 Free Software Foundation, Inc.
>>>>>>> e2aa5677
;; Contributed by ARM Ltd.
;;
;; This file is part of GCC.
;;
;; GCC is free software; you can redistribute it and/or modify it
;; under the terms of the GNU General Public License as published by
;; the Free Software Foundation; either version 3, or (at your option)
;; any later version.
;;
;; GCC is distributed in the hope that it will be useful, but
;; WITHOUT ANY WARRANTY; without even the implied warranty of
;; MERCHANTABILITY or FITNESS FOR A PARTICULAR PURPOSE.  See the GNU
;; General Public License for more details.
;;
;; You should have received a copy of the GNU General Public License
;; along with GCC; see the file COPYING3.  If not see
;; <http://www.gnu.org/licenses/>.

;; -------------------------------------------------------------------
;; Mode Iterators
;; -------------------------------------------------------------------

;; Condition-code iterators.
(define_mode_iterator CC_ONLY [CC])
(define_mode_iterator CCFP_CCFPE [CCFP CCFPE])

;; Iterator for General Purpose Integer registers (32- and 64-bit modes)
(define_mode_iterator GPI [SI DI])

;; Iterator for HI, SI, DI, some instructions can only work on these modes.
(define_mode_iterator GPI_I16 [(HI "AARCH64_ISA_F16") SI DI])

;; "Iterator" for just TI -- features like @pattern only work with iterators.
(define_mode_iterator JUST_TI [TI])

;; Iterator for QI and HI modes
(define_mode_iterator SHORT [QI HI])

;; Iterators for single modes, for "@" patterns.
(define_mode_iterator SI_ONLY [SI])
(define_mode_iterator DI_ONLY [DI])

;; Iterator for all integer modes (up to 64-bit)
(define_mode_iterator ALLI [QI HI SI DI])

;; Iterator for all integer modes (up to 128-bit)
(define_mode_iterator ALLI_TI [QI HI SI DI TI])

;; Iterator for all integer modes that can be extended (up to 64-bit)
(define_mode_iterator ALLX [QI HI SI])

;; Iterator for General Purpose Floating-point registers (32- and 64-bit modes)
(define_mode_iterator GPF [SF DF])

;; Iterator for all scalar floating point modes (HF, SF, DF)
(define_mode_iterator GPF_F16 [(HF "AARCH64_ISA_F16") SF DF])

;; Iterator for all scalar floating point modes (HF, SF, DF)
(define_mode_iterator GPF_HF [HF SF DF])

;; Iterator for all 16-bit scalar floating point modes (HF, BF)
(define_mode_iterator HFBF [HF BF])

;; Iterator for all scalar floating point modes (HF, SF, DF and TF)
(define_mode_iterator GPF_TF_F16 [HF SF DF TF])

;; Iterator for all scalar floating point modes suitable for moving, including
;; special BF type (HF, SF, DF, TF and BF)
(define_mode_iterator GPF_TF_F16_MOV [HF BF SF DF TF])

;; Double vector modes.
(define_mode_iterator VDF [V2SF V4HF])

;; Iterator for all scalar floating point modes (SF, DF and TF)
(define_mode_iterator GPF_TF [SF DF TF])

;; Integer Advanced SIMD modes.
(define_mode_iterator VDQ_I [V8QI V16QI V4HI V8HI V2SI V4SI V2DI])

;; Advanced SIMD and scalar, 64 & 128-bit container, all integer modes.
(define_mode_iterator VSDQ_I [V8QI V16QI V4HI V8HI V2SI V4SI V2DI QI HI SI DI])

;; Advanced SIMD and scalar, 64 & 128-bit container: all Advanced SIMD
;; integer modes; 64-bit scalar integer mode.
(define_mode_iterator VSDQ_I_DI [V8QI V16QI V4HI V8HI V2SI V4SI V2DI DI])

;; Double vector modes.
(define_mode_iterator VD [V8QI V4HI V4HF V2SI V2SF V4BF])

;; Double vector modes suitable for moving.  Includes BFmode.
(define_mode_iterator VDMOV [V8QI V4HI V4HF V4BF V2SI V2SF])

;; All modes stored in registers d0-d31.
(define_mode_iterator DREG [V8QI V4HI V4HF V2SI V2SF DF])

;; Copy of the above.
(define_mode_iterator DREG2 [V8QI V4HI V4HF V2SI V2SF DF])

;; All modes stored in registers d0-d31.
(define_mode_iterator DREG [V8QI V4HI V4HF V2SI V2SF DF])

;; Copy of the above.
(define_mode_iterator DREG2 [V8QI V4HI V4HF V2SI V2SF DF])

;; Advanced SIMD, 64-bit container, all integer modes.
(define_mode_iterator VD_BHSI [V8QI V4HI V2SI])

;; 128 and 64-bit container; 8, 16, 32-bit vector integer modes
(define_mode_iterator VDQ_BHSI [V8QI V16QI V4HI V8HI V2SI V4SI])

;; Quad vector modes.
(define_mode_iterator VQ [V16QI V8HI V4SI V2DI V8HF V4SF V2DF V8BF])

;; Copy of the above.
(define_mode_iterator VQ2 [V16QI V8HI V4SI V2DI V8HF V8BF V4SF V2DF])

;; Quad vector modes suitable for moving.  Includes BFmode.
(define_mode_iterator VQMOV [V16QI V8HI V4SI V2DI V8HF V8BF V4SF V2DF])

;; VQMOV without 2-element modes.
(define_mode_iterator VQMOV_NO2E [V16QI V8HI V4SI V8HF V8BF V4SF])

;; Quad integer vector modes.
(define_mode_iterator VQ_I [V16QI V8HI V4SI V2DI])

;; Copy of the above.
(define_mode_iterator VQ2 [V16QI V8HI V4SI V2DI V8HF V4SF V2DF])

;; Quad integer vector modes.
(define_mode_iterator VQ_I [V16QI V8HI V4SI V2DI])

;; VQ without 2 element modes.
(define_mode_iterator VQ_NO2E [V16QI V8HI V4SI V8HF V4SF V8BF])

;; BFmode vector modes.
(define_mode_iterator VBF [V4BF V8BF])

;; This mode iterator allows :P to be used for patterns that operate on
;; addresses in different modes.  In LP64, only DI will match, while in
;; ILP32, either can match.
(define_mode_iterator P [(SI "ptr_mode == SImode || Pmode == SImode")
			 (DI "ptr_mode == DImode || Pmode == DImode")])

;; This mode iterator allows :PTR to be used for patterns that operate on
;; pointer-sized quantities.  Exactly one of the two alternatives will match.
(define_mode_iterator PTR [(SI "ptr_mode == SImode") (DI "ptr_mode == DImode")])

;; Advanced SIMD Float modes suitable for moving, loading and storing.
(define_mode_iterator VDQF_F16 [V4HF V8HF V2SF V4SF V2DF
				V4BF V8BF])

;; Advanced SIMD Float modes.
(define_mode_iterator VDQF [V2SF V4SF V2DF])
(define_mode_iterator VHSDF [(V4HF "TARGET_SIMD_F16INST")
			     (V8HF "TARGET_SIMD_F16INST")
			     V2SF V4SF V2DF])

;; Advanced SIMD Float modes, and DF.
(define_mode_iterator VHSDF_DF [(V4HF "TARGET_SIMD_F16INST")
				(V8HF "TARGET_SIMD_F16INST")
				V2SF V4SF V2DF DF])
(define_mode_iterator VHSDF_HSDF [(V4HF "TARGET_SIMD_F16INST")
				  (V8HF "TARGET_SIMD_F16INST")
				  V2SF V4SF V2DF
				  (HF "TARGET_SIMD_F16INST")
				  SF DF])

;; Scalar and vetor modes for SF, DF.
(define_mode_iterator VSFDF [V2SF V4SF V2DF DF SF])

;; Advanced SIMD single Float modes.
(define_mode_iterator VDQSF [V2SF V4SF])

;; Quad vector Float modes with half/single elements.
(define_mode_iterator VQ_HSF [V8HF V4SF])

;; Modes suitable to use as the return type of a vcond expression.
(define_mode_iterator VDQF_COND [V2SF V2SI V4SF V4SI V2DF V2DI])

;; All scalar and Advanced SIMD Float modes.
(define_mode_iterator VALLF [V2SF V4SF V2DF SF DF])

;; Advanced SIMD Float modes with 2 elements.
(define_mode_iterator V2F [V2SF V2DF])

;; All Advanced SIMD modes on which we support any arithmetic operations.
(define_mode_iterator VALL [V8QI V16QI V4HI V8HI V2SI V4SI V2DI V2SF V4SF V2DF])

;; All Advanced SIMD modes suitable for moving, loading, and storing.
(define_mode_iterator VALL_F16 [V8QI V16QI V4HI V8HI V2SI V4SI V2DI
				V4HF V8HF V4BF V8BF V2SF V4SF V2DF])

;; All Advanced SIMD modes suitable for moving, loading, and storing,
;; including special Bfloat vector types.
(define_mode_iterator VALL_F16MOV [V8QI V16QI V4HI V8HI V2SI V4SI V2DI
				   V4HF V8HF V4BF V8BF V2SF V4SF V2DF])

;; The VALL_F16 modes except the 128-bit 2-element ones.
(define_mode_iterator VALL_F16_NO_V2Q [V8QI V16QI V4HI V8HI V2SI V4SI
				V4HF V8HF V2SF V4SF])

;; All Advanced SIMD modes barring HF modes, plus DI.
(define_mode_iterator VALLDI [V8QI V16QI V4HI V8HI V2SI V4SI V2DI V2SF V4SF V2DF DI])

;; All Advanced SIMD modes and DI.
(define_mode_iterator VALLDI_F16 [V8QI V16QI V4HI V8HI V2SI V4SI V2DI
				  V4HF V8HF V4BF V8BF V2SF V4SF V2DF DI])

;; All Advanced SIMD modes, plus DI and DF.
(define_mode_iterator VALLDIF [V8QI V16QI V4HI V8HI V2SI V4SI V4BF V8BF
			       V2DI V4HF V8HF V2SF V4SF V2DF DI DF])

;; Advanced SIMD modes for Integer reduction across lanes.
(define_mode_iterator VDQV [V8QI V16QI V4HI V8HI V4SI V2DI])

;; Advanced SIMD modes (except V2DI) for Integer reduction across lanes.
(define_mode_iterator VDQV_S [V8QI V16QI V4HI V8HI V4SI])

;; Advanced SIMD modes for Integer reduction across lanes (zero/sign extended).
(define_mode_iterator VDQV_E [V8QI V16QI V4HI V8HI])

;; All double integer narrow-able modes.
(define_mode_iterator VDN [V4HI V2SI DI])

;; All quad integer narrow-able modes.
(define_mode_iterator VQN [V8HI V4SI V2DI])

;; Advanced SIMD and scalar 128-bit container: narrowable 16, 32, 64-bit
;; integer modes
(define_mode_iterator VSQN_HSDI [V8HI V4SI V2DI HI SI DI])

;; All quad integer widen-able modes.
(define_mode_iterator VQW [V16QI V8HI V4SI])

;; Double vector modes for combines.
(define_mode_iterator VDC [V8QI V4HI V4BF V4HF V2SI V2SF DI DF])

;; Advanced SIMD modes except double int.
(define_mode_iterator VDQIF [V8QI V16QI V4HI V8HI V2SI V4SI V2SF V4SF V2DF])
(define_mode_iterator VDQIF_F16 [V8QI V16QI V4HI V8HI V2SI V4SI
                                 V4HF V8HF V2SF V4SF V2DF])

;; Advanced SIMD modes for S type.
(define_mode_iterator VDQ_SI [V2SI V4SI])

;; Advanced SIMD modes for S and D.
(define_mode_iterator VDQ_SDI [V2SI V4SI V2DI])

;; Advanced SIMD modes for H, S and D.
(define_mode_iterator VDQ_HSDI [(V4HI "TARGET_SIMD_F16INST")
				(V8HI "TARGET_SIMD_F16INST")
				V2SI V4SI V2DI])

;; Scalar and Advanced SIMD modes for S and D.
(define_mode_iterator VSDQ_SDI [V2SI V4SI V2DI SI DI])

;; Scalar and Advanced SIMD modes for S and D, Advanced SIMD modes for H.
(define_mode_iterator VSDQ_HSDI [(V4HI "TARGET_SIMD_F16INST")
				 (V8HI "TARGET_SIMD_F16INST")
				 V2SI V4SI V2DI
				 (HI "TARGET_SIMD_F16INST")
				 SI DI])

;; Advanced SIMD modes for Q and H types.
(define_mode_iterator VDQQH [V8QI V16QI V4HI V8HI])

;; Advanced SIMD modes for H and S types.
(define_mode_iterator VDQHS [V4HI V8HI V2SI V4SI])

;; Advanced SIMD modes for H, S and D types.
(define_mode_iterator VDQHSD [V4HI V8HI V2SI V4SI V2DI])

;; Advanced SIMD and scalar integer modes for H and S.
(define_mode_iterator VSDQ_HSI [V4HI V8HI V2SI V4SI HI SI])

;; Advanced SIMD and scalar 64-bit container: 16, 32-bit integer modes.
(define_mode_iterator VSD_HSI [V4HI V2SI HI SI])

;; Advanced SIMD 64-bit container: 16, 32-bit integer modes.
(define_mode_iterator VD_HSI [V4HI V2SI])

;; Scalar 64-bit container: 16, 32-bit integer modes
(define_mode_iterator SD_HSI [HI SI])

;; Advanced SIMD 64-bit container: 16, 32-bit integer modes.
(define_mode_iterator VQ_HSI [V8HI V4SI])

;; All byte modes.
(define_mode_iterator VB [V8QI V16QI])

;; 2 and 4 lane SI modes.
(define_mode_iterator VS [V2SI V4SI])

(define_mode_iterator TX [TI TF])

;; Advanced SIMD opaque structure modes.
(define_mode_iterator VSTRUCT [OI CI XI])

;; Double scalar modes
(define_mode_iterator DX [DI DF])

;; Duplicate of the above
(define_mode_iterator DX2 [DI DF])

;; Single scalar modes
(define_mode_iterator SX [SI SF])

;; Duplicate of the above
(define_mode_iterator SX2 [SI SF])

;; Single and double integer and float modes
(define_mode_iterator DSX [DF DI SF SI])


;; Modes available for Advanced SIMD <f>mul lane operations.
(define_mode_iterator VMUL [V4HI V8HI V2SI V4SI
			    (V4HF "TARGET_SIMD_F16INST")
			    (V8HF "TARGET_SIMD_F16INST")
			    V2SF V4SF V2DF])

;; Modes available for Advanced SIMD <f>mul lane operations changing lane
;; count.
(define_mode_iterator VMUL_CHANGE_NLANES [V4HI V8HI V2SI V4SI V2SF V4SF])

;; Iterators for single modes, for "@" patterns.
(define_mode_iterator VNx16QI_ONLY [VNx16QI])
(define_mode_iterator VNx8HI_ONLY [VNx8HI])
(define_mode_iterator VNx8BF_ONLY [VNx8BF])
(define_mode_iterator VNx4SI_ONLY [VNx4SI])
(define_mode_iterator VNx4SF_ONLY [VNx4SF])
(define_mode_iterator VNx2DI_ONLY [VNx2DI])
(define_mode_iterator VNx2DF_ONLY [VNx2DF])

;; All SVE vector structure modes.
(define_mode_iterator SVE_STRUCT [VNx32QI VNx16HI VNx8SI VNx4DI
				  VNx16BF VNx16HF VNx8SF VNx4DF
				  VNx48QI VNx24HI VNx12SI VNx6DI
				  VNx24BF VNx24HF VNx12SF VNx6DF
				  VNx64QI VNx32HI VNx16SI VNx8DI
				  VNx32BF VNx32HF VNx16SF VNx8DF])

;; All fully-packed SVE vector modes.
(define_mode_iterator SVE_FULL [VNx16QI VNx8HI VNx4SI VNx2DI
			        VNx8BF VNx8HF VNx4SF VNx2DF])

;; All fully-packed SVE integer vector modes.
(define_mode_iterator SVE_FULL_I [VNx16QI VNx8HI VNx4SI VNx2DI])

;; All fully-packed SVE floating-point vector modes.
(define_mode_iterator SVE_FULL_F [VNx8HF VNx4SF VNx2DF])

;; Fully-packed SVE integer vector modes that have 8-bit or 16-bit elements.
(define_mode_iterator SVE_FULL_BHI [VNx16QI VNx8HI])

;; Fully-packed SVE integer vector modes that have 8-bit, 16-bit or 32-bit
;; elements.
(define_mode_iterator SVE_FULL_BHSI [VNx16QI VNx8HI VNx4SI])

;; Fully-packed SVE vector modes that have 16-bit, 32-bit or 64-bit elements.
(define_mode_iterator SVE_FULL_HSD [VNx8HI VNx4SI VNx2DI
				    VNx8BF VNx8HF VNx4SF VNx2DF])

;; Fully-packed SVE integer vector modes that have 16-bit, 32-bit or 64-bit
;; elements.
(define_mode_iterator SVE_FULL_HSDI [VNx8HI VNx4SI VNx2DI])

;; Fully-packed SVE integer vector modes that have 16-bit or 32-bit
;; elements.
(define_mode_iterator SVE_FULL_HSI [VNx8HI VNx4SI])

;; Fully-packed SVE floating-point vector modes that have 16-bit or 32-bit
;; elements.
(define_mode_iterator SVE_FULL_HSF [VNx8HF VNx4SF])

;; Fully-packed SVE integer vector modes that have 16-bit or 64-bit elements.
(define_mode_iterator SVE_FULL_HDI [VNx8HI VNx2DI])

;; Fully-packed SVE vector modes that have 32-bit or 64-bit elements.
(define_mode_iterator SVE_FULL_SD [VNx4SI VNx2DI VNx4SF VNx2DF])

;; Fully-packed SVE integer vector modes that have 32-bit or 64-bit elements.
(define_mode_iterator SVE_FULL_SDI [VNx4SI VNx2DI])

;; Fully-packed SVE floating-point vector modes that have 32-bit or 64-bit
;; elements.
(define_mode_iterator SVE_FULL_SDF [VNx4SF VNx2DF])

;; Same, but with the appropriate conditions for FMMLA support.
(define_mode_iterator SVE_MATMULF [(VNx4SF "TARGET_SVE_F32MM")
				   (VNx2DF "TARGET_SVE_F64MM")])

;; Fully-packed SVE vector modes that have 32-bit elements.
(define_mode_iterator SVE_FULL_S [VNx4SI VNx4SF])

;; Fully-packed SVE vector modes that have 64-bit elements.
(define_mode_iterator SVE_FULL_D [VNx2DI VNx2DF])

;; All partial SVE integer modes.
(define_mode_iterator SVE_PARTIAL_I [VNx8QI VNx4QI VNx2QI
				     VNx4HI VNx2HI
				     VNx2SI])

;; All SVE vector modes.
(define_mode_iterator SVE_ALL [VNx16QI VNx8QI VNx4QI VNx2QI
			       VNx8HI VNx4HI VNx2HI
			       VNx8HF VNx4HF VNx2HF
			       VNx8BF
			       VNx4SI VNx2SI
			       VNx4SF VNx2SF
			       VNx2DI
			       VNx2DF])

;; All SVE integer vector modes.
(define_mode_iterator SVE_I [VNx16QI VNx8QI VNx4QI VNx2QI
			     VNx8HI VNx4HI VNx2HI
			     VNx4SI VNx2SI
			     VNx2DI])

;; SVE integer vector modes whose elements are 16 bits or wider.
(define_mode_iterator SVE_HSDI [VNx8HI VNx4HI VNx2HI
				VNx4SI VNx2SI
				VNx2DI])

;; SVE modes with 2 or 4 elements.
(define_mode_iterator SVE_24 [VNx2QI VNx2HI VNx2HF VNx2SI VNx2SF VNx2DI VNx2DF
			      VNx4QI VNx4HI VNx4HF VNx4SI VNx4SF])

;; SVE modes with 2 elements.
(define_mode_iterator SVE_2 [VNx2QI VNx2HI VNx2HF VNx2SI VNx2SF VNx2DI VNx2DF])

;; SVE integer modes with 2 elements, excluding the widest element.
(define_mode_iterator SVE_2BHSI [VNx2QI VNx2HI VNx2SI])

;; SVE integer modes with 2 elements, excluding the narrowest element.
(define_mode_iterator SVE_2HSDI [VNx2HI VNx2SI VNx2DI])

;; SVE modes with 4 elements.
(define_mode_iterator SVE_4 [VNx4QI VNx4HI VNx4HF VNx4SI VNx4SF])

;; SVE integer modes with 4 elements, excluding the widest element.
(define_mode_iterator SVE_4BHI [VNx4QI VNx4HI])

;; SVE integer modes with 4 elements, excluding the narrowest element.
(define_mode_iterator SVE_4HSI [VNx4HI VNx4SI])

;; SVE integer modes that can form the input to an SVE2 PMULL[BT] instruction.
(define_mode_iterator SVE2_PMULL_PAIR_I [VNx16QI VNx4SI
					 (VNx2DI "TARGET_SVE2_AES")])

;; Modes involved in extending or truncating SVE data, for 8 elements per
;; 128-bit block.
(define_mode_iterator VNx8_NARROW [VNx8QI])
(define_mode_iterator VNx8_WIDE [VNx8HI])

;; ...same for 4 elements per 128-bit block.
(define_mode_iterator VNx4_NARROW [VNx4QI VNx4HI])
(define_mode_iterator VNx4_WIDE [VNx4SI])

;; ...same for 2 elements per 128-bit block.
(define_mode_iterator VNx2_NARROW [VNx2QI VNx2HI VNx2SI])
(define_mode_iterator VNx2_WIDE [VNx2DI])

;; All SVE predicate modes.
(define_mode_iterator PRED_ALL [VNx16BI VNx8BI VNx4BI VNx2BI])

;; SVE predicate modes that control 8-bit, 16-bit or 32-bit elements.
(define_mode_iterator PRED_BHS [VNx16BI VNx8BI VNx4BI])

;; SVE predicate modes that control 16-bit, 32-bit or 64-bit elements.
(define_mode_iterator PRED_HSD [VNx8BI VNx4BI VNx2BI])

;; Bfloat16 modes to which V4SF can be converted
(define_mode_iterator V4SF_TO_BF [V4BF V8BF])

;; ------------------------------------------------------------------
;; Unspec enumerations for Advance SIMD. These could well go into
;; aarch64.md but for their use in int_iterators here.
;; ------------------------------------------------------------------

(define_c_enum "unspec"
 [
    UNSPEC_ASHIFT_SIGNED	; Used in aarch-simd.md.
    UNSPEC_ASHIFT_UNSIGNED	; Used in aarch64-simd.md.
    UNSPEC_ABS		; Used in aarch64-simd.md.
    UNSPEC_FMAX		; Used in aarch64-simd.md.
    UNSPEC_FMAXNMV	; Used in aarch64-simd.md.
    UNSPEC_FMAXV	; Used in aarch64-simd.md.
    UNSPEC_FMIN		; Used in aarch64-simd.md.
    UNSPEC_FMINNMV	; Used in aarch64-simd.md.
    UNSPEC_FMINV	; Used in aarch64-simd.md.
    UNSPEC_FADDV	; Used in aarch64-simd.md.
    UNSPEC_ADDV		; Used in aarch64-simd.md.
    UNSPEC_SMAXV	; Used in aarch64-simd.md.
    UNSPEC_SMINV	; Used in aarch64-simd.md.
    UNSPEC_UMAXV	; Used in aarch64-simd.md.
    UNSPEC_UMINV	; Used in aarch64-simd.md.
    UNSPEC_SHADD	; Used in aarch64-simd.md.
    UNSPEC_UHADD	; Used in aarch64-simd.md.
    UNSPEC_SRHADD	; Used in aarch64-simd.md.
    UNSPEC_URHADD	; Used in aarch64-simd.md.
    UNSPEC_SHSUB	; Used in aarch64-simd.md.
    UNSPEC_UHSUB	; Used in aarch64-simd.md.
    UNSPEC_ADDHN	; Used in aarch64-simd.md.
    UNSPEC_RADDHN	; Used in aarch64-simd.md.
    UNSPEC_SUBHN	; Used in aarch64-simd.md.
    UNSPEC_RSUBHN	; Used in aarch64-simd.md.
    UNSPEC_ADDHN2	; Used in aarch64-simd.md.
    UNSPEC_RADDHN2	; Used in aarch64-simd.md.
    UNSPEC_SUBHN2	; Used in aarch64-simd.md.
    UNSPEC_RSUBHN2	; Used in aarch64-simd.md.
    UNSPEC_SQDMULH	; Used in aarch64-simd.md.
    UNSPEC_SQRDMULH	; Used in aarch64-simd.md.
    UNSPEC_PMUL		; Used in aarch64-simd.md.
    UNSPEC_FMULX	; Used in aarch64-simd.md.
    UNSPEC_USQADD	; Used in aarch64-simd.md.
    UNSPEC_SUQADD	; Used in aarch64-simd.md.
    UNSPEC_SQXTUN	; Used in aarch64-simd.md.
    UNSPEC_SQXTN	; Used in aarch64-simd.md.
    UNSPEC_UQXTN	; Used in aarch64-simd.md.
    UNSPEC_SSRA		; Used in aarch64-simd.md.
    UNSPEC_USRA		; Used in aarch64-simd.md.
    UNSPEC_SRSRA	; Used in aarch64-simd.md.
    UNSPEC_URSRA	; Used in aarch64-simd.md.
    UNSPEC_SRSHR	; Used in aarch64-simd.md.
    UNSPEC_URSHR	; Used in aarch64-simd.md.
    UNSPEC_SQSHLU	; Used in aarch64-simd.md.
    UNSPEC_SQSHL	; Used in aarch64-simd.md.
    UNSPEC_UQSHL	; Used in aarch64-simd.md.
    UNSPEC_SQSHRUN	; Used in aarch64-simd.md.
    UNSPEC_SQRSHRUN	; Used in aarch64-simd.md.
    UNSPEC_SQSHRN	; Used in aarch64-simd.md.
    UNSPEC_UQSHRN	; Used in aarch64-simd.md.
    UNSPEC_SQRSHRN	; Used in aarch64-simd.md.
    UNSPEC_UQRSHRN	; Used in aarch64-simd.md.
    UNSPEC_SSHL		; Used in aarch64-simd.md.
    UNSPEC_USHL		; Used in aarch64-simd.md.
    UNSPEC_SRSHL	; Used in aarch64-simd.md.
    UNSPEC_URSHL	; Used in aarch64-simd.md.
    UNSPEC_SQRSHL	; Used in aarch64-simd.md.
    UNSPEC_UQRSHL	; Used in aarch64-simd.md.
    UNSPEC_SSLI		; Used in aarch64-simd.md.
    UNSPEC_USLI		; Used in aarch64-simd.md.
    UNSPEC_SSRI		; Used in aarch64-simd.md.
    UNSPEC_USRI		; Used in aarch64-simd.md.
    UNSPEC_SSHLL	; Used in aarch64-simd.md.
    UNSPEC_USHLL	; Used in aarch64-simd.md.
    UNSPEC_ADDP		; Used in aarch64-simd.md.
    UNSPEC_TBL		; Used in vector permute patterns.
    UNSPEC_TBX		; Used in vector permute patterns.
    UNSPEC_CONCAT	; Used in vector permute patterns.

    ;; The following permute unspecs are generated directly by
    ;; aarch64_expand_vec_perm_const, so any changes to the underlying
    ;; instructions would need a corresponding change there.
    UNSPEC_ZIP1		; Used in vector permute patterns.
    UNSPEC_ZIP2		; Used in vector permute patterns.
    UNSPEC_UZP1		; Used in vector permute patterns.
    UNSPEC_UZP2		; Used in vector permute patterns.
    UNSPEC_TRN1		; Used in vector permute patterns.
    UNSPEC_TRN2		; Used in vector permute patterns.
    UNSPEC_EXT		; Used in vector permute patterns.
    UNSPEC_REV64	; Used in vector reverse patterns (permute).
    UNSPEC_REV32	; Used in vector reverse patterns (permute).
    UNSPEC_REV16	; Used in vector reverse patterns (permute).

    UNSPEC_AESE		; Used in aarch64-simd.md.
    UNSPEC_AESD         ; Used in aarch64-simd.md.
    UNSPEC_AESMC        ; Used in aarch64-simd.md.
    UNSPEC_AESIMC       ; Used in aarch64-simd.md.
    UNSPEC_SHA1C	; Used in aarch64-simd.md.
    UNSPEC_SHA1M        ; Used in aarch64-simd.md.
    UNSPEC_SHA1P        ; Used in aarch64-simd.md.
    UNSPEC_SHA1H        ; Used in aarch64-simd.md.
    UNSPEC_SHA1SU0      ; Used in aarch64-simd.md.
    UNSPEC_SHA1SU1      ; Used in aarch64-simd.md.
    UNSPEC_SHA256H      ; Used in aarch64-simd.md.
    UNSPEC_SHA256H2     ; Used in aarch64-simd.md.
    UNSPEC_SHA256SU0    ; Used in aarch64-simd.md.
    UNSPEC_SHA256SU1    ; Used in aarch64-simd.md.
    UNSPEC_PMULL        ; Used in aarch64-simd.md.
    UNSPEC_PMULL2       ; Used in aarch64-simd.md.
    UNSPEC_REV_REGLIST  ; Used in aarch64-simd.md.
    UNSPEC_VEC_SHR      ; Used in aarch64-simd.md.
    UNSPEC_SQRDMLAH     ; Used in aarch64-simd.md.
    UNSPEC_SQRDMLSH     ; Used in aarch64-simd.md.
    UNSPEC_FMAXNM       ; Used in aarch64-simd.md.
    UNSPEC_FMINNM       ; Used in aarch64-simd.md.
    UNSPEC_SDOT		; Used in aarch64-simd.md.
    UNSPEC_UDOT		; Used in aarch64-simd.md.
    UNSPEC_SM3SS1	; Used in aarch64-simd.md.
    UNSPEC_SM3TT1A	; Used in aarch64-simd.md.
    UNSPEC_SM3TT1B	; Used in aarch64-simd.md.
    UNSPEC_SM3TT2A	; Used in aarch64-simd.md.
    UNSPEC_SM3TT2B	; Used in aarch64-simd.md.
    UNSPEC_SM3PARTW1	; Used in aarch64-simd.md.
    UNSPEC_SM3PARTW2	; Used in aarch64-simd.md.
    UNSPEC_SM4E		; Used in aarch64-simd.md.
    UNSPEC_SM4EKEY	; Used in aarch64-simd.md.
    UNSPEC_SHA512H      ; Used in aarch64-simd.md.
    UNSPEC_SHA512H2     ; Used in aarch64-simd.md.
    UNSPEC_SHA512SU0    ; Used in aarch64-simd.md.
    UNSPEC_SHA512SU1    ; Used in aarch64-simd.md.
    UNSPEC_FMLAL	; Used in aarch64-simd.md.
    UNSPEC_FMLSL	; Used in aarch64-simd.md.
    UNSPEC_FMLAL2	; Used in aarch64-simd.md.
    UNSPEC_FMLSL2	; Used in aarch64-simd.md.
    UNSPEC_ADR		; Used in aarch64-sve.md.
    UNSPEC_SEL		; Used in aarch64-sve.md.
    UNSPEC_BRKA		; Used in aarch64-sve.md.
    UNSPEC_BRKB		; Used in aarch64-sve.md.
    UNSPEC_BRKN		; Used in aarch64-sve.md.
    UNSPEC_BRKPA	; Used in aarch64-sve.md.
    UNSPEC_BRKPB	; Used in aarch64-sve.md.
    UNSPEC_PFIRST	; Used in aarch64-sve.md.
    UNSPEC_PNEXT	; Used in aarch64-sve.md.
    UNSPEC_CNTP		; Used in aarch64-sve.md.
    UNSPEC_SADDV	; Used in aarch64-sve.md.
    UNSPEC_UADDV	; Used in aarch64-sve.md.
    UNSPEC_ANDV		; Used in aarch64-sve.md.
    UNSPEC_IORV		; Used in aarch64-sve.md.
    UNSPEC_XORV		; Used in aarch64-sve.md.
    UNSPEC_ANDF		; Used in aarch64-sve.md.
    UNSPEC_IORF		; Used in aarch64-sve.md.
    UNSPEC_XORF		; Used in aarch64-sve.md.
    UNSPEC_REVB		; Used in aarch64-sve.md.
    UNSPEC_REVH		; Used in aarch64-sve.md.
    UNSPEC_REVW		; Used in aarch64-sve.md.
    UNSPEC_SMUL_HIGHPART ; Used in aarch64-sve.md.
    UNSPEC_UMUL_HIGHPART ; Used in aarch64-sve.md.
<<<<<<< HEAD
    UNSPEC_COND_ADD	; Used in aarch64-sve.md.
    UNSPEC_COND_SUB	; Used in aarch64-sve.md.
    UNSPEC_COND_MUL	; Used in aarch64-sve.md.
    UNSPEC_COND_DIV	; Used in aarch64-sve.md.
    UNSPEC_COND_MAX	; Used in aarch64-sve.md.
    UNSPEC_COND_MIN	; Used in aarch64-sve.md.
    UNSPEC_COND_FMLA	; Used in aarch64-sve.md.
    UNSPEC_COND_FMLS	; Used in aarch64-sve.md.
    UNSPEC_COND_FNMLA	; Used in aarch64-sve.md.
    UNSPEC_COND_FNMLS	; Used in aarch64-sve.md.
    UNSPEC_COND_LT	; Used in aarch64-sve.md.
    UNSPEC_COND_LE	; Used in aarch64-sve.md.
    UNSPEC_COND_EQ	; Used in aarch64-sve.md.
    UNSPEC_COND_NE	; Used in aarch64-sve.md.
    UNSPEC_COND_GE	; Used in aarch64-sve.md.
    UNSPEC_COND_GT	; Used in aarch64-sve.md.
    UNSPEC_LASTB	; Used in aarch64-sve.md.
=======
    UNSPEC_FMLA		; Used in aarch64-sve.md.
    UNSPEC_FMLS		; Used in aarch64-sve.md.
    UNSPEC_FEXPA	; Used in aarch64-sve.md.
    UNSPEC_FMMLA	; Used in aarch64-sve.md.
    UNSPEC_FTMAD	; Used in aarch64-sve.md.
    UNSPEC_FTSMUL	; Used in aarch64-sve.md.
    UNSPEC_FTSSEL	; Used in aarch64-sve.md.
    UNSPEC_SMATMUL	; Used in aarch64-sve.md.
    UNSPEC_UMATMUL	; Used in aarch64-sve.md.
    UNSPEC_USMATMUL	; Used in aarch64-sve.md.
    UNSPEC_TRN1Q	; Used in aarch64-sve.md.
    UNSPEC_TRN2Q	; Used in aarch64-sve.md.
    UNSPEC_UZP1Q	; Used in aarch64-sve.md.
    UNSPEC_UZP2Q	; Used in aarch64-sve.md.
    UNSPEC_ZIP1Q	; Used in aarch64-sve.md.
    UNSPEC_ZIP2Q	; Used in aarch64-sve.md.
    UNSPEC_COND_CMPEQ_WIDE ; Used in aarch64-sve.md.
    UNSPEC_COND_CMPGE_WIDE ; Used in aarch64-sve.md.
    UNSPEC_COND_CMPGT_WIDE ; Used in aarch64-sve.md.
    UNSPEC_COND_CMPHI_WIDE ; Used in aarch64-sve.md.
    UNSPEC_COND_CMPHS_WIDE ; Used in aarch64-sve.md.
    UNSPEC_COND_CMPLE_WIDE ; Used in aarch64-sve.md.
    UNSPEC_COND_CMPLO_WIDE ; Used in aarch64-sve.md.
    UNSPEC_COND_CMPLS_WIDE ; Used in aarch64-sve.md.
    UNSPEC_COND_CMPLT_WIDE ; Used in aarch64-sve.md.
    UNSPEC_COND_CMPNE_WIDE ; Used in aarch64-sve.md.
    UNSPEC_COND_FABS	; Used in aarch64-sve.md.
    UNSPEC_COND_FADD	; Used in aarch64-sve.md.
    UNSPEC_COND_FCADD90	; Used in aarch64-sve.md.
    UNSPEC_COND_FCADD270 ; Used in aarch64-sve.md.
    UNSPEC_COND_FCMEQ	; Used in aarch64-sve.md.
    UNSPEC_COND_FCMGE	; Used in aarch64-sve.md.
    UNSPEC_COND_FCMGT	; Used in aarch64-sve.md.
    UNSPEC_COND_FCMLA	; Used in aarch64-sve.md.
    UNSPEC_COND_FCMLA90	; Used in aarch64-sve.md.
    UNSPEC_COND_FCMLA180 ; Used in aarch64-sve.md.
    UNSPEC_COND_FCMLA270 ; Used in aarch64-sve.md.
    UNSPEC_COND_FCMLE	; Used in aarch64-sve.md.
    UNSPEC_COND_FCMLT	; Used in aarch64-sve.md.
    UNSPEC_COND_FCMNE	; Used in aarch64-sve.md.
    UNSPEC_COND_FCMUO	; Used in aarch64-sve.md.
    UNSPEC_COND_FCVT	; Used in aarch64-sve.md.
    UNSPEC_COND_FCVTZS	; Used in aarch64-sve.md.
    UNSPEC_COND_FCVTZU	; Used in aarch64-sve.md.
    UNSPEC_COND_FDIV	; Used in aarch64-sve.md.
    UNSPEC_COND_FMAX	; Used in aarch64-sve.md.
    UNSPEC_COND_FMAXNM	; Used in aarch64-sve.md.
    UNSPEC_COND_FMIN	; Used in aarch64-sve.md.
    UNSPEC_COND_FMINNM	; Used in aarch64-sve.md.
    UNSPEC_COND_FMLA	; Used in aarch64-sve.md.
    UNSPEC_COND_FMLS	; Used in aarch64-sve.md.
    UNSPEC_COND_FMUL	; Used in aarch64-sve.md.
    UNSPEC_COND_FMULX	; Used in aarch64-sve.md.
    UNSPEC_COND_FNEG	; Used in aarch64-sve.md.
    UNSPEC_COND_FNMLA	; Used in aarch64-sve.md.
    UNSPEC_COND_FNMLS	; Used in aarch64-sve.md.
    UNSPEC_COND_FRECPX	; Used in aarch64-sve.md.
    UNSPEC_COND_FRINTA	; Used in aarch64-sve.md.
    UNSPEC_COND_FRINTI	; Used in aarch64-sve.md.
    UNSPEC_COND_FRINTM	; Used in aarch64-sve.md.
    UNSPEC_COND_FRINTN	; Used in aarch64-sve.md.
    UNSPEC_COND_FRINTP	; Used in aarch64-sve.md.
    UNSPEC_COND_FRINTX	; Used in aarch64-sve.md.
    UNSPEC_COND_FRINTZ	; Used in aarch64-sve.md.
    UNSPEC_COND_FSCALE	; Used in aarch64-sve.md.
    UNSPEC_COND_FSQRT	; Used in aarch64-sve.md.
    UNSPEC_COND_FSUB	; Used in aarch64-sve.md.
    UNSPEC_COND_SCVTF	; Used in aarch64-sve.md.
    UNSPEC_COND_UCVTF	; Used in aarch64-sve.md.
    UNSPEC_LASTA	; Used in aarch64-sve.md.
    UNSPEC_LASTB	; Used in aarch64-sve.md.
    UNSPEC_ASHIFT_WIDE  ; Used in aarch64-sve.md.
    UNSPEC_ASHIFTRT_WIDE ; Used in aarch64-sve.md.
    UNSPEC_LSHIFTRT_WIDE ; Used in aarch64-sve.md.
    UNSPEC_LDFF1	; Used in aarch64-sve.md.
    UNSPEC_LDNF1	; Used in aarch64-sve.md.
>>>>>>> e2aa5677
    UNSPEC_FCADD90	; Used in aarch64-simd.md.
    UNSPEC_FCADD270	; Used in aarch64-simd.md.
    UNSPEC_FCMLA	; Used in aarch64-simd.md.
    UNSPEC_FCMLA90	; Used in aarch64-simd.md.
    UNSPEC_FCMLA180	; Used in aarch64-simd.md.
    UNSPEC_FCMLA270	; Used in aarch64-simd.md.
<<<<<<< HEAD
=======
    UNSPEC_ASRD		; Used in aarch64-sve.md.
    UNSPEC_ADCLB	; Used in aarch64-sve2.md.
    UNSPEC_ADCLT	; Used in aarch64-sve2.md.
    UNSPEC_ADDHNB	; Used in aarch64-sve2.md.
    UNSPEC_ADDHNT	; Used in aarch64-sve2.md.
    UNSPEC_BDEP		; Used in aarch64-sve2.md.
    UNSPEC_BEXT		; Used in aarch64-sve2.md.
    UNSPEC_BGRP		; Used in aarch64-sve2.md.
    UNSPEC_CADD270	; Used in aarch64-sve2.md.
    UNSPEC_CADD90	; Used in aarch64-sve2.md.
    UNSPEC_CDOT		; Used in aarch64-sve2.md.
    UNSPEC_CDOT180	; Used in aarch64-sve2.md.
    UNSPEC_CDOT270	; Used in aarch64-sve2.md.
    UNSPEC_CDOT90	; Used in aarch64-sve2.md.
    UNSPEC_CMLA		; Used in aarch64-sve2.md.
    UNSPEC_CMLA180	; Used in aarch64-sve2.md.
    UNSPEC_CMLA270	; Used in aarch64-sve2.md.
    UNSPEC_CMLA90	; Used in aarch64-sve2.md.
    UNSPEC_COND_FCVTLT	; Used in aarch64-sve2.md.
    UNSPEC_COND_FCVTNT	; Used in aarch64-sve2.md.
    UNSPEC_COND_FCVTX	; Used in aarch64-sve2.md.
    UNSPEC_COND_FCVTXNT	; Used in aarch64-sve2.md.
    UNSPEC_COND_FLOGB	; Used in aarch64-sve2.md.
    UNSPEC_EORBT	; Used in aarch64-sve2.md.
    UNSPEC_EORTB	; Used in aarch64-sve2.md.
    UNSPEC_FADDP	; Used in aarch64-sve2.md.
    UNSPEC_FMAXNMP	; Used in aarch64-sve2.md.
    UNSPEC_FMAXP	; Used in aarch64-sve2.md.
    UNSPEC_FMINNMP	; Used in aarch64-sve2.md.
    UNSPEC_FMINP	; Used in aarch64-sve2.md.
    UNSPEC_FMLALB	; Used in aarch64-sve2.md.
    UNSPEC_FMLALT	; Used in aarch64-sve2.md.
    UNSPEC_FMLSLB	; Used in aarch64-sve2.md.
    UNSPEC_FMLSLT	; Used in aarch64-sve2.md.
    UNSPEC_HISTCNT	; Used in aarch64-sve2.md.
    UNSPEC_HISTSEG	; Used in aarch64-sve2.md.
    UNSPEC_MATCH	; Used in aarch64-sve2.md.
    UNSPEC_NMATCH	; Used in aarch64-sve2.md.
    UNSPEC_PMULLB	; Used in aarch64-sve2.md.
    UNSPEC_PMULLB_PAIR	; Used in aarch64-sve2.md.
    UNSPEC_PMULLT	; Used in aarch64-sve2.md.
    UNSPEC_PMULLT_PAIR	; Used in aarch64-sve2.md.
    UNSPEC_RADDHNB	; Used in aarch64-sve2.md.
    UNSPEC_RADDHNT	; Used in aarch64-sve2.md.
    UNSPEC_RSHRNB	; Used in aarch64-sve2.md.
    UNSPEC_RSHRNT	; Used in aarch64-sve2.md.
    UNSPEC_RSUBHNB	; Used in aarch64-sve2.md.
    UNSPEC_RSUBHNT	; Used in aarch64-sve2.md.
    UNSPEC_SABDLB	; Used in aarch64-sve2.md.
    UNSPEC_SABDLT	; Used in aarch64-sve2.md.
    UNSPEC_SADDLB	; Used in aarch64-sve2.md.
    UNSPEC_SADDLBT	; Used in aarch64-sve2.md.
    UNSPEC_SADDLT	; Used in aarch64-sve2.md.
    UNSPEC_SADDWB	; Used in aarch64-sve2.md.
    UNSPEC_SADDWT	; Used in aarch64-sve2.md.
    UNSPEC_SBCLB	; Used in aarch64-sve2.md.
    UNSPEC_SBCLT	; Used in aarch64-sve2.md.
    UNSPEC_SHRNB	; Used in aarch64-sve2.md.
    UNSPEC_SHRNT	; Used in aarch64-sve2.md.
    UNSPEC_SLI		; Used in aarch64-sve2.md.
    UNSPEC_SMAXP	; Used in aarch64-sve2.md.
    UNSPEC_SMINP	; Used in aarch64-sve2.md.
    UNSPEC_SMULHRS	; Used in aarch64-sve2.md.
    UNSPEC_SMULHS	; Used in aarch64-sve2.md.
    UNSPEC_SMULLB	; Used in aarch64-sve2.md.
    UNSPEC_SMULLT	; Used in aarch64-sve2.md.
    UNSPEC_SQCADD270	; Used in aarch64-sve2.md.
    UNSPEC_SQCADD90	; Used in aarch64-sve2.md.
    UNSPEC_SQDMULLB	; Used in aarch64-sve2.md.
    UNSPEC_SQDMULLBT	; Used in aarch64-sve2.md.
    UNSPEC_SQDMULLT	; Used in aarch64-sve2.md.
    UNSPEC_SQRDCMLAH	; Used in aarch64-sve2.md.
    UNSPEC_SQRDCMLAH180	; Used in aarch64-sve2.md.
    UNSPEC_SQRDCMLAH270	; Used in aarch64-sve2.md.
    UNSPEC_SQRDCMLAH90	; Used in aarch64-sve2.md.
    UNSPEC_SQRSHRNB	; Used in aarch64-sve2.md.
    UNSPEC_SQRSHRNT	; Used in aarch64-sve2.md.
    UNSPEC_SQRSHRUNB	; Used in aarch64-sve2.md.
    UNSPEC_SQRSHRUNT	; Used in aarch64-sve2.md.
    UNSPEC_SQSHRNB	; Used in aarch64-sve2.md.
    UNSPEC_SQSHRNT	; Used in aarch64-sve2.md.
    UNSPEC_SQSHRUNB	; Used in aarch64-sve2.md.
    UNSPEC_SQSHRUNT	; Used in aarch64-sve2.md.
    UNSPEC_SQXTNB	; Used in aarch64-sve2.md.
    UNSPEC_SQXTNT	; Used in aarch64-sve2.md.
    UNSPEC_SQXTUNB	; Used in aarch64-sve2.md.
    UNSPEC_SQXTUNT	; Used in aarch64-sve2.md.
    UNSPEC_SRI		; Used in aarch64-sve2.md.
    UNSPEC_SSHLLB	; Used in aarch64-sve2.md.
    UNSPEC_SSHLLT	; Used in aarch64-sve2.md.
    UNSPEC_SSUBLB	; Used in aarch64-sve2.md.
    UNSPEC_SSUBLBT	; Used in aarch64-sve2.md.
    UNSPEC_SSUBLT	; Used in aarch64-sve2.md.
    UNSPEC_SSUBLTB	; Used in aarch64-sve2.md.
    UNSPEC_SSUBWB	; Used in aarch64-sve2.md.
    UNSPEC_SSUBWT	; Used in aarch64-sve2.md.
    UNSPEC_SUBHNB	; Used in aarch64-sve2.md.
    UNSPEC_SUBHNT	; Used in aarch64-sve2.md.
    UNSPEC_TBL2		; Used in aarch64-sve2.md.
    UNSPEC_UABDLB	; Used in aarch64-sve2.md.
    UNSPEC_UABDLT	; Used in aarch64-sve2.md.
    UNSPEC_UADDLB	; Used in aarch64-sve2.md.
    UNSPEC_UADDLT	; Used in aarch64-sve2.md.
    UNSPEC_UADDWB	; Used in aarch64-sve2.md.
    UNSPEC_UADDWT	; Used in aarch64-sve2.md.
    UNSPEC_UMAXP	; Used in aarch64-sve2.md.
    UNSPEC_UMINP	; Used in aarch64-sve2.md.
    UNSPEC_UMULHRS	; Used in aarch64-sve2.md.
    UNSPEC_UMULHS	; Used in aarch64-sve2.md.
    UNSPEC_UMULLB	; Used in aarch64-sve2.md.
    UNSPEC_UMULLT	; Used in aarch64-sve2.md.
    UNSPEC_UQRSHRNB	; Used in aarch64-sve2.md.
    UNSPEC_UQRSHRNT	; Used in aarch64-sve2.md.
    UNSPEC_UQSHRNB	; Used in aarch64-sve2.md.
    UNSPEC_UQSHRNT	; Used in aarch64-sve2.md.
    UNSPEC_UQXTNB	; Used in aarch64-sve2.md.
    UNSPEC_UQXTNT	; Used in aarch64-sve2.md.
    UNSPEC_USHLLB	; Used in aarch64-sve2.md.
    UNSPEC_USHLLT	; Used in aarch64-sve2.md.
    UNSPEC_USUBLB	; Used in aarch64-sve2.md.
    UNSPEC_USUBLT	; Used in aarch64-sve2.md.
    UNSPEC_USUBWB	; Used in aarch64-sve2.md.
    UNSPEC_USUBWT	; Used in aarch64-sve2.md.
    UNSPEC_USDOT	; Used in aarch64-simd.md.
    UNSPEC_SUDOT	; Used in aarch64-simd.md.
    UNSPEC_BFDOT	; Used in aarch64-simd.md.
    UNSPEC_BFMLALB	; Used in aarch64-sve.md.
    UNSPEC_BFMLALT	; Used in aarch64-sve.md.
    UNSPEC_BFMMLA	; Used in aarch64-sve.md.
    UNSPEC_BFCVTN      ; Used in aarch64-simd.md.
    UNSPEC_BFCVTN2     ; Used in aarch64-simd.md.
    UNSPEC_BFCVT       ; Used in aarch64-simd.md.
>>>>>>> e2aa5677
])

;; ------------------------------------------------------------------
;; Unspec enumerations for Atomics.  They are here so that they can be
;; used in the int_iterators for atomic operations.
;; ------------------------------------------------------------------

(define_c_enum "unspecv"
 [
    UNSPECV_LX			; Represent a load-exclusive.
    UNSPECV_SX			; Represent a store-exclusive.
    UNSPECV_LDA			; Represent an atomic load or load-acquire.
    UNSPECV_STL			; Represent an atomic store or store-release.
    UNSPECV_ATOMIC_CMPSW	; Represent an atomic compare swap.
    UNSPECV_ATOMIC_EXCHG	; Represent an atomic exchange.
    UNSPECV_ATOMIC_CAS		; Represent an atomic CAS.
    UNSPECV_ATOMIC_SWP		; Represent an atomic SWP.
    UNSPECV_ATOMIC_OP		; Represent an atomic operation.
    UNSPECV_ATOMIC_LDOP_OR	; Represent an atomic load-or
    UNSPECV_ATOMIC_LDOP_BIC	; Represent an atomic load-bic
    UNSPECV_ATOMIC_LDOP_XOR	; Represent an atomic load-xor
    UNSPECV_ATOMIC_LDOP_PLUS	; Represent an atomic load-add
])

;; -------------------------------------------------------------------
;; Mode attributes
;; -------------------------------------------------------------------

;; "e" for signaling operations, "" for quiet operations.
(define_mode_attr e [(CCFP "") (CCFPE "e")])

;; In GPI templates, a string like "%<w>0" will expand to "%w0" in the
;; 32-bit version and "%x0" in the 64-bit version.
(define_mode_attr w [(QI "w") (HI "w") (SI "w") (DI "x") (SF "s") (DF "d")])

;; The size of access, in bytes.
(define_mode_attr ldst_sz [(SI "4") (DI "8")])
;; Likewise for load/store pair.
(define_mode_attr ldpstp_sz [(SI "8") (DI "16")])

;; For inequal width int to float conversion
(define_mode_attr w1 [(HF "w") (SF "w") (DF "x")])
(define_mode_attr w2 [(HF "x") (SF "x") (DF "w")])

;; For width of fp registers in fcvt instruction
(define_mode_attr fpw [(DI "s") (SI "d")])

(define_mode_attr short_mask [(HI "65535") (QI "255")])

;; For constraints used in scalar immediate vector moves
(define_mode_attr hq [(HI "h") (QI "q")])

;; For doubling width of an integer mode
(define_mode_attr DWI [(QI "HI") (HI "SI") (SI "DI") (DI "TI")])

(define_mode_attr fcvt_change_mode [(SI "df") (DI "sf")])

(define_mode_attr FCVT_CHANGE_MODE [(SI "DF") (DI "SF")])

;; For scalar usage of vector/FP registers
(define_mode_attr v [(QI "b") (HI "h") (SI "s") (DI "d")
		    (HF  "h") (SF "s") (DF "d")
		    (V8QI "") (V16QI "")
		    (V4HI "") (V8HI "")
		    (V2SI "") (V4SI  "")
		    (V2DI "") (V2SF "")
		    (V4SF "") (V4HF "")
		    (V8HF "") (V2DF "")])

;; For scalar usage of vector/FP registers, narrowing
(define_mode_attr vn2 [(QI "") (HI "b") (SI "h") (DI "s")
		    (V8QI "") (V16QI "")
		    (V4HI "") (V8HI "")
		    (V2SI "") (V4SI  "")
		    (V2DI "") (V2SF "")
		    (V4SF "") (V2DF "")])

;; For scalar usage of vector/FP registers, widening
(define_mode_attr vw2 [(DI "") (QI "h") (HI "s") (SI "d")
		    (V8QI "") (V16QI "")
		    (V4HI "") (V8HI "")
		    (V2SI "") (V4SI  "")
		    (V2DI "") (V2SF "")
		    (V4SF "") (V2DF "")])

;; Register Type Name and Vector Arrangement Specifier for when
;; we are doing scalar for DI and SIMD for SI (ignoring all but
;; lane 0).
(define_mode_attr rtn [(DI "d") (SI "")])
(define_mode_attr vas [(DI "") (SI ".2s")])

;; Map a vector to the number of units in it, if the size of the mode
;; is constant.
(define_mode_attr nunits [(V8QI "8") (V16QI "16")
			  (V4HI "4") (V8HI "8")
			  (V2SI "2") (V4SI "4")
				     (V2DI "2")
			  (V4HF "4") (V8HF "8")
			  (V4BF "4") (V8BF "8")
			  (V2SF "2") (V4SF "4")
			  (V1DF "1") (V2DF "2")
			  (DI "1") (DF "1")])

;; Map a mode to the number of bits in it, if the size of the mode
;; is constant.
(define_mode_attr bitsize [(V8QI "64") (V16QI "128")
			   (V4HI "64") (V8HI "128")
			   (V2SI "64") (V4SI "128")
				       (V2DI "128")])

;; Map a floating point or integer mode to the appropriate register name prefix
(define_mode_attr s [(HF "h") (SF "s") (DF "d") (SI "s") (DI "d")])

;; Give the length suffix letter for a sign- or zero-extension.
(define_mode_attr size [(QI "b") (HI "h") (SI "w")])

;; Give the number of bits in the mode
(define_mode_attr sizen [(QI "8") (HI "16") (SI "32") (DI "64")])

;; Give the ordinal of the MSB in the mode
(define_mode_attr sizem1 [(QI "#7") (HI "#15") (SI "#31") (DI "#63")
			  (HF "#15") (SF "#31") (DF "#63")])

;; The number of bits in a vector element, or controlled by a predicate
;; element.
(define_mode_attr elem_bits [(VNx16BI "8") (VNx8BI "16")
			     (VNx4BI "32") (VNx2BI "64")
			     (VNx16QI "8") (VNx8HI "16")
			     (VNx4SI "32") (VNx2DI "64")
			     (VNx8HF "16") (VNx4SF "32") (VNx2DF "64")])

;; Attribute to describe constants acceptable in logical operations
(define_mode_attr lconst [(SI "K") (DI "L")])

;; Attribute to describe constants acceptable in logical and operations
(define_mode_attr lconst2 [(SI "UsO") (DI "UsP")])

;; Map a mode to a specific constraint character.
(define_mode_attr cmode [(QI "q") (HI "h") (SI "s") (DI "d")])

;; Map modes to Usg and Usj constraints for SISD right shifts
(define_mode_attr cmode_simd [(SI "g") (DI "j")])

(define_mode_attr Vtype [(V8QI "8b") (V16QI "16b")
			 (V4HI "4h") (V8HI  "8h")
			 (V4BF "4h") (V8BF  "8h")
                         (V2SI "2s") (V4SI  "4s")
                         (DI   "1d") (DF    "1d")
                         (V2DI "2d") (V2SF "2s")
			 (V4SF "4s") (V2DF "2d")
			 (V4HF "4h") (V8HF "8h")])

;; Map mode to type used in widening multiplies.
(define_mode_attr Vcondtype [(V4HI "4h") (V8HI "4h") (V2SI "2s") (V4SI "2s")])

;; Map lane mode to name
(define_mode_attr Qlane [(V4HI "_v4hi") (V8HI  "q_v4hi")
			 (V2SI "_v2si") (V4SI  "q_v2si")])

(define_mode_attr Vrevsuff [(V4HI "16") (V8HI "16") (V2SI "32")
                            (V4SI "32") (V2DI "64")])

(define_mode_attr Vmtype [(V8QI ".8b") (V16QI ".16b")
			 (V4HI ".4h") (V8HI  ".8h")
			 (V2SI ".2s") (V4SI  ".4s")
			 (V2DI ".2d") (V4HF ".4h")
			 (V8HF ".8h") (V4BF ".4h")
			 (V8BF ".8h") (V2SF ".2s")
			 (V4SF ".4s") (V2DF ".2d")
			 (DI   "")    (SI   "")
			 (HI   "")    (QI   "")
			 (TI   "")    (HF   "")
			 (SF   "")    (DF   "")])

;; Register suffix narrowed modes for VQN.
(define_mode_attr Vmntype [(V8HI ".8b") (V4SI ".4h")
			   (V2DI ".2s")
			   (DI   "")    (SI   "")
			   (HI   "")])

;; Mode-to-individual element type mapping.
(define_mode_attr Vetype [(V8QI "b") (V16QI "b")
			  (V4HI "h") (V8HI  "h")
			  (V2SI "s") (V4SI  "s")
			  (V2DI "d")
			  (V4HF "h") (V8HF  "h")
			  (V2SF "s") (V4SF  "s")
			  (V2DF "d")
			  (VNx16BI "b") (VNx8BI "h") (VNx4BI "s") (VNx2BI "d")
			  (VNx16QI "b") (VNx8QI "b") (VNx4QI "b") (VNx2QI "b")
			  (VNx8HI "h") (VNx4HI "h") (VNx2HI "h")
			  (VNx8HF "h") (VNx4HF "h") (VNx2HF "h")
			  (VNx8BF "h")
			  (VNx4SI "s") (VNx2SI "s")
			  (VNx4SF "s") (VNx2SF "s")
			  (VNx2DI "d")
			  (VNx2DF "d")
			  (BF "h") (V4BF "h") (V8BF "h")
			  (HF "h")
			  (SF "s") (DF "d")
			  (QI "b") (HI "h")
			  (SI "s") (DI "d")])

;; Like Vetype, but map to types that are a quarter of the element size.
(define_mode_attr Vetype_fourth [(VNx4SI "b") (VNx2DI "h")])

;; Equivalent of "size" for a vector element.
(define_mode_attr Vesize [(VNx16QI "b") (VNx8QI "b") (VNx4QI "b") (VNx2QI "b")
			  (VNx8HI "h") (VNx4HI "h") (VNx2HI "h")
			  (VNx8HF "h") (VNx4HF "h") (VNx2HF "h")
			  (VNx8BF "h")
			  (VNx4SI "w") (VNx2SI "w")
			  (VNx4SF "w") (VNx2SF "w")
			  (VNx2DI "d")
			  (VNx2DF "d")
			  (VNx32QI "b") (VNx48QI "b") (VNx64QI "b")
			  (VNx16HI "h") (VNx24HI "h") (VNx32HI "h")
			  (VNx16HF "h") (VNx24HF "h") (VNx32HF "h")
			  (VNx16BF "h") (VNx24BF "h") (VNx32BF "h")
			  (VNx8SI  "w") (VNx12SI "w") (VNx16SI "w")
			  (VNx8SF  "w") (VNx12SF "w") (VNx16SF "w")
			  (VNx4DI  "d") (VNx6DI  "d") (VNx8DI  "d")
			  (VNx4DF  "d") (VNx6DF  "d") (VNx8DF  "d")])

;; The Z register suffix for an SVE mode's element container, i.e. the
;; Vetype of full SVE modes that have the same number of elements.
(define_mode_attr Vctype [(VNx16QI "b") (VNx8QI "h") (VNx4QI "s") (VNx2QI "d")
			  (VNx8HI "h") (VNx4HI "s") (VNx2HI "d")
			  (VNx8HF "h") (VNx4HF "s") (VNx2HF "d")
			  (VNx8BF "h")
			  (VNx4SI "s") (VNx2SI "d")
			  (VNx4SF "s") (VNx2SF "d")
			  (VNx2DI "d")
			  (VNx2DF "d")])

;; Vetype is used everywhere in scheduling type and assembly output,
;; sometimes they are not the same, for example HF modes on some
;; instructions.  stype is defined to represent scheduling type
;; more accurately.
(define_mode_attr stype [(V8QI "b") (V16QI "b") (V4HI "s") (V8HI "s")
			 (V2SI "s") (V4SI "s") (V2DI "d") (V4HF "s")
			 (V8HF "s") (V2SF "s") (V4SF "s") (V2DF "d")
			 (HF "s") (SF "s") (DF "d") (QI "b") (HI "s")
			 (SI "s") (DI "d")])

;; Mode-to-bitwise operation type mapping.
(define_mode_attr Vbtype [(V8QI "8b")  (V16QI "16b")
			  (V4HI "8b") (V8HI  "16b")
			  (V2SI "8b") (V4SI  "16b")
			  (V2DI "16b") (V4HF "8b")
			  (V8HF "16b") (V2SF  "8b")
			  (V4SF "16b") (V2DF  "16b")
			  (DI   "8b")  (DF    "8b")
			  (SI   "8b")  (SF    "8b")
			  (V4BF "8b")  (V8BF  "16b")])

;; Define element mode for each vector mode.
(define_mode_attr VEL [(V8QI  "QI") (V16QI "QI")
		       (V4HI "HI") (V8HI  "HI")
		       (V2SI "SI") (V4SI  "SI")
		       (DI   "DI") (V2DI  "DI")
		       (V4HF "HF") (V8HF  "HF")
		       (V2SF "SF") (V4SF  "SF")
		       (DF   "DF") (V2DF  "DF")
		       (SI   "SI") (HI    "HI")
		       (QI   "QI")
		       (V4BF "BF") (V8BF "BF")
		       (VNx16QI "QI") (VNx8QI "QI") (VNx4QI "QI") (VNx2QI "QI")
		       (VNx8HI "HI") (VNx4HI "HI") (VNx2HI "HI")
		       (VNx8HF "HF") (VNx4HF "HF") (VNx2HF "HF")
		       (VNx8BF "BF")
		       (VNx4SI "SI") (VNx2SI "SI")
		       (VNx4SF "SF") (VNx2SF "SF")
		       (VNx2DI "DI")
		       (VNx2DF "DF")])

;; Define element mode for each vector mode (lower case).
(define_mode_attr Vel [(V8QI "qi") (V16QI "qi")
		       (V4HI "hi") (V8HI "hi")
		       (V2SI "si") (V4SI "si")
		       (DI   "di") (V2DI "di")
		       (V4HF "hf") (V8HF "hf")
		       (V2SF "sf") (V4SF "sf")
		       (V2DF "df") (DF   "df")
		       (SI   "si") (HI   "hi")
		       (QI   "qi")
		       (V4BF "bf") (V8BF "bf")
		       (VNx16QI "qi") (VNx8QI "qi") (VNx4QI "qi") (VNx2QI "qi")
		       (VNx8HI "hi") (VNx4HI "hi") (VNx2HI "hi")
		       (VNx8HF "hf") (VNx4HF "hf") (VNx2HF "hf")
		       (VNx8BF "bf")
		       (VNx4SI "si") (VNx2SI "si")
		       (VNx4SF "sf") (VNx2SF "sf")
		       (VNx2DI "di")
		       (VNx2DF "df")])

;; Element mode with floating-point values replaced by like-sized integers.
(define_mode_attr VEL_INT [(VNx16QI "QI")
			   (VNx8HI  "HI") (VNx8HF "HI") (VNx8BF "HI")
			   (VNx4SI  "SI") (VNx4SF "SI")
			   (VNx2DI  "DI") (VNx2DF "DI")])

;; Gives the mode of the 128-bit lowpart of an SVE vector.
(define_mode_attr V128 [(VNx16QI "V16QI")
			(VNx8HI  "V8HI") (VNx8HF "V8HF") (VNx8BF "V8BF")
			(VNx4SI  "V4SI") (VNx4SF "V4SF")
			(VNx2DI  "V2DI") (VNx2DF "V2DF")])

;; ...and again in lower case.
(define_mode_attr v128 [(VNx16QI "v16qi")
			(VNx8HI  "v8hi") (VNx8HF "v8hf") (VNx8BF "v8bf")
			(VNx4SI  "v4si") (VNx4SF "v4sf")
			(VNx2DI  "v2di") (VNx2DF "v2df")])

;; 64-bit container modes the inner or scalar source mode.
(define_mode_attr VCOND [(HI "V4HI") (SI "V2SI")
			 (V4HI "V4HI") (V8HI "V4HI")
			 (V2SI "V2SI") (V4SI "V2SI")
			 (DI   "DI") (V2DI "DI")
			 (V2SF "V2SF") (V4SF "V2SF")
			 (V2DF "DF")])

;; 128-bit container modes the inner or scalar source mode.
(define_mode_attr VCONQ [(V8QI "V16QI") (V16QI "V16QI")
			 (V4HI "V8HI") (V8HI "V8HI")
			 (V2SI "V4SI") (V4SI "V4SI")
			 (DI   "V2DI") (V2DI "V2DI")
			 (V4HF "V8HF") (V8HF "V8HF")
			 (V2SF "V2SF") (V4SF "V4SF")
			 (V2DF "V2DF") (SI   "V4SI")
			 (HI   "V8HI") (QI   "V16QI")])

;; Half modes of all vector modes.
(define_mode_attr VHALF [(V8QI "V4QI")  (V16QI "V8QI")
			 (V4HI "V2HI")  (V8HI  "V4HI")
			 (V2SI "SI")    (V4SI  "V2SI")
			 (V2DI "DI")    (V2SF  "SF")
			 (V4SF "V2SF")  (V4HF "V2HF")
			 (V8HF "V4HF")  (V2DF  "DF")
			 (V8BF "V4BF")])

;; Half modes of all vector modes, in lower-case.
(define_mode_attr Vhalf [(V8QI "v4qi")  (V16QI "v8qi")
			 (V4HI "v2hi")  (V8HI  "v4hi")
			 (V8HF  "v4hf") (V8BF  "v4bf")
			 (V2SI "si")    (V4SI  "v2si")
			 (V2DI "di")    (V2SF  "sf")
			 (V4SF "v2sf")  (V2DF  "df")])

;; Double modes of vector modes.
(define_mode_attr VDBL [(V8QI "V16QI") (V4HI "V8HI")
			(V4HF "V8HF")  (V4BF "V8BF")
			(V2SI "V4SI")  (V2SF "V4SF")
			(SI   "V2SI")  (DI   "V2DI")
			(DF   "V2DF")])

;; Register suffix for double-length mode.
(define_mode_attr Vdtype [(V4HF "8h") (V2SF "4s")])

;; Double modes of vector modes (lower case).
(define_mode_attr Vdbl [(V8QI "v16qi") (V4HI "v8hi")
			(V4HF "v8hf")  (V4BF "v8bf")
			(V2SI "v4si")  (V2SF "v4sf")
			(SI   "v2si")  (DI   "v2di")
			(DF   "v2df")])

;; Modes with double-width elements.
(define_mode_attr VDBLW [(V8QI "V4HI") (V16QI "V8HI")
                  (V4HI "V2SI") (V8HI "V4SI")
                  (V2SI "DI")   (V4SI "V2DI")])

;; Narrowed modes for VDN.
(define_mode_attr VNARROWD [(V4HI "V8QI") (V2SI "V4HI")
			    (DI   "V2SI")])

;; Narrowed double-modes for VQN (Used for XTN).
(define_mode_attr VNARROWQ [(V8HI "V8QI") (V4SI "V4HI")
			    (V2DI "V2SI")
			    (DI	  "SI")	  (SI	"HI")
			    (HI	  "QI")])
(define_mode_attr Vnarrowq [(V8HI "v8qi") (V4SI "v4hi")
			    (V2DI "v2si")])

;; Narrowed quad-modes for VQN (Used for XTN2).
(define_mode_attr VNARROWQ2 [(V8HI "V16QI") (V4SI "V8HI")
			     (V2DI "V4SI")])

;; Narrowed modes of vector modes.
(define_mode_attr VNARROW [(VNx8HI "VNx16QI")
			   (VNx4SI "VNx8HI") (VNx4SF "VNx8HF")
			   (VNx2DI "VNx4SI") (VNx2DF "VNx4SF")])

;; Register suffix narrowed modes for VQN.
(define_mode_attr Vntype [(V8HI "8b") (V4SI "4h")
			  (V2DI "2s")])

;; Register suffix narrowed modes for VQN.
(define_mode_attr V2ntype [(V8HI "16b") (V4SI "8h")
			   (V2DI "4s")])

;; Widened modes of vector modes.
(define_mode_attr VWIDE [(V8QI  "V8HI")  (V4HI  "V4SI")
			 (V2SI  "V2DI")  (V16QI "V8HI")
			 (V8HI  "V4SI")  (V4SI  "V2DI")
			 (HI    "SI")    (SI    "DI")
			 (V8HF  "V4SF")  (V4SF  "V2DF")
			 (V4HF  "V4SF")  (V2SF  "V2DF")
			 (VNx8HF  "VNx4SF") (VNx4SF "VNx2DF")
			 (VNx16QI "VNx8HI") (VNx8HI "VNx4SI")
			 (VNx4SI  "VNx2DI")
			 (VNx16BI "VNx8BI") (VNx8BI "VNx4BI")
			 (VNx4BI  "VNx2BI")])

;; Predicate mode associated with VWIDE.
(define_mode_attr VWIDE_PRED [(VNx8HF "VNx4BI") (VNx4SF "VNx2BI")])

;; Widened modes of vector modes, lowercase
(define_mode_attr Vwide [(V2SF "v2df") (V4HF "v4sf")
			 (VNx16QI "vnx8hi") (VNx8HI "vnx4si")
			 (VNx4SI  "vnx2di")
			 (VNx8HF  "vnx4sf") (VNx4SF "vnx2df")
			 (VNx16BI "vnx8bi") (VNx8BI "vnx4bi")
			 (VNx4BI  "vnx2bi")])

;; Widened mode register suffixes for VD_BHSI/VQW/VQ_HSF.
(define_mode_attr Vwtype [(V8QI "8h") (V4HI "4s")
			  (V2SI "2d") (V16QI "8h") 
			  (V8HI "4s") (V4SI "2d")
			  (V8HF "4s") (V4SF "2d")])

;; SVE vector after narrowing.
(define_mode_attr Ventype [(VNx8HI "b")
			   (VNx4SI "h") (VNx4SF "h")
			   (VNx2DI "s") (VNx2DF "s")])

;; SVE vector after widening.
(define_mode_attr Vewtype [(VNx16QI "h")
			   (VNx8HI  "s") (VNx8HF "s")
			   (VNx4SI  "d") (VNx4SF "d")
			   (VNx2DI  "q")])

;; Widened mode register suffixes for VDW/VQW.
(define_mode_attr Vmwtype [(V8QI ".8h") (V4HI ".4s")
			   (V2SI ".2d") (V16QI ".8h") 
			   (V8HI ".4s") (V4SI ".2d")
			   (V4HF ".4s") (V2SF ".2d")
			   (SI   "")    (HI   "")])

;; Lower part register suffixes for VQW/VQ_HSF.
(define_mode_attr Vhalftype [(V16QI "8b") (V8HI "4h")
			     (V4SI "2s") (V8HF "4h")
			     (V4SF "2s")])

;; Define corresponding core/FP element mode for each vector mode.
(define_mode_attr vw [(V8QI "w") (V16QI "w")
		      (V4HI "w") (V8HI "w")
		      (V2SI "w") (V4SI "w")
		      (DI   "x") (V2DI "x")
		      (V2SF "s") (V4SF "s")
		      (V2DF "d")])

;; Corresponding core element mode for each vector mode.  This is a
;; variation on <vw> mapping FP modes to GP regs.
(define_mode_attr vwcore [(V8QI "w") (V16QI "w")
			  (V4HI "w") (V8HI "w")
			  (V2SI "w") (V4SI "w")
			  (DI   "x") (V2DI "x")
			  (V4HF "w") (V8HF "w")
			  (V2SF "w") (V4SF "w")
			  (V2DF "x")
			  (VNx16QI "w") (VNx8QI "w") (VNx4QI "w") (VNx2QI "w")
			  (VNx8HI "w") (VNx4HI "w") (VNx2HI "w")
			  (VNx8HF "w") (VNx4HF "w") (VNx2HF "w")
			  (VNx8BF "w")
			  (VNx4SI "w") (VNx2SI "w")
			  (VNx4SF "w") (VNx2SF "w")
			  (VNx2DI "x")
			  (VNx2DF "x")])

;; Like vwcore, but for the container mode rather than the element mode.
(define_mode_attr vccore [(VNx16QI "w") (VNx8QI "w") (VNx4QI "w") (VNx2QI "x")
			  (VNx8HI "w") (VNx4HI "w") (VNx2HI "x")
			  (VNx4SI "w") (VNx2SI "x")
			  (VNx2DI "x")])

;; Double vector types for ALLX.
(define_mode_attr Vallxd [(QI "8b") (HI "4h") (SI "2s")])

;; Mode with floating-point values replaced by like-sized integers.
(define_mode_attr V_INT_EQUIV [(V8QI "V8QI") (V16QI "V16QI")
			       (V4HI "V4HI") (V8HI  "V8HI")
			       (V2SI "V2SI") (V4SI  "V4SI")
			       (DI   "DI")   (V2DI  "V2DI")
			       (V4HF "V4HI") (V8HF  "V8HI")
			       (V4BF "V4HI") (V8BF  "V8HI")
			       (V2SF "V2SI") (V4SF  "V4SI")
			       (DF   "DI")   (V2DF  "V2DI")
			       (SF   "SI")   (SI    "SI")
			       (HF    "HI")
			       (VNx16QI "VNx16QI")
			       (VNx8HI  "VNx8HI") (VNx8HF "VNx8HI")
			       (VNx8BF  "VNx8HI")
			       (VNx4SI  "VNx4SI") (VNx4SF "VNx4SI")
			       (VNx2DI  "VNx2DI") (VNx2DF "VNx2DI")
])

;; Lower case mode with floating-point values replaced by like-sized integers.
(define_mode_attr v_int_equiv [(V8QI "v8qi") (V16QI "v16qi")
			       (V4HI "v4hi") (V8HI  "v8hi")
			       (V2SI "v2si") (V4SI  "v4si")
			       (DI   "di")   (V2DI  "v2di")
			       (V4HF "v4hi") (V8HF  "v8hi")
			       (V4BF "v4hi") (V8BF  "v8hi")
			       (V2SF "v2si") (V4SF  "v4si")
			       (DF   "di")   (V2DF  "v2di")
			       (SF   "si")
			       (VNx16QI "vnx16qi")
			       (VNx8HI  "vnx8hi") (VNx8HF "vnx8hi")
			       (VNx8BF  "vnx8hi")
			       (VNx4SI  "vnx4si") (VNx4SF "vnx4si")
			       (VNx2DI  "vnx2di") (VNx2DF "vnx2di")
])

;; Floating-point equivalent of selected modes.
(define_mode_attr V_FP_EQUIV [(VNx8HI "VNx8HF") (VNx8HF "VNx8HF")
			      (VNx8BF "VNx8HF")
			      (VNx4SI "VNx4SF") (VNx4SF "VNx4SF")
			      (VNx2DI "VNx2DF") (VNx2DF "VNx2DF")])
(define_mode_attr v_fp_equiv [(VNx8HI "vnx8hf") (VNx8HF "vnx8hf")
			      (VNx8BF "vnx8hf")
			      (VNx4SI "vnx4sf") (VNx4SF "vnx4sf")
			      (VNx2DI "vnx2df") (VNx2DF "vnx2df")])

;; Maps full and partial vector modes of any element type to a full-vector
;; integer mode with the same number of units.
(define_mode_attr V_INT_CONTAINER [(VNx16QI "VNx16QI") (VNx8QI "VNx8HI")
				   (VNx4QI "VNx4SI") (VNx2QI "VNx2DI")
				   (VNx8HI "VNx8HI") (VNx4HI "VNx4SI")
				   (VNx2HI "VNx2DI")
				   (VNx4SI "VNx4SI") (VNx2SI "VNx2DI")
				   (VNx2DI "VNx2DI")
				   (VNx8HF "VNx8HI") (VNx4HF "VNx4SI")
				   (VNx2HF "VNx2DI")
				   (VNx4SF "VNx4SI") (VNx2SF "VNx2DI")
				   (VNx2DF "VNx2DI")])

;; Lower-case version of V_INT_CONTAINER.
(define_mode_attr v_int_container [(VNx16QI "vnx16qi") (VNx8QI "vnx8hi")
				   (VNx4QI "vnx4si") (VNx2QI "vnx2di")
				   (VNx8HI "vnx8hi") (VNx4HI "vnx4si")
				   (VNx2HI "vnx2di")
				   (VNx4SI "vnx4si") (VNx2SI "vnx2di")
				   (VNx2DI "vnx2di")
				   (VNx8HF "vnx8hi") (VNx4HF "vnx4si")
				   (VNx2HF "vnx2di")
				   (VNx4SF "vnx4si") (VNx2SF "vnx2di")
				   (VNx2DF "vnx2di")])

;; Mode for vector conditional operations where the comparison has
;; different type from the lhs.
(define_mode_attr V_cmp_mixed [(V2SI "V2SF") (V4SI "V4SF")
			       (V2DI "V2DF") (V2SF "V2SI")
			       (V4SF "V4SI") (V2DF "V2DI")])

(define_mode_attr v_cmp_mixed [(V2SI "v2sf") (V4SI "v4sf")
			       (V2DI "v2df") (V2SF "v2si")
			       (V4SF "v4si") (V2DF "v2di")])

;; Lower case element modes (as used in shift immediate patterns).
(define_mode_attr ve_mode [(V8QI "qi") (V16QI "qi")
			   (V4HI "hi") (V8HI  "hi")
			   (V2SI "si") (V4SI  "si")
			   (DI   "di") (V2DI  "di")
			   (QI   "qi") (HI    "hi")
			   (SI   "si")])

;; Vm for lane instructions is restricted to FP_LO_REGS.
(define_mode_attr vwx [(V4HI "x") (V8HI "x") (HI "x")
		       (V2SI "w") (V4SI "w") (SI "w")])

(define_mode_attr Vendreg [(OI "T") (CI "U") (XI "V")])

;; This is both the number of Q-Registers needed to hold the corresponding
;; opaque large integer mode, and the number of elements touched by the
;; ld..._lane and st..._lane operations.
(define_mode_attr nregs [(OI "2") (CI "3") (XI "4")])

;; Mode for atomic operation suffixes
(define_mode_attr atomic_sfx
  [(QI "b") (HI "h") (SI "") (DI "")])

(define_mode_attr fcvt_target [(V2DF "v2di") (V4SF "v4si") (V2SF "v2si")
			       (V2DI "v2df") (V4SI "v4sf") (V2SI "v2sf")
			       (SF "si") (DF "di") (SI "sf") (DI "df")
			       (V4HF "v4hi") (V8HF "v8hi") (V4HI "v4hf")
			       (V8HI "v8hf") (HF "hi") (HI "hf")])
(define_mode_attr FCVT_TARGET [(V2DF "V2DI") (V4SF "V4SI") (V2SF "V2SI")
			       (V2DI "V2DF") (V4SI "V4SF") (V2SI "V2SF")
			       (SF "SI") (DF "DI") (SI "SF") (DI "DF")
			       (V4HF "V4HI") (V8HF "V8HI") (V4HI "V4HF")
			       (V8HI "V8HF") (HF "HI") (HI "HF")])


;; for the inequal width integer to fp conversions
(define_mode_attr fcvt_iesize [(HF "di") (SF "di") (DF "si")])
(define_mode_attr FCVT_IESIZE [(HF "DI") (SF "DI") (DF "SI")])

(define_mode_attr VSWAP_WIDTH [(V8QI "V16QI") (V16QI "V8QI")
				(V4HI "V8HI") (V8HI  "V4HI")
				(V8BF "V4BF") (V4BF  "V8BF")
				(V2SI "V4SI") (V4SI  "V2SI")
				(DI   "V2DI") (V2DI  "DI")
				(V2SF "V4SF") (V4SF  "V2SF")
				(V4HF "V8HF") (V8HF  "V4HF")
				(DF   "V2DF") (V2DF  "DF")])

(define_mode_attr vswap_width_name [(V8QI "to_128") (V16QI "to_64")
				    (V4HI "to_128") (V8HI  "to_64")
				    (V2SI "to_128") (V4SI  "to_64")
				    (DI   "to_128") (V2DI  "to_64")
				    (V4HF "to_128") (V8HF  "to_64")
				    (V2SF "to_128") (V4SF  "to_64")
				    (V4BF "to_128") (V8BF  "to_64")
				    (DF   "to_128") (V2DF  "to_64")])

;; For certain vector-by-element multiplication instructions we must
;; constrain the 16-bit cases to use only V0-V15.  This is covered by
;; the 'x' constraint.  All other modes may use the 'w' constraint.
(define_mode_attr h_con [(V2SI "w") (V4SI "w")
			 (V4HI "x") (V8HI "x")
			 (V4HF "x") (V8HF "x")
			 (V2SF "w") (V4SF "w")
			 (V2DF "w") (DF "w")])

;; Defined to 'f' for types whose element type is a float type.
(define_mode_attr f [(V8QI "")  (V16QI "")
		     (V4HI "")  (V8HI  "")
		     (V2SI "")  (V4SI  "")
		     (DI   "")  (V2DI  "")
		     (V4HF "f") (V8HF  "f")
		     (V2SF "f") (V4SF  "f")
		     (V2DF "f") (DF    "f")])

;; Defined to '_fp' for types whose element type is a float type.
(define_mode_attr fp [(V8QI "")  (V16QI "")
		      (V4HI "")  (V8HI  "")
		      (V2SI "")  (V4SI  "")
		      (DI   "")  (V2DI  "")
		      (V4HF "_fp") (V8HF  "_fp")
		      (V2SF "_fp") (V4SF  "_fp")
		      (V2DF "_fp") (DF    "_fp")
		      (SF "_fp")])

;; Defined to '_q' for 128-bit types.
(define_mode_attr q [(V8QI "") (V16QI "_q")
		     (V4HI "") (V8HI  "_q")
		     (V4BF "") (V8BF  "_q")
		     (V2SI "") (V4SI  "_q")
		     (DI   "") (V2DI  "_q")
		     (V4HF "") (V8HF "_q")
		     (V4BF "") (V8BF "_q")
		     (V2SF "") (V4SF  "_q")
			       (V2DF  "_q")
		     (QI "") (HI "") (SI "") (DI "") (HF "") (SF "") (DF "")])

(define_mode_attr vp [(V8QI "v") (V16QI "v")
		      (V4HI "v") (V8HI  "v")
		      (V2SI "p") (V4SI  "v")
		      (V2DI "p") (V2DF  "p")
		      (V2SF "p") (V4SF  "v")
		      (V4HF "v") (V8HF  "v")])

(define_mode_attr vsi2qi [(V2SI "v8qi") (V4SI "v16qi")
			  (VNx4SI "vnx16qi") (VNx2DI "vnx8hi")])
(define_mode_attr VSI2QI [(V2SI "V8QI") (V4SI "V16QI")
			  (VNx4SI "VNx16QI") (VNx2DI "VNx8HI")])


;; Register suffix for DOTPROD input types from the return type.
(define_mode_attr Vdottype [(V2SI "8b") (V4SI "16b")])

;; Register suffix for BFDOT input types from the return type.
(define_mode_attr Vbfdottype [(V2SF "4h") (V4SF "8h")])

;; Sum of lengths of instructions needed to move vector registers of a mode.
(define_mode_attr insn_count [(OI "8") (CI "12") (XI "16")])

;; -fpic small model GOT reloc modifers: gotpage_lo15/lo14 for ILP64/32.
;; No need of iterator for -fPIC as it use got_lo12 for both modes.
(define_mode_attr got_modifier [(SI "gotpage_lo14") (DI "gotpage_lo15")])

;; Width of 2nd and 3rd arguments to fp16 vector multiply add/sub
(define_mode_attr VFMLA_W [(V2SF "V4HF") (V4SF "V8HF")])

;; Width of 2nd and 3rd arguments to bf16 vector multiply add/sub
(define_mode_attr VBFMLA_W [(V2SF "V4BF") (V4SF "V8BF")])

(define_mode_attr VFMLA_SEL_W [(V2SF "V2HF") (V4SF "V4HF")])

(define_mode_attr f16quad [(V2SF "") (V4SF "q")])

(define_mode_attr isquadop [(V8QI "") (V16QI "q") (V4BF "") (V8BF "q")])

(define_code_attr f16mac [(plus "a") (minus "s")])

;; Map smax to smin and umax to umin.
(define_code_attr max_opp [(smax "smin") (umax "umin")])

<<<<<<< HEAD
=======
;; Same as above, but louder.
(define_code_attr MAX_OPP [(smax "SMIN") (umax "UMIN")])

>>>>>>> e2aa5677
;; The number of subvectors in an SVE_STRUCT.
(define_mode_attr vector_count [(VNx32QI "2") (VNx16HI "2")
				(VNx8SI  "2") (VNx4DI  "2")
				(VNx16BF "2")
				(VNx16HF "2") (VNx8SF  "2") (VNx4DF "2")
				(VNx48QI "3") (VNx24HI "3")
				(VNx12SI "3") (VNx6DI  "3")
				(VNx24BF "3")
				(VNx24HF "3") (VNx12SF "3") (VNx6DF "3")
				(VNx64QI "4") (VNx32HI "4")
				(VNx16SI "4") (VNx8DI  "4")
				(VNx32BF "4")
				(VNx32HF "4") (VNx16SF "4") (VNx8DF "4")])

;; The number of instruction bytes needed for an SVE_STRUCT move.  This is
;; equal to vector_count * 4.
(define_mode_attr insn_length [(VNx32QI "8")  (VNx16HI "8")
			       (VNx8SI  "8")  (VNx4DI  "8")
			       (VNx16BF "8")
			       (VNx16HF "8")  (VNx8SF  "8")  (VNx4DF "8")
			       (VNx48QI "12") (VNx24HI "12")
			       (VNx12SI "12") (VNx6DI  "12")
			       (VNx24BF "12")
			       (VNx24HF "12") (VNx12SF "12") (VNx6DF "12")
			       (VNx64QI "16") (VNx32HI "16")
			       (VNx16SI "16") (VNx8DI  "16")
			       (VNx32BF "16")
			       (VNx32HF "16") (VNx16SF "16") (VNx8DF "16")])

;; The type of a subvector in an SVE_STRUCT.
(define_mode_attr VSINGLE [(VNx32QI "VNx16QI")
			   (VNx16HI "VNx8HI") (VNx16HF "VNx8HF")
			   (VNx16BF "VNx8BF")
			   (VNx8SI "VNx4SI") (VNx8SF "VNx4SF")
			   (VNx4DI "VNx2DI") (VNx4DF "VNx2DF")
			   (VNx48QI "VNx16QI")
			   (VNx24HI "VNx8HI") (VNx24HF "VNx8HF")
			   (VNx24BF "VNx8BF")
			   (VNx12SI "VNx4SI") (VNx12SF "VNx4SF")
			   (VNx6DI "VNx2DI") (VNx6DF "VNx2DF")
			   (VNx64QI "VNx16QI")
			   (VNx32HI "VNx8HI") (VNx32HF "VNx8HF")
			   (VNx32BF "VNx8BF")
			   (VNx16SI "VNx4SI") (VNx16SF "VNx4SF")
			   (VNx8DI "VNx2DI") (VNx8DF "VNx2DF")])

;; ...and again in lower case.
(define_mode_attr vsingle [(VNx32QI "vnx16qi")
			   (VNx16HI "vnx8hi") (VNx16HF "vnx8hf")
			   (VNx16BF "vnx8bf")
			   (VNx8SI "vnx4si") (VNx8SF "vnx4sf")
			   (VNx4DI "vnx2di") (VNx4DF "vnx2df")
			   (VNx48QI "vnx16qi")
			   (VNx24HI "vnx8hi") (VNx24HF "vnx8hf")
			   (VNx24BF "vnx8bf")
			   (VNx12SI "vnx4si") (VNx12SF "vnx4sf")
			   (VNx6DI "vnx2di") (VNx6DF "vnx2df")
			   (VNx64QI "vnx16qi")
			   (VNx32HI "vnx8hi") (VNx32HF "vnx8hf")
			   (VNx32BF "vnx8bf")
			   (VNx16SI "vnx4si") (VNx16SF "vnx4sf")
			   (VNx8DI "vnx2di") (VNx8DF "vnx2df")])

;; The predicate mode associated with an SVE data mode.  For structure modes
;; this is equivalent to the <VPRED> of the subvector mode.
(define_mode_attr VPRED [(VNx16QI "VNx16BI") (VNx8QI "VNx8BI")
			 (VNx4QI "VNx4BI") (VNx2QI "VNx2BI")
			 (VNx8HI "VNx8BI") (VNx4HI "VNx4BI") (VNx2HI "VNx2BI")
			 (VNx8HF "VNx8BI") (VNx4HF "VNx4BI") (VNx2HF "VNx2BI")
			 (VNx8BF "VNx8BI")
			 (VNx4SI "VNx4BI") (VNx2SI "VNx2BI")
			 (VNx4SF "VNx4BI") (VNx2SF "VNx2BI")
			 (VNx2DI "VNx2BI")
			 (VNx2DF "VNx2BI")
			 (VNx32QI "VNx16BI")
			 (VNx16HI "VNx8BI") (VNx16HF "VNx8BI")
			 (VNx16BF "VNx8BI")
			 (VNx8SI "VNx4BI") (VNx8SF "VNx4BI")
			 (VNx4DI "VNx2BI") (VNx4DF "VNx2BI")
			 (VNx48QI "VNx16BI")
			 (VNx24HI "VNx8BI") (VNx24HF "VNx8BI")
			 (VNx24BF "VNx8BI")
			 (VNx12SI "VNx4BI") (VNx12SF "VNx4BI")
			 (VNx6DI "VNx2BI") (VNx6DF "VNx2BI")
			 (VNx64QI "VNx16BI")
			 (VNx32HI "VNx8BI") (VNx32HF "VNx8BI")
			 (VNx32BF "VNx8BI")
			 (VNx16SI "VNx4BI") (VNx16SF "VNx4BI")
			 (VNx8DI "VNx2BI") (VNx8DF "VNx2BI")])

;; ...and again in lower case.
(define_mode_attr vpred [(VNx16QI "vnx16bi") (VNx8QI "vnx8bi")
			 (VNx4QI "vnx4bi") (VNx2QI "vnx2bi")
			 (VNx8HI "vnx8bi") (VNx4HI "vnx4bi") (VNx2HI "vnx2bi")
			 (VNx8HF "vnx8bi") (VNx4HF "vnx4bi") (VNx2HF "vnx2bi")
			 (VNx8BF "vnx8bi")
			 (VNx4SI "vnx4bi") (VNx2SI "vnx2bi")
			 (VNx4SF "vnx4bi") (VNx2SF "vnx2bi")
			 (VNx2DI "vnx2bi")
			 (VNx2DF "vnx2bi")
			 (VNx32QI "vnx16bi")
			 (VNx16HI "vnx8bi") (VNx16HF "vnx8bi")
			 (VNx16BF "vnx8bi")
			 (VNx8SI "vnx4bi") (VNx8SF "vnx4bi")
			 (VNx4DI "vnx2bi") (VNx4DF "vnx2bi")
			 (VNx48QI "vnx16bi")
			 (VNx24HI "vnx8bi") (VNx24HF "vnx8bi")
			 (VNx24BF "vnx8bi")
			 (VNx12SI "vnx4bi") (VNx12SF "vnx4bi")
			 (VNx6DI "vnx2bi") (VNx6DF "vnx2bi")
			 (VNx64QI "vnx16bi")
			 (VNx32HI "vnx8bi") (VNx32HF "vnx4bi")
			 (VNx32BF "vnx8bi")
			 (VNx16SI "vnx4bi") (VNx16SF "vnx4bi")
			 (VNx8DI "vnx2bi") (VNx8DF "vnx2bi")])

<<<<<<< HEAD
=======
(define_mode_attr VDOUBLE [(VNx16QI "VNx32QI")
			   (VNx8HI "VNx16HI") (VNx8HF "VNx16HF")
			   (VNx8BF "VNx16BF")
			   (VNx4SI "VNx8SI") (VNx4SF "VNx8SF")
			   (VNx2DI "VNx4DI") (VNx2DF "VNx4DF")])

>>>>>>> e2aa5677
;; On AArch64 the By element instruction doesn't have a 2S variant.
;; However because the instruction always selects a pair of values
;; The normal 3SAME instruction can be used here instead.
(define_mode_attr FCMLA_maybe_lane [(V2SF "<Vtype>") (V4SF "<Vetype>[%4]")
				    (V4HF "<Vetype>[%4]") (V8HF "<Vetype>[%4]")
				    ])

<<<<<<< HEAD
=======
;; The number of bytes controlled by a predicate
(define_mode_attr data_bytes [(VNx16BI "1") (VNx8BI "2")
			      (VNx4BI "4") (VNx2BI "8")])

;; Two-nybble mask for partial vector modes: nunits, byte size.
(define_mode_attr self_mask [(VNx8QI "0x81")
			     (VNx4QI "0x41")
			     (VNx2QI "0x21")
			     (VNx4HI "0x42")
			     (VNx2HI "0x22")
			     (VNx2SI "0x24")])

;; For SVE_HSDI vector modes, the mask of narrower modes, encoded as above.
(define_mode_attr narrower_mask [(VNx8HI "0x81") (VNx4HI "0x41")
				 (VNx2HI "0x21")
				 (VNx4SI "0x43") (VNx2SI "0x23")
				 (VNx2DI "0x27")])

;; The constraint to use for an SVE [SU]DOT, FMUL, FMLA or FMLS lane index.
(define_mode_attr sve_lane_con [(VNx8HI "y") (VNx4SI "y") (VNx2DI "x")
				(VNx8HF "y") (VNx4SF "y") (VNx2DF "x")])

;; The constraint to use for an SVE FCMLA lane index.
(define_mode_attr sve_lane_pair_con [(VNx8HF "y") (VNx4SF "x")])

>>>>>>> e2aa5677
;; -------------------------------------------------------------------
;; Code Iterators
;; -------------------------------------------------------------------

;; This code iterator allows the various shifts supported on the core
(define_code_iterator SHIFT [ashift ashiftrt lshiftrt rotatert])

;; This code iterator allows the shifts supported in arithmetic instructions
(define_code_iterator ASHIFT [ashift ashiftrt lshiftrt])

(define_code_iterator SHIFTRT [ashiftrt lshiftrt])

;; Code iterator for logical operations
(define_code_iterator LOGICAL [and ior xor])

;; LOGICAL without AND.
(define_code_iterator LOGICAL_OR [ior xor])

;; Code iterator for logical operations whose :nlogical works on SIMD registers.
(define_code_iterator NLOGICAL [and ior])

;; Code iterator for unary negate and bitwise complement.
(define_code_iterator NEG_NOT [neg not])

;; Code iterator for sign/zero extension
(define_code_iterator ANY_EXTEND [sign_extend zero_extend])
(define_code_iterator ANY_EXTEND2 [sign_extend zero_extend])

;; All division operations (signed/unsigned)
(define_code_iterator ANY_DIV [div udiv])

;; Code iterator for sign/zero extraction
(define_code_iterator ANY_EXTRACT [sign_extract zero_extract])

;; Code iterator for equality comparisons
(define_code_iterator EQL [eq ne])

;; Code iterator for less-than and greater/equal-to
(define_code_iterator LTGE [lt ge])

;; Iterator for __sync_<op> operations that where the operation can be
;; represented directly RTL.  This is all of the sync operations bar
;; nand.
(define_code_iterator atomic_op [plus minus ior xor and])

;; Iterator for integer conversions
(define_code_iterator FIXUORS [fix unsigned_fix])

;; Iterator for float conversions
(define_code_iterator FLOATUORS [float unsigned_float])

;; Code iterator for variants of vector max and min.
(define_code_iterator MAXMIN [smax smin umax umin])

(define_code_iterator FMAXMIN [smax smin])

;; Signed and unsigned max operations.
(define_code_iterator USMAX [smax umax])

<<<<<<< HEAD
;; Code iterator for variants of vector max and min.
=======
;; Code iterator for plus and minus.
>>>>>>> e2aa5677
(define_code_iterator ADDSUB [plus minus])

;; Code iterator for variants of vector saturating binary ops.
(define_code_iterator BINQOPS [ss_plus us_plus ss_minus us_minus])

;; Code iterator for variants of vector saturating unary ops.
(define_code_iterator UNQOPS [ss_neg ss_abs])

;; Code iterator for signed variants of vector saturating binary ops.
(define_code_iterator SBINQOPS [ss_plus ss_minus])

;; Code iterator for unsigned variants of vector saturating binary ops.
(define_code_iterator UBINQOPS [us_plus us_minus])

;; Modular and saturating addition.
(define_code_iterator ANY_PLUS [plus ss_plus us_plus])

;; Saturating addition.
(define_code_iterator SAT_PLUS [ss_plus us_plus])

;; Modular and saturating subtraction.
(define_code_iterator ANY_MINUS [minus ss_minus us_minus])

;; Saturating subtraction.
(define_code_iterator SAT_MINUS [ss_minus us_minus])

;; Comparison operators for <F>CM.
(define_code_iterator COMPARISONS [lt le eq ge gt])

;; Unsigned comparison operators.
(define_code_iterator UCOMPARISONS [ltu leu geu gtu])

;; Unsigned comparison operators.
(define_code_iterator FAC_COMPARISONS [lt le ge gt])

;; SVE integer unary operations.
<<<<<<< HEAD
(define_code_iterator SVE_INT_UNARY [abs neg not popcount])

;; SVE floating-point unary operations.
(define_code_iterator SVE_FP_UNARY [abs neg sqrt])

;; SVE integer binary operations.
(define_code_iterator SVE_INT_BINARY [plus minus mult smax umax smin umin
				      and ior xor])

;; SVE integer binary division operations.
(define_code_iterator SVE_INT_BINARY_SD [div udiv])

=======
(define_code_iterator SVE_INT_UNARY [abs neg not clrsb clz popcount
				     (ss_abs "TARGET_SVE2")
				     (ss_neg "TARGET_SVE2")])

;; SVE integer binary operations.
(define_code_iterator SVE_INT_BINARY [plus minus mult smax umax smin umin
				      ashift ashiftrt lshiftrt
				      and ior xor
				      (ss_plus "TARGET_SVE2")
				      (us_plus "TARGET_SVE2")
				      (ss_minus "TARGET_SVE2")
				      (us_minus "TARGET_SVE2")])

;; SVE integer binary division operations.
(define_code_iterator SVE_INT_BINARY_SD [div udiv])

;; SVE integer binary operations that have an immediate form.
(define_code_iterator SVE_INT_BINARY_IMM [mult smax smin umax umin])

>>>>>>> e2aa5677
;; SVE floating-point operations with an unpredicated all-register form.
(define_code_iterator SVE_UNPRED_FP_BINARY [plus minus mult])

;; SVE integer comparisons.
(define_code_iterator SVE_INT_CMP [lt le eq ne ge gt ltu leu geu gtu])
<<<<<<< HEAD

;; SVE floating-point comparisons.
(define_code_iterator SVE_FP_CMP [lt le eq ne ge gt])
=======
>>>>>>> e2aa5677

;; -------------------------------------------------------------------
;; Code Attributes
;; -------------------------------------------------------------------
;; Map rtl objects to optab names
(define_code_attr optab [(ashift "ashl")
			 (ashiftrt "ashr")
			 (lshiftrt "lshr")
			 (rotatert "rotr")
			 (sign_extend "extend")
			 (zero_extend "zero_extend")
			 (sign_extract "extv")
			 (zero_extract "extzv")
			 (fix "fix")
			 (unsigned_fix "fixuns")
			 (float "float")
			 (unsigned_float "floatuns")
			 (clrsb "clrsb")
			 (clz "clz")
			 (popcount "popcount")
			 (and "and")
			 (ior "ior")
			 (xor "xor")
			 (not "one_cmpl")
			 (neg "neg")
			 (plus "add")
			 (minus "sub")
			 (mult "mul")
			 (div "div")
			 (udiv "udiv")
<<<<<<< HEAD
			 (ss_plus "qadd")
			 (us_plus "qadd")
			 (ss_minus "qsub")
			 (us_minus "qsub")
=======
			 (ss_plus "ssadd")
			 (us_plus "usadd")
			 (ss_minus "sssub")
			 (us_minus "ussub")
>>>>>>> e2aa5677
			 (ss_neg "qneg")
			 (ss_abs "qabs")
			 (smin "smin")
			 (smax "smax")
			 (umin "umin")
			 (umax "umax")
			 (eq "eq")
			 (ne "ne")
			 (lt "lt")
			 (ge "ge")
			 (le "le")
			 (gt "gt")
			 (ltu "ltu")
			 (leu "leu")
			 (geu "geu")
			 (gtu "gtu")
			 (abs "abs")])

(define_code_attr addsub [(ss_plus "add")
			  (us_plus "add")
			  (ss_minus "sub")
			  (us_minus "sub")])

;; For comparison operators we use the FCM* and CM* instructions.
;; As there are no CMLE or CMLT instructions which act on 3 vector
;; operands, we must use CMGE or CMGT and swap the order of the
;; source operands.

(define_code_attr n_optab [(lt "gt") (le "ge") (eq "eq") (ge "ge") (gt "gt")
			   (ltu "hi") (leu "hs") (geu "hs") (gtu "hi")])
(define_code_attr cmp_1   [(lt "2") (le "2") (eq "1") (ge "1") (gt "1")
			   (ltu "2") (leu "2") (geu "1") (gtu "1")])
(define_code_attr cmp_2   [(lt "1") (le "1") (eq "2") (ge "2") (gt "2")
			   (ltu "1") (leu "1") (geu "2") (gtu "2")])

(define_code_attr CMP [(lt "LT") (le "LE") (eq "EQ") (ge "GE") (gt "GT")
			(ltu "LTU") (leu "LEU") (ne "NE") (geu "GEU")
			(gtu "GTU")])

;; The AArch64 condition associated with an rtl comparison code.
(define_code_attr cmp_op [(lt "lt")
			  (le "le")
			  (eq "eq")
			  (ne "ne")
			  (ge "ge")
			  (gt "gt")
			  (ltu "lo")
			  (leu "ls")
			  (geu "hs")
			  (gtu "hi")])

(define_code_attr fix_trunc_optab [(fix "fix_trunc")
				   (unsigned_fix "fixuns_trunc")])

;; Optab prefix for sign/zero-extending operations
(define_code_attr su_optab [(sign_extend "") (zero_extend "u")
			    (div "") (udiv "u")
			    (fix "") (unsigned_fix "u")
			    (float "s") (unsigned_float "u")
			    (ss_plus "s") (us_plus "u")
			    (ss_minus "s") (us_minus "u")])

;; Similar for the instruction mnemonics
(define_code_attr shift [(ashift "lsl") (ashiftrt "asr")
			 (lshiftrt "lsr") (rotatert "ror")])

;; Op prefix for shift right and accumulate.
(define_code_attr sra_op [(ashiftrt "s") (lshiftrt "u")])

;; Map shift operators onto underlying bit-field instructions
(define_code_attr bfshift [(ashift "ubfiz") (ashiftrt "sbfx")
			   (lshiftrt "ubfx") (rotatert "extr")])

;; Logical operator instruction mnemonics
(define_code_attr logical [(and "and") (ior "orr") (xor "eor")])

;; Operation names for negate and bitwise complement.
(define_code_attr neg_not_op [(neg "neg") (not "not")])

;; Similar, but when the second operand is inverted.
(define_code_attr nlogical [(and "bic") (ior "orn") (xor "eon")])

;; Similar, but when both operands are inverted.
(define_code_attr logical_nn [(and "nor") (ior "nand")])

;; Sign- or zero-extending data-op
(define_code_attr su [(sign_extend "s") (zero_extend "u")
		      (sign_extract "s") (zero_extract "u")
		      (fix "s") (unsigned_fix "u")
		      (div "s") (udiv "u")
		      (smax "s") (umax "u")
		      (smin "s") (umin "u")])

;; "s" for signed ops, empty for unsigned ones.
(define_code_attr s [(sign_extend "s") (zero_extend "")])

;; Map signed/unsigned ops to the corresponding extension.
(define_code_attr paired_extend [(ss_plus "sign_extend")
				 (us_plus "zero_extend")
				 (ss_minus "sign_extend")
				 (us_minus "zero_extend")])

;; Whether a shift is left or right.
(define_code_attr lr [(ashift "l") (ashiftrt "r") (lshiftrt "r")])

;; Emit conditional branch instructions.
(define_code_attr bcond [(eq "beq") (ne "bne") (lt "bne") (ge "beq")])

;; Emit cbz/cbnz depending on comparison type.
(define_code_attr cbz [(eq "cbz") (ne "cbnz") (lt "cbnz") (ge "cbz")])

;; Emit inverted cbz/cbnz depending on comparison type.
(define_code_attr inv_cb [(eq "cbnz") (ne "cbz") (lt "cbz") (ge "cbnz")])

;; Emit tbz/tbnz depending on comparison type.
(define_code_attr tbz [(eq "tbz") (ne "tbnz") (lt "tbnz") (ge "tbz")])

;; Emit inverted tbz/tbnz depending on comparison type.
(define_code_attr inv_tb [(eq "tbnz") (ne "tbz") (lt "tbz") (ge "tbnz")])

;; Max/min attributes.
(define_code_attr maxmin [(smax "max")
			  (smin "min")
			  (umax "max")
			  (umin "min")])

;; MLA/MLS attributes.
(define_code_attr as [(ss_plus "a") (ss_minus "s")])

;; Atomic operations
(define_code_attr atomic_optab
  [(ior "or") (xor "xor") (and "and") (plus "add") (minus "sub")])

(define_code_attr atomic_op_operand
  [(ior "aarch64_logical_operand")
   (xor "aarch64_logical_operand")
   (and "aarch64_logical_operand")
   (plus "aarch64_plus_operand")
   (minus "aarch64_plus_operand")])

;; Constants acceptable for atomic operations.
;; This definition must appear in this file before the iterators it refers to.
(define_code_attr const_atomic
 [(plus "IJ") (minus "IJ")
  (xor "<lconst_atomic>") (ior "<lconst_atomic>")
  (and "<lconst_atomic>")])

;; Attribute to describe constants acceptable in atomic logical operations
(define_mode_attr lconst_atomic [(QI "K") (HI "K") (SI "K") (DI "L")])

;; The integer SVE instruction that implements an rtx code.
(define_code_attr sve_int_op [(plus "add")
			      (minus "sub")
			      (mult "mul")
			      (div "sdiv")
			      (udiv "udiv")
			      (abs "abs")
			      (neg "neg")
			      (smin "smin")
			      (smax "smax")
			      (umin "umin")
			      (umax "umax")
			      (ashift "lsl")
			      (ashiftrt "asr")
			      (lshiftrt "lsr")
			      (and "and")
			      (ior "orr")
			      (xor "eor")
			      (not "not")
			      (clrsb "cls")
			      (clz "clz")
			      (popcount "cnt")
			      (ss_plus "sqadd")
			      (us_plus "uqadd")
			      (ss_minus "sqsub")
			      (us_minus "uqsub")
			      (ss_neg "sqneg")
			      (ss_abs "sqabs")])

(define_code_attr sve_int_op_rev [(plus "add")
				  (minus "subr")
				  (mult "mul")
				  (div "sdivr")
				  (udiv "udivr")
				  (smin "smin")
				  (smax "smax")
				  (umin "umin")
				  (umax "umax")
				  (ashift "lslr")
				  (ashiftrt "asrr")
				  (lshiftrt "lsrr")
				  (and "and")
				  (ior "orr")
				  (xor "eor")
				  (ss_plus "sqadd")
				  (us_plus "uqadd")
				  (ss_minus "sqsubr")
				  (us_minus "uqsubr")])

(define_code_attr sve_int_op_rev [(plus "add")
			          (minus "subr")
			          (mult "mul")
			          (div "sdivr")
			          (udiv "udivr")
			          (smin "smin")
			          (smax "smax")
			          (umin "umin")
			          (umax "umax")
			          (and "and")
			          (ior "orr")
			          (xor "eor")])

;; The floating-point SVE instruction that implements an rtx code.
(define_code_attr sve_fp_op [(plus "fadd")
			     (minus "fsub")
<<<<<<< HEAD
			     (mult "fmul")
			     (neg "fneg")
			     (abs "fabs")
			     (sqrt "fsqrt")])
=======
			     (mult "fmul")])

;; The SVE immediate constraint to use for an rtl code.
(define_code_attr sve_imm_con [(mult "vsm")
			       (smax "vsm")
			       (smin "vsm")
			       (umax "vsb")
			       (umin "vsb")
			       (eq "vsc")
			       (ne "vsc")
			       (lt "vsc")
			       (ge "vsc")
			       (le "vsc")
			       (gt "vsc")
			       (ltu "vsd")
			       (leu "vsd")
			       (geu "vsd")
			       (gtu "vsd")])

;; The prefix letter to use when printing an immediate operand.
(define_code_attr sve_imm_prefix [(mult "")
				  (smax "")
				  (smin "")
				  (umax "D")
				  (umin "D")])

;; The predicate to use for the second input operand in a cond_<optab><mode>
;; pattern.
(define_code_attr sve_pred_int_rhs2_operand
  [(plus "register_operand")
   (minus "register_operand")
   (mult "register_operand")
   (smax "register_operand")
   (umax "register_operand")
   (smin "register_operand")
   (umin "register_operand")
   (ashift "aarch64_sve_lshift_operand")
   (ashiftrt "aarch64_sve_rshift_operand")
   (lshiftrt "aarch64_sve_rshift_operand")
   (and "aarch64_sve_pred_and_operand")
   (ior "register_operand")
   (xor "register_operand")
   (ss_plus "register_operand")
   (us_plus "register_operand")
   (ss_minus "register_operand")
   (us_minus "register_operand")])

(define_code_attr inc_dec [(minus "dec") (ss_minus "sqdec") (us_minus "uqdec")
			   (plus "inc") (ss_plus "sqinc") (us_plus "uqinc")])
>>>>>>> e2aa5677

;; The SVE immediate constraint to use for an rtl code.
(define_code_attr sve_imm_con [(eq "vsc")
			       (ne "vsc")
			       (lt "vsc")
			       (ge "vsc")
			       (le "vsc")
			       (gt "vsc")
			       (ltu "vsd")
			       (leu "vsd")
			       (geu "vsd")
			       (gtu "vsd")])

;; -------------------------------------------------------------------
;; Int Iterators.
;; -------------------------------------------------------------------

;; The unspec codes for the SABAL, UABAL AdvancedSIMD instructions.
(define_int_iterator ABAL [UNSPEC_SABAL UNSPEC_UABAL])

;; The unspec codes for the SABDL2, UABDL2 AdvancedSIMD instructions.
(define_int_iterator ABDL2 [UNSPEC_SABDL2 UNSPEC_UABDL2])

;; The unspec codes for the SADALP, UADALP AdvancedSIMD instructions.
(define_int_iterator ADALP [UNSPEC_SADALP UNSPEC_UADALP])

(define_int_iterator MAXMINV [UNSPEC_UMAXV UNSPEC_UMINV
			      UNSPEC_SMAXV UNSPEC_SMINV])

(define_int_iterator FMAXMINV [UNSPEC_FMAXV UNSPEC_FMINV
			       UNSPEC_FMAXNMV UNSPEC_FMINNMV])

(define_int_iterator SVE_INT_ADDV [UNSPEC_SADDV UNSPEC_UADDV])

(define_int_iterator LOGICALF [UNSPEC_ANDF UNSPEC_IORF UNSPEC_XORF])

(define_int_iterator HADDSUB [UNSPEC_SHADD UNSPEC_UHADD
			      UNSPEC_SRHADD UNSPEC_URHADD
			      UNSPEC_SHSUB UNSPEC_UHSUB])

(define_int_iterator HADD [UNSPEC_SHADD UNSPEC_UHADD])

(define_int_iterator RHADD [UNSPEC_SRHADD UNSPEC_URHADD])

(define_int_iterator BSL_DUP [1 2])

(define_int_iterator HADD [UNSPEC_SHADD UNSPEC_UHADD])

(define_int_iterator RHADD [UNSPEC_SRHADD UNSPEC_URHADD])

(define_int_iterator DOTPROD [UNSPEC_SDOT UNSPEC_UDOT])

(define_int_iterator DOTPROD_I8MM [UNSPEC_USDOT UNSPEC_SUDOT])
(define_int_iterator DOTPROD_US_ONLY [UNSPEC_USDOT])

(define_int_iterator ADDSUBHN [UNSPEC_ADDHN UNSPEC_RADDHN
			       UNSPEC_SUBHN UNSPEC_RSUBHN])

(define_int_iterator ADDSUBHN2 [UNSPEC_ADDHN2 UNSPEC_RADDHN2
			        UNSPEC_SUBHN2 UNSPEC_RSUBHN2])

(define_int_iterator FMAXMIN_UNS [UNSPEC_FMAX UNSPEC_FMIN
				  UNSPEC_FMAXNM UNSPEC_FMINNM])

(define_int_iterator PAUTH_LR_SP [UNSPEC_PACIASP UNSPEC_AUTIASP
				  UNSPEC_PACIBSP UNSPEC_AUTIBSP])

(define_int_iterator PAUTH_17_16 [UNSPEC_PACIA1716 UNSPEC_AUTIA1716
				  UNSPEC_PACIB1716 UNSPEC_AUTIB1716])

(define_int_iterator VQDMULH [UNSPEC_SQDMULH UNSPEC_SQRDMULH])

(define_int_iterator MULHRS [UNSPEC_SMULHS UNSPEC_UMULHS
                             UNSPEC_SMULHRS UNSPEC_UMULHRS])

(define_int_iterator USSUQADD [UNSPEC_SUQADD UNSPEC_USQADD])

(define_int_iterator SUQMOVN [UNSPEC_SQXTN UNSPEC_UQXTN])

(define_int_iterator VSHL [UNSPEC_SSHL UNSPEC_USHL
		           UNSPEC_SRSHL UNSPEC_URSHL])

(define_int_iterator VSHLL [UNSPEC_SSHLL UNSPEC_USHLL])

(define_int_iterator VQSHL [UNSPEC_SQSHL UNSPEC_UQSHL
                            UNSPEC_SQRSHL UNSPEC_UQRSHL])

(define_int_iterator VSRA [UNSPEC_SSRA UNSPEC_USRA
			     UNSPEC_SRSRA UNSPEC_URSRA])

(define_int_iterator VSLRI [UNSPEC_SSLI UNSPEC_USLI
			      UNSPEC_SSRI UNSPEC_USRI])


(define_int_iterator VRSHR_N [UNSPEC_SRSHR UNSPEC_URSHR])

(define_int_iterator VQSHL_N [UNSPEC_SQSHLU UNSPEC_SQSHL UNSPEC_UQSHL])

(define_int_iterator VQSHRN_N [UNSPEC_SQSHRUN UNSPEC_SQRSHRUN
                               UNSPEC_SQSHRN UNSPEC_UQSHRN
                               UNSPEC_SQRSHRN UNSPEC_UQRSHRN])

(define_int_iterator SQRDMLH_AS [UNSPEC_SQRDMLAH UNSPEC_SQRDMLSH])

(define_int_iterator PERMUTE [UNSPEC_ZIP1 UNSPEC_ZIP2
			      UNSPEC_TRN1 UNSPEC_TRN2
			      UNSPEC_UZP1 UNSPEC_UZP2])

(define_int_iterator PERMUTEQ [UNSPEC_ZIP1Q UNSPEC_ZIP2Q
			       UNSPEC_TRN1Q UNSPEC_TRN2Q
			       UNSPEC_UZP1Q UNSPEC_UZP2Q])

(define_int_iterator OPTAB_PERMUTE [UNSPEC_ZIP1 UNSPEC_ZIP2
				    UNSPEC_UZP1 UNSPEC_UZP2])

(define_int_iterator REVERSE [UNSPEC_REV64 UNSPEC_REV32 UNSPEC_REV16])

(define_int_iterator FRINT [UNSPEC_FRINTZ UNSPEC_FRINTP UNSPEC_FRINTM
			     UNSPEC_FRINTN UNSPEC_FRINTI UNSPEC_FRINTX
			     UNSPEC_FRINTA])

(define_int_iterator FCVT [UNSPEC_FRINTZ UNSPEC_FRINTP UNSPEC_FRINTM
			    UNSPEC_FRINTA UNSPEC_FRINTN])

(define_int_iterator FCVT_F2FIXED [UNSPEC_FCVTZS UNSPEC_FCVTZU])
(define_int_iterator FCVT_FIXED2F [UNSPEC_SCVTF UNSPEC_UCVTF])

(define_int_iterator CRC [UNSPEC_CRC32B UNSPEC_CRC32H UNSPEC_CRC32W
                          UNSPEC_CRC32X UNSPEC_CRC32CB UNSPEC_CRC32CH
                          UNSPEC_CRC32CW UNSPEC_CRC32CX])

(define_int_iterator CRYPTO_AES [UNSPEC_AESE UNSPEC_AESD])
(define_int_iterator CRYPTO_AESMC [UNSPEC_AESMC UNSPEC_AESIMC])

(define_int_iterator CRYPTO_SHA1 [UNSPEC_SHA1C UNSPEC_SHA1M UNSPEC_SHA1P])

(define_int_iterator CRYPTO_SHA256 [UNSPEC_SHA256H UNSPEC_SHA256H2])

(define_int_iterator CRYPTO_SHA512 [UNSPEC_SHA512H UNSPEC_SHA512H2])

(define_int_iterator CRYPTO_SM3TT [UNSPEC_SM3TT1A UNSPEC_SM3TT1B
				   UNSPEC_SM3TT2A UNSPEC_SM3TT2B])

(define_int_iterator CRYPTO_SM3PART [UNSPEC_SM3PARTW1 UNSPEC_SM3PARTW2])

;; Iterators for fp16 operations

(define_int_iterator VFMLA16_LOW [UNSPEC_FMLAL UNSPEC_FMLSL])

(define_int_iterator VFMLA16_HIGH [UNSPEC_FMLAL2 UNSPEC_FMLSL2])

(define_int_iterator UNPACK [UNSPEC_UNPACKSHI UNSPEC_UNPACKUHI
			     UNSPEC_UNPACKSLO UNSPEC_UNPACKULO])

(define_int_iterator UNPACK_UNSIGNED [UNSPEC_UNPACKULO UNSPEC_UNPACKUHI])

(define_int_iterator MUL_HIGHPART [UNSPEC_SMUL_HIGHPART UNSPEC_UMUL_HIGHPART])

<<<<<<< HEAD
(define_int_iterator SVE_COND_FP_BINARY [UNSPEC_COND_ADD UNSPEC_COND_SUB
					 UNSPEC_COND_MUL UNSPEC_COND_DIV
					 UNSPEC_COND_MAX UNSPEC_COND_MIN])

(define_int_iterator SVE_COND_FP_TERNARY [UNSPEC_COND_FMLA
					  UNSPEC_COND_FMLS
					  UNSPEC_COND_FNMLA
					  UNSPEC_COND_FNMLS])
=======
(define_int_iterator CLAST [UNSPEC_CLASTA UNSPEC_CLASTB])

(define_int_iterator LAST [UNSPEC_LASTA UNSPEC_LASTB])

(define_int_iterator SVE_INT_UNARY [UNSPEC_RBIT UNSPEC_REVB
				    UNSPEC_REVH UNSPEC_REVW])

(define_int_iterator SVE_FP_UNARY [UNSPEC_FRECPE UNSPEC_RSQRTE])

(define_int_iterator SVE_FP_UNARY_INT [UNSPEC_FEXPA])

(define_int_iterator SVE_INT_SHIFT_IMM [UNSPEC_ASRD
					(UNSPEC_SQSHLU "TARGET_SVE2")
					(UNSPEC_SRSHR "TARGET_SVE2")
					(UNSPEC_URSHR "TARGET_SVE2")])

(define_int_iterator SVE_FP_BINARY [UNSPEC_FRECPS UNSPEC_RSQRTS])

(define_int_iterator SVE_FP_BINARY_INT [UNSPEC_FTSMUL UNSPEC_FTSSEL])

(define_int_iterator SVE_BFLOAT_TERNARY_LONG [UNSPEC_BFDOT
					      UNSPEC_BFMLALB
					      UNSPEC_BFMLALT
					      UNSPEC_BFMMLA])

(define_int_iterator SVE_BFLOAT_TERNARY_LONG_LANE [UNSPEC_BFDOT
						   UNSPEC_BFMLALB
						   UNSPEC_BFMLALT])

(define_int_iterator SVE_INT_REDUCTION [UNSPEC_ANDV
					UNSPEC_IORV
					UNSPEC_SMAXV
					UNSPEC_SMINV
					UNSPEC_UMAXV
					UNSPEC_UMINV
					UNSPEC_XORV])

(define_int_iterator SVE_FP_REDUCTION [UNSPEC_FADDV
				       UNSPEC_FMAXV
				       UNSPEC_FMAXNMV
				       UNSPEC_FMINV
				       UNSPEC_FMINNMV])

(define_int_iterator SVE_COND_FP_UNARY [UNSPEC_COND_FABS
					UNSPEC_COND_FNEG
					UNSPEC_COND_FRECPX
					UNSPEC_COND_FRINTA
					UNSPEC_COND_FRINTI
					UNSPEC_COND_FRINTM
					UNSPEC_COND_FRINTN
					UNSPEC_COND_FRINTP
					UNSPEC_COND_FRINTX
					UNSPEC_COND_FRINTZ
					UNSPEC_COND_FSQRT])

;; Same as SVE_COND_FP_UNARY, but without codes that have a dedicated
;; <optab><mode>2 expander.
(define_int_iterator SVE_COND_FP_UNARY_OPTAB [UNSPEC_COND_FABS
					      UNSPEC_COND_FNEG
					      UNSPEC_COND_FRECPX
					      UNSPEC_COND_FRINTA
					      UNSPEC_COND_FRINTI
					      UNSPEC_COND_FRINTM
					      UNSPEC_COND_FRINTN
					      UNSPEC_COND_FRINTP
					      UNSPEC_COND_FRINTX
					      UNSPEC_COND_FRINTZ])

(define_int_iterator SVE_COND_FCVT [UNSPEC_COND_FCVT])
(define_int_iterator SVE_COND_FCVTI [UNSPEC_COND_FCVTZS UNSPEC_COND_FCVTZU])
(define_int_iterator SVE_COND_ICVTF [UNSPEC_COND_SCVTF UNSPEC_COND_UCVTF])

(define_int_iterator SVE_COND_FP_BINARY [UNSPEC_COND_FADD
					 UNSPEC_COND_FDIV
					 UNSPEC_COND_FMAX
					 UNSPEC_COND_FMAXNM
					 UNSPEC_COND_FMIN
					 UNSPEC_COND_FMINNM
					 UNSPEC_COND_FMUL
					 UNSPEC_COND_FMULX
					 UNSPEC_COND_FSUB])

;; Same as SVE_COND_FP_BINARY, but without codes that have a dedicated
;; <optab><mode>3 expander.
(define_int_iterator SVE_COND_FP_BINARY_OPTAB [UNSPEC_COND_FADD
					       UNSPEC_COND_FMAX
					       UNSPEC_COND_FMAXNM
					       UNSPEC_COND_FMIN
					       UNSPEC_COND_FMINNM
					       UNSPEC_COND_FMUL
					       UNSPEC_COND_FMULX
					       UNSPEC_COND_FSUB])

(define_int_iterator SVE_COND_FP_BINARY_INT [UNSPEC_COND_FSCALE])

(define_int_iterator SVE_COND_FP_ADD [UNSPEC_COND_FADD])
(define_int_iterator SVE_COND_FP_SUB [UNSPEC_COND_FSUB])
(define_int_iterator SVE_COND_FP_MUL [UNSPEC_COND_FMUL])

(define_int_iterator SVE_COND_FP_BINARY_I1 [UNSPEC_COND_FMAX
					    UNSPEC_COND_FMAXNM
					    UNSPEC_COND_FMIN
					    UNSPEC_COND_FMINNM
					    UNSPEC_COND_FMUL])

(define_int_iterator SVE_COND_FP_BINARY_REG [UNSPEC_COND_FDIV
					     UNSPEC_COND_FMULX])

(define_int_iterator SVE_COND_FCADD [UNSPEC_COND_FCADD90
				     UNSPEC_COND_FCADD270])

(define_int_iterator SVE_COND_FP_MAXMIN [UNSPEC_COND_FMAX
					 UNSPEC_COND_FMAXNM
					 UNSPEC_COND_FMIN
					 UNSPEC_COND_FMINNM])

;; Floating-point max/min operations that correspond to optabs,
;; as opposed to those that are internal to the port.
(define_int_iterator SVE_COND_FP_MAXMIN_PUBLIC [UNSPEC_COND_FMAXNM
						UNSPEC_COND_FMINNM])

(define_int_iterator SVE_COND_FP_TERNARY [UNSPEC_COND_FMLA
					  UNSPEC_COND_FMLS
					  UNSPEC_COND_FNMLA
					  UNSPEC_COND_FNMLS])

(define_int_iterator SVE_COND_FCMLA [UNSPEC_COND_FCMLA
				     UNSPEC_COND_FCMLA90
				     UNSPEC_COND_FCMLA180
				     UNSPEC_COND_FCMLA270])

(define_int_iterator SVE_COND_INT_CMP_WIDE [UNSPEC_COND_CMPEQ_WIDE
					    UNSPEC_COND_CMPGE_WIDE
					    UNSPEC_COND_CMPGT_WIDE
					    UNSPEC_COND_CMPHI_WIDE
					    UNSPEC_COND_CMPHS_WIDE
					    UNSPEC_COND_CMPLE_WIDE
					    UNSPEC_COND_CMPLO_WIDE
					    UNSPEC_COND_CMPLS_WIDE
					    UNSPEC_COND_CMPLT_WIDE
					    UNSPEC_COND_CMPNE_WIDE])

;; SVE FP comparisons that accept #0.0.
(define_int_iterator SVE_COND_FP_CMP_I0 [UNSPEC_COND_FCMEQ
					 UNSPEC_COND_FCMGE
					 UNSPEC_COND_FCMGT
					 UNSPEC_COND_FCMLE
					 UNSPEC_COND_FCMLT
					 UNSPEC_COND_FCMNE])

(define_int_iterator SVE_COND_FP_ABS_CMP [UNSPEC_COND_FCMGE
					  UNSPEC_COND_FCMGT
					  UNSPEC_COND_FCMLE
					  UNSPEC_COND_FCMLT])

(define_int_iterator SVE_FP_TERNARY_LANE [UNSPEC_FMLA UNSPEC_FMLS])

(define_int_iterator SVE_CFP_TERNARY_LANE [UNSPEC_FCMLA UNSPEC_FCMLA90
					   UNSPEC_FCMLA180 UNSPEC_FCMLA270])

(define_int_iterator SVE_WHILE [UNSPEC_WHILELE UNSPEC_WHILELO
				UNSPEC_WHILELS UNSPEC_WHILELT
				(UNSPEC_WHILEGE "TARGET_SVE2")
				(UNSPEC_WHILEGT "TARGET_SVE2")
				(UNSPEC_WHILEHI "TARGET_SVE2")
				(UNSPEC_WHILEHS "TARGET_SVE2")
				(UNSPEC_WHILERW "TARGET_SVE2")
				(UNSPEC_WHILEWR "TARGET_SVE2")])

(define_int_iterator SVE2_WHILE_PTR [UNSPEC_WHILERW UNSPEC_WHILEWR])

(define_int_iterator SVE_SHIFT_WIDE [UNSPEC_ASHIFT_WIDE
				     UNSPEC_ASHIFTRT_WIDE
				     UNSPEC_LSHIFTRT_WIDE])

(define_int_iterator SVE_LDFF1_LDNF1 [UNSPEC_LDFF1 UNSPEC_LDNF1])

(define_int_iterator SVE2_U32_UNARY [UNSPEC_URECPE UNSPEC_RSQRTE])

(define_int_iterator SVE2_INT_UNARY_NARROWB [UNSPEC_SQXTNB
					     UNSPEC_SQXTUNB
					     UNSPEC_UQXTNB])

(define_int_iterator SVE2_INT_UNARY_NARROWT [UNSPEC_SQXTNT
					     UNSPEC_SQXTUNT
					     UNSPEC_UQXTNT])

(define_int_iterator SVE2_INT_BINARY [UNSPEC_SQDMULH
				      UNSPEC_SQRDMULH])

(define_int_iterator SVE2_INT_BINARY_LANE [UNSPEC_SQDMULH
					   UNSPEC_SQRDMULH])

(define_int_iterator SVE2_INT_BINARY_LONG [UNSPEC_SABDLB
					   UNSPEC_SABDLT
					   UNSPEC_SADDLB
					   UNSPEC_SADDLBT
					   UNSPEC_SADDLT
					   UNSPEC_SMULLB
					   UNSPEC_SMULLT
					   UNSPEC_SQDMULLB
					   UNSPEC_SQDMULLT
					   UNSPEC_SSUBLB
					   UNSPEC_SSUBLBT
					   UNSPEC_SSUBLT
					   UNSPEC_SSUBLTB
					   UNSPEC_UABDLB
					   UNSPEC_UABDLT
					   UNSPEC_UADDLB
					   UNSPEC_UADDLT
					   UNSPEC_UMULLB
					   UNSPEC_UMULLT
					   UNSPEC_USUBLB
					   UNSPEC_USUBLT])

(define_int_iterator SVE2_INT_BINARY_LONG_LANE [UNSPEC_SMULLB
						UNSPEC_SMULLT
						UNSPEC_SQDMULLB
						UNSPEC_SQDMULLT
						UNSPEC_UMULLB
						UNSPEC_UMULLT])

(define_int_iterator SVE2_INT_BINARY_NARROWB [UNSPEC_ADDHNB
					      UNSPEC_RADDHNB
					      UNSPEC_RSUBHNB
					      UNSPEC_SUBHNB])

(define_int_iterator SVE2_INT_BINARY_NARROWT [UNSPEC_ADDHNT
					      UNSPEC_RADDHNT
					      UNSPEC_RSUBHNT
					      UNSPEC_SUBHNT])

(define_int_iterator SVE2_INT_BINARY_PAIR [UNSPEC_ADDP
					   UNSPEC_SMAXP
					   UNSPEC_SMINP
					   UNSPEC_UMAXP
					   UNSPEC_UMINP])

(define_int_iterator SVE2_FP_BINARY_PAIR [UNSPEC_FADDP
					  UNSPEC_FMAXP
					  UNSPEC_FMAXNMP
					  UNSPEC_FMINP
					  UNSPEC_FMINNMP])

(define_int_iterator SVE2_INT_BINARY_PAIR_LONG [UNSPEC_SADALP UNSPEC_UADALP])

(define_int_iterator SVE2_INT_BINARY_WIDE [UNSPEC_SADDWB
					   UNSPEC_SADDWT
					   UNSPEC_SSUBWB
					   UNSPEC_SSUBWT
					   UNSPEC_UADDWB
					   UNSPEC_UADDWT
					   UNSPEC_USUBWB
					   UNSPEC_USUBWT])

(define_int_iterator SVE2_INT_SHIFT_IMM_LONG [UNSPEC_SSHLLB
					      UNSPEC_SSHLLT
					      UNSPEC_USHLLB
					      UNSPEC_USHLLT])

(define_int_iterator SVE2_INT_SHIFT_IMM_NARROWB [UNSPEC_RSHRNB
						 UNSPEC_SHRNB
						 UNSPEC_SQRSHRNB
						 UNSPEC_SQRSHRUNB
						 UNSPEC_SQSHRNB
						 UNSPEC_SQSHRUNB
						 UNSPEC_UQRSHRNB
						 UNSPEC_UQSHRNB])

(define_int_iterator SVE2_INT_SHIFT_IMM_NARROWT [UNSPEC_RSHRNT
						 UNSPEC_SHRNT
						 UNSPEC_SQRSHRNT
						 UNSPEC_SQRSHRUNT
						 UNSPEC_SQSHRNT
						 UNSPEC_SQSHRUNT
						 UNSPEC_UQRSHRNT
						 UNSPEC_UQSHRNT])

(define_int_iterator SVE2_INT_SHIFT_INSERT [UNSPEC_SLI UNSPEC_SRI])

(define_int_iterator SVE2_INT_CADD [UNSPEC_CADD90
				    UNSPEC_CADD270
				    UNSPEC_SQCADD90
				    UNSPEC_SQCADD270])

(define_int_iterator SVE2_INT_BITPERM [UNSPEC_BDEP UNSPEC_BEXT UNSPEC_BGRP])

(define_int_iterator SVE2_INT_TERNARY [UNSPEC_ADCLB
				       UNSPEC_ADCLT
				       UNSPEC_EORBT
				       UNSPEC_EORTB
				       UNSPEC_SBCLB
				       UNSPEC_SBCLT
				       UNSPEC_SQRDMLAH
				       UNSPEC_SQRDMLSH])

(define_int_iterator SVE2_INT_TERNARY_LANE [UNSPEC_SQRDMLAH
					    UNSPEC_SQRDMLSH])

(define_int_iterator SVE2_FP_TERNARY_LONG [UNSPEC_FMLALB
					   UNSPEC_FMLALT
					   UNSPEC_FMLSLB
					   UNSPEC_FMLSLT])

(define_int_iterator SVE2_FP_TERNARY_LONG_LANE [UNSPEC_FMLALB
						UNSPEC_FMLALT
						UNSPEC_FMLSLB
						UNSPEC_FMLSLT])

(define_int_iterator SVE2_INT_CMLA [UNSPEC_CMLA
				    UNSPEC_CMLA90
				    UNSPEC_CMLA180
				    UNSPEC_CMLA270
				    UNSPEC_SQRDCMLAH
				    UNSPEC_SQRDCMLAH90
				    UNSPEC_SQRDCMLAH180
				    UNSPEC_SQRDCMLAH270])

(define_int_iterator SVE2_INT_CDOT [UNSPEC_CDOT
				    UNSPEC_CDOT90
				    UNSPEC_CDOT180
				    UNSPEC_CDOT270])

(define_int_iterator SVE2_INT_ADD_BINARY_LONG [UNSPEC_SABDLB
					       UNSPEC_SABDLT
					       UNSPEC_SMULLB
					       UNSPEC_SMULLT
					       UNSPEC_UABDLB
					       UNSPEC_UABDLT
					       UNSPEC_UMULLB
					       UNSPEC_UMULLT])

(define_int_iterator SVE2_INT_QADD_BINARY_LONG [UNSPEC_SQDMULLB
					        UNSPEC_SQDMULLBT
					        UNSPEC_SQDMULLT])

(define_int_iterator SVE2_INT_SUB_BINARY_LONG [UNSPEC_SMULLB
					       UNSPEC_SMULLT
					       UNSPEC_UMULLB
					       UNSPEC_UMULLT])

(define_int_iterator SVE2_INT_QSUB_BINARY_LONG [UNSPEC_SQDMULLB
					        UNSPEC_SQDMULLBT
					        UNSPEC_SQDMULLT])

(define_int_iterator SVE2_INT_ADD_BINARY_LONG_LANE [UNSPEC_SMULLB
						    UNSPEC_SMULLT
						    UNSPEC_UMULLB
						    UNSPEC_UMULLT])

(define_int_iterator SVE2_INT_QADD_BINARY_LONG_LANE [UNSPEC_SQDMULLB
						     UNSPEC_SQDMULLT])

(define_int_iterator SVE2_INT_SUB_BINARY_LONG_LANE [UNSPEC_SMULLB
						    UNSPEC_SMULLT
						    UNSPEC_UMULLB
						    UNSPEC_UMULLT])

(define_int_iterator SVE2_INT_QSUB_BINARY_LONG_LANE [UNSPEC_SQDMULLB
						     UNSPEC_SQDMULLT])

(define_int_iterator SVE2_COND_INT_UNARY_FP [UNSPEC_COND_FLOGB])

(define_int_iterator SVE2_COND_FP_UNARY_LONG [UNSPEC_COND_FCVTLT])

(define_int_iterator SVE2_COND_FP_UNARY_NARROWB [UNSPEC_COND_FCVTX])

(define_int_iterator SVE2_COND_INT_BINARY [UNSPEC_SHADD
					   UNSPEC_SHSUB
					   UNSPEC_SQRSHL
					   UNSPEC_SRHADD
					   UNSPEC_SRSHL
					   UNSPEC_SUQADD
					   UNSPEC_UHADD
					   UNSPEC_UHSUB
					   UNSPEC_UQRSHL
					   UNSPEC_URHADD
					   UNSPEC_URSHL
					   UNSPEC_USQADD])

(define_int_iterator SVE2_COND_INT_BINARY_NOREV [UNSPEC_SUQADD
						 UNSPEC_USQADD])

(define_int_iterator SVE2_COND_INT_BINARY_REV [UNSPEC_SHADD
					       UNSPEC_SHSUB
					       UNSPEC_SQRSHL
					       UNSPEC_SRHADD
					       UNSPEC_SRSHL
					       UNSPEC_UHADD
					       UNSPEC_UHSUB
					       UNSPEC_UQRSHL
					       UNSPEC_URHADD
					       UNSPEC_URSHL])

(define_int_iterator SVE2_COND_INT_SHIFT [UNSPEC_SQSHL
					  UNSPEC_UQSHL])

(define_int_iterator SVE2_MATCH [UNSPEC_MATCH UNSPEC_NMATCH])

(define_int_iterator SVE2_PMULL [UNSPEC_PMULLB UNSPEC_PMULLT])

(define_int_iterator SVE2_PMULL_PAIR [UNSPEC_PMULLB_PAIR UNSPEC_PMULLT_PAIR])

(define_int_iterator FCADD [UNSPEC_FCADD90
			    UNSPEC_FCADD270])

(define_int_iterator FCMLA [UNSPEC_FCMLA
			    UNSPEC_FCMLA90
			    UNSPEC_FCMLA180
			    UNSPEC_FCMLA270])

(define_int_iterator FRINTNZX [UNSPEC_FRINT32Z UNSPEC_FRINT32X
			       UNSPEC_FRINT64Z UNSPEC_FRINT64X])
>>>>>>> e2aa5677

(define_int_iterator SVE_BRK_UNARY [UNSPEC_BRKA UNSPEC_BRKB])

(define_int_iterator SVE_BRK_BINARY [UNSPEC_BRKN UNSPEC_BRKPA UNSPEC_BRKPB])

(define_int_iterator SVE_PITER [UNSPEC_PFIRST UNSPEC_PNEXT])

(define_int_iterator MATMUL [UNSPEC_SMATMUL UNSPEC_UMATMUL
			     UNSPEC_USMATMUL])

(define_int_iterator FMMLA [UNSPEC_FMMLA])

(define_int_iterator BF_MLA [UNSPEC_BFMLALB
			     UNSPEC_BFMLALT])

(define_int_iterator FCADD [UNSPEC_FCADD90
			    UNSPEC_FCADD270])

(define_int_iterator FCMLA [UNSPEC_FCMLA
			    UNSPEC_FCMLA90
			    UNSPEC_FCMLA180
			    UNSPEC_FCMLA270])

;; Iterators for atomic operations.

(define_int_iterator ATOMIC_LDOP
 [UNSPECV_ATOMIC_LDOP_OR UNSPECV_ATOMIC_LDOP_BIC
  UNSPECV_ATOMIC_LDOP_XOR UNSPECV_ATOMIC_LDOP_PLUS])

(define_int_attr atomic_ldop
 [(UNSPECV_ATOMIC_LDOP_OR "set") (UNSPECV_ATOMIC_LDOP_BIC "clr")
  (UNSPECV_ATOMIC_LDOP_XOR "eor") (UNSPECV_ATOMIC_LDOP_PLUS "add")])

(define_int_attr atomic_ldoptab
 [(UNSPECV_ATOMIC_LDOP_OR "ior") (UNSPECV_ATOMIC_LDOP_BIC "bic")
  (UNSPECV_ATOMIC_LDOP_XOR "xor") (UNSPECV_ATOMIC_LDOP_PLUS "add")])

;; -------------------------------------------------------------------
;; Int Iterators Attributes.
;; -------------------------------------------------------------------

;; The optab associated with an operation.  Note that for ANDF, IORF
;; and XORF, the optab pattern is not actually defined; we just use this
;; name for consistency with the integer patterns.
(define_int_attr optab [(UNSPEC_ANDF "and")
			(UNSPEC_IORF "ior")
			(UNSPEC_XORF "xor")
			(UNSPEC_SADDV "sadd")
			(UNSPEC_UADDV "uadd")
			(UNSPEC_ANDV "and")
			(UNSPEC_IORV "ior")
			(UNSPEC_XORV "xor")
<<<<<<< HEAD
			(UNSPEC_COND_ADD "add")
			(UNSPEC_COND_SUB "sub")
			(UNSPEC_COND_MUL "mul")
			(UNSPEC_COND_DIV "div")
			(UNSPEC_COND_MAX "smax")
			(UNSPEC_COND_MIN "smin")
			(UNSPEC_COND_FMLA "fma")
			(UNSPEC_COND_FMLS "fnma")
			(UNSPEC_COND_FNMLA "fnms")
			(UNSPEC_COND_FNMLS "fms")])
=======
			(UNSPEC_FRECPE "frecpe")
			(UNSPEC_FRECPS "frecps")
			(UNSPEC_RSQRTE "frsqrte")
			(UNSPEC_RSQRTS "frsqrts")
			(UNSPEC_RBIT "rbit")
			(UNSPEC_REVB "revb")
			(UNSPEC_REVH "revh")
			(UNSPEC_REVW "revw")
			(UNSPEC_UMAXV "umax")
			(UNSPEC_UMINV "umin")
			(UNSPEC_SMAXV "smax")
			(UNSPEC_SMINV "smin")
			(UNSPEC_CADD90 "cadd90")
			(UNSPEC_CADD270 "cadd270")
			(UNSPEC_CDOT "cdot")
			(UNSPEC_CDOT90 "cdot90")
			(UNSPEC_CDOT180 "cdot180")
			(UNSPEC_CDOT270 "cdot270")
			(UNSPEC_CMLA "cmla")
			(UNSPEC_CMLA90 "cmla90")
			(UNSPEC_CMLA180 "cmla180")
			(UNSPEC_CMLA270 "cmla270")
			(UNSPEC_FADDV "plus")
			(UNSPEC_FMAXNMV "smax")
			(UNSPEC_FMAXV "smax_nan")
			(UNSPEC_FMINNMV "smin")
			(UNSPEC_FMINV "smin_nan")
		        (UNSPEC_SMUL_HIGHPART "smulh")
		        (UNSPEC_UMUL_HIGHPART "umulh")
			(UNSPEC_FMLA "fma")
			(UNSPEC_FMLS "fnma")
			(UNSPEC_FCMLA "fcmla")
			(UNSPEC_FCMLA90 "fcmla90")
			(UNSPEC_FCMLA180 "fcmla180")
			(UNSPEC_FCMLA270 "fcmla270")
			(UNSPEC_FEXPA "fexpa")
			(UNSPEC_FTSMUL "ftsmul")
			(UNSPEC_FTSSEL "ftssel")
			(UNSPEC_PMULLB "pmullb")
			(UNSPEC_PMULLB_PAIR "pmullb_pair")
			(UNSPEC_PMULLT "pmullt")
			(UNSPEC_PMULLT_PAIR "pmullt_pair")
			(UNSPEC_SMATMUL "smatmul")
			(UNSPEC_SQCADD90 "sqcadd90")
			(UNSPEC_SQCADD270 "sqcadd270")
			(UNSPEC_SQRDCMLAH "sqrdcmlah")
			(UNSPEC_SQRDCMLAH90 "sqrdcmlah90")
			(UNSPEC_SQRDCMLAH180 "sqrdcmlah180")
			(UNSPEC_SQRDCMLAH270 "sqrdcmlah270")
			(UNSPEC_TRN1Q "trn1q")
			(UNSPEC_TRN2Q "trn2q")
			(UNSPEC_UMATMUL "umatmul")
			(UNSPEC_USMATMUL "usmatmul")
			(UNSPEC_UZP1Q "uzp1q")
			(UNSPEC_UZP2Q "uzp2q")
			(UNSPEC_WHILERW "vec_check_raw_alias")
			(UNSPEC_WHILEWR "vec_check_war_alias")
			(UNSPEC_ZIP1Q "zip1q")
			(UNSPEC_ZIP2Q "zip2q")
			(UNSPEC_COND_FABS "abs")
			(UNSPEC_COND_FADD "add")
			(UNSPEC_COND_FCADD90 "cadd90")
			(UNSPEC_COND_FCADD270 "cadd270")
			(UNSPEC_COND_FCMLA "fcmla")
			(UNSPEC_COND_FCMLA90 "fcmla90")
			(UNSPEC_COND_FCMLA180 "fcmla180")
			(UNSPEC_COND_FCMLA270 "fcmla270")
			(UNSPEC_COND_FCVT "fcvt")
			(UNSPEC_COND_FCVTZS "fix_trunc")
			(UNSPEC_COND_FCVTZU "fixuns_trunc")
			(UNSPEC_COND_FDIV "div")
			(UNSPEC_COND_FMAX "smax_nan")
			(UNSPEC_COND_FMAXNM "smax")
			(UNSPEC_COND_FMIN "smin_nan")
			(UNSPEC_COND_FMINNM "smin")
			(UNSPEC_COND_FMLA "fma")
			(UNSPEC_COND_FMLS "fnma")
			(UNSPEC_COND_FMUL "mul")
			(UNSPEC_COND_FMULX "mulx")
			(UNSPEC_COND_FNEG "neg")
			(UNSPEC_COND_FNMLA "fnms")
			(UNSPEC_COND_FNMLS "fms")
			(UNSPEC_COND_FRECPX "frecpx")
			(UNSPEC_COND_FRINTA "round")
			(UNSPEC_COND_FRINTI "nearbyint")
			(UNSPEC_COND_FRINTM "floor")
			(UNSPEC_COND_FRINTN "frintn")
			(UNSPEC_COND_FRINTP "ceil")
			(UNSPEC_COND_FRINTX "rint")
			(UNSPEC_COND_FRINTZ "btrunc")
			(UNSPEC_COND_FSCALE "fscale")
			(UNSPEC_COND_FSQRT "sqrt")
			(UNSPEC_COND_FSUB "sub")
			(UNSPEC_COND_SCVTF "float")
			(UNSPEC_COND_UCVTF "floatuns")])
>>>>>>> e2aa5677

(define_int_attr  maxmin_uns [(UNSPEC_UMAXV "umax")
			      (UNSPEC_UMINV "umin")
			      (UNSPEC_SMAXV "smax")
			      (UNSPEC_SMINV "smin")
			      (UNSPEC_FMAX  "smax_nan")
			      (UNSPEC_FMAXNMV "smax")
			      (UNSPEC_FMAXV "smax_nan")
			      (UNSPEC_FMIN "smin_nan")
			      (UNSPEC_FMINNMV "smin")
			      (UNSPEC_FMINV "smin_nan")
			      (UNSPEC_FMAXNM "fmax")
			      (UNSPEC_FMINNM "fmin")
			      (UNSPEC_COND_FMAX "fmax_nan")
			      (UNSPEC_COND_FMAXNM "fmax")
			      (UNSPEC_COND_FMIN "fmin_nan")
			      (UNSPEC_COND_FMINNM "fmin")])

(define_int_attr  maxmin_uns_op [(UNSPEC_UMAXV "umax")
				 (UNSPEC_UMINV "umin")
				 (UNSPEC_SMAXV "smax")
				 (UNSPEC_SMINV "smin")
				 (UNSPEC_FMAX "fmax")
				 (UNSPEC_FMAXNMV "fmaxnm")
				 (UNSPEC_FMAXV "fmax")
				 (UNSPEC_FMIN "fmin")
				 (UNSPEC_FMINNMV "fminnm")
				 (UNSPEC_FMINV "fmin")
				 (UNSPEC_FMAXNM "fmaxnm")
				 (UNSPEC_FMINNM "fminnm")])

(define_code_attr binqops_op [(ss_plus "sqadd")
			      (us_plus "uqadd")
			      (ss_minus "sqsub")
			      (us_minus "uqsub")])

(define_code_attr binqops_op_rev [(ss_plus "sqsub")
				  (ss_minus "sqadd")])

;; The SVE logical instruction that implements an unspec.
(define_int_attr logicalf_op [(UNSPEC_ANDF "and")
		 	      (UNSPEC_IORF "orr")
			      (UNSPEC_XORF "eor")])

(define_int_attr last_op [(UNSPEC_CLASTA "after_last")
			  (UNSPEC_CLASTB "last")
			  (UNSPEC_LASTA "after_last")
			  (UNSPEC_LASTB "last")])

;; "s" for signed operations and "u" for unsigned ones.
(define_int_attr su [(UNSPEC_SADDV "s")
		     (UNSPEC_UADDV "u")
		     (UNSPEC_UNPACKSHI "s")
		     (UNSPEC_UNPACKUHI "u")
		     (UNSPEC_UNPACKSLO "s")
		     (UNSPEC_UNPACKULO "u")
		     (UNSPEC_SMUL_HIGHPART "s")
		     (UNSPEC_UMUL_HIGHPART "u")
		     (UNSPEC_COND_FCVTZS "s")
		     (UNSPEC_COND_FCVTZU "u")
		     (UNSPEC_COND_SCVTF "s")
		     (UNSPEC_COND_UCVTF "u")
		     (UNSPEC_SMULHS "s") (UNSPEC_UMULHS "u")
		     (UNSPEC_SMULHRS "s") (UNSPEC_UMULHRS "u")])

(define_int_attr sur [(UNSPEC_SHADD "s") (UNSPEC_UHADD "u")
		      (UNSPEC_SRHADD "sr") (UNSPEC_URHADD "ur")
		      (UNSPEC_SHSUB "s") (UNSPEC_UHSUB "u")
		      (UNSPEC_ADDHN "") (UNSPEC_RADDHN "r")
		      (UNSPEC_SABAL "s") (UNSPEC_UABAL "u")
		      (UNSPEC_SABDL2 "s") (UNSPEC_UABDL2 "u")
		      (UNSPEC_SADALP "s") (UNSPEC_UADALP "u")
		      (UNSPEC_SUBHN "") (UNSPEC_RSUBHN "r")
		      (UNSPEC_ADDHN2 "") (UNSPEC_RADDHN2 "r")
		      (UNSPEC_SUBHN2 "") (UNSPEC_RSUBHN2 "r")
		      (UNSPEC_SQXTN "s") (UNSPEC_UQXTN "u")
		      (UNSPEC_USQADD "us") (UNSPEC_SUQADD "su")
		      (UNSPEC_SSLI  "s") (UNSPEC_USLI  "u")
		      (UNSPEC_SSRI  "s") (UNSPEC_USRI  "u")
		      (UNSPEC_USRA  "u") (UNSPEC_SSRA  "s")
		      (UNSPEC_URSRA  "ur") (UNSPEC_SRSRA  "sr")
		      (UNSPEC_URSHR  "ur") (UNSPEC_SRSHR  "sr")
		      (UNSPEC_SQSHLU "s") (UNSPEC_SQSHL   "s")
		      (UNSPEC_UQSHL  "u")
		      (UNSPEC_SQSHRUN "s") (UNSPEC_SQRSHRUN "s")
                      (UNSPEC_SQSHRN "s")  (UNSPEC_UQSHRN "u")
                      (UNSPEC_SQRSHRN "s") (UNSPEC_UQRSHRN "u")
		      (UNSPEC_USHL  "u")   (UNSPEC_SSHL  "s")
		      (UNSPEC_USHLL  "u")  (UNSPEC_SSHLL "s")
		      (UNSPEC_URSHL  "ur") (UNSPEC_SRSHL  "sr")
		      (UNSPEC_UQRSHL  "u") (UNSPEC_SQRSHL  "s")
		      (UNSPEC_SDOT "s") (UNSPEC_UDOT "u")
		      (UNSPEC_USDOT "us") (UNSPEC_SUDOT "su")
		      (UNSPEC_SMATMUL "s") (UNSPEC_UMATMUL "u")
		      (UNSPEC_USMATMUL "us")
])

(define_int_attr r [(UNSPEC_SQDMULH "") (UNSPEC_SQRDMULH "r")
		    (UNSPEC_SQSHRUN "") (UNSPEC_SQRSHRUN "r")
                    (UNSPEC_SQSHRN "")  (UNSPEC_UQSHRN "")
                    (UNSPEC_SQRSHRN "r") (UNSPEC_UQRSHRN "r")
                    (UNSPEC_SQSHL   "")  (UNSPEC_UQSHL  "")
                    (UNSPEC_SQRSHL   "r")(UNSPEC_UQRSHL  "r")
		    (UNSPEC_SMULHS "") (UNSPEC_UMULHS "")
		    (UNSPEC_SMULHRS "r") (UNSPEC_UMULHRS "r")
])

(define_int_attr lr [(UNSPEC_SSLI  "l") (UNSPEC_USLI  "l")
		     (UNSPEC_SSRI  "r") (UNSPEC_USRI  "r")
		     (UNSPEC_SQSHL "l") (UNSPEC_UQSHL "l")
		     (UNSPEC_SQSHLU "l")
		     (UNSPEC_SRSHR "r") (UNSPEC_URSHR "r")
		     (UNSPEC_ASRD  "r")
		     (UNSPEC_SLI   "l") (UNSPEC_SRI   "r")])

(define_int_attr u [(UNSPEC_SQSHLU "u") (UNSPEC_SQSHL "") (UNSPEC_UQSHL "")
		    (UNSPEC_SQSHRUN "u") (UNSPEC_SQRSHRUN "u")
		    (UNSPEC_SQSHRN "")  (UNSPEC_UQSHRN "")
		    (UNSPEC_SQRSHRN "") (UNSPEC_UQRSHRN "")
		    (UNSPEC_SHADD "") (UNSPEC_UHADD "u")
		    (UNSPEC_SRHADD "") (UNSPEC_URHADD "u")])
<<<<<<< HEAD
=======

(define_int_attr fn [(UNSPEC_LDFF1 "f") (UNSPEC_LDNF1 "n")])

(define_int_attr ab [(UNSPEC_CLASTA "a") (UNSPEC_CLASTB "b")
		     (UNSPEC_LASTA "a") (UNSPEC_LASTB "b")])

(define_int_attr bt [(UNSPEC_BFMLALB "b") (UNSPEC_BFMLALT "t")])
>>>>>>> e2aa5677

(define_int_attr addsub [(UNSPEC_SHADD "add")
			 (UNSPEC_UHADD "add")
			 (UNSPEC_SRHADD "add")
			 (UNSPEC_URHADD "add")
			 (UNSPEC_SHSUB "sub")
			 (UNSPEC_UHSUB "sub")
			 (UNSPEC_ADDHN "add")
			 (UNSPEC_SUBHN "sub")
			 (UNSPEC_RADDHN "add")
			 (UNSPEC_RSUBHN "sub")
			 (UNSPEC_ADDHN2 "add")
			 (UNSPEC_SUBHN2 "sub")
			 (UNSPEC_RADDHN2 "add")
			 (UNSPEC_RSUBHN2 "sub")])

;; BSL variants: first commutative operand.
(define_int_attr bsl_1st [(1 "w") (2 "0")])

;; BSL variants: second commutative operand.
(define_int_attr bsl_2nd [(1 "0") (2 "w")])

;; BSL variants: duplicated input operand.
(define_int_attr bsl_dup [(1 "1") (2 "2")])

;; BSL variants: operand which requires preserving via movprfx.
(define_int_attr bsl_mov [(1 "2") (2 "1")])

(define_int_attr offsetlr [(UNSPEC_SSLI "") (UNSPEC_USLI "")
			   (UNSPEC_SSRI "offset_")
			   (UNSPEC_USRI "offset_")])

;; Standard pattern names for floating-point rounding instructions.
(define_int_attr frint_pattern [(UNSPEC_FRINTZ "btrunc")
				(UNSPEC_FRINTP "ceil")
				(UNSPEC_FRINTM "floor")
				(UNSPEC_FRINTI "nearbyint")
				(UNSPEC_FRINTX "rint")
				(UNSPEC_FRINTA "round")
				(UNSPEC_FRINTN "frintn")])

;; frint suffix for floating-point rounding instructions.
(define_int_attr frint_suffix [(UNSPEC_FRINTZ "z") (UNSPEC_FRINTP "p")
			       (UNSPEC_FRINTM "m") (UNSPEC_FRINTI "i")
			       (UNSPEC_FRINTX "x") (UNSPEC_FRINTA "a")
			       (UNSPEC_FRINTN "n")])

(define_int_attr fcvt_pattern [(UNSPEC_FRINTZ "btrunc") (UNSPEC_FRINTA "round")
			       (UNSPEC_FRINTP "ceil") (UNSPEC_FRINTM "floor")
			       (UNSPEC_FRINTN "frintn")])

(define_int_attr fcvt_fixed_insn [(UNSPEC_SCVTF "scvtf")
				  (UNSPEC_UCVTF "ucvtf")
				  (UNSPEC_FCVTZS "fcvtzs")
				  (UNSPEC_FCVTZU "fcvtzu")])

;; Pointer authentication mnemonic prefix.
(define_int_attr pauth_mnem_prefix [(UNSPEC_PACIASP "pacia")
				    (UNSPEC_PACIBSP "pacib")
				    (UNSPEC_PACIA1716 "pacia")
				    (UNSPEC_PACIB1716 "pacib")
				    (UNSPEC_AUTIASP "autia")
				    (UNSPEC_AUTIBSP "autib")
				    (UNSPEC_AUTIA1716 "autia")
				    (UNSPEC_AUTIB1716 "autib")])

(define_int_attr pauth_key [(UNSPEC_PACIASP "AARCH64_KEY_A")
			    (UNSPEC_PACIBSP "AARCH64_KEY_B")
			    (UNSPEC_PACIA1716 "AARCH64_KEY_A")
			    (UNSPEC_PACIB1716 "AARCH64_KEY_B")
			    (UNSPEC_AUTIASP "AARCH64_KEY_A")
			    (UNSPEC_AUTIBSP "AARCH64_KEY_B")
			    (UNSPEC_AUTIA1716 "AARCH64_KEY_A")
			    (UNSPEC_AUTIB1716 "AARCH64_KEY_B")])

;; Pointer authentication HINT number for NOP space instructions using A and
;; B key.
(define_int_attr pauth_hint_num [(UNSPEC_PACIASP "25")
				   (UNSPEC_PACIBSP "27")
				   (UNSPEC_AUTIASP "29")
				   (UNSPEC_AUTIBSP "31")
				   (UNSPEC_PACIA1716 "8")
				   (UNSPEC_PACIB1716 "10")
				   (UNSPEC_AUTIA1716 "12")
				   (UNSPEC_AUTIB1716 "14")])

(define_int_attr perm_insn [(UNSPEC_ZIP1 "zip1") (UNSPEC_ZIP2 "zip2")
			    (UNSPEC_ZIP1Q "zip1") (UNSPEC_ZIP2Q "zip2")
			    (UNSPEC_TRN1 "trn1") (UNSPEC_TRN2 "trn2")
			    (UNSPEC_TRN1Q "trn1") (UNSPEC_TRN2Q "trn2")
			    (UNSPEC_UZP1 "uzp1") (UNSPEC_UZP2 "uzp2")
			    (UNSPEC_UZP1Q "uzp1") (UNSPEC_UZP2Q "uzp2")])

; op code for REV instructions (size within which elements are reversed).
(define_int_attr rev_op [(UNSPEC_REV64 "64") (UNSPEC_REV32 "32")
			 (UNSPEC_REV16 "16")])

(define_int_attr perm_hilo [(UNSPEC_UNPACKSHI "hi") (UNSPEC_UNPACKUHI "hi")
			    (UNSPEC_UNPACKSLO "lo") (UNSPEC_UNPACKULO "lo")])

;; Return true if the associated optab refers to the high-numbered lanes,
;; false if it refers to the low-numbered lanes.  The convention is for
;; "hi" to refer to the low-numbered lanes (the first ones in memory)
;; for big-endian.
(define_int_attr hi_lanes_optab [(UNSPEC_UNPACKSHI "!BYTES_BIG_ENDIAN")
				 (UNSPEC_UNPACKUHI "!BYTES_BIG_ENDIAN")
				 (UNSPEC_UNPACKSLO "BYTES_BIG_ENDIAN")
				 (UNSPEC_UNPACKULO "BYTES_BIG_ENDIAN")])

(define_int_attr crc_variant [(UNSPEC_CRC32B "crc32b") (UNSPEC_CRC32H "crc32h")
                        (UNSPEC_CRC32W "crc32w") (UNSPEC_CRC32X "crc32x")
                        (UNSPEC_CRC32CB "crc32cb") (UNSPEC_CRC32CH "crc32ch")
                        (UNSPEC_CRC32CW "crc32cw") (UNSPEC_CRC32CX "crc32cx")])

(define_int_attr crc_mode [(UNSPEC_CRC32B "QI") (UNSPEC_CRC32H "HI")
                        (UNSPEC_CRC32W "SI") (UNSPEC_CRC32X "DI")
                        (UNSPEC_CRC32CB "QI") (UNSPEC_CRC32CH "HI")
                        (UNSPEC_CRC32CW "SI") (UNSPEC_CRC32CX "DI")])

(define_int_attr aes_op [(UNSPEC_AESE "e") (UNSPEC_AESD "d")])
(define_int_attr aesmc_op [(UNSPEC_AESMC "mc") (UNSPEC_AESIMC "imc")])

(define_int_attr sha1_op [(UNSPEC_SHA1C "c") (UNSPEC_SHA1P "p")
			  (UNSPEC_SHA1M "m")])

(define_int_attr sha256_op [(UNSPEC_SHA256H "") (UNSPEC_SHA256H2 "2")])

(define_int_attr rdma_as [(UNSPEC_SQRDMLAH "a") (UNSPEC_SQRDMLSH "s")])

(define_int_attr sha512_op [(UNSPEC_SHA512H "") (UNSPEC_SHA512H2 "2")])

(define_int_attr sm3tt_op [(UNSPEC_SM3TT1A "1a") (UNSPEC_SM3TT1B "1b")
			   (UNSPEC_SM3TT2A "2a") (UNSPEC_SM3TT2B "2b")])

(define_int_attr sm3part_op [(UNSPEC_SM3PARTW1 "1") (UNSPEC_SM3PARTW2 "2")])

(define_int_attr f16mac1 [(UNSPEC_FMLAL "a") (UNSPEC_FMLSL "s")
			  (UNSPEC_FMLAL2 "a") (UNSPEC_FMLSL2 "s")])

(define_int_attr frintnzs_op [(UNSPEC_FRINT32Z "frint32z") (UNSPEC_FRINT32X "frint32x")
			      (UNSPEC_FRINT64Z "frint64z") (UNSPEC_FRINT64X "frint64x")])

;; The condition associated with an UNSPEC_COND_<xx>.
<<<<<<< HEAD
(define_int_attr cmp_op [(UNSPEC_COND_LT "lt")
			 (UNSPEC_COND_LE "le")
			 (UNSPEC_COND_EQ "eq")
			 (UNSPEC_COND_NE "ne")
			 (UNSPEC_COND_GE "ge")
			 (UNSPEC_COND_GT "gt")])

(define_int_attr sve_fp_op [(UNSPEC_COND_ADD "fadd")
			    (UNSPEC_COND_SUB "fsub")
			    (UNSPEC_COND_MUL "fmul")
			    (UNSPEC_COND_DIV "fdiv")
			    (UNSPEC_COND_MAX "fmaxnm")
			    (UNSPEC_COND_MIN "fminnm")])

(define_int_attr sve_fp_op_rev [(UNSPEC_COND_ADD "fadd")
			        (UNSPEC_COND_SUB "fsubr")
			        (UNSPEC_COND_MUL "fmul")
			        (UNSPEC_COND_DIV "fdivr")
			        (UNSPEC_COND_MAX "fmaxnm")
			        (UNSPEC_COND_MIN "fminnm")])

(define_int_attr rot [(UNSPEC_FCADD90 "90")
=======
(define_int_attr cmp_op [(UNSPEC_COND_CMPEQ_WIDE "eq")
			 (UNSPEC_COND_CMPGE_WIDE "ge")
			 (UNSPEC_COND_CMPGT_WIDE "gt")
			 (UNSPEC_COND_CMPHI_WIDE "hi")
			 (UNSPEC_COND_CMPHS_WIDE "hs")
			 (UNSPEC_COND_CMPLE_WIDE "le")
			 (UNSPEC_COND_CMPLO_WIDE "lo")
			 (UNSPEC_COND_CMPLS_WIDE "ls")
			 (UNSPEC_COND_CMPLT_WIDE "lt")
			 (UNSPEC_COND_CMPNE_WIDE "ne")
			 (UNSPEC_COND_FCMEQ "eq")
			 (UNSPEC_COND_FCMGE "ge")
			 (UNSPEC_COND_FCMGT "gt")
			 (UNSPEC_COND_FCMLE "le")
			 (UNSPEC_COND_FCMLT "lt")
			 (UNSPEC_COND_FCMNE "ne")
			 (UNSPEC_WHILEGE "ge")
			 (UNSPEC_WHILEGT "gt")
			 (UNSPEC_WHILEHI "hi")
			 (UNSPEC_WHILEHS "hs")
			 (UNSPEC_WHILELE "le")
			 (UNSPEC_WHILELO "lo")
			 (UNSPEC_WHILELS "ls")
			 (UNSPEC_WHILELT "lt")
			 (UNSPEC_WHILERW "rw")
			 (UNSPEC_WHILEWR "wr")])

(define_int_attr while_optab_cmp [(UNSPEC_WHILEGE "ge")
				  (UNSPEC_WHILEGT "gt")
				  (UNSPEC_WHILEHI "ugt")
				  (UNSPEC_WHILEHS "uge")
				  (UNSPEC_WHILELE "le")
				  (UNSPEC_WHILELO "ult")
				  (UNSPEC_WHILELS "ule")
				  (UNSPEC_WHILELT "lt")
				  (UNSPEC_WHILERW "rw")
				  (UNSPEC_WHILEWR "wr")])

(define_int_attr raw_war [(UNSPEC_WHILERW "raw")
			  (UNSPEC_WHILEWR "war")])

(define_int_attr brk_op [(UNSPEC_BRKA "a") (UNSPEC_BRKB "b")
			 (UNSPEC_BRKN "n")
			 (UNSPEC_BRKPA "pa") (UNSPEC_BRKPB "pb")])

(define_int_attr sve_pred_op [(UNSPEC_PFIRST "pfirst") (UNSPEC_PNEXT "pnext")])

(define_int_attr sve_int_op [(UNSPEC_ADCLB "adclb")
			     (UNSPEC_ADCLT "adclt")
			     (UNSPEC_ADDHNB "addhnb")
			     (UNSPEC_ADDHNT "addhnt")
			     (UNSPEC_ADDP "addp")
			     (UNSPEC_ANDV "andv")
			     (UNSPEC_ASHIFTRT_WIDE "asr")
			     (UNSPEC_ASHIFT_WIDE "lsl")
			     (UNSPEC_ASRD "asrd")
			     (UNSPEC_BDEP "bdep")
			     (UNSPEC_BEXT "bext")
			     (UNSPEC_BGRP "bgrp")
			     (UNSPEC_CADD90 "cadd")
			     (UNSPEC_CADD270 "cadd")
			     (UNSPEC_CDOT "cdot")
			     (UNSPEC_CDOT90 "cdot")
			     (UNSPEC_CDOT180 "cdot")
			     (UNSPEC_CDOT270 "cdot")
			     (UNSPEC_CMLA "cmla")
			     (UNSPEC_CMLA90 "cmla")
			     (UNSPEC_CMLA180 "cmla")
			     (UNSPEC_CMLA270 "cmla")
			     (UNSPEC_EORBT "eorbt")
			     (UNSPEC_EORTB "eortb")
			     (UNSPEC_IORV "orv")
			     (UNSPEC_LSHIFTRT_WIDE "lsr")
			     (UNSPEC_MATCH "match")
			     (UNSPEC_NMATCH "nmatch")
			     (UNSPEC_PMULLB "pmullb")
			     (UNSPEC_PMULLB_PAIR "pmullb")
			     (UNSPEC_PMULLT "pmullt")
			     (UNSPEC_PMULLT_PAIR "pmullt")
			     (UNSPEC_RADDHNB "raddhnb")
			     (UNSPEC_RADDHNT "raddhnt")
			     (UNSPEC_RBIT "rbit")
			     (UNSPEC_REVB "revb")
			     (UNSPEC_REVH "revh")
			     (UNSPEC_REVW "revw")
			     (UNSPEC_RSHRNB "rshrnb")
			     (UNSPEC_RSHRNT "rshrnt")
			     (UNSPEC_RSQRTE "ursqrte")
			     (UNSPEC_RSUBHNB "rsubhnb")
			     (UNSPEC_RSUBHNT "rsubhnt")
			     (UNSPEC_SABDLB "sabdlb")
			     (UNSPEC_SABDLT "sabdlt")
			     (UNSPEC_SADALP "sadalp")
			     (UNSPEC_SADDLB "saddlb")
			     (UNSPEC_SADDLBT "saddlbt")
			     (UNSPEC_SADDLT "saddlt")
			     (UNSPEC_SADDWB "saddwb")
			     (UNSPEC_SADDWT "saddwt")
			     (UNSPEC_SBCLB "sbclb")
			     (UNSPEC_SBCLT "sbclt")
			     (UNSPEC_SHADD "shadd")
			     (UNSPEC_SHRNB "shrnb")
			     (UNSPEC_SHRNT "shrnt")
			     (UNSPEC_SHSUB "shsub")
			     (UNSPEC_SLI "sli")
			     (UNSPEC_SMAXP "smaxp")
			     (UNSPEC_SMAXV "smaxv")
			     (UNSPEC_SMINP "sminp")
			     (UNSPEC_SMINV "sminv")
			     (UNSPEC_SMUL_HIGHPART "smulh")
			     (UNSPEC_SMULLB "smullb")
			     (UNSPEC_SMULLT "smullt")
			     (UNSPEC_SQCADD90 "sqcadd")
			     (UNSPEC_SQCADD270 "sqcadd")
			     (UNSPEC_SQDMULH "sqdmulh")
			     (UNSPEC_SQDMULLB "sqdmullb")
			     (UNSPEC_SQDMULLBT "sqdmullbt")
			     (UNSPEC_SQDMULLT "sqdmullt")
			     (UNSPEC_SQRDCMLAH "sqrdcmlah")
			     (UNSPEC_SQRDCMLAH90 "sqrdcmlah")
			     (UNSPEC_SQRDCMLAH180 "sqrdcmlah")
			     (UNSPEC_SQRDCMLAH270 "sqrdcmlah")
			     (UNSPEC_SQRDMLAH "sqrdmlah")
			     (UNSPEC_SQRDMLSH "sqrdmlsh")
			     (UNSPEC_SQRDMULH "sqrdmulh")
			     (UNSPEC_SQRSHL "sqrshl")
			     (UNSPEC_SQRSHRNB "sqrshrnb")
			     (UNSPEC_SQRSHRNT "sqrshrnt")
			     (UNSPEC_SQRSHRUNB "sqrshrunb")
			     (UNSPEC_SQRSHRUNT "sqrshrunt")
			     (UNSPEC_SQSHL "sqshl")
			     (UNSPEC_SQSHLU "sqshlu")
			     (UNSPEC_SQSHRNB "sqshrnb")
			     (UNSPEC_SQSHRNT "sqshrnt")
			     (UNSPEC_SQSHRUNB "sqshrunb")
			     (UNSPEC_SQSHRUNT "sqshrunt")
			     (UNSPEC_SQXTNB "sqxtnb")
			     (UNSPEC_SQXTNT "sqxtnt")
			     (UNSPEC_SQXTUNB "sqxtunb")
			     (UNSPEC_SQXTUNT "sqxtunt")
			     (UNSPEC_SRHADD "srhadd")
			     (UNSPEC_SRI "sri")
			     (UNSPEC_SRSHL "srshl")
			     (UNSPEC_SRSHR "srshr")
			     (UNSPEC_SSHLLB "sshllb")
			     (UNSPEC_SSHLLT "sshllt")
			     (UNSPEC_SSUBLB "ssublb")
			     (UNSPEC_SSUBLBT "ssublbt")
			     (UNSPEC_SSUBLT "ssublt")
			     (UNSPEC_SSUBLTB "ssubltb")
			     (UNSPEC_SSUBWB "ssubwb")
			     (UNSPEC_SSUBWT "ssubwt")
			     (UNSPEC_SUBHNB "subhnb")
			     (UNSPEC_SUBHNT "subhnt")
			     (UNSPEC_SUQADD "suqadd")
			     (UNSPEC_UABDLB "uabdlb")
			     (UNSPEC_UABDLT "uabdlt")
			     (UNSPEC_UADALP "uadalp")
			     (UNSPEC_UADDLB "uaddlb")
			     (UNSPEC_UADDLT "uaddlt")
			     (UNSPEC_UADDWB "uaddwb")
			     (UNSPEC_UADDWT "uaddwt")
			     (UNSPEC_UHADD "uhadd")
			     (UNSPEC_UHSUB "uhsub")
			     (UNSPEC_UMAXP "umaxp")
			     (UNSPEC_UMAXV "umaxv")
			     (UNSPEC_UMINP "uminp")
			     (UNSPEC_UMINV "uminv")
			     (UNSPEC_UMUL_HIGHPART "umulh")
			     (UNSPEC_UMULLB "umullb")
			     (UNSPEC_UMULLT "umullt")
			     (UNSPEC_UQRSHL "uqrshl")
			     (UNSPEC_UQRSHRNB "uqrshrnb")
			     (UNSPEC_UQRSHRNT "uqrshrnt")
			     (UNSPEC_UQSHL "uqshl")
			     (UNSPEC_UQSHRNB "uqshrnb")
			     (UNSPEC_UQSHRNT "uqshrnt")
			     (UNSPEC_UQXTNB "uqxtnb")
			     (UNSPEC_UQXTNT "uqxtnt")
			     (UNSPEC_URECPE "urecpe")
			     (UNSPEC_URHADD "urhadd")
			     (UNSPEC_URSHL "urshl")
			     (UNSPEC_URSHR "urshr")
			     (UNSPEC_USHLLB "ushllb")
			     (UNSPEC_USHLLT "ushllt")
			     (UNSPEC_USQADD "usqadd")
			     (UNSPEC_USUBLB "usublb")
			     (UNSPEC_USUBLT "usublt")
			     (UNSPEC_USUBWB "usubwb")
			     (UNSPEC_USUBWT "usubwt")
			     (UNSPEC_XORV "eorv")])

(define_int_attr sve_int_op_rev [(UNSPEC_SHADD "shadd")
				 (UNSPEC_SHSUB "shsubr")
				 (UNSPEC_SQRSHL "sqrshlr")
				 (UNSPEC_SRHADD "srhadd")
				 (UNSPEC_SRSHL "srshlr")
				 (UNSPEC_UHADD "uhadd")
				 (UNSPEC_UHSUB "uhsubr")
				 (UNSPEC_UQRSHL "uqrshlr")
				 (UNSPEC_URHADD "urhadd")
				 (UNSPEC_URSHL "urshlr")])

(define_int_attr sve_int_add_op [(UNSPEC_SABDLB "sabalb")
				 (UNSPEC_SABDLT "sabalt")
				 (UNSPEC_SMULLB "smlalb")
				 (UNSPEC_SMULLT "smlalt")
				 (UNSPEC_UABDLB "uabalb")
				 (UNSPEC_UABDLT "uabalt")
				 (UNSPEC_UMULLB "umlalb")
				 (UNSPEC_UMULLT "umlalt")])

(define_int_attr sve_int_qadd_op [(UNSPEC_SQDMULLB "sqdmlalb")
				  (UNSPEC_SQDMULLBT "sqdmlalbt")
				  (UNSPEC_SQDMULLT "sqdmlalt")])

(define_int_attr sve_int_sub_op [(UNSPEC_SMULLB "smlslb")
				 (UNSPEC_SMULLT "smlslt")
				 (UNSPEC_UMULLB "umlslb")
				 (UNSPEC_UMULLT "umlslt")])

(define_int_attr sve_int_qsub_op [(UNSPEC_SQDMULLB "sqdmlslb")
				  (UNSPEC_SQDMULLBT "sqdmlslbt")
				  (UNSPEC_SQDMULLT "sqdmlslt")])

(define_int_attr sve_fp_op [(UNSPEC_BFDOT "bfdot")
			    (UNSPEC_BFMLALB "bfmlalb")
			    (UNSPEC_BFMLALT "bfmlalt")
			    (UNSPEC_BFMMLA "bfmmla")
			    (UNSPEC_FRECPE "frecpe")
			    (UNSPEC_FRECPS "frecps")
			    (UNSPEC_RSQRTE "frsqrte")
			    (UNSPEC_RSQRTS "frsqrts")
			    (UNSPEC_FADDP "faddp")
			    (UNSPEC_FADDV "faddv")
			    (UNSPEC_FEXPA "fexpa")
			    (UNSPEC_FMAXNMP "fmaxnmp")
			    (UNSPEC_FMAXNMV "fmaxnmv")
			    (UNSPEC_FMAXP "fmaxp")
			    (UNSPEC_FMAXV "fmaxv")
			    (UNSPEC_FMINNMP "fminnmp")
			    (UNSPEC_FMINNMV "fminnmv")
			    (UNSPEC_FMINP "fminp")
			    (UNSPEC_FMINV "fminv")
			    (UNSPEC_FMLA "fmla")
			    (UNSPEC_FMLALB "fmlalb")
			    (UNSPEC_FMLALT "fmlalt")
			    (UNSPEC_FMLS "fmls")
			    (UNSPEC_FMLSLB "fmlslb")
			    (UNSPEC_FMLSLT "fmlslt")
			    (UNSPEC_FMMLA "fmmla")
			    (UNSPEC_FTSMUL "ftsmul")
			    (UNSPEC_FTSSEL "ftssel")
			    (UNSPEC_COND_FABS "fabs")
			    (UNSPEC_COND_FADD "fadd")
			    (UNSPEC_COND_FCVTLT "fcvtlt")
			    (UNSPEC_COND_FCVTX "fcvtx")
			    (UNSPEC_COND_FDIV "fdiv")
			    (UNSPEC_COND_FLOGB "flogb")
			    (UNSPEC_COND_FMAX "fmax")
			    (UNSPEC_COND_FMAXNM "fmaxnm")
			    (UNSPEC_COND_FMIN "fmin")
			    (UNSPEC_COND_FMINNM "fminnm")
			    (UNSPEC_COND_FMUL "fmul")
			    (UNSPEC_COND_FMULX "fmulx")
			    (UNSPEC_COND_FNEG "fneg")
			    (UNSPEC_COND_FRECPX "frecpx")
			    (UNSPEC_COND_FRINTA "frinta")
			    (UNSPEC_COND_FRINTI "frinti")
			    (UNSPEC_COND_FRINTM "frintm")
			    (UNSPEC_COND_FRINTN "frintn")
			    (UNSPEC_COND_FRINTP "frintp")
			    (UNSPEC_COND_FRINTX "frintx")
			    (UNSPEC_COND_FRINTZ "frintz")
			    (UNSPEC_COND_FSCALE "fscale")
			    (UNSPEC_COND_FSQRT "fsqrt")
			    (UNSPEC_COND_FSUB "fsub")])

(define_int_attr sve_fp_op_rev [(UNSPEC_COND_FADD "fadd")
				(UNSPEC_COND_FDIV "fdivr")
				(UNSPEC_COND_FMAX "fmax")
				(UNSPEC_COND_FMAXNM "fmaxnm")
				(UNSPEC_COND_FMIN "fmin")
				(UNSPEC_COND_FMINNM "fminnm")
				(UNSPEC_COND_FMUL "fmul")
				(UNSPEC_COND_FMULX "fmulx")
				(UNSPEC_COND_FSUB "fsubr")])

(define_int_attr rot [(UNSPEC_CADD90 "90")
		      (UNSPEC_CADD270 "270")
		      (UNSPEC_CDOT "0")
		      (UNSPEC_CDOT90 "90")
		      (UNSPEC_CDOT180 "180")
		      (UNSPEC_CDOT270 "270")
		      (UNSPEC_CMLA "0")
		      (UNSPEC_CMLA90 "90")
		      (UNSPEC_CMLA180 "180")
		      (UNSPEC_CMLA270 "270")
		      (UNSPEC_FCADD90 "90")
>>>>>>> e2aa5677
		      (UNSPEC_FCADD270 "270")
		      (UNSPEC_FCMLA "0")
		      (UNSPEC_FCMLA90 "90")
		      (UNSPEC_FCMLA180 "180")
<<<<<<< HEAD
		      (UNSPEC_FCMLA270 "270")])
=======
		      (UNSPEC_FCMLA270 "270")
		      (UNSPEC_SQCADD90 "90")
		      (UNSPEC_SQCADD270 "270")
		      (UNSPEC_SQRDCMLAH "0")
		      (UNSPEC_SQRDCMLAH90 "90")
		      (UNSPEC_SQRDCMLAH180 "180")
		      (UNSPEC_SQRDCMLAH270 "270")
		      (UNSPEC_COND_FCADD90 "90")
		      (UNSPEC_COND_FCADD270 "270")
		      (UNSPEC_COND_FCMLA "0")
		      (UNSPEC_COND_FCMLA90 "90")
		      (UNSPEC_COND_FCMLA180 "180")
		      (UNSPEC_COND_FCMLA270 "270")])
>>>>>>> e2aa5677

(define_int_attr sve_fmla_op [(UNSPEC_COND_FMLA "fmla")
			      (UNSPEC_COND_FMLS "fmls")
			      (UNSPEC_COND_FNMLA "fnmla")
			      (UNSPEC_COND_FNMLS "fnmls")])

(define_int_attr sve_fmad_op [(UNSPEC_COND_FMLA "fmad")
			      (UNSPEC_COND_FMLS "fmsb")
			      (UNSPEC_COND_FNMLA "fnmad")
			      (UNSPEC_COND_FNMLS "fnmsb")])

<<<<<<< HEAD
(define_int_attr commutative [(UNSPEC_COND_ADD "true")
			      (UNSPEC_COND_SUB "false")
			      (UNSPEC_COND_MUL "true")
			      (UNSPEC_COND_DIV "false")
			      (UNSPEC_COND_MIN "true")
			      (UNSPEC_COND_MAX "true")])
=======
;; The register constraint to use for the final operand in a binary BRK.
(define_int_attr brk_reg_con [(UNSPEC_BRKN "0")
			      (UNSPEC_BRKPA "Upa") (UNSPEC_BRKPB "Upa")])

;; The register number to print for the above.
(define_int_attr brk_reg_opno [(UNSPEC_BRKN "0")
			       (UNSPEC_BRKPA "3") (UNSPEC_BRKPB "3")])

;; The predicate to use for the first input operand in a floating-point
;; <optab><mode>3 pattern.
(define_int_attr sve_pred_fp_rhs1_operand
  [(UNSPEC_COND_FADD "register_operand")
   (UNSPEC_COND_FDIV "register_operand")
   (UNSPEC_COND_FMAX "register_operand")
   (UNSPEC_COND_FMAXNM "register_operand")
   (UNSPEC_COND_FMIN "register_operand")
   (UNSPEC_COND_FMINNM "register_operand")
   (UNSPEC_COND_FMUL "register_operand")
   (UNSPEC_COND_FMULX "register_operand")
   (UNSPEC_COND_FSUB "aarch64_sve_float_arith_operand")])

;; The predicate to use for the second input operand in a floating-point
;; <optab><mode>3 pattern.
(define_int_attr sve_pred_fp_rhs2_operand
  [(UNSPEC_COND_FADD "aarch64_sve_float_arith_with_sub_operand")
   (UNSPEC_COND_FDIV "register_operand")
   (UNSPEC_COND_FMAX "aarch64_sve_float_maxmin_operand")
   (UNSPEC_COND_FMAXNM "aarch64_sve_float_maxmin_operand")
   (UNSPEC_COND_FMIN "aarch64_sve_float_maxmin_operand")
   (UNSPEC_COND_FMINNM "aarch64_sve_float_maxmin_operand")
   (UNSPEC_COND_FMUL "aarch64_sve_float_mul_operand")
   (UNSPEC_COND_FMULX "register_operand")
   (UNSPEC_COND_FSUB "register_operand")])

;; Likewise for immediates only.
(define_int_attr sve_pred_fp_rhs2_immediate
  [(UNSPEC_COND_FMAX "aarch64_sve_float_maxmin_immediate")
   (UNSPEC_COND_FMAXNM "aarch64_sve_float_maxmin_immediate")
   (UNSPEC_COND_FMIN "aarch64_sve_float_maxmin_immediate")
   (UNSPEC_COND_FMINNM "aarch64_sve_float_maxmin_immediate")
   (UNSPEC_COND_FMUL "aarch64_sve_float_mul_immediate")])

;; The maximum number of element bits that an instruction can handle.
(define_int_attr max_elem_bits [(UNSPEC_UADDV "64") (UNSPEC_SADDV "32")
				(UNSPEC_PFIRST "8") (UNSPEC_PNEXT "64")])

;; The minimum number of element bits that an instruction can handle.
(define_int_attr min_elem_bits [(UNSPEC_RBIT "8")
				(UNSPEC_REVB "16")
				(UNSPEC_REVH "32")
				(UNSPEC_REVW "64")])

(define_int_attr unspec [(UNSPEC_WHILERW "UNSPEC_WHILERW")
			 (UNSPEC_WHILEWR "UNSPEC_WHILEWR")])
>>>>>>> e2aa5677
<|MERGE_RESOLUTION|>--- conflicted
+++ resolved
@@ -1,9 +1,5 @@
 ;; Machine description for AArch64 architecture.
-<<<<<<< HEAD
-;; Copyright (C) 2009-2019 Free Software Foundation, Inc.
-=======
 ;; Copyright (C) 2009-2020 Free Software Foundation, Inc.
->>>>>>> e2aa5677
 ;; Contributed by ARM Ltd.
 ;;
 ;; This file is part of GCC.
@@ -102,12 +98,6 @@
 ;; Copy of the above.
 (define_mode_iterator DREG2 [V8QI V4HI V4HF V2SI V2SF DF])
 
-;; All modes stored in registers d0-d31.
-(define_mode_iterator DREG [V8QI V4HI V4HF V2SI V2SF DF])
-
-;; Copy of the above.
-(define_mode_iterator DREG2 [V8QI V4HI V4HF V2SI V2SF DF])
-
 ;; Advanced SIMD, 64-bit container, all integer modes.
 (define_mode_iterator VD_BHSI [V8QI V4HI V2SI])
 
@@ -125,12 +115,6 @@
 
 ;; VQMOV without 2-element modes.
 (define_mode_iterator VQMOV_NO2E [V16QI V8HI V4SI V8HF V8BF V4SF])
-
-;; Quad integer vector modes.
-(define_mode_iterator VQ_I [V16QI V8HI V4SI V2DI])
-
-;; Copy of the above.
-(define_mode_iterator VQ2 [V16QI V8HI V4SI V2DI V8HF V4SF V2DF])
 
 ;; Quad integer vector modes.
 (define_mode_iterator VQ_I [V16QI V8HI V4SI V2DI])
@@ -633,25 +617,6 @@
     UNSPEC_REVW		; Used in aarch64-sve.md.
     UNSPEC_SMUL_HIGHPART ; Used in aarch64-sve.md.
     UNSPEC_UMUL_HIGHPART ; Used in aarch64-sve.md.
-<<<<<<< HEAD
-    UNSPEC_COND_ADD	; Used in aarch64-sve.md.
-    UNSPEC_COND_SUB	; Used in aarch64-sve.md.
-    UNSPEC_COND_MUL	; Used in aarch64-sve.md.
-    UNSPEC_COND_DIV	; Used in aarch64-sve.md.
-    UNSPEC_COND_MAX	; Used in aarch64-sve.md.
-    UNSPEC_COND_MIN	; Used in aarch64-sve.md.
-    UNSPEC_COND_FMLA	; Used in aarch64-sve.md.
-    UNSPEC_COND_FMLS	; Used in aarch64-sve.md.
-    UNSPEC_COND_FNMLA	; Used in aarch64-sve.md.
-    UNSPEC_COND_FNMLS	; Used in aarch64-sve.md.
-    UNSPEC_COND_LT	; Used in aarch64-sve.md.
-    UNSPEC_COND_LE	; Used in aarch64-sve.md.
-    UNSPEC_COND_EQ	; Used in aarch64-sve.md.
-    UNSPEC_COND_NE	; Used in aarch64-sve.md.
-    UNSPEC_COND_GE	; Used in aarch64-sve.md.
-    UNSPEC_COND_GT	; Used in aarch64-sve.md.
-    UNSPEC_LASTB	; Used in aarch64-sve.md.
-=======
     UNSPEC_FMLA		; Used in aarch64-sve.md.
     UNSPEC_FMLS		; Used in aarch64-sve.md.
     UNSPEC_FEXPA	; Used in aarch64-sve.md.
@@ -728,15 +693,12 @@
     UNSPEC_LSHIFTRT_WIDE ; Used in aarch64-sve.md.
     UNSPEC_LDFF1	; Used in aarch64-sve.md.
     UNSPEC_LDNF1	; Used in aarch64-sve.md.
->>>>>>> e2aa5677
     UNSPEC_FCADD90	; Used in aarch64-simd.md.
     UNSPEC_FCADD270	; Used in aarch64-simd.md.
     UNSPEC_FCMLA	; Used in aarch64-simd.md.
     UNSPEC_FCMLA90	; Used in aarch64-simd.md.
     UNSPEC_FCMLA180	; Used in aarch64-simd.md.
     UNSPEC_FCMLA270	; Used in aarch64-simd.md.
-<<<<<<< HEAD
-=======
     UNSPEC_ASRD		; Used in aarch64-sve.md.
     UNSPEC_ADCLB	; Used in aarch64-sve2.md.
     UNSPEC_ADCLT	; Used in aarch64-sve2.md.
@@ -869,7 +831,6 @@
     UNSPEC_BFCVTN      ; Used in aarch64-simd.md.
     UNSPEC_BFCVTN2     ; Used in aarch64-simd.md.
     UNSPEC_BFCVT       ; Used in aarch64-simd.md.
->>>>>>> e2aa5677
 ])
 
 ;; ------------------------------------------------------------------
@@ -1578,12 +1539,9 @@
 ;; Map smax to smin and umax to umin.
 (define_code_attr max_opp [(smax "smin") (umax "umin")])
 
-<<<<<<< HEAD
-=======
 ;; Same as above, but louder.
 (define_code_attr MAX_OPP [(smax "SMIN") (umax "UMIN")])
 
->>>>>>> e2aa5677
 ;; The number of subvectors in an SVE_STRUCT.
 (define_mode_attr vector_count [(VNx32QI "2") (VNx16HI "2")
 				(VNx8SI  "2") (VNx4DI  "2")
@@ -1700,15 +1658,12 @@
 			 (VNx16SI "vnx4bi") (VNx16SF "vnx4bi")
 			 (VNx8DI "vnx2bi") (VNx8DF "vnx2bi")])
 
-<<<<<<< HEAD
-=======
 (define_mode_attr VDOUBLE [(VNx16QI "VNx32QI")
 			   (VNx8HI "VNx16HI") (VNx8HF "VNx16HF")
 			   (VNx8BF "VNx16BF")
 			   (VNx4SI "VNx8SI") (VNx4SF "VNx8SF")
 			   (VNx2DI "VNx4DI") (VNx2DF "VNx4DF")])
 
->>>>>>> e2aa5677
 ;; On AArch64 the By element instruction doesn't have a 2S variant.
 ;; However because the instruction always selects a pair of values
 ;; The normal 3SAME instruction can be used here instead.
@@ -1716,8 +1671,6 @@
 				    (V4HF "<Vetype>[%4]") (V8HF "<Vetype>[%4]")
 				    ])
 
-<<<<<<< HEAD
-=======
 ;; The number of bytes controlled by a predicate
 (define_mode_attr data_bytes [(VNx16BI "1") (VNx8BI "2")
 			      (VNx4BI "4") (VNx2BI "8")])
@@ -1743,7 +1696,6 @@
 ;; The constraint to use for an SVE FCMLA lane index.
 (define_mode_attr sve_lane_pair_con [(VNx8HF "y") (VNx4SF "x")])
 
->>>>>>> e2aa5677
 ;; -------------------------------------------------------------------
 ;; Code Iterators
 ;; -------------------------------------------------------------------
@@ -1803,11 +1755,7 @@
 ;; Signed and unsigned max operations.
 (define_code_iterator USMAX [smax umax])
 
-<<<<<<< HEAD
-;; Code iterator for variants of vector max and min.
-=======
 ;; Code iterator for plus and minus.
->>>>>>> e2aa5677
 (define_code_iterator ADDSUB [plus minus])
 
 ;; Code iterator for variants of vector saturating binary ops.
@@ -1844,20 +1792,6 @@
 (define_code_iterator FAC_COMPARISONS [lt le ge gt])
 
 ;; SVE integer unary operations.
-<<<<<<< HEAD
-(define_code_iterator SVE_INT_UNARY [abs neg not popcount])
-
-;; SVE floating-point unary operations.
-(define_code_iterator SVE_FP_UNARY [abs neg sqrt])
-
-;; SVE integer binary operations.
-(define_code_iterator SVE_INT_BINARY [plus minus mult smax umax smin umin
-				      and ior xor])
-
-;; SVE integer binary division operations.
-(define_code_iterator SVE_INT_BINARY_SD [div udiv])
-
-=======
 (define_code_iterator SVE_INT_UNARY [abs neg not clrsb clz popcount
 				     (ss_abs "TARGET_SVE2")
 				     (ss_neg "TARGET_SVE2")])
@@ -1877,18 +1811,11 @@
 ;; SVE integer binary operations that have an immediate form.
 (define_code_iterator SVE_INT_BINARY_IMM [mult smax smin umax umin])
 
->>>>>>> e2aa5677
 ;; SVE floating-point operations with an unpredicated all-register form.
 (define_code_iterator SVE_UNPRED_FP_BINARY [plus minus mult])
 
 ;; SVE integer comparisons.
 (define_code_iterator SVE_INT_CMP [lt le eq ne ge gt ltu leu geu gtu])
-<<<<<<< HEAD
-
-;; SVE floating-point comparisons.
-(define_code_iterator SVE_FP_CMP [lt le eq ne ge gt])
-=======
->>>>>>> e2aa5677
 
 ;; -------------------------------------------------------------------
 ;; Code Attributes
@@ -1919,17 +1846,10 @@
 			 (mult "mul")
 			 (div "div")
 			 (udiv "udiv")
-<<<<<<< HEAD
-			 (ss_plus "qadd")
-			 (us_plus "qadd")
-			 (ss_minus "qsub")
-			 (us_minus "qsub")
-=======
 			 (ss_plus "ssadd")
 			 (us_plus "usadd")
 			 (ss_minus "sssub")
 			 (us_minus "ussub")
->>>>>>> e2aa5677
 			 (ss_neg "qneg")
 			 (ss_abs "qabs")
 			 (smin "smin")
@@ -2129,28 +2049,9 @@
 				  (ss_minus "sqsubr")
 				  (us_minus "uqsubr")])
 
-(define_code_attr sve_int_op_rev [(plus "add")
-			          (minus "subr")
-			          (mult "mul")
-			          (div "sdivr")
-			          (udiv "udivr")
-			          (smin "smin")
-			          (smax "smax")
-			          (umin "umin")
-			          (umax "umax")
-			          (and "and")
-			          (ior "orr")
-			          (xor "eor")])
-
 ;; The floating-point SVE instruction that implements an rtx code.
 (define_code_attr sve_fp_op [(plus "fadd")
 			     (minus "fsub")
-<<<<<<< HEAD
-			     (mult "fmul")
-			     (neg "fneg")
-			     (abs "fabs")
-			     (sqrt "fsqrt")])
-=======
 			     (mult "fmul")])
 
 ;; The SVE immediate constraint to use for an rtl code.
@@ -2200,19 +2101,6 @@
 
 (define_code_attr inc_dec [(minus "dec") (ss_minus "sqdec") (us_minus "uqdec")
 			   (plus "inc") (ss_plus "sqinc") (us_plus "uqinc")])
->>>>>>> e2aa5677
-
-;; The SVE immediate constraint to use for an rtl code.
-(define_code_attr sve_imm_con [(eq "vsc")
-			       (ne "vsc")
-			       (lt "vsc")
-			       (ge "vsc")
-			       (le "vsc")
-			       (gt "vsc")
-			       (ltu "vsd")
-			       (leu "vsd")
-			       (geu "vsd")
-			       (gtu "vsd")])
 
 ;; -------------------------------------------------------------------
 ;; Int Iterators.
@@ -2247,10 +2135,6 @@
 
 (define_int_iterator BSL_DUP [1 2])
 
-(define_int_iterator HADD [UNSPEC_SHADD UNSPEC_UHADD])
-
-(define_int_iterator RHADD [UNSPEC_SRHADD UNSPEC_URHADD])
-
 (define_int_iterator DOTPROD [UNSPEC_SDOT UNSPEC_UDOT])
 
 (define_int_iterator DOTPROD_I8MM [UNSPEC_USDOT UNSPEC_SUDOT])
@@ -2359,16 +2243,6 @@
 
 (define_int_iterator MUL_HIGHPART [UNSPEC_SMUL_HIGHPART UNSPEC_UMUL_HIGHPART])
 
-<<<<<<< HEAD
-(define_int_iterator SVE_COND_FP_BINARY [UNSPEC_COND_ADD UNSPEC_COND_SUB
-					 UNSPEC_COND_MUL UNSPEC_COND_DIV
-					 UNSPEC_COND_MAX UNSPEC_COND_MIN])
-
-(define_int_iterator SVE_COND_FP_TERNARY [UNSPEC_COND_FMLA
-					  UNSPEC_COND_FMLS
-					  UNSPEC_COND_FNMLA
-					  UNSPEC_COND_FNMLS])
-=======
 (define_int_iterator CLAST [UNSPEC_CLASTA UNSPEC_CLASTB])
 
 (define_int_iterator LAST [UNSPEC_LASTA UNSPEC_LASTB])
@@ -2782,7 +2656,6 @@
 
 (define_int_iterator FRINTNZX [UNSPEC_FRINT32Z UNSPEC_FRINT32X
 			       UNSPEC_FRINT64Z UNSPEC_FRINT64X])
->>>>>>> e2aa5677
 
 (define_int_iterator SVE_BRK_UNARY [UNSPEC_BRKA UNSPEC_BRKB])
 
@@ -2797,14 +2670,6 @@
 
 (define_int_iterator BF_MLA [UNSPEC_BFMLALB
 			     UNSPEC_BFMLALT])
-
-(define_int_iterator FCADD [UNSPEC_FCADD90
-			    UNSPEC_FCADD270])
-
-(define_int_iterator FCMLA [UNSPEC_FCMLA
-			    UNSPEC_FCMLA90
-			    UNSPEC_FCMLA180
-			    UNSPEC_FCMLA270])
 
 ;; Iterators for atomic operations.
 
@@ -2835,18 +2700,6 @@
 			(UNSPEC_ANDV "and")
 			(UNSPEC_IORV "ior")
 			(UNSPEC_XORV "xor")
-<<<<<<< HEAD
-			(UNSPEC_COND_ADD "add")
-			(UNSPEC_COND_SUB "sub")
-			(UNSPEC_COND_MUL "mul")
-			(UNSPEC_COND_DIV "div")
-			(UNSPEC_COND_MAX "smax")
-			(UNSPEC_COND_MIN "smin")
-			(UNSPEC_COND_FMLA "fma")
-			(UNSPEC_COND_FMLS "fnma")
-			(UNSPEC_COND_FNMLA "fnms")
-			(UNSPEC_COND_FNMLS "fms")])
-=======
 			(UNSPEC_FRECPE "frecpe")
 			(UNSPEC_FRECPS "frecps")
 			(UNSPEC_RSQRTE "frsqrte")
@@ -2942,7 +2795,6 @@
 			(UNSPEC_COND_FSUB "sub")
 			(UNSPEC_COND_SCVTF "float")
 			(UNSPEC_COND_UCVTF "floatuns")])
->>>>>>> e2aa5677
 
 (define_int_attr  maxmin_uns [(UNSPEC_UMAXV "umax")
 			      (UNSPEC_UMINV "umin")
@@ -3064,8 +2916,6 @@
 		    (UNSPEC_SQRSHRN "") (UNSPEC_UQRSHRN "")
 		    (UNSPEC_SHADD "") (UNSPEC_UHADD "u")
 		    (UNSPEC_SRHADD "") (UNSPEC_URHADD "u")])
-<<<<<<< HEAD
-=======
 
 (define_int_attr fn [(UNSPEC_LDFF1 "f") (UNSPEC_LDNF1 "n")])
 
@@ -3073,7 +2923,6 @@
 		     (UNSPEC_LASTA "a") (UNSPEC_LASTB "b")])
 
 (define_int_attr bt [(UNSPEC_BFMLALB "b") (UNSPEC_BFMLALT "t")])
->>>>>>> e2aa5677
 
 (define_int_attr addsub [(UNSPEC_SHADD "add")
 			 (UNSPEC_UHADD "add")
@@ -3217,30 +3066,6 @@
 			      (UNSPEC_FRINT64Z "frint64z") (UNSPEC_FRINT64X "frint64x")])
 
 ;; The condition associated with an UNSPEC_COND_<xx>.
-<<<<<<< HEAD
-(define_int_attr cmp_op [(UNSPEC_COND_LT "lt")
-			 (UNSPEC_COND_LE "le")
-			 (UNSPEC_COND_EQ "eq")
-			 (UNSPEC_COND_NE "ne")
-			 (UNSPEC_COND_GE "ge")
-			 (UNSPEC_COND_GT "gt")])
-
-(define_int_attr sve_fp_op [(UNSPEC_COND_ADD "fadd")
-			    (UNSPEC_COND_SUB "fsub")
-			    (UNSPEC_COND_MUL "fmul")
-			    (UNSPEC_COND_DIV "fdiv")
-			    (UNSPEC_COND_MAX "fmaxnm")
-			    (UNSPEC_COND_MIN "fminnm")])
-
-(define_int_attr sve_fp_op_rev [(UNSPEC_COND_ADD "fadd")
-			        (UNSPEC_COND_SUB "fsubr")
-			        (UNSPEC_COND_MUL "fmul")
-			        (UNSPEC_COND_DIV "fdivr")
-			        (UNSPEC_COND_MAX "fmaxnm")
-			        (UNSPEC_COND_MIN "fminnm")])
-
-(define_int_attr rot [(UNSPEC_FCADD90 "90")
-=======
 (define_int_attr cmp_op [(UNSPEC_COND_CMPEQ_WIDE "eq")
 			 (UNSPEC_COND_CMPGE_WIDE "ge")
 			 (UNSPEC_COND_CMPGT_WIDE "gt")
@@ -3540,14 +3365,10 @@
 		      (UNSPEC_CMLA180 "180")
 		      (UNSPEC_CMLA270 "270")
 		      (UNSPEC_FCADD90 "90")
->>>>>>> e2aa5677
 		      (UNSPEC_FCADD270 "270")
 		      (UNSPEC_FCMLA "0")
 		      (UNSPEC_FCMLA90 "90")
 		      (UNSPEC_FCMLA180 "180")
-<<<<<<< HEAD
-		      (UNSPEC_FCMLA270 "270")])
-=======
 		      (UNSPEC_FCMLA270 "270")
 		      (UNSPEC_SQCADD90 "90")
 		      (UNSPEC_SQCADD270 "270")
@@ -3561,7 +3382,6 @@
 		      (UNSPEC_COND_FCMLA90 "90")
 		      (UNSPEC_COND_FCMLA180 "180")
 		      (UNSPEC_COND_FCMLA270 "270")])
->>>>>>> e2aa5677
 
 (define_int_attr sve_fmla_op [(UNSPEC_COND_FMLA "fmla")
 			      (UNSPEC_COND_FMLS "fmls")
@@ -3573,14 +3393,6 @@
 			      (UNSPEC_COND_FNMLA "fnmad")
 			      (UNSPEC_COND_FNMLS "fnmsb")])
 
-<<<<<<< HEAD
-(define_int_attr commutative [(UNSPEC_COND_ADD "true")
-			      (UNSPEC_COND_SUB "false")
-			      (UNSPEC_COND_MUL "true")
-			      (UNSPEC_COND_DIV "false")
-			      (UNSPEC_COND_MIN "true")
-			      (UNSPEC_COND_MAX "true")])
-=======
 ;; The register constraint to use for the final operand in a binary BRK.
 (define_int_attr brk_reg_con [(UNSPEC_BRKN "0")
 			      (UNSPEC_BRKPA "Upa") (UNSPEC_BRKPB "Upa")])
@@ -3634,5 +3446,4 @@
 				(UNSPEC_REVW "64")])
 
 (define_int_attr unspec [(UNSPEC_WHILERW "UNSPEC_WHILERW")
-			 (UNSPEC_WHILEWR "UNSPEC_WHILEWR")])
->>>>>>> e2aa5677
+			 (UNSPEC_WHILEWR "UNSPEC_WHILEWR")])