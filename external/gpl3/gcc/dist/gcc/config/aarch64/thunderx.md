;; Cavium ThunderX pipeline description
<<<<<<< HEAD
;; Copyright (C) 2014-2019 Free Software Foundation, Inc.
=======
;; Copyright (C) 2014-2020 Free Software Foundation, Inc.
>>>>>>> e2aa5677
;;
;; Written by Andrew Pinski  <apinski@cavium.com>

;; This file is part of GCC.

;; GCC is free software; you can redistribute it and/or modify
;; it under the terms of the GNU General Public License as published by
;; the Free Software Foundation; either version 3, or (at your option)
;; any later version.

;; GCC is distributed in the hope that it will be useful,
;; but WITHOUT ANY WARRANTY; without even the implied warranty of
;; MERCHANTABILITY or FITNESS FOR A PARTICULAR PURPOSE.  See the
;; GNU General Public License for more details.

;; You should have received a copy of the GNU General Public License
;; along with GCC; see the file COPYING3.  If not see
;; <http://www.gnu.org/licenses/>.


;; Thunder is a dual-issue processor that can issue all instructions on
;; pipe0 and a subset on pipe1.


(define_automaton "thunderx_main, thunderx_mult, thunderx_divide, thunderx_simd")

(define_cpu_unit "thunderx_pipe0" "thunderx_main")
(define_cpu_unit "thunderx_pipe1" "thunderx_main")
(define_cpu_unit "thunderx_mult" "thunderx_mult")
(define_cpu_unit "thunderx_divide" "thunderx_divide")
(define_cpu_unit "thunderx_simd" "thunderx_simd")

(define_insn_reservation "thunderx_add" 1
  (and (eq_attr "tune" "thunderx")
       (eq_attr "type" "adc_imm,adc_reg,adr,alu_imm,alu_sreg,alus_imm,alus_sreg,extend,logic_imm,logic_reg,logics_imm,logics_reg,mov_imm,mov_reg"))
  "thunderx_pipe0 | thunderx_pipe1")

(define_insn_reservation "thunderx_shift" 1
  (and (eq_attr "tune" "thunderx")
       (eq_attr "type" "bfm,bfx,extend,rotate_imm,shift_imm,shift_reg,rbit,rev"))
  "thunderx_pipe0 | thunderx_pipe1")


;; Arthimentic instructions with an extra shift or extend is two cycles.
;; FIXME: This needs more attributes on aarch64 than what is currently there;
;;    this is conserative for now.
;; Except this is not correct as this is only for !(LSL && shift by 0/1/2/3)
;; Except this is not correct as this is only for !(zero extend)

(define_insn_reservation "thunderx_arith_shift" 2
  (and (eq_attr "tune" "thunderx")
       (eq_attr "type" "alu_ext,alu_shift_imm,alu_shift_reg,alus_ext,logic_shift_imm,logic_shift_reg,logics_shift_imm,logics_shift_reg,alus_shift_imm"))
  "thunderx_pipe0 | thunderx_pipe1")

(define_insn_reservation "thunderx_csel" 2
  (and (eq_attr "tune" "thunderx")
       (eq_attr "type" "csel"))
  "thunderx_pipe0 | thunderx_pipe1")

;; Multiply and mulitply accumulate and count leading zeros can only happen on pipe 1

(define_insn_reservation "thunderx_mul" 4
  (and (eq_attr "tune" "thunderx")
       (eq_attr "type" "mul,muls,mla,mlas,clz,smull,umull,smlal,umlal"))
  "thunderx_pipe1 + thunderx_mult")

;; crcb,crch,crcw is 4 cycles and can only happen on pipe 1

(define_insn_reservation "thunderx_crc32" 4
  (and (eq_attr "tune" "thunderx")
       (eq_attr "type" "crc"))
  "thunderx_pipe1 + thunderx_mult")

;; crcx is 5 cycles and only happen on pipe 1
;(define_insn_reservation "thunderx_crc64" 5
;  (and (eq_attr "tune" "thunderx")
;       (eq_attr "type" "crc")
;       (eq_attr "mode" "DI"))
;  "thunderx_pipe1 + thunderx_mult")

(define_insn_reservation "thunderx_div32" 22
  (and (eq_attr "tune" "thunderx")
       (eq_attr "type" "udiv,sdiv"))
  "thunderx_pipe1 + thunderx_divide, thunderx_divide * 21")

;(define_insn_reservation "thunderx_div64" 38
;  (and (eq_attr "tune" "thunderx")
;       (eq_attr "type" "udiv,sdiv")
;       (eq_attr "mode" "DI"))
;  "thunderx_pipe1 + thunderx_divide, thunderx_divide * 34")

;; Stores take one cycle in pipe 0
(define_insn_reservation "thunderx_store" 1
  (and (eq_attr "tune" "thunderx")
       (eq_attr "type" "store_4"))
  "thunderx_pipe0")

;; Store pair are single issued
(define_insn_reservation "thunderx_storepair" 1
  (and (eq_attr "tune" "thunderx")
       (eq_attr "type" "store_8,store_16"))
  "thunderx_pipe0 + thunderx_pipe1")

;; Prefetch are single issued
;(define_insn_reservation "thunderx_prefetch" 1
;  (and (eq_attr "tune" "thunderx")
;       (eq_attr "type" "prefetch"))
;  "thunderx_pipe0 + thunderx_pipe1")

;; loads (and load pairs) from L1 take 3 cycles in pipe 0
(define_insn_reservation "thunderx_load" 3
  (and (eq_attr "tune" "thunderx")
       (eq_attr "type" "load_4, load_8, load_16"))
  "thunderx_pipe0")

(define_insn_reservation "thunderx_brj" 1
  (and (eq_attr "tune" "thunderx")
       (eq_attr "type" "branch,trap,call"))
  "thunderx_pipe1")

;; FPU

(define_insn_reservation "thunderx_fadd" 4
  (and (eq_attr "tune" "thunderx")
       (eq_attr "type" "faddd,fadds"))
  "thunderx_pipe1")

(define_insn_reservation "thunderx_fconst" 1
  (and (eq_attr "tune" "thunderx")
       (eq_attr "type" "fconsts,fconstd"))
  "thunderx_pipe1")

;; Moves between fp are 2 cycles including min/max
(define_insn_reservation "thunderx_fmov" 2
  (and (eq_attr "tune" "thunderx")
       (eq_attr "type" "fmov,f_minmaxs,f_minmaxd"))
  "thunderx_pipe1")

;; ABS, and NEG are 1 cycle
(define_insn_reservation "thunderx_fabs" 1
  (and (eq_attr "tune" "thunderx")
       (eq_attr "type" "ffariths,ffarithd"))
  "thunderx_pipe1")

(define_insn_reservation "thunderx_fcsel" 3
  (and (eq_attr "tune" "thunderx")
       (eq_attr "type" "fcsel"))
  "thunderx_pipe1")

(define_insn_reservation "thunderx_fmovgpr" 2
  (and (eq_attr "tune" "thunderx")
       (eq_attr "type" "f_mrc, f_mcr"))
  "thunderx_pipe1")

(define_insn_reservation "thunderx_fcmp" 3
  (and (eq_attr "tune" "thunderx")
       (eq_attr "type" "fcmps,fcmpd,fccmps,fccmpd"))
  "thunderx_pipe1")

(define_insn_reservation "thunderx_fmul" 6
  (and (eq_attr "tune" "thunderx")
       (eq_attr "type" "fmacs,fmacd,fmuls,fmuld"))
  "thunderx_pipe1")

(define_insn_reservation "thunderx_fdivs" 12
  (and (eq_attr "tune" "thunderx")
       (eq_attr "type" "fdivs"))
  "thunderx_pipe1 + thunderx_divide, thunderx_divide*8")

(define_insn_reservation "thunderx_fdivd" 22
  (and (eq_attr "tune" "thunderx")
       (eq_attr "type" "fdivd"))
  "thunderx_pipe1 + thunderx_divide, thunderx_divide*18")

(define_insn_reservation "thunderx_fsqrts" 17
  (and (eq_attr "tune" "thunderx")
       (eq_attr "type" "fsqrts"))
  "thunderx_pipe1 + thunderx_divide, thunderx_divide*13")

(define_insn_reservation "thunderx_fsqrtd" 31
  (and (eq_attr "tune" "thunderx")
       (eq_attr "type" "fsqrtd"))
  "thunderx_pipe1 + thunderx_divide, thunderx_divide*27")

;; The rounding conversion inside fp is 4 cycles
(define_insn_reservation "thunderx_frint" 4
  (and (eq_attr "tune" "thunderx")
       (eq_attr "type" "f_cvt,f_rints,f_rintd"))
  "thunderx_pipe1")

;; Float to integer with a move from int to/from float is 6 cycles
(define_insn_reservation "thunderx_f_cvt" 6
  (and (eq_attr "tune" "thunderx")
       (eq_attr "type" "f_cvtf2i,f_cvti2f"))
  "thunderx_pipe1")

;; FP/SIMD load/stores happen in pipe 0
;; 64bit Loads register/pairs are 4 cycles from L1
(define_insn_reservation "thunderx_64simd_fp_load" 4
  (and (eq_attr "tune" "thunderx")
       (eq_attr "type" "f_loadd,f_loads,neon_load1_1reg,\
			neon_load1_1reg_q,neon_load1_2reg"))
  "thunderx_pipe0")

;; 128bit load pair is singled issue and 4 cycles from L1
(define_insn_reservation "thunderx_128simd_pair_load" 4
  (and (eq_attr "tune" "thunderx")
       (eq_attr "type" "neon_load1_2reg_q"))
  "thunderx_pipe0+thunderx_pipe1")

;; FP/SIMD Stores takes one cycle in pipe 0
;; ST1 with one registers either multiple structures or single structure is
;;    also one cycle.
(define_insn_reservation "thunderx_simd_fp_store" 1
  (and (eq_attr "tune" "thunderx")
       (eq_attr "type" "f_stored,f_stores,neon_store1_1reg,neon_store1_1reg_q, \
			neon_store1_one_lane, neon_store1_one_lane_q"))
  "thunderx_pipe0")

;; 64bit neon store pairs are single issue for one cycle
(define_insn_reservation "thunderx_64neon_storepair" 1
  (and (eq_attr "tune" "thunderx")
       (eq_attr "type" "neon_store1_2reg"))
  "thunderx_pipe0 + thunderx_pipe1")

;; 128bit neon store pair are single issued for two cycles
(define_insn_reservation "thunderx_128neon_storepair" 2
  (and (eq_attr "tune" "thunderx")
       (eq_attr "type" "neon_store1_2reg_q"))
  "(thunderx_pipe0 + thunderx_pipe1)*2")

;; LD1R/LD1 (with a single struct) takes 6 cycles and issued in pipe0
(define_insn_reservation "thunderx_neon_ld1" 6
  (and (eq_attr "tune" "thunderx")
       (eq_attr "type" "neon_load1_all_lanes"))
  "thunderx_pipe0")

;; SIMD/NEON (q forms take an extra cycle)
;; SIMD For ThunderX is 64bit wide,

;; ThunderX simd move instruction types - 2/3 cycles
;; ThunderX dup, ins is the same
;; ThunderX SIMD fabs/fneg instruction types
(define_insn_reservation "thunderx_neon_move" 2
  (and (eq_attr "tune" "thunderx")
       (eq_attr "type" "neon_logic, neon_bsl, neon_fp_compare_s, \
			neon_fp_compare_d, neon_move, neon_dup, \
			neon_ins, neon_from_gp, neon_to_gp, \
			neon_abs, neon_neg, \
			neon_fp_neg_s, neon_fp_abs_s"))
  "thunderx_pipe1 + thunderx_simd")

(define_insn_reservation "thunderx_neon_move_q" 3
  (and (eq_attr "tune" "thunderx")
       (eq_attr "type" "neon_logic_q, neon_bsl_q, neon_fp_compare_s_q, \
			neon_fp_compare_d_q, neon_move_q, neon_dup_q, \
			neon_ins_q, neon_from_gp_q, neon_to_gp_q, \
			neon_abs_q, neon_neg_q, \
			neon_fp_neg_s_q, neon_fp_neg_d_q, \
			neon_fp_abs_s_q, neon_fp_abs_d_q"))
  "thunderx_pipe1 + thunderx_simd, thunderx_simd")

;; ThunderX simd simple/add instruction types - 4/5 cycles

(define_insn_reservation "thunderx_neon_add" 4
  (and (eq_attr "tune" "thunderx")
       (eq_attr "type" "neon_reduc_add, neon_reduc_minmax, neon_fp_reduc_add_s, \
			neon_fp_reduc_add_d, neon_fp_to_int_s, neon_fp_to_int_d, \
			neon_add_halve, neon_sub_halve, neon_qadd, neon_compare, \
			neon_compare_zero, neon_minmax, neon_abd, neon_add, neon_sub, \
			neon_fp_minmax_s, neon_fp_minmax_d, neon_reduc_add, neon_cls, \
			neon_qabs, neon_qneg, neon_fp_addsub_s, neon_fp_addsub_d, \
			neon_arith_acc, neon_rev, neon_fp_abd_s, neon_fp_abd_d, \
			neon_fp_reduc_minmax_s"))
  "thunderx_pipe1 + thunderx_simd")

;; BIG NOTE: neon_add_long/neon_sub_long don't have a q form which is incorrect

(define_insn_reservation "thunderx_neon_add_q" 5
  (and (eq_attr "tune" "thunderx")
       (eq_attr "type" "neon_reduc_add_q, neon_reduc_minmax_q, neon_fp_reduc_add_s_q, \
			neon_fp_reduc_add_d_q, neon_fp_to_int_s_q, neon_fp_to_int_d_q, \
			neon_add_halve_q, neon_sub_halve_q, neon_qadd_q, neon_compare_q, \
			neon_compare_zero_q, neon_minmax_q, neon_abd_q, neon_add_q, neon_sub_q, \
			neon_fp_minmax_s_q, neon_fp_minmax_d_q, neon_reduc_add_q, neon_cls_q, \
			neon_qabs_q, neon_qneg_q, neon_fp_addsub_s_q, neon_fp_addsub_d_q, \
			neon_add_long, neon_sub_long, neon_fp_abd_s_q, neon_fp_abd_d_q, \
			neon_arith_acc_q, neon_rev_q, \
			neon_fp_reduc_minmax_s_q, neon_fp_reduc_minmax_d_q"))
  "thunderx_pipe1 + thunderx_simd, thunderx_simd")

;; Multiplies (float and integer) and shifts and permutes (except for TBL) and float conversions
;; are 6/7 cycles
(define_insn_reservation "thunderx_neon_mult" 6
  (and (eq_attr "tune" "thunderx")
       (eq_attr "type" "neon_fp_mul_s, neon_fp_mul_d, neon_fp_mla_s, neon_fp_mla_d, \
			neon_mla_b, neon_mla_h, neon_mla_s, \
			neon_mla_h_scalar, neon_mla_s_scalar, \
			neon_ext, neon_shift_imm, neon_permute, \
			neon_int_to_fp_s, neon_int_to_fp_d, neon_shift_reg, \
			neon_sat_shift_reg, neon_shift_acc, \
			neon_mul_b, neon_mul_h, neon_mul_s, \
			neon_mul_h_scalar, neon_mul_s_scalar, \
			neon_fp_mul_s_scalar, \
			neon_fp_mla_s_scalar"))
  "thunderx_pipe1 + thunderx_simd")

(define_insn_reservation "thunderx_neon_mult_q" 7
  (and (eq_attr "tune" "thunderx")
       (eq_attr "type" "neon_fp_mul_s_q, neon_fp_mul_d_q, neon_fp_mla_s_q, neon_fp_mla_d_q, \
			neon_mla_b_q, neon_mla_h_q, neon_mla_s_q, \
			neon_mla_h_scalar_q, neon_mla_s_scalar_q, \
			neon_ext_q, neon_shift_imm_q, neon_permute_q, \
			neon_int_to_fp_s_q, neon_int_to_fp_d_q, neon_shift_reg_q, \
			neon_sat_shift_reg_q, neon_shift_acc_q, \
			neon_shift_imm_long, \
			neon_mul_b_q, neon_mul_h_q, neon_mul_s_q, \
			neon_mul_h_scalar_q, neon_mul_s_scalar_q, \
			neon_fp_mul_s_scalar_q, neon_fp_mul_d_scalar_q, \
			neon_mul_b_long, neon_mul_h_long, neon_mul_s_long, \
			neon_shift_imm_narrow_q, neon_fp_cvt_widen_s, neon_fp_cvt_narrow_d_q, \
			neon_fp_mla_s_scalar_q, neon_fp_mla_d_scalar_q"))
  "thunderx_pipe1 + thunderx_simd, thunderx_simd")


;; AES[ED] is 5 cycles
(define_insn_reservation "thunderx_crypto_aese" 5
  (and (eq_attr "tune" "thunderx")
       (eq_attr "type" "crypto_aese"))
  "thunderx_pipe1 + thunderx_simd, thunderx_simd")

;; AES{,I}MC is 3 cycles
(define_insn_reservation "thunderx_crypto_aesmc" 3
  (and (eq_attr "tune" "thunderx")
       (eq_attr "type" "crypto_aesmc"))
  "thunderx_pipe1 + thunderx_simd, thunderx_simd")


;; Thunder 128bit SIMD reads the upper halve in cycle 2 and writes upper halve in the last cycle
(define_bypass 2 "thunderx_neon_move_q" "thunderx_neon_move_q, thunderx_neon_add_q, thunderx_neon_mult_q")
(define_bypass 4 "thunderx_neon_add_q" "thunderx_neon_move_q, thunderx_neon_add_q, thunderx_neon_mult_q")
(define_bypass 6 "thunderx_neon_mult_q" "thunderx_neon_move_q, thunderx_neon_add_q, thunderx_neon_mult_q")

;; 64bit TBL is emulated and takes 160 cycles
(define_insn_reservation "thunderx_tbl" 160
  (and (eq_attr "tune" "thunderx")
       (eq_attr "type" "neon_tbl1"))
  "(thunderx_pipe1+thunderx_pipe0)*160")

;; 128bit TBL is emulated and takes 320 cycles
(define_insn_reservation "thunderx_tblq" 320
  (and (eq_attr "tune" "thunderx")
       (eq_attr "type" "neon_tbl1_q"))
  "(thunderx_pipe1+thunderx_pipe0)*320")

;; Assume both pipes are needed for unknown and multiple-instruction
;; patterns.

(define_insn_reservation "thunderx_unknown" 1
  (and (eq_attr "tune" "thunderx")
       (eq_attr "type" "untyped,multiple"))
  "thunderx_pipe0 + thunderx_pipe1")

<|MERGE_RESOLUTION|>--- conflicted
+++ resolved
@@ -1,9 +1,5 @@
 ;; Cavium ThunderX pipeline description
-<<<<<<< HEAD
-;; Copyright (C) 2014-2019 Free Software Foundation, Inc.
-=======
 ;; Copyright (C) 2014-2020 Free Software Foundation, Inc.
->>>>>>> e2aa5677
 ;;
 ;; Written by Andrew Pinski  <apinski@cavium.com>
 
