/* RTX cost tables for AArch64.

<<<<<<< HEAD
   Copyright (C) 2014-2019 Free Software Foundation, Inc.
=======
   Copyright (C) 2014-2020 Free Software Foundation, Inc.
>>>>>>> e2aa5677

   This file is part of GCC.

   GCC is free software; you can redistribute it and/or modify it
   under the terms of the GNU General Public License as published
   by the Free Software Foundation; either version 3, or (at your
   option) any later version.

   GCC is distributed in the hope that it will be useful, but WITHOUT
   ANY WARRANTY; without even the implied warranty of MERCHANTABILITY
   or FITNESS FOR A PARTICULAR PURPOSE.  See the GNU General Public
   License for more details.

   You should have received a copy of the GNU General Public License
   along with GCC; see the file COPYING3.  If not see
   <http://www.gnu.org/licenses/>.  */

#ifndef GCC_AARCH64_COST_TABLES_H
#define GCC_AARCH64_COST_TABLES_H

#include "config/arm/aarch-cost-tables.h"

/* QDF24xx does not implement AArch32.  */
const struct cpu_cost_table qdf24xx_extra_costs =
{
  /* ALU */
  {
    0,                 /* arith.  */
    0,                 /* logical.  */
    0,                 /* shift.  */
    0,                 /* shift_reg.  */
    COSTS_N_INSNS (1), /* arith_shift.  */
    COSTS_N_INSNS (1), /* arith_shift_reg.  */
    0,                 /* log_shift.  */
    0,                 /* log_shift_reg.  */
    0,                 /* extend.  */
    0,                 /* extend_arith.  */
    0,                 /* bfi.  */
    0,                 /* bfx.  */
    0,                 /* clz.  */
    0,	               /* rev.  */
    0,                 /* non_exec.  */
    true               /* non_exec_costs_exec.  */
  },
  {
    /* MULT SImode */
    {
      COSTS_N_INSNS (2),       /* simple.  */
      COSTS_N_INSNS (2),       /* flag_setting.  */
      COSTS_N_INSNS (2),       /* extend.  */
      COSTS_N_INSNS (2),       /* add.  */
      COSTS_N_INSNS (2),       /* extend_add.  */
      COSTS_N_INSNS (4)       /* idiv.  */
    },
    /* MULT DImode */
    {
      COSTS_N_INSNS (3),       /* simple.  */
      0,                       /* flag_setting (N/A).  */
      COSTS_N_INSNS (3),       /* extend.  */
      COSTS_N_INSNS (3),       /* add.  */
      COSTS_N_INSNS (3),       /* extend_add.  */
      COSTS_N_INSNS (9)       /* idiv.  */
    }
  },
  /* LD/ST */
  {
    COSTS_N_INSNS (2),         /* load.  */
    COSTS_N_INSNS (2),         /* load_sign_extend.  */
    COSTS_N_INSNS (2),         /* ldrd.  */
    COSTS_N_INSNS (2),         /* ldm_1st.  */
    1,                         /* ldm_regs_per_insn_1st.  */
    2,                         /* ldm_regs_per_insn_subsequent.  */
    COSTS_N_INSNS (2),         /* loadf.  */
    COSTS_N_INSNS (2),         /* loadd.  */
    COSTS_N_INSNS (3),         /* load_unaligned.  */
    0,                         /* store.  */
    0,                         /* strd.  */
    0,                         /* stm_1st.  */
    1,                         /* stm_regs_per_insn_1st.  */
    2,                         /* stm_regs_per_insn_subsequent.  */
    0,                         /* storef.  */
    0,                         /* stored.  */
    COSTS_N_INSNS (1),         /* store_unaligned.  */
    COSTS_N_INSNS (1),         /* loadv.  */
    COSTS_N_INSNS (1)          /* storev.  */
  },
  {
    /* FP SFmode */
    {
      COSTS_N_INSNS (6),      /* div.  */
      COSTS_N_INSNS (5),       /* mult.  */
      COSTS_N_INSNS (5),       /* mult_addsub. */
      COSTS_N_INSNS (5),       /* fma.  */
      COSTS_N_INSNS (3),       /* addsub.  */
      COSTS_N_INSNS (1),       /* fpconst. */
      COSTS_N_INSNS (1),       /* neg.  */
      COSTS_N_INSNS (2),       /* compare.  */
      COSTS_N_INSNS (4),       /* widen.  */
      COSTS_N_INSNS (4),       /* narrow.  */
      COSTS_N_INSNS (4),       /* toint.  */
      COSTS_N_INSNS (4),       /* fromint.  */
      COSTS_N_INSNS (2)        /* roundint.  */
    },
    /* FP DFmode */
    {
      COSTS_N_INSNS (11),      /* div.  */
      COSTS_N_INSNS (6),       /* mult.  */
      COSTS_N_INSNS (6),       /* mult_addsub.  */
      COSTS_N_INSNS (6),       /* fma.  */
      COSTS_N_INSNS (3),       /* addsub.  */
      COSTS_N_INSNS (1),       /* fpconst.  */
      COSTS_N_INSNS (1),       /* neg.  */
      COSTS_N_INSNS (2),       /* compare.  */
      COSTS_N_INSNS (4),       /* widen.  */
      COSTS_N_INSNS (4),       /* narrow.  */
      COSTS_N_INSNS (4),       /* toint.  */
      COSTS_N_INSNS (4),       /* fromint.  */
      COSTS_N_INSNS (2)        /* roundint.  */
    }
  },
  /* Vector */
  {
    COSTS_N_INSNS (1)  /* alu.  */
  }
};

/* ThunderX does not implement AArch32.  */
const struct cpu_cost_table thunderx_extra_costs =
{
  /* ALU */
  {
    0,			/* Arith.  */
    0,			/* Logical.  */
    0,			/* Shift.  */
    0,			/* Shift_reg.  */
    COSTS_N_INSNS (1)+1,	/* Arith_shift.  */
    COSTS_N_INSNS (1)+1,	/* Arith_shift_reg.  */
    COSTS_N_INSNS (1),	/* UNUSED: Log_shift.  */
    COSTS_N_INSNS (1),	/* UNUSED: Log_shift_reg.  */
    0,			/* Extend.  */
    COSTS_N_INSNS (1),	/* Extend_arith.  */
    0,			/* Bfi.  */
    0,			/* Bfx.  */
    COSTS_N_INSNS (5),	/* Clz.  */
    0,			/* rev.  */
    0,			/* UNUSED: non_exec.  */
    false		/* UNUSED: non_exec_costs_exec.  */
  },
  {
    /* MULT SImode */
    {
      COSTS_N_INSNS (3),	/* Simple.  */
      0,			/* Flag_setting.  */
      0,			/* Extend.  */
      0,			/* Add.  */
      COSTS_N_INSNS (1),	/* Extend_add.  */
      COSTS_N_INSNS (21)	/* Idiv.  */
    },
    /* MULT DImode */
    {
      COSTS_N_INSNS (3),	/* Simple.  */
      0,			/* Flag_setting.  */
      0,			/* Extend.  */
      0,			/* Add.  */
      COSTS_N_INSNS (1),	/* Extend_add.  */
      COSTS_N_INSNS (37)	/* Idiv.  */
    },
  },
  /* LD/ST */
  {
    COSTS_N_INSNS (2),	/* Load.  */
    COSTS_N_INSNS (2),	/* Load_sign_extend.  */
    COSTS_N_INSNS (2),	/* Ldrd.  */
    0,			/* N/A: Ldm_1st.  */
    0,			/* N/A: Ldm_regs_per_insn_1st.  */
    0,			/* N/A: Ldm_regs_per_insn_subsequent.  */
    COSTS_N_INSNS (3),	/* Loadf.  */
    COSTS_N_INSNS (3),	/* Loadd.  */
    0,  		/* N/A: Load_unaligned.  */
    0,			/* Store.  */
    0,			/* Strd.  */
    0,			/* N/A: Stm_1st.  */
    0,			/* N/A: Stm_regs_per_insn_1st.  */
    0,			/* N/A: Stm_regs_per_insn_subsequent.  */
    0,			/* Storef.  */
    0,			/* Stored.  */
    COSTS_N_INSNS (1),	/* Store_unaligned.  */
    COSTS_N_INSNS (1),	/* Loadv.  */
    COSTS_N_INSNS (1)	/* Storev.  */
  },
  {
    /* FP SFmode */
    {
      COSTS_N_INSNS (11),	/* Div.  */
      COSTS_N_INSNS (5),	/* Mult.  */
      COSTS_N_INSNS (5),	/* Mult_addsub.  */
      COSTS_N_INSNS (5),	/* Fma.  */
      COSTS_N_INSNS (3),	/* Addsub.  */
      0,			/* Fpconst.  */
      COSTS_N_INSNS (1),	/* Neg.  */
      0,			/* Compare.  */
      COSTS_N_INSNS (5),	/* Widen.  */
      COSTS_N_INSNS (5),	/* Narrow.  */
      COSTS_N_INSNS (5),	/* Toint.  */
      COSTS_N_INSNS (5),	/* Fromint.  */
      COSTS_N_INSNS (1)		/* Roundint.  */
    },
    /* FP DFmode */
    {
      COSTS_N_INSNS (21),	/* Div.  */
      COSTS_N_INSNS (5),	/* Mult.  */
      COSTS_N_INSNS (5),	/* Mult_addsub.  */
      COSTS_N_INSNS (5),	/* Fma.  */
      COSTS_N_INSNS (3),	/* Addsub.  */
      0,			/* Fpconst.  */
      COSTS_N_INSNS (1),	/* Neg.  */
      0,			/* Compare.  */
      COSTS_N_INSNS (5),	/* Widen.  */
      COSTS_N_INSNS (5),	/* Narrow.  */
      COSTS_N_INSNS (5),	/* Toint.  */
      COSTS_N_INSNS (5),	/* Fromint.  */
      COSTS_N_INSNS (1)		/* Roundint.  */
    }
  },
  /* Vector */
  {
    COSTS_N_INSNS (1)	/* Alu.  */
  }
};

const struct cpu_cost_table thunderx2t99_extra_costs =
{
  /* ALU */
  {
    0,			/* Arith.  */
    0,			/* Logical.  */
    0,			/* Shift.  */
    0,			/* Shift_reg.  */
    COSTS_N_INSNS (1),	/* Arith_shift.  */
    COSTS_N_INSNS (1),	/* Arith_shift_reg.  */
    COSTS_N_INSNS (1),	/* Log_shift.  */
    COSTS_N_INSNS (1),	/* Log_shift_reg.  */
    0,			/* Extend.  */
    COSTS_N_INSNS (1),	/* Extend_arith.  */
    0,			/* Bfi.  */
    0,			/* Bfx.  */
    COSTS_N_INSNS (3),	/* Clz.  */
    0,			/* Rev.  */
    0,			/* Non_exec.  */
    true		/* Non_exec_costs_exec.  */
  },
  {
    /* MULT SImode */
    {
      COSTS_N_INSNS (4),	/* Simple.  */
      COSTS_N_INSNS (4),	/* Flag_setting.  */
      COSTS_N_INSNS (4),	/* Extend.  */
      COSTS_N_INSNS (5),	/* Add.  */
      COSTS_N_INSNS (5),	/* Extend_add.  */
      COSTS_N_INSNS (18)	/* Idiv.  */
    },
    /* MULT DImode */
    {
      COSTS_N_INSNS (4),       /* Simple.  */
      0,                       /* Flag_setting.  */
      COSTS_N_INSNS (4),       /* Extend.  */
      COSTS_N_INSNS (5),       /* Add.  */
      COSTS_N_INSNS (5),       /* Extend_add.  */
      COSTS_N_INSNS (26)       /* Idiv.  */
    }
  },
  /* LD/ST */
  {
    COSTS_N_INSNS (4),	/* Load.  */
    COSTS_N_INSNS (4),	/* Load_sign_extend.  */
    COSTS_N_INSNS (5),	/* Ldrd.  */
    COSTS_N_INSNS (4),	/* Ldm_1st.  */
    1,			/* Ldm_regs_per_insn_1st.  */
    1,			/* Ldm_regs_per_insn_subsequent.  */
    COSTS_N_INSNS (4),	/* Loadf.  */
    COSTS_N_INSNS (4),	/* Loadd.  */
    COSTS_N_INSNS (4),	/* Load_unaligned.  */
    0,			/* Store.  */
    0,			/* Strd.  */
    0,			/* Stm_1st.  */
    1,			/* Stm_regs_per_insn_1st.  */
    1,			/* Stm_regs_per_insn_subsequent.  */
    0,			/* Storef.  */
    0,			/* Stored.  */
    0,			/* Store_unaligned.  */
    COSTS_N_INSNS (1),	/* Loadv.  */
    COSTS_N_INSNS (1)	/* Storev.  */
  },
  {
    /* FP SFmode */
    {
      COSTS_N_INSNS (4),	/* Div.  */
      COSTS_N_INSNS (1),	/* Mult.  */
      COSTS_N_INSNS (1),	/* Mult_addsub. */
      COSTS_N_INSNS (1),	/* Fma.  */
      COSTS_N_INSNS (1),	/* Addsub.  */
      COSTS_N_INSNS (1),	/* Fpconst. */
      COSTS_N_INSNS (1),	/* Neg.  */
      COSTS_N_INSNS (1),	/* Compare.  */
      COSTS_N_INSNS (2),	/* Widen.  */
      COSTS_N_INSNS (2),	/* Narrow.  */
      COSTS_N_INSNS (2),	/* Toint.  */
      COSTS_N_INSNS (2),	/* Fromint.  */
      COSTS_N_INSNS (2) 	/* Roundint.  */
    },
    /* FP DFmode */
    {
      COSTS_N_INSNS (6),	/* Div.  */
      COSTS_N_INSNS (1),	/* Mult.  */
      COSTS_N_INSNS (1),	/* Mult_addsub.  */
      COSTS_N_INSNS (1),	/* Fma.  */
      COSTS_N_INSNS (1),	/* Addsub.  */
      COSTS_N_INSNS (1),	/* Fpconst.  */
      COSTS_N_INSNS (1),	/* Neg.  */
      COSTS_N_INSNS (1),	/* Compare.  */
      COSTS_N_INSNS (2),	/* Widen.  */
      COSTS_N_INSNS (2),	/* Narrow.  */
      COSTS_N_INSNS (2),	/* Toint.  */
      COSTS_N_INSNS (2),	/* Fromint.  */
      COSTS_N_INSNS (2) 	/* Roundint.  */
    }
  },
  /* Vector */
  {
    COSTS_N_INSNS (1)	/* Alu.  */
  }
};

<<<<<<< HEAD
=======
const struct cpu_cost_table thunderx3t110_extra_costs = 
{
  /* ALU */
  {
    0,			/* Arith.  */
    0,			/* Logical.  */
    0,			/* Shift.  */
    0,			/* Shift_reg.  */
    COSTS_N_INSNS (1),	/* Arith_shift.  */
    COSTS_N_INSNS (1),	/* Arith_shift_reg.  */
    COSTS_N_INSNS (1),	/* Log_shift.  */
    COSTS_N_INSNS (1),	/* Log_shift_reg.  */
    0,			/* Extend.  */
    COSTS_N_INSNS (1),	/* Extend_arith.  */
    0,			/* Bfi.  */
    0,			/* Bfx.  */
    COSTS_N_INSNS (3),	/* Clz.  */
    0,			/* Rev.  */
    0,			/* Non_exec.  */
    true		/* Non_exec_costs_exec.  */
  },
  {
    /* MULT SImode */
    {
      COSTS_N_INSNS (4),	/* Simple.  */
      COSTS_N_INSNS (4),	/* Flag_setting.  */
      COSTS_N_INSNS (4),	/* Extend.  */
      COSTS_N_INSNS (5),	/* Add.  */
      COSTS_N_INSNS (5),	/* Extend_add.  */
      COSTS_N_INSNS (18)	/* Idiv.  */
    },
    /* MULT DImode */
    {
      COSTS_N_INSNS (4),       /* Simple.  */
      0,                       /* Flag_setting.  */
      COSTS_N_INSNS (4),       /* Extend.  */
      COSTS_N_INSNS (5),       /* Add.  */
      COSTS_N_INSNS (5),       /* Extend_add.  */
      COSTS_N_INSNS (26)       /* Idiv.  */
    }
  },
  /* LD/ST */
  {
    COSTS_N_INSNS (4),	/* Load.  */
    COSTS_N_INSNS (4),	/* Load_sign_extend.  */
    COSTS_N_INSNS (5),	/* Ldrd.  */
    COSTS_N_INSNS (4),	/* Ldm_1st.  */
    1,			/* Ldm_regs_per_insn_1st.  */
    1,			/* Ldm_regs_per_insn_subsequent.  */
    COSTS_N_INSNS (4),	/* Loadf.  */
    COSTS_N_INSNS (4),	/* Loadd.  */
    COSTS_N_INSNS (4),	/* Load_unaligned.  */
    0,			/* Store.  */
    0,			/* Strd.  */
    0,			/* Stm_1st.  */
    1,			/* Stm_regs_per_insn_1st.  */
    1,			/* Stm_regs_per_insn_subsequent.  */
    0,			/* Storef.  */
    0,			/* Stored.  */
    0,			/* Store_unaligned.  */
    COSTS_N_INSNS (1),	/* Loadv.  */
    COSTS_N_INSNS (1)	/* Storev.  */
  },
  {
    /* FP SFmode */
    {
      COSTS_N_INSNS (4),	/* Div.  */
      COSTS_N_INSNS (1),	/* Mult.  */
      COSTS_N_INSNS (1),	/* Mult_addsub. */
      COSTS_N_INSNS (1),	/* Fma.  */
      COSTS_N_INSNS (1),	/* Addsub.  */
      COSTS_N_INSNS (1),	/* Fpconst. */
      COSTS_N_INSNS (1),	/* Neg.  */
      COSTS_N_INSNS (1),	/* Compare.  */
      COSTS_N_INSNS (2),	/* Widen.  */
      COSTS_N_INSNS (2),	/* Narrow.  */
      COSTS_N_INSNS (2),	/* Toint.  */
      COSTS_N_INSNS (2),	/* Fromint.  */
      COSTS_N_INSNS (2) 	/* Roundint.  */
    },
    /* FP DFmode */
    {
      COSTS_N_INSNS (6),	/* Div.  */
      COSTS_N_INSNS (1),	/* Mult.  */
      COSTS_N_INSNS (1),	/* Mult_addsub.  */
      COSTS_N_INSNS (1),	/* Fma.  */
      COSTS_N_INSNS (1),	/* Addsub.  */
      COSTS_N_INSNS (1),	/* Fpconst.  */
      COSTS_N_INSNS (1),	/* Neg.  */
      COSTS_N_INSNS (1),	/* Compare.  */
      COSTS_N_INSNS (2),	/* Widen.  */
      COSTS_N_INSNS (2),	/* Narrow.  */
      COSTS_N_INSNS (2),	/* Toint.  */
      COSTS_N_INSNS (2),	/* Fromint.  */
      COSTS_N_INSNS (2) 	/* Roundint.  */
    }
  },
  /* Vector */
  {
    COSTS_N_INSNS (1)	/* Alu.  */
  }
};

>>>>>>> e2aa5677
const struct cpu_cost_table tsv110_extra_costs =
{
  /* ALU */
  {
    0,                 /* arith.  */
    0,                 /* logical.  */
    0,                 /* shift.  */
    0,                 /* shift_reg.  */
    COSTS_N_INSNS (1), /* arith_shift.  */
    COSTS_N_INSNS (1), /* arith_shift_reg.  */
    COSTS_N_INSNS (1), /* log_shift.  */
    COSTS_N_INSNS (1), /* log_shift_reg.  */
    0,                 /* extend.  */
    COSTS_N_INSNS (1), /* extend_arith.  */
    0,                 /* bfi.  */
    0,                 /* bfx.  */
    0,                 /* clz.  */
    0,                 /* rev.  */
    0,                 /* non_exec.  */
    true               /* non_exec_costs_exec.  */
  },

  {
    /* MULT SImode */
    {
      COSTS_N_INSNS (2),       /* simple.  */
      COSTS_N_INSNS (2),       /* flag_setting.  */
      COSTS_N_INSNS (2),       /* extend.  */
      COSTS_N_INSNS (2),       /* add.  */
      COSTS_N_INSNS (2),       /* extend_add.  */
      COSTS_N_INSNS (11)       /* idiv.  */
    },
    /* MULT DImode */
    {
      COSTS_N_INSNS (3),       /* simple.  */
      0,                       /* flag_setting (N/A).  */
      COSTS_N_INSNS (3),       /* extend.  */
      COSTS_N_INSNS (3),       /* add.  */
      COSTS_N_INSNS (3),       /* extend_add.  */
      COSTS_N_INSNS (19)       /* idiv.  */
    }
  },
  /* LD/ST */
  {
    COSTS_N_INSNS (3),         /* load.  */
    COSTS_N_INSNS (4),         /* load_sign_extend.  */
    COSTS_N_INSNS (3),         /* ldrd.  */
    COSTS_N_INSNS (3),         /* ldm_1st.  */
    1,                         /* ldm_regs_per_insn_1st.  */
    2,                         /* ldm_regs_per_insn_subsequent.  */
    COSTS_N_INSNS (4),         /* loadf.  */
    COSTS_N_INSNS (4),         /* loadd.  */
    COSTS_N_INSNS (4),         /* load_unaligned.  */
    0,                         /* store.  */
    0,                         /* strd.  */
    0,                         /* stm_1st.  */
    1,                         /* stm_regs_per_insn_1st.  */
    2,                         /* stm_regs_per_insn_subsequent.  */
    0,                         /* storef.  */
    0,                         /* stored.  */
    COSTS_N_INSNS (1),         /* store_unaligned.  */
    COSTS_N_INSNS (4),         /* loadv.  */
    COSTS_N_INSNS (4)          /* storev.  */
  },
  {
    /* FP SFmode */
    {
      COSTS_N_INSNS (10),      /* div.  */
      COSTS_N_INSNS (4),       /* mult.  */
      COSTS_N_INSNS (4),       /* mult_addsub.  */
      COSTS_N_INSNS (4),       /* fma.  */
      COSTS_N_INSNS (4),       /* addsub.  */
      COSTS_N_INSNS (1),       /* fpconst.  */
      COSTS_N_INSNS (1),       /* neg.  */
      COSTS_N_INSNS (1),       /* compare.  */
      COSTS_N_INSNS (2),       /* widen.  */
      COSTS_N_INSNS (2),       /* narrow.  */
      COSTS_N_INSNS (2),       /* toint.  */
      COSTS_N_INSNS (1),       /* fromint.  */
      COSTS_N_INSNS (2)        /* roundint.  */
    },
    /* FP DFmode */
    {
      COSTS_N_INSNS (17),      /* div.  */
      COSTS_N_INSNS (4),       /* mult.  */
      COSTS_N_INSNS (6),       /* mult_addsub.  */
      COSTS_N_INSNS (6),       /* fma.  */
      COSTS_N_INSNS (3),       /* addsub.  */
      COSTS_N_INSNS (1),       /* fpconst.  */
      COSTS_N_INSNS (1),       /* neg.  */
      COSTS_N_INSNS (1),       /* compare.  */
      COSTS_N_INSNS (2),       /* widen.  */
      COSTS_N_INSNS (2),       /* narrow.  */
      COSTS_N_INSNS (2),       /* toint.  */
      COSTS_N_INSNS (1),       /* fromint.  */
      COSTS_N_INSNS (2)        /* roundint.  */
    }
  },
  /* Vector */
  {
    COSTS_N_INSNS (1)  /* alu.  */
  }
};

<<<<<<< HEAD
=======
const struct cpu_cost_table a64fx_extra_costs =
{
  /* ALU */
  {
    0,                 /* arith.  */
    0,                 /* logical.  */
    0,                 /* shift.  */
    0,                 /* shift_reg.  */
    COSTS_N_INSNS (1), /* arith_shift.  */
    COSTS_N_INSNS (1), /* arith_shift_reg.  */
    COSTS_N_INSNS (1), /* log_shift.  */
    COSTS_N_INSNS (1), /* log_shift_reg.  */
    0,                 /* extend.  */
    COSTS_N_INSNS (1), /* extend_arith.  */
    0,                 /* bfi.  */
    0,                 /* bfx.  */
    0,                 /* clz.  */
    0,                 /* rev.  */
    0,                 /* non_exec.  */
    true               /* non_exec_costs_exec.  */
  },
  {
    /* MULT SImode */
    {
      COSTS_N_INSNS (4),       /* simple.  */
      COSTS_N_INSNS (4),       /* flag_setting.  */
      COSTS_N_INSNS (4),       /* extend.  */
      COSTS_N_INSNS (5),       /* add.  */
      COSTS_N_INSNS (5),       /* extend_add.  */
      COSTS_N_INSNS (18)       /* idiv.  */
    },
    /* MULT DImode */
    {
      COSTS_N_INSNS (4),       /* simple.  */
      0,                       /* flag_setting (N/A).  */
      COSTS_N_INSNS (4),       /* extend.  */
      COSTS_N_INSNS (5),       /* add.  */
      COSTS_N_INSNS (5),       /* extend_add.  */
      COSTS_N_INSNS (26)       /* idiv.  */
    }
  },
  /* LD/ST */
  {
    COSTS_N_INSNS (4),         /* load.  */
    COSTS_N_INSNS (4),         /* load_sign_extend.  */
    COSTS_N_INSNS (5),         /* ldrd.  */
    COSTS_N_INSNS (4),         /* ldm_1st.  */
    1,                         /* ldm_regs_per_insn_1st.  */
    2,                         /* ldm_regs_per_insn_subsequent.  */
    COSTS_N_INSNS (4),         /* loadf.  */
    COSTS_N_INSNS (4),         /* loadd.  */
    COSTS_N_INSNS (5),         /* load_unaligned.  */
    0,                         /* store.  */
    0,                         /* strd.  */
    0,                         /* stm_1st.  */
    1,                         /* stm_regs_per_insn_1st.  */
    2,                         /* stm_regs_per_insn_subsequent.  */
    0,                         /* storef.  */
    0,                         /* stored.  */
    0,                         /* store_unaligned.  */
    COSTS_N_INSNS (1),         /* loadv.  */
    COSTS_N_INSNS (1)          /* storev.  */
  },
  {
    /* FP SFmode */
    {
      COSTS_N_INSNS (6),      /* div.  */
      COSTS_N_INSNS (1),       /* mult.  */
      COSTS_N_INSNS (1),       /* mult_addsub.  */
      COSTS_N_INSNS (2),       /* fma.  */
      COSTS_N_INSNS (1),       /* addsub.  */
      COSTS_N_INSNS (1),       /* fpconst.  */
      COSTS_N_INSNS (1),       /* neg.  */
      COSTS_N_INSNS (1),       /* compare.  */
      COSTS_N_INSNS (2),       /* widen.  */
      COSTS_N_INSNS (2),       /* narrow.  */
      COSTS_N_INSNS (2),       /* toint.  */
      COSTS_N_INSNS (2),       /* fromint.  */
      COSTS_N_INSNS (2)        /* roundint.  */
    },
    /* FP DFmode */
    {
      COSTS_N_INSNS (11),      /* div.  */
      COSTS_N_INSNS (1),       /* mult.  */
      COSTS_N_INSNS (1),       /* mult_addsub.  */
      COSTS_N_INSNS (2),       /* fma.  */
      COSTS_N_INSNS (1),       /* addsub.  */
      COSTS_N_INSNS (1),       /* fpconst.  */
      COSTS_N_INSNS (1),       /* neg.  */
      COSTS_N_INSNS (1),       /* compare.  */
      COSTS_N_INSNS (2),       /* widen.  */
      COSTS_N_INSNS (2),       /* narrow.  */
      COSTS_N_INSNS (2),       /* toint.  */
      COSTS_N_INSNS (2),       /* fromint.  */
      COSTS_N_INSNS (2)        /* roundint.  */
    }
  },
  /* Vector */
  {
    COSTS_N_INSNS (1)  /* alu.  */
  }
};

>>>>>>> e2aa5677
#endif<|MERGE_RESOLUTION|>--- conflicted
+++ resolved
@@ -1,10 +1,6 @@
 /* RTX cost tables for AArch64.
 
-<<<<<<< HEAD
-   Copyright (C) 2014-2019 Free Software Foundation, Inc.
-=======
    Copyright (C) 2014-2020 Free Software Foundation, Inc.
->>>>>>> e2aa5677
 
    This file is part of GCC.
 
@@ -338,8 +334,6 @@
   }
 };
 
-<<<<<<< HEAD
-=======
 const struct cpu_cost_table thunderx3t110_extra_costs = 
 {
   /* ALU */
@@ -443,7 +437,6 @@
   }
 };
 
->>>>>>> e2aa5677
 const struct cpu_cost_table tsv110_extra_costs =
 {
   /* ALU */
@@ -548,8 +541,6 @@
   }
 };
 
-<<<<<<< HEAD
-=======
 const struct cpu_cost_table a64fx_extra_costs =
 {
   /* ALU */
@@ -653,5 +644,4 @@
   }
 };
 
->>>>>>> e2aa5677
 #endif