/* Builtins' description for AArch64 SIMD architecture.
   Copyright (C) 2011-2020 Free Software Foundation, Inc.
   Contributed by ARM Ltd.

   This file is part of GCC.

   GCC is free software; you can redistribute it and/or modify it
   under the terms of the GNU General Public License as published by
   the Free Software Foundation; either version 3, or (at your option)
   any later version.

   GCC is distributed in the hope that it will be useful, but
   WITHOUT ANY WARRANTY; without even the implied warranty of
   MERCHANTABILITY or FITNESS FOR A PARTICULAR PURPOSE.  See the GNU
   General Public License for more details.

   You should have received a copy of the GNU General Public License
   along with GCC; see the file COPYING3.  If not see
   <http://www.gnu.org/licenses/>.  */

#define IN_TARGET_CODE 1

#include "config.h"
#include "system.h"
#include "coretypes.h"
#include "tm.h"
#include "function.h"
#include "basic-block.h"
#include "rtl.h"
#include "tree.h"
#include "gimple.h"
#include "memmodel.h"
#include "tm_p.h"
#include "expmed.h"
#include "optabs.h"
#include "recog.h"
#include "diagnostic-core.h"
#include "fold-const.h"
#include "stor-layout.h"
#include "explow.h"
#include "expr.h"
#include "langhooks.h"
#include "gimple-iterator.h"
#include "case-cfn-macros.h"
#include "emit-rtl.h"
#include "stringpool.h"
#include "attribs.h"

#define v8qi_UP  E_V8QImode
#define v4hi_UP  E_V4HImode
#define v4hf_UP  E_V4HFmode
#define v2si_UP  E_V2SImode
#define v2sf_UP  E_V2SFmode
#define v1df_UP  E_V1DFmode
#define di_UP    E_DImode
#define df_UP    E_DFmode
#define v16qi_UP E_V16QImode
#define v8hi_UP  E_V8HImode
#define v8hf_UP  E_V8HFmode
#define v4si_UP  E_V4SImode
#define v4sf_UP  E_V4SFmode
#define v2di_UP  E_V2DImode
#define v2df_UP  E_V2DFmode
#define ti_UP	 E_TImode
#define oi_UP	 E_OImode
#define ci_UP	 E_CImode
#define xi_UP	 E_XImode
#define si_UP    E_SImode
#define sf_UP    E_SFmode
#define hi_UP    E_HImode
#define hf_UP    E_HFmode
#define qi_UP    E_QImode
#define bf_UP    E_BFmode
#define v4bf_UP  E_V4BFmode
#define v8bf_UP  E_V8BFmode
#define UP(X) X##_UP

#define SIMD_MAX_BUILTIN_ARGS 5

enum aarch64_type_qualifiers
{
  /* T foo.  */
  qualifier_none = 0x0,
  /* unsigned T foo.  */
  qualifier_unsigned = 0x1, /* 1 << 0  */
  /* const T foo.  */
  qualifier_const = 0x2, /* 1 << 1  */
  /* T *foo.  */
  qualifier_pointer = 0x4, /* 1 << 2  */
  /* Used when expanding arguments if an operand could
     be an immediate.  */
  qualifier_immediate = 0x8, /* 1 << 3  */
  qualifier_maybe_immediate = 0x10, /* 1 << 4  */
  /* void foo (...).  */
  qualifier_void = 0x20, /* 1 << 5  */
  /* Some patterns may have internal operands, this qualifier is an
     instruction to the initialisation code to skip this operand.  */
  qualifier_internal = 0x40, /* 1 << 6  */
  /* Some builtins should use the T_*mode* encoded in a simd_builtin_datum
     rather than using the type of the operand.  */
  qualifier_map_mode = 0x80, /* 1 << 7  */
  /* qualifier_pointer | qualifier_map_mode  */
  qualifier_pointer_map_mode = 0x84,
  /* qualifier_const | qualifier_pointer | qualifier_map_mode  */
  qualifier_const_pointer_map_mode = 0x86,
  /* Polynomial types.  */
  qualifier_poly = 0x100,
  /* Lane indices - must be in range, and flipped for bigendian.  */
  qualifier_lane_index = 0x200,
  /* Lane indices for single lane structure loads and stores.  */
  qualifier_struct_load_store_lane_index = 0x400,
  /* Lane indices selected in pairs. - must be in range, and flipped for
     bigendian.  */
  qualifier_lane_pair_index = 0x800,
  /* Lane indices selected in quadtuplets. - must be in range, and flipped for
     bigendian.  */
  qualifier_lane_quadtup_index = 0x1000,
};

typedef struct
{
  const char *name;
  machine_mode mode;
  const enum insn_code code;
  unsigned int fcode;
  enum aarch64_type_qualifiers *qualifiers;
} aarch64_simd_builtin_datum;

static enum aarch64_type_qualifiers
aarch64_types_unop_qualifiers[SIMD_MAX_BUILTIN_ARGS]
  = { qualifier_none, qualifier_none };
#define TYPES_UNOP (aarch64_types_unop_qualifiers)
static enum aarch64_type_qualifiers
aarch64_types_unopu_qualifiers[SIMD_MAX_BUILTIN_ARGS]
  = { qualifier_unsigned, qualifier_unsigned };
#define TYPES_UNOPU (aarch64_types_unopu_qualifiers)
static enum aarch64_type_qualifiers
aarch64_types_unopus_qualifiers[SIMD_MAX_BUILTIN_ARGS]
  = { qualifier_unsigned, qualifier_none };
#define TYPES_UNOPUS (aarch64_types_unopus_qualifiers)
static enum aarch64_type_qualifiers
aarch64_types_binop_qualifiers[SIMD_MAX_BUILTIN_ARGS]
  = { qualifier_none, qualifier_none, qualifier_maybe_immediate };
#define TYPES_BINOP (aarch64_types_binop_qualifiers)
static enum aarch64_type_qualifiers
aarch64_types_binopu_qualifiers[SIMD_MAX_BUILTIN_ARGS]
  = { qualifier_unsigned, qualifier_unsigned, qualifier_unsigned };
#define TYPES_BINOPU (aarch64_types_binopu_qualifiers)
static enum aarch64_type_qualifiers
aarch64_types_binop_uus_qualifiers[SIMD_MAX_BUILTIN_ARGS]
  = { qualifier_unsigned, qualifier_unsigned, qualifier_none };
#define TYPES_BINOP_UUS (aarch64_types_binop_uus_qualifiers)
static enum aarch64_type_qualifiers
aarch64_types_binop_ssu_qualifiers[SIMD_MAX_BUILTIN_ARGS]
  = { qualifier_none, qualifier_none, qualifier_unsigned };
#define TYPES_BINOP_SSU (aarch64_types_binop_ssu_qualifiers)
static enum aarch64_type_qualifiers
aarch64_types_binop_uss_qualifiers[SIMD_MAX_BUILTIN_ARGS]
  = { qualifier_unsigned, qualifier_none, qualifier_none };
#define TYPES_BINOP_USS (aarch64_types_binop_uss_qualifiers)
static enum aarch64_type_qualifiers
aarch64_types_binopp_qualifiers[SIMD_MAX_BUILTIN_ARGS]
  = { qualifier_poly, qualifier_poly, qualifier_poly };
#define TYPES_BINOPP (aarch64_types_binopp_qualifiers)

static enum aarch64_type_qualifiers
aarch64_types_ternop_qualifiers[SIMD_MAX_BUILTIN_ARGS]
  = { qualifier_none, qualifier_none, qualifier_none, qualifier_none };
#define TYPES_TERNOP (aarch64_types_ternop_qualifiers)
static enum aarch64_type_qualifiers
aarch64_types_ternop_lane_qualifiers[SIMD_MAX_BUILTIN_ARGS]
  = { qualifier_none, qualifier_none, qualifier_none, qualifier_lane_index };
#define TYPES_TERNOP_LANE (aarch64_types_ternop_lane_qualifiers)
static enum aarch64_type_qualifiers
aarch64_types_ternopu_qualifiers[SIMD_MAX_BUILTIN_ARGS]
  = { qualifier_unsigned, qualifier_unsigned,
      qualifier_unsigned, qualifier_unsigned };
#define TYPES_TERNOPU (aarch64_types_ternopu_qualifiers)
static enum aarch64_type_qualifiers
aarch64_types_ternopu_lane_qualifiers[SIMD_MAX_BUILTIN_ARGS]
  = { qualifier_unsigned, qualifier_unsigned,
      qualifier_unsigned, qualifier_lane_index };
#define TYPES_TERNOPU_LANE (aarch64_types_ternopu_lane_qualifiers)
static enum aarch64_type_qualifiers
aarch64_types_ternopu_imm_qualifiers[SIMD_MAX_BUILTIN_ARGS]
  = { qualifier_unsigned, qualifier_unsigned,
      qualifier_unsigned, qualifier_immediate };
#define TYPES_TERNOPUI (aarch64_types_ternopu_imm_qualifiers)
static enum aarch64_type_qualifiers
aarch64_types_ternop_ssus_qualifiers[SIMD_MAX_BUILTIN_ARGS]
  = { qualifier_none, qualifier_none, qualifier_unsigned, qualifier_none };
#define TYPES_TERNOP_SSUS (aarch64_types_ternop_ssus_qualifiers)


static enum aarch64_type_qualifiers
aarch64_types_quadop_lane_pair_qualifiers[SIMD_MAX_BUILTIN_ARGS]
  = { qualifier_none, qualifier_none, qualifier_none,
      qualifier_none, qualifier_lane_pair_index };
#define TYPES_QUADOP_LANE_PAIR (aarch64_types_quadop_lane_pair_qualifiers)
static enum aarch64_type_qualifiers
aarch64_types_quadop_lane_qualifiers[SIMD_MAX_BUILTIN_ARGS]
  = { qualifier_none, qualifier_none, qualifier_none,
      qualifier_none, qualifier_lane_index };
#define TYPES_QUADOP_LANE (aarch64_types_quadop_lane_qualifiers)
static enum aarch64_type_qualifiers
aarch64_types_quadopu_lane_qualifiers[SIMD_MAX_BUILTIN_ARGS]
  = { qualifier_unsigned, qualifier_unsigned, qualifier_unsigned,
      qualifier_unsigned, qualifier_lane_index };
#define TYPES_QUADOPU_LANE (aarch64_types_quadopu_lane_qualifiers)

static enum aarch64_type_qualifiers
aarch64_types_quadopssus_lane_quadtup_qualifiers[SIMD_MAX_BUILTIN_ARGS]
  = { qualifier_none, qualifier_none, qualifier_unsigned,
      qualifier_none, qualifier_lane_quadtup_index };
#define TYPES_QUADOPSSUS_LANE_QUADTUP \
	(aarch64_types_quadopssus_lane_quadtup_qualifiers)
static enum aarch64_type_qualifiers
aarch64_types_quadopsssu_lane_quadtup_qualifiers[SIMD_MAX_BUILTIN_ARGS]
  = { qualifier_none, qualifier_none, qualifier_none,
      qualifier_unsigned, qualifier_lane_quadtup_index };
#define TYPES_QUADOPSSSU_LANE_QUADTUP \
	(aarch64_types_quadopsssu_lane_quadtup_qualifiers)

static enum aarch64_type_qualifiers
aarch64_types_quadopu_imm_qualifiers[SIMD_MAX_BUILTIN_ARGS]
  = { qualifier_unsigned, qualifier_unsigned, qualifier_unsigned,
      qualifier_unsigned, qualifier_immediate };
#define TYPES_QUADOPUI (aarch64_types_quadopu_imm_qualifiers)

static enum aarch64_type_qualifiers
aarch64_types_binop_imm_p_qualifiers[SIMD_MAX_BUILTIN_ARGS]
  = { qualifier_poly, qualifier_none, qualifier_immediate };
#define TYPES_GETREGP (aarch64_types_binop_imm_p_qualifiers)
static enum aarch64_type_qualifiers
aarch64_types_binop_imm_qualifiers[SIMD_MAX_BUILTIN_ARGS]
  = { qualifier_none, qualifier_none, qualifier_immediate };
#define TYPES_GETREG (aarch64_types_binop_imm_qualifiers)
#define TYPES_SHIFTIMM (aarch64_types_binop_imm_qualifiers)
static enum aarch64_type_qualifiers
aarch64_types_shift_to_unsigned_qualifiers[SIMD_MAX_BUILTIN_ARGS]
  = { qualifier_unsigned, qualifier_none, qualifier_immediate };
#define TYPES_SHIFTIMM_USS (aarch64_types_shift_to_unsigned_qualifiers)
static enum aarch64_type_qualifiers
aarch64_types_fcvt_from_unsigned_qualifiers[SIMD_MAX_BUILTIN_ARGS]
  = { qualifier_none, qualifier_unsigned, qualifier_immediate };
#define TYPES_FCVTIMM_SUS (aarch64_types_fcvt_from_unsigned_qualifiers)
static enum aarch64_type_qualifiers
aarch64_types_unsigned_shift_qualifiers[SIMD_MAX_BUILTIN_ARGS]
  = { qualifier_unsigned, qualifier_unsigned, qualifier_immediate };
#define TYPES_USHIFTIMM (aarch64_types_unsigned_shift_qualifiers)

static enum aarch64_type_qualifiers
aarch64_types_ternop_s_imm_p_qualifiers[SIMD_MAX_BUILTIN_ARGS]
  = { qualifier_none, qualifier_none, qualifier_poly, qualifier_immediate};
#define TYPES_SETREGP (aarch64_types_ternop_s_imm_p_qualifiers)
static enum aarch64_type_qualifiers
aarch64_types_ternop_s_imm_qualifiers[SIMD_MAX_BUILTIN_ARGS]
  = { qualifier_none, qualifier_none, qualifier_none, qualifier_immediate};
#define TYPES_SETREG (aarch64_types_ternop_s_imm_qualifiers)
#define TYPES_SHIFTINSERT (aarch64_types_ternop_s_imm_qualifiers)
#define TYPES_SHIFTACC (aarch64_types_ternop_s_imm_qualifiers)

static enum aarch64_type_qualifiers
aarch64_types_ternop_p_imm_qualifiers[SIMD_MAX_BUILTIN_ARGS]
  = { qualifier_poly, qualifier_poly, qualifier_poly, qualifier_immediate};
#define TYPES_SHIFTINSERTP (aarch64_types_ternop_p_imm_qualifiers)

static enum aarch64_type_qualifiers
aarch64_types_unsigned_shiftacc_qualifiers[SIMD_MAX_BUILTIN_ARGS]
  = { qualifier_unsigned, qualifier_unsigned, qualifier_unsigned,
      qualifier_immediate };
#define TYPES_USHIFTACC (aarch64_types_unsigned_shiftacc_qualifiers)


static enum aarch64_type_qualifiers
aarch64_types_combine_qualifiers[SIMD_MAX_BUILTIN_ARGS]
  = { qualifier_none, qualifier_none, qualifier_none };
#define TYPES_COMBINE (aarch64_types_combine_qualifiers)

static enum aarch64_type_qualifiers
aarch64_types_combine_p_qualifiers[SIMD_MAX_BUILTIN_ARGS]
  = { qualifier_poly, qualifier_poly, qualifier_poly };
#define TYPES_COMBINEP (aarch64_types_combine_p_qualifiers)

static enum aarch64_type_qualifiers
aarch64_types_load1_qualifiers[SIMD_MAX_BUILTIN_ARGS]
  = { qualifier_none, qualifier_const_pointer_map_mode };
#define TYPES_LOAD1 (aarch64_types_load1_qualifiers)
#define TYPES_LOADSTRUCT (aarch64_types_load1_qualifiers)
static enum aarch64_type_qualifiers
aarch64_types_loadstruct_lane_qualifiers[SIMD_MAX_BUILTIN_ARGS]
  = { qualifier_none, qualifier_const_pointer_map_mode,
      qualifier_none, qualifier_struct_load_store_lane_index };
#define TYPES_LOADSTRUCT_LANE (aarch64_types_loadstruct_lane_qualifiers)

static enum aarch64_type_qualifiers
aarch64_types_bsl_p_qualifiers[SIMD_MAX_BUILTIN_ARGS]
  = { qualifier_poly, qualifier_unsigned,
      qualifier_poly, qualifier_poly };
#define TYPES_BSL_P (aarch64_types_bsl_p_qualifiers)
static enum aarch64_type_qualifiers
aarch64_types_bsl_s_qualifiers[SIMD_MAX_BUILTIN_ARGS]
  = { qualifier_none, qualifier_unsigned,
      qualifier_none, qualifier_none };
#define TYPES_BSL_S (aarch64_types_bsl_s_qualifiers)
static enum aarch64_type_qualifiers
aarch64_types_bsl_u_qualifiers[SIMD_MAX_BUILTIN_ARGS]
  = { qualifier_unsigned, qualifier_unsigned,
      qualifier_unsigned, qualifier_unsigned };
#define TYPES_BSL_U (aarch64_types_bsl_u_qualifiers)

/* The first argument (return type) of a store should be void type,
   which we represent with qualifier_void.  Their first operand will be
   a DImode pointer to the location to store to, so we must use
   qualifier_map_mode | qualifier_pointer to build a pointer to the
   element type of the vector.  */
static enum aarch64_type_qualifiers
aarch64_types_store1_p_qualifiers[SIMD_MAX_BUILTIN_ARGS]
  = { qualifier_void, qualifier_pointer_map_mode, qualifier_poly };
#define TYPES_STORE1P (aarch64_types_store1_p_qualifiers)
static enum aarch64_type_qualifiers
aarch64_types_store1_qualifiers[SIMD_MAX_BUILTIN_ARGS]
  = { qualifier_void, qualifier_pointer_map_mode, qualifier_none };
#define TYPES_STORE1 (aarch64_types_store1_qualifiers)
#define TYPES_STORESTRUCT (aarch64_types_store1_qualifiers)
static enum aarch64_type_qualifiers
aarch64_types_storestruct_lane_qualifiers[SIMD_MAX_BUILTIN_ARGS]
  = { qualifier_void, qualifier_pointer_map_mode,
      qualifier_none, qualifier_struct_load_store_lane_index };
#define TYPES_STORESTRUCT_LANE (aarch64_types_storestruct_lane_qualifiers)

#define CF0(N, X) CODE_FOR_aarch64_##N##X
#define CF1(N, X) CODE_FOR_##N##X##1
#define CF2(N, X) CODE_FOR_##N##X##2
#define CF3(N, X) CODE_FOR_##N##X##3
#define CF4(N, X) CODE_FOR_##N##X##4
#define CF10(N, X) CODE_FOR_##N##X

#define VAR1(T, N, MAP, A) \
  {#N #A, UP (A), CF##MAP (N, A), 0, TYPES_##T},
#define VAR2(T, N, MAP, A, B) \
  VAR1 (T, N, MAP, A) \
  VAR1 (T, N, MAP, B)
#define VAR3(T, N, MAP, A, B, C) \
  VAR2 (T, N, MAP, A, B) \
  VAR1 (T, N, MAP, C)
#define VAR4(T, N, MAP, A, B, C, D) \
  VAR3 (T, N, MAP, A, B, C) \
  VAR1 (T, N, MAP, D)
#define VAR5(T, N, MAP, A, B, C, D, E) \
  VAR4 (T, N, MAP, A, B, C, D) \
  VAR1 (T, N, MAP, E)
#define VAR6(T, N, MAP, A, B, C, D, E, F) \
  VAR5 (T, N, MAP, A, B, C, D, E) \
  VAR1 (T, N, MAP, F)
#define VAR7(T, N, MAP, A, B, C, D, E, F, G) \
  VAR6 (T, N, MAP, A, B, C, D, E, F) \
  VAR1 (T, N, MAP, G)
#define VAR8(T, N, MAP, A, B, C, D, E, F, G, H) \
  VAR7 (T, N, MAP, A, B, C, D, E, F, G) \
  VAR1 (T, N, MAP, H)
#define VAR9(T, N, MAP, A, B, C, D, E, F, G, H, I) \
  VAR8 (T, N, MAP, A, B, C, D, E, F, G, H) \
  VAR1 (T, N, MAP, I)
#define VAR10(T, N, MAP, A, B, C, D, E, F, G, H, I, J) \
  VAR9 (T, N, MAP, A, B, C, D, E, F, G, H, I) \
  VAR1 (T, N, MAP, J)
#define VAR11(T, N, MAP, A, B, C, D, E, F, G, H, I, J, K) \
  VAR10 (T, N, MAP, A, B, C, D, E, F, G, H, I, J) \
  VAR1 (T, N, MAP, K)
#define VAR12(T, N, MAP, A, B, C, D, E, F, G, H, I, J, K, L) \
  VAR11 (T, N, MAP, A, B, C, D, E, F, G, H, I, J, K) \
  VAR1 (T, N, MAP, L)
#define VAR13(T, N, MAP, A, B, C, D, E, F, G, H, I, J, K, L, M) \
  VAR12 (T, N, MAP, A, B, C, D, E, F, G, H, I, J, K, L) \
  VAR1 (T, N, MAP, M)
#define VAR14(T, X, MAP, A, B, C, D, E, F, G, H, I, J, K, L, M, N) \
  VAR13 (T, X, MAP, A, B, C, D, E, F, G, H, I, J, K, L, M) \
  VAR1 (T, X, MAP, N)
#define VAR15(T, X, MAP, A, B, C, D, E, F, G, H, I, J, K, L, M, N, O) \
  VAR14 (T, X, MAP, A, B, C, D, E, F, G, H, I, J, K, L, M, N) \
  VAR1 (T, X, MAP, O)
#define VAR16(T, X, MAP, A, B, C, D, E, F, G, H, I, J, K, L, M, N, O, P) \
  VAR15 (T, X, MAP, A, B, C, D, E, F, G, H, I, J, K, L, M, N, O) \
  VAR1 (T, X, MAP, P)

#include "aarch64-builtin-iterators.h"

static aarch64_simd_builtin_datum aarch64_simd_builtin_data[] = {
#include "aarch64-simd-builtins.def"
};

/* There's only 8 CRC32 builtins.  Probably not worth their own .def file.  */
#define AARCH64_CRC32_BUILTINS \
  CRC32_BUILTIN (crc32b, QI) \
  CRC32_BUILTIN (crc32h, HI) \
  CRC32_BUILTIN (crc32w, SI) \
  CRC32_BUILTIN (crc32x, DI) \
  CRC32_BUILTIN (crc32cb, QI) \
  CRC32_BUILTIN (crc32ch, HI) \
  CRC32_BUILTIN (crc32cw, SI) \
  CRC32_BUILTIN (crc32cx, DI)

/* The next 8 FCMLA instrinsics require some special handling compared the
   normal simd intrinsics.  */
#define AARCH64_SIMD_FCMLA_LANEQ_BUILTINS \
  FCMLA_LANEQ_BUILTIN (0, v2sf, fcmla, V2SF, false) \
  FCMLA_LANEQ_BUILTIN (90, v2sf, fcmla, V2SF, false) \
  FCMLA_LANEQ_BUILTIN (180, v2sf, fcmla, V2SF, false) \
  FCMLA_LANEQ_BUILTIN (270, v2sf, fcmla, V2SF, false) \
  FCMLA_LANEQ_BUILTIN (0, v4hf, fcmla_laneq, V4HF, true) \
  FCMLA_LANEQ_BUILTIN (90, v4hf, fcmla_laneq, V4HF, true) \
  FCMLA_LANEQ_BUILTIN (180, v4hf, fcmla_laneq, V4HF, true) \
  FCMLA_LANEQ_BUILTIN (270, v4hf, fcmla_laneq, V4HF, true) \

typedef struct
{
  const char *name;
  machine_mode mode;
  const enum insn_code icode;
  unsigned int fcode;
} aarch64_crc_builtin_datum;

/* Hold information about how to expand the FCMLA_LANEQ builtins.  */
typedef struct
{
  const char *name;
  machine_mode mode;
  const enum insn_code icode;
  unsigned int fcode;
  bool lane;
} aarch64_fcmla_laneq_builtin_datum;

#define CRC32_BUILTIN(N, M) \
  AARCH64_BUILTIN_##N,

#define FCMLA_LANEQ_BUILTIN(I, N, X, M, T) \
  AARCH64_SIMD_BUILTIN_FCMLA_LANEQ##I##_##M,

#undef VAR1
#define VAR1(T, N, MAP, A) \
  AARCH64_SIMD_BUILTIN_##T##_##N##A,

enum aarch64_builtins
{
  AARCH64_BUILTIN_MIN,

  AARCH64_BUILTIN_GET_FPCR,
  AARCH64_BUILTIN_SET_FPCR,
  AARCH64_BUILTIN_GET_FPSR,
  AARCH64_BUILTIN_SET_FPSR,

  AARCH64_BUILTIN_RSQRT_DF,
  AARCH64_BUILTIN_RSQRT_SF,
  AARCH64_BUILTIN_RSQRT_V2DF,
  AARCH64_BUILTIN_RSQRT_V2SF,
  AARCH64_BUILTIN_RSQRT_V4SF,
  AARCH64_SIMD_BUILTIN_BASE,
  AARCH64_SIMD_BUILTIN_LANE_CHECK,
#include "aarch64-simd-builtins.def"
  /* The first enum element which is based on an insn_data pattern.  */
  AARCH64_SIMD_PATTERN_START = AARCH64_SIMD_BUILTIN_LANE_CHECK + 1,
  AARCH64_SIMD_BUILTIN_MAX = AARCH64_SIMD_PATTERN_START
			      + ARRAY_SIZE (aarch64_simd_builtin_data) - 1,
  AARCH64_CRC32_BUILTIN_BASE,
  AARCH64_CRC32_BUILTINS
  AARCH64_CRC32_BUILTIN_MAX,
  /* ARMv8.3-A Pointer Authentication Builtins.  */
  AARCH64_PAUTH_BUILTIN_AUTIA1716,
  AARCH64_PAUTH_BUILTIN_PACIA1716,
  AARCH64_PAUTH_BUILTIN_AUTIB1716,
  AARCH64_PAUTH_BUILTIN_PACIB1716,
  AARCH64_PAUTH_BUILTIN_XPACLRI,
  /* Special cased Armv8.3-A Complex FMA by Lane quad Builtins.  */
  AARCH64_SIMD_FCMLA_LANEQ_BUILTIN_BASE,
  AARCH64_SIMD_FCMLA_LANEQ_BUILTINS
  /* Builtin for Arm8.3-a Javascript conversion instruction.  */
  AARCH64_JSCVT,
  /* TME builtins.  */
  AARCH64_TME_BUILTIN_TSTART,
  AARCH64_TME_BUILTIN_TCOMMIT,
  AARCH64_TME_BUILTIN_TTEST,
  AARCH64_TME_BUILTIN_TCANCEL,
  /* Armv8.5-a RNG instruction builtins.  */
  AARCH64_BUILTIN_RNG_RNDR,
  AARCH64_BUILTIN_RNG_RNDRRS,
  /* MEMTAG builtins.  */
  AARCH64_MEMTAG_BUILTIN_START,
  AARCH64_MEMTAG_BUILTIN_IRG,
  AARCH64_MEMTAG_BUILTIN_GMI,
  AARCH64_MEMTAG_BUILTIN_SUBP,
  AARCH64_MEMTAG_BUILTIN_INC_TAG,
  AARCH64_MEMTAG_BUILTIN_SET_TAG,
  AARCH64_MEMTAG_BUILTIN_GET_TAG,
  AARCH64_MEMTAG_BUILTIN_END,
  AARCH64_BUILTIN_MAX
};

#undef CRC32_BUILTIN
#define CRC32_BUILTIN(N, M) \
  {"__builtin_aarch64_"#N, E_##M##mode, CODE_FOR_aarch64_##N, AARCH64_BUILTIN_##N},

static aarch64_crc_builtin_datum aarch64_crc_builtin_data[] = {
  AARCH64_CRC32_BUILTINS
};


#undef FCMLA_LANEQ_BUILTIN
#define FCMLA_LANEQ_BUILTIN(I, N, X, M, T) \
  {"__builtin_aarch64_fcmla_laneq"#I#N, E_##M##mode, CODE_FOR_aarch64_##X##I##N, \
   AARCH64_SIMD_BUILTIN_FCMLA_LANEQ##I##_##M, T},

/* This structure contains how to manage the mapping form the builtin to the
   instruction to generate in the backend and how to invoke the instruction.  */
static aarch64_fcmla_laneq_builtin_datum aarch64_fcmla_lane_builtin_data[] = {
  AARCH64_SIMD_FCMLA_LANEQ_BUILTINS
};

#undef CRC32_BUILTIN

static GTY(()) tree aarch64_builtin_decls[AARCH64_BUILTIN_MAX];

#define NUM_DREG_TYPES 6
#define NUM_QREG_TYPES 6

/* Internal scalar builtin types.  These types are used to support
   neon intrinsic builtins.  They are _not_ user-visible types.  Therefore
   the mangling for these types are implementation defined.  */
const char *aarch64_scalar_builtin_types[] = {
  "__builtin_aarch64_simd_qi",
  "__builtin_aarch64_simd_hi",
  "__builtin_aarch64_simd_si",
  "__builtin_aarch64_simd_hf",
  "__builtin_aarch64_simd_sf",
  "__builtin_aarch64_simd_di",
  "__builtin_aarch64_simd_df",
  "__builtin_aarch64_simd_poly8",
  "__builtin_aarch64_simd_poly16",
  "__builtin_aarch64_simd_poly64",
  "__builtin_aarch64_simd_poly128",
  "__builtin_aarch64_simd_ti",
  "__builtin_aarch64_simd_uqi",
  "__builtin_aarch64_simd_uhi",
  "__builtin_aarch64_simd_usi",
  "__builtin_aarch64_simd_udi",
  "__builtin_aarch64_simd_ei",
  "__builtin_aarch64_simd_oi",
  "__builtin_aarch64_simd_ci",
  "__builtin_aarch64_simd_xi",
  "__builtin_aarch64_simd_bf",
  NULL
};

#define ENTRY(E, M, Q, G) E,
enum aarch64_simd_type
{
#include "aarch64-simd-builtin-types.def"
  ARM_NEON_H_TYPES_LAST
};
#undef ENTRY

struct aarch64_simd_type_info
{
  enum aarch64_simd_type type;

  /* Internal type name.  */
  const char *name;

  /* Internal type name(mangled).  The mangled names conform to the
     AAPCS64 (see "Procedure Call Standard for the ARM 64-bit Architecture",
     Appendix A).  To qualify for emission with the mangled names defined in
     that document, a vector type must not only be of the correct mode but also
     be of the correct internal AdvSIMD vector type (e.g. __Int8x8_t); these
     types are registered by aarch64_init_simd_builtin_types ().  In other
     words, vector types defined in other ways e.g. via vector_size attribute
     will get default mangled names.  */
  const char *mangle;

  /* Internal type.  */
  tree itype;

  /* Element type.  */
  tree eltype;

  /* Machine mode the internal type maps to.  */
  enum machine_mode mode;

  /* Qualifiers.  */
  enum aarch64_type_qualifiers q;
};

#define ENTRY(E, M, Q, G)  \
  {E, "__" #E, #G "__" #E, NULL_TREE, NULL_TREE, E_##M##mode, qualifier_##Q},
static struct aarch64_simd_type_info aarch64_simd_types [] = {
#include "aarch64-simd-builtin-types.def"
};
#undef ENTRY

static tree aarch64_simd_intOI_type_node = NULL_TREE;
static tree aarch64_simd_intCI_type_node = NULL_TREE;
static tree aarch64_simd_intXI_type_node = NULL_TREE;

/* The user-visible __fp16 type, and a pointer to that type.  Used
   across the back-end.  */
tree aarch64_fp16_type_node = NULL_TREE;
tree aarch64_fp16_ptr_type_node = NULL_TREE;

/* Back-end node type for brain float (bfloat) types.  */
tree aarch64_bf16_type_node = NULL_TREE;
tree aarch64_bf16_ptr_type_node = NULL_TREE;

/* Wrapper around add_builtin_function.  NAME is the name of the built-in
   function, TYPE is the function type, and CODE is the function subcode
   (relative to AARCH64_BUILTIN_GENERAL).  */
static tree
aarch64_general_add_builtin (const char *name, tree type, unsigned int code)
{
  code = (code << AARCH64_BUILTIN_SHIFT) | AARCH64_BUILTIN_GENERAL;
  return add_builtin_function (name, type, code, BUILT_IN_MD,
			       NULL, NULL_TREE);
}

static const char *
aarch64_mangle_builtin_scalar_type (const_tree type)
{
  int i = 0;

  while (aarch64_scalar_builtin_types[i] != NULL)
    {
      const char *name = aarch64_scalar_builtin_types[i];

      if (TREE_CODE (TYPE_NAME (type)) == TYPE_DECL
	  && DECL_NAME (TYPE_NAME (type))
	  && !strcmp (IDENTIFIER_POINTER (DECL_NAME (TYPE_NAME (type))), name))
	return aarch64_scalar_builtin_types[i];
      i++;
    }
  return NULL;
}

static const char *
aarch64_mangle_builtin_vector_type (const_tree type)
{
  int i;
  int nelts = sizeof (aarch64_simd_types) / sizeof (aarch64_simd_types[0]);

  for (i = 0; i < nelts; i++)
    if (aarch64_simd_types[i].mode ==  TYPE_MODE (type)
	&& TYPE_NAME (type)
	&& TREE_CODE (TYPE_NAME (type)) == TYPE_DECL
	&& DECL_NAME (TYPE_NAME (type))
	&& !strcmp
	     (IDENTIFIER_POINTER (DECL_NAME (TYPE_NAME (type))),
	      aarch64_simd_types[i].name))
      return aarch64_simd_types[i].mangle;

  return NULL;
}

const char *
aarch64_general_mangle_builtin_type (const_tree type)
{
  const char *mangle;
  /* Walk through all the AArch64 builtins types tables to filter out the
     incoming type.  */
  if ((mangle = aarch64_mangle_builtin_vector_type (type))
      || (mangle = aarch64_mangle_builtin_scalar_type (type)))
    return mangle;

  return NULL;
}

static tree
aarch64_simd_builtin_std_type (machine_mode mode,
			       enum aarch64_type_qualifiers q)
{
#define QUAL_TYPE(M)  \
  ((q == qualifier_none) ? int##M##_type_node : unsigned_int##M##_type_node);
  switch (mode)
    {
    case E_QImode:
      return QUAL_TYPE (QI);
    case E_HImode:
      return QUAL_TYPE (HI);
    case E_SImode:
      return QUAL_TYPE (SI);
    case E_DImode:
      return QUAL_TYPE (DI);
    case E_TImode:
      return QUAL_TYPE (TI);
    case E_OImode:
      return aarch64_simd_intOI_type_node;
    case E_CImode:
      return aarch64_simd_intCI_type_node;
    case E_XImode:
      return aarch64_simd_intXI_type_node;
    case E_HFmode:
      return aarch64_fp16_type_node;
    case E_SFmode:
      return float_type_node;
    case E_DFmode:
      return double_type_node;
    case E_BFmode:
      return aarch64_bf16_type_node;
    default:
      gcc_unreachable ();
    }
#undef QUAL_TYPE
}

static tree
aarch64_lookup_simd_builtin_type (machine_mode mode,
				  enum aarch64_type_qualifiers q)
{
  int i;
  int nelts = sizeof (aarch64_simd_types) / sizeof (aarch64_simd_types[0]);

  /* Non-poly scalar modes map to standard types not in the table.  */
  if (q != qualifier_poly && !VECTOR_MODE_P (mode))
    return aarch64_simd_builtin_std_type (mode, q);

  for (i = 0; i < nelts; i++)
    if (aarch64_simd_types[i].mode == mode
	&& aarch64_simd_types[i].q == q)
      return aarch64_simd_types[i].itype;

  return NULL_TREE;
}

static tree
aarch64_simd_builtin_type (machine_mode mode,
			   bool unsigned_p, bool poly_p)
{
  if (poly_p)
    return aarch64_lookup_simd_builtin_type (mode, qualifier_poly);
  else if (unsigned_p)
    return aarch64_lookup_simd_builtin_type (mode, qualifier_unsigned);
  else
    return aarch64_lookup_simd_builtin_type (mode, qualifier_none);
}
 
static void
aarch64_init_simd_builtin_types (void)
{
  int i;
  int nelts = sizeof (aarch64_simd_types) / sizeof (aarch64_simd_types[0]);
  tree tdecl;

  /* Init all the element types built by the front-end.  */
  aarch64_simd_types[Int8x8_t].eltype = intQI_type_node;
  aarch64_simd_types[Int8x16_t].eltype = intQI_type_node;
  aarch64_simd_types[Int16x4_t].eltype = intHI_type_node;
  aarch64_simd_types[Int16x8_t].eltype = intHI_type_node;
  aarch64_simd_types[Int32x2_t].eltype = intSI_type_node;
  aarch64_simd_types[Int32x4_t].eltype = intSI_type_node;
  aarch64_simd_types[Int64x1_t].eltype = intDI_type_node;
  aarch64_simd_types[Int64x2_t].eltype = intDI_type_node;
  aarch64_simd_types[Uint8x8_t].eltype = unsigned_intQI_type_node;
  aarch64_simd_types[Uint8x16_t].eltype = unsigned_intQI_type_node;
  aarch64_simd_types[Uint16x4_t].eltype = unsigned_intHI_type_node;
  aarch64_simd_types[Uint16x8_t].eltype = unsigned_intHI_type_node;
  aarch64_simd_types[Uint32x2_t].eltype = unsigned_intSI_type_node;
  aarch64_simd_types[Uint32x4_t].eltype = unsigned_intSI_type_node;
  aarch64_simd_types[Uint64x1_t].eltype = unsigned_intDI_type_node;
  aarch64_simd_types[Uint64x2_t].eltype = unsigned_intDI_type_node;

  /* Poly types are a world of their own.  */
  aarch64_simd_types[Poly8_t].eltype = aarch64_simd_types[Poly8_t].itype =
    build_distinct_type_copy (unsigned_intQI_type_node);
  /* Prevent front-ends from transforming Poly8_t arrays into string
     literals.  */
  TYPE_STRING_FLAG (aarch64_simd_types[Poly8_t].eltype) = false;

  aarch64_simd_types[Poly16_t].eltype = aarch64_simd_types[Poly16_t].itype =
    build_distinct_type_copy (unsigned_intHI_type_node);
  aarch64_simd_types[Poly64_t].eltype = aarch64_simd_types[Poly64_t].itype =
    build_distinct_type_copy (unsigned_intDI_type_node);
  aarch64_simd_types[Poly128_t].eltype = aarch64_simd_types[Poly128_t].itype =
    build_distinct_type_copy (unsigned_intTI_type_node);
  /* Init poly vector element types with scalar poly types.  */
  aarch64_simd_types[Poly8x8_t].eltype = aarch64_simd_types[Poly8_t].itype;
  aarch64_simd_types[Poly8x16_t].eltype = aarch64_simd_types[Poly8_t].itype;
  aarch64_simd_types[Poly16x4_t].eltype = aarch64_simd_types[Poly16_t].itype;
  aarch64_simd_types[Poly16x8_t].eltype = aarch64_simd_types[Poly16_t].itype;
  aarch64_simd_types[Poly64x1_t].eltype = aarch64_simd_types[Poly64_t].itype;
  aarch64_simd_types[Poly64x2_t].eltype = aarch64_simd_types[Poly64_t].itype;

  /* Continue with standard types.  */
  aarch64_simd_types[Float16x4_t].eltype = aarch64_fp16_type_node;
  aarch64_simd_types[Float16x8_t].eltype = aarch64_fp16_type_node;
  aarch64_simd_types[Float32x2_t].eltype = float_type_node;
  aarch64_simd_types[Float32x4_t].eltype = float_type_node;
  aarch64_simd_types[Float64x1_t].eltype = double_type_node;
  aarch64_simd_types[Float64x2_t].eltype = double_type_node;

  /* Init Bfloat vector types with underlying __bf16 type.  */
  aarch64_simd_types[Bfloat16x4_t].eltype = aarch64_bf16_type_node;
  aarch64_simd_types[Bfloat16x8_t].eltype = aarch64_bf16_type_node;

  for (i = 0; i < nelts; i++)
    {
      tree eltype = aarch64_simd_types[i].eltype;
      machine_mode mode = aarch64_simd_types[i].mode;

      if (aarch64_simd_types[i].itype == NULL)
	{
	  tree type = build_vector_type (eltype, GET_MODE_NUNITS (mode));
	  type = build_distinct_type_copy (type);
	  SET_TYPE_STRUCTURAL_EQUALITY (type);

	  TYPE_ATTRIBUTES (type)
	    = tree_cons (get_identifier ("Advanced SIMD type"),
			 NULL_TREE, TYPE_ATTRIBUTES (type));
	  aarch64_simd_types[i].itype = type;
	}

      tdecl = add_builtin_type (aarch64_simd_types[i].name,
				aarch64_simd_types[i].itype);
      TYPE_NAME (aarch64_simd_types[i].itype) = tdecl;
    }

#define AARCH64_BUILD_SIGNED_TYPE(mode)  \
  make_signed_type (GET_MODE_PRECISION (mode));
  aarch64_simd_intOI_type_node = AARCH64_BUILD_SIGNED_TYPE (OImode);
  aarch64_simd_intCI_type_node = AARCH64_BUILD_SIGNED_TYPE (CImode);
  aarch64_simd_intXI_type_node = AARCH64_BUILD_SIGNED_TYPE (XImode);
#undef AARCH64_BUILD_SIGNED_TYPE

  tdecl = add_builtin_type
	    ("__builtin_aarch64_simd_oi" , aarch64_simd_intOI_type_node);
  TYPE_NAME (aarch64_simd_intOI_type_node) = tdecl;
  tdecl = add_builtin_type
	    ("__builtin_aarch64_simd_ci" , aarch64_simd_intCI_type_node);
  TYPE_NAME (aarch64_simd_intCI_type_node) = tdecl;
  tdecl = add_builtin_type
	    ("__builtin_aarch64_simd_xi" , aarch64_simd_intXI_type_node);
  TYPE_NAME (aarch64_simd_intXI_type_node) = tdecl;
}

static void
aarch64_init_simd_builtin_scalar_types (void)
{
  /* Define typedefs for all the standard scalar types.  */
  (*lang_hooks.types.register_builtin_type) (intQI_type_node,
					     "__builtin_aarch64_simd_qi");
  (*lang_hooks.types.register_builtin_type) (intHI_type_node,
					     "__builtin_aarch64_simd_hi");
  (*lang_hooks.types.register_builtin_type) (aarch64_fp16_type_node,
					     "__builtin_aarch64_simd_hf");
  (*lang_hooks.types.register_builtin_type) (intSI_type_node,
					     "__builtin_aarch64_simd_si");
  (*lang_hooks.types.register_builtin_type) (float_type_node,
					     "__builtin_aarch64_simd_sf");
  (*lang_hooks.types.register_builtin_type) (intDI_type_node,
					     "__builtin_aarch64_simd_di");
  (*lang_hooks.types.register_builtin_type) (double_type_node,
					     "__builtin_aarch64_simd_df");
  (*lang_hooks.types.register_builtin_type) (unsigned_intQI_type_node,
					     "__builtin_aarch64_simd_poly8");
  (*lang_hooks.types.register_builtin_type) (unsigned_intHI_type_node,
					     "__builtin_aarch64_simd_poly16");
  (*lang_hooks.types.register_builtin_type) (unsigned_intDI_type_node,
					     "__builtin_aarch64_simd_poly64");
  (*lang_hooks.types.register_builtin_type) (unsigned_intTI_type_node,
					     "__builtin_aarch64_simd_poly128");
  (*lang_hooks.types.register_builtin_type) (intTI_type_node,
					     "__builtin_aarch64_simd_ti");
  (*lang_hooks.types.register_builtin_type) (aarch64_bf16_type_node,
					     "__builtin_aarch64_simd_bf");
  /* Unsigned integer types for various mode sizes.  */
  (*lang_hooks.types.register_builtin_type) (unsigned_intQI_type_node,
					     "__builtin_aarch64_simd_uqi");
  (*lang_hooks.types.register_builtin_type) (unsigned_intHI_type_node,
					     "__builtin_aarch64_simd_uhi");
  (*lang_hooks.types.register_builtin_type) (unsigned_intSI_type_node,
					     "__builtin_aarch64_simd_usi");
  (*lang_hooks.types.register_builtin_type) (unsigned_intDI_type_node,
					     "__builtin_aarch64_simd_udi");
}

static bool aarch64_simd_builtins_initialized_p = false;

/* Due to the architecture not providing lane variant of the lane instructions
   for fcmla we can't use the standard simd builtin expansion code, but we
   still want the majority of the validation that would normally be done.  */

void
aarch64_init_fcmla_laneq_builtins (void)
{
  unsigned int i = 0;

  for (i = 0; i < ARRAY_SIZE (aarch64_fcmla_lane_builtin_data); ++i)
    {
      aarch64_fcmla_laneq_builtin_datum* d
	= &aarch64_fcmla_lane_builtin_data[i];
      tree argtype = aarch64_lookup_simd_builtin_type (d->mode, qualifier_none);
      machine_mode quadmode = GET_MODE_2XWIDER_MODE (d->mode).require ();
      tree quadtype
	= aarch64_lookup_simd_builtin_type (quadmode, qualifier_none);
      tree lanetype
	= aarch64_simd_builtin_std_type (SImode, qualifier_lane_pair_index);
      tree ftype = build_function_type_list (argtype, argtype, argtype,
					     quadtype, lanetype, NULL_TREE);
      tree fndecl = aarch64_general_add_builtin (d->name, ftype, d->fcode);

      aarch64_builtin_decls[d->fcode] = fndecl;
    }
}

void
aarch64_init_simd_builtins (void)
{
  unsigned int i, fcode = AARCH64_SIMD_PATTERN_START;

  if (aarch64_simd_builtins_initialized_p)
    return;

  aarch64_simd_builtins_initialized_p = true;

  aarch64_init_simd_builtin_types ();

  /* Strong-typing hasn't been implemented for all AdvSIMD builtin intrinsics.
     Therefore we need to preserve the old __builtin scalar types.  It can be
     removed once all the intrinsics become strongly typed using the qualifier
     system.  */
  aarch64_init_simd_builtin_scalar_types ();
 
  tree lane_check_fpr = build_function_type_list (void_type_node,
						  size_type_node,
						  size_type_node,
						  intSI_type_node,
						  NULL);
  aarch64_builtin_decls[AARCH64_SIMD_BUILTIN_LANE_CHECK]
    = aarch64_general_add_builtin ("__builtin_aarch64_im_lane_boundsi",
				   lane_check_fpr,
				   AARCH64_SIMD_BUILTIN_LANE_CHECK);

  for (i = 0; i < ARRAY_SIZE (aarch64_simd_builtin_data); i++, fcode++)
    {
      bool print_type_signature_p = false;
      char type_signature[SIMD_MAX_BUILTIN_ARGS + 1] = { 0 };
      aarch64_simd_builtin_datum *d = &aarch64_simd_builtin_data[i];
      char namebuf[60];
      tree ftype = NULL;
      tree fndecl = NULL;

      d->fcode = fcode;

      /* We must track two variables here.  op_num is
	 the operand number as in the RTL pattern.  This is
	 required to access the mode (e.g. V4SF mode) of the
	 argument, from which the base type can be derived.
	 arg_num is an index in to the qualifiers data, which
	 gives qualifiers to the type (e.g. const unsigned).
	 The reason these two variables may differ by one is the
	 void return type.  While all return types take the 0th entry
	 in the qualifiers array, there is no operand for them in the
	 RTL pattern.  */
      int op_num = insn_data[d->code].n_operands - 1;
      int arg_num = d->qualifiers[0] & qualifier_void
		      ? op_num + 1
		      : op_num;
      tree return_type = void_type_node, args = void_list_node;
      tree eltype;

      /* Build a function type directly from the insn_data for this
	 builtin.  The build_function_type () function takes care of
	 removing duplicates for us.  */
      for (; op_num >= 0; arg_num--, op_num--)
	{
	  machine_mode op_mode = insn_data[d->code].operand[op_num].mode;
	  enum aarch64_type_qualifiers qualifiers = d->qualifiers[arg_num];

	  if (qualifiers & qualifier_unsigned)
	    {
	      type_signature[op_num] = 'u';
	      print_type_signature_p = true;
	    }
	  else if (qualifiers & qualifier_poly)
	    {
	      type_signature[op_num] = 'p';
	      print_type_signature_p = true;
	    }
	  else
	    type_signature[op_num] = 's';

	  /* Skip an internal operand for vget_{low, high}.  */
	  if (qualifiers & qualifier_internal)
	    continue;

	  /* Some builtins have different user-facing types
	     for certain arguments, encoded in d->mode.  */
	  if (qualifiers & qualifier_map_mode)
	      op_mode = d->mode;

	  /* For pointers, we want a pointer to the basic type
	     of the vector.  */
	  if (qualifiers & qualifier_pointer && VECTOR_MODE_P (op_mode))
	    op_mode = GET_MODE_INNER (op_mode);

	  eltype = aarch64_simd_builtin_type
		     (op_mode,
		      (qualifiers & qualifier_unsigned) != 0,
		      (qualifiers & qualifier_poly) != 0);
	  gcc_assert (eltype != NULL);

	  /* Add qualifiers.  */
	  if (qualifiers & qualifier_const)
	    eltype = build_qualified_type (eltype, TYPE_QUAL_CONST);

	  if (qualifiers & qualifier_pointer)
	      eltype = build_pointer_type (eltype);

	  /* If we have reached arg_num == 0, we are at a non-void
	     return type.  Otherwise, we are still processing
	     arguments.  */
	  if (arg_num == 0)
	    return_type = eltype;
	  else
	    args = tree_cons (NULL_TREE, eltype, args);
	}

      ftype = build_function_type (return_type, args);

      gcc_assert (ftype != NULL);

      if (print_type_signature_p)
	snprintf (namebuf, sizeof (namebuf), "__builtin_aarch64_%s_%s",
		  d->name, type_signature);
      else
	snprintf (namebuf, sizeof (namebuf), "__builtin_aarch64_%s",
		  d->name);

      fndecl = aarch64_general_add_builtin (namebuf, ftype, fcode);
      aarch64_builtin_decls[fcode] = fndecl;
    }

   /* Initialize the remaining fcmla_laneq intrinsics.  */
   aarch64_init_fcmla_laneq_builtins ();
}

static void
aarch64_init_crc32_builtins ()
{
  tree usi_type = aarch64_simd_builtin_std_type (SImode, qualifier_unsigned);
  unsigned int i = 0;

  for (i = 0; i < ARRAY_SIZE (aarch64_crc_builtin_data); ++i)
    {
      aarch64_crc_builtin_datum* d = &aarch64_crc_builtin_data[i];
      tree argtype = aarch64_simd_builtin_std_type (d->mode,
						    qualifier_unsigned);
      tree ftype = build_function_type_list (usi_type, usi_type, argtype, NULL_TREE);
      tree fndecl = aarch64_general_add_builtin (d->name, ftype, d->fcode);

      aarch64_builtin_decls[d->fcode] = fndecl;
    }
}

/* Add builtins for reciprocal square root.  */

void
aarch64_init_builtin_rsqrt (void)
{
  tree fndecl = NULL;
  tree ftype = NULL;

  tree V2SF_type_node = build_vector_type (float_type_node, 2);
  tree V2DF_type_node = build_vector_type (double_type_node, 2);
  tree V4SF_type_node = build_vector_type (float_type_node, 4);

  struct builtin_decls_data
  {
    tree type_node;
    const char *builtin_name;
    int function_code;
  };

  builtin_decls_data bdda[] =
  {
    { double_type_node, "__builtin_aarch64_rsqrt_df", AARCH64_BUILTIN_RSQRT_DF },
    { float_type_node, "__builtin_aarch64_rsqrt_sf", AARCH64_BUILTIN_RSQRT_SF },
    { V2DF_type_node, "__builtin_aarch64_rsqrt_v2df", AARCH64_BUILTIN_RSQRT_V2DF },
    { V2SF_type_node, "__builtin_aarch64_rsqrt_v2sf", AARCH64_BUILTIN_RSQRT_V2SF },
    { V4SF_type_node, "__builtin_aarch64_rsqrt_v4sf", AARCH64_BUILTIN_RSQRT_V4SF }
  };

  builtin_decls_data *bdd = bdda;
  builtin_decls_data *bdd_end = bdd + (sizeof (bdda) / sizeof (builtin_decls_data));

  for (; bdd < bdd_end; bdd++)
  {
    ftype = build_function_type_list (bdd->type_node, bdd->type_node, NULL_TREE);
    fndecl = aarch64_general_add_builtin (bdd->builtin_name,
					  ftype, bdd->function_code);
    aarch64_builtin_decls[bdd->function_code] = fndecl;
  }
}

/* Initialize the backend types that support the user-visible __fp16
   type, also initialize a pointer to that type, to be used when
   forming HFAs.  */

static void
aarch64_init_fp16_types (void)
{
  aarch64_fp16_type_node = make_node (REAL_TYPE);
  TYPE_PRECISION (aarch64_fp16_type_node) = 16;
  layout_type (aarch64_fp16_type_node);

  (*lang_hooks.types.register_builtin_type) (aarch64_fp16_type_node, "__fp16");
  aarch64_fp16_ptr_type_node = build_pointer_type (aarch64_fp16_type_node);
}

/* Initialize the backend REAL_TYPE type supporting bfloat types.  */
static void
aarch64_init_bf16_types (void)
{
  aarch64_bf16_type_node = make_node (REAL_TYPE);
  TYPE_PRECISION (aarch64_bf16_type_node) = 16;
  SET_TYPE_MODE (aarch64_bf16_type_node, BFmode);
  layout_type (aarch64_bf16_type_node);

  lang_hooks.types.register_builtin_type (aarch64_bf16_type_node, "__bf16");
  aarch64_bf16_ptr_type_node = build_pointer_type (aarch64_bf16_type_node);
}

/* Pointer authentication builtins that will become NOP on legacy platform.
   Currently, these builtins are for internal use only (libgcc EH unwinder).  */

void
aarch64_init_pauth_hint_builtins (void)
{
  /* Pointer Authentication builtins.  */
  tree ftype_pointer_auth
    = build_function_type_list (ptr_type_node, ptr_type_node,
				unsigned_intDI_type_node, NULL_TREE);
  tree ftype_pointer_strip
    = build_function_type_list (ptr_type_node, ptr_type_node, NULL_TREE);

  aarch64_builtin_decls[AARCH64_PAUTH_BUILTIN_AUTIA1716]
    = aarch64_general_add_builtin ("__builtin_aarch64_autia1716",
				   ftype_pointer_auth,
				   AARCH64_PAUTH_BUILTIN_AUTIA1716);
  aarch64_builtin_decls[AARCH64_PAUTH_BUILTIN_PACIA1716]
    = aarch64_general_add_builtin ("__builtin_aarch64_pacia1716",
				   ftype_pointer_auth,
				   AARCH64_PAUTH_BUILTIN_PACIA1716);
  aarch64_builtin_decls[AARCH64_PAUTH_BUILTIN_AUTIB1716]
    = aarch64_general_add_builtin ("__builtin_aarch64_autib1716",
				   ftype_pointer_auth,
				   AARCH64_PAUTH_BUILTIN_AUTIB1716);
  aarch64_builtin_decls[AARCH64_PAUTH_BUILTIN_PACIB1716]
    = aarch64_general_add_builtin ("__builtin_aarch64_pacib1716",
				   ftype_pointer_auth,
				   AARCH64_PAUTH_BUILTIN_PACIB1716);
  aarch64_builtin_decls[AARCH64_PAUTH_BUILTIN_XPACLRI]
    = aarch64_general_add_builtin ("__builtin_aarch64_xpaclri",
				   ftype_pointer_strip,
				   AARCH64_PAUTH_BUILTIN_XPACLRI);
}

/* Initialize the transactional memory extension (TME) builtins.  */
static void
aarch64_init_tme_builtins (void)
{
  tree ftype_uint64_void
    = build_function_type_list (uint64_type_node, NULL);
  tree ftype_void_void
    = build_function_type_list (void_type_node, NULL);
  tree ftype_void_uint64
    = build_function_type_list (void_type_node, uint64_type_node, NULL);

  aarch64_builtin_decls[AARCH64_TME_BUILTIN_TSTART]
    = aarch64_general_add_builtin ("__builtin_aarch64_tstart",
				   ftype_uint64_void,
				   AARCH64_TME_BUILTIN_TSTART);
  aarch64_builtin_decls[AARCH64_TME_BUILTIN_TTEST]
    = aarch64_general_add_builtin ("__builtin_aarch64_ttest",
				   ftype_uint64_void,
				   AARCH64_TME_BUILTIN_TTEST);
  aarch64_builtin_decls[AARCH64_TME_BUILTIN_TCOMMIT]
    = aarch64_general_add_builtin ("__builtin_aarch64_tcommit",
				   ftype_void_void,
				   AARCH64_TME_BUILTIN_TCOMMIT);
  aarch64_builtin_decls[AARCH64_TME_BUILTIN_TCANCEL]
    = aarch64_general_add_builtin ("__builtin_aarch64_tcancel",
				   ftype_void_uint64,
				   AARCH64_TME_BUILTIN_TCANCEL);
}

/* Add builtins for Random Number instructions.  */

static void
aarch64_init_rng_builtins (void)
{
  tree unsigned_ptr_type = build_pointer_type (unsigned_intDI_type_node);
  tree ftype
    = build_function_type_list (integer_type_node, unsigned_ptr_type, NULL);
  aarch64_builtin_decls[AARCH64_BUILTIN_RNG_RNDR]
    = aarch64_general_add_builtin ("__builtin_aarch64_rndr", ftype,
				   AARCH64_BUILTIN_RNG_RNDR);
  aarch64_builtin_decls[AARCH64_BUILTIN_RNG_RNDRRS]
    = aarch64_general_add_builtin ("__builtin_aarch64_rndrrs", ftype,
				   AARCH64_BUILTIN_RNG_RNDRRS);
}

/* Initialize the memory tagging extension (MTE) builtins.  */
<<<<<<< HEAD
struct
=======
struct aarch64_mte
>>>>>>> 9bec64ae
{
  tree ftype;
  enum insn_code icode;
} aarch64_memtag_builtin_data[AARCH64_MEMTAG_BUILTIN_END -
			      AARCH64_MEMTAG_BUILTIN_START - 1];

static void
aarch64_init_memtag_builtins (void)
{
  tree fntype = NULL;

#define AARCH64_INIT_MEMTAG_BUILTINS_DECL(F, N, I, T) \
  aarch64_builtin_decls[AARCH64_MEMTAG_BUILTIN_##F] \
    = aarch64_general_add_builtin ("__builtin_aarch64_memtag_"#N, \
				   T, AARCH64_MEMTAG_BUILTIN_##F); \
  aarch64_memtag_builtin_data[AARCH64_MEMTAG_BUILTIN_##F - \
			      AARCH64_MEMTAG_BUILTIN_START - 1].ftype = T; \
  aarch64_memtag_builtin_data[AARCH64_MEMTAG_BUILTIN_##F - \
			      AARCH64_MEMTAG_BUILTIN_START - 1].icode = CODE_FOR_##I;

  fntype = build_function_type_list (ptr_type_node, ptr_type_node,
				     uint64_type_node, NULL);
  AARCH64_INIT_MEMTAG_BUILTINS_DECL (IRG, irg, irg, fntype);

  fntype = build_function_type_list (uint64_type_node, ptr_type_node,
				     uint64_type_node, NULL);
  AARCH64_INIT_MEMTAG_BUILTINS_DECL (GMI, gmi, gmi, fntype);

  fntype = build_function_type_list (ptrdiff_type_node, ptr_type_node,
				     ptr_type_node, NULL);
  AARCH64_INIT_MEMTAG_BUILTINS_DECL (SUBP, subp, subp, fntype);

  fntype = build_function_type_list (ptr_type_node, ptr_type_node,
				     unsigned_type_node, NULL);
  AARCH64_INIT_MEMTAG_BUILTINS_DECL (INC_TAG, inc_tag, addg, fntype);

  fntype = build_function_type_list (void_type_node, ptr_type_node, NULL);
  AARCH64_INIT_MEMTAG_BUILTINS_DECL (SET_TAG, set_tag, stg, fntype);

  fntype = build_function_type_list (ptr_type_node, ptr_type_node, NULL);
  AARCH64_INIT_MEMTAG_BUILTINS_DECL (GET_TAG, get_tag, ldg, fntype);

#undef AARCH64_INIT_MEMTAG_BUILTINS_DECL
}

/* Initialize all builtins in the AARCH64_BUILTIN_GENERAL group.  */

void
aarch64_general_init_builtins (void)
{
  tree ftype_set_fpr
    = build_function_type_list (void_type_node, unsigned_type_node, NULL);
  tree ftype_get_fpr
    = build_function_type_list (unsigned_type_node, NULL);

  aarch64_builtin_decls[AARCH64_BUILTIN_GET_FPCR]
    = aarch64_general_add_builtin ("__builtin_aarch64_get_fpcr",
				   ftype_get_fpr,
				   AARCH64_BUILTIN_GET_FPCR);
  aarch64_builtin_decls[AARCH64_BUILTIN_SET_FPCR]
    = aarch64_general_add_builtin ("__builtin_aarch64_set_fpcr",
				   ftype_set_fpr,
				   AARCH64_BUILTIN_SET_FPCR);
  aarch64_builtin_decls[AARCH64_BUILTIN_GET_FPSR]
    = aarch64_general_add_builtin ("__builtin_aarch64_get_fpsr",
				   ftype_get_fpr,
				   AARCH64_BUILTIN_GET_FPSR);
  aarch64_builtin_decls[AARCH64_BUILTIN_SET_FPSR]
    = aarch64_general_add_builtin ("__builtin_aarch64_set_fpsr",
				   ftype_set_fpr,
				   AARCH64_BUILTIN_SET_FPSR);

  aarch64_init_fp16_types ();

  aarch64_init_bf16_types ();

  if (TARGET_SIMD)
    aarch64_init_simd_builtins ();

  aarch64_init_crc32_builtins ();
  aarch64_init_builtin_rsqrt ();
  aarch64_init_rng_builtins ();

  tree ftype_jcvt
    = build_function_type_list (intSI_type_node, double_type_node, NULL);
  aarch64_builtin_decls[AARCH64_JSCVT]
    = aarch64_general_add_builtin ("__builtin_aarch64_jcvtzs", ftype_jcvt,
				   AARCH64_JSCVT);

  /* Initialize pointer authentication builtins which are backed by instructions
     in NOP encoding space.

     NOTE: these builtins are supposed to be used by libgcc unwinder only, as
     there is no support on return address signing under ILP32, we don't
     register them.  */
  if (!TARGET_ILP32)
    aarch64_init_pauth_hint_builtins ();

  if (TARGET_TME)
    aarch64_init_tme_builtins ();

  if (TARGET_MEMTAG)
    aarch64_init_memtag_builtins ();
}

/* Implement TARGET_BUILTIN_DECL for the AARCH64_BUILTIN_GENERAL group.  */
tree
aarch64_general_builtin_decl (unsigned code, bool)
{
  if (code >= AARCH64_BUILTIN_MAX)
    return error_mark_node;

  return aarch64_builtin_decls[code];
}

typedef enum
{
  SIMD_ARG_COPY_TO_REG,
  SIMD_ARG_CONSTANT,
  SIMD_ARG_LANE_INDEX,
  SIMD_ARG_STRUCT_LOAD_STORE_LANE_INDEX,
  SIMD_ARG_LANE_PAIR_INDEX,
  SIMD_ARG_LANE_QUADTUP_INDEX,
  SIMD_ARG_STOP
} builtin_simd_arg;


static rtx
aarch64_simd_expand_args (rtx target, int icode, int have_retval,
			  tree exp, builtin_simd_arg *args,
			  machine_mode builtin_mode)
{
  rtx pat;
  rtx op[SIMD_MAX_BUILTIN_ARGS + 1]; /* First element for result operand.  */
  int opc = 0;

  if (have_retval)
    {
      machine_mode tmode = insn_data[icode].operand[0].mode;
      if (!target
	  || GET_MODE (target) != tmode
	  || !(*insn_data[icode].operand[0].predicate) (target, tmode))
	target = gen_reg_rtx (tmode);
      op[opc++] = target;
    }

  for (;;)
    {
      builtin_simd_arg thisarg = args[opc - have_retval];

      if (thisarg == SIMD_ARG_STOP)
	break;
      else
	{
	  tree arg = CALL_EXPR_ARG (exp, opc - have_retval);
	  machine_mode mode = insn_data[icode].operand[opc].mode;
	  op[opc] = expand_normal (arg);

	  switch (thisarg)
	    {
	    case SIMD_ARG_COPY_TO_REG:
	      if (POINTER_TYPE_P (TREE_TYPE (arg)))
		op[opc] = convert_memory_address (Pmode, op[opc]);
	      /*gcc_assert (GET_MODE (op[opc]) == mode); */
	      if (!(*insn_data[icode].operand[opc].predicate)
		  (op[opc], mode))
		op[opc] = copy_to_mode_reg (mode, op[opc]);
	      break;

	    case SIMD_ARG_STRUCT_LOAD_STORE_LANE_INDEX:
	      gcc_assert (opc > 1);
	      if (CONST_INT_P (op[opc]))
		{
		  unsigned int nunits
		    = GET_MODE_NUNITS (builtin_mode).to_constant ();
		  aarch64_simd_lane_bounds (op[opc], 0, nunits, exp);
		  /* Keep to GCC-vector-extension lane indices in the RTL.  */
		  op[opc] = aarch64_endian_lane_rtx (builtin_mode,
						     INTVAL (op[opc]));
		}
	      goto constant_arg;

	    case SIMD_ARG_LANE_INDEX:
	      /* Must be a previous operand into which this is an index.  */
	      gcc_assert (opc > 0);
	      if (CONST_INT_P (op[opc]))
		{
		  machine_mode vmode = insn_data[icode].operand[opc - 1].mode;
		  unsigned int nunits
		    = GET_MODE_NUNITS (vmode).to_constant ();
		  aarch64_simd_lane_bounds (op[opc], 0, nunits, exp);
		  /* Keep to GCC-vector-extension lane indices in the RTL.  */
		  op[opc] = aarch64_endian_lane_rtx (vmode, INTVAL (op[opc]));
		}
	      /* If the lane index isn't a constant then error out.  */
	      goto constant_arg;

	    case SIMD_ARG_LANE_PAIR_INDEX:
	      /* Must be a previous operand into which this is an index and
		 index is restricted to nunits / 2.  */
	      gcc_assert (opc > 0);
	      if (CONST_INT_P (op[opc]))
		{
		  machine_mode vmode = insn_data[icode].operand[opc - 1].mode;
		  unsigned int nunits
		    = GET_MODE_NUNITS (vmode).to_constant ();
		  aarch64_simd_lane_bounds (op[opc], 0, nunits / 2, exp);
		  /* Keep to GCC-vector-extension lane indices in the RTL.  */
		  int lane = INTVAL (op[opc]);
		  op[opc] = gen_int_mode (ENDIAN_LANE_N (nunits / 2, lane),
					  SImode);
		}
	      /* If the lane index isn't a constant then error out.  */
	      goto constant_arg;
	    case SIMD_ARG_LANE_QUADTUP_INDEX:
	      /* Must be a previous operand into which this is an index and
		 index is restricted to nunits / 4.  */
	      gcc_assert (opc > 0);
	      if (CONST_INT_P (op[opc]))
		{
		  machine_mode vmode = insn_data[icode].operand[opc - 1].mode;
		  unsigned int nunits
		    = GET_MODE_NUNITS (vmode).to_constant ();
		  aarch64_simd_lane_bounds (op[opc], 0, nunits / 4, exp);
		  /* Keep to GCC-vector-extension lane indices in the RTL.  */
		  int lane = INTVAL (op[opc]);
		  op[opc] = gen_int_mode (ENDIAN_LANE_N (nunits / 4, lane),
					  SImode);
		}
	      /* If the lane index isn't a constant then error out.  */
	      goto constant_arg;
	    case SIMD_ARG_CONSTANT:
constant_arg:
	      if (!(*insn_data[icode].operand[opc].predicate)
		  (op[opc], mode))
	      {
		error ("%Kargument %d must be a constant immediate",
		       exp, opc + 1 - have_retval);
		return const0_rtx;
	      }
	      break;

	    case SIMD_ARG_STOP:
	      gcc_unreachable ();
	    }

	  opc++;
	}
    }

  switch (opc)
    {
    case 1:
      pat = GEN_FCN (icode) (op[0]);
      break;

    case 2:
      pat = GEN_FCN (icode) (op[0], op[1]);
      break;

    case 3:
      pat = GEN_FCN (icode) (op[0], op[1], op[2]);
      break;

    case 4:
      pat = GEN_FCN (icode) (op[0], op[1], op[2], op[3]);
      break;

    case 5:
      pat = GEN_FCN (icode) (op[0], op[1], op[2], op[3], op[4]);
      break;

    case 6:
      pat = GEN_FCN (icode) (op[0], op[1], op[2], op[3], op[4], op[5]);
      break;

    default:
      gcc_unreachable ();
    }

  if (!pat)
    return NULL_RTX;

  emit_insn (pat);

  return target;
}

/* Expand an AArch64 AdvSIMD builtin(intrinsic).  */
rtx
aarch64_simd_expand_builtin (int fcode, tree exp, rtx target)
{
  if (fcode == AARCH64_SIMD_BUILTIN_LANE_CHECK)
    {
      rtx totalsize = expand_normal (CALL_EXPR_ARG (exp, 0));
      rtx elementsize = expand_normal (CALL_EXPR_ARG (exp, 1));
      if (CONST_INT_P (totalsize) && CONST_INT_P (elementsize)
	  && UINTVAL (elementsize) != 0
	  && UINTVAL (totalsize) != 0)
	{
	  rtx lane_idx = expand_normal (CALL_EXPR_ARG (exp, 2));
          if (CONST_INT_P (lane_idx))
	    aarch64_simd_lane_bounds (lane_idx, 0,
				      UINTVAL (totalsize)
				       / UINTVAL (elementsize),
				      exp);
          else
	    error ("%Klane index must be a constant immediate", exp);
	}
      else
	error ("%Ktotal size and element size must be a non-zero constant immediate", exp);
      /* Don't generate any RTL.  */
      return const0_rtx;
    }
  aarch64_simd_builtin_datum *d =
		&aarch64_simd_builtin_data[fcode - AARCH64_SIMD_PATTERN_START];
  enum insn_code icode = d->code;
  builtin_simd_arg args[SIMD_MAX_BUILTIN_ARGS + 1];
  int num_args = insn_data[d->code].n_operands;
  int is_void = 0;
  int k;

  is_void = !!(d->qualifiers[0] & qualifier_void);

  num_args += is_void;

  for (k = 1; k < num_args; k++)
    {
      /* We have four arrays of data, each indexed in a different fashion.
	 qualifiers - element 0 always describes the function return type.
	 operands - element 0 is either the operand for return value (if
	   the function has a non-void return type) or the operand for the
	   first argument.
	 expr_args - element 0 always holds the first argument.
	 args - element 0 is always used for the return type.  */
      int qualifiers_k = k;
      int operands_k = k - is_void;
      int expr_args_k = k - 1;

      if (d->qualifiers[qualifiers_k] & qualifier_lane_index)
	args[k] = SIMD_ARG_LANE_INDEX;
      else if (d->qualifiers[qualifiers_k] & qualifier_lane_pair_index)
	args[k] = SIMD_ARG_LANE_PAIR_INDEX;
      else if (d->qualifiers[qualifiers_k] & qualifier_lane_quadtup_index)
	args[k] = SIMD_ARG_LANE_QUADTUP_INDEX;
      else if (d->qualifiers[qualifiers_k] & qualifier_struct_load_store_lane_index)
	args[k] = SIMD_ARG_STRUCT_LOAD_STORE_LANE_INDEX;
      else if (d->qualifiers[qualifiers_k] & qualifier_immediate)
	args[k] = SIMD_ARG_CONSTANT;
      else if (d->qualifiers[qualifiers_k] & qualifier_maybe_immediate)
	{
	  rtx arg
	    = expand_normal (CALL_EXPR_ARG (exp,
					    (expr_args_k)));
	  /* Handle constants only if the predicate allows it.  */
	  bool op_const_int_p =
	    (CONST_INT_P (arg)
	     && (*insn_data[icode].operand[operands_k].predicate)
		(arg, insn_data[icode].operand[operands_k].mode));
	  args[k] = op_const_int_p ? SIMD_ARG_CONSTANT : SIMD_ARG_COPY_TO_REG;
	}
      else
	args[k] = SIMD_ARG_COPY_TO_REG;

    }
  args[k] = SIMD_ARG_STOP;

  /* The interface to aarch64_simd_expand_args expects a 0 if
     the function is void, and a 1 if it is not.  */
  return aarch64_simd_expand_args
	  (target, icode, !is_void, exp, &args[1], d->mode);
}

rtx
aarch64_crc32_expand_builtin (int fcode, tree exp, rtx target)
{
  rtx pat;
  aarch64_crc_builtin_datum *d
    = &aarch64_crc_builtin_data[fcode - (AARCH64_CRC32_BUILTIN_BASE + 1)];
  enum insn_code icode = d->icode;
  tree arg0 = CALL_EXPR_ARG (exp, 0);
  tree arg1 = CALL_EXPR_ARG (exp, 1);
  rtx op0 = expand_normal (arg0);
  rtx op1 = expand_normal (arg1);
  machine_mode tmode = insn_data[icode].operand[0].mode;
  machine_mode mode0 = insn_data[icode].operand[1].mode;
  machine_mode mode1 = insn_data[icode].operand[2].mode;

  if (! target
      || GET_MODE (target) != tmode
      || ! (*insn_data[icode].operand[0].predicate) (target, tmode))
    target = gen_reg_rtx (tmode);

  gcc_assert ((GET_MODE (op0) == mode0 || GET_MODE (op0) == VOIDmode)
	      && (GET_MODE (op1) == mode1 || GET_MODE (op1) == VOIDmode));

  if (! (*insn_data[icode].operand[1].predicate) (op0, mode0))
    op0 = copy_to_mode_reg (mode0, op0);
  if (! (*insn_data[icode].operand[2].predicate) (op1, mode1))
    op1 = copy_to_mode_reg (mode1, op1);

  pat = GEN_FCN (icode) (target, op0, op1);
  if (!pat)
    return NULL_RTX;

  emit_insn (pat);
  return target;
}

/* Function to expand reciprocal square root builtins.  */

static rtx
aarch64_expand_builtin_rsqrt (int fcode, tree exp, rtx target)
{
  tree arg0 = CALL_EXPR_ARG (exp, 0);
  rtx op0 = expand_normal (arg0);

  rtx (*gen) (rtx, rtx);

  switch (fcode)
    {
      case AARCH64_BUILTIN_RSQRT_DF:
	gen = gen_rsqrtdf2;
	break;
      case AARCH64_BUILTIN_RSQRT_SF:
	gen = gen_rsqrtsf2;
	break;
      case AARCH64_BUILTIN_RSQRT_V2DF:
	gen = gen_rsqrtv2df2;
	break;
      case AARCH64_BUILTIN_RSQRT_V2SF:
	gen = gen_rsqrtv2sf2;
	break;
      case AARCH64_BUILTIN_RSQRT_V4SF:
	gen = gen_rsqrtv4sf2;
	break;
      default: gcc_unreachable ();
    }

  if (!target)
    target = gen_reg_rtx (GET_MODE (op0));

  emit_insn (gen (target, op0));

  return target;
}

/* Expand a FCMLA lane expression EXP with code FCODE and
   result going to TARGET if that is convenient.  */

rtx
aarch64_expand_fcmla_builtin (tree exp, rtx target, int fcode)
{
  int bcode = fcode - AARCH64_SIMD_FCMLA_LANEQ_BUILTIN_BASE - 1;
  aarch64_fcmla_laneq_builtin_datum* d
    = &aarch64_fcmla_lane_builtin_data[bcode];
  machine_mode quadmode = GET_MODE_2XWIDER_MODE (d->mode).require ();
  rtx op0 = force_reg (d->mode, expand_normal (CALL_EXPR_ARG (exp, 0)));
  rtx op1 = force_reg (d->mode, expand_normal (CALL_EXPR_ARG (exp, 1)));
  rtx op2 = force_reg (quadmode, expand_normal (CALL_EXPR_ARG (exp, 2)));
  tree tmp = CALL_EXPR_ARG (exp, 3);
  rtx lane_idx = expand_expr (tmp, NULL_RTX, VOIDmode, EXPAND_INITIALIZER);

  /* Validate that the lane index is a constant.  */
  if (!CONST_INT_P (lane_idx))
    {
      error ("%Kargument %d must be a constant immediate", exp, 4);
      return const0_rtx;
    }

  /* Validate that the index is within the expected range.  */
  int nunits = GET_MODE_NUNITS (quadmode).to_constant ();
  aarch64_simd_lane_bounds (lane_idx, 0, nunits / 2, exp);

  /* Generate the correct register and mode.  */
  int lane = INTVAL (lane_idx);

  if (lane < nunits / 4)
    op2 = simplify_gen_subreg (d->mode, op2, quadmode,
			       subreg_lowpart_offset (d->mode, quadmode));
  else
    {
      /* Select the upper 64 bits, either a V2SF or V4HF, this however
	 is quite messy, as the operation required even though simple
	 doesn't have a simple RTL pattern, and seems it's quite hard to
	 define using a single RTL pattern.  The target generic version
	 gen_highpart_mode generates code that isn't optimal.  */
      rtx temp1 = gen_reg_rtx (d->mode);
      rtx temp2 = gen_reg_rtx (DImode);
      temp1 = simplify_gen_subreg (d->mode, op2, quadmode,
				   subreg_lowpart_offset (d->mode, quadmode));
      temp1 = simplify_gen_subreg (V2DImode, temp1, d->mode, 0);
      if (BYTES_BIG_ENDIAN)
	emit_insn (gen_aarch64_get_lanev2di (temp2, temp1, const0_rtx));
      else
	emit_insn (gen_aarch64_get_lanev2di (temp2, temp1, const1_rtx));
      op2 = simplify_gen_subreg (d->mode, temp2, GET_MODE (temp2), 0);

      /* And recalculate the index.  */
      lane -= nunits / 4;
    }

  /* Keep to GCC-vector-extension lane indices in the RTL, only nunits / 4
     (max nunits in range check) are valid.  Which means only 0-1, so we
     only need to know the order in a V2mode.  */
  lane_idx = aarch64_endian_lane_rtx (V2DImode, lane);

  if (!target)
    target = gen_reg_rtx (d->mode);
  else
    target = force_reg (d->mode, target);

  rtx pat = NULL_RTX;

  if (d->lane)
    pat = GEN_FCN (d->icode) (target, op0, op1, op2, lane_idx);
  else
    pat = GEN_FCN (d->icode) (target, op0, op1, op2);

  if (!pat)
    return NULL_RTX;

  emit_insn (pat);
  return target;
}

/* Function to expand an expression EXP which calls one of the Transactional
   Memory Extension (TME) builtins FCODE with the result going to TARGET.  */
static rtx
aarch64_expand_builtin_tme (int fcode, tree exp, rtx target)
{
  switch (fcode)
    {
    case AARCH64_TME_BUILTIN_TSTART:
      target = gen_reg_rtx (DImode);
      emit_insn (GEN_FCN (CODE_FOR_tstart) (target));
      break;

    case AARCH64_TME_BUILTIN_TTEST:
      target = gen_reg_rtx (DImode);
      emit_insn (GEN_FCN (CODE_FOR_ttest) (target));
      break;

    case AARCH64_TME_BUILTIN_TCOMMIT:
      emit_insn (GEN_FCN (CODE_FOR_tcommit) ());
      break;

    case AARCH64_TME_BUILTIN_TCANCEL:
      {
	tree arg0 = CALL_EXPR_ARG (exp, 0);
	rtx op0 = expand_normal (arg0);
	if (CONST_INT_P (op0) && UINTVAL (op0) <= 65536)
	  emit_insn (GEN_FCN (CODE_FOR_tcancel) (op0));
	else
	  {
	    error ("%Kargument must be a 16-bit constant immediate", exp);
	    return const0_rtx;
	  }
      }
      break;

    default :
      gcc_unreachable ();
    }
    return target;
}

/* Expand a random number builtin EXP with code FCODE, putting the result
   int TARGET.  If IGNORE is true the return value is ignored.  */

rtx
aarch64_expand_rng_builtin (tree exp, rtx target, int fcode, int ignore)
{
  rtx pat;
  enum insn_code icode;
  if (fcode == AARCH64_BUILTIN_RNG_RNDR)
    icode = CODE_FOR_aarch64_rndr;
  else if (fcode == AARCH64_BUILTIN_RNG_RNDRRS)
    icode = CODE_FOR_aarch64_rndrrs;
  else
    gcc_unreachable ();

  rtx rand = gen_reg_rtx (DImode);
  pat = GEN_FCN (icode) (rand);
  if (!pat)
    return NULL_RTX;

  tree arg0 = CALL_EXPR_ARG (exp, 0);
  rtx res_addr = expand_normal (arg0);
  res_addr = convert_memory_address (Pmode, res_addr);
  rtx res_mem = gen_rtx_MEM (DImode, res_addr);
  emit_insn (pat);
  emit_move_insn (res_mem, rand);
  /* If the status result is unused don't generate the CSET code.  */
  if (ignore)
    return target;

  rtx cc_reg = gen_rtx_REG (CC_Zmode, CC_REGNUM);
  rtx cmp_rtx = gen_rtx_fmt_ee (EQ, SImode, cc_reg, const0_rtx);
  emit_insn (gen_aarch64_cstoresi (target, cmp_rtx, cc_reg));
  return target;
}

/* Expand an expression EXP that calls a MEMTAG built-in FCODE
   with result going to TARGET.  */
static rtx
aarch64_expand_builtin_memtag (int fcode, tree exp, rtx target)
{
  if (TARGET_ILP32)
    {
      error ("Memory Tagging Extension does not support %<-mabi=ilp32%>");
      return const0_rtx;
    }

  rtx pat = NULL;
  enum insn_code icode = aarch64_memtag_builtin_data[fcode -
			   AARCH64_MEMTAG_BUILTIN_START - 1].icode;

  rtx op0 = expand_normal (CALL_EXPR_ARG (exp, 0));
  machine_mode mode0 = GET_MODE (op0);
  op0 = force_reg (mode0 == VOIDmode ? DImode : mode0, op0);
  op0 = convert_to_mode (DImode, op0, true);

  switch (fcode)
    {
      case AARCH64_MEMTAG_BUILTIN_IRG:
      case AARCH64_MEMTAG_BUILTIN_GMI:
      case AARCH64_MEMTAG_BUILTIN_SUBP:
      case AARCH64_MEMTAG_BUILTIN_INC_TAG:
	{
	  if (! target
	      || GET_MODE (target) != DImode
	      || ! (*insn_data[icode].operand[0].predicate) (target, DImode))
	    target = gen_reg_rtx (DImode);

	  if (fcode == AARCH64_MEMTAG_BUILTIN_INC_TAG)
	    {
	      rtx op1 = expand_normal (CALL_EXPR_ARG (exp, 1));

	      if ((*insn_data[icode].operand[3].predicate) (op1, QImode))
		{
		  pat = GEN_FCN (icode) (target, op0, const0_rtx, op1);
		  break;
		}
	      error ("%Kargument %d must be a constant immediate "
		     "in range [0,15]", exp, 2);
	      return const0_rtx;
	    }
	  else
	    {
	      rtx op1 = expand_normal (CALL_EXPR_ARG (exp, 1));
	      machine_mode mode1 = GET_MODE (op1);
	      op1 = force_reg (mode1 == VOIDmode ? DImode : mode1, op1);
	      op1 = convert_to_mode (DImode, op1, true);
	      pat = GEN_FCN (icode) (target, op0, op1);
	    }
	  break;
	}
      case AARCH64_MEMTAG_BUILTIN_GET_TAG:
	target = op0;
	pat = GEN_FCN (icode) (target, op0, const0_rtx);
	break;
      case AARCH64_MEMTAG_BUILTIN_SET_TAG:
	pat = GEN_FCN (icode) (op0, op0, const0_rtx);
	break;
      default:
	gcc_unreachable();
    }

  if (!pat)
    return NULL_RTX;

  emit_insn (pat);
  return target;
}

/* Expand an expression EXP that calls built-in function FCODE,
   with result going to TARGET if that's convenient.  IGNORE is true
   if the result of the builtin is ignored.  */
rtx
aarch64_general_expand_builtin (unsigned int fcode, tree exp, rtx target,
				int ignore)
{
  int icode;
  rtx pat, op0;
  tree arg0;

  switch (fcode)
    {
    case AARCH64_BUILTIN_GET_FPCR:
    case AARCH64_BUILTIN_SET_FPCR:
    case AARCH64_BUILTIN_GET_FPSR:
    case AARCH64_BUILTIN_SET_FPSR:
      if ((fcode == AARCH64_BUILTIN_GET_FPCR)
	  || (fcode == AARCH64_BUILTIN_GET_FPSR))
	{
	  icode = (fcode == AARCH64_BUILTIN_GET_FPSR) ?
	    CODE_FOR_get_fpsr : CODE_FOR_get_fpcr;
	  target = gen_reg_rtx (SImode);
	  pat = GEN_FCN (icode) (target);
	}
      else
	{
	  target = NULL_RTX;
	  icode = (fcode == AARCH64_BUILTIN_SET_FPSR) ?
	    CODE_FOR_set_fpsr : CODE_FOR_set_fpcr;
	  arg0 = CALL_EXPR_ARG (exp, 0);
	  op0 = force_reg (SImode, expand_normal (arg0));
	  pat = GEN_FCN (icode) (op0);
	}
      emit_insn (pat);
      return target;

    case AARCH64_PAUTH_BUILTIN_AUTIA1716:
    case AARCH64_PAUTH_BUILTIN_PACIA1716:
    case AARCH64_PAUTH_BUILTIN_AUTIB1716:
    case AARCH64_PAUTH_BUILTIN_PACIB1716:
    case AARCH64_PAUTH_BUILTIN_XPACLRI:
      arg0 = CALL_EXPR_ARG (exp, 0);
      op0 = force_reg (Pmode, expand_normal (arg0));

      if (!target)
	target = gen_reg_rtx (Pmode);
      else
	target = force_reg (Pmode, target);

      emit_move_insn (target, op0);

      if (fcode == AARCH64_PAUTH_BUILTIN_XPACLRI)
	{
	  rtx lr = gen_rtx_REG (Pmode, R30_REGNUM);
	  icode = CODE_FOR_xpaclri;
	  emit_move_insn (lr, op0);
	  emit_insn (GEN_FCN (icode) ());
	  emit_move_insn (target, lr);
	}
      else
	{
	  tree arg1 = CALL_EXPR_ARG (exp, 1);
	  rtx op1 = force_reg (Pmode, expand_normal (arg1));
	  switch (fcode)
	    {
	    case AARCH64_PAUTH_BUILTIN_AUTIA1716:
	      icode = CODE_FOR_autia1716;
	      break;
	    case AARCH64_PAUTH_BUILTIN_AUTIB1716:
	      icode = CODE_FOR_autib1716;
	      break;
	    case AARCH64_PAUTH_BUILTIN_PACIA1716:
	      icode = CODE_FOR_pacia1716;
	      break;
	    case AARCH64_PAUTH_BUILTIN_PACIB1716:
	      icode = CODE_FOR_pacib1716;
	      break;
	    default:
	      icode = 0;
	      gcc_unreachable ();
	    }

	  rtx x16_reg = gen_rtx_REG (Pmode, R16_REGNUM);
	  rtx x17_reg = gen_rtx_REG (Pmode, R17_REGNUM);
	  emit_move_insn (x17_reg, op0);
	  emit_move_insn (x16_reg, op1);
	  emit_insn (GEN_FCN (icode) ());
	  emit_move_insn (target, x17_reg);
	}

      return target;

    case AARCH64_JSCVT:
      {
	expand_operand ops[2];
	create_output_operand (&ops[0], target, SImode);
	op0 = expand_normal (CALL_EXPR_ARG (exp, 0));
	create_input_operand (&ops[1], op0, DFmode);
	expand_insn (CODE_FOR_aarch64_fjcvtzs, 2, ops);
	return ops[0].value;
      }

    case AARCH64_SIMD_BUILTIN_FCMLA_LANEQ0_V2SF:
    case AARCH64_SIMD_BUILTIN_FCMLA_LANEQ90_V2SF:
    case AARCH64_SIMD_BUILTIN_FCMLA_LANEQ180_V2SF:
    case AARCH64_SIMD_BUILTIN_FCMLA_LANEQ270_V2SF:
    case AARCH64_SIMD_BUILTIN_FCMLA_LANEQ0_V4HF:
    case AARCH64_SIMD_BUILTIN_FCMLA_LANEQ90_V4HF:
    case AARCH64_SIMD_BUILTIN_FCMLA_LANEQ180_V4HF:
    case AARCH64_SIMD_BUILTIN_FCMLA_LANEQ270_V4HF:
      return aarch64_expand_fcmla_builtin (exp, target, fcode);
    case AARCH64_BUILTIN_RNG_RNDR:
    case AARCH64_BUILTIN_RNG_RNDRRS:
      return aarch64_expand_rng_builtin (exp, target, fcode, ignore);
    }

  if (fcode >= AARCH64_SIMD_BUILTIN_BASE && fcode <= AARCH64_SIMD_BUILTIN_MAX)
    return aarch64_simd_expand_builtin (fcode, exp, target);
  else if (fcode >= AARCH64_CRC32_BUILTIN_BASE && fcode <= AARCH64_CRC32_BUILTIN_MAX)
    return aarch64_crc32_expand_builtin (fcode, exp, target);

  if (fcode == AARCH64_BUILTIN_RSQRT_DF
      || fcode == AARCH64_BUILTIN_RSQRT_SF
      || fcode == AARCH64_BUILTIN_RSQRT_V2DF
      || fcode == AARCH64_BUILTIN_RSQRT_V2SF
      || fcode == AARCH64_BUILTIN_RSQRT_V4SF)
    return aarch64_expand_builtin_rsqrt (fcode, exp, target);

  if (fcode == AARCH64_TME_BUILTIN_TSTART
      || fcode == AARCH64_TME_BUILTIN_TCOMMIT
      || fcode == AARCH64_TME_BUILTIN_TTEST
      || fcode == AARCH64_TME_BUILTIN_TCANCEL)
    return aarch64_expand_builtin_tme (fcode, exp, target);

  if (fcode >= AARCH64_MEMTAG_BUILTIN_START
      && fcode <= AARCH64_MEMTAG_BUILTIN_END)
    return aarch64_expand_builtin_memtag (fcode, exp, target);

  gcc_unreachable ();
}

tree
aarch64_builtin_vectorized_function (unsigned int fn, tree type_out,
				     tree type_in)
{
  machine_mode in_mode, out_mode;

  if (TREE_CODE (type_out) != VECTOR_TYPE
      || TREE_CODE (type_in) != VECTOR_TYPE)
    return NULL_TREE;

  out_mode = TYPE_MODE (type_out);
  in_mode = TYPE_MODE (type_in);

#undef AARCH64_CHECK_BUILTIN_MODE
#define AARCH64_CHECK_BUILTIN_MODE(C, N) 1
#define AARCH64_FIND_FRINT_VARIANT(N) \
  (AARCH64_CHECK_BUILTIN_MODE (2, D) \
    ? aarch64_builtin_decls[AARCH64_SIMD_BUILTIN_UNOP_##N##v2df] \
    : (AARCH64_CHECK_BUILTIN_MODE (4, S) \
	? aarch64_builtin_decls[AARCH64_SIMD_BUILTIN_UNOP_##N##v4sf] \
	: (AARCH64_CHECK_BUILTIN_MODE (2, S) \
	   ? aarch64_builtin_decls[AARCH64_SIMD_BUILTIN_UNOP_##N##v2sf] \
	   : NULL_TREE)))
  switch (fn)
    {
#undef AARCH64_CHECK_BUILTIN_MODE
#define AARCH64_CHECK_BUILTIN_MODE(C, N) \
  (out_mode == V##C##N##Fmode && in_mode == V##C##N##Fmode)
    CASE_CFN_FLOOR:
      return AARCH64_FIND_FRINT_VARIANT (floor);
    CASE_CFN_CEIL:
      return AARCH64_FIND_FRINT_VARIANT (ceil);
    CASE_CFN_TRUNC:
      return AARCH64_FIND_FRINT_VARIANT (btrunc);
    CASE_CFN_ROUND:
      return AARCH64_FIND_FRINT_VARIANT (round);
    CASE_CFN_NEARBYINT:
      return AARCH64_FIND_FRINT_VARIANT (nearbyint);
    CASE_CFN_SQRT:
      return AARCH64_FIND_FRINT_VARIANT (sqrt);
#undef AARCH64_CHECK_BUILTIN_MODE
#define AARCH64_CHECK_BUILTIN_MODE(C, N) \
  (out_mode == V##C##SImode && in_mode == V##C##N##Imode)
    CASE_CFN_CLZ:
      {
	if (AARCH64_CHECK_BUILTIN_MODE (4, S))
	  return aarch64_builtin_decls[AARCH64_SIMD_BUILTIN_UNOP_clzv4si];
	return NULL_TREE;
      }
    CASE_CFN_CTZ:
      {
	if (AARCH64_CHECK_BUILTIN_MODE (2, S))
	  return aarch64_builtin_decls[AARCH64_SIMD_BUILTIN_UNOP_ctzv2si];
	else if (AARCH64_CHECK_BUILTIN_MODE (4, S))
	  return aarch64_builtin_decls[AARCH64_SIMD_BUILTIN_UNOP_ctzv4si];
	return NULL_TREE;
      }
#undef AARCH64_CHECK_BUILTIN_MODE
#define AARCH64_CHECK_BUILTIN_MODE(C, N) \
  (out_mode == V##C##N##Imode && in_mode == V##C##N##Fmode)
    CASE_CFN_IFLOOR:
    CASE_CFN_LFLOOR:
    CASE_CFN_LLFLOOR:
      {
	enum aarch64_builtins builtin;
	if (AARCH64_CHECK_BUILTIN_MODE (2, D))
	  builtin = AARCH64_SIMD_BUILTIN_UNOP_lfloorv2dfv2di;
	else if (AARCH64_CHECK_BUILTIN_MODE (4, S))
	  builtin = AARCH64_SIMD_BUILTIN_UNOP_lfloorv4sfv4si;
	else if (AARCH64_CHECK_BUILTIN_MODE (2, S))
	  builtin = AARCH64_SIMD_BUILTIN_UNOP_lfloorv2sfv2si;
	else
	  return NULL_TREE;

	return aarch64_builtin_decls[builtin];
      }
    CASE_CFN_ICEIL:
    CASE_CFN_LCEIL:
    CASE_CFN_LLCEIL:
      {
	enum aarch64_builtins builtin;
	if (AARCH64_CHECK_BUILTIN_MODE (2, D))
	  builtin = AARCH64_SIMD_BUILTIN_UNOP_lceilv2dfv2di;
	else if (AARCH64_CHECK_BUILTIN_MODE (4, S))
	  builtin = AARCH64_SIMD_BUILTIN_UNOP_lceilv4sfv4si;
	else if (AARCH64_CHECK_BUILTIN_MODE (2, S))
	  builtin = AARCH64_SIMD_BUILTIN_UNOP_lceilv2sfv2si;
	else
	  return NULL_TREE;

	return aarch64_builtin_decls[builtin];
      }
    CASE_CFN_IROUND:
    CASE_CFN_LROUND:
    CASE_CFN_LLROUND:
      {
	enum aarch64_builtins builtin;
	if (AARCH64_CHECK_BUILTIN_MODE (2, D))
	  builtin =	AARCH64_SIMD_BUILTIN_UNOP_lroundv2dfv2di;
	else if (AARCH64_CHECK_BUILTIN_MODE (4, S))
	  builtin =	AARCH64_SIMD_BUILTIN_UNOP_lroundv4sfv4si;
	else if (AARCH64_CHECK_BUILTIN_MODE (2, S))
	  builtin =	AARCH64_SIMD_BUILTIN_UNOP_lroundv2sfv2si;
	else
	  return NULL_TREE;

	return aarch64_builtin_decls[builtin];
      }
    default:
      return NULL_TREE;
    }

  return NULL_TREE;
}

/* Return builtin for reciprocal square root.  */

tree
aarch64_general_builtin_rsqrt (unsigned int fn)
{
  if (fn == AARCH64_SIMD_BUILTIN_UNOP_sqrtv2df)
    return aarch64_builtin_decls[AARCH64_BUILTIN_RSQRT_V2DF];
  if (fn == AARCH64_SIMD_BUILTIN_UNOP_sqrtv2sf)
    return aarch64_builtin_decls[AARCH64_BUILTIN_RSQRT_V2SF];
  if (fn == AARCH64_SIMD_BUILTIN_UNOP_sqrtv4sf)
    return aarch64_builtin_decls[AARCH64_BUILTIN_RSQRT_V4SF];
  return NULL_TREE;
}

#undef VAR1
#define VAR1(T, N, MAP, A) \
  case AARCH64_SIMD_BUILTIN_##T##_##N##A:

/* Try to fold a call to the built-in function with subcode FCODE.  The
   function is passed the N_ARGS arguments in ARGS and it returns a value
   of type TYPE.  Return the new expression on success and NULL_TREE on
   failure.  */
tree
aarch64_general_fold_builtin (unsigned int fcode, tree type,
			      unsigned int n_args ATTRIBUTE_UNUSED, tree *args)
{
  switch (fcode)
    {
      BUILTIN_VDQF (UNOP, abs, 2)
	return fold_build1 (ABS_EXPR, type, args[0]);
      VAR1 (UNOP, floatv2si, 2, v2sf)
      VAR1 (UNOP, floatv4si, 2, v4sf)
      VAR1 (UNOP, floatv2di, 2, v2df)
	return fold_build1 (FLOAT_EXPR, type, args[0]);
      default:
	break;
    }

  return NULL_TREE;
}

/* Try to fold STMT, given that it's a call to the built-in function with
   subcode FCODE.  Return the new statement on success and null on
   failure.  */
gimple *
aarch64_general_gimple_fold_builtin (unsigned int fcode, gcall *stmt)
{
  gimple *new_stmt = NULL;
  unsigned nargs = gimple_call_num_args (stmt);
  tree *args = (nargs > 0
		? gimple_call_arg_ptr (stmt, 0)
		: &error_mark_node);

  /* We use gimple's IFN_REDUC_(PLUS|MIN|MAX)s for float, signed int
     and unsigned int; it will distinguish according to the types of
     the arguments to the __builtin.  */
  switch (fcode)
    {
      BUILTIN_VALL (UNOP, reduc_plus_scal_, 10)
	new_stmt = gimple_build_call_internal (IFN_REDUC_PLUS,
					       1, args[0]);
	gimple_call_set_lhs (new_stmt, gimple_call_lhs (stmt));
	break;
      BUILTIN_VDQIF (UNOP, reduc_smax_scal_, 10)
      BUILTIN_VDQ_BHSI (UNOPU, reduc_umax_scal_, 10)
	new_stmt = gimple_build_call_internal (IFN_REDUC_MAX,
					       1, args[0]);
	gimple_call_set_lhs (new_stmt, gimple_call_lhs (stmt));
	break;
      BUILTIN_VDQIF (UNOP, reduc_smin_scal_, 10)
      BUILTIN_VDQ_BHSI (UNOPU, reduc_umin_scal_, 10)
	new_stmt = gimple_build_call_internal (IFN_REDUC_MIN,
					       1, args[0]);
	gimple_call_set_lhs (new_stmt, gimple_call_lhs (stmt));
	break;
      BUILTIN_GPF (BINOP, fmulx, 0)
	{
	  gcc_assert (nargs == 2);
	  bool a0_cst_p = TREE_CODE (args[0]) == REAL_CST;
	  bool a1_cst_p = TREE_CODE (args[1]) == REAL_CST;
	  if (a0_cst_p || a1_cst_p)
	    {
	      if (a0_cst_p && a1_cst_p)
		{
		  tree t0 = TREE_TYPE (args[0]);
		  real_value a0 = (TREE_REAL_CST (args[0]));
		  real_value a1 = (TREE_REAL_CST (args[1]));
		  if (real_equal (&a1, &dconst0))
		    std::swap (a0, a1);
		  /* According to real_equal (), +0 equals -0.  */
		  if (real_equal (&a0, &dconst0) && real_isinf (&a1))
		    {
		      real_value res = dconst2;
		      res.sign = a0.sign ^ a1.sign;
		      new_stmt = gimple_build_assign (gimple_call_lhs (stmt),
						      REAL_CST,
						      build_real (t0, res));
		    }
		  else
		    new_stmt = gimple_build_assign (gimple_call_lhs (stmt),
						    MULT_EXPR,
						    args[0], args[1]);
		}
	      else /* a0_cst_p ^ a1_cst_p.  */
		{
		  real_value const_part = a0_cst_p
		    ? TREE_REAL_CST (args[0]) : TREE_REAL_CST (args[1]);
		  if (!real_equal (&const_part, &dconst0)
		      && !real_isinf (&const_part))
		    new_stmt = gimple_build_assign (gimple_call_lhs (stmt),
						    MULT_EXPR, args[0],
						    args[1]);
		}
	    }
	  if (new_stmt)
	    {
	      gimple_set_vuse (new_stmt, gimple_vuse (stmt));
	      gimple_set_vdef (new_stmt, gimple_vdef (stmt));
	    }
	  break;
	}
    default:
      break;
    }
  return new_stmt;
}

void
aarch64_atomic_assign_expand_fenv (tree *hold, tree *clear, tree *update)
{
  const unsigned AARCH64_FE_INVALID = 1;
  const unsigned AARCH64_FE_DIVBYZERO = 2;
  const unsigned AARCH64_FE_OVERFLOW = 4;
  const unsigned AARCH64_FE_UNDERFLOW = 8;
  const unsigned AARCH64_FE_INEXACT = 16;
  const unsigned HOST_WIDE_INT AARCH64_FE_ALL_EXCEPT = (AARCH64_FE_INVALID
							| AARCH64_FE_DIVBYZERO
							| AARCH64_FE_OVERFLOW
							| AARCH64_FE_UNDERFLOW
							| AARCH64_FE_INEXACT);
  const unsigned HOST_WIDE_INT AARCH64_FE_EXCEPT_SHIFT = 8;
  tree fenv_cr, fenv_sr, get_fpcr, set_fpcr, mask_cr, mask_sr;
  tree ld_fenv_cr, ld_fenv_sr, masked_fenv_cr, masked_fenv_sr, hold_fnclex_cr;
  tree hold_fnclex_sr, new_fenv_var, reload_fenv, restore_fnenv, get_fpsr, set_fpsr;
  tree update_call, atomic_feraiseexcept, hold_fnclex, masked_fenv, ld_fenv;

  /* Generate the equivalence of :
       unsigned int fenv_cr;
       fenv_cr = __builtin_aarch64_get_fpcr ();

       unsigned int fenv_sr;
       fenv_sr = __builtin_aarch64_get_fpsr ();

       Now set all exceptions to non-stop
       unsigned int mask_cr
		= ~(AARCH64_FE_ALL_EXCEPT << AARCH64_FE_EXCEPT_SHIFT);
       unsigned int masked_cr;
       masked_cr = fenv_cr & mask_cr;

       And clear all exception flags
       unsigned int maske_sr = ~AARCH64_FE_ALL_EXCEPT;
       unsigned int masked_cr;
       masked_sr = fenv_sr & mask_sr;

       __builtin_aarch64_set_cr (masked_cr);
       __builtin_aarch64_set_sr (masked_sr);  */

  fenv_cr = create_tmp_var_raw (unsigned_type_node);
  fenv_sr = create_tmp_var_raw (unsigned_type_node);

  get_fpcr = aarch64_builtin_decls[AARCH64_BUILTIN_GET_FPCR];
  set_fpcr = aarch64_builtin_decls[AARCH64_BUILTIN_SET_FPCR];
  get_fpsr = aarch64_builtin_decls[AARCH64_BUILTIN_GET_FPSR];
  set_fpsr = aarch64_builtin_decls[AARCH64_BUILTIN_SET_FPSR];

  mask_cr = build_int_cst (unsigned_type_node,
			   ~(AARCH64_FE_ALL_EXCEPT << AARCH64_FE_EXCEPT_SHIFT));
  mask_sr = build_int_cst (unsigned_type_node,
			   ~(AARCH64_FE_ALL_EXCEPT));

  ld_fenv_cr = build4 (TARGET_EXPR, unsigned_type_node,
		       fenv_cr, build_call_expr (get_fpcr, 0),
		       NULL_TREE, NULL_TREE);
  ld_fenv_sr = build4 (TARGET_EXPR, unsigned_type_node,
		       fenv_sr, build_call_expr (get_fpsr, 0),
		       NULL_TREE, NULL_TREE);

  masked_fenv_cr = build2 (BIT_AND_EXPR, unsigned_type_node, fenv_cr, mask_cr);
  masked_fenv_sr = build2 (BIT_AND_EXPR, unsigned_type_node, fenv_sr, mask_sr);

  hold_fnclex_cr = build_call_expr (set_fpcr, 1, masked_fenv_cr);
  hold_fnclex_sr = build_call_expr (set_fpsr, 1, masked_fenv_sr);

  hold_fnclex = build2 (COMPOUND_EXPR, void_type_node, hold_fnclex_cr,
			hold_fnclex_sr);
  masked_fenv = build2 (COMPOUND_EXPR, void_type_node, masked_fenv_cr,
			masked_fenv_sr);
  ld_fenv = build2 (COMPOUND_EXPR, void_type_node, ld_fenv_cr, ld_fenv_sr);

  *hold = build2 (COMPOUND_EXPR, void_type_node,
		  build2 (COMPOUND_EXPR, void_type_node, masked_fenv, ld_fenv),
		  hold_fnclex);

  /* Store the value of masked_fenv to clear the exceptions:
     __builtin_aarch64_set_fpsr (masked_fenv_sr);  */

  *clear = build_call_expr (set_fpsr, 1, masked_fenv_sr);

  /* Generate the equivalent of :
       unsigned int new_fenv_var;
       new_fenv_var = __builtin_aarch64_get_fpsr ();

       __builtin_aarch64_set_fpsr (fenv_sr);

       __atomic_feraiseexcept (new_fenv_var);  */

  new_fenv_var = create_tmp_var_raw (unsigned_type_node);
  reload_fenv = build4 (TARGET_EXPR, unsigned_type_node,
			new_fenv_var, build_call_expr (get_fpsr, 0),
			NULL_TREE, NULL_TREE);
  restore_fnenv = build_call_expr (set_fpsr, 1, fenv_sr);
  atomic_feraiseexcept = builtin_decl_implicit (BUILT_IN_ATOMIC_FERAISEEXCEPT);
  update_call = build_call_expr (atomic_feraiseexcept, 1,
				 fold_convert (integer_type_node, new_fenv_var));
  *update = build2 (COMPOUND_EXPR, void_type_node,
		    build2 (COMPOUND_EXPR, void_type_node,
			    reload_fenv, restore_fnenv), update_call);
}

/* Resolve overloaded MEMTAG build-in functions.  */
#define AARCH64_BUILTIN_SUBCODE(F) \
  (DECL_MD_FUNCTION_CODE (F) >> AARCH64_BUILTIN_SHIFT)

static tree
aarch64_resolve_overloaded_memtag (location_t loc,
				   tree fndecl, void *pass_params)
{
  vec<tree, va_gc> *params = static_cast<vec<tree, va_gc> *> (pass_params);
  unsigned param_num = params ? params->length() : 0;
  unsigned int fcode = AARCH64_BUILTIN_SUBCODE (fndecl);
  tree inittype = aarch64_memtag_builtin_data[
		    fcode - AARCH64_MEMTAG_BUILTIN_START - 1].ftype;
  unsigned arg_num = list_length (TYPE_ARG_TYPES (inittype)) - 1;

  if (param_num != arg_num)
    {
      TREE_TYPE (fndecl) = inittype;
      return NULL_TREE;
    }
  tree retype = NULL;

  if (fcode == AARCH64_MEMTAG_BUILTIN_SUBP)
    {
      tree t0 = TREE_TYPE ((*params)[0]);
      tree t1 = TREE_TYPE ((*params)[1]);

      if (t0 == error_mark_node || TREE_CODE (t0) != POINTER_TYPE)
	t0 = ptr_type_node;
      if (t1 == error_mark_node || TREE_CODE (t1) != POINTER_TYPE)
	t1 = ptr_type_node;

      if (TYPE_MODE (t0) != DImode)
	warning_at (loc, 1, "expected 64-bit address but argument 1 is %d-bit",
	    (int)tree_to_shwi (DECL_SIZE ((*params)[0])));

      if (TYPE_MODE (t1) != DImode)
	warning_at (loc, 1, "expected 64-bit address but argument 2 is %d-bit",
	    (int)tree_to_shwi (DECL_SIZE ((*params)[1])));

      retype = build_function_type_list (ptrdiff_type_node, t0, t1, NULL);
    }
  else
    {
      tree t0 = TREE_TYPE ((*params)[0]);

      if (t0 == error_mark_node || TREE_CODE (t0) != POINTER_TYPE)
	{
	  TREE_TYPE (fndecl) = inittype;
	  return NULL_TREE;
	}

      if (TYPE_MODE (t0) != DImode)
	warning_at (loc, 1, "expected 64-bit address but argument 1 is %d-bit",
	    (int)tree_to_shwi (DECL_SIZE ((*params)[0])));

      switch (fcode)
	{
	case AARCH64_MEMTAG_BUILTIN_IRG:
	  retype = build_function_type_list (t0, t0, uint64_type_node, NULL);
	  break;
	case AARCH64_MEMTAG_BUILTIN_GMI:
	  retype = build_function_type_list (uint64_type_node, t0,
	      uint64_type_node, NULL);
	  break;
	case AARCH64_MEMTAG_BUILTIN_INC_TAG:
	  retype = build_function_type_list (t0, t0, unsigned_type_node, NULL);
	  break;
	case AARCH64_MEMTAG_BUILTIN_SET_TAG:
	  retype = build_function_type_list (void_type_node, t0, NULL);
	  break;
	case AARCH64_MEMTAG_BUILTIN_GET_TAG:
	  retype = build_function_type_list (t0, t0, NULL);
	  break;
	default:
	  return NULL_TREE;
	}
    }

  if (!retype || retype == error_mark_node)
    TREE_TYPE (fndecl) = inittype;
  else
    TREE_TYPE (fndecl) = retype;

  return NULL_TREE;
}

/* Called at aarch64_resolve_overloaded_builtin in aarch64-c.c.  */
tree
aarch64_resolve_overloaded_builtin_general (location_t loc, tree function,
					    void *pass_params)
{
  unsigned int fcode = AARCH64_BUILTIN_SUBCODE (function);

  if (fcode >= AARCH64_MEMTAG_BUILTIN_START
      && fcode <= AARCH64_MEMTAG_BUILTIN_END)
    return aarch64_resolve_overloaded_memtag(loc, function, pass_params);

  return NULL_TREE;
}

#undef AARCH64_CHECK_BUILTIN_MODE
#undef AARCH64_FIND_FRINT_VARIANT
#undef CF0
#undef CF1
#undef CF2
#undef CF3
#undef CF4
#undef CF10
#undef VAR1
#undef VAR2
#undef VAR3
#undef VAR4
#undef VAR5
#undef VAR6
#undef VAR7
#undef VAR8
#undef VAR9
#undef VAR10
#undef VAR11

#include "gt-aarch64-builtins.h"<|MERGE_RESOLUTION|>--- conflicted
+++ resolved
@@ -1206,11 +1206,7 @@
 }
 
 /* Initialize the memory tagging extension (MTE) builtins.  */
-<<<<<<< HEAD
-struct
-=======
 struct aarch64_mte
->>>>>>> 9bec64ae
 {
   tree ftype;
   enum insn_code icode;
