--- conflicted
+++ resolved
@@ -1,8 +1,4 @@
-<<<<<<< HEAD
-/* Copyright (C) 2015-2019 Free Software Foundation, Inc.
-=======
 /* Copyright (C) 2015-2020 Free Software Foundation, Inc.
->>>>>>> e2aa5677
    Contributed by ARM Ltd.
 
    This file is part of GCC.
@@ -50,12 +46,9 @@
 
 AARCH64_EXTRA_TUNING_OPTION ("rename_load_regs", RENAME_LOAD_REGS)
 
-<<<<<<< HEAD
-=======
 /* Prefer Advanced SIMD over SVE for auto-vectorization.  */
 AARCH64_EXTRA_TUNING_OPTION ("prefer_advsimd_autovec", PREFER_ADVSIMD_AUTOVEC)
 
 AARCH64_EXTRA_TUNING_OPTION ("cse_sve_vl_constants", CSE_SVE_VL_CONSTANTS)
 
->>>>>>> e2aa5677
 #undef AARCH64_EXTRA_TUNING_OPTION