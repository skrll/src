;; Machine description for AArch64 architecture.
<<<<<<< HEAD
;; Copyright (C) 2009-2019 Free Software Foundation, Inc.
=======
;; Copyright (C) 2009-2020 Free Software Foundation, Inc.
>>>>>>> e2aa5677
;; Contributed by ARM Ltd.
;;
;; This file is part of GCC.
;;
;; GCC is free software; you can redistribute it and/or modify it
;; under the terms of the GNU General Public License as published by
;; the Free Software Foundation; either version 3, or (at your option)
;; any later version.
;;
;; GCC is distributed in the hope that it will be useful, but
;; WITHOUT ANY WARRANTY; without even the implied warranty of
;; MERCHANTABILITY or FITNESS FOR A PARTICULAR PURPOSE.  See the GNU
;; General Public License for more details.
;;
;; You should have received a copy of the GNU General Public License
;; along with GCC; see the file COPYING3.  If not see
;; <http://www.gnu.org/licenses/>.

(define_special_predicate "cc_register"
  (and (match_code "reg")
       (and (match_test "REGNO (op) == CC_REGNUM")
	    (ior (match_test "mode == GET_MODE (op)")
		 (match_test "mode == VOIDmode
			      && GET_MODE_CLASS (GET_MODE (op)) == MODE_CC"))))
)

(define_predicate "aarch64_call_insn_operand"
  (ior (match_code "symbol_ref")
       (match_operand 0 "register_operand")))

(define_predicate "aarch64_general_reg"
  (and (match_operand 0 "register_operand")
<<<<<<< HEAD
       (match_test "REGNO_REG_CLASS (REGNO (op)) == GENERAL_REGS")))
=======
       (match_test "REGNO_REG_CLASS (REGNO (op)) == STUB_REGS
		    || REGNO_REG_CLASS (REGNO (op)) == GENERAL_REGS")))
>>>>>>> e2aa5677

;; Return true if OP a (const_int 0) operand.
(define_predicate "const0_operand"
  (and (match_code "const_int")
       (match_test "op == CONST0_RTX (mode)")))

(define_predicate "const_1_to_3_operand"
  (match_code "const_int,const_vector")
{
  op = unwrap_const_vec_duplicate (op);
  return CONST_INT_P (op) && IN_RANGE (INTVAL (op), 1, 3);
})

(define_predicate "subreg_lowpart_operator"
  (ior (match_code "truncate")
       (and (match_code "subreg")
	    (match_test "subreg_lowpart_p (op)"))))

(define_predicate "aarch64_ccmp_immediate"
  (and (match_code "const_int")
       (match_test "IN_RANGE (INTVAL (op), -31, 31)")))

(define_predicate "aarch64_ccmp_operand"
  (ior (match_operand 0 "register_operand")
       (match_operand 0 "aarch64_ccmp_immediate")))

(define_predicate "aarch64_simd_register"
  (and (match_code "reg")
       (match_test "FP_REGNUM_P (REGNO (op))")))

(define_predicate "aarch64_reg_or_zero"
  (and (match_code "reg,subreg,const_int,const_double")
       (ior (match_operand 0 "register_operand")
	    (match_test "op == CONST0_RTX (GET_MODE (op))"))))

(define_predicate "aarch64_reg_or_fp_zero"
  (ior (match_operand 0 "register_operand")
	(and (match_code "const_double")
	     (match_test "aarch64_float_const_zero_rtx_p (op)"))))

(define_predicate "aarch64_reg_zero_or_fp_zero"
  (ior (match_operand 0 "aarch64_reg_or_fp_zero")
       (match_operand 0 "aarch64_reg_or_zero")))

(define_predicate "aarch64_reg_zero_or_m1_or_1"
  (and (match_code "reg,subreg,const_int")
       (ior (match_operand 0 "register_operand")
	    (ior (match_test "op == const0_rtx")
		 (ior (match_test "op == constm1_rtx")
		      (match_test "op == const1_rtx"))))))

(define_predicate "aarch64_reg_or_orr_imm"
   (ior (match_operand 0 "register_operand")
	(and (match_code "const_vector")
	     (match_test "aarch64_simd_valid_immediate (op, NULL,
							AARCH64_CHECK_ORR)"))))

(define_predicate "aarch64_reg_or_bic_imm"
   (ior (match_operand 0 "register_operand")
	(and (match_code "const_vector")
	     (match_test "aarch64_simd_valid_immediate (op, NULL,
							AARCH64_CHECK_BIC)"))))

(define_predicate "aarch64_fp_compare_operand"
  (ior (match_operand 0 "register_operand")
       (and (match_code "const_double")
	    (match_test "aarch64_float_const_zero_rtx_p (op)"))))

(define_predicate "aarch64_fp_pow2"
  (and (match_code "const_double")
	(match_test "aarch64_fpconst_pow_of_2 (op) > 0")))

(define_predicate "aarch64_fp_pow2_recip"
  (and (match_code "const_double")
       (match_test "aarch64_fpconst_pow2_recip (op) > 0")))

(define_predicate "aarch64_fp_vec_pow2"
  (match_test "aarch64_vec_fpconst_pow_of_2 (op) > 0"))

(define_predicate "aarch64_sve_cnt_immediate"
  (and (match_code "const_poly_int")
       (match_test "aarch64_sve_cnt_immediate_p (op)")))

(define_predicate "aarch64_sub_immediate"
  (and (match_code "const_int")
       (match_test "aarch64_uimm12_shift (-INTVAL (op))")))

(define_predicate "aarch64_plus_immediate"
  (and (match_code "const_int")
       (ior (match_test "aarch64_uimm12_shift (INTVAL (op))")
	    (match_test "aarch64_uimm12_shift (-INTVAL (op))"))))

(define_predicate "aarch64_plus_operand"
  (ior (match_operand 0 "register_operand")
       (match_operand 0 "aarch64_plus_immediate")))

(define_predicate "aarch64_plushi_immediate"
  (match_code "const_int")
{
  HOST_WIDE_INT val = INTVAL (op);
  /* The HImode value must be zero-extendable to an SImode plus_operand.  */
  return ((val & 0xfff) == val || sext_hwi (val & 0xf000, 16) == val);
})

(define_predicate "aarch64_plushi_operand"
  (ior (match_operand 0 "register_operand")
       (match_operand 0 "aarch64_plushi_immediate")))

(define_predicate "aarch64_pluslong_immediate"
  (and (match_code "const_int")
       (match_test "(INTVAL (op) < 0xffffff && INTVAL (op) > -0xffffff)")))

(define_predicate "aarch64_pluslong_strict_immedate"
  (and (match_operand 0 "aarch64_pluslong_immediate")
       (not (match_operand 0 "aarch64_plus_immediate"))))

(define_predicate "aarch64_sve_scalar_inc_dec_immediate"
  (and (match_code "const_poly_int")
       (match_test "aarch64_sve_scalar_inc_dec_immediate_p (op)")))

(define_predicate "aarch64_sve_addvl_addpl_immediate"
  (and (match_code "const_poly_int")
       (match_test "aarch64_sve_addvl_addpl_immediate_p (op)")))

(define_predicate "aarch64_sve_plus_immediate"
  (ior (match_operand 0 "aarch64_sve_scalar_inc_dec_immediate")
       (match_operand 0 "aarch64_sve_addvl_addpl_immediate")))

(define_predicate "aarch64_split_add_offset_immediate"
  (and (match_code "const_poly_int")
       (match_test "aarch64_add_offset_temporaries (op) == 1")))

(define_predicate "aarch64_pluslong_operand"
  (ior (match_operand 0 "register_operand")
       (match_operand 0 "aarch64_pluslong_immediate")
       (and (match_test "TARGET_SVE")
	    (match_operand 0 "aarch64_sve_plus_immediate"))))

(define_predicate "aarch64_pluslong_or_poly_operand"
  (ior (match_operand 0 "aarch64_pluslong_operand")
       (match_operand 0 "aarch64_split_add_offset_immediate")))

(define_predicate "aarch64_logical_immediate"
  (and (match_code "const_int")
       (match_test "aarch64_bitmask_imm (INTVAL (op), mode)")))

(define_predicate "aarch64_logical_operand"
  (ior (match_operand 0 "register_operand")
       (match_operand 0 "aarch64_logical_immediate")))

(define_predicate "aarch64_mov_imm_operand"
  (and (match_code "const_int")
       (match_test "aarch64_move_imm (INTVAL (op), mode)")))

(define_predicate "aarch64_logical_and_immediate"
  (and (match_code "const_int")
       (match_test "aarch64_and_bitmask_imm (INTVAL (op), mode)")))

(define_predicate "aarch64_shift_imm_si"
  (and (match_code "const_int")
       (match_test "(unsigned HOST_WIDE_INT) INTVAL (op) < 32")))

(define_predicate "aarch64_shift_imm_di"
  (and (match_code "const_int")
       (match_test "(unsigned HOST_WIDE_INT) INTVAL (op) < 64")))

(define_predicate "aarch64_shift_imm64_di"
  (and (match_code "const_int")
       (match_test "(unsigned HOST_WIDE_INT) INTVAL (op) <= 64")))

(define_predicate "aarch64_reg_or_shift_imm_si"
  (ior (match_operand 0 "register_operand")
       (match_operand 0 "aarch64_shift_imm_si")))

(define_predicate "aarch64_reg_or_shift_imm_di"
  (ior (match_operand 0 "register_operand")
       (match_operand 0 "aarch64_shift_imm_di")))

;; The imm3 field is a 3-bit field that only accepts immediates in the
;; range 0..4.
(define_predicate "aarch64_imm3"
  (and (match_code "const_int")
       (match_test "(unsigned HOST_WIDE_INT) INTVAL (op) <= 4")))

;; The imm2 field is a 2-bit field that only accepts immediates in the
;; range 0..3.
(define_predicate "aarch64_imm2"
  (and (match_code "const_int")
       (match_test "UINTVAL (op) <= 3")))

;; The imm3 field is a 3-bit field that only accepts immediates in the
;; range 0..7.
(define_predicate "aarch64_lane_imm3"
  (and (match_code "const_int")
       (match_test "UINTVAL (op) <= 7")))

;; An immediate that fits into 24 bits.
(define_predicate "aarch64_imm24"
  (and (match_code "const_int")
       (match_test "IN_RANGE (UINTVAL (op), 0, 0xffffff)")))

(define_predicate "aarch64_pwr_imm3"
  (and (match_code "const_int")
       (match_test "INTVAL (op) != 0
		    && (unsigned) exact_log2 (INTVAL (op)) <= 4")))

(define_predicate "aarch64_pwr_2_si"
  (and (match_code "const_int")
       (match_test "INTVAL (op) != 0
		    && (unsigned) exact_log2 (INTVAL (op)) < 32")))

(define_predicate "aarch64_pwr_2_di"
  (and (match_code "const_int")
       (match_test "INTVAL (op) != 0
		    && (unsigned) exact_log2 (INTVAL (op)) < 64")))

(define_predicate "aarch64_mem_pair_offset"
  (and (match_code "const_int")
       (match_test "aarch64_offset_7bit_signed_scaled_p (mode, INTVAL (op))")))

(define_predicate "aarch64_mem_pair_operand"
  (and (match_code "mem")
       (match_test "aarch64_legitimate_address_p (mode, XEXP (op, 0), false,
						  ADDR_QUERY_LDP_STP)")))

;; Used for storing two 64-bit values in an AdvSIMD register using an STP
;; as a 128-bit vec_concat.
(define_predicate "aarch64_mem_pair_lanes_operand"
  (and (match_code "mem")
       (match_test "aarch64_legitimate_address_p (GET_MODE (op), XEXP (op, 0),
						  false,
						  ADDR_QUERY_LDP_STP_N)")))

(define_predicate "aarch64_prefetch_operand"
  (match_test "aarch64_address_valid_for_prefetch_p (op, false)"))

(define_predicate "aarch64_valid_symref"
  (match_code "const, symbol_ref, label_ref")
{
  return (aarch64_classify_symbolic_expression (op)
	  != SYMBOL_FORCE_TO_MEM);
})

(define_predicate "aarch64_tls_ie_symref"
  (match_code "const, symbol_ref, label_ref")
{
  switch (GET_CODE (op))
    {
    case CONST:
      op = XEXP (op, 0);
      if (GET_CODE (op) != PLUS
	  || GET_CODE (XEXP (op, 0)) != SYMBOL_REF
	  || GET_CODE (XEXP (op, 1)) != CONST_INT)
	return false;
      op = XEXP (op, 0);
      /* FALLTHRU */

    case SYMBOL_REF:
      return SYMBOL_REF_TLS_MODEL (op) == TLS_MODEL_INITIAL_EXEC;

    default:
      gcc_unreachable ();
    }
})

(define_predicate "aarch64_tls_le_symref"
  (match_code "const, symbol_ref, label_ref")
{
  switch (GET_CODE (op))
    {
    case CONST:
      op = XEXP (op, 0);
      if (GET_CODE (op) != PLUS
	  || GET_CODE (XEXP (op, 0)) != SYMBOL_REF
	  || GET_CODE (XEXP (op, 1)) != CONST_INT)
	return false;
      op = XEXP (op, 0);
      /* FALLTHRU */

    case SYMBOL_REF:
      return SYMBOL_REF_TLS_MODEL (op) == TLS_MODEL_LOCAL_EXEC;

    default:
      gcc_unreachable ();
    }
})

(define_predicate "aarch64_mov_operand"
  (and (match_code "reg,subreg,mem,const,const_int,symbol_ref,label_ref,high,
		    const_poly_int,const_vector")
       (ior (match_operand 0 "register_operand")
	    (ior (match_operand 0 "memory_operand")
		 (match_test "aarch64_mov_operand_p (op, mode)")))))

(define_predicate "aarch64_nonmemory_operand"
  (and (match_code "reg,subreg,const,const_int,symbol_ref,label_ref,high,
		    const_poly_int,const_vector")
       (ior (match_operand 0 "register_operand")
	    (match_test "aarch64_mov_operand_p (op, mode)"))))

(define_predicate "aarch64_movti_operand"
  (ior (match_operand 0 "register_operand")
       (match_operand 0 "memory_operand")
       (and (match_operand 0 "const_scalar_int_operand")
	    (match_test "aarch64_mov128_immediate (op)"))))

(define_predicate "aarch64_reg_or_imm"
  (ior (match_operand 0 "register_operand")
       (match_operand 0 "const_scalar_int_operand")))

(define_predicate "aarch64_smin"
  (match_code "smin"))

(define_predicate "aarch64_umin"
  (match_code "umin"))

;; True for integer comparisons and for FP comparisons other than LTGT or UNEQ.
(define_special_predicate "aarch64_comparison_operator"
  (match_code "eq,ne,le,lt,ge,gt,geu,gtu,leu,ltu,unordered,
	       ordered,unlt,unle,unge,ungt"))

;; Same as aarch64_comparison_operator but don't ignore the mode.
;; RTL SET operations require their operands source and destination have
;; the same modes, so we can't ignore the modes there.  See PR target/69161.
(define_predicate "aarch64_comparison_operator_mode"
  (match_code "eq,ne,le,lt,ge,gt,geu,gtu,leu,ltu,unordered,
	       ordered,unlt,unle,unge,ungt"))

(define_special_predicate "aarch64_comparison_operation"
  (match_code "eq,ne,le,lt,ge,gt,geu,gtu,leu,ltu,unordered,
	       ordered,unlt,unle,unge,ungt")
{
  if (XEXP (op, 1) != const0_rtx)
    return false;
  rtx op0 = XEXP (op, 0);
  if (!REG_P (op0) || REGNO (op0) != CC_REGNUM)
    return false;
  return aarch64_get_condition_code (op) >= 0;
})

(define_special_predicate "aarch64_equality_operator"
  (match_code "eq,ne"))

(define_special_predicate "aarch64_carry_operation"
  (match_code "ltu,geu")
{
  if (XEXP (op, 1) != const0_rtx)
    return false;
  rtx op0 = XEXP (op, 0);
  if (!REG_P (op0) || REGNO (op0) != CC_REGNUM)
    return false;
  machine_mode ccmode = GET_MODE (op0);
  if (ccmode == CC_Cmode)
    return GET_CODE (op) == LTU;
  if (ccmode == CC_ADCmode || ccmode == CCmode)
    return GET_CODE (op) == GEU;
  return false;
})

; borrow is essentially the inverse of carry since the sense of the C flag
; is inverted during subtraction.  See the note in aarch64-modes.def.
(define_special_predicate "aarch64_borrow_operation"
  (match_code "geu,ltu")
{
  if (XEXP (op, 1) != const0_rtx)
    return false;
  rtx op0 = XEXP (op, 0);
  if (!REG_P (op0) || REGNO (op0) != CC_REGNUM)
    return false;
  machine_mode ccmode = GET_MODE (op0);
  if (ccmode == CC_Cmode)
    return GET_CODE (op) == GEU;
  if (ccmode == CC_ADCmode || ccmode == CCmode)
    return GET_CODE (op) == LTU;
  return false;
})

;; True if the operand is memory reference suitable for a load/store exclusive.
(define_predicate "aarch64_sync_memory_operand"
  (and (match_operand 0 "memory_operand")
       (match_code "reg" "0")))

(define_predicate "aarch64_9bit_offset_memory_operand"
  (and (match_operand 0 "memory_operand")
       (ior (match_code "reg" "0")
	    (and (match_code "plus" "0")
		 (match_code "reg"  "00")
		 (match_code "const_int" "01"))))
{
  rtx mem_op = XEXP (op, 0);

  if (REG_P (mem_op))
    return GET_MODE (mem_op) == DImode;

  rtx plus_op0 = XEXP (mem_op, 0);
  rtx plus_op1 = XEXP (mem_op, 1);

  if (GET_MODE (plus_op0) != DImode)
    return false;

  poly_int64 offset;
  if (!poly_int_rtx_p (plus_op1, &offset))
    gcc_unreachable ();

  return aarch64_offset_9bit_signed_unscaled_p (mode, offset);
})

(define_predicate "aarch64_rcpc_memory_operand"
  (if_then_else (match_test "AARCH64_ISA_RCPC8_4")
    (match_operand 0 "aarch64_9bit_offset_memory_operand")
    (match_operand 0 "aarch64_sync_memory_operand")))

;; Predicates for parallel expanders based on mode.
(define_special_predicate "vect_par_cnst_hi_half"
  (match_code "parallel")
{
  return aarch64_simd_check_vect_par_cnst_half (op, mode, true);
})

(define_special_predicate "vect_par_cnst_lo_half"
  (match_code "parallel")
{
  return aarch64_simd_check_vect_par_cnst_half (op, mode, false);
})

(define_predicate "descending_int_parallel"
  (match_code "parallel")
{
  return aarch64_stepped_int_parallel_p (op, -1);
})

(define_predicate "ascending_int_parallel"
  (match_code "parallel")
{
  return aarch64_stepped_int_parallel_p (op, 1);
})

(define_special_predicate "aarch64_simd_lshift_imm"
  (match_code "const,const_vector")
{
  return aarch64_simd_shift_imm_p (op, mode, true);
})

(define_special_predicate "aarch64_simd_rshift_imm"
  (match_code "const,const_vector")
{
  return aarch64_simd_shift_imm_p (op, mode, false);
})

(define_predicate "aarch64_simd_imm_zero"
  (and (match_code "const,const_vector")
       (match_test "op == CONST0_RTX (GET_MODE (op))")))

(define_predicate "aarch64_simd_imm_one"
  (and (match_code "const_vector")
       (match_test "op == CONST1_RTX (GET_MODE (op))")))

(define_predicate "aarch64_simd_or_scalar_imm_zero"
  (and (match_code "const_int,const_double,const,const_vector")
       (match_test "op == CONST0_RTX (GET_MODE (op))")))

(define_predicate "aarch64_simd_imm_minus_one"
  (and (match_code "const,const_vector")
       (match_test "op == CONSTM1_RTX (GET_MODE (op))")))

(define_predicate "aarch64_simd_reg_or_zero"
  (and (match_code "reg,subreg,const_int,const_double,const,const_vector")
       (ior (match_operand 0 "register_operand")
	    (match_test "op == const0_rtx")
	    (match_operand 0 "aarch64_simd_or_scalar_imm_zero"))))

(define_predicate "aarch64_simd_reg_or_minus_one"
  (ior (match_operand 0 "register_operand")
       (match_operand 0 "aarch64_simd_imm_minus_one")))

(define_predicate "aarch64_simd_struct_operand"
  (and (match_code "mem")
       (match_test "TARGET_SIMD && aarch64_simd_mem_operand_p (op)")))

;; Like general_operand but allow only valid SIMD addressing modes.
(define_predicate "aarch64_simd_general_operand"
  (and (match_operand 0 "general_operand")
       (match_test "!MEM_P (op)
		    || GET_CODE (XEXP (op, 0)) == POST_INC
		    || GET_CODE (XEXP (op, 0)) == REG")))

;; Like nonimmediate_operand but allow only valid SIMD addressing modes.
(define_predicate "aarch64_simd_nonimmediate_operand"
  (and (match_operand 0 "nonimmediate_operand")
       (match_test "!MEM_P (op)
		    || GET_CODE (XEXP (op, 0)) == POST_INC
		    || GET_CODE (XEXP (op, 0)) == REG")))

;; Predicates used by the various SIMD shift operations.  These
;; fall in to 3 categories.
;;   Shifts with a range 0-(bit_size - 1) (aarch64_simd_shift_imm)
;;   Shifts with a range 1-bit_size (aarch64_simd_shift_imm_offset)
;;   Shifts with a range 0-bit_size (aarch64_simd_shift_imm_bitsize)
(define_predicate "aarch64_simd_shift_imm_qi"
  (and (match_code "const_int")
       (match_test "IN_RANGE (INTVAL (op), 0, 7)")))

(define_predicate "aarch64_simd_shift_imm_hi"
  (and (match_code "const_int")
       (match_test "IN_RANGE (INTVAL (op), 0, 15)")))

(define_predicate "aarch64_simd_shift_imm_si"
  (and (match_code "const_int")
       (match_test "IN_RANGE (INTVAL (op), 0, 31)")))

(define_predicate "aarch64_simd_shift_imm_di"
  (and (match_code "const_int")
       (match_test "IN_RANGE (INTVAL (op), 0, 63)")))

(define_predicate "aarch64_simd_shift_imm_offset_qi"
  (and (match_code "const_int")
       (match_test "IN_RANGE (INTVAL (op), 1, 8)")))

(define_predicate "aarch64_simd_shift_imm_offset_hi"
  (and (match_code "const_int")
       (match_test "IN_RANGE (INTVAL (op), 1, 16)")))

(define_predicate "aarch64_simd_shift_imm_offset_si"
  (and (match_code "const_int")
       (match_test "IN_RANGE (INTVAL (op), 1, 32)")))

(define_predicate "aarch64_simd_shift_imm_offset_di"
  (and (match_code "const_int")
       (match_test "IN_RANGE (INTVAL (op), 1, 64)")))

(define_predicate "aarch64_simd_shift_imm_bitsize_qi"
  (and (match_code "const_int")
       (match_test "IN_RANGE (INTVAL (op), 0, 8)")))

(define_predicate "aarch64_simd_shift_imm_bitsize_hi"
  (and (match_code "const_int")
       (match_test "IN_RANGE (INTVAL (op), 0, 16)")))

(define_predicate "aarch64_simd_shift_imm_bitsize_si"
  (and (match_code "const_int")
       (match_test "IN_RANGE (INTVAL (op), 0, 32)")))

(define_predicate "aarch64_simd_shift_imm_bitsize_di"
  (and (match_code "const_int")
       (match_test "IN_RANGE (INTVAL (op), 0, 64)")))

(define_predicate "aarch64_constant_pool_symref"
   (and (match_code "symbol_ref")
	(match_test "CONSTANT_POOL_ADDRESS_P (op)")))

(define_predicate "aarch64_constant_vector_operand"
  (match_code "const,const_vector"))

(define_predicate "aarch64_sve_ld1r_operand"
  (and (match_operand 0 "memory_operand")
       (match_test "aarch64_sve_ld1r_operand_p (op)")))

(define_predicate "aarch64_sve_ld1rq_operand"
  (and (match_code "mem")
       (match_test "aarch64_sve_ld1rq_operand_p (op)")))

(define_predicate "aarch64_sve_ld1ro_operand_b"
  (and (match_code "mem")
       (match_test "aarch64_sve_ld1ro_operand_p (op, QImode)")))

(define_predicate "aarch64_sve_ld1ro_operand_h"
  (and (match_code "mem")
       (match_test "aarch64_sve_ld1ro_operand_p (op, HImode)")))

(define_predicate "aarch64_sve_ld1ro_operand_w"
  (and (match_code "mem")
       (match_test "aarch64_sve_ld1ro_operand_p (op, SImode)")))

(define_predicate "aarch64_sve_ld1ro_operand_d"
  (and (match_code "mem")
       (match_test "aarch64_sve_ld1ro_operand_p (op, DImode)")))

(define_predicate "aarch64_sve_ldff1_operand"
  (and (match_code "mem")
       (match_test "aarch64_sve_ldff1_operand_p (op)")))

(define_predicate "aarch64_sve_ldnf1_operand"
  (and (match_code "mem")
       (match_test "aarch64_sve_ldnf1_operand_p (op)")))

;; Like memory_operand, but restricted to addresses that are valid for
;; SVE LDR and STR instructions.
(define_predicate "aarch64_sve_ldr_operand"
  (and (match_code "mem")
       (match_test "aarch64_sve_ldr_operand_p (op)")))

(define_special_predicate "aarch64_sve_prefetch_operand"
  (and (match_code "reg, plus")
       (match_test "aarch64_sve_prefetch_operand_p (op, mode)")))

(define_predicate "aarch64_sve_nonimmediate_operand"
  (ior (match_operand 0 "register_operand")
       (match_operand 0 "aarch64_sve_ldr_operand")))

(define_predicate "aarch64_sve_general_operand"
  (and (match_code "reg,subreg,mem,const,const_vector")
       (ior (match_operand 0 "register_operand")
	    (match_operand 0 "aarch64_sve_ldr_operand")
	    (match_test "aarch64_mov_operand_p (op, mode)"))))

(define_predicate "aarch64_sve_struct_memory_operand"
  (and (match_code "mem")
       (match_test "aarch64_sve_struct_memory_operand_p (op)")))

(define_predicate "aarch64_sve_struct_nonimmediate_operand"
  (ior (match_operand 0 "register_operand")
       (match_operand 0 "aarch64_sve_struct_memory_operand")))

;; Doesn't include immediates, since those are handled by the move
;; patterns instead.
(define_predicate "aarch64_sve_dup_operand"
  (ior (match_operand 0 "register_operand")
       (match_operand 0 "aarch64_sve_ld1r_operand")))

(define_predicate "aarch64_sve_ptrue_svpattern_immediate"
  (and (match_code "const")
       (match_test "aarch64_sve_ptrue_svpattern_p (op, NULL)")))

(define_predicate "aarch64_sve_arith_immediate"
  (and (match_code "const,const_vector")
       (match_test "aarch64_sve_arith_immediate_p (mode, op, false)")))

(define_predicate "aarch64_sve_sub_arith_immediate"
  (and (match_code "const,const_vector")
       (match_test "aarch64_sve_arith_immediate_p (mode, op, true)")))

(define_predicate "aarch64_sve_qadd_immediate"
  (and (match_code "const,const_vector")
       (match_test "aarch64_sve_sqadd_sqsub_immediate_p (mode, op, false)")))

(define_predicate "aarch64_sve_qsub_immediate"
  (and (match_code "const,const_vector")
       (match_test "aarch64_sve_sqadd_sqsub_immediate_p (mode, op, true)")))

(define_predicate "aarch64_sve_vector_inc_dec_immediate"
  (and (match_code "const,const_vector")
       (match_test "aarch64_sve_vector_inc_dec_immediate_p (op)")))

(define_predicate "aarch64_sve_gather_immediate_b"
  (and (match_code "const_int")
       (match_test "IN_RANGE (INTVAL (op), 0, 31)")))

(define_predicate "aarch64_sve_gather_immediate_h"
  (and (match_code "const_int")
       (match_test "IN_RANGE (INTVAL (op), 0, 62)")
       (match_test "(INTVAL (op) & 1) == 0")))

(define_predicate "aarch64_sve_gather_immediate_w"
  (and (match_code "const_int")
       (match_test "IN_RANGE (INTVAL (op), 0, 124)")
       (match_test "(INTVAL (op) & 3) == 0")))

(define_predicate "aarch64_sve_gather_immediate_d"
  (and (match_code "const_int")
       (match_test "IN_RANGE (INTVAL (op), 0, 248)")
       (match_test "(INTVAL (op) & 7) == 0")))

(define_predicate "aarch64_sve_uxtb_immediate"
  (and (match_code "const_vector")
       (match_test "GET_MODE_UNIT_BITSIZE (GET_MODE (op)) > 8")
       (match_test "aarch64_const_vec_all_same_int_p (op, 0xff)")))

(define_predicate "aarch64_sve_uxth_immediate"
  (and (match_code "const_vector")
       (match_test "GET_MODE_UNIT_BITSIZE (GET_MODE (op)) > 16")
       (match_test "aarch64_const_vec_all_same_int_p (op, 0xffff)")))

(define_predicate "aarch64_sve_uxtw_immediate"
  (and (match_code "const_vector")
       (match_test "GET_MODE_UNIT_BITSIZE (GET_MODE (op)) > 32")
       (match_test "aarch64_const_vec_all_same_int_p (op, 0xffffffff)")))

(define_predicate "aarch64_sve_uxt_immediate"
  (ior (match_operand 0 "aarch64_sve_uxtb_immediate")
       (match_operand 0 "aarch64_sve_uxth_immediate")
       (match_operand 0 "aarch64_sve_uxtw_immediate")))

(define_predicate "aarch64_sve_logical_immediate"
  (and (match_code "const,const_vector")
       (match_test "aarch64_sve_bitmask_immediate_p (op)")))

;; Used for SVE UMAX and UMIN.
(define_predicate "aarch64_sve_vsb_immediate"
  (and (match_code "const_vector")
       (match_test "GET_MODE_INNER (GET_MODE (op)) == QImode
		    ? aarch64_const_vec_all_same_in_range_p (op, -128, 127)
		    : aarch64_const_vec_all_same_in_range_p (op, 0, 255)")))

;; Used for SVE MUL, SMAX and SMIN.
(define_predicate "aarch64_sve_vsm_immediate"
  (and (match_code "const,const_vector")
       (match_test "aarch64_const_vec_all_same_in_range_p (op, -128, 127)")))

(define_predicate "aarch64_sve_dup_immediate"
  (and (match_code "const,const_vector")
       (ior (match_test "aarch64_sve_dup_immediate_p (op)")
	    (match_test "aarch64_float_const_representable_p (op)"))))

(define_predicate "aarch64_sve_cmp_vsc_immediate"
  (and (match_code "const_int,const_vector")
       (match_test "aarch64_sve_cmp_immediate_p (op, true)")))

(define_predicate "aarch64_sve_cmp_vsd_immediate"
  (and (match_code "const_int,const_vector")
       (match_test "aarch64_sve_cmp_immediate_p (op, false)")))

(define_predicate "aarch64_sve_index_immediate"
  (and (match_code "const_int")
       (match_test "aarch64_sve_index_immediate_p (op)")))

(define_predicate "aarch64_sve_float_arith_immediate"
  (and (match_code "const,const_vector")
       (match_test "aarch64_sve_float_arith_immediate_p (op, false)")))

(define_predicate "aarch64_sve_float_negated_arith_immediate"
  (and (match_code "const,const_vector")
       (match_test "aarch64_sve_float_arith_immediate_p (op, true)")))

(define_predicate "aarch64_sve_float_arith_with_sub_immediate"
  (ior (match_operand 0 "aarch64_sve_float_arith_immediate")
       (match_operand 0 "aarch64_sve_float_negated_arith_immediate")))

(define_predicate "aarch64_sve_float_mul_immediate"
  (and (match_code "const,const_vector")
       (match_test "aarch64_sve_float_mul_immediate_p (op)")))

(define_predicate "aarch64_sve_float_maxmin_immediate"
  (and (match_code "const_vector")
       (ior (match_test "op == CONST0_RTX (GET_MODE (op))")
	    (match_test "op == CONST1_RTX (GET_MODE (op))"))))

(define_predicate "aarch64_sve_arith_operand"
  (ior (match_operand 0 "register_operand")
       (match_operand 0 "aarch64_sve_arith_immediate")))

(define_predicate "aarch64_sve_add_operand"
  (ior (match_operand 0 "aarch64_sve_arith_operand")
       (match_operand 0 "aarch64_sve_sub_arith_immediate")
       (match_operand 0 "aarch64_sve_vector_inc_dec_immediate")))

(define_predicate "aarch64_sve_sqadd_operand"
  (ior (match_operand 0 "register_operand")
       (match_operand 0 "aarch64_sve_qadd_immediate")
       (match_operand 0 "aarch64_sve_qsub_immediate")))

(define_predicate "aarch64_sve_pred_and_operand"
  (ior (match_operand 0 "register_operand")
       (match_operand 0 "aarch64_sve_uxt_immediate")))

(define_predicate "aarch64_sve_logical_operand"
  (ior (match_operand 0 "register_operand")
       (match_operand 0 "aarch64_sve_logical_immediate")))

(define_predicate "aarch64_sve_gather_offset_b"
  (ior (match_operand 0 "register_operand")
       (match_operand 0 "aarch64_sve_gather_immediate_b")))

(define_predicate "aarch64_sve_gather_offset_h"
  (ior (match_operand 0 "register_operand")
       (match_operand 0 "aarch64_sve_gather_immediate_h")))

(define_predicate "aarch64_sve_gather_offset_w"
  (ior (match_operand 0 "register_operand")
       (match_operand 0 "aarch64_sve_gather_immediate_w")))

(define_predicate "aarch64_sve_gather_offset_d"
  (ior (match_operand 0 "register_operand")
       (match_operand 0 "aarch64_sve_gather_immediate_d")))

(define_predicate "aarch64_sve_lshift_operand"
  (ior (match_operand 0 "register_operand")
       (match_operand 0 "aarch64_simd_lshift_imm")))

(define_predicate "aarch64_sve_rshift_operand"
  (ior (match_operand 0 "register_operand")
       (match_operand 0 "aarch64_simd_rshift_imm")))

(define_predicate "aarch64_sve_vsb_operand"
  (ior (match_operand 0 "register_operand")
       (match_operand 0 "aarch64_sve_vsb_immediate")))

(define_predicate "aarch64_sve_vsm_operand"
  (ior (match_operand 0 "register_operand")
       (match_operand 0 "aarch64_sve_vsm_immediate")))

(define_predicate "aarch64_sve_reg_or_dup_imm"
  (ior (match_operand 0 "register_operand")
       (match_operand 0 "aarch64_sve_dup_immediate")))

(define_predicate "aarch64_sve_cmp_vsc_operand"
  (ior (match_operand 0 "register_operand")
       (match_operand 0 "aarch64_sve_cmp_vsc_immediate")))

(define_predicate "aarch64_sve_cmp_vsd_operand"
  (ior (match_operand 0 "register_operand")
       (match_operand 0 "aarch64_sve_cmp_vsd_immediate")))

(define_predicate "aarch64_sve_index_operand"
  (ior (match_operand 0 "register_operand")
       (match_operand 0 "aarch64_sve_index_immediate")))

(define_predicate "aarch64_sve_float_arith_operand"
  (ior (match_operand 0 "register_operand")
       (match_operand 0 "aarch64_sve_float_arith_immediate")))

(define_predicate "aarch64_sve_float_arith_with_sub_operand"
  (ior (match_operand 0 "register_operand")
       (match_operand 0 "aarch64_sve_float_arith_with_sub_immediate")))

(define_predicate "aarch64_sve_float_mul_operand"
  (ior (match_operand 0 "register_operand")
       (match_operand 0 "aarch64_sve_float_mul_immediate")))

(define_predicate "aarch64_sve_float_maxmin_operand"
  (ior (match_operand 0 "register_operand")
       (match_operand 0 "aarch64_sve_float_maxmin_immediate")))

(define_predicate "aarch64_sve_vec_perm_operand"
  (ior (match_operand 0 "register_operand")
       (match_operand 0 "aarch64_constant_vector_operand")))

(define_predicate "aarch64_sve_ptrue_flag"
  (and (match_code "const_int")
       (ior (match_test "INTVAL (op) == SVE_MAYBE_NOT_PTRUE")
	    (match_test "INTVAL (op) == SVE_KNOWN_PTRUE"))))

(define_predicate "aarch64_sve_gp_strictness"
  (and (match_code "const_int")
       (ior (match_test "INTVAL (op) == SVE_RELAXED_GP")
	    (match_test "INTVAL (op) == SVE_STRICT_GP"))))

(define_predicate "aarch64_gather_scale_operand_b"
  (and (match_code "const_int")
       (match_test "INTVAL (op) == 1")))

(define_predicate "aarch64_gather_scale_operand_h"
  (and (match_code "const_int")
       (match_test "INTVAL (op) == 1 || INTVAL (op) == 2")))

(define_predicate "aarch64_gather_scale_operand_w"
  (and (match_code "const_int")
       (match_test "INTVAL (op) == 1 || INTVAL (op) == 4")))

(define_predicate "aarch64_gather_scale_operand_d"
  (and (match_code "const_int")
       (match_test "INTVAL (op) == 1 || INTVAL (op) == 8")))

;; A special predicate that doesn't match a particular mode.
(define_special_predicate "aarch64_any_register_operand"
  (match_code "reg"))

(define_predicate "aarch64_sve_any_binary_operator"
<<<<<<< HEAD
  (match_code "plus,minus,mult,div,udiv,smax,umax,smin,umin,and,ior,xor"))
=======
  (match_code "plus,minus,mult,div,udiv,smax,umax,smin,umin,and,ior,xor"))

(define_predicate "aarch64_bytes_per_sve_vector_operand"
  (and (match_code "const_int,const_poly_int")
       (match_test "known_eq (wi::to_poly_wide (op, mode),
			      BYTES_PER_SVE_VECTOR)")))

(define_predicate "aarch64_memtag_tag_offset"
  (and (match_code "const_int")
       (match_test "IN_RANGE (INTVAL (op), 0, 15)")))

(define_predicate "aarch64_granule16_uimm6"
  (and (match_code "const_int")
       (match_test "IN_RANGE (INTVAL (op), 0, 1008)
		    && !(INTVAL (op) & 0xf)")))

(define_predicate "aarch64_granule16_simm9"
  (and (match_code "const_int")
       (match_test "IN_RANGE (INTVAL (op),  -4096, 4080)
		    && !(INTVAL (op) & 0xf)")))
>>>>>>> e2aa5677
<|MERGE_RESOLUTION|>--- conflicted
+++ resolved
@@ -1,9 +1,5 @@
 ;; Machine description for AArch64 architecture.
-<<<<<<< HEAD
-;; Copyright (C) 2009-2019 Free Software Foundation, Inc.
-=======
 ;; Copyright (C) 2009-2020 Free Software Foundation, Inc.
->>>>>>> e2aa5677
 ;; Contributed by ARM Ltd.
 ;;
 ;; This file is part of GCC.
@@ -36,12 +32,8 @@
 
 (define_predicate "aarch64_general_reg"
   (and (match_operand 0 "register_operand")
-<<<<<<< HEAD
-       (match_test "REGNO_REG_CLASS (REGNO (op)) == GENERAL_REGS")))
-=======
        (match_test "REGNO_REG_CLASS (REGNO (op)) == STUB_REGS
 		    || REGNO_REG_CLASS (REGNO (op)) == GENERAL_REGS")))
->>>>>>> e2aa5677
 
 ;; Return true if OP a (const_int 0) operand.
 (define_predicate "const0_operand"
@@ -351,12 +343,6 @@
 (define_predicate "aarch64_reg_or_imm"
   (ior (match_operand 0 "register_operand")
        (match_operand 0 "const_scalar_int_operand")))
-
-(define_predicate "aarch64_smin"
-  (match_code "smin"))
-
-(define_predicate "aarch64_umin"
-  (match_code "umin"))
 
 ;; True for integer comparisons and for FP comparisons other than LTGT or UNEQ.
 (define_special_predicate "aarch64_comparison_operator"
@@ -899,9 +885,6 @@
   (match_code "reg"))
 
 (define_predicate "aarch64_sve_any_binary_operator"
-<<<<<<< HEAD
-  (match_code "plus,minus,mult,div,udiv,smax,umax,smin,umin,and,ior,xor"))
-=======
   (match_code "plus,minus,mult,div,udiv,smax,umax,smin,umin,and,ior,xor"))
 
 (define_predicate "aarch64_bytes_per_sve_vector_operand"
@@ -921,5 +904,4 @@
 (define_predicate "aarch64_granule16_simm9"
   (and (match_code "const_int")
        (match_test "IN_RANGE (INTVAL (op),  -4096, 4080)
-		    && !(INTVAL (op) & 0xf)")))
->>>>>>> e2aa5677
+		    && !(INTVAL (op) & 0xf)")))