<<<<<<< HEAD
/* Copyright (C) 2011-2019 Free Software Foundation, Inc.
=======
/* Copyright (C) 2011-2020 Free Software Foundation, Inc.
>>>>>>> 9e014010
   Contributed by ARM Ltd.

   This file is part of GCC.

   GCC is free software; you can redistribute it and/or modify it
   under the terms of the GNU General Public License as published by
   the Free Software Foundation; either version 3, or (at your option)
   any later version.

   GCC is distributed in the hope that it will be useful, but
   WITHOUT ANY WARRANTY; without even the implied warranty of
   MERCHANTABILITY or FITNESS FOR A PARTICULAR PURPOSE.  See the GNU
   General Public License for more details.

   You should have received a copy of the GNU General Public License
   along with GCC; see the file COPYING3.  If not see
   <http://www.gnu.org/licenses/>.  */

/* This is a list of cores that implement AArch64.

   Before using #include to read this file, define a macro:

      AARCH64_CORE(CORE_NAME, CORE_IDENT, SCHEDULER_IDENT, ARCH_IDENT, FLAGS, COSTS, IMP, PART, VARIANT)

   The CORE_NAME is the name of the core, represented as a string constant.
   The CORE_IDENT is the name of the core, represented as an identifier.
   The SCHEDULER_IDENT is the name of the core for which scheduling decisions
   will be made, represented as an identifier.
   ARCH_IDENT is the architecture implemented by the chip as specified in
   aarch64-arches.def.
   FLAGS are the bitwise-or of the traits that apply to that core.
   This need not include flags implied by the architecture.
   COSTS is the name of the rtx_costs routine to use.
   IMP is the implementer ID of the CPU vendor.  On a GNU/Linux system it
   can be found in /proc/cpuinfo. A partial list of implementer IDs is
   given in the ARM Architecture Reference Manual ARMv8, for
   ARMv8-A architecture profile.
   PART is the part number of the CPU.  On a GNU/Linux system it can be
   found in /proc/cpuinfo.  For big.LITTLE systems this should use the
   macro AARCH64_BIG_LITTLE where the big part number comes as the first
   argument to the macro and little is the second.
   VARIANT is the variant of the CPU.  In a GNU/Linux system it can found
   in /proc/cpuinfo.  If this is -1, this means it can match any variant.  */

/* ARMv8-A Architecture Processors.  */

/* ARM ('A') cores. */
AARCH64_CORE("cortex-a34",  cortexa34, cortexa53, 8A,  AARCH64_FL_FOR_ARCH8 | AARCH64_FL_CRC, cortexa35, 0x41, 0xd02, -1)
AARCH64_CORE("cortex-a35",  cortexa35, cortexa53, 8A,  AARCH64_FL_FOR_ARCH8 | AARCH64_FL_CRC, cortexa35, 0x41, 0xd04, -1)
AARCH64_CORE("cortex-a53",  cortexa53, cortexa53, 8A,  AARCH64_FL_FOR_ARCH8 | AARCH64_FL_CRC, cortexa53, 0x41, 0xd03, -1)
AARCH64_CORE("cortex-a57",  cortexa57, cortexa57, 8A,  AARCH64_FL_FOR_ARCH8 | AARCH64_FL_CRC, cortexa57, 0x41, 0xd07, -1)
AARCH64_CORE("cortex-a72",  cortexa72, cortexa57, 8A,  AARCH64_FL_FOR_ARCH8 | AARCH64_FL_CRC, cortexa72, 0x41, 0xd08, -1)
AARCH64_CORE("cortex-a73",  cortexa73, cortexa57, 8A,  AARCH64_FL_FOR_ARCH8 | AARCH64_FL_CRC, cortexa73, 0x41, 0xd09, -1)

/* Cavium ('C') cores. */
AARCH64_CORE("thunderx",      thunderx,      thunderx,  8A,  AARCH64_FL_FOR_ARCH8 | AARCH64_FL_CRC | AARCH64_FL_CRYPTO, thunderx,  0x43, 0x0a0, -1)
/* Do not swap around "thunderxt88p1" and "thunderxt88",
   this order is required to handle variant correctly. */
AARCH64_CORE("thunderxt88p1", thunderxt88p1, thunderx,  8A,  AARCH64_FL_FOR_ARCH8 | AARCH64_FL_CRC | AARCH64_FL_CRYPTO,	thunderxt88,  0x43, 0x0a1, 0)
AARCH64_CORE("thunderxt88",   thunderxt88,   thunderx,  8A,  AARCH64_FL_FOR_ARCH8 | AARCH64_FL_CRC | AARCH64_FL_CRYPTO, thunderxt88,  0x43, 0x0a1, -1)

/* OcteonTX is the official name for T81/T83. */
AARCH64_CORE("octeontx",      octeontx,      thunderx,  8A,  AARCH64_FL_FOR_ARCH8 | AARCH64_FL_CRC | AARCH64_FL_CRYPTO, thunderx,  0x43, 0x0a0, -1)
AARCH64_CORE("octeontx81",    octeontxt81,   thunderx,  8A,  AARCH64_FL_FOR_ARCH8 | AARCH64_FL_CRC | AARCH64_FL_CRYPTO, thunderx,  0x43, 0x0a2, -1)
AARCH64_CORE("octeontx83",    octeontxt83,   thunderx,  8A,  AARCH64_FL_FOR_ARCH8 | AARCH64_FL_CRC | AARCH64_FL_CRYPTO, thunderx,  0x43, 0x0a3, -1)

AARCH64_CORE("thunderxt81",   thunderxt81,   thunderx,  8A,  AARCH64_FL_FOR_ARCH8 | AARCH64_FL_CRC | AARCH64_FL_CRYPTO, thunderx,  0x43, 0x0a2, -1)
AARCH64_CORE("thunderxt83",   thunderxt83,   thunderx,  8A,  AARCH64_FL_FOR_ARCH8 | AARCH64_FL_CRC | AARCH64_FL_CRYPTO, thunderx,  0x43, 0x0a3, -1)

/* Ampere Computing cores. */
/* Do not swap around "emag" and "xgene1",
   this order is required to handle variant correctly. */
AARCH64_CORE("emag",        emag,      xgene1,    8A,  AARCH64_FL_FOR_ARCH8 | AARCH64_FL_CRC | AARCH64_FL_CRYPTO, emag, 0x50, 0x000, 3)

/* APM ('P') cores. */
AARCH64_CORE("xgene1",      xgene1,    xgene1,    8A,  AARCH64_FL_FOR_ARCH8, xgene1, 0x50, 0x000, -1)

/* Qualcomm ('Q') cores. */
AARCH64_CORE("falkor",      falkor,    falkor,    8A,  AARCH64_FL_FOR_ARCH8 | AARCH64_FL_CRC | AARCH64_FL_CRYPTO | AARCH64_FL_RDMA, qdf24xx,   0x51, 0xC00, -1)
AARCH64_CORE("qdf24xx",     qdf24xx,   falkor,    8A,  AARCH64_FL_FOR_ARCH8 | AARCH64_FL_CRC | AARCH64_FL_CRYPTO | AARCH64_FL_RDMA, qdf24xx,   0x51, 0xC00, -1)

/* Samsung ('S') cores. */
AARCH64_CORE("exynos-m1",   exynosm1,  exynosm1,  8A,  AARCH64_FL_FOR_ARCH8 | AARCH64_FL_CRC | AARCH64_FL_CRYPTO, exynosm1,  0x53, 0x001, -1)

/* HXT ('h') cores. */
AARCH64_CORE("phecda",      phecda,    falkor,    8A,  AARCH64_FL_FOR_ARCH8 | AARCH64_FL_CRC | AARCH64_FL_CRYPTO, qdf24xx,   0x68, 0x000, -1)

/* ARMv8.1-A Architecture Processors.  */

/* Broadcom ('B') cores. */
AARCH64_CORE("thunderx2t99p1",  thunderx2t99p1, thunderx2t99, 8_1A,  AARCH64_FL_FOR_ARCH8_1 | AARCH64_FL_CRYPTO, thunderx2t99, 0x42, 0x516, -1)
AARCH64_CORE("vulcan",  vulcan, thunderx2t99, 8_1A,  AARCH64_FL_FOR_ARCH8_1 | AARCH64_FL_CRYPTO, thunderx2t99, 0x42, 0x516, -1)

/* Cavium ('C') cores. */
AARCH64_CORE("thunderx2t99",  thunderx2t99,  thunderx2t99, 8_1A,  AARCH64_FL_FOR_ARCH8_1 | AARCH64_FL_CRYPTO, thunderx2t99, 0x43, 0x0af, -1)

/* ARMv8.2-A Architecture Processors.  */

/* ARM ('A') cores. */
AARCH64_CORE("cortex-a55",  cortexa55, cortexa53, 8_2A,  AARCH64_FL_FOR_ARCH8_2 | AARCH64_FL_F16 | AARCH64_FL_RCPC | AARCH64_FL_DOTPROD, cortexa53, 0x41, 0xd05, -1)
AARCH64_CORE("cortex-a75",  cortexa75, cortexa57, 8_2A,  AARCH64_FL_FOR_ARCH8_2 | AARCH64_FL_F16 | AARCH64_FL_RCPC | AARCH64_FL_DOTPROD, cortexa73, 0x41, 0xd0a, -1)
<<<<<<< HEAD
AARCH64_CORE("cortex-a76",  cortexa76, cortexa57, 8_2A,  AARCH64_FL_FOR_ARCH8_2 | AARCH64_FL_F16 | AARCH64_FL_RCPC | AARCH64_FL_DOTPROD, cortexa72, 0x41, 0xd0b, -1)
AARCH64_CORE("ares",  ares, cortexa57, 8_2A,  AARCH64_FL_FOR_ARCH8_2 | AARCH64_FL_F16 | AARCH64_FL_RCPC | AARCH64_FL_DOTPROD | AARCH64_FL_PROFILE, neoversen1, 0x41, 0xd0c, -1)
AARCH64_CORE("neoverse-n1",  neoversen1, cortexa57, 8_2A,  AARCH64_FL_FOR_ARCH8_2 | AARCH64_FL_F16 | AARCH64_FL_RCPC | AARCH64_FL_DOTPROD | AARCH64_FL_PROFILE, neoversen1, 0x41, 0xd0c, -1)
AARCH64_CORE("neoverse-e1",  neoversee1, cortexa53, 8_2A,  AARCH64_FL_FOR_ARCH8_2 | AARCH64_FL_F16 | AARCH64_FL_RCPC | AARCH64_FL_DOTPROD | AARCH64_FL_SSBS, cortexa53, 0x41, 0xd4a, -1)
=======
AARCH64_CORE("cortex-a76",  cortexa76, cortexa57, 8_2A,  AARCH64_FL_FOR_ARCH8_2 | AARCH64_FL_F16 | AARCH64_FL_RCPC | AARCH64_FL_DOTPROD, neoversen1, 0x41, 0xd0b, -1)
AARCH64_CORE("cortex-a76ae",  cortexa76ae, cortexa57, 8_2A,  AARCH64_FL_FOR_ARCH8_2 | AARCH64_FL_F16 | AARCH64_FL_RCPC | AARCH64_FL_DOTPROD | AARCH64_FL_SSBS, neoversen1, 0x41, 0xd0e, -1)
AARCH64_CORE("cortex-a77",  cortexa77, cortexa57, 8_2A,  AARCH64_FL_FOR_ARCH8_2 | AARCH64_FL_F16 | AARCH64_FL_RCPC | AARCH64_FL_DOTPROD | AARCH64_FL_SSBS, neoversen1, 0x41, 0xd0d, -1)
AARCH64_CORE("cortex-a65",  cortexa65, cortexa53, 8_2A,  AARCH64_FL_FOR_ARCH8_2 | AARCH64_FL_F16 | AARCH64_FL_RCPC | AARCH64_FL_DOTPROD | AARCH64_FL_SSBS, cortexa73, 0x41, 0xd06, -1)
AARCH64_CORE("cortex-a65ae",  cortexa65ae, cortexa53, 8_2A,  AARCH64_FL_FOR_ARCH8_2 | AARCH64_FL_F16 | AARCH64_FL_RCPC | AARCH64_FL_DOTPROD | AARCH64_FL_SSBS, cortexa73, 0x41, 0xd43, -1)
AARCH64_CORE("ares",  ares, cortexa57, 8_2A,  AARCH64_FL_FOR_ARCH8_2 | AARCH64_FL_F16 | AARCH64_FL_RCPC | AARCH64_FL_DOTPROD | AARCH64_FL_PROFILE, neoversen1, 0x41, 0xd0c, -1)
AARCH64_CORE("neoverse-n1",  neoversen1, cortexa57, 8_2A,  AARCH64_FL_FOR_ARCH8_2 | AARCH64_FL_F16 | AARCH64_FL_RCPC | AARCH64_FL_DOTPROD | AARCH64_FL_PROFILE, neoversen1, 0x41, 0xd0c, -1)
AARCH64_CORE("neoverse-e1",  neoversee1, cortexa53, 8_2A,  AARCH64_FL_FOR_ARCH8_2 | AARCH64_FL_F16 | AARCH64_FL_RCPC | AARCH64_FL_DOTPROD | AARCH64_FL_SSBS, cortexa73, 0x41, 0xd4a, -1)

/* Cavium ('C') cores. */
AARCH64_CORE("octeontx2",      octeontx2,      cortexa57, 8_2A,  AARCH64_FL_FOR_ARCH8_2 | AARCH64_FL_CRYPTO | AARCH64_FL_PROFILE, cortexa57, 0x43, 0x0b0, -1)
AARCH64_CORE("octeontx2t98",   octeontx2t98,   cortexa57, 8_2A,  AARCH64_FL_FOR_ARCH8_2 | AARCH64_FL_CRYPTO | AARCH64_FL_PROFILE, cortexa57, 0x43, 0x0b1, -1)
AARCH64_CORE("octeontx2t96",   octeontx2t96,   cortexa57, 8_2A,  AARCH64_FL_FOR_ARCH8_2 | AARCH64_FL_CRYPTO | AARCH64_FL_PROFILE, cortexa57, 0x43, 0x0b2, -1)
/* Note OcteonTX2 T93 is an alias to OcteonTX2 T96. */
AARCH64_CORE("octeontx2t93",   octeontx2t93,   cortexa57, 8_2A,  AARCH64_FL_FOR_ARCH8_2 | AARCH64_FL_CRYPTO | AARCH64_FL_PROFILE, cortexa57, 0x43, 0x0b2, -1)
AARCH64_CORE("octeontx2f95",   octeontx2f95,   cortexa57, 8_2A,  AARCH64_FL_FOR_ARCH8_2 | AARCH64_FL_CRYPTO | AARCH64_FL_PROFILE, cortexa57, 0x43, 0x0b3, -1)
AARCH64_CORE("octeontx2f95n",  octeontx2f95n,  cortexa57, 8_2A,  AARCH64_FL_FOR_ARCH8_2 | AARCH64_FL_CRYPTO | AARCH64_FL_PROFILE, cortexa57, 0x43, 0x0b4, -1)
AARCH64_CORE("octeontx2f95mm", octeontx2f95mm, cortexa57, 8_2A,  AARCH64_FL_FOR_ARCH8_2 | AARCH64_FL_CRYPTO | AARCH64_FL_PROFILE, cortexa57, 0x43, 0x0b5, -1)

/* Fujitsu ('F') cores. */
AARCH64_CORE("a64fx", a64fx, a64fx, 8_2A,  AARCH64_FL_FOR_ARCH8_2 | AARCH64_FL_F16 | AARCH64_FL_SVE, a64fx, 0x46, 0x001, -1)
>>>>>>> 9e014010

/* HiSilicon ('H') cores. */
AARCH64_CORE("tsv110",  tsv110, tsv110, 8_2A,  AARCH64_FL_FOR_ARCH8_2 | AARCH64_FL_CRYPTO | AARCH64_FL_F16 | AARCH64_FL_AES | AARCH64_FL_SHA2, tsv110,   0x48, 0xd01, -1)

/* ARMv8.4-A Architecture Processors.  */

/* Marvell cores (TX3). */
AARCH64_CORE("thunderx3t110",  thunderx3t110,  thunderx3t110, 8_3A,  AARCH64_FL_FOR_ARCH8_3 | AARCH64_FL_CRYPTO | AARCH64_FL_RCPC | AARCH64_FL_SM4 | AARCH64_FL_SHA3 | AARCH64_FL_F16FML | AARCH64_FL_RCPC8_4, thunderx3t110, 0x43, 0x0b8, 0x0a)

/* ARMv8.4-A Architecture Processors.  */

/* Arm ('A') cores.  */
AARCH64_CORE("zeus", zeus, cortexa57, 8_4A,  AARCH64_FL_FOR_ARCH8_4 | AARCH64_FL_SVE | AARCH64_FL_RCPC | AARCH64_FL_I8MM | AARCH64_FL_BF16 | AARCH64_FL_F16 | AARCH64_FL_PROFILE | AARCH64_FL_SSBS | AARCH64_FL_RNG, neoversev1, 0x41, 0xd40, -1)
AARCH64_CORE("neoverse-v1", neoversev1, cortexa57, 8_4A,  AARCH64_FL_FOR_ARCH8_4 | AARCH64_FL_SVE | AARCH64_FL_RCPC | AARCH64_FL_I8MM | AARCH64_FL_BF16 | AARCH64_FL_F16 | AARCH64_FL_PROFILE | AARCH64_FL_SSBS | AARCH64_FL_RNG, neoversev1, 0x41, 0xd40, -1)

/* Qualcomm ('Q') cores. */
AARCH64_CORE("saphira",     saphira,    saphira,    8_4A,  AARCH64_FL_FOR_ARCH8_4 | AARCH64_FL_CRYPTO | AARCH64_FL_RCPC, saphira,   0x51, 0xC01, -1)
<<<<<<< HEAD
=======

/* Armv8.5-A Architecture Processors.  */
AARCH64_CORE("neoverse-n2", neoversen2, cortexa57, 8_5A, AARCH64_FL_FOR_ARCH8_5 | AARCH64_FL_I8MM | AARCH64_FL_BF16 | AARCH64_FL_F16 | AARCH64_FL_SVE | AARCH64_FL_SVE2 | AARCH64_FL_SVE2_BITPERM | AARCH64_FL_RNG | AARCH64_FL_MEMTAG, neoversen2, 0x41, 0xd49, -1)
>>>>>>> 9e014010

/* ARMv8-A big.LITTLE implementations.  */

AARCH64_CORE("cortex-a57.cortex-a53",  cortexa57cortexa53, cortexa53, 8A,  AARCH64_FL_FOR_ARCH8 | AARCH64_FL_CRC, cortexa57, 0x41, AARCH64_BIG_LITTLE (0xd07, 0xd03), -1)
AARCH64_CORE("cortex-a72.cortex-a53",  cortexa72cortexa53, cortexa53, 8A,  AARCH64_FL_FOR_ARCH8 | AARCH64_FL_CRC, cortexa72, 0x41, AARCH64_BIG_LITTLE (0xd08, 0xd03), -1)
AARCH64_CORE("cortex-a73.cortex-a35",  cortexa73cortexa35, cortexa53, 8A,  AARCH64_FL_FOR_ARCH8 | AARCH64_FL_CRC, cortexa73, 0x41, AARCH64_BIG_LITTLE (0xd09, 0xd04), -1)
AARCH64_CORE("cortex-a73.cortex-a53",  cortexa73cortexa53, cortexa53, 8A,  AARCH64_FL_FOR_ARCH8 | AARCH64_FL_CRC, cortexa73, 0x41, AARCH64_BIG_LITTLE (0xd09, 0xd03), -1)

/* ARM DynamIQ big.LITTLE configurations.  */

AARCH64_CORE("cortex-a75.cortex-a55",  cortexa75cortexa55, cortexa53, 8_2A,  AARCH64_FL_FOR_ARCH8_2 | AARCH64_FL_F16 | AARCH64_FL_RCPC | AARCH64_FL_DOTPROD, cortexa73, 0x41, AARCH64_BIG_LITTLE (0xd0a, 0xd05), -1)
<<<<<<< HEAD
AARCH64_CORE("cortex-a76.cortex-a55",  cortexa76cortexa55, cortexa53, 8_2A,  AARCH64_FL_FOR_ARCH8_2 | AARCH64_FL_F16 | AARCH64_FL_RCPC | AARCH64_FL_DOTPROD, cortexa72, 0x41, AARCH64_BIG_LITTLE (0xd0b, 0xd05), -1)
=======
AARCH64_CORE("cortex-a76.cortex-a55",  cortexa76cortexa55, cortexa53, 8_2A,  AARCH64_FL_FOR_ARCH8_2 | AARCH64_FL_F16 | AARCH64_FL_RCPC | AARCH64_FL_DOTPROD, neoversen1, 0x41, AARCH64_BIG_LITTLE (0xd0b, 0xd05), -1)
>>>>>>> 9e014010

#undef AARCH64_CORE<|MERGE_RESOLUTION|>--- conflicted
+++ resolved
@@ -1,8 +1,4 @@
-<<<<<<< HEAD
-/* Copyright (C) 2011-2019 Free Software Foundation, Inc.
-=======
 /* Copyright (C) 2011-2020 Free Software Foundation, Inc.
->>>>>>> 9e014010
    Contributed by ARM Ltd.
 
    This file is part of GCC.
@@ -104,12 +100,6 @@
 /* ARM ('A') cores. */
 AARCH64_CORE("cortex-a55",  cortexa55, cortexa53, 8_2A,  AARCH64_FL_FOR_ARCH8_2 | AARCH64_FL_F16 | AARCH64_FL_RCPC | AARCH64_FL_DOTPROD, cortexa53, 0x41, 0xd05, -1)
 AARCH64_CORE("cortex-a75",  cortexa75, cortexa57, 8_2A,  AARCH64_FL_FOR_ARCH8_2 | AARCH64_FL_F16 | AARCH64_FL_RCPC | AARCH64_FL_DOTPROD, cortexa73, 0x41, 0xd0a, -1)
-<<<<<<< HEAD
-AARCH64_CORE("cortex-a76",  cortexa76, cortexa57, 8_2A,  AARCH64_FL_FOR_ARCH8_2 | AARCH64_FL_F16 | AARCH64_FL_RCPC | AARCH64_FL_DOTPROD, cortexa72, 0x41, 0xd0b, -1)
-AARCH64_CORE("ares",  ares, cortexa57, 8_2A,  AARCH64_FL_FOR_ARCH8_2 | AARCH64_FL_F16 | AARCH64_FL_RCPC | AARCH64_FL_DOTPROD | AARCH64_FL_PROFILE, neoversen1, 0x41, 0xd0c, -1)
-AARCH64_CORE("neoverse-n1",  neoversen1, cortexa57, 8_2A,  AARCH64_FL_FOR_ARCH8_2 | AARCH64_FL_F16 | AARCH64_FL_RCPC | AARCH64_FL_DOTPROD | AARCH64_FL_PROFILE, neoversen1, 0x41, 0xd0c, -1)
-AARCH64_CORE("neoverse-e1",  neoversee1, cortexa53, 8_2A,  AARCH64_FL_FOR_ARCH8_2 | AARCH64_FL_F16 | AARCH64_FL_RCPC | AARCH64_FL_DOTPROD | AARCH64_FL_SSBS, cortexa53, 0x41, 0xd4a, -1)
-=======
 AARCH64_CORE("cortex-a76",  cortexa76, cortexa57, 8_2A,  AARCH64_FL_FOR_ARCH8_2 | AARCH64_FL_F16 | AARCH64_FL_RCPC | AARCH64_FL_DOTPROD, neoversen1, 0x41, 0xd0b, -1)
 AARCH64_CORE("cortex-a76ae",  cortexa76ae, cortexa57, 8_2A,  AARCH64_FL_FOR_ARCH8_2 | AARCH64_FL_F16 | AARCH64_FL_RCPC | AARCH64_FL_DOTPROD | AARCH64_FL_SSBS, neoversen1, 0x41, 0xd0e, -1)
 AARCH64_CORE("cortex-a77",  cortexa77, cortexa57, 8_2A,  AARCH64_FL_FOR_ARCH8_2 | AARCH64_FL_F16 | AARCH64_FL_RCPC | AARCH64_FL_DOTPROD | AARCH64_FL_SSBS, neoversen1, 0x41, 0xd0d, -1)
@@ -131,12 +121,11 @@
 
 /* Fujitsu ('F') cores. */
 AARCH64_CORE("a64fx", a64fx, a64fx, 8_2A,  AARCH64_FL_FOR_ARCH8_2 | AARCH64_FL_F16 | AARCH64_FL_SVE, a64fx, 0x46, 0x001, -1)
->>>>>>> 9e014010
 
 /* HiSilicon ('H') cores. */
 AARCH64_CORE("tsv110",  tsv110, tsv110, 8_2A,  AARCH64_FL_FOR_ARCH8_2 | AARCH64_FL_CRYPTO | AARCH64_FL_F16 | AARCH64_FL_AES | AARCH64_FL_SHA2, tsv110,   0x48, 0xd01, -1)
 
-/* ARMv8.4-A Architecture Processors.  */
+/* ARMv8.3-A Architecture Processors.  */
 
 /* Marvell cores (TX3). */
 AARCH64_CORE("thunderx3t110",  thunderx3t110,  thunderx3t110, 8_3A,  AARCH64_FL_FOR_ARCH8_3 | AARCH64_FL_CRYPTO | AARCH64_FL_RCPC | AARCH64_FL_SM4 | AARCH64_FL_SHA3 | AARCH64_FL_F16FML | AARCH64_FL_RCPC8_4, thunderx3t110, 0x43, 0x0b8, 0x0a)
@@ -149,12 +138,9 @@
 
 /* Qualcomm ('Q') cores. */
 AARCH64_CORE("saphira",     saphira,    saphira,    8_4A,  AARCH64_FL_FOR_ARCH8_4 | AARCH64_FL_CRYPTO | AARCH64_FL_RCPC, saphira,   0x51, 0xC01, -1)
-<<<<<<< HEAD
-=======
 
 /* Armv8.5-A Architecture Processors.  */
 AARCH64_CORE("neoverse-n2", neoversen2, cortexa57, 8_5A, AARCH64_FL_FOR_ARCH8_5 | AARCH64_FL_I8MM | AARCH64_FL_BF16 | AARCH64_FL_F16 | AARCH64_FL_SVE | AARCH64_FL_SVE2 | AARCH64_FL_SVE2_BITPERM | AARCH64_FL_RNG | AARCH64_FL_MEMTAG, neoversen2, 0x41, 0xd49, -1)
->>>>>>> 9e014010
 
 /* ARMv8-A big.LITTLE implementations.  */
 
@@ -166,10 +152,6 @@
 /* ARM DynamIQ big.LITTLE configurations.  */
 
 AARCH64_CORE("cortex-a75.cortex-a55",  cortexa75cortexa55, cortexa53, 8_2A,  AARCH64_FL_FOR_ARCH8_2 | AARCH64_FL_F16 | AARCH64_FL_RCPC | AARCH64_FL_DOTPROD, cortexa73, 0x41, AARCH64_BIG_LITTLE (0xd0a, 0xd05), -1)
-<<<<<<< HEAD
-AARCH64_CORE("cortex-a76.cortex-a55",  cortexa76cortexa55, cortexa53, 8_2A,  AARCH64_FL_FOR_ARCH8_2 | AARCH64_FL_F16 | AARCH64_FL_RCPC | AARCH64_FL_DOTPROD, cortexa72, 0x41, AARCH64_BIG_LITTLE (0xd0b, 0xd05), -1)
-=======
 AARCH64_CORE("cortex-a76.cortex-a55",  cortexa76cortexa55, cortexa53, 8_2A,  AARCH64_FL_FOR_ARCH8_2 | AARCH64_FL_F16 | AARCH64_FL_RCPC | AARCH64_FL_DOTPROD, neoversen1, 0x41, AARCH64_BIG_LITTLE (0xd0b, 0xd05), -1)
->>>>>>> 9e014010
 
 #undef AARCH64_CORE