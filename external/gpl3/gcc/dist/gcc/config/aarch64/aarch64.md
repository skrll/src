--- conflicted
+++ resolved
@@ -1,9 +1,5 @@
 ;; Machine description for AArch64 architecture.
-<<<<<<< HEAD
-;; Copyright (C) 2009-2019 Free Software Foundation, Inc.
-=======
 ;; Copyright (C) 2009-2020 Free Software Foundation, Inc.
->>>>>>> 9e014010
 ;; Contributed by ARM Ltd.
 ;;
 ;; This file is part of GCC.
@@ -110,14 +106,11 @@
     (P13_REGNUM		81)
     (P14_REGNUM		82)
     (P15_REGNUM		83)
-<<<<<<< HEAD
-=======
     (LAST_SAVED_REGNUM	83)
     (FFR_REGNUM		84)
     ;; "FFR token": a fake register used for representing the scheduling
     ;; restrictions on FFR-related operations.
     (FFRT_REGNUM	85)
->>>>>>> 9e014010
     ;; Scratch register used by stack clash protection to calculate
     ;; SVE CFA offsets during probing.
     (STACK_CLASH_SVE_CFA_REGNUM 11)
@@ -131,10 +124,7 @@
     ;; Scratch registers used in frame layout.
     (IP0_REGNUM         16)
     (IP1_REGNUM         17)
-<<<<<<< HEAD
-=======
     (FP_REGNUM		29)
->>>>>>> 9e014010
     (LR_REGNUM          30)
   ]
 )
@@ -270,13 +260,9 @@
     UNSPEC_CLASTB
     UNSPEC_FADDA
     UNSPEC_REV_SUBREG
-<<<<<<< HEAD
-    UNSPEC_SPECULATION_TRACKER
-=======
     UNSPEC_REINTERPRET
     UNSPEC_SPECULATION_TRACKER
     UNSPEC_SPECULATION_TRACKER_REV
->>>>>>> 9e014010
     UNSPEC_COPYSIGN
     UNSPEC_TTEST		; Represent transaction test.
     UNSPEC_UPDATE_FFR
@@ -311,14 +297,11 @@
     UNSPECV_BTI_C		; Represent BTI c.
     UNSPECV_BTI_J		; Represent BTI j.
     UNSPECV_BTI_JC		; Represent BTI jc.
-<<<<<<< HEAD
-=======
     UNSPECV_TSTART		; Represent transaction start.
     UNSPECV_TCOMMIT		; Represent transaction commit.
     UNSPECV_TCANCEL		; Represent transaction cancel.
     UNSPEC_RNDR			; Represent RNDR
     UNSPEC_RNDRRS		; Represent RNDRRS
->>>>>>> 9e014010
   ]
 )
 
@@ -425,12 +408,6 @@
 ;; Attribute that specifies whether the alternative uses MOVPRFX.
 (define_attr "movprfx" "no,yes" (const_string "no"))
 
-<<<<<<< HEAD
-(define_attr "length" ""
-  (cond [(eq_attr "movprfx" "yes")
-           (const_int 8)
-        ] (const_int 4)))
-=======
 ;; Attribute to specify that an alternative has the length of a single
 ;; instruction plus a speculation barrier.
 (define_attr "sls_length" "none,retbr,casesi" (const_string "none"))
@@ -450,7 +427,6 @@
 		 (const_int 24))
 	]
 	  (const_int 4)))
->>>>>>> 9e014010
 
 ;; Strictly for compatibility with AArch32 in pipeline models, since AArch64 has
 ;; no predicated insns.
@@ -478,10 +454,7 @@
 (include "../arm/xgene1.md")
 (include "thunderx2t99.md")
 (include "tsv110.md")
-<<<<<<< HEAD
-=======
 (include "thunderx3t110.md")
->>>>>>> 9e014010
 
 ;; -------------------------------------------------------------------
 ;; Jumps and other miscellaneous insns
@@ -918,11 +891,6 @@
 
 (define_insn "simple_return"
   [(simple_return)]
-<<<<<<< HEAD
-  "aarch64_use_simple_return_insn_p ()"
-  "ret"
-  [(set_attr "type" "branch")]
-=======
   ""
   {
     output_asm_insn ("ret", operands);
@@ -930,7 +898,6 @@
   }
   [(set_attr "type" "branch")
    (set_attr "sls_length" "retbr")]
->>>>>>> 9e014010
 )
 
 (define_insn "*cb<optab><mode>1"
@@ -1447,19 +1414,11 @@
   }
 )
 
-<<<<<<< HEAD
-(define_insn "*movhf_aarch64"
-  [(set (match_operand:HF 0 "nonimmediate_operand" "=w,w  , w,?r,w,w  ,w  ,w,m,r,m ,r")
-	(match_operand:HF 1 "general_operand"      "Y ,?rY,?r, w,w,Ufc,Uvi,m,w,m,rY,r"))]
-  "TARGET_FLOAT && (register_operand (operands[0], HFmode)
-    || aarch64_reg_or_fp_zero (operands[1], HFmode))"
-=======
 (define_insn "*mov<mode>_aarch64"
   [(set (match_operand:HFBF 0 "nonimmediate_operand" "=w,w  , w,?r,w,w  ,w  ,w,m,r,m ,r")
 	(match_operand:HFBF 1 "general_operand"      "Y ,?rY,?r, w,w,Ufc,Uvi,m,w,m,rY,r"))]
   "TARGET_FLOAT && (register_operand (operands[0], <MODE>mode)
     || aarch64_reg_or_fp_zero (operands[1], <MODE>mode))"
->>>>>>> 9e014010
   "@
    movi\\t%0.4h, #0
    fmov\\t%h0, %w1
@@ -1971,18 +1930,11 @@
   add\\t%<rtn>0<vas>, %<rtn>1<vas>, %<rtn>2<vas>
   sub\\t%<w>0, %<w>1, #%n2
   #
-<<<<<<< HEAD
-  * return aarch64_output_sve_addvl_addpl (operands[0], operands[1], operands[2]);"
-  ;; The "alu_imm" type for ADDVL/ADDPL is just a placeholder.
-  [(set_attr "type" "alu_imm,alu_sreg,neon_add,alu_imm,multiple,alu_imm")
-   (set_attr "arch" "*,*,simd,*,*,*")]
-=======
   * return aarch64_output_sve_scalar_inc_dec (operands[2]);
   * return aarch64_output_sve_addvl_addpl (operands[2]);"
   ;; The "alu_imm" types for INC/DEC and ADDVL/ADDPL are just placeholders.
   [(set_attr "type" "alu_imm,alu_sreg,neon_add,alu_imm,multiple,alu_imm,alu_imm")
    (set_attr "arch" "*,*,simd,*,*,sve,sve")]
->>>>>>> 9e014010
 )
 
 ;; zero_extend version of above
@@ -2136,15 +2088,9 @@
 })
 
 (define_expand "addti3"
-<<<<<<< HEAD
-  [(set (match_operand:TI 0 "register_operand" "")
-	(plus:TI (match_operand:TI 1 "register_operand" "")
-		 (match_operand:TI 2 "aarch64_reg_or_imm" "")))]
-=======
   [(set (match_operand:TI 0 "register_operand")
 	(plus:TI (match_operand:TI 1 "register_operand")
 		 (match_operand:TI 2 "aarch64_reg_or_imm")))]
->>>>>>> 9e014010
   ""
 {
   rtx low_dest, op1_low, op2_low, high_dest, op1_high, op2_high;
@@ -2175,15 +2121,9 @@
 })
 
 (define_expand "addvti4"
-<<<<<<< HEAD
-  [(match_operand:TI 0 "register_operand" "")
-   (match_operand:TI 1 "register_operand" "")
-   (match_operand:TI 2 "aarch64_reg_or_imm" "")
-=======
   [(match_operand:TI 0 "register_operand")
    (match_operand:TI 1 "register_operand")
    (match_operand:TI 2 "aarch64_reg_or_imm")
->>>>>>> 9e014010
    (label_ref (match_operand 3 "" ""))]
   ""
 {
@@ -2215,15 +2155,9 @@
 })
 
 (define_expand "uaddvti4"
-<<<<<<< HEAD
-  [(match_operand:TI 0 "register_operand" "")
-   (match_operand:TI 1 "register_operand" "")
-   (match_operand:TI 2 "aarch64_reg_or_imm" "")
-=======
   [(match_operand:TI 0 "register_operand")
    (match_operand:TI 1 "register_operand")
    (match_operand:TI 2 "aarch64_reg_or_imm")
->>>>>>> 9e014010
    (label_ref (match_operand 3 "" ""))]
   ""
 {
@@ -2758,15 +2692,9 @@
 	       (plus:<DWI>
 		 (match_dup 4)
 		 (zero_extend:<DWI>
-<<<<<<< HEAD
-		   (match_operand:GPI 1 "register_operand" "")))
-	       (zero_extend:<DWI>
-		 (match_operand:GPI 2 "register_operand" "")))
-=======
 		   (match_operand:GPI 1 "register_operand")))
 	       (zero_extend:<DWI>
 		 (match_operand:GPI 2 "register_operand")))
->>>>>>> 9e014010
 	     (match_dup 6)))
       (set (match_operand:GPI 0 "register_operand")
 	   (plus:GPI
@@ -2827,15 +2755,9 @@
 	       (plus:<DWI>
 		 (match_dup 3)
 		 (sign_extend:<DWI>
-<<<<<<< HEAD
-		   (match_operand:GPI 1 "register_operand" "")))
-	       (sign_extend:<DWI>
-		 (match_operand:GPI 2 "register_operand" "")))
-=======
 		   (match_operand:GPI 1 "register_operand")))
 	       (sign_extend:<DWI>
 		 (match_operand:GPI 2 "register_operand")))
->>>>>>> 9e014010
 	   (sign_extend:<DWI>
 	     (plus:GPI
 	       (plus:GPI (match_dup 4) (match_dup 1))
@@ -3017,7 +2939,6 @@
   ""
   "subs\\t%<w>0, %<w>1, %<w>2"
   [(set_attr "type" "alus_sreg")]
-<<<<<<< HEAD
 )
 
 (define_insn "subv<GPI:mode>_imm"
@@ -3075,65 +2996,6 @@
   [(set_attr "type" "alus_sreg")]
 )
 
-=======
-)
-
-(define_insn "subv<GPI:mode>_imm"
-  [(set (reg:CC_V CC_REGNUM)
-	(compare:CC_V
-	 (sign_extend:<DWI>
-	  (minus:GPI
-	   (match_operand:GPI 1 "register_operand" "rk,rk")
-	   (match_operand:GPI 2 "aarch64_plus_immediate" "I,J")))
-	 (minus:<DWI> (sign_extend:<DWI> (match_dup 1))
-		      (match_dup 2))))
-   (set (match_operand:GPI 0 "register_operand" "=r,r")
-	(minus:GPI (match_dup 1) (match_dup 2)))]
-  ""
-  "@
-   subs\\t%<w>0, %<w>1, %2
-   adds\\t%<w>0, %<w>1, #%n2"
-  [(set_attr "type" "alus_sreg")]
-)
-
-(define_expand "negv<GPI:mode>3"
-  [(match_operand:GPI 0 "register_operand")
-   (match_operand:GPI 1 "register_operand")
-   (label_ref (match_operand 2 "" ""))]
-  ""
-  {
-    emit_insn (gen_negv<mode>_insn (operands[0], operands[1]));
-    aarch64_gen_unlikely_cbranch (NE, CC_Vmode, operands[2]);
-
-    DONE;
-  }
-)
-
-(define_insn "negv<GPI:mode>_insn"
-  [(set (reg:CC_V CC_REGNUM)
-	(compare:CC_V
-	 (sign_extend:<DWI>
-	  (neg:GPI (match_operand:GPI 1 "register_operand" "r")))
-	 (neg:<DWI> (sign_extend:<DWI> (match_dup 1)))))
-   (set (match_operand:GPI 0 "register_operand" "=r")
-	(neg:GPI (match_dup 1)))]
-  ""
-  "negs\\t%<w>0, %<w>1"
-  [(set_attr "type" "alus_sreg")]
-)
-
-(define_insn "negv<GPI:mode>_cmp_only"
-  [(set (reg:CC_V CC_REGNUM)
-	(compare:CC_V
-	 (sign_extend:<DWI>
-	  (neg:GPI (match_operand:GPI 0 "register_operand" "r")))
-	 (neg:<DWI> (sign_extend:<DWI> (match_dup 0)))))]
-  ""
-  "negs\\t%<w>zr, %<w>0"
-  [(set_attr "type" "alus_sreg")]
-)
-
->>>>>>> 9e014010
 (define_insn "*cmpv<GPI:mode>_insn"
   [(set (reg:CC_V CC_REGNUM)
 	(compare:CC_V
@@ -3164,15 +3026,9 @@
 })
 
 (define_expand "subti3"
-<<<<<<< HEAD
-  [(set (match_operand:TI 0 "register_operand" "")
-	(minus:TI (match_operand:TI 1 "aarch64_reg_or_zero" "")
-		  (match_operand:TI 2 "register_operand" "")))]
-=======
   [(set (match_operand:TI 0 "register_operand")
 	(minus:TI (match_operand:TI 1 "aarch64_reg_or_zero")
 		  (match_operand:TI 2 "register_operand")))]
->>>>>>> 9e014010
   ""
 {
   rtx low_dest, op1_low, op2_low, high_dest, op1_high, op2_high;
@@ -3180,7 +3036,6 @@
   aarch64_subvti_scratch_regs (operands[1], operands[2],
 			       &low_dest, &op1_low, &op2_low,
 			       &high_dest, &op1_high, &op2_high);
-<<<<<<< HEAD
 
   emit_insn (gen_subdi3_compare1 (low_dest, op1_low, op2_low));
   emit_insn (gen_subdi3_carryin (high_dest, op1_high, op2_high));
@@ -3189,98 +3044,6 @@
   emit_move_insn (gen_highpart (DImode, operands[0]), high_dest);
   DONE;
 })
-
-(define_expand "subvti4"
-  [(match_operand:TI 0 "register_operand")
-   (match_operand:TI 1 "register_operand")
-   (match_operand:TI 2 "aarch64_reg_or_imm")
-   (label_ref (match_operand 3 "" ""))]
-  ""
-{
-  rtx low_dest, op1_low, op2_low, high_dest, op1_high, op2_high;
-
-  aarch64_subvti_scratch_regs (operands[1], operands[2],
-			       &low_dest, &op1_low, &op2_low,
-			       &high_dest, &op1_high, &op2_high);
-  aarch64_expand_subvti (operands[0], low_dest, op1_low, op2_low,
-			 high_dest, op1_high, op2_high, false);
-
-  aarch64_gen_unlikely_cbranch (NE, CC_Vmode, operands[3]);
-  DONE;
-})
-
-(define_expand "usubvti4"
-  [(match_operand:TI 0 "register_operand")
-   (match_operand:TI 1 "register_operand")
-   (match_operand:TI 2 "aarch64_reg_or_imm")
-   (label_ref (match_operand 3 "" ""))]
-  ""
-{
-  rtx low_dest, op1_low, op2_low, high_dest, op1_high, op2_high;
-
-  aarch64_subvti_scratch_regs (operands[1], operands[2],
-				    &low_dest, &op1_low, &op2_low,
-			       &high_dest, &op1_high, &op2_high);
-  aarch64_expand_subvti (operands[0], low_dest, op1_low, op2_low,
-			 high_dest, op1_high, op2_high, true);
-
-  aarch64_gen_unlikely_cbranch (LTU, CCmode, operands[3]);
-  DONE;
-})
-
-(define_expand "negvti3"
-  [(match_operand:TI 0 "register_operand")
-   (match_operand:TI 1 "register_operand")
-   (label_ref (match_operand 2 "" ""))]
-  ""
-  {
-    emit_insn (gen_negdi_carryout (gen_lowpart (DImode, operands[0]),
-				   gen_lowpart (DImode, operands[1])));
-    emit_insn (gen_negvdi_carryinV (gen_highpart (DImode, operands[0]),
-				    gen_highpart (DImode, operands[1])));
-    aarch64_gen_unlikely_cbranch (NE, CC_Vmode, operands[2]);
-
-    DONE;
-  }
-)
-
-(define_insn "negdi_carryout"
-  [(set (reg:CC CC_REGNUM)
-	(compare:CC
-	 (const_int 0) (match_operand:DI 1 "register_operand" "r")))
-   (set (match_operand:DI 0 "register_operand" "=r")
-	(neg:DI (match_dup 1)))]
-  ""
-  "negs\\t%0, %1"
-  [(set_attr "type" "alus_sreg")]
-)
-
-(define_insn "negvdi_carryinV"
-  [(set (reg:CC_V CC_REGNUM)
-	(compare:CC_V
-	 (neg:TI (plus:TI
-		  (ltu:TI (reg:CC CC_REGNUM) (const_int 0))
-		  (sign_extend:TI (match_operand:DI 1 "register_operand" "r"))))
-	 (sign_extend:TI
-	  (neg:DI (plus:DI (ltu:DI (reg:CC CC_REGNUM) (const_int 0))
-			   (match_dup 1))))))
-   (set (match_operand:DI 0 "register_operand" "=r")
-	(neg:DI (plus:DI (ltu:DI (reg:CC CC_REGNUM) (const_int 0))
-			 (match_dup 1))))]
-  ""
-  "ngcs\\t%0, %1"
-  [(set_attr "type" "alus_sreg")]
-)
-=======
-
-  emit_insn (gen_subdi3_compare1 (low_dest, op1_low, op2_low));
-  emit_insn (gen_subdi3_carryin (high_dest, op1_high, op2_high));
-
-  emit_move_insn (gen_lowpart (DImode, operands[0]), low_dest);
-  emit_move_insn (gen_highpart (DImode, operands[0]), high_dest);
-  DONE;
-})
->>>>>>> 9e014010
 
 (define_expand "subvti4"
   [(match_operand:TI 0 "register_operand")
@@ -3713,21 +3476,12 @@
      [(set (reg:CC CC_REGNUM)
 	   (compare:CC
 	     (zero_extend:<DWI>
-<<<<<<< HEAD
-	       (match_operand:GPI 1 "aarch64_reg_or_zero" ""))
-	     (plus:<DWI>
-	       (zero_extend:<DWI>
-		 (match_operand:GPI 2 "register_operand" ""))
-	       (ltu:<DWI> (reg:CC CC_REGNUM) (const_int 0)))))
-      (set (match_operand:GPI 0 "register_operand" "")
-=======
 	       (match_operand:GPI 1 "aarch64_reg_or_zero"))
 	     (plus:<DWI>
 	       (zero_extend:<DWI>
 		 (match_operand:GPI 2 "register_operand"))
 	       (ltu:<DWI> (reg:CC CC_REGNUM) (const_int 0)))))
       (set (match_operand:GPI 0 "register_operand")
->>>>>>> 9e014010
 	   (minus:GPI
 	     (minus:GPI (match_dup 1) (match_dup 2))
 	     (ltu:GPI (reg:CC CC_REGNUM) (const_int 0))))])]
@@ -3790,27 +3544,16 @@
 	   (compare:CC_V
 	    (minus:<DWI>
 	     (sign_extend:<DWI>
-<<<<<<< HEAD
-	       (match_operand:GPI 1 "aarch64_reg_or_zero" ""))
-	     (plus:<DWI>
-	       (sign_extend:<DWI>
-		 (match_operand:GPI 2 "register_operand" ""))
-=======
 	       (match_operand:GPI 1 "aarch64_reg_or_zero"))
 	     (plus:<DWI>
 	       (sign_extend:<DWI>
 		 (match_operand:GPI 2 "register_operand"))
->>>>>>> 9e014010
 	       (ltu:<DWI> (reg:CC CC_REGNUM) (const_int 0))))
 	    (sign_extend:<DWI>
 	     (minus:GPI (match_dup 1)
 			(plus:GPI (ltu:GPI (reg:CC CC_REGNUM) (const_int 0))
 				  (match_dup 2))))))
-<<<<<<< HEAD
-      (set (match_operand:GPI 0 "register_operand" "")
-=======
       (set (match_operand:GPI 0 "register_operand")
->>>>>>> 9e014010
 	   (minus:GPI
 	     (minus:GPI (match_dup 1) (match_dup 2))
 	     (ltu:GPI (reg:CC CC_REGNUM) (const_int 0))))])]
@@ -6093,8 +5836,6 @@
   [(set_attr "type" "bfx")]
 )
 
-<<<<<<< HEAD
-=======
 (define_insn "*ashiftsi_extvdi_bfiz"
   [(set (match_operand:SI 0 "register_operand" "=r")
 	(ashift:SI
@@ -6110,7 +5851,6 @@
   [(set_attr "type" "bfx")]
 )
 
->>>>>>> 9e014010
 ;; When the bit position and width of the equivalent extraction add up to 32
 ;; we can use a W-reg LSL instruction taking advantage of the implicit
 ;; zero-extension of the X-reg.
@@ -6186,17 +5926,10 @@
     {
       case 0:
 	operands[3] = GEN_INT (ctz_hwi (~INTVAL (operands[3])));
-<<<<<<< HEAD
-	return "bfxil\\t%0, %1, 0, %3";
-      case 1:
-	operands[3] = GEN_INT (ctz_hwi (~INTVAL (operands[4])));
-	return "bfxil\\t%0, %2, 0, %3";
-=======
 	return "bfxil\\t%w0, %w1, 0, %3";
       case 1:
 	operands[3] = GEN_INT (ctz_hwi (~INTVAL (operands[4])));
 	return "bfxil\\t%w0, %w2, 0, %3";
->>>>>>> 9e014010
       default:
 	gcc_unreachable ();
     }
@@ -6479,8 +6212,6 @@
   [(set_attr "type" "f_cvtf2i")]
 )
 
-<<<<<<< HEAD
-=======
 ;; Equal width integer to fp and multiply combine.
 (define_insn "*aarch64_<su_optab>cvtf<fcvt_target><GPF:mode>2_mult"
   [(set (match_operand:GPF 0 "register_operand" "=w,w")
@@ -6519,7 +6250,6 @@
 )
 
 ;; Equal width integer to fp conversion.
->>>>>>> 9e014010
 (define_insn "<optab><fcvt_target><GPF:mode>2"
   [(set (match_operand:GPF 0 "register_operand" "=w,w")
         (FLOATUORS:GPF (match_operand:<FCVT_TARGET> 1 "register_operand" "w,?r")))]
@@ -6914,10 +6644,7 @@
 ;; -------------------------------------------------------------------
 ;; Reload Scalar Floating point modes from constant pool.
 ;; The AArch64 port doesn't have __int128 constant move support.
-<<<<<<< HEAD
-=======
 ;; The patterns need constraints due to TARGET_SECONDARY_RELOAD hook.
->>>>>>> 9e014010
 (define_expand "@aarch64_reload_movcp<GPF_TF:mode><P:mode>"
  [(set (match_operand:GPF_TF 0 "register_operand" "=w")
        (mem:GPF_TF (match_operand 1 "aarch64_constant_pool_symref" "S")))
@@ -7260,15 +6987,9 @@
   [(set_attr "type" "call")
    (set_attr "length" "16")])
 
-<<<<<<< HEAD
-;; For SVE, model tlsdesc calls as clobbering the lower 128 bits of
-;; all vector registers, and clobber all predicate registers, on
-;; top of the usual R0 and LR.
-=======
 ;; For SVE, model tlsdesc calls as normal calls, with the callee ABI
 ;; describing the extra call-preserved guarantees.  This would work
 ;; for non-SVE too, but avoiding a call is probably better if we can.
->>>>>>> 9e014010
 (define_insn "tlsdesc_small_sve_<mode>"
   [(set (reg:PTR R0_REGNUM)
 	(call (mem:DI (unspec:PTR
@@ -7277,60 +6998,7 @@
 	      (const_int 0)))
    (unspec:DI [(match_operand:DI 1 "const_int_operand")] UNSPEC_CALLEE_ABI)
    (clobber (reg:DI LR_REGNUM))
-<<<<<<< HEAD
-   (clobber (reg:CC CC_REGNUM))
-   (clobber_high (reg:TI V0_REGNUM))
-   (clobber_high (reg:TI V1_REGNUM))
-   (clobber_high (reg:TI V2_REGNUM))
-   (clobber_high (reg:TI V3_REGNUM))
-   (clobber_high (reg:TI V4_REGNUM))
-   (clobber_high (reg:TI V5_REGNUM))
-   (clobber_high (reg:TI V6_REGNUM))
-   (clobber_high (reg:TI V7_REGNUM))
-   (clobber_high (reg:TI V8_REGNUM))
-   (clobber_high (reg:TI V9_REGNUM))
-   (clobber_high (reg:TI V10_REGNUM))
-   (clobber_high (reg:TI V11_REGNUM))
-   (clobber_high (reg:TI V12_REGNUM))
-   (clobber_high (reg:TI V13_REGNUM))
-   (clobber_high (reg:TI V14_REGNUM))
-   (clobber_high (reg:TI V15_REGNUM))
-   (clobber_high (reg:TI V16_REGNUM))
-   (clobber_high (reg:TI V17_REGNUM))
-   (clobber_high (reg:TI V18_REGNUM))
-   (clobber_high (reg:TI V19_REGNUM))
-   (clobber_high (reg:TI V20_REGNUM))
-   (clobber_high (reg:TI V21_REGNUM))
-   (clobber_high (reg:TI V22_REGNUM))
-   (clobber_high (reg:TI V23_REGNUM))
-   (clobber_high (reg:TI V24_REGNUM))
-   (clobber_high (reg:TI V25_REGNUM))
-   (clobber_high (reg:TI V26_REGNUM))
-   (clobber_high (reg:TI V27_REGNUM))
-   (clobber_high (reg:TI V28_REGNUM))
-   (clobber_high (reg:TI V29_REGNUM))
-   (clobber_high (reg:TI V30_REGNUM))
-   (clobber_high (reg:TI V31_REGNUM))
-   (clobber (reg:VNx2BI P0_REGNUM))
-   (clobber (reg:VNx2BI P1_REGNUM))
-   (clobber (reg:VNx2BI P2_REGNUM))
-   (clobber (reg:VNx2BI P3_REGNUM))
-   (clobber (reg:VNx2BI P4_REGNUM))
-   (clobber (reg:VNx2BI P5_REGNUM))
-   (clobber (reg:VNx2BI P6_REGNUM))
-   (clobber (reg:VNx2BI P7_REGNUM))
-   (clobber (reg:VNx2BI P8_REGNUM))
-   (clobber (reg:VNx2BI P9_REGNUM))
-   (clobber (reg:VNx2BI P10_REGNUM))
-   (clobber (reg:VNx2BI P11_REGNUM))
-   (clobber (reg:VNx2BI P12_REGNUM))
-   (clobber (reg:VNx2BI P13_REGNUM))
-   (clobber (reg:VNx2BI P14_REGNUM))
-   (clobber (reg:VNx2BI P15_REGNUM))
-   (clobber (match_scratch:DI 1 "=r"))]
-=======
    (clobber (match_scratch:DI 2 "=r"))]
->>>>>>> 9e014010
   "TARGET_TLS_DESC && TARGET_SVE"
   "adrp\\tx0, %A0\;ldr\\t%<w>2, [x0, #%L0]\;add\\t<w>0, <w>0, %L0\;.tlsdesccall\\t%0\;blr\\t%2"
   [(set_attr "type" "call")
@@ -7450,29 +7118,6 @@
    (match_operand 1 "")]
   ""
 {
-<<<<<<< HEAD
-  machine_mode mode = GET_MODE (operands[0]);
-  if (aarch64_stack_protector_guard != SSP_GLOBAL)
-  {
-    /* Generate access through the system register.  */
-    rtx tmp_reg = gen_reg_rtx (mode);
-    if (mode == DImode)
-    {
-        emit_insn (gen_reg_stack_protect_address_di (tmp_reg));
-        emit_insn (gen_adddi3 (tmp_reg, tmp_reg,
-			       GEN_INT (aarch64_stack_protector_guard_offset)));
-    }
-    else
-    {
-	emit_insn (gen_reg_stack_protect_address_si (tmp_reg));
-	emit_insn (gen_addsi3 (tmp_reg, tmp_reg,
-			       GEN_INT (aarch64_stack_protector_guard_offset)));
-
-    }
-    operands[1] = gen_rtx_MEM (mode, tmp_reg);
-  }
-  
-=======
   emit_insn (gen_stack_protect_combined_set (operands[0], operands[1]));
   DONE;
 })
@@ -7485,25 +7130,17 @@
   machine_mode mode = GET_MODE (operands[0]);
   operands[1] = aarch64_stack_protect_canary_mem (mode, operands[1],
 						  AARCH64_SALT_SSP_SET);
->>>>>>> 9e014010
   emit_insn ((mode == DImode
 	      ? gen_stack_protect_set_di
 	      : gen_stack_protect_set_si) (operands[0], operands[1]));
   DONE;
 })
 
-<<<<<<< HEAD
-(define_insn "reg_stack_protect_address_<mode>"
- [(set (match_operand:PTR 0 "register_operand" "=r")
-       (unspec:PTR [(const_int 0)]
-	UNSPEC_SSP_SYSREG))]
-=======
 ;; Operand 1 is either AARCH64_SALT_SSP_SET or AARCH64_SALT_SSP_TEST.
 (define_insn "reg_stack_protect_address_<mode>"
  [(set (match_operand:PTR 0 "register_operand" "=r")
        (unspec:PTR [(match_operand 1 "const_int_operand")]
 		   UNSPEC_SSP_SYSREG))]
->>>>>>> 9e014010
  "aarch64_stack_protector_guard != SSP_GLOBAL"
  {
    char buf[150];
@@ -7514,11 +7151,8 @@
  }
  [(set_attr "type" "mrs")])
 
-<<<<<<< HEAD
-=======
 ;; DO NOT SPLIT THIS PATTERN.  It is important for security reasons that the
 ;; canary value does not live beyond the life of this sequence.
->>>>>>> 9e014010
 (define_insn "stack_protect_set_<mode>"
   [(set (match_operand:PTR 0 "memory_operand" "=m")
 	(unspec:PTR [(match_operand:PTR 1 "memory_operand" "m")]
@@ -7538,47 +7172,6 @@
    (match_operand 2)]
   ""
 {
-<<<<<<< HEAD
-  rtx result;
-  machine_mode mode = GET_MODE (operands[0]);
-
-  result = gen_reg_rtx(mode);
-  if (aarch64_stack_protector_guard != SSP_GLOBAL)
-  {
-    /* Generate access through the system register. The
-       sequence we want here is the access
-       of the stack offset to come with
-       mrs scratch_reg, <system_register>
-       add scratch_reg, scratch_reg, :lo12:offset. */
-    rtx tmp_reg = gen_reg_rtx (mode);
-    if (mode == DImode)
-    {
-       emit_insn (gen_reg_stack_protect_address_di (tmp_reg));
-       emit_insn (gen_adddi3 (tmp_reg, tmp_reg,
-       		              GEN_INT (aarch64_stack_protector_guard_offset)));
-    }
-    else
-    {
-	emit_insn (gen_reg_stack_protect_address_si (tmp_reg));
-	emit_insn (gen_addsi3 (tmp_reg, tmp_reg,
-			       GEN_INT (aarch64_stack_protector_guard_offset)));
-
-    }
-    operands[1] = gen_rtx_MEM (mode, tmp_reg);
-  }
-  emit_insn ((mode == DImode
-		  ? gen_stack_protect_test_di
-		  : gen_stack_protect_test_si) (result,
-					        operands[0],
-					        operands[1]));
-
-  if (mode == DImode)
-    emit_jump_insn (gen_cbranchdi4 (gen_rtx_EQ (VOIDmode, result, const0_rtx),
-				    result, const0_rtx, operands[2]));
-  else
-    emit_jump_insn (gen_cbranchsi4 (gen_rtx_EQ (VOIDmode, result, const0_rtx),
-				    result, const0_rtx, operands[2]));
-=======
   emit_insn (gen_stack_protect_combined_test (operands[0], operands[1],
 					      operands[2]));
   DONE;
@@ -7600,7 +7193,6 @@
   rtx cc_reg = gen_rtx_REG (CCmode, CC_REGNUM);
   emit_jump_insn (gen_condjump (gen_rtx_EQ (VOIDmode, cc_reg, const0_rtx),
 				cc_reg, operands[2]));
->>>>>>> 9e014010
   DONE;
 })
 
@@ -7701,8 +7293,6 @@
   [(set_attr "type" "csel")]
 )
 
-<<<<<<< HEAD
-=======
 ;; Like speculation_tracker, but track the inverse condition.
 (define_insn "speculation_tracker_rev"
   [(set (reg:DI SPECULATION_TRACKER_REGNUM)
@@ -7717,7 +7307,6 @@
   [(set_attr "type" "csel")]
 )
 
->>>>>>> 9e014010
 ;; BTI <target> instructions
 (define_insn "bti_noarg"
   [(unspec_volatile [(const_int 0)] UNSPECV_BTI_NOARG)]
@@ -7747,13 +7336,6 @@
   [(set_attr "type" "no_insn")]
 )
 
-<<<<<<< HEAD
-;; Helper for aarch64.c code.
-(define_expand "set_clobber_cc"
-  [(parallel [(set (match_operand 0)
-		   (match_operand 1))
-	      (clobber (reg:CC CC_REGNUM))])])
-=======
 ;; Hard speculation barrier.
 (define_insn "speculation_barrier"
   [(unspec_volatile [(const_int 0)] UNSPECV_SPECULATION_BARRIER)]
@@ -8014,114 +7596,6 @@
   "stg\\t%0, [%1, #%2]"
   [(set_attr "type" "memtag")]
 )
->>>>>>> 9e014010
-
-;; Hard speculation barrier.
-(define_insn "speculation_barrier"
-  [(unspec_volatile [(const_int 0)] UNSPECV_SPECULATION_BARRIER)]
-  ""
-  "isb\;dsb\\tsy"
-  [(set_attr "length" "8")
-   (set_attr "type" "block")
-   (set_attr "speculation_barrier" "true")]
-)
-
-;; Support for __builtin_speculation_safe_value when we have speculation
-;; tracking enabled.  Use the speculation tracker to decide whether to
-;; copy operand 1 to the target, or to copy the fail value (operand 2).
-(define_expand "@despeculate_copy<ALLI_TI:mode>"
-  [(set (match_operand:ALLI_TI 0 "register_operand" "=r")
-	(unspec_volatile:ALLI_TI
-	 [(match_operand:ALLI_TI 1 "register_operand" "r")
-	  (match_operand:ALLI_TI 2 "aarch64_reg_or_zero" "rZ")
-	  (use (reg:DI SPECULATION_TRACKER_REGNUM))
-	  (clobber (reg:CC CC_REGNUM))] UNSPECV_SPECULATION_BARRIER))]
-  ""
-  "
-  {
-    if (operands[2] == const0_rtx)
-      {
-	rtx tracker;
-	if (<MODE>mode == TImode)
-	  tracker = gen_rtx_REG (DImode, SPECULATION_TRACKER_REGNUM);
-	else
-	  tracker = gen_rtx_REG (<MODE>mode, SPECULATION_TRACKER_REGNUM);
-
-	emit_insn (gen_despeculate_simple<mode> (operands[0], operands[1],
-						 tracker));
-	DONE;
-      }
-  }
-  "
-)
-
-;; Patterns to match despeculate_copy<mode>.  Note that "hint 0x14" is the
-;; encoding for CSDB, but will work in older versions of the assembler.
-(define_insn "*despeculate_copy<ALLI:mode>_insn"
-  [(set (match_operand:ALLI 0 "register_operand" "=r")
-	(unspec_volatile:ALLI
-	 [(match_operand:ALLI 1 "register_operand" "r")
-	  (match_operand:ALLI 2 "aarch64_reg_or_zero" "rZ")
-	  (use (reg:DI SPECULATION_TRACKER_REGNUM))
-	  (clobber (reg:CC CC_REGNUM))] UNSPECV_SPECULATION_BARRIER))]
-  ""
-  {
-    operands[3] = gen_rtx_REG (DImode, SPECULATION_TRACKER_REGNUM);
-    output_asm_insn ("cmp\\t%3, #0\;csel\\t%<w>0, %<w>1, %<w>2, ne\;hint\t0x14 // csdb",
-		     operands);
-    return "";
-  }
-  [(set_attr "length" "12")
-   (set_attr "type" "block")
-   (set_attr "speculation_barrier" "true")]
-)
-
-;; Pattern to match despeculate_copyti
-(define_insn "*despeculate_copyti_insn"
-  [(set (match_operand:TI 0 "register_operand" "=r")
-	(unspec_volatile:TI
-	 [(match_operand:TI 1 "register_operand" "r")
-	  (match_operand:TI 2 "aarch64_reg_or_zero" "rZ")
-	  (use (reg:DI SPECULATION_TRACKER_REGNUM))
-	  (clobber (reg:CC CC_REGNUM))] UNSPECV_SPECULATION_BARRIER))]
-  ""
-  {
-    operands[3] = gen_rtx_REG (DImode, SPECULATION_TRACKER_REGNUM);
-    output_asm_insn
-      ("cmp\\t%3, #0\;csel\\t%0, %1, %2, ne\;csel\\t%H0, %H1, %H2, ne\;hint\t0x14 // csdb",
-       operands);
-    return "";
-  }
-  [(set_attr "length" "16")
-   (set_attr "type" "block")
-   (set_attr "speculation_barrier" "true")]
-)
-
-(define_insn "despeculate_simple<ALLI:mode>"
-  [(set (match_operand:ALLI 0 "register_operand" "=r")
-	(unspec_volatile:ALLI
-	 [(match_operand:ALLI 1 "register_operand" "r")
-	  (use (match_operand:ALLI 2 "register_operand" ""))]
-	 UNSPECV_SPECULATION_BARRIER))]
-  ""
-  "and\\t%<w>0, %<w>1, %<w>2\;hint\t0x14 // csdb"
-  [(set_attr "type" "block")
-   (set_attr "length" "8")
-   (set_attr "speculation_barrier" "true")]
-)
-
-(define_insn "despeculate_simpleti"
-  [(set (match_operand:TI 0 "register_operand" "=r")
-	(unspec_volatile:TI
-	 [(match_operand:TI 1 "register_operand" "r")
-	  (use (match_operand:DI 2 "register_operand" ""))]
-	 UNSPECV_SPECULATION_BARRIER))]
-  ""
-  "and\\t%0, %1, %2\;and\\t%H0, %H1, %2\;hint\t0x14 // csdb"
-  [(set_attr "type" "block")
-   (set_attr "length" "12")
-   (set_attr "speculation_barrier" "true")]
-)
 
 ;; AdvSIMD Stuff
 (include "aarch64-simd.md")
