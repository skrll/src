--- conflicted
+++ resolved
@@ -1,9 +1,5 @@
 /* Machine description for AArch64 architecture.
-<<<<<<< HEAD
-   Copyright (C) 2009-2019 Free Software Foundation, Inc.
-=======
    Copyright (C) 2009-2020 Free Software Foundation, Inc.
->>>>>>> e2aa5677
    Contributed by ARM Ltd.
 
    This file is part of GCC.
@@ -201,8 +197,6 @@
 
 /* Execution and Data Prediction Restriction instructions supported.  */
 #define AARCH64_FL_PREDRES    (1 << 27)
-<<<<<<< HEAD
-=======
 
 /* SVE2 instruction supported.  */
 #define AARCH64_FL_SVE2		(1 << 28)
@@ -228,7 +222,6 @@
 
 /* 64-bit Floating-point Matrix Multiply (F64MM) extensions.  */
 #define AARCH64_FL_F64MM      (1ULL << 38)
->>>>>>> e2aa5677
 
 /* Has FP and SIMD.  */
 #define AARCH64_FL_FPSIMD     (AARCH64_FL_FP | AARCH64_FL_SIMD)
@@ -251,12 +244,9 @@
 #define AARCH64_FL_FOR_ARCH8_5			\
   (AARCH64_FL_FOR_ARCH8_4 | AARCH64_FL_V8_5	\
    | AARCH64_FL_SB | AARCH64_FL_SSBS | AARCH64_FL_PREDRES)
-<<<<<<< HEAD
-=======
 #define AARCH64_FL_FOR_ARCH8_6			\
   (AARCH64_FL_FOR_ARCH8_5 | AARCH64_FL_V8_6 | AARCH64_FL_FPSIMD \
    | AARCH64_FL_I8MM | AARCH64_FL_BF16)
->>>>>>> e2aa5677
 
 /* Macros to test ISA flags.  */
 
@@ -283,9 +273,6 @@
 #define AARCH64_ISA_SHA3	   (aarch64_isa_flags & AARCH64_FL_SHA3)
 #define AARCH64_ISA_F16FML	   (aarch64_isa_flags & AARCH64_FL_F16FML)
 #define AARCH64_ISA_RCPC8_4	   (aarch64_isa_flags & AARCH64_FL_RCPC8_4)
-<<<<<<< HEAD
-#define AARCH64_ISA_V8_5	   (aarch64_isa_flags & AARCH64_FL_V8_5)
-=======
 #define AARCH64_ISA_RNG		   (aarch64_isa_flags & AARCH64_FL_RNG)
 #define AARCH64_ISA_V8_5	   (aarch64_isa_flags & AARCH64_FL_V8_5)
 #define AARCH64_ISA_TME		   (aarch64_isa_flags & AARCH64_FL_TME)
@@ -296,7 +283,6 @@
 #define AARCH64_ISA_F64MM	   (aarch64_isa_flags & AARCH64_FL_F64MM)
 #define AARCH64_ISA_BF16	   (aarch64_isa_flags & AARCH64_FL_BF16)
 #define AARCH64_ISA_SB  	   (aarch64_isa_flags & AARCH64_FL_SB)
->>>>>>> e2aa5677
 
 /* Crypto is an optional extension to AdvSIMD.  */
 #define TARGET_CRYPTO (TARGET_SIMD && AARCH64_ISA_CRYPTO)
@@ -350,11 +336,6 @@
 /* ARMv8.3-A features.  */
 #define TARGET_ARMV8_3	(AARCH64_ISA_V8_3)
 
-<<<<<<< HEAD
-/* Armv8.3-a Complex number extension to AdvSIMD extensions.  */
-#define TARGET_COMPLEX (TARGET_SIMD && TARGET_ARMV8_3)
-
-=======
 /* Javascript conversion instruction from Armv8.3-a.  */
 #define TARGET_JSCVT	(TARGET_FLOAT && AARCH64_ISA_V8_3)
 
@@ -390,7 +371,6 @@
 #define TARGET_BF16_SIMD (AARCH64_ISA_BF16 && TARGET_SIMD)
 #define TARGET_SVE_BF16 (TARGET_SVE && AARCH64_ISA_BF16)
 
->>>>>>> e2aa5677
 /* Make sure this is always defined so we don't have to check for ifdefs
    but rather use normal ifs.  */
 #ifndef TARGET_FIX_ERR_A53_835769_DEFAULT
@@ -639,12 +619,9 @@
 #define ASM_OUTPUT_EXTERNAL(STR, DECL, NAME) \
   aarch64_asm_output_external (STR, DECL, NAME)
 
-<<<<<<< HEAD
-=======
 /* Output assembly strings after .cfi_startproc is emitted.  */
 #define ASM_POST_CFI_STARTPROC  aarch64_post_cfi_startproc
 
->>>>>>> e2aa5677
 /* For EH returns X4 contains the stack adjustment.  */
 #define EH_RETURN_STACKADJ_RTX	gen_rtx_REG (Pmode, R4_REGNUM)
 #define EH_RETURN_HANDLER_RTX  aarch64_eh_return_handler_rtx ()
@@ -745,10 +722,7 @@
 {									\
   { 0x00000000, 0x00000000, 0x00000000 },	/* NO_REGS */		\
   { 0x00030000, 0x00000000, 0x00000000 },	/* TAILCALL_ADDR_REGS */\
-<<<<<<< HEAD
-=======
   { 0x3ffcffff, 0x00000000, 0x00000000 },	/* STUB_REGS */		\
->>>>>>> e2aa5677
   { 0x7fffffff, 0x00000000, 0x00000003 },	/* GENERAL_REGS */	\
   { 0x80000000, 0x00000000, 0x00000000 },	/* STACK_REG */		\
   { 0xffffffff, 0x00000000, 0x00000003 },	/* POINTER_REGS */	\
@@ -904,11 +878,8 @@
   struct aarch64_frame frame;
   /* One entry for each hard register.  */
   bool reg_is_wrapped_separately[LAST_SAVED_REGNUM];
-<<<<<<< HEAD
-=======
   /* One entry for each general purpose register.  */
   rtx call_via[SP_REGNUM];
->>>>>>> e2aa5677
   bool label_is_assembled;
 } machine_function;
 #endif
@@ -1110,15 +1081,10 @@
 
 #define RETURN_ADDR_RTX aarch64_return_addr
 
-<<<<<<< HEAD
-/* BTI c + 3 insns + 2 pointer-sized entries.  */
-#define TRAMPOLINE_SIZE	(TARGET_ILP32 ? 24 : 32)
-=======
 /* BTI c + 3 insns
    + sls barrier of DSB + ISB.
    + 2 pointer-sized entries.  */
 #define TRAMPOLINE_SIZE	(24 + (TARGET_ILP32 ? 8 : 16))
->>>>>>> e2aa5677
 
 /* Trampolines contain dwords, so must be dword aligned.  */
 #define TRAMPOLINE_ALIGNMENT 64
