--- conflicted
+++ resolved
@@ -1,9 +1,5 @@
 /* Prototypes for exported functions defined in xstormy16.c
-<<<<<<< HEAD
-   Copyright (C) 2000-2019 Free Software Foundation, Inc.
-=======
    Copyright (C) 2000-2020 Free Software Foundation, Inc.
->>>>>>> e2aa5677
    Contributed by Red Hat, Inc.
 
 This file is part of GCC.
