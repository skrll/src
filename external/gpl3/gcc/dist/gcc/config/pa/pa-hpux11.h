/* Definitions of target machine for GNU compiler, for HP PA-RISC
<<<<<<< HEAD
   Copyright (C) 1998-2019 Free Software Foundation, Inc.
=======
   Copyright (C) 1998-2020 Free Software Foundation, Inc.
>>>>>>> e2aa5677

This file is part of GCC.

GCC is free software; you can redistribute it and/or modify
it under the terms of the GNU General Public License as published by
the Free Software Foundation; either version 3, or (at your option)
any later version.

GCC is distributed in the hope that it will be useful,
but WITHOUT ANY WARRANTY; without even the implied warranty of
MERCHANTABILITY or FITNESS FOR A PARTICULAR PURPOSE.  See the
GNU General Public License for more details.

You should have received a copy of the GNU General Public License
along with GCC; see the file COPYING3.  If not see
<http://www.gnu.org/licenses/>.  */

/* GCC always defines __STDC__.  HP C++ compilers don't define it.  This
   causes trouble when sys/stdsyms.h is included.  As a work around,
   we define __STDC_EXT__.  A similar situation exists with respect to
   the definition of __cplusplus.  We define _INCLUDE_LONGLONG
   to prevent nlist.h from defining __STDC_32_MODE__ (no longlong
   support).  We define __STDCPP__ to get certain system headers
   (notably assert.h) to assume standard preprocessor behavior in C++.
   We define _XOPEN_SOURCE_EXTENDED when we define _HPUX_SOURCE to avoid
   non standard hpux variants in _INCLUDE_XOPEN_SOURCE_EXTENDED.  */
#undef TARGET_OS_CPP_BUILTINS
#define TARGET_OS_CPP_BUILTINS()					\
  do									\
    {									\
	builtin_assert ("system=hpux");					\
	builtin_assert ("system=unix");					\
	builtin_define ("__hp9000s800");				\
	builtin_define ("__hp9000s800__");				\
	builtin_define ("__hpux");					\
	builtin_define ("__hpux__");					\
	builtin_define ("__unix");					\
	builtin_define ("__unix__");					\
	builtin_define ("__STDC_EXT__");				\
	if (c_dialect_cxx ())						\
	  {								\
	    builtin_define ("_HPUX_SOURCE");				\
	    builtin_define ("_REENTRANT");				\
	    builtin_define ("_INCLUDE_LONGLONG");			\
	    builtin_define ("__STDCPP__");				\
	    builtin_define ("_LARGEFILE_SOURCE");			\
	    builtin_define ("_LARGEFILE64_SOURCE");			\
	    if (flag_pa_unix >= 1995)					\
	      {								\
		builtin_define ("_XOPEN_UNIX");				\
		builtin_define ("_XOPEN_SOURCE_EXTENDED");		\
	      }								\
	    if (flag_pa_unix >= 1998)					\
	      {								\
		builtin_define ("_INCLUDE__STDC_A1_SOURCE");		\
		builtin_define ("_INCLUDE_XOPEN_SOURCE_500");		\
	      }								\
	    if (flag_pa_unix >= 2003)					\
	      {								\
		builtin_define ("_INCLUDE_STDC_SOURCE_PRE_199901");	\
		builtin_define ("_INCLUDE_STDC_SOURCE_199901");		\
		builtin_define ("_INCLUDE_XOPEN_SOURCE_PRE_500");	\
		builtin_define ("_INCLUDE_XOPEN_SOURCE_520");		\
		builtin_define ("_INCLUDE_XOPEN_SOURCE_PRE_600");	\
		builtin_define ("_INCLUDE_XOPEN_SOURCE_600");		\
	      }								\
	  }								\
	else if (flag_iso)						\
	  {								\
	    if (flag_isoc94)						\
	      builtin_define ("_INCLUDE__STDC_A1_SOURCE");		\
	  }								\
	else								\
	  {								\
	    builtin_define ("_HPUX_SOURCE");				\
	    builtin_define ("_REENTRANT");				\
	    if (preprocessing_trad_p ())				\
	      {								\
		builtin_define ("hp9000s800");				\
		builtin_define ("hppa");				\
		builtin_define ("hpux");				\
		builtin_define ("unix");				\
		builtin_define ("__CLASSIC_C__");			\
		builtin_define ("_PWB");				\
		builtin_define ("PWB");					\
	      }								\
	    if (flag_pa_unix >= 1995)					\
	      {								\
		builtin_define ("_XOPEN_UNIX");				\
		builtin_define ("_XOPEN_SOURCE_EXTENDED");		\
	      }								\
	    if (flag_pa_unix >= 1998)					\
	      {								\
		builtin_define ("_INCLUDE__STDC_A1_SOURCE");		\
		builtin_define ("_INCLUDE_XOPEN_SOURCE_500");		\
	      }								\
	    if (flag_pa_unix >= 2003)					\
	      {								\
		builtin_define ("_INCLUDE_STDC_SOURCE_PRE_199901");	\
		builtin_define ("_INCLUDE_STDC_SOURCE_199901");		\
		builtin_define ("_INCLUDE_XOPEN_SOURCE_PRE_500");	\
		builtin_define ("_INCLUDE_XOPEN_SOURCE_520");		\
		builtin_define ("_INCLUDE_XOPEN_SOURCE_PRE_600");	\
		builtin_define ("_INCLUDE_XOPEN_SOURCE_600");		\
	      }								\
	  }								\
	if (!TARGET_64BIT)						\
	  builtin_define ("_ILP32");					\
	if (TARGET_SIO)							\
	  builtin_define ("_SIO");					\
	else								\
	  {								\
	    builtin_define ("__hp9000s700");				\
	    builtin_define ("__hp9000s700__");				\
	    builtin_define ("_WSIO");					\
	  }								\
    }									\
  while (0)

#undef CPP_SPEC
#define CPP_SPEC \
  "%{mt|pthread:-D_REENTRANT -D_THREAD_SAFE -D_POSIX_C_SOURCE=199506L}"
/* aCC defines also -DRWSTD_MULTI_THREAD, -DRW_MULTI_THREAD.  These
   affect only aCC's C++ library (Rogue Wave-derived) which we do not
   use, and they violate the user's name space.  */

/* We can debug dynamically linked executables on hpux11; we also
   want dereferencing of a NULL pointer to cause a SEGV.  */
#undef LINK_SPEC
#define LINK_SPEC \
  "%{!shared:%{p:-L/lib/libp -L/usr/lib/libp %{!static:\
     %nwarning: consider linking with '-static' as system libraries with\n\
     %n  profiling support are only provided in archive format}}}\
   %{!shared:%{pg:-L/lib/libp -L/usr/lib/libp %{!static:\
     %nwarning: consider linking with '-static' as system libraries with\n\
     %n  profiling support are only provided in archive format}}}\
   %{!shared:%{!static:%{rdynamic:-E}}}\
   -z %{mlinker-opt:-O} %{!shared:-u main -u __gcc_plt_call}\
   %{static:-a archive} %{shared:-b}"

/* HP-UX 11 has posix threads.  HP's shared libc contains pthread stubs
   so that non-threaded applications can be linked with a thread-safe
   libc without a subsequent loss of performance.  For more details,
   see <http://docs.hp.com/en/1896/pthreads.html>.  */
#undef LIB_SPEC
#define LIB_SPEC \
  "%{!shared:\
     %{fopenacc|fopenmp|%:gt(%{ftree-parallelize-loops=*:%*} 1):\
       %{static:-a archive_shared} -lrt %{static:-a archive}}\
     %{mt|pthread:-lpthread} -lc\
     %{static:%{!nolibdld:-a archive_shared -ldld -a archive -lc}\
       %{!mt:%{!pthread:-a shared -lc -a archive}}}}\
   %{shared:%{mt|pthread:-lpthread}}"

<<<<<<< HEAD
/* The libgcc_stub.a library needs to come last.  */
#undef LINK_GCC_C_SEQUENCE_SPEC
#define LINK_GCC_C_SEQUENCE_SPEC \
  "%G %{!nolibc:%L} %G %{!nostdlib:%{!nodefaultlibs:%{!shared:-lgcc_stub}}}"

=======
>>>>>>> e2aa5677
#undef STARTFILE_SPEC
#define STARTFILE_SPEC \
  "%{!shared:%{pg:gcrt0%O%s}%{!pg:%{p:mcrt0%O%s}%{!p:crt0%O%s}} \
     %{!munix=93:unix95%O%s}}"

/* Under hpux11, the normal location of the `ld' and `as' programs is the
   /usr/ccs/bin directory.  */

#ifndef CROSS_DIRECTORY_STRUCTURE
#undef MD_EXEC_PREFIX
#define MD_EXEC_PREFIX "/usr/ccs/bin/"
#endif

/* Under hpux11 the normal location of the various *crt*.o files is
   the /usr/ccs/lib directory.  However, the profiling files are in
   /opt/langtools/lib.  */

#ifndef CROSS_DIRECTORY_STRUCTURE
#undef MD_STARTFILE_PREFIX
#define MD_STARTFILE_PREFIX "/usr/ccs/lib/"
#define MD_STARTFILE_PREFIX_1 "/opt/langtools/lib/"
#endif

/* hpux11 has the new HP assembler.  It's still lousy, but it's a whole lot
   better than the assembler shipped with older versions of hpux.  */
#undef NEW_HP_ASSEMBLER
#define NEW_HP_ASSEMBLER 1

/* Make GCC agree with types.h.  */
#undef SIZE_TYPE
#undef PTRDIFF_TYPE

#define SIZE_TYPE "long unsigned int"
#define PTRDIFF_TYPE "long int"

/* HP-UX 11.0 and above provides initialization and finalization function
   support from linker command line.  We don't need to invoke __main to run
   constructors.  We also don't need chatr to determine the dependencies of
   dynamically linked executables and shared libraries.  */
#undef LDD_SUFFIX
#undef PARSE_LDD_OUTPUT
#undef HAS_INIT_SECTION
#define HAS_INIT_SECTION 1
#undef LD_INIT_SWITCH
#define LD_INIT_SWITCH "+init"
#undef LD_FINI_SWITCH
#define LD_FINI_SWITCH "+fini"

/* The HP-UX 11.X SOM linker (ld32) can successfully link shared libraries
   with secondary definition (weak) symbols.  */
#undef TARGET_SOM_SDEF
#define TARGET_SOM_SDEF 1

#undef TARGET_HPUX_11
#define TARGET_HPUX_11 1<|MERGE_RESOLUTION|>--- conflicted
+++ resolved
@@ -1,9 +1,5 @@
 /* Definitions of target machine for GNU compiler, for HP PA-RISC
-<<<<<<< HEAD
-   Copyright (C) 1998-2019 Free Software Foundation, Inc.
-=======
    Copyright (C) 1998-2020 Free Software Foundation, Inc.
->>>>>>> e2aa5677
 
 This file is part of GCC.
 
@@ -158,14 +154,6 @@
        %{!mt:%{!pthread:-a shared -lc -a archive}}}}\
    %{shared:%{mt|pthread:-lpthread}}"
 
-<<<<<<< HEAD
-/* The libgcc_stub.a library needs to come last.  */
-#undef LINK_GCC_C_SEQUENCE_SPEC
-#define LINK_GCC_C_SEQUENCE_SPEC \
-  "%G %{!nolibc:%L} %G %{!nostdlib:%{!nodefaultlibs:%{!shared:-lgcc_stub}}}"
-
-=======
->>>>>>> e2aa5677
 #undef STARTFILE_SPEC
 #define STARTFILE_SPEC \
   "%{!shared:%{pg:gcrt0%O%s}%{!pg:%{p:mcrt0%O%s}%{!p:crt0%O%s}} \
