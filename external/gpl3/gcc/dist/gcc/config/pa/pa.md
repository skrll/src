;;- Machine description for HP PA-RISC architecture for GCC compiler
<<<<<<< HEAD
;;   Copyright (C) 1992-2019 Free Software Foundation, Inc.
=======
;;   Copyright (C) 1992-2020 Free Software Foundation, Inc.
>>>>>>> e2aa5677
;;   Contributed by the Center for Software Science at the University
;;   of Utah.

;; This file is part of GCC.

;; GCC is free software; you can redistribute it and/or modify
;; it under the terms of the GNU General Public License as published by
;; the Free Software Foundation; either version 3, or (at your option)
;; any later version.

;; GCC is distributed in the hope that it will be useful,
;; but WITHOUT ANY WARRANTY; without even the implied warranty of
;; MERCHANTABILITY or FITNESS FOR A PARTICULAR PURPOSE.  See the
;; GNU General Public License for more details.

;; You should have received a copy of the GNU General Public License
;; along with GCC; see the file COPYING3.  If not see
;; <http://www.gnu.org/licenses/>.

;; This machine description is inspired by sparc.md and to a lesser
;; extent mips.md.

;; Possible improvements:
;;
;; * With PA1.1, most computational instructions can conditionally nullify
;;   the execution of the following instruction.  A nullified instruction
;;   does not cause the instruction pipeline to stall, making it a very
;;   efficient alternative to e.g. branching or conditional moves.
;;
;;   Nullification is performed conditionally based on the outcome of a
;;   test specified in the opcode.  The test result is stored in PSW[N]
;;   and can only be used to nullify the instruction following immediately
;;   after the test.  For example:
;;
;;	ldi 10,%r26
;;	ldi 5,%r25
;;	sub,< %r26,%r25,%r28
;;	sub   %r28,%r25,%r28	; %r28 == 0
;;	sub,> %r26,%r25,%r29
;;	sub   %r29,%r25,%r29	; %r29 == 5
;;
;;   This could be tricky to implement because the result of the test has
;;   to be propagated one instruction forward, which, in the worst case,
;;   would involve (1) adding a fake register for PSW[N]; (2) adding the
;;   variants of the computational instructions that set or consume this
;;   fake register.  The cond_exec infrastructure is probably not helpful
;;   for this.
;;
;; * PA-RISC includes a set of conventions for branch instruction usage
;;   to indicate whether a particular branch is more likely to be taken
;;   or not taken.  For example, the prediction for CMPB instructions
;;   (CMPB,cond,n r1,r2,target) depends on the direction of the branch
;;   (forward or backward) and on the order of the operands:
;;
;;     | branch    | operand  | branch     |
;;     | direction | compare  | prediction |
;;     +-----------+----------+------------+
;;     | backward  | r1 < r2  | taken      |
;;     | backward  | r1 >= r2 | not taken  |
;;     | forward   | r1 < r2  | not taken  |
;;     | forward   | r1 >= r2 | taken      |
;;    
;;   By choosing instructions and operand order carefully, the compiler
;;   could give the CPU branch predictor some help.
;;   

;;- See file "rtl.def" for documentation on define_insn, match_*, et. al.

;; Uses of UNSPEC in this file:

(define_c_enum "unspec"
  [UNSPEC_CFFC		; canonicalize_funcptr_for_compare
   UNSPEC_GOTO		; indirect_goto
   UNSPEC_DLTIND14R
   UNSPEC_TP
   UNSPEC_TLSGD
   UNSPEC_TLSLDM
   UNSPEC_TLSLDO
   UNSPEC_TLSLDBASE
   UNSPEC_TLSIE
   UNSPEC_TLSLE 
   UNSPEC_TLSGD_PIC
   UNSPEC_TLSLDM_PIC
   UNSPEC_TLSIE_PIC
   UNSPEC_MEMORY_BARRIER
  ])

;; UNSPEC_VOLATILE:

(define_c_enum "unspecv"
  [UNSPECV_BLOCKAGE	; blockage
   UNSPECV_DCACHE	; dcacheflush
   UNSPECV_ICACHE	; icacheflush
   UNSPECV_OPC		; outline_prologue_call
   UNSPECV_OEC		; outline_epilogue_call
   UNSPECV_LONGJMP	; builtin_longjmp
  ])

;; Maximum pc-relative branch offsets.

;; These numbers are a bit smaller than the maximum allowable offsets
;; so that a few instructions may be inserted before the actual branch.

(define_constants
  [(MAX_12BIT_OFFSET     8184)	; 12-bit branch
   (MAX_17BIT_OFFSET   262100)	; 17-bit branch
  ])

;; Mode and code iterators

;; This mode iterator allows :P to be used for patterns that operate on
;; pointer-sized quantities.  Exactly one of the two alternatives will match.
(define_mode_iterator P [(SI "Pmode == SImode") (DI "Pmode == DImode")])

;; This attribute defines the condition prefix for word and double word
;; add, compare, subtract and logical instructions.
(define_mode_attr dwc [(SI "") (DI "*")])

;; Insn type.  Used to default other attribute values.

;; type "unary" insns have one input operand (1) and one output operand (0)
;; type "binary" insns have two input operands (1,2) and one output (0)

(define_attr "type"
  "move,unary,binary,shift,nullshift,compare,load,store,uncond_branch,branch,cbranch,fbranch,call,sibcall,dyncall,fpload,fpstore,fpalu,fpcc,fpmulsgl,fpmuldbl,fpdivsgl,fpdivdbl,fpsqrtsgl,fpsqrtdbl,multi,milli,sh_func_adrs,parallel_branch,fpstore_load,store_fpload,trap"
  (const_string "binary"))

(define_attr "pa_combine_type"
  "fmpy,faddsub,uncond_branch,addmove,none"
  (const_string "none"))

;; Processor type (for scheduling, not code generation) -- this attribute
;; must exactly match the processor_type enumeration in pa.h.
;;
;; FIXME: Add 800 scheduling for completeness?

(define_attr "cpu" "700,7100,7100LC,7200,7300,8000" (const (symbol_ref "pa_cpu_attr")))

;; Length (in # of bytes).
(define_attr "length" ""
  (cond [(eq_attr "type" "load,fpload")
	 (if_then_else (match_operand 1 "symbolic_memory_operand" "")
		       (const_int 8) (const_int 4))

	 (eq_attr "type" "store,fpstore")
	 (if_then_else (match_operand 0 "symbolic_memory_operand" "")
		       (const_int 8) (const_int 4))

	 (eq_attr "type" "binary,shift,nullshift")
	 (if_then_else (match_operand 2 "arith14_operand" "")
		       (const_int 4) (const_int 12))

	 (eq_attr "type" "move,unary,shift,nullshift")
	 (if_then_else (match_operand 1 "arith14_operand" "")
		       (const_int 4) (const_int 8))]

	(const_int 4)))

(define_asm_attributes
  [(set_attr "length" "4")
   (set_attr "type" "multi")])

;; Attributes for instruction and branch scheduling

;; For conditional branches. Frame related instructions are not allowed
;; because they confuse the unwind support.
(define_attr "in_branch_delay" "false,true"
  (if_then_else (and (eq_attr "type" "!uncond_branch,branch,cbranch,fbranch,call,sibcall,dyncall,multi,milli,sh_func_adrs,parallel_branch,trap")
		     (eq_attr "length" "4")
		     (not (match_test "RTX_FRAME_RELATED_P (insn)")))
		(const_string "true")
		(const_string "false")))

;; Disallow instructions which use the FPU since they will tie up the FPU
;; even if the instruction is nullified.
(define_attr "in_nullified_branch_delay" "false,true"
  (if_then_else (and (eq_attr "type" "!uncond_branch,branch,cbranch,fbranch,call,sibcall,dyncall,multi,milli,sh_func_adrs,fpcc,fpalu,fpmulsgl,fpmuldbl,fpdivsgl,fpdivdbl,fpsqrtsgl,fpsqrtdbl,parallel_branch,trap")
		     (eq_attr "length" "4")
		     (not (match_test "RTX_FRAME_RELATED_P (insn)")))
		(const_string "true")
		(const_string "false")))

;; For calls and millicode calls.
(define_attr "in_call_delay" "false,true"
  (if_then_else (and (eq_attr "type" "!uncond_branch,branch,cbranch,fbranch,call,sibcall,dyncall,multi,milli,sh_func_adrs,parallel_branch,trap")
		     (eq_attr "length" "4")
		     (not (match_test "RTX_FRAME_RELATED_P (insn)")))
		(const_string "true")
		(const_string "false")))

;; Call delay slot description.
(define_delay (eq_attr "type" "call")
  [(eq_attr "in_call_delay" "true") (nil) (nil)])

;; Sibcall delay slot description.
(define_delay (eq_attr "type" "sibcall")
  [(eq_attr "in_call_delay" "true") (nil) (nil)])

;; Millicode call delay slot description.
(define_delay (eq_attr "type" "milli")
  [(eq_attr "in_call_delay" "true") (nil) (nil)])

;; Return and other similar instructions.
(define_delay (eq_attr "type" "branch,parallel_branch")
  [(eq_attr "in_branch_delay" "true") (nil) (nil)])

;; Floating point conditional branch delay slot description.
(define_delay (eq_attr "type" "fbranch")
  [(eq_attr "in_branch_delay" "true")
   (eq_attr "in_nullified_branch_delay" "true")
   (nil)])

;; Integer conditional branch delay slot description.
;; Nullification of conditional branches on the PA is dependent on the
;; direction of the branch.  Forward branches nullify true and
;; backward branches nullify false.  If the direction is unknown
;; then nullification is not allowed.
(define_delay (eq_attr "type" "cbranch")
  [(eq_attr "in_branch_delay" "true")
   (and (eq_attr "in_nullified_branch_delay" "true")
	(attr_flag "forward"))
   (and (eq_attr "in_nullified_branch_delay" "true")
	(attr_flag "backward"))])

(define_delay (eq_attr "type" "uncond_branch")
  [(eq_attr "in_branch_delay" "true") (nil) (nil)])

;; Memory. Disregarding Cache misses, the Mustang memory times are:
;; load: 2, fpload: 3
;; store, fpstore: 3, no D-cache operations should be scheduled.

;; The Timex (aka 700) has two floating-point units: ALU, and MUL/DIV/SQRT.
;; Timings:
;; Instruction	Time	Unit	Minimum Distance (unit contention)
;; fcpy		3	ALU	2
;; fabs		3	ALU	2
;; fadd		3	ALU	2
;; fsub		3	ALU	2
;; fcmp		3	ALU	2
;; fcnv		3	ALU	2
;; fmpyadd	3	ALU,MPY	2
;; fmpysub	3	ALU,MPY 2
;; fmpycfxt	3	ALU,MPY 2
;; fmpy		3	MPY	2
;; fmpyi	3	MPY	2
;; fdiv,sgl	10	MPY	10
;; fdiv,dbl	12	MPY	12
;; fsqrt,sgl	14	MPY	14
;; fsqrt,dbl	18	MPY	18
;;
;; We don't model fmpyadd/fmpysub properly as those instructions
;; keep both the FP ALU and MPY units busy.  Given that these
;; processors are obsolete, I'm not going to spend the time to
;; model those instructions correctly.

(define_automaton "pa700")
(define_cpu_unit "dummy_700,mem_700,fpalu_700,fpmpy_700" "pa700")

(define_insn_reservation "W0" 4
  (and (eq_attr "type" "fpcc")
       (eq_attr "cpu" "700"))
  "fpalu_700*2")

(define_insn_reservation "W1" 3
  (and (eq_attr "type" "fpalu")
       (eq_attr "cpu" "700"))
  "fpalu_700*2")

(define_insn_reservation "W2" 3
  (and (eq_attr "type" "fpmulsgl,fpmuldbl")
       (eq_attr "cpu" "700"))
  "fpmpy_700*2")

(define_insn_reservation "W3" 10
  (and (eq_attr "type" "fpdivsgl")
       (eq_attr "cpu" "700"))
  "fpmpy_700*10")

(define_insn_reservation "W4" 12
  (and (eq_attr "type" "fpdivdbl")
       (eq_attr "cpu" "700"))
  "fpmpy_700*12")

(define_insn_reservation "W5" 14
  (and (eq_attr "type" "fpsqrtsgl")
       (eq_attr "cpu" "700"))
  "fpmpy_700*14")

(define_insn_reservation "W6" 18
  (and (eq_attr "type" "fpsqrtdbl")
       (eq_attr "cpu" "700"))
  "fpmpy_700*18")

(define_insn_reservation "W7" 2
  (and (eq_attr "type" "load")
       (eq_attr "cpu" "700"))
  "mem_700")

(define_insn_reservation "W8" 2
  (and (eq_attr "type" "fpload")
       (eq_attr "cpu" "700"))
  "mem_700")

(define_insn_reservation "W9" 3
  (and (eq_attr "type" "store")
       (eq_attr "cpu" "700"))
  "mem_700*3")

(define_insn_reservation "W10" 3
  (and (eq_attr "type" "fpstore")
       (eq_attr "cpu" "700"))
  "mem_700*3")

(define_insn_reservation "W11" 5
  (and (eq_attr "type" "fpstore_load")
       (eq_attr "cpu" "700"))
  "mem_700*5")

(define_insn_reservation "W12" 6
  (and (eq_attr "type" "store_fpload")
       (eq_attr "cpu" "700"))
  "mem_700*6")

(define_insn_reservation "W13" 1
  (and (eq_attr "type" "!fpcc,fpalu,fpmulsgl,fpmuldbl,fpdivsgl,fpdivdbl,fpsqrtsgl,fpsqrtdbl,load,fpload,store,fpstore,fpstore_load,store_fpload")
       (eq_attr "cpu" "700"))
  "dummy_700")

;; We have a bypass for all computations in the FP unit which feed an
;; FP store as long as the sizes are the same.
(define_bypass 2 "W1,W2" "W10,W11" "pa_fpstore_bypass_p")
(define_bypass 9 "W3" "W10,W11" "pa_fpstore_bypass_p")
(define_bypass 11 "W4" "W10,W11" "pa_fpstore_bypass_p")
(define_bypass 13 "W5" "W10,W11" "pa_fpstore_bypass_p")
(define_bypass 17 "W6" "W10,W11" "pa_fpstore_bypass_p")

;; We have an "anti-bypass" for FP loads which feed an FP store.
(define_bypass 4 "W8,W12" "W10,W11" "pa_fpstore_bypass_p")

;; Function units for the 7100 and 7150.  The 7100/7150 can dual-issue
;; floating point computations with non-floating point computations (fp loads
;; and stores are not fp computations).
;;
;; Memory. Disregarding Cache misses, memory loads take two cycles; stores also
;; take two cycles, during which no Dcache operations should be scheduled.
;; Any special cases are handled in pa_adjust_cost.  The 7100, 7150 and 7100LC
;; all have the same memory characteristics if one disregards cache misses.
;;
;; The 7100/7150 has three floating-point units: ALU, MUL, and DIV.
;; There's no value in modeling the ALU and MUL separately though
;; since there can never be a functional unit conflict given the
;; latency and issue rates for those units.
;;
;; Timings:
;; Instruction	Time	Unit	Minimum Distance (unit contention)
;; fcpy		2	ALU	1
;; fabs		2	ALU	1
;; fadd		2	ALU	1
;; fsub		2	ALU	1
;; fcmp		2	ALU	1
;; fcnv		2	ALU	1
;; fmpyadd	2	ALU,MPY	1
;; fmpysub	2	ALU,MPY 1
;; fmpycfxt	2	ALU,MPY 1
;; fmpy		2	MPY	1
;; fmpyi	2	MPY	1
;; fdiv,sgl	8	DIV	8
;; fdiv,dbl	15	DIV	15
;; fsqrt,sgl	8	DIV	8
;; fsqrt,dbl	15	DIV	15

(define_automaton "pa7100")
(define_cpu_unit "i_7100, f_7100,fpmac_7100,fpdivsqrt_7100,mem_7100" "pa7100")

(define_insn_reservation "X0" 2
  (and (eq_attr "type" "fpcc,fpalu,fpmulsgl,fpmuldbl")
       (eq_attr "cpu" "7100"))
  "f_7100,fpmac_7100")

(define_insn_reservation "X1" 8
  (and (eq_attr "type" "fpdivsgl,fpsqrtsgl")
       (eq_attr "cpu" "7100"))
  "f_7100+fpdivsqrt_7100,fpdivsqrt_7100*7")

(define_insn_reservation "X2" 15
  (and (eq_attr "type" "fpdivdbl,fpsqrtdbl")
       (eq_attr "cpu" "7100"))
  "f_7100+fpdivsqrt_7100,fpdivsqrt_7100*14")

(define_insn_reservation "X3" 2
  (and (eq_attr "type" "load")
       (eq_attr "cpu" "7100"))
  "i_7100+mem_7100")

(define_insn_reservation "X4" 2
  (and (eq_attr "type" "fpload")
       (eq_attr "cpu" "7100"))
  "i_7100+mem_7100")

(define_insn_reservation "X5" 2
  (and (eq_attr "type" "store")
       (eq_attr "cpu" "7100"))
  "i_7100+mem_7100,mem_7100")

(define_insn_reservation "X6" 2
  (and (eq_attr "type" "fpstore")
       (eq_attr "cpu" "7100"))
  "i_7100+mem_7100,mem_7100")

(define_insn_reservation "X7" 4
  (and (eq_attr "type" "fpstore_load")
       (eq_attr "cpu" "7100"))
  "i_7100+mem_7100,mem_7100*3")

(define_insn_reservation "X8" 4
  (and (eq_attr "type" "store_fpload")
       (eq_attr "cpu" "7100"))
  "i_7100+mem_7100,mem_7100*3")

(define_insn_reservation "X9" 1
  (and (eq_attr "type" "!fpcc,fpalu,fpmulsgl,fpmuldbl,fpdivsgl,fpsqrtsgl,fpdivdbl,fpsqrtdbl,load,fpload,store,fpstore,fpstore_load,store_fpload")
       (eq_attr "cpu" "7100"))
  "i_7100")

;; We have a bypass for all computations in the FP unit which feed an
;; FP store as long as the sizes are the same.
(define_bypass 1 "X0" "X6,X7" "pa_fpstore_bypass_p")
(define_bypass 7 "X1" "X6,X7" "pa_fpstore_bypass_p")
(define_bypass 14 "X2" "X6,X7" "pa_fpstore_bypass_p")

;; We have an "anti-bypass" for FP loads which feed an FP store.
(define_bypass 3 "X4,X8" "X6,X7" "pa_fpstore_bypass_p")

;; The 7100LC has three floating-point units: ALU, MUL, and DIV.
;; There's no value in modeling the ALU and MUL separately though
;; since there can never be a functional unit conflict that
;; can be avoided given the latency, issue rates and mandatory
;; one cycle cpu-wide lock for a double precision fp multiply.
;;
;; Timings:
;; Instruction	Time	Unit	Minimum Distance (unit contention)
;; fcpy		2	ALU	1
;; fabs		2	ALU	1
;; fadd		2	ALU	1
;; fsub		2	ALU	1
;; fcmp		2	ALU	1
;; fcnv		2	ALU	1
;; fmpyadd,sgl	2	ALU,MPY	1
;; fmpyadd,dbl	3	ALU,MPY	2
;; fmpysub,sgl	2	ALU,MPY 1
;; fmpysub,dbl	3	ALU,MPY 2
;; fmpycfxt,sgl	2	ALU,MPY 1
;; fmpycfxt,dbl	3	ALU,MPY 2
;; fmpy,sgl	2	MPY	1
;; fmpy,dbl	3	MPY	2
;; fmpyi	3	MPY	2
;; fdiv,sgl	8	DIV	8
;; fdiv,dbl	15	DIV	15
;; fsqrt,sgl	8	DIV	8
;; fsqrt,dbl	15	DIV	15
;;
;; The PA7200 is just like the PA7100LC except that there is
;; no store-store penalty.
;;
;; The PA7300 is just like the PA7200 except that there is
;; no store-load penalty.
;;
;; Note there are some aspects of the 7100LC we are not modeling
;; at the moment.  I'll be reviewing the 7100LC scheduling info
;; shortly and updating this description.
;;
;;   load-load pairs
;;   store-store pairs
;;   other issue modeling

(define_automaton "pa7100lc")
(define_cpu_unit "i0_7100lc, i1_7100lc, f_7100lc" "pa7100lc")
(define_cpu_unit "fpmac_7100lc" "pa7100lc")
(define_cpu_unit "mem_7100lc" "pa7100lc")

;; Double precision multiplies lock the entire CPU for one
;; cycle.  There is no way to avoid this lock and trying to
;; schedule around the lock is pointless and thus there is no
;; value in trying to model this lock.
;;
;; Not modeling the lock allows us to treat fp multiplies just
;; like any other FP alu instruction.  It allows for a smaller
;; DFA and may reduce register pressure.
(define_insn_reservation "Y0" 2
  (and (eq_attr "type" "fpcc,fpalu,fpmulsgl,fpmuldbl")
       (eq_attr "cpu" "7100LC,7200,7300"))
  "f_7100lc,fpmac_7100lc")

;; fp division and sqrt instructions lock the entire CPU for
;; 7 cycles (single precision) or 14 cycles (double precision).
;; There is no way to avoid this lock and trying to schedule
;; around the lock is pointless and thus there is no value in
;; trying to model this lock.  Not modeling the lock allows
;; for a smaller DFA and may reduce register pressure.
(define_insn_reservation "Y1" 1
  (and (eq_attr "type" "fpdivsgl,fpsqrtsgl,fpdivdbl,fpsqrtdbl")
       (eq_attr "cpu" "7100LC,7200,7300"))
  "f_7100lc")

(define_insn_reservation "Y2" 2
  (and (eq_attr "type" "load")
       (eq_attr "cpu" "7100LC,7200,7300"))
  "i1_7100lc+mem_7100lc")

(define_insn_reservation "Y3" 2
  (and (eq_attr "type" "fpload")
       (eq_attr "cpu" "7100LC,7200,7300"))
  "i1_7100lc+mem_7100lc")

(define_insn_reservation "Y4" 2
  (and (eq_attr "type" "store")
       (eq_attr "cpu" "7100LC"))
  "i1_7100lc+mem_7100lc,mem_7100lc")

(define_insn_reservation "Y5" 2
  (and (eq_attr "type" "fpstore")
       (eq_attr "cpu" "7100LC"))
  "i1_7100lc+mem_7100lc,mem_7100lc")

(define_insn_reservation "Y6" 4
  (and (eq_attr "type" "fpstore_load")
       (eq_attr "cpu" "7100LC"))
  "i1_7100lc+mem_7100lc,mem_7100lc*3")

(define_insn_reservation "Y7" 4
  (and (eq_attr "type" "store_fpload")
       (eq_attr "cpu" "7100LC"))
  "i1_7100lc+mem_7100lc,mem_7100lc*3")

(define_insn_reservation "Y8" 1
  (and (eq_attr "type" "shift,nullshift")
       (eq_attr "cpu" "7100LC,7200,7300"))
  "i1_7100lc")

(define_insn_reservation "Y9" 1
  (and (eq_attr "type" "!fpcc,fpalu,fpmulsgl,fpmuldbl,fpdivsgl,fpsqrtsgl,fpdivdbl,fpsqrtdbl,load,fpload,store,fpstore,shift,nullshift")
       (eq_attr "cpu" "7100LC,7200,7300"))
  "(i0_7100lc|i1_7100lc)")

;; The 7200 has a store-load penalty
(define_insn_reservation "Y10" 2
  (and (eq_attr "type" "store")
       (eq_attr "cpu" "7200"))
  "i1_7100lc,mem_7100lc")

(define_insn_reservation "Y11" 2
  (and (eq_attr "type" "fpstore")
       (eq_attr "cpu" "7200"))
  "i1_7100lc,mem_7100lc")

(define_insn_reservation "Y12" 4
  (and (eq_attr "type" "fpstore_load")
       (eq_attr "cpu" "7200"))
  "i1_7100lc,mem_7100lc,i1_7100lc+mem_7100lc")

(define_insn_reservation "Y13" 4
  (and (eq_attr "type" "store_fpload")
       (eq_attr "cpu" "7200"))
  "i1_7100lc,mem_7100lc,i1_7100lc+mem_7100lc")

;; The 7300 has no penalty for store-store or store-load
(define_insn_reservation "Y14" 2
  (and (eq_attr "type" "store")
       (eq_attr "cpu" "7300"))
  "i1_7100lc")

(define_insn_reservation "Y15" 2
  (and (eq_attr "type" "fpstore")
       (eq_attr "cpu" "7300"))
  "i1_7100lc")

(define_insn_reservation "Y16" 4
  (and (eq_attr "type" "fpstore_load")
       (eq_attr "cpu" "7300"))
  "i1_7100lc,i1_7100lc+mem_7100lc")

(define_insn_reservation "Y17" 4
  (and (eq_attr "type" "store_fpload")
       (eq_attr "cpu" "7300"))
  "i1_7100lc,i1_7100lc+mem_7100lc")

;; We have an "anti-bypass" for FP loads which feed an FP store.
(define_bypass 3 "Y3,Y7,Y13,Y17" "Y5,Y6,Y11,Y12,Y15,Y16" "pa_fpstore_bypass_p")

;; Scheduling for the PA8000 is somewhat different than scheduling for a
;; traditional architecture.
;;
;; The PA8000 has a large (56) entry reorder buffer that is split between
;; memory and non-memory operations.
;;
;; The PA8000 can issue two memory and two non-memory operations per cycle to
;; the function units, with the exception of branches and multi-output
;; instructions.  The PA8000 can retire two non-memory operations per cycle
;; and two memory operations per cycle, only one of which may be a store.
;;
;; Given the large reorder buffer, the processor can hide most latencies.
;; According to HP, they've got the best results by scheduling for retirement
;; bandwidth with limited latency scheduling for floating point operations.
;; Latency for integer operations and memory references is ignored.
;;
;;
;; We claim floating point operations have a 2 cycle latency and are
;; fully pipelined, except for div and sqrt which are not pipelined and
;; take from 17 to 31 cycles to complete.
;;
;; It's worth noting that there is no way to saturate all the functional
;; units on the PA8000 as there is not enough issue bandwidth.

(define_automaton "pa8000")
(define_cpu_unit "inm0_8000, inm1_8000, im0_8000, im1_8000" "pa8000")
(define_cpu_unit "rnm0_8000, rnm1_8000, rm0_8000, rm1_8000" "pa8000")
(define_cpu_unit "store_8000" "pa8000")
(define_cpu_unit "f0_8000, f1_8000" "pa8000")
(define_cpu_unit "fdivsqrt0_8000, fdivsqrt1_8000" "pa8000")
(define_reservation "inm_8000" "inm0_8000 | inm1_8000")
(define_reservation "im_8000" "im0_8000 | im1_8000")
(define_reservation "rnm_8000" "rnm0_8000 | rnm1_8000")
(define_reservation "rm_8000" "rm0_8000 | rm1_8000")
(define_reservation "f_8000" "f0_8000 | f1_8000")
(define_reservation "fdivsqrt_8000" "fdivsqrt0_8000 | fdivsqrt1_8000")

;; We can issue any two memops per cycle, but we can only retire
;; one memory store per cycle.  We assume that the reorder buffer
;; will hide any memory latencies per HP's recommendation.
(define_insn_reservation "Z0" 0
  (and
    (eq_attr "type" "load,fpload")
    (eq_attr "cpu" "8000"))
  "im_8000,rm_8000")

(define_insn_reservation "Z1" 0
  (and
    (eq_attr "type" "store,fpstore")
    (eq_attr "cpu" "8000"))
  "im_8000,rm_8000+store_8000")

(define_insn_reservation "Z2" 0
  (and (eq_attr "type" "fpstore_load,store_fpload")
       (eq_attr "cpu" "8000"))
  "im_8000,rm_8000+store_8000,im_8000,rm_8000")

;; We can issue and retire two non-memory operations per cycle with
;; a few exceptions (branches).  This group catches those we want
;; to assume have zero latency.
(define_insn_reservation "Z3" 0
  (and
    (eq_attr "type" "!load,fpload,store,fpstore,uncond_branch,branch,cbranch,fbranch,call,sibcall,dyncall,multi,milli,sh_func_adrs,parallel_branch,fpcc,fpalu,fpmulsgl,fpmuldbl,fpsqrtsgl,fpsqrtdbl,fpdivsgl,fpdivdbl,fpstore_load,store_fpload")
    (eq_attr "cpu" "8000"))
  "inm_8000,rnm_8000")

;; Branches use both slots in the non-memory issue and
;; retirement unit.
(define_insn_reservation "Z4" 0
  (and
    (eq_attr "type" "uncond_branch,branch,cbranch,fbranch,call,sibcall,dyncall,multi,milli,sh_func_adrs,parallel_branch")
    (eq_attr "cpu" "8000"))
  "inm0_8000+inm1_8000,rnm0_8000+rnm1_8000")

;; We partial latency schedule the floating point units.
;; They can issue/retire two at a time in the non-memory
;; units.  We fix their latency at 2 cycles and they
;; are fully pipelined.
(define_insn_reservation "Z5" 1
 (and
   (eq_attr "type" "fpcc,fpalu,fpmulsgl,fpmuldbl")
   (eq_attr "cpu" "8000"))
 "inm_8000,f_8000,rnm_8000")

;; The fdivsqrt units are not pipelined and have a very long latency.  
;; To keep the DFA from exploding, we do not show all the
;; reservations for the divsqrt unit.
(define_insn_reservation "Z6" 17
 (and
   (eq_attr "type" "fpdivsgl,fpsqrtsgl")
   (eq_attr "cpu" "8000"))
 "inm_8000,fdivsqrt_8000*6,rnm_8000")

(define_insn_reservation "Z7" 31
 (and
   (eq_attr "type" "fpdivdbl,fpsqrtdbl")
   (eq_attr "cpu" "8000"))
 "inm_8000,fdivsqrt_8000*6,rnm_8000")

;; Operand and operator predicates and constraints

(include "predicates.md")
(include "constraints.md")

;; Compare instructions.
;; This controls RTL generation and register allocation.

(define_insn ""
  [(set (reg:CCFP 0)
	(match_operator:CCFP 2 "comparison_operator"
			     [(match_operand:SF 0 "reg_or_0_operand" "fG")
			      (match_operand:SF 1 "reg_or_0_operand" "fG")]))]
  "! TARGET_SOFT_FLOAT"
  "fcmp,sgl,%Y2 %f0,%f1"
  [(set_attr "length" "4")
   (set_attr "type" "fpcc")])

(define_insn ""
  [(set (reg:CCFP 0)
	(match_operator:CCFP 2 "comparison_operator"
			     [(match_operand:DF 0 "reg_or_0_operand" "fG")
			      (match_operand:DF 1 "reg_or_0_operand" "fG")]))]
  "! TARGET_SOFT_FLOAT"
  "fcmp,dbl,%Y2 %f0,%f1"
  [(set_attr "length" "4")
   (set_attr "type" "fpcc")])

;; Provide a means to emit the movccfp0 and movccfp1 optimization
;; placeholders.  This is necessary in rare situations when a
;; placeholder is re-emitted (see PR 8705).

(define_expand "movccfp"
  [(set (reg:CCFP 0)
	(match_operand 0 "const_int_operand" ""))]
  "! TARGET_SOFT_FLOAT"
  "
{
  if ((unsigned HOST_WIDE_INT) INTVAL (operands[0]) > 1)
    FAIL;
}")

;; The following patterns are optimization placeholders.  In almost
;; all cases, the user of the condition code will be simplified and the
;; original condition code setting insn should be eliminated.

(define_insn "*movccfp0"
  [(set (reg:CCFP 0)
	(const_int 0))]
  "! TARGET_SOFT_FLOAT"
  "fcmp,dbl,= %%fr0,%%fr0"
  [(set_attr "length" "4")
   (set_attr "type" "fpcc")])

(define_insn "*movccfp1"
  [(set (reg:CCFP 0)
	(const_int 1))]
  "! TARGET_SOFT_FLOAT"
  "fcmp,dbl,!= %%fr0,%%fr0"
  [(set_attr "length" "4")
   (set_attr "type" "fpcc")])

;; scc insns.

(define_expand "cstoresi4"
  [(set (match_operand:SI 0 "register_operand")
	(match_operator:SI 1 "ordered_comparison_operator"
	 [(match_operand:SI 2 "reg_or_0_operand" "")
	  (match_operand:SI 3 "arith5_operand" "")]))]
  "!TARGET_64BIT"
  "")

;; Instruction canonicalization puts immediate operands second, which
;; is the reverse of what we want.

(define_insn "scc"
  [(set (match_operand:SI 0 "register_operand" "=r")
	(match_operator:SI 3 "ordered_comparison_operator"
			   [(match_operand:SI 1 "reg_or_0_operand" "rM")
			    (match_operand:SI 2 "arith11_operand" "rI")]))]
  ""
  "{com%I2clr|cmp%I2clr},%B3 %2,%r1,%0\;ldi 1,%0"
  [(set_attr "type" "binary")
   (set_attr "length" "8")])

(define_insn ""
  [(set (match_operand:DI 0 "register_operand" "=r")
	(match_operator:DI 3 "ordered_comparison_operator"
			   [(match_operand:DI 1 "reg_or_0_operand" "rM")
			    (match_operand:DI 2 "arith11_operand" "rI")]))]
  "TARGET_64BIT"
  "cmp%I2clr,*%B3 %2,%r1,%0\;ldi 1,%0"
  [(set_attr "type" "binary")
   (set_attr "length" "8")])

(define_insn "iorscc"
  [(set (match_operand:SI 0 "register_operand" "=r")
	(ior:SI (match_operator:SI 3 "ordered_comparison_operator"
				   [(match_operand:SI 1 "reg_or_0_operand" "rM")
				    (match_operand:SI 2 "arith11_operand" "rI")])
		(match_operator:SI 6 "ordered_comparison_operator"
				   [(match_operand:SI 4 "reg_or_0_operand" "rM")
				    (match_operand:SI 5 "arith11_operand" "rI")])))]
  ""
  "{com%I2clr|cmp%I2clr},%S3 %2,%r1,%%r0\;{com%I5clr|cmp%I5clr},%B6 %5,%r4,%0\;ldi 1,%0"
  [(set_attr "type" "binary")
   (set_attr "length" "12")])

(define_insn ""
  [(set (match_operand:DI 0 "register_operand" "=r")
	(ior:DI (match_operator:DI 3 "ordered_comparison_operator"
				   [(match_operand:DI 1 "reg_or_0_operand" "rM")
				    (match_operand:DI 2 "arith11_operand" "rI")])
		(match_operator:DI 6 "ordered_comparison_operator"
				   [(match_operand:DI 4 "reg_or_0_operand" "rM")
				    (match_operand:DI 5 "arith11_operand" "rI")])))]
  "TARGET_64BIT"
  "cmp%I2clr,*%S3 %2,%r1,%%r0\;cmp%I5clr,*%B6 %5,%r4,%0\;ldi 1,%0"
  [(set_attr "type" "binary")
   (set_attr "length" "12")])

;; Combiner patterns for common operations performed with the output
;; from an scc insn (negscc and incscc).
(define_insn "negscc"
  [(set (match_operand:SI 0 "register_operand" "=r")
	(neg:SI (match_operator:SI 3 "ordered_comparison_operator"
	       [(match_operand:SI 1 "reg_or_0_operand" "rM")
		(match_operand:SI 2 "arith11_operand" "rI")])))]
  ""
  "{com%I2clr|cmp%I2clr},%B3 %2,%r1,%0\;ldi -1,%0"
  [(set_attr "type" "binary")
   (set_attr "length" "8")])

(define_insn ""
  [(set (match_operand:DI 0 "register_operand" "=r")
	(neg:DI (match_operator:DI 3 "ordered_comparison_operator"
	       [(match_operand:DI 1 "reg_or_0_operand" "rM")
		(match_operand:DI 2 "arith11_operand" "rI")])))]
  "TARGET_64BIT"
  "cmp%I2clr,*%B3 %2,%r1,%0\;ldi -1,%0"
  [(set_attr "type" "binary")
   (set_attr "length" "8")])

;; Patterns for adding/subtracting the result of a boolean expression from
;; a register.  First we have special patterns that make use of the carry
;; bit, and output only two instructions.  For the cases we can't in
;; general do in two instructions, the incscc pattern at the end outputs
;; two or three instructions.

(define_insn ""
  [(set (match_operand:SI 0 "register_operand" "=r")
	(plus:SI (leu:SI (match_operand:SI 2 "register_operand" "r")
			 (match_operand:SI 3 "arith11_operand" "rI"))
		 (match_operand:SI 1 "register_operand" "r")))]
  ""
  "sub%I3 %3,%2,%%r0\;{addc|add,c} %%r0,%1,%0"
  [(set_attr "type" "binary")
   (set_attr "length" "8")])

(define_insn ""
  [(set (match_operand:DI 0 "register_operand" "=r")
	(plus:DI (leu:DI (match_operand:DI 2 "register_operand" "r")
			 (match_operand:DI 3 "arith11_operand" "rI"))
		 (match_operand:DI 1 "register_operand" "r")))]
  "TARGET_64BIT"
  "sub%I3 %3,%2,%%r0\;add,dc %%r0,%1,%0"
  [(set_attr "type" "binary")
   (set_attr "length" "8")])

; This need only accept registers for op3, since canonicalization
; replaces geu with gtu when op3 is an integer.
(define_insn ""
  [(set (match_operand:SI 0 "register_operand" "=r")
	(plus:SI (geu:SI (match_operand:SI 2 "register_operand" "r")
			 (match_operand:SI 3 "register_operand" "r"))
		 (match_operand:SI 1 "register_operand" "r")))]
  ""
  "sub %2,%3,%%r0\;{addc|add,c} %%r0,%1,%0"
  [(set_attr "type" "binary")
   (set_attr "length" "8")])

(define_insn ""
  [(set (match_operand:DI 0 "register_operand" "=r")
	(plus:DI (geu:DI (match_operand:DI 2 "register_operand" "r")
			 (match_operand:DI 3 "register_operand" "r"))
		 (match_operand:DI 1 "register_operand" "r")))]
  "TARGET_64BIT"
  "sub %2,%3,%%r0\;add,dc %%r0,%1,%0"
  [(set_attr "type" "binary")
   (set_attr "length" "8")])

; Match only integers for op3 here.  This is used as canonical form of the
; geu pattern when op3 is an integer.  Don't match registers since we can't
; make better code than the general incscc pattern.
(define_insn ""
  [(set (match_operand:SI 0 "register_operand" "=r")
	(plus:SI (gtu:SI (match_operand:SI 2 "register_operand" "r")
			 (match_operand:SI 3 "int11_operand" "I"))
		 (match_operand:SI 1 "register_operand" "r")))]
  ""
  "addi %k3,%2,%%r0\;{addc|add,c} %%r0,%1,%0"
  [(set_attr "type" "binary")
   (set_attr "length" "8")])

(define_insn ""
  [(set (match_operand:DI 0 "register_operand" "=r")
	(plus:DI (gtu:DI (match_operand:DI 2 "register_operand" "r")
			 (match_operand:DI 3 "int11_operand" "I"))
		 (match_operand:DI 1 "register_operand" "r")))]
  "TARGET_64BIT"
  "addi %k3,%2,%%r0\;add,dc %%r0,%1,%0"
  [(set_attr "type" "binary")
   (set_attr "length" "8")])

(define_insn "incscc"
  [(set (match_operand:SI 0 "register_operand" "=r,r")
 	(plus:SI (match_operator:SI 4 "ordered_comparison_operator"
		    [(match_operand:SI 2 "register_operand" "r,r")
		     (match_operand:SI 3 "arith11_operand" "rI,rI")])
		 (match_operand:SI 1 "register_operand" "0,?r")))]
  ""
  "@
   {com%I3clr|cmp%I3clr},%B4 %3,%2,%%r0\;addi 1,%0,%0
   {com%I3clr|cmp%I3clr},%B4 %3,%2,%%r0\;addi,tr 1,%1,%0\;copy %1,%0"
  [(set_attr "type" "binary,binary")
   (set_attr "length" "8,12")])

(define_insn ""
  [(set (match_operand:DI 0 "register_operand" "=r,r")
 	(plus:DI (match_operator:DI 4 "ordered_comparison_operator"
		    [(match_operand:DI 2 "register_operand" "r,r")
		     (match_operand:DI 3 "arith11_operand" "rI,rI")])
		 (match_operand:DI 1 "register_operand" "0,?r")))]
  "TARGET_64BIT"
  "@
   cmp%I3clr,*%B4 %3,%2,%%r0\;addi 1,%0,%0
   cmp%I3clr,*%B4 %3,%2,%%r0\;addi,tr 1,%1,%0\;copy %1,%0"
  [(set_attr "type" "binary,binary")
   (set_attr "length" "8,12")])

(define_insn ""
  [(set (match_operand:SI 0 "register_operand" "=r")
	(minus:SI (match_operand:SI 1 "register_operand" "r")
		  (gtu:SI (match_operand:SI 2 "register_operand" "r")
			  (match_operand:SI 3 "arith11_operand" "rI"))))]
  ""
  "sub%I3 %3,%2,%%r0\;{subb|sub,b} %1,%%r0,%0"
  [(set_attr "type" "binary")
   (set_attr "length" "8")])

(define_insn ""
  [(set (match_operand:DI 0 "register_operand" "=r")
	(minus:DI (match_operand:DI 1 "register_operand" "r")
		  (gtu:DI (match_operand:DI 2 "register_operand" "r")
			  (match_operand:DI 3 "arith11_operand" "rI"))))]
  "TARGET_64BIT"
  "sub%I3 %3,%2,%%r0\;sub,db %1,%%r0,%0"
  [(set_attr "type" "binary")
   (set_attr "length" "8")])

(define_insn ""
  [(set (match_operand:SI 0 "register_operand" "=r")
	(minus:SI (minus:SI (match_operand:SI 1 "register_operand" "r")
			    (gtu:SI (match_operand:SI 2 "register_operand" "r")
				    (match_operand:SI 3 "arith11_operand" "rI")))
		  (match_operand:SI 4 "register_operand" "r")))]
  ""
  "sub%I3 %3,%2,%%r0\;{subb|sub,b} %1,%4,%0"
  [(set_attr "type" "binary")
   (set_attr "length" "8")])

(define_insn ""
  [(set (match_operand:DI 0 "register_operand" "=r")
	(minus:DI (minus:DI (match_operand:DI 1 "register_operand" "r")
			    (gtu:DI (match_operand:DI 2 "register_operand" "r")
				    (match_operand:DI 3 "arith11_operand" "rI")))
		  (match_operand:DI 4 "register_operand" "r")))]
  "TARGET_64BIT"
  "sub%I3 %3,%2,%%r0\;sub,db %1,%4,%0"
  [(set_attr "type" "binary")
   (set_attr "length" "8")])

; This need only accept registers for op3, since canonicalization
; replaces ltu with leu when op3 is an integer.
(define_insn ""
  [(set (match_operand:SI 0 "register_operand" "=r")
	(minus:SI (match_operand:SI 1 "register_operand" "r")
		  (ltu:SI (match_operand:SI 2 "register_operand" "r")
			  (match_operand:SI 3 "register_operand" "r"))))]
  ""
  "sub %2,%3,%%r0\;{subb|sub,b} %1,%%r0,%0"
  [(set_attr "type" "binary")
   (set_attr "length" "8")])

(define_insn ""
  [(set (match_operand:DI 0 "register_operand" "=r")
	(minus:DI (match_operand:DI 1 "register_operand" "r")
		  (ltu:DI (match_operand:DI 2 "register_operand" "r")
			  (match_operand:DI 3 "register_operand" "r"))))]
  "TARGET_64BIT"
  "sub %2,%3,%%r0\;sub,db %1,%%r0,%0"
  [(set_attr "type" "binary")
   (set_attr "length" "8")])

(define_insn ""
  [(set (match_operand:SI 0 "register_operand" "=r")
	(minus:SI (minus:SI (match_operand:SI 1 "register_operand" "r")
			    (ltu:SI (match_operand:SI 2 "register_operand" "r")
				    (match_operand:SI 3 "register_operand" "r")))
		  (match_operand:SI 4 "register_operand" "r")))]
  ""
  "sub %2,%3,%%r0\;{subb|sub,b} %1,%4,%0"
  [(set_attr "type" "binary")
   (set_attr "length" "8")])

(define_insn ""
  [(set (match_operand:DI 0 "register_operand" "=r")
	(minus:DI (minus:DI (match_operand:DI 1 "register_operand" "r")
			    (ltu:DI (match_operand:DI 2 "register_operand" "r")
				    (match_operand:DI 3 "register_operand" "r")))
		  (match_operand:DI 4 "register_operand" "r")))]
  "TARGET_64BIT"
  "sub %2,%3,%%r0\;sub,db %1,%4,%0"
  [(set_attr "type" "binary")
   (set_attr "length" "8")])

; Match only integers for op3 here.  This is used as canonical form of the
; ltu pattern when op3 is an integer.  Don't match registers since we can't
; make better code than the general incscc pattern.
(define_insn ""
  [(set (match_operand:SI 0 "register_operand" "=r")
	(minus:SI (match_operand:SI 1 "register_operand" "r")
		  (leu:SI (match_operand:SI 2 "register_operand" "r")
			  (match_operand:SI 3 "int11_operand" "I"))))]
  ""
  "addi %k3,%2,%%r0\;{subb|sub,b} %1,%%r0,%0"
  [(set_attr "type" "binary")
   (set_attr "length" "8")])

(define_insn ""
  [(set (match_operand:DI 0 "register_operand" "=r")
	(minus:DI (match_operand:DI 1 "register_operand" "r")
		  (leu:DI (match_operand:DI 2 "register_operand" "r")
			  (match_operand:DI 3 "int11_operand" "I"))))]
  "TARGET_64BIT"
  "addi %k3,%2,%%r0\;sub,db %1,%%r0,%0"
  [(set_attr "type" "binary")
   (set_attr "length" "8")])

(define_insn ""
  [(set (match_operand:SI 0 "register_operand" "=r")
	(minus:SI (minus:SI (match_operand:SI 1 "register_operand" "r")
			    (leu:SI (match_operand:SI 2 "register_operand" "r")
				    (match_operand:SI 3 "int11_operand" "I")))
		  (match_operand:SI 4 "register_operand" "r")))]
  ""
  "addi %k3,%2,%%r0\;{subb|sub,b} %1,%4,%0"
  [(set_attr "type" "binary")
   (set_attr "length" "8")])

(define_insn ""
  [(set (match_operand:DI 0 "register_operand" "=r")
	(minus:DI (minus:DI (match_operand:DI 1 "register_operand" "r")
			    (leu:DI (match_operand:DI 2 "register_operand" "r")
				    (match_operand:DI 3 "int11_operand" "I")))
		  (match_operand:DI 4 "register_operand" "r")))]
  "TARGET_64BIT"
  "addi %k3,%2,%%r0\;sub,db %1,%4,%0"
  [(set_attr "type" "binary")
   (set_attr "length" "8")])

(define_insn "decscc"
  [(set (match_operand:SI 0 "register_operand" "=r,r")
	(minus:SI (match_operand:SI 1 "register_operand" "0,?r")
		  (match_operator:SI 4 "ordered_comparison_operator"
		     [(match_operand:SI 2 "register_operand" "r,r")
		      (match_operand:SI 3 "arith11_operand" "rI,rI")])))]
  ""
  "@
   {com%I3clr|cmp%I3clr},%B4 %3,%2,%%r0\;addi -1,%0,%0
   {com%I3clr|cmp%I3clr},%B4 %3,%2,%%r0\;addi,tr -1,%1,%0\;copy %1,%0"
  [(set_attr "type" "binary,binary")
   (set_attr "length" "8,12")])

(define_insn ""
  [(set (match_operand:DI 0 "register_operand" "=r,r")
	(minus:DI (match_operand:DI 1 "register_operand" "0,?r")
		  (match_operator:DI 4 "ordered_comparison_operator"
		     [(match_operand:DI 2 "register_operand" "r,r")
		      (match_operand:DI 3 "arith11_operand" "rI,rI")])))]
  "TARGET_64BIT"
  "@
   cmp%I3clr,*%B4 %3,%2,%%r0\;addi -1,%0,%0
   cmp%I3clr,*%B4 %3,%2,%%r0\;addi,tr -1,%1,%0\;copy %1,%0"
  [(set_attr "type" "binary,binary")
   (set_attr "length" "8,12")])

; Patterns for max and min.  (There is no need for an earlyclobber in the
; last alternative since the middle alternative will match if op0 == op1.)

(define_insn "sminsi3"
  [(set (match_operand:SI 0 "register_operand" "=r,r,r")
	(smin:SI (match_operand:SI 1 "register_operand" "%0,0,r")
		 (match_operand:SI 2 "arith11_operand" "r,I,M")))]
  ""
  "@
  {comclr|cmpclr},> %2,%0,%%r0\;copy %2,%0
  {comiclr|cmpiclr},> %2,%0,%%r0\;ldi %2,%0
  {comclr|cmpclr},> %1,%r2,%0\;copy %1,%0"
[(set_attr "type" "multi,multi,multi")
 (set_attr "length" "8,8,8")])

(define_insn "smindi3"
  [(set (match_operand:DI 0 "register_operand" "=r,r,r")
	(smin:DI (match_operand:DI 1 "register_operand" "%0,0,r")
		 (match_operand:DI 2 "arith11_operand" "r,I,M")))]
  "TARGET_64BIT"
  "@
  cmpclr,*> %2,%0,%%r0\;copy %2,%0
  cmpiclr,*> %2,%0,%%r0\;ldi %2,%0
  cmpclr,*> %1,%r2,%0\;copy %1,%0"
[(set_attr "type" "multi,multi,multi")
 (set_attr "length" "8,8,8")])

(define_insn "uminsi3"
  [(set (match_operand:SI 0 "register_operand" "=r,r")
	(umin:SI (match_operand:SI 1 "register_operand" "%0,0")
		 (match_operand:SI 2 "arith11_operand" "r,I")))]
  ""
  "@
  {comclr|cmpclr},>> %2,%0,%%r0\;copy %2,%0
  {comiclr|cmpiclr},>> %2,%0,%%r0\;ldi %2,%0"
[(set_attr "type" "multi,multi")
 (set_attr "length" "8,8")])

(define_insn "umindi3"
  [(set (match_operand:DI 0 "register_operand" "=r,r")
	(umin:DI (match_operand:DI 1 "register_operand" "%0,0")
		 (match_operand:DI 2 "arith11_operand" "r,I")))]
  "TARGET_64BIT"
  "@
  cmpclr,*>> %2,%0,%%r0\;copy %2,%0
  cmpiclr,*>> %2,%0,%%r0\;ldi %2,%0"
[(set_attr "type" "multi,multi")
 (set_attr "length" "8,8")])

(define_insn "smaxsi3"
  [(set (match_operand:SI 0 "register_operand" "=r,r,r")
	(smax:SI (match_operand:SI 1 "register_operand" "%0,0,r")
		 (match_operand:SI 2 "arith11_operand" "r,I,M")))]
  ""
  "@
  {comclr|cmpclr},< %2,%0,%%r0\;copy %2,%0
  {comiclr|cmpiclr},< %2,%0,%%r0\;ldi %2,%0
  {comclr|cmpclr},< %1,%r2,%0\;copy %1,%0"
[(set_attr "type" "multi,multi,multi")
 (set_attr "length" "8,8,8")])

(define_insn "smaxdi3"
  [(set (match_operand:DI 0 "register_operand" "=r,r,r")
	(smax:DI (match_operand:DI 1 "register_operand" "%0,0,r")
		 (match_operand:DI 2 "arith11_operand" "r,I,M")))]
  "TARGET_64BIT"
  "@
  cmpclr,*< %2,%0,%%r0\;copy %2,%0
  cmpiclr,*< %2,%0,%%r0\;ldi %2,%0
  cmpclr,*< %1,%r2,%0\;copy %1,%0"
[(set_attr "type" "multi,multi,multi")
 (set_attr "length" "8,8,8")])

(define_insn "umaxsi3"
  [(set (match_operand:SI 0 "register_operand" "=r,r")
	(umax:SI (match_operand:SI 1 "register_operand" "%0,0")
		 (match_operand:SI 2 "arith11_operand" "r,I")))]
  ""
  "@
  {comclr|cmpclr},<< %2,%0,%%r0\;copy %2,%0
  {comiclr|cmpiclr},<< %2,%0,%%r0\;ldi %2,%0"
[(set_attr "type" "multi,multi")
 (set_attr "length" "8,8")])

(define_insn "umaxdi3"
  [(set (match_operand:DI 0 "register_operand" "=r,r")
	(umax:DI (match_operand:DI 1 "register_operand" "%0,0")
		 (match_operand:DI 2 "arith11_operand" "r,I")))]
  "TARGET_64BIT"
  "@
  cmpclr,*<< %2,%0,%%r0\;copy %2,%0
  cmpiclr,*<< %2,%0,%%r0\;ldi %2,%0"
[(set_attr "type" "multi,multi")
 (set_attr "length" "8,8")])

(define_insn "absqi2"
  [(set (match_operand:QI 0 "register_operand" "=r")
	(abs:QI (match_operand:QI 1 "register_operand" "r")))]
  ""
  "{extrs|extrw,s},>= %1,31,8,%0\;subi 0,%0,%0"
  [(set_attr "type" "multi")
   (set_attr "length" "8")])

(define_insn "abshi2"
  [(set (match_operand:HI 0 "register_operand" "=r")
	(abs:HI (match_operand:HI 1 "register_operand" "r")))]
  ""
  "{extrs|extrw,s},>= %1,31,16,%0\;subi 0,%0,%0"
  [(set_attr "type" "multi")
   (set_attr "length" "8")])

(define_insn "abssi2"
  [(set (match_operand:SI 0 "register_operand" "=r")
	(abs:SI (match_operand:SI 1 "register_operand" "r")))]
  ""
  "or,>= %%r0,%1,%0\;subi 0,%0,%0"
  [(set_attr "type" "multi")
   (set_attr "length" "8")])

(define_insn "absdi2"
  [(set (match_operand:DI 0 "register_operand" "=r")
	(abs:DI (match_operand:DI 1 "register_operand" "r")))]
  "TARGET_64BIT"
  "or,*>= %%r0,%1,%0\;subi 0,%0,%0"
  [(set_attr "type" "multi")
   (set_attr "length" "8")])

(define_insn "bswaphi2"
  [(set (match_operand:HI 0 "register_operand" "=&r")
	(bswap:HI (match_operand:HI 1 "register_operand" "r")))]
  ""
  "{extru|extrw,u} %1,23,8,%0\;{dep|depw} %1,23,8,%0"
  [(set_attr "type" "multi")
   (set_attr "length" "8")])

(define_insn "bswapsi2"
  [(set (match_operand:SI 0 "register_operand" "=&r")
	(bswap:SI (match_operand:SI 1 "register_operand" "r")))]
  ""
  "{shd|shrpw} %1,%1,16,%0\;{dep|depw} %0,15,8,%0\;{shd|shrpw} %1,%0,8,%0"
  [(set_attr "type" "multi")
   (set_attr "length" "12")])

(define_insn "bswapdi2"
  [(set (match_operand:DI 0 "register_operand" "=&r")
	(bswap:DI (match_operand:DI 1 "register_operand" "r")))
   (clobber (match_scratch:DI 2 "=r"))]
  "TARGET_64BIT"
  "permh,3210 %1,%2\;hshl %2,8,%0\;hshr,u %2,8,%2\;or %0,%2,%0"
  [(set_attr "type" "multi")
   (set_attr "length" "16")])

;;; Experimental conditional move patterns

(define_expand "movsicc"
  [(set (match_operand:SI 0 "register_operand" "")
	(if_then_else:SI
	 (match_operand 1 "ordered_comparison_operator" "")
	 (match_operand:SI 2 "reg_or_cint_move_operand" "")
	 (match_operand:SI 3 "reg_or_cint_move_operand" "")))]
  ""
  "
{
  if (GET_MODE (XEXP (operands[1], 0)) != SImode
      || GET_MODE (XEXP (operands[1], 0)) != GET_MODE (XEXP (operands[1], 1)))
    FAIL;
}")

;; We used to accept any register for op1.
;;
;; However, it loses sometimes because the compiler will end up using
;; different registers for op0 and op1 in some critical cases.  local-alloc
;; will  not tie op0 and op1 because op0 is used in multiple basic blocks.
;;
;; If/when global register allocation supports tying we should allow any
;; register for op1 again.
(define_insn ""
  [(set (match_operand:SI 0 "register_operand" "=r,r,r,r")
	(if_then_else:SI
	 (match_operator 2 "ordered_comparison_operator"
	    [(match_operand:SI 3 "register_operand" "r,r,r,r")
	     (match_operand:SI 4 "arith11_operand" "rI,rI,rI,rI")])
	 (match_operand:SI 1 "reg_or_cint_move_operand" "0,J,N,K")
	 (const_int 0)))]
  ""
  "@
   {com%I4clr|cmp%I4clr},%S2 %4,%3,%%r0\;ldi 0,%0
   {com%I4clr|cmp%I4clr},%B2 %4,%3,%0\;ldi %1,%0
   {com%I4clr|cmp%I4clr},%B2 %4,%3,%0\;ldil L'%1,%0
   {com%I4clr|cmp%I4clr},%B2 %4,%3,%0\;{zdepi|depwi,z} %Z1,%0"
  [(set_attr "type" "multi,multi,multi,nullshift")
   (set_attr "length" "8,8,8,8")])

(define_insn ""
  [(set (match_operand:SI 0 "register_operand" "=r,r,r,r,r,r,r,r")
	(if_then_else:SI
	 (match_operator 5 "ordered_comparison_operator"
	    [(match_operand:SI 3 "register_operand" "r,r,r,r,r,r,r,r")
	     (match_operand:SI 4 "arith11_operand" "rI,rI,rI,rI,rI,rI,rI,rI")])
	 (match_operand:SI 1 "reg_or_cint_move_operand" "0,0,0,0,r,J,N,K")
	 (match_operand:SI 2 "reg_or_cint_move_operand" "r,J,N,K,0,0,0,0")))]
  ""
  "@
   {com%I4clr|cmp%I4clr},%S5 %4,%3,%%r0\;copy %2,%0
   {com%I4clr|cmp%I4clr},%S5 %4,%3,%%r0\;ldi %2,%0
   {com%I4clr|cmp%I4clr},%S5 %4,%3,%%r0\;ldil L'%2,%0
   {com%I4clr|cmp%I4clr},%S5 %4,%3,%%r0\;{zdepi|depwi,z} %Z2,%0
   {com%I4clr|cmp%I4clr},%B5 %4,%3,%%r0\;copy %1,%0
   {com%I4clr|cmp%I4clr},%B5 %4,%3,%%r0\;ldi %1,%0
   {com%I4clr|cmp%I4clr},%B5 %4,%3,%%r0\;ldil L'%1,%0
   {com%I4clr|cmp%I4clr},%B5 %4,%3,%%r0\;{zdepi|depwi,z} %Z1,%0"
  [(set_attr "type" "multi,multi,multi,nullshift,multi,multi,multi,nullshift")
   (set_attr "length" "8,8,8,8,8,8,8,8")])

(define_expand "movdicc"
  [(set (match_operand:DI 0 "register_operand" "")
	(if_then_else:DI
	 (match_operand 1 "ordered_comparison_operator" "")
	 (match_operand:DI 2 "reg_or_cint_move_operand" "")
	 (match_operand:DI 3 "reg_or_cint_move_operand" "")))]
  "TARGET_64BIT"
  "
{
  if (GET_MODE (XEXP (operands[1], 0)) != DImode
      || GET_MODE (XEXP (operands[1], 0)) != GET_MODE (XEXP (operands[1], 1)))
    FAIL;
}")

; We need the first constraint alternative in order to avoid
; earlyclobbers on all other alternatives.
(define_insn ""
  [(set (match_operand:DI 0 "register_operand" "=r,r,r,r,r")
	(if_then_else:DI
	 (match_operator 2 "ordered_comparison_operator"
	    [(match_operand:DI 3 "register_operand" "r,r,r,r,r")
	     (match_operand:DI 4 "arith11_operand" "rI,rI,rI,rI,rI")])
	 (match_operand:DI 1 "reg_or_cint_move_operand" "0,r,J,N,K")
	 (const_int 0)))]
  "TARGET_64BIT"
  "@
   cmp%I4clr,*%S2 %4,%3,%%r0\;ldi 0,%0
   cmp%I4clr,*%B2 %4,%3,%0\;copy %1,%0
   cmp%I4clr,*%B2 %4,%3,%0\;ldi %1,%0
   cmp%I4clr,*%B2 %4,%3,%0\;ldil L'%1,%0
   cmp%I4clr,*%B2 %4,%3,%0\;depdi,z %z1,%0"
  [(set_attr "type" "multi,multi,multi,multi,nullshift")
   (set_attr "length" "8,8,8,8,8")])

(define_insn ""
  [(set (match_operand:DI 0 "register_operand" "=r,r,r,r,r,r,r,r")
	(if_then_else:DI
	 (match_operator 5 "ordered_comparison_operator"
	    [(match_operand:DI 3 "register_operand" "r,r,r,r,r,r,r,r")
	     (match_operand:DI 4 "arith11_operand" "rI,rI,rI,rI,rI,rI,rI,rI")])
	 (match_operand:DI 1 "reg_or_cint_move_operand" "0,0,0,0,r,J,N,K")
	 (match_operand:DI 2 "reg_or_cint_move_operand" "r,J,N,K,0,0,0,0")))]
  "TARGET_64BIT"
  "@
   cmp%I4clr,*%S5 %4,%3,%%r0\;copy %2,%0
   cmp%I4clr,*%S5 %4,%3,%%r0\;ldi %2,%0
   cmp%I4clr,*%S5 %4,%3,%%r0\;ldil L'%2,%0
   cmp%I4clr,*%S5 %4,%3,%%r0\;depdi,z %z2,%0
   cmp%I4clr,*%B5 %4,%3,%%r0\;copy %1,%0
   cmp%I4clr,*%B5 %4,%3,%%r0\;ldi %1,%0
   cmp%I4clr,*%B5 %4,%3,%%r0\;ldil L'%1,%0
   cmp%I4clr,*%B5 %4,%3,%%r0\;depdi,z %z1,%0"
  [(set_attr "type" "multi,multi,multi,nullshift,multi,multi,multi,nullshift")
   (set_attr "length" "8,8,8,8,8,8,8,8")])

;; Conditional Branches

(define_expand "cbranchdi4"
  [(set (pc)
        (if_then_else (match_operator 0 "ordered_comparison_operator"
		       [(match_operand:DI 1 "reg_or_0_operand" "")
                        (match_operand:DI 2 "register_operand" "")])
		      (label_ref (match_operand 3 "" ""))
		      (pc)))]
  "TARGET_64BIT"
  "")

(define_expand "cbranchsi4"
  [(set (pc)
        (if_then_else (match_operator 0 "ordered_comparison_operator"
		       [(match_operand:SI 1 "reg_or_0_operand" "")
                        (match_operand:SI 2 "arith5_operand" "")])
		      (label_ref (match_operand 3 "" ""))
		      (pc)))]
  ""
  "")

(define_expand "cbranchsf4"
  [(set (pc)
        (if_then_else (match_operator 0 "comparison_operator"
		       [(match_operand:SF 1 "reg_or_0_operand" "")
                        (match_operand:SF 2 "reg_or_0_operand" "")])
		      (label_ref (match_operand 3 "" ""))
		      (pc)))]
  ""
  "
{
  pa_emit_bcond_fp (operands);
  DONE;
}")


(define_expand "cbranchdf4"
  [(set (pc)
        (if_then_else (match_operator 0 "comparison_operator"
		       [(match_operand:DF 1 "reg_or_0_operand" "")
                        (match_operand:DF 2 "reg_or_0_operand" "")])
		      (label_ref (match_operand 3 "" ""))
		      (pc)))]
  ""
  "
{
  pa_emit_bcond_fp (operands);
  DONE;
}")

;; Match the branch patterns.


;; Note a long backward conditional branch with an annulled delay slot
;; has a length of 12.
(define_insn ""
  [(set (pc)
	(if_then_else
	 (match_operator 3 "ordered_comparison_operator"
			 [(match_operand:SI 1 "reg_or_0_operand" "rM")
			  (match_operand:SI 2 "arith5_operand" "rL")])
	 (label_ref (match_operand 0 "" ""))
	 (pc)))]
  ""
  "*
{
  return pa_output_cbranch (operands, 0, insn);
}"
[(set_attr "type" "cbranch")
 (set (attr "length")
    (cond [(lt (abs (minus (match_dup 0) (plus (pc) (const_int 8))))
	       (const_int MAX_12BIT_OFFSET))
	   (const_int 4)
	   (lt (abs (minus (match_dup 0) (plus (pc) (const_int 8))))
	       (const_int MAX_17BIT_OFFSET))
	   (const_int 8)
	   (match_test "TARGET_PORTABLE_RUNTIME")
	   (const_int 24)
	   (not (match_test "flag_pic"))
	   (const_int 20)]
	  (const_int 28)))])

;; Match the negated branch.

(define_insn ""
  [(set (pc)
	(if_then_else
	 (match_operator 3 "ordered_comparison_operator"
			 [(match_operand:SI 1 "reg_or_0_operand" "rM")
			  (match_operand:SI 2 "arith5_operand" "rL")])
	 (pc)
	 (label_ref (match_operand 0 "" ""))))]
  ""
  "*
{
  return pa_output_cbranch (operands, 1, insn);
}"
[(set_attr "type" "cbranch")
 (set (attr "length")
    (cond [(lt (abs (minus (match_dup 0) (plus (pc) (const_int 8))))
	       (const_int MAX_12BIT_OFFSET))
	   (const_int 4)
	   (lt (abs (minus (match_dup 0) (plus (pc) (const_int 8))))
	       (const_int MAX_17BIT_OFFSET))
	   (const_int 8)
	   (match_test "TARGET_PORTABLE_RUNTIME")
	   (const_int 24)
	   (not (match_test "flag_pic"))
	   (const_int 20)]
	  (const_int 28)))])

(define_insn ""
  [(set (pc)
	(if_then_else
	 (match_operator 3 "ordered_comparison_operator"
			 [(match_operand:DI 1 "reg_or_0_operand" "rM")
			  (match_operand:DI 2 "reg_or_0_operand" "rM")])
	 (label_ref (match_operand 0 "" ""))
	 (pc)))]
  "TARGET_64BIT"
  "*
{
  return pa_output_cbranch (operands, 0, insn);
}"
[(set_attr "type" "cbranch")
 (set (attr "length")
    (cond [(lt (abs (minus (match_dup 0) (plus (pc) (const_int 8))))
	       (const_int MAX_12BIT_OFFSET))
	   (const_int 4)
	   (lt (abs (minus (match_dup 0) (plus (pc) (const_int 8))))
	       (const_int MAX_17BIT_OFFSET))
	   (const_int 8)
	   (match_test "TARGET_PORTABLE_RUNTIME")
	   (const_int 24)
	   (not (match_test "flag_pic"))
	   (const_int 20)]
	  (const_int 28)))])

;; Match the negated branch.

(define_insn ""
  [(set (pc)
	(if_then_else
	 (match_operator 3 "ordered_comparison_operator"
			 [(match_operand:DI 1 "reg_or_0_operand" "rM")
			  (match_operand:DI 2 "reg_or_0_operand" "rM")])
	 (pc)
	 (label_ref (match_operand 0 "" ""))))]
  "TARGET_64BIT"
  "*
{
  return pa_output_cbranch (operands, 1, insn);
}"
[(set_attr "type" "cbranch")
 (set (attr "length")
    (cond [(lt (abs (minus (match_dup 0) (plus (pc) (const_int 8))))
	       (const_int MAX_12BIT_OFFSET))
	   (const_int 4)
	   (lt (abs (minus (match_dup 0) (plus (pc) (const_int 8))))
	       (const_int MAX_17BIT_OFFSET))
	   (const_int 8)
	   (match_test "TARGET_PORTABLE_RUNTIME")
	   (const_int 24)
	   (not (match_test "flag_pic"))
	   (const_int 20)]
	  (const_int 28)))])
(define_insn ""
  [(set (pc)
	(if_then_else
	 (match_operator 3 "cmpib_comparison_operator"
			 [(match_operand:DI 1 "reg_or_0_operand" "rM")
			  (match_operand:DI 2 "arith5_operand" "rL")])
	 (label_ref (match_operand 0 "" ""))
	 (pc)))]
  "TARGET_64BIT"
  "*
{
  return pa_output_cbranch (operands, 0, insn);
}"
[(set_attr "type" "cbranch")
 (set (attr "length")
    (cond [(lt (abs (minus (match_dup 0) (plus (pc) (const_int 8))))
	       (const_int MAX_12BIT_OFFSET))
	   (const_int 4)
	   (lt (abs (minus (match_dup 0) (plus (pc) (const_int 8))))
	       (const_int MAX_17BIT_OFFSET))
	   (const_int 8)
	   (match_test "TARGET_PORTABLE_RUNTIME")
	   (const_int 24)
	   (not (match_test "flag_pic"))
	   (const_int 20)]
	  (const_int 28)))])

;; Match the negated branch.

(define_insn ""
  [(set (pc)
	(if_then_else
	 (match_operator 3 "cmpib_comparison_operator"
			 [(match_operand:DI 1 "reg_or_0_operand" "rM")
			  (match_operand:DI 2 "arith5_operand" "rL")])
	 (pc)
	 (label_ref (match_operand 0 "" ""))))]
  "TARGET_64BIT"
  "*
{
  return pa_output_cbranch (operands, 1, insn);
}"
[(set_attr "type" "cbranch")
 (set (attr "length")
    (cond [(lt (abs (minus (match_dup 0) (plus (pc) (const_int 8))))
	       (const_int MAX_12BIT_OFFSET))
	   (const_int 4)
	   (lt (abs (minus (match_dup 0) (plus (pc) (const_int 8))))
	       (const_int MAX_17BIT_OFFSET))
	   (const_int 8)
	   (match_test "TARGET_PORTABLE_RUNTIME")
	   (const_int 24)
	   (not (match_test "flag_pic"))
	   (const_int 20)]
	  (const_int 28)))])

;; Branch on Bit patterns.
(define_insn ""
  [(set (pc)
	(if_then_else
	 (ne (zero_extract:SI (match_operand:SI 0 "register_operand" "r")
			      (const_int 1)
			      (match_operand:SI 1 "uint5_operand" ""))
	     (const_int 0))
	 (label_ref (match_operand 2 "" ""))
	 (pc)))]
  ""
  "*
{
  return pa_output_bb (operands, 0, insn, 0);
}"
[(set_attr "type" "cbranch")
 (set (attr "length")
    (cond [(lt (abs (minus (match_dup 2) (plus (pc) (const_int 8))))
	       (const_int MAX_12BIT_OFFSET))
	   (const_int 4)
	   (lt (abs (minus (match_dup 2) (plus (pc) (const_int 8))))
	       (const_int MAX_17BIT_OFFSET))
	   (const_int 8)
	   (match_test "TARGET_PORTABLE_RUNTIME")
	   (const_int 24)
	   (not (match_test "flag_pic"))
	   (const_int 20)]
	  (const_int 28)))])

(define_insn ""
  [(set (pc)
	(if_then_else
	 (ne (zero_extract:DI (match_operand:DI 0 "register_operand" "r")
			      (const_int 1)
			      (match_operand:DI 1 "uint32_operand" ""))
	     (const_int 0))
	 (label_ref (match_operand 2 "" ""))
	 (pc)))]
  "TARGET_64BIT"
  "*
{
  return pa_output_bb (operands, 0, insn, 0);
}"
[(set_attr "type" "cbranch")
 (set (attr "length")
    (cond [(lt (abs (minus (match_dup 2) (plus (pc) (const_int 8))))
	       (const_int MAX_12BIT_OFFSET))
	   (const_int 4)
	   (lt (abs (minus (match_dup 2) (plus (pc) (const_int 8))))
	       (const_int MAX_17BIT_OFFSET))
	   (const_int 8)
	   (match_test "TARGET_PORTABLE_RUNTIME")
	   (const_int 24)
	   (not (match_test "flag_pic"))
	   (const_int 20)]
	  (const_int 28)))])

(define_insn ""
  [(set (pc)
	(if_then_else
	 (ne (zero_extract:SI (match_operand:SI 0 "register_operand" "r")
			      (const_int 1)
			      (match_operand:SI 1 "uint5_operand" ""))
	     (const_int 0))
	 (pc)
	 (label_ref (match_operand 2 "" ""))))]
  ""
  "*
{
  return pa_output_bb (operands, 1, insn, 0);
}"
[(set_attr "type" "cbranch")
 (set (attr "length")
    (cond [(lt (abs (minus (match_dup 2) (plus (pc) (const_int 8))))
	       (const_int MAX_12BIT_OFFSET))
	   (const_int 4)
	   (lt (abs (minus (match_dup 2) (plus (pc) (const_int 8))))
	       (const_int MAX_17BIT_OFFSET))
	   (const_int 8)
	   (match_test "TARGET_PORTABLE_RUNTIME")
	   (const_int 24)
	   (not (match_test "flag_pic"))
	   (const_int 20)]
	  (const_int 28)))])

(define_insn ""
  [(set (pc)
	(if_then_else
	 (ne (zero_extract:DI (match_operand:DI 0 "register_operand" "r")
			      (const_int 1)
			      (match_operand:DI 1 "uint32_operand" ""))
	     (const_int 0))
	 (pc)
	 (label_ref (match_operand 2 "" ""))))]
  "TARGET_64BIT"
  "*
{
  return pa_output_bb (operands, 1, insn, 0);
}"
[(set_attr "type" "cbranch")
 (set (attr "length")
    (cond [(lt (abs (minus (match_dup 2) (plus (pc) (const_int 8))))
	       (const_int MAX_12BIT_OFFSET))
	   (const_int 4)
	   (lt (abs (minus (match_dup 2) (plus (pc) (const_int 8))))
	       (const_int MAX_17BIT_OFFSET))
	   (const_int 8)
	   (match_test "TARGET_PORTABLE_RUNTIME")
	   (const_int 24)
	   (not (match_test "flag_pic"))
	   (const_int 20)]
	  (const_int 28)))])

(define_insn ""
  [(set (pc)
	(if_then_else
	 (eq (zero_extract:SI (match_operand:SI 0 "register_operand" "r")
			      (const_int 1)
			      (match_operand:SI 1 "uint5_operand" ""))
	     (const_int 0))
	 (label_ref (match_operand 2 "" ""))
	 (pc)))]
  ""
  "*
{
  return pa_output_bb (operands, 0, insn, 1);
}"
[(set_attr "type" "cbranch")
 (set (attr "length")
    (cond [(lt (abs (minus (match_dup 2) (plus (pc) (const_int 8))))
	       (const_int MAX_12BIT_OFFSET))
	   (const_int 4)
	   (lt (abs (minus (match_dup 2) (plus (pc) (const_int 8))))
	       (const_int MAX_17BIT_OFFSET))
	   (const_int 8)
	   (match_test "TARGET_PORTABLE_RUNTIME")
	   (const_int 24)
	   (not (match_test "flag_pic"))
	   (const_int 20)]
	  (const_int 28)))])

(define_insn ""
  [(set (pc)
	(if_then_else
	 (eq (zero_extract:DI (match_operand:DI 0 "register_operand" "r")
			      (const_int 1)
			      (match_operand:DI 1 "uint32_operand" ""))
	     (const_int 0))
	 (label_ref (match_operand 2 "" ""))
	 (pc)))]
  "TARGET_64BIT"
  "*
{
  return pa_output_bb (operands, 0, insn, 1);
}"
[(set_attr "type" "cbranch")
 (set (attr "length")
    (cond [(lt (abs (minus (match_dup 2) (plus (pc) (const_int 8))))
	       (const_int MAX_12BIT_OFFSET))
	   (const_int 4)
	   (lt (abs (minus (match_dup 2) (plus (pc) (const_int 8))))
	       (const_int MAX_17BIT_OFFSET))
	   (const_int 8)
	   (match_test "TARGET_PORTABLE_RUNTIME")
	   (const_int 24)
	   (not (match_test "flag_pic"))
	   (const_int 20)]
	  (const_int 28)))])

(define_insn ""
  [(set (pc)
	(if_then_else
	 (eq (zero_extract:SI (match_operand:SI 0 "register_operand" "r")
			      (const_int 1)
			      (match_operand:SI 1 "uint5_operand" ""))
	     (const_int 0))
	 (pc)
	 (label_ref (match_operand 2 "" ""))))]
  ""
  "*
{
  return pa_output_bb (operands, 1, insn, 1);
}"
[(set_attr "type" "cbranch")
 (set (attr "length")
    (cond [(lt (abs (minus (match_dup 2) (plus (pc) (const_int 8))))
	       (const_int MAX_12BIT_OFFSET))
	   (const_int 4)
	   (lt (abs (minus (match_dup 2) (plus (pc) (const_int 8))))
	       (const_int MAX_17BIT_OFFSET))
	   (const_int 8)
	   (match_test "TARGET_PORTABLE_RUNTIME")
	   (const_int 24)
	   (not (match_test "flag_pic"))
	   (const_int 20)]
	  (const_int 28)))])

(define_insn ""
  [(set (pc)
	(if_then_else
	 (eq (zero_extract:DI (match_operand:DI 0 "register_operand" "r")
			      (const_int 1)
			      (match_operand:DI 1 "uint32_operand" ""))
	     (const_int 0))
	 (pc)
	 (label_ref (match_operand 2 "" ""))))]
  "TARGET_64BIT"
  "*
{
  return pa_output_bb (operands, 1, insn, 1);
}"
[(set_attr "type" "cbranch")
 (set (attr "length")
    (cond [(lt (abs (minus (match_dup 2) (plus (pc) (const_int 8))))
	       (const_int MAX_12BIT_OFFSET))
	   (const_int 4)
	   (lt (abs (minus (match_dup 2) (plus (pc) (const_int 8))))
	       (const_int MAX_17BIT_OFFSET))
	   (const_int 8)
	   (match_test "TARGET_PORTABLE_RUNTIME")
	   (const_int 24)
	   (not (match_test "flag_pic"))
	   (const_int 20)]
	  (const_int 28)))])

;; Branch on Variable Bit patterns.
(define_insn ""
  [(set (pc)
	(if_then_else
	 (ne (zero_extract:SI (match_operand:SI 0 "register_operand" "r")
			      (const_int 1)
			      (match_operand:SI 1 "register_operand" "q"))
	     (const_int 0))
	 (label_ref (match_operand 2 "" ""))
	 (pc)))]
  ""
  "*
{
  return pa_output_bvb (operands, 0, insn, 0);
}"
[(set_attr "type" "cbranch")
 (set (attr "length")
    (cond [(lt (abs (minus (match_dup 2) (plus (pc) (const_int 8))))
	       (const_int MAX_12BIT_OFFSET))
	   (const_int 4)
	   (lt (abs (minus (match_dup 2) (plus (pc) (const_int 8))))
	       (const_int MAX_17BIT_OFFSET))
	   (const_int 8)
	   (match_test "TARGET_PORTABLE_RUNTIME")
	   (const_int 24)
	   (not (match_test "flag_pic"))
	   (const_int 20)]
	  (const_int 28)))])

(define_insn ""
  [(set (pc)
	(if_then_else
	 (ne (zero_extract:DI (match_operand:DI 0 "register_operand" "r")
			      (const_int 1)
			      (match_operand:DI 1 "register_operand" "q"))
	     (const_int 0))
	 (label_ref (match_operand 2 "" ""))
	 (pc)))]
  "TARGET_64BIT"
  "*
{
  return pa_output_bvb (operands, 0, insn, 0);
}"
[(set_attr "type" "cbranch")
 (set (attr "length")
    (cond [(lt (abs (minus (match_dup 2) (plus (pc) (const_int 8))))
	       (const_int MAX_12BIT_OFFSET))
	   (const_int 4)
	   (lt (abs (minus (match_dup 2) (plus (pc) (const_int 8))))
	       (const_int MAX_17BIT_OFFSET))
	   (const_int 8)
	   (match_test "TARGET_PORTABLE_RUNTIME")
	   (const_int 24)
	   (not (match_test "flag_pic"))
	   (const_int 20)]
	  (const_int 28)))])

(define_insn ""
  [(set (pc)
	(if_then_else
	 (ne (zero_extract:SI (match_operand:SI 0 "register_operand" "r")
			      (const_int 1)
			      (match_operand:SI 1 "register_operand" "q"))
	     (const_int 0))
	 (pc)
	 (label_ref (match_operand 2 "" ""))))]
  ""
  "*
{
  return pa_output_bvb (operands, 1, insn, 0);
}"
[(set_attr "type" "cbranch")
 (set (attr "length")
    (cond [(lt (abs (minus (match_dup 2) (plus (pc) (const_int 8))))
	       (const_int MAX_12BIT_OFFSET))
	   (const_int 4)
	   (lt (abs (minus (match_dup 2) (plus (pc) (const_int 8))))
	       (const_int MAX_17BIT_OFFSET))
	   (const_int 8)
	   (match_test "TARGET_PORTABLE_RUNTIME")
	   (const_int 24)
	   (not (match_test "flag_pic"))
	   (const_int 20)]
	  (const_int 28)))])

(define_insn ""
  [(set (pc)
	(if_then_else
	 (ne (zero_extract:DI (match_operand:DI 0 "register_operand" "r")
			      (const_int 1)
			      (match_operand:DI 1 "register_operand" "q"))
	     (const_int 0))
	 (pc)
	 (label_ref (match_operand 2 "" ""))))]
  "TARGET_64BIT"
  "*
{
  return pa_output_bvb (operands, 1, insn, 0);
}"
[(set_attr "type" "cbranch")
 (set (attr "length")
    (cond [(lt (abs (minus (match_dup 2) (plus (pc) (const_int 8))))
	       (const_int MAX_12BIT_OFFSET))
	   (const_int 4)
	   (lt (abs (minus (match_dup 2) (plus (pc) (const_int 8))))
	       (const_int MAX_17BIT_OFFSET))
	   (const_int 8)
	   (match_test "TARGET_PORTABLE_RUNTIME")
	   (const_int 24)
	   (not (match_test "flag_pic"))
	   (const_int 20)]
	  (const_int 28)))])

(define_insn ""
  [(set (pc)
	(if_then_else
	 (eq (zero_extract:SI (match_operand:SI 0 "register_operand" "r")
			      (const_int 1)
			      (match_operand:SI 1 "register_operand" "q"))
	     (const_int 0))
	 (label_ref (match_operand 2 "" ""))
	 (pc)))]
  ""
  "*
{
  return pa_output_bvb (operands, 0, insn, 1);
}"
[(set_attr "type" "cbranch")
 (set (attr "length")
    (cond [(lt (abs (minus (match_dup 2) (plus (pc) (const_int 8))))
	       (const_int MAX_12BIT_OFFSET))
	   (const_int 4)
	   (lt (abs (minus (match_dup 2) (plus (pc) (const_int 8))))
	       (const_int MAX_17BIT_OFFSET))
	   (const_int 8)
	   (match_test "TARGET_PORTABLE_RUNTIME")
	   (const_int 24)
	   (not (match_test "flag_pic"))
	   (const_int 20)]
	  (const_int 28)))])

(define_insn ""
  [(set (pc)
	(if_then_else
	 (eq (zero_extract:DI (match_operand:DI 0 "register_operand" "r")
			      (const_int 1)
			      (match_operand:DI 1 "register_operand" "q"))
	     (const_int 0))
	 (label_ref (match_operand 2 "" ""))
	 (pc)))]
  "TARGET_64BIT"
  "*
{
  return pa_output_bvb (operands, 0, insn, 1);
}"
[(set_attr "type" "cbranch")
 (set (attr "length")
    (cond [(lt (abs (minus (match_dup 2) (plus (pc) (const_int 8))))
	       (const_int MAX_12BIT_OFFSET))
	   (const_int 4)
	   (lt (abs (minus (match_dup 2) (plus (pc) (const_int 8))))
	       (const_int MAX_17BIT_OFFSET))
	   (const_int 8)
	   (match_test "TARGET_PORTABLE_RUNTIME")
	   (const_int 24)
	   (not (match_test "flag_pic"))
	   (const_int 20)]
	  (const_int 28)))])

(define_insn ""
  [(set (pc)
	(if_then_else
	 (eq (zero_extract:SI (match_operand:SI 0 "register_operand" "r")
			      (const_int 1)
			      (match_operand:SI 1 "register_operand" "q"))
	     (const_int 0))
	 (pc)
	 (label_ref (match_operand 2 "" ""))))]
  ""
  "*
{
  return pa_output_bvb (operands, 1, insn, 1);
}"
[(set_attr "type" "cbranch")
 (set (attr "length")
    (cond [(lt (abs (minus (match_dup 2) (plus (pc) (const_int 8))))
	       (const_int MAX_12BIT_OFFSET))
	   (const_int 4)
	   (lt (abs (minus (match_dup 2) (plus (pc) (const_int 8))))
	       (const_int MAX_17BIT_OFFSET))
	   (const_int 8)
	   (match_test "TARGET_PORTABLE_RUNTIME")
	   (const_int 24)
	   (not (match_test "flag_pic"))
	   (const_int 20)]
	  (const_int 28)))])

(define_insn ""
  [(set (pc)
	(if_then_else
	 (eq (zero_extract:DI (match_operand:DI 0 "register_operand" "r")
			      (const_int 1)
			      (match_operand:DI 1 "register_operand" "q"))
	     (const_int 0))
	 (pc)
	 (label_ref (match_operand 2 "" ""))))]
  "TARGET_64BIT"
  "*
{
  return pa_output_bvb (operands, 1, insn, 1);
}"
[(set_attr "type" "cbranch")
 (set (attr "length")
    (cond [(lt (abs (minus (match_dup 2) (plus (pc) (const_int 8))))
	       (const_int MAX_12BIT_OFFSET))
	   (const_int 4)
	   (lt (abs (minus (match_dup 2) (plus (pc) (const_int 8))))
	       (const_int MAX_17BIT_OFFSET))
	   (const_int 8)
	   (match_test "TARGET_PORTABLE_RUNTIME")
	   (const_int 24)
	   (not (match_test "flag_pic"))
	   (const_int 20)]
	  (const_int 28)))])

;; Floating point branches

;; ??? Nullification is handled differently from other branches.
;; If nullification is specified, the delay slot is nullified on any
;; taken branch regardless of branch direction.
(define_insn ""
  [(set (pc) (if_then_else (ne (reg:CCFP 0) (const_int 0))
			   (label_ref (match_operand 0 "" ""))
			   (pc)))]
  "!TARGET_SOFT_FLOAT"
  "*
{
  int length = get_attr_length (insn);
  rtx xoperands[1];
  int nullify, xdelay;

  if (length < 16)
    return \"ftest\;b%* %l0\";

  if (dbr_sequence_length () == 0 || INSN_ANNULLED_BRANCH_P (insn))
    {
      nullify = 1;
      xdelay = 0;
      xoperands[0] = GEN_INT (length - 8);
    }
  else
    {
      nullify = 0;
      xdelay = 1;
      xoperands[0] = GEN_INT (length - 4);
    }

  if (nullify)
    output_asm_insn (\"ftest\;add,tr %%r0,%%r0,%%r0\;b,n .+%0\", xoperands);
  else
    output_asm_insn (\"ftest\;add,tr %%r0,%%r0,%%r0\;b .+%0\", xoperands);
  return pa_output_lbranch (operands[0], insn, xdelay);
}"
[(set_attr "type" "fbranch")
 (set (attr "length")
    (cond [(lt (abs (minus (match_dup 0) (plus (pc) (const_int 8))))
	       (const_int MAX_17BIT_OFFSET))
	   (const_int 8)
	   (match_test "TARGET_PORTABLE_RUNTIME")
	   (const_int 32)
	   (not (match_test "flag_pic"))
	   (const_int 28)]
	  (const_int 36)))])

(define_insn ""
  [(set (pc) (if_then_else (ne (reg:CCFP 0) (const_int 0))
			   (pc)
			   (label_ref (match_operand 0 "" ""))))]
  "!TARGET_SOFT_FLOAT"
  "*
{
  int length = get_attr_length (insn);
  rtx xoperands[1];
  int nullify, xdelay;

  if (length < 16)
    return \"ftest\;add,tr %%r0,%%r0,%%r0\;b%* %0\";

  if (dbr_sequence_length () == 0 || INSN_ANNULLED_BRANCH_P (insn))
    {
      nullify = 1;
      xdelay = 0;
      xoperands[0] = GEN_INT (length - 4);
    }
  else
    {
      nullify = 0;
      xdelay = 1;
      xoperands[0] = GEN_INT (length);
    }

  if (nullify)
    output_asm_insn (\"ftest\;b,n .+%0\", xoperands);
  else
    output_asm_insn (\"ftest\;b .+%0\", xoperands);
  return pa_output_lbranch (operands[0], insn, xdelay);
}"
[(set_attr "type" "fbranch")
 (set (attr "length")
    (cond [(lt (abs (minus (match_dup 0) (plus (pc) (const_int 8))))
	       (const_int MAX_17BIT_OFFSET))
	   (const_int 12)
	   (match_test "TARGET_PORTABLE_RUNTIME")
	   (const_int 28)
	   (not (match_test "flag_pic"))
	   (const_int 24)]
	  (const_int 32)))])

;; Move instructions

(define_expand "movsi"
  [(set (match_operand:SI 0 "general_operand" "")
	(match_operand:SI 1 "general_operand" ""))]
  ""
  "
{
  if (pa_emit_move_sequence (operands, SImode, 0))
    DONE;
}")

;; Handle SImode input reloads requiring %r1 as a scratch register.
(define_expand "reload_insi_r1"
  [(set (match_operand:SI 0 "register_operand" "=Z")
	(match_operand:SI 1 "non_hard_reg_operand" ""))
   (clobber (match_operand:SI 2 "register_operand" "=&a"))]
  ""
  "
{
  if (pa_emit_move_sequence (operands, SImode, operands[2]))
    DONE;

  /* We don't want the clobber emitted, so handle this ourselves.  */
  emit_insn (gen_rtx_SET (operands[0], operands[1]));
  DONE;
}")

;; Handle SImode input reloads requiring a general register as a
;; scratch register.
(define_expand "reload_insi"
  [(set (match_operand:SI 0 "register_operand" "=Z")
	(match_operand:SI 1 "non_hard_reg_operand" ""))
   (clobber (match_operand:SI 2 "register_operand" "=&r"))]
  ""
  "
{
  if (pa_emit_move_sequence (operands, SImode, operands[2]))
    DONE;

  /* We don't want the clobber emitted, so handle this ourselves.  */
  emit_insn (gen_rtx_SET (operands[0], operands[1]));
  DONE;
}")

;; Handle SImode output reloads requiring a general register as a
;; scratch register.
(define_expand "reload_outsi"
  [(set (match_operand:SI 0 "non_hard_reg_operand" "")
	(match_operand:SI 1  "register_operand" "Z"))
   (clobber (match_operand:SI 2 "register_operand" "=&r"))]
  ""
  "
{
  if (pa_emit_move_sequence (operands, SImode, operands[2]))
    DONE;

  /* We don't want the clobber emitted, so handle this ourselves.  */
  emit_insn (gen_rtx_SET (operands[0], operands[1]));
  DONE;
}")

(define_insn ""
  [(set (match_operand:SI 0 "move_dest_operand"
			  "=r,r,r,r,r,r,Q,!*q,!r,!*f,*f,T,?r,?*f")
	(match_operand:SI 1 "move_src_operand"
			  "A,r,J,N,K,RQ,rM,!rM,!*q,!*fM,RT,*f,*f,r"))]
  "(register_operand (operands[0], SImode)
    || reg_or_0_operand (operands[1], SImode))
   && !TARGET_SOFT_FLOAT
   && !TARGET_64BIT"
  "@
   ldw RT'%A1,%0
   copy %1,%0
   ldi %1,%0
   ldil L'%1,%0
   {zdepi|depwi,z} %Z1,%0
   ldw%M1 %1,%0
   stw%M0 %r1,%0
   mtsar %r1
   {mfctl|mfctl,w} %%sar,%0
   fcpy,sgl %f1,%0
   fldw%F1 %1,%0
   fstw%F0 %1,%0
   {fstws|fstw} %1,-16(%%sp)\n\t{ldws|ldw} -16(%%sp),%0
   {stws|stw} %1,-16(%%sp)\n\t{fldws|fldw} -16(%%sp),%0"
  [(set_attr "type" "load,move,move,move,shift,load,store,move,move,fpalu,fpload,fpstore,fpstore_load,store_fpload")
   (set_attr "pa_combine_type" "addmove")
   (set_attr "length" "4,4,4,4,4,4,4,4,4,4,4,4,8,8")])

(define_insn ""
  [(set (match_operand:SI 0 "move_dest_operand"
			  "=r,r,r,r,r,r,Q,!*q,!r,!*f,*f,T")
	(match_operand:SI 1 "move_src_operand"
			  "A,r,J,N,K,RQ,rM,!rM,!*q,!*fM,RT,*f"))]
  "(register_operand (operands[0], SImode)
    || reg_or_0_operand (operands[1], SImode))
   && !TARGET_SOFT_FLOAT
   && TARGET_64BIT"
  "@
   ldw RT'%A1,%0
   copy %1,%0
   ldi %1,%0
   ldil L'%1,%0
   {zdepi|depwi,z} %Z1,%0
   ldw%M1 %1,%0
   stw%M0 %r1,%0
   mtsar %r1
   {mfctl|mfctl,w} %%sar,%0
   fcpy,sgl %f1,%0
   fldw%F1 %1,%0
   fstw%F0 %1,%0"
  [(set_attr "type" "load,move,move,move,shift,load,store,move,move,fpalu,fpload,fpstore")
   (set_attr "pa_combine_type" "addmove")
   (set_attr "length" "4,4,4,4,4,4,4,4,4,4,4,4")])

(define_insn ""
  [(set (match_operand:SI 0 "indexed_memory_operand" "=R")
	(match_operand:SI 1 "register_operand" "f"))]
  "!TARGET_SOFT_FLOAT
   && !TARGET_DISABLE_INDEXING
   && reload_completed"
  "fstw%F0 %1,%0"
  [(set_attr "type" "fpstore")
   (set_attr "pa_combine_type" "addmove")
   (set_attr "length" "4")])

; Rewrite RTL using an indexed store.  This will allow the insn that
; computes the address to be deleted if the register it sets is dead.
(define_peephole2
  [(set (match_operand:SI 0 "register_operand" "")
	(plus:SI (ashift:SI (match_operand:SI 1 "register_operand" "")
			    (const_int 2))
		 (match_operand:SI 2 "register_operand" "")))
   (set (mem:SI (match_dup 0))
        (match_operand:SI 3 "register_operand" ""))]
  "!TARGET_SOFT_FLOAT
   && !TARGET_DISABLE_INDEXING
   && REG_OK_FOR_BASE_P (operands[2])
   && FP_REGNO_P (REGNO (operands[3]))"
  [(set (mem:SI (plus:SI (mult:SI (match_dup 1) (const_int 4)) (match_dup 2)))
	(match_dup 3))
   (set (match_dup 0) (plus:SI (ashift:SI (match_dup 1) (const_int 2))
			       (match_dup 2)))]
  "")

(define_peephole2
  [(set (match_operand:DI 0 "register_operand" "")
	(plus:DI (ashift:DI (match_operand:DI 1 "register_operand" "")
			    (const_int 2))
		 (match_operand:DI 2 "register_operand" "")))
   (set (mem:SI (match_dup 0))
        (match_operand:SI 3 "register_operand" ""))]
  "!TARGET_SOFT_FLOAT
   && !TARGET_DISABLE_INDEXING
   && TARGET_64BIT
   && REG_OK_FOR_BASE_P (operands[2])
   && FP_REGNO_P (REGNO (operands[3]))"
  [(set (mem:SI (plus:DI (mult:DI (match_dup 1) (const_int 4)) (match_dup 2)))
	(match_dup 3))
   (set (match_dup 0) (plus:DI (ashift:DI (match_dup 1) (const_int 2))
			       (match_dup 2)))]
  "")

(define_peephole2
  [(set (match_operand:SI 0 "register_operand" "")
	(plus:SI (match_operand:SI 1 "register_operand" "")
		 (match_operand:SI 2 "register_operand" "")))
   (set (mem:SI (match_dup 0))
        (match_operand:SI 3 "register_operand" ""))]
  "!TARGET_SOFT_FLOAT
   && !TARGET_DISABLE_INDEXING
   && TARGET_NO_SPACE_REGS
   && REG_OK_FOR_INDEX_P (operands[1])
   && REG_OK_FOR_BASE_P (operands[2])
   && FP_REGNO_P (REGNO (operands[3]))"
  [(set (mem:SI (plus:SI (match_dup 1) (match_dup 2)))
	(match_dup 3))
   (set (match_dup 0) (plus:SI (match_dup 1) (match_dup 2)))]
  "")

(define_peephole2
  [(set (match_operand:SI 0 "register_operand" "")
	(plus:SI (match_operand:SI 1 "register_operand" "")
		 (match_operand:SI 2 "register_operand" "")))
   (set (mem:SI (match_dup 0))
        (match_operand:SI 3 "register_operand" ""))]
  "!TARGET_SOFT_FLOAT
   && !TARGET_DISABLE_INDEXING
   && TARGET_NO_SPACE_REGS
   && REG_OK_FOR_BASE_P (operands[1])
   && REG_OK_FOR_INDEX_P (operands[2])
   && FP_REGNO_P (REGNO (operands[3]))"
  [(set (mem:SI (plus:SI (match_dup 2) (match_dup 1)))
	(match_dup 3))
   (set (match_dup 0) (plus:SI (match_dup 2) (match_dup 1)))]
  "")

(define_peephole2
  [(set (match_operand:DI 0 "register_operand" "")
	(plus:DI (match_operand:DI 1 "register_operand" "")
		 (match_operand:DI 2 "register_operand" "")))
   (set (mem:SI (match_dup 0))
        (match_operand:SI 3 "register_operand" ""))]
  "!TARGET_SOFT_FLOAT
   && !TARGET_DISABLE_INDEXING
   && TARGET_64BIT
   && TARGET_NO_SPACE_REGS
   && REG_OK_FOR_INDEX_P (operands[1])
   && REG_OK_FOR_BASE_P (operands[2])
   && FP_REGNO_P (REGNO (operands[3]))"
  [(set (mem:SI (plus:DI (match_dup 1) (match_dup 2)))
	(match_dup 3))
   (set (match_dup 0) (plus:DI (match_dup 1) (match_dup 2)))]
  "")

(define_peephole2
  [(set (match_operand:DI 0 "register_operand" "")
	(plus:DI (match_operand:DI 1 "register_operand" "")
		 (match_operand:DI 2 "register_operand" "")))
   (set (mem:SI (match_dup 0))
        (match_operand:SI 3 "register_operand" ""))]
  "!TARGET_SOFT_FLOAT
   && !TARGET_DISABLE_INDEXING
   && TARGET_64BIT
   && TARGET_NO_SPACE_REGS
   && REG_OK_FOR_BASE_P (operands[1])
   && REG_OK_FOR_INDEX_P (operands[2])
   && FP_REGNO_P (REGNO (operands[3]))"
  [(set (mem:SI (plus:DI (match_dup 2) (match_dup 1)))
	(match_dup 3))
   (set (match_dup 0) (plus:DI (match_dup 2) (match_dup 1)))]
  "")

(define_insn ""
  [(set (match_operand:SI 0 "move_dest_operand"
			  "=r,r,r,r,r,r,Q,!*q,!r")
	(match_operand:SI 1 "move_src_operand"
			  "A,r,J,N,K,RQ,rM,!rM,!*q"))]
  "(register_operand (operands[0], SImode)
    || reg_or_0_operand (operands[1], SImode))
   && TARGET_SOFT_FLOAT"
  "@
   ldw RT'%A1,%0
   copy %1,%0
   ldi %1,%0
   ldil L'%1,%0
   {zdepi|depwi,z} %Z1,%0
   ldw%M1 %1,%0
   stw%M0 %r1,%0
   mtsar %r1
   {mfctl|mfctl,w} %%sar,%0"
  [(set_attr "type" "load,move,move,move,move,load,store,move,move")
   (set_attr "pa_combine_type" "addmove")
   (set_attr "length" "4,4,4,4,4,4,4,4,4")])

;; Load or store with base-register modification.
(define_insn ""
  [(set (match_operand:SI 0 "register_operand" "=r")
	(mem:SI (plus:DI (match_operand:DI 1 "register_operand" "+r")
			 (match_operand:DI 2 "int5_operand" "L"))))
   (set (match_dup 1)
	(plus:DI (match_dup 1) (match_dup 2)))]
  "TARGET_64BIT"
  "ldw,mb %2(%1),%0"
  [(set_attr "type" "load")
   (set_attr "length" "4")])

; And a zero extended variant.
(define_insn ""
  [(set (match_operand:DI 0 "register_operand" "=r")
	(zero_extend:DI (mem:SI
			  (plus:DI
			    (match_operand:DI 1 "register_operand" "+r")
			    (match_operand:DI 2 "int5_operand" "L")))))
   (set (match_dup 1)
	(plus:DI (match_dup 1) (match_dup 2)))]
  "TARGET_64BIT"
  "ldw,mb %2(%1),%0"
  [(set_attr "type" "load")
   (set_attr "length" "4")])

(define_expand "pre_load"
  [(parallel [(set (match_operand:SI 0 "register_operand" "")
	      (mem (plus (match_operand 1 "register_operand" "")
			       (match_operand 2 "pre_cint_operand" ""))))
	      (set (match_dup 1)
		   (plus (match_dup 1) (match_dup 2)))])]
  ""
  "
{
  if (TARGET_64BIT)
    {
      emit_insn (gen_pre_ldd (operands[0], operands[1], operands[2]));
      DONE;
    }
  emit_insn (gen_pre_ldw (operands[0], operands[1], operands[2]));
  DONE;
}")

(define_insn "pre_ldw"
  [(set (match_operand:SI 0 "register_operand" "=r")
	(mem:SI (plus:SI (match_operand:SI 1 "register_operand" "+r")
			 (match_operand:SI 2 "pre_cint_operand" ""))))
   (set (match_dup 1)
	(plus:SI (match_dup 1) (match_dup 2)))]
  ""
  "*
{
  if (INTVAL (operands[2]) < 0)
    return \"{ldwm|ldw,mb} %2(%1),%0\";
  return \"{ldws|ldw},mb %2(%1),%0\";
}"
  [(set_attr "type" "load")
   (set_attr "length" "4")])

(define_insn "pre_ldd"
  [(set (match_operand:DI 0 "register_operand" "=r")
	(mem:DI (plus:DI (match_operand:DI 1 "register_operand" "+r")
			 (match_operand:DI 2 "pre_cint_operand" ""))))
   (set (match_dup 1)
	(plus:DI (match_dup 1) (match_dup 2)))]
  "TARGET_64BIT"
  "ldd,mb %2(%1),%0"
  [(set_attr "type" "load")
   (set_attr "length" "4")])

(define_insn ""
  [(set (mem:SI (plus:SI (match_operand:SI 0 "register_operand" "+r")
			 (match_operand:SI 1 "pre_cint_operand" "")))
	(match_operand:SI 2 "reg_or_0_operand" "rM"))
   (set (match_dup 0)
	(plus:SI (match_dup 0) (match_dup 1)))]
  ""
  "*
{
  if (INTVAL (operands[1]) < 0)
    return \"{stwm|stw,mb} %r2,%1(%0)\";
  return \"{stws|stw},mb %r2,%1(%0)\";
}"
  [(set_attr "type" "store")
   (set_attr "length" "4")])

(define_insn ""
  [(set (match_operand:SI 0 "register_operand" "=r")
	(mem:SI (match_operand:SI 1 "register_operand" "+r")))
   (set (match_dup 1)
	(plus:SI (match_dup 1)
		 (match_operand:SI 2 "post_cint_operand" "")))]
  ""
  "*
{
  if (INTVAL (operands[2]) > 0)
    return \"{ldwm|ldw,ma} %2(%1),%0\";
  return \"{ldws|ldw},ma %2(%1),%0\";
}"
  [(set_attr "type" "load")
   (set_attr "length" "4")])

(define_expand "post_store"
  [(parallel [(set (mem (match_operand 0 "register_operand" ""))
		   (match_operand 1 "reg_or_0_operand" ""))
	      (set (match_dup 0)
		   (plus (match_dup 0)
			 (match_operand 2 "post_cint_operand" "")))])]
  ""
  "
{
  if (TARGET_64BIT)
    {
      emit_insn (gen_post_std (operands[0], operands[1], operands[2]));
      DONE;
    }
  emit_insn (gen_post_stw (operands[0], operands[1], operands[2]));
  DONE;
}")

(define_insn "post_stw"
  [(set (mem:SI (match_operand:SI 0 "register_operand" "+r"))
	(match_operand:SI 1 "reg_or_0_operand" "rM"))
   (set (match_dup 0)
	(plus:SI (match_dup 0)
		 (match_operand:SI 2 "post_cint_operand" "")))]
  ""
  "*
{
  if (INTVAL (operands[2]) > 0)
    return \"{stwm|stw,ma} %r1,%2(%0)\";
  return \"{stws|stw},ma %r1,%2(%0)\";
}"
  [(set_attr "type" "store")
   (set_attr "length" "4")])

(define_insn "post_std"
  [(set (mem:DI (match_operand:DI 0 "register_operand" "+r"))
	(match_operand:DI 1 "reg_or_0_operand" "rM"))
   (set (match_dup 0)
	(plus:DI (match_dup 0)
		 (match_operand:DI 2 "post_cint_operand" "")))]
  "TARGET_64BIT"
  "std,ma %r1,%2(%0)"
  [(set_attr "type" "store")
   (set_attr "length" "4")])

;; For loading the address of a label while generating PIC code.
;; Note since this pattern can be created at reload time (via movsi), all
;; the same rules for movsi apply here.  (no new pseudos, no temporaries).
(define_insn ""
  [(set (match_operand 0 "pmode_register_operand" "=a")
	(match_operand 1 "pic_label_operand" ""))]
  "TARGET_PA_20"
  "*
{
  rtx xoperands[3];

  xoperands[0] = operands[0];
  xoperands[1] = operands[1];

  if (GET_CODE (operands[1]) == LABEL_REF
      && !LABEL_REF_NONLOCAL_P (operands[1]))
    {
      xoperands[2] = gen_label_rtx ();
      (*targetm.asm_out.internal_label) (asm_out_file, \"L\",
					 CODE_LABEL_NUMBER (xoperands[2]));
      output_asm_insn (\"mfia %0\", xoperands);

      /* If we're trying to load the address of a label that happens to be
	 close, then we can use a shorter sequence.  */
      if (INSN_ADDRESSES_SET_P ()
	  && abs (INSN_ADDRESSES (INSN_UID (XEXP (operands[1], 0)))
		  - INSN_ADDRESSES (INSN_UID (insn))) < 8100)
	output_asm_insn (\"ldo %1-%2(%0),%0\", xoperands);
      else
	{
	  output_asm_insn (\"addil L%%%1-%2,%0\", xoperands);
	  output_asm_insn (\"ldo R%%%1-%2(%0),%0\", xoperands);
	}
    }
  else
    {
      /* Load using linkage table.  */
      if (TARGET_64BIT)
	{
	  output_asm_insn (\"addil LT%%%1,%%r27\", xoperands);
	  output_asm_insn (\"ldd RT%%%1(%0),%0\", xoperands);
	}
      else
	{
	  output_asm_insn (\"addil LT%%%1,%%r19\", xoperands);
	  output_asm_insn (\"ldw RT%%%1(%0),%0\", xoperands);
	}
    }
  return \"\";
}"
  [(set_attr "type" "multi")
   (set_attr "length" "12")])		; 8 or 12

(define_insn ""
  [(set (match_operand 0 "pmode_register_operand" "=a")
	(match_operand 1 "pic_label_operand" ""))]
  "!TARGET_PA_20"
  "*
{
  rtx xoperands[3];

  xoperands[0] = operands[0];
  xoperands[1] = operands[1];

  if (GET_CODE (operands[1]) == LABEL_REF
      && !LABEL_REF_NONLOCAL_P (operands[1]))
    {
      xoperands[2] = gen_label_rtx ();
      output_asm_insn (\"bl .+8,%0\", xoperands);
      output_asm_insn (\"depi 0,31,2,%0\", xoperands);
      (*targetm.asm_out.internal_label) (asm_out_file, \"L\",
					 CODE_LABEL_NUMBER (xoperands[2]));

      /* If we're trying to load the address of a label that happens to be
	 close, then we can use a shorter sequence.  */
      if (INSN_ADDRESSES_SET_P ()
	  && abs (INSN_ADDRESSES (INSN_UID (XEXP (operands[1], 0)))
		  - INSN_ADDRESSES (INSN_UID (insn))) < 8100)
	output_asm_insn (\"ldo %1-%2(%0),%0\", xoperands);
      else
	{
	  output_asm_insn (\"addil L%%%1-%2,%0\", xoperands);
	  output_asm_insn (\"ldo R%%%1-%2(%0),%0\", xoperands);
	}
    }
  else
    {
      /* Load using linkage table.  */
      output_asm_insn (\"addil LT%%%1,%%r19\", xoperands);
      output_asm_insn (\"ldw RT%%%1(%0),%0\", xoperands);
    }
  return \"\";
}"
  [(set_attr "type" "multi")
   (set_attr "length" "16")])		; 12 or 16

(define_insn ""
  [(set (match_operand:SI 0 "register_operand" "=a")
	(plus:SI (match_operand:SI 1 "register_operand" "r")
		 (high:SI (match_operand 2 "" ""))))]
  "symbolic_operand (operands[2], Pmode)
   && ! function_label_operand (operands[2], Pmode)
   && flag_pic"
  "addil LT'%G2,%1"
  [(set_attr "type" "binary")
   (set_attr "length" "4")])

(define_insn ""
  [(set (match_operand:DI 0 "register_operand" "=a")
	(plus:DI (match_operand:DI 1 "register_operand" "r")
	         (high:DI (match_operand 2 "" ""))))]
  "symbolic_operand (operands[2], Pmode)
   && ! function_label_operand (operands[2], Pmode)
   && TARGET_64BIT
   && flag_pic"
  "addil LT'%G2,%1"
  [(set_attr "type" "binary")
   (set_attr "length" "4")])

(define_insn ""
 [(set (match_operand:SI 0 "register_operand" "=r")
       (lo_sum:SI (match_operand:SI 1 "register_operand" "r")
		  (unspec:SI [(match_operand 2 "" "")] UNSPEC_DLTIND14R)))]
  "symbolic_operand (operands[2], Pmode)
   && ! function_label_operand (operands[2], Pmode)
   && flag_pic"
  "ldo RT'%G2(%1),%0"
  [(set_attr "type" "binary")
   (set_attr "length" "4")])

(define_insn ""
 [(set (match_operand:DI 0 "register_operand" "=r")
       (lo_sum:DI (match_operand:DI 1 "register_operand" "r")
		  (unspec:DI [(match_operand 2 "" "")] UNSPEC_DLTIND14R)))]
  "symbolic_operand (operands[2], Pmode)
   && ! function_label_operand (operands[2], Pmode)
   && TARGET_64BIT
   && flag_pic"
  "ldo RT'%G2(%1),%0"
  [(set_attr "type" "binary")
   (set_attr "length" "4")])

;; Always use addil rather than ldil;add sequences.  This allows the
;; HP linker to eliminate the dp relocation if the symbolic operand
;; lives in the TEXT space.
(define_insn ""
  [(set (match_operand:SI 0 "register_operand" "=a")
	(high:SI (match_operand 1 "" "")))]
  "symbolic_operand (operands[1], Pmode)
   && ! function_label_operand (operands[1], Pmode)
   && ! read_only_operand (operands[1], Pmode)
   && ! flag_pic"
  "*
{
  if (TARGET_LONG_LOAD_STORE)
    return \"addil NLR'%H1,%%r27\;ldo N'%H1(%%r1),%%r1\";
  else
    return \"addil LR'%H1,%%r27\";
}"
  [(set_attr "type" "binary")
   (set (attr "length")
      (if_then_else (not (match_test "TARGET_LONG_LOAD_STORE"))
		    (const_int 4)
		    (const_int 8)))])


;; This is for use in the prologue/epilogue code.  We need it
;; to add large constants to a stack pointer or frame pointer.
;; Because of the additional %r1 pressure, we probably do not
;; want to use this in general code, so make it available
;; only after reload.
(define_insn ""
  [(set (match_operand:SI 0 "register_operand" "=!a,*r")
	(plus:SI (match_operand:SI 1 "register_operand" "r,r")
		 (high:SI (match_operand 2 "const_int_operand" ""))))]
  "reload_completed"
  "@
   addil L'%G2,%1
   ldil L'%G2,%0\;{addl|add,l} %0,%1,%0"
  [(set_attr "type" "binary,binary")
   (set_attr "length" "4,8")])

(define_insn ""
  [(set (match_operand:DI 0 "register_operand" "=!a,*r")
	(plus:DI (match_operand:DI 1 "register_operand" "r,r")
		 (high:DI (match_operand 2 "const_int_operand" ""))))]
  "reload_completed && TARGET_64BIT"
  "@
   addil L'%G2,%1
   ldil L'%G2,%0\;{addl|add,l} %0,%1,%0"
  [(set_attr "type" "binary,binary")
   (set_attr "length" "4,8")])

(define_insn ""
  [(set (match_operand:SI 0 "register_operand" "=r")
	(high:SI (match_operand 1 "" "")))]
  "(!flag_pic || !symbolic_operand (operands[1], Pmode))
    && !pa_is_function_label_plus_const (operands[1])"
  "*
{
  if (symbolic_operand (operands[1], Pmode))
    return \"ldil LR'%H1,%0\";
  else
    return \"ldil L'%G1,%0\";
}"
  [(set_attr "type" "move")
   (set_attr "length" "4")])

(define_insn ""
  [(set (match_operand:DI 0 "register_operand" "=r")
	(high:DI (match_operand 1 "const_int_operand" "")))]
  "TARGET_64BIT"
  "ldil L'%G1,%0";
  [(set_attr "type" "move")
   (set_attr "length" "4")])

(define_insn ""
  [(set (match_operand:DI 0 "register_operand" "=r")
	(lo_sum:DI (match_operand:DI 1 "register_operand" "r")
		   (match_operand:DI 2 "const_int_operand" "i")))]
  "TARGET_64BIT"
  "ldo R'%G2(%1),%0";
  [(set_attr "type" "move")
   (set_attr "length" "4")])

(define_insn ""
  [(set (match_operand:SI 0 "register_operand" "=r")
	(lo_sum:SI (match_operand:SI 1 "register_operand" "r")
		   (match_operand:SI 2 "immediate_operand" "i")))]
  "!pa_is_function_label_plus_const (operands[2])"
  "*
{
  gcc_assert (!flag_pic || !symbolic_operand (operands[2], Pmode));
  
  if (symbolic_operand (operands[2], Pmode))
    return \"ldo RR'%G2(%1),%0\";
  else
    return \"ldo R'%G2(%1),%0\";
}"
  [(set_attr "type" "move")
   (set_attr "length" "4")])

;; Now that a symbolic_address plus a constant is broken up early
;; in the compilation phase (for better CSE) we need a special
;; combiner pattern to load the symbolic address plus the constant
;; in only 2 instructions. (For cases where the symbolic address
;; was not a common subexpression.)
(define_split
  [(set (match_operand:SI 0 "register_operand" "")
	(match_operand:SI 1 "symbolic_operand" ""))
   (clobber (match_operand:SI 2 "register_operand" ""))]
  "! (flag_pic && pic_label_operand (operands[1], SImode))"
  [(set (match_dup 2) (high:SI (match_dup 1)))
   (set (match_dup 0) (lo_sum:SI (match_dup 2) (match_dup 1)))]
  "")

;; hppa_legitimize_address goes to a great deal of trouble to
;; create addresses which use indexing.  In some cases, this
;; is a lose because there isn't any store instructions which
;; allow indexed addresses (with integer register source).
;;
;; These define_splits try to turn a 3 insn store into
;; a 2 insn store with some creative RTL rewriting.
(define_split
  [(set (mem:SI (plus:SI (mult:SI (match_operand:SI 0 "register_operand" "")
			       (match_operand:SI 1 "mem_shadd_operand" ""))
		   (plus:SI (match_operand:SI 2 "register_operand" "")
			    (match_operand:SI 3 "const_int_operand" ""))))
	(match_operand:SI 4 "register_operand" ""))
   (clobber (match_operand:SI 5 "register_operand" ""))]
  ""
  [(set (match_dup 5) (plus:SI (ashift:SI (match_dup 0) (match_dup 1))
			       (match_dup 2)))
   (set (mem:SI (plus:SI (match_dup 5) (match_dup 3))) (match_dup 4))]
  "
{
  operands[1] = GEN_INT (exact_log2 (INTVAL (operands[1])));

}")

(define_split
  [(set (mem:HI (plus:SI (mult:SI (match_operand:SI 0 "register_operand" "")
			       (match_operand:SI 1 "mem_shadd_operand" ""))
		   (plus:SI (match_operand:SI 2 "register_operand" "")
			    (match_operand:SI 3 "const_int_operand" ""))))
	(match_operand:HI 4 "register_operand" ""))
   (clobber (match_operand:SI 5 "register_operand" ""))]
  ""
  [(set (match_dup 5) (plus:SI (ashift:SI (match_dup 0) (match_dup 1))
			       (match_dup 2)))
   (set (mem:HI (plus:SI (match_dup 5) (match_dup 3))) (match_dup 4))]
  "
{
  operands[1] = GEN_INT (exact_log2 (INTVAL (operands[1])));

}")

(define_split
  [(set (mem:QI (plus:SI (mult:SI (match_operand:SI 0 "register_operand" "")
			       (match_operand:SI 1 "mem_shadd_operand" ""))
		   (plus:SI (match_operand:SI 2 "register_operand" "")
			    (match_operand:SI 3 "const_int_operand" ""))))
	(match_operand:QI 4 "register_operand" ""))
   (clobber (match_operand:SI 5 "register_operand" ""))]
  ""
  [(set (match_dup 5) (plus:SI (ashift:SI (match_dup 0) (match_dup 1))
			       (match_dup 2)))
   (set (mem:QI (plus:SI (match_dup 5) (match_dup 3))) (match_dup 4))]
  "
{
  operands[1] = GEN_INT (exact_log2 (INTVAL (operands[1])));

}")

(define_expand "movhi"
  [(set (match_operand:HI 0 "general_operand" "")
	(match_operand:HI 1 "general_operand" ""))]
  ""
  "
{
  if (pa_emit_move_sequence (operands, HImode, 0))
    DONE;
}")

;; Handle HImode input reloads requiring a general register as a
;; scratch register.
(define_expand "reload_inhi"
  [(set (match_operand:HI 0 "register_operand" "=Z")
	(match_operand:HI 1 "non_hard_reg_operand" ""))
   (clobber (match_operand:HI 2 "register_operand" "=&r"))]
  ""
  "
{
  if (pa_emit_move_sequence (operands, HImode, operands[2]))
    DONE;

  /* We don't want the clobber emitted, so handle this ourselves.  */
  emit_insn (gen_rtx_SET (operands[0], operands[1]));
  DONE;
}")

;; Handle HImode output reloads requiring a general register as a
;; scratch register.
(define_expand "reload_outhi"
  [(set (match_operand:HI 0 "non_hard_reg_operand" "")
	(match_operand:HI 1  "register_operand" "Z"))
   (clobber (match_operand:HI 2 "register_operand" "=&r"))]
  ""
  "
{
  if (pa_emit_move_sequence (operands, HImode, operands[2]))
    DONE;

  /* We don't want the clobber emitted, so handle this ourselves.  */
  emit_insn (gen_rtx_SET (operands[0], operands[1]));
  DONE;
}")

(define_insn ""
  [(set (match_operand:HI 0 "move_dest_operand"
	 		  "=r,r,r,r,r,Q,!*q,!r")
	(match_operand:HI 1 "move_src_operand"
			  "r,J,N,K,RQ,rM,!rM,!*q"))]
  "(register_operand (operands[0], HImode)
    || reg_or_0_operand (operands[1], HImode))"
  "@
   copy %1,%0
   ldi %1,%0
   ldil L'%1,%0
   {zdepi|depwi,z} %Z1,%0
   ldh%M1 %1,%0
   sth%M0 %r1,%0
   mtsar %r1
   {mfctl|mfctl,w} %sar,%0"
  [(set_attr "type" "move,move,move,shift,load,store,move,move")
   (set_attr "pa_combine_type" "addmove")
   (set_attr "length" "4,4,4,4,4,4,4,4")])

(define_insn ""
  [(set (match_operand:HI 0 "register_operand" "=r")
	(mem:HI (plus:SI (match_operand:SI 1 "register_operand" "+r")
			 (match_operand:SI 2 "int5_operand" "L"))))
   (set (match_dup 1)
	(plus:SI (match_dup 1) (match_dup 2)))]
  ""
  "{ldhs|ldh},mb %2(%1),%0"
  [(set_attr "type" "load")
   (set_attr "length" "4")])

(define_insn ""
  [(set (match_operand:HI 0 "register_operand" "=r")
	(mem:HI (plus:DI (match_operand:DI 1 "register_operand" "+r")
			 (match_operand:DI 2 "int5_operand" "L"))))
   (set (match_dup 1)
	(plus:DI (match_dup 1) (match_dup 2)))]
  "TARGET_64BIT"
  "ldh,mb %2(%1),%0"
  [(set_attr "type" "load")
   (set_attr "length" "4")])

; And a zero extended variant.
(define_insn ""
  [(set (match_operand:DI 0 "register_operand" "=r")
	(zero_extend:DI (mem:HI
			  (plus:DI
			    (match_operand:DI 1 "register_operand" "+r")
			    (match_operand:DI 2 "int5_operand" "L")))))
   (set (match_dup 1)
	(plus:DI (match_dup 1) (match_dup 2)))]
  "TARGET_64BIT"
  "ldh,mb %2(%1),%0"
  [(set_attr "type" "load")
   (set_attr "length" "4")])

(define_insn ""
  [(set (match_operand:SI 0 "register_operand" "=r")
	(zero_extend:SI (mem:HI
			  (plus:SI
			    (match_operand:SI 1 "register_operand" "+r")
			    (match_operand:SI 2 "int5_operand" "L")))))
   (set (match_dup 1)
	(plus:SI (match_dup 1) (match_dup 2)))]
  ""
  "{ldhs|ldh},mb %2(%1),%0"
  [(set_attr "type" "load")
   (set_attr "length" "4")])

(define_insn ""
  [(set (match_operand:SI 0 "register_operand" "=r")
	(zero_extend:SI (mem:HI
			  (plus:DI
			    (match_operand:DI 1 "register_operand" "+r")
			    (match_operand:DI 2 "int5_operand" "L")))))
   (set (match_dup 1)
	(plus:DI (match_dup 1) (match_dup 2)))]
  "TARGET_64BIT"
  "ldh,mb %2(%1),%0"
  [(set_attr "type" "load")
   (set_attr "length" "4")])

(define_insn ""
  [(set (mem:HI (plus:SI (match_operand:SI 0 "register_operand" "+r")
			 (match_operand:SI 1 "int5_operand" "L")))
	(match_operand:HI 2 "reg_or_0_operand" "rM"))
   (set (match_dup 0)
	(plus:SI (match_dup 0) (match_dup 1)))]
  ""
  "{sths|sth},mb %r2,%1(%0)"
  [(set_attr "type" "store")
   (set_attr "length" "4")])

(define_insn ""
  [(set (mem:HI (plus:DI (match_operand:DI 0 "register_operand" "+r")
			 (match_operand:DI 1 "int5_operand" "L")))
	(match_operand:HI 2 "reg_or_0_operand" "rM"))
   (set (match_dup 0)
	(plus:DI (match_dup 0) (match_dup 1)))]
  "TARGET_64BIT"
  "sth,mb %r2,%1(%0)"
  [(set_attr "type" "store")
   (set_attr "length" "4")])

(define_insn "addhi3"
  [(set (match_operand:HI 0 "register_operand" "=r,r")
	(plus:HI (match_operand:HI 1 "register_operand" "%r,r")
		 (match_operand:HI 2 "arith14_operand" "r,J")))]
  ""
  "@
   {addl|add,l} %1,%2,%0
   ldo %2(%1),%0"
  [(set_attr "type" "binary,binary")
   (set_attr "pa_combine_type" "addmove")
   (set_attr "length" "4,4")])

(define_expand "movqi"
  [(set (match_operand:QI 0 "general_operand" "")
	(match_operand:QI 1 "general_operand" ""))]
  ""
  "
{
  if (pa_emit_move_sequence (operands, QImode, 0))
    DONE;
}")

;; Handle QImode input reloads requiring a general register as a
;; scratch register.
(define_expand "reload_inqi"
  [(set (match_operand:QI 0 "register_operand" "=Z")
	(match_operand:QI 1 "non_hard_reg_operand" ""))
   (clobber (match_operand:QI 2 "register_operand" "=&r"))]
  ""
  "
{
  if (pa_emit_move_sequence (operands, QImode, operands[2]))
    DONE;

  /* We don't want the clobber emitted, so handle this ourselves.  */
  emit_insn (gen_rtx_SET (operands[0], operands[1]));
  DONE;
}")

;; Handle QImode output reloads requiring a general register as a
;; scratch register.
(define_expand "reload_outqi"
  [(set (match_operand:QI 0 "non_hard_reg_operand" "")
	(match_operand:QI 1  "register_operand" "Z"))
   (clobber (match_operand:QI 2 "register_operand" "=&r"))]
  ""
  "
{
  if (pa_emit_move_sequence (operands, QImode, operands[2]))
    DONE;

  /* We don't want the clobber emitted, so handle this ourselves.  */
  emit_insn (gen_rtx_SET (operands[0], operands[1]));
  DONE;
}")

(define_insn ""
  [(set (match_operand:QI 0 "move_dest_operand"
			  "=r,r,r,r,r,Q,!*q,!r")
	(match_operand:QI 1 "move_src_operand"
			  "r,J,N,K,RQ,rM,!rM,!*q"))]
  "(register_operand (operands[0], QImode)
    || reg_or_0_operand (operands[1], QImode))"
  "@
   copy %1,%0
   ldi %1,%0
   ldil L'%1,%0
   {zdepi|depwi,z} %Z1,%0
   ldb%M1 %1,%0
   stb%M0 %r1,%0
   mtsar %r1
   {mfctl|mfctl,w} %%sar,%0"
  [(set_attr "type" "move,move,move,shift,load,store,move,move")
   (set_attr "pa_combine_type" "addmove")
   (set_attr "length" "4,4,4,4,4,4,4,4")])

(define_insn ""
  [(set (match_operand:QI 0 "register_operand" "=r")
	(mem:QI (plus:SI (match_operand:SI 1 "register_operand" "+r")
			 (match_operand:SI 2 "int5_operand" "L"))))
   (set (match_dup 1) (plus:SI (match_dup 1) (match_dup 2)))]
  ""
  "{ldbs|ldb},mb %2(%1),%0"
  [(set_attr "type" "load")
   (set_attr "length" "4")])

(define_insn ""
  [(set (match_operand:QI 0 "register_operand" "=r")
	(mem:QI (plus:DI (match_operand:DI 1 "register_operand" "+r")
			 (match_operand:DI 2 "int5_operand" "L"))))
   (set (match_dup 1) (plus:DI (match_dup 1) (match_dup 2)))]
  "TARGET_64BIT"
  "ldb,mb %2(%1),%0"
  [(set_attr "type" "load")
   (set_attr "length" "4")])

; Now the same thing with zero extensions.
(define_insn ""
  [(set (match_operand:DI 0 "register_operand" "=r")
	(zero_extend:DI (mem:QI (plus:DI
				  (match_operand:DI 1 "register_operand" "+r")
				  (match_operand:DI 2 "int5_operand" "L")))))
   (set (match_dup 1) (plus:DI (match_dup 1) (match_dup 2)))]
  "TARGET_64BIT"
  "ldb,mb %2(%1),%0"
  [(set_attr "type" "load")
   (set_attr "length" "4")])

(define_insn ""
  [(set (match_operand:SI 0 "register_operand" "=r")
	(zero_extend:SI (mem:QI (plus:SI
				  (match_operand:SI 1 "register_operand" "+r")
				  (match_operand:SI 2 "int5_operand" "L")))))
   (set (match_dup 1) (plus:SI (match_dup 1) (match_dup 2)))]
  ""
  "{ldbs|ldb},mb %2(%1),%0"
  [(set_attr "type" "load")
   (set_attr "length" "4")])

(define_insn ""
  [(set (match_operand:SI 0 "register_operand" "=r")
	(zero_extend:SI (mem:QI (plus:DI
				  (match_operand:DI 1 "register_operand" "+r")
				  (match_operand:DI 2 "int5_operand" "L")))))
   (set (match_dup 1) (plus:DI (match_dup 1) (match_dup 2)))]
  "TARGET_64BIT"
  "ldb,mb %2(%1),%0"
  [(set_attr "type" "load")
   (set_attr "length" "4")])

(define_insn ""
  [(set (match_operand:HI 0 "register_operand" "=r")
	(zero_extend:HI (mem:QI (plus:SI
				  (match_operand:SI 1 "register_operand" "+r")
				  (match_operand:SI 2 "int5_operand" "L")))))
   (set (match_dup 1) (plus:SI (match_dup 1) (match_dup 2)))]
  ""
  "{ldbs|ldb},mb %2(%1),%0"
  [(set_attr "type" "load")
   (set_attr "length" "4")])

(define_insn ""
  [(set (match_operand:HI 0 "register_operand" "=r")
	(zero_extend:HI (mem:QI (plus:DI
				  (match_operand:DI 1 "register_operand" "+r")
				  (match_operand:DI 2 "int5_operand" "L")))))
   (set (match_dup 1) (plus:DI (match_dup 1) (match_dup 2)))]
  "TARGET_64BIT"
  "ldb,mb %2(%1),%0"
  [(set_attr "type" "load")
   (set_attr "length" "4")])

(define_insn ""
  [(set (mem:QI (plus:SI (match_operand:SI 0 "register_operand" "+r")
			 (match_operand:SI 1 "int5_operand" "L")))
	(match_operand:QI 2 "reg_or_0_operand" "rM"))
   (set (match_dup 0)
	(plus:SI (match_dup 0) (match_dup 1)))]
  ""
  "{stbs|stb},mb %r2,%1(%0)"
  [(set_attr "type" "store")
   (set_attr "length" "4")])

(define_insn ""
  [(set (mem:QI (plus:DI (match_operand:DI 0 "register_operand" "+r")
			 (match_operand:DI 1 "int5_operand" "L")))
	(match_operand:QI 2 "reg_or_0_operand" "rM"))
   (set (match_dup 0)
	(plus:DI (match_dup 0) (match_dup 1)))]
  "TARGET_64BIT"
  "stb,mb %r2,%1(%0)"
  [(set_attr "type" "store")
   (set_attr "length" "4")])

;; The definition of this insn does not really explain what it does,
;; but it should suffice that anything generated as this insn will be
;; recognized as a cpymemsi operation, and that it will not successfully
;; combine with anything.
(define_expand "cpymemsi"
  [(parallel [(set (match_operand:BLK 0 "" "")
		   (match_operand:BLK 1 "" ""))
	      (clobber (match_dup 4))
	      (clobber (match_dup 5))
	      (clobber (match_dup 6))
	      (clobber (match_dup 7))
	      (clobber (match_dup 8))
	      (use (match_operand:SI 2 "arith14_operand" ""))
	      (use (match_operand:SI 3 "const_int_operand" ""))])]
  "!TARGET_64BIT && optimize > 0"
  "
{
  int size, align;

  /* HP provides very fast block move library routine for the PA;
     this routine includes:

	4x4 byte at a time block moves,
	1x4 byte at a time with alignment checked at runtime with
	    attempts to align the source and destination as needed
	1x1 byte loop

     With that in mind, here's the heuristics to try and guess when
     the inlined block move will be better than the library block
     move:

	If the size isn't constant, then always use the library routines.

	If the size is large in respect to the known alignment, then use
	the library routines.

	If the size is small in respect to the known alignment, then open
	code the copy (since that will lead to better scheduling).

        Else use the block move pattern.   */

  /* Undetermined size, use the library routine.  */
  if (GET_CODE (operands[2]) != CONST_INT)
    FAIL;

  size = INTVAL (operands[2]);
  align = INTVAL (operands[3]);
  align = align > 4 ? 4 : (align ? align : 1);

  /* If size/alignment is large, then use the library routines.  */
  if (size / align > 16)
    FAIL;

  /* This does happen, but not often enough to worry much about.  */
  if (size / align < MOVE_RATIO (optimize_insn_for_speed_p ()))
    FAIL;
  
  /* Fall through means we're going to use our block move pattern.  */
  operands[0]
    = replace_equiv_address (operands[0],
			     copy_to_mode_reg (SImode, XEXP (operands[0], 0)));
  operands[1]
    = replace_equiv_address (operands[1],
			     copy_to_mode_reg (SImode, XEXP (operands[1], 0)));
  operands[4] = gen_reg_rtx (SImode);
  operands[5] = gen_reg_rtx (SImode);
  operands[6] = gen_reg_rtx (SImode);
  operands[7] = gen_reg_rtx (SImode);
  operands[8] = gen_reg_rtx (SImode);
}")

;; The operand constraints are written like this to support both compile-time
;; and run-time determined byte counts.  The expander and pa_output_block_move
;; only support compile-time determined counts at this time.
;;
;; If the count is run-time determined, the register with the byte count
;; is clobbered by the copying code, and therefore it is forced to operand 2.
;;
;; We used to clobber operands 0 and 1.  However, a change to regrename.c
;; broke this semantic for pseudo registers.  We can't use match_scratch
;; as this requires two registers in the class R1_REGS when the MEMs for
;; operands 0 and 1 are both equivalent to symbolic MEMs.  Thus, we are
;; forced to internally copy operands 0 and 1 to operands 7 and 8,
;; respectively.  We then split or peephole optimize after reload.
(define_insn "cpymemsi_prereload"
  [(set (mem:BLK (match_operand:SI 0 "register_operand" "r,r"))
	(mem:BLK (match_operand:SI 1 "register_operand" "r,r")))
   (clobber (match_operand:SI 2 "register_operand" "=&r,&r"))	;loop cnt/tmp
   (clobber (match_operand:SI 3 "register_operand" "=&r,&r"))	;item tmp1
   (clobber (match_operand:SI 6 "register_operand" "=&r,&r"))	;item tmp2
   (clobber (match_operand:SI 7 "register_operand" "=&r,&r"))	;item tmp3
   (clobber (match_operand:SI 8 "register_operand" "=&r,&r"))	;item tmp4
   (use (match_operand:SI 4 "arith14_operand" "J,2"))	 ;byte count
   (use (match_operand:SI 5 "const_int_operand" "n,n"))] ;alignment
  "!TARGET_64BIT"
  "#"
  [(set_attr "type" "multi,multi")])

(define_split
  [(parallel [(set (match_operand:BLK 0 "memory_operand" "")
		   (match_operand:BLK 1 "memory_operand" ""))
	      (clobber (match_operand:SI 2 "register_operand" ""))
	      (clobber (match_operand:SI 3 "register_operand" ""))
	      (clobber (match_operand:SI 6 "register_operand" ""))
	      (clobber (match_operand:SI 7 "register_operand" ""))
	      (clobber (match_operand:SI 8 "register_operand" ""))
	      (use (match_operand:SI 4 "arith14_operand" ""))
	      (use (match_operand:SI 5 "const_int_operand" ""))])]
  "!TARGET_64BIT && reload_completed && !flag_peephole2
   && GET_CODE (operands[0]) == MEM
   && register_operand (XEXP (operands[0], 0), SImode)
   && GET_CODE (operands[1]) == MEM
   && register_operand (XEXP (operands[1], 0), SImode)"
  [(set (match_dup 7) (match_dup 9))
   (set (match_dup 8) (match_dup 10))
   (parallel [(set (match_dup 0) (match_dup 1))
   	      (clobber (match_dup 2))
   	      (clobber (match_dup 3))
   	      (clobber (match_dup 6))
   	      (clobber (match_dup 7))
   	      (clobber (match_dup 8))
   	      (use (match_dup 4))
   	      (use (match_dup 5))
	      (const_int 0)])]
  "
{
  operands[9] = XEXP (operands[0], 0);
  operands[10] = XEXP (operands[1], 0);
  operands[0] = replace_equiv_address (operands[0], operands[7]);
  operands[1] = replace_equiv_address (operands[1], operands[8]);
}")

(define_peephole2
  [(parallel [(set (match_operand:BLK 0 "memory_operand" "")
		   (match_operand:BLK 1 "memory_operand" ""))
	      (clobber (match_operand:SI 2 "register_operand" ""))
	      (clobber (match_operand:SI 3 "register_operand" ""))
	      (clobber (match_operand:SI 6 "register_operand" ""))
	      (clobber (match_operand:SI 7 "register_operand" ""))
	      (clobber (match_operand:SI 8 "register_operand" ""))
	      (use (match_operand:SI 4 "arith14_operand" ""))
	      (use (match_operand:SI 5 "const_int_operand" ""))])]
  "!TARGET_64BIT
   && GET_CODE (operands[0]) == MEM
   && register_operand (XEXP (operands[0], 0), SImode)
   && GET_CODE (operands[1]) == MEM
   && register_operand (XEXP (operands[1], 0), SImode)"
  [(parallel [(set (match_dup 0) (match_dup 1))
   	      (clobber (match_dup 2))
   	      (clobber (match_dup 3))
   	      (clobber (match_dup 6))
   	      (clobber (match_dup 7))
   	      (clobber (match_dup 8))
   	      (use (match_dup 4))
   	      (use (match_dup 5))
	      (const_int 0)])]
  "
{
  rtx addr = XEXP (operands[0], 0);
  if (dead_or_set_p (curr_insn, addr))
    operands[7] = addr;
  else
    {
      emit_insn (gen_rtx_SET (operands[7], addr));
      operands[0] = replace_equiv_address (operands[0], operands[7]);
    }

  addr = XEXP (operands[1], 0);
  if (dead_or_set_p (curr_insn, addr))
    operands[8] = addr;
  else
    {
      emit_insn (gen_rtx_SET (operands[8], addr));
      operands[1] = replace_equiv_address (operands[1], operands[8]);
    }
}")

(define_insn "cpymemsi_postreload"
  [(set (mem:BLK (match_operand:SI 0 "register_operand" "+r,r"))
	(mem:BLK (match_operand:SI 1 "register_operand" "+r,r")))
   (clobber (match_operand:SI 2 "register_operand" "=&r,&r"))	;loop cnt/tmp
   (clobber (match_operand:SI 3 "register_operand" "=&r,&r"))	;item tmp1
   (clobber (match_operand:SI 6 "register_operand" "=&r,&r"))	;item tmp2
   (clobber (match_dup 0))
   (clobber (match_dup 1))
   (use (match_operand:SI 4 "arith14_operand" "J,2"))	 ;byte count
   (use (match_operand:SI 5 "const_int_operand" "n,n"))  ;alignment
   (const_int 0)]
  "!TARGET_64BIT && reload_completed"
  "* return pa_output_block_move (operands, !which_alternative);"
  [(set_attr "type" "multi,multi")])

(define_expand "cpymemdi"
  [(parallel [(set (match_operand:BLK 0 "" "")
		   (match_operand:BLK 1 "" ""))
	      (clobber (match_dup 4))
	      (clobber (match_dup 5))
	      (clobber (match_dup 6))
	      (clobber (match_dup 7))
	      (clobber (match_dup 8))
	      (use (match_operand:DI 2 "arith14_operand" ""))
	      (use (match_operand:DI 3 "const_int_operand" ""))])]
  "TARGET_64BIT && optimize > 0"
  "
{
  int size, align;

  /* HP provides very fast block move library routine for the PA;
     this routine includes:

	4x4 byte at a time block moves,
	1x4 byte at a time with alignment checked at runtime with
	    attempts to align the source and destination as needed
	1x1 byte loop

     With that in mind, here's the heuristics to try and guess when
     the inlined block move will be better than the library block
     move:

	If the size isn't constant, then always use the library routines.

	If the size is large in respect to the known alignment, then use
	the library routines.

	If the size is small in respect to the known alignment, then open
	code the copy (since that will lead to better scheduling).

        Else use the block move pattern.   */

  /* Undetermined size, use the library routine.  */
  if (GET_CODE (operands[2]) != CONST_INT)
    FAIL;

  size = INTVAL (operands[2]);
  align = INTVAL (operands[3]);
  align = align > 8 ? 8 : (align ? align : 1);

  /* If size/alignment is large, then use the library routines.  */
  if (size / align > 16)
    FAIL;

  /* This does happen, but not often enough to worry much about.  */
  if (size / align < MOVE_RATIO (optimize_insn_for_speed_p ()))
    FAIL;
  
  /* Fall through means we're going to use our block move pattern.  */
  operands[0]
    = replace_equiv_address (operands[0],
			     copy_to_mode_reg (DImode, XEXP (operands[0], 0)));
  operands[1]
    = replace_equiv_address (operands[1],
			     copy_to_mode_reg (DImode, XEXP (operands[1], 0)));
  operands[4] = gen_reg_rtx (DImode);
  operands[5] = gen_reg_rtx (DImode);
  operands[6] = gen_reg_rtx (DImode);
  operands[7] = gen_reg_rtx (DImode);
  operands[8] = gen_reg_rtx (DImode);
}")

;; The operand constraints are written like this to support both compile-time
;; and run-time determined byte counts.  The expander and pa_output_block_move
;; only support compile-time determined counts at this time.
;;
;; If the count is run-time determined, the register with the byte count
;; is clobbered by the copying code, and therefore it is forced to operand 2.
;;
;; We used to clobber operands 0 and 1.  However, a change to regrename.c
;; broke this semantic for pseudo registers.  We can't use match_scratch
;; as this requires two registers in the class R1_REGS when the MEMs for
;; operands 0 and 1 are both equivalent to symbolic MEMs.  Thus, we are
;; forced to internally copy operands 0 and 1 to operands 7 and 8,
;; respectively.  We then split or peephole optimize after reload.
(define_insn "cpymemdi_prereload"
  [(set (mem:BLK (match_operand:DI 0 "register_operand" "r,r"))
	(mem:BLK (match_operand:DI 1 "register_operand" "r,r")))
   (clobber (match_operand:DI 2 "register_operand" "=&r,&r"))	;loop cnt/tmp
   (clobber (match_operand:DI 3 "register_operand" "=&r,&r"))	;item tmp1
   (clobber (match_operand:DI 6 "register_operand" "=&r,&r"))	;item tmp2
   (clobber (match_operand:DI 7 "register_operand" "=&r,&r"))	;item tmp3
   (clobber (match_operand:DI 8 "register_operand" "=&r,&r"))	;item tmp4
   (use (match_operand:DI 4 "arith14_operand" "J,2"))	 ;byte count
   (use (match_operand:DI 5 "const_int_operand" "n,n"))] ;alignment
  "TARGET_64BIT"
  "#"
  [(set_attr "type" "multi,multi")])

(define_split
  [(parallel [(set (match_operand:BLK 0 "memory_operand" "")
		   (match_operand:BLK 1 "memory_operand" ""))
	      (clobber (match_operand:DI 2 "register_operand" ""))
	      (clobber (match_operand:DI 3 "register_operand" ""))
	      (clobber (match_operand:DI 6 "register_operand" ""))
	      (clobber (match_operand:DI 7 "register_operand" ""))
	      (clobber (match_operand:DI 8 "register_operand" ""))
	      (use (match_operand:DI 4 "arith14_operand" ""))
	      (use (match_operand:DI 5 "const_int_operand" ""))])]
  "TARGET_64BIT && reload_completed && !flag_peephole2
   && GET_CODE (operands[0]) == MEM
   && register_operand (XEXP (operands[0], 0), DImode)
   && GET_CODE (operands[1]) == MEM
   && register_operand (XEXP (operands[1], 0), DImode)"
  [(set (match_dup 7) (match_dup 9))
   (set (match_dup 8) (match_dup 10))
   (parallel [(set (match_dup 0) (match_dup 1))
   	      (clobber (match_dup 2))
   	      (clobber (match_dup 3))
   	      (clobber (match_dup 6))
   	      (clobber (match_dup 7))
   	      (clobber (match_dup 8))
   	      (use (match_dup 4))
   	      (use (match_dup 5))
	      (const_int 0)])]
  "
{
  operands[9] = XEXP (operands[0], 0);
  operands[10] = XEXP (operands[1], 0);
  operands[0] = replace_equiv_address (operands[0], operands[7]);
  operands[1] = replace_equiv_address (operands[1], operands[8]);
}")

(define_peephole2
  [(parallel [(set (match_operand:BLK 0 "memory_operand" "")
		   (match_operand:BLK 1 "memory_operand" ""))
	      (clobber (match_operand:DI 2 "register_operand" ""))
	      (clobber (match_operand:DI 3 "register_operand" ""))
	      (clobber (match_operand:DI 6 "register_operand" ""))
	      (clobber (match_operand:DI 7 "register_operand" ""))
	      (clobber (match_operand:DI 8 "register_operand" ""))
	      (use (match_operand:DI 4 "arith14_operand" ""))
	      (use (match_operand:DI 5 "const_int_operand" ""))])]
  "TARGET_64BIT
   && GET_CODE (operands[0]) == MEM
   && register_operand (XEXP (operands[0], 0), DImode)
   && GET_CODE (operands[1]) == MEM
   && register_operand (XEXP (operands[1], 0), DImode)"
  [(parallel [(set (match_dup 0) (match_dup 1))
   	      (clobber (match_dup 2))
   	      (clobber (match_dup 3))
   	      (clobber (match_dup 6))
   	      (clobber (match_dup 7))
   	      (clobber (match_dup 8))
   	      (use (match_dup 4))
   	      (use (match_dup 5))
	      (const_int 0)])]
  "
{
  rtx addr = XEXP (operands[0], 0);
  if (dead_or_set_p (curr_insn, addr))
    operands[7] = addr;
  else
    {
      emit_insn (gen_rtx_SET (operands[7], addr));
      operands[0] = replace_equiv_address (operands[0], operands[7]);
    }

  addr = XEXP (operands[1], 0);
  if (dead_or_set_p (curr_insn, addr))
    operands[8] = addr;
  else
    {
      emit_insn (gen_rtx_SET (operands[8], addr));
      operands[1] = replace_equiv_address (operands[1], operands[8]);
    }
}")

(define_insn "cpymemdi_postreload"
  [(set (mem:BLK (match_operand:DI 0 "register_operand" "+r,r"))
	(mem:BLK (match_operand:DI 1 "register_operand" "+r,r")))
   (clobber (match_operand:DI 2 "register_operand" "=&r,&r"))	;loop cnt/tmp
   (clobber (match_operand:DI 3 "register_operand" "=&r,&r"))	;item tmp1
   (clobber (match_operand:DI 6 "register_operand" "=&r,&r"))	;item tmp2
   (clobber (match_dup 0))
   (clobber (match_dup 1))
   (use (match_operand:DI 4 "arith14_operand" "J,2"))	 ;byte count
   (use (match_operand:DI 5 "const_int_operand" "n,n"))  ;alignment
   (const_int 0)]
  "TARGET_64BIT && reload_completed"
  "* return pa_output_block_move (operands, !which_alternative);"
  [(set_attr "type" "multi,multi")])

(define_expand "setmemsi"
  [(parallel [(set (match_operand:BLK 0 "" "")
		   (match_operand 2 "const_int_operand" ""))
	      (clobber (match_dup 4))
	      (clobber (match_dup 5))
	      (use (match_operand:SI 1 "arith14_operand" ""))
	      (use (match_operand:SI 3 "const_int_operand" ""))])]
  "!TARGET_64BIT && optimize > 0"
  "
{
  int size, align;

  /* If value to set is not zero, use the library routine.  */
  if (operands[2] != const0_rtx)
    FAIL;

  /* Undetermined size, use the library routine.  */
  if (GET_CODE (operands[1]) != CONST_INT)
    FAIL;

  size = INTVAL (operands[1]);
  align = INTVAL (operands[3]);
  align = align > 4 ? 4 : align;

  /* If size/alignment is large, then use the library routines.  */
  if (size / align > 16)
    FAIL;

  /* This does happen, but not often enough to worry much about.  */
  if (size / align < MOVE_RATIO (optimize_insn_for_speed_p ()))
    FAIL;
  
  /* Fall through means we're going to use our block clear pattern.  */
  operands[0]
    = replace_equiv_address (operands[0],
			     copy_to_mode_reg (SImode, XEXP (operands[0], 0)));
  operands[4] = gen_reg_rtx (SImode);
  operands[5] = gen_reg_rtx (SImode);
}")

(define_insn "clrmemsi_prereload"
  [(set (mem:BLK (match_operand:SI 0 "register_operand" "r,r"))
	(const_int 0))
   (clobber (match_operand:SI 1 "register_operand" "=&r,&r"))	;loop cnt/tmp
   (clobber (match_operand:SI 4 "register_operand" "=&r,&r"))	;tmp1
   (use (match_operand:SI 2 "arith14_operand" "J,1"))	 ;byte count
   (use (match_operand:SI 3 "const_int_operand" "n,n"))] ;alignment
  "!TARGET_64BIT"
  "#"
  [(set_attr "type" "multi,multi")])

(define_split
  [(parallel [(set (match_operand:BLK 0 "memory_operand" "")
		   (const_int 0))
	      (clobber (match_operand:SI 1 "register_operand" ""))
	      (clobber (match_operand:SI 4 "register_operand" ""))
	      (use (match_operand:SI 2 "arith14_operand" ""))
	      (use (match_operand:SI 3 "const_int_operand" ""))])]
  "!TARGET_64BIT && reload_completed && !flag_peephole2
   && GET_CODE (operands[0]) == MEM
   && register_operand (XEXP (operands[0], 0), SImode)"
  [(set (match_dup 4) (match_dup 5))
   (parallel [(set (match_dup 0) (const_int 0))
   	      (clobber (match_dup 1))
   	      (clobber (match_dup 4))
   	      (use (match_dup 2))
   	      (use (match_dup 3))
	      (const_int 0)])]
  "
{
  operands[5] = XEXP (operands[0], 0);
  operands[0] = replace_equiv_address (operands[0], operands[4]);
}")

(define_peephole2
  [(parallel [(set (match_operand:BLK 0 "memory_operand" "")
		   (const_int 0))
	      (clobber (match_operand:SI 1 "register_operand" ""))
	      (clobber (match_operand:SI 4 "register_operand" ""))
	      (use (match_operand:SI 2 "arith14_operand" ""))
	      (use (match_operand:SI 3 "const_int_operand" ""))])]
  "!TARGET_64BIT
   && GET_CODE (operands[0]) == MEM
   && register_operand (XEXP (operands[0], 0), SImode)"
  [(parallel [(set (match_dup 0) (const_int 0))
   	      (clobber (match_dup 1))
   	      (clobber (match_dup 4))
   	      (use (match_dup 2))
   	      (use (match_dup 3))
	      (const_int 0)])]
  "
{
  rtx addr = XEXP (operands[0], 0);
  if (dead_or_set_p (curr_insn, addr))
    operands[4] = addr;
  else
    {
      emit_insn (gen_rtx_SET (operands[4], addr));
      operands[0] = replace_equiv_address (operands[0], operands[4]);
    }
}")

(define_insn "clrmemsi_postreload"
  [(set (mem:BLK (match_operand:SI 0 "register_operand" "+r,r"))
	(const_int 0))
   (clobber (match_operand:SI 1 "register_operand" "=&r,&r"))	;loop cnt/tmp
   (clobber (match_dup 0))
   (use (match_operand:SI 2 "arith14_operand" "J,1"))	 ;byte count
   (use (match_operand:SI 3 "const_int_operand" "n,n"))  ;alignment
   (const_int 0)]
  "!TARGET_64BIT && reload_completed"
  "* return pa_output_block_clear (operands, !which_alternative);"
  [(set_attr "type" "multi,multi")])

(define_expand "setmemdi"
  [(parallel [(set (match_operand:BLK 0 "" "")
		   (match_operand 2 "const_int_operand" ""))
	      (clobber (match_dup 4))
	      (clobber (match_dup 5))
	      (use (match_operand:DI 1 "arith14_operand" ""))
	      (use (match_operand:DI 3 "const_int_operand" ""))])]
  "TARGET_64BIT && optimize > 0"
  "
{
  int size, align;

  /* If value to set is not zero, use the library routine.  */
  if (operands[2] != const0_rtx)
    FAIL;

  /* Undetermined size, use the library routine.  */
  if (GET_CODE (operands[1]) != CONST_INT)
    FAIL;

  size = INTVAL (operands[1]);
  align = INTVAL (operands[3]);
  align = align > 8 ? 8 : align;

  /* If size/alignment is large, then use the library routines.  */
  if (size / align > 16)
    FAIL;

  /* This does happen, but not often enough to worry much about.  */
  if (size / align < MOVE_RATIO (optimize_insn_for_speed_p ()))
    FAIL;
  
  /* Fall through means we're going to use our block clear pattern.  */
  operands[0]
    = replace_equiv_address (operands[0],
			     copy_to_mode_reg (DImode, XEXP (operands[0], 0)));
  operands[4] = gen_reg_rtx (DImode);
  operands[5] = gen_reg_rtx (DImode);
}")

(define_insn "clrmemdi_prereload"
  [(set (mem:BLK (match_operand:DI 0 "register_operand" "r,r"))
	(const_int 0))
   (clobber (match_operand:DI 1 "register_operand" "=&r,&r"))	;loop cnt/tmp
   (clobber (match_operand:DI 4 "register_operand" "=&r,&r"))	;item tmp1
   (use (match_operand:DI 2 "arith14_operand" "J,1"))	 ;byte count
   (use (match_operand:DI 3 "const_int_operand" "n,n"))] ;alignment
  "TARGET_64BIT"
  "#"
  [(set_attr "type" "multi,multi")])

(define_split
  [(parallel [(set (match_operand:BLK 0 "memory_operand" "")
		   (const_int 0))
	      (clobber (match_operand:DI 1 "register_operand" ""))
	      (clobber (match_operand:DI 4 "register_operand" ""))
	      (use (match_operand:DI 2 "arith14_operand" ""))
	      (use (match_operand:DI 3 "const_int_operand" ""))])]
  "TARGET_64BIT && reload_completed && !flag_peephole2
   && GET_CODE (operands[0]) == MEM
   && register_operand (XEXP (operands[0], 0), DImode)"
  [(set (match_dup 4) (match_dup 5))
   (parallel [(set (match_dup 0) (const_int 0))
   	      (clobber (match_dup 1))
   	      (clobber (match_dup 4))
   	      (use (match_dup 2))
   	      (use (match_dup 3))
	      (const_int 0)])]
  "
{
  operands[5] = XEXP (operands[0], 0);
  operands[0] = replace_equiv_address (operands[0], operands[4]);
}")

(define_peephole2
  [(parallel [(set (match_operand:BLK 0 "memory_operand" "")
		   (const_int 0))
	      (clobber (match_operand:DI 1 "register_operand" ""))
	      (clobber (match_operand:DI 4 "register_operand" ""))
	      (use (match_operand:DI 2 "arith14_operand" ""))
	      (use (match_operand:DI 3 "const_int_operand" ""))])]
  "TARGET_64BIT
   && GET_CODE (operands[0]) == MEM
   && register_operand (XEXP (operands[0], 0), DImode)"
  [(parallel [(set (match_dup 0) (const_int 0))
   	      (clobber (match_dup 1))
   	      (clobber (match_dup 4))
   	      (use (match_dup 2))
   	      (use (match_dup 3))
	      (const_int 0)])]
  "
{  
  rtx addr = XEXP (operands[0], 0);
  if (dead_or_set_p (curr_insn, addr))
    operands[4] = addr;
  else
    {
      emit_insn (gen_rtx_SET (operands[4], addr));
      operands[0] = replace_equiv_address (operands[0], operands[4]);
    }
}")

(define_insn "clrmemdi_postreload"
  [(set (mem:BLK (match_operand:DI 0 "register_operand" "+r,r"))
	(const_int 0))
   (clobber (match_operand:DI 1 "register_operand" "=&r,&r"))	;loop cnt/tmp
   (clobber (match_dup 0))
   (use (match_operand:DI 2 "arith14_operand" "J,1"))	 ;byte count
   (use (match_operand:DI 3 "const_int_operand" "n,n"))  ;alignment
   (const_int 0)]
  "TARGET_64BIT && reload_completed"
  "* return pa_output_block_clear (operands, !which_alternative);"
  [(set_attr "type" "multi,multi")])

;; Floating point move insns

(define_expand "movdf"
  [(set (match_operand:DF 0 "general_operand" "")
	(match_operand:DF 1 "general_operand" ""))]
  ""
  "
{
  if (pa_emit_move_sequence (operands, DFmode, 0))
    DONE;
}")

;; Handle DFmode input reloads requiring %r1 as a scratch register.
(define_expand "reload_indf_r1"
  [(set (match_operand:DF 0 "register_operand" "=Z")
	(match_operand:DF 1 "non_hard_reg_operand" ""))
   (clobber (match_operand:SI 2 "register_operand" "=&a"))]
  ""
  "
{
  if (pa_emit_move_sequence (operands, DFmode, operands[2]))
    DONE;

  /* We don't want the clobber emitted, so handle this ourselves.  */
  emit_insn (gen_rtx_SET (operands[0], operands[1]));
  DONE;
}")

;; Handle DFmode input reloads requiring a general register as a
;; scratch register.
(define_expand "reload_indf"
  [(set (match_operand:DF 0 "register_operand" "=Z")
	(match_operand:DF 1 "non_hard_reg_operand" ""))
   (clobber (match_operand:DF 2 "register_operand" "=&r"))]
  ""
  "
{
  if (pa_emit_move_sequence (operands, DFmode, operands[2]))
    DONE;

  /* We don't want the clobber emitted, so handle this ourselves.  */
  emit_insn (gen_rtx_SET (operands[0], operands[1]));
  DONE;
}")

;; Handle DFmode output reloads requiring a general register as a
;; scratch register.
(define_expand "reload_outdf" 
 [(set (match_operand:DF 0 "non_hard_reg_operand" "")
	(match_operand:DF 1  "register_operand" "Z"))
   (clobber (match_operand:DF 2 "register_operand" "=&r"))]
  ""
  "
{
  if (pa_emit_move_sequence (operands, DFmode, operands[2]))
    DONE;

  /* We don't want the clobber emitted, so handle this ourselves.  */
  emit_insn (gen_rtx_SET (operands[0], operands[1]));
  DONE;
}")

(define_insn ""
  [(set (match_operand:DF 0 "move_dest_operand"
			  "=f,*r,T,?o,?Q,f,*r,*r,?*r,?f")
	(match_operand:DF 1 "reg_or_0_or_nonsymb_mem_operand"
			  "fG,*rG,f,*r,*r,RT,o,RQ,f,*r"))]
  "(register_operand (operands[0], DFmode)
    || reg_or_0_operand (operands[1], DFmode))
   && !(GET_CODE (operands[1]) == CONST_DOUBLE
	&& GET_CODE (operands[0]) == MEM)
   && !TARGET_64BIT
   && !TARGET_SOFT_FLOAT"
  "*
{
  if ((FP_REG_P (operands[0]) || FP_REG_P (operands[1])
       || operands[1] == CONST0_RTX (DFmode))
      && !(REG_P (operands[0]) && REG_P (operands[1])
	   && FP_REG_P (operands[0]) ^ FP_REG_P (operands[1])))
    return pa_output_fp_move_double (operands);
  return pa_output_move_double (operands);
}"
  [(set_attr "type" "fpalu,move,fpstore,store,store,fpload,load,load,fpstore_load,store_fpload")
   (set_attr "length" "4,8,4,8,16,4,8,16,12,12")])

(define_insn ""
  [(set (match_operand:DF 0 "indexed_memory_operand" "=R")
	(match_operand:DF 1 "reg_or_0_operand" "f"))]
  "!TARGET_SOFT_FLOAT
   && !TARGET_DISABLE_INDEXING
   && reload_completed"
  "fstd%F0 %1,%0"
  [(set_attr "type" "fpstore")
   (set_attr "pa_combine_type" "addmove")
   (set_attr "length" "4")])

(define_peephole2
  [(set (match_operand:SI 0 "register_operand" "")
	(plus:SI (ashift:SI (match_operand:SI 1 "register_operand" "")
			    (const_int 3))
		 (match_operand:SI 2 "register_operand" "")))
   (set (mem:DF (match_dup 0))
        (match_operand:DF 3 "register_operand" ""))]
  "!TARGET_SOFT_FLOAT
   && !TARGET_DISABLE_INDEXING
   && REG_OK_FOR_BASE_P (operands[2])
   && FP_REGNO_P (REGNO (operands[3]))"
  [(set (mem:DF (plus:SI (mult:SI (match_dup 1) (const_int 8)) (match_dup 2)))
	(match_dup 3))
   (set (match_dup 0) (plus:SI (ashift:SI (match_dup 1) (const_int 3))
			       (match_dup 2)))]
  "")

(define_peephole2
  [(set (match_operand:SI 0 "register_operand" "")
	(plus:SI (match_operand:SI 2 "register_operand" "")
		 (ashift:SI (match_operand:SI 1 "register_operand" "")
			    (const_int 3))))
   (set (mem:DF (match_dup 0))
        (match_operand:DF 3 "register_operand" ""))]
  "!TARGET_SOFT_FLOAT
   && !TARGET_DISABLE_INDEXING
   && REG_OK_FOR_BASE_P (operands[2])
   && FP_REGNO_P (REGNO (operands[3]))"
  [(set (mem:DF (plus:SI (mult:SI (match_dup 1) (const_int 8)) (match_dup 2)))
	(match_dup 3))
   (set (match_dup 0) (plus:SI (ashift:SI (match_dup 1) (const_int 3))
			       (match_dup 2)))]
  "")

(define_peephole2
  [(set (match_operand:DI 0 "register_operand" "")
	(plus:DI (ashift:DI (match_operand:DI 1 "register_operand" "")
			    (const_int 3))
		 (match_operand:DI 2 "register_operand" "")))
   (set (mem:DF (match_dup 0))
        (match_operand:DF 3 "register_operand" ""))]
  "!TARGET_SOFT_FLOAT
   && !TARGET_DISABLE_INDEXING
   && TARGET_64BIT
   && REG_OK_FOR_BASE_P (operands[2])
   && FP_REGNO_P (REGNO (operands[3]))"
  [(set (mem:DF (plus:DI (mult:DI (match_dup 1) (const_int 8)) (match_dup 2)))
	(match_dup 3))
   (set (match_dup 0) (plus:DI (ashift:DI (match_dup 1) (const_int 3))
			       (match_dup 2)))]
  "")

(define_peephole2
  [(set (match_operand:DI 0 "register_operand" "")
	(plus:DI (match_operand:DI 2 "register_operand" "")
		 (ashift:DI (match_operand:DI 1 "register_operand" "")
			    (const_int 3))))
   (set (mem:DF (match_dup 0))
        (match_operand:DF 3 "register_operand" ""))]
  "!TARGET_SOFT_FLOAT
   && !TARGET_DISABLE_INDEXING
   && TARGET_64BIT
   && REG_OK_FOR_BASE_P (operands[2])
   && FP_REGNO_P (REGNO (operands[3]))"
  [(set (mem:DF (plus:DI (mult:DI (match_dup 1) (const_int 8)) (match_dup 2)))
	(match_dup 3))
   (set (match_dup 0) (plus:DI (ashift:DI (match_dup 1) (const_int 3))
			       (match_dup 2)))]
  "")

(define_peephole2
  [(set (match_operand:SI 0 "register_operand" "")
	(plus:SI (match_operand:SI 1 "register_operand" "")
		 (match_operand:SI 2 "register_operand" "")))
   (set (mem:DF (match_dup 0))
        (match_operand:DF 3 "register_operand" ""))]
  "!TARGET_SOFT_FLOAT
   && !TARGET_DISABLE_INDEXING
   && TARGET_NO_SPACE_REGS
   && REG_OK_FOR_INDEX_P (operands[1])
   && REG_OK_FOR_BASE_P (operands[2])
   && FP_REGNO_P (REGNO (operands[3]))"
  [(set (mem:DF (plus:SI (match_dup 1) (match_dup 2)))
	(match_dup 3))
   (set (match_dup 0) (plus:SI (match_dup 1) (match_dup 2)))]
  "")

(define_peephole2
  [(set (match_operand:SI 0 "register_operand" "")
	(plus:SI (match_operand:SI 1 "register_operand" "")
		 (match_operand:SI 2 "register_operand" "")))
   (set (mem:DF (match_dup 0))
        (match_operand:DF 3 "register_operand" ""))]
  "!TARGET_SOFT_FLOAT
   && !TARGET_DISABLE_INDEXING
   && TARGET_NO_SPACE_REGS
   && REG_OK_FOR_BASE_P (operands[1])
   && REG_OK_FOR_INDEX_P (operands[2])
   && FP_REGNO_P (REGNO (operands[3]))"
  [(set (mem:DF (plus:SI (match_dup 2) (match_dup 1)))
	(match_dup 3))
   (set (match_dup 0) (plus:SI (match_dup 2) (match_dup 1)))]
  "")

(define_peephole2
  [(set (match_operand:DI 0 "register_operand" "")
	(plus:DI (match_operand:DI 1 "register_operand" "")
		 (match_operand:DI 2 "register_operand" "")))
   (set (mem:DF (match_dup 0))
        (match_operand:DF 3 "register_operand" ""))]
  "!TARGET_SOFT_FLOAT
   && !TARGET_DISABLE_INDEXING
   && TARGET_64BIT
   && TARGET_NO_SPACE_REGS
   && REG_OK_FOR_INDEX_P (operands[1])
   && REG_OK_FOR_BASE_P (operands[2])
   && FP_REGNO_P (REGNO (operands[3]))"
  [(set (mem:DF (plus:DI (match_dup 1) (match_dup 2)))
	(match_dup 3))
   (set (match_dup 0) (plus:DI (match_dup 1) (match_dup 2)))]
  "")

(define_peephole2
  [(set (match_operand:DI 0 "register_operand" "")
	(plus:DI (match_operand:DI 1 "register_operand" "")
		 (match_operand:DI 2 "register_operand" "")))
   (set (mem:DF (match_dup 0))
        (match_operand:DF 3 "register_operand" ""))]
  "!TARGET_SOFT_FLOAT
   && !TARGET_DISABLE_INDEXING
   && TARGET_64BIT
   && TARGET_NO_SPACE_REGS
   && REG_OK_FOR_BASE_P (operands[1])
   && REG_OK_FOR_INDEX_P (operands[2])
   && FP_REGNO_P (REGNO (operands[3]))"
  [(set (mem:DF (plus:DI (match_dup 2) (match_dup 1)))
	(match_dup 3))
   (set (match_dup 0) (plus:DI (match_dup 2) (match_dup 1)))]
  "")

(define_insn ""
  [(set (match_operand:DF 0 "move_dest_operand"
			  "=r,?o,?Q,r,r")
	(match_operand:DF 1 "reg_or_0_or_nonsymb_mem_operand"
			  "rG,r,r,o,RQ"))]
  "(register_operand (operands[0], DFmode)
    || reg_or_0_operand (operands[1], DFmode))
   && !TARGET_64BIT
   && TARGET_SOFT_FLOAT"
  "*
{
  return pa_output_move_double (operands);
}"
  [(set_attr "type" "move,store,store,load,load")
   (set_attr "length" "8,8,16,8,16")])

(define_insn ""
  [(set (match_operand:DF 0 "move_dest_operand"
			  "=!*r,*r,*r,*r,*r,Q,f,f,T")
	(match_operand:DF 1 "move_src_operand"
			  "!*r,J,N,K,RQ,*rG,fG,RT,f"))]
  "(register_operand (operands[0], DFmode)
    || reg_or_0_operand (operands[1], DFmode))
   && !TARGET_SOFT_FLOAT && TARGET_64BIT"
  "@
   copy %1,%0
   ldi %1,%0
   ldil L'%1,%0
   depdi,z %z1,%0
   ldd%M1 %1,%0
   std%M0 %r1,%0
   fcpy,dbl %f1,%0
   fldd%F1 %1,%0
   fstd%F0 %1,%0"
  [(set_attr "type" "move,move,move,shift,load,store,fpalu,fpload,fpstore")
   (set_attr "pa_combine_type" "addmove")
   (set_attr "length" "4,4,4,4,4,4,4,4,4")])


(define_expand "movdi"
  [(set (match_operand:DI 0 "general_operand" "")
	(match_operand:DI 1 "general_operand" ""))]
  ""
  "
{
  if (pa_emit_move_sequence (operands, DImode, 0))
    DONE;
}")

;; Handle DImode input reloads requiring %r1 as a scratch register.
(define_expand "reload_indi_r1"
  [(set (match_operand:DI 0 "register_operand" "=Z")
	(match_operand:DI 1 "non_hard_reg_operand" ""))
   (clobber (match_operand:SI 2 "register_operand" "=&a"))]
  ""
  "
{
  if (pa_emit_move_sequence (operands, DImode, operands[2]))
    DONE;

  /* We don't want the clobber emitted, so handle this ourselves.  */
  emit_insn (gen_rtx_SET (operands[0], operands[1]));
  DONE;
}")

;; Handle DImode input reloads requiring a general register as a
;; scratch register.
(define_expand "reload_indi"
  [(set (match_operand:DI 0 "register_operand" "=Z")
	(match_operand:DI 1 "non_hard_reg_operand" ""))
   (clobber (match_operand:SI 2 "register_operand" "=&r"))]
  ""
  "
{
  if (pa_emit_move_sequence (operands, DImode, operands[2]))
    DONE;

  /* We don't want the clobber emitted, so handle this ourselves.  */
  emit_insn (gen_rtx_SET (operands[0], operands[1]));
  DONE;
}")

;; Handle DImode output reloads requiring a general register as a
;; scratch register.
(define_expand "reload_outdi"
  [(set (match_operand:DI 0 "non_hard_reg_operand" "")
	(match_operand:DI 1 "register_operand" "Z"))
   (clobber (match_operand:SI 2 "register_operand" "=&r"))]
  ""
  "
{
  if (pa_emit_move_sequence (operands, DImode, operands[2]))
    DONE;

  /* We don't want the clobber emitted, so handle this ourselves.  */
  emit_insn (gen_rtx_SET (operands[0], operands[1]));
  DONE;
}")

(define_insn ""
  [(set (match_operand:DI 0 "register_operand" "=r")
	(high:DI (match_operand 1 "" "")))]
  "!TARGET_64BIT"
  "*
{
  rtx op0 = operands[0];
  rtx op1 = operands[1];

  switch (GET_CODE (op1))
    {
    case CONST_INT:
#if HOST_BITS_PER_WIDE_INT <= 32
      operands[0] = operand_subword (op0, 1, 0, DImode);
      output_asm_insn (\"ldil L'%1,%0\", operands);

      operands[0] = operand_subword (op0, 0, 0, DImode);
      if (INTVAL (op1) < 0)
	output_asm_insn (\"ldi -1,%0\", operands);
      else
	output_asm_insn (\"ldi 0,%0\", operands);
#else
      operands[0] = operand_subword (op0, 1, 0, DImode);
      operands[1] = GEN_INT (INTVAL (op1) & 0xffffffff);
      output_asm_insn (\"ldil L'%1,%0\", operands);

      operands[0] = operand_subword (op0, 0, 0, DImode);
      operands[1] = GEN_INT (INTVAL (op1) >> 32);
      output_asm_insn (pa_singlemove_string (operands), operands);
#endif
      break;

    case CONST_DOUBLE:
      operands[0] = operand_subword (op0, 1, 0, DImode);
      operands[1] = GEN_INT (CONST_DOUBLE_LOW (op1));
      output_asm_insn (\"ldil L'%1,%0\", operands);

      operands[0] = operand_subword (op0, 0, 0, DImode);
      operands[1] = GEN_INT (CONST_DOUBLE_HIGH (op1));
      output_asm_insn (pa_singlemove_string (operands), operands);
      break;

    default:
      gcc_unreachable ();
    }
  return \"\";
}"
  [(set_attr "type" "move")
   (set_attr "length" "12")])

(define_insn ""
  [(set (match_operand:DI 0 "move_dest_operand"
			  "=r,o,Q,r,r,r,*f,*f,T,?r,?*f")
	(match_operand:DI 1 "move_src_operand"
			  "rM,r,r,o*R,Q,i,*fM,RT,*f,*f,r"))]
  "(register_operand (operands[0], DImode)
    || reg_or_0_operand (operands[1], DImode))
   && !TARGET_64BIT
   && !TARGET_SOFT_FLOAT"
  "*
{
  if ((FP_REG_P (operands[0]) || FP_REG_P (operands[1])
       || operands[1] == CONST0_RTX (DFmode))
      && !(REG_P (operands[0]) && REG_P (operands[1])
	   && FP_REG_P (operands[0]) ^ FP_REG_P (operands[1])))
    return pa_output_fp_move_double (operands);
  return pa_output_move_double (operands);
}"
  [(set_attr "type"
    "move,store,store,load,load,multi,fpalu,fpload,fpstore,fpstore_load,store_fpload")
   (set_attr "length" "8,8,16,8,16,16,4,4,4,12,12")])

(define_insn ""
  [(set (match_operand:DI 0 "move_dest_operand"
			  "=r,r,r,r,r,r,Q,!*q,!r,!*f,*f,T")
	(match_operand:DI 1 "move_src_operand"
			  "A,r,J,N,K,RQ,rM,!rM,!*q,!*fM,RT,*f"))]
  "(register_operand (operands[0], DImode)
    || reg_or_0_operand (operands[1], DImode))
   && !TARGET_SOFT_FLOAT && TARGET_64BIT"
  "@
   ldd RT'%A1,%0
   copy %1,%0
   ldi %1,%0
   ldil L'%1,%0
   depdi,z %z1,%0
   ldd%M1 %1,%0
   std%M0 %r1,%0
   mtsar %r1
   {mfctl|mfctl,w} %%sar,%0
   fcpy,dbl %f1,%0
   fldd%F1 %1,%0
   fstd%F0 %1,%0"
  [(set_attr "type" "load,move,move,move,shift,load,store,move,move,fpalu,fpload,fpstore")
   (set_attr "pa_combine_type" "addmove")
   (set_attr "length" "4,4,4,4,4,4,4,4,4,4,4,4")])

(define_insn ""
  [(set (match_operand:DI 0 "indexed_memory_operand" "=R")
	(match_operand:DI 1 "register_operand" "f"))]
  "!TARGET_SOFT_FLOAT
   && TARGET_64BIT
   && !TARGET_DISABLE_INDEXING
   && reload_completed"
  "fstd%F0 %1,%0"
  [(set_attr "type" "fpstore")
   (set_attr "pa_combine_type" "addmove")
   (set_attr "length" "4")])

(define_peephole2
  [(set (match_operand:DI 0 "register_operand" "")
	(plus:DI (ashift:DI (match_operand:DI 1 "register_operand" "")
			    (const_int 3))
		 (match_operand:DI 2 "register_operand" "")))
   (set (mem:DI (match_dup 0))
        (match_operand:DI 3 "register_operand" ""))]
  "!TARGET_SOFT_FLOAT
   && !TARGET_DISABLE_INDEXING
   && TARGET_64BIT
   && REG_OK_FOR_BASE_P (operands[2])
   && FP_REGNO_P (REGNO (operands[3]))"
  [(set (mem:DI (plus:DI (mult:DI (match_dup 1) (const_int 8)) (match_dup 2)))
	(match_dup 3))
   (set (match_dup 0) (plus:DI (ashift:DI (match_dup 1) (const_int 3))
			       (match_dup 2)))]
  "")

(define_peephole2
  [(set (match_operand:DI 0 "register_operand" "")
	(plus:DI (match_operand:DI 1 "register_operand" "")
		 (match_operand:DI 2 "register_operand" "")))
   (set (mem:DI (match_dup 0))
        (match_operand:DI 3 "register_operand" ""))]
  "!TARGET_SOFT_FLOAT
   && !TARGET_DISABLE_INDEXING
   && TARGET_64BIT
   && TARGET_NO_SPACE_REGS
   && REG_OK_FOR_INDEX_P (operands[1])
   && REG_OK_FOR_BASE_P (operands[2])
   && FP_REGNO_P (REGNO (operands[3]))"
  [(set (mem:DI (plus:DI (match_dup 1) (match_dup 2)))
	(match_dup 3))
   (set (match_dup 0) (plus:DI (match_dup 1) (match_dup 2)))]
  "")

(define_peephole2
  [(set (match_operand:DI 0 "register_operand" "")
	(plus:DI (match_operand:DI 1 "register_operand" "")
		 (match_operand:DI 2 "register_operand" "")))
   (set (mem:DI (match_dup 0))
        (match_operand:DI 3 "register_operand" ""))]
  "!TARGET_SOFT_FLOAT
   && !TARGET_DISABLE_INDEXING
   && TARGET_64BIT
   && TARGET_NO_SPACE_REGS
   && REG_OK_FOR_BASE_P (operands[1])
   && REG_OK_FOR_INDEX_P (operands[2])
   && FP_REGNO_P (REGNO (operands[3]))"
  [(set (mem:DI (plus:DI (match_dup 2) (match_dup 1)))
	(match_dup 3))
   (set (match_dup 0) (plus:DI (match_dup 2) (match_dup 1)))]
  "")

(define_insn ""
  [(set (match_operand:DI 0 "move_dest_operand"
			  "=r,o,Q,r,r,r")
	(match_operand:DI 1 "general_operand"
			  "rM,r,r,o,Q,i"))]
  "(register_operand (operands[0], DImode)
    || reg_or_0_operand (operands[1], DImode))
   && !TARGET_64BIT
   && TARGET_SOFT_FLOAT"
  "*
{
  return pa_output_move_double (operands);
}"
  [(set_attr "type" "move,store,store,load,load,multi")
   (set_attr "length" "8,8,16,8,16,16")])

(define_insn ""
  [(set (match_operand:DI 0 "register_operand" "=r,&r")
	(lo_sum:DI (match_operand:DI 1 "register_operand" "0,r")
		   (match_operand:DI 2 "immediate_operand" "i,i")))]
  "!TARGET_64BIT"
  "*
{
  /* Don't output a 64-bit constant, since we can't trust the assembler to
     handle it correctly.  */
  if (GET_CODE (operands[2]) == CONST_DOUBLE)
    operands[2] = GEN_INT (CONST_DOUBLE_LOW (operands[2]));
  else if (HOST_BITS_PER_WIDE_INT > 32
	   && GET_CODE (operands[2]) == CONST_INT)
    operands[2] = GEN_INT (INTVAL (operands[2]) & 0xffffffff);
  if (which_alternative == 1)
    output_asm_insn (\"copy %1,%0\", operands);
  return \"ldo R'%G2(%R1),%R0\";
}"
  [(set_attr "type" "move,move")
   (set_attr "length" "4,8")])

(define_expand "movsf"
  [(set (match_operand:SF 0 "general_operand" "")
	(match_operand:SF 1 "general_operand" ""))]
  ""
  "
{
  if (pa_emit_move_sequence (operands, SFmode, 0))
    DONE;
}")

;; Handle SFmode input reloads requiring %r1 as a scratch register.
(define_expand "reload_insf_r1"
  [(set (match_operand:SF 0 "register_operand" "=Z")
	(match_operand:SF 1 "non_hard_reg_operand" ""))
   (clobber (match_operand:SI 2 "register_operand" "=&a"))]
  ""
  "
{
  if (pa_emit_move_sequence (operands, SFmode, operands[2]))
    DONE;

  /* We don't want the clobber emitted, so handle this ourselves.  */
  emit_insn (gen_rtx_SET (operands[0], operands[1]));
  DONE;
}")

;; Handle SFmode input reloads requiring a general register as a
;; scratch register.
(define_expand "reload_insf"
  [(set (match_operand:SF 0 "register_operand" "=Z")
	(match_operand:SF 1 "non_hard_reg_operand" ""))
   (clobber (match_operand:SF 2 "register_operand" "=&r"))]
  ""
  "
{
  if (pa_emit_move_sequence (operands, SFmode, operands[2]))
    DONE;

  /* We don't want the clobber emitted, so handle this ourselves.  */
  emit_insn (gen_rtx_SET (operands[0], operands[1]));
  DONE;
}")

;; Handle SFmode output reloads requiring a general register as a
;; scratch register.
(define_expand "reload_outsf"
  [(set (match_operand:SF 0 "non_hard_reg_operand" "")
	(match_operand:SF 1  "register_operand" "Z"))
   (clobber (match_operand:SF 2 "register_operand" "=&r"))]
  ""
  "
{
  if (pa_emit_move_sequence (operands, SFmode, operands[2]))
    DONE;

  /* We don't want the clobber emitted, so handle this ourselves.  */
  emit_insn (gen_rtx_SET (operands[0], operands[1]));
  DONE;
}")

(define_insn ""
  [(set (match_operand:SF 0 "move_dest_operand"
			  "=f,!*r,f,*r,T,Q,?*r,?f")
	(match_operand:SF 1 "reg_or_0_or_nonsymb_mem_operand"
			  "fG,!*rG,RT,RQ,f,*rG,f,*r"))]
  "(register_operand (operands[0], SFmode)
    || reg_or_0_operand (operands[1], SFmode))
   && !TARGET_SOFT_FLOAT
   && !TARGET_64BIT"
  "@
   fcpy,sgl %f1,%0
   copy %r1,%0
   fldw%F1 %1,%0
   ldw%M1 %1,%0
   fstw%F0 %1,%0
   stw%M0 %r1,%0
   {fstws|fstw} %1,-16(%%sp)\n\t{ldws|ldw} -16(%%sp),%0
   {stws|stw} %1,-16(%%sp)\n\t{fldws|fldw} -16(%%sp),%0"
  [(set_attr "type" "fpalu,move,fpload,load,fpstore,store,fpstore_load,store_fpload")
   (set_attr "pa_combine_type" "addmove")
   (set_attr "length" "4,4,4,4,4,4,8,8")])

(define_insn ""
  [(set (match_operand:SF 0 "move_dest_operand"
			  "=f,!*r,f,*r,T,Q")
	(match_operand:SF 1 "reg_or_0_or_nonsymb_mem_operand"
			  "fG,!*rG,RT,RQ,f,*rG"))]
  "(register_operand (operands[0], SFmode)
    || reg_or_0_operand (operands[1], SFmode))
   && !TARGET_SOFT_FLOAT
   && TARGET_64BIT"
  "@
   fcpy,sgl %f1,%0
   copy %r1,%0
   fldw%F1 %1,%0
   ldw%M1 %1,%0
   fstw%F0 %1,%0
   stw%M0 %r1,%0"
  [(set_attr "type" "fpalu,move,fpload,load,fpstore,store")
   (set_attr "pa_combine_type" "addmove")
   (set_attr "length" "4,4,4,4,4,4")])

(define_insn ""
  [(set (match_operand:SF 0 "indexed_memory_operand" "=R")
	(match_operand:SF 1 "register_operand" "f"))]
  "!TARGET_SOFT_FLOAT
   && !TARGET_DISABLE_INDEXING
   && reload_completed"
  "fstw%F0 %1,%0"
  [(set_attr "type" "fpstore")
   (set_attr "pa_combine_type" "addmove")
   (set_attr "length" "4")])

(define_peephole2
  [(set (match_operand:SI 0 "register_operand" "")
	(plus:SI (ashift:SI (match_operand:SI 1 "register_operand" "")
			    (const_int 2))
		 (match_operand:SI 2 "register_operand" "")))
   (set (mem:SF (match_dup 0))
        (match_operand:SF 3 "register_operand" ""))]
  "!TARGET_SOFT_FLOAT
   && !TARGET_DISABLE_INDEXING
   && REG_OK_FOR_BASE_P (operands[2])
   && FP_REGNO_P (REGNO (operands[3]))"
  [(set (mem:SF (plus:SI (mult:SI (match_dup 1) (const_int 4)) (match_dup 2)))
	(match_dup 3))
   (set (match_dup 0) (plus:SI (ashift:SI (match_dup 1) (const_int 2))
			       (match_dup 2)))]
  "")

(define_peephole2
  [(set (match_operand:DI 0 "register_operand" "")
	(plus:DI (ashift:DI (match_operand:DI 1 "register_operand" "")
			    (const_int 2))
		 (match_operand:DI 2 "register_operand" "")))
   (set (mem:SF (match_dup 0))
        (match_operand:SF 3 "register_operand" ""))]
  "!TARGET_SOFT_FLOAT
   && !TARGET_DISABLE_INDEXING
   && TARGET_64BIT
   && REG_OK_FOR_BASE_P (operands[2])
   && FP_REGNO_P (REGNO (operands[3]))"
  [(set (mem:SF (plus:DI (mult:DI (match_dup 1) (const_int 4)) (match_dup 2)))
	(match_dup 3))
   (set (match_dup 0) (plus:DI (ashift:DI (match_dup 1) (const_int 2))
			       (match_dup 2)))]
  "")

(define_peephole2
  [(set (match_operand:SI 0 "register_operand" "")
	(plus:SI (match_operand:SI 1 "register_operand" "")
		 (match_operand:SI 2 "register_operand" "")))
   (set (mem:SF (match_dup 0))
        (match_operand:SF 3 "register_operand" ""))]
  "!TARGET_SOFT_FLOAT
   && !TARGET_DISABLE_INDEXING
   && TARGET_NO_SPACE_REGS
   && REG_OK_FOR_INDEX_P (operands[1])
   && REG_OK_FOR_BASE_P (operands[2])
   && FP_REGNO_P (REGNO (operands[3]))"
  [(set (mem:SF (plus:SI (match_dup 1) (match_dup 2)))
	(match_dup 3))
   (set (match_dup 0) (plus:SI (match_dup 1) (match_dup 2)))]
  "")

(define_peephole2
  [(set (match_operand:SI 0 "register_operand" "")
	(plus:SI (match_operand:SI 1 "register_operand" "")
		 (match_operand:SI 2 "register_operand" "")))
   (set (mem:SF (match_dup 0))
        (match_operand:SF 3 "register_operand" ""))]
  "!TARGET_SOFT_FLOAT
   && !TARGET_DISABLE_INDEXING
   && TARGET_NO_SPACE_REGS
   && REG_OK_FOR_BASE_P (operands[1])
   && REG_OK_FOR_INDEX_P (operands[2])
   && FP_REGNO_P (REGNO (operands[3]))"
  [(set (mem:SF (plus:SI (match_dup 2) (match_dup 1)))
	(match_dup 3))
   (set (match_dup 0) (plus:SI (match_dup 2) (match_dup 1)))]
  "")

(define_peephole2
  [(set (match_operand:DI 0 "register_operand" "")
	(plus:DI (match_operand:DI 1 "register_operand" "")
		 (match_operand:DI 2 "register_operand" "")))
   (set (mem:SF (match_dup 0))
        (match_operand:SF 3 "register_operand" ""))]
  "!TARGET_SOFT_FLOAT
   && !TARGET_DISABLE_INDEXING
   && TARGET_64BIT
   && TARGET_NO_SPACE_REGS
   && REG_OK_FOR_INDEX_P (operands[1])
   && REG_OK_FOR_BASE_P (operands[2])
   && FP_REGNO_P (REGNO (operands[3]))"
  [(set (mem:SF (plus:DI (match_dup 1) (match_dup 2)))
	(match_dup 3))
   (set (match_dup 0) (plus:DI (match_dup 1) (match_dup 2)))]
  "")

(define_peephole2
  [(set (match_operand:DI 0 "register_operand" "")
	(plus:DI (match_operand:DI 1 "register_operand" "")
		 (match_operand:DI 2 "register_operand" "")))
   (set (mem:SF (match_dup 0))
        (match_operand:SF 3 "register_operand" ""))]
  "!TARGET_SOFT_FLOAT
   && !TARGET_DISABLE_INDEXING
   && TARGET_64BIT
   && TARGET_NO_SPACE_REGS
   && REG_OK_FOR_BASE_P (operands[1])
   && REG_OK_FOR_INDEX_P (operands[2])
   && FP_REGNO_P (REGNO (operands[3]))"
  [(set (mem:SF (plus:DI (match_dup 2) (match_dup 1)))
	(match_dup 3))
   (set (match_dup 0) (plus:DI (match_dup 2) (match_dup 1)))]
  "")

(define_insn ""
  [(set (match_operand:SF 0 "move_dest_operand"
			  "=r,r,Q")
	(match_operand:SF 1 "reg_or_0_or_nonsymb_mem_operand"
			  "rG,RQ,rG"))]
  "(register_operand (operands[0], SFmode)
    || reg_or_0_operand (operands[1], SFmode))
   && TARGET_SOFT_FLOAT"
  "@
   copy %r1,%0
   ldw%M1 %1,%0
   stw%M0 %r1,%0"
  [(set_attr "type" "move,load,store")
   (set_attr "pa_combine_type" "addmove")
   (set_attr "length" "4,4,4")])



;;- zero extension instructions
;; We have define_expand for zero extension patterns to make sure the
;; operands get loaded into registers.  The define_insns accept
;; memory operands.  This gives us better overall code than just
;; having a pattern that does or does not accept memory operands.

(define_expand "zero_extendqihi2"
  [(set (match_operand:HI 0 "register_operand" "")
	(zero_extend:HI
	 (match_operand:QI 1 "register_operand" "")))]
  ""
  "")

(define_insn ""
  [(set (match_operand:HI 0 "register_operand" "=r,r")
	(zero_extend:HI
	 (match_operand:QI 1 "move_src_operand" "r,RQ")))]
  "GET_CODE (operands[1]) != CONST_INT"
  "@
   {extru|extrw,u} %1,31,8,%0
   ldb%M1 %1,%0"
  [(set_attr "type" "shift,load")
   (set_attr "length" "4,4")])

(define_expand "zero_extendqisi2"
  [(set (match_operand:SI 0 "register_operand" "")
	(zero_extend:SI
	 (match_operand:QI 1 "register_operand" "")))]
  ""
  "")

(define_insn ""
  [(set (match_operand:SI 0 "register_operand" "=r,r")
	(zero_extend:SI
	 (match_operand:QI 1 "move_src_operand" "r,RQ")))]
  "GET_CODE (operands[1]) != CONST_INT"
  "@
   {extru|extrw,u} %1,31,8,%0
   ldb%M1 %1,%0"
  [(set_attr "type" "shift,load")
   (set_attr "length" "4,4")])

(define_expand "zero_extendhisi2"
  [(set (match_operand:SI 0 "register_operand" "")
	(zero_extend:SI
	 (match_operand:HI 1 "register_operand" "")))]
  ""
  "")

(define_insn ""
  [(set (match_operand:SI 0 "register_operand" "=r,r")
	(zero_extend:SI
	 (match_operand:HI 1 "move_src_operand" "r,RQ")))]
  "GET_CODE (operands[1]) != CONST_INT"
  "@
   {extru|extrw,u} %1,31,16,%0
   ldh%M1 %1,%0"
  [(set_attr "type" "shift,load")
   (set_attr "length" "4,4")])

(define_expand "zero_extendqidi2"
  [(set (match_operand:DI 0 "register_operand" "")
	(zero_extend:DI
	 (match_operand:QI 1 "register_operand" "")))]
  "TARGET_64BIT"
  "")

(define_insn ""
  [(set (match_operand:DI 0 "register_operand" "=r,r")
	(zero_extend:DI
	 (match_operand:QI 1 "move_src_operand" "r,RQ")))]
  "TARGET_64BIT && GET_CODE (operands[1]) != CONST_INT"
  "@
   extrd,u %1,63,8,%0
   ldb%M1 %1,%0"
  [(set_attr "type" "shift,load")
   (set_attr "length" "4,4")])

(define_expand "zero_extendhidi2"
  [(set (match_operand:DI 0 "register_operand" "")
	(zero_extend:DI
	 (match_operand:HI 1 "register_operand" "")))]
  "TARGET_64BIT"
  "")

(define_insn ""
  [(set (match_operand:DI 0 "register_operand" "=r,r")
	(zero_extend:DI
	 (match_operand:HI 1 "move_src_operand" "r,RQ")))]
  "TARGET_64BIT && GET_CODE (operands[1]) != CONST_INT"
  "@
   extrd,u %1,63,16,%0
   ldh%M1 %1,%0"
  [(set_attr "type" "shift,load")
   (set_attr "length" "4,4")])

(define_expand "zero_extendsidi2"
  [(set (match_operand:DI 0 "register_operand" "")
	(zero_extend:DI
	 (match_operand:SI 1 "register_operand" "")))]
  "TARGET_64BIT"
  "")

(define_insn ""
  [(set (match_operand:DI 0 "register_operand" "=r,r")
	(zero_extend:DI
	 (match_operand:SI 1 "move_src_operand" "r,RQ")))]
  "TARGET_64BIT && GET_CODE (operands[1]) != CONST_INT"
  "@
   extrd,u %1,63,32,%0
   ldw%M1 %1,%0"
  [(set_attr "type" "shift,load")
   (set_attr "length" "4,4")])

;;- sign extension instructions

(define_insn "extendhisi2"
  [(set (match_operand:SI 0 "register_operand" "=r")
	(sign_extend:SI (match_operand:HI 1 "register_operand" "r")))]
  ""
  "{extrs|extrw,s} %1,31,16,%0"
  [(set_attr "type" "shift")
   (set_attr "length" "4")])

(define_insn "extendqihi2"
  [(set (match_operand:HI 0 "register_operand" "=r")
	(sign_extend:HI (match_operand:QI 1 "register_operand" "r")))]
  ""
  "{extrs|extrw,s} %1,31,8,%0"
  [(set_attr "type" "shift") 
  (set_attr "length" "4")])

(define_insn "extendqisi2"
  [(set (match_operand:SI 0 "register_operand" "=r")
	(sign_extend:SI (match_operand:QI 1 "register_operand" "r")))]
  ""
  "{extrs|extrw,s} %1,31,8,%0"
  [(set_attr "type" "shift")
   (set_attr "length" "4")])

(define_insn "extendqidi2"
  [(set (match_operand:DI 0 "register_operand" "=r")
	(sign_extend:DI (match_operand:QI 1 "register_operand" "r")))]
  "TARGET_64BIT"
  "extrd,s %1,63,8,%0"
  [(set_attr "type" "shift") 
  (set_attr "length" "4")])

(define_insn "extendhidi2"
  [(set (match_operand:DI 0 "register_operand" "=r")
	(sign_extend:DI (match_operand:HI 1 "register_operand" "r")))]
  "TARGET_64BIT"
  "extrd,s %1,63,16,%0"
  [(set_attr "type" "shift") 
  (set_attr "length" "4")])

(define_insn "extendsidi2"
  [(set (match_operand:DI 0 "register_operand" "=r")
	(sign_extend:DI (match_operand:SI 1 "register_operand" "r")))]
  "TARGET_64BIT"
  "extrd,s %1,63,32,%0"
  [(set_attr "type" "shift") 
  (set_attr "length" "4")])


;; Conversions between float and double.

(define_insn "extendsfdf2"
  [(set (match_operand:DF 0 "register_operand" "=f")
	(float_extend:DF
	 (match_operand:SF 1 "register_operand" "f")))]
  "! TARGET_SOFT_FLOAT"
  "{fcnvff|fcnv},sgl,dbl %1,%0"
  [(set_attr "type" "fpalu")
   (set_attr "length" "4")])

(define_insn "truncdfsf2"
  [(set (match_operand:SF 0 "register_operand" "=f")
	(float_truncate:SF
	 (match_operand:DF 1 "register_operand" "f")))]
  "! TARGET_SOFT_FLOAT"
  "{fcnvff|fcnv},dbl,sgl %1,%0"
  [(set_attr "type" "fpalu")
   (set_attr "length" "4")])

;; Conversion between fixed point and floating point.
;; Note that among the fix-to-float insns
;; the ones that start with SImode come first.
;; That is so that an operand that is a CONST_INT
;; (and therefore lacks a specific machine mode).
;; will be recognized as SImode (which is always valid)
;; rather than as QImode or HImode.

;; This pattern forces (set (reg:SF ...) (float:SF (const_int ...)))
;; to be reloaded by putting the constant into memory.
;; It must come before the more general floatsisf2 pattern.
(define_insn ""
  [(set (match_operand:SF 0 "register_operand" "=f")
	(float:SF (match_operand:SI 1 "const_int_operand" "m")))]
  "! TARGET_SOFT_FLOAT"
  "fldw%F1 %1,%0\;{fcnvxf,sgl,sgl|fcnv,w,sgl} %0,%0"
  [(set_attr "type" "fpalu")
   (set_attr "length" "8")])

(define_insn "floatsisf2"
  [(set (match_operand:SF 0 "register_operand" "=f")
	(float:SF (match_operand:SI 1 "register_operand" "f")))]
  "! TARGET_SOFT_FLOAT"
  "{fcnvxf,sgl,sgl|fcnv,w,sgl} %1,%0"
  [(set_attr "type" "fpalu")
   (set_attr "length" "4")])

;; This pattern forces (set (reg:DF ...) (float:DF (const_int ...)))
;; to be reloaded by putting the constant into memory.
;; It must come before the more general floatsidf2 pattern.
(define_insn ""
  [(set (match_operand:DF 0 "register_operand" "=f")
	(float:DF (match_operand:SI 1 "const_int_operand" "m")))]
  "! TARGET_SOFT_FLOAT"
  "fldw%F1 %1,%0\;{fcnvxf,sgl,dbl|fcnv,w,dbl} %0,%0"
  [(set_attr "type" "fpalu")
   (set_attr "length" "8")])

(define_insn "floatsidf2"
  [(set (match_operand:DF 0 "register_operand" "=f")
	(float:DF (match_operand:SI 1 "register_operand" "f")))]
  "! TARGET_SOFT_FLOAT"
  "{fcnvxf,sgl,dbl|fcnv,w,dbl} %1,%0"
  [(set_attr "type" "fpalu")
   (set_attr "length" "4")])

(define_expand "floatunssisf2"
  [(set (subreg:SI (match_dup 2) 4)
	(match_operand:SI 1 "register_operand" ""))
   (set (subreg:SI (match_dup 2) 0)
	(const_int 0))
   (set (match_operand:SF 0 "register_operand" "")
	(float:SF (match_dup 2)))]
  "TARGET_PA_11 && ! TARGET_SOFT_FLOAT"
  "
{
  if (TARGET_PA_20)
    {
      emit_insn (gen_floatunssisf2_pa20 (operands[0], operands[1]));
      DONE;
    }
  operands[2] = gen_reg_rtx (DImode);
}")

(define_expand "floatunssidf2"
  [(set (subreg:SI (match_dup 2) 4)
	(match_operand:SI 1 "register_operand" ""))
   (set (subreg:SI (match_dup 2) 0)
	(const_int 0))
   (set (match_operand:DF 0 "register_operand" "")
	(float:DF (match_dup 2)))]
  "TARGET_PA_11 && ! TARGET_SOFT_FLOAT"
  "
{
  if (TARGET_PA_20)
    {
      emit_insn (gen_floatunssidf2_pa20 (operands[0], operands[1]));
      DONE;
    }
  operands[2] = gen_reg_rtx (DImode);
}")

(define_insn "floatdisf2"
  [(set (match_operand:SF 0 "register_operand" "=f")
	(float:SF (match_operand:DI 1 "register_operand" "f")))]
  "TARGET_PA_11 && ! TARGET_SOFT_FLOAT"
  "{fcnvxf,dbl,sgl|fcnv,dw,sgl} %1,%0"
  [(set_attr "type" "fpalu")
   (set_attr "length" "4")])

(define_insn "floatdidf2"
  [(set (match_operand:DF 0 "register_operand" "=f")
	(float:DF (match_operand:DI 1 "register_operand" "f")))]
  "TARGET_PA_11 && ! TARGET_SOFT_FLOAT"
  "{fcnvxf,dbl,dbl|fcnv,dw,dbl} %1,%0"
  [(set_attr "type" "fpalu")
   (set_attr "length" "4")])

;; Convert a float to an actual integer.
;; Truncation is performed as part of the conversion.

(define_insn "fix_truncsfsi2"
  [(set (match_operand:SI 0 "register_operand" "=f")
	(fix:SI (fix:SF (match_operand:SF 1 "register_operand" "f"))))]
  "! TARGET_SOFT_FLOAT"
  "{fcnvfxt,sgl,sgl|fcnv,t,sgl,w} %1,%0"
  [(set_attr "type" "fpalu")
   (set_attr "length" "4")])

(define_insn "fix_truncdfsi2"
  [(set (match_operand:SI 0 "register_operand" "=f")
	(fix:SI (fix:DF (match_operand:DF 1 "register_operand" "f"))))]
  "! TARGET_SOFT_FLOAT"
  "{fcnvfxt,dbl,sgl|fcnv,t,dbl,w} %1,%0"
  [(set_attr "type" "fpalu")
   (set_attr "length" "4")])

(define_insn "fix_truncsfdi2"
  [(set (match_operand:DI 0 "register_operand" "=f")
	(fix:DI (fix:SF (match_operand:SF 1 "register_operand" "f"))))]
  "TARGET_PA_11 && ! TARGET_SOFT_FLOAT"
  "{fcnvfxt,sgl,dbl|fcnv,t,sgl,dw} %1,%0"
  [(set_attr "type" "fpalu")
   (set_attr "length" "4")])

(define_insn "fix_truncdfdi2"
  [(set (match_operand:DI 0 "register_operand" "=f")
	(fix:DI (fix:DF (match_operand:DF 1 "register_operand" "f"))))]
  "TARGET_PA_11 && ! TARGET_SOFT_FLOAT"
  "{fcnvfxt,dbl,dbl|fcnv,t,dbl,dw} %1,%0"
  [(set_attr "type" "fpalu")
   (set_attr "length" "4")])

(define_insn "floatunssidf2_pa20"
  [(set (match_operand:DF 0 "register_operand" "=f")
	(unsigned_float:DF (match_operand:SI 1 "register_operand" "f")))]
  "! TARGET_SOFT_FLOAT && TARGET_PA_20"
  "fcnv,uw,dbl %1,%0"
  [(set_attr "type" "fpalu")
   (set_attr "length" "4")])

(define_insn "floatunssisf2_pa20"
  [(set (match_operand:SF 0 "register_operand" "=f")
	(unsigned_float:SF (match_operand:SI 1 "register_operand" "f")))]
  "! TARGET_SOFT_FLOAT && TARGET_PA_20"
  "fcnv,uw,sgl %1,%0"
  [(set_attr "type" "fpalu")
   (set_attr "length" "4")])

(define_insn "floatunsdisf2"
  [(set (match_operand:SF 0 "register_operand" "=f")
	(unsigned_float:SF (match_operand:DI 1 "register_operand" "f")))]
  "! TARGET_SOFT_FLOAT && TARGET_PA_20"
  "fcnv,udw,sgl %1,%0"
  [(set_attr "type" "fpalu")
   (set_attr "length" "4")])

(define_insn "floatunsdidf2"
  [(set (match_operand:DF 0 "register_operand" "=f")
	(unsigned_float:DF (match_operand:DI 1 "register_operand" "f")))]
  "! TARGET_SOFT_FLOAT && TARGET_PA_20"
  "fcnv,udw,dbl %1,%0"
  [(set_attr "type" "fpalu")
   (set_attr "length" "4")])

(define_insn "fixuns_truncsfsi2"
  [(set (match_operand:SI 0 "register_operand" "=f")
	(unsigned_fix:SI (fix:SF (match_operand:SF 1 "register_operand" "f"))))]
  "! TARGET_SOFT_FLOAT && TARGET_PA_20"
  "fcnv,t,sgl,uw %1,%0"
  [(set_attr "type" "fpalu")
   (set_attr "length" "4")])

(define_insn "fixuns_truncdfsi2"
  [(set (match_operand:SI 0 "register_operand" "=f")
	(unsigned_fix:SI (fix:DF (match_operand:DF 1 "register_operand" "f"))))]
  "! TARGET_SOFT_FLOAT && TARGET_PA_20"
  "fcnv,t,dbl,uw %1,%0"
  [(set_attr "type" "fpalu")
   (set_attr "length" "4")])

(define_insn "fixuns_truncsfdi2"
  [(set (match_operand:DI 0 "register_operand" "=f")
	(unsigned_fix:DI (fix:SF (match_operand:SF 1 "register_operand" "f"))))]
  "! TARGET_SOFT_FLOAT && TARGET_PA_20"
  "fcnv,t,sgl,udw %1,%0"
  [(set_attr "type" "fpalu")
   (set_attr "length" "4")])

(define_insn "fixuns_truncdfdi2"
  [(set (match_operand:DI 0 "register_operand" "=f")
	(unsigned_fix:DI (fix:DF (match_operand:DF 1 "register_operand" "f"))))]
  "! TARGET_SOFT_FLOAT && TARGET_PA_20"
  "fcnv,t,dbl,udw %1,%0"
  [(set_attr "type" "fpalu")
   (set_attr "length" "4")])

;;- arithmetic instructions

(define_expand "adddi3"
  [(set (match_operand:DI 0 "register_operand" "")
	(plus:DI (match_operand:DI 1 "register_operand" "")
		 (match_operand:DI 2 "adddi3_operand" "")))]
  ""
  "")

(define_insn ""
  [(set (match_operand:DI 0 "register_operand" "=r")
	(plus:DI (match_operand:DI 1 "register_operand" "%r")
		 (match_operand:DI 2 "arith11_operand" "rI")))]
  "!TARGET_64BIT"
  "*
{
  if (GET_CODE (operands[2]) == CONST_INT)
    {
      if (INTVAL (operands[2]) >= 0)
	return \"addi %2,%R1,%R0\;{addc|add,c} %1,%%r0,%0\";
      else
	return \"addi %2,%R1,%R0\;{subb|sub,b} %1,%%r0,%0\";
    }
  else
    return \"add %R2,%R1,%R0\;{addc|add,c} %2,%1,%0\";
}"
  [(set_attr "type" "binary")
   (set_attr "length" "8")])

(define_insn ""
  [(set (match_operand:DI 0 "register_operand" "=r,r")
	(plus:DI (match_operand:DI 1 "register_operand" "%r,r")
		 (match_operand:DI 2 "arith14_operand" "r,J")))]
  "TARGET_64BIT"
  "@
   add,l %1,%2,%0
   ldo %2(%1),%0"
  [(set_attr "type" "binary,binary")
   (set_attr "pa_combine_type" "addmove")
   (set_attr "length" "4,4")])

(define_insn ""
  [(set (match_operand:DI 0 "register_operand" "=r")
	(plus:DI (not:DI (match_operand:DI 1 "register_operand" "r"))
		 (match_operand:DI 2 "register_operand" "r")))]
  "TARGET_64BIT"
  "uaddcm %2,%1,%0"
  [(set_attr "type" "binary")
   (set_attr "length" "4")])

(define_insn ""
  [(set (match_operand:SI 0 "register_operand" "=r")
	(plus:SI (not:SI (match_operand:SI 1 "register_operand" "r"))
		 (match_operand:SI 2 "register_operand" "r")))]
  ""
  "uaddcm %2,%1,%0"
  [(set_attr "type" "binary")
   (set_attr "length" "4")])

(define_expand "addvdi3"
  [(parallel [(set (match_operand:DI 0 "register_operand" "")
		   (plus:DI (match_operand:DI 1 "reg_or_0_operand" "")
			    (match_operand:DI 2 "arith11_operand" "")))
	      (trap_if (ne (plus:TI (sign_extend:TI (match_dup 1))
				    (sign_extend:TI (match_dup 2)))
			   (sign_extend:TI (plus:DI (match_dup 1)
						    (match_dup 2))))
		       (const_int 0))])]
  ""
  "")

(define_insn ""
  [(set (match_operand:DI 0 "register_operand" "=r,r")
	(plus:DI (match_operand:DI 1 "reg_or_0_operand" "%rM,rM")
		 (match_operand:DI 2 "arith11_operand" "r,I")))
   (trap_if (ne (plus:TI (sign_extend:TI (match_dup 1))
			 (sign_extend:TI (match_dup 2)))
		(sign_extend:TI (plus:DI (match_dup 1)
					 (match_dup 2))))
	    (const_int 0))]
  "TARGET_64BIT"
  "@
  add,tsv,* %2,%1,%0
  addi,tsv,* %2,%1,%0"
  [(set_attr "type" "binary,binary")
   (set_attr "length" "4,4")])

(define_insn ""
  [(set (match_operand:DI 0 "register_operand" "=r")
	(plus:DI (match_operand:DI 1 "reg_or_0_operand" "%rM")
		 (match_operand:DI 2 "arith11_operand" "rI")))
   (trap_if (ne (plus:TI (sign_extend:TI (match_dup 1))
			 (sign_extend:TI (match_dup 2)))
		(sign_extend:TI (plus:DI (match_dup 1)
					 (match_dup 2))))
	    (const_int 0))]
  "!TARGET_64BIT"
  "*
{
  if (GET_CODE (operands[2]) == CONST_INT)
    {
      if (INTVAL (operands[2]) >= 0)
	return \"addi %2,%R1,%R0\;{addco|add,c,tsv} %1,%%r0,%0\";
      else
	return \"addi %2,%R1,%R0\;{subbo|sub,b,tsv} %1,%%r0,%0\";
    }
  else
    return \"add %R2,%R1,%R0\;{addco|add,c,tsv} %2,%1,%0\";
}"
  [(set_attr "type" "binary")
   (set_attr "length" "8")])

;; define_splits to optimize cases of adding a constant integer
;; to a register when the constant does not fit in 14 bits.  */
(define_split
  [(set (match_operand:SI 0 "register_operand" "")
	(plus:SI (match_operand:SI 1 "register_operand" "")
		 (match_operand:SI 2 "const_int_operand" "")))
   (clobber (match_operand:SI 4 "register_operand" ""))]
  "! pa_cint_ok_for_move (UINTVAL (operands[2]))
   && VAL_14_BITS_P (INTVAL (operands[2]) >> 1)"
  [(set (match_dup 4) (plus:SI (match_dup 1) (match_dup 2)))
   (set (match_dup 0) (plus:SI (match_dup 4) (match_dup 3)))]
  "
{
  int val = INTVAL (operands[2]);
  int low = (val < 0) ? -0x2000 : 0x1fff;
  int rest = val - low;

  operands[2] = GEN_INT (rest);
  operands[3] = GEN_INT (low);
}")

(define_split
  [(set (match_operand:SI 0 "register_operand" "")
	(plus:SI (match_operand:SI 1 "register_operand" "")
		 (match_operand:SI 2 "const_int_operand" "")))
   (clobber (match_operand:SI 4 "register_operand" ""))]
  "! pa_cint_ok_for_move (UINTVAL (operands[2]))"
  [(set (match_dup 4) (match_dup 2))
   (set (match_dup 0) (plus:SI (ashift:SI (match_dup 4) (match_dup 3))
			       (match_dup 1)))]
  "
{
  unsigned HOST_WIDE_INT intval = UINTVAL (operands[2]);

  /* Try dividing the constant by 2, then 4, and finally 8 to see
     if we can get a constant which can be loaded into a register
     in a single instruction (pa_cint_ok_for_move). 

     If that fails, try to negate the constant and subtract it
     from our input operand.  */
  if (intval % 2 == 0 && pa_cint_ok_for_move (intval / 2))
    {
      operands[2] = GEN_INT (intval / 2);
      operands[3] = const1_rtx;
    }
  else if (intval % 4 == 0 && pa_cint_ok_for_move (intval / 4))
    {
      operands[2] = GEN_INT (intval / 4);
      operands[3] = const2_rtx;
    }
  else if (intval % 8 == 0 && pa_cint_ok_for_move (intval / 8))
    {
      operands[2] = GEN_INT (intval / 8);
      operands[3] = GEN_INT (3);
    }
  else if (pa_cint_ok_for_move (-intval))
    {
      emit_insn (gen_rtx_SET (operands[4], GEN_INT (-intval)));
      emit_insn (gen_subsi3 (operands[0], operands[1], operands[4]));
      DONE;
    }
  else
    FAIL;
}")

(define_insn "addsi3"
  [(set (match_operand:SI 0 "register_operand" "=r,r")
	(plus:SI (match_operand:SI 1 "register_operand" "%r,r")
		 (match_operand:SI 2 "arith14_operand" "r,J")))]
  ""
  "@
   {addl|add,l} %1,%2,%0
   ldo %2(%1),%0"
  [(set_attr "type" "binary,binary")
   (set_attr "pa_combine_type" "addmove")
   (set_attr "length" "4,4")])

(define_insn "addvsi3"
  [(set (match_operand:SI 0 "register_operand" "=r,r")
	(plus:SI (match_operand:SI 1 "reg_or_0_operand" "%rM,rM")
		 (match_operand:SI 2 "arith11_operand" "r,I")))
   (trap_if (ne (plus:DI (sign_extend:DI (match_dup 1))
			 (sign_extend:DI (match_dup 2)))
		(sign_extend:DI (plus:SI (match_dup 1)
					 (match_dup 2))))
	    (const_int 0))]
  ""
  "@
  {addo|add,tsv} %2,%1,%0
  {addio|addi,tsv} %2,%1,%0"
  [(set_attr "type" "binary,binary")
   (set_attr "length" "4,4")])

(define_expand "subdi3"
  [(set (match_operand:DI 0 "register_operand" "")
	(minus:DI (match_operand:DI 1 "arith11_operand" "")
		  (match_operand:DI 2 "reg_or_0_operand" "")))]
  ""
  "")

(define_insn ""
  [(set (match_operand:DI 0 "register_operand" "=r,r,!q")
	(minus:DI (match_operand:DI 1 "arith11_operand" "r,I,!U")
		  (match_operand:DI 2 "reg_or_0_operand" "rM,rM,!rM")))]
  "TARGET_64BIT"
  "@
   sub %1,%2,%0
   subi %1,%2,%0
   mtsarcm %2"
  [(set_attr "type" "binary,binary,move")
  (set_attr "length" "4,4,4")])

(define_insn ""
  [(set (match_operand:DI 0 "register_operand" "=r,&r")
	(minus:DI (match_operand:DI 1 "arith11_operand" "r,I")
		  (match_operand:DI 2 "reg_or_0_operand" "rM,rM")))]
  "!TARGET_64BIT"
  "*
{
  if (GET_CODE (operands[1]) == CONST_INT)
    {
      if (INTVAL (operands[1]) >= 0)
	return \"subi %1,%R2,%R0\;{subb|sub,b} %%r0,%2,%0\";
      else
	return \"ldi -1,%0\;subi %1,%R2,%R0\;{subb|sub,b} %0,%2,%0\";
    }
  else
    return \"sub %R1,%R2,%R0\;{subb|sub,b} %1,%2,%0\";
}"
  [(set_attr "type" "binary")
   (set (attr "length")
	(if_then_else (eq_attr "alternative" "0")
	  (const_int 8)
	  (if_then_else (ge (symbol_ref "INTVAL (operands[1])")
			    (const_int 0))
	    (const_int 8)
	    (const_int 12))))])

(define_expand "subvdi3"
  [(parallel [(set (match_operand:DI 0 "register_operand" "")
		   (minus:DI (match_operand:DI 1 "arith11_operand" "")
			     (match_operand:DI 2 "reg_or_0_operand" "")))
	      (trap_if (ne (minus:TI (sign_extend:TI (match_dup 1))
				     (sign_extend:TI (match_dup 2)))
			   (sign_extend:TI (minus:DI (match_dup 1)
						     (match_dup 2))))
		       (const_int 0))])]
  ""
  "")

(define_insn ""
  [(set (match_operand:DI 0 "register_operand" "=r,r")
	(minus:DI (match_operand:DI 1 "arith11_operand" "r,I")
		  (match_operand:DI 2 "reg_or_0_operand" "rM,rM")))
   (trap_if (ne (minus:TI (sign_extend:TI (match_dup 1))
			  (sign_extend:TI (match_dup 2)))
		(sign_extend:TI (minus:DI (match_dup 1)
					  (match_dup 2))))
	    (const_int 0))]
  "TARGET_64BIT"
  "@
  {subo|sub,tsv} %1,%2,%0
  {subio|subi,tsv} %1,%2,%0"
  [(set_attr "type" "binary,binary")
   (set_attr "length" "4,4")])

(define_insn ""
  [(set (match_operand:DI 0 "register_operand" "=r,&r")
	(minus:DI (match_operand:DI 1 "arith11_operand" "r,I")
		  (match_operand:DI 2 "reg_or_0_operand" "rM,rM")))
   (trap_if (ne (minus:TI (sign_extend:TI (match_dup 1))
			  (sign_extend:TI (match_dup 2)))
		(sign_extend:TI (minus:DI (match_dup 1)
					  (match_dup 2))))
	    (const_int 0))]
  "!TARGET_64BIT"
  "*
{
  if (GET_CODE (operands[1]) == CONST_INT)
    {
      if (INTVAL (operands[1]) >= 0)
	return \"subi %1,%R2,%R0\;{subbo|sub,b,tsv} %%r0,%2,%0\";
      else
	return \"ldi -1,%0\;subi %1,%R2,%R0\;{subbo|sub,b,tsv} %0,%2,%0\";
    }
  else
    return \"sub %R1,%R2,%R0\;{subbo|sub,b,tsv} %1,%2,%0\";
}"
  [(set_attr "type" "binary,binary")
   (set (attr "length")
	(if_then_else (eq_attr "alternative" "0")
	  (const_int 8)
	  (if_then_else (ge (symbol_ref "INTVAL (operands[1])")
			    (const_int 0))
	    (const_int 8)
	    (const_int 12))))])

(define_expand "subsi3"
  [(set (match_operand:SI 0 "register_operand" "")
	(minus:SI (match_operand:SI 1 "arith11_operand" "")
		  (match_operand:SI 2 "register_operand" "")))]
  ""
  "")

(define_insn ""
  [(set (match_operand:SI 0 "register_operand" "=r,r")
	(minus:SI (match_operand:SI 1 "arith11_operand" "r,I")
		  (match_operand:SI 2 "register_operand" "r,r")))]
  "!TARGET_PA_20"
  "@
   sub %1,%2,%0
   subi %1,%2,%0"
  [(set_attr "type" "binary,binary")
   (set_attr "length" "4,4")])

(define_insn ""
  [(set (match_operand:SI 0 "register_operand" "=r,r,!q")
	(minus:SI (match_operand:SI 1 "arith11_operand" "r,I,!S")
		  (match_operand:SI 2 "register_operand" "r,r,!r")))]
  "TARGET_PA_20"
  "@
   sub %1,%2,%0
   subi %1,%2,%0
   mtsarcm %2"
  [(set_attr "type" "binary,binary,move")
   (set_attr "length" "4,4,4")])

(define_insn "subvsi3"
  [(set (match_operand:SI 0 "register_operand" "=r,r")
	(minus:SI (match_operand:SI 1 "arith11_operand" "rM,I")
		  (match_operand:SI 2 "reg_or_0_operand" "rM,rM")))
   (trap_if (ne (minus:DI (sign_extend:DI (match_dup 1))
			  (sign_extend:DI (match_dup 2)))
		(sign_extend:DI (minus:SI (match_dup 1)
					  (match_dup 2))))
	    (const_int 0))]
  ""
  "@
  {subo|sub,tsv} %1,%2,%0
  {subio|subi,tsv} %1,%2,%0"
  [(set_attr "type" "binary,binary")
   (set_attr "length" "4,4")])

;; Trap instructions.

(define_insn "trap"
  [(trap_if (const_int 1) (const_int 0))]
  ""
  "{addit|addi,tc},<> 1,%%r0,%%r0"
  [(set_attr "type" "trap")
   (set_attr "length" "4")])

;; Clobbering a "register_operand" instead of a match_scratch
;; in operand3 of millicode calls avoids spilling %r1 and
;; produces better code.

;; The mulsi3 insns set up registers for the millicode call.
(define_expand "mulsi3"
  [(set (reg:SI 26) (match_operand:SI 1 "move_src_operand" ""))
   (set (reg:SI 25) (match_operand:SI 2 "move_src_operand" ""))
   (parallel [(set (reg:SI 29) (mult:SI (reg:SI 26) (reg:SI 25)))
	      (clobber (match_dup 3))
	      (clobber (reg:SI 26))
	      (clobber (reg:SI 25))
	      (clobber (match_dup 4))])
   (set (match_operand:SI 0 "move_dest_operand" "") (reg:SI 29))]
  ""
  "
{
  operands[4] = gen_rtx_REG (SImode, TARGET_64BIT ? 2 : 31);
  if (TARGET_PA_11 && !TARGET_DISABLE_FPREGS && !TARGET_SOFT_FLOAT)
    {
      rtx scratch = gen_reg_rtx (DImode);
      operands[1] = force_reg (SImode, operands[1]);
      operands[2] = force_reg (SImode, operands[2]);
      emit_insn (gen_umulsidi3 (scratch, operands[1], operands[2]));
      emit_insn (gen_movsi (operands[0],
			    gen_rtx_SUBREG (SImode, scratch,
					    GET_MODE_SIZE (SImode))));
      DONE;
    }
  operands[3] = gen_reg_rtx (SImode);
}")

(define_insn "umulsidi3"
  [(set (match_operand:DI 0 "register_operand" "=f")
	(mult:DI (zero_extend:DI (match_operand:SI 1 "register_operand" "f"))
		 (zero_extend:DI (match_operand:SI 2 "register_operand" "f"))))]
  "TARGET_PA_11 && ! TARGET_DISABLE_FPREGS && ! TARGET_SOFT_FLOAT"
  "xmpyu %1,%2,%0"
  [(set_attr "type" "fpmuldbl")
   (set_attr "length" "4")])

(define_insn ""
  [(set (match_operand:DI 0 "register_operand" "=f")
	(mult:DI (zero_extend:DI (match_operand:SI 1 "register_operand" "f"))
		 (match_operand:DI 2 "uint32_operand" "f")))]
  "TARGET_PA_11 && ! TARGET_DISABLE_FPREGS && ! TARGET_SOFT_FLOAT && !TARGET_64BIT"
  "xmpyu %1,%R2,%0"
  [(set_attr "type" "fpmuldbl")
   (set_attr "length" "4")])

(define_insn ""
  [(set (match_operand:DI 0 "register_operand" "=f")
	(mult:DI (zero_extend:DI (match_operand:SI 1 "register_operand" "f"))
		 (match_operand:DI 2 "uint32_operand" "f")))]
  "TARGET_PA_11 && ! TARGET_DISABLE_FPREGS && ! TARGET_SOFT_FLOAT && TARGET_64BIT"
  "xmpyu %1,%2R,%0"
  [(set_attr "type" "fpmuldbl")
   (set_attr "length" "4")])

(define_insn ""
  [(set (reg:SI 29) (mult:SI (reg:SI 26) (reg:SI 25)))
   (clobber (match_operand:SI 0 "register_operand" "=a"))
   (clobber (reg:SI 26))
   (clobber (reg:SI 25))
   (clobber (reg:SI 31))]
  "!TARGET_64BIT"
  "* return pa_output_mul_insn (0, insn);"
  [(set_attr "type" "milli")
   (set (attr "length")
	(cond [(and (const_int 0) (eq (const_int 0) (pc))) (const_int 8)]
	      (symbol_ref "pa_attr_length_millicode_call (insn)")))])

(define_insn ""
  [(set (reg:SI 29) (mult:SI (reg:SI 26) (reg:SI 25)))
   (clobber (match_operand:SI 0 "register_operand" "=a"))
   (clobber (reg:SI 26))
   (clobber (reg:SI 25))
   (clobber (reg:SI 2))]
  "TARGET_64BIT"
  "* return pa_output_mul_insn (0, insn);"
  [(set_attr "type" "milli")
   (set (attr "length")
	(cond [(and (const_int 0) (eq (const_int 0) (pc))) (const_int 8)]
	      (symbol_ref "pa_attr_length_millicode_call (insn)")))])

(define_expand "muldi3"
  [(set (match_operand:DI 0 "register_operand" "")
        (mult:DI (match_operand:DI 1 "register_operand" "")
		 (match_operand:DI 2 "register_operand" "")))]
  "TARGET_64BIT && ! TARGET_DISABLE_FPREGS && ! TARGET_SOFT_FLOAT"
  "
{
  rtx low_product = gen_reg_rtx (DImode);
  rtx cross_product1 = gen_reg_rtx (DImode);
  rtx cross_product2 = gen_reg_rtx (DImode);
  rtx cross_scratch = gen_reg_rtx (DImode);
  rtx cross_product = gen_reg_rtx (DImode);
  rtx op1l, op1r, op2l, op2r;
  rtx op1shifted, op2shifted;

  op1shifted = gen_reg_rtx (DImode);
  op2shifted = gen_reg_rtx (DImode);
  op1l = gen_reg_rtx (SImode);
  op1r = gen_reg_rtx (SImode);
  op2l = gen_reg_rtx (SImode);
  op2r = gen_reg_rtx (SImode);

  emit_move_insn (op1shifted, gen_rtx_LSHIFTRT (DImode, operands[1],
						GEN_INT (32)));
  emit_move_insn (op2shifted, gen_rtx_LSHIFTRT (DImode, operands[2],
						GEN_INT (32)));
  op1r = force_reg (SImode, gen_rtx_SUBREG (SImode, operands[1], 4));
  op2r = force_reg (SImode, gen_rtx_SUBREG (SImode, operands[2], 4));
  op1l = force_reg (SImode, gen_rtx_SUBREG (SImode, op1shifted, 4));
  op2l = force_reg (SImode, gen_rtx_SUBREG (SImode, op2shifted, 4));

  /* Emit multiplies for the cross products.  */
  emit_insn (gen_umulsidi3 (cross_product1, op2r, op1l));
  emit_insn (gen_umulsidi3 (cross_product2, op2l, op1r));

  /* Emit a multiply for the low sub-word.  */
  emit_insn (gen_umulsidi3 (low_product, copy_rtx (op2r), copy_rtx (op1r)));

  /* Sum the cross products and shift them into proper position.  */
  emit_insn (gen_adddi3 (cross_scratch, cross_product1, cross_product2));
  emit_insn (gen_ashldi3 (cross_product, cross_scratch, GEN_INT (32)));

  /* Add the cross product to the low product and store the result
     into the output operand .  */
  emit_insn (gen_adddi3 (operands[0], cross_product, low_product));
  DONE;
}")

;;; Division and mod.
(define_expand "divsi3"
  [(set (reg:SI 26) (match_operand:SI 1 "move_src_operand" ""))
   (set (reg:SI 25) (match_operand:SI 2 "move_src_operand" ""))
   (parallel [(set (reg:SI 29) (div:SI (reg:SI 26) (reg:SI 25)))
	      (clobber (match_dup 3))
	      (clobber (match_dup 4))
	      (clobber (reg:SI 26))
	      (clobber (reg:SI 25))
	      (clobber (match_dup 5))])
   (set (match_operand:SI 0 "move_dest_operand" "") (reg:SI 29))]
  ""
  "
{
  operands[3] = gen_reg_rtx (SImode);
  if (TARGET_64BIT)
    {
      operands[5] = gen_rtx_REG (SImode, 2);
      operands[4] = operands[5];
    }
  else
    {
      operands[5] = gen_rtx_REG (SImode, 31);
      operands[4] = gen_reg_rtx (SImode);
    }
  if (GET_CODE (operands[2]) == CONST_INT && pa_emit_hpdiv_const (operands, 0))
    DONE;
}")

(define_insn ""
  [(set (reg:SI 29)
	(div:SI (reg:SI 26) (match_operand:SI 0 "div_operand" "")))
   (clobber (match_operand:SI 1 "register_operand" "=a"))
   (clobber (match_operand:SI 2 "register_operand" "=&r"))
   (clobber (reg:SI 26))
   (clobber (reg:SI 25))
   (clobber (reg:SI 31))]
  "!TARGET_64BIT"
  "*
   return pa_output_div_insn (operands, 0, insn);"
  [(set_attr "type" "milli")
   (set (attr "length")
	(cond [(and (const_int 0) (eq (const_int 0) (pc))) (const_int 8)]
	      (symbol_ref "pa_attr_length_millicode_call (insn)")))])

(define_insn ""
  [(set (reg:SI 29)
	(div:SI (reg:SI 26) (match_operand:SI 0 "div_operand" "")))
   (clobber (match_operand:SI 1 "register_operand" "=a"))
   (clobber (match_operand:SI 2 "register_operand" "=&r"))
   (clobber (reg:SI 26))
   (clobber (reg:SI 25))
   (clobber (reg:SI 2))]
  "TARGET_64BIT"
  "*
   return pa_output_div_insn (operands, 0, insn);"
  [(set_attr "type" "milli")
   (set (attr "length")
	(cond [(and (const_int 0) (eq (const_int 0) (pc))) (const_int 8)]
	      (symbol_ref "pa_attr_length_millicode_call (insn)")))])

(define_expand "udivsi3"
  [(set (reg:SI 26) (match_operand:SI 1 "move_src_operand" ""))
   (set (reg:SI 25) (match_operand:SI 2 "move_src_operand" ""))
   (parallel [(set (reg:SI 29) (udiv:SI (reg:SI 26) (reg:SI 25)))
	      (clobber (match_dup 3))
	      (clobber (match_dup 4))
	      (clobber (reg:SI 26))
	      (clobber (reg:SI 25))
	      (clobber (match_dup 5))])
   (set (match_operand:SI 0 "move_dest_operand" "") (reg:SI 29))]
  ""
  "
{
  operands[3] = gen_reg_rtx (SImode);

  if (TARGET_64BIT)
    {
      operands[5] = gen_rtx_REG (SImode, 2);
      operands[4] = operands[5];
    }
  else
    {
      operands[5] = gen_rtx_REG (SImode, 31);
      operands[4] = gen_reg_rtx (SImode);
    }
  if (GET_CODE (operands[2]) == CONST_INT && pa_emit_hpdiv_const (operands, 1))
    DONE;
}")

(define_insn ""
  [(set (reg:SI 29)
	(udiv:SI (reg:SI 26) (match_operand:SI 0 "div_operand" "")))
   (clobber (match_operand:SI 1 "register_operand" "=a"))
   (clobber (match_operand:SI 2 "register_operand" "=&r"))
   (clobber (reg:SI 26))
   (clobber (reg:SI 25))
   (clobber (reg:SI 31))]
  "!TARGET_64BIT"
  "*
   return pa_output_div_insn (operands, 1, insn);"
  [(set_attr "type" "milli")
   (set (attr "length")
	(cond [(and (const_int 0) (eq (const_int 0) (pc))) (const_int 8)]
	      (symbol_ref "pa_attr_length_millicode_call (insn)")))])

(define_insn ""
  [(set (reg:SI 29)
	(udiv:SI (reg:SI 26) (match_operand:SI 0 "div_operand" "")))
   (clobber (match_operand:SI 1 "register_operand" "=a"))
   (clobber (match_operand:SI 2 "register_operand" "=&r"))
   (clobber (reg:SI 26))
   (clobber (reg:SI 25))
   (clobber (reg:SI 2))]
  "TARGET_64BIT"
  "*
   return pa_output_div_insn (operands, 1, insn);"
  [(set_attr "type" "milli")
   (set (attr "length")
	(cond [(and (const_int 0) (eq (const_int 0) (pc))) (const_int 8)]
	      (symbol_ref "pa_attr_length_millicode_call (insn)")))])

(define_expand "modsi3"
  [(set (reg:SI 26) (match_operand:SI 1 "move_src_operand" ""))
   (set (reg:SI 25) (match_operand:SI 2 "move_src_operand" ""))
   (parallel [(set (reg:SI 29) (mod:SI (reg:SI 26) (reg:SI 25)))
	      (clobber (match_dup 3))
	      (clobber (match_dup 4))
	      (clobber (reg:SI 26))
	      (clobber (reg:SI 25))
	      (clobber (match_dup 5))])
   (set (match_operand:SI 0 "move_dest_operand" "") (reg:SI 29))]
  ""
  "
{
  if (TARGET_64BIT)
    {
      operands[5] = gen_rtx_REG (SImode, 2);
      operands[4] = operands[5];
    }
  else
    {
      operands[5] = gen_rtx_REG (SImode, 31);
      operands[4] = gen_reg_rtx (SImode);
    }
  operands[3] = gen_reg_rtx (SImode);
}")

(define_insn ""
  [(set (reg:SI 29) (mod:SI (reg:SI 26) (reg:SI 25)))
   (clobber (match_operand:SI 0 "register_operand" "=a"))
   (clobber (match_operand:SI 1 "register_operand" "=&r"))
   (clobber (reg:SI 26))
   (clobber (reg:SI 25))
   (clobber (reg:SI 31))]
  "!TARGET_64BIT"
  "*
  return pa_output_mod_insn (0, insn);"
  [(set_attr "type" "milli")
   (set (attr "length")
	(cond [(and (const_int 0) (eq (const_int 0) (pc))) (const_int 8)]
	      (symbol_ref "pa_attr_length_millicode_call (insn)")))])

(define_insn ""
  [(set (reg:SI 29) (mod:SI (reg:SI 26) (reg:SI 25)))
   (clobber (match_operand:SI 0 "register_operand" "=a"))
   (clobber (match_operand:SI 1 "register_operand" "=&r"))
   (clobber (reg:SI 26))
   (clobber (reg:SI 25))
   (clobber (reg:SI 2))]
  "TARGET_64BIT"
  "*
  return pa_output_mod_insn (0, insn);"
  [(set_attr "type" "milli")
   (set (attr "length")
	(cond [(and (const_int 0) (eq (const_int 0) (pc))) (const_int 8)]
	      (symbol_ref "pa_attr_length_millicode_call (insn)")))])

(define_expand "umodsi3"
  [(set (reg:SI 26) (match_operand:SI 1 "move_src_operand" ""))
   (set (reg:SI 25) (match_operand:SI 2 "move_src_operand" ""))
   (parallel [(set (reg:SI 29) (umod:SI (reg:SI 26) (reg:SI 25)))
	      (clobber (match_dup 3))
	      (clobber (match_dup 4))
	      (clobber (reg:SI 26))
	      (clobber (reg:SI 25))
	      (clobber (match_dup 5))])
   (set (match_operand:SI 0 "move_dest_operand" "") (reg:SI 29))]
  ""
  "
{
  if (TARGET_64BIT)
    {
      operands[5] = gen_rtx_REG (SImode, 2);
      operands[4] = operands[5];
    }
  else
    {
      operands[5] = gen_rtx_REG (SImode, 31);
      operands[4] = gen_reg_rtx (SImode);
    }
  operands[3] = gen_reg_rtx (SImode);
}")

(define_insn ""
  [(set (reg:SI 29) (umod:SI (reg:SI 26) (reg:SI 25)))
   (clobber (match_operand:SI 0 "register_operand" "=a"))
   (clobber (match_operand:SI 1 "register_operand" "=&r"))
   (clobber (reg:SI 26))
   (clobber (reg:SI 25))
   (clobber (reg:SI 31))]
  "!TARGET_64BIT"
  "*
  return pa_output_mod_insn (1, insn);"
  [(set_attr "type" "milli")
   (set (attr "length")
	(cond [(and (const_int 0) (eq (const_int 0) (pc))) (const_int 8)]
	      (symbol_ref "pa_attr_length_millicode_call (insn)")))])

(define_insn ""
  [(set (reg:SI 29) (umod:SI (reg:SI 26) (reg:SI 25)))
   (clobber (match_operand:SI 0 "register_operand" "=a"))
   (clobber (match_operand:SI 1 "register_operand" "=&r"))
   (clobber (reg:SI 26))
   (clobber (reg:SI 25))
   (clobber (reg:SI 2))]
  "TARGET_64BIT"
  "*
  return pa_output_mod_insn (1, insn);"
  [(set_attr "type" "milli")
   (set (attr "length")
	(cond [(and (const_int 0) (eq (const_int 0) (pc))) (const_int 8)]
	      (symbol_ref "pa_attr_length_millicode_call (insn)")))])

;;- and instructions
;; We define DImode `and` so with DImode `not` we can get
;; DImode `andn`.  Other combinations are possible.

(define_expand "anddi3"
  [(set (match_operand:DI 0 "register_operand" "")
	(and:DI (match_operand:DI 1 "register_operand" "")
		(match_operand:DI 2 "and_operand" "")))]
  "TARGET_64BIT"
  "")

(define_insn ""
  [(set (match_operand:DI 0 "register_operand" "=r,r")
	(and:DI (match_operand:DI 1 "register_operand" "%?r,0")
		(match_operand:DI 2 "and_operand" "rO,P")))]
  "TARGET_64BIT"
  "* return pa_output_64bit_and (operands); "
  [(set_attr "type" "binary")
   (set_attr "length" "4")])

; The ? for op1 makes reload prefer zdepi instead of loading a huge
; constant with ldil;ldo.
(define_insn "andsi3"
  [(set (match_operand:SI 0 "register_operand" "=r,r")
	(and:SI (match_operand:SI 1 "register_operand" "%?r,0")
		(match_operand:SI 2 "and_operand" "rO,P")))]
  ""
  "* return pa_output_and (operands); "
  [(set_attr "type" "binary,shift")
   (set_attr "length" "4,4")])

(define_insn ""
  [(set (match_operand:DI 0 "register_operand" "=r")
	(and:DI (not:DI (match_operand:DI 1 "register_operand" "r"))
		(match_operand:DI 2 "register_operand" "r")))]
  "TARGET_64BIT"
  "andcm %2,%1,%0"
  [(set_attr "type" "binary")
   (set_attr "length" "4")])

(define_insn ""
  [(set (match_operand:SI 0 "register_operand" "=r")
	(and:SI (not:SI (match_operand:SI 1 "register_operand" "r"))
		(match_operand:SI 2 "register_operand" "r")))]
  ""
  "andcm %2,%1,%0"
  [(set_attr "type" "binary")
  (set_attr "length" "4")])

(define_expand "iordi3"
  [(set (match_operand:DI 0 "register_operand" "")
	(ior:DI (match_operand:DI 1 "register_operand" "")
		(match_operand:DI 2 "reg_or_cint_ior_operand" "")))]
  "TARGET_64BIT"
  "")

(define_insn ""
  [(set (match_operand:DI 0 "register_operand" "=r,r")
	(ior:DI (match_operand:DI 1 "register_operand" "0,0")
		(match_operand:DI 2 "cint_ior_operand" "M,i")))]
  "TARGET_64BIT"
  "* return pa_output_64bit_ior (operands); "
  [(set_attr "type" "binary,shift")
   (set_attr "length" "4,4")])

(define_insn ""
  [(set (match_operand:DI 0 "register_operand" "=r")
	(ior:DI (match_operand:DI 1 "register_operand" "%r")
		(match_operand:DI 2 "register_operand" "r")))]
  "TARGET_64BIT"
  "or %1,%2,%0"
  [(set_attr "type" "binary")
   (set_attr "length" "4")])

;; Need a define_expand because we've run out of CONST_OK... characters.
(define_expand "iorsi3"
  [(set (match_operand:SI 0 "register_operand" "")
	(ior:SI (match_operand:SI 1 "register_operand" "")
		(match_operand:SI 2 "reg_or_cint_ior_operand" "")))]
  ""
  "")

(define_insn ""
  [(set (match_operand:SI 0 "register_operand" "=r,r")
	(ior:SI (match_operand:SI 1 "register_operand" "0,0")
		(match_operand:SI 2 "cint_ior_operand" "M,i")))]
  ""
  "* return pa_output_ior (operands); "
  [(set_attr "type" "binary,shift")
   (set_attr "length" "4,4")])

(define_insn ""
  [(set (match_operand:SI 0 "register_operand" "=r")
	(ior:SI (match_operand:SI 1 "register_operand" "%r")
		(match_operand:SI 2 "register_operand" "r")))]
  ""
  "or %1,%2,%0"
  [(set_attr "type" "binary")
   (set_attr "length" "4")])

(define_expand "xordi3"
  [(set (match_operand:DI 0 "register_operand" "")
	(xor:DI (match_operand:DI 1 "register_operand" "")
		(match_operand:DI 2 "register_operand" "")))]
  "TARGET_64BIT"
  "")

(define_insn ""
  [(set (match_operand:DI 0 "register_operand" "=r")
	(xor:DI (match_operand:DI 1 "register_operand" "%r")
		(match_operand:DI 2 "register_operand" "r")))]
  "TARGET_64BIT"
  "xor %1,%2,%0"
  [(set_attr "type" "binary")
   (set_attr "length" "4")])

(define_insn "xorsi3"
  [(set (match_operand:SI 0 "register_operand" "=r")
	(xor:SI (match_operand:SI 1 "register_operand" "%r")
		(match_operand:SI 2 "register_operand" "r")))]
  ""
  "xor %1,%2,%0"
  [(set_attr "type" "binary")
   (set_attr "length" "4")])

(define_expand "negdi2"
  [(set (match_operand:DI 0 "register_operand" "")
	(neg:DI (match_operand:DI 1 "register_operand" "")))]
  ""
  "")

(define_insn ""
  [(set (match_operand:DI 0 "register_operand" "=r")
	(neg:DI (match_operand:DI 1 "register_operand" "r")))]
  "!TARGET_64BIT"
  "sub %%r0,%R1,%R0\;{subb|sub,b} %%r0,%1,%0"
  [(set_attr "type" "unary")
   (set_attr "length" "8")])

(define_insn ""
  [(set (match_operand:DI 0 "register_operand" "=r")
	(neg:DI (match_operand:DI 1 "register_operand" "r")))]
  "TARGET_64BIT"
  "sub %%r0,%1,%0"
  [(set_attr "type" "unary")
   (set_attr "length" "4")])

(define_expand "negvdi2"
  [(parallel [(set (match_operand:DI 0 "register_operand" "")
		   (neg:DI (match_operand:DI 1 "register_operand" "")))
	      (trap_if (ne (neg:TI (sign_extend:TI (match_dup 1)))
				   (sign_extend:TI (neg:DI (match_dup 1))))
		       (const_int 0))])]
  ""
  "")

(define_insn ""
  [(set (match_operand:DI 0 "register_operand" "=r")
	(neg:DI (match_operand:DI 1 "register_operand" "r")))
   (trap_if (ne (neg:TI (sign_extend:TI (match_dup 1)))
		(sign_extend:TI (neg:DI (match_dup 1))))
	    (const_int 0))]
  "!TARGET_64BIT"
  "sub %%r0,%R1,%R0\;{subbo|sub,b,tsv} %%r0,%1,%0"
  [(set_attr "type" "unary")
   (set_attr "length" "8")])

(define_insn ""
  [(set (match_operand:DI 0 "register_operand" "=r")
	(neg:DI (match_operand:DI 1 "register_operand" "r")))
   (trap_if (ne (neg:TI (sign_extend:TI (match_dup 1)))
		(sign_extend:TI (neg:DI (match_dup 1))))
	    (const_int 0))]
  "TARGET_64BIT"
  "sub,tsv %%r0,%1,%0"
  [(set_attr "type" "unary")
   (set_attr "length" "4")])

(define_insn "negsi2"
  [(set (match_operand:SI 0 "register_operand" "=r")
	(neg:SI (match_operand:SI 1 "register_operand" "r")))]
  ""
  "sub %%r0,%1,%0"
  [(set_attr "type" "unary")
   (set_attr "length" "4")])

(define_insn "negvsi2"
  [(set (match_operand:SI 0 "register_operand" "=r")
        (neg:SI (match_operand:SI 1 "register_operand" "r")))
   (trap_if (ne (neg:DI (sign_extend:DI (match_dup 1)))
		(sign_extend:DI (neg:SI (match_dup 1))))
	    (const_int 0))]
   ""
   "{subo|sub,tsv} %%r0,%1,%0"
  [(set_attr "type" "unary")
   (set_attr "length" "4")])

(define_expand "one_cmpldi2"
  [(set (match_operand:DI 0 "register_operand" "")
	(not:DI (match_operand:DI 1 "register_operand" "")))]
  ""
  "
{
}")

(define_insn ""
  [(set (match_operand:DI 0 "register_operand" "=r")
	(not:DI (match_operand:DI 1 "register_operand" "r")))]
  "!TARGET_64BIT"
  "uaddcm %%r0,%1,%0\;uaddcm %%r0,%R1,%R0"
  [(set_attr "type" "unary")
   (set_attr "length" "8")])

(define_insn ""
  [(set (match_operand:DI 0 "register_operand" "=r")
	(not:DI (match_operand:DI 1 "register_operand" "r")))]
  "TARGET_64BIT"
  "uaddcm %%r0,%1,%0"
  [(set_attr "type" "unary")
   (set_attr "length" "4")])

(define_insn "one_cmplsi2"
  [(set (match_operand:SI 0 "register_operand" "=r")
	(not:SI (match_operand:SI 1 "register_operand" "r")))]
  ""
  "uaddcm %%r0,%1,%0"
  [(set_attr "type" "unary")
   (set_attr "length" "4")])

;; Floating point arithmetic instructions.

(define_insn "adddf3"
  [(set (match_operand:DF 0 "register_operand" "=f")
	(plus:DF (match_operand:DF 1 "register_operand" "f")
		 (match_operand:DF 2 "register_operand" "f")))]
  "! TARGET_SOFT_FLOAT"
  "fadd,dbl %1,%2,%0"
  [(set_attr "type" "fpalu")
   (set_attr "pa_combine_type" "faddsub")
   (set_attr "length" "4")])

(define_insn "addsf3"
  [(set (match_operand:SF 0 "register_operand" "=f")
	(plus:SF (match_operand:SF 1 "register_operand" "f")
		 (match_operand:SF 2 "register_operand" "f")))]
  "! TARGET_SOFT_FLOAT"
  "fadd,sgl %1,%2,%0"
  [(set_attr "type" "fpalu")
   (set_attr "pa_combine_type" "faddsub")
   (set_attr "length" "4")])

(define_insn "subdf3"
  [(set (match_operand:DF 0 "register_operand" "=f")
	(minus:DF (match_operand:DF 1 "register_operand" "f")
		  (match_operand:DF 2 "register_operand" "f")))]
  "! TARGET_SOFT_FLOAT"
  "fsub,dbl %1,%2,%0"
  [(set_attr "type" "fpalu")
   (set_attr "pa_combine_type" "faddsub")
   (set_attr "length" "4")])

(define_insn "subsf3"
  [(set (match_operand:SF 0 "register_operand" "=f")
	(minus:SF (match_operand:SF 1 "register_operand" "f")
		  (match_operand:SF 2 "register_operand" "f")))]
  "! TARGET_SOFT_FLOAT"
  "fsub,sgl %1,%2,%0"
  [(set_attr "type" "fpalu")
   (set_attr "pa_combine_type" "faddsub")
   (set_attr "length" "4")])

(define_insn "muldf3"
  [(set (match_operand:DF 0 "register_operand" "=f")
	(mult:DF (match_operand:DF 1 "register_operand" "f")
		 (match_operand:DF 2 "register_operand" "f")))]
  "! TARGET_SOFT_FLOAT"
  "fmpy,dbl %1,%2,%0"
  [(set_attr "type" "fpmuldbl")
   (set_attr "pa_combine_type" "fmpy")
   (set_attr "length" "4")])

(define_insn "mulsf3"
  [(set (match_operand:SF 0 "register_operand" "=f")
	(mult:SF (match_operand:SF 1 "register_operand" "f")
		 (match_operand:SF 2 "register_operand" "f")))]
  "! TARGET_SOFT_FLOAT"
  "fmpy,sgl %1,%2,%0"
  [(set_attr "type" "fpmulsgl")
   (set_attr "pa_combine_type" "fmpy")
   (set_attr "length" "4")])

(define_insn "divdf3"
  [(set (match_operand:DF 0 "register_operand" "=f")
	(div:DF (match_operand:DF 1 "register_operand" "f")
		(match_operand:DF 2 "register_operand" "f")))]
  "! TARGET_SOFT_FLOAT"
  "fdiv,dbl %1,%2,%0"
  [(set_attr "type" "fpdivdbl")
   (set_attr "length" "4")])

(define_insn "divsf3"
  [(set (match_operand:SF 0 "register_operand" "=f")
	(div:SF (match_operand:SF 1 "register_operand" "f")
		(match_operand:SF 2 "register_operand" "f")))]
  "! TARGET_SOFT_FLOAT"
  "fdiv,sgl %1,%2,%0"
  [(set_attr "type" "fpdivsgl")
   (set_attr "length" "4")])

;; Processors prior to PA 2.0 don't have a fneg instruction.  Fast
;; negation can be done by subtracting from plus zero.  However, this
;; violates the IEEE standard when negating plus and minus zero.
;; The slow path toggles the sign bit in the general registers.
(define_expand "negdf2"
  [(set (match_operand:DF 0 "register_operand" "")
	(neg:DF (match_operand:DF 1 "register_operand" "")))]
  "!TARGET_SOFT_FLOAT"
{
  if (TARGET_PA_20 || !flag_signed_zeros)
    emit_insn (gen_negdf2_fast (operands[0], operands[1]));
  else
    emit_insn (gen_negdf2_slow (operands[0], operands[1]));
  DONE;
})

(define_insn "negdf2_slow"
  [(set (match_operand:DF 0 "register_operand" "=r")
	(neg:DF (match_operand:DF 1 "register_operand" "r")))]
  "!TARGET_SOFT_FLOAT && !TARGET_PA_20"
  "*
{
  if (rtx_equal_p (operands[0], operands[1]))
    return \"and,< %1,%1,%0\;depi,tr 1,0,1,%0\;depi 0,0,1,%0\";
  else
    return \"and,< %1,%1,%0\;depi,tr 1,0,1,%0\;depi 0,0,1,%0\;copy %R1,%R0\";
}"
  [(set_attr "type" "multi")
   (set (attr "length")
	(if_then_else (match_test "rtx_equal_p (operands[0], operands[1])")
	    (const_int 12)
	    (const_int 16)))])

(define_insn "negdf2_fast"
  [(set (match_operand:DF 0 "register_operand" "=f")
	(neg:DF (match_operand:DF 1 "register_operand" "f")))]
  "!TARGET_SOFT_FLOAT"
  "*
{
  if (TARGET_PA_20)
    return \"fneg,dbl %1,%0\";
  else
    return \"fsub,dbl %%fr0,%1,%0\";
}"
  [(set_attr "type" "fpalu")
   (set_attr "length" "4")])

(define_expand "negsf2"
  [(set (match_operand:SF 0 "register_operand" "")
	(neg:SF (match_operand:SF 1 "register_operand" "")))]
  "!TARGET_SOFT_FLOAT"
{
  if (TARGET_PA_20 || !flag_signed_zeros)
    emit_insn (gen_negsf2_fast (operands[0], operands[1]));
  else
    emit_insn (gen_negsf2_slow (operands[0], operands[1]));
  DONE;
})

(define_insn "negsf2_slow"
  [(set (match_operand:SF 0 "register_operand" "=r")
	(neg:SF (match_operand:SF 1 "register_operand" "r")))]
  "!TARGET_SOFT_FLOAT && !TARGET_PA_20"
  "and,< %1,%1,%0\;depi,tr 1,0,1,%0\;depi 0,0,1,%0"
  [(set_attr "type" "multi")
   (set_attr "length" "12")])

(define_insn "negsf2_fast"
  [(set (match_operand:SF 0 "register_operand" "=f")
	(neg:SF (match_operand:SF 1 "register_operand" "f")))]
  "!TARGET_SOFT_FLOAT"
  "*
{
  if (TARGET_PA_20)
    return \"fneg,sgl %1,%0\";
  else
    return \"fsub,sgl %%fr0,%1,%0\";
}"
  [(set_attr "type" "fpalu")
   (set_attr "length" "4")])

(define_insn "absdf2"
  [(set (match_operand:DF 0 "register_operand" "=f")
	(abs:DF (match_operand:DF 1 "register_operand" "f")))]
  "! TARGET_SOFT_FLOAT"
  "fabs,dbl %1,%0"
  [(set_attr "type" "fpalu")
   (set_attr "length" "4")])

(define_insn "abssf2"
  [(set (match_operand:SF 0 "register_operand" "=f")
	(abs:SF (match_operand:SF 1 "register_operand" "f")))]
  "! TARGET_SOFT_FLOAT"
  "fabs,sgl %1,%0"
  [(set_attr "type" "fpalu")
   (set_attr "length" "4")])

(define_insn "sqrtdf2"
  [(set (match_operand:DF 0 "register_operand" "=f")
	(sqrt:DF (match_operand:DF 1 "register_operand" "f")))]
  "! TARGET_SOFT_FLOAT"
  "fsqrt,dbl %1,%0"
  [(set_attr "type" "fpsqrtdbl")
   (set_attr "length" "4")])

(define_insn "sqrtsf2"
  [(set (match_operand:SF 0 "register_operand" "=f")
	(sqrt:SF (match_operand:SF 1 "register_operand" "f")))]
  "! TARGET_SOFT_FLOAT"
  "fsqrt,sgl %1,%0"
  [(set_attr "type" "fpsqrtsgl")
   (set_attr "length" "4")])

;; PA 2.0 floating point instructions

; fmpyfadd patterns
(define_insn "fmadf4"
  [(set (match_operand:DF 0 "register_operand" "=f")
	(fma:DF (match_operand:DF 1 "register_operand" "f")
		(match_operand:DF 2 "register_operand" "f")
		(match_operand:DF 3 "register_operand" "f")))]
  "TARGET_PA_20 && ! TARGET_SOFT_FLOAT"
  "fmpyfadd,dbl %1,%2,%3,%0"
  [(set_attr "type" "fpmuldbl")
   (set_attr "length" "4")])

(define_insn "fmasf4"
  [(set (match_operand:SF 0 "register_operand" "=f")
	(fma:SF (match_operand:SF 1 "register_operand" "f")
		(match_operand:SF 2 "register_operand" "f")
		(match_operand:SF 3 "register_operand" "f")))]
  "TARGET_PA_20 && ! TARGET_SOFT_FLOAT"
  "fmpyfadd,sgl %1,%2,%3,%0"
  [(set_attr "type" "fpmulsgl")
   (set_attr "length" "4")])

; fmpynfadd patterns
(define_insn "fnmadf4"
  [(set (match_operand:DF 0 "register_operand" "=f")
	(fma:DF (neg:DF (match_operand:DF 1 "register_operand" "f"))
		(match_operand:DF 2 "register_operand" "f")
		(match_operand:DF 3 "register_operand" "f")))]
  "TARGET_PA_20 && ! TARGET_SOFT_FLOAT"
  "fmpynfadd,dbl %1,%2,%3,%0"
  [(set_attr "type" "fpmuldbl")
   (set_attr "length" "4")])

(define_insn "fnmasf4"
  [(set (match_operand:SF 0 "register_operand" "=f")
	(fma:SF (neg:SF (match_operand:SF 1 "register_operand" "f"))
		(match_operand:SF 2 "register_operand" "f")
		(match_operand:SF 3 "register_operand" "f")))]
  "TARGET_PA_20 && ! TARGET_SOFT_FLOAT"
  "fmpynfadd,sgl %1,%2,%3,%0"
  [(set_attr "type" "fpmulsgl")
   (set_attr "length" "4")])

; fnegabs patterns
(define_insn ""
  [(set (match_operand:DF 0 "register_operand" "=f")
	(neg:DF (abs:DF (match_operand:DF 1 "register_operand" "f"))))]
  "TARGET_PA_20 && ! TARGET_SOFT_FLOAT"
  "fnegabs,dbl %1,%0"
  [(set_attr "type" "fpalu")
   (set_attr "length" "4")])

(define_insn ""
  [(set (match_operand:SF 0 "register_operand" "=f")
	(neg:SF (abs:SF (match_operand:SF 1 "register_operand" "f"))))]
  "TARGET_PA_20 && ! TARGET_SOFT_FLOAT"
  "fnegabs,sgl %1,%0"
  [(set_attr "type" "fpalu")
   (set_attr "length" "4")])

(define_insn ""
  [(set (match_operand:DF 0 "register_operand" "=f")
	(neg:DF (abs:DF (match_operand:DF 1 "register_operand" "f"))))
   (set (match_operand:DF 2 "register_operand" "=&f") (abs:DF (match_dup 1)))]
  "(! TARGET_SOFT_FLOAT && TARGET_PA_20
    && ! reg_overlap_mentioned_p (operands[2], operands[1]))"
  "#"
  [(set_attr "type" "fpalu")
   (set_attr "length" "8")])

(define_split
  [(set (match_operand:DF 0 "register_operand" "")
	(neg:DF (abs:DF (match_operand:DF 1 "register_operand" ""))))
   (set (match_operand:DF 2 "register_operand" "") (abs:DF (match_dup 1)))]
  "! TARGET_SOFT_FLOAT && TARGET_PA_20"
  [(set (match_dup 2) (abs:DF (match_dup 1)))
   (set (match_dup 0) (neg:DF (abs:DF (match_dup 1))))]
  "")

(define_insn ""
  [(set (match_operand:SF 0 "register_operand" "=f")
	(neg:SF (abs:SF (match_operand:SF 1 "register_operand" "f"))))
   (set (match_operand:SF 2 "register_operand" "=&f") (abs:SF (match_dup 1)))]
  "(! TARGET_SOFT_FLOAT && TARGET_PA_20
    && ! reg_overlap_mentioned_p (operands[2], operands[1]))"
  "#"
  [(set_attr "type" "fpalu")
   (set_attr "length" "8")])

(define_split
  [(set (match_operand:SF 0 "register_operand" "")
	(neg:SF (abs:SF (match_operand:SF 1 "register_operand" ""))))
   (set (match_operand:SF 2 "register_operand" "") (abs:SF (match_dup 1)))]
  "! TARGET_SOFT_FLOAT && TARGET_PA_20"
  [(set (match_dup 2) (abs:SF (match_dup 1)))
   (set (match_dup 0) (neg:SF (abs:SF (match_dup 1))))]
  "")

;; Negating a multiply can be faked by adding zero in a fused multiply-add
;; instruction if we can ignore the sign of zero.
(define_insn ""
  [(set (match_operand:DF 0 "register_operand" "=f")
	(neg:DF (mult:DF (match_operand:DF 1 "register_operand" "f")
			 (match_operand:DF 2 "register_operand" "f"))))]
  "!TARGET_SOFT_FLOAT && TARGET_PA_20 && !flag_signed_zeros"
  "fmpynfadd,dbl %1,%2,%%fr0,%0"
  [(set_attr "type" "fpmuldbl")
   (set_attr "length" "4")])

(define_insn ""
  [(set (match_operand:SF 0 "register_operand" "=f")
	(neg:SF (mult:SF (match_operand:SF 1 "register_operand" "f")
			 (match_operand:SF 2 "register_operand" "f"))))]
  "!TARGET_SOFT_FLOAT && TARGET_PA_20 && !flag_signed_zeros"
  "fmpynfadd,sgl %1,%2,%%fr0,%0"
  [(set_attr "type" "fpmuldbl")
   (set_attr "length" "4")])

(define_insn ""
  [(set (match_operand:DF 0 "register_operand" "=f")
	(neg:DF (mult:DF (match_operand:DF 1 "register_operand" "f")
			 (match_operand:DF 2 "register_operand" "f"))))
   (set (match_operand:DF 3 "register_operand" "=&f")
	(mult:DF (match_dup 1) (match_dup 2)))]
  "(!TARGET_SOFT_FLOAT && TARGET_PA_20 && !flag_signed_zeros
    && ! (reg_overlap_mentioned_p (operands[3], operands[1])
          || reg_overlap_mentioned_p (operands[3], operands[2])))"
  "#"
  [(set_attr "type" "fpmuldbl")
   (set_attr "length" "8")])

(define_split
  [(set (match_operand:DF 0 "register_operand" "")
	(neg:DF (mult:DF (match_operand:DF 1 "register_operand" "")
			 (match_operand:DF 2 "register_operand" ""))))
   (set (match_operand:DF 3 "register_operand" "")
	(mult:DF (match_dup 1) (match_dup 2)))]
  "!TARGET_SOFT_FLOAT && TARGET_PA_20 && !flag_signed_zeros"
  [(set (match_dup 3) (mult:DF (match_dup 1) (match_dup 2)))
   (set (match_dup 0) (neg:DF (mult:DF (match_dup 1) (match_dup 2))))]
  "")

(define_insn ""
  [(set (match_operand:SF 0 "register_operand" "=f")
	(neg:SF (mult:SF (match_operand:SF 1 "register_operand" "f")
			 (match_operand:SF 2 "register_operand" "f"))))
   (set (match_operand:SF 3 "register_operand" "=&f")
	(mult:SF (match_dup 1) (match_dup 2)))]
  "(!TARGET_SOFT_FLOAT && TARGET_PA_20 && !flag_signed_zeros
    && ! (reg_overlap_mentioned_p (operands[3], operands[1])
          || reg_overlap_mentioned_p (operands[3], operands[2])))"
  "#"
  [(set_attr "type" "fpmuldbl")
   (set_attr "length" "8")])

(define_split
  [(set (match_operand:SF 0 "register_operand" "")
	(neg:SF (mult:SF (match_operand:SF 1 "register_operand" "")
			 (match_operand:SF 2 "register_operand" ""))))
   (set (match_operand:SF 3 "register_operand" "")
	(mult:SF (match_dup 1) (match_dup 2)))]
  "!TARGET_SOFT_FLOAT && TARGET_PA_20&& !flag_signed_zeros"
  [(set (match_dup 3) (mult:SF (match_dup 1) (match_dup 2)))
   (set (match_dup 0) (neg:SF (mult:SF (match_dup 1) (match_dup 2))))]
  "")

;;- Shift instructions

;; Optimized special case of shifting.

(define_insn ""
  [(set (match_operand:SI 0 "register_operand" "=r")
	(lshiftrt:SI (match_operand:SI 1 "memory_operand" "m")
		     (const_int 24)))]
  ""
  "ldb%M1 %1,%0"
  [(set_attr "type" "load")
   (set_attr "length" "4")])

(define_insn ""
  [(set (match_operand:SI 0 "register_operand" "=r")
	(lshiftrt:SI (match_operand:SI 1 "memory_operand" "m")
		     (const_int 16)))]
  ""
  "ldh%M1 %1,%0"
  [(set_attr "type" "load")
   (set_attr "length" "4")])

(define_insn ""
  [(set (match_operand:SI 0 "register_operand" "=r")
	(plus:SI (ashift:SI (match_operand:SI 2 "register_operand" "r")
			    (match_operand:SI 3 "shadd_operand" ""))
		 (match_operand:SI 1 "register_operand" "r")))]
  ""
  "{sh%o3addl %2,%1,%0|shladd,l %2,%o3,%1,%0} "
  [(set_attr "type" "binary")
   (set_attr "length" "4")])

(define_insn ""
  [(set (match_operand:SI 0 "register_operand" "=r")
	(plus:SI (mult:SI (match_operand:SI 2 "register_operand" "r")
			  (match_operand:SI 3 "mem_shadd_operand" ""))
		 (match_operand:SI 1 "register_operand" "r")))]
  ""
  "*
{
  int shift_val = exact_log2 (INTVAL (operands[3]));
  operands[3] = GEN_INT (shift_val);
  return \"{sh%o3addl %2,%1,%0|shladd,l %2,%o3,%1,%0}\";
}"
  [(set_attr "type" "binary")
   (set_attr "length" "4")])

(define_insn ""
  [(set (match_operand:DI 0 "register_operand" "=r")
	(plus:DI (ashift:DI (match_operand:DI 2 "register_operand" "r")
			    (match_operand:DI 3 "shadd_operand" ""))
		 (match_operand:DI 1 "register_operand" "r")))]
  "TARGET_64BIT"
  "shladd,l %2,%o3,%1,%0"
  [(set_attr "type" "binary")
   (set_attr "length" "4")])

(define_insn ""
  [(set (match_operand:DI 0 "register_operand" "=r")
	(plus:DI (mult:DI (match_operand:DI 2 "register_operand" "r")
			  (match_operand:DI 3 "mem_shadd_operand" ""))
		 (match_operand:DI 1 "register_operand" "r")))]
  "TARGET_64BIT"
  "*
{
  int shift_val = exact_log2 (INTVAL (operands[3]));
  operands[3] = GEN_INT (shift_val);
  return \"shladd,l %2,%o3,%1,%0\";
}"
  [(set_attr "type" "binary")
   (set_attr "length" "4")])

(define_expand "ashlsi3"
  [(set (match_operand:SI 0 "register_operand" "")
	(ashift:SI (match_operand:SI 1 "lhs_lshift_operand" "")
		   (match_operand:SI 2 "arith32_operand" "")))]
  ""
  "
{
  if (GET_CODE (operands[2]) != CONST_INT)
    {
      rtx temp = gen_reg_rtx (SImode);
      emit_insn (gen_subsi3 (temp, GEN_INT (31), operands[2]));
      if (GET_CODE (operands[1]) == CONST_INT)
	emit_insn (gen_zvdep_imm32 (operands[0], operands[1], temp));
      else
	emit_insn (gen_zvdep32 (operands[0], operands[1], temp));
      DONE;
    }
  /* Make sure both inputs are not constants,
     there are no patterns for that.  */
  operands[1] = force_reg (SImode, operands[1]);
}")

(define_insn ""
  [(set (match_operand:SI 0 "register_operand" "=r")
	(ashift:SI (match_operand:SI 1 "register_operand" "r")
		   (match_operand:SI 2 "const_int_operand" "n")))]
  ""
  "{zdep|depw,z} %1,%P2,%L2,%0"
  [(set_attr "type" "shift")
   (set_attr "length" "4")])

; Match cases of op1 a CONST_INT here that zvdep_imm32 doesn't handle.
; Doing it like this makes slightly better code since reload can
; replace a register with a known value in range -16..15 with a
; constant.  Ideally, we would like to merge zvdep32 and zvdep_imm32,
; but since we have no more CONST_OK... characters, that is not
; possible.
(define_insn "zvdep32"
  [(set (match_operand:SI 0 "register_operand" "=r,r")
	(ashift:SI (match_operand:SI 1 "arith5_operand" "r,L")
		   (minus:SI (const_int 31)
			     (match_operand:SI 2 "register_operand" "q,q"))))]
  ""
  "@
   {zvdep %1,32,%0|depw,z %1,%%sar,32,%0}
   {zvdepi %1,32,%0|depwi,z %1,%%sar,32,%0}"
  [(set_attr "type" "shift,shift")
   (set_attr "length" "4,4")])

(define_insn "zvdep_imm32"
  [(set (match_operand:SI 0 "register_operand" "=r")
	(ashift:SI (match_operand:SI 1 "lhs_lshift_cint_operand" "")
		   (minus:SI (const_int 31)
			     (match_operand:SI 2 "register_operand" "q"))))]
  ""
  "*
{
  unsigned HOST_WIDE_INT x = UINTVAL (operands[1]);
  operands[2] = GEN_INT (4 + exact_log2 ((x >> 4) + 1));
  operands[1] = GEN_INT ((x & 0xf) - 0x10);
  return \"{zvdepi %1,%2,%0|depwi,z %1,%%sar,%2,%0}\";
}"
  [(set_attr "type" "shift")
   (set_attr "length" "4")])

(define_insn "vdepi_ior"
  [(set (match_operand:SI 0 "register_operand" "=r")
	(ior:SI (ashift:SI (match_operand:SI 1 "const_int_operand" "")
			   (minus:SI (const_int 31)
				     (match_operand:SI 2 "register_operand" "q")))
		(match_operand:SI 3 "register_operand" "0")))]
  ; accept ...0001...1, can this be generalized?
  "exact_log2 (INTVAL (operands[1]) + 1) > 0"
  "*
{
  HOST_WIDE_INT x = INTVAL (operands[1]);
  operands[2] = GEN_INT (exact_log2 (x + 1));
  return \"{vdepi -1,%2,%0|depwi -1,%%sar,%2,%0}\";
}"
  [(set_attr "type" "shift")
   (set_attr "length" "4")])

(define_insn "vdepi_and"
  [(set (match_operand:SI 0 "register_operand" "=r")
	(and:SI (rotate:SI (match_operand:SI 1 "const_int_operand" "")
			   (minus:SI (const_int 31)
				     (match_operand:SI 2 "register_operand" "q")))
		(match_operand:SI 3 "register_operand" "0")))]
  ; this can be generalized...!
  "INTVAL (operands[1]) == -2"
  "*
{
  HOST_WIDE_INT x = INTVAL (operands[1]);
  operands[2] = GEN_INT (exact_log2 ((~x) + 1));
  return \"{vdepi 0,%2,%0|depwi 0,%%sar,%2,%0}\";
}"
  [(set_attr "type" "shift")
   (set_attr "length" "4")])

(define_expand "ashldi3"
  [(set (match_operand:DI 0 "register_operand" "")
	(ashift:DI (match_operand:DI 1 "lhs_lshift_operand" "")
		   (match_operand:DI 2 "arith32_operand" "")))]
  ""
  "
{
  if (!TARGET_64BIT)
    {
      if (REG_P (operands[0]) && GET_CODE (operands[2]) == CONST_INT)
	{
	  unsigned HOST_WIDE_INT shift = UINTVAL (operands[2]);
	  if (shift >= 1 && shift <= 31)
	    {
	      rtx dst = operands[0];
	      rtx src = force_reg (DImode, operands[1]);
	      emit_insn (gen_shd_internal (gen_highpart (SImode, dst),
					   gen_lowpart (SImode, src),
					   GEN_INT (32-shift),
					   gen_highpart (SImode, src),
					   GEN_INT (shift)));
	      emit_insn (gen_ashlsi3 (gen_lowpart (SImode, dst),
				      gen_lowpart (SImode, src),
				      GEN_INT (shift)));
	      DONE;
	    }
	}
      /* Fallback to using optabs.c's expand_doubleword_shift.  */
      FAIL;
    }
  if (GET_CODE (operands[2]) != CONST_INT)
    {
      rtx temp = gen_reg_rtx (DImode);
      emit_insn (gen_subdi3 (temp, GEN_INT (63), operands[2]));
      if (GET_CODE (operands[1]) == CONST_INT)
	emit_insn (gen_zvdep_imm64 (operands[0], operands[1], temp));
      else
	emit_insn (gen_zvdep64 (operands[0], operands[1], temp));
      DONE;
    }
  /* Make sure both inputs are not constants,
     there are no patterns for that.  */
  operands[1] = force_reg (DImode, operands[1]);
}")

(define_insn ""
  [(set (match_operand:DI 0 "register_operand" "=r")
	(ashift:DI (match_operand:DI 1 "register_operand" "r")
		   (match_operand:DI 2 "const_int_operand" "n")))]
  "TARGET_64BIT"
  "depd,z %1,%p2,%Q2,%0"
  [(set_attr "type" "shift")
   (set_attr "length" "4")])

; Match cases of op1 a CONST_INT here that zvdep_imm64 doesn't handle.
; Doing it like this makes slightly better code since reload can
; replace a register with a known value in range -16..15 with a
; constant.  Ideally, we would like to merge zvdep64 and zvdep_imm64,
; but since we have no more CONST_OK... characters, that is not
; possible.
(define_insn "zvdep64"
  [(set (match_operand:DI 0 "register_operand" "=r,r")
	(ashift:DI (match_operand:DI 1 "arith5_operand" "r,L")
		   (minus:DI (const_int 63)
			     (match_operand:DI 2 "register_operand" "q,q"))))]
  "TARGET_64BIT"
  "@
   depd,z %1,%%sar,64,%0
   depdi,z %1,%%sar,64,%0"
  [(set_attr "type" "shift,shift")
   (set_attr "length" "4,4")])

(define_insn "zvdep_imm64"
  [(set (match_operand:DI 0 "register_operand" "=r")
	(ashift:DI (match_operand:DI 1 "lhs_lshift_cint_operand" "")
		   (minus:DI (const_int 63)
			     (match_operand:DI 2 "register_operand" "q"))))]
  "TARGET_64BIT"
  "*
{
  unsigned HOST_WIDE_INT x = UINTVAL (operands[1]);
  operands[2] = GEN_INT (4 + exact_log2 ((x >> 4) + 1));
  operands[1] = GEN_INT ((x & 0x1f) - 0x20);
  return \"depdi,z %1,%%sar,%2,%0\";
}"
  [(set_attr "type" "shift")
   (set_attr "length" "4")])

(define_insn ""
  [(set (match_operand:DI 0 "register_operand" "=r")
	(ior:DI (ashift:DI (match_operand:DI 1 "const_int_operand" "")
			   (minus:DI (const_int 63)
				     (match_operand:DI 2 "register_operand" "q")))
		(match_operand:DI 3 "register_operand" "0")))]
  ; accept ...0001...1, can this be generalized?
  "TARGET_64BIT && exact_log2 (INTVAL (operands[1]) + 1) > 0"
  "*
{
  HOST_WIDE_INT x = INTVAL (operands[1]);
  operands[2] = GEN_INT (exact_log2 (x + 1));
  return \"depdi -1,%%sar,%2,%0\";
}"
  [(set_attr "type" "shift")
   (set_attr "length" "4")])

(define_insn ""
  [(set (match_operand:DI 0 "register_operand" "=r")
	(and:DI (rotate:DI (match_operand:DI 1 "const_int_operand" "")
			   (minus:DI (const_int 63)
				     (match_operand:DI 2 "register_operand" "q")))
		(match_operand:DI 3 "register_operand" "0")))]
  ; this can be generalized...!
  "TARGET_64BIT && INTVAL (operands[1]) == -2"
  "*
{
  HOST_WIDE_INT x = INTVAL (operands[1]);
  operands[2] = GEN_INT (exact_log2 ((~x) + 1));
  return \"depdi 0,%%sar,%2,%0\";
}"
  [(set_attr "type" "shift")
   (set_attr "length" "4")])

(define_expand "ashrsi3"
  [(set (match_operand:SI 0 "register_operand" "")
	(ashiftrt:SI (match_operand:SI 1 "register_operand" "")
		     (match_operand:SI 2 "arith32_operand" "")))]
  ""
  "
{
  if (GET_CODE (operands[2]) != CONST_INT)
    {
      rtx temp = gen_reg_rtx (SImode);
      emit_insn (gen_subsi3 (temp, GEN_INT (31), operands[2]));
      emit_insn (gen_vextrs32 (operands[0], operands[1], temp));
      DONE;
    }
}")

(define_insn ""
  [(set (match_operand:SI 0 "register_operand" "=r")
	(ashiftrt:SI (match_operand:SI 1 "register_operand" "r")
		     (match_operand:SI 2 "const_int_operand" "n")))]
  ""
  "{extrs|extrw,s} %1,%P2,%L2,%0"
  [(set_attr "type" "shift")
   (set_attr "length" "4")])

(define_insn "vextrs32"
  [(set (match_operand:SI 0 "register_operand" "=r")
	(ashiftrt:SI (match_operand:SI 1 "register_operand" "r")
		     (minus:SI (const_int 31)
			       (match_operand:SI 2 "register_operand" "q"))))]
  ""
  "{vextrs %1,32,%0|extrw,s %1,%%sar,32,%0}"
  [(set_attr "type" "shift")
   (set_attr "length" "4")])

(define_expand "ashrdi3"
  [(set (match_operand:DI 0 "register_operand" "")
	(ashiftrt:DI (match_operand:DI 1 "register_operand" "")
		     (match_operand:DI 2 "arith32_operand" "")))]
  "TARGET_64BIT"
  "
{
  if (GET_CODE (operands[2]) != CONST_INT)
    {
      rtx temp = gen_reg_rtx (DImode);
      emit_insn (gen_subdi3 (temp, GEN_INT (63), operands[2]));
      emit_insn (gen_vextrs64 (operands[0], operands[1], temp));
      DONE;
    }
}")

(define_insn ""
  [(set (match_operand:DI 0 "register_operand" "=r")
	(ashiftrt:DI (match_operand:DI 1 "register_operand" "r")
		     (match_operand:DI 2 "const_int_operand" "n")))]
  "TARGET_64BIT"
  "extrd,s %1,%p2,%Q2,%0"
  [(set_attr "type" "shift")
   (set_attr "length" "4")])

(define_insn "vextrs64"
  [(set (match_operand:DI 0 "register_operand" "=r")
	(ashiftrt:DI (match_operand:DI 1 "register_operand" "r")
		     (minus:DI (const_int 63)
			       (match_operand:DI 2 "register_operand" "q"))))]
  "TARGET_64BIT"
  "extrd,s %1,%%sar,64,%0"
  [(set_attr "type" "shift")
   (set_attr "length" "4")])

(define_insn "lshrsi3"
  [(set (match_operand:SI 0 "register_operand" "=r,r")
	(lshiftrt:SI (match_operand:SI 1 "register_operand" "r,r")
		     (match_operand:SI 2 "shift5_operand" "q,n")))]
  ""
  "@
   {vshd %%r0,%1,%0|shrpw %%r0,%1,%%sar,%0}
   {extru|extrw,u} %1,%P2,%L2,%0"
  [(set_attr "type" "shift")
   (set_attr "length" "4")])

(define_insn "lshrdi3"
  [(set (match_operand:DI 0 "register_operand" "=r,r")
	(lshiftrt:DI (match_operand:DI 1 "register_operand" "r,r")
		     (match_operand:DI 2 "shift6_operand" "q,n")))]
  "TARGET_64BIT"
  "@
   shrpd %%r0,%1,%%sar,%0
   extrd,u %1,%p2,%Q2,%0"
  [(set_attr "type" "shift")
   (set_attr "length" "4")])

; Shift right pair word 0 to 31 bits.
(define_insn "*shrpsi4_1"
  [(set (match_operand:SI 0 "register_operand" "=r")
	(match_operator:SI 4 "plus_xor_ior_operator"
	  [(ashift:SI (match_operand:SI 1 "register_operand" "r")
		      (minus:SI (const_int 32)
				(match_operand:SI 3 "register_operand" "q")))
	   (lshiftrt:SI (match_operand:SI 2 "register_operand" "r")
			(match_dup 3))]))]
  ""
  "{vshd %1,%2,%0|shrpw %1,%2,%%sar,%0}"
  [(set_attr "type" "shift")
   (set_attr "length" "4")])

(define_insn "*shrpsi4_2"
  [(set (match_operand:SI 0 "register_operand" "=r")
	(match_operator:SI 4 "plus_xor_ior_operator"
	  [(lshiftrt:SI (match_operand:SI 2 "register_operand" "r")
			(match_operand:SI 3 "register_operand" "q"))
	   (ashift:SI (match_operand:SI 1 "register_operand" "r")
		      (minus:SI (const_int 32)
				(match_dup 3)))]))]
  ""
  "{vshd %1,%2,%0|shrpw %1,%2,%%sar,%0}"
  [(set_attr "type" "shift")
   (set_attr "length" "4")])

; Shift right pair doubleword 0 to 63 bits.
(define_insn "*shrpdi4_1"
  [(set (match_operand:DI 0 "register_operand" "=r")
	(match_operator:DI 4 "plus_xor_ior_operator"
	  [(ashift:DI (match_operand:DI 1 "register_operand" "r")
		      (minus:DI (const_int 64)
				(match_operand:DI 3 "register_operand" "q")))
	   (lshiftrt:DI (match_operand:DI 2 "register_operand" "r")
			(match_dup 3))]))]
  "TARGET_64BIT"
  "shrpd %1,%2,%%sar,%0"
  [(set_attr "type" "shift")
   (set_attr "length" "4")])

(define_insn "*shrpdi4_2"
  [(set (match_operand:DI 0 "register_operand" "=r")
	(match_operator:DI 4 "plus_xor_ior_operator"
	  [(lshiftrt:DI (match_operand:DI 2 "register_operand" "r")
			(match_operand:DI 3 "shift6_operand" "q"))
	   (ashift:DI (match_operand:SI 1 "register_operand" "r")
		      (minus:DI (const_int 64)
				(match_dup 3)))]))]
  "TARGET_64BIT"
  "shrpd %1,%2,%%sar,%0"
  [(set_attr "type" "shift")
   (set_attr "length" "4")])

(define_insn "*shrpdi4_3"
  [(set (match_operand:DI 0 "register_operand" "=r")
	(match_operator:DI 5 "plus_xor_ior_operator"
	  [(ashift:DI (match_operand:DI 1 "register_operand" "r")
		      (match_operand:DI 3 "const_int_operand" "n"))
	   (lshiftrt:DI (match_operand:DI 2 "register_operand" "r")
			(match_operand:DI 4 "const_int_operand" "n"))]))]
  "TARGET_64BIT
   && INTVAL (operands[3]) + INTVAL (operands[4]) == 64"
  "shrpd %1,%2,%4,%0"
  [(set_attr "type" "shift")
   (set_attr "length" "4")])

(define_insn "*shrpdi4_4"
  [(set (match_operand:DI 0 "register_operand" "=r")
	(match_operator:DI 5 "plus_xor_ior_operator"
	  [(lshiftrt:DI (match_operand:DI 2 "register_operand" "r")
			(match_operand:DI 4 "const_int_operand" "n"))
	   (ashift:DI (match_operand:DI 1 "register_operand" "r")
		      (match_operand:DI 3 "const_int_operand" "n"))]))]
  "TARGET_64BIT
   && INTVAL (operands[3]) + INTVAL (operands[4]) == 64"
  "shrpd %1,%2,%4,%0"
  [(set_attr "type" "shift")
   (set_attr "length" "4")])

(define_insn "rotrsi3"
  [(set (match_operand:SI 0 "register_operand" "=r,r")
	(rotatert:SI (match_operand:SI 1 "register_operand" "r,r")
		     (match_operand:SI 2 "shift5_operand" "q,n")))]
  ""
  "*
{
  if (GET_CODE (operands[2]) == CONST_INT)
    {
      operands[2] = GEN_INT (INTVAL (operands[2]) & 31);
      return \"{shd|shrpw} %1,%1,%2,%0\";
    }
  else
    return \"{vshd %1,%1,%0|shrpw %1,%1,%%sar,%0}\";
}"
  [(set_attr "type" "shift")
   (set_attr "length" "4")])

(define_expand "rotlsi3"
  [(set (match_operand:SI 0 "register_operand" "")
        (rotate:SI (match_operand:SI 1 "register_operand" "")
                   (match_operand:SI 2 "arith32_operand" "")))]
  ""
  "
{
  if (GET_CODE (operands[2]) != CONST_INT)
    {
      rtx temp = gen_reg_rtx (SImode);
      emit_insn (gen_subsi3 (temp, GEN_INT (32), operands[2]));
      emit_insn (gen_rotrsi3 (operands[0], operands[1], temp));
      DONE;
    }
  /* Else expand normally.  */
}")

(define_insn "*rotlsi3_internal"
  [(set (match_operand:SI 0 "register_operand" "=r")
        (rotate:SI (match_operand:SI 1 "register_operand" "r")
                   (match_operand:SI 2 "const_int_operand" "n")))]
  ""
  "*
{
  operands[2] = GEN_INT ((32 - INTVAL (operands[2])) & 31);
  return \"{shd|shrpw} %1,%1,%2,%0\";
}"
  [(set_attr "type" "shift")
   (set_attr "length" "4")])

(define_insn "rotrdi3"
  [(set (match_operand:DI 0 "register_operand" "=r,r")
	(rotatert:DI (match_operand:DI 1 "register_operand" "r,r")
		     (match_operand:DI 2 "shift6_operand" "q,n")))]
  "TARGET_64BIT"
  "*
{
  if (GET_CODE (operands[2]) == CONST_INT)
    {
      operands[2] = GEN_INT (INTVAL (operands[2]) & 63);
      return \"shrpd %1,%1,%2,%0\";
    }
  else
    return \"shrpd %1,%1,%%sar,%0\";
}"
  [(set_attr "type" "shift")
   (set_attr "length" "4")])

(define_expand "rotldi3"
  [(set (match_operand:DI 0 "register_operand" "")
        (rotate:DI (match_operand:DI 1 "register_operand" "")
                   (match_operand:DI 2 "arith32_operand" "")))]
  "TARGET_64BIT"
  "
{
  if (GET_CODE (operands[2]) != CONST_INT)
    {
      rtx temp = gen_reg_rtx (DImode);
      emit_insn (gen_subdi3 (temp, GEN_INT (64), operands[2]));
      emit_insn (gen_rotrdi3 (operands[0], operands[1], temp));
      DONE;
    }
  /* Else expand normally.  */
}")

(define_insn "*rotldi3_internal"
  [(set (match_operand:DI 0 "register_operand" "=r")
        (rotate:DI (match_operand:DI 1 "register_operand" "r")
                   (match_operand:DI 2 "const_int_operand" "n")))]
  "TARGET_64BIT"
  "*
{
  operands[2] = GEN_INT ((64 - INTVAL (operands[2])) & 63);
  return \"shrpd %1,%1,%2,%0\";
}"
  [(set_attr "type" "shift")
   (set_attr "length" "4")])

(define_insn ""
  [(set (match_operand:SI 0 "register_operand" "=r")
	(match_operator:SI 5 "plus_xor_ior_operator"
	  [(ashift:SI (match_operand:SI 1 "register_operand" "r")
		      (match_operand:SI 3 "const_int_operand" "n"))
	   (lshiftrt:SI (match_operand:SI 2 "register_operand" "r")
			(match_operand:SI 4 "const_int_operand" "n"))]))]
  "INTVAL (operands[3]) + INTVAL (operands[4]) == 32"
  "{shd|shrpw} %1,%2,%4,%0"
  [(set_attr "type" "shift")
   (set_attr "length" "4")])

(define_insn ""
  [(set (match_operand:SI 0 "register_operand" "=r")
	(match_operator:SI 5 "plus_xor_ior_operator"
	  [(lshiftrt:SI (match_operand:SI 2 "register_operand" "r")
			(match_operand:SI 4 "const_int_operand" "n"))
	   (ashift:SI (match_operand:SI 1 "register_operand" "r")
		      (match_operand:SI 3 "const_int_operand" "n"))]))]
  "INTVAL (operands[3]) + INTVAL (operands[4]) == 32"
  "{shd|shrpw} %1,%2,%4,%0"
  [(set_attr "type" "shift")
   (set_attr "length" "4")])

(define_expand "shd_internal"
  [(set (match_operand:SI 0 "register_operand")
	(ior:SI
	  (lshiftrt:SI (match_operand:SI 1 "register_operand")
		       (match_operand:SI 2 "const_int_operand"))
	  (ashift:SI (match_operand:SI 3 "register_operand")
		     (match_operand:SI 4 "const_int_operand"))))]
  "")

(define_insn ""
  [(set (match_operand:SI 0 "register_operand" "=r")
	(and:SI (ashift:SI (match_operand:SI 1 "register_operand" "r")
			   (match_operand:SI 2 "const_int_operand" ""))
		(match_operand:SI 3 "const_int_operand" "")))]
  "exact_log2 (1 + (INTVAL (operands[3]) >> (INTVAL (operands[2]) & 31))) > 0"
  "*
{
  int cnt = INTVAL (operands[2]) & 31;
  operands[3] = GEN_INT (exact_log2 (1 + (INTVAL (operands[3]) >> cnt)));
  operands[2] = GEN_INT (31 - cnt);
  return \"{zdep|depw,z} %1,%2,%3,%0\";
}"
  [(set_attr "type" "shift")
   (set_attr "length" "4")])

;; Unconditional and other jump instructions.

;; Trivial return used when no epilogue is needed.
(define_insn "return"
  [(return)
   (use (reg:SI 2))]
  "pa_can_use_return_insn ()"
  "*
{
  if (TARGET_PA_20)
    return \"bve%* (%%r2)\";
  return \"bv%* %%r0(%%r2)\";
}"
  [(set_attr "type" "branch")
   (set_attr "length" "4")])

;; This is used for most returns.
(define_insn "return_internal"
  [(return)
   (use (reg:SI 2))]
  ""
  "*
{
  if (TARGET_PA_20)
    return \"bve%* (%%r2)\";
  return \"bv%* %%r0(%%r2)\";
}"
  [(set_attr "type" "branch")
   (set_attr "length" "4")])

;; This is used for eh returns which bypass the return stub.
(define_insn "return_external_pic"
  [(return)
   (clobber (reg:SI 1))
   (use (reg:SI 2))]
  "!TARGET_NO_SPACE_REGS
   && !TARGET_PA_20
   && flag_pic && crtl->calls_eh_return"
  "ldsid (%%sr0,%%r2),%%r1\;mtsp %%r1,%%sr0\;be%* 0(%%sr0,%%r2)"
  [(set_attr "type" "branch")
   (set_attr "length" "12")])

(define_expand "prologue"
  [(const_int 0)]
  ""
  "pa_expand_prologue ();DONE;")

(define_expand "sibcall_epilogue"
  [(return)]
  ""
  "
{
  pa_expand_epilogue ();
  DONE;
}")

(define_expand "epilogue"
  [(return)]
  ""
  "
{
  rtx x;

  /* Try to use the trivial return first.  Else use the full epilogue.  */
  if (pa_can_use_return_insn ())
    x = gen_return ();
  else
    {
      pa_expand_epilogue ();

      /* EH returns bypass the normal return stub.  Thus, we must do an
	 interspace branch to return from functions that call eh_return.
	 This is only a problem for returns from shared code on ports
	 using space registers.  */
      if (!TARGET_NO_SPACE_REGS
	  && !TARGET_PA_20
	  && flag_pic && crtl->calls_eh_return)
	x = gen_return_external_pic ();
      else
	x = gen_return_internal ();
    }
  emit_jump_insn (x);
  DONE;
}")

; Used by hppa_profile_hook to load the starting address of the current
; function; operand 1 contains the address of the label in operand 3
(define_insn "load_offset_label_address"
  [(set (match_operand:SI 0 "register_operand" "=r")
        (plus:SI (match_operand:SI 1 "register_operand" "r")
		 (minus:SI (match_operand:SI 2 "" "")
			   (label_ref:SI (match_operand 3 "" "")))))]
  ""
  "ldo %2-%l3(%1),%0"
  [(set_attr "type" "multi")
   (set_attr "length" "4")])

; Output a code label and load its address.
(define_insn "lcla1"
  [(set (match_operand:SI 0 "register_operand" "=r")
        (label_ref:SI (match_operand 1 "" "")))
   (const_int 0)]
  "!TARGET_PA_20"
  "*
{
  output_asm_insn (\"bl .+8,%0\;depi 0,31,2,%0\", operands);
  (*targetm.asm_out.internal_label) (asm_out_file, \"L\",
                                     CODE_LABEL_NUMBER (operands[1]));
  return \"\";
}"
  [(set_attr "type" "multi")
   (set_attr "length" "8")])

(define_insn "lcla2"
  [(set (match_operand:SI 0 "register_operand" "=r")
        (label_ref:SI (match_operand 1 "" "")))
   (const_int 0)]
  "TARGET_PA_20"
  "*
{
  (*targetm.asm_out.internal_label) (asm_out_file, \"L\",
                                     CODE_LABEL_NUMBER (operands[1]));
  return \"mfia %0\";
}"
  [(set_attr "type" "move")
   (set_attr "length" "4")])

(define_insn "blockage"
  [(unspec_volatile [(const_int 2)] UNSPECV_BLOCKAGE)]
  ""
  ""
  [(set_attr "length" "0")])

(define_insn "jump"
  [(set (pc) (label_ref (match_operand 0 "" "")))]
  ""
  "*
{
  /* An unconditional branch which can reach its target.  */
  if (get_attr_length (insn) < 16)
    return \"b%* %l0\";

  return pa_output_lbranch (operands[0], insn, 1);
}"
  [(set_attr "type" "uncond_branch")
   (set_attr "pa_combine_type" "uncond_branch")
   (set (attr "length")
    (cond [(lt (abs (minus (match_dup 0) (plus (pc) (const_int 8))))
	       (const_int MAX_17BIT_OFFSET))
	   (const_int 4)
	   (match_test "TARGET_PORTABLE_RUNTIME")
	   (const_int 20)
	   (not (match_test "flag_pic"))
	   (const_int 16)]
	  (const_int 24)))])

;;; Hope this is only within a function...
(define_insn "indirect_jump"
  [(set (pc) (match_operand 0 "pmode_register_operand" "r"))]
  ""
  "bv%* %%r0(%0)"
  [(set_attr "type" "branch")
   (set_attr "length" "4")])

;;; An indirect jump can be optimized to a direct jump.  GAS for the
;;; SOM target doesn't allow branching to a label inside a function.
;;; We also don't correctly compute branch distances for labels
;;; outside the current function.  Thus, we use an indirect jump can't
;;; be optimized to a direct jump for all targets.  We assume that
;;; the branch target is in the same space (i.e., nested function
;;; jumping to a label in an outer function in the same translation
;;; unit).
(define_expand "nonlocal_goto"
  [(use (match_operand 0 "general_operand" ""))
   (use (match_operand 1 "general_operand" ""))
   (use (match_operand 2 "general_operand" ""))
   (use (match_operand 3 "general_operand" ""))]
  ""
{
  rtx lab = operands[1];
  rtx stack = operands[2];
  rtx fp = operands[3];

  emit_clobber (gen_rtx_MEM (BLKmode, gen_rtx_SCRATCH (VOIDmode)));
  emit_clobber (gen_rtx_MEM (BLKmode, hard_frame_pointer_rtx));

  lab = copy_to_reg (lab);

  /* Restore the stack and frame pointers.  */
  fp = copy_to_reg (fp);
  emit_stack_restore (SAVE_NONLOCAL, stack);

  /* Ensure the frame pointer move is not optimized.  */
  emit_insn (gen_blockage ());
  emit_clobber (hard_frame_pointer_rtx);
  emit_clobber (frame_pointer_rtx);
  emit_move_insn (hard_frame_pointer_rtx, fp);

  emit_use (hard_frame_pointer_rtx);
  emit_use (stack_pointer_rtx);

  /* Nonlocal goto jumps are only used between functions in the same
     translation unit.  Thus, we can avoid the extra overhead of an
     interspace jump.  */
  emit_jump_insn (gen_indirect_goto (lab));
  emit_barrier ();
  DONE;
})

(define_insn "indirect_goto"
  [(unspec [(match_operand 0 "register_operand" "=r")] UNSPEC_GOTO)]
  "GET_MODE (operands[0]) == word_mode"
  "bv%* %%r0(%0)"
  [(set_attr "type" "branch")
   (set_attr "length" "4")])

;; Subroutines of "casesi".
;; operand 0 is index
;; operand 1 is the minimum bound
;; operand 2 is the maximum bound - minimum bound + 1
;; operand 3 is CODE_LABEL for the table;
;; operand 4 is the CODE_LABEL to go to if index out of range.

(define_expand "casesi"
  [(match_operand:SI 0 "general_operand" "")
   (match_operand:SI 1 "const_int_operand" "")
   (match_operand:SI 2 "const_int_operand" "")
   (match_operand 3 "" "")
   (match_operand 4 "" "")]
  ""
  "
{
  if (GET_CODE (operands[0]) != REG)
    operands[0] = force_reg (SImode, operands[0]);

  if (operands[1] != const0_rtx)
    {
      rtx index = gen_reg_rtx (SImode);

      operands[1] = gen_int_mode (-INTVAL (operands[1]), SImode);
      if (!INT_14_BITS (operands[1]))
	operands[1] = force_reg (SImode, operands[1]);
      emit_insn (gen_addsi3 (index, operands[0], operands[1]));
      operands[0] = index;
    }

  if (!INT_5_BITS (operands[2]))
    operands[2] = force_reg (SImode, operands[2]);

  /* This branch prevents us finding an insn for the delay slot of the
     following vectored branch.  It might be possible to use the delay
     slot if an index value of -1 was used to transfer to the out-of-range
     label.  In order to do this, we would have to output the -1 vector
     element after the delay insn.  The casesi output code would have to
     check if the casesi insn is in a delay branch sequence and output
     the delay insn if one is found.  If this was done, then it might
     then be worthwhile to split the casesi patterns to improve scheduling.
     However, it's not clear that all this extra complexity is worth
     the effort.  */
  {
    rtx test = gen_rtx_GTU (VOIDmode, operands[0], operands[2]);
    emit_jump_insn (gen_cbranchsi4 (test, operands[0], operands[2], operands[4]));
  }

  /* In 64bit mode we must make sure to wipe the upper bits of the register
     just in case the addition overflowed or we had random bits in the
     high part of the register.  */
  if (TARGET_64BIT)
    {
      rtx index = gen_reg_rtx (DImode);

      emit_insn (gen_extendsidi2 (index, operands[0]));
      operands[0] = index;
    }

  if (TARGET_64BIT)
    emit_jump_insn (gen_casesi64p (operands[0], operands[3]));
  else if (flag_pic)
    emit_jump_insn (gen_casesi32p (operands[0], operands[3]));
  else
    emit_jump_insn (gen_casesi32 (operands[0], operands[3]));
  DONE;
}")

;;; 32-bit code, absolute branch table.
(define_insn "casesi32"
  [(set (pc) (mem:SI (plus:SI
		       (mult:SI (match_operand:SI 0 "register_operand" "r")
				(const_int 4))
		       (label_ref (match_operand 1 "" "")))))
   (clobber (match_scratch:SI 2 "=&r"))]
  "!flag_pic"
  "ldil L'%l1,%2\;ldo R'%l1(%2),%2\;{ldwx|ldw},s %0(%2),%2\;bv,n %%r0(%2)"
  [(set_attr "type" "multi")
   (set_attr "length" "16")])

;;; 32-bit code, relative branch table.
(define_insn "casesi32p"
  [(set (pc) (mem:SI (plus:SI
		       (mult:SI (match_operand:SI 0 "register_operand" "r")
				(const_int 4))
		       (label_ref (match_operand 1 "" "")))))
   (clobber (match_scratch:SI 2 "=&r"))
   (clobber (match_scratch:SI 3 "=&r"))]
  "flag_pic"
  "{bl .+8,%2\;depi 0,31,2,%2|mfia %2}\;ldo {%l1-.|%l1+4-.}(%2),%2\;\
{ldwx|ldw},s %0(%2),%3\;{addl|add,l} %2,%3,%3\;bv,n %%r0(%3)"
  [(set_attr "type" "multi")
   (set (attr "length")
     (if_then_else (match_test "TARGET_PA_20")
	(const_int 20)
	(const_int 24)))])

;;; 64-bit code, 32-bit relative branch table.
(define_insn "casesi64p"
  [(set (pc) (mem:DI (plus:DI
		       (mult:DI (match_operand:DI 0 "register_operand" "r")
				(const_int 8))
		       (label_ref (match_operand 1 "" "")))))
   (clobber (match_scratch:DI 2 "=&r"))
   (clobber (match_scratch:DI 3 "=&r"))]
  ""
  "mfia %2\;ldo %l1+4-.(%2),%2\;ldw,s %0(%2),%3\;extrd,s %3,63,32,%3\;\
add,l %2,%3,%3\;bv,n %%r0(%3)"
  [(set_attr "type" "multi")
   (set_attr "length" "24")])


;; Call patterns.
;;- jump to subroutine

(define_expand "call"
  [(parallel [(call (match_operand:SI 0 "" "")
		    (match_operand 1 "" ""))
	      (clobber (reg:SI 2))])]
  ""
  "
{
  rtx op;
  rtx nb = operands[1];

  if (TARGET_PORTABLE_RUNTIME)
    op = force_reg (SImode, XEXP (operands[0], 0));
  else
    {
      op = XEXP (operands[0], 0);

      /* Generate indirect long calls to non-local functions. */
      if (TARGET_LONG_CALLS && GET_CODE (op) == SYMBOL_REF)
	{
	  tree call_decl = SYMBOL_REF_DECL (op);
	  if (!(call_decl && targetm.binds_local_p (call_decl)))
	    op = force_reg (word_mode, op);
	}
    }

  if (TARGET_64BIT)
    {
      if (!virtuals_instantiated)
	emit_move_insn (arg_pointer_rtx,
			gen_rtx_PLUS (word_mode, virtual_outgoing_args_rtx,
				      GEN_INT (64)));
      else
	{
	  /* The loop pass can generate new libcalls after the virtual
	     registers are instantiated when fpregs are disabled because
	     the only method that we have for doing DImode multiplication
	     is with a libcall.  This could be trouble if we haven't
	     allocated enough space for the outgoing arguments.  */
	  gcc_assert (INTVAL (nb) <= crtl->outgoing_args_size);

	  emit_move_insn (arg_pointer_rtx,
			  gen_rtx_PLUS (word_mode, stack_pointer_rtx,
					GEN_INT (STACK_POINTER_OFFSET + 64)));
	}
    }

  /* Use two different patterns for calls to explicitly named functions
     and calls through function pointers.  This is necessary as these two
     types of calls use different calling conventions, and CSE might try
     to change the named call into an indirect call in some cases (using
     two patterns keeps CSE from performing this optimization).
     
     We now use even more call patterns as there was a subtle bug in
     attempting to restore the pic register after a call using a simple
     move insn.  During reload, a instruction involving a pseudo register
     with no explicit dependence on the PIC register can be converted
     to an equivalent load from memory using the PIC register.  If we
     emit a simple move to restore the PIC register in the initial rtl
     generation, then it can potentially be repositioned during scheduling.
     and an instruction that eventually uses the PIC register may end up
     between the call and the PIC register restore.
     
     This only worked because there is a post call group of instructions
     that are scheduled with the call.  These instructions are included
     in the same basic block as the call.  However, calls can throw in
     C++ code and a basic block has to terminate at the call if the call
     can throw.  This results in the PIC register restore being scheduled
     independently from the call.  So, we now hide the save and restore
     of the PIC register in the call pattern until after reload.  Then,
     we split the moves out.  A small side benefit is that we now don't
     need to have a use of the PIC register in the return pattern and
     the final save/restore operation is not needed.
     
     I elected to just use register %r4 in the PIC patterns instead
     of trying to force hppa_pic_save_rtx () to a callee saved register.
     This might have required a new register class and constraint.  It
     was also simpler to just handle the restore from a register than a
     generic pseudo.  */
  if (TARGET_64BIT)
    {
      rtx r4 = gen_rtx_REG (word_mode, 4);
      if (GET_CODE (op) == SYMBOL_REF)
	emit_call_insn (gen_call_symref_64bit (op, nb, r4));
      else
	{
	  op = force_reg (word_mode, op);
	  emit_call_insn (gen_call_reg_64bit (op, nb, r4));
	}
    }
  else
    {
      if (GET_CODE (op) == SYMBOL_REF)
	{
	  if (flag_pic)
	    {
	      rtx r4 = gen_rtx_REG (word_mode, 4);
	      emit_call_insn (gen_call_symref_pic (op, nb, r4));
	    }
	  else
	    emit_call_insn (gen_call_symref (op, nb));
	}
      else
	{
	  rtx tmpreg = gen_rtx_REG (word_mode, 22);
	  emit_move_insn (tmpreg, force_reg (word_mode, op));
	  if (flag_pic)
	    {
	      rtx r4 = gen_rtx_REG (word_mode, 4);
	      emit_call_insn (gen_call_reg_pic (nb, r4));
	    }
	  else
	    emit_call_insn (gen_call_reg (nb));
	}
    }

  DONE;
}")

;; We use function calls to set the attribute length of calls and millicode
;; calls.  This is necessary because of the large variety of call sequences.
;; Implementing the calculation in rtl is difficult as well as ugly.  As
;; we need the same calculation in several places, maintenance becomes a
;; nightmare.
;;
;; However, this has a subtle impact on branch shortening.  When the
;; expression used to set the length attribute of an instruction depends
;; on a relative address (e.g., pc or a branch address), genattrtab
;; notes that the insn's length is variable, and attempts to determine a
;; worst-case default length and code to compute an insn's current length.

;; The use of a function call hides the variable dependence of our calls
;; and millicode calls.  The result is genattrtab doesn't treat the operation
;; as variable and it only generates code for the default case using our
;; function call.  Because of this, calls and millicode calls have a fixed
;; length in the branch shortening pass, and some branches will use a longer
;; code sequence than necessary.  However, the length of any given call
;; will still reflect its final code location and it may be shorter than
;; the initial length estimate.

;; It's possible to trick genattrtab by adding an expression involving `pc'
;; in the set.  However, when genattrtab hits a function call in its attempt
;; to compute the default length, it marks the result as unknown and sets
;; the default result to MAX_INT ;-(  One possible fix that would allow
;; calls to participate in branch shortening would be to make the call to
;; insn_default_length a target option.  Then, we could massage unknown
;; results.  Another fix might be to change genattrtab so that it just does
;; the call in the variable case as it already does for the fixed case.

(define_insn "call_symref"
  [(call (mem:SI (match_operand 0 "call_operand_address" ""))
	 (match_operand 1 "" "i"))
   (clobber (reg:SI 1))
   (clobber (reg:SI 2))
   (use (const_int 0))]
  "!TARGET_PORTABLE_RUNTIME && !TARGET_64BIT"
  "*
{
  pa_output_arg_descriptor (insn);
  return pa_output_call (insn, operands[0], 0);
}"
  [(set_attr "type" "call")
   (set (attr "length")
	(cond [(and (const_int 0) (eq (const_int 0) (pc))) (const_int 8)]
	      (symbol_ref "pa_attr_length_call (insn, 0)")))])

(define_insn "call_symref_pic"
  [(call (mem:SI (match_operand 0 "call_operand_address" ""))
	 (match_operand 1 "" "i"))
   (clobber (reg:SI 1))
   (clobber (reg:SI 2))
   (clobber (match_operand 2))
   (use (reg:SI 19))
   (use (const_int 0))]
  "!TARGET_PORTABLE_RUNTIME && !TARGET_64BIT"
  "#")

;; Split out the PIC register save and restore after reload.  As the
;; split is done after reload, there are some situations in which we
;; unnecessarily save and restore %r4.  This happens when there is a
;; single call and the PIC register is not used after the call.
;;
;; The split has to be done since call_from_call_insn () can't handle
;; the pattern as is.  Noreturn calls are special because they have to
;; terminate the basic block.  The split has to contain more than one
;; insn.
(define_split
  [(parallel [(call (mem:SI (match_operand 0 "call_operand_address" ""))
		    (match_operand 1 "" ""))
	      (clobber (reg:SI 1))
	      (clobber (reg:SI 2))
	      (clobber (match_operand 2))
	      (use (reg:SI 19))
	      (use (const_int 0))])]
  "!TARGET_PORTABLE_RUNTIME && !TARGET_64BIT && reload_completed
   && find_reg_note (insn, REG_NORETURN, NULL_RTX)"
  [(set (match_dup 2) (reg:SI 19))
   (parallel [(call (mem:SI (match_dup 0))
		    (match_dup 1))
	      (clobber (reg:SI 1))
	      (clobber (reg:SI 2))
	      (use (reg:SI 19))
	      (use (const_int 0))])]
  "")

(define_split
  [(parallel [(call (mem:SI (match_operand 0 "call_operand_address" ""))
		    (match_operand 1 "" ""))
	      (clobber (reg:SI 1))
	      (clobber (reg:SI 2))
	      (clobber (match_operand 2))
	      (use (reg:SI 19))
	      (use (const_int 0))])]
  "!TARGET_PORTABLE_RUNTIME && !TARGET_64BIT && reload_completed"
  [(set (match_dup 2) (reg:SI 19))
   (parallel [(call (mem:SI (match_dup 0))
		    (match_dup 1))
	      (clobber (reg:SI 1))
	      (clobber (reg:SI 2))
	      (use (reg:SI 19))
	      (use (const_int 0))])
   (set (reg:SI 19) (match_dup 2))]
  "")

(define_insn "*call_symref_pic_post_reload"
  [(call (mem:SI (match_operand 0 "call_operand_address" ""))
	 (match_operand 1 "" "i"))
   (clobber (reg:SI 1))
   (clobber (reg:SI 2))
   (use (reg:SI 19))
   (use (const_int 0))]
  "!TARGET_PORTABLE_RUNTIME && !TARGET_64BIT"
  "*
{
  pa_output_arg_descriptor (insn);
  return pa_output_call (insn, operands[0], 0);
}"
  [(set_attr "type" "call")
   (set (attr "length")
	(cond [(and (const_int 0) (eq (const_int 0) (pc))) (const_int 8)]
	      (symbol_ref "pa_attr_length_call (insn, 0)")))])

;; This pattern is split if it is necessary to save and restore the
;; PIC register.
(define_insn "call_symref_64bit"
  [(call (mem:SI (match_operand 0 "call_operand_address" ""))
	 (match_operand 1 "" "i"))
   (clobber (reg:DI 1))
   (clobber (reg:DI 2))
   (clobber (match_operand 2))
   (use (reg:DI 27))
   (use (reg:DI 29))
   (use (const_int 0))]
  "TARGET_64BIT"
  "#")

;; Split out the PIC register save and restore after reload.  As the
;; split is done after reload, there are some situations in which we
;; unnecessarily save and restore %r4.  This happens when there is a
;; single call and the PIC register is not used after the call.
;;
;; The split has to be done since call_from_call_insn () can't handle
;; the pattern as is.  Noreturn calls are special because they have to
;; terminate the basic block.  The split has to contain more than one
;; insn.
(define_split
  [(parallel [(call (mem:SI (match_operand 0 "call_operand_address" ""))
		    (match_operand 1 "" ""))
	      (clobber (reg:DI 1))
	      (clobber (reg:DI 2))
	      (clobber (match_operand 2))
	      (use (reg:DI 27))
	      (use (reg:DI 29))
	      (use (const_int 0))])]
  "TARGET_64BIT && reload_completed
   && find_reg_note (insn, REG_NORETURN, NULL_RTX)"
  [(set (match_dup 2) (reg:DI 27))
   (parallel [(call (mem:SI (match_dup 0))
		    (match_dup 1))
	      (clobber (reg:DI 1))
	      (clobber (reg:DI 2))
	      (use (reg:DI 27))
	      (use (reg:DI 29))
	      (use (const_int 0))])]
  "")

(define_split
  [(parallel [(call (mem:SI (match_operand 0 "call_operand_address" ""))
		    (match_operand 1 "" ""))
	      (clobber (reg:DI 1))
	      (clobber (reg:DI 2))
	      (clobber (match_operand 2))
	      (use (reg:DI 27))
	      (use (reg:DI 29))
	      (use (const_int 0))])]
  "TARGET_64BIT && reload_completed"
  [(set (match_dup 2) (reg:DI 27))
   (parallel [(call (mem:SI (match_dup 0))
		    (match_dup 1))
	      (clobber (reg:DI 1))
	      (clobber (reg:DI 2))
	      (use (reg:DI 27))
	      (use (reg:DI 29))
	      (use (const_int 0))])
   (set (reg:DI 27) (match_dup 2))]
  "")

(define_insn "*call_symref_64bit_post_reload"
  [(call (mem:SI (match_operand 0 "call_operand_address" ""))
	 (match_operand 1 "" "i"))
   (clobber (reg:DI 1))
   (clobber (reg:DI 2))
   (use (reg:DI 27))
   (use (reg:DI 29))
   (use (const_int 0))]
  "TARGET_64BIT"
  "*
{
  return pa_output_call (insn, operands[0], 0);
}"
  [(set_attr "type" "call")
   (set (attr "length")
	(cond [(and (const_int 0) (eq (const_int 0) (pc))) (const_int 8)]
	      (symbol_ref "pa_attr_length_call (insn, 0)")))])

(define_insn "call_reg"
  [(call (mem:SI (reg:SI 22))
	 (match_operand 0 "" "i"))
   (clobber (reg:SI 1))
   (clobber (reg:SI 2))
   (use (const_int 1))]
  "!TARGET_64BIT"
  "*
{
  return pa_output_indirect_call (insn, gen_rtx_REG (word_mode, 22));
}"
  [(set_attr "type" "dyncall")
   (set (attr "length")
	(cond [(and (const_int 0) (eq (const_int 0) (pc))) (const_int 8)]
	      (symbol_ref "pa_attr_length_indirect_call (insn)")))])

;; This pattern is split if it is necessary to save and restore the
;; PIC register.
(define_insn "call_reg_pic"
  [(call (mem:SI (reg:SI 22))
	 (match_operand 0 "" "i"))
   (clobber (reg:SI 1))
   (clobber (reg:SI 2))
   (clobber (match_operand 1))
   (use (reg:SI 19))
   (use (const_int 1))]
  "!TARGET_64BIT"
  "#")

;; Split out the PIC register save and restore after reload.  As the
;; split is done after reload, there are some situations in which we
;; unnecessarily save and restore %r4.  This happens when there is a
;; single call and the PIC register is not used after the call.
;;
;; The split has to be done since call_from_call_insn () can't handle
;; the pattern as is.  Noreturn calls are special because they have to
;; terminate the basic block.  The split has to contain more than one
;; insn.
(define_split
  [(parallel [(call (mem:SI (reg:SI 22))
		    (match_operand 0 "" ""))
	      (clobber (reg:SI 1))
	      (clobber (reg:SI 2))
	      (clobber (match_operand 1))
	      (use (reg:SI 19))
	      (use (const_int 1))])]
  "!TARGET_64BIT && reload_completed
   && find_reg_note (insn, REG_NORETURN, NULL_RTX)"
  [(set (match_dup 1) (reg:SI 19))
   (parallel [(call (mem:SI (reg:SI 22))
		    (match_dup 0))
	      (clobber (reg:SI 1))
	      (clobber (reg:SI 2))
	      (use (reg:SI 19))
	      (use (const_int 1))])]
  "")

(define_split
  [(parallel [(call (mem:SI (reg:SI 22))
		    (match_operand 0 "" ""))
	      (clobber (reg:SI 1))
	      (clobber (reg:SI 2))
	      (clobber (match_operand 1))
	      (use (reg:SI 19))
	      (use (const_int 1))])]
  "!TARGET_64BIT && reload_completed"
  [(set (match_dup 1) (reg:SI 19))
   (parallel [(call (mem:SI (reg:SI 22))
		    (match_dup 0))
	      (clobber (reg:SI 1))
	      (clobber (reg:SI 2))
	      (use (reg:SI 19))
	      (use (const_int 1))])
   (set (reg:SI 19) (match_dup 1))]
  "")

(define_insn "*call_reg_pic_post_reload"
  [(call (mem:SI (reg:SI 22))
	 (match_operand 0 "" "i"))
   (clobber (reg:SI 1))
   (clobber (reg:SI 2))
   (use (reg:SI 19))
   (use (const_int 1))]
  "!TARGET_64BIT"
  "*
{
  return pa_output_indirect_call (insn, gen_rtx_REG (word_mode, 22));
}"
  [(set_attr "type" "dyncall")
   (set (attr "length")
	(cond [(and (const_int 0) (eq (const_int 0) (pc))) (const_int 8)]
	      (symbol_ref "pa_attr_length_indirect_call (insn)")))])

;; This pattern is split if it is necessary to save and restore the
;; PIC register.
(define_insn "call_reg_64bit"
  [(call (mem:SI (match_operand:DI 0 "register_operand" "r"))
	 (match_operand 1 "" "i"))
   (clobber (reg:DI 2))
   (clobber (match_operand 2))
   (use (reg:DI 27))
   (use (reg:DI 29))
   (use (const_int 1))]
  "TARGET_64BIT"
  "#")

;; Split out the PIC register save and restore after reload.  As the
;; split is done after reload, there are some situations in which we
;; unnecessarily save and restore %r4.  This happens when there is a
;; single call and the PIC register is not used after the call.
;;
;; The split has to be done since call_from_call_insn () can't handle
;; the pattern as is.  Noreturn calls are special because they have to
;; terminate the basic block.  The split has to contain more than one
;; insn.
(define_split
  [(parallel [(call (mem:SI (match_operand 0 "register_operand" ""))
		    (match_operand 1 "" ""))
	      (clobber (reg:DI 2))
	      (clobber (match_operand 2))
	      (use (reg:DI 27))
	      (use (reg:DI 29))
	      (use (const_int 1))])]
  "TARGET_64BIT && reload_completed
   && find_reg_note (insn, REG_NORETURN, NULL_RTX)"
  [(set (match_dup 2) (reg:DI 27))
   (parallel [(call (mem:SI (match_dup 0))
		    (match_dup 1))
	      (clobber (reg:DI 2))
	      (use (reg:DI 27))
	      (use (reg:DI 29))
	      (use (const_int 1))])]
  "")

(define_split
  [(parallel [(call (mem:SI (match_operand 0 "register_operand" ""))
		    (match_operand 1 "" ""))
	      (clobber (reg:DI 2))
	      (clobber (match_operand 2))
	      (use (reg:DI 27))
	      (use (reg:DI 29))
	      (use (const_int 1))])]
  "TARGET_64BIT && reload_completed"
  [(set (match_dup 2) (reg:DI 27))
   (parallel [(call (mem:SI (match_dup 0))
		    (match_dup 1))
	      (clobber (reg:DI 2))
	      (use (reg:DI 27))
	      (use (reg:DI 29))
	      (use (const_int 1))])
   (set (reg:DI 27) (match_dup 2))]
  "")

(define_insn "*call_reg_64bit_post_reload"
  [(call (mem:SI (match_operand:DI 0 "register_operand" "r"))
	 (match_operand 1 "" "i"))
   (clobber (reg:DI 2))
   (use (reg:DI 27))
   (use (reg:DI 29))
   (use (const_int 1))]
  "TARGET_64BIT"
  "*
{
  return pa_output_indirect_call (insn, operands[0]);
}"
  [(set_attr "type" "dyncall")
   (set (attr "length")
	(cond [(and (const_int 0) (eq (const_int 0) (pc))) (const_int 12)]
	      (symbol_ref "pa_attr_length_indirect_call (insn)")))])

(define_expand "call_value"
  [(parallel [(set (match_operand 0 "" "")
		   (call (match_operand:SI 1 "" "")
			 (match_operand 2 "" "")))
	      (clobber (reg:SI 2))])]
  ""
{
  rtx op;
  rtx dst = operands[0];
  rtx nb = operands[2];
  bool call_powf = false;

  if (TARGET_PORTABLE_RUNTIME)
    op = force_reg (SImode, XEXP (operands[1], 0));
  else
    {
      op = XEXP (operands[1], 0);
      if (GET_CODE (op) == SYMBOL_REF)
	{
	  /* Handle special call to buggy powf function.  */
	  if (TARGET_HPUX && !TARGET_DISABLE_FPREGS && !TARGET_SOFT_FLOAT
	      && !strcmp (targetm.strip_name_encoding (XSTR (op, 0)), "powf"))
	    call_powf = true;

	  /* Generate indirect long calls to non-local functions. */
	  else if (TARGET_LONG_CALLS)
	    {
	      tree call_decl = SYMBOL_REF_DECL (op);
	      if (!(call_decl && targetm.binds_local_p (call_decl)))
		op = force_reg (word_mode, op);
	    }
	}
    }

  if (TARGET_64BIT)
    {
      if (!virtuals_instantiated)
	emit_move_insn (arg_pointer_rtx,
			gen_rtx_PLUS (word_mode, virtual_outgoing_args_rtx,
				      GEN_INT (64)));
      else
	{
	  /* The loop pass can generate new libcalls after the virtual
	     registers are instantiated when fpregs are disabled because
	     the only method that we have for doing DImode multiplication
	     is with a libcall.  This could be trouble if we haven't
	     allocated enough space for the outgoing arguments.  */
	  gcc_assert (INTVAL (nb) <= crtl->outgoing_args_size);

	  emit_move_insn (arg_pointer_rtx,
			  gen_rtx_PLUS (word_mode, stack_pointer_rtx,
					GEN_INT (STACK_POINTER_OFFSET + 64)));
	}
    }

  /* Use two different patterns for calls to explicitly named functions
     and calls through function pointers.  This is necessary as these two
     types of calls use different calling conventions, and CSE might try
     to change the named call into an indirect call in some cases (using
     two patterns keeps CSE from performing this optimization).

     We now use even more call patterns as there was a subtle bug in
     attempting to restore the pic register after a call using a simple
     move insn.  During reload, a instruction involving a pseudo register
     with no explicit dependence on the PIC register can be converted
     to an equivalent load from memory using the PIC register.  If we
     emit a simple move to restore the PIC register in the initial rtl
     generation, then it can potentially be repositioned during scheduling.
     and an instruction that eventually uses the PIC register may end up
     between the call and the PIC register restore.
     
     This only worked because there is a post call group of instructions
     that are scheduled with the call.  These instructions are included
     in the same basic block as the call.  However, calls can throw in
     C++ code and a basic block has to terminate at the call if the call
     can throw.  This results in the PIC register restore being scheduled
     independently from the call.  So, we now hide the save and restore
     of the PIC register in the call pattern until after reload.  Then,
     we split the moves out.  A small side benefit is that we now don't
     need to have a use of the PIC register in the return pattern and
     the final save/restore operation is not needed.
     
     I elected to just use register %r4 in the PIC patterns instead
     of trying to force hppa_pic_save_rtx () to a callee saved register.
     This might have required a new register class and constraint.  It
     was also simpler to just handle the restore from a register than a
     generic pseudo.  */
  if (TARGET_64BIT)
    {
      rtx r4 = gen_rtx_REG (word_mode, 4);
      if (GET_CODE (op) == SYMBOL_REF)
	{
	  if (call_powf)
	    emit_call_insn (gen_call_val_powf_64bit (dst, op, nb, r4));
	  else
	    emit_call_insn (gen_call_val_symref_64bit (dst, op, nb, r4));
	}
      else
	{
	  op = force_reg (word_mode, op);
	  emit_call_insn (gen_call_val_reg_64bit (dst, op, nb, r4));
	}
    }
  else
    {
      if (GET_CODE (op) == SYMBOL_REF)
	{
	  if (flag_pic)
	    {
	      rtx r4 = gen_rtx_REG (word_mode, 4);

	      if (call_powf)
		emit_call_insn (gen_call_val_powf_pic (dst, op, nb, r4));
	      else
		emit_call_insn (gen_call_val_symref_pic (dst, op, nb, r4));
	    }
	  else
	    {
	      if (call_powf)
		emit_call_insn (gen_call_val_powf (dst, op, nb));
	      else
		emit_call_insn (gen_call_val_symref (dst, op, nb));
	    }
	}
      else
	{
	  rtx tmpreg = gen_rtx_REG (word_mode, 22);
	  emit_move_insn (tmpreg, force_reg (word_mode, op));
	  if (flag_pic)
	    {
	      rtx r4 = gen_rtx_REG (word_mode, 4);
	      emit_call_insn (gen_call_val_reg_pic (dst, nb, r4));
	    }
	  else
	    emit_call_insn (gen_call_val_reg (dst, nb));
	}
    }

  DONE;
})

(define_insn "call_val_symref"
  [(set (match_operand 0 "" "")
	(call (mem:SI (match_operand 1 "call_operand_address" ""))
	      (match_operand 2 "" "i")))
   (clobber (reg:SI 1))
   (clobber (reg:SI 2))
   (use (const_int 0))]
  "!TARGET_PORTABLE_RUNTIME && !TARGET_64BIT"
  "*
{
  pa_output_arg_descriptor (insn);
  return pa_output_call (insn, operands[1], 0);
}"
  [(set_attr "type" "call")
   (set (attr "length")
	(cond [(and (const_int 0) (eq (const_int 0) (pc))) (const_int 8)]
	      (symbol_ref "pa_attr_length_call (insn, 0)")))])

;; powf function clobbers %fr12
(define_insn "call_val_powf"
  [(set (match_operand 0 "" "")
	(call (mem:SI (match_operand 1 "call_operand_address" ""))
	      (match_operand 2 "" "i")))
   (clobber (reg:SI 1))
   (clobber (reg:SI 2))
   (clobber (reg:DF 48))
   (use (const_int 1))]
  "TARGET_HPUX && !TARGET_PORTABLE_RUNTIME && !TARGET_64BIT"
  "*
{
  pa_output_arg_descriptor (insn);
  return pa_output_call (insn, operands[1], 0);
}"
  [(set_attr "type" "call")
   (set (attr "length")
	(cond [(and (const_int 0) (eq (const_int 0) (pc))) (const_int 8)]
	      (symbol_ref "pa_attr_length_call (insn, 0)")))])

(define_insn "call_val_symref_pic"
  [(set (match_operand 0 "" "")
	(call (mem:SI (match_operand 1 "call_operand_address" ""))
	      (match_operand 2 "" "i")))
   (clobber (reg:SI 1))
   (clobber (reg:SI 2))
   (clobber (match_operand 3))
   (use (reg:SI 19))
   (use (const_int 0))]
  "!TARGET_PORTABLE_RUNTIME && !TARGET_64BIT"
  "#")

;; Split out the PIC register save and restore after reload.  As the
;; split is done after reload, there are some situations in which we
;; unnecessarily save and restore %r4.  This happens when there is a
;; single call and the PIC register is not used after the call.
;;
;; The split has to be done since call_from_call_insn () can't handle
;; the pattern as is.  Noreturn calls are special because they have to
;; terminate the basic block.  The split has to contain more than one
;; insn.
(define_split
  [(parallel [(set (match_operand 0 "" "")
	      (call (mem:SI (match_operand 1 "call_operand_address" ""))
		    (match_operand 2 "" "")))
	      (clobber (reg:SI 1))
	      (clobber (reg:SI 2))
	      (clobber (match_operand 3))
	      (use (reg:SI 19))
	      (use (const_int 0))])]
  "!TARGET_PORTABLE_RUNTIME && !TARGET_64BIT && reload_completed
   && find_reg_note (insn, REG_NORETURN, NULL_RTX)"
  [(set (match_dup 3) (reg:SI 19))
   (parallel [(set (match_dup 0)
	      (call (mem:SI (match_dup 1))
		    (match_dup 2)))
	      (clobber (reg:SI 1))
	      (clobber (reg:SI 2))
	      (use (reg:SI 19))
	      (use (const_int 0))])]
  "")

(define_split
  [(parallel [(set (match_operand 0 "" "")
	      (call (mem:SI (match_operand 1 "call_operand_address" ""))
		    (match_operand 2 "" "")))
	      (clobber (reg:SI 1))
	      (clobber (reg:SI 2))
	      (clobber (match_operand 3))
	      (use (reg:SI 19))
	      (use (const_int 0))])]
  "!TARGET_PORTABLE_RUNTIME && !TARGET_64BIT && reload_completed"
  [(set (match_dup 3) (reg:SI 19))
   (parallel [(set (match_dup 0)
	      (call (mem:SI (match_dup 1))
		    (match_dup 2)))
	      (clobber (reg:SI 1))
	      (clobber (reg:SI 2))
	      (use (reg:SI 19))
	      (use (const_int 0))])
   (set (reg:SI 19) (match_dup 3))]
  "")

(define_insn "*call_val_symref_pic_post_reload"
  [(set (match_operand 0 "" "")
	(call (mem:SI (match_operand 1 "call_operand_address" ""))
	      (match_operand 2 "" "i")))
   (clobber (reg:SI 1))
   (clobber (reg:SI 2))
   (use (reg:SI 19))
   (use (const_int 0))]
  "!TARGET_PORTABLE_RUNTIME && !TARGET_64BIT"
  "*
{
  pa_output_arg_descriptor (insn);
  return pa_output_call (insn, operands[1], 0);
}"
  [(set_attr "type" "call")
   (set (attr "length")
	(cond [(and (const_int 0) (eq (const_int 0) (pc))) (const_int 8)]
	      (symbol_ref "pa_attr_length_call (insn, 0)")))])

;; powf function clobbers %fr12
(define_insn "call_val_powf_pic"
  [(set (match_operand 0 "" "")
	(call (mem:SI (match_operand 1 "call_operand_address" ""))
	      (match_operand 2 "" "i")))
   (clobber (reg:SI 1))
   (clobber (reg:SI 2))
   (clobber (reg:DF 48))
   (clobber (match_operand 3))
   (use (reg:SI 19))
   (use (const_int 1))]
  "TARGET_HPUX && !TARGET_PORTABLE_RUNTIME && !TARGET_64BIT"
  "#")

;; Split out the PIC register save and restore after reload.  As the
;; split is done after reload, there are some situations in which we
;; unnecessarily save and restore %r4.  This happens when there is a
;; single call and the PIC register is not used after the call.
;;
;; The split has to be done since call_from_call_insn () can't handle
;; the pattern as is.  Noreturn calls are special because they have to
;; terminate the basic block.  The split has to contain more than one
;; insn.
(define_split
  [(parallel [(set (match_operand 0 "" "")
	      (call (mem:SI (match_operand 1 "call_operand_address" ""))
		    (match_operand 2 "" "")))
	      (clobber (reg:SI 1))
	      (clobber (reg:SI 2))
	      (clobber (reg:DF 48))
	      (clobber (match_operand 3))
	      (use (reg:SI 19))
	      (use (const_int 1))])]
  "TARGET_HPUX && !TARGET_PORTABLE_RUNTIME && !TARGET_64BIT && reload_completed
   && find_reg_note (insn, REG_NORETURN, NULL_RTX)"
  [(set (match_dup 3) (reg:SI 19))
   (parallel [(set (match_dup 0)
	      (call (mem:SI (match_dup 1))
		    (match_dup 2)))
	      (clobber (reg:SI 1))
	      (clobber (reg:SI 2))
	      (clobber (reg:DF 48))
	      (use (reg:SI 19))
	      (use (const_int 1))])]
  "")

(define_split
  [(parallel [(set (match_operand 0 "" "")
	      (call (mem:SI (match_operand 1 "call_operand_address" ""))
		    (match_operand 2 "" "")))
	      (clobber (reg:SI 1))
	      (clobber (reg:SI 2))
	      (clobber (reg:DF 48))
	      (clobber (match_operand 3))
	      (use (reg:SI 19))
	      (use (const_int 1))])]
  "TARGET_HPUX && !TARGET_PORTABLE_RUNTIME && !TARGET_64BIT && reload_completed"
  [(set (match_dup 3) (reg:SI 19))
   (parallel [(set (match_dup 0)
	      (call (mem:SI (match_dup 1))
		    (match_dup 2)))
	      (clobber (reg:SI 1))
	      (clobber (reg:SI 2))
	      (clobber (reg:DF 48))
	      (use (reg:SI 19))
	      (use (const_int 1))])
   (set (reg:SI 19) (match_dup 3))]
  "")

(define_insn "*call_val_powf_pic_post_reload"
  [(set (match_operand 0 "" "")
	(call (mem:SI (match_operand 1 "call_operand_address" ""))
	      (match_operand 2 "" "i")))
   (clobber (reg:SI 1))
   (clobber (reg:SI 2))
   (clobber (reg:DF 48))
   (use (reg:SI 19))
   (use (const_int 1))]
  "TARGET_HPUX && !TARGET_PORTABLE_RUNTIME && !TARGET_64BIT"
  "*
{
  pa_output_arg_descriptor (insn);
  return pa_output_call (insn, operands[1], 0);
}"
  [(set_attr "type" "call")
   (set (attr "length")
	(cond [(and (const_int 0) (eq (const_int 0) (pc))) (const_int 8)]
	      (symbol_ref "pa_attr_length_call (insn, 0)")))])

;; This pattern is split if it is necessary to save and restore the
;; PIC register.
(define_insn "call_val_symref_64bit"
  [(set (match_operand 0 "" "")
	(call (mem:SI (match_operand 1 "call_operand_address" ""))
	      (match_operand 2 "" "i")))
   (clobber (reg:DI 1))
   (clobber (reg:DI 2))
   (clobber (match_operand 3))
   (use (reg:DI 27))
   (use (reg:DI 29))
   (use (const_int 0))]
  "TARGET_64BIT"
  "#")

;; Split out the PIC register save and restore after reload.  As the
;; split is done after reload, there are some situations in which we
;; unnecessarily save and restore %r4.  This happens when there is a
;; single call and the PIC register is not used after the call.
;;
;; The split has to be done since call_from_call_insn () can't handle
;; the pattern as is.  Noreturn calls are special because they have to
;; terminate the basic block.  The split has to contain more than one
;; insn.
(define_split
  [(parallel [(set (match_operand 0 "" "")
	      (call (mem:SI (match_operand 1 "call_operand_address" ""))
		    (match_operand 2 "" "")))
	      (clobber (reg:DI 1))
	      (clobber (reg:DI 2))
	      (clobber (match_operand 3))
	      (use (reg:DI 27))
	      (use (reg:DI 29))
	      (use (const_int 0))])]
  "TARGET_64BIT && reload_completed
   && find_reg_note (insn, REG_NORETURN, NULL_RTX)"
  [(set (match_dup 3) (reg:DI 27))
   (parallel [(set (match_dup 0)
	      (call (mem:SI (match_dup 1))
		    (match_dup 2)))
	      (clobber (reg:DI 1))
	      (clobber (reg:DI 2))
	      (use (reg:DI 27))
	      (use (reg:DI 29))
	      (use (const_int 0))])]
  "")

(define_split
  [(parallel [(set (match_operand 0 "" "")
	      (call (mem:SI (match_operand 1 "call_operand_address" ""))
		    (match_operand 2 "" "")))
	      (clobber (reg:DI 1))
	      (clobber (reg:DI 2))
	      (clobber (match_operand 3))
	      (use (reg:DI 27))
	      (use (reg:DI 29))
	      (use (const_int 0))])]
  "TARGET_64BIT && reload_completed"
  [(set (match_dup 3) (reg:DI 27))
   (parallel [(set (match_dup 0)
	      (call (mem:SI (match_dup 1))
		    (match_dup 2)))
	      (clobber (reg:DI 1))
	      (clobber (reg:DI 2))
	      (use (reg:DI 27))
	      (use (reg:DI 29))
	      (use (const_int 0))])
   (set (reg:DI 27) (match_dup 3))]
  "")

(define_insn "*call_val_symref_64bit_post_reload"
  [(set (match_operand 0 "" "")
	(call (mem:SI (match_operand 1 "call_operand_address" ""))
	      (match_operand 2 "" "i")))
   (clobber (reg:DI 1))
   (clobber (reg:DI 2))
   (use (reg:DI 27))
   (use (reg:DI 29))
   (use (const_int 0))]
  "TARGET_64BIT"
  "*
{
  return pa_output_call (insn, operands[1], 0);
}"
  [(set_attr "type" "call")
   (set (attr "length")
	(cond [(and (const_int 0) (eq (const_int 0) (pc))) (const_int 8)]
	      (symbol_ref "pa_attr_length_call (insn, 0)")))])

;; powf function clobbers %fr12
(define_insn "call_val_powf_64bit"
  [(set (match_operand 0 "" "")
	(call (mem:SI (match_operand 1 "call_operand_address" ""))
	      (match_operand 2 "" "i")))
   (clobber (reg:DI 1))
   (clobber (reg:DI 2))
   (clobber (reg:DF 40))
   (clobber (match_operand 3))
   (use (reg:DI 27))
   (use (reg:DI 29))
   (use (const_int 1))]
  "TARGET_64BIT && TARGET_HPUX"
  "#")

;; Split out the PIC register save and restore after reload.  As the
;; split is done after reload, there are some situations in which we
;; unnecessarily save and restore %r4.  This happens when there is a
;; single call and the PIC register is not used after the call.
;;
;; The split has to be done since call_from_call_insn () can't handle
;; the pattern as is.  Noreturn calls are special because they have to
;; terminate the basic block.  The split has to contain more than one
;; insn.
(define_split
  [(parallel [(set (match_operand 0 "" "")
	      (call (mem:SI (match_operand 1 "call_operand_address" ""))
		    (match_operand 2 "" "")))
	      (clobber (reg:DI 1))
	      (clobber (reg:DI 2))
	      (clobber (reg:DF 40))
	      (clobber (match_operand 3))
	      (use (reg:DI 27))
	      (use (reg:DI 29))
	      (use (const_int 1))])]
  "TARGET_64BIT && TARGET_HPUX && reload_completed
   && find_reg_note (insn, REG_NORETURN, NULL_RTX)"
  [(set (match_dup 3) (reg:DI 27))
   (parallel [(set (match_dup 0)
	      (call (mem:SI (match_dup 1))
		    (match_dup 2)))
	      (clobber (reg:DI 1))
	      (clobber (reg:DI 2))
	      (clobber (reg:DF 40))
	      (use (reg:DI 27))
	      (use (reg:DI 29))
	      (use (const_int 1))])]
  "")

(define_split
  [(parallel [(set (match_operand 0 "" "")
	      (call (mem:SI (match_operand 1 "call_operand_address" ""))
		    (match_operand 2 "" "")))
	      (clobber (reg:DI 1))
	      (clobber (reg:DI 2))
	      (clobber (reg:DF 40))
	      (clobber (match_operand 3))
	      (use (reg:DI 27))
	      (use (reg:DI 29))
	      (use (const_int 1))])]
  "TARGET_64BIT && TARGET_HPUX && reload_completed"
  [(set (match_dup 3) (reg:DI 27))
   (parallel [(set (match_dup 0)
	      (call (mem:SI (match_dup 1))
		    (match_dup 2)))
	      (clobber (reg:DI 1))
	      (clobber (reg:DI 2))
	      (clobber (reg:DF 40))
	      (use (reg:DI 27))
	      (use (reg:DI 29))
	      (use (const_int 1))])
   (set (reg:DI 27) (match_dup 3))]
  "")

(define_insn "*call_val_powf_64bit_post_reload"
  [(set (match_operand 0 "" "")
	(call (mem:SI (match_operand 1 "call_operand_address" ""))
	      (match_operand 2 "" "i")))
   (clobber (reg:DI 1))
   (clobber (reg:DI 2))
   (clobber (reg:DF 40))
   (use (reg:DI 27))
   (use (reg:DI 29))
   (use (const_int 1))]
  "TARGET_64BIT && TARGET_HPUX"
  "*
{
  return pa_output_call (insn, operands[1], 0);
}"
  [(set_attr "type" "call")
   (set (attr "length")
	(cond [(and (const_int 0) (eq (const_int 0) (pc))) (const_int 8)]
	      (symbol_ref "pa_attr_length_call (insn, 0)")))])

(define_insn "call_val_reg"
  [(set (match_operand 0 "" "")
	(call (mem:SI (reg:SI 22))
	      (match_operand 1 "" "i")))
   (clobber (reg:SI 1))
   (clobber (reg:SI 2))
   (use (const_int 1))]
  "!TARGET_64BIT"
  "*
{
  return pa_output_indirect_call (insn, gen_rtx_REG (word_mode, 22));
}"
  [(set_attr "type" "dyncall")
   (set (attr "length")
	(cond [(and (const_int 0) (eq (const_int 0) (pc))) (const_int 8)]
	      (symbol_ref "pa_attr_length_indirect_call (insn)")))])

;; This pattern is split if it is necessary to save and restore the
;; PIC register.
(define_insn "call_val_reg_pic"
  [(set (match_operand 0 "" "")
	(call (mem:SI (reg:SI 22))
	      (match_operand 1 "" "i")))
   (clobber (reg:SI 1))
   (clobber (reg:SI 2))
   (clobber (match_operand 2))
   (use (reg:SI 19))
   (use (const_int 1))]
  "!TARGET_64BIT"
  "#")

;; Split out the PIC register save and restore after reload.  As the
;; split is done after reload, there are some situations in which we
;; unnecessarily save and restore %r4.  This happens when there is a
;; single call and the PIC register is not used after the call.
;;
;; The split has to be done since call_from_call_insn () can't handle
;; the pattern as is.  Noreturn calls are special because they have to
;; terminate the basic block.  The split has to contain more than one
;; insn.
(define_split
  [(parallel [(set (match_operand 0 "" "")
		   (call (mem:SI (reg:SI 22))
			 (match_operand 1 "" "")))
	      (clobber (reg:SI 1))
	      (clobber (reg:SI 2))
	      (clobber (match_operand 2))
	      (use (reg:SI 19))
	      (use (const_int 1))])]
  "!TARGET_64BIT && reload_completed
   && find_reg_note (insn, REG_NORETURN, NULL_RTX)"
  [(set (match_dup 2) (reg:SI 19))
   (parallel [(set (match_dup 0)
		   (call (mem:SI (reg:SI 22))
			 (match_dup 1)))
	      (clobber (reg:SI 1))
	      (clobber (reg:SI 2))
	      (use (reg:SI 19))
	      (use (const_int 1))])]
  "")

(define_split
  [(parallel [(set (match_operand 0 "" "")
		   (call (mem:SI (reg:SI 22))
			 (match_operand 1 "" "")))
	      (clobber (reg:SI 1))
	      (clobber (reg:SI 2))
	      (clobber (match_operand 2))
	      (use (reg:SI 19))
	      (use (const_int 1))])]
  "!TARGET_64BIT && reload_completed"
  [(set (match_dup 2) (reg:SI 19))
   (parallel [(set (match_dup 0)
		   (call (mem:SI (reg:SI 22))
			 (match_dup 1)))
	      (clobber (reg:SI 1))
	      (clobber (reg:SI 2))
	      (use (reg:SI 19))
	      (use (const_int 1))])
   (set (reg:SI 19) (match_dup 2))]
  "")

(define_insn "*call_val_reg_pic_post_reload"
  [(set (match_operand 0 "" "")
	(call (mem:SI (reg:SI 22))
	      (match_operand 1 "" "i")))
   (clobber (reg:SI 1))
   (clobber (reg:SI 2))
   (use (reg:SI 19))
   (use (const_int 1))]
  "!TARGET_64BIT"
  "*
{
  return pa_output_indirect_call (insn, gen_rtx_REG (word_mode, 22));
}"
  [(set_attr "type" "dyncall")
   (set (attr "length")
	(cond [(and (const_int 0) (eq (const_int 0) (pc))) (const_int 8)]
	      (symbol_ref "pa_attr_length_indirect_call (insn)")))])

;; This pattern is split if it is necessary to save and restore the
;; PIC register.
(define_insn "call_val_reg_64bit"
  [(set (match_operand 0 "" "")
	(call (mem:SI (match_operand:DI 1 "register_operand" "r"))
	      (match_operand 2 "" "i")))
   (clobber (reg:DI 2))
   (clobber (match_operand 3))
   (use (reg:DI 27))
   (use (reg:DI 29))
   (use (const_int 1))]
  "TARGET_64BIT"
  "#")

;; Split out the PIC register save and restore after reload.  As the
;; split is done after reload, there are some situations in which we
;; unnecessarily save and restore %r4.  This happens when there is a
;; single call and the PIC register is not used after the call.
;;
;; The split has to be done since call_from_call_insn () can't handle
;; the pattern as is.  Noreturn calls are special because they have to
;; terminate the basic block.  The split has to contain more than one
;; insn.
(define_split
  [(parallel [(set (match_operand 0 "" "")
		   (call (mem:SI (match_operand:DI 1 "register_operand" ""))
			 (match_operand 2 "" "")))
	      (clobber (reg:DI 2))
	      (clobber (match_operand 3))
	      (use (reg:DI 27))
	      (use (reg:DI 29))
	      (use (const_int 1))])]
  "TARGET_64BIT && reload_completed
   && find_reg_note (insn, REG_NORETURN, NULL_RTX)"
  [(set (match_dup 3) (reg:DI 27))
   (parallel [(set (match_dup 0)
		   (call (mem:SI (match_dup 1))
			 (match_dup 2)))
	      (clobber (reg:DI 2))
	      (use (reg:DI 27))
	      (use (reg:DI 29))
	      (use (const_int 1))])]
  "")

(define_split
  [(parallel [(set (match_operand 0 "" "")
		   (call (mem:SI (match_operand:DI 1 "register_operand" ""))
			 (match_operand 2 "" "")))
	      (clobber (reg:DI 2))
	      (clobber (match_operand 3))
	      (use (reg:DI 27))
	      (use (reg:DI 29))
	      (use (const_int 1))])]
  "TARGET_64BIT && reload_completed"
  [(set (match_dup 3) (reg:DI 27))
   (parallel [(set (match_dup 0)
		   (call (mem:SI (match_dup 1))
			 (match_dup 2)))
	      (clobber (reg:DI 2))
	      (use (reg:DI 27))
	      (use (reg:DI 29))
	      (use (const_int 1))])
   (set (reg:DI 27) (match_dup 3))]
  "")

(define_insn "*call_val_reg_64bit_post_reload"
  [(set (match_operand 0 "" "")
	(call (mem:SI (match_operand:DI 1 "register_operand" "r"))
	      (match_operand 2 "" "i")))
   (clobber (reg:DI 2))
   (use (reg:DI 27))
   (use (reg:DI 29))
   (use (const_int 1))]
  "TARGET_64BIT"
  "*
{
  return pa_output_indirect_call (insn, operands[1]);
}"
  [(set_attr "type" "dyncall")
   (set (attr "length")
	(cond [(and (const_int 0) (eq (const_int 0) (pc))) (const_int 12)]
	      (symbol_ref "pa_attr_length_indirect_call (insn)")))])

/* Expand special pc-relative call to _mcount.  */

(define_expand "call_mcount"
  [(parallel [(call (match_operand:SI 0 "" "")
		    (match_operand 1 "" ""))
	      (set (reg:SI 25)
		   (plus:SI (reg:SI 2)
			    (minus:SI (match_operand 2 "" "")
				      (plus:SI (pc) (const_int 4)))))
	      (clobber (reg:SI 2))])]
  "!TARGET_PORTABLE_RUNTIME"
  "
{
  rtx op = XEXP (operands[0], 0);
  rtx nb = operands[1];
  rtx lab = operands[2];

  if (TARGET_64BIT)
    {
      rtx r4 = gen_rtx_REG (word_mode, 4);
      emit_move_insn (arg_pointer_rtx,
		      gen_rtx_PLUS (word_mode, virtual_outgoing_args_rtx,
				    GEN_INT (64)));
      emit_call_insn (gen_call_mcount_64bit (op, nb, lab, r4));
    }
  else
    {
      if (flag_pic)
	{
	  rtx r4 = gen_rtx_REG (word_mode, 4);
	  emit_call_insn (gen_call_mcount_pic (op, nb, lab, r4));
	}
      else
	emit_call_insn (gen_call_mcount_nonpic (op, nb, lab));
    }

  DONE;
}")

(define_insn "call_mcount_nonpic"
  [(call (mem:SI (match_operand 0 "call_operand_address" ""))
	 (match_operand 1 "" "i"))
   (set (reg:SI 25)
	(plus:SI (reg:SI 2)
		 (minus:SI (match_operand 2 "" "")
			   (plus:SI (pc) (const_int 4)))))
   (clobber (reg:SI 2))]
  "!TARGET_PORTABLE_RUNTIME && !TARGET_64BIT"
  "*
{
  pa_output_arg_descriptor (insn);
  return \"{bl|b,l} %0,%%r2\;ldo %2-.-4(%%r2),%%r25\";
}"
  [(set_attr "type" "multi")
   (set_attr "length" "8")])

(define_insn "call_mcount_pic"
  [(call (mem:SI (match_operand 0 "call_operand_address" ""))
	 (match_operand 1 "" "i"))
   (set (reg:SI 25)
	(plus:SI (reg:SI 2)
		 (minus:SI (match_operand 2 "" "")
			   (plus:SI (pc) (const_int 4)))))
   (clobber (reg:SI 2))
   (clobber (match_operand 3))
   (use (reg:SI 19))]
  "!TARGET_PORTABLE_RUNTIME && !TARGET_64BIT"
  "#")

(define_split
  [(parallel [(call (mem:SI (match_operand 0 "call_operand_address" ""))
		    (match_operand 1 "" ""))
	      (set (reg:SI 25)
		   (plus:SI (reg:SI 2)
			    (minus:SI (match_operand 2 "" "")
				      (plus:SI (pc) (const_int 4)))))
	      (clobber (reg:SI 2))
	      (clobber (match_operand 3))
	      (use (reg:SI 19))])]
  "!TARGET_PORTABLE_RUNTIME && !TARGET_64BIT && reload_completed"
  [(set (match_dup 3) (reg:SI 19))
   (parallel [(call (mem:SI (match_dup 0))
		    (match_dup 1))
	      (set (reg:SI 25)
		   (plus:SI (reg:SI 2)
			    (minus:SI (match_dup 2)
				      (plus:SI (pc) (const_int 4)))))
	      (clobber (reg:SI 2))
	      (use (reg:SI 19))])
   (set (reg:SI 19) (match_dup 3))]
  "")

(define_insn "*call_mcount_pic_post_reload"
  [(call (mem:SI (match_operand 0 "call_operand_address" ""))
	 (match_operand 1 "" "i"))
   (set (reg:SI 25)
	(plus:SI (reg:SI 2)
		 (minus:SI (match_operand 2 "" "")
			   (plus:SI (pc) (const_int 4)))))
   (clobber (reg:SI 2))
   (use (reg:SI 19))]
  "!TARGET_PORTABLE_RUNTIME && !TARGET_64BIT"
  "*
{
  pa_output_arg_descriptor (insn);
  return \"{bl|b,l} %0,%%r2\;ldo %2-.-4(%%r2),%%r25\";
}"
  [(set_attr "type" "multi")
   (set_attr "length" "8")])

(define_insn "call_mcount_64bit"
  [(call (mem:SI (match_operand 0 "call_operand_address" ""))
	 (match_operand 1 "" "i"))
   (set (reg:SI 25)
	(plus:SI (reg:SI 2)
		 (minus:SI (match_operand 2 "" "")
			   (plus:SI (pc) (const_int 4)))))
   (clobber (reg:DI 2))
   (clobber (match_operand 3))
   (use (reg:DI 27))
   (use (reg:DI 29))]
  "TARGET_64BIT"
  "#")

(define_split
  [(parallel [(call (mem:SI (match_operand 0 "call_operand_address" ""))
		    (match_operand 1 "" ""))
	      (set (reg:SI 25)
		   (plus:SI (reg:SI 2)
			    (minus:SI (match_operand 2 "" "")
				      (plus:SI (pc) (const_int 4)))))
	      (clobber (reg:DI 2))
	      (clobber (match_operand 3))
	      (use (reg:DI 27))
	      (use (reg:DI 29))])]
  "TARGET_64BIT && reload_completed"
  [(set (match_dup 3) (reg:DI 27))
   (parallel [(call (mem:SI (match_dup 0))
		    (match_dup 1))
	      (set (reg:SI 25)
		   (plus:SI (reg:SI 2)
			    (minus:SI (match_dup 2)
				      (plus:SI (pc) (const_int 4)))))
	      (clobber (reg:DI 2))
	      (use (reg:DI 27))
	      (use (reg:DI 29))])
   (set (reg:DI 27) (match_dup 3))]
  "")

(define_insn "*call_mcount_64bit_post_reload"
  [(call (mem:SI (match_operand 0 "call_operand_address" ""))
	 (match_operand 1 "" "i"))
   (set (reg:SI 25)
	(plus:SI (reg:SI 2)
		 (minus:SI (match_operand 2 "" "")
			   (plus:SI (pc) (const_int 4)))))
   (clobber (reg:DI 2))
   (use (reg:DI 27))
   (use (reg:DI 29))]
  "TARGET_64BIT"
  "{bl|b,l} %0,%%r2\;ldo %2-.-4(%%r2),%%r25"
  [(set_attr "type" "multi")
   (set_attr "length" "8")])

;; Call subroutine returning any type.

(define_expand "untyped_call"
  [(parallel [(call (match_operand 0 "" "")
		    (const_int 0))
	      (match_operand 1 "" "")
	      (match_operand 2 "" "")])]
  ""
  "
{
  int i;

  emit_call_insn (gen_call (operands[0], const0_rtx));

  for (i = 0; i < XVECLEN (operands[2], 0); i++)
    {
      rtx set = XVECEXP (operands[2], 0, i);
      emit_move_insn (SET_DEST (set), SET_SRC (set));
    }

  /* The optimizer does not know that the call sets the function value
     registers we stored in the result block.  We avoid problems by
     claiming that all hard registers are used and clobbered at this
     point.  */
  emit_insn (gen_blockage ());

  DONE;
}")

(define_expand "sibcall"
  [(call (match_operand:SI 0 "" "")
	 (match_operand 1 "" ""))]
  "!TARGET_PORTABLE_RUNTIME"
  "
{
  rtx op, call_insn;
  rtx nb = operands[1];

  op = XEXP (operands[0], 0);

  if (TARGET_64BIT)
    {
      if (!virtuals_instantiated)
	emit_move_insn (arg_pointer_rtx,
			gen_rtx_PLUS (word_mode, virtual_outgoing_args_rtx,
				      GEN_INT (64)));
      else
	{
	  /* The loop pass can generate new libcalls after the virtual
	     registers are instantiated when fpregs are disabled because
	     the only method that we have for doing DImode multiplication
	     is with a libcall.  This could be trouble if we haven't
	     allocated enough space for the outgoing arguments.  */
	  gcc_assert (INTVAL (nb) <= crtl->outgoing_args_size);

	  emit_move_insn (arg_pointer_rtx,
			  gen_rtx_PLUS (word_mode, stack_pointer_rtx,
					GEN_INT (STACK_POINTER_OFFSET + 64)));
	}
    }

  /* Indirect sibling calls are not allowed.  */
  if (TARGET_64BIT)
    call_insn = gen_sibcall_internal_symref_64bit (op, operands[1]);
  else
    call_insn = gen_sibcall_internal_symref (op, operands[1]);

  call_insn = emit_call_insn (call_insn);

  if (TARGET_64BIT)
    use_reg (&CALL_INSN_FUNCTION_USAGE (call_insn), arg_pointer_rtx);

  /* We don't have to restore the PIC register.  */
  if (flag_pic)
    use_reg (&CALL_INSN_FUNCTION_USAGE (call_insn), pic_offset_table_rtx);

  DONE;
}")

(define_insn "sibcall_internal_symref"
  [(call (mem:SI (match_operand 0 "call_operand_address" ""))
	 (match_operand 1 "" "i"))
   (clobber (reg:SI 1))
   (use (reg:SI 2))
   (use (const_int 0))]
  "!TARGET_PORTABLE_RUNTIME && !TARGET_64BIT"
  "*
{
  pa_output_arg_descriptor (insn);
  return pa_output_call (insn, operands[0], 1);
}"
  [(set_attr "type" "sibcall")
   (set (attr "length")
	(cond [(and (const_int 0) (eq (const_int 0) (pc))) (const_int 8)]
	      (symbol_ref "pa_attr_length_call (insn, 1)")))])

(define_insn "sibcall_internal_symref_64bit"
  [(call (mem:SI (match_operand 0 "call_operand_address" ""))
	 (match_operand 1 "" "i"))
   (clobber (reg:DI 1))
   (use (reg:DI 2))
   (use (const_int 0))]
  "TARGET_64BIT"
  "*
{
  return pa_output_call (insn, operands[0], 1);
}"
  [(set_attr "type" "sibcall")
   (set (attr "length")
	(cond [(and (const_int 0) (eq (const_int 0) (pc))) (const_int 8)]
	      (symbol_ref "pa_attr_length_call (insn, 1)")))])

(define_expand "sibcall_value"
  [(set (match_operand 0 "" "")
		   (call (match_operand:SI 1 "" "")
			 (match_operand 2 "" "")))]
  "!TARGET_PORTABLE_RUNTIME"
  "
{
  rtx op, call_insn;
  rtx nb = operands[1];

  op = XEXP (operands[1], 0);

  if (TARGET_64BIT)
    {
      if (!virtuals_instantiated)
	emit_move_insn (arg_pointer_rtx,
			gen_rtx_PLUS (word_mode, virtual_outgoing_args_rtx,
				      GEN_INT (64)));
      else
	{
	  /* The loop pass can generate new libcalls after the virtual
	     registers are instantiated when fpregs are disabled because
	     the only method that we have for doing DImode multiplication
	     is with a libcall.  This could be trouble if we haven't
	     allocated enough space for the outgoing arguments.  */
	  gcc_assert (INTVAL (nb) <= crtl->outgoing_args_size);

	  emit_move_insn (arg_pointer_rtx,
			  gen_rtx_PLUS (word_mode, stack_pointer_rtx,
					GEN_INT (STACK_POINTER_OFFSET + 64)));
	}
    }

  /* Indirect sibling calls are not allowed.  */
  if (TARGET_64BIT)
    call_insn
      = gen_sibcall_value_internal_symref_64bit (operands[0], op, operands[2]);
  else
    call_insn
      = gen_sibcall_value_internal_symref (operands[0], op, operands[2]);

  call_insn = emit_call_insn (call_insn);

  if (TARGET_64BIT)
    use_reg (&CALL_INSN_FUNCTION_USAGE (call_insn), arg_pointer_rtx);

  /* We don't have to restore the PIC register.  */
  if (flag_pic)
    use_reg (&CALL_INSN_FUNCTION_USAGE (call_insn), pic_offset_table_rtx);

  DONE;
}")

(define_insn "sibcall_value_internal_symref"
  [(set (match_operand 0 "" "")
	(call (mem:SI (match_operand 1 "call_operand_address" ""))
	      (match_operand 2 "" "i")))
   (clobber (reg:SI 1))
   (use (reg:SI 2))
   (use (const_int 0))]
  "!TARGET_PORTABLE_RUNTIME && !TARGET_64BIT"
  "*
{
  pa_output_arg_descriptor (insn);
  return pa_output_call (insn, operands[1], 1);
}"
  [(set_attr "type" "sibcall")
   (set (attr "length")
	(cond [(and (const_int 0) (eq (const_int 0) (pc))) (const_int 8)]
	      (symbol_ref "pa_attr_length_call (insn, 1)")))])

(define_insn "sibcall_value_internal_symref_64bit"
  [(set (match_operand 0 "" "")
	(call (mem:SI (match_operand 1 "call_operand_address" ""))
	      (match_operand 2 "" "i")))
   (clobber (reg:DI 1))
   (use (reg:DI 2))
   (use (const_int 0))]
  "TARGET_64BIT"
  "*
{
  return pa_output_call (insn, operands[1], 1);
}"
  [(set_attr "type" "sibcall")
   (set (attr "length")
	(cond [(and (const_int 0) (eq (const_int 0) (pc))) (const_int 8)]
	      (symbol_ref "pa_attr_length_call (insn, 1)")))])

(define_insn "nop"
  [(const_int 0)]
  ""
  "nop"
  [(set_attr "type" "move")
   (set_attr "length" "4")])

;;; EH does longjmp's from and within the data section.  Thus,
;;; an interspace branch is required for the longjmp implementation.
;;; Registers r1 and r2 are used as scratch registers for the jump
;;; when necessary.
(define_expand "interspace_jump"
  [(parallel
     [(set (pc) (match_operand 0 "pmode_register_operand" "a"))
      (clobber (match_dup 1))])]
  ""
  "
{
  operands[1] = gen_rtx_REG (word_mode, 2);
}")

(define_insn ""
  [(set (pc) (match_operand 0 "pmode_register_operand" "a"))
  (clobber (reg:SI 2))]
  "TARGET_PA_20 && !TARGET_64BIT"
  "bve%* (%0)"
   [(set_attr "type" "branch")
    (set_attr "length" "4")])

(define_insn ""
  [(set (pc) (match_operand 0 "pmode_register_operand" "a"))
  (clobber (reg:SI 2))]
  "TARGET_NO_SPACE_REGS && !TARGET_64BIT"
  "be%* 0(%%sr4,%0)"
   [(set_attr "type" "branch")
    (set_attr "length" "4")])

(define_insn ""
  [(set (pc) (match_operand 0 "pmode_register_operand" "a"))
  (clobber (reg:SI 2))]
  "!TARGET_64BIT"
  "ldsid (%%sr0,%0),%%r2\;mtsp %%r2,%%sr0\;be%* 0(%%sr0,%0)"
   [(set_attr "type" "branch")
    (set_attr "length" "12")])

(define_insn ""
  [(set (pc) (match_operand 0 "pmode_register_operand" "a"))
  (clobber (reg:DI 2))]
  "TARGET_64BIT"
  "bve%* (%0)"
   [(set_attr "type" "branch")
    (set_attr "length" "4")])

(define_expand "builtin_longjmp"
  [(unspec_volatile [(match_operand 0 "register_operand" "r")] UNSPECV_LONGJMP)]
  ""
  "
{
  /* The elements of the buffer are, in order:  */
  rtx fp = gen_rtx_MEM (Pmode, operands[0]);
  rtx lab = gen_rtx_MEM (Pmode, plus_constant (Pmode, operands[0],
			 POINTER_SIZE / BITS_PER_UNIT));
  rtx stack = gen_rtx_MEM (Pmode, plus_constant (Pmode, operands[0],
			   (POINTER_SIZE * 2) / BITS_PER_UNIT));
  rtx pv = gen_rtx_REG (Pmode, 1);

  emit_clobber (gen_rtx_MEM (BLKmode, gen_rtx_SCRATCH (VOIDmode)));
  emit_clobber (gen_rtx_MEM (BLKmode, hard_frame_pointer_rtx));

  /* Load the label we are jumping through into r1 so that we know
     where to look for it when we get back to setjmp's function for
     restoring the gp.  */
  emit_move_insn (pv, lab);

  /* Restore the stack and frame pointers.  */
  fp = copy_to_reg (fp);
  emit_stack_restore (SAVE_NONLOCAL, stack);

  /* Ensure the frame pointer move is not optimized.  */
  emit_insn (gen_blockage ());
  emit_clobber (hard_frame_pointer_rtx);
  emit_clobber (frame_pointer_rtx);
  emit_move_insn (hard_frame_pointer_rtx, fp);

  emit_use (hard_frame_pointer_rtx);
  emit_use (stack_pointer_rtx);

  /* Prevent the insns above from being scheduled into the delay slot
     of the interspace jump because the space register could change.  */
  emit_insn (gen_blockage ());

  emit_jump_insn (gen_interspace_jump (pv));
  emit_barrier ();
  DONE;
}")

;;; Operands 2 and 3 are assumed to be CONST_INTs.
(define_expand "extzvsi"
  [(set (match_operand:SI 0 "register_operand" "")
	(zero_extract:SI (match_operand:SI 1 "register_operand" "")
			 (match_operand:SI 2 "uint5_operand" "")
			 (match_operand:SI 3 "uint5_operand" "")))]
  ""
  "
{
  unsigned HOST_WIDE_INT len = UINTVAL (operands[2]);
  unsigned HOST_WIDE_INT pos = UINTVAL (operands[3]);

  /* PA extraction insns don't support zero length bitfields or fields
     extending beyond the left or right-most bits.  Also, the predicate
     rejects lengths equal to a word as they are better handled by
     the move patterns.  */
  if (len == 0 || pos + len > 32)
    FAIL;

  /* From mips.md: extract_bit_field doesn't verify that our source
     matches the predicate, so check it again here.  */
  if (!register_operand (operands[1], VOIDmode))
    FAIL;

  emit_insn (gen_extzv_32 (operands[0], operands[1],
			   operands[2], operands[3]));
  DONE;
}")

(define_insn "extzv_32"
  [(set (match_operand:SI 0 "register_operand" "=r")
	(zero_extract:SI (match_operand:SI 1 "register_operand" "r")
			 (match_operand:SI 2 "uint5_operand" "")
			 (match_operand:SI 3 "uint5_operand" "")))]
  "UINTVAL (operands[2]) > 0
   && UINTVAL (operands[2]) + UINTVAL (operands[3]) <= 32"
  "{extru|extrw,u} %1,%3+%2-1,%2,%0"
  [(set_attr "type" "shift")
   (set_attr "length" "4")])

(define_insn ""
  [(set (match_operand:SI 0 "register_operand" "=r")
	(zero_extract:SI (match_operand:SI 1 "register_operand" "r")
			 (const_int 1)
			 (match_operand:SI 2 "register_operand" "q")))]
  ""
  "{vextru %1,1,%0|extrw,u %1,%%sar,1,%0}"
  [(set_attr "type" "shift")
   (set_attr "length" "4")])

(define_expand "extzvdi"
  [(set (match_operand:DI 0 "register_operand" "")
	(zero_extract:DI (match_operand:DI 1 "register_operand" "")
			 (match_operand:DI 2 "uint6_operand" "")
			 (match_operand:DI 3 "uint6_operand" "")))]
  "TARGET_64BIT"
  "
{
  unsigned HOST_WIDE_INT len = UINTVAL (operands[2]);
  unsigned HOST_WIDE_INT pos = UINTVAL (operands[3]);

  /* PA extraction insns don't support zero length bitfields or fields
     extending beyond the left or right-most bits.  Also, the predicate
     rejects lengths equal to a doubleword as they are better handled by
     the move patterns.  */
  if (len == 0 || pos + len > 64)
    FAIL;

  /* From mips.md: extract_bit_field doesn't verify that our source
     matches the predicate, so check it again here.  */
  if (!register_operand (operands[1], VOIDmode))
    FAIL;

  emit_insn (gen_extzv_64 (operands[0], operands[1],
			   operands[2], operands[3]));
  DONE;
}")

(define_insn "extzv_64"
  [(set (match_operand:DI 0 "register_operand" "=r")
	(zero_extract:DI (match_operand:DI 1 "register_operand" "r")
			 (match_operand:DI 2 "uint6_operand" "")
			 (match_operand:DI 3 "uint6_operand" "")))]
  "TARGET_64BIT
   && UINTVAL (operands[2]) > 0
   && UINTVAL (operands[2]) + UINTVAL (operands[3]) <= 64"
  "extrd,u %1,%3+%2-1,%2,%0"
  [(set_attr "type" "shift")
   (set_attr "length" "4")])

(define_insn ""
  [(set (match_operand:DI 0 "register_operand" "=r")
	(zero_extract:DI (match_operand:DI 1 "register_operand" "r")
			 (const_int 1)
			 (match_operand:DI 2 "register_operand" "q")))]
  "TARGET_64BIT"
  "extrd,u %1,%%sar,1,%0"
  [(set_attr "type" "shift")
   (set_attr "length" "4")])

;;; Operands 2 and 3 are assumed to be CONST_INTs.
(define_expand "extvsi"
  [(set (match_operand:SI 0 "register_operand" "")
	(sign_extract:SI (match_operand:SI 1 "register_operand" "")
			 (match_operand:SI 2 "uint5_operand" "")
			 (match_operand:SI 3 "uint5_operand" "")))]
  ""
  "
{
  unsigned HOST_WIDE_INT len = UINTVAL (operands[2]);
  unsigned HOST_WIDE_INT pos = UINTVAL (operands[3]);

  /* PA extraction insns don't support zero length bitfields or fields
     extending beyond the left or right-most bits.  Also, the predicate
     rejects lengths equal to a word as they are better handled by
     the move patterns.  */
  if (len == 0 || pos + len > 32)
    FAIL;

  /* From mips.md: extract_bit_field doesn't verify that our source
     matches the predicate, so check it again here.  */
  if (!register_operand (operands[1], VOIDmode))
    FAIL;

  emit_insn (gen_extv_32 (operands[0], operands[1],
			  operands[2], operands[3]));
  DONE;
}")

(define_insn "extv_32"
  [(set (match_operand:SI 0 "register_operand" "=r")
	(sign_extract:SI (match_operand:SI 1 "register_operand" "r")
			 (match_operand:SI 2 "uint5_operand" "")
			 (match_operand:SI 3 "uint5_operand" "")))]
  "UINTVAL (operands[2]) > 0
   && UINTVAL (operands[2]) + UINTVAL (operands[3]) <= 32"
  "{extrs|extrw,s} %1,%3+%2-1,%2,%0"
  [(set_attr "type" "shift")
   (set_attr "length" "4")])

(define_insn ""
  [(set (match_operand:SI 0 "register_operand" "=r")
	(sign_extract:SI (match_operand:SI 1 "register_operand" "r")
			 (const_int 1)
			 (match_operand:SI 2 "register_operand" "q")))]
  "!TARGET_64BIT"
  "{vextrs %1,1,%0|extrw,s %1,%%sar,1,%0}"
  [(set_attr "type" "shift")
   (set_attr "length" "4")])

(define_expand "extvdi"
  [(set (match_operand:DI 0 "register_operand" "")
	(sign_extract:DI (match_operand:DI 1 "register_operand" "")
			 (match_operand:DI 2 "uint6_operand" "")
			 (match_operand:DI 3 "uint6_operand" "")))]
  "TARGET_64BIT"
  "
{
  unsigned HOST_WIDE_INT len = UINTVAL (operands[2]);
  unsigned HOST_WIDE_INT pos = UINTVAL (operands[3]);

  /* PA extraction insns don't support zero length bitfields or fields
     extending beyond the left or right-most bits.  Also, the predicate
     rejects lengths equal to a doubleword as they are better handled by
     the move patterns.  */
  if (len == 0 || pos + len > 64)
    FAIL;

  /* From mips.md: extract_bit_field doesn't verify that our source
     matches the predicate, so check it again here.  */
  if (!register_operand (operands[1], VOIDmode))
    FAIL;

  emit_insn (gen_extv_64 (operands[0], operands[1],
			  operands[2], operands[3]));
  DONE;
}")

(define_insn "extv_64"
  [(set (match_operand:DI 0 "register_operand" "=r")
	(sign_extract:DI (match_operand:DI 1 "register_operand" "r")
			 (match_operand:DI 2 "uint6_operand" "")
			 (match_operand:DI 3 "uint6_operand" "")))]
  "TARGET_64BIT
   && UINTVAL (operands[2]) > 0
   && UINTVAL (operands[2]) + UINTVAL (operands[3]) <= 64"
  "extrd,s %1,%3+%2-1,%2,%0"
  [(set_attr "type" "shift")
   (set_attr "length" "4")])

(define_insn ""
  [(set (match_operand:DI 0 "register_operand" "=r")
	(sign_extract:DI (match_operand:DI 1 "register_operand" "r")
			 (const_int 1)
			 (match_operand:DI 2 "register_operand" "q")))]
  "TARGET_64BIT"
  "extrd,s %1,%%sar,1,%0"
  [(set_attr "type" "shift")
   (set_attr "length" "4")])

;;; Operands 1 and 2 are assumed to be CONST_INTs.
(define_expand "insvsi"
  [(set (zero_extract:SI (match_operand:SI 0 "register_operand" "")
			 (match_operand:SI 1 "uint5_operand" "")
			 (match_operand:SI 2 "uint5_operand" ""))
	(match_operand:SI 3 "arith5_operand" ""))]
  ""
  "
{
  unsigned HOST_WIDE_INT len = UINTVAL (operands[1]);
  unsigned HOST_WIDE_INT pos = UINTVAL (operands[2]);

  /* PA insertion insns don't support zero length bitfields or fields
     extending beyond the left or right-most bits.  Also, the predicate
     rejects lengths equal to a word as they are better handled by
     the move patterns.  */
  if (len <= 0 || pos + len > 32)
    FAIL;

  /* From mips.md: insert_bit_field doesn't verify that our destination
     matches the predicate, so check it again here.  */
  if (!register_operand (operands[0], VOIDmode))
    FAIL;

  emit_insn (gen_insv_32 (operands[0], operands[1],
			  operands[2], operands[3]));
  DONE;
}")

(define_insn "insv_32"
  [(set (zero_extract:SI (match_operand:SI 0 "register_operand" "+r,r")
			 (match_operand:SI 1 "uint5_operand" "")
			 (match_operand:SI 2 "uint5_operand" ""))
	(match_operand:SI 3 "arith5_operand" "r,L"))]
  "UINTVAL (operands[1]) > 0
   && UINTVAL (operands[1]) + UINTVAL (operands[2]) <= 32"
  "@
   {dep|depw} %3,%2+%1-1,%1,%0
   {depi|depwi} %3,%2+%1-1,%1,%0"
  [(set_attr "type" "shift,shift")
   (set_attr "length" "4,4")])

;; Optimize insertion of const_int values of type 1...1xxxx.
(define_insn ""
  [(set (zero_extract:SI (match_operand:SI 0 "register_operand" "+r")
			 (match_operand:SI 1 "uint5_operand" "")
			 (match_operand:SI 2 "uint5_operand" ""))
	(match_operand:SI 3 "const_int_operand" ""))]
  "(INTVAL (operands[3]) & 0x10) != 0 &&
   (~INTVAL (operands[3]) & ((1L << INTVAL (operands[1])) - 1) & ~0xf) == 0"
  "*
{
  operands[3] = GEN_INT ((INTVAL (operands[3]) & 0xf) - 0x10);
  return \"{depi|depwi} %3,%2+%1-1,%1,%0\";
}"
  [(set_attr "type" "shift")
   (set_attr "length" "4")])

(define_expand "insvdi"
  [(set (zero_extract:DI (match_operand:DI 0 "register_operand" "")
			 (match_operand:DI 1 "uint6_operand" "")
			 (match_operand:DI 2 "uint6_operand" ""))
	(match_operand:DI 3 "arith5_operand" ""))]
  "TARGET_64BIT"
  "
{
  unsigned HOST_WIDE_INT len = UINTVAL (operands[1]);
  unsigned HOST_WIDE_INT pos = UINTVAL (operands[2]);

  /* PA insertion insns don't support zero length bitfields or fields
     extending beyond the left or right-most bits.  Also, the predicate
     rejects lengths equal to a doubleword as they are better handled by
     the move patterns.  */
  if (len <= 0 || pos + len > 64)
    FAIL;

  /* From mips.md: insert_bit_field doesn't verify that our destination
     matches the predicate, so check it again here.  */
  if (!register_operand (operands[0], VOIDmode))
    FAIL;

  emit_insn (gen_insv_64 (operands[0], operands[1],
			  operands[2], operands[3]));
  DONE;
}")

(define_insn "insv_64"
  [(set (zero_extract:DI (match_operand:DI 0 "register_operand" "+r,r")
			 (match_operand:DI 1 "uint6_operand" "")
			 (match_operand:DI 2 "uint6_operand" ""))
	(match_operand:DI 3 "arith5_operand" "r,L"))]
  "TARGET_64BIT
   && UINTVAL (operands[1]) > 0
   && UINTVAL (operands[1]) + UINTVAL (operands[2]) <= 64"
  "@
   depd %3,%2+%1-1,%1,%0
   depdi %3,%2+%1-1,%1,%0"
  [(set_attr "type" "shift,shift")
   (set_attr "length" "4,4")])

;; Optimize insertion of const_int values of type 1...1xxxx.
(define_insn ""
  [(set (zero_extract:DI (match_operand:DI 0 "register_operand" "+r")
			 (match_operand:DI 1 "uint6_operand" "")
			 (match_operand:DI 2 "uint6_operand" ""))
	(match_operand:DI 3 "const_int_operand" ""))]
  "(INTVAL (operands[3]) & 0x10) != 0
   && TARGET_64BIT
   && (~INTVAL (operands[3]) & ((1L << INTVAL (operands[1])) - 1) & ~0xf) == 0"
  "*
{
  operands[3] = GEN_INT ((INTVAL (operands[3]) & 0xf) - 0x10);
  return \"depdi %3,%2+%1-1,%1,%0\";
}"
  [(set_attr "type" "shift")
   (set_attr "length" "4")])

(define_insn ""
  [(set (match_operand:DI 0 "register_operand" "=r")
	(ashift:DI (zero_extend:DI (match_operand:SI 1 "register_operand" "r"))
		   (const_int 32)))]
  "TARGET_64BIT"
  "depd,z %1,31,32,%0"
  [(set_attr "type" "shift")
   (set_attr "length" "4")])

;; This insn is used for some loop tests, typically loops reversed when
;; strength reduction is used.  It is actually created when the instruction
;; combination phase combines the special loop test.  Since this insn
;; is both a jump insn and has an output, it must deal with its own
;; reloads, hence the `Q' constraints.  The `!' constraints direct reload
;; to not choose the register alternatives in the event a reload is needed.
(define_insn "decrement_and_branch_until_zero"
  [(set (pc)
	(if_then_else
	  (match_operator 2 "ordered_comparison_operator"
	   [(plus:SI
	      (match_operand:SI 0 "reg_before_reload_operand" "+!r,!*f,*Q")
	      (match_operand:SI 1 "int5_operand" "L,L,L"))
	    (const_int 0)])
	  (label_ref (match_operand 3 "" ""))
	  (pc)))
   (set (match_dup 0)
	(plus:SI (match_dup 0) (match_dup 1)))
   (clobber (match_scratch:SI 4 "=X,r,r"))]
  ""
  "* return pa_output_dbra (operands, insn, which_alternative); "
;; Do not expect to understand this the first time through.
[(set_attr "type" "cbranch,multi,multi")
 (set (attr "length")
      (if_then_else (eq_attr "alternative" "0")
;; Loop counter in register case
;; Short branch has length of 4
;; Long branch has length of 8, 20, 24 or 28
	(cond [(lt (abs (minus (match_dup 3) (plus (pc) (const_int 8))))
	       (const_int MAX_12BIT_OFFSET))
	   (const_int 4)
	   (lt (abs (minus (match_dup 3) (plus (pc) (const_int 8))))
	       (const_int MAX_17BIT_OFFSET))
	   (const_int 8)
	   (match_test "TARGET_PORTABLE_RUNTIME")
	   (const_int 24)
	   (not (match_test "flag_pic"))
	   (const_int 20)]
	  (const_int 28))

;; Loop counter in FP reg case.
;; Extra goo to deal with additional reload insns.
	(if_then_else (eq_attr "alternative" "1")
	  (if_then_else (lt (match_dup 3) (pc))
	     (cond [(lt (abs (minus (match_dup 3) (plus (pc) (const_int 24))))
		      (const_int MAX_12BIT_OFFSET))
		    (const_int 24)
		    (lt (abs (minus (match_dup 3) (plus (pc) (const_int 24))))
		      (const_int MAX_17BIT_OFFSET))
		    (const_int 28)
		    (match_test "TARGET_PORTABLE_RUNTIME")
		    (const_int 44)
		    (not (match_test "flag_pic"))
		    (const_int 40)]
		  (const_int 48))
	     (cond [(lt (abs (minus (match_dup 3) (plus (pc) (const_int 8))))
		      (const_int MAX_12BIT_OFFSET))
		    (const_int 24)
		    (lt (abs (minus (match_dup 3) (plus (pc) (const_int 8))))
		      (const_int MAX_17BIT_OFFSET))
		    (const_int 28)
		    (match_test "TARGET_PORTABLE_RUNTIME")
		    (const_int 44)
		    (not (match_test "flag_pic"))
		    (const_int 40)]
		  (const_int 48)))

;; Loop counter in memory case.
;; Extra goo to deal with additional reload insns.
	(if_then_else (lt (match_dup 3) (pc))
	     (cond [(lt (abs (minus (match_dup 3) (plus (pc) (const_int 12))))
		      (const_int MAX_12BIT_OFFSET))
		    (const_int 12)
		    (lt (abs (minus (match_dup 3) (plus (pc) (const_int 12))))
		      (const_int MAX_17BIT_OFFSET))
		    (const_int 16)
		    (match_test "TARGET_PORTABLE_RUNTIME")
		    (const_int 32)
		    (not (match_test "flag_pic"))
		    (const_int 28)]
		  (const_int 36))
	     (cond [(lt (abs (minus (match_dup 3) (plus (pc) (const_int 8))))
		      (const_int MAX_12BIT_OFFSET))
		    (const_int 12)
		    (lt (abs (minus (match_dup 3) (plus (pc) (const_int 8))))
		      (const_int MAX_17BIT_OFFSET))
		    (const_int 16)
		    (match_test "TARGET_PORTABLE_RUNTIME")
		    (const_int 32)
		    (not (match_test "flag_pic"))
		    (const_int 28)]
		  (const_int 36))))))])

(define_insn ""
  [(set (pc)
	(if_then_else
	  (match_operator 2 "movb_comparison_operator"
	   [(match_operand:SI 1 "register_operand" "r,r,r,r") (const_int 0)])
	  (label_ref (match_operand 3 "" ""))
	  (pc)))
   (set (match_operand:SI 0 "reg_before_reload_operand" "=!r,!*f,*Q,!*q")
	(match_dup 1))]
  ""
"* return pa_output_movb (operands, insn, which_alternative, 0); "
;; Do not expect to understand this the first time through.
[(set_attr "type" "cbranch,multi,multi,multi")
 (set (attr "length")
      (if_then_else (eq_attr "alternative" "0")
;; Loop counter in register case
;; Short branch has length of 4
;; Long branch has length of 8, 20, 24 or 28
        (cond [(lt (abs (minus (match_dup 3) (plus (pc) (const_int 8))))
	       (const_int MAX_12BIT_OFFSET))
	   (const_int 4)
	   (lt (abs (minus (match_dup 3) (plus (pc) (const_int 8))))
	       (const_int MAX_17BIT_OFFSET))
	   (const_int 8)
	   (match_test "TARGET_PORTABLE_RUNTIME")
	   (const_int 24)
	   (not (match_test "flag_pic"))
	   (const_int 20)]
	  (const_int 28))

;; Loop counter in FP reg case.
;; Extra goo to deal with additional reload insns.
	(if_then_else (eq_attr "alternative" "1")
	  (if_then_else (lt (match_dup 3) (pc))
	     (cond [(lt (abs (minus (match_dup 3) (plus (pc) (const_int 12))))
		      (const_int MAX_12BIT_OFFSET))
		    (const_int 12)
		    (lt (abs (minus (match_dup 3) (plus (pc) (const_int 12))))
		      (const_int MAX_17BIT_OFFSET))
		    (const_int 16)
		    (match_test "TARGET_PORTABLE_RUNTIME")
		    (const_int 32)
		    (not (match_test "flag_pic"))
		    (const_int 28)]
		  (const_int 36))
	     (cond [(lt (abs (minus (match_dup 3) (plus (pc) (const_int 8))))
		      (const_int MAX_12BIT_OFFSET))
		    (const_int 12)
		    (lt (abs (minus (match_dup 3) (plus (pc) (const_int 8))))
		      (const_int MAX_17BIT_OFFSET))
		    (const_int 16)
		    (match_test "TARGET_PORTABLE_RUNTIME")
		    (const_int 32)
		    (not (match_test "flag_pic"))
		    (const_int 28)]
		  (const_int 36)))

;; Loop counter in memory or sar case.
;; Extra goo to deal with additional reload insns.
	(cond [(lt (abs (minus (match_dup 3) (plus (pc) (const_int 8))))
		   (const_int MAX_12BIT_OFFSET))
		(const_int 8)
		(lt (abs (minus (match_dup 3) (plus (pc) (const_int 8))))
		  (const_int MAX_17BIT_OFFSET))
		(const_int 12)
		(match_test "TARGET_PORTABLE_RUNTIME")
		(const_int 28)
		(not (match_test "flag_pic"))
		(const_int 24)]
	      (const_int 32)))))])

;; Handle negated branch.
(define_insn ""
  [(set (pc)
	(if_then_else
	  (match_operator 2 "movb_comparison_operator"
	   [(match_operand:SI 1 "register_operand" "r,r,r,r") (const_int 0)])
	  (pc)
	  (label_ref (match_operand 3 "" ""))))
   (set (match_operand:SI 0 "reg_before_reload_operand" "=!r,!*f,*Q,!*q")
	(match_dup 1))]
  ""
"* return pa_output_movb (operands, insn, which_alternative, 1); "
;; Do not expect to understand this the first time through.
[(set_attr "type" "cbranch,multi,multi,multi")
 (set (attr "length")
      (if_then_else (eq_attr "alternative" "0")
;; Loop counter in register case
;; Short branch has length of 4
;; Long branch has length of 8
        (cond [(lt (abs (minus (match_dup 3) (plus (pc) (const_int 8))))
	       (const_int MAX_12BIT_OFFSET))
	   (const_int 4)
	   (lt (abs (minus (match_dup 3) (plus (pc) (const_int 8))))
	       (const_int MAX_17BIT_OFFSET))
	   (const_int 8)
	   (match_test "TARGET_PORTABLE_RUNTIME")
	   (const_int 24)
	   (not (match_test "flag_pic"))
	   (const_int 20)]
	  (const_int 28))

;; Loop counter in FP reg case.
;; Extra goo to deal with additional reload insns.
	(if_then_else (eq_attr "alternative" "1")
	  (if_then_else (lt (match_dup 3) (pc))
	     (cond [(lt (abs (minus (match_dup 3) (plus (pc) (const_int 12))))
		      (const_int MAX_12BIT_OFFSET))
		    (const_int 12)
		    (lt (abs (minus (match_dup 3) (plus (pc) (const_int 12))))
		      (const_int MAX_17BIT_OFFSET))
		    (const_int 16)
		    (match_test "TARGET_PORTABLE_RUNTIME")
		    (const_int 32)
		    (not (match_test "flag_pic"))
		    (const_int 28)]
		  (const_int 36))
	     (cond [(lt (abs (minus (match_dup 3) (plus (pc) (const_int 8))))
		      (const_int MAX_12BIT_OFFSET))
		    (const_int 12)
		    (lt (abs (minus (match_dup 3) (plus (pc) (const_int 8))))
		      (const_int MAX_17BIT_OFFSET))
		    (const_int 16)
		    (match_test "TARGET_PORTABLE_RUNTIME")
		    (const_int 32)
		    (not (match_test "flag_pic"))
		    (const_int 28)]
		  (const_int 36)))

;; Loop counter in memory or SAR case.
;; Extra goo to deal with additional reload insns.
	(cond [(lt (abs (minus (match_dup 3) (plus (pc) (const_int 8))))
		   (const_int MAX_12BIT_OFFSET))
		(const_int 8)
		(lt (abs (minus (match_dup 3) (plus (pc) (const_int 8))))
		  (const_int MAX_17BIT_OFFSET))
		(const_int 12)
		(match_test "TARGET_PORTABLE_RUNTIME")
		(const_int 28)
		(not (match_test "flag_pic"))
		(const_int 24)]
	      (const_int 32)))))])

(define_insn ""
  [(set (pc) (label_ref (match_operand 3 "" "" )))
   (set (match_operand:SI 0 "ireg_operand" "=r")
	(plus:SI (match_operand:SI 1 "ireg_operand" "r")
		 (match_operand:SI 2 "ireg_or_int5_operand" "rL")))]
  "(reload_completed && operands[0] == operands[1]) || operands[0] == operands[2]"
  "*
{
  return pa_output_parallel_addb (operands, insn);
}"
[(set_attr "type" "parallel_branch")
 (set (attr "length")
    (cond [(lt (abs (minus (match_dup 3) (plus (pc) (const_int 8))))
	       (const_int MAX_12BIT_OFFSET))
	   (const_int 4)
	   (lt (abs (minus (match_dup 3) (plus (pc) (const_int 8))))
	       (const_int MAX_17BIT_OFFSET))
	   (const_int 8)
	   (match_test "TARGET_PORTABLE_RUNTIME")
	   (const_int 24)
	   (not (match_test "flag_pic"))
	   (const_int 20)]
	  (const_int 28)))])

(define_insn ""
  [(set (pc) (label_ref (match_operand 2 "" "" )))
   (set (match_operand:SF 0 "ireg_operand" "=r")
	(match_operand:SF 1 "ireg_or_int5_operand" "rL"))]
  "reload_completed"
  "*
{
  return pa_output_parallel_movb (operands, insn);
}"
[(set_attr "type" "parallel_branch")
 (set (attr "length")
    (cond [(lt (abs (minus (match_dup 2) (plus (pc) (const_int 8))))
	       (const_int MAX_12BIT_OFFSET))
	   (const_int 4)
	   (lt (abs (minus (match_dup 2) (plus (pc) (const_int 8))))
	       (const_int MAX_17BIT_OFFSET))
	   (const_int 8)
	   (match_test "TARGET_PORTABLE_RUNTIME")
	   (const_int 24)
	   (not (match_test "flag_pic"))
	   (const_int 20)]
	  (const_int 28)))])

(define_insn ""
  [(set (pc) (label_ref (match_operand 2 "" "" )))
   (set (match_operand:SI 0 "ireg_operand" "=r")
	(match_operand:SI 1 "ireg_or_int5_operand" "rL"))]
  "reload_completed"
  "*
{
  return pa_output_parallel_movb (operands, insn);
}"
[(set_attr "type" "parallel_branch")
 (set (attr "length")
    (cond [(lt (abs (minus (match_dup 2) (plus (pc) (const_int 8))))
	       (const_int MAX_12BIT_OFFSET))
	   (const_int 4)
	   (lt (abs (minus (match_dup 2) (plus (pc) (const_int 8))))
	       (const_int MAX_17BIT_OFFSET))
	   (const_int 8)
	   (match_test "TARGET_PORTABLE_RUNTIME")
	   (const_int 24)
	   (not (match_test "flag_pic"))
	   (const_int 20)]
	  (const_int 28)))])

(define_insn ""
  [(set (pc) (label_ref (match_operand 2 "" "" )))
   (set (match_operand:HI 0 "ireg_operand" "=r")
	(match_operand:HI 1 "ireg_or_int5_operand" "rL"))]
  "reload_completed"
  "*
{
  return pa_output_parallel_movb (operands, insn);
}"
[(set_attr "type" "parallel_branch")
 (set (attr "length")
    (cond [(lt (abs (minus (match_dup 2) (plus (pc) (const_int 8))))
	       (const_int MAX_12BIT_OFFSET))
	   (const_int 4)
	   (lt (abs (minus (match_dup 2) (plus (pc) (const_int 8))))
	       (const_int MAX_17BIT_OFFSET))
	   (const_int 8)
	   (match_test "TARGET_PORTABLE_RUNTIME")
	   (const_int 24)
	   (not (match_test "flag_pic"))
	   (const_int 20)]
	  (const_int 28)))])

(define_insn ""
  [(set (pc) (label_ref (match_operand 2 "" "" )))
   (set (match_operand:QI 0 "ireg_operand" "=r")
	(match_operand:QI 1 "ireg_or_int5_operand" "rL"))]
  "reload_completed"
  "*
{
  return pa_output_parallel_movb (operands, insn);
}"
[(set_attr "type" "parallel_branch")
 (set (attr "length")
    (cond [(lt (abs (minus (match_dup 2) (plus (pc) (const_int 8))))
	       (const_int MAX_12BIT_OFFSET))
	   (const_int 4)
	   (lt (abs (minus (match_dup 2) (plus (pc) (const_int 8))))
	       (const_int MAX_17BIT_OFFSET))
	   (const_int 8)
	   (match_test "TARGET_PORTABLE_RUNTIME")
	   (const_int 24)
	   (not (match_test "flag_pic"))
	   (const_int 20)]
	  (const_int 28)))])

(define_insn ""
  [(set (match_operand 0 "register_operand" "=f")
	(mult (match_operand 1 "register_operand" "f")
	      (match_operand 2 "register_operand" "f")))
   (set (match_operand 3 "register_operand" "+f")
	(plus (match_operand 4 "register_operand" "f")
	      (match_operand 5 "register_operand" "f")))]
  "TARGET_PA_11 && ! TARGET_SOFT_FLOAT
   && reload_completed && pa_fmpyaddoperands (operands)"
  "*
{
  if (GET_MODE (operands[0]) == DFmode)
    {
      if (rtx_equal_p (operands[3], operands[5]))
	return \"fmpyadd,dbl %1,%2,%0,%4,%3\";
      else
	return \"fmpyadd,dbl %1,%2,%0,%5,%3\";
    }
  else
    {
      if (rtx_equal_p (operands[3], operands[5]))
	return \"fmpyadd,sgl %1,%2,%0,%4,%3\";
      else
	return \"fmpyadd,sgl %1,%2,%0,%5,%3\";
    }
}"
  [(set_attr "type" "fpalu")
   (set_attr "length" "4")])

(define_insn ""
  [(set (match_operand 3 "register_operand" "+f")
	(plus (match_operand 4 "register_operand" "f")
	      (match_operand 5 "register_operand" "f")))
   (set (match_operand 0 "register_operand" "=f")
	(mult (match_operand 1 "register_operand" "f")
	      (match_operand 2 "register_operand" "f")))]
  "TARGET_PA_11 && ! TARGET_SOFT_FLOAT
   && reload_completed && pa_fmpyaddoperands (operands)"
  "*
{
  if (GET_MODE (operands[0]) == DFmode)
    {
      if (rtx_equal_p (operands[3], operands[5]))
	return \"fmpyadd,dbl %1,%2,%0,%4,%3\";
      else
	return \"fmpyadd,dbl %1,%2,%0,%5,%3\";
    }
  else
    {
      if (rtx_equal_p (operands[3], operands[5]))
	return \"fmpyadd,sgl %1,%2,%0,%4,%3\";
      else
	return \"fmpyadd,sgl %1,%2,%0,%5,%3\";
    }
}"
  [(set_attr "type" "fpalu")
   (set_attr "length" "4")])

(define_insn ""
  [(set (match_operand 0 "register_operand" "=f")
	(mult (match_operand 1 "register_operand" "f")
	      (match_operand 2 "register_operand" "f")))
   (set (match_operand 3 "register_operand" "+f")
	(minus (match_operand 4 "register_operand" "f")
	       (match_operand 5 "register_operand" "f")))]
  "TARGET_PA_11 && ! TARGET_SOFT_FLOAT
   && reload_completed && pa_fmpysuboperands (operands)"
  "*
{
  if (GET_MODE (operands[0]) == DFmode)
    return \"fmpysub,dbl %1,%2,%0,%5,%3\";
  else
    return \"fmpysub,sgl %1,%2,%0,%5,%3\";
}"
  [(set_attr "type" "fpalu")
   (set_attr "length" "4")])

(define_insn ""
  [(set (match_operand 3 "register_operand" "+f")
	(minus (match_operand 4 "register_operand" "f")
	       (match_operand 5 "register_operand" "f")))
   (set (match_operand 0 "register_operand" "=f")
	(mult (match_operand 1 "register_operand" "f")
	      (match_operand 2 "register_operand" "f")))]
  "TARGET_PA_11 && ! TARGET_SOFT_FLOAT
   && reload_completed && pa_fmpysuboperands (operands)"
  "*
{
  if (GET_MODE (operands[0]) == DFmode)
    return \"fmpysub,dbl %1,%2,%0,%5,%3\";
  else
    return \"fmpysub,sgl %1,%2,%0,%5,%3\";
}"
  [(set_attr "type" "fpalu")
   (set_attr "length" "4")])

;; The following two patterns are used by the trampoline code for nested
;; functions.  They flush the I and D cache lines from the start address
;; (operand0) to the end address (operand1).  No lines are flushed if the
;; end address is less than the start address (unsigned).
;;
;; Because the range of memory flushed is variable and the size of a MEM
;; can only be a CONST_INT, the patterns specify that they perform an
;; unspecified volatile operation on all memory.
;;
;; The address range for an icache flush must lie within a single
;; space on targets with non-equivalent space registers.
;;
;; Operand 0 contains the start address.
;; Operand 1 contains the end address.
;; Operand 2 contains the line length to use.
(define_insn "dcacheflush<P:mode>"
  [(const_int 1)
   (unspec_volatile [(mem:BLK (scratch))] UNSPECV_DCACHE)
   (use (match_operand 0 "pmode_register_operand" "r"))
   (use (match_operand 1 "pmode_register_operand" "r"))
   (use (match_operand 2 "pmode_register_operand" "r"))
   (clobber (match_scratch:P 3 "=&0"))]
  ""
  "cmpb,<dwc><<=,n %3,%1,.\;fdc,m %2(%3)\;sync"
  [(set_attr "type" "multi")
   (set_attr "length" "12")])

(define_insn "icacheflush<P:mode>"
  [(const_int 2)
   (unspec_volatile [(mem:BLK (scratch))] UNSPECV_ICACHE)
   (use (match_operand 0 "pmode_register_operand" "r"))
   (use (match_operand 1 "pmode_register_operand" "r"))
   (use (match_operand 2 "pmode_register_operand" "r"))
   (clobber (match_operand 3 "pmode_register_operand" "=&r"))
   (clobber (match_operand 4 "pmode_register_operand" "=&r"))
   (clobber (match_scratch:P 5 "=&0"))]
  ""
  "mfsp %%sr0,%4\;ldsid (%5),%3\;mtsp %3,%%sr0\;cmpb,<dwc><<=,n %5,%1,.\;fic,m %2(%%sr0,%5)\;sync\;mtsp %4,%%sr0\;nop\;nop\;nop\;nop\;nop\;nop"
  [(set_attr "type" "multi")
   (set_attr "length" "52")])

;; An out-of-line prologue.
(define_insn "outline_prologue_call"
  [(unspec_volatile [(const_int 0)] UNSPECV_OPC)
   (clobber (reg:SI 31))
   (clobber (reg:SI 22))
   (clobber (reg:SI 21))
   (clobber (reg:SI 20))
   (clobber (reg:SI 19))
   (clobber (reg:SI 1))]
  ""
  "*
{
 
  /* We need two different versions depending on whether or not we
     need a frame pointer.   Also note that we return to the instruction
     immediately after the branch rather than two instructions after the
     break as normally is the case.  */
  if (frame_pointer_needed)
    {
      /* Must import the magic millicode routine(s).  */
      output_asm_insn (\".IMPORT __outline_prologue_fp,MILLICODE\", NULL);

      if (TARGET_PORTABLE_RUNTIME)
	{
	  output_asm_insn (\"ldil L'__outline_prologue_fp,%%r31\", NULL);
	  output_asm_insn (\"ble,n R'__outline_prologue_fp(%%sr0,%%r31)\",
			   NULL);
	}
      else
	output_asm_insn (\"{bl|b,l},n __outline_prologue_fp,%%r31\", NULL);
    }
  else
    {
      /* Must import the magic millicode routine(s).  */
      output_asm_insn (\".IMPORT __outline_prologue,MILLICODE\", NULL);

      if (TARGET_PORTABLE_RUNTIME)
	{
	  output_asm_insn (\"ldil L'__outline_prologue,%%r31\", NULL);
	  output_asm_insn (\"ble,n R'__outline_prologue(%%sr0,%%r31)\", NULL);
	}
      else
	output_asm_insn (\"{bl|b,l},n __outline_prologue,%%r31\", NULL);
    }
  return \"\";
}"
  [(set_attr "type" "multi")
   (set_attr "length" "8")])

;; An out-of-line epilogue.
(define_insn "outline_epilogue_call"
  [(unspec_volatile [(const_int 1)] UNSPECV_OEC)
   (use (reg:SI 29))
   (use (reg:SI 28))
   (clobber (reg:SI 31))
   (clobber (reg:SI 22))
   (clobber (reg:SI 21))
   (clobber (reg:SI 20))
   (clobber (reg:SI 19))
   (clobber (reg:SI 2))
   (clobber (reg:SI 1))]
  ""
  "*
{

  /* We need two different versions depending on whether or not we
     need a frame pointer.   Also note that we return to the instruction
     immediately after the branch rather than two instructions after the
     break as normally is the case.  */
  if (frame_pointer_needed)
    {
      /* Must import the magic millicode routine.  */
      output_asm_insn (\".IMPORT __outline_epilogue_fp,MILLICODE\", NULL);

      /* The out-of-line prologue will make sure we return to the right
	 instruction.  */
      if (TARGET_PORTABLE_RUNTIME)
	{
	  output_asm_insn (\"ldil L'__outline_epilogue_fp,%%r31\", NULL);
	  output_asm_insn (\"ble,n R'__outline_epilogue_fp(%%sr0,%%r31)\",
			   NULL);
	}
      else
	output_asm_insn (\"{bl|b,l},n __outline_epilogue_fp,%%r31\", NULL);
    }
  else
    {
      /* Must import the magic millicode routine.  */
      output_asm_insn (\".IMPORT __outline_epilogue,MILLICODE\", NULL);

      /* The out-of-line prologue will make sure we return to the right
	 instruction.  */
      if (TARGET_PORTABLE_RUNTIME)
	{
	  output_asm_insn (\"ldil L'__outline_epilogue,%%r31\", NULL);
	  output_asm_insn (\"ble,n R'__outline_epilogue(%%sr0,%%r31)\", NULL);
	}
      else
	output_asm_insn (\"{bl|b,l},n __outline_epilogue,%%r31\", NULL);
    }
  return \"\";
}"
  [(set_attr "type" "multi")
   (set_attr "length" "8")])

;; Given a function pointer, canonicalize it so it can be 
;; reliably compared to another function pointer.  */
(define_expand "canonicalize_funcptr_for_compare"
  [(set (reg:SI 26) (match_operand:SI 1 "register_operand" ""))
   (parallel [(set (reg:SI 29) (unspec:SI [(reg:SI 26)] UNSPEC_CFFC))
	      (clobber (match_dup 2))
	      (clobber (reg:SI 26))
	      (clobber (reg:SI 22))
	      (clobber (reg:SI 31))])
   (set (match_operand:SI 0 "register_operand" "")
	(reg:SI 29))]
  "!TARGET_PORTABLE_RUNTIME && !TARGET_64BIT"
  "
{
  if (TARGET_ELF32)
    {
      rtx canonicalize_funcptr_for_compare_libfunc
        = init_one_libfunc (CANONICALIZE_FUNCPTR_FOR_COMPARE_LIBCALL);

      emit_library_call_value (canonicalize_funcptr_for_compare_libfunc,
      			       operands[0], LCT_NORMAL, Pmode,
			       operands[1], Pmode);
      DONE;
    }

  operands[2] = gen_reg_rtx (SImode);
  if (GET_CODE (operands[1]) != REG)
    {
      rtx tmp = gen_reg_rtx (Pmode);
      emit_move_insn (tmp, operands[1]);
      operands[1] = tmp;
    }
}")

(define_insn "*$$sh_func_adrs"
  [(set (reg:SI 29) (unspec:SI [(reg:SI 26)] UNSPEC_CFFC))
   (clobber (match_operand:SI 0 "register_operand" "=a"))
   (clobber (reg:SI 26))
   (clobber (reg:SI 22))
   (clobber (reg:SI 31))]
  "!TARGET_64BIT"
  "*
{
  int length = get_attr_length (insn);
  rtx xoperands[2];

  xoperands[0] = GEN_INT (length - 8);
  xoperands[1] = GEN_INT (length - 16);

  /* Must import the magic millicode routine.  */
  output_asm_insn (\".IMPORT $$sh_func_adrs,MILLICODE\", NULL);

  /* This is absolutely amazing.

     First, copy our input parameter into %r29 just in case we don't
     need to call $$sh_func_adrs.  */
  output_asm_insn (\"copy %%r26,%%r29\", NULL);
  output_asm_insn (\"{extru|extrw,u} %%r26,31,2,%%r31\", NULL);

  /* Next, examine the low two bits in %r26, if they aren't 0x2, then
     we use %r26 unchanged.  */
  output_asm_insn (\"{comib|cmpib},<>,n 2,%%r31,.+%0\", xoperands);
  output_asm_insn (\"ldi 4096,%%r31\", NULL);

  /* Next, compare %r26 with 4096, if %r26 is less than or equal to
     4096, then again we use %r26 unchanged.  */
  output_asm_insn (\"{comb|cmpb},<<,n %%r26,%%r31,.+%1\", xoperands);

  /* Finally, call $$sh_func_adrs to extract the function's real add24.  */
  return pa_output_millicode_call (insn,
				   gen_rtx_SYMBOL_REF (SImode,
						       \"$$sh_func_adrs\"));
}"
  [(set_attr "type" "sh_func_adrs")
   (set (attr "length")
	(cond [(and (const_int 0) (eq (const_int 0) (pc))) (const_int 28)]
	      (plus (symbol_ref "pa_attr_length_millicode_call (insn)")
		    (const_int 20))))])

;; On the PA, the PIC register is call clobbered, so it must
;; be saved & restored around calls by the caller.  If the call
;; doesn't return normally (nonlocal goto, or an exception is
;; thrown), then the code at the exception handler label must
;; restore the PIC register.
(define_expand "exception_receiver"
  [(const_int 4)]
  "flag_pic"
  "
{
  /* On the 64-bit port, we need a blockage because there is
     confusion regarding the dependence of the restore on the
     frame pointer.  As a result, the frame pointer and pic
     register restores sometimes are interchanged erroneously.  */
  if (TARGET_64BIT)
    emit_insn (gen_blockage ());
  /* Restore the PIC register using hppa_pic_save_rtx ().  The
     PIC register is not saved in the frame in 64-bit ABI.  */
  emit_move_insn (pic_offset_table_rtx, hppa_pic_save_rtx ());
  emit_insn (gen_blockage ());
  DONE;
}")

(define_expand "builtin_setjmp_receiver"
  [(label_ref (match_operand 0 "" ""))]
  "flag_pic"
  "
{
  if (TARGET_64BIT)
    emit_insn (gen_blockage ());
  /* Restore the PIC register.  Hopefully, this will always be from
     a stack slot.  The only registers that are valid after a
     builtin_longjmp are the stack and frame pointers.  */
  emit_move_insn (pic_offset_table_rtx, hppa_pic_save_rtx ());
  emit_insn (gen_blockage ());
  DONE;
}")

;; Allocate new stack space and update the saved stack pointer in the
;; frame marker.  The HP C compilers also copy additional words in the
;; frame marker.  The 64-bit compiler copies words at -48, -32 and -24.
;; The 32-bit compiler copies the word at -16 (Static Link).  We
;; currently don't copy these values.
;;
;; Since the copy of the frame marker can't be done atomically, I
;; suspect that using it for unwind purposes may be somewhat unreliable.
;; The HP compilers appear to raise the stack and copy the frame
;; marker in a strict instruction sequence.  This suggests that the
;; unwind library may check for an alloca sequence when ALLOCA_FRAME
;; is set in the callinfo data.  We currently don't set ALLOCA_FRAME
;; as GAS doesn't support it, or try to keep the instructions emitted
;; here in strict sequence.
(define_expand "allocate_stack"
  [(match_operand 0 "" "")
   (match_operand 1 "" "")]
  ""
  "
{
  rtx addr;

  /* Since the stack grows upward, we need to store virtual_stack_dynamic_rtx
     in operand 0 before adjusting the stack.  */
  emit_move_insn (operands[0], virtual_stack_dynamic_rtx);
  anti_adjust_stack (operands[1]);
  if (TARGET_HPUX_UNWIND_LIBRARY)
    {
      addr = gen_rtx_PLUS (word_mode, stack_pointer_rtx,
			   GEN_INT (TARGET_64BIT ? -8 : -4));
      emit_move_insn (gen_rtx_MEM (word_mode, addr), hard_frame_pointer_rtx);
    }
  if (!TARGET_64BIT && flag_pic)
    {
      rtx addr = gen_rtx_PLUS (word_mode, stack_pointer_rtx, GEN_INT (-32));
      emit_move_insn (gen_rtx_MEM (word_mode, addr), pic_offset_table_rtx);
    }
  DONE;
}")

(define_expand "prefetch"
  [(match_operand 0 "address_operand" "")
   (match_operand 1 "const_int_operand" "")
   (match_operand 2 "const_int_operand" "")]
  "TARGET_PA_20"
{
  operands[0] = copy_addr_to_reg (operands[0]);
  emit_insn (gen_prefetch_20 (operands[0], operands[1], operands[2]));
  DONE;
})

(define_insn "prefetch_20"
  [(prefetch (match_operand 0 "pmode_register_operand" "r")
	     (match_operand:SI 1 "const_int_operand" "n")
	     (match_operand:SI 2 "const_int_operand" "n"))]
  "TARGET_PA_20"
{
  /* The SL cache-control completer indicates good spatial locality but
     poor temporal locality.  The ldw instruction with a target of general
     register 0 prefetches a cache line for a read.  The ldd instruction
     prefetches a cache line for a write.  */
  static const char * const instr[2][2] = {
    {
      "ldw,sl 0(%0),%%r0",
      "ldd,sl 0(%0),%%r0"
    },
    {
      "ldw 0(%0),%%r0",
      "ldd 0(%0),%%r0"
    }
  };
  int read_or_write = INTVAL (operands[1]) == 0 ? 0 : 1;
  int locality = INTVAL (operands[2]) == 0 ? 0 : 1;

  return instr [locality][read_or_write];
}
  [(set_attr "type" "load")
   (set_attr "length" "4")])

;; TLS Support
(define_insn "tgd_load"
 [(set (match_operand:SI 0 "register_operand" "=r")
       (unspec:SI [(match_operand 1 "tgd_symbolic_operand" "")] UNSPEC_TLSGD))
  (clobber (reg:SI 1))
  (use (reg:SI 27))]
  ""
  "*
{
  return \"addil LR'%1-$tls_gdidx$,%%r27\;ldo RR'%1-$tls_gdidx$(%%r1),%0\";
}"
  [(set_attr "type" "multi")
   (set_attr "length" "8")])

(define_insn "tgd_load_pic"
 [(set (match_operand:SI 0 "register_operand" "=r")
       (unspec:SI [(match_operand 1 "tgd_symbolic_operand" "")] UNSPEC_TLSGD_PIC))
  (clobber (reg:SI 1))
  (use (reg:SI 19))]
  ""
  "*
{
  return \"addil LT'%1-$tls_gdidx$,%%r19\;ldo RT'%1-$tls_gdidx$(%%r1),%0\";
}"
  [(set_attr "type" "multi")
   (set_attr "length" "8")])

(define_insn "tld_load"
 [(set (match_operand:SI 0 "register_operand" "=r")
       (unspec:SI [(match_operand 1 "tld_symbolic_operand" "")] UNSPEC_TLSLDM))
  (clobber (reg:SI 1))
  (use (reg:SI 27))]
  ""
  "*
{
  return \"addil LR'%1-$tls_ldidx$,%%r27\;ldo RR'%1-$tls_ldidx$(%%r1),%0\";
}"
  [(set_attr "type" "multi")
   (set_attr "length" "8")])

(define_insn "tld_load_pic"
 [(set (match_operand:SI 0 "register_operand" "=r")
       (unspec:SI [(match_operand 1 "tld_symbolic_operand" "")] UNSPEC_TLSLDM_PIC))
  (clobber (reg:SI 1))
  (use (reg:SI 19))]
  ""
  "*
{
  return \"addil LT'%1-$tls_ldidx$,%%r19\;ldo RT'%1-$tls_ldidx$(%%r1),%0\";
}"
  [(set_attr "type" "multi")
   (set_attr "length" "8")])

(define_insn "tld_offset_load"
  [(set (match_operand:SI 0 "register_operand" "=r")
        (plus:SI (unspec:SI [(match_operand 1 "tld_symbolic_operand" "")] 
		 	    UNSPEC_TLSLDO)
		 (match_operand:SI 2 "register_operand" "r")))
   (clobber (reg:SI 1))]
  ""
  "*
{
  return \"addil LR'%1-$tls_dtpoff$,%2\;ldo RR'%1-$tls_dtpoff$(%%r1),%0\"; 
}"
  [(set_attr "type" "multi")
   (set_attr "length" "8")])

(define_insn "tp_load"
  [(set (match_operand:SI 0 "register_operand" "=r")
	(unspec:SI [(const_int 0)] UNSPEC_TP))]
  ""
  "mfctl %%cr27,%0"
  [(set_attr "type" "multi")
   (set_attr "length" "4")])

(define_insn "tie_load"
  [(set (match_operand:SI 0 "register_operand" "=r")
        (unspec:SI [(match_operand 1 "tie_symbolic_operand" "")] UNSPEC_TLSIE))
   (clobber (reg:SI 1))
   (use (reg:SI 27))]
  ""
  "*
{
  return \"addil LR'%1-$tls_ieoff$,%%r27\;ldw RR'%1-$tls_ieoff$(%%r1),%0\";
}"
  [(set_attr "type" "multi")
   (set_attr "length" "8")])

(define_insn "tie_load_pic"
  [(set (match_operand:SI 0 "register_operand" "=r")
        (unspec:SI [(match_operand 1 "tie_symbolic_operand" "")] UNSPEC_TLSIE_PIC))
   (clobber (reg:SI 1))
   (use (reg:SI 19))]
  ""
  "*
{
  return \"addil LT'%1-$tls_ieoff$,%%r19\;ldw RT'%1-$tls_ieoff$(%%r1),%0\";
}"
  [(set_attr "type" "multi")
   (set_attr "length" "8")])

(define_insn "tle_load"
  [(set (match_operand:SI 0 "register_operand" "=r")
        (plus:SI (unspec:SI [(match_operand 1 "tle_symbolic_operand" "")] 
		 	    UNSPEC_TLSLE)
		 (match_operand:SI 2 "register_operand" "r")))
   (clobber (reg:SI 1))]
  ""
  "addil LR'%1-$tls_leoff$,%2\;ldo RR'%1-$tls_leoff$(%%r1),%0"
  [(set_attr "type" "multi")
   (set_attr "length" "8")])

;; Atomic instructions

;; All memory loads and stores access storage atomically except
;; for one exception.  The STORE BYTES, STORE DOUBLE BYTES, and
;; doubleword loads and stores are not guaranteed to be atomic
;; when referencing the I/O address space.

;; These patterns are at the bottom so the non atomic versions are preferred.

(define_expand "atomic_storeqi"
  [(match_operand:QI 0 "memory_operand")                ;; memory
   (match_operand:QI 1 "register_operand")              ;; val out
   (match_operand:SI 2 "const_int_operand")]            ;; model
  ""
{
  if (TARGET_SYNC_LIBCALL)
    {
      rtx mem = operands[0];
      rtx val = operands[1];
      if (pa_maybe_emit_compare_and_swap_exchange_loop (NULL_RTX, mem, val))
	DONE;
    }
  FAIL;
})

;; Implement atomic HImode stores using exchange.

(define_expand "atomic_storehi"
  [(match_operand:HI 0 "memory_operand")                ;; memory
   (match_operand:HI 1 "register_operand")              ;; val out
   (match_operand:SI 2 "const_int_operand")]            ;; model
  ""
{
  if (TARGET_SYNC_LIBCALL)
    {
      rtx mem = operands[0];
      rtx val = operands[1];
      if (pa_maybe_emit_compare_and_swap_exchange_loop (NULL_RTX, mem, val))
	DONE;
    }
  FAIL;
})

;; Implement atomic SImode store using exchange.

(define_expand "atomic_storesi"
  [(match_operand:SI 0 "memory_operand")                ;; memory
   (match_operand:SI 1 "register_operand")              ;; val out
   (match_operand:SI 2 "const_int_operand")]            ;; model
  ""
{
  if (TARGET_SYNC_LIBCALL)
    {
      rtx mem = operands[0];
      rtx val = operands[1];
      if (pa_maybe_emit_compare_and_swap_exchange_loop (NULL_RTX, mem, val))
	DONE;
    }
  FAIL;
})

;; Implement atomic DImode load.

(define_expand "atomic_loaddi"
  [(match_operand:DI 0 "register_operand")              ;; val out
   (match_operand:DI 1 "memory_operand")                ;; memory
   (match_operand:SI 2 "const_int_operand")]            ;; model
  ""
{
  enum memmodel model;

  if (TARGET_64BIT || TARGET_DISABLE_FPREGS || TARGET_SOFT_FLOAT)
    FAIL;

  model = memmodel_from_int (INTVAL (operands[2]));
  operands[1] = force_reg (SImode, XEXP (operands[1], 0));
  if (is_mm_seq_cst (model))
    expand_mem_thread_fence (model);
  emit_insn (gen_atomic_loaddi_1 (operands[0], operands[1]));
  expand_mem_thread_fence (model);
  DONE;
})

(define_insn "atomic_loaddi_1"
  [(set (match_operand:DI 0 "register_operand" "=r")
        (mem:DI (match_operand:SI 1 "register_operand" "r")))
   (clobber (match_scratch:DI 2 "=f"))]
  "!TARGET_64BIT && !TARGET_DISABLE_FPREGS && !TARGET_SOFT_FLOAT"
  "{fldds|fldd} 0(%1),%2\n\t{fstds|fstd} %2,-16(%%sp)\n\t{ldws|ldw} -16(%%sp),%0\n\t{ldws|ldw} -12(%%sp),%R0"
  [(set_attr "type" "move")
   (set_attr "length" "16")])

;; Implement atomic DImode store.

(define_expand "atomic_storedi"
  [(match_operand:DI 0 "memory_operand")                ;; memory
   (match_operand:DI 1 "reg_or_cint_move_operand")      ;; val out
   (match_operand:SI 2 "const_int_operand")]            ;; model
  ""
{
  enum memmodel model;

  if (TARGET_SYNC_LIBCALL)
    {
      rtx mem = operands[0];
      rtx val = operands[1];
      if (pa_maybe_emit_compare_and_swap_exchange_loop (NULL_RTX, mem, val))
	DONE;
    }

  if (TARGET_64BIT || TARGET_DISABLE_FPREGS || TARGET_SOFT_FLOAT)
    FAIL;

  model = memmodel_from_int (INTVAL (operands[2]));
  operands[0] = force_reg (SImode, XEXP (operands[0], 0));
  if (operands[1] != CONST0_RTX (DImode))
    operands[1] = force_reg (DImode, operands[1]);
  expand_mem_thread_fence (model);
  emit_insn (gen_atomic_storedi_1 (operands[0], operands[1]));
  if (is_mm_seq_cst (model))
    expand_mem_thread_fence (model);
  DONE;
})

(define_insn "atomic_storedi_1"
  [(set (mem:DI (match_operand:SI 0 "register_operand" "r,r"))
        (match_operand:DI 1 "reg_or_0_operand" "M,r"))
   (clobber (match_scratch:DI 2 "=X,f"))]
  "!TARGET_64BIT && !TARGET_DISABLE_FPREGS && !TARGET_SOFT_FLOAT"
  "@
   {fstds|fstd} %%fr0,0(%0)
   {stws|stw} %1,-16(%%sp)\n\t{stws|stw} %R1,-12(%%sp)\n\t{fldds|fldd} -16(%%sp),%2\n\t{fstds|fstd} %2,0(%0)"
  [(set_attr "type" "move,move")
   (set_attr "length" "4,16")])

;; PA 2.0 hardware supports out-of-order execution of loads and stores, so
;; we need memory barriers to enforce program order for memory references
;; when the TLB and PSW O bits are not set.  We assume all PA 2.0 systems
;; are weakly ordered since neither HP-UX or Linux set the PSW O bit.  Since
;; we want PA 1.x code to be PA 2.0 compatible, we also need barriers when
;; generating PA 1.x code even though all PA 1.x systems are strongly ordered.

;; When barriers are needed, we use a strongly ordered ldcw instruction as
;; the barrier.  Most PA 2.0 targets are cache coherent.  In that case, we
;; can use the coherent cache control hint and avoid aligning the ldcw
;; address.  In spite of its description, it is not clear that the sync
;; instruction works as a barrier.

(define_expand "memory_barrier"
  [(parallel
     [(set (match_dup 0) (unspec:BLK [(match_dup 0)] UNSPEC_MEMORY_BARRIER))
      (clobber (match_dup 1))])]
  ""
{
  /* We don't need a barrier if the target uses ordered memory references.  */
  if (TARGET_ORDERED)
    FAIL;
  operands[1] = gen_reg_rtx (Pmode);
  operands[0] = gen_rtx_MEM (BLKmode, operands[1]);
  MEM_VOLATILE_P (operands[0]) = 1;
})

(define_insn "*memory_barrier_coherent"
  [(set (match_operand:BLK 0 "" "")
        (unspec:BLK [(match_dup 0)] UNSPEC_MEMORY_BARRIER))
   (clobber (match_operand 1 "pmode_register_operand" "=r"))]
  "TARGET_PA_20 && TARGET_COHERENT_LDCW"
  "ldcw,co 0(%%sp),%1"
  [(set_attr "type" "binary")
   (set_attr "length" "4")])

(define_insn "*memory_barrier_64"
  [(set (match_operand:BLK 0 "" "")
        (unspec:BLK [(match_dup 0)] UNSPEC_MEMORY_BARRIER))
    (clobber (match_operand 1 "pmode_register_operand" "=&r"))]
  "TARGET_64BIT"
  "ldo 15(%%sp),%1\n\tdepd %%r0,63,3,%1\n\tldcw 0(%1),%1"
  [(set_attr "type" "binary")
   (set_attr "length" "12")])

(define_insn "*memory_barrier_32"
  [(set (match_operand:BLK 0 "" "")
        (unspec:BLK [(match_dup 0)] UNSPEC_MEMORY_BARRIER))
    (clobber (match_operand 1 "pmode_register_operand" "=&r"))]
  ""
  "ldo 15(%%sp),%1\n\t{dep|depw} %%r0,31,3,%1\n\tldcw 0(%1),%1"
  [(set_attr "type" "binary")
   (set_attr "length" "12")])<|MERGE_RESOLUTION|>--- conflicted
+++ resolved
@@ -1,9 +1,5 @@
 ;;- Machine description for HP PA-RISC architecture for GCC compiler
-<<<<<<< HEAD
-;;   Copyright (C) 1992-2019 Free Software Foundation, Inc.
-=======
 ;;   Copyright (C) 1992-2020 Free Software Foundation, Inc.
->>>>>>> e2aa5677
 ;;   Contributed by the Center for Software Science at the University
 ;;   of Utah.
 
