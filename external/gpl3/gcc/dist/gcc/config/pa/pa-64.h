/* Definitions of target machine for GNU compiler, for HPs using the
   64bit runtime model.
<<<<<<< HEAD
   Copyright (C) 1999-2019 Free Software Foundation, Inc.
=======
   Copyright (C) 1999-2020 Free Software Foundation, Inc.
>>>>>>> 9e014010

This file is part of GCC.

GCC is free software; you can redistribute it and/or modify
it under the terms of the GNU General Public License as published by
the Free Software Foundation; either version 3, or (at your option)
any later version.

GCC is distributed in the hope that it will be useful,
but WITHOUT ANY WARRANTY; without even the implied warranty of
MERCHANTABILITY or FITNESS FOR A PARTICULAR PURPOSE.  See the
GNU General Public License for more details.

You should have received a copy of the GNU General Public License
along with GCC; see the file COPYING3.  If not see
<http://www.gnu.org/licenses/>.  */

/* The default sizes for basic datatypes provided by GCC are not
   correct for the PA64 runtime architecture.

   In PA64, basic types have the following sizes

     char	1 byte
     short	2 bytes
     int	4 bytes
     long	8 bytes
     long long	8 bytes
     pointer	8 bytes
     float	4 bytes
     double	8 bytes
     long double 16 bytes
     size_t	8 bytes
     ptrdiff_t	8 bytes
     wchar	4 bytes
     
  Make GCC agree with types.h.  */
#undef SIZE_TYPE
#define SIZE_TYPE "long unsigned int"

#undef PTRDIFF_TYPE
#define PTRDIFF_TYPE "long int"

#undef WCHAR_TYPE
#define WCHAR_TYPE "unsigned int"

#undef WCHAR_TYPE_SIZE
#define WCHAR_TYPE_SIZE 32

/* If it is not listed here, then the default selected by GCC is OK.  */
#undef SHORT_TYPE_SIZE
#define SHORT_TYPE_SIZE 16
#undef INT_TYPE_SIZE
#define INT_TYPE_SIZE 32
#undef LONG_TYPE_SIZE
#define LONG_TYPE_SIZE 64
#undef LONG_LONG_TYPE_SIZE
#define LONG_LONG_TYPE_SIZE 64
#undef FLOAT_TYPE_SIZE
#define FLOAT_TYPE_SIZE 32
#undef DOUBLE_TYPE_SIZE
#define DOUBLE_TYPE_SIZE 64
#undef LONG_DOUBLE_TYPE_SIZE
#define LONG_DOUBLE_TYPE_SIZE 128

/* Temporary until we figure out what to do with those *(&@$ 32bit
   relocs which appear in stabs.  */
#undef DBX_DEBUGGING_INFO

/* ?!? This needs to be made compile-time selectable.

   The PA64 runtime model has arguments that grow to higher addresses
   (like most other targets).  The older runtime model has arguments
   that grow to lower addresses.  What fun.  */
#undef ARGS_GROW_DOWNWARD

/* If defined, a C expression which determines whether the default
   implementation of va_arg will attempt to pad down before reading the
   next argument, if that argument is smaller than its aligned space as
   controlled by PARM_BOUNDARY.  If this macro is not defined, all such
   arguments are padded down when BYTES_BIG_ENDIAN is true.  We don't
   want aggregates padded down.  */

#define PAD_VARARGS_DOWN \
  (!AGGREGATE_TYPE_P (type) \
   && TREE_CODE (type) != COMPLEX_TYPE \
   && TREE_CODE (type) != VECTOR_TYPE)

/* In the PA architecture, it is not possible to directly move data
   between GENERAL_REGS and FP_REGS.  On the 32-bit port, we use the
   location at SP-16 because PA 1.X only supports 5-bit immediates for
   floating-point loads and stores.  We don't expose this location in
   the RTL to avoid scheduling related problems.  For example, the
   store and load could be separated by a call to a pure or const
   function which has no frame and this function might also use SP-16.
   We have 14-bit immediates on the 64-bit port, so we use secondary
   memory for the copies.  */
#define PA_SECONDARY_MEMORY_NEEDED(MODE, CLASS1, CLASS2) \
  (MAYBE_FP_REG_CLASS_P (CLASS1) != FP_REG_CLASS_P (CLASS2)		\
   || MAYBE_FP_REG_CLASS_P (CLASS2) != FP_REG_CLASS_P (CLASS1))
<|MERGE_RESOLUTION|>--- conflicted
+++ resolved
@@ -1,10 +1,6 @@
 /* Definitions of target machine for GNU compiler, for HPs using the
    64bit runtime model.
-<<<<<<< HEAD
-   Copyright (C) 1999-2019 Free Software Foundation, Inc.
-=======
    Copyright (C) 1999-2020 Free Software Foundation, Inc.
->>>>>>> 9e014010
 
 This file is part of GCC.
 
