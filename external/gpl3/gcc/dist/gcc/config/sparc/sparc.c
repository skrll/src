/* Subroutines for insn-output.c for SPARC.
<<<<<<< HEAD
   Copyright (C) 1987-2019 Free Software Foundation, Inc.
=======
   Copyright (C) 1987-2020 Free Software Foundation, Inc.
>>>>>>> e2aa5677
   Contributed by Michael Tiemann (tiemann@cygnus.com)
   64-bit SPARC-V9 support by Michael Tiemann, Jim Wilson, and Doug Evans,
   at Cygnus Support.

This file is part of GCC.

GCC is free software; you can redistribute it and/or modify
it under the terms of the GNU General Public License as published by
the Free Software Foundation; either version 3, or (at your option)
any later version.

GCC is distributed in the hope that it will be useful,
but WITHOUT ANY WARRANTY; without even the implied warranty of
MERCHANTABILITY or FITNESS FOR A PARTICULAR PURPOSE.  See the
GNU General Public License for more details.

You should have received a copy of the GNU General Public License
along with GCC; see the file COPYING3.  If not see
<http://www.gnu.org/licenses/>.  */

#define IN_TARGET_CODE 1

#include "config.h"
#include "system.h"
#include "coretypes.h"
#include "backend.h"
#include "target.h"
#include "rtl.h"
#include "tree.h"
#include "memmodel.h"
#include "gimple.h"
#include "df.h"
#include "tm_p.h"
#include "stringpool.h"
#include "attribs.h"
#include "expmed.h"
#include "optabs.h"
#include "regs.h"
#include "emit-rtl.h"
#include "recog.h"
#include "diagnostic-core.h"
#include "alias.h"
#include "fold-const.h"
#include "stor-layout.h"
#include "calls.h"
#include "varasm.h"
#include "output.h"
#include "insn-attr.h"
#include "explow.h"
#include "expr.h"
#include "debug.h"
#include "cfgrtl.h"
#include "common/common-target.h"
#include "gimplify.h"
#include "langhooks.h"
#include "reload.h"
#include "tree-pass.h"
#include "context.h"
#include "builtins.h"
#include "tree-vector-builder.h"
#include "opts.h"

/* This file should be included last.  */
#include "target-def.h"

/* Processor costs */

struct processor_costs {
  /* Integer load */
  const int int_load;

  /* Integer signed load */
  const int int_sload;

  /* Integer zeroed load */
  const int int_zload;

  /* Float load */
  const int float_load;

  /* fmov, fneg, fabs */
  const int float_move;

  /* fadd, fsub */
  const int float_plusminus;

  /* fcmp */
  const int float_cmp;

  /* fmov, fmovr */
  const int float_cmove;

  /* fmul */
  const int float_mul;

  /* fdivs */
  const int float_div_sf;

  /* fdivd */
  const int float_div_df;

  /* fsqrts */
  const int float_sqrt_sf;

  /* fsqrtd */
  const int float_sqrt_df;

  /* umul/smul */
  const int int_mul;

  /* mulX */
  const int int_mulX;

  /* integer multiply cost for each bit set past the most
     significant 3, so the formula for multiply cost becomes:

	if (rs1 < 0)
	  highest_bit = highest_clear_bit(rs1);
	else
	  highest_bit = highest_set_bit(rs1);
	if (highest_bit < 3)
	  highest_bit = 3;
	cost = int_mul{,X} + ((highest_bit - 3) / int_mul_bit_factor);

     A value of zero indicates that the multiply costs is fixed,
     and not variable.  */
  const int int_mul_bit_factor;

  /* udiv/sdiv */
  const int int_div;

  /* divX */
  const int int_divX;

  /* movcc, movr */
  const int int_cmove;

  /* penalty for shifts, due to scheduling rules etc. */
  const int shift_penalty;

  /* cost of a (predictable) branch.  */
  const int branch_cost;
};

static const
struct processor_costs cypress_costs = {
  COSTS_N_INSNS (2), /* int load */
  COSTS_N_INSNS (2), /* int signed load */
  COSTS_N_INSNS (2), /* int zeroed load */
  COSTS_N_INSNS (2), /* float load */
  COSTS_N_INSNS (5), /* fmov, fneg, fabs */
  COSTS_N_INSNS (5), /* fadd, fsub */
  COSTS_N_INSNS (1), /* fcmp */
  COSTS_N_INSNS (1), /* fmov, fmovr */
  COSTS_N_INSNS (7), /* fmul */
  COSTS_N_INSNS (37), /* fdivs */
  COSTS_N_INSNS (37), /* fdivd */
  COSTS_N_INSNS (63), /* fsqrts */
  COSTS_N_INSNS (63), /* fsqrtd */
  COSTS_N_INSNS (1), /* imul */
  COSTS_N_INSNS (1), /* imulX */
  0, /* imul bit factor */
  COSTS_N_INSNS (1), /* idiv */
  COSTS_N_INSNS (1), /* idivX */
  COSTS_N_INSNS (1), /* movcc/movr */
  0, /* shift penalty */
  3 /* branch cost */
};

static const
struct processor_costs supersparc_costs = {
  COSTS_N_INSNS (1), /* int load */
  COSTS_N_INSNS (1), /* int signed load */
  COSTS_N_INSNS (1), /* int zeroed load */
  COSTS_N_INSNS (0), /* float load */
  COSTS_N_INSNS (3), /* fmov, fneg, fabs */
  COSTS_N_INSNS (3), /* fadd, fsub */
  COSTS_N_INSNS (3), /* fcmp */
  COSTS_N_INSNS (1), /* fmov, fmovr */
  COSTS_N_INSNS (3), /* fmul */
  COSTS_N_INSNS (6), /* fdivs */
  COSTS_N_INSNS (9), /* fdivd */
  COSTS_N_INSNS (12), /* fsqrts */
  COSTS_N_INSNS (12), /* fsqrtd */
  COSTS_N_INSNS (4), /* imul */
  COSTS_N_INSNS (4), /* imulX */
  0, /* imul bit factor */
  COSTS_N_INSNS (4), /* idiv */
  COSTS_N_INSNS (4), /* idivX */
  COSTS_N_INSNS (1), /* movcc/movr */
  1, /* shift penalty */
  3 /* branch cost */
};

static const
struct processor_costs hypersparc_costs = {
  COSTS_N_INSNS (1), /* int load */
  COSTS_N_INSNS (1), /* int signed load */
  COSTS_N_INSNS (1), /* int zeroed load */
  COSTS_N_INSNS (1), /* float load */
  COSTS_N_INSNS (1), /* fmov, fneg, fabs */
  COSTS_N_INSNS (1), /* fadd, fsub */
  COSTS_N_INSNS (1), /* fcmp */
  COSTS_N_INSNS (1), /* fmov, fmovr */
  COSTS_N_INSNS (1), /* fmul */
  COSTS_N_INSNS (8), /* fdivs */
  COSTS_N_INSNS (12), /* fdivd */
  COSTS_N_INSNS (17), /* fsqrts */
  COSTS_N_INSNS (17), /* fsqrtd */
  COSTS_N_INSNS (17), /* imul */
  COSTS_N_INSNS (17), /* imulX */
  0, /* imul bit factor */
  COSTS_N_INSNS (17), /* idiv */
  COSTS_N_INSNS (17), /* idivX */
  COSTS_N_INSNS (1), /* movcc/movr */
  0, /* shift penalty */
  3 /* branch cost */
};

static const
struct processor_costs leon_costs = {
  COSTS_N_INSNS (1), /* int load */
  COSTS_N_INSNS (1), /* int signed load */
  COSTS_N_INSNS (1), /* int zeroed load */
  COSTS_N_INSNS (1), /* float load */
  COSTS_N_INSNS (1), /* fmov, fneg, fabs */
  COSTS_N_INSNS (1), /* fadd, fsub */
  COSTS_N_INSNS (1), /* fcmp */
  COSTS_N_INSNS (1), /* fmov, fmovr */
  COSTS_N_INSNS (1), /* fmul */
  COSTS_N_INSNS (15), /* fdivs */
  COSTS_N_INSNS (15), /* fdivd */
  COSTS_N_INSNS (23), /* fsqrts */
  COSTS_N_INSNS (23), /* fsqrtd */
  COSTS_N_INSNS (5), /* imul */
  COSTS_N_INSNS (5), /* imulX */
  0, /* imul bit factor */
  COSTS_N_INSNS (5), /* idiv */
  COSTS_N_INSNS (5), /* idivX */
  COSTS_N_INSNS (1), /* movcc/movr */
  0, /* shift penalty */
  3 /* branch cost */
};

static const
struct processor_costs leon3_costs = {
  COSTS_N_INSNS (1), /* int load */
  COSTS_N_INSNS (1), /* int signed load */
  COSTS_N_INSNS (1), /* int zeroed load */
  COSTS_N_INSNS (1), /* float load */
  COSTS_N_INSNS (1), /* fmov, fneg, fabs */
  COSTS_N_INSNS (1), /* fadd, fsub */
  COSTS_N_INSNS (1), /* fcmp */
  COSTS_N_INSNS (1), /* fmov, fmovr */
  COSTS_N_INSNS (1), /* fmul */
  COSTS_N_INSNS (14), /* fdivs */
  COSTS_N_INSNS (15), /* fdivd */
  COSTS_N_INSNS (22), /* fsqrts */
  COSTS_N_INSNS (23), /* fsqrtd */
  COSTS_N_INSNS (5), /* imul */
  COSTS_N_INSNS (5), /* imulX */
  0, /* imul bit factor */
  COSTS_N_INSNS (35), /* idiv */
  COSTS_N_INSNS (35), /* idivX */
  COSTS_N_INSNS (1), /* movcc/movr */
  0, /* shift penalty */
  3 /* branch cost */
};

static const
struct processor_costs sparclet_costs = {
  COSTS_N_INSNS (3), /* int load */
  COSTS_N_INSNS (3), /* int signed load */
  COSTS_N_INSNS (1), /* int zeroed load */
  COSTS_N_INSNS (1), /* float load */
  COSTS_N_INSNS (1), /* fmov, fneg, fabs */
  COSTS_N_INSNS (1), /* fadd, fsub */
  COSTS_N_INSNS (1), /* fcmp */
  COSTS_N_INSNS (1), /* fmov, fmovr */
  COSTS_N_INSNS (1), /* fmul */
  COSTS_N_INSNS (1), /* fdivs */
  COSTS_N_INSNS (1), /* fdivd */
  COSTS_N_INSNS (1), /* fsqrts */
  COSTS_N_INSNS (1), /* fsqrtd */
  COSTS_N_INSNS (5), /* imul */
  COSTS_N_INSNS (5), /* imulX */
  0, /* imul bit factor */
  COSTS_N_INSNS (5), /* idiv */
  COSTS_N_INSNS (5), /* idivX */
  COSTS_N_INSNS (1), /* movcc/movr */
  0, /* shift penalty */
  3 /* branch cost */
};

static const
struct processor_costs ultrasparc_costs = {
  COSTS_N_INSNS (2), /* int load */
  COSTS_N_INSNS (3), /* int signed load */
  COSTS_N_INSNS (2), /* int zeroed load */
  COSTS_N_INSNS (2), /* float load */
  COSTS_N_INSNS (1), /* fmov, fneg, fabs */
  COSTS_N_INSNS (4), /* fadd, fsub */
  COSTS_N_INSNS (1), /* fcmp */
  COSTS_N_INSNS (2), /* fmov, fmovr */
  COSTS_N_INSNS (4), /* fmul */
  COSTS_N_INSNS (13), /* fdivs */
  COSTS_N_INSNS (23), /* fdivd */
  COSTS_N_INSNS (13), /* fsqrts */
  COSTS_N_INSNS (23), /* fsqrtd */
  COSTS_N_INSNS (4), /* imul */
  COSTS_N_INSNS (4), /* imulX */
  2, /* imul bit factor */
  COSTS_N_INSNS (37), /* idiv */
  COSTS_N_INSNS (68), /* idivX */
  COSTS_N_INSNS (2), /* movcc/movr */
  2, /* shift penalty */
  2 /* branch cost */
};

static const
struct processor_costs ultrasparc3_costs = {
  COSTS_N_INSNS (2), /* int load */
  COSTS_N_INSNS (3), /* int signed load */
  COSTS_N_INSNS (3), /* int zeroed load */
  COSTS_N_INSNS (2), /* float load */
  COSTS_N_INSNS (3), /* fmov, fneg, fabs */
  COSTS_N_INSNS (4), /* fadd, fsub */
  COSTS_N_INSNS (5), /* fcmp */
  COSTS_N_INSNS (3), /* fmov, fmovr */
  COSTS_N_INSNS (4), /* fmul */
  COSTS_N_INSNS (17), /* fdivs */
  COSTS_N_INSNS (20), /* fdivd */
  COSTS_N_INSNS (20), /* fsqrts */
  COSTS_N_INSNS (29), /* fsqrtd */
  COSTS_N_INSNS (6), /* imul */
  COSTS_N_INSNS (6), /* imulX */
  0, /* imul bit factor */
  COSTS_N_INSNS (40), /* idiv */
  COSTS_N_INSNS (71), /* idivX */
  COSTS_N_INSNS (2), /* movcc/movr */
  0, /* shift penalty */
  2 /* branch cost */
};

static const
struct processor_costs niagara_costs = {
  COSTS_N_INSNS (3), /* int load */
  COSTS_N_INSNS (3), /* int signed load */
  COSTS_N_INSNS (3), /* int zeroed load */
  COSTS_N_INSNS (9), /* float load */
  COSTS_N_INSNS (8), /* fmov, fneg, fabs */
  COSTS_N_INSNS (8), /* fadd, fsub */
  COSTS_N_INSNS (26), /* fcmp */
  COSTS_N_INSNS (8), /* fmov, fmovr */
  COSTS_N_INSNS (29), /* fmul */
  COSTS_N_INSNS (54), /* fdivs */
  COSTS_N_INSNS (83), /* fdivd */
  COSTS_N_INSNS (100), /* fsqrts - not implemented in hardware */
  COSTS_N_INSNS (100), /* fsqrtd - not implemented in hardware */
  COSTS_N_INSNS (11), /* imul */
  COSTS_N_INSNS (11), /* imulX */
  0, /* imul bit factor */
  COSTS_N_INSNS (72), /* idiv */
  COSTS_N_INSNS (72), /* idivX */
  COSTS_N_INSNS (1), /* movcc/movr */
  0, /* shift penalty */
  4 /* branch cost */
};

static const
struct processor_costs niagara2_costs = {
  COSTS_N_INSNS (3), /* int load */
  COSTS_N_INSNS (3), /* int signed load */
  COSTS_N_INSNS (3), /* int zeroed load */
  COSTS_N_INSNS (3), /* float load */
  COSTS_N_INSNS (6), /* fmov, fneg, fabs */
  COSTS_N_INSNS (6), /* fadd, fsub */
  COSTS_N_INSNS (6), /* fcmp */
  COSTS_N_INSNS (6), /* fmov, fmovr */
  COSTS_N_INSNS (6), /* fmul */
  COSTS_N_INSNS (19), /* fdivs */
  COSTS_N_INSNS (33), /* fdivd */
  COSTS_N_INSNS (19), /* fsqrts */
  COSTS_N_INSNS (33), /* fsqrtd */
  COSTS_N_INSNS (5), /* imul */
  COSTS_N_INSNS (5), /* imulX */
  0, /* imul bit factor */
  COSTS_N_INSNS (26), /* idiv, average of 12 - 41 cycle range */
  COSTS_N_INSNS (26), /* idivX, average of 12 - 41 cycle range */
  COSTS_N_INSNS (1), /* movcc/movr */
  0, /* shift penalty */
  5 /* branch cost */
};

static const
struct processor_costs niagara3_costs = {
  COSTS_N_INSNS (3), /* int load */
  COSTS_N_INSNS (3), /* int signed load */
  COSTS_N_INSNS (3), /* int zeroed load */
  COSTS_N_INSNS (3), /* float load */
  COSTS_N_INSNS (9), /* fmov, fneg, fabs */
  COSTS_N_INSNS (9), /* fadd, fsub */
  COSTS_N_INSNS (9), /* fcmp */
  COSTS_N_INSNS (9), /* fmov, fmovr */
  COSTS_N_INSNS (9), /* fmul */
  COSTS_N_INSNS (23), /* fdivs */
  COSTS_N_INSNS (37), /* fdivd */
  COSTS_N_INSNS (23), /* fsqrts */
  COSTS_N_INSNS (37), /* fsqrtd */
  COSTS_N_INSNS (9), /* imul */
  COSTS_N_INSNS (9), /* imulX */
  0, /* imul bit factor */
  COSTS_N_INSNS (31), /* idiv, average of 17 - 45 cycle range */
  COSTS_N_INSNS (30), /* idivX, average of 16 - 44 cycle range */
  COSTS_N_INSNS (1), /* movcc/movr */
  0, /* shift penalty */
  5 /* branch cost */
};

static const
struct processor_costs niagara4_costs = {
  COSTS_N_INSNS (5), /* int load */
  COSTS_N_INSNS (5), /* int signed load */
  COSTS_N_INSNS (5), /* int zeroed load */
  COSTS_N_INSNS (5), /* float load */
  COSTS_N_INSNS (11), /* fmov, fneg, fabs */
  COSTS_N_INSNS (11), /* fadd, fsub */
  COSTS_N_INSNS (11), /* fcmp */
  COSTS_N_INSNS (11), /* fmov, fmovr */
  COSTS_N_INSNS (11), /* fmul */
  COSTS_N_INSNS (24), /* fdivs */
  COSTS_N_INSNS (37), /* fdivd */
  COSTS_N_INSNS (24), /* fsqrts */
  COSTS_N_INSNS (37), /* fsqrtd */
  COSTS_N_INSNS (12), /* imul */
  COSTS_N_INSNS (12), /* imulX */
  0, /* imul bit factor */
  COSTS_N_INSNS (50), /* idiv, average of 41 - 60 cycle range */
  COSTS_N_INSNS (35), /* idivX, average of 26 - 44 cycle range */
  COSTS_N_INSNS (1), /* movcc/movr */
  0, /* shift penalty */
  2 /* branch cost */
};

static const
struct processor_costs niagara7_costs = {
  COSTS_N_INSNS (5), /* int load */
  COSTS_N_INSNS (5), /* int signed load */
  COSTS_N_INSNS (5), /* int zeroed load */
  COSTS_N_INSNS (5), /* float load */
  COSTS_N_INSNS (11), /* fmov, fneg, fabs */
  COSTS_N_INSNS (11), /* fadd, fsub */
  COSTS_N_INSNS (11), /* fcmp */
  COSTS_N_INSNS (11), /* fmov, fmovr */
  COSTS_N_INSNS (11), /* fmul */
  COSTS_N_INSNS (24), /* fdivs */
  COSTS_N_INSNS (37), /* fdivd */
  COSTS_N_INSNS (24), /* fsqrts */
  COSTS_N_INSNS (37), /* fsqrtd */
  COSTS_N_INSNS (12), /* imul */
  COSTS_N_INSNS (12), /* imulX */
  0, /* imul bit factor */
  COSTS_N_INSNS (51), /* idiv, average of 42 - 61 cycle range */
  COSTS_N_INSNS (35), /* idivX, average of 26 - 44 cycle range */
  COSTS_N_INSNS (1), /* movcc/movr */
  0, /* shift penalty */
  1 /* branch cost */
};

static const
struct processor_costs m8_costs = {
  COSTS_N_INSNS (3), /* int load */
  COSTS_N_INSNS (3), /* int signed load */
  COSTS_N_INSNS (3), /* int zeroed load */
  COSTS_N_INSNS (3), /* float load */
  COSTS_N_INSNS (9), /* fmov, fneg, fabs */
  COSTS_N_INSNS (9), /* fadd, fsub */
  COSTS_N_INSNS (9), /* fcmp */
  COSTS_N_INSNS (9), /* fmov, fmovr */
  COSTS_N_INSNS (9), /* fmul */
  COSTS_N_INSNS (26), /* fdivs */
  COSTS_N_INSNS (30), /* fdivd */
  COSTS_N_INSNS (33), /* fsqrts */
  COSTS_N_INSNS (41), /* fsqrtd */
  COSTS_N_INSNS (12), /* imul */
  COSTS_N_INSNS (10), /* imulX */
  0, /* imul bit factor */
  COSTS_N_INSNS (57), /* udiv/sdiv */
  COSTS_N_INSNS (30), /* udivx/sdivx */
  COSTS_N_INSNS (1), /* movcc/movr */
  0, /* shift penalty */
  1 /* branch cost */
};

static const struct processor_costs *sparc_costs = &cypress_costs;

#ifdef HAVE_AS_RELAX_OPTION
/* If 'as' and 'ld' are relaxing tail call insns into branch always, use
   "or %o7,%g0,X; call Y; or X,%g0,%o7" always, so that it can be optimized.
   With sethi/jmp, neither 'as' nor 'ld' has an easy way how to find out if
   somebody does not branch between the sethi and jmp.  */
#define LEAF_SIBCALL_SLOT_RESERVED_P 1
#else
#define LEAF_SIBCALL_SLOT_RESERVED_P \
  ((TARGET_ARCH64 && !TARGET_CM_MEDLOW) || flag_pic)
#endif

/* Vector to say how input registers are mapped to output registers.
   HARD_FRAME_POINTER_REGNUM cannot be remapped by this function to
   eliminate it.  You must use -fomit-frame-pointer to get that.  */
char leaf_reg_remap[] =
{ 0, 1, 2, 3, 4, 5, 6, 7,
  -1, -1, -1, -1, -1, -1, 14, -1,
  -1, -1, -1, -1, -1, -1, -1, -1,
  8, 9, 10, 11, 12, 13, -1, 15,

  32, 33, 34, 35, 36, 37, 38, 39,
  40, 41, 42, 43, 44, 45, 46, 47,
  48, 49, 50, 51, 52, 53, 54, 55,
  56, 57, 58, 59, 60, 61, 62, 63,
  64, 65, 66, 67, 68, 69, 70, 71,
  72, 73, 74, 75, 76, 77, 78, 79,
  80, 81, 82, 83, 84, 85, 86, 87,
  88, 89, 90, 91, 92, 93, 94, 95,
  96, 97, 98, 99, 100, 101, 102};

/* Vector, indexed by hard register number, which contains 1
   for a register that is allowable in a candidate for leaf
   function treatment.  */
char sparc_leaf_regs[] =
{ 1, 1, 1, 1, 1, 1, 1, 1,
  0, 0, 0, 0, 0, 0, 1, 0,
  0, 0, 0, 0, 0, 0, 0, 0,
  1, 1, 1, 1, 1, 1, 0, 1,
  1, 1, 1, 1, 1, 1, 1, 1,
  1, 1, 1, 1, 1, 1, 1, 1,
  1, 1, 1, 1, 1, 1, 1, 1,
  1, 1, 1, 1, 1, 1, 1, 1,
  1, 1, 1, 1, 1, 1, 1, 1,
  1, 1, 1, 1, 1, 1, 1, 1,
  1, 1, 1, 1, 1, 1, 1, 1,
  1, 1, 1, 1, 1, 1, 1, 1,
  1, 1, 1, 1, 1, 1, 1};

struct GTY(()) machine_function
{
  /* Size of the frame of the function.  */
  HOST_WIDE_INT frame_size;

  /* Size of the frame of the function minus the register window save area
     and the outgoing argument area.  */
  HOST_WIDE_INT apparent_frame_size;

  /* Register we pretend the frame pointer is allocated to.  Normally, this
     is %fp, but if we are in a leaf procedure, this is (%sp + offset).  We
     record "offset" separately as it may be too big for (reg + disp).  */
  rtx frame_base_reg;
  HOST_WIDE_INT frame_base_offset;

  /* Number of global or FP registers to be saved (as 4-byte quantities).  */
  int n_global_fp_regs;

  /* True if the current function is leaf and uses only leaf regs,
     so that the SPARC leaf function optimization can be applied.
     Private version of crtl->uses_only_leaf_regs, see
     sparc_expand_prologue for the rationale.  */
  int leaf_function_p;

  /* True if the prologue saves local or in registers.  */
  bool save_local_in_regs_p;

  /* True if the data calculated by sparc_expand_prologue are valid.  */
  bool prologue_data_valid_p;
};

#define sparc_frame_size		cfun->machine->frame_size
#define sparc_apparent_frame_size	cfun->machine->apparent_frame_size
#define sparc_frame_base_reg		cfun->machine->frame_base_reg
#define sparc_frame_base_offset		cfun->machine->frame_base_offset
#define sparc_n_global_fp_regs		cfun->machine->n_global_fp_regs
#define sparc_leaf_function_p		cfun->machine->leaf_function_p
#define sparc_save_local_in_regs_p	cfun->machine->save_local_in_regs_p
#define sparc_prologue_data_valid_p	cfun->machine->prologue_data_valid_p

/* 1 if the next opcode is to be specially indented.  */
int sparc_indent_opcode = 0;

static void sparc_option_override (void);
static void sparc_init_modes (void);
static int function_arg_slotno (const CUMULATIVE_ARGS *, machine_mode,
				const_tree, bool, bool, int *, int *);

static int supersparc_adjust_cost (rtx_insn *, int, rtx_insn *, int);
static int hypersparc_adjust_cost (rtx_insn *, int, rtx_insn *, int);

static void sparc_emit_set_const32 (rtx, rtx);
static void sparc_emit_set_const64 (rtx, rtx);
static void sparc_output_addr_vec (rtx);
static void sparc_output_addr_diff_vec (rtx);
static void sparc_output_deferred_case_vectors (void);
static bool sparc_legitimate_address_p (machine_mode, rtx, bool);
static bool sparc_legitimate_constant_p (machine_mode, rtx);
static rtx sparc_builtin_saveregs (void);
static int epilogue_renumber (rtx *, int);
static bool sparc_assemble_integer (rtx, unsigned int, int);
static int set_extends (rtx_insn *);
static void sparc_asm_function_prologue (FILE *);
static void sparc_asm_function_epilogue (FILE *);
#ifdef TARGET_SOLARIS
static void sparc_solaris_elf_asm_named_section (const char *, unsigned int,
						 tree) ATTRIBUTE_UNUSED;
#endif
static int sparc_adjust_cost (rtx_insn *, int, rtx_insn *, int, unsigned int);
static int sparc_issue_rate (void);
static void sparc_sched_init (FILE *, int, int);
static int sparc_use_sched_lookahead (void);

static void emit_soft_tfmode_libcall (const char *, int, rtx *);
static void emit_soft_tfmode_binop (enum rtx_code, rtx *);
static void emit_soft_tfmode_unop (enum rtx_code, rtx *);
static void emit_soft_tfmode_cvt (enum rtx_code, rtx *);
static void emit_hard_tfmode_operation (enum rtx_code, rtx *);

static bool sparc_function_ok_for_sibcall (tree, tree);
static void sparc_init_libfuncs (void);
static void sparc_init_builtins (void);
static void sparc_fpu_init_builtins (void);
static void sparc_vis_init_builtins (void);
static tree sparc_builtin_decl (unsigned, bool);
static rtx sparc_expand_builtin (tree, rtx, rtx, machine_mode, int);
static tree sparc_fold_builtin (tree, int, tree *, bool);
static void sparc_output_mi_thunk (FILE *, tree, HOST_WIDE_INT,
				   HOST_WIDE_INT, tree);
static bool sparc_can_output_mi_thunk (const_tree, HOST_WIDE_INT,
				       HOST_WIDE_INT, const_tree);
static struct machine_function * sparc_init_machine_status (void);
static bool sparc_cannot_force_const_mem (machine_mode, rtx);
static rtx sparc_tls_get_addr (void);
static rtx sparc_tls_got (void);
static int sparc_register_move_cost (machine_mode,
				     reg_class_t, reg_class_t);
static bool sparc_rtx_costs (rtx, machine_mode, int, int, int *, bool);
static machine_mode sparc_promote_function_mode (const_tree, machine_mode,
						      int *, const_tree, int);
static bool sparc_strict_argument_naming (cumulative_args_t);
static void sparc_va_start (tree, rtx);
static tree sparc_gimplify_va_arg (tree, tree, gimple_seq *, gimple_seq *);
static bool sparc_vector_mode_supported_p (machine_mode);
static bool sparc_tls_referenced_p (rtx);
static rtx sparc_legitimize_tls_address (rtx);
static rtx sparc_legitimize_pic_address (rtx, rtx);
static rtx sparc_legitimize_address (rtx, rtx, machine_mode);
static rtx sparc_delegitimize_address (rtx);
static bool sparc_mode_dependent_address_p (const_rtx, addr_space_t);
static bool sparc_pass_by_reference (cumulative_args_t,
				     const function_arg_info &);
static void sparc_function_arg_advance (cumulative_args_t,
					const function_arg_info &);
static rtx sparc_function_arg (cumulative_args_t, const function_arg_info &);
static rtx sparc_function_incoming_arg (cumulative_args_t,
					const function_arg_info &);
static pad_direction sparc_function_arg_padding (machine_mode, const_tree);
static unsigned int sparc_function_arg_boundary (machine_mode,
						 const_tree);
static int sparc_arg_partial_bytes (cumulative_args_t,
<<<<<<< HEAD
				    machine_mode, tree, bool);
=======
				    const function_arg_info &);
>>>>>>> e2aa5677
static bool sparc_return_in_memory (const_tree, const_tree);
static rtx sparc_struct_value_rtx (tree, int);
static rtx sparc_function_value (const_tree, const_tree, bool);
static rtx sparc_libcall_value (machine_mode, const_rtx);
static bool sparc_function_value_regno_p (const unsigned int);
static unsigned HOST_WIDE_INT sparc_asan_shadow_offset (void);
static void sparc_output_dwarf_dtprel (FILE *, int, rtx) ATTRIBUTE_UNUSED;
static void sparc_file_end (void);
static bool sparc_frame_pointer_required (void);
static bool sparc_can_eliminate (const int, const int);
static void sparc_conditional_register_usage (void);
static bool sparc_use_pseudo_pic_reg (void);
static void sparc_init_pic_reg (void);
#ifdef TARGET_ALTERNATE_LONG_DOUBLE_MANGLING
static const char *sparc_mangle_type (const_tree);
#endif
static void sparc_trampoline_init (rtx, tree, rtx);
static machine_mode sparc_preferred_simd_mode (scalar_mode);
static reg_class_t sparc_preferred_reload_class (rtx x, reg_class_t rclass);
static bool sparc_lra_p (void);
static bool sparc_print_operand_punct_valid_p (unsigned char);
static void sparc_print_operand (FILE *, rtx, int);
static void sparc_print_operand_address (FILE *, machine_mode, rtx);
static reg_class_t sparc_secondary_reload (bool, rtx, reg_class_t,
					   machine_mode,
					   secondary_reload_info *);
static bool sparc_secondary_memory_needed (machine_mode, reg_class_t,
					   reg_class_t);
static machine_mode sparc_secondary_memory_needed_mode (machine_mode);
static scalar_int_mode sparc_cstore_mode (enum insn_code icode);
static void sparc_atomic_assign_expand_fenv (tree *, tree *, tree *);
static bool sparc_fixed_condition_code_regs (unsigned int *, unsigned int *);
static unsigned int sparc_min_arithmetic_precision (void);
static unsigned int sparc_hard_regno_nregs (unsigned int, machine_mode);
static bool sparc_hard_regno_mode_ok (unsigned int, machine_mode);
static bool sparc_modes_tieable_p (machine_mode, machine_mode);
static bool sparc_can_change_mode_class (machine_mode, machine_mode,
					 reg_class_t);
static HOST_WIDE_INT sparc_constant_alignment (const_tree, HOST_WIDE_INT);
static bool sparc_vectorize_vec_perm_const (machine_mode, rtx, rtx, rtx,
					    const vec_perm_indices &);
static bool sparc_can_follow_jump (const rtx_insn *, const rtx_insn *);

#ifdef SUBTARGET_ATTRIBUTE_TABLE
/* Table of valid machine attributes.  */
static const struct attribute_spec sparc_attribute_table[] =
{
  /* { name, min_len, max_len, decl_req, type_req, fn_type_req,
       do_diagnostic, handler, exclude } */
  SUBTARGET_ATTRIBUTE_TABLE,
  { NULL,        0, 0, false, false, false, false, NULL, NULL }
};
#endif

char sparc_hard_reg_printed[8];

/* Initialize the GCC target structure.  */

/* The default is to use .half rather than .short for aligned HI objects.  */
#undef TARGET_ASM_ALIGNED_HI_OP
#define TARGET_ASM_ALIGNED_HI_OP "\t.half\t"

#undef TARGET_ASM_UNALIGNED_HI_OP
#define TARGET_ASM_UNALIGNED_HI_OP "\t.uahalf\t"
#undef TARGET_ASM_UNALIGNED_SI_OP
#define TARGET_ASM_UNALIGNED_SI_OP "\t.uaword\t"
#undef TARGET_ASM_UNALIGNED_DI_OP
#define TARGET_ASM_UNALIGNED_DI_OP "\t.uaxword\t"

/* The target hook has to handle DI-mode values.  */
#undef TARGET_ASM_INTEGER
#define TARGET_ASM_INTEGER sparc_assemble_integer

#undef TARGET_ASM_FUNCTION_PROLOGUE
#define TARGET_ASM_FUNCTION_PROLOGUE sparc_asm_function_prologue
#undef TARGET_ASM_FUNCTION_EPILOGUE
#define TARGET_ASM_FUNCTION_EPILOGUE sparc_asm_function_epilogue

#undef TARGET_SCHED_ADJUST_COST
#define TARGET_SCHED_ADJUST_COST sparc_adjust_cost
#undef TARGET_SCHED_ISSUE_RATE
#define TARGET_SCHED_ISSUE_RATE sparc_issue_rate
#undef TARGET_SCHED_INIT
#define TARGET_SCHED_INIT sparc_sched_init
#undef TARGET_SCHED_FIRST_CYCLE_MULTIPASS_DFA_LOOKAHEAD
#define TARGET_SCHED_FIRST_CYCLE_MULTIPASS_DFA_LOOKAHEAD sparc_use_sched_lookahead

#undef TARGET_FUNCTION_OK_FOR_SIBCALL
#define TARGET_FUNCTION_OK_FOR_SIBCALL sparc_function_ok_for_sibcall

#undef TARGET_INIT_LIBFUNCS
#define TARGET_INIT_LIBFUNCS sparc_init_libfuncs

#undef TARGET_LEGITIMIZE_ADDRESS
#define TARGET_LEGITIMIZE_ADDRESS sparc_legitimize_address
#undef TARGET_DELEGITIMIZE_ADDRESS
#define TARGET_DELEGITIMIZE_ADDRESS sparc_delegitimize_address
#undef TARGET_MODE_DEPENDENT_ADDRESS_P
#define TARGET_MODE_DEPENDENT_ADDRESS_P sparc_mode_dependent_address_p

#undef TARGET_INIT_BUILTINS
#define TARGET_INIT_BUILTINS sparc_init_builtins
#undef TARGET_BUILTIN_DECL
#define TARGET_BUILTIN_DECL sparc_builtin_decl
#undef TARGET_EXPAND_BUILTIN
#define TARGET_EXPAND_BUILTIN sparc_expand_builtin
#undef TARGET_FOLD_BUILTIN
#define TARGET_FOLD_BUILTIN sparc_fold_builtin

#if TARGET_TLS
#undef TARGET_HAVE_TLS
#define TARGET_HAVE_TLS true
#endif

#undef TARGET_CANNOT_FORCE_CONST_MEM
#define TARGET_CANNOT_FORCE_CONST_MEM sparc_cannot_force_const_mem

#undef TARGET_ASM_OUTPUT_MI_THUNK
#define TARGET_ASM_OUTPUT_MI_THUNK sparc_output_mi_thunk
#undef TARGET_ASM_CAN_OUTPUT_MI_THUNK
#define TARGET_ASM_CAN_OUTPUT_MI_THUNK sparc_can_output_mi_thunk

#undef TARGET_RTX_COSTS
#define TARGET_RTX_COSTS sparc_rtx_costs
#undef TARGET_ADDRESS_COST
#define TARGET_ADDRESS_COST hook_int_rtx_mode_as_bool_0
#undef TARGET_REGISTER_MOVE_COST
#define TARGET_REGISTER_MOVE_COST sparc_register_move_cost

#undef TARGET_PROMOTE_FUNCTION_MODE
#define TARGET_PROMOTE_FUNCTION_MODE sparc_promote_function_mode
#undef TARGET_STRICT_ARGUMENT_NAMING
#define TARGET_STRICT_ARGUMENT_NAMING sparc_strict_argument_naming

#undef TARGET_MUST_PASS_IN_STACK
#define TARGET_MUST_PASS_IN_STACK must_pass_in_stack_var_size
#undef TARGET_PASS_BY_REFERENCE
#define TARGET_PASS_BY_REFERENCE sparc_pass_by_reference
#undef TARGET_ARG_PARTIAL_BYTES
#define TARGET_ARG_PARTIAL_BYTES sparc_arg_partial_bytes
#undef TARGET_FUNCTION_ARG_ADVANCE
#define TARGET_FUNCTION_ARG_ADVANCE sparc_function_arg_advance
#undef TARGET_FUNCTION_ARG
#define TARGET_FUNCTION_ARG sparc_function_arg
#undef TARGET_FUNCTION_INCOMING_ARG
#define TARGET_FUNCTION_INCOMING_ARG sparc_function_incoming_arg
#undef TARGET_FUNCTION_ARG_PADDING
#define TARGET_FUNCTION_ARG_PADDING sparc_function_arg_padding
#undef TARGET_FUNCTION_ARG_BOUNDARY
#define TARGET_FUNCTION_ARG_BOUNDARY sparc_function_arg_boundary

#undef TARGET_RETURN_IN_MEMORY
#define TARGET_RETURN_IN_MEMORY sparc_return_in_memory
#undef TARGET_STRUCT_VALUE_RTX
#define TARGET_STRUCT_VALUE_RTX sparc_struct_value_rtx
#undef TARGET_FUNCTION_VALUE
#define TARGET_FUNCTION_VALUE sparc_function_value
#undef TARGET_LIBCALL_VALUE
#define TARGET_LIBCALL_VALUE sparc_libcall_value
#undef TARGET_FUNCTION_VALUE_REGNO_P
#define TARGET_FUNCTION_VALUE_REGNO_P sparc_function_value_regno_p

#undef TARGET_EXPAND_BUILTIN_SAVEREGS
#define TARGET_EXPAND_BUILTIN_SAVEREGS sparc_builtin_saveregs

#undef TARGET_ASAN_SHADOW_OFFSET
#define TARGET_ASAN_SHADOW_OFFSET sparc_asan_shadow_offset

#undef TARGET_EXPAND_BUILTIN_VA_START
#define TARGET_EXPAND_BUILTIN_VA_START sparc_va_start
#undef TARGET_GIMPLIFY_VA_ARG_EXPR
#define TARGET_GIMPLIFY_VA_ARG_EXPR sparc_gimplify_va_arg

#undef TARGET_VECTOR_MODE_SUPPORTED_P
#define TARGET_VECTOR_MODE_SUPPORTED_P sparc_vector_mode_supported_p

#undef TARGET_VECTORIZE_PREFERRED_SIMD_MODE
#define TARGET_VECTORIZE_PREFERRED_SIMD_MODE sparc_preferred_simd_mode

#ifdef SUBTARGET_INSERT_ATTRIBUTES
#undef TARGET_INSERT_ATTRIBUTES
#define TARGET_INSERT_ATTRIBUTES SUBTARGET_INSERT_ATTRIBUTES
#endif

#ifdef SUBTARGET_ATTRIBUTE_TABLE
#undef TARGET_ATTRIBUTE_TABLE
#define TARGET_ATTRIBUTE_TABLE sparc_attribute_table
#endif

#undef TARGET_OPTION_OVERRIDE
#define TARGET_OPTION_OVERRIDE sparc_option_override

#ifdef TARGET_THREAD_SSP_OFFSET
#undef TARGET_STACK_PROTECT_GUARD
#define TARGET_STACK_PROTECT_GUARD hook_tree_void_null
#endif

#if TARGET_GNU_TLS && defined(HAVE_AS_SPARC_UA_PCREL)
#undef TARGET_ASM_OUTPUT_DWARF_DTPREL
#define TARGET_ASM_OUTPUT_DWARF_DTPREL sparc_output_dwarf_dtprel
#endif

#undef TARGET_ASM_FILE_END
#define TARGET_ASM_FILE_END sparc_file_end

#undef TARGET_FRAME_POINTER_REQUIRED
#define TARGET_FRAME_POINTER_REQUIRED sparc_frame_pointer_required

#undef TARGET_CAN_ELIMINATE
#define TARGET_CAN_ELIMINATE sparc_can_eliminate

#undef  TARGET_PREFERRED_RELOAD_CLASS
#define TARGET_PREFERRED_RELOAD_CLASS sparc_preferred_reload_class

#undef TARGET_SECONDARY_RELOAD
#define TARGET_SECONDARY_RELOAD sparc_secondary_reload
#undef TARGET_SECONDARY_MEMORY_NEEDED
#define TARGET_SECONDARY_MEMORY_NEEDED sparc_secondary_memory_needed
#undef TARGET_SECONDARY_MEMORY_NEEDED_MODE
#define TARGET_SECONDARY_MEMORY_NEEDED_MODE sparc_secondary_memory_needed_mode

#undef TARGET_CONDITIONAL_REGISTER_USAGE
#define TARGET_CONDITIONAL_REGISTER_USAGE sparc_conditional_register_usage

#undef TARGET_INIT_PIC_REG
#define TARGET_INIT_PIC_REG sparc_init_pic_reg

#undef TARGET_USE_PSEUDO_PIC_REG
#define TARGET_USE_PSEUDO_PIC_REG sparc_use_pseudo_pic_reg

#ifdef TARGET_ALTERNATE_LONG_DOUBLE_MANGLING
#undef TARGET_MANGLE_TYPE
#define TARGET_MANGLE_TYPE sparc_mangle_type
#endif

#undef TARGET_LRA_P
#define TARGET_LRA_P sparc_lra_p

#undef TARGET_LEGITIMATE_ADDRESS_P
#define TARGET_LEGITIMATE_ADDRESS_P sparc_legitimate_address_p

#undef TARGET_LEGITIMATE_CONSTANT_P
#define TARGET_LEGITIMATE_CONSTANT_P sparc_legitimate_constant_p

#undef TARGET_TRAMPOLINE_INIT
#define TARGET_TRAMPOLINE_INIT sparc_trampoline_init

#undef TARGET_PRINT_OPERAND_PUNCT_VALID_P
#define TARGET_PRINT_OPERAND_PUNCT_VALID_P sparc_print_operand_punct_valid_p
#undef TARGET_PRINT_OPERAND
#define TARGET_PRINT_OPERAND sparc_print_operand
#undef TARGET_PRINT_OPERAND_ADDRESS
#define TARGET_PRINT_OPERAND_ADDRESS sparc_print_operand_address

/* The value stored by LDSTUB.  */
#undef TARGET_ATOMIC_TEST_AND_SET_TRUEVAL
#define TARGET_ATOMIC_TEST_AND_SET_TRUEVAL 0xff

#undef TARGET_CSTORE_MODE
#define TARGET_CSTORE_MODE sparc_cstore_mode

#undef TARGET_ATOMIC_ASSIGN_EXPAND_FENV
#define TARGET_ATOMIC_ASSIGN_EXPAND_FENV sparc_atomic_assign_expand_fenv

#undef TARGET_FIXED_CONDITION_CODE_REGS
#define TARGET_FIXED_CONDITION_CODE_REGS sparc_fixed_condition_code_regs

#undef TARGET_MIN_ARITHMETIC_PRECISION
#define TARGET_MIN_ARITHMETIC_PRECISION sparc_min_arithmetic_precision

#undef TARGET_CUSTOM_FUNCTION_DESCRIPTORS
#define TARGET_CUSTOM_FUNCTION_DESCRIPTORS 1

#undef TARGET_HARD_REGNO_NREGS
#define TARGET_HARD_REGNO_NREGS sparc_hard_regno_nregs
#undef TARGET_HARD_REGNO_MODE_OK
#define TARGET_HARD_REGNO_MODE_OK sparc_hard_regno_mode_ok

#undef TARGET_MODES_TIEABLE_P
#define TARGET_MODES_TIEABLE_P sparc_modes_tieable_p

#undef TARGET_CAN_CHANGE_MODE_CLASS
#define TARGET_CAN_CHANGE_MODE_CLASS sparc_can_change_mode_class

#undef TARGET_CONSTANT_ALIGNMENT
#define TARGET_CONSTANT_ALIGNMENT sparc_constant_alignment

#undef TARGET_VECTORIZE_VEC_PERM_CONST
#define TARGET_VECTORIZE_VEC_PERM_CONST sparc_vectorize_vec_perm_const

#undef TARGET_CAN_FOLLOW_JUMP
#define TARGET_CAN_FOLLOW_JUMP sparc_can_follow_jump

struct gcc_target targetm = TARGET_INITIALIZER;

/* Return the memory reference contained in X if any, zero otherwise.  */

static rtx
mem_ref (rtx x)
{
  if (GET_CODE (x) == SIGN_EXTEND || GET_CODE (x) == ZERO_EXTEND)
    x = XEXP (x, 0);

  if (MEM_P (x))
    return x;

  return NULL_RTX;
}

/* True if any of INSN's source register(s) is REG.  */

static bool
insn_uses_reg_p (rtx_insn *insn, unsigned int reg)
{
  extract_insn (insn);
  return ((REG_P (recog_data.operand[1])
	   && REGNO (recog_data.operand[1]) == reg)
	  || (recog_data.n_operands == 3
	      && REG_P (recog_data.operand[2])
	      && REGNO (recog_data.operand[2]) == reg));
}

/* True if INSN is a floating-point division or square-root.  */

static bool
div_sqrt_insn_p (rtx_insn *insn)
{
  if (GET_CODE (PATTERN (insn)) != SET)
    return false;

  switch (get_attr_type (insn))
    {
    case TYPE_FPDIVS:
    case TYPE_FPSQRTS:
    case TYPE_FPDIVD:
    case TYPE_FPSQRTD:
      return true;
    default:
      return false;
    }
}

/* True if INSN is a floating-point instruction.  */

static bool
fpop_insn_p (rtx_insn *insn)
{
  if (GET_CODE (PATTERN (insn)) != SET)
    return false;

  switch (get_attr_type (insn))
    {
    case TYPE_FPMOVE:
    case TYPE_FPCMOVE:
    case TYPE_FP:
    case TYPE_FPCMP:
    case TYPE_FPMUL:
    case TYPE_FPDIVS:
    case TYPE_FPSQRTS:
    case TYPE_FPDIVD:
    case TYPE_FPSQRTD:
      return true;
    default:
      return false;
    }
}

/* True if INSN is an atomic instruction.  */

static bool
atomic_insn_for_leon3_p (rtx_insn *insn)
{
  switch (INSN_CODE (insn))
    {
    case CODE_FOR_swapsi:
    case CODE_FOR_ldstub:
    case CODE_FOR_atomic_compare_and_swap_leon3_1:
      return true;
    default:
      return false;
    }
}

/* We use a machine specific pass to enable workarounds for errata.

   We need to have the (essentially) final form of the insn stream in order
   to properly detect the various hazards.  Therefore, this machine specific
   pass runs as late as possible.  */

/* True if INSN is a md pattern or asm statement.  */
#define USEFUL_INSN_P(INSN)						\
  (NONDEBUG_INSN_P (INSN)						\
   && GET_CODE (PATTERN (INSN)) != USE					\
   && GET_CODE (PATTERN (INSN)) != CLOBBER)

static unsigned int
sparc_do_work_around_errata (void)
{
  rtx_insn *insn, *next;

  /* Force all instructions to be split into their final form.  */
  split_all_insns_noflow ();

  /* Now look for specific patterns in the insn stream.  */
  for (insn = get_insns (); insn; insn = next)
    {
      bool insert_nop = false;
      rtx set;
      rtx_insn *jump;
      rtx_sequence *seq;

      /* Look into the instruction in a delay slot.  */
      if (NONJUMP_INSN_P (insn)
	  && (seq = dyn_cast <rtx_sequence *> (PATTERN (insn))))
	{
	  jump = seq->insn (0);
	  insn = seq->insn (1);
	}
      else if (JUMP_P (insn))
	jump = insn;
      else
	jump = NULL;

      /* Place a NOP at the branch target of an integer branch if it is a
	 floating-point operation or a floating-point branch.  */
      if (sparc_fix_gr712rc
	  && jump
	  && jump_to_label_p (jump)
	  && get_attr_branch_type (jump) == BRANCH_TYPE_ICC)
	{
	  rtx_insn *target = next_active_insn (JUMP_LABEL_AS_INSN (jump));
	  if (target
	      && (fpop_insn_p (target)
		  || (JUMP_P (target)
		      && get_attr_branch_type (target) == BRANCH_TYPE_FCC)))
	    emit_insn_before (gen_nop (), target);
	}

      /* Insert a NOP between load instruction and atomic instruction.  Insert
	 a NOP at branch target if there is a load in delay slot and an atomic
	 instruction at branch target.  */
      if (sparc_fix_ut700
	  && NONJUMP_INSN_P (insn)
	  && (set = single_set (insn)) != NULL_RTX
	  && mem_ref (SET_SRC (set))
	  && REG_P (SET_DEST (set)))
	{
	  if (jump && jump_to_label_p (jump))
	    {
	      rtx_insn *target = next_active_insn (JUMP_LABEL_AS_INSN (jump));
	      if (target && atomic_insn_for_leon3_p (target))
		emit_insn_before (gen_nop (), target);
	    }

	  next = next_active_insn (insn);
	  if (!next)
	    break;

	  if (atomic_insn_for_leon3_p (next))
	    insert_nop = true;
	}

      /* Look for a sequence that starts with a fdiv or fsqrt instruction and
	 ends with another fdiv or fsqrt instruction with no dependencies on
	 the former, along with an appropriate pattern in between.  */
      if (sparc_fix_lost_divsqrt
	  && NONJUMP_INSN_P (insn)
	  && div_sqrt_insn_p (insn))
	{
	  int i;
	  int fp_found = 0;
	  rtx_insn *after;

	  const unsigned int dest_reg = REGNO (SET_DEST (single_set (insn)));

	  next = next_active_insn (insn);
	  if (!next)
	    break;

	  for (after = next, i = 0; i < 4; i++)
	    {
	      /* Count floating-point operations.  */
	      if (i != 3 && fpop_insn_p (after))
		{
		  /* If the insn uses the destination register of
		     the div/sqrt, then it cannot be problematic.  */
		  if (insn_uses_reg_p (after, dest_reg))
		    break;
		  fp_found++;
		}

	      /* Count floating-point loads.  */
	      if (i != 3
		  && (set = single_set (after)) != NULL_RTX
		  && REG_P (SET_DEST (set))
		  && REGNO (SET_DEST (set)) > 31)
		{
		  /* If the insn uses the destination register of
		     the div/sqrt, then it cannot be problematic.  */
		  if (REGNO (SET_DEST (set)) == dest_reg)
		    break;
		  fp_found++;
		}

	      /* Check if this is a problematic sequence.  */
	      if (i > 1
		  && fp_found >= 2
		  && div_sqrt_insn_p (after))
		{
		  /* If this is the short version of the problematic
		     sequence we add two NOPs in a row to also prevent
		     the long version.  */
		  if (i == 2)
		    emit_insn_before (gen_nop (), next);
		  insert_nop = true;
		  break;
		}

	      /* No need to scan past a second div/sqrt.  */
	      if (div_sqrt_insn_p (after))
		break;

	      /* Insert NOP before branch.  */
	      if (i < 3
		  && (!NONJUMP_INSN_P (after)
		      || GET_CODE (PATTERN (after)) == SEQUENCE))
		{
		  insert_nop = true;
		  break;
		}

	      after = next_active_insn (after);
	      if (!after)
		break;
	    }
	}

      /* Look for either of these two sequences:

	 Sequence A:
	 1. store of word size or less (e.g. st / stb / sth / stf)
	 2. any single instruction that is not a load or store
	 3. any store instruction (e.g. st / stb / sth / stf / std / stdf)

	 Sequence B:
	 1. store of double word size (e.g. std / stdf)
	 2. any store instruction (e.g. st / stb / sth / stf / std / stdf)  */
      if (sparc_fix_b2bst
	  && NONJUMP_INSN_P (insn)
	  && (set = single_set (insn)) != NULL_RTX
	  && MEM_P (SET_DEST (set)))
	{
	  /* Sequence B begins with a double-word store.  */
	  bool seq_b = GET_MODE_SIZE (GET_MODE (SET_DEST (set))) == 8;
	  rtx_insn *after;
	  int i;

	  next = next_active_insn (insn);
	  if (!next)
	    break;

	  for (after = next, i = 0; i < 2; i++)
	    {
	      /* Skip empty assembly statements.  */
	      if ((GET_CODE (PATTERN (after)) == UNSPEC_VOLATILE)
		  || (USEFUL_INSN_P (after)
		      && (asm_noperands (PATTERN (after))>=0)
		      && !strcmp (decode_asm_operands (PATTERN (after),
						       NULL, NULL, NULL,
						       NULL, NULL), "")))
		after = next_active_insn (after);
	      if (!after)
		break;

	      /* If the insn is a branch, then it cannot be problematic.  */
	      if (!NONJUMP_INSN_P (after)
		  || GET_CODE (PATTERN (after)) == SEQUENCE)
		break;

	      /* Sequence B is only two instructions long.  */
	      if (seq_b)
		{
		  /* Add NOP if followed by a store.  */
		  if ((set = single_set (after)) != NULL_RTX
		      && MEM_P (SET_DEST (set)))
		    insert_nop = true;

		  /* Otherwise it is ok.  */
		  break;
		}

	      /* If the second instruction is a load or a store,
		 then the sequence cannot be problematic.  */
	      if (i == 0)
		{
		  if ((set = single_set (after)) != NULL_RTX
		      && (MEM_P (SET_DEST (set)) || mem_ref (SET_SRC (set))))
		    break;

		  after = next_active_insn (after);
		  if (!after)
		    break;
		}

	      /* Add NOP if third instruction is a store.  */
	      if (i == 1
		  && (set = single_set (after)) != NULL_RTX
		  && MEM_P (SET_DEST (set)))
		insert_nop = true;
	    }
	}

      /* Look for a single-word load into an odd-numbered FP register.  */
      else if (sparc_fix_at697f
	       && NONJUMP_INSN_P (insn)
	       && (set = single_set (insn)) != NULL_RTX
	       && GET_MODE_SIZE (GET_MODE (SET_SRC (set))) == 4
	       && mem_ref (SET_SRC (set))
	       && REG_P (SET_DEST (set))
	       && REGNO (SET_DEST (set)) > 31
	       && REGNO (SET_DEST (set)) % 2 != 0)
	{
	  /* The wrong dependency is on the enclosing double register.  */
	  const unsigned int x = REGNO (SET_DEST (set)) - 1;
	  unsigned int src1, src2, dest;
	  int code;

	  next = next_active_insn (insn);
	  if (!next)
	    break;
	  /* If the insn is a branch, then it cannot be problematic.  */
	  if (!NONJUMP_INSN_P (next) || GET_CODE (PATTERN (next)) == SEQUENCE)
	    continue;

	  extract_insn (next);
	  code = INSN_CODE (next);

	  switch (code)
	    {
	    case CODE_FOR_adddf3:
	    case CODE_FOR_subdf3:
	    case CODE_FOR_muldf3:
	    case CODE_FOR_divdf3:
	      dest = REGNO (recog_data.operand[0]);
	      src1 = REGNO (recog_data.operand[1]);
	      src2 = REGNO (recog_data.operand[2]);
	      if (src1 != src2)
		{
		  /* Case [1-4]:
				 ld [address], %fx+1
				 FPOPd %f{x,y}, %f{y,x}, %f{x,y}  */
		  if ((src1 == x || src2 == x)
		      && (dest == src1 || dest == src2))
		    insert_nop = true;
		}
	      else
		{
		  /* Case 5:
			     ld [address], %fx+1
			     FPOPd %fx, %fx, %fx  */
		  if (src1 == x
		      && dest == src1
		      && (code == CODE_FOR_adddf3 || code == CODE_FOR_muldf3))
		    insert_nop = true;
		}
	      break;

	    case CODE_FOR_sqrtdf2:
	      dest = REGNO (recog_data.operand[0]);
	      src1 = REGNO (recog_data.operand[1]);
	      /* Case 6:
			 ld [address], %fx+1
			 fsqrtd %fx, %fx  */
	      if (src1 == x && dest == src1)
		insert_nop = true;
	      break;

	    default:
	      break;
	    }
	}

      /* Look for a single-word load into an integer register.  */
      else if (sparc_fix_ut699
	       && NONJUMP_INSN_P (insn)
	       && (set = single_set (insn)) != NULL_RTX
	       && GET_MODE_SIZE (GET_MODE (SET_SRC (set))) <= 4
	       && (mem_ref (SET_SRC (set)) != NULL_RTX
		   || INSN_CODE (insn) == CODE_FOR_movsi_pic_gotdata_op)
	       && REG_P (SET_DEST (set))
	       && REGNO (SET_DEST (set)) < 32)
	{
	  /* There is no problem if the second memory access has a data
	     dependency on the first single-cycle load.  */
	  rtx x = SET_DEST (set);

	  next = next_active_insn (insn);
	  if (!next)
	    break;
	  /* If the insn is a branch, then it cannot be problematic.  */
	  if (!NONJUMP_INSN_P (next) || GET_CODE (PATTERN (next)) == SEQUENCE)
	    continue;

	  /* Look for a second memory access to/from an integer register.  */
	  if ((set = single_set (next)) != NULL_RTX)
	    {
	      rtx src = SET_SRC (set);
	      rtx dest = SET_DEST (set);
	      rtx mem;

	      /* LDD is affected.  */
	      if ((mem = mem_ref (src)) != NULL_RTX
		  && REG_P (dest)
		  && REGNO (dest) < 32
		  && !reg_mentioned_p (x, XEXP (mem, 0)))
		insert_nop = true;

	      /* STD is *not* affected.  */
	      else if (MEM_P (dest)
		       && GET_MODE_SIZE (GET_MODE (dest)) <= 4
		       && (src == CONST0_RTX (GET_MODE (dest))
			   || (REG_P (src)
			       && REGNO (src) < 32
			       && REGNO (src) != REGNO (x)))
		       && !reg_mentioned_p (x, XEXP (dest, 0)))
		insert_nop = true;

	      /* GOT accesses uses LD.  */
	      else if (INSN_CODE (next) == CODE_FOR_movsi_pic_gotdata_op
		       && !reg_mentioned_p (x, XEXP (XEXP (src, 0), 1)))
		insert_nop = true;
	    }
	}

      /* Look for a single-word load/operation into an FP register.  */
      else if (sparc_fix_ut699
	       && NONJUMP_INSN_P (insn)
	       && (set = single_set (insn)) != NULL_RTX
	       && GET_MODE_SIZE (GET_MODE (SET_SRC (set))) == 4
	       && REG_P (SET_DEST (set))
	       && REGNO (SET_DEST (set)) > 31)
	{
	  /* Number of instructions in the problematic window.  */
	  const int n_insns = 4;
	  /* The problematic combination is with the sibling FP register.  */
	  const unsigned int x = REGNO (SET_DEST (set));
	  const unsigned int y = x ^ 1;
	  rtx_insn *after;
	  int i;

	  next = next_active_insn (insn);
	  if (!next)
	    break;
	  /* If the insn is a branch, then it cannot be problematic.  */
	  if (!NONJUMP_INSN_P (next) || GET_CODE (PATTERN (next)) == SEQUENCE)
	    continue;

	  /* Look for a second load/operation into the sibling FP register.  */
	  if (!((set = single_set (next)) != NULL_RTX
		&& GET_MODE_SIZE (GET_MODE (SET_SRC (set))) == 4
		&& REG_P (SET_DEST (set))
		&& REGNO (SET_DEST (set)) == y))
	    continue;

	  /* Look for a (possible) store from the FP register in the next N
	     instructions, but bail out if it is again modified or if there
	     is a store from the sibling FP register before this store.  */
	  for (after = next, i = 0; i < n_insns; i++)
	    {
	      bool branch_p;

	      after = next_active_insn (after);
	      if (!after)
		break;

	      /* This is a branch with an empty delay slot.  */
	      if (!NONJUMP_INSN_P (after))
		{
		  if (++i == n_insns)
		    break;
		  branch_p = true;
		  after = NULL;
		}
	      /* This is a branch with a filled delay slot.  */
	      else if (rtx_sequence *seq =
		         dyn_cast <rtx_sequence *> (PATTERN (after)))
		{
		  if (++i == n_insns)
		    break;
		  branch_p = true;
		  after = seq->insn (1);
		}
	      /* This is a regular instruction.  */
	      else
		branch_p = false;

	      if (after && (set = single_set (after)) != NULL_RTX)
		{
		  const rtx src = SET_SRC (set);
		  const rtx dest = SET_DEST (set);
		  const unsigned int size = GET_MODE_SIZE (GET_MODE (dest));

		  /* If the FP register is again modified before the store,
		     then the store isn't affected.  */
		  if (REG_P (dest)
		      && (REGNO (dest) == x
			  || (REGNO (dest) == y && size == 8)))
		    break;

		  if (MEM_P (dest) && REG_P (src))
		    {
		      /* If there is a store from the sibling FP register
			 before the store, then the store is not affected.  */
		      if (REGNO (src) == y || (REGNO (src) == x && size == 8))
			break;

		      /* Otherwise, the store is affected.  */
		      if (REGNO (src) == x && size == 4)
			{
			  insert_nop = true;
			  break;
			}
		    }
		}

	      /* If we have a branch in the first M instructions, then we
		 cannot see the (M+2)th instruction so we play safe.  */
	      if (branch_p && i <= (n_insns - 2))
		{
		  insert_nop = true;
		  break;
		}
	    }
	}

      else
	next = NEXT_INSN (insn);

      if (insert_nop)
	emit_insn_before (gen_nop (), next);
    }

  return 0;
}

namespace {

const pass_data pass_data_work_around_errata =
{
  RTL_PASS, /* type */
  "errata", /* name */
  OPTGROUP_NONE, /* optinfo_flags */
  TV_MACH_DEP, /* tv_id */
  0, /* properties_required */
  0, /* properties_provided */
  0, /* properties_destroyed */
  0, /* todo_flags_start */
  0, /* todo_flags_finish */
};

class pass_work_around_errata : public rtl_opt_pass
{
public:
  pass_work_around_errata(gcc::context *ctxt)
    : rtl_opt_pass(pass_data_work_around_errata, ctxt)
  {}

  /* opt_pass methods: */
  virtual bool gate (function *)
    {
      return sparc_fix_at697f
	     || sparc_fix_ut699 || sparc_fix_ut700 || sparc_fix_gr712rc
	     || sparc_fix_b2bst || sparc_fix_lost_divsqrt;
    }

  virtual unsigned int execute (function *)
    {
      return sparc_do_work_around_errata ();
    }

}; // class pass_work_around_errata

} // anon namespace

rtl_opt_pass *
make_pass_work_around_errata (gcc::context *ctxt)
{
  return new pass_work_around_errata (ctxt);
}

/* Helpers for TARGET_DEBUG_OPTIONS.  */
static void
dump_target_flag_bits (const int flags)
{
  if (flags & MASK_64BIT)
    fprintf (stderr, "64BIT ");
  if (flags & MASK_APP_REGS)
    fprintf (stderr, "APP_REGS ");
  if (flags & MASK_FASTER_STRUCTS)
    fprintf (stderr, "FASTER_STRUCTS ");
  if (flags & MASK_FLAT)
    fprintf (stderr, "FLAT ");
  if (flags & MASK_FMAF)
    fprintf (stderr, "FMAF ");
  if (flags & MASK_FSMULD)
    fprintf (stderr, "FSMULD ");
  if (flags & MASK_FPU)
    fprintf (stderr, "FPU ");
  if (flags & MASK_HARD_QUAD)
    fprintf (stderr, "HARD_QUAD ");
  if (flags & MASK_POPC)
    fprintf (stderr, "POPC ");
  if (flags & MASK_PTR64)
    fprintf (stderr, "PTR64 ");
  if (flags & MASK_STACK_BIAS)
    fprintf (stderr, "STACK_BIAS ");
  if (flags & MASK_UNALIGNED_DOUBLES)
    fprintf (stderr, "UNALIGNED_DOUBLES ");
  if (flags & MASK_V8PLUS)
    fprintf (stderr, "V8PLUS ");
  if (flags & MASK_VIS)
    fprintf (stderr, "VIS ");
  if (flags & MASK_VIS2)
    fprintf (stderr, "VIS2 ");
  if (flags & MASK_VIS3)
    fprintf (stderr, "VIS3 ");
  if (flags & MASK_VIS4)
    fprintf (stderr, "VIS4 ");
  if (flags & MASK_VIS4B)
    fprintf (stderr, "VIS4B ");
  if (flags & MASK_CBCOND)
    fprintf (stderr, "CBCOND ");
  if (flags & MASK_DEPRECATED_V8_INSNS)
    fprintf (stderr, "DEPRECATED_V8_INSNS ");
  if (flags & MASK_SPARCLET)
    fprintf (stderr, "SPARCLET ");
  if (flags & MASK_SPARCLITE)
    fprintf (stderr, "SPARCLITE ");
  if (flags & MASK_V8)
    fprintf (stderr, "V8 ");
  if (flags & MASK_V9)
    fprintf (stderr, "V9 ");
}

static void
dump_target_flags (const char *prefix, const int flags)
{
  fprintf (stderr, "%s: (%08x) [ ", prefix, flags);
  dump_target_flag_bits (flags);
  fprintf(stderr, "]\n");
}

/* Validate and override various options, and do some machine dependent
   initialization.  */

static void
sparc_option_override (void)
{
  /* Map TARGET_CPU_DEFAULT to value for -m{cpu,tune}=.  */
  static struct cpu_default {
    const int cpu;
    const enum sparc_processor_type processor;
  } const cpu_default[] = {
    /* There must be one entry here for each TARGET_CPU value.  */
    { TARGET_CPU_sparc, PROCESSOR_CYPRESS },
    { TARGET_CPU_v8, PROCESSOR_V8 },
    { TARGET_CPU_supersparc, PROCESSOR_SUPERSPARC },
    { TARGET_CPU_hypersparc, PROCESSOR_HYPERSPARC },
    { TARGET_CPU_leon, PROCESSOR_LEON },
    { TARGET_CPU_leon3, PROCESSOR_LEON3 },
    { TARGET_CPU_leon3v7, PROCESSOR_LEON3V7 },
    { TARGET_CPU_sparclite, PROCESSOR_F930 },
    { TARGET_CPU_sparclite86x, PROCESSOR_SPARCLITE86X },
    { TARGET_CPU_sparclet, PROCESSOR_TSC701 },
    { TARGET_CPU_v9, PROCESSOR_V9 },
    { TARGET_CPU_ultrasparc, PROCESSOR_ULTRASPARC },
    { TARGET_CPU_ultrasparc3, PROCESSOR_ULTRASPARC3 },
    { TARGET_CPU_niagara, PROCESSOR_NIAGARA },
    { TARGET_CPU_niagara2, PROCESSOR_NIAGARA2 },
    { TARGET_CPU_niagara3, PROCESSOR_NIAGARA3 },
    { TARGET_CPU_niagara4, PROCESSOR_NIAGARA4 },
    { TARGET_CPU_niagara7, PROCESSOR_NIAGARA7 },
    { TARGET_CPU_m8, PROCESSOR_M8 },
    { -1, PROCESSOR_V7 }
  };
  const struct cpu_default *def;
  /* Table of values for -m{cpu,tune}=.  This must match the order of
     the enum processor_type in sparc-opts.h.  */
  static struct cpu_table {
    const char *const name;
    const int disable;
    const int enable;
  } const cpu_table[] = {
    { "v7",		MASK_ISA, 0 },
    { "cypress",	MASK_ISA, 0 },
    { "v8",		MASK_ISA, MASK_V8 },
    /* TI TMS390Z55 supersparc */
    { "supersparc",	MASK_ISA, MASK_V8 },
    { "hypersparc",	MASK_ISA, MASK_V8 },
    { "leon",		MASK_ISA|MASK_FSMULD, MASK_V8|MASK_LEON },
    { "leon3",		MASK_ISA, MASK_V8|MASK_LEON3 },
    { "leon3v7",	MASK_ISA, MASK_LEON3 },
    { "sparclite",	MASK_ISA, MASK_SPARCLITE },
    /* The Fujitsu MB86930 is the original sparclite chip, with no FPU.  */
    { "f930",		MASK_ISA|MASK_FPU, MASK_SPARCLITE },
    /* The Fujitsu MB86934 is the recent sparclite chip, with an FPU.  */
    { "f934",		MASK_ISA, MASK_SPARCLITE },
    { "sparclite86x",	MASK_ISA|MASK_FPU, MASK_SPARCLITE },
    { "sparclet",	MASK_ISA, MASK_SPARCLET },
    /* TEMIC sparclet */
    { "tsc701",		MASK_ISA, MASK_SPARCLET },
    { "v9",		MASK_ISA, MASK_V9 },
    /* UltraSPARC I, II, IIi */
    { "ultrasparc",	MASK_ISA,
    /* Although insns using %y are deprecated, it is a clear win.  */
      MASK_V9|MASK_DEPRECATED_V8_INSNS },
    /* UltraSPARC III */
    /* ??? Check if %y issue still holds true.  */
    { "ultrasparc3",	MASK_ISA,
      MASK_V9|MASK_DEPRECATED_V8_INSNS|MASK_VIS2 },
    /* UltraSPARC T1 */
    { "niagara",	MASK_ISA,
      MASK_V9|MASK_DEPRECATED_V8_INSNS },
    /* UltraSPARC T2 */
    { "niagara2",	MASK_ISA,
      MASK_V9|MASK_POPC|MASK_VIS2 },
    /* UltraSPARC T3 */
    { "niagara3",	MASK_ISA,
      MASK_V9|MASK_POPC|MASK_VIS3|MASK_FMAF },
    /* UltraSPARC T4 */
    { "niagara4",	MASK_ISA,
      MASK_V9|MASK_POPC|MASK_VIS3|MASK_FMAF|MASK_CBCOND },
    /* UltraSPARC M7 */
    { "niagara7",	MASK_ISA,
      MASK_V9|MASK_POPC|MASK_VIS4|MASK_FMAF|MASK_CBCOND|MASK_SUBXC },
    /* UltraSPARC M8 */
    { "m8",		MASK_ISA,
      MASK_V9|MASK_POPC|MASK_VIS4B|MASK_FMAF|MASK_CBCOND|MASK_SUBXC }
  };
  const struct cpu_table *cpu;
  unsigned int i;

  if (sparc_debug_string != NULL)
    {
      const char *q;
      char *p;

      p = ASTRDUP (sparc_debug_string);
      while ((q = strtok (p, ",")) != NULL)
	{
	  bool invert;
	  int mask;

	  p = NULL;
	  if (*q == '!')
	    {
	      invert = true;
	      q++;
	    }
	  else
	    invert = false;

	  if (! strcmp (q, "all"))
	    mask = MASK_DEBUG_ALL;
	  else if (! strcmp (q, "options"))
	    mask = MASK_DEBUG_OPTIONS;
	  else
	    error ("unknown %<-mdebug-%s%> switch", q);

	  if (invert)
	    sparc_debug &= ~mask;
	  else
	    sparc_debug |= mask;
	}
    }

  /* Enable the FsMULd instruction by default if not explicitly specified by
     the user.  It may be later disabled by the CPU (explicitly or not).  */
  if (TARGET_FPU && !(target_flags_explicit & MASK_FSMULD))
    target_flags |= MASK_FSMULD;

  if (TARGET_DEBUG_OPTIONS)
    {
      dump_target_flags("Initial target_flags", target_flags);
      dump_target_flags("target_flags_explicit", target_flags_explicit);
    }

#ifdef SUBTARGET_OVERRIDE_OPTIONS
  SUBTARGET_OVERRIDE_OPTIONS;
#endif

#ifndef SPARC_BI_ARCH
  /* Check for unsupported architecture size.  */
  if (!TARGET_64BIT != DEFAULT_ARCH32_P)
    error ("%s is not supported by this configuration",
	   DEFAULT_ARCH32_P ? "-m64" : "-m32");
#endif

  /* We force all 64bit archs to use 128 bit long double */
  if (TARGET_ARCH64 && !TARGET_LONG_DOUBLE_128)
    {
      error ("%<-mlong-double-64%> not allowed with %<-m64%>");
      target_flags |= MASK_LONG_DOUBLE_128;
    }

  /* Check that -fcall-saved-REG wasn't specified for out registers.  */
  for (i = 8; i < 16; i++)
    if (!call_used_regs [i])
      {
	error ("%<-fcall-saved-REG%> is not supported for out registers");
        call_used_regs [i] = 1;
      }

  /* Set the default CPU if no -mcpu option was specified.  */
  if (!global_options_set.x_sparc_cpu_and_features)
    {
      for (def = &cpu_default[0]; def->cpu != -1; ++def)
	if (def->cpu == TARGET_CPU_DEFAULT)
	  break;
      gcc_assert (def->cpu != -1);
      sparc_cpu_and_features = def->processor;
    }

  /* Set the default CPU if no -mtune option was specified.  */
  if (!global_options_set.x_sparc_cpu)
    sparc_cpu = sparc_cpu_and_features;

  cpu = &cpu_table[(int) sparc_cpu_and_features];

  if (TARGET_DEBUG_OPTIONS)
    {
      fprintf (stderr, "sparc_cpu_and_features: %s\n", cpu->name);
      dump_target_flags ("cpu->disable", cpu->disable);
      dump_target_flags ("cpu->enable", cpu->enable);
    }

  target_flags &= ~cpu->disable;
  target_flags |= (cpu->enable
#ifndef HAVE_AS_FMAF_HPC_VIS3
		   & ~(MASK_FMAF | MASK_VIS3)
#endif
#ifndef HAVE_AS_SPARC4
		   & ~MASK_CBCOND
#endif
#ifndef HAVE_AS_SPARC5_VIS4
		   & ~(MASK_VIS4 | MASK_SUBXC)
#endif
#ifndef HAVE_AS_SPARC6
		   & ~(MASK_VIS4B)
#endif
#ifndef HAVE_AS_LEON
		   & ~(MASK_LEON | MASK_LEON3)
#endif
		   & ~(target_flags_explicit & MASK_FEATURES)
		   );

  /* FsMULd is a V8 instruction.  */
  if (!TARGET_V8 && !TARGET_V9)
    target_flags &= ~MASK_FSMULD;

  /* -mvis2 implies -mvis.  */
  if (TARGET_VIS2)
    target_flags |= MASK_VIS;

  /* -mvis3 implies -mvis2 and -mvis.  */
  if (TARGET_VIS3)
    target_flags |= MASK_VIS2 | MASK_VIS;

  /* -mvis4 implies -mvis3, -mvis2 and -mvis.  */
  if (TARGET_VIS4)
    target_flags |= MASK_VIS3 | MASK_VIS2 | MASK_VIS;

  /* -mvis4b implies -mvis4, -mvis3, -mvis2 and -mvis */
  if (TARGET_VIS4B)
    target_flags |= MASK_VIS4 | MASK_VIS3 | MASK_VIS2 | MASK_VIS;

  /* Don't allow -mvis, -mvis2, -mvis3, -mvis4, -mvis4b, -mfmaf and -mfsmuld if
     FPU is disabled.  */
  if (!TARGET_FPU)
    target_flags &= ~(MASK_VIS | MASK_VIS2 | MASK_VIS3 | MASK_VIS4
		      | MASK_VIS4B | MASK_FMAF | MASK_FSMULD);

  /* -mvis assumes UltraSPARC+, so we are sure v9 instructions
     are available; -m64 also implies v9.  */
  if (TARGET_VIS || TARGET_ARCH64)
    {
      target_flags |= MASK_V9;
      target_flags &= ~(MASK_V8 | MASK_SPARCLET | MASK_SPARCLITE);
    }

  /* -mvis also implies -mv8plus on 32-bit.  */
  if (TARGET_VIS && !TARGET_ARCH64)
    target_flags |= MASK_V8PLUS;

  /* Use the deprecated v8 insns for sparc64 in 32-bit mode.  */
  if (TARGET_V9 && TARGET_ARCH32)
    target_flags |= MASK_DEPRECATED_V8_INSNS;

  /* V8PLUS requires V9 and makes no sense in 64-bit mode.  */
  if (!TARGET_V9 || TARGET_ARCH64)
    target_flags &= ~MASK_V8PLUS;

  /* Don't use stack biasing in 32-bit mode.  */
  if (TARGET_ARCH32)
    target_flags &= ~MASK_STACK_BIAS;

  /* Use LRA instead of reload, unless otherwise instructed.  */
  if (!(target_flags_explicit & MASK_LRA))
    target_flags |= MASK_LRA;

  /* Enable applicable errata workarounds for LEON3FT.  */
  if (sparc_fix_ut699 || sparc_fix_ut700 || sparc_fix_gr712rc)
    {
      sparc_fix_b2bst = 1;
      sparc_fix_lost_divsqrt = 1;
    }

  /* Disable FsMULd for the UT699 since it doesn't work correctly.  */
  if (sparc_fix_ut699)
    target_flags &= ~MASK_FSMULD;

#ifdef TARGET_DEFAULT_LONG_DOUBLE_128
  if (!(target_flags_explicit & MASK_LONG_DOUBLE_128))
    target_flags |= MASK_LONG_DOUBLE_128;
#endif

  if (TARGET_DEBUG_OPTIONS)
    dump_target_flags ("Final target_flags", target_flags);

  /* Set the code model if no -mcmodel option was specified.  */
  if (global_options_set.x_sparc_code_model)
    {
      if (TARGET_ARCH32)
	error ("%<-mcmodel=%> is not supported in 32-bit mode");
    }
  else
    {
      if (TARGET_ARCH32)
	sparc_code_model = CM_32;
      else
	sparc_code_model = SPARC_DEFAULT_CMODEL;
    }

  /* Set the memory model if no -mmemory-model option was specified.  */
  if (!global_options_set.x_sparc_memory_model)
    {
      /* Choose the memory model for the operating system.  */
      enum sparc_memory_model_type os_default = SUBTARGET_DEFAULT_MEMORY_MODEL;
      if (os_default != SMM_DEFAULT)
	sparc_memory_model = os_default;
      /* Choose the most relaxed model for the processor.  */
      else if (TARGET_V9)
	sparc_memory_model = SMM_RMO;
      else if (TARGET_LEON3)
	sparc_memory_model = SMM_TSO;
      else if (TARGET_LEON)
	sparc_memory_model = SMM_SC;
      else if (TARGET_V8)
	sparc_memory_model = SMM_PSO;
      else
	sparc_memory_model = SMM_SC;
    }

  /* Supply a default value for align_functions.  */
  if (flag_align_functions && !str_align_functions)
    {
      if (sparc_cpu == PROCESSOR_ULTRASPARC
	  || sparc_cpu == PROCESSOR_ULTRASPARC3
	  || sparc_cpu == PROCESSOR_NIAGARA
	  || sparc_cpu == PROCESSOR_NIAGARA2
	  || sparc_cpu == PROCESSOR_NIAGARA3
	  || sparc_cpu == PROCESSOR_NIAGARA4)
	str_align_functions = "32";
      else if (sparc_cpu == PROCESSOR_NIAGARA7
	       || sparc_cpu == PROCESSOR_M8)
	str_align_functions = "64";
    }

  /* Validate PCC_STRUCT_RETURN.  */
  if (flag_pcc_struct_return == DEFAULT_PCC_STRUCT_RETURN)
    flag_pcc_struct_return = (TARGET_ARCH64 ? 0 : 1);

  /* Only use .uaxword when compiling for a 64-bit target.  */
  if (!TARGET_ARCH64)
    targetm.asm_out.unaligned_op.di = NULL;

  /* Set the processor costs.  */
  switch (sparc_cpu)
    {
    case PROCESSOR_V7:
    case PROCESSOR_CYPRESS:
      sparc_costs = &cypress_costs;
      break;
    case PROCESSOR_V8:
    case PROCESSOR_SPARCLITE:
    case PROCESSOR_SUPERSPARC:
      sparc_costs = &supersparc_costs;
      break;
    case PROCESSOR_F930:
    case PROCESSOR_F934:
    case PROCESSOR_HYPERSPARC:
    case PROCESSOR_SPARCLITE86X:
      sparc_costs = &hypersparc_costs;
      break;
    case PROCESSOR_LEON:
      sparc_costs = &leon_costs;
      break;
    case PROCESSOR_LEON3:
    case PROCESSOR_LEON3V7:
      sparc_costs = &leon3_costs;
      break;
    case PROCESSOR_SPARCLET:
    case PROCESSOR_TSC701:
      sparc_costs = &sparclet_costs;
      break;
    case PROCESSOR_V9:
    case PROCESSOR_ULTRASPARC:
      sparc_costs = &ultrasparc_costs;
      break;
    case PROCESSOR_ULTRASPARC3:
      sparc_costs = &ultrasparc3_costs;
      break;
    case PROCESSOR_NIAGARA:
      sparc_costs = &niagara_costs;
      break;
    case PROCESSOR_NIAGARA2:
      sparc_costs = &niagara2_costs;
      break;
    case PROCESSOR_NIAGARA3:
      sparc_costs = &niagara3_costs;
      break;
    case PROCESSOR_NIAGARA4:
      sparc_costs = &niagara4_costs;
      break;
    case PROCESSOR_NIAGARA7:
      sparc_costs = &niagara7_costs;
      break;
    case PROCESSOR_M8:
      sparc_costs = &m8_costs;
      break;
    case PROCESSOR_NATIVE:
      gcc_unreachable ();
    };

<<<<<<< HEAD
  /* PARAM_SIMULTANEOUS_PREFETCHES is the number of prefetches that
=======
  /* param_simultaneous_prefetches is the number of prefetches that
>>>>>>> e2aa5677
     can run at the same time.  More important, it is the threshold
     defining when additional prefetches will be dropped by the
     hardware.

     The UltraSPARC-III features a documented prefetch queue with a
     size of 8.  Additional prefetches issued in the cpu are
     dropped.

     Niagara processors are different.  In these processors prefetches
     are handled much like regular loads.  The L1 miss buffer is 32
     entries, but prefetches start getting affected when 30 entries
     become occupied.  That occupation could be a mix of regular loads
     and prefetches though.  And that buffer is shared by all threads.
     Once the threshold is reached, if the core is running a single
     thread the prefetch will retry.  If more than one thread is
     running, the prefetch will be dropped.

     All this makes it very difficult to determine how many
     simultaneous prefetches can be issued simultaneously, even in a
     single-threaded program.  Experimental results show that setting
     this parameter to 32 works well when the number of threads is not
     high.  */
  SET_OPTION_IF_UNSET (&global_options, &global_options_set,
		       param_simultaneous_prefetches,
		       ((sparc_cpu == PROCESSOR_ULTRASPARC
			 || sparc_cpu == PROCESSOR_NIAGARA
			 || sparc_cpu == PROCESSOR_NIAGARA2
			 || sparc_cpu == PROCESSOR_NIAGARA3
			 || sparc_cpu == PROCESSOR_NIAGARA4)
			? 2
			: (sparc_cpu == PROCESSOR_ULTRASPARC3
			   ? 8 : ((sparc_cpu == PROCESSOR_NIAGARA7
				   || sparc_cpu == PROCESSOR_M8)
				  ? 32 : 3))));

  /* param_l1_cache_line_size is the size of the L1 cache line, in
     bytes.

     The Oracle SPARC Architecture (previously the UltraSPARC
     Architecture) specification states that when a PREFETCH[A]
     instruction is executed an implementation-specific amount of data
     is prefetched, and that it is at least 64 bytes long (aligned to
     at least 64 bytes).

     However, this is not correct.  The M7 (and implementations prior
     to that) does not guarantee a 64B prefetch into a cache if the
     line size is smaller.  A single cache line is all that is ever
     prefetched.  So for the M7, where the L1D$ has 32B lines and the
     L2D$ and L3 have 64B lines, a prefetch will prefetch 64B into the
     L2 and L3, but only 32B are brought into the L1D$. (Assuming it
     is a read_n prefetch, which is the only type which allocates to
     the L1.)  */
  SET_OPTION_IF_UNSET (&global_options, &global_options_set,
		       param_l1_cache_line_size,
		       (sparc_cpu == PROCESSOR_M8 ? 64 : 32));

  /* param_l1_cache_size is the size of the L1D$ (most SPARC chips use
     Hardvard level-1 caches) in kilobytes.  Both UltraSPARC and
     Niagara processors feature a L1D$ of 16KB.  */
  SET_OPTION_IF_UNSET (&global_options, &global_options_set,
		       param_l1_cache_size,
		       ((sparc_cpu == PROCESSOR_ULTRASPARC
			 || sparc_cpu == PROCESSOR_ULTRASPARC3
			 || sparc_cpu == PROCESSOR_NIAGARA
			 || sparc_cpu == PROCESSOR_NIAGARA2
			 || sparc_cpu == PROCESSOR_NIAGARA3
			 || sparc_cpu == PROCESSOR_NIAGARA4
			 || sparc_cpu == PROCESSOR_NIAGARA7
			 || sparc_cpu == PROCESSOR_M8)
			? 16 : 64));

  /* param_l2_cache_size is the size fo the L2 in kilobytes.  Note
     that 512 is the default in params.def.  */
  SET_OPTION_IF_UNSET (&global_options, &global_options_set,
		       param_l2_cache_size,
		       ((sparc_cpu == PROCESSOR_NIAGARA4
			 || sparc_cpu == PROCESSOR_M8)
			? 128 : (sparc_cpu == PROCESSOR_NIAGARA7
				 ? 256 : 512)));
  

  /* Disable save slot sharing for call-clobbered registers by default.
     The IRA sharing algorithm works on single registers only and this
     pessimizes for double floating-point registers.  */
  if (!global_options_set.x_flag_ira_share_save_slots)
    flag_ira_share_save_slots = 0;

  /* Only enable REE by default in 64-bit mode where it helps to eliminate
     redundant 32-to-64-bit extensions.  */
  if (!global_options_set.x_flag_ree && TARGET_ARCH32)
    flag_ree = 0;

  /* Do various machine dependent initializations.  */
  sparc_init_modes ();

  /* Set up function hooks.  */
  init_machine_status = sparc_init_machine_status;
}

/* Miscellaneous utilities.  */

/* Nonzero if CODE, a comparison, is suitable for use in v9 conditional move
   or branch on register contents instructions.  */

int
v9_regcmp_p (enum rtx_code code)
{
  return (code == EQ || code == NE || code == GE || code == LT
	  || code == LE || code == GT);
}

/* Nonzero if OP is a floating point constant which can
   be loaded into an integer register using a single
   sethi instruction.  */

int
fp_sethi_p (rtx op)
{
  if (GET_CODE (op) == CONST_DOUBLE)
    {
      long i;

      REAL_VALUE_TO_TARGET_SINGLE (*CONST_DOUBLE_REAL_VALUE (op), i);
      return !SPARC_SIMM13_P (i) && SPARC_SETHI_P (i);
    }

  return 0;
}

/* Nonzero if OP is a floating point constant which can
   be loaded into an integer register using a single
   mov instruction.  */

int
fp_mov_p (rtx op)
{
  if (GET_CODE (op) == CONST_DOUBLE)
    {
      long i;

      REAL_VALUE_TO_TARGET_SINGLE (*CONST_DOUBLE_REAL_VALUE (op), i);
      return SPARC_SIMM13_P (i);
    }

  return 0;
}

/* Nonzero if OP is a floating point constant which can
   be loaded into an integer register using a high/losum
   instruction sequence.  */

int
fp_high_losum_p (rtx op)
{
  /* The constraints calling this should only be in
     SFmode move insns, so any constant which cannot
     be moved using a single insn will do.  */
  if (GET_CODE (op) == CONST_DOUBLE)
    {
      long i;

      REAL_VALUE_TO_TARGET_SINGLE (*CONST_DOUBLE_REAL_VALUE (op), i);
      return !SPARC_SIMM13_P (i) && !SPARC_SETHI_P (i);
    }

  return 0;
}

/* Return true if the address of LABEL can be loaded by means of the
   mov{si,di}_pic_label_ref patterns in PIC mode.  */

static bool
can_use_mov_pic_label_ref (rtx label)
{
  /* VxWorks does not impose a fixed gap between segments; the run-time
     gap can be different from the object-file gap.  We therefore can't
     assume X - _GLOBAL_OFFSET_TABLE_ is a link-time constant unless we
     are absolutely sure that X is in the same segment as the GOT.
     Unfortunately, the flexibility of linker scripts means that we
     can't be sure of that in general, so assume that GOT-relative
     accesses are never valid on VxWorks.  */
  if (TARGET_VXWORKS_RTP)
    return false;

  /* Similarly, if the label is non-local, it might end up being placed
     in a different section than the current one; now mov_pic_label_ref
     requires the label and the code to be in the same section.  */
  if (LABEL_REF_NONLOCAL_P (label))
    return false;

  /* Finally, if we are reordering basic blocks and partition into hot
     and cold sections, this might happen for any label.  */
  if (flag_reorder_blocks_and_partition)
    return false;

  return true;
}

/* Expand a move instruction.  Return true if all work is done.  */

bool
sparc_expand_move (machine_mode mode, rtx *operands)
{
  /* Handle sets of MEM first.  */
  if (GET_CODE (operands[0]) == MEM)
    {
      /* 0 is a register (or a pair of registers) on SPARC.  */
      if (register_or_zero_operand (operands[1], mode))
	return false;

      if (!reload_in_progress)
	{
	  operands[0] = validize_mem (operands[0]);
	  operands[1] = force_reg (mode, operands[1]);
	}
    }

  /* Fix up TLS cases.  */
  if (TARGET_HAVE_TLS
      && CONSTANT_P (operands[1])
      && sparc_tls_referenced_p (operands [1]))
    {
      operands[1] = sparc_legitimize_tls_address (operands[1]);
      return false;
    }

  /* Fix up PIC cases.  */
  if (flag_pic && CONSTANT_P (operands[1]))
    {
      if (pic_address_needs_scratch (operands[1]))
	operands[1] = sparc_legitimize_pic_address (operands[1], NULL_RTX);

      /* We cannot use the mov{si,di}_pic_label_ref patterns in all cases.  */
      if ((GET_CODE (operands[1]) == LABEL_REF
	   && can_use_mov_pic_label_ref (operands[1]))
	  || (GET_CODE (operands[1]) == CONST
	      && GET_CODE (XEXP (operands[1], 0)) == PLUS
	      && GET_CODE (XEXP (XEXP (operands[1], 0), 0)) == LABEL_REF
	      && GET_CODE (XEXP (XEXP (operands[1], 0), 1)) == CONST_INT
	      && can_use_mov_pic_label_ref (XEXP (XEXP (operands[1], 0), 0))))
	{
	  if (mode == SImode)
	    {
	      emit_insn (gen_movsi_pic_label_ref (operands[0], operands[1]));
	      return true;
	    }

	  if (mode == DImode)
	    {
	      emit_insn (gen_movdi_pic_label_ref (operands[0], operands[1]));
	      return true;
	    }
	}

      if (symbolic_operand (operands[1], mode))
	{
	  operands[1]
	    = sparc_legitimize_pic_address (operands[1],
					    reload_in_progress
					    ? operands[0] : NULL_RTX);
	  return false;
	}
    }

  /* If we are trying to toss an integer constant into FP registers,
     or loading a FP or vector constant, force it into memory.  */
  if (CONSTANT_P (operands[1])
      && REG_P (operands[0])
      && (SPARC_FP_REG_P (REGNO (operands[0]))
	  || SCALAR_FLOAT_MODE_P (mode)
	  || VECTOR_MODE_P (mode)))
    {
      /* emit_group_store will send such bogosity to us when it is
         not storing directly into memory.  So fix this up to avoid
         crashes in output_constant_pool.  */
      if (operands [1] == const0_rtx)
	operands[1] = CONST0_RTX (mode);

      /* We can clear or set to all-ones FP registers if TARGET_VIS, and
	 always other regs.  */
      if ((TARGET_VIS || REGNO (operands[0]) < SPARC_FIRST_FP_REG)
	  && (const_zero_operand (operands[1], mode)
	      || const_all_ones_operand (operands[1], mode)))
	return false;

      if (REGNO (operands[0]) < SPARC_FIRST_FP_REG
	  /* We are able to build any SF constant in integer registers
	     with at most 2 instructions.  */
	  && (mode == SFmode
	      /* And any DF constant in integer registers if needed.  */
	      || (mode == DFmode && !can_create_pseudo_p ())))
	return false;

      operands[1] = force_const_mem (mode, operands[1]);
      if (!reload_in_progress)
	operands[1] = validize_mem (operands[1]);
      return false;
    }

  /* Accept non-constants and valid constants unmodified.  */
  if (!CONSTANT_P (operands[1])
      || GET_CODE (operands[1]) == HIGH
      || input_operand (operands[1], mode))
    return false;

  switch (mode)
    {
    case E_QImode:
      /* All QImode constants require only one insn, so proceed.  */
      break;

    case E_HImode:
    case E_SImode:
      sparc_emit_set_const32 (operands[0], operands[1]);
      return true;

    case E_DImode:
      /* input_operand should have filtered out 32-bit mode.  */
      sparc_emit_set_const64 (operands[0], operands[1]);
      return true;

    case E_TImode:
      {
	rtx high, low;
	/* TImode isn't available in 32-bit mode.  */
	split_double (operands[1], &high, &low);
	emit_insn (gen_movdi (operand_subword (operands[0], 0, 0, TImode),
			      high));
	emit_insn (gen_movdi (operand_subword (operands[0], 1, 0, TImode),
			      low));
      }
      return true;

    default:
      gcc_unreachable ();
    }

  return false;
}

/* Load OP1, a 32-bit constant, into OP0, a register.
   We know it can't be done in one insn when we get
   here, the move expander guarantees this.  */

static void
sparc_emit_set_const32 (rtx op0, rtx op1)
{
  machine_mode mode = GET_MODE (op0);
  rtx temp = op0;

  if (can_create_pseudo_p ())
    temp = gen_reg_rtx (mode);

  if (GET_CODE (op1) == CONST_INT)
    {
      gcc_assert (!small_int_operand (op1, mode)
		  && !const_high_operand (op1, mode));

      /* Emit them as real moves instead of a HIGH/LO_SUM,
	 this way CSE can see everything and reuse intermediate
	 values if it wants.  */
      emit_insn (gen_rtx_SET (temp, GEN_INT (INTVAL (op1)
					     & ~(HOST_WIDE_INT) 0x3ff)));

      emit_insn (gen_rtx_SET (op0,
			      gen_rtx_IOR (mode, temp,
					   GEN_INT (INTVAL (op1) & 0x3ff))));
    }
  else
    {
      /* A symbol, emit in the traditional way.  */
      emit_insn (gen_rtx_SET (temp, gen_rtx_HIGH (mode, op1)));
      emit_insn (gen_rtx_SET (op0, gen_rtx_LO_SUM (mode, temp, op1)));
    }
}

/* Load OP1, a symbolic 64-bit constant, into OP0, a DImode register.
   If TEMP is nonzero, we are forbidden to use any other scratch
   registers.  Otherwise, we are allowed to generate them as needed.

   Note that TEMP may have TImode if the code model is TARGET_CM_MEDANY
   or TARGET_CM_EMBMEDANY (see the reload_indi and reload_outdi patterns).  */

void
sparc_emit_set_symbolic_const64 (rtx op0, rtx op1, rtx temp)
{
  rtx cst, temp1, temp2, temp3, temp4, temp5;
  rtx ti_temp = 0;

  /* Deal with too large offsets.  */
  if (GET_CODE (op1) == CONST
      && GET_CODE (XEXP (op1, 0)) == PLUS
      && CONST_INT_P (cst = XEXP (XEXP (op1, 0), 1))
      && trunc_int_for_mode (INTVAL (cst), SImode) != INTVAL (cst))
    {
      gcc_assert (!temp);
      temp1 = gen_reg_rtx (DImode);
      temp2 = gen_reg_rtx (DImode);
      sparc_emit_set_const64 (temp2, cst);
      sparc_emit_set_symbolic_const64 (temp1, XEXP (XEXP (op1, 0), 0),
				       NULL_RTX);
      emit_insn (gen_rtx_SET (op0, gen_rtx_PLUS (DImode, temp1, temp2)));
      return;
    }

  if (temp && GET_MODE (temp) == TImode)
    {
      ti_temp = temp;
      temp = gen_rtx_REG (DImode, REGNO (temp));
    }

  /* SPARC-V9 code model support.  */
  switch (sparc_code_model)
    {
    case CM_MEDLOW:
      /* The range spanned by all instructions in the object is less
	 than 2^31 bytes (2GB) and the distance from any instruction
	 to the location of the label _GLOBAL_OFFSET_TABLE_ is less
	 than 2^31 bytes (2GB).

	 The executable must be in the low 4TB of the virtual address
	 space.

	 sethi	%hi(symbol), %temp1
	 or	%temp1, %lo(symbol), %reg  */
      if (temp)
	temp1 = temp;  /* op0 is allowed.  */
      else
	temp1 = gen_reg_rtx (DImode);

      emit_insn (gen_rtx_SET (temp1, gen_rtx_HIGH (DImode, op1)));
      emit_insn (gen_rtx_SET (op0, gen_rtx_LO_SUM (DImode, temp1, op1)));
      break;

    case CM_MEDMID:
      /* The range spanned by all instructions in the object is less
	 than 2^31 bytes (2GB) and the distance from any instruction
	 to the location of the label _GLOBAL_OFFSET_TABLE_ is less
	 than 2^31 bytes (2GB).

	 The executable must be in the low 16TB of the virtual address
	 space.

	 sethi	%h44(symbol), %temp1
	 or	%temp1, %m44(symbol), %temp2
	 sllx	%temp2, 12, %temp3
	 or	%temp3, %l44(symbol), %reg  */
      if (temp)
	{
	  temp1 = op0;
	  temp2 = op0;
	  temp3 = temp;  /* op0 is allowed.  */
	}
      else
	{
	  temp1 = gen_reg_rtx (DImode);
	  temp2 = gen_reg_rtx (DImode);
	  temp3 = gen_reg_rtx (DImode);
	}

      emit_insn (gen_seth44 (temp1, op1));
      emit_insn (gen_setm44 (temp2, temp1, op1));
      emit_insn (gen_rtx_SET (temp3,
			      gen_rtx_ASHIFT (DImode, temp2, GEN_INT (12))));
      emit_insn (gen_setl44 (op0, temp3, op1));
      break;

    case CM_MEDANY:
      /* The range spanned by all instructions in the object is less
	 than 2^31 bytes (2GB) and the distance from any instruction
	 to the location of the label _GLOBAL_OFFSET_TABLE_ is less
	 than 2^31 bytes (2GB).

	 The executable can be placed anywhere in the virtual address
	 space.

	 sethi	%hh(symbol), %temp1
	 sethi	%lm(symbol), %temp2
	 or	%temp1, %hm(symbol), %temp3
	 sllx	%temp3, 32, %temp4
	 or	%temp4, %temp2, %temp5
	 or	%temp5, %lo(symbol), %reg  */
      if (temp)
	{
	  /* It is possible that one of the registers we got for operands[2]
	     might coincide with that of operands[0] (which is why we made
	     it TImode).  Pick the other one to use as our scratch.  */
	  if (rtx_equal_p (temp, op0))
	    {
	      gcc_assert (ti_temp);
	      temp = gen_rtx_REG (DImode, REGNO (temp) + 1);
	    }
	  temp1 = op0;
	  temp2 = temp;  /* op0 is _not_ allowed, see above.  */
	  temp3 = op0;
	  temp4 = op0;
	  temp5 = op0;
	}
      else
	{
	  temp1 = gen_reg_rtx (DImode);
	  temp2 = gen_reg_rtx (DImode);
	  temp3 = gen_reg_rtx (DImode);
	  temp4 = gen_reg_rtx (DImode);
	  temp5 = gen_reg_rtx (DImode);
	}

      emit_insn (gen_sethh (temp1, op1));
      emit_insn (gen_setlm (temp2, op1));
      emit_insn (gen_sethm (temp3, temp1, op1));
      emit_insn (gen_rtx_SET (temp4,
			      gen_rtx_ASHIFT (DImode, temp3, GEN_INT (32))));
      emit_insn (gen_rtx_SET (temp5, gen_rtx_PLUS (DImode, temp4, temp2)));
      emit_insn (gen_setlo (op0, temp5, op1));
      break;

    case CM_EMBMEDANY:
      /* Old old old backwards compatibility kruft here.
	 Essentially it is MEDLOW with a fixed 64-bit
	 virtual base added to all data segment addresses.
	 Text-segment stuff is computed like MEDANY, we can't
	 reuse the code above because the relocation knobs
	 look different.

	 Data segment:	sethi	%hi(symbol), %temp1
			add	%temp1, EMBMEDANY_BASE_REG, %temp2
			or	%temp2, %lo(symbol), %reg  */
      if (data_segment_operand (op1, GET_MODE (op1)))
	{
	  if (temp)
	    {
	      temp1 = temp;  /* op0 is allowed.  */
	      temp2 = op0;
	    }
	  else
	    {
	      temp1 = gen_reg_rtx (DImode);
	      temp2 = gen_reg_rtx (DImode);
	    }

	  emit_insn (gen_embmedany_sethi (temp1, op1));
	  emit_insn (gen_embmedany_brsum (temp2, temp1));
	  emit_insn (gen_embmedany_losum (op0, temp2, op1));
	}

      /* Text segment:	sethi	%uhi(symbol), %temp1
			sethi	%hi(symbol), %temp2
			or	%temp1, %ulo(symbol), %temp3
			sllx	%temp3, 32, %temp4
			or	%temp4, %temp2, %temp5
			or	%temp5, %lo(symbol), %reg  */
      else
	{
	  if (temp)
	    {
	      /* It is possible that one of the registers we got for operands[2]
		 might coincide with that of operands[0] (which is why we made
		 it TImode).  Pick the other one to use as our scratch.  */
	      if (rtx_equal_p (temp, op0))
		{
		  gcc_assert (ti_temp);
		  temp = gen_rtx_REG (DImode, REGNO (temp) + 1);
		}
	      temp1 = op0;
	      temp2 = temp;  /* op0 is _not_ allowed, see above.  */
	      temp3 = op0;
	      temp4 = op0;
	      temp5 = op0;
	    }
	  else
	    {
	      temp1 = gen_reg_rtx (DImode);
	      temp2 = gen_reg_rtx (DImode);
	      temp3 = gen_reg_rtx (DImode);
	      temp4 = gen_reg_rtx (DImode);
	      temp5 = gen_reg_rtx (DImode);
	    }

	  emit_insn (gen_embmedany_textuhi (temp1, op1));
	  emit_insn (gen_embmedany_texthi  (temp2, op1));
	  emit_insn (gen_embmedany_textulo (temp3, temp1, op1));
	  emit_insn (gen_rtx_SET (temp4,
				  gen_rtx_ASHIFT (DImode, temp3, GEN_INT (32))));
	  emit_insn (gen_rtx_SET (temp5, gen_rtx_PLUS (DImode, temp4, temp2)));
	  emit_insn (gen_embmedany_textlo  (op0, temp5, op1));
	}
      break;

    default:
      gcc_unreachable ();
    }
}

/* These avoid problems when cross compiling.  If we do not
   go through all this hair then the optimizer will see
   invalid REG_EQUAL notes or in some cases none at all.  */
static rtx gen_safe_HIGH64 (rtx, HOST_WIDE_INT);
static rtx gen_safe_SET64 (rtx, HOST_WIDE_INT);
static rtx gen_safe_OR64 (rtx, HOST_WIDE_INT);
static rtx gen_safe_XOR64 (rtx, HOST_WIDE_INT);

/* The optimizer is not to assume anything about exactly
   which bits are set for a HIGH, they are unspecified.
   Unfortunately this leads to many missed optimizations
   during CSE.  We mask out the non-HIGH bits, and matches
   a plain movdi, to alleviate this problem.  */
static rtx
gen_safe_HIGH64 (rtx dest, HOST_WIDE_INT val)
{
  return gen_rtx_SET (dest, GEN_INT (val & ~(HOST_WIDE_INT)0x3ff));
}

static rtx
gen_safe_SET64 (rtx dest, HOST_WIDE_INT val)
{
  return gen_rtx_SET (dest, GEN_INT (val));
}

static rtx
gen_safe_OR64 (rtx src, HOST_WIDE_INT val)
{
  return gen_rtx_IOR (DImode, src, GEN_INT (val));
}

static rtx
gen_safe_XOR64 (rtx src, HOST_WIDE_INT val)
{
  return gen_rtx_XOR (DImode, src, GEN_INT (val));
}

/* Worker routines for 64-bit constant formation on arch64.
   One of the key things to be doing in these emissions is
   to create as many temp REGs as possible.  This makes it
   possible for half-built constants to be used later when
   such values are similar to something required later on.
   Without doing this, the optimizer cannot see such
   opportunities.  */

static void sparc_emit_set_const64_quick1 (rtx, rtx,
					   unsigned HOST_WIDE_INT, int);

static void
sparc_emit_set_const64_quick1 (rtx op0, rtx temp,
			       unsigned HOST_WIDE_INT low_bits, int is_neg)
{
  unsigned HOST_WIDE_INT high_bits;

  if (is_neg)
    high_bits = (~low_bits) & 0xffffffff;
  else
    high_bits = low_bits;

  emit_insn (gen_safe_HIGH64 (temp, high_bits));
  if (!is_neg)
    {
      emit_insn (gen_rtx_SET (op0, gen_safe_OR64 (temp, (high_bits & 0x3ff))));
    }
  else
    {
      /* If we are XOR'ing with -1, then we should emit a one's complement
	 instead.  This way the combiner will notice logical operations
	 such as ANDN later on and substitute.  */
      if ((low_bits & 0x3ff) == 0x3ff)
	{
	  emit_insn (gen_rtx_SET (op0, gen_rtx_NOT (DImode, temp)));
	}
      else
	{
	  emit_insn (gen_rtx_SET (op0,
				  gen_safe_XOR64 (temp,
						  (-(HOST_WIDE_INT)0x400
						   | (low_bits & 0x3ff)))));
	}
    }
}

static void sparc_emit_set_const64_quick2 (rtx, rtx, unsigned HOST_WIDE_INT,
					   unsigned HOST_WIDE_INT, int);

static void
sparc_emit_set_const64_quick2 (rtx op0, rtx temp,
			       unsigned HOST_WIDE_INT high_bits,
			       unsigned HOST_WIDE_INT low_immediate,
			       int shift_count)
{
  rtx temp2 = op0;

  if ((high_bits & 0xfffffc00) != 0)
    {
      emit_insn (gen_safe_HIGH64 (temp, high_bits));
      if ((high_bits & ~0xfffffc00) != 0)
	emit_insn (gen_rtx_SET (op0,
				gen_safe_OR64 (temp, (high_bits & 0x3ff))));
      else
	temp2 = temp;
    }
  else
    {
      emit_insn (gen_safe_SET64 (temp, high_bits));
      temp2 = temp;
    }

  /* Now shift it up into place.  */
  emit_insn (gen_rtx_SET (op0, gen_rtx_ASHIFT (DImode, temp2,
					       GEN_INT (shift_count))));

  /* If there is a low immediate part piece, finish up by
     putting that in as well.  */
  if (low_immediate != 0)
    emit_insn (gen_rtx_SET (op0, gen_safe_OR64 (op0, low_immediate)));
}

static void sparc_emit_set_const64_longway (rtx, rtx, unsigned HOST_WIDE_INT,
					    unsigned HOST_WIDE_INT);

/* Full 64-bit constant decomposition.  Even though this is the
   'worst' case, we still optimize a few things away.  */
static void
sparc_emit_set_const64_longway (rtx op0, rtx temp,
				unsigned HOST_WIDE_INT high_bits,
				unsigned HOST_WIDE_INT low_bits)
{
  rtx sub_temp = op0;

  if (can_create_pseudo_p ())
    sub_temp = gen_reg_rtx (DImode);

  if ((high_bits & 0xfffffc00) != 0)
    {
      emit_insn (gen_safe_HIGH64 (temp, high_bits));
      if ((high_bits & ~0xfffffc00) != 0)
	emit_insn (gen_rtx_SET (sub_temp,
				gen_safe_OR64 (temp, (high_bits & 0x3ff))));
      else
	sub_temp = temp;
    }
  else
    {
      emit_insn (gen_safe_SET64 (temp, high_bits));
      sub_temp = temp;
    }

  if (can_create_pseudo_p ())
    {
      rtx temp2 = gen_reg_rtx (DImode);
      rtx temp3 = gen_reg_rtx (DImode);
      rtx temp4 = gen_reg_rtx (DImode);

      emit_insn (gen_rtx_SET (temp4, gen_rtx_ASHIFT (DImode, sub_temp,
						     GEN_INT (32))));

      emit_insn (gen_safe_HIGH64 (temp2, low_bits));
      if ((low_bits & ~0xfffffc00) != 0)
	{
	  emit_insn (gen_rtx_SET (temp3,
				  gen_safe_OR64 (temp2, (low_bits & 0x3ff))));
	  emit_insn (gen_rtx_SET (op0, gen_rtx_PLUS (DImode, temp4, temp3)));
	}
      else
	{
	  emit_insn (gen_rtx_SET (op0, gen_rtx_PLUS (DImode, temp4, temp2)));
	}
    }
  else
    {
      rtx low1 = GEN_INT ((low_bits >> (32 - 12))          & 0xfff);
      rtx low2 = GEN_INT ((low_bits >> (32 - 12 - 12))     & 0xfff);
      rtx low3 = GEN_INT ((low_bits >> (32 - 12 - 12 - 8)) & 0x0ff);
      int to_shift = 12;

      /* We are in the middle of reload, so this is really
	 painful.  However we do still make an attempt to
	 avoid emitting truly stupid code.  */
      if (low1 != const0_rtx)
	{
	  emit_insn (gen_rtx_SET (op0, gen_rtx_ASHIFT (DImode, sub_temp,
						       GEN_INT (to_shift))));
	  emit_insn (gen_rtx_SET (op0, gen_rtx_IOR (DImode, op0, low1)));
	  sub_temp = op0;
	  to_shift = 12;
	}
      else
	{
	  to_shift += 12;
	}
      if (low2 != const0_rtx)
	{
	  emit_insn (gen_rtx_SET (op0, gen_rtx_ASHIFT (DImode, sub_temp,
						       GEN_INT (to_shift))));
	  emit_insn (gen_rtx_SET (op0, gen_rtx_IOR (DImode, op0, low2)));
	  sub_temp = op0;
	  to_shift = 8;
	}
      else
	{
	  to_shift += 8;
	}
      emit_insn (gen_rtx_SET (op0, gen_rtx_ASHIFT (DImode, sub_temp,
						   GEN_INT (to_shift))));
      if (low3 != const0_rtx)
	emit_insn (gen_rtx_SET (op0, gen_rtx_IOR (DImode, op0, low3)));
      /* phew...  */
    }
}

/* Analyze a 64-bit constant for certain properties.  */
static void analyze_64bit_constant (unsigned HOST_WIDE_INT,
				    unsigned HOST_WIDE_INT,
				    int *, int *, int *);

static void
analyze_64bit_constant (unsigned HOST_WIDE_INT high_bits,
			unsigned HOST_WIDE_INT low_bits,
			int *hbsp, int *lbsp, int *abbasp)
{
  int lowest_bit_set, highest_bit_set, all_bits_between_are_set;
  int i;

  lowest_bit_set = highest_bit_set = -1;
  i = 0;
  do
    {
      if ((lowest_bit_set == -1)
	  && ((low_bits >> i) & 1))
	lowest_bit_set = i;
      if ((highest_bit_set == -1)
	  && ((high_bits >> (32 - i - 1)) & 1))
	highest_bit_set = (64 - i - 1);
    }
  while (++i < 32
	 && ((highest_bit_set == -1)
	     || (lowest_bit_set == -1)));
  if (i == 32)
    {
      i = 0;
      do
	{
	  if ((lowest_bit_set == -1)
	      && ((high_bits >> i) & 1))
	    lowest_bit_set = i + 32;
	  if ((highest_bit_set == -1)
	      && ((low_bits >> (32 - i - 1)) & 1))
	    highest_bit_set = 32 - i - 1;
	}
      while (++i < 32
	     && ((highest_bit_set == -1)
		 || (lowest_bit_set == -1)));
    }
  /* If there are no bits set this should have gone out
     as one instruction!  */
  gcc_assert (lowest_bit_set != -1 && highest_bit_set != -1);
  all_bits_between_are_set = 1;
  for (i = lowest_bit_set; i <= highest_bit_set; i++)
    {
      if (i < 32)
	{
	  if ((low_bits & (1 << i)) != 0)
	    continue;
	}
      else
	{
	  if ((high_bits & (1 << (i - 32))) != 0)
	    continue;
	}
      all_bits_between_are_set = 0;
      break;
    }
  *hbsp = highest_bit_set;
  *lbsp = lowest_bit_set;
  *abbasp = all_bits_between_are_set;
}

static int const64_is_2insns (unsigned HOST_WIDE_INT, unsigned HOST_WIDE_INT);

static int
const64_is_2insns (unsigned HOST_WIDE_INT high_bits,
		   unsigned HOST_WIDE_INT low_bits)
{
  int highest_bit_set, lowest_bit_set, all_bits_between_are_set;

  if (high_bits == 0
      || high_bits == 0xffffffff)
    return 1;

  analyze_64bit_constant (high_bits, low_bits,
			  &highest_bit_set, &lowest_bit_set,
			  &all_bits_between_are_set);

  if ((highest_bit_set == 63
       || lowest_bit_set == 0)
      && all_bits_between_are_set != 0)
    return 1;

  if ((highest_bit_set - lowest_bit_set) < 21)
    return 1;

  return 0;
}

static unsigned HOST_WIDE_INT create_simple_focus_bits (unsigned HOST_WIDE_INT,
							unsigned HOST_WIDE_INT,
							int, int);

static unsigned HOST_WIDE_INT
create_simple_focus_bits (unsigned HOST_WIDE_INT high_bits,
			  unsigned HOST_WIDE_INT low_bits,
			  int lowest_bit_set, int shift)
{
  HOST_WIDE_INT hi, lo;

  if (lowest_bit_set < 32)
    {
      lo = (low_bits >> lowest_bit_set) << shift;
      hi = ((high_bits << (32 - lowest_bit_set)) << shift);
    }
  else
    {
      lo = 0;
      hi = ((high_bits >> (lowest_bit_set - 32)) << shift);
    }
  gcc_assert (! (hi & lo));
  return (hi | lo);
}

/* Here we are sure to be arch64 and this is an integer constant
   being loaded into a register.  Emit the most efficient
   insn sequence possible.  Detection of all the 1-insn cases
   has been done already.  */
static void
sparc_emit_set_const64 (rtx op0, rtx op1)
{
  unsigned HOST_WIDE_INT high_bits, low_bits;
  int lowest_bit_set, highest_bit_set;
  int all_bits_between_are_set;
  rtx temp = 0;

  /* Sanity check that we know what we are working with.  */
  gcc_assert (TARGET_ARCH64
	      && (GET_CODE (op0) == SUBREG
		  || (REG_P (op0) && ! SPARC_FP_REG_P (REGNO (op0)))));

  if (! can_create_pseudo_p ())
    temp = op0;

  if (GET_CODE (op1) != CONST_INT)
    {
      sparc_emit_set_symbolic_const64 (op0, op1, temp);
      return;
    }

  if (! temp)
    temp = gen_reg_rtx (DImode);

  high_bits = ((INTVAL (op1) >> 32) & 0xffffffff);
  low_bits = (INTVAL (op1) & 0xffffffff);

  /* low_bits	bits 0  --> 31
     high_bits	bits 32 --> 63  */

  analyze_64bit_constant (high_bits, low_bits,
			  &highest_bit_set, &lowest_bit_set,
			  &all_bits_between_are_set);

  /* First try for a 2-insn sequence.  */

  /* These situations are preferred because the optimizer can
   * do more things with them:
   * 1) mov	-1, %reg
   *    sllx	%reg, shift, %reg
   * 2) mov	-1, %reg
   *    srlx	%reg, shift, %reg
   * 3) mov	some_small_const, %reg
   *    sllx	%reg, shift, %reg
   */
  if (((highest_bit_set == 63
	|| lowest_bit_set == 0)
       && all_bits_between_are_set != 0)
      || ((highest_bit_set - lowest_bit_set) < 12))
    {
      HOST_WIDE_INT the_const = -1;
      int shift = lowest_bit_set;

      if ((highest_bit_set != 63
	   && lowest_bit_set != 0)
	  || all_bits_between_are_set == 0)
	{
	  the_const =
	    create_simple_focus_bits (high_bits, low_bits,
				      lowest_bit_set, 0);
	}
      else if (lowest_bit_set == 0)
	shift = -(63 - highest_bit_set);

      gcc_assert (SPARC_SIMM13_P (the_const));
      gcc_assert (shift != 0);

      emit_insn (gen_safe_SET64 (temp, the_const));
      if (shift > 0)
	emit_insn (gen_rtx_SET (op0, gen_rtx_ASHIFT (DImode, temp,
						     GEN_INT (shift))));
      else if (shift < 0)
	emit_insn (gen_rtx_SET (op0, gen_rtx_LSHIFTRT (DImode, temp,
						       GEN_INT (-shift))));
      return;
    }

  /* Now a range of 22 or less bits set somewhere.
   * 1) sethi	%hi(focus_bits), %reg
   *    sllx	%reg, shift, %reg
   * 2) sethi	%hi(focus_bits), %reg
   *    srlx	%reg, shift, %reg
   */
  if ((highest_bit_set - lowest_bit_set) < 21)
    {
      unsigned HOST_WIDE_INT focus_bits =
	create_simple_focus_bits (high_bits, low_bits,
				  lowest_bit_set, 10);

      gcc_assert (SPARC_SETHI_P (focus_bits));
      gcc_assert (lowest_bit_set != 10);

      emit_insn (gen_safe_HIGH64 (temp, focus_bits));

      /* If lowest_bit_set == 10 then a sethi alone could have done it.  */
      if (lowest_bit_set < 10)
	emit_insn (gen_rtx_SET (op0,
				gen_rtx_LSHIFTRT (DImode, temp,
						  GEN_INT (10 - lowest_bit_set))));
      else if (lowest_bit_set > 10)
	emit_insn (gen_rtx_SET (op0,
				gen_rtx_ASHIFT (DImode, temp,
						GEN_INT (lowest_bit_set - 10))));
      return;
    }

  /* 1) sethi	%hi(low_bits), %reg
   *    or	%reg, %lo(low_bits), %reg
   * 2) sethi	%hi(~low_bits), %reg
   *	xor	%reg, %lo(-0x400 | (low_bits & 0x3ff)), %reg
   */
  if (high_bits == 0
      || high_bits == 0xffffffff)
    {
      sparc_emit_set_const64_quick1 (op0, temp, low_bits,
				     (high_bits == 0xffffffff));
      return;
    }

  /* Now, try 3-insn sequences.  */

  /* 1) sethi	%hi(high_bits), %reg
   *    or	%reg, %lo(high_bits), %reg
   *    sllx	%reg, 32, %reg
   */
  if (low_bits == 0)
    {
      sparc_emit_set_const64_quick2 (op0, temp, high_bits, 0, 32);
      return;
    }

  /* We may be able to do something quick
     when the constant is negated, so try that.  */
  if (const64_is_2insns ((~high_bits) & 0xffffffff,
			 (~low_bits) & 0xfffffc00))
    {
      /* NOTE: The trailing bits get XOR'd so we need the
	 non-negated bits, not the negated ones.  */
      unsigned HOST_WIDE_INT trailing_bits = low_bits & 0x3ff;

      if ((((~high_bits) & 0xffffffff) == 0
	   && ((~low_bits) & 0x80000000) == 0)
	  || (((~high_bits) & 0xffffffff) == 0xffffffff
	      && ((~low_bits) & 0x80000000) != 0))
	{
	  unsigned HOST_WIDE_INT fast_int = (~low_bits & 0xffffffff);

	  if ((SPARC_SETHI_P (fast_int)
	       && (~high_bits & 0xffffffff) == 0)
	      || SPARC_SIMM13_P (fast_int))
	    emit_insn (gen_safe_SET64 (temp, fast_int));
	  else
	    sparc_emit_set_const64 (temp, GEN_INT (fast_int));
	}
      else
	{
	  rtx negated_const;
	  negated_const = GEN_INT (((~low_bits) & 0xfffffc00) |
				   (((HOST_WIDE_INT)((~high_bits) & 0xffffffff))<<32));
	  sparc_emit_set_const64 (temp, negated_const);
	}

      /* If we are XOR'ing with -1, then we should emit a one's complement
	 instead.  This way the combiner will notice logical operations
	 such as ANDN later on and substitute.  */
      if (trailing_bits == 0x3ff)
	{
	  emit_insn (gen_rtx_SET (op0, gen_rtx_NOT (DImode, temp)));
	}
      else
	{
	  emit_insn (gen_rtx_SET (op0,
				  gen_safe_XOR64 (temp,
						  (-0x400 | trailing_bits))));
	}
      return;
    }

  /* 1) sethi	%hi(xxx), %reg
   *    or	%reg, %lo(xxx), %reg
   *	sllx	%reg, yyy, %reg
   *
   * ??? This is just a generalized version of the low_bits==0
   * thing above, FIXME...
   */
  if ((highest_bit_set - lowest_bit_set) < 32)
    {
      unsigned HOST_WIDE_INT focus_bits =
	create_simple_focus_bits (high_bits, low_bits,
				  lowest_bit_set, 0);

      /* We can't get here in this state.  */
      gcc_assert (highest_bit_set >= 32 && lowest_bit_set < 32);

      /* So what we know is that the set bits straddle the
	 middle of the 64-bit word.  */
      sparc_emit_set_const64_quick2 (op0, temp,
				     focus_bits, 0,
				     lowest_bit_set);
      return;
    }

  /* 1) sethi	%hi(high_bits), %reg
   *    or	%reg, %lo(high_bits), %reg
   *    sllx	%reg, 32, %reg
   *	or	%reg, low_bits, %reg
   */
  if (SPARC_SIMM13_P (low_bits) && ((int)low_bits > 0))
    {
      sparc_emit_set_const64_quick2 (op0, temp, high_bits, low_bits, 32);
      return;
    }

  /* The easiest way when all else fails, is full decomposition.  */
  sparc_emit_set_const64_longway (op0, temp, high_bits, low_bits);
}

/* Implement TARGET_FIXED_CONDITION_CODE_REGS.  */

static bool
sparc_fixed_condition_code_regs (unsigned int *p1, unsigned int *p2)
{
  *p1 = SPARC_ICC_REG;
  *p2 = SPARC_FCC_REG;
  return true;
}

/* Implement TARGET_MIN_ARITHMETIC_PRECISION.  */

static unsigned int
sparc_min_arithmetic_precision (void)
{
  return 32;
}

/* Given a comparison code (EQ, NE, etc.) and the first operand of a COMPARE,
   return the mode to be used for the comparison.  For floating-point,
   CCFP[E]mode is used.  CCNZmode should be used when the first operand
   is a PLUS, MINUS, NEG, or ASHIFT.  CCmode should be used when no special
   processing is needed.  */

machine_mode
select_cc_mode (enum rtx_code op, rtx x, rtx y)
{
  if (GET_MODE_CLASS (GET_MODE (x)) == MODE_FLOAT)
    {
      switch (op)
	{
	case EQ:
	case NE:
	case UNORDERED:
	case ORDERED:
	case UNLT:
	case UNLE:
	case UNGT:
	case UNGE:
	case UNEQ:
	  return CCFPmode;

	case LT:
	case LE:
	case GT:
	case GE:
	case LTGT:
	  return CCFPEmode;

	default:
	  gcc_unreachable ();
	}
    }
  else if ((GET_CODE (x) == PLUS || GET_CODE (x) == MINUS
	    || GET_CODE (x) == NEG || GET_CODE (x) == ASHIFT)
	   && y == const0_rtx)
    {
      if (TARGET_ARCH64 && GET_MODE (x) == DImode)
	return CCXNZmode;
      else
	return CCNZmode;
    }
  else
    {
      /* This is for the cmp<mode>_sne pattern.  */
      if (GET_CODE (x) == NOT && y == constm1_rtx)
	{
	  if (TARGET_ARCH64 && GET_MODE (x) == DImode)
	    return CCXCmode;
	  else
	    return CCCmode;
	}

      /* This is for the [u]addvdi4_sp32 and [u]subvdi4_sp32 patterns.  */
      if (!TARGET_ARCH64 && GET_MODE (x) == DImode)
	{
	  if (GET_CODE (y) == UNSPEC
	      && (XINT (y, 1) == UNSPEC_ADDV
		 || XINT (y, 1) == UNSPEC_SUBV
	         || XINT (y, 1) == UNSPEC_NEGV))
	    return CCVmode;
	  else
	    return CCCmode;
	}

      if (TARGET_ARCH64 && GET_MODE (x) == DImode)
	return CCXmode;
      else
	return CCmode;
    }
}

/* Emit the compare insn and return the CC reg for a CODE comparison
   with operands X and Y.  */

static rtx
gen_compare_reg_1 (enum rtx_code code, rtx x, rtx y)
{
  machine_mode mode;
  rtx cc_reg;

  if (GET_MODE_CLASS (GET_MODE (x)) == MODE_CC)
    return x;

  mode = SELECT_CC_MODE (code, x, y);

  /* ??? We don't have movcc patterns so we cannot generate pseudo regs for the
     fcc regs (cse can't tell they're really call clobbered regs and will
     remove a duplicate comparison even if there is an intervening function
     call - it will then try to reload the cc reg via an int reg which is why
     we need the movcc patterns).  It is possible to provide the movcc
     patterns by using the ldxfsr/stxfsr v9 insns.  I tried it: you need two
     registers (say %g1,%g5) and it takes about 6 insns.  A better fix would be
     to tell cse that CCFPE mode registers (even pseudos) are call
     clobbered.  */

  /* ??? This is an experiment.  Rather than making changes to cse which may
     or may not be easy/clean, we do our own cse.  This is possible because
     we will generate hard registers.  Cse knows they're call clobbered (it
     doesn't know the same thing about pseudos). If we guess wrong, no big
     deal, but if we win, great!  */

  if (TARGET_V9 && GET_MODE_CLASS (GET_MODE (x)) == MODE_FLOAT)
#if 1 /* experiment */
    {
      int reg;
      /* We cycle through the registers to ensure they're all exercised.  */
      static int next_fcc_reg = 0;
      /* Previous x,y for each fcc reg.  */
      static rtx prev_args[4][2];

      /* Scan prev_args for x,y.  */
      for (reg = 0; reg < 4; reg++)
	if (prev_args[reg][0] == x && prev_args[reg][1] == y)
	  break;
      if (reg == 4)
	{
	  reg = next_fcc_reg;
	  prev_args[reg][0] = x;
	  prev_args[reg][1] = y;
	  next_fcc_reg = (next_fcc_reg + 1) & 3;
	}
      cc_reg = gen_rtx_REG (mode, reg + SPARC_FIRST_V9_FCC_REG);
    }
#else
    cc_reg = gen_reg_rtx (mode);
#endif /* ! experiment */
  else if (GET_MODE_CLASS (GET_MODE (x)) == MODE_FLOAT)
    cc_reg = gen_rtx_REG (mode, SPARC_FCC_REG);
  else
    cc_reg = gen_rtx_REG (mode, SPARC_ICC_REG);

  /* We shouldn't get there for TFmode if !TARGET_HARD_QUAD.  If we do, this
     will only result in an unrecognizable insn so no point in asserting.  */
  emit_insn (gen_rtx_SET (cc_reg, gen_rtx_COMPARE (mode, x, y)));

  return cc_reg;
}


/* Emit the compare insn and return the CC reg for the comparison in CMP.  */

rtx
gen_compare_reg (rtx cmp)
{
  return gen_compare_reg_1 (GET_CODE (cmp), XEXP (cmp, 0), XEXP (cmp, 1));
}

/* This function is used for v9 only.
   DEST is the target of the Scc insn.
   CODE is the code for an Scc's comparison.
   X and Y are the values we compare.

   This function is needed to turn

	   (set (reg:SI 110)
	       (gt (reg:CCX 100 %icc)
	           (const_int 0)))
   into
	   (set (reg:SI 110)
	       (gt:DI (reg:CCX 100 %icc)
	           (const_int 0)))

   IE: The instruction recognizer needs to see the mode of the comparison to
   find the right instruction. We could use "gt:DI" right in the
   define_expand, but leaving it out allows us to handle DI, SI, etc.  */

static int
gen_v9_scc (rtx dest, enum rtx_code compare_code, rtx x, rtx y)
{
  if (! TARGET_ARCH64
      && (GET_MODE (x) == DImode
	  || GET_MODE (dest) == DImode))
    return 0;

  /* Try to use the movrCC insns.  */
  if (TARGET_ARCH64
      && GET_MODE_CLASS (GET_MODE (x)) == MODE_INT
      && y == const0_rtx
      && v9_regcmp_p (compare_code))
    {
      rtx op0 = x;
      rtx temp;

      /* Special case for op0 != 0.  This can be done with one instruction if
	 dest == x.  */

      if (compare_code == NE
	  && GET_MODE (dest) == DImode
	  && rtx_equal_p (op0, dest))
	{
	  emit_insn (gen_rtx_SET (dest,
			      gen_rtx_IF_THEN_ELSE (DImode,
				       gen_rtx_fmt_ee (compare_code, DImode,
						       op0, const0_rtx),
				       const1_rtx,
				       dest)));
	  return 1;
	}

      if (reg_overlap_mentioned_p (dest, op0))
	{
	  /* Handle the case where dest == x.
	     We "early clobber" the result.  */
	  op0 = gen_reg_rtx (GET_MODE (x));
	  emit_move_insn (op0, x);
	}

      emit_insn (gen_rtx_SET (dest, const0_rtx));
      if (GET_MODE (op0) != DImode)
	{
	  temp = gen_reg_rtx (DImode);
	  convert_move (temp, op0, 0);
	}
      else
	temp = op0;
      emit_insn (gen_rtx_SET (dest,
			  gen_rtx_IF_THEN_ELSE (GET_MODE (dest),
				   gen_rtx_fmt_ee (compare_code, DImode,
						   temp, const0_rtx),
				   const1_rtx,
				   dest)));
      return 1;
    }
  else
    {
      x = gen_compare_reg_1 (compare_code, x, y);
      y = const0_rtx;

      emit_insn (gen_rtx_SET (dest, const0_rtx));
      emit_insn (gen_rtx_SET (dest,
			  gen_rtx_IF_THEN_ELSE (GET_MODE (dest),
				   gen_rtx_fmt_ee (compare_code,
						   GET_MODE (x), x, y),
				    const1_rtx, dest)));
      return 1;
    }
}


/* Emit an scc insn.  For seq, sne, sgeu, and sltu, we can do this
   without jumps using the addx/subx instructions.  */

bool
emit_scc_insn (rtx operands[])
{
  rtx tem, x, y;
  enum rtx_code code;
  machine_mode mode;

  /* The quad-word fp compare library routines all return nonzero to indicate
     true, which is different from the equivalent libgcc routines, so we must
     handle them specially here.  */
  if (GET_MODE (operands[2]) == TFmode && ! TARGET_HARD_QUAD)
    {
      operands[1] = sparc_emit_float_lib_cmp (operands[2], operands[3],
					      GET_CODE (operands[1]));
      operands[2] = XEXP (operands[1], 0);
      operands[3] = XEXP (operands[1], 1);
    }

  code = GET_CODE (operands[1]);
  x = operands[2];
  y = operands[3];
  mode = GET_MODE (x);

  /* For seq/sne on v9 we use the same code as v8 (the addx/subx method has
     more applications).  The exception to this is "reg != 0" which can
     be done in one instruction on v9 (so we do it).  */
  if ((code == EQ || code == NE) && (mode == SImode || mode == DImode))
    {
      if (y != const0_rtx)
	x = force_reg (mode, gen_rtx_XOR (mode, x, y));

      rtx pat = gen_rtx_SET (operands[0],
			     gen_rtx_fmt_ee (code, GET_MODE (operands[0]),
					     x, const0_rtx));

      /* If we can use addx/subx or addxc, add a clobber for CC.  */
      if (mode == SImode || (code == NE && TARGET_VIS3))
	{
	  rtx clobber
	    = gen_rtx_CLOBBER (VOIDmode,
			       gen_rtx_REG (mode == SImode ? CCmode : CCXmode,
					    SPARC_ICC_REG));
	  pat = gen_rtx_PARALLEL (VOIDmode, gen_rtvec (2, pat, clobber));
	}

      emit_insn (pat);
      return true;
    }

  /* We can do LTU in DImode using the addxc instruction with VIS3.  */
  if (TARGET_ARCH64
      && mode == DImode
      && !((code == LTU || code == GTU) && TARGET_VIS3)
      && gen_v9_scc (operands[0], code, x, y))
    return true;

  /* We can do LTU and GEU using the addx/subx instructions too.  And
     for GTU/LEU, if both operands are registers swap them and fall
     back to the easy case.  */
  if (code == GTU || code == LEU)
    {
      if ((GET_CODE (x) == REG || GET_CODE (x) == SUBREG)
          && (GET_CODE (y) == REG || GET_CODE (y) == SUBREG))
        {
          tem = x;
          x = y;
          y = tem;
          code = swap_condition (code);
        }
    }

  if (code == LTU || code == GEU)
    {
      emit_insn (gen_rtx_SET (operands[0],
			      gen_rtx_fmt_ee (code, GET_MODE (operands[0]),
					      gen_compare_reg_1 (code, x, y),
					      const0_rtx)));
      return true;
    }

  /* All the posibilities to use addx/subx based sequences has been
     exhausted, try for a 3 instruction sequence using v9 conditional
     moves.  */
  if (TARGET_V9 && gen_v9_scc (operands[0], code, x, y))
    return true;

  /* Nope, do branches.  */
  return false;
}

/* Emit a conditional jump insn for the v9 architecture using comparison code
   CODE and jump target LABEL.
   This function exists to take advantage of the v9 brxx insns.  */

static void
emit_v9_brxx_insn (enum rtx_code code, rtx op0, rtx label)
{
  emit_jump_insn (gen_rtx_SET (pc_rtx,
			   gen_rtx_IF_THEN_ELSE (VOIDmode,
				    gen_rtx_fmt_ee (code, GET_MODE (op0),
						    op0, const0_rtx),
				    gen_rtx_LABEL_REF (VOIDmode, label),
				    pc_rtx)));
}

/* Emit a conditional jump insn for the UA2011 architecture using
   comparison code CODE and jump target LABEL.  This function exists
   to take advantage of the UA2011 Compare and Branch insns.  */

static void
emit_cbcond_insn (enum rtx_code code, rtx op0, rtx op1, rtx label)
{
  rtx if_then_else;

  if_then_else = gen_rtx_IF_THEN_ELSE (VOIDmode,
				       gen_rtx_fmt_ee(code, GET_MODE(op0),
						      op0, op1),
				       gen_rtx_LABEL_REF (VOIDmode, label),
				       pc_rtx);

  emit_jump_insn (gen_rtx_SET (pc_rtx, if_then_else));
}

void
emit_conditional_branch_insn (rtx operands[])
{
  /* The quad-word fp compare library routines all return nonzero to indicate
     true, which is different from the equivalent libgcc routines, so we must
     handle them specially here.  */
  if (GET_MODE (operands[1]) == TFmode && ! TARGET_HARD_QUAD)
    {
      operands[0] = sparc_emit_float_lib_cmp (operands[1], operands[2],
					      GET_CODE (operands[0]));
      operands[1] = XEXP (operands[0], 0);
      operands[2] = XEXP (operands[0], 1);
    }

  /* If we can tell early on that the comparison is against a constant
     that won't fit in the 5-bit signed immediate field of a cbcond,
     use one of the other v9 conditional branch sequences.  */
  if (TARGET_CBCOND
      && GET_CODE (operands[1]) == REG
      && (GET_MODE (operands[1]) == SImode
	  || (TARGET_ARCH64 && GET_MODE (operands[1]) == DImode))
      && (GET_CODE (operands[2]) != CONST_INT
	  || SPARC_SIMM5_P (INTVAL (operands[2]))))
    {
      emit_cbcond_insn (GET_CODE (operands[0]), operands[1], operands[2], operands[3]);
      return;
    }

  if (TARGET_ARCH64 && operands[2] == const0_rtx
      && GET_CODE (operands[1]) == REG
      && GET_MODE (operands[1]) == DImode)
    {
      emit_v9_brxx_insn (GET_CODE (operands[0]), operands[1], operands[3]);
      return;
    }

  operands[1] = gen_compare_reg (operands[0]);
  operands[2] = const0_rtx;
  operands[0] = gen_rtx_fmt_ee (GET_CODE (operands[0]), VOIDmode,
				operands[1], operands[2]);
  emit_jump_insn (gen_cbranchcc4 (operands[0], operands[1], operands[2],
				  operands[3]));
}


/* Generate a DFmode part of a hard TFmode register.
   REG is the TFmode hard register, LOW is 1 for the
   low 64bit of the register and 0 otherwise.
 */
rtx
gen_df_reg (rtx reg, int low)
{
  int regno = REGNO (reg);

  if ((WORDS_BIG_ENDIAN == 0) ^ (low != 0))
    regno += (TARGET_ARCH64 && SPARC_INT_REG_P (regno)) ? 1 : 2;
  return gen_rtx_REG (DFmode, regno);
}

/* Generate a call to FUNC with OPERANDS.  Operand 0 is the return value.
   Unlike normal calls, TFmode operands are passed by reference.  It is
   assumed that no more than 3 operands are required.  */

static void
emit_soft_tfmode_libcall (const char *func_name, int nargs, rtx *operands)
{
  rtx ret_slot = NULL, arg[3], func_sym;
  int i;

  /* We only expect to be called for conversions, unary, and binary ops.  */
  gcc_assert (nargs == 2 || nargs == 3);

  for (i = 0; i < nargs; ++i)
    {
      rtx this_arg = operands[i];
      rtx this_slot;

      /* TFmode arguments and return values are passed by reference.  */
      if (GET_MODE (this_arg) == TFmode)
	{
	  int force_stack_temp;

	  force_stack_temp = 0;
	  if (TARGET_BUGGY_QP_LIB && i == 0)
	    force_stack_temp = 1;

	  if (GET_CODE (this_arg) == MEM
	      && ! force_stack_temp)
	    {
	      tree expr = MEM_EXPR (this_arg);
	      if (expr)
		mark_addressable (expr);
	      this_arg = XEXP (this_arg, 0);
	    }
	  else if (CONSTANT_P (this_arg)
		   && ! force_stack_temp)
	    {
	      this_slot = force_const_mem (TFmode, this_arg);
	      this_arg = XEXP (this_slot, 0);
	    }
	  else
	    {
	      this_slot = assign_stack_temp (TFmode, GET_MODE_SIZE (TFmode));

	      /* Operand 0 is the return value.  We'll copy it out later.  */
	      if (i > 0)
		emit_move_insn (this_slot, this_arg);
	      else
		ret_slot = this_slot;

	      this_arg = XEXP (this_slot, 0);
	    }
	}

      arg[i] = this_arg;
    }

  func_sym = gen_rtx_SYMBOL_REF (Pmode, func_name);

  if (GET_MODE (operands[0]) == TFmode)
    {
      if (nargs == 2)
	emit_library_call (func_sym, LCT_NORMAL, VOIDmode,
			   arg[0], GET_MODE (arg[0]),
			   arg[1], GET_MODE (arg[1]));
      else
	emit_library_call (func_sym, LCT_NORMAL, VOIDmode,
			   arg[0], GET_MODE (arg[0]),
			   arg[1], GET_MODE (arg[1]),
			   arg[2], GET_MODE (arg[2]));

      if (ret_slot)
	emit_move_insn (operands[0], ret_slot);
    }
  else
    {
      rtx ret;

      gcc_assert (nargs == 2);

      ret = emit_library_call_value (func_sym, operands[0], LCT_NORMAL,
				     GET_MODE (operands[0]),
				     arg[1], GET_MODE (arg[1]));

      if (ret != operands[0])
	emit_move_insn (operands[0], ret);
    }
}

/* Expand soft-float TFmode calls to sparc abi routines.  */

static void
emit_soft_tfmode_binop (enum rtx_code code, rtx *operands)
{
  const char *func;

  switch (code)
    {
    case PLUS:
      func = "_Qp_add";
      break;
    case MINUS:
      func = "_Qp_sub";
      break;
    case MULT:
      func = "_Qp_mul";
      break;
    case DIV:
      func = "_Qp_div";
      break;
    default:
      gcc_unreachable ();
    }

  emit_soft_tfmode_libcall (func, 3, operands);
}

static void
emit_soft_tfmode_unop (enum rtx_code code, rtx *operands)
{
  const char *func;

  gcc_assert (code == SQRT);
  func = "_Qp_sqrt";

  emit_soft_tfmode_libcall (func, 2, operands);
}

static void
emit_soft_tfmode_cvt (enum rtx_code code, rtx *operands)
{
  const char *func;

  switch (code)
    {
    case FLOAT_EXTEND:
      switch (GET_MODE (operands[1]))
	{
	case E_SFmode:
	  func = "_Qp_stoq";
	  break;
	case E_DFmode:
	  func = "_Qp_dtoq";
	  break;
	default:
	  gcc_unreachable ();
	}
      break;

    case FLOAT_TRUNCATE:
      switch (GET_MODE (operands[0]))
	{
	case E_SFmode:
	  func = "_Qp_qtos";
	  break;
	case E_DFmode:
	  func = "_Qp_qtod";
	  break;
	default:
	  gcc_unreachable ();
	}
      break;

    case FLOAT:
      switch (GET_MODE (operands[1]))
	{
	case E_SImode:
	  func = "_Qp_itoq";
	  if (TARGET_ARCH64)
	    operands[1] = gen_rtx_SIGN_EXTEND (DImode, operands[1]);
	  break;
	case E_DImode:
	  func = "_Qp_xtoq";
	  break;
	default:
	  gcc_unreachable ();
	}
      break;

    case UNSIGNED_FLOAT:
      switch (GET_MODE (operands[1]))
	{
	case E_SImode:
	  func = "_Qp_uitoq";
	  if (TARGET_ARCH64)
	    operands[1] = gen_rtx_ZERO_EXTEND (DImode, operands[1]);
	  break;
	case E_DImode:
	  func = "_Qp_uxtoq";
	  break;
	default:
	  gcc_unreachable ();
	}
      break;

    case FIX:
      switch (GET_MODE (operands[0]))
	{
	case E_SImode:
	  func = "_Qp_qtoi";
	  break;
	case E_DImode:
	  func = "_Qp_qtox";
	  break;
	default:
	  gcc_unreachable ();
	}
      break;

    case UNSIGNED_FIX:
      switch (GET_MODE (operands[0]))
	{
	case E_SImode:
	  func = "_Qp_qtoui";
	  break;
	case E_DImode:
	  func = "_Qp_qtoux";
	  break;
	default:
	  gcc_unreachable ();
	}
      break;

    default:
      gcc_unreachable ();
    }

  emit_soft_tfmode_libcall (func, 2, operands);
}

/* Expand a hard-float tfmode operation.  All arguments must be in
   registers.  */

static void
emit_hard_tfmode_operation (enum rtx_code code, rtx *operands)
{
  rtx op, dest;

  if (GET_RTX_CLASS (code) == RTX_UNARY)
    {
      operands[1] = force_reg (GET_MODE (operands[1]), operands[1]);
      op = gen_rtx_fmt_e (code, GET_MODE (operands[0]), operands[1]);
    }
  else
    {
      operands[1] = force_reg (GET_MODE (operands[1]), operands[1]);
      operands[2] = force_reg (GET_MODE (operands[2]), operands[2]);
      op = gen_rtx_fmt_ee (code, GET_MODE (operands[0]),
			   operands[1], operands[2]);
    }

  if (register_operand (operands[0], VOIDmode))
    dest = operands[0];
  else
    dest = gen_reg_rtx (GET_MODE (operands[0]));

  emit_insn (gen_rtx_SET (dest, op));

  if (dest != operands[0])
    emit_move_insn (operands[0], dest);
}

void
emit_tfmode_binop (enum rtx_code code, rtx *operands)
{
  if (TARGET_HARD_QUAD)
    emit_hard_tfmode_operation (code, operands);
  else
    emit_soft_tfmode_binop (code, operands);
}

void
emit_tfmode_unop (enum rtx_code code, rtx *operands)
{
  if (TARGET_HARD_QUAD)
    emit_hard_tfmode_operation (code, operands);
  else
    emit_soft_tfmode_unop (code, operands);
}

void
emit_tfmode_cvt (enum rtx_code code, rtx *operands)
{
  if (TARGET_HARD_QUAD)
    emit_hard_tfmode_operation (code, operands);
  else
    emit_soft_tfmode_cvt (code, operands);
}

/* Return nonzero if a branch/jump/call instruction will be emitting
   nop into its delay slot.  */

int
empty_delay_slot (rtx_insn *insn)
{
  rtx seq;

  /* If no previous instruction (should not happen), return true.  */
  if (PREV_INSN (insn) == NULL)
    return 1;

  seq = NEXT_INSN (PREV_INSN (insn));
  if (GET_CODE (PATTERN (seq)) == SEQUENCE)
    return 0;

  return 1;
}

/* Return nonzero if we should emit a nop after a cbcond instruction.
   The cbcond instruction does not have a delay slot, however there is
   a severe performance penalty if a control transfer appears right
   after a cbcond.  Therefore we emit a nop when we detect this
   situation.  */

int
emit_cbcond_nop (rtx_insn *insn)
{
  rtx next = next_active_insn (insn);

  if (!next)
    return 1;

  if (NONJUMP_INSN_P (next)
      && GET_CODE (PATTERN (next)) == SEQUENCE)
    next = XVECEXP (PATTERN (next), 0, 0);
  else if (CALL_P (next)
	   && GET_CODE (PATTERN (next)) == PARALLEL)
    {
      rtx delay = XVECEXP (PATTERN (next), 0, 1);

      if (GET_CODE (delay) == RETURN)
	{
	  /* It's a sibling call.  Do not emit the nop if we're going
	     to emit something other than the jump itself as the first
	     instruction of the sibcall sequence.  */
	  if (sparc_leaf_function_p || TARGET_FLAT)
	    return 0;
	}
    }

  if (NONJUMP_INSN_P (next))
    return 0;

  return 1;
}

/* Return nonzero if TRIAL, an insn, can be combined with a 'restore'
   instruction.  RETURN_P is true if the v9 variant 'return' is to be
   considered in the test too.

   TRIAL must be a SET whose destination is a REG appropriate for the
   'restore' instruction or, if RETURN_P is true, for the 'return'
   instruction.  */

static int
eligible_for_restore_insn (rtx trial, bool return_p)
{
  rtx pat = PATTERN (trial);
  rtx src = SET_SRC (pat);
  bool src_is_freg = false;
  rtx src_reg;

  /* Since we now can do moves between float and integer registers when
     VIS3 is enabled, we have to catch this case.  We can allow such
     moves when doing a 'return' however.  */
  src_reg = src;
  if (GET_CODE (src_reg) == SUBREG)
    src_reg = SUBREG_REG (src_reg);
  if (GET_CODE (src_reg) == REG
      && SPARC_FP_REG_P (REGNO (src_reg)))
    src_is_freg = true;

  /* The 'restore src,%g0,dest' pattern for word mode and below.  */
  if (GET_MODE_CLASS (GET_MODE (src)) != MODE_FLOAT
      && arith_operand (src, GET_MODE (src))
      && ! src_is_freg)
    {
      if (TARGET_ARCH64)
        return GET_MODE_SIZE (GET_MODE (src)) <= GET_MODE_SIZE (DImode);
      else
        return GET_MODE_SIZE (GET_MODE (src)) <= GET_MODE_SIZE (SImode);
    }

  /* The 'restore src,%g0,dest' pattern for double-word mode.  */
  else if (GET_MODE_CLASS (GET_MODE (src)) != MODE_FLOAT
	   && arith_double_operand (src, GET_MODE (src))
	   && ! src_is_freg)
    return GET_MODE_SIZE (GET_MODE (src)) <= GET_MODE_SIZE (DImode);

  /* The 'restore src,%g0,dest' pattern for float if no FPU.  */
  else if (! TARGET_FPU && register_operand (src, SFmode))
    return 1;

  /* The 'restore src,%g0,dest' pattern for double if no FPU.  */
  else if (! TARGET_FPU && TARGET_ARCH64 && register_operand (src, DFmode))
    return 1;

  /* If we have the 'return' instruction, anything that does not use
     local or output registers and can go into a delay slot wins.  */
  else if (return_p && TARGET_V9 && !epilogue_renumber (&pat, 1))
    return 1;

  /* The 'restore src1,src2,dest' pattern for SImode.  */
  else if (GET_CODE (src) == PLUS
	   && register_operand (XEXP (src, 0), SImode)
	   && arith_operand (XEXP (src, 1), SImode))
    return 1;

  /* The 'restore src1,src2,dest' pattern for DImode.  */
  else if (GET_CODE (src) == PLUS
	   && register_operand (XEXP (src, 0), DImode)
	   && arith_double_operand (XEXP (src, 1), DImode))
    return 1;

  /* The 'restore src1,%lo(src2),dest' pattern.  */
  else if (GET_CODE (src) == LO_SUM
	   && ! TARGET_CM_MEDMID
	   && ((register_operand (XEXP (src, 0), SImode)
	        && immediate_operand (XEXP (src, 1), SImode))
	       || (TARGET_ARCH64
		   && register_operand (XEXP (src, 0), DImode)
		   && immediate_operand (XEXP (src, 1), DImode))))
    return 1;

  /* The 'restore src,src,dest' pattern.  */
  else if (GET_CODE (src) == ASHIFT
	   && (register_operand (XEXP (src, 0), SImode)
	       || register_operand (XEXP (src, 0), DImode))
	   && XEXP (src, 1) == const1_rtx)
    return 1;

  return 0;
}

/* Return nonzero if TRIAL can go into the function return's delay slot.  */

int
eligible_for_return_delay (rtx_insn *trial)
{
  int regno;
  rtx pat;

  /* If the function uses __builtin_eh_return, the eh_return machinery
     occupies the delay slot.  */
  if (crtl->calls_eh_return)
    return 0;

  if (get_attr_in_branch_delay (trial) == IN_BRANCH_DELAY_FALSE)
    return 0;

  /* In the case of a leaf or flat function, anything can go into the slot.  */
  if (sparc_leaf_function_p || TARGET_FLAT)
    return 1;

  if (!NONJUMP_INSN_P (trial))
    return 0;

  pat = PATTERN (trial);
  if (GET_CODE (pat) == PARALLEL)
    {
      int i;

      if (! TARGET_V9)
	return 0;
      for (i = XVECLEN (pat, 0) - 1; i >= 0; i--)
	{
	  rtx expr = XVECEXP (pat, 0, i);
	  if (GET_CODE (expr) != SET)
	    return 0;
	  if (GET_CODE (SET_DEST (expr)) != REG)
	    return 0;
	  regno = REGNO (SET_DEST (expr));
	  if (regno >= 8 && regno < 24)
	    return 0;
	}
      return !epilogue_renumber (&pat, 1);
    }

  if (GET_CODE (pat) != SET)
    return 0;

  if (GET_CODE (SET_DEST (pat)) != REG)
    return 0;

  regno = REGNO (SET_DEST (pat));

  /* Otherwise, only operations which can be done in tandem with
     a `restore' or `return' insn can go into the delay slot.  */
  if (regno >= 8 && regno < 24)
    return 0;

  /* If this instruction sets up floating point register and we have a return
     instruction, it can probably go in.  But restore will not work
     with FP_REGS.  */
  if (! SPARC_INT_REG_P (regno))
    return TARGET_V9 && !epilogue_renumber (&pat, 1);

  return eligible_for_restore_insn (trial, true);
}

/* Return nonzero if TRIAL can go into the sibling call's delay slot.  */

int
eligible_for_sibcall_delay (rtx_insn *trial)
{
  rtx pat;

  if (get_attr_in_branch_delay (trial) == IN_BRANCH_DELAY_FALSE)
    return 0;

  if (!NONJUMP_INSN_P (trial))
    return 0;

  pat = PATTERN (trial);

  if (sparc_leaf_function_p || TARGET_FLAT)
    {
      /* If the tail call is done using the call instruction,
	 we have to restore %o7 in the delay slot.  */
      if (LEAF_SIBCALL_SLOT_RESERVED_P)
	return 0;

      /* %g1 is used to build the function address */
      if (reg_mentioned_p (gen_rtx_REG (Pmode, 1), pat))
	return 0;

      return 1;
    }

  if (GET_CODE (pat) != SET)
    return 0;

  /* Otherwise, only operations which can be done in tandem with
     a `restore' insn can go into the delay slot.  */
  if (GET_CODE (SET_DEST (pat)) != REG
      || (REGNO (SET_DEST (pat)) >= 8 && REGNO (SET_DEST (pat)) < 24)
      || ! SPARC_INT_REG_P (REGNO (SET_DEST (pat))))
    return 0;

  /* If it mentions %o7, it can't go in, because sibcall will clobber it
     in most cases.  */
  if (reg_mentioned_p (gen_rtx_REG (Pmode, 15), pat))
    return 0;

  return eligible_for_restore_insn (trial, false);
}

/* Determine if it's legal to put X into the constant pool.  This
   is not possible if X contains the address of a symbol that is
   not constant (TLS) or not known at final link time (PIC).  */

static bool
sparc_cannot_force_const_mem (machine_mode mode, rtx x)
{
  switch (GET_CODE (x))
    {
    case CONST_INT:
    case CONST_WIDE_INT:
    case CONST_DOUBLE:
    case CONST_VECTOR:
      /* Accept all non-symbolic constants.  */
      return false;

    case LABEL_REF:
      /* Labels are OK iff we are non-PIC.  */
      return flag_pic != 0;

    case SYMBOL_REF:
      /* 'Naked' TLS symbol references are never OK,
	 non-TLS symbols are OK iff we are non-PIC.  */
      if (SYMBOL_REF_TLS_MODEL (x))
	return true;
      else
	return flag_pic != 0;

    case CONST:
      return sparc_cannot_force_const_mem (mode, XEXP (x, 0));
    case PLUS:
    case MINUS:
      return sparc_cannot_force_const_mem (mode, XEXP (x, 0))
         || sparc_cannot_force_const_mem (mode, XEXP (x, 1));
    case UNSPEC:
      return true;
    default:
      gcc_unreachable ();
    }
}

/* Global Offset Table support.  */
static GTY(()) rtx got_symbol_rtx = NULL_RTX;
static GTY(()) rtx got_register_rtx = NULL_RTX;
static GTY(()) rtx got_helper_rtx = NULL_RTX;

static GTY(()) bool got_helper_needed = false;

/* Return the SYMBOL_REF for the Global Offset Table.  */

static rtx
sparc_got (void)
{
  if (!got_symbol_rtx)
    got_symbol_rtx = gen_rtx_SYMBOL_REF (Pmode, "_GLOBAL_OFFSET_TABLE_");

  return got_symbol_rtx;
}

/* Wrapper around the load_pcrel_sym{si,di} patterns.  */

static rtx
gen_load_pcrel_sym (rtx op0, rtx op1, rtx op2)
{
  int orig_flag_pic = flag_pic;
  rtx insn;

  /* The load_pcrel_sym{si,di} patterns require absolute addressing.  */
  flag_pic = 0;
  if (TARGET_ARCH64)
    insn = gen_load_pcrel_symdi (op0, op1, op2, GEN_INT (REGNO (op0)));
  else
    insn = gen_load_pcrel_symsi (op0, op1, op2, GEN_INT (REGNO (op0)));
  flag_pic = orig_flag_pic;

  return insn;
}

/* Output the load_pcrel_sym{si,di} patterns.  */

const char *
output_load_pcrel_sym (rtx *operands)
{
  if (flag_delayed_branch)
    {
      output_asm_insn ("sethi\t%%hi(%a1-4), %0", operands);
      output_asm_insn ("call\t%a2", operands);
      output_asm_insn (" add\t%0, %%lo(%a1+4), %0", operands);
    }
  else
    {
      output_asm_insn ("sethi\t%%hi(%a1-8), %0", operands);
      output_asm_insn ("add\t%0, %%lo(%a1-4), %0", operands);
      output_asm_insn ("call\t%a2", operands);
      output_asm_insn (" nop", NULL);
    }

  if (operands[2] == got_helper_rtx)
    got_helper_needed = true;

  return "";
}

#ifdef HAVE_GAS_HIDDEN
# define USE_HIDDEN_LINKONCE 1
#else
# define USE_HIDDEN_LINKONCE 0
#endif

/* Emit code to load the GOT register.  */

void
load_got_register (void)
{
  rtx insn;

  if (TARGET_VXWORKS_RTP)
    {
      if (!got_register_rtx)
	got_register_rtx = pic_offset_table_rtx;

      insn = gen_vxworks_load_got ();
    }
  else
    {
      if (!got_register_rtx)
	got_register_rtx = gen_rtx_REG (Pmode, GLOBAL_OFFSET_TABLE_REGNUM);

      /* The GOT symbol is subject to a PC-relative relocation so we need a
	 helper function to add the PC value and thus get the final value.  */
      if (!got_helper_rtx)
	{
	  char name[32];

	  /* Skip the leading '%' as that cannot be used in a symbol name.  */
	  if (USE_HIDDEN_LINKONCE)
	    sprintf (name, "__sparc_get_pc_thunk.%s",
		     reg_names[REGNO (got_register_rtx)] + 1);
	  else
	    ASM_GENERATE_INTERNAL_LABEL (name, "LADDPC",
					 REGNO (got_register_rtx));

	  got_helper_rtx = gen_rtx_SYMBOL_REF (Pmode, ggc_strdup (name));
	}

      insn
	= gen_load_pcrel_sym (got_register_rtx, sparc_got (), got_helper_rtx);
    }

  emit_insn (insn);
}

/* Ensure that we are not using patterns that are not OK with PIC.  */

int
check_pic (int i)
{
  rtx op;

  switch (flag_pic)
    {
    case 1:
      op = recog_data.operand[i];
      gcc_assert (GET_CODE (op) != SYMBOL_REF
	  	  && (GET_CODE (op) != CONST
		      || (GET_CODE (XEXP (op, 0)) == MINUS
			  && XEXP (XEXP (op, 0), 0) == sparc_got ()
			  && GET_CODE (XEXP (XEXP (op, 0), 1)) == CONST)));
      /* fallthrough */
    case 2:
    default:
      return 1;
    }
}

/* Return true if X is an address which needs a temporary register when
   reloaded while generating PIC code.  */

int
pic_address_needs_scratch (rtx x)
{
  /* An address which is a symbolic plus a non SMALL_INT needs a temp reg.  */
  if (GET_CODE (x) == CONST
      && GET_CODE (XEXP (x, 0)) == PLUS
      && GET_CODE (XEXP (XEXP (x, 0), 0)) == SYMBOL_REF
      && GET_CODE (XEXP (XEXP (x, 0), 1)) == CONST_INT
      && !SMALL_INT (XEXP (XEXP (x, 0), 1)))
    return 1;

  return 0;
}

/* Determine if a given RTX is a valid constant.  We already know this
   satisfies CONSTANT_P.  */

static bool
sparc_legitimate_constant_p (machine_mode mode, rtx x)
{
  switch (GET_CODE (x))
    {
    case CONST:
    case SYMBOL_REF:
      if (sparc_tls_referenced_p (x))
	return false;
      break;

    case CONST_DOUBLE:
      /* Floating point constants are generally not ok.
	 The only exception is 0.0 and all-ones in VIS.  */
      if (TARGET_VIS
	  && SCALAR_FLOAT_MODE_P (mode)
	  && (const_zero_operand (x, mode)
	      || const_all_ones_operand (x, mode)))
	return true;

      return false;

    case CONST_VECTOR:
      /* Vector constants are generally not ok.
	 The only exception is 0 or -1 in VIS.  */
      if (TARGET_VIS
	  && (const_zero_operand (x, mode)
	      || const_all_ones_operand (x, mode)))
	return true;

      return false;

    default:
      break;
    }

  return true;
}

/* Determine if a given RTX is a valid constant address.  */

bool
constant_address_p (rtx x)
{
  switch (GET_CODE (x))
    {
    case LABEL_REF:
    case CONST_INT:
    case HIGH:
      return true;

    case CONST:
      if (flag_pic && pic_address_needs_scratch (x))
	return false;
      return sparc_legitimate_constant_p (Pmode, x);

    case SYMBOL_REF:
      return !flag_pic && sparc_legitimate_constant_p (Pmode, x);

    default:
      return false;
    }
}

/* Nonzero if the constant value X is a legitimate general operand
   when generating PIC code.  It is given that flag_pic is on and
   that X satisfies CONSTANT_P.  */

bool
legitimate_pic_operand_p (rtx x)
{
  if (pic_address_needs_scratch (x))
    return false;
  if (sparc_tls_referenced_p (x))
    return false;
  return true;
}

/* Return true if X is a representation of the PIC register.  */

static bool
sparc_pic_register_p (rtx x)
{
  if (!REG_P (x) || !pic_offset_table_rtx)
    return false;

  if (x == pic_offset_table_rtx)
    return true;

  if (!HARD_REGISTER_P (pic_offset_table_rtx)
      && (HARD_REGISTER_P (x) || lra_in_progress || reload_in_progress)
      && ORIGINAL_REGNO (x) == REGNO (pic_offset_table_rtx))
    return true;

  return false;
}

#define RTX_OK_FOR_OFFSET_P(X, MODE)			\
  (CONST_INT_P (X)					\
   && INTVAL (X) >= -0x1000				\
   && INTVAL (X) <= (0x1000 - GET_MODE_SIZE (MODE)))

#define RTX_OK_FOR_OLO10_P(X, MODE)			\
  (CONST_INT_P (X)					\
   && INTVAL (X) >= -0x1000				\
   && INTVAL (X) <= (0xc00 - GET_MODE_SIZE (MODE)))

/* Handle the TARGET_LEGITIMATE_ADDRESS_P target hook.

   On SPARC, the actual legitimate addresses must be REG+REG or REG+SMALLINT
   ordinarily.  This changes a bit when generating PIC.  */

static bool
sparc_legitimate_address_p (machine_mode mode, rtx addr, bool strict)
{
  rtx rs1 = NULL, rs2 = NULL, imm1 = NULL;

  if (REG_P (addr) || GET_CODE (addr) == SUBREG)
    rs1 = addr;
  else if (GET_CODE (addr) == PLUS)
    {
      rs1 = XEXP (addr, 0);
      rs2 = XEXP (addr, 1);

      /* Canonicalize.  REG comes first, if there are no regs,
	 LO_SUM comes first.  */
      if (!REG_P (rs1)
	  && GET_CODE (rs1) != SUBREG
	  && (REG_P (rs2)
	      || GET_CODE (rs2) == SUBREG
	      || (GET_CODE (rs2) == LO_SUM && GET_CODE (rs1) != LO_SUM)))
	{
	  rs1 = XEXP (addr, 1);
	  rs2 = XEXP (addr, 0);
	}

      if ((flag_pic == 1
	   && sparc_pic_register_p (rs1)
	   && !REG_P (rs2)
	   && GET_CODE (rs2) != SUBREG
	   && GET_CODE (rs2) != LO_SUM
	   && GET_CODE (rs2) != MEM
	   && !(GET_CODE (rs2) == SYMBOL_REF && SYMBOL_REF_TLS_MODEL (rs2))
	   && (! symbolic_operand (rs2, VOIDmode) || mode == Pmode)
	   && (GET_CODE (rs2) != CONST_INT || SMALL_INT (rs2)))
	  || ((REG_P (rs1)
	       || GET_CODE (rs1) == SUBREG)
	      && RTX_OK_FOR_OFFSET_P (rs2, mode)))
	{
	  imm1 = rs2;
	  rs2 = NULL;
	}
      else if ((REG_P (rs1) || GET_CODE (rs1) == SUBREG)
	       && (REG_P (rs2) || GET_CODE (rs2) == SUBREG))
	{
	  /* We prohibit REG + REG for TFmode when there are no quad move insns
	     and we consequently need to split.  We do this because REG+REG
	     is not an offsettable address.  If we get the situation in reload
	     where source and destination of a movtf pattern are both MEMs with
	     REG+REG address, then only one of them gets converted to an
	     offsettable address.  */
	  if (mode == TFmode
	      && ! (TARGET_ARCH64 && TARGET_HARD_QUAD))
	    return 0;

	  /* Likewise for TImode, but in all cases.  */
	  if (mode == TImode)
	    return 0;

	  /* We prohibit REG + REG on ARCH32 if not optimizing for
	     DFmode/DImode because then mem_min_alignment is likely to be zero
	     after reload and the  forced split would lack a matching splitter
	     pattern.  */
	  if (TARGET_ARCH32 && !optimize
	      && (mode == DFmode || mode == DImode))
	    return 0;
	}
      else if (USE_AS_OFFSETABLE_LO10
	       && GET_CODE (rs1) == LO_SUM
	       && TARGET_ARCH64
	       && ! TARGET_CM_MEDMID
	       && RTX_OK_FOR_OLO10_P (rs2, mode))
	{
	  rs2 = NULL;
	  imm1 = XEXP (rs1, 1);
	  rs1 = XEXP (rs1, 0);
	  if (!CONSTANT_P (imm1)
	      || (GET_CODE (rs1) == SYMBOL_REF && SYMBOL_REF_TLS_MODEL (rs1)))
	    return 0;
	}
    }
  else if (GET_CODE (addr) == LO_SUM)
    {
      rs1 = XEXP (addr, 0);
      imm1 = XEXP (addr, 1);

      if (!CONSTANT_P (imm1)
	  || (GET_CODE (rs1) == SYMBOL_REF && SYMBOL_REF_TLS_MODEL (rs1)))
	return 0;

      /* We can't allow TFmode in 32-bit mode, because an offset greater
	 than the alignment (8) may cause the LO_SUM to overflow.  */
      if (mode == TFmode && TARGET_ARCH32)
	return 0;

      /* During reload, accept the HIGH+LO_SUM construct generated by
	 sparc_legitimize_reload_address.  */
      if (reload_in_progress
	  && GET_CODE (rs1) == HIGH
	  && XEXP (rs1, 0) == imm1)
	return 1;
    }
  else if (GET_CODE (addr) == CONST_INT && SMALL_INT (addr))
    return 1;
  else
    return 0;

  if (GET_CODE (rs1) == SUBREG)
    rs1 = SUBREG_REG (rs1);
  if (!REG_P (rs1))
    return 0;

  if (rs2)
    {
      if (GET_CODE (rs2) == SUBREG)
	rs2 = SUBREG_REG (rs2);
      if (!REG_P (rs2))
	return 0;
    }

  if (strict)
    {
      if (!REGNO_OK_FOR_BASE_P (REGNO (rs1))
	  || (rs2 && !REGNO_OK_FOR_BASE_P (REGNO (rs2))))
	return 0;
    }
  else
    {
      if ((! SPARC_INT_REG_P (REGNO (rs1))
	   && REGNO (rs1) != FRAME_POINTER_REGNUM
	   && REGNO (rs1) < FIRST_PSEUDO_REGISTER)
	  || (rs2
	      && (! SPARC_INT_REG_P (REGNO (rs2))
		  && REGNO (rs2) != FRAME_POINTER_REGNUM
		  && REGNO (rs2) < FIRST_PSEUDO_REGISTER)))
	return 0;
    }
  return 1;
}

/* Return the SYMBOL_REF for the tls_get_addr function.  */

static GTY(()) rtx sparc_tls_symbol = NULL_RTX;

static rtx
sparc_tls_get_addr (void)
{
  if (!sparc_tls_symbol)
    sparc_tls_symbol = gen_rtx_SYMBOL_REF (Pmode, "__tls_get_addr");

  return sparc_tls_symbol;
}

/* Return the Global Offset Table to be used in TLS mode.  */

static rtx
sparc_tls_got (void)
{
  /* In PIC mode, this is just the PIC offset table.  */
  if (flag_pic)
    {
      crtl->uses_pic_offset_table = 1;
      return pic_offset_table_rtx;
    }

  /* In non-PIC mode, Sun as (unlike GNU as) emits PC-relative relocations for
     the GOT symbol with the 32-bit ABI, so we reload the GOT register.  */
  if (TARGET_SUN_TLS && TARGET_ARCH32)
    {
      load_got_register ();
      return got_register_rtx;
    }

  /* In all other cases, we load a new pseudo with the GOT symbol.  */
  return copy_to_reg (sparc_got ());
}

/* Return true if X contains a thread-local symbol.  */

static bool
sparc_tls_referenced_p (rtx x)
{
  if (!TARGET_HAVE_TLS)
    return false;

  if (GET_CODE (x) == CONST && GET_CODE (XEXP (x, 0)) == PLUS)
    x = XEXP (XEXP (x, 0), 0);

  if (GET_CODE (x) == SYMBOL_REF && SYMBOL_REF_TLS_MODEL (x))
    return true;

  /* That's all we handle in sparc_legitimize_tls_address for now.  */
  return false;
}

/* ADDR contains a thread-local SYMBOL_REF.  Generate code to compute
   this (thread-local) address.  */

static rtx
sparc_legitimize_tls_address (rtx addr)
{
  rtx temp1, temp2, temp3, ret, o0, got;
  rtx_insn *insn;

  gcc_assert (can_create_pseudo_p ());

  if (GET_CODE (addr) == SYMBOL_REF)
    /* Although the various sethi/or sequences generate SImode values, many of
       them can be transformed by the linker when relaxing and, if relaxing to
       local-exec, will become a sethi/xor pair, which is signed and therefore
       a full DImode value in 64-bit mode.  Thus we must use Pmode, lest these
       values be spilled onto the stack in 64-bit mode.  */
    switch (SYMBOL_REF_TLS_MODEL (addr))
      {
      case TLS_MODEL_GLOBAL_DYNAMIC:
	start_sequence ();
	temp1 = gen_reg_rtx (Pmode);
	temp2 = gen_reg_rtx (Pmode);
	ret = gen_reg_rtx (Pmode);
	o0 = gen_rtx_REG (Pmode, 8);
	got = sparc_tls_got ();
	if (TARGET_ARCH32)
	  {
	    emit_insn (gen_tgd_hi22si (temp1, addr));
	    emit_insn (gen_tgd_lo10si (temp2, temp1, addr));
	    emit_insn (gen_tgd_addsi (o0, got, temp2, addr));
	    insn = emit_call_insn (gen_tgd_callsi (o0, sparc_tls_get_addr (),
						   addr, const1_rtx));
	  }
	else
	  {
	    emit_insn (gen_tgd_hi22di (temp1, addr));
	    emit_insn (gen_tgd_lo10di (temp2, temp1, addr));
	    emit_insn (gen_tgd_adddi (o0, got, temp2, addr));
	    insn = emit_call_insn (gen_tgd_calldi (o0, sparc_tls_get_addr (),
						   addr, const1_rtx));
	  }
	use_reg (&CALL_INSN_FUNCTION_USAGE (insn), o0);
	RTL_CONST_CALL_P (insn) = 1;
	insn = get_insns ();
	end_sequence ();
	emit_libcall_block (insn, ret, o0, addr);
	break;

      case TLS_MODEL_LOCAL_DYNAMIC:
	start_sequence ();
	temp1 = gen_reg_rtx (Pmode);
	temp2 = gen_reg_rtx (Pmode);
	temp3 = gen_reg_rtx (Pmode);
	ret = gen_reg_rtx (Pmode);
	o0 = gen_rtx_REG (Pmode, 8);
	got = sparc_tls_got ();
	if (TARGET_ARCH32)
	  {
	    emit_insn (gen_tldm_hi22si (temp1));
	    emit_insn (gen_tldm_lo10si (temp2, temp1));
	    emit_insn (gen_tldm_addsi (o0, got, temp2));
	    insn = emit_call_insn (gen_tldm_callsi (o0, sparc_tls_get_addr (),
						    const1_rtx));
	  }
	else
	  {
	    emit_insn (gen_tldm_hi22di (temp1));
	    emit_insn (gen_tldm_lo10di (temp2, temp1));
	    emit_insn (gen_tldm_adddi (o0, got, temp2));
	    insn = emit_call_insn (gen_tldm_calldi (o0, sparc_tls_get_addr (),
						    const1_rtx));
	  }
	use_reg (&CALL_INSN_FUNCTION_USAGE (insn), o0);
	RTL_CONST_CALL_P (insn) = 1;
	insn = get_insns ();
	end_sequence ();
	/* Attach a unique REG_EQUAL, to allow the RTL optimizers to
	  share the LD_BASE result with other LD model accesses.  */
	emit_libcall_block (insn, temp3, o0,
			    gen_rtx_UNSPEC (Pmode, gen_rtvec (1, const0_rtx),
					    UNSPEC_TLSLD_BASE));
	temp1 = gen_reg_rtx (Pmode);
	temp2 = gen_reg_rtx (Pmode);
	if (TARGET_ARCH32)
	  {
	    emit_insn (gen_tldo_hix22si (temp1, addr));
	    emit_insn (gen_tldo_lox10si (temp2, temp1, addr));
	    emit_insn (gen_tldo_addsi (ret, temp3, temp2, addr));
	  }
	else
	  {
	    emit_insn (gen_tldo_hix22di (temp1, addr));
	    emit_insn (gen_tldo_lox10di (temp2, temp1, addr));
	    emit_insn (gen_tldo_adddi (ret, temp3, temp2, addr));
	  }
	break;

      case TLS_MODEL_INITIAL_EXEC:
	temp1 = gen_reg_rtx (Pmode);
	temp2 = gen_reg_rtx (Pmode);
	temp3 = gen_reg_rtx (Pmode);
	got = sparc_tls_got ();
	if (TARGET_ARCH32)
	  {
	    emit_insn (gen_tie_hi22si (temp1, addr));
	    emit_insn (gen_tie_lo10si (temp2, temp1, addr));
	    emit_insn (gen_tie_ld32 (temp3, got, temp2, addr));
	  }
	else
	  {
	    emit_insn (gen_tie_hi22di (temp1, addr));
	    emit_insn (gen_tie_lo10di (temp2, temp1, addr));
	    emit_insn (gen_tie_ld64 (temp3, got, temp2, addr));
	  }
        if (TARGET_SUN_TLS)
	  {
	    ret = gen_reg_rtx (Pmode);
	    if (TARGET_ARCH32)
	      emit_insn (gen_tie_addsi (ret, gen_rtx_REG (Pmode, 7),
					temp3, addr));
	    else
	      emit_insn (gen_tie_adddi (ret, gen_rtx_REG (Pmode, 7),
					temp3, addr));
	  }
	else
	  ret = gen_rtx_PLUS (Pmode, gen_rtx_REG (Pmode, 7), temp3);
	break;

      case TLS_MODEL_LOCAL_EXEC:
	temp1 = gen_reg_rtx (Pmode);
	temp2 = gen_reg_rtx (Pmode);
	if (TARGET_ARCH32)
	  {
	    emit_insn (gen_tle_hix22si (temp1, addr));
	    emit_insn (gen_tle_lox10si (temp2, temp1, addr));
	  }
	else
	  {
	    emit_insn (gen_tle_hix22di (temp1, addr));
	    emit_insn (gen_tle_lox10di (temp2, temp1, addr));
	  }
	ret = gen_rtx_PLUS (Pmode, gen_rtx_REG (Pmode, 7), temp2);
	break;

      default:
	gcc_unreachable ();
      }

  else if (GET_CODE (addr) == CONST)
    {
      rtx base, offset;

      gcc_assert (GET_CODE (XEXP (addr, 0)) == PLUS);

      base = sparc_legitimize_tls_address (XEXP (XEXP (addr, 0), 0));
      offset = XEXP (XEXP (addr, 0), 1);

      base = force_operand (base, NULL_RTX);
      if (!(GET_CODE (offset) == CONST_INT && SMALL_INT (offset)))
	offset = force_reg (Pmode, offset);
      ret = gen_rtx_PLUS (Pmode, base, offset);
    }

  else
    gcc_unreachable ();  /* for now ... */

  return ret;
}

/* Legitimize PIC addresses.  If the address is already position-independent,
   we return ORIG.  Newly generated position-independent addresses go into a
   reg.  This is REG if nonzero, otherwise we allocate register(s) as
   necessary.  */

static rtx
sparc_legitimize_pic_address (rtx orig, rtx reg)
{
  if (GET_CODE (orig) == SYMBOL_REF
      /* See the comment in sparc_expand_move.  */
      || (GET_CODE (orig) == LABEL_REF && !can_use_mov_pic_label_ref (orig)))
    {
      bool gotdata_op = false;
      rtx pic_ref, address;
      rtx_insn *insn;

      if (!reg)
	{
	  gcc_assert (can_create_pseudo_p ());
	  reg = gen_reg_rtx (Pmode);
	}

      if (flag_pic == 2)
	{
	  /* If not during reload, allocate another temp reg here for loading
	     in the address, so that these instructions can be optimized
	     properly.  */
	  rtx temp_reg = can_create_pseudo_p () ? gen_reg_rtx (Pmode) : reg;

	  /* Must put the SYMBOL_REF inside an UNSPEC here so that cse
	     won't get confused into thinking that these two instructions
	     are loading in the true address of the symbol.  If in the
	     future a PIC rtx exists, that should be used instead.  */
	  if (TARGET_ARCH64)
	    {
	      emit_insn (gen_movdi_high_pic (temp_reg, orig));
	      emit_insn (gen_movdi_lo_sum_pic (temp_reg, temp_reg, orig));
	    }
	  else
	    {
	      emit_insn (gen_movsi_high_pic (temp_reg, orig));
	      emit_insn (gen_movsi_lo_sum_pic (temp_reg, temp_reg, orig));
	    }

	  address = temp_reg;
	  gotdata_op = true;
	}
      else
	address = orig;

      crtl->uses_pic_offset_table = 1;
      if (gotdata_op)
	{
	  if (TARGET_ARCH64)
	    insn = emit_insn (gen_movdi_pic_gotdata_op (reg,
							pic_offset_table_rtx,
							address, orig));
	  else
	    insn = emit_insn (gen_movsi_pic_gotdata_op (reg,
							pic_offset_table_rtx,
							address, orig));
	}
      else
	{
	  pic_ref
	    = gen_const_mem (Pmode,
			     gen_rtx_PLUS (Pmode,
					   pic_offset_table_rtx, address));
	  insn = emit_move_insn (reg, pic_ref);
	}

      /* Put a REG_EQUAL note on this insn, so that it can be optimized
	 by loop.  */
      set_unique_reg_note (insn, REG_EQUAL, orig);
      return reg;
    }
  else if (GET_CODE (orig) == CONST)
    {
      rtx base, offset;

      if (GET_CODE (XEXP (orig, 0)) == PLUS
	  && sparc_pic_register_p (XEXP (XEXP (orig, 0), 0)))
	return orig;

      if (!reg)
	{
	  gcc_assert (can_create_pseudo_p ());
	  reg = gen_reg_rtx (Pmode);
	}

      gcc_assert (GET_CODE (XEXP (orig, 0)) == PLUS);
      base = sparc_legitimize_pic_address (XEXP (XEXP (orig, 0), 0), reg);
      offset = sparc_legitimize_pic_address (XEXP (XEXP (orig, 0), 1),
			 		     base == reg ? NULL_RTX : reg);

      if (GET_CODE (offset) == CONST_INT)
	{
	  if (SMALL_INT (offset))
	    return plus_constant (Pmode, base, INTVAL (offset));
	  else if (can_create_pseudo_p ())
	    offset = force_reg (Pmode, offset);
	  else
	    /* If we reach here, then something is seriously wrong.  */
	    gcc_unreachable ();
	}
      return gen_rtx_PLUS (Pmode, base, offset);
    }
  else if (GET_CODE (orig) == LABEL_REF)
    /* ??? We ought to be checking that the register is live instead, in case
       it is eliminated.  */
    crtl->uses_pic_offset_table = 1;

  return orig;
}

/* Try machine-dependent ways of modifying an illegitimate address X
   to be legitimate.  If we find one, return the new, valid address.

   OLDX is the address as it was before break_out_memory_refs was called.
   In some cases it is useful to look at this to decide what needs to be done.

   MODE is the mode of the operand pointed to by X.

   On SPARC, change REG+N into REG+REG, and REG+(X*Y) into REG+REG.  */

static rtx
sparc_legitimize_address (rtx x, rtx oldx ATTRIBUTE_UNUSED,
			  machine_mode mode)
{
  rtx orig_x = x;

  if (GET_CODE (x) == PLUS && GET_CODE (XEXP (x, 0)) == MULT)
    x = gen_rtx_PLUS (Pmode, XEXP (x, 1),
		      force_operand (XEXP (x, 0), NULL_RTX));
  if (GET_CODE (x) == PLUS && GET_CODE (XEXP (x, 1)) == MULT)
    x = gen_rtx_PLUS (Pmode, XEXP (x, 0),
		      force_operand (XEXP (x, 1), NULL_RTX));
  if (GET_CODE (x) == PLUS && GET_CODE (XEXP (x, 0)) == PLUS)
    x = gen_rtx_PLUS (Pmode, force_operand (XEXP (x, 0), NULL_RTX),
		      XEXP (x, 1));
  if (GET_CODE (x) == PLUS && GET_CODE (XEXP (x, 1)) == PLUS)
    x = gen_rtx_PLUS (Pmode, XEXP (x, 0),
		      force_operand (XEXP (x, 1), NULL_RTX));

  if (x != orig_x && sparc_legitimate_address_p (mode, x, FALSE))
    return x;

  if (sparc_tls_referenced_p (x))
    x = sparc_legitimize_tls_address (x);
  else if (flag_pic)
    x = sparc_legitimize_pic_address (x, NULL_RTX);
  else if (GET_CODE (x) == PLUS && CONSTANT_ADDRESS_P (XEXP (x, 1)))
    x = gen_rtx_PLUS (Pmode, XEXP (x, 0),
		      copy_to_mode_reg (Pmode, XEXP (x, 1)));
  else if (GET_CODE (x) == PLUS && CONSTANT_ADDRESS_P (XEXP (x, 0)))
    x = gen_rtx_PLUS (Pmode, XEXP (x, 1),
		      copy_to_mode_reg (Pmode, XEXP (x, 0)));
  else if (GET_CODE (x) == SYMBOL_REF
	   || GET_CODE (x) == CONST
	   || GET_CODE (x) == LABEL_REF)
    x = copy_to_suggested_reg (x, NULL_RTX, Pmode);

  return x;
}

/* Delegitimize an address that was legitimized by the above function.  */

static rtx
sparc_delegitimize_address (rtx x)
{
  x = delegitimize_mem_from_attrs (x);

  if (GET_CODE (x) == LO_SUM)
    x = XEXP (x, 1);

  if (GET_CODE (x) == UNSPEC)
    switch (XINT (x, 1))
      {
      case UNSPEC_MOVE_PIC:
      case UNSPEC_TLSLE:
	x = XVECEXP (x, 0, 0);
	gcc_assert (GET_CODE (x) == SYMBOL_REF);
	break;
      case UNSPEC_MOVE_GOTDATA:
	x = XVECEXP (x, 0, 2);
	gcc_assert (GET_CODE (x) == SYMBOL_REF);
	break;
      default:
	break;
      }

  /* This is generated by mov{si,di}_pic_label_ref in PIC mode.  */
  if (GET_CODE (x) == MINUS
      && (XEXP (x, 0) == got_register_rtx
	  || sparc_pic_register_p (XEXP (x, 0))))
    {
      rtx y = XEXP (x, 1);

      if (GET_CODE (y) == LO_SUM)
	y = XEXP (y, 1);

      if (GET_CODE (y) == UNSPEC && XINT (y, 1) == UNSPEC_MOVE_PIC_LABEL)
	{
	  x = XVECEXP (y, 0, 0);
	  gcc_assert (GET_CODE (x) == LABEL_REF
		      || (GET_CODE (x) == CONST
			  && GET_CODE (XEXP (x, 0)) == PLUS
			  && GET_CODE (XEXP (XEXP (x, 0), 0)) == LABEL_REF
			  && GET_CODE (XEXP (XEXP (x, 0), 1)) == CONST_INT));
	}
    }

  return x;
}

/* SPARC implementation of LEGITIMIZE_RELOAD_ADDRESS.  Returns a value to
   replace the input X, or the original X if no replacement is called for.
   The output parameter *WIN is 1 if the calling macro should goto WIN,
   0 if it should not.

   For SPARC, we wish to handle addresses by splitting them into
   HIGH+LO_SUM pairs, retaining the LO_SUM in the memory reference.
   This cuts the number of extra insns by one.

   Do nothing when generating PIC code and the address is a symbolic
   operand or requires a scratch register.  */

rtx
sparc_legitimize_reload_address (rtx x, machine_mode mode,
				 int opnum, int type,
				 int ind_levels ATTRIBUTE_UNUSED, int *win)
{
  /* Decompose SImode constants into HIGH+LO_SUM.  */
  if (CONSTANT_P (x)
      && (mode != TFmode || TARGET_ARCH64)
      && GET_MODE (x) == SImode
      && GET_CODE (x) != LO_SUM
      && GET_CODE (x) != HIGH
      && sparc_code_model <= CM_MEDLOW
      && !(flag_pic
	   && (symbolic_operand (x, Pmode) || pic_address_needs_scratch (x))))
    {
      x = gen_rtx_LO_SUM (GET_MODE (x), gen_rtx_HIGH (GET_MODE (x), x), x);
      push_reload (XEXP (x, 0), NULL_RTX, &XEXP (x, 0), NULL,
		   BASE_REG_CLASS, GET_MODE (x), VOIDmode, 0, 0,
		   opnum, (enum reload_type)type);
      *win = 1;
      return x;
    }

  /* We have to recognize what we have already generated above.  */
  if (GET_CODE (x) == LO_SUM && GET_CODE (XEXP (x, 0)) == HIGH)
    {
      push_reload (XEXP (x, 0), NULL_RTX, &XEXP (x, 0), NULL,
		   BASE_REG_CLASS, GET_MODE (x), VOIDmode, 0, 0,
		   opnum, (enum reload_type)type);
      *win = 1;
      return x;
    }

  *win = 0;
  return x;
}

/* Return true if ADDR (a legitimate address expression)
   has an effect that depends on the machine mode it is used for.

   In PIC mode,

      (mem:HI [%l7+a])

   is not equivalent to

      (mem:QI [%l7+a]) (mem:QI [%l7+a+1])

   because [%l7+a+1] is interpreted as the address of (a+1).  */


static bool
sparc_mode_dependent_address_p (const_rtx addr,
				addr_space_t as ATTRIBUTE_UNUSED)
{
  if (GET_CODE (addr) == PLUS
      && sparc_pic_register_p (XEXP (addr, 0))
      && symbolic_operand (XEXP (addr, 1), VOIDmode))
    return true;

  return false;
}

/* Emit a call instruction with the pattern given by PAT.  ADDR is the
   address of the call target.  */

void
sparc_emit_call_insn (rtx pat, rtx addr)
{
  rtx_insn *insn;

  insn = emit_call_insn (pat);

  /* The PIC register is live on entry to VxWorks PIC PLT entries.  */
  if (TARGET_VXWORKS_RTP
      && flag_pic
      && GET_CODE (addr) == SYMBOL_REF
      && (SYMBOL_REF_DECL (addr)
	  ? !targetm.binds_local_p (SYMBOL_REF_DECL (addr))
	  : !SYMBOL_REF_LOCAL_P (addr)))
    {
      use_reg (&CALL_INSN_FUNCTION_USAGE (insn), pic_offset_table_rtx);
      crtl->uses_pic_offset_table = 1;
    }
}

/* Return 1 if RTX is a MEM which is known to be aligned to at
   least a DESIRED byte boundary.  */

int
mem_min_alignment (rtx mem, int desired)
{
  rtx addr, base, offset;

  /* If it's not a MEM we can't accept it.  */
  if (GET_CODE (mem) != MEM)
    return 0;

  /* Obviously...  */
  if (!TARGET_UNALIGNED_DOUBLES
      && MEM_ALIGN (mem) / BITS_PER_UNIT >= (unsigned)desired)
    return 1;

  /* ??? The rest of the function predates MEM_ALIGN so
     there is probably a bit of redundancy.  */
  addr = XEXP (mem, 0);
  base = offset = NULL_RTX;
  if (GET_CODE (addr) == PLUS)
    {
      if (GET_CODE (XEXP (addr, 0)) == REG)
	{
	  base = XEXP (addr, 0);

	  /* What we are saying here is that if the base
	     REG is aligned properly, the compiler will make
	     sure any REG based index upon it will be so
	     as well.  */
	  if (GET_CODE (XEXP (addr, 1)) == CONST_INT)
	    offset = XEXP (addr, 1);
	  else
	    offset = const0_rtx;
	}
    }
  else if (GET_CODE (addr) == REG)
    {
      base = addr;
      offset = const0_rtx;
    }

  if (base != NULL_RTX)
    {
      int regno = REGNO (base);

      if (regno != HARD_FRAME_POINTER_REGNUM && regno != STACK_POINTER_REGNUM)
	{
	  /* Check if the compiler has recorded some information
	     about the alignment of the base REG.  If reload has
	     completed, we already matched with proper alignments.
	     If not running global_alloc, reload might give us
	     unaligned pointer to local stack though.  */
	  if (((cfun != 0
		&& REGNO_POINTER_ALIGN (regno) >= desired * BITS_PER_UNIT)
	       || (optimize && reload_completed))
	      && (INTVAL (offset) & (desired - 1)) == 0)
	    return 1;
	}
      else
	{
	  if (((INTVAL (offset) - SPARC_STACK_BIAS) & (desired - 1)) == 0)
	    return 1;
	}
    }
  else if (! TARGET_UNALIGNED_DOUBLES
	   || CONSTANT_P (addr)
	   || GET_CODE (addr) == LO_SUM)
    {
      /* Anything else we know is properly aligned unless TARGET_UNALIGNED_DOUBLES
	 is true, in which case we can only assume that an access is aligned if
	 it is to a constant address, or the address involves a LO_SUM.  */
      return 1;
    }

  /* An obviously unaligned address.  */
  return 0;
}


/* Vectors to keep interesting information about registers where it can easily
   be got.  We used to use the actual mode value as the bit number, but there
   are more than 32 modes now.  Instead we use two tables: one indexed by
   hard register number, and one indexed by mode.  */

/* The purpose of sparc_mode_class is to shrink the range of modes so that
   they all fit (as bit numbers) in a 32-bit word (again).  Each real mode is
   mapped into one sparc_mode_class mode.  */

enum sparc_mode_class {
  H_MODE, S_MODE, D_MODE, T_MODE, O_MODE,
  SF_MODE, DF_MODE, TF_MODE, OF_MODE,
  CC_MODE, CCFP_MODE
};

/* Modes for single-word and smaller quantities.  */
#define S_MODES \
  ((1 << (int) H_MODE) | (1 << (int) S_MODE) | (1 << (int) SF_MODE))

/* Modes for double-word and smaller quantities.  */
#define D_MODES (S_MODES | (1 << (int) D_MODE) | (1 << (int) DF_MODE))

/* Modes for quad-word and smaller quantities.  */
#define T_MODES (D_MODES | (1 << (int) T_MODE) | (1 << (int) TF_MODE))

/* Modes for 8-word and smaller quantities.  */
#define O_MODES (T_MODES | (1 << (int) O_MODE) | (1 << (int) OF_MODE))

/* Modes for single-float quantities.  */
#define SF_MODES ((1 << (int) S_MODE) | (1 << (int) SF_MODE))

/* Modes for double-float and smaller quantities.  */
#define DF_MODES (SF_MODES | (1 << (int) D_MODE) | (1 << (int) DF_MODE))

/* Modes for quad-float and smaller quantities.  */
#define TF_MODES (DF_MODES | (1 << (int) TF_MODE))

/* Modes for quad-float pairs and smaller quantities.  */
#define OF_MODES (TF_MODES | (1 << (int) OF_MODE))

/* Modes for double-float only quantities.  */
#define DF_MODES_NO_S ((1 << (int) D_MODE) | (1 << (int) DF_MODE))

/* Modes for quad-float and double-float only quantities.  */
#define TF_MODES_NO_S (DF_MODES_NO_S | (1 << (int) TF_MODE))

/* Modes for quad-float pairs and double-float only quantities.  */
#define OF_MODES_NO_S (TF_MODES_NO_S | (1 << (int) OF_MODE))

/* Modes for condition codes.  */
#define CC_MODES (1 << (int) CC_MODE)
#define CCFP_MODES (1 << (int) CCFP_MODE)

/* Value is 1 if register/mode pair is acceptable on sparc.

   The funny mixture of D and T modes is because integer operations
   do not specially operate on tetra quantities, so non-quad-aligned
   registers can hold quadword quantities (except %o4 and %i4 because
   they cross fixed registers).

   ??? Note that, despite the settings, non-double-aligned parameter
   registers can hold double-word quantities in 32-bit mode.  */

/* This points to either the 32-bit or the 64-bit version.  */
static const int *hard_regno_mode_classes;

static const int hard_32bit_mode_classes[] = {
  S_MODES, S_MODES, T_MODES, S_MODES, T_MODES, S_MODES, D_MODES, S_MODES,
  T_MODES, S_MODES, T_MODES, S_MODES, D_MODES, S_MODES, D_MODES, S_MODES,
  T_MODES, S_MODES, T_MODES, S_MODES, T_MODES, S_MODES, D_MODES, S_MODES,
  T_MODES, S_MODES, T_MODES, S_MODES, D_MODES, S_MODES, D_MODES, S_MODES,

  OF_MODES, SF_MODES, DF_MODES, SF_MODES, OF_MODES, SF_MODES, DF_MODES, SF_MODES,
  OF_MODES, SF_MODES, DF_MODES, SF_MODES, OF_MODES, SF_MODES, DF_MODES, SF_MODES,
  OF_MODES, SF_MODES, DF_MODES, SF_MODES, OF_MODES, SF_MODES, DF_MODES, SF_MODES,
  OF_MODES, SF_MODES, DF_MODES, SF_MODES, TF_MODES, SF_MODES, DF_MODES, SF_MODES,

  /* FP regs f32 to f63.  Only the even numbered registers actually exist,
     and none can hold SFmode/SImode values.  */
  OF_MODES_NO_S, 0, DF_MODES_NO_S, 0, OF_MODES_NO_S, 0, DF_MODES_NO_S, 0,
  OF_MODES_NO_S, 0, DF_MODES_NO_S, 0, OF_MODES_NO_S, 0, DF_MODES_NO_S, 0,
  OF_MODES_NO_S, 0, DF_MODES_NO_S, 0, OF_MODES_NO_S, 0, DF_MODES_NO_S, 0,
  OF_MODES_NO_S, 0, DF_MODES_NO_S, 0, TF_MODES_NO_S, 0, DF_MODES_NO_S, 0,

  /* %fcc[0123] */
  CCFP_MODES, CCFP_MODES, CCFP_MODES, CCFP_MODES,

  /* %icc, %sfp, %gsr */
  CC_MODES, 0, D_MODES
};

static const int hard_64bit_mode_classes[] = {
  D_MODES, D_MODES, T_MODES, D_MODES, T_MODES, D_MODES, T_MODES, D_MODES,
  O_MODES, D_MODES, T_MODES, D_MODES, T_MODES, D_MODES, T_MODES, D_MODES,
  T_MODES, D_MODES, T_MODES, D_MODES, T_MODES, D_MODES, T_MODES, D_MODES,
  O_MODES, D_MODES, T_MODES, D_MODES, T_MODES, D_MODES, T_MODES, D_MODES,

  OF_MODES, SF_MODES, DF_MODES, SF_MODES, OF_MODES, SF_MODES, DF_MODES, SF_MODES,
  OF_MODES, SF_MODES, DF_MODES, SF_MODES, OF_MODES, SF_MODES, DF_MODES, SF_MODES,
  OF_MODES, SF_MODES, DF_MODES, SF_MODES, OF_MODES, SF_MODES, DF_MODES, SF_MODES,
  OF_MODES, SF_MODES, DF_MODES, SF_MODES, TF_MODES, SF_MODES, DF_MODES, SF_MODES,

  /* FP regs f32 to f63.  Only the even numbered registers actually exist,
     and none can hold SFmode/SImode values.  */
  OF_MODES_NO_S, 0, DF_MODES_NO_S, 0, OF_MODES_NO_S, 0, DF_MODES_NO_S, 0,
  OF_MODES_NO_S, 0, DF_MODES_NO_S, 0, OF_MODES_NO_S, 0, DF_MODES_NO_S, 0,
  OF_MODES_NO_S, 0, DF_MODES_NO_S, 0, OF_MODES_NO_S, 0, DF_MODES_NO_S, 0,
  OF_MODES_NO_S, 0, DF_MODES_NO_S, 0, TF_MODES_NO_S, 0, DF_MODES_NO_S, 0,

  /* %fcc[0123] */
  CCFP_MODES, CCFP_MODES, CCFP_MODES, CCFP_MODES,

  /* %icc, %sfp, %gsr */
  CC_MODES, 0, D_MODES
};

static int sparc_mode_class [NUM_MACHINE_MODES];

enum reg_class sparc_regno_reg_class[FIRST_PSEUDO_REGISTER];

static void
sparc_init_modes (void)
{
  int i;

  for (i = 0; i < NUM_MACHINE_MODES; i++)
    {
      machine_mode m = (machine_mode) i;
      unsigned int size = GET_MODE_SIZE (m);

      switch (GET_MODE_CLASS (m))
	{
	case MODE_INT:
	case MODE_PARTIAL_INT:
	case MODE_COMPLEX_INT:
	  if (size < 4)
	    sparc_mode_class[i] = 1 << (int) H_MODE;
	  else if (size == 4)
	    sparc_mode_class[i] = 1 << (int) S_MODE;
	  else if (size == 8)
	    sparc_mode_class[i] = 1 << (int) D_MODE;
	  else if (size == 16)
	    sparc_mode_class[i] = 1 << (int) T_MODE;
	  else if (size == 32)
	    sparc_mode_class[i] = 1 << (int) O_MODE;
	  else
	    sparc_mode_class[i] = 0;
	  break;
	case MODE_VECTOR_INT:
	  if (size == 4)
	    sparc_mode_class[i] = 1 << (int) SF_MODE;
	  else if (size == 8)
	    sparc_mode_class[i] = 1 << (int) DF_MODE;
	  else
	    sparc_mode_class[i] = 0;
	  break;
	case MODE_FLOAT:
	case MODE_COMPLEX_FLOAT:
	  if (size == 4)
	    sparc_mode_class[i] = 1 << (int) SF_MODE;
	  else if (size == 8)
	    sparc_mode_class[i] = 1 << (int) DF_MODE;
	  else if (size == 16)
	    sparc_mode_class[i] = 1 << (int) TF_MODE;
	  else if (size == 32)
	    sparc_mode_class[i] = 1 << (int) OF_MODE;
	  else
	    sparc_mode_class[i] = 0;
	  break;
	case MODE_CC:
	  if (m == CCFPmode || m == CCFPEmode)
	    sparc_mode_class[i] = 1 << (int) CCFP_MODE;
	  else
	    sparc_mode_class[i] = 1 << (int) CC_MODE;
	  break;
	default:
	  sparc_mode_class[i] = 0;
	  break;
	}
    }

  if (TARGET_ARCH64)
    hard_regno_mode_classes = hard_64bit_mode_classes;
  else
    hard_regno_mode_classes = hard_32bit_mode_classes;

  /* Initialize the array used by REGNO_REG_CLASS.  */
  for (i = 0; i < FIRST_PSEUDO_REGISTER; i++)
    {
      if (i < 16 && TARGET_V8PLUS)
	sparc_regno_reg_class[i] = I64_REGS;
      else if (i < 32 || i == FRAME_POINTER_REGNUM)
	sparc_regno_reg_class[i] = GENERAL_REGS;
      else if (i < 64)
	sparc_regno_reg_class[i] = FP_REGS;
      else if (i < 96)
	sparc_regno_reg_class[i] = EXTRA_FP_REGS;
      else if (i < 100)
	sparc_regno_reg_class[i] = FPCC_REGS;
      else
	sparc_regno_reg_class[i] = NO_REGS;
    }
}

/* Return whether REGNO, a global or FP register, must be saved/restored.  */

static inline bool
save_global_or_fp_reg_p (unsigned int regno,
			 int leaf_function ATTRIBUTE_UNUSED)
{
  return !call_used_or_fixed_reg_p (regno) && df_regs_ever_live_p (regno);
}

/* Return whether the return address register (%i7) is needed.  */

static inline bool
return_addr_reg_needed_p (int leaf_function)
{
  /* If it is live, for example because of __builtin_return_address (0).  */
  if (df_regs_ever_live_p (RETURN_ADDR_REGNUM))
    return true;

  /* Otherwise, it is needed as save register if %o7 is clobbered.  */
  if (!leaf_function
      /* Loading the GOT register clobbers %o7.  */
      || crtl->uses_pic_offset_table
      || df_regs_ever_live_p (INCOMING_RETURN_ADDR_REGNUM))
    return true;

  return false;
}

/* Return whether REGNO, a local or in register, must be saved/restored.  */

static bool
save_local_or_in_reg_p (unsigned int regno, int leaf_function)
{
  /* General case: call-saved registers live at some point.  */
  if (!call_used_or_fixed_reg_p (regno) && df_regs_ever_live_p (regno))
    return true;

  /* Frame pointer register (%fp) if needed.  */
  if (regno == HARD_FRAME_POINTER_REGNUM && frame_pointer_needed)
    return true;

  /* Return address register (%i7) if needed.  */
  if (regno == RETURN_ADDR_REGNUM && return_addr_reg_needed_p (leaf_function))
    return true;

  /* GOT register (%l7) if needed.  */
  if (got_register_rtx && regno == REGNO (got_register_rtx))
    return true;

  /* If the function accesses prior frames, the frame pointer and the return
     address of the previous frame must be saved on the stack.  */
  if (crtl->accesses_prior_frames
      && (regno == HARD_FRAME_POINTER_REGNUM || regno == RETURN_ADDR_REGNUM))
    return true;

  return false;
}

/* Compute the frame size required by the function.  This function is called
   during the reload pass and also by sparc_expand_prologue.  */

static HOST_WIDE_INT
sparc_compute_frame_size (HOST_WIDE_INT size, int leaf_function)
{
  HOST_WIDE_INT frame_size, apparent_frame_size;
  int args_size, n_global_fp_regs = 0;
  bool save_local_in_regs_p = false;
  unsigned int i;

  /* If the function allocates dynamic stack space, the dynamic offset is
     computed early and contains REG_PARM_STACK_SPACE, so we need to cope.  */
  if (leaf_function && !cfun->calls_alloca)
    args_size = 0;
  else
    args_size = crtl->outgoing_args_size + REG_PARM_STACK_SPACE (cfun->decl);

  /* Calculate space needed for global registers.  */
  if (TARGET_ARCH64)
    {
      for (i = 0; i < 8; i++)
	if (save_global_or_fp_reg_p (i, 0))
	  n_global_fp_regs += 2;
    }
  else
    {
      for (i = 0; i < 8; i += 2)
	if (save_global_or_fp_reg_p (i, 0)
	    || save_global_or_fp_reg_p (i + 1, 0))
	  n_global_fp_regs += 2;
    }

  /* In the flat window model, find out which local and in registers need to
     be saved.  We don't reserve space in the current frame for them as they
     will be spilled into the register window save area of the caller's frame.
     However, as soon as we use this register window save area, we must create
     that of the current frame to make it the live one.  */
  if (TARGET_FLAT)
    for (i = 16; i < 32; i++)
      if (save_local_or_in_reg_p (i, leaf_function))
	{
	 save_local_in_regs_p = true;
	 break;
	}

  /* Calculate space needed for FP registers.  */
  for (i = 32; i < (TARGET_V9 ? 96 : 64); i += 2)
    if (save_global_or_fp_reg_p (i, 0) || save_global_or_fp_reg_p (i + 1, 0))
      n_global_fp_regs += 2;

  if (size == 0
      && n_global_fp_regs == 0
      && args_size == 0
      && !save_local_in_regs_p)
    frame_size = apparent_frame_size = 0;
  else
    {
      /* Start from the apparent frame size.  */
      apparent_frame_size = ROUND_UP (size, 8) + n_global_fp_regs * 4;

      /* We need to add the size of the outgoing argument area.  */
      frame_size = apparent_frame_size + ROUND_UP (args_size, 8);

      /* And that of the register window save area.  */
      frame_size += FIRST_PARM_OFFSET (cfun->decl);

      /* Finally, bump to the appropriate alignment.  */
      frame_size = SPARC_STACK_ALIGN (frame_size);
    }

  /* Set up values for use in prologue and epilogue.  */
  sparc_frame_size = frame_size;
  sparc_apparent_frame_size = apparent_frame_size;
  sparc_n_global_fp_regs = n_global_fp_regs;
  sparc_save_local_in_regs_p = save_local_in_regs_p;

  return frame_size;
}

/* Implement the macro INITIAL_ELIMINATION_OFFSET, return the OFFSET.  */

int
sparc_initial_elimination_offset (int to)
{
  int offset;

  if (to == STACK_POINTER_REGNUM)
    offset = sparc_compute_frame_size (get_frame_size (), crtl->is_leaf);
  else
    offset = 0;

  offset += SPARC_STACK_BIAS;
  return offset;
}

/* Output any necessary .register pseudo-ops.  */

void
sparc_output_scratch_registers (FILE *file ATTRIBUTE_UNUSED)
{
  int i;

  if (TARGET_ARCH32)
    return;

  /* Check if %g[2367] were used without
     .register being printed for them already.  */
  for (i = 2; i < 8; i++)
    {
      if (df_regs_ever_live_p (i)
	  && ! sparc_hard_reg_printed [i])
	{
	  sparc_hard_reg_printed [i] = 1;
	  /* %g7 is used as TLS base register, use #ignore
	     for it instead of #scratch.  */
	  fprintf (file, "\t.register\t%%g%d, #%s\n", i,
		   i == 7 ? "ignore" : "scratch");
	}
      if (i == 3) i = 5;
    }
}

#define PROBE_INTERVAL (1 << STACK_CHECK_PROBE_INTERVAL_EXP)

#if PROBE_INTERVAL > 4096
#error Cannot use indexed addressing mode for stack probing
#endif

/* Emit code to probe a range of stack addresses from FIRST to FIRST+SIZE,
   inclusive.  These are offsets from the current stack pointer.

   Note that we don't use the REG+REG addressing mode for the probes because
   of the stack bias in 64-bit mode.  And it doesn't really buy us anything
   so the advantages of having a single code win here.  */

static void
sparc_emit_probe_stack_range (HOST_WIDE_INT first, HOST_WIDE_INT size)
{
  rtx g1 = gen_rtx_REG (Pmode, 1);

  /* See if we have a constant small number of probes to generate.  If so,
     that's the easy case.  */
  if (size <= PROBE_INTERVAL)
    {
      emit_move_insn (g1, GEN_INT (first));
      emit_insn (gen_rtx_SET (g1,
			      gen_rtx_MINUS (Pmode, stack_pointer_rtx, g1)));
      emit_stack_probe (plus_constant (Pmode, g1, -size));
    }

  /* The run-time loop is made up of 9 insns in the generic case while the
     compile-time loop is made up of 4+2*(n-2) insns for n # of intervals.  */
  else if (size <= 4 * PROBE_INTERVAL)
    {
      HOST_WIDE_INT i;

      emit_move_insn (g1, GEN_INT (first + PROBE_INTERVAL));
      emit_insn (gen_rtx_SET (g1,
			      gen_rtx_MINUS (Pmode, stack_pointer_rtx, g1)));
      emit_stack_probe (g1);

      /* Probe at FIRST + N * PROBE_INTERVAL for values of N from 2 until
	 it exceeds SIZE.  If only two probes are needed, this will not
	 generate any code.  Then probe at FIRST + SIZE.  */
      for (i = 2 * PROBE_INTERVAL; i < size; i += PROBE_INTERVAL)
	{
	  emit_insn (gen_rtx_SET (g1,
				  plus_constant (Pmode, g1, -PROBE_INTERVAL)));
	  emit_stack_probe (g1);
	}

      emit_stack_probe (plus_constant (Pmode, g1,
				       (i - PROBE_INTERVAL) - size));
    }

  /* Otherwise, do the same as above, but in a loop.  Note that we must be
     extra careful with variables wrapping around because we might be at
     the very top (or the very bottom) of the address space and we have
     to be able to handle this case properly; in particular, we use an
     equality test for the loop condition.  */
  else
    {
      HOST_WIDE_INT rounded_size;
      rtx g4 = gen_rtx_REG (Pmode, 4);

      emit_move_insn (g1, GEN_INT (first));


      /* Step 1: round SIZE to the previous multiple of the interval.  */

      rounded_size = ROUND_DOWN (size, PROBE_INTERVAL);
      emit_move_insn (g4, GEN_INT (rounded_size));


      /* Step 2: compute initial and final value of the loop counter.  */

      /* TEST_ADDR = SP + FIRST.  */
      emit_insn (gen_rtx_SET (g1,
			      gen_rtx_MINUS (Pmode, stack_pointer_rtx, g1)));

      /* LAST_ADDR = SP + FIRST + ROUNDED_SIZE.  */
      emit_insn (gen_rtx_SET (g4, gen_rtx_MINUS (Pmode, g1, g4)));


      /* Step 3: the loop

	 while (TEST_ADDR != LAST_ADDR)
	   {
	     TEST_ADDR = TEST_ADDR + PROBE_INTERVAL
	     probe at TEST_ADDR
	   }

	 probes at FIRST + N * PROBE_INTERVAL for values of N from 1
	 until it is equal to ROUNDED_SIZE.  */

      if (TARGET_ARCH64)
	emit_insn (gen_probe_stack_rangedi (g1, g1, g4));
      else
	emit_insn (gen_probe_stack_rangesi (g1, g1, g4));


      /* Step 4: probe at FIRST + SIZE if we cannot assert at compile-time
	 that SIZE is equal to ROUNDED_SIZE.  */

      if (size != rounded_size)
	emit_stack_probe (plus_constant (Pmode, g4, rounded_size - size));
    }

  /* Make sure nothing is scheduled before we are done.  */
  emit_insn (gen_blockage ());
}

/* Probe a range of stack addresses from REG1 to REG2 inclusive.  These are
   absolute addresses.  */

const char *
output_probe_stack_range (rtx reg1, rtx reg2)
{
  static int labelno = 0;
  char loop_lab[32];
  rtx xops[2];

  ASM_GENERATE_INTERNAL_LABEL (loop_lab, "LPSRL", labelno++);

  /* Loop.  */
  ASM_OUTPUT_INTERNAL_LABEL (asm_out_file, loop_lab);

  /* TEST_ADDR = TEST_ADDR + PROBE_INTERVAL.  */
  xops[0] = reg1;
  xops[1] = GEN_INT (-PROBE_INTERVAL);
  output_asm_insn ("add\t%0, %1, %0", xops);

  /* Test if TEST_ADDR == LAST_ADDR.  */
  xops[1] = reg2;
  output_asm_insn ("cmp\t%0, %1", xops);

  /* Probe at TEST_ADDR and branch.  */
  if (TARGET_ARCH64)
    fputs ("\tbne,pt\t%xcc,", asm_out_file);
  else
    fputs ("\tbne\t", asm_out_file);
  assemble_name_raw (asm_out_file, loop_lab);
  fputc ('\n', asm_out_file);
  xops[1] = GEN_INT (SPARC_STACK_BIAS);
  output_asm_insn (" st\t%%g0, [%0+%1]", xops);

  return "";
}

/* Emit code to save/restore registers from LOW to HIGH at BASE+OFFSET as
   needed.  LOW is supposed to be double-word aligned for 32-bit registers.
   SAVE_P decides whether a register must be saved/restored.  ACTION_TRUE
   is the action to be performed if SAVE_P returns true and ACTION_FALSE
   the action to be performed if it returns false.  Return the new offset.  */

typedef bool (*sorr_pred_t) (unsigned int, int);
typedef enum { SORR_NONE, SORR_ADVANCE, SORR_SAVE, SORR_RESTORE } sorr_act_t;

static int
emit_save_or_restore_regs (unsigned int low, unsigned int high, rtx base,
			   int offset, int leaf_function, sorr_pred_t save_p,
			   sorr_act_t action_true, sorr_act_t action_false)
{
  unsigned int i;
  rtx mem;
  rtx_insn *insn;

  if (TARGET_ARCH64 && high <= 32)
    {
      int fp_offset = -1;

      for (i = low; i < high; i++)
	{
	  if (save_p (i, leaf_function))
	    {
	      mem = gen_frame_mem (DImode, plus_constant (Pmode,
							  base, offset));
	      if (action_true == SORR_SAVE)
		{
		  insn = emit_move_insn (mem, gen_rtx_REG (DImode, i));
		  RTX_FRAME_RELATED_P (insn) = 1;
		}
	      else  /* action_true == SORR_RESTORE */
		{
		  /* The frame pointer must be restored last since its old
		     value may be used as base address for the frame.  This
		     is problematic in 64-bit mode only because of the lack
		     of double-word load instruction.  */
		  if (i == HARD_FRAME_POINTER_REGNUM)
		    fp_offset = offset;
		  else
		    emit_move_insn (gen_rtx_REG (DImode, i), mem);
		}
	      offset += 8;
	    }
	  else if (action_false == SORR_ADVANCE)
	    offset += 8;
	}

      if (fp_offset >= 0)
	{
	  mem = gen_frame_mem (DImode, plus_constant (Pmode, base, fp_offset));
	  emit_move_insn (hard_frame_pointer_rtx, mem);
	}
    }
  else
    {
      for (i = low; i < high; i += 2)
	{
	  bool reg0 = save_p (i, leaf_function);
	  bool reg1 = save_p (i + 1, leaf_function);
	  machine_mode mode;
	  int regno;

	  if (reg0 && reg1)
	    {
	      mode = SPARC_INT_REG_P (i) ? E_DImode : E_DFmode;
	      regno = i;
	    }
	  else if (reg0)
	    {
	      mode = SPARC_INT_REG_P (i) ? E_SImode : E_SFmode;
	      regno = i;
	    }
	  else if (reg1)
	    {
	      mode = SPARC_INT_REG_P (i) ? E_SImode : E_SFmode;
	      regno = i + 1;
	      offset += 4;
	    }
	  else
	    {
	      if (action_false == SORR_ADVANCE)
		offset += 8;
	      continue;
	    }

	  mem = gen_frame_mem (mode, plus_constant (Pmode, base, offset));
	  if (action_true == SORR_SAVE)
	    {
	      insn = emit_move_insn (mem, gen_rtx_REG (mode, regno));
	      RTX_FRAME_RELATED_P (insn) = 1;
	      if (mode == DImode)
		{
		  rtx set1, set2;
		  mem = gen_frame_mem (SImode, plus_constant (Pmode, base,
							      offset));
		  set1 = gen_rtx_SET (mem, gen_rtx_REG (SImode, regno));
		  RTX_FRAME_RELATED_P (set1) = 1;
		  mem
		    = gen_frame_mem (SImode, plus_constant (Pmode, base,
							    offset + 4));
		  set2 = gen_rtx_SET (mem, gen_rtx_REG (SImode, regno + 1));
		  RTX_FRAME_RELATED_P (set2) = 1;
		  add_reg_note (insn, REG_FRAME_RELATED_EXPR,
				gen_rtx_PARALLEL (VOIDmode,
						  gen_rtvec (2, set1, set2)));
		}
	    }
	  else  /* action_true == SORR_RESTORE */
	    emit_move_insn (gen_rtx_REG (mode, regno), mem);

	  /* Bump and round down to double word
	     in case we already bumped by 4.  */
	  offset = ROUND_DOWN (offset + 8, 8);
	}
    }

  return offset;
}

/* Emit code to adjust BASE to OFFSET.  Return the new base.  */

static rtx
emit_adjust_base_to_offset (rtx base, int offset)
{
  /* ??? This might be optimized a little as %g1 might already have a
     value close enough that a single add insn will do.  */
  /* ??? Although, all of this is probably only a temporary fix because
     if %g1 can hold a function result, then sparc_expand_epilogue will
     lose (the result will be clobbered).  */
  rtx new_base = gen_rtx_REG (Pmode, 1);
  emit_move_insn (new_base, GEN_INT (offset));
  emit_insn (gen_rtx_SET (new_base, gen_rtx_PLUS (Pmode, base, new_base)));
  return new_base;
}

/* Emit code to save/restore call-saved global and FP registers.  */

static void
emit_save_or_restore_global_fp_regs (rtx base, int offset, sorr_act_t action)
{
  if (offset < -4096 || offset + sparc_n_global_fp_regs * 4 > 4095)
    {
      base = emit_adjust_base_to_offset  (base, offset);
      offset = 0;
    }

  offset
    = emit_save_or_restore_regs (0, 8, base, offset, 0,
				 save_global_or_fp_reg_p, action, SORR_NONE);
  emit_save_or_restore_regs (32, TARGET_V9 ? 96 : 64, base, offset, 0,
			     save_global_or_fp_reg_p, action, SORR_NONE);
}

/* Emit code to save/restore call-saved local and in registers.  */

static void
emit_save_or_restore_local_in_regs (rtx base, int offset, sorr_act_t action)
{
  if (offset < -4096 || offset + 16 * UNITS_PER_WORD > 4095)
    {
      base = emit_adjust_base_to_offset  (base, offset);
      offset = 0;
    }

  emit_save_or_restore_regs (16, 32, base, offset, sparc_leaf_function_p,
			     save_local_or_in_reg_p, action, SORR_ADVANCE);
}

/* Emit a window_save insn.  */

static rtx_insn *
emit_window_save (rtx increment)
{
  rtx_insn *insn = emit_insn (gen_window_save (increment));
  RTX_FRAME_RELATED_P (insn) = 1;

  /* The incoming return address (%o7) is saved in %i7.  */
  add_reg_note (insn, REG_CFA_REGISTER,
		gen_rtx_SET (gen_rtx_REG (Pmode, RETURN_ADDR_REGNUM),
			     gen_rtx_REG (Pmode,
					  INCOMING_RETURN_ADDR_REGNUM)));

  /* The window save event.  */
  add_reg_note (insn, REG_CFA_WINDOW_SAVE, const0_rtx);

  /* The CFA is %fp, the hard frame pointer.  */
  add_reg_note (insn, REG_CFA_DEF_CFA,
		plus_constant (Pmode, hard_frame_pointer_rtx,
			       INCOMING_FRAME_SP_OFFSET));

  return insn;
}

/* Generate an increment for the stack pointer.  */

static rtx
gen_stack_pointer_inc (rtx increment)
{
  return gen_rtx_SET (stack_pointer_rtx,
		      gen_rtx_PLUS (Pmode,
				    stack_pointer_rtx,
				    increment));
}

/* Expand the function prologue.  The prologue is responsible for reserving
   storage for the frame, saving the call-saved registers and loading the
   GOT register if needed.  */

void
sparc_expand_prologue (void)
{
  HOST_WIDE_INT size;
  rtx_insn *insn;

  /* Compute a snapshot of crtl->uses_only_leaf_regs.  Relying
     on the final value of the flag means deferring the prologue/epilogue
     expansion until just before the second scheduling pass, which is too
     late to emit multiple epilogues or return insns.

     Of course we are making the assumption that the value of the flag
     will not change between now and its final value.  Of the three parts
     of the formula, only the last one can reasonably vary.  Let's take a
     closer look, after assuming that the first two ones are set to true
     (otherwise the last value is effectively silenced).

     If only_leaf_regs_used returns false, the global predicate will also
     be false so the actual frame size calculated below will be positive.
     As a consequence, the save_register_window insn will be emitted in
     the instruction stream; now this insn explicitly references %fp
     which is not a leaf register so only_leaf_regs_used will always
     return false subsequently.

     If only_leaf_regs_used returns true, we hope that the subsequent
     optimization passes won't cause non-leaf registers to pop up.  For
     example, the regrename pass has special provisions to not rename to
     non-leaf registers in a leaf function.  */
  sparc_leaf_function_p
    = optimize > 0 && crtl->is_leaf && only_leaf_regs_used ();

  size = sparc_compute_frame_size (get_frame_size(), sparc_leaf_function_p);

  if (flag_stack_usage_info)
    current_function_static_stack_size = size;

  if (flag_stack_check == STATIC_BUILTIN_STACK_CHECK
      || flag_stack_clash_protection)
    {
      if (crtl->is_leaf && !cfun->calls_alloca)
	{
	  if (size > PROBE_INTERVAL && size > get_stack_check_protect ())
	    sparc_emit_probe_stack_range (get_stack_check_protect (),
					  size - get_stack_check_protect ());
	}
      else if (size > 0)
	sparc_emit_probe_stack_range (get_stack_check_protect (), size);
    }

  if (size == 0)
    ; /* do nothing.  */
  else if (sparc_leaf_function_p)
    {
      rtx size_int_rtx = GEN_INT (-size);

      if (size <= 4096)
	insn = emit_insn (gen_stack_pointer_inc (size_int_rtx));
      else if (size <= 8192)
	{
	  insn = emit_insn (gen_stack_pointer_inc (GEN_INT (-4096)));
	  RTX_FRAME_RELATED_P (insn) = 1;

	  /* %sp is still the CFA register.  */
	  insn = emit_insn (gen_stack_pointer_inc (GEN_INT (4096 - size)));
	}
      else
	{
	  rtx size_rtx = gen_rtx_REG (Pmode, 1);
	  emit_move_insn (size_rtx, size_int_rtx);
	  insn = emit_insn (gen_stack_pointer_inc (size_rtx));
	  add_reg_note (insn, REG_FRAME_RELATED_EXPR,
			gen_stack_pointer_inc (size_int_rtx));
	}

      RTX_FRAME_RELATED_P (insn) = 1;
    }
  else
    {
      rtx size_int_rtx = GEN_INT (-size);

      if (size <= 4096)
	emit_window_save (size_int_rtx);
      else if (size <= 8192)
	{
	  emit_window_save (GEN_INT (-4096));

	  /* %sp is not the CFA register anymore.  */
	  emit_insn (gen_stack_pointer_inc (GEN_INT (4096 - size)));

	  /* Make sure no %fp-based store is issued until after the frame is
	     established.  The offset between the frame pointer and the stack
	     pointer is calculated relative to the value of the stack pointer
	     at the end of the function prologue, and moving instructions that
	     access the stack via the frame pointer between the instructions
	     that decrement the stack pointer could result in accessing the
	     register window save area, which is volatile.  */
	  emit_insn (gen_frame_blockage ());
	}
      else
	{
	  rtx size_rtx = gen_rtx_REG (Pmode, 1);
	  emit_move_insn (size_rtx, size_int_rtx);
	  emit_window_save (size_rtx);
	}
    }

  if (sparc_leaf_function_p)
    {
      sparc_frame_base_reg = stack_pointer_rtx;
      sparc_frame_base_offset = size + SPARC_STACK_BIAS;
    }
  else
    {
      sparc_frame_base_reg = hard_frame_pointer_rtx;
      sparc_frame_base_offset = SPARC_STACK_BIAS;
    }

  if (sparc_n_global_fp_regs > 0)
    emit_save_or_restore_global_fp_regs (sparc_frame_base_reg,
				         sparc_frame_base_offset
					   - sparc_apparent_frame_size,
					 SORR_SAVE);

  /* Advertise that the data calculated just above are now valid.  */
  sparc_prologue_data_valid_p = true;
}

/* Expand the function prologue.  The prologue is responsible for reserving
   storage for the frame, saving the call-saved registers and loading the
   GOT register if needed.  */

void
sparc_flat_expand_prologue (void)
{
  HOST_WIDE_INT size;
  rtx_insn *insn;

  sparc_leaf_function_p = optimize > 0 && crtl->is_leaf;

  size = sparc_compute_frame_size (get_frame_size(), sparc_leaf_function_p);

  if (flag_stack_usage_info)
    current_function_static_stack_size = size;

  if (flag_stack_check == STATIC_BUILTIN_STACK_CHECK
      || flag_stack_clash_protection)
    {
      if (crtl->is_leaf && !cfun->calls_alloca)
	{
	  if (size > PROBE_INTERVAL && size > get_stack_check_protect ())
	    sparc_emit_probe_stack_range (get_stack_check_protect (),
					  size - get_stack_check_protect ());
	}
      else if (size > 0)
	sparc_emit_probe_stack_range (get_stack_check_protect (), size);
    }

  if (sparc_save_local_in_regs_p)
    emit_save_or_restore_local_in_regs (stack_pointer_rtx, SPARC_STACK_BIAS,
					SORR_SAVE);

  if (size == 0)
    ; /* do nothing.  */
  else
    {
      rtx size_int_rtx, size_rtx;

      size_rtx = size_int_rtx = GEN_INT (-size);

      /* We establish the frame (i.e. decrement the stack pointer) first, even
	 if we use a frame pointer, because we cannot clobber any call-saved
	 registers, including the frame pointer, if we haven't created a new
	 register save area, for the sake of compatibility with the ABI.  */
      if (size <= 4096)
	insn = emit_insn (gen_stack_pointer_inc (size_int_rtx));
      else if (size <= 8192 && !frame_pointer_needed)
	{
	  insn = emit_insn (gen_stack_pointer_inc (GEN_INT (-4096)));
	  RTX_FRAME_RELATED_P (insn) = 1;
	  insn = emit_insn (gen_stack_pointer_inc (GEN_INT (4096 - size)));
	}
      else
	{
	  size_rtx = gen_rtx_REG (Pmode, 1);
	  emit_move_insn (size_rtx, size_int_rtx);
	  insn = emit_insn (gen_stack_pointer_inc (size_rtx));
	  add_reg_note (insn, REG_CFA_ADJUST_CFA,
			gen_stack_pointer_inc (size_int_rtx));
	}
      RTX_FRAME_RELATED_P (insn) = 1;

      /* Ensure nothing is scheduled until after the frame is established.  */
      emit_insn (gen_blockage ());

      if (frame_pointer_needed)
	{
	  insn = emit_insn (gen_rtx_SET (hard_frame_pointer_rtx,
					 gen_rtx_MINUS (Pmode,
							stack_pointer_rtx,
							size_rtx)));
	  RTX_FRAME_RELATED_P (insn) = 1;

	  add_reg_note (insn, REG_CFA_ADJUST_CFA,
			gen_rtx_SET (hard_frame_pointer_rtx,
				     plus_constant (Pmode, stack_pointer_rtx,
						    size)));
	}

      if (return_addr_reg_needed_p (sparc_leaf_function_p))
	{
	  rtx o7 = gen_rtx_REG (Pmode, INCOMING_RETURN_ADDR_REGNUM);
	  rtx i7 = gen_rtx_REG (Pmode, RETURN_ADDR_REGNUM);

	  insn = emit_move_insn (i7, o7);
	  RTX_FRAME_RELATED_P (insn) = 1;

	  add_reg_note (insn, REG_CFA_REGISTER, gen_rtx_SET (i7, o7));

	  /* Prevent this instruction from ever being considered dead,
	     even if this function has no epilogue.  */
	  emit_use (i7);
	}
    }

  if (frame_pointer_needed)
    {
      sparc_frame_base_reg = hard_frame_pointer_rtx;
      sparc_frame_base_offset = SPARC_STACK_BIAS;
    }
  else
    {
      sparc_frame_base_reg = stack_pointer_rtx;
      sparc_frame_base_offset = size + SPARC_STACK_BIAS;
    }

  if (sparc_n_global_fp_regs > 0)
    emit_save_or_restore_global_fp_regs (sparc_frame_base_reg,
				         sparc_frame_base_offset
					   - sparc_apparent_frame_size,
					 SORR_SAVE);

  /* Advertise that the data calculated just above are now valid.  */
  sparc_prologue_data_valid_p = true;
}

/* This function generates the assembly code for function entry, which boils
   down to emitting the necessary .register directives.  */

static void
sparc_asm_function_prologue (FILE *file)
{
  /* Check that the assumption we made in sparc_expand_prologue is valid.  */
  if (!TARGET_FLAT)
    gcc_assert (sparc_leaf_function_p == crtl->uses_only_leaf_regs);

  sparc_output_scratch_registers (file);
}

/* Expand the function epilogue, either normal or part of a sibcall.
   We emit all the instructions except the return or the call.  */

void
sparc_expand_epilogue (bool for_eh)
{
  HOST_WIDE_INT size = sparc_frame_size;

  if (cfun->calls_alloca)
    emit_insn (gen_frame_blockage ());

  if (sparc_n_global_fp_regs > 0)
    emit_save_or_restore_global_fp_regs (sparc_frame_base_reg,
				         sparc_frame_base_offset
					   - sparc_apparent_frame_size,
					 SORR_RESTORE);

  if (size == 0 || for_eh)
    ; /* do nothing.  */
  else if (sparc_leaf_function_p)
    {
      if (size <= 4096)
	emit_insn (gen_stack_pointer_inc (GEN_INT (size)));
      else if (size <= 8192)
	{
	  emit_insn (gen_stack_pointer_inc (GEN_INT (4096)));
	  emit_insn (gen_stack_pointer_inc (GEN_INT (size - 4096)));
	}
      else
	{
	  rtx reg = gen_rtx_REG (Pmode, 1);
	  emit_move_insn (reg, GEN_INT (size));
	  emit_insn (gen_stack_pointer_inc (reg));
	}
    }
}

/* Expand the function epilogue, either normal or part of a sibcall.
   We emit all the instructions except the return or the call.  */

void
sparc_flat_expand_epilogue (bool for_eh)
{
  HOST_WIDE_INT size = sparc_frame_size;

  if (sparc_n_global_fp_regs > 0)
    emit_save_or_restore_global_fp_regs (sparc_frame_base_reg,
				         sparc_frame_base_offset
					   - sparc_apparent_frame_size,
					 SORR_RESTORE);

  /* If we have a frame pointer, we'll need both to restore it before the
     frame is destroyed and use its current value in destroying the frame.
     Since we don't have an atomic way to do that in the flat window model,
     we save the current value into a temporary register (%g1).  */
  if (frame_pointer_needed && !for_eh)
    emit_move_insn (gen_rtx_REG (Pmode, 1), hard_frame_pointer_rtx);

  if (return_addr_reg_needed_p (sparc_leaf_function_p))
    emit_move_insn (gen_rtx_REG (Pmode, INCOMING_RETURN_ADDR_REGNUM),
		    gen_rtx_REG (Pmode, RETURN_ADDR_REGNUM));

  if (sparc_save_local_in_regs_p)
    emit_save_or_restore_local_in_regs (sparc_frame_base_reg,
					sparc_frame_base_offset,
					SORR_RESTORE);

  if (size == 0 || for_eh)
    ; /* do nothing.  */
  else if (frame_pointer_needed)
    {
      /* Make sure the frame is destroyed after everything else is done.  */
      emit_insn (gen_blockage ());

      emit_move_insn (stack_pointer_rtx, gen_rtx_REG (Pmode, 1));
    }
  else
    {
      /* Likewise.  */
      emit_insn (gen_blockage ());

      if (size <= 4096)
	emit_insn (gen_stack_pointer_inc (GEN_INT (size)));
      else if (size <= 8192)
	{
	  emit_insn (gen_stack_pointer_inc (GEN_INT (4096)));
	  emit_insn (gen_stack_pointer_inc (GEN_INT (size - 4096)));
	}
      else
	{
	  rtx reg = gen_rtx_REG (Pmode, 1);
	  emit_move_insn (reg, GEN_INT (size));
	  emit_insn (gen_stack_pointer_inc (reg));
	}
    }
}

/* Return true if it is appropriate to emit `return' instructions in the
   body of a function.  */

bool
sparc_can_use_return_insn_p (void)
{
  return sparc_prologue_data_valid_p
	 && sparc_n_global_fp_regs == 0
	 && TARGET_FLAT
	    ? (sparc_frame_size == 0 && !sparc_save_local_in_regs_p)
	    : (sparc_frame_size == 0 || !sparc_leaf_function_p);
}

/* This function generates the assembly code for function exit.  */

static void
sparc_asm_function_epilogue (FILE *file)
{
  /* If the last two instructions of a function are "call foo; dslot;"
     the return address might point to the first instruction in the next
     function and we have to output a dummy nop for the sake of sane
     backtraces in such cases.  This is pointless for sibling calls since
     the return address is explicitly adjusted.  */

  rtx_insn *insn = get_last_insn ();

  rtx last_real_insn = prev_real_insn (insn);
  if (last_real_insn
      && NONJUMP_INSN_P (last_real_insn)
      && GET_CODE (PATTERN (last_real_insn)) == SEQUENCE)
    last_real_insn = XVECEXP (PATTERN (last_real_insn), 0, 0);

  if (last_real_insn
      && CALL_P (last_real_insn)
      && !SIBLING_CALL_P (last_real_insn))
    fputs("\tnop\n", file);

  sparc_output_deferred_case_vectors ();
}

/* Output a 'restore' instruction.  */

static void
output_restore (rtx pat)
{
  rtx operands[3];

  if (! pat)
    {
      fputs ("\t restore\n", asm_out_file);
      return;
    }

  gcc_assert (GET_CODE (pat) == SET);

  operands[0] = SET_DEST (pat);
  pat = SET_SRC (pat);

  switch (GET_CODE (pat))
    {
      case PLUS:
	operands[1] = XEXP (pat, 0);
	operands[2] = XEXP (pat, 1);
	output_asm_insn (" restore %r1, %2, %Y0", operands);
	break;
      case LO_SUM:
	operands[1] = XEXP (pat, 0);
	operands[2] = XEXP (pat, 1);
	output_asm_insn (" restore %r1, %%lo(%a2), %Y0", operands);
	break;
      case ASHIFT:
	operands[1] = XEXP (pat, 0);
	gcc_assert (XEXP (pat, 1) == const1_rtx);
	output_asm_insn (" restore %r1, %r1, %Y0", operands);
	break;
      default:
	operands[1] = pat;
	output_asm_insn (" restore %%g0, %1, %Y0", operands);
	break;
    }
}

/* Output a return.  */

const char *
output_return (rtx_insn *insn)
{
  if (crtl->calls_eh_return)
    {
      /* If the function uses __builtin_eh_return, the eh_return
	 machinery occupies the delay slot.  */
      gcc_assert (!final_sequence);

      if (flag_delayed_branch)
	{
	  if (!TARGET_FLAT && TARGET_V9)
	    fputs ("\treturn\t%i7+8\n", asm_out_file);
	  else
	    {
	      if (!TARGET_FLAT)
		fputs ("\trestore\n", asm_out_file);

	      fputs ("\tjmp\t%o7+8\n", asm_out_file);
	    }

	  fputs ("\t add\t%sp, %g1, %sp\n", asm_out_file);
	}
      else
	{
	  if (!TARGET_FLAT)
	    fputs ("\trestore\n", asm_out_file);

	  fputs ("\tadd\t%sp, %g1, %sp\n", asm_out_file);
	  fputs ("\tjmp\t%o7+8\n\t nop\n", asm_out_file);
	}
    }
  else if (sparc_leaf_function_p || TARGET_FLAT)
    {
      /* This is a leaf or flat function so we don't have to bother restoring
	 the register window, which frees us from dealing with the convoluted
	 semantics of restore/return.  We simply output the jump to the
	 return address and the insn in the delay slot (if any).  */

      return "jmp\t%%o7+%)%#";
    }
  else
    {
      /* This is a regular function so we have to restore the register window.
	 We may have a pending insn for the delay slot, which will be either
	 combined with the 'restore' instruction or put in the delay slot of
	 the 'return' instruction.  */

      if (final_sequence)
	{
	  rtx_insn *delay;
	  rtx pat;

	  delay = NEXT_INSN (insn);
	  gcc_assert (delay);

	  pat = PATTERN (delay);

	  if (TARGET_V9 && ! epilogue_renumber (&pat, 1))
	    {
	      epilogue_renumber (&pat, 0);
	      return "return\t%%i7+%)%#";
	    }
	  else
	    {
	      output_asm_insn ("jmp\t%%i7+%)", NULL);

	      /* We're going to output the insn in the delay slot manually.
		 Make sure to output its source location first.  */
	      PATTERN (delay) = gen_blockage ();
	      INSN_CODE (delay) = -1;
	      final_scan_insn (delay, asm_out_file, optimize, 0, NULL);
	      INSN_LOCATION (delay) = UNKNOWN_LOCATION;

	      output_restore (pat);
	    }
	}
      else
        {
	  /* The delay slot is empty.  */
	  if (TARGET_V9)
	    return "return\t%%i7+%)\n\t nop";
	  else if (flag_delayed_branch)
	    return "jmp\t%%i7+%)\n\t restore";
	  else
	    return "restore\n\tjmp\t%%o7+%)\n\t nop";
	}
    }

  return "";
}

/* Output a sibling call.  */

const char *
output_sibcall (rtx_insn *insn, rtx call_operand)
{
  rtx operands[1];

  gcc_assert (flag_delayed_branch);

  operands[0] = call_operand;

  if (sparc_leaf_function_p || TARGET_FLAT)
    {
      /* This is a leaf or flat function so we don't have to bother restoring
	 the register window.  We simply output the jump to the function and
	 the insn in the delay slot (if any).  */

      gcc_assert (!(LEAF_SIBCALL_SLOT_RESERVED_P && final_sequence));

      if (final_sequence)
	output_asm_insn ("sethi\t%%hi(%a0), %%g1\n\tjmp\t%%g1 + %%lo(%a0)%#",
			 operands);
      else
	/* Use or with rs2 %%g0 instead of mov, so that as/ld can optimize
	   it into branch if possible.  */
	output_asm_insn ("or\t%%o7, %%g0, %%g1\n\tcall\t%a0, 0\n\t or\t%%g1, %%g0, %%o7",
			 operands);
    }
  else
    {
      /* This is a regular function so we have to restore the register window.
	 We may have a pending insn for the delay slot, which will be combined
	 with the 'restore' instruction.  */

      output_asm_insn ("call\t%a0, 0", operands);

      if (final_sequence)
	{
	  rtx_insn *delay;
	  rtx pat;

	  delay = NEXT_INSN (insn);
	  gcc_assert (delay);

	  pat = PATTERN (delay);

	  /* We're going to output the insn in the delay slot manually.
	     Make sure to output its source location first.  */
	  PATTERN (delay) = gen_blockage ();
	  INSN_CODE (delay) = -1;
	  final_scan_insn (delay, asm_out_file, optimize, 0, NULL);
	  INSN_LOCATION (delay) = UNKNOWN_LOCATION;

	  output_restore (pat);
	}
      else
	output_restore (NULL_RTX);
    }

  return "";
}

/* Functions for handling argument passing.

   For 32-bit, the first 6 args are normally in registers and the rest are
   pushed.  Any arg that starts within the first 6 words is at least
   partially passed in a register unless its data type forbids.

   For 64-bit, the argument registers are laid out as an array of 16 elements
   and arguments are added sequentially.  The first 6 int args and up to the
   first 16 fp args (depending on size) are passed in regs.

   Slot    Stack   Integral   Float   Float in structure   Double   Long Double
   ----    -----   --------   -----   ------------------   ------   -----------
    15   [SP+248]              %f31       %f30,%f31         %d30
    14   [SP+240]              %f29       %f28,%f29         %d28       %q28
    13   [SP+232]              %f27       %f26,%f27         %d26
    12   [SP+224]              %f25       %f24,%f25         %d24       %q24
    11   [SP+216]              %f23       %f22,%f23         %d22
    10   [SP+208]              %f21       %f20,%f21         %d20       %q20
     9   [SP+200]              %f19       %f18,%f19         %d18
     8   [SP+192]              %f17       %f16,%f17         %d16       %q16
     7   [SP+184]              %f15       %f14,%f15         %d14
     6   [SP+176]              %f13       %f12,%f13         %d12       %q12
     5   [SP+168]     %o5      %f11       %f10,%f11         %d10
     4   [SP+160]     %o4       %f9        %f8,%f9           %d8        %q8
     3   [SP+152]     %o3       %f7        %f6,%f7           %d6
     2   [SP+144]     %o2       %f5        %f4,%f5           %d4        %q4
     1   [SP+136]     %o1       %f3        %f2,%f3           %d2
     0   [SP+128]     %o0       %f1        %f0,%f1           %d0        %q0

   Here SP = %sp if -mno-stack-bias or %sp+stack_bias otherwise.

   Integral arguments are always passed as 64-bit quantities appropriately
   extended.

   Passing of floating point values is handled as follows.
   If a prototype is in scope:
     If the value is in a named argument (i.e. not a stdarg function or a
     value not part of the `...') then the value is passed in the appropriate
     fp reg.
     If the value is part of the `...' and is passed in one of the first 6
     slots then the value is passed in the appropriate int reg.
     If the value is part of the `...' and is not passed in one of the first 6
     slots then the value is passed in memory.
   If a prototype is not in scope:
     If the value is one of the first 6 arguments the value is passed in the
     appropriate integer reg and the appropriate fp reg.
     If the value is not one of the first 6 arguments the value is passed in
     the appropriate fp reg and in memory.


   Summary of the calling conventions implemented by GCC on the SPARC:

   32-bit ABI:
                                size      argument     return value

      small integer              <4       int. reg.      int. reg.
      word                        4       int. reg.      int. reg.
      double word                 8       int. reg.      int. reg.

      _Complex small integer     <8       int. reg.      int. reg.
      _Complex word               8       int. reg.      int. reg.
      _Complex double word       16        memory        int. reg.

      vector integer            <=8       int. reg.       FP reg.
      vector integer             >8        memory         memory

      float                       4       int. reg.       FP reg.
      double                      8       int. reg.       FP reg.
      long double                16        memory         memory

      _Complex float              8        memory         FP reg.
      _Complex double            16        memory         FP reg.
      _Complex long double       32        memory         FP reg.

      vector float              any        memory         memory

      aggregate                 any        memory         memory



    64-bit ABI:
                                size      argument     return value

      small integer              <8       int. reg.      int. reg.
      word                        8       int. reg.      int. reg.
      double word                16       int. reg.      int. reg.

      _Complex small integer    <16       int. reg.      int. reg.
      _Complex word              16       int. reg.      int. reg.
      _Complex double word       32        memory        int. reg.

      vector integer           <=16        FP reg.        FP reg.
      vector integer       16<s<=32        memory         FP reg.
      vector integer            >32        memory         memory

      float                       4        FP reg.        FP reg.
      double                      8        FP reg.        FP reg.
      long double                16        FP reg.        FP reg.

      _Complex float              8        FP reg.        FP reg.
      _Complex double            16        FP reg.        FP reg.
      _Complex long double       32        memory         FP reg.

      vector float             <=16        FP reg.        FP reg.
      vector float         16<s<=32        memory         FP reg.
      vector float              >32        memory         memory

      aggregate                <=16         reg.           reg.
      aggregate            16<s<=32        memory          reg.
      aggregate                 >32        memory         memory



Note #1: complex floating-point types follow the extended SPARC ABIs as
implemented by the Sun compiler.

Note #2: integer vector types follow the scalar floating-point types
conventions to match what is implemented by the Sun VIS SDK.

Note #3: floating-point vector types follow the aggregate types
conventions.  */


/* Maximum number of int regs for args.  */
#define SPARC_INT_ARG_MAX 6
/* Maximum number of fp regs for args.  */
#define SPARC_FP_ARG_MAX 16
/* Number of words (partially) occupied for a given size in units.  */
#define CEIL_NWORDS(SIZE) CEIL((SIZE), UNITS_PER_WORD)

/* Handle the INIT_CUMULATIVE_ARGS macro.
   Initialize a variable CUM of type CUMULATIVE_ARGS
   for a call to a function whose data type is FNTYPE.
   For a library call, FNTYPE is 0.  */

void
init_cumulative_args (struct sparc_args *cum, tree fntype, rtx, tree)
{
  cum->words = 0;
  cum->prototype_p = fntype && prototype_p (fntype);
  cum->libcall_p = !fntype;
}

/* Handle promotion of pointer and integer arguments.  */

static machine_mode
sparc_promote_function_mode (const_tree type, machine_mode mode,
			     int *punsignedp, const_tree, int)
{
  if (type && POINTER_TYPE_P (type))
    {
      *punsignedp = POINTERS_EXTEND_UNSIGNED;
      return Pmode;
    }

  /* Integral arguments are passed as full words, as per the ABI.  */
  if (GET_MODE_CLASS (mode) == MODE_INT
      && GET_MODE_SIZE (mode) < UNITS_PER_WORD)
    return word_mode;

  return mode;
}

/* Handle the TARGET_STRICT_ARGUMENT_NAMING target hook.  */

static bool
sparc_strict_argument_naming (cumulative_args_t ca ATTRIBUTE_UNUSED)
{
  return TARGET_ARCH64 ? true : false;
}

/* Handle the TARGET_PASS_BY_REFERENCE target hook.
   Specify whether to pass the argument by reference.  */

static bool
<<<<<<< HEAD
sparc_pass_by_reference (cumulative_args_t cum ATTRIBUTE_UNUSED,
			 machine_mode mode, const_tree type,
			 bool named ATTRIBUTE_UNUSED)
{
=======
sparc_pass_by_reference (cumulative_args_t, const function_arg_info &arg)
{
  tree type = arg.type;
  machine_mode mode = arg.mode;
>>>>>>> e2aa5677
  if (TARGET_ARCH32)
    /* Original SPARC 32-bit ABI says that structures and unions,
       and quad-precision floats are passed by reference.
       All other base types are passed in registers.

       Extended ABI (as implemented by the Sun compiler) says that all
       complex floats are passed by reference.  Pass complex integers
       in registers up to 8 bytes.  More generally, enforce the 2-word
       cap for passing arguments in registers.

       Vector ABI (as implemented by the Sun VIS SDK) says that integer
       vectors are passed like floats of the same size, that is in
       registers up to 8 bytes.  Pass all vector floats by reference
       like structure and unions.  */
    return ((type && (AGGREGATE_TYPE_P (type) || VECTOR_FLOAT_TYPE_P (type)))
	    || mode == SCmode
	    /* Catch CDImode, TFmode, DCmode and TCmode.  */
	    || GET_MODE_SIZE (mode) > 8
	    || (type
		&& VECTOR_TYPE_P (type)
		&& (unsigned HOST_WIDE_INT) int_size_in_bytes (type) > 8));
  else
    /* Original SPARC 64-bit ABI says that structures and unions
       smaller than 16 bytes are passed in registers, as well as
       all other base types.

       Extended ABI (as implemented by the Sun compiler) says that
       complex floats are passed in registers up to 16 bytes.  Pass
       all complex integers in registers up to 16 bytes.  More generally,
       enforce the 2-word cap for passing arguments in registers.

       Vector ABI (as implemented by the Sun VIS SDK) says that integer
       vectors are passed like floats of the same size, that is in
       registers (up to 16 bytes).  Pass all vector floats like structure
       and unions.  */
    return ((type
	     && (AGGREGATE_TYPE_P (type) || VECTOR_TYPE_P (type))
	     && (unsigned HOST_WIDE_INT) int_size_in_bytes (type) > 16)
	    /* Catch CTImode and TCmode.  */
	    || GET_MODE_SIZE (mode) > 16);
}

/* Traverse the record TYPE recursively and call FUNC on its fields.
   NAMED is true if this is for a named parameter.  DATA is passed
   to FUNC for each field.  OFFSET is the starting position and
   PACKED is true if we are inside a packed record.  */

template <typename T, void Func (const_tree, int, bool, T*)>
static void
traverse_record_type (const_tree type, bool named, T *data,
		      int offset = 0, bool packed = false)
{
  /* The ABI obviously doesn't specify how packed structures are passed.
     These are passed in integer regs if possible, otherwise memory.  */
  if (!packed)
    for (tree field = TYPE_FIELDS (type); field; field = DECL_CHAIN (field))
      if (TREE_CODE (field) == FIELD_DECL && DECL_PACKED (field))
	{
	  packed = true;
	  break;
	}

  /* Walk the real fields, but skip those with no size or a zero size.
     ??? Fields with variable offset are handled as having zero offset.  */
  for (tree field = TYPE_FIELDS (type); field; field = DECL_CHAIN (field))
    if (TREE_CODE (field) == FIELD_DECL)
      {
	if (!DECL_SIZE (field) || integer_zerop (DECL_SIZE (field)))
	  continue;

	int bitpos = offset;
	if (TREE_CODE (DECL_FIELD_OFFSET (field)) == INTEGER_CST)
	  bitpos += int_bit_position (field);

	tree field_type = TREE_TYPE (field);
	if (TREE_CODE (field_type) == RECORD_TYPE)
	  traverse_record_type<T, Func> (field_type, named, data, bitpos,
					 packed);
	else
	  {
	    const bool fp_type
	      = FLOAT_TYPE_P (field_type) || VECTOR_TYPE_P (field_type);
	    Func (field, bitpos, fp_type && named && !packed && TARGET_FPU,
		  data);
	  }
      }
}

/* Handle recursive register classifying for structure layout.  */

typedef struct
{
  bool fp_regs;		/* true if field eligible to FP registers.  */
  bool fp_regs_in_first_word;	/* true if such field in first word.  */
} classify_data_t;

/* A subroutine of function_arg_slotno.  Classify the field.  */

inline void
classify_registers (const_tree, int bitpos, bool fp, classify_data_t *data)
{
  if (fp)
    {
      data->fp_regs = true;
      if (bitpos < BITS_PER_WORD)
	data->fp_regs_in_first_word = true;
    }
}

/* Compute the slot number to pass an argument in.
   Return the slot number or -1 if passing on the stack.

   CUM is a variable of type CUMULATIVE_ARGS which gives info about
    the preceding args and about the function being called.
   MODE is the argument's machine mode.
   TYPE is the data type of the argument (as a tree).
    This is null for libcalls where that information may
    not be available.
   NAMED is nonzero if this argument is a named parameter
    (otherwise it is an extra parameter matching an ellipsis).
   INCOMING is zero for FUNCTION_ARG, nonzero for FUNCTION_INCOMING_ARG.
   *PREGNO records the register number to use if scalar type.
   *PPADDING records the amount of padding needed in words.  */

static int
function_arg_slotno (const struct sparc_args *cum, machine_mode mode,
		     const_tree type, bool named, bool incoming,
		     int *pregno, int *ppadding)
{
  const int regbase
    = incoming ? SPARC_INCOMING_INT_ARG_FIRST : SPARC_OUTGOING_INT_ARG_FIRST;
  int slotno = cum->words, regno;
  enum mode_class mclass = GET_MODE_CLASS (mode);

  /* Silence warnings in the callers.  */
  *pregno = -1;
  *ppadding = -1;

  if (type && TREE_ADDRESSABLE (type))
    return -1;

  /* In 64-bit mode, objects requiring 16-byte alignment get it.  */
  if (TARGET_ARCH64
      && (type ? TYPE_ALIGN (type) : GET_MODE_ALIGNMENT (mode)) >= 128
      && (slotno & 1) != 0)
    {
      slotno++;
      *ppadding = 1;
    }
  else
    *ppadding = 0;

  /* Vector types deserve special treatment because they are polymorphic wrt
     their mode, depending upon whether VIS instructions are enabled.  */
  if (type && VECTOR_TYPE_P (type))
    {
      if (TREE_CODE (TREE_TYPE (type)) == REAL_TYPE)
	{
	  /* The SPARC port defines no floating-point vector modes.  */
	  gcc_assert (mode == BLKmode);
	}
      else
	{
	  /* Integer vector types should either have a vector
	     mode or an integral mode, because we are guaranteed
	     by pass_by_reference that their size is not greater
	     than 16 bytes and TImode is 16-byte wide.  */
	  gcc_assert (mode != BLKmode);

	  /* Integer vectors are handled like floats as per
	     the Sun VIS SDK.  */
	  mclass = MODE_FLOAT;
	}
    }

  switch (mclass)
    {
    case MODE_FLOAT:
    case MODE_COMPLEX_FLOAT:
    case MODE_VECTOR_INT:
      if (TARGET_ARCH64 && TARGET_FPU && named)
	{
	  /* If all arg slots are filled, then must pass on stack.  */
	  if (slotno >= SPARC_FP_ARG_MAX)
	    return -1;

	  regno = SPARC_FP_ARG_FIRST + slotno * 2;
	  /* Arguments filling only one single FP register are
	     right-justified in the outer double FP register.  */
	  if (GET_MODE_SIZE (mode) <= 4)
	    regno++;
	  break;
	}
      /* fallthrough */

    case MODE_INT:
    case MODE_COMPLEX_INT:
      /* If all arg slots are filled, then must pass on stack.  */
      if (slotno >= SPARC_INT_ARG_MAX)
	return -1;

      regno = regbase + slotno;
      break;

    case MODE_RANDOM:
      /* MODE is VOIDmode when generating the actual call.  */
      if (mode == VOIDmode)
	return -1;

      if (TARGET_64BIT && TARGET_FPU && named
	  && type
	  && (TREE_CODE (type) == RECORD_TYPE || VECTOR_TYPE_P (type)))
	{
	  /* If all arg slots are filled, then must pass on stack.  */
	  if (slotno >= SPARC_FP_ARG_MAX)
	    return -1;

	  if (TREE_CODE (type) == RECORD_TYPE)
	    {
	      classify_data_t data = { false, false };
	      traverse_record_type<classify_data_t, classify_registers>
		(type, named, &data);

	      if (data.fp_regs)
		{
		  /* If all FP slots are filled except for the last one and
		     there is no FP field in the first word, then must pass
		     on stack.  */
		  if (slotno >= SPARC_FP_ARG_MAX - 1
		      && !data.fp_regs_in_first_word)
		    return -1;
		}
	      else
		{
		  /* If all int slots are filled, then must pass on stack.  */
		  if (slotno >= SPARC_INT_ARG_MAX)
		    return -1;
		}

	      /* PREGNO isn't set since both int and FP regs can be used.  */
	      return slotno;
	    }

	  regno = SPARC_FP_ARG_FIRST + slotno * 2;
	}
      else
	{
	  /* If all arg slots are filled, then must pass on stack.  */
	  if (slotno >= SPARC_INT_ARG_MAX)
	    return -1;

	  regno = regbase + slotno;
	}
      break;

    default :
      gcc_unreachable ();
    }

  *pregno = regno;
  return slotno;
}

/* Handle recursive register counting/assigning for structure layout.  */

typedef struct
{
  int slotno;		/* slot number of the argument.  */
  int regbase;		/* regno of the base register.  */
  int intoffset;	/* offset of the first pending integer field.  */
  int nregs;		/* number of words passed in registers.  */
  bool stack;		/* true if part of the argument is on the stack.  */
  rtx ret;		/* return expression being built.  */
} assign_data_t;

/* A subroutine of function_arg_record_value.  Compute the number of integer
   registers to be assigned between PARMS->intoffset and BITPOS.  Return
   true if at least one integer register is assigned or false otherwise.  */

static bool
compute_int_layout (int bitpos, assign_data_t *data, int *pnregs)
{
  if (data->intoffset < 0)
    return false;

  const int intoffset = data->intoffset;
  data->intoffset = -1;

  const int this_slotno = data->slotno + intoffset / BITS_PER_WORD;
  const unsigned int startbit = ROUND_DOWN (intoffset, BITS_PER_WORD);
  const unsigned int endbit = ROUND_UP (bitpos, BITS_PER_WORD);
  int nregs = (endbit - startbit) / BITS_PER_WORD;

  if (nregs > 0 && nregs > SPARC_INT_ARG_MAX - this_slotno)
    {
      nregs = SPARC_INT_ARG_MAX - this_slotno;

      /* We need to pass this field (partly) on the stack.  */
      data->stack = 1;
    }

  if (nregs <= 0)
    return false;

  *pnregs = nregs;
  return true;
}

/* A subroutine of function_arg_record_value.  Compute the number and the mode
   of the FP registers to be assigned for FIELD.  Return true if at least one
   FP register is assigned or false otherwise.  */

static bool
compute_fp_layout (const_tree field, int bitpos, assign_data_t *data,
		   int *pnregs, machine_mode *pmode)
{
  const int this_slotno = data->slotno + bitpos / BITS_PER_WORD;
  machine_mode mode = DECL_MODE (field);
  int nregs, nslots;

  /* Slots are counted as words while regs are counted as having the size of
     the (inner) mode.  */
  if (VECTOR_TYPE_P (TREE_TYPE (field)) && mode == BLKmode)
    {
      mode = TYPE_MODE (TREE_TYPE (TREE_TYPE (field)));
      nregs = TYPE_VECTOR_SUBPARTS (TREE_TYPE (field));
    }
  else if (TREE_CODE (TREE_TYPE (field)) == COMPLEX_TYPE)
    {
      mode = TYPE_MODE (TREE_TYPE (TREE_TYPE (field)));
      nregs = 2;
    }
  else
    nregs = 1;

  nslots = CEIL_NWORDS (nregs * GET_MODE_SIZE (mode));

  if (nslots > SPARC_FP_ARG_MAX - this_slotno)
    {
      nslots = SPARC_FP_ARG_MAX - this_slotno;
      nregs = (nslots * UNITS_PER_WORD) / GET_MODE_SIZE (mode);

      /* We need to pass this field (partly) on the stack.  */
      data->stack = 1;

      if (nregs <= 0)
	return false;
    }

  *pnregs = nregs;
  *pmode = mode;
  return true;
}

/* A subroutine of function_arg_record_value.  Count the number of registers
   to be assigned for FIELD and between PARMS->intoffset and BITPOS.  */

inline void
count_registers (const_tree field, int bitpos, bool fp, assign_data_t *data)
{
  if (fp)
    {
      int nregs;
      machine_mode mode;

      if (compute_int_layout (bitpos, data, &nregs))
	data->nregs += nregs;

      if (compute_fp_layout (field, bitpos, data, &nregs, &mode))
	data->nregs += nregs;
    }
  else
    {
      if (data->intoffset < 0)
	data->intoffset = bitpos;
    }
}

/* A subroutine of function_arg_record_value.  Assign the bits of the
   structure between PARMS->intoffset and BITPOS to integer registers.  */

static void
assign_int_registers (int bitpos, assign_data_t *data)
{
  int intoffset = data->intoffset;
  machine_mode mode;
  int nregs;

  if (!compute_int_layout (bitpos, data, &nregs))
    return;

  /* If this is the trailing part of a word, only load that much into
     the register.  Otherwise load the whole register.  Note that in
     the latter case we may pick up unwanted bits.  It's not a problem
     at the moment but may wish to revisit.  */
  if (intoffset % BITS_PER_WORD != 0)
    mode = smallest_int_mode_for_size (BITS_PER_WORD
				       - intoffset % BITS_PER_WORD);
  else
    mode = word_mode;

  const int this_slotno = data->slotno + intoffset / BITS_PER_WORD;
  unsigned int regno = data->regbase + this_slotno;
  intoffset /= BITS_PER_UNIT;

  do
    {
      rtx reg = gen_rtx_REG (mode, regno);
      XVECEXP (data->ret, 0, data->stack + data->nregs)
	= gen_rtx_EXPR_LIST (VOIDmode, reg, GEN_INT (intoffset));
      data->nregs += 1;
      mode = word_mode;
      regno += 1;
      intoffset = (intoffset | (UNITS_PER_WORD - 1)) + 1;
    }
  while (--nregs > 0);
}

/* A subroutine of function_arg_record_value.  Assign FIELD at position
   BITPOS to FP registers.  */

static void
assign_fp_registers (const_tree field, int bitpos, assign_data_t *data)
{
  int nregs;
  machine_mode mode;

  if (!compute_fp_layout (field, bitpos, data, &nregs, &mode))
    return;

  const int this_slotno = data->slotno + bitpos / BITS_PER_WORD;
  int regno = SPARC_FP_ARG_FIRST + this_slotno * 2;
  if (GET_MODE_SIZE (mode) <= 4 && (bitpos & 32) != 0)
    regno++;
  int pos = bitpos / BITS_PER_UNIT;

  do
    {
      rtx reg = gen_rtx_REG (mode, regno);
      XVECEXP (data->ret, 0, data->stack + data->nregs)
	= gen_rtx_EXPR_LIST (VOIDmode, reg, GEN_INT (pos));
      data->nregs += 1;
      regno += GET_MODE_SIZE (mode) / 4;
      pos += GET_MODE_SIZE (mode);
    }
  while (--nregs > 0);
}

/* A subroutine of function_arg_record_value.  Assign FIELD and the bits of
   the structure between PARMS->intoffset and BITPOS to registers.  */

inline void
assign_registers (const_tree field, int bitpos, bool fp, assign_data_t *data)
{
  if (fp)
    {
      assign_int_registers (bitpos, data);

      assign_fp_registers (field, bitpos, data);
    }
  else
    {
      if (data->intoffset < 0)
	data->intoffset = bitpos;
    }
}

/* Used by function_arg and function_value to implement the complex
   conventions of the 64-bit ABI for passing and returning structures.
   Return an expression valid as a return value for the FUNCTION_ARG
   and TARGET_FUNCTION_VALUE.

   TYPE is the data type of the argument (as a tree).
    This is null for libcalls where that information may
    not be available.
   MODE is the argument's machine mode.
   SLOTNO is the index number of the argument's slot in the parameter array.
   NAMED is true if this argument is a named parameter
    (otherwise it is an extra parameter matching an ellipsis).
   REGBASE is the regno of the base register for the parameter array.  */

static rtx
function_arg_record_value (const_tree type, machine_mode mode,
			   int slotno, bool named, int regbase)
{
  const int size = int_size_in_bytes (type);
  assign_data_t data;
  int nregs;

  data.slotno = slotno;
  data.regbase = regbase;

  /* Count how many registers we need.  */
  data.nregs = 0;
  data.intoffset = 0;
  data.stack = false;
  traverse_record_type<assign_data_t, count_registers> (type, named, &data);

  /* Take into account pending integer fields.  */
  if (compute_int_layout (size * BITS_PER_UNIT, &data, &nregs))
    data.nregs += nregs;

  /* Allocate the vector and handle some annoying special cases.  */
  nregs = data.nregs;

  if (nregs == 0)
    {
      /* ??? Empty structure has no value?  Duh?  */
      if (size <= 0)
	{
	  /* Though there's nothing really to store, return a word register
	     anyway so the rest of gcc doesn't go nuts.  Returning a PARALLEL
	     leads to breakage due to the fact that there are zero bytes to
	     load.  */
	  return gen_rtx_REG (mode, regbase);
	}

      /* ??? C++ has structures with no fields, and yet a size.  Give up
	 for now and pass everything back in integer registers.  */
      nregs = CEIL_NWORDS (size);
      if (nregs + slotno > SPARC_INT_ARG_MAX)
	nregs = SPARC_INT_ARG_MAX - slotno;
    }

  gcc_assert (nregs > 0);

  data.ret = gen_rtx_PARALLEL (mode, rtvec_alloc (data.stack + nregs));

  /* If at least one field must be passed on the stack, generate
     (parallel [(expr_list (nil) ...) ...]) so that all fields will
     also be passed on the stack.  We can't do much better because the
     semantics of TARGET_ARG_PARTIAL_BYTES doesn't handle the case
     of structures for which the fields passed exclusively in registers
     are not at the beginning of the structure.  */
  if (data.stack)
    XVECEXP (data.ret, 0, 0)
      = gen_rtx_EXPR_LIST (VOIDmode, NULL_RTX, const0_rtx);

  /* Assign the registers.  */
  data.nregs = 0;
  data.intoffset = 0;
  traverse_record_type<assign_data_t, assign_registers> (type, named, &data);

  /* Assign pending integer fields.  */
  assign_int_registers (size * BITS_PER_UNIT, &data);

  gcc_assert (data.nregs == nregs);

  return data.ret;
}

/* Used by function_arg and function_value to implement the conventions
   of the 64-bit ABI for passing and returning unions.
   Return an expression valid as a return value for the FUNCTION_ARG
   and TARGET_FUNCTION_VALUE.

   SIZE is the size in bytes of the union.
   MODE is the argument's machine mode.
   SLOTNO is the index number of the argument's slot in the parameter array.
   REGNO is the hard register the union will be passed in.  */

static rtx
function_arg_union_value (int size, machine_mode mode, int slotno, int regno)
{
  unsigned int nwords;

  /* See comment in function_arg_record_value for empty structures.  */
  if (size <= 0)
    return gen_rtx_REG (mode, regno);

  if (slotno == SPARC_INT_ARG_MAX - 1)
    nwords = 1;
  else
    nwords = CEIL_NWORDS (size);

  rtx regs = gen_rtx_PARALLEL (mode, rtvec_alloc (nwords));

  /* Unions are passed left-justified.  */
  for (unsigned int i = 0; i < nwords; i++)
    XVECEXP (regs, 0, i)
    = gen_rtx_EXPR_LIST (VOIDmode,
			 gen_rtx_REG (word_mode, regno + i),
			 GEN_INT (UNITS_PER_WORD * i));

  return regs;
}

/* Used by function_arg and function_value to implement the conventions
   of the 64-bit ABI for passing and returning BLKmode vectors.
   Return an expression valid as a return value for the FUNCTION_ARG
   and TARGET_FUNCTION_VALUE.

   SIZE is the size in bytes of the vector.
   SLOTNO is the index number of the argument's slot in the parameter array.
   NAMED is true if this argument is a named parameter
    (otherwise it is an extra parameter matching an ellipsis).
   REGNO is the hard register the vector will be passed in.  */

static rtx
function_arg_vector_value (int size, int slotno, bool named, int regno)
{
  const int mult = (named ? 2 : 1);
  unsigned int nwords;
<<<<<<< HEAD

  if (slotno == (named ? SPARC_FP_ARG_MAX : SPARC_INT_ARG_MAX) - 1)
    nwords = 1;
  else
    nwords = CEIL_NWORDS (size);

  rtx regs = gen_rtx_PARALLEL (BLKmode, rtvec_alloc (nwords));

=======

  if (slotno == (named ? SPARC_FP_ARG_MAX : SPARC_INT_ARG_MAX) - 1)
    nwords = 1;
  else
    nwords = CEIL_NWORDS (size);

  rtx regs = gen_rtx_PARALLEL (BLKmode, rtvec_alloc (nwords));

>>>>>>> e2aa5677
  if (size < UNITS_PER_WORD)
    XVECEXP (regs, 0, 0)
      = gen_rtx_EXPR_LIST (VOIDmode,
			   gen_rtx_REG (SImode, regno),
			   const0_rtx);
  else
    for (unsigned int i = 0; i < nwords; i++)
      XVECEXP (regs, 0, i)
	= gen_rtx_EXPR_LIST (VOIDmode,
			     gen_rtx_REG (word_mode, regno + i * mult),
			     GEN_INT (i * UNITS_PER_WORD));

  return regs;
}

/* Determine where to put an argument to a function.
   Value is zero to push the argument on the stack,
   or a hard register in which to store the argument.

   CUM is a variable of type CUMULATIVE_ARGS which gives info about
    the preceding args and about the function being called.
   ARG is a description of the argument.
   INCOMING_P is false for TARGET_FUNCTION_ARG, true for
    TARGET_FUNCTION_INCOMING_ARG.  */

static rtx
sparc_function_arg_1 (cumulative_args_t cum_v, const function_arg_info &arg,
		      bool incoming)
{
  const CUMULATIVE_ARGS *cum = get_cumulative_args (cum_v);
  const int regbase
    = incoming ? SPARC_INCOMING_INT_ARG_FIRST : SPARC_OUTGOING_INT_ARG_FIRST;
  int slotno, regno, padding;
  tree type = arg.type;
  machine_mode mode = arg.mode;
  enum mode_class mclass = GET_MODE_CLASS (mode);
  bool named = arg.named;

  slotno
    = function_arg_slotno (cum, mode, type, named, incoming, &regno, &padding);
  if (slotno == -1)
    return 0;

  /* Integer vectors are handled like floats as per the Sun VIS SDK.  */
  if (type && VECTOR_INTEGER_TYPE_P (type))
    mclass = MODE_FLOAT;

  if (TARGET_ARCH32)
    return gen_rtx_REG (mode, regno);

  /* Structures up to 16 bytes in size are passed in arg slots on the stack
     and are promoted to registers if possible.  */
  if (type && TREE_CODE (type) == RECORD_TYPE)
    {
      const int size = int_size_in_bytes (type);
      gcc_assert (size <= 16);

      return function_arg_record_value (type, mode, slotno, named, regbase);
    }

  /* Unions up to 16 bytes in size are passed in integer registers.  */
  else if (type && TREE_CODE (type) == UNION_TYPE)
    {
      const int size = int_size_in_bytes (type);
      gcc_assert (size <= 16);

      return function_arg_union_value (size, mode, slotno, regno);
    }

   /* Floating-point vectors up to 16 bytes are passed in registers.  */
  else if (type && VECTOR_TYPE_P (type) && mode == BLKmode)
    {
      const int size = int_size_in_bytes (type);
      gcc_assert (size <= 16);

      return function_arg_vector_value (size, slotno, named, regno);
    }

  /* v9 fp args in reg slots beyond the int reg slots get passed in regs
     but also have the slot allocated for them.
     If no prototype is in scope fp values in register slots get passed
     in two places, either fp regs and int regs or fp regs and memory.  */
  else if ((mclass == MODE_FLOAT || mclass == MODE_COMPLEX_FLOAT)
	   && SPARC_FP_REG_P (regno))
    {
      rtx reg = gen_rtx_REG (mode, regno);
      if (cum->prototype_p || cum->libcall_p)
	return reg;
      else
	{
	  rtx v0, v1;

	  if ((regno - SPARC_FP_ARG_FIRST) < SPARC_INT_ARG_MAX * 2)
	    {
	      int intreg;

	      /* On incoming, we don't need to know that the value
		 is passed in %f0 and %i0, and it confuses other parts
		 causing needless spillage even on the simplest cases.  */
	      if (incoming)
		return reg;

	      intreg = (SPARC_OUTGOING_INT_ARG_FIRST
			+ (regno - SPARC_FP_ARG_FIRST) / 2);

	      v0 = gen_rtx_EXPR_LIST (VOIDmode, reg, const0_rtx);
	      v1 = gen_rtx_EXPR_LIST (VOIDmode, gen_rtx_REG (mode, intreg),
				      const0_rtx);
	      return gen_rtx_PARALLEL (mode, gen_rtvec (2, v0, v1));
	    }
	  else
	    {
	      v0 = gen_rtx_EXPR_LIST (VOIDmode, NULL_RTX, const0_rtx);
	      v1 = gen_rtx_EXPR_LIST (VOIDmode, reg, const0_rtx);
	      return gen_rtx_PARALLEL (mode, gen_rtvec (2, v0, v1));
	    }
	}
    }

  /* All other aggregate types are passed in an integer register in a mode
     corresponding to the size of the type.  */
  else if (type && AGGREGATE_TYPE_P (type))
    {
      const int size = int_size_in_bytes (type);
      gcc_assert (size <= 16);

      mode = int_mode_for_size (size * BITS_PER_UNIT, 0).else_blk ();
    }

  return gen_rtx_REG (mode, regno);
}

/* Handle the TARGET_FUNCTION_ARG target hook.  */

static rtx
sparc_function_arg (cumulative_args_t cum, const function_arg_info &arg)
{
  return sparc_function_arg_1 (cum, arg, false);
}

/* Handle the TARGET_FUNCTION_INCOMING_ARG target hook.  */

static rtx
sparc_function_incoming_arg (cumulative_args_t cum,
			     const function_arg_info &arg)
{
  return sparc_function_arg_1 (cum, arg, true);
}

/* For sparc64, objects requiring 16 byte alignment are passed that way.  */

static unsigned int
sparc_function_arg_boundary (machine_mode mode, const_tree type)
{
  return ((TARGET_ARCH64
	   && (GET_MODE_ALIGNMENT (mode) == 128
	       || (type && TYPE_ALIGN (type) == 128)))
	  ? 128
	  : PARM_BOUNDARY);
}

/* For an arg passed partly in registers and partly in memory,
   this is the number of bytes of registers used.
   For args passed entirely in registers or entirely in memory, zero.

   Any arg that starts in the first 6 regs but won't entirely fit in them
   needs partial registers on v8.  On v9, structures with integer
   values in arg slots 5,6 will be passed in %o5 and SP+176, and complex fp
   values that begin in the last fp reg [where "last fp reg" varies with the
   mode] will be split between that reg and memory.  */

static int
sparc_arg_partial_bytes (cumulative_args_t cum, const function_arg_info &arg)
{
  int slotno, regno, padding;

  /* We pass false for incoming here, it doesn't matter.  */
  slotno = function_arg_slotno (get_cumulative_args (cum), arg.mode, arg.type,
				arg.named, false, &regno, &padding);

  if (slotno == -1)
    return 0;

  if (TARGET_ARCH32)
    {
      /* We are guaranteed by pass_by_reference that the size of the
	 argument is not greater than 8 bytes, so we only need to return
	 one word if the argument is partially passed in registers.  */
<<<<<<< HEAD
      const int size = GET_MODE_SIZE (mode);
=======
      const int size = GET_MODE_SIZE (arg.mode);
>>>>>>> e2aa5677

      if (size > UNITS_PER_WORD && slotno == SPARC_INT_ARG_MAX - 1)
	return UNITS_PER_WORD;
    }
  else
    {
      /* We are guaranteed by pass_by_reference that the size of the
	 argument is not greater than 16 bytes, so we only need to return
	 one word if the argument is partially passed in registers.  */
<<<<<<< HEAD
      if (type && AGGREGATE_TYPE_P (type))
	{
	  const int size = int_size_in_bytes (type);
=======
      if (arg.aggregate_type_p ())
	{
	  const int size = int_size_in_bytes (arg.type);
>>>>>>> e2aa5677

	  if (size > UNITS_PER_WORD
	      && (slotno == SPARC_INT_ARG_MAX - 1
		  || slotno == SPARC_FP_ARG_MAX - 1))
	    return UNITS_PER_WORD;
	}
<<<<<<< HEAD
      else if (GET_MODE_CLASS (mode) == MODE_COMPLEX_INT
	       || ((GET_MODE_CLASS (mode) == MODE_COMPLEX_FLOAT
		    || (type && VECTOR_TYPE_P (type)))
		   && !(TARGET_FPU && named)))
	{
	  const int size = (type && VECTOR_FLOAT_TYPE_P (type))
			   ? int_size_in_bytes (type)
			   : GET_MODE_SIZE (mode);
=======
      else if (GET_MODE_CLASS (arg.mode) == MODE_COMPLEX_INT
	       || ((GET_MODE_CLASS (arg.mode) == MODE_COMPLEX_FLOAT
		    || (arg.type && VECTOR_TYPE_P (arg.type)))
		   && !(TARGET_FPU && arg.named)))
	{
	  const int size = (arg.type && VECTOR_FLOAT_TYPE_P (arg.type))
			   ? int_size_in_bytes (arg.type)
			   : GET_MODE_SIZE (arg.mode);
>>>>>>> e2aa5677

	  if (size > UNITS_PER_WORD && slotno == SPARC_INT_ARG_MAX - 1)
	    return UNITS_PER_WORD;
	}
<<<<<<< HEAD
      else if (GET_MODE_CLASS (mode) == MODE_COMPLEX_FLOAT
	       || (type && VECTOR_TYPE_P (type)))
	{
	  const int size = (type && VECTOR_FLOAT_TYPE_P (type))
			   ? int_size_in_bytes (type)
			   : GET_MODE_SIZE (mode);
=======
      else if (GET_MODE_CLASS (arg.mode) == MODE_COMPLEX_FLOAT
	       || (arg.type && VECTOR_TYPE_P (arg.type)))
	{
	  const int size = (arg.type && VECTOR_FLOAT_TYPE_P (arg.type))
			   ? int_size_in_bytes (arg.type)
			   : GET_MODE_SIZE (arg.mode);
>>>>>>> e2aa5677

	  if (size > UNITS_PER_WORD && slotno == SPARC_FP_ARG_MAX - 1)
	    return UNITS_PER_WORD;
	}
    }

  return 0;
}

/* Handle the TARGET_FUNCTION_ARG_ADVANCE hook.
   Update the data in CUM to advance over argument ARG.  */

static void
sparc_function_arg_advance (cumulative_args_t cum_v,
			    const function_arg_info &arg)
{
  CUMULATIVE_ARGS *cum = get_cumulative_args (cum_v);
  tree type = arg.type;
  machine_mode mode = arg.mode;
  int regno, padding;

  /* We pass false for incoming here, it doesn't matter.  */
  function_arg_slotno (cum, mode, type, arg.named, false, &regno, &padding);

  /* If argument requires leading padding, add it.  */
  cum->words += padding;

  if (TARGET_ARCH32)
    cum->words += CEIL_NWORDS (GET_MODE_SIZE (mode));
  else
    {
      /* For types that can have BLKmode, get the size from the type.  */
      if (type && (AGGREGATE_TYPE_P (type) || VECTOR_FLOAT_TYPE_P (type)))
	{
	  const int size = int_size_in_bytes (type);

	  /* See comment in function_arg_record_value for empty structures.  */
	  if (size <= 0)
	    cum->words++;
	  else
	    cum->words += CEIL_NWORDS (size);
	}
      else
	cum->words += CEIL_NWORDS (GET_MODE_SIZE (mode));
    }
}

/* Implement TARGET_FUNCTION_ARG_PADDING.  For the 64-bit ABI structs
   are always stored left shifted in their argument slot.  */

static pad_direction
sparc_function_arg_padding (machine_mode mode, const_tree type)
{
  if (TARGET_ARCH64 && type && AGGREGATE_TYPE_P (type))
    return PAD_UPWARD;

  /* Fall back to the default.  */
  return default_function_arg_padding (mode, type);
}

/* Handle the TARGET_RETURN_IN_MEMORY target hook.
   Specify whether to return the return value in memory.  */

static bool
sparc_return_in_memory (const_tree type, const_tree fntype ATTRIBUTE_UNUSED)
{
  if (TARGET_ARCH32)
    /* Original SPARC 32-bit ABI says that structures and unions, and
       quad-precision floats are returned in memory.  But note that the
       first part is implemented through -fpcc-struct-return being the
       default, so here we only implement -freg-struct-return instead.
       All other base types are returned in registers.

       Extended ABI (as implemented by the Sun compiler) says that
       all complex floats are returned in registers (8 FP registers
       at most for '_Complex long double').  Return all complex integers
       in registers (4 at most for '_Complex long long').

       Vector ABI (as implemented by the Sun VIS SDK) says that vector
       integers are returned like floats of the same size, that is in
       registers up to 8 bytes and in memory otherwise.  Return all
       vector floats in memory like structure and unions; note that
       they always have BLKmode like the latter.  */
    return (TYPE_MODE (type) == BLKmode
	    || TYPE_MODE (type) == TFmode
	    || (TREE_CODE (type) == VECTOR_TYPE
		&& (unsigned HOST_WIDE_INT) int_size_in_bytes (type) > 8));
  else
    /* Original SPARC 64-bit ABI says that structures and unions
       smaller than 32 bytes are returned in registers, as well as
       all other base types.

       Extended ABI (as implemented by the Sun compiler) says that all
       complex floats are returned in registers (8 FP registers at most
       for '_Complex long double').  Return all complex integers in
       registers (4 at most for '_Complex TItype').

       Vector ABI (as implemented by the Sun VIS SDK) says that vector
       integers are returned like floats of the same size, that is in
       registers.  Return all vector floats like structure and unions;
       note that they always have BLKmode like the latter.  */
    return (TYPE_MODE (type) == BLKmode
	    && (unsigned HOST_WIDE_INT) int_size_in_bytes (type) > 32);
}

/* Handle the TARGET_STRUCT_VALUE target hook.
   Return where to find the structure return value address.  */

static rtx
sparc_struct_value_rtx (tree fndecl, int incoming)
{
  if (TARGET_ARCH64)
    return NULL_RTX;
  else
    {
      rtx mem;

      if (incoming)
	mem = gen_frame_mem (Pmode, plus_constant (Pmode, frame_pointer_rtx,
						   STRUCT_VALUE_OFFSET));
      else
	mem = gen_frame_mem (Pmode, plus_constant (Pmode, stack_pointer_rtx,
						   STRUCT_VALUE_OFFSET));

      /* Only follow the SPARC ABI for fixed-size structure returns.
         Variable size structure returns are handled per the normal
         procedures in GCC. This is enabled by -mstd-struct-return */
      if (incoming == 2
	  && sparc_std_struct_return
	  && TYPE_SIZE_UNIT (TREE_TYPE (fndecl))
	  && TREE_CODE (TYPE_SIZE_UNIT (TREE_TYPE (fndecl))) == INTEGER_CST)
	{
	  /* We must check and adjust the return address, as it is optional
	     as to whether the return object is really provided.  */
	  rtx ret_reg = gen_rtx_REG (Pmode, RETURN_ADDR_REGNUM);
	  rtx scratch = gen_reg_rtx (SImode);
	  rtx_code_label *endlab = gen_label_rtx ();

	  /* Calculate the return object size.  */
	  tree size = TYPE_SIZE_UNIT (TREE_TYPE (fndecl));
	  rtx size_rtx = GEN_INT (TREE_INT_CST_LOW (size) & 0xfff);
	  /* Construct a temporary return value.  */
	  rtx temp_val
	    = assign_stack_local (Pmode, TREE_INT_CST_LOW (size), 0);

	  /* Implement SPARC 32-bit psABI callee return struct checking:

	     Fetch the instruction where we will return to and see if
	     it's an unimp instruction (the most significant 10 bits
	     will be zero).  */
	  emit_move_insn (scratch, gen_rtx_MEM (SImode,
						plus_constant (Pmode,
							       ret_reg, 8)));
	  /* Assume the size is valid and pre-adjust.  */
	  emit_insn (gen_add3_insn (ret_reg, ret_reg, GEN_INT (4)));
	  emit_cmp_and_jump_insns (scratch, size_rtx, EQ, const0_rtx, SImode,
				   0, endlab);
	  emit_insn (gen_sub3_insn (ret_reg, ret_reg, GEN_INT (4)));
	  /* Write the address of the memory pointed to by temp_val into
	     the memory pointed to by mem.  */
	  emit_move_insn (mem, XEXP (temp_val, 0));
	  emit_label (endlab);
	}

      return mem;
    }
}

/* Handle TARGET_FUNCTION_VALUE, and TARGET_LIBCALL_VALUE target hook.
   For v9, function return values are subject to the same rules as arguments,
   except that up to 32 bytes may be returned in registers.  */

static rtx
sparc_function_value_1 (const_tree type, machine_mode mode, bool outgoing)
{
  /* Beware that the two values are swapped here wrt function_arg.  */
  const int regbase
    = outgoing ? SPARC_INCOMING_INT_ARG_FIRST : SPARC_OUTGOING_INT_ARG_FIRST;
  enum mode_class mclass = GET_MODE_CLASS (mode);
  int regno;

  /* Integer vectors are handled like floats as per the Sun VIS SDK.
     Note that integer vectors larger than 16 bytes have BLKmode so
     they need to be handled like floating-point vectors below.  */
  if (type && VECTOR_INTEGER_TYPE_P (type) && mode != BLKmode)
    mclass = MODE_FLOAT;

  if (TARGET_ARCH64 && type)
    {
      /* Structures up to 32 bytes in size are returned in registers.  */
      if (TREE_CODE (type) == RECORD_TYPE)
	{
	  const int size = int_size_in_bytes (type);
	  gcc_assert (size <= 32);

	  return function_arg_record_value (type, mode, 0, true, regbase);
	}

      /* Unions up to 32 bytes in size are returned in integer registers.  */
      else if (TREE_CODE (type) == UNION_TYPE)
	{
	  const int size = int_size_in_bytes (type);
	  gcc_assert (size <= 32);

	  return function_arg_union_value (size, mode, 0, regbase);
	}

      /* Vectors up to 32 bytes are returned in FP registers.  */
      else if (VECTOR_TYPE_P (type) && mode == BLKmode)
	{
	  const int size = int_size_in_bytes (type);
	  gcc_assert (size <= 32);

	  return function_arg_vector_value (size, 0, true, SPARC_FP_ARG_FIRST);
	}

      /* Objects that require it are returned in FP registers.  */
      else if (mclass == MODE_FLOAT || mclass == MODE_COMPLEX_FLOAT)
	;

      /* All other aggregate types are returned in an integer register in a
	 mode corresponding to the size of the type.  */
      else if (AGGREGATE_TYPE_P (type))
	{
	  /* All other aggregate types are passed in an integer register
	     in a mode corresponding to the size of the type.  */
	  const int size = int_size_in_bytes (type);
	  gcc_assert (size <= 32);

	  mode = int_mode_for_size (size * BITS_PER_UNIT, 0).else_blk ();

	  /* ??? We probably should have made the same ABI change in
	     3.4.0 as the one we made for unions.   The latter was
	     required by the SCD though, while the former is not
	     specified, so we favored compatibility and efficiency.

	     Now we're stuck for aggregates larger than 16 bytes,
	     because OImode vanished in the meantime.  Let's not
	     try to be unduly clever, and simply follow the ABI
	     for unions in that case.  */
	  if (mode == BLKmode)
	    return function_arg_union_value (size, mode, 0, regbase);
	  else
	    mclass = MODE_INT;
	}

      /* We should only have pointer and integer types at this point.  This
	 must match sparc_promote_function_mode.  */
      else if (mclass == MODE_INT && GET_MODE_SIZE (mode) < UNITS_PER_WORD)
	mode = word_mode;
    }

  /* We should only have pointer and integer types at this point, except with
     -freg-struct-return.  This must match sparc_promote_function_mode.  */
  else if (TARGET_ARCH32
	   && !(type && AGGREGATE_TYPE_P (type))
	   && mclass == MODE_INT
	   && GET_MODE_SIZE (mode) < UNITS_PER_WORD)
    mode = word_mode;

  if ((mclass == MODE_FLOAT || mclass == MODE_COMPLEX_FLOAT) && TARGET_FPU)
    regno = SPARC_FP_ARG_FIRST;
  else
    regno = regbase;

  return gen_rtx_REG (mode, regno);
}

/* Handle TARGET_FUNCTION_VALUE.
   On the SPARC, the value is found in the first "output" register, but the
   called function leaves it in the first "input" register.  */

static rtx
sparc_function_value (const_tree valtype,
		      const_tree fn_decl_or_type ATTRIBUTE_UNUSED,
		      bool outgoing)
{
  return sparc_function_value_1 (valtype, TYPE_MODE (valtype), outgoing);
}

/* Handle TARGET_LIBCALL_VALUE.  */

static rtx
sparc_libcall_value (machine_mode mode,
		     const_rtx fun ATTRIBUTE_UNUSED)
{
  return sparc_function_value_1 (NULL_TREE, mode, false);
}

/* Handle FUNCTION_VALUE_REGNO_P.
   On the SPARC, the first "output" reg is used for integer values, and the
   first floating point register is used for floating point values.  */

static bool
sparc_function_value_regno_p (const unsigned int regno)
{
  return (regno == 8 || (TARGET_FPU && regno == 32));
}

/* Do what is necessary for `va_start'.  We look at the current function
   to determine if stdarg or varargs is used and return the address of
   the first unnamed parameter.  */

static rtx
sparc_builtin_saveregs (void)
{
  int first_reg = crtl->args.info.words;
  rtx address;
  int regno;

  for (regno = first_reg; regno < SPARC_INT_ARG_MAX; regno++)
    emit_move_insn (gen_rtx_MEM (word_mode,
				 gen_rtx_PLUS (Pmode,
					       frame_pointer_rtx,
					       GEN_INT (FIRST_PARM_OFFSET (0)
							+ (UNITS_PER_WORD
							   * regno)))),
		    gen_rtx_REG (word_mode,
				 SPARC_INCOMING_INT_ARG_FIRST + regno));

  address = gen_rtx_PLUS (Pmode,
			  frame_pointer_rtx,
			  GEN_INT (FIRST_PARM_OFFSET (0)
				   + UNITS_PER_WORD * first_reg));

  return address;
}

/* Implement `va_start' for stdarg.  */

static void
sparc_va_start (tree valist, rtx nextarg)
{
  nextarg = expand_builtin_saveregs ();
  std_expand_builtin_va_start (valist, nextarg);
}

/* Implement `va_arg' for stdarg.  */

static tree
sparc_gimplify_va_arg (tree valist, tree type, gimple_seq *pre_p,
		       gimple_seq *post_p)
{
  HOST_WIDE_INT size, rsize, align;
  tree addr, incr;
  bool indirect;
  tree ptrtype = build_pointer_type (type);

  if (pass_va_arg_by_reference (type))
    {
      indirect = true;
      size = rsize = UNITS_PER_WORD;
      align = 0;
    }
  else
    {
      indirect = false;
      size = int_size_in_bytes (type);
      rsize = ROUND_UP (size, UNITS_PER_WORD);
      align = 0;

      if (TARGET_ARCH64)
	{
	  /* For SPARC64, objects requiring 16-byte alignment get it.  */
	  if (TYPE_ALIGN (type) >= 2 * (unsigned) BITS_PER_WORD)
	    align = 2 * UNITS_PER_WORD;

	  /* SPARC-V9 ABI states that structures up to 16 bytes in size
	     are left-justified in their slots.  */
	  if (AGGREGATE_TYPE_P (type))
	    {
	      if (size == 0)
		size = rsize = UNITS_PER_WORD;
	      else
		size = rsize;
	    }
	}
    }

  incr = valist;
  if (align)
    {
      incr = fold_build_pointer_plus_hwi (incr, align - 1);
      incr = fold_convert (sizetype, incr);
      incr = fold_build2 (BIT_AND_EXPR, sizetype, incr,
			  size_int (-align));
      incr = fold_convert (ptr_type_node, incr);
    }

  gimplify_expr (&incr, pre_p, post_p, is_gimple_val, fb_rvalue);
  addr = incr;

  if (BYTES_BIG_ENDIAN && size < rsize)
    addr = fold_build_pointer_plus_hwi (incr, rsize - size);

  if (indirect)
    {
      addr = fold_convert (build_pointer_type (ptrtype), addr);
      addr = build_va_arg_indirect_ref (addr);
    }

  /* If the address isn't aligned properly for the type, we need a temporary.
     FIXME: This is inefficient, usually we can do this in registers.  */
  else if (align == 0 && TYPE_ALIGN (type) > BITS_PER_WORD)
    {
      tree tmp = create_tmp_var (type, "va_arg_tmp");
      tree dest_addr = build_fold_addr_expr (tmp);
      tree copy = build_call_expr (builtin_decl_implicit (BUILT_IN_MEMCPY),
				   3, dest_addr, addr, size_int (rsize));
      TREE_ADDRESSABLE (tmp) = 1;
      gimplify_and_add (copy, pre_p);
      addr = dest_addr;
    }

  else
    addr = fold_convert (ptrtype, addr);

  incr = fold_build_pointer_plus_hwi (incr, rsize);
  gimplify_assign (valist, incr, post_p);

  return build_va_arg_indirect_ref (addr);
}

/* Implement the TARGET_VECTOR_MODE_SUPPORTED_P target hook.
   Specify whether the vector mode is supported by the hardware.  */

static bool
sparc_vector_mode_supported_p (machine_mode mode)
{
  return TARGET_VIS && VECTOR_MODE_P (mode) ? true : false;
}

/* Implement the TARGET_VECTORIZE_PREFERRED_SIMD_MODE target hook.  */

static machine_mode
sparc_preferred_simd_mode (scalar_mode mode)
{
  if (TARGET_VIS)
    switch (mode)
      {
      case E_SImode:
	return V2SImode;
      case E_HImode:
	return V4HImode;
      case E_QImode:
	return V8QImode;

      default:;
      }

  return word_mode;
}

/* Implement TARGET_CAN_FOLLOW_JUMP.  */

static bool
sparc_can_follow_jump (const rtx_insn *follower, const rtx_insn *followee)
{
  /* Do not fold unconditional jumps that have been created for crossing
     partition boundaries.  */
  if (CROSSING_JUMP_P (followee) && !CROSSING_JUMP_P (follower))
    return false;

  return true;
}

/* Return the string to output an unconditional branch to LABEL, which is
   the operand number of the label.

   DEST is the destination insn (i.e. the label), INSN is the source.  */

const char *
output_ubranch (rtx dest, rtx_insn *insn)
{
  static char string[64];
  bool v9_form = false;
  int delta;
  char *p;

  /* Even if we are trying to use cbcond for this, evaluate
     whether we can use V9 branches as our backup plan.  */
  delta = 5000000;
  if (!CROSSING_JUMP_P (insn) && INSN_ADDRESSES_SET_P ())
    delta = (INSN_ADDRESSES (INSN_UID (dest))
	     - INSN_ADDRESSES (INSN_UID (insn)));

  /* Leave some instructions for "slop".  */
  if (TARGET_V9 && delta >= -260000 && delta < 260000)
    v9_form = true;

  if (TARGET_CBCOND)
    {
      bool emit_nop = emit_cbcond_nop (insn);
      bool far = false;
      const char *rval;

      if (delta < -500 || delta > 500)
	far = true;

      if (far)
	{
	  if (v9_form)
	    rval = "ba,a,pt\t%%xcc, %l0";
	  else
	    rval = "b,a\t%l0";
	}
      else
	{
	  if (emit_nop)
	    rval = "cwbe\t%%g0, %%g0, %l0\n\tnop";
	  else
	    rval = "cwbe\t%%g0, %%g0, %l0";
	}
      return rval;
    }

  if (v9_form)
    strcpy (string, "ba%*,pt\t%%xcc, ");
  else
    strcpy (string, "b%*\t");

  p = strchr (string, '\0');
  *p++ = '%';
  *p++ = 'l';
  *p++ = '0';
  *p++ = '%';
  *p++ = '(';
  *p = '\0';

  return string;
}

/* Return the string to output a conditional branch to LABEL, which is
   the operand number of the label.  OP is the conditional expression.
   XEXP (OP, 0) is assumed to be a condition code register (integer or
   floating point) and its mode specifies what kind of comparison we made.

   DEST is the destination insn (i.e. the label), INSN is the source.

   REVERSED is nonzero if we should reverse the sense of the comparison.

   ANNUL is nonzero if we should generate an annulling branch.  */

const char *
output_cbranch (rtx op, rtx dest, int label, int reversed, int annul,
		rtx_insn *insn)
{
  static char string[64];
  enum rtx_code code = GET_CODE (op);
  rtx cc_reg = XEXP (op, 0);
  machine_mode mode = GET_MODE (cc_reg);
  const char *labelno, *branch;
  int spaces = 8, far;
  char *p;

  /* v9 branches are limited to +-1MB.  If it is too far away,
     change

     bne,pt %xcc, .LC30

     to

     be,pn %xcc, .+12
      nop
     ba .LC30

     and

     fbne,a,pn %fcc2, .LC29

     to

     fbe,pt %fcc2, .+16
      nop
     ba .LC29  */

  far = TARGET_V9 && (get_attr_length (insn) >= 3);
  if (reversed ^ far)
    {
      /* Reversal of FP compares takes care -- an ordered compare
	 becomes an unordered compare and vice versa.  */
      if (mode == CCFPmode || mode == CCFPEmode)
	code = reverse_condition_maybe_unordered (code);
      else
	code = reverse_condition (code);
    }

  /* Start by writing the branch condition.  */
  if (mode == CCFPmode || mode == CCFPEmode)
    {
      switch (code)
	{
	case NE:
	  branch = "fbne";
	  break;
	case EQ:
	  branch = "fbe";
	  break;
	case GE:
	  branch = "fbge";
	  break;
	case GT:
	  branch = "fbg";
	  break;
	case LE:
	  branch = "fble";
	  break;
	case LT:
	  branch = "fbl";
	  break;
	case UNORDERED:
	  branch = "fbu";
	  break;
	case ORDERED:
	  branch = "fbo";
	  break;
	case UNGT:
	  branch = "fbug";
	  break;
	case UNLT:
	  branch = "fbul";
	  break;
	case UNEQ:
	  branch = "fbue";
	  break;
	case UNGE:
	  branch = "fbuge";
	  break;
	case UNLE:
	  branch = "fbule";
	  break;
	case LTGT:
	  branch = "fblg";
	  break;
	default:
	  gcc_unreachable ();
	}

      /* ??? !v9: FP branches cannot be preceded by another floating point
	 insn.  Because there is currently no concept of pre-delay slots,
	 we can fix this only by always emitting a nop before a floating
	 point branch.  */

      string[0] = '\0';
      if (! TARGET_V9)
	strcpy (string, "nop\n\t");
      strcat (string, branch);
    }
  else
    {
      switch (code)
	{
	case NE:
	  if (mode == CCVmode || mode == CCXVmode)
	    branch = "bvs";
	  else
	    branch = "bne";
	  break;
	case EQ:
	  if (mode == CCVmode || mode == CCXVmode)
	    branch = "bvc";
	  else
	    branch = "be";
	  break;
	case GE:
	  if (mode == CCNZmode || mode == CCXNZmode)
	    branch = "bpos";
	  else
	    branch = "bge";
	  break;
	case GT:
	  branch = "bg";
	  break;
	case LE:
	  branch = "ble";
	  break;
	case LT:
	  if (mode == CCNZmode || mode == CCXNZmode)
	    branch = "bneg";
	  else
	    branch = "bl";
	  break;
	case GEU:
	  branch = "bgeu";
	  break;
	case GTU:
	  branch = "bgu";
	  break;
	case LEU:
	  branch = "bleu";
	  break;
	case LTU:
	  branch = "blu";
	  break;
	default:
	  gcc_unreachable ();
	}
      strcpy (string, branch);
    }
  spaces -= strlen (branch);
  p = strchr (string, '\0');

  /* Now add the annulling, the label, and a possible noop.  */
  if (annul && ! far)
    {
      strcpy (p, ",a");
      p += 2;
      spaces -= 2;
    }

  if (TARGET_V9)
    {
      rtx note;
      int v8 = 0;

      if (! far && insn && INSN_ADDRESSES_SET_P ())
	{
	  int delta = (INSN_ADDRESSES (INSN_UID (dest))
		       - INSN_ADDRESSES (INSN_UID (insn)));
	  /* Leave some instructions for "slop".  */
	  if (delta < -260000 || delta >= 260000)
	    v8 = 1;
	}

      switch (mode)
	{
	case E_CCmode:
	case E_CCNZmode:
	case E_CCCmode:
	case E_CCVmode:
	  labelno = "%%icc, ";
	  if (v8)
	    labelno = "";
	  break;
	case E_CCXmode:
	case E_CCXNZmode:
	case E_CCXCmode:
	case E_CCXVmode:
	  labelno = "%%xcc, ";
	  gcc_assert (!v8);
	  break;
	case E_CCFPmode:
	case E_CCFPEmode:
	  {
	    static char v9_fcc_labelno[] = "%%fccX, ";
	    /* Set the char indicating the number of the fcc reg to use.  */
	    v9_fcc_labelno[5] = REGNO (cc_reg) - SPARC_FIRST_V9_FCC_REG + '0';
	    labelno = v9_fcc_labelno;
	    if (v8)
	      {
		gcc_assert (REGNO (cc_reg) == SPARC_FCC_REG);
		labelno = "";
	      }
	  }
	  break;
	default:
	  gcc_unreachable ();
	}

      if (*labelno && insn && (note = find_reg_note (insn, REG_BR_PROB, NULL_RTX)))
	{
	  strcpy (p,
		  ((profile_probability::from_reg_br_prob_note (XINT (note, 0))
		   >= profile_probability::even ()) ^ far)
		  ? ",pt" : ",pn");
	  p += 3;
	  spaces -= 3;
	}
    }
  else
    labelno = "";

  if (spaces > 0)
    *p++ = '\t';
  else
    *p++ = ' ';
  strcpy (p, labelno);
  p = strchr (p, '\0');
  if (far)
    {
      strcpy (p, ".+12\n\t nop\n\tb\t");
      /* Skip the next insn if requested or
	 if we know that it will be a nop.  */
      if (annul || ! final_sequence)
        p[3] = '6';
      p += 14;
    }
  *p++ = '%';
  *p++ = 'l';
  *p++ = label + '0';
  *p++ = '%';
  *p++ = '#';
  *p = '\0';

  return string;
}

/* Emit a library call comparison between floating point X and Y.
   COMPARISON is the operator to compare with (EQ, NE, GT, etc).
   Return the new operator to be used in the comparison sequence.

   TARGET_ARCH64 uses _Qp_* functions, which use pointers to TFmode
   values as arguments instead of the TFmode registers themselves,
   that's why we cannot call emit_float_lib_cmp.  */

rtx
sparc_emit_float_lib_cmp (rtx x, rtx y, enum rtx_code comparison)
{
  const char *qpfunc;
  rtx slot0, slot1, result, tem, tem2, libfunc;
  machine_mode mode;
  enum rtx_code new_comparison;

  switch (comparison)
    {
    case EQ:
      qpfunc = (TARGET_ARCH64 ? "_Qp_feq" : "_Q_feq");
      break;

    case NE:
      qpfunc = (TARGET_ARCH64 ? "_Qp_fne" : "_Q_fne");
      break;

    case GT:
      qpfunc = (TARGET_ARCH64 ? "_Qp_fgt" : "_Q_fgt");
      break;

    case GE:
      qpfunc = (TARGET_ARCH64 ? "_Qp_fge" : "_Q_fge");
      break;

    case LT:
      qpfunc = (TARGET_ARCH64 ? "_Qp_flt" : "_Q_flt");
      break;

    case LE:
      qpfunc = (TARGET_ARCH64 ? "_Qp_fle" : "_Q_fle");
      break;

    case ORDERED:
    case UNORDERED:
    case UNGT:
    case UNLT:
    case UNEQ:
    case UNGE:
    case UNLE:
    case LTGT:
      qpfunc = (TARGET_ARCH64 ? "_Qp_cmp" : "_Q_cmp");
      break;

    default:
      gcc_unreachable ();
    }

  if (TARGET_ARCH64)
    {
      if (MEM_P (x))
	{
	  tree expr = MEM_EXPR (x);
	  if (expr)
	    mark_addressable (expr);
	  slot0 = x;
	}
      else
	{
	  slot0 = assign_stack_temp (TFmode, GET_MODE_SIZE(TFmode));
	  emit_move_insn (slot0, x);
	}

      if (MEM_P (y))
	{
	  tree expr = MEM_EXPR (y);
	  if (expr)
	    mark_addressable (expr);
	  slot1 = y;
	}
      else
	{
	  slot1 = assign_stack_temp (TFmode, GET_MODE_SIZE(TFmode));
	  emit_move_insn (slot1, y);
	}

      libfunc = gen_rtx_SYMBOL_REF (Pmode, qpfunc);
      emit_library_call (libfunc, LCT_NORMAL,
			 DImode,
			 XEXP (slot0, 0), Pmode,
			 XEXP (slot1, 0), Pmode);
      mode = DImode;
    }
  else
    {
      libfunc = gen_rtx_SYMBOL_REF (Pmode, qpfunc);
      emit_library_call (libfunc, LCT_NORMAL,
			 SImode,
			 x, TFmode, y, TFmode);
      mode = SImode;
    }


  /* Immediately move the result of the libcall into a pseudo
     register so reload doesn't clobber the value if it needs
     the return register for a spill reg.  */
  result = gen_reg_rtx (mode);
  emit_move_insn (result, hard_libcall_value (mode, libfunc));

  switch (comparison)
    {
    default:
      return gen_rtx_NE (VOIDmode, result, const0_rtx);
    case ORDERED:
    case UNORDERED:
      new_comparison = (comparison == UNORDERED ? EQ : NE);
      return gen_rtx_fmt_ee (new_comparison, VOIDmode, result, GEN_INT(3));
    case UNGT:
    case UNGE:
      new_comparison = (comparison == UNGT ? GT : NE);
      return gen_rtx_fmt_ee (new_comparison, VOIDmode, result, const1_rtx);
    case UNLE:
      return gen_rtx_NE (VOIDmode, result, const2_rtx);
    case UNLT:
      tem = gen_reg_rtx (mode);
      if (TARGET_ARCH32)
	emit_insn (gen_andsi3 (tem, result, const1_rtx));
      else
	emit_insn (gen_anddi3 (tem, result, const1_rtx));
      return gen_rtx_NE (VOIDmode, tem, const0_rtx);
    case UNEQ:
    case LTGT:
      tem = gen_reg_rtx (mode);
      if (TARGET_ARCH32)
	emit_insn (gen_addsi3 (tem, result, const1_rtx));
      else
	emit_insn (gen_adddi3 (tem, result, const1_rtx));
      tem2 = gen_reg_rtx (mode);
      if (TARGET_ARCH32)
	emit_insn (gen_andsi3 (tem2, tem, const2_rtx));
      else
	emit_insn (gen_anddi3 (tem2, tem, const2_rtx));
      new_comparison = (comparison == UNEQ ? EQ : NE);
      return gen_rtx_fmt_ee (new_comparison, VOIDmode, tem2, const0_rtx);
    }

  gcc_unreachable ();
}

/* Generate an unsigned DImode to FP conversion.  This is the same code
   optabs would emit if we didn't have TFmode patterns.  */

void
sparc_emit_floatunsdi (rtx *operands, machine_mode mode)
{
  rtx i0, i1, f0, in, out;

  out = operands[0];
  in = force_reg (DImode, operands[1]);
  rtx_code_label *neglab = gen_label_rtx ();
  rtx_code_label *donelab = gen_label_rtx ();
  i0 = gen_reg_rtx (DImode);
  i1 = gen_reg_rtx (DImode);
  f0 = gen_reg_rtx (mode);

  emit_cmp_and_jump_insns (in, const0_rtx, LT, const0_rtx, DImode, 0, neglab);

  emit_insn (gen_rtx_SET (out, gen_rtx_FLOAT (mode, in)));
  emit_jump_insn (gen_jump (donelab));
  emit_barrier ();

  emit_label (neglab);

  emit_insn (gen_lshrdi3 (i0, in, const1_rtx));
  emit_insn (gen_anddi3 (i1, in, const1_rtx));
  emit_insn (gen_iordi3 (i0, i0, i1));
  emit_insn (gen_rtx_SET (f0, gen_rtx_FLOAT (mode, i0)));
  emit_insn (gen_rtx_SET (out, gen_rtx_PLUS (mode, f0, f0)));

  emit_label (donelab);
}

/* Generate an FP to unsigned DImode conversion.  This is the same code
   optabs would emit if we didn't have TFmode patterns.  */

void
sparc_emit_fixunsdi (rtx *operands, machine_mode mode)
{
  rtx i0, i1, f0, in, out, limit;

  out = operands[0];
  in = force_reg (mode, operands[1]);
  rtx_code_label *neglab = gen_label_rtx ();
  rtx_code_label *donelab = gen_label_rtx ();
  i0 = gen_reg_rtx (DImode);
  i1 = gen_reg_rtx (DImode);
  limit = gen_reg_rtx (mode);
  f0 = gen_reg_rtx (mode);

  emit_move_insn (limit,
		  const_double_from_real_value (
		    REAL_VALUE_ATOF ("9223372036854775808.0", mode), mode));
  emit_cmp_and_jump_insns (in, limit, GE, NULL_RTX, mode, 0, neglab);

  emit_insn (gen_rtx_SET (out,
			  gen_rtx_FIX (DImode, gen_rtx_FIX (mode, in))));
  emit_jump_insn (gen_jump (donelab));
  emit_barrier ();

  emit_label (neglab);

  emit_insn (gen_rtx_SET (f0, gen_rtx_MINUS (mode, in, limit)));
  emit_insn (gen_rtx_SET (i0,
			  gen_rtx_FIX (DImode, gen_rtx_FIX (mode, f0))));
  emit_insn (gen_movdi (i1, const1_rtx));
  emit_insn (gen_ashldi3 (i1, i1, GEN_INT (63)));
  emit_insn (gen_xordi3 (out, i0, i1));

  emit_label (donelab);
}

/* Return the string to output a compare and branch instruction to DEST.
   DEST is the destination insn (i.e. the label), INSN is the source,
   and OP is the conditional expression.  */

const char *
output_cbcond (rtx op, rtx dest, rtx_insn *insn)
{
  machine_mode mode = GET_MODE (XEXP (op, 0));
  enum rtx_code code = GET_CODE (op);
  const char *cond_str, *tmpl;
  int far, emit_nop, len;
  static char string[64];
  char size_char;

  /* Compare and Branch is limited to +-2KB.  If it is too far away,
     change

     cxbne X, Y, .LC30

     to

     cxbe X, Y, .+16
     nop
     ba,pt xcc, .LC30
      nop  */

  len = get_attr_length (insn);

  far = len == 4;
  emit_nop = len == 2;

  if (far)
    code = reverse_condition (code);

  size_char = ((mode == SImode) ? 'w' : 'x');

  switch (code)
    {
    case NE:
      cond_str = "ne";
      break;

    case EQ:
      cond_str = "e";
      break;

    case GE:
      cond_str = "ge";
      break;

    case GT:
      cond_str = "g";
      break;

    case LE:
      cond_str = "le";
      break;

    case LT:
      cond_str = "l";
      break;

    case GEU:
      cond_str = "cc";
      break;

    case GTU:
      cond_str = "gu";
      break;

    case LEU:
      cond_str = "leu";
      break;

    case LTU:
      cond_str = "cs";
      break;

    default:
      gcc_unreachable ();
    }

  if (far)
    {
      int veryfar = 1, delta;

      if (INSN_ADDRESSES_SET_P ())
	{
	  delta = (INSN_ADDRESSES (INSN_UID (dest))
		   - INSN_ADDRESSES (INSN_UID (insn)));
	  /* Leave some instructions for "slop".  */
	  if (delta >= -260000 && delta < 260000)
	    veryfar = 0;
	}

      if (veryfar)
	tmpl = "c%cb%s\t%%1, %%2, .+16\n\tnop\n\tb\t%%3\n\tnop";
      else
	tmpl = "c%cb%s\t%%1, %%2, .+16\n\tnop\n\tba,pt\t%%%%xcc, %%3\n\tnop";
    }
  else
    {
      if (emit_nop)
	tmpl = "c%cb%s\t%%1, %%2, %%3\n\tnop";
      else
	tmpl = "c%cb%s\t%%1, %%2, %%3";
    }

  snprintf (string, sizeof(string), tmpl, size_char, cond_str);

  return string;
}

/* Return the string to output a conditional branch to LABEL, testing
   register REG.  LABEL is the operand number of the label; REG is the
   operand number of the reg.  OP is the conditional expression.  The mode
   of REG says what kind of comparison we made.

   DEST is the destination insn (i.e. the label), INSN is the source.

   REVERSED is nonzero if we should reverse the sense of the comparison.

   ANNUL is nonzero if we should generate an annulling branch.  */

const char *
output_v9branch (rtx op, rtx dest, int reg, int label, int reversed,
		 int annul, rtx_insn *insn)
{
  static char string[64];
  enum rtx_code code = GET_CODE (op);
  machine_mode mode = GET_MODE (XEXP (op, 0));
  rtx note;
  int far;
  char *p;

  /* branch on register are limited to +-128KB.  If it is too far away,
     change

     brnz,pt %g1, .LC30

     to

     brz,pn %g1, .+12
      nop
     ba,pt %xcc, .LC30

     and

     brgez,a,pn %o1, .LC29

     to

     brlz,pt %o1, .+16
      nop
     ba,pt %xcc, .LC29  */

  far = get_attr_length (insn) >= 3;

  /* If not floating-point or if EQ or NE, we can just reverse the code.  */
  if (reversed ^ far)
    code = reverse_condition (code);

  /* Only 64-bit versions of these instructions exist.  */
  gcc_assert (mode == DImode);

  /* Start by writing the branch condition.  */

  switch (code)
    {
    case NE:
      strcpy (string, "brnz");
      break;

    case EQ:
      strcpy (string, "brz");
      break;

    case GE:
      strcpy (string, "brgez");
      break;

    case LT:
      strcpy (string, "brlz");
      break;

    case LE:
      strcpy (string, "brlez");
      break;

    case GT:
      strcpy (string, "brgz");
      break;

    default:
      gcc_unreachable ();
    }

  p = strchr (string, '\0');

  /* Now add the annulling, reg, label, and nop.  */
  if (annul && ! far)
    {
      strcpy (p, ",a");
      p += 2;
    }

  if (insn && (note = find_reg_note (insn, REG_BR_PROB, NULL_RTX)))
    {
      strcpy (p,
	      ((profile_probability::from_reg_br_prob_note (XINT (note, 0))
	       >= profile_probability::even ()) ^ far)
	      ? ",pt" : ",pn");
      p += 3;
    }

  *p = p < string + 8 ? '\t' : ' ';
  p++;
  *p++ = '%';
  *p++ = '0' + reg;
  *p++ = ',';
  *p++ = ' ';
  if (far)
    {
      int veryfar = 1, delta;

      if (INSN_ADDRESSES_SET_P ())
	{
	  delta = (INSN_ADDRESSES (INSN_UID (dest))
		   - INSN_ADDRESSES (INSN_UID (insn)));
	  /* Leave some instructions for "slop".  */
	  if (delta >= -260000 && delta < 260000)
	    veryfar = 0;
	}

      strcpy (p, ".+12\n\t nop\n\t");
      /* Skip the next insn if requested or
	 if we know that it will be a nop.  */
      if (annul || ! final_sequence)
        p[3] = '6';
      p += 12;
      if (veryfar)
	{
	  strcpy (p, "b\t");
	  p += 2;
	}
      else
	{
	  strcpy (p, "ba,pt\t%%xcc, ");
	  p += 13;
	}
    }
  *p++ = '%';
  *p++ = 'l';
  *p++ = '0' + label;
  *p++ = '%';
  *p++ = '#';
  *p = '\0';

  return string;
}

/* Return 1, if any of the registers of the instruction are %l[0-7] or %o[0-7].
   Such instructions cannot be used in the delay slot of return insn on v9.
   If TEST is 0, also rename all %i[0-7] registers to their %o[0-7] counterparts.
 */

static int
epilogue_renumber (register rtx *where, int test)
{
  register const char *fmt;
  register int i;
  register enum rtx_code code;

  if (*where == 0)
    return 0;

  code = GET_CODE (*where);

  switch (code)
    {
    case REG:
      if (REGNO (*where) >= 8 && REGNO (*where) < 24)      /* oX or lX */
	return 1;
      if (! test && REGNO (*where) >= 24 && REGNO (*where) < 32)
	*where = gen_rtx_REG (GET_MODE (*where), OUTGOING_REGNO (REGNO(*where)));
      /* fallthrough */
    case SCRATCH:
    case CC0:
    case PC:
    case CONST_INT:
    case CONST_WIDE_INT:
    case CONST_DOUBLE:
      return 0;

      /* Do not replace the frame pointer with the stack pointer because
	 it can cause the delayed instruction to load below the stack.
	 This occurs when instructions like:

	 (set (reg/i:SI 24 %i0)
	     (mem/f:SI (plus:SI (reg/f:SI 30 %fp)
                       (const_int -20 [0xffffffec])) 0))

	 are in the return delayed slot.  */
    case PLUS:
      if (GET_CODE (XEXP (*where, 0)) == REG
	  && REGNO (XEXP (*where, 0)) == HARD_FRAME_POINTER_REGNUM
	  && (GET_CODE (XEXP (*where, 1)) != CONST_INT
	      || INTVAL (XEXP (*where, 1)) < SPARC_STACK_BIAS))
	return 1;
      break;

    case MEM:
      if (SPARC_STACK_BIAS
	  && GET_CODE (XEXP (*where, 0)) == REG
	  && REGNO (XEXP (*where, 0)) == HARD_FRAME_POINTER_REGNUM)
	return 1;
      break;

    default:
      break;
    }

  fmt = GET_RTX_FORMAT (code);

  for (i = GET_RTX_LENGTH (code) - 1; i >= 0; i--)
    {
      if (fmt[i] == 'E')
	{
	  register int j;
	  for (j = XVECLEN (*where, i) - 1; j >= 0; j--)
	    if (epilogue_renumber (&(XVECEXP (*where, i, j)), test))
	      return 1;
	}
      else if (fmt[i] == 'e'
	       && epilogue_renumber (&(XEXP (*where, i)), test))
	return 1;
    }
  return 0;
}

/* Leaf functions and non-leaf functions have different needs.  */

static const int
reg_leaf_alloc_order[] = REG_LEAF_ALLOC_ORDER;

static const int
reg_nonleaf_alloc_order[] = REG_ALLOC_ORDER;

static const int *const reg_alloc_orders[] = {
  reg_leaf_alloc_order,
  reg_nonleaf_alloc_order};

void
order_regs_for_local_alloc (void)
{
  static int last_order_nonleaf = 1;

  if (df_regs_ever_live_p (15) != last_order_nonleaf)
    {
      last_order_nonleaf = !last_order_nonleaf;
      memcpy ((char *) reg_alloc_order,
	      (const char *) reg_alloc_orders[last_order_nonleaf],
	      FIRST_PSEUDO_REGISTER * sizeof (int));
    }
}

/* Return 1 if REG and MEM are legitimate enough to allow the various
   MEM<-->REG splits to be run.  */

int
sparc_split_reg_mem_legitimate (rtx reg, rtx mem)
{
  /* Punt if we are here by mistake.  */
  gcc_assert (reload_completed);

  /* We must have an offsettable memory reference.  */
  if (!offsettable_memref_p (mem))
    return 0;

  /* If we have legitimate args for ldd/std, we do not want
     the split to happen.  */
  if ((REGNO (reg) % 2) == 0 && mem_min_alignment (mem, 8))
    return 0;

  /* Success.  */
  return 1;
}

/* Split a REG <-- MEM move into a pair of moves in MODE.  */

void
sparc_split_reg_mem (rtx dest, rtx src, machine_mode mode)
{
  rtx high_part = gen_highpart (mode, dest);
  rtx low_part = gen_lowpart (mode, dest);
  rtx word0 = adjust_address (src, mode, 0);
  rtx word1 = adjust_address (src, mode, 4);

  if (reg_overlap_mentioned_p (high_part, word1))
    {
      emit_move_insn_1 (low_part, word1);
      emit_move_insn_1 (high_part, word0);
    }
  else
    {
      emit_move_insn_1 (high_part, word0);
      emit_move_insn_1 (low_part, word1);
    }
}

/* Split a MEM <-- REG move into a pair of moves in MODE.  */

void
sparc_split_mem_reg (rtx dest, rtx src, machine_mode mode)
{
  rtx word0 = adjust_address (dest, mode, 0);
  rtx word1 = adjust_address (dest, mode, 4);
  rtx high_part = gen_highpart (mode, src);
  rtx low_part = gen_lowpart (mode, src);

  emit_move_insn_1 (word0, high_part);
  emit_move_insn_1 (word1, low_part);
}

/* Like sparc_split_reg_mem_legitimate but for REG <--> REG moves.  */

int
sparc_split_reg_reg_legitimate (rtx reg1, rtx reg2)
{
  /* Punt if we are here by mistake.  */
  gcc_assert (reload_completed);

  if (GET_CODE (reg1) == SUBREG)
    reg1 = SUBREG_REG (reg1);
  if (GET_CODE (reg1) != REG)
    return 0;
  const int regno1 = REGNO (reg1);

  if (GET_CODE (reg2) == SUBREG)
    reg2 = SUBREG_REG (reg2);
  if (GET_CODE (reg2) != REG)
    return 0;
  const int regno2 = REGNO (reg2);

  if (SPARC_INT_REG_P (regno1) && SPARC_INT_REG_P (regno2))
    return 1;

  if (TARGET_VIS3)
    {
      if ((SPARC_INT_REG_P (regno1) && SPARC_FP_REG_P (regno2))
	  || (SPARC_FP_REG_P (regno1) && SPARC_INT_REG_P (regno2)))
	return 1;
    }

  return 0;
}

/* Split a REG <--> REG move into a pair of moves in MODE.  */

void
sparc_split_reg_reg (rtx dest, rtx src, machine_mode mode)
{
  rtx dest1 = gen_highpart (mode, dest);
  rtx dest2 = gen_lowpart (mode, dest);
  rtx src1 = gen_highpart (mode, src);
  rtx src2 = gen_lowpart (mode, src);

  /* Now emit using the real source and destination we found, swapping
     the order if we detect overlap.  */
  if (reg_overlap_mentioned_p (dest1, src2))
    {
      emit_move_insn_1 (dest2, src2);
      emit_move_insn_1 (dest1, src1);
    }
  else
    {
      emit_move_insn_1 (dest1, src1);
      emit_move_insn_1 (dest2, src2);
    }
}

/* Return 1 if REGNO (reg1) is even and REGNO (reg1) == REGNO (reg2) - 1.
   This makes them candidates for using ldd and std insns.

   Note reg1 and reg2 *must* be hard registers.  */

int
registers_ok_for_ldd_peep (rtx reg1, rtx reg2)
{
  /* We might have been passed a SUBREG.  */
  if (GET_CODE (reg1) != REG || GET_CODE (reg2) != REG)
    return 0;

  if (REGNO (reg1) % 2 != 0)
    return 0;

  /* Integer ldd is deprecated in SPARC V9 */
  if (TARGET_V9 && SPARC_INT_REG_P (REGNO (reg1)))
    return 0;

  return (REGNO (reg1) == REGNO (reg2) - 1);
}

/* Return 1 if the addresses in mem1 and mem2 are suitable for use in
   an ldd or std insn.

   This can only happen when addr1 and addr2, the addresses in mem1
   and mem2, are consecutive memory locations (addr1 + 4 == addr2).
   addr1 must also be aligned on a 64-bit boundary.

   Also iff dependent_reg_rtx is not null it should not be used to
   compute the address for mem1, i.e. we cannot optimize a sequence
   like:
   	ld [%o0], %o0
	ld [%o0 + 4], %o1
   to
   	ldd [%o0], %o0
   nor:
	ld [%g3 + 4], %g3
	ld [%g3], %g2
   to
        ldd [%g3], %g2

   But, note that the transformation from:
	ld [%g2 + 4], %g3
        ld [%g2], %g2
   to
	ldd [%g2], %g2
   is perfectly fine.  Thus, the peephole2 patterns always pass us
   the destination register of the first load, never the second one.

   For stores we don't have a similar problem, so dependent_reg_rtx is
   NULL_RTX.  */

int
mems_ok_for_ldd_peep (rtx mem1, rtx mem2, rtx dependent_reg_rtx)
{
  rtx addr1, addr2;
  unsigned int reg1;
  HOST_WIDE_INT offset1;

  /* The mems cannot be volatile.  */
  if (MEM_VOLATILE_P (mem1) || MEM_VOLATILE_P (mem2))
    return 0;

  /* MEM1 should be aligned on a 64-bit boundary.  */
  if (MEM_ALIGN (mem1) < 64)
    return 0;

  addr1 = XEXP (mem1, 0);
  addr2 = XEXP (mem2, 0);

  /* Extract a register number and offset (if used) from the first addr.  */
  if (GET_CODE (addr1) == PLUS)
    {
      /* If not a REG, return zero.  */
      if (GET_CODE (XEXP (addr1, 0)) != REG)
	return 0;
      else
	{
          reg1 = REGNO (XEXP (addr1, 0));
	  /* The offset must be constant!  */
	  if (GET_CODE (XEXP (addr1, 1)) != CONST_INT)
            return 0;
          offset1 = INTVAL (XEXP (addr1, 1));
	}
    }
  else if (GET_CODE (addr1) != REG)
    return 0;
  else
    {
      reg1 = REGNO (addr1);
      /* This was a simple (mem (reg)) expression.  Offset is 0.  */
      offset1 = 0;
    }

  /* Make sure the second address is a (mem (plus (reg) (const_int).  */
  if (GET_CODE (addr2) != PLUS)
    return 0;

  if (GET_CODE (XEXP (addr2, 0)) != REG
      || GET_CODE (XEXP (addr2, 1)) != CONST_INT)
    return 0;

  if (reg1 != REGNO (XEXP (addr2, 0)))
    return 0;

  if (dependent_reg_rtx != NULL_RTX && reg1 == REGNO (dependent_reg_rtx))
    return 0;

  /* The first offset must be evenly divisible by 8 to ensure the
     address is 64-bit aligned.  */
  if (offset1 % 8 != 0)
    return 0;

  /* The offset for the second addr must be 4 more than the first addr.  */
  if (INTVAL (XEXP (addr2, 1)) != offset1 + 4)
    return 0;

  /* All the tests passed.  addr1 and addr2 are valid for ldd and std
     instructions.  */
  return 1;
}

/* Return the widened memory access made of MEM1 and MEM2 in MODE.  */

rtx
widen_mem_for_ldd_peep (rtx mem1, rtx mem2, machine_mode mode)
{
  rtx x = widen_memory_access (mem1, mode, 0);
  MEM_NOTRAP_P (x) = MEM_NOTRAP_P (mem1) && MEM_NOTRAP_P (mem2);
  return x;
}

/* Return 1 if reg is a pseudo, or is the first register in
   a hard register pair.  This makes it suitable for use in
   ldd and std insns.  */

int
register_ok_for_ldd (rtx reg)
{
  /* We might have been passed a SUBREG.  */
  if (!REG_P (reg))
    return 0;

  if (REGNO (reg) < FIRST_PSEUDO_REGISTER)
    return (REGNO (reg) % 2 == 0);

  return 1;
}

/* Return 1 if OP, a MEM, has an address which is known to be
   aligned to an 8-byte boundary.  */

int
memory_ok_for_ldd (rtx op)
{
  /* In 64-bit mode, we assume that the address is word-aligned.  */
  if (TARGET_ARCH32 && !mem_min_alignment (op, 8))
    return 0;

  if (! can_create_pseudo_p ()
      && !strict_memory_address_p (Pmode, XEXP (op, 0)))
    return 0;

  return 1;
}

/* Implement TARGET_PRINT_OPERAND_PUNCT_VALID_P.  */

static bool
sparc_print_operand_punct_valid_p (unsigned char code)
{
  if (code == '#'
      || code == '*'
      || code == '('
      || code == ')'
      || code == '_'
      || code == '&')
    return true;

  return false;
}

/* Implement TARGET_PRINT_OPERAND.
   Print operand X (an rtx) in assembler syntax to file FILE.
   CODE is a letter or dot (`z' in `%z0') or 0 if no letter was specified.
   For `%' followed by punctuation, CODE is the punctuation and X is null.  */

static void
sparc_print_operand (FILE *file, rtx x, int code)
{
  const char *s;

  switch (code)
    {
    case '#':
      /* Output an insn in a delay slot.  */
      if (final_sequence)
        sparc_indent_opcode = 1;
      else
	fputs ("\n\t nop", file);
      return;
    case '*':
      /* Output an annul flag if there's nothing for the delay slot and we
	 are optimizing.  This is always used with '(' below.
         Sun OS 4.1.1 dbx can't handle an annulled unconditional branch;
	 this is a dbx bug.  So, we only do this when optimizing.
         On UltraSPARC, a branch in a delay slot causes a pipeline flush.
	 Always emit a nop in case the next instruction is a branch.  */
      if (! final_sequence && (optimize && (int)sparc_cpu < PROCESSOR_V9))
	fputs (",a", file);
      return;
    case '(':
      /* Output a 'nop' if there's nothing for the delay slot and we are
	 not optimizing.  This is always used with '*' above.  */
      if (! final_sequence && ! (optimize && (int)sparc_cpu < PROCESSOR_V9))
	fputs ("\n\t nop", file);
      else if (final_sequence)
        sparc_indent_opcode = 1;
      return;
    case ')':
      /* Output the right displacement from the saved PC on function return.
	 The caller may have placed an "unimp" insn immediately after the call
	 so we have to account for it.  This insn is used in the 32-bit ABI
	 when calling a function that returns a non zero-sized structure.  The
	 64-bit ABI doesn't have it.  Be careful to have this test be the same
	 as that for the call.  The exception is when sparc_std_struct_return
	 is enabled, the psABI is followed exactly and the adjustment is made
	 by the code in sparc_struct_value_rtx.  The call emitted is the same
	 when sparc_std_struct_return is enabled. */
     if (!TARGET_ARCH64
	 && cfun->returns_struct
	 && !sparc_std_struct_return
	 && DECL_SIZE (DECL_RESULT (current_function_decl))
	 && TREE_CODE (DECL_SIZE (DECL_RESULT (current_function_decl)))
	     == INTEGER_CST
	 && !integer_zerop (DECL_SIZE (DECL_RESULT (current_function_decl))))
	fputs ("12", file);
      else
        fputc ('8', file);
      return;
    case '_':
      /* Output the Embedded Medium/Anywhere code model base register.  */
      fputs (EMBMEDANY_BASE_REG, file);
      return;
    case '&':
      /* Print some local dynamic TLS name.  */
      if (const char *name = get_some_local_dynamic_name ())
	assemble_name (file, name);
      else
	output_operand_lossage ("'%%&' used without any "
				"local dynamic TLS references");
      return;

    case 'Y':
      /* Adjust the operand to take into account a RESTORE operation.  */
      if (GET_CODE (x) == CONST_INT)
	break;
      else if (GET_CODE (x) != REG)
	output_operand_lossage ("invalid %%Y operand");
      else if (REGNO (x) < 8)
	fputs (reg_names[REGNO (x)], file);
      else if (REGNO (x) >= 24 && REGNO (x) < 32)
	fputs (reg_names[REGNO (x)-16], file);
      else
	output_operand_lossage ("invalid %%Y operand");
      return;
    case 'L':
      /* Print out the low order register name of a register pair.  */
      if (WORDS_BIG_ENDIAN)
	fputs (reg_names[REGNO (x)+1], file);
      else
	fputs (reg_names[REGNO (x)], file);
      return;
    case 'H':
      /* Print out the high order register name of a register pair.  */
      if (WORDS_BIG_ENDIAN)
	fputs (reg_names[REGNO (x)], file);
      else
	fputs (reg_names[REGNO (x)+1], file);
      return;
    case 'R':
      /* Print out the second register name of a register pair or quad.
	 I.e., R (%o0) => %o1.  */
      fputs (reg_names[REGNO (x)+1], file);
      return;
    case 'S':
      /* Print out the third register name of a register quad.
	 I.e., S (%o0) => %o2.  */
      fputs (reg_names[REGNO (x)+2], file);
      return;
    case 'T':
      /* Print out the fourth register name of a register quad.
	 I.e., T (%o0) => %o3.  */
      fputs (reg_names[REGNO (x)+3], file);
      return;
    case 'x':
      /* Print a condition code register.  */
      if (REGNO (x) == SPARC_ICC_REG)
	{
	  switch (GET_MODE (x))
	    {
	    case E_CCmode:
	    case E_CCNZmode:
	    case E_CCCmode:
	    case E_CCVmode:
	      s = "%icc";
	      break;
	    case E_CCXmode:
	    case E_CCXNZmode:
	    case E_CCXCmode:
	    case E_CCXVmode:
	      s = "%xcc";
	      break;
	    default:
	      gcc_unreachable ();
	    }
	  fputs (s, file);
	}
      else
	/* %fccN register */
	fputs (reg_names[REGNO (x)], file);
      return;
    case 'm':
      /* Print the operand's address only.  */
      output_address (GET_MODE (x), XEXP (x, 0));
      return;
    case 'r':
      /* In this case we need a register.  Use %g0 if the
	 operand is const0_rtx.  */
      if (x == const0_rtx
	  || (GET_MODE (x) != VOIDmode && x == CONST0_RTX (GET_MODE (x))))
	{
	  fputs ("%g0", file);
	  return;
	}
      else
	break;

    case 'A':
      switch (GET_CODE (x))
	{
	case IOR:
	  s = "or";
	  break;
	case AND:
	  s = "and";
	  break;
	case XOR:
	  s = "xor";
	  break;
	default:
	  output_operand_lossage ("invalid %%A operand");
	  s = "";
	  break;
	}
      fputs (s, file);
      return;

    case 'B':
      switch (GET_CODE (x))
	{
	case IOR:
	  s = "orn";
	  break;
	case AND:
	  s = "andn";
	  break;
	case XOR:
	  s = "xnor";
	  break;
	default:
	  output_operand_lossage ("invalid %%B operand");
	  s = "";
	  break;
	}
      fputs (s, file);
      return;

      /* This is used by the conditional move instructions.  */
    case 'C':
      {
	machine_mode mode = GET_MODE (XEXP (x, 0));
	switch (GET_CODE (x))
	  {
	  case NE:
	    if (mode == CCVmode || mode == CCXVmode)
	      s = "vs";
	    else
	      s = "ne";
	    break;
	  case EQ:
	    if (mode == CCVmode || mode == CCXVmode)
	      s = "vc";
	    else
	      s = "e";
	    break;
	  case GE:
	    if (mode == CCNZmode || mode == CCXNZmode)
	      s = "pos";
	    else
	      s = "ge";
	    break;
	  case GT:
	    s = "g";
	    break;
	  case LE:
	    s = "le";
	    break;
	  case LT:
	    if (mode == CCNZmode || mode == CCXNZmode)
	      s = "neg";
	    else
	      s = "l";
	    break;
	  case GEU:
	    s = "geu";
	    break;
	  case GTU:
	    s = "gu";
	    break;
	  case LEU:
	    s = "leu";
	    break;
	  case LTU:
	    s = "lu";
	    break;
	  case LTGT:
	    s = "lg";
	    break;
	  case UNORDERED:
	    s = "u";
	    break;
	  case ORDERED:
	    s = "o";
	    break;
	  case UNLT:
	    s = "ul";
	    break;
	  case UNLE:
	    s = "ule";
	    break;
	  case UNGT:
	    s = "ug";
	    break;
	  case UNGE:
	    s = "uge"
	    ; break;
	  case UNEQ:
	    s = "ue";
	    break;
	  default:
	    output_operand_lossage ("invalid %%C operand");
	    s = "";
	    break;
	  }
	fputs (s, file);
	return;
      }

      /* This are used by the movr instruction pattern.  */
    case 'D':
      {
	switch (GET_CODE (x))
	  {
	  case NE:
	    s = "ne";
	    break;
	  case EQ:
	    s = "e";
	    break;
	  case GE:
	    s = "gez";
	    break;
	  case LT:
	    s = "lz";
	    break;
	  case LE:
	    s = "lez";
	    break;
	  case GT:
	    s = "gz";
	    break;
	  default:
	    output_operand_lossage ("invalid %%D operand");
	    s = "";
	    break;
	  }
	fputs (s, file);
	return;
      }

    case 'b':
      {
	/* Print a sign-extended character.  */
	int i = trunc_int_for_mode (INTVAL (x), QImode);
	fprintf (file, "%d", i);
	return;
      }

    case 'f':
      /* Operand must be a MEM; write its address.  */
      if (GET_CODE (x) != MEM)
	output_operand_lossage ("invalid %%f operand");
      output_address (GET_MODE (x), XEXP (x, 0));
      return;

    case 's':
      {
	/* Print a sign-extended 32-bit value.  */
	HOST_WIDE_INT i;
	if (GET_CODE(x) == CONST_INT)
	  i = INTVAL (x);
	else
	  {
	    output_operand_lossage ("invalid %%s operand");
	    return;
	  }
	i = trunc_int_for_mode (i, SImode);
	fprintf (file, HOST_WIDE_INT_PRINT_DEC, i);
	return;
      }

    case 0:
      /* Do nothing special.  */
      break;

    default:
      /* Undocumented flag.  */
      output_operand_lossage ("invalid operand output code");
    }

  if (GET_CODE (x) == REG)
    fputs (reg_names[REGNO (x)], file);
  else if (GET_CODE (x) == MEM)
    {
      fputc ('[', file);
	/* Poor Sun assembler doesn't understand absolute addressing.  */
      if (CONSTANT_P (XEXP (x, 0)))
	fputs ("%g0+", file);
      output_address (GET_MODE (x), XEXP (x, 0));
      fputc (']', file);
    }
  else if (GET_CODE (x) == HIGH)
    {
      fputs ("%hi(", file);
      output_addr_const (file, XEXP (x, 0));
      fputc (')', file);
    }
  else if (GET_CODE (x) == LO_SUM)
    {
      sparc_print_operand (file, XEXP (x, 0), 0);
      if (TARGET_CM_MEDMID)
	fputs ("+%l44(", file);
      else
	fputs ("+%lo(", file);
      output_addr_const (file, XEXP (x, 1));
      fputc (')', file);
    }
  else if (GET_CODE (x) == CONST_DOUBLE)
    output_operand_lossage ("floating-point constant not a valid immediate operand");
  else
    output_addr_const (file, x);
}

/* Implement TARGET_PRINT_OPERAND_ADDRESS.  */

static void
sparc_print_operand_address (FILE *file, machine_mode /*mode*/, rtx x)
{
  register rtx base, index = 0;
  int offset = 0;
  register rtx addr = x;

  if (REG_P (addr))
    fputs (reg_names[REGNO (addr)], file);
  else if (GET_CODE (addr) == PLUS)
    {
      if (CONST_INT_P (XEXP (addr, 0)))
	offset = INTVAL (XEXP (addr, 0)), base = XEXP (addr, 1);
      else if (CONST_INT_P (XEXP (addr, 1)))
	offset = INTVAL (XEXP (addr, 1)), base = XEXP (addr, 0);
      else
	base = XEXP (addr, 0), index = XEXP (addr, 1);
      if (GET_CODE (base) == LO_SUM)
	{
	  gcc_assert (USE_AS_OFFSETABLE_LO10
		      && TARGET_ARCH64
		      && ! TARGET_CM_MEDMID);
	  output_operand (XEXP (base, 0), 0);
	  fputs ("+%lo(", file);
	  output_address (VOIDmode, XEXP (base, 1));
	  fprintf (file, ")+%d", offset);
	}
      else
	{
	  fputs (reg_names[REGNO (base)], file);
	  if (index == 0)
	    fprintf (file, "%+d", offset);
	  else if (REG_P (index))
	    fprintf (file, "+%s", reg_names[REGNO (index)]);
	  else if (GET_CODE (index) == SYMBOL_REF
		   || GET_CODE (index) == LABEL_REF
		   || GET_CODE (index) == CONST)
	    fputc ('+', file), output_addr_const (file, index);
	  else gcc_unreachable ();
	}
    }
  else if (GET_CODE (addr) == MINUS
	   && GET_CODE (XEXP (addr, 1)) == LABEL_REF)
    {
      output_addr_const (file, XEXP (addr, 0));
      fputs ("-(", file);
      output_addr_const (file, XEXP (addr, 1));
      fputs ("-.)", file);
    }
  else if (GET_CODE (addr) == LO_SUM)
    {
      output_operand (XEXP (addr, 0), 0);
      if (TARGET_CM_MEDMID)
        fputs ("+%l44(", file);
      else
        fputs ("+%lo(", file);
      output_address (VOIDmode, XEXP (addr, 1));
      fputc (')', file);
    }
  else if (flag_pic
	   && GET_CODE (addr) == CONST
	   && GET_CODE (XEXP (addr, 0)) == MINUS
	   && GET_CODE (XEXP (XEXP (addr, 0), 1)) == CONST
	   && GET_CODE (XEXP (XEXP (XEXP (addr, 0), 1), 0)) == MINUS
	   && XEXP (XEXP (XEXP (XEXP (addr, 0), 1), 0), 1) == pc_rtx)
    {
      addr = XEXP (addr, 0);
      output_addr_const (file, XEXP (addr, 0));
      /* Group the args of the second CONST in parenthesis.  */
      fputs ("-(", file);
      /* Skip past the second CONST--it does nothing for us.  */
      output_addr_const (file, XEXP (XEXP (addr, 1), 0));
      /* Close the parenthesis.  */
      fputc (')', file);
    }
  else
    {
      output_addr_const (file, addr);
    }
}

/* Target hook for assembling integer objects.  The sparc version has
   special handling for aligned DI-mode objects.  */

static bool
sparc_assemble_integer (rtx x, unsigned int size, int aligned_p)
{
  /* ??? We only output .xword's for symbols and only then in environments
     where the assembler can handle them.  */
  if (aligned_p && size == 8 && GET_CODE (x) != CONST_INT)
    {
      if (TARGET_V9)
	{
	  assemble_integer_with_op ("\t.xword\t", x);
	  return true;
	}
      else
	{
	  assemble_aligned_integer (4, const0_rtx);
	  assemble_aligned_integer (4, x);
	  return true;
	}
    }
  return default_assemble_integer (x, size, aligned_p);
}

/* Return the value of a code used in the .proc pseudo-op that says
   what kind of result this function returns.  For non-C types, we pick
   the closest C type.  */

#ifndef SHORT_TYPE_SIZE
#define SHORT_TYPE_SIZE (BITS_PER_UNIT * 2)
#endif

#ifndef INT_TYPE_SIZE
#define INT_TYPE_SIZE BITS_PER_WORD
#endif

#ifndef LONG_TYPE_SIZE
#define LONG_TYPE_SIZE BITS_PER_WORD
#endif

#ifndef LONG_LONG_TYPE_SIZE
#define LONG_LONG_TYPE_SIZE (BITS_PER_WORD * 2)
#endif

#ifndef FLOAT_TYPE_SIZE
#define FLOAT_TYPE_SIZE BITS_PER_WORD
#endif

#ifndef DOUBLE_TYPE_SIZE
#define DOUBLE_TYPE_SIZE (BITS_PER_WORD * 2)
#endif

#ifndef LONG_DOUBLE_TYPE_SIZE
#define LONG_DOUBLE_TYPE_SIZE (BITS_PER_WORD * 2)
#endif

unsigned long
sparc_type_code (register tree type)
{
  register unsigned long qualifiers = 0;
  register unsigned shift;

  /* Only the first 30 bits of the qualifier are valid.  We must refrain from
     setting more, since some assemblers will give an error for this.  Also,
     we must be careful to avoid shifts of 32 bits or more to avoid getting
     unpredictable results.  */

  for (shift = 6; shift < 30; shift += 2, type = TREE_TYPE (type))
    {
      switch (TREE_CODE (type))
	{
	case ERROR_MARK:
	  return qualifiers;

	case ARRAY_TYPE:
	  qualifiers |= (3 << shift);
	  break;

	case FUNCTION_TYPE:
	case METHOD_TYPE:
	  qualifiers |= (2 << shift);
	  break;

	case POINTER_TYPE:
	case REFERENCE_TYPE:
	case OFFSET_TYPE:
	  qualifiers |= (1 << shift);
	  break;

	case RECORD_TYPE:
	  return (qualifiers | 8);

	case UNION_TYPE:
	case QUAL_UNION_TYPE:
	  return (qualifiers | 9);

	case ENUMERAL_TYPE:
	  return (qualifiers | 10);

	case VOID_TYPE:
	  return (qualifiers | 16);

	case INTEGER_TYPE:
	  /* If this is a range type, consider it to be the underlying
	     type.  */
	  if (TREE_TYPE (type) != 0)
	    break;

	  /* Carefully distinguish all the standard types of C,
	     without messing up if the language is not C.  We do this by
	     testing TYPE_PRECISION and TYPE_UNSIGNED.  The old code used to
	     look at both the names and the above fields, but that's redundant.
	     Any type whose size is between two C types will be considered
	     to be the wider of the two types.  Also, we do not have a
	     special code to use for "long long", so anything wider than
	     long is treated the same.  Note that we can't distinguish
	     between "int" and "long" in this code if they are the same
	     size, but that's fine, since neither can the assembler.  */

	  if (TYPE_PRECISION (type) <= CHAR_TYPE_SIZE)
	    return (qualifiers | (TYPE_UNSIGNED (type) ? 12 : 2));

	  else if (TYPE_PRECISION (type) <= SHORT_TYPE_SIZE)
	    return (qualifiers | (TYPE_UNSIGNED (type) ? 13 : 3));

	  else if (TYPE_PRECISION (type) <= INT_TYPE_SIZE)
	    return (qualifiers | (TYPE_UNSIGNED (type) ? 14 : 4));

	  else
	    return (qualifiers | (TYPE_UNSIGNED (type) ? 15 : 5));

	case REAL_TYPE:
	  /* If this is a range type, consider it to be the underlying
	     type.  */
	  if (TREE_TYPE (type) != 0)
	    break;

	  /* Carefully distinguish all the standard types of C,
	     without messing up if the language is not C.  */

	  if (TYPE_PRECISION (type) == FLOAT_TYPE_SIZE)
	    return (qualifiers | 6);

	  else
	    return (qualifiers | 7);

	case COMPLEX_TYPE:	/* GNU Fortran COMPLEX type.  */
	  /* ??? We need to distinguish between double and float complex types,
	     but I don't know how yet because I can't reach this code from
	     existing front-ends.  */
	  return (qualifiers | 7);	/* Who knows? */

	case VECTOR_TYPE:
	case BOOLEAN_TYPE:	/* Boolean truth value type.  */
	case LANG_TYPE:
	case NULLPTR_TYPE:
	  return qualifiers;

	default:
	  gcc_unreachable ();		/* Not a type! */
        }
    }

  return qualifiers;
}

/* Nested function support.  */

/* Emit RTL insns to initialize the variable parts of a trampoline.
   FNADDR is an RTX for the address of the function's pure code.
   CXT is an RTX for the static chain value for the function.

   This takes 16 insns: 2 shifts & 2 ands (to split up addresses), 4 sethi
   (to load in opcodes), 4 iors (to merge address and opcodes), and 4 writes
   (to store insns).  This is a bit excessive.  Perhaps a different
   mechanism would be better here.

   Emit enough FLUSH insns to synchronize the data and instruction caches.  */

static void
sparc32_initialize_trampoline (rtx m_tramp, rtx fnaddr, rtx cxt)
{
  /* SPARC 32-bit trampoline:

 	sethi	%hi(fn), %g1
 	sethi	%hi(static), %g2
 	jmp	%g1+%lo(fn)
 	or	%g2, %lo(static), %g2

    SETHI i,r  = 00rr rrr1 00ii iiii iiii iiii iiii iiii
    JMPL r+i,d = 10dd ddd1 1100 0rrr rr1i iiii iiii iiii
   */

  emit_move_insn
    (adjust_address (m_tramp, SImode, 0),
     expand_binop (SImode, ior_optab,
		   expand_shift (RSHIFT_EXPR, SImode, fnaddr, 10, 0, 1),
		   GEN_INT (trunc_int_for_mode (0x03000000, SImode)),
		   NULL_RTX, 1, OPTAB_DIRECT));

  emit_move_insn
    (adjust_address (m_tramp, SImode, 4),
     expand_binop (SImode, ior_optab,
		   expand_shift (RSHIFT_EXPR, SImode, cxt, 10, 0, 1),
		   GEN_INT (trunc_int_for_mode (0x05000000, SImode)),
		   NULL_RTX, 1, OPTAB_DIRECT));

  emit_move_insn
    (adjust_address (m_tramp, SImode, 8),
     expand_binop (SImode, ior_optab,
		   expand_and (SImode, fnaddr, GEN_INT (0x3ff), NULL_RTX),
		   GEN_INT (trunc_int_for_mode (0x81c06000, SImode)),
		   NULL_RTX, 1, OPTAB_DIRECT));

  emit_move_insn
    (adjust_address (m_tramp, SImode, 12),
     expand_binop (SImode, ior_optab,
		   expand_and (SImode, cxt, GEN_INT (0x3ff), NULL_RTX),
		   GEN_INT (trunc_int_for_mode (0x8410a000, SImode)),
		   NULL_RTX, 1, OPTAB_DIRECT));

  /* On UltraSPARC a flush flushes an entire cache line.  The trampoline is
     aligned on a 16 byte boundary so one flush clears it all.  */
  emit_insn (gen_flushsi (validize_mem (adjust_address (m_tramp, SImode, 0))));
  if (sparc_cpu != PROCESSOR_ULTRASPARC
      && sparc_cpu != PROCESSOR_ULTRASPARC3
      && sparc_cpu != PROCESSOR_NIAGARA
      && sparc_cpu != PROCESSOR_NIAGARA2
      && sparc_cpu != PROCESSOR_NIAGARA3
      && sparc_cpu != PROCESSOR_NIAGARA4
      && sparc_cpu != PROCESSOR_NIAGARA7
      && sparc_cpu != PROCESSOR_M8)
    emit_insn (gen_flushsi (validize_mem (adjust_address (m_tramp, SImode, 8))));

  /* Call __enable_execute_stack after writing onto the stack to make sure
     the stack address is accessible.  */
#ifdef HAVE_ENABLE_EXECUTE_STACK
  emit_library_call (gen_rtx_SYMBOL_REF (Pmode, "__enable_execute_stack"),
                     LCT_NORMAL, VOIDmode, XEXP (m_tramp, 0), Pmode);
#endif

}

/* The 64-bit version is simpler because it makes more sense to load the
   values as "immediate" data out of the trampoline.  It's also easier since
   we can read the PC without clobbering a register.  */

static void
sparc64_initialize_trampoline (rtx m_tramp, rtx fnaddr, rtx cxt)
{
  /* SPARC 64-bit trampoline:

	rd	%pc, %g1
	ldx	[%g1+24], %g5
	jmp	%g5
	ldx	[%g1+16], %g5
	+16 bytes data
   */

  emit_move_insn (adjust_address (m_tramp, SImode, 0),
		  GEN_INT (trunc_int_for_mode (0x83414000, SImode)));
  emit_move_insn (adjust_address (m_tramp, SImode, 4),
		  GEN_INT (trunc_int_for_mode (0xca586018, SImode)));
  emit_move_insn (adjust_address (m_tramp, SImode, 8),
		  GEN_INT (trunc_int_for_mode (0x81c14000, SImode)));
  emit_move_insn (adjust_address (m_tramp, SImode, 12),
		  GEN_INT (trunc_int_for_mode (0xca586010, SImode)));
  emit_move_insn (adjust_address (m_tramp, DImode, 16), cxt);
  emit_move_insn (adjust_address (m_tramp, DImode, 24), fnaddr);
  emit_insn (gen_flushdi (validize_mem (adjust_address (m_tramp, DImode, 0))));

  if (sparc_cpu != PROCESSOR_ULTRASPARC
      && sparc_cpu != PROCESSOR_ULTRASPARC3
      && sparc_cpu != PROCESSOR_NIAGARA
      && sparc_cpu != PROCESSOR_NIAGARA2
      && sparc_cpu != PROCESSOR_NIAGARA3
      && sparc_cpu != PROCESSOR_NIAGARA4
      && sparc_cpu != PROCESSOR_NIAGARA7
      && sparc_cpu != PROCESSOR_M8)
    emit_insn (gen_flushdi (validize_mem (adjust_address (m_tramp, DImode, 8))));

  /* Call __enable_execute_stack after writing onto the stack to make sure
     the stack address is accessible.  */
#ifdef HAVE_ENABLE_EXECUTE_STACK
  emit_library_call (gen_rtx_SYMBOL_REF (Pmode, "__enable_execute_stack"),
                     LCT_NORMAL, VOIDmode, XEXP (m_tramp, 0), Pmode);
#endif
}

/* Worker for TARGET_TRAMPOLINE_INIT.  */

static void
sparc_trampoline_init (rtx m_tramp, tree fndecl, rtx cxt)
{
  rtx fnaddr = force_reg (Pmode, XEXP (DECL_RTL (fndecl), 0));
  cxt = force_reg (Pmode, cxt);
  if (TARGET_ARCH64)
    sparc64_initialize_trampoline (m_tramp, fnaddr, cxt);
  else
    sparc32_initialize_trampoline (m_tramp, fnaddr, cxt);
}

/* Adjust the cost of a scheduling dependency.  Return the new cost of
   a dependency LINK or INSN on DEP_INSN.  COST is the current cost.  */

static int
supersparc_adjust_cost (rtx_insn *insn, int dep_type, rtx_insn *dep_insn,
			int cost)
{
  enum attr_type insn_type;

  if (recog_memoized (insn) < 0)
    return cost;

  insn_type = get_attr_type (insn);

  if (dep_type == 0)
    {
      /* Data dependency; DEP_INSN writes a register that INSN reads some
	 cycles later.  */

      /* if a load, then the dependence must be on the memory address;
	 add an extra "cycle".  Note that the cost could be two cycles
	 if the reg was written late in an instruction group; we ca not tell
	 here.  */
      if (insn_type == TYPE_LOAD || insn_type == TYPE_FPLOAD)
	return cost + 3;

      /* Get the delay only if the address of the store is the dependence.  */
      if (insn_type == TYPE_STORE || insn_type == TYPE_FPSTORE)
	{
	  rtx pat = PATTERN(insn);
	  rtx dep_pat = PATTERN (dep_insn);

	  if (GET_CODE (pat) != SET || GET_CODE (dep_pat) != SET)
	    return cost;  /* This should not happen!  */

	  /* The dependency between the two instructions was on the data that
	     is being stored.  Assume that this implies that the address of the
	     store is not dependent.  */
	  if (rtx_equal_p (SET_DEST (dep_pat), SET_SRC (pat)))
	    return cost;

	  return cost + 3;  /* An approximation.  */
	}

      /* A shift instruction cannot receive its data from an instruction
	 in the same cycle; add a one cycle penalty.  */
      if (insn_type == TYPE_SHIFT)
	return cost + 3;   /* Split before cascade into shift.  */
    }
  else
    {
      /* Anti- or output- dependency; DEP_INSN reads/writes a register that
	 INSN writes some cycles later.  */

      /* These are only significant for the fpu unit; writing a fp reg before
         the fpu has finished with it stalls the processor.  */

      /* Reusing an integer register causes no problems.  */
      if (insn_type == TYPE_IALU || insn_type == TYPE_SHIFT)
	return 0;
    }
	
  return cost;
}

static int
hypersparc_adjust_cost (rtx_insn *insn, int dtype, rtx_insn *dep_insn,
			int cost)
{
  enum attr_type insn_type, dep_type;
  rtx pat = PATTERN(insn);
  rtx dep_pat = PATTERN (dep_insn);

  if (recog_memoized (insn) < 0 || recog_memoized (dep_insn) < 0)
    return cost;

  insn_type = get_attr_type (insn);
  dep_type = get_attr_type (dep_insn);

  switch (dtype)
    {
    case 0:
      /* Data dependency; DEP_INSN writes a register that INSN reads some
	 cycles later.  */

      switch (insn_type)
	{
	case TYPE_STORE:
	case TYPE_FPSTORE:
	  /* Get the delay iff the address of the store is the dependence.  */
	  if (GET_CODE (pat) != SET || GET_CODE (dep_pat) != SET)
	    return cost;

	  if (rtx_equal_p (SET_DEST (dep_pat), SET_SRC (pat)))
	    return cost;
	  return cost + 3;

	case TYPE_LOAD:
	case TYPE_SLOAD:
	case TYPE_FPLOAD:
	  /* If a load, then the dependence must be on the memory address.  If
	     the addresses aren't equal, then it might be a false dependency */
	  if (dep_type == TYPE_STORE || dep_type == TYPE_FPSTORE)
	    {
	      if (GET_CODE (pat) != SET || GET_CODE (dep_pat) != SET
		  || GET_CODE (SET_DEST (dep_pat)) != MEM
		  || GET_CODE (SET_SRC (pat)) != MEM
		  || ! rtx_equal_p (XEXP (SET_DEST (dep_pat), 0),
				    XEXP (SET_SRC (pat), 0)))
		return cost + 2;

	      return cost + 8;
	    }
	  break;

	case TYPE_BRANCH:
	  /* Compare to branch latency is 0.  There is no benefit from
	     separating compare and branch.  */
	  if (dep_type == TYPE_COMPARE)
	    return 0;
	  /* Floating point compare to branch latency is less than
	     compare to conditional move.  */
	  if (dep_type == TYPE_FPCMP)
	    return cost - 1;
	  break;
	default:
	  break;
	}
	break;

    case REG_DEP_ANTI:
      /* Anti-dependencies only penalize the fpu unit.  */
      if (insn_type == TYPE_IALU || insn_type == TYPE_SHIFT)
        return 0;
      break;

    default:
      break;
    }

  return cost;
}

static int
sparc_adjust_cost (rtx_insn *insn, int dep_type, rtx_insn *dep, int cost,
		   unsigned int)
{
  switch (sparc_cpu)
    {
    case PROCESSOR_SUPERSPARC:
      cost = supersparc_adjust_cost (insn, dep_type, dep, cost);
      break;
    case PROCESSOR_HYPERSPARC:
    case PROCESSOR_SPARCLITE86X:
      cost = hypersparc_adjust_cost (insn, dep_type, dep, cost);
      break;
    default:
      break;
    }
  return cost;
}

static void
sparc_sched_init (FILE *dump ATTRIBUTE_UNUSED,
		  int sched_verbose ATTRIBUTE_UNUSED,
		  int max_ready ATTRIBUTE_UNUSED)
{}

static int
sparc_use_sched_lookahead (void)
{
  switch (sparc_cpu)
    {
    case PROCESSOR_ULTRASPARC:
    case PROCESSOR_ULTRASPARC3:
      return 4;
    case PROCESSOR_SUPERSPARC:
    case PROCESSOR_HYPERSPARC:
    case PROCESSOR_SPARCLITE86X:
      return 3;
    case PROCESSOR_NIAGARA4:
    case PROCESSOR_NIAGARA7:
    case PROCESSOR_M8:
      return 2;
    case PROCESSOR_NIAGARA:
    case PROCESSOR_NIAGARA2:
    case PROCESSOR_NIAGARA3:
    default:
      return 0;
    }
}

static int
sparc_issue_rate (void)
{
  switch (sparc_cpu)
    {
    case PROCESSOR_ULTRASPARC:
    case PROCESSOR_ULTRASPARC3:
    case PROCESSOR_M8:
      return 4;
    case PROCESSOR_SUPERSPARC:
      return 3;
    case PROCESSOR_HYPERSPARC:
    case PROCESSOR_SPARCLITE86X:
    case PROCESSOR_V9:
      /* Assume V9 processors are capable of at least dual-issue.  */
    case PROCESSOR_NIAGARA4:
    case PROCESSOR_NIAGARA7:
      return 2;
    case PROCESSOR_NIAGARA:
    case PROCESSOR_NIAGARA2:
    case PROCESSOR_NIAGARA3:
    default:
      return 1;
    }
}

int
sparc_branch_cost (bool speed_p, bool predictable_p)
{
  if (!speed_p)
    return 2;

  /* For pre-V9 processors we use a single value (usually 3) to take into
     account the potential annulling of the delay slot (which ends up being
     a bubble in the pipeline slot) plus a cycle to take into consideration
     the instruction cache effects.

     On V9 and later processors, which have branch prediction facilities,
     we take into account whether the branch is (easily) predictable.  */
  const int cost = sparc_costs->branch_cost;

  switch (sparc_cpu)
    {
    case PROCESSOR_V9:
    case PROCESSOR_ULTRASPARC:
    case PROCESSOR_ULTRASPARC3:
    case PROCESSOR_NIAGARA:
    case PROCESSOR_NIAGARA2:
    case PROCESSOR_NIAGARA3:
    case PROCESSOR_NIAGARA4:
    case PROCESSOR_NIAGARA7:
    case PROCESSOR_M8:
      return cost + (predictable_p ? 0 : 2);

    default:
      return cost;
    }
}
      
static int
set_extends (rtx_insn *insn)
{
  register rtx pat = PATTERN (insn);

  switch (GET_CODE (SET_SRC (pat)))
    {
      /* Load and some shift instructions zero extend.  */
    case MEM:
    case ZERO_EXTEND:
      /* sethi clears the high bits */
    case HIGH:
      /* LO_SUM is used with sethi.  sethi cleared the high
	 bits and the values used with lo_sum are positive */
    case LO_SUM:
      /* Store flag stores 0 or 1 */
    case LT: case LTU:
    case GT: case GTU:
    case LE: case LEU:
    case GE: case GEU:
    case EQ:
    case NE:
      return 1;
    case AND:
      {
	rtx op0 = XEXP (SET_SRC (pat), 0);
	rtx op1 = XEXP (SET_SRC (pat), 1);
	if (GET_CODE (op1) == CONST_INT)
	  return INTVAL (op1) >= 0;
	if (GET_CODE (op0) != REG)
	  return 0;
	if (sparc_check_64 (op0, insn) == 1)
	  return 1;
	return (GET_CODE (op1) == REG && sparc_check_64 (op1, insn) == 1);
      }
    case IOR:
    case XOR:
      {
	rtx op0 = XEXP (SET_SRC (pat), 0);
	rtx op1 = XEXP (SET_SRC (pat), 1);
	if (GET_CODE (op0) != REG || sparc_check_64 (op0, insn) <= 0)
	  return 0;
	if (GET_CODE (op1) == CONST_INT)
	  return INTVAL (op1) >= 0;
	return (GET_CODE (op1) == REG && sparc_check_64 (op1, insn) == 1);
      }
    case LSHIFTRT:
      return GET_MODE (SET_SRC (pat)) == SImode;
      /* Positive integers leave the high bits zero.  */
    case CONST_INT:
      return !(INTVAL (SET_SRC (pat)) & 0x80000000);
    case ASHIFTRT:
    case SIGN_EXTEND:
      return - (GET_MODE (SET_SRC (pat)) == SImode);
    case REG:
      return sparc_check_64 (SET_SRC (pat), insn);
    default:
      return 0;
    }
}

/* We _ought_ to have only one kind per function, but...  */
static GTY(()) rtx sparc_addr_diff_list;
static GTY(()) rtx sparc_addr_list;

void
sparc_defer_case_vector (rtx lab, rtx vec, int diff)
{
  vec = gen_rtx_EXPR_LIST (VOIDmode, lab, vec);
  if (diff)
    sparc_addr_diff_list
      = gen_rtx_EXPR_LIST (VOIDmode, vec, sparc_addr_diff_list);
  else
    sparc_addr_list = gen_rtx_EXPR_LIST (VOIDmode, vec, sparc_addr_list);
}

static void
sparc_output_addr_vec (rtx vec)
{
  rtx lab = XEXP (vec, 0), body = XEXP (vec, 1);
  int idx, vlen = XVECLEN (body, 0);

#ifdef ASM_OUTPUT_ADDR_VEC_START
  ASM_OUTPUT_ADDR_VEC_START (asm_out_file);
#endif

#ifdef ASM_OUTPUT_CASE_LABEL
  ASM_OUTPUT_CASE_LABEL (asm_out_file, "L", CODE_LABEL_NUMBER (lab),
			 NEXT_INSN (lab));
#else
  (*targetm.asm_out.internal_label) (asm_out_file, "L", CODE_LABEL_NUMBER (lab));
#endif

  for (idx = 0; idx < vlen; idx++)
    {
      ASM_OUTPUT_ADDR_VEC_ELT
	(asm_out_file, CODE_LABEL_NUMBER (XEXP (XVECEXP (body, 0, idx), 0)));
    }

#ifdef ASM_OUTPUT_ADDR_VEC_END
  ASM_OUTPUT_ADDR_VEC_END (asm_out_file);
#endif
}

static void
sparc_output_addr_diff_vec (rtx vec)
{
  rtx lab = XEXP (vec, 0), body = XEXP (vec, 1);
  rtx base = XEXP (XEXP (body, 0), 0);
  int idx, vlen = XVECLEN (body, 1);

#ifdef ASM_OUTPUT_ADDR_VEC_START
  ASM_OUTPUT_ADDR_VEC_START (asm_out_file);
#endif

#ifdef ASM_OUTPUT_CASE_LABEL
  ASM_OUTPUT_CASE_LABEL (asm_out_file, "L", CODE_LABEL_NUMBER (lab),
			 NEXT_INSN (lab));
#else
  (*targetm.asm_out.internal_label) (asm_out_file, "L", CODE_LABEL_NUMBER (lab));
#endif

  for (idx = 0; idx < vlen; idx++)
    {
      ASM_OUTPUT_ADDR_DIFF_ELT
        (asm_out_file,
         body,
         CODE_LABEL_NUMBER (XEXP (XVECEXP (body, 1, idx), 0)),
         CODE_LABEL_NUMBER (base));
    }

#ifdef ASM_OUTPUT_ADDR_VEC_END
  ASM_OUTPUT_ADDR_VEC_END (asm_out_file);
#endif
}

static void
sparc_output_deferred_case_vectors (void)
{
  rtx t;
  int align;

  if (sparc_addr_list == NULL_RTX
      && sparc_addr_diff_list == NULL_RTX)
    return;

  /* Align to cache line in the function's code section.  */
  switch_to_section (current_function_section ());

  align = floor_log2 (FUNCTION_BOUNDARY / BITS_PER_UNIT);
  if (align > 0)
    ASM_OUTPUT_ALIGN (asm_out_file, align);

  for (t = sparc_addr_list; t ; t = XEXP (t, 1))
    sparc_output_addr_vec (XEXP (t, 0));
  for (t = sparc_addr_diff_list; t ; t = XEXP (t, 1))
    sparc_output_addr_diff_vec (XEXP (t, 0));

  sparc_addr_list = sparc_addr_diff_list = NULL_RTX;
}

/* Return 0 if the high 32 bits of X (the low word of X, if DImode) are
   unknown.  Return 1 if the high bits are zero, -1 if the register is
   sign extended.  */
int
sparc_check_64 (rtx x, rtx_insn *insn)
{
  /* If a register is set only once it is safe to ignore insns this
     code does not know how to handle.  The loop will either recognize
     the single set and return the correct value or fail to recognize
     it and return 0.  */
  int set_once = 0;
  rtx y = x;

  gcc_assert (GET_CODE (x) == REG);

  if (GET_MODE (x) == DImode)
    y = gen_rtx_REG (SImode, REGNO (x) + WORDS_BIG_ENDIAN);

  if (flag_expensive_optimizations
      && df && DF_REG_DEF_COUNT (REGNO (y)) == 1)
    set_once = 1;

  if (insn == 0)
    {
      if (set_once)
	insn = get_last_insn_anywhere ();
      else
	return 0;
    }

  while ((insn = PREV_INSN (insn)))
    {
      switch (GET_CODE (insn))
	{
	case JUMP_INSN:
	case NOTE:
	  break;
	case CODE_LABEL:
	case CALL_INSN:
	default:
	  if (! set_once)
	    return 0;
	  break;
	case INSN:
	  {
	    rtx pat = PATTERN (insn);
	    if (GET_CODE (pat) != SET)
	      return 0;
	    if (rtx_equal_p (x, SET_DEST (pat)))
	      return set_extends (insn);
	    if (y && rtx_equal_p (y, SET_DEST (pat)))
	      return set_extends (insn);
	    if (reg_overlap_mentioned_p (SET_DEST (pat), y))
	      return 0;
	  }
	}
    }
  return 0;
}

/* Output a wide shift instruction in V8+ mode.  INSN is the instruction,
   OPERANDS are its operands and OPCODE is the mnemonic to be used.  */

const char *
output_v8plus_shift (rtx_insn *insn, rtx *operands, const char *opcode)
{
  static char asm_code[60];

  /* The scratch register is only required when the destination
     register is not a 64-bit global or out register.  */
  if (which_alternative != 2)
    operands[3] = operands[0];

  /* We can only shift by constants <= 63. */
  if (GET_CODE (operands[2]) == CONST_INT)
    operands[2] = GEN_INT (INTVAL (operands[2]) & 0x3f);

  if (GET_CODE (operands[1]) == CONST_INT)
    {
      output_asm_insn ("mov\t%1, %3", operands);
    }
  else
    {
      output_asm_insn ("sllx\t%H1, 32, %3", operands);
      if (sparc_check_64 (operands[1], insn) <= 0)
	output_asm_insn ("srl\t%L1, 0, %L1", operands);
      output_asm_insn ("or\t%L1, %3, %3", operands);
    }

  strcpy (asm_code, opcode);

  if (which_alternative != 2)
    return strcat (asm_code, "\t%0, %2, %L0\n\tsrlx\t%L0, 32, %H0");
  else
    return
      strcat (asm_code, "\t%3, %2, %3\n\tsrlx\t%3, 32, %H0\n\tmov\t%3, %L0");
}

/* Output rtl to increment the profiler label LABELNO
   for profiling a function entry.  */

void
sparc_profile_hook (int labelno)
{
  char buf[32];
  rtx lab, fun;

  fun = gen_rtx_SYMBOL_REF (Pmode, MCOUNT_FUNCTION);
  if (NO_PROFILE_COUNTERS)
    {
      emit_library_call (fun, LCT_NORMAL, VOIDmode);
    }
  else
    {
      ASM_GENERATE_INTERNAL_LABEL (buf, "LP", labelno);
      lab = gen_rtx_SYMBOL_REF (Pmode, ggc_strdup (buf));
      emit_library_call (fun, LCT_NORMAL, VOIDmode, lab, Pmode);
    }
}

#ifdef TARGET_SOLARIS
/* Solaris implementation of TARGET_ASM_NAMED_SECTION.  */

static void
sparc_solaris_elf_asm_named_section (const char *name, unsigned int flags,
				     tree decl ATTRIBUTE_UNUSED)
{
  if (HAVE_COMDAT_GROUP && flags & SECTION_LINKONCE)
    {
      solaris_elf_asm_comdat_section (name, flags, decl);
      return;
    }

  fprintf (asm_out_file, "\t.section\t\"%s\"", name);

  if (!(flags & SECTION_DEBUG))
    fputs (",#alloc", asm_out_file);
#if HAVE_GAS_SECTION_EXCLUDE
  if (flags & SECTION_EXCLUDE)
    fputs (",#exclude", asm_out_file);
#endif
  if (flags & SECTION_WRITE)
    fputs (",#write", asm_out_file);
  if (flags & SECTION_TLS)
    fputs (",#tls", asm_out_file);
  if (flags & SECTION_CODE)
    fputs (",#execinstr", asm_out_file);

  if (flags & SECTION_NOTYPE)
    ;
  else if (flags & SECTION_BSS)
    fputs (",#nobits", asm_out_file);
  else
    fputs (",#progbits", asm_out_file);

  fputc ('\n', asm_out_file);
}
#endif /* TARGET_SOLARIS */

/* We do not allow indirect calls to be optimized into sibling calls.

   We cannot use sibling calls when delayed branches are disabled
   because they will likely require the call delay slot to be filled.

   Also, on SPARC 32-bit we cannot emit a sibling call when the
   current function returns a structure.  This is because the "unimp
   after call" convention would cause the callee to return to the
   wrong place.  The generic code already disallows cases where the
   function being called returns a structure.

   It may seem strange how this last case could occur.  Usually there
   is code after the call which jumps to epilogue code which dumps the
   return value into the struct return area.  That ought to invalidate
   the sibling call right?  Well, in the C++ case we can end up passing
   the pointer to the struct return area to a constructor (which returns
   void) and then nothing else happens.  Such a sibling call would look
   valid without the added check here.

   VxWorks PIC PLT entries require the global pointer to be initialized
   on entry.  We therefore can't emit sibling calls to them.  */
static bool
sparc_function_ok_for_sibcall (tree decl, tree exp ATTRIBUTE_UNUSED)
{
  return (decl
	  && flag_delayed_branch
	  && (TARGET_ARCH64 || ! cfun->returns_struct)
	  && !(TARGET_VXWORKS_RTP
	       && flag_pic
	       && !targetm.binds_local_p (decl)));
}

/* libfunc renaming.  */

static void
sparc_init_libfuncs (void)
{
  if (TARGET_ARCH32)
    {
      /* Use the subroutines that Sun's library provides for integer
	 multiply and divide.  The `*' prevents an underscore from
	 being prepended by the compiler. .umul is a little faster
	 than .mul.  */
      set_optab_libfunc (smul_optab, SImode, "*.umul");
      set_optab_libfunc (sdiv_optab, SImode, "*.div");
      set_optab_libfunc (udiv_optab, SImode, "*.udiv");
      set_optab_libfunc (smod_optab, SImode, "*.rem");
      set_optab_libfunc (umod_optab, SImode, "*.urem");

      /* TFmode arithmetic.  These names are part of the SPARC 32bit ABI.  */
      set_optab_libfunc (add_optab, TFmode, "_Q_add");
      set_optab_libfunc (sub_optab, TFmode, "_Q_sub");
      set_optab_libfunc (neg_optab, TFmode, "_Q_neg");
      set_optab_libfunc (smul_optab, TFmode, "_Q_mul");
      set_optab_libfunc (sdiv_optab, TFmode, "_Q_div");

      /* We can define the TFmode sqrt optab only if TARGET_FPU.  This
	 is because with soft-float, the SFmode and DFmode sqrt
	 instructions will be absent, and the compiler will notice and
	 try to use the TFmode sqrt instruction for calls to the
	 builtin function sqrt, but this fails.  */
      if (TARGET_FPU)
	set_optab_libfunc (sqrt_optab, TFmode, "_Q_sqrt");

      set_optab_libfunc (eq_optab, TFmode, "_Q_feq");
      set_optab_libfunc (ne_optab, TFmode, "_Q_fne");
      set_optab_libfunc (gt_optab, TFmode, "_Q_fgt");
      set_optab_libfunc (ge_optab, TFmode, "_Q_fge");
      set_optab_libfunc (lt_optab, TFmode, "_Q_flt");
      set_optab_libfunc (le_optab, TFmode, "_Q_fle");

      set_conv_libfunc (sext_optab,   TFmode, SFmode, "_Q_stoq");
      set_conv_libfunc (sext_optab,   TFmode, DFmode, "_Q_dtoq");
      set_conv_libfunc (trunc_optab,  SFmode, TFmode, "_Q_qtos");
      set_conv_libfunc (trunc_optab,  DFmode, TFmode, "_Q_qtod");

      set_conv_libfunc (sfix_optab,   SImode, TFmode, "_Q_qtoi");
      set_conv_libfunc (ufix_optab,   SImode, TFmode, "_Q_qtou");
      set_conv_libfunc (sfloat_optab, TFmode, SImode, "_Q_itoq");
      set_conv_libfunc (ufloat_optab, TFmode, SImode, "_Q_utoq");

      if (DITF_CONVERSION_LIBFUNCS)
	{
	  set_conv_libfunc (sfix_optab,   DImode, TFmode, "_Q_qtoll");
	  set_conv_libfunc (ufix_optab,   DImode, TFmode, "_Q_qtoull");
	  set_conv_libfunc (sfloat_optab, TFmode, DImode, "_Q_lltoq");
	  set_conv_libfunc (ufloat_optab, TFmode, DImode, "_Q_ulltoq");
	}

      if (SUN_CONVERSION_LIBFUNCS)
	{
	  set_conv_libfunc (sfix_optab, DImode, SFmode, "__ftoll");
	  set_conv_libfunc (ufix_optab, DImode, SFmode, "__ftoull");
	  set_conv_libfunc (sfix_optab, DImode, DFmode, "__dtoll");
	  set_conv_libfunc (ufix_optab, DImode, DFmode, "__dtoull");
	}
    }
  if (TARGET_ARCH64)
    {
      /* In the SPARC 64bit ABI, SImode multiply and divide functions
	 do not exist in the library.  Make sure the compiler does not
	 emit calls to them by accident.  (It should always use the
         hardware instructions.)  */
      set_optab_libfunc (smul_optab, SImode, 0);
      set_optab_libfunc (sdiv_optab, SImode, 0);
      set_optab_libfunc (udiv_optab, SImode, 0);
      set_optab_libfunc (smod_optab, SImode, 0);
      set_optab_libfunc (umod_optab, SImode, 0);

      if (SUN_INTEGER_MULTIPLY_64)
	{
	  set_optab_libfunc (smul_optab, DImode, "__mul64");
	  set_optab_libfunc (sdiv_optab, DImode, "__div64");
	  set_optab_libfunc (udiv_optab, DImode, "__udiv64");
	  set_optab_libfunc (smod_optab, DImode, "__rem64");
	  set_optab_libfunc (umod_optab, DImode, "__urem64");
	}

      if (SUN_CONVERSION_LIBFUNCS)
	{
	  set_conv_libfunc (sfix_optab, DImode, SFmode, "__ftol");
	  set_conv_libfunc (ufix_optab, DImode, SFmode, "__ftoul");
	  set_conv_libfunc (sfix_optab, DImode, DFmode, "__dtol");
	  set_conv_libfunc (ufix_optab, DImode, DFmode, "__dtoul");
	}
    }
}

/* SPARC builtins.  */
enum sparc_builtins
{
  /* FPU builtins.  */
  SPARC_BUILTIN_LDFSR,
  SPARC_BUILTIN_STFSR,

  /* VIS 1.0 builtins.  */
  SPARC_BUILTIN_FPACK16,
  SPARC_BUILTIN_FPACK32,
  SPARC_BUILTIN_FPACKFIX,
  SPARC_BUILTIN_FEXPAND,
  SPARC_BUILTIN_FPMERGE,
  SPARC_BUILTIN_FMUL8X16,
  SPARC_BUILTIN_FMUL8X16AU,
  SPARC_BUILTIN_FMUL8X16AL,
  SPARC_BUILTIN_FMUL8SUX16,
  SPARC_BUILTIN_FMUL8ULX16,
  SPARC_BUILTIN_FMULD8SUX16,
  SPARC_BUILTIN_FMULD8ULX16,
  SPARC_BUILTIN_FALIGNDATAV4HI,
  SPARC_BUILTIN_FALIGNDATAV8QI,
  SPARC_BUILTIN_FALIGNDATAV2SI,
  SPARC_BUILTIN_FALIGNDATADI,
  SPARC_BUILTIN_WRGSR,
  SPARC_BUILTIN_RDGSR,
  SPARC_BUILTIN_ALIGNADDR,
  SPARC_BUILTIN_ALIGNADDRL,
  SPARC_BUILTIN_PDIST,
  SPARC_BUILTIN_EDGE8,
  SPARC_BUILTIN_EDGE8L,
  SPARC_BUILTIN_EDGE16,
  SPARC_BUILTIN_EDGE16L,
  SPARC_BUILTIN_EDGE32,
  SPARC_BUILTIN_EDGE32L,
  SPARC_BUILTIN_FCMPLE16,
  SPARC_BUILTIN_FCMPLE32,
  SPARC_BUILTIN_FCMPNE16,
  SPARC_BUILTIN_FCMPNE32,
  SPARC_BUILTIN_FCMPGT16,
  SPARC_BUILTIN_FCMPGT32,
  SPARC_BUILTIN_FCMPEQ16,
  SPARC_BUILTIN_FCMPEQ32,
  SPARC_BUILTIN_FPADD16,
  SPARC_BUILTIN_FPADD16S,
  SPARC_BUILTIN_FPADD32,
  SPARC_BUILTIN_FPADD32S,
  SPARC_BUILTIN_FPSUB16,
  SPARC_BUILTIN_FPSUB16S,
  SPARC_BUILTIN_FPSUB32,
  SPARC_BUILTIN_FPSUB32S,
  SPARC_BUILTIN_ARRAY8,
  SPARC_BUILTIN_ARRAY16,
  SPARC_BUILTIN_ARRAY32,

  /* VIS 2.0 builtins.  */
  SPARC_BUILTIN_EDGE8N,
  SPARC_BUILTIN_EDGE8LN,
  SPARC_BUILTIN_EDGE16N,
  SPARC_BUILTIN_EDGE16LN,
  SPARC_BUILTIN_EDGE32N,
  SPARC_BUILTIN_EDGE32LN,
  SPARC_BUILTIN_BMASK,
  SPARC_BUILTIN_BSHUFFLEV4HI,
  SPARC_BUILTIN_BSHUFFLEV8QI,
  SPARC_BUILTIN_BSHUFFLEV2SI,
  SPARC_BUILTIN_BSHUFFLEDI,

  /* VIS 3.0 builtins.  */
  SPARC_BUILTIN_CMASK8,
  SPARC_BUILTIN_CMASK16,
  SPARC_BUILTIN_CMASK32,
  SPARC_BUILTIN_FCHKSM16,
  SPARC_BUILTIN_FSLL16,
  SPARC_BUILTIN_FSLAS16,
  SPARC_BUILTIN_FSRL16,
  SPARC_BUILTIN_FSRA16,
  SPARC_BUILTIN_FSLL32,
  SPARC_BUILTIN_FSLAS32,
  SPARC_BUILTIN_FSRL32,
  SPARC_BUILTIN_FSRA32,
  SPARC_BUILTIN_PDISTN,
  SPARC_BUILTIN_FMEAN16,
  SPARC_BUILTIN_FPADD64,
  SPARC_BUILTIN_FPSUB64,
  SPARC_BUILTIN_FPADDS16,
  SPARC_BUILTIN_FPADDS16S,
  SPARC_BUILTIN_FPSUBS16,
  SPARC_BUILTIN_FPSUBS16S,
  SPARC_BUILTIN_FPADDS32,
  SPARC_BUILTIN_FPADDS32S,
  SPARC_BUILTIN_FPSUBS32,
  SPARC_BUILTIN_FPSUBS32S,
  SPARC_BUILTIN_FUCMPLE8,
  SPARC_BUILTIN_FUCMPNE8,
  SPARC_BUILTIN_FUCMPGT8,
  SPARC_BUILTIN_FUCMPEQ8,
  SPARC_BUILTIN_FHADDS,
  SPARC_BUILTIN_FHADDD,
  SPARC_BUILTIN_FHSUBS,
  SPARC_BUILTIN_FHSUBD,
  SPARC_BUILTIN_FNHADDS,
  SPARC_BUILTIN_FNHADDD,
  SPARC_BUILTIN_UMULXHI,
  SPARC_BUILTIN_XMULX,
  SPARC_BUILTIN_XMULXHI,

  /* VIS 4.0 builtins.  */
  SPARC_BUILTIN_FPADD8,
  SPARC_BUILTIN_FPADDS8,
  SPARC_BUILTIN_FPADDUS8,
  SPARC_BUILTIN_FPADDUS16,
  SPARC_BUILTIN_FPCMPLE8,
  SPARC_BUILTIN_FPCMPGT8,
  SPARC_BUILTIN_FPCMPULE16,
  SPARC_BUILTIN_FPCMPUGT16,
  SPARC_BUILTIN_FPCMPULE32,
  SPARC_BUILTIN_FPCMPUGT32,
  SPARC_BUILTIN_FPMAX8,
  SPARC_BUILTIN_FPMAX16,
  SPARC_BUILTIN_FPMAX32,
  SPARC_BUILTIN_FPMAXU8,
  SPARC_BUILTIN_FPMAXU16,
  SPARC_BUILTIN_FPMAXU32,
  SPARC_BUILTIN_FPMIN8,
  SPARC_BUILTIN_FPMIN16,
  SPARC_BUILTIN_FPMIN32,
  SPARC_BUILTIN_FPMINU8,
  SPARC_BUILTIN_FPMINU16,
  SPARC_BUILTIN_FPMINU32,
  SPARC_BUILTIN_FPSUB8,
  SPARC_BUILTIN_FPSUBS8,
  SPARC_BUILTIN_FPSUBUS8,
  SPARC_BUILTIN_FPSUBUS16,

  /* VIS 4.0B builtins.  */

  /* Note that all the DICTUNPACK* entries should be kept
     contiguous.  */
  SPARC_BUILTIN_FIRST_DICTUNPACK,
  SPARC_BUILTIN_DICTUNPACK8 = SPARC_BUILTIN_FIRST_DICTUNPACK,
  SPARC_BUILTIN_DICTUNPACK16,
  SPARC_BUILTIN_DICTUNPACK32,
  SPARC_BUILTIN_LAST_DICTUNPACK = SPARC_BUILTIN_DICTUNPACK32,

  /* Note that all the FPCMP*SHL entries should be kept
     contiguous.  */
  SPARC_BUILTIN_FIRST_FPCMPSHL,
  SPARC_BUILTIN_FPCMPLE8SHL = SPARC_BUILTIN_FIRST_FPCMPSHL,
  SPARC_BUILTIN_FPCMPGT8SHL,
  SPARC_BUILTIN_FPCMPEQ8SHL,
  SPARC_BUILTIN_FPCMPNE8SHL,
  SPARC_BUILTIN_FPCMPLE16SHL,
  SPARC_BUILTIN_FPCMPGT16SHL,
  SPARC_BUILTIN_FPCMPEQ16SHL,
  SPARC_BUILTIN_FPCMPNE16SHL,
  SPARC_BUILTIN_FPCMPLE32SHL,
  SPARC_BUILTIN_FPCMPGT32SHL,
  SPARC_BUILTIN_FPCMPEQ32SHL,
  SPARC_BUILTIN_FPCMPNE32SHL,
  SPARC_BUILTIN_FPCMPULE8SHL,
  SPARC_BUILTIN_FPCMPUGT8SHL,
  SPARC_BUILTIN_FPCMPULE16SHL,
  SPARC_BUILTIN_FPCMPUGT16SHL,
  SPARC_BUILTIN_FPCMPULE32SHL,
  SPARC_BUILTIN_FPCMPUGT32SHL,
  SPARC_BUILTIN_FPCMPDE8SHL,
  SPARC_BUILTIN_FPCMPDE16SHL,
  SPARC_BUILTIN_FPCMPDE32SHL,
  SPARC_BUILTIN_FPCMPUR8SHL,
  SPARC_BUILTIN_FPCMPUR16SHL,
  SPARC_BUILTIN_FPCMPUR32SHL,
  SPARC_BUILTIN_LAST_FPCMPSHL = SPARC_BUILTIN_FPCMPUR32SHL,
  
  SPARC_BUILTIN_MAX
};

static GTY (()) tree sparc_builtins[(int) SPARC_BUILTIN_MAX];
static enum insn_code sparc_builtins_icode[(int) SPARC_BUILTIN_MAX];

/* Return true if OPVAL can be used for operand OPNUM of instruction ICODE.
   The instruction should require a constant operand of some sort.  The
   function prints an error if OPVAL is not valid.  */

static int
check_constant_argument (enum insn_code icode, int opnum, rtx opval)
{
  if (GET_CODE (opval) != CONST_INT)
    {
      error ("%qs expects a constant argument", insn_data[icode].name);
      return false;
    }

  if (!(*insn_data[icode].operand[opnum].predicate) (opval, VOIDmode))
    {
      error ("constant argument out of range for %qs", insn_data[icode].name);
      return false;
    }
  return true;
}

/* Add a SPARC builtin function with NAME, ICODE, CODE and TYPE.  Return the
   function decl or NULL_TREE if the builtin was not added.  */

static tree
def_builtin (const char *name, enum insn_code icode, enum sparc_builtins code,
	     tree type)
{
  tree t
    = add_builtin_function (name, type, code, BUILT_IN_MD, NULL, NULL_TREE);

  if (t)
    {
      sparc_builtins[code] = t;
      sparc_builtins_icode[code] = icode;
    }

  return t;
}

/* Likewise, but also marks the function as "const".  */

static tree
def_builtin_const (const char *name, enum insn_code icode,
		   enum sparc_builtins code, tree type)
{
  tree t = def_builtin (name, icode, code, type);

  if (t)
    TREE_READONLY (t) = 1;

  return t;
}

/* Implement the TARGET_INIT_BUILTINS target hook.
   Create builtin functions for special SPARC instructions.  */

static void
sparc_init_builtins (void)
{
  if (TARGET_FPU)
    sparc_fpu_init_builtins ();

  if (TARGET_VIS)
    sparc_vis_init_builtins ();
}

/* Create builtin functions for FPU instructions.  */

static void
sparc_fpu_init_builtins (void)
{
  tree ftype
    = build_function_type_list (void_type_node,
				build_pointer_type (unsigned_type_node), 0);
  def_builtin ("__builtin_load_fsr", CODE_FOR_ldfsr,
	       SPARC_BUILTIN_LDFSR, ftype);
  def_builtin ("__builtin_store_fsr", CODE_FOR_stfsr,
	       SPARC_BUILTIN_STFSR, ftype);
}

/* Create builtin functions for VIS instructions.  */

static void
sparc_vis_init_builtins (void)
{
  tree v4qi = build_vector_type (unsigned_intQI_type_node, 4);
  tree v8qi = build_vector_type (unsigned_intQI_type_node, 8);
  tree v4hi = build_vector_type (intHI_type_node, 4);
  tree v2hi = build_vector_type (intHI_type_node, 2);
  tree v2si = build_vector_type (intSI_type_node, 2);
  tree v1si = build_vector_type (intSI_type_node, 1);

  tree v4qi_ftype_v4hi = build_function_type_list (v4qi, v4hi, 0);
  tree v8qi_ftype_v2si_v8qi = build_function_type_list (v8qi, v2si, v8qi, 0);
  tree v2hi_ftype_v2si = build_function_type_list (v2hi, v2si, 0);
  tree v4hi_ftype_v4qi = build_function_type_list (v4hi, v4qi, 0);
  tree v8qi_ftype_v4qi_v4qi = build_function_type_list (v8qi, v4qi, v4qi, 0);
  tree v4hi_ftype_v4qi_v4hi = build_function_type_list (v4hi, v4qi, v4hi, 0);
  tree v4hi_ftype_v4qi_v2hi = build_function_type_list (v4hi, v4qi, v2hi, 0);
  tree v2si_ftype_v4qi_v2hi = build_function_type_list (v2si, v4qi, v2hi, 0);
  tree v4hi_ftype_v8qi_v4hi = build_function_type_list (v4hi, v8qi, v4hi, 0);
  tree v4hi_ftype_v4hi_v4hi = build_function_type_list (v4hi, v4hi, v4hi, 0);
  tree v2si_ftype_v2si_v2si = build_function_type_list (v2si, v2si, v2si, 0);
  tree v8qi_ftype_v8qi_v8qi = build_function_type_list (v8qi, v8qi, v8qi, 0);
  tree v2hi_ftype_v2hi_v2hi = build_function_type_list (v2hi, v2hi, v2hi, 0);
  tree v1si_ftype_v1si_v1si = build_function_type_list (v1si, v1si, v1si, 0);
  tree di_ftype_v8qi_v8qi_di = build_function_type_list (intDI_type_node,
							 v8qi, v8qi,
							 intDI_type_node, 0);
  tree di_ftype_v8qi_v8qi = build_function_type_list (intDI_type_node,
						      v8qi, v8qi, 0);
  tree si_ftype_v8qi_v8qi = build_function_type_list (intSI_type_node,
						      v8qi, v8qi, 0);
  tree v8qi_ftype_df_si = build_function_type_list (v8qi, double_type_node,
						    intSI_type_node, 0);
  tree v4hi_ftype_df_si = build_function_type_list (v4hi, double_type_node,
						    intSI_type_node, 0);
  tree v2si_ftype_df_si = build_function_type_list (v2si, double_type_node,
						    intDI_type_node, 0);
  tree di_ftype_di_di = build_function_type_list (intDI_type_node,
						  intDI_type_node,
						  intDI_type_node, 0);
  tree si_ftype_si_si = build_function_type_list (intSI_type_node,
						  intSI_type_node,
						  intSI_type_node, 0);
  tree ptr_ftype_ptr_si = build_function_type_list (ptr_type_node,
		        			    ptr_type_node,
					            intSI_type_node, 0);
  tree ptr_ftype_ptr_di = build_function_type_list (ptr_type_node,
		        			    ptr_type_node,
					            intDI_type_node, 0);
  tree si_ftype_ptr_ptr = build_function_type_list (intSI_type_node,
		        			    ptr_type_node,
					            ptr_type_node, 0);
  tree di_ftype_ptr_ptr = build_function_type_list (intDI_type_node,
		        			    ptr_type_node,
					            ptr_type_node, 0);
  tree si_ftype_v4hi_v4hi = build_function_type_list (intSI_type_node,
						      v4hi, v4hi, 0);
  tree si_ftype_v2si_v2si = build_function_type_list (intSI_type_node,
						      v2si, v2si, 0);
  tree di_ftype_v4hi_v4hi = build_function_type_list (intDI_type_node,
						      v4hi, v4hi, 0);
  tree di_ftype_v2si_v2si = build_function_type_list (intDI_type_node,
						      v2si, v2si, 0);
  tree void_ftype_di = build_function_type_list (void_type_node,
						 intDI_type_node, 0);
  tree di_ftype_void = build_function_type_list (intDI_type_node,
						 void_type_node, 0);
  tree void_ftype_si = build_function_type_list (void_type_node,
						 intSI_type_node, 0);
  tree sf_ftype_sf_sf = build_function_type_list (float_type_node,
						  float_type_node,
						  float_type_node, 0);
  tree df_ftype_df_df = build_function_type_list (double_type_node,
						  double_type_node,
						  double_type_node, 0);

  /* Packing and expanding vectors.  */
  def_builtin ("__builtin_vis_fpack16", CODE_FOR_fpack16_vis,
	       SPARC_BUILTIN_FPACK16, v4qi_ftype_v4hi);
  def_builtin ("__builtin_vis_fpack32", CODE_FOR_fpack32_vis,
	       SPARC_BUILTIN_FPACK32, v8qi_ftype_v2si_v8qi);
  def_builtin ("__builtin_vis_fpackfix", CODE_FOR_fpackfix_vis,
	       SPARC_BUILTIN_FPACKFIX, v2hi_ftype_v2si);
  def_builtin_const ("__builtin_vis_fexpand", CODE_FOR_fexpand_vis,
		     SPARC_BUILTIN_FEXPAND, v4hi_ftype_v4qi);
  def_builtin_const ("__builtin_vis_fpmerge", CODE_FOR_fpmerge_vis,
		     SPARC_BUILTIN_FPMERGE, v8qi_ftype_v4qi_v4qi);

  /* Multiplications.  */
  def_builtin_const ("__builtin_vis_fmul8x16", CODE_FOR_fmul8x16_vis,
		     SPARC_BUILTIN_FMUL8X16, v4hi_ftype_v4qi_v4hi);
  def_builtin_const ("__builtin_vis_fmul8x16au", CODE_FOR_fmul8x16au_vis,
		     SPARC_BUILTIN_FMUL8X16AU, v4hi_ftype_v4qi_v2hi);
  def_builtin_const ("__builtin_vis_fmul8x16al", CODE_FOR_fmul8x16al_vis,
		     SPARC_BUILTIN_FMUL8X16AL, v4hi_ftype_v4qi_v2hi);
  def_builtin_const ("__builtin_vis_fmul8sux16", CODE_FOR_fmul8sux16_vis,
		     SPARC_BUILTIN_FMUL8SUX16, v4hi_ftype_v8qi_v4hi);
  def_builtin_const ("__builtin_vis_fmul8ulx16", CODE_FOR_fmul8ulx16_vis,
		     SPARC_BUILTIN_FMUL8ULX16, v4hi_ftype_v8qi_v4hi);
  def_builtin_const ("__builtin_vis_fmuld8sux16", CODE_FOR_fmuld8sux16_vis,
		     SPARC_BUILTIN_FMULD8SUX16, v2si_ftype_v4qi_v2hi);
  def_builtin_const ("__builtin_vis_fmuld8ulx16", CODE_FOR_fmuld8ulx16_vis,
		     SPARC_BUILTIN_FMULD8ULX16, v2si_ftype_v4qi_v2hi);

  /* Data aligning.  */
  def_builtin ("__builtin_vis_faligndatav4hi", CODE_FOR_faligndatav4hi_vis,
	       SPARC_BUILTIN_FALIGNDATAV4HI, v4hi_ftype_v4hi_v4hi);
  def_builtin ("__builtin_vis_faligndatav8qi", CODE_FOR_faligndatav8qi_vis,
	       SPARC_BUILTIN_FALIGNDATAV8QI, v8qi_ftype_v8qi_v8qi);
  def_builtin ("__builtin_vis_faligndatav2si", CODE_FOR_faligndatav2si_vis,
	       SPARC_BUILTIN_FALIGNDATAV2SI, v2si_ftype_v2si_v2si);
  def_builtin ("__builtin_vis_faligndatadi", CODE_FOR_faligndatav1di_vis,
	       SPARC_BUILTIN_FALIGNDATADI, di_ftype_di_di);

  def_builtin ("__builtin_vis_write_gsr", CODE_FOR_wrgsr_vis,
	       SPARC_BUILTIN_WRGSR, void_ftype_di);
  def_builtin ("__builtin_vis_read_gsr", CODE_FOR_rdgsr_vis,
	       SPARC_BUILTIN_RDGSR, di_ftype_void);

  if (TARGET_ARCH64)
    {
      def_builtin ("__builtin_vis_alignaddr", CODE_FOR_alignaddrdi_vis,
		   SPARC_BUILTIN_ALIGNADDR, ptr_ftype_ptr_di);
      def_builtin ("__builtin_vis_alignaddrl", CODE_FOR_alignaddrldi_vis,
		   SPARC_BUILTIN_ALIGNADDRL, ptr_ftype_ptr_di);
    }
  else
    {
      def_builtin ("__builtin_vis_alignaddr", CODE_FOR_alignaddrsi_vis,
		   SPARC_BUILTIN_ALIGNADDR, ptr_ftype_ptr_si);
      def_builtin ("__builtin_vis_alignaddrl", CODE_FOR_alignaddrlsi_vis,
		   SPARC_BUILTIN_ALIGNADDRL, ptr_ftype_ptr_si);
    }

  /* Pixel distance.  */
  def_builtin_const ("__builtin_vis_pdist", CODE_FOR_pdist_vis,
		     SPARC_BUILTIN_PDIST, di_ftype_v8qi_v8qi_di);

  /* Edge handling.  */
  if (TARGET_ARCH64)
    {
      def_builtin_const ("__builtin_vis_edge8", CODE_FOR_edge8di_vis,
			 SPARC_BUILTIN_EDGE8, di_ftype_ptr_ptr);
      def_builtin_const ("__builtin_vis_edge8l", CODE_FOR_edge8ldi_vis,
			 SPARC_BUILTIN_EDGE8L, di_ftype_ptr_ptr);
      def_builtin_const ("__builtin_vis_edge16", CODE_FOR_edge16di_vis,
			 SPARC_BUILTIN_EDGE16, di_ftype_ptr_ptr);
      def_builtin_const ("__builtin_vis_edge16l", CODE_FOR_edge16ldi_vis,
			 SPARC_BUILTIN_EDGE16L, di_ftype_ptr_ptr);
      def_builtin_const ("__builtin_vis_edge32", CODE_FOR_edge32di_vis,
			 SPARC_BUILTIN_EDGE32, di_ftype_ptr_ptr);
      def_builtin_const ("__builtin_vis_edge32l", CODE_FOR_edge32ldi_vis,
			 SPARC_BUILTIN_EDGE32L, di_ftype_ptr_ptr);
    }
  else
    {
      def_builtin_const ("__builtin_vis_edge8", CODE_FOR_edge8si_vis,
			 SPARC_BUILTIN_EDGE8, si_ftype_ptr_ptr);
      def_builtin_const ("__builtin_vis_edge8l", CODE_FOR_edge8lsi_vis,
			 SPARC_BUILTIN_EDGE8L, si_ftype_ptr_ptr);
      def_builtin_const ("__builtin_vis_edge16", CODE_FOR_edge16si_vis,
			 SPARC_BUILTIN_EDGE16, si_ftype_ptr_ptr);
      def_builtin_const ("__builtin_vis_edge16l", CODE_FOR_edge16lsi_vis,
			 SPARC_BUILTIN_EDGE16L, si_ftype_ptr_ptr);
      def_builtin_const ("__builtin_vis_edge32", CODE_FOR_edge32si_vis,
			 SPARC_BUILTIN_EDGE32, si_ftype_ptr_ptr);
      def_builtin_const ("__builtin_vis_edge32l", CODE_FOR_edge32lsi_vis,
			 SPARC_BUILTIN_EDGE32L, si_ftype_ptr_ptr);
    }

  /* Pixel compare.  */
  if (TARGET_ARCH64)
    {
      def_builtin_const ("__builtin_vis_fcmple16", CODE_FOR_fcmple16di_vis,
			 SPARC_BUILTIN_FCMPLE16, di_ftype_v4hi_v4hi);
      def_builtin_const ("__builtin_vis_fcmple32", CODE_FOR_fcmple32di_vis,
			 SPARC_BUILTIN_FCMPLE32, di_ftype_v2si_v2si);
      def_builtin_const ("__builtin_vis_fcmpne16", CODE_FOR_fcmpne16di_vis,
			 SPARC_BUILTIN_FCMPNE16, di_ftype_v4hi_v4hi);
      def_builtin_const ("__builtin_vis_fcmpne32", CODE_FOR_fcmpne32di_vis,
			 SPARC_BUILTIN_FCMPNE32, di_ftype_v2si_v2si);
      def_builtin_const ("__builtin_vis_fcmpgt16", CODE_FOR_fcmpgt16di_vis,
			 SPARC_BUILTIN_FCMPGT16, di_ftype_v4hi_v4hi);
      def_builtin_const ("__builtin_vis_fcmpgt32", CODE_FOR_fcmpgt32di_vis,
			 SPARC_BUILTIN_FCMPGT32, di_ftype_v2si_v2si);
      def_builtin_const ("__builtin_vis_fcmpeq16", CODE_FOR_fcmpeq16di_vis,
			 SPARC_BUILTIN_FCMPEQ16, di_ftype_v4hi_v4hi);
      def_builtin_const ("__builtin_vis_fcmpeq32", CODE_FOR_fcmpeq32di_vis,
			 SPARC_BUILTIN_FCMPEQ32, di_ftype_v2si_v2si);
    }
  else
    {
      def_builtin_const ("__builtin_vis_fcmple16", CODE_FOR_fcmple16si_vis,
			 SPARC_BUILTIN_FCMPLE16, si_ftype_v4hi_v4hi);
      def_builtin_const ("__builtin_vis_fcmple32", CODE_FOR_fcmple32si_vis,
			 SPARC_BUILTIN_FCMPLE32, si_ftype_v2si_v2si);
      def_builtin_const ("__builtin_vis_fcmpne16", CODE_FOR_fcmpne16si_vis,
			 SPARC_BUILTIN_FCMPNE16, si_ftype_v4hi_v4hi);
      def_builtin_const ("__builtin_vis_fcmpne32", CODE_FOR_fcmpne32si_vis,
			 SPARC_BUILTIN_FCMPNE32, si_ftype_v2si_v2si);
      def_builtin_const ("__builtin_vis_fcmpgt16", CODE_FOR_fcmpgt16si_vis,
			 SPARC_BUILTIN_FCMPGT16, si_ftype_v4hi_v4hi);
      def_builtin_const ("__builtin_vis_fcmpgt32", CODE_FOR_fcmpgt32si_vis,
			 SPARC_BUILTIN_FCMPGT32, si_ftype_v2si_v2si);
      def_builtin_const ("__builtin_vis_fcmpeq16", CODE_FOR_fcmpeq16si_vis,
			 SPARC_BUILTIN_FCMPEQ16, si_ftype_v4hi_v4hi);
      def_builtin_const ("__builtin_vis_fcmpeq32", CODE_FOR_fcmpeq32si_vis,
			 SPARC_BUILTIN_FCMPEQ32, si_ftype_v2si_v2si);
    }

  /* Addition and subtraction.  */
  def_builtin_const ("__builtin_vis_fpadd16", CODE_FOR_addv4hi3,
		     SPARC_BUILTIN_FPADD16, v4hi_ftype_v4hi_v4hi);
  def_builtin_const ("__builtin_vis_fpadd16s", CODE_FOR_addv2hi3,
		     SPARC_BUILTIN_FPADD16S, v2hi_ftype_v2hi_v2hi);
  def_builtin_const ("__builtin_vis_fpadd32", CODE_FOR_addv2si3,
		     SPARC_BUILTIN_FPADD32, v2si_ftype_v2si_v2si);
  def_builtin_const ("__builtin_vis_fpadd32s", CODE_FOR_addv1si3,
		     SPARC_BUILTIN_FPADD32S, v1si_ftype_v1si_v1si);
  def_builtin_const ("__builtin_vis_fpsub16", CODE_FOR_subv4hi3,
		     SPARC_BUILTIN_FPSUB16, v4hi_ftype_v4hi_v4hi);
  def_builtin_const ("__builtin_vis_fpsub16s", CODE_FOR_subv2hi3,
		     SPARC_BUILTIN_FPSUB16S, v2hi_ftype_v2hi_v2hi);
  def_builtin_const ("__builtin_vis_fpsub32", CODE_FOR_subv2si3,
		     SPARC_BUILTIN_FPSUB32, v2si_ftype_v2si_v2si);
  def_builtin_const ("__builtin_vis_fpsub32s", CODE_FOR_subv1si3,
		     SPARC_BUILTIN_FPSUB32S, v1si_ftype_v1si_v1si);

  /* Three-dimensional array addressing.  */
  if (TARGET_ARCH64)
    {
      def_builtin_const ("__builtin_vis_array8", CODE_FOR_array8di_vis,
			 SPARC_BUILTIN_ARRAY8, di_ftype_di_di);
      def_builtin_const ("__builtin_vis_array16", CODE_FOR_array16di_vis,
			 SPARC_BUILTIN_ARRAY16, di_ftype_di_di);
      def_builtin_const ("__builtin_vis_array32", CODE_FOR_array32di_vis,
			 SPARC_BUILTIN_ARRAY32, di_ftype_di_di);
    }
  else
    {
      def_builtin_const ("__builtin_vis_array8", CODE_FOR_array8si_vis,
			 SPARC_BUILTIN_ARRAY8, si_ftype_si_si);
      def_builtin_const ("__builtin_vis_array16", CODE_FOR_array16si_vis,
			 SPARC_BUILTIN_ARRAY16, si_ftype_si_si);
      def_builtin_const ("__builtin_vis_array32", CODE_FOR_array32si_vis,
			 SPARC_BUILTIN_ARRAY32, si_ftype_si_si);
    }

  if (TARGET_VIS2)
    {
      /* Edge handling.  */
      if (TARGET_ARCH64)
	{
	  def_builtin_const ("__builtin_vis_edge8n", CODE_FOR_edge8ndi_vis,
			     SPARC_BUILTIN_EDGE8N, di_ftype_ptr_ptr);
	  def_builtin_const ("__builtin_vis_edge8ln", CODE_FOR_edge8lndi_vis,
			     SPARC_BUILTIN_EDGE8LN, di_ftype_ptr_ptr);
	  def_builtin_const ("__builtin_vis_edge16n", CODE_FOR_edge16ndi_vis,
			     SPARC_BUILTIN_EDGE16N, di_ftype_ptr_ptr);
	  def_builtin_const ("__builtin_vis_edge16ln", CODE_FOR_edge16lndi_vis,
			     SPARC_BUILTIN_EDGE16LN, di_ftype_ptr_ptr);
	  def_builtin_const ("__builtin_vis_edge32n", CODE_FOR_edge32ndi_vis,
			     SPARC_BUILTIN_EDGE32N, di_ftype_ptr_ptr);
	  def_builtin_const ("__builtin_vis_edge32ln", CODE_FOR_edge32lndi_vis,
			     SPARC_BUILTIN_EDGE32LN, di_ftype_ptr_ptr);
	}
      else
	{
	  def_builtin_const ("__builtin_vis_edge8n", CODE_FOR_edge8nsi_vis,
			     SPARC_BUILTIN_EDGE8N, si_ftype_ptr_ptr);
	  def_builtin_const ("__builtin_vis_edge8ln", CODE_FOR_edge8lnsi_vis,
			     SPARC_BUILTIN_EDGE8LN, si_ftype_ptr_ptr);
	  def_builtin_const ("__builtin_vis_edge16n", CODE_FOR_edge16nsi_vis,
			     SPARC_BUILTIN_EDGE16N, si_ftype_ptr_ptr);
	  def_builtin_const ("__builtin_vis_edge16ln", CODE_FOR_edge16lnsi_vis,
			     SPARC_BUILTIN_EDGE16LN, si_ftype_ptr_ptr);
	  def_builtin_const ("__builtin_vis_edge32n", CODE_FOR_edge32nsi_vis,
			     SPARC_BUILTIN_EDGE32N, si_ftype_ptr_ptr);
	  def_builtin_const ("__builtin_vis_edge32ln", CODE_FOR_edge32lnsi_vis,
			     SPARC_BUILTIN_EDGE32LN, si_ftype_ptr_ptr);
	}

      /* Byte mask and shuffle.  */
      if (TARGET_ARCH64)
	def_builtin ("__builtin_vis_bmask", CODE_FOR_bmaskdi_vis,
		     SPARC_BUILTIN_BMASK, di_ftype_di_di);
      else
	def_builtin ("__builtin_vis_bmask", CODE_FOR_bmasksi_vis,
		     SPARC_BUILTIN_BMASK, si_ftype_si_si);
      def_builtin ("__builtin_vis_bshufflev4hi", CODE_FOR_bshufflev4hi_vis,
		   SPARC_BUILTIN_BSHUFFLEV4HI, v4hi_ftype_v4hi_v4hi);
      def_builtin ("__builtin_vis_bshufflev8qi", CODE_FOR_bshufflev8qi_vis,
		   SPARC_BUILTIN_BSHUFFLEV8QI, v8qi_ftype_v8qi_v8qi);
      def_builtin ("__builtin_vis_bshufflev2si", CODE_FOR_bshufflev2si_vis,
		   SPARC_BUILTIN_BSHUFFLEV2SI, v2si_ftype_v2si_v2si);
      def_builtin ("__builtin_vis_bshuffledi", CODE_FOR_bshufflev1di_vis,
		   SPARC_BUILTIN_BSHUFFLEDI, di_ftype_di_di);
    }

  if (TARGET_VIS3)
    {
      if (TARGET_ARCH64)
	{
	  def_builtin ("__builtin_vis_cmask8", CODE_FOR_cmask8di_vis,
		       SPARC_BUILTIN_CMASK8, void_ftype_di);
	  def_builtin ("__builtin_vis_cmask16", CODE_FOR_cmask16di_vis,
		       SPARC_BUILTIN_CMASK16, void_ftype_di);
	  def_builtin ("__builtin_vis_cmask32", CODE_FOR_cmask32di_vis,
		       SPARC_BUILTIN_CMASK32, void_ftype_di);
	}
      else
	{
	  def_builtin ("__builtin_vis_cmask8", CODE_FOR_cmask8si_vis,
		       SPARC_BUILTIN_CMASK8, void_ftype_si);
	  def_builtin ("__builtin_vis_cmask16", CODE_FOR_cmask16si_vis,
		       SPARC_BUILTIN_CMASK16, void_ftype_si);
	  def_builtin ("__builtin_vis_cmask32", CODE_FOR_cmask32si_vis,
		       SPARC_BUILTIN_CMASK32, void_ftype_si);
	}

      def_builtin_const ("__builtin_vis_fchksm16", CODE_FOR_fchksm16_vis,
			 SPARC_BUILTIN_FCHKSM16, v4hi_ftype_v4hi_v4hi);

      def_builtin_const ("__builtin_vis_fsll16", CODE_FOR_vashlv4hi3,
			 SPARC_BUILTIN_FSLL16, v4hi_ftype_v4hi_v4hi);
      def_builtin_const ("__builtin_vis_fslas16", CODE_FOR_vssashlv4hi3,
			 SPARC_BUILTIN_FSLAS16, v4hi_ftype_v4hi_v4hi);
      def_builtin_const ("__builtin_vis_fsrl16", CODE_FOR_vlshrv4hi3,
			 SPARC_BUILTIN_FSRL16, v4hi_ftype_v4hi_v4hi);
      def_builtin_const ("__builtin_vis_fsra16", CODE_FOR_vashrv4hi3,
			 SPARC_BUILTIN_FSRA16, v4hi_ftype_v4hi_v4hi);
      def_builtin_const ("__builtin_vis_fsll32", CODE_FOR_vashlv2si3,
			 SPARC_BUILTIN_FSLL32, v2si_ftype_v2si_v2si);
      def_builtin_const ("__builtin_vis_fslas32", CODE_FOR_vssashlv2si3,
			 SPARC_BUILTIN_FSLAS32, v2si_ftype_v2si_v2si);
      def_builtin_const ("__builtin_vis_fsrl32", CODE_FOR_vlshrv2si3,
			 SPARC_BUILTIN_FSRL32, v2si_ftype_v2si_v2si);
      def_builtin_const ("__builtin_vis_fsra32", CODE_FOR_vashrv2si3,
			 SPARC_BUILTIN_FSRA32, v2si_ftype_v2si_v2si);

      if (TARGET_ARCH64)
	def_builtin_const ("__builtin_vis_pdistn", CODE_FOR_pdistndi_vis,
			   SPARC_BUILTIN_PDISTN, di_ftype_v8qi_v8qi);
      else
	def_builtin_const ("__builtin_vis_pdistn", CODE_FOR_pdistnsi_vis,
			   SPARC_BUILTIN_PDISTN, si_ftype_v8qi_v8qi);

      def_builtin_const ("__builtin_vis_fmean16", CODE_FOR_fmean16_vis,
			 SPARC_BUILTIN_FMEAN16, v4hi_ftype_v4hi_v4hi);
      def_builtin_const ("__builtin_vis_fpadd64", CODE_FOR_fpadd64_vis,
			 SPARC_BUILTIN_FPADD64, di_ftype_di_di);
      def_builtin_const ("__builtin_vis_fpsub64", CODE_FOR_fpsub64_vis,
			 SPARC_BUILTIN_FPSUB64, di_ftype_di_di);

      def_builtin_const ("__builtin_vis_fpadds16", CODE_FOR_ssaddv4hi3,
			 SPARC_BUILTIN_FPADDS16, v4hi_ftype_v4hi_v4hi);
      def_builtin_const ("__builtin_vis_fpadds16s", CODE_FOR_ssaddv2hi3,
			 SPARC_BUILTIN_FPADDS16S, v2hi_ftype_v2hi_v2hi);
      def_builtin_const ("__builtin_vis_fpsubs16", CODE_FOR_sssubv4hi3,
			 SPARC_BUILTIN_FPSUBS16, v4hi_ftype_v4hi_v4hi);
      def_builtin_const ("__builtin_vis_fpsubs16s", CODE_FOR_sssubv2hi3,
			 SPARC_BUILTIN_FPSUBS16S, v2hi_ftype_v2hi_v2hi);
      def_builtin_const ("__builtin_vis_fpadds32", CODE_FOR_ssaddv2si3,
			 SPARC_BUILTIN_FPADDS32, v2si_ftype_v2si_v2si);
      def_builtin_const ("__builtin_vis_fpadds32s", CODE_FOR_ssaddv1si3,
			 SPARC_BUILTIN_FPADDS32S, v1si_ftype_v1si_v1si);
      def_builtin_const ("__builtin_vis_fpsubs32", CODE_FOR_sssubv2si3,
			 SPARC_BUILTIN_FPSUBS32, v2si_ftype_v2si_v2si);
      def_builtin_const ("__builtin_vis_fpsubs32s", CODE_FOR_sssubv1si3,
			 SPARC_BUILTIN_FPSUBS32S, v1si_ftype_v1si_v1si);

      if (TARGET_ARCH64)
	{
	  def_builtin_const ("__builtin_vis_fucmple8", CODE_FOR_fucmple8di_vis,
			     SPARC_BUILTIN_FUCMPLE8, di_ftype_v8qi_v8qi);
	  def_builtin_const ("__builtin_vis_fucmpne8", CODE_FOR_fucmpne8di_vis,
			     SPARC_BUILTIN_FUCMPNE8, di_ftype_v8qi_v8qi);
	  def_builtin_const ("__builtin_vis_fucmpgt8", CODE_FOR_fucmpgt8di_vis,
			     SPARC_BUILTIN_FUCMPGT8, di_ftype_v8qi_v8qi);
	  def_builtin_const ("__builtin_vis_fucmpeq8", CODE_FOR_fucmpeq8di_vis,
			     SPARC_BUILTIN_FUCMPEQ8, di_ftype_v8qi_v8qi);
	}
      else
	{
	  def_builtin_const ("__builtin_vis_fucmple8", CODE_FOR_fucmple8si_vis,
			     SPARC_BUILTIN_FUCMPLE8, si_ftype_v8qi_v8qi);
	  def_builtin_const ("__builtin_vis_fucmpne8", CODE_FOR_fucmpne8si_vis,
			     SPARC_BUILTIN_FUCMPNE8, si_ftype_v8qi_v8qi);
	  def_builtin_const ("__builtin_vis_fucmpgt8", CODE_FOR_fucmpgt8si_vis,
			     SPARC_BUILTIN_FUCMPGT8, si_ftype_v8qi_v8qi);
	  def_builtin_const ("__builtin_vis_fucmpeq8", CODE_FOR_fucmpeq8si_vis,
			     SPARC_BUILTIN_FUCMPEQ8, si_ftype_v8qi_v8qi);
	}

      def_builtin_const ("__builtin_vis_fhadds", CODE_FOR_fhaddsf_vis,
			 SPARC_BUILTIN_FHADDS, sf_ftype_sf_sf);
      def_builtin_const ("__builtin_vis_fhaddd", CODE_FOR_fhadddf_vis,
			 SPARC_BUILTIN_FHADDD, df_ftype_df_df);
      def_builtin_const ("__builtin_vis_fhsubs", CODE_FOR_fhsubsf_vis,
			 SPARC_BUILTIN_FHSUBS, sf_ftype_sf_sf);
      def_builtin_const ("__builtin_vis_fhsubd", CODE_FOR_fhsubdf_vis,
			 SPARC_BUILTIN_FHSUBD, df_ftype_df_df);
      def_builtin_const ("__builtin_vis_fnhadds", CODE_FOR_fnhaddsf_vis,
			 SPARC_BUILTIN_FNHADDS, sf_ftype_sf_sf);
      def_builtin_const ("__builtin_vis_fnhaddd", CODE_FOR_fnhadddf_vis,
			 SPARC_BUILTIN_FNHADDD, df_ftype_df_df);

      def_builtin_const ("__builtin_vis_umulxhi", CODE_FOR_umulxhi_vis,
			 SPARC_BUILTIN_UMULXHI, di_ftype_di_di);
      def_builtin_const ("__builtin_vis_xmulx", CODE_FOR_xmulx_vis,
			 SPARC_BUILTIN_XMULX, di_ftype_di_di);
      def_builtin_const ("__builtin_vis_xmulxhi", CODE_FOR_xmulxhi_vis,
			 SPARC_BUILTIN_XMULXHI, di_ftype_di_di);
    }

  if (TARGET_VIS4)
    {
      def_builtin_const ("__builtin_vis_fpadd8", CODE_FOR_addv8qi3,
			 SPARC_BUILTIN_FPADD8, v8qi_ftype_v8qi_v8qi);
      def_builtin_const ("__builtin_vis_fpadds8", CODE_FOR_ssaddv8qi3,
			 SPARC_BUILTIN_FPADDS8, v8qi_ftype_v8qi_v8qi);
      def_builtin_const ("__builtin_vis_fpaddus8", CODE_FOR_usaddv8qi3,
			 SPARC_BUILTIN_FPADDUS8, v8qi_ftype_v8qi_v8qi);
      def_builtin_const ("__builtin_vis_fpaddus16", CODE_FOR_usaddv4hi3,
			 SPARC_BUILTIN_FPADDUS16, v4hi_ftype_v4hi_v4hi);


      if (TARGET_ARCH64)
	{
	  def_builtin_const ("__builtin_vis_fpcmple8", CODE_FOR_fpcmple8di_vis,
			     SPARC_BUILTIN_FPCMPLE8, di_ftype_v8qi_v8qi);
	  def_builtin_const ("__builtin_vis_fpcmpgt8", CODE_FOR_fpcmpgt8di_vis,
			     SPARC_BUILTIN_FPCMPGT8, di_ftype_v8qi_v8qi);
	  def_builtin_const ("__builtin_vis_fpcmpule16", CODE_FOR_fpcmpule16di_vis,
			     SPARC_BUILTIN_FPCMPULE16, di_ftype_v4hi_v4hi);
	  def_builtin_const ("__builtin_vis_fpcmpugt16", CODE_FOR_fpcmpugt16di_vis,
			     SPARC_BUILTIN_FPCMPUGT16, di_ftype_v4hi_v4hi);
	  def_builtin_const ("__builtin_vis_fpcmpule32", CODE_FOR_fpcmpule32di_vis,
			     SPARC_BUILTIN_FPCMPULE32, di_ftype_v2si_v2si);
	  def_builtin_const ("__builtin_vis_fpcmpugt32", CODE_FOR_fpcmpugt32di_vis,
			     SPARC_BUILTIN_FPCMPUGT32, di_ftype_v2si_v2si);
	}
      else
	{
	  def_builtin_const ("__builtin_vis_fpcmple8", CODE_FOR_fpcmple8si_vis,
			     SPARC_BUILTIN_FPCMPLE8, si_ftype_v8qi_v8qi);
	  def_builtin_const ("__builtin_vis_fpcmpgt8", CODE_FOR_fpcmpgt8si_vis,
			     SPARC_BUILTIN_FPCMPGT8, si_ftype_v8qi_v8qi);
	  def_builtin_const ("__builtin_vis_fpcmpule16", CODE_FOR_fpcmpule16si_vis,
			     SPARC_BUILTIN_FPCMPULE16, si_ftype_v4hi_v4hi);
	  def_builtin_const ("__builtin_vis_fpcmpugt16", CODE_FOR_fpcmpugt16si_vis,
			     SPARC_BUILTIN_FPCMPUGT16, si_ftype_v4hi_v4hi);
	  def_builtin_const ("__builtin_vis_fpcmpule32", CODE_FOR_fpcmpule32si_vis,
			     SPARC_BUILTIN_FPCMPULE32, di_ftype_v2si_v2si);
	  def_builtin_const ("__builtin_vis_fpcmpugt32", CODE_FOR_fpcmpugt32si_vis,
			     SPARC_BUILTIN_FPCMPUGT32, di_ftype_v2si_v2si);
	}
      
      def_builtin_const ("__builtin_vis_fpmax8", CODE_FOR_maxv8qi3,
			 SPARC_BUILTIN_FPMAX8, v8qi_ftype_v8qi_v8qi);
      def_builtin_const ("__builtin_vis_fpmax16", CODE_FOR_maxv4hi3,
			 SPARC_BUILTIN_FPMAX16, v4hi_ftype_v4hi_v4hi);
      def_builtin_const ("__builtin_vis_fpmax32", CODE_FOR_maxv2si3,
			 SPARC_BUILTIN_FPMAX32, v2si_ftype_v2si_v2si);
      def_builtin_const ("__builtin_vis_fpmaxu8", CODE_FOR_maxuv8qi3,
			 SPARC_BUILTIN_FPMAXU8, v8qi_ftype_v8qi_v8qi);
      def_builtin_const ("__builtin_vis_fpmaxu16", CODE_FOR_maxuv4hi3,
			 SPARC_BUILTIN_FPMAXU16, v4hi_ftype_v4hi_v4hi);
      def_builtin_const ("__builtin_vis_fpmaxu32", CODE_FOR_maxuv2si3,
			 SPARC_BUILTIN_FPMAXU32, v2si_ftype_v2si_v2si);
      def_builtin_const ("__builtin_vis_fpmin8", CODE_FOR_minv8qi3,
			 SPARC_BUILTIN_FPMIN8, v8qi_ftype_v8qi_v8qi);
      def_builtin_const ("__builtin_vis_fpmin16", CODE_FOR_minv4hi3,
			 SPARC_BUILTIN_FPMIN16, v4hi_ftype_v4hi_v4hi);
      def_builtin_const ("__builtin_vis_fpmin32", CODE_FOR_minv2si3,
			 SPARC_BUILTIN_FPMIN32, v2si_ftype_v2si_v2si);
      def_builtin_const ("__builtin_vis_fpminu8", CODE_FOR_minuv8qi3,
			 SPARC_BUILTIN_FPMINU8, v8qi_ftype_v8qi_v8qi);
      def_builtin_const ("__builtin_vis_fpminu16", CODE_FOR_minuv4hi3,
			 SPARC_BUILTIN_FPMINU16, v4hi_ftype_v4hi_v4hi);
      def_builtin_const ("__builtin_vis_fpminu32", CODE_FOR_minuv2si3,
			 SPARC_BUILTIN_FPMINU32, v2si_ftype_v2si_v2si);
      def_builtin_const ("__builtin_vis_fpsub8", CODE_FOR_subv8qi3,
			 SPARC_BUILTIN_FPSUB8, v8qi_ftype_v8qi_v8qi);
      def_builtin_const ("__builtin_vis_fpsubs8", CODE_FOR_sssubv8qi3,
			 SPARC_BUILTIN_FPSUBS8, v8qi_ftype_v8qi_v8qi);
      def_builtin_const ("__builtin_vis_fpsubus8", CODE_FOR_ussubv8qi3,
			 SPARC_BUILTIN_FPSUBUS8, v8qi_ftype_v8qi_v8qi);
      def_builtin_const ("__builtin_vis_fpsubus16", CODE_FOR_ussubv4hi3,
			 SPARC_BUILTIN_FPSUBUS16, v4hi_ftype_v4hi_v4hi);
    }

  if (TARGET_VIS4B)
    {
      def_builtin_const ("__builtin_vis_dictunpack8", CODE_FOR_dictunpack8,
			 SPARC_BUILTIN_DICTUNPACK8, v8qi_ftype_df_si);
      def_builtin_const ("__builtin_vis_dictunpack16", CODE_FOR_dictunpack16,
			 SPARC_BUILTIN_DICTUNPACK16, v4hi_ftype_df_si);
      def_builtin_const ("__builtin_vis_dictunpack32", CODE_FOR_dictunpack32,
			 SPARC_BUILTIN_DICTUNPACK32, v2si_ftype_df_si);

      if (TARGET_ARCH64)
	{
	  tree di_ftype_v8qi_v8qi_si = build_function_type_list (intDI_type_node,
								 v8qi, v8qi,
								 intSI_type_node, 0);
	  tree di_ftype_v4hi_v4hi_si = build_function_type_list (intDI_type_node,
								 v4hi, v4hi,
								 intSI_type_node, 0);
	  tree di_ftype_v2si_v2si_si = build_function_type_list (intDI_type_node,
								 v2si, v2si,
								 intSI_type_node, 0);
	  
	  def_builtin_const ("__builtin_vis_fpcmple8shl", CODE_FOR_fpcmple8dishl,
			     SPARC_BUILTIN_FPCMPLE8SHL, di_ftype_v8qi_v8qi_si);
	  def_builtin_const ("__builtin_vis_fpcmpgt8shl", CODE_FOR_fpcmpgt8dishl,
			     SPARC_BUILTIN_FPCMPGT8SHL, di_ftype_v8qi_v8qi_si);
	  def_builtin_const ("__builtin_vis_fpcmpeq8shl", CODE_FOR_fpcmpeq8dishl,
			     SPARC_BUILTIN_FPCMPEQ8SHL, di_ftype_v8qi_v8qi_si);
	  def_builtin_const ("__builtin_vis_fpcmpne8shl", CODE_FOR_fpcmpne8dishl,
			     SPARC_BUILTIN_FPCMPNE8SHL, di_ftype_v8qi_v8qi_si);

	  def_builtin_const ("__builtin_vis_fpcmple16shl", CODE_FOR_fpcmple16dishl,
			     SPARC_BUILTIN_FPCMPLE16SHL, di_ftype_v4hi_v4hi_si);
	  def_builtin_const ("__builtin_vis_fpcmpgt16shl", CODE_FOR_fpcmpgt16dishl,
			     SPARC_BUILTIN_FPCMPGT16SHL, di_ftype_v4hi_v4hi_si);
	  def_builtin_const ("__builtin_vis_fpcmpeq16shl", CODE_FOR_fpcmpeq16dishl,
			     SPARC_BUILTIN_FPCMPEQ16SHL, di_ftype_v4hi_v4hi_si);
	  def_builtin_const ("__builtin_vis_fpcmpne16shl", CODE_FOR_fpcmpne16dishl,
			     SPARC_BUILTIN_FPCMPNE16SHL, di_ftype_v4hi_v4hi_si);

	  def_builtin_const ("__builtin_vis_fpcmple32shl", CODE_FOR_fpcmple32dishl,
			     SPARC_BUILTIN_FPCMPLE32SHL, di_ftype_v2si_v2si_si);
	  def_builtin_const ("__builtin_vis_fpcmpgt32shl", CODE_FOR_fpcmpgt32dishl,
			     SPARC_BUILTIN_FPCMPGT32SHL, di_ftype_v2si_v2si_si);
	  def_builtin_const ("__builtin_vis_fpcmpeq32shl", CODE_FOR_fpcmpeq32dishl,
			     SPARC_BUILTIN_FPCMPEQ32SHL, di_ftype_v2si_v2si_si);
	  def_builtin_const ("__builtin_vis_fpcmpne32shl", CODE_FOR_fpcmpne32dishl,
			     SPARC_BUILTIN_FPCMPNE32SHL, di_ftype_v2si_v2si_si);


	  def_builtin_const ("__builtin_vis_fpcmpule8shl", CODE_FOR_fpcmpule8dishl,
			     SPARC_BUILTIN_FPCMPULE8SHL, di_ftype_v8qi_v8qi_si);
	  def_builtin_const ("__builtin_vis_fpcmpugt8shl", CODE_FOR_fpcmpugt8dishl,
			     SPARC_BUILTIN_FPCMPUGT8SHL, di_ftype_v8qi_v8qi_si);

	  def_builtin_const ("__builtin_vis_fpcmpule16shl", CODE_FOR_fpcmpule16dishl,
			     SPARC_BUILTIN_FPCMPULE16SHL, di_ftype_v4hi_v4hi_si);
	  def_builtin_const ("__builtin_vis_fpcmpugt16shl", CODE_FOR_fpcmpugt16dishl,
			     SPARC_BUILTIN_FPCMPUGT16SHL, di_ftype_v4hi_v4hi_si);

	  def_builtin_const ("__builtin_vis_fpcmpule32shl", CODE_FOR_fpcmpule32dishl,
			     SPARC_BUILTIN_FPCMPULE32SHL, di_ftype_v2si_v2si_si);
	  def_builtin_const ("__builtin_vis_fpcmpugt32shl", CODE_FOR_fpcmpugt32dishl,
			     SPARC_BUILTIN_FPCMPUGT32SHL, di_ftype_v2si_v2si_si);

	  def_builtin_const ("__builtin_vis_fpcmpde8shl", CODE_FOR_fpcmpde8dishl,
			     SPARC_BUILTIN_FPCMPDE8SHL, di_ftype_v8qi_v8qi_si);
	  def_builtin_const ("__builtin_vis_fpcmpde16shl", CODE_FOR_fpcmpde16dishl,
			     SPARC_BUILTIN_FPCMPDE16SHL, di_ftype_v4hi_v4hi_si);
	  def_builtin_const ("__builtin_vis_fpcmpde32shl", CODE_FOR_fpcmpde32dishl,
			     SPARC_BUILTIN_FPCMPDE32SHL, di_ftype_v2si_v2si_si);

	  def_builtin_const ("__builtin_vis_fpcmpur8shl", CODE_FOR_fpcmpur8dishl,
			     SPARC_BUILTIN_FPCMPUR8SHL, di_ftype_v8qi_v8qi_si);
	  def_builtin_const ("__builtin_vis_fpcmpur16shl", CODE_FOR_fpcmpur16dishl,
			     SPARC_BUILTIN_FPCMPUR16SHL, di_ftype_v4hi_v4hi_si);
	  def_builtin_const ("__builtin_vis_fpcmpur32shl", CODE_FOR_fpcmpur32dishl,
			     SPARC_BUILTIN_FPCMPUR32SHL, di_ftype_v2si_v2si_si);

	}
      else
	{
	  tree si_ftype_v8qi_v8qi_si = build_function_type_list (intSI_type_node,
								 v8qi, v8qi,
								 intSI_type_node, 0);
	  tree si_ftype_v4hi_v4hi_si = build_function_type_list (intSI_type_node,
								 v4hi, v4hi,
								 intSI_type_node, 0);
	  tree si_ftype_v2si_v2si_si = build_function_type_list (intSI_type_node,
								 v2si, v2si,
								 intSI_type_node, 0);
	  
	  def_builtin_const ("__builtin_vis_fpcmple8shl", CODE_FOR_fpcmple8sishl,
			     SPARC_BUILTIN_FPCMPLE8SHL, si_ftype_v8qi_v8qi_si);
	  def_builtin_const ("__builtin_vis_fpcmpgt8shl", CODE_FOR_fpcmpgt8sishl,
			     SPARC_BUILTIN_FPCMPGT8SHL, si_ftype_v8qi_v8qi_si);
	  def_builtin_const ("__builtin_vis_fpcmpeq8shl", CODE_FOR_fpcmpeq8sishl,
			     SPARC_BUILTIN_FPCMPEQ8SHL, si_ftype_v8qi_v8qi_si);
	  def_builtin_const ("__builtin_vis_fpcmpne8shl", CODE_FOR_fpcmpne8sishl,
			     SPARC_BUILTIN_FPCMPNE8SHL, si_ftype_v8qi_v8qi_si);

	  def_builtin_const ("__builtin_vis_fpcmple16shl", CODE_FOR_fpcmple16sishl,
			     SPARC_BUILTIN_FPCMPLE16SHL, si_ftype_v4hi_v4hi_si);
	  def_builtin_const ("__builtin_vis_fpcmpgt16shl", CODE_FOR_fpcmpgt16sishl,
			     SPARC_BUILTIN_FPCMPGT16SHL, si_ftype_v4hi_v4hi_si);
	  def_builtin_const ("__builtin_vis_fpcmpeq16shl", CODE_FOR_fpcmpeq16sishl,
			     SPARC_BUILTIN_FPCMPEQ16SHL, si_ftype_v4hi_v4hi_si);
	  def_builtin_const ("__builtin_vis_fpcmpne16shl", CODE_FOR_fpcmpne16sishl,
			     SPARC_BUILTIN_FPCMPNE16SHL, si_ftype_v4hi_v4hi_si);

	  def_builtin_const ("__builtin_vis_fpcmple32shl", CODE_FOR_fpcmple32sishl,
			     SPARC_BUILTIN_FPCMPLE32SHL, si_ftype_v2si_v2si_si);
	  def_builtin_const ("__builtin_vis_fpcmpgt32shl", CODE_FOR_fpcmpgt32sishl,
			     SPARC_BUILTIN_FPCMPGT32SHL, si_ftype_v2si_v2si_si);
	  def_builtin_const ("__builtin_vis_fpcmpeq32shl", CODE_FOR_fpcmpeq32sishl,
			     SPARC_BUILTIN_FPCMPEQ32SHL, si_ftype_v2si_v2si_si);
	  def_builtin_const ("__builtin_vis_fpcmpne32shl", CODE_FOR_fpcmpne32sishl,
			     SPARC_BUILTIN_FPCMPNE32SHL, si_ftype_v2si_v2si_si);


	  def_builtin_const ("__builtin_vis_fpcmpule8shl", CODE_FOR_fpcmpule8sishl,
			     SPARC_BUILTIN_FPCMPULE8SHL, si_ftype_v8qi_v8qi_si);
	  def_builtin_const ("__builtin_vis_fpcmpugt8shl", CODE_FOR_fpcmpugt8sishl,
			     SPARC_BUILTIN_FPCMPUGT8SHL, si_ftype_v8qi_v8qi_si);

	  def_builtin_const ("__builtin_vis_fpcmpule16shl", CODE_FOR_fpcmpule16sishl,
			     SPARC_BUILTIN_FPCMPULE16SHL, si_ftype_v4hi_v4hi_si);
	  def_builtin_const ("__builtin_vis_fpcmpugt16shl", CODE_FOR_fpcmpugt16sishl,
			     SPARC_BUILTIN_FPCMPUGT16SHL, si_ftype_v4hi_v4hi_si);

	  def_builtin_const ("__builtin_vis_fpcmpule32shl", CODE_FOR_fpcmpule32sishl,
			     SPARC_BUILTIN_FPCMPULE32SHL, si_ftype_v2si_v2si_si);
	  def_builtin_const ("__builtin_vis_fpcmpugt32shl", CODE_FOR_fpcmpugt32sishl,
			     SPARC_BUILTIN_FPCMPUGT32SHL, si_ftype_v2si_v2si_si);

	  def_builtin_const ("__builtin_vis_fpcmpde8shl", CODE_FOR_fpcmpde8sishl,
			     SPARC_BUILTIN_FPCMPDE8SHL, si_ftype_v8qi_v8qi_si);
	  def_builtin_const ("__builtin_vis_fpcmpde16shl", CODE_FOR_fpcmpde16sishl,
			     SPARC_BUILTIN_FPCMPDE16SHL, si_ftype_v4hi_v4hi_si);
	  def_builtin_const ("__builtin_vis_fpcmpde32shl", CODE_FOR_fpcmpde32sishl,
			     SPARC_BUILTIN_FPCMPDE32SHL, si_ftype_v2si_v2si_si);

	  def_builtin_const ("__builtin_vis_fpcmpur8shl", CODE_FOR_fpcmpur8sishl,
			     SPARC_BUILTIN_FPCMPUR8SHL, si_ftype_v8qi_v8qi_si);
	  def_builtin_const ("__builtin_vis_fpcmpur16shl", CODE_FOR_fpcmpur16sishl,
			     SPARC_BUILTIN_FPCMPUR16SHL, si_ftype_v4hi_v4hi_si);
	  def_builtin_const ("__builtin_vis_fpcmpur32shl", CODE_FOR_fpcmpur32sishl,
			     SPARC_BUILTIN_FPCMPUR32SHL, si_ftype_v2si_v2si_si);
	}
    }
}

/* Implement TARGET_BUILTIN_DECL hook.  */

static tree
sparc_builtin_decl (unsigned code, bool initialize_p ATTRIBUTE_UNUSED)
{
  if (code >= SPARC_BUILTIN_MAX)
    return error_mark_node;

  return sparc_builtins[code];
}

/* Implemented TARGET_EXPAND_BUILTIN hook.  */

static rtx
sparc_expand_builtin (tree exp, rtx target,
		      rtx subtarget ATTRIBUTE_UNUSED,
		      machine_mode tmode ATTRIBUTE_UNUSED,
		      int ignore ATTRIBUTE_UNUSED)
{
  tree fndecl = TREE_OPERAND (CALL_EXPR_FN (exp), 0);
  enum sparc_builtins code
    = (enum sparc_builtins) DECL_MD_FUNCTION_CODE (fndecl);
  enum insn_code icode = sparc_builtins_icode[code];
  bool nonvoid = TREE_TYPE (TREE_TYPE (fndecl)) != void_type_node;
  call_expr_arg_iterator iter;
  int arg_count = 0;
  rtx pat, op[4];
  tree arg;

  if (nonvoid)
    {
      machine_mode tmode = insn_data[icode].operand[0].mode;
      if (!target
	  || GET_MODE (target) != tmode
	  || ! (*insn_data[icode].operand[0].predicate) (target, tmode))
	op[0] = gen_reg_rtx (tmode);
      else
	op[0] = target;
    }
  else
    op[0] = NULL_RTX;

  FOR_EACH_CALL_EXPR_ARG (arg, iter, exp)
    {
      const struct insn_operand_data *insn_op;
      int idx;

      if (arg == error_mark_node)
	return NULL_RTX;

      arg_count++;
      idx = arg_count - !nonvoid;
      insn_op = &insn_data[icode].operand[idx];
      op[arg_count] = expand_normal (arg);

      /* Some of the builtins require constant arguments.  We check
	 for this here.  */
      if ((code >= SPARC_BUILTIN_FIRST_FPCMPSHL
	   && code <= SPARC_BUILTIN_LAST_FPCMPSHL
	   && arg_count == 3)
	  || (code >= SPARC_BUILTIN_FIRST_DICTUNPACK
	      && code <= SPARC_BUILTIN_LAST_DICTUNPACK
	      && arg_count == 2))
	{
	  if (!check_constant_argument (icode, idx, op[arg_count]))
	    return const0_rtx;
	}

      if (code == SPARC_BUILTIN_LDFSR || code == SPARC_BUILTIN_STFSR)
	{
	  if (!address_operand (op[arg_count], SImode))
	    {
	      op[arg_count] = convert_memory_address (Pmode, op[arg_count]);
	      op[arg_count] = copy_addr_to_reg (op[arg_count]);
	    }
	  op[arg_count] = gen_rtx_MEM (SImode, op[arg_count]);
	}

      else if (insn_op->mode == V1DImode
	       && GET_MODE (op[arg_count]) == DImode)
	op[arg_count] = gen_lowpart (V1DImode, op[arg_count]);

      else if (insn_op->mode == V1SImode
	       && GET_MODE (op[arg_count]) == SImode)
	op[arg_count] = gen_lowpart (V1SImode, op[arg_count]);

      if (! (*insn_data[icode].operand[idx].predicate) (op[arg_count],
							insn_op->mode))
	op[arg_count] = copy_to_mode_reg (insn_op->mode, op[arg_count]);
    }

  switch (arg_count)
    {
    case 0:
      pat = GEN_FCN (icode) (op[0]);
      break;
    case 1:
      if (nonvoid)
	pat = GEN_FCN (icode) (op[0], op[1]);
      else
	pat = GEN_FCN (icode) (op[1]);
      break;
    case 2:
      pat = GEN_FCN (icode) (op[0], op[1], op[2]);
      break;
    case 3:
      pat = GEN_FCN (icode) (op[0], op[1], op[2], op[3]);
      break;
    default:
      gcc_unreachable ();
    }

  if (!pat)
    return NULL_RTX;

  emit_insn (pat);

  return (nonvoid ? op[0] : const0_rtx);
}

/* Return the upper 16 bits of the 8x16 multiplication.  */

static int
sparc_vis_mul8x16 (int e8, int e16)
{
  return (e8 * e16 + 128) / 256;
}

/* Multiply the VECTOR_CSTs CST0 and CST1 as specified by FNCODE and put
   the result into the array N_ELTS, whose elements are of INNER_TYPE.  */

static void
sparc_handle_vis_mul8x16 (vec<tree> *n_elts, enum sparc_builtins fncode,
			  tree inner_type, tree cst0, tree cst1)
{
  unsigned i, num = VECTOR_CST_NELTS (cst0);
  int scale;

  switch (fncode)
    {
    case SPARC_BUILTIN_FMUL8X16:
      for (i = 0; i < num; ++i)
	{
	  int val
	    = sparc_vis_mul8x16 (TREE_INT_CST_LOW (VECTOR_CST_ELT (cst0, i)),
				 TREE_INT_CST_LOW (VECTOR_CST_ELT (cst1, i)));
	  n_elts->quick_push (build_int_cst (inner_type, val));
	}
      break;

    case SPARC_BUILTIN_FMUL8X16AU:
      scale = TREE_INT_CST_LOW (VECTOR_CST_ELT (cst1, 0));

      for (i = 0; i < num; ++i)
	{
	  int val
	    = sparc_vis_mul8x16 (TREE_INT_CST_LOW (VECTOR_CST_ELT (cst0, i)),
				 scale);
	  n_elts->quick_push (build_int_cst (inner_type, val));
	}
      break;

    case SPARC_BUILTIN_FMUL8X16AL:
      scale = TREE_INT_CST_LOW (VECTOR_CST_ELT (cst1, 1));

      for (i = 0; i < num; ++i)
	{
	  int val
	    = sparc_vis_mul8x16 (TREE_INT_CST_LOW (VECTOR_CST_ELT (cst0, i)),
				 scale);
	  n_elts->quick_push (build_int_cst (inner_type, val));
	}
      break;

    default:
      gcc_unreachable ();
    }
}

/* Implement TARGET_FOLD_BUILTIN hook.

   Fold builtin functions for SPARC intrinsics.  If IGNORE is true the
   result of the function call is ignored.  NULL_TREE is returned if the
   function could not be folded.  */

static tree
sparc_fold_builtin (tree fndecl, int n_args ATTRIBUTE_UNUSED,
		    tree *args, bool ignore)
{
  enum sparc_builtins code
    = (enum sparc_builtins) DECL_MD_FUNCTION_CODE (fndecl);
  tree rtype = TREE_TYPE (TREE_TYPE (fndecl));
  tree arg0, arg1, arg2;

  if (ignore)
    switch (code)
      {
      case SPARC_BUILTIN_LDFSR:
      case SPARC_BUILTIN_STFSR:
      case SPARC_BUILTIN_ALIGNADDR:
      case SPARC_BUILTIN_WRGSR:
      case SPARC_BUILTIN_BMASK:
      case SPARC_BUILTIN_CMASK8:
      case SPARC_BUILTIN_CMASK16:
      case SPARC_BUILTIN_CMASK32:
	break;

      default:
	return build_zero_cst (rtype);
      }

  switch (code)
    {
    case SPARC_BUILTIN_FEXPAND:
      arg0 = args[0];
      STRIP_NOPS (arg0);

      if (TREE_CODE (arg0) == VECTOR_CST)
	{
	  tree inner_type = TREE_TYPE (rtype);
	  unsigned i;

	  tree_vector_builder n_elts (rtype, VECTOR_CST_NELTS (arg0), 1);
	  for (i = 0; i < VECTOR_CST_NELTS (arg0); ++i)
	    {
	      unsigned HOST_WIDE_INT val
		= TREE_INT_CST_LOW (VECTOR_CST_ELT (arg0, i));
	      n_elts.quick_push (build_int_cst (inner_type, val << 4));
	    }
	  return n_elts.build ();
	}
      break;

    case SPARC_BUILTIN_FMUL8X16:
    case SPARC_BUILTIN_FMUL8X16AU:
    case SPARC_BUILTIN_FMUL8X16AL:
      arg0 = args[0];
      arg1 = args[1];
      STRIP_NOPS (arg0);
      STRIP_NOPS (arg1);

      if (TREE_CODE (arg0) == VECTOR_CST && TREE_CODE (arg1) == VECTOR_CST)
	{
	  tree inner_type = TREE_TYPE (rtype);
	  tree_vector_builder n_elts (rtype, VECTOR_CST_NELTS (arg0), 1);
	  sparc_handle_vis_mul8x16 (&n_elts, code, inner_type, arg0, arg1);
	  return n_elts.build ();
	}
      break;

    case SPARC_BUILTIN_FPMERGE:
      arg0 = args[0];
      arg1 = args[1];
      STRIP_NOPS (arg0);
      STRIP_NOPS (arg1);

      if (TREE_CODE (arg0) == VECTOR_CST && TREE_CODE (arg1) == VECTOR_CST)
	{
	  tree_vector_builder n_elts (rtype, 2 * VECTOR_CST_NELTS (arg0), 1);
	  unsigned i;
	  for (i = 0; i < VECTOR_CST_NELTS (arg0); ++i)
	    {
	      n_elts.quick_push (VECTOR_CST_ELT (arg0, i));
	      n_elts.quick_push (VECTOR_CST_ELT (arg1, i));
	    }

	  return n_elts.build ();
	}
      break;

    case SPARC_BUILTIN_PDIST:
    case SPARC_BUILTIN_PDISTN:
      arg0 = args[0];
      arg1 = args[1];
      STRIP_NOPS (arg0);
      STRIP_NOPS (arg1);
      if (code == SPARC_BUILTIN_PDIST)
	{
	  arg2 = args[2];
	  STRIP_NOPS (arg2);
	}
      else
	arg2 = integer_zero_node;

      if (TREE_CODE (arg0) == VECTOR_CST
	  && TREE_CODE (arg1) == VECTOR_CST
	  && TREE_CODE (arg2) == INTEGER_CST)
	{
	  bool overflow = false;
	  widest_int result = wi::to_widest (arg2);
	  widest_int tmp;
	  unsigned i;

	  for (i = 0; i < VECTOR_CST_NELTS (arg0); ++i)
	    {
	      tree e0 = VECTOR_CST_ELT (arg0, i);
	      tree e1 = VECTOR_CST_ELT (arg1, i);

	      wi::overflow_type neg1_ovf, neg2_ovf, add1_ovf, add2_ovf;

	      tmp = wi::neg (wi::to_widest (e1), &neg1_ovf);
	      tmp = wi::add (wi::to_widest (e0), tmp, SIGNED, &add1_ovf);
	      if (wi::neg_p (tmp))
		tmp = wi::neg (tmp, &neg2_ovf);
	      else
		neg2_ovf = wi::OVF_NONE;
	      result = wi::add (result, tmp, SIGNED, &add2_ovf);
	      overflow |= ((neg1_ovf != wi::OVF_NONE)
			   | (neg2_ovf != wi::OVF_NONE)
			   | (add1_ovf != wi::OVF_NONE)
			   | (add2_ovf != wi::OVF_NONE));
	    }

	  gcc_assert (!overflow);

	  return wide_int_to_tree (rtype, result);
	}

    default:
      break;
    }

  return NULL_TREE;
}

/* ??? This duplicates information provided to the compiler by the
   ??? scheduler description.  Some day, teach genautomata to output
   ??? the latencies and then CSE will just use that.  */

static bool
sparc_rtx_costs (rtx x, machine_mode mode, int outer_code,
		 int opno ATTRIBUTE_UNUSED,
		 int *total, bool speed ATTRIBUTE_UNUSED)
{
  int code = GET_CODE (x);
  bool float_mode_p = FLOAT_MODE_P (mode);

  switch (code)
    {
    case CONST_INT:
      if (SMALL_INT (x))
	*total = 0;
      else
	*total = 2;
      return true;

    case CONST_WIDE_INT:
      *total = 0;
      if (!SPARC_SIMM13_P (CONST_WIDE_INT_ELT (x, 0)))
	*total += 2;
      if (!SPARC_SIMM13_P (CONST_WIDE_INT_ELT (x, 1)))
	*total += 2;
      return true;

    case HIGH:
      *total = 2;
      return true;

    case CONST:
    case LABEL_REF:
    case SYMBOL_REF:
      *total = 4;
      return true;

    case CONST_DOUBLE:
      *total = 8;
      return true;

    case MEM:
      /* If outer-code was a sign or zero extension, a cost
	 of COSTS_N_INSNS (1) was already added in.  This is
	 why we are subtracting it back out.  */
      if (outer_code == ZERO_EXTEND)
	{
	  *total = sparc_costs->int_zload - COSTS_N_INSNS (1);
	}
      else if (outer_code == SIGN_EXTEND)
	{
	  *total = sparc_costs->int_sload - COSTS_N_INSNS (1);
	}
      else if (float_mode_p)
	{
	  *total = sparc_costs->float_load;
	}
      else
	{
	  *total = sparc_costs->int_load;
	}

      return true;

    case PLUS:
    case MINUS:
      if (float_mode_p)
	*total = sparc_costs->float_plusminus;
      else
	*total = COSTS_N_INSNS (1);
      return false;

    case FMA:
      {
	rtx sub;

	gcc_assert (float_mode_p);
	*total = sparc_costs->float_mul;

	sub = XEXP (x, 0);
	if (GET_CODE (sub) == NEG)
	  sub = XEXP (sub, 0);
	*total += rtx_cost (sub, mode, FMA, 0, speed);

	sub = XEXP (x, 2);
	if (GET_CODE (sub) == NEG)
	  sub = XEXP (sub, 0);
	*total += rtx_cost (sub, mode, FMA, 2, speed);
	return true;
      }

    case MULT:
      if (float_mode_p)
	*total = sparc_costs->float_mul;
      else if (TARGET_ARCH32 && !TARGET_HARD_MUL)
	*total = COSTS_N_INSNS (25);
      else
	{
	  int bit_cost;

	  bit_cost = 0;
	  if (sparc_costs->int_mul_bit_factor)
	    {
	      int nbits;

	      if (GET_CODE (XEXP (x, 1)) == CONST_INT)
		{
		  unsigned HOST_WIDE_INT value = INTVAL (XEXP (x, 1));
		  for (nbits = 0; value != 0; value &= value - 1)
		    nbits++;
		}
	      else
		nbits = 7;

	      if (nbits < 3)
		nbits = 3;
	      bit_cost = (nbits - 3) / sparc_costs->int_mul_bit_factor;
	      bit_cost = COSTS_N_INSNS (bit_cost);
	    }

	  if (mode == DImode || !TARGET_HARD_MUL)
	    *total = sparc_costs->int_mulX + bit_cost;
	  else
	    *total = sparc_costs->int_mul + bit_cost;
	}
      return false;

    case ASHIFT:
    case ASHIFTRT:
    case LSHIFTRT:
      *total = COSTS_N_INSNS (1) + sparc_costs->shift_penalty;
      return false;

    case DIV:
    case UDIV:
    case MOD:
    case UMOD:
      if (float_mode_p)
	{
	  if (mode == DFmode)
	    *total = sparc_costs->float_div_df;
	  else
	    *total = sparc_costs->float_div_sf;
	}
      else
	{
	  if (mode == DImode)
	    *total = sparc_costs->int_divX;
	  else
	    *total = sparc_costs->int_div;
	}
      return false;

    case NEG:
      if (! float_mode_p)
	{
	  *total = COSTS_N_INSNS (1);
	  return false;
	}
      /* FALLTHRU */

    case ABS:
    case FLOAT:
    case UNSIGNED_FLOAT:
    case FIX:
    case UNSIGNED_FIX:
    case FLOAT_EXTEND:
    case FLOAT_TRUNCATE:
      *total = sparc_costs->float_move;
      return false;

    case SQRT:
      if (mode == DFmode)
	*total = sparc_costs->float_sqrt_df;
      else
	*total = sparc_costs->float_sqrt_sf;
      return false;

    case COMPARE:
      if (float_mode_p)
	*total = sparc_costs->float_cmp;
      else
	*total = COSTS_N_INSNS (1);
      return false;

    case IF_THEN_ELSE:
      if (float_mode_p)
	*total = sparc_costs->float_cmove;
      else
	*total = sparc_costs->int_cmove;
      return false;

    case IOR:
      /* Handle the NAND vector patterns.  */
      if (sparc_vector_mode_supported_p (mode)
	  && GET_CODE (XEXP (x, 0)) == NOT
	  && GET_CODE (XEXP (x, 1)) == NOT)
	{
	  *total = COSTS_N_INSNS (1);
	  return true;
	}
      else
        return false;

    default:
      return false;
    }
}

/* Return true if CLASS is either GENERAL_REGS or I64_REGS.  */

static inline bool
general_or_i64_p (reg_class_t rclass)
{
  return (rclass == GENERAL_REGS || rclass == I64_REGS);
}

/* Implement TARGET_REGISTER_MOVE_COST.  */

static int
sparc_register_move_cost (machine_mode mode ATTRIBUTE_UNUSED,
			  reg_class_t from, reg_class_t to)
{
  bool need_memory = false;

  /* This helps postreload CSE to eliminate redundant comparisons.  */
  if (from == NO_REGS || to == NO_REGS)
    return 100;

  if (from == FPCC_REGS || to == FPCC_REGS)
    need_memory = true;
  else if ((FP_REG_CLASS_P (from) && general_or_i64_p (to))
	   || (general_or_i64_p (from) && FP_REG_CLASS_P (to)))
    {
      if (TARGET_VIS3)
	{
	  int size = GET_MODE_SIZE (mode);
	  if (size == 8 || size == 4)
	    {
	      if (! TARGET_ARCH32 || size == 4)
		return 4;
	      else
		return 6;
	    }
	}
      need_memory = true;
    }

  if (need_memory)
    {
      if (sparc_cpu == PROCESSOR_ULTRASPARC
	  || sparc_cpu == PROCESSOR_ULTRASPARC3
	  || sparc_cpu == PROCESSOR_NIAGARA
	  || sparc_cpu == PROCESSOR_NIAGARA2
	  || sparc_cpu == PROCESSOR_NIAGARA3
	  || sparc_cpu == PROCESSOR_NIAGARA4
	  || sparc_cpu == PROCESSOR_NIAGARA7
	  || sparc_cpu == PROCESSOR_M8)
	return 12;

      return 6;
    }

  return 2;
}

/* Emit the sequence of insns SEQ while preserving the registers REG and REG2.
   This is achieved by means of a manual dynamic stack space allocation in
   the current frame.  We make the assumption that SEQ doesn't contain any
   function calls, with the possible exception of calls to the GOT helper.  */

static void
emit_and_preserve (rtx seq, rtx reg, rtx reg2)
{
  /* We must preserve the lowest 16 words for the register save area.  */
  HOST_WIDE_INT offset = 16*UNITS_PER_WORD;
  /* We really need only 2 words of fresh stack space.  */
  HOST_WIDE_INT size = SPARC_STACK_ALIGN (offset + 2*UNITS_PER_WORD);

  rtx slot
    = gen_rtx_MEM (word_mode, plus_constant (Pmode, stack_pointer_rtx,
					     SPARC_STACK_BIAS + offset));

  emit_insn (gen_stack_pointer_inc (GEN_INT (-size)));
  emit_insn (gen_rtx_SET (slot, reg));
  if (reg2)
    emit_insn (gen_rtx_SET (adjust_address (slot, word_mode, UNITS_PER_WORD),
			    reg2));
  emit_insn (seq);
  if (reg2)
    emit_insn (gen_rtx_SET (reg2,
			    adjust_address (slot, word_mode, UNITS_PER_WORD)));
  emit_insn (gen_rtx_SET (reg, slot));
  emit_insn (gen_stack_pointer_inc (GEN_INT (size)));
}

/* Output the assembler code for a thunk function.  THUNK_DECL is the
   declaration for the thunk function itself, FUNCTION is the decl for
   the target function.  DELTA is an immediate constant offset to be
   added to THIS.  If VCALL_OFFSET is nonzero, the word at address
   (*THIS + VCALL_OFFSET) should be additionally added to THIS.  */

static void
sparc_output_mi_thunk (FILE *file, tree thunk_fndecl ATTRIBUTE_UNUSED,
		       HOST_WIDE_INT delta, HOST_WIDE_INT vcall_offset,
		       tree function)
{
  const char *fnname = IDENTIFIER_POINTER (DECL_ASSEMBLER_NAME (thunk_fndecl));
  rtx this_rtx, funexp;
  rtx_insn *insn;
  unsigned int int_arg_first;

  reload_completed = 1;
  epilogue_completed = 1;

  emit_note (NOTE_INSN_PROLOGUE_END);

  if (TARGET_FLAT)
    {
      sparc_leaf_function_p = 1;

      int_arg_first = SPARC_OUTGOING_INT_ARG_FIRST;
    }
  else if (flag_delayed_branch)
    {
      /* We will emit a regular sibcall below, so we need to instruct
	 output_sibcall that we are in a leaf function.  */
      sparc_leaf_function_p = crtl->uses_only_leaf_regs = 1;

      /* This will cause final.c to invoke leaf_renumber_regs so we
	 must behave as if we were in a not-yet-leafified function.  */
      int_arg_first = SPARC_INCOMING_INT_ARG_FIRST;
    }
  else
    {
      /* We will emit the sibcall manually below, so we will need to
	 manually spill non-leaf registers.  */
      sparc_leaf_function_p = crtl->uses_only_leaf_regs = 0;

      /* We really are in a leaf function.  */
      int_arg_first = SPARC_OUTGOING_INT_ARG_FIRST;
    }

  /* Find the "this" pointer.  Normally in %o0, but in ARCH64 if the function
     returns a structure, the structure return pointer is there instead.  */
  if (TARGET_ARCH64
      && aggregate_value_p (TREE_TYPE (TREE_TYPE (function)), function))
    this_rtx = gen_rtx_REG (Pmode, int_arg_first + 1);
  else
    this_rtx = gen_rtx_REG (Pmode, int_arg_first);

  /* Add DELTA.  When possible use a plain add, otherwise load it into
     a register first.  */
  if (delta)
    {
      rtx delta_rtx = GEN_INT (delta);

      if (! SPARC_SIMM13_P (delta))
	{
	  rtx scratch = gen_rtx_REG (Pmode, 1);
	  emit_move_insn (scratch, delta_rtx);
	  delta_rtx = scratch;
	}

      /* THIS_RTX += DELTA.  */
      emit_insn (gen_add2_insn (this_rtx, delta_rtx));
    }

  /* Add the word at address (*THIS_RTX + VCALL_OFFSET).  */
  if (vcall_offset)
    {
      rtx vcall_offset_rtx = GEN_INT (vcall_offset);
      rtx scratch = gen_rtx_REG (Pmode, 1);

      gcc_assert (vcall_offset < 0);

      /* SCRATCH = *THIS_RTX.  */
      emit_move_insn (scratch, gen_rtx_MEM (Pmode, this_rtx));

      /* Prepare for adding VCALL_OFFSET.  The difficulty is that we
	 may not have any available scratch register at this point.  */
      if (SPARC_SIMM13_P (vcall_offset))
	;
      /* This is the case if ARCH64 (unless -ffixed-g5 is passed).  */
      else if (! fixed_regs[5]
	       /* The below sequence is made up of at least 2 insns,
		  while the default method may need only one.  */
	       && vcall_offset < -8192)
	{
	  rtx scratch2 = gen_rtx_REG (Pmode, 5);
	  emit_move_insn (scratch2, vcall_offset_rtx);
	  vcall_offset_rtx = scratch2;
	}
      else
	{
	  rtx increment = GEN_INT (-4096);

	  /* VCALL_OFFSET is a negative number whose typical range can be
	     estimated as -32768..0 in 32-bit mode.  In almost all cases
	     it is therefore cheaper to emit multiple add insns than
	     spilling and loading the constant into a register (at least
	     6 insns).  */
	  while (! SPARC_SIMM13_P (vcall_offset))
	    {
	      emit_insn (gen_add2_insn (scratch, increment));
	      vcall_offset += 4096;
	    }
	  vcall_offset_rtx = GEN_INT (vcall_offset); /* cannot be 0 */
	}

      /* SCRATCH = *(*THIS_RTX + VCALL_OFFSET).  */
      emit_move_insn (scratch, gen_rtx_MEM (Pmode,
					    gen_rtx_PLUS (Pmode,
							  scratch,
							  vcall_offset_rtx)));

      /* THIS_RTX += *(*THIS_RTX + VCALL_OFFSET).  */
      emit_insn (gen_add2_insn (this_rtx, scratch));
    }

  /* Generate a tail call to the target function.  */
  if (! TREE_USED (function))
    {
      assemble_external (function);
      TREE_USED (function) = 1;
    }
  funexp = XEXP (DECL_RTL (function), 0);

  if (flag_delayed_branch)
    {
      funexp = gen_rtx_MEM (FUNCTION_MODE, funexp);
      insn = emit_call_insn (gen_sibcall (funexp));
      SIBLING_CALL_P (insn) = 1;
    }
  else
    {
      /* The hoops we have to jump through in order to generate a sibcall
	 without using delay slots...  */
      rtx spill_reg, seq, scratch = gen_rtx_REG (Pmode, 1);

      if (flag_pic)
        {
	  spill_reg = gen_rtx_REG (word_mode, 15);  /* %o7 */
	  start_sequence ();
	  load_got_register ();  /* clobbers %o7 */
	  if (!TARGET_VXWORKS_RTP)
	    pic_offset_table_rtx = got_register_rtx;
	  scratch = sparc_legitimize_pic_address (funexp, scratch);
	  seq = get_insns ();
	  end_sequence ();
	  emit_and_preserve (seq, spill_reg, pic_offset_table_rtx);
	}
      else if (TARGET_ARCH32)
	{
	  emit_insn (gen_rtx_SET (scratch,
				  gen_rtx_HIGH (SImode, funexp)));
	  emit_insn (gen_rtx_SET (scratch,
				  gen_rtx_LO_SUM (SImode, scratch, funexp)));
	}
      else  /* TARGET_ARCH64 */
        {
	  switch (sparc_code_model)
	    {
	    case CM_MEDLOW:
	    case CM_MEDMID:
	      /* The destination can serve as a temporary.  */
	      sparc_emit_set_symbolic_const64 (scratch, funexp, scratch);
	      break;

	    case CM_MEDANY:
	    case CM_EMBMEDANY:
	      /* The destination cannot serve as a temporary.  */
	      spill_reg = gen_rtx_REG (DImode, 15);  /* %o7 */
	      start_sequence ();
	      sparc_emit_set_symbolic_const64 (scratch, funexp, spill_reg);
	      seq = get_insns ();
	      end_sequence ();
	      emit_and_preserve (seq, spill_reg, 0);
	      break;

	    default:
	      gcc_unreachable ();
	    }
	}

      emit_jump_insn (gen_indirect_jump (scratch));
    }

  emit_barrier ();

  /* Run just enough of rest_of_compilation to get the insns emitted.
     There's not really enough bulk here to make other passes such as
     instruction scheduling worth while.  */
  insn = get_insns ();
  shorten_branches (insn);
  assemble_start_function (thunk_fndecl, fnname);
  final_start_function (insn, file, 1);
  final (insn, file, 1);
  final_end_function ();
  assemble_end_function (thunk_fndecl, fnname);

  reload_completed = 0;
  epilogue_completed = 0;
}

/* Return true if sparc_output_mi_thunk would be able to output the
   assembler code for the thunk function specified by the arguments
   it is passed, and false otherwise.  */
static bool
sparc_can_output_mi_thunk (const_tree thunk_fndecl ATTRIBUTE_UNUSED,
			   HOST_WIDE_INT delta ATTRIBUTE_UNUSED,
			   HOST_WIDE_INT vcall_offset,
			   const_tree function ATTRIBUTE_UNUSED)
{
  /* Bound the loop used in the default method above.  */
  return (vcall_offset >= -32768 || ! fixed_regs[5]);
}

/* How to allocate a 'struct machine_function'.  */

static struct machine_function *
sparc_init_machine_status (void)
{
  return ggc_cleared_alloc<machine_function> ();
}

/* Implement the TARGET_ASAN_SHADOW_OFFSET hook.  */

static unsigned HOST_WIDE_INT
sparc_asan_shadow_offset (void)
{
  return TARGET_ARCH64 ? (HOST_WIDE_INT_1 << 43) : (HOST_WIDE_INT_1 << 29);
}

/* This is called from dwarf2out.c via TARGET_ASM_OUTPUT_DWARF_DTPREL.
   We need to emit DTP-relative relocations.  */

static void
sparc_output_dwarf_dtprel (FILE *file, int size, rtx x)
{
  switch (size)
    {
    case 4:
      fputs ("\t.word\t%r_tls_dtpoff32(", file);
      break;
    case 8:
      fputs ("\t.xword\t%r_tls_dtpoff64(", file);
      break;
    default:
      gcc_unreachable ();
    }
  output_addr_const (file, x);
  fputs (")", file);
}

/* Do whatever processing is required at the end of a file.  */

static void
sparc_file_end (void)
{
  /* If we need to emit the special GOT helper function, do so now.  */
  if (got_helper_needed)
    {
      const char *name = XSTR (got_helper_rtx, 0);
#ifdef DWARF2_UNWIND_INFO
      bool do_cfi;
#endif

      if (USE_HIDDEN_LINKONCE)
	{
	  tree decl = build_decl (BUILTINS_LOCATION, FUNCTION_DECL,
				  get_identifier (name),
				  build_function_type_list (void_type_node,
                                                            NULL_TREE));
	  DECL_RESULT (decl) = build_decl (BUILTINS_LOCATION, RESULT_DECL,
					   NULL_TREE, void_type_node);
	  TREE_PUBLIC (decl) = 1;
	  TREE_STATIC (decl) = 1;
	  make_decl_one_only (decl, DECL_ASSEMBLER_NAME (decl));
	  DECL_VISIBILITY (decl) = VISIBILITY_HIDDEN;
	  DECL_VISIBILITY_SPECIFIED (decl) = 1;
	  resolve_unique_section (decl, 0, flag_function_sections);
	  allocate_struct_function (decl, true);
	  cfun->is_thunk = 1;
	  current_function_decl = decl;
	  init_varasm_status ();
	  assemble_start_function (decl, name);
	}
      else
	{
	  const int align = floor_log2 (FUNCTION_BOUNDARY / BITS_PER_UNIT);
          switch_to_section (text_section);
	  if (align > 0)
	    ASM_OUTPUT_ALIGN (asm_out_file, align);
	  ASM_OUTPUT_LABEL (asm_out_file, name);
	}

#ifdef DWARF2_UNWIND_INFO
      do_cfi = dwarf2out_do_cfi_asm ();
      if (do_cfi)
	output_asm_insn (".cfi_startproc", NULL);
#endif
      if (flag_delayed_branch)
	{
	  output_asm_insn ("jmp\t%%o7+8", NULL);
	  output_asm_insn (" add\t%%o7, %0, %0", &got_register_rtx);
	}
      else
	{
	  output_asm_insn ("add\t%%o7, %0, %0", &got_register_rtx);
	  output_asm_insn ("jmp\t%%o7+8", NULL);
	  output_asm_insn (" nop", NULL);
	}
#ifdef DWARF2_UNWIND_INFO
      if (do_cfi)
	output_asm_insn (".cfi_endproc", NULL);
#endif
    }

  if (NEED_INDICATE_EXEC_STACK)
    file_end_indicate_exec_stack ();

#ifdef TARGET_SOLARIS
  solaris_file_end ();
#endif
}

#ifdef TARGET_ALTERNATE_LONG_DOUBLE_MANGLING
/* Implement TARGET_MANGLE_TYPE.  */

static const char *
sparc_mangle_type (const_tree type)
{
  if (TARGET_ARCH32
      && TYPE_MAIN_VARIANT (type) == long_double_type_node
      && TARGET_LONG_DOUBLE_128)
    return "g";

  /* For all other types, use normal C++ mangling.  */
  return NULL;
}
#endif

/* Expand a membar instruction for various use cases.  Both the LOAD_STORE
   and BEFORE_AFTER arguments of the form X_Y.  They are two-bit masks where
   bit 0 indicates that X is true, and bit 1 indicates Y is true.  */

void
sparc_emit_membar_for_model (enum memmodel model,
			     int load_store, int before_after)
{
  /* Bits for the MEMBAR mmask field.  */
  const int LoadLoad = 1;
  const int StoreLoad = 2;
  const int LoadStore = 4;
  const int StoreStore = 8;

  int mm = 0, implied = 0;

  switch (sparc_memory_model)
    {
    case SMM_SC:
      /* Sequential Consistency.  All memory transactions are immediately
	 visible in sequential execution order.  No barriers needed.  */
      implied = LoadLoad | StoreLoad | LoadStore | StoreStore;
      break;

    case SMM_TSO:
      /* Total Store Ordering: all memory transactions with store semantics
	 are followed by an implied StoreStore.  */
      implied |= StoreStore;

      /* If we're not looking for a raw barrer (before+after), then atomic
	 operations get the benefit of being both load and store.  */
      if (load_store == 3 && before_after == 1)
	implied |= StoreLoad;
      /* FALLTHRU */

    case SMM_PSO:
      /* Partial Store Ordering: all memory transactions with load semantics
	 are followed by an implied LoadLoad | LoadStore.  */
      implied |= LoadLoad | LoadStore;

      /* If we're not looking for a raw barrer (before+after), then atomic
	 operations get the benefit of being both load and store.  */
      if (load_store == 3 && before_after == 2)
	implied |= StoreLoad | StoreStore;
      /* FALLTHRU */

    case SMM_RMO:
      /* Relaxed Memory Ordering: no implicit bits.  */
      break;

    default:
      gcc_unreachable ();
    }

  if (before_after & 1)
    {
      if (is_mm_release (model) || is_mm_acq_rel (model)
	  || is_mm_seq_cst (model))
	{
	  if (load_store & 1)
	    mm |= LoadLoad | StoreLoad;
	  if (load_store & 2)
	    mm |= LoadStore | StoreStore;
	}
    }
  if (before_after & 2)
    {
      if (is_mm_acquire (model) || is_mm_acq_rel (model)
	  || is_mm_seq_cst (model))
	{
	  if (load_store & 1)
	    mm |= LoadLoad | LoadStore;
	  if (load_store & 2)
	    mm |= StoreLoad | StoreStore;
	}
    }

  /* Remove the bits implied by the system memory model.  */
  mm &= ~implied;

  /* For raw barriers (before+after), always emit a barrier.
     This will become a compile-time barrier if needed.  */
  if (mm || before_after == 3)
    emit_insn (gen_membar (GEN_INT (mm)));
}

/* Expand code to perform a 8 or 16-bit compare and swap by doing 32-bit
   compare and swap on the word containing the byte or half-word.  */

static void
sparc_expand_compare_and_swap_12 (rtx bool_result, rtx result, rtx mem,
				  rtx oldval, rtx newval)
{
  rtx addr1 = force_reg (Pmode, XEXP (mem, 0));
  rtx addr = gen_reg_rtx (Pmode);
  rtx off = gen_reg_rtx (SImode);
  rtx oldv = gen_reg_rtx (SImode);
  rtx newv = gen_reg_rtx (SImode);
  rtx oldvalue = gen_reg_rtx (SImode);
  rtx newvalue = gen_reg_rtx (SImode);
  rtx res = gen_reg_rtx (SImode);
  rtx resv = gen_reg_rtx (SImode);
  rtx memsi, val, mask, cc;

  emit_insn (gen_rtx_SET (addr, gen_rtx_AND (Pmode, addr1, GEN_INT (-4))));

  if (Pmode != SImode)
    addr1 = gen_lowpart (SImode, addr1);
  emit_insn (gen_rtx_SET (off, gen_rtx_AND (SImode, addr1, GEN_INT (3))));

  memsi = gen_rtx_MEM (SImode, addr);
  set_mem_alias_set (memsi, ALIAS_SET_MEMORY_BARRIER);
  MEM_VOLATILE_P (memsi) = MEM_VOLATILE_P (mem);

  val = copy_to_reg (memsi);

  emit_insn (gen_rtx_SET (off,
			  gen_rtx_XOR (SImode, off,
				       GEN_INT (GET_MODE (mem) == QImode
						? 3 : 2))));

  emit_insn (gen_rtx_SET (off, gen_rtx_ASHIFT (SImode, off, GEN_INT (3))));

  if (GET_MODE (mem) == QImode)
    mask = force_reg (SImode, GEN_INT (0xff));
  else
    mask = force_reg (SImode, GEN_INT (0xffff));

  emit_insn (gen_rtx_SET (mask, gen_rtx_ASHIFT (SImode, mask, off)));

  emit_insn (gen_rtx_SET (val,
			  gen_rtx_AND (SImode, gen_rtx_NOT (SImode, mask),
				       val)));

  oldval = gen_lowpart (SImode, oldval);
  emit_insn (gen_rtx_SET (oldv, gen_rtx_ASHIFT (SImode, oldval, off)));

  newval = gen_lowpart_common (SImode, newval);
  emit_insn (gen_rtx_SET (newv, gen_rtx_ASHIFT (SImode, newval, off)));

  emit_insn (gen_rtx_SET (oldv, gen_rtx_AND (SImode, oldv, mask)));

  emit_insn (gen_rtx_SET (newv, gen_rtx_AND (SImode, newv, mask)));

  rtx_code_label *end_label = gen_label_rtx ();
  rtx_code_label *loop_label = gen_label_rtx ();
  emit_label (loop_label);

  emit_insn (gen_rtx_SET (oldvalue, gen_rtx_IOR (SImode, oldv, val)));

  emit_insn (gen_rtx_SET (newvalue, gen_rtx_IOR (SImode, newv, val)));

  emit_move_insn (bool_result, const1_rtx);

  emit_insn (gen_atomic_compare_and_swapsi_1 (res, memsi, oldvalue, newvalue));

  emit_cmp_and_jump_insns (res, oldvalue, EQ, NULL, SImode, 0, end_label);

  emit_insn (gen_rtx_SET (resv,
			  gen_rtx_AND (SImode, gen_rtx_NOT (SImode, mask),
				       res)));

  emit_move_insn (bool_result, const0_rtx);

  cc = gen_compare_reg_1 (NE, resv, val);
  emit_insn (gen_rtx_SET (val, resv));

  /* Use cbranchcc4 to separate the compare and branch!  */
  emit_jump_insn (gen_cbranchcc4 (gen_rtx_NE (VOIDmode, cc, const0_rtx),
				  cc, const0_rtx, loop_label));

  emit_label (end_label);

  emit_insn (gen_rtx_SET (res, gen_rtx_AND (SImode, res, mask)));

  emit_insn (gen_rtx_SET (res, gen_rtx_LSHIFTRT (SImode, res, off)));

  emit_move_insn (result, gen_lowpart (GET_MODE (result), res));
}

/* Expand code to perform a compare-and-swap.  */

void
sparc_expand_compare_and_swap (rtx operands[])
{
  rtx bval, retval, mem, oldval, newval;
  machine_mode mode;
  enum memmodel model;

  bval = operands[0];
  retval = operands[1];
  mem = operands[2];
  oldval = operands[3];
  newval = operands[4];
  model = (enum memmodel) INTVAL (operands[6]);
  mode = GET_MODE (mem);

  sparc_emit_membar_for_model (model, 3, 1);

  if (reg_overlap_mentioned_p (retval, oldval))
    oldval = copy_to_reg (oldval);

  if (mode == QImode || mode == HImode)
    sparc_expand_compare_and_swap_12 (bval, retval, mem, oldval, newval);
  else
    {
      rtx (*gen) (rtx, rtx, rtx, rtx);
      rtx x;

      if (mode == SImode)
	gen = gen_atomic_compare_and_swapsi_1;
      else
	gen = gen_atomic_compare_and_swapdi_1;
      emit_insn (gen (retval, mem, oldval, newval));

      x = emit_store_flag (bval, EQ, retval, oldval, mode, 1, 1);
      if (x != bval)
	convert_move (bval, x, 1);
    }

  sparc_emit_membar_for_model (model, 3, 2);
}

void
sparc_expand_vec_perm_bmask (machine_mode vmode, rtx sel)
{
  rtx t_1, t_2, t_3;

  sel = gen_lowpart (DImode, sel);
  switch (vmode)
    {
    case E_V2SImode:
      /* inp = xxxxxxxAxxxxxxxB */
      t_1 = expand_simple_binop (DImode, LSHIFTRT, sel, GEN_INT (16),
				 NULL_RTX, 1, OPTAB_DIRECT);
      /* t_1 = ....xxxxxxxAxxx. */
      sel = expand_simple_binop (SImode, AND, gen_lowpart (SImode, sel),
				 GEN_INT (3), NULL_RTX, 1, OPTAB_DIRECT);
      t_1 = expand_simple_binop (SImode, AND, gen_lowpart (SImode, t_1),
				 GEN_INT (0x30000), NULL_RTX, 1, OPTAB_DIRECT);
      /* sel = .......B */
      /* t_1 = ...A.... */
      sel = expand_simple_binop (SImode, IOR, sel, t_1, sel, 1, OPTAB_DIRECT);
      /* sel = ...A...B */
      sel = expand_mult (SImode, sel, GEN_INT (0x4444), sel, 1);
      /* sel = AAAABBBB * 4 */
      t_1 = force_reg (SImode, GEN_INT (0x01230123));
      /* sel = { A*4, A*4+1, A*4+2, ... } */
      break;

    case E_V4HImode:
      /* inp = xxxAxxxBxxxCxxxD */
      t_1 = expand_simple_binop (DImode, LSHIFTRT, sel, GEN_INT (8),
				 NULL_RTX, 1, OPTAB_DIRECT);
      t_2 = expand_simple_binop (DImode, LSHIFTRT, sel, GEN_INT (16),
				 NULL_RTX, 1, OPTAB_DIRECT);
      t_3 = expand_simple_binop (DImode, LSHIFTRT, sel, GEN_INT (24),
				 NULL_RTX, 1, OPTAB_DIRECT);
      /* t_1 = ..xxxAxxxBxxxCxx */
      /* t_2 = ....xxxAxxxBxxxC */
      /* t_3 = ......xxxAxxxBxx */
      sel = expand_simple_binop (SImode, AND, gen_lowpart (SImode, sel),
				 GEN_INT (0x07),
				 NULL_RTX, 1, OPTAB_DIRECT);
      t_1 = expand_simple_binop (SImode, AND, gen_lowpart (SImode, t_1),
				 GEN_INT (0x0700),
				 NULL_RTX, 1, OPTAB_DIRECT);
      t_2 = expand_simple_binop (SImode, AND, gen_lowpart (SImode, t_2),
				 GEN_INT (0x070000),
				 NULL_RTX, 1, OPTAB_DIRECT);
      t_3 = expand_simple_binop (SImode, AND, gen_lowpart (SImode, t_3),
				 GEN_INT (0x07000000),
				 NULL_RTX, 1, OPTAB_DIRECT);
      /* sel = .......D */
      /* t_1 = .....C.. */
      /* t_2 = ...B.... */
      /* t_3 = .A...... */
      sel = expand_simple_binop (SImode, IOR, sel, t_1, sel, 1, OPTAB_DIRECT);
      t_2 = expand_simple_binop (SImode, IOR, t_2, t_3, t_2, 1, OPTAB_DIRECT);
      sel = expand_simple_binop (SImode, IOR, sel, t_2, sel, 1, OPTAB_DIRECT);
      /* sel = .A.B.C.D */
      sel = expand_mult (SImode, sel, GEN_INT (0x22), sel, 1);
      /* sel = AABBCCDD * 2 */
      t_1 = force_reg (SImode, GEN_INT (0x01010101));
      /* sel = { A*2, A*2+1, B*2, B*2+1, ... } */
      break;
  
    case E_V8QImode:
      /* input = xAxBxCxDxExFxGxH */
      sel = expand_simple_binop (DImode, AND, sel,
				 GEN_INT ((HOST_WIDE_INT)0x0f0f0f0f << 32
					  | 0x0f0f0f0f),
				 NULL_RTX, 1, OPTAB_DIRECT);
      /* sel = .A.B.C.D.E.F.G.H */
      t_1 = expand_simple_binop (DImode, LSHIFTRT, sel, GEN_INT (4),
				 NULL_RTX, 1, OPTAB_DIRECT);
      /* t_1 = ..A.B.C.D.E.F.G. */
      sel = expand_simple_binop (DImode, IOR, sel, t_1,
				 NULL_RTX, 1, OPTAB_DIRECT);
      /* sel = .AABBCCDDEEFFGGH */
      sel = expand_simple_binop (DImode, AND, sel,
				 GEN_INT ((HOST_WIDE_INT)0xff00ff << 32
					  | 0xff00ff),
				 NULL_RTX, 1, OPTAB_DIRECT);
      /* sel = ..AB..CD..EF..GH */
      t_1 = expand_simple_binop (DImode, LSHIFTRT, sel, GEN_INT (8),
				 NULL_RTX, 1, OPTAB_DIRECT);
      /* t_1 = ....AB..CD..EF.. */
      sel = expand_simple_binop (DImode, IOR, sel, t_1,
				 NULL_RTX, 1, OPTAB_DIRECT);
      /* sel = ..ABABCDCDEFEFGH */
      sel = expand_simple_binop (DImode, AND, sel,
				 GEN_INT ((HOST_WIDE_INT)0xffff << 32 | 0xffff),
				 NULL_RTX, 1, OPTAB_DIRECT);
      /* sel = ....ABCD....EFGH */
      t_1 = expand_simple_binop (DImode, LSHIFTRT, sel, GEN_INT (16),
				 NULL_RTX, 1, OPTAB_DIRECT);
      /* t_1 = ........ABCD.... */
      sel = gen_lowpart (SImode, sel);
      t_1 = gen_lowpart (SImode, t_1);
      break;

    default:
      gcc_unreachable ();
    }

  /* Always perform the final addition/merge within the bmask insn.  */
  emit_insn (gen_bmasksi_vis (gen_reg_rtx (SImode), sel, t_1));
}

/* Implement TARGET_VEC_PERM_CONST.  */

static bool
sparc_vectorize_vec_perm_const (machine_mode vmode, rtx target, rtx op0,
				rtx op1, const vec_perm_indices &sel)
{
  if (!TARGET_VIS2)
    return false;

  /* All permutes are supported.  */
  if (!target)
    return true;

  /* Force target-independent code to convert constant permutations on other
     modes down to V8QI.  Rely on this to avoid the complexity of the byte
     order of the permutation.  */
  if (vmode != V8QImode)
    return false;

  unsigned int i, mask;
  for (i = mask = 0; i < 8; ++i)
    mask |= (sel[i] & 0xf) << (28 - i*4);
  rtx mask_rtx = force_reg (SImode, gen_int_mode (mask, SImode));

  emit_insn (gen_bmasksi_vis (gen_reg_rtx (SImode), mask_rtx, const0_rtx));
  emit_insn (gen_bshufflev8qi_vis (target, op0, op1));
  return true;
}

/* Implement TARGET_FRAME_POINTER_REQUIRED.  */

static bool
sparc_frame_pointer_required (void)
{
  /* If the stack pointer is dynamically modified in the function, it cannot
     serve as the frame pointer.  */
  if (cfun->calls_alloca)
    return true;

  /* If the function receives nonlocal gotos, it needs to save the frame
     pointer in the nonlocal_goto_save_area object.  */
  if (cfun->has_nonlocal_label)
    return true;

  /* In flat mode, that's it.  */
  if (TARGET_FLAT)
    return false;

  /* Otherwise, the frame pointer is required if the function isn't leaf, but
     we cannot use sparc_leaf_function_p since it hasn't been computed yet.  */
  return !(optimize > 0 && crtl->is_leaf && only_leaf_regs_used ());
}

/* The way this is structured, we can't eliminate SFP in favor of SP
   if the frame pointer is required: we want to use the SFP->HFP elimination
   in that case.  But the test in update_eliminables doesn't know we are
   assuming below that we only do the former elimination.  */

static bool
sparc_can_eliminate (const int from ATTRIBUTE_UNUSED, const int to)
{
  return to == HARD_FRAME_POINTER_REGNUM || !sparc_frame_pointer_required ();
}

/* If !TARGET_FPU, then make the fp registers and fp cc regs fixed so that
   they won't be allocated.  */

static void
sparc_conditional_register_usage (void)
{
  if (PIC_OFFSET_TABLE_REGNUM != INVALID_REGNUM)
    fixed_regs[PIC_OFFSET_TABLE_REGNUM] = 1;
  /* If the user has passed -f{fixed,call-{used,saved}}-g5 */
  /* then honor it.  */
  if (TARGET_ARCH32 && fixed_regs[5])
    fixed_regs[5] = 1;
  else if (TARGET_ARCH64 && fixed_regs[5] == 2)
    fixed_regs[5] = 0;
  if (! TARGET_V9)
    {
      int regno;
      for (regno = SPARC_FIRST_V9_FP_REG;
	   regno <= SPARC_LAST_V9_FP_REG;
	   regno++)
	fixed_regs[regno] = 1;
      /* %fcc0 is used by v8 and v9.  */
      for (regno = SPARC_FIRST_V9_FCC_REG + 1;
	   regno <= SPARC_LAST_V9_FCC_REG;
	   regno++)
	fixed_regs[regno] = 1;
    }
  if (! TARGET_FPU)
    {
      int regno;
      for (regno = 32; regno < SPARC_LAST_V9_FCC_REG; regno++)
	fixed_regs[regno] = 1;
    }
  /* If the user has passed -f{fixed,call-{used,saved}}-g2 */
  /* then honor it.  Likewise with g3 and g4.  */
  if (fixed_regs[2] == 2)
    fixed_regs[2] = ! TARGET_APP_REGS;
  if (fixed_regs[3] == 2)
    fixed_regs[3] = ! TARGET_APP_REGS;
  if (TARGET_ARCH32 && fixed_regs[4] == 2)
    fixed_regs[4] = ! TARGET_APP_REGS;
  else if (TARGET_CM_EMBMEDANY)
    fixed_regs[4] = 1;
  else if (fixed_regs[4] == 2)
    fixed_regs[4] = 0;
  if (TARGET_FLAT)
    {
      int regno;
      /* Disable leaf functions.  */
      memset (sparc_leaf_regs, 0, FIRST_PSEUDO_REGISTER);
      for (regno = 0; regno < FIRST_PSEUDO_REGISTER; regno++)
	leaf_reg_remap [regno] = regno;
    }
  if (TARGET_VIS)
    global_regs[SPARC_GSR_REG] = 1;
}

/* Implement TARGET_USE_PSEUDO_PIC_REG.  */

static bool
sparc_use_pseudo_pic_reg (void)
{
  return !TARGET_VXWORKS_RTP && flag_pic;
}

/* Implement TARGET_INIT_PIC_REG.  */

static void
sparc_init_pic_reg (void)
{
  edge entry_edge;
  rtx_insn *seq;

  /* In PIC mode, we need to always initialize the PIC register if optimization
     is enabled, because we are called from IRA and LRA may later force things
     to the constant pool for optimization purposes.  */
  if (!flag_pic || (!crtl->uses_pic_offset_table && !optimize))
    return;

  start_sequence ();
  load_got_register ();
  if (!TARGET_VXWORKS_RTP)
    emit_move_insn (pic_offset_table_rtx, got_register_rtx);
  seq = get_insns ();
  end_sequence ();

  entry_edge = single_succ_edge (ENTRY_BLOCK_PTR_FOR_FN (cfun));
  insert_insn_on_edge (seq, entry_edge);
  commit_one_edge_insertion (entry_edge);
}

/* Implement TARGET_PREFERRED_RELOAD_CLASS:

   - We can't load constants into FP registers.
   - We can't load FP constants into integer registers when soft-float,
     because there is no soft-float pattern with a r/F constraint.
   - We can't load FP constants into integer registers for TFmode unless
     it is 0.0L, because there is no movtf pattern with a r/F constraint.
   - Try and reload integer constants (symbolic or otherwise) back into
     registers directly, rather than having them dumped to memory.  */

static reg_class_t
sparc_preferred_reload_class (rtx x, reg_class_t rclass)
{
  machine_mode mode = GET_MODE (x);
  if (CONSTANT_P (x))
    {
      if (FP_REG_CLASS_P (rclass)
	  || rclass == GENERAL_OR_FP_REGS
	  || rclass == GENERAL_OR_EXTRA_FP_REGS
	  || (GET_MODE_CLASS (mode) == MODE_FLOAT && ! TARGET_FPU)
	  || (mode == TFmode && ! const_zero_operand (x, mode)))
	return NO_REGS;

      if (GET_MODE_CLASS (mode) == MODE_INT)
	return GENERAL_REGS;

      if (GET_MODE_CLASS (mode) == MODE_VECTOR_INT)
	{
	  if (! FP_REG_CLASS_P (rclass)
	      || !(const_zero_operand (x, mode)
		   || const_all_ones_operand (x, mode)))
	    return NO_REGS;
	}
    }

  if (TARGET_VIS3
      && ! TARGET_ARCH64
      && (rclass == EXTRA_FP_REGS
	  || rclass == GENERAL_OR_EXTRA_FP_REGS))
    {
      int regno = true_regnum (x);

      if (SPARC_INT_REG_P (regno))
	return (rclass == EXTRA_FP_REGS
		? FP_REGS : GENERAL_OR_FP_REGS);
    }

  return rclass;
}

/* Return true if we use LRA instead of reload pass.  */

static bool
sparc_lra_p (void)
{
  return TARGET_LRA;
}

/* Output a wide multiply instruction in V8+ mode.  INSN is the instruction,
   OPERANDS are its operands and OPCODE is the mnemonic to be used.  */

const char *
output_v8plus_mult (rtx_insn *insn, rtx *operands, const char *opcode)
{
  char mulstr[32];

  gcc_assert (! TARGET_ARCH64);

  if (sparc_check_64 (operands[1], insn) <= 0)
    output_asm_insn ("srl\t%L1, 0, %L1", operands);
  if (which_alternative == 1)
    output_asm_insn ("sllx\t%H1, 32, %H1", operands);
  if (GET_CODE (operands[2]) == CONST_INT)
    {
      if (which_alternative == 1)
	{
	  output_asm_insn ("or\t%L1, %H1, %H1", operands);
	  sprintf (mulstr, "%s\t%%H1, %%2, %%L0", opcode);
	  output_asm_insn (mulstr, operands);
	  return "srlx\t%L0, 32, %H0";
	}
      else
	{
	  output_asm_insn ("sllx\t%H1, 32, %3", operands);
          output_asm_insn ("or\t%L1, %3, %3", operands);
          sprintf (mulstr, "%s\t%%3, %%2, %%3", opcode);
	  output_asm_insn (mulstr, operands);
	  output_asm_insn ("srlx\t%3, 32, %H0", operands);
          return "mov\t%3, %L0";
	}
    }
  else if (rtx_equal_p (operands[1], operands[2]))
    {
      if (which_alternative == 1)
	{
	  output_asm_insn ("or\t%L1, %H1, %H1", operands);
          sprintf (mulstr, "%s\t%%H1, %%H1, %%L0", opcode);
	  output_asm_insn (mulstr, operands);
	  return "srlx\t%L0, 32, %H0";
	}
      else
	{
	  output_asm_insn ("sllx\t%H1, 32, %3", operands);
          output_asm_insn ("or\t%L1, %3, %3", operands);
	  sprintf (mulstr, "%s\t%%3, %%3, %%3", opcode);
	  output_asm_insn (mulstr, operands);
	  output_asm_insn ("srlx\t%3, 32, %H0", operands);
          return "mov\t%3, %L0";
	}
    }
  if (sparc_check_64 (operands[2], insn) <= 0)
    output_asm_insn ("srl\t%L2, 0, %L2", operands);
  if (which_alternative == 1)
    {
      output_asm_insn ("or\t%L1, %H1, %H1", operands);
      output_asm_insn ("sllx\t%H2, 32, %L1", operands);
      output_asm_insn ("or\t%L2, %L1, %L1", operands);
      sprintf (mulstr, "%s\t%%H1, %%L1, %%L0", opcode);
      output_asm_insn (mulstr, operands);
      return "srlx\t%L0, 32, %H0";
    }
  else
    {
      output_asm_insn ("sllx\t%H1, 32, %3", operands);
      output_asm_insn ("sllx\t%H2, 32, %4", operands);
      output_asm_insn ("or\t%L1, %3, %3", operands);
      output_asm_insn ("or\t%L2, %4, %4", operands);
      sprintf (mulstr, "%s\t%%3, %%4, %%3", opcode);
      output_asm_insn (mulstr, operands);
      output_asm_insn ("srlx\t%3, 32, %H0", operands);
      return "mov\t%3, %L0";
    }
}

/* Subroutine of sparc_expand_vector_init.  Emit code to initialize
   all fields of TARGET to ELT by means of VIS2 BSHUFFLE insn.  MODE
   and INNER_MODE are the modes describing TARGET.  */

static void
vector_init_bshuffle (rtx target, rtx elt, machine_mode mode,
		      machine_mode inner_mode)
{
  rtx t1, final_insn, sel;
  int bmask;

  t1 = gen_reg_rtx (mode);

  elt = convert_modes (SImode, inner_mode, elt, true);
  emit_move_insn (gen_lowpart(SImode, t1), elt);

  switch (mode)
    {
    case E_V2SImode:
      final_insn = gen_bshufflev2si_vis (target, t1, t1);
      bmask = 0x45674567;
      break;
    case E_V4HImode:
      final_insn = gen_bshufflev4hi_vis (target, t1, t1);
      bmask = 0x67676767;
      break;
    case E_V8QImode:
      final_insn = gen_bshufflev8qi_vis (target, t1, t1);
      bmask = 0x77777777;
      break;
    default:
      gcc_unreachable ();
    }

  sel = force_reg (SImode, GEN_INT (bmask));
  emit_insn (gen_bmasksi_vis (gen_reg_rtx (SImode), sel, const0_rtx));
  emit_insn (final_insn);
}

/* Subroutine of sparc_expand_vector_init.  Emit code to initialize
   all fields of TARGET to ELT in V8QI by means of VIS FPMERGE insn.  */

static void
vector_init_fpmerge (rtx target, rtx elt)
{
  rtx t1, t2, t2_low, t3, t3_low;

  t1 = gen_reg_rtx (V4QImode);
  elt = convert_modes (SImode, QImode, elt, true);
  emit_move_insn (gen_lowpart (SImode, t1), elt);

  t2 = gen_reg_rtx (V8QImode);
  t2_low = gen_lowpart (V4QImode, t2);
  emit_insn (gen_fpmerge_vis (t2, t1, t1));

  t3 = gen_reg_rtx (V8QImode);
  t3_low = gen_lowpart (V4QImode, t3);
  emit_insn (gen_fpmerge_vis (t3, t2_low, t2_low));

  emit_insn (gen_fpmerge_vis (target, t3_low, t3_low));
}

/* Subroutine of sparc_expand_vector_init.  Emit code to initialize
   all fields of TARGET to ELT in V4HI by means of VIS FALIGNDATA insn.  */

static void
vector_init_faligndata (rtx target, rtx elt)
{
  rtx t1 = gen_reg_rtx (V4HImode);
  int i;

  elt = convert_modes (SImode, HImode, elt, true);
  emit_move_insn (gen_lowpart (SImode, t1), elt);

  emit_insn (gen_alignaddrsi_vis (gen_reg_rtx (SImode),
				  force_reg (SImode, GEN_INT (6)),
				  const0_rtx));

  for (i = 0; i < 4; i++)
    emit_insn (gen_faligndatav4hi_vis (target, t1, target));
}

/* Emit code to initialize TARGET to values for individual fields VALS.  */

void
sparc_expand_vector_init (rtx target, rtx vals)
{
  const machine_mode mode = GET_MODE (target);
  const machine_mode inner_mode = GET_MODE_INNER (mode);
  const int n_elts = GET_MODE_NUNITS (mode);
  int i, n_var = 0;
  bool all_same = true;
  rtx mem;

  for (i = 0; i < n_elts; i++)
    {
      rtx x = XVECEXP (vals, 0, i);
      if (!(CONST_SCALAR_INT_P (x) || CONST_DOUBLE_P (x) || CONST_FIXED_P (x)))
	n_var++;

      if (i > 0 && !rtx_equal_p (x, XVECEXP (vals, 0, 0)))
	all_same = false;
    }

  if (n_var == 0)
    {
      emit_move_insn (target, gen_rtx_CONST_VECTOR (mode, XVEC (vals, 0)));
      return;
    }

  if (GET_MODE_SIZE (inner_mode) == GET_MODE_SIZE (mode))
    {
      if (GET_MODE_SIZE (inner_mode) == 4)
	{
	  emit_move_insn (gen_lowpart (SImode, target),
			  gen_lowpart (SImode, XVECEXP (vals, 0, 0)));
	  return;
	}
      else if (GET_MODE_SIZE (inner_mode) == 8)
	{
	  emit_move_insn (gen_lowpart (DImode, target),
			  gen_lowpart (DImode, XVECEXP (vals, 0, 0)));
	  return;
	}
    }
  else if (GET_MODE_SIZE (inner_mode) == GET_MODE_SIZE (word_mode)
	   && GET_MODE_SIZE (mode) == 2 * GET_MODE_SIZE (word_mode))
    {
      emit_move_insn (gen_highpart (word_mode, target),
		      gen_lowpart (word_mode, XVECEXP (vals, 0, 0)));
      emit_move_insn (gen_lowpart (word_mode, target),
		      gen_lowpart (word_mode, XVECEXP (vals, 0, 1)));
      return;
    }

  if (all_same && GET_MODE_SIZE (mode) == 8)
    {
      if (TARGET_VIS2)
	{
	  vector_init_bshuffle (target, XVECEXP (vals, 0, 0), mode, inner_mode);
	  return;
	}
      if (mode == V8QImode)
	{
	  vector_init_fpmerge (target, XVECEXP (vals, 0, 0));
	  return;
	}
      if (mode == V4HImode)
	{
	  vector_init_faligndata (target, XVECEXP (vals, 0, 0));
	  return;
	}
    }

  mem = assign_stack_temp (mode, GET_MODE_SIZE (mode));
  for (i = 0; i < n_elts; i++)
    emit_move_insn (adjust_address_nv (mem, inner_mode,
				       i * GET_MODE_SIZE (inner_mode)),
		    XVECEXP (vals, 0, i));
  emit_move_insn (target, mem);
}

/* Implement TARGET_SECONDARY_RELOAD.  */

static reg_class_t
sparc_secondary_reload (bool in_p, rtx x, reg_class_t rclass_i,
			machine_mode mode, secondary_reload_info *sri)
{
  enum reg_class rclass = (enum reg_class) rclass_i;

  sri->icode = CODE_FOR_nothing;
  sri->extra_cost = 0;

  /* We need a temporary when loading/storing a HImode/QImode value
     between memory and the FPU registers.  This can happen when combine puts
     a paradoxical subreg in a float/fix conversion insn.  */
  if (FP_REG_CLASS_P (rclass)
      && (mode == HImode || mode == QImode)
      && (GET_CODE (x) == MEM
	  || ((GET_CODE (x) == REG || GET_CODE (x) == SUBREG)
	      && true_regnum (x) == -1)))
    return GENERAL_REGS;

  /* On 32-bit we need a temporary when loading/storing a DFmode value
     between unaligned memory and the upper FPU registers.  */
  if (TARGET_ARCH32
      && rclass == EXTRA_FP_REGS
      && mode == DFmode
      && GET_CODE (x) == MEM
      && ! mem_min_alignment (x, 8))
    return FP_REGS;

  if (((TARGET_CM_MEDANY
	&& symbolic_operand (x, mode))
       || (TARGET_CM_EMBMEDANY
	   && text_segment_operand (x, mode)))
      && ! flag_pic)
    {
      if (in_p)
	sri->icode = direct_optab_handler (reload_in_optab, mode);
      else
	sri->icode = direct_optab_handler (reload_out_optab, mode);
      return NO_REGS;
    }

  if (TARGET_VIS3 && TARGET_ARCH32)
    {
      int regno = true_regnum (x);

      /* When using VIS3 fp<-->int register moves, on 32-bit we have
	 to move 8-byte values in 4-byte pieces.  This only works via
	 FP_REGS, and not via EXTRA_FP_REGS.  Therefore if we try to
	 move between EXTRA_FP_REGS and GENERAL_REGS, we will need
	 an FP_REGS intermediate move.  */
      if ((rclass == EXTRA_FP_REGS && SPARC_INT_REG_P (regno))
	  || ((general_or_i64_p (rclass)
	       || rclass == GENERAL_OR_FP_REGS)
	      && SPARC_FP_REG_P (regno)))
	{
	  sri->extra_cost = 2;
	  return FP_REGS;
	}
    }

  return NO_REGS;
}

/* Implement TARGET_SECONDARY_MEMORY_NEEDED.

   On SPARC when not VIS3 it is not possible to directly move data
   between GENERAL_REGS and FP_REGS.  */

static bool
sparc_secondary_memory_needed (machine_mode mode, reg_class_t class1,
			       reg_class_t class2)
{
  return ((FP_REG_CLASS_P (class1) != FP_REG_CLASS_P (class2))
	  && (! TARGET_VIS3
	      || GET_MODE_SIZE (mode) > 8
	      || GET_MODE_SIZE (mode) < 4));
}

/* Implement TARGET_SECONDARY_MEMORY_NEEDED_MODE.

   get_secondary_mem widens its argument to BITS_PER_WORD which loses on v9
   because the movsi and movsf patterns don't handle r/f moves.
   For v8 we copy the default definition.  */

static machine_mode
sparc_secondary_memory_needed_mode (machine_mode mode)
{
  if (TARGET_ARCH64)
    {
      if (GET_MODE_BITSIZE (mode) < 32)
	return mode_for_size (32, GET_MODE_CLASS (mode), 0).require ();
      return mode;
    }
  else
    {
      if (GET_MODE_BITSIZE (mode) < BITS_PER_WORD)
	return mode_for_size (BITS_PER_WORD,
			      GET_MODE_CLASS (mode), 0).require ();
      return mode;
    }
}

/* Emit code to conditionally move either OPERANDS[2] or OPERANDS[3] into
   OPERANDS[0] in MODE.  OPERANDS[1] is the operator of the condition.  */

bool
sparc_expand_conditional_move (machine_mode mode, rtx *operands)
{
  enum rtx_code rc = GET_CODE (operands[1]);
  machine_mode cmp_mode;
  rtx cc_reg, dst, cmp;

  cmp = operands[1];
  if (GET_MODE (XEXP (cmp, 0)) == DImode && !TARGET_ARCH64)
    return false;

  if (GET_MODE (XEXP (cmp, 0)) == TFmode && !TARGET_HARD_QUAD)
    cmp = sparc_emit_float_lib_cmp (XEXP (cmp, 0), XEXP (cmp, 1), rc);

  cmp_mode = GET_MODE (XEXP (cmp, 0));
  rc = GET_CODE (cmp);

  dst = operands[0];
  if (! rtx_equal_p (operands[2], dst)
      && ! rtx_equal_p (operands[3], dst))
    {
      if (reg_overlap_mentioned_p (dst, cmp))
	dst = gen_reg_rtx (mode);

      emit_move_insn (dst, operands[3]);
    }
  else if (operands[2] == dst)
    {
      operands[2] = operands[3];

      if (GET_MODE_CLASS (cmp_mode) == MODE_FLOAT)
        rc = reverse_condition_maybe_unordered (rc);
      else
        rc = reverse_condition (rc);
    }

  if (XEXP (cmp, 1) == const0_rtx
      && GET_CODE (XEXP (cmp, 0)) == REG
      && cmp_mode == DImode
      && v9_regcmp_p (rc))
    cc_reg = XEXP (cmp, 0);
  else
    cc_reg = gen_compare_reg_1 (rc, XEXP (cmp, 0), XEXP (cmp, 1));

  cmp = gen_rtx_fmt_ee (rc, GET_MODE (cc_reg), cc_reg, const0_rtx);

  emit_insn (gen_rtx_SET (dst,
			  gen_rtx_IF_THEN_ELSE (mode, cmp, operands[2], dst)));

  if (dst != operands[0])
    emit_move_insn (operands[0], dst);

  return true;
}

/* Emit code to conditionally move a combination of OPERANDS[1] and OPERANDS[2]
   into OPERANDS[0] in MODE, depending on the outcome of the comparison of
   OPERANDS[4] and OPERANDS[5].  OPERANDS[3] is the operator of the condition.
   FCODE is the machine code to be used for OPERANDS[3] and CCODE the machine
   code to be used for the condition mask.  */

void
sparc_expand_vcond (machine_mode mode, rtx *operands, int ccode, int fcode)
{
  rtx mask, cop0, cop1, fcmp, cmask, bshuf, gsr;
  enum rtx_code code = GET_CODE (operands[3]);

  mask = gen_reg_rtx (Pmode);
  cop0 = operands[4];
  cop1 = operands[5];
  if (code == LT || code == GE)
    {
      rtx t;

      code = swap_condition (code);
      t = cop0; cop0 = cop1; cop1 = t;
    }

  gsr = gen_rtx_REG (DImode, SPARC_GSR_REG);

  fcmp = gen_rtx_UNSPEC (Pmode,
			 gen_rtvec (1, gen_rtx_fmt_ee (code, mode, cop0, cop1)),
			 fcode);

  cmask = gen_rtx_UNSPEC (DImode,
			  gen_rtvec (2, mask, gsr),
			  ccode);

  bshuf = gen_rtx_UNSPEC (mode,
			  gen_rtvec (3, operands[1], operands[2], gsr),
			  UNSPEC_BSHUFFLE);

  emit_insn (gen_rtx_SET (mask, fcmp));
  emit_insn (gen_rtx_SET (gsr, cmask));

  emit_insn (gen_rtx_SET (operands[0], bshuf));
}

/* On sparc, any mode which naturally allocates into the float
   registers should return 4 here.  */

unsigned int
sparc_regmode_natural_size (machine_mode mode)
{
  int size = UNITS_PER_WORD;

  if (TARGET_ARCH64)
    {
      enum mode_class mclass = GET_MODE_CLASS (mode);

      if (mclass == MODE_FLOAT || mclass == MODE_VECTOR_INT)
	size = 4;
    }

  return size;
}

/* Implement TARGET_HARD_REGNO_NREGS.

   On SPARC, ordinary registers hold 32 bits worth; this means both
   integer and floating point registers.  On v9, integer regs hold 64
   bits worth; floating point regs hold 32 bits worth (this includes the
   new fp regs as even the odd ones are included in the hard register
   count).  */

static unsigned int
sparc_hard_regno_nregs (unsigned int regno, machine_mode mode)
{
  if (regno == SPARC_GSR_REG)
    return 1;
  if (TARGET_ARCH64)
    {
      if (SPARC_INT_REG_P (regno) || regno == FRAME_POINTER_REGNUM)
	return CEIL (GET_MODE_SIZE (mode), UNITS_PER_WORD);
      return CEIL (GET_MODE_SIZE (mode), 4);
    }
  return CEIL (GET_MODE_SIZE (mode), UNITS_PER_WORD);
}

/* Implement TARGET_HARD_REGNO_MODE_OK.

   ??? Because of the funny way we pass parameters we should allow certain
   ??? types of float/complex values to be in integer registers during
   ??? RTL generation.  This only matters on arch32.  */

static bool
sparc_hard_regno_mode_ok (unsigned int regno, machine_mode mode)
{
  return (hard_regno_mode_classes[regno] & sparc_mode_class[mode]) != 0;
}

/* Implement TARGET_MODES_TIEABLE_P.

   For V9 we have to deal with the fact that only the lower 32 floating
   point registers are 32-bit addressable.  */

static bool
sparc_modes_tieable_p (machine_mode mode1, machine_mode mode2)
{
  enum mode_class mclass1, mclass2;
  unsigned short size1, size2;

  if (mode1 == mode2)
    return true;

  mclass1 = GET_MODE_CLASS (mode1);
  mclass2 = GET_MODE_CLASS (mode2);
  if (mclass1 != mclass2)
    return false;

  if (! TARGET_V9)
    return true;

  /* Classes are the same and we are V9 so we have to deal with upper
     vs. lower floating point registers.  If one of the modes is a
     4-byte mode, and the other is not, we have to mark them as not
     tieable because only the lower 32 floating point register are
     addressable 32-bits at a time.

     We can't just test explicitly for SFmode, otherwise we won't
     cover the vector mode cases properly.  */

  if (mclass1 != MODE_FLOAT && mclass1 != MODE_VECTOR_INT)
    return true;

  size1 = GET_MODE_SIZE (mode1);
  size2 = GET_MODE_SIZE (mode2);
  if ((size1 > 4 && size2 == 4)
      || (size2 > 4 && size1 == 4))
    return false;

  return true;
}

/* Implement TARGET_CSTORE_MODE.  */

static scalar_int_mode
sparc_cstore_mode (enum insn_code icode ATTRIBUTE_UNUSED)
{
  return (TARGET_ARCH64 ? DImode : SImode);
}

/* Return the compound expression made of T1 and T2.  */

static inline tree
compound_expr (tree t1, tree t2)
{
  return build2 (COMPOUND_EXPR, void_type_node, t1, t2);
}

/* Implement TARGET_ATOMIC_ASSIGN_EXPAND_FENV hook.  */

static void
sparc_atomic_assign_expand_fenv (tree *hold, tree *clear, tree *update)
{
  if (!TARGET_FPU)
    return;

  const unsigned HOST_WIDE_INT accrued_exception_mask = 0x1f << 5;
  const unsigned HOST_WIDE_INT trap_enable_mask = 0x1f << 23;

  /* We generate the equivalent of feholdexcept (&fenv_var):

       unsigned int fenv_var;
       __builtin_store_fsr (&fenv_var);

       unsigned int tmp1_var;
       tmp1_var = fenv_var & ~(accrued_exception_mask | trap_enable_mask);

       __builtin_load_fsr (&tmp1_var);  */

  tree fenv_var = create_tmp_var_raw (unsigned_type_node);
  TREE_ADDRESSABLE (fenv_var) = 1;
  tree fenv_addr = build_fold_addr_expr (fenv_var);
  tree stfsr = sparc_builtins[SPARC_BUILTIN_STFSR];
  tree hold_stfsr
    = build4 (TARGET_EXPR, unsigned_type_node, fenv_var,
	      build_call_expr (stfsr, 1, fenv_addr), NULL_TREE, NULL_TREE);

  tree tmp1_var = create_tmp_var_raw (unsigned_type_node);
  TREE_ADDRESSABLE (tmp1_var) = 1;
  tree masked_fenv_var
    = build2 (BIT_AND_EXPR, unsigned_type_node, fenv_var,
	      build_int_cst (unsigned_type_node,
			     ~(accrued_exception_mask | trap_enable_mask)));
  tree hold_mask
    = build4 (TARGET_EXPR, unsigned_type_node, tmp1_var, masked_fenv_var,
	      NULL_TREE, NULL_TREE);

  tree tmp1_addr = build_fold_addr_expr (tmp1_var);
  tree ldfsr = sparc_builtins[SPARC_BUILTIN_LDFSR];
  tree hold_ldfsr = build_call_expr (ldfsr, 1, tmp1_addr);

  *hold = compound_expr (compound_expr (hold_stfsr, hold_mask), hold_ldfsr);

  /* We reload the value of tmp1_var to clear the exceptions:

       __builtin_load_fsr (&tmp1_var);  */

  *clear = build_call_expr (ldfsr, 1, tmp1_addr);

  /* We generate the equivalent of feupdateenv (&fenv_var):

       unsigned int tmp2_var;
       __builtin_store_fsr (&tmp2_var);

       __builtin_load_fsr (&fenv_var);

       if (SPARC_LOW_FE_EXCEPT_VALUES)
         tmp2_var >>= 5;
       __atomic_feraiseexcept ((int) tmp2_var);  */

  tree tmp2_var = create_tmp_var_raw (unsigned_type_node);
  TREE_ADDRESSABLE (tmp2_var) = 1;
  tree tmp2_addr = build_fold_addr_expr (tmp2_var);
  tree update_stfsr
    = build4 (TARGET_EXPR, unsigned_type_node, tmp2_var,
	      build_call_expr (stfsr, 1, tmp2_addr), NULL_TREE, NULL_TREE);

  tree update_ldfsr = build_call_expr (ldfsr, 1, fenv_addr);

  tree atomic_feraiseexcept
    = builtin_decl_implicit (BUILT_IN_ATOMIC_FERAISEEXCEPT);
  tree update_call
    = build_call_expr (atomic_feraiseexcept, 1,
		       fold_convert (integer_type_node, tmp2_var));

  if (SPARC_LOW_FE_EXCEPT_VALUES)
    {
      tree shifted_tmp2_var
	= build2 (RSHIFT_EXPR, unsigned_type_node, tmp2_var,
		  build_int_cst (unsigned_type_node, 5));
      tree update_shift
	= build2 (MODIFY_EXPR, void_type_node, tmp2_var, shifted_tmp2_var);
      update_call = compound_expr (update_shift, update_call);
    }

  *update
    = compound_expr (compound_expr (update_stfsr, update_ldfsr), update_call);
}

/* Implement TARGET_CAN_CHANGE_MODE_CLASS.  Borrowed from the PA port.

   SImode loads to floating-point registers are not zero-extended.
   The definition for LOAD_EXTEND_OP specifies that integer loads
   narrower than BITS_PER_WORD will be zero-extended.  As a result,
   we inhibit changes from SImode unless they are to a mode that is
   identical in size.

   Likewise for SFmode, since word-mode paradoxical subregs are
   problematic on big-endian architectures.  */

static bool
sparc_can_change_mode_class (machine_mode from, machine_mode to,
			     reg_class_t rclass)
{
  if (TARGET_ARCH64
      && GET_MODE_SIZE (from) == 4
      && GET_MODE_SIZE (to) != 4)
    return !reg_classes_intersect_p (rclass, FP_REGS);
  return true;
}

/* Implement TARGET_CONSTANT_ALIGNMENT.  */

static HOST_WIDE_INT
sparc_constant_alignment (const_tree exp, HOST_WIDE_INT align)
{
  if (TREE_CODE (exp) == STRING_CST)
    return MAX (align, FASTEST_ALIGNMENT);
  return align;
}

#include "gt-sparc.h"<|MERGE_RESOLUTION|>--- conflicted
+++ resolved
@@ -1,9 +1,5 @@
 /* Subroutines for insn-output.c for SPARC.
-<<<<<<< HEAD
-   Copyright (C) 1987-2019 Free Software Foundation, Inc.
-=======
    Copyright (C) 1987-2020 Free Software Foundation, Inc.
->>>>>>> e2aa5677
    Contributed by Michael Tiemann (tiemann@cygnus.com)
    64-bit SPARC-V9 support by Michael Tiemann, Jim Wilson, and Doug Evans,
    at Cygnus Support.
@@ -669,11 +665,7 @@
 static unsigned int sparc_function_arg_boundary (machine_mode,
 						 const_tree);
 static int sparc_arg_partial_bytes (cumulative_args_t,
-<<<<<<< HEAD
-				    machine_mode, tree, bool);
-=======
 				    const function_arg_info &);
->>>>>>> e2aa5677
 static bool sparc_return_in_memory (const_tree, const_tree);
 static rtx sparc_struct_value_rtx (tree, int);
 static rtx sparc_function_value (const_tree, const_tree, bool);
@@ -2020,11 +2012,7 @@
       gcc_unreachable ();
     };
 
-<<<<<<< HEAD
-  /* PARAM_SIMULTANEOUS_PREFETCHES is the number of prefetches that
-=======
   /* param_simultaneous_prefetches is the number of prefetches that
->>>>>>> e2aa5677
      can run at the same time.  More important, it is the threshold
      defining when additional prefetches will be dropped by the
      hardware.
@@ -6748,17 +6736,10 @@
    Specify whether to pass the argument by reference.  */
 
 static bool
-<<<<<<< HEAD
-sparc_pass_by_reference (cumulative_args_t cum ATTRIBUTE_UNUSED,
-			 machine_mode mode, const_tree type,
-			 bool named ATTRIBUTE_UNUSED)
-{
-=======
 sparc_pass_by_reference (cumulative_args_t, const function_arg_info &arg)
 {
   tree type = arg.type;
   machine_mode mode = arg.mode;
->>>>>>> e2aa5677
   if (TARGET_ARCH32)
     /* Original SPARC 32-bit ABI says that structures and unions,
        and quad-precision floats are passed by reference.
@@ -7362,7 +7343,6 @@
 {
   const int mult = (named ? 2 : 1);
   unsigned int nwords;
-<<<<<<< HEAD
 
   if (slotno == (named ? SPARC_FP_ARG_MAX : SPARC_INT_ARG_MAX) - 1)
     nwords = 1;
@@ -7371,16 +7351,6 @@
 
   rtx regs = gen_rtx_PARALLEL (BLKmode, rtvec_alloc (nwords));
 
-=======
-
-  if (slotno == (named ? SPARC_FP_ARG_MAX : SPARC_INT_ARG_MAX) - 1)
-    nwords = 1;
-  else
-    nwords = CEIL_NWORDS (size);
-
-  rtx regs = gen_rtx_PARALLEL (BLKmode, rtvec_alloc (nwords));
-
->>>>>>> e2aa5677
   if (size < UNITS_PER_WORD)
     XVECEXP (regs, 0, 0)
       = gen_rtx_EXPR_LIST (VOIDmode,
@@ -7569,11 +7539,7 @@
       /* We are guaranteed by pass_by_reference that the size of the
 	 argument is not greater than 8 bytes, so we only need to return
 	 one word if the argument is partially passed in registers.  */
-<<<<<<< HEAD
-      const int size = GET_MODE_SIZE (mode);
-=======
       const int size = GET_MODE_SIZE (arg.mode);
->>>>>>> e2aa5677
 
       if (size > UNITS_PER_WORD && slotno == SPARC_INT_ARG_MAX - 1)
 	return UNITS_PER_WORD;
@@ -7583,31 +7549,15 @@
       /* We are guaranteed by pass_by_reference that the size of the
 	 argument is not greater than 16 bytes, so we only need to return
 	 one word if the argument is partially passed in registers.  */
-<<<<<<< HEAD
-      if (type && AGGREGATE_TYPE_P (type))
-	{
-	  const int size = int_size_in_bytes (type);
-=======
       if (arg.aggregate_type_p ())
 	{
 	  const int size = int_size_in_bytes (arg.type);
->>>>>>> e2aa5677
 
 	  if (size > UNITS_PER_WORD
 	      && (slotno == SPARC_INT_ARG_MAX - 1
 		  || slotno == SPARC_FP_ARG_MAX - 1))
 	    return UNITS_PER_WORD;
 	}
-<<<<<<< HEAD
-      else if (GET_MODE_CLASS (mode) == MODE_COMPLEX_INT
-	       || ((GET_MODE_CLASS (mode) == MODE_COMPLEX_FLOAT
-		    || (type && VECTOR_TYPE_P (type)))
-		   && !(TARGET_FPU && named)))
-	{
-	  const int size = (type && VECTOR_FLOAT_TYPE_P (type))
-			   ? int_size_in_bytes (type)
-			   : GET_MODE_SIZE (mode);
-=======
       else if (GET_MODE_CLASS (arg.mode) == MODE_COMPLEX_INT
 	       || ((GET_MODE_CLASS (arg.mode) == MODE_COMPLEX_FLOAT
 		    || (arg.type && VECTOR_TYPE_P (arg.type)))
@@ -7616,26 +7566,16 @@
 	  const int size = (arg.type && VECTOR_FLOAT_TYPE_P (arg.type))
 			   ? int_size_in_bytes (arg.type)
 			   : GET_MODE_SIZE (arg.mode);
->>>>>>> e2aa5677
 
 	  if (size > UNITS_PER_WORD && slotno == SPARC_INT_ARG_MAX - 1)
 	    return UNITS_PER_WORD;
 	}
-<<<<<<< HEAD
-      else if (GET_MODE_CLASS (mode) == MODE_COMPLEX_FLOAT
-	       || (type && VECTOR_TYPE_P (type)))
-	{
-	  const int size = (type && VECTOR_FLOAT_TYPE_P (type))
-			   ? int_size_in_bytes (type)
-			   : GET_MODE_SIZE (mode);
-=======
       else if (GET_MODE_CLASS (arg.mode) == MODE_COMPLEX_FLOAT
 	       || (arg.type && VECTOR_TYPE_P (arg.type)))
 	{
 	  const int size = (arg.type && VECTOR_FLOAT_TYPE_P (arg.type))
 			   ? int_size_in_bytes (arg.type)
 			   : GET_MODE_SIZE (arg.mode);
->>>>>>> e2aa5677
 
 	  if (size > UNITS_PER_WORD && slotno == SPARC_FP_ARG_MAX - 1)
 	    return UNITS_PER_WORD;
