--- conflicted
+++ resolved
@@ -1,9 +1,5 @@
 /* Target Definitions for NVPTX.
-<<<<<<< HEAD
-   Copyright (C) 2014-2019 Free Software Foundation, Inc.
-=======
    Copyright (C) 2014-2020 Free Software Foundation, Inc.
->>>>>>> e2aa5677
    Contributed by Bernd Schmidt <bernds@codesourcery.com>
 
    This file is part of GCC.
