/* Target code for NVPTX.
<<<<<<< HEAD
   Copyright (C) 2014-2019 Free Software Foundation, Inc.
=======
   Copyright (C) 2014-2020 Free Software Foundation, Inc.
>>>>>>> e2aa5677
   Contributed by Bernd Schmidt <bernds@codesourcery.com>

   This file is part of GCC.

   GCC is free software; you can redistribute it and/or modify it
   under the terms of the GNU General Public License as published
   by the Free Software Foundation; either version 3, or (at your
   option) any later version.

   GCC is distributed in the hope that it will be useful, but WITHOUT
   ANY WARRANTY; without even the implied warranty of MERCHANTABILITY
   or FITNESS FOR A PARTICULAR PURPOSE.  See the GNU General Public
   License for more details.

   You should have received a copy of the GNU General Public License
   along with GCC; see the file COPYING3.  If not see
   <http://www.gnu.org/licenses/>.  */

#define IN_TARGET_CODE 1

#include "config.h"
#include <sstream>
#include "system.h"
#include "coretypes.h"
#include "backend.h"
#include "target.h"
#include "rtl.h"
#include "tree.h"
#include "cfghooks.h"
#include "df.h"
#include "memmodel.h"
#include "tm_p.h"
#include "expmed.h"
#include "optabs.h"
#include "regs.h"
#include "emit-rtl.h"
#include "recog.h"
#include "diagnostic.h"
#include "alias.h"
#include "insn-flags.h"
#include "output.h"
#include "insn-attr.h"
#include "flags.h"
#include "dojump.h"
#include "explow.h"
#include "calls.h"
#include "varasm.h"
#include "stmt.h"
#include "expr.h"
#include "tm-preds.h"
#include "tm-constrs.h"
#include "langhooks.h"
#include "dbxout.h"
#include "cfgrtl.h"
#include "gimple.h"
#include "stor-layout.h"
#include "builtins.h"
#include "omp-general.h"
#include "omp-low.h"
#include "omp-offload.h"
#include "gomp-constants.h"
#include "dumpfile.h"
#include "internal-fn.h"
#include "gimple-iterator.h"
#include "stringpool.h"
#include "attribs.h"
#include "tree-vrp.h"
#include "tree-ssa-operands.h"
#include "tree-ssanames.h"
#include "gimplify.h"
#include "tree-phinodes.h"
#include "cfgloop.h"
#include "fold-const.h"
#include "intl.h"

/* This file should be included last.  */
#include "target-def.h"

#define WORKAROUND_PTXJIT_BUG 1
#define WORKAROUND_PTXJIT_BUG_2 1
#define WORKAROUND_PTXJIT_BUG_3 1

/* The PTX concept CTA (Concurrent Thread Array) maps on the CUDA concept thread
   block, which has had a maximum number of threads of 1024 since CUDA version
   2.x.  */
#define PTX_CTA_SIZE 1024

#define PTX_CTA_NUM_BARRIERS 16
#define PTX_WARP_SIZE 32

#define PTX_PER_CTA_BARRIER 0
#define PTX_NUM_PER_CTA_BARRIERS 1
#define PTX_FIRST_PER_WORKER_BARRIER (PTX_NUM_PER_CTA_BARRIERS)
#define PTX_NUM_PER_WORKER_BARRIERS (PTX_CTA_NUM_BARRIERS - PTX_NUM_PER_CTA_BARRIERS)

#define PTX_DEFAULT_VECTOR_LENGTH PTX_WARP_SIZE
#define PTX_MAX_VECTOR_LENGTH PTX_CTA_SIZE
#define PTX_WORKER_LENGTH 32
#define PTX_DEFAULT_RUNTIME_DIM 0 /* Defer to runtime.  */

/* The various PTX memory areas an object might reside in.  */
enum nvptx_data_area
{
  DATA_AREA_GENERIC,
  DATA_AREA_GLOBAL,
  DATA_AREA_SHARED,
  DATA_AREA_LOCAL,
  DATA_AREA_CONST,
  DATA_AREA_PARAM,
  DATA_AREA_MAX
};

/*  We record the data area in the target symbol flags.  */
#define SYMBOL_DATA_AREA(SYM) \
  (nvptx_data_area)((SYMBOL_REF_FLAGS (SYM) >> SYMBOL_FLAG_MACH_DEP_SHIFT) \
		    & 7)
#define SET_SYMBOL_DATA_AREA(SYM,AREA) \
  (SYMBOL_REF_FLAGS (SYM) |= (AREA) << SYMBOL_FLAG_MACH_DEP_SHIFT)

/* Record the function decls we've written, and the libfuncs and function
   decls corresponding to them.  */
static std::stringstream func_decls;

struct declared_libfunc_hasher : ggc_cache_ptr_hash<rtx_def>
{
  static hashval_t hash (rtx x) { return htab_hash_pointer (x); }
  static bool equal (rtx a, rtx b) { return a == b; }
};

static GTY((cache))
  hash_table<declared_libfunc_hasher> *declared_libfuncs_htab;

struct tree_hasher : ggc_cache_ptr_hash<tree_node>
{
  static hashval_t hash (tree t) { return htab_hash_pointer (t); }
  static bool equal (tree a, tree b) { return a == b; }
};

static GTY((cache)) hash_table<tree_hasher> *declared_fndecls_htab;
static GTY((cache)) hash_table<tree_hasher> *needed_fndecls_htab;

/* Buffer needed to broadcast across workers and vectors.  This is
   used for both worker-neutering and worker broadcasting, and
   vector-neutering and boardcasting when vector_length > 32.  It is
   shared by all functions emitted.  The buffer is placed in shared
   memory.  It'd be nice if PTX supported common blocks, because then
   this could be shared across TUs (taking the largest size).  */
static unsigned oacc_bcast_size;
static unsigned oacc_bcast_partition;
static unsigned oacc_bcast_align;
static GTY(()) rtx oacc_bcast_sym;

/* Buffer needed for worker reductions.  This has to be distinct from
   the worker broadcast array, as both may be live concurrently.  */
static unsigned worker_red_size;
static unsigned worker_red_align;
static GTY(()) rtx worker_red_sym;

/* Buffer needed for vector reductions, when vector_length >
   PTX_WARP_SIZE.  This has to be distinct from the worker broadcast
   array, as both may be live concurrently.  */
static unsigned vector_red_size;
static unsigned vector_red_align;
static unsigned vector_red_partition;
static GTY(()) rtx vector_red_sym;

/* Global lock variable, needed for 128bit worker & gang reductions.  */
static GTY(()) tree global_lock_var;

/* True if any function references __nvptx_stacks.  */
static bool need_softstack_decl;

/* True if any function references __nvptx_uni.  */
static bool need_unisimt_decl;

static int nvptx_mach_max_workers ();

/* Allocate a new, cleared machine_function structure.  */

static struct machine_function *
nvptx_init_machine_status (void)
{
  struct machine_function *p = ggc_cleared_alloc<machine_function> ();
  p->return_mode = VOIDmode;
  return p;
}

/* Issue a diagnostic when option OPTNAME is enabled (as indicated by OPTVAL)
   and -fopenacc is also enabled.  */

static void
diagnose_openacc_conflict (bool optval, const char *optname)
{
  if (flag_openacc && optval)
    error ("option %s is not supported together with %<-fopenacc%>", optname);
}

/* Implement TARGET_OPTION_OVERRIDE.  */

static void
nvptx_option_override (void)
{
  init_machine_status = nvptx_init_machine_status;

  /* Set toplevel_reorder, unless explicitly disabled.  We need
     reordering so that we emit necessary assembler decls of
     undeclared variables. */
  if (!global_options_set.x_flag_toplevel_reorder)
    flag_toplevel_reorder = 1;

  debug_nonbind_markers_p = 0;

  /* Set flag_no_common, unless explicitly disabled.  We fake common
     using .weak, and that's not entirely accurate, so avoid it
     unless forced.  */
  if (!global_options_set.x_flag_no_common)
    flag_no_common = 1;

  /* The patch area requires nops, which we don't have.  */
  if (function_entry_patch_area_size > 0)
    sorry ("not generating patch area, nops not supported");

  /* Assumes that it will see only hard registers.  */
  flag_var_tracking = 0;

  if (nvptx_optimize < 0)
    nvptx_optimize = optimize > 0;

  declared_fndecls_htab = hash_table<tree_hasher>::create_ggc (17);
  needed_fndecls_htab = hash_table<tree_hasher>::create_ggc (17);
  declared_libfuncs_htab
    = hash_table<declared_libfunc_hasher>::create_ggc (17);

  oacc_bcast_sym = gen_rtx_SYMBOL_REF (Pmode, "__oacc_bcast");
  SET_SYMBOL_DATA_AREA (oacc_bcast_sym, DATA_AREA_SHARED);
  oacc_bcast_align = GET_MODE_ALIGNMENT (SImode) / BITS_PER_UNIT;
  oacc_bcast_partition = 0;

  worker_red_sym = gen_rtx_SYMBOL_REF (Pmode, "__worker_red");
  SET_SYMBOL_DATA_AREA (worker_red_sym, DATA_AREA_SHARED);
  worker_red_align = GET_MODE_ALIGNMENT (SImode) / BITS_PER_UNIT;

  vector_red_sym = gen_rtx_SYMBOL_REF (Pmode, "__vector_red");
  SET_SYMBOL_DATA_AREA (vector_red_sym, DATA_AREA_SHARED);
  vector_red_align = GET_MODE_ALIGNMENT (SImode) / BITS_PER_UNIT;
  vector_red_partition = 0;

  diagnose_openacc_conflict (TARGET_GOMP, "-mgomp");
  diagnose_openacc_conflict (TARGET_SOFT_STACK, "-msoft-stack");
  diagnose_openacc_conflict (TARGET_UNIFORM_SIMT, "-muniform-simt");

  if (TARGET_GOMP)
    target_flags |= MASK_SOFT_STACK | MASK_UNIFORM_SIMT;
}

/* Return a ptx type for MODE.  If PROMOTE, then use .u32 for QImode to
   deal with ptx ideosyncracies.  */

const char *
nvptx_ptx_type_from_mode (machine_mode mode, bool promote)
{
  switch (mode)
    {
    case E_BLKmode:
      return ".b8";
    case E_BImode:
      return ".pred";
    case E_QImode:
      if (promote)
	return ".u32";
      else
	return ".u8";
    case E_HImode:
      return ".u16";
    case E_SImode:
      return ".u32";
    case E_DImode:
      return ".u64";

    case E_SFmode:
      return ".f32";
    case E_DFmode:
      return ".f64";

    case E_V2SImode:
      return ".v2.u32";
    case E_V2DImode:
      return ".v2.u64";

    default:
      gcc_unreachable ();
    }
}

/* Encode the PTX data area that DECL (which might not actually be a
   _DECL) should reside in.  */

static void
nvptx_encode_section_info (tree decl, rtx rtl, int first)
{
  default_encode_section_info (decl, rtl, first);
  if (first && MEM_P (rtl))
    {
      nvptx_data_area area = DATA_AREA_GENERIC;

      if (TREE_CONSTANT (decl))
	area = DATA_AREA_CONST;
      else if (TREE_CODE (decl) == VAR_DECL)
	{
	  if (lookup_attribute ("shared", DECL_ATTRIBUTES (decl)))
	    {
	      area = DATA_AREA_SHARED;
	      if (DECL_INITIAL (decl))
		error ("static initialization of variable %q+D in %<.shared%>"
		       " memory is not supported", decl);
	    }
	  else
	    area = TREE_READONLY (decl) ? DATA_AREA_CONST : DATA_AREA_GLOBAL;
	}

      SET_SYMBOL_DATA_AREA (XEXP (rtl, 0), area);
    }
}

/* Return the PTX name of the data area in which SYM should be
   placed.  The symbol must have already been processed by
   nvptx_encode_seciton_info, or equivalent.  */

static const char *
section_for_sym (rtx sym)
{
  nvptx_data_area area = SYMBOL_DATA_AREA (sym);
  /* Same order as nvptx_data_area enum.  */
  static char const *const areas[] =
    {"", ".global", ".shared", ".local", ".const", ".param"};

  return areas[area];
}

/* Similarly for a decl.  */

static const char *
section_for_decl (const_tree decl)
{
  return section_for_sym (XEXP (DECL_RTL (CONST_CAST (tree, decl)), 0));
}

/* Check NAME for special function names and redirect them by returning a
   replacement.  This applies to malloc, free and realloc, for which we
   want to use libgcc wrappers, and call, which triggers a bug in
   ptxas.  We can't use TARGET_MANGLE_DECL_ASSEMBLER_NAME, as that's
   not active in an offload compiler -- the names are all set by the
   host-side compiler.  */

static const char *
nvptx_name_replacement (const char *name)
{
  if (strcmp (name, "call") == 0)
    return "__nvptx_call";
  if (strcmp (name, "malloc") == 0)
    return "__nvptx_malloc";
  if (strcmp (name, "free") == 0)
    return "__nvptx_free";
  if (strcmp (name, "realloc") == 0)
    return "__nvptx_realloc";
  return name;
}

/* If MODE should be treated as two registers of an inner mode, return
   that inner mode.  Otherwise return VOIDmode.  */

static machine_mode
maybe_split_mode (machine_mode mode)
{
  if (COMPLEX_MODE_P (mode))
    return GET_MODE_INNER (mode);

  if (mode == TImode)
    return DImode;

  return VOIDmode;
}

/* Return true if mode should be treated as two registers.  */

static bool
split_mode_p (machine_mode mode)
{
  return maybe_split_mode (mode) != VOIDmode;
}

/* Output a register, subreg, or register pair (with optional
   enclosing braces).  */

static void
output_reg (FILE *file, unsigned regno, machine_mode inner_mode,
	    int subreg_offset = -1)
{
  if (inner_mode == VOIDmode)
    {
      if (HARD_REGISTER_NUM_P (regno))
	fprintf (file, "%s", reg_names[regno]);
      else
	fprintf (file, "%%r%d", regno);
    }
  else if (subreg_offset >= 0)
    {
      output_reg (file, regno, VOIDmode);
      fprintf (file, "$%d", subreg_offset);
    }
  else
    {
      if (subreg_offset == -1)
	fprintf (file, "{");
      output_reg (file, regno, inner_mode, GET_MODE_SIZE (inner_mode));
      fprintf (file, ",");
      output_reg (file, regno, inner_mode, 0);
      if (subreg_offset == -1)
	fprintf (file, "}");
    }
}

/* Emit forking instructions for MASK.  */

static void
nvptx_emit_forking (unsigned mask, bool is_call)
{
  mask &= (GOMP_DIM_MASK (GOMP_DIM_WORKER)
	   | GOMP_DIM_MASK (GOMP_DIM_VECTOR));
  if (mask)
    {
      rtx op = GEN_INT (mask | (is_call << GOMP_DIM_MAX));
      
      /* Emit fork at all levels.  This helps form SESE regions, as
	 it creates a block with a single successor before entering a
	 partitooned region.  That is a good candidate for the end of
	 an SESE region.  */
      emit_insn (gen_nvptx_fork (op));
      emit_insn (gen_nvptx_forked (op));
    }
}

/* Emit joining instructions for MASK.  */

static void
nvptx_emit_joining (unsigned mask, bool is_call)
{
  mask &= (GOMP_DIM_MASK (GOMP_DIM_WORKER)
	   | GOMP_DIM_MASK (GOMP_DIM_VECTOR));
  if (mask)
    {
      rtx op = GEN_INT (mask | (is_call << GOMP_DIM_MAX));

      /* Emit joining for all non-call pars to ensure there's a single
	 predecessor for the block the join insn ends up in.  This is
	 needed for skipping entire loops.  */
      emit_insn (gen_nvptx_joining (op));
      emit_insn (gen_nvptx_join (op));
    }
}


/* Determine whether MODE and TYPE (possibly NULL) should be passed or
   returned in memory.  Integer and floating types supported by the
   machine are passed in registers, everything else is passed in
   memory.  Complex types are split.  */

static bool
pass_in_memory (machine_mode mode, const_tree type, bool for_return)
{
  if (type)
    {
      if (AGGREGATE_TYPE_P (type))
	return true;
      if (TREE_CODE (type) == VECTOR_TYPE)
	return true;
    }

  if (!for_return && COMPLEX_MODE_P (mode))
    /* Complex types are passed as two underlying args.  */
    mode = GET_MODE_INNER (mode);

  if (GET_MODE_CLASS (mode) != MODE_INT
      && GET_MODE_CLASS (mode) != MODE_FLOAT)
    return true;

  if (GET_MODE_SIZE (mode) > UNITS_PER_WORD)
    return true;

  return false;
}

/* A non-memory argument of mode MODE is being passed, determine the mode it
   should be promoted to.  This is also used for determining return
   type promotion.  */

static machine_mode
promote_arg (machine_mode mode, bool prototyped)
{
  if (!prototyped && mode == SFmode)
    /* K&R float promotion for unprototyped functions.  */
    mode = DFmode;
  else if (GET_MODE_SIZE (mode) < GET_MODE_SIZE (SImode))
    mode = SImode;

  return mode;
}

/* A non-memory return type of MODE is being returned.  Determine the
   mode it should be promoted to.  */

static machine_mode
promote_return (machine_mode mode)
{
  return promote_arg (mode, true);
}

/* Implement TARGET_FUNCTION_ARG.  */

static rtx
nvptx_function_arg (cumulative_args_t, const function_arg_info &arg)
{
  if (arg.end_marker_p () || !arg.named)
    return NULL_RTX;

  return gen_reg_rtx (arg.mode);
}

/* Implement TARGET_FUNCTION_INCOMING_ARG.  */

static rtx
nvptx_function_incoming_arg (cumulative_args_t cum_v,
			     const function_arg_info &arg)
{
  CUMULATIVE_ARGS *cum = get_cumulative_args (cum_v);

  if (arg.end_marker_p () || !arg.named)
    return NULL_RTX;

  /* No need to deal with split modes here, the only case that can
     happen is complex modes and those are dealt with by
     TARGET_SPLIT_COMPLEX_ARG.  */
  return gen_rtx_UNSPEC (arg.mode,
			 gen_rtvec (1, GEN_INT (cum->count)),
			 UNSPEC_ARG_REG);
}

/* Implement TARGET_FUNCTION_ARG_ADVANCE.  */

static void
nvptx_function_arg_advance (cumulative_args_t cum_v, const function_arg_info &)
{
  CUMULATIVE_ARGS *cum = get_cumulative_args (cum_v);

  cum->count++;
}

/* Implement TARGET_FUNCTION_ARG_BOUNDARY.

   For nvptx This is only used for varadic args.  The type has already
   been promoted and/or converted to invisible reference.  */

static unsigned
nvptx_function_arg_boundary (machine_mode mode, const_tree ARG_UNUSED (type))
{
  return GET_MODE_ALIGNMENT (mode);
}

/* Handle the TARGET_STRICT_ARGUMENT_NAMING target hook.

   For nvptx, we know how to handle functions declared as stdarg: by
   passing an extra pointer to the unnamed arguments.  However, the
   Fortran frontend can produce a different situation, where a
   function pointer is declared with no arguments, but the actual
   function and calls to it take more arguments.  In that case, we
   want to ensure the call matches the definition of the function.  */

static bool
nvptx_strict_argument_naming (cumulative_args_t cum_v)
{
  CUMULATIVE_ARGS *cum = get_cumulative_args (cum_v);

  return cum->fntype == NULL_TREE || stdarg_p (cum->fntype);
}

/* Implement TARGET_LIBCALL_VALUE.  */

static rtx
nvptx_libcall_value (machine_mode mode, const_rtx)
{
  if (!cfun || !cfun->machine->doing_call)
    /* Pretend to return in a hard reg for early uses before pseudos can be
       generated.  */
    return gen_rtx_REG (mode, NVPTX_RETURN_REGNUM);

  return gen_reg_rtx (mode);
}

/* TARGET_FUNCTION_VALUE implementation.  Returns an RTX representing the place
   where function FUNC returns or receives a value of data type TYPE.  */

static rtx
nvptx_function_value (const_tree type, const_tree ARG_UNUSED (func),
		      bool outgoing)
{
  machine_mode mode = promote_return (TYPE_MODE (type));

  if (outgoing)
    {
      gcc_assert (cfun);
      cfun->machine->return_mode = mode;
      return gen_rtx_REG (mode, NVPTX_RETURN_REGNUM);
    }

  return nvptx_libcall_value (mode, NULL_RTX);
}

/* Implement TARGET_FUNCTION_VALUE_REGNO_P.  */

static bool
nvptx_function_value_regno_p (const unsigned int regno)
{
  return regno == NVPTX_RETURN_REGNUM;
}

/* Types with a mode other than those supported by the machine are passed by
   reference in memory.  */

static bool
nvptx_pass_by_reference (cumulative_args_t, const function_arg_info &arg)
{
  return pass_in_memory (arg.mode, arg.type, false);
}

/* Implement TARGET_RETURN_IN_MEMORY.  */

static bool
nvptx_return_in_memory (const_tree type, const_tree)
{
  return pass_in_memory (TYPE_MODE (type), type, true);
}

/* Implement TARGET_PROMOTE_FUNCTION_MODE.  */

static machine_mode
nvptx_promote_function_mode (const_tree type, machine_mode mode,
			     int *ARG_UNUSED (punsignedp),
			     const_tree funtype, int for_return)
{
  return promote_arg (mode, for_return || !type || TYPE_ARG_TYPES (funtype));
}

/* Helper for write_arg.  Emit a single PTX argument of MODE, either
   in a prototype, or as copy in a function prologue.  ARGNO is the
   index of this argument in the PTX function.  FOR_REG is negative,
   if we're emitting the PTX prototype.  It is zero if we're copying
   to an argument register and it is greater than zero if we're
   copying to a specific hard register.  */

static int
write_arg_mode (std::stringstream &s, int for_reg, int argno,
		machine_mode mode)
{
  const char *ptx_type = nvptx_ptx_type_from_mode (mode, false);

  if (for_reg < 0)
    {
      /* Writing PTX prototype.  */
      s << (argno ? ", " : " (");
      s << ".param" << ptx_type << " %in_ar" << argno;
    }
  else
    {
      s << "\t.reg" << ptx_type << " ";
      if (for_reg)
	s << reg_names[for_reg];
      else
	s << "%ar" << argno;
      s << ";\n";
      if (argno >= 0)
	{
	  s << "\tld.param" << ptx_type << " ";
	  if (for_reg)
	    s << reg_names[for_reg];
	  else
	    s << "%ar" << argno;
	  s << ", [%in_ar" << argno << "];\n";
	}
    }
  return argno + 1;
}

/* Process function parameter TYPE to emit one or more PTX
   arguments. S, FOR_REG and ARGNO as for write_arg_mode.  PROTOTYPED
   is true, if this is a prototyped function, rather than an old-style
   C declaration.  Returns the next argument number to use.

   The promotion behavior here must match the regular GCC function
   parameter marshalling machinery.  */

static int
write_arg_type (std::stringstream &s, int for_reg, int argno,
		tree type, bool prototyped)
{
  machine_mode mode = TYPE_MODE (type);

  if (mode == VOIDmode)
    return argno;

  if (pass_in_memory (mode, type, false))
    mode = Pmode;
  else
    {
      bool split = TREE_CODE (type) == COMPLEX_TYPE;

      if (split)
	{
	  /* Complex types are sent as two separate args.  */
	  type = TREE_TYPE (type);
	  mode = TYPE_MODE (type);
	  prototyped = true;
	}

      mode = promote_arg (mode, prototyped);
      if (split)
	argno = write_arg_mode (s, for_reg, argno, mode);
    }

  return write_arg_mode (s, for_reg, argno, mode);
}

/* Emit a PTX return as a prototype or function prologue declaration
   for MODE.  */

static void
write_return_mode (std::stringstream &s, bool for_proto, machine_mode mode)
{
  const char *ptx_type = nvptx_ptx_type_from_mode (mode, false);
  const char *pfx = "\t.reg";
  const char *sfx = ";\n";
  
  if (for_proto)
    pfx = "(.param", sfx = "_out) ";
  
  s << pfx << ptx_type << " " << reg_names[NVPTX_RETURN_REGNUM] << sfx;
}

/* Process a function return TYPE to emit a PTX return as a prototype
   or function prologue declaration.  Returns true if return is via an
   additional pointer parameter.  The promotion behavior here must
   match the regular GCC function return mashalling.  */

static bool
write_return_type (std::stringstream &s, bool for_proto, tree type)
{
  machine_mode mode = TYPE_MODE (type);

  if (mode == VOIDmode)
    return false;

  bool return_in_mem = pass_in_memory (mode, type, true);

  if (return_in_mem)
    {
      if (for_proto)
	return return_in_mem;
      
      /* Named return values can cause us to return a pointer as well
	 as expect an argument for the return location.  This is
	 optimization-level specific, so no caller can make use of
	 this data, but more importantly for us, we must ensure it
	 doesn't change the PTX prototype.  */
      mode = (machine_mode) cfun->machine->return_mode;

      if (mode == VOIDmode)
	return return_in_mem;

      /* Clear return_mode to inhibit copy of retval to non-existent
	 retval parameter.  */
      cfun->machine->return_mode = VOIDmode;
    }
  else
    mode = promote_return (mode);

  write_return_mode (s, for_proto, mode);

  return return_in_mem;
}

/* Look for attributes in ATTRS that would indicate we must write a function
   as a .entry kernel rather than a .func.  Return true if one is found.  */

static bool
write_as_kernel (tree attrs)
{
  return (lookup_attribute ("kernel", attrs) != NULL_TREE
	  || (lookup_attribute ("omp target entrypoint", attrs) != NULL_TREE
	      && lookup_attribute ("oacc function", attrs) != NULL_TREE));
  /* For OpenMP target regions, the corresponding kernel entry is emitted from
     write_omp_entry as a separate function.  */
}

/* Emit a linker marker for a function decl or defn.  */

static void
write_fn_marker (std::stringstream &s, bool is_defn, bool globalize,
		 const char *name)
{
  s << "\n// BEGIN";
  if (globalize)
    s << " GLOBAL";
  s << " FUNCTION " << (is_defn ? "DEF: " : "DECL: ");
  s << name << "\n";
}

/* Emit a linker marker for a variable decl or defn.  */

static void
write_var_marker (FILE *file, bool is_defn, bool globalize, const char *name)
{
  fprintf (file, "\n// BEGIN%s VAR %s: ",
	   globalize ? " GLOBAL" : "",
	   is_defn ? "DEF" : "DECL");
  assemble_name_raw (file, name);
  fputs ("\n", file);
}

/* Write a .func or .kernel declaration or definition along with
   a helper comment for use by ld.  S is the stream to write to, DECL
   the decl for the function with name NAME.   For definitions, emit
   a declaration too.  */

static const char *
write_fn_proto (std::stringstream &s, bool is_defn,
		const char *name, const_tree decl)
{
  if (is_defn)
    /* Emit a declaration. The PTX assembler gets upset without it.   */
    name = write_fn_proto (s, false, name, decl);
  else
    {
      /* Avoid repeating the name replacement.  */
      name = nvptx_name_replacement (name);
      if (name[0] == '*')
	name++;
    }

  write_fn_marker (s, is_defn, TREE_PUBLIC (decl), name);

  /* PTX declaration.  */
  if (DECL_EXTERNAL (decl))
    s << ".extern ";
  else if (TREE_PUBLIC (decl))
    s << (DECL_WEAK (decl) ? ".weak " : ".visible ");
  s << (write_as_kernel (DECL_ATTRIBUTES (decl)) ? ".entry " : ".func ");

  tree fntype = TREE_TYPE (decl);
  tree result_type = TREE_TYPE (fntype);

  /* atomic_compare_exchange_$n builtins have an exceptional calling
     convention.  */
  int not_atomic_weak_arg = -1;
  if (DECL_BUILT_IN_CLASS (decl) == BUILT_IN_NORMAL)
    switch (DECL_FUNCTION_CODE (decl))
      {
      case BUILT_IN_ATOMIC_COMPARE_EXCHANGE_1:
      case BUILT_IN_ATOMIC_COMPARE_EXCHANGE_2:
      case BUILT_IN_ATOMIC_COMPARE_EXCHANGE_4:
      case BUILT_IN_ATOMIC_COMPARE_EXCHANGE_8:
      case BUILT_IN_ATOMIC_COMPARE_EXCHANGE_16:
	/* These atomics skip the 'weak' parm in an actual library
	   call.  We must skip it in the prototype too.  */
	not_atomic_weak_arg = 3;
	break;

      default:
	break;
      }

  /* Declare the result.  */
  bool return_in_mem = write_return_type (s, true, result_type);

  s << name;

  int argno = 0;

  /* Emit argument list.  */
  if (return_in_mem)
    argno = write_arg_type (s, -1, argno, ptr_type_node, true);

  /* We get:
     NULL in TYPE_ARG_TYPES, for old-style functions
     NULL in DECL_ARGUMENTS, for builtin functions without another
       declaration.
     So we have to pick the best one we have.  */
  tree args = TYPE_ARG_TYPES (fntype);
  bool prototyped = true;
  if (!args)
    {
      args = DECL_ARGUMENTS (decl);
      prototyped = false;
    }

  for (; args; args = TREE_CHAIN (args), not_atomic_weak_arg--)
    {
      tree type = prototyped ? TREE_VALUE (args) : TREE_TYPE (args);
      
      if (not_atomic_weak_arg)
	argno = write_arg_type (s, -1, argno, type, prototyped);
      else
	gcc_assert (type == boolean_type_node);
    }

  if (stdarg_p (fntype))
    argno = write_arg_type (s, -1, argno, ptr_type_node, true);

  if (DECL_STATIC_CHAIN (decl))
    argno = write_arg_type (s, -1, argno, ptr_type_node, true);

  if (!argno && strcmp (name, "main") == 0)
    {
      argno = write_arg_type (s, -1, argno, integer_type_node, true);
      argno = write_arg_type (s, -1, argno, ptr_type_node, true);
    }

  if (argno)
    s << ")";

  s << (is_defn ? "\n" : ";\n");

  return name;
}

/* Construct a function declaration from a call insn.  This can be
   necessary for two reasons - either we have an indirect call which
   requires a .callprototype declaration, or we have a libcall
   generated by emit_library_call for which no decl exists.  */

static void
write_fn_proto_from_insn (std::stringstream &s, const char *name,
			  rtx result, rtx pat)
{
  if (!name)
    {
      s << "\t.callprototype ";
      name = "_";
    }
  else
    {
      name = nvptx_name_replacement (name);
      write_fn_marker (s, false, true, name);
      s << "\t.extern .func ";
    }

  if (result != NULL_RTX)
    write_return_mode (s, true, GET_MODE (result));

  s << name;

  int arg_end = XVECLEN (pat, 0);
  for (int i = 1; i < arg_end; i++)
    {
      /* We don't have to deal with mode splitting & promotion here,
	 as that was already done when generating the call
	 sequence.  */
      machine_mode mode = GET_MODE (XEXP (XVECEXP (pat, 0, i), 0));

      write_arg_mode (s, -1, i - 1, mode);
    }
  if (arg_end != 1)
    s << ")";
  s << ";\n";
}

/* DECL is an external FUNCTION_DECL, make sure its in the fndecl hash
   table and write a ptx prototype.  These are emitted at end of
   compilation.  */

static void
nvptx_record_fndecl (tree decl)
{
  tree *slot = declared_fndecls_htab->find_slot (decl, INSERT);
  if (*slot == NULL)
    {
      *slot = decl;
      const char *name = get_fnname_from_decl (decl);
      write_fn_proto (func_decls, false, name, decl);
    }
}

/* Record a libcall or unprototyped external function. CALLEE is the
   SYMBOL_REF.  Insert into the libfunc hash table and emit a ptx
   declaration for it.  */

static void
nvptx_record_libfunc (rtx callee, rtx retval, rtx pat)
{
  rtx *slot = declared_libfuncs_htab->find_slot (callee, INSERT);
  if (*slot == NULL)
    {
      *slot = callee;

      const char *name = XSTR (callee, 0);
      write_fn_proto_from_insn (func_decls, name, retval, pat);
    }
}

/* DECL is an external FUNCTION_DECL, that we're referencing.  If it
   is prototyped, record it now.  Otherwise record it as needed at end
   of compilation, when we might have more information about it.  */

void
nvptx_record_needed_fndecl (tree decl)
{
  if (TYPE_ARG_TYPES (TREE_TYPE (decl)) == NULL_TREE)
    {
      tree *slot = needed_fndecls_htab->find_slot (decl, INSERT);
      if (*slot == NULL)
	*slot = decl;
    }
  else
    nvptx_record_fndecl (decl);
}

/* SYM is a SYMBOL_REF.  If it refers to an external function, record
   it as needed.  */

static void
nvptx_maybe_record_fnsym (rtx sym)
{
  tree decl = SYMBOL_REF_DECL (sym);
  
  if (decl && TREE_CODE (decl) == FUNCTION_DECL && DECL_EXTERNAL (decl))
    nvptx_record_needed_fndecl (decl);
}

/* Emit a local array to hold some part of a conventional stack frame
   and initialize REGNO to point to it.  If the size is zero, it'll
   never be valid to dereference, so we can simply initialize to
   zero.  */

static void
init_frame (FILE  *file, int regno, unsigned align, unsigned size)
{
  if (size)
    fprintf (file, "\t.local .align %d .b8 %s_ar[%u];\n",
	     align, reg_names[regno], size);
  fprintf (file, "\t.reg.u%d %s;\n",
	   POINTER_SIZE, reg_names[regno]);
  fprintf (file, (size ? "\tcvta.local.u%d %s, %s_ar;\n"
		  :  "\tmov.u%d %s, 0;\n"),
	   POINTER_SIZE, reg_names[regno], reg_names[regno]);
}

/* Emit soft stack frame setup sequence.  */

static void
init_softstack_frame (FILE *file, unsigned alignment, HOST_WIDE_INT size)
{
  /* Maintain 64-bit stack alignment.  */
  unsigned keep_align = BIGGEST_ALIGNMENT / BITS_PER_UNIT;
  size = ROUND_UP (size, keep_align);
  int bits = POINTER_SIZE;
  const char *reg_stack = reg_names[STACK_POINTER_REGNUM];
  const char *reg_frame = reg_names[FRAME_POINTER_REGNUM];
  const char *reg_sspslot = reg_names[SOFTSTACK_SLOT_REGNUM];
  const char *reg_sspprev = reg_names[SOFTSTACK_PREV_REGNUM];
  fprintf (file, "\t.reg.u%d %s;\n", bits, reg_stack);
  fprintf (file, "\t.reg.u%d %s;\n", bits, reg_frame);
  fprintf (file, "\t.reg.u%d %s;\n", bits, reg_sspslot);
  fprintf (file, "\t.reg.u%d %s;\n", bits, reg_sspprev);
  fprintf (file, "\t{\n");
  fprintf (file, "\t\t.reg.u32 %%fstmp0;\n");
  fprintf (file, "\t\t.reg.u%d %%fstmp1;\n", bits);
  fprintf (file, "\t\t.reg.u%d %%fstmp2;\n", bits);
  fprintf (file, "\t\tmov.u32 %%fstmp0, %%tid.y;\n");
  fprintf (file, "\t\tmul%s.u32 %%fstmp1, %%fstmp0, %d;\n",
	   bits == 64 ? ".wide" : ".lo", bits / 8);
  fprintf (file, "\t\tmov.u%d %%fstmp2, __nvptx_stacks;\n", bits);

  /* Initialize %sspslot = &__nvptx_stacks[tid.y].  */
  fprintf (file, "\t\tadd.u%d %s, %%fstmp2, %%fstmp1;\n", bits, reg_sspslot);

  /* Initialize %sspprev = __nvptx_stacks[tid.y].  */
  fprintf (file, "\t\tld.shared.u%d %s, [%s];\n",
	   bits, reg_sspprev, reg_sspslot);

  /* Initialize %frame = %sspprev - size.  */
  fprintf (file, "\t\tsub.u%d %s, %s, " HOST_WIDE_INT_PRINT_DEC ";\n",
	   bits, reg_frame, reg_sspprev, size);

  /* Apply alignment, if larger than 64.  */
  if (alignment > keep_align)
    fprintf (file, "\t\tand.b%d %s, %s, %d;\n",
	     bits, reg_frame, reg_frame, -alignment);

  size = crtl->outgoing_args_size;
  gcc_assert (size % keep_align == 0);

  /* Initialize %stack.  */
  fprintf (file, "\t\tsub.u%d %s, %s, " HOST_WIDE_INT_PRINT_DEC ";\n",
	   bits, reg_stack, reg_frame, size);

  if (!crtl->is_leaf)
    fprintf (file, "\t\tst.shared.u%d [%s], %s;\n",
	     bits, reg_sspslot, reg_stack);
  fprintf (file, "\t}\n");
  cfun->machine->has_softstack = true;
  need_softstack_decl = true;
}

/* Emit code to initialize the REGNO predicate register to indicate
   whether we are not lane zero on the NAME axis.  */

static void
nvptx_init_axis_predicate (FILE *file, int regno, const char *name)
{
  fprintf (file, "\t{\n");
  fprintf (file, "\t\t.reg.u32\t%%%s;\n", name);
  if (strcmp (name, "x") == 0 && cfun->machine->red_partition)
    {
      fprintf (file, "\t\t.reg.u64\t%%t_red;\n");
      fprintf (file, "\t\t.reg.u64\t%%y64;\n");
    }
  fprintf (file, "\t\tmov.u32\t%%%s, %%tid.%s;\n", name, name);
  fprintf (file, "\t\tsetp.ne.u32\t%%r%d, %%%s, 0;\n", regno, name);
  if (strcmp (name, "x") == 0 && cfun->machine->red_partition)
    {
      fprintf (file, "\t\tcvt.u64.u32\t%%y64, %%tid.y;\n");
      fprintf (file, "\t\tcvta.shared.u64\t%%t_red, __vector_red;\n");
      fprintf (file, "\t\tmad.lo.u64\t%%r%d, %%y64, %d, %%t_red; "
	       "// vector reduction buffer\n",
	       REGNO (cfun->machine->red_partition),
	       vector_red_partition);
    }
  /* Verify vector_red_size.  */
  gcc_assert (vector_red_partition * nvptx_mach_max_workers ()
	      <= vector_red_size);
  fprintf (file, "\t}\n");
}

/* Emit code to initialize OpenACC worker broadcast and synchronization
   registers.  */

static void
nvptx_init_oacc_workers (FILE *file)
{
  fprintf (file, "\t{\n");
  fprintf (file, "\t\t.reg.u32\t%%tidy;\n");
  if (cfun->machine->bcast_partition)
    {
      fprintf (file, "\t\t.reg.u64\t%%t_bcast;\n");
      fprintf (file, "\t\t.reg.u64\t%%y64;\n");
    }
  fprintf (file, "\t\tmov.u32\t\t%%tidy, %%tid.y;\n");
  if (cfun->machine->bcast_partition)
    {
      fprintf (file, "\t\tcvt.u64.u32\t%%y64, %%tidy;\n");
      fprintf (file, "\t\tadd.u64\t\t%%y64, %%y64, 1; // vector ID\n");
      fprintf (file, "\t\tcvta.shared.u64\t%%t_bcast, __oacc_bcast;\n");
      fprintf (file, "\t\tmad.lo.u64\t%%r%d, %%y64, %d, %%t_bcast; "
	       "// vector broadcast offset\n",
	       REGNO (cfun->machine->bcast_partition),
	       oacc_bcast_partition);
    }
  /* Verify oacc_bcast_size.  */
  gcc_assert (oacc_bcast_partition * (nvptx_mach_max_workers () + 1)
	      <= oacc_bcast_size);
  if (cfun->machine->sync_bar)
    fprintf (file, "\t\tadd.u32\t\t%%r%d, %%tidy, 1; "
	     "// vector synchronization barrier\n",
	     REGNO (cfun->machine->sync_bar));
  fprintf (file, "\t}\n");
}

/* Emit code to initialize predicate and master lane index registers for
   -muniform-simt code generation variant.  */

static void
nvptx_init_unisimt_predicate (FILE *file)
{
  cfun->machine->unisimt_location = gen_reg_rtx (Pmode);
  int loc = REGNO (cfun->machine->unisimt_location);
  int bits = POINTER_SIZE;
  fprintf (file, "\t.reg.u%d %%r%d;\n", bits, loc);
  fprintf (file, "\t{\n");
  fprintf (file, "\t\t.reg.u32 %%ustmp0;\n");
  fprintf (file, "\t\t.reg.u%d %%ustmp1;\n", bits);
  fprintf (file, "\t\tmov.u32 %%ustmp0, %%tid.y;\n");
  fprintf (file, "\t\tmul%s.u32 %%ustmp1, %%ustmp0, 4;\n",
	   bits == 64 ? ".wide" : ".lo");
  fprintf (file, "\t\tmov.u%d %%r%d, __nvptx_uni;\n", bits, loc);
  fprintf (file, "\t\tadd.u%d %%r%d, %%r%d, %%ustmp1;\n", bits, loc, loc);
  if (cfun->machine->unisimt_predicate)
    {
      int master = REGNO (cfun->machine->unisimt_master);
      int pred = REGNO (cfun->machine->unisimt_predicate);
      fprintf (file, "\t\tld.shared.u32 %%r%d, [%%r%d];\n", master, loc);
      fprintf (file, "\t\tmov.u32 %%ustmp0, %%laneid;\n");
      /* Compute 'master lane index' as 'laneid & __nvptx_uni[tid.y]'.  */
      fprintf (file, "\t\tand.b32 %%r%d, %%r%d, %%ustmp0;\n", master, master);
      /* Compute predicate as 'tid.x == master'.  */
      fprintf (file, "\t\tsetp.eq.u32 %%r%d, %%r%d, %%ustmp0;\n", pred, master);
    }
  fprintf (file, "\t}\n");
  need_unisimt_decl = true;
}

/* Emit kernel NAME for function ORIG outlined for an OpenMP 'target' region:

   extern void gomp_nvptx_main (void (*fn)(void*), void *fnarg);
   void __attribute__((kernel)) NAME (void *arg, char *stack, size_t stacksize)
   {
     __nvptx_stacks[tid.y] = stack + stacksize * (ctaid.x * ntid.y + tid.y + 1);
     __nvptx_uni[tid.y] = 0;
     gomp_nvptx_main (ORIG, arg);
   }
   ORIG itself should not be emitted as a PTX .entry function.  */

static void
write_omp_entry (FILE *file, const char *name, const char *orig)
{
  static bool gomp_nvptx_main_declared;
  if (!gomp_nvptx_main_declared)
    {
      gomp_nvptx_main_declared = true;
      write_fn_marker (func_decls, false, true, "gomp_nvptx_main");
      func_decls << ".extern .func gomp_nvptx_main (.param.u" << POINTER_SIZE
        << " %in_ar1, .param.u" << POINTER_SIZE << " %in_ar2);\n";
    }
  /* PR79332.  Single out this string; it confuses gcc.pot generation.  */
#define NTID_Y "%ntid.y"
#define ENTRY_TEMPLATE(PS, PS_BYTES, MAD_PS_32) "\
 (.param.u" PS " %arg, .param.u" PS " %stack, .param.u" PS " %sz)\n\
{\n\
	.reg.u32 %r<3>;\n\
	.reg.u" PS " %R<4>;\n\
	mov.u32 %r0, %tid.y;\n\
	mov.u32 %r1, " NTID_Y ";\n\
	mov.u32 %r2, %ctaid.x;\n\
	cvt.u" PS ".u32 %R1, %r0;\n\
	" MAD_PS_32 " %R1, %r1, %r2, %R1;\n\
	mov.u" PS " %R0, __nvptx_stacks;\n\
	" MAD_PS_32 " %R0, %r0, " PS_BYTES ", %R0;\n\
	ld.param.u" PS " %R2, [%stack];\n\
	ld.param.u" PS " %R3, [%sz];\n\
	add.u" PS " %R2, %R2, %R3;\n\
	mad.lo.u" PS " %R2, %R1, %R3, %R2;\n\
	st.shared.u" PS " [%R0], %R2;\n\
	mov.u" PS " %R0, __nvptx_uni;\n\
	" MAD_PS_32 " %R0, %r0, 4, %R0;\n\
	mov.u32 %r0, 0;\n\
	st.shared.u32 [%R0], %r0;\n\
	mov.u" PS " %R0, \0;\n\
	ld.param.u" PS " %R1, [%arg];\n\
	{\n\
		.param.u" PS " %P<2>;\n\
		st.param.u" PS " [%P0], %R0;\n\
		st.param.u" PS " [%P1], %R1;\n\
		call.uni gomp_nvptx_main, (%P0, %P1);\n\
	}\n\
	ret.uni;\n\
}\n"
  static const char entry64[] = ENTRY_TEMPLATE ("64", "8", "mad.wide.u32");
  static const char entry32[] = ENTRY_TEMPLATE ("32", "4", "mad.lo.u32  ");
#undef ENTRY_TEMPLATE
#undef NTID_Y
  const char *entry_1 = TARGET_ABI64 ? entry64 : entry32;
  /* Position ENTRY_2 after the embedded nul using strlen of the prefix.  */
  const char *entry_2 = entry_1 + strlen (entry64) + 1;
  fprintf (file, ".visible .entry %s%s%s%s", name, entry_1, orig, entry_2);
  need_softstack_decl = need_unisimt_decl = true;
}

/* Implement ASM_DECLARE_FUNCTION_NAME.  Writes the start of a ptx
   function, including local var decls and copies from the arguments to
   local regs.  */

void
nvptx_declare_function_name (FILE *file, const char *name, const_tree decl)
{
  tree fntype = TREE_TYPE (decl);
  tree result_type = TREE_TYPE (fntype);
  int argno = 0;

  if (lookup_attribute ("omp target entrypoint", DECL_ATTRIBUTES (decl))
      && !lookup_attribute ("oacc function", DECL_ATTRIBUTES (decl)))
    {
      char *buf = (char *) alloca (strlen (name) + sizeof ("$impl"));
      sprintf (buf, "%s$impl", name);
      write_omp_entry (file, name, buf);
      name = buf;
    }
  /* We construct the initial part of the function into a string
     stream, in order to share the prototype writing code.  */
  std::stringstream s;
  write_fn_proto (s, true, name, decl);
  s << "{\n";

  bool return_in_mem = write_return_type (s, false, result_type);
  if (return_in_mem)
    argno = write_arg_type (s, 0, argno, ptr_type_node, true);
  
  /* Declare and initialize incoming arguments.  */
  tree args = TYPE_ARG_TYPES (fntype);
  bool prototyped = true;
  if (!args)
    {
      args = DECL_ARGUMENTS (decl);
      prototyped = false;
    }

  for (; args != NULL_TREE; args = TREE_CHAIN (args))
    {
      tree type = prototyped ? TREE_VALUE (args) : TREE_TYPE (args);

      argno = write_arg_type (s, 0, argno, type, prototyped);
    }

  if (stdarg_p (fntype))
    argno = write_arg_type (s, ARG_POINTER_REGNUM, argno, ptr_type_node,
			    true);

  if (DECL_STATIC_CHAIN (decl) || cfun->machine->has_chain)
    write_arg_type (s, STATIC_CHAIN_REGNUM,
		    DECL_STATIC_CHAIN (decl) ? argno : -1, ptr_type_node,
		    true);

  fprintf (file, "%s", s.str().c_str());

  /* Usually 'crtl->is_leaf' is computed during register allocator
     initialization (which is not done on NVPTX) or for pressure-sensitive
     optimizations.  Initialize it here, except if already set.  */
  if (!crtl->is_leaf)
    crtl->is_leaf = leaf_function_p ();

  HOST_WIDE_INT sz = get_frame_size ();
  bool need_frameptr = sz || cfun->machine->has_chain;
  int alignment = crtl->stack_alignment_needed / BITS_PER_UNIT;
  if (!TARGET_SOFT_STACK)
    {
      /* Declare a local var for outgoing varargs.  */
      if (cfun->machine->has_varadic)
	init_frame (file, STACK_POINTER_REGNUM,
		    UNITS_PER_WORD, crtl->outgoing_args_size);

      /* Declare a local variable for the frame.  Force its size to be
	 DImode-compatible.  */
      if (need_frameptr)
	init_frame (file, FRAME_POINTER_REGNUM, alignment,
		    ROUND_UP (sz, GET_MODE_SIZE (DImode)));
    }
  else if (need_frameptr || cfun->machine->has_varadic || cfun->calls_alloca
	   || (cfun->machine->has_simtreg && !crtl->is_leaf))
    init_softstack_frame (file, alignment, sz);

  if (cfun->machine->has_simtreg)
    {
      unsigned HOST_WIDE_INT &simtsz = cfun->machine->simt_stack_size;
      unsigned HOST_WIDE_INT &align = cfun->machine->simt_stack_align;
      align = MAX (align, GET_MODE_SIZE (DImode));
      if (!crtl->is_leaf || cfun->calls_alloca)
	simtsz = HOST_WIDE_INT_M1U;
      if (simtsz == HOST_WIDE_INT_M1U)
	simtsz = nvptx_softstack_size;
      if (cfun->machine->has_softstack)
	simtsz += POINTER_SIZE / 8;
      simtsz = ROUND_UP (simtsz, GET_MODE_SIZE (DImode));
      if (align > GET_MODE_SIZE (DImode))
	simtsz += align - GET_MODE_SIZE (DImode);
      if (simtsz)
	fprintf (file, "\t.local.align 8 .b8 %%simtstack_ar["
		HOST_WIDE_INT_PRINT_DEC "];\n", simtsz);
    }

  /* Restore the vector reduction partition register, if necessary.
     FIXME: Find out when and why this is necessary, and fix it.  */
  if (cfun->machine->red_partition)
    regno_reg_rtx[REGNO (cfun->machine->red_partition)]
      = cfun->machine->red_partition;

  /* Declare the pseudos we have as ptx registers.  */
  int maxregs = max_reg_num ();
  for (int i = LAST_VIRTUAL_REGISTER + 1; i < maxregs; i++)
    {
      if (regno_reg_rtx[i] != const0_rtx)
	{
	  machine_mode mode = PSEUDO_REGNO_MODE (i);
	  machine_mode split = maybe_split_mode (mode);

	  if (split_mode_p (mode))
	    mode = split;
	  fprintf (file, "\t.reg%s ", nvptx_ptx_type_from_mode (mode, true));
	  output_reg (file, i, split, -2);
	  fprintf (file, ";\n");
	}
    }

  /* Emit axis predicates. */
  if (cfun->machine->axis_predicate[0])
    nvptx_init_axis_predicate (file,
			       REGNO (cfun->machine->axis_predicate[0]), "y");
  if (cfun->machine->axis_predicate[1])
    nvptx_init_axis_predicate (file,
			       REGNO (cfun->machine->axis_predicate[1]), "x");
  if (cfun->machine->unisimt_predicate
      || (cfun->machine->has_simtreg && !crtl->is_leaf))
    nvptx_init_unisimt_predicate (file);
  if (cfun->machine->bcast_partition || cfun->machine->sync_bar)
    nvptx_init_oacc_workers (file);
}

/* Output code for switching uniform-simt state.  ENTERING indicates whether
   we are entering or leaving non-uniform execution region.  */

static void
nvptx_output_unisimt_switch (FILE *file, bool entering)
{
  if (crtl->is_leaf && !cfun->machine->unisimt_predicate)
    return;
  fprintf (file, "\t{\n");
  fprintf (file, "\t\t.reg.u32 %%ustmp2;\n");
  fprintf (file, "\t\tmov.u32 %%ustmp2, %d;\n", entering ? -1 : 0);
  if (!crtl->is_leaf)
    {
      int loc = REGNO (cfun->machine->unisimt_location);
      fprintf (file, "\t\tst.shared.u32 [%%r%d], %%ustmp2;\n", loc);
    }
  if (cfun->machine->unisimt_predicate)
    {
      int master = REGNO (cfun->machine->unisimt_master);
      int pred = REGNO (cfun->machine->unisimt_predicate);
      fprintf (file, "\t\tmov.u32 %%ustmp2, %%laneid;\n");
      fprintf (file, "\t\tmov.u32 %%r%d, %s;\n",
	       master, entering ? "%ustmp2" : "0");
      fprintf (file, "\t\tsetp.eq.u32 %%r%d, %%r%d, %%ustmp2;\n", pred, master);
    }
  fprintf (file, "\t}\n");
}

/* Output code for allocating per-lane storage and switching soft-stack pointer.
   ENTERING indicates whether we are entering or leaving non-uniform execution.
   PTR is the register pointing to allocated storage, it is assigned to on
   entering and used to restore state on leaving.  SIZE and ALIGN are used only
   on entering.  */

static void
nvptx_output_softstack_switch (FILE *file, bool entering,
			       rtx ptr, rtx size, rtx align)
{
  gcc_assert (REG_P (ptr) && !HARD_REGISTER_P (ptr));
  if (crtl->is_leaf && !cfun->machine->simt_stack_size)
    return;
  int bits = POINTER_SIZE, regno = REGNO (ptr);
  fprintf (file, "\t{\n");
  if (entering)
    {
      fprintf (file, "\t\tcvta.local.u%d %%r%d, %%simtstack_ar + "
	       HOST_WIDE_INT_PRINT_DEC ";\n", bits, regno,
	       cfun->machine->simt_stack_size);
      fprintf (file, "\t\tsub.u%d %%r%d, %%r%d, ", bits, regno, regno);
      if (CONST_INT_P (size))
	fprintf (file, HOST_WIDE_INT_PRINT_DEC,
		 ROUND_UP (UINTVAL (size), GET_MODE_SIZE (DImode)));
      else
	output_reg (file, REGNO (size), VOIDmode);
      fputs (";\n", file);
      if (!CONST_INT_P (size) || UINTVAL (align) > GET_MODE_SIZE (DImode))
	fprintf (file,
		 "\t\tand.b%d %%r%d, %%r%d, -" HOST_WIDE_INT_PRINT_DEC ";\n",
		 bits, regno, regno, UINTVAL (align));
    }
  if (cfun->machine->has_softstack)
    {
      const char *reg_stack = reg_names[STACK_POINTER_REGNUM];
      if (entering)
	{
	  fprintf (file, "\t\tst.u%d [%%r%d + -%d], %s;\n",
		   bits, regno, bits / 8, reg_stack);
	  fprintf (file, "\t\tsub.u%d %s, %%r%d, %d;\n",
		   bits, reg_stack, regno, bits / 8);
	}
      else
	{
	  fprintf (file, "\t\tld.u%d %s, [%%r%d + -%d];\n",
		   bits, reg_stack, regno, bits / 8);
	}
      nvptx_output_set_softstack (REGNO (stack_pointer_rtx));
    }
  fprintf (file, "\t}\n");
}

/* Output code to enter non-uniform execution region.  DEST is a register
   to hold a per-lane allocation given by SIZE and ALIGN.  */

const char *
nvptx_output_simt_enter (rtx dest, rtx size, rtx align)
{
  nvptx_output_unisimt_switch (asm_out_file, true);
  nvptx_output_softstack_switch (asm_out_file, true, dest, size, align);
  return "";
}

/* Output code to leave non-uniform execution region.  SRC is the register
   holding per-lane storage previously allocated by omp_simt_enter insn.  */

const char *
nvptx_output_simt_exit (rtx src)
{
  nvptx_output_unisimt_switch (asm_out_file, false);
  nvptx_output_softstack_switch (asm_out_file, false, src, NULL_RTX, NULL_RTX);
  return "";
}

/* Output instruction that sets soft stack pointer in shared memory to the
   value in register given by SRC_REGNO.  */

const char *
nvptx_output_set_softstack (unsigned src_regno)
{
  if (cfun->machine->has_softstack && !crtl->is_leaf)
    {
      fprintf (asm_out_file, "\tst.shared.u%d\t[%s], ",
	       POINTER_SIZE, reg_names[SOFTSTACK_SLOT_REGNUM]);
      output_reg (asm_out_file, src_regno, VOIDmode);
      fprintf (asm_out_file, ";\n");
    }
  return "";
}
/* Output a return instruction.  Also copy the return value to its outgoing
   location.  */

const char *
nvptx_output_return (void)
{
  machine_mode mode = (machine_mode)cfun->machine->return_mode;

  if (mode != VOIDmode)
    fprintf (asm_out_file, "\tst.param%s\t[%s_out], %s;\n",
	     nvptx_ptx_type_from_mode (mode, false),
	     reg_names[NVPTX_RETURN_REGNUM],
	     reg_names[NVPTX_RETURN_REGNUM]);

  return "ret;";
}

/* Terminate a function by writing a closing brace to FILE.  */

void
nvptx_function_end (FILE *file)
{
  fprintf (file, "}\n");
}

/* Decide whether we can make a sibling call to a function.  For ptx, we
   can't.  */

static bool
nvptx_function_ok_for_sibcall (tree, tree)
{
  return false;
}

/* Return Dynamic ReAlignment Pointer RTX.  For PTX there isn't any.  */

static rtx
nvptx_get_drap_rtx (void)
{
  if (TARGET_SOFT_STACK && stack_realign_drap)
    return arg_pointer_rtx;
  return NULL_RTX;
}

/* Implement the TARGET_CALL_ARGS hook.  Record information about one
   argument to the next call.  */

static void
nvptx_call_args (rtx arg, tree fntype)
{
  if (!cfun->machine->doing_call)
    {
      cfun->machine->doing_call = true;
      cfun->machine->is_varadic = false;
      cfun->machine->num_args = 0;

      if (fntype && stdarg_p (fntype))
	{
	  cfun->machine->is_varadic = true;
	  cfun->machine->has_varadic = true;
	  cfun->machine->num_args++;
	}
    }

  if (REG_P (arg) && arg != pc_rtx)
    {
      cfun->machine->num_args++;
      cfun->machine->call_args = alloc_EXPR_LIST (VOIDmode, arg,
						  cfun->machine->call_args);
    }
}

/* Implement the corresponding END_CALL_ARGS hook.  Clear and free the
   information we recorded.  */

static void
nvptx_end_call_args (void)
{
  cfun->machine->doing_call = false;
  free_EXPR_LIST_list (&cfun->machine->call_args);
}

/* Emit the sequence for a call to ADDRESS, setting RETVAL.  Keep
   track of whether calls involving static chains or varargs were seen
   in the current function.
   For libcalls, maintain a hash table of decls we have seen, and
   record a function decl for later when encountering a new one.  */

void
nvptx_expand_call (rtx retval, rtx address)
{
  rtx callee = XEXP (address, 0);
  rtx varargs = NULL_RTX;
  unsigned parallel = 0;

  if (!call_insn_operand (callee, Pmode))
    {
      callee = force_reg (Pmode, callee);
      address = change_address (address, QImode, callee);
    }

  if (GET_CODE (callee) == SYMBOL_REF)
    {
      tree decl = SYMBOL_REF_DECL (callee);
      if (decl != NULL_TREE)
	{
	  if (DECL_STATIC_CHAIN (decl))
	    cfun->machine->has_chain = true;

	  tree attr = oacc_get_fn_attrib (decl);
	  if (attr)
	    {
	      tree dims = TREE_VALUE (attr);

	      parallel = GOMP_DIM_MASK (GOMP_DIM_MAX) - 1;
	      for (int ix = 0; ix != GOMP_DIM_MAX; ix++)
		{
		  if (TREE_PURPOSE (dims)
		      && !integer_zerop (TREE_PURPOSE (dims)))
		    break;
		  /* Not on this axis.  */
		  parallel ^= GOMP_DIM_MASK (ix);
		  dims = TREE_CHAIN (dims);
		}
	    }
	}
    }

  unsigned nargs = cfun->machine->num_args;
  if (cfun->machine->is_varadic)
    {
      varargs = gen_reg_rtx (Pmode);
      emit_move_insn (varargs, stack_pointer_rtx);
    }

  rtvec vec = rtvec_alloc (nargs + 1);
  rtx pat = gen_rtx_PARALLEL (VOIDmode, vec);
  int vec_pos = 0;

  rtx call = gen_rtx_CALL (VOIDmode, address, const0_rtx);
  rtx tmp_retval = retval;
  if (retval)
    {
      if (!nvptx_register_operand (retval, GET_MODE (retval)))
	tmp_retval = gen_reg_rtx (GET_MODE (retval));
      call = gen_rtx_SET (tmp_retval, call);
    }
  XVECEXP (pat, 0, vec_pos++) = call;

  /* Construct the call insn, including a USE for each argument pseudo
     register.  These will be used when printing the insn.  */
  for (rtx arg = cfun->machine->call_args; arg; arg = XEXP (arg, 1))
    XVECEXP (pat, 0, vec_pos++) = gen_rtx_USE (VOIDmode, XEXP (arg, 0));

  if (varargs)
    XVECEXP (pat, 0, vec_pos++) = gen_rtx_USE (VOIDmode, varargs);

  gcc_assert (vec_pos = XVECLEN (pat, 0));

  nvptx_emit_forking (parallel, true);
  emit_call_insn (pat);
  nvptx_emit_joining (parallel, true);

  if (tmp_retval != retval)
    emit_move_insn (retval, tmp_retval);
}

/* Emit a comparison COMPARE, and return the new test to be used in the
   jump.  */

rtx
nvptx_expand_compare (rtx compare)
{
  rtx pred = gen_reg_rtx (BImode);
  rtx cmp = gen_rtx_fmt_ee (GET_CODE (compare), BImode,
			    XEXP (compare, 0), XEXP (compare, 1));
  emit_insn (gen_rtx_SET (pred, cmp));
  return gen_rtx_NE (BImode, pred, const0_rtx);
}

/* Expand the oacc fork & join primitive into ptx-required unspecs.  */

void
nvptx_expand_oacc_fork (unsigned mode)
{
  nvptx_emit_forking (GOMP_DIM_MASK (mode), false);
}

void
nvptx_expand_oacc_join (unsigned mode)
{
  nvptx_emit_joining (GOMP_DIM_MASK (mode), false);
}

/* Generate instruction(s) to unpack a 64 bit object into 2 32 bit
   objects.  */

static rtx
nvptx_gen_unpack (rtx dst0, rtx dst1, rtx src)
{
  rtx res;
  
  switch (GET_MODE (src))
    {
    case E_DImode:
      res = gen_unpackdisi2 (dst0, dst1, src);
      break;
    case E_DFmode:
      res = gen_unpackdfsi2 (dst0, dst1, src);
      break;
    default: gcc_unreachable ();
    }
  return res;
}

/* Generate instruction(s) to pack 2 32 bit objects into a 64 bit
   object.  */

static rtx
nvptx_gen_pack (rtx dst, rtx src0, rtx src1)
{
  rtx res;
  
  switch (GET_MODE (dst))
    {
    case E_DImode:
      res = gen_packsidi2 (dst, src0, src1);
      break;
    case E_DFmode:
      res = gen_packsidf2 (dst, src0, src1);
      break;
    default: gcc_unreachable ();
    }
  return res;
}

/* Generate an instruction or sequence to broadcast register REG
   across the vectors of a single warp.  */

rtx
nvptx_gen_shuffle (rtx dst, rtx src, rtx idx, nvptx_shuffle_kind kind)
{
  rtx res;

  switch (GET_MODE (dst))
    {
    case E_SImode:
      res = gen_nvptx_shufflesi (dst, src, idx, GEN_INT (kind));
      break;
    case E_SFmode:
      res = gen_nvptx_shufflesf (dst, src, idx, GEN_INT (kind));
      break;
    case E_DImode:
    case E_DFmode:
      {
	rtx tmp0 = gen_reg_rtx (SImode);
	rtx tmp1 = gen_reg_rtx (SImode);

	start_sequence ();
	emit_insn (nvptx_gen_unpack (tmp0, tmp1, src));
	emit_insn (nvptx_gen_shuffle (tmp0, tmp0, idx, kind));
	emit_insn (nvptx_gen_shuffle (tmp1, tmp1, idx, kind));
	emit_insn (nvptx_gen_pack (dst, tmp0, tmp1));
	res = get_insns ();
	end_sequence ();
      }
      break;
    case E_BImode:
      {
	rtx tmp = gen_reg_rtx (SImode);
	
	start_sequence ();
	emit_insn (gen_sel_truesi (tmp, src, GEN_INT (1), const0_rtx));
	emit_insn (nvptx_gen_shuffle (tmp, tmp, idx, kind));
	emit_insn (gen_rtx_SET (dst, gen_rtx_NE (BImode, tmp, const0_rtx)));
	res = get_insns ();
	end_sequence ();
      }
      break;
    case E_QImode:
    case E_HImode:
      {
	rtx tmp = gen_reg_rtx (SImode);

	start_sequence ();
	emit_insn (gen_rtx_SET (tmp, gen_rtx_fmt_e (ZERO_EXTEND, SImode, src)));
	emit_insn (nvptx_gen_shuffle (tmp, tmp, idx, kind));
	emit_insn (gen_rtx_SET (dst, gen_rtx_fmt_e (TRUNCATE, GET_MODE (dst),
						    tmp)));
	res = get_insns ();
	end_sequence ();
      }
      break;
      
    default:
      gcc_unreachable ();
    }
  return res;
}

/* Generate an instruction or sequence to broadcast register REG
   across the vectors of a single warp.  */

static rtx
nvptx_gen_warp_bcast (rtx reg)
{
  return nvptx_gen_shuffle (reg, reg, const0_rtx, SHUFFLE_IDX);
}

/* Structure used when generating a worker-level spill or fill.  */

struct broadcast_data_t
{
  rtx base;  /* Register holding base addr of buffer.  */
  rtx ptr;  /* Iteration var,  if needed.  */
  unsigned offset; /* Offset into worker buffer.  */
};

/* Direction of the spill/fill and looping setup/teardown indicator.  */

enum propagate_mask
  {
    PM_read = 1 << 0,
    PM_write = 1 << 1,
    PM_loop_begin = 1 << 2,
    PM_loop_end = 1 << 3,

    PM_read_write = PM_read | PM_write
  };

/* Generate instruction(s) to spill or fill register REG to/from the
   worker broadcast array.  PM indicates what is to be done, REP
   how many loop iterations will be executed (0 for not a loop).  */
   
static rtx
nvptx_gen_shared_bcast (rtx reg, propagate_mask pm, unsigned rep,
			broadcast_data_t *data, bool vector)
{
  rtx  res;
  machine_mode mode = GET_MODE (reg);

  switch (mode)
    {
    case E_BImode:
      {
	rtx tmp = gen_reg_rtx (SImode);
	
	start_sequence ();
	if (pm & PM_read)
	  emit_insn (gen_sel_truesi (tmp, reg, GEN_INT (1), const0_rtx));
	emit_insn (nvptx_gen_shared_bcast (tmp, pm, rep, data, vector));
	if (pm & PM_write)
	  emit_insn (gen_rtx_SET (reg, gen_rtx_NE (BImode, tmp, const0_rtx)));
	res = get_insns ();
	end_sequence ();
      }
      break;

    default:
      {
	rtx addr = data->ptr;

	if (!addr)
	  {
	    unsigned align = GET_MODE_ALIGNMENT (mode) / BITS_PER_UNIT;

	    oacc_bcast_align = MAX (oacc_bcast_align, align);
	    data->offset = ROUND_UP (data->offset, align);
	    addr = data->base;
	    gcc_assert (data->base != NULL);
	    if (data->offset)
	      addr = gen_rtx_PLUS (Pmode, addr, GEN_INT (data->offset));
	  }
	
	addr = gen_rtx_MEM (mode, addr);
	if (pm == PM_read)
	  res = gen_rtx_SET (addr, reg);
	else if (pm == PM_write)
	  res = gen_rtx_SET (reg, addr);
	else
	  gcc_unreachable ();

	if (data->ptr)
	  {
	    /* We're using a ptr, increment it.  */
	    start_sequence ();
	    
	    emit_insn (res);
	    emit_insn (gen_adddi3 (data->ptr, data->ptr,
				   GEN_INT (GET_MODE_SIZE (GET_MODE (reg)))));
	    res = get_insns ();
	    end_sequence ();
	  }
	else
	  rep = 1;
	data->offset += rep * GET_MODE_SIZE (GET_MODE (reg));
      }
      break;
    }
  return res;
}

/* Returns true if X is a valid address for use in a memory reference.  */

static bool
nvptx_legitimate_address_p (machine_mode, rtx x, bool)
{
  enum rtx_code code = GET_CODE (x);

  switch (code)
    {
    case REG:
      return true;

    case PLUS:
      if (REG_P (XEXP (x, 0)) && CONST_INT_P (XEXP (x, 1)))
	return true;
      return false;

    case CONST:
    case SYMBOL_REF:
    case LABEL_REF:
      return true;

    default:
      return false;
    }
}

/* Machinery to output constant initializers.  When beginning an
   initializer, we decide on a fragment size (which is visible in ptx
   in the type used), and then all initializer data is buffered until
   a fragment is filled and ready to be written out.  */

static struct
{
  unsigned HOST_WIDE_INT mask; /* Mask for storing fragment.  */
  unsigned HOST_WIDE_INT val; /* Current fragment value.  */
  unsigned HOST_WIDE_INT remaining; /*  Remaining bytes to be written
					out.  */
  unsigned size;  /* Fragment size to accumulate.  */
  unsigned offset;  /* Offset within current fragment.  */
  bool started;   /* Whether we've output any initializer.  */
} init_frag;

/* The current fragment is full,  write it out.  SYM may provide a
   symbolic reference we should output,  in which case the fragment
   value is the addend.  */

static void
output_init_frag (rtx sym)
{
  fprintf (asm_out_file, init_frag.started ? ", " : " = { ");
  unsigned HOST_WIDE_INT val = init_frag.val;

  init_frag.started = true;
  init_frag.val = 0;
  init_frag.offset = 0;
  init_frag.remaining--;
  
  if (sym)
    {
      bool function = (SYMBOL_REF_DECL (sym)
		       && (TREE_CODE (SYMBOL_REF_DECL (sym)) == FUNCTION_DECL));
      if (!function)
	fprintf (asm_out_file, "generic(");
      output_address (VOIDmode, sym);
      if (!function)
	fprintf (asm_out_file, ")");
      if (val)
	fprintf (asm_out_file, " + ");
    }

  if (!sym || val)
    fprintf (asm_out_file, HOST_WIDE_INT_PRINT_DEC, val);
}

/* Add value VAL of size SIZE to the data we're emitting, and keep
   writing out chunks as they fill up.  */

static void
nvptx_assemble_value (unsigned HOST_WIDE_INT val, unsigned size)
{
  val &= ((unsigned  HOST_WIDE_INT)2 << (size * BITS_PER_UNIT - 1)) - 1;

  for (unsigned part = 0; size; size -= part)
    {
      val >>= part * BITS_PER_UNIT;
      part = init_frag.size - init_frag.offset;
      part = MIN (part, size);

      unsigned HOST_WIDE_INT partial
	= val << (init_frag.offset * BITS_PER_UNIT);
      init_frag.val |= partial & init_frag.mask;
      init_frag.offset += part;

      if (init_frag.offset == init_frag.size)
	output_init_frag (NULL);
    }
}

/* Target hook for assembling integer object X of size SIZE.  */

static bool
nvptx_assemble_integer (rtx x, unsigned int size, int ARG_UNUSED (aligned_p))
{
  HOST_WIDE_INT val = 0;

  switch (GET_CODE (x))
    {
    default:
      /* Let the generic machinery figure it out, usually for a
	 CONST_WIDE_INT.  */
      return false;

    case CONST_INT:
      nvptx_assemble_value (INTVAL (x), size);
      break;

    case CONST:
      x = XEXP (x, 0);
      gcc_assert (GET_CODE (x) == PLUS);
      val = INTVAL (XEXP (x, 1));
      x = XEXP (x, 0);
      gcc_assert (GET_CODE (x) == SYMBOL_REF);
      /* FALLTHROUGH */

    case SYMBOL_REF:
      gcc_assert (size == init_frag.size);
      if (init_frag.offset)
	sorry ("cannot emit unaligned pointers in ptx assembly");

      nvptx_maybe_record_fnsym (x);
      init_frag.val = val;
      output_init_frag (x);
      break;
    }

  return true;
}

/* Output SIZE zero bytes.  We ignore the FILE argument since the
   functions we're calling to perform the output just use
   asm_out_file.  */

void
nvptx_output_skip (FILE *, unsigned HOST_WIDE_INT size)
{
  /* Finish the current fragment, if it's started.  */
  if (init_frag.offset)
    {
      unsigned part = init_frag.size - init_frag.offset;
      part = MIN (part, (unsigned)size);
      size -= part;
      nvptx_assemble_value (0, part);
    }

  /* If this skip doesn't terminate the initializer, write as many
     remaining pieces as possible directly.  */
  if (size < init_frag.remaining * init_frag.size)
    {
      while (size >= init_frag.size)
	{
	  size -= init_frag.size;
	  output_init_frag (NULL_RTX);
	}
      if (size)
	nvptx_assemble_value (0, size);
    }
}

/* Output a string STR with length SIZE.  As in nvptx_output_skip we
   ignore the FILE arg.  */

void
nvptx_output_ascii (FILE *, const char *str, unsigned HOST_WIDE_INT size)
{
  for (unsigned HOST_WIDE_INT i = 0; i < size; i++)
    nvptx_assemble_value (str[i], 1);
}

/* Return true if TYPE is a record type where the last field is an array without
   given dimension.  */

static bool
flexible_array_member_type_p (const_tree type)
{
  if (TREE_CODE (type) != RECORD_TYPE)
    return false;

  const_tree last_field = NULL_TREE;
  for (const_tree f = TYPE_FIELDS (type); f; f = TREE_CHAIN (f))
    last_field = f;

  if (!last_field)
    return false;

  const_tree last_field_type = TREE_TYPE (last_field);
  if (TREE_CODE (last_field_type) != ARRAY_TYPE)
    return false;

  return (! TYPE_DOMAIN (last_field_type)
	  || ! TYPE_MAX_VALUE (TYPE_DOMAIN (last_field_type)));
}

/* Emit a PTX variable decl and prepare for emission of its
   initializer.  NAME is the symbol name and SETION the PTX data
   area. The type is TYPE, object size SIZE and alignment is ALIGN.
   The caller has already emitted any indentation and linkage
   specifier.  It is responsible for any initializer, terminating ;
   and newline.  SIZE is in bytes, ALIGN is in bits -- confusingly
   this is the opposite way round that PTX wants them!  */

static void
nvptx_assemble_decl_begin (FILE *file, const char *name, const char *section,
			   const_tree type, HOST_WIDE_INT size, unsigned align,
			   bool undefined = false)
{
  bool atype = (TREE_CODE (type) == ARRAY_TYPE)
    && (TYPE_DOMAIN (type) == NULL_TREE);

  if (undefined && flexible_array_member_type_p (type))
    {
      size = 0;
      atype = true;
    }

  while (TREE_CODE (type) == ARRAY_TYPE)
    type = TREE_TYPE (type);

  if (TREE_CODE (type) == VECTOR_TYPE
      || TREE_CODE (type) == COMPLEX_TYPE)
    /* Neither vector nor complex types can contain the other.  */
    type = TREE_TYPE (type);

  unsigned elt_size = int_size_in_bytes (type);

  /* Largest mode we're prepared to accept.  For BLKmode types we
     don't know if it'll contain pointer constants, so have to choose
     pointer size, otherwise we can choose DImode.  */
  machine_mode elt_mode = TYPE_MODE (type) == BLKmode ? Pmode : DImode;

  elt_size |= GET_MODE_SIZE (elt_mode);
  elt_size &= -elt_size; /* Extract LSB set.  */

  init_frag.size = elt_size;
  /* Avoid undefined shift behavior by using '2'.  */
  init_frag.mask = ((unsigned HOST_WIDE_INT)2
		    << (elt_size * BITS_PER_UNIT - 1)) - 1;
  init_frag.val = 0;
  init_frag.offset = 0;
  init_frag.started = false;
  /* Size might not be a multiple of elt size, if there's an
     initialized trailing struct array with smaller type than
     elt_size. */
  init_frag.remaining = (size + elt_size - 1) / elt_size;

  fprintf (file, "%s .align %d .u%d ",
	   section, align / BITS_PER_UNIT,
	   elt_size * BITS_PER_UNIT);
  assemble_name (file, name);

  if (size)
    /* We make everything an array, to simplify any initialization
       emission.  */
    fprintf (file, "[" HOST_WIDE_INT_PRINT_DEC "]", init_frag.remaining);
  else if (atype)
    fprintf (file, "[]");
}

/* Called when the initializer for a decl has been completely output through
   combinations of the three functions above.  */

static void
nvptx_assemble_decl_end (void)
{
  if (init_frag.offset)
    /* This can happen with a packed struct with trailing array member.  */
    nvptx_assemble_value (0, init_frag.size - init_frag.offset);
  fprintf (asm_out_file, init_frag.started ? " };\n" : ";\n");
}

/* Output an uninitialized common or file-scope variable.  */

void
nvptx_output_aligned_decl (FILE *file, const char *name,
			   const_tree decl, HOST_WIDE_INT size, unsigned align)
{
  write_var_marker (file, true, TREE_PUBLIC (decl), name);

  /* If this is public, it is common.  The nearest thing we have to
     common is weak.  */
  fprintf (file, "\t%s", TREE_PUBLIC (decl) ? ".weak " : "");

  nvptx_assemble_decl_begin (file, name, section_for_decl (decl),
			     TREE_TYPE (decl), size, align);
  nvptx_assemble_decl_end ();
}

/* Implement TARGET_ASM_DECLARE_CONSTANT_NAME.  Begin the process of
   writing a constant variable EXP with NAME and SIZE and its
   initializer to FILE.  */

static void
nvptx_asm_declare_constant_name (FILE *file, const char *name,
				 const_tree exp, HOST_WIDE_INT obj_size)
{
  write_var_marker (file, true, false, name);

  fprintf (file, "\t");

  tree type = TREE_TYPE (exp);
  nvptx_assemble_decl_begin (file, name, ".const", type, obj_size,
			     TYPE_ALIGN (type));
}

/* Implement the ASM_DECLARE_OBJECT_NAME macro.  Used to start writing
   a variable DECL with NAME to FILE.  */

void
nvptx_declare_object_name (FILE *file, const char *name, const_tree decl)
{
  write_var_marker (file, true, TREE_PUBLIC (decl), name);

  fprintf (file, "\t%s", (!TREE_PUBLIC (decl) ? ""
			  : DECL_WEAK (decl) ? ".weak " : ".visible "));

  tree type = TREE_TYPE (decl);
  HOST_WIDE_INT obj_size = tree_to_shwi (DECL_SIZE_UNIT (decl));
  nvptx_assemble_decl_begin (file, name, section_for_decl (decl),
			     type, obj_size, DECL_ALIGN (decl));
}

/* Implement TARGET_ASM_GLOBALIZE_LABEL by doing nothing.  */

static void
nvptx_globalize_label (FILE *, const char *)
{
}

/* Implement TARGET_ASM_ASSEMBLE_UNDEFINED_DECL.  Write an extern
   declaration only for variable DECL with NAME to FILE.  */

static void
nvptx_assemble_undefined_decl (FILE *file, const char *name, const_tree decl)
{
  /* The middle end can place constant pool decls into the varpool as
     undefined.  Until that is fixed, catch the problem here.  */
  if (DECL_IN_CONSTANT_POOL (decl))
    return;

  /*  We support weak defintions, and hence have the right
      ASM_WEAKEN_DECL definition.  Diagnose the problem here.  */
  if (DECL_WEAK (decl))
    error_at (DECL_SOURCE_LOCATION (decl),
	      "PTX does not support weak declarations"
	      " (only weak definitions)");
  write_var_marker (file, false, TREE_PUBLIC (decl), name);

  fprintf (file, "\t.extern ");
  tree size = DECL_SIZE_UNIT (decl);
  nvptx_assemble_decl_begin (file, name, section_for_decl (decl),
			     TREE_TYPE (decl), size ? tree_to_shwi (size) : 0,
			     DECL_ALIGN (decl), true);
  nvptx_assemble_decl_end ();
}

/* Output a pattern for a move instruction.  */

const char *
nvptx_output_mov_insn (rtx dst, rtx src)
{
  machine_mode dst_mode = GET_MODE (dst);
  machine_mode dst_inner = (GET_CODE (dst) == SUBREG
			    ? GET_MODE (XEXP (dst, 0)) : dst_mode);
  machine_mode src_inner = (GET_CODE (src) == SUBREG
			    ? GET_MODE (XEXP (src, 0)) : dst_mode);

  rtx sym = src;
  if (GET_CODE (sym) == CONST)
    sym = XEXP (XEXP (sym, 0), 0);
  if (SYMBOL_REF_P (sym))
    {
      if (SYMBOL_DATA_AREA (sym) != DATA_AREA_GENERIC)
	return "%.\tcvta%D1%t0\t%0, %1;";
      nvptx_maybe_record_fnsym (sym);
    }

  if (src_inner == dst_inner)
    return "%.\tmov%t0\t%0, %1;";

  if (CONSTANT_P (src))
    return (GET_MODE_CLASS (dst_inner) == MODE_INT
	    && GET_MODE_CLASS (src_inner) != MODE_FLOAT
	    ? "%.\tmov%t0\t%0, %1;" : "%.\tmov.b%T0\t%0, %1;");

  if (GET_MODE_SIZE (dst_inner) == GET_MODE_SIZE (src_inner))
    {
      if (GET_MODE_BITSIZE (dst_mode) == 128
	  && GET_MODE_BITSIZE (GET_MODE (src)) == 128)
	{
	  /* mov.b128 is not supported.  */
	  if (dst_inner == V2DImode && src_inner == TImode)
	    return "%.\tmov.u64\t%0.x, %L1;\n\t%.\tmov.u64\t%0.y, %H1;";
	  else if (dst_inner == TImode && src_inner == V2DImode)
	    return "%.\tmov.u64\t%L0, %1.x;\n\t%.\tmov.u64\t%H0, %1.y;";

	  gcc_unreachable ();
	}
      return "%.\tmov.b%T0\t%0, %1;";
    }

  return "%.\tcvt%t0%t1\t%0, %1;";
}

static void nvptx_print_operand (FILE *, rtx, int);

/* Output INSN, which is a call to CALLEE with result RESULT.  For ptx, this
   involves writing .param declarations and in/out copies into them.  For
   indirect calls, also write the .callprototype.  */

const char *
nvptx_output_call_insn (rtx_insn *insn, rtx result, rtx callee)
{
  char buf[16];
  static int labelno;
  bool needs_tgt = register_operand (callee, Pmode);
  rtx pat = PATTERN (insn);
  if (GET_CODE (pat) == COND_EXEC)
    pat = COND_EXEC_CODE (pat);
  int arg_end = XVECLEN (pat, 0);
  tree decl = NULL_TREE;

  fprintf (asm_out_file, "\t{\n");
  if (result != NULL)
    fprintf (asm_out_file, "\t\t.param%s %s_in;\n",
	     nvptx_ptx_type_from_mode (GET_MODE (result), false),
	     reg_names[NVPTX_RETURN_REGNUM]);

  /* Ensure we have a ptx declaration in the output if necessary.  */
  if (GET_CODE (callee) == SYMBOL_REF)
    {
      decl = SYMBOL_REF_DECL (callee);
      if (!decl
	  || (DECL_EXTERNAL (decl) && !TYPE_ARG_TYPES (TREE_TYPE (decl))))
	nvptx_record_libfunc (callee, result, pat);
      else if (DECL_EXTERNAL (decl))
	nvptx_record_fndecl (decl);
    }

  if (needs_tgt)
    {
      ASM_GENERATE_INTERNAL_LABEL (buf, "LCT", labelno);
      labelno++;
      ASM_OUTPUT_LABEL (asm_out_file, buf);
      std::stringstream s;
      write_fn_proto_from_insn (s, NULL, result, pat);
      fputs (s.str().c_str(), asm_out_file);
    }

  for (int argno = 1; argno < arg_end; argno++)
    {
      rtx t = XEXP (XVECEXP (pat, 0, argno), 0);
      machine_mode mode = GET_MODE (t);
      const char *ptx_type = nvptx_ptx_type_from_mode (mode, false);

      /* Mode splitting has already been done.  */
      fprintf (asm_out_file, "\t\t.param%s %%out_arg%d;\n"
	       "\t\tst.param%s [%%out_arg%d], ",
	       ptx_type, argno, ptx_type, argno);
      output_reg (asm_out_file, REGNO (t), VOIDmode);
      fprintf (asm_out_file, ";\n");
    }

  /* The '.' stands for the call's predicate, if any.  */
  nvptx_print_operand (asm_out_file, NULL_RTX, '.');
  fprintf (asm_out_file, "\t\tcall ");
  if (result != NULL_RTX)
    fprintf (asm_out_file, "(%s_in), ", reg_names[NVPTX_RETURN_REGNUM]);
  
  if (decl)
    {
      const char *name = get_fnname_from_decl (decl);
      name = nvptx_name_replacement (name);
      assemble_name (asm_out_file, name);
    }
  else
    output_address (VOIDmode, callee);

  const char *open = "(";
  for (int argno = 1; argno < arg_end; argno++)
    {
      fprintf (asm_out_file, ", %s%%out_arg%d", open, argno);
      open = "";
    }
  if (decl && DECL_STATIC_CHAIN (decl))
    {
      fprintf (asm_out_file, ", %s%s", open, reg_names [STATIC_CHAIN_REGNUM]);
      open = "";
    }
  if (!open[0])
    fprintf (asm_out_file, ")");

  if (needs_tgt)
    {
      fprintf (asm_out_file, ", ");
      assemble_name (asm_out_file, buf);
    }
  fprintf (asm_out_file, ";\n");

  if (find_reg_note (insn, REG_NORETURN, NULL))
    {
      /* No return functions confuse the PTX JIT, as it doesn't realize
	 the flow control barrier they imply.  It can seg fault if it
	 encounters what looks like an unexitable loop.  Emit a trailing
	 trap and exit, which it does grok.  */
      fprintf (asm_out_file, "\t\ttrap; // (noreturn)\n");
      fprintf (asm_out_file, "\t\texit; // (noreturn)\n");
    }

  if (result)
    {
      static char rval[sizeof ("\tld.param%%t0\t%%0, [%%%s_in];\n\t}") + 8];

      if (!rval[0])
	/* We must escape the '%' that starts RETURN_REGNUM.  */
	sprintf (rval, "\tld.param%%t0\t%%0, [%%%s_in];\n\t}",
		 reg_names[NVPTX_RETURN_REGNUM]);
      return rval;
    }

  return "}";
}

/* Implement TARGET_PRINT_OPERAND_PUNCT_VALID_P.  */

static bool
nvptx_print_operand_punct_valid_p (unsigned char c)
{
  return c == '.' || c== '#';
}

/* Subroutine of nvptx_print_operand; used to print a memory reference X to FILE.  */

static void
nvptx_print_address_operand (FILE *file, rtx x, machine_mode)
{
  rtx off;
  if (GET_CODE (x) == CONST)
    x = XEXP (x, 0);
  switch (GET_CODE (x))
    {
    case PLUS:
      off = XEXP (x, 1);
      output_address (VOIDmode, XEXP (x, 0));
      fprintf (file, "+");
      output_address (VOIDmode, off);
      break;

    case SYMBOL_REF:
    case LABEL_REF:
      output_addr_const (file, x);
      break;

    default:
      gcc_assert (GET_CODE (x) != MEM);
      nvptx_print_operand (file, x, 0);
      break;
    }
}

/* Write assembly language output for the address ADDR to FILE.  */

static void
nvptx_print_operand_address (FILE *file, machine_mode mode, rtx addr)
{
  nvptx_print_address_operand (file, addr, mode);
}

/* Print an operand, X, to FILE, with an optional modifier in CODE.

   Meaning of CODE:
   . -- print the predicate for the instruction or an emptry string for an
        unconditional one.
   # -- print a rounding mode for the instruction

   A -- print a data area for a MEM
   c -- print an opcode suffix for a comparison operator, including a type code
   D -- print a data area for a MEM operand
   S -- print a shuffle kind specified by CONST_INT
   t -- print a type opcode suffix, promoting QImode to 32 bits
   T -- print a type size in bits
   u -- print a type opcode suffix without promotions.  */

static void
nvptx_print_operand (FILE *file, rtx x, int code)
{
  if (code == '.')
    {
      x = current_insn_predicate;
      if (x)
	{
	  fputs ("@", file);
	  if (GET_CODE (x) == EQ)
	    fputs ("!", file);
	  output_reg (file, REGNO (XEXP (x, 0)), VOIDmode);
	}
      return;
    }
  else if (code == '#')
    {
      fputs (".rn", file);
      return;
    }

  enum rtx_code x_code = GET_CODE (x);
  machine_mode mode = GET_MODE (x);

  switch (code)
    {
    case 'A':
      x = XEXP (x, 0);
      /* FALLTHROUGH.  */

    case 'D':
      if (GET_CODE (x) == CONST)
	x = XEXP (x, 0);
      if (GET_CODE (x) == PLUS)
	x = XEXP (x, 0);

      if (GET_CODE (x) == SYMBOL_REF)
	fputs (section_for_sym (x), file);
      break;

    case 't':
    case 'u':
      if (x_code == SUBREG)
	{
	  machine_mode inner_mode = GET_MODE (SUBREG_REG (x));
	  if (VECTOR_MODE_P (inner_mode)
	      && (GET_MODE_SIZE (mode)
		  <= GET_MODE_SIZE (GET_MODE_INNER (inner_mode))))
	    mode = GET_MODE_INNER (inner_mode);
	  else if (split_mode_p (inner_mode))
	    mode = maybe_split_mode (inner_mode);
	  else
	    mode = inner_mode;
	}
      fprintf (file, "%s", nvptx_ptx_type_from_mode (mode, code == 't'));
      break;

    case 'H':
    case 'L':
      {
	rtx inner_x = SUBREG_REG (x);
	machine_mode inner_mode = GET_MODE (inner_x);
	machine_mode split = maybe_split_mode (inner_mode);

	output_reg (file, REGNO (inner_x), split,
		    (code == 'H'
		     ? GET_MODE_SIZE (inner_mode) / 2
		     : 0));
      }
      break;

    case 'S':
      {
	nvptx_shuffle_kind kind = (nvptx_shuffle_kind) UINTVAL (x);
	/* Same order as nvptx_shuffle_kind.  */
	static const char *const kinds[] = 
	  {".up", ".down", ".bfly", ".idx"};
	fputs (kinds[kind], file);
      }
      break;

    case 'T':
      fprintf (file, "%d", GET_MODE_BITSIZE (mode));
      break;

    case 'j':
      fprintf (file, "@");
      goto common;

    case 'J':
      fprintf (file, "@!");
      goto common;

    case 'c':
      mode = GET_MODE (XEXP (x, 0));
      switch (x_code)
	{
	case EQ:
	  fputs (".eq", file);
	  break;
	case NE:
	  if (FLOAT_MODE_P (mode))
	    fputs (".neu", file);
	  else
	    fputs (".ne", file);
	  break;
	case LE:
	case LEU:
	  fputs (".le", file);
	  break;
	case GE:
	case GEU:
	  fputs (".ge", file);
	  break;
	case LT:
	case LTU:
	  fputs (".lt", file);
	  break;
	case GT:
	case GTU:
	  fputs (".gt", file);
	  break;
	case LTGT:
	  fputs (".ne", file);
	  break;
	case UNEQ:
	  fputs (".equ", file);
	  break;
	case UNLE:
	  fputs (".leu", file);
	  break;
	case UNGE:
	  fputs (".geu", file);
	  break;
	case UNLT:
	  fputs (".ltu", file);
	  break;
	case UNGT:
	  fputs (".gtu", file);
	  break;
	case UNORDERED:
	  fputs (".nan", file);
	  break;
	case ORDERED:
	  fputs (".num", file);
	  break;
	default:
	  gcc_unreachable ();
	}
      if (FLOAT_MODE_P (mode)
	  || x_code == EQ || x_code == NE
	  || x_code == GEU || x_code == GTU
	  || x_code == LEU || x_code == LTU)
	fputs (nvptx_ptx_type_from_mode (mode, true), file);
      else
	fprintf (file, ".s%d", GET_MODE_BITSIZE (mode));
      break;
    default:
    common:
      switch (x_code)
	{
	case SUBREG:
	  {
	    rtx inner_x = SUBREG_REG (x);
	    machine_mode inner_mode = GET_MODE (inner_x);
	    machine_mode split = maybe_split_mode (inner_mode);

	    if (VECTOR_MODE_P (inner_mode)
		&& (GET_MODE_SIZE (mode)
		    <= GET_MODE_SIZE (GET_MODE_INNER (inner_mode))))
	      {
		output_reg (file, REGNO (inner_x), VOIDmode);
		fprintf (file, ".%s", SUBREG_BYTE (x) == 0 ? "x" : "y");
	      }
	    else if (split_mode_p (inner_mode)
		&& (GET_MODE_SIZE (inner_mode) == GET_MODE_SIZE (mode)))
	      output_reg (file, REGNO (inner_x), split);
	    else
	      output_reg (file, REGNO (inner_x), split, SUBREG_BYTE (x));
	  }
	  break;

	case REG:
	  output_reg (file, REGNO (x), maybe_split_mode (mode));
	  break;

	case MEM:
	  fputc ('[', file);
	  nvptx_print_address_operand (file, XEXP (x, 0), mode);
	  fputc (']', file);
	  break;

	case CONST_INT:
	  output_addr_const (file, x);
	  break;

	case CONST:
	case SYMBOL_REF:
	case LABEL_REF:
	  /* We could use output_addr_const, but that can print things like
	     "x-8", which breaks ptxas.  Need to ensure it is output as
	     "x+-8".  */
	  nvptx_print_address_operand (file, x, VOIDmode);
	  break;

	case CONST_DOUBLE:
	  long vals[2];
	  real_to_target (vals, CONST_DOUBLE_REAL_VALUE (x), mode);
	  vals[0] &= 0xffffffff;
	  vals[1] &= 0xffffffff;
	  if (mode == SFmode)
	    fprintf (file, "0f%08lx", vals[0]);
	  else
	    fprintf (file, "0d%08lx%08lx", vals[1], vals[0]);
	  break;

	case CONST_VECTOR:
	  {
	    unsigned n = CONST_VECTOR_NUNITS (x);
	    fprintf (file, "{ ");
	    for (unsigned i = 0; i < n; ++i)
	      {
		if (i != 0)
		  fprintf (file, ", ");

		rtx elem = CONST_VECTOR_ELT (x, i);
		output_addr_const (file, elem);
	      }
	    fprintf (file, " }");
	  }
	  break;

	default:
	  output_addr_const (file, x);
	}
    }
}

/* Record replacement regs used to deal with subreg operands.  */
struct reg_replace
{
  rtx replacement[MAX_RECOG_OPERANDS];
  machine_mode mode;
  int n_allocated;
  int n_in_use;
};

/* Allocate or reuse a replacement in R and return the rtx.  */

static rtx
get_replacement (struct reg_replace *r)
{
  if (r->n_allocated == r->n_in_use)
    r->replacement[r->n_allocated++] = gen_reg_rtx (r->mode);
  return r->replacement[r->n_in_use++];
}

/* Clean up subreg operands.  In ptx assembly, everything is typed, and
   the presence of subregs would break the rules for most instructions.
   Replace them with a suitable new register of the right size, plus
   conversion copyin/copyout instructions.  */

static void
nvptx_reorg_subreg (void)
{
  struct reg_replace qiregs, hiregs, siregs, diregs;
  rtx_insn *insn, *next;

  qiregs.n_allocated = 0;
  hiregs.n_allocated = 0;
  siregs.n_allocated = 0;
  diregs.n_allocated = 0;
  qiregs.mode = QImode;
  hiregs.mode = HImode;
  siregs.mode = SImode;
  diregs.mode = DImode;

  for (insn = get_insns (); insn; insn = next)
    {
      next = NEXT_INSN (insn);
      if (!NONDEBUG_INSN_P (insn)
	  || asm_noperands (PATTERN (insn)) >= 0
	  || GET_CODE (PATTERN (insn)) == USE
	  || GET_CODE (PATTERN (insn)) == CLOBBER)
	continue;

      qiregs.n_in_use = 0;
      hiregs.n_in_use = 0;
      siregs.n_in_use = 0;
      diregs.n_in_use = 0;
      extract_insn (insn);
      enum attr_subregs_ok s_ok = get_attr_subregs_ok (insn);

      for (int i = 0; i < recog_data.n_operands; i++)
	{
	  rtx op = recog_data.operand[i];
	  if (GET_CODE (op) != SUBREG)
	    continue;

	  rtx inner = SUBREG_REG (op);

	  machine_mode outer_mode = GET_MODE (op);
	  machine_mode inner_mode = GET_MODE (inner);
	  gcc_assert (s_ok);
	  if (s_ok
	      && (GET_MODE_PRECISION (inner_mode)
		  >= GET_MODE_PRECISION (outer_mode)))
	    continue;
	  gcc_assert (SCALAR_INT_MODE_P (outer_mode));
	  struct reg_replace *r = (outer_mode == QImode ? &qiregs
				   : outer_mode == HImode ? &hiregs
				   : outer_mode == SImode ? &siregs
				   : &diregs);
	  rtx new_reg = get_replacement (r);

	  if (recog_data.operand_type[i] != OP_OUT)
	    {
	      enum rtx_code code;
	      if (GET_MODE_PRECISION (inner_mode)
		  < GET_MODE_PRECISION (outer_mode))
		code = ZERO_EXTEND;
	      else
		code = TRUNCATE;

	      rtx pat = gen_rtx_SET (new_reg,
				     gen_rtx_fmt_e (code, outer_mode, inner));
	      emit_insn_before (pat, insn);
	    }

	  if (recog_data.operand_type[i] != OP_IN)
	    {
	      enum rtx_code code;
	      if (GET_MODE_PRECISION (inner_mode)
		  < GET_MODE_PRECISION (outer_mode))
		code = TRUNCATE;
	      else
		code = ZERO_EXTEND;

	      rtx pat = gen_rtx_SET (inner,
				     gen_rtx_fmt_e (code, inner_mode, new_reg));
	      emit_insn_after (pat, insn);
	    }
	  validate_change (insn, recog_data.operand_loc[i], new_reg, false);
	}
    }
}

/* Return a SImode "master lane index" register for uniform-simt, allocating on
   first use.  */

static rtx
nvptx_get_unisimt_master ()
{
  rtx &master = cfun->machine->unisimt_master;
  return master ? master : master = gen_reg_rtx (SImode);
}

/* Return a BImode "predicate" register for uniform-simt, similar to above.  */

static rtx
nvptx_get_unisimt_predicate ()
{
  rtx &pred = cfun->machine->unisimt_predicate;
  return pred ? pred : pred = gen_reg_rtx (BImode);
}

/* Return true if given call insn references one of the functions provided by
   the CUDA runtime: malloc, free, vprintf.  */

static bool
nvptx_call_insn_is_syscall_p (rtx_insn *insn)
{
  rtx pat = PATTERN (insn);
  gcc_checking_assert (GET_CODE (pat) == PARALLEL);
  pat = XVECEXP (pat, 0, 0);
  if (GET_CODE (pat) == SET)
    pat = SET_SRC (pat);
  gcc_checking_assert (GET_CODE (pat) == CALL
		       && GET_CODE (XEXP (pat, 0)) == MEM);
  rtx addr = XEXP (XEXP (pat, 0), 0);
  if (GET_CODE (addr) != SYMBOL_REF)
    return false;
  const char *name = XSTR (addr, 0);
  /* Ordinary malloc/free are redirected to __nvptx_{malloc,free), so only the
     references with forced assembler name refer to PTX syscalls.  For vprintf,
     accept both normal and forced-assembler-name references.  */
  return (!strcmp (name, "vprintf") || !strcmp (name, "*vprintf")
	  || !strcmp (name, "*malloc")
	  || !strcmp (name, "*free"));
}

/* If SET subexpression of INSN sets a register, emit a shuffle instruction to
   propagate its value from lane MASTER to current lane.  */

static void
nvptx_unisimt_handle_set (rtx set, rtx_insn *insn, rtx master)
{
  rtx reg;
  if (GET_CODE (set) == SET && REG_P (reg = SET_DEST (set)))
    emit_insn_after (nvptx_gen_shuffle (reg, reg, master, SHUFFLE_IDX), insn);
}

/* Adjust code for uniform-simt code generation variant by making atomics and
   "syscalls" conditionally executed, and inserting shuffle-based propagation
   for registers being set.  */

static void
nvptx_reorg_uniform_simt ()
{
  rtx_insn *insn, *next;

  for (insn = get_insns (); insn; insn = next)
    {
      next = NEXT_INSN (insn);
      if (!(CALL_P (insn) && nvptx_call_insn_is_syscall_p (insn))
	  && !(NONJUMP_INSN_P (insn)
	       && GET_CODE (PATTERN (insn)) == PARALLEL
	       && get_attr_atomic (insn)))
	continue;
      rtx pat = PATTERN (insn);
      rtx master = nvptx_get_unisimt_master ();
      for (int i = 0; i < XVECLEN (pat, 0); i++)
	nvptx_unisimt_handle_set (XVECEXP (pat, 0, i), insn, master);
      rtx pred = nvptx_get_unisimt_predicate ();
      pred = gen_rtx_NE (BImode, pred, const0_rtx);
      pat = gen_rtx_COND_EXEC (VOIDmode, pred, pat);
      validate_change (insn, &PATTERN (insn), pat, false);
    }
}

/* Offloading function attributes.  */

struct offload_attrs
{
  unsigned mask;
  int num_gangs;
  int num_workers;
  int vector_length;
};

/* Define entries for cfun->machine->axis_dim.  */

#define MACH_VECTOR_LENGTH 0
#define MACH_MAX_WORKERS 1

static void populate_offload_attrs (offload_attrs *oa);

static void
init_axis_dim (void)
{
  offload_attrs oa;
  int max_workers;

  populate_offload_attrs (&oa);

  if (oa.num_workers == 0)
    max_workers = PTX_CTA_SIZE / oa.vector_length;
  else
    max_workers = oa.num_workers;

  cfun->machine->axis_dim[MACH_VECTOR_LENGTH] = oa.vector_length;
  cfun->machine->axis_dim[MACH_MAX_WORKERS] = max_workers;
  cfun->machine->axis_dim_init_p = true;
}

static int ATTRIBUTE_UNUSED
nvptx_mach_max_workers ()
{
  if (!cfun->machine->axis_dim_init_p)
    init_axis_dim ();
  return cfun->machine->axis_dim[MACH_MAX_WORKERS];
}

static int ATTRIBUTE_UNUSED
nvptx_mach_vector_length ()
{
  if (!cfun->machine->axis_dim_init_p)
    init_axis_dim ();
  return cfun->machine->axis_dim[MACH_VECTOR_LENGTH];
}

/* Loop structure of the function.  The entire function is described as
   a NULL loop.  */

struct parallel
{
  /* Parent parallel.  */
  parallel *parent;
  
  /* Next sibling parallel.  */
  parallel *next;

  /* First child parallel.  */
  parallel *inner;

  /* Partitioning mask of the parallel.  */
  unsigned mask;

  /* Partitioning used within inner parallels. */
  unsigned inner_mask;

  /* Location of parallel forked and join.  The forked is the first
     block in the parallel and the join is the first block after of
     the partition.  */
  basic_block forked_block;
  basic_block join_block;

  rtx_insn *forked_insn;
  rtx_insn *join_insn;

  rtx_insn *fork_insn;
  rtx_insn *joining_insn;

  /* Basic blocks in this parallel, but not in child parallels.  The
     FORKED and JOINING blocks are in the partition.  The FORK and JOIN
     blocks are not.  */
  auto_vec<basic_block> blocks;

public:
  parallel (parallel *parent, unsigned mode);
  ~parallel ();
};

/* Constructor links the new parallel into it's parent's chain of
   children.  */

parallel::parallel (parallel *parent_, unsigned mask_)
  :parent (parent_), next (0), inner (0), mask (mask_), inner_mask (0)
{
  forked_block = join_block = 0;
  forked_insn = join_insn = 0;
  fork_insn = joining_insn = 0;
  
  if (parent)
    {
      next = parent->inner;
      parent->inner = this;
    }
}

parallel::~parallel ()
{
  delete inner;
  delete next;
}

/* Map of basic blocks to insns */
typedef hash_map<basic_block, rtx_insn *> bb_insn_map_t;

/* A tuple of an insn of interest and the BB in which it resides.  */
typedef std::pair<rtx_insn *, basic_block> insn_bb_t;
typedef auto_vec<insn_bb_t> insn_bb_vec_t;

/* Split basic blocks such that each forked and join unspecs are at
   the start of their basic blocks.  Thus afterwards each block will
   have a single partitioning mode.  We also do the same for return
   insns, as they are executed by every thread.  Return the
   partitioning mode of the function as a whole.  Populate MAP with
   head and tail blocks.  We also clear the BB visited flag, which is
   used when finding partitions.  */

static void
nvptx_split_blocks (bb_insn_map_t *map)
{
  insn_bb_vec_t worklist;
  basic_block block;
  rtx_insn *insn;

  /* Locate all the reorg instructions of interest.  */
  FOR_ALL_BB_FN (block, cfun)
    {
      bool seen_insn = false;

      /* Clear visited flag, for use by parallel locator  */
      block->flags &= ~BB_VISITED;

      FOR_BB_INSNS (block, insn)
	{
	  if (!INSN_P (insn))
	    continue;
	  switch (recog_memoized (insn))
	    {
	    default:
	      seen_insn = true;
	      continue;
	    case CODE_FOR_nvptx_forked:
	    case CODE_FOR_nvptx_join:
	      break;

	    case CODE_FOR_return:
	      /* We also need to split just before return insns, as
		 that insn needs executing by all threads, but the
		 block it is in probably does not.  */
	      break;
	    }

	  if (seen_insn)
	    /* We've found an instruction that  must be at the start of
	       a block, but isn't.  Add it to the worklist.  */
	    worklist.safe_push (insn_bb_t (insn, block));
	  else
	    /* It was already the first instruction.  Just add it to
	       the map.  */
	    map->get_or_insert (block) = insn;
	  seen_insn = true;
	}
    }

  /* Split blocks on the worklist.  */
  unsigned ix;
  insn_bb_t *elt;
  basic_block remap = 0;
  for (ix = 0; worklist.iterate (ix, &elt); ix++)
    {
      if (remap != elt->second)
	{
	  block = elt->second;
	  remap = block;
	}
      
      /* Split block before insn. The insn is in the new block  */
      edge e = split_block (block, PREV_INSN (elt->first));

      block = e->dest;
      map->get_or_insert (block) = elt->first;
    }
}

/* Return true if MASK contains parallelism that requires shared
   memory to broadcast.  */

static bool
nvptx_needs_shared_bcast (unsigned mask)
{
  bool worker = mask & GOMP_DIM_MASK (GOMP_DIM_WORKER);
  bool large_vector = (mask & GOMP_DIM_MASK (GOMP_DIM_VECTOR))
    && nvptx_mach_vector_length () != PTX_WARP_SIZE;

  return worker || large_vector;
}

/* BLOCK is a basic block containing a head or tail instruction.
   Locate the associated prehead or pretail instruction, which must be
   in the single predecessor block.  */

static rtx_insn *
nvptx_discover_pre (basic_block block, int expected)
{
  gcc_assert (block->preds->length () == 1);
  basic_block pre_block = (*block->preds)[0]->src;
  rtx_insn *pre_insn;

  for (pre_insn = BB_END (pre_block); !INSN_P (pre_insn);
       pre_insn = PREV_INSN (pre_insn))
    gcc_assert (pre_insn != BB_HEAD (pre_block));

  gcc_assert (recog_memoized (pre_insn) == expected);
  return pre_insn;
}

/* Dump this parallel and all its inner parallels.  */

static void
nvptx_dump_pars (parallel *par, unsigned depth)
{
  fprintf (dump_file, "%u: mask %d head=%d, tail=%d\n",
	   depth, par->mask,
	   par->forked_block ? par->forked_block->index : -1,
	   par->join_block ? par->join_block->index : -1);

  fprintf (dump_file, "    blocks:");

  basic_block block;
  for (unsigned ix = 0; par->blocks.iterate (ix, &block); ix++)
    fprintf (dump_file, " %d", block->index);
  fprintf (dump_file, "\n");
  if (par->inner)
    nvptx_dump_pars (par->inner, depth + 1);

  if (par->next)
    nvptx_dump_pars (par->next, depth);
}

/* If BLOCK contains a fork/join marker, process it to create or
   terminate a loop structure.  Add this block to the current loop,
   and then walk successor blocks.   */

static parallel *
nvptx_find_par (bb_insn_map_t *map, parallel *par, basic_block block)
{
  if (block->flags & BB_VISITED)
    return par;
  block->flags |= BB_VISITED;

  if (rtx_insn **endp = map->get (block))
    {
      rtx_insn *end = *endp;

      /* This is a block head or tail, or return instruction.  */
      switch (recog_memoized (end))
	{
	case CODE_FOR_return:
	  /* Return instructions are in their own block, and we
	     don't need to do anything more.  */
	  return par;

	case CODE_FOR_nvptx_forked:
	  /* Loop head, create a new inner loop and add it into
	     our parent's child list.  */
	  {
	    unsigned mask = UINTVAL (XVECEXP (PATTERN (end), 0, 0));

	    gcc_assert (mask);
	    par = new parallel (par, mask);
	    par->forked_block = block;
	    par->forked_insn = end;
	    if (nvptx_needs_shared_bcast (mask))
	      par->fork_insn
		= nvptx_discover_pre (block, CODE_FOR_nvptx_fork);
	  }
	  break;

	case CODE_FOR_nvptx_join:
	  /* A loop tail.  Finish the current loop and return to
	     parent.  */
	  {
	    unsigned mask = UINTVAL (XVECEXP (PATTERN (end), 0, 0));

	    gcc_assert (par->mask == mask);
	    gcc_assert (par->join_block == NULL);
	    par->join_block = block;
	    par->join_insn = end;
	    if (nvptx_needs_shared_bcast (mask))
	      par->joining_insn
		= nvptx_discover_pre (block, CODE_FOR_nvptx_joining);
	    par = par->parent;
	  }
	  break;

	default:
	  gcc_unreachable ();
	}
    }

  if (par)
    /* Add this block onto the current loop's list of blocks.  */
    par->blocks.safe_push (block);
  else
    /* This must be the entry block.  Create a NULL parallel.  */
    par = new parallel (0, 0);

  /* Walk successor blocks.  */
  edge e;
  edge_iterator ei;

  FOR_EACH_EDGE (e, ei, block->succs)
    nvptx_find_par (map, par, e->dest);

  return par;
}

/* DFS walk the CFG looking for fork & join markers.  Construct
   loop structures as we go.  MAP is a mapping of basic blocks
   to head & tail markers, discovered when splitting blocks.  This
   speeds up the discovery.  We rely on the BB visited flag having
   been cleared when splitting blocks.  */

static parallel *
nvptx_discover_pars (bb_insn_map_t *map)
{
  basic_block block;

  /* Mark exit blocks as visited.  */
  block = EXIT_BLOCK_PTR_FOR_FN (cfun);
  block->flags |= BB_VISITED;

  /* And entry block as not.  */
  block = ENTRY_BLOCK_PTR_FOR_FN (cfun);
  block->flags &= ~BB_VISITED;

  parallel *par = nvptx_find_par (map, 0, block);

  if (dump_file)
    {
      fprintf (dump_file, "\nLoops\n");
      nvptx_dump_pars (par, 0);
      fprintf (dump_file, "\n");
    }
  
  return par;
}

/* Analyse a group of BBs within a partitioned region and create N
   Single-Entry-Single-Exit regions.  Some of those regions will be
   trivial ones consisting of a single BB.  The blocks of a
   partitioned region might form a set of disjoint graphs -- because
   the region encloses a differently partitoned sub region.

   We use the linear time algorithm described in 'Finding Regions Fast:
   Single Entry Single Exit and control Regions in Linear Time'
   Johnson, Pearson & Pingali.  That algorithm deals with complete
   CFGs, where a back edge is inserted from END to START, and thus the
   problem becomes one of finding equivalent loops.

   In this case we have a partial CFG.  We complete it by redirecting
   any incoming edge to the graph to be from an arbitrary external BB,
   and similarly redirecting any outgoing edge to be to  that BB.
   Thus we end up with a closed graph.

   The algorithm works by building a spanning tree of an undirected
   graph and keeping track of back edges from nodes further from the
   root in the tree to nodes nearer to the root in the tree.  In the
   description below, the root is up and the tree grows downwards.

   We avoid having to deal with degenerate back-edges to the same
   block, by splitting each BB into 3 -- one for input edges, one for
   the node itself and one for the output edges.  Such back edges are
   referred to as 'Brackets'.  Cycle equivalent nodes will have the
   same set of brackets.
   
   Determining bracket equivalency is done by maintaining a list of
   brackets in such a manner that the list length and final bracket
   uniquely identify the set.

   We use coloring to mark all BBs with cycle equivalency with the
   same color.  This is the output of the 'Finding Regions Fast'
   algorithm.  Notice it doesn't actually find the set of nodes within
   a particular region, just unorderd sets of nodes that are the
   entries and exits of SESE regions.
   
   After determining cycle equivalency, we need to find the minimal
   set of SESE regions.  Do this with a DFS coloring walk of the
   complete graph.  We're either 'looking' or 'coloring'.  When
   looking, and we're in the subgraph, we start coloring the color of
   the current node, and remember that node as the start of the
   current color's SESE region.  Every time we go to a new node, we
   decrement the count of nodes with thet color.  If it reaches zero,
   we remember that node as the end of the current color's SESE region
   and return to 'looking'.  Otherwise we color the node the current
   color.

   This way we end up with coloring the inside of non-trivial SESE
   regions with the color of that region.  */

/* A pair of BBs.  We use this to represent SESE regions.  */
typedef std::pair<basic_block, basic_block> bb_pair_t;
typedef auto_vec<bb_pair_t> bb_pair_vec_t;

/* A node in the undirected CFG.  The discriminator SECOND indicates just
   above or just below the BB idicated by FIRST.  */
typedef std::pair<basic_block, int> pseudo_node_t;

/* A bracket indicates an edge towards the root of the spanning tree of the
   undirected graph.  Each bracket has a color, determined
   from the currrent set of brackets.  */
struct bracket
{
  pseudo_node_t back; /* Back target */

  /* Current color and size of set.  */
  unsigned color;
  unsigned size;

  bracket (pseudo_node_t back_)
  : back (back_), color (~0u), size (~0u)
  {
  }

  unsigned get_color (auto_vec<unsigned> &color_counts, unsigned length)
  {
    if (length != size)
      {
	size = length;
	color = color_counts.length ();
	color_counts.quick_push (0);
      }
    color_counts[color]++;
    return color;
  }
};

typedef auto_vec<bracket> bracket_vec_t;

/* Basic block info for finding SESE regions.    */

struct bb_sese
{
  int node;  /* Node number in spanning tree.  */
  int parent; /* Parent node number.  */

  /* The algorithm splits each node A into Ai, A', Ao. The incoming
     edges arrive at pseudo-node Ai and the outgoing edges leave at
     pseudo-node Ao.  We have to remember which way we arrived at a
     particular node when generating the spanning tree.  dir > 0 means
     we arrived at Ai, dir < 0 means we arrived at Ao.  */
  int dir;

  /* Lowest numbered pseudo-node reached via a backedge from thsis
     node, or any descendant.  */
  pseudo_node_t high;

  int color;  /* Cycle-equivalence color  */

  /* Stack of brackets for this node.  */
  bracket_vec_t brackets;

  bb_sese (unsigned node_, unsigned p, int dir_)
  :node (node_), parent (p), dir (dir_)
  {
  }
  ~bb_sese ();

  /* Push a bracket ending at BACK.  */
  void push (const pseudo_node_t &back)
  {
    if (dump_file)
      fprintf (dump_file, "Pushing backedge %d:%+d\n",
	       back.first ? back.first->index : 0, back.second);
    brackets.safe_push (bracket (back));
  }
  
  void append (bb_sese *child);
  void remove (const pseudo_node_t &);

  /* Set node's color.  */
  void set_color (auto_vec<unsigned> &color_counts)
  {
    color = brackets.last ().get_color (color_counts, brackets.length ());
  }
};

bb_sese::~bb_sese ()
{
}

/* Destructively append CHILD's brackets.  */

void
bb_sese::append (bb_sese *child)
{
  if (int len = child->brackets.length ())
    {
      int ix;

      if (dump_file)
	{
	  for (ix = 0; ix < len; ix++)
	    {
	      const pseudo_node_t &pseudo = child->brackets[ix].back;
	      fprintf (dump_file, "Appending (%d)'s backedge %d:%+d\n",
		       child->node, pseudo.first ? pseudo.first->index : 0,
		       pseudo.second);
	    }
	}
      if (!brackets.length ())
	std::swap (brackets, child->brackets);
      else
	{
	  brackets.reserve (len);
	  for (ix = 0; ix < len; ix++)
	    brackets.quick_push (child->brackets[ix]);
	}
    }
}

/* Remove brackets that terminate at PSEUDO.  */

void
bb_sese::remove (const pseudo_node_t &pseudo)
{
  unsigned removed = 0;
  int len = brackets.length ();

  for (int ix = 0; ix < len; ix++)
    {
      if (brackets[ix].back == pseudo)
	{
	  if (dump_file)
	    fprintf (dump_file, "Removing backedge %d:%+d\n",
		     pseudo.first ? pseudo.first->index : 0, pseudo.second);
	  removed++;
	}
      else if (removed)
	brackets[ix-removed] = brackets[ix];
    }
  while (removed--)
    brackets.pop ();
}

/* Accessors for BB's aux pointer.  */
#define BB_SET_SESE(B, S) ((B)->aux = (S))
#define BB_GET_SESE(B) ((bb_sese *)(B)->aux)

/* DFS walk creating SESE data structures.  Only cover nodes with
   BB_VISITED set.  Append discovered blocks to LIST.  We number in
   increments of 3 so that the above and below pseudo nodes can be
   implicitly numbered too.  */

static int
nvptx_sese_number (int n, int p, int dir, basic_block b,
		   auto_vec<basic_block> *list)
{
  if (BB_GET_SESE (b))
    return n;

  if (dump_file)
    fprintf (dump_file, "Block %d(%d), parent (%d), orientation %+d\n",
	     b->index, n, p, dir);
  
  BB_SET_SESE (b, new bb_sese (n, p, dir));
  p = n;
      
  n += 3;
  list->quick_push (b);

  /* First walk the nodes on the 'other side' of this node, then walk
     the nodes on the same side.  */
  for (unsigned ix = 2; ix; ix--)
    {
      vec<edge, va_gc> *edges = dir > 0 ? b->succs : b->preds;
      size_t offset = (dir > 0 ? offsetof (edge_def, dest)
		       : offsetof (edge_def, src));
      edge e;
      edge_iterator ei;

      FOR_EACH_EDGE (e, ei, edges)
	{
	  basic_block target = *(basic_block *)((char *)e + offset);
	  
	  if (target->flags & BB_VISITED)
	    n = nvptx_sese_number (n, p, dir, target, list);
	}
      dir = -dir;
    }
  return n;
}

/* Process pseudo node above (DIR < 0) or below (DIR > 0) ME.
   EDGES are the outgoing edges and OFFSET is the offset to the src
   or dst block on the edges.   */

static void
nvptx_sese_pseudo (basic_block me, bb_sese *sese, int depth, int dir,
		   vec<edge, va_gc> *edges, size_t offset)
{
  edge e;
  edge_iterator ei;
  int hi_back = depth;
  pseudo_node_t node_back (0, depth);
  int hi_child = depth;
  pseudo_node_t node_child (0, depth);
  basic_block child = NULL;
  unsigned num_children = 0;
  int usd = -dir * sese->dir;

  if (dump_file)
    fprintf (dump_file, "\nProcessing %d(%d) %+d\n",
	     me->index, sese->node, dir);

  if (dir < 0)
    {
      /* This is the above pseudo-child.  It has the BB itself as an
	 additional child node.  */
      node_child = sese->high;
      hi_child = node_child.second;
      if (node_child.first)
	hi_child += BB_GET_SESE (node_child.first)->node;
      num_children++;
    }

  /* Examine each edge.
     - if it is a child (a) append its bracket list and (b) record
          whether it is the child with the highest reaching bracket.
     - if it is an edge to ancestor, record whether it's the highest
          reaching backlink.  */
  FOR_EACH_EDGE (e, ei, edges)
    {
      basic_block target = *(basic_block *)((char *)e + offset);

      if (bb_sese *t_sese = BB_GET_SESE (target))
	{
	  if (t_sese->parent == sese->node && !(t_sese->dir + usd))
	    {
	      /* Child node.  Append its bracket list. */
	      num_children++;
	      sese->append (t_sese);

	      /* Compare it's hi value.  */
	      int t_hi = t_sese->high.second;

	      if (basic_block child_hi_block = t_sese->high.first)
		t_hi += BB_GET_SESE (child_hi_block)->node;

	      if (hi_child > t_hi)
		{
		  hi_child = t_hi;
		  node_child = t_sese->high;
		  child = target;
		}
	    }
	  else if (t_sese->node < sese->node + dir
		   && !(dir < 0 && sese->parent == t_sese->node))
	    {
	      /* Non-parental ancestor node -- a backlink.  */
	      int d = usd * t_sese->dir;
	      int back = t_sese->node + d;
	
	      if (hi_back > back)
		{
		  hi_back = back;
		  node_back = pseudo_node_t (target, d);
		}
	    }
	}
      else
	{ /* Fallen off graph, backlink to entry node.  */
	  hi_back = 0;
	  node_back = pseudo_node_t (0, 0);
	}
    }

  /* Remove any brackets that terminate at this pseudo node.  */
  sese->remove (pseudo_node_t (me, dir));

  /* Now push any backlinks from this pseudo node.  */
  FOR_EACH_EDGE (e, ei, edges)
    {
      basic_block target = *(basic_block *)((char *)e + offset);
      if (bb_sese *t_sese = BB_GET_SESE (target))
	{
	  if (t_sese->node < sese->node + dir
	      && !(dir < 0 && sese->parent == t_sese->node))
	    /* Non-parental ancestor node - backedge from me.  */
	    sese->push (pseudo_node_t (target, usd * t_sese->dir));
	}
      else
	{
	  /* back edge to entry node */
	  sese->push (pseudo_node_t (0, 0));
	}
    }
  
 /* If this node leads directly or indirectly to a no-return region of
     the graph, then fake a backedge to entry node.  */
  if (!sese->brackets.length () || !edges || !edges->length ())
    {
      hi_back = 0;
      node_back = pseudo_node_t (0, 0);
      sese->push (node_back);
    }

  /* Record the highest reaching backedge from us or a descendant.  */
  sese->high = hi_back < hi_child ? node_back : node_child;

  if (num_children > 1)
    {
      /* There is more than one child -- this is a Y shaped piece of
	 spanning tree.  We have to insert a fake backedge from this
	 node to the highest ancestor reached by not-the-highest
	 reaching child.  Note that there may be multiple children
	 with backedges to the same highest node.  That's ok and we
	 insert the edge to that highest node.  */
      hi_child = depth;
      if (dir < 0 && child)
	{
	  node_child = sese->high;
	  hi_child = node_child.second;
	  if (node_child.first)
	    hi_child += BB_GET_SESE (node_child.first)->node;
	}

      FOR_EACH_EDGE (e, ei, edges)
	{
	  basic_block target = *(basic_block *)((char *)e + offset);

	  if (target == child)
	    /* Ignore the highest child. */
	    continue;

	  bb_sese *t_sese = BB_GET_SESE (target);
	  if (!t_sese)
	    continue;
	  if (t_sese->parent != sese->node)
	    /* Not a child. */
	    continue;

	  /* Compare its hi value.  */
	  int t_hi = t_sese->high.second;

	  if (basic_block child_hi_block = t_sese->high.first)
	    t_hi += BB_GET_SESE (child_hi_block)->node;

	  if (hi_child > t_hi)
	    {
	      hi_child = t_hi;
	      node_child = t_sese->high;
	    }
	}
      
      sese->push (node_child);
    }
}


/* DFS walk of BB graph.  Color node BLOCK according to COLORING then
   proceed to successors.  Set SESE entry and exit nodes of
   REGIONS.  */

static void
nvptx_sese_color (auto_vec<unsigned> &color_counts, bb_pair_vec_t &regions,
		  basic_block block, int coloring)
{
  bb_sese *sese = BB_GET_SESE (block);

  if (block->flags & BB_VISITED)
    {
      /* If we've already encountered this block, either we must not
	 be coloring, or it must have been colored the current color.  */
      gcc_assert (coloring < 0 || (sese && coloring == sese->color));
      return;
    }
  
  block->flags |= BB_VISITED;

  if (sese)
    {
      if (coloring < 0)
	{
	  /* Start coloring a region.  */
	  regions[sese->color].first = block;
	  coloring = sese->color;
	}

      if (!--color_counts[sese->color] && sese->color == coloring)
	{
	  /* Found final block of SESE region.  */
	  regions[sese->color].second = block;
	  coloring = -1;
	}
      else
	/* Color the node, so we can assert on revisiting the node
	   that the graph is indeed SESE.  */
	sese->color = coloring;
    }
  else
    /* Fallen off the subgraph, we cannot be coloring.  */
    gcc_assert (coloring < 0);

  /* Walk each successor block.  */
  if (block->succs && block->succs->length ())
    {
      edge e;
      edge_iterator ei;
      
      FOR_EACH_EDGE (e, ei, block->succs)
	nvptx_sese_color (color_counts, regions, e->dest, coloring);
    }
  else
    gcc_assert (coloring < 0);
}

/* Find minimal set of SESE regions covering BLOCKS.  REGIONS might
   end up with NULL entries in it.  */

static void
nvptx_find_sese (auto_vec<basic_block> &blocks, bb_pair_vec_t &regions)
{
  basic_block block;
  int ix;

  /* First clear each BB of the whole function.  */ 
  FOR_ALL_BB_FN (block, cfun)
    {
      block->flags &= ~BB_VISITED;
      BB_SET_SESE (block, 0);
    }

  /* Mark blocks in the function that are in this graph.  */
  for (ix = 0; blocks.iterate (ix, &block); ix++)
    block->flags |= BB_VISITED;

  /* Counts of nodes assigned to each color.  There cannot be more
     colors than blocks (and hopefully there will be fewer).  */
  auto_vec<unsigned> color_counts;
  color_counts.reserve (blocks.length ());

  /* Worklist of nodes in the spanning tree.  Again, there cannot be
     more nodes in the tree than blocks (there will be fewer if the
     CFG of blocks is disjoint).  */
  auto_vec<basic_block> spanlist;
  spanlist.reserve (blocks.length ());

  /* Make sure every block has its cycle class determined.  */
  for (ix = 0; blocks.iterate (ix, &block); ix++)
    {
      if (BB_GET_SESE (block))
	/* We already met this block in an earlier graph solve.  */
	continue;

      if (dump_file)
	fprintf (dump_file, "Searching graph starting at %d\n", block->index);
      
      /* Number the nodes reachable from block initial DFS order.  */
      int depth = nvptx_sese_number (2, 0, +1, block, &spanlist);

      /* Now walk in reverse DFS order to find cycle equivalents.  */
      while (spanlist.length ())
	{
	  block = spanlist.pop ();
	  bb_sese *sese = BB_GET_SESE (block);

	  /* Do the pseudo node below.  */
	  nvptx_sese_pseudo (block, sese, depth, +1,
			     sese->dir > 0 ? block->succs : block->preds,
			     (sese->dir > 0 ? offsetof (edge_def, dest)
			      : offsetof (edge_def, src)));
	  sese->set_color (color_counts);
	  /* Do the pseudo node above.  */
	  nvptx_sese_pseudo (block, sese, depth, -1,
			     sese->dir < 0 ? block->succs : block->preds,
			     (sese->dir < 0 ? offsetof (edge_def, dest)
			      : offsetof (edge_def, src)));
	}
      if (dump_file)
	fprintf (dump_file, "\n");
    }

  if (dump_file)
    {
      unsigned count;
      const char *comma = "";
      
      fprintf (dump_file, "Found %d cycle equivalents\n",
	       color_counts.length ());
      for (ix = 0; color_counts.iterate (ix, &count); ix++)
	{
	  fprintf (dump_file, "%s%d[%d]={", comma, ix, count);

	  comma = "";
	  for (unsigned jx = 0; blocks.iterate (jx, &block); jx++)
	    if (BB_GET_SESE (block)->color == ix)
	      {
		block->flags |= BB_VISITED;
		fprintf (dump_file, "%s%d", comma, block->index);
		comma=",";
	      }
	  fprintf (dump_file, "}");
	  comma = ", ";
	}
      fprintf (dump_file, "\n");
   }
  
  /* Now we've colored every block in the subgraph.  We now need to
     determine the minimal set of SESE regions that cover that
     subgraph.  Do this with a DFS walk of the complete function.
     During the walk we're either 'looking' or 'coloring'.  When we
     reach the last node of a particular color, we stop coloring and
     return to looking.  */

  /* There cannot be more SESE regions than colors.  */
  regions.reserve (color_counts.length ());
  for (ix = color_counts.length (); ix--;)
    regions.quick_push (bb_pair_t (0, 0));

  for (ix = 0; blocks.iterate (ix, &block); ix++)
    block->flags &= ~BB_VISITED;

  nvptx_sese_color (color_counts, regions, ENTRY_BLOCK_PTR_FOR_FN (cfun), -1);

  if (dump_file)
    {
      const char *comma = "";
      int len = regions.length ();
      
      fprintf (dump_file, "SESE regions:");
      for (ix = 0; ix != len; ix++)
	{
	  basic_block from = regions[ix].first;
	  basic_block to = regions[ix].second;

	  if (from)
	    {
	      fprintf (dump_file, "%s %d{%d", comma, ix, from->index);
	      if (to != from)
		fprintf (dump_file, "->%d", to->index);

	      int color = BB_GET_SESE (from)->color;

	      /* Print the blocks within the region (excluding ends).  */
	      FOR_EACH_BB_FN (block, cfun)
		{
		  bb_sese *sese = BB_GET_SESE (block);

		  if (sese && sese->color == color
		      && block != from && block != to)
		    fprintf (dump_file, ".%d", block->index);
		}
	      fprintf (dump_file, "}");
	    }
	  comma = ",";
	}
      fprintf (dump_file, "\n\n");
    }
  
  for (ix = 0; blocks.iterate (ix, &block); ix++)
    delete BB_GET_SESE (block);
}

#undef BB_SET_SESE
#undef BB_GET_SESE

/* Propagate live state at the start of a partitioned region.  IS_CALL
   indicates whether the propagation is for a (partitioned) call
   instruction.  BLOCK provides the live register information, and
   might not contain INSN. Propagation is inserted just after INSN. RW
   indicates whether we are reading and/or writing state.  This
   separation is needed for worker-level proppagation where we
   essentially do a spill & fill.  FN is the underlying worker
   function to generate the propagation instructions for single
   register.  DATA is user data.

   Returns true if we didn't emit any instructions.

   We propagate the live register set for non-calls and the entire
   frame for calls and non-calls.  We could do better by (a)
   propagating just the live set that is used within the partitioned
   regions and (b) only propagating stack entries that are used.  The
   latter might be quite hard to determine.  */

typedef rtx (*propagator_fn) (rtx, propagate_mask, unsigned, void *, bool);

static bool
nvptx_propagate (bool is_call, basic_block block, rtx_insn *insn,
		 propagate_mask rw, propagator_fn fn, void *data, bool vector)
{
  bitmap live = DF_LIVE_IN (block);
  bitmap_iterator iterator;
  unsigned ix;
  bool empty = true;

  /* Copy the frame array.  */
  HOST_WIDE_INT fs = get_frame_size ();
  if (fs)
    {
      rtx tmp = gen_reg_rtx (DImode);
      rtx idx = NULL_RTX;
      rtx ptr = gen_reg_rtx (Pmode);
      rtx pred = NULL_RTX;
      rtx_code_label *label = NULL;

      empty = false;
      /* The frame size might not be DImode compatible, but the frame
	 array's declaration will be.  So it's ok to round up here.  */
      fs = (fs + GET_MODE_SIZE (DImode) - 1) / GET_MODE_SIZE (DImode);
      /* Detect single iteration loop. */
      if (fs == 1)
	fs = 0;

      start_sequence ();
      emit_insn (gen_rtx_SET (ptr, frame_pointer_rtx));
      if (fs)
	{
	  idx = gen_reg_rtx (SImode);
	  pred = gen_reg_rtx (BImode);
	  label = gen_label_rtx ();
	  
	  emit_insn (gen_rtx_SET (idx, GEN_INT (fs)));
	  /* Allow worker function to initialize anything needed.  */
	  rtx init = fn (tmp, PM_loop_begin, fs, data, vector);
	  if (init)
	    emit_insn (init);
	  emit_label (label);
	  LABEL_NUSES (label)++;
	  emit_insn (gen_addsi3 (idx, idx, GEN_INT (-1)));
	}
      if (rw & PM_read)
	emit_insn (gen_rtx_SET (tmp, gen_rtx_MEM (DImode, ptr)));
      emit_insn (fn (tmp, rw, fs, data, vector));
      if (rw & PM_write)
	emit_insn (gen_rtx_SET (gen_rtx_MEM (DImode, ptr), tmp));
      if (fs)
	{
	  emit_insn (gen_rtx_SET (pred, gen_rtx_NE (BImode, idx, const0_rtx)));
	  emit_insn (gen_adddi3 (ptr, ptr, GEN_INT (GET_MODE_SIZE (DImode))));
	  emit_insn (gen_br_true_uni (pred, label));
	  rtx fini = fn (tmp, PM_loop_end, fs, data, vector);
	  if (fini)
	    emit_insn (fini);
	  emit_insn (gen_rtx_CLOBBER (GET_MODE (idx), idx));
	}
      emit_insn (gen_rtx_CLOBBER (GET_MODE (tmp), tmp));
      emit_insn (gen_rtx_CLOBBER (GET_MODE (ptr), ptr));
      rtx cpy = get_insns ();
      end_sequence ();
      insn = emit_insn_after (cpy, insn);
    }

  if (!is_call)
    /* Copy live registers.  */
    EXECUTE_IF_SET_IN_BITMAP (live, 0, ix, iterator)
      {
	rtx reg = regno_reg_rtx[ix];

	if (REGNO (reg) >= FIRST_PSEUDO_REGISTER)
	  {
	    rtx bcast = fn (reg, rw, 0, data, vector);

	    insn = emit_insn_after (bcast, insn);
	    empty = false;
	  }
      }
  return empty;
}

/* Worker for nvptx_warp_propagate.  */

static rtx
warp_prop_gen (rtx reg, propagate_mask pm,
	       unsigned ARG_UNUSED (count), void *ARG_UNUSED (data),
	       bool ARG_UNUSED (vector))
{
  if (!(pm & PM_read_write))
    return 0;
  
  return nvptx_gen_warp_bcast (reg);
}

/* Propagate state that is live at start of BLOCK across the vectors
   of a single warp.  Propagation is inserted just after INSN.
   IS_CALL and return as for nvptx_propagate.  */

static bool
nvptx_warp_propagate (bool is_call, basic_block block, rtx_insn *insn)
{
  return nvptx_propagate (is_call, block, insn, PM_read_write,
			  warp_prop_gen, 0, false);
}

/* Worker for nvptx_shared_propagate.  */

static rtx
shared_prop_gen (rtx reg, propagate_mask pm, unsigned rep, void *data_,
		 bool vector)
{
  broadcast_data_t *data = (broadcast_data_t *)data_;

  if (pm & PM_loop_begin)
    {
      /* Starting a loop, initialize pointer.    */
      unsigned align = GET_MODE_ALIGNMENT (GET_MODE (reg)) / BITS_PER_UNIT;

      oacc_bcast_align = MAX (oacc_bcast_align, align);
      data->offset = ROUND_UP (data->offset, align);

      data->ptr = gen_reg_rtx (Pmode);

      return gen_adddi3 (data->ptr, data->base, GEN_INT (data->offset));
    }
  else if (pm & PM_loop_end)
    {
      rtx clobber = gen_rtx_CLOBBER (GET_MODE (data->ptr), data->ptr);
      data->ptr = NULL_RTX;
      return clobber;
    }
  else
    return nvptx_gen_shared_bcast (reg, pm, rep, data, vector);
}

/* Spill or fill live state that is live at start of BLOCK.  PRE_P
   indicates if this is just before partitioned mode (do spill), or
   just after it starts (do fill). Sequence is inserted just after
   INSN.  IS_CALL and return as for nvptx_propagate.  */

static bool
nvptx_shared_propagate (bool pre_p, bool is_call, basic_block block,
			rtx_insn *insn, bool vector)
{
  broadcast_data_t data;

  data.base = gen_reg_rtx (Pmode);
  data.offset = 0;
  data.ptr = NULL_RTX;

  bool empty = nvptx_propagate (is_call, block, insn,
				pre_p ? PM_read : PM_write, shared_prop_gen,
				&data, vector);
  gcc_assert (empty == !data.offset);
  if (data.offset)
    {
      rtx bcast_sym = oacc_bcast_sym;

      /* Stuff was emitted, initialize the base pointer now.  */
      if (vector && nvptx_mach_max_workers () > 1)
	{
	  if (!cfun->machine->bcast_partition)
	    {
	      /* It would be nice to place this register in
		 DATA_AREA_SHARED.  */
	      cfun->machine->bcast_partition = gen_reg_rtx (DImode);
	    }
	  if (!cfun->machine->sync_bar)
	    cfun->machine->sync_bar = gen_reg_rtx (SImode);

	  bcast_sym = cfun->machine->bcast_partition;
	}

      rtx init = gen_rtx_SET (data.base, bcast_sym);
      emit_insn_after (init, insn);

      unsigned int psize = ROUND_UP (data.offset, oacc_bcast_align);
      unsigned int pnum = (nvptx_mach_vector_length () > PTX_WARP_SIZE
			   ? nvptx_mach_max_workers () + 1
			   : 1);

      oacc_bcast_partition = MAX (oacc_bcast_partition, psize);
      oacc_bcast_size = MAX (oacc_bcast_size, psize * pnum);
    }
  return empty;
}

/* Emit a CTA-level synchronization barrier.  LOCK is the barrier number,
   which is an integer or a register.  THREADS is the number of threads
   controlled by the barrier.  */

static rtx
nvptx_cta_sync (rtx lock, int threads)
{
  return gen_nvptx_barsync (lock, GEN_INT (threads));
}

#if WORKAROUND_PTXJIT_BUG
/* Return first real insn in BB, or return NULL_RTX if BB does not contain
   real insns.  */

static rtx_insn *
bb_first_real_insn (basic_block bb)
{
  rtx_insn *insn;

  /* Find first insn of from block.  */
  FOR_BB_INSNS (bb, insn)
    if (INSN_P (insn))
      return insn;

  return 0;
}
#endif

/* Return true if INSN needs neutering.  */

static bool
needs_neutering_p (rtx_insn *insn)
{
  if (!INSN_P (insn))
    return false;

  switch (recog_memoized (insn))
    {
    case CODE_FOR_nvptx_fork:
    case CODE_FOR_nvptx_forked:
    case CODE_FOR_nvptx_joining:
    case CODE_FOR_nvptx_join:
    case CODE_FOR_nvptx_barsync:
      return false;
    default:
      return true;
    }
}

/* Verify position of VECTOR_{JUMP,LABEL} and WORKER_{JUMP,LABEL} in FROM.  */

static bool
verify_neutering_jumps (basic_block from,
			rtx_insn *vector_jump, rtx_insn *worker_jump,
			rtx_insn *vector_label, rtx_insn *worker_label)
{
  basic_block bb = from;
  rtx_insn *insn = BB_HEAD (bb);
  bool seen_worker_jump = false;
  bool seen_vector_jump = false;
  bool seen_worker_label = false;
  bool seen_vector_label = false;
  bool worker_neutered = false;
  bool vector_neutered = false;
  while (true)
    {
      if (insn == worker_jump)
	{
	  seen_worker_jump = true;
	  worker_neutered = true;
	  gcc_assert (!vector_neutered);
	}
      else if (insn == vector_jump)
	{
	  seen_vector_jump = true;
	  vector_neutered = true;
	}
      else if (insn == worker_label)
	{
	  seen_worker_label = true;
	  gcc_assert (worker_neutered);
	  worker_neutered = false;
	}
      else if (insn == vector_label)
	{
	  seen_vector_label = true;
	  gcc_assert (vector_neutered);
	  vector_neutered = false;
	}
      else if (INSN_P (insn))
	switch (recog_memoized (insn))
	  {
	  case CODE_FOR_nvptx_barsync:
	    gcc_assert (!vector_neutered && !worker_neutered);
	    break;
	  default:
	    break;
	  }

      if (insn != BB_END (bb))
	insn = NEXT_INSN (insn);
      else if (JUMP_P (insn) && single_succ_p (bb)
	       && !seen_vector_jump && !seen_worker_jump)
	{
	  bb = single_succ (bb);
	  insn = BB_HEAD (bb);
	}
      else
	break;
    }

  gcc_assert (!(vector_jump && !seen_vector_jump));
  gcc_assert (!(worker_jump && !seen_worker_jump));

  if (seen_vector_label || seen_worker_label)
    {
      gcc_assert (!(vector_label && !seen_vector_label));
      gcc_assert (!(worker_label && !seen_worker_label));

      return true;
    }

  return false;
}

/* Verify position of VECTOR_LABEL and WORKER_LABEL in TO.  */

static void
verify_neutering_labels (basic_block to, rtx_insn *vector_label,
			 rtx_insn *worker_label)
{
  basic_block bb = to;
  rtx_insn *insn = BB_END (bb);
  bool seen_worker_label = false;
  bool seen_vector_label = false;
  while (true)
    {
      if (insn == worker_label)
	{
	  seen_worker_label = true;
	  gcc_assert (!seen_vector_label);
	}
      else if (insn == vector_label)
	seen_vector_label = true;
      else if (INSN_P (insn))
	switch (recog_memoized (insn))
	  {
	  case CODE_FOR_nvptx_barsync:
	    gcc_assert (!seen_vector_label && !seen_worker_label);
	    break;
	  }

      if (insn != BB_HEAD (bb))
	insn = PREV_INSN (insn);
      else
	break;
    }

  gcc_assert (!(vector_label && !seen_vector_label));
  gcc_assert (!(worker_label && !seen_worker_label));
}

/* Single neutering according to MASK.  FROM is the incoming block and
   TO is the outgoing block.  These may be the same block. Insert at
   start of FROM:
   
     if (tid.<axis>) goto end.

   and insert before ending branch of TO (if there is such an insn):

     end:
     <possibly-broadcast-cond>
     <branch>

   We currently only use differnt FROM and TO when skipping an entire
   loop.  We could do more if we detected superblocks.  */

static void
nvptx_single (unsigned mask, basic_block from, basic_block to)
{
  rtx_insn *head = BB_HEAD (from);
  rtx_insn *tail = BB_END (to);
  unsigned skip_mask = mask;

  while (true)
    {
      /* Find first insn of from block.  */
      while (head != BB_END (from) && !needs_neutering_p (head))
	head = NEXT_INSN (head);

      if (from == to)
	break;

      if (!(JUMP_P (head) && single_succ_p (from)))
	break;

      basic_block jump_target = single_succ (from);
      if (!single_pred_p (jump_target))
	break;

      from = jump_target;
      head = BB_HEAD (from);
    }

  /* Find last insn of to block */
  rtx_insn *limit = from == to ? head : BB_HEAD (to);
  while (tail != limit && !INSN_P (tail) && !LABEL_P (tail))
    tail = PREV_INSN (tail);

  /* Detect if tail is a branch.  */
  rtx tail_branch = NULL_RTX;
  rtx cond_branch = NULL_RTX;
  if (tail && INSN_P (tail))
    {
      tail_branch = PATTERN (tail);
      if (GET_CODE (tail_branch) != SET || SET_DEST (tail_branch) != pc_rtx)
	tail_branch = NULL_RTX;
      else
	{
	  cond_branch = SET_SRC (tail_branch);
	  if (GET_CODE (cond_branch) != IF_THEN_ELSE)
	    cond_branch = NULL_RTX;
	}
    }

  if (tail == head)
    {
      /* If this is empty, do nothing.  */
      if (!head || !needs_neutering_p (head))
	return;

      if (cond_branch)
	{
	  /* If we're only doing vector single, there's no need to
	     emit skip code because we'll not insert anything.  */
	  if (!(mask & GOMP_DIM_MASK (GOMP_DIM_VECTOR)))
	    skip_mask = 0;
	}
      else if (tail_branch)
	/* Block with only unconditional branch.  Nothing to do.  */
	return;
    }

  /* Insert the vector test inside the worker test.  */
  unsigned mode;
  rtx_insn *before = tail;
  rtx_insn *neuter_start = NULL;
  rtx_insn *worker_label = NULL, *vector_label = NULL;
  rtx_insn *worker_jump = NULL, *vector_jump = NULL;
  for (mode = GOMP_DIM_WORKER; mode <= GOMP_DIM_VECTOR; mode++)
    if (GOMP_DIM_MASK (mode) & skip_mask)
      {
	rtx_code_label *label = gen_label_rtx ();
	rtx pred = cfun->machine->axis_predicate[mode - GOMP_DIM_WORKER];
<<<<<<< HEAD
	rtx_insn **mode_jump = mode == GOMP_DIM_VECTOR ? &vector_jump : &worker_jump;
	rtx_insn **mode_label = mode == GOMP_DIM_VECTOR ? &vector_label : &worker_label;
=======
	rtx_insn **mode_jump
	  = mode == GOMP_DIM_VECTOR ? &vector_jump : &worker_jump;
	rtx_insn **mode_label
	  = mode == GOMP_DIM_VECTOR ? &vector_label : &worker_label;
>>>>>>> e2aa5677

	if (!pred)
	  {
	    pred = gen_reg_rtx (BImode);
	    cfun->machine->axis_predicate[mode - GOMP_DIM_WORKER] = pred;
	  }

	rtx br;
	if (mode == GOMP_DIM_VECTOR)
	  br = gen_br_true (pred, label);
	else
	  br = gen_br_true_uni (pred, label);
	if (neuter_start)
	  neuter_start = emit_insn_after (br, neuter_start);
	else
	  neuter_start = emit_insn_before (br, head);
	*mode_jump = neuter_start;

	LABEL_NUSES (label)++;
	rtx_insn *label_insn;
	if (tail_branch)
	  {
	    label_insn = emit_label_before (label, before);
	    before = label_insn;
	  }
	else
	  {
	    label_insn = emit_label_after (label, tail);
	    if ((mode == GOMP_DIM_VECTOR || mode == GOMP_DIM_WORKER)
		&& CALL_P (tail) && find_reg_note (tail, REG_NORETURN, NULL))
	      emit_insn_after (gen_exit (), label_insn);
	  }

<<<<<<< HEAD
	if (mode == GOMP_DIM_VECTOR)
	  vector_label = label_insn;
	else
	  worker_label = label_insn;
=======
	*mode_label = label_insn;
>>>>>>> e2aa5677
      }

  /* Now deal with propagating the branch condition.  */
  if (cond_branch)
    {
      rtx pvar = XEXP (XEXP (cond_branch, 0), 0);

      if (GOMP_DIM_MASK (GOMP_DIM_VECTOR) == mask
	  && nvptx_mach_vector_length () == PTX_WARP_SIZE)
	{
	  /* Vector mode only, do a shuffle.  */
#if WORKAROUND_PTXJIT_BUG
	  /* The branch condition %rcond is propagated like this:

		{
		    .reg .u32 %x;
		    mov.u32 %x,%tid.x;
		    setp.ne.u32 %rnotvzero,%x,0;
		 }

		 @%rnotvzero bra Lskip;
		 setp.<op>.<type> %rcond,op1,op2;
		 Lskip:
		 selp.u32 %rcondu32,1,0,%rcond;
		 shfl.idx.b32 %rcondu32,%rcondu32,0,31;
		 setp.ne.u32 %rcond,%rcondu32,0;

	     There seems to be a bug in the ptx JIT compiler (observed at driver
	     version 381.22, at -O1 and higher for sm_61), that drops the shfl
	     unless %rcond is initialized to something before 'bra Lskip'.  The
	     bug is not observed with ptxas from cuda 8.0.61.

	     It is true that the code is non-trivial: at Lskip, %rcond is
	     uninitialized in threads 1-31, and after the selp the same holds
	     for %rcondu32.  But shfl propagates the defined value in thread 0
	     to threads 1-31, so after the shfl %rcondu32 is defined in threads
	     0-31, and after the setp.ne %rcond is defined in threads 0-31.

	     There is nothing in the PTX spec to suggest that this is wrong, or
	     to explain why the extra initialization is needed.  So, we classify
	     it as a JIT bug, and the extra initialization as workaround:

		{
		    .reg .u32 %x;
		    mov.u32 %x,%tid.x;
		    setp.ne.u32 %rnotvzero,%x,0;
		}

		+.reg .pred %rcond2;
		+setp.eq.u32 %rcond2, 1, 0;

		 @%rnotvzero bra Lskip;
		 setp.<op>.<type> %rcond,op1,op2;
		+mov.pred %rcond2, %rcond;
		 Lskip:
		+mov.pred %rcond, %rcond2;
		 selp.u32 %rcondu32,1,0,%rcond;
		 shfl.idx.b32 %rcondu32,%rcondu32,0,31;
		 setp.ne.u32 %rcond,%rcondu32,0;
	  */
	  rtx_insn *label = PREV_INSN (tail);
	  gcc_assert (label && LABEL_P (label));
	  rtx tmp = gen_reg_rtx (BImode);
	  emit_insn_before (gen_movbi (tmp, const0_rtx),
			    bb_first_real_insn (from));
	  emit_insn_before (gen_rtx_SET (tmp, pvar), label);
	  emit_insn_before (gen_rtx_SET (pvar, tmp), tail);
#endif
	  emit_insn_before (nvptx_gen_warp_bcast (pvar), tail);
	}
      else
	{
	  /* Includes worker mode, do spill & fill.  By construction
	     we should never have worker mode only. */
	  broadcast_data_t data;
	  unsigned size = GET_MODE_SIZE (SImode);
	  bool vector = (GOMP_DIM_MASK (GOMP_DIM_VECTOR) == mask) != 0;
	  bool worker = (GOMP_DIM_MASK (GOMP_DIM_WORKER) == mask) != 0;
	  rtx barrier = GEN_INT (0);
	  int threads = 0;

	  data.base = oacc_bcast_sym;
	  data.ptr = 0;

	  bool use_partitioning_p = (vector && !worker
				     && nvptx_mach_max_workers () > 1
				     && cfun->machine->bcast_partition);
	  if (use_partitioning_p)
	    {
	      data.base = cfun->machine->bcast_partition;
	      barrier = cfun->machine->sync_bar;
	      threads = nvptx_mach_vector_length ();
	    }
	  gcc_assert (data.base != NULL);
	  gcc_assert (barrier);

	  unsigned int psize = ROUND_UP (size, oacc_bcast_align);
	  unsigned int pnum = (nvptx_mach_vector_length () > PTX_WARP_SIZE
			       ? nvptx_mach_max_workers () + 1
			       : 1);

	  oacc_bcast_partition = MAX (oacc_bcast_partition, psize);
	  oacc_bcast_size = MAX (oacc_bcast_size, psize * pnum);

	  data.offset = 0;
	  emit_insn_before (nvptx_gen_shared_bcast (pvar, PM_read, 0, &data,
						    vector),
			    before);

	  /* Barrier so other workers can see the write.  */
	  emit_insn_before (nvptx_cta_sync (barrier, threads), tail);
	  data.offset = 0;
	  emit_insn_before (nvptx_gen_shared_bcast (pvar, PM_write, 0, &data,
						    vector),
			    tail);
	  /* This barrier is needed to avoid worker zero clobbering
	     the broadcast buffer before all the other workers have
	     had a chance to read this instance of it.  */
	  emit_insn_before (nvptx_cta_sync (barrier, threads), tail);
	}

      extract_insn (tail);
      rtx unsp = gen_rtx_UNSPEC (BImode, gen_rtvec (1, pvar),
				 UNSPEC_BR_UNIFIED);
      validate_change (tail, recog_data.operand_loc[0], unsp, false);
    }

  bool seen_label = verify_neutering_jumps (from, vector_jump, worker_jump,
					    vector_label, worker_label);
  if (!seen_label)
    verify_neutering_labels (to, vector_label, worker_label);
}

/* PAR is a parallel that is being skipped in its entirety according to
   MASK.  Treat this as skipping a superblock starting at forked
   and ending at joining.  */

static void
nvptx_skip_par (unsigned mask, parallel *par)
{
  basic_block tail = par->join_block;
  gcc_assert (tail->preds->length () == 1);

  basic_block pre_tail = (*tail->preds)[0]->src;
  gcc_assert (pre_tail->succs->length () == 1);

  nvptx_single (mask, par->forked_block, pre_tail);
}

/* If PAR has a single inner parallel and PAR itself only contains
   empty entry and exit blocks, swallow the inner PAR.  */

static void
nvptx_optimize_inner (parallel *par)
{
  parallel *inner = par->inner;

  /* We mustn't be the outer dummy par.  */
  if (!par->mask)
    return;

  /* We must have a single inner par.  */
  if (!inner || inner->next)
    return;

  /* We must only contain 2 blocks ourselves -- the head and tail of
     the inner par.  */
  if (par->blocks.length () != 2)
    return;

  /* We must be disjoint partitioning.  As we only have vector and
     worker partitioning, this is sufficient to guarantee the pars
     have adjacent partitioning.  */
  if ((par->mask & inner->mask) & (GOMP_DIM_MASK (GOMP_DIM_MAX) - 1))
    /* This indicates malformed code generation.  */
    return;

  /* The outer forked insn should be immediately followed by the inner
     fork insn.  */
  rtx_insn *forked = par->forked_insn;
  rtx_insn *fork = BB_END (par->forked_block);

  if (NEXT_INSN (forked) != fork)
    return;
  gcc_checking_assert (recog_memoized (fork) == CODE_FOR_nvptx_fork);

  /* The outer joining insn must immediately follow the inner join
     insn.  */
  rtx_insn *joining = par->joining_insn;
  rtx_insn *join = inner->join_insn;
  if (NEXT_INSN (join) != joining)
    return;

  /* Preconditions met.  Swallow the inner par.  */
  if (dump_file)
    fprintf (dump_file, "Merging loop %x [%d,%d] into %x [%d,%d]\n",
	     inner->mask, inner->forked_block->index,
	     inner->join_block->index,
	     par->mask, par->forked_block->index, par->join_block->index);

  par->mask |= inner->mask & (GOMP_DIM_MASK (GOMP_DIM_MAX) - 1);

  par->blocks.reserve (inner->blocks.length ());
  while (inner->blocks.length ())
    par->blocks.quick_push (inner->blocks.pop ());

  par->inner = inner->inner;
  inner->inner = NULL;

  delete inner;
}

/* Process the parallel PAR and all its contained
   parallels.  We do everything but the neutering.  Return mask of
   partitioned modes used within this parallel.  */

static unsigned
nvptx_process_pars (parallel *par)
{
  if (nvptx_optimize)
    nvptx_optimize_inner (par);
  
  unsigned inner_mask = par->mask;

  /* Do the inner parallels first.  */
  if (par->inner)
    {
      par->inner_mask = nvptx_process_pars (par->inner);
      inner_mask |= par->inner_mask;
    }

  bool is_call = (par->mask & GOMP_DIM_MASK (GOMP_DIM_MAX)) != 0;
  bool worker = (par->mask & GOMP_DIM_MASK (GOMP_DIM_WORKER));
  bool large_vector = ((par->mask & GOMP_DIM_MASK (GOMP_DIM_VECTOR))
		      && nvptx_mach_vector_length () > PTX_WARP_SIZE);

  if (worker || large_vector)
    {
      nvptx_shared_propagate (false, is_call, par->forked_block,
			      par->forked_insn, !worker);
      bool no_prop_p
	= nvptx_shared_propagate (true, is_call, par->forked_block,
				  par->fork_insn, !worker);
      bool empty_loop_p
	= !is_call && (NEXT_INSN (par->forked_insn)
		       && NEXT_INSN (par->forked_insn) == par->joining_insn);
      rtx barrier = GEN_INT (0);
      int threads = 0;

      if (!worker && cfun->machine->sync_bar)
	{
	  barrier = cfun->machine->sync_bar;
	  threads = nvptx_mach_vector_length ();
	}

      if (no_prop_p && empty_loop_p)
	;
      else if (no_prop_p && is_call)
	;
      else
	{
	  /* Insert begin and end synchronizations.  */
	  emit_insn_before (nvptx_cta_sync (barrier, threads),
			    par->forked_insn);
	  emit_insn_before (nvptx_cta_sync (barrier, threads), par->join_insn);
	}
    }
  else if (par->mask & GOMP_DIM_MASK (GOMP_DIM_VECTOR))
    nvptx_warp_propagate (is_call, par->forked_block, par->forked_insn);

  /* Now do siblings.  */
  if (par->next)
    inner_mask |= nvptx_process_pars (par->next);
  return inner_mask;
}

/* Neuter the parallel described by PAR.  We recurse in depth-first
   order.  MODES are the partitioning of the execution and OUTER is
   the partitioning of the parallels we are contained in.  */

static void
nvptx_neuter_pars (parallel *par, unsigned modes, unsigned outer)
{
  unsigned me = (par->mask
		 & (GOMP_DIM_MASK (GOMP_DIM_WORKER)
		    | GOMP_DIM_MASK (GOMP_DIM_VECTOR)));
  unsigned  skip_mask = 0, neuter_mask = 0;
  
  if (par->inner)
    nvptx_neuter_pars (par->inner, modes, outer | me);

  for (unsigned mode = GOMP_DIM_WORKER; mode <= GOMP_DIM_VECTOR; mode++)
    {
      if ((outer | me) & GOMP_DIM_MASK (mode))
	{} /* Mode is partitioned: no neutering.  */
      else if (!(modes & GOMP_DIM_MASK (mode)))
	{} /* Mode is not used: nothing to do.  */
      else if (par->inner_mask & GOMP_DIM_MASK (mode)
	       || !par->forked_insn)
	/* Partitioned in inner parallels, or we're not a partitioned
	   at all: neuter individual blocks.  */
	neuter_mask |= GOMP_DIM_MASK (mode);
      else if (!par->parent || !par->parent->forked_insn
	       || par->parent->inner_mask & GOMP_DIM_MASK (mode))
	/* Parent isn't a parallel or contains this paralleling: skip
	   parallel at this level.  */
	skip_mask |= GOMP_DIM_MASK (mode);
      else
	{} /* Parent will skip this parallel itself.  */
    }

  if (neuter_mask)
    {
      int ix, len;

      if (nvptx_optimize)
	{
	  /* Neuter whole SESE regions.  */
	  bb_pair_vec_t regions;

	  nvptx_find_sese (par->blocks, regions);
	  len = regions.length ();
	  for (ix = 0; ix != len; ix++)
	    {
	      basic_block from = regions[ix].first;
	      basic_block to = regions[ix].second;

	      if (from)
		nvptx_single (neuter_mask, from, to);
	      else
		gcc_assert (!to);
	    }
	}
      else
	{
	  /* Neuter each BB individually.  */
	  len = par->blocks.length ();
	  for (ix = 0; ix != len; ix++)
	    {
	      basic_block block = par->blocks[ix];

	      nvptx_single (neuter_mask, block, block);
	    }
	}
    }

  if (skip_mask)
    nvptx_skip_par (skip_mask, par);
  
  if (par->next)
    nvptx_neuter_pars (par->next, modes, outer);
}

static void
populate_offload_attrs (offload_attrs *oa)
{
  tree attr = oacc_get_fn_attrib (current_function_decl);
  tree dims = TREE_VALUE (attr);
  unsigned ix;

  oa->mask = 0;

  for (ix = 0; ix != GOMP_DIM_MAX; ix++, dims = TREE_CHAIN (dims))
    {
      tree t = TREE_VALUE (dims);
      int size = (t == NULL_TREE) ? -1 : TREE_INT_CST_LOW (t);
      tree allowed = TREE_PURPOSE (dims);

      if (size != 1 && !(allowed && integer_zerop (allowed)))
	oa->mask |= GOMP_DIM_MASK (ix);

      switch (ix)
	{
	case GOMP_DIM_GANG:
	  oa->num_gangs = size;
	  break;

	case GOMP_DIM_WORKER:
	  oa->num_workers = size;
	  break;

	case GOMP_DIM_VECTOR:
	  oa->vector_length = size;
	  break;
	}
    }
}

#if WORKAROUND_PTXJIT_BUG_2
/* Variant of pc_set that only requires JUMP_P (INSN) if STRICT.  This variant
   is needed in the nvptx target because the branches generated for
   parititioning are NONJUMP_INSN_P, not JUMP_P.  */

static rtx
nvptx_pc_set (const rtx_insn *insn, bool strict = true)
{
  rtx pat;
  if ((strict && !JUMP_P (insn))
      || (!strict && !INSN_P (insn)))
    return NULL_RTX;
  pat = PATTERN (insn);

  /* The set is allowed to appear either as the insn pattern or
     the first set in a PARALLEL.  */
  if (GET_CODE (pat) == PARALLEL)
    pat = XVECEXP (pat, 0, 0);
  if (GET_CODE (pat) == SET && GET_CODE (SET_DEST (pat)) == PC)
    return pat;

  return NULL_RTX;
}

/* Variant of condjump_label that only requires JUMP_P (INSN) if STRICT.  */

static rtx
nvptx_condjump_label (const rtx_insn *insn, bool strict = true)
{
  rtx x = nvptx_pc_set (insn, strict);

  if (!x)
    return NULL_RTX;
  x = SET_SRC (x);
  if (GET_CODE (x) == LABEL_REF)
    return x;
  if (GET_CODE (x) != IF_THEN_ELSE)
    return NULL_RTX;
  if (XEXP (x, 2) == pc_rtx && GET_CODE (XEXP (x, 1)) == LABEL_REF)
    return XEXP (x, 1);
  if (XEXP (x, 1) == pc_rtx && GET_CODE (XEXP (x, 2)) == LABEL_REF)
    return XEXP (x, 2);
  return NULL_RTX;
}

/* Insert a dummy ptx insn when encountering a branch to a label with no ptx
   insn inbetween the branch and the label.  This works around a JIT bug
   observed at driver version 384.111, at -O0 for sm_50.  */

static void
prevent_branch_around_nothing (void)
{
  rtx_insn *seen_label = NULL;
    for (rtx_insn *insn = get_insns (); insn; insn = NEXT_INSN (insn))
      {
	if (INSN_P (insn) && condjump_p (insn))
	  {
	    seen_label = label_ref_label (nvptx_condjump_label (insn, false));
	    continue;
	  }

	if (seen_label == NULL)
	  continue;

	if (NOTE_P (insn) || DEBUG_INSN_P (insn))
	  continue;

	if (INSN_P (insn))
	  switch (recog_memoized (insn))
	    {
	    case CODE_FOR_nvptx_fork:
	    case CODE_FOR_nvptx_forked:
	    case CODE_FOR_nvptx_joining:
	    case CODE_FOR_nvptx_join:
	      continue;
	    default:
	      seen_label = NULL;
	      continue;
	    }

	if (LABEL_P (insn) && insn == seen_label)
	  emit_insn_before (gen_fake_nop (), insn);

	seen_label = NULL;
      }
  }
#endif

#ifdef WORKAROUND_PTXJIT_BUG_3
/* Insert two membar.cta insns inbetween two subsequent bar.sync insns.  This
   works around a hang observed at driver version 390.48 for sm_50.  */

static void
workaround_barsyncs (void)
{
  bool seen_barsync = false;
  for (rtx_insn *insn = get_insns (); insn; insn = NEXT_INSN (insn))
    {
      if (INSN_P (insn) && recog_memoized (insn) == CODE_FOR_nvptx_barsync)
	{
	  if (seen_barsync)
	    {
	      emit_insn_before (gen_nvptx_membar_cta (), insn);
	      emit_insn_before (gen_nvptx_membar_cta (), insn);
	    }

	  seen_barsync = true;
	  continue;
	}

      if (!seen_barsync)
	continue;

      if (NOTE_P (insn) || DEBUG_INSN_P (insn))
	continue;
      else if (INSN_P (insn))
	switch (recog_memoized (insn))
	  {
	  case CODE_FOR_nvptx_fork:
	  case CODE_FOR_nvptx_forked:
	  case CODE_FOR_nvptx_joining:
	  case CODE_FOR_nvptx_join:
	    continue;
	  default:
	    break;
	  }

      seen_barsync = false;
    }
}
#endif

/* PTX-specific reorganization
   - Split blocks at fork and join instructions
   - Compute live registers
   - Mark now-unused registers, so function begin doesn't declare
   unused registers.
   - Insert state propagation when entering partitioned mode
   - Insert neutering instructions when in single mode
   - Replace subregs with suitable sequences.
*/

static void
nvptx_reorg (void)
{
  /* We are freeing block_for_insn in the toplev to keep compatibility
     with old MDEP_REORGS that are not CFG based.  Recompute it now.  */
  compute_bb_for_insn ();

  thread_prologue_and_epilogue_insns ();

  /* Split blocks and record interesting unspecs.  */
  bb_insn_map_t bb_insn_map;

  nvptx_split_blocks (&bb_insn_map);

  /* Compute live regs */
  df_clear_flags (DF_LR_RUN_DCE);
  df_set_flags (DF_NO_INSN_RESCAN | DF_NO_HARD_REGS);
  df_live_add_problem ();
  df_live_set_all_dirty ();
  df_analyze ();
  regstat_init_n_sets_and_refs ();

  if (dump_file)
    df_dump (dump_file);
  
  /* Mark unused regs as unused.  */
  int max_regs = max_reg_num ();
  for (int i = LAST_VIRTUAL_REGISTER + 1; i < max_regs; i++)
    if (REG_N_SETS (i) == 0 && REG_N_REFS (i) == 0)
      regno_reg_rtx[i] = const0_rtx;

  /* Determine launch dimensions of the function.  If it is not an
     offloaded function  (i.e. this is a regular compiler), the
     function has no neutering.  */
  tree attr = oacc_get_fn_attrib (current_function_decl);
  if (attr)
    {
      /* If we determined this mask before RTL expansion, we could
	 elide emission of some levels of forks and joins.  */
      offload_attrs oa;

      populate_offload_attrs (&oa);

      /* If there is worker neutering, there must be vector
	 neutering.  Otherwise the hardware will fail.  */
      gcc_assert (!(oa.mask & GOMP_DIM_MASK (GOMP_DIM_WORKER))
		  || (oa.mask & GOMP_DIM_MASK (GOMP_DIM_VECTOR)));

      /* Discover & process partitioned regions.  */
      parallel *pars = nvptx_discover_pars (&bb_insn_map);
      nvptx_process_pars (pars);
      nvptx_neuter_pars (pars, oa.mask, 0);
      delete pars;
    }

  /* Replace subregs.  */
  nvptx_reorg_subreg ();

  if (TARGET_UNIFORM_SIMT)
    nvptx_reorg_uniform_simt ();

#if WORKAROUND_PTXJIT_BUG_2
  prevent_branch_around_nothing ();
#endif

#ifdef WORKAROUND_PTXJIT_BUG_3
  workaround_barsyncs ();
#endif

  regstat_free_n_sets_and_refs ();

  df_finish_pass (true);
}

/* Handle a "kernel" attribute; arguments as in
   struct attribute_spec.handler.  */

static tree
nvptx_handle_kernel_attribute (tree *node, tree name, tree ARG_UNUSED (args),
			       int ARG_UNUSED (flags), bool *no_add_attrs)
{
  tree decl = *node;

  if (TREE_CODE (decl) != FUNCTION_DECL)
    {
      error ("%qE attribute only applies to functions", name);
      *no_add_attrs = true;
    }
  else if (!VOID_TYPE_P (TREE_TYPE (TREE_TYPE (decl))))
    {
      error ("%qE attribute requires a void return type", name);
      *no_add_attrs = true;
    }

  return NULL_TREE;
}

/* Handle a "shared" attribute; arguments as in
   struct attribute_spec.handler.  */

static tree
nvptx_handle_shared_attribute (tree *node, tree name, tree ARG_UNUSED (args),
			       int ARG_UNUSED (flags), bool *no_add_attrs)
{
  tree decl = *node;

  if (TREE_CODE (decl) != VAR_DECL)
    {
      error ("%qE attribute only applies to variables", name);
      *no_add_attrs = true;
    }
  else if (!(TREE_PUBLIC (decl) || TREE_STATIC (decl)))
    {
      error ("%qE attribute not allowed with auto storage class", name);
      *no_add_attrs = true;
    }

  return NULL_TREE;
}

/* Table of valid machine attributes.  */
static const struct attribute_spec nvptx_attribute_table[] =
{
  /* { name, min_len, max_len, decl_req, type_req, fn_type_req,
       affects_type_identity, handler, exclude } */
  { "kernel", 0, 0, true, false,  false, false, nvptx_handle_kernel_attribute,
    NULL },
  { "shared", 0, 0, true, false,  false, false, nvptx_handle_shared_attribute,
    NULL },
  { NULL, 0, 0, false, false, false, false, NULL, NULL }
};

/* Limit vector alignments to BIGGEST_ALIGNMENT.  */

static HOST_WIDE_INT
nvptx_vector_alignment (const_tree type)
{
  HOST_WIDE_INT align = tree_to_shwi (TYPE_SIZE (type));

  return MIN (align, BIGGEST_ALIGNMENT);
}

/* Indicate that INSN cannot be duplicated.   */

static bool
nvptx_cannot_copy_insn_p (rtx_insn *insn)
{
  switch (recog_memoized (insn))
    {
    case CODE_FOR_nvptx_shufflesi:
    case CODE_FOR_nvptx_shufflesf:
    case CODE_FOR_nvptx_barsync:
    case CODE_FOR_nvptx_fork:
    case CODE_FOR_nvptx_forked:
    case CODE_FOR_nvptx_joining:
    case CODE_FOR_nvptx_join:
      return true;
    default:
      return false;
    }
}

/* Section anchors do not work.  Initialization for flag_section_anchor
   probes the existence of the anchoring target hooks and prevents
   anchoring if they don't exist.  However, we may be being used with
   a host-side compiler that does support anchoring, and hence see
   the anchor flag set (as it's not recalculated).  So provide an
   implementation denying anchoring.  */

static bool
nvptx_use_anchors_for_symbol_p (const_rtx ARG_UNUSED (a))
{
  return false;
}

/* Record a symbol for mkoffload to enter into the mapping table.  */

static void
nvptx_record_offload_symbol (tree decl)
{
  switch (TREE_CODE (decl))
    {
    case VAR_DECL:
      fprintf (asm_out_file, "//:VAR_MAP \"%s\"\n",
	       IDENTIFIER_POINTER (DECL_ASSEMBLER_NAME (decl)));
      break;

    case FUNCTION_DECL:
      {
	tree attr = oacc_get_fn_attrib (decl);
	/* OpenMP offloading does not set this attribute.  */
	tree dims = attr ? TREE_VALUE (attr) : NULL_TREE;

	fprintf (asm_out_file, "//:FUNC_MAP \"%s\"",
		 IDENTIFIER_POINTER (DECL_ASSEMBLER_NAME (decl)));

	for (; dims; dims = TREE_CHAIN (dims))
	  {
	    int size = TREE_INT_CST_LOW (TREE_VALUE (dims));

	    gcc_assert (!TREE_PURPOSE (dims));
	    fprintf (asm_out_file, ", %#x", size);
	  }

	fprintf (asm_out_file, "\n");
      }
      break;

    default:
      gcc_unreachable ();
    }
}

/* Implement TARGET_ASM_FILE_START.  Write the kinds of things ptxas expects
   at the start of a file.  */

static void
nvptx_file_start (void)
{
  fputs ("// BEGIN PREAMBLE\n", asm_out_file);
  fputs ("\t.version\t3.1\n", asm_out_file);
  if (TARGET_SM35)
    fputs ("\t.target\tsm_35\n", asm_out_file);
  else
    fputs ("\t.target\tsm_30\n", asm_out_file);
  fprintf (asm_out_file, "\t.address_size %d\n", GET_MODE_BITSIZE (Pmode));
  fputs ("// END PREAMBLE\n", asm_out_file);
}

/* Emit a declaration for a worker and vector-level buffer in .shared
   memory.  */

static void
write_shared_buffer (FILE *file, rtx sym, unsigned align, unsigned size)
{
  const char *name = XSTR (sym, 0);

  write_var_marker (file, true, false, name);
  fprintf (file, ".shared .align %d .u8 %s[%d];\n",
	   align, name, size);
}

/* Write out the function declarations we've collected and declare storage
   for the broadcast buffer.  */

static void
nvptx_file_end (void)
{
  hash_table<tree_hasher>::iterator iter;
  tree decl;
  FOR_EACH_HASH_TABLE_ELEMENT (*needed_fndecls_htab, decl, tree, iter)
    nvptx_record_fndecl (decl);
  fputs (func_decls.str().c_str(), asm_out_file);

  if (oacc_bcast_size)
    write_shared_buffer (asm_out_file, oacc_bcast_sym,
			 oacc_bcast_align, oacc_bcast_size);

  if (worker_red_size)
    write_shared_buffer (asm_out_file, worker_red_sym,
			 worker_red_align, worker_red_size);

  if (vector_red_size)
    write_shared_buffer (asm_out_file, vector_red_sym,
			 vector_red_align, vector_red_size);

  if (need_softstack_decl)
    {
      write_var_marker (asm_out_file, false, true, "__nvptx_stacks");
      /* 32 is the maximum number of warps in a block.  Even though it's an
         external declaration, emit the array size explicitly; otherwise, it
         may fail at PTX JIT time if the definition is later in link order.  */
      fprintf (asm_out_file, ".extern .shared .u%d __nvptx_stacks[32];\n",
	       POINTER_SIZE);
    }
  if (need_unisimt_decl)
    {
      write_var_marker (asm_out_file, false, true, "__nvptx_uni");
      fprintf (asm_out_file, ".extern .shared .u32 __nvptx_uni[32];\n");
    }
}

/* Expander for the shuffle builtins.  */

static rtx
nvptx_expand_shuffle (tree exp, rtx target, machine_mode mode, int ignore)
{
  if (ignore)
    return target;
  
  rtx src = expand_expr (CALL_EXPR_ARG (exp, 0),
			 NULL_RTX, mode, EXPAND_NORMAL);
  if (!REG_P (src))
    src = copy_to_mode_reg (mode, src);

  rtx idx = expand_expr (CALL_EXPR_ARG (exp, 1),
			 NULL_RTX, SImode, EXPAND_NORMAL);
  rtx op = expand_expr (CALL_EXPR_ARG  (exp, 2),
			NULL_RTX, SImode, EXPAND_NORMAL);
  
  if (!REG_P (idx) && GET_CODE (idx) != CONST_INT)
    idx = copy_to_mode_reg (SImode, idx);

  rtx pat = nvptx_gen_shuffle (target, src, idx,
			       (nvptx_shuffle_kind) INTVAL (op));
  if (pat)
    emit_insn (pat);

  return target;
}

const char *
nvptx_output_red_partition (rtx dst, rtx offset)
{
  const char *zero_offset = "\t\tmov.u64\t%%r%d, %%r%d; // vred buffer\n";
  const char *with_offset = "\t\tadd.u64\t%%r%d, %%r%d, %d; // vred buffer\n";

  if (offset == const0_rtx)
    fprintf (asm_out_file, zero_offset, REGNO (dst),
	     REGNO (cfun->machine->red_partition));
  else
    fprintf (asm_out_file, with_offset, REGNO (dst),
	     REGNO (cfun->machine->red_partition), UINTVAL (offset));

  return "";
}

/* Shared-memory reduction address expander.  */

static rtx
nvptx_expand_shared_addr (tree exp, rtx target,
			  machine_mode ARG_UNUSED (mode), int ignore,
			  int vector)
{
  if (ignore)
    return target;

  unsigned align = TREE_INT_CST_LOW (CALL_EXPR_ARG (exp, 2));
  unsigned offset = TREE_INT_CST_LOW (CALL_EXPR_ARG (exp, 0));
  unsigned size = TREE_INT_CST_LOW (CALL_EXPR_ARG (exp, 1));
  rtx addr = worker_red_sym;

  if (vector)
    {
      offload_attrs oa;

      populate_offload_attrs (&oa);

      unsigned int psize = ROUND_UP (size + offset, align);
      unsigned int pnum = nvptx_mach_max_workers ();
      vector_red_partition = MAX (vector_red_partition, psize);
      vector_red_size = MAX (vector_red_size, psize * pnum);
      vector_red_align = MAX (vector_red_align, align);

      if (cfun->machine->red_partition == NULL)
	cfun->machine->red_partition = gen_reg_rtx (Pmode);

      addr = gen_reg_rtx (Pmode);
      emit_insn (gen_nvptx_red_partition (addr, GEN_INT (offset)));
    }
  else
    {
      worker_red_align = MAX (worker_red_align, align);
      worker_red_size = MAX (worker_red_size, size + offset);

      if (offset)
	{
	  addr = gen_rtx_PLUS (Pmode, addr, GEN_INT (offset));
	  addr = gen_rtx_CONST (Pmode, addr);
	}
   }

  emit_move_insn (target, addr);
  return target;
}

/* Expand the CMP_SWAP PTX builtins.  We have our own versions that do
   not require taking the address of any object, other than the memory
   cell being operated on.  */

static rtx
nvptx_expand_cmp_swap (tree exp, rtx target,
		       machine_mode ARG_UNUSED (m), int ARG_UNUSED (ignore))
{
  machine_mode mode = TYPE_MODE (TREE_TYPE (exp));
  
  if (!target)
    target = gen_reg_rtx (mode);

  rtx mem = expand_expr (CALL_EXPR_ARG (exp, 0),
			 NULL_RTX, Pmode, EXPAND_NORMAL);
  rtx cmp = expand_expr (CALL_EXPR_ARG (exp, 1),
			 NULL_RTX, mode, EXPAND_NORMAL);
  rtx src = expand_expr (CALL_EXPR_ARG (exp, 2),
			 NULL_RTX, mode, EXPAND_NORMAL);
  rtx pat;

  mem = gen_rtx_MEM (mode, mem);
  if (!REG_P (cmp))
    cmp = copy_to_mode_reg (mode, cmp);
  if (!REG_P (src))
    src = copy_to_mode_reg (mode, src);
  
  if (mode == SImode)
    pat = gen_atomic_compare_and_swapsi_1 (target, mem, cmp, src, const0_rtx);
  else
    pat = gen_atomic_compare_and_swapdi_1 (target, mem, cmp, src, const0_rtx);

  emit_insn (pat);

  return target;
}


/* Codes for all the NVPTX builtins.  */
enum nvptx_builtins
{
  NVPTX_BUILTIN_SHUFFLE,
  NVPTX_BUILTIN_SHUFFLELL,
  NVPTX_BUILTIN_WORKER_ADDR,
  NVPTX_BUILTIN_VECTOR_ADDR,
  NVPTX_BUILTIN_CMP_SWAP,
  NVPTX_BUILTIN_CMP_SWAPLL,
  NVPTX_BUILTIN_MAX
};

static GTY(()) tree nvptx_builtin_decls[NVPTX_BUILTIN_MAX];

/* Return the NVPTX builtin for CODE.  */

static tree
nvptx_builtin_decl (unsigned code, bool ARG_UNUSED (initialize_p))
{
  if (code >= NVPTX_BUILTIN_MAX)
    return error_mark_node;

  return nvptx_builtin_decls[code];
}

/* Set up all builtin functions for this target.  */

static void
nvptx_init_builtins (void)
{
#define DEF(ID, NAME, T)						\
  (nvptx_builtin_decls[NVPTX_BUILTIN_ ## ID]				\
   = add_builtin_function ("__builtin_nvptx_" NAME,			\
			   build_function_type_list T,			\
			   NVPTX_BUILTIN_ ## ID, BUILT_IN_MD, NULL, NULL))
#define ST sizetype
#define UINT unsigned_type_node
#define LLUINT long_long_unsigned_type_node
#define PTRVOID ptr_type_node

  DEF (SHUFFLE, "shuffle", (UINT, UINT, UINT, UINT, NULL_TREE));
  DEF (SHUFFLELL, "shufflell", (LLUINT, LLUINT, UINT, UINT, NULL_TREE));
  DEF (WORKER_ADDR, "worker_addr",
       (PTRVOID, ST, UINT, UINT, NULL_TREE));
  DEF (VECTOR_ADDR, "vector_addr",
       (PTRVOID, ST, UINT, UINT, NULL_TREE));
  DEF (CMP_SWAP, "cmp_swap", (UINT, PTRVOID, UINT, UINT, NULL_TREE));
  DEF (CMP_SWAPLL, "cmp_swapll", (LLUINT, PTRVOID, LLUINT, LLUINT, NULL_TREE));

#undef DEF
#undef ST
#undef UINT
#undef LLUINT
#undef PTRVOID
}

/* Expand an expression EXP that calls a built-in function,
   with result going to TARGET if that's convenient
   (and in mode MODE if that's convenient).
   SUBTARGET may be used as the target for computing one of EXP's operands.
   IGNORE is nonzero if the value is to be ignored.  */

static rtx
nvptx_expand_builtin (tree exp, rtx target, rtx ARG_UNUSED (subtarget),
		      machine_mode mode, int ignore)
{
  tree fndecl = TREE_OPERAND (CALL_EXPR_FN (exp), 0);
  switch (DECL_MD_FUNCTION_CODE (fndecl))
    {
    case NVPTX_BUILTIN_SHUFFLE:
    case NVPTX_BUILTIN_SHUFFLELL:
      return nvptx_expand_shuffle (exp, target, mode, ignore);

    case NVPTX_BUILTIN_WORKER_ADDR:
      return nvptx_expand_shared_addr (exp, target, mode, ignore, false);

    case NVPTX_BUILTIN_VECTOR_ADDR:
      return nvptx_expand_shared_addr (exp, target, mode, ignore, true);

    case NVPTX_BUILTIN_CMP_SWAP:
    case NVPTX_BUILTIN_CMP_SWAPLL:
      return nvptx_expand_cmp_swap (exp, target, mode, ignore);

    default: gcc_unreachable ();
    }
}

/* Implement TARGET_SIMT_VF target hook: number of threads in a warp.  */

static int
nvptx_simt_vf ()
{
  return PTX_WARP_SIZE;
}

<<<<<<< HEAD
=======
/* Return 1 if TRAIT NAME is present in the OpenMP context's
   device trait set, return 0 if not present in any OpenMP context in the
   whole translation unit, or -1 if not present in the current OpenMP context
   but might be present in another OpenMP context in the same TU.  */

int
nvptx_omp_device_kind_arch_isa (enum omp_device_kind_arch_isa trait,
				const char *name)
{
  switch (trait)
    {
    case omp_device_kind:
      return strcmp (name, "gpu") == 0;
    case omp_device_arch:
      return strcmp (name, "nvptx") == 0;
    case omp_device_isa:
      if (strcmp (name, "sm_30") == 0)
	return !TARGET_SM35;
      if (strcmp (name, "sm_35") == 0)
	return TARGET_SM35;
      return 0;
    default:
      gcc_unreachable ();
    }
}

>>>>>>> e2aa5677
static bool
nvptx_welformed_vector_length_p (int l)
{
  gcc_assert (l > 0);
  return l % PTX_WARP_SIZE == 0;
}

static void
nvptx_apply_dim_limits (int dims[])
{
  /* Check that the vector_length is not too large.  */
  if (dims[GOMP_DIM_VECTOR] > PTX_MAX_VECTOR_LENGTH)
    dims[GOMP_DIM_VECTOR] = PTX_MAX_VECTOR_LENGTH;

  /* Check that the number of workers is not too large.  */
  if (dims[GOMP_DIM_WORKER] > PTX_WORKER_LENGTH)
    dims[GOMP_DIM_WORKER] = PTX_WORKER_LENGTH;

  /* Ensure that num_worker * vector_length <= cta size.  */
  if (dims[GOMP_DIM_WORKER] > 0 &&  dims[GOMP_DIM_VECTOR] > 0
      && dims[GOMP_DIM_WORKER] * dims[GOMP_DIM_VECTOR] > PTX_CTA_SIZE)
    dims[GOMP_DIM_VECTOR] = PTX_WARP_SIZE;

  /* If we need a per-worker barrier ... .  */
  if (dims[GOMP_DIM_WORKER] > 0 &&  dims[GOMP_DIM_VECTOR] > 0
      && dims[GOMP_DIM_VECTOR] > PTX_WARP_SIZE)
    /* Don't use more barriers than available.  */
    dims[GOMP_DIM_WORKER] = MIN (dims[GOMP_DIM_WORKER],
				 PTX_NUM_PER_WORKER_BARRIERS);
}

/* Return true if FNDECL contains calls to vector-partitionable routines.  */

static bool
has_vector_partitionable_routine_calls_p (tree fndecl)
<<<<<<< HEAD
{
  if (!fndecl)
    return false;

  basic_block bb;
  FOR_EACH_BB_FN (bb, DECL_STRUCT_FUNCTION (fndecl))
    for (gimple_stmt_iterator i = gsi_start_bb (bb); !gsi_end_p (i);
	 gsi_next_nondebug (&i))
      {
	gimple *stmt = gsi_stmt (i);
	if (gimple_code (stmt) != GIMPLE_CALL)
	  continue;

	tree callee = gimple_call_fndecl (stmt);
	if (!callee)
	  continue;

	tree attrs  = oacc_get_fn_attrib (callee);
	if (attrs == NULL_TREE)
	  return false;

	int partition_level = oacc_fn_attrib_level (attrs);
	bool seq_routine_p = partition_level == GOMP_DIM_MAX;
	if (!seq_routine_p)
	  return true;
      }

  return false;
}

/* As nvptx_goacc_validate_dims, but does not return bool to indicate whether
   DIMS has changed.  */

static void
nvptx_goacc_validate_dims_1 (tree decl, int dims[], int fn_level, unsigned used)
{
  bool oacc_default_dims_p = false;
  bool oacc_min_dims_p = false;
  bool offload_region_p = false;
  bool routine_p = false;
  bool routine_seq_p = false;
  int default_vector_length = -1;

  if (decl == NULL_TREE)
    {
      if (fn_level == -1)
	oacc_default_dims_p = true;
      else if (fn_level == -2)
	oacc_min_dims_p = true;
      else
	gcc_unreachable ();
    }
  else if (fn_level == -1)
    offload_region_p = true;
  else if (0 <= fn_level && fn_level <= GOMP_DIM_MAX)
    {
      routine_p = true;
      routine_seq_p = fn_level == GOMP_DIM_MAX;
    }
  else
    gcc_unreachable ();

  if (oacc_min_dims_p)
    {
      gcc_assert (dims[GOMP_DIM_VECTOR] == 1);
      gcc_assert (dims[GOMP_DIM_WORKER] == 1);
      gcc_assert (dims[GOMP_DIM_GANG] == 1);

      dims[GOMP_DIM_VECTOR] = PTX_WARP_SIZE;
      return;
=======
{
  if (!fndecl)
    return false;

  basic_block bb;
  FOR_EACH_BB_FN (bb, DECL_STRUCT_FUNCTION (fndecl))
    for (gimple_stmt_iterator i = gsi_start_bb (bb); !gsi_end_p (i);
	 gsi_next_nondebug (&i))
      {
	gimple *stmt = gsi_stmt (i);
	if (gimple_code (stmt) != GIMPLE_CALL)
	  continue;

	tree callee = gimple_call_fndecl (stmt);
	if (!callee)
	  continue;

	tree attrs  = oacc_get_fn_attrib (callee);
	if (attrs == NULL_TREE)
	  return false;

	int partition_level = oacc_fn_attrib_level (attrs);
	bool seq_routine_p = partition_level == GOMP_DIM_MAX;
	if (!seq_routine_p)
	  return true;
      }

  return false;
}

/* As nvptx_goacc_validate_dims, but does not return bool to indicate whether
   DIMS has changed.  */

static void
nvptx_goacc_validate_dims_1 (tree decl, int dims[], int fn_level, unsigned used)
{
  bool oacc_default_dims_p = false;
  bool oacc_min_dims_p = false;
  bool offload_region_p = false;
  bool routine_p = false;
  bool routine_seq_p = false;
  int default_vector_length = -1;

  if (decl == NULL_TREE)
    {
      if (fn_level == -1)
	oacc_default_dims_p = true;
      else if (fn_level == -2)
	oacc_min_dims_p = true;
      else
	gcc_unreachable ();
>>>>>>> e2aa5677
    }
  else if (fn_level == -1)
    offload_region_p = true;
  else if (0 <= fn_level && fn_level <= GOMP_DIM_MAX)
    {
      routine_p = true;
      routine_seq_p = fn_level == GOMP_DIM_MAX;
    }
  else
    gcc_unreachable ();

<<<<<<< HEAD
=======
  if (oacc_min_dims_p)
    {
      gcc_assert (dims[GOMP_DIM_VECTOR] == 1);
      gcc_assert (dims[GOMP_DIM_WORKER] == 1);
      gcc_assert (dims[GOMP_DIM_GANG] == 1);

      dims[GOMP_DIM_VECTOR] = PTX_WARP_SIZE;
      return;
    }

>>>>>>> e2aa5677
  if (routine_p)
    {
      if (!routine_seq_p)
	dims[GOMP_DIM_VECTOR] = PTX_WARP_SIZE;

      return;
    }

  if (oacc_default_dims_p)
    {
      /* -1  : not set
	  0  : set at runtime, f.i. -fopenacc-dims=-
         >= 1: set at compile time, f.i. -fopenacc-dims=1.  */
      gcc_assert (dims[GOMP_DIM_VECTOR] >= -1);
      gcc_assert (dims[GOMP_DIM_WORKER] >= -1);
      gcc_assert (dims[GOMP_DIM_GANG] >= -1);

      /* But -fopenacc-dims=- is not yet supported on trunk.  */
      gcc_assert (dims[GOMP_DIM_VECTOR] != 0);
      gcc_assert (dims[GOMP_DIM_WORKER] != 0);
      gcc_assert (dims[GOMP_DIM_GANG] != 0);
    }

  if (offload_region_p)
    {
      /* -1   : not set
	  0   : set using variable, f.i. num_gangs (n)
	  >= 1: set using constant, f.i. num_gangs (1).  */
      gcc_assert (dims[GOMP_DIM_VECTOR] >= -1);
      gcc_assert (dims[GOMP_DIM_WORKER] >= -1);
      gcc_assert (dims[GOMP_DIM_GANG] >= -1);
    }

  if (offload_region_p)
    default_vector_length = oacc_get_default_dim (GOMP_DIM_VECTOR);
  else
    /* oacc_default_dims_p.  */
    default_vector_length = PTX_DEFAULT_VECTOR_LENGTH;

  int old_dims[GOMP_DIM_MAX];
  unsigned int i;
  for (i = 0; i < GOMP_DIM_MAX; ++i)
    old_dims[i] = dims[i];

  const char *vector_reason = NULL;
  if (offload_region_p && has_vector_partitionable_routine_calls_p (decl))
    {
      default_vector_length = PTX_WARP_SIZE;

      if (dims[GOMP_DIM_VECTOR] > PTX_WARP_SIZE)
	{
	  vector_reason = G_("using vector_length (%d) due to call to"
			     " vector-partitionable routine, ignoring %d");
	  dims[GOMP_DIM_VECTOR] = PTX_WARP_SIZE;
	}
    }

  if (dims[GOMP_DIM_VECTOR] == 0)
    {
      vector_reason = G_("using vector_length (%d), ignoring runtime setting");
      dims[GOMP_DIM_VECTOR] = default_vector_length;
    }

  if (dims[GOMP_DIM_VECTOR] > 0
      && !nvptx_welformed_vector_length_p (dims[GOMP_DIM_VECTOR]))
    dims[GOMP_DIM_VECTOR] = default_vector_length;

  nvptx_apply_dim_limits (dims);

  if (dims[GOMP_DIM_VECTOR] != old_dims[GOMP_DIM_VECTOR])
    warning_at (decl ? DECL_SOURCE_LOCATION (decl) : UNKNOWN_LOCATION, 0,
		vector_reason != NULL
		? vector_reason
		: G_("using vector_length (%d), ignoring %d"),
		dims[GOMP_DIM_VECTOR], old_dims[GOMP_DIM_VECTOR]);

  if (dims[GOMP_DIM_WORKER] != old_dims[GOMP_DIM_WORKER])
    warning_at (decl ? DECL_SOURCE_LOCATION (decl) : UNKNOWN_LOCATION, 0,
		G_("using num_workers (%d), ignoring %d"),
		dims[GOMP_DIM_WORKER], old_dims[GOMP_DIM_WORKER]);

  if (oacc_default_dims_p)
    {
      if (dims[GOMP_DIM_VECTOR] < 0)
	dims[GOMP_DIM_VECTOR] = default_vector_length;
      if (dims[GOMP_DIM_WORKER] < 0)
	dims[GOMP_DIM_WORKER] = PTX_DEFAULT_RUNTIME_DIM;
      if (dims[GOMP_DIM_GANG] < 0)
	dims[GOMP_DIM_GANG] = PTX_DEFAULT_RUNTIME_DIM;
      nvptx_apply_dim_limits (dims);
<<<<<<< HEAD
    }

  if (offload_region_p)
    {
      for (i = 0; i < GOMP_DIM_MAX; i++)
	{
	  if (!(dims[i] < 0))
	    continue;

	  if ((used & GOMP_DIM_MASK (i)) == 0)
	    /* Function oacc_validate_dims will apply the minimal dimension.  */
	    continue;

	  dims[i] = (i == GOMP_DIM_VECTOR
		     ? default_vector_length
		     : oacc_get_default_dim (i));
	}

      nvptx_apply_dim_limits (dims);
=======
>>>>>>> e2aa5677
    }
}

/* Validate compute dimensions of an OpenACC offload or routine, fill
   in non-unity defaults.  FN_LEVEL indicates the level at which a
   routine might spawn a loop.  It is negative for non-routines.  If
   DECL is null, we are validating the default dimensions.  */

<<<<<<< HEAD
=======
  if (offload_region_p)
    {
      for (i = 0; i < GOMP_DIM_MAX; i++)
	{
	  if (!(dims[i] < 0))
	    continue;

	  if ((used & GOMP_DIM_MASK (i)) == 0)
	    /* Function oacc_validate_dims will apply the minimal dimension.  */
	    continue;

	  dims[i] = (i == GOMP_DIM_VECTOR
		     ? default_vector_length
		     : oacc_get_default_dim (i));
	}

      nvptx_apply_dim_limits (dims);
    }
}

/* Validate compute dimensions of an OpenACC offload or routine, fill
   in non-unity defaults.  FN_LEVEL indicates the level at which a
   routine might spawn a loop.  It is negative for non-routines.  If
   DECL is null, we are validating the default dimensions.  */

>>>>>>> e2aa5677
static bool
nvptx_goacc_validate_dims (tree decl, int dims[], int fn_level, unsigned used)
{
  int old_dims[GOMP_DIM_MAX];
  unsigned int i;

  for (i = 0; i < GOMP_DIM_MAX; ++i)
    old_dims[i] = dims[i];

  nvptx_goacc_validate_dims_1 (decl, dims, fn_level, used);

  gcc_assert (dims[GOMP_DIM_VECTOR] != 0);
  if (dims[GOMP_DIM_WORKER] > 0 && dims[GOMP_DIM_VECTOR] > 0)
    gcc_assert (dims[GOMP_DIM_WORKER] * dims[GOMP_DIM_VECTOR] <= PTX_CTA_SIZE);

  for (i = 0; i < GOMP_DIM_MAX; ++i)
    if (old_dims[i] != dims[i])
      return true;

  return false;
}

/* Return maximum dimension size, or zero for unbounded.  */

static int
nvptx_dim_limit (int axis)
{
  switch (axis)
    {
    case GOMP_DIM_VECTOR:
      return PTX_MAX_VECTOR_LENGTH;

    default:
      break;
    }
  return 0;
}

/* Determine whether fork & joins are needed.  */

static bool
nvptx_goacc_fork_join (gcall *call, const int dims[],
		       bool ARG_UNUSED (is_fork))
{
  tree arg = gimple_call_arg (call, 2);
  unsigned axis = TREE_INT_CST_LOW (arg);

  /* We only care about worker and vector partitioning.  */
  if (axis < GOMP_DIM_WORKER)
    return false;

  /* If the size is 1, there's no partitioning.  */
  if (dims[axis] == 1)
    return false;

  return true;
}

/* Generate a PTX builtin function call that returns the address in
   the worker reduction buffer at OFFSET.  TYPE is the type of the
   data at that location.  */

static tree
nvptx_get_shared_red_addr (tree type, tree offset, bool vector)
{
  enum nvptx_builtins addr_dim = NVPTX_BUILTIN_WORKER_ADDR;
  if (vector)
    addr_dim = NVPTX_BUILTIN_VECTOR_ADDR;
  machine_mode mode = TYPE_MODE (type);
  tree fndecl = nvptx_builtin_decl (addr_dim, true);
  tree size = build_int_cst (unsigned_type_node, GET_MODE_SIZE (mode));
  tree align = build_int_cst (unsigned_type_node,
			      GET_MODE_ALIGNMENT (mode) / BITS_PER_UNIT);
  tree call = build_call_expr (fndecl, 3, offset, size, align);

  return fold_convert (build_pointer_type (type), call);
}

/* Emit a SHFL.DOWN using index SHFL of VAR into DEST_VAR.  This function
   will cast the variable if necessary.  */

static void
nvptx_generate_vector_shuffle (location_t loc,
			       tree dest_var, tree var, unsigned shift,
			       gimple_seq *seq)
{
  unsigned fn = NVPTX_BUILTIN_SHUFFLE;
  tree_code code = NOP_EXPR;
  tree arg_type = unsigned_type_node;
  tree var_type = TREE_TYPE (var);
  tree dest_type = var_type;

  if (TREE_CODE (var_type) == COMPLEX_TYPE)
    var_type = TREE_TYPE (var_type);

  if (TREE_CODE (var_type) == REAL_TYPE)
    code = VIEW_CONVERT_EXPR;

  if (TYPE_SIZE (var_type)
      == TYPE_SIZE (long_long_unsigned_type_node))
    {
      fn = NVPTX_BUILTIN_SHUFFLELL;
      arg_type = long_long_unsigned_type_node;
    }
  
  tree call = nvptx_builtin_decl (fn, true);
  tree bits = build_int_cst (unsigned_type_node, shift);
  tree kind = build_int_cst (unsigned_type_node, SHUFFLE_DOWN);
  tree expr;

  if (var_type != dest_type)
    {
      /* Do real and imaginary parts separately.  */
      tree real = fold_build1 (REALPART_EXPR, var_type, var);
      real = fold_build1 (code, arg_type, real);
      real = build_call_expr_loc (loc, call, 3, real, bits, kind);
      real = fold_build1 (code, var_type, real);

      tree imag = fold_build1 (IMAGPART_EXPR, var_type, var);
      imag = fold_build1 (code, arg_type, imag);
      imag = build_call_expr_loc (loc, call, 3, imag, bits, kind);
      imag = fold_build1 (code, var_type, imag);

      expr = fold_build2 (COMPLEX_EXPR, dest_type, real, imag);
    }
  else
    {
      expr = fold_build1 (code, arg_type, var);
      expr = build_call_expr_loc (loc, call, 3, expr, bits, kind);
      expr = fold_build1 (code, dest_type, expr);
    }

  gimplify_assign (dest_var, expr, seq);
}

/* Lazily generate the global lock var decl and return its address.  */

static tree
nvptx_global_lock_addr ()
{
  tree v = global_lock_var;
  
  if (!v)
    {
      tree name = get_identifier ("__reduction_lock");
      tree type = build_qualified_type (unsigned_type_node,
					TYPE_QUAL_VOLATILE);
      v = build_decl (BUILTINS_LOCATION, VAR_DECL, name, type);
      global_lock_var = v;
      DECL_ARTIFICIAL (v) = 1;
      DECL_EXTERNAL (v) = 1;
      TREE_STATIC (v) = 1;
      TREE_PUBLIC (v) = 1;
      TREE_USED (v) = 1;
      mark_addressable (v);
      mark_decl_referenced (v);
    }

  return build_fold_addr_expr (v);
}

/* Insert code to locklessly update *PTR with *PTR OP VAR just before
   GSI.  We use a lockless scheme for nearly all case, which looks
   like:
     actual = initval(OP);
     do {
       guess = actual;
       write = guess OP myval;
       actual = cmp&swap (ptr, guess, write)
     } while (actual bit-different-to guess);
   return write;

   This relies on a cmp&swap instruction, which is available for 32-
   and 64-bit types.  Larger types must use a locking scheme.  */

static tree
nvptx_lockless_update (location_t loc, gimple_stmt_iterator *gsi,
		       tree ptr, tree var, tree_code op)
{
  unsigned fn = NVPTX_BUILTIN_CMP_SWAP;
  tree_code code = NOP_EXPR;
  tree arg_type = unsigned_type_node;
  tree var_type = TREE_TYPE (var);

  if (TREE_CODE (var_type) == COMPLEX_TYPE
      || TREE_CODE (var_type) == REAL_TYPE)
    code = VIEW_CONVERT_EXPR;

  if (TYPE_SIZE (var_type) == TYPE_SIZE (long_long_unsigned_type_node))
    {
      arg_type = long_long_unsigned_type_node;
      fn = NVPTX_BUILTIN_CMP_SWAPLL;
    }

  tree swap_fn = nvptx_builtin_decl (fn, true);

  gimple_seq init_seq = NULL;
  tree init_var = make_ssa_name (arg_type);
  tree init_expr = omp_reduction_init_op (loc, op, var_type);
  init_expr = fold_build1 (code, arg_type, init_expr);
  gimplify_assign (init_var, init_expr, &init_seq);
  gimple *init_end = gimple_seq_last (init_seq);

  gsi_insert_seq_before (gsi, init_seq, GSI_SAME_STMT);
  
  /* Split the block just after the init stmts.  */
  basic_block pre_bb = gsi_bb (*gsi);
  edge pre_edge = split_block (pre_bb, init_end);
  basic_block loop_bb = pre_edge->dest;
  pre_bb = pre_edge->src;
  /* Reset the iterator.  */
  *gsi = gsi_for_stmt (gsi_stmt (*gsi));

  tree expect_var = make_ssa_name (arg_type);
  tree actual_var = make_ssa_name (arg_type);
  tree write_var = make_ssa_name (arg_type);
  
  /* Build and insert the reduction calculation.  */
  gimple_seq red_seq = NULL;
  tree write_expr = fold_build1 (code, var_type, expect_var);
  write_expr = fold_build2 (op, var_type, write_expr, var);
  write_expr = fold_build1 (code, arg_type, write_expr);
  gimplify_assign (write_var, write_expr, &red_seq);

  gsi_insert_seq_before (gsi, red_seq, GSI_SAME_STMT);

  /* Build & insert the cmp&swap sequence.  */
  gimple_seq latch_seq = NULL;
  tree swap_expr = build_call_expr_loc (loc, swap_fn, 3,
					ptr, expect_var, write_var);
  gimplify_assign (actual_var, swap_expr, &latch_seq);

  gcond *cond = gimple_build_cond (EQ_EXPR, actual_var, expect_var,
				   NULL_TREE, NULL_TREE);
  gimple_seq_add_stmt (&latch_seq, cond);

  gimple *latch_end = gimple_seq_last (latch_seq);
  gsi_insert_seq_before (gsi, latch_seq, GSI_SAME_STMT);

  /* Split the block just after the latch stmts.  */
  edge post_edge = split_block (loop_bb, latch_end);
  basic_block post_bb = post_edge->dest;
  loop_bb = post_edge->src;
  *gsi = gsi_for_stmt (gsi_stmt (*gsi));

  post_edge->flags ^= EDGE_TRUE_VALUE | EDGE_FALLTHRU;
  post_edge->probability = profile_probability::even ();
  edge loop_edge = make_edge (loop_bb, loop_bb, EDGE_FALSE_VALUE);
  loop_edge->probability = profile_probability::even ();
  set_immediate_dominator (CDI_DOMINATORS, loop_bb, pre_bb);
  set_immediate_dominator (CDI_DOMINATORS, post_bb, loop_bb);

  gphi *phi = create_phi_node (expect_var, loop_bb);
  add_phi_arg (phi, init_var, pre_edge, loc);
  add_phi_arg (phi, actual_var, loop_edge, loc);

  loop *loop = alloc_loop ();
  loop->header = loop_bb;
  loop->latch = loop_bb;
  add_loop (loop, loop_bb->loop_father);

  return fold_build1 (code, var_type, write_var);
}

/* Insert code to lockfully update *PTR with *PTR OP VAR just before
   GSI.  This is necessary for types larger than 64 bits, where there
   is no cmp&swap instruction to implement a lockless scheme.  We use
   a lock variable in global memory.

   while (cmp&swap (&lock_var, 0, 1))
     continue;
   T accum = *ptr;
   accum = accum OP var;
   *ptr = accum;
   cmp&swap (&lock_var, 1, 0);
   return accum;

   A lock in global memory is necessary to force execution engine
   descheduling and avoid resource starvation that can occur if the
   lock is in .shared memory.  */

static tree
nvptx_lockfull_update (location_t loc, gimple_stmt_iterator *gsi,
		       tree ptr, tree var, tree_code op)
{
  tree var_type = TREE_TYPE (var);
  tree swap_fn = nvptx_builtin_decl (NVPTX_BUILTIN_CMP_SWAP, true);
  tree uns_unlocked = build_int_cst (unsigned_type_node, 0);
  tree uns_locked = build_int_cst (unsigned_type_node, 1);

  /* Split the block just before the gsi.  Insert a gimple nop to make
     this easier.  */
  gimple *nop = gimple_build_nop ();
  gsi_insert_before (gsi, nop, GSI_SAME_STMT);
  basic_block entry_bb = gsi_bb (*gsi);
  edge entry_edge = split_block (entry_bb, nop);
  basic_block lock_bb = entry_edge->dest;
  /* Reset the iterator.  */
  *gsi = gsi_for_stmt (gsi_stmt (*gsi));

  /* Build and insert the locking sequence.  */
  gimple_seq lock_seq = NULL;
  tree lock_var = make_ssa_name (unsigned_type_node);
  tree lock_expr = nvptx_global_lock_addr ();
  lock_expr = build_call_expr_loc (loc, swap_fn, 3, lock_expr,
				   uns_unlocked, uns_locked);
  gimplify_assign (lock_var, lock_expr, &lock_seq);
  gcond *cond = gimple_build_cond (EQ_EXPR, lock_var, uns_unlocked,
				   NULL_TREE, NULL_TREE);
  gimple_seq_add_stmt (&lock_seq, cond);
  gimple *lock_end = gimple_seq_last (lock_seq);
  gsi_insert_seq_before (gsi, lock_seq, GSI_SAME_STMT);

  /* Split the block just after the lock sequence.  */
  edge locked_edge = split_block (lock_bb, lock_end);
  basic_block update_bb = locked_edge->dest;
  lock_bb = locked_edge->src;
  *gsi = gsi_for_stmt (gsi_stmt (*gsi));
  
  /* Create the lock loop ... */
  locked_edge->flags ^= EDGE_TRUE_VALUE | EDGE_FALLTHRU;
  locked_edge->probability = profile_probability::even ();
  edge loop_edge = make_edge (lock_bb, lock_bb, EDGE_FALSE_VALUE);
  loop_edge->probability = profile_probability::even ();
  set_immediate_dominator (CDI_DOMINATORS, lock_bb, entry_bb);
  set_immediate_dominator (CDI_DOMINATORS, update_bb, lock_bb);

  /* ... and the loop structure.  */
  loop *lock_loop = alloc_loop ();
  lock_loop->header = lock_bb;
  lock_loop->latch = lock_bb;
  lock_loop->nb_iterations_estimate = 1;
  lock_loop->any_estimate = true;
  add_loop (lock_loop, entry_bb->loop_father);

  /* Build and insert the reduction calculation.  */
  gimple_seq red_seq = NULL;
  tree acc_in = make_ssa_name (var_type);
  tree ref_in = build_simple_mem_ref (ptr);
  TREE_THIS_VOLATILE (ref_in) = 1;
  gimplify_assign (acc_in, ref_in, &red_seq);
  
  tree acc_out = make_ssa_name (var_type);
  tree update_expr = fold_build2 (op, var_type, ref_in, var);
  gimplify_assign (acc_out, update_expr, &red_seq);
  
  tree ref_out = build_simple_mem_ref (ptr);
  TREE_THIS_VOLATILE (ref_out) = 1;
  gimplify_assign (ref_out, acc_out, &red_seq);

  gsi_insert_seq_before (gsi, red_seq, GSI_SAME_STMT);

  /* Build & insert the unlock sequence.  */
  gimple_seq unlock_seq = NULL;
  tree unlock_expr = nvptx_global_lock_addr ();
  unlock_expr = build_call_expr_loc (loc, swap_fn, 3, unlock_expr,
				     uns_locked, uns_unlocked);
  gimplify_and_add (unlock_expr, &unlock_seq);
  gsi_insert_seq_before (gsi, unlock_seq, GSI_SAME_STMT);

  return acc_out;
}

/* Emit a sequence to update a reduction accumlator at *PTR with the
   value held in VAR using operator OP.  Return the updated value.

   TODO: optimize for atomic ops and indepedent complex ops.  */

static tree
nvptx_reduction_update (location_t loc, gimple_stmt_iterator *gsi,
			tree ptr, tree var, tree_code op)
{
  tree type = TREE_TYPE (var);
  tree size = TYPE_SIZE (type);

  if (size == TYPE_SIZE (unsigned_type_node)
      || size == TYPE_SIZE (long_long_unsigned_type_node))
    return nvptx_lockless_update (loc, gsi, ptr, var, op);
  else
    return nvptx_lockfull_update (loc, gsi, ptr, var, op);
}

/* NVPTX implementation of GOACC_REDUCTION_SETUP.  */

static void
nvptx_goacc_reduction_setup (gcall *call, offload_attrs *oa)
{
  gimple_stmt_iterator gsi = gsi_for_stmt (call);
  tree lhs = gimple_call_lhs (call);
  tree var = gimple_call_arg (call, 2);
  int level = TREE_INT_CST_LOW (gimple_call_arg (call, 3));
  gimple_seq seq = NULL;

  push_gimplify_context (true);

  if (level != GOMP_DIM_GANG)
    {
      /* Copy the receiver object.  */
      tree ref_to_res = gimple_call_arg (call, 1);

      if (!integer_zerop (ref_to_res))
	var = build_simple_mem_ref (ref_to_res);
    }
  
  if (level == GOMP_DIM_WORKER
      || (level == GOMP_DIM_VECTOR && oa->vector_length > PTX_WARP_SIZE))
    {
      /* Store incoming value to worker reduction buffer.  */
      tree offset = gimple_call_arg (call, 5);
      tree call = nvptx_get_shared_red_addr (TREE_TYPE (var), offset,
					     level == GOMP_DIM_VECTOR);
      tree ptr = make_ssa_name (TREE_TYPE (call));

      gimplify_assign (ptr, call, &seq);
      tree ref = build_simple_mem_ref (ptr);
      TREE_THIS_VOLATILE (ref) = 1;
      gimplify_assign (ref, var, &seq);
    }

  if (lhs)
    gimplify_assign (lhs, var, &seq);

  pop_gimplify_context (NULL);
  gsi_replace_with_seq (&gsi, seq, true);
}

/* NVPTX implementation of GOACC_REDUCTION_INIT. */

static void
nvptx_goacc_reduction_init (gcall *call, offload_attrs *oa)
{
  gimple_stmt_iterator gsi = gsi_for_stmt (call);
  tree lhs = gimple_call_lhs (call);
  tree var = gimple_call_arg (call, 2);
  int level = TREE_INT_CST_LOW (gimple_call_arg (call, 3));
  enum tree_code rcode
    = (enum tree_code)TREE_INT_CST_LOW (gimple_call_arg (call, 4));
  tree init = omp_reduction_init_op (gimple_location (call), rcode,
				     TREE_TYPE (var));
  gimple_seq seq = NULL;
  
  push_gimplify_context (true);

  if (level == GOMP_DIM_VECTOR && oa->vector_length == PTX_WARP_SIZE)
    {
      /* Initialize vector-non-zeroes to INIT_VAL (OP).  */
      tree tid = make_ssa_name (integer_type_node);
      tree dim_vector = gimple_call_arg (call, 3);
      gimple *tid_call = gimple_build_call_internal (IFN_GOACC_DIM_POS, 1,
						     dim_vector);
      gimple *cond_stmt = gimple_build_cond (NE_EXPR, tid, integer_zero_node,
					     NULL_TREE, NULL_TREE);

      gimple_call_set_lhs (tid_call, tid);
      gimple_seq_add_stmt (&seq, tid_call);
      gimple_seq_add_stmt (&seq, cond_stmt);

      /* Split the block just after the call.  */
      edge init_edge = split_block (gsi_bb (gsi), call);
      basic_block init_bb = init_edge->dest;
      basic_block call_bb = init_edge->src;

      /* Fixup flags from call_bb to init_bb.  */
      init_edge->flags ^= EDGE_FALLTHRU | EDGE_TRUE_VALUE;
      init_edge->probability = profile_probability::even ();
      
      /* Set the initialization stmts.  */
      gimple_seq init_seq = NULL;
      tree init_var = make_ssa_name (TREE_TYPE (var));
      gimplify_assign (init_var, init, &init_seq);
      gsi = gsi_start_bb (init_bb);
      gsi_insert_seq_before (&gsi, init_seq, GSI_SAME_STMT);

      /* Split block just after the init stmt.  */
      gsi_prev (&gsi);
      edge inited_edge = split_block (gsi_bb (gsi), gsi_stmt (gsi));
      basic_block dst_bb = inited_edge->dest;
      
      /* Create false edge from call_bb to dst_bb.  */
      edge nop_edge = make_edge (call_bb, dst_bb, EDGE_FALSE_VALUE);
      nop_edge->probability = profile_probability::even ();

      /* Create phi node in dst block.  */
      gphi *phi = create_phi_node (lhs, dst_bb);
      add_phi_arg (phi, init_var, inited_edge, gimple_location (call));
      add_phi_arg (phi, var, nop_edge, gimple_location (call));

      /* Reset dominator of dst bb.  */
      set_immediate_dominator (CDI_DOMINATORS, dst_bb, call_bb);

      /* Reset the gsi.  */
      gsi = gsi_for_stmt (call);
    }
  else
    {
      if (level == GOMP_DIM_GANG)
	{
	  /* If there's no receiver object, propagate the incoming VAR.  */
	  tree ref_to_res = gimple_call_arg (call, 1);
	  if (integer_zerop (ref_to_res))
	    init = var;
	}

      if (lhs != NULL_TREE)
	gimplify_assign (lhs, init, &seq);
    }

  pop_gimplify_context (NULL);
  gsi_replace_with_seq (&gsi, seq, true);
}

/* NVPTX implementation of GOACC_REDUCTION_FINI.  */

static void
nvptx_goacc_reduction_fini (gcall *call, offload_attrs *oa)
{
  gimple_stmt_iterator gsi = gsi_for_stmt (call);
  tree lhs = gimple_call_lhs (call);
  tree ref_to_res = gimple_call_arg (call, 1);
  tree var = gimple_call_arg (call, 2);
  int level = TREE_INT_CST_LOW (gimple_call_arg (call, 3));
  enum tree_code op
    = (enum tree_code)TREE_INT_CST_LOW (gimple_call_arg (call, 4));
  gimple_seq seq = NULL;
  tree r = NULL_TREE;;

  push_gimplify_context (true);

  if (level == GOMP_DIM_VECTOR && oa->vector_length == PTX_WARP_SIZE)
    {
      /* Emit binary shuffle tree.  TODO. Emit this as an actual loop,
	 but that requires a method of emitting a unified jump at the
	 gimple level.  */
      for (int shfl = PTX_WARP_SIZE / 2; shfl > 0; shfl = shfl >> 1)
	{
	  tree other_var = make_ssa_name (TREE_TYPE (var));
	  nvptx_generate_vector_shuffle (gimple_location (call),
					 other_var, var, shfl, &seq);

	  r = make_ssa_name (TREE_TYPE (var));
	  gimplify_assign (r, fold_build2 (op, TREE_TYPE (var),
					   var, other_var), &seq);
	  var = r;
	}
    }
  else
    {
      tree accum = NULL_TREE;

      if (level == GOMP_DIM_WORKER || level == GOMP_DIM_VECTOR)
	{
	  /* Get reduction buffer address.  */
	  tree offset = gimple_call_arg (call, 5);
	  tree call = nvptx_get_shared_red_addr (TREE_TYPE (var), offset,
						 level == GOMP_DIM_VECTOR);
	  tree ptr = make_ssa_name (TREE_TYPE (call));

	  gimplify_assign (ptr, call, &seq);
	  accum = ptr;
	}
      else if (integer_zerop (ref_to_res))
	r = var;
      else
	accum = ref_to_res;

      if (accum)
	{
	  /* UPDATE the accumulator.  */
	  gsi_insert_seq_before (&gsi, seq, GSI_SAME_STMT);
	  seq = NULL;
	  r = nvptx_reduction_update (gimple_location (call), &gsi,
				      accum, var, op);
	}
    }

  if (lhs)
    gimplify_assign (lhs, r, &seq);
  pop_gimplify_context (NULL);

  gsi_replace_with_seq (&gsi, seq, true);
}

/* NVPTX implementation of GOACC_REDUCTION_TEARDOWN.  */

static void
nvptx_goacc_reduction_teardown (gcall *call, offload_attrs *oa)
{
  gimple_stmt_iterator gsi = gsi_for_stmt (call);
  tree lhs = gimple_call_lhs (call);
  tree var = gimple_call_arg (call, 2);
  int level = TREE_INT_CST_LOW (gimple_call_arg (call, 3));
  gimple_seq seq = NULL;
  
  push_gimplify_context (true);
  if (level == GOMP_DIM_WORKER
      || (level == GOMP_DIM_VECTOR && oa->vector_length > PTX_WARP_SIZE))
    {
      /* Read the worker reduction buffer.  */
      tree offset = gimple_call_arg (call, 5);
      tree call = nvptx_get_shared_red_addr (TREE_TYPE (var), offset,
					     level == GOMP_DIM_VECTOR);
      tree ptr = make_ssa_name (TREE_TYPE (call));

      gimplify_assign (ptr, call, &seq);
      var = build_simple_mem_ref (ptr);
      TREE_THIS_VOLATILE (var) = 1;
    }

  if (level != GOMP_DIM_GANG)
    {
      /* Write to the receiver object.  */
      tree ref_to_res = gimple_call_arg (call, 1);

      if (!integer_zerop (ref_to_res))
	gimplify_assign (build_simple_mem_ref (ref_to_res), var, &seq);
    }

  if (lhs)
    gimplify_assign (lhs, var, &seq);
  
  pop_gimplify_context (NULL);

  gsi_replace_with_seq (&gsi, seq, true);
}

/* NVPTX reduction expander.  */

static void
nvptx_goacc_reduction (gcall *call)
{
  unsigned code = (unsigned)TREE_INT_CST_LOW (gimple_call_arg (call, 0));
  offload_attrs oa;

  populate_offload_attrs (&oa);

  switch (code)
    {
    case IFN_GOACC_REDUCTION_SETUP:
      nvptx_goacc_reduction_setup (call, &oa);
      break;

    case IFN_GOACC_REDUCTION_INIT:
      nvptx_goacc_reduction_init (call, &oa);
      break;

    case IFN_GOACC_REDUCTION_FINI:
      nvptx_goacc_reduction_fini (call, &oa);
      break;

    case IFN_GOACC_REDUCTION_TEARDOWN:
      nvptx_goacc_reduction_teardown (call, &oa);
      break;

    default:
      gcc_unreachable ();
    }
}

static bool
nvptx_cannot_force_const_mem (machine_mode mode ATTRIBUTE_UNUSED,
			      rtx x ATTRIBUTE_UNUSED)
{
  return true;
}

static bool
nvptx_vector_mode_supported (machine_mode mode)
{
  return (mode == V2SImode
	  || mode == V2DImode);
}

/* Return the preferred mode for vectorizing scalar MODE.  */

static machine_mode
nvptx_preferred_simd_mode (scalar_mode mode)
{
  switch (mode)
    {
    case E_DImode:
      return V2DImode;
    case E_SImode:
      return V2SImode;

    default:
      return default_preferred_simd_mode (mode);
    }
}

unsigned int
nvptx_data_alignment (const_tree type, unsigned int basic_align)
{
  if (TREE_CODE (type) == INTEGER_TYPE)
    {
      unsigned HOST_WIDE_INT size = tree_to_uhwi (TYPE_SIZE_UNIT (type));
      if (size == GET_MODE_SIZE (TImode))
	return GET_MODE_BITSIZE (maybe_split_mode (TImode));
    }

  return basic_align;
}

/* Implement TARGET_MODES_TIEABLE_P.  */

static bool
nvptx_modes_tieable_p (machine_mode, machine_mode)
{
  return false;
}

/* Implement TARGET_HARD_REGNO_NREGS.  */

static unsigned int
nvptx_hard_regno_nregs (unsigned int, machine_mode)
{
  return 1;
}

/* Implement TARGET_CAN_CHANGE_MODE_CLASS.  */

static bool
nvptx_can_change_mode_class (machine_mode, machine_mode, reg_class_t)
{
  return false;
}

static GTY(()) tree nvptx_previous_fndecl;

static void
nvptx_set_current_function (tree fndecl)
{
  if (!fndecl || fndecl == nvptx_previous_fndecl)
    return;

  nvptx_previous_fndecl = fndecl;
  vector_red_partition = 0;
  oacc_bcast_partition = 0;
}

#undef TARGET_OPTION_OVERRIDE
#define TARGET_OPTION_OVERRIDE nvptx_option_override

#undef TARGET_ATTRIBUTE_TABLE
#define TARGET_ATTRIBUTE_TABLE nvptx_attribute_table

#undef TARGET_LRA_P
#define TARGET_LRA_P hook_bool_void_false

#undef TARGET_LEGITIMATE_ADDRESS_P
#define TARGET_LEGITIMATE_ADDRESS_P nvptx_legitimate_address_p

#undef  TARGET_PROMOTE_FUNCTION_MODE
#define TARGET_PROMOTE_FUNCTION_MODE nvptx_promote_function_mode

#undef TARGET_FUNCTION_ARG
#define TARGET_FUNCTION_ARG nvptx_function_arg
#undef TARGET_FUNCTION_INCOMING_ARG
#define TARGET_FUNCTION_INCOMING_ARG nvptx_function_incoming_arg
#undef TARGET_FUNCTION_ARG_ADVANCE
#define TARGET_FUNCTION_ARG_ADVANCE nvptx_function_arg_advance
#undef TARGET_FUNCTION_ARG_BOUNDARY
#define TARGET_FUNCTION_ARG_BOUNDARY nvptx_function_arg_boundary
#undef TARGET_PASS_BY_REFERENCE
#define TARGET_PASS_BY_REFERENCE nvptx_pass_by_reference
#undef TARGET_FUNCTION_VALUE_REGNO_P
#define TARGET_FUNCTION_VALUE_REGNO_P nvptx_function_value_regno_p
#undef TARGET_FUNCTION_VALUE
#define TARGET_FUNCTION_VALUE nvptx_function_value
#undef TARGET_LIBCALL_VALUE
#define TARGET_LIBCALL_VALUE nvptx_libcall_value
#undef TARGET_FUNCTION_OK_FOR_SIBCALL
#define TARGET_FUNCTION_OK_FOR_SIBCALL nvptx_function_ok_for_sibcall
#undef TARGET_GET_DRAP_RTX
#define TARGET_GET_DRAP_RTX nvptx_get_drap_rtx
#undef TARGET_SPLIT_COMPLEX_ARG
#define TARGET_SPLIT_COMPLEX_ARG hook_bool_const_tree_true
#undef TARGET_RETURN_IN_MEMORY
#define TARGET_RETURN_IN_MEMORY nvptx_return_in_memory
#undef TARGET_OMIT_STRUCT_RETURN_REG
#define TARGET_OMIT_STRUCT_RETURN_REG true
#undef TARGET_STRICT_ARGUMENT_NAMING
#define TARGET_STRICT_ARGUMENT_NAMING nvptx_strict_argument_naming
#undef TARGET_CALL_ARGS
#define TARGET_CALL_ARGS nvptx_call_args
#undef TARGET_END_CALL_ARGS
#define TARGET_END_CALL_ARGS nvptx_end_call_args

#undef TARGET_ASM_FILE_START
#define TARGET_ASM_FILE_START nvptx_file_start
#undef TARGET_ASM_FILE_END
#define TARGET_ASM_FILE_END nvptx_file_end
#undef TARGET_ASM_GLOBALIZE_LABEL
#define TARGET_ASM_GLOBALIZE_LABEL nvptx_globalize_label
#undef TARGET_ASM_ASSEMBLE_UNDEFINED_DECL
#define TARGET_ASM_ASSEMBLE_UNDEFINED_DECL nvptx_assemble_undefined_decl
#undef  TARGET_PRINT_OPERAND
#define TARGET_PRINT_OPERAND nvptx_print_operand
#undef  TARGET_PRINT_OPERAND_ADDRESS
#define TARGET_PRINT_OPERAND_ADDRESS nvptx_print_operand_address
#undef  TARGET_PRINT_OPERAND_PUNCT_VALID_P
#define TARGET_PRINT_OPERAND_PUNCT_VALID_P nvptx_print_operand_punct_valid_p
#undef TARGET_ASM_INTEGER
#define TARGET_ASM_INTEGER nvptx_assemble_integer
#undef TARGET_ASM_DECL_END
#define TARGET_ASM_DECL_END nvptx_assemble_decl_end
#undef TARGET_ASM_DECLARE_CONSTANT_NAME
#define TARGET_ASM_DECLARE_CONSTANT_NAME nvptx_asm_declare_constant_name
#undef TARGET_USE_BLOCKS_FOR_CONSTANT_P
#define TARGET_USE_BLOCKS_FOR_CONSTANT_P hook_bool_mode_const_rtx_true
#undef TARGET_ASM_NEED_VAR_DECL_BEFORE_USE
#define TARGET_ASM_NEED_VAR_DECL_BEFORE_USE true

#undef TARGET_MACHINE_DEPENDENT_REORG
#define TARGET_MACHINE_DEPENDENT_REORG nvptx_reorg
#undef TARGET_NO_REGISTER_ALLOCATION
#define TARGET_NO_REGISTER_ALLOCATION true

#undef TARGET_ENCODE_SECTION_INFO
#define TARGET_ENCODE_SECTION_INFO nvptx_encode_section_info
#undef TARGET_RECORD_OFFLOAD_SYMBOL
#define TARGET_RECORD_OFFLOAD_SYMBOL nvptx_record_offload_symbol

#undef TARGET_VECTOR_ALIGNMENT
#define TARGET_VECTOR_ALIGNMENT nvptx_vector_alignment

#undef TARGET_CANNOT_COPY_INSN_P
#define TARGET_CANNOT_COPY_INSN_P nvptx_cannot_copy_insn_p

#undef TARGET_USE_ANCHORS_FOR_SYMBOL_P
#define TARGET_USE_ANCHORS_FOR_SYMBOL_P nvptx_use_anchors_for_symbol_p

#undef TARGET_INIT_BUILTINS
#define TARGET_INIT_BUILTINS nvptx_init_builtins
#undef TARGET_EXPAND_BUILTIN
#define TARGET_EXPAND_BUILTIN nvptx_expand_builtin
#undef  TARGET_BUILTIN_DECL
#define TARGET_BUILTIN_DECL nvptx_builtin_decl

#undef TARGET_SIMT_VF
#define TARGET_SIMT_VF nvptx_simt_vf

#undef TARGET_OMP_DEVICE_KIND_ARCH_ISA
#define TARGET_OMP_DEVICE_KIND_ARCH_ISA nvptx_omp_device_kind_arch_isa

#undef TARGET_GOACC_VALIDATE_DIMS
#define TARGET_GOACC_VALIDATE_DIMS nvptx_goacc_validate_dims

#undef TARGET_GOACC_DIM_LIMIT
#define TARGET_GOACC_DIM_LIMIT nvptx_dim_limit

#undef TARGET_GOACC_FORK_JOIN
#define TARGET_GOACC_FORK_JOIN nvptx_goacc_fork_join

#undef TARGET_GOACC_REDUCTION
#define TARGET_GOACC_REDUCTION nvptx_goacc_reduction

#undef TARGET_CANNOT_FORCE_CONST_MEM
#define TARGET_CANNOT_FORCE_CONST_MEM nvptx_cannot_force_const_mem

#undef TARGET_VECTOR_MODE_SUPPORTED_P
#define TARGET_VECTOR_MODE_SUPPORTED_P nvptx_vector_mode_supported

#undef TARGET_VECTORIZE_PREFERRED_SIMD_MODE
#define TARGET_VECTORIZE_PREFERRED_SIMD_MODE \
    nvptx_preferred_simd_mode

#undef TARGET_MODES_TIEABLE_P
#define TARGET_MODES_TIEABLE_P nvptx_modes_tieable_p

#undef TARGET_HARD_REGNO_NREGS
#define TARGET_HARD_REGNO_NREGS nvptx_hard_regno_nregs

#undef TARGET_CAN_CHANGE_MODE_CLASS
#define TARGET_CAN_CHANGE_MODE_CLASS nvptx_can_change_mode_class

#undef TARGET_HAVE_SPECULATION_SAFE_VALUE
#define TARGET_HAVE_SPECULATION_SAFE_VALUE speculation_safe_value_not_needed

#undef TARGET_SET_CURRENT_FUNCTION
#define TARGET_SET_CURRENT_FUNCTION nvptx_set_current_function

struct gcc_target targetm = TARGET_INITIALIZER;

#include "gt-nvptx.h"<|MERGE_RESOLUTION|>--- conflicted
+++ resolved
@@ -1,9 +1,5 @@
 /* Target code for NVPTX.
-<<<<<<< HEAD
-   Copyright (C) 2014-2019 Free Software Foundation, Inc.
-=======
    Copyright (C) 2014-2020 Free Software Foundation, Inc.
->>>>>>> e2aa5677
    Contributed by Bernd Schmidt <bernds@codesourcery.com>
 
    This file is part of GCC.
@@ -4406,15 +4402,10 @@
       {
 	rtx_code_label *label = gen_label_rtx ();
 	rtx pred = cfun->machine->axis_predicate[mode - GOMP_DIM_WORKER];
-<<<<<<< HEAD
-	rtx_insn **mode_jump = mode == GOMP_DIM_VECTOR ? &vector_jump : &worker_jump;
-	rtx_insn **mode_label = mode == GOMP_DIM_VECTOR ? &vector_label : &worker_label;
-=======
 	rtx_insn **mode_jump
 	  = mode == GOMP_DIM_VECTOR ? &vector_jump : &worker_jump;
 	rtx_insn **mode_label
 	  = mode == GOMP_DIM_VECTOR ? &vector_label : &worker_label;
->>>>>>> e2aa5677
 
 	if (!pred)
 	  {
@@ -4448,14 +4439,7 @@
 	      emit_insn_after (gen_exit (), label_insn);
 	  }
 
-<<<<<<< HEAD
-	if (mode == GOMP_DIM_VECTOR)
-	  vector_label = label_insn;
-	else
-	  worker_label = label_insn;
-=======
 	*mode_label = label_insn;
->>>>>>> e2aa5677
       }
 
   /* Now deal with propagating the branch condition.  */
@@ -5498,8 +5482,6 @@
   return PTX_WARP_SIZE;
 }
 
-<<<<<<< HEAD
-=======
 /* Return 1 if TRAIT NAME is present in the OpenMP context's
    device trait set, return 0 if not present in any OpenMP context in the
    whole translation unit, or -1 if not present in the current OpenMP context
@@ -5526,7 +5508,6 @@
     }
 }
 
->>>>>>> e2aa5677
 static bool
 nvptx_welformed_vector_length_p (int l)
 {
@@ -5562,7 +5543,6 @@
 
 static bool
 has_vector_partitionable_routine_calls_p (tree fndecl)
-<<<<<<< HEAD
 {
   if (!fndecl)
     return false;
@@ -5633,83 +5613,8 @@
 
       dims[GOMP_DIM_VECTOR] = PTX_WARP_SIZE;
       return;
-=======
-{
-  if (!fndecl)
-    return false;
-
-  basic_block bb;
-  FOR_EACH_BB_FN (bb, DECL_STRUCT_FUNCTION (fndecl))
-    for (gimple_stmt_iterator i = gsi_start_bb (bb); !gsi_end_p (i);
-	 gsi_next_nondebug (&i))
-      {
-	gimple *stmt = gsi_stmt (i);
-	if (gimple_code (stmt) != GIMPLE_CALL)
-	  continue;
-
-	tree callee = gimple_call_fndecl (stmt);
-	if (!callee)
-	  continue;
-
-	tree attrs  = oacc_get_fn_attrib (callee);
-	if (attrs == NULL_TREE)
-	  return false;
-
-	int partition_level = oacc_fn_attrib_level (attrs);
-	bool seq_routine_p = partition_level == GOMP_DIM_MAX;
-	if (!seq_routine_p)
-	  return true;
-      }
-
-  return false;
-}
-
-/* As nvptx_goacc_validate_dims, but does not return bool to indicate whether
-   DIMS has changed.  */
-
-static void
-nvptx_goacc_validate_dims_1 (tree decl, int dims[], int fn_level, unsigned used)
-{
-  bool oacc_default_dims_p = false;
-  bool oacc_min_dims_p = false;
-  bool offload_region_p = false;
-  bool routine_p = false;
-  bool routine_seq_p = false;
-  int default_vector_length = -1;
-
-  if (decl == NULL_TREE)
-    {
-      if (fn_level == -1)
-	oacc_default_dims_p = true;
-      else if (fn_level == -2)
-	oacc_min_dims_p = true;
-      else
-	gcc_unreachable ();
->>>>>>> e2aa5677
-    }
-  else if (fn_level == -1)
-    offload_region_p = true;
-  else if (0 <= fn_level && fn_level <= GOMP_DIM_MAX)
-    {
-      routine_p = true;
-      routine_seq_p = fn_level == GOMP_DIM_MAX;
-    }
-  else
-    gcc_unreachable ();
-
-<<<<<<< HEAD
-=======
-  if (oacc_min_dims_p)
-    {
-      gcc_assert (dims[GOMP_DIM_VECTOR] == 1);
-      gcc_assert (dims[GOMP_DIM_WORKER] == 1);
-      gcc_assert (dims[GOMP_DIM_GANG] == 1);
-
-      dims[GOMP_DIM_VECTOR] = PTX_WARP_SIZE;
-      return;
-    }
-
->>>>>>> e2aa5677
+    }
+
   if (routine_p)
     {
       if (!routine_seq_p)
@@ -5800,7 +5705,6 @@
       if (dims[GOMP_DIM_GANG] < 0)
 	dims[GOMP_DIM_GANG] = PTX_DEFAULT_RUNTIME_DIM;
       nvptx_apply_dim_limits (dims);
-<<<<<<< HEAD
     }
 
   if (offload_region_p)
@@ -5820,8 +5724,6 @@
 	}
 
       nvptx_apply_dim_limits (dims);
-=======
->>>>>>> e2aa5677
     }
 }
 
@@ -5830,34 +5732,6 @@
    routine might spawn a loop.  It is negative for non-routines.  If
    DECL is null, we are validating the default dimensions.  */
 
-<<<<<<< HEAD
-=======
-  if (offload_region_p)
-    {
-      for (i = 0; i < GOMP_DIM_MAX; i++)
-	{
-	  if (!(dims[i] < 0))
-	    continue;
-
-	  if ((used & GOMP_DIM_MASK (i)) == 0)
-	    /* Function oacc_validate_dims will apply the minimal dimension.  */
-	    continue;
-
-	  dims[i] = (i == GOMP_DIM_VECTOR
-		     ? default_vector_length
-		     : oacc_get_default_dim (i));
-	}
-
-      nvptx_apply_dim_limits (dims);
-    }
-}
-
-/* Validate compute dimensions of an OpenACC offload or routine, fill
-   in non-unity defaults.  FN_LEVEL indicates the level at which a
-   routine might spawn a loop.  It is negative for non-routines.  If
-   DECL is null, we are validating the default dimensions.  */
-
->>>>>>> e2aa5677
 static bool
 nvptx_goacc_validate_dims (tree decl, int dims[], int fn_level, unsigned used)
 {
