/* Definitions of target machine for GCC,
   for SuperH with targeting the VXWorks run time environment. 
<<<<<<< HEAD
   Copyright (C) 2003-2019 Free Software Foundation, Inc.
=======
   Copyright (C) 2003-2020 Free Software Foundation, Inc.
>>>>>>> 9e014010
   Contributed by CodeSourcery, LLC.
   
This file is part of GCC.

GCC is free software; you can redistribute it and/or modify
it under the terms of the GNU General Public License as published by
the Free Software Foundation; either version 3, or (at your option)
any later version.

GCC is distributed in the hope that it will be useful,
but WITHOUT ANY WARRANTY; without even the implied warranty of
MERCHANTABILITY or FITNESS FOR A PARTICULAR PURPOSE.  See the
GNU General Public License for more details.

You should have received a copy of the GNU General Public License
along with GCC; see the file COPYING3.  If not see
<http://www.gnu.org/licenses/>.  */


#define TARGET_OS_CPP_BUILTINS()	\
  do					\
    {					\
      builtin_define ("CPU=SH7000");	\
      VXWORKS_OS_CPP_BUILTINS ();	\
    }					\
  while (0)

#undef SUBTARGET_OVERRIDE_OPTIONS
#define SUBTARGET_OVERRIDE_OPTIONS				\
  do								\
    {								\
      VXWORKS_OVERRIDE_OPTIONS;					\
      /* The kernel loader cannot handle the relaxation		\
	 relocations, so it cannot load kernel modules		\
	 (which are ET_REL) or RTP executables (which are	\
	 linked with --emit-relocs).  No relaxation relocations	\
	 appear in shared libraries, so relaxation is OK	\
	 for RTP PIC.  */					\
      if (TARGET_RELAX && !(TARGET_VXWORKS_RTP && flag_pic))	\
	error ("%<-mrelax%> is only supported for RTP PIC");	\
    }								\
  while (0)

#undef SUBTARGET_CPP_SPEC
#define SUBTARGET_CPP_SPEC VXWORKS_ADDITIONAL_CPP_SPEC

#undef SUBTARGET_LINK_EMUL_SUFFIX
#define SUBTARGET_LINK_EMUL_SUFFIX "_vxworks"

#undef LIB_SPEC
#define LIB_SPEC VXWORKS_LIB_SPEC
#undef LINK_SPEC
#define LINK_SPEC VXWORKS_LINK_SPEC " " SH_LINK_SPEC
#undef STARTFILE_SPEC
#define STARTFILE_SPEC VXWORKS_STARTFILE_SPEC
#undef ENDFILE_SPEC
#define ENDFILE_SPEC VXWORKS_ENDFILE_SPEC

/* There is no default multilib.  */
#undef MULTILIB_DEFAULTS

#undef FUNCTION_PROFILER
#define FUNCTION_PROFILER VXWORKS_FUNCTION_PROFILER<|MERGE_RESOLUTION|>--- conflicted
+++ resolved
@@ -1,10 +1,6 @@
 /* Definitions of target machine for GCC,
    for SuperH with targeting the VXWorks run time environment. 
-<<<<<<< HEAD
-   Copyright (C) 2003-2019 Free Software Foundation, Inc.
-=======
    Copyright (C) 2003-2020 Free Software Foundation, Inc.
->>>>>>> 9e014010
    Contributed by CodeSourcery, LLC.
    
 This file is part of GCC.
