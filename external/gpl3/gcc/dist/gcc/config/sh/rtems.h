--- conflicted
+++ resolved
@@ -1,9 +1,5 @@
 /* Definitions for rtems targeting a SH using COFF.
-<<<<<<< HEAD
-   Copyright (C) 1997-2019 Free Software Foundation, Inc.
-=======
    Copyright (C) 1997-2020 Free Software Foundation, Inc.
->>>>>>> 9e014010
    Contributed by Joel Sherrill (joel@OARcorp.com).
 
    This file is part of GCC.
