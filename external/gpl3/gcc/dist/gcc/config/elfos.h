--- conflicted
+++ resolved
@@ -1,10 +1,6 @@
 /* elfos.h  --  operating system specific defines to be used when
    targeting GCC for some generic ELF system
-<<<<<<< HEAD
-   Copyright (C) 1991-2019 Free Software Foundation, Inc.
-=======
    Copyright (C) 1991-2020 Free Software Foundation, Inc.
->>>>>>> 9e014010
    Based on svr4.h contributed by Ron Guilmette (rfg@netcom.com).
 
 This file is part of GCC.
