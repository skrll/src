/* Definitions for TI C6X running ucLinux using ELF
<<<<<<< HEAD
   Copyright (C) 2010-2019 Free Software Foundation, Inc.
=======
   Copyright (C) 2010-2020 Free Software Foundation, Inc.
>>>>>>> e2aa5677
   Contributed by Andrew Jenner <andrew@codesourcery.com>
   Contributed by Bernd Schmidt <bernds@codesourcery.com>

   This file is part of GCC.

   GCC is free software; you can redistribute it and/or modify it
   under the terms of the GNU General Public License as published
   by the Free Software Foundation; either version 3, or (at your
   option) any later version.

   GCC is distributed in the hope that it will be useful, but WITHOUT
   ANY WARRANTY; without even the implied warranty of MERCHANTABILITY
   or FITNESS FOR A PARTICULAR PURPOSE.  See the GNU General Public
   License for more details.

   You should have received a copy of the GNU General Public License
   along with GCC; see the file COPYING3.  If not see
   <http://www.gnu.org/licenses/>.  */

#undef TARGET_OS_CPP_BUILTINS
#define TARGET_OS_CPP_BUILTINS() 		\
  do 						\
    {						\
      builtin_define ("__uClinux__");		\
      builtin_define_std ("linux");             \
      builtin_define_std ("unix");              \
      builtin_assert ("system=linux");          \
      builtin_assert ("system=unix");           \
      builtin_assert ("system=posix");          \
    }						\
  while (false)

#undef  STARTFILE_SPEC
#define STARTFILE_SPEC \
  "%{!shared:crt1%O%s} crti%O%s %{shared|pie:crtbeginS.o%s;:crtbegin.o%s}"

#define UCLIBC_DYNAMIC_LINKER "/lib/ld-uClibc.so.0"

#undef LINK_SPEC
#define LINK_SPEC ENDIAN_LINK_SPEC \
  "%{shared} %{" FPIE_SPEC ":-pie} \
  %{!shared: %{!static: \
   %{rdynamic:-export-dynamic} \
   %{!dynamic-linker:-dynamic-linker " UCLIBC_DYNAMIC_LINKER "}} \
   %{static}}"

#undef DRIVER_SELF_SPECS
#define DRIVER_SELF_SPECS "%{!mno-dsbt:-mdsbt}"

/* Clear the instruction cache from `beg' to `end'.  This makes an
   inline system call to SYS_cacheflush.  */
#undef CLEAR_INSN_CACHE
#define CLEAR_INSN_CACHE(BEG, END)					\
{									\
  register unsigned long _beg __asm ("A4") = (unsigned long) (BEG);	\
  register unsigned long _end __asm ("B4") = (unsigned long) (END);	\
  register unsigned long _scno __asm ("B0") = 244;			\
  __asm __volatile ("swe		; sys_cache_sync"		\
		    : "=a" (_beg)					\
		    : "0" (_beg), "b" (_end), "b" (_scno));	\
}<|MERGE_RESOLUTION|>--- conflicted
+++ resolved
@@ -1,9 +1,5 @@
 /* Definitions for TI C6X running ucLinux using ELF
-<<<<<<< HEAD
-   Copyright (C) 2010-2019 Free Software Foundation, Inc.
-=======
    Copyright (C) 2010-2020 Free Software Foundation, Inc.
->>>>>>> e2aa5677
    Contributed by Andrew Jenner <andrew@codesourcery.com>
    Contributed by Bernd Schmidt <bernds@codesourcery.com>
 
