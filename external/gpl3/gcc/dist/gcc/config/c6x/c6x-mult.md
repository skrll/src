;; -*- buffer-read-only: t -*-
;; Generated automatically from c6x-mult.md.in by genmult.sh
;; Multiplication patterns for TI C6X.
;; This file is processed by genmult.sh to produce two variants of each
;; pattern, a normal one and a real_mult variant for modulo scheduling.
<<<<<<< HEAD
;; Copyright (C) 2010-2019 Free Software Foundation, Inc.
=======
;; Copyright (C) 2010-2020 Free Software Foundation, Inc.
>>>>>>> 9e014010
;; Contributed by Bernd Schmidt <bernds@codesourcery.com>
;; Contributed by CodeSourcery.
;;
;; This file is part of GCC.
;;
;; GCC is free software; you can redistribute it and/or modify
;; it under the terms of the GNU General Public License as published by
;; the Free Software Foundation; either version 3, or (at your option)
;; any later version.
;;
;; GCC is distributed in the hope that it will be useful,
;; but WITHOUT ANY WARRANTY; without even the implied warranty of
;; MERCHANTABILITY or FITNESS FOR A PARTICULAR PURPOSE.  See the
;; GNU General Public License for more details.
;;
;; You should have received a copy of the GNU General Public License
;; along with GCC; see the file COPYING3.  If not see
;; <http://www.gnu.org/licenses/>.

;; -------------------------------------------------------------------------
;; Miscellaneous insns that execute on the M units
;; -------------------------------------------------------------------------

(define_insn "rotlsi3"
  [(set (match_operand:SI 0 "register_operand" "=a,b,a,b")
        (rotate:SI (match_operand:SI 1 "register_operand" "a,b,?b,?a")
		   (match_operand:SI 2 "reg_or_ucst5_operand" "aIu5,bIu5,aIu5,bIu5")))]
  "TARGET_INSNS_64"
  "%|%.\\trotl\\t%$\\t%1, %2, %0"
  [(set_attr "units" "m")
   (set_attr "type" "mpy2")
   (set_attr "cross" "n,n,y,y")])

(define_insn "bitrevsi2"
  [(set (match_operand:SI 0 "register_operand" "=a,a,b,b")
	(unspec:SI [(match_operand:SI 1 "register_operand" "a,?b,b,?a")]
		   UNSPEC_BITREV))]
  "TARGET_INSNS_64"
  "%|%.\\tbitr\\t%$\\t%1, %0"
  [(set_attr "units" "m")
   (set_attr "type" "mpy2")
   (set_attr "cross" "n,y,n,y")])

;; Vector average.

(define_insn "avgv2hi3"
  [(set (match_operand:V2HI 0 "register_operand" "=a,b,a,b")
        (unspec:V2HI [(match_operand:V2HI 1 "register_operand" "a,b,?b,?a")
		      (match_operand:V2HI 2 "register_operand" "a,b,a,b")] UNSPEC_AVG))]
  "TARGET_INSNS_64"
  "%|%.\\tavg2\\t%$\\t%1, %2, %0"
  [(set_attr "units" "m")
   (set_attr "type" "mpy2")
   (set_attr "cross" "n,n,y,y")])

(define_insn "uavgv4qi3"
  [(set (match_operand:V4QI 0 "register_operand" "=a,b,a,b")
        (unspec:V4QI [(match_operand:V4QI 1 "register_operand" "a,b,?b,?a")
		      (match_operand:V4QI 2 "register_operand" "a,b,a,b")] UNSPEC_AVG))]
  "TARGET_INSNS_64"
  "%|%.\\tavgu4\\t%$\\t%1, %2, %0"
  [(set_attr "units" "m")
   (set_attr "type" "mpy2")
   (set_attr "cross" "n,n,y,y")])

;; -------------------------------------------------------------------------
;; Multiplication
;; -------------------------------------------------------------------------

(define_insn "mulhi3"
  [(set (match_operand:HI 0 "register_operand" "=a,b,a,b")
        (mult:HI (match_operand:HI 1 "register_operand" "a,b,?b,?a")
                 (match_operand:HI 2 "reg_or_scst5_operand" "aIs5,bIs5,aIs5,bIs5")))]
  ""
  "%|%.\\tmpy\\t%$\\t%2, %1, %0"
  [(set_attr "type" "mpy2")
   (set_attr "units" "m")
   (set_attr "op_pattern" "sxs")
   (set_attr "cross" "n,n,y,y")])

(define_insn "mulhisi3_const"
  [(set (match_operand:SI 0 "register_operand" "=a,b,ab")
        (mult:SI (sign_extend:SI
		  (match_operand:HI 1 "register_operand" "a,b,?ab"))
                 (match_operand:HI 2 "scst5_operand" "Is5,Is5,Is5")))]
  ""
  "%|%.\\tmpy\\t%$\\t%2, %1, %0"
  [(set_attr "type" "mpy2")
   (set_attr "units" "m")
   (set_attr "cross" "n,n,y")])

(define_insn "*mulhisi3_insn"
  [(set (match_operand:SI 0 "register_operand" "=a,b,a,b")
        (mult:SI (sign_extend:SI
		  (match_operand:HI 1 "register_operand" "%a,b,?a,?b"))
                 (sign_extend:SI
		  (match_operand:HI 2 "reg_or_scst5_operand" "a,b,b,a"))))]
  ""
  "%|%.\\tmpy\\t%$\\t%1, %2, %0"
  [(set_attr "type" "mpy2")
   (set_attr "units" "m")
   (set_attr "op_pattern" "ssx")
   (set_attr "cross" "n,n,y,y")])

(define_insn "mulhisi3_lh"
  [(set (match_operand:SI 0 "register_operand" "=a,b,a,b")
        (mult:SI (sign_extend:SI
		  (match_operand:HI 1 "register_operand" "a,b,?a,?b"))
                 (ashiftrt:SI
		  (match_operand:SI 2 "register_operand" "a,b,b,a")
		  (const_int 16))))]
  ""
  "%|%.\\tmpylh\\t%$\\t%1, %2, %0"
  [(set_attr "type" "mpy2")
   (set_attr "units" "m")
   (set_attr "cross" "n,n,y,y")])

(define_insn "mulhisi3_hl"
  [(set (match_operand:SI 0 "register_operand" "=a,b,a,b")
        (mult:SI (ashiftrt:SI
		  (match_operand:SI 1 "register_operand" "a,b,?a,?b")
		  (const_int 16))
                 (sign_extend:SI
		  (match_operand:HI 2 "register_operand" "a,b,b,a"))))]
  ""
  "%|%.\\tmpyhl\\t%$\\t%1, %2, %0"
  [(set_attr "type" "mpy2")
   (set_attr "units" "m")
   (set_attr "cross" "n,n,y,y")])

(define_insn "mulhisi3_hh"
  [(set (match_operand:SI 0 "register_operand" "=a,b,a,b")
        (mult:SI (ashiftrt:SI
		  (match_operand:SI 1 "register_operand" "%a,b,?a,?b")
		  (const_int 16))
                 (ashiftrt:SI
		  (match_operand:SI 2 "register_operand" "a,b,b,a")
		  (const_int 16))))]
  ""
  "%|%.\\tmpyh\\t%$\\t%1, %2, %0"
  [(set_attr "type" "mpy2")
   (set_attr "units" "m")
   (set_attr "cross" "n,n,y,y")])

(define_insn "umulhisi3"
  [(set (match_operand:SI 0 "register_operand" "=a,b,a,b")
        (mult:SI (zero_extend:SI
		  (match_operand:HI 1 "register_operand" "%a,b,?a,?b"))
                 (zero_extend:SI
		  (match_operand:HI 2 "register_operand" "a,b,b,a"))))]
  ""
  "%|%.\\tmpyu\\t%$\\t%1, %2, %0"
  [(set_attr "type" "mpy2")
   (set_attr "units" "m")
   (set_attr "cross" "n,n,y,y")])

(define_insn "umulhisi3_lh"
  [(set (match_operand:SI 0 "register_operand" "=a,b,a,b")
        (mult:SI (zero_extend:SI
		  (match_operand:HI 1 "register_operand" "a,b,?a,?b"))
                 (lshiftrt:SI
		  (match_operand:SI 2 "register_operand" "a,b,b,a")
		  (const_int 16))))]
  ""
  "%|%.\\tmpylhu\\t%$\\t%1, %2, %0"
  [(set_attr "type" "mpy2")
   (set_attr "units" "m")
   (set_attr "cross" "n,n,y,y")])

(define_insn "umulhisi3_hl"
  [(set (match_operand:SI 0 "register_operand" "=a,b,a,b")
        (mult:SI (lshiftrt:SI
		  (match_operand:SI 1 "register_operand" "a,b,?a,?b")
		  (const_int 16))
                 (zero_extend:SI
		  (match_operand:HI 2 "register_operand" "a,b,b,a"))))]
  ""
  "%|%.\\tmpyhlu\\t%$\\t%1, %2, %0"
  [(set_attr "type" "mpy2")
   (set_attr "units" "m")
   (set_attr "cross" "n,n,y,y")])

(define_insn "umulhisi3_hh"
  [(set (match_operand:SI 0 "register_operand" "=a,b,a,b")
        (mult:SI (lshiftrt:SI
		  (match_operand:SI 1 "register_operand" "%a,b,?a,?b")
		  (const_int 16))
                 (lshiftrt:SI
		  (match_operand:SI 2 "register_operand" "a,b,b,a")
		  (const_int 16))))]
  ""
  "%|%.\\tmpyhu\\t%$\\t%1, %2, %0"
  [(set_attr "type" "mpy2")
   (set_attr "units" "m")
   (set_attr "cross" "n,n,y,y")])

(define_insn "usmulhisi3_const"
  [(set (match_operand:SI 0 "register_operand" "=a,b,ab")
        (mult:SI (zero_extend:SI
		  (match_operand:HI 1 "register_operand" "a,b,?ab"))
                 (match_operand:SI 2 "scst5_operand" "Is5,Is5,Is5")))]
  ""
  "%|%.\\tmpysu\\t%$\\t%2, %1, %0"
  [(set_attr "type" "mpy2")
   (set_attr "units" "m")
   (set_attr "cross" "n,n,y")])

(define_insn "*usmulhisi3_insn"
  [(set (match_operand:SI 0 "register_operand" "=a,b,a,b")
        (mult:SI (zero_extend:SI
		  (match_operand:HI 1 "register_operand" "a,b,?a,?b"))
                 (sign_extend:SI
		  (match_operand:HI 2 "reg_or_scst5_operand" "aIs5,bIs5,bIs5,aIs5"))))]
  ""
  "%|%.\\tmpyus\\t%$\\t%1, %2, %0"
  [(set_attr "type" "mpy2")
   (set_attr "units" "m")
   (set_attr "cross" "n,n,y,y")])

(define_insn "usmulhisi3_lh"
  [(set (match_operand:SI 0 "register_operand" "=a,b,a,b")
	(mult:SI (zero_extend:SI
		  (match_operand:HI 1 "register_operand" "a,b,?a,?b"))
                 (ashiftrt:SI
		  (match_operand:SI 2 "register_operand" "a,b,b,a")
		  (const_int 16))))]
  ""
  "%|%.\\tmpyluhs\\t%$\\t%1, %2, %0"
  [(set_attr "type" "mpy2")
   (set_attr "units" "m")
   (set_attr "cross" "n,n,y,y")])

(define_insn "usmulhisi3_hl"
  [(set (match_operand:SI 0 "register_operand" "=a,b,a,b")
        (mult:SI (lshiftrt:SI
		  (match_operand:SI 1 "register_operand" "a,b,?a,?b")
		  (const_int 16))
                 (sign_extend:SI
		  (match_operand:HI 2 "register_operand" "a,b,b,a"))))]
  ""
  "%|%.\\tmpyhuls\\t%$\\t%1, %2, %0"
  [(set_attr "type" "mpy2")
   (set_attr "units" "m")
   (set_attr "cross" "n,n,y,y")])

(define_insn "usmulhisi3_hh"
  [(set (match_operand:SI 0 "register_operand" "=a,b,a,b")
        (mult:SI (lshiftrt:SI
		  (match_operand:SI 1 "register_operand" "a,b,?a,?b")
		  (const_int 16))
                 (ashiftrt:SI
		  (match_operand:SI 2 "register_operand" "a,b,b,a")
		  (const_int 16))))]
  ""
  "%|%.\\tmpyhus\\t%$\\t%1, %2, %0"
  [(set_attr "type" "mpy2")
   (set_attr "units" "m")
   (set_attr "cross" "n,n,y,y")])

(define_insn "mulsi3_insn"
  [(set (match_operand:SI 0 "register_operand" "=a,b,a,b")
	(mult:SI (match_operand:SI 1 "register_operand" "%a,b,?a,?b")
		 (match_operand:SI 2 "register_operand" "a,b,b,a")))]
  "TARGET_MPY32"
  "%|%.\\tmpy32\\t%$\\t%1, %2, %0"
 [(set_attr "type" "mpy4")
  (set_attr "units" "m")
  (set_attr "cross" "n,n,y,y")])

(define_insn "<u>mulsidi3"
  [(set (match_operand:DI 0 "register_operand" "=a,b,a,b")
        (mult:DI (any_ext:DI
		  (match_operand:SI 1 "register_operand" "%a,b,?a,?b"))
                 (any_ext:DI
		  (match_operand:SI 2 "register_operand" "a,b,b,a"))))]
  "TARGET_MPY32"
  "%|%.\\tmpy32<u>\\t%$\\t%1, %2, %0"
  [(set_attr "type" "mpy4")
   (set_attr "units" "m")
   (set_attr "cross" "n,n,y,y")])

(define_insn "usmulsidi3"
  [(set (match_operand:DI 0 "register_operand" "=a,b,a,b")
        (mult:DI (zero_extend:DI
		  (match_operand:SI 1 "register_operand" "a,b,?a,?b"))
                 (sign_extend:DI
		  (match_operand:SI 2 "register_operand" "a,b,b,a"))))]
  "TARGET_MPY32"
  "%|%.\\tmpy32us\\t%$\\t%1, %2, %0"
  [(set_attr "type" "mpy4")
   (set_attr "units" "m")
   (set_attr "cross" "n,n,y,y")])

;; Widening vector multiply and dot product

(define_insn "mulv2hiv2si3"
  [(set (match_operand:V2SI 0 "register_operand" "=a,b,a,b")
	(mult:V2SI
	 (sign_extend:V2SI (match_operand:V2HI 1 "register_operand" "a,b,a,b"))
	 (sign_extend:V2SI (match_operand:V2HI 2 "register_operand" "a,b,?b,?a"))))]
  "TARGET_INSNS_64"
  "%|%.\\tmpy2\\t%$\\t%1, %2, %0"
 [(set_attr "type" "mpy4")
  (set_attr "units" "m")
  (set_attr "cross" "n,n,y,y")])

(define_insn "umulv4qiv4hi3"
  [(set (match_operand:V4HI 0 "register_operand" "=a,b,a,b")
	(mult:V4HI
	 (zero_extend:V4HI (match_operand:V4QI 1 "register_operand" "a,b,a,b"))
	 (zero_extend:V4HI (match_operand:V4QI 2 "register_operand" "a,b,?b,?a"))))]
  "TARGET_INSNS_64"
  "%|%.\\tmpyu4\\t%$\\t%1, %2, %0"
  [(set_attr "type" "mpy4")
   (set_attr "units" "m")
   (set_attr "cross" "n,n,y,y")])

(define_insn "usmulv4qiv4hi3"
  [(set (match_operand:V4HI 0 "register_operand" "=a,b,a,b")
	(mult:V4HI
	 (zero_extend:V4HI (match_operand:V4QI 1 "register_operand" "a,b,?b,?a"))
	 (sign_extend:V4HI (match_operand:V4QI 2 "register_operand" "a,b,a,b"))))]
  "TARGET_INSNS_64"
  "%|%.\\tmpyus4\\t%$\\t%1, %2, %0"
  [(set_attr "type" "mpy4")
   (set_attr "units" "m")
   (set_attr "cross" "n,n,y,y")])

(define_insn "dotv2hi"
  [(set (match_operand:SI 0 "register_operand" "=a,b,a,b")
	(plus:SI
	  (mult:SI
	    (sign_extend:SI
	      (vec_select:HI
		(match_operand:V2HI 1 "register_operand" "a,b,a,b")
		(parallel [(const_int 0)])))
	    (sign_extend:SI
	      (vec_select:HI
		(match_operand:V2HI 2 "register_operand" "a,b,?b,?a")
		(parallel [(const_int 0)]))))
	  (mult:SI
	    (sign_extend:SI
	      (vec_select:HI (match_dup 1) (parallel [(const_int 1)])))
	    (sign_extend:SI
	      (vec_select:HI (match_dup 2) (parallel [(const_int 1)]))))))]
  "TARGET_INSNS_64"
  "%|%.\\tdotp2\\t%$\\t%1, %2, %0"
  [(set_attr "type" "mpy4")
   (set_attr "units" "m")
   (set_attr "cross" "n,n,y,y")])

;; Fractional multiply

(define_insn "mulv2hqv2sq3"
  [(set (match_operand:V2SQ 0 "register_operand" "=a,b,a,b")
        (ss_mult:V2SQ
	 (fract_convert:V2SQ
	  (match_operand:V2HQ 1 "register_operand" "%a,b,?a,?b"))
	 (fract_convert:V2SQ
	  (match_operand:V2HQ 2 "register_operand" "a,b,b,a"))))]
  ""
  "%|%.\\tsmpy2\\t%$\\t%1, %2, %0"
  [(set_attr "type" "mpy4")
   (set_attr "units" "m")
   (set_attr "cross" "n,n,y,y")])

(define_insn "mulhqsq3"
  [(set (match_operand:SQ 0 "register_operand" "=a,b,a,b")
        (ss_mult:SQ
	 (fract_convert:SQ
	  (match_operand:HQ 1 "register_operand" "%a,b,?a,?b"))
	 (fract_convert:SQ
	  (match_operand:HQ 2 "register_operand" "a,b,b,a"))))]
  ""
  "%|%.\\tsmpy\\t%$\\t%1, %2, %0"
  [(set_attr "type" "mpy2")
   (set_attr "units" "m")
   (set_attr "cross" "n,n,y,y")])

(define_insn "mulhqsq3_lh"
  [(set (match_operand:SQ 0 "register_operand" "=a,b,a,b")
        (ss_mult:SQ
	 (fract_convert:SQ
	  (match_operand:HQ 1 "register_operand" "a,b,?a,?b"))
	 (fract_convert:SQ
	  (truncate:HQ (match_operand:SQ 2 "register_operand" "a,b,b,a")))))]
  ""
  "%|%.\\tsmpylh\\t%$\\t%1, %2, %0"
  [(set_attr "type" "mpy2")
   (set_attr "units" "m")
   (set_attr "cross" "n,n,y,y")])

(define_insn "mulhqsq3_hl"
  [(set (match_operand:SQ 0 "register_operand" "=a,b,a,b")
        (ss_mult:SQ
	 (fract_convert:SQ
	  (truncate:HQ (match_operand:SQ 1 "register_operand" "a,b,b,a")))
	 (fract_convert:SQ
	  (match_operand:HQ 2 "register_operand" "a,b,b,a"))))]
  ""
  "%|%.\\tsmpyhl\\t%$\\t%1, %2, %0"
  [(set_attr "type" "mpy2")
   (set_attr "units" "m")
   (set_attr "cross" "n,n,y,y")])

(define_insn "mulhqsq3_hh"
  [(set (match_operand:SQ 0 "register_operand" "=a,b,a,b")
        (ss_mult:SQ
	 (fract_convert:SQ
	  (truncate:HQ (match_operand:SQ 1 "register_operand" "a,b,b,a")))
	 (fract_convert:SQ
	  (truncate:HQ (match_operand:SQ 2 "register_operand" "a,b,b,a")))))]
  ""
  "%|%.\\tsmpyh\\t%$\\t%1, %2, %0"
  [(set_attr "type" "mpy2")
   (set_attr "units" "m")
   (set_attr "cross" "n,n,y,y")])
;; Multiplication patterns for TI C6X.
;; This file is processed by genmult.sh to produce two variants of each
;; pattern, a normal one and a real_mult variant for modulo scheduling.
<<<<<<< HEAD
;; Copyright (C) 2010-2019 Free Software Foundation, Inc.
=======
;; Copyright (C) 2010-2020 Free Software Foundation, Inc.
>>>>>>> 9e014010
;; Contributed by Bernd Schmidt <bernds@codesourcery.com>
;; Contributed by CodeSourcery.
;;
;; This file is part of GCC.
;;
;; GCC is free software; you can redistribute it and/or modify
;; it under the terms of the GNU General Public License as published by
;; the Free Software Foundation; either version 3, or (at your option)
;; any later version.
;;
;; GCC is distributed in the hope that it will be useful,
;; but WITHOUT ANY WARRANTY; without even the implied warranty of
;; MERCHANTABILITY or FITNESS FOR A PARTICULAR PURPOSE.  See the
;; GNU General Public License for more details.
;;
;; You should have received a copy of the GNU General Public License
;; along with GCC; see the file COPYING3.  If not see
;; <http://www.gnu.org/licenses/>.

;; -------------------------------------------------------------------------
;; Miscellaneous insns that execute on the M units
;; -------------------------------------------------------------------------

(define_insn "rotlsi3_real"
  [(unspec [(match_operand:SI 0 "const_int_operand" "=JA,JB,JA,JB")
        (rotate:SI (match_operand:SI 1 "register_operand" "a,b,?b,?a")
		   (match_operand:SI 2 "reg_or_ucst5_operand" "aIu5,bIu5,aIu5,bIu5"))] UNSPEC_REAL_MULT)]
  "TARGET_INSNS_64"
  "%|%.\\trotl\\t%$\\t%1, %2, %k0"
  [(set_attr "units" "m")
   (set_attr "type" "mpy2")
   (set_attr "cross" "n,n,y,y")])

(define_insn "bitrevsi2_real"
  [(unspec [(match_operand:SI 0 "const_int_operand" "=JA,JA,JB,JB")
	(unspec:SI [(match_operand:SI 1 "register_operand" "a,?b,b,?a")]
		   UNSPEC_BITREV)] UNSPEC_REAL_MULT)]
  "TARGET_INSNS_64"
  "%|%.\\tbitr\\t%$\\t%1, %k0"
  [(set_attr "units" "m")
   (set_attr "type" "mpy2")
   (set_attr "cross" "n,y,n,y")])

;; Vector average.

(define_insn "avgv2hi3_real"
  [(unspec [(match_operand:SI 0 "const_int_operand" "=JA,JB,JA,JB")
        (unspec:V2HI [(match_operand:V2HI 1 "register_operand" "a,b,?b,?a")
		      (match_operand:V2HI 2 "register_operand" "a,b,a,b")] UNSPEC_AVG)] UNSPEC_REAL_MULT)]
  "TARGET_INSNS_64"
  "%|%.\\tavg2\\t%$\\t%1, %2, %k0"
  [(set_attr "units" "m")
   (set_attr "type" "mpy2")
   (set_attr "cross" "n,n,y,y")])

(define_insn "uavgv4qi3_real"
  [(unspec [(match_operand:SI 0 "const_int_operand" "=JA,JB,JA,JB")
        (unspec:V4QI [(match_operand:V4QI 1 "register_operand" "a,b,?b,?a")
		      (match_operand:V4QI 2 "register_operand" "a,b,a,b")] UNSPEC_AVG)] UNSPEC_REAL_MULT)]
  "TARGET_INSNS_64"
  "%|%.\\tavgu4\\t%$\\t%1, %2, %k0"
  [(set_attr "units" "m")
   (set_attr "type" "mpy2")
   (set_attr "cross" "n,n,y,y")])

;; -------------------------------------------------------------------------
;; Multiplication
;; -------------------------------------------------------------------------

(define_insn "mulhi3_real"
  [(unspec [(match_operand:HI 0 "const_int_operand" "=JA,JB,JA,JB")
        (mult:HI (match_operand:HI 1 "register_operand" "a,b,?b,?a")
                 (match_operand:HI 2 "reg_or_scst5_operand" "aIs5,bIs5,aIs5,bIs5"))] UNSPEC_REAL_MULT)]
  ""
  "%|%.\\tmpy\\t%$\\t%2, %1, %k0"
  [(set_attr "type" "mpy2")
   (set_attr "units" "m")
   (set_attr "op_pattern" "sxs")
   (set_attr "cross" "n,n,y,y")])

(define_insn "mulhisi3_const_real"
  [(unspec [(match_operand:SI 0 "const_int_operand" "=JA,JB,JAJB")
        (mult:SI (sign_extend:SI
		  (match_operand:HI 1 "register_operand" "a,b,?ab"))
                 (match_operand:HI 2 "scst5_operand" "Is5,Is5,Is5"))] UNSPEC_REAL_MULT)]
  ""
  "%|%.\\tmpy\\t%$\\t%2, %1, %k0"
  [(set_attr "type" "mpy2")
   (set_attr "units" "m")
   (set_attr "cross" "n,n,y")])

(define_insn "*mulhisi3_insn_real"
  [(unspec [(match_operand:SI 0 "const_int_operand" "=JA,JB,JA,JB")
        (mult:SI (sign_extend:SI
		  (match_operand:HI 1 "register_operand" "%a,b,?a,?b"))
                 (sign_extend:SI
		  (match_operand:HI 2 "reg_or_scst5_operand" "a,b,b,a")))] UNSPEC_REAL_MULT)]
  ""
  "%|%.\\tmpy\\t%$\\t%1, %2, %k0"
  [(set_attr "type" "mpy2")
   (set_attr "units" "m")
   (set_attr "op_pattern" "ssx")
   (set_attr "cross" "n,n,y,y")])

(define_insn "mulhisi3_lh_real"
  [(unspec [(match_operand:SI 0 "const_int_operand" "=JA,JB,JA,JB")
        (mult:SI (sign_extend:SI
		  (match_operand:HI 1 "register_operand" "a,b,?a,?b"))
                 (ashiftrt:SI
		  (match_operand:SI 2 "register_operand" "a,b,b,a")
		  (const_int 16)))] UNSPEC_REAL_MULT)]
  ""
  "%|%.\\tmpylh\\t%$\\t%1, %2, %k0"
  [(set_attr "type" "mpy2")
   (set_attr "units" "m")
   (set_attr "cross" "n,n,y,y")])

(define_insn "mulhisi3_hl_real"
  [(unspec [(match_operand:SI 0 "const_int_operand" "=JA,JB,JA,JB")
        (mult:SI (ashiftrt:SI
		  (match_operand:SI 1 "register_operand" "a,b,?a,?b")
		  (const_int 16))
                 (sign_extend:SI
		  (match_operand:HI 2 "register_operand" "a,b,b,a")))] UNSPEC_REAL_MULT)]
  ""
  "%|%.\\tmpyhl\\t%$\\t%1, %2, %k0"
  [(set_attr "type" "mpy2")
   (set_attr "units" "m")
   (set_attr "cross" "n,n,y,y")])

(define_insn "mulhisi3_hh_real"
  [(unspec [(match_operand:SI 0 "const_int_operand" "=JA,JB,JA,JB")
        (mult:SI (ashiftrt:SI
		  (match_operand:SI 1 "register_operand" "%a,b,?a,?b")
		  (const_int 16))
                 (ashiftrt:SI
		  (match_operand:SI 2 "register_operand" "a,b,b,a")
		  (const_int 16)))] UNSPEC_REAL_MULT)]
  ""
  "%|%.\\tmpyh\\t%$\\t%1, %2, %k0"
  [(set_attr "type" "mpy2")
   (set_attr "units" "m")
   (set_attr "cross" "n,n,y,y")])

(define_insn "umulhisi3_real"
  [(unspec [(match_operand:SI 0 "const_int_operand" "=JA,JB,JA,JB")
        (mult:SI (zero_extend:SI
		  (match_operand:HI 1 "register_operand" "%a,b,?a,?b"))
                 (zero_extend:SI
		  (match_operand:HI 2 "register_operand" "a,b,b,a")))] UNSPEC_REAL_MULT)]
  ""
  "%|%.\\tmpyu\\t%$\\t%1, %2, %k0"
  [(set_attr "type" "mpy2")
   (set_attr "units" "m")
   (set_attr "cross" "n,n,y,y")])

(define_insn "umulhisi3_lh_real"
  [(unspec [(match_operand:SI 0 "const_int_operand" "=JA,JB,JA,JB")
        (mult:SI (zero_extend:SI
		  (match_operand:HI 1 "register_operand" "a,b,?a,?b"))
                 (lshiftrt:SI
		  (match_operand:SI 2 "register_operand" "a,b,b,a")
		  (const_int 16)))] UNSPEC_REAL_MULT)]
  ""
  "%|%.\\tmpylhu\\t%$\\t%1, %2, %k0"
  [(set_attr "type" "mpy2")
   (set_attr "units" "m")
   (set_attr "cross" "n,n,y,y")])

(define_insn "umulhisi3_hl_real"
  [(unspec [(match_operand:SI 0 "const_int_operand" "=JA,JB,JA,JB")
        (mult:SI (lshiftrt:SI
		  (match_operand:SI 1 "register_operand" "a,b,?a,?b")
		  (const_int 16))
                 (zero_extend:SI
		  (match_operand:HI 2 "register_operand" "a,b,b,a")))] UNSPEC_REAL_MULT)]
  ""
  "%|%.\\tmpyhlu\\t%$\\t%1, %2, %k0"
  [(set_attr "type" "mpy2")
   (set_attr "units" "m")
   (set_attr "cross" "n,n,y,y")])

(define_insn "umulhisi3_hh_real"
  [(unspec [(match_operand:SI 0 "const_int_operand" "=JA,JB,JA,JB")
        (mult:SI (lshiftrt:SI
		  (match_operand:SI 1 "register_operand" "%a,b,?a,?b")
		  (const_int 16))
                 (lshiftrt:SI
		  (match_operand:SI 2 "register_operand" "a,b,b,a")
		  (const_int 16)))] UNSPEC_REAL_MULT)]
  ""
  "%|%.\\tmpyhu\\t%$\\t%1, %2, %k0"
  [(set_attr "type" "mpy2")
   (set_attr "units" "m")
   (set_attr "cross" "n,n,y,y")])

(define_insn "usmulhisi3_const_real"
  [(unspec [(match_operand:SI 0 "const_int_operand" "=JA,JB,JAJB")
        (mult:SI (zero_extend:SI
		  (match_operand:HI 1 "register_operand" "a,b,?ab"))
                 (match_operand:SI 2 "scst5_operand" "Is5,Is5,Is5"))] UNSPEC_REAL_MULT)]
  ""
  "%|%.\\tmpysu\\t%$\\t%2, %1, %k0"
  [(set_attr "type" "mpy2")
   (set_attr "units" "m")
   (set_attr "cross" "n,n,y")])

(define_insn "*usmulhisi3_insn_real"
  [(unspec [(match_operand:SI 0 "const_int_operand" "=JA,JB,JA,JB")
        (mult:SI (zero_extend:SI
		  (match_operand:HI 1 "register_operand" "a,b,?a,?b"))
                 (sign_extend:SI
		  (match_operand:HI 2 "reg_or_scst5_operand" "aIs5,bIs5,bIs5,aIs5")))] UNSPEC_REAL_MULT)]
  ""
  "%|%.\\tmpyus\\t%$\\t%1, %2, %k0"
  [(set_attr "type" "mpy2")
   (set_attr "units" "m")
   (set_attr "cross" "n,n,y,y")])

(define_insn "usmulhisi3_lh_real"
  [(unspec [(match_operand:SI 0 "const_int_operand" "=JA,JB,JA,JB")
	(mult:SI (zero_extend:SI
		  (match_operand:HI 1 "register_operand" "a,b,?a,?b"))
                 (ashiftrt:SI
		  (match_operand:SI 2 "register_operand" "a,b,b,a")
		  (const_int 16)))] UNSPEC_REAL_MULT)]
  ""
  "%|%.\\tmpyluhs\\t%$\\t%1, %2, %k0"
  [(set_attr "type" "mpy2")
   (set_attr "units" "m")
   (set_attr "cross" "n,n,y,y")])

(define_insn "usmulhisi3_hl_real"
  [(unspec [(match_operand:SI 0 "const_int_operand" "=JA,JB,JA,JB")
        (mult:SI (lshiftrt:SI
		  (match_operand:SI 1 "register_operand" "a,b,?a,?b")
		  (const_int 16))
                 (sign_extend:SI
		  (match_operand:HI 2 "register_operand" "a,b,b,a")))] UNSPEC_REAL_MULT)]
  ""
  "%|%.\\tmpyhuls\\t%$\\t%1, %2, %k0"
  [(set_attr "type" "mpy2")
   (set_attr "units" "m")
   (set_attr "cross" "n,n,y,y")])

(define_insn "usmulhisi3_hh_real"
  [(unspec [(match_operand:SI 0 "const_int_operand" "=JA,JB,JA,JB")
        (mult:SI (lshiftrt:SI
		  (match_operand:SI 1 "register_operand" "a,b,?a,?b")
		  (const_int 16))
                 (ashiftrt:SI
		  (match_operand:SI 2 "register_operand" "a,b,b,a")
		  (const_int 16)))] UNSPEC_REAL_MULT)]
  ""
  "%|%.\\tmpyhus\\t%$\\t%1, %2, %k0"
  [(set_attr "type" "mpy2")
   (set_attr "units" "m")
   (set_attr "cross" "n,n,y,y")])

(define_insn "mulsi3_insn_real"
  [(unspec [(match_operand:SI 0 "const_int_operand" "=JA,JB,JA,JB")
	(mult:SI (match_operand:SI 1 "register_operand" "%a,b,?a,?b")
		 (match_operand:SI 2 "register_operand" "a,b,b,a"))] UNSPEC_REAL_MULT)]
  "TARGET_MPY32"
  "%|%.\\tmpy32\\t%$\\t%1, %2, %k0"
 [(set_attr "type" "mpy4")
  (set_attr "units" "m")
  (set_attr "cross" "n,n,y,y")])

(define_insn "<u>mulsidi3_real"
  [(unspec [(match_operand:DI 0 "const_int_operand" "=JA,JB,JA,JB")
        (mult:DI (any_ext:DI
		  (match_operand:SI 1 "register_operand" "%a,b,?a,?b"))
                 (any_ext:DI
		  (match_operand:SI 2 "register_operand" "a,b,b,a")))] UNSPEC_REAL_MULT)]
  "TARGET_MPY32"
  "%|%.\\tmpy32<u>\\t%$\\t%1, %2, %K0"
  [(set_attr "type" "mpy4")
   (set_attr "units" "m")
   (set_attr "cross" "n,n,y,y")])

(define_insn "usmulsidi3_real"
  [(unspec [(match_operand:DI 0 "const_int_operand" "=JA,JB,JA,JB")
        (mult:DI (zero_extend:DI
		  (match_operand:SI 1 "register_operand" "a,b,?a,?b"))
                 (sign_extend:DI
		  (match_operand:SI 2 "register_operand" "a,b,b,a")))] UNSPEC_REAL_MULT)]
  "TARGET_MPY32"
  "%|%.\\tmpy32us\\t%$\\t%1, %2, %K0"
  [(set_attr "type" "mpy4")
   (set_attr "units" "m")
   (set_attr "cross" "n,n,y,y")])

;; Widening vector multiply and dot product

(define_insn "mulv2hiv2si3_real"
  [(unspec [(match_operand:V2SI 0 "const_int_operand" "=JA,JB,JA,JB")
	(mult:V2SI
	 (sign_extend:V2SI (match_operand:V2HI 1 "register_operand" "a,b,a,b"))
	 (sign_extend:V2SI (match_operand:V2HI 2 "register_operand" "a,b,?b,?a")))] UNSPEC_REAL_MULT)]
  "TARGET_INSNS_64"
  "%|%.\\tmpy2\\t%$\\t%1, %2, %k0"
 [(set_attr "type" "mpy4")
  (set_attr "units" "m")
  (set_attr "cross" "n,n,y,y")])

(define_insn "umulv4qiv4hi3_real"
  [(unspec [(match_operand:V4HI 0 "const_int_operand" "=JA,JB,JA,JB")
	(mult:V4HI
	 (zero_extend:V4HI (match_operand:V4QI 1 "register_operand" "a,b,a,b"))
	 (zero_extend:V4HI (match_operand:V4QI 2 "register_operand" "a,b,?b,?a")))] UNSPEC_REAL_MULT)]
  "TARGET_INSNS_64"
  "%|%.\\tmpyu4\\t%$\\t%1, %2, %k0"
  [(set_attr "type" "mpy4")
   (set_attr "units" "m")
   (set_attr "cross" "n,n,y,y")])

(define_insn "usmulv4qiv4hi3_real"
  [(unspec [(match_operand:V4HI 0 "const_int_operand" "=JA,JB,JA,JB")
	(mult:V4HI
	 (zero_extend:V4HI (match_operand:V4QI 1 "register_operand" "a,b,?b,?a"))
	 (sign_extend:V4HI (match_operand:V4QI 2 "register_operand" "a,b,a,b")))] UNSPEC_REAL_MULT)]
  "TARGET_INSNS_64"
  "%|%.\\tmpyus4\\t%$\\t%1, %2, %k0"
  [(set_attr "type" "mpy4")
   (set_attr "units" "m")
   (set_attr "cross" "n,n,y,y")])

(define_insn "dotv2hi_real"
  [(unspec [(match_operand:SI 0 "const_int_operand" "=JA,JB,JA,JB")
	(plus:SI
	  (mult:SI
	    (sign_extend:SI
	      (vec_select:HI
		(match_operand:V2HI 1 "register_operand" "a,b,a,b")
		(parallel [(const_int 0)])))
	    (sign_extend:SI
	      (vec_select:HI
		(match_operand:V2HI 2 "register_operand" "a,b,?b,?a")
		(parallel [(const_int 0)]))))
	  (mult:SI
	    (sign_extend:SI
	      (vec_select:HI (match_dup 1) (parallel [(const_int 1)])))
	    (sign_extend:SI
	      (vec_select:HI (match_dup 2) (parallel [(const_int 1)])))))] UNSPEC_REAL_MULT)]
  "TARGET_INSNS_64"
  "%|%.\\tdotp2\\t%$\\t%1, %2, %k0"
  [(set_attr "type" "mpy4")
   (set_attr "units" "m")
   (set_attr "cross" "n,n,y,y")])

;; Fractional multiply

(define_insn "mulv2hqv2sq3_real"
  [(unspec [(match_operand:SI 0 "const_int_operand" "=JA,JB,JA,JB")
        (ss_mult:V2SQ
	 (fract_convert:V2SQ
	  (match_operand:V2HQ 1 "register_operand" "%a,b,?a,?b"))
	 (fract_convert:V2SQ
	  (match_operand:V2HQ 2 "register_operand" "a,b,b,a")))] UNSPEC_REAL_MULT)]
  ""
  "%|%.\\tsmpy2\\t%$\\t%1, %2, %k0"
  [(set_attr "type" "mpy4")
   (set_attr "units" "m")
   (set_attr "cross" "n,n,y,y")])

(define_insn "mulhqsq3_real"
  [(unspec [(match_operand:SI 0 "const_int_operand" "=JA,JB,JA,JB")
        (ss_mult:SQ
	 (fract_convert:SQ
	  (match_operand:HQ 1 "register_operand" "%a,b,?a,?b"))
	 (fract_convert:SQ
	  (match_operand:HQ 2 "register_operand" "a,b,b,a")))] UNSPEC_REAL_MULT)]
  ""
  "%|%.\\tsmpy\\t%$\\t%1, %2, %k0"
  [(set_attr "type" "mpy2")
   (set_attr "units" "m")
   (set_attr "cross" "n,n,y,y")])

(define_insn "mulhqsq3_lh_real"
  [(unspec [(match_operand:SI 0 "const_int_operand" "=JA,JB,JA,JB")
        (ss_mult:SQ
	 (fract_convert:SQ
	  (match_operand:HQ 1 "register_operand" "a,b,?a,?b"))
	 (fract_convert:SQ
	  (truncate:HQ (match_operand:SQ 2 "register_operand" "a,b,b,a"))))] UNSPEC_REAL_MULT)]
  ""
  "%|%.\\tsmpylh\\t%$\\t%1, %2, %k0"
  [(set_attr "type" "mpy2")
   (set_attr "units" "m")
   (set_attr "cross" "n,n,y,y")])

(define_insn "mulhqsq3_hl_real"
  [(unspec [(match_operand:SI 0 "const_int_operand" "=JA,JB,JA,JB")
        (ss_mult:SQ
	 (fract_convert:SQ
	  (truncate:HQ (match_operand:SQ 1 "register_operand" "a,b,b,a")))
	 (fract_convert:SQ
	  (match_operand:HQ 2 "register_operand" "a,b,b,a")))] UNSPEC_REAL_MULT)]
  ""
  "%|%.\\tsmpyhl\\t%$\\t%1, %2, %k0"
  [(set_attr "type" "mpy2")
   (set_attr "units" "m")
   (set_attr "cross" "n,n,y,y")])

(define_insn "mulhqsq3_hh_real"
  [(unspec [(match_operand:SI 0 "const_int_operand" "=JA,JB,JA,JB")
        (ss_mult:SQ
	 (fract_convert:SQ
	  (truncate:HQ (match_operand:SQ 1 "register_operand" "a,b,b,a")))
	 (fract_convert:SQ
	  (truncate:HQ (match_operand:SQ 2 "register_operand" "a,b,b,a"))))] UNSPEC_REAL_MULT)]
  ""
  "%|%.\\tsmpyh\\t%$\\t%1, %2, %k0"
  [(set_attr "type" "mpy2")
   (set_attr "units" "m")
   (set_attr "cross" "n,n,y,y")])<|MERGE_RESOLUTION|>--- conflicted
+++ resolved
@@ -3,11 +3,7 @@
 ;; Multiplication patterns for TI C6X.
 ;; This file is processed by genmult.sh to produce two variants of each
 ;; pattern, a normal one and a real_mult variant for modulo scheduling.
-<<<<<<< HEAD
-;; Copyright (C) 2010-2019 Free Software Foundation, Inc.
-=======
 ;; Copyright (C) 2010-2020 Free Software Foundation, Inc.
->>>>>>> 9e014010
 ;; Contributed by Bernd Schmidt <bernds@codesourcery.com>
 ;; Contributed by CodeSourcery.
 ;;
@@ -428,11 +424,7 @@
 ;; Multiplication patterns for TI C6X.
 ;; This file is processed by genmult.sh to produce two variants of each
 ;; pattern, a normal one and a real_mult variant for modulo scheduling.
-<<<<<<< HEAD
-;; Copyright (C) 2010-2019 Free Software Foundation, Inc.
-=======
 ;; Copyright (C) 2010-2020 Free Software Foundation, Inc.
->>>>>>> 9e014010
 ;; Contributed by Bernd Schmidt <bernds@codesourcery.com>
 ;; Contributed by CodeSourcery.
 ;;
