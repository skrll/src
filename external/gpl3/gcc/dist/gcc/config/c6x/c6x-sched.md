--- conflicted
+++ resolved
@@ -4,11 +4,7 @@
 ;; Definitions for side 1, cross n
 
 ;; Scheduling description for TI C6X.
-<<<<<<< HEAD
-;; Copyright (C) 2010-2019 Free Software Foundation, Inc.
-=======
 ;; Copyright (C) 2010-2020 Free Software Foundation, Inc.
->>>>>>> e2aa5677
 ;; Contributed by Bernd Schmidt <bernds@codesourcery.com>
 ;; Contributed by CodeSourcery.
 ;;
@@ -241,11 +237,7 @@
 ;; Definitions for side 2, cross n
 
 ;; Scheduling description for TI C6X.
-<<<<<<< HEAD
-;; Copyright (C) 2010-2019 Free Software Foundation, Inc.
-=======
 ;; Copyright (C) 2010-2020 Free Software Foundation, Inc.
->>>>>>> e2aa5677
 ;; Contributed by Bernd Schmidt <bernds@codesourcery.com>
 ;; Contributed by CodeSourcery.
 ;;
@@ -478,11 +470,7 @@
 ;; Definitions for side 1, cross y
 
 ;; Scheduling description for TI C6X.
-<<<<<<< HEAD
-;; Copyright (C) 2010-2019 Free Software Foundation, Inc.
-=======
 ;; Copyright (C) 2010-2020 Free Software Foundation, Inc.
->>>>>>> e2aa5677
 ;; Contributed by Bernd Schmidt <bernds@codesourcery.com>
 ;; Contributed by CodeSourcery.
 ;;
@@ -715,11 +703,7 @@
 ;; Definitions for side 2, cross y
 
 ;; Scheduling description for TI C6X.
-<<<<<<< HEAD
-;; Copyright (C) 2010-2019 Free Software Foundation, Inc.
-=======
 ;; Copyright (C) 2010-2020 Free Software Foundation, Inc.
->>>>>>> e2aa5677
 ;; Contributed by Bernd Schmidt <bernds@codesourcery.com>
 ;; Contributed by CodeSourcery.
 ;;
