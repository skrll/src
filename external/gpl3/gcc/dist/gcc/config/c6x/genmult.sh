--- conflicted
+++ resolved
@@ -2,11 +2,7 @@
 # Generate c6x-mult.md from c6x-mult.md.in
 # The input file is passed as an argument.
 
-<<<<<<< HEAD
-# Copyright (C) 2011-2019 Free Software Foundation, Inc.
-=======
 # Copyright (C) 2011-2020 Free Software Foundation, Inc.
->>>>>>> e2aa5677
 
 #This file is part of GCC.
 
