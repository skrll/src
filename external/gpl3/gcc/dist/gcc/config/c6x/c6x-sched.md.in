--- conflicted
+++ resolved
@@ -1,9 +1,5 @@
 ;; Scheduling description for TI C6X.
-<<<<<<< HEAD
-;; Copyright (C) 2010-2019 Free Software Foundation, Inc.
-=======
 ;; Copyright (C) 2010-2020 Free Software Foundation, Inc.
->>>>>>> 9e014010
 ;; Contributed by Bernd Schmidt <bernds@codesourcery.com>
 ;; Contributed by CodeSourcery.
 ;;
