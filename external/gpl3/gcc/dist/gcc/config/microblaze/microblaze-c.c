/* Subroutines used for the C front end for Xilinx MicroBlaze.
<<<<<<< HEAD
   Copyright (C) 2010-2019 Free Software Foundation, Inc.
=======
   Copyright (C) 2010-2020 Free Software Foundation, Inc.
>>>>>>> e2aa5677

   Contributed by Michael Eager <eager@eagercon.com>.

   This file is part of GCC.

   GCC is free software; you can redistribute it and/or modify it
   under the terms of the GNU General Public License as published
   by the Free Software Foundation; either version 3, or (at your
   option) any later version.

   GCC is distributed in the hope that it will be useful, but WITHOUT
   ANY WARRANTY; without even the implied warranty of MERCHANTABILITY
   or FITNESS FOR A PARTICULAR PURPOSE.  See the GNU General Public
   License for more details.

   You should have received a copy of the GNU General Public License
   along with GCC; see the file COPYING3.  If not see
   <http://www.gnu.org/licenses/>.  */

#define IN_TARGET_CODE 1

#include "config.h"
#include "system.h"
#include "coretypes.h"
#include "target.h"
#include "c-family/c-common.h"

#define builtin_define(TXT) cpp_define (pfile, TXT)
#define builtin_assert(TXT) cpp_assert (pfile, TXT)

/* Define preprocessor symbols for MicroBlaze.  
   Symbols which do not start with __ are deprecated.  */

void 
microblaze_cpp_define (cpp_reader *pfile)
{
  builtin_assert ("cpu=microblaze");
  builtin_assert ("machine=microblaze");
  builtin_define ("__MICROBLAZE__");
  builtin_define ("__microblaze__");
  if (TARGET_LITTLE_ENDIAN)
    {
      builtin_define ("_LITTLE_ENDIAN");
      builtin_define ("__LITTLE_ENDIAN__");
      builtin_define ("__MICROBLAZEEL__");
    }
  else
    {
      builtin_define ("_BIG_ENDIAN");
      builtin_define ("__BIG_ENDIAN__");
      builtin_define ("__MICROBLAZEEB__");
    }
  if (!TARGET_SOFT_MUL) 
    {
      if (!flag_iso)
        builtin_define ("HAVE_HW_MUL");
      builtin_define ("__HAVE_HW_MUL__");
    }
  if (TARGET_MULTIPLY_HIGH)
    {
      if (!flag_iso)
        builtin_define ("HAVE_HW_MUL_HIGH");
      builtin_define ("__HAVE_HW_MUL_HIGH__");
    }
  if (!TARGET_SOFT_DIV)
    {
      if (!flag_iso)
        builtin_define ("HAVE_HW_DIV");
      builtin_define ("__HAVE_HW_DIV__");
    }
  if (TARGET_BARREL_SHIFT)
    {
      if (!flag_iso)
        builtin_define ("HAVE_HW_BSHIFT");
      builtin_define ("__HAVE_HW_BSHIFT__");
    }
  if (TARGET_PATTERN_COMPARE)
    {
      if (!flag_iso)
        builtin_define ("HAVE_HW_PCMP");
      builtin_define ("__HAVE_HW_PCMP__");
    }
  if (TARGET_HARD_FLOAT)
    {
      if (!flag_iso)
        builtin_define ("HAVE_HW_FPU");
      builtin_define ("__HAVE_HW_FPU__");
    }
  if (TARGET_FLOAT_CONVERT)
    {
      if (!flag_iso)
        builtin_define ("HAVE_HW_FPU_CONVERT");
      builtin_define ("__HAVE_HW_FPU_CONVERT__");
    }
  if (TARGET_FLOAT_SQRT)
    {
      if (!flag_iso)
        builtin_define ("HAVE_HW_FPU_SQRT");
      builtin_define ("__HAVE_HW_FPU_SQRT__");
    }
}  <|MERGE_RESOLUTION|>--- conflicted
+++ resolved
@@ -1,9 +1,5 @@
 /* Subroutines used for the C front end for Xilinx MicroBlaze.
-<<<<<<< HEAD
-   Copyright (C) 2010-2019 Free Software Foundation, Inc.
-=======
    Copyright (C) 2010-2020 Free Software Foundation, Inc.
->>>>>>> e2aa5677
 
    Contributed by Michael Eager <eager@eagercon.com>.
 
