--- conflicted
+++ resolved
@@ -1,9 +1,5 @@
 ;; Constraint definitions for Xilinx MicroBlaze processors.
-<<<<<<< HEAD
-;; Copyright (C) 2010-2019 Free Software Foundation, Inc.
-=======
 ;; Copyright (C) 2010-2020 Free Software Foundation, Inc.
->>>>>>> e2aa5677
 
 ;; Contributed by Michael Eager <eager@eagercon.com>.
 
