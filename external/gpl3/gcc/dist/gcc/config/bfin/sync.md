--- conflicted
+++ resolved
@@ -1,9 +1,5 @@
 ;; GCC machine description for Blackfin synchronization instructions.
-<<<<<<< HEAD
-;; Copyright (C) 2005-2019 Free Software Foundation, Inc.
-=======
 ;; Copyright (C) 2005-2020 Free Software Foundation, Inc.
->>>>>>> e2aa5677
 ;; Contributed by Analog Devices.
 ;;
 ;; This file is part of GCC.
