/* Definitions of target machine for GNU compiler.
   Renesas H8/300 version
<<<<<<< HEAD
   Copyright (C) 2000-2019 Free Software Foundation, Inc.
=======
   Copyright (C) 2000-2020 Free Software Foundation, Inc.
>>>>>>> e2aa5677
   Contributed by Steve Chamberlain (sac@cygnus.com),
   Jim Wilson (wilson@cygnus.com), and Doug Evans (dje@cygnus.com).

This file is part of GCC.

GCC is free software; you can redistribute it and/or modify
it under the terms of the GNU General Public License as published by
the Free Software Foundation; either version 3, or (at your option)
any later version.

GCC is distributed in the hope that it will be useful,
but WITHOUT ANY WARRANTY; without even the implied warranty of
MERCHANTABILITY or FITNESS FOR A PARTICULAR PURPOSE.  See the
GNU General Public License for more details.

You should have received a copy of the GNU General Public License
along with GCC; see the file COPYING3.  If not see
<http://www.gnu.org/licenses/>.  */

#ifndef GCC_H8300_PROTOS_H
#define GCC_H8300_PROTOS_H

/* Declarations for functions used in insn-output.c.  */
#ifdef RTX_CODE
extern unsigned int compute_mov_length (rtx *);
extern const char *output_plussi (rtx *);
extern unsigned int compute_plussi_length (rtx *);
extern const char *output_a_shift (rtx *);
extern unsigned int compute_a_shift_length (rtx, rtx *);
extern const char *output_a_rotate (enum rtx_code, rtx *);
extern unsigned int compute_a_rotate_length (rtx *);
extern const char *output_simode_bld (int, rtx[]);
extern void final_prescan_insn (rtx_insn *, rtx *, int);
extern int h8300_expand_movsi (rtx[]);
extern void notice_update_cc (rtx, rtx_insn *);
extern const char *output_logical_op (machine_mode, rtx *);
extern unsigned int compute_logical_op_length (machine_mode,
					       rtx *);
#ifdef HAVE_ATTR_cc
extern enum attr_cc compute_plussi_cc (rtx *);
extern enum attr_cc compute_a_shift_cc (rtx, rtx *);
extern enum attr_cc compute_logical_op_cc (machine_mode, rtx *);
#endif
extern void h8300_expand_branch (rtx[]);
extern void h8300_expand_store (rtx[]);
extern bool expand_a_shift (machine_mode, enum rtx_code, rtx[]);
extern int h8300_shift_needs_scratch_p (int, machine_mode);
extern int expand_a_rotate (rtx[]);
extern int fix_bit_operand (rtx *, enum rtx_code);
extern int h8300_adjust_insn_length (rtx, int);
extern void split_adds_subs (machine_mode, rtx[]);

extern int h8300_eightbit_constant_address_p (rtx);
extern int h8300_tiny_constant_address_p (rtx);
extern int byte_accesses_mergeable_p (rtx, rtx);
extern int same_cmp_preceding_p (rtx_insn *);
extern int same_cmp_following_p (rtx_insn *);

/* Used in builtins.c */
extern rtx h8300_return_addr_rtx (int, rtx);

/* Classifies an h8sx shift operation.

   H8SX_SHIFT_NONE
	The shift cannot be done in a single instruction.

   H8SX_SHIFT_UNARY
	The shift is effectively a unary operation.  The instruction will
	allow any sort of destination operand and have a format similar
	to neg and not.  This is true of certain power-of-2 shifts.

   H8SX_SHIFT_BINARY
	The shift is a binary operation.  The destination must be a
	register and the source can be a register or a constant.  */
enum h8sx_shift_type {
  H8SX_SHIFT_NONE,
  H8SX_SHIFT_UNARY,
  H8SX_SHIFT_BINARY
};

extern enum h8sx_shift_type h8sx_classify_shift (machine_mode, enum rtx_code, rtx);
extern int h8300_ldm_stm_parallel (rtvec, int, int);
#endif /* RTX_CODE */

#ifdef TREE_CODE
extern int h8300_funcvec_function_p (tree);
extern int h8300_eightbit_data_p (tree);
extern int h8300_tiny_data_p (tree);
#endif /* TREE_CODE */

extern int h8300_can_use_return_insn_p (void);
extern void h8300_expand_prologue (void);
extern void h8300_expand_epilogue (void);
extern int h8300_current_function_interrupt_function_p (void);
extern int h8300_current_function_monitor_function_p (void);
extern int h8300_initial_elimination_offset (int, int);
extern int h8300_regs_ok_for_stm (int, rtx[]);
extern int h8300_hard_regno_rename_ok (unsigned int, unsigned int);
extern bool h8300_move_ok (rtx, rtx);

struct cpp_reader;
extern void h8300_pr_interrupt (struct cpp_reader *);
extern void h8300_pr_saveall (struct cpp_reader *);
extern enum reg_class  h8300_reg_class_from_letter (int);
extern unsigned int    h8300_insn_length_from_table (rtx_insn *, rtx *);
extern const char *    output_h8sx_shift (rtx *, int, int);
extern bool            h8300_operands_match_p (rtx *);
extern bool            h8sx_mergeable_memrefs_p (rtx, rtx);
extern poly_int64      h8300_push_rounding (poly_int64);

#endif /* ! GCC_H8300_PROTOS_H */<|MERGE_RESOLUTION|>--- conflicted
+++ resolved
@@ -1,10 +1,6 @@
 /* Definitions of target machine for GNU compiler.
    Renesas H8/300 version
-<<<<<<< HEAD
-   Copyright (C) 2000-2019 Free Software Foundation, Inc.
-=======
    Copyright (C) 2000-2020 Free Software Foundation, Inc.
->>>>>>> e2aa5677
    Contributed by Steve Chamberlain (sac@cygnus.com),
    Jim Wilson (wilson@cygnus.com), and Doug Evans (dje@cygnus.com).
 
