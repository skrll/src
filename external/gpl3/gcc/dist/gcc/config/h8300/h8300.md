--- conflicted
+++ resolved
@@ -1,9 +1,5 @@
 ;; GCC machine description for Renesas H8/300
-<<<<<<< HEAD
-;; Copyright (C) 1992-2019 Free Software Foundation, Inc.
-=======
 ;; Copyright (C) 1992-2020 Free Software Foundation, Inc.
->>>>>>> e2aa5677
 
 ;;   Contributed by Steve Chamberlain (sac@cygnus.com),
 ;;   Jim Wilson (wilson@cygnus.com), and Doug Evans (dje@cygnus.com).
@@ -480,175 +476,6 @@
    (set_attr "length_table" "*,movl")
    (set_attr "cc" "set_zn,set_znv")])
 
-<<<<<<< HEAD
-;; Implement block moves using movmd.  Defining movmemsi allows the full
-;; range of constant lengths (up to 0x40000 bytes when using movmd.l).
-;; See h8sx_emit_movmd for details.
-
-(define_expand "movmemsi"
-  [(use (match_operand:BLK 0 "memory_operand" ""))
-   (use (match_operand:BLK 1 "memory_operand" ""))
-   (use (match_operand:SI 2 "" ""))
-   (use (match_operand:SI 3 "const_int_operand" ""))]
-  "TARGET_H8300SX"
-  {
-    if (h8sx_emit_movmd (operands[0], operands[1], operands[2], INTVAL (operands[3])))
-      DONE;
-    else
-      FAIL;
-  })
-
-;; Expander for generating movmd insns.  Operand 0 is the destination
-;; memory region, operand 1 is the source, operand 2 is the counter
-;; register and operand 3 is the chunk size (1, 2 or 4).
-
-(define_expand "movmd"
-  [(parallel
-    [(set (match_operand:BLK 0 "memory_operand" "")
-	  (match_operand:BLK 1 "memory_operand" ""))
-     (unspec [(match_operand:HI 2 "register_operand" "")
-	      (match_operand:HI 3 "const_int_operand" "")] UNSPEC_MOVMD)
-     (clobber (match_dup 4))
-     (clobber (match_dup 5))
-     (set (match_dup 2)
-	  (const_int 0))])]
-  "TARGET_H8300SX"
-  {
-    operands[4] = copy_rtx (XEXP (operands[0], 0));
-    operands[5] = copy_rtx (XEXP (operands[1], 0));
-  })
-
-;; This is a difficult instruction to reload since operand 0 must be the
-;; frame pointer.  See h8300_reg_class_from_letter for an explanation.
-
-(define_insn "movmd_internal_<mode>"
-  [(set (mem:BLK (match_operand:P 3 "register_operand" "0,r"))
-	(mem:BLK (match_operand:P 4 "register_operand" "1,1")))
-   (unspec [(match_operand:HI 5 "register_operand" "2,2")
-	    (match_operand:HI 6 "const_int_operand" "n,n")] UNSPEC_MOVMD)
-   (clobber (match_operand:P 0 "register_operand" "=d,??D"))
-   (clobber (match_operand:P 1 "register_operand" "=f,f"))
-   (set (match_operand:HI 2 "register_operand" "=c,c")
-	(const_int 0))]
-  "TARGET_H8300SX"
-  "@
-    movmd%m6
-    #"
-  [(set_attr "length" "2,14")
-   (set_attr "can_delay" "no")
-   (set_attr "cc" "none,clobber")])
-
-;; Split the above instruction if the destination register isn't er6.
-;; We need a sequence like:
-;;
-;;	mov.l	er6,@-er7
-;;	mov.l	<dest>,er6
-;;	movmd.sz
-;;	mov.l	er6,<dest>
-;;	mov.l	@er7+,er6
-;;
-;; where <dest> is the current destination register (operand 4).
-;; The fourth instruction will be deleted if <dest> dies here.
-
-(define_split
-  [(set (match_operand:BLK 0 "memory_operand" "")
-	(match_operand:BLK 1 "memory_operand" ""))
-   (unspec [(match_operand:HI 2 "register_operand" "")
-	    (match_operand:HI 3 "const_int_operand" "")] UNSPEC_MOVMD)
-   (clobber (match_operand:P 4 "register_operand" ""))
-   (clobber (match_operand:P 5 "register_operand" ""))
-   (set (match_dup 2)
-	(const_int 0))]
-  "TARGET_H8300SX && reload_completed
-   && REGNO (operands[4]) != DESTINATION_REG"
-  [(const_int 0)]
-  {
-    rtx dest;
-
-    h8300_swap_into_er6 (XEXP (operands[0], 0));
-    dest = replace_equiv_address (operands[0], hard_frame_pointer_rtx);
-    emit_insn (gen_movmd (dest, operands[1], operands[2], operands[3]));
-    h8300_swap_out_of_er6 (operands[4]);
-    DONE;
-  })
-
-;; Expand a call to stpcpy() using movsd.  Operand 0 should point to
-;; the final character, but movsd leaves it pointing to the character
-;; after that.
-
-(define_expand "movstr"
-  [(use (match_operand 0 "register_operand" ""))
-   (use (match_operand:BLK 1 "memory_operand" ""))
-   (use (match_operand:BLK 2 "memory_operand" ""))]
-  "TARGET_H8300SX"
-  {
-    operands[1] = replace_equiv_address
-      (operands[1], copy_to_mode_reg (Pmode, XEXP (operands[1], 0)));
-    operands[2] = replace_equiv_address
-      (operands[2], copy_to_mode_reg (Pmode, XEXP (operands[2], 0)));
-    emit_insn (gen_movsd (operands[1], operands[2], gen_reg_rtx (Pmode)));
-    emit_insn (gen_add3_insn (operands[0], XEXP (operands[1], 0), constm1_rtx));
-    DONE;
-  })
-
-;; Expander for generating a movsd instruction.  Operand 0 is the
-;; destination string, operand 1 is the source string and operand 2
-;; is a scratch register.
-
-(define_expand "movsd"
-  [(parallel
-    [(set (match_operand:BLK 0 "memory_operand" "")
-	  (unspec:BLK [(match_operand:BLK 1 "memory_operand" "")]
-	  UNSPEC_STPCPY))
-     (clobber (match_dup 3))
-     (clobber (match_dup 4))
-     (clobber (match_operand 2 "register_operand" ""))])]
-  "TARGET_H8300SX"
-  {
-    operands[3] = copy_rtx (XEXP (operands[0], 0));
-    operands[4] = copy_rtx (XEXP (operands[1], 0));
-  })
-
-;; See comments above memcpy_internal().
-
-(define_insn "stpcpy_internal_<mode>"
-  [(set (mem:BLK (match_operand:P 3 "register_operand" "0,r"))
-	(unspec:BLK [(mem:BLK (match_operand:P 4 "register_operand" "1,1"))]
-	UNSPEC_STPCPY))
-   (clobber (match_operand:P 0 "register_operand" "=d,??D"))
-   (clobber (match_operand:P 1 "register_operand" "=f,f"))
-   (clobber (match_operand:P 2 "register_operand" "=c,c"))]
-  "TARGET_H8300SX"
-  "@
-    \n1:\tmovsd\t2f\;bra\t1b\n2:
-    #"
-  [(set_attr "length" "6,18")
-   (set_attr "cc" "none,clobber")])
-
-;; Split the above instruction if the destination isn't er6.  This works
-;; in the same way as the movmd splitter.
-
-(define_split
-  [(set (match_operand:BLK 0 "memory_operand" "")
-	(unspec:BLK [(match_operand:BLK 1 "memory_operand" "")] UNSPEC_STPCPY))
-   (clobber (match_operand:P 2 "register_operand" ""))
-   (clobber (match_operand:P 3 "register_operand" ""))
-   (clobber (match_operand:P 4 "register_operand" ""))]
-  "TARGET_H8300SX &&  reload_completed
-   && REGNO (operands[2]) != DESTINATION_REG"
-  [(const_int 0)]
-  {
-    rtx dest;
-
-    h8300_swap_into_er6 (XEXP (operands[0], 0));
-    dest = replace_equiv_address (operands[0], hard_frame_pointer_rtx);
-    emit_insn (gen_movsd (dest, operands[1], operands[4]));
-    h8300_swap_out_of_er6 (operands[2]);
-    DONE;
-  })
-
-=======
->>>>>>> e2aa5677
 (include "mova.md")
 
 (define_insn "*movsf_h8300"
@@ -738,11 +565,7 @@
   "mov.w\\t%T0,@-r7"
   [(set_attr "length" "2")])
 
-<<<<<<< HEAD
-(define_insn "*push1_h8300hs_<mode>"
-=======
 (define_insn "*push1_h8300hs_<QHI:mode>"
->>>>>>> e2aa5677
   [(set (mem:QHI
 	(pre_modify:P
 	  (reg:P SP_REG)
@@ -1329,11 +1152,7 @@
 		  (match_operand:HSI 2 "reg_or_nibble_operand" "r IP4>X")))]
   "TARGET_H8300SX"
   { return <MODE>mode == HImode ? "muls.w\\t%T2,%T0" : "muls.l\\t%S2,%S0"; }
-<<<<<<< HEAD
-  [(set_attr "length" "2")
-=======
   [(set_attr "length" "4")
->>>>>>> e2aa5677
    (set_attr "cc" "set_zn")])
 
 (define_insn "smulsi3_highpart"
@@ -1405,11 +1224,7 @@
 		  (match_operand:HSI 2 "reg_or_nibble_operand" "r IP4>X")))]
   "TARGET_H8300SX"
   { return <MODE>mode == HImode ? "divu.w\\t%T2,%T0" : "divu.l\\t%S2,%S0"; }
-<<<<<<< HEAD
-  [(set_attr "length" "2")])
-=======
   [(set_attr "length" "4")])
->>>>>>> e2aa5677
 
 (define_insn "div<mode>3"
   [(set (match_operand:HSI 0 "register_operand" "=r")
@@ -1417,11 +1232,7 @@
 		 (match_operand:HSI 2 "reg_or_nibble_operand" "r IP4>X")))]
   "TARGET_H8300SX"
   { return <MODE>mode == HImode ? "divs.w\\t%T2,%T0" : "divs.l\\t%S2,%S0"; }
-<<<<<<< HEAD
-  [(set_attr "length" "2")])
-=======
   [(set_attr "length" "4")])
->>>>>>> e2aa5677
 
 (define_insn "udivmodqi4"
   [(set (match_operand:QI 0 "register_operand" "=r")
@@ -4287,63 +4098,6 @@
 	      (clobber (match_dup 2))])]
   "")
 
-<<<<<<< HEAD
-;; Convert a QImode push into an SImode push so that the
-;; define_peephole2 below can cram multiple pushes into one stm.l.
-
-(define_peephole2
-  [(parallel [(set (reg:SI SP_REG)
-                   (plus:SI (reg:SI SP_REG) (const_int -4)))
-              (set (mem:QI (plus:SI (reg:SI SP_REG) (const_int -3)))
-                   (match_operand:QI 0 "register_operand" ""))])]
-  "TARGET_H8300S && !TARGET_NORMAL_MODE && REGNO (operands[0]) != SP_REG"
-  [(set (mem:SI (pre_dec:SI (reg:SI SP_REG)))
-	(match_dup 0))]
-  {
-    operands[0] = gen_rtx_REG (SImode, REGNO (operands[0]));
-  })
-
-(define_peephole2
-  [(parallel [(set (reg:HI SP_REG)
-                   (plus:HI (reg:HI SP_REG) (const_int -4)))
-              (set (mem:QI (plus:HI (reg:HI SP_REG) (const_int -3)))
-                   (match_operand:QI 0 "register_operand" ""))])]
-  "TARGET_H8300S && TARGET_NORMAL_MODE && REGNO (operands[0]) != SP_REG"
-  [(set (mem:SI (pre_dec:HI (reg:HI SP_REG)))
-	(match_dup 0))]
-  {
-    operands[0] = gen_rtx_REG (SImode, REGNO (operands[0]));
-  })
-
-;; Convert a HImode push into an SImode push so that the
-;; define_peephole2 below can cram multiple pushes into one stm.l.
-
-(define_peephole2
-  [(parallel [(set (reg:SI SP_REG)
-                   (plus:SI (reg:SI SP_REG) (const_int -4)))
-              (set (mem:HI (plus:SI (reg:SI SP_REG) (const_int -2)))
-                   (match_operand:HI 0 "register_operand" ""))])]
-  "TARGET_H8300S && !TARGET_NORMAL_MODE && REGNO (operands[0]) != SP_REG"
-  [(set (mem:SI (pre_dec:SI (reg:SI SP_REG)))
-	(match_dup 0))]
-  {
-    operands[0] = gen_rtx_REG (SImode, REGNO (operands[0]));
-  })
-
-(define_peephole2
-  [(parallel [(set (reg:HI SP_REG)
-                   (plus:HI (reg:HI SP_REG) (const_int -4)))
-              (set (mem:HI (plus:HI (reg:HI SP_REG) (const_int -2)))
-                   (match_operand:HI 0 "register_operand" ""))])]
-  "TARGET_H8300S && TARGET_NORMAL_MODE && REGNO (operands[0]) != SP_REG"
-  [(set (mem:SI (pre_dec:HI (reg:HI SP_REG)))
-	(match_dup 0))]
-  {
-    operands[0] = gen_rtx_REG (SImode, REGNO (operands[0]));
-  })
-
-=======
->>>>>>> e2aa5677
 ;; Cram four pushes into stm.l.
 
 (define_peephole2
