--- conflicted
+++ resolved
@@ -1,9 +1,5 @@
 /* Subroutines for insn-output.c for Renesas H8/300.
-<<<<<<< HEAD
-   Copyright (C) 1992-2019 Free Software Foundation, Inc.
-=======
    Copyright (C) 1992-2020 Free Software Foundation, Inc.
->>>>>>> e2aa5677
    Contributed by Steve Chamberlain (sac@cygnus.com),
    Jim Wilson (wilson@cygnus.com), and Doug Evans (dje@cygnus.com).
 
@@ -383,13 +379,8 @@
 
  if ((!TARGET_H8300S  &&  TARGET_NEXR) && (!TARGET_H8300SX && TARGET_NEXR))
    {
-<<<<<<< HEAD
-      warning (OPT_mno_exr, "%<-mno-exr%> valid only with %<-ms%> or "
-	       "%<-msx%> - Option ignored!");
-=======
       warning (OPT_mno_exr, "%<-mno-exr%> is valid only with %<-ms%> or "
 	       "%<-msx%> - option ignored");
->>>>>>> e2aa5677
    }
 
 #ifdef H8300_LINUX 
