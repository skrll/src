# Generate the VMS crtl map
<<<<<<< HEAD
#	Copyright (C) 2011-2019 Free Software Foundation, Inc.
=======
#	Copyright (C) 2011-2020 Free Software Foundation, Inc.
>>>>>>> 9e014010

BEGIN {
    is_first = 1;
    maxlen=1;
    maxlen_name="??"
    prev=""
    ORS=""
}

# Remove comment and blank lines.
/^ *#/ || /^ *$/ {
  next;
}

{
    # Handle comma
    if (!is_first)
        print ",\n"
    else
        is_first = 0;

    # Check the map is sorted
    if ($0 <= prev)
    {
        print "Map not sorted!! (with name " $0 ")\n"
        exit 1
    }
    prev = $0

    # Compute the max of the identifier len.
    l=length($1)
    if (l > maxlen)
    {
        maxlen = l
        maxlen_name = $1
    }

    print "{ \"" $1 "\", "
    if (NF == 1)
        print "0 }"
    else
    {
	printf "VMS_CRTL_" $2
	for (i = 3; i <= NF; i++)
	    printf " | VMS_CRTL_" $i
	printf " }"
    }
}

END {
    print "\n\n"
    print "#define VMS_CRTL_MAXLEN " maxlen "  /*" maxlen_name " */\n"
}<|MERGE_RESOLUTION|>--- conflicted
+++ resolved
@@ -1,9 +1,5 @@
 # Generate the VMS crtl map
-<<<<<<< HEAD
-#	Copyright (C) 2011-2019 Free Software Foundation, Inc.
-=======
 #	Copyright (C) 2011-2020 Free Software Foundation, Inc.
->>>>>>> 9e014010
 
 BEGIN {
     is_first = 1;
