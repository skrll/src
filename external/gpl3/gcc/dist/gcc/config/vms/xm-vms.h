/* Configuration for GCC for hosting on VMS
   using a Unix style C library.
<<<<<<< HEAD
   Copyright (C) 1996-2019 Free Software Foundation, Inc.
=======
   Copyright (C) 1996-2020 Free Software Foundation, Inc.
>>>>>>> 9e014010

This file is part of GCC.

GCC is free software; you can redistribute it and/or modify
it under the terms of the GNU General Public License as published by
the Free Software Foundation; either version 3, or (at your option)
any later version.

GCC is distributed in the hope that it will be useful,
but WITHOUT ANY WARRANTY; without even the implied warranty of
MERCHANTABILITY or FITNESS FOR A PARTICULAR PURPOSE.  See the
GNU General Public License for more details.

You should have received a copy of the GNU General Public License
along with GCC; see the file COPYING3.  If not see
<http://www.gnu.org/licenses/>.  */

/* A couple of conditionals for execution machine are controlled here.  */
#ifndef VMS
#define VMS
#endif

/* Causes exit() to be redefined to __posix_exit() and
   Posix compatible failure and success codes to be used.  */
#define _POSIX_EXIT 1

/* Open files in stream mode if not otherwise explicitly specified.  */
#define __UNIX_FOPEN 1

/* Write to stdout using fputc to avoid record terminators in pipes.  */
#define __UNIX_FWRITE 1

#define STDC_HEADERS 1

#define HOST_EXECUTABLE_SUFFIX ".exe"
#define HOST_OBJECT_SUFFIX ".obj"

#define DUMPFILE_FORMAT "_%02d_"

#define DELETE_IF_ORDINARY(NAME,ST,VERBOSE_FLAG)           \
do                                                         \
  {                                                        \
    while (stat (NAME, &ST) >= 0 && S_ISREG (ST.st_mode))  \
      if (unlink (NAME) < 0)                               \
	{                                                  \
	  if (VERBOSE_FLAG)                                \
	    perror_with_name (NAME);                       \
	  break;                                           \
	}                                                  \
  } while (0)

/* If 64 bit pointers are used, use 64 bit specifier.  */

#if (defined (__INITIAL_POINTER_SIZE) && __INITIAL_POINTER_SIZE == 64) \
  || defined (__LONG_POINTERS)
#define HOST_LONG_FORMAT "ll"
#define HOST_PTR_PRINTF "%llp"
#endif

#define STANDARD_STARTFILE_PREFIX "/gnu/lib/"<|MERGE_RESOLUTION|>--- conflicted
+++ resolved
@@ -1,10 +1,6 @@
 /* Configuration for GCC for hosting on VMS
    using a Unix style C library.
-<<<<<<< HEAD
-   Copyright (C) 1996-2019 Free Software Foundation, Inc.
-=======
    Copyright (C) 1996-2020 Free Software Foundation, Inc.
->>>>>>> 9e014010
 
 This file is part of GCC.
 
