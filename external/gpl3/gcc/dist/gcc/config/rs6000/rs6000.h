--- conflicted
+++ resolved
@@ -1,9 +1,5 @@
 /* Definitions of target machine for GNU compiler, for IBM RS/6000.
-<<<<<<< HEAD
-   Copyright (C) 1992-2019 Free Software Foundation, Inc.
-=======
    Copyright (C) 1992-2020 Free Software Foundation, Inc.
->>>>>>> e2aa5677
    Contributed by Richard Kenner (kenner@vlsi1.ultra.nyu.edu)
 
    This file is part of GCC.
@@ -81,8 +77,6 @@
 #define PPC405_ERRATUM77 0
 #endif
 
-<<<<<<< HEAD
-=======
 #ifndef SUBTARGET_DRIVER_SELF_SPECS
 # define SUBTARGET_DRIVER_SELF_SPECS ""
 #endif
@@ -103,7 +97,6 @@
 #define ASM_OPT_ANY " -many"
 #endif
 
->>>>>>> e2aa5677
 /* Common ASM definitions used by ASM_SPEC among the various targets for
    handling -mcpu=xxx switches.  There is a parallel list in driver-rs6000.c to
    provide the default assembler options if the user uses -mcpu=native, so if
@@ -111,10 +104,7 @@
    to the assembler if -mpower9-vector was also used.  */
 #define ASM_CPU_SPEC \
 "%{mcpu=native: %(asm_cpu_native); \
-<<<<<<< HEAD
-=======
   mcpu=power10: -mpower10; \
->>>>>>> e2aa5677
   mcpu=power9: -mpower9; \
   mcpu=power8|mcpu=powerpc64le: %{mpower9-vector: -mpower9;: -mpower8}; \
   mcpu=power7: -mpower7; \
@@ -175,13 +165,8 @@
 	    mvsx: -mpower7; \
 	    mpowerpc64: -mppc64;: %(asm_default)}; \
   :%eMissing -mcpu option in ASM_CPU_SPEC?\n} \
-<<<<<<< HEAD
-%{mvsx: -mvsx -maltivec; maltivec: -maltivec} \
--many"
-=======
 %{mvsx: -mvsx -maltivec; maltivec: -maltivec}" \
 ASM_OPT_ANY
->>>>>>> e2aa5677
 
 #define CPP_DEFAULT_SPEC ""
 
@@ -243,18 +228,6 @@
 #define TARGET_MFCRF 0
 #endif
 
-<<<<<<< HEAD
-/* Define TARGET_TLS_MARKERS if the target assembler does not support
-   arg markers for __tls_get_addr calls.  */
-#ifndef HAVE_AS_TLS_MARKERS
-#undef  TARGET_TLS_MARKERS
-#define TARGET_TLS_MARKERS 0
-#else
-#define TARGET_TLS_MARKERS tls_markers
-#endif
-
-=======
->>>>>>> e2aa5677
 #ifndef TARGET_SECURE_PLT
 #define TARGET_SECURE_PLT 0
 #endif
@@ -991,11 +964,7 @@
    33,								\
    63, 62, 61, 60, 59, 58, 57, 56, 55, 54, 53, 52, 51,		\
    50, 49, 48, 47, 46,						\
-<<<<<<< HEAD
-   68, 75, 73, 74, 69, 72, 71, 70,				\
-=======
    100, 107, 105, 106, 101, 104, 103, 102,			\
->>>>>>> e2aa5677
    MAYBE_R2_AVAILABLE						\
    9, 10, 8, 7, 6, 5, 4,					\
    3, EARLY_R12 11, 0,						\
@@ -1173,13 +1142,8 @@
   VSX_REGS,
   VRSAVE_REGS,
   VSCR_REGS,
-<<<<<<< HEAD
-  SPR_REGS,
-  GEN_OR_FLOAT_REGS,
-=======
   GEN_OR_FLOAT_REGS,
   GEN_OR_VSX_REGS,
->>>>>>> e2aa5677
   LINK_REGS,
   CTR_REGS,
   LINK_OR_CTR_REGS,
@@ -1207,13 +1171,8 @@
   "VSX_REGS",								\
   "VRSAVE_REGS",							\
   "VSCR_REGS",								\
-<<<<<<< HEAD
-  "SPR_REGS",								\
-  "GEN_OR_FLOAT_REGS",							\
-=======
   "GEN_OR_FLOAT_REGS",							\
   "GEN_OR_VSX_REGS",							\
->>>>>>> e2aa5677
   "LINK_REGS",								\
   "CTR_REGS",								\
   "LINK_OR_CTR_REGS",							\
@@ -1247,19 +1206,11 @@
   /* VRSAVE_REGS.  */							\
   { 0x00000000, 0x00000000, 0x00000000, 0x00001000 },			\
   /* VSCR_REGS.  */							\
-<<<<<<< HEAD
-  { 0x00000000, 0x00000000, 0x00000000, 0x00004000 },			\
-  /* SPR_REGS.  */							\
-  { 0x00000000, 0x00000000, 0x00000000, 0x00010000 },			\
-  /* GEN_OR_FLOAT_REGS.  */						\
-  { 0xffffffff, 0xffffffff, 0x00000008, 0x00008000 },			\
-=======
   { 0x00000000, 0x00000000, 0x00000000, 0x00002000 },			\
   /* GEN_OR_FLOAT_REGS.  */						\
   { 0xffffffff, 0xffffffff, 0x00000000, 0x00004008 },			\
   /* GEN_OR_VSX_REGS.  */						\
   { 0xffffffff, 0xffffffff, 0xffffffff, 0x00004008 },			\
->>>>>>> e2aa5677
   /* LINK_REGS.  */							\
   { 0x00000000, 0x00000000, 0x00000000, 0x00000001 },			\
   /* CTR_REGS.  */							\
@@ -1523,18 +1474,6 @@
 #define CALL_LONG		0x00000008	/* always call indirect */
 #define CALL_LIBCALL		0x00000010	/* libcall */
 
-<<<<<<< HEAD
-#define IS_V4_FP_ARGS(OP) \
-  ((INTVAL (OP) & (CALL_V4_CLEAR_FP_ARGS | CALL_V4_SET_FP_ARGS)) != 0)
-
-/* Whether OP is an UNSPEC used in !TARGET_TLS_MARKER calls.  */
-#define IS_NOMARK_TLSGETADDR(OP)		\
-  (!TARGET_TLS_MARKERS				\
-   && GET_CODE (OP) == UNSPEC			\
-   && (XINT (OP, 1) == UNSPEC_TLSGD		\
-       || XINT (OP, 1) == UNSPEC_TLSLD))
-
-=======
 /* Identify PLT sequence for rs6000_pltseq_template.  */
 enum rs6000_pltseq_enum {
   RS6000_PLTSEQ_TOCSAVE,
@@ -1547,7 +1486,6 @@
 #define IS_V4_FP_ARGS(OP) \
   ((INTVAL (OP) & (CALL_V4_CLEAR_FP_ARGS | CALL_V4_SET_FP_ARGS)) != 0)
 
->>>>>>> e2aa5677
 /* We don't have prologue and epilogue functions to save/restore
    everything for most ABIs.  */
 #define WORLD_SAVE_P(INFO) 0
@@ -1740,12 +1678,8 @@
 
 #define REGNO_OK_FOR_INDEX_P(REGNO)				\
 (HARD_REGISTER_NUM_P (REGNO)					\
-<<<<<<< HEAD
- ? (REGNO) <= 31 || (REGNO) == 67				\
-=======
  ? (REGNO) <= 31						\
    || (REGNO) == ARG_POINTER_REGNUM				\
->>>>>>> e2aa5677
    || (REGNO) == FRAME_POINTER_REGNUM				\
  : (reg_renumber[REGNO] >= 0					\
     && (reg_renumber[REGNO] <= 31				\
@@ -1754,12 +1688,8 @@
 
 #define REGNO_OK_FOR_BASE_P(REGNO)				\
 (HARD_REGISTER_NUM_P (REGNO)					\
-<<<<<<< HEAD
- ? ((REGNO) > 0 && (REGNO) <= 31) || (REGNO) == 67		\
-=======
  ? ((REGNO) > 0 && (REGNO) <= 31)				\
    || (REGNO) == ARG_POINTER_REGNUM				\
->>>>>>> e2aa5677
    || (REGNO) == FRAME_POINTER_REGNUM				\
  : (reg_renumber[REGNO] > 0					\
     && (reg_renumber[REGNO] <= 31				\
