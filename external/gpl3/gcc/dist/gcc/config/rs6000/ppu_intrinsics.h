--- conflicted
+++ resolved
@@ -1,9 +1,5 @@
 /* PPU intrinsics as defined by the C/C++ Language extension for Cell BEA.
-<<<<<<< HEAD
-   Copyright (C) 2007-2019 Free Software Foundation, Inc.
-=======
    Copyright (C) 2007-2020 Free Software Foundation, Inc.
->>>>>>> e2aa5677
 
    This file is free software; you can redistribute it and/or modify it under
    the terms of the GNU General Public License as published by the Free
