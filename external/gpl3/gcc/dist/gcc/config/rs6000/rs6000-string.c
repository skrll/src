--- conflicted
+++ resolved
@@ -1,10 +1,6 @@
 /* Subroutines used to expand string and block move, clear,
    compare and other operations for PowerPC.
-<<<<<<< HEAD
-   Copyright (C) 1991-2019 Free Software Foundation, Inc.
-=======
    Copyright (C) 1991-2020 Free Software Foundation, Inc.
->>>>>>> 9e014010
 
    This file is part of GCC.
 
@@ -683,11 +679,7 @@
 	 bnl 6,.Lmismatch
 
 	 For the P8 LE case, we use lxvd2x and compare full 16 bytes
-<<<<<<< HEAD
-	 but then use use vgbbd and a shift to get two bytes with the
-=======
 	 but then use vgbbd and a shift to get two bytes with the
->>>>>>> 9e014010
 	 information we need in the correct order.
 
 	 VEC/VSX compare sequence if TARGET_P9_VECTOR:
