--- conflicted
+++ resolved
@@ -1,9 +1,5 @@
 ;; Machine description for PowerPC synchronization instructions.
-<<<<<<< HEAD
-;; Copyright (C) 2005-2019 Free Software Foundation, Inc.
-=======
 ;; Copyright (C) 2005-2020 Free Software Foundation, Inc.
->>>>>>> e2aa5677
 ;; Contributed by Geoffrey Keating.
 
 ;; This file is part of GCC.
@@ -134,10 +130,6 @@
   "TARGET_SYNC_TI
    && !reg_mentioned_p (operands[0], operands[1])"
   "lq %0,%1"
-<<<<<<< HEAD
-  [(set_attr "type" "load")])
-
-=======
   [(set_attr "type" "load")
    (set (attr "prefixed") (if_then_else (match_test "TARGET_PREFIXED")
 					(const_string "yes")
@@ -150,7 +142,6 @@
 ;; confusion about whether the lq vs plq might be used based on whether
 ;; op1 has PC-relative addressing.  We could potentially allow BE to
 ;; use lq because it doesn't have the doubleword ordering problem.
->>>>>>> e2aa5677
 (define_expand "atomic_load<mode>"
   [(set (match_operand:AINT 0 "register_operand")		;; output
 	(match_operand:AINT 1 "memory_operand"))		;; memory
@@ -213,14 +204,10 @@
 	 [(match_operand:PTI 1 "quad_int_reg_operand" "r")] UNSPEC_LSQ))]
   "TARGET_SYNC_TI"
   "stq %1,%0"
-<<<<<<< HEAD
-  [(set_attr "type" "store")])
-=======
   [(set_attr "type" "store")
    (set (attr "prefixed") (if_then_else (match_test "TARGET_PREFIXED")
 					(const_string "yes")
 					(const_string "no")))])
->>>>>>> e2aa5677
 
 ;; Pattern store_quadpti will always use pstq if TARGET_PREFIXED,
 ;; so the doubleword swap is never needed in that case.
