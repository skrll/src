--- conflicted
+++ resolved
@@ -1,9 +1,5 @@
 /* Definitions for rtems targeting a PowerPC using elf.
-<<<<<<< HEAD
-   Copyright (C) 1996-2019 Free Software Foundation, Inc.
-=======
    Copyright (C) 1996-2020 Free Software Foundation, Inc.
->>>>>>> e2aa5677
    Contributed by Joel Sherrill (joel@OARcorp.com).
 
    This file is part of GCC.
@@ -295,11 +291,7 @@
 #define	LINK_GCC_C_SEQUENCE_SPEC \
   "%{mads|myellowknife|mmvme|msim:%G %L %G;" \
   "!mcall-*|mcall-linux:" GNU_USER_TARGET_LINK_GCC_C_SEQUENCE_SPEC ";" \
-<<<<<<< HEAD
   ":%G %L %G}"
-=======
-  ":%G %L %G}"
 
 #define RTEMS_STARTFILE_SPEC "ecrti%O%s rtems_crti%O%s crtbegin%O%s"
-#define RTEMS_ENDFILE_SPEC "crtend%O%s rtems_crtn%O%s ecrtn%O%s"
->>>>>>> e2aa5677
+#define RTEMS_ENDFILE_SPEC "crtend%O%s rtems_crtn%O%s ecrtn%O%s"