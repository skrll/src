/* Definitions of target machine needed for option handling for GNU compiler,
   for IBM RS/6000.
<<<<<<< HEAD
   Copyright (C) 2010-2019 Free Software Foundation, Inc.
=======
   Copyright (C) 2010-2020 Free Software Foundation, Inc.
>>>>>>> e2aa5677
   Contributed by Michael Meissner (meissner@linux.vnet.ibm.com)

   This file is part of GCC.

   GCC is free software; you can redistribute it and/or modify it
   under the terms of the GNU General Public License as published
   by the Free Software Foundation; either version 3, or (at your
   option) any later version.

   GCC is distributed in the hope that it will be useful, but WITHOUT
   ANY WARRANTY; without even the implied warranty of MERCHANTABILITY
   or FITNESS FOR A PARTICULAR PURPOSE.  See the GNU General Public
   License for more details.

   Under Section 7 of GPL version 3, you are granted additional
   permissions described in the GCC Runtime Library Exception, version
   3.1, as published by the Free Software Foundation.

   You should have received a copy of the GNU General Public License and
   a copy of the GCC Runtime Library Exception along with this program;
   see the files COPYING3 and COPYING.RUNTIME respectively.  If not, see
   <http://www.gnu.org/licenses/>.  */

#ifndef RS6000_OPTS_H
#define RS6000_OPTS_H

/* Processor type.  Order must match cpu attribute in MD file.  */
enum processor_type
 {
   PROCESSOR_PPC601,
   PROCESSOR_PPC603,
   PROCESSOR_PPC604,
   PROCESSOR_PPC604e,
   PROCESSOR_PPC620,
   PROCESSOR_PPC630,

   PROCESSOR_PPC750,
   PROCESSOR_PPC7400,
   PROCESSOR_PPC7450,

   PROCESSOR_PPC403,
   PROCESSOR_PPC405,
   PROCESSOR_PPC440,
   PROCESSOR_PPC476,

   PROCESSOR_PPC8540,
   PROCESSOR_PPC8548,
   PROCESSOR_PPCE300C2,
   PROCESSOR_PPCE300C3,
   PROCESSOR_PPCE500MC,
   PROCESSOR_PPCE500MC64,
   PROCESSOR_PPCE5500,
   PROCESSOR_PPCE6500,

   PROCESSOR_POWER4,
   PROCESSOR_POWER5,
   PROCESSOR_POWER6,
   PROCESSOR_POWER7,
   PROCESSOR_POWER8,
   PROCESSOR_POWER9,
   PROCESSOR_POWER10,

   PROCESSOR_RS64A,
   PROCESSOR_MPCCORE,
   PROCESSOR_CELL,
   PROCESSOR_PPCA2,
   PROCESSOR_TITAN
};


/* Types of costly dependences.  */
enum rs6000_dependence_cost
{
  max_dep_latency = 1000,
  no_dep_costly,
  all_deps_costly,
  true_store_to_load_dep_costly,
  store_to_load_dep_costly
};

/* Types of nop insertion schemes in sched target hook sched_finish.  */
enum rs6000_nop_insertion
{
  sched_finish_regroup_exact = 1000,
  sched_finish_pad_groups,
  sched_finish_none
};

/* Dispatch group termination caused by an insn.  */
enum group_termination
{
  current_group,
  previous_group
};

/* Enumeration to give which calling sequence to use.  */
enum rs6000_abi {
  ABI_NONE,
  ABI_AIX,			/* IBM's AIX, or Linux ELFv1 */
  ABI_ELFv2,			/* Linux ELFv2 ABI */
  ABI_V4,			/* System V.4/eabi */
  ABI_DARWIN			/* Apple's Darwin (OS X kernel) */
};

/* Small data support types.  */
enum rs6000_sdata_type {
  SDATA_NONE,			/* No small data support.  */
  SDATA_DATA,			/* Just put data in .sbss/.sdata, don't use relocs.  */
  SDATA_SYSV,			/* Use r13 to point to .sdata/.sbss.  */
  SDATA_EABI			/* Use r13 like above, r2 points to .sdata2/.sbss2.  */
};

/* Type of traceback to use.  */
enum  rs6000_traceback_type {
  traceback_default = 0,
  traceback_none,
  traceback_part,
  traceback_full
};

/* Code model for 64-bit linux.
   small: 16-bit toc offsets.
   medium: 32-bit toc offsets, static data and code within 2G of TOC pointer.
   large: 32-bit toc offsets, no limit on static data and code.  */
enum rs6000_cmodel {
  CMODEL_SMALL,
  CMODEL_MEDIUM,
  CMODEL_LARGE
};

/* Describe which vector unit to use for a given machine mode.  The
   VECTOR_MEM_* and VECTOR_UNIT_* macros assume that Altivec, VSX, and
   P8_VECTOR are contiguous.  */
enum rs6000_vector {
  VECTOR_NONE,			/* Type is not  a vector or not supported */
  VECTOR_ALTIVEC,		/* Use altivec for vector processing */
  VECTOR_VSX,			/* Use VSX for vector processing */
  VECTOR_P8_VECTOR		/* Use ISA 2.07 VSX for vector processing */
};

/* Where to get the canary for the stack protector.  */
enum stack_protector_guard {
  SSP_TLS,			/* per-thread canary in TLS block */
  SSP_GLOBAL			/* global canary */
};

/* No enumeration is defined to index the -mcpu= values (entries in
   processor_target_table), with the type int being used instead, but
   we need to distinguish the special "native" value.  */
#define RS6000_CPU_OPTION_NATIVE -1

#endif<|MERGE_RESOLUTION|>--- conflicted
+++ resolved
@@ -1,10 +1,6 @@
 /* Definitions of target machine needed for option handling for GNU compiler,
    for IBM RS/6000.
-<<<<<<< HEAD
-   Copyright (C) 2010-2019 Free Software Foundation, Inc.
-=======
    Copyright (C) 2010-2020 Free Software Foundation, Inc.
->>>>>>> e2aa5677
    Contributed by Michael Meissner (meissner@linux.vnet.ibm.com)
 
    This file is part of GCC.
