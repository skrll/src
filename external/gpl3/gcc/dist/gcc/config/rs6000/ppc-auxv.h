--- conflicted
+++ resolved
@@ -1,11 +1,7 @@
 /* PowerPC support for accessing the AUXV AT_PLATFORM, AT_HWCAP and AT_HWCAP2
    values from the Thread Control Block (TCB).
 
-<<<<<<< HEAD
-   Copyright (C) 2016-2019 Free Software Foundation, Inc.
-=======
    Copyright (C) 2016-2020 Free Software Foundation, Inc.
->>>>>>> e2aa5677
    Contributed by Peter Bergner <bergner@vnet.ibm.com>.
 
    This file is part of GCC.
