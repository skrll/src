;; VSX patterns.
<<<<<<< HEAD
;; Copyright (C) 2009-2019 Free Software Foundation, Inc.
=======
;; Copyright (C) 2009-2020 Free Software Foundation, Inc.
>>>>>>> 9e014010
;; Contributed by Michael Meissner <meissner@linux.vnet.ibm.com>

;; This file is part of GCC.

;; GCC is free software; you can redistribute it and/or modify it
;; under the terms of the GNU General Public License as published
;; by the Free Software Foundation; either version 3, or (at your
;; option) any later version.

;; GCC is distributed in the hope that it will be useful, but WITHOUT
;; ANY WARRANTY; without even the implied warranty of MERCHANTABILITY
;; or FITNESS FOR A PARTICULAR PURPOSE.  See the GNU General Public
;; License for more details.

;; You should have received a copy of the GNU General Public License
;; along with GCC; see the file COPYING3.  If not see
;; <http://www.gnu.org/licenses/>.

;; Iterator for comparison types
(define_code_iterator CMP_TEST [eq lt gt unordered])

;; Mode attribute for vector floate and floato conversions
(define_mode_attr VF_sxddp [(V2DI "sxd") (V2DF "dp")])

;; Iterator for both scalar and vector floating point types supported by VSX
(define_mode_iterator VSX_B [DF V4SF V2DF])

;; Iterator for the 2 64-bit vector types
(define_mode_iterator VSX_D [V2DF V2DI])

;; Mode iterator to handle swapping words on little endian for the 128-bit
;; types that goes in a single vector register.
(define_mode_iterator VSX_LE_128 [(KF   "FLOAT128_VECTOR_P (KFmode)")
				  (TF   "FLOAT128_VECTOR_P (TFmode)")
				  TI
				  V1TI])

;; Iterator for 128-bit integer types that go in a single vector register.
(define_mode_iterator VSX_TI [TI V1TI])

;; Iterator for the 2 32-bit vector types
(define_mode_iterator VSX_W [V4SF V4SI])

;; Iterator for the DF types
(define_mode_iterator VSX_DF [V2DF DF])

;; Iterator for vector floating point types supported by VSX
(define_mode_iterator VSX_F [V4SF V2DF])

;; Iterator for logical types supported by VSX
(define_mode_iterator VSX_L [V16QI
			     V8HI
			     V4SI
			     V2DI
			     V4SF
			     V2DF
			     V1TI
			     TI
			     (KF	"FLOAT128_VECTOR_P (KFmode)")
			     (TF	"FLOAT128_VECTOR_P (TFmode)")])

;; Iterator for memory moves.
(define_mode_iterator VSX_M [V16QI
			     V8HI
			     V4SI
			     V2DI
			     V4SF
			     V2DF
			     V1TI
			     (KF	"FLOAT128_VECTOR_P (KFmode)")
			     (TF	"FLOAT128_VECTOR_P (TFmode)")
			     TI])

(define_mode_attr VSX_XXBR  [(V8HI  "h")
			     (V4SI  "w")
			     (V4SF  "w")
			     (V2DF  "d")
			     (V2DI  "d")
			     (V1TI  "q")])

;; Map into the appropriate load/store name based on the type
(define_mode_attr VSm  [(V16QI "vw4")
			(V8HI  "vw4")
			(V4SI  "vw4")
			(V4SF  "vw4")
			(V2DF  "vd2")
			(V2DI  "vd2")
			(DF    "d")
			(TF    "vd2")
			(KF    "vd2")
			(V1TI  "vd2")
			(TI    "vd2")])

;; Map the register class used
(define_mode_attr VSr	[(V16QI "v")
			 (V8HI  "v")
			 (V4SI  "v")
			 (V4SF  "wa")
			 (V2DI  "wa")
			 (V2DF  "wa")
			 (DI	"wa")
			 (DF    "wa")
			 (SF	"wa")
			 (TF	"wa")
			 (KF	"wa")
			 (V1TI  "v")
			 (TI    "wa")])

;; What value we need in the "isa" field, to make the IEEE QP float work.
(define_mode_attr VSisa	[(V16QI "*")
			 (V8HI  "*")
			 (V4SI  "*")
			 (V4SF  "*")
			 (V2DI  "*")
			 (V2DF  "*")
			 (DI	"*")
			 (DF    "*")
			 (SF	"*")
			 (V1TI	"*")
			 (TI    "*")
			 (TF	"p9tf")
			 (KF	"p9kf")])

;; A mode attribute to disparage use of GPR registers, except for scalar
;; integer modes.
(define_mode_attr ??r	[(V16QI	"??r")
			 (V8HI	"??r")
			 (V4SI	"??r")
			 (V4SF	"??r")
			 (V2DI	"??r")
			 (V2DF	"??r")
			 (V1TI	"??r")
			 (KF	"??r")
			 (TF	"??r")
			 (TI	"r")])

;; A mode attribute used for 128-bit constant values.
(define_mode_attr nW	[(V16QI	"W")
			 (V8HI	"W")
			 (V4SI	"W")
			 (V4SF	"W")
			 (V2DI	"W")
			 (V2DF	"W")
			 (V1TI	"W")
			 (KF	"W")
			 (TF	"W")
			 (TI	"n")])

;; Same size integer type for floating point data
(define_mode_attr VSi [(V4SF  "v4si")
		       (V2DF  "v2di")
		       (DF    "di")])

(define_mode_attr VSI [(V4SF  "V4SI")
		       (V2DF  "V2DI")
		       (DF    "DI")])

;; Word size for same size conversion
(define_mode_attr VSc [(V4SF "w")
		       (V2DF "d")
		       (DF   "d")])

;; Map into either s or v, depending on whether this is a scalar or vector
;; operation
(define_mode_attr VSv	[(V16QI "v")
			 (V8HI  "v")
			 (V4SI  "v")
			 (V4SF  "v")
			 (V2DI  "v")
			 (V2DF  "v")
			 (V1TI  "v")
			 (DF    "s")
			 (KF	"v")])

;; Appropriate type for add ops (and other simple FP ops)
(define_mode_attr VStype_simple	[(V2DF "vecdouble")
				 (V4SF "vecfloat")
				 (DF   "fp")])

;; Appropriate type for multiply ops
(define_mode_attr VStype_mul	[(V2DF "vecdouble")
				 (V4SF "vecfloat")
				 (DF   "dmul")])

;; Appropriate type for divide ops.
(define_mode_attr VStype_div	[(V2DF "vecdiv")
				 (V4SF "vecfdiv")
				 (DF   "ddiv")])

<<<<<<< HEAD
;; Appropriate type for sqrt ops.  For now, just lump the vector sqrt with
;; the scalar sqrt
(define_mode_attr VStype_sqrt	[(V2DF "dsqrt")
				 (V4SF "ssqrt")
				 (DF   "dsqrt")])

;; Iterator and modes for sp<->dp conversions
;; Because scalar SF values are represented internally as double, use the
;; V4SF type to represent this than SF.
(define_mode_iterator VSX_SPDP [DF V4SF V2DF])

(define_mode_attr VS_spdp_res [(DF	"V4SF")
			       (V4SF	"V2DF")
			       (V2DF	"V4SF")])

(define_mode_attr VS_spdp_insn [(DF	"xscvdpsp")
				(V4SF	"xvcvspdp")
				(V2DF	"xvcvdpsp")])

(define_mode_attr VS_spdp_type [(DF	"fp")
				(V4SF	"vecdouble")
				(V2DF	"vecdouble")])

=======
>>>>>>> 9e014010
;; Map the scalar mode for a vector type
(define_mode_attr VS_scalar [(V1TI	"TI")
			     (V2DF	"DF")
			     (V2DI	"DI")
			     (V4SF	"SF")
			     (V4SI	"SI")
			     (V8HI	"HI")
			     (V16QI	"QI")])

;; Map to a double-sized vector mode
(define_mode_attr VS_double [(V4SI	"V8SI")
			     (V4SF	"V8SF")
			     (V2DI	"V4DI")
			     (V2DF	"V4DF")
			     (V1TI	"V2TI")])

;; Iterators for loading constants with xxspltib
(define_mode_iterator VSINT_84  [V4SI V2DI DI SI])
(define_mode_iterator VSINT_842 [V8HI V4SI V2DI])

;; Vector reverse byte modes
(define_mode_iterator VEC_REVB [V8HI V4SI V2DI V4SF V2DF V1TI])

;; Iterator for ISA 3.0 vector extract/insert of small integer vectors.
;; VSX_EXTRACT_I2 doesn't include V4SImode because SI extracts can be
;; done on ISA 2.07 and not just ISA 3.0.
(define_mode_iterator VSX_EXTRACT_I  [V16QI V8HI V4SI])
(define_mode_iterator VSX_EXTRACT_I2 [V16QI V8HI])

(define_mode_attr VSX_EXTRACT_WIDTH [(V16QI "b")
		  		     (V8HI "h")
				     (V4SI "w")])

;; Mode attribute to give the correct predicate for ISA 3.0 vector extract and
;; insert to validate the operand number.
(define_mode_attr VSX_EXTRACT_PREDICATE [(V16QI "const_0_to_15_operand")
					 (V8HI  "const_0_to_7_operand")
					 (V4SI  "const_0_to_3_operand")])

;; Mode attribute to give the constraint for vector extract and insert
;; operations.
(define_mode_attr VSX_EX [(V16QI "v")
			  (V8HI  "v")
			  (V4SI  "wa")])

;; Mode iterator for binary floating types other than double to
;; optimize convert to that floating point type from an extract
;; of an integer type
(define_mode_iterator VSX_EXTRACT_FL [SF
				      (IF "FLOAT128_2REG_P (IFmode)")
				      (KF "TARGET_FLOAT128_HW")
				      (TF "FLOAT128_2REG_P (TFmode)
					   || (FLOAT128_IEEE_P (TFmode)
					       && TARGET_FLOAT128_HW)")])

;; Mode iterator for binary floating types that have a direct conversion
;; from 64-bit integer to floating point
(define_mode_iterator FL_CONV [SF
			       DF
			       (KF "TARGET_FLOAT128_HW")
			       (TF "TARGET_FLOAT128_HW
				    && FLOAT128_IEEE_P (TFmode)")])

;; Iterator for the 2 short vector types to do a splat from an integer
(define_mode_iterator VSX_SPLAT_I [V16QI V8HI])

;; Mode attribute to give the count for the splat instruction to splat
;; the value in the 64-bit integer slot
(define_mode_attr VSX_SPLAT_COUNT [(V16QI "7") (V8HI "3")])

;; Mode attribute to give the suffix for the splat instruction
(define_mode_attr VSX_SPLAT_SUFFIX [(V16QI "b") (V8HI "h")])

;; Constants for creating unspecs
(define_c_enum "unspec"
  [UNSPEC_VSX_CONCAT
   UNSPEC_VSX_CVDPSXWS
   UNSPEC_VSX_CVDPUXWS
   UNSPEC_VSX_CVSPDP
   UNSPEC_VSX_CVHPSP
   UNSPEC_VSX_CVSPDPN
   UNSPEC_VSX_CVDPSPN
   UNSPEC_VSX_CVSXWDP
   UNSPEC_VSX_CVUXWDP
   UNSPEC_VSX_CVSXDSP
   UNSPEC_VSX_CVUXDSP
   UNSPEC_VSX_FLOAT2
   UNSPEC_VSX_UNS_FLOAT2
   UNSPEC_VSX_FLOATE
   UNSPEC_VSX_UNS_FLOATE
   UNSPEC_VSX_FLOATO
   UNSPEC_VSX_UNS_FLOATO
   UNSPEC_VSX_TDIV
   UNSPEC_VSX_TSQRT
   UNSPEC_VSX_SET
   UNSPEC_VSX_ROUND_I
   UNSPEC_VSX_ROUND_IC
   UNSPEC_VSX_SLDWI
   UNSPEC_VSX_XXPERM

   UNSPEC_VSX_XXSPLTW
   UNSPEC_VSX_XXSPLTD
   UNSPEC_VSX_DIVSD
   UNSPEC_VSX_DIVUD
   UNSPEC_VSX_MULSD
   UNSPEC_VSX_SIGN_EXTEND
   UNSPEC_VSX_XVCVBF16SPN
   UNSPEC_VSX_XVCVSPBF16
   UNSPEC_VSX_XVCVSPSXDS
   UNSPEC_VSX_XVCVSPHP
   UNSPEC_VSX_VSLO
   UNSPEC_VSX_EXTRACT
   UNSPEC_VSX_SXEXPDP
   UNSPEC_VSX_SXSIG
   UNSPEC_VSX_SIEXPDP
   UNSPEC_VSX_SIEXPQP
   UNSPEC_VSX_SCMPEXPDP
   UNSPEC_VSX_SCMPEXPQP
   UNSPEC_VSX_STSTDC
   UNSPEC_VSX_VEXTRACT_FP_FROM_SHORTH
   UNSPEC_VSX_VEXTRACT_FP_FROM_SHORTL
   UNSPEC_VSX_VXEXP
   UNSPEC_VSX_VXSIG
   UNSPEC_VSX_VIEXP
   UNSPEC_VSX_VTSTDC
   UNSPEC_VSX_VSIGNED2

   UNSPEC_LXVL
   UNSPEC_LXVLL
   UNSPEC_LVSL_REG
   UNSPEC_LVSR_REG
   UNSPEC_STXVL
   UNSPEC_STXVLL
   UNSPEC_XL_LEN_R
   UNSPEC_XST_LEN_R

   UNSPEC_VCLZLSBB
   UNSPEC_VCTZLSBB
   UNSPEC_VEXTUBLX
   UNSPEC_VEXTUHLX
   UNSPEC_VEXTUWLX
   UNSPEC_VEXTUBRX
   UNSPEC_VEXTUHRX
   UNSPEC_VEXTUWRX
   UNSPEC_VCMPNEB
   UNSPEC_VCMPNEZB
   UNSPEC_VCMPNEH
   UNSPEC_VCMPNEZH
   UNSPEC_VCMPNEW
   UNSPEC_VCMPNEZW
   UNSPEC_XXEXTRACTUW
   UNSPEC_XXINSERTW
   UNSPEC_VSX_FIRST_MATCH_INDEX
   UNSPEC_VSX_FIRST_MATCH_EOS_INDEX
   UNSPEC_VSX_FIRST_MISMATCH_INDEX
   UNSPEC_VSX_FIRST_MISMATCH_EOS_INDEX
  ])

(define_int_iterator XVCVBF16	[UNSPEC_VSX_XVCVSPBF16
				 UNSPEC_VSX_XVCVBF16SPN])

(define_int_attr xvcvbf16       [(UNSPEC_VSX_XVCVSPBF16 "xvcvspbf16")
				 (UNSPEC_VSX_XVCVBF16SPN "xvcvbf16spn")])

;; VSX moves

;; The patterns for LE permuted loads and stores come before the general
;; VSX moves so they match first.
(define_insn_and_split "*vsx_le_perm_load_<mode>"
  [(set (match_operand:VSX_D 0 "vsx_register_operand" "=wa")
        (match_operand:VSX_D 1 "indexed_or_indirect_operand" "Z"))]
  "!BYTES_BIG_ENDIAN && TARGET_VSX && !TARGET_P9_VECTOR"
  "#"
  "&& 1"
  [(set (match_dup 2)
        (vec_select:<MODE>
          (match_dup 1)
          (parallel [(const_int 1) (const_int 0)])))
   (set (match_dup 0)
        (vec_select:<MODE>
          (match_dup 2)
          (parallel [(const_int 1) (const_int 0)])))]
{
  rtx mem = operands[1];

  /* Don't apply the swap optimization if we've already performed register
     allocation and the hard register destination is not in the altivec
     range.  */
  if ((MEM_ALIGN (mem) >= 128)
      && (!HARD_REGISTER_NUM_P (reg_or_subregno (operands[0]))
	  || ALTIVEC_REGNO_P (reg_or_subregno (operands[0]))))
    {
      rtx mem_address = XEXP (mem, 0);
      enum machine_mode mode = GET_MODE (mem);

      if (REG_P (mem_address) || rs6000_sum_of_two_registers_p (mem_address))
        {
	  /* Replace the source memory address with masked address.  */
          rtx lvx_set_expr = rs6000_gen_lvx (mode, operands[0], mem);
	  emit_insn (lvx_set_expr);
	  DONE;
        }
      else if (rs6000_quadword_masked_address_p (mem_address))
        {
	  /* This rtl is already in the form that matches lvx
	     instruction, so leave it alone.  */
	  DONE;
        }
      /* Otherwise, fall through to transform into a swapping load.  */
    }
  operands[2] = can_create_pseudo_p () ? gen_reg_rtx_and_attrs (operands[0])
                                       : operands[0];
}
  [(set_attr "type" "vecload")
   (set_attr "length" "8")])

(define_insn_and_split "*vsx_le_perm_load_<mode>"
  [(set (match_operand:VSX_W 0 "vsx_register_operand" "=wa")
        (match_operand:VSX_W 1 "indexed_or_indirect_operand" "Z"))]
  "!BYTES_BIG_ENDIAN && TARGET_VSX && !TARGET_P9_VECTOR"
  "#"
  "&& 1"
  [(set (match_dup 2)
        (vec_select:<MODE>
          (match_dup 1)
          (parallel [(const_int 2) (const_int 3)
                     (const_int 0) (const_int 1)])))
   (set (match_dup 0)
        (vec_select:<MODE>
          (match_dup 2)
          (parallel [(const_int 2) (const_int 3)
                     (const_int 0) (const_int 1)])))]
{
  rtx mem = operands[1];

  /* Don't apply the swap optimization if we've already performed register
     allocation and the hard register destination is not in the altivec
     range.  */
  if ((MEM_ALIGN (mem) >= 128)
      && (!HARD_REGISTER_P (operands[0])
	  || ALTIVEC_REGNO_P (REGNO(operands[0]))))
    {
      rtx mem_address = XEXP (mem, 0);
      enum machine_mode mode = GET_MODE (mem);

      if (REG_P (mem_address) || rs6000_sum_of_two_registers_p (mem_address))
        {
	  /* Replace the source memory address with masked address.  */
          rtx lvx_set_expr = rs6000_gen_lvx (mode, operands[0], mem);
	  emit_insn (lvx_set_expr);
	  DONE;
        }
      else if (rs6000_quadword_masked_address_p (mem_address))
        {
	  /* This rtl is already in the form that matches lvx
	     instruction, so leave it alone.  */
	  DONE;
        }
      /* Otherwise, fall through to transform into a swapping load.  */
    }
  operands[2] = can_create_pseudo_p () ? gen_reg_rtx_and_attrs (operands[0])
                                       : operands[0];
}
  [(set_attr "type" "vecload")
   (set_attr "length" "8")])

(define_insn_and_split "*vsx_le_perm_load_v8hi"
  [(set (match_operand:V8HI 0 "vsx_register_operand" "=wa")
        (match_operand:V8HI 1 "indexed_or_indirect_operand" "Z"))]
  "!BYTES_BIG_ENDIAN && TARGET_VSX && !TARGET_P9_VECTOR"
  "#"
  "&& 1"
  [(set (match_dup 2)
        (vec_select:V8HI
          (match_dup 1)
          (parallel [(const_int 4) (const_int 5)
                     (const_int 6) (const_int 7)
                     (const_int 0) (const_int 1)
                     (const_int 2) (const_int 3)])))
   (set (match_dup 0)
        (vec_select:V8HI
          (match_dup 2)
          (parallel [(const_int 4) (const_int 5)
                     (const_int 6) (const_int 7)
                     (const_int 0) (const_int 1)
                     (const_int 2) (const_int 3)])))]
{
  rtx mem = operands[1];

  /* Don't apply the swap optimization if we've already performed register
     allocation and the hard register destination is not in the altivec
     range.  */
  if ((MEM_ALIGN (mem) >= 128)
      && (!HARD_REGISTER_P (operands[0])
	  || ALTIVEC_REGNO_P (REGNO(operands[0]))))
    {
      rtx mem_address = XEXP (mem, 0);
      enum machine_mode mode = GET_MODE (mem);

      if (REG_P (mem_address) || rs6000_sum_of_two_registers_p (mem_address))
        {
	  /* Replace the source memory address with masked address.  */
	  rtx lvx_set_expr = rs6000_gen_lvx (mode, operands[0], mem);
	  emit_insn (lvx_set_expr);
	  DONE;
        }
      else if (rs6000_quadword_masked_address_p (mem_address))
        {
	  /* This rtl is already in the form that matches lvx
	     instruction, so leave it alone.  */
	  DONE;
        }
      /* Otherwise, fall through to transform into a swapping load.  */
    }
  operands[2] = can_create_pseudo_p () ? gen_reg_rtx_and_attrs (operands[0])
                                       : operands[0];
}
  [(set_attr "type" "vecload")
   (set_attr "length" "8")])

(define_insn_and_split "*vsx_le_perm_load_v16qi"
  [(set (match_operand:V16QI 0 "vsx_register_operand" "=wa")
        (match_operand:V16QI 1 "indexed_or_indirect_operand" "Z"))]
  "!BYTES_BIG_ENDIAN && TARGET_VSX && !TARGET_P9_VECTOR"
  "#"
  "&& 1"
  [(set (match_dup 2)
        (vec_select:V16QI
          (match_dup 1)
          (parallel [(const_int 8) (const_int 9)
                     (const_int 10) (const_int 11)
                     (const_int 12) (const_int 13)
                     (const_int 14) (const_int 15)
                     (const_int 0) (const_int 1)
                     (const_int 2) (const_int 3)
                     (const_int 4) (const_int 5)
                     (const_int 6) (const_int 7)])))
   (set (match_dup 0)
        (vec_select:V16QI
          (match_dup 2)
          (parallel [(const_int 8) (const_int 9)
                     (const_int 10) (const_int 11)
                     (const_int 12) (const_int 13)
                     (const_int 14) (const_int 15)
                     (const_int 0) (const_int 1)
                     (const_int 2) (const_int 3)
                     (const_int 4) (const_int 5)
                     (const_int 6) (const_int 7)])))]
{
  rtx mem = operands[1];

  /* Don't apply the swap optimization if we've already performed register
     allocation and the hard register destination is not in the altivec
     range.  */
  if ((MEM_ALIGN (mem) >= 128)
      && (!HARD_REGISTER_P (operands[0])
	  || ALTIVEC_REGNO_P (REGNO(operands[0]))))
    {
      rtx mem_address = XEXP (mem, 0);
      enum machine_mode mode = GET_MODE (mem);

      if (REG_P (mem_address) || rs6000_sum_of_two_registers_p (mem_address))
        {
	  /* Replace the source memory address with masked address.  */
	  rtx lvx_set_expr = rs6000_gen_lvx (mode, operands[0], mem);
	  emit_insn (lvx_set_expr);
	  DONE;
        }
      else if (rs6000_quadword_masked_address_p (mem_address))
        {
	  /* This rtl is already in the form that matches lvx
	     instruction, so leave it alone.  */
	  DONE;
        }
      /* Otherwise, fall through to transform into a swapping load.  */
    }
  operands[2] = can_create_pseudo_p () ? gen_reg_rtx_and_attrs (operands[0])
                                       : operands[0];
}
  [(set_attr "type" "vecload")
   (set_attr "length" "8")])

(define_insn "*vsx_le_perm_store_<mode>"
  [(set (match_operand:VSX_D 0 "indexed_or_indirect_operand" "=Z")
        (match_operand:VSX_D 1 "vsx_register_operand" "+wa"))]
  "!BYTES_BIG_ENDIAN && TARGET_VSX && !TARGET_P9_VECTOR"
  "#"
  [(set_attr "type" "vecstore")
   (set_attr "length" "12")])

(define_split
  [(set (match_operand:VSX_D 0 "indexed_or_indirect_operand")
        (match_operand:VSX_D 1 "vsx_register_operand"))]
  "!BYTES_BIG_ENDIAN && TARGET_VSX && !TARGET_P9_VECTOR && !reload_completed"
  [(set (match_dup 2)
        (vec_select:<MODE>
          (match_dup 1)
          (parallel [(const_int 1) (const_int 0)])))
   (set (match_dup 0)
        (vec_select:<MODE>
          (match_dup 2)
          (parallel [(const_int 1) (const_int 0)])))]
{
  rtx mem = operands[0];

  /* Don't apply the swap optimization if we've already performed register
     allocation and the hard register source is not in the altivec range.  */
  if ((MEM_ALIGN (mem) >= 128)
      && (!HARD_REGISTER_NUM_P (reg_or_subregno (operands[1]))
	  || ALTIVEC_REGNO_P (reg_or_subregno (operands[1]))))
    {
      rtx mem_address = XEXP (mem, 0);
      enum machine_mode mode = GET_MODE (mem);
      if (REG_P (mem_address) || rs6000_sum_of_two_registers_p (mem_address))
	{
	  rtx stvx_set_expr = rs6000_gen_stvx (mode, mem, operands[1]);
	  emit_insn (stvx_set_expr);
	  DONE;
	}
      else if (rs6000_quadword_masked_address_p (mem_address))
	{
	  /* This rtl is already in the form that matches stvx instruction,
	     so leave it alone.  */
	  DONE;
	}
      /* Otherwise, fall through to transform into a swapping store.  */
    }

  operands[2] = can_create_pseudo_p () ? gen_reg_rtx_and_attrs (operands[1]) 
                                       : operands[1];
})

;; The post-reload split requires that we re-permute the source
;; register in case it is still live.
(define_split
  [(set (match_operand:VSX_D 0 "indexed_or_indirect_operand")
        (match_operand:VSX_D 1 "vsx_register_operand"))]
  "!BYTES_BIG_ENDIAN && TARGET_VSX && !TARGET_P9_VECTOR && reload_completed"
  [(set (match_dup 1)
        (vec_select:<MODE>
          (match_dup 1)
          (parallel [(const_int 1) (const_int 0)])))
   (set (match_dup 0)
        (vec_select:<MODE>
          (match_dup 1)
          (parallel [(const_int 1) (const_int 0)])))
   (set (match_dup 1)
        (vec_select:<MODE>
          (match_dup 1)
          (parallel [(const_int 1) (const_int 0)])))]
  "")

(define_insn "*vsx_le_perm_store_<mode>"
  [(set (match_operand:VSX_W 0 "indexed_or_indirect_operand" "=Z")
        (match_operand:VSX_W 1 "vsx_register_operand" "+wa"))]
  "!BYTES_BIG_ENDIAN && TARGET_VSX && !TARGET_P9_VECTOR"
  "#"
  [(set_attr "type" "vecstore")
   (set_attr "length" "12")])

(define_split
  [(set (match_operand:VSX_W 0 "indexed_or_indirect_operand")
        (match_operand:VSX_W 1 "vsx_register_operand"))]
  "!BYTES_BIG_ENDIAN && TARGET_VSX && !TARGET_P9_VECTOR && !reload_completed"
  [(set (match_dup 2)
        (vec_select:<MODE>
          (match_dup 1)
          (parallel [(const_int 2) (const_int 3)
	             (const_int 0) (const_int 1)])))
   (set (match_dup 0)
        (vec_select:<MODE>
          (match_dup 2)
          (parallel [(const_int 2) (const_int 3)
	             (const_int 0) (const_int 1)])))]
{
  rtx mem = operands[0];

  /* Don't apply the swap optimization if we've already performed register
     allocation and the hard register source is not in the altivec range.  */
  if ((MEM_ALIGN (mem) >= 128)
      && (!HARD_REGISTER_NUM_P (reg_or_subregno (operands[1]))
	  || ALTIVEC_REGNO_P (reg_or_subregno (operands[1]))))
    {
      rtx mem_address = XEXP (mem, 0);
      enum machine_mode mode = GET_MODE (mem);
      if (REG_P (mem_address) || rs6000_sum_of_two_registers_p (mem_address))
	{
	  rtx stvx_set_expr = rs6000_gen_stvx (mode, mem, operands[1]);
	  emit_insn (stvx_set_expr);
	  DONE;
	}
      else if (rs6000_quadword_masked_address_p (mem_address))
	{
	  /* This rtl is already in the form that matches stvx instruction,
	     so leave it alone.  */
	  DONE;
	}
      /* Otherwise, fall through to transform into a swapping store.  */
    }

  operands[2] = can_create_pseudo_p () ? gen_reg_rtx_and_attrs (operands[1]) 
                                       : operands[1];
})

;; The post-reload split requires that we re-permute the source
;; register in case it is still live.
(define_split
  [(set (match_operand:VSX_W 0 "indexed_or_indirect_operand")
        (match_operand:VSX_W 1 "vsx_register_operand"))]
  "!BYTES_BIG_ENDIAN && TARGET_VSX && !TARGET_P9_VECTOR && reload_completed"
  [(set (match_dup 1)
        (vec_select:<MODE>
          (match_dup 1)
          (parallel [(const_int 2) (const_int 3)
	             (const_int 0) (const_int 1)])))
   (set (match_dup 0)
        (vec_select:<MODE>
          (match_dup 1)
          (parallel [(const_int 2) (const_int 3)
	             (const_int 0) (const_int 1)])))
   (set (match_dup 1)
        (vec_select:<MODE>
          (match_dup 1)
          (parallel [(const_int 2) (const_int 3)
	             (const_int 0) (const_int 1)])))]
  "")

(define_insn "*vsx_le_perm_store_v8hi"
  [(set (match_operand:V8HI 0 "indexed_or_indirect_operand" "=Z")
        (match_operand:V8HI 1 "vsx_register_operand" "+wa"))]
  "!BYTES_BIG_ENDIAN && TARGET_VSX && !TARGET_P9_VECTOR"
  "#"
  [(set_attr "type" "vecstore")
   (set_attr "length" "12")])

(define_split
  [(set (match_operand:V8HI 0 "indexed_or_indirect_operand")
        (match_operand:V8HI 1 "vsx_register_operand"))]
  "!BYTES_BIG_ENDIAN && TARGET_VSX && !TARGET_P9_VECTOR && !reload_completed"
  [(set (match_dup 2)
        (vec_select:V8HI
          (match_dup 1)
          (parallel [(const_int 4) (const_int 5)
                     (const_int 6) (const_int 7)
                     (const_int 0) (const_int 1)
                     (const_int 2) (const_int 3)])))
   (set (match_dup 0)
        (vec_select:V8HI
          (match_dup 2)
          (parallel [(const_int 4) (const_int 5)
                     (const_int 6) (const_int 7)
                     (const_int 0) (const_int 1)
                     (const_int 2) (const_int 3)])))]
{
  rtx mem = operands[0];

  /* Don't apply the swap optimization if we've already performed register
     allocation and the hard register source is not in the altivec range.  */
  if ((MEM_ALIGN (mem) >= 128)
      && (!HARD_REGISTER_NUM_P (reg_or_subregno (operands[1]))
	  || ALTIVEC_REGNO_P (reg_or_subregno (operands[1]))))
    {
      rtx mem_address = XEXP (mem, 0);
      enum machine_mode mode = GET_MODE (mem);
      if (REG_P (mem_address) || rs6000_sum_of_two_registers_p (mem_address))
	{
	  rtx stvx_set_expr = rs6000_gen_stvx (mode, mem, operands[1]);
	  emit_insn (stvx_set_expr);
	  DONE;
	}
      else if (rs6000_quadword_masked_address_p (mem_address))
	{
	  /* This rtl is already in the form that matches stvx instruction,
	     so leave it alone.  */
	  DONE;
	}
      /* Otherwise, fall through to transform into a swapping store.  */
    }

  operands[2] = can_create_pseudo_p () ? gen_reg_rtx_and_attrs (operands[1]) 
                                       : operands[1];
})

;; The post-reload split requires that we re-permute the source
;; register in case it is still live.
(define_split
  [(set (match_operand:V8HI 0 "indexed_or_indirect_operand")
        (match_operand:V8HI 1 "vsx_register_operand"))]
  "!BYTES_BIG_ENDIAN && TARGET_VSX && !TARGET_P9_VECTOR && reload_completed"
  [(set (match_dup 1)
        (vec_select:V8HI
          (match_dup 1)
          (parallel [(const_int 4) (const_int 5)
                     (const_int 6) (const_int 7)
                     (const_int 0) (const_int 1)
                     (const_int 2) (const_int 3)])))
   (set (match_dup 0)
        (vec_select:V8HI
          (match_dup 1)
          (parallel [(const_int 4) (const_int 5)
                     (const_int 6) (const_int 7)
                     (const_int 0) (const_int 1)
                     (const_int 2) (const_int 3)])))
   (set (match_dup 1)
        (vec_select:V8HI
          (match_dup 1)
          (parallel [(const_int 4) (const_int 5)
                     (const_int 6) (const_int 7)
                     (const_int 0) (const_int 1)
                     (const_int 2) (const_int 3)])))]
  "")

(define_insn "*vsx_le_perm_store_v16qi"
  [(set (match_operand:V16QI 0 "indexed_or_indirect_operand" "=Z")
        (match_operand:V16QI 1 "vsx_register_operand" "+wa"))]
  "!BYTES_BIG_ENDIAN && TARGET_VSX && !TARGET_P9_VECTOR"
  "#"
  [(set_attr "type" "vecstore")
   (set_attr "length" "12")])

(define_split
  [(set (match_operand:V16QI 0 "indexed_or_indirect_operand")
        (match_operand:V16QI 1 "vsx_register_operand"))]
  "!BYTES_BIG_ENDIAN && TARGET_VSX && !TARGET_P9_VECTOR && !reload_completed"
  [(set (match_dup 2)
        (vec_select:V16QI
          (match_dup 1)
          (parallel [(const_int 8) (const_int 9)
                     (const_int 10) (const_int 11)
                     (const_int 12) (const_int 13)
                     (const_int 14) (const_int 15)
                     (const_int 0) (const_int 1)
                     (const_int 2) (const_int 3)
                     (const_int 4) (const_int 5)
                     (const_int 6) (const_int 7)])))
   (set (match_dup 0)
        (vec_select:V16QI
          (match_dup 2)
          (parallel [(const_int 8) (const_int 9)
                     (const_int 10) (const_int 11)
                     (const_int 12) (const_int 13)
                     (const_int 14) (const_int 15)
                     (const_int 0) (const_int 1)
                     (const_int 2) (const_int 3)
                     (const_int 4) (const_int 5)
                     (const_int 6) (const_int 7)])))]
{
  rtx mem = operands[0];

  /* Don't apply the swap optimization if we've already performed register
     allocation and the hard register source is not in the altivec range.  */
  if ((MEM_ALIGN (mem) >= 128)
      && (!HARD_REGISTER_NUM_P (reg_or_subregno (operands[1]))
	  || ALTIVEC_REGNO_P (reg_or_subregno (operands[1]))))
    {
      rtx mem_address = XEXP (mem, 0);
      enum machine_mode mode = GET_MODE (mem);
      if (REG_P (mem_address) || rs6000_sum_of_two_registers_p (mem_address))
	{
	  rtx stvx_set_expr = rs6000_gen_stvx (mode, mem, operands[1]);
	  emit_insn (stvx_set_expr);
	  DONE;
	}
      else if (rs6000_quadword_masked_address_p (mem_address))
	{
	  /* This rtl is already in the form that matches stvx instruction,
	     so leave it alone.  */
	  DONE;
	}
      /* Otherwise, fall through to transform into a swapping store.  */
    }

  operands[2] = can_create_pseudo_p () ? gen_reg_rtx_and_attrs (operands[1]) 
                                       : operands[1];
})

;; The post-reload split requires that we re-permute the source
;; register in case it is still live.
(define_split
  [(set (match_operand:V16QI 0 "indexed_or_indirect_operand")
        (match_operand:V16QI 1 "vsx_register_operand"))]
  "!BYTES_BIG_ENDIAN && TARGET_VSX && !TARGET_P9_VECTOR && reload_completed"
  [(set (match_dup 1)
        (vec_select:V16QI
          (match_dup 1)
          (parallel [(const_int 8) (const_int 9)
                     (const_int 10) (const_int 11)
                     (const_int 12) (const_int 13)
                     (const_int 14) (const_int 15)
                     (const_int 0) (const_int 1)
                     (const_int 2) (const_int 3)
                     (const_int 4) (const_int 5)
                     (const_int 6) (const_int 7)])))
   (set (match_dup 0)
        (vec_select:V16QI
          (match_dup 1)
          (parallel [(const_int 8) (const_int 9)
                     (const_int 10) (const_int 11)
                     (const_int 12) (const_int 13)
                     (const_int 14) (const_int 15)
                     (const_int 0) (const_int 1)
                     (const_int 2) (const_int 3)
                     (const_int 4) (const_int 5)
                     (const_int 6) (const_int 7)])))
   (set (match_dup 1)
        (vec_select:V16QI
          (match_dup 1)
          (parallel [(const_int 8) (const_int 9)
                     (const_int 10) (const_int 11)
                     (const_int 12) (const_int 13)
                     (const_int 14) (const_int 15)
                     (const_int 0) (const_int 1)
                     (const_int 2) (const_int 3)
                     (const_int 4) (const_int 5)
                     (const_int 6) (const_int 7)])))]
  "")

;; Little endian word swapping for 128-bit types that are either scalars or the
;; special V1TI container class, which it is not appropriate to use vec_select
;; for the type.
(define_insn "*vsx_le_permute_<mode>"
  [(set (match_operand:VSX_TI 0 "nonimmediate_operand" "=wa,wa,Z,&r,&r,Q")
	(rotate:VSX_TI
	 (match_operand:VSX_TI 1 "input_operand" "wa,Z,wa,r,Q,r")
	 (const_int 64)))]
  "!BYTES_BIG_ENDIAN && TARGET_VSX && !TARGET_P9_VECTOR"
  "@
   xxpermdi %x0,%x1,%x1,2
   lxvd2x %x0,%y1
   stxvd2x %x1,%y0
   mr %0,%L1\;mr %L0,%1
   ld%U1%X1 %0,%L1\;ld%U1%X1 %L0,%1
   std%U0%X0 %L1,%0\;std%U0%X0 %1,%L0"
  [(set_attr "length" "*,*,*,8,8,8")
   (set_attr "type" "vecperm,vecload,vecstore,*,load,store")])

(define_insn_and_split "*vsx_le_undo_permute_<mode>"
  [(set (match_operand:VSX_TI 0 "vsx_register_operand" "=wa,wa")
	(rotate:VSX_TI
	 (rotate:VSX_TI
	  (match_operand:VSX_TI 1 "vsx_register_operand" "0,wa")
	  (const_int 64))
	 (const_int 64)))]
  "!BYTES_BIG_ENDIAN && TARGET_VSX"
  "@
   #
   xxlor %x0,%x1"
  ""
  [(set (match_dup 0) (match_dup 1))]
{
  if (reload_completed && REGNO (operands[0]) == REGNO (operands[1]))
    {
      emit_note (NOTE_INSN_DELETED);
      DONE;
    }
}
  [(set_attr "length" "0,4")
   (set_attr "type" "veclogical")])

(define_insn_and_split "*vsx_le_perm_load_<mode>"
  [(set (match_operand:VSX_LE_128 0 "vsx_register_operand" "=wa,r")
        (match_operand:VSX_LE_128 1 "memory_operand" "Z,Q"))]
  "!BYTES_BIG_ENDIAN && TARGET_VSX && !TARGET_P9_VECTOR
   && !altivec_indexed_or_indirect_operand (operands[1], <MODE>mode)"
  "@
   #
   #"
  "!BYTES_BIG_ENDIAN && TARGET_VSX && !TARGET_P9_VECTOR
   && !altivec_indexed_or_indirect_operand (operands[1], <MODE>mode)"
  [(const_int 0)]
{
  rtx tmp = (can_create_pseudo_p ()
	     ? gen_reg_rtx_and_attrs (operands[0])
	     : operands[0]);
  rs6000_emit_le_vsx_permute (tmp, operands[1], <MODE>mode);
  rs6000_emit_le_vsx_permute (operands[0], tmp, <MODE>mode);
  DONE;
}
  [(set_attr "type" "vecload,load")
   (set_attr "length" "8,8")
   (set_attr "isa" "<VSisa>,*")])

(define_insn "*vsx_le_perm_store_<mode>"
  [(set (match_operand:VSX_LE_128 0 "memory_operand" "=Z,Q")
        (match_operand:VSX_LE_128 1 "vsx_register_operand" "+wa,r"))]
  "!BYTES_BIG_ENDIAN && TARGET_VSX && !TARGET_P9_VECTOR
   & !altivec_indexed_or_indirect_operand (operands[0], <MODE>mode)"
  "@
   #
   #"
  [(set_attr "type" "vecstore,store")
   (set_attr "length" "12,8")
   (set_attr "isa" "<VSisa>,*")])

(define_split
  [(set (match_operand:VSX_LE_128 0 "memory_operand")
        (match_operand:VSX_LE_128 1 "vsx_register_operand"))]
  "!BYTES_BIG_ENDIAN && TARGET_VSX && !reload_completed && !TARGET_P9_VECTOR
   && !altivec_indexed_or_indirect_operand (operands[0], <MODE>mode)"
  [(const_int 0)]
{
  rtx tmp = (can_create_pseudo_p ()
	     ? gen_reg_rtx_and_attrs (operands[0])
	     : operands[0]);
  rs6000_emit_le_vsx_permute (tmp, operands[1], <MODE>mode);
  rs6000_emit_le_vsx_permute (operands[0], tmp, <MODE>mode);
  DONE;
})

;; Peepholes to catch loads and stores for TImode if TImode landed in
;; GPR registers on a little endian system.
(define_peephole2
  [(set (match_operand:VSX_TI 0 "int_reg_operand")
	(rotate:VSX_TI (match_operand:VSX_TI 1 "memory_operand")
		       (const_int 64)))
   (set (match_operand:VSX_TI 2 "int_reg_operand")
	(rotate:VSX_TI (match_dup 0)
		       (const_int 64)))]
  "!BYTES_BIG_ENDIAN && TARGET_VSX && !TARGET_P9_VECTOR
   && (rtx_equal_p (operands[0], operands[2])
       || peep2_reg_dead_p (2, operands[0]))"
   [(set (match_dup 2) (match_dup 1))])

(define_peephole2
  [(set (match_operand:VSX_TI 0 "int_reg_operand")
	(rotate:VSX_TI (match_operand:VSX_TI 1 "int_reg_operand")
		       (const_int 64)))
   (set (match_operand:VSX_TI 2 "memory_operand")
	(rotate:VSX_TI (match_dup 0)
		       (const_int 64)))]
  "!BYTES_BIG_ENDIAN && TARGET_VSX && !TARGET_P9_VECTOR
   && peep2_reg_dead_p (2, operands[0])"
   [(set (match_dup 2) (match_dup 1))])

;; Peephole to catch memory to memory transfers for TImode if TImode landed in
;; VSX registers on a little endian system.  The vector types and IEEE 128-bit
;; floating point are handled by the more generic swap elimination pass.
(define_peephole2
  [(set (match_operand:TI 0 "vsx_register_operand")
	(rotate:TI (match_operand:TI 1 "vsx_register_operand")
		   (const_int 64)))
   (set (match_operand:TI 2 "vsx_register_operand")
	(rotate:TI (match_dup 0)
		   (const_int 64)))]
  "!BYTES_BIG_ENDIAN && TARGET_VSX && !TARGET_P9_VECTOR
   && (rtx_equal_p (operands[0], operands[2])
       || peep2_reg_dead_p (2, operands[0]))"
   [(set (match_dup 2) (match_dup 1))])

;; The post-reload split requires that we re-permute the source
;; register in case it is still live.
(define_split
  [(set (match_operand:VSX_LE_128 0 "memory_operand")
        (match_operand:VSX_LE_128 1 "vsx_register_operand"))]
  "!BYTES_BIG_ENDIAN && TARGET_VSX && reload_completed && !TARGET_P9_VECTOR
   && !altivec_indexed_or_indirect_operand (operands[0], <MODE>mode)"
  [(const_int 0)]
{
  rs6000_emit_le_vsx_permute (operands[1], operands[1], <MODE>mode);
  rs6000_emit_le_vsx_permute (operands[0], operands[1], <MODE>mode);
  rs6000_emit_le_vsx_permute (operands[1], operands[1], <MODE>mode);
  DONE;
})

;; Vector constants that can be generated with XXSPLTIB that was added in ISA
;; 3.0.  Both (const_vector [..]) and (vec_duplicate ...) forms are recognized.
(define_insn "xxspltib_v16qi"
  [(set (match_operand:V16QI 0 "vsx_register_operand" "=wa")
	(vec_duplicate:V16QI (match_operand:SI 1 "s8bit_cint_operand" "n")))]
  "TARGET_P9_VECTOR"
{
  operands[2] = GEN_INT (INTVAL (operands[1]) & 0xff);
  return "xxspltib %x0,%2";
}
  [(set_attr "type" "vecperm")])

(define_insn "xxspltib_<mode>_nosplit"
  [(set (match_operand:VSINT_842 0 "vsx_register_operand" "=wa,wa")
	(match_operand:VSINT_842 1 "xxspltib_constant_nosplit" "jwM,wE"))]
  "TARGET_P9_VECTOR"
{
  rtx op1 = operands[1];
  int value = 256;
  int num_insns = -1;

  if (!xxspltib_constant_p (op1, <MODE>mode, &num_insns, &value)
      || num_insns != 1)
    gcc_unreachable ();

  operands[2] = GEN_INT (value & 0xff);
  return "xxspltib %x0,%2";
}
  [(set_attr "type" "vecperm")])

(define_insn_and_split "*xxspltib_<mode>_split"
  [(set (match_operand:VSINT_842 0 "altivec_register_operand" "=v")
	(match_operand:VSINT_842 1 "xxspltib_constant_split" "wS"))]
  "TARGET_P9_VECTOR"
  "#"
  "&& 1"
  [(const_int 0)]
{
  int value = 256;
  int num_insns = -1;
  rtx op0 = operands[0];
  rtx op1 = operands[1];
  rtx tmp = ((can_create_pseudo_p ())
	     ? gen_reg_rtx (V16QImode)
	     : gen_lowpart (V16QImode, op0));

  if (!xxspltib_constant_p (op1, <MODE>mode, &num_insns, &value)
      || num_insns != 2)
    gcc_unreachable ();

  emit_insn (gen_xxspltib_v16qi (tmp, GEN_INT (value)));

  if (<MODE>mode == V2DImode)
    emit_insn (gen_vsx_sign_extend_qi_v2di (op0, tmp));

  else if (<MODE>mode == V4SImode)
    emit_insn (gen_vsx_sign_extend_qi_v4si (op0, tmp));

  else if (<MODE>mode == V8HImode)
    emit_insn (gen_altivec_vupkhsb  (op0, tmp));

  else
    gcc_unreachable ();

  DONE;
}
  [(set_attr "type" "vecperm")
   (set_attr "length" "8")])


;; Prefer using vector registers over GPRs.  Prefer using ISA 3.0's XXSPLTISB
;; or Altivec VSPLITW 0/-1 over XXLXOR/XXLORC to set a register to all 0's or
;; all 1's, since the machine does not have to wait for the previous
;; instruction using the register being set (such as a store waiting on a slow
;; instruction). But generate XXLXOR/XXLORC if it will avoid a register move.

;;              VSX store  VSX load   VSX move  VSX->GPR   GPR->VSX    LQ (GPR)
;;              STQ (GPR)  GPR load   GPR store GPR move   XXSPLTIB    VSPLTISW
;;              VSX 0/-1   VMX const  GPR const LVX (VMX)  STVX (VMX)
(define_insn "vsx_mov<mode>_64bit"
  [(set (match_operand:VSX_M 0 "nonimmediate_operand"
<<<<<<< HEAD
               "=ZwO,      <VSa>,     <VSa>,     r,         we,        ?wQ,
                ?&r,       ??r,       ??Y,       <??r>,     wo,        v,
                ?<VSa>,    v,         <??r>,     wZ,        v")
=======
               "=ZwO,      wa,        wa,        r,         we,        ?wQ,
                ?&r,       ??r,       ??Y,       <??r>,     wa,        v,
                ?wa,       v,         <??r>,     wZ,        v")
>>>>>>> 9e014010

	(match_operand:VSX_M 1 "input_operand" 
               "wa,        ZwO,       wa,        we,        r,         r,
                wQ,        Y,         r,         r,         wE,        jwM,
                ?jwM,      W,         <nW>,      v,         wZ"))]

  "TARGET_POWERPC64 && VECTOR_MEM_VSX_P (<MODE>mode)
   && (register_operand (operands[0], <MODE>mode) 
       || register_operand (operands[1], <MODE>mode))"
{
  return rs6000_output_move_128bit (operands);
}
  [(set_attr "type"
               "vecstore,  vecload,   vecsimple, mffgpr,    mftgpr,    load,
                store,     load,      store,     *,         vecsimple, vecsimple,
                vecsimple, *,         *,         vecstore,  vecload")
<<<<<<< HEAD

   (set_attr "length"
               "4,         4,         4,         8,         4,         8,
                8,         8,         8,         8,         4,         4,
                4,         20,        8,         4,         4")])
=======
   (set_attr "num_insns"
               "*,         *,         *,         2,         *,         2,
                2,         2,         2,         2,         *,         *,
                *,         5,         2,         *,         *")
   (set_attr "max_prefixed_insns"
               "*,         *,         *,         *,         *,         2,
                2,         2,         2,         2,         *,         *,
                *,         *,         *,         *,         *")
   (set_attr "length"
               "*,         *,         *,         8,         *,         8,
                8,         8,         8,         8,         *,         *,
                *,         20,        8,         *,         *")
   (set_attr "isa"
               "<VSisa>,   <VSisa>,   <VSisa>,   *,         *,         *,
                *,         *,         *,         *,         p9v,       *,
                <VSisa>,   *,         *,         *,         *")])
>>>>>>> 9e014010

;;              VSX store  VSX load   VSX move   GPR load   GPR store  GPR move
;;              XXSPLTIB   VSPLTISW   VSX 0/-1   VMX const  GPR const
;;              LVX (VMX)  STVX (VMX)
(define_insn "*vsx_mov<mode>_32bit"
  [(set (match_operand:VSX_M 0 "nonimmediate_operand"
<<<<<<< HEAD
               "=ZwO,      <VSa>,     <VSa>,     ??r,       ??Y,       <??r>,
                wo,        v,         ?<VSa>,    v,         <??r>,
                wZ,        v")

	(match_operand:VSX_M 1 "input_operand" 
               "<VSa>,     ZwO,       <VSa>,     Y,         r,         r,
=======
               "=ZwO,      wa,        wa,        ??r,       ??Y,       <??r>,
                wa,        v,         ?wa,       v,         <??r>,
                wZ,        v")

	(match_operand:VSX_M 1 "input_operand" 
               "wa,        ZwO,       wa,        Y,         r,         r,
>>>>>>> 9e014010
                wE,        jwM,       ?jwM,      W,         <nW>,
                v,         wZ"))]

  "!TARGET_POWERPC64 && VECTOR_MEM_VSX_P (<MODE>mode)
   && (register_operand (operands[0], <MODE>mode) 
       || register_operand (operands[1], <MODE>mode))"
{
  return rs6000_output_move_128bit (operands);
}
  [(set_attr "type"
               "vecstore,  vecload,   vecsimple, load,      store,    *,
                vecsimple, vecsimple, vecsimple, *,         *,
                vecstore,  vecload")
   (set_attr "length"
<<<<<<< HEAD
               "4,         4,         4,         16,        16,        16,
                4,         4,         4,         20,        16,
                4,         4")])
=======
               "*,         *,         *,         16,        16,        16,
                *,         *,         *,         20,        16,
                *,         *")
   (set_attr "isa"
               "<VSisa>,   <VSisa>,   <VSisa>,   *,         *,         *,
                p9v,       *,         <VSisa>,   *,         *,
                *,         *")])
>>>>>>> 9e014010

;; Explicit  load/store expanders for the builtin functions
(define_expand "vsx_load_<mode>"
  [(set (match_operand:VSX_M 0 "vsx_register_operand")
	(match_operand:VSX_M 1 "memory_operand"))]
  "VECTOR_MEM_VSX_P (<MODE>mode)"
{
  /* Expand to swaps if needed, prior to swap optimization.  */
  if (!BYTES_BIG_ENDIAN && !TARGET_P9_VECTOR
      && !altivec_indexed_or_indirect_operand(operands[1], <MODE>mode))
    {
      rs6000_emit_le_vsx_move (operands[0], operands[1], <MODE>mode);
      DONE;
    }
})

(define_expand "vsx_store_<mode>"
  [(set (match_operand:VSX_M 0 "memory_operand")
	(match_operand:VSX_M 1 "vsx_register_operand"))]
  "VECTOR_MEM_VSX_P (<MODE>mode)"
{
  /* Expand to swaps if needed, prior to swap optimization.  */
  if (!BYTES_BIG_ENDIAN && !TARGET_P9_VECTOR
      && !altivec_indexed_or_indirect_operand(operands[0], <MODE>mode))
    {
      rs6000_emit_le_vsx_move (operands[0], operands[1], <MODE>mode);
      DONE;
    }
})

;; Explicit load/store expanders for the builtin functions for lxvd2x, etc.,
;; when you really want their element-reversing behavior.
(define_insn "vsx_ld_elemrev_v2di"
  [(set (match_operand:V2DI 0 "vsx_register_operand" "=wa")
        (vec_select:V2DI
	  (match_operand:V2DI 1 "memory_operand" "Z")
	  (parallel [(const_int 1) (const_int 0)])))]
  "VECTOR_MEM_VSX_P (V2DImode) && !BYTES_BIG_ENDIAN"
  "lxvd2x %x0,%y1"
  [(set_attr "type" "vecload")])

(define_insn "vsx_ld_elemrev_v1ti"
  [(set (match_operand:V1TI 0 "vsx_register_operand" "=wa")
        (vec_select:V1TI
	  (match_operand:V1TI 1 "memory_operand" "Z")
	  (parallel [(const_int 0)])))]
  "VECTOR_MEM_VSX_P (V1TImode) && !BYTES_BIG_ENDIAN"
{
   return "lxvd2x %x0,%y1\;xxpermdi %x0,%x0,%x0,2";
}
  [(set_attr "type" "vecload")])

(define_insn "vsx_ld_elemrev_v2df"
  [(set (match_operand:V2DF 0 "vsx_register_operand" "=wa")
        (vec_select:V2DF
	  (match_operand:V2DF 1 "memory_operand" "Z")
	  (parallel [(const_int 1) (const_int 0)])))]
  "VECTOR_MEM_VSX_P (V2DFmode) && !BYTES_BIG_ENDIAN"
  "lxvd2x %x0,%y1"
  [(set_attr "type" "vecload")])

(define_insn "vsx_ld_elemrev_v4si"
  [(set (match_operand:V4SI 0 "vsx_register_operand" "=wa")
        (vec_select:V4SI
	  (match_operand:V4SI 1 "memory_operand" "Z")
	  (parallel [(const_int 3) (const_int 2)
	             (const_int 1) (const_int 0)])))]
  "VECTOR_MEM_VSX_P (V4SImode) && !BYTES_BIG_ENDIAN"
  "lxvw4x %x0,%y1"
  [(set_attr "type" "vecload")])

(define_insn "vsx_ld_elemrev_v4sf"
  [(set (match_operand:V4SF 0 "vsx_register_operand" "=wa")
        (vec_select:V4SF
	  (match_operand:V4SF 1 "memory_operand" "Z")
	  (parallel [(const_int 3) (const_int 2)
	             (const_int 1) (const_int 0)])))]
  "VECTOR_MEM_VSX_P (V4SFmode) && !BYTES_BIG_ENDIAN"
  "lxvw4x %x0,%y1"
  [(set_attr "type" "vecload")])

(define_expand "vsx_ld_elemrev_v8hi"
  [(set (match_operand:V8HI 0 "vsx_register_operand" "=wa")
        (vec_select:V8HI
	  (match_operand:V8HI 1 "memory_operand" "Z")
	  (parallel [(const_int 7) (const_int 6)
	             (const_int 5) (const_int 4)
		     (const_int 3) (const_int 2)
	             (const_int 1) (const_int 0)])))]
  "VECTOR_MEM_VSX_P (V8HImode) && !BYTES_BIG_ENDIAN"
{
  if (!TARGET_P9_VECTOR)
    {
      rtx tmp = gen_reg_rtx (V4SImode);
      rtx subreg, subreg2, perm[16], pcv;
      /* 2 is leftmost element in register */
      unsigned int reorder[16] = {13,12,15,14,9,8,11,10,5,4,7,6,1,0,3,2};
      int i;

      subreg = simplify_gen_subreg (V4SImode, operands[1], V8HImode, 0);
      emit_insn (gen_vsx_ld_elemrev_v4si (tmp, subreg));
      subreg2 = simplify_gen_subreg (V8HImode, tmp, V4SImode, 0);

      for (i = 0; i < 16; ++i)
      	perm[i] = GEN_INT (reorder[i]);

      pcv = force_reg (V16QImode,
                       gen_rtx_CONST_VECTOR (V16QImode,
                                             gen_rtvec_v (16, perm)));
      emit_insn (gen_altivec_vperm_v8hi_direct (operands[0], subreg2,
                                                subreg2, pcv));
      DONE;
    }
})

(define_insn "*vsx_ld_elemrev_v8hi_internal"
  [(set (match_operand:V8HI 0 "vsx_register_operand" "=wa")
        (vec_select:V8HI
          (match_operand:V8HI 1 "memory_operand" "Z")
          (parallel [(const_int 7) (const_int 6)
                     (const_int 5) (const_int 4)
                     (const_int 3) (const_int 2)
                     (const_int 1) (const_int 0)])))]
  "VECTOR_MEM_VSX_P (V8HImode) && !BYTES_BIG_ENDIAN && TARGET_P9_VECTOR"
  "lxvh8x %x0,%y1"
  [(set_attr "type" "vecload")])

(define_expand "vsx_ld_elemrev_v16qi"
  [(set (match_operand:V16QI 0 "vsx_register_operand" "=wa")
        (vec_select:V16QI
          (match_operand:V16QI 1 "memory_operand" "Z")
          (parallel [(const_int 15) (const_int 14)
                     (const_int 13) (const_int 12)
                     (const_int 11) (const_int 10)
                     (const_int  9) (const_int  8)
                     (const_int  7) (const_int  6)
                     (const_int  5) (const_int  4)
                     (const_int  3) (const_int  2)
                     (const_int  1) (const_int  0)])))]
  "VECTOR_MEM_VSX_P (V16QImode) && !BYTES_BIG_ENDIAN"
{
  if (!TARGET_P9_VECTOR)
    {
      rtx tmp = gen_reg_rtx (V4SImode);
      rtx subreg, subreg2, perm[16], pcv;
      /* 3 is leftmost element in register */
      unsigned int reorder[16] = {12,13,14,15,8,9,10,11,4,5,6,7,0,1,2,3};
      int i;

      subreg = simplify_gen_subreg (V4SImode, operands[1], V16QImode, 0);
      emit_insn (gen_vsx_ld_elemrev_v4si (tmp, subreg));
      subreg2 = simplify_gen_subreg (V16QImode, tmp, V4SImode, 0);

      for (i = 0; i < 16; ++i)
        perm[i] = GEN_INT (reorder[i]);

      pcv = force_reg (V16QImode,
                       gen_rtx_CONST_VECTOR (V16QImode,
                                             gen_rtvec_v (16, perm)));
      emit_insn (gen_altivec_vperm_v16qi_direct (operands[0], subreg2,
                                                 subreg2, pcv));
      DONE;
    }
})

(define_insn "vsx_ld_elemrev_v16qi_internal"
  [(set (match_operand:V16QI 0 "vsx_register_operand" "=wa")
        (vec_select:V16QI
          (match_operand:V16QI 1 "memory_operand" "Z")
          (parallel [(const_int 15) (const_int 14)
                     (const_int 13) (const_int 12)
                     (const_int 11) (const_int 10)
                     (const_int  9) (const_int  8)
                     (const_int  7) (const_int  6)
                     (const_int  5) (const_int  4)
                     (const_int  3) (const_int  2)
                     (const_int  1) (const_int  0)])))]
  "VECTOR_MEM_VSX_P (V16QImode) && !BYTES_BIG_ENDIAN && TARGET_P9_VECTOR"
  "lxvb16x %x0,%y1"
  [(set_attr "type" "vecload")])

(define_insn "vsx_st_elemrev_v1ti"
  [(set (match_operand:V1TI 0 "memory_operand" "=Z")
        (vec_select:V1TI
          (match_operand:V1TI 1 "vsx_register_operand" "+wa")
          (parallel [(const_int 0)])))
   (clobber (match_dup 1))]
  "VECTOR_MEM_VSX_P (V2DImode) && !BYTES_BIG_ENDIAN"
{
  return "xxpermdi %x1,%x1,%x1,2\;stxvd2x %x1,%y0";
}
  [(set_attr "type" "vecstore")])

(define_insn "vsx_st_elemrev_v2df"
  [(set (match_operand:V2DF 0 "memory_operand" "=Z")
        (vec_select:V2DF
          (match_operand:V2DF 1 "vsx_register_operand" "wa")
          (parallel [(const_int 1) (const_int 0)])))]
  "VECTOR_MEM_VSX_P (V2DFmode) && !BYTES_BIG_ENDIAN"
  "stxvd2x %x1,%y0"
  [(set_attr "type" "vecstore")])

(define_insn "vsx_st_elemrev_v2di"
  [(set (match_operand:V2DI 0 "memory_operand" "=Z")
        (vec_select:V2DI
          (match_operand:V2DI 1 "vsx_register_operand" "wa")
          (parallel [(const_int 1) (const_int 0)])))]
  "VECTOR_MEM_VSX_P (V2DImode) && !BYTES_BIG_ENDIAN"
  "stxvd2x %x1,%y0"
  [(set_attr "type" "vecstore")])

(define_insn "vsx_st_elemrev_v4sf"
  [(set (match_operand:V4SF 0 "memory_operand" "=Z")
        (vec_select:V4SF
          (match_operand:V4SF 1 "vsx_register_operand" "wa")
          (parallel [(const_int 3) (const_int 2)
                     (const_int 1) (const_int 0)])))]
  "VECTOR_MEM_VSX_P (V4SFmode) && !BYTES_BIG_ENDIAN"
  "stxvw4x %x1,%y0"
  [(set_attr "type" "vecstore")])

(define_insn "vsx_st_elemrev_v4si"
  [(set (match_operand:V4SI 0 "memory_operand" "=Z")
        (vec_select:V4SI
	  (match_operand:V4SI 1 "vsx_register_operand" "wa")
	  (parallel [(const_int 3) (const_int 2)
	             (const_int 1) (const_int 0)])))]
  "VECTOR_MEM_VSX_P (V4SImode) && !BYTES_BIG_ENDIAN"
  "stxvw4x %x1,%y0"
  [(set_attr "type" "vecstore")])

(define_expand "vsx_st_elemrev_v8hi"
  [(set (match_operand:V8HI 0 "memory_operand" "=Z")
        (vec_select:V8HI
          (match_operand:V8HI 1 "vsx_register_operand" "wa")
          (parallel [(const_int 7) (const_int 6)
                     (const_int 5) (const_int 4)
                     (const_int 3) (const_int 2)
                     (const_int 1) (const_int 0)])))]
  "VECTOR_MEM_VSX_P (V8HImode) && !BYTES_BIG_ENDIAN"
{
  if (!TARGET_P9_VECTOR)
    {
      rtx mem_subreg, subreg, perm[16], pcv;
      rtx tmp = gen_reg_rtx (V8HImode);
      /* 2 is leftmost element in register */
      unsigned int reorder[16] = {13,12,15,14,9,8,11,10,5,4,7,6,1,0,3,2};
      int i;

      for (i = 0; i < 16; ++i)
      	perm[i] = GEN_INT (reorder[i]);

      pcv = force_reg (V16QImode,
                       gen_rtx_CONST_VECTOR (V16QImode,
                                             gen_rtvec_v (16, perm)));
      emit_insn (gen_altivec_vperm_v8hi_direct (tmp, operands[1],
                                                operands[1], pcv));
      subreg = simplify_gen_subreg (V4SImode, tmp, V8HImode, 0);
      mem_subreg = simplify_gen_subreg (V4SImode, operands[0], V8HImode, 0);
      emit_insn (gen_vsx_st_elemrev_v4si (mem_subreg, subreg));
      DONE;
    }
})

(define_insn "*vsx_st_elemrev_v2di_internal"
  [(set (match_operand:V2DI 0 "memory_operand" "=Z")
        (vec_select:V2DI
          (match_operand:V2DI 1 "vsx_register_operand" "wa")
          (parallel [(const_int 1) (const_int 0)])))]
  "VECTOR_MEM_VSX_P (V2DImode) && !BYTES_BIG_ENDIAN && TARGET_P9_VECTOR"
  "stxvd2x %x1,%y0"
  [(set_attr "type" "vecstore")])

(define_insn "*vsx_st_elemrev_v8hi_internal"
  [(set (match_operand:V8HI 0 "memory_operand" "=Z")
        (vec_select:V8HI
          (match_operand:V8HI 1 "vsx_register_operand" "wa")
          (parallel [(const_int 7) (const_int 6)
                     (const_int 5) (const_int 4)
                     (const_int 3) (const_int 2)
                     (const_int 1) (const_int 0)])))]
  "VECTOR_MEM_VSX_P (V8HImode) && !BYTES_BIG_ENDIAN && TARGET_P9_VECTOR"
  "stxvh8x %x1,%y0"
  [(set_attr "type" "vecstore")])

(define_expand "vsx_st_elemrev_v16qi"
  [(set (match_operand:V16QI 0 "memory_operand" "=Z")
        (vec_select:V16QI
          (match_operand:V16QI 1 "vsx_register_operand" "wa")
          (parallel [(const_int 15) (const_int 14)
                     (const_int 13) (const_int 12)
                     (const_int 11) (const_int 10)
                     (const_int  9) (const_int  8)
                     (const_int  7) (const_int  6)
                     (const_int  5) (const_int  4)
                     (const_int  3) (const_int  2)
                     (const_int  1) (const_int  0)])))]
  "VECTOR_MEM_VSX_P (V16QImode) && !BYTES_BIG_ENDIAN"
{
  if (!TARGET_P9_VECTOR)
    {
      rtx mem_subreg, subreg, perm[16], pcv;
      rtx tmp = gen_reg_rtx (V16QImode);
      /* 3 is leftmost element in register */
      unsigned int reorder[16] = {12,13,14,15,8,9,10,11,4,5,6,7,0,1,2,3};
      int i;

      for (i = 0; i < 16; ++i)
      	perm[i] = GEN_INT (reorder[i]);

      pcv = force_reg (V16QImode,
                       gen_rtx_CONST_VECTOR (V16QImode,
                                             gen_rtvec_v (16, perm)));
      emit_insn (gen_altivec_vperm_v16qi_direct (tmp, operands[1],
                                                 operands[1], pcv));
      subreg = simplify_gen_subreg (V4SImode, tmp, V16QImode, 0);
      mem_subreg = simplify_gen_subreg (V4SImode, operands[0], V16QImode, 0);
      emit_insn (gen_vsx_st_elemrev_v4si (mem_subreg, subreg));
      DONE;
    }
})

(define_insn "*vsx_st_elemrev_v16qi_internal"
  [(set (match_operand:V16QI 0 "memory_operand" "=Z")
        (vec_select:V16QI
          (match_operand:V16QI 1 "vsx_register_operand" "wa")
          (parallel [(const_int 15) (const_int 14)
                     (const_int 13) (const_int 12)
                     (const_int 11) (const_int 10)
                     (const_int  9) (const_int  8)
                     (const_int  7) (const_int  6)
                     (const_int  5) (const_int  4)
                     (const_int  3) (const_int  2)
                     (const_int  1) (const_int  0)])))]
  "VECTOR_MEM_VSX_P (V16QImode) && !BYTES_BIG_ENDIAN && TARGET_P9_VECTOR"
  "stxvb16x %x1,%y0"
  [(set_attr "type" "vecstore")])


;; VSX vector floating point arithmetic instructions.  The VSX scalar
;; instructions are now combined with the insn for the traditional floating
;; point unit.
(define_insn "*vsx_add<mode>3"
  [(set (match_operand:VSX_F 0 "vsx_register_operand" "=wa")
        (plus:VSX_F (match_operand:VSX_F 1 "vsx_register_operand" "wa")
		    (match_operand:VSX_F 2 "vsx_register_operand" "wa")))]
  "VECTOR_UNIT_VSX_P (<MODE>mode)"
<<<<<<< HEAD
  "xvadd<VSs> %x0,%x1,%x2"
=======
  "xvadd<sd>p %x0,%x1,%x2"
>>>>>>> 9e014010
  [(set_attr "type" "<VStype_simple>")])

(define_insn "*vsx_sub<mode>3"
  [(set (match_operand:VSX_F 0 "vsx_register_operand" "=wa>")
        (minus:VSX_F (match_operand:VSX_F 1 "vsx_register_operand" "wa")
		     (match_operand:VSX_F 2 "vsx_register_operand" "wa")))]
  "VECTOR_UNIT_VSX_P (<MODE>mode)"
<<<<<<< HEAD
  "xvsub<VSs> %x0,%x1,%x2"
=======
  "xvsub<sd>p %x0,%x1,%x2"
>>>>>>> 9e014010
  [(set_attr "type" "<VStype_simple>")])

(define_insn "*vsx_mul<mode>3"
  [(set (match_operand:VSX_F 0 "vsx_register_operand" "=wa")
        (mult:VSX_F (match_operand:VSX_F 1 "vsx_register_operand" "wa")
		    (match_operand:VSX_F 2 "vsx_register_operand" "wa")))]
  "VECTOR_UNIT_VSX_P (<MODE>mode)"
<<<<<<< HEAD
  "xvmul<VSs> %x0,%x1,%x2"
=======
  "xvmul<sd>p %x0,%x1,%x2"
>>>>>>> 9e014010
  [(set_attr "type" "<VStype_simple>")])

; Emulate vector with scalar for vec_mul in V2DImode
(define_insn_and_split "vsx_mul_v2di"
  [(set (match_operand:V2DI 0 "vsx_register_operand" "=wa")
        (unspec:V2DI [(match_operand:V2DI 1 "vsx_register_operand" "wa")
                      (match_operand:V2DI 2 "vsx_register_operand" "wa")]
                     UNSPEC_VSX_MULSD))]
  "VECTOR_MEM_VSX_P (V2DImode)"
  "#"
  "VECTOR_MEM_VSX_P (V2DImode) && !reload_completed"
  [(const_int 0)]
{
  rtx op0 = operands[0];
  rtx op1 = operands[1];
  rtx op2 = operands[2];
  rtx op3 = gen_reg_rtx (DImode);
  rtx op4 = gen_reg_rtx (DImode);
  rtx op5 = gen_reg_rtx (DImode);
  emit_insn (gen_vsx_extract_v2di (op3, op1, GEN_INT (0)));
  emit_insn (gen_vsx_extract_v2di (op4, op2, GEN_INT (0)));
  if (TARGET_POWERPC64)
    emit_insn (gen_muldi3 (op5, op3, op4));
  else
    {
      rtx ret = expand_mult (DImode, op3, op4, NULL, 0, false);
      emit_move_insn (op5, ret);
    }
  emit_insn (gen_vsx_extract_v2di (op3, op1, GEN_INT (1)));
  emit_insn (gen_vsx_extract_v2di (op4, op2, GEN_INT (1)));
  if (TARGET_POWERPC64)
    emit_insn (gen_muldi3 (op3, op3, op4));
  else
    {
      rtx ret = expand_mult (DImode, op3, op4, NULL, 0, false);
      emit_move_insn (op3, ret);
    }
  emit_insn (gen_vsx_concat_v2di (op0, op5, op3));
  DONE;
}
  [(set_attr "type" "mul")])

(define_insn "*vsx_div<mode>3"
  [(set (match_operand:VSX_F 0 "vsx_register_operand" "=wa")
        (div:VSX_F (match_operand:VSX_F 1 "vsx_register_operand" "wa")
		   (match_operand:VSX_F 2 "vsx_register_operand" "wa")))]
  "VECTOR_UNIT_VSX_P (<MODE>mode)"
<<<<<<< HEAD
  "xvdiv<VSs> %x0,%x1,%x2"
=======
  "xvdiv<sd>p %x0,%x1,%x2"
>>>>>>> 9e014010
  [(set_attr "type" "<VStype_div>")])

; Emulate vector with scalar for vec_div in V2DImode
(define_insn_and_split "vsx_div_v2di"
  [(set (match_operand:V2DI 0 "vsx_register_operand" "=wa")
        (unspec:V2DI [(match_operand:V2DI 1 "vsx_register_operand" "wa")
                      (match_operand:V2DI 2 "vsx_register_operand" "wa")]
                     UNSPEC_VSX_DIVSD))]
  "VECTOR_MEM_VSX_P (V2DImode)"
  "#"
  "VECTOR_MEM_VSX_P (V2DImode) && !reload_completed"
  [(const_int 0)]
{
  rtx op0 = operands[0];
  rtx op1 = operands[1];
  rtx op2 = operands[2];
  rtx op3 = gen_reg_rtx (DImode);
  rtx op4 = gen_reg_rtx (DImode);
  rtx op5 = gen_reg_rtx (DImode);
  emit_insn (gen_vsx_extract_v2di (op3, op1, GEN_INT (0)));
  emit_insn (gen_vsx_extract_v2di (op4, op2, GEN_INT (0)));
  if (TARGET_POWERPC64)
    emit_insn (gen_divdi3 (op5, op3, op4));
  else
    {
      rtx libfunc = optab_libfunc (sdiv_optab, DImode);
      rtx target = emit_library_call_value (libfunc,
					    op5, LCT_NORMAL, DImode,
					    op3, DImode,
					    op4, DImode);
      emit_move_insn (op5, target);
    }
  emit_insn (gen_vsx_extract_v2di (op3, op1, GEN_INT (1)));
  emit_insn (gen_vsx_extract_v2di (op4, op2, GEN_INT (1)));
  if (TARGET_POWERPC64)
    emit_insn (gen_divdi3 (op3, op3, op4));
  else
    {
      rtx libfunc = optab_libfunc (sdiv_optab, DImode);
      rtx target = emit_library_call_value (libfunc,
					    op3, LCT_NORMAL, DImode,
					    op3, DImode,
					    op4, DImode);
      emit_move_insn (op3, target);
    }
  emit_insn (gen_vsx_concat_v2di (op0, op5, op3));
  DONE;
}
  [(set_attr "type" "div")])

(define_insn_and_split "vsx_udiv_v2di"
  [(set (match_operand:V2DI 0 "vsx_register_operand" "=wa")
        (unspec:V2DI [(match_operand:V2DI 1 "vsx_register_operand" "wa")
                      (match_operand:V2DI 2 "vsx_register_operand" "wa")]
                     UNSPEC_VSX_DIVUD))]
  "VECTOR_MEM_VSX_P (V2DImode)"
  "#"
  "VECTOR_MEM_VSX_P (V2DImode) && !reload_completed"
  [(const_int 0)]
{
  rtx op0 = operands[0];
  rtx op1 = operands[1];
  rtx op2 = operands[2];
  rtx op3 = gen_reg_rtx (DImode);
  rtx op4 = gen_reg_rtx (DImode);
  rtx op5 = gen_reg_rtx (DImode);
  emit_insn (gen_vsx_extract_v2di (op3, op1, GEN_INT (0)));
  emit_insn (gen_vsx_extract_v2di (op4, op2, GEN_INT (0)));
  if (TARGET_POWERPC64)
    emit_insn (gen_udivdi3 (op5, op3, op4));
  else
    {
      rtx libfunc = optab_libfunc (udiv_optab, DImode);
      rtx target = emit_library_call_value (libfunc,
					    op5, LCT_NORMAL, DImode,
					    op3, DImode,
					    op4, DImode);
      emit_move_insn (op5, target);
    }
  emit_insn (gen_vsx_extract_v2di (op3, op1, GEN_INT (1)));
  emit_insn (gen_vsx_extract_v2di (op4, op2, GEN_INT (1)));
  if (TARGET_POWERPC64)
    emit_insn (gen_udivdi3 (op3, op3, op4));
  else
    {
      rtx libfunc = optab_libfunc (udiv_optab, DImode);
      rtx target = emit_library_call_value (libfunc,
					    op3, LCT_NORMAL, DImode,
					    op3, DImode,
					    op4, DImode);
      emit_move_insn (op3, target);
    }
  emit_insn (gen_vsx_concat_v2di (op0, op5, op3));
  DONE;
}
  [(set_attr "type" "div")])

;; *tdiv* instruction returning the FG flag
(define_expand "vsx_tdiv<mode>3_fg"
  [(set (match_dup 3)
	(unspec:CCFP [(match_operand:VSX_B 1 "vsx_register_operand")
		      (match_operand:VSX_B 2 "vsx_register_operand")]
		     UNSPEC_VSX_TDIV))
   (set (match_operand:SI 0 "gpc_reg_operand")
	(gt:SI (match_dup 3)
	       (const_int 0)))]
  "VECTOR_UNIT_VSX_P (<MODE>mode)"
{
  operands[3] = gen_reg_rtx (CCFPmode);
})

;; *tdiv* instruction returning the FE flag
(define_expand "vsx_tdiv<mode>3_fe"
  [(set (match_dup 3)
	(unspec:CCFP [(match_operand:VSX_B 1 "vsx_register_operand")
		      (match_operand:VSX_B 2 "vsx_register_operand")]
		     UNSPEC_VSX_TDIV))
   (set (match_operand:SI 0 "gpc_reg_operand")
	(eq:SI (match_dup 3)
	       (const_int 0)))]
  "VECTOR_UNIT_VSX_P (<MODE>mode)"
{
  operands[3] = gen_reg_rtx (CCFPmode);
})

(define_insn "*vsx_tdiv<mode>3_internal"
  [(set (match_operand:CCFP 0 "cc_reg_operand" "=x")
	(unspec:CCFP [(match_operand:VSX_B 1 "vsx_register_operand" "wa")
		      (match_operand:VSX_B 2 "vsx_register_operand" "wa")]
		   UNSPEC_VSX_TDIV))]
  "VECTOR_UNIT_VSX_P (<MODE>mode)"
<<<<<<< HEAD
  "x<VSv>tdiv<VSs> %0,%x1,%x2"
=======
  "x<VSv>tdiv<sd>p %0,%x1,%x2"
>>>>>>> 9e014010
  [(set_attr "type" "<VStype_simple>")])

(define_insn "vsx_fre<mode>2"
  [(set (match_operand:VSX_F 0 "vsx_register_operand" "=wa")
	(unspec:VSX_F [(match_operand:VSX_F 1 "vsx_register_operand" "wa")]
		      UNSPEC_FRES))]
  "VECTOR_UNIT_VSX_P (<MODE>mode)"
<<<<<<< HEAD
  "xvre<VSs> %x0,%x1"
=======
  "xvre<sd>p %x0,%x1"
>>>>>>> 9e014010
  [(set_attr "type" "<VStype_simple>")])

(define_insn "*vsx_neg<mode>2"
  [(set (match_operand:VSX_F 0 "vsx_register_operand" "=wa")
        (neg:VSX_F (match_operand:VSX_F 1 "vsx_register_operand" "wa")))]
  "VECTOR_UNIT_VSX_P (<MODE>mode)"
<<<<<<< HEAD
  "xvneg<VSs> %x0,%x1"
=======
  "xvneg<sd>p %x0,%x1"
>>>>>>> 9e014010
  [(set_attr "type" "<VStype_simple>")])

(define_insn "*vsx_abs<mode>2"
  [(set (match_operand:VSX_F 0 "vsx_register_operand" "=wa")
        (abs:VSX_F (match_operand:VSX_F 1 "vsx_register_operand" "wa")))]
  "VECTOR_UNIT_VSX_P (<MODE>mode)"
<<<<<<< HEAD
  "xvabs<VSs> %x0,%x1"
=======
  "xvabs<sd>p %x0,%x1"
>>>>>>> 9e014010
  [(set_attr "type" "<VStype_simple>")])

(define_insn "vsx_nabs<mode>2"
  [(set (match_operand:VSX_F 0 "vsx_register_operand" "=wa")
        (neg:VSX_F
	 (abs:VSX_F
	  (match_operand:VSX_F 1 "vsx_register_operand" "wa"))))]
  "VECTOR_UNIT_VSX_P (<MODE>mode)"
<<<<<<< HEAD
  "xvnabs<VSs> %x0,%x1"
=======
  "xvnabs<sd>p %x0,%x1"
>>>>>>> 9e014010
  [(set_attr "type" "<VStype_simple>")])

(define_insn "vsx_smax<mode>3"
  [(set (match_operand:VSX_F 0 "vsx_register_operand" "=wa")
        (smax:VSX_F (match_operand:VSX_F 1 "vsx_register_operand" "wa")
		    (match_operand:VSX_F 2 "vsx_register_operand" "wa")))]
  "VECTOR_UNIT_VSX_P (<MODE>mode)"
<<<<<<< HEAD
  "xvmax<VSs> %x0,%x1,%x2"
=======
  "xvmax<sd>p %x0,%x1,%x2"
>>>>>>> 9e014010
  [(set_attr "type" "<VStype_simple>")])

(define_insn "*vsx_smin<mode>3"
  [(set (match_operand:VSX_F 0 "vsx_register_operand" "=wa")
        (smin:VSX_F (match_operand:VSX_F 1 "vsx_register_operand" "wa")
		    (match_operand:VSX_F 2 "vsx_register_operand" "wa")))]
  "VECTOR_UNIT_VSX_P (<MODE>mode)"
<<<<<<< HEAD
  "xvmin<VSs> %x0,%x1,%x2"
=======
  "xvmin<sd>p %x0,%x1,%x2"
>>>>>>> 9e014010
  [(set_attr "type" "<VStype_simple>")])

(define_insn "*vsx_sqrt<mode>2"
  [(set (match_operand:VSX_F 0 "vsx_register_operand" "=wa")
        (sqrt:VSX_F (match_operand:VSX_F 1 "vsx_register_operand" "wa")))]
  "VECTOR_UNIT_VSX_P (<MODE>mode)"
<<<<<<< HEAD
  "xvsqrt<VSs> %x0,%x1"
  [(set_attr "type" "<VStype_sqrt>")])
=======
  "xvsqrt<sd>p %x0,%x1"
  [(set_attr "type" "<sd>sqrt")])
>>>>>>> 9e014010

(define_insn "*vsx_rsqrte<mode>2"
  [(set (match_operand:VSX_F 0 "vsx_register_operand" "=wa")
	(unspec:VSX_F [(match_operand:VSX_F 1 "vsx_register_operand" "wa")]
		      UNSPEC_RSQRT))]
  "VECTOR_UNIT_VSX_P (<MODE>mode)"
<<<<<<< HEAD
  "xvrsqrte<VSs> %x0,%x1"
=======
  "xvrsqrte<sd>p %x0,%x1"
>>>>>>> 9e014010
  [(set_attr "type" "<VStype_simple>")])

;; *tsqrt* returning the fg flag
(define_expand "vsx_tsqrt<mode>2_fg"
  [(set (match_dup 2)
	(unspec:CCFP [(match_operand:VSX_B 1 "vsx_register_operand")]
		     UNSPEC_VSX_TSQRT))
   (set (match_operand:SI 0 "gpc_reg_operand")
	(gt:SI (match_dup 2)
	       (const_int 0)))]
  "VECTOR_UNIT_VSX_P (<MODE>mode)"
{
  operands[2] = gen_reg_rtx (CCFPmode);
})

;; *tsqrt* returning the fe flag
(define_expand "vsx_tsqrt<mode>2_fe"
  [(set (match_dup 2)
	(unspec:CCFP [(match_operand:VSX_B 1 "vsx_register_operand")]
		     UNSPEC_VSX_TSQRT))
   (set (match_operand:SI 0 "gpc_reg_operand")
	(eq:SI (match_dup 2)
	       (const_int 0)))]
  "VECTOR_UNIT_VSX_P (<MODE>mode)"
{
  operands[2] = gen_reg_rtx (CCFPmode);
})

(define_insn "*vsx_tsqrt<mode>2_internal"
  [(set (match_operand:CCFP 0 "cc_reg_operand" "=x")
	(unspec:CCFP [(match_operand:VSX_B 1 "vsx_register_operand" "wa")]
		     UNSPEC_VSX_TSQRT))]
  "VECTOR_UNIT_VSX_P (<MODE>mode)"
<<<<<<< HEAD
  "x<VSv>tsqrt<VSs> %0,%x1"
=======
  "x<VSv>tsqrt<sd>p %0,%x1"
>>>>>>> 9e014010
  [(set_attr "type" "<VStype_simple>")])

;; Fused vector multiply/add instructions. Support the classical Altivec
;; versions of fma, which allows the target to be a separate register from the
;; 3 inputs.  Under VSX, the target must be either the addend or the first
;; multiply.

(define_insn "*vsx_fmav4sf4"
  [(set (match_operand:V4SF 0 "vsx_register_operand" "=wa,wa,v")
	(fma:V4SF
	  (match_operand:V4SF 1 "vsx_register_operand" "%wa,wa,v")
	  (match_operand:V4SF 2 "vsx_register_operand" "wa,0,v")
	  (match_operand:V4SF 3 "vsx_register_operand" "0,wa,v")))]
  "VECTOR_UNIT_VSX_P (V4SFmode)"
  "@
   xvmaddasp %x0,%x1,%x2
   xvmaddmsp %x0,%x1,%x3
   vmaddfp %0,%1,%2,%3"
  [(set_attr "type" "vecfloat")])

(define_insn "*vsx_fmav2df4"
  [(set (match_operand:V2DF 0 "vsx_register_operand" "=wa,wa")
	(fma:V2DF
	  (match_operand:V2DF 1 "vsx_register_operand" "%wa,wa")
	  (match_operand:V2DF 2 "vsx_register_operand" "wa,0")
	  (match_operand:V2DF 3 "vsx_register_operand" "0,wa")))]
  "VECTOR_UNIT_VSX_P (V2DFmode)"
  "@
   xvmaddadp %x0,%x1,%x2
   xvmaddmdp %x0,%x1,%x3"
  [(set_attr "type" "vecdouble")])

(define_insn "*vsx_fms<mode>4"
  [(set (match_operand:VSX_F 0 "vsx_register_operand" "=wa,wa")
	(fma:VSX_F
	  (match_operand:VSX_F 1 "vsx_register_operand" "%wa,wa")
	  (match_operand:VSX_F 2 "vsx_register_operand" "wa,0")
	  (neg:VSX_F
	    (match_operand:VSX_F 3 "vsx_register_operand" "0,wa"))))]
  "VECTOR_UNIT_VSX_P (<MODE>mode)"
  "@
   xvmsuba<sd>p %x0,%x1,%x2
   xvmsubm<sd>p %x0,%x1,%x3"
  [(set_attr "type" "<VStype_mul>")])

(define_insn "*vsx_nfma<mode>4"
  [(set (match_operand:VSX_F 0 "vsx_register_operand" "=wa,wa")
	(neg:VSX_F
	 (fma:VSX_F
	  (match_operand:VSX_F 1 "vsx_register_operand" "wa,wa")
	  (match_operand:VSX_F 2 "vsx_register_operand" "wa,0")
	  (match_operand:VSX_F 3 "vsx_register_operand" "0,wa"))))]
  "VECTOR_UNIT_VSX_P (<MODE>mode)"
  "@
<<<<<<< HEAD
   xvnmadda<VSs> %x0,%x1,%x2
   xvnmaddm<VSs> %x0,%x1,%x3
   xvnmadda<VSs> %x0,%x1,%x2
   xvnmaddm<VSs> %x0,%x1,%x3"
=======
   xvnmadda<sd>p %x0,%x1,%x2
   xvnmaddm<sd>p %x0,%x1,%x3"
>>>>>>> 9e014010
  [(set_attr "type" "<VStype_mul>")])

(define_insn "*vsx_nfmsv4sf4"
  [(set (match_operand:V4SF 0 "vsx_register_operand" "=wa,wa,v")
	(neg:V4SF
	 (fma:V4SF
	   (match_operand:V4SF 1 "vsx_register_operand" "%wa,wa,v")
	   (match_operand:V4SF 2 "vsx_register_operand" "wa,0,v")
	   (neg:V4SF
	     (match_operand:V4SF 3 "vsx_register_operand" "0,wa,v")))))]
  "VECTOR_UNIT_VSX_P (V4SFmode)"
  "@
   xvnmsubasp %x0,%x1,%x2
   xvnmsubmsp %x0,%x1,%x3
   vnmsubfp %0,%1,%2,%3"
  [(set_attr "type" "vecfloat")])

(define_insn "*vsx_nfmsv2df4"
  [(set (match_operand:V2DF 0 "vsx_register_operand" "=wa,wa")
	(neg:V2DF
	 (fma:V2DF
	   (match_operand:V2DF 1 "vsx_register_operand" "%wa,wa")
	   (match_operand:V2DF 2 "vsx_register_operand" "wa,0")
	   (neg:V2DF
	     (match_operand:V2DF 3 "vsx_register_operand" "0,wa")))))]
  "VECTOR_UNIT_VSX_P (V2DFmode)"
  "@
   xvnmsubadp %x0,%x1,%x2
   xvnmsubmdp %x0,%x1,%x3"
  [(set_attr "type" "vecdouble")])

;; Vector conditional expressions (no scalar version for these instructions)
(define_insn "vsx_eq<mode>"
  [(set (match_operand:VSX_F 0 "vsx_register_operand" "=wa")
	(eq:VSX_F (match_operand:VSX_F 1 "vsx_register_operand" "wa")
		  (match_operand:VSX_F 2 "vsx_register_operand" "wa")))]
  "VECTOR_UNIT_VSX_P (<MODE>mode)"
<<<<<<< HEAD
  "xvcmpeq<VSs> %x0,%x1,%x2"
=======
  "xvcmpeq<sd>p %x0,%x1,%x2"
>>>>>>> 9e014010
  [(set_attr "type" "<VStype_simple>")])

(define_insn "vsx_gt<mode>"
  [(set (match_operand:VSX_F 0 "vsx_register_operand" "=wa")
	(gt:VSX_F (match_operand:VSX_F 1 "vsx_register_operand" "wa")
		  (match_operand:VSX_F 2 "vsx_register_operand" "wa")))]
  "VECTOR_UNIT_VSX_P (<MODE>mode)"
<<<<<<< HEAD
  "xvcmpgt<VSs> %x0,%x1,%x2"
=======
  "xvcmpgt<sd>p %x0,%x1,%x2"
>>>>>>> 9e014010
  [(set_attr "type" "<VStype_simple>")])

(define_insn "*vsx_ge<mode>"
  [(set (match_operand:VSX_F 0 "vsx_register_operand" "=wa")
	(ge:VSX_F (match_operand:VSX_F 1 "vsx_register_operand" "wa")
		  (match_operand:VSX_F 2 "vsx_register_operand" "wa")))]
  "VECTOR_UNIT_VSX_P (<MODE>mode)"
<<<<<<< HEAD
  "xvcmpge<VSs> %x0,%x1,%x2"
=======
  "xvcmpge<sd>p %x0,%x1,%x2"
>>>>>>> 9e014010
  [(set_attr "type" "<VStype_simple>")])

;; Compare vectors producing a vector result and a predicate, setting CR6 to
;; indicate a combined status
(define_insn "*vsx_eq_<mode>_p"
  [(set (reg:CC CR6_REGNO)
	(unspec:CC
	 [(eq:CC (match_operand:VSX_F 1 "vsx_register_operand" "wa")
		 (match_operand:VSX_F 2 "vsx_register_operand" "wa"))]
	 UNSPEC_PREDICATE))
   (set (match_operand:VSX_F 0 "vsx_register_operand" "=wa")
	(eq:VSX_F (match_dup 1)
		  (match_dup 2)))]
  "VECTOR_UNIT_VSX_P (<MODE>mode)"
  "xvcmpeq<sd>p. %x0,%x1,%x2"
  [(set_attr "type" "<VStype_simple>")])

(define_insn "*vsx_gt_<mode>_p"
  [(set (reg:CC CR6_REGNO)
	(unspec:CC
	 [(gt:CC (match_operand:VSX_F 1 "vsx_register_operand" "wa")
		 (match_operand:VSX_F 2 "vsx_register_operand" "wa"))]
	 UNSPEC_PREDICATE))
   (set (match_operand:VSX_F 0 "vsx_register_operand" "=wa")
	(gt:VSX_F (match_dup 1)
		  (match_dup 2)))]
  "VECTOR_UNIT_VSX_P (<MODE>mode)"
  "xvcmpgt<sd>p. %x0,%x1,%x2"
  [(set_attr "type" "<VStype_simple>")])

(define_insn "*vsx_ge_<mode>_p"
  [(set (reg:CC CR6_REGNO)
	(unspec:CC
	 [(ge:CC (match_operand:VSX_F 1 "vsx_register_operand" "wa")
		 (match_operand:VSX_F 2 "vsx_register_operand" "wa"))]
	 UNSPEC_PREDICATE))
   (set (match_operand:VSX_F 0 "vsx_register_operand" "=wa")
	(ge:VSX_F (match_dup 1)
		  (match_dup 2)))]
  "VECTOR_UNIT_VSX_P (<MODE>mode)"
  "xvcmpge<sd>p. %x0,%x1,%x2"
  [(set_attr "type" "<VStype_simple>")])

;; Vector select
(define_insn "*vsx_xxsel<mode>"
  [(set (match_operand:VSX_L 0 "vsx_register_operand" "=<VSr>,?wa")
	(if_then_else:VSX_L
	 (ne:CC (match_operand:VSX_L 1 "vsx_register_operand" "<VSr>,wa")
		(match_operand:VSX_L 4 "zero_constant" ""))
	 (match_operand:VSX_L 2 "vsx_register_operand" "<VSr>,wa")
	 (match_operand:VSX_L 3 "vsx_register_operand" "<VSr>,wa")))]
  "VECTOR_MEM_VSX_P (<MODE>mode)"
  "xxsel %x0,%x3,%x2,%x1"
  [(set_attr "type" "vecmove")
   (set_attr "isa" "<VSisa>")])

(define_insn "*vsx_xxsel<mode>_uns"
  [(set (match_operand:VSX_L 0 "vsx_register_operand" "=<VSr>,?wa")
	(if_then_else:VSX_L
	 (ne:CCUNS (match_operand:VSX_L 1 "vsx_register_operand" "<VSr>,wa")
		   (match_operand:VSX_L 4 "zero_constant" ""))
	 (match_operand:VSX_L 2 "vsx_register_operand" "<VSr>,wa")
	 (match_operand:VSX_L 3 "vsx_register_operand" "<VSr>,wa")))]
  "VECTOR_MEM_VSX_P (<MODE>mode)"
  "xxsel %x0,%x3,%x2,%x1"
  [(set_attr "type" "vecmove")
   (set_attr "isa" "<VSisa>")])

;; Copy sign
(define_insn "vsx_copysign<mode>3"
  [(set (match_operand:VSX_F 0 "vsx_register_operand" "=wa")
	(unspec:VSX_F
	 [(match_operand:VSX_F 1 "vsx_register_operand" "wa")
	  (match_operand:VSX_F 2 "vsx_register_operand" "wa")]
	 UNSPEC_COPYSIGN))]
  "VECTOR_UNIT_VSX_P (<MODE>mode)"
<<<<<<< HEAD
  "xvcpsgn<VSs> %x0,%x2,%x1"
=======
  "xvcpsgn<sd>p %x0,%x2,%x1"
>>>>>>> 9e014010
  [(set_attr "type" "<VStype_simple>")])

;; For the conversions, limit the register class for the integer value to be
;; the fprs because we don't want to add the altivec registers to movdi/movsi.
;; For the unsigned tests, there isn't a generic double -> unsigned conversion
;; in rs6000.md so don't test VECTOR_UNIT_VSX_P, just test against VSX.
;; Don't use vsx_register_operand here, use gpc_reg_operand to match rs6000.md
;; in allowing virtual registers.
(define_insn "vsx_float<VSi><mode>2"
  [(set (match_operand:VSX_F 0 "gpc_reg_operand" "=wa")
	(float:VSX_F (match_operand:<VSI> 1 "gpc_reg_operand" "wa")))]
  "VECTOR_UNIT_VSX_P (<MODE>mode)"
<<<<<<< HEAD
  "xvcvsx<VSc><VSs> %x0,%x1"
=======
  "xvcvsx<VSc><sd>p %x0,%x1"
>>>>>>> 9e014010
  [(set_attr "type" "<VStype_simple>")])

(define_insn "vsx_floatuns<VSi><mode>2"
  [(set (match_operand:VSX_F 0 "gpc_reg_operand" "=wa")
	(unsigned_float:VSX_F (match_operand:<VSI> 1 "gpc_reg_operand" "wa")))]
  "VECTOR_UNIT_VSX_P (<MODE>mode)"
<<<<<<< HEAD
  "xvcvux<VSc><VSs> %x0,%x1"
=======
  "xvcvux<VSc><sd>p %x0,%x1"
>>>>>>> 9e014010
  [(set_attr "type" "<VStype_simple>")])

(define_insn "vsx_fix_trunc<mode><VSi>2"
  [(set (match_operand:<VSI> 0 "gpc_reg_operand" "=wa")
	(fix:<VSI> (match_operand:VSX_F 1 "gpc_reg_operand" "wa")))]
  "VECTOR_UNIT_VSX_P (<MODE>mode)"
<<<<<<< HEAD
  "x<VSv>cv<VSs>sx<VSc>s %x0,%x1"
=======
  "x<VSv>cv<sd>psx<VSc>s %x0,%x1"
>>>>>>> 9e014010
  [(set_attr "type" "<VStype_simple>")])

(define_insn "vsx_fixuns_trunc<mode><VSi>2"
  [(set (match_operand:<VSI> 0 "gpc_reg_operand" "=wa")
	(unsigned_fix:<VSI> (match_operand:VSX_F 1 "gpc_reg_operand" "wa")))]
  "VECTOR_UNIT_VSX_P (<MODE>mode)"
<<<<<<< HEAD
  "x<VSv>cv<VSs>ux<VSc>s %x0,%x1"
=======
  "x<VSv>cv<sd>pux<VSc>s %x0,%x1"
>>>>>>> 9e014010
  [(set_attr "type" "<VStype_simple>")])

;; Math rounding functions
(define_insn "vsx_x<VSv>r<sd>pi"
  [(set (match_operand:VSX_B 0 "vsx_register_operand" "=wa")
	(unspec:VSX_B [(match_operand:VSX_B 1 "vsx_register_operand" "wa")]
		      UNSPEC_VSX_ROUND_I))]
  "VECTOR_UNIT_VSX_P (<MODE>mode)"
<<<<<<< HEAD
  "x<VSv>r<VSs>i %x0,%x1"
=======
  "x<VSv>r<sd>pi %x0,%x1"
>>>>>>> 9e014010
  [(set_attr "type" "<VStype_simple>")])

(define_insn "vsx_x<VSv>r<sd>pic"
  [(set (match_operand:VSX_B 0 "vsx_register_operand" "=wa")
	(unspec:VSX_B [(match_operand:VSX_B 1 "vsx_register_operand" "wa")]
		      UNSPEC_VSX_ROUND_IC))]
  "VECTOR_UNIT_VSX_P (<MODE>mode)"
<<<<<<< HEAD
  "x<VSv>r<VSs>ic %x0,%x1"
=======
  "x<VSv>r<sd>pic %x0,%x1"
>>>>>>> 9e014010
  [(set_attr "type" "<VStype_simple>")])

(define_insn "vsx_btrunc<mode>2"
  [(set (match_operand:VSX_F 0 "vsx_register_operand" "=wa")
	(fix:VSX_F (match_operand:VSX_F 1 "vsx_register_operand" "wa")))]
  "VECTOR_UNIT_VSX_P (<MODE>mode)"
<<<<<<< HEAD
  "xvr<VSs>iz %x0,%x1"
=======
  "xvr<sd>piz %x0,%x1"
>>>>>>> 9e014010
  [(set_attr "type" "<VStype_simple>")])

(define_insn "*vsx_b2trunc<mode>2"
  [(set (match_operand:VSX_B 0 "vsx_register_operand" "=wa")
	(unspec:VSX_B [(match_operand:VSX_B 1 "vsx_register_operand" "wa")]
		      UNSPEC_FRIZ))]
  "VECTOR_UNIT_VSX_P (<MODE>mode)"
<<<<<<< HEAD
  "x<VSv>r<VSs>iz %x0,%x1"
=======
  "x<VSv>r<sd>piz %x0,%x1"
>>>>>>> 9e014010
  [(set_attr "type" "<VStype_simple>")])

(define_insn "vsx_floor<mode>2"
  [(set (match_operand:VSX_F 0 "vsx_register_operand" "=wa")
	(unspec:VSX_F [(match_operand:VSX_F 1 "vsx_register_operand" "wa")]
		      UNSPEC_FRIM))]
  "VECTOR_UNIT_VSX_P (<MODE>mode)"
<<<<<<< HEAD
  "xvr<VSs>im %x0,%x1"
=======
  "xvr<sd>pim %x0,%x1"
>>>>>>> 9e014010
  [(set_attr "type" "<VStype_simple>")])

(define_insn "vsx_ceil<mode>2"
  [(set (match_operand:VSX_F 0 "vsx_register_operand" "=wa")
	(unspec:VSX_F [(match_operand:VSX_F 1 "vsx_register_operand" "wa")]
		      UNSPEC_FRIP))]
  "VECTOR_UNIT_VSX_P (<MODE>mode)"
<<<<<<< HEAD
  "xvr<VSs>ip %x0,%x1"
=======
  "xvr<sd>pip %x0,%x1"
>>>>>>> 9e014010
  [(set_attr "type" "<VStype_simple>")])


;; VSX convert to/from double vector

;; Convert between single and double precision
;; Don't use xscvspdp and xscvdpsp for scalar conversions, since the normal
;; scalar single precision instructions internally use the double format.
;; Prefer the altivec registers, since we likely will need to do a vperm
(define_insn "vsx_xscvdpsp"
  [(set (match_operand:V4SF 0 "vsx_register_operand" "=f,?wa")
	(unspec:V4SF [(match_operand:DF 1 "vsx_register_operand" "f,wa")]
			      UNSPEC_VSX_CVSPDP))]
  "VECTOR_UNIT_VSX_P (DFmode)"
  "xscvdpsp %x0,%x1"
  [(set_attr "type" "fp")])

(define_insn "vsx_xvcvspdp_be"
  [(set (match_operand:V2DF 0 "vsx_register_operand" "=v,?wa")
     (float_extend:V2DF
       (vec_select:V2SF (match_operand:V4SF 1 "vsx_register_operand" "wa,wa")
	 (parallel [(const_int 0) (const_int 2)]))))]
  "VECTOR_UNIT_VSX_P (V4SFmode) && BYTES_BIG_ENDIAN"
  "xvcvspdp %x0,%x1"
  [(set_attr "type" "vecdouble")])

(define_insn "vsx_xvcvspdp_le"
  [(set (match_operand:V2DF 0 "vsx_register_operand" "=v,?wa")
     (float_extend:V2DF
       (vec_select:V2SF (match_operand:V4SF 1 "vsx_register_operand" "wa,wa")
	 (parallel [(const_int 1) (const_int 3)]))))]
  "VECTOR_UNIT_VSX_P (V4SFmode) && !BYTES_BIG_ENDIAN"
  "xvcvspdp %x0,%x1"
  [(set_attr "type" "vecdouble")])

(define_expand "vsx_xvcvspdp"
  [(match_operand:V2DF 0 "vsx_register_operand")
   (match_operand:V4SF 1 "vsx_register_operand")]
  "VECTOR_UNIT_VSX_P (V4SFmode)"
{
  if (BYTES_BIG_ENDIAN)
    emit_insn (gen_vsx_xvcvspdp_be (operands[0], operands[1]));
  else
    emit_insn (gen_vsx_xvcvspdp_le (operands[0], operands[1]));
  DONE;
})

(define_insn "vsx_xvcvdpsp"
  [(set (match_operand:V4SF 0 "vsx_register_operand" "=wa,?wa")
	(unspec:V4SF [(match_operand:V2DF 1 "vsx_register_operand" "v,wa")]
			      UNSPEC_VSX_CVSPDP))]
  "VECTOR_UNIT_VSX_P (V2DFmode)"
  "xvcvdpsp %x0,%x1"
  [(set_attr "type" "vecdouble")])

;; xscvspdp, represent the scalar SF type as V4SF
(define_insn "vsx_xscvspdp"
  [(set (match_operand:DF 0 "vsx_register_operand" "=wa")
	(unspec:DF [(match_operand:V4SF 1 "vsx_register_operand" "wa")]
		   UNSPEC_VSX_CVSPDP))]
  "VECTOR_UNIT_VSX_P (V4SFmode)"
  "xscvspdp %x0,%x1"
  [(set_attr "type" "fp")])

;; Same as vsx_xscvspdp, but use SF as the type
(define_insn "vsx_xscvspdp_scalar2"
  [(set (match_operand:SF 0 "vsx_register_operand" "=wa")
	(unspec:SF [(match_operand:V4SF 1 "vsx_register_operand" "wa")]
		   UNSPEC_VSX_CVSPDP))]
  "VECTOR_UNIT_VSX_P (V4SFmode)"
  "xscvspdp %x0,%x1"
  [(set_attr "type" "fp")])

;; Generate xvcvhpsp instruction
(define_insn "vsx_xvcvhpsp"
  [(set (match_operand:V4SF 0 "vsx_register_operand" "=wa")
	(unspec:V4SF [(match_operand: V16QI 1 "vsx_register_operand" "wa")]
		     UNSPEC_VSX_CVHPSP))]
  "TARGET_P9_VECTOR"
  "xvcvhpsp %x0,%x1"
  [(set_attr "type" "vecfloat")])

;; Generate xvcvsphp
(define_insn "vsx_xvcvsphp"
  [(set (match_operand:V4SI 0 "register_operand" "=wa")
	(unspec:V4SI [(match_operand:V4SF 1 "vsx_register_operand" "wa")]
		     UNSPEC_VSX_XVCVSPHP))]
  "TARGET_P9_VECTOR"
  "xvcvsphp %x0,%x1"
[(set_attr "type" "vecfloat")])

;; xscvdpsp used for splat'ing a scalar to V4SF, knowing that the internal SF
;; format of scalars is actually DF.
(define_insn "vsx_xscvdpsp_scalar"
  [(set (match_operand:V4SF 0 "vsx_register_operand" "=wa")
	(unspec:V4SF [(match_operand:SF 1 "vsx_register_operand" "wa")]
		     UNSPEC_VSX_CVSPDP))]
  "VECTOR_UNIT_VSX_P (V4SFmode)"
  "xscvdpsp %x0,%x1"
  [(set_attr "type" "fp")])

;; ISA 2.07 xscvdpspn/xscvspdpn that does not raise an error on signalling NaNs
(define_insn "vsx_xscvdpspn"
  [(set (match_operand:V4SF 0 "vsx_register_operand" "=wa")
	(unspec:V4SF [(match_operand:DF 1 "vsx_register_operand" "wa")]
		     UNSPEC_VSX_CVDPSPN))]
  "TARGET_XSCVDPSPN"
  "xscvdpspn %x0,%x1"
  [(set_attr "type" "fp")])

(define_insn "vsx_xscvspdpn"
  [(set (match_operand:DF 0 "vsx_register_operand" "=wa")
	(unspec:DF [(match_operand:V4SF 1 "vsx_register_operand" "wa")]
		   UNSPEC_VSX_CVSPDPN))]
  "TARGET_XSCVSPDPN"
  "xscvspdpn %x0,%x1"
  [(set_attr "type" "fp")])

(define_insn "vsx_xscvdpspn_scalar"
  [(set (match_operand:V4SF 0 "vsx_register_operand" "=wa")
	(unspec:V4SF [(match_operand:SF 1 "vsx_register_operand" "wa")]
		     UNSPEC_VSX_CVDPSPN))]
  "TARGET_XSCVDPSPN"
  "xscvdpspn %x0,%x1"
  [(set_attr "type" "fp")])

;; Used by direct move to move a SFmode value from GPR to VSX register
(define_insn "vsx_xscvspdpn_directmove"
  [(set (match_operand:SF 0 "vsx_register_operand" "=wa")
	(unspec:SF [(match_operand:SF 1 "vsx_register_operand" "wa")]
		   UNSPEC_VSX_CVSPDPN))]
  "TARGET_XSCVSPDPN"
  "xscvspdpn %x0,%x1"
  [(set_attr "type" "fp")])

;; Convert and scale (used by vec_ctf, vec_cts, vec_ctu for double/long long)

(define_insn "vsx_xvcv<su>xwsp"
  [(set (match_operand:V4SF 0 "vsx_register_operand" "=wa")
     (any_float:V4SF (match_operand:V4SI 1 "vsx_register_operand" "wa")))]
  "VECTOR_UNIT_VSX_P (V4SFmode)"
  "xvcv<su>xwsp %x0,%x1"
  [(set_attr "type" "vecfloat")])

(define_insn "vsx_xvcv<su>xddp"
  [(set (match_operand:V2DF 0 "vsx_register_operand" "=wa")
        (any_float:V2DF (match_operand:V2DI 1 "vsx_register_operand" "wa")))]
  "VECTOR_UNIT_VSX_P (V2DFmode)"
  "xvcv<su>xddp %x0,%x1"
  [(set_attr "type" "vecdouble")])

(define_insn "vsx_xvcvsp<su>xws"
  [(set (match_operand:V4SI 0 "vsx_register_operand" "=wa")
        (any_fix:V4SI (match_operand:V4SF 1 "vsx_register_operand" "wa")))]
  "VECTOR_UNIT_VSX_P (V4SFmode)"
  "xvcvsp<su>xws %x0,%x1"
  [(set_attr "type" "vecfloat")])

(define_insn "vsx_xvcvdp<su>xds"
  [(set (match_operand:V2DI 0 "vsx_register_operand" "=wa")
        (any_fix:V2DI (match_operand:V2DF 1 "vsx_register_operand" "wa")))]
  "VECTOR_UNIT_VSX_P (V2DFmode)"
  "xvcvdp<su>xds %x0,%x1"
  [(set_attr "type" "vecdouble")])

(define_expand "vsx_xvcvsxddp_scale"
  [(match_operand:V2DF 0 "vsx_register_operand")
   (match_operand:V2DI 1 "vsx_register_operand")
   (match_operand:QI 2 "immediate_operand")]
  "VECTOR_UNIT_VSX_P (V2DFmode)"
{
  rtx op0 = operands[0];
  rtx op1 = operands[1];
  int scale = INTVAL(operands[2]);
  emit_insn (gen_vsx_xvcvsxddp (op0, op1));
  if (scale != 0)
    rs6000_scale_v2df (op0, op0, -scale);
  DONE;
})

(define_expand "vsx_xvcvuxddp_scale"
  [(match_operand:V2DF 0 "vsx_register_operand")
   (match_operand:V2DI 1 "vsx_register_operand")
   (match_operand:QI 2 "immediate_operand")]
  "VECTOR_UNIT_VSX_P (V2DFmode)"
{
  rtx op0 = operands[0];
  rtx op1 = operands[1];
  int scale = INTVAL(operands[2]);
  emit_insn (gen_vsx_xvcvuxddp (op0, op1));
  if (scale != 0)
    rs6000_scale_v2df (op0, op0, -scale);
  DONE;
})

(define_expand "vsx_xvcvdpsxds_scale"
  [(match_operand:V2DI 0 "vsx_register_operand")
   (match_operand:V2DF 1 "vsx_register_operand")
   (match_operand:QI 2 "immediate_operand")]
  "VECTOR_UNIT_VSX_P (V2DFmode)"
{
  rtx op0 = operands[0];
  rtx op1 = operands[1];
  rtx tmp;
  int scale = INTVAL (operands[2]);
  if (scale == 0)
    tmp = op1;
  else
    {
      tmp  = gen_reg_rtx (V2DFmode);
      rs6000_scale_v2df (tmp, op1, scale);
    }
  emit_insn (gen_vsx_xvcvdpsxds (op0, tmp));
  DONE;
})

;; convert vector of 64-bit floating point numbers to vector of
;; 64-bit unsigned integer
(define_expand "vsx_xvcvdpuxds_scale"
  [(match_operand:V2DI 0 "vsx_register_operand")
   (match_operand:V2DF 1 "vsx_register_operand")
   (match_operand:QI 2 "immediate_operand")]
  "VECTOR_UNIT_VSX_P (V2DFmode)"
{
  rtx op0 = operands[0];
  rtx op1 = operands[1];
  rtx tmp;
  int scale = INTVAL (operands[2]);
  if (scale == 0)
    tmp = op1;
  else
    {
      tmp = gen_reg_rtx (V2DFmode);
      rs6000_scale_v2df (tmp, op1, scale);
    }
  emit_insn (gen_vsx_xvcvdpuxds (op0, tmp));
  DONE;
})

;; Convert from 64-bit to 32-bit types
;; Note, favor the Altivec registers since the usual use of these instructions
;; is in vector converts and we need to use the Altivec vperm instruction.

(define_insn "vsx_xvcvdpsxws"
  [(set (match_operand:V4SI 0 "vsx_register_operand" "=v,?wa")
	(unspec:V4SI [(match_operand:V2DF 1 "vsx_register_operand" "wa,wa")]
		     UNSPEC_VSX_CVDPSXWS))]
  "VECTOR_UNIT_VSX_P (V2DFmode)"
  "xvcvdpsxws %x0,%x1"
  [(set_attr "type" "vecdouble")])

(define_insn "vsx_xvcvdpuxws"
  [(set (match_operand:V4SI 0 "vsx_register_operand" "=v,?wa")
	(unspec:V4SI [(match_operand:V2DF 1 "vsx_register_operand" "wa,wa")]
		     UNSPEC_VSX_CVDPUXWS))]
  "VECTOR_UNIT_VSX_P (V2DFmode)"
  "xvcvdpuxws %x0,%x1"
  [(set_attr "type" "vecdouble")])

(define_insn "vsx_xvcvsxdsp"
  [(set (match_operand:V4SF 0 "vsx_register_operand" "=wa")
	(unspec:V4SF [(match_operand:V2DI 1 "vsx_register_operand" "wa")]
		     UNSPEC_VSX_CVSXDSP))]
  "VECTOR_UNIT_VSX_P (V2DFmode)"
  "xvcvsxdsp %x0,%x1"
  [(set_attr "type" "vecfloat")])

(define_insn "vsx_xvcvuxdsp"
  [(set (match_operand:V4SF 0 "vsx_register_operand" "=wa")
	(unspec:V4SF [(match_operand:V2DI 1 "vsx_register_operand" "wa")]
		     UNSPEC_VSX_CVUXDSP))]
  "VECTOR_UNIT_VSX_P (V2DFmode)"
  "xvcvuxdsp %x0,%x1"
  [(set_attr "type" "vecdouble")])

;; Convert vector of 32-bit signed/unsigned integers to vector of
;; 64-bit floating point numbers.
(define_insn "vsx_xvcv<su>xwdp_be"
  [(set (match_operand:V2DF 0 "vsx_register_operand" "=wa")
     (any_float:V2DF
       (vec_select:V2SI (match_operand:V4SI 1 "vsx_register_operand" "wa")
	 (parallel [(const_int 0) (const_int 2)]))))]
  "VECTOR_UNIT_VSX_P (V2DFmode) && BYTES_BIG_ENDIAN"
  "xvcv<su>xwdp %x0,%x1"
  [(set_attr "type" "vecdouble")])

(define_insn "vsx_xvcv<su>xwdp_le"
  [(set (match_operand:V2DF 0 "vsx_register_operand" "=wa")
     (any_float:V2DF
       (vec_select:V2SI (match_operand:V4SI 1 "vsx_register_operand" "wa")
	 (parallel [(const_int 1) (const_int 3)]))))]
  "VECTOR_UNIT_VSX_P (V2DFmode) && !BYTES_BIG_ENDIAN"
  "xvcv<su>xwdp %x0,%x1"
  [(set_attr "type" "vecdouble")])

(define_expand "vsx_xvcv<su>xwdp"
  [(match_operand:V2DF 0 "vsx_register_operand")
   (match_operand:V4SI 1 "vsx_register_operand")
   (any_float (pc))]
  "VECTOR_UNIT_VSX_P (V2DFmode)"
{
  if (BYTES_BIG_ENDIAN)
    emit_insn (gen_vsx_xvcv<su>xwdp_be (operands[0], operands[1]));
  else
    emit_insn (gen_vsx_xvcv<su>xwdp_le (operands[0], operands[1]));
  DONE;
})

(define_insn "vsx_xvcvsxwdp_df"
  [(set (match_operand:DF 0 "vsx_register_operand" "=wa")
	(unspec:DF [(match_operand:V4SI 1 "vsx_register_operand" "wa")]
		   UNSPEC_VSX_CVSXWDP))]
  "TARGET_VSX"
  "xvcvsxwdp %x0,%x1"
  [(set_attr "type" "vecdouble")])

(define_insn "vsx_xvcvuxwdp_df"
  [(set (match_operand:DF 0 "vsx_register_operand" "=wa")
	(unspec:DF [(match_operand:V4SI 1 "vsx_register_operand" "wa")]
		   UNSPEC_VSX_CVUXWDP))]
  "TARGET_VSX"
  "xvcvuxwdp %x0,%x1"
  [(set_attr "type" "vecdouble")])

;; Convert vector of 32-bit floating point numbers to vector of
;; 64-bit signed/unsigned integers.
(define_insn "vsx_xvcvsp<su>xds_be"
  [(set (match_operand:V2DI 0 "vsx_register_operand" "=v,?wa")
     (any_fix:V2DI
       (vec_select:V2SF (match_operand:V4SF 1 "vsx_register_operand" "wa,wa")
	 (parallel [(const_int 0) (const_int 2)]))))]
  "VECTOR_UNIT_VSX_P (V2DFmode) && BYTES_BIG_ENDIAN"
  "xvcvsp<su>xds %x0,%x1"
  [(set_attr "type" "vecdouble")])

(define_insn "vsx_xvcvsp<su>xds_le"
  [(set (match_operand:V2DI 0 "vsx_register_operand" "=v,?wa")
     (any_fix:V2DI
       (vec_select:V2SF (match_operand:V4SF 1 "vsx_register_operand" "wa,wa")
	 (parallel [(const_int 1) (const_int 3)]))))]
  "VECTOR_UNIT_VSX_P (V2DFmode) && !BYTES_BIG_ENDIAN"
  "xvcvsp<su>xds %x0,%x1"
  [(set_attr "type" "vecdouble")])

(define_expand "vsx_xvcvsp<su>xds"
  [(match_operand:V2DI 0 "vsx_register_operand")
   (match_operand:V4SF 1 "vsx_register_operand")
   (any_fix (pc))]
  "VECTOR_UNIT_VSX_P (V2DFmode)"
{
  if (BYTES_BIG_ENDIAN)
    emit_insn (gen_vsx_xvcvsp<su>xds_be (operands[0], operands[1]));
  else
    emit_insn (gen_vsx_xvcvsp<su>xds_le (operands[0], operands[1]));
  DONE;
})

;; Generate float2 double
;; convert two double to float
(define_expand "float2_v2df"
  [(use (match_operand:V4SF 0 "register_operand" "=wa"))
   (use (match_operand:V2DF 1 "register_operand" "wa"))
   (use (match_operand:V2DF 2 "register_operand" "wa"))]
 "VECTOR_UNIT_VSX_P (V4SFmode)"
{
  rtx rtx_src1, rtx_src2, rtx_dst;

  rtx_dst = operands[0];
  rtx_src1 = operands[1];
  rtx_src2 = operands[2];

  rs6000_generate_float2_double_code (rtx_dst, rtx_src1, rtx_src2);
  DONE;
})

;; Generate float2
;; convert two long long signed ints to float
(define_expand "float2_v2di"
  [(use (match_operand:V4SF 0 "register_operand" "=wa"))
   (use (match_operand:V2DI 1 "register_operand" "wa"))
   (use (match_operand:V2DI 2 "register_operand" "wa"))]
 "VECTOR_UNIT_VSX_P (V4SFmode)"
{
  rtx rtx_src1, rtx_src2, rtx_dst;

  rtx_dst = operands[0];
  rtx_src1 = operands[1];
  rtx_src2 = operands[2];

  rs6000_generate_float2_code (true, rtx_dst, rtx_src1, rtx_src2);
  DONE;
})

;; Generate uns_float2
;; convert two long long unsigned ints to float
(define_expand "uns_float2_v2di"
  [(use (match_operand:V4SF 0 "register_operand" "=wa"))
   (use (match_operand:V2DI 1 "register_operand" "wa"))
   (use (match_operand:V2DI 2 "register_operand" "wa"))]
 "VECTOR_UNIT_VSX_P (V4SFmode)"
{
  rtx rtx_src1, rtx_src2, rtx_dst;

  rtx_dst = operands[0];
  rtx_src1 = operands[1];
  rtx_src2 = operands[2];

  rs6000_generate_float2_code (true, rtx_dst, rtx_src1, rtx_src2);
  DONE;
})

;; Generate floate
;; convert  double or long long signed to float
;; (Only even words are valid, BE numbering)
(define_expand "floate<mode>"
  [(use (match_operand:V4SF 0 "register_operand" "=wa"))
   (use (match_operand:VSX_D 1 "register_operand" "wa"))]
  "VECTOR_UNIT_VSX_P (V4SFmode)"
{
  if (BYTES_BIG_ENDIAN)
    {
      /* Shift left one word to put even word correct location */
      rtx rtx_tmp;
      rtx rtx_val = GEN_INT (4);

      rtx_tmp = gen_reg_rtx (V4SFmode);
      emit_insn (gen_vsx_xvcv<VF_sxddp>sp (rtx_tmp, operands[1]));
      emit_insn (gen_altivec_vsldoi_v4sf (operands[0],
		 rtx_tmp, rtx_tmp, rtx_val));
    }
  else
    emit_insn (gen_vsx_xvcv<VF_sxddp>sp (operands[0], operands[1]));

  DONE;
})

;; Generate uns_floate
;; convert long long unsigned to float
;; (Only even words are valid, BE numbering)
(define_expand "unsfloatev2di"
  [(use (match_operand:V4SF 0 "register_operand" "=wa"))
   (use (match_operand:V2DI 1 "register_operand" "wa"))]
  "VECTOR_UNIT_VSX_P (V4SFmode)"
{
  if (BYTES_BIG_ENDIAN)
    {
      /* Shift left one word to put even word correct location */
      rtx rtx_tmp;
      rtx rtx_val = GEN_INT (4);

      rtx_tmp = gen_reg_rtx (V4SFmode);
      emit_insn (gen_vsx_xvcvuxdsp (rtx_tmp, operands[1]));
      emit_insn (gen_altivec_vsldoi_v4sf (operands[0],
		 rtx_tmp, rtx_tmp, rtx_val));
    }
  else
    emit_insn (gen_vsx_xvcvuxdsp (operands[0], operands[1]));

  DONE;
})

;; Generate floato
;; convert double or long long signed to float
;; Only odd words are valid, BE numbering)
(define_expand "floato<mode>"
  [(use (match_operand:V4SF 0 "register_operand" "=wa"))
   (use (match_operand:VSX_D 1 "register_operand" "wa"))]
  "VECTOR_UNIT_VSX_P (V4SFmode)"
{
  if (BYTES_BIG_ENDIAN)
    emit_insn (gen_vsx_xvcv<VF_sxddp>sp (operands[0], operands[1]));
  else
    {
      /* Shift left one word to put odd word correct location */
      rtx rtx_tmp;
      rtx rtx_val = GEN_INT (4);

      rtx_tmp = gen_reg_rtx (V4SFmode);
      emit_insn (gen_vsx_xvcv<VF_sxddp>sp (rtx_tmp, operands[1]));
      emit_insn (gen_altivec_vsldoi_v4sf (operands[0],
		 rtx_tmp, rtx_tmp, rtx_val));
    }
  DONE;
})

;; Generate uns_floato
;; convert long long unsigned to float
;; (Only odd words are valid, BE numbering)
(define_expand "unsfloatov2di"
 [(use (match_operand:V4SF 0 "register_operand" "=wa"))
  (use (match_operand:V2DI 1 "register_operand" "wa"))]
 "VECTOR_UNIT_VSX_P (V4SFmode)"
{
  if (BYTES_BIG_ENDIAN)
    emit_insn (gen_vsx_xvcvuxdsp (operands[0], operands[1]));
  else
    {
      /* Shift left one word to put odd word correct location */
      rtx rtx_tmp;
      rtx rtx_val = GEN_INT (4);

      rtx_tmp = gen_reg_rtx (V4SFmode);
      emit_insn (gen_vsx_xvcvuxdsp (rtx_tmp, operands[1]));
      emit_insn (gen_altivec_vsldoi_v4sf (operands[0],
		 rtx_tmp, rtx_tmp, rtx_val));
    }
  DONE;
})

;; Generate vsigned2
;; convert two double float vectors to a vector of single precision ints
(define_expand "vsigned2_v2df"
  [(match_operand:V4SI 0 "register_operand" "=wa")
   (unspec:V4SI [(match_operand:V2DF 1 "register_operand" "wa")
		 (match_operand:V2DF 2 "register_operand" "wa")]
  UNSPEC_VSX_VSIGNED2)]
  "TARGET_VSX"
{
  rtx rtx_src1, rtx_src2, rtx_dst;
  bool signed_convert=true;

  rtx_dst = operands[0];
  rtx_src1 = operands[1];
  rtx_src2 = operands[2];

  rs6000_generate_vsigned2_code (signed_convert, rtx_dst, rtx_src1, rtx_src2);
  DONE;
})

;; Generate vsignedo_v2df
;; signed double float to int convert odd word
(define_expand "vsignedo_v2df"
  [(set (match_operand:V4SI 0 "register_operand" "=wa")
	(match_operand:V2DF 1 "register_operand" "wa"))]
  "TARGET_VSX"
{
  if (BYTES_BIG_ENDIAN)
    {
      rtx rtx_tmp;
      rtx rtx_val = GEN_INT (12);
      rtx_tmp = gen_reg_rtx (V4SImode);

      emit_insn (gen_vsx_xvcvdpsxws (rtx_tmp, operands[1]));

      /* Big endian word numbering for words in operand is 0 1 2 3.
	 take (operand[1] operand[1]) and shift left one word
	 0 1 2 3    0 1 2 3  =>  1 2 3 0
	 Words 1 and 3 are now are now where they need to be for result.  */

      emit_insn (gen_altivec_vsldoi_v4si (operands[0], rtx_tmp,
		 rtx_tmp, rtx_val));
    }
  else
    /* Little endian word numbering for operand is 3 2 1 0.
       Result words 3 and 1 are where they need to be.  */
    emit_insn (gen_vsx_xvcvdpsxws (operands[0], operands[1]));

  DONE;
}
  [(set_attr "type" "veccomplex")])

;; Generate vsignede_v2df
;; signed double float to int even word
(define_expand "vsignede_v2df"
  [(set (match_operand:V4SI 0 "register_operand" "=v")
	(match_operand:V2DF 1 "register_operand" "v"))]
  "TARGET_VSX"
{
  if (BYTES_BIG_ENDIAN)
    /* Big endian word numbering for words in operand is 0 1
       Result words 0 is where they need to be.  */
    emit_insn (gen_vsx_xvcvdpsxws (operands[0], operands[1]));

  else
    {
      rtx rtx_tmp;
      rtx rtx_val = GEN_INT (12);
      rtx_tmp = gen_reg_rtx (V4SImode);

      emit_insn (gen_vsx_xvcvdpsxws (rtx_tmp, operands[1]));

      /* Little endian word numbering for operand is 3 2 1 0.
	 take (operand[1] operand[1]) and shift left three words
	 0 1 2 3   0 1 2 3  =>  3 0 1 2
	 Words 0 and 2 are now where they need to be for the result.  */
      emit_insn (gen_altivec_vsldoi_v4si (operands[0], rtx_tmp,
		 rtx_tmp, rtx_val));
    }
  DONE;
}
  [(set_attr "type" "veccomplex")])

;; Generate unsigned2
;; convert two double float vectors to a vector of single precision
;; unsigned ints
(define_expand "vunsigned2_v2df"
[(match_operand:V4SI 0 "register_operand" "=v")
 (unspec:V4SI [(match_operand:V2DF 1 "register_operand" "v")
	       (match_operand:V2DF 2 "register_operand" "v")]
	      UNSPEC_VSX_VSIGNED2)]
 "TARGET_VSX"
{
  rtx rtx_src1, rtx_src2, rtx_dst;
  bool signed_convert=false;

  rtx_dst = operands[0];
  rtx_src1 = operands[1];
  rtx_src2 = operands[2];

  rs6000_generate_vsigned2_code (signed_convert, rtx_dst, rtx_src1, rtx_src2);
  DONE;
})

;; Generate vunsignedo_v2df
;; unsigned double float to int convert odd word
(define_expand "vunsignedo_v2df"
  [(set (match_operand:V4SI 0 "register_operand" "=v")
	(match_operand:V2DF 1 "register_operand" "v"))]
  "TARGET_VSX"
{
  if (BYTES_BIG_ENDIAN)
    {
      rtx rtx_tmp;
      rtx rtx_val = GEN_INT (12);
      rtx_tmp = gen_reg_rtx (V4SImode);

      emit_insn (gen_vsx_xvcvdpuxws (rtx_tmp, operands[1]));

      /* Big endian word numbering for words in operand is 0 1 2 3.
	 take (operand[1] operand[1]) and shift left one word
	 0 1 2 3    0 1 2 3  =>  1 2 3 0
	 Words 1 and 3 are now are now where they need to be for result.  */

      emit_insn (gen_altivec_vsldoi_v4si (operands[0], rtx_tmp,
		 rtx_tmp, rtx_val));
    }
  else
    /* Little endian word numbering for operand is 3 2 1 0.
       Result words 3 and 1 are where they need to be.  */
    emit_insn (gen_vsx_xvcvdpuxws (operands[0], operands[1]));

  DONE;
}
  [(set_attr "type" "veccomplex")])

;; Generate vunsignede_v2df
;; unsigned double float to int even word
(define_expand "vunsignede_v2df"
  [(set (match_operand:V4SI 0 "register_operand" "=v")
	(match_operand:V2DF 1 "register_operand" "v"))]
  "TARGET_VSX"
{
  if (BYTES_BIG_ENDIAN)
    /* Big endian word numbering for words in operand is 0 1
       Result words 0 is where they need to be.  */
    emit_insn (gen_vsx_xvcvdpuxws (operands[0], operands[1]));

  else
    {
      rtx rtx_tmp;
      rtx rtx_val = GEN_INT (12);
      rtx_tmp = gen_reg_rtx (V4SImode);

      emit_insn (gen_vsx_xvcvdpuxws (rtx_tmp, operands[1]));

      /* Little endian word numbering for operand is 3 2 1 0.
	 take (operand[1] operand[1]) and shift left three words
	 0 1 2 3   0 1 2 3  =>  3 0 1 2
	 Words 0 and 2 are now where they need to be for the result.  */
      emit_insn (gen_altivec_vsldoi_v4si (operands[0], rtx_tmp,
		 rtx_tmp, rtx_val));
    }
  DONE;
}
  [(set_attr "type" "veccomplex")])

;; Only optimize (float (fix x)) -> frz if we are in fast-math mode, since
;; since the xvrdpiz instruction does not truncate the value if the floating
;; point value is < LONG_MIN or > LONG_MAX.
(define_insn "*vsx_float_fix_v2df2"
  [(set (match_operand:V2DF 0 "vsx_register_operand" "=wa,?wa")
	(float:V2DF
	 (fix:V2DI
<<<<<<< HEAD
	  (match_operand:V2DF 1 "vsx_register_operand" "wd,?wa"))))]
=======
	  (match_operand:V2DF 1 "vsx_register_operand" "wa,?wa"))))]
>>>>>>> 9e014010
  "TARGET_HARD_FLOAT
   && VECTOR_UNIT_VSX_P (V2DFmode) && flag_unsafe_math_optimizations
   && !flag_trapping_math && TARGET_FRIZ"
  "xvrdpiz %x0,%x1"
  [(set_attr "type" "vecdouble")])


;; Permute operations

;; Build a V2DF/V2DI vector from two scalars
(define_insn "vsx_concat_<mode>"
  [(set (match_operand:VSX_D 0 "vsx_register_operand" "=wa,we")
	(vec_concat:VSX_D
	 (match_operand:<VS_scalar> 1 "gpc_reg_operand" "wa,b")
	 (match_operand:<VS_scalar> 2 "gpc_reg_operand" "wa,b")))]
  "VECTOR_MEM_VSX_P (<MODE>mode)"
{
  if (which_alternative == 0)
    return (BYTES_BIG_ENDIAN
	    ? "xxpermdi %x0,%x1,%x2,0"
	    : "xxpermdi %x0,%x2,%x1,0");

  else if (which_alternative == 1)
    return (BYTES_BIG_ENDIAN
	    ? "mtvsrdd %x0,%1,%2"
	    : "mtvsrdd %x0,%2,%1");

  else
    gcc_unreachable ();
}
  [(set_attr "type" "vecperm")])

;; Combiner patterns to allow creating XXPERMDI's to access either double
;; word element in a vector register.
(define_insn "*vsx_concat_<mode>_1"
  [(set (match_operand:VSX_D 0 "vsx_register_operand" "=wa")
	(vec_concat:VSX_D
	 (vec_select:<VS_scalar>
	  (match_operand:VSX_D 1 "gpc_reg_operand" "wa")
	  (parallel [(match_operand:QI 2 "const_0_to_1_operand" "n")]))
	 (match_operand:<VS_scalar> 3 "gpc_reg_operand" "wa")))]
  "VECTOR_MEM_VSX_P (<MODE>mode)"
{
  HOST_WIDE_INT dword = INTVAL (operands[2]);
  if (BYTES_BIG_ENDIAN)
    {
      operands[4] = GEN_INT (2*dword);
      return "xxpermdi %x0,%x1,%x3,%4";
    }
  else
    {
      operands[4] = GEN_INT (!dword);
      return "xxpermdi %x0,%x3,%x1,%4";
    }
}
  [(set_attr "type" "vecperm")])

(define_insn "*vsx_concat_<mode>_2"
  [(set (match_operand:VSX_D 0 "vsx_register_operand" "=wa")
	(vec_concat:VSX_D
	 (match_operand:<VS_scalar> 1 "gpc_reg_operand" "wa")
	 (vec_select:<VS_scalar>
	  (match_operand:VSX_D 2 "gpc_reg_operand" "wa")
	  (parallel [(match_operand:QI 3 "const_0_to_1_operand" "n")]))))]
  "VECTOR_MEM_VSX_P (<MODE>mode)"
{
  HOST_WIDE_INT dword = INTVAL (operands[3]);
  if (BYTES_BIG_ENDIAN)
    {
      operands[4] = GEN_INT (dword);
      return "xxpermdi %x0,%x1,%x2,%4";
    }
  else
    {
      operands[4] = GEN_INT (2 * !dword);
      return "xxpermdi %x0,%x2,%x1,%4";
    }
}
  [(set_attr "type" "vecperm")])

(define_insn "*vsx_concat_<mode>_3"
  [(set (match_operand:VSX_D 0 "vsx_register_operand" "=wa")
	(vec_concat:VSX_D
	 (vec_select:<VS_scalar>
	  (match_operand:VSX_D 1 "gpc_reg_operand" "wa")
	  (parallel [(match_operand:QI 2 "const_0_to_1_operand" "n")]))
	 (vec_select:<VS_scalar>
	  (match_operand:VSX_D 3 "gpc_reg_operand" "wa")
	  (parallel [(match_operand:QI 4 "const_0_to_1_operand" "n")]))))]
  "VECTOR_MEM_VSX_P (<MODE>mode)"
{
  HOST_WIDE_INT dword1 = INTVAL (operands[2]);
  HOST_WIDE_INT dword2 = INTVAL (operands[4]);
  if (BYTES_BIG_ENDIAN)
    {
      operands[5] = GEN_INT ((2 * dword1) + dword2);
      return "xxpermdi %x0,%x1,%x3,%5";
    }
  else
    {
      operands[5] = GEN_INT ((2 * !dword2) + !dword1);
      return "xxpermdi %x0,%x3,%x1,%5";
    }
}
  [(set_attr "type" "vecperm")])

;; Special purpose concat using xxpermdi to glue two single precision values
;; together, relying on the fact that internally scalar floats are represented
;; as doubles.  This is used to initialize a V4SF vector with 4 floats
(define_insn "vsx_concat_v2sf"
  [(set (match_operand:V2DF 0 "vsx_register_operand" "=wa")
	(unspec:V2DF
	 [(match_operand:SF 1 "vsx_register_operand" "wa")
	  (match_operand:SF 2 "vsx_register_operand" "wa")]
	 UNSPEC_VSX_CONCAT))]
  "VECTOR_MEM_VSX_P (V2DFmode)"
{
  if (BYTES_BIG_ENDIAN)
    return "xxpermdi %x0,%x1,%x2,0";
  else
    return "xxpermdi %x0,%x2,%x1,0";
}
  [(set_attr "type" "vecperm")])

;; Concatenate 4 SImode elements into a V4SImode reg.
(define_expand "vsx_init_v4si"
  [(use (match_operand:V4SI 0 "gpc_reg_operand"))
   (use (match_operand:SI 1 "gpc_reg_operand"))
   (use (match_operand:SI 2 "gpc_reg_operand"))
   (use (match_operand:SI 3 "gpc_reg_operand"))
   (use (match_operand:SI 4 "gpc_reg_operand"))]
   "VECTOR_MEM_VSX_P (V4SImode) && TARGET_DIRECT_MOVE_64BIT"
{
  rtx a = gen_reg_rtx (DImode);
  rtx b = gen_reg_rtx (DImode);
  rtx c = gen_reg_rtx (DImode);
  rtx d = gen_reg_rtx (DImode);
  emit_insn (gen_zero_extendsidi2 (a, operands[1]));
  emit_insn (gen_zero_extendsidi2 (b, operands[2]));
  emit_insn (gen_zero_extendsidi2 (c, operands[3]));
  emit_insn (gen_zero_extendsidi2 (d, operands[4]));
  if (!BYTES_BIG_ENDIAN)
    {
      std::swap (a, b);
      std::swap (c, d);
    }

  rtx aa = gen_reg_rtx (DImode);
  rtx ab = gen_reg_rtx (DImode);
  rtx cc = gen_reg_rtx (DImode);
  rtx cd = gen_reg_rtx (DImode);
  emit_insn (gen_ashldi3 (aa, a, GEN_INT (32)));
  emit_insn (gen_ashldi3 (cc, c, GEN_INT (32)));
  emit_insn (gen_iordi3 (ab, aa, b));
  emit_insn (gen_iordi3 (cd, cc, d));

  rtx abcd = gen_reg_rtx (V2DImode);
  emit_insn (gen_vsx_concat_v2di (abcd, ab, cd));
  emit_move_insn (operands[0], gen_lowpart (V4SImode, abcd));
  DONE;
})

;; xxpermdi for little endian loads and stores.  We need several of
;; these since the form of the PARALLEL differs by mode.
(define_insn "*vsx_xxpermdi2_le_<mode>"
  [(set (match_operand:VSX_D 0 "vsx_register_operand" "=wa")
        (vec_select:VSX_D
          (match_operand:VSX_D 1 "vsx_register_operand" "wa")
          (parallel [(const_int 1) (const_int 0)])))]
  "!BYTES_BIG_ENDIAN && VECTOR_MEM_VSX_P (<MODE>mode)"
  "xxpermdi %x0,%x1,%x1,2"
  [(set_attr "type" "vecperm")])

(define_insn "xxswapd_v16qi"
  [(set (match_operand:V16QI 0 "vsx_register_operand" "=wa")
	(vec_select:V16QI
	  (match_operand:V16QI 1 "vsx_register_operand" "wa")
	  (parallel [(const_int 8) (const_int 9)
		     (const_int 10) (const_int 11)
		     (const_int 12) (const_int 13)
		     (const_int 14) (const_int 15)
		     (const_int 0) (const_int 1)
		     (const_int 2) (const_int 3)
		     (const_int 4) (const_int 5)
		     (const_int 6) (const_int 7)])))]
  "TARGET_VSX"
;; AIX does not support the extended mnemonic xxswapd.  Use the basic
;; mnemonic xxpermdi instead.
  "xxpermdi %x0,%x1,%x1,2"
  [(set_attr "type" "vecperm")])

(define_insn "xxswapd_v8hi"
  [(set (match_operand:V8HI 0 "vsx_register_operand" "=wa")
	(vec_select:V8HI
	  (match_operand:V8HI 1 "vsx_register_operand" "wa")
	  (parallel [(const_int 4) (const_int 5)
		     (const_int 6) (const_int 7)
		     (const_int 0) (const_int 1)
		     (const_int 2) (const_int 3)])))]
  "TARGET_VSX"
;; AIX does not support the extended mnemonic xxswapd.  Use the basic
;; mnemonic xxpermdi instead.
  "xxpermdi %x0,%x1,%x1,2"
  [(set_attr "type" "vecperm")])

(define_insn "xxswapd_<mode>"
  [(set (match_operand:VSX_W 0 "vsx_register_operand" "=wa")
	(vec_select:VSX_W
	  (match_operand:VSX_W 1 "vsx_register_operand" "wa")
	  (parallel [(const_int 2) (const_int 3)
		     (const_int 0) (const_int 1)])))]
  "TARGET_VSX"
;; AIX does not support extended mnemonic xxswapd.  Use the basic
;; mnemonic xxpermdi instead.
  "xxpermdi %x0,%x1,%x1,2"
  [(set_attr "type" "vecperm")])

(define_insn "xxswapd_<mode>"
  [(set (match_operand:VSX_D 0 "vsx_register_operand" "=wa")
	(vec_select:VSX_D
	  (match_operand:VSX_D 1 "vsx_register_operand" "wa")
	  (parallel [(const_int 1) (const_int 0)])))]
  "TARGET_VSX"
;; AIX does not support extended mnemonic xxswapd.  Use the basic
;; mnemonic xxpermdi instead.
  "xxpermdi %x0,%x1,%x1,2"
  [(set_attr "type" "vecperm")])

;; lxvd2x for little endian loads.  We need several of
;; these since the form of the PARALLEL differs by mode.
(define_insn "*vsx_lxvd2x2_le_<mode>"
  [(set (match_operand:VSX_D 0 "vsx_register_operand" "=wa")
        (vec_select:VSX_D
          (match_operand:VSX_D 1 "memory_operand" "Z")
          (parallel [(const_int 1) (const_int 0)])))]
  "!BYTES_BIG_ENDIAN && VECTOR_MEM_VSX_P (<MODE>mode) && !TARGET_P9_VECTOR"
  "lxvd2x %x0,%y1"
  [(set_attr "type" "vecload")])

(define_insn "*vsx_lxvd2x4_le_<mode>"
  [(set (match_operand:VSX_W 0 "vsx_register_operand" "=wa")
        (vec_select:VSX_W
          (match_operand:VSX_W 1 "memory_operand" "Z")
          (parallel [(const_int 2) (const_int 3)
                     (const_int 0) (const_int 1)])))]
  "!BYTES_BIG_ENDIAN && VECTOR_MEM_VSX_P (<MODE>mode) && !TARGET_P9_VECTOR"
  "lxvd2x %x0,%y1"
  [(set_attr "type" "vecload")])

(define_insn "*vsx_lxvd2x8_le_V8HI"
  [(set (match_operand:V8HI 0 "vsx_register_operand" "=wa")
        (vec_select:V8HI
          (match_operand:V8HI 1 "memory_operand" "Z")
          (parallel [(const_int 4) (const_int 5)
                     (const_int 6) (const_int 7)
                     (const_int 0) (const_int 1)
                     (const_int 2) (const_int 3)])))]
  "!BYTES_BIG_ENDIAN && VECTOR_MEM_VSX_P (V8HImode) && !TARGET_P9_VECTOR"
  "lxvd2x %x0,%y1"
  [(set_attr "type" "vecload")])

(define_insn "*vsx_lxvd2x16_le_V16QI"
  [(set (match_operand:V16QI 0 "vsx_register_operand" "=wa")
        (vec_select:V16QI
          (match_operand:V16QI 1 "memory_operand" "Z")
          (parallel [(const_int 8) (const_int 9)
                     (const_int 10) (const_int 11)
                     (const_int 12) (const_int 13)
                     (const_int 14) (const_int 15)
                     (const_int 0) (const_int 1)
                     (const_int 2) (const_int 3)
                     (const_int 4) (const_int 5)
                     (const_int 6) (const_int 7)])))]
  "!BYTES_BIG_ENDIAN && VECTOR_MEM_VSX_P (V16QImode) && !TARGET_P9_VECTOR"
  "lxvd2x %x0,%y1"
  [(set_attr "type" "vecload")])

;; stxvd2x for little endian stores.  We need several of
;; these since the form of the PARALLEL differs by mode.
(define_insn "*vsx_stxvd2x2_le_<mode>"
  [(set (match_operand:VSX_D 0 "memory_operand" "=Z")
        (vec_select:VSX_D
          (match_operand:VSX_D 1 "vsx_register_operand" "wa")
          (parallel [(const_int 1) (const_int 0)])))]
  "!BYTES_BIG_ENDIAN && VECTOR_MEM_VSX_P (<MODE>mode) && !TARGET_P9_VECTOR"
  "stxvd2x %x1,%y0"
  [(set_attr "type" "vecstore")])

(define_insn "*vsx_stxvd2x4_le_<mode>"
  [(set (match_operand:VSX_W 0 "memory_operand" "=Z")
        (vec_select:VSX_W
          (match_operand:VSX_W 1 "vsx_register_operand" "wa")
          (parallel [(const_int 2) (const_int 3)
                     (const_int 0) (const_int 1)])))]
  "!BYTES_BIG_ENDIAN && VECTOR_MEM_VSX_P (<MODE>mode) && !TARGET_P9_VECTOR"
  "stxvd2x %x1,%y0"
  [(set_attr "type" "vecstore")])

(define_insn "*vsx_stxvd2x8_le_V8HI"
  [(set (match_operand:V8HI 0 "memory_operand" "=Z")
        (vec_select:V8HI
          (match_operand:V8HI 1 "vsx_register_operand" "wa")
          (parallel [(const_int 4) (const_int 5)
                     (const_int 6) (const_int 7)
                     (const_int 0) (const_int 1)
                     (const_int 2) (const_int 3)])))]
  "!BYTES_BIG_ENDIAN && VECTOR_MEM_VSX_P (V8HImode) && !TARGET_P9_VECTOR"
  "stxvd2x %x1,%y0"
  [(set_attr "type" "vecstore")])

(define_insn "*vsx_stxvd2x16_le_V16QI"
  [(set (match_operand:V16QI 0 "memory_operand" "=Z")
        (vec_select:V16QI
          (match_operand:V16QI 1 "vsx_register_operand" "wa")
          (parallel [(const_int 8) (const_int 9)
                     (const_int 10) (const_int 11)
                     (const_int 12) (const_int 13)
                     (const_int 14) (const_int 15)
                     (const_int 0) (const_int 1)
                     (const_int 2) (const_int 3)
                     (const_int 4) (const_int 5)
                     (const_int 6) (const_int 7)])))]
  "!BYTES_BIG_ENDIAN && VECTOR_MEM_VSX_P (V16QImode) && !TARGET_P9_VECTOR"
  "stxvd2x %x1,%y0"
  [(set_attr "type" "vecstore")])

;; Convert a TImode value into V1TImode
(define_expand "vsx_set_v1ti"
  [(match_operand:V1TI 0 "nonimmediate_operand")
   (match_operand:V1TI 1 "nonimmediate_operand")
   (match_operand:TI 2 "input_operand")
   (match_operand:QI 3 "u5bit_cint_operand")]
  "VECTOR_MEM_VSX_P (V1TImode)"
{
  if (operands[3] != const0_rtx)
    gcc_unreachable ();

  emit_move_insn (operands[0], gen_lowpart (V1TImode, operands[1]));
  DONE;
})

;; Rewrite V2DF/V2DI set in terms of VEC_CONCAT
(define_expand "vsx_set_<mode>"
  [(use (match_operand:VSX_D 0 "vsx_register_operand"))
   (use (match_operand:VSX_D 1 "vsx_register_operand"))
   (use (match_operand:<VS_scalar> 2 "gpc_reg_operand"))
   (use (match_operand:QI 3 "const_0_to_1_operand"))]
  "VECTOR_MEM_VSX_P (<MODE>mode)"
{
  rtx dest = operands[0];
  rtx vec_reg = operands[1];
  rtx value = operands[2];
  rtx ele = operands[3];
  rtx tmp = gen_reg_rtx (<VS_scalar>mode);

  if (ele == const0_rtx)
    {
      emit_insn (gen_vsx_extract_<mode> (tmp, vec_reg, const1_rtx));
      emit_insn (gen_vsx_concat_<mode> (dest, value, tmp));
      DONE;
    }
  else if (ele == const1_rtx)
    {
      emit_insn (gen_vsx_extract_<mode> (tmp, vec_reg, const0_rtx));
      emit_insn (gen_vsx_concat_<mode> (dest, tmp, value));
      DONE;
    }
  else
    gcc_unreachable ();
})

;; Extract a DF/DI element from V2DF/V2DI
;; Optimize cases were we can do a simple or direct move.
;; Or see if we can avoid doing the move at all

;; There are some unresolved problems with reload that show up if an Altivec
;; register was picked.  Limit the scalar value to FPRs for now.

(define_insn "vsx_extract_<mode>"
  [(set (match_operand:<VS_scalar> 0 "gpc_reg_operand" "=d, d,  wr, wr")
	(vec_select:<VS_scalar>
	 (match_operand:VSX_D 1 "gpc_reg_operand"      "wa, wa, wa, wa")
	 (parallel
	  [(match_operand:QI 2 "const_0_to_1_operand"  "wD, n,  wD, n")])))]
  "VECTOR_MEM_VSX_P (<MODE>mode)"
{
  int element = INTVAL (operands[2]);
  int op0_regno = REGNO (operands[0]);
  int op1_regno = REGNO (operands[1]);
  int fldDM;

  gcc_assert (IN_RANGE (element, 0, 1));
  gcc_assert (VSX_REGNO_P (op1_regno));

  if (element == VECTOR_ELEMENT_SCALAR_64BIT)
    {
      if (op0_regno == op1_regno)
	return ASM_COMMENT_START " vec_extract to same register";

      else if (INT_REGNO_P (op0_regno) && TARGET_DIRECT_MOVE
	       && TARGET_POWERPC64)
	return "mfvsrd %0,%x1";

      else if (FP_REGNO_P (op0_regno) && FP_REGNO_P (op1_regno))
	return "fmr %0,%1";

      else if (VSX_REGNO_P (op0_regno))
	return "xxlor %x0,%x1,%x1";

      else
	gcc_unreachable ();
    }

  else if (element == VECTOR_ELEMENT_MFVSRLD_64BIT && INT_REGNO_P (op0_regno)
	   && TARGET_P9_VECTOR && TARGET_POWERPC64 && TARGET_DIRECT_MOVE)
    return "mfvsrld %0,%x1";

  else if (VSX_REGNO_P (op0_regno))
    {
      fldDM = element << 1;
      if (!BYTES_BIG_ENDIAN)
	fldDM = 3 - fldDM;
      operands[3] = GEN_INT (fldDM);
      return "xxpermdi %x0,%x1,%x1,%3";
    }

  else
    gcc_unreachable ();
}
  [(set_attr "type" "veclogical,mftgpr,mftgpr,vecperm")
   (set_attr "isa" "*,*,p8v,p9v")])

;; Optimize extracting a single scalar element from memory.
(define_insn_and_split "*vsx_extract_<P:mode>_<VSX_D:mode>_load"
  [(set (match_operand:<VS_scalar> 0 "register_operand" "=wa,wr")
	(vec_select:<VSX_D:VS_scalar>
	 (match_operand:VSX_D 1 "memory_operand" "m,m")
	 (parallel [(match_operand:QI 2 "const_0_to_1_operand" "n,n")])))
   (clobber (match_scratch:P 3 "=&b,&b"))]
  "TARGET_POWERPC64 && VECTOR_MEM_VSX_P (<VSX_D:MODE>mode)"
  "#"
  "&& reload_completed"
  [(set (match_dup 0) (match_dup 4))]
{
  operands[4] = rs6000_adjust_vec_address (operands[0], operands[1], operands[2],
					   operands[3], <VSX_D:VS_scalar>mode);
}
  [(set_attr "type" "fpload,load")
   (set_attr "length" "8")])

;; Optimize storing a single scalar element that is the right location to
;; memory
(define_insn "*vsx_extract_<mode>_store"
  [(set (match_operand:<VS_scalar> 0 "memory_operand" "=m,Z,wY")
	(vec_select:<VS_scalar>
	 (match_operand:VSX_D 1 "register_operand" "d,v,v")
	 (parallel [(match_operand:QI 2 "vsx_scalar_64bit" "wD,wD,wD")])))]
  "VECTOR_MEM_VSX_P (<MODE>mode)"
  "@
   stfd%U0%X0 %1,%0
   stxsdx %x1,%y0
   stxsd %1,%0"
<<<<<<< HEAD
  [(set_attr "type" "fpstore")])
=======
  [(set_attr "type" "fpstore")
   (set_attr "isa" "*,p7v,p9v")])
>>>>>>> 9e014010

;; Variable V2DI/V2DF extract shift
(define_insn "vsx_vslo_<mode>"
  [(set (match_operand:<VS_scalar> 0 "gpc_reg_operand" "=v")
	(unspec:<VS_scalar> [(match_operand:VSX_D 1 "gpc_reg_operand" "v")
			     (match_operand:V2DI 2 "gpc_reg_operand" "v")]
			    UNSPEC_VSX_VSLO))]
  "VECTOR_MEM_VSX_P (<MODE>mode) && TARGET_DIRECT_MOVE_64BIT"
  "vslo %0,%1,%2"
  [(set_attr "type" "vecperm")])

;; Variable V2DI/V2DF extract from a register
(define_insn_and_split "vsx_extract_<mode>_var"
  [(set (match_operand:<VS_scalar> 0 "gpc_reg_operand" "=v")
	(unspec:<VS_scalar> [(match_operand:VSX_D 1 "gpc_reg_operand" "v")
			     (match_operand:DI 2 "gpc_reg_operand" "r")]
			    UNSPEC_VSX_EXTRACT))
   (clobber (match_scratch:DI 3 "=r"))
   (clobber (match_scratch:V2DI 4 "=&v"))]
  "VECTOR_MEM_VSX_P (<MODE>mode) && TARGET_DIRECT_MOVE_64BIT"
  "#"
  "&& reload_completed"
  [(const_int 0)]
{
  rs6000_split_vec_extract_var (operands[0], operands[1], operands[2],
				operands[3], operands[4]);
  DONE;
})

;; Variable V2DI/V2DF extract from memory
(define_insn_and_split "*vsx_extract_<mode>_var_load"
  [(set (match_operand:<VS_scalar> 0 "gpc_reg_operand" "=wa,r")
	(unspec:<VS_scalar> [(match_operand:VSX_D 1 "memory_operand" "Q,Q")
			     (match_operand:DI 2 "gpc_reg_operand" "r,r")]
			    UNSPEC_VSX_EXTRACT))
   (clobber (match_scratch:DI 3 "=&b,&b"))]
  "VECTOR_MEM_VSX_P (<MODE>mode) && TARGET_DIRECT_MOVE_64BIT"
  "#"
  "&& reload_completed"
  [(set (match_dup 0) (match_dup 4))]
{
  operands[4] = rs6000_adjust_vec_address (operands[0], operands[1], operands[2],
					   operands[3], <VS_scalar>mode);
}
  [(set_attr "type" "fpload,load")])

;; Extract a SF element from V4SF
(define_insn_and_split "vsx_extract_v4sf"
  [(set (match_operand:SF 0 "vsx_register_operand" "=wa")
	(vec_select:SF
	 (match_operand:V4SF 1 "vsx_register_operand" "wa")
	 (parallel [(match_operand:QI 2 "u5bit_cint_operand" "n")])))
   (clobber (match_scratch:V4SF 3 "=0"))]
  "VECTOR_UNIT_VSX_P (V4SFmode)"
  "#"
  "&& 1"
  [(const_int 0)]
{
  rtx op0 = operands[0];
  rtx op1 = operands[1];
  rtx op2 = operands[2];
  rtx op3 = operands[3];
  rtx tmp;
  HOST_WIDE_INT ele = BYTES_BIG_ENDIAN ? INTVAL (op2) : 3 - INTVAL (op2);

  if (ele == 0)
    tmp = op1;
  else
    {
      if (GET_CODE (op3) == SCRATCH)
	op3 = gen_reg_rtx (V4SFmode);
      emit_insn (gen_vsx_xxsldwi_v4sf (op3, op1, op1, GEN_INT (ele)));
      tmp = op3;
    }
  emit_insn (gen_vsx_xscvspdp_scalar2 (op0, tmp));
  DONE;
}
  [(set_attr "length" "8")
   (set_attr "type" "fp")])

(define_insn_and_split "*vsx_extract_v4sf_<mode>_load"
  [(set (match_operand:SF 0 "register_operand" "=f,v,v,?r")
	(vec_select:SF
	 (match_operand:V4SF 1 "memory_operand" "m,Z,m,m")
	 (parallel [(match_operand:QI 2 "const_0_to_3_operand" "n,n,n,n")])))
   (clobber (match_scratch:P 3 "=&b,&b,&b,&b"))]
  "VECTOR_MEM_VSX_P (V4SFmode)"
  "#"
  "&& reload_completed"
  [(set (match_dup 0) (match_dup 4))]
{
  operands[4] = rs6000_adjust_vec_address (operands[0], operands[1], operands[2],
					   operands[3], SFmode);
}
  [(set_attr "type" "fpload,fpload,fpload,load")
   (set_attr "length" "8")
   (set_attr "isa" "*,p7v,p9v,*")])

;; Variable V4SF extract from a register
(define_insn_and_split "vsx_extract_v4sf_var"
  [(set (match_operand:SF 0 "gpc_reg_operand" "=wa")
	(unspec:SF [(match_operand:V4SF 1 "gpc_reg_operand" "v")
		    (match_operand:DI 2 "gpc_reg_operand" "r")]
		   UNSPEC_VSX_EXTRACT))
   (clobber (match_scratch:DI 3 "=r"))
   (clobber (match_scratch:V2DI 4 "=&v"))]
  "VECTOR_MEM_VSX_P (V4SFmode) && TARGET_DIRECT_MOVE_64BIT"
  "#"
  "&& reload_completed"
  [(const_int 0)]
{
  rs6000_split_vec_extract_var (operands[0], operands[1], operands[2],
				operands[3], operands[4]);
  DONE;
})

;; Variable V4SF extract from memory
(define_insn_and_split "*vsx_extract_v4sf_var_load"
  [(set (match_operand:SF 0 "gpc_reg_operand" "=wa,?r")
	(unspec:SF [(match_operand:V4SF 1 "memory_operand" "Q,Q")
		    (match_operand:DI 2 "gpc_reg_operand" "r,r")]
		   UNSPEC_VSX_EXTRACT))
   (clobber (match_scratch:DI 3 "=&b,&b"))]
  "VECTOR_MEM_VSX_P (V4SFmode) && TARGET_DIRECT_MOVE_64BIT"
  "#"
  "&& reload_completed"
  [(set (match_dup 0) (match_dup 4))]
{
  operands[4] = rs6000_adjust_vec_address (operands[0], operands[1], operands[2],
					   operands[3], SFmode);
}
  [(set_attr "type" "fpload,load")])

;; Expand the builtin form of xxpermdi to canonical rtl.
(define_expand "vsx_xxpermdi_<mode>"
  [(match_operand:VSX_L 0 "vsx_register_operand")
   (match_operand:VSX_L 1 "vsx_register_operand")
   (match_operand:VSX_L 2 "vsx_register_operand")
   (match_operand:QI 3 "u5bit_cint_operand")]
  "VECTOR_MEM_VSX_P (<MODE>mode)"
{
  rtx target = operands[0];
  rtx op0 = operands[1];
  rtx op1 = operands[2];
  int mask = INTVAL (operands[3]);
  rtx perm0 = GEN_INT ((mask >> 1) & 1);
  rtx perm1 = GEN_INT ((mask & 1) + 2);
  rtx (*gen) (rtx, rtx, rtx, rtx, rtx);

  if (<MODE>mode == V2DFmode)
    gen = gen_vsx_xxpermdi2_v2df_1;
  else
    {
      gen = gen_vsx_xxpermdi2_v2di_1;
      if (<MODE>mode != V2DImode)
	{
	  target = gen_lowpart (V2DImode, target);
	  op0 = gen_lowpart (V2DImode, op0);
	  op1 = gen_lowpart (V2DImode, op1);
	}
    }
  emit_insn (gen (target, op0, op1, perm0, perm1));
  DONE;
})

;; Special version of xxpermdi that retains big-endian semantics.
(define_expand "vsx_xxpermdi_<mode>_be"
  [(match_operand:VSX_L 0 "vsx_register_operand")
   (match_operand:VSX_L 1 "vsx_register_operand")
   (match_operand:VSX_L 2 "vsx_register_operand")
   (match_operand:QI 3 "u5bit_cint_operand")]
  "VECTOR_MEM_VSX_P (<MODE>mode)"
{
  rtx target = operands[0];
  rtx op0 = operands[1];
  rtx op1 = operands[2];
  int mask = INTVAL (operands[3]);
  rtx perm0 = GEN_INT ((mask >> 1) & 1);
  rtx perm1 = GEN_INT ((mask & 1) + 2);
  rtx (*gen) (rtx, rtx, rtx, rtx, rtx);

  if (<MODE>mode == V2DFmode)
    gen = gen_vsx_xxpermdi2_v2df_1;
  else
    {
      gen = gen_vsx_xxpermdi2_v2di_1;
      if (<MODE>mode != V2DImode)
	{
	  target = gen_lowpart (V2DImode, target);
	  op0 = gen_lowpart (V2DImode, op0);
	  op1 = gen_lowpart (V2DImode, op1);
	}
    }
  /* In little endian mode, vsx_xxpermdi2_<mode>_1 will perform a
     transformation we don't want; it is necessary for
     rs6000_expand_vec_perm_const_1 but not for this use.  So we
     prepare for that by reversing the transformation here.  */
  if (BYTES_BIG_ENDIAN)
    emit_insn (gen (target, op0, op1, perm0, perm1));
  else
    {
      rtx p0 = GEN_INT (3 - INTVAL (perm1));
      rtx p1 = GEN_INT (3 - INTVAL (perm0));
      emit_insn (gen (target, op1, op0, p0, p1));
    }
  DONE;
})

(define_insn "vsx_xxpermdi2_<mode>_1"
  [(set (match_operand:VSX_D 0 "vsx_register_operand" "=wa")
	(vec_select:VSX_D
	  (vec_concat:<VS_double>
	    (match_operand:VSX_D 1 "vsx_register_operand" "wa")
	    (match_operand:VSX_D 2 "vsx_register_operand" "wa"))
	  (parallel [(match_operand 3 "const_0_to_1_operand" "")
		     (match_operand 4 "const_2_to_3_operand" "")])))]
  "VECTOR_MEM_VSX_P (<MODE>mode)"
{
  int op3, op4, mask;

  /* For little endian, swap operands and invert/swap selectors
     to get the correct xxpermdi.  The operand swap sets up the
     inputs as a little endian array.  The selectors are swapped
     because they are defined to use big endian ordering.  The
     selectors are inverted to get the correct doublewords for
     little endian ordering.  */
  if (BYTES_BIG_ENDIAN)
    {
      op3 = INTVAL (operands[3]);
      op4 = INTVAL (operands[4]);
    }
  else
    {
      op3 = 3 - INTVAL (operands[4]);
      op4 = 3 - INTVAL (operands[3]);
    }

  mask = (op3 << 1) | (op4 - 2);
  operands[3] = GEN_INT (mask);

  if (BYTES_BIG_ENDIAN)
    return "xxpermdi %x0,%x1,%x2,%3";
  else
    return "xxpermdi %x0,%x2,%x1,%3";
}
  [(set_attr "type" "vecperm")])

;; Extraction of a single element in a small integer vector.  Until ISA 3.0,
;; none of the small types were allowed in a vector register, so we had to
;; extract to a DImode and either do a direct move or store.
(define_expand  "vsx_extract_<mode>"
  [(parallel [(set (match_operand:<VS_scalar> 0 "gpc_reg_operand")
		   (vec_select:<VS_scalar>
		    (match_operand:VSX_EXTRACT_I 1 "gpc_reg_operand")
		    (parallel [(match_operand:QI 2 "const_int_operand")])))
	      (clobber (match_scratch:VSX_EXTRACT_I 3))])]
  "VECTOR_MEM_VSX_P (<MODE>mode) && TARGET_DIRECT_MOVE_64BIT"
{
  /* If we have ISA 3.0, we can do a xxextractuw/vextractu{b,h}.  */
  if (TARGET_P9_VECTOR)
    {
      emit_insn (gen_vsx_extract_<mode>_p9 (operands[0], operands[1],
					    operands[2]));
      DONE;
    }
})

(define_insn "vsx_extract_<mode>_p9"
  [(set (match_operand:<VS_scalar> 0 "gpc_reg_operand" "=r,<VSX_EX>")
	(vec_select:<VS_scalar>
	 (match_operand:VSX_EXTRACT_I 1 "gpc_reg_operand" "v,<VSX_EX>")
	 (parallel [(match_operand:QI 2 "<VSX_EXTRACT_PREDICATE>" "n,n")])))
   (clobber (match_scratch:SI 3 "=r,X"))]
  "VECTOR_MEM_VSX_P (<MODE>mode) && TARGET_VEXTRACTUB"
{
  if (which_alternative == 0)
    return "#";

  else
    {
      HOST_WIDE_INT elt = INTVAL (operands[2]);
      HOST_WIDE_INT elt_adj = (!BYTES_BIG_ENDIAN
			       ? GET_MODE_NUNITS (<MODE>mode) - 1 - elt
			       : elt);

      HOST_WIDE_INT unit_size = GET_MODE_UNIT_SIZE (<MODE>mode);
      HOST_WIDE_INT offset = unit_size * elt_adj;

      operands[2] = GEN_INT (offset);
      if (unit_size == 4)
	return "xxextractuw %x0,%x1,%2";
      else
	return "vextractu<wd> %0,%1,%2";
    }
}
  [(set_attr "type" "vecsimple")
   (set_attr "isa" "p9v,*")])

(define_split
  [(set (match_operand:<VS_scalar> 0 "int_reg_operand")
	(vec_select:<VS_scalar>
	 (match_operand:VSX_EXTRACT_I 1 "altivec_register_operand")
	 (parallel [(match_operand:QI 2 "const_int_operand")])))
   (clobber (match_operand:SI 3 "int_reg_operand"))]
  "VECTOR_MEM_VSX_P (<MODE>mode) && TARGET_VEXTRACTUB && reload_completed"
  [(const_int 0)]
{
  rtx op0_si = gen_rtx_REG (SImode, REGNO (operands[0]));
  rtx op1 = operands[1];
  rtx op2 = operands[2];
  rtx op3 = operands[3];
  HOST_WIDE_INT offset = INTVAL (op2) * GET_MODE_UNIT_SIZE (<MODE>mode);

  emit_move_insn (op3, GEN_INT (offset));
  if (BYTES_BIG_ENDIAN)
    emit_insn (gen_vextu<wd>lx (op0_si, op3, op1));
  else
    emit_insn (gen_vextu<wd>rx (op0_si, op3, op1));
  DONE;
})

;; Optimize zero extracts to eliminate the AND after the extract.
(define_insn_and_split "*vsx_extract_<mode>_di_p9"
  [(set (match_operand:DI 0 "gpc_reg_operand" "=r,<VSX_EX>")
	(zero_extend:DI
	 (vec_select:<VS_scalar>
	  (match_operand:VSX_EXTRACT_I 1 "gpc_reg_operand" "v,<VSX_EX>")
	  (parallel [(match_operand:QI 2 "const_int_operand" "n,n")]))))
   (clobber (match_scratch:SI 3 "=r,X"))]
  "VECTOR_MEM_VSX_P (<MODE>mode) && TARGET_VEXTRACTUB"
  "#"
  "&& reload_completed"
  [(parallel [(set (match_dup 4)
		   (vec_select:<VS_scalar>
		    (match_dup 1)
		    (parallel [(match_dup 2)])))
	      (clobber (match_dup 3))])]
{
  operands[4] = gen_rtx_REG (<VS_scalar>mode, REGNO (operands[0]));
}
  [(set_attr "isa" "p9v,*")])

;; Optimize stores to use the ISA 3.0 scalar store instructions
(define_insn_and_split "*vsx_extract_<mode>_store_p9"
  [(set (match_operand:<VS_scalar> 0 "memory_operand" "=Z,m")
	(vec_select:<VS_scalar>
	 (match_operand:VSX_EXTRACT_I 1 "gpc_reg_operand" "<VSX_EX>,v")
	 (parallel [(match_operand:QI 2 "const_int_operand" "n,n")])))
   (clobber (match_scratch:<VS_scalar> 3 "=<VSX_EX>,&r"))
   (clobber (match_scratch:SI 4 "=X,&r"))]
  "VECTOR_MEM_VSX_P (<MODE>mode) && TARGET_VEXTRACTUB"
  "#"
  "&& reload_completed"
  [(parallel [(set (match_dup 3)
		   (vec_select:<VS_scalar>
		    (match_dup 1)
		    (parallel [(match_dup 2)])))
	      (clobber (match_dup 4))])
   (set (match_dup 0)
	(match_dup 3))])

(define_insn_and_split  "*vsx_extract_si"
  [(set (match_operand:SI 0 "nonimmediate_operand" "=r,wa,Z")
	(vec_select:SI
	 (match_operand:V4SI 1 "gpc_reg_operand" "v,v,v")
	 (parallel [(match_operand:QI 2 "const_0_to_3_operand" "n,n,n")])))
   (clobber (match_scratch:V4SI 3 "=v,v,v"))]
  "VECTOR_MEM_VSX_P (V4SImode) && TARGET_DIRECT_MOVE_64BIT && !TARGET_P9_VECTOR"
  "#"
  "&& reload_completed"
  [(const_int 0)]
{
  rtx dest = operands[0];
  rtx src = operands[1];
  rtx element = operands[2];
  rtx vec_tmp = operands[3];
  int value;

  if (!BYTES_BIG_ENDIAN)
    element = GEN_INT (GET_MODE_NUNITS (V4SImode) - 1 - INTVAL (element));

  /* If the value is in the correct position, we can avoid doing the VSPLT<x>
     instruction.  */
  value = INTVAL (element);
  if (value != 1)
    emit_insn (gen_altivec_vspltw_direct (vec_tmp, src, element));
  else
    vec_tmp = src;

  if (MEM_P (operands[0]))
    {
      if (can_create_pseudo_p ())
	dest = rs6000_force_indexed_or_indirect_mem (dest);

      if (TARGET_P8_VECTOR)
	emit_move_insn (dest, gen_rtx_REG (SImode, REGNO (vec_tmp)));
      else
	emit_insn (gen_stfiwx (dest, gen_rtx_REG (DImode, REGNO (vec_tmp))));
    }

  else if (TARGET_P8_VECTOR)
    emit_move_insn (dest, gen_rtx_REG (SImode, REGNO (vec_tmp)));
  else
    emit_move_insn (gen_rtx_REG (DImode, REGNO (dest)),
		    gen_rtx_REG (DImode, REGNO (vec_tmp)));

  DONE;
}
  [(set_attr "type" "mftgpr,vecperm,fpstore")
   (set_attr "length" "8")
   (set_attr "isa" "*,p8v,*")])

(define_insn_and_split  "*vsx_extract_<mode>_p8"
  [(set (match_operand:<VS_scalar> 0 "nonimmediate_operand" "=r")
	(vec_select:<VS_scalar>
	 (match_operand:VSX_EXTRACT_I2 1 "gpc_reg_operand" "v")
	 (parallel [(match_operand:QI 2 "<VSX_EXTRACT_PREDICATE>" "n")])))
   (clobber (match_scratch:VSX_EXTRACT_I2 3 "=v"))]
  "VECTOR_MEM_VSX_P (<MODE>mode) && TARGET_DIRECT_MOVE_64BIT
   && !TARGET_P9_VECTOR"
  "#"
  "&& reload_completed"
  [(const_int 0)]
{
  rtx dest = operands[0];
  rtx src = operands[1];
  rtx element = operands[2];
  rtx vec_tmp = operands[3];
  int value;

  if (!BYTES_BIG_ENDIAN)
    element = GEN_INT (GET_MODE_NUNITS (<MODE>mode) - 1 - INTVAL (element));

  /* If the value is in the correct position, we can avoid doing the VSPLT<x>
     instruction.  */
  value = INTVAL (element);
  if (<MODE>mode == V16QImode)
    {
      if (value != 7)
	emit_insn (gen_altivec_vspltb_direct (vec_tmp, src, element));
      else
	vec_tmp = src;
    }
  else if (<MODE>mode == V8HImode)
    {
      if (value != 3)
	emit_insn (gen_altivec_vsplth_direct (vec_tmp, src, element));
      else
	vec_tmp = src;
    }
  else
    gcc_unreachable ();

  emit_move_insn (gen_rtx_REG (DImode, REGNO (dest)),
		  gen_rtx_REG (DImode, REGNO (vec_tmp)));
  DONE;
}
  [(set_attr "type" "mftgpr")])

;; Optimize extracting a single scalar element from memory.
(define_insn_and_split "*vsx_extract_<mode>_load"
  [(set (match_operand:<VS_scalar> 0 "register_operand" "=r")
	(vec_select:<VS_scalar>
	 (match_operand:VSX_EXTRACT_I 1 "memory_operand" "m")
	 (parallel [(match_operand:QI 2 "<VSX_EXTRACT_PREDICATE>" "n")])))
   (clobber (match_scratch:DI 3 "=&b"))]
  "VECTOR_MEM_VSX_P (<MODE>mode) && TARGET_DIRECT_MOVE_64BIT"
  "#"
  "&& reload_completed"
  [(set (match_dup 0) (match_dup 4))]
{
  operands[4] = rs6000_adjust_vec_address (operands[0], operands[1], operands[2],
					   operands[3], <VS_scalar>mode);
}
  [(set_attr "type" "load")
   (set_attr "length" "8")])

;; Variable V16QI/V8HI/V4SI extract from a register
(define_insn_and_split "vsx_extract_<mode>_var"
  [(set (match_operand:<VS_scalar> 0 "gpc_reg_operand" "=r,r")
	(unspec:<VS_scalar>
	 [(match_operand:VSX_EXTRACT_I 1 "gpc_reg_operand" "v,v")
	  (match_operand:DI 2 "gpc_reg_operand" "r,r")]
	 UNSPEC_VSX_EXTRACT))
   (clobber (match_scratch:DI 3 "=r,r"))
   (clobber (match_scratch:V2DI 4 "=X,&v"))]
  "VECTOR_MEM_VSX_P (<MODE>mode) && TARGET_DIRECT_MOVE_64BIT"
  "#"
  "&& reload_completed"
  [(const_int 0)]
{
  rs6000_split_vec_extract_var (operands[0], operands[1], operands[2],
				operands[3], operands[4]);
  DONE;
}
  [(set_attr "isa" "p9v,*")])

;; Variable V16QI/V8HI/V4SI extract from memory
(define_insn_and_split "*vsx_extract_<mode>_var_load"
  [(set (match_operand:<VS_scalar> 0 "gpc_reg_operand" "=r")
	(unspec:<VS_scalar>
	 [(match_operand:VSX_EXTRACT_I 1 "memory_operand" "Q")
	  (match_operand:DI 2 "gpc_reg_operand" "r")]
	 UNSPEC_VSX_EXTRACT))
   (clobber (match_scratch:DI 3 "=&b"))]
  "VECTOR_MEM_VSX_P (<MODE>mode) && TARGET_DIRECT_MOVE_64BIT"
  "#"
  "&& reload_completed"
  [(set (match_dup 0) (match_dup 4))]
{
  operands[4] = rs6000_adjust_vec_address (operands[0], operands[1], operands[2],
					   operands[3], <VS_scalar>mode);
}
  [(set_attr "type" "load")])

;; VSX_EXTRACT optimizations
;; Optimize double d = (double) vec_extract (vi, <n>)
;; Get the element into the top position and use XVCVSWDP/XVCVUWDP
(define_insn_and_split "*vsx_extract_si_<uns>float_df"
  [(set (match_operand:DF 0 "gpc_reg_operand" "=wa")
	(any_float:DF
	 (vec_select:SI
	  (match_operand:V4SI 1 "gpc_reg_operand" "v")
	  (parallel [(match_operand:QI 2 "const_0_to_3_operand" "n")]))))
   (clobber (match_scratch:V4SI 3 "=v"))]
  "VECTOR_MEM_VSX_P (V4SImode) && TARGET_DIRECT_MOVE_64BIT"
  "#"
  "&& 1"
  [(const_int 0)]
{
  rtx dest = operands[0];
  rtx src = operands[1];
  rtx element = operands[2];
  rtx v4si_tmp = operands[3];
  int value;

  if (!BYTES_BIG_ENDIAN)
    element = GEN_INT (GET_MODE_NUNITS (V4SImode) - 1 - INTVAL (element));

  /* If the value is in the correct position, we can avoid doing the VSPLT<x>
     instruction.  */
  value = INTVAL (element);
  if (value != 0)
    {
      if (GET_CODE (v4si_tmp) == SCRATCH)
	v4si_tmp = gen_reg_rtx (V4SImode);
      emit_insn (gen_altivec_vspltw_direct (v4si_tmp, src, element));
    }
  else
    v4si_tmp = src;

  emit_insn (gen_vsx_xvcv<su>xwdp_df (dest, v4si_tmp));
  DONE;
})

;; Optimize <type> f = (<type>) vec_extract (vi, <n>)
;; where <type> is a floating point type that supported by the hardware that is
;; not double.  First convert the value to double, and then to the desired
;; type.
(define_insn_and_split "*vsx_extract_si_<uns>float_<mode>"
  [(set (match_operand:VSX_EXTRACT_FL 0 "gpc_reg_operand" "=wa")
	(any_float:VSX_EXTRACT_FL
	 (vec_select:SI
	  (match_operand:V4SI 1 "gpc_reg_operand" "v")
	  (parallel [(match_operand:QI 2 "const_0_to_3_operand" "n")]))))
   (clobber (match_scratch:V4SI 3 "=v"))
   (clobber (match_scratch:DF 4 "=wa"))]
  "VECTOR_MEM_VSX_P (V4SImode) && TARGET_DIRECT_MOVE_64BIT"
  "#"
  "&& 1"
  [(const_int 0)]
{
  rtx dest = operands[0];
  rtx src = operands[1];
  rtx element = operands[2];
  rtx v4si_tmp = operands[3];
  rtx df_tmp = operands[4];
  int value;

  if (!BYTES_BIG_ENDIAN)
    element = GEN_INT (GET_MODE_NUNITS (V4SImode) - 1 - INTVAL (element));

  /* If the value is in the correct position, we can avoid doing the VSPLT<x>
     instruction.  */
  value = INTVAL (element);
  if (value != 0)
    {
      if (GET_CODE (v4si_tmp) == SCRATCH)
	v4si_tmp = gen_reg_rtx (V4SImode);
      emit_insn (gen_altivec_vspltw_direct (v4si_tmp, src, element));
    }
  else
    v4si_tmp = src;

  if (GET_CODE (df_tmp) == SCRATCH)
    df_tmp = gen_reg_rtx (DFmode);

  emit_insn (gen_vsx_xvcv<su>xwdp_df (df_tmp, v4si_tmp));

  if (<MODE>mode == SFmode)
    emit_insn (gen_truncdfsf2 (dest, df_tmp));
  else if (<MODE>mode == TFmode && FLOAT128_IBM_P (TFmode))
    emit_insn (gen_extenddftf2_vsx (dest, df_tmp));
  else if (<MODE>mode == TFmode && FLOAT128_IEEE_P (TFmode)
	   && TARGET_FLOAT128_HW)
    emit_insn (gen_extenddftf2_hw (dest, df_tmp));
  else if (<MODE>mode == IFmode && FLOAT128_IBM_P (IFmode))
    emit_insn (gen_extenddfif2 (dest, df_tmp));
  else if (<MODE>mode == KFmode && TARGET_FLOAT128_HW)
    emit_insn (gen_extenddfkf2_hw (dest, df_tmp));
  else
    gcc_unreachable ();

  DONE;
})

;; Optimize <type> f = (<ftype>) vec_extract (<vtype>, <n>)
;; Where <ftype> is SFmode, DFmode (and KFmode/TFmode if those types are IEEE
;; 128-bit hardware types) and <vtype> is vector char, vector unsigned char,
;; vector short or vector unsigned short.
(define_insn_and_split "*vsx_ext_<VSX_EXTRACT_I:VS_scalar>_fl_<FL_CONV:mode>"
  [(set (match_operand:FL_CONV 0 "gpc_reg_operand" "=wa")
	(float:FL_CONV
	 (vec_select:<VSX_EXTRACT_I:VS_scalar>
	  (match_operand:VSX_EXTRACT_I 1 "gpc_reg_operand" "v")
	  (parallel [(match_operand:QI 2 "const_int_operand" "n")]))))
   (clobber (match_scratch:<VSX_EXTRACT_I:VS_scalar> 3 "=v"))]
  "VECTOR_MEM_VSX_P (<VSX_EXTRACT_I:MODE>mode) && TARGET_DIRECT_MOVE_64BIT
   && TARGET_P9_VECTOR"
  "#"
  "&& reload_completed"
  [(parallel [(set (match_dup 3)
		   (vec_select:<VSX_EXTRACT_I:VS_scalar>
		    (match_dup 1)
		    (parallel [(match_dup 2)])))
	      (clobber (scratch:SI))])
   (set (match_dup 4)
	(sign_extend:DI (match_dup 3)))
   (set (match_dup 0)
	(float:<FL_CONV:MODE> (match_dup 4)))]
{
  operands[4] = gen_rtx_REG (DImode, REGNO (operands[3]));
}
  [(set_attr "isa" "<FL_CONV:VSisa>")])

(define_insn_and_split "*vsx_ext_<VSX_EXTRACT_I:VS_scalar>_ufl_<FL_CONV:mode>"
  [(set (match_operand:FL_CONV 0 "gpc_reg_operand" "=wa")
	(unsigned_float:FL_CONV
	 (vec_select:<VSX_EXTRACT_I:VS_scalar>
	  (match_operand:VSX_EXTRACT_I 1 "gpc_reg_operand" "v")
	  (parallel [(match_operand:QI 2 "const_int_operand" "n")]))))
   (clobber (match_scratch:<VSX_EXTRACT_I:VS_scalar> 3 "=v"))]
  "VECTOR_MEM_VSX_P (<VSX_EXTRACT_I:MODE>mode) && TARGET_DIRECT_MOVE_64BIT
   && TARGET_P9_VECTOR"
  "#"
  "&& reload_completed"
  [(parallel [(set (match_dup 3)
		   (vec_select:<VSX_EXTRACT_I:VS_scalar>
		    (match_dup 1)
		    (parallel [(match_dup 2)])))
	      (clobber (scratch:SI))])
   (set (match_dup 0)
	(float:<FL_CONV:MODE> (match_dup 4)))]
{
  operands[4] = gen_rtx_REG (DImode, REGNO (operands[3]));
}
  [(set_attr "isa" "<FL_CONV:VSisa>")])

;; V4SI/V8HI/V16QI set operation on ISA 3.0
(define_insn "vsx_set_<mode>_p9"
  [(set (match_operand:VSX_EXTRACT_I 0 "gpc_reg_operand" "=<VSX_EX>")
	(unspec:VSX_EXTRACT_I
	 [(match_operand:VSX_EXTRACT_I 1 "gpc_reg_operand" "0")
	  (match_operand:<VS_scalar> 2 "gpc_reg_operand" "<VSX_EX>")
	  (match_operand:QI 3 "<VSX_EXTRACT_PREDICATE>" "n")]
	 UNSPEC_VSX_SET))]
  "VECTOR_MEM_VSX_P (<MODE>mode) && TARGET_P9_VECTOR && TARGET_POWERPC64"
{
  int ele = INTVAL (operands[3]);
  int nunits = GET_MODE_NUNITS (<MODE>mode);

  if (!BYTES_BIG_ENDIAN)
    ele = nunits - 1 - ele;

  operands[3] = GEN_INT (GET_MODE_SIZE (<VS_scalar>mode) * ele);
  if (<MODE>mode == V4SImode)
    return "xxinsertw %x0,%x2,%3";
  else
    return "vinsert<wd> %0,%2,%3";
}
  [(set_attr "type" "vecperm")])

(define_insn_and_split "vsx_set_v4sf_p9"
  [(set (match_operand:V4SF 0 "gpc_reg_operand" "=wa")
	(unspec:V4SF
	 [(match_operand:V4SF 1 "gpc_reg_operand" "0")
	  (match_operand:SF 2 "gpc_reg_operand" "wa")
	  (match_operand:QI 3 "const_0_to_3_operand" "n")]
	 UNSPEC_VSX_SET))
   (clobber (match_scratch:SI 4 "=&wa"))]
  "VECTOR_MEM_VSX_P (V4SFmode) && TARGET_P9_VECTOR && TARGET_POWERPC64"
  "#"
  "&& reload_completed"
  [(set (match_dup 5)
	(unspec:V4SF [(match_dup 2)]
		     UNSPEC_VSX_CVDPSPN))
   (parallel [(set (match_dup 4)
		   (vec_select:SI (match_dup 6)
				  (parallel [(match_dup 7)])))
	      (clobber (scratch:SI))])
   (set (match_dup 8)
	(unspec:V4SI [(match_dup 8)
		      (match_dup 4)
		      (match_dup 3)]
		     UNSPEC_VSX_SET))]
{
  unsigned int tmp_regno = reg_or_subregno (operands[4]);

  operands[5] = gen_rtx_REG (V4SFmode, tmp_regno);
  operands[6] = gen_rtx_REG (V4SImode, tmp_regno);
  operands[7] = GEN_INT (BYTES_BIG_ENDIAN ? 0 : 3);
  operands[8] = gen_rtx_REG (V4SImode, reg_or_subregno (operands[0]));
}
  [(set_attr "type" "vecperm")
   (set_attr "length" "12")
   (set_attr "isa" "p9v")])

;; Special case setting 0.0f to a V4SF element
(define_insn_and_split "*vsx_set_v4sf_p9_zero"
  [(set (match_operand:V4SF 0 "gpc_reg_operand" "=wa")
	(unspec:V4SF
	 [(match_operand:V4SF 1 "gpc_reg_operand" "0")
	  (match_operand:SF 2 "zero_fp_constant" "j")
	  (match_operand:QI 3 "const_0_to_3_operand" "n")]
	 UNSPEC_VSX_SET))
   (clobber (match_scratch:SI 4 "=&wa"))]
  "VECTOR_MEM_VSX_P (V4SFmode) && TARGET_P9_VECTOR && TARGET_POWERPC64"
  "#"
  "&& reload_completed"
  [(set (match_dup 4)
	(const_int 0))
   (set (match_dup 5)
	(unspec:V4SI [(match_dup 5)
		      (match_dup 4)
		      (match_dup 3)]
		     UNSPEC_VSX_SET))]
{
  operands[5] = gen_rtx_REG (V4SImode, reg_or_subregno (operands[0]));
}
  [(set_attr "type" "vecperm")
   (set_attr "length" "8")
   (set_attr "isa" "p9v")])

;; Optimize x = vec_insert (vec_extract (v2, n), v1, m) if n is the element
;; that is in the default scalar position (1 for big endian, 2 for little
;; endian).  We just need to do an xxinsertw since the element is in the
;; correct location.

(define_insn "*vsx_insert_extract_v4sf_p9"
  [(set (match_operand:V4SF 0 "gpc_reg_operand" "=wa")
	(unspec:V4SF
	 [(match_operand:V4SF 1 "gpc_reg_operand" "0")
	  (vec_select:SF (match_operand:V4SF 2 "gpc_reg_operand" "wa")
			 (parallel
			  [(match_operand:QI 3 "const_0_to_3_operand" "n")]))
	  (match_operand:QI 4 "const_0_to_3_operand" "n")]
	 UNSPEC_VSX_SET))]
  "VECTOR_MEM_VSX_P (V4SFmode) && TARGET_P9_VECTOR && TARGET_POWERPC64
   && (INTVAL (operands[3]) == (BYTES_BIG_ENDIAN ? 1 : 2))"
{
  int ele = INTVAL (operands[4]);

  if (!BYTES_BIG_ENDIAN)
    ele = GET_MODE_NUNITS (V4SFmode) - 1 - ele;

  operands[4] = GEN_INT (GET_MODE_SIZE (SFmode) * ele);
  return "xxinsertw %x0,%x2,%4";
}
  [(set_attr "type" "vecperm")])

;; Optimize x = vec_insert (vec_extract (v2, n), v1, m) if n is not the element
;; that is in the default scalar position (1 for big endian, 2 for little
;; endian).  Convert the insert/extract to int and avoid doing the conversion.

(define_insn_and_split "*vsx_insert_extract_v4sf_p9_2"
  [(set (match_operand:V4SF 0 "gpc_reg_operand" "=wa")
	(unspec:V4SF
	 [(match_operand:V4SF 1 "gpc_reg_operand" "0")
	  (vec_select:SF (match_operand:V4SF 2 "gpc_reg_operand" "wa")
			 (parallel
			  [(match_operand:QI 3 "const_0_to_3_operand" "n")]))
	  (match_operand:QI 4 "const_0_to_3_operand" "n")]
	 UNSPEC_VSX_SET))
   (clobber (match_scratch:SI 5 "=&wa"))]
  "VECTOR_MEM_VSX_P (V4SFmode) && VECTOR_MEM_VSX_P (V4SImode)
   && TARGET_P9_VECTOR && TARGET_POWERPC64
   && (INTVAL (operands[3]) != (BYTES_BIG_ENDIAN ? 1 : 2))"
  "#"
  "&& 1"
  [(parallel [(set (match_dup 5)
		   (vec_select:SI (match_dup 6)
				  (parallel [(match_dup 3)])))
	      (clobber (scratch:SI))])
   (set (match_dup 7)
	(unspec:V4SI [(match_dup 8)
		      (match_dup 5)
		      (match_dup 4)]
		     UNSPEC_VSX_SET))]
{
  if (GET_CODE (operands[5]) == SCRATCH)
    operands[5] = gen_reg_rtx (SImode);

  operands[6] = gen_lowpart (V4SImode, operands[2]);
  operands[7] = gen_lowpart (V4SImode, operands[0]);
  operands[8] = gen_lowpart (V4SImode, operands[1]);
}
  [(set_attr "type" "vecperm")
   (set_attr "isa" "p9v")])

;; Expanders for builtins
(define_expand "vsx_mergel_<mode>"
  [(use (match_operand:VSX_D 0 "vsx_register_operand"))
   (use (match_operand:VSX_D 1 "vsx_register_operand"))
   (use (match_operand:VSX_D 2 "vsx_register_operand"))]
  "VECTOR_MEM_VSX_P (<MODE>mode)"
{
  rtvec v = gen_rtvec (2, GEN_INT (1), GEN_INT (3));
  rtx x = gen_rtx_VEC_CONCAT (<VS_double>mode, operands[1], operands[2]);
  x = gen_rtx_VEC_SELECT (<MODE>mode, x, gen_rtx_PARALLEL (VOIDmode, v));
  emit_insn (gen_rtx_SET (operands[0], x));
  DONE;
})

(define_expand "vsx_mergeh_<mode>"
  [(use (match_operand:VSX_D 0 "vsx_register_operand"))
   (use (match_operand:VSX_D 1 "vsx_register_operand"))
   (use (match_operand:VSX_D 2 "vsx_register_operand"))]
  "VECTOR_MEM_VSX_P (<MODE>mode)"
{
  rtvec v = gen_rtvec (2, GEN_INT (0), GEN_INT (2));
  rtx x = gen_rtx_VEC_CONCAT (<VS_double>mode, operands[1], operands[2]);
  x = gen_rtx_VEC_SELECT (<MODE>mode, x, gen_rtx_PARALLEL (VOIDmode, v));
  emit_insn (gen_rtx_SET (operands[0], x));
  DONE;
})

;; V2DF/V2DI splat
;; We separate the register splat insn from the memory splat insn to force the
;; register allocator to generate the indexed form of the SPLAT when it is
;; given an offsettable memory reference.  Otherwise, if the register and
;; memory insns were combined into a single insn, the register allocator will
;; load the value into a register, and then do a double word permute.
(define_expand "vsx_splat_<mode>"
  [(set (match_operand:VSX_D 0 "vsx_register_operand")
	(vec_duplicate:VSX_D
	 (match_operand:<VS_scalar> 1 "input_operand")))]
  "VECTOR_MEM_VSX_P (<MODE>mode)"
{
  rtx op1 = operands[1];
  if (MEM_P (op1))
    operands[1] = rs6000_force_indexed_or_indirect_mem (op1);
  else if (!REG_P (op1))
    op1 = force_reg (<VSX_D:VS_scalar>mode, op1);
})

(define_insn "vsx_splat_<mode>_reg"
  [(set (match_operand:VSX_D 0 "vsx_register_operand" "=wa,we")
	(vec_duplicate:VSX_D
	 (match_operand:<VS_scalar> 1 "gpc_reg_operand" "wa,b")))]
  "VECTOR_MEM_VSX_P (<MODE>mode)"
  "@
   xxpermdi %x0,%x1,%x1,0
   mtvsrdd %x0,%1,%1"
  [(set_attr "type" "vecperm")])

(define_insn "vsx_splat_<mode>_mem"
  [(set (match_operand:VSX_D 0 "vsx_register_operand" "=wa")
	(vec_duplicate:VSX_D
	 (match_operand:<VSX_D:VS_scalar> 1 "memory_operand" "Z")))]
  "VECTOR_MEM_VSX_P (<MODE>mode)"
  "lxvdsx %x0,%y1"
  [(set_attr "type" "vecload")])

;; V4SI splat support
(define_insn "vsx_splat_v4si"
  [(set (match_operand:V4SI 0 "vsx_register_operand" "=we,we")
	(vec_duplicate:V4SI
	 (match_operand:SI 1 "splat_input_operand" "r,Z")))]
  "TARGET_P9_VECTOR"
  "@
   mtvsrws %x0,%1
   lxvwsx %x0,%y1"
  [(set_attr "type" "vecperm,vecload")])

;; SImode is not currently allowed in vector registers.  This pattern
;; allows us to use direct move to get the value in a vector register
;; so that we can use XXSPLTW
(define_insn "vsx_splat_v4si_di"
  [(set (match_operand:V4SI 0 "vsx_register_operand" "=wa,we")
	(vec_duplicate:V4SI
	 (truncate:SI
	  (match_operand:DI 1 "gpc_reg_operand" "wa,r"))))]
  "VECTOR_MEM_VSX_P (V4SImode) && TARGET_DIRECT_MOVE_64BIT"
  "@
   xxspltw %x0,%x1,1
   mtvsrws %x0,%1"
  [(set_attr "type" "vecperm")
   (set_attr "isa" "p8v,*")])

;; V4SF splat (ISA 3.0)
(define_insn_and_split "vsx_splat_v4sf"
  [(set (match_operand:V4SF 0 "vsx_register_operand" "=wa,wa,wa")
	(vec_duplicate:V4SF
	 (match_operand:SF 1 "splat_input_operand" "Z,wa,r")))]
  "TARGET_P9_VECTOR"
  "@
   lxvwsx %x0,%y1
   #
   mtvsrws %x0,%1"
  "&& reload_completed && vsx_register_operand (operands[1], SFmode)"
  [(set (match_dup 0)
	(unspec:V4SF [(match_dup 1)] UNSPEC_VSX_CVDPSPN))
   (set (match_dup 0)
	(unspec:V4SF [(match_dup 0)
		      (const_int 0)] UNSPEC_VSX_XXSPLTW))]
  ""
  [(set_attr "type" "vecload,vecperm,mftgpr")
   (set_attr "length" "*,8,*")
   (set_attr "isa" "*,p8v,*")])

;; V4SF/V4SI splat from a vector element
(define_insn "vsx_xxspltw_<mode>"
  [(set (match_operand:VSX_W 0 "vsx_register_operand" "=wa")
	(vec_duplicate:VSX_W
	 (vec_select:<VS_scalar>
	  (match_operand:VSX_W 1 "vsx_register_operand" "wa")
	  (parallel
	   [(match_operand:QI 2 "u5bit_cint_operand" "n")]))))]
  "VECTOR_MEM_VSX_P (<MODE>mode)"
{
  if (!BYTES_BIG_ENDIAN)
    operands[2] = GEN_INT (3 - INTVAL (operands[2]));

  return "xxspltw %x0,%x1,%2";
}
  [(set_attr "type" "vecperm")])

(define_insn "vsx_xxspltw_<mode>_direct"
  [(set (match_operand:VSX_W 0 "vsx_register_operand" "=wa")
        (unspec:VSX_W [(match_operand:VSX_W 1 "vsx_register_operand" "wa")
                       (match_operand:QI 2 "u5bit_cint_operand" "i")]
                      UNSPEC_VSX_XXSPLTW))]
  "VECTOR_MEM_VSX_P (<MODE>mode)"
  "xxspltw %x0,%x1,%2"
  [(set_attr "type" "vecperm")])

;; V16QI/V8HI splat support on ISA 2.07
(define_insn "vsx_vsplt<VSX_SPLAT_SUFFIX>_di"
  [(set (match_operand:VSX_SPLAT_I 0 "altivec_register_operand" "=v")
	(vec_duplicate:VSX_SPLAT_I
	 (truncate:<VS_scalar>
	  (match_operand:DI 1 "altivec_register_operand" "v"))))]
  "VECTOR_MEM_VSX_P (<MODE>mode) && TARGET_DIRECT_MOVE_64BIT"
  "vsplt<VSX_SPLAT_SUFFIX> %0,%1,<VSX_SPLAT_COUNT>"
  [(set_attr "type" "vecperm")])

;; V2DF/V2DI splat for use by vec_splat builtin
(define_insn "vsx_xxspltd_<mode>"
  [(set (match_operand:VSX_D 0 "vsx_register_operand" "=wa")
        (unspec:VSX_D [(match_operand:VSX_D 1 "vsx_register_operand" "wa")
	               (match_operand:QI 2 "u5bit_cint_operand" "i")]
                      UNSPEC_VSX_XXSPLTD))]
  "VECTOR_MEM_VSX_P (<MODE>mode)"
{
  if ((BYTES_BIG_ENDIAN && INTVAL (operands[2]) == 0)
      || (!BYTES_BIG_ENDIAN && INTVAL (operands[2]) == 1))
    return "xxpermdi %x0,%x1,%x1,0";
  else
    return "xxpermdi %x0,%x1,%x1,3";
}
  [(set_attr "type" "vecperm")])

;; V4SF/V4SI interleave
(define_insn "vsx_xxmrghw_<mode>"
  [(set (match_operand:VSX_W 0 "vsx_register_operand" "=wa")
        (vec_select:VSX_W
	  (vec_concat:<VS_double>
	    (match_operand:VSX_W 1 "vsx_register_operand" "wa")
	    (match_operand:VSX_W 2 "vsx_register_operand" "wa"))
	  (parallel [(const_int 0) (const_int 4)
		     (const_int 1) (const_int 5)])))]
  "VECTOR_MEM_VSX_P (<MODE>mode)"
{
  if (BYTES_BIG_ENDIAN)
    return "xxmrghw %x0,%x1,%x2";
  else
    return "xxmrglw %x0,%x2,%x1";
}
  [(set_attr "type" "vecperm")])

(define_insn "vsx_xxmrglw_<mode>"
  [(set (match_operand:VSX_W 0 "vsx_register_operand" "=wa")
	(vec_select:VSX_W
	  (vec_concat:<VS_double>
	    (match_operand:VSX_W 1 "vsx_register_operand" "wa")
	    (match_operand:VSX_W 2 "vsx_register_operand" "wa"))
	  (parallel [(const_int 2) (const_int 6)
		     (const_int 3) (const_int 7)])))]
  "VECTOR_MEM_VSX_P (<MODE>mode)"
{
  if (BYTES_BIG_ENDIAN)
    return "xxmrglw %x0,%x1,%x2";
  else
    return "xxmrghw %x0,%x2,%x1";
}
  [(set_attr "type" "vecperm")])

;; Shift left double by word immediate
(define_insn "vsx_xxsldwi_<mode>"
  [(set (match_operand:VSX_L 0 "vsx_register_operand" "=wa")
	(unspec:VSX_L [(match_operand:VSX_L 1 "vsx_register_operand" "wa")
		       (match_operand:VSX_L 2 "vsx_register_operand" "wa")
		       (match_operand:QI 3 "u5bit_cint_operand" "i")]
		      UNSPEC_VSX_SLDWI))]
  "VECTOR_MEM_VSX_P (<MODE>mode)"
  "xxsldwi %x0,%x1,%x2,%3"
  [(set_attr "type" "vecperm")
   (set_attr "isa" "<VSisa>")])


;; Vector reduction insns and splitters

(define_insn_and_split "vsx_reduc_<VEC_reduc_name>_v2df"
  [(set (match_operand:V2DF 0 "vfloat_operand" "=&wa,wa")
	(VEC_reduc:V2DF
	 (vec_concat:V2DF
	  (vec_select:DF
	   (match_operand:V2DF 1 "vfloat_operand" "wa,wa")
	   (parallel [(const_int 1)]))
	  (vec_select:DF
	   (match_dup 1)
	   (parallel [(const_int 0)])))
	 (match_dup 1)))
   (clobber (match_scratch:V2DF 2 "=0,&wa"))]
  "VECTOR_UNIT_VSX_P (V2DFmode)"
  "#"
  ""
  [(const_int 0)]
{
  rtx tmp = (GET_CODE (operands[2]) == SCRATCH)
	     ? gen_reg_rtx (V2DFmode)
	     : operands[2];
  emit_insn (gen_vsx_xxsldwi_v2df (tmp, operands[1], operands[1], const2_rtx));
  emit_insn (gen_<VEC_reduc_rtx>v2df3 (operands[0], tmp, operands[1]));
  DONE;
}
  [(set_attr "length" "8")
   (set_attr "type" "veccomplex")])

(define_insn_and_split "vsx_reduc_<VEC_reduc_name>_v4sf"
  [(set (match_operand:V4SF 0 "vfloat_operand" "=wa")
	(VEC_reduc:V4SF
	 (unspec:V4SF [(const_int 0)] UNSPEC_REDUC)
	 (match_operand:V4SF 1 "vfloat_operand" "wa")))
   (clobber (match_scratch:V4SF 2 "=&wa"))
   (clobber (match_scratch:V4SF 3 "=&wa"))]
  "VECTOR_UNIT_VSX_P (V4SFmode)"
  "#"
  ""
  [(const_int 0)]
{
  rtx op0 = operands[0];
  rtx op1 = operands[1];
  rtx tmp2, tmp3, tmp4;

  if (can_create_pseudo_p ())
    {
      tmp2 = gen_reg_rtx (V4SFmode);
      tmp3 = gen_reg_rtx (V4SFmode);
      tmp4 = gen_reg_rtx (V4SFmode);
    }
  else
    {
      tmp2 = operands[2];
      tmp3 = operands[3];
      tmp4 = tmp2;
    }

  emit_insn (gen_vsx_xxsldwi_v4sf (tmp2, op1, op1, const2_rtx));
  emit_insn (gen_<VEC_reduc_rtx>v4sf3 (tmp3, tmp2, op1));
  emit_insn (gen_vsx_xxsldwi_v4sf (tmp4, tmp3, tmp3, GEN_INT (3)));
  emit_insn (gen_<VEC_reduc_rtx>v4sf3 (op0, tmp4, tmp3));
  DONE;
}
  [(set_attr "length" "16")
   (set_attr "type" "veccomplex")])

;; Combiner patterns with the vector reduction patterns that knows we can get
;; to the top element of the V2DF array without doing an extract.

(define_insn_and_split "*vsx_reduc_<VEC_reduc_name>_v2df_scalar"
  [(set (match_operand:DF 0 "vfloat_operand" "=&wa,wa")
	(vec_select:DF
	 (VEC_reduc:V2DF
	  (vec_concat:V2DF
	   (vec_select:DF
	    (match_operand:V2DF 1 "vfloat_operand" "wa,wa")
	    (parallel [(const_int 1)]))
	   (vec_select:DF
	    (match_dup 1)
	    (parallel [(const_int 0)])))
	  (match_dup 1))
	 (parallel [(const_int 1)])))
   (clobber (match_scratch:DF 2 "=0,&wa"))]
  "BYTES_BIG_ENDIAN && VECTOR_UNIT_VSX_P (V2DFmode)"
  "#"
  ""
  [(const_int 0)]
{
  rtx hi = gen_highpart (DFmode, operands[1]);
  rtx lo = (GET_CODE (operands[2]) == SCRATCH)
	    ? gen_reg_rtx (DFmode)
	    : operands[2];

  emit_insn (gen_vsx_extract_v2df (lo, operands[1], const1_rtx));
  emit_insn (gen_<VEC_reduc_rtx>df3 (operands[0], hi, lo));
  DONE;
}
  [(set_attr "length" "8")
   (set_attr "type" "veccomplex")])

(define_insn_and_split "*vsx_reduc_<VEC_reduc_name>_v4sf_scalar"
  [(set (match_operand:SF 0 "vfloat_operand" "=f")
	(vec_select:SF
	 (VEC_reduc:V4SF
	  (unspec:V4SF [(const_int 0)] UNSPEC_REDUC)
	  (match_operand:V4SF 1 "vfloat_operand" "wa"))
	 (parallel [(const_int 3)])))
   (clobber (match_scratch:V4SF 2 "=&wa"))
   (clobber (match_scratch:V4SF 3 "=&wa"))
   (clobber (match_scratch:V4SF 4 "=0"))]
  "BYTES_BIG_ENDIAN && VECTOR_UNIT_VSX_P (V4SFmode)"
  "#"
  ""
  [(const_int 0)]
{
  rtx op0 = operands[0];
  rtx op1 = operands[1];
  rtx tmp2, tmp3, tmp4, tmp5;

  if (can_create_pseudo_p ())
    {
      tmp2 = gen_reg_rtx (V4SFmode);
      tmp3 = gen_reg_rtx (V4SFmode);
      tmp4 = gen_reg_rtx (V4SFmode);
      tmp5 = gen_reg_rtx (V4SFmode);
    }
  else
    {
      tmp2 = operands[2];
      tmp3 = operands[3];
      tmp4 = tmp2;
      tmp5 = operands[4];
    }

  emit_insn (gen_vsx_xxsldwi_v4sf (tmp2, op1, op1, const2_rtx));
  emit_insn (gen_<VEC_reduc_rtx>v4sf3 (tmp3, tmp2, op1));
  emit_insn (gen_vsx_xxsldwi_v4sf (tmp4, tmp3, tmp3, GEN_INT (3)));
  emit_insn (gen_<VEC_reduc_rtx>v4sf3 (tmp5, tmp4, tmp3));
  emit_insn (gen_vsx_xscvspdp_scalar2 (op0, tmp5));
  DONE;
}
  [(set_attr "length" "20")
   (set_attr "type" "veccomplex")])


;; Power8 Vector fusion.  The fused ops must be physically adjacent.
(define_peephole
  [(set (match_operand:P 0 "base_reg_operand")
	(match_operand:P 1 "short_cint_operand"))
   (set (match_operand:VSX_M 2 "vsx_register_operand")
	(mem:VSX_M (plus:P (match_dup 0)
			   (match_operand:P 3 "int_reg_operand"))))]
  "TARGET_VSX && TARGET_P8_FUSION && !TARGET_P9_VECTOR"
  "li %0,%1\;lx<VSX_M:VSm>x %x2,%0,%3\t\t\t# vector load fusion"
  [(set_attr "length" "8")
   (set_attr "type" "vecload")])

(define_peephole
  [(set (match_operand:P 0 "base_reg_operand")
	(match_operand:P 1 "short_cint_operand"))
   (set (match_operand:VSX_M 2 "vsx_register_operand")
	(mem:VSX_M (plus:P (match_operand:P 3 "int_reg_operand")
			   (match_dup 0))))]
  "TARGET_VSX && TARGET_P8_FUSION && !TARGET_P9_VECTOR"
  "li %0,%1\;lx<VSX_M:VSm>x %x2,%0,%3\t\t\t# vector load fusion"
  [(set_attr "length" "8")
   (set_attr "type" "vecload")])


;; ISA 3.0 vector extend sign support

(define_insn "vsx_sign_extend_qi_<mode>"
  [(set (match_operand:VSINT_84 0 "vsx_register_operand" "=v")
	(unspec:VSINT_84
	 [(match_operand:V16QI 1 "vsx_register_operand" "v")]
	 UNSPEC_VSX_SIGN_EXTEND))]
  "TARGET_P9_VECTOR"
  "vextsb2<wd> %0,%1"
  [(set_attr "type" "vecexts")])

(define_insn "vsx_sign_extend_hi_<mode>"
  [(set (match_operand:VSINT_84 0 "vsx_register_operand" "=v")
	(unspec:VSINT_84
	 [(match_operand:V8HI 1 "vsx_register_operand" "v")]
	 UNSPEC_VSX_SIGN_EXTEND))]
  "TARGET_P9_VECTOR"
  "vextsh2<wd> %0,%1"
  [(set_attr "type" "vecexts")])

(define_insn "*vsx_sign_extend_si_v2di"
  [(set (match_operand:V2DI 0 "vsx_register_operand" "=v")
	(unspec:V2DI [(match_operand:V4SI 1 "vsx_register_operand" "v")]
		     UNSPEC_VSX_SIGN_EXTEND))]
  "TARGET_P9_VECTOR"
  "vextsw2d %0,%1"
  [(set_attr "type" "vecexts")])


;; ISA 3.0 Binary Floating-Point Support

;; VSX Scalar Extract Exponent Quad-Precision
(define_insn "xsxexpqp_<mode>"
  [(set (match_operand:DI 0 "altivec_register_operand" "=v")
	(unspec:DI [(match_operand:IEEE128 1 "altivec_register_operand" "v")]
	 UNSPEC_VSX_SXEXPDP))]
  "TARGET_P9_VECTOR"
  "xsxexpqp %0,%1"
  [(set_attr "type" "vecmove")])

;; VSX Scalar Extract Exponent Double-Precision
(define_insn "xsxexpdp"
  [(set (match_operand:DI 0 "register_operand" "=r")
	(unspec:DI [(match_operand:DF 1 "vsx_register_operand" "wa")]
	 UNSPEC_VSX_SXEXPDP))]
  "TARGET_P9_VECTOR && TARGET_64BIT"
  "xsxexpdp %0,%x1"
  [(set_attr "type" "integer")])

;; VSX Scalar Extract Significand Quad-Precision
(define_insn "xsxsigqp_<mode>"
  [(set (match_operand:TI 0 "altivec_register_operand" "=v")
	(unspec:TI [(match_operand:IEEE128 1 "altivec_register_operand" "v")]
	 UNSPEC_VSX_SXSIG))]
  "TARGET_P9_VECTOR"
  "xsxsigqp %0,%1"
  [(set_attr "type" "vecmove")])

;; VSX Scalar Extract Significand Double-Precision
(define_insn "xsxsigdp"
  [(set (match_operand:DI 0 "register_operand" "=r")
	(unspec:DI [(match_operand:DF 1 "vsx_register_operand" "wa")]
	 UNSPEC_VSX_SXSIG))]
  "TARGET_P9_VECTOR && TARGET_64BIT"
  "xsxsigdp %0,%x1"
  [(set_attr "type" "integer")])

;; VSX Scalar Insert Exponent Quad-Precision Floating Point Argument
(define_insn "xsiexpqpf_<mode>"
  [(set (match_operand:IEEE128 0 "altivec_register_operand" "=v")
	(unspec:IEEE128
	 [(match_operand:IEEE128 1 "altivec_register_operand" "v")
	  (match_operand:DI 2 "altivec_register_operand" "v")]
	 UNSPEC_VSX_SIEXPQP))]
  "TARGET_P9_VECTOR"
  "xsiexpqp %0,%1,%2"
  [(set_attr "type" "vecmove")])

;; VSX Scalar Insert Exponent Quad-Precision
(define_insn "xsiexpqp_<mode>"
  [(set (match_operand:IEEE128 0 "altivec_register_operand" "=v")
	(unspec:IEEE128 [(match_operand:TI 1 "altivec_register_operand" "v")
			 (match_operand:DI 2 "altivec_register_operand" "v")]
	 UNSPEC_VSX_SIEXPQP))]
  "TARGET_P9_VECTOR"
  "xsiexpqp %0,%1,%2"
  [(set_attr "type" "vecmove")])

;; VSX Scalar Insert Exponent Double-Precision
(define_insn "xsiexpdp"
  [(set (match_operand:DF 0 "vsx_register_operand" "=wa")
	(unspec:DF [(match_operand:DI 1 "register_operand" "r")
		    (match_operand:DI 2 "register_operand" "r")]
	 UNSPEC_VSX_SIEXPDP))]
  "TARGET_P9_VECTOR && TARGET_64BIT"
  "xsiexpdp %x0,%1,%2"
  [(set_attr "type" "fpsimple")])

;; VSX Scalar Insert Exponent Double-Precision Floating Point Argument
(define_insn "xsiexpdpf"
  [(set (match_operand:DF 0 "vsx_register_operand" "=wa")
	(unspec:DF [(match_operand:DF 1 "register_operand" "r")
		    (match_operand:DI 2 "register_operand" "r")]
	 UNSPEC_VSX_SIEXPDP))]
  "TARGET_P9_VECTOR && TARGET_64BIT"
  "xsiexpdp %x0,%1,%2"
  [(set_attr "type" "fpsimple")])

;; VSX Scalar Compare Exponents Double-Precision
(define_expand "xscmpexpdp_<code>"
  [(set (match_dup 3)
	(compare:CCFP
	 (unspec:DF
	  [(match_operand:DF 1 "vsx_register_operand" "wa")
	   (match_operand:DF 2 "vsx_register_operand" "wa")]
	  UNSPEC_VSX_SCMPEXPDP)
	 (const_int 0)))
   (set (match_operand:SI 0 "register_operand" "=r")
	(CMP_TEST:SI (match_dup 3)
		     (const_int 0)))]
  "TARGET_P9_VECTOR"
{
  if (<CODE> == UNORDERED && !HONOR_NANS (DFmode))
    {
      emit_move_insn (operands[0], const0_rtx);
      DONE;
    }

  operands[3] = gen_reg_rtx (CCFPmode);
})

(define_insn "*xscmpexpdp"
  [(set (match_operand:CCFP 0 "cc_reg_operand" "=y")
	(compare:CCFP
	 (unspec:DF [(match_operand:DF 1 "vsx_register_operand" "wa")
		     (match_operand:DF 2 "vsx_register_operand" "wa")]
	  UNSPEC_VSX_SCMPEXPDP)
	 (match_operand:SI 3 "zero_constant" "j")))]
  "TARGET_P9_VECTOR"
  "xscmpexpdp %0,%x1,%x2"
  [(set_attr "type" "fpcompare")])

;; VSX Scalar Compare Exponents Quad-Precision
(define_expand "xscmpexpqp_<code>_<mode>"
  [(set (match_dup 3)
	(compare:CCFP
	 (unspec:IEEE128
	  [(match_operand:IEEE128 1 "vsx_register_operand" "v")
	   (match_operand:IEEE128 2 "vsx_register_operand" "v")]
	  UNSPEC_VSX_SCMPEXPQP)
	 (const_int 0)))
   (set (match_operand:SI 0 "register_operand" "=r")
	(CMP_TEST:SI (match_dup 3)
		     (const_int 0)))]
  "TARGET_P9_VECTOR"
{
<<<<<<< HEAD
=======
  if (<CODE> == UNORDERED && !HONOR_NANS (<MODE>mode))
    {
      emit_move_insn (operands[0], const0_rtx);
      DONE;
    }

>>>>>>> 9e014010
  operands[3] = gen_reg_rtx (CCFPmode);
})

(define_insn "*xscmpexpqp"
  [(set (match_operand:CCFP 0 "cc_reg_operand" "=y")
	(compare:CCFP
	 (unspec:IEEE128 [(match_operand:IEEE128 1 "altivec_register_operand" "v")
		          (match_operand:IEEE128 2 "altivec_register_operand" "v")]
	  UNSPEC_VSX_SCMPEXPQP)
	 (match_operand:SI 3 "zero_constant" "j")))]
  "TARGET_P9_VECTOR"
  "xscmpexpqp %0,%1,%2"
  [(set_attr "type" "fpcompare")])

;; VSX Scalar Test Data Class Quad-Precision
;;  (Expansion for scalar_test_data_class (__ieee128, int))
;;   (Has side effect of setting the lt bit if operand 1 is negative,
;;    setting the eq bit if any of the conditions tested by operand 2
;;    are satisfied, and clearing the gt and undordered bits to zero.)
(define_expand "xststdcqp_<mode>"
  [(set (match_dup 3)
	(compare:CCFP
	 (unspec:IEEE128
	  [(match_operand:IEEE128 1 "altivec_register_operand" "v")
	   (match_operand:SI 2 "u7bit_cint_operand" "n")]
	  UNSPEC_VSX_STSTDC)
	 (const_int 0)))
   (set (match_operand:SI 0 "register_operand" "=r")
	(eq:SI (match_dup 3)
	       (const_int 0)))]
  "TARGET_P9_VECTOR"
{
  operands[3] = gen_reg_rtx (CCFPmode);
})

;; VSX Scalar Test Data Class Double- and Single-Precision
;;  (The lt bit is set if operand 1 is negative.  The eq bit is set
;;   if any of the conditions tested by operand 2 are satisfied.
;;   The gt and unordered bits are cleared to zero.)
(define_expand "xststdc<sd>p"
  [(set (match_dup 3)
	(compare:CCFP
	 (unspec:SFDF
	  [(match_operand:SFDF 1 "vsx_register_operand" "wa")
	   (match_operand:SI 2 "u7bit_cint_operand" "n")]
	  UNSPEC_VSX_STSTDC)
	 (match_dup 4)))
   (set (match_operand:SI 0 "register_operand" "=r")
	(eq:SI (match_dup 3)
	       (const_int 0)))]
  "TARGET_P9_VECTOR"
{
  operands[3] = gen_reg_rtx (CCFPmode);
  operands[4] = CONST0_RTX (SImode);
})

;; The VSX Scalar Test Negative Quad-Precision
(define_expand "xststdcnegqp_<mode>"
  [(set (match_dup 2)
	(compare:CCFP
	 (unspec:IEEE128
	  [(match_operand:IEEE128 1 "altivec_register_operand" "v")
	   (const_int 0)]
	  UNSPEC_VSX_STSTDC)
	 (const_int 0)))
   (set (match_operand:SI 0 "register_operand" "=r")
	(lt:SI (match_dup 2)
	       (const_int 0)))]
  "TARGET_P9_VECTOR"
{
  operands[2] = gen_reg_rtx (CCFPmode);
})

;; The VSX Scalar Test Negative Double- and Single-Precision
(define_expand "xststdcneg<sd>p"
  [(set (match_dup 2)
	(compare:CCFP
	 (unspec:SFDF
	  [(match_operand:SFDF 1 "vsx_register_operand" "wa")
	   (const_int 0)]
	  UNSPEC_VSX_STSTDC)
	 (match_dup 3)))
   (set (match_operand:SI 0 "register_operand" "=r")
	(lt:SI (match_dup 2)
	       (const_int 0)))]
  "TARGET_P9_VECTOR"
{
  operands[2] = gen_reg_rtx (CCFPmode);
  operands[3] = CONST0_RTX (SImode);
})

(define_insn "*xststdcqp_<mode>"
  [(set (match_operand:CCFP 0 "" "=y")
	(compare:CCFP
	 (unspec:IEEE128
	  [(match_operand:IEEE128 1 "altivec_register_operand" "v")
	   (match_operand:SI 2 "u7bit_cint_operand" "n")]
	  UNSPEC_VSX_STSTDC)
	 (const_int 0)))]
  "TARGET_P9_VECTOR"
  "xststdcqp %0,%1,%2"
  [(set_attr "type" "fpcompare")])

(define_insn "*xststdc<sd>p"
  [(set (match_operand:CCFP 0 "" "=y")
	(compare:CCFP
	 (unspec:SFDF [(match_operand:SFDF 1 "vsx_register_operand" "wa")
		       (match_operand:SI 2 "u7bit_cint_operand" "n")]
	  UNSPEC_VSX_STSTDC)
	 (match_operand:SI 3 "zero_constant" "j")))]
  "TARGET_P9_VECTOR"
  "xststdc<sd>p %0,%x1,%2"
  [(set_attr "type" "fpcompare")])

;; VSX Vector Extract Exponent Double and Single Precision
(define_insn "xvxexp<sd>p"
  [(set (match_operand:VSX_F 0 "vsx_register_operand" "=wa")
	(unspec:VSX_F
	 [(match_operand:VSX_F 1 "vsx_register_operand" "wa")]
	 UNSPEC_VSX_VXEXP))]
  "TARGET_P9_VECTOR"
  "xvxexp<sd>p %x0,%x1"
  [(set_attr "type" "vecsimple")])

;; VSX Vector Extract Significand Double and Single Precision
(define_insn "xvxsig<sd>p"
  [(set (match_operand:VSX_F 0 "vsx_register_operand" "=wa")
	(unspec:VSX_F
	 [(match_operand:VSX_F 1 "vsx_register_operand" "wa")]
	 UNSPEC_VSX_VXSIG))]
  "TARGET_P9_VECTOR"
  "xvxsig<sd>p %x0,%x1"
  [(set_attr "type" "vecsimple")])

;; VSX Vector Insert Exponent Double and Single Precision
(define_insn "xviexp<sd>p"
  [(set (match_operand:VSX_F 0 "vsx_register_operand" "=wa")
	(unspec:VSX_F
	 [(match_operand:VSX_F 1 "vsx_register_operand" "wa")
	  (match_operand:VSX_F 2 "vsx_register_operand" "wa")]
	 UNSPEC_VSX_VIEXP))]
  "TARGET_P9_VECTOR"
  "xviexp<sd>p %x0,%x1,%x2"
  [(set_attr "type" "vecsimple")])

;; VSX Vector Test Data Class Double and Single Precision
;; The corresponding elements of the result vector are all ones
;; if any of the conditions tested by operand 3 are satisfied.
(define_insn "xvtstdc<sd>p"
  [(set (match_operand:<VSI> 0 "vsx_register_operand" "=wa")
	(unspec:<VSI>
	 [(match_operand:VSX_F 1 "vsx_register_operand" "wa")
	  (match_operand:SI 2 "u7bit_cint_operand" "n")]
	 UNSPEC_VSX_VTSTDC))]
  "TARGET_P9_VECTOR"
  "xvtstdc<sd>p %x0,%x1,%2"
  [(set_attr "type" "vecsimple")])

;; ISA 3.0 String Operations Support

;; Compare vectors producing a vector result and a predicate, setting CR6
;; to indicate a combined status.  This pattern matches v16qi, v8hi, and
;; v4si modes.  It does not match v2df, v4sf, or v2di modes.  There's no
;; need to match v4sf, v2df, or v2di modes because those are expanded
;; to use Power8 instructions.
(define_insn "*vsx_ne_<mode>_p"
  [(set (reg:CC CR6_REGNO)
	(unspec:CC
	 [(ne:CC (match_operand:VSX_EXTRACT_I 1 "gpc_reg_operand" "v")
		 (match_operand:VSX_EXTRACT_I 2 "gpc_reg_operand" "v"))]
	 UNSPEC_PREDICATE))
   (set (match_operand:VSX_EXTRACT_I 0 "gpc_reg_operand" "=v")
	(ne:VSX_EXTRACT_I (match_dup 1)
			  (match_dup 2)))]
  "TARGET_P9_VECTOR"
  "vcmpne<VSX_EXTRACT_WIDTH>. %0,%1,%2"
  [(set_attr "type" "vecsimple")])

(define_insn "*vector_nez_<mode>_p"
  [(set (reg:CC CR6_REGNO)
	(unspec:CC [(unspec:VI
		     [(match_operand:VI 1 "gpc_reg_operand" "v")
		      (match_operand:VI 2 "gpc_reg_operand" "v")]
		     UNSPEC_NEZ_P)]
	 UNSPEC_PREDICATE))
   (set (match_operand:VI 0 "gpc_reg_operand" "=v")
	(unspec:VI [(match_dup 1)
		    (match_dup 2)]
	 UNSPEC_NEZ_P))]
  "TARGET_P9_VECTOR"
  "vcmpnez<VSX_EXTRACT_WIDTH>. %0,%1,%2"
  [(set_attr "type" "vecsimple")])

;; Return first position of match between vectors using natural order
;; for both LE and BE execution modes.
(define_expand "first_match_index_<mode>"
  [(match_operand:SI 0 "register_operand")
   (unspec:SI [(match_operand:VSX_EXTRACT_I 1 "register_operand")
	       (match_operand:VSX_EXTRACT_I 2 "register_operand")]
  UNSPEC_VSX_FIRST_MATCH_INDEX)]
  "TARGET_P9_VECTOR"
{
  int sh;

  rtx cmp_result = gen_reg_rtx (<MODE>mode);
  rtx not_result = gen_reg_rtx (<MODE>mode);

  emit_insn (gen_vcmpnez<VSX_EXTRACT_WIDTH> (cmp_result, operands[1],
					     operands[2]));
  emit_insn (gen_one_cmpl<mode>2 (not_result, cmp_result));

  sh = GET_MODE_SIZE (GET_MODE_INNER (<MODE>mode)) / 2;

  if (<MODE>mode == V16QImode)
    {
      if (!BYTES_BIG_ENDIAN)
        emit_insn (gen_vctzlsbb_<mode> (operands[0], not_result));
      else
        emit_insn (gen_vclzlsbb_<mode> (operands[0], not_result));
    }
  else
    {
      rtx tmp = gen_reg_rtx (SImode);
      if (!BYTES_BIG_ENDIAN)
        emit_insn (gen_vctzlsbb_<mode> (tmp, not_result));
      else
        emit_insn (gen_vclzlsbb_<mode> (tmp, not_result));
      emit_insn (gen_lshrsi3 (operands[0], tmp, GEN_INT (sh)));
    }
  DONE;
})

;; Return first position of match between vectors or end of string (EOS) using
;; natural element order for both LE and BE execution modes.
(define_expand "first_match_or_eos_index_<mode>"
  [(match_operand:SI 0 "register_operand")
   (unspec: SI [(match_operand:VSX_EXTRACT_I 1 "register_operand")
   (match_operand:VSX_EXTRACT_I 2 "register_operand")]
  UNSPEC_VSX_FIRST_MATCH_EOS_INDEX)]
  "TARGET_P9_VECTOR"
{
  int sh;
  rtx cmpz1_result = gen_reg_rtx (<MODE>mode);
  rtx cmpz2_result = gen_reg_rtx (<MODE>mode);
  rtx cmpz_result = gen_reg_rtx (<MODE>mode);
  rtx and_result = gen_reg_rtx (<MODE>mode);
  rtx result = gen_reg_rtx (<MODE>mode);
  rtx vzero = gen_reg_rtx (<MODE>mode);

  /* Vector with zeros in elements that correspond to zeros in operands.  */
  emit_move_insn (vzero, CONST0_RTX (<MODE>mode));
  emit_insn (gen_vcmpne<VSX_EXTRACT_WIDTH> (cmpz1_result, operands[1], vzero));
  emit_insn (gen_vcmpne<VSX_EXTRACT_WIDTH> (cmpz2_result, operands[2], vzero));
  emit_insn (gen_and<mode>3 (and_result, cmpz1_result, cmpz2_result));

  /* Vector with ones in elments that do not match.  */
  emit_insn (gen_vcmpnez<VSX_EXTRACT_WIDTH> (cmpz_result, operands[1],
                                             operands[2]));

  /* Create vector with ones in elements where there was a zero in one of
     the source elements or the elements that match.  */
  emit_insn (gen_nand<mode>3 (result, and_result, cmpz_result));
  sh = GET_MODE_SIZE (GET_MODE_INNER (<MODE>mode)) / 2;

  if (<MODE>mode == V16QImode)
    {
      if (!BYTES_BIG_ENDIAN)
        emit_insn (gen_vctzlsbb_<mode> (operands[0], result));
      else
        emit_insn (gen_vclzlsbb_<mode> (operands[0], result));
    }
  else
    {
      rtx tmp = gen_reg_rtx (SImode);
      if (!BYTES_BIG_ENDIAN)
        emit_insn (gen_vctzlsbb_<mode> (tmp, result));
      else
        emit_insn (gen_vclzlsbb_<mode> (tmp, result));
      emit_insn (gen_lshrsi3 (operands[0], tmp, GEN_INT (sh)));
    }
  DONE;
})

;; Return first position of mismatch between vectors using natural
;; element order for both LE and BE execution modes.
(define_expand "first_mismatch_index_<mode>"
  [(match_operand:SI 0 "register_operand")
   (unspec: SI [(match_operand:VSX_EXTRACT_I 1 "register_operand")
   (match_operand:VSX_EXTRACT_I 2 "register_operand")]
  UNSPEC_VSX_FIRST_MISMATCH_INDEX)]
  "TARGET_P9_VECTOR"
{
  int sh;
  rtx cmp_result = gen_reg_rtx (<MODE>mode);

  emit_insn (gen_vcmpne<VSX_EXTRACT_WIDTH> (cmp_result, operands[1],
					    operands[2]));
  sh = GET_MODE_SIZE (GET_MODE_INNER (<MODE>mode)) / 2;

  if (<MODE>mode == V16QImode)
    {
      if (!BYTES_BIG_ENDIAN)
        emit_insn (gen_vctzlsbb_<mode> (operands[0], cmp_result));
      else
        emit_insn (gen_vclzlsbb_<mode> (operands[0], cmp_result));
    }
  else
    {
      rtx tmp = gen_reg_rtx (SImode);
      if (!BYTES_BIG_ENDIAN)
        emit_insn (gen_vctzlsbb_<mode> (tmp, cmp_result));
      else
        emit_insn (gen_vclzlsbb_<mode> (tmp, cmp_result));
      emit_insn (gen_lshrsi3 (operands[0], tmp, GEN_INT (sh)));
    }
  DONE;
})

;; Return first position of mismatch between vectors or end of string (EOS)
;; using natural element order for both LE and BE execution modes.
(define_expand "first_mismatch_or_eos_index_<mode>"
  [(match_operand:SI 0 "register_operand")
   (unspec: SI [(match_operand:VSX_EXTRACT_I 1 "register_operand")
   (match_operand:VSX_EXTRACT_I 2 "register_operand")]
  UNSPEC_VSX_FIRST_MISMATCH_EOS_INDEX)]
  "TARGET_P9_VECTOR"
{
  int sh;
  rtx cmpz1_result = gen_reg_rtx (<MODE>mode);
  rtx cmpz2_result = gen_reg_rtx (<MODE>mode);
  rtx cmpz_result = gen_reg_rtx (<MODE>mode);
  rtx not_cmpz_result = gen_reg_rtx (<MODE>mode);
  rtx and_result = gen_reg_rtx (<MODE>mode);
  rtx result = gen_reg_rtx (<MODE>mode);
  rtx vzero = gen_reg_rtx (<MODE>mode);

  /* Vector with zeros in elements that correspond to zeros in operands.  */
  emit_move_insn (vzero, CONST0_RTX (<MODE>mode));

  emit_insn (gen_vcmpne<VSX_EXTRACT_WIDTH> (cmpz1_result, operands[1], vzero));
  emit_insn (gen_vcmpne<VSX_EXTRACT_WIDTH> (cmpz2_result, operands[2], vzero));
  emit_insn (gen_and<mode>3 (and_result, cmpz1_result, cmpz2_result));

  /* Vector with ones in elments that match.  */
  emit_insn (gen_vcmpnez<VSX_EXTRACT_WIDTH> (cmpz_result, operands[1],
                                             operands[2]));
  emit_insn (gen_one_cmpl<mode>2 (not_cmpz_result, cmpz_result));

  /* Create vector with ones in elements where there was a zero in one of
     the source elements or the elements did not match.  */
  emit_insn (gen_nand<mode>3 (result, and_result, not_cmpz_result));
  sh = GET_MODE_SIZE (GET_MODE_INNER (<MODE>mode)) / 2;

  if (<MODE>mode == V16QImode)
    {
      if (!BYTES_BIG_ENDIAN)
        emit_insn (gen_vctzlsbb_<mode> (operands[0], result));
      else
        emit_insn (gen_vclzlsbb_<mode> (operands[0], result));
    }
  else
    {
      rtx tmp = gen_reg_rtx (SImode);
      if (!BYTES_BIG_ENDIAN)
        emit_insn (gen_vctzlsbb_<mode> (tmp, result));
      else
        emit_insn (gen_vclzlsbb_<mode> (tmp, result));
      emit_insn (gen_lshrsi3 (operands[0], tmp, GEN_INT (sh)));
    }
  DONE;
})

;; Load VSX Vector with Length
(define_expand "lxvl"
  [(set (match_dup 3)
        (ashift:DI (match_operand:DI 2 "register_operand")
                   (const_int 56)))
   (set (match_operand:V16QI 0 "vsx_register_operand")
	(unspec:V16QI
	 [(match_operand:DI 1 "gpc_reg_operand")
          (mem:V16QI (match_dup 1))
	  (match_dup 3)]
	 UNSPEC_LXVL))]
  "TARGET_P9_VECTOR && TARGET_64BIT"
{
  operands[3] = gen_reg_rtx (DImode);
})

(define_insn "*lxvl"
  [(set (match_operand:V16QI 0 "vsx_register_operand" "=wa")
	(unspec:V16QI
	 [(match_operand:DI 1 "gpc_reg_operand" "b")
	  (mem:V16QI (match_dup 1))
	  (match_operand:DI 2 "register_operand" "r")]
	 UNSPEC_LXVL))]
  "TARGET_P9_VECTOR && TARGET_64BIT"
  "lxvl %x0,%1,%2"
  [(set_attr "type" "vecload")])

(define_insn "lxvll"
  [(set (match_operand:V16QI 0 "vsx_register_operand" "=wa")
	(unspec:V16QI [(match_operand:DI 1 "gpc_reg_operand" "b")
                       (mem:V16QI (match_dup 1))
		       (match_operand:DI 2 "register_operand" "r")]
		      UNSPEC_LXVLL))]
  "TARGET_P9_VECTOR"
  "lxvll %x0,%1,%2"
  [(set_attr "type" "vecload")])

;; Expand for builtin xl_len_r
(define_expand "xl_len_r"
  [(match_operand:V16QI 0 "vsx_register_operand")
   (match_operand:DI 1 "register_operand")
   (match_operand:DI 2 "register_operand")]
  ""
{
  rtx shift_mask = gen_reg_rtx (V16QImode);
  rtx rtx_vtmp = gen_reg_rtx (V16QImode);
  rtx tmp = gen_reg_rtx (DImode);

  emit_insn (gen_altivec_lvsl_reg (shift_mask, operands[2]));
  emit_insn (gen_ashldi3 (tmp, operands[2], GEN_INT (56)));
  emit_insn (gen_lxvll (rtx_vtmp, operands[1], tmp));
  emit_insn (gen_altivec_vperm_v8hiv16qi (operands[0], rtx_vtmp, rtx_vtmp,
	     shift_mask));
  DONE;
})

(define_insn "stxvll"
  [(set (mem:V16QI (match_operand:DI 1 "gpc_reg_operand" "b"))
	(unspec:V16QI [(match_operand:V16QI 0 "vsx_register_operand" "wa")
		       (mem:V16QI (match_dup 1))
		       (match_operand:DI 2 "register_operand" "r")]
	              UNSPEC_STXVLL))]
  "TARGET_P9_VECTOR"
  "stxvll %x0,%1,%2"
  [(set_attr "type" "vecstore")])

;; Store VSX Vector with Length
(define_expand "stxvl"
  [(set (match_dup 3)
	(ashift:DI (match_operand:DI 2 "register_operand")
		   (const_int 56)))
   (set (mem:V16QI (match_operand:DI 1 "gpc_reg_operand"))
	(unspec:V16QI
	 [(match_operand:V16QI 0 "vsx_register_operand")
	  (mem:V16QI (match_dup 1))
	  (match_dup 3)]
	 UNSPEC_STXVL))]
  "TARGET_P9_VECTOR && TARGET_64BIT"
{
  operands[3] = gen_reg_rtx (DImode);
})

(define_insn "*stxvl"
  [(set (mem:V16QI (match_operand:DI 1 "gpc_reg_operand" "b"))
	(unspec:V16QI
	 [(match_operand:V16QI 0 "vsx_register_operand" "wa")
	  (mem:V16QI (match_dup 1))
	  (match_operand:DI 2 "register_operand" "r")]
	 UNSPEC_STXVL))]
  "TARGET_P9_VECTOR && TARGET_64BIT"
  "stxvl %x0,%1,%2"
  [(set_attr "type" "vecstore")])

;; Expand for builtin xst_len_r
(define_expand "xst_len_r"
  [(match_operand:V16QI 0 "vsx_register_operand" "=wa")
   (match_operand:DI 1 "register_operand" "b")
   (match_operand:DI 2 "register_operand" "r")]
  "UNSPEC_XST_LEN_R"
{
  rtx shift_mask = gen_reg_rtx (V16QImode);
  rtx rtx_vtmp = gen_reg_rtx (V16QImode);
  rtx tmp = gen_reg_rtx (DImode);

  emit_insn (gen_altivec_lvsr_reg (shift_mask, operands[2]));
  emit_insn (gen_altivec_vperm_v8hiv16qi (rtx_vtmp, operands[0], operands[0],
	     shift_mask));
  emit_insn (gen_ashldi3 (tmp, operands[2], GEN_INT (56)));
  emit_insn (gen_stxvll (rtx_vtmp, operands[1], tmp));
  DONE;
})

;; Vector Compare Not Equal Byte (specified/not+eq:)
(define_insn "vcmpneb"
  [(set (match_operand:V16QI 0 "altivec_register_operand" "=v")
	 (not:V16QI
	   (eq:V16QI (match_operand:V16QI 1 "altivec_register_operand" "v")
		     (match_operand:V16QI 2 "altivec_register_operand" "v"))))]
  "TARGET_P9_VECTOR"
  "vcmpneb %0,%1,%2"
  [(set_attr "type" "vecsimple")])

;; Vector Compare Not Equal or Zero Byte
(define_insn "vcmpnezb"
  [(set (match_operand:V16QI 0 "altivec_register_operand" "=v")
	(unspec:V16QI
	 [(match_operand:V16QI 1 "altivec_register_operand" "v")
	  (match_operand:V16QI 2 "altivec_register_operand" "v")]
	 UNSPEC_VCMPNEZB))]
  "TARGET_P9_VECTOR"
  "vcmpnezb %0,%1,%2"
  [(set_attr "type" "vecsimple")])

;; Vector Compare Not Equal or Zero Byte predicate or record-form
(define_insn "vcmpnezb_p"
  [(set (reg:CC CR6_REGNO)
	(unspec:CC
	 [(match_operand:V16QI 1 "altivec_register_operand" "v")
	  (match_operand:V16QI 2 "altivec_register_operand" "v")]
	 UNSPEC_VCMPNEZB))
   (set (match_operand:V16QI 0 "altivec_register_operand" "=v")
	(unspec:V16QI
	 [(match_dup 1)
	  (match_dup 2)]
	 UNSPEC_VCMPNEZB))]
  "TARGET_P9_VECTOR"
  "vcmpnezb. %0,%1,%2"
  [(set_attr "type" "vecsimple")])

;; Vector Compare Not Equal Half Word (specified/not+eq:)
(define_insn "vcmpneh"
  [(set (match_operand:V8HI 0 "altivec_register_operand" "=v")
	(not:V8HI
	  (eq:V8HI (match_operand:V8HI 1 "altivec_register_operand" "v")
		   (match_operand:V8HI 2 "altivec_register_operand" "v"))))]
  "TARGET_P9_VECTOR"
  "vcmpneh %0,%1,%2"
  [(set_attr "type" "vecsimple")])

;; Vector Compare Not Equal or Zero Half Word
(define_insn "vcmpnezh"
  [(set (match_operand:V8HI 0 "altivec_register_operand" "=v")
	(unspec:V8HI [(match_operand:V8HI 1 "altivec_register_operand" "v")
		      (match_operand:V8HI 2 "altivec_register_operand" "v")]
	 UNSPEC_VCMPNEZH))]
  "TARGET_P9_VECTOR"
  "vcmpnezh %0,%1,%2"
  [(set_attr "type" "vecsimple")])

;; Vector Compare Not Equal Word (specified/not+eq:)
(define_insn "vcmpnew"
  [(set (match_operand:V4SI 0 "altivec_register_operand" "=v")
	(not:V4SI
	  (eq:V4SI (match_operand:V4SI 1 "altivec_register_operand" "v")
		   (match_operand:V4SI 2 "altivec_register_operand" "v"))))]
  "TARGET_P9_VECTOR"
  "vcmpnew %0,%1,%2"
  [(set_attr "type" "vecsimple")])

;; Vector Compare Not Equal or Zero Word
(define_insn "vcmpnezw"
  [(set (match_operand:V4SI 0 "altivec_register_operand" "=v")
	(unspec:V4SI [(match_operand:V4SI 1 "altivec_register_operand" "v")
		      (match_operand:V4SI 2 "altivec_register_operand" "v")]
	 UNSPEC_VCMPNEZW))]
  "TARGET_P9_VECTOR"
  "vcmpnezw %0,%1,%2"
  [(set_attr "type" "vecsimple")])

;; Vector Count Leading Zero Least-Significant Bits Byte
(define_insn "vclzlsbb_<mode>"
  [(set (match_operand:SI 0 "register_operand" "=r")
	(unspec:SI
	 [(match_operand:VSX_EXTRACT_I 1 "altivec_register_operand" "v")]
	 UNSPEC_VCLZLSBB))]
  "TARGET_P9_VECTOR"
  "vclzlsbb %0,%1"
  [(set_attr "type" "vecsimple")])

;; Vector Count Trailing Zero Least-Significant Bits Byte
(define_insn "vctzlsbb_<mode>"
  [(set (match_operand:SI 0 "register_operand" "=r")
	(unspec:SI
	 [(match_operand:VSX_EXTRACT_I 1 "altivec_register_operand" "v")]
	 UNSPEC_VCTZLSBB))]
  "TARGET_P9_VECTOR"
  "vctzlsbb %0,%1"
  [(set_attr "type" "vecsimple")])

;; Vector Extract Unsigned Byte Left-Indexed
(define_insn "vextublx"
  [(set (match_operand:SI 0 "register_operand" "=r")
	(unspec:SI
	 [(match_operand:SI 1 "register_operand" "r")
	  (match_operand:V16QI 2 "altivec_register_operand" "v")]
	 UNSPEC_VEXTUBLX))]
  "TARGET_P9_VECTOR"
  "vextublx %0,%1,%2"
  [(set_attr "type" "vecsimple")])

;; Vector Extract Unsigned Byte Right-Indexed
(define_insn "vextubrx"
  [(set (match_operand:SI 0 "register_operand" "=r")
	(unspec:SI
	 [(match_operand:SI 1 "register_operand" "r")
	  (match_operand:V16QI 2 "altivec_register_operand" "v")]
	 UNSPEC_VEXTUBRX))]
  "TARGET_P9_VECTOR"
  "vextubrx %0,%1,%2"
  [(set_attr "type" "vecsimple")])

;; Vector Extract Unsigned Half Word Left-Indexed
(define_insn "vextuhlx"
  [(set (match_operand:SI 0 "register_operand" "=r")
	(unspec:SI
	 [(match_operand:SI 1 "register_operand" "r")
	  (match_operand:V8HI 2 "altivec_register_operand" "v")]
	 UNSPEC_VEXTUHLX))]
  "TARGET_P9_VECTOR"
  "vextuhlx %0,%1,%2"
  [(set_attr "type" "vecsimple")])

;; Vector Extract Unsigned Half Word Right-Indexed
(define_insn "vextuhrx"
  [(set (match_operand:SI 0 "register_operand" "=r")
	(unspec:SI
	 [(match_operand:SI 1 "register_operand" "r")
	  (match_operand:V8HI 2 "altivec_register_operand" "v")]
	 UNSPEC_VEXTUHRX))]
  "TARGET_P9_VECTOR"
  "vextuhrx %0,%1,%2"
  [(set_attr "type" "vecsimple")])

;; Vector Extract Unsigned Word Left-Indexed
(define_insn "vextuwlx"
  [(set (match_operand:SI 0 "register_operand" "=r")
	(unspec:SI
	 [(match_operand:SI 1 "register_operand" "r")
	  (match_operand:V4SI 2 "altivec_register_operand" "v")]
	 UNSPEC_VEXTUWLX))]
  "TARGET_P9_VECTOR"
  "vextuwlx %0,%1,%2"
  [(set_attr "type" "vecsimple")])

;; Vector Extract Unsigned Word Right-Indexed
(define_insn "vextuwrx"
  [(set (match_operand:SI 0 "register_operand" "=r")
	(unspec:SI
	 [(match_operand:SI 1 "register_operand" "r")
	  (match_operand:V4SI 2 "altivec_register_operand" "v")]
	 UNSPEC_VEXTUWRX))]
  "TARGET_P9_VECTOR"
  "vextuwrx %0,%1,%2"
  [(set_attr "type" "vecsimple")])

;; Vector insert/extract word at arbitrary byte values.  Note, the little
;; endian version needs to adjust the byte number, and the V4SI element in
;; vinsert4b.
(define_insn "extract4b"
  [(set (match_operand:V2DI 0 "vsx_register_operand")
       (unspec:V2DI [(match_operand:V16QI 1 "vsx_register_operand" "wa")
                     (match_operand:QI 2 "const_0_to_12_operand" "n")]
                    UNSPEC_XXEXTRACTUW))]
  "TARGET_P9_VECTOR"
{
  if (!BYTES_BIG_ENDIAN)
    operands[2] = GEN_INT (12 - INTVAL (operands[2]));

  return "xxextractuw %x0,%x1,%2";
})

(define_expand "insert4b"
  [(set (match_operand:V16QI 0 "vsx_register_operand")
	(unspec:V16QI [(match_operand:V4SI 1 "vsx_register_operand")
		       (match_operand:V16QI 2 "vsx_register_operand")
		       (match_operand:QI 3 "const_0_to_12_operand")]
		   UNSPEC_XXINSERTW))]
  "TARGET_P9_VECTOR"
{
  if (!BYTES_BIG_ENDIAN)
    {
      rtx op1 = operands[1];
      rtx v4si_tmp = gen_reg_rtx (V4SImode);
      emit_insn (gen_vsx_xxpermdi_v4si_be (v4si_tmp, op1, op1, const1_rtx));
      operands[1] = v4si_tmp;
      operands[3] = GEN_INT (12 - INTVAL (operands[3]));
    }
})

(define_insn "*insert4b_internal"
  [(set (match_operand:V16QI 0 "vsx_register_operand" "=wa")
	(unspec:V16QI [(match_operand:V4SI 1 "vsx_register_operand" "wa")
		       (match_operand:V16QI 2 "vsx_register_operand" "0")
		       (match_operand:QI 3 "const_0_to_12_operand" "n")]
		   UNSPEC_XXINSERTW))]
  "TARGET_P9_VECTOR"
  "xxinsertw %x0,%x1,%3"
  [(set_attr "type" "vecperm")])


;; Generate vector extract four float 32 values from left four elements
;; of eight element vector of float 16 values.
(define_expand "vextract_fp_from_shorth"
  [(set (match_operand:V4SF 0 "register_operand" "=wa")
	(unspec:V4SF [(match_operand:V8HI 1 "register_operand" "wa")]
   UNSPEC_VSX_VEXTRACT_FP_FROM_SHORTH))]
  "TARGET_P9_VECTOR"
{
  int i;
  int vals_le[16] = {15, 14, 0, 0, 13, 12, 0, 0, 11, 10, 0, 0, 9, 8, 0, 0};
  int vals_be[16] = {7, 6, 0, 0, 5, 4, 0, 0, 3, 2, 0, 0, 1, 0, 0, 0};

  rtx rvals[16];
  rtx mask = gen_reg_rtx (V16QImode);
  rtx tmp = gen_reg_rtx (V16QImode);
  rtvec v;

  for (i = 0; i < 16; i++)
    if (!BYTES_BIG_ENDIAN)
      rvals[i] = GEN_INT (vals_le[i]);
    else
      rvals[i] = GEN_INT (vals_be[i]);

  /* xvcvhpsp - vector convert F16 to vector F32 requires the four F16
     inputs in half words 1,3,5,7 (IBM numbering).  Use xxperm to move
     src half words 0,1,2,3 (LE), src half words 4,5,6,7 (BE) for the
     conversion instruction.  */
  v = gen_rtvec_v (16, rvals);
  emit_insn (gen_vec_initv16qiqi (mask, gen_rtx_PARALLEL (V16QImode, v)));
  emit_insn (gen_altivec_vperm_v8hiv16qi (tmp, operands[1],
					  operands[1], mask));
  emit_insn (gen_vsx_xvcvhpsp (operands[0], tmp));
  DONE;
})

;; Generate vector extract four float 32 values from right four elements
;; of eight element vector of float 16 values.
(define_expand "vextract_fp_from_shortl"
  [(set (match_operand:V4SF 0 "register_operand" "=wa")
	(unspec:V4SF [(match_operand:V8HI 1 "register_operand" "wa")]
	UNSPEC_VSX_VEXTRACT_FP_FROM_SHORTL))]
  "TARGET_P9_VECTOR"
{
  int vals_le[16] = {7, 6, 0, 0, 5, 4, 0, 0, 3, 2, 0, 0, 1, 0, 0, 0};
  int vals_be[16] = {15, 14, 0, 0, 13, 12, 0, 0, 11, 10, 0, 0, 9, 8, 0, 0};

  int i;
  rtx rvals[16];
  rtx mask = gen_reg_rtx (V16QImode);
  rtx tmp = gen_reg_rtx (V16QImode);
  rtvec v;

  for (i = 0; i < 16; i++)
    if (!BYTES_BIG_ENDIAN)
      rvals[i] = GEN_INT (vals_le[i]);
    else
      rvals[i] = GEN_INT (vals_be[i]);

  /* xvcvhpsp - vector convert F16 to vector F32 requires the four F16
     inputs in half words 1,3,5,7 (IBM numbering).  Use xxperm to move
     src half words 4,5,6,7 (LE), src half words 0,1,2,3 (BE) for the
     conversion instruction.  */
  v = gen_rtvec_v (16, rvals);
  emit_insn (gen_vec_initv16qiqi (mask, gen_rtx_PARALLEL (V16QImode, v)));
  emit_insn (gen_altivec_vperm_v8hiv16qi (tmp, operands[1],
					  operands[1], mask));
  emit_insn (gen_vsx_xvcvhpsp (operands[0], tmp));
  DONE;
})

;; Support for ISA 3.0 vector byte reverse

;; Swap all bytes with in a vector
(define_insn "p9_xxbrq_v1ti"
  [(set (match_operand:V1TI 0 "vsx_register_operand" "=wa")
	(bswap:V1TI (match_operand:V1TI 1 "vsx_register_operand" "wa")))]
  "TARGET_P9_VECTOR"
  "xxbrq %x0,%x1"
  [(set_attr "type" "vecperm")])

(define_expand "p9_xxbrq_v16qi"
  [(use (match_operand:V16QI 0 "vsx_register_operand" "=wa"))
   (use (match_operand:V16QI 1 "vsx_register_operand" "wa"))]
  "TARGET_P9_VECTOR"
{
  rtx op0 = gen_reg_rtx (V1TImode);
  rtx op1 = gen_lowpart (V1TImode, operands[1]);
  emit_insn (gen_p9_xxbrq_v1ti (op0, op1));
  emit_move_insn (operands[0], gen_lowpart (V16QImode, op0));
  DONE;
})

;; Swap all bytes in each 64-bit element
(define_insn "p9_xxbrd_v2di"
  [(set (match_operand:V2DI 0 "vsx_register_operand" "=wa")
	(bswap:V2DI (match_operand:V2DI 1 "vsx_register_operand" "wa")))]
  "TARGET_P9_VECTOR"
  "xxbrd %x0,%x1"
  [(set_attr "type" "vecperm")])

(define_expand "p9_xxbrd_v2df"
  [(use (match_operand:V2DF 0 "vsx_register_operand" "=wa"))
   (use (match_operand:V2DF 1 "vsx_register_operand" "wa"))]
  "TARGET_P9_VECTOR"
{
  rtx op0 = gen_reg_rtx (V2DImode);
  rtx op1 = gen_lowpart (V2DImode, operands[1]);
  emit_insn (gen_p9_xxbrd_v2di (op0, op1));
  emit_move_insn (operands[0], gen_lowpart (V2DFmode, op0));
  DONE;
})

;; Swap all bytes in each 32-bit element
(define_insn "p9_xxbrw_v4si"
  [(set (match_operand:V4SI 0 "vsx_register_operand" "=wa")
	(bswap:V4SI (match_operand:V4SI 1 "vsx_register_operand" "wa")))]
  "TARGET_P9_VECTOR"
  "xxbrw %x0,%x1"
  [(set_attr "type" "vecperm")])

(define_expand "p9_xxbrw_v4sf"
  [(use (match_operand:V4SF 0 "vsx_register_operand" "=wa"))
   (use (match_operand:V4SF 1 "vsx_register_operand" "wa"))]
  "TARGET_P9_VECTOR"
{
  rtx op0 = gen_reg_rtx (V4SImode);
  rtx op1 = gen_lowpart (V4SImode, operands[1]);
  emit_insn (gen_p9_xxbrw_v4si (op0, op1));
  emit_move_insn (operands[0], gen_lowpart (V4SFmode, op0));
  DONE;
})

;; Swap all bytes in each element of vector
(define_expand "revb_<mode>"
  [(use (match_operand:VEC_REVB 0 "vsx_register_operand"))
   (use (match_operand:VEC_REVB 1 "vsx_register_operand"))]
  ""
{
  if (TARGET_P9_VECTOR)
    emit_insn (gen_p9_xxbr<VSX_XXBR>_<mode> (operands[0], operands[1]));
  else
    {
      /* Want to have the elements in reverse order relative
	 to the endian mode in use, i.e. in LE mode, put elements
	 in BE order.  */
      rtx sel = swap_endian_selector_for_mode(<MODE>mode);
      emit_insn (gen_altivec_vperm_<mode> (operands[0], operands[1],
					   operands[1], sel));
    }

  DONE;
})

;; Reversing bytes in vector char is just a NOP.
(define_expand "revb_v16qi"
  [(set (match_operand:V16QI 0 "vsx_register_operand")
	(bswap:V16QI (match_operand:V16QI 1 "vsx_register_operand")))]
  ""
{
  emit_move_insn (operands[0], operands[1]);
  DONE;
})

;; Swap all bytes in each 16-bit element
(define_insn "p9_xxbrh_v8hi"
  [(set (match_operand:V8HI 0 "vsx_register_operand" "=wa")
	(bswap:V8HI (match_operand:V8HI 1 "vsx_register_operand" "wa")))]
  "TARGET_P9_VECTOR"
  "xxbrh %x0,%x1"
  [(set_attr "type" "vecperm")])


;; Operand numbers for the following peephole2
(define_constants
  [(SFBOOL_TMP_GPR		 0)		;; GPR temporary
   (SFBOOL_TMP_VSX		 1)		;; vector temporary
   (SFBOOL_MFVSR_D		 2)		;; move to gpr dest
   (SFBOOL_MFVSR_A		 3)		;; move to gpr src
   (SFBOOL_BOOL_D		 4)		;; and/ior/xor dest
   (SFBOOL_BOOL_A1		 5)		;; and/ior/xor arg1
   (SFBOOL_BOOL_A2		 6)		;; and/ior/xor arg1
   (SFBOOL_SHL_D		 7)		;; shift left dest
   (SFBOOL_SHL_A		 8)		;; shift left arg
   (SFBOOL_MTVSR_D		 9)		;; move to vecter dest
   (SFBOOL_MFVSR_A_V4SF		10)		;; SFBOOL_MFVSR_A as V4SFmode
   (SFBOOL_BOOL_A_DI		11)		;; SFBOOL_BOOL_A1/A2 as DImode
   (SFBOOL_TMP_VSX_DI		12)		;; SFBOOL_TMP_VSX as DImode
   (SFBOOL_MTVSR_D_V4SF		13)])		;; SFBOOL_MTVSRD_D as V4SFmode

;; Attempt to optimize some common GLIBC operations using logical operations to
;; pick apart SFmode operations.  For example, there is code from e_powf.c
;; after macro expansion that looks like:
;;
;;	typedef union {
;;	  float value;
;;	  uint32_t word;
;;	} ieee_float_shape_type;
;;
;;	float t1;
;;	int32_t is;
;;
;;	do {
;;	  ieee_float_shape_type gf_u;
;;	  gf_u.value = (t1);
;;	  (is) = gf_u.word;
;;	} while (0);
;;
;;	do {
;;	  ieee_float_shape_type sf_u;
;;	  sf_u.word = (is & 0xfffff000);
;;	  (t1) = sf_u.value;
;;	} while (0);
;;
;;
;; This would result in two direct move operations (convert to memory format,
;; direct move to GPR, do the AND operation, direct move to VSX, convert to
;; scalar format).  With this peephole, we eliminate the direct move to the
;; GPR, and instead move the integer mask value to the vector register after a
;; shift and do the VSX logical operation.

;; The insns for dealing with SFmode in GPR registers looks like:
;; (set (reg:V4SF reg2) (unspec:V4SF [(reg:SF reg1)] UNSPEC_VSX_CVDPSPN))
;;
;; (set (reg:DI reg3) (unspec:DI [(reg:V4SF reg2)] UNSPEC_P8V_RELOAD_FROM_VSX))
;;
;; (set (reg:DI reg4) (and:DI (reg:DI reg3) (reg:DI reg3)))
;;
;; (set (reg:DI reg5) (ashift:DI (reg:DI reg4) (const_int 32)))
;;
;; (set (reg:SF reg6) (unspec:SF [(reg:DI reg5)] UNSPEC_P8V_MTVSRD))
;;
;; (set (reg:SF reg6) (unspec:SF [(reg:SF reg6)] UNSPEC_VSX_CVSPDPN))

(define_peephole2
  [(match_scratch:DI SFBOOL_TMP_GPR "r")
   (match_scratch:V4SF SFBOOL_TMP_VSX "wa")

   ;; MFVSRWZ (aka zero_extend)
   (set (match_operand:DI SFBOOL_MFVSR_D "int_reg_operand")
	(zero_extend:DI
	 (match_operand:SI SFBOOL_MFVSR_A "vsx_register_operand")))

   ;; AND/IOR/XOR operation on int
   (set (match_operand:SI SFBOOL_BOOL_D "int_reg_operand")
	(and_ior_xor:SI (match_operand:SI SFBOOL_BOOL_A1 "int_reg_operand")
			(match_operand:SI SFBOOL_BOOL_A2 "reg_or_cint_operand")))

   ;; SLDI
   (set (match_operand:DI SFBOOL_SHL_D "int_reg_operand")
	(ashift:DI (match_operand:DI SFBOOL_SHL_A "int_reg_operand")
		   (const_int 32)))

   ;; MTVSRD
   (set (match_operand:SF SFBOOL_MTVSR_D "vsx_register_operand")
	(unspec:SF [(match_dup SFBOOL_SHL_D)] UNSPEC_P8V_MTVSRD))]

  "TARGET_POWERPC64 && TARGET_DIRECT_MOVE
   /* The REG_P (xxx) tests prevents SUBREG's, which allows us to use REGNO
      to compare registers, when the mode is different.  */
   && REG_P (operands[SFBOOL_MFVSR_D]) && REG_P (operands[SFBOOL_BOOL_D])
   && REG_P (operands[SFBOOL_BOOL_A1]) && REG_P (operands[SFBOOL_SHL_D])
   && REG_P (operands[SFBOOL_SHL_A])   && REG_P (operands[SFBOOL_MTVSR_D])
   && (REG_P (operands[SFBOOL_BOOL_A2])
       || CONST_INT_P (operands[SFBOOL_BOOL_A2]))
   && (REGNO (operands[SFBOOL_BOOL_D]) == REGNO (operands[SFBOOL_MFVSR_D])
       || peep2_reg_dead_p (2, operands[SFBOOL_MFVSR_D]))
   && (REGNO (operands[SFBOOL_MFVSR_D]) == REGNO (operands[SFBOOL_BOOL_A1])
       || (REG_P (operands[SFBOOL_BOOL_A2])
	   && REGNO (operands[SFBOOL_MFVSR_D])
		== REGNO (operands[SFBOOL_BOOL_A2])))
   && REGNO (operands[SFBOOL_BOOL_D]) == REGNO (operands[SFBOOL_SHL_A])
   && (REGNO (operands[SFBOOL_SHL_D]) == REGNO (operands[SFBOOL_BOOL_D])
       || peep2_reg_dead_p (3, operands[SFBOOL_BOOL_D]))
   && peep2_reg_dead_p (4, operands[SFBOOL_SHL_D])"
  [(set (match_dup SFBOOL_TMP_GPR)
	(ashift:DI (match_dup SFBOOL_BOOL_A_DI)
		   (const_int 32)))

   (set (match_dup SFBOOL_TMP_VSX_DI)
	(match_dup SFBOOL_TMP_GPR))

   (set (match_dup SFBOOL_MTVSR_D_V4SF)
	(and_ior_xor:V4SF (match_dup SFBOOL_MFVSR_A_V4SF)
			  (match_dup SFBOOL_TMP_VSX)))]
{
  rtx bool_a1 = operands[SFBOOL_BOOL_A1];
  rtx bool_a2 = operands[SFBOOL_BOOL_A2];
  int regno_mfvsr_d = REGNO (operands[SFBOOL_MFVSR_D]);
  int regno_mfvsr_a = REGNO (operands[SFBOOL_MFVSR_A]);
  int regno_tmp_vsx = REGNO (operands[SFBOOL_TMP_VSX]);
  int regno_mtvsr_d = REGNO (operands[SFBOOL_MTVSR_D]);

  if (CONST_INT_P (bool_a2))
    {
      rtx tmp_gpr = operands[SFBOOL_TMP_GPR];
      emit_move_insn (tmp_gpr, bool_a2);
      operands[SFBOOL_BOOL_A_DI] = tmp_gpr;
    }
  else
    {
      int regno_bool_a1 = REGNO (bool_a1);
      int regno_bool_a2 = REGNO (bool_a2);
      int regno_bool_a = (regno_mfvsr_d == regno_bool_a1
			  ? regno_bool_a2 : regno_bool_a1);
      operands[SFBOOL_BOOL_A_DI] = gen_rtx_REG (DImode, regno_bool_a);
    }

  operands[SFBOOL_MFVSR_A_V4SF] = gen_rtx_REG (V4SFmode, regno_mfvsr_a);
  operands[SFBOOL_TMP_VSX_DI] = gen_rtx_REG (DImode, regno_tmp_vsx);
  operands[SFBOOL_MTVSR_D_V4SF] = gen_rtx_REG (V4SFmode, regno_mtvsr_d);
})

;; Support signed/unsigned long long to float conversion vectorization.
;; Note that any_float (pc) here is just for code attribute <su>.
(define_expand "vec_pack<su>_float_v2di"
  [(match_operand:V4SF 0 "vfloat_operand")
   (match_operand:V2DI 1 "vint_operand")
   (match_operand:V2DI 2 "vint_operand")
   (any_float (pc))]
  "TARGET_VSX"
{
  rtx r1 = gen_reg_rtx (V4SFmode);
  rtx r2 = gen_reg_rtx (V4SFmode);
  emit_insn (gen_vsx_xvcv<su>xdsp (r1, operands[1]));
  emit_insn (gen_vsx_xvcv<su>xdsp (r2, operands[2]));
  rs6000_expand_extract_even (operands[0], r1, r2);
  DONE;
})

;; Support float to signed/unsigned long long conversion vectorization.
;; Note that any_fix (pc) here is just for code attribute <su>.
(define_expand "vec_unpack_<su>fix_trunc_hi_v4sf"
  [(match_operand:V2DI 0 "vint_operand")
   (match_operand:V4SF 1 "vfloat_operand")
   (any_fix (pc))]
  "TARGET_VSX"
{
  rtx reg = gen_reg_rtx (V4SFmode);
  rs6000_expand_interleave (reg, operands[1], operands[1], BYTES_BIG_ENDIAN);
  emit_insn (gen_vsx_xvcvsp<su>xds (operands[0], reg));
  DONE;
})

;; Note that any_fix (pc) here is just for code attribute <su>.
(define_expand "vec_unpack_<su>fix_trunc_lo_v4sf"
  [(match_operand:V2DI 0 "vint_operand")
   (match_operand:V4SF 1 "vfloat_operand")
   (any_fix (pc))]
  "TARGET_VSX"
{
  rtx reg = gen_reg_rtx (V4SFmode);
  rs6000_expand_interleave (reg, operands[1], operands[1], !BYTES_BIG_ENDIAN);
  emit_insn (gen_vsx_xvcvsp<su>xds (operands[0], reg));
  DONE;
})

(define_insn "vsx_<xvcvbf16>"
  [(set (match_operand:V16QI 0 "vsx_register_operand" "=wa")
	(unspec:V16QI [(match_operand:V16QI 1 "vsx_register_operand" "wa")]
		      XVCVBF16))]
  "TARGET_POWER10"
  "<xvcvbf16> %x0,%x1"
  [(set_attr "type" "vecfloat")])<|MERGE_RESOLUTION|>--- conflicted
+++ resolved
@@ -1,9 +1,5 @@
 ;; VSX patterns.
-<<<<<<< HEAD
-;; Copyright (C) 2009-2019 Free Software Foundation, Inc.
-=======
 ;; Copyright (C) 2009-2020 Free Software Foundation, Inc.
->>>>>>> 9e014010
 ;; Contributed by Michael Meissner <meissner@linux.vnet.ibm.com>
 
 ;; This file is part of GCC.
@@ -193,32 +189,6 @@
 				 (V4SF "vecfdiv")
 				 (DF   "ddiv")])
 
-<<<<<<< HEAD
-;; Appropriate type for sqrt ops.  For now, just lump the vector sqrt with
-;; the scalar sqrt
-(define_mode_attr VStype_sqrt	[(V2DF "dsqrt")
-				 (V4SF "ssqrt")
-				 (DF   "dsqrt")])
-
-;; Iterator and modes for sp<->dp conversions
-;; Because scalar SF values are represented internally as double, use the
-;; V4SF type to represent this than SF.
-(define_mode_iterator VSX_SPDP [DF V4SF V2DF])
-
-(define_mode_attr VS_spdp_res [(DF	"V4SF")
-			       (V4SF	"V2DF")
-			       (V2DF	"V4SF")])
-
-(define_mode_attr VS_spdp_insn [(DF	"xscvdpsp")
-				(V4SF	"xvcvspdp")
-				(V2DF	"xvcvdpsp")])
-
-(define_mode_attr VS_spdp_type [(DF	"fp")
-				(V4SF	"vecdouble")
-				(V2DF	"vecdouble")])
-
-=======
->>>>>>> 9e014010
 ;; Map the scalar mode for a vector type
 (define_mode_attr VS_scalar [(V1TI	"TI")
 			     (V2DF	"DF")
@@ -1164,15 +1134,9 @@
 ;;              VSX 0/-1   VMX const  GPR const LVX (VMX)  STVX (VMX)
 (define_insn "vsx_mov<mode>_64bit"
   [(set (match_operand:VSX_M 0 "nonimmediate_operand"
-<<<<<<< HEAD
-               "=ZwO,      <VSa>,     <VSa>,     r,         we,        ?wQ,
-                ?&r,       ??r,       ??Y,       <??r>,     wo,        v,
-                ?<VSa>,    v,         <??r>,     wZ,        v")
-=======
                "=ZwO,      wa,        wa,        r,         we,        ?wQ,
                 ?&r,       ??r,       ??Y,       <??r>,     wa,        v,
                 ?wa,       v,         <??r>,     wZ,        v")
->>>>>>> 9e014010
 
 	(match_operand:VSX_M 1 "input_operand" 
                "wa,        ZwO,       wa,        we,        r,         r,
@@ -1189,13 +1153,6 @@
                "vecstore,  vecload,   vecsimple, mffgpr,    mftgpr,    load,
                 store,     load,      store,     *,         vecsimple, vecsimple,
                 vecsimple, *,         *,         vecstore,  vecload")
-<<<<<<< HEAD
-
-   (set_attr "length"
-               "4,         4,         4,         8,         4,         8,
-                8,         8,         8,         8,         4,         4,
-                4,         20,        8,         4,         4")])
-=======
    (set_attr "num_insns"
                "*,         *,         *,         2,         *,         2,
                 2,         2,         2,         2,         *,         *,
@@ -1212,28 +1169,18 @@
                "<VSisa>,   <VSisa>,   <VSisa>,   *,         *,         *,
                 *,         *,         *,         *,         p9v,       *,
                 <VSisa>,   *,         *,         *,         *")])
->>>>>>> 9e014010
 
 ;;              VSX store  VSX load   VSX move   GPR load   GPR store  GPR move
 ;;              XXSPLTIB   VSPLTISW   VSX 0/-1   VMX const  GPR const
 ;;              LVX (VMX)  STVX (VMX)
 (define_insn "*vsx_mov<mode>_32bit"
   [(set (match_operand:VSX_M 0 "nonimmediate_operand"
-<<<<<<< HEAD
-               "=ZwO,      <VSa>,     <VSa>,     ??r,       ??Y,       <??r>,
-                wo,        v,         ?<VSa>,    v,         <??r>,
-                wZ,        v")
-
-	(match_operand:VSX_M 1 "input_operand" 
-               "<VSa>,     ZwO,       <VSa>,     Y,         r,         r,
-=======
                "=ZwO,      wa,        wa,        ??r,       ??Y,       <??r>,
                 wa,        v,         ?wa,       v,         <??r>,
                 wZ,        v")
 
 	(match_operand:VSX_M 1 "input_operand" 
                "wa,        ZwO,       wa,        Y,         r,         r,
->>>>>>> 9e014010
                 wE,        jwM,       ?jwM,      W,         <nW>,
                 v,         wZ"))]
 
@@ -1248,11 +1195,6 @@
                 vecsimple, vecsimple, vecsimple, *,         *,
                 vecstore,  vecload")
    (set_attr "length"
-<<<<<<< HEAD
-               "4,         4,         4,         16,        16,        16,
-                4,         4,         4,         20,        16,
-                4,         4")])
-=======
                "*,         *,         *,         16,        16,        16,
                 *,         *,         *,         20,        16,
                 *,         *")
@@ -1260,7 +1202,6 @@
                "<VSisa>,   <VSisa>,   <VSisa>,   *,         *,         *,
                 p9v,       *,         <VSisa>,   *,         *,
                 *,         *")])
->>>>>>> 9e014010
 
 ;; Explicit  load/store expanders for the builtin functions
 (define_expand "vsx_load_<mode>"
@@ -1609,11 +1550,7 @@
         (plus:VSX_F (match_operand:VSX_F 1 "vsx_register_operand" "wa")
 		    (match_operand:VSX_F 2 "vsx_register_operand" "wa")))]
   "VECTOR_UNIT_VSX_P (<MODE>mode)"
-<<<<<<< HEAD
-  "xvadd<VSs> %x0,%x1,%x2"
-=======
   "xvadd<sd>p %x0,%x1,%x2"
->>>>>>> 9e014010
   [(set_attr "type" "<VStype_simple>")])
 
 (define_insn "*vsx_sub<mode>3"
@@ -1621,11 +1558,7 @@
         (minus:VSX_F (match_operand:VSX_F 1 "vsx_register_operand" "wa")
 		     (match_operand:VSX_F 2 "vsx_register_operand" "wa")))]
   "VECTOR_UNIT_VSX_P (<MODE>mode)"
-<<<<<<< HEAD
-  "xvsub<VSs> %x0,%x1,%x2"
-=======
   "xvsub<sd>p %x0,%x1,%x2"
->>>>>>> 9e014010
   [(set_attr "type" "<VStype_simple>")])
 
 (define_insn "*vsx_mul<mode>3"
@@ -1633,11 +1566,7 @@
         (mult:VSX_F (match_operand:VSX_F 1 "vsx_register_operand" "wa")
 		    (match_operand:VSX_F 2 "vsx_register_operand" "wa")))]
   "VECTOR_UNIT_VSX_P (<MODE>mode)"
-<<<<<<< HEAD
-  "xvmul<VSs> %x0,%x1,%x2"
-=======
   "xvmul<sd>p %x0,%x1,%x2"
->>>>>>> 9e014010
   [(set_attr "type" "<VStype_simple>")])
 
 ; Emulate vector with scalar for vec_mul in V2DImode
@@ -1685,11 +1614,7 @@
         (div:VSX_F (match_operand:VSX_F 1 "vsx_register_operand" "wa")
 		   (match_operand:VSX_F 2 "vsx_register_operand" "wa")))]
   "VECTOR_UNIT_VSX_P (<MODE>mode)"
-<<<<<<< HEAD
-  "xvdiv<VSs> %x0,%x1,%x2"
-=======
   "xvdiv<sd>p %x0,%x1,%x2"
->>>>>>> 9e014010
   [(set_attr "type" "<VStype_div>")])
 
 ; Emulate vector with scalar for vec_div in V2DImode
@@ -1821,11 +1746,7 @@
 		      (match_operand:VSX_B 2 "vsx_register_operand" "wa")]
 		   UNSPEC_VSX_TDIV))]
   "VECTOR_UNIT_VSX_P (<MODE>mode)"
-<<<<<<< HEAD
-  "x<VSv>tdiv<VSs> %0,%x1,%x2"
-=======
   "x<VSv>tdiv<sd>p %0,%x1,%x2"
->>>>>>> 9e014010
   [(set_attr "type" "<VStype_simple>")])
 
 (define_insn "vsx_fre<mode>2"
@@ -1833,33 +1754,21 @@
 	(unspec:VSX_F [(match_operand:VSX_F 1 "vsx_register_operand" "wa")]
 		      UNSPEC_FRES))]
   "VECTOR_UNIT_VSX_P (<MODE>mode)"
-<<<<<<< HEAD
-  "xvre<VSs> %x0,%x1"
-=======
   "xvre<sd>p %x0,%x1"
->>>>>>> 9e014010
   [(set_attr "type" "<VStype_simple>")])
 
 (define_insn "*vsx_neg<mode>2"
   [(set (match_operand:VSX_F 0 "vsx_register_operand" "=wa")
         (neg:VSX_F (match_operand:VSX_F 1 "vsx_register_operand" "wa")))]
   "VECTOR_UNIT_VSX_P (<MODE>mode)"
-<<<<<<< HEAD
-  "xvneg<VSs> %x0,%x1"
-=======
   "xvneg<sd>p %x0,%x1"
->>>>>>> 9e014010
   [(set_attr "type" "<VStype_simple>")])
 
 (define_insn "*vsx_abs<mode>2"
   [(set (match_operand:VSX_F 0 "vsx_register_operand" "=wa")
         (abs:VSX_F (match_operand:VSX_F 1 "vsx_register_operand" "wa")))]
   "VECTOR_UNIT_VSX_P (<MODE>mode)"
-<<<<<<< HEAD
-  "xvabs<VSs> %x0,%x1"
-=======
   "xvabs<sd>p %x0,%x1"
->>>>>>> 9e014010
   [(set_attr "type" "<VStype_simple>")])
 
 (define_insn "vsx_nabs<mode>2"
@@ -1868,11 +1777,7 @@
 	 (abs:VSX_F
 	  (match_operand:VSX_F 1 "vsx_register_operand" "wa"))))]
   "VECTOR_UNIT_VSX_P (<MODE>mode)"
-<<<<<<< HEAD
-  "xvnabs<VSs> %x0,%x1"
-=======
   "xvnabs<sd>p %x0,%x1"
->>>>>>> 9e014010
   [(set_attr "type" "<VStype_simple>")])
 
 (define_insn "vsx_smax<mode>3"
@@ -1880,11 +1785,7 @@
         (smax:VSX_F (match_operand:VSX_F 1 "vsx_register_operand" "wa")
 		    (match_operand:VSX_F 2 "vsx_register_operand" "wa")))]
   "VECTOR_UNIT_VSX_P (<MODE>mode)"
-<<<<<<< HEAD
-  "xvmax<VSs> %x0,%x1,%x2"
-=======
   "xvmax<sd>p %x0,%x1,%x2"
->>>>>>> 9e014010
   [(set_attr "type" "<VStype_simple>")])
 
 (define_insn "*vsx_smin<mode>3"
@@ -1892,35 +1793,22 @@
         (smin:VSX_F (match_operand:VSX_F 1 "vsx_register_operand" "wa")
 		    (match_operand:VSX_F 2 "vsx_register_operand" "wa")))]
   "VECTOR_UNIT_VSX_P (<MODE>mode)"
-<<<<<<< HEAD
-  "xvmin<VSs> %x0,%x1,%x2"
-=======
   "xvmin<sd>p %x0,%x1,%x2"
->>>>>>> 9e014010
   [(set_attr "type" "<VStype_simple>")])
 
 (define_insn "*vsx_sqrt<mode>2"
   [(set (match_operand:VSX_F 0 "vsx_register_operand" "=wa")
         (sqrt:VSX_F (match_operand:VSX_F 1 "vsx_register_operand" "wa")))]
   "VECTOR_UNIT_VSX_P (<MODE>mode)"
-<<<<<<< HEAD
-  "xvsqrt<VSs> %x0,%x1"
-  [(set_attr "type" "<VStype_sqrt>")])
-=======
   "xvsqrt<sd>p %x0,%x1"
   [(set_attr "type" "<sd>sqrt")])
->>>>>>> 9e014010
 
 (define_insn "*vsx_rsqrte<mode>2"
   [(set (match_operand:VSX_F 0 "vsx_register_operand" "=wa")
 	(unspec:VSX_F [(match_operand:VSX_F 1 "vsx_register_operand" "wa")]
 		      UNSPEC_RSQRT))]
   "VECTOR_UNIT_VSX_P (<MODE>mode)"
-<<<<<<< HEAD
-  "xvrsqrte<VSs> %x0,%x1"
-=======
   "xvrsqrte<sd>p %x0,%x1"
->>>>>>> 9e014010
   [(set_attr "type" "<VStype_simple>")])
 
 ;; *tsqrt* returning the fg flag
@@ -1954,11 +1842,7 @@
 	(unspec:CCFP [(match_operand:VSX_B 1 "vsx_register_operand" "wa")]
 		     UNSPEC_VSX_TSQRT))]
   "VECTOR_UNIT_VSX_P (<MODE>mode)"
-<<<<<<< HEAD
-  "x<VSv>tsqrt<VSs> %0,%x1"
-=======
   "x<VSv>tsqrt<sd>p %0,%x1"
->>>>>>> 9e014010
   [(set_attr "type" "<VStype_simple>")])
 
 ;; Fused vector multiply/add instructions. Support the classical Altivec
@@ -2013,15 +1897,8 @@
 	  (match_operand:VSX_F 3 "vsx_register_operand" "0,wa"))))]
   "VECTOR_UNIT_VSX_P (<MODE>mode)"
   "@
-<<<<<<< HEAD
-   xvnmadda<VSs> %x0,%x1,%x2
-   xvnmaddm<VSs> %x0,%x1,%x3
-   xvnmadda<VSs> %x0,%x1,%x2
-   xvnmaddm<VSs> %x0,%x1,%x3"
-=======
    xvnmadda<sd>p %x0,%x1,%x2
    xvnmaddm<sd>p %x0,%x1,%x3"
->>>>>>> 9e014010
   [(set_attr "type" "<VStype_mul>")])
 
 (define_insn "*vsx_nfmsv4sf4"
@@ -2059,11 +1936,7 @@
 	(eq:VSX_F (match_operand:VSX_F 1 "vsx_register_operand" "wa")
 		  (match_operand:VSX_F 2 "vsx_register_operand" "wa")))]
   "VECTOR_UNIT_VSX_P (<MODE>mode)"
-<<<<<<< HEAD
-  "xvcmpeq<VSs> %x0,%x1,%x2"
-=======
   "xvcmpeq<sd>p %x0,%x1,%x2"
->>>>>>> 9e014010
   [(set_attr "type" "<VStype_simple>")])
 
 (define_insn "vsx_gt<mode>"
@@ -2071,11 +1944,7 @@
 	(gt:VSX_F (match_operand:VSX_F 1 "vsx_register_operand" "wa")
 		  (match_operand:VSX_F 2 "vsx_register_operand" "wa")))]
   "VECTOR_UNIT_VSX_P (<MODE>mode)"
-<<<<<<< HEAD
-  "xvcmpgt<VSs> %x0,%x1,%x2"
-=======
   "xvcmpgt<sd>p %x0,%x1,%x2"
->>>>>>> 9e014010
   [(set_attr "type" "<VStype_simple>")])
 
 (define_insn "*vsx_ge<mode>"
@@ -2083,11 +1952,7 @@
 	(ge:VSX_F (match_operand:VSX_F 1 "vsx_register_operand" "wa")
 		  (match_operand:VSX_F 2 "vsx_register_operand" "wa")))]
   "VECTOR_UNIT_VSX_P (<MODE>mode)"
-<<<<<<< HEAD
-  "xvcmpge<VSs> %x0,%x1,%x2"
-=======
   "xvcmpge<sd>p %x0,%x1,%x2"
->>>>>>> 9e014010
   [(set_attr "type" "<VStype_simple>")])
 
 ;; Compare vectors producing a vector result and a predicate, setting CR6 to
@@ -2164,11 +2029,7 @@
 	  (match_operand:VSX_F 2 "vsx_register_operand" "wa")]
 	 UNSPEC_COPYSIGN))]
   "VECTOR_UNIT_VSX_P (<MODE>mode)"
-<<<<<<< HEAD
-  "xvcpsgn<VSs> %x0,%x2,%x1"
-=======
   "xvcpsgn<sd>p %x0,%x2,%x1"
->>>>>>> 9e014010
   [(set_attr "type" "<VStype_simple>")])
 
 ;; For the conversions, limit the register class for the integer value to be
@@ -2181,44 +2042,28 @@
   [(set (match_operand:VSX_F 0 "gpc_reg_operand" "=wa")
 	(float:VSX_F (match_operand:<VSI> 1 "gpc_reg_operand" "wa")))]
   "VECTOR_UNIT_VSX_P (<MODE>mode)"
-<<<<<<< HEAD
-  "xvcvsx<VSc><VSs> %x0,%x1"
-=======
   "xvcvsx<VSc><sd>p %x0,%x1"
->>>>>>> 9e014010
   [(set_attr "type" "<VStype_simple>")])
 
 (define_insn "vsx_floatuns<VSi><mode>2"
   [(set (match_operand:VSX_F 0 "gpc_reg_operand" "=wa")
 	(unsigned_float:VSX_F (match_operand:<VSI> 1 "gpc_reg_operand" "wa")))]
   "VECTOR_UNIT_VSX_P (<MODE>mode)"
-<<<<<<< HEAD
-  "xvcvux<VSc><VSs> %x0,%x1"
-=======
   "xvcvux<VSc><sd>p %x0,%x1"
->>>>>>> 9e014010
   [(set_attr "type" "<VStype_simple>")])
 
 (define_insn "vsx_fix_trunc<mode><VSi>2"
   [(set (match_operand:<VSI> 0 "gpc_reg_operand" "=wa")
 	(fix:<VSI> (match_operand:VSX_F 1 "gpc_reg_operand" "wa")))]
   "VECTOR_UNIT_VSX_P (<MODE>mode)"
-<<<<<<< HEAD
-  "x<VSv>cv<VSs>sx<VSc>s %x0,%x1"
-=======
   "x<VSv>cv<sd>psx<VSc>s %x0,%x1"
->>>>>>> 9e014010
   [(set_attr "type" "<VStype_simple>")])
 
 (define_insn "vsx_fixuns_trunc<mode><VSi>2"
   [(set (match_operand:<VSI> 0 "gpc_reg_operand" "=wa")
 	(unsigned_fix:<VSI> (match_operand:VSX_F 1 "gpc_reg_operand" "wa")))]
   "VECTOR_UNIT_VSX_P (<MODE>mode)"
-<<<<<<< HEAD
-  "x<VSv>cv<VSs>ux<VSc>s %x0,%x1"
-=======
   "x<VSv>cv<sd>pux<VSc>s %x0,%x1"
->>>>>>> 9e014010
   [(set_attr "type" "<VStype_simple>")])
 
 ;; Math rounding functions
@@ -2227,11 +2072,7 @@
 	(unspec:VSX_B [(match_operand:VSX_B 1 "vsx_register_operand" "wa")]
 		      UNSPEC_VSX_ROUND_I))]
   "VECTOR_UNIT_VSX_P (<MODE>mode)"
-<<<<<<< HEAD
-  "x<VSv>r<VSs>i %x0,%x1"
-=======
   "x<VSv>r<sd>pi %x0,%x1"
->>>>>>> 9e014010
   [(set_attr "type" "<VStype_simple>")])
 
 (define_insn "vsx_x<VSv>r<sd>pic"
@@ -2239,22 +2080,14 @@
 	(unspec:VSX_B [(match_operand:VSX_B 1 "vsx_register_operand" "wa")]
 		      UNSPEC_VSX_ROUND_IC))]
   "VECTOR_UNIT_VSX_P (<MODE>mode)"
-<<<<<<< HEAD
-  "x<VSv>r<VSs>ic %x0,%x1"
-=======
   "x<VSv>r<sd>pic %x0,%x1"
->>>>>>> 9e014010
   [(set_attr "type" "<VStype_simple>")])
 
 (define_insn "vsx_btrunc<mode>2"
   [(set (match_operand:VSX_F 0 "vsx_register_operand" "=wa")
 	(fix:VSX_F (match_operand:VSX_F 1 "vsx_register_operand" "wa")))]
   "VECTOR_UNIT_VSX_P (<MODE>mode)"
-<<<<<<< HEAD
-  "xvr<VSs>iz %x0,%x1"
-=======
   "xvr<sd>piz %x0,%x1"
->>>>>>> 9e014010
   [(set_attr "type" "<VStype_simple>")])
 
 (define_insn "*vsx_b2trunc<mode>2"
@@ -2262,11 +2095,7 @@
 	(unspec:VSX_B [(match_operand:VSX_B 1 "vsx_register_operand" "wa")]
 		      UNSPEC_FRIZ))]
   "VECTOR_UNIT_VSX_P (<MODE>mode)"
-<<<<<<< HEAD
-  "x<VSv>r<VSs>iz %x0,%x1"
-=======
   "x<VSv>r<sd>piz %x0,%x1"
->>>>>>> 9e014010
   [(set_attr "type" "<VStype_simple>")])
 
 (define_insn "vsx_floor<mode>2"
@@ -2274,11 +2103,7 @@
 	(unspec:VSX_F [(match_operand:VSX_F 1 "vsx_register_operand" "wa")]
 		      UNSPEC_FRIM))]
   "VECTOR_UNIT_VSX_P (<MODE>mode)"
-<<<<<<< HEAD
-  "xvr<VSs>im %x0,%x1"
-=======
   "xvr<sd>pim %x0,%x1"
->>>>>>> 9e014010
   [(set_attr "type" "<VStype_simple>")])
 
 (define_insn "vsx_ceil<mode>2"
@@ -2286,11 +2111,7 @@
 	(unspec:VSX_F [(match_operand:VSX_F 1 "vsx_register_operand" "wa")]
 		      UNSPEC_FRIP))]
   "VECTOR_UNIT_VSX_P (<MODE>mode)"
-<<<<<<< HEAD
-  "xvr<VSs>ip %x0,%x1"
-=======
   "xvr<sd>pip %x0,%x1"
->>>>>>> 9e014010
   [(set_attr "type" "<VStype_simple>")])
 
 @@ -2975,11 +2796,7 @@
   [(set (match_operand:V2DF 0 "vsx_register_operand" "=wa,?wa")
 	(float:V2DF
 	 (fix:V2DI
-<<<<<<< HEAD
-	  (match_operand:V2DF 1 "vsx_register_operand" "wd,?wa"))))]
-=======
 	  (match_operand:V2DF 1 "vsx_register_operand" "wa,?wa"))))]
->>>>>>> 9e014010
   "TARGET_HARD_FLOAT
    && VECTOR_UNIT_VSX_P (V2DFmode) && flag_unsafe_math_optimizations
    && !flag_trapping_math && TARGET_FRIZ"
@@ -3443,12 +3260,8 @@
    stfd%U0%X0 %1,%0
    stxsdx %x1,%y0
    stxsd %1,%0"
-<<<<<<< HEAD
-  [(set_attr "type" "fpstore")])
-=======
   [(set_attr "type" "fpstore")
    (set_attr "isa" "*,p7v,p9v")])
->>>>>>> 9e014010
 
 ;; Variable V2DI/V2DF extract shift
 (define_insn "vsx_vslo_<mode>"
@@ -4809,15 +4622,12 @@
 		     (const_int 0)))]
   "TARGET_P9_VECTOR"
 {
-<<<<<<< HEAD
-=======
   if (<CODE> == UNORDERED && !HONOR_NANS (<MODE>mode))
     {
       emit_move_insn (operands[0], const0_rtx);
       DONE;
     }
 
->>>>>>> 9e014010
   operands[3] = gen_reg_rtx (CCFPmode);
 })
 
