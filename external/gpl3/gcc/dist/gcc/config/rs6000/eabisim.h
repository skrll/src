--- conflicted
+++ resolved
@@ -1,10 +1,6 @@
 /* Support for GCC on simulated PowerPC systems targeted to embedded ELF
    systems.
-<<<<<<< HEAD
-   Copyright (C) 1995-2019 Free Software Foundation, Inc.
-=======
    Copyright (C) 1995-2020 Free Software Foundation, Inc.
->>>>>>> 9e014010
    Contributed by Cygnus Support.
 
    This file is part of GCC.
