--- conflicted
+++ resolved
@@ -1,9 +1,5 @@
 /* Definitions 128-bit floating point precisions used by PowerPC.
-<<<<<<< HEAD
-   Copyright (C) 2018-2019 Free Software Foundation, Inc.
-=======
    Copyright (C) 2018-2020 Free Software Foundation, Inc.
->>>>>>> e2aa5677
    Contributed by Michael Meissner (meissner@linux.ibm.com)
 
    This file is part of GCC.
