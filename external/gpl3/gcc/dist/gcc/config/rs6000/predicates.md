--- conflicted
+++ resolved
@@ -1,9 +1,5 @@
 ;; Predicate definitions for POWER and PowerPC.
-<<<<<<< HEAD
-;; Copyright (C) 2005-2019 Free Software Foundation, Inc.
-=======
 ;; Copyright (C) 2005-2020 Free Software Foundation, Inc.
->>>>>>> e2aa5677
 ;;
 ;; This file is part of GCC.
 ;;
@@ -425,36 +421,6 @@
   return FP_REGNO_P (r);
 })
 
-<<<<<<< HEAD
-;; Return 1 if op is a HTM specific SPR register.
-(define_predicate "htm_spr_reg_operand"
-  (match_operand 0 "register_operand")
-{
-  if (!TARGET_HTM)
-    return 0;
-
-  if (SUBREG_P (op))
-    op = SUBREG_REG (op);
-
-  if (!REG_P (op))
-    return 0;
-
-  switch (REGNO (op))
-    {
-      case TFHAR_REGNO:
-      case TFIAR_REGNO:
-      case TEXASR_REGNO:
-	return 1;
-      default:
-	break;
-    }
-  
-  /* Unknown SPR.  */
-  return 0;
-})
-
-=======
->>>>>>> e2aa5677
 ;; Return 1 if op is a general purpose register that is an even register
 ;; which suitable for a load/store quad operation
 ;; Subregs are not allowed here because when they are combine can
@@ -1026,15 +992,9 @@
   if (CONST_INT_P (op))
     return 1;
   if (XINT (op, 1) == UNSPEC_TLSGD)
-<<<<<<< HEAD
-    return REG_P (XVECEXP (op, 0, 1));
-  if (XINT (op, 1) == UNSPEC_TLSLD)
-    return REG_P (XVECEXP (op, 0, 0));
-=======
     return REG_P (XVECEXP (op, 0, 1)) || XVECEXP (op, 0, 1) == const0_rtx;
   if (XINT (op, 1) == UNSPEC_TLSLD)
     return REG_P (XVECEXP (op, 0, 0)) || XVECEXP (op, 0, 0) == const0_rtx;
->>>>>>> e2aa5677
   return 0;
 })
 
@@ -1714,11 +1674,8 @@
   return GET_CODE (op) == UNSPEC && XINT (op, 1) == UNSPEC_TOCREL;
 })
 
-<<<<<<< HEAD
-=======
  
->>>>>>> e2aa5677
 ;; Match the first insn (addis) in fusing the combination of addis and loads to
 ;; GPR registers on power8.
 (define_predicate "fusion_gpr_addis"
@@ -1874,8 +1831,6 @@
     }
 
   return 0;
-<<<<<<< HEAD
-=======
 })
 
 @@ -1909,5 +1864,4 @@
   (match_code "mem")
 {
   return address_is_prefixed (XEXP (op, 0), mode, NON_PREFIXED_DEFAULT);
->>>>>>> e2aa5677
 })