--- conflicted
+++ resolved
@@ -1,10 +1,6 @@
 /* Core target definitions for GNU compiler
    for IBM RS/6000 PowerPC targeted to embedded ELF systems.
-<<<<<<< HEAD
-   Copyright (C) 1995-2019 Free Software Foundation, Inc.
-=======
    Copyright (C) 1995-2020 Free Software Foundation, Inc.
->>>>>>> 9e014010
    Contributed by Cygnus Support.
 
    This file is part of GCC.
