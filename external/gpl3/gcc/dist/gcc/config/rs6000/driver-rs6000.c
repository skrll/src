/* Subroutines for the gcc driver.
<<<<<<< HEAD
   Copyright (C) 2007-2019 Free Software Foundation, Inc.
=======
   Copyright (C) 2007-2020 Free Software Foundation, Inc.
>>>>>>> e2aa5677

This file is part of GCC.

GCC is free software; you can redistribute it and/or modify
it under the terms of the GNU General Public License as published by
the Free Software Foundation; either version 3, or (at your option)
any later version.

GCC is distributed in the hope that it will be useful,
but WITHOUT ANY WARRANTY; without even the implied warranty of
MERCHANTABILITY or FITNESS FOR A PARTICULAR PURPOSE.  See the
GNU General Public License for more details.

You should have received a copy of the GNU General Public License
along with GCC; see the file COPYING3.  If not see
<http://www.gnu.org/licenses/>.  */

#define IN_TARGET_CODE 1

#include "config.h"
#include "system.h"
#include "coretypes.h"
#include "tm.h"
#include "diagnostic.h"
#include "opts.h"
#include <stdlib.h>

#ifdef _AIX
# include <sys/systemcfg.h>
#endif

#ifdef __linux__
# include <link.h>
#endif

#if defined (__APPLE__) || (__FreeBSD__)
# include <sys/types.h>
# include <sys/sysctl.h>
#endif

#ifdef __linux__
/* Canonical GCC cpu name table.  */
static const char *rs6000_supported_cpu_names[] =
{
#define RS6000_CPU(NAME, CPU, FLAGS) NAME,
#include "rs6000-cpus.def"
#undef RS6000_CPU
};

/* This table holds a list of cpus where their Linux AT_PLATFORM name differs
   from their GCC canonical name.  The first column in a row contains the GCC
   canonical cpu name and the other columns in that row contain AT_PLATFORM
   names that should be mapped to the canonical name.  */

static const char *linux_cpu_translation_table[][4] = {
  { "403", "ppc403", NULL },
  { "405", "ppc405", NULL },
  { "440", "ppc440", "ppc440gp", NULL },
  { "476", "ppc470", NULL },
  { "601", "ppc601", NULL },
  { "603", "ppc603", NULL },
  { "604", "ppc604", NULL },
  { "7400", "ppc7400", NULL },
  { "7450", "ppc7450", NULL },
  { "750", "ppc750", NULL },
  { "823", "ppc823", NULL },
  { "8540", "ppc8540", NULL },
  { "8548", "ppc8548", NULL },
  { "970", "ppc970", NULL },
  { "cell", "ppc-cell-be", NULL },
  { "e500mc", "ppce500mc", NULL },
  { "e5500", "ppce5500", NULL },
  { "e6500", "ppce6500", NULL },
  { "power7", "power7+", NULL },
  { NULL } /* End of table sentinel.  */
};
#endif

const char *host_detect_local_cpu (int argc, const char **argv);

#if GCC_VERSION >= 0

/* Returns parameters that describe L1_ASSOC associative cache of size
   L1_SIZEKB with lines of size L1_LINE, and L2_SIZEKB.  */

static char *
describe_cache (unsigned l1_sizekb, unsigned l1_line,
		unsigned l1_assoc ATTRIBUTE_UNUSED, unsigned l2_sizekb)
{
  char l1size[1000], line[1000], l2size[1000];

  /* At the moment, gcc middle-end does not use the information about the
     associativity of the cache.  */

  sprintf (l1size, "--param l1-cache-size=%u", l1_sizekb);
  sprintf (line, "--param l1-cache-line-size=%u", l1_line);
  sprintf (l2size, "--param l2-cache-size=%u", l2_sizekb);

  return concat (l1size, " ", line, " ", l2size, " ", NULL);
}

#ifdef __APPLE__

/* Returns the description of caches on Darwin.  */

static char *
detect_caches_darwin (void)
{
  unsigned l1_sizekb, l1_line, l1_assoc, l2_sizekb;
  size_t len = 4;
  static int l1_size_name[2] = { CTL_HW, HW_L1DCACHESIZE };
  static int l1_line_name[2] = { CTL_HW, HW_CACHELINE };
  static int l2_size_name[2] = { CTL_HW, HW_L2CACHESIZE };

  sysctl (l1_size_name, 2, &l1_sizekb, &len, NULL, 0);
  sysctl (l1_line_name, 2, &l1_line, &len, NULL, 0);
  sysctl (l2_size_name, 2, &l2_sizekb, &len, NULL, 0);
  l1_assoc = 0;

  return describe_cache (l1_sizekb / 1024, l1_line, l1_assoc,
			 l2_sizekb / 1024);
}

static const char *
detect_processor_darwin (void)
{
  unsigned int proc;
  size_t len = 4;

  sysctlbyname ("hw.cpusubtype", &proc, &len, NULL, 0);

  if (len > 0)
    switch (proc)
      {
      case 1:
	return "601";
      case 2:
	return "602";
      case 3:
	return "603";
      case 4:
      case 5:
	return "603e";
      case 6:
	return "604";
      case 7:
	return "604e";
      case 8:
	return "620";
      case 9:
	return "750";
      case 10:
	return "7400";
      case 11:
	return "7450";
      case 100:
	return "970";
      default:
	return "powerpc";
      }

  return "powerpc";
}

#endif /* __APPLE__ */

#ifdef __FreeBSD__

/* Returns the description of caches on FreeBSD PPC.  */

static char *
detect_caches_freebsd (void)
{
  unsigned l1_sizekb, l1_line, l1_assoc, l2_sizekb;
  size_t len = 4;

  /* Currently, as of FreeBSD-7.0, there is only the cacheline_size
     available via sysctl.  */
  sysctlbyname ("machdep.cacheline_size", &l1_line, &len, NULL, 0);

  l1_sizekb = 32;
  l1_assoc = 0;
  l2_sizekb = 512;

  return describe_cache (l1_sizekb, l1_line, l1_assoc, l2_sizekb);
}

/* Currently returns default powerpc.  */
static const char *
detect_processor_freebsd (void)
{
  return "powerpc";
}

#endif /* __FreeBSD__  */

#ifdef __linux__

/* Returns the canonical AT_PLATFORM if present, otherwise NULL.  */

static const char *
elf_platform (void)
{
  /* Used to cache the result we determine below.  */
  static const char *cpu = NULL;

  /* Use the cached AT_PLATFORM cpu name if we've already determined it.  */
  if (cpu != NULL)
    return cpu;

  int fd = open ("/proc/self/auxv", O_RDONLY);

  if (fd != -1)
    {
      char buf[1024];
      ElfW(auxv_t) *av;
      ssize_t n;

      n = read (fd, buf, sizeof (buf));
      close (fd);

      if (n > 0)
	{
	  for (av = (ElfW(auxv_t) *) buf; av->a_type != AT_NULL; ++av)
	    if (av->a_type == AT_PLATFORM)
	      {
		/* Cache the result.  */
		cpu = (const char *) av->a_un.a_val;
		break;
	      }
	}

      /* Verify that CPU is either a valid -mcpu=<cpu> option name, or is a
	 valid alternative name.  If it is a valid alternative name, then use
	 the canonical name.  */
      if (cpu != NULL)
	{
	  size_t i, j;
	  char *s;

	  /* Check if AT_PLATFORM is a GCC canonical cpu name.  */
	  for (i = 0; i < ARRAY_SIZE (rs6000_supported_cpu_names); i++)
	    if (!strcmp (cpu, rs6000_supported_cpu_names[i]))
	      return cpu;

	  /* Check if AT_PLATFORM can be translated to a canonical cpu name.  */
	  for (i = 0; linux_cpu_translation_table[i][0] != NULL; i++)
	    {
	      const char *canonical = linux_cpu_translation_table[i][0];
	      for (j = 1; linux_cpu_translation_table[i][j] != NULL; j++)
		if (!strcmp (cpu, linux_cpu_translation_table[i][j]))
		  {
		    /* Cache the result.  */
		    cpu = canonical;
		    return cpu;
		  }
	    }

	  /* The kernel returned an AT_PLATFORM name we do not support.  */
	  auto_vec <const char *> candidates;
	  for (i = 0; i < ARRAY_SIZE (rs6000_supported_cpu_names); i++)
	    candidates.safe_push (rs6000_supported_cpu_names[i]);
	  candidates_list_and_hint (cpu, s, candidates);
<<<<<<< HEAD
	  fatal_error (
	    input_location,
	    "Unsupported cpu name returned from kernel for "
	    "%<-mcpu=native%>: %s\n"
	    "Please use an explicit cpu name.  Valid cpu names are: %s",
	    cpu, s);
=======
	  error ("unsupported cpu name returned from kernel "
		 "for %<-mcpu=native%>: %s", cpu);
	  fatal_error (input_location, "please use an explicit cpu name; "
		       "valid cpu names are: %s", s);
>>>>>>> e2aa5677
	}
    }
  return NULL;
}

/* Returns AT_DCACHEBSIZE if present, otherwise generic 32.  */

static int
elf_dcachebsize (void)
{
  int fd;

  fd = open ("/proc/self/auxv", O_RDONLY);

  if (fd != -1)
    {
      char buf[1024];
      ElfW(auxv_t) *av;
      ssize_t n;

      n = read (fd, buf, sizeof (buf));
      close (fd);

      if (n > 0)
	{
	  for (av = (ElfW(auxv_t) *) buf; av->a_type != AT_NULL; ++av)
	    switch (av->a_type)
	      {
	      case AT_DCACHEBSIZE:
		return av->a_un.a_val;

	      default:
		break;
	      }
	}
    }
  return 32;
}

/* Returns the description of caches on Linux.  */

static char *
detect_caches_linux (void)
{
  unsigned l1_sizekb, l1_line, l1_assoc, l2_sizekb;
  const char *platform;

  platform = elf_platform ();

  if (platform != NULL)
    {
      l1_line = 128;

      if (platform[5] == '6')
	/* POWER6 and POWER6x */
	l1_sizekb = 64;
      else
	l1_sizekb = 32;
    }
  else
    {
      l1_line = elf_dcachebsize ();
      l1_sizekb = 32;
    }

  l1_assoc = 0;
  l2_sizekb = 512;

  return describe_cache (l1_sizekb, l1_line, l1_assoc, l2_sizekb);
}

static const char *
detect_processor_linux (void)
{
  const char *platform;

  platform = elf_platform ();

  if (platform != NULL)
    return platform;
  else
    return "powerpc";
}

#endif /* __linux__ */

#ifdef _AIX
/* Returns the description of caches on AIX.  */

static char *
detect_caches_aix (void)
{
  unsigned l1_sizekb, l1_line, l1_assoc, l2_sizekb;

  l1_sizekb = _system_configuration.dcache_size / 1024;
  l1_line = _system_configuration.dcache_line;
  l1_assoc = _system_configuration.dcache_asc;
  l2_sizekb = _system_configuration.L2_cache_size / 1024;

  return describe_cache (l1_sizekb, l1_line, l1_assoc, l2_sizekb);
}


/* Returns the processor implementation on AIX.  */

static const char *
detect_processor_aix (void)
{
  switch (_system_configuration.implementation)
    {
    case 0x0008:
      return "601";

    case 0x0020:
      return "603";

    case 0x0010:
      return "604";

    case 0x0040:
      return "620";

    case 0x0080:
      return "630";

    case 0x0100:
    case 0x0200:
    case 0x0400:
      return "rs64";

    case 0x0800:
      return "power4";

    case 0x2000:
      if (_system_configuration.version == 0x0F0000)
	return "power5";
      else
	return "power5+";

    case 0x4000:
      return "power6";

    case 0x8000:
      return "power7";

    case 0x10000:
      return "power8";

    case 0x20000:
      return "power9";

    default:
      return "powerpc";
    }
}
#endif /* _AIX */


/*
 * Array to map -mcpu=native names to the switches passed to the assembler.
 * This list mirrors the specs in ASM_CPU_SPEC, and any changes made here
 * should be made there as well.
 */

struct asm_name {
  const char *cpu;
  const char *asm_sw;
};

static const struct asm_name asm_names[] = {
#if defined (_AIX)
  { "power3",	"-m620" },
  { "power4",	"-mpwr4" },
  { "power5",	"-mpwr5" },
  { "power5+",	"-mpwr5x" },
  { "power6",	"-mpwr6" },
  { "power6x",	"-mpwr6" },
  { "power7",	"-mpwr7" },
  { "power8",	"-mpwr8" },
  { "power9",	"-mpwr9" },
  { "power10",	"-mpwr10" },
  { "powerpc",	"-mppc" },
  { "rs64",	"-mppc" },
  { "603",	"-m603" },
  { "603e",	"-m603" },
  { "604",	"-m604" },
  { "604e",	"-m604" },
  { "620",	"-m620" },
  { "630",	"-m620" },
  { "970",	"-m970" },
  { "G5",	"-m970" },
  { NULL,	"\
  %{mvsx: -mpwr6; \
    maltivec: -m970; \
    maix64|mpowerpc64: -mppc64; \
    : %(asm_default)}" },

#else
  { "cell",	"-mcell" },
  { "power3",	"-mppc64" },
  { "power4",	"-mpower4" },
  { "power5",	"-mpower5" },
  { "power5+",	"-mpower5" },
  { "power6",	"-mpower6 %{!mvsx:%{!maltivec:-maltivec}}" },
  { "power6x",	"-mpower6 %{!mvsx:%{!maltivec:-maltivec}}" },
  { "power7",	"-mpower7" },
  { "power8",	"%{mpower9-vector:-mpower9;:-mpower8}" },
  { "power9",	"-mpower9" },
<<<<<<< HEAD
=======
  { "power10",	"-mpower10" },
>>>>>>> e2aa5677
  { "a2",	"-ma2" },
  { "powerpc",	"-mppc" },
  { "powerpc64", "-mppc64" },
  { "powerpc64le", "%{mpower9-vector:-mpower9;:-mpower8}" },
  { "rs64",	"-mppc64" },
  { "401",	"-mppc" },
  { "403",	"-m403" },
  { "405",	"-m405" },
  { "405fp",	"-m405" },
  { "440",	"-m440" },
  { "440fp",	"-m440" },
  { "464",	"-m440" },
  { "464fp",	"-m440" },
  { "476",	"-m476" },
  { "476fp",	"-m476" },
  { "505",	"-mppc" },
  { "601",	"-m601" },
  { "602",	"-mppc" },
  { "603",	"-mppc" },
  { "603e",	"-mppc" },
  { "ec603e",	"-mppc" },
  { "604",	"-mppc" },
  { "604e",	"-mppc" },
  { "620",	"-mppc64" },
  { "630",	"-mppc64" },
  { "740",	"-mppc" },
  { "750",	"-mppc" },
  { "G3",	"-mppc" },
  { "7400",	"-mppc %{!mvsx:%{!maltivec:-maltivec}}" },
  { "7450",	"-mppc %{!mvsx:%{!maltivec:-maltivec}}" },
  { "G4",	"-mppc %{!mvsx:%{!maltivec:-maltivec}}" },
  { "801",	"-mppc" },
  { "821",	"-mppc" },
  { "823",	"-mppc" },
  { "860",	"-mppc" },
  { "970",	"-mpower4 %{!mvsx:%{!maltivec:-maltivec}}" },
  { "G5",	"-mpower4 %{!mvsx:%{!maltivec:-maltivec}}" },
  { "8540",	"-me500" },
  { "8548",	"-me500" },
  { "e300c2",	"-me300" },
  { "e300c3",	"-me300" },
  { "e500mc",	"-me500mc" },
  { "e500mc64",	"-me500mc64" },
  { "e5500",	"-me5500" },
  { "e6500",	"-me6500" },
  { "titan",	"-mtitan" },
  { NULL,	"\
%{mpower9-vector: -mpower9; \
  mpower8-vector|mcrypto|mdirect-move|mhtm: -mpower8; \
  mvsx: -mpower7; \
  mpowerpc64: -mppc64; \
  : %(asm_default)}" },
#endif
};

/* This will be called by the spec parser in gcc.c when it sees
   a %:local_cpu_detect(args) construct.  Currently it will be called
   with either "arch" or "tune" as argument depending on if -march=native
   or -mtune=native is to be substituted.

   Additionally it will be called with "asm" to select the appropriate flags
   for the assembler.

   It returns a string containing new command line parameters to be
   put at the place of the above two options, depending on what CPU
   this is executed.

   ARGC and ARGV are set depending on the actual arguments given
   in the spec.  */
const char *
host_detect_local_cpu (int argc, const char **argv)
{
  const char *cpu = NULL;
  const char *cache = "";
  const char *options = "";
  bool arch;
  bool assembler;
  size_t i;

  if (argc < 1)
    return NULL;

  arch = strcmp (argv[0], "cpu") == 0;
  assembler = (!arch && strcmp (argv[0], "asm") == 0);
  if (!arch && !assembler && strcmp (argv[0], "tune"))
    return NULL;

  if (! assembler)
    {
#if defined (_AIX)
      cache = detect_caches_aix ();
#elif defined (__APPLE__)
      cache = detect_caches_darwin ();
#elif defined (__FreeBSD__)
      cache = detect_caches_freebsd ();
      /* FreeBSD PPC does not provide any cache information yet.  */
      cache = "";
#elif defined (__linux__)
      cache = detect_caches_linux ();
      /* PPC Linux does not provide any cache information yet.  */
      cache = "";
#else
      cache = "";
#endif
    }

#if defined (_AIX)
  cpu = detect_processor_aix ();
#elif defined (__APPLE__)
  cpu = detect_processor_darwin ();
#elif defined (__FreeBSD__)
  cpu = detect_processor_freebsd ();
#elif defined (__linux__)
  cpu = detect_processor_linux ();
#else
  cpu = "powerpc";
#endif

  if (assembler)
    {
      for (i = 0; i < sizeof (asm_names) / sizeof (asm_names[0]); i++)
	{
	  if (!asm_names[i].cpu || !strcmp (asm_names[i].cpu, cpu))
	    return asm_names[i].asm_sw;
	}

      return NULL;
    }

  return concat (cache, "-m", argv[0], "=", cpu, " ", options, NULL);
}

#else /* GCC_VERSION */

/* If we aren't compiling with GCC we just provide a minimal
   default value.  */
const char *
host_detect_local_cpu (int argc, const char **argv)
{
  const char *cpu;
  bool arch;

  if (argc < 1)
    return NULL;

  arch = strcmp (argv[0], "cpu") == 0;
  if (!arch && strcmp (argv[0], "tune"))
    return NULL;
  
  if (arch)
    cpu = "powerpc";

  return concat ("-m", argv[0], "=", cpu, NULL);
}

#endif /* GCC_VERSION */
<|MERGE_RESOLUTION|>--- conflicted
+++ resolved
@@ -1,9 +1,5 @@
 /* Subroutines for the gcc driver.
-<<<<<<< HEAD
-   Copyright (C) 2007-2019 Free Software Foundation, Inc.
-=======
    Copyright (C) 2007-2020 Free Software Foundation, Inc.
->>>>>>> e2aa5677
 
 This file is part of GCC.
 
@@ -267,19 +263,10 @@
 	  for (i = 0; i < ARRAY_SIZE (rs6000_supported_cpu_names); i++)
 	    candidates.safe_push (rs6000_supported_cpu_names[i]);
 	  candidates_list_and_hint (cpu, s, candidates);
-<<<<<<< HEAD
-	  fatal_error (
-	    input_location,
-	    "Unsupported cpu name returned from kernel for "
-	    "%<-mcpu=native%>: %s\n"
-	    "Please use an explicit cpu name.  Valid cpu names are: %s",
-	    cpu, s);
-=======
 	  error ("unsupported cpu name returned from kernel "
 		 "for %<-mcpu=native%>: %s", cpu);
 	  fatal_error (input_location, "please use an explicit cpu name; "
 		       "valid cpu names are: %s", s);
->>>>>>> e2aa5677
 	}
     }
   return NULL;
@@ -488,10 +475,7 @@
   { "power7",	"-mpower7" },
   { "power8",	"%{mpower9-vector:-mpower9;:-mpower8}" },
   { "power9",	"-mpower9" },
-<<<<<<< HEAD
-=======
   { "power10",	"-mpower10" },
->>>>>>> e2aa5677
   { "a2",	"-ma2" },
   { "powerpc",	"-mppc" },
   { "powerpc64", "-mppc64" },
