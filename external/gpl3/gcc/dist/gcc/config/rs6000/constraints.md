;; Constraint definitions for RS6000
<<<<<<< HEAD
;; Copyright (C) 2006-2019 Free Software Foundation, Inc.
=======
;; Copyright (C) 2006-2020 Free Software Foundation, Inc.
>>>>>>> 9e014010
;;
;; This file is part of GCC.
;;
;; GCC is free software; you can redistribute it and/or modify
;; it under the terms of the GNU General Public License as published by
;; the Free Software Foundation; either version 3, or (at your option)
;; any later version.
;;
;; GCC is distributed in the hope that it will be useful,
;; but WITHOUT ANY WARRANTY; without even the implied warranty of
;; MERCHANTABILITY or FITNESS FOR A PARTICULAR PURPOSE.  See the
;; GNU General Public License for more details.
;;
;; You should have received a copy of the GNU General Public License
;; along with GCC; see the file COPYING3.  If not see
;; <http://www.gnu.org/licenses/>.

;; Available constraint letters: e k q t u A B C D S T

;; Register constraints

; Actually defined in common.md:
; (define_register_constraint "r" "GENERAL_REGS"
;   "A general purpose register (GPR), @code{r0}@dots{}@code{r31}.")

(define_register_constraint "b" "BASE_REGS"
  "A base register.  Like @code{r}, but @code{r0} is not allowed, so
   @code{r1}@dots{}@code{r31}.")

(define_register_constraint "f" "rs6000_constraints[RS6000_CONSTRAINT_f]"
  "A floating point register (FPR), @code{f0}@dots{}@code{f31}.")

(define_register_constraint "d" "rs6000_constraints[RS6000_CONSTRAINT_d]"
  "A floating point register.  This is the same as @code{f} nowadays;
   historically @code{f} was for single-precision and @code{d} was for
   double-precision floating point.")

(define_register_constraint "v" "ALTIVEC_REGS"
  "An Altivec vector register (VR), @code{v0}@dots{}@code{v31}.")

(define_register_constraint "wa" "rs6000_constraints[RS6000_CONSTRAINT_wa]"
  "A VSX register (VSR), @code{vs0}@dots{}@code{vs63}.  This is either an
  FPR (@code{vs0}@dots{}@code{vs31} are @code{f0}@dots{}@code{f31}) or a VR
  (@code{vs32}@dots{}@code{vs63} are @code{v0}@dots{}@code{v31}).")

(define_register_constraint "wd" "rs6000_constraints[RS6000_CONSTRAINT_wa]"
  "@internal A compatibility alias for @code{wa}.")
(define_register_constraint "wf" "rs6000_constraints[RS6000_CONSTRAINT_wa]"
  "@internal A compatibility alias for @code{wa}.")
(define_register_constraint "wi" "rs6000_constraints[RS6000_CONSTRAINT_wa]"
  "@internal A compatibility alias for @code{wa}.")
(define_register_constraint "ws" "rs6000_constraints[RS6000_CONSTRAINT_wa]"
  "@internal A compatibility alias for @code{wa}.")
(define_register_constraint "ww" "rs6000_constraints[RS6000_CONSTRAINT_wa]"
  "@internal A compatibility alias for @code{wa}.")

(define_register_constraint "h" "SPECIAL_REGS"
  "@internal A special register (@code{vrsave}, @code{ctr}, or @code{lr}).")

(define_register_constraint "c" "CTR_REGS"
  "The count register, @code{ctr}.")

(define_register_constraint "l" "LINK_REGS"
  "The link register, @code{lr}.")

(define_register_constraint "x" "CR0_REGS"
  "Condition register field 0, @code{cr0}.")

(define_register_constraint "y" "CR_REGS"
  "Any condition register field, @code{cr0}@dots{}@code{cr7}.")

(define_register_constraint "z" "CA_REGS"
  "@internal The carry bit, @code{XER[CA]}.")

;; NOTE: For compatibility, "wc" is reserved to represent individual CR bits.
;; It is currently used for that purpose in LLVM.

(define_register_constraint "we" "rs6000_constraints[RS6000_CONSTRAINT_we]"
  "@internal Like @code{wa}, if @option{-mpower9-vector} and @option{-m64} are
   used; otherwise, @code{NO_REGS}.")

;; NO_REGs register constraint, used to merge mov{sd,sf}, since movsd can use
;; direct move directly, and movsf can't to move between the register sets.
;; There is a mode_attr that resolves to wa for SDmode and wn for SFmode
(define_register_constraint "wn" "NO_REGS"
  "@internal No register (@code{NO_REGS}).")

(define_register_constraint "wr" "rs6000_constraints[RS6000_CONSTRAINT_wr]"
  "@internal Like @code{r}, if @option{-mpowerpc64} is used; otherwise,
   @code{NO_REGS}.")

(define_register_constraint "wx" "rs6000_constraints[RS6000_CONSTRAINT_wx]"
  "@internal Like @code{d}, if @option{-mpowerpc-gfxopt} is used; otherwise,
   @code{NO_REGS}.")

(define_register_constraint "wA" "rs6000_constraints[RS6000_CONSTRAINT_wA]"
  "@internal Like @code{b}, if @option{-mpowerpc64} is used; otherwise,
   @code{NO_REGS}.")

;; wB needs ISA 2.07 VUPKHSW
(define_constraint "wB"
  "@internal Signed 5-bit constant integer that can be loaded into an
   Altivec register."
  (and (match_code "const_int")
       (match_test "TARGET_P8_VECTOR")
       (match_operand 0 "s5bit_cint_operand")))

(define_constraint "wD"
  "@internal Int constant that is the element number of the 64-bit scalar
   in a vector."
  (and (match_code "const_int")
       (match_test "TARGET_VSX && (ival == VECTOR_ELEMENT_SCALAR_64BIT)")))

(define_constraint "wE"
  "@internal Vector constant that can be loaded with the XXSPLTIB instruction."
  (match_test "xxspltib_constant_nosplit (op, mode)"))

;; Extended fusion store
(define_memory_constraint "wF"
<<<<<<< HEAD
  "Memory operand suitable for power8 GPR load fusion"
  (match_operand 0 "fusion_addis_mem_combo_load"))

(define_register_constraint "wH" "rs6000_constraints[RS6000_CONSTRAINT_wH]"
  "Altivec register to hold 32-bit integers or NO_REGS.")

(define_register_constraint "wI" "rs6000_constraints[RS6000_CONSTRAINT_wI]"
  "FPR register to hold 32-bit integers or NO_REGS.")

(define_register_constraint "wJ" "rs6000_constraints[RS6000_CONSTRAINT_wJ]"
  "FPR register to hold 8/16-bit integers or NO_REGS.")

(define_register_constraint "wK" "rs6000_constraints[RS6000_CONSTRAINT_wK]"
  "Altivec register to hold 8/16-bit integers or NO_REGS.")

=======
  "@internal Memory operand suitable for power8 GPR load fusion."
  (match_operand 0 "fusion_addis_mem_combo_load"))

>>>>>>> 9e014010
(define_constraint "wL"
  "@internal Int constant that is the element number mfvsrld accesses in
   a vector."
  (and (match_code "const_int")
       (match_test "TARGET_DIRECT_MOVE_128")
       (match_test "(ival == VECTOR_ELEMENT_MFVSRLD_64BIT)")))

;; Generate the XXORC instruction to set a register to all 1's
(define_constraint "wM"
  "@internal Match vector constant with all 1's if the XXLORC instruction
   is available."
  (and (match_test "TARGET_P8_VECTOR")
       (match_operand 0 "all_ones_constant")))

;; ISA 3.0 vector d-form addresses
(define_memory_constraint "wO"
  "@internal Memory operand suitable for the ISA 3.0 vector d-form instructions."
  (match_operand 0 "vsx_quad_dform_memory_operand"))

;; Lq/stq validates the address for load/store quad
(define_memory_constraint "wQ"
  "@internal Memory operand suitable for the load/store quad instructions."
  (match_operand 0 "quad_memory_operand"))

(define_constraint "wS"
  "@internal Vector constant that can be loaded with XXSPLTIB & sign extension."
  (match_test "xxspltib_constant_split (op, mode)"))

;; ISA 3.0 DS-form instruction that has the bottom 2 bits 0 and no update form.
;; Used by LXSD/STXSD/LXSSP/STXSSP.  In contrast to "Y", the multiple-of-four
;; offset is enforced for 32-bit too.
(define_memory_constraint "wY"
  "@internal A memory operand for a DS-form instruction."
  (and (match_code "mem")
       (not (match_test "update_address_mem (op, mode)"))
       (match_test "mem_operand_ds_form (op, mode)")))

;; Altivec style load/store that ignores the bottom bits of the address
(define_memory_constraint "wZ"
  "@internal An indexed or indirect memory operand, ignoring the bottom 4 bits."
  (match_operand 0 "altivec_indexed_or_indirect_operand"))

;; Integer constraints

(define_constraint "I"
  "A signed 16-bit constant."
  (and (match_code "const_int")
       (match_test "((unsigned HOST_WIDE_INT) ival + 0x8000) < 0x10000")))

(define_constraint "J"
  "An unsigned 16-bit constant shifted left 16 bits (use @code{L} instead
   for @code{SImode} constants)."
  (and (match_code "const_int")
       (match_test "(ival & (~ (unsigned HOST_WIDE_INT) 0xffff0000)) == 0")))

(define_constraint "K"
  "An unsigned 16-bit constant."
  (and (match_code "const_int")
       (match_test "(ival & (~ (HOST_WIDE_INT) 0xffff)) == 0")))

(define_constraint "L"
  "A signed 16-bit constant shifted left 16 bits."
  (and (match_code "const_int")
       (match_test "((ival & 0xffff) == 0
		      && (ival >> 31 == -1 || ival >> 31 == 0))")))

(define_constraint "M"
  "@internal A constant greater than 31."
  (and (match_code "const_int")
       (match_test "ival > 31")))

(define_constraint "N"
  "@internal An exact power of two."
  (and (match_code "const_int")
       (match_test "ival > 0 && exact_log2 (ival) >= 0")))

(define_constraint "O"
  "@internal The integer constant zero."
  (and (match_code "const_int")
       (match_test "ival == 0")))

(define_constraint "P"
  "@internal A constant whose negation is a signed 16-bit constant."
  (and (match_code "const_int")
       (match_test "((- (unsigned HOST_WIDE_INT) ival) + 0x8000) < 0x10000")))

<<<<<<< HEAD
=======
;; 34-bit signed integer constant
(define_constraint "eI"
  "A signed 34-bit integer constant if prefixed instructions are supported."
  (match_operand 0 "cint34_operand"))

>>>>>>> 9e014010
;; Floating-point constraints.  These two are defined so that insn
;; length attributes can be calculated exactly.

(define_constraint "G"
<<<<<<< HEAD
  "Constant that can be copied into GPR with two insns for DF/DD
   and one for SF/SD."
=======
  "@internal A floating point constant that can be loaded into a register
   with one instruction per word."
>>>>>>> 9e014010
  (and (match_code "const_double")
       (match_test "num_insns_constant (op, mode)
		    == (mode == SFmode || mode == SDmode ? 1 : 2)")))

(define_constraint "H"
<<<<<<< HEAD
  "DF/DD constant that takes three insns."
=======
  "@internal A floating point constant that can be loaded into a register
   using three instructions."
>>>>>>> 9e014010
  (and (match_code "const_double")
       (match_test "num_insns_constant (op, mode) == 3")))

;; Memory constraints

; Actually defined in common.md:
; (define_memory_constraint "m"
;   "A memory operand."

(define_memory_constraint "es"
  "@internal
   A ``stable'' memory operand; that is, one which does not include any
   automodification of the base register.  This used to be useful when
   @code{m} allowed automodification of the base register, but as those
   are now only allowed when @code{<} or @code{>} is used, @code{es} is
   basically the same as @code{m} without @code{<} and @code{>}."
  (and (match_code "mem")
       (match_test "GET_RTX_CLASS (GET_CODE (XEXP (op, 0))) != RTX_AUTOINC")))

(define_memory_constraint "Q"
  "A memory operand addressed by just a base register."
  (and (match_code "mem")
       (match_test "REG_P (XEXP (op, 0))")))

(define_memory_constraint "Y"
  "@internal A memory operand for a DQ-form instruction."
  (and (match_code "mem")
       (match_test "mem_operand_gpr (op, mode)")))

(define_memory_constraint "Z"
  "A memory operand accessed with indexed or indirect addressing."
  (match_operand 0 "indexed_or_indirect_operand"))

;; Address constraints

(define_constraint "R"
  "@internal An AIX TOC entry."
  (match_test "legitimate_constant_pool_address_p (op, QImode, false)"))

(define_address_constraint "a"
  "An indexed or indirect address."
  (match_operand 0 "indexed_or_indirect_address"))

;; General constraints

(define_constraint "U"
  "@internal A V.4 small data reference."
  (and (match_test "DEFAULT_ABI == ABI_V4")
       (match_test "small_data_operand (op, mode)")))

(define_constraint "W"
  "@internal A vector constant that does not require memory."
  (match_operand 0 "easy_vector_constant"))

(define_constraint "j"
  "@internal The zero vector constant."
  (match_test "op == const0_rtx || op == CONST0_RTX (mode)"))<|MERGE_RESOLUTION|>--- conflicted
+++ resolved
@@ -1,9 +1,5 @@
 ;; Constraint definitions for RS6000
-<<<<<<< HEAD
-;; Copyright (C) 2006-2019 Free Software Foundation, Inc.
-=======
 ;; Copyright (C) 2006-2020 Free Software Foundation, Inc.
->>>>>>> 9e014010
 ;;
 ;; This file is part of GCC.
 ;;
@@ -123,27 +119,9 @@
 
 ;; Extended fusion store
 (define_memory_constraint "wF"
-<<<<<<< HEAD
-  "Memory operand suitable for power8 GPR load fusion"
-  (match_operand 0 "fusion_addis_mem_combo_load"))
-
-(define_register_constraint "wH" "rs6000_constraints[RS6000_CONSTRAINT_wH]"
-  "Altivec register to hold 32-bit integers or NO_REGS.")
-
-(define_register_constraint "wI" "rs6000_constraints[RS6000_CONSTRAINT_wI]"
-  "FPR register to hold 32-bit integers or NO_REGS.")
-
-(define_register_constraint "wJ" "rs6000_constraints[RS6000_CONSTRAINT_wJ]"
-  "FPR register to hold 8/16-bit integers or NO_REGS.")
-
-(define_register_constraint "wK" "rs6000_constraints[RS6000_CONSTRAINT_wK]"
-  "Altivec register to hold 8/16-bit integers or NO_REGS.")
-
-=======
   "@internal Memory operand suitable for power8 GPR load fusion."
   (match_operand 0 "fusion_addis_mem_combo_load"))
 
->>>>>>> 9e014010
 (define_constraint "wL"
   "@internal Int constant that is the element number mfvsrld accesses in
    a vector."
@@ -230,36 +208,24 @@
   (and (match_code "const_int")
        (match_test "((- (unsigned HOST_WIDE_INT) ival) + 0x8000) < 0x10000")))
 
-<<<<<<< HEAD
-=======
 ;; 34-bit signed integer constant
 (define_constraint "eI"
   "A signed 34-bit integer constant if prefixed instructions are supported."
   (match_operand 0 "cint34_operand"))
 
->>>>>>> 9e014010
 ;; Floating-point constraints.  These two are defined so that insn
 ;; length attributes can be calculated exactly.
 
 (define_constraint "G"
-<<<<<<< HEAD
-  "Constant that can be copied into GPR with two insns for DF/DD
-   and one for SF/SD."
-=======
   "@internal A floating point constant that can be loaded into a register
    with one instruction per word."
->>>>>>> 9e014010
   (and (match_code "const_double")
        (match_test "num_insns_constant (op, mode)
 		    == (mode == SFmode || mode == SDmode ? 1 : 2)")))
 
 (define_constraint "H"
-<<<<<<< HEAD
-  "DF/DD constant that takes three insns."
-=======
   "@internal A floating point constant that can be loaded into a register
    using three instructions."
->>>>>>> 9e014010
   (and (match_code "const_double")
        (match_test "num_insns_constant (op, mode) == 3")))
 
