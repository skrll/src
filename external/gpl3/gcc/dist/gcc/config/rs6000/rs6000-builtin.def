--- conflicted
+++ resolved
@@ -1,9 +1,5 @@
 /* Builtin functions for rs6000/powerpc.
-<<<<<<< HEAD
-   Copyright (C) 2009-2019 Free Software Foundation, Inc.
-=======
    Copyright (C) 2009-2020 Free Software Foundation, Inc.
->>>>>>> 9e014010
    Contributed by Michael Meissner (meissner@linux.vnet.ibm.com)
 
    This file is part of GCC.
@@ -82,13 +78,10 @@
   #error "RS6000_BUILTIN_M is not defined."
 #endif
 
-<<<<<<< HEAD
-=======
 #ifndef RS6000_BUILTIN_P
   #error "RS6000_BUILTIN_P is not defined."
 #endif
 
->>>>>>> 9e014010
 #ifndef RS6000_BUILTIN_X
   #error "RS6000_BUILTIN_X is not defined."
 #endif
