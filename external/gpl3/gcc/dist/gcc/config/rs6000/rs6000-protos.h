/* Definitions of target machine for GNU compiler, for IBM RS/6000.
<<<<<<< HEAD
   Copyright (C) 2000-2019 Free Software Foundation, Inc.
=======
   Copyright (C) 2000-2020 Free Software Foundation, Inc.
>>>>>>> 9e014010
   Contributed by Richard Kenner (kenner@vlsi1.ultra.nyu.edu)

   This file is part of GCC.

   GCC is free software; you can redistribute it and/or modify it
   under the terms of the GNU General Public License as published
   by the Free Software Foundation; either version 3, or (at your
   option) any later version.

   GCC is distributed in the hope that it will be useful, but WITHOUT
   ANY WARRANTY; without even the implied warranty of MERCHANTABILITY
   or FITNESS FOR A PARTICULAR PURPOSE.  See the GNU General Public
   License for more details.

   You should have received a copy of the GNU General Public License
   along with GCC; see the file COPYING3.  If not see
   <http://www.gnu.org/licenses/>.  */

#ifndef GCC_RS6000_PROTOS_H
#define GCC_RS6000_PROTOS_H

/* Declare functions in rs6000.c */

#ifdef RTX_CODE

#ifdef TREE_CODE
extern void init_cumulative_args (CUMULATIVE_ARGS *, tree, rtx, int, int, int,
				  tree, machine_mode);
#endif /* TREE_CODE */

extern bool easy_altivec_constant (rtx, machine_mode);
extern bool xxspltib_constant_p (rtx, machine_mode, int *, int *);
extern int vspltis_shifted (rtx);
extern HOST_WIDE_INT const_vector_elt_as_int (rtx, unsigned int);
extern bool macho_lo_sum_memory_operand (rtx, machine_mode);
extern int num_insns_constant (rtx, machine_mode);
extern int small_data_operand (rtx, machine_mode);
extern bool mem_operand_gpr (rtx, machine_mode);
extern bool mem_operand_ds_form (rtx, machine_mode);
extern bool toc_relative_expr_p (const_rtx, bool, const_rtx *, const_rtx *);
extern void validate_condition_mode (enum rtx_code, machine_mode);
extern bool legitimate_constant_pool_address_p (const_rtx, machine_mode,
						bool);
extern bool legitimate_indirect_address_p (rtx, int);
extern bool legitimate_indexed_address_p (rtx, int);
extern bool avoiding_indexed_address_p (machine_mode);
extern rtx rs6000_force_indexed_or_indirect_mem (rtx x);

extern rtx rs6000_got_register (rtx);
extern rtx find_addr_reg (rtx);
extern rtx gen_easy_altivec_constant (rtx);
extern const char *output_vec_const_move (rtx *);
extern const char *rs6000_output_move_128bit (rtx *);
extern bool rs6000_move_128bit_ok_p (rtx []);
extern bool rs6000_split_128bit_ok_p (rtx []);
extern void rs6000_expand_float128_convert (rtx, rtx, bool);
extern void rs6000_expand_vector_init (rtx, rtx);
extern void rs6000_expand_vector_set (rtx, rtx, int);
extern void rs6000_expand_vector_extract (rtx, rtx, rtx);
extern void rs6000_split_vec_extract_var (rtx, rtx, rtx, rtx, rtx);
extern rtx rs6000_adjust_vec_address (rtx, rtx, rtx, rtx, machine_mode);
extern void altivec_expand_vec_perm_le (rtx op[4]);
extern void rs6000_expand_extract_even (rtx, rtx, rtx);
extern void rs6000_expand_interleave (rtx, rtx, rtx, bool);
extern void rs6000_scale_v2df (rtx, rtx, int);
extern void rs6000_generate_float2_code (bool, rtx, rtx, rtx);
extern void rs6000_generate_float2_double_code (rtx, rtx, rtx);
extern void rs6000_generate_vsigned2_code (bool, rtx, rtx, rtx);
extern int expand_block_clear (rtx[]);
extern int expand_block_move (rtx[], bool);
extern bool expand_block_compare (rtx[]);
extern bool expand_strn_compare (rtx[], int);
extern bool rs6000_is_valid_mask (rtx, int *, int *, machine_mode);
extern bool rs6000_is_valid_and_mask (rtx, machine_mode);
extern bool rs6000_is_valid_shift_mask (rtx, rtx, machine_mode);
extern bool rs6000_is_valid_insert_mask (rtx, rtx, machine_mode);
extern const char *rs6000_insn_for_and_mask (machine_mode, rtx *, bool);
extern const char *rs6000_insn_for_shift_mask (machine_mode, rtx *, bool);
extern const char *rs6000_insn_for_insert_mask (machine_mode, rtx *, bool);
extern bool rs6000_is_valid_2insn_and (rtx, machine_mode);
extern void rs6000_emit_2insn_and (machine_mode, rtx *, bool, int);
extern int registers_ok_for_quad_peep (rtx, rtx);
extern int mems_ok_for_quad_peep (rtx, rtx);
extern bool gpr_or_gpr_p (rtx, rtx);
extern bool direct_move_p (rtx, rtx);
extern bool quad_address_p (rtx, machine_mode, bool);
extern bool quad_load_store_p (rtx, rtx);
extern bool fusion_gpr_load_p (rtx, rtx, rtx, rtx);
extern void expand_fusion_gpr_load (rtx *);
extern void emit_fusion_addis (rtx, rtx);
extern const char *emit_fusion_gpr_load (rtx, rtx);
extern enum reg_class (*rs6000_preferred_reload_class_ptr) (rtx,
							    enum reg_class);
extern enum reg_class (*rs6000_secondary_reload_class_ptr) (enum reg_class,
							    machine_mode,
							    rtx);
extern void rs6000_secondary_reload_inner (rtx, rtx, rtx, bool);
extern void rs6000_secondary_reload_gpr (rtx, rtx, rtx, bool);


extern int ccr_bit (rtx, int);
extern void rs6000_output_function_entry (FILE *, const char *);
extern void print_operand (FILE *, rtx, int);
extern void print_operand_address (FILE *, rtx);
extern const char *rs6000_call_template (rtx *, unsigned int);
extern const char *rs6000_sibcall_template (rtx *, unsigned int);
extern const char *rs6000_indirect_call_template (rtx *, unsigned int);
extern const char *rs6000_indirect_sibcall_template (rtx *, unsigned int);
extern const char *rs6000_pltseq_template (rtx *, int);
extern enum rtx_code rs6000_reverse_condition (machine_mode,
					       enum rtx_code);
extern rtx rs6000_emit_eqne (machine_mode, rtx, rtx, rtx);
extern rtx rs6000_emit_fp_cror (rtx_code, machine_mode, rtx);
extern void rs6000_emit_sCOND (machine_mode, rtx[]);
extern void rs6000_emit_cbranch (machine_mode, rtx[]);
extern char * output_cbranch (rtx, const char *, int, rtx_insn *);
extern const char * output_probe_stack_range (rtx, rtx, rtx);
extern void rs6000_emit_dot_insn (rtx dst, rtx src, int dot, rtx ccreg);
extern bool rs6000_emit_set_const (rtx, rtx);
extern int rs6000_emit_cmove (rtx, rtx, rtx, rtx);
extern int rs6000_emit_int_cmove (rtx, rtx, rtx, rtx);
extern int rs6000_emit_vector_cond_expr (rtx, rtx, rtx, rtx, rtx, rtx);
extern void rs6000_emit_minmax (rtx, enum rtx_code, rtx, rtx);
extern void rs6000_expand_atomic_compare_and_swap (rtx op[]);
extern rtx swap_endian_selector_for_mode (machine_mode mode);

extern void rs6000_expand_atomic_exchange (rtx op[]);
extern void rs6000_expand_atomic_op (enum rtx_code, rtx, rtx, rtx, rtx, rtx);
extern void rs6000_emit_swdiv (rtx, rtx, rtx, bool);
extern void rs6000_emit_swsqrt (rtx, rtx, bool);
extern void output_toc (FILE *, rtx, int, machine_mode);
extern void rs6000_fatal_bad_address (rtx);
extern rtx create_TOC_reference (rtx, rtx);
extern void rs6000_split_multireg_move (rtx, rtx);
extern void rs6000_emit_le_vsx_permute (rtx, rtx, machine_mode);
extern void rs6000_emit_le_vsx_move (rtx, rtx, machine_mode);
extern bool valid_sf_si_move (rtx, rtx, machine_mode);
extern void rs6000_emit_move (rtx, rtx, machine_mode);
extern bool rs6000_legitimate_offset_address_p (machine_mode, rtx,
						bool, bool);
extern void rs6000_output_tlsargs (rtx *);
extern rtx rs6000_find_base_term (rtx);
extern rtx rs6000_return_addr (int, rtx);
extern void rs6000_output_symbol_ref (FILE*, rtx);
extern HOST_WIDE_INT rs6000_initial_elimination_offset (int, int);
extern void rs6000_emit_popcount (rtx, rtx);
extern void rs6000_emit_parity (rtx, rtx);

extern rtx rs6000_machopic_legitimize_pic_address (rtx, machine_mode,
						   rtx);
extern rtx rs6000_allocate_stack_temp (machine_mode, bool, bool);
extern align_flags rs6000_loop_align (rtx);
extern void rs6000_split_logical (rtx [], enum rtx_code, bool, bool, bool);
extern bool rs6000_pcrel_p (struct function *);
extern bool rs6000_fndecl_pcrel_p (const_tree);

/* Different PowerPC instruction formats that are used by GCC.  There are
   various other instruction formats used by the PowerPC hardware, but these
   formats are not currently used by GCC.  */

enum insn_form {
  INSN_FORM_BAD,		/* Bad instruction format.  */
  INSN_FORM_BASE_REG,		/* Base register only.  */
  INSN_FORM_D,			/* Reg + 16-bit numeric offset.  */
  INSN_FORM_DS,			/* Reg + offset, bottom 2 bits must be 0.  */
  INSN_FORM_DQ,			/* Reg + offset, bottom 4 bits must be 0.  */
  INSN_FORM_X,			/* Base register + index register.  */
  INSN_FORM_UPDATE,		/* Address updates base register.  */
  INSN_FORM_LO_SUM,		/* Reg + offset using symbol.  */
  INSN_FORM_PREFIXED_NUMERIC,	/* Reg + 34 bit numeric offset.  */
  INSN_FORM_PCREL_LOCAL,	/* PC-relative local symbol.  */
  INSN_FORM_PCREL_EXTERNAL	/* PC-relative external symbol.  */
};

/* Instruction format for the non-prefixed version of a load or store.  This is
   used to determine if a 16-bit offset is valid to be used with a non-prefixed
   (traditional) instruction or if the bottom bits of the offset cannot be used
   with a DS or DQ instruction format, and GCC has to use a prefixed
   instruction for the load or store.  */

enum non_prefixed_form {
  NON_PREFIXED_DEFAULT,		/* Use the default.  */
  NON_PREFIXED_D,		/* All 16-bits are valid.  */
  NON_PREFIXED_DS,		/* Bottom 2 bits must be 0.  */
  NON_PREFIXED_DQ,		/* Bottom 4 bits must be 0.  */
  NON_PREFIXED_X		/* No offset memory form exists.  */
};

extern enum insn_form address_to_insn_form (rtx, machine_mode,
					    enum non_prefixed_form);
extern bool prefixed_load_p (rtx_insn *);
extern bool prefixed_store_p (rtx_insn *);
extern bool prefixed_paddi_p (rtx_insn *);
extern void rs6000_asm_output_opcode (FILE *);
extern void rs6000_final_prescan_insn (rtx_insn *, rtx [], int);
extern int rs6000_adjust_insn_length (rtx_insn *, int);

/* Return true if the address can be used for a prefixed load, store, or add
   immediate instructions that cannot be used with a non-prefixed instruction.
   For example, using a numeric offset that is not valid for the non-prefixed
   instruction or a PC-relative reference to a local symbol would return true,
   but an address with an offset of 64 would not return true.

   References to external PC-relative symbols aren't allowed, because GCC has
   to load the address into a register and then issue a separate load or
   store.  */

static inline bool
address_is_prefixed (rtx addr,
		     machine_mode mode,
		     enum non_prefixed_form non_prefixed)
{
  enum insn_form iform = address_to_insn_form (addr, mode, non_prefixed);
  return (iform == INSN_FORM_PREFIXED_NUMERIC
	  || iform == INSN_FORM_PCREL_LOCAL);
}
#endif /* RTX_CODE */

#ifdef TREE_CODE
extern unsigned int rs6000_data_alignment (tree, unsigned int, enum data_align);
extern bool rs6000_special_adjust_field_align_p (tree, unsigned int);
extern unsigned int rs6000_special_round_type_align (tree, unsigned int,
						     unsigned int);
extern unsigned int darwin_rs6000_special_round_type_align (tree, unsigned int,
							    unsigned int);
extern tree altivec_resolve_overloaded_builtin (location_t, tree, void *);
extern rtx rs6000_libcall_value (machine_mode);
extern rtx rs6000_va_arg (tree, tree);
extern int function_ok_for_sibcall (tree);
extern int rs6000_reg_parm_stack_space (tree, bool);
extern void rs6000_asm_weaken_decl (FILE *, tree, const char *, const char *);
extern void rs6000_xcoff_declare_function_name (FILE *, const char *, tree);
extern void rs6000_xcoff_declare_object_name (FILE *, const char *, tree);
extern void rs6000_xcoff_asm_output_aligned_decl_common (FILE *, tree,
							 const char *,
							 unsigned HOST_WIDE_INT,
							 unsigned HOST_WIDE_INT);
extern void rs6000_elf_declare_function_name (FILE *, const char *, tree);
extern bool rs6000_elf_in_small_data_p (const_tree);

#endif /* TREE_CODE */

extern int direct_return (void);
extern int first_reg_to_save (void);
extern int first_fp_reg_to_save (void);
extern void output_ascii (FILE *, const char *, int);
extern void rs6000_gen_section_name (char **, const char *, const char *);
extern void output_function_profiler (FILE *, int);
extern void output_profile_hook  (int);
extern int rs6000_trampoline_size (void);
extern alias_set_type get_TOC_alias_set (void);
extern void rs6000_emit_prologue (void);
extern void rs6000_emit_load_toc_table (int);
extern unsigned int rs6000_dbx_register_number (unsigned int, unsigned int);
extern void rs6000_emit_epilogue (enum epilogue_type);
extern void rs6000_expand_split_stack_prologue (void);
extern void rs6000_split_stack_space_check (rtx, rtx);
extern void rs6000_emit_eh_reg_restore (rtx, rtx);
extern void rs6000_call_aix (rtx, rtx, rtx, rtx);
extern void rs6000_sibcall_aix (rtx, rtx, rtx, rtx);
extern void rs6000_call_sysv (rtx, rtx, rtx, rtx);
extern void rs6000_sibcall_sysv (rtx, rtx, rtx, rtx);
extern void rs6000_call_darwin (rtx, rtx, rtx, rtx);
extern void rs6000_sibcall_darwin (rtx, rtx, rtx, rtx);
extern void rs6000_aix_asm_output_dwarf_table_ref (char *);
extern void get_ppc476_thunk_name (char name[32]);
extern bool rs6000_overloaded_builtin_p (enum rs6000_builtins);
extern bool rs6000_builtin_is_supported_p (enum rs6000_builtins);
extern const char *rs6000_overloaded_builtin_name (enum rs6000_builtins);
extern int rs6000_store_data_bypass_p (rtx_insn *, rtx_insn *);
extern HOST_WIDE_INT rs6000_builtin_mask_calculate (void);
extern void rs6000_asm_output_dwarf_pcrel (FILE *file, int size,
					   const char *label);
extern void rs6000_asm_output_dwarf_datarel (FILE *file, int size,
					     const char *label);

/* Declare functions in rs6000-c.c */

extern void rs6000_pragma_longcall (struct cpp_reader *);
extern void rs6000_cpu_cpp_builtins (struct cpp_reader *);
#ifdef TREE_CODE
extern bool rs6000_pragma_target_parse (tree, tree);
#endif
extern void rs6000_activate_target_options (tree new_tree);
extern void rs6000_target_modify_macros (bool, HOST_WIDE_INT, HOST_WIDE_INT);
extern void (*rs6000_target_modify_macros_ptr) (bool, HOST_WIDE_INT,
						HOST_WIDE_INT);

/* Declare functions in rs6000-d.c  */
extern void rs6000_d_target_versions (void);

#ifdef NO_DOLLAR_IN_LABEL
const char * rs6000_xcoff_strip_dollar (const char *);
#endif

extern unsigned char rs6000_class_max_nregs[][LIM_REG_CLASSES];
extern unsigned char rs6000_hard_regno_nregs[][FIRST_PSEUDO_REGISTER];

extern bool rs6000_linux_float_exceptions_rounding_supported_p (void);

/* Pass management.  */
namespace gcc { class context; }
class rtl_opt_pass;

extern rtl_opt_pass *make_pass_analyze_swaps (gcc::context *);
extern bool rs6000_sum_of_two_registers_p (const_rtx expr);
extern bool rs6000_quadword_masked_address_p (const_rtx exp);
extern rtx rs6000_gen_lvx (enum machine_mode, rtx, rtx);
extern rtx rs6000_gen_stvx (enum machine_mode, rtx, rtx);

#endif  /* rs6000-protos.h */<|MERGE_RESOLUTION|>--- conflicted
+++ resolved
@@ -1,9 +1,5 @@
 /* Definitions of target machine for GNU compiler, for IBM RS/6000.
-<<<<<<< HEAD
-   Copyright (C) 2000-2019 Free Software Foundation, Inc.
-=======
    Copyright (C) 2000-2020 Free Software Foundation, Inc.
->>>>>>> 9e014010
    Contributed by Richard Kenner (kenner@vlsi1.ultra.nyu.edu)
 
    This file is part of GCC.
@@ -144,7 +140,6 @@
 extern void rs6000_emit_move (rtx, rtx, machine_mode);
 extern bool rs6000_legitimate_offset_address_p (machine_mode, rtx,
 						bool, bool);
-extern void rs6000_output_tlsargs (rtx *);
 extern rtx rs6000_find_base_term (rtx);
 extern rtx rs6000_return_addr (int, rtx);
 extern void rs6000_output_symbol_ref (FILE*, rtx);
