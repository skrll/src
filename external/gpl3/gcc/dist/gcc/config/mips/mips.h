/* Definitions of target machine for GNU compiler.  MIPS version.
<<<<<<< HEAD
   Copyright (C) 1989-2019 Free Software Foundation, Inc.
=======
   Copyright (C) 1989-2020 Free Software Foundation, Inc.
>>>>>>> e2aa5677
   Contributed by A. Lichnewsky (lich@inria.inria.fr).
   Changed by Michael Meissner	(meissner@osf.org).
   64-bit r4000 support by Ian Lance Taylor (ian@cygnus.com) and
   Brendan Eich (brendan@microunity.com).

This file is part of GCC.

GCC is free software; you can redistribute it and/or modify
it under the terms of the GNU General Public License as published by
the Free Software Foundation; either version 3, or (at your option)
any later version.

GCC is distributed in the hope that it will be useful,
but WITHOUT ANY WARRANTY; without even the implied warranty of
MERCHANTABILITY or FITNESS FOR A PARTICULAR PURPOSE.  See the
GNU General Public License for more details.

You should have received a copy of the GNU General Public License
along with GCC; see the file COPYING3.  If not see
<http://www.gnu.org/licenses/>.  */


#include "config/vxworks-dummy.h"

#ifdef GENERATOR_FILE
/* This is used in some insn conditions, so needs to be declared, but
   does not need to be defined.  */
extern int target_flags_explicit;
#endif

/* MIPS external variables defined in mips.c.  */

/* Which ABI to use.  ABI_32 (original 32, or o32), ABI_N32 (n32),
   ABI_64 (n64) are all defined by SGI.  ABI_O64 is o32 extended
   to work on a 64-bit machine.  */

#define ABI_32  0
#define ABI_N32 1
#define ABI_64  2
#define ABI_EABI 3
#define ABI_O64  4

/* Masks that affect tuning.

   PTF_AVOID_BRANCHLIKELY_SPEED
	Set if it is usually not profitable to use branch-likely instructions
	for this target when optimizing code for speed, typically because
	the branches are always predicted taken and so incur a large overhead
	when not taken.

   PTF_AVOID_BRANCHLIKELY_SIZE
	As above but when optimizing for size.

   PTF_AVOID_BRANCHLIKELY_ALWAYS
	As above but regardless of whether we optimize for speed or size.

   PTF_AVOID_IMADD
	Set if it is usually not profitable to use the integer MADD or MSUB
	instructions because of the overhead of getting the result out of
	the HI/LO registers.  */

#define PTF_AVOID_BRANCHLIKELY_SPEED	0x1
#define PTF_AVOID_BRANCHLIKELY_SIZE	0x2
#define PTF_AVOID_BRANCHLIKELY_ALWAYS	(PTF_AVOID_BRANCHLIKELY_SPEED | \
					 PTF_AVOID_BRANCHLIKELY_SIZE)
#define PTF_AVOID_IMADD			0x4

/* Information about one recognized processor.  Defined here for the
   benefit of TARGET_CPU_CPP_BUILTINS.  */
struct mips_cpu_info {
  /* The 'canonical' name of the processor as far as GCC is concerned.
     It's typically a manufacturer's prefix followed by a numerical
     designation.  It should be lowercase.  */
  const char *name;

  /* The internal processor number that most closely matches this
     entry.  Several processors can have the same value, if there's no
     difference between them from GCC's point of view.  */
  enum processor cpu;

  /* The ISA level that the processor implements.  */
  int isa;

  /* A mask of PTF_* values.  */
  unsigned int tune_flags;
};

#include "config/mips/mips-opts.h"

/* Macros to silence warnings about numbers being signed in traditional
   C and unsigned in ISO C when compiled on 32-bit hosts.  */

#define BITMASK_HIGH	(((unsigned long)1) << 31)	/* 0x80000000 */
#define BITMASK_UPPER16	((unsigned long)0xffff << 16)	/* 0xffff0000 */
#define BITMASK_LOWER16	((unsigned long)0xffff)		/* 0x0000ffff */


/* Run-time compilation parameters selecting different hardware subsets.  */

/* True if we are generating position-independent VxWorks RTP code.  */
#define TARGET_RTP_PIC (TARGET_VXWORKS_RTP && flag_pic)

/* Compact branches must not be used if the user either selects the
   'never' policy or the 'optimal' policy on a core that lacks
   compact branch instructions.  */
#define TARGET_CB_NEVER (mips_cb == MIPS_CB_NEVER	\
			 || (mips_cb == MIPS_CB_OPTIMAL \
			     && !ISA_HAS_COMPACT_BRANCHES))

/* Compact branches may be used if the user either selects the
   'always' policy or the 'optimal' policy on a core that supports
   compact branch instructions.  */
#define TARGET_CB_MAYBE (TARGET_CB_ALWAYS		\
			 || (mips_cb == MIPS_CB_OPTIMAL \
			     && ISA_HAS_COMPACT_BRANCHES))

/* Compact branches must always be generated if the user selects
   the 'always' policy or the 'optimal' policy om a core that
   lacks delay slot branch instructions.  */
#define TARGET_CB_ALWAYS (mips_cb == MIPS_CB_ALWAYS	\
			 || (mips_cb == MIPS_CB_OPTIMAL \
			     && !ISA_HAS_DELAY_SLOTS))

/* Special handling for JRC that exists in microMIPSR3 as well as R6
   ISAs with full compact branch support.  */
#define ISA_HAS_JRC ((ISA_HAS_COMPACT_BRANCHES		\
		      || TARGET_MICROMIPS)		\
		     && mips_cb != MIPS_CB_NEVER)

/* True if the output file is marked as ".abicalls; .option pic0"
   (-call_nonpic).  */
#define TARGET_ABICALLS_PIC0 \
  (TARGET_ABSOLUTE_ABICALLS && TARGET_PLT)

/* True if the output file is marked as ".abicalls; .option pic2" (-KPIC).  */
#define TARGET_ABICALLS_PIC2 \
  (TARGET_ABICALLS && !TARGET_ABICALLS_PIC0)

/* True if the call patterns should be split into a jalr followed by
   an instruction to restore $gp.  It is only safe to split the load
   from the call when every use of $gp is explicit.

   See mips_must_initialize_gp_p for details about how we manage the
   global pointer.  */

#define TARGET_SPLIT_CALLS \
  (TARGET_EXPLICIT_RELOCS && TARGET_CALL_CLOBBERED_GP && epilogue_completed)

/* True if we're generating a form of -mabicalls in which we can use
   operators like %hi and %lo to refer to locally-binding symbols.
   We can only do this for -mno-shared, and only then if we can use
   relocation operations instead of assembly macros.  It isn't really
   worth using absolute sequences for 64-bit symbols because GOT
   accesses are so much shorter.  */

#define TARGET_ABSOLUTE_ABICALLS	\
  (TARGET_ABICALLS			\
   && !TARGET_SHARED			\
   && TARGET_EXPLICIT_RELOCS		\
   && !ABI_HAS_64BIT_SYMBOLS)

/* True if we can optimize sibling calls.  For simplicity, we only
   handle cases in which call_insn_operand will reject invalid
   sibcall addresses.  There are two cases in which this isn't true:

      - TARGET_MIPS16.  call_insn_operand accepts constant addresses
	but there is no direct jump instruction.  It isn't worth
	using sibling calls in this case anyway; they would usually
	be longer than normal calls.

      - TARGET_USE_GOT && !TARGET_EXPLICIT_RELOCS.  call_insn_operand
	accepts global constants, but all sibcalls must be indirect.  */
#define TARGET_SIBCALLS \
  (!TARGET_MIPS16 && (!TARGET_USE_GOT || TARGET_EXPLICIT_RELOCS))

/* True if we need to use a global offset table to access some symbols.  */
#define TARGET_USE_GOT (TARGET_ABICALLS || TARGET_RTP_PIC)

/* True if TARGET_USE_GOT and if $gp is a call-clobbered register.  */
#define TARGET_CALL_CLOBBERED_GP (TARGET_ABICALLS && TARGET_OLDABI)

/* True if TARGET_USE_GOT and if $gp is a call-saved register.  */
#define TARGET_CALL_SAVED_GP (TARGET_USE_GOT && !TARGET_CALL_CLOBBERED_GP)

/* True if we should use .cprestore to store to the cprestore slot.

   We continue to use .cprestore for explicit-reloc code so that JALs
   inside inline asms will work correctly.  */
#define TARGET_CPRESTORE_DIRECTIVE \
  (TARGET_ABICALLS_PIC2 && !TARGET_MIPS16)

/* True if we can use the J and JAL instructions.  */
#define TARGET_ABSOLUTE_JUMPS \
  (!flag_pic || TARGET_ABSOLUTE_ABICALLS)

/* True if indirect calls must use register class PIC_FN_ADDR_REG.
   This is true for both the PIC and non-PIC VxWorks RTP modes.  */
#define TARGET_USE_PIC_FN_ADDR_REG (TARGET_ABICALLS || TARGET_VXWORKS_RTP)

/* True if .gpword or .gpdword should be used for switch tables.  */
#define TARGET_GPWORD				\
  (TARGET_ABICALLS && !TARGET_ABSOLUTE_ABICALLS)

/* True if the output must have a writable .eh_frame.
   See ASM_PREFERRED_EH_DATA_FORMAT for details.  */
#ifdef HAVE_LD_PERSONALITY_RELAXATION
#define TARGET_WRITABLE_EH_FRAME 0
#else
#define TARGET_WRITABLE_EH_FRAME (flag_pic && TARGET_SHARED)
#endif

/* Test the assembler to set ISA_HAS_DSP_MULT to DSP Rev 1 or 2.  */
#ifdef HAVE_AS_DSPR1_MULT
#define ISA_HAS_DSP_MULT ISA_HAS_DSP
#else
#define ISA_HAS_DSP_MULT ISA_HAS_DSPR2
#endif

/* ISA has LSA available.  */
#define ISA_HAS_LSA		(mips_isa_rev >= 6 || ISA_HAS_MSA)

/* ISA has DLSA available.  */
#define ISA_HAS_DLSA		(TARGET_64BIT \
				 && (mips_isa_rev >= 6 \
				     || ISA_HAS_MSA))

/* The ISA compression flags that are currently in effect.  */
#define TARGET_COMPRESSION (target_flags & (MASK_MIPS16 | MASK_MICROMIPS))

/* Generate mips16 code */
#define TARGET_MIPS16		((target_flags & MASK_MIPS16) != 0)
/* Generate mips16e code. Default 16bit ASE for mips32* and mips64* */
#define GENERATE_MIPS16E	(TARGET_MIPS16 && mips_isa >= 32)
/* Generate mips16e register save/restore sequences.  */
#define GENERATE_MIPS16E_SAVE_RESTORE (GENERATE_MIPS16E && mips_abi == ABI_32)

/* True if we're generating a form of MIPS16 code in which general
   text loads are allowed.  */
#define TARGET_MIPS16_TEXT_LOADS \
  (TARGET_MIPS16 && mips_code_readable == CODE_READABLE_YES)

/* True if we're generating a form of MIPS16 code in which PC-relative
   loads are allowed.  */
#define TARGET_MIPS16_PCREL_LOADS \
  (TARGET_MIPS16 && mips_code_readable >= CODE_READABLE_PCREL)

/* Generic ISA defines.  */
#define ISA_MIPS1		    (mips_isa == 1)
#define ISA_MIPS2		    (mips_isa == 2)
#define ISA_MIPS3                   (mips_isa == 3)
#define ISA_MIPS4		    (mips_isa == 4)
#define ISA_MIPS32		    (mips_isa == 32)
#define ISA_MIPS32R2		    (mips_isa == 33)
#define ISA_MIPS32R3		    (mips_isa == 34)
#define ISA_MIPS32R5		    (mips_isa == 36)
#define ISA_MIPS32R6		    (mips_isa == 37)
#define ISA_MIPS64                  (mips_isa == 64)
#define ISA_MIPS64R2		    (mips_isa == 65)
#define ISA_MIPS64R3		    (mips_isa == 66)
#define ISA_MIPS64R5		    (mips_isa == 68)
#define ISA_MIPS64R6		    (mips_isa == 69)

/* Architecture target defines.  */
#define TARGET_LOONGSON_2E          (mips_arch == PROCESSOR_LOONGSON_2E)
#define TARGET_LOONGSON_2F          (mips_arch == PROCESSOR_LOONGSON_2F)
#define TARGET_LOONGSON_2EF         (TARGET_LOONGSON_2E || TARGET_LOONGSON_2F)
#define TARGET_GS464		    (mips_arch == PROCESSOR_GS464)
#define TARGET_GS464E		    (mips_arch == PROCESSOR_GS464E)
#define TARGET_GS264E		    (mips_arch == PROCESSOR_GS264E)
#define TARGET_MIPS3900             (mips_arch == PROCESSOR_R3900)
#define TARGET_MIPS4000             (mips_arch == PROCESSOR_R4000)
#define TARGET_MIPS4120             (mips_arch == PROCESSOR_R4120)
#define TARGET_MIPS4130             (mips_arch == PROCESSOR_R4130)
#define TARGET_MIPS5400             (mips_arch == PROCESSOR_R5400)
#define TARGET_MIPS5500             (mips_arch == PROCESSOR_R5500)
#define TARGET_MIPS5900             (mips_arch == PROCESSOR_R5900)
#define TARGET_MIPS7000             (mips_arch == PROCESSOR_R7000)
#define TARGET_MIPS8000             (mips_arch == PROCESSOR_R8000)
#define TARGET_MIPS9000             (mips_arch == PROCESSOR_R9000)
#define TARGET_OCTEON		    (mips_arch == PROCESSOR_OCTEON	\
				     || mips_arch == PROCESSOR_OCTEON2	\
				     || mips_arch == PROCESSOR_OCTEON3)
#define TARGET_OCTEON2		    (mips_arch == PROCESSOR_OCTEON2	\
				     || mips_arch == PROCESSOR_OCTEON3)
#define TARGET_SB1                  (mips_arch == PROCESSOR_SB1		\
				     || mips_arch == PROCESSOR_SB1A)
#define TARGET_SR71K                (mips_arch == PROCESSOR_SR71000)
#define TARGET_XLP                  (mips_arch == PROCESSOR_XLP)

/* Scheduling target defines.  */
#define TUNE_20KC		    (mips_tune == PROCESSOR_20KC)
#define TUNE_24K		    (mips_tune == PROCESSOR_24KC	\
				     || mips_tune == PROCESSOR_24KF2_1	\
				     || mips_tune == PROCESSOR_24KF1_1)
#define TUNE_74K                    (mips_tune == PROCESSOR_74KC	\
				     || mips_tune == PROCESSOR_74KF2_1	\
				     || mips_tune == PROCESSOR_74KF1_1  \
				     || mips_tune == PROCESSOR_74KF3_2)
#define TUNE_LOONGSON_2EF           (mips_tune == PROCESSOR_LOONGSON_2E	\
				     || mips_tune == PROCESSOR_LOONGSON_2F)
#define TUNE_GS464		    (mips_tune == PROCESSOR_GS464)
#define TUNE_GS464E		    (mips_tune == PROCESSOR_GS464E)
#define TUNE_GS264E		    (mips_tune == PROCESSOR_GS264E)
#define TUNE_MIPS3000               (mips_tune == PROCESSOR_R3000)
#define TUNE_MIPS3900               (mips_tune == PROCESSOR_R3900)
#define TUNE_MIPS4000               (mips_tune == PROCESSOR_R4000)
#define TUNE_MIPS4120               (mips_tune == PROCESSOR_R4120)
#define TUNE_MIPS4130               (mips_tune == PROCESSOR_R4130)
#define TUNE_MIPS5000               (mips_tune == PROCESSOR_R5000)
#define TUNE_MIPS5400               (mips_tune == PROCESSOR_R5400)
#define TUNE_MIPS5500               (mips_tune == PROCESSOR_R5500)
#define TUNE_MIPS6000               (mips_tune == PROCESSOR_R6000)
#define TUNE_MIPS7000               (mips_tune == PROCESSOR_R7000)
#define TUNE_MIPS9000               (mips_tune == PROCESSOR_R9000)
#define TUNE_OCTEON		    (mips_tune == PROCESSOR_OCTEON	\
				     || mips_tune == PROCESSOR_OCTEON2	\
				     || mips_tune == PROCESSOR_OCTEON3)
#define TUNE_SB1                    (mips_tune == PROCESSOR_SB1		\
				     || mips_tune == PROCESSOR_SB1A)
#define TUNE_P5600                  (mips_tune == PROCESSOR_P5600)
#define TUNE_I6400                  (mips_tune == PROCESSOR_I6400)
#define TUNE_P6600                  (mips_tune == PROCESSOR_P6600)

/* True if the pre-reload scheduler should try to create chains of
   multiply-add or multiply-subtract instructions.  For example,
   suppose we have:

	t1 = a * b
	t2 = t1 + c * d
	t3 = e * f
	t4 = t3 - g * h

   t1 will have a higher priority than t2 and t3 will have a higher
   priority than t4.  However, before reload, there is no dependence
   between t1 and t3, and they can often have similar priorities.
   The scheduler will then tend to prefer:

	t1 = a * b
	t3 = e * f
	t2 = t1 + c * d
	t4 = t3 - g * h

   which stops us from making full use of macc/madd-style instructions.
   This sort of situation occurs frequently in Fourier transforms and
   in unrolled loops.

   To counter this, the TUNE_MACC_CHAINS code will reorder the ready
   queue so that chained multiply-add and multiply-subtract instructions
   appear ahead of any other instruction that is likely to clobber lo.
   In the example above, if t2 and t3 become ready at the same time,
   the code ensures that t2 is scheduled first.

   Multiply-accumulate instructions are a bigger win for some targets
   than others, so this macro is defined on an opt-in basis.  */
#define TUNE_MACC_CHAINS	    (TUNE_MIPS5500		\
				     || TUNE_MIPS4120		\
				     || TUNE_MIPS4130		\
				     || TUNE_24K		\
				     || TUNE_P5600)

#define TARGET_OLDABI		    (mips_abi == ABI_32 || mips_abi == ABI_O64)
#define TARGET_NEWABI		    (mips_abi == ABI_N32 || mips_abi == ABI_64)

/* TARGET_HARD_FLOAT and TARGET_SOFT_FLOAT reflect whether the FPU is
   directly accessible, while the command-line options select
   TARGET_HARD_FLOAT_ABI and TARGET_SOFT_FLOAT_ABI to reflect the ABI
   in use.  */
#define TARGET_HARD_FLOAT (TARGET_HARD_FLOAT_ABI && !TARGET_MIPS16)
#define TARGET_SOFT_FLOAT (TARGET_SOFT_FLOAT_ABI || TARGET_MIPS16)

/* TARGET_FLOAT64 represents -mfp64 and TARGET_FLOATXX represents
   -mfpxx, derive TARGET_FLOAT32 to represent -mfp32.  */
#define TARGET_FLOAT32 (!TARGET_FLOAT64 && !TARGET_FLOATXX)

/* TARGET_O32_FP64A_ABI represents all the conditions that form the
   o32 FP64A ABI extension (-mabi=32 -mfp64 -mno-odd-spreg).  */
#define TARGET_O32_FP64A_ABI (mips_abi == ABI_32 && TARGET_FLOAT64 \
			      && !TARGET_ODD_SPREG)

/* False if SC acts as a memory barrier with respect to itself,
   otherwise a SYNC will be emitted after SC for atomic operations
   that require ordering between the SC and following loads and
   stores.  It does not tell anything about ordering of loads and
   stores prior to and following the SC, only about the SC itself and
   those loads and stores follow it.  */
#define TARGET_SYNC_AFTER_SC (!TARGET_OCTEON && !TARGET_XLP)

/* Define preprocessor macros for the -march and -mtune options.
   PREFIX is either _MIPS_ARCH or _MIPS_TUNE, INFO is the selected
   processor.  If INFO's canonical name is "foo", define PREFIX to
   be "foo", and define an additional macro PREFIX_FOO.  */
#define MIPS_CPP_SET_PROCESSOR(PREFIX, INFO)			\
  do								\
    {								\
      char *macro, *p;						\
								\
      macro = concat ((PREFIX), "_", (INFO)->name, NULL);	\
      for (p = macro; *p != 0; p++)				\
        if (*p == '+')                                          \
          *p = 'P';                                             \
        else                                                    \
          *p = TOUPPER (*p);                                    \
								\
      builtin_define (macro);					\
      builtin_define_with_value ((PREFIX), (INFO)->name, 1);	\
      free (macro);						\
    }								\
  while (0)

/* Target CPU builtins.  */
#define TARGET_CPU_CPP_BUILTINS()					\
  do									\
    {									\
      builtin_assert ("machine=mips");                        		\
      builtin_assert ("cpu=mips");					\
      builtin_define ("__mips__");     					\
      builtin_define ("_mips");						\
									\
      /* We do this here because __mips is defined below and so we	\
	 can't use builtin_define_std.  We don't ever want to define	\
	 "mips" for VxWorks because some of the VxWorks headers		\
	 construct include filenames from a root directory macro,	\
	 an architecture macro and a filename, where the architecture	\
	 macro expands to 'mips'.  If we define 'mips' to 1, the	\
	 architecture macro expands to 1 as well.  */			\
      if (!flag_iso && !TARGET_VXWORKS)					\
	builtin_define ("mips");					\
									\
      if (TARGET_64BIT)							\
	builtin_define ("__mips64");					\
									\
      /* Treat _R3000 and _R4000 like register-size			\
	 defines, which is how they've historically			\
	 been used.  */							\
      if (TARGET_64BIT)							\
	{								\
	  builtin_define_std ("R4000");					\
	  builtin_define ("_R4000");					\
	}								\
      else								\
	{								\
	  builtin_define_std ("R3000");					\
	  builtin_define ("_R3000");					\
	}								\
									\
      if (TARGET_FLOAT64)						\
	builtin_define ("__mips_fpr=64");				\
      else if (TARGET_FLOATXX)						\
	builtin_define ("__mips_fpr=0");				\
      else								\
	builtin_define ("__mips_fpr=32");				\
									\
      if (mips_base_compression_flags & MASK_MIPS16)			\
	builtin_define ("__mips16");					\
									\
      if (TARGET_MIPS3D)						\
	builtin_define ("__mips3d");					\
									\
      if (TARGET_SMARTMIPS)						\
	builtin_define ("__mips_smartmips");				\
									\
      if (mips_base_compression_flags & MASK_MICROMIPS)			\
	builtin_define ("__mips_micromips");				\
									\
      if (TARGET_MCU)							\
	builtin_define ("__mips_mcu");					\
									\
      if (TARGET_EVA)							\
	builtin_define ("__mips_eva");					\
									\
      if (TARGET_DSP)							\
	{								\
	  builtin_define ("__mips_dsp");				\
	  if (TARGET_DSPR2)						\
	    {								\
	      builtin_define ("__mips_dspr2");				\
	      builtin_define ("__mips_dsp_rev=2");			\
	    }								\
	  else								\
	    builtin_define ("__mips_dsp_rev=1");			\
	}								\
									\
      if (ISA_HAS_MSA)							\
	{								\
	  builtin_define ("__mips_msa");				\
	  builtin_define ("__mips_msa_width=128");			\
	}								\
									\
      MIPS_CPP_SET_PROCESSOR ("_MIPS_ARCH", mips_arch_info);		\
      MIPS_CPP_SET_PROCESSOR ("_MIPS_TUNE", mips_tune_info);		\
									\
      if (ISA_MIPS1)							\
	{								\
	  builtin_define ("__mips=1");					\
	  builtin_define ("_MIPS_ISA=_MIPS_ISA_MIPS1");			\
	}								\
      else if (ISA_MIPS2)						\
	{								\
	  builtin_define ("__mips=2");					\
	  builtin_define ("_MIPS_ISA=_MIPS_ISA_MIPS2");			\
	}								\
      else if (ISA_MIPS3)						\
	{								\
	  builtin_define ("__mips=3");					\
	  builtin_define ("_MIPS_ISA=_MIPS_ISA_MIPS3");			\
	}								\
      else if (ISA_MIPS4)						\
	{								\
	  builtin_define ("__mips=4");					\
	  builtin_define ("_MIPS_ISA=_MIPS_ISA_MIPS4");			\
	}								\
      else if (mips_isa >= 32 && mips_isa < 64)				\
	{								\
	  builtin_define ("__mips=32");					\
	  builtin_define ("_MIPS_ISA=_MIPS_ISA_MIPS32");		\
	}								\
      else if (mips_isa >= 64)						\
	{								\
	  builtin_define ("__mips=64");					\
	  builtin_define ("_MIPS_ISA=_MIPS_ISA_MIPS64");		\
	}								\
      if (mips_isa_rev > 0)						\
	builtin_define_with_int_value ("__mips_isa_rev",		\
				       mips_isa_rev);			\
									\
      switch (mips_abi)							\
	{								\
	case ABI_32:							\
	  builtin_define ("_ABIO32=1");					\
	  builtin_define ("_MIPS_SIM=_ABIO32");				\
	  break;							\
									\
	case ABI_N32:							\
	  builtin_define ("_ABIN32=2");					\
	  builtin_define ("_MIPS_SIM=_ABIN32");				\
	  break;							\
									\
	case ABI_64:							\
	  builtin_define ("_ABI64=3");					\
	  builtin_define ("_MIPS_SIM=_ABI64");				\
	  break;							\
									\
	case ABI_O64:							\
	  builtin_define ("_ABIO64=4");					\
	  builtin_define ("_MIPS_SIM=_ABIO64");				\
	  break;							\
	}								\
									\
      builtin_define_with_int_value ("_MIPS_SZINT", INT_TYPE_SIZE);	\
      builtin_define_with_int_value ("_MIPS_SZLONG", LONG_TYPE_SIZE);	\
      builtin_define_with_int_value ("_MIPS_SZPTR", POINTER_SIZE);	\
      builtin_define_with_int_value ("_MIPS_FPSET",			\
				     32 / MAX_FPRS_PER_FMT);		\
      builtin_define_with_int_value ("_MIPS_SPFPSET",			\
				     TARGET_ODD_SPREG ? 32 : 16);	\
									\
      /* These defines reflect the ABI in use, not whether the  	\
	 FPU is directly accessible.  */				\
      if (TARGET_NO_FLOAT)						\
	builtin_define ("__mips_no_float");				\
      else if (TARGET_HARD_FLOAT_ABI)					\
	builtin_define ("__mips_hard_float");				\
      else								\
	builtin_define ("__mips_soft_float");				\
									\
      if (TARGET_SINGLE_FLOAT)						\
	builtin_define ("__mips_single_float");				\
									\
      if (TARGET_PAIRED_SINGLE_FLOAT)					\
	builtin_define ("__mips_paired_single_float");			\
									\
      if (mips_abs == MIPS_IEEE_754_2008)				\
	builtin_define ("__mips_abs2008");				\
									\
      if (mips_nan == MIPS_IEEE_754_2008)				\
	builtin_define ("__mips_nan2008");				\
									\
      if (TARGET_BIG_ENDIAN)						\
	{								\
	  builtin_define_std ("MIPSEB");				\
	  builtin_define ("_MIPSEB");					\
	}								\
      else								\
	{								\
	  builtin_define_std ("MIPSEL");				\
	  builtin_define ("_MIPSEL");					\
	}								\
                                                                        \
      /* Whether calls should go through $25.  The separate __PIC__	\
	 macro indicates whether abicalls code might use a GOT.  */	\
      if (TARGET_ABICALLS)						\
	builtin_define ("__mips_abicalls");				\
									\
      /* Whether Loongson vector modes are enabled.  */			\
      if (TARGET_LOONGSON_MMI)						\
	{								\
	  builtin_define ("__mips_loongson_vector_rev");		\
	  builtin_define ("__mips_loongson_mmi");			\
	}								\
									\
      /* Whether Loongson EXT modes are enabled.  */			\
      if (TARGET_LOONGSON_EXT)						\
	{								\
	  builtin_define ("__mips_loongson_ext");			\
	  if (TARGET_LOONGSON_EXT2)					\
	    {								\
	      builtin_define ("__mips_loongson_ext2");			\
	      builtin_define ("__mips_loongson_ext_rev=2");		\
	    }								\
	  else								\
	      builtin_define ("__mips_loongson_ext_rev=1");		\
	}								\
									\
      /* Historical Octeon macro.  */					\
      if (TARGET_OCTEON)						\
	builtin_define ("__OCTEON__");					\
									\
      if (TARGET_SYNCI)							\
	builtin_define ("__mips_synci");				\
									\
      /* Macros dependent on the C dialect.  */				\
      if (preprocessing_asm_p ())					\
	{								\
	  builtin_define_std ("LANGUAGE_ASSEMBLY");			\
	  builtin_define ("_LANGUAGE_ASSEMBLY");			\
	}								\
      else if (c_dialect_cxx ())					\
	{								\
	  builtin_define ("_LANGUAGE_C_PLUS_PLUS");			\
	  builtin_define ("__LANGUAGE_C_PLUS_PLUS");			\
	  builtin_define ("__LANGUAGE_C_PLUS_PLUS__");			\
	}								\
      else								\
	{								\
	  builtin_define_std ("LANGUAGE_C");				\
	  builtin_define ("_LANGUAGE_C");				\
	}								\
      if (c_dialect_objc ())						\
	{								\
	  builtin_define ("_LANGUAGE_OBJECTIVE_C");			\
	  builtin_define ("__LANGUAGE_OBJECTIVE_C");			\
	  /* Bizarre, but retained for backwards compatibility.  */	\
	  builtin_define_std ("LANGUAGE_C");				\
	  builtin_define ("_LANGUAGE_C");				\
	}								\
									\
      if (mips_abi == ABI_EABI)						\
	builtin_define ("__mips_eabi");					\
									\
      if (TARGET_CACHE_BUILTIN)						\
	builtin_define ("__GCC_HAVE_BUILTIN_MIPS_CACHE");		\
      if (!ISA_HAS_LXC1_SXC1)						\
	builtin_define ("__mips_no_lxc1_sxc1");				\
      if (!ISA_HAS_UNFUSED_MADD4 && !ISA_HAS_FUSED_MADD4)		\
	builtin_define ("__mips_no_madd4");				\
    }									\
  while (0)

/* Target CPU versions for D.  */
#define TARGET_D_CPU_VERSIONS mips_d_target_versions

/* Default target_flags if no switches are specified  */

#ifndef TARGET_DEFAULT
#define TARGET_DEFAULT 0
#endif

#ifndef TARGET_CPU_DEFAULT
#define TARGET_CPU_DEFAULT 0
#endif

#ifndef TARGET_ENDIAN_DEFAULT
#define TARGET_ENDIAN_DEFAULT MASK_BIG_ENDIAN
#endif

#ifdef IN_LIBGCC2
#undef TARGET_64BIT
/* Make this compile time constant for libgcc2 */
#ifdef __mips64
#define TARGET_64BIT		1
#else
#define TARGET_64BIT		0
#endif
#endif /* IN_LIBGCC2 */

/* Force the call stack unwinders in unwind.inc not to be MIPS16 code
   when compiled with hardware floating point.  This is because MIPS16
   code cannot save and restore the floating-point registers, which is
   important if in a mixed MIPS16/non-MIPS16 environment.  */

#ifdef IN_LIBGCC2
#if __mips_hard_float
#define LIBGCC2_UNWIND_ATTRIBUTE __attribute__((__nomips16__))
#endif
#endif /* IN_LIBGCC2 */

#define TARGET_LIBGCC_SDATA_SECTION ".sdata"

#ifndef MULTILIB_ENDIAN_DEFAULT
#if TARGET_ENDIAN_DEFAULT == 0
#define MULTILIB_ENDIAN_DEFAULT "EL"
#else
#define MULTILIB_ENDIAN_DEFAULT "EB"
#endif
#endif

#ifndef MULTILIB_ISA_DEFAULT
#if MIPS_ISA_DEFAULT == 1
#define MULTILIB_ISA_DEFAULT "mips1"
#elif MIPS_ISA_DEFAULT == 2
#define MULTILIB_ISA_DEFAULT "mips2"
#elif MIPS_ISA_DEFAULT == 3
#define MULTILIB_ISA_DEFAULT "mips3"
#elif MIPS_ISA_DEFAULT == 4
#define MULTILIB_ISA_DEFAULT "mips4"
#elif MIPS_ISA_DEFAULT == 32
#define MULTILIB_ISA_DEFAULT "mips32"
#elif MIPS_ISA_DEFAULT == 33
#define MULTILIB_ISA_DEFAULT "mips32r2"
#elif MIPS_ISA_DEFAULT == 37
#define MULTILIB_ISA_DEFAULT "mips32r6"
#elif MIPS_ISA_DEFAULT == 64
#define MULTILIB_ISA_DEFAULT "mips64"
#elif MIPS_ISA_DEFAULT == 65
#define MULTILIB_ISA_DEFAULT "mips64r2"
#elif MIPS_ISA_DEFAULT == 69
#define MULTILIB_ISA_DEFAULT "mips64r6"
#else
#define MULTILIB_ISA_DEFAULT "mips1"
#endif
#endif

#ifndef MIPS_ABI_DEFAULT
#define MIPS_ABI_DEFAULT ABI_32
#endif

/* Use the most portable ABI flag for the ASM specs.  */

#if MIPS_ABI_DEFAULT == ABI_32
#define MULTILIB_ABI_DEFAULT "mabi=32"
#elif MIPS_ABI_DEFAULT == ABI_O64
#define MULTILIB_ABI_DEFAULT "mabi=o64"
#elif MIPS_ABI_DEFAULT == ABI_N32
#define MULTILIB_ABI_DEFAULT "mabi=n32"
#elif MIPS_ABI_DEFAULT == ABI_64
#define MULTILIB_ABI_DEFAULT "mabi=64"
#elif MIPS_ABI_DEFAULT == ABI_EABI
#define MULTILIB_ABI_DEFAULT "mabi=eabi"
#endif

#ifndef MULTILIB_DEFAULTS
#define MULTILIB_DEFAULTS \
    { MULTILIB_ENDIAN_DEFAULT, MULTILIB_ISA_DEFAULT, MULTILIB_ABI_DEFAULT }
#endif

/* We must pass -EL to the linker by default for little endian embedded
   targets using linker scripts with a OUTPUT_FORMAT line.  Otherwise, the
   linker will default to using big-endian output files.  The OUTPUT_FORMAT
   line must be in the linker script, otherwise -EB/-EL will not work.  */

#ifndef ENDIAN_SPEC
#if TARGET_ENDIAN_DEFAULT == 0
#define ENDIAN_SPEC "%{!EB:%{!meb:-EL}} %{EB|meb:-EB}"
#else
#define ENDIAN_SPEC "%{!EL:%{!mel:-EB}} %{EL|mel:-EL}"
#endif
#endif

/* A spec condition that matches all non-mips16 -mips arguments.  */

#define MIPS_ISA_LEVEL_OPTION_SPEC \
  "mips1|mips2|mips3|mips4|mips32*|mips64*"

/* A spec condition that matches all non-mips16 architecture arguments.  */

#define MIPS_ARCH_OPTION_SPEC \
  MIPS_ISA_LEVEL_OPTION_SPEC "|march=*"

/* A spec that infers a -mips argument from an -march argument.  */

#define MIPS_ISA_LEVEL_SPEC \
  "%{" MIPS_ISA_LEVEL_OPTION_SPEC ":;: \
     %{march=mips1|march=r2000|march=r3000|march=r3900:-mips1} \
     %{march=mips2|march=r6000:-mips2} \
     %{march=mips3|march=r4*|march=vr4*|march=orion|march=loongson2*:-mips3} \
     %{march=mips4|march=r8000|march=vr5*|march=rm7000|march=rm9000 \
       |march=r10000|march=r12000|march=r14000|march=r16000:-mips4} \
     %{march=mips32|march=4kc|march=4km|march=4kp|march=4ksc:-mips32} \
     %{march=mips32r2|march=m4k|march=4ke*|march=4ksd|march=24k* \
       |march=34k*|march=74k*|march=m14k*|march=1004k* \
       |march=interaptiv: -mips32r2} \
     %{march=mips32r3: -mips32r3} \
     %{march=mips32r5|march=p5600|march=m5100|march=m5101: -mips32r5} \
     %{march=mips32r6: -mips32r6} \
     %{march=mips64|march=5k*|march=20k*|march=sb1*|march=sr71000 \
       |march=xlr: -mips64} \
     %{march=mips64r2|march=loongson3a|march=gs464|march=gs464e|march=gs264e \
       |march=octeon|march=xlp: -mips64r2} \
     %{march=mips64r3: -mips64r3} \
     %{march=mips64r5: -mips64r5} \
     %{march=mips64r6|march=i6400|march=i6500|march=p6600: -mips64r6}}"

/* A spec that injects the default multilib ISA if no architecture is
   specified.  */

#define MIPS_DEFAULT_ISA_LEVEL_SPEC \
  "%{" MIPS_ISA_LEVEL_OPTION_SPEC ":;: \
     %{!march=*: -" MULTILIB_ISA_DEFAULT "}}"

/* A spec that infers a -mhard-float or -msoft-float setting from an
   -march argument.  Note that soft-float and hard-float code are not
   link-compatible.  */

#define MIPS_ARCH_FLOAT_SPEC \
  "%{mhard-float|msoft-float|mno-float|march=mips*:; \
     march=vr41*|march=m4k|march=4k*|march=24kc|march=24kec \
     |march=34kc|march=34kn|march=74kc|march=1004kc|march=5kc \
     |march=m14k*|march=m5101|march=octeon|march=xlr: -msoft-float; \
     march=*: -mhard-float}"

/* A spec condition that matches 32-bit options.  It only works if
   MIPS_ISA_LEVEL_SPEC has been applied.  */

#define MIPS_32BIT_OPTION_SPEC \
  "mips1|mips2|mips32*|mgp32"

/* A spec condition that matches architectures should be targeted with
   o32 FPXX for compatibility reasons.  */
#define MIPS_FPXX_OPTION_SPEC \
  "mips2|mips3|mips4|mips5|mips32|mips32r2|mips32r3|mips32r5| \
   mips64|mips64r2|mips64r3|mips64r5"

/* Infer a -msynci setting from a -mips argument, on the assumption that
   -msynci is desired where possible.  */
#define MIPS_ISA_SYNCI_SPEC \
  "%{msynci|mno-synci:;:%{mips32r2|mips32r3|mips32r5|mips32r6|mips64r2 \
			  |mips64r3|mips64r5|mips64r6:-msynci;:-mno-synci}}"

/* Infer a -mnan=2008 setting from a -mips argument.  */
#define MIPS_ISA_NAN2008_SPEC \
  "%{mnan*:;mips32r6|mips64r6:-mnan=2008;march=m51*: \
					 %{!msoft-float:-mnan=2008}}"

#if (MIPS_ABI_DEFAULT == ABI_O64 \
     || MIPS_ABI_DEFAULT == ABI_N32 \
     || MIPS_ABI_DEFAULT == ABI_64)
#define OPT_ARCH64 "mabi=32|mgp32:;"
#define OPT_ARCH32 "mabi=32|mgp32"
#else
#define OPT_ARCH64 "mabi=o64|mabi=n32|mabi=64|mgp64"
#define OPT_ARCH32 "mabi=o64|mabi=n32|mabi=64|mgp64:;"
#endif

/* Support for a compile-time default CPU, et cetera.  The rules are:
   --with-arch is ignored if -march is specified or a -mips is specified
     (other than -mips16); likewise --with-arch-32 and --with-arch-64.
   --with-tune is ignored if -mtune is specified; likewise
     --with-tune-32 and --with-tune-64.
   --with-abi is ignored if -mabi is specified.
   --with-float is ignored if -mhard-float or -msoft-float are
     specified.
   --with-fpu is ignored if -msoft-float, -msingle-float or -mdouble-float are
     specified.
   --with-nan is ignored if -mnan is specified.
   --with-fp-32 is ignored if -msoft-float, -msingle-float, -mmsa or -mfp are
     specified.
   --with-odd-spreg-32 is ignored if -msoft-float, -msingle-float, -modd-spreg
     or -mno-odd-spreg are specified.
   --with-divide is ignored if -mdivide-traps or -mdivide-breaks are
     specified. */
#define OPTION_DEFAULT_SPECS \
  {"arch", "%{" MIPS_ARCH_OPTION_SPEC ":;: -march=%(VALUE)}" }, \
  {"arch_32", "%{" OPT_ARCH32 ":%{" MIPS_ARCH_OPTION_SPEC ":;: -march=%(VALUE)}}" }, \
  {"arch_64", "%{" OPT_ARCH64 ":%{" MIPS_ARCH_OPTION_SPEC ":;: -march=%(VALUE)}}" }, \
  {"tune", "%{!mtune=*:-mtune=%(VALUE)}" }, \
  {"tune_32", "%{" OPT_ARCH32 ":%{!mtune=*:-mtune=%(VALUE)}}" }, \
  {"tune_64", "%{" OPT_ARCH64 ":%{!mtune=*:-mtune=%(VALUE)}}" }, \
  {"abi", "%{!mabi=*:-mabi=%(VALUE)}" }, \
  {"float", "%{!msoft-float:%{!mhard-float:-m%(VALUE)-float}}" }, \
  {"fpu", "%{!msoft-float:%{!msingle-float:%{!mdouble-float:-m%(VALUE)-float}}}" }, \
  {"nan", "%{!mnan=*:-mnan=%(VALUE)}" }, \
  {"fp_32", "%{" OPT_ARCH32 \
	    ":%{!msoft-float:%{!msingle-float:%{!mfp*:%{!mmsa:-mfp%(VALUE)}}}}}" }, \
  {"odd_spreg_32", "%{" OPT_ARCH32 ":%{!msoft-float:%{!msingle-float:" \
		   "%{!modd-spreg:%{!mno-odd-spreg:-m%(VALUE)}}}}}" }, \
  {"divide", "%{!mdivide-traps:%{!mdivide-breaks:-mdivide-%(VALUE)}}" }, \
  {"llsc", "%{!mllsc:%{!mno-llsc:-m%(VALUE)}}" }, \
  {"mips-plt", "%{!mplt:%{!mno-plt:-m%(VALUE)}}" }, \
  {"synci", "%{!msynci:%{!mno-synci:-m%(VALUE)}}" },			\
  {"lxc1-sxc1", "%{!mlxc1-sxc1:%{!mno-lxc1-sxc1:-m%(VALUE)}}" }, \
  {"madd4", "%{!mmadd4:%{!mno-madd4:-m%(VALUE)}}" } \

/* A spec that infers the:
   -mnan=2008 setting from a -mips argument,
   -mdsp setting from a -march argument.
   -mloongson-mmi setting from a -march argument.  */
#define BASE_DRIVER_SELF_SPECS	\
  MIPS_ISA_NAN2008_SPEC,	\
  MIPS_ASE_DSP_SPEC, 		\
  MIPS_ASE_LOONGSON_MMI_SPEC,	\
  MIPS_ASE_LOONGSON_EXT_SPEC,	\
  MIPS_ASE_MSA_SPEC


#define MIPS_ASE_DSP_SPEC \
  "%{!mno-dsp: \
     %{march=24ke*|march=34kc*|march=34kf*|march=34kx*|march=1004k* \
       |march=interaptiv: -mdsp} \
     %{march=74k*|march=m14ke*: %{!mno-dspr2: -mdspr2 -mdsp}}}"

#define MIPS_ASE_LOONGSON_MMI_SPEC						\
  "%{!mno-loongson-mmi:								\
     %{march=loongson2e|march=loongson2f|march=loongson3a: -mloongson-mmi}}"

#define MIPS_ASE_LOONGSON_EXT_SPEC						\
  "%{!mno-loongson-ext:								\
     %{march=loongson3a|march=gs464: -mloongson-ext}				\
     %{march=gs464e|march=gs264e: %{!mno-loongson-ext2:			\
       -mloongson-ext2 -mloongson-ext}}}"

#define MIPS_ASE_MSA_SPEC						\
  "%{!mno-msa:								\
     %{march=gs264e: -mmsa}}"

#define DRIVER_SELF_SPECS \
  MIPS_ISA_LEVEL_SPEC,	  \
  BASE_DRIVER_SELF_SPECS

#define GENERATE_DIVIDE_TRAPS (TARGET_DIVIDE_TRAPS \
                               && ISA_HAS_COND_TRAP)

#define GENERATE_BRANCHLIKELY   (TARGET_BRANCHLIKELY && !TARGET_MIPS16)

/* True if the ABI can only work with 64-bit integer registers.  We
   generally allow ad-hoc variations for TARGET_SINGLE_FLOAT, but
   otherwise floating-point registers must also be 64-bit.  */
#define ABI_NEEDS_64BIT_REGS	(TARGET_NEWABI || mips_abi == ABI_O64)

/* Likewise for 32-bit regs.  */
#define ABI_NEEDS_32BIT_REGS	(mips_abi == ABI_32)

/* True if the file format uses 64-bit symbols.  At present, this is
   only true for n64, which uses 64-bit ELF.  */
#define FILE_HAS_64BIT_SYMBOLS	(mips_abi == ABI_64)

/* True if symbols are 64 bits wide.  This is usually determined by
   the ABI's file format, but it can be overridden by -msym32.  Note that
   overriding the size with -msym32 changes the ABI of relocatable objects,
   although it doesn't change the ABI of a fully-linked object.  */
#define ABI_HAS_64BIT_SYMBOLS	(FILE_HAS_64BIT_SYMBOLS \
				 && Pmode == DImode	\
				 && !TARGET_SYM32)

/* ISA has instructions for managing 64-bit fp and gp regs (e.g. mips3).  */
#define ISA_HAS_64BIT_REGS	(ISA_MIPS3				\
				 || ISA_MIPS4				\
				 || ISA_MIPS64				\
				 || ISA_MIPS64R2			\
				 || ISA_MIPS64R3			\
				 || ISA_MIPS64R5			\
				 || ISA_MIPS64R6)

#define ISA_HAS_JR		(mips_isa_rev <= 5)

#define ISA_HAS_DELAY_SLOTS	1

#define ISA_HAS_COMPACT_BRANCHES (mips_isa_rev >= 6)

/* ISA has branch likely instructions (e.g. mips2).  */
/* Disable branchlikely for tx39 until compare rewrite.  They haven't
   been generated up to this point.  */
#define ISA_HAS_BRANCHLIKELY	(!ISA_MIPS1 && mips_isa_rev <= 5)

/* ISA has 32 single-precision registers.  */
#define ISA_HAS_ODD_SPREG	((mips_isa_rev >= 1			\
				  && !TARGET_GS464)			\
				 || TARGET_FLOAT64			\
				 || TARGET_MIPS5900)

/* ISA has a three-operand multiplication instruction (usually spelt "mul").  */
#define ISA_HAS_MUL3		((TARGET_MIPS3900                       \
				  || TARGET_MIPS5400			\
				  || TARGET_MIPS5500			\
				  || TARGET_MIPS5900			\
				  || TARGET_MIPS7000			\
				  || TARGET_MIPS9000			\
				  || TARGET_MAD				\
				  || (mips_isa_rev >= 1			\
				      && mips_isa_rev <= 5))		\
				 && !TARGET_MIPS16)

/* ISA has a three-operand multiplication instruction.  */
#define ISA_HAS_DMUL3		(TARGET_64BIT				\
				 && TARGET_OCTEON			\
				 && !TARGET_MIPS16)

/* ISA has HI and LO registers.  */
#define ISA_HAS_HILO		(mips_isa_rev <= 5)

/* ISA supports instructions DMULT and DMULTU. */
#define ISA_HAS_DMULT		(TARGET_64BIT				\
				 && !TARGET_MIPS5900			\
				 && mips_isa_rev <= 5)

/* ISA supports instructions MULT and MULTU.  */
#define ISA_HAS_MULT		(mips_isa_rev <= 5)

/* ISA supports instructions MUL, MULU, MUH, MUHU.  */
#define ISA_HAS_R6MUL		(mips_isa_rev >= 6)

/* ISA supports instructions DMUL, DMULU, DMUH, DMUHU.  */
#define ISA_HAS_R6DMUL		(TARGET_64BIT && mips_isa_rev >= 6)

/* For Loongson, it is preferable to use the Loongson-specific division and
   modulo instructions instead of the regular (D)DIV(U) instruction,
   because the former are faster and can also have the effect of reducing
   code size.  */
#define ISA_AVOID_DIV_HILO	((TARGET_LOONGSON_2EF			\
				  || TARGET_GS464)			\
				 && !TARGET_MIPS16)

/* ISA supports instructions DDIV and DDIVU. */
#define ISA_HAS_DDIV		(TARGET_64BIT				\
				 && !TARGET_MIPS5900			\
				 && !ISA_AVOID_DIV_HILO			\
				 && mips_isa_rev <= 5)

/* ISA supports instructions DIV and DIVU.
   This is always true, but the macro is needed for ISA_HAS_<D>DIV
   in mips.md.  */
#define ISA_HAS_DIV		(!ISA_AVOID_DIV_HILO			\
				 && mips_isa_rev <= 5)

/* ISA supports instructions DIV, DIVU, MOD and MODU.  */
#define ISA_HAS_R6DIV		(mips_isa_rev >= 6)

/* ISA supports instructions DDIV, DDIVU, DMOD and DMODU.  */
#define ISA_HAS_R6DDIV		(TARGET_64BIT && mips_isa_rev >= 6)

/* ISA has the floating-point conditional move instructions introduced
   in mips4.  */
#define ISA_HAS_FP_CONDMOVE	((ISA_MIPS4				\
				  || (mips_isa_rev >= 1			\
				      && mips_isa_rev <= 5))		\
				 && !TARGET_MIPS5500			\
				 && !TARGET_MIPS16)

/* ISA has the integer conditional move instructions introduced in mips4 and
   ST Loongson 2E/2F.  */
#define ISA_HAS_CONDMOVE        (ISA_HAS_FP_CONDMOVE			\
				 || TARGET_MIPS5900			\
				 || TARGET_LOONGSON_2EF)

/* ISA has LDC1 and SDC1.  */
#define ISA_HAS_LDC1_SDC1	(!ISA_MIPS1				\
				 && !TARGET_MIPS5900			\
				 && !TARGET_MIPS16)

/* ISA has the mips4 FP condition code instructions: FP-compare to CC,
   branch on CC, and move (both FP and non-FP) on CC.  */
#define ISA_HAS_8CC		(ISA_MIPS4				\
				 || (mips_isa_rev >= 1			\
				     && mips_isa_rev <= 5))

/* ISA has the FP condition code instructions that store the flag in an
   FP register.  */
#define ISA_HAS_CCF		(mips_isa_rev >= 6)

#define ISA_HAS_SEL		(mips_isa_rev >= 6)

/* This is a catch all for other mips4 instructions: indexed load, the
   FP madd and msub instructions, and the FP recip and recip sqrt
   instructions.  Note that this macro should only be used by other
   ISA_HAS_* macros.  */
#define ISA_HAS_FP4		((ISA_MIPS4				\
				  || ISA_MIPS64				\
				  || (mips_isa_rev >= 2			\
				      && mips_isa_rev <= 5))		\
				 && !TARGET_MIPS16)

/* ISA has floating-point indexed load and store instructions
   (LWXC1, LDXC1, SWXC1 and SDXC1).  */
#define ISA_HAS_LXC1_SXC1	(ISA_HAS_FP4				\
				 && mips_lxc1_sxc1)

/* ISA has paired-single instructions.  */
#define ISA_HAS_PAIRED_SINGLE	((ISA_MIPS64				\
				  || (mips_isa_rev >= 2			\
				      && mips_isa_rev <= 5))		\
				 && !TARGET_OCTEON)

/* ISA has conditional trap instructions.  */
#define ISA_HAS_COND_TRAP	(!ISA_MIPS1				\
				 && !TARGET_MIPS16)

/* ISA has conditional trap with immediate instructions.  */
#define ISA_HAS_COND_TRAPI	(!ISA_MIPS1				\
				 && mips_isa_rev <= 5			\
				 && !TARGET_MIPS16)

/* ISA has integer multiply-accumulate instructions, madd and msub.  */
#define ISA_HAS_MADD_MSUB	(mips_isa_rev >= 1			\
				 && mips_isa_rev <= 5)

/* Integer multiply-accumulate instructions should be generated.  */
#define GENERATE_MADD_MSUB	(TARGET_IMADD && !TARGET_MIPS16)

/* ISA has 4 operand fused madd instructions of the form
   'd = [+-] (a * b [+-] c)'.  */
#define ISA_HAS_FUSED_MADD4	(mips_madd4				\
				 && (TARGET_MIPS8000			\
				     || TARGET_GS464			\
				     || TARGET_GS464E			\
				     || TARGET_GS264E))

/* ISA has 4 operand unfused madd instructions of the form
   'd = [+-] (a * b [+-] c)'.  */
#define ISA_HAS_UNFUSED_MADD4	(mips_madd4				\
				 && ISA_HAS_FP4				\
				 && !TARGET_MIPS8000			\
				 && !TARGET_GS464			\
				 && !TARGET_GS464E			\
				 && !TARGET_GS264E)

/* ISA has 3 operand r6 fused madd instructions of the form
   'c = c [+-] (a * b)'.  */
#define ISA_HAS_FUSED_MADDF	(mips_isa_rev >= 6)

/* ISA has 3 operand loongson fused madd instructions of the form
   'c = [+-] (a * b [+-] c)'.  */
#define ISA_HAS_FUSED_MADD3	TARGET_LOONGSON_2EF

/* ISA has floating-point RECIP.fmt and RSQRT.fmt instructions.  The
   MIPS64 rev. 1 ISA says that RECIP.D and RSQRT.D are unpredictable when
   doubles are stored in pairs of FPRs, so for safety's sake, we apply
   this restriction to the MIPS IV ISA too.  */
#define ISA_HAS_FP_RECIP_RSQRT(MODE)					\
				(((ISA_HAS_FP4				\
				   && ((MODE) == SFmode			\
				       || ((TARGET_FLOAT64		\
					    || mips_isa_rev >= 2)	\
					   && (MODE) == DFmode)))	\
				  || (((MODE) == SFmode			\
				       || (MODE) == DFmode)		\
				      && (mips_isa_rev >= 6))		\
				  || (TARGET_SB1			\
				      && (MODE) == V2SFmode))		\
				 && !TARGET_MIPS16)

#define ISA_HAS_LWL_LWR		(mips_isa_rev <= 5 && !TARGET_MIPS16)

#define ISA_HAS_IEEE_754_LEGACY	(mips_isa_rev <= 5)

#define ISA_HAS_IEEE_754_2008	(mips_isa_rev >= 2)

/* ISA has count leading zeroes/ones instruction (not implemented).  */
#define ISA_HAS_CLZ_CLO		(mips_isa_rev >= 1 && !TARGET_MIPS16)

/* ISA has count trailing zeroes/ones instruction.  */
#define ISA_HAS_CTZ_CTO		(TARGET_LOONGSON_EXT2)

/* ISA has three operand multiply instructions that put
   the high part in an accumulator: mulhi or mulhiu.  */
#define ISA_HAS_MULHI		((TARGET_MIPS5400			 \
				  || TARGET_MIPS5500			 \
				  || TARGET_SR71K)			 \
				 && !TARGET_MIPS16)

/* ISA has three operand multiply instructions that negate the
   result and put the result in an accumulator.  */
#define ISA_HAS_MULS		((TARGET_MIPS5400			\
				  || TARGET_MIPS5500			\
				  || TARGET_SR71K)			\
				 && !TARGET_MIPS16)

/* ISA has three operand multiply instructions that subtract the
   result from a 4th operand and put the result in an accumulator.  */
#define ISA_HAS_MSAC		((TARGET_MIPS5400			\
				  || TARGET_MIPS5500			\
				  || TARGET_SR71K)			\
				 && !TARGET_MIPS16)

/* ISA has three operand multiply instructions that add the result
   to a 4th operand and put the result in an accumulator.  */
#define ISA_HAS_MACC		((TARGET_MIPS4120			\
				  || TARGET_MIPS4130			\
				  || TARGET_MIPS5400			\
				  || TARGET_MIPS5500			\
				  || TARGET_SR71K)			\
				 && !TARGET_MIPS16)

/* ISA has NEC VR-style MACC, MACCHI, DMACC and DMACCHI instructions.  */
#define ISA_HAS_MACCHI		((TARGET_MIPS4120			\
				  || TARGET_MIPS4130)			\
				 && !TARGET_MIPS16)

/* ISA has the "ror" (rotate right) instructions.  */
#define ISA_HAS_ROR		((mips_isa_rev >= 2			\
				  || TARGET_MIPS5400			\
				  || TARGET_MIPS5500			\
				  || TARGET_SR71K			\
				  || TARGET_SMARTMIPS)			\
				 && !TARGET_MIPS16)

/* ISA has the WSBH (word swap bytes within halfwords) instruction.
   64-bit targets also provide DSBH and DSHD.  */
#define ISA_HAS_WSBH		(mips_isa_rev >= 2 && !TARGET_MIPS16)

/* ISA has data prefetch instructions.  This controls use of 'pref'.  */
#define ISA_HAS_PREFETCH	((ISA_MIPS4				\
				  || TARGET_LOONGSON_2EF		\
				  || TARGET_MIPS5900			\
				  || mips_isa_rev >= 1)			\
				 && !TARGET_MIPS16)

/* ISA has data prefetch, LL and SC with limited 9-bit displacement.  */
#define ISA_HAS_9BIT_DISPLACEMENT	(mips_isa_rev >= 6)

/* ISA has data indexed prefetch instructions.  This controls use of
   'prefx', along with TARGET_HARD_FLOAT and TARGET_DOUBLE_FLOAT.
   (prefx is a cop1x instruction, so can only be used if FP is
   enabled.)  */
#define ISA_HAS_PREFETCHX	(ISA_HAS_FP4				\
				 || TARGET_LOONGSON_EXT			\
				 || TARGET_LOONGSON_EXT2)

/* True if trunc.w.s and trunc.w.d are real (not synthetic)
   instructions.  Both require TARGET_HARD_FLOAT, and trunc.w.d
   also requires TARGET_DOUBLE_FLOAT.  */
#define ISA_HAS_TRUNC_W		(!ISA_MIPS1)

/* ISA includes the MIPS32r2 seb and seh instructions.  */
#define ISA_HAS_SEB_SEH		(mips_isa_rev >= 2 && !TARGET_MIPS16)

/* ISA includes the MIPS32/64 rev 2 ext and ins instructions.  */
#define ISA_HAS_EXT_INS		(mips_isa_rev >= 2 && !TARGET_MIPS16)

/* ISA has instructions for accessing top part of 64-bit fp regs.  */
#define ISA_HAS_MXHC1		(!TARGET_FLOAT32	\
				 && mips_isa_rev >= 2)

/* ISA has lwxs instruction (load w/scaled index address.  */
#define ISA_HAS_LWXS		((TARGET_SMARTMIPS || TARGET_MICROMIPS) \
				 && !TARGET_MIPS16)

/* ISA has lbx, lbux, lhx, lhx, lhux, lwx, lwux, or ldx instruction. */
#define ISA_HAS_LBX		(TARGET_OCTEON2)
#define ISA_HAS_LBUX		(ISA_HAS_DSP || TARGET_OCTEON2)
#define ISA_HAS_LHX		(ISA_HAS_DSP || TARGET_OCTEON2)
#define ISA_HAS_LHUX		(TARGET_OCTEON2)
#define ISA_HAS_LWX		(ISA_HAS_DSP || TARGET_OCTEON2)
#define ISA_HAS_LWUX		(TARGET_OCTEON2 && TARGET_64BIT)
#define ISA_HAS_LDX		((ISA_HAS_DSP || TARGET_OCTEON2) \
				 && TARGET_64BIT)

/* The DSP ASE is available.  */
#define ISA_HAS_DSP		(TARGET_DSP && !TARGET_MIPS16)

/* Revision 2 of the DSP ASE is available.  */
#define ISA_HAS_DSPR2		(TARGET_DSPR2 && !TARGET_MIPS16)

/* The MSA ASE is available.  */
#define ISA_HAS_MSA		(TARGET_MSA && !TARGET_MIPS16)

/* True if the result of a load is not available to the next instruction.
   A nop will then be needed between instructions like "lw $4,..."
   and "addiu $4,$4,1".  */
#define ISA_HAS_LOAD_DELAY	(ISA_MIPS1				\
				 && !TARGET_MIPS3900			\
				 && !TARGET_MIPS5900			\
				 && !TARGET_MIPS16			\
				 && !TARGET_MICROMIPS)

/* Likewise mtc1 and mfc1.  */
#define ISA_HAS_XFER_DELAY	(mips_isa <= 3			\
				 && !TARGET_MIPS5900		\
				 && !TARGET_LOONGSON_2EF)

/* Likewise floating-point comparisons.  */
#define ISA_HAS_FCMP_DELAY	(mips_isa <= 3			\
				 && !TARGET_MIPS5900		\
				 && !TARGET_LOONGSON_2EF)

/* True if mflo and mfhi can be immediately followed by instructions
   which write to the HI and LO registers.

   According to MIPS specifications, MIPS ISAs I, II, and III need
   (at least) two instructions between the reads of HI/LO and
   instructions which write them, and later ISAs do not.  Contradicting
   the MIPS specifications, some MIPS IV processor user manuals (e.g.
   the UM for the NEC Vr5000) document needing the instructions between
   HI/LO reads and writes, as well.  Therefore, we declare only MIPS32,
   MIPS64 and later ISAs to have the interlocks, plus any specific
   earlier-ISA CPUs for which CPU documentation declares that the
   instructions are really interlocked.  */
#define ISA_HAS_HILO_INTERLOCKS	(mips_isa_rev >= 1			\
				 || TARGET_MIPS5500			\
				 || TARGET_MIPS5900			\
				 || TARGET_LOONGSON_2EF)

/* ISA includes synci, jr.hb and jalr.hb.  */
#define ISA_HAS_SYNCI (mips_isa_rev >= 2 && !TARGET_MIPS16)

/* ISA includes sync.  */
#define ISA_HAS_SYNC ((mips_isa >= 2 || TARGET_MIPS3900) && !TARGET_MIPS16)
#define GENERATE_SYNC			\
  (target_flags_explicit & MASK_LLSC	\
   ? TARGET_LLSC && !TARGET_MIPS16	\
   : ISA_HAS_SYNC)

/* ISA includes ll and sc.  Note that this implies ISA_HAS_SYNC
   because the expanders use both ISA_HAS_SYNC and ISA_HAS_LL_SC
   instructions.  */
#define ISA_HAS_LL_SC (mips_isa >= 2 && !TARGET_MIPS5900 && !TARGET_MIPS16)
#define GENERATE_LL_SC			\
  (target_flags_explicit & MASK_LLSC	\
   ? TARGET_LLSC && !TARGET_MIPS16	\
   : ISA_HAS_LL_SC)

#define ISA_HAS_SWAP (TARGET_XLP)
#define ISA_HAS_LDADD (TARGET_XLP)

/* ISA includes the baddu instruction.  */
#define ISA_HAS_BADDU		(TARGET_OCTEON && !TARGET_MIPS16)

/* ISA includes the bbit* instructions.  */
#define ISA_HAS_BBIT		(TARGET_OCTEON && !TARGET_MIPS16)

/* ISA includes the cins instruction.  */
#define ISA_HAS_CINS		(TARGET_OCTEON && !TARGET_MIPS16)

/* ISA includes the exts instruction.  */
#define ISA_HAS_EXTS		(TARGET_OCTEON && !TARGET_MIPS16)

/* ISA includes the seq and sne instructions.  */
#define ISA_HAS_SEQ_SNE		(TARGET_OCTEON && !TARGET_MIPS16)

/* ISA includes the pop instruction.  */
#define ISA_HAS_POP		(TARGET_OCTEON && !TARGET_MIPS16)

/* The CACHE instruction is available in non-MIPS16 code.  */
#define TARGET_CACHE_BUILTIN (mips_isa >= 3)

/* The CACHE instruction is available.  */
#define ISA_HAS_CACHE (TARGET_CACHE_BUILTIN && !TARGET_MIPS16)

/* Tell collect what flags to pass to nm.  */
#ifndef NM_FLAGS
#define NM_FLAGS "-Bn"
#endif


/* SUBTARGET_ASM_DEBUGGING_SPEC handles passing debugging options to
   the assembler.  It may be overridden by subtargets.

   Beginning with gas 2.13, -mdebug must be passed to correctly handle
   COFF debugging info.  */

#ifndef SUBTARGET_ASM_DEBUGGING_SPEC
#define SUBTARGET_ASM_DEBUGGING_SPEC "\
%{g} %{g0} %{g1} %{g2} %{g3} \
%{ggdb:-g} %{ggdb0:-g0} %{ggdb1:-g1} %{ggdb2:-g2} %{ggdb3:-g3} \
%{gstabs:-g} %{gstabs0:-g0} %{gstabs1:-g1} %{gstabs2:-g2} %{gstabs3:-g3} \
%{gstabs+:-g} %{gstabs+0:-g0} %{gstabs+1:-g1} %{gstabs+2:-g2} %{gstabs+3:-g3}"
#endif

/* FP_ASM_SPEC represents the floating-point options that must be passed
   to the assembler when FPXX support exists.  Prior to that point the
   assembler could accept the options but were not required for
   correctness.  We only add the options when absolutely necessary
   because passing -msoft-float to the assembler will cause it to reject
   all hard-float instructions which may require some user code to be
   updated.  */

#ifdef HAVE_AS_DOT_MODULE
#define FP_ASM_SPEC "\
%{mhard-float} %{msoft-float} \
%{msingle-float} %{mdouble-float}"
#else
#define FP_ASM_SPEC
#endif

/* SUBTARGET_ASM_SPEC is always passed to the assembler.  It may be
   overridden by subtargets.  */

#ifndef SUBTARGET_ASM_SPEC
#define SUBTARGET_ASM_SPEC ""
#endif

#undef ASM_SPEC
#define ASM_SPEC "\
%{G*} %(endian_spec) %{mips1} %{mips2} %{mips3} %{mips4} \
%{mips32*} %{mips64*} \
%{mips16} %{mno-mips16:-no-mips16} \
%{mmicromips} %{mno-micromips} \
%{mips3d} %{mno-mips3d:-no-mips3d} \
%{mdmx} %{mno-mdmx:-no-mdmx} \
%{mdsp} %{mno-dsp} \
%{mdspr2} %{mno-dspr2} \
%{mmcu} %{mno-mcu} \
%{meva} %{mno-eva} \
%{mvirt} %{mno-virt} \
%{mxpa} %{mno-xpa} \
%{mcrc} %{mno-crc} \
%{mginv} %{mno-ginv} \
%{mmsa} %{mno-msa} \
%{mloongson-mmi} %{mno-loongson-mmi} \
%{mloongson-ext} %{mno-loongson-ext} \
%{mloongson-ext2} %{mno-loongson-ext2} \
%{msmartmips} %{mno-smartmips} \
%{mmt} %{mno-mt} \
%{mfix-r5900} %{mno-fix-r5900} \
%{mfix-rm7000} %{mno-fix-rm7000} \
%{mfix-vr4120} %{mfix-vr4130} \
%{mfix-24k} \
%{noasmopt:-O0; O0|fno-delayed-branch:-O1; O*:-O2; :-O1} \
%(subtarget_asm_debugging_spec) \
%{mabi=*} %{!mabi=*: %(asm_abi_default_spec)} \
%{mgp32} %{mgp64} %{march=*} %{mxgot:-xgot} \
%{mfp32} %{mfpxx} %{mfp64} %{mnan=*} \
%{modd-spreg} %{mno-odd-spreg} \
%{mshared} %{mno-shared} \
%{msym32} %{mno-sym32} \
%{mtune=*}" \
FP_ASM_SPEC "\
%(subtarget_asm_spec)"

/* Extra switches sometimes passed to the linker.  */

#ifndef LINK_SPEC
#define LINK_SPEC "\
%(endian_spec) \
%{G*} %{mips1} %{mips2} %{mips3} %{mips4} %{mips32*} %{mips64*} \
%{shared}"
#endif  /* LINK_SPEC defined */


/* Specs for the compiler proper */

/* SUBTARGET_CC1_SPEC is passed to the compiler proper.  It may be
   overridden by subtargets.  */
#ifndef SUBTARGET_CC1_SPEC
#define SUBTARGET_CC1_SPEC ""
#endif

/* CC1_SPEC is the set of arguments to pass to the compiler proper.  */

#undef CC1_SPEC
#define CC1_SPEC "\
%{G*} %{EB:-meb} %{EL:-mel} %{EB:%{EL:%emay not use both -EB and -EL}} \
%(subtarget_cc1_spec)"

/* Preprocessor specs.  */

/* SUBTARGET_CPP_SPEC is passed to the preprocessor.  It may be
   overridden by subtargets.  */
#ifndef SUBTARGET_CPP_SPEC
#define SUBTARGET_CPP_SPEC ""
#endif

#define CPP_SPEC "%(subtarget_cpp_spec)"

/* This macro defines names of additional specifications to put in the specs
   that can be used in various specifications like CC1_SPEC.  Its definition
   is an initializer with a subgrouping for each command option.

   Each subgrouping contains a string constant, that defines the
   specification name, and a string constant that used by the GCC driver
   program.

   Do not define this macro if it does not need to do anything.  */

#define EXTRA_SPECS							\
  { "subtarget_cc1_spec", SUBTARGET_CC1_SPEC },				\
  { "subtarget_cpp_spec", SUBTARGET_CPP_SPEC },				\
  { "subtarget_asm_debugging_spec", SUBTARGET_ASM_DEBUGGING_SPEC },	\
  { "subtarget_asm_spec", SUBTARGET_ASM_SPEC },				\
  { "asm_abi_default_spec", "-" MULTILIB_ABI_DEFAULT },			\
  { "endian_spec", ENDIAN_SPEC },					\
  SUBTARGET_EXTRA_SPECS

#ifndef SUBTARGET_EXTRA_SPECS
#define SUBTARGET_EXTRA_SPECS
#endif

#define DBX_DEBUGGING_INFO 1		/* generate stabs (OSF/rose) */
#define DWARF2_DEBUGGING_INFO 1         /* dwarf2 debugging info */

#ifndef PREFERRED_DEBUGGING_TYPE
#define PREFERRED_DEBUGGING_TYPE DWARF2_DEBUG
#endif

/* The size of DWARF addresses should be the same as the size of symbols
   in the target file format.  They shouldn't depend on things like -msym32,
   because many DWARF consumers do not allow the mixture of address sizes
   that one would then get from linking -msym32 code with -msym64 code.

   Note that the default POINTER_SIZE test is not appropriate for MIPS.
   EABI64 has 64-bit pointers but uses 32-bit ELF.  */
#define DWARF2_ADDR_SIZE (FILE_HAS_64BIT_SYMBOLS ? 8 : 4)

/* By default, turn on GDB extensions.  */
#define DEFAULT_GDB_EXTENSIONS 1

/* Registers may have a prefix which can be ignored when matching
   user asm and register definitions.  */
#ifndef REGISTER_PREFIX
#define REGISTER_PREFIX    "$"
#endif

/* Local compiler-generated symbols must have a prefix that the assembler
   understands.   By default, this is $, although some targets (e.g.,
   NetBSD-ELF) need to override this.  */

#ifndef LOCAL_LABEL_PREFIX
#define LOCAL_LABEL_PREFIX	"$"
#endif

/* By default on the mips, external symbols do not have an underscore
   prepended, but some targets (e.g., NetBSD) require this.  */

#ifndef USER_LABEL_PREFIX
#define USER_LABEL_PREFIX	""
#endif

/* On Sun 4, this limit is 2048.  We use 1500 to be safe,
   since the length can run past this up to a continuation point.  */
#undef DBX_CONTIN_LENGTH
#define DBX_CONTIN_LENGTH 1500

/* How to renumber registers for dbx and gdb.  */
#define DBX_REGISTER_NUMBER(REGNO) mips_dbx_regno[REGNO]

/* The mapping from gcc register number to DWARF 2 CFA column number.  */
#define DWARF_FRAME_REGNUM(REGNO) mips_dwarf_regno[REGNO]

/* The DWARF 2 CFA column which tracks the return address.  */
#define DWARF_FRAME_RETURN_COLUMN RETURN_ADDR_REGNUM

/* Before the prologue, RA lives in r31.  */
#define INCOMING_RETURN_ADDR_RTX gen_rtx_REG (Pmode, RETURN_ADDR_REGNUM)

/* Describe how we implement __builtin_eh_return.  */
#define EH_RETURN_DATA_REGNO(N) \
  ((N) < (TARGET_MIPS16 ? 2 : 4) ? (N) + GP_ARG_FIRST : INVALID_REGNUM)

#define EH_RETURN_STACKADJ_RTX  gen_rtx_REG (Pmode, GP_REG_FIRST + 3)

#define EH_USES(N) mips_eh_uses (N)

/* Offsets recorded in opcodes are a multiple of this alignment factor.
   The default for this in 64-bit mode is 8, which causes problems with
   SFmode register saves.  */
#define DWARF_CIE_DATA_ALIGNMENT -4

/* Correct the offset of automatic variables and arguments.  Note that
   the MIPS debug format wants all automatic variables and arguments
   to be in terms of the virtual frame pointer (stack pointer before
   any adjustment in the function), while the MIPS 3.0 linker wants
   the frame pointer to be the stack pointer after the initial
   adjustment.  */

#define DEBUGGER_AUTO_OFFSET(X)				\
  mips_debugger_offset (X, (HOST_WIDE_INT) 0)
#define DEBUGGER_ARG_OFFSET(OFFSET, X)			\
  mips_debugger_offset (X, (HOST_WIDE_INT) OFFSET)

/* Target machine storage layout */

#define BITS_BIG_ENDIAN 0
#define BYTES_BIG_ENDIAN (TARGET_BIG_ENDIAN != 0)
#define WORDS_BIG_ENDIAN (TARGET_BIG_ENDIAN != 0)

#define MAX_BITS_PER_WORD 64

/* Width of a word, in units (bytes).  */
#define UNITS_PER_WORD (TARGET_64BIT ? 8 : 4)
#ifndef IN_LIBGCC2
#define MIN_UNITS_PER_WORD 4
#endif

/* Width of a MSA vector register in bytes.  */
#define UNITS_PER_MSA_REG 16
/* Width of a MSA vector register in bits.  */
#define BITS_PER_MSA_REG (UNITS_PER_MSA_REG * BITS_PER_UNIT)

/* For MIPS, width of a floating point register.  */
#define UNITS_PER_FPREG (TARGET_FLOAT64 ? 8 : 4)

/* The number of consecutive floating-point registers needed to store the
   largest format supported by the FPU.  */
#define MAX_FPRS_PER_FMT (TARGET_FLOAT64 || TARGET_SINGLE_FLOAT ? 1 : 2)

/* The number of consecutive floating-point registers needed to store the
   smallest format supported by the FPU.  */
#define MIN_FPRS_PER_FMT \
  (TARGET_ODD_SPREG ? 1 : MAX_FPRS_PER_FMT)

/* The largest size of value that can be held in floating-point
   registers and moved with a single instruction.  */
#define UNITS_PER_HWFPVALUE \
  (TARGET_SOFT_FLOAT_ABI ? 0 : MAX_FPRS_PER_FMT * UNITS_PER_FPREG)

/* The largest size of value that can be held in floating-point
   registers.  */
#define UNITS_PER_FPVALUE			\
  (TARGET_SOFT_FLOAT_ABI ? 0			\
   : TARGET_SINGLE_FLOAT ? UNITS_PER_FPREG	\
   : LONG_DOUBLE_TYPE_SIZE / BITS_PER_UNIT)

/* The number of bytes in a double.  */
#define UNITS_PER_DOUBLE (TYPE_PRECISION (double_type_node) / BITS_PER_UNIT)

/* Set the sizes of the core types.  */
#define SHORT_TYPE_SIZE 16
#define INT_TYPE_SIZE 32
#define LONG_TYPE_SIZE (TARGET_LONG64 ? 64 : 32)
#define LONG_LONG_TYPE_SIZE 64

#define FLOAT_TYPE_SIZE 32
#define DOUBLE_TYPE_SIZE 64
#define LONG_DOUBLE_TYPE_SIZE (TARGET_NEWABI ? 128 : 64)

/* Define the sizes of fixed-point types.  */
#define SHORT_FRACT_TYPE_SIZE 8
#define FRACT_TYPE_SIZE 16
#define LONG_FRACT_TYPE_SIZE 32
#define LONG_LONG_FRACT_TYPE_SIZE 64

#define SHORT_ACCUM_TYPE_SIZE 16
#define ACCUM_TYPE_SIZE 32
#define LONG_ACCUM_TYPE_SIZE 64
/* FIXME.  LONG_LONG_ACCUM_TYPE_SIZE should be 128 bits, but GCC
   doesn't support 128-bit integers for MIPS32 currently.  */
#define LONG_LONG_ACCUM_TYPE_SIZE (TARGET_64BIT ? 128 : 64)

/* long double is not a fixed mode, but the idea is that, if we
   support long double, we also want a 128-bit integer type.  */
#define MAX_FIXED_MODE_SIZE LONG_DOUBLE_TYPE_SIZE

/* Width in bits of a pointer.  */
#ifndef POINTER_SIZE
#define POINTER_SIZE ((TARGET_LONG64 && TARGET_64BIT) ? 64 : 32)
#endif

/* Allocation boundary (in *bits*) for storing arguments in argument list.  */
#define PARM_BOUNDARY BITS_PER_WORD

/* Allocation boundary (in *bits*) for the code of a function.  */
#define FUNCTION_BOUNDARY 32

/* Alignment of field after `int : 0' in a structure.  */
#define EMPTY_FIELD_BOUNDARY 32

/* Every structure's size must be a multiple of this.  */
/* 8 is observed right on a DECstation and on riscos 4.02.  */
#define STRUCTURE_SIZE_BOUNDARY 8

/* There is no point aligning anything to a rounder boundary than
   LONG_DOUBLE_TYPE_SIZE, unless under MSA the bigggest alignment is
   BITS_PER_MSA_REG.  */
#define BIGGEST_ALIGNMENT \
  (ISA_HAS_MSA ? BITS_PER_MSA_REG : LONG_DOUBLE_TYPE_SIZE)

/* All accesses must be aligned.  */
#define STRICT_ALIGNMENT 1

/* Define this if you wish to imitate the way many other C compilers
   handle alignment of bitfields and the structures that contain
   them.

   The behavior is that the type written for a bit-field (`int',
   `short', or other integer type) imposes an alignment for the
   entire structure, as if the structure really did contain an
   ordinary field of that type.  In addition, the bit-field is placed
   within the structure so that it would fit within such a field,
   not crossing a boundary for it.

   Thus, on most machines, a bit-field whose type is written as `int'
   would not cross a four-byte boundary, and would force four-byte
   alignment for the whole structure.  (The alignment used may not
   be four bytes; it is controlled by the other alignment
   parameters.)

   If the macro is defined, its definition should be a C expression;
   a nonzero value for the expression enables this behavior.  */

#define PCC_BITFIELD_TYPE_MATTERS 1

/* If defined, a C expression to compute the alignment for a static
   variable.  TYPE is the data type, and ALIGN is the alignment that
   the object would ordinarily have.  The value of this macro is used
   instead of that alignment to align the object.

   If this macro is not defined, then ALIGN is used.

   One use of this macro is to increase alignment of medium-size
   data to make it all fit in fewer cache lines.  Another is to
   cause character arrays to be word-aligned so that `strcpy' calls
   that copy constants to character arrays can be done inline.  */

#undef DATA_ALIGNMENT
#define DATA_ALIGNMENT(TYPE, ALIGN)					\
  ((((ALIGN) < BITS_PER_WORD)						\
    && (TREE_CODE (TYPE) == ARRAY_TYPE					\
	|| TREE_CODE (TYPE) == UNION_TYPE				\
	|| TREE_CODE (TYPE) == RECORD_TYPE)) ? BITS_PER_WORD : (ALIGN))

/* We need this for the same reason as DATA_ALIGNMENT, namely to cause
   character arrays to be word-aligned so that `strcpy' calls that copy
   constants to character arrays can be done inline, and 'strcmp' can be
   optimised to use word loads. */
#define LOCAL_ALIGNMENT(TYPE, ALIGN) \
  DATA_ALIGNMENT (TYPE, ALIGN)
  
#define PAD_VARARGS_DOWN \
  (targetm.calls.function_arg_padding (TYPE_MODE (type), type) == PAD_DOWNWARD)

/* Define if operations between registers always perform the operation
   on the full register even if a narrower mode is specified.  */
#define WORD_REGISTER_OPERATIONS 1

/* When in 64-bit mode, move insns will sign extend SImode and CCmode
   moves.  All other references are zero extended.  */
#define LOAD_EXTEND_OP(MODE) \
  (TARGET_64BIT && ((MODE) == SImode || (MODE) == CCmode) \
   ? SIGN_EXTEND : ZERO_EXTEND)

/* Define this macro if it is advisable to hold scalars in registers
   in a wider mode than that declared by the program.  In such cases,
   the value is constrained to be within the bounds of the declared
   type, but kept valid in the wider mode.  The signedness of the
   extension may differ from that of the type.  */

#define PROMOTE_MODE(MODE, UNSIGNEDP, TYPE)	\
  if (GET_MODE_CLASS (MODE) == MODE_INT		\
      && GET_MODE_SIZE (MODE) < UNITS_PER_WORD) \
    {                                           \
      if ((MODE) == SImode)                     \
        (UNSIGNEDP) = 0;                        \
      (MODE) = Pmode;                           \
    }

/* Pmode is always the same as ptr_mode, but not always the same as word_mode.
   Extensions of pointers to word_mode must be signed.  */
#define POINTERS_EXTEND_UNSIGNED false

/* Define if loading short immediate values into registers sign extends.  */
#define SHORT_IMMEDIATES_SIGN_EXTEND 1

/* The [d]clz instructions have the natural values at 0.  */

#define CLZ_DEFINED_VALUE_AT_ZERO(MODE, VALUE) \
  ((VALUE) = GET_MODE_UNIT_BITSIZE (MODE), 2)

/* Standard register usage.  */

/* Number of hardware registers.  We have:

   - 32 integer registers
   - 32 floating point registers
   - 8 condition code registers
   - 2 accumulator registers (hi and lo)
   - 32 registers each for coprocessors 0, 2 and 3
   - 4 fake registers:
	- ARG_POINTER_REGNUM
	- FRAME_POINTER_REGNUM
	- GOT_VERSION_REGNUM (see the comment above load_call<mode> for details)
	- CPRESTORE_SLOT_REGNUM
   - 2 dummy entries that were used at various times in the past.
   - 6 DSP accumulator registers (3 hi-lo pairs) for MIPS DSP ASE
   - 6 DSP control registers  */

#define FIRST_PSEUDO_REGISTER 188

/* By default, fix the kernel registers ($26 and $27), the global
   pointer ($28) and the stack pointer ($29).  This can change
   depending on the command-line options.

   Regarding coprocessor registers: without evidence to the contrary,
   it's best to assume that each coprocessor register has a unique
   use.  This can be overridden, in, e.g., mips_option_override or
   TARGET_CONDITIONAL_REGISTER_USAGE should the assumption be
   inappropriate for a particular target.  */

#define FIXED_REGISTERS							\
{									\
  1, 1, 0, 0, 0, 0, 0, 0, 0, 0, 0, 0, 0, 0, 0, 0,			\
  0, 0, 0, 0, 0, 0, 0, 0, 0, 0, 1, 1, 1, 1, 0, 0,			\
  0, 0, 0, 0, 0, 0, 0, 0, 0, 0, 0, 0, 0, 0, 0, 0,			\
  0, 0, 0, 0, 0, 0, 0, 0, 0, 0, 0, 0, 0, 0, 0, 0,			\
  0, 0, 1, 0, 0, 0, 0, 0, 0, 0, 0, 1, 1, 1, 1, 1,			\
  /* COP0 registers */							\
  1, 1, 1, 1, 1, 1, 1, 1, 1, 1, 1, 1, 1, 1, 1, 1,			\
  1, 1, 1, 1, 1, 1, 1, 1, 1, 1, 1, 1, 1, 1, 1, 1,			\
  /* COP2 registers */							\
  1, 1, 1, 1, 1, 1, 1, 1, 1, 1, 1, 1, 1, 1, 1, 1,			\
  1, 1, 1, 1, 1, 1, 1, 1, 1, 1, 1, 1, 1, 1, 1, 1,			\
  /* COP3 registers */							\
  1, 1, 1, 1, 1, 1, 1, 1, 1, 1, 1, 1, 1, 1, 1, 1,			\
  1, 1, 1, 1, 1, 1, 1, 1, 1, 1, 1, 1, 1, 1, 1, 1,			\
  /* 6 DSP accumulator registers & 6 control registers */		\
  0, 0, 0, 0, 0, 0, 1, 1, 1, 1, 1, 1					\
}


/* Set up this array for o32 by default.

   Note that we don't mark $31 as a call-clobbered register.  The idea is
   that it's really the call instructions themselves which clobber $31.
   We don't care what the called function does with it afterwards.

   This approach makes it easier to implement sibcalls.  Unlike normal
   calls, sibcalls don't clobber $31, so the register reaches the
   called function in tact.  EPILOGUE_USES says that $31 is useful
   to the called function.  */

#define CALL_REALLY_USED_REGISTERS                                      \
{ /* General registers.  */                                             \
  1, 1, 1, 1, 1, 1, 1, 1, 1, 1, 1, 1, 1, 1, 1, 1,                       \
  0, 0, 0, 0, 0, 0, 0, 0, 1, 1, 1, 1, 0, 1, 0, 0,                       \
  /* Floating-point registers.  */                                      \
  1, 1, 1, 1, 1, 1, 1, 1, 1, 1, 1, 1, 1, 1, 1, 1,			\
  1, 1, 1, 1, 0, 0, 0, 0, 0, 0, 0, 0, 0, 0, 0, 0,			\
  /* Others.  */                                                        \
  1, 1, 1, 1, 1, 1, 1, 1, 1, 1, 1, 1, 1, 1, 1, 0,			\
  /* COP0 registers */							\
  0, 0, 0, 0, 0, 0, 0, 0, 0, 0, 0, 0, 0, 0, 0, 0,			\
  0, 0, 0, 0, 0, 0, 0, 0, 0, 0, 0, 0, 0, 0, 0, 0,			\
  /* COP2 registers */							\
  0, 0, 0, 0, 0, 0, 0, 0, 0, 0, 0, 0, 0, 0, 0, 0,			\
  0, 0, 0, 0, 0, 0, 0, 0, 0, 0, 0, 0, 0, 0, 0, 0,			\
  /* COP3 registers */							\
  0, 0, 0, 0, 0, 0, 0, 0, 0, 0, 0, 0, 0, 0, 0, 0,			\
  0, 0, 0, 0, 0, 0, 0, 0, 0, 0, 0, 0, 0, 0, 0, 0,			\
  /* 6 DSP accumulator registers & 6 control registers */		\
  1, 1, 1, 1, 1, 1, 0, 0, 0, 0, 0, 0					\
}

/* Internal macros to classify a register number as to whether it's a
   general purpose register, a floating point register, a
   multiply/divide register, or a status register.  */

#define GP_REG_FIRST 0
#define GP_REG_LAST  31
#define GP_REG_NUM   (GP_REG_LAST - GP_REG_FIRST + 1)
#define GP_DBX_FIRST 0
#define K0_REG_NUM   (GP_REG_FIRST + 26)
#define K1_REG_NUM   (GP_REG_FIRST + 27)
#define KERNEL_REG_P(REGNO)	(IN_RANGE (REGNO, K0_REG_NUM, K1_REG_NUM))

#define FP_REG_FIRST 32
#define FP_REG_LAST  63
#define FP_REG_NUM   (FP_REG_LAST - FP_REG_FIRST + 1)
#define FP_DBX_FIRST ((write_symbols == DBX_DEBUG) ? 38 : 32)

#define MD_REG_FIRST 64
#define MD_REG_LAST  65
#define MD_REG_NUM   (MD_REG_LAST - MD_REG_FIRST + 1)
#define MD_DBX_FIRST (FP_DBX_FIRST + FP_REG_NUM)

#define MSA_REG_FIRST FP_REG_FIRST
#define MSA_REG_LAST  FP_REG_LAST
#define MSA_REG_NUM   FP_REG_NUM

/* The DWARF 2 CFA column which tracks the return address from a
   signal handler context.  This means that to maintain backwards
   compatibility, no hard register can be assigned this column if it
   would need to be handled by the DWARF unwinder.  */
#define DWARF_ALT_FRAME_RETURN_COLUMN 66

#define ST_REG_FIRST 67
#define ST_REG_LAST  74
#define ST_REG_NUM   (ST_REG_LAST - ST_REG_FIRST + 1)


/* FIXME: renumber.  */
#define COP0_REG_FIRST 80
#define COP0_REG_LAST 111
#define COP0_REG_NUM (COP0_REG_LAST - COP0_REG_FIRST + 1)

#define COP0_STATUS_REG_NUM	(COP0_REG_FIRST + 12)
#define COP0_CAUSE_REG_NUM	(COP0_REG_FIRST + 13)
#define COP0_EPC_REG_NUM	(COP0_REG_FIRST + 14)

#define COP2_REG_FIRST 112
#define COP2_REG_LAST 143
#define COP2_REG_NUM (COP2_REG_LAST - COP2_REG_FIRST + 1)

#define COP3_REG_FIRST 144
#define COP3_REG_LAST 175
#define COP3_REG_NUM (COP3_REG_LAST - COP3_REG_FIRST + 1)

/* These definitions assume that COP0, 2 and 3 are numbered consecutively.  */
#define ALL_COP_REG_FIRST COP0_REG_FIRST
#define ALL_COP_REG_LAST COP3_REG_LAST
#define ALL_COP_REG_NUM (ALL_COP_REG_LAST - ALL_COP_REG_FIRST + 1)

#define DSP_ACC_REG_FIRST 176
#define DSP_ACC_REG_LAST 181
#define DSP_ACC_REG_NUM (DSP_ACC_REG_LAST - DSP_ACC_REG_FIRST + 1)

#define AT_REGNUM	(GP_REG_FIRST + 1)
#define HI_REGNUM	(TARGET_BIG_ENDIAN ? MD_REG_FIRST : MD_REG_FIRST + 1)
#define LO_REGNUM	(TARGET_BIG_ENDIAN ? MD_REG_FIRST + 1 : MD_REG_FIRST)

/* A few bitfield locations for the coprocessor registers.  */
/* Request Interrupt Priority Level is from bit 10 to bit 15 of
   the cause register for the EIC interrupt mode.  */
#define CAUSE_IPL	10
/* COP1 Enable is at bit 29 of the status register.  */
#define SR_COP1         29
/* Interrupt Priority Level is from bit 10 to bit 15 of the status register.  */
#define SR_IPL		10
/* Interrupt masks start with IM0 at bit 8 to IM7 at bit 15 of the status
   register.  */
#define SR_IM0		8
/* Exception Level is at bit 1 of the status register.  */
#define SR_EXL		1
/* Interrupt Enable is at bit 0 of the status register.  */
#define SR_IE		0

/* FPSW_REGNUM is the single condition code used if !ISA_HAS_8CC.
   If ISA_HAS_8CC, it should not be used, and an arbitrary ST_REG
   should be used instead.  */
#define FPSW_REGNUM	ST_REG_FIRST

#define GP_REG_P(REGNO)	\
  ((unsigned int) ((int) (REGNO) - GP_REG_FIRST) < GP_REG_NUM)
#define M16_REG_P(REGNO) \
  (((REGNO) >= 2 && (REGNO) <= 7) || (REGNO) == 16 || (REGNO) == 17)
#define M16STORE_REG_P(REGNO) \
  (((REGNO) >= 2 && (REGNO) <= 7) || (REGNO) == 0 || (REGNO) == 17)
#define FP_REG_P(REGNO)  \
  ((unsigned int) ((int) (REGNO) - FP_REG_FIRST) < FP_REG_NUM)
#define MD_REG_P(REGNO) \
  ((unsigned int) ((int) (REGNO) - MD_REG_FIRST) < MD_REG_NUM)
#define ST_REG_P(REGNO) \
  ((unsigned int) ((int) (REGNO) - ST_REG_FIRST) < ST_REG_NUM)
#define COP0_REG_P(REGNO) \
  ((unsigned int) ((int) (REGNO) - COP0_REG_FIRST) < COP0_REG_NUM)
#define COP2_REG_P(REGNO) \
  ((unsigned int) ((int) (REGNO) - COP2_REG_FIRST) < COP2_REG_NUM)
#define COP3_REG_P(REGNO) \
  ((unsigned int) ((int) (REGNO) - COP3_REG_FIRST) < COP3_REG_NUM)
#define ALL_COP_REG_P(REGNO) \
  ((unsigned int) ((int) (REGNO) - COP0_REG_FIRST) < ALL_COP_REG_NUM)
/* Test if REGNO is one of the 6 new DSP accumulators.  */
#define DSP_ACC_REG_P(REGNO) \
  ((unsigned int) ((int) (REGNO) - DSP_ACC_REG_FIRST) < DSP_ACC_REG_NUM)
/* Test if REGNO is hi, lo, or one of the 6 new DSP accumulators.  */
#define ACC_REG_P(REGNO) \
  (MD_REG_P (REGNO) || DSP_ACC_REG_P (REGNO))
#define MSA_REG_P(REGNO) \
  ((unsigned int) ((int) (REGNO) - MSA_REG_FIRST) < MSA_REG_NUM)

#define FP_REG_RTX_P(X) (REG_P (X) && FP_REG_P (REGNO (X)))
#define MSA_REG_RTX_P(X) (REG_P (X) && MSA_REG_P (REGNO (X)))

/* True if X is (const (unspec [(const_int 0)] UNSPEC_GP)).  This is used
   to initialize the mips16 gp pseudo register.  */
#define CONST_GP_P(X)				\
  (GET_CODE (X) == CONST			\
   && GET_CODE (XEXP (X, 0)) == UNSPEC		\
   && XINT (XEXP (X, 0), 1) == UNSPEC_GP)

/* Return coprocessor number from register number.  */

#define COPNUM_AS_CHAR_FROM_REGNUM(REGNO) 				\
  (COP0_REG_P (REGNO) ? '0' : COP2_REG_P (REGNO) ? '2'			\
   : COP3_REG_P (REGNO) ? '3' : '?')


#define HARD_REGNO_RENAME_OK(OLD_REG, NEW_REG)				\
  mips_hard_regno_rename_ok (OLD_REG, NEW_REG)

/* Select a register mode required for caller save of hard regno REGNO.  */
#define HARD_REGNO_CALLER_SAVE_MODE(REGNO, NREGS, MODE) \
  mips_hard_regno_caller_save_mode (REGNO, NREGS, MODE)

/* Register to use for pushing function arguments.  */
#define STACK_POINTER_REGNUM (GP_REG_FIRST + 29)

/* These two registers don't really exist: they get eliminated to either
   the stack or hard frame pointer.  */
#define ARG_POINTER_REGNUM 77
#define FRAME_POINTER_REGNUM 78

/* $30 is not available on the mips16, so we use $17 as the frame
   pointer.  */
#define HARD_FRAME_POINTER_REGNUM \
  (TARGET_MIPS16 ? GP_REG_FIRST + 17 : GP_REG_FIRST + 30)

#define HARD_FRAME_POINTER_IS_FRAME_POINTER 0
#define HARD_FRAME_POINTER_IS_ARG_POINTER 0

/* Register in which static-chain is passed to a function.  */
#define STATIC_CHAIN_REGNUM (GP_REG_FIRST + 15)

/* Registers used as temporaries in prologue/epilogue code:

   - If a MIPS16 PIC function needs access to _gp, it first loads
     the value into MIPS16_PIC_TEMP and then copies it to $gp.

   - The prologue can use MIPS_PROLOGUE_TEMP as a general temporary
     register.  The register must not conflict with MIPS16_PIC_TEMP.

   - If we aren't generating MIPS16 code, the prologue can also use
     MIPS_PROLOGUE_TEMP2 as a general temporary register.

   - The epilogue can use MIPS_EPILOGUE_TEMP as a general temporary
     register.

   If we're generating MIPS16 code, these registers must come from the
   core set of 8.  The prologue registers mustn't conflict with any
   incoming arguments, the static chain pointer, or the frame pointer.
   The epilogue temporary mustn't conflict with the return registers,
   the PIC call register ($25), the frame pointer, the EH stack adjustment,
   or the EH data registers.

   If we're generating interrupt handlers, we use K0 as a temporary register
   in prologue/epilogue code.  */

#define MIPS16_PIC_TEMP_REGNUM (GP_REG_FIRST + 2)
#define MIPS_PROLOGUE_TEMP_REGNUM \
  (cfun->machine->interrupt_handler_p ? K0_REG_NUM : GP_REG_FIRST + 3)
#define MIPS_PROLOGUE_TEMP2_REGNUM \
  (TARGET_MIPS16 \
   ? (gcc_unreachable (), INVALID_REGNUM) \
   : cfun->machine->interrupt_handler_p ? K1_REG_NUM : GP_REG_FIRST + 12)
#define MIPS_EPILOGUE_TEMP_REGNUM		\
  (cfun->machine->interrupt_handler_p		\
   ? K0_REG_NUM					\
   : GP_REG_FIRST + (TARGET_MIPS16 ? 6 : 8))

#define MIPS16_PIC_TEMP gen_rtx_REG (Pmode, MIPS16_PIC_TEMP_REGNUM)
#define MIPS_PROLOGUE_TEMP(MODE) gen_rtx_REG (MODE, MIPS_PROLOGUE_TEMP_REGNUM)
#define MIPS_PROLOGUE_TEMP2(MODE) \
  gen_rtx_REG (MODE, MIPS_PROLOGUE_TEMP2_REGNUM)
#define MIPS_EPILOGUE_TEMP(MODE) gen_rtx_REG (MODE, MIPS_EPILOGUE_TEMP_REGNUM)

/* Define this macro if it is as good or better to call a constant
   function address than to call an address kept in a register.  */
#define NO_FUNCTION_CSE 1

/* The ABI-defined global pointer.  Sometimes we use a different
   register in leaf functions: see PIC_OFFSET_TABLE_REGNUM.  */
#define GLOBAL_POINTER_REGNUM (GP_REG_FIRST + 28)

/* We normally use $28 as the global pointer.  However, when generating
   n32/64 PIC, it is better for leaf functions to use a call-clobbered
   register instead.  They can then avoid saving and restoring $28
   and perhaps avoid using a frame at all.

   When a leaf function uses something other than $28, mips_expand_prologue
   will modify pic_offset_table_rtx in place.  Take the register number
   from there after reload.  */
#define PIC_OFFSET_TABLE_REGNUM \
  (reload_completed ? REGNO (pic_offset_table_rtx) : GLOBAL_POINTER_REGNUM)

/* Define the classes of registers for register constraints in the
   machine description.  Also define ranges of constants.

   One of the classes must always be named ALL_REGS and include all hard regs.
   If there is more than one class, another class must be named NO_REGS
   and contain no registers.

   The name GENERAL_REGS must be the name of a class (or an alias for
   another name such as ALL_REGS).  This is the class of registers
   that is allowed by "g" or "r" in a register constraint.
   Also, registers outside this class are allocated only when
   instructions express preferences for them.

   The classes must be numbered in nondecreasing order; that is,
   a larger-numbered class must never be contained completely
   in a smaller-numbered class.

   For any two classes, it is very desirable that there be another
   class that represents their union.  */

enum reg_class
{
  NO_REGS,			/* no registers in set */
  M16_STORE_REGS,		/* microMIPS store registers  */
  M16_REGS,			/* mips16 directly accessible registers */
  M16_SP_REGS,			/* mips16 + $sp */
  T_REG,			/* mips16 T register ($24) */
  M16_T_REGS,			/* mips16 registers plus T register */
  PIC_FN_ADDR_REG,		/* SVR4 PIC function address register */
  V1_REG,			/* Register $v1 ($3) used for TLS access.  */
  SPILL_REGS,			/* All but $sp and call preserved regs are in here */
  LEA_REGS,			/* Every GPR except $25 */
  GR_REGS,			/* integer registers */
  FP_REGS,			/* floating point registers */
  MD0_REG,			/* first multiply/divide register */
  MD1_REG,			/* second multiply/divide register */
  MD_REGS,			/* multiply/divide registers (hi/lo) */
  COP0_REGS,			/* generic coprocessor classes */
  COP2_REGS,
  COP3_REGS,
  ST_REGS,			/* status registers (fp status) */
  DSP_ACC_REGS,			/* DSP accumulator registers */
  ACC_REGS,			/* Hi/Lo and DSP accumulator registers */
  FRAME_REGS,			/* $arg and $frame */
  GR_AND_MD0_REGS,		/* union classes */
  GR_AND_MD1_REGS,
  GR_AND_MD_REGS,
  GR_AND_ACC_REGS,
  ALL_REGS,			/* all registers */
  LIM_REG_CLASSES		/* max value + 1 */
};

#define N_REG_CLASSES (int) LIM_REG_CLASSES

#define GENERAL_REGS GR_REGS

/* An initializer containing the names of the register classes as C
   string constants.  These names are used in writing some of the
   debugging dumps.  */

#define REG_CLASS_NAMES							\
{									\
  "NO_REGS",								\
  "M16_STORE_REGS",							\
  "M16_REGS",								\
  "M16_SP_REGS",								\
  "T_REG",								\
  "M16_T_REGS",								\
  "PIC_FN_ADDR_REG",							\
  "V1_REG",								\
  "SPILL_REGS",								\
  "LEA_REGS",								\
  "GR_REGS",								\
  "FP_REGS",								\
  "MD0_REG",								\
  "MD1_REG",								\
  "MD_REGS",								\
  /* coprocessor registers */						\
  "COP0_REGS",								\
  "COP2_REGS",								\
  "COP3_REGS",								\
  "ST_REGS",								\
  "DSP_ACC_REGS",							\
  "ACC_REGS",								\
  "FRAME_REGS",								\
  "GR_AND_MD0_REGS",							\
  "GR_AND_MD1_REGS",							\
  "GR_AND_MD_REGS",							\
  "GR_AND_ACC_REGS",							\
  "ALL_REGS"								\
}

/* An initializer containing the contents of the register classes,
   as integers which are bit masks.  The Nth integer specifies the
   contents of class N.  The way the integer MASK is interpreted is
   that register R is in the class if `MASK & (1 << R)' is 1.

   When the machine has more than 32 registers, an integer does not
   suffice.  Then the integers are replaced by sub-initializers,
   braced groupings containing several integers.  Each
   sub-initializer must be suitable as an initializer for the type
   `HARD_REG_SET' which is defined in `hard-reg-set.h'.  */

#define REG_CLASS_CONTENTS						                                \
{									                                \
  { 0x00000000, 0x00000000, 0x00000000, 0x00000000, 0x00000000, 0x00000000 },	/* NO_REGS */		\
  { 0x000200fc, 0x00000000, 0x00000000, 0x00000000, 0x00000000, 0x00000000 },	/* M16_STORE_REGS */	\
  { 0x000300fc, 0x00000000, 0x00000000, 0x00000000, 0x00000000, 0x00000000 },	/* M16_REGS */		\
  { 0x200300fc, 0x00000000, 0x00000000, 0x00000000, 0x00000000, 0x00000000 },	/* M16_SP_REGS */		\
  { 0x01000000, 0x00000000, 0x00000000, 0x00000000, 0x00000000, 0x00000000 },	/* T_REG */		\
  { 0x010300fc, 0x00000000, 0x00000000, 0x00000000, 0x00000000, 0x00000000 },	/* M16_T_REGS */	\
  { 0x02000000, 0x00000000, 0x00000000, 0x00000000, 0x00000000, 0x00000000 },	/* PIC_FN_ADDR_REG */	\
  { 0x00000008, 0x00000000, 0x00000000, 0x00000000, 0x00000000, 0x00000000 },	/* V1_REG */		\
  { 0x0303fffc, 0x00000000, 0x00000000, 0x00000000, 0x00000000, 0x00000000 },	/* SPILL_REGS */      	\
  { 0xfdffffff, 0x00000000, 0x00000000, 0x00000000, 0x00000000, 0x00000000 },	/* LEA_REGS */		\
  { 0xffffffff, 0x00000000, 0x00000000, 0x00000000, 0x00000000, 0x00000000 },	/* GR_REGS */		\
  { 0x00000000, 0xffffffff, 0x00000000, 0x00000000, 0x00000000, 0x00000000 },	/* FP_REGS */		\
  { 0x00000000, 0x00000000, 0x00000001, 0x00000000, 0x00000000, 0x00000000 },	/* MD0_REG */		\
  { 0x00000000, 0x00000000, 0x00000002, 0x00000000, 0x00000000, 0x00000000 },	/* MD1_REG */		\
  { 0x00000000, 0x00000000, 0x00000003, 0x00000000, 0x00000000, 0x00000000 },	/* MD_REGS */		\
  { 0x00000000, 0x00000000, 0xffff0000, 0x0000ffff, 0x00000000, 0x00000000 },   /* COP0_REGS */		\
  { 0x00000000, 0x00000000, 0x00000000, 0xffff0000, 0x0000ffff, 0x00000000 },   /* COP2_REGS */		\
  { 0x00000000, 0x00000000, 0x00000000, 0x00000000, 0xffff0000, 0x0000ffff },   /* COP3_REGS */		\
  { 0x00000000, 0x00000000, 0x000007f8, 0x00000000, 0x00000000, 0x00000000 },	/* ST_REGS */		\
  { 0x00000000, 0x00000000, 0x00000000, 0x00000000, 0x00000000, 0x003f0000 },	/* DSP_ACC_REGS */	\
  { 0x00000000, 0x00000000, 0x00000003, 0x00000000, 0x00000000, 0x003f0000 },	/* ACC_REGS */		\
  { 0x00000000, 0x00000000, 0x00006000, 0x00000000, 0x00000000, 0x00000000 },	/* FRAME_REGS */	\
  { 0xffffffff, 0x00000000, 0x00000001, 0x00000000, 0x00000000, 0x00000000 },	/* GR_AND_MD0_REGS */	\
  { 0xffffffff, 0x00000000, 0x00000002, 0x00000000, 0x00000000, 0x00000000 },	/* GR_AND_MD1_REGS */	\
  { 0xffffffff, 0x00000000, 0x00000003, 0x00000000, 0x00000000, 0x00000000 },	/* GR_AND_MD_REGS */	\
  { 0xffffffff, 0x00000000, 0x00000003, 0x00000000, 0x00000000, 0x003f0000 },	/* GR_AND_ACC_REGS */	\
  { 0xffffffff, 0xffffffff, 0xffff67ff, 0xffffffff, 0xffffffff, 0x0fffffff }	/* ALL_REGS */		\
}


/* A C expression whose value is a register class containing hard
   register REGNO.  In general there is more that one such class;
   choose a class which is "minimal", meaning that no smaller class
   also contains the register.  */

#define REGNO_REG_CLASS(REGNO) mips_regno_to_class[ (REGNO) ]

/* A macro whose definition is the name of the class to which a
   valid base register must belong.  A base register is one used in
   an address which is the register value plus a displacement.  */

#define BASE_REG_CLASS  (TARGET_MIPS16 ? M16_SP_REGS : GR_REGS)

/* A macro whose definition is the name of the class to which a
   valid index register must belong.  An index register is one used
   in an address where its value is either multiplied by a scale
   factor or added to another register (as well as added to a
   displacement).  */

#define INDEX_REG_CLASS NO_REGS

/* We generally want to put call-clobbered registers ahead of
   call-saved ones.  (IRA expects this.)  */

#define REG_ALLOC_ORDER							\
{ /* Accumulator registers.  When GPRs and accumulators have equal	\
     cost, we generally prefer to use accumulators.  For example,	\
     a division of multiplication result is better allocated to LO,	\
     so that we put the MFLO at the point of use instead of at the	\
     point of definition.  It's also needed if we're to take advantage	\
     of the extra accumulators available with -mdspr2.  In some cases,	\
     it can also help to reduce register pressure.  */			\
  64, 65,176,177,178,179,180,181,					\
  /* Call-clobbered GPRs.  */						\
  1,  2,  3,  4,  5,  6,  7,  8,  9, 10, 11, 12, 13, 14, 15,		\
  24, 25, 31,								\
  /* The global pointer.  This is call-clobbered for o32 and o64	\
     abicalls, call-saved for n32 and n64 abicalls, and a program	\
     invariant otherwise.  Putting it between the call-clobbered	\
     and call-saved registers should cope with all eventualities.  */	\
  28,									\
  /* Call-saved GPRs.  */						\
  16, 17, 18, 19, 20, 21, 22, 23, 30,					\
  /* GPRs that can never be exposed to the register allocator.  */	\
  0,  26, 27, 29,							\
  /* Call-clobbered FPRs.  */						\
  32, 33, 34, 35, 36, 37, 38, 39, 40, 41, 42, 43, 44, 45, 46, 47,	\
  48, 49, 50, 51,							\
  /* FPRs that are usually call-saved.  The odd ones are actually	\
     call-clobbered for n32, but listing them ahead of the even		\
     registers might encourage the register allocator to fragment	\
     the available FPR pairs.  We need paired FPRs to store long	\
     doubles, so it isn't clear that using a different order		\
     for n32 would be a win.  */					\
  52, 53, 54, 55, 56, 57, 58, 59, 60, 61, 62, 63,			\
  /* None of the remaining classes have defined call-saved		\
     registers.  */							\
  66, 67, 68, 69, 70, 71, 72, 73, 74, 75, 76, 77, 78, 79,		\
  80, 81, 82, 83, 84, 85, 86, 87, 88, 89, 90, 91, 92, 93, 94, 95,	\
  96, 97, 98, 99, 100,101,102,103,104,105,106,107,108,109,110,111,	\
  112,113,114,115,116,117,118,119,120,121,122,123,124,125,126,127,	\
  128,129,130,131,132,133,134,135,136,137,138,139,140,141,142,143,	\
  144,145,146,147,148,149,150,151,152,153,154,155,156,157,158,159,	\
  160,161,162,163,164,165,166,167,168,169,170,171,172,173,174,175,	\
  182,183,184,185,186,187						\
}

/* True if VALUE is an unsigned 6-bit number.  */

#define UIMM6_OPERAND(VALUE) \
  (((VALUE) & ~(unsigned HOST_WIDE_INT) 0x3f) == 0)

/* True if VALUE is a signed 10-bit number.  */

#define IMM10_OPERAND(VALUE) \
  ((unsigned HOST_WIDE_INT) (VALUE) + 0x200 < 0x400)

/* True if VALUE is a signed 16-bit number.  */

#define SMALL_OPERAND(VALUE) \
  ((unsigned HOST_WIDE_INT) (VALUE) + 0x8000 < 0x10000)

/* True if VALUE is an unsigned 16-bit number.  */

#define SMALL_OPERAND_UNSIGNED(VALUE) \
  (((VALUE) & ~(unsigned HOST_WIDE_INT) 0xffff) == 0)

/* True if VALUE can be loaded into a register using LUI.  */

#define LUI_OPERAND(VALUE)					\
  (((VALUE) | 0x7fff0000) == 0x7fff0000				\
   || ((VALUE) | 0x7fff0000) + 0x10000 == 0)

/* Return a value X with the low 16 bits clear, and such that
   VALUE - X is a signed 16-bit value.  */

#define CONST_HIGH_PART(VALUE) \
  (((VALUE) + 0x8000) & ~(unsigned HOST_WIDE_INT) 0xffff)

#define CONST_LOW_PART(VALUE) \
  ((VALUE) - CONST_HIGH_PART (VALUE))

#define SMALL_INT(X) SMALL_OPERAND (INTVAL (X))
#define SMALL_INT_UNSIGNED(X) SMALL_OPERAND_UNSIGNED (INTVAL (X))
#define LUI_INT(X) LUI_OPERAND (INTVAL (X))
#define UMIPS_12BIT_OFFSET_P(OFFSET) (IN_RANGE (OFFSET, -2048, 2047))
#define MIPS_9BIT_OFFSET_P(OFFSET) (IN_RANGE (OFFSET, -256, 255))

/* The HI and LO registers can only be reloaded via the general
   registers.  Condition code registers can only be loaded to the
   general registers, and from the floating point registers.  */

#define SECONDARY_INPUT_RELOAD_CLASS(CLASS, MODE, X)			\
  mips_secondary_reload_class (CLASS, MODE, X, true)
#define SECONDARY_OUTPUT_RELOAD_CLASS(CLASS, MODE, X)			\
  mips_secondary_reload_class (CLASS, MODE, X, false)

/* Return the maximum number of consecutive registers
   needed to represent mode MODE in a register of class CLASS.  */

#define CLASS_MAX_NREGS(CLASS, MODE) mips_class_max_nregs (CLASS, MODE)

/* Stack layout; function entry, exit and calling.  */

#define STACK_GROWS_DOWNWARD 1

#define FRAME_GROWS_DOWNWARD (flag_stack_protect != 0			\
			      || (flag_sanitize & SANITIZE_ADDRESS) != 0)

/* Size of the area allocated in the frame to save the GP.  */

#define MIPS_GP_SAVE_AREA_SIZE \
  (TARGET_CALL_CLOBBERED_GP ? MIPS_STACK_ALIGN (UNITS_PER_WORD) : 0)

#define RETURN_ADDR_RTX mips_return_addr

/* Mask off the MIPS16 ISA bit in unwind addresses.

   The reason for this is a little subtle.  When unwinding a call,
   we are given the call's return address, which on most targets
   is the address of the following instruction.  However, what we
   actually want to find is the EH region for the call itself.
   The target-independent unwind code therefore searches for "RA - 1".

   In the MIPS16 case, RA is always an odd-valued (ISA-encoded) address.
   RA - 1 is therefore the real (even-valued) start of the return
   instruction.  EH region labels are usually odd-valued MIPS16 symbols
   too, so a search for an even address within a MIPS16 region would
   usually work.

   However, there is an exception.  If the end of an EH region is also
   the end of a function, the end label is allowed to be even.  This is
   necessary because a following non-MIPS16 function may also need EH
   information for its first instruction.

   Thus a MIPS16 region may be terminated by an ISA-encoded or a
   non-ISA-encoded address.  This probably isn't ideal, but it is
   the traditional (legacy) behavior.  It is therefore only safe
   to search MIPS EH regions for an _odd-valued_ address.

   Masking off the ISA bit means that the target-independent code
   will search for "(RA & -2) - 1", which is guaranteed to be odd.  */
#define MASK_RETURN_ADDR GEN_INT (-2)


/* Similarly, don't use the least-significant bit to tell pointers to
   code from vtable index.  */

#define TARGET_PTRMEMFUNC_VBIT_LOCATION ptrmemfunc_vbit_in_delta

/* The eliminations to $17 are only used for mips16 code.  See the
   definition of HARD_FRAME_POINTER_REGNUM.  */

#define ELIMINABLE_REGS							\
{{ ARG_POINTER_REGNUM,   STACK_POINTER_REGNUM},				\
 { ARG_POINTER_REGNUM,   GP_REG_FIRST + 30},				\
 { ARG_POINTER_REGNUM,   GP_REG_FIRST + 17},				\
 { FRAME_POINTER_REGNUM, STACK_POINTER_REGNUM},				\
 { FRAME_POINTER_REGNUM, GP_REG_FIRST + 30},				\
 { FRAME_POINTER_REGNUM, GP_REG_FIRST + 17}}

#define INITIAL_ELIMINATION_OFFSET(FROM, TO, OFFSET) \
  (OFFSET) = mips_initial_elimination_offset ((FROM), (TO))

/* Allocate stack space for arguments at the beginning of each function.  */
#define ACCUMULATE_OUTGOING_ARGS 1

/* The argument pointer always points to the first argument.  */
#define FIRST_PARM_OFFSET(FNDECL) 0

/* o32 and o64 reserve stack space for all argument registers.  */
#define REG_PARM_STACK_SPACE(FNDECL) 			\
  (TARGET_OLDABI					\
   ? (MAX_ARGS_IN_REGISTERS * UNITS_PER_WORD)		\
   : 0)

/* Define this if it is the responsibility of the caller to
   allocate the area reserved for arguments passed in registers.
   If `ACCUMULATE_OUTGOING_ARGS' is also defined, the only effect
   of this macro is to determine whether the space is included in
   `crtl->outgoing_args_size'.  */
#define OUTGOING_REG_PARM_STACK_SPACE(FNTYPE) 1

#define STACK_BOUNDARY (TARGET_NEWABI ? 128 : 64)

/* Symbolic macros for the registers used to return integer and floating
   point values.  */

#define GP_RETURN (GP_REG_FIRST + 2)
#define FP_RETURN ((TARGET_SOFT_FLOAT) ? GP_RETURN : (FP_REG_FIRST + 0))

#define MAX_ARGS_IN_REGISTERS (TARGET_OLDABI ? 4 : 8)

/* Symbolic macros for the first/last argument registers.  */

#define GP_ARG_FIRST (GP_REG_FIRST + 4)
#define GP_ARG_LAST  (GP_ARG_FIRST + MAX_ARGS_IN_REGISTERS - 1)
#define FP_ARG_FIRST (FP_REG_FIRST + 12)
#define FP_ARG_LAST  (FP_ARG_FIRST + MAX_ARGS_IN_REGISTERS - 1)

/* True if MODE is vector and supported in a MSA vector register.  */
#define MSA_SUPPORTED_MODE_P(MODE)			\
  (ISA_HAS_MSA						\
   && GET_MODE_SIZE (MODE) == UNITS_PER_MSA_REG		\
   && (GET_MODE_CLASS (MODE) == MODE_VECTOR_INT		\
       || GET_MODE_CLASS (MODE) == MODE_VECTOR_FLOAT))

/* Temporary register that is used when restoring $gp after a call.  $4 and $5
   are used for returning complex double values in soft-float code, so $6 is the
   first suitable candidate for TARGET_MIPS16.  For !TARGET_MIPS16 we can use
   $gp itself as the temporary.  */
#define POST_CALL_TMP_REG \
  (TARGET_MIPS16 ? GP_ARG_FIRST + 2 : PIC_OFFSET_TABLE_REGNUM)

/* 1 if N is a possible register number for function argument passing.
   We have no FP argument registers when soft-float.  Special handling
   is required for O32 where only even numbered registers are used for
   O32-FPXX and O32-FP64.  */

#define FUNCTION_ARG_REGNO_P(N)					\
  ((IN_RANGE((N), GP_ARG_FIRST, GP_ARG_LAST)			\
    || (IN_RANGE((N), FP_ARG_FIRST, FP_ARG_LAST) 		\
        && (mips_abi != ABI_32 					\
            || TARGET_FLOAT32 					\
            || ((N) % 2 == 0))))				\
   && !fixed_regs[N])

/* This structure has to cope with two different argument allocation
   schemes.  Most MIPS ABIs view the arguments as a structure, of which
   the first N words go in registers and the rest go on the stack.  If I
   < N, the Ith word might go in Ith integer argument register or in a
   floating-point register.  For these ABIs, we only need to remember
   the offset of the current argument into the structure.

   The EABI instead allocates the integer and floating-point arguments
   separately.  The first N words of FP arguments go in FP registers,
   the rest go on the stack.  Likewise, the first N words of the other
   arguments go in integer registers, and the rest go on the stack.  We
   need to maintain three counts: the number of integer registers used,
   the number of floating-point registers used, and the number of words
   passed on the stack.

   We could keep separate information for the two ABIs (a word count for
   the standard ABIs, and three separate counts for the EABI).  But it
   seems simpler to view the standard ABIs as forms of EABI that do not
   allocate floating-point registers.

   So for the standard ABIs, the first N words are allocated to integer
   registers, and mips_function_arg decides on an argument-by-argument
   basis whether that argument should really go in an integer register,
   or in a floating-point one.  */

typedef struct mips_args {
  /* Always true for varargs functions.  Otherwise true if at least
     one argument has been passed in an integer register.  */
  int gp_reg_found;

  /* The number of arguments seen so far.  */
  unsigned int arg_number;

  /* The number of integer registers used so far.  For all ABIs except
     EABI, this is the number of words that have been added to the
     argument structure, limited to MAX_ARGS_IN_REGISTERS.  */
  unsigned int num_gprs;

  /* For EABI, the number of floating-point registers used so far.  */
  unsigned int num_fprs;

  /* The number of words passed on the stack.  */
  unsigned int stack_words;

  /* On the mips16, we need to keep track of which floating point
     arguments were passed in general registers, but would have been
     passed in the FP regs if this were a 32-bit function, so that we
     can move them to the FP regs if we wind up calling a 32-bit
     function.  We record this information in fp_code, encoded in base
     four.  A zero digit means no floating point argument, a one digit
     means an SFmode argument, and a two digit means a DFmode argument,
     and a three digit is not used.  The low order digit is the first
     argument.  Thus 6 == 1 * 4 + 2 means a DFmode argument followed by
     an SFmode argument.  ??? A more sophisticated approach will be
     needed if MIPS_ABI != ABI_32.  */
  int fp_code;

  /* True if the function has a prototype.  */
  int prototype;
} CUMULATIVE_ARGS;

/* Initialize a variable CUM of type CUMULATIVE_ARGS
   for a call to a function whose data type is FNTYPE.
   For a library call, FNTYPE is 0.  */

#define INIT_CUMULATIVE_ARGS(CUM, FNTYPE, LIBNAME, INDIRECT, N_NAMED_ARGS) \
  mips_init_cumulative_args (&CUM, FNTYPE)

#define BLOCK_REG_PADDING(MODE, TYPE, FIRST) \
  (mips_pad_reg_upward (MODE, TYPE) ? PAD_UPWARD : PAD_DOWNWARD)

/* True if using EABI and varargs can be passed in floating-point
   registers.  Under these conditions, we need a more complex form
   of va_list, which tracks GPR, FPR and stack arguments separately.  */
#define EABI_FLOAT_VARARGS_P \
	(mips_abi == ABI_EABI && UNITS_PER_FPVALUE >= UNITS_PER_DOUBLE)


#define EPILOGUE_USES(REGNO)	mips_epilogue_uses (REGNO)

/* Treat LOC as a byte offset from the stack pointer and round it up
   to the next fully-aligned offset.  */
#define MIPS_STACK_ALIGN(LOC) \
  (TARGET_NEWABI ? ROUND_UP ((LOC), 16) : ROUND_UP ((LOC), 8))


/* Output assembler code to FILE to increment profiler label # LABELNO
   for profiling a function entry.  */

#define FUNCTION_PROFILER(FILE, LABELNO) mips_function_profiler ((FILE))

/* The profiler preserves all interesting registers, including $31.  */
#define MIPS_SAVE_REG_FOR_PROFILING_P(REGNO) false

/* No mips port has ever used the profiler counter word, so don't emit it
   or the label for it.  */

#define NO_PROFILE_COUNTERS 1

/* Define this macro if the code for function profiling should come
   before the function prologue.  Normally, the profiling code comes
   after.  */

/* #define PROFILE_BEFORE_PROLOGUE */

/* EXIT_IGNORE_STACK should be nonzero if, when returning from a function,
   the stack pointer does not matter.  The value is tested only in
   functions that have frame pointers.
   No definition is equivalent to always zero.  */

#define EXIT_IGNORE_STACK 1


/* Trampolines are a block of code followed by two pointers.  */

#define TRAMPOLINE_SIZE \
  (mips_trampoline_code_size () + GET_MODE_SIZE (ptr_mode) * 2)

/* Forcing a 64-bit alignment for 32-bit targets allows us to load two
   pointers from a single LUI base.  */

#define TRAMPOLINE_ALIGNMENT 64

/* mips_trampoline_init calls this library function to flush
   program and data caches.  */

#ifndef CACHE_FLUSH_FUNC
#define CACHE_FLUSH_FUNC "_flush_cache"
#endif

#define MIPS_ICACHE_SYNC(ADDR, SIZE)					\
  /* Flush both caches.  We need to flush the data cache in case	\
     the system has a write-back cache.  */				\
  emit_library_call (gen_rtx_SYMBOL_REF (Pmode, mips_cache_flush_func),	\
		     LCT_NORMAL, VOIDmode, ADDR, Pmode, SIZE, Pmode,	\
		     GEN_INT (3), TYPE_MODE (integer_type_node))


/* Addressing modes, and classification of registers for them.  */

#define REGNO_OK_FOR_INDEX_P(REGNO) 0
#define REGNO_MODE_OK_FOR_BASE_P(REGNO, MODE) \
  mips_regno_mode_ok_for_base_p (REGNO, MODE, 1)

/* Maximum number of registers that can appear in a valid memory address.  */

#define MAX_REGS_PER_ADDRESS 1

/* Check for constness inline but use mips_legitimate_address_p
   to check whether a constant really is an address.  */

#define CONSTANT_ADDRESS_P(X) \
  (CONSTANT_P (X) && memory_address_p (SImode, X))

/* This handles the magic '..CURRENT_FUNCTION' symbol, which means
   'the start of the function that this code is output in'.  */

#define ASM_OUTPUT_LABELREF(FILE,NAME)					\
  do {									\
    if (strcmp (NAME, "..CURRENT_FUNCTION") == 0)			\
      asm_fprintf ((FILE), "%U%s",					\
		   XSTR (XEXP (DECL_RTL (current_function_decl),	\
			       0), 0));					\
    else								\
      asm_fprintf ((FILE), "%U%s", (NAME));				\
  } while (0)

/* Flag to mark a function decl symbol that requires a long call.  */
#define SYMBOL_FLAG_LONG_CALL	(SYMBOL_FLAG_MACH_DEP << 0)
#define SYMBOL_REF_LONG_CALL_P(X)					\
  ((SYMBOL_REF_FLAGS (X) & SYMBOL_FLAG_LONG_CALL) != 0)

/* This flag marks functions that cannot be lazily bound.  */
#define SYMBOL_FLAG_BIND_NOW (SYMBOL_FLAG_MACH_DEP << 1)
#define SYMBOL_REF_BIND_NOW_P(RTX) \
  ((SYMBOL_REF_FLAGS (RTX) & SYMBOL_FLAG_BIND_NOW) != 0)

/* True if we're generating a form of MIPS16 code in which jump tables
   are stored in the text section and encoded as 16-bit PC-relative
   offsets.  This is only possible when general text loads are allowed,
   since the table access itself will be an "lh" instruction.  If the
   PC-relative offsets grow too large, 32-bit offsets are used instead.  */
#define TARGET_MIPS16_SHORT_JUMP_TABLES TARGET_MIPS16_TEXT_LOADS

#define JUMP_TABLES_IN_TEXT_SECTION TARGET_MIPS16_SHORT_JUMP_TABLES

#define CASE_VECTOR_MODE (TARGET_MIPS16_SHORT_JUMP_TABLES ? SImode : ptr_mode)

/* Only use short offsets if their range will not overflow.  */
#define CASE_VECTOR_SHORTEN_MODE(MIN, MAX, BODY) \
  (!TARGET_MIPS16_SHORT_JUMP_TABLES ? ptr_mode \
   : ((MIN) >= -32768 && (MAX) < 32768) ? HImode \
   : SImode)

#define CASE_VECTOR_PC_RELATIVE TARGET_MIPS16_SHORT_JUMP_TABLES

/* Define this as 1 if `char' should by default be signed; else as 0.  */
#ifndef DEFAULT_SIGNED_CHAR
#define DEFAULT_SIGNED_CHAR 1
#endif

/* Although LDC1 and SDC1 provide 64-bit moves on 32-bit targets,
   we generally don't want to use them for copying arbitrary data.
   A single N-word move is usually the same cost as N single-word moves.  */
#define MOVE_MAX UNITS_PER_WORD
/* We don't modify it for MSA as it is only used by the classic reload.  */
#define MAX_MOVE_MAX 8

/* Define this macro as a C expression which is nonzero if
   accessing less than a word of memory (i.e. a `char' or a
   `short') is no faster than accessing a word of memory, i.e., if
   such access require more than one instruction or if there is no
   difference in cost between byte and (aligned) word loads.

   On RISC machines, it tends to generate better code to define
   this as 1, since it avoids making a QI or HI mode register.

   But, generating word accesses for -mips16 is generally bad as shifts
   (often extended) would be needed for byte accesses.  */
#define SLOW_BYTE_ACCESS (!TARGET_MIPS16)

/* Standard MIPS integer shifts truncate the shift amount to the
   width of the shifted operand.  However, Loongson MMI shifts
   do not truncate the shift amount at all.  */
#define SHIFT_COUNT_TRUNCATED (!TARGET_LOONGSON_MMI)


/* Specify the machine mode that pointers have.
   After generation of rtl, the compiler makes no further distinction
   between pointers and any other objects of this machine mode.  */

#ifndef Pmode
#define Pmode (TARGET_64BIT && TARGET_LONG64 ? DImode : SImode)
#endif

/* Give call MEMs SImode since it is the "most permissive" mode
   for both 32-bit and 64-bit targets.  */

#define FUNCTION_MODE SImode


/* We allocate $fcc registers by hand and can't cope with moves of
   CCmode registers to and from pseudos (or memory).  */
#define AVOID_CCMODE_COPIES

/* A C expression for the cost of a branch instruction.  A value of
   1 is the default; other values are interpreted relative to that.  */

#define BRANCH_COST(speed_p, predictable_p) mips_branch_cost
#define LOGICAL_OP_NON_SHORT_CIRCUIT 0

/* The MIPS port has several functions that return an instruction count.
   Multiplying the count by this value gives the number of bytes that
   the instructions occupy.  */
#define BASE_INSN_LENGTH (TARGET_MIPS16 ? 2 : 4)

/* The length of a NOP in bytes.  */
#define NOP_INSN_LENGTH (TARGET_COMPRESSION ? 2 : 4)

/* If defined, modifies the length assigned to instruction INSN as a
   function of the context in which it is used.  LENGTH is an lvalue
   that contains the initially computed length of the insn and should
   be updated with the correct length of the insn.  */
#define ADJUST_INSN_LENGTH(INSN, LENGTH) \
  ((LENGTH) = mips_adjust_insn_length ((INSN), (LENGTH)))

/* Return the asm template for a non-MIPS16 conditional branch instruction.
   OPCODE is the opcode's mnemonic and OPERANDS is the asm template for
   its operands.  */
#define MIPS_BRANCH(OPCODE, OPERANDS) \
  "%*" OPCODE "%?\t" OPERANDS "%/"

#define MIPS_BRANCH_C(OPCODE, OPERANDS) \
  "%*" OPCODE "%:\t" OPERANDS

/* Return an asm string that forces INSN to be treated as an absolute
   J or JAL instruction instead of an assembler macro.  */
#define MIPS_ABSOLUTE_JUMP(INSN) \
  (TARGET_ABICALLS_PIC2						\
   ? ".option\tpic0\n\t" INSN "\n\t.option\tpic2"		\
   : INSN)


/* Control the assembler format that we output.  */

/* Output to assembler file text saying following lines
   may contain character constants, extra white space, comments, etc.  */

#ifndef ASM_APP_ON
#define ASM_APP_ON " #APP\n"
#endif

/* Output to assembler file text saying following lines
   no longer contain unusual constructs.  */

#ifndef ASM_APP_OFF
#define ASM_APP_OFF " #NO_APP\n"
#endif

#define REGISTER_NAMES							   \
{ "$0",   "$1",   "$2",   "$3",   "$4",   "$5",   "$6",   "$7",		   \
  "$8",   "$9",   "$10",  "$11",  "$12",  "$13",  "$14",  "$15",	   \
  "$16",  "$17",  "$18",  "$19",  "$20",  "$21",  "$22",  "$23",	   \
  "$24",  "$25",  "$26",  "$27",  "$28",  "$sp",  "$fp",  "$31",	   \
  "$f0",  "$f1",  "$f2",  "$f3",  "$f4",  "$f5",  "$f6",  "$f7",	   \
  "$f8",  "$f9",  "$f10", "$f11", "$f12", "$f13", "$f14", "$f15",	   \
  "$f16", "$f17", "$f18", "$f19", "$f20", "$f21", "$f22", "$f23",	   \
  "$f24", "$f25", "$f26", "$f27", "$f28", "$f29", "$f30", "$f31",	   \
  "hi",   "lo",   "",     "$fcc0","$fcc1","$fcc2","$fcc3","$fcc4",	   \
  "$fcc5","$fcc6","$fcc7","", "$cprestore", "$arg", "$frame", "$fakec",	   \
  "$c0r0", "$c0r1", "$c0r2", "$c0r3", "$c0r4", "$c0r5", "$c0r6", "$c0r7",  \
  "$c0r8", "$c0r9", "$c0r10","$c0r11","$c0r12","$c0r13","$c0r14","$c0r15", \
  "$c0r16","$c0r17","$c0r18","$c0r19","$c0r20","$c0r21","$c0r22","$c0r23", \
  "$c0r24","$c0r25","$c0r26","$c0r27","$c0r28","$c0r29","$c0r30","$c0r31", \
  "$c2r0", "$c2r1", "$c2r2", "$c2r3", "$c2r4", "$c2r5", "$c2r6", "$c2r7",  \
  "$c2r8", "$c2r9", "$c2r10","$c2r11","$c2r12","$c2r13","$c2r14","$c2r15", \
  "$c2r16","$c2r17","$c2r18","$c2r19","$c2r20","$c2r21","$c2r22","$c2r23", \
  "$c2r24","$c2r25","$c2r26","$c2r27","$c2r28","$c2r29","$c2r30","$c2r31", \
  "$c3r0", "$c3r1", "$c3r2", "$c3r3", "$c3r4", "$c3r5", "$c3r6", "$c3r7",  \
  "$c3r8", "$c3r9", "$c3r10","$c3r11","$c3r12","$c3r13","$c3r14","$c3r15", \
  "$c3r16","$c3r17","$c3r18","$c3r19","$c3r20","$c3r21","$c3r22","$c3r23", \
  "$c3r24","$c3r25","$c3r26","$c3r27","$c3r28","$c3r29","$c3r30","$c3r31", \
  "$ac1hi","$ac1lo","$ac2hi","$ac2lo","$ac3hi","$ac3lo","$dsp_po","$dsp_sc", \
  "$dsp_ca","$dsp_ou","$dsp_cc","$dsp_ef" }

/* List the "software" names for each register.  Also list the numerical
   names for $fp and $sp.  */

#define ADDITIONAL_REGISTER_NAMES					\
{									\
  { "$29",	29 + GP_REG_FIRST },					\
  { "$30",	30 + GP_REG_FIRST },					\
  { "at",	 1 + GP_REG_FIRST },					\
  { "v0",	 2 + GP_REG_FIRST },					\
  { "v1",	 3 + GP_REG_FIRST },					\
  { "a0",	 4 + GP_REG_FIRST },					\
  { "a1",	 5 + GP_REG_FIRST },					\
  { "a2",	 6 + GP_REG_FIRST },					\
  { "a3",	 7 + GP_REG_FIRST },					\
  { "t0",	 8 + GP_REG_FIRST },					\
  { "t1",	 9 + GP_REG_FIRST },					\
  { "t2",	10 + GP_REG_FIRST },					\
  { "t3",	11 + GP_REG_FIRST },					\
  { "t4",	12 + GP_REG_FIRST },					\
  { "t5",	13 + GP_REG_FIRST },					\
  { "t6",	14 + GP_REG_FIRST },					\
  { "t7",	15 + GP_REG_FIRST },					\
  { "s0",	16 + GP_REG_FIRST },					\
  { "s1",	17 + GP_REG_FIRST },					\
  { "s2",	18 + GP_REG_FIRST },					\
  { "s3",	19 + GP_REG_FIRST },					\
  { "s4",	20 + GP_REG_FIRST },					\
  { "s5",	21 + GP_REG_FIRST },					\
  { "s6",	22 + GP_REG_FIRST },					\
  { "s7",	23 + GP_REG_FIRST },					\
  { "t8",	24 + GP_REG_FIRST },					\
  { "t9",	25 + GP_REG_FIRST },					\
  { "k0",	26 + GP_REG_FIRST },					\
  { "k1",	27 + GP_REG_FIRST },					\
  { "gp",	28 + GP_REG_FIRST },					\
  { "sp",	29 + GP_REG_FIRST },					\
  { "fp",	30 + GP_REG_FIRST },					\
  { "ra",	31 + GP_REG_FIRST },					\
  { "$w0",	 0 + FP_REG_FIRST },					\
  { "$w1",	 1 + FP_REG_FIRST },					\
  { "$w2",	 2 + FP_REG_FIRST },					\
  { "$w3",	 3 + FP_REG_FIRST },					\
  { "$w4",	 4 + FP_REG_FIRST },					\
  { "$w5",	 5 + FP_REG_FIRST },					\
  { "$w6",	 6 + FP_REG_FIRST },					\
  { "$w7",	 7 + FP_REG_FIRST },					\
  { "$w8",	 8 + FP_REG_FIRST },					\
  { "$w9",	 9 + FP_REG_FIRST },					\
  { "$w10",	10 + FP_REG_FIRST },					\
  { "$w11",	11 + FP_REG_FIRST },					\
  { "$w12",	12 + FP_REG_FIRST },					\
  { "$w13",	13 + FP_REG_FIRST },					\
  { "$w14",	14 + FP_REG_FIRST },					\
  { "$w15",	15 + FP_REG_FIRST },					\
  { "$w16",	16 + FP_REG_FIRST },					\
  { "$w17",	17 + FP_REG_FIRST },					\
  { "$w18",	18 + FP_REG_FIRST },					\
  { "$w19",	19 + FP_REG_FIRST },					\
  { "$w20",	20 + FP_REG_FIRST },					\
  { "$w21",	21 + FP_REG_FIRST },					\
  { "$w22",	22 + FP_REG_FIRST },					\
  { "$w23",	23 + FP_REG_FIRST },					\
  { "$w24",	24 + FP_REG_FIRST },					\
  { "$w25",	25 + FP_REG_FIRST },					\
  { "$w26",	26 + FP_REG_FIRST },					\
  { "$w27",	27 + FP_REG_FIRST },					\
  { "$w28",	28 + FP_REG_FIRST },					\
  { "$w29",	29 + FP_REG_FIRST },					\
  { "$w30",	30 + FP_REG_FIRST },					\
  { "$w31",	31 + FP_REG_FIRST }					\
}

#define DBR_OUTPUT_SEQEND(STREAM)					\
do									\
  {									\
    /* Undo the effect of '%*'.  */					\
    mips_pop_asm_switch (&mips_nomacro);				\
    mips_pop_asm_switch (&mips_noreorder);				\
    /* Emit a blank line after the delay slot for emphasis.  */		\
    fputs ("\n", STREAM);						\
  }									\
while (0)

/* The MIPS implementation uses some labels for its own purpose.  The
   following lists what labels are created, and are all formed by the
   pattern $L[a-z].*.  The machine independent portion of GCC creates
   labels matching:  $L[A-Z][0-9]+ and $L[0-9]+.

	LM[0-9]+	Silicon Graphics/ECOFF stabs label before each stmt.
	$Lb[0-9]+	Begin blocks for MIPS debug support
	$Lc[0-9]+	Label for use in s<xx> operation.
	$Le[0-9]+	End blocks for MIPS debug support  */

#undef ASM_DECLARE_OBJECT_NAME
#define ASM_DECLARE_OBJECT_NAME(STREAM, NAME, DECL) \
  mips_declare_object (STREAM, NAME, "", ":\n")

/* Globalizing directive for a label.  */
#define GLOBAL_ASM_OP "\t.globl\t"

/* This says how to define a global common symbol.  */

#define ASM_OUTPUT_ALIGNED_DECL_COMMON mips_output_aligned_decl_common

/* This says how to define a local common symbol (i.e., not visible to
   linker).  */

#ifndef ASM_OUTPUT_ALIGNED_LOCAL
#define ASM_OUTPUT_ALIGNED_LOCAL(STREAM, NAME, SIZE, ALIGN) \
  mips_declare_common_object (STREAM, NAME, "\n\t.lcomm\t", SIZE, ALIGN, false)
#endif

/* This says how to output an external.  It would be possible not to
   output anything and let undefined symbol become external. However
   the assembler uses length information on externals to allocate in
   data/sdata bss/sbss, thereby saving exec time.  */

#undef ASM_OUTPUT_EXTERNAL
#define ASM_OUTPUT_EXTERNAL(STREAM,DECL,NAME) \
  mips_output_external(STREAM,DECL,NAME)

/* This is how to declare a function name.  The actual work of
   emitting the label is moved to function_prologue, so that we can
   get the line number correctly emitted before the .ent directive,
   and after any .file directives.  Define as empty so that the function
   is not declared before the .ent directive elsewhere.  */

#undef ASM_DECLARE_FUNCTION_NAME
#define ASM_DECLARE_FUNCTION_NAME(STREAM,NAME,DECL)

/* This is how to store into the string LABEL
   the symbol_ref name of an internal numbered label where
   PREFIX is the class of label and NUM is the number within the class.
   This is suitable for output with `assemble_name'.  */

#undef ASM_GENERATE_INTERNAL_LABEL
#define ASM_GENERATE_INTERNAL_LABEL(LABEL,PREFIX,NUM)			\
  sprintf ((LABEL), "*%s%s%ld", (LOCAL_LABEL_PREFIX), (PREFIX), (long)(NUM))

/* Print debug labels as "foo = ." rather than "foo:" because they should
   represent a byte pointer rather than an ISA-encoded address.  This is
   particularly important for code like:

	$LFBxxx = .
		.cfi_startproc
		...
		.section .gcc_except_table,...
		...
		.uleb128 foo-$LFBxxx

   The .uleb128 requies $LFBxxx to match the FDE start address, which is
   likewise a byte pointer rather than an ISA-encoded address.

   At the time of writing, this hook is not used for the function end
   label:

   	$LFExxx:
		.end foo

   But this doesn't matter, because GAS doesn't treat a pre-.end label
   as a MIPS16 one anyway.  */

#define ASM_OUTPUT_DEBUG_LABEL(FILE, PREFIX, NUM)			\
  fprintf (FILE, "%s%s%d = .\n", LOCAL_LABEL_PREFIX, PREFIX, NUM)

/* This is how to output an element of a case-vector that is absolute.  */

#define ASM_OUTPUT_ADDR_VEC_ELT(STREAM, VALUE)				\
  fprintf (STREAM, "\t%s\t%sL%d\n",					\
	   ptr_mode == DImode ? ".dword" : ".word",			\
	   LOCAL_LABEL_PREFIX,						\
	   VALUE)

/* This is how to output an element of a case-vector.  We can make the
   entries PC-relative in MIPS16 code and GP-relative when .gp(d)word
   is supported.  */

#define ASM_OUTPUT_ADDR_DIFF_ELT(STREAM, BODY, VALUE, REL)		\
do {									\
  if (TARGET_MIPS16_SHORT_JUMP_TABLES)					\
    {									\
      if (GET_MODE (BODY) == HImode)					\
	fprintf (STREAM, "\t.half\t%sL%d-%sL%d\n",			\
		 LOCAL_LABEL_PREFIX, VALUE, LOCAL_LABEL_PREFIX, REL);	\
      else								\
	fprintf (STREAM, "\t.word\t%sL%d-%sL%d\n",			\
		 LOCAL_LABEL_PREFIX, VALUE, LOCAL_LABEL_PREFIX, REL);	\
    }									\
  else if (TARGET_GPWORD)						\
    fprintf (STREAM, "\t%s\t%sL%d\n",					\
	     ptr_mode == DImode ? ".gpdword" : ".gpword",		\
	     LOCAL_LABEL_PREFIX, VALUE);				\
  else if (TARGET_RTP_PIC)						\
    {									\
      /* Make the entry relative to the start of the function.  */	\
      rtx fnsym = XEXP (DECL_RTL (current_function_decl), 0);		\
      fprintf (STREAM, "\t%s\t%sL%d-",					\
	       Pmode == DImode ? ".dword" : ".word",			\
	       LOCAL_LABEL_PREFIX, VALUE);				\
      assemble_name (STREAM, XSTR (fnsym, 0));				\
      fprintf (STREAM, "\n");						\
    }									\
  else									\
    fprintf (STREAM, "\t%s\t%sL%d\n",					\
	     ptr_mode == DImode ? ".dword" : ".word",			\
	     LOCAL_LABEL_PREFIX, VALUE);				\
} while (0)

/* Mark inline jump tables as data for the purpose of disassembly.  For
   simplicity embed the jump table's label number in the local symbol
   produced so that multiple jump tables within a single function end
   up marked with unique symbols.  Retain the alignment setting from
   `elfos.h' as we are replacing the definition from there.  */

#undef ASM_OUTPUT_BEFORE_CASE_LABEL
#define ASM_OUTPUT_BEFORE_CASE_LABEL(STREAM, PREFIX, NUM, TABLE)	\
  do									\
    {									\
      ASM_OUTPUT_ALIGN ((STREAM), 2);					\
      if (JUMP_TABLES_IN_TEXT_SECTION)					\
	mips_set_text_contents_type (STREAM, "__jump_", NUM, FALSE);	\
    }									\
  while (0)

/* Reset text marking to code after an inline jump table.  Like with
   the beginning of a jump table use the label number to keep symbols
   unique.  */

#define ASM_OUTPUT_CASE_END(STREAM, NUM, TABLE)				\
  do									\
    if (JUMP_TABLES_IN_TEXT_SECTION)					\
      mips_set_text_contents_type (STREAM, "__jend_", NUM, TRUE);	\
  while (0)

/* This is how to output an assembler line
   that says to advance the location counter
   to a multiple of 2**LOG bytes.  */

#define ASM_OUTPUT_ALIGN(STREAM,LOG)					\
  fprintf (STREAM, "\t.align\t%d\n", (LOG))

/* This is how to output an assembler line to advance the location
   counter by SIZE bytes.  */

#undef ASM_OUTPUT_SKIP
#define ASM_OUTPUT_SKIP(STREAM,SIZE)					\
  fprintf (STREAM, "\t.space\t" HOST_WIDE_INT_PRINT_UNSIGNED"\n", (SIZE))

/* This is how to output a string.  */
#undef ASM_OUTPUT_ASCII
#define ASM_OUTPUT_ASCII mips_output_ascii


/* Default to -G 8 */
#ifndef MIPS_DEFAULT_GVALUE
#define MIPS_DEFAULT_GVALUE 8
#endif

/* Define the strings to put out for each section in the object file.  */
#define TEXT_SECTION_ASM_OP	"\t.text"	/* instructions */
#define DATA_SECTION_ASM_OP	"\t.data"	/* large data */

#undef READONLY_DATA_SECTION_ASM_OP
#define READONLY_DATA_SECTION_ASM_OP	"\t.rdata"	/* read-only data */

#define ASM_OUTPUT_REG_PUSH(STREAM,REGNO)				\
do									\
  {									\
    fprintf (STREAM, "\t%s\t%s,%s,-8\n\t%s\t%s,0(%s)\n",		\
	     TARGET_64BIT ? "daddiu" : "addiu",				\
	     reg_names[STACK_POINTER_REGNUM],				\
	     reg_names[STACK_POINTER_REGNUM],				\
	     TARGET_64BIT ? "sd" : "sw",				\
	     reg_names[REGNO],						\
	     reg_names[STACK_POINTER_REGNUM]);				\
  }									\
while (0)

#define ASM_OUTPUT_REG_POP(STREAM,REGNO)				\
do									\
  {									\
    mips_push_asm_switch (&mips_noreorder);				\
    fprintf (STREAM, "\t%s\t%s,0(%s)\n\t%s\t%s,%s,8\n",			\
	     TARGET_64BIT ? "ld" : "lw",				\
	     reg_names[REGNO],						\
	     reg_names[STACK_POINTER_REGNUM],				\
	     TARGET_64BIT ? "daddu" : "addu",				\
	     reg_names[STACK_POINTER_REGNUM],				\
	     reg_names[STACK_POINTER_REGNUM]);				\
    mips_pop_asm_switch (&mips_noreorder);				\
  }									\
while (0)

/* How to start an assembler comment.
   The leading space is important (the mips native assembler requires it).  */
#ifndef ASM_COMMENT_START
#define ASM_COMMENT_START " #"
#endif

#undef SIZE_TYPE
#define SIZE_TYPE (POINTER_SIZE == 64 ? "long unsigned int" : "unsigned int")

#undef PTRDIFF_TYPE
#define PTRDIFF_TYPE (POINTER_SIZE == 64 ? "long int" : "int")

/* The minimum alignment of any expanded block move.  */
#define MIPS_MIN_MOVE_MEM_ALIGN 16

/* The maximum number of bytes that can be copied by one iteration of
   a cpymemsi loop; see mips_block_move_loop.  */
#define MIPS_MAX_MOVE_BYTES_PER_LOOP_ITER \
  (UNITS_PER_WORD * 4)

/* The maximum number of bytes that can be copied by a straight-line
   implementation of cpymemsi; see mips_block_move_straight.  We want
   to make sure that any loop-based implementation will iterate at
   least twice.  */
#define MIPS_MAX_MOVE_BYTES_STRAIGHT \
  (MIPS_MAX_MOVE_BYTES_PER_LOOP_ITER * 2)

/* The base cost of a memcpy call, for MOVE_RATIO and friends.  These
   values were determined experimentally by benchmarking with CSiBE.
   In theory, the call overhead is higher for TARGET_ABICALLS (especially
   for o32 where we have to restore $gp afterwards as well as make an
   indirect call), but in practice, bumping this up higher for
   TARGET_ABICALLS doesn't make much difference to code size.  */

#define MIPS_CALL_RATIO 8

/* Any loop-based implementation of cpymemsi will have at least
   MIPS_MAX_MOVE_BYTES_STRAIGHT / UNITS_PER_WORD memory-to-memory
   moves, so allow individual copies of fewer elements.

   When cpymemsi is not available, use a value approximating
   the length of a memcpy call sequence, so that move_by_pieces
   will generate inline code if it is shorter than a function call.
   Since move_by_pieces_ninsns counts memory-to-memory moves, but
   we'll have to generate a load/store pair for each, halve the
   value of MIPS_CALL_RATIO to take that into account.  */

#define MOVE_RATIO(speed)				\
  (HAVE_cpymemsi					\
   ? MIPS_MAX_MOVE_BYTES_STRAIGHT / MOVE_MAX		\
   : MIPS_CALL_RATIO / 2)

/* For CLEAR_RATIO, when optimizing for size, give a better estimate
   of the length of a memset call, but use the default otherwise.  */

#define CLEAR_RATIO(speed)\
  ((speed) ? 15 : MIPS_CALL_RATIO)

/* This is similar to CLEAR_RATIO, but for a non-zero constant, so when
   optimizing for size adjust the ratio to account for the overhead of
   loading the constant and replicating it across the word.  */

#define SET_RATIO(speed) \
  ((speed) ? 15 : MIPS_CALL_RATIO - 2)

/* Since the bits of the _init and _fini function is spread across
   many object files, each potentially with its own GP, we must assume
   we need to load our GP.  We don't preserve $gp or $ra, since each
   init/fini chunk is supposed to initialize $gp, and crti/crtn
   already take care of preserving $ra and, when appropriate, $gp.  */
#if (defined _ABIO32 && _MIPS_SIM == _ABIO32)
#define CRT_CALL_STATIC_FUNCTION(SECTION_OP, FUNC)	\
   asm (SECTION_OP "\n\
	.set push\n\
	.set nomips16\n\
	.set noreorder\n\
	bal 1f\n\
	nop\n\
1:	.cpload $31\n\
	.set reorder\n\
	la $25, " USER_LABEL_PREFIX #FUNC "\n\
	jalr $25\n\
	.set pop\n\
	" TEXT_SECTION_ASM_OP);
#elif (defined _ABIN32 && _MIPS_SIM == _ABIN32)
#define CRT_CALL_STATIC_FUNCTION(SECTION_OP, FUNC)	\
   asm (SECTION_OP "\n\
	.set push\n\
	.set nomips16\n\
	.set noreorder\n\
	bal 1f\n\
	nop\n\
1:	.set reorder\n\
	.cpsetup $31, $2, 1b\n\
	la $25, " USER_LABEL_PREFIX #FUNC "\n\
	jalr $25\n\
	.set pop\n\
	" TEXT_SECTION_ASM_OP);
#elif (defined _ABI64 && _MIPS_SIM == _ABI64)
#define CRT_CALL_STATIC_FUNCTION(SECTION_OP, FUNC)	\
   asm (SECTION_OP "\n\
	.set push\n\
	.set nomips16\n\
	.set noreorder\n\
	bal 1f\n\
	nop\n\
1:	.set reorder\n\
	.cpsetup $31, $2, 1b\n\
	dla $25, " USER_LABEL_PREFIX #FUNC "\n\
	jalr $25\n\
	.set pop\n\
	" TEXT_SECTION_ASM_OP);
#endif

#ifndef HAVE_AS_TLS
#define HAVE_AS_TLS 0
#endif

#ifndef HAVE_AS_NAN
#define HAVE_AS_NAN 0
#endif

#ifndef USED_FOR_TARGET
/* Information about ".set noFOO; ...; .set FOO" blocks.  */
struct mips_asm_switch {
  /* The FOO in the description above.  */
  const char *name;

  /* The current block nesting level, or 0 if we aren't in a block.  */
  int nesting_level;
};

extern const enum reg_class mips_regno_to_class[];
extern const char *current_function_file; /* filename current function is in */
extern int num_source_filenames;	/* current .file # */
extern struct mips_asm_switch mips_noreorder;
extern struct mips_asm_switch mips_nomacro;
extern struct mips_asm_switch mips_noat;
extern int mips_dbx_regno[];
extern int mips_dwarf_regno[];
extern bool mips_split_p[];
extern bool mips_split_hi_p[];
extern bool mips_use_pcrel_pool_p[];
extern const char *mips_lo_relocs[];
extern const char *mips_hi_relocs[];
extern enum processor mips_arch;        /* which cpu to codegen for */
extern enum processor mips_tune;        /* which cpu to schedule for */
extern int mips_isa;			/* architectural level */
extern int mips_isa_rev;
extern const struct mips_cpu_info *mips_arch_info;
extern const struct mips_cpu_info *mips_tune_info;
extern unsigned int mips_base_compression_flags;
extern GTY(()) struct target_globals *mips16_globals;
extern GTY(()) struct target_globals *micromips_globals;

/* Information about a function's frame layout.  */
struct GTY(())  mips_frame_info {
  /* The size of the frame in bytes.  */
  HOST_WIDE_INT total_size;

  /* The number of bytes allocated to variables.  */
  HOST_WIDE_INT var_size;

  /* The number of bytes allocated to outgoing function arguments.  */
  HOST_WIDE_INT args_size;

  /* The number of bytes allocated to the .cprestore slot, or 0 if there
     is no such slot.  */
  HOST_WIDE_INT cprestore_size;

  /* Bit X is set if the function saves or restores GPR X.  */
  unsigned int mask;

  /* Likewise FPR X.  */
  unsigned int fmask;

  /* Likewise doubleword accumulator X ($acX).  */
  unsigned int acc_mask;

  /* The number of GPRs, FPRs, doubleword accumulators and COP0
     registers saved.  */
  unsigned int num_gp;
  unsigned int num_fp;
  unsigned int num_acc;
  unsigned int num_cop0_regs;

  /* The offset of the topmost GPR, FPR, accumulator and COP0-register
     save slots from the top of the frame, or zero if no such slots are
     needed.  */
  HOST_WIDE_INT gp_save_offset;
  HOST_WIDE_INT fp_save_offset;
  HOST_WIDE_INT acc_save_offset;
  HOST_WIDE_INT cop0_save_offset;

  /* Likewise, but giving offsets from the bottom of the frame.  */
  HOST_WIDE_INT gp_sp_offset;
  HOST_WIDE_INT fp_sp_offset;
  HOST_WIDE_INT acc_sp_offset;
  HOST_WIDE_INT cop0_sp_offset;

  /* Similar, but the value passed to _mcount.  */
  HOST_WIDE_INT ra_fp_offset;

  /* The offset of arg_pointer_rtx from the bottom of the frame.  */
  HOST_WIDE_INT arg_pointer_offset;

  /* The offset of hard_frame_pointer_rtx from the bottom of the frame.  */
  HOST_WIDE_INT hard_frame_pointer_offset;
};

/* Enumeration for masked vectored (VI) and non-masked (EIC) interrupts.  */
enum mips_int_mask
{
  INT_MASK_EIC = -1,
  INT_MASK_SW0 = 0,
  INT_MASK_SW1 = 1,
  INT_MASK_HW0 = 2,
  INT_MASK_HW1 = 3,
  INT_MASK_HW2 = 4,
  INT_MASK_HW3 = 5,
  INT_MASK_HW4 = 6,
  INT_MASK_HW5 = 7
};

/* Enumeration to mark the existence of the shadow register set.
   SHADOW_SET_INTSTACK indicates a shadow register set with a valid stack
   pointer.  */
enum mips_shadow_set
{
  SHADOW_SET_NO,
  SHADOW_SET_YES,
  SHADOW_SET_INTSTACK
};

struct GTY(())  machine_function {
  /* The next floating-point condition-code register to allocate
     for ISA_HAS_8CC targets, relative to ST_REG_FIRST.  */
  unsigned int next_fcc;

  /* The register returned by mips16_gp_pseudo_reg; see there for details.  */
  rtx mips16_gp_pseudo_rtx;

  /* The number of extra stack bytes taken up by register varargs.
     This area is allocated by the callee at the very top of the frame.  */
  int varargs_size;

  /* The current frame information, calculated by mips_compute_frame_info.  */
  struct mips_frame_info frame;

  /* The register to use as the function's global pointer, or INVALID_REGNUM
     if the function doesn't need one.  */
  unsigned int global_pointer;

  /* How many instructions it takes to load a label into $AT, or 0 if
     this property hasn't yet been calculated.  */
  unsigned int load_label_num_insns;

  /* True if mips_adjust_insn_length should ignore an instruction's
     hazard attribute.  */
  bool ignore_hazard_length_p;

  /* True if the whole function is suitable for .set noreorder and
     .set nomacro.  */
  bool all_noreorder_p;

  /* True if the function has "inflexible" and "flexible" references
     to the global pointer.  See mips_cfun_has_inflexible_gp_ref_p
     and mips_cfun_has_flexible_gp_ref_p for details.  */
  bool has_inflexible_gp_insn_p;
  bool has_flexible_gp_insn_p;

  /* True if the function's prologue must load the global pointer
     value into pic_offset_table_rtx and store the same value in
     the function's cprestore slot (if any).  Even if this value
     is currently false, we may decide to set it to true later;
     see mips_must_initialize_gp_p () for details.  */
  bool must_initialize_gp_p;

  /* True if the current function must restore $gp after any potential
     clobber.  This value is only meaningful during the first post-epilogue
     split_insns pass; see mips_must_initialize_gp_p () for details.  */
  bool must_restore_gp_when_clobbered_p;

  /* True if this is an interrupt handler.  */
  bool interrupt_handler_p;

  /* Records the way in which interrupts should be masked.  Only used if
     interrupts are not kept masked.  */
  enum mips_int_mask int_mask;

  /* Records if this is an interrupt handler that uses shadow registers.  */
  enum mips_shadow_set use_shadow_register_set;

  /* True if this is an interrupt handler that should keep interrupts
     masked.  */
  bool keep_interrupts_masked_p;

  /* True if this is an interrupt handler that should use DERET
     instead of ERET.  */
  bool use_debug_exception_return_p;

  /* True if at least one of the formal parameters to a function must be
     written to the frame header (probably so its address can be taken).  */
  bool does_not_use_frame_header;

  /* True if none of the functions that are called by this function need
     stack space allocated for their arguments.  */
  bool optimize_call_stack;

  /* True if one of the functions calling this function may not allocate
     a frame header.  */
  bool callers_may_not_allocate_frame;

  /* True if GCC stored callee saved registers in the frame header.  */
  bool use_frame_header_for_callee_saved_regs;
};
#endif

/* Enable querying of DFA units.  */
#define CPU_UNITS_QUERY 1

#define FINAL_PRESCAN_INSN(INSN, OPVEC, NOPERANDS)	\
  mips_final_prescan_insn (INSN, OPVEC, NOPERANDS)

/* As on most targets, we want the .eh_frame section to be read-only where
   possible.  And as on most targets, this means two things:

     (a) Non-locally-binding pointers must have an indirect encoding,
	 so that the addresses in the .eh_frame section itself become
	 locally-binding.

     (b) A shared library's .eh_frame section must encode locally-binding
	 pointers in a relative (relocation-free) form.

   However, MIPS has traditionally not allowed directives like:

	.long	x-.

   in cases where "x" is in a different section, or is not defined in the
   same assembly file.  We are therefore unable to emit the PC-relative
   form required by (b) at assembly time.

   Fortunately, the linker is able to convert absolute addresses into
   PC-relative addresses on our behalf.  Unfortunately, only certain
   versions of the linker know how to do this for indirect pointers,
   and for personality data.  We must fall back on using writable
   .eh_frame sections for shared libraries if the linker does not
   support this feature.  */
#define ASM_PREFERRED_EH_DATA_FORMAT(CODE,GLOBAL) \
  (((GLOBAL) ? DW_EH_PE_indirect : 0) | DW_EH_PE_absptr)

/* For switching between MIPS16 and non-MIPS16 modes.  */
#define SWITCHABLE_TARGET 1

/* Several named MIPS patterns depend on Pmode.  These patterns have the
   form <NAME>_si for Pmode == SImode and <NAME>_di for Pmode == DImode.
   Add the appropriate suffix to generator function NAME and invoke it
   with arguments ARGS.  */
#define PMODE_INSN(NAME, ARGS) \
  (Pmode == SImode ? NAME ## _si ARGS : NAME ## _di ARGS)

/* If we are *not* using multilibs and the default ABI is not ABI_32 we
   need to change these from /lib and /usr/lib.  */
#if MIPS_ABI_DEFAULT == ABI_N32
#define STANDARD_STARTFILE_PREFIX_1 "/lib32/"
#define STANDARD_STARTFILE_PREFIX_2 "/usr/lib32/"
#elif MIPS_ABI_DEFAULT == ABI_64
#define STANDARD_STARTFILE_PREFIX_1 "/lib64/"
#define STANDARD_STARTFILE_PREFIX_2 "/usr/lib64/"
#endif

/* Load store bonding is not supported by micromips and fix_24k.  The
   performance can be degraded for those targets.  Hence, do not bond for
   micromips or fix_24k.  */
#define ENABLE_LD_ST_PAIRS \
  (TARGET_LOAD_STORE_PAIRS \
   && (TUNE_P5600 || TUNE_I6400 || TUNE_P6600) \
<<<<<<< HEAD
   && !TARGET_MICROMIPS && !TARGET_FIX_24K)
=======
   && !TARGET_MICROMIPS && !TARGET_FIX_24K)

#define NEED_INDICATE_EXEC_STACK 0
>>>>>>> e2aa5677
<|MERGE_RESOLUTION|>--- conflicted
+++ resolved
@@ -1,9 +1,5 @@
 /* Definitions of target machine for GNU compiler.  MIPS version.
-<<<<<<< HEAD
-   Copyright (C) 1989-2019 Free Software Foundation, Inc.
-=======
    Copyright (C) 1989-2020 Free Software Foundation, Inc.
->>>>>>> e2aa5677
    Contributed by A. Lichnewsky (lich@inria.inria.fr).
    Changed by Michael Meissner	(meissner@osf.org).
    64-bit r4000 support by Ian Lance Taylor (ian@cygnus.com) and
@@ -3463,10 +3459,6 @@
 #define ENABLE_LD_ST_PAIRS \
   (TARGET_LOAD_STORE_PAIRS \
    && (TUNE_P5600 || TUNE_I6400 || TUNE_P6600) \
-<<<<<<< HEAD
    && !TARGET_MICROMIPS && !TARGET_FIX_24K)
-=======
-   && !TARGET_MICROMIPS && !TARGET_FIX_24K)
-
-#define NEED_INDICATE_EXEC_STACK 0
->>>>>>> e2aa5677
+
+#define NEED_INDICATE_EXEC_STACK 0