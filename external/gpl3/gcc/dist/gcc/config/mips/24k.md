;; DFA-based pipeline descriptions for MIPS Technologies 24K core.
;; Contributed by Chao-ying Fu (fu@mips.com), Nigel Stephens (nigel@mips.com)
;;   and David Ung (davidu@mips.com)
;;
;; The 24kf2_1 is a single-issue processor with a half-clocked fpu.
;; The 24kf1_1 is 24k with 1:1 clocked fpu.
;;
;; References:
;;   "MIPS32 24K Processor Core Family Software User's Manual, Rev 3.04."
;;
<<<<<<< HEAD
;; Copyright (C) 2005-2019 Free Software Foundation, Inc.
=======
;; Copyright (C) 2005-2020 Free Software Foundation, Inc.
>>>>>>> e2aa5677
;;
;; This file is part of GCC.
;;
;; GCC is free software; you can redistribute it and/or modify it
;; under the terms of the GNU General Public License as published
;; by the Free Software Foundation; either version 3, or (at your
;; option) any later version.

;; GCC is distributed in the hope that it will be useful, but WITHOUT
;; ANY WARRANTY; without even the implied warranty of MERCHANTABILITY
;; or FITNESS FOR A PARTICULAR PURPOSE.  See the GNU General Public
;; License for more details.

;; You should have received a copy of the GNU General Public License
;; along with GCC; see the file COPYING3.  If not see
;; <http://www.gnu.org/licenses/>.

(define_automaton "r24k_cpu, r24k_mdu, r24k_fpu")

;; Integer execution unit.
(define_cpu_unit "r24k_iss"		"r24k_cpu")
(define_cpu_unit "r24k_ixu_arith"	"r24k_cpu")
(define_cpu_unit "r24k_mul3a"	        "r24k_mdu")
(define_cpu_unit "r24k_mul3b"	        "r24k_mdu")
(define_cpu_unit "r24k_mul3c"	        "r24k_mdu")

;; --------------------------------------------------------------
;; Producers
;; --------------------------------------------------------------

;; 1. Loads: lb, lbu, lh, lhu, ll, lw, lwl, lwr, lwpc, lwxs
(define_insn_reservation "r24k_int_load" 2
  (and (eq_attr "cpu" "24kc,24kf2_1,24kf1_1")
       (eq_attr "type" "load"))
  "r24k_iss+r24k_ixu_arith")


;; 2. Arithmetic: add, addi, addiu, addiupc, addu, and, andi, clo, clz,
;;    ext, ins, lui, movn, movz, nor, or, ori, rotr, rotrv, seb, seh, sll,
;;    sllv, slt, slti, sltiu, sltu, sra, srav, srl, srlv, sub, subu, wsbh,
;;    xor, xori
;; (movn/movz is not matched, we'll need to split condmov to
;;  differentiate between integer/float moves)
(define_insn_reservation "r24k_int_arith" 1
  (and (eq_attr "cpu" "24kc,24kf2_1,24kf1_1")
       (eq_attr "type" "arith,const,logical,move,nop,shift,signext,slt"))
  "r24k_iss+r24k_ixu_arith")


;; 3. Links: bgezal, bgezall, bltzal, bltzall, jal, jalr, jalx
;; 3a. jr/jalr consumer
(define_insn_reservation "r24k_int_jump" 1
  (and (eq_attr "cpu" "24kc,24kf2_1,24kf1_1")
       (eq_attr "type" "call,jump"))
  "r24k_iss+r24k_ixu_arith")

;; 3b. branch consumer
(define_insn_reservation "r24k_int_branch" 1
  (and (eq_attr "cpu" "24kc,24kf2_1,24kf1_1")
       (eq_attr "type" "branch"))
  "r24k_iss+r24k_ixu_arith")


;; 4. MDU: fully pipelined multiplier
;; mult - delivers result to hi/lo in 1 cycle (pipelined)
(define_insn_reservation "r24k_int_mult" 1
  (and (eq_attr "cpu" "24kc,24kf2_1,24kf1_1")
       (eq_attr "type" "imul"))
  "r24k_iss+(r24k_mul3a|r24k_mul3b|r24k_mul3c)")

;; madd, msub - delivers result to hi/lo in 1 cycle (pipelined)
(define_insn_reservation "r24k_int_madd" 1
  (and (eq_attr "cpu" "24kc,24kf2_1,24kf1_1")
       (eq_attr "type" "imadd"))
  "r24k_iss+(r24k_mul3a|r24k_mul3b|r24k_mul3c)")

;; mul - delivers result to gpr in 5 cycles
(define_insn_reservation "r24k_int_mul3" 5
  (and (eq_attr "cpu" "24kc,24kf2_1,24kf1_1")
       (eq_attr "type" "imul3"))
  "r24k_iss+(r24k_mul3a|r24k_mul3b|r24k_mul3c)*5")

;; mfhi, mflo, mflhxu - deliver result to gpr in 5 cycles
(define_insn_reservation "r24k_int_mfhilo" 5
  (and (eq_attr "cpu" "24kc,24kf2_1,24kf1_1")
       (eq_attr "type" "mfhi,mflo"))
  "r24k_iss+(r24k_mul3a|r24k_mul3b|r24k_mul3c)")

;; mthi, mtlo, mtlhx - deliver result to hi/lo, thence madd, handled as bypass
(define_insn_reservation "r24k_int_mthilo" 1
  (and (eq_attr "cpu" "24kc,24kf2_1,24kf1_1")
       (eq_attr "type" "mthi,mtlo"))
  "r24k_iss+(r24k_mul3a|r24k_mul3b|r24k_mul3c)")

;; div - default to 36 cycles for 32bit operands.  Faster for 24bit, 16bit and
;; 8bit, but is tricky to identify.
(define_insn_reservation "r24k_int_div" 36
  (and (eq_attr "cpu" "24kc,24kf2_1,24kf1_1")
       (eq_attr "type" "idiv"))
  "r24k_iss+(r24k_mul3a+r24k_mul3b+r24k_mul3c)*36")


;; 5. Cop: cfc1, di, ei, mfc0, mtc0
;; (Disabled until we add proper cop0 support)
;;(define_insn_reservation "r24k_int_cop" 3
;;  (and (eq_attr "cpu" "24kc,24kf2_1,24kf1_1")
;;       (eq_attr "type" "cop0"))
;;  "r24k_iss+r24k_ixu_arith")


;; 6. Store
(define_insn_reservation "r24k_int_store" 1
  (and (eq_attr "cpu" "24kc,24kf2_1,24kf1_1")
       (eq_attr "type" "store"))
  "r24k_iss+r24k_ixu_arith")


;; 7. Multiple instructions
(define_insn_reservation "r24k_int_multi" 1
  (and (eq_attr "cpu" "24kc,24kf2_1,24kf1_1")
       (eq_attr "type" "multi"))
  "r24k_iss+r24k_ixu_arith+r24k_fpu_arith+(r24k_mul3a+r24k_mul3b+r24k_mul3c)")


;; 8. Unknowns - Currently these include blockage, consttable and alignment
;;    rtls. They do not really affect scheduling latency, (blockage affects
;;    scheduling via log links, but not used here).
(define_insn_reservation "r24k_int_unknown" 0
  (and (eq_attr "cpu" "24kc,24kf2_1,24kf1_1")
       (eq_attr "type" "unknown,atomic,syncloop"))
  "r24k_iss")


;; 9. Prefetch
(define_insn_reservation "r24k_int_prefetch" 1
  (and (eq_attr "cpu" "24kc,24kf2_1,24kf1_1")
       (eq_attr "type" "prefetch,prefetchx"))
  "r24k_iss+r24k_ixu_arith")


;; --------------------------------------------------------------
;; Bypass to Consumer
;; --------------------------------------------------------------

;; load->next use :  2 cycles (Default)
;; load->load base:  3 cycles
;; load->store base: 3 cycles
;; load->prefetch:   3 cycles
(define_bypass 3 "r24k_int_load" "r24k_int_load")
(define_bypass 3 "r24k_int_load" "r24k_int_store" "!mips_store_data_bypass_p")
(define_bypass 3 "r24k_int_load" "r24k_int_prefetch")

;; arith->next use :  1 cycles (Default)
;; arith->load base:  2 cycles
;; arith->store base: 2 cycles
;; arith->prefetch:   2 cycles
(define_bypass 2 "r24k_int_arith" "r24k_int_load")
(define_bypass 2 "r24k_int_arith" "r24k_int_store" "!mips_store_data_bypass_p")
(define_bypass 2 "r24k_int_arith" "r24k_int_prefetch")

;; mul3->next use : 5 cycles (default)
;; mul3->l/s base : 6 cycles
;; mul3->prefetch : 6 cycles
(define_bypass 6 "r24k_int_mul3" "r24k_int_load")
(define_bypass 6 "r24k_int_mul3" "r24k_int_store" "!mips_store_data_bypass_p")
(define_bypass 6 "r24k_int_mul3" "r24k_int_prefetch")

;; mul3->madd/msub : 1 cycle
(define_bypass 1 "r24k_int_mul3" "r24k_int_madd" "mips_linked_madd_p")

;; mfhilo->next use  : 5 cycles (default)
;; mfhilo->l/s base  : 6 cycles
;; mfhilo->prefetch  : 6 cycles
;; mthilo->madd/msub : 2 cycle (only for mthi/lo not mfhi/lo)
(define_bypass 6 "r24k_int_mfhilo" "r24k_int_load")
(define_bypass 6 "r24k_int_mfhilo" "r24k_int_store"
  "!mips_store_data_bypass_p")
(define_bypass 6 "r24k_int_mfhilo" "r24k_int_prefetch")
(define_bypass 2 "r24k_int_mthilo" "r24k_int_madd")

;; cop->next use : 3 cycles (Default)
;; cop->l/s base : 4 cycles
;; (define_bypass 4 "r24k_int_cop" "r24k_int_load")
;; (define_bypass 4 "r24k_int_cop" "r24k_int_store"
;;   "!mips_store_data_bypass_p")

;; multi->next use : 1 cycles (Default)
;; multi->l/s base : 2 cycles
;; multi->prefetch : 2 cycles
(define_bypass 2 "r24k_int_multi" "r24k_int_load")
(define_bypass 2 "r24k_int_multi" "r24k_int_store" "!mips_store_data_bypass_p")
(define_bypass 2 "r24k_int_multi" "r24k_int_prefetch")


;; --------------------------------------------------------------
;; DSP instructions
;; --------------------------------------------------------------

;; absq, addq, addsc, addu, addwc, bitrev, cmp, cmpgu, cmpu, insv, modsub,
;; packrl, pick, preceq, preceu, precequ, precrq, precrqu, raddu, rddsp, repl,
;; replv, shll, shllv, shra, shrav, shrl, shrlv, subq, subu, wrdsp
(define_insn_reservation "r24k_dsp_alu" 2
  (and (eq_attr "cpu" "24kc,24kf2_1,24kf1_1")
       (eq_attr "type" "dspalu,dspalusat"))
  "r24k_iss+r24k_ixu_arith")

;; dpaq_s, dpau, dpsq_s, dpsu, maq_s, mulsaq
(define_insn_reservation "r24k_dsp_mac" 1
  (and (eq_attr "cpu" "24kc,24kf2_1,24kf1_1")
       (eq_attr "type" "dspmac"))
  "r24k_iss+(r24k_mul3a|r24k_mul3b|r24k_mul3c)")

;; dpaq_sa, dpsq_sa, maq_sa
(define_insn_reservation "r24k_dsp_mac_sat" 1
  (and (eq_attr "cpu" "24kc,24kf2_1,24kf1_1")
       (eq_attr "type" "dspmacsat"))
  "r24k_iss+(r24k_mul3a|r24k_mul3b|r24k_mul3c)")

;; extp, extpdp, extpdpv, extpv, extr, extrv
(define_insn_reservation "r24k_dsp_acc_ext" 5
  (and (eq_attr "cpu" "24kc,24kf2_1,24kf1_1")
       (eq_attr "type" "accext"))
  "r24k_iss+(r24k_mul3a|r24k_mul3b|r24k_mul3c)")

;; mthlip, shilo, shilov
(define_insn_reservation "r24k_dsp_acc_mod" 1
  (and (eq_attr "cpu" "24kc,24kf2_1,24kf1_1")
       (eq_attr "type" "accmod"))
  "r24k_iss+(r24k_mul3a|r24k_mul3b|r24k_mul3c)")


;; mult/madd->dsp_acc_ext : 4 cycles
;; mult/madd->dsp_acc_mod : 4 cycles
(define_bypass 4 "r24k_int_mult" "r24k_dsp_acc_ext")
(define_bypass 4 "r24k_int_mult" "r24k_dsp_acc_mod")

;; mthilo->dsp_acc_ext : 4 cycles
;; mthilo->dsp_acc_ext : 4 cycles
(define_bypass 4 "r24k_int_mthilo" "r24k_dsp_acc_ext")
(define_bypass 4 "r24k_int_mthilo" "r24k_dsp_acc_mod")

;; dsp_mac->next use    : 1 cycles (default)
;; dsp_mac->dsp_acc_ext : 4 cycles
;; dsp_mac->dsp_acc_mod : 4 cycles
(define_bypass 4 "r24k_dsp_mac" "r24k_dsp_acc_ext")
(define_bypass 4 "r24k_dsp_mac" "r24k_dsp_acc_mod")

;; dsp_mac_sat->next use    : 1 cycles (default)
;; dsp_mac_sat->mult/madd   : 2 cycles
;; dsp_mac_sat->dsp_mac     : 2 cycles
;; dsp_mac_sat->dsp_mac_sat : 2 cycles
;; dsp_mac_sat->dsp_acc_ext : 4 cycles
;; dsp_mac_sat->dsp_acc_mod : 4 cycles
(define_bypass 2 "r24k_dsp_mac_sat" "r24k_int_mult")
(define_bypass 2 "r24k_dsp_mac_sat" "r24k_dsp_mac")
(define_bypass 2 "r24k_dsp_mac_sat" "r24k_dsp_mac_sat")
(define_bypass 4 "r24k_dsp_mac_sat" "r24k_dsp_acc_ext")
(define_bypass 4 "r24k_dsp_mac_sat" "r24k_dsp_acc_mod")

;; dsp_acc_ext->next use : 5 cycles (default)
;; dsp_acc_ext->l/s base : 6 cycles
;; dsp_acc_ext->prefetch : 6 cycles
(define_bypass 6 "r24k_dsp_acc_ext" "r24k_int_load")
(define_bypass 6 "r24k_dsp_acc_ext" "r24k_int_store"
  "!mips_store_data_bypass_p")
(define_bypass 6 "r24k_dsp_acc_ext" "r24k_int_prefetch")

;; dsp_acc_mod->next use    : 1 cycles (default)
;; dsp_acc_mod->mult/madd   : 2 cycles
;; dsp_acc_mod->dsp_mac     : 2 cycles
;; dsp_acc_mod->dsp_mac_sat : 2 cycles
;; dsp_acc_mod->dsp_acc_ext : 4 cycles
;; dsp_acc_mod->dsp_acc_mod : 4 cycles
(define_bypass 2 "r24k_dsp_acc_mod" "r24k_int_mult")
(define_bypass 2 "r24k_dsp_acc_mod" "r24k_dsp_mac")
(define_bypass 2 "r24k_dsp_acc_mod" "r24k_dsp_mac_sat")
(define_bypass 4 "r24k_dsp_acc_mod" "r24k_dsp_acc_ext")
(define_bypass 4 "r24k_dsp_acc_mod" "r24k_dsp_acc_mod")

;; dspalu->next use : 2 cycles (default)
;; dspalu->l/s base : 3 cycles
;; dspalu->prefetch : 3 cycles
;; some pairs of dspalu (addsc/addwc, cmp/pick, wrdsp/insv) : 1 cycle
(define_bypass 3 "r24k_dsp_alu" "r24k_int_load")
(define_bypass 3 "r24k_dsp_alu" "r24k_int_store" "!mips_store_data_bypass_p")
(define_bypass 3 "r24k_dsp_alu" "r24k_int_prefetch")
(define_bypass 1 "r24k_dsp_alu" "r24k_dsp_alu" "mips_dspalu_bypass_p")


;; --------------------------------------------------------------
;; Floating Point Instructions
;; --------------------------------------------------------------

(define_cpu_unit "r24k_fpu_arith" "r24k_fpu")

;; The 24k is a single issue cpu, and the fpu runs at half clock speed,
;; so each fpu instruction ties up the shared instruction scheduler for
;; 1 cycle, and the fpu scheduler for 2 cycles.
;;
;; These timings are therefore twice the values in the 24K manual,
;; which are quoted in fpu clocks.
;;
;; The 24kf1_1 is a 24k configured with 1:1 cpu and fpu, so use
;; the unscaled timings

(define_reservation "r24kf2_1_fpu_iss"	"r24k_iss+(r24k_fpu_arith*2)")

;; fadd, fabs, fneg
(define_insn_reservation "r24kf2_1_fadd" 8
  (and (eq_attr "cpu" "24kf2_1")
       (eq_attr "type" "fadd,fabs,fneg"))
  "r24kf2_1_fpu_iss")

;; fmove, fcmove
(define_insn_reservation "r24kf2_1_fmove" 8
  (and (eq_attr "cpu" "24kf2_1")
       (eq_attr "type" "fmove,condmove"))
  "r24kf2_1_fpu_iss")

;; fload
(define_insn_reservation "r24kf2_1_fload" 6
  (and (eq_attr "cpu" "24kf2_1")
       (eq_attr "type" "fpload,fpidxload"))
  "r24kf2_1_fpu_iss")

;; fstore
(define_insn_reservation "r24kf2_1_fstore" 2
  (and (eq_attr "cpu" "24kf2_1")
       (eq_attr "type" "fpstore"))
  "r24kf2_1_fpu_iss")

;; fmul, fmadd
(define_insn_reservation "r24kf2_1_fmul_sf" 8
  (and (eq_attr "cpu" "24kf2_1")
       (and (eq_attr "type" "fmul,fmadd")
	    (eq_attr "mode" "SF")))
  "r24kf2_1_fpu_iss")

(define_insn_reservation "r24kf2_1_fmul_df" 10
  (and (eq_attr "cpu" "24kf2_1")
       (and (eq_attr "type" "fmul,fmadd")
	    (eq_attr "mode" "DF")))
  "r24kf2_1_fpu_iss,(r24k_fpu_arith*2)")


;; fdiv, fsqrt, frsqrt
(define_insn_reservation "r24kf2_1_fdiv_sf" 34
  (and (eq_attr "cpu" "24kf2_1")
       (and (eq_attr "type" "fdiv,fsqrt,frsqrt")
	    (eq_attr "mode" "SF")))
  "r24kf2_1_fpu_iss,(r24k_fpu_arith*26)")

(define_insn_reservation "r24kf2_1_fdiv_df" 64
  (and (eq_attr "cpu" "24kf2_1")
       (and (eq_attr "type" "fdiv,fsqrt")
	    (eq_attr "mode" "DF")))
  "r24kf2_1_fpu_iss,(r24k_fpu_arith*56)")

;; frsqrt
(define_insn_reservation "r24kf2_1_frsqrt_df" 70
  (and (eq_attr "cpu" "24kf2_1")
       (and (eq_attr "type" "frsqrt")
	    (eq_attr "mode" "DF")))
  "r24kf2_1_fpu_iss,(r24k_fpu_arith*60)")

;; fcmp
(define_insn_reservation "r24kf2_1_fcmp" 4
  (and (eq_attr "cpu" "24kf2_1")
       (eq_attr "type" "fcmp"))
  "r24kf2_1_fpu_iss")

;; fcmp -> movf.fmt & movt.fmt bypass (dependency must be on the condition)
(define_bypass 2 "r24kf2_1_fcmp" "r24kf2_1_fmove")

;; fcvt (cvt.d.s, cvt.[sd].[wl])
(define_insn_reservation "r24kf2_1_fcvt_i2f_s2d" 8
  (and (eq_attr "cpu" "24kf2_1")
       (and (eq_attr "type" "fcvt")
	    (eq_attr "cnv_mode" "I2S,I2D,S2D")))
  "r24kf2_1_fpu_iss")

;; fcvt (cvt.s.d)
(define_insn_reservation "r24kf2_1_fcvt_s2d" 12
  (and (eq_attr "cpu" "24kf2_1")
       (and (eq_attr "type" "fcvt")
	    (eq_attr "cnv_mode" "D2S")))
  "r24kf2_1_fpu_iss")

;; fcvt (cvt.[wl].[sd], etc)
(define_insn_reservation "r24kf2_1_fcvt_f2i" 10
  (and (eq_attr "cpu" "24kf2_1")
       (and (eq_attr "type" "fcvt")
	    (eq_attr "cnv_mode" "S2I,D2I")))
  "r24kf2_1_fpu_iss")

;; fxfer (mfc1, mfhc1, mtc1, mthc1)
(define_insn_reservation "r24kf2_1_fxfer" 4
  (and (eq_attr "cpu" "24kf2_1")
       (eq_attr "type" "mfc,mtc"))
  "r24kf2_1_fpu_iss")

;; --------------------------------------------------------------
;; Bypass to Consumer
;; --------------------------------------------------------------
;; r24kf2_1_fcvt_f2i->l/s base : 11 cycles
;; r24kf2_1_fcvt_f2i->prefetch : 11 cycles
(define_bypass 11 "r24kf2_1_fcvt_f2i" "r24k_int_load")
(define_bypass 11 "r24kf2_1_fcvt_f2i" "r24k_int_store"
  "!mips_store_data_bypass_p")
(define_bypass 11 "r24kf2_1_fcvt_f2i" "r24k_int_prefetch")

;; r24kf2_1_fxfer->l/s base : 5 cycles
;; r24kf2_1_fxfer->prefetch : 5 cycles
(define_bypass 5 "r24kf2_1_fxfer" "r24k_int_load")
(define_bypass 5 "r24kf2_1_fxfer" "r24k_int_store" "!mips_store_data_bypass_p")
(define_bypass 5 "r24kf2_1_fxfer" "r24k_int_prefetch")

;; --------------------------------------------------------------
;; The 24kf1_1 is a 24k configured with 1:1 cpu and fpu, so use
;; the unscaled timings
;; --------------------------------------------------------------

(define_reservation "r24kf1_1_fpu_iss"	"r24k_iss+r24k_fpu_arith")

;; fadd, fabs, fneg
(define_insn_reservation "r24kf1_1_fadd" 4
  (and (eq_attr "cpu" "24kf1_1")
       (eq_attr "type" "fadd,fabs,fneg"))
  "r24kf1_1_fpu_iss")

;; fmove, fcmove
(define_insn_reservation "r24kf1_1_fmove" 4
  (and (eq_attr "cpu" "24kf1_1")
       (eq_attr "type" "fmove,condmove"))
  "r24kf1_1_fpu_iss")

;; fload
(define_insn_reservation "r24kf1_1_fload" 3
  (and (eq_attr "cpu" "24kf1_1")
       (eq_attr "type" "fpload,fpidxload"))
  "r24kf1_1_fpu_iss")

;; fstore
(define_insn_reservation "r24kf1_1_fstore" 1
  (and (eq_attr "cpu" "24kf1_1")
       (eq_attr "type" "fpstore"))
  "r24kf1_1_fpu_iss")

;; fmul, fmadd
(define_insn_reservation "r24kf1_1_fmul_sf" 4
  (and (eq_attr "cpu" "24kf1_1")
       (and (eq_attr "type" "fmul,fmadd")
	    (eq_attr "mode" "SF")))
  "r24kf1_1_fpu_iss")

(define_insn_reservation "r24kf1_1_fmul_df" 5
  (and (eq_attr "cpu" "24kf1_1")
       (and (eq_attr "type" "fmul,fmadd")
	    (eq_attr "mode" "DF")))
  "r24kf1_1_fpu_iss,r24k_fpu_arith")


;; fdiv, fsqrt, frsqrt
(define_insn_reservation "r24kf1_1_fdiv_sf" 17
  (and (eq_attr "cpu" "24kf1_1")
       (and (eq_attr "type" "fdiv,fsqrt,frsqrt")
	    (eq_attr "mode" "SF")))
  "r24kf1_1_fpu_iss,(r24k_fpu_arith*13)")

(define_insn_reservation "r24kf1_1_fdiv_df" 32
  (and (eq_attr "cpu" "24kf1_1")
       (and (eq_attr "type" "fdiv,fsqrt")
	    (eq_attr "mode" "DF")))
  "r24kf1_1_fpu_iss,(r24k_fpu_arith*28)")

;; frsqrt
(define_insn_reservation "r24kf1_1_frsqrt_df" 35
  (and (eq_attr "cpu" "24kf1_1")
       (and (eq_attr "type" "frsqrt")
	    (eq_attr "mode" "DF")))
  "r24kf1_1_fpu_iss,(r24k_fpu_arith*30)")

;; fcmp
(define_insn_reservation "r24kf1_1_fcmp" 2
  (and (eq_attr "cpu" "24kf1_1")
       (eq_attr "type" "fcmp"))
  "r24kf1_1_fpu_iss")

;; fcmp -> movf.fmt & movt.fmt bypass (dependency must be on the condition)
(define_bypass 1 "r24kf1_1_fcmp" "r24kf1_1_fmove")

;; fcvt (cvt.d.s, cvt.[sd].[wl])
(define_insn_reservation "r24kf1_1_fcvt_i2f_s2d" 4
  (and (eq_attr "cpu" "24kf1_1")
       (and (eq_attr "type" "fcvt")
	    (eq_attr "cnv_mode" "I2S,I2D,S2D")))
  "r24kf1_1_fpu_iss")

;; fcvt (cvt.s.d)
(define_insn_reservation "r24kf1_1_fcvt_s2d" 6
  (and (eq_attr "cpu" "24kf1_1")
       (and (eq_attr "type" "fcvt")
	    (eq_attr "cnv_mode" "D2S")))
  "r24kf1_1_fpu_iss")

;; fcvt (cvt.[wl].[sd], etc)
(define_insn_reservation "r24kf1_1_fcvt_f2i" 5
  (and (eq_attr "cpu" "24kf1_1")
       (and (eq_attr "type" "fcvt")
	    (eq_attr "cnv_mode" "S2I,D2I")))
  "r24kf1_1_fpu_iss")

;; fxfer (mfc1, mfhc1, mtc1, mthc1)
(define_insn_reservation "r24kf1_1_fxfer" 2
  (and (eq_attr "cpu" "24kf1_1")
       (eq_attr "type" "mfc,mtc"))
  "r24kf1_1_fpu_iss")

;; --------------------------------------------------------------
;; Bypass to Consumer
;; --------------------------------------------------------------
;; r24kf1_1_fcvt_f2i->l/s base : 6 cycles
;; r24kf1_1_fcvt_f2i->prefetch : 6 cycles
(define_bypass 6 "r24kf1_1_fcvt_f2i" "r24k_int_load")
(define_bypass 6 "r24kf1_1_fcvt_f2i" "r24k_int_store"
  "!mips_store_data_bypass_p")
(define_bypass 6 "r24kf1_1_fcvt_f2i" "r24k_int_prefetch")

;; r24kf1_1_fxfer->l/s base : 3 cycles
;; r24kf1_1_fxfer->prefetch : 3 cycles
(define_bypass 3 "r24kf1_1_fxfer" "r24k_int_load")
(define_bypass 3 "r24kf1_1_fxfer" "r24k_int_store" "!mips_store_data_bypass_p")
(define_bypass 3 "r24kf1_1_fxfer" "r24k_int_prefetch")
<|MERGE_RESOLUTION|>--- conflicted
+++ resolved
@@ -8,11 +8,7 @@
 ;; References:
 ;;   "MIPS32 24K Processor Core Family Software User's Manual, Rev 3.04."
 ;;
-<<<<<<< HEAD
-;; Copyright (C) 2005-2019 Free Software Foundation, Inc.
-=======
 ;; Copyright (C) 2005-2020 Free Software Foundation, Inc.
->>>>>>> e2aa5677
 ;;
 ;; This file is part of GCC.
 ;;
