;; DFA-based pipeline descriptions for MIPS32 4K processor family
;; Contributed by Nigel Stephens (nigel@mips.com)
;;   and David Ung (davidu@mips.com)
;;
;; References:
;;   "MIPS32 4K Processor Core Family Software User's Manual,
;;     Doc no: MD00016, Rev 1.18, Nov 15, 2004."
;;
;; 4Kc - pipelined multiplier and translation lookaside buffer (TLB)
;; 4km - pipelined multiplier and block address translator (BAT)
;; 4kp - non-pipelined multiplier and block address translator (BAT)
;;
<<<<<<< HEAD
;; Copyright (C) 2005-2019 Free Software Foundation, Inc.
=======
;; Copyright (C) 2005-2020 Free Software Foundation, Inc.
>>>>>>> e2aa5677
;;
;; This file is part of GCC.
;;
;; GCC is free software; you can redistribute it and/or modify it
;; under the terms of the GNU General Public License as published
;; by the Free Software Foundation; either version 3, or (at your
;; option) any later version.

;; GCC is distributed in the hope that it will be useful, but WITHOUT
;; ANY WARRANTY; without even the implied warranty of MERCHANTABILITY
;; or FITNESS FOR A PARTICULAR PURPOSE.  See the GNU General Public
;; License for more details.

;; You should have received a copy of the GNU General Public License
;; along with GCC; see the file COPYING3.  If not see
;; <http://www.gnu.org/licenses/>.

(define_automaton "r4k_cpu, r4k_mdu")

;; Integer execution unit.
(define_cpu_unit "r4k_ixu_arith"       "r4k_cpu")
(define_cpu_unit "r4k_ixu_mpydiv"      "r4k_mdu")

(define_insn_reservation "r4k_int_load" 2
  (and (eq_attr "cpu" "4kc,4kp")
       (eq_attr "type" "load"))
  "r4k_ixu_arith")

(define_insn_reservation "r4k_int_prefetch" 1
  (and (eq_attr "cpu" "4kc,4kp")
       (eq_attr "type" "prefetch"))
  "r4k_ixu_arith")

(define_insn_reservation "r4k_int_store" 1
  (and (eq_attr "cpu" "4kc,4kp")
       (eq_attr "type" "store"))
  "r4k_ixu_arith")

;; 4Kc/4Km 
;; unsigned divide - 8/16/24/32-bit operand have latencies  9/17/25/33
;;   signed divide - 8/16/24/32-bit operand have latencies 10/18/26/34
(define_insn_reservation "r4k_idiv_4kc" 34
  (and (eq_attr "cpu" "4kc")
       (and (eq_attr "type" "idiv")
	    (eq_attr "mode" "!DI")))
  "r4k_ixu_arith+(r4k_ixu_mpydiv*34)")

;; 4Kp
;; unsigned divide - 33
;;   signed divide - 33-35
(define_insn_reservation "r4k_idiv_4kp" 35
  (and (eq_attr "cpu" "4kp")
       (and (eq_attr "type" "idiv")
	    (eq_attr "mode" "!DI")))
  "r4k_ixu_arith+(r4k_ixu_mpydiv*35)")

;; 4Kc/4Km fast 32x32 multiply
;; 16x32 is faster, but there's no way to detect this
(define_insn_reservation "r4k_mult_4kc" 2
  (and (eq_attr "cpu" "4kc")
       (and (eq_attr "type" "imul,imadd")
	    (eq_attr "mode" "SI")))
  "r4k_ixu_arith+(r4k_ixu_mpydiv*2)")

;; 4Kc/4Km MUL has 2 cycle latency, but has the special property that it will
;; stall the integer unit pipeline. MUL 16x16 or 32x16 forces 1 cycle stall,
;; while MUL 32x32 forces 2 cycle stall.  If next insn use the result, an
;; additional stall is forced.
(define_insn_reservation "r4k_mul_4kc" 4
  (and (eq_attr "cpu" "4kc")
       (and (eq_attr "type" "imul3")
	    (eq_attr "mode" "SI")))
  "(r4k_ixu_arith+r4k_ixu_mpydiv)*3")

;; 4Kp slow iterative 2-op MULT
;; Latency of 32 if next insn is MADD/MSUB,MFHI/MFLO.
;; Repeat rate of 33 cycles.
(define_insn_reservation "r4k_mult_4kp" 32
  (and (eq_attr "cpu" "4kp")
       (and (eq_attr "type" "imul")
	    (eq_attr "mode" "SI")))
  "r4k_ixu_arith+(r4k_ixu_mpydiv*32)")

;; 4Kp slow iterative 3-op MUL
;; Latency of 32 cycles, but stalls the whole pipeline until complete.
(define_insn_reservation "r4k_mul_4kp" 32
  (and (eq_attr "cpu" "4kp")
       (and (eq_attr "type" "imul3")
	    (eq_attr "mode" "SI")))
  "(r4k_ixu_arith+r4k_ixu_mpydiv)*32")

;; 4Kp slow iterative MADD
;; Latency of 34 if next use insn is MADD/MSUB,MFHI/MFLO.
;; Repeat rate of 35 cycles.
(define_insn_reservation "r4k_madd_4kp" 34
  (and (eq_attr "cpu" "4kp")
       (and (eq_attr "type" "imadd")
	    (eq_attr "mode" "SI")))
  "r4k_ixu_arith+(r4k_ixu_mpydiv*34)")

;; Move to HI/LO -> MADD/MSUB,MFHI/MFLO has a 1 cycle latency.
(define_insn_reservation "r4k_int_mthilo" 1
  (and (eq_attr "cpu" "4kc,4kp")
       (eq_attr "type" "mthi,mtlo"))
  "r4k_ixu_arith+r4k_ixu_mpydiv")

;; Move from HI/LO -> integer operation has a 2 cycle latency.
(define_insn_reservation "r4k_int_mfhilo" 2
  (and (eq_attr "cpu" "4kc,4kp")
       (eq_attr "type" "mfhi,mflo"))
  "r4k_ixu_arith+r4k_ixu_mpydiv")

;; All other integer insns.
(define_insn_reservation "r4k_int_alu" 1
  (and (eq_attr "cpu" "4kc,4kp")
       (eq_attr "type" "arith,condmove,const,logical,move,nop,shift,signext,slt"))
  "r4k_ixu_arith")

(define_insn_reservation "r4k_int_branch" 1
  (and (eq_attr "cpu" "4kc,4kp")
       (eq_attr "type" "branch"))
  "r4k_ixu_arith")

(define_insn_reservation "r4k_int_jump_4k" 1
  (and (eq_attr "cpu" "4kc,4kp")
       (eq_attr "type" "jump,call"))
  "r4k_ixu_arith")

;; mfcx/mtcx - non FPU
;; (Disabled until we add cop0 support)
;; (define_insn_reservation "r4k_int_cop" 2
;;   (and (eq_attr "cpu" "4kc,4kp")
;;      (eq_attr "type" "cop0"))
;;  "r4k_ixu_arith")

;; Unknown or multi - single issue
(define_insn_reservation "r4k_unknown" 1
  (and (eq_attr "cpu" "4kc,4kp")
       (eq_attr "type" "unknown,multi,atomic,syncloop"))
  "r4k_ixu_arith+r4k_ixu_mpydiv")<|MERGE_RESOLUTION|>--- conflicted
+++ resolved
@@ -10,11 +10,7 @@
 ;; 4km - pipelined multiplier and block address translator (BAT)
 ;; 4kp - non-pipelined multiplier and block address translator (BAT)
 ;;
-<<<<<<< HEAD
-;; Copyright (C) 2005-2019 Free Software Foundation, Inc.
-=======
 ;; Copyright (C) 2005-2020 Free Software Foundation, Inc.
->>>>>>> e2aa5677
 ;;
 ;; This file is part of GCC.
 ;;
