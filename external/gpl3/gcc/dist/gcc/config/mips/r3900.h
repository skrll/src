--- conflicted
+++ resolved
@@ -1,11 +1,7 @@
 /* Definitions of MIPS sub target machine for GNU compiler.
    Toshiba r3900.  You should include mips.h after this.
 
-<<<<<<< HEAD
-   Copyright (C) 1989-2019 Free Software Foundation, Inc.
-=======
    Copyright (C) 1989-2020 Free Software Foundation, Inc.
->>>>>>> 9e014010
    Contributed by Gavin Koch (gavin@cygnus.com).
 
 This file is part of GCC.
