--- conflicted
+++ resolved
@@ -5,11 +5,7 @@
 ;;   "MIPS32 74K Microarchitecure Specification Rev. 01.02 Jun 15, 2006"
 ;;   "MIPS32 74Kf Processor Core Datasheet Jun 2, 2006"
 ;;
-<<<<<<< HEAD
-;; Copyright (C) 2007-2019 Free Software Foundation, Inc.
-=======
 ;; Copyright (C) 2007-2020 Free Software Foundation, Inc.
->>>>>>> e2aa5677
 ;;
 ;; This file is part of GCC.
 ;;
