--- conflicted
+++ resolved
@@ -1,9 +1,5 @@
 /* Subroutines for the gcc driver.
-<<<<<<< HEAD
-   Copyright (C) 2009-2019 Free Software Foundation, Inc.
-=======
    Copyright (C) 2009-2020 Free Software Foundation, Inc.
->>>>>>> 9e014010
    Contributed by Georg-Johann Lay <avr@gjlay.de>
 
 This file is part of GCC.
@@ -107,7 +103,7 @@
       }
 
   return concat ("%{!nodevicespecs:-specs=device-specs", dir_separator_str,
-		 "specs-", mmcu, "%s} %<nodevicespecs"
+				 "specs-", mmcu, "%s} %<nodevicespecs"
 #if defined (WITH_AVRLIBC)
                  " %{mmcu=avr*:" X_NODEVLIB "} %{!mmcu=*:" X_NODEVLIB "}",
 #else
