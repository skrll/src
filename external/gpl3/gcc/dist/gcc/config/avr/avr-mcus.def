/* AVR MCUs.
<<<<<<< HEAD
   Copyright (C) 2009-2019 Free Software Foundation, Inc.
=======
   Copyright (C) 2009-2020 Free Software Foundation, Inc.
>>>>>>> 9e014010

   This file is part of GCC.

   GCC is free software; you can redistribute it and/or modify
   it under the terms of the GNU General Public License as published by
   the Free Software Foundation; either version 3, or (at your option)
   any later version.
   
   GCC is distributed in the hope that it will be useful,
   but WITHOUT ANY WARRANTY; without even the implied warranty of
   MERCHANTABILITY or FITNESS FOR A PARTICULAR PURPOSE.  See the
   GNU General Public License for more details.
   
   You should have received a copy of the GNU General Public License
   along with GCC; see the file COPYING3.  If not see
   <http://www.gnu.org/licenses/>.  */

/* List of all known AVR MCU types.  If updated, cd to $(builddir)/gcc and run

   $ make avr-mcus

   This will regenerate / update the following source files:

-  $(srcdir)/config/avr/t-multilib
-  $(srcdir)/doc/avr-mmcu.texi

   After that, rebuild everything and check-in the new sources to the repo.
   The device list below should be kept in sync with AVR-LibC.

   Device info is used during compiler build when the device specific
   spec files device-specs/specs-<NAME> are being built.  The compiler proper
   does not use the device info, it only uses info for the core architecture,
   i.e. for entries with MACRO = NULL.

   Before including this file, define a macro:

	AVR_MCU (NAME, ARCH, ATTR, MACRO, TDATA, TTEXT, FLASH_SIZE, PM_OFFSET)

   where the arguments are the fields of avr_mcu_t:
   
	NAME	Name of the device as specified by -mmcu=<NAME>.  Also
		used by DRIVER_SELF_SPECS and gen-avr-mmcu-specs.c for
		- the name of the device specific specs file
		  in -specs=device-specs/spec-<NAME>
		- the name of the startup file crt<NAME>.o
		- the name of the device library to be linked with -l<NAME>

	ARCH	Specifies the multilib variant together with AVR_SHORT_SP

	ATTR	Specifies the device specific features
		- additional ISA, short SP, errata skip etc.,

	MACRO	If NULL, this is a core and not a device.  If non-NULL,
		supply respective built-in macro.

	TDATA	First address of SRAM, used in -Tdata=<DATA_START>.

	TTEXT	First address of Flash, used in -Ttext=<TEXT_START>.

	FLASH_SIZE
		Flash size in bytes.

	PM_OFFSET
		Either 0x0 or the offset where flash memory is mirrored
		into the RAM address space accessible by LD, LDD and LDS.
		This is only needed if that value deviates from the
		value for the respective device family.

   "avr2" must be first for the "0" default to work as intended.  */

/* Classic, <= 8K.  */
AVR_MCU ("avr2",             ARCH_AVR2, AVR_ERRATA_SKIP, NULL,                     0x0060, 0x0, 0x60000, 0)

AVR_MCU ("at90s2313",        ARCH_AVR2, AVR_SHORT_SP, "__AVR_AT90S2313__",         0x0060, 0x0, 0x800, 0)
AVR_MCU ("at90s2323",        ARCH_AVR2, AVR_SHORT_SP, "__AVR_AT90S2323__",         0x0060, 0x0, 0x800, 0)
AVR_MCU ("at90s2333",        ARCH_AVR2, AVR_SHORT_SP, "__AVR_AT90S2333__",         0x0060, 0x0, 0x800, 0)
AVR_MCU ("at90s2343",        ARCH_AVR2, AVR_SHORT_SP, "__AVR_AT90S2343__",         0x0060, 0x0, 0x800, 0)
AVR_MCU ("attiny22",         ARCH_AVR2, AVR_SHORT_SP, "__AVR_ATtiny22__",          0x0060, 0x0, 0x800, 0)
AVR_MCU ("attiny26",         ARCH_AVR2, AVR_SHORT_SP, "__AVR_ATtiny26__",          0x0060, 0x0, 0x800, 0)
AVR_MCU ("at90s4414",        ARCH_AVR2, AVR_ISA_NONE, "__AVR_AT90S4414__",         0x0060, 0x0, 0x1000, 0)
AVR_MCU ("at90s4433",        ARCH_AVR2, AVR_SHORT_SP, "__AVR_AT90S4433__",         0x0060, 0x0, 0x1000, 0)
AVR_MCU ("at90s4434",        ARCH_AVR2, AVR_ISA_NONE, "__AVR_AT90S4434__",         0x0060, 0x0, 0x1000, 0)
AVR_MCU ("at90s8515",        ARCH_AVR2, AVR_ERRATA_SKIP, "__AVR_AT90S8515__",      0x0060, 0x0, 0x2000, 0)
AVR_MCU ("at90c8534",        ARCH_AVR2, AVR_ISA_NONE, "__AVR_AT90C8534__",         0x0060, 0x0, 0x2000, 0)
AVR_MCU ("at90s8535",        ARCH_AVR2, AVR_ISA_NONE, "__AVR_AT90S8535__",         0x0060, 0x0, 0x2000, 0)
/* Classic + MOVW, <= 8K.  */
AVR_MCU ("avr25",            ARCH_AVR25, AVR_ISA_NONE, NULL,                       0x0060, 0x0, 0x2000, 0)
AVR_MCU ("ata5272",          ARCH_AVR25, AVR_ISA_NONE, "__AVR_ATA5272__",          0x0100, 0x0, 0x2000, 0)
AVR_MCU ("ata6616c",         ARCH_AVR25, AVR_ISA_NONE, "__AVR_ATA6616C__",         0x0100, 0x0, 0x2000, 0)
AVR_MCU ("attiny13",         ARCH_AVR25, AVR_SHORT_SP, "__AVR_ATtiny13__",         0x0060, 0x0, 0x400, 0)
AVR_MCU ("attiny13a",        ARCH_AVR25, AVR_SHORT_SP, "__AVR_ATtiny13A__",        0x0060, 0x0, 0x400, 0)
AVR_MCU ("attiny2313",       ARCH_AVR25, AVR_SHORT_SP, "__AVR_ATtiny2313__",       0x0060, 0x0, 0x800, 0)
AVR_MCU ("attiny2313a",      ARCH_AVR25, AVR_SHORT_SP, "__AVR_ATtiny2313A__",      0x0060, 0x0, 0x800, 0)
AVR_MCU ("attiny24",         ARCH_AVR25, AVR_SHORT_SP, "__AVR_ATtiny24__",         0x0060, 0x0, 0x800, 0)
AVR_MCU ("attiny24a",        ARCH_AVR25, AVR_SHORT_SP, "__AVR_ATtiny24A__",        0x0060, 0x0, 0x800, 0)
AVR_MCU ("attiny4313",       ARCH_AVR25, AVR_ISA_NONE, "__AVR_ATtiny4313__",       0x0060, 0x0, 0x1000, 0)
AVR_MCU ("attiny44",         ARCH_AVR25, AVR_ISA_NONE, "__AVR_ATtiny44__",         0x0060, 0x0, 0x1000, 0)
AVR_MCU ("attiny44a",        ARCH_AVR25, AVR_ISA_NONE, "__AVR_ATtiny44A__",        0x0060, 0x0, 0x1000, 0)
AVR_MCU ("attiny441",        ARCH_AVR25, AVR_ISA_NONE, "__AVR_ATtiny441__",        0x0100, 0x0, 0x1000, 0)
AVR_MCU ("attiny84",         ARCH_AVR25, AVR_ISA_NONE, "__AVR_ATtiny84__",         0x0060, 0x0, 0x2000, 0)
AVR_MCU ("attiny84a",        ARCH_AVR25, AVR_ISA_NONE, "__AVR_ATtiny84A__",        0x0060, 0x0, 0x2000, 0)
AVR_MCU ("attiny25",         ARCH_AVR25, AVR_SHORT_SP, "__AVR_ATtiny25__",         0x0060, 0x0, 0x800, 0)
AVR_MCU ("attiny45",         ARCH_AVR25, AVR_ISA_NONE, "__AVR_ATtiny45__",         0x0060, 0x0, 0x1000, 0)
AVR_MCU ("attiny85",         ARCH_AVR25, AVR_ISA_NONE, "__AVR_ATtiny85__",         0x0060, 0x0, 0x2000, 0)
AVR_MCU ("attiny261",        ARCH_AVR25, AVR_SHORT_SP, "__AVR_ATtiny261__",        0x0060, 0x0, 0x800, 0)
AVR_MCU ("attiny261a",       ARCH_AVR25, AVR_SHORT_SP, "__AVR_ATtiny261A__",       0x0060, 0x0, 0x800, 0)
AVR_MCU ("attiny461",        ARCH_AVR25, AVR_ISA_NONE, "__AVR_ATtiny461__",        0x0060, 0x0, 0x1000, 0)
AVR_MCU ("attiny461a",       ARCH_AVR25, AVR_ISA_NONE, "__AVR_ATtiny461A__",       0x0060, 0x0, 0x1000, 0)
AVR_MCU ("attiny861",        ARCH_AVR25, AVR_ISA_NONE, "__AVR_ATtiny861__",        0x0060, 0x0, 0x2000, 0)
AVR_MCU ("attiny861a",       ARCH_AVR25, AVR_ISA_NONE, "__AVR_ATtiny861A__",       0x0060, 0x0, 0x2000, 0)
AVR_MCU ("attiny43u",        ARCH_AVR25, AVR_ISA_NONE, "__AVR_ATtiny43U__",        0x0060, 0x0, 0x1000, 0)
AVR_MCU ("attiny87",         ARCH_AVR25, AVR_ISA_NONE, "__AVR_ATtiny87__",         0x0100, 0x0, 0x2000, 0)
AVR_MCU ("attiny48",         ARCH_AVR25, AVR_ISA_NONE, "__AVR_ATtiny48__",         0x0100, 0x0, 0x1000, 0)
AVR_MCU ("attiny88",         ARCH_AVR25, AVR_ISA_NONE, "__AVR_ATtiny88__",         0x0100, 0x0, 0x2000, 0)
AVR_MCU ("attiny828",        ARCH_AVR25, AVR_ISA_NONE, "__AVR_ATtiny828__",        0x0100, 0x0, 0x2000, 0)
AVR_MCU ("attiny841",        ARCH_AVR25, AVR_ISA_NONE, "__AVR_ATtiny841__",        0x0100, 0x0, 0x2000, 0)
AVR_MCU ("at86rf401",        ARCH_AVR25, AVR_ISA_NONE, "__AVR_AT86RF401__",        0x0060, 0x0, 0x800, 0)
/* Classic, > 8K, <= 64K.  */
AVR_MCU ("avr3",             ARCH_AVR3, AVR_ISA_NONE, NULL,                        0x0060, 0x0, 0x6000, 0)
AVR_MCU ("at43usb355",       ARCH_AVR3, AVR_ISA_NONE, "__AVR_AT43USB355__",        0x0060, 0x0, 0x6000, 0)
AVR_MCU ("at76c711",         ARCH_AVR3, AVR_ISA_NONE, "__AVR_AT76C711__",          0x0060, 0x0, 0x4000, 0)
/* Classic, == 128K.  */
AVR_MCU ("avr31",            ARCH_AVR31, AVR_ERRATA_SKIP, NULL,                    0x0060, 0x0, 0x20000, 0)
AVR_MCU ("atmega103",        ARCH_AVR31, AVR_ERRATA_SKIP, "__AVR_ATmega103__",     0x0060, 0x0, 0x20000, 0)
AVR_MCU ("at43usb320",       ARCH_AVR31, AVR_ISA_NONE, "__AVR_AT43USB320__",       0x0060, 0x0, 0x10000, 0)
/* Classic + MOVW + JMP/CALL.  */
AVR_MCU ("avr35",            ARCH_AVR35, AVR_ISA_NONE, NULL,                       0x0100, 0x0, 0x4000, 0)
AVR_MCU ("ata5505",          ARCH_AVR35, AVR_ISA_NONE, "__AVR_ATA5505__",          0x0100, 0x0, 0x4000, 0)
AVR_MCU ("ata6617c",         ARCH_AVR35, AVR_ISA_NONE, "__AVR_ATA6617C__",         0x0100, 0x0, 0x4000, 0)
AVR_MCU ("ata664251",        ARCH_AVR35, AVR_ISA_NONE, "__AVR_ATA664251__",        0x0100, 0x0, 0x4000, 0)
AVR_MCU ("at90usb82",        ARCH_AVR35, AVR_ISA_NONE, "__AVR_AT90USB82__",        0x0100, 0x0, 0x2000, 0)
AVR_MCU ("at90usb162",       ARCH_AVR35, AVR_ISA_NONE, "__AVR_AT90USB162__",       0x0100, 0x0, 0x4000, 0)
AVR_MCU ("atmega8u2",        ARCH_AVR35, AVR_ISA_NONE, "__AVR_ATmega8U2__",        0x0100, 0x0, 0x2000, 0)
AVR_MCU ("atmega16u2",       ARCH_AVR35, AVR_ISA_NONE, "__AVR_ATmega16U2__",       0x0100, 0x0, 0x4000, 0)
AVR_MCU ("atmega32u2",       ARCH_AVR35, AVR_ISA_NONE, "__AVR_ATmega32U2__",       0x0100, 0x0, 0x8000, 0)
AVR_MCU ("attiny167",        ARCH_AVR35, AVR_ISA_NONE, "__AVR_ATtiny167__",        0x0100, 0x0, 0x4000, 0)
AVR_MCU ("attiny1634",       ARCH_AVR35, AVR_ISA_NONE, "__AVR_ATtiny1634__",       0x0100, 0x0, 0x4000, 0)
/* Enhanced, <= 8K.  */
AVR_MCU ("avr4",             ARCH_AVR4, AVR_ISA_NONE,  NULL,                       0x0060, 0x0, 0x2000, 0)
AVR_MCU ("ata6285",          ARCH_AVR4, AVR_ISA_NONE,  "__AVR_ATA6285__",          0x0100, 0x0, 0x2000, 0)
AVR_MCU ("ata6286",          ARCH_AVR4, AVR_ISA_NONE,  "__AVR_ATA6286__",          0x0100, 0x0, 0x2000, 0)
AVR_MCU ("ata6289",          ARCH_AVR4, AVR_ISA_NONE, "__AVR_ATA6289__",           0x0100, 0x0, 0x2000, 0)
AVR_MCU ("ata6612c",         ARCH_AVR4, AVR_ISA_NONE,  "__AVR_ATA6612C__",         0x0100, 0x0, 0x2000, 0)
AVR_MCU ("atmega8",          ARCH_AVR4, AVR_ISA_NONE,  "__AVR_ATmega8__",          0x0060, 0x0, 0x2000, 0)
AVR_MCU ("atmega8a",         ARCH_AVR4, AVR_ISA_NONE,  "__AVR_ATmega8A__",         0x0060, 0x0, 0x2000, 0)
AVR_MCU ("atmega48",         ARCH_AVR4, AVR_ISA_NONE,  "__AVR_ATmega48__",         0x0100, 0x0, 0x1000, 0)
AVR_MCU ("atmega48a",        ARCH_AVR4, AVR_ISA_NONE,  "__AVR_ATmega48A__",        0x0100, 0x0, 0x1000, 0)
AVR_MCU ("atmega48p",        ARCH_AVR4, AVR_ISA_NONE,  "__AVR_ATmega48P__",        0x0100, 0x0, 0x1000, 0)
AVR_MCU ("atmega48pa",       ARCH_AVR4, AVR_ISA_NONE,  "__AVR_ATmega48PA__",       0x0100, 0x0, 0x1000, 0)
AVR_MCU ("atmega48pb",       ARCH_AVR4, AVR_ISA_NONE,  "__AVR_ATmega48PB__",       0x0100, 0x0, 0x1000, 0)
AVR_MCU ("atmega88",         ARCH_AVR4, AVR_ISA_NONE,  "__AVR_ATmega88__",         0x0100, 0x0, 0x2000, 0)
AVR_MCU ("atmega88a",        ARCH_AVR4, AVR_ISA_NONE,  "__AVR_ATmega88A__",        0x0100, 0x0, 0x2000, 0)
AVR_MCU ("atmega88p",        ARCH_AVR4, AVR_ISA_NONE,  "__AVR_ATmega88P__",        0x0100, 0x0, 0x2000, 0)
AVR_MCU ("atmega88pa",       ARCH_AVR4, AVR_ISA_NONE,  "__AVR_ATmega88PA__",       0x0100, 0x0, 0x2000, 0)
AVR_MCU ("atmega88pb",       ARCH_AVR4, AVR_ISA_NONE,  "__AVR_ATmega88PB__",       0x0100, 0x0, 0x2000, 0)
AVR_MCU ("atmega8515",       ARCH_AVR4, AVR_ISA_NONE,  "__AVR_ATmega8515__",       0x0060, 0x0, 0x2000, 0)
AVR_MCU ("atmega8535",       ARCH_AVR4, AVR_ISA_NONE,  "__AVR_ATmega8535__",       0x0060, 0x0, 0x2000, 0)
AVR_MCU ("atmega8hva",       ARCH_AVR4, AVR_ISA_NONE,  "__AVR_ATmega8HVA__",       0x0100, 0x0, 0x2000, 0)
AVR_MCU ("at90pwm1",         ARCH_AVR4, AVR_ISA_NONE,  "__AVR_AT90PWM1__",         0x0100, 0x0, 0x2000, 0)
AVR_MCU ("at90pwm2",         ARCH_AVR4, AVR_ISA_NONE,  "__AVR_AT90PWM2__",         0x0100, 0x0, 0x2000, 0)
AVR_MCU ("at90pwm2b",        ARCH_AVR4, AVR_ISA_NONE,  "__AVR_AT90PWM2B__",        0x0100, 0x0, 0x2000, 0)
AVR_MCU ("at90pwm3",         ARCH_AVR4, AVR_ISA_NONE,  "__AVR_AT90PWM3__",         0x0100, 0x0, 0x2000, 0)
AVR_MCU ("at90pwm3b",        ARCH_AVR4, AVR_ISA_NONE,  "__AVR_AT90PWM3B__",        0x0100, 0x0, 0x2000, 0)
AVR_MCU ("at90pwm81",        ARCH_AVR4, AVR_ISA_NONE,  "__AVR_AT90PWM81__",        0x0100, 0x0, 0x2000, 0)
/* Enhanced, > 8K, <= 64K.  */
AVR_MCU ("avr5",             ARCH_AVR5, AVR_ISA_NONE, NULL,                        0x0060, 0x0, 0x4000, 0)
AVR_MCU ("ata5702m322",      ARCH_AVR5, AVR_ISA_NONE, "__AVR_ATA5702M322__",       0x0200, 0x0, 0x10000, 0)
AVR_MCU ("ata5782",          ARCH_AVR5, AVR_ISA_NONE, "__AVR_ATA5782__",           0x0200, 0x8000, 0xd000, 0)
AVR_MCU ("ata5790",          ARCH_AVR5, AVR_ISA_NONE, "__AVR_ATA5790__",           0x0100, 0x0, 0x4000, 0)
AVR_MCU ("ata5790n",         ARCH_AVR5, AVR_ISA_NONE, "__AVR_ATA5790N__",          0x0100, 0x0, 0x4000, 0)
AVR_MCU ("ata5791",          ARCH_AVR5, AVR_ISA_NONE, "__AVR_ATA5791__",           0x0100, 0x0, 0x4000, 0)
AVR_MCU ("ata5795",          ARCH_AVR5, AVR_ISA_NONE, "__AVR_ATA5795__",           0x0100, 0x0, 0x2000, 0)
AVR_MCU ("ata5831",          ARCH_AVR5, AVR_ISA_NONE, "__AVR_ATA5831__",           0x0200, 0x8000, 0xd000, 0)
AVR_MCU ("ata6613c",         ARCH_AVR5, AVR_ISA_NONE, "__AVR_ATA6613C__",          0x0100, 0x0, 0x4000, 0)
AVR_MCU ("ata6614q",         ARCH_AVR5, AVR_ISA_NONE, "__AVR_ATA6614Q__",          0x0100, 0x0, 0x8000, 0)
AVR_MCU ("ata8210",          ARCH_AVR5, AVR_ISA_NONE, "__AVR_ATA8210__",           0x0200, 0x8000, 0xd000, 0)
AVR_MCU ("ata8510",          ARCH_AVR5, AVR_ISA_NONE, "__AVR_ATA8510__",           0x0200, 0x8000, 0xd000, 0)
AVR_MCU ("atmega16",         ARCH_AVR5, AVR_ISA_NONE, "__AVR_ATmega16__",          0x0060, 0x0, 0x4000, 0)
AVR_MCU ("atmega16a",        ARCH_AVR5, AVR_ISA_NONE, "__AVR_ATmega16A__",         0x0060, 0x0, 0x4000, 0)
AVR_MCU ("atmega161",        ARCH_AVR5, AVR_ISA_NONE, "__AVR_ATmega161__",         0x0060, 0x0, 0x4000, 0)
AVR_MCU ("atmega162",        ARCH_AVR5, AVR_ISA_NONE, "__AVR_ATmega162__",         0x0100, 0x0, 0x4000, 0)
AVR_MCU ("atmega163",        ARCH_AVR5, AVR_ISA_NONE, "__AVR_ATmega163__",         0x0060, 0x0, 0x4000, 0)
AVR_MCU ("atmega164a",       ARCH_AVR5, AVR_ISA_NONE, "__AVR_ATmega164A__",        0x0100, 0x0, 0x4000, 0)
AVR_MCU ("atmega164p",       ARCH_AVR5, AVR_ISA_NONE, "__AVR_ATmega164P__",        0x0100, 0x0, 0x4000, 0)
AVR_MCU ("atmega164pa",      ARCH_AVR5, AVR_ISA_NONE, "__AVR_ATmega164PA__",       0x0100, 0x0, 0x4000, 0)
AVR_MCU ("atmega165",        ARCH_AVR5, AVR_ISA_NONE, "__AVR_ATmega165__",         0x0100, 0x0, 0x4000, 0)
AVR_MCU ("atmega165a",       ARCH_AVR5, AVR_ISA_NONE, "__AVR_ATmega165A__",        0x0100, 0x0, 0x4000, 0)
AVR_MCU ("atmega165p",       ARCH_AVR5, AVR_ISA_NONE, "__AVR_ATmega165P__",        0x0100, 0x0, 0x4000, 0)
AVR_MCU ("atmega165pa",      ARCH_AVR5, AVR_ISA_NONE, "__AVR_ATmega165PA__",       0x0100, 0x0, 0x4000, 0)
AVR_MCU ("atmega168",        ARCH_AVR5, AVR_ISA_NONE, "__AVR_ATmega168__",         0x0100, 0x0, 0x4000, 0)
AVR_MCU ("atmega168a",       ARCH_AVR5, AVR_ISA_NONE, "__AVR_ATmega168A__",        0x0100, 0x0, 0x4000, 0)
AVR_MCU ("atmega168p",       ARCH_AVR5, AVR_ISA_NONE, "__AVR_ATmega168P__",        0x0100, 0x0, 0x4000, 0)
AVR_MCU ("atmega168pa",      ARCH_AVR5, AVR_ISA_NONE, "__AVR_ATmega168PA__",       0x0100, 0x0, 0x4000, 0)
AVR_MCU ("atmega168pb",      ARCH_AVR5, AVR_ISA_NONE, "__AVR_ATmega168PB__",       0x0100, 0x0, 0x4000, 0)
AVR_MCU ("atmega169",        ARCH_AVR5, AVR_ISA_NONE, "__AVR_ATmega169__",         0x0100, 0x0, 0x4000, 0)
AVR_MCU ("atmega169a",       ARCH_AVR5, AVR_ISA_NONE, "__AVR_ATmega169A__",        0x0100, 0x0, 0x4000, 0)
AVR_MCU ("atmega169p",       ARCH_AVR5, AVR_ISA_NONE, "__AVR_ATmega169P__",        0x0100, 0x0, 0x4000, 0)
AVR_MCU ("atmega169pa",      ARCH_AVR5, AVR_ISA_NONE, "__AVR_ATmega169PA__",       0x0100, 0x0, 0x4000, 0)
AVR_MCU ("atmega16hvb",      ARCH_AVR5, AVR_ISA_NONE, "__AVR_ATmega16HVB__",       0x0100, 0x0, 0x4000, 0)
AVR_MCU ("atmega16hvbrevb",  ARCH_AVR5, AVR_ISA_NONE, "__AVR_ATmega16HVBREVB__",   0x0100, 0x0, 0x4000, 0)
AVR_MCU ("atmega16m1",       ARCH_AVR5, AVR_ISA_NONE, "__AVR_ATmega16M1__",        0x0100, 0x0, 0x4000, 0)
AVR_MCU ("atmega16u4",       ARCH_AVR5, AVR_ISA_NONE, "__AVR_ATmega16U4__",        0x0100, 0x0, 0x4000, 0)
AVR_MCU ("atmega32a",        ARCH_AVR5, AVR_ISA_NONE, "__AVR_ATmega32A__",         0x0060, 0x0, 0x8000, 0)
AVR_MCU ("atmega32",         ARCH_AVR5, AVR_ISA_NONE, "__AVR_ATmega32__",          0x0060, 0x0, 0x8000, 0)
AVR_MCU ("atmega323",        ARCH_AVR5, AVR_ISA_NONE, "__AVR_ATmega323__",         0x0060, 0x0, 0x8000, 0)
AVR_MCU ("atmega324a",       ARCH_AVR5, AVR_ISA_NONE, "__AVR_ATmega324A__",        0x0100, 0x0, 0x8000, 0)
AVR_MCU ("atmega324p",       ARCH_AVR5, AVR_ISA_NONE, "__AVR_ATmega324P__",        0x0100, 0x0, 0x8000, 0)
AVR_MCU ("atmega324pa",      ARCH_AVR5, AVR_ISA_NONE, "__AVR_ATmega324PA__",       0x0100, 0x0, 0x8000, 0)
AVR_MCU ("atmega325",        ARCH_AVR5, AVR_ISA_NONE, "__AVR_ATmega325__",         0x0100, 0x0, 0x8000, 0)
AVR_MCU ("atmega325a",       ARCH_AVR5, AVR_ISA_NONE, "__AVR_ATmega325A__",        0x0100, 0x0, 0x8000, 0)
AVR_MCU ("atmega325p",       ARCH_AVR5, AVR_ISA_NONE, "__AVR_ATmega325P__",        0x0100, 0x0, 0x8000, 0)
AVR_MCU ("atmega325pa",      ARCH_AVR5, AVR_ISA_NONE, "__AVR_ATmega325PA__",       0x0100, 0x0, 0x8000, 0)
AVR_MCU ("atmega3250",       ARCH_AVR5, AVR_ISA_NONE, "__AVR_ATmega3250__",        0x0100, 0x0, 0x8000, 0)
AVR_MCU ("atmega3250a",      ARCH_AVR5, AVR_ISA_NONE, "__AVR_ATmega3250A__",       0x0100, 0x0, 0x8000, 0)
AVR_MCU ("atmega3250p",      ARCH_AVR5, AVR_ISA_NONE, "__AVR_ATmega3250P__",       0x0100, 0x0, 0x8000, 0)
AVR_MCU ("atmega3250pa",     ARCH_AVR5, AVR_ISA_NONE, "__AVR_ATmega3250PA__",      0x0100, 0x0, 0x8000, 0)
AVR_MCU ("atmega328",        ARCH_AVR5, AVR_ISA_NONE, "__AVR_ATmega328__",         0x0100, 0x0, 0x8000, 0)
AVR_MCU ("atmega328p",       ARCH_AVR5, AVR_ISA_NONE, "__AVR_ATmega328P__",        0x0100, 0x0, 0x8000, 0)
AVR_MCU ("atmega328pb",      ARCH_AVR5, AVR_ISA_NONE, "__AVR_ATmega328PB__",       0x0100, 0x0, 0x8000, 0)
AVR_MCU ("atmega329",        ARCH_AVR5, AVR_ISA_NONE, "__AVR_ATmega329__",         0x0100, 0x0, 0x8000, 0)
AVR_MCU ("atmega329a",       ARCH_AVR5, AVR_ISA_NONE, "__AVR_ATmega329A__",        0x0100, 0x0, 0x8000, 0)
AVR_MCU ("atmega329p",       ARCH_AVR5, AVR_ISA_NONE, "__AVR_ATmega329P__",        0x0100, 0x0, 0x8000, 0)
AVR_MCU ("atmega329pa",      ARCH_AVR5, AVR_ISA_NONE, "__AVR_ATmega329PA__",       0x0100, 0x0, 0x8000, 0)
AVR_MCU ("atmega3290",       ARCH_AVR5, AVR_ISA_NONE, "__AVR_ATmega3290__",        0x0100, 0x0, 0x8000, 0)
AVR_MCU ("atmega3290a",      ARCH_AVR5, AVR_ISA_NONE, "__AVR_ATmega3290A__",       0x0100, 0x0, 0x8000, 0)
AVR_MCU ("atmega3290p",      ARCH_AVR5, AVR_ISA_NONE, "__AVR_ATmega3290P__",       0x0100, 0x0, 0x8000, 0)
AVR_MCU ("atmega3290pa",     ARCH_AVR5, AVR_ISA_NONE, "__AVR_ATmega3290PA__",      0x0100, 0x0, 0x8000, 0)
AVR_MCU ("atmega32c1",       ARCH_AVR5, AVR_ISA_NONE, "__AVR_ATmega32C1__",        0x0100, 0x0, 0x8000, 0)
AVR_MCU ("atmega32m1",       ARCH_AVR5, AVR_ISA_NONE, "__AVR_ATmega32M1__",        0x0100, 0x0, 0x8000, 0)
AVR_MCU ("atmega32u4",       ARCH_AVR5, AVR_ISA_NONE, "__AVR_ATmega32U4__",        0x0100, 0x0, 0x8000, 0)
AVR_MCU ("atmega32u6",       ARCH_AVR5, AVR_ISA_NONE, "__AVR_ATmega32U6__",        0x0100, 0x0, 0x8000, 0)
AVR_MCU ("atmega406",        ARCH_AVR5, AVR_ISA_NONE, "__AVR_ATmega406__",         0x0100, 0x0, 0xa000, 0)
AVR_MCU ("atmega64",         ARCH_AVR5, AVR_ISA_NONE, "__AVR_ATmega64__",          0x0100, 0x0, 0x10000, 0)
AVR_MCU ("atmega64a",        ARCH_AVR5, AVR_ISA_NONE, "__AVR_ATmega64A__",         0x0100, 0x0, 0x10000, 0)
AVR_MCU ("atmega640",        ARCH_AVR5, AVR_ISA_NONE, "__AVR_ATmega640__",         0x0200, 0x0, 0x10000, 0)
AVR_MCU ("atmega644",        ARCH_AVR5, AVR_ISA_NONE, "__AVR_ATmega644__",         0x0100, 0x0, 0x10000, 0)
AVR_MCU ("atmega644a",       ARCH_AVR5, AVR_ISA_NONE, "__AVR_ATmega644A__",        0x0100, 0x0, 0x10000, 0)
AVR_MCU ("atmega644p",       ARCH_AVR5, AVR_ISA_NONE, "__AVR_ATmega644P__",        0x0100, 0x0, 0x10000, 0)
AVR_MCU ("atmega644pa",      ARCH_AVR5, AVR_ISA_NONE, "__AVR_ATmega644PA__",       0x0100, 0x0, 0x10000, 0)
AVR_MCU ("atmega645",        ARCH_AVR5, AVR_ISA_NONE, "__AVR_ATmega645__",         0x0100, 0x0, 0x10000, 0)
AVR_MCU ("atmega645a",       ARCH_AVR5, AVR_ISA_NONE, "__AVR_ATmega645A__",        0x0100, 0x0, 0x10000, 0)
AVR_MCU ("atmega645p",       ARCH_AVR5, AVR_ISA_NONE, "__AVR_ATmega645P__",        0x0100, 0x0, 0x10000, 0)
AVR_MCU ("atmega6450",       ARCH_AVR5, AVR_ISA_NONE, "__AVR_ATmega6450__",        0x0100, 0x0, 0x10000, 0)
AVR_MCU ("atmega6450a",      ARCH_AVR5, AVR_ISA_NONE, "__AVR_ATmega6450A__",       0x0100, 0x0, 0x10000, 0)
AVR_MCU ("atmega6450p",      ARCH_AVR5, AVR_ISA_NONE, "__AVR_ATmega6450P__",       0x0100, 0x0, 0x10000, 0)
AVR_MCU ("atmega649",        ARCH_AVR5, AVR_ISA_NONE, "__AVR_ATmega649__",         0x0100, 0x0, 0x10000, 0)
AVR_MCU ("atmega649a",       ARCH_AVR5, AVR_ISA_NONE, "__AVR_ATmega649A__",        0x0100, 0x0, 0x10000, 0)
AVR_MCU ("atmega649p",       ARCH_AVR5, AVR_ISA_NONE, "__AVR_ATmega649P__",        0x0100, 0x0, 0x10000, 0)
AVR_MCU ("atmega6490",       ARCH_AVR5, AVR_ISA_NONE, "__AVR_ATmega6490__",        0x0100, 0x0, 0x10000, 0)
AVR_MCU ("atmega16hva",      ARCH_AVR5, AVR_ISA_NONE, "__AVR_ATmega16HVA__",       0x0100, 0x0, 0x4000, 0)
AVR_MCU ("atmega16hva2",     ARCH_AVR5, AVR_ISA_NONE, "__AVR_ATmega16HVA2__",      0x0100, 0x0, 0x4000, 0)
AVR_MCU ("atmega32hvb",      ARCH_AVR5, AVR_ISA_NONE, "__AVR_ATmega32HVB__",       0x0100, 0x0, 0x8000, 0)
AVR_MCU ("atmega6490a",      ARCH_AVR5, AVR_ISA_NONE, "__AVR_ATmega6490A__",       0x0100, 0x0, 0x10000, 0)
AVR_MCU ("atmega6490p",      ARCH_AVR5, AVR_ISA_NONE, "__AVR_ATmega6490P__",       0x0100, 0x0, 0x10000, 0)
AVR_MCU ("atmega64c1",       ARCH_AVR5, AVR_ISA_NONE, "__AVR_ATmega64C1__",        0x0100, 0x0, 0x10000, 0)
AVR_MCU ("atmega64m1",       ARCH_AVR5, AVR_ISA_NONE, "__AVR_ATmega64M1__",        0x0100, 0x0, 0x10000, 0)
AVR_MCU ("atmega64hve",      ARCH_AVR5, AVR_ISA_NONE, "__AVR_ATmega64HVE__",       0x0100, 0x0, 0x10000, 0)
AVR_MCU ("atmega64hve2",     ARCH_AVR5, AVR_ISA_NONE, "__AVR_ATmega64HVE2__",      0x0100, 0x0, 0x10000, 0)
AVR_MCU ("atmega64rfr2",     ARCH_AVR5, AVR_ISA_NONE, "__AVR_ATmega64RFR2__",      0x0200, 0x0, 0x10000, 0)
AVR_MCU ("atmega644rfr2",    ARCH_AVR5, AVR_ISA_NONE, "__AVR_ATmega644RFR2__",     0x0200, 0x0, 0x10000, 0)
AVR_MCU ("atmega32hvbrevb",  ARCH_AVR5, AVR_ISA_NONE, "__AVR_ATmega32HVBREVB__",   0x0100, 0x0, 0x8000, 0)
AVR_MCU ("at90can32",        ARCH_AVR5, AVR_ISA_NONE, "__AVR_AT90CAN32__",         0x0100, 0x0, 0x8000, 0)
AVR_MCU ("at90can64",        ARCH_AVR5, AVR_ISA_NONE, "__AVR_AT90CAN64__",         0x0100, 0x0, 0x10000, 0)
AVR_MCU ("at90pwm161",       ARCH_AVR5, AVR_ISA_NONE, "__AVR_AT90PWM161__",        0x0100, 0x0, 0x4000, 0)
AVR_MCU ("at90pwm216",       ARCH_AVR5, AVR_ISA_NONE, "__AVR_AT90PWM216__",        0x0100, 0x0, 0x4000, 0)
AVR_MCU ("at90pwm316",       ARCH_AVR5, AVR_ISA_NONE, "__AVR_AT90PWM316__",        0x0100, 0x0, 0x4000, 0)
AVR_MCU ("at90scr100",       ARCH_AVR5, AVR_ISA_NONE, "__AVR_AT90SCR100__",        0x0100, 0x0, 0x10000, 0)
AVR_MCU ("at90usb646",       ARCH_AVR5, AVR_ISA_NONE, "__AVR_AT90USB646__",        0x0100, 0x0, 0x10000, 0)
AVR_MCU ("at90usb647",       ARCH_AVR5, AVR_ISA_NONE, "__AVR_AT90USB647__",        0x0100, 0x0, 0x10000, 0)
AVR_MCU ("at94k",            ARCH_AVR5, AVR_ISA_NONE, "__AVR_AT94K__",             0x0060, 0x0, 0x8000, 0)
AVR_MCU ("m3000",            ARCH_AVR5, AVR_ISA_NONE, "__AVR_M3000__",             0x1000, 0x0, 0x10000, 0)
/* Enhanced, == 128K.  */
AVR_MCU ("avr51",            ARCH_AVR51, AVR_ISA_NONE, NULL,                       0x0100, 0x0, 0x20000, 0)
AVR_MCU ("atmega128",        ARCH_AVR51, AVR_ISA_NONE, "__AVR_ATmega128__",        0x0100, 0x0, 0x20000, 0)
AVR_MCU ("atmega128a",       ARCH_AVR51, AVR_ISA_NONE, "__AVR_ATmega128A__",       0x0100, 0x0, 0x20000, 0)
AVR_MCU ("atmega1280",       ARCH_AVR51, AVR_ISA_NONE, "__AVR_ATmega1280__",       0x0200, 0x0, 0x20000, 0)
AVR_MCU ("atmega1281",       ARCH_AVR51, AVR_ISA_NONE, "__AVR_ATmega1281__",       0x0200, 0x0, 0x20000, 0)
AVR_MCU ("atmega1284",       ARCH_AVR51, AVR_ISA_NONE, "__AVR_ATmega1284__",       0x0100, 0x0, 0x20000, 0)
AVR_MCU ("atmega1284p",      ARCH_AVR51, AVR_ISA_NONE, "__AVR_ATmega1284P__",      0x0100, 0x0, 0x20000, 0)
AVR_MCU ("atmega128rfa1",    ARCH_AVR51, AVR_ISA_NONE, "__AVR_ATmega128RFA1__",    0x0200, 0x0, 0x20000, 0)
AVR_MCU ("atmega128rfr2",    ARCH_AVR51, AVR_ISA_NONE, "__AVR_ATmega128RFR2__",    0x0200, 0x0, 0x20000, 0)
AVR_MCU ("atmega1284rfr2",   ARCH_AVR51, AVR_ISA_NONE, "__AVR_ATmega1284RFR2__",   0x0200, 0x0, 0x20000, 0)
AVR_MCU ("at90can128",       ARCH_AVR51, AVR_ISA_NONE, "__AVR_AT90CAN128__",       0x0100, 0x0, 0x20000, 0)
AVR_MCU ("at90usb1286",      ARCH_AVR51, AVR_ISA_NONE, "__AVR_AT90USB1286__",      0x0100, 0x0, 0x20000, 0)
AVR_MCU ("at90usb1287",      ARCH_AVR51, AVR_ISA_NONE, "__AVR_AT90USB1287__",      0x0100, 0x0, 0x20000, 0)
/* 3-Byte PC.  */
AVR_MCU ("avr6",             ARCH_AVR6, AVR_ISA_NONE, NULL,                        0x0200, 0x0, 0x40000, 0)
AVR_MCU ("atmega2560",       ARCH_AVR6, AVR_ISA_NONE, "__AVR_ATmega2560__",        0x0200, 0x0, 0x40000, 0)
AVR_MCU ("atmega2561",       ARCH_AVR6, AVR_ISA_NONE, "__AVR_ATmega2561__",        0x0200, 0x0, 0x40000, 0)
AVR_MCU ("atmega256rfr2",    ARCH_AVR6, AVR_ISA_NONE, "__AVR_ATmega256RFR2__",     0x0200, 0x0, 0x40000, 0)
AVR_MCU ("atmega2564rfr2",   ARCH_AVR6, AVR_ISA_NONE, "__AVR_ATmega2564RFR2__",    0x0200, 0x0, 0x40000, 0)
/* Xmega, 16K <= Flash < 64K, RAM <= 64K */
AVR_MCU ("avrxmega2",        ARCH_AVRXMEGA2, AVR_ISA_NONE, NULL,                   0x2000, 0x0, 0x9000, 0)
AVR_MCU ("atxmega8e5",       ARCH_AVRXMEGA2, AVR_ISA_NONE, "__AVR_ATxmega8E5__",   0x2000, 0x0, 0x2800, 0)
AVR_MCU ("atxmega16a4",      ARCH_AVRXMEGA2, AVR_ISA_NONE, "__AVR_ATxmega16A4__",  0x2000, 0x0, 0x5000, 0)
AVR_MCU ("atxmega16d4",      ARCH_AVRXMEGA2, AVR_ISA_NONE, "__AVR_ATxmega16D4__",  0x2000, 0x0, 0x5000, 0)
AVR_MCU ("atxmega16e5",      ARCH_AVRXMEGA2, AVR_ISA_NONE, "__AVR_ATxmega16E5__",  0x2000, 0x0, 0x5000, 0)
AVR_MCU ("atxmega32a4",      ARCH_AVRXMEGA2, AVR_ISA_NONE, "__AVR_ATxmega32A4__",  0x2000, 0x0, 0x9000, 0)
AVR_MCU ("atxmega32c3",      ARCH_AVRXMEGA2, AVR_ISA_RMW,  "__AVR_ATxmega32C3__",  0x2000, 0x0, 0x9000, 0)
AVR_MCU ("atxmega32d3",      ARCH_AVRXMEGA2, AVR_ISA_NONE, "__AVR_ATxmega32D3__",  0x2000, 0x0, 0x9000, 0)
AVR_MCU ("atxmega32d4",      ARCH_AVRXMEGA2, AVR_ISA_NONE, "__AVR_ATxmega32D4__",  0x2000, 0x0, 0x9000, 0)
AVR_MCU ("atxmega16a4u",     ARCH_AVRXMEGA2, AVR_ISA_RMW,  "__AVR_ATxmega16A4U__", 0x2000, 0x0, 0x5000, 0)
AVR_MCU ("atxmega16c4",      ARCH_AVRXMEGA2, AVR_ISA_RMW,  "__AVR_ATxmega16C4__",  0x2000, 0x0, 0x5000, 0)
AVR_MCU ("atxmega32a4u",     ARCH_AVRXMEGA2, AVR_ISA_RMW,  "__AVR_ATxmega32A4U__", 0x2000, 0x0, 0x9000, 0)
AVR_MCU ("atxmega32c4",      ARCH_AVRXMEGA2, AVR_ISA_RMW,  "__AVR_ATxmega32C4__",  0x2000, 0x0, 0x9000, 0)
AVR_MCU ("atxmega32e5",      ARCH_AVRXMEGA2, AVR_ISA_NONE, "__AVR_ATxmega32E5__",  0x2000, 0x0, 0x9000, 0)
/* Xmega, Flash + RAM < 64K, flash visible in RAM address space */
AVR_MCU ("avrxmega3",        ARCH_AVRXMEGA3, AVR_ISA_NONE,  NULL,                  0x3f00, 0x0, 0x8000, 0)
AVR_MCU ("attiny202",        ARCH_AVRXMEGA3, AVR_ISA_RCALL, "__AVR_ATtiny202__",   0x3f80, 0x0, 0x800,  0x8000)
AVR_MCU ("attiny204",        ARCH_AVRXMEGA3, AVR_ISA_RCALL, "__AVR_ATtiny204__",   0x3f80, 0x0, 0x800,  0x8000)
AVR_MCU ("attiny402",        ARCH_AVRXMEGA3, AVR_ISA_RCALL, "__AVR_ATtiny402__",   0x3f00, 0x0, 0x1000, 0x8000)
AVR_MCU ("attiny404",        ARCH_AVRXMEGA3, AVR_ISA_RCALL, "__AVR_ATtiny404__",   0x3f00, 0x0, 0x1000, 0x8000)
AVR_MCU ("attiny406",        ARCH_AVRXMEGA3, AVR_ISA_RCALL, "__AVR_ATtiny406__",   0x3f00, 0x0, 0x1000, 0x8000)
AVR_MCU ("attiny804",        ARCH_AVRXMEGA3, AVR_ISA_RCALL, "__AVR_ATtiny804__",   0x3e00, 0x0, 0x2000, 0x8000)
AVR_MCU ("attiny806",        ARCH_AVRXMEGA3, AVR_ISA_RCALL, "__AVR_ATtiny806__",   0x3e00, 0x0, 0x2000, 0x8000)
AVR_MCU ("attiny807",        ARCH_AVRXMEGA3, AVR_ISA_RCALL, "__AVR_ATtiny807__",   0x3e00, 0x0, 0x2000, 0x8000)
AVR_MCU ("attiny1604",       ARCH_AVRXMEGA3, AVR_ISA_NONE,  "__AVR_ATtiny1604__",  0x3c00, 0x0, 0x4000, 0x8000)
AVR_MCU ("attiny1606",       ARCH_AVRXMEGA3, AVR_ISA_NONE,  "__AVR_ATtiny1606__",  0x3c00, 0x0, 0x4000, 0x8000)
AVR_MCU ("attiny1607",       ARCH_AVRXMEGA3, AVR_ISA_NONE,  "__AVR_ATtiny1607__",  0x3c00, 0x0, 0x4000, 0x8000)
AVR_MCU ("attiny212",        ARCH_AVRXMEGA3, AVR_ISA_RCALL, "__AVR_ATtiny212__",   0x3f80, 0x0, 0x800,  0x8000)
AVR_MCU ("attiny214",        ARCH_AVRXMEGA3, AVR_ISA_RCALL, "__AVR_ATtiny214__",   0x3f80, 0x0, 0x800,  0x8000)
AVR_MCU ("attiny412",        ARCH_AVRXMEGA3, AVR_ISA_RCALL, "__AVR_ATtiny412__",   0x3f00, 0x0, 0x1000, 0x8000)
AVR_MCU ("attiny414",        ARCH_AVRXMEGA3, AVR_ISA_RCALL, "__AVR_ATtiny414__",   0x3f00, 0x0, 0x1000, 0x8000)
AVR_MCU ("attiny416",        ARCH_AVRXMEGA3, AVR_ISA_RCALL, "__AVR_ATtiny416__",   0x3f00, 0x0, 0x1000, 0x8000)
AVR_MCU ("attiny417",        ARCH_AVRXMEGA3, AVR_ISA_RCALL, "__AVR_ATtiny417__",   0x3f00, 0x0, 0x1000, 0x8000)
AVR_MCU ("attiny814",        ARCH_AVRXMEGA3, AVR_ISA_RCALL, "__AVR_ATtiny814__",   0x3e00, 0x0, 0x2000, 0x8000)
AVR_MCU ("attiny816",        ARCH_AVRXMEGA3, AVR_ISA_RCALL, "__AVR_ATtiny816__",   0x3e00, 0x0, 0x2000, 0x8000)
AVR_MCU ("attiny817",        ARCH_AVRXMEGA3, AVR_ISA_RCALL, "__AVR_ATtiny817__",   0x3e00, 0x0, 0x2000, 0x8000)
AVR_MCU ("attiny1614",       ARCH_AVRXMEGA3, AVR_ISA_NONE,  "__AVR_ATtiny1614__",  0x3800, 0x0, 0x4000, 0x8000)
AVR_MCU ("attiny1616",       ARCH_AVRXMEGA3, AVR_ISA_NONE,  "__AVR_ATtiny1616__",  0x3800, 0x0, 0x4000, 0x8000)
AVR_MCU ("attiny1617",       ARCH_AVRXMEGA3, AVR_ISA_NONE,  "__AVR_ATtiny1617__",  0x3800, 0x0, 0x4000, 0x8000)
AVR_MCU ("attiny3214",       ARCH_AVRXMEGA3, AVR_ISA_NONE,  "__AVR_ATtiny3214__",  0x3800, 0x0, 0x8000, 0x8000)
AVR_MCU ("attiny3216",       ARCH_AVRXMEGA3, AVR_ISA_NONE,  "__AVR_ATtiny3216__",  0x3800, 0x0, 0x8000, 0x8000)
AVR_MCU ("attiny3217",       ARCH_AVRXMEGA3, AVR_ISA_NONE,  "__AVR_ATtiny3217__",  0x3800, 0x0, 0x8000, 0x8000)
AVR_MCU ("atmega808",        ARCH_AVRXMEGA3, AVR_ISA_RCALL, "__AVR_ATmega808__",   0x3c00, 0x0, 0x2000, 0x4000)
AVR_MCU ("atmega809",        ARCH_AVRXMEGA3, AVR_ISA_RCALL, "__AVR_ATmega809__",   0x3c00, 0x0, 0x2000, 0x4000)
AVR_MCU ("atmega1608",       ARCH_AVRXMEGA3, AVR_ISA_NONE,  "__AVR_ATmega1608__",  0x3800, 0x0, 0x4000, 0x4000)
AVR_MCU ("atmega1609",       ARCH_AVRXMEGA3, AVR_ISA_NONE,  "__AVR_ATmega1609__",  0x3800, 0x0, 0x4000, 0x4000)
AVR_MCU ("atmega3208",       ARCH_AVRXMEGA3, AVR_ISA_NONE,  "__AVR_ATmega3208__",  0x3800, 0x0, 0x8000, 0x4000)
AVR_MCU ("atmega3209",       ARCH_AVRXMEGA3, AVR_ISA_NONE,  "__AVR_ATmega3209__",  0x3800, 0x0, 0x8000, 0x4000)
AVR_MCU ("atmega4808",       ARCH_AVRXMEGA3, AVR_ISA_NONE,  "__AVR_ATmega4808__",  0x2800, 0x0, 0xc000, 0x4000)
AVR_MCU ("atmega4809",       ARCH_AVRXMEGA3, AVR_ISA_NONE,  "__AVR_ATmega4809__",  0x2800, 0x0, 0xc000, 0x4000)
/* Xmega, 64K < Flash <= 128K, RAM <= 64K */
AVR_MCU ("avrxmega4",        ARCH_AVRXMEGA4, AVR_ISA_NONE, NULL,                   0x2000, 0x0, 0x11000, 0)
AVR_MCU ("atxmega64a3",      ARCH_AVRXMEGA4, AVR_ISA_NONE, "__AVR_ATxmega64A3__",  0x2000, 0x0, 0x11000, 0)
AVR_MCU ("atxmega64d3",      ARCH_AVRXMEGA4, AVR_ISA_NONE, "__AVR_ATxmega64D3__",  0x2000, 0x0, 0x11000, 0)
AVR_MCU ("atxmega64a3u",     ARCH_AVRXMEGA4, AVR_ISA_RMW,  "__AVR_ATxmega64A3U__", 0x2000, 0x0, 0x11000, 0)
AVR_MCU ("atxmega64a4u",     ARCH_AVRXMEGA4, AVR_ISA_RMW,  "__AVR_ATxmega64A4U__", 0x2000, 0x0, 0x11000, 0)
AVR_MCU ("atxmega64b1",      ARCH_AVRXMEGA4, AVR_ISA_RMW,  "__AVR_ATxmega64B1__",  0x2000, 0x0, 0x11000, 0)
AVR_MCU ("atxmega64b3",      ARCH_AVRXMEGA4, AVR_ISA_RMW,  "__AVR_ATxmega64B3__",  0x2000, 0x0, 0x11000, 0)
AVR_MCU ("atxmega64c3",      ARCH_AVRXMEGA4, AVR_ISA_RMW,  "__AVR_ATxmega64C3__",  0x2000, 0x0, 0x11000, 0)
AVR_MCU ("atxmega64d4",      ARCH_AVRXMEGA4, AVR_ISA_NONE, "__AVR_ATxmega64D4__",  0x2000, 0x0, 0x11000, 0)
/* Xmega, 64K < Flash <= 128K, RAM > 64K */
AVR_MCU ("avrxmega5",        ARCH_AVRXMEGA5, AVR_ISA_NONE, NULL,                   0x2000, 0x0, 0x11000, 0)
AVR_MCU ("atxmega64a1",      ARCH_AVRXMEGA5, AVR_ISA_NONE, "__AVR_ATxmega64A1__",  0x2000, 0x0, 0x11000, 0)
AVR_MCU ("atxmega64a1u",     ARCH_AVRXMEGA5, AVR_ISA_RMW,  "__AVR_ATxmega64A1U__", 0x2000, 0x0, 0x11000, 0)
/* Xmega, 128K < Flash, RAM <= 64K */
AVR_MCU ("avrxmega6",        ARCH_AVRXMEGA6, AVR_ISA_NONE, NULL,                       0x2000, 0x0, 0x60000, 0)
AVR_MCU ("atxmega128a3",     ARCH_AVRXMEGA6, AVR_ISA_NONE, "__AVR_ATxmega128A3__",     0x2000, 0x0, 0x22000, 0)
AVR_MCU ("atxmega128d3",     ARCH_AVRXMEGA6, AVR_ISA_NONE, "__AVR_ATxmega128D3__",     0x2000, 0x0, 0x22000, 0)
AVR_MCU ("atxmega192a3",     ARCH_AVRXMEGA6, AVR_ISA_NONE, "__AVR_ATxmega192A3__",     0x2000, 0x0, 0x32000, 0)
AVR_MCU ("atxmega192d3",     ARCH_AVRXMEGA6, AVR_ISA_NONE, "__AVR_ATxmega192D3__",     0x2000, 0x0, 0x32000, 0)
AVR_MCU ("atxmega256a3",     ARCH_AVRXMEGA6, AVR_ISA_NONE, "__AVR_ATxmega256A3__",     0x2000, 0x0, 0x42000, 0)
AVR_MCU ("atxmega256a3b",    ARCH_AVRXMEGA6, AVR_ISA_NONE, "__AVR_ATxmega256A3B__",    0x2000, 0x0, 0x42000, 0)
AVR_MCU ("atxmega256a3bu",   ARCH_AVRXMEGA6, AVR_ISA_NONE, "__AVR_ATxmega256A3BU__",   0x2000, 0x0, 0x42000, 0)
AVR_MCU ("atxmega256d3",     ARCH_AVRXMEGA6, AVR_ISA_NONE, "__AVR_ATxmega256D3__",     0x2000, 0x0, 0x42000, 0)
AVR_MCU ("atxmega128a3u",    ARCH_AVRXMEGA6, AVR_ISA_RMW,  "__AVR_ATxmega128A3U__",    0x2000, 0x0, 0x22000, 0)
AVR_MCU ("atxmega128b1",     ARCH_AVRXMEGA6, AVR_ISA_RMW,  "__AVR_ATxmega128B1__",     0x2000, 0x0, 0x22000, 0)
AVR_MCU ("atxmega128b3",     ARCH_AVRXMEGA6, AVR_ISA_RMW,  "__AVR_ATxmega128B3__",     0x2000, 0x0, 0x22000, 0)
AVR_MCU ("atxmega128c3",     ARCH_AVRXMEGA6, AVR_ISA_RMW,  "__AVR_ATxmega128C3__",     0x2000, 0x0, 0x22000, 0)
AVR_MCU ("atxmega128d4",     ARCH_AVRXMEGA6, AVR_ISA_NONE, "__AVR_ATxmega128D4__",     0x2000, 0x0, 0x22000, 0)
AVR_MCU ("atxmega192a3u",    ARCH_AVRXMEGA6, AVR_ISA_RMW,  "__AVR_ATxmega192A3U__",    0x2000, 0x0, 0x32000, 0)
AVR_MCU ("atxmega192c3",     ARCH_AVRXMEGA6, AVR_ISA_RMW,  "__AVR_ATxmega192C3__",     0x2000, 0x0, 0x32000, 0)
AVR_MCU ("atxmega256a3u",    ARCH_AVRXMEGA6, AVR_ISA_RMW,  "__AVR_ATxmega256A3U__",    0x2000, 0x0, 0x42000, 0)
AVR_MCU ("atxmega256c3",     ARCH_AVRXMEGA6, AVR_ISA_RMW,  "__AVR_ATxmega256C3__",     0x2000, 0x0, 0x42000, 0)
AVR_MCU ("atxmega384c3",     ARCH_AVRXMEGA6, AVR_ISA_RMW,  "__AVR_ATxmega384C3__",     0x2000, 0x0, 0x62000, 0)
AVR_MCU ("atxmega384d3",     ARCH_AVRXMEGA6, AVR_ISA_NONE, "__AVR_ATxmega384D3__",     0x2000, 0x0, 0x62000, 0)
/* Xmega, 128K < Flash, RAM > 64K RAM.  */
AVR_MCU ("avrxmega7",        ARCH_AVRXMEGA7, AVR_ISA_NONE, NULL,                       0x2000, 0x0, 0x22000, 0)
AVR_MCU ("atxmega128a1",     ARCH_AVRXMEGA7, AVR_ISA_NONE, "__AVR_ATxmega128A1__",     0x2000, 0x0, 0x22000, 0)
AVR_MCU ("atxmega128a1u",    ARCH_AVRXMEGA7, AVR_ISA_RMW,  "__AVR_ATxmega128A1U__",    0x2000, 0x0, 0x22000, 0)
AVR_MCU ("atxmega128a4u",    ARCH_AVRXMEGA7, AVR_ISA_RMW,  "__AVR_ATxmega128A4U__",    0x2000, 0x0, 0x22000, 0)
/* Tiny family */
AVR_MCU ("avrtiny",          ARCH_AVRTINY, AVR_ISA_NONE, NULL,                     0x0040, 0x0, 0x400, 0)
AVR_MCU ("attiny4",          ARCH_AVRTINY, AVR_ISA_LDS,  "__AVR_ATtiny4__",        0x0040, 0x0, 0x200, 0)
AVR_MCU ("attiny5",          ARCH_AVRTINY, AVR_ISA_LDS,  "__AVR_ATtiny5__",        0x0040, 0x0, 0x200, 0)
AVR_MCU ("attiny9",          ARCH_AVRTINY, AVR_ISA_LDS,  "__AVR_ATtiny9__",        0x0040, 0x0, 0x400, 0)
AVR_MCU ("attiny10",         ARCH_AVRTINY, AVR_ISA_LDS,  "__AVR_ATtiny10__",       0x0040, 0x0, 0x400, 0)
AVR_MCU ("attiny20",         ARCH_AVRTINY, AVR_ISA_LDS,  "__AVR_ATtiny20__",       0x0040, 0x0, 0x800, 0)
AVR_MCU ("attiny40",         ARCH_AVRTINY, AVR_ISA_NONE, "__AVR_ATtiny40__",       0x0040, 0x0, 0x1000, 0)
/* Assembler only.  */
AVR_MCU ("avr1",             ARCH_AVR1, AVR_ISA_NONE, NULL,                        0x0060, 0x0, 0x400, 0)
AVR_MCU ("at90s1200",        ARCH_AVR1, AVR_ISA_NONE, "__AVR_AT90S1200__",         0x0060, 0x0, 0x400, 0)
AVR_MCU ("attiny11",         ARCH_AVR1, AVR_ISA_NONE, "__AVR_ATtiny11__",          0x0060, 0x0, 0x400, 0)
AVR_MCU ("attiny12",         ARCH_AVR1, AVR_ISA_NONE, "__AVR_ATtiny12__",          0x0060, 0x0, 0x400, 0)
AVR_MCU ("attiny15",         ARCH_AVR1, AVR_ISA_NONE, "__AVR_ATtiny15__",          0x0060, 0x0, 0x400, 0)
AVR_MCU ("attiny28",         ARCH_AVR1, AVR_ISA_NONE, "__AVR_ATtiny28__",          0x0060, 0x0, 0x800, 0)<|MERGE_RESOLUTION|>--- conflicted
+++ resolved
@@ -1,9 +1,5 @@
 /* AVR MCUs.
-<<<<<<< HEAD
-   Copyright (C) 2009-2019 Free Software Foundation, Inc.
-=======
    Copyright (C) 2009-2020 Free Software Foundation, Inc.
->>>>>>> 9e014010
 
    This file is part of GCC.
 
@@ -27,8 +23,7 @@
 
    This will regenerate / update the following source files:
 
--  $(srcdir)/config/avr/t-multilib
--  $(srcdir)/doc/avr-mmcu.texi
+   -  $(srcdir)/doc/avr-mmcu.texi
 
    After that, rebuild everything and check-in the new sources to the repo.
    The device list below should be kept in sync with AVR-LibC.
