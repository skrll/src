--- conflicted
+++ resolved
@@ -1,9 +1,5 @@
 /* Subroutines for insn-output.c for ATMEL AVR micro controllers
-<<<<<<< HEAD
-   Copyright (C) 1998-2019 Free Software Foundation, Inc.
-=======
    Copyright (C) 1998-2020 Free Software Foundation, Inc.
->>>>>>> e2aa5677
    Contributed by Denis Chertykov (chertykov@gmail.com)
 
    This file is part of GCC.
@@ -12163,13 +12159,8 @@
 /* Implement TARGET_HARD_REGNO_CALL_PART_CLOBBERED.  */
 
 static bool
-<<<<<<< HEAD
-avr_hard_regno_call_part_clobbered (rtx_insn *insn ATTRIBUTE_UNUSED,
-				    unsigned regno, machine_mode mode)
-=======
 avr_hard_regno_call_part_clobbered (unsigned, unsigned regno,
 				    machine_mode mode)
->>>>>>> e2aa5677
 {
   /* FIXME: This hook gets called with MODE:REGNO combinations that don't
         represent valid hard registers like, e.g. HI:29.  Returning TRUE
