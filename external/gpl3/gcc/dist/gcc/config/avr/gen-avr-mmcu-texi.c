<<<<<<< HEAD
/* Copyright (C) 2012-2019 Free Software Foundation, Inc.
=======
/* Copyright (C) 2012-2020 Free Software Foundation, Inc.
>>>>>>> e2aa5677
   Contributed by Georg-Johann Lay (avr@gjlay.de)

   This file is part of GCC.

   GCC is free software; you can redistribute it and/or modify
   it under the terms of the GNU General Public License as published by
   the Free Software Foundation; either version 3, or (at your option)
   any later version.
   
   GCC is distributed in the hope that it will be useful,
   but WITHOUT ANY WARRANTY; without even the implied warranty of
   MERCHANTABILITY or FITNESS FOR A PARTICULAR PURPOSE.  See the
   GNU General Public License for more details.
   
   You should have received a copy of the GNU General Public License
   along with GCC; see the file COPYING3.  If not see
   <http://www.gnu.org/licenses/>.  */

#include <stdlib.h>
#include <stdio.h>
#include <string.h>

#define IN_GEN_AVR_MMCU_TEXI

#include "avr-devices.c"

static const avr_mcu_t*
mcus[sizeof avr_mcu_types / sizeof avr_mcu_types[0]];

static int letter (char c)
{
  return c >= 'a' && c <= 'z';
}

static int digit (char c)
{
  return c >= '0' && c <= '9';
}

static int
str_prefix_p (const char *str, const char *prefix)
{
  return strncmp (str, prefix, strlen (prefix)) == 0;
}


/* Used by string comparator to group MCUs by their
   name prefix like "attiny" or "atmega".  */

static int
c_prefix (const char *str)
{
  static const char *const prefixes[] =
    {
      "attiny", "atmega", "atxmega", "ata", "at90"
    };

  int i, n = (int) (sizeof (prefixes) / sizeof (*prefixes));

  for (i = 0; i < n; i++)
    if (str_prefix_p (str, prefixes[i]))
      return i;

  return n;
}


/* If A starts a group of digits, return their value as a number.  */

static int
c_number (const char *a)
{
  int val = 0;

  if (digit (*a) && ! digit (*(a-1)))
    {
      while (digit (*a))
	val = 10 * val + (*a++) - '0';
    }

  return val;
}


/* Compare two MCUs and order them for easy lookup.  */

static int
comparator (const void *va, const void *vb)
{
  const avr_mcu_t *mcu_a = *(const avr_mcu_t* const*) va;
  const avr_mcu_t *mcu_b = *(const avr_mcu_t* const*) vb;
  const char *a = mcu_a->name;
  const char *b = mcu_b->name;

  // First, group MCUs according to their pure-letter prefix.

  int c = c_prefix (a) - c_prefix (b);
  if (c)
    return c;

  // Second, if their prefixes are the same, group according to
  // their flash size.

  c = (int) mcu_a->flash_size - (int) mcu_b->flash_size;
  if (c)
    return c;

  // Third, group according to aligned groups of digits.

  while (*a && *b)
    {
      c = c_number (a) - c_number (b);
      if (c)
	return c;

      if (*a != *b)
	return *a - *b;
      
      a++;
      b++;
    }

  return *a - *b;
} 

static void
print_mcus (size_t n_mcus)
{
  int duplicate = 0;
  size_t i;
    
  if (!n_mcus)
    return;
    
  qsort (mcus, n_mcus, sizeof (avr_mcu_t*), comparator);

  printf ("@*@var{mcu}@tie{}=");

  for (i = 0; i < n_mcus; i++)
    {
      printf (" @code{%s}%s", mcus[i]->name, i == n_mcus-1 ? ".\n\n" : ",");

      if (i && !strcmp (mcus[i]->name, mcus[i-1]->name))
	{
	  // Sanity-check: Fail on devices that are present more than once.

	  duplicate = 1;
	  fprintf (stderr, "error: duplicate device: %s\n", mcus[i]->name);
	}
    }

  if (duplicate)
    exit (1);
}

int main (void)
{
  enum avr_arch_id arch_id = ARCH_UNKNOWN;
  size_t i, n_mcus = 0;
  const avr_mcu_t *mcu;

<<<<<<< HEAD
  printf ("@c Copyright (C) 2012-2019 Free Software Foundation, Inc.\n");
=======
  printf ("@c Copyright (C) 2012-2020 Free Software Foundation, Inc.\n");
>>>>>>> e2aa5677
  printf ("@c This is part of the GCC manual.\n");
  printf ("@c For copying conditions, see the file "
	  "gcc/doc/include/fdl.texi.\n\n");

  printf ("@c This file is generated automatically using\n");
  printf ("@c gcc/config/avr/gen-avr-mmcu-texi.c from:\n");
  printf ("@c	 gcc/config/avr/avr-arch.h\n");
  printf ("@c	 gcc/config/avr/avr-devices.c\n");
  printf ("@c	 gcc/config/avr/avr-mcus.def\n\n");

  printf ("@c Please do not edit manually.\n\n");

  printf ("@table @code\n\n");

  for (mcu = avr_mcu_types; mcu->name; mcu++)
    {
      if (mcu->macro == NULL)
	{
	  arch_id = mcu->arch_id;

	  // Start a new architecture:	Flush the MCUs collected so far.
	  print_mcus (n_mcus);
	  n_mcus = 0;

	  for (i = 0; i < sizeof (avr_texinfo) / sizeof (*avr_texinfo); i++)
	    if (arch_id == avr_texinfo[i].arch_id)
	      printf ("@item %s\n%s\n", mcu->name, avr_texinfo[i].texinfo);
	}
      else if (arch_id == (enum avr_arch_id) mcu->arch_id)
	{
	  mcus[n_mcus++] = mcu;
	}
    }

  print_mcus (n_mcus);
  printf ("@end table\n");

  return EXIT_SUCCESS;
}<|MERGE_RESOLUTION|>--- conflicted
+++ resolved
@@ -1,8 +1,4 @@
-<<<<<<< HEAD
-/* Copyright (C) 2012-2019 Free Software Foundation, Inc.
-=======
 /* Copyright (C) 2012-2020 Free Software Foundation, Inc.
->>>>>>> e2aa5677
    Contributed by Georg-Johann Lay (avr@gjlay.de)
 
    This file is part of GCC.
@@ -164,11 +160,7 @@
   size_t i, n_mcus = 0;
   const avr_mcu_t *mcu;
 
-<<<<<<< HEAD
-  printf ("@c Copyright (C) 2012-2019 Free Software Foundation, Inc.\n");
-=======
   printf ("@c Copyright (C) 2012-2020 Free Software Foundation, Inc.\n");
->>>>>>> e2aa5677
   printf ("@c This is part of the GCC manual.\n");
   printf ("@c For copying conditions, see the file "
 	  "gcc/doc/include/fdl.texi.\n\n");
