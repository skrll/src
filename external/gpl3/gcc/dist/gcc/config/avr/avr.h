/* Definitions of target machine for GNU compiler,
   for ATMEL AVR at90s8515, ATmega103/103L, ATmega603/603L microcontrollers.
<<<<<<< HEAD
   Copyright (C) 1998-2019 Free Software Foundation, Inc.
=======
   Copyright (C) 1998-2020 Free Software Foundation, Inc.
>>>>>>> e2aa5677
   Contributed by Denis Chertykov (chertykov@gmail.com)

This file is part of GCC.

GCC is free software; you can redistribute it and/or modify
it under the terms of the GNU General Public License as published by
the Free Software Foundation; either version 3, or (at your option)
any later version.

GCC is distributed in the hope that it will be useful,
but WITHOUT ANY WARRANTY; without even the implied warranty of
MERCHANTABILITY or FITNESS FOR A PARTICULAR PURPOSE.  See the
GNU General Public License for more details.

You should have received a copy of the GNU General Public License
along with GCC; see the file COPYING3.  If not see
<http://www.gnu.org/licenses/>.  */

typedef struct
{
  /* Id of the address space as used in c_register_addr_space */
  unsigned char id;

  /* Flavour of memory: 0 = RAM, 1 = Flash */
  int memory_class;

  /* Width of pointer (in bytes) */
  int pointer_size;

  /* Name of the address space as visible to the user */
  const char *name;

  /* Segment (i.e. 64k memory chunk) number.  */
  int segment;

  /* Section prefix, e.g. ".progmem1.data"  */
  const char *section_name;
} avr_addrspace_t;

extern const avr_addrspace_t avr_addrspace[];

/* Known address spaces */

enum
  {
    ADDR_SPACE_RAM, /* ADDR_SPACE_GENERIC */
    ADDR_SPACE_FLASH,
    ADDR_SPACE_FLASH1,
    ADDR_SPACE_FLASH2,
    ADDR_SPACE_FLASH3,
    ADDR_SPACE_FLASH4,
    ADDR_SPACE_FLASH5,
    ADDR_SPACE_MEMX,
    /* Sentinel */
    ADDR_SPACE_COUNT
  };

#define TARGET_CPU_CPP_BUILTINS()	avr_cpu_cpp_builtins (pfile)

#define AVR_SHORT_CALLS (TARGET_SHORT_CALLS                             \
                         && avr_arch == &avr_arch_types[ARCH_AVRXMEGA3])
#define AVR_HAVE_JMP_CALL (avr_arch->have_jmp_call && ! AVR_SHORT_CALLS)
#define AVR_HAVE_MUL (avr_arch->have_mul)
#define AVR_HAVE_MOVW (avr_arch->have_movw_lpmx)
#define AVR_HAVE_LPM (!AVR_TINY)
#define AVR_HAVE_LPMX (avr_arch->have_movw_lpmx)
#define AVR_HAVE_ELPM (avr_arch->have_elpm)
#define AVR_HAVE_ELPMX (avr_arch->have_elpmx)
#define AVR_HAVE_RAMPD (avr_arch->have_rampd)
#define AVR_HAVE_RAMPX (avr_arch->have_rampd)
#define AVR_HAVE_RAMPY (avr_arch->have_rampd)
#define AVR_HAVE_RAMPZ (avr_arch->have_elpm             \
                        || avr_arch->have_rampd)
#define AVR_HAVE_EIJMP_EICALL (avr_arch->have_eijmp_eicall)

/* Handling of 8-bit SP versus 16-bit SP is as follows:

FIXME: DRIVER_SELF_SPECS has changed.
   -msp8 is used internally to select the right multilib for targets with
   8-bit SP.  -msp8 is set automatically by DRIVER_SELF_SPECS for devices
   with 8-bit SP or by multilib generation machinery.  If a frame pointer is
   needed and SP is only 8 bits wide, SP is zero-extended to get FP.

   TARGET_TINY_STACK is triggered by -mtiny-stack which is a user option.
   This option has no effect on multilib selection.  It serves to save some
   bytes on 16-bit SP devices by only changing SP_L and leaving SP_H alone.

   These two properties are reflected by built-in macros __AVR_SP8__ resp.
   __AVR_HAVE_8BIT_SP__ and __AVR_HAVE_16BIT_SP__.  During multilib generation
   there is always __AVR_SP8__ == __AVR_HAVE_8BIT_SP__.  */

#define AVR_HAVE_8BIT_SP                        \
  (TARGET_TINY_STACK || avr_sp8)

#define AVR_HAVE_SPH (!avr_sp8)

#define AVR_2_BYTE_PC (!AVR_HAVE_EIJMP_EICALL)
#define AVR_3_BYTE_PC (AVR_HAVE_EIJMP_EICALL)

#define AVR_XMEGA (avr_arch->xmega_p)
#define AVR_TINY  (avr_arch->tiny_p)

#define BITS_BIG_ENDIAN 0
#define BYTES_BIG_ENDIAN 0
#define WORDS_BIG_ENDIAN 0

#define FLOAT_LIB_COMPARE_RETURNS_BOOL(mode, comparison) \
  avr_float_lib_compare_returns_bool (mode, comparison)

#ifdef IN_LIBGCC2
/* This is to get correct SI and DI modes in libgcc2.c (32 and 64 bits).  */
#define UNITS_PER_WORD 4
#else
/* Width of a word, in units (bytes).  */
#define UNITS_PER_WORD 1
#endif

#define POINTER_SIZE 16


/* Maximum sized of reasonable data type
   DImode or Dfmode ...  */
#define MAX_FIXED_MODE_SIZE 32

#define PARM_BOUNDARY 8

#define FUNCTION_BOUNDARY 8

#define EMPTY_FIELD_BOUNDARY 8

/* No data type wants to be aligned rounder than this.  */
#define BIGGEST_ALIGNMENT 8

#define TARGET_VTABLE_ENTRY_ALIGN 8

#define STRICT_ALIGNMENT 0

#define INT_TYPE_SIZE (TARGET_INT8 ? 8 : 16)
#define SHORT_TYPE_SIZE (INT_TYPE_SIZE == 8 ? INT_TYPE_SIZE : 16)
#define LONG_TYPE_SIZE (INT_TYPE_SIZE == 8 ? 16 : 32)
#define LONG_LONG_TYPE_SIZE (INT_TYPE_SIZE == 8 ? 32 : 64)
#define FLOAT_TYPE_SIZE 32
#define DOUBLE_TYPE_SIZE (avr_double)
#define LONG_DOUBLE_TYPE_SIZE (avr_long_double)

#define LONG_LONG_ACCUM_TYPE_SIZE 64

#define DEFAULT_SIGNED_CHAR 1

#define SIZE_TYPE (INT_TYPE_SIZE == 8 ? "long unsigned int" : "unsigned int")
#define PTRDIFF_TYPE (INT_TYPE_SIZE == 8 ? "long int" :"int")

#define WCHAR_TYPE_SIZE 16

#define FIRST_PSEUDO_REGISTER 36

#define GENERAL_REGNO_P(N)	IN_RANGE (N, 2, 31)
#define GENERAL_REG_P(X)	(REG_P (X) && GENERAL_REGNO_P (REGNO (X)))

#define FIXED_REGISTERS {\
  1,1,/* r0 r1 */\
  0,0,/* r2 r3 */\
  0,0,/* r4 r5 */\
  0,0,/* r6 r7 */\
  0,0,/* r8 r9 */\
  0,0,/* r10 r11 */\
  0,0,/* r12 r13 */\
  0,0,/* r14 r15 */\
  0,0,/* r16 r17 */\
  0,0,/* r18 r19 */\
  0,0,/* r20 r21 */\
  0,0,/* r22 r23 */\
  0,0,/* r24 r25 */\
  0,0,/* r26 r27 */\
  0,0,/* r28 r29 */\
  0,0,/* r30 r31 */\
  1,1,/*  STACK */\
  1,1 /* arg pointer */  }

#define CALL_USED_REGISTERS {			\
  1,1,/* r0 r1 */				\
    0,0,/* r2 r3 */				\
    0,0,/* r4 r5 */				\
    0,0,/* r6 r7 */				\
    0,0,/* r8 r9 */				\
    0,0,/* r10 r11 */				\
    0,0,/* r12 r13 */				\
    0,0,/* r14 r15 */				\
    0,0,/* r16 r17 */				\
    1,1,/* r18 r19 */				\
    1,1,/* r20 r21 */				\
    1,1,/* r22 r23 */				\
    1,1,/* r24 r25 */				\
    1,1,/* r26 r27 */				\
    0,0,/* r28 r29 */				\
    1,1,/* r30 r31 */				\
    1,1,/*  STACK */				\
    1,1 /* arg pointer */  }

#define REG_ALLOC_ORDER {			\
    24,25,					\
    18,19,					\
    20,21,					\
    22,23,					\
    30,31,					\
    26,27,					\
    28,29,					\
    17,16,15,14,13,12,11,10,9,8,7,6,5,4,3,2,	\
    0,1,					\
    32,33,34,35					\
    }

#define ADJUST_REG_ALLOC_ORDER avr_adjust_reg_alloc_order()


enum reg_class {
  NO_REGS,
  R0_REG,			/* r0 */
  POINTER_X_REGS,		/* r26 - r27 */
  POINTER_Y_REGS,		/* r28 - r29 */
  POINTER_Z_REGS,		/* r30 - r31 */
  STACK_REG,			/* STACK */
  BASE_POINTER_REGS,		/* r28 - r31 */
  POINTER_REGS,			/* r26 - r31 */
  ADDW_REGS,			/* r24 - r31 */
  SIMPLE_LD_REGS,		/* r16 - r23 */
  LD_REGS,			/* r16 - r31 */
  NO_LD_REGS,			/* r0 - r15 */
  GENERAL_REGS,			/* r0 - r31 */
  ALL_REGS, LIM_REG_CLASSES
};


#define N_REG_CLASSES (int)LIM_REG_CLASSES

#define REG_CLASS_NAMES {					\
		 "NO_REGS",					\
		   "R0_REG",	/* r0 */                        \
		   "POINTER_X_REGS", /* r26 - r27 */		\
		   "POINTER_Y_REGS", /* r28 - r29 */		\
		   "POINTER_Z_REGS", /* r30 - r31 */		\
		   "STACK_REG",	/* STACK */			\
		   "BASE_POINTER_REGS",	/* r28 - r31 */		\
		   "POINTER_REGS", /* r26 - r31 */		\
		   "ADDW_REGS",	/* r24 - r31 */			\
                   "SIMPLE_LD_REGS", /* r16 - r23 */            \
		   "LD_REGS",	/* r16 - r31 */			\
                   "NO_LD_REGS", /* r0 - r15 */                 \
		   "GENERAL_REGS", /* r0 - r31 */		\
		   "ALL_REGS" }

#define REG_CLASS_CONTENTS {						\
  {0x00000000,0x00000000},	/* NO_REGS */				\
  {0x00000001,0x00000000},	/* R0_REG */                            \
  {3u << REG_X,0x00000000},     /* POINTER_X_REGS, r26 - r27 */		\
  {3u << REG_Y,0x00000000},     /* POINTER_Y_REGS, r28 - r29 */		\
  {3u << REG_Z,0x00000000},     /* POINTER_Z_REGS, r30 - r31 */		\
  {0x00000000,0x00000003},	/* STACK_REG, STACK */			\
  {(3u << REG_Y) | (3u << REG_Z),					\
     0x00000000},		/* BASE_POINTER_REGS, r28 - r31 */	\
  {(3u << REG_X) | (3u << REG_Y) | (3u << REG_Z),			\
     0x00000000},		/* POINTER_REGS, r26 - r31 */		\
  {(3u << REG_X) | (3u << REG_Y) | (3u << REG_Z) | (3u << REG_W),	\
     0x00000000},		/* ADDW_REGS, r24 - r31 */		\
  {0x00ff0000,0x00000000},	/* SIMPLE_LD_REGS r16 - r23 */          \
  {(3u << REG_X)|(3u << REG_Y)|(3u << REG_Z)|(3u << REG_W)|(0xffu << 16),\
     0x00000000},	/* LD_REGS, r16 - r31 */			\
  {0x0000ffff,0x00000000},	/* NO_LD_REGS  r0 - r15 */              \
  {0xffffffff,0x00000000},	/* GENERAL_REGS, r0 - r31 */		\
  {0xffffffff,0x00000003}	/* ALL_REGS */				\
}

#define REGNO_REG_CLASS(R) avr_regno_reg_class(R)

#define MODE_CODE_BASE_REG_CLASS(mode, as, outer_code, index_code)   \
  avr_mode_code_base_reg_class (mode, as, outer_code, index_code)

#define INDEX_REG_CLASS NO_REGS

#define REGNO_MODE_CODE_OK_FOR_BASE_P(num, mode, as, outer_code, index_code) \
  avr_regno_mode_code_ok_for_base_p (num, mode, as, outer_code, index_code)

#define REGNO_OK_FOR_INDEX_P(NUM) 0

#define TARGET_SMALL_REGISTER_CLASSES_FOR_MODE_P hook_bool_mode_true

#define STACK_PUSH_CODE POST_DEC

#define STACK_GROWS_DOWNWARD 1

#define STACK_POINTER_OFFSET 1

#define FIRST_PARM_OFFSET(FUNDECL) 0

#define STACK_BOUNDARY 8

#define STACK_POINTER_REGNUM 32

#define FRAME_POINTER_REGNUM REG_Y

#define ARG_POINTER_REGNUM 34

#define STATIC_CHAIN_REGNUM ((AVR_TINY) ? 18 :2)

#define ELIMINABLE_REGS {					\
    { ARG_POINTER_REGNUM, STACK_POINTER_REGNUM },               \
    { ARG_POINTER_REGNUM, FRAME_POINTER_REGNUM },               \
    { FRAME_POINTER_REGNUM, STACK_POINTER_REGNUM },             \
    { FRAME_POINTER_REGNUM + 1, STACK_POINTER_REGNUM + 1 } }

#define INITIAL_ELIMINATION_OFFSET(FROM, TO, OFFSET)			\
  OFFSET = avr_initial_elimination_offset (FROM, TO)

#define RETURN_ADDR_RTX(count, tem) avr_return_addr_rtx (count, tem)

/* Don't use Push rounding. expr.c: emit_single_push_insn is broken 
   for POST_DEC targets (PR27386).  */
/*#define PUSH_ROUNDING(NPUSHED) (NPUSHED)*/

typedef struct avr_args
{
  /* # Registers available for passing */
  int nregs;

  /* Next available register number */
  int regno;
} CUMULATIVE_ARGS;

#define INIT_CUMULATIVE_ARGS(CUM, FNTYPE, LIBNAME, FNDECL, N_NAMED_ARGS) \
  avr_init_cumulative_args (&(CUM), FNTYPE, LIBNAME, FNDECL)

#define FUNCTION_ARG_REGNO_P(r) avr_function_arg_regno_p(r)

#define DEFAULT_PCC_STRUCT_RETURN 0

#define EPILOGUE_USES(REGNO) avr_epilogue_uses(REGNO)

#define HAVE_POST_INCREMENT 1
#define HAVE_PRE_DECREMENT 1

#define MAX_REGS_PER_ADDRESS 1

#define LEGITIMIZE_RELOAD_ADDRESS(X,MODE,OPNUM,TYPE,IND_L,WIN)          \
  do {                                                                  \
    rtx new_x = avr_legitimize_reload_address (&(X), MODE, OPNUM, TYPE, \
                                               ADDR_TYPE (TYPE),        \
                                               IND_L, make_memloc);     \
    if (new_x)                                                          \
      {                                                                 \
        X = new_x;                                                      \
        goto WIN;                                                       \
      }                                                                 \
  } while (0)

/* We increase branch costs after reload in order to keep basic-block
   reordering from introducing out-of-line jumps and to prefer fall-through
   edges instead.  The default branch costs are 0, mainly because otherwise
   do_store_flag might come up with bloated code.  */
#define BRANCH_COST(speed_p, predictable_p)     \
  (avr_branch_cost + (reload_completed ? 4 : 0))

#define SLOW_BYTE_ACCESS 0

#define NO_FUNCTION_CSE 1

#define REGISTER_TARGET_PRAGMAS()                                       \
  do {                                                                  \
    avr_register_target_pragmas();                                      \
  } while (0)

#define TEXT_SECTION_ASM_OP "\t.text"

#define DATA_SECTION_ASM_OP "\t.data"

#define BSS_SECTION_ASM_OP "\t.section .bss"

/* Define the pseudo-ops used to switch to the .ctors and .dtors sections.
   There are no shared libraries on this target, and these sections are
   placed in the read-only program memory, so they are not writable.  */

#undef CTORS_SECTION_ASM_OP
#define CTORS_SECTION_ASM_OP "\t.section .ctors,\"a\",@progbits"

#undef DTORS_SECTION_ASM_OP
#define DTORS_SECTION_ASM_OP "\t.section .dtors,\"a\",@progbits"

#define TARGET_ASM_CONSTRUCTOR avr_asm_out_ctor

#define TARGET_ASM_DESTRUCTOR avr_asm_out_dtor

#define SUPPORTS_INIT_PRIORITY 0

/* We pretend jump tables are in text section because otherwise,
   final.c will switch to .rodata before jump tables and thereby
   triggers __do_copy_data.  As we implement ASM_OUTPUT_ADDR_VEC,
   we still have full control over the jump tables themselves.  */
#define JUMP_TABLES_IN_TEXT_SECTION 1

#define ASM_COMMENT_START " ; "

#define ASM_APP_ON "/* #APP */\n"

#define ASM_APP_OFF "/* #NOAPP */\n"

#define IS_ASM_LOGICAL_LINE_SEPARATOR(C, STR) ((C) == '\n' || ((C) == '$'))

#define ASM_OUTPUT_ALIGNED_DECL_COMMON(STREAM, DECL, NAME, SIZE, ALIGN) \
  avr_asm_output_aligned_decl_common (STREAM, DECL, NAME, SIZE, ALIGN, false)

#define ASM_OUTPUT_ALIGNED_BSS(FILE, DECL, NAME, SIZE, ALIGN) \
  avr_asm_asm_output_aligned_bss (FILE, DECL, NAME, SIZE, ALIGN, \
				  asm_output_aligned_bss)

#define ASM_OUTPUT_ALIGNED_DECL_LOCAL(STREAM, DECL, NAME, SIZE, ALIGN)  \
  avr_asm_output_aligned_decl_common (STREAM, DECL, NAME, SIZE, ALIGN, true)

/* Globalizing directive for a label.  */
#define GLOBAL_ASM_OP ".global\t"

#define SUPPORTS_WEAK 1

#define HAS_INIT_SECTION 1

#define REGISTER_NAMES {				\
  "r0","r1","r2","r3","r4","r5","r6","r7",		\
    "r8","r9","r10","r11","r12","r13","r14","r15",	\
    "r16","r17","r18","r19","r20","r21","r22","r23",	\
    "r24","r25","r26","r27","r28","r29","r30","r31",	\
    "__SP_L__","__SP_H__","argL","argH"}

#define FINAL_PRESCAN_INSN(insn, operand, nop)  \
  avr_final_prescan_insn (insn, operand,nop)

#define ASM_OUTPUT_REG_PUSH(STREAM, REGNO)	\
{						\
  gcc_assert (REGNO < 32);			\
  fprintf (STREAM, "\tpush\tr%d", REGNO);	\
}

#define ASM_OUTPUT_REG_POP(STREAM, REGNO)	\
{						\
  gcc_assert (REGNO < 32);			\
  fprintf (STREAM, "\tpop\tr%d", REGNO);	\
}

#define ASM_OUTPUT_ADDR_VEC(TLABEL, TDATA)      \
  avr_output_addr_vec (TLABEL, TDATA)

#define ASM_OUTPUT_ALIGN(STREAM, POWER)                 \
  do {                                                  \
    if ((POWER) > 0)                                    \
      fprintf (STREAM, "\t.p2align\t%d\n", POWER);      \
  } while (0)

#define CASE_VECTOR_MODE HImode

#undef WORD_REGISTER_OPERATIONS

/* Can move only a single byte from memory to reg in a
   single instruction. */

#define MOVE_MAX 1

/* Allow upto two bytes moves to occur using by_pieces
   infrastructure */

#define MOVE_MAX_PIECES 2

/* Set MOVE_RATIO to 3 to allow memory moves upto 4 bytes to happen
   by pieces when optimizing for speed, like it did when MOVE_MAX_PIECES
   was 4. When optimizing for size, allow memory moves upto 2 bytes. 
   Also see avr_use_by_pieces_infrastructure_p. */

#define MOVE_RATIO(speed) ((speed) ? 3 : 2)

#define Pmode HImode

#define FUNCTION_MODE HImode

#define DOLLARS_IN_IDENTIFIERS 0

#define TRAMPOLINE_SIZE 4

/* Store in cc_status the expressions
   that the condition codes will describe
   after execution of an instruction whose pattern is EXP.
   Do not alter them if the instruction would not alter the cc's.  */

#define NOTICE_UPDATE_CC(EXP, INSN) avr_notice_update_cc (EXP, INSN)

/* The add insns don't set overflow in a usable way.  */
#define CC_OVERFLOW_UNUSABLE 01000
/* The mov,and,or,xor insns don't set carry.  That's ok though as the
   Z bit is all we need when doing unsigned comparisons on the result of
   these insns (since they're always with 0).  However, conditions.h has
   CC_NO_OVERFLOW defined for this purpose.  Rename it to something more
   understandable.  */
#define CC_NO_CARRY CC_NO_OVERFLOW


/* Output assembler code to FILE to increment profiler label # LABELNO
   for profiling a function entry.  */

#define FUNCTION_PROFILER(FILE, LABELNO)  \
  fprintf (FILE, "/* profiler %d */", (LABELNO))

#define ADJUST_INSN_LENGTH(INSN, LENGTH)                \
    (LENGTH = avr_adjust_insn_length (INSN, LENGTH))

extern const char *avr_devicespecs_file (int, const char**);
extern const char *avr_double_lib (int, const char**);

#define EXTRA_SPEC_FUNCTIONS                            \
  { "double-lib", avr_double_lib },                     \
  { "device-specs-file", avr_devicespecs_file },

/* Driver self specs has lmited functionality w.r.t. '%s' for dynamic specs.
   Apply '%s' to a static string to inflate the file (directory) name which
   is used to diagnose problems with reading the specs file.  */

#undef  DRIVER_SELF_SPECS
#define DRIVER_SELF_SPECS                               \
  " %:double-lib(%{m*:m%*})"                            \
  " %:device-specs-file(device-specs%s %{mmcu=*:%*})"

/* No libstdc++ for now.  Empty string doesn't work.  */
#define LIBSTDCXX "gcc"

/* This is the default without any -mmcu=* option.  */
#define MULTILIB_DEFAULTS { "mmcu=" AVR_MMCU_DEFAULT }

#define TEST_HARD_REG_CLASS(CLASS, REGNO) \
  TEST_HARD_REG_BIT (reg_class_contents[ (int) (CLASS)], REGNO)

#define CR_TAB "\n\t"

#define DWARF2_ADDR_SIZE 4

#define INCOMING_RETURN_ADDR_RTX   avr_incoming_return_addr_rtx ()
#define INCOMING_FRAME_SP_OFFSET   (AVR_3_BYTE_PC ? 3 : 2)

/* The caller's stack pointer value immediately before the call
   is one byte below the first argument.  */
#define ARG_POINTER_CFA_OFFSET(FNDECL)  -1

#define HARD_REGNO_RENAME_OK(OLD_REG, NEW_REG) \
  avr_hard_regno_rename_ok (OLD_REG, NEW_REG)

/* A C structure for machine-specific, per-function data.
   This is added to the cfun structure.  */
struct GTY(()) machine_function
{
  /* 'true' - if current function is a naked function.  */
  int is_naked;

  /* 'true' - if current function is an interrupt function 
     as specified by the "interrupt" attribute.  */
  int is_interrupt;

  /* 'true' - if current function is a signal function 
     as specified by the "signal" attribute.  */
  int is_signal;
  
  /* 'true' - if current function is a 'task' function 
     as specified by the "OS_task" attribute.  */
  int is_OS_task;

  /* 'true' - if current function is a 'main' function 
     as specified by the "OS_main" attribute.  */
  int is_OS_main;
  
  /* Current function stack size.  */
  int stack_usage;

  /* 'true' if a callee might be tail called */
  int sibcall_fails;

  /* 'true' if the above is_foo predicates are sanity-checked to avoid
     multiple diagnose for the same function.  */
  int attributes_checked_p;

  /* 'true' - if current function shall not use '__gcc_isr' pseudo
     instructions as specified by the "no_gccisr" attribute.  */
  int is_no_gccisr;

  /* Used for `__gcc_isr' pseudo instruction handling of
     non-naked ISR prologue / epilogue(s).  */
  struct
  {
    /* 'true' if this function actually uses "*gasisr" insns. */
    int yes;
    /* 'true' if this function is allowed to use "*gasisr" insns. */
    int maybe;
    /* The register numer as printed by the Done chunk.  */
    int regno;
  } gasisr;

  /* 'true' if this function references .L__stack_usage like with
     __builtin_return_address.  */
  int use_L__stack_usage;
};

/* AVR does not round pushes, but the existence of this macro is
   required in order for pushes to be generated.  */
#define PUSH_ROUNDING(X)	(X)

/* Define prototype here to avoid build warning.  Some files using
   ACCUMULATE_OUTGOING_ARGS (directly or indirectly) include
   tm.h but not tm_p.h.  */
extern int avr_accumulate_outgoing_args (void);
#define ACCUMULATE_OUTGOING_ARGS avr_accumulate_outgoing_args()

#define INIT_EXPANDERS avr_init_expanders()

/* Flags used for io and address attributes.  */
#define SYMBOL_FLAG_IO_LOW	(SYMBOL_FLAG_MACH_DEP << 4)
#define SYMBOL_FLAG_IO		(SYMBOL_FLAG_MACH_DEP << 5)
#define SYMBOL_FLAG_ADDRESS	(SYMBOL_FLAG_MACH_DEP << 6)<|MERGE_RESOLUTION|>--- conflicted
+++ resolved
@@ -1,10 +1,6 @@
 /* Definitions of target machine for GNU compiler,
    for ATMEL AVR at90s8515, ATmega103/103L, ATmega603/603L microcontrollers.
-<<<<<<< HEAD
-   Copyright (C) 1998-2019 Free Software Foundation, Inc.
-=======
    Copyright (C) 1998-2020 Free Software Foundation, Inc.
->>>>>>> e2aa5677
    Contributed by Denis Chertykov (chertykov@gmail.com)
 
 This file is part of GCC.
