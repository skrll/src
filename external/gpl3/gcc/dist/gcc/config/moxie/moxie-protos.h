/* Prototypes for moxie.c functions used in the md file & elsewhere.
<<<<<<< HEAD
   Copyright (C) 2009-2019 Free Software Foundation, Inc.
=======
   Copyright (C) 2009-2020 Free Software Foundation, Inc.
>>>>>>> 9e014010

This file is part of GCC.

GCC is free software; you can redistribute it and/or modify
it under the terms of the GNU General Public License as published by
the Free Software Foundation; either version 3, or (at your option)
any later version.

GCC is distributed in the hope that it will be useful,
but WITHOUT ANY WARRANTY; without even the implied warranty of
MERCHANTABILITY or FITNESS FOR A PARTICULAR PURPOSE.  See the
GNU General Public License for more details.

You should have received a copy of the GNU General Public License
along with GCC; see the file COPYING3.  If not see
<http://www.gnu.org/licenses/>.  */

extern void  moxie_expand_prologue (void);
extern void  moxie_expand_epilogue (void);
extern int   moxie_initial_elimination_offset (int, int);
extern bool  moxie_offset_address_p (rtx);<|MERGE_RESOLUTION|>--- conflicted
+++ resolved
@@ -1,9 +1,5 @@
 /* Prototypes for moxie.c functions used in the md file & elsewhere.
-<<<<<<< HEAD
-   Copyright (C) 2009-2019 Free Software Foundation, Inc.
-=======
    Copyright (C) 2009-2020 Free Software Foundation, Inc.
->>>>>>> 9e014010
 
 This file is part of GCC.
 
