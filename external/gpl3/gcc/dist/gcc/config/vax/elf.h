--- conflicted
+++ resolved
@@ -1,9 +1,5 @@
 /* Target definitions for GNU compiler for VAX using ELF
-<<<<<<< HEAD
-   Copyright (C) 2002-2019 Free Software Foundation, Inc.
-=======
    Copyright (C) 2002-2020 Free Software Foundation, Inc.
->>>>>>> e2aa5677
    Contributed by Matt Thomas <matt@3am-software.com>
 
 This file is part of GCC.
