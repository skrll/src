; Options for the RISC-V port of the compiler
;
<<<<<<< HEAD
; Copyright (C) 2011-2019 Free Software Foundation, Inc.
=======
; Copyright (C) 2011-2020 Free Software Foundation, Inc.
>>>>>>> e2aa5677
;
; This file is part of GCC.
;
; GCC is free software; you can redistribute it and/or modify it under
; the terms of the GNU General Public License as published by the Free
; Software Foundation; either version 3, or (at your option) any later
; version.
;
; GCC is distributed in the hope that it will be useful, but WITHOUT
; ANY WARRANTY; without even the implied warranty of MERCHANTABILITY
; or FITNESS FOR A PARTICULAR PURPOSE.  See the GNU General Public
; License for more details.
;
; You should have received a copy of the GNU General Public License
; along with GCC; see the file COPYING3.  If not see
; <http://www.gnu.org/licenses/>.

HeaderInclude
config/riscv/riscv-opts.h

mbranch-cost=
Target RejectNegative Joined UInteger Var(riscv_branch_cost)
-mbranch-cost=N	Set the cost of branches to roughly N instructions.

mplt
Target Report Var(TARGET_PLT) Init(1)
When generating -fpic code, allow the use of PLTs. Ignored for fno-pic.

mabi=
Target Report RejectNegative Joined Enum(abi_type) Var(riscv_abi) Init(ABI_ILP32)
Specify integer and floating-point calling convention.

mpreferred-stack-boundary=
Target RejectNegative Joined UInteger Var(riscv_preferred_stack_boundary_arg)
Attempt to keep stack aligned to this power of 2.

Enum
Name(abi_type) Type(enum riscv_abi_type)
Supported ABIs (for use with the -mabi= option):

EnumValue
Enum(abi_type) String(ilp32) Value(ABI_ILP32)

EnumValue
Enum(abi_type) String(ilp32e) Value(ABI_ILP32E)

EnumValue
Enum(abi_type) String(ilp32f) Value(ABI_ILP32F)

EnumValue
Enum(abi_type) String(ilp32d) Value(ABI_ILP32D)

EnumValue
Enum(abi_type) String(lp64) Value(ABI_LP64)

EnumValue
Enum(abi_type) String(lp64f) Value(ABI_LP64F)

EnumValue
Enum(abi_type) String(lp64d) Value(ABI_LP64D)

mfdiv
Target Report Mask(FDIV)
Use hardware floating-point divide and square root instructions.

mdiv
Target Report Mask(DIV)
Use hardware instructions for integer division.

march=
Target Report RejectNegative Joined
-march=	Generate code for given RISC-V ISA (e.g. RV64IM).  ISA strings must be
lower-case.

mtune=
Target RejectNegative Joined Var(riscv_tune_string)
-mtune=PROCESSOR	Optimize the output for PROCESSOR.

msmall-data-limit=
Target Joined Separate UInteger Var(g_switch_value) Init(8)
-msmall-data-limit=N	Put global and static data smaller than <number> bytes into a special section (on some targets).

msave-restore
Target Report Mask(SAVE_RESTORE)
Use smaller but slower prologue and epilogue code.

mcmodel=
Target Report RejectNegative Joined Enum(code_model) Var(riscv_cmodel) Init(TARGET_DEFAULT_CMODEL)
Specify the code model.

mstrict-align
Target Report Mask(STRICT_ALIGN) Save
Do not generate unaligned memory accesses.

Enum
Name(code_model) Type(enum riscv_code_model)
Known code models (for use with the -mcmodel= option):

EnumValue
Enum(code_model) String(medlow) Value(CM_MEDLOW)

EnumValue
Enum(code_model) String(medany) Value(CM_MEDANY)

mexplicit-relocs
Target Report Mask(EXPLICIT_RELOCS)
Use %reloc() operators, rather than assembly macros, to load addresses.

mrelax
Target Bool Var(riscv_mrelax) Init(1)
Take advantage of linker relaxations to reduce the number of instructions
required to materialize symbol addresses.

Mask(64BIT)

Mask(MUL)

Mask(ATOMIC)

Mask(HARD_FLOAT)

Mask(DOUBLE_FLOAT)

Mask(RVC)

Mask(RVE)

mriscv-attribute
Target Report Var(riscv_emit_attribute_p) Init(-1)
<<<<<<< HEAD
Emit RISC-V ELF attribute.
=======
Emit RISC-V ELF attribute.

malign-data=
Target RejectNegative Joined Var(riscv_align_data_type) Enum(riscv_align_data) Init(riscv_align_data_type_xlen)
Use the given data alignment.

Enum
Name(riscv_align_data) Type(enum riscv_align_data)
Known data alignment choices (for use with the -malign-data= option):

EnumValue
Enum(riscv_align_data) String(xlen) Value(riscv_align_data_type_xlen)

EnumValue
Enum(riscv_align_data) String(natural) Value(riscv_align_data_type_natural)
>>>>>>> e2aa5677
<|MERGE_RESOLUTION|>--- conflicted
+++ resolved
@@ -1,10 +1,6 @@
 ; Options for the RISC-V port of the compiler
 ;
-<<<<<<< HEAD
-; Copyright (C) 2011-2019 Free Software Foundation, Inc.
-=======
 ; Copyright (C) 2011-2020 Free Software Foundation, Inc.
->>>>>>> e2aa5677
 ;
 ; This file is part of GCC.
 ;
@@ -134,9 +130,6 @@
 
 mriscv-attribute
 Target Report Var(riscv_emit_attribute_p) Init(-1)
-<<<<<<< HEAD
-Emit RISC-V ELF attribute.
-=======
 Emit RISC-V ELF attribute.
 
 malign-data=
@@ -151,5 +144,4 @@
 Enum(riscv_align_data) String(xlen) Value(riscv_align_data_type_xlen)
 
 EnumValue
-Enum(riscv_align_data) String(natural) Value(riscv_align_data_type_natural)
->>>>>>> e2aa5677
+Enum(riscv_align_data) String(natural) Value(riscv_align_data_type_natural)