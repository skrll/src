--- conflicted
+++ resolved
@@ -1,9 +1,5 @@
 /* Definition of RISC-V target for GNU compiler.
-<<<<<<< HEAD
-   Copyright (C) 2011-2019 Free Software Foundation, Inc.
-=======
    Copyright (C) 2011-2020 Free Software Foundation, Inc.
->>>>>>> 9e014010
    Contributed by Andrew Waterman (andrew@sifive.com).
    Based on MIPS target for GNU compiler.
 
@@ -51,11 +47,7 @@
 extern bool riscv_split_symbol (rtx, rtx, machine_mode, rtx *, bool);
 extern bool riscv_split_symbol_type (enum riscv_symbol_type);
 extern rtx riscv_unspec_address (rtx, enum riscv_symbol_type);
-<<<<<<< HEAD
-extern void riscv_move_integer (rtx, rtx, HOST_WIDE_INT, bool);
-=======
 extern void riscv_move_integer (rtx, rtx, HOST_WIDE_INT, machine_mode, bool);
->>>>>>> 9e014010
 extern bool riscv_legitimize_move (machine_mode, rtx, rtx);
 extern rtx riscv_subword (rtx, bool);
 extern bool riscv_split_64bit_move_p (rtx, rtx);
@@ -80,11 +72,8 @@
 extern rtx riscv_function_value (const_tree, const_tree, enum machine_mode);
 extern bool riscv_expand_block_move (rtx, rtx, rtx);
 extern bool riscv_store_data_bypass_p (rtx_insn *, rtx_insn *);
-<<<<<<< HEAD
-=======
 extern rtx riscv_gen_gpr_save_insn (struct riscv_frame_info *);
 extern bool riscv_gpr_save_operation_p (rtx);
->>>>>>> 9e014010
 
 /* Routines implemented in riscv-c.c.  */
 void riscv_cpu_cpp_builtins (cpp_reader *);
