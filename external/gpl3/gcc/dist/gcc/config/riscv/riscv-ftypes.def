--- conflicted
+++ resolved
@@ -1,9 +1,5 @@
 /* Definitions of prototypes for RISC-V built-in functions.  -*- C -*-
-<<<<<<< HEAD
-   Copyright (C) 2011-2019 Free Software Foundation, Inc.
-=======
    Copyright (C) 2011-2020 Free Software Foundation, Inc.
->>>>>>> e2aa5677
    Contributed by Andrew Waterman (andrew@sifive.com).
    Based on MIPS target for GNU compiler.
 
