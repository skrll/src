--- conflicted
+++ resolved
@@ -1,9 +1,5 @@
 /* Prototypes for exported functions defined in mcore.c
-<<<<<<< HEAD
-   Copyright (C) 2000-2019 Free Software Foundation, Inc.
-=======
    Copyright (C) 2000-2020 Free Software Foundation, Inc.
->>>>>>> e2aa5677
    Contributed by Nick Clifton (nickc@redhat.com)
 
    This file is part of GCC.
