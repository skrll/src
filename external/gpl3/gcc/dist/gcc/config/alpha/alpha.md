--- conflicted
+++ resolved
@@ -1,9 +1,5 @@
 ;; Machine description for DEC Alpha for GNU C compiler
-<<<<<<< HEAD
-;; Copyright (C) 1992-2019 Free Software Foundation, Inc.
-=======
 ;; Copyright (C) 1992-2020 Free Software Foundation, Inc.
->>>>>>> 9e014010
 ;; Contributed by Richard Kenner (kenner@vlsi1.ultra.nyu.edu)
 ;;
 ;; This file is part of GCC.
