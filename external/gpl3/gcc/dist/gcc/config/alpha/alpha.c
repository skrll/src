--- conflicted
+++ resolved
@@ -1,9 +1,5 @@
 /* Subroutines used for code generation on the DEC Alpha.
-<<<<<<< HEAD
-   Copyright (C) 1992-2019 Free Software Foundation, Inc.
-=======
    Copyright (C) 1992-2020 Free Software Foundation, Inc.
->>>>>>> 9e014010
    Contributed by Richard Kenner (kenner@vlsi1.ultra.nyu.edu)
 
 This file is part of GCC.
@@ -71,10 +67,7 @@
 #include "builtins.h"
 #include "rtl-iter.h"
 #include "flags.h"
-<<<<<<< HEAD
-=======
 #include "opts.h"
->>>>>>> 9e014010
 
 /* This file should be included last.  */
 #include "target-def.h"
