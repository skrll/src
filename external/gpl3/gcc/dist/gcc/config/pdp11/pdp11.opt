--- conflicted
+++ resolved
@@ -1,10 +1,6 @@
 ; Options for the PDP11 port of the compiler.
 
-<<<<<<< HEAD
-; Copyright (C) 2005-2019 Free Software Foundation, Inc.
-=======
 ; Copyright (C) 2005-2020 Free Software Foundation, Inc.
->>>>>>> e2aa5677
 ;
 ; This file is part of GCC.
 ;
