;; Constraint definitions for Lattice Mico32 architecture.
;; Contributed by Jon Beniston <jon@beniston.com>
;;
<<<<<<< HEAD
;; Copyright (C) 2009-2019 Free Software Foundation, Inc.
=======
;; Copyright (C) 2009-2020 Free Software Foundation, Inc.
>>>>>>> 9e014010
;;
;; This file is part of GCC.
;;
;; GCC is free software; you can redistribute it and/or modify
;; it under the terms of the GNU General Public License as published by
;; the Free Software Foundation; either version 3, or (at your option)
;; any later version.
;;
;; GCC is distributed in the hope that it will be useful,
;; but WITHOUT ANY WARRANTY; without even the implied warranty of
;; MERCHANTABILITY or FITNESS FOR A PARTICULAR PURPOSE.  See the
;; GNU General Public License for more details.
;;
;; You should have received a copy of the GNU General Public License
;; along with GCC; see the file COPYING3.  If not see
;; <http://www.gnu.org/licenses/>.

(define_constraint "J"
  "The value 0."
  (and (match_code "const_int")
       (match_test "ival == 0")))
       
(define_constraint "K"
  "A signed 16-bit immediate in the range -32768 to 32767."
  (and (match_code "const_int")
       (match_test "IN_RANGE (ival, -32768, 32767)")))

(define_constraint "L"
  "An unsigned 16-bit immediate in the range 0 to 65535."
  (and (match_code "const_int")
       (match_test "IN_RANGE (ival, 0, 65535)")))

(define_constraint "M"
  "The value 1."
  (and (match_code "const_int")
       (match_test "ival == 1")))

(define_constraint "U"
  "A shifted signed 16-bit constant appropriate for orhi."
  (and (match_code "const_int")
       (match_test "(ival & 0xffff) == 0
		    && (ival >> 31 == -1 || ival >> 31 == 0)")))

(define_constraint "S"
  "A symbol in the small data section."
  (match_operand 0 "no_pic_small_symbol"))

(define_constraint "Y"
  "A high part of a symbol."
  (and (match_code "high")
       (ior (ior (match_code "symbol_ref" "0")
                 (match_code "label_ref" "0"))
            (match_code "const" "0"))))<|MERGE_RESOLUTION|>--- conflicted
+++ resolved
@@ -1,11 +1,7 @@
 ;; Constraint definitions for Lattice Mico32 architecture.
 ;; Contributed by Jon Beniston <jon@beniston.com>
 ;;
-<<<<<<< HEAD
-;; Copyright (C) 2009-2019 Free Software Foundation, Inc.
-=======
 ;; Copyright (C) 2009-2020 Free Software Foundation, Inc.
->>>>>>> 9e014010
 ;;
 ;; This file is part of GCC.
 ;;
