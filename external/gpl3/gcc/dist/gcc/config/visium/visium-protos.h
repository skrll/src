/* Prototypes of target machine for Visium.
<<<<<<< HEAD
   Copyright (C) 2002-2019 Free Software Foundation, Inc.
=======
   Copyright (C) 2002-2020 Free Software Foundation, Inc.
>>>>>>> e2aa5677
   Contributed by C.Nettleton,J.P.Parkes and P.Garbett.

   This file is part of GCC.

   GCC is free software; you can redistribute it and/or modify it
   under the terms of the GNU General Public License as published
   by the Free Software Foundation; either version 3, or (at your
   option) any later version.

   GCC is distributed in the hope that it will be useful, but WITHOUT
   ANY WARRANTY; without even the implied warranty of MERCHANTABILITY
   or FITNESS FOR A PARTICULAR PURPOSE.  See the GNU General Public
   License for more details.

   You should have received a copy of the GNU General Public License
   along with GCC; see the file COPYING3.  If not see
   <http://www.gnu.org/licenses/>.  */

#ifndef GCC_VISIUM_PROTOS_H
#define GCC_VISIUM_PROTOS_H

extern unsigned int visium_data_alignment (tree, unsigned int);
extern void visium_init_expanders (void);
extern int visium_interrupt_function_p (void);
extern bool visium_can_use_return_insn_p (void);
extern void visium_expand_prologue (void);
extern void visium_expand_epilogue (void);
extern int visium_epilogue_uses (int);
extern void visium_profile_hook (void);
extern int visium_hard_regno_rename_ok (unsigned int, unsigned int);
extern int visium_initial_elimination_offset (int from, int to);
#ifdef RTX_CODE
extern void prepare_move_operands (rtx *, machine_mode);
extern bool ok_for_simple_move_operands (rtx *, machine_mode);
extern bool ok_for_simple_move_strict_operands (rtx *, machine_mode);
extern bool ok_for_simple_arith_logic_operands (rtx *, machine_mode);
extern void visium_initialize_trampoline (rtx, rtx, rtx);
extern int empty_delay_slot (rtx_insn *);
extern int gr5_hazard_bypass_p (rtx_insn *, rtx_insn *);
extern rtx visium_return_addr_rtx (int, rtx);
extern rtx visium_eh_return_handler_rtx (void);
extern rtx visium_dynamic_chain_address (rtx);
extern rtx visium_legitimize_reload_address (rtx, machine_mode, int, int,
					     int);
extern machine_mode visium_select_cc_mode (enum rtx_code, rtx, rtx);
extern void visium_split_cbranch (enum rtx_code, rtx, rtx, rtx);
extern const char *output_ubranch (rtx, rtx_insn *);
extern const char *output_cbranch (rtx, enum rtx_code, machine_mode, int,
				   rtx_insn *);
extern void visium_split_double_move (rtx *, machine_mode);
extern void visium_split_double_add (enum rtx_code, rtx, rtx, rtx);
extern void visium_expand_copysign (rtx *, machine_mode);
extern void visium_expand_int_cstore (rtx *, machine_mode);
extern void visium_expand_fp_cstore (rtx *, machine_mode);
extern void visium_split_cstore (enum rtx_code, rtx, rtx,
				 enum rtx_code, rtx, rtx);
extern int visium_expand_block_move (rtx *);
extern int visium_expand_block_set (rtx *);
extern unsigned int reg_or_subreg_regno (rtx);
#endif /* RTX_CODE */

extern rtl_opt_pass * make_pass_visium_reorg (gcc::context *);

#endif<|MERGE_RESOLUTION|>--- conflicted
+++ resolved
@@ -1,9 +1,5 @@
 /* Prototypes of target machine for Visium.
-<<<<<<< HEAD
-   Copyright (C) 2002-2019 Free Software Foundation, Inc.
-=======
    Copyright (C) 2002-2020 Free Software Foundation, Inc.
->>>>>>> e2aa5677
    Contributed by C.Nettleton,J.P.Parkes and P.Garbett.
 
    This file is part of GCC.
