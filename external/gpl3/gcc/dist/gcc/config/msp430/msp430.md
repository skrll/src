--- conflicted
+++ resolved
@@ -1,9 +1,5 @@
 ;;  Machine Description for TI MSP43* processors
-<<<<<<< HEAD
-;;  Copyright (C) 2013-2019 Free Software Foundation, Inc.
-=======
 ;;  Copyright (C) 2013-2020 Free Software Foundation, Inc.
->>>>>>> 9e014010
 ;;  Contributed by Red Hat.
 
 ;; This file is part of GCC.
@@ -765,34 +761,6 @@
 ;; patterns.  Doing these manually allows for alternate optimization
 ;; paths.
 
-<<<<<<< HEAD
-(define_insn "zero_extendqisi2"
-  [(set (match_operand:SI 0 "nonimmediate_operand" "=r")
-	(zero_extend:SI (match_operand:QI 1 "nonimmediate_operand" "rm")))]
-  ""
-  "MOV.B\t%1,%L0 { CLR\t%H0"
-)
-
-(define_insn "zero_extendhisi2"
-  [(set (match_operand:SI 0 "nonimmediate_operand" "=rm,r")
-	(zero_extend:SI (match_operand:HI 1 "nonimmediate_operand" "0,r")))]
-  ""
-  "@
-  MOV.W\t#0,%H0
-  MOV.W\t%1,%L0 { MOV.W\t#0,%H0"
-)
-
-(define_insn "zero_extendhisipsi2"
-  [(set (match_operand:PSI 0 "nonimmediate_operand" "=r,r")
-	(subreg:PSI (zero_extend:SI (match_operand:HI 1 "nonimmediate_operand" "0,r")) 0))]
-  "msp430x"
-  "@
-   AND.W\t#-1,%0
-   MOV.W\t%1,%0"
-)
-
-=======
->>>>>>> 9e014010
 (define_insn "extend_and_shift1_hipsi2"
   [(set (subreg:SI (match_operand:PSI 0 "msp430_general_dst_nonv_operand" "=r") 0)
 	(ashift:SI (sign_extend:SI (match_operand:HI 1 "general_operand" "0"))
