--- conflicted
+++ resolved
@@ -1,9 +1,5 @@
 /* Subroutines used for code generation on the Renesas M32R cpu.
-<<<<<<< HEAD
-   Copyright (C) 1996-2019 Free Software Foundation, Inc.
-=======
    Copyright (C) 1996-2020 Free Software Foundation, Inc.
->>>>>>> e2aa5677
 
    This file is part of GCC.
 
