--- conflicted
+++ resolved
@@ -1,10 +1,6 @@
 /* Definitions of target machine for GNU compiler.
    For ARM with ELF obj format.
-<<<<<<< HEAD
-   Copyright (C) 1995-2019 Free Software Foundation, Inc.
-=======
    Copyright (C) 1995-2020 Free Software Foundation, Inc.
->>>>>>> 9e014010
    Contributed by Philip Blundell <philb@gnu.org> and
    Catherine Moore <clm@cygnus.com>
    
