/* Definitions for ARM running Linux-based GNU systems using ELF
<<<<<<< HEAD
   Copyright (C) 1993-2019 Free Software Foundation, Inc.
=======
   Copyright (C) 1993-2020 Free Software Foundation, Inc.
>>>>>>> e2aa5677
   Contributed by Philip Blundell <philb@gnu.org>

   This file is part of GCC.

   GCC is free software; you can redistribute it and/or modify it
   under the terms of the GNU General Public License as published
   by the Free Software Foundation; either version 3, or (at your
   option) any later version.

   GCC is distributed in the hope that it will be useful, but WITHOUT
   ANY WARRANTY; without even the implied warranty of MERCHANTABILITY
   or FITNESS FOR A PARTICULAR PURPOSE.  See the GNU General Public
   License for more details.

   Under Section 7 of GPL version 3, you are granted additional
   permissions described in the GCC Runtime Library Exception, version
   3.1, as published by the Free Software Foundation.

   You should have received a copy of the GNU General Public License and
   a copy of the GCC Runtime Library Exception along with this program;
   see the files COPYING3 and COPYING.RUNTIME respectively.  If not, see
   <http://www.gnu.org/licenses/>.  */

/* elfos.h should have already been included.  Now just override
   any conflicting definitions and add any extras.  */

/* Run-time Target Specification.  */
#undef  TARGET_DEFAULT_FLOAT_ABI
#define TARGET_DEFAULT_FLOAT_ABI ARM_FLOAT_ABI_HARD

/* TARGET_BIG_ENDIAN_DEFAULT is set in
   config.gcc for big endian configurations.  */
#if TARGET_BIG_ENDIAN_DEFAULT
#define TARGET_ENDIAN_DEFAULT    MASK_BIG_END
#define TARGET_ENDIAN_OPTION     "mbig-endian"
#define TARGET_LINKER_EMULATION  "armelfb_linux"
#else
#define TARGET_ENDIAN_DEFAULT    0
#define TARGET_ENDIAN_OPTION     "mlittle-endian"
#define TARGET_LINKER_EMULATION  "armelf_linux"
#endif

#undef  TARGET_DEFAULT
#define TARGET_DEFAULT (TARGET_ENDIAN_DEFAULT)

#define SUBTARGET_EXTRA_LINK_SPEC " -m " TARGET_LINKER_EMULATION " -p"

/* We do not have any MULTILIB_OPTIONS specified, so there are no
   MULTILIB_DEFAULTS.  */
#undef  MULTILIB_DEFAULTS

/* Now we define the strings used to build the spec file.  */
#undef  LIB_SPEC
#define LIB_SPEC \
  "%{pthread:-lpthread} \
   %{shared:-lc} \
   %{!shared:%{profile:-lc_p}%{!profile:-lc}}"

#define LIBGCC_SPEC "%{mfloat-abi=soft*:-lfloat} -lgcc"

#define GLIBC_DYNAMIC_LINKER "/lib/ld-linux.so.2"

#define LINUX_TARGET_LINK_SPEC  "%{h*} \
   %{static:-Bstatic} \
   %{shared:-shared} \
   %{symbolic:-Bsymbolic} \
   %{!static: \
     %{rdynamic:-export-dynamic} \
     %{!shared:-dynamic-linker " GNU_USER_DYNAMIC_LINKER "}} \
   -X \
   %{mbig-endian:-EB} %{mlittle-endian:-EL}" \
   SUBTARGET_EXTRA_LINK_SPEC

#undef  LINK_SPEC
#define LINK_SPEC LINUX_TARGET_LINK_SPEC

#define TARGET_OS_CPP_BUILTINS()		\
  do						\
    {						\
	GNU_USER_TARGET_OS_CPP_BUILTINS();	\
    }						\
  while (0)

/* Call the function profiler with a given profile label.  */
#undef  ARM_FUNCTION_PROFILER
#define ARM_FUNCTION_PROFILER(STREAM, LABELNO)  			\
{									\
  fprintf (STREAM, "\tbl\tmcount%s\n",					\
	   (TARGET_ARM && NEED_PLT_RELOC) ? "(PLT)" : "");		\
}

/* The GNU/Linux profiler clobbers the link register.  Make sure the
   prologue knows to save it.  */
#define PROFILE_HOOK(X)						\
  emit_clobber (gen_rtx_REG (SImode, LR_REGNUM))

/* The GNU/Linux profiler needs a frame pointer.  */
#define SUBTARGET_FRAME_POINTER_REQUIRED crtl->profile

/* Add .note.GNU-stack.  */
#undef NEED_INDICATE_EXEC_STACK
#define NEED_INDICATE_EXEC_STACK	1

/* Uninitialized common symbols in non-PIE executables, even with
   strong definitions in dependent shared libraries, will resolve
   to COPY relocated symbol in the executable.  See PR65780.  */
#undef TARGET_BINDS_LOCAL_P
#define TARGET_BINDS_LOCAL_P default_binds_local_p_2

/* Define this to be nonzero if static stack checking is supported.  */
#define STACK_CHECK_STATIC_BUILTIN 1<|MERGE_RESOLUTION|>--- conflicted
+++ resolved
@@ -1,9 +1,5 @@
 /* Definitions for ARM running Linux-based GNU systems using ELF
-<<<<<<< HEAD
-   Copyright (C) 1993-2019 Free Software Foundation, Inc.
-=======
    Copyright (C) 1993-2020 Free Software Foundation, Inc.
->>>>>>> e2aa5677
    Contributed by Philip Blundell <philb@gnu.org>
 
    This file is part of GCC.
