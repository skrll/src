--- conflicted
+++ resolved
@@ -1,9 +1,5 @@
 /* Prototypes for exported functions defined in arm.c and pe.c
-<<<<<<< HEAD
-   Copyright (C) 1999-2019 Free Software Foundation, Inc.
-=======
    Copyright (C) 1999-2020 Free Software Foundation, Inc.
->>>>>>> 9e014010
    Contributed by Richard Earnshaw (rearnsha@arm.com)
    Minor hacks by Nick Clifton (nickc@cygnus.com)
 
@@ -32,11 +28,8 @@
 extern int use_return_insn (int, rtx);
 extern bool use_simple_return_p (void);
 extern enum reg_class arm_regno_class (int);
-<<<<<<< HEAD
-=======
 extern bool arm_check_builtin_call (location_t , vec<location_t> , tree,
 				    tree, unsigned int, tree *);
->>>>>>> 9e014010
 extern void arm_load_pic_register (unsigned long, rtx);
 extern int arm_volatile_func (void);
 extern void arm_expand_prologue (void);
@@ -66,12 +59,9 @@
 extern bool arm_simd_check_vect_par_cnst_half_p (rtx op, machine_mode mode,
 						 bool high);
 extern void arm_emit_speculation_barrier_function (void);
-<<<<<<< HEAD
-=======
 extern void arm_decompose_di_binop (rtx, rtx, rtx *, rtx *, rtx *, rtx *);
 extern bool arm_q_bit_access (void);
 extern bool arm_ge_bits_access (void);
->>>>>>> 9e014010
 
 #ifdef RTX_CODE
 enum reg_class
@@ -148,13 +138,8 @@
 extern bool operands_ok_ldrd_strd (rtx, rtx, rtx, HOST_WIDE_INT, bool, bool);
 extern bool gen_operands_ldrd_strd (rtx *, bool, bool, bool);
 extern bool valid_operands_ldrd_strd (rtx *, bool);
-<<<<<<< HEAD
-extern int arm_gen_movmemqi (rtx *);
-extern bool gen_movmem_ldrd_strd (rtx *);
-=======
 extern int arm_gen_cpymemqi (rtx *);
 extern bool gen_cpymem_ldrd_strd (rtx *);
->>>>>>> 9e014010
 extern machine_mode arm_select_cc_mode (RTX_CODE, rtx, rtx);
 extern machine_mode arm_select_dominance_cc_mode (rtx, rtx,
 						       HOST_WIDE_INT);
