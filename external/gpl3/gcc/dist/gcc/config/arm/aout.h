--- conflicted
+++ resolved
@@ -1,9 +1,5 @@
 /* Definitions of target machine for GNU compiler, for ARM with a.out
-<<<<<<< HEAD
-   Copyright (C) 1995-2019 Free Software Foundation, Inc.
-=======
    Copyright (C) 1995-2020 Free Software Foundation, Inc.
->>>>>>> e2aa5677
    Contributed by Richard Earnshaw (rearnsha@armltd.co.uk).
    
    This file is part of GCC.
