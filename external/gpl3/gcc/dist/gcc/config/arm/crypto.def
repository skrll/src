/* Cryptographic instruction builtin definitions.
<<<<<<< HEAD
   Copyright (C) 2013-2019 Free Software Foundation, Inc.
=======
   Copyright (C) 2013-2020 Free Software Foundation, Inc.
>>>>>>> 9e014010
   Contributed by ARM Ltd.
   This file is part of GCC.

   GCC is free software; you can redistribute it and/or modify it
   under the terms of the GNU General Public License as published
   by the Free Software Foundation; either version 3, or (at your
   option) any later version.

   GCC is distributed in the hope that it will be useful, but WITHOUT
   ANY WARRANTY; without even the implied warranty of MERCHANTABILITY
   or FITNESS FOR A PARTICULAR PURPOSE.  See the GNU General Public
   License for more details.

   You should have received a copy of the GNU General Public License
   along with GCC; see the file COPYING3.  If not see
   <http://www.gnu.org/licenses/>.  */

CRYPTO2 (aesd, AESD, v16uqi, v16uqi, v16uqi)
CRYPTO2 (aese, AESE, v16uqi, v16uqi, v16uqi)
CRYPTO1 (aesimc, AESIMC, v16uqi, v16uqi)
CRYPTO1 (aesmc, AESMC, v16uqi, v16uqi)
CRYPTO1 (sha1h, SHA1H, v4usi, v4usi)
CRYPTO2 (sha1su1, SHA1SU1, v4usi, v4usi, v4usi)
CRYPTO2 (sha256su0, SHA256SU0, v4usi, v4usi, v4usi)
CRYPTO3 (sha1c, SHA1C, v4usi, v4usi, v4usi, v4usi)
CRYPTO3 (sha1m, SHA1M, v4usi, v4usi, v4usi, v4usi)
CRYPTO3 (sha1p, SHA1P, v4usi, v4usi, v4usi, v4usi)
CRYPTO3 (sha1su0, SHA1SU0, v4usi, v4usi, v4usi, v4usi)
CRYPTO3 (sha256h, SHA256H, v4usi, v4usi, v4usi, v4usi)
CRYPTO3 (sha256h2, SHA256H2, v4usi, v4usi, v4usi, v4usi)
CRYPTO3 (sha256su1, SHA256SU1, v4usi, v4usi, v4usi, v4usi)
CRYPTO2 (vmullp64, VMULLP64, uti, udi, udi)<|MERGE_RESOLUTION|>--- conflicted
+++ resolved
@@ -1,9 +1,5 @@
 /* Cryptographic instruction builtin definitions.
-<<<<<<< HEAD
-   Copyright (C) 2013-2019 Free Software Foundation, Inc.
-=======
    Copyright (C) 2013-2020 Free Software Foundation, Inc.
->>>>>>> 9e014010
    Contributed by ARM Ltd.
    This file is part of GCC.
 
