;; ARM ldrd/strd peephole optimizations.
;;
<<<<<<< HEAD
;; Copyright (C) 2013-2019 Free Software Foundation, Inc.
=======
;; Copyright (C) 2013-2020 Free Software Foundation, Inc.
>>>>>>> 9e014010
;;
;; Written by Greta Yorsh <greta.yorsh@arm.com>

;; This file is part of GCC.
;;
;; GCC is free software; you can redistribute it and/or modify it
;; under the terms of the GNU General Public License as published by
;; the Free Software Foundation; either version 3, or (at your option)
;; any later version.
;;
;; GCC is distributed in the hope that it will be useful, but
;; WITHOUT ANY WARRANTY; without even the implied warranty of
;; MERCHANTABILITY or FITNESS FOR A PARTICULAR PURPOSE.  See the GNU
;; General Public License for more details.
;;
;; You should have received a copy of the GNU General Public License
;; along with GCC; see the file COPYING3.  If not see
;; <http://www.gnu.org/licenses/>.

;; The following peephole optimizations identify consecutive memory
;; accesses, and try to rearrange the operands to enable generation of
;; ldrd/strd.
;;
;; In many cases they behave in the same way that patterns in ldmstm.md behave,
;; but there is extra logic in gen_operands_ldrd_strd to try and ensure the
;; registers used are an (r<N>, r<N + 1>) pair where N is even.

(define_peephole2 ; ldrd
  [(set (match_operand:SI 0 "arm_general_register_operand" "")
	(match_operand:SI 2 "memory_operand" ""))
   (set (match_operand:SI 1 "arm_general_register_operand" "")
	(match_operand:SI 3 "memory_operand" ""))]
  "TARGET_LDRD"
  [(parallel [(set (match_dup 0) (match_dup 2))
	      (set (match_dup 1) (match_dup 3))])]
{
  if (!gen_operands_ldrd_strd (operands, true, false, false))
    FAIL;
})

(define_peephole2 ; strd
  [(set (match_operand:SI 2 "memory_operand" "")
	(match_operand:SI 0 "arm_general_register_operand" ""))
   (set (match_operand:SI 3 "memory_operand" "")
	(match_operand:SI 1 "arm_general_register_operand" ""))]
  "TARGET_LDRD"
  [(parallel [(set (match_dup 2) (match_dup 0))
	      (set (match_dup 3) (match_dup 1))])]
{
  if (!gen_operands_ldrd_strd (operands, false, false, false))
    FAIL;
})

;; The following peepholes reorder registers to enable LDRD/STRD.
(define_peephole2 ; strd of constants
  [(set (match_operand:SI 0 "arm_general_register_operand" "")
	(match_operand:SI 4 "const_int_operand" ""))
   (set (match_operand:SI 2 "memory_operand" "")
	(match_dup 0))
   (set (match_operand:SI 1 "arm_general_register_operand" "")
	(match_operand:SI 5 "const_int_operand" ""))
   (set (match_operand:SI 3 "memory_operand" "")
	(match_dup 1))]
  "TARGET_LDRD"
  [(set (match_dup 0) (match_dup 4))
   (set (match_dup 1) (match_dup 5))
   (parallel [(set (match_dup 2) (match_dup 0))
	      (set (match_dup 3) (match_dup 1))])]
{
  if (!gen_operands_ldrd_strd (operands, false, true, false))
    FAIL;
})

(define_peephole2 ; strd of constants
  [(set (match_operand:SI 0 "arm_general_register_operand" "")
	(match_operand:SI 4 "const_int_operand" ""))
   (set (match_operand:SI 1 "arm_general_register_operand" "")
	(match_operand:SI 5 "const_int_operand" ""))
   (set (match_operand:SI 2 "memory_operand" "")
	(match_dup 0))
   (set (match_operand:SI 3 "memory_operand" "")
	(match_dup 1))]
  "TARGET_LDRD"
  [(set (match_dup 0) (match_dup 4))
   (set (match_dup 1) (match_dup 5))
   (parallel [(set (match_dup 2) (match_dup 0))
	      (set (match_dup 3) (match_dup 1))])]
{
  if (!gen_operands_ldrd_strd (operands, false, true, false))
     FAIL;
})

;; The following two peephole optimizations are only relevant for ARM
;; mode where LDRD/STRD require consecutive registers.

(define_peephole2 ; swap the destination registers of two loads
		  ; before a commutative operation.
  [(set (match_operand:SI 0 "arm_general_register_operand" "")
	(match_operand:SI 2 "memory_operand" ""))
   (set (match_operand:SI 1 "arm_general_register_operand" "")
	(match_operand:SI 3 "memory_operand" ""))
   (set (match_operand:SI 4 "arm_general_register_operand" "")
	(match_operator:SI 5 "commutative_binary_operator"
			   [(match_operand 6 "arm_general_register_operand" "")
			    (match_operand 7 "arm_general_register_operand" "") ]))]
  "TARGET_LDRD && TARGET_ARM
   && (  ((rtx_equal_p(operands[0], operands[6])) && (rtx_equal_p(operands[1], operands[7])))
	||((rtx_equal_p(operands[0], operands[7])) && (rtx_equal_p(operands[1], operands[6]))))
   && (peep2_reg_dead_p (3, operands[0]) || rtx_equal_p (operands[0], operands[4]))
   && (peep2_reg_dead_p (3, operands[1]) || rtx_equal_p (operands[1], operands[4]))"
  [(parallel [(set (match_dup 0) (match_dup 2))
	      (set (match_dup 1) (match_dup 3))])
   (set (match_dup 4) (match_op_dup 5 [(match_dup 6) (match_dup 7)]))]
{
  if (!gen_operands_ldrd_strd (operands, true, false, true))
    FAIL;
})

(define_peephole2 ; swap the destination registers of two loads
		  ; before a commutative operation that sets the flags.
  [(set (match_operand:SI 0 "arm_general_register_operand" "")
	(match_operand:SI 2 "memory_operand" ""))
   (set (match_operand:SI 1 "arm_general_register_operand" "")
	(match_operand:SI 3 "memory_operand" ""))
   (parallel
      [(set (match_operand:SI 4 "arm_general_register_operand" "")
	    (match_operator:SI 5 "commutative_binary_operator"
			       [(match_operand 6 "arm_general_register_operand" "")
				(match_operand 7 "arm_general_register_operand" "") ]))
       (clobber (reg:CC CC_REGNUM))])]
  "TARGET_LDRD && TARGET_ARM
   && (  ((rtx_equal_p(operands[0], operands[6])) && (rtx_equal_p(operands[1], operands[7])))
       ||((rtx_equal_p(operands[0], operands[7])) && (rtx_equal_p(operands[1], operands[6]))))
   && (peep2_reg_dead_p (3, operands[0]) || rtx_equal_p (operands[0], operands[4]))
   && (peep2_reg_dead_p (3, operands[1]) || rtx_equal_p (operands[1], operands[4]))"
  [(parallel [(set (match_dup 0) (match_dup 2))
	      (set (match_dup 1) (match_dup 3))])
   (parallel
      [(set (match_dup 4)
	    (match_op_dup 5 [(match_dup 6) (match_dup 7)]))
       (clobber (reg:CC CC_REGNUM))])]
{
  if (!gen_operands_ldrd_strd (operands, true, false, true))
    FAIL;
})

;; TODO: Handle LDRD/STRD with writeback:
;; (a) memory operands can be POST_INC, POST_DEC, PRE_MODIFY, POST_MODIFY
;; (b) Patterns may be followed by an update of the base address.


;; insns matching the LDRD/STRD patterns that will get created by the above
;; peepholes.
;; We use gen_operands_ldrd_strd() with a modify argument as false so that the
;; operands are not changed.
(define_insn "*arm_ldrd"
  [(parallel [(set (match_operand:SI 0 "s_register_operand" "=r")
		   (match_operand:SI 2 "memory_operand" "m"))
	      (set (match_operand:SI 1 "s_register_operand" "=rk")
		   (match_operand:SI 3 "memory_operand" "m"))])]
  "TARGET_LDRD && TARGET_ARM && reload_completed
  && valid_operands_ldrd_strd (operands, true)"
  {
    rtx op[2];
    op[0] = gen_rtx_REG (DImode, REGNO (operands[0]));
    op[1] = adjust_address (operands[2], DImode, 0);
    return output_move_double (op, true, NULL);
  }
  [(set (attr "length")
	(symbol_ref "arm_count_ldrdstrd_insns (operands, true) * 4"))
   (set (attr "ce_count") (symbol_ref "get_attr_length (insn) / 4"))
   (set_attr "type" "load_8")
   (set_attr "predicable" "yes")]
)

(define_insn "*arm_strd"
  [(parallel [(set (match_operand:SI 2 "memory_operand" "=m")
		   (match_operand:SI 0 "s_register_operand" "r"))
	      (set (match_operand:SI 3 "memory_operand" "=m")
		   (match_operand:SI 1 "s_register_operand" "rk"))])]
  "TARGET_LDRD && TARGET_ARM && reload_completed
  && valid_operands_ldrd_strd (operands, false)"
  {
    rtx op[2];
    op[0] = adjust_address (operands[2], DImode, 0);
    op[1] = gen_rtx_REG (DImode, REGNO (operands[0]));
    return output_move_double (op, true, NULL);
  }
  [(set (attr "length")
	(symbol_ref "arm_count_ldrdstrd_insns (operands, false) * 4"))
   (set (attr "ce_count") (symbol_ref "get_attr_length (insn) / 4"))
   (set_attr "type" "store_8")
   (set_attr "predicable" "yes")]
)<|MERGE_RESOLUTION|>--- conflicted
+++ resolved
@@ -1,10 +1,6 @@
 ;; ARM ldrd/strd peephole optimizations.
 ;;
-<<<<<<< HEAD
-;; Copyright (C) 2013-2019 Free Software Foundation, Inc.
-=======
 ;; Copyright (C) 2013-2020 Free Software Foundation, Inc.
->>>>>>> 9e014010
 ;;
 ;; Written by Greta Yorsh <greta.yorsh@arm.com>
 
