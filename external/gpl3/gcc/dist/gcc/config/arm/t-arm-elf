--- conflicted
+++ resolved
@@ -1,8 +1,4 @@
-<<<<<<< HEAD
-# Copyright (C) 1998-2019 Free Software Foundation, Inc.
-=======
 # Copyright (C) 1998-2020 Free Software Foundation, Inc.
->>>>>>> e2aa5677
 #
 # This file is part of GCC.
 #
@@ -51,11 +47,7 @@
 all_v7_a_r	:= armv7-a armv7ve armv7-r
 
 all_v8_archs	:= armv8-a armv8-a+crc armv8.1-a armv8.2-a armv8.3-a armv8.4-a \
-<<<<<<< HEAD
-		   armv8.5-a
-=======
 		   armv8.5-a armv8.6-a
->>>>>>> e2aa5677
 
 # No floating point variants, require thumb1 softfp
 all_nofp_t	:= armv6-m armv6s-m armv8-m.base
