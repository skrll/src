;; ARM Cortex-A9 pipeline description
<<<<<<< HEAD
;; Copyright (C) 2008-2019 Free Software Foundation, Inc.
=======
;; Copyright (C) 2008-2020 Free Software Foundation, Inc.
>>>>>>> 9e014010
;; Originally written by CodeSourcery for VFP.
;;
;; Rewritten by Ramana Radhakrishnan <ramana.radhakrishnan@arm.com>
;; Integer Pipeline description contributed by ARM Ltd.
;; VFP Pipeline description rewritten and contributed by ARM Ltd.

;; This file is part of GCC.
;;
;; GCC is free software; you can redistribute it and/or modify it
;; under the terms of the GNU General Public License as published by
;; the Free Software Foundation; either version 3, or (at your option)
;; any later version.
;;
;; GCC is distributed in the hope that it will be useful, but
;; WITHOUT ANY WARRANTY; without even the implied warranty of
;; MERCHANTABILITY or FITNESS FOR A PARTICULAR PURPOSE.  See the GNU
;; General Public License for more details.
;;
;; You should have received a copy of the GNU General Public License
;; along with GCC; see the file COPYING3.  If not see
;; <http://www.gnu.org/licenses/>.

(define_automaton "cortex_a9")

;; The Cortex-A9 core is modelled as a dual issue pipeline that has
;; the following components.
;; 1. 1 Load Store Pipeline.
;; 2. P0 / main pipeline for data processing instructions.
;; 3. P1 / Dual pipeline for Data processing instructions.
;; 4. MAC pipeline for multiply as well as multiply
;;    and accumulate instructions.
;; 5. 1 VFP and an optional Neon unit.
;; The Load/Store, VFP and Neon issue pipeline are multiplexed.
;; The P0 / main pipeline and M1 stage of the MAC pipeline are
;;   multiplexed.
;; The P1 / dual pipeline and M2 stage of the MAC pipeline are
;;   multiplexed.
;; There are only 4 integer register read ports and hence at any point of
;; time we can't have issue down the E1 and the E2 ports unless
;; of course there are bypass paths that get exercised.
;; Both P0 and P1 have 2 stages E1 and E2.
;; Data processing instructions issue to E1 or E2 depending on
;; whether they have an early shift or not.

(define_cpu_unit "ca9_issue_vfp_neon, cortex_a9_ls" "cortex_a9")
(define_cpu_unit "cortex_a9_p0_e1, cortex_a9_p0_e2" "cortex_a9")
(define_cpu_unit "cortex_a9_p1_e1, cortex_a9_p1_e2" "cortex_a9")
(define_cpu_unit "cortex_a9_p0_wb, cortex_a9_p1_wb" "cortex_a9")
(define_cpu_unit "cortex_a9_mac_m1, cortex_a9_mac_m2" "cortex_a9")
(define_cpu_unit "cortex_a9_branch, cortex_a9_issue_branch" "cortex_a9")

(define_reservation "cortex_a9_p0_default" "cortex_a9_p0_e2, cortex_a9_p0_wb")
(define_reservation "cortex_a9_p1_default" "cortex_a9_p1_e2, cortex_a9_p1_wb")
(define_reservation "cortex_a9_p0_shift" "cortex_a9_p0_e1, cortex_a9_p0_default")
(define_reservation "cortex_a9_p1_shift" "cortex_a9_p1_e1, cortex_a9_p1_default")

(define_reservation "cortex_a9_multcycle1"
  "cortex_a9_p0_e2 + cortex_a9_mac_m1 + cortex_a9_mac_m2 + \
cortex_a9_p1_e2 + cortex_a9_p0_e1 + cortex_a9_p1_e1")

(define_reservation "cortex_a9_mult16"
  "cortex_a9_mac_m1, cortex_a9_mac_m2, cortex_a9_p0_wb")
(define_reservation "cortex_a9_mac16"
  "cortex_a9_multcycle1, cortex_a9_mac_m2, cortex_a9_p0_wb")
(define_reservation "cortex_a9_mult"
  "cortex_a9_mac_m1*2, cortex_a9_mac_m2, cortex_a9_p0_wb")
(define_reservation "cortex_a9_mac"
  "cortex_a9_multcycle1*2 ,cortex_a9_mac_m2, cortex_a9_p0_wb")
(define_reservation "cortex_a9_mult_long"
  "cortex_a9_mac_m1*3, cortex_a9_mac_m2, cortex_a9_p0_wb")

;; Issue at the same time along the load store pipeline and
;; the VFP / Neon pipeline is not possible.
(exclusion_set "cortex_a9_ls" "ca9_issue_vfp_neon")

;; Default data processing instruction without any shift
;; The only exception to this is the mov instruction
;; which can go down E2 without any problem.
(define_insn_reservation "cortex_a9_dp" 2
  (and (eq_attr "tune" "cortexa9")
       (eq_attr "type" "alu_imm,alus_imm,logic_imm,logics_imm,\
                        alu_sreg,alus_sreg,logic_reg,logics_reg,\
                        adc_imm,adcs_imm,adc_reg,adcs_reg,\
                        adr,bfm,clz,rbit,rev,alu_dsp_reg,\
                        shift_imm,shift_reg,\
                        mov_imm,mov_reg,mvn_imm,mvn_reg,\
                        mov_shift_reg,mov_shift,\
                        mrs,multiple"))
  "cortex_a9_p0_default|cortex_a9_p1_default")

;; An instruction using the shifter will go down E1.
(define_insn_reservation "cortex_a9_dp_shift" 3
   (and (eq_attr "tune" "cortexa9")
        (eq_attr "type" "alu_shift_imm,alus_shift_imm,\
                         logic_shift_imm,logics_shift_imm,\
                         alu_shift_reg,alus_shift_reg,\
                         logic_shift_reg,logics_shift_reg,\
                         extend,mvn_shift,mvn_shift_reg"))
   "cortex_a9_p0_shift | cortex_a9_p1_shift")

;; Loads have a latency of 4 cycles.
;; We don't model autoincrement instructions. These
;; instructions use the load store pipeline and 1 of
;; the E2 units to write back the result of the increment.

(define_insn_reservation "cortex_a9_load1_2" 4
  (and (eq_attr "tune" "cortexa9")
       (eq_attr "type" "load_4, load_8, load_byte, f_loads, f_loadd"))
  "cortex_a9_ls")

;; Loads multiples and store multiples can't be issued for 2 cycles in a
;; row. The description below assumes that addresses are 64 bit aligned.
;; If not, there is an extra cycle latency which is not modelled.

(define_insn_reservation "cortex_a9_load3_4" 5
  (and (eq_attr "tune" "cortexa9")
       (eq_attr "type" "load_12, load_16"))
  "cortex_a9_ls, cortex_a9_ls")

(define_insn_reservation "cortex_a9_store1_2" 0
  (and (eq_attr "tune" "cortexa9")
       (eq_attr "type" "store_4, store_8, f_stores, f_stored"))
  "cortex_a9_ls")

;; Almost all our store multiples use an auto-increment
;; form. Don't issue back to back load and store multiples
;; because the load store unit will stall.

(define_insn_reservation "cortex_a9_store3_4" 0
  (and (eq_attr "tune" "cortexa9")
       (eq_attr "type" "store_12, store_16"))
  "cortex_a9_ls+(cortex_a9_p0_default | cortex_a9_p1_default), cortex_a9_ls")

;; We get 16*16 multiply / mac results in 3 cycles.
(define_insn_reservation "cortex_a9_mult16" 3
  (and (eq_attr "tune" "cortexa9")
       (eq_attr "type" "smulxy"))
       "cortex_a9_mult16")

;; The 16*16 mac is slightly different that it
;; reserves M1 and M2 in the same cycle.
(define_insn_reservation "cortex_a9_mac16" 3
  (and (eq_attr "tune" "cortexa9")
       (eq_attr "type" "smlaxy"))
  "cortex_a9_mac16")

(define_insn_reservation "cortex_a9_multiply" 4
  (and (eq_attr "tune" "cortexa9")
       (eq_attr "type" "mul,smmul,smmulr"))
       "cortex_a9_mult")

(define_insn_reservation "cortex_a9_mac" 4
  (and (eq_attr "tune" "cortexa9")
       (eq_attr "type" "mla,smmla"))
       "cortex_a9_mac")

(define_insn_reservation "cortex_a9_multiply_long" 5
  (and (eq_attr "tune" "cortexa9")
       (eq_attr "type" "smull,umull,smulls,umulls,smlal,smlals,umlal,umlals"))
       "cortex_a9_mult_long")

;; An instruction with a result in E2 can be forwarded
;; to E2 or E1 or M1 or the load store unit in the next cycle.

(define_bypass 1 "cortex_a9_dp"
                 "cortex_a9_dp_shift, cortex_a9_multiply,
 cortex_a9_load1_2, cortex_a9_dp, cortex_a9_store1_2,
 cortex_a9_mult16, cortex_a9_mac16, cortex_a9_mac, cortex_a9_store3_4, cortex_a9_load3_4, 
 cortex_a9_multiply_long")

(define_bypass 2 "cortex_a9_dp_shift"
                 "cortex_a9_dp_shift, cortex_a9_multiply,
 cortex_a9_load1_2, cortex_a9_dp, cortex_a9_store1_2,
 cortex_a9_mult16, cortex_a9_mac16, cortex_a9_mac, cortex_a9_store3_4, cortex_a9_load3_4,
 cortex_a9_multiply_long")

;; An instruction in the load store pipeline can provide
;; read access to a DP instruction in the P0 default pipeline
;; before the writeback stage.

(define_bypass 3 "cortex_a9_load1_2" "cortex_a9_dp, cortex_a9_load1_2,
cortex_a9_store3_4, cortex_a9_store1_2")

(define_bypass 4 "cortex_a9_load3_4" "cortex_a9_dp, cortex_a9_load1_2,
cortex_a9_store3_4, cortex_a9_store1_2,  cortex_a9_load3_4")

;; Calls and branches.

;; Branch instructions

(define_insn_reservation "cortex_a9_branch" 0
  (and (eq_attr "tune" "cortexa9")
       (eq_attr "type" "branch"))
  "cortex_a9_branch")

;; Call latencies are essentially 0 but make sure
;; dual issue doesn't happen i.e the next instruction
;; starts at the next cycle.
(define_insn_reservation "cortex_a9_call"  0
  (and (eq_attr "tune" "cortexa9")
       (eq_attr "type" "call"))
  "cortex_a9_issue_branch + cortex_a9_multcycle1 + cortex_a9_ls + ca9_issue_vfp_neon")


;; Pipelining for VFP instructions.
;; Issue happens either along load store unit or the VFP / Neon unit.
;; Pipeline   Instruction Classification.
;; FPS - fmov, ffariths, ffarithd,f_mcr,f_mcrr,f_mrc,f_mrrc
;; FP_ADD   - fadds, faddd, fcmps (1)
;; FPMUL   - fmul{s,d}, fmac{s,d}, ffma{s,d}
;; FPDIV - fdiv{s,d}
(define_cpu_unit "ca9fps" "cortex_a9")
(define_cpu_unit "ca9fp_add1, ca9fp_add2, ca9fp_add3, ca9fp_add4" "cortex_a9")
(define_cpu_unit "ca9fp_mul1, ca9fp_mul2 , ca9fp_mul3, ca9fp_mul4" "cortex_a9")
(define_cpu_unit "ca9fp_ds1" "cortex_a9")


;; fmrs, fmrrd, fmstat and fmrx - The data is available after 1 cycle.
(define_insn_reservation "cortex_a9_fps" 2
 (and (eq_attr "tune" "cortexa9")
      (eq_attr "type" "fmov, fconsts, fconstd, ffariths, ffarithd,\
                       f_mcr, f_mcrr, f_mrc, f_mrrc, f_flag"))
 "ca9_issue_vfp_neon + ca9fps")

(define_bypass 1
  "cortex_a9_fps"
  "cortex_a9_fadd, cortex_a9_fps, cortex_a9_fcmp, cortex_a9_dp, cortex_a9_dp_shift, cortex_a9_multiply, cortex_a9_multiply_long")

;; Scheduling on the FP_ADD pipeline.
(define_reservation "ca9fp_add" "ca9_issue_vfp_neon + ca9fp_add1, ca9fp_add2, ca9fp_add3, ca9fp_add4")

(define_insn_reservation "cortex_a9_fadd" 4
  (and (eq_attr "tune" "cortexa9")
       (eq_attr "type" "fadds, faddd, f_cvt, f_cvtf2i, f_cvti2f"))
  "ca9fp_add")

(define_insn_reservation "cortex_a9_fcmp" 1
  (and (eq_attr "tune" "cortexa9")
      (eq_attr "type" "fcmps, fcmpd"))
 "ca9_issue_vfp_neon + ca9fp_add1")

;; Scheduling for the Multiply and MAC instructions.
(define_reservation "ca9fmuls"
  "ca9fp_mul1 + ca9_issue_vfp_neon, ca9fp_mul2, ca9fp_mul3, ca9fp_mul4")

(define_reservation "ca9fmuld"
  "ca9fp_mul1 + ca9_issue_vfp_neon, (ca9fp_mul1 + ca9fp_mul2), ca9fp_mul2, ca9fp_mul3, ca9fp_mul4")

(define_insn_reservation "cortex_a9_fmuls" 4
  (and (eq_attr "tune" "cortexa9")
       (eq_attr "type" "fmuls"))
  "ca9fmuls")

(define_insn_reservation "cortex_a9_fmuld" 5
  (and (eq_attr "tune" "cortexa9")
       (eq_attr "type" "fmuld"))
  "ca9fmuld")

(define_insn_reservation "cortex_a9_fmacs" 8
  (and (eq_attr "tune" "cortexa9")
       (eq_attr "type" "fmacs,ffmas"))
  "ca9fmuls, ca9fp_add")

(define_insn_reservation "cortex_a9_fmacd" 9
  (and (eq_attr "tune" "cortexa9")
       (eq_attr "type" "fmacd,ffmad"))
  "ca9fmuld, ca9fp_add")

;; Division pipeline description.
(define_insn_reservation "cortex_a9_fdivs" 15
  (and (eq_attr "tune" "cortexa9")
       (eq_attr "type" "fdivs, fsqrts"))
  "ca9fp_ds1 + ca9_issue_vfp_neon, nothing*14")

(define_insn_reservation "cortex_a9_fdivd" 25
  (and (eq_attr "tune" "cortexa9")
       (eq_attr "type" "fdivd, fsqrtd"))
  "ca9fp_ds1 + ca9_issue_vfp_neon, nothing*24")

;; Include Neon pipeline description
(include "cortex-a9-neon.md")<|MERGE_RESOLUTION|>--- conflicted
+++ resolved
@@ -1,9 +1,5 @@
 ;; ARM Cortex-A9 pipeline description
-<<<<<<< HEAD
-;; Copyright (C) 2008-2019 Free Software Foundation, Inc.
-=======
 ;; Copyright (C) 2008-2020 Free Software Foundation, Inc.
->>>>>>> 9e014010
 ;; Originally written by CodeSourcery for VFP.
 ;;
 ;; Rewritten by Ramana Radhakrishnan <ramana.radhakrishnan@arm.com>
