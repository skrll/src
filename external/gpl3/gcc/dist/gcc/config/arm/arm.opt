; Options for the ARM port of the compiler.

<<<<<<< HEAD
; Copyright (C) 2005-2019 Free Software Foundation, Inc.
=======
; Copyright (C) 2005-2020 Free Software Foundation, Inc.
>>>>>>> e2aa5677
;
; This file is part of GCC.
;
; GCC is free software; you can redistribute it and/or modify it under
; the terms of the GNU General Public License as published by the Free
; Software Foundation; either version 3, or (at your option) any later
; version.
;
; GCC is distributed in the hope that it will be useful, but WITHOUT ANY
; WARRANTY; without even the implied warranty of MERCHANTABILITY or
; FITNESS FOR A PARTICULAR PURPOSE.  See the GNU General Public License
; for more details.
;
; You should have received a copy of the GNU General Public License
; along with GCC; see the file COPYING3.  If not see
; <http://www.gnu.org/licenses/>.

HeaderInclude
config/arm/arm-opts.h

TargetSave
const char *x_arm_arch_string

TargetSave
const char *x_arm_cpu_string

TargetSave
const char *x_arm_tune_string

Enum
Name(tls_type) Type(enum arm_tls_type)
TLS dialect to use:

EnumValue
Enum(tls_type) String(gnu) Value(TLS_GNU)

EnumValue
Enum(tls_type) String(gnu2) Value(TLS_GNU2)

mabi=
Target RejectNegative Joined Enum(arm_abi_type) Var(arm_abi) Init(ARM_DEFAULT_ABI)
Specify an ABI.

Enum
Name(arm_abi_type) Type(enum arm_abi_type)
Known ARM ABIs (for use with the -mabi= option):

EnumValue
Enum(arm_abi_type) String(apcs-gnu) Value(ARM_ABI_APCS)

EnumValue
Enum(arm_abi_type) String(atpcs) Value(ARM_ABI_ATPCS)

EnumValue
Enum(arm_abi_type) String(aapcs) Value(ARM_ABI_AAPCS)

EnumValue
Enum(arm_abi_type) String(iwmmxt) Value(ARM_ABI_IWMMXT)

EnumValue
Enum(arm_abi_type) String(aapcs-linux) Value(ARM_ABI_AAPCS_LINUX)

mabort-on-noreturn
Target Report Mask(ABORT_NORETURN)
Generate a call to abort if a noreturn function returns.

mapcs
Target RejectNegative Mask(APCS_FRAME) Undocumented

mapcs-frame
Target Report Mask(APCS_FRAME)
Generate APCS conformant stack frames.

mapcs-reentrant
Target Report Mask(APCS_REENT)
Generate re-entrant, PIC code.

mapcs-stack-check
Target Report Mask(APCS_STACK) Undocumented

march=
Target RejectNegative Negative(march=) ToLower Joined Var(arm_arch_string)
Specify the name of the target architecture.

; Other arm_arch values are loaded from arm-tables.opt
; but that is a generated file and this is an odd-one-out.
EnumValue
Enum(arm_arch) String(native) Value(-1) DriverOnly

marm
Target Report RejectNegative Negative(mthumb) InverseMask(THUMB)
Generate code in 32 bit ARM state.

mbig-endian
Target Report RejectNegative Negative(mlittle-endian) Mask(BIG_END)
Assume target CPU is configured as big endian.

mcallee-super-interworking
Target Report Mask(CALLEE_INTERWORKING)
Thumb: Assume non-static functions may be called from ARM code.

mcaller-super-interworking
Target Report Mask(CALLER_INTERWORKING)
Thumb: Assume function pointers may go to non-Thumb aware code.

mcpu=
Target RejectNegative Negative(mcpu=) ToLower Joined Var(arm_cpu_string)
Specify the name of the target CPU.

mfloat-abi=
Target RejectNegative Joined Enum(float_abi_type) Var(arm_float_abi) Init(TARGET_DEFAULT_FLOAT_ABI)
Specify if floating point hardware should be used.

mcmse
Target RejectNegative Var(use_cmse)
Specify that the compiler should target secure code as per ARMv8-M Security Extensions.

Enum
Name(float_abi_type) Type(enum float_abi_type)
Known floating-point ABIs (for use with the -mfloat-abi= option):

EnumValue
Enum(float_abi_type) String(soft) Value(ARM_FLOAT_ABI_SOFT)

EnumValue
Enum(float_abi_type) String(softfp) Value(ARM_FLOAT_ABI_SOFTFP)

EnumValue
Enum(float_abi_type) String(hard) Value(ARM_FLOAT_ABI_HARD)

mflip-thumb
Target Report Var(TARGET_FLIP_THUMB) Undocumented
Switch ARM/Thumb modes on alternating functions for compiler testing.

mfp16-format=
Target RejectNegative Joined Enum(arm_fp16_format_type) Var(arm_fp16_format) Init(ARM_FP16_FORMAT_NONE)
Specify the __fp16 floating-point format.

Enum
Name(arm_fp16_format_type) Type(enum arm_fp16_format_type)
Known __fp16 formats (for use with the -mfp16-format= option):

EnumValue
Enum(arm_fp16_format_type) String(none) Value(ARM_FP16_FORMAT_NONE)

EnumValue
Enum(arm_fp16_format_type) String(ieee) Value(ARM_FP16_FORMAT_IEEE)

EnumValue
Enum(arm_fp16_format_type) String(alternative) Value(ARM_FP16_FORMAT_ALTERNATIVE)

mfpu=
Target RejectNegative Joined Enum(arm_fpu) Var(arm_fpu_index) Init(TARGET_FPU_auto) Save
Specify the name of the target floating point hardware/format.

mhard-float
Target RejectNegative Alias(mfloat-abi=, hard) Undocumented

mlittle-endian
Target Report RejectNegative Negative(mbig-endian) InverseMask(BIG_END)
Assume target CPU is configured as little endian.

mlong-calls
Target Report Mask(LONG_CALLS)
Generate call insns as indirect calls, if necessary.

mpic-data-is-text-relative
Target Report Var(arm_pic_data_is_text_relative) Init(TARGET_DEFAULT_PIC_DATA_IS_TEXT_RELATIVE)
Assume data segments are relative to text segment.

mpic-register=
Target RejectNegative Joined Var(arm_pic_register_string)
Specify the register to be used for PIC addressing.

mpoke-function-name
Target Report Mask(POKE_FUNCTION_NAME)
Store function names in object code.

msched-prolog
Target Report Mask(SCHED_PROLOG)
Permit scheduling of a function's prologue sequence.

msingle-pic-base
Target Report Mask(SINGLE_PIC_BASE)
Do not load the PIC register in function prologues.

msoft-float
Target RejectNegative Alias(mfloat-abi=, soft) Undocumented

mstructure-size-boundary=
Target RejectNegative Joined UInteger Var(arm_structure_size_boundary) Init(DEFAULT_STRUCTURE_SIZE_BOUNDARY)
Specify the minimum bit alignment of structures. (Deprecated).

mthumb
Target Report RejectNegative Negative(marm) Mask(THUMB) Save
Generate code for Thumb state.

mthumb-interwork
Target Report Mask(INTERWORK)
Support calls between Thumb and ARM instruction sets.

mtls-dialect=
Target RejectNegative Joined Enum(tls_type) Var(target_tls_dialect) Init(TLS_GNU)
Specify thread local storage scheme.

mtp=
Target RejectNegative Joined Enum(arm_tp_type) Var(target_thread_pointer) Init(TP_AUTO)
Specify how to access the thread pointer.

Enum
Name(arm_tp_type) Type(enum arm_tp_type)
Valid arguments to -mtp=:

EnumValue
Enum(arm_tp_type) String(soft) Value(TP_SOFT)

EnumValue
Enum(arm_tp_type) String(auto) Value(TP_AUTO)

EnumValue
Enum(arm_tp_type) String(cp15) Value(TP_CP15)

mtpcs-frame
Target Report Mask(TPCS_FRAME)
Thumb: Generate (non-leaf) stack frames even if not needed.

mtpcs-leaf-frame
Target Report Mask(TPCS_LEAF_FRAME)
Thumb: Generate (leaf) stack frames even if not needed.

mtune=
Target RejectNegative Negative(mtune=) ToLower Joined Var(arm_tune_string)
Tune code for the given processor.

mprint-tune-info
Target Report RejectNegative Var(print_tune_info) Init(0)
Print CPU tuning information as comment in assembler file.  This is
an option used only for regression testing of the compiler and not
intended for ordinary use in compiling code.

; Other processor_type values are loaded from arm-tables.opt
; but that is a generated file and this is an odd-one-out.
EnumValue
Enum(processor_type) String(native) Value(-1) DriverOnly

mvectorize-with-neon-quad
Target Report RejectNegative InverseMask(NEON_VECTORIZE_DOUBLE)
Use Neon quad-word (rather than double-word) registers for vectorization.

mvectorize-with-neon-double
Target Report RejectNegative Mask(NEON_VECTORIZE_DOUBLE)
Use Neon double-word (rather than quad-word) registers for vectorization.

mverbose-cost-dump
Common Undocumented Var(arm_verbose_cost) Init(0)
Enable more verbose RTX cost dumps during debug.  For GCC developers use only.

mword-relocations
Target Report Var(target_word_relocations) Init(TARGET_DEFAULT_WORD_RELOCATIONS)
Only generate absolute relocations on word sized values.

mrestrict-it
Target Report Var(arm_restrict_it) Init(2) Save
Generate IT blocks appropriate for ARMv8.

mfix-cortex-m3-ldrd
Target Report Var(fix_cm3_ldrd) Init(2)
Avoid overlapping destination and address registers on LDRD instructions
that may trigger Cortex-M3 errata.

munaligned-access
Target Report Var(unaligned_access) Init(2) Save
Enable unaligned word and halfword accesses to packed data.

mneon-for-64bits
Target WarnRemoved
This option is deprecated and has no effect.

mslow-flash-data
Target Report Var(target_slow_flash_data) Init(0)
Assume loading data from flash is slower than fetching instructions.

masm-syntax-unified
Target Report Var(inline_asm_unified) Init(0) Save
Assume unified syntax for inline assembly code.

mpure-code
Target Report Var(target_pure_code) Init(0)
Do not allow constant data to be placed in code sections.

mbe8
Target Report RejectNegative Negative(mbe32) Mask(BE8)
When linking for big-endian targets, generate a BE8 format image.

mbe32
Target Report RejectNegative Negative(mbe8) InverseMask(BE8)
When linking for big-endian targets, generate a legacy BE32 format image.

mbranch-cost=
Target RejectNegative Joined UInteger Var(arm_branch_cost) Init(-1)
Cost to assume for a branch insn.

mgeneral-regs-only
Target Report RejectNegative Mask(GENERAL_REGS_ONLY) Save
<<<<<<< HEAD
Generate code which uses the core registers only (r0-r14).
=======
Generate code which uses the core registers only (r0-r14).

mfdpic
Target Report Mask(FDPIC)
Enable Function Descriptor PIC mode.
>>>>>>> e2aa5677
<|MERGE_RESOLUTION|>--- conflicted
+++ resolved
@@ -1,10 +1,6 @@
 ; Options for the ARM port of the compiler.
 
-<<<<<<< HEAD
-; Copyright (C) 2005-2019 Free Software Foundation, Inc.
-=======
 ; Copyright (C) 2005-2020 Free Software Foundation, Inc.
->>>>>>> e2aa5677
 ;
 ; This file is part of GCC.
 ;
@@ -309,12 +305,8 @@
 
 mgeneral-regs-only
 Target Report RejectNegative Mask(GENERAL_REGS_ONLY) Save
-<<<<<<< HEAD
-Generate code which uses the core registers only (r0-r14).
-=======
 Generate code which uses the core registers only (r0-r14).
 
 mfdpic
 Target Report Mask(FDPIC)
-Enable Function Descriptor PIC mode.
->>>>>>> e2aa5677
+Enable Function Descriptor PIC mode.