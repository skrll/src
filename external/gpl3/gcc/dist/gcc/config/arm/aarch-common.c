/* Dependency checks for instruction scheduling, shared between ARM and
   AARCH64.

<<<<<<< HEAD
   Copyright (C) 1991-2019 Free Software Foundation, Inc.
=======
   Copyright (C) 1991-2020 Free Software Foundation, Inc.
>>>>>>> e2aa5677
   Contributed by ARM Ltd.

   This file is part of GCC.

   GCC is free software; you can redistribute it and/or modify it
   under the terms of the GNU General Public License as published
   by the Free Software Foundation; either version 3, or (at your
   option) any later version.

   GCC is distributed in the hope that it will be useful, but WITHOUT
   ANY WARRANTY; without even the implied warranty of MERCHANTABILITY
   or FITNESS FOR A PARTICULAR PURPOSE.  See the GNU General Public
   License for more details.

   You should have received a copy of the GNU General Public License
   along with GCC; see the file COPYING3.  If not see
   <http://www.gnu.org/licenses/>.  */


#define IN_TARGET_CODE 1

#include "config.h"
#include "system.h"
#include "coretypes.h"
#include "insn-modes.h"
#include "tm.h"
#include "rtl.h"
#include "rtl-iter.h"
#include "memmodel.h"
<<<<<<< HEAD

/* In ARMv8-A there's a general expectation that AESE/AESMC
   and AESD/AESIMC sequences of the form:

   AESE Vn, _
   AESMC Vn, Vn

   will issue both instructions in a single cycle on super-scalar
   implementations.  This function identifies such pairs.  */

int
aarch_crypto_can_dual_issue (rtx_insn *producer_insn, rtx_insn *consumer_insn)
{
  rtx producer_set, consumer_set;
  rtx producer_src, consumer_src;

  producer_set = single_set (producer_insn);
  consumer_set = single_set (consumer_insn);

  producer_src = producer_set ? SET_SRC (producer_set) : NULL;
  consumer_src = consumer_set ? SET_SRC (consumer_set) : NULL;

  if (producer_src && consumer_src
      && GET_CODE (producer_src) == UNSPEC && GET_CODE (consumer_src) == UNSPEC
      && ((XINT (producer_src, 1) == UNSPEC_AESE
           && XINT (consumer_src, 1) == UNSPEC_AESMC)
          || (XINT (producer_src, 1) == UNSPEC_AESD
              && XINT (consumer_src, 1) == UNSPEC_AESIMC)))
  {
    unsigned int regno = REGNO (SET_DEST (producer_set));

    /* Before reload the registers are virtual, so the destination of
       consumer_set doesn't need to match.  */

    return (REGNO (SET_DEST (consumer_set)) == regno || !reload_completed)
	    && REGNO (XVECEXP (consumer_src, 0, 0)) == regno;
  }

  return 0;
}
=======
#include "diagnostic.h"
#include "tree.h"
#include "expr.h"
#include "function.h"
#include "emit-rtl.h"
>>>>>>> e2aa5677

/* Return TRUE if X is either an arithmetic shift left, or
   is a multiplication by a power of two.  */
bool
arm_rtx_shift_left_p (rtx x)
{
  enum rtx_code code = GET_CODE (x);

  if (code == MULT && CONST_INT_P (XEXP (x, 1))
      && exact_log2 (INTVAL (XEXP (x, 1))) > 0)
    return true;

  if (code == ASHIFT)
    return true;

  return false;
}

static rtx_code shift_rtx_codes[] =
  { ASHIFT, ROTATE, ASHIFTRT, LSHIFTRT,
    ROTATERT, ZERO_EXTEND, SIGN_EXTEND };

/* Traverse PATTERN looking for a sub-rtx with RTX_CODE CODE.
   If FIND_ANY_SHIFT then we are interested in anything which can
   reasonably be described as a SHIFT RTX.  */
static rtx
arm_find_sub_rtx_with_code (rtx pattern, rtx_code code, bool find_any_shift)
{
  subrtx_var_iterator::array_type array;
  FOR_EACH_SUBRTX_VAR (iter, array, pattern, NONCONST)
    {
      rtx x = *iter;
      if (find_any_shift)
	{
	  /* Left shifts might have been canonicalized to a MULT of some
	     power of two.  Make sure we catch them.  */
	  if (arm_rtx_shift_left_p (x))
	    return x;
	  else
	    for (unsigned int i = 0; i < ARRAY_SIZE (shift_rtx_codes); i++)
	      if (GET_CODE (x) == shift_rtx_codes[i])
		return x;
	}

      if (GET_CODE (x) == code)
	return x;
    }
  return NULL_RTX;
}

/* Traverse PATTERN looking for any sub-rtx which looks like a shift.  */
static rtx
arm_find_shift_sub_rtx (rtx pattern)
{
  return arm_find_sub_rtx_with_code (pattern, ASHIFT, true);
}

/* PRODUCER and CONSUMER are two potentially dependant RTX.  PRODUCER
   (possibly) contains a SET which will provide a result we can access
   using the SET_DEST macro.  We will place the RTX which would be
   written by PRODUCER in SET_SOURCE.
   Similarly, CONSUMER (possibly) contains a SET which has an operand
   we can access using SET_SRC.  We place this operand in
   SET_DESTINATION.

   Return nonzero if we found the SET RTX we expected.  */
static int
arm_get_set_operands (rtx producer, rtx consumer,
		      rtx *set_source, rtx *set_destination)
{
  rtx set_producer = arm_find_sub_rtx_with_code (PATTERN (producer),
						 SET, false);
  rtx set_consumer = arm_find_sub_rtx_with_code (PATTERN (consumer),
						 SET, false);

  if (set_producer && set_consumer)
    {
      *set_source = SET_DEST (set_producer);
      *set_destination = SET_SRC (set_consumer);
      return 1;
    }
  return 0;
}

bool
aarch_rev16_shright_mask_imm_p (rtx val, machine_mode mode)
{
  return CONST_INT_P (val)
         && INTVAL (val)
            == trunc_int_for_mode (HOST_WIDE_INT_C (0xff00ff00ff00ff),
                                   mode);
}

bool
aarch_rev16_shleft_mask_imm_p (rtx val, machine_mode mode)
{
  return CONST_INT_P (val)
         && INTVAL (val)
            == trunc_int_for_mode (HOST_WIDE_INT_C (0xff00ff00ff00ff00),
                                   mode);
}


static bool
aarch_rev16_p_1 (rtx lhs, rtx rhs, machine_mode mode)
{
  if (GET_CODE (lhs) == AND
         && GET_CODE (XEXP (lhs, 0)) == ASHIFT
            && CONST_INT_P (XEXP (XEXP (lhs, 0), 1))
            && INTVAL (XEXP (XEXP (lhs, 0), 1)) == 8
            && REG_P (XEXP (XEXP (lhs, 0), 0))
         && CONST_INT_P (XEXP (lhs, 1))
      && GET_CODE (rhs) == AND
         && GET_CODE (XEXP (rhs, 0)) == LSHIFTRT
            && REG_P (XEXP (XEXP (rhs, 0), 0))
            && CONST_INT_P (XEXP (XEXP (rhs, 0), 1))
            && INTVAL (XEXP (XEXP (rhs, 0), 1)) == 8
         && CONST_INT_P (XEXP (rhs, 1))
      && REGNO (XEXP (XEXP (rhs, 0), 0)) == REGNO (XEXP (XEXP (lhs, 0), 0)))

    {
      rtx lhs_mask = XEXP (lhs, 1);
      rtx rhs_mask = XEXP (rhs, 1);

      return aarch_rev16_shright_mask_imm_p (rhs_mask, mode)
             && aarch_rev16_shleft_mask_imm_p (lhs_mask, mode);
    }

  return false;
}

/* Recognise a sequence of bitwise operations corresponding to a rev16 operation.
   These will be of the form:
     ((x >> 8) & 0x00ff00ff)
   | ((x << 8) & 0xff00ff00)
   for SImode and with similar but wider bitmasks for DImode.
   The two sub-expressions of the IOR can appear on either side so check both
   permutations with the help of aarch_rev16_p_1 above.  */

bool
aarch_rev16_p (rtx x)
{
  rtx left_sub_rtx, right_sub_rtx;
  bool is_rev = false;

  if (GET_CODE (x) != IOR)
    return false;

  left_sub_rtx = XEXP (x, 0);
  right_sub_rtx = XEXP (x, 1);

  /* There are no canonicalisation rules for the position of the two shifts
     involved in a rev, so try both permutations.  */
  is_rev = aarch_rev16_p_1 (left_sub_rtx, right_sub_rtx, GET_MODE (x));

  if (!is_rev)
    is_rev = aarch_rev16_p_1 (right_sub_rtx, left_sub_rtx, GET_MODE (x));

  return is_rev;
}

/* Return non-zero if the RTX representing a memory model is a memory model
   that needs acquire semantics.  */
bool
aarch_mm_needs_acquire (rtx const_int)
{
  enum memmodel model = memmodel_from_int (INTVAL (const_int));
  return !(is_mm_relaxed (model)
	   || is_mm_consume (model)
	   || is_mm_release (model));
}

/* Return non-zero if the RTX representing a memory model is a memory model
   that needs release semantics.  */
bool
aarch_mm_needs_release (rtx const_int)
{
  enum memmodel model = memmodel_from_int (INTVAL (const_int));
  return !(is_mm_relaxed (model)
	   || is_mm_consume (model)
	   || is_mm_acquire (model));
}

/* Return nonzero if the CONSUMER instruction (a load) does need
   PRODUCER's value to calculate the address.  */
int
arm_early_load_addr_dep (rtx producer, rtx consumer)
{
  rtx value, addr;

  if (!arm_get_set_operands (producer, consumer, &value, &addr))
    return 0;

  return reg_overlap_mentioned_p (value, addr);
}

/* Return nonzero if the CONSUMER instruction (a load) does need
   a Pmode PRODUCER's value to calculate the address.  */

int
arm_early_load_addr_dep_ptr (rtx producer, rtx consumer)
{
  rtx value = arm_find_sub_rtx_with_code (PATTERN (producer), SET, false);
  rtx addr = arm_find_sub_rtx_with_code (PATTERN (consumer), SET, false);

  if (!value || !addr || !MEM_P (SET_SRC (value)))
    return 0;

  value = SET_DEST (value);
  addr = SET_SRC (addr);

  return GET_MODE (value) == Pmode && reg_overlap_mentioned_p (value, addr);
}

/* Return nonzero if the CONSUMER instruction (an ALU op) does not
   have an early register shift value or amount dependency on the
   result of PRODUCER.  */
int
arm_no_early_alu_shift_dep (rtx producer, rtx consumer)
{
  rtx value, op;
  rtx early_op;

  if (!arm_get_set_operands (producer, consumer, &value, &op))
    return 0;

  if ((early_op = arm_find_shift_sub_rtx (op)))
    return !reg_overlap_mentioned_p (value, early_op);

  return 0;
}

/* Return nonzero if the CONSUMER instruction (an ALU op) does not
   have an early register shift value dependency on the result of
   PRODUCER.  */
int
arm_no_early_alu_shift_value_dep (rtx producer, rtx consumer)
{
  rtx value, op;
  rtx early_op;

  if (!arm_get_set_operands (producer, consumer, &value, &op))
    return 0;

  if ((early_op = arm_find_shift_sub_rtx (op)))
    /* We want to check the value being shifted.  */
    if (!reg_overlap_mentioned_p (value, XEXP (early_op, 0)))
      return 1;

  return 0;
}

/* Return nonzero if the CONSUMER (a mul or mac op) does not
   have an early register mult dependency on the result of
   PRODUCER.  */
int
arm_no_early_mul_dep (rtx producer, rtx consumer)
{
  rtx value, op;

  if (!arm_get_set_operands (producer, consumer, &value, &op))
    return 0;

  if (GET_CODE (op) == PLUS || GET_CODE (op) == MINUS)
    {
      if (GET_CODE (XEXP (op, 0)) == MULT)
	return !reg_overlap_mentioned_p (value, XEXP (op, 0));
      else
	return !reg_overlap_mentioned_p (value, XEXP (op, 1));
    }

  return 0;
}

/* Return nonzero if the CONSUMER instruction (a store) does not need
   PRODUCER's value to calculate the address.  */

int
arm_no_early_store_addr_dep (rtx producer, rtx consumer)
{
  rtx value = arm_find_sub_rtx_with_code (PATTERN (producer), SET, false);
  rtx addr = arm_find_sub_rtx_with_code (PATTERN (consumer), SET, false);

  if (value)
    value = SET_DEST (value);

  if (addr)
    addr = SET_DEST (addr);

  if (!value || !addr)
    return 0;

  return !reg_overlap_mentioned_p (value, addr);
}

/* Return nonzero if the CONSUMER instruction (a store) does need
   PRODUCER's value to calculate the address.  */

int
arm_early_store_addr_dep (rtx producer, rtx consumer)
{
  return !arm_no_early_store_addr_dep (producer, consumer);
}

/* Return nonzero if the CONSUMER instruction (a store) does need
   a Pmode PRODUCER's value to calculate the address.  */

int
arm_early_store_addr_dep_ptr (rtx producer, rtx consumer)
{
  rtx value = arm_find_sub_rtx_with_code (PATTERN (producer), SET, false);
  rtx addr = arm_find_sub_rtx_with_code (PATTERN (consumer), SET, false);

  if (!value || !addr || !MEM_P (SET_SRC (value)))
    return 0;

  value = SET_DEST (value);
  addr = SET_DEST (addr);

  return GET_MODE (value) == Pmode && reg_overlap_mentioned_p (value, addr);
}

/* Return non-zero iff the consumer (a multiply-accumulate or a
   multiple-subtract instruction) has an accumulator dependency on the
   result of the producer and no other dependency on that result.  It
   does not check if the producer is multiply-accumulate instruction.  */
int
arm_mac_accumulator_is_result (rtx producer, rtx consumer)
{
  rtx result;
  rtx op0, op1, acc;

  producer = PATTERN (producer);
  consumer = PATTERN (consumer);

  if (GET_CODE (producer) == COND_EXEC)
    producer = COND_EXEC_CODE (producer);
  if (GET_CODE (consumer) == COND_EXEC)
    consumer = COND_EXEC_CODE (consumer);

  if (GET_CODE (producer) != SET)
    return 0;

  result = XEXP (producer, 0);

  if (GET_CODE (consumer) != SET)
    return 0;

  /* Check that the consumer is of the form
     (set (...) (plus (mult ...) (...)))
     or
     (set (...) (minus (...) (mult ...))).  */
  if (GET_CODE (XEXP (consumer, 1)) == PLUS)
    {
      if (GET_CODE (XEXP (XEXP (consumer, 1), 0)) != MULT)
        return 0;

      op0 = XEXP (XEXP (XEXP (consumer, 1), 0), 0);
      op1 = XEXP (XEXP (XEXP (consumer, 1), 0), 1);
      acc = XEXP (XEXP (consumer, 1), 1);
    }
  else if (GET_CODE (XEXP (consumer, 1)) == MINUS)
    {
      if (GET_CODE (XEXP (XEXP (consumer, 1), 1)) != MULT)
        return 0;

      op0 = XEXP (XEXP (XEXP (consumer, 1), 1), 0);
      op1 = XEXP (XEXP (XEXP (consumer, 1), 1), 1);
      acc = XEXP (XEXP (consumer, 1), 0);
    }
  else
    return 0;

  return (reg_overlap_mentioned_p (result, acc)
          && !reg_overlap_mentioned_p (result, op0)
          && !reg_overlap_mentioned_p (result, op1));
}

/* Return non-zero if the destination of PRODUCER feeds the accumulator
   operand of an MLA-like operation.  */

int
aarch_accumulator_forwarding (rtx_insn *producer, rtx_insn *consumer)
{
  rtx producer_set = single_set (producer);
  rtx consumer_set = single_set (consumer);

  /* We are looking for a SET feeding a SET.  */
  if (!producer_set || !consumer_set)
    return 0;

  rtx dest = SET_DEST (producer_set);
  rtx mla = SET_SRC (consumer_set);

  /* We're looking for a register SET.  */
  if (!REG_P (dest))
    return 0;

  rtx accumulator;

  /* Strip a zero_extend.  */
  if (GET_CODE (mla) == ZERO_EXTEND)
    mla = XEXP (mla, 0);

  switch (GET_CODE (mla))
    {
    case PLUS:
      /* Possibly an MADD.  */
      if (GET_CODE (XEXP (mla, 0)) == MULT)
	accumulator = XEXP (mla, 1);
      else
	return 0;
      break;
    case MINUS:
      /* Possibly an MSUB.  */
      if (GET_CODE (XEXP (mla, 1)) == MULT)
	accumulator = XEXP (mla, 0);
      else
	return 0;
      break;
    case FMA:
	{
	  /* Possibly an FMADD/FMSUB/FNMADD/FNMSUB.  */
	  if (REG_P (XEXP (mla, 1))
	      && REG_P (XEXP (mla, 2))
	      && (REG_P (XEXP (mla, 0))
		  || GET_CODE (XEXP (mla, 0)) == NEG))

	    {
	      /* FMADD/FMSUB.  */
	      accumulator = XEXP (mla, 2);
	    }
	  else if (REG_P (XEXP (mla, 1))
		   && GET_CODE (XEXP (mla, 2)) == NEG
		   && (REG_P (XEXP (mla, 0))
		       || GET_CODE (XEXP (mla, 0)) == NEG))
	    {
	      /* FNMADD/FNMSUB.  */
	      accumulator = XEXP (XEXP (mla, 2), 0);
	    }
	  else
	    return 0;
	  break;
	}
      default:
	/* Not an MLA-like operation.  */
	return 0;
    }

  if (GET_CODE (accumulator) == SUBREG)
    accumulator = SUBREG_REG (accumulator);

  if (!REG_P (accumulator))
    return 0;

  return (REGNO (dest) == REGNO (accumulator));
}

/* Return non-zero if the consumer (a multiply-accumulate instruction)
   has an accumulator dependency on the result of the producer (a
   multiplication instruction) and no other dependency on that result.  */
int
arm_mac_accumulator_is_mul_result (rtx producer, rtx consumer)
{
  rtx mul = PATTERN (producer);
  rtx mac = PATTERN (consumer);
  rtx mul_result;
  rtx mac_op0, mac_op1, mac_acc;

  if (GET_CODE (mul) == COND_EXEC)
    mul = COND_EXEC_CODE (mul);
  if (GET_CODE (mac) == COND_EXEC)
    mac = COND_EXEC_CODE (mac);

  /* Check that mul is of the form (set (...) (mult ...))
     and mla is of the form (set (...) (plus (mult ...) (...))).  */
  if ((GET_CODE (mul) != SET || GET_CODE (XEXP (mul, 1)) != MULT)
      || (GET_CODE (mac) != SET || GET_CODE (XEXP (mac, 1)) != PLUS
          || GET_CODE (XEXP (XEXP (mac, 1), 0)) != MULT))
    return 0;

  mul_result = XEXP (mul, 0);
  mac_op0 = XEXP (XEXP (XEXP (mac, 1), 0), 0);
  mac_op1 = XEXP (XEXP (XEXP (mac, 1), 0), 1);
  mac_acc = XEXP (XEXP (mac, 1), 1);

  return (reg_overlap_mentioned_p (mul_result, mac_acc)
          && !reg_overlap_mentioned_p (mul_result, mac_op0)
          && !reg_overlap_mentioned_p (mul_result, mac_op1));
}

/* Worker function for TARGET_MD_ASM_ADJUST.
   We implement asm flag outputs.  */

rtx_insn *
arm_md_asm_adjust (vec<rtx> &outputs, vec<rtx> &/*inputs*/,
		    vec<const char *> &constraints,
		    vec<rtx> &/*clobbers*/, HARD_REG_SET &/*clobbered_regs*/)
{
  bool saw_asm_flag = false;

  start_sequence ();
  for (unsigned i = 0, n = outputs.length (); i < n; ++i)
    {
      const char *con = constraints[i];
      if (strncmp (con, "=@cc", 4) != 0)
	continue;
      con += 4;
      if (strchr (con, ',') != NULL)
	{
	  error ("alternatives not allowed in %<asm%> flag output");
	  continue;
	}

      machine_mode mode;
      rtx_code code;
      int con01 = 0;

#define C(X, Y)  (unsigned char)(X) * 256 + (unsigned char)(Y)

      /* All of the condition codes are two characters.  */
      if (con[0] != 0 && con[1] != 0 && con[2] == 0)
	con01 = C(con[0], con[1]);

      switch (con01)
	{
	case C('c', 'c'):
	case C('l', 'o'):
	  mode = CC_Cmode, code = GEU;
	  break;
	case C('c', 's'):
	case C('h', 's'):
	  mode = CC_Cmode, code = LTU;
	  break;
	case C('e', 'q'):
	  mode = CC_NZmode, code = EQ;
	  break;
	case C('g', 'e'):
	  mode = CCmode, code = GE;
	  break;
	case C('g', 't'):
	  mode = CCmode, code = GT;
	  break;
	case C('h', 'i'):
	  mode = CCmode, code = GTU;
	  break;
	case C('l', 'e'):
	  mode = CCmode, code = LE;
	  break;
	case C('l', 's'):
	  mode = CCmode, code = LEU;
	  break;
	case C('l', 't'):
	  mode = CCmode, code = LT;
	  break;
	case C('m', 'i'):
	  mode = CC_NZmode, code = LT;
	  break;
	case C('n', 'e'):
	  mode = CC_NZmode, code = NE;
	  break;
	case C('p', 'l'):
	  mode = CC_NZmode, code = GE;
	  break;
	case C('v', 'c'):
	  mode = CC_Vmode, code = EQ;
	  break;
	case C('v', 's'):
	  mode = CC_Vmode, code = NE;
	  break;
	default:
	  error ("unknown %<asm%> flag output %qs", constraints[i]);
	  continue;
	}

#undef C

      rtx dest = outputs[i];
      machine_mode dest_mode = GET_MODE (dest);
      if (!SCALAR_INT_MODE_P (dest_mode))
	{
	  error ("invalid type for %<asm%> flag output");
	  continue;
	}

      if (!saw_asm_flag)
	{
	  /* This is the first asm flag output.  Here we put the flags
	     register in as the real output and adjust the condition to
	     allow it.  */
	  constraints[i] = "=c";
	  outputs[i] = gen_rtx_REG (CCmode, CC_REGNUM);
	  saw_asm_flag = true;
	}
      else
	{
	  /* We don't need the flags register as output twice.  */
	  constraints[i] = "=X";
	  outputs[i] = gen_rtx_SCRATCH (word_mode);
	}

      rtx x = gen_rtx_REG (mode, CC_REGNUM);
      x = gen_rtx_fmt_ee (code, word_mode, x, const0_rtx);

      if (dest_mode == word_mode)
	emit_insn (gen_rtx_SET (dest, x));
      else
	{
	  rtx tmp = gen_reg_rtx (word_mode);
	  emit_insn (gen_rtx_SET (tmp, x));

	  tmp = convert_modes (dest_mode, word_mode, tmp, true);
	  emit_move_insn (dest, tmp);
	}
    }
  rtx_insn *seq = get_insns ();
  end_sequence ();

  return saw_asm_flag ? seq : NULL;
}<|MERGE_RESOLUTION|>--- conflicted
+++ resolved
@@ -1,11 +1,7 @@
 /* Dependency checks for instruction scheduling, shared between ARM and
    AARCH64.
 
-<<<<<<< HEAD
-   Copyright (C) 1991-2019 Free Software Foundation, Inc.
-=======
    Copyright (C) 1991-2020 Free Software Foundation, Inc.
->>>>>>> e2aa5677
    Contributed by ARM Ltd.
 
    This file is part of GCC.
@@ -35,54 +31,11 @@
 #include "rtl.h"
 #include "rtl-iter.h"
 #include "memmodel.h"
-<<<<<<< HEAD
-
-/* In ARMv8-A there's a general expectation that AESE/AESMC
-   and AESD/AESIMC sequences of the form:
-
-   AESE Vn, _
-   AESMC Vn, Vn
-
-   will issue both instructions in a single cycle on super-scalar
-   implementations.  This function identifies such pairs.  */
-
-int
-aarch_crypto_can_dual_issue (rtx_insn *producer_insn, rtx_insn *consumer_insn)
-{
-  rtx producer_set, consumer_set;
-  rtx producer_src, consumer_src;
-
-  producer_set = single_set (producer_insn);
-  consumer_set = single_set (consumer_insn);
-
-  producer_src = producer_set ? SET_SRC (producer_set) : NULL;
-  consumer_src = consumer_set ? SET_SRC (consumer_set) : NULL;
-
-  if (producer_src && consumer_src
-      && GET_CODE (producer_src) == UNSPEC && GET_CODE (consumer_src) == UNSPEC
-      && ((XINT (producer_src, 1) == UNSPEC_AESE
-           && XINT (consumer_src, 1) == UNSPEC_AESMC)
-          || (XINT (producer_src, 1) == UNSPEC_AESD
-              && XINT (consumer_src, 1) == UNSPEC_AESIMC)))
-  {
-    unsigned int regno = REGNO (SET_DEST (producer_set));
-
-    /* Before reload the registers are virtual, so the destination of
-       consumer_set doesn't need to match.  */
-
-    return (REGNO (SET_DEST (consumer_set)) == regno || !reload_completed)
-	    && REGNO (XVECEXP (consumer_src, 0, 0)) == regno;
-  }
-
-  return 0;
-}
-=======
 #include "diagnostic.h"
 #include "tree.h"
 #include "expr.h"
 #include "function.h"
 #include "emit-rtl.h"
->>>>>>> e2aa5677
 
 /* Return TRUE if X is either an arithmetic shift left, or
    is a multiplication by a power of two.  */
