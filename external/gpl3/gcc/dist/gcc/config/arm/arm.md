;;- Machine description for ARM for GNU compiler
<<<<<<< HEAD
;;  Copyright (C) 1991-2019 Free Software Foundation, Inc.
=======
;;  Copyright (C) 1991-2020 Free Software Foundation, Inc.
>>>>>>> e2aa5677
;;  Contributed by Pieter `Tiggr' Schoenmakers (rcpieter@win.tue.nl)
;;  and Martin Simmons (@harleqn.co.uk).
;;  More major hacks by Richard Earnshaw (rearnsha@arm.com).

;; This file is part of GCC.

;; GCC is free software; you can redistribute it and/or modify it
;; under the terms of the GNU General Public License as published
;; by the Free Software Foundation; either version 3, or (at your
;; option) any later version.

;; GCC is distributed in the hope that it will be useful, but WITHOUT
;; ANY WARRANTY; without even the implied warranty of MERCHANTABILITY
;; or FITNESS FOR A PARTICULAR PURPOSE.  See the GNU General Public
;; License for more details.

;; You should have received a copy of the GNU General Public License
;; along with GCC; see the file COPYING3.  If not see
;; <http://www.gnu.org/licenses/>.

;;- See file "rtl.def" for documentation on define_insn, match_*, et. al.


;;---------------------------------------------------------------------------
;; Constants

;; Register numbers -- All machine registers should be defined here
(define_constants
  [(R0_REGNUM         0)	; First CORE register
   (R1_REGNUM	      1)	; Second CORE register
   (R4_REGNUM	      4)	; Fifth CORE register
   (FDPIC_REGNUM      9)	; FDPIC register
   (IP_REGNUM	     12)	; Scratch register
   (SP_REGNUM	     13)	; Stack pointer
   (LR_REGNUM        14)	; Return address register
   (PC_REGNUM	     15)	; Program counter
   (LAST_ARM_REGNUM  15)	;
   (CC_REGNUM       100)	; Condition code pseudo register
   (VFPCC_REGNUM    101)	; VFP Condition code pseudo register
   (APSRQ_REGNUM    104)	; Q bit pseudo register
   (APSRGE_REGNUM   105)	; GE bits pseudo register
   (VPR_REGNUM      106)	; Vector Predication Register - MVE register.
  ]
)
;; 3rd operand to select_dominance_cc_mode
(define_constants
  [(DOM_CC_X_AND_Y  0)
   (DOM_CC_NX_OR_Y  1)
   (DOM_CC_X_OR_Y   2)
  ]
)
;; conditional compare combination
(define_constants
  [(CMP_CMP 0)
   (CMN_CMP 1)
   (CMP_CMN 2)
   (CMN_CMN 3)
   (NUM_OF_COND_CMP 4)
  ]
)


;;---------------------------------------------------------------------------
;; Attributes

;; Processor type.  This is created automatically from arm-cores.def.
(include "arm-tune.md")

;; Instruction classification types
(include "types.md")

; IS_THUMB is set to 'yes' when we are generating Thumb code, and 'no' when
; generating ARM code.  This is used to control the length of some insn
; patterns that share the same RTL in both ARM and Thumb code.
(define_attr "is_thumb" "yes,no"
  (const (if_then_else (symbol_ref "TARGET_THUMB")
		       (const_string "yes") (const_string "no"))))

; IS_ARCH6 is set to 'yes' when we are generating code form ARMv6.
(define_attr "is_arch6" "no,yes" (const (symbol_ref "arm_arch6")))

; IS_THUMB1 is set to 'yes' iff we are generating Thumb-1 code.
(define_attr "is_thumb1" "yes,no"
  (const (if_then_else (symbol_ref "TARGET_THUMB1")
		       (const_string "yes") (const_string "no"))))

; Mark an instruction as suitable for "short IT" blocks in Thumb-2.
; The arm_restrict_it flag enables the "short IT" feature which
; restricts IT blocks to a single 16-bit instruction.
; This attribute should only be used on 16-bit Thumb-2 instructions
; which may be predicated (the "predicable" attribute must be set).
(define_attr "predicable_short_it" "no,yes" (const_string "no"))

; Mark an instruction as suitable for "short IT" blocks in Thumb-2.
; This attribute should only be used on instructions which may emit
; an IT block in their expansion which is not a short IT.
(define_attr "enabled_for_short_it" "no,yes" (const_string "yes"))

; Mark an instruction sequence as the required way of loading a
; constant when -mpure-code is enabled (which implies
; arm_disable_literal_pool)
(define_attr "required_for_purecode" "no,yes" (const_string "no"))

;; Operand number of an input operand that is shifted.  Zero if the
;; given instruction does not shift one of its input operands.
(define_attr "shift" "" (const_int 0))

;; [For compatibility with AArch64 in pipeline models]
;; Attribute that specifies whether or not the instruction touches fp
;; registers.
(define_attr "fp" "no,yes" (const_string "no"))

; Floating Point Unit.  If we only have floating point emulation, then there
; is no point in scheduling the floating point insns.  (Well, for best
; performance we should try and group them together).
(define_attr "fpu" "none,vfp"
  (const (symbol_ref "arm_fpu_attr")))

; Predicated means that the insn form is conditionally executed based on a
; predicate.  We default to 'no' because no Thumb patterns match this rule
; and not all ARM insns do.
(define_attr "predicated" "yes,no" (const_string "no"))

; LENGTH of an instruction (in bytes)
(define_attr "length" ""
  (const_int 4))

; The architecture which supports the instruction (or alternative).
; This can be "a" for ARM, "t" for either of the Thumbs, "32" for
; TARGET_32BIT, "t1" or "t2" to specify a specific Thumb mode.  "v6"
; for ARM or Thumb-2 with arm_arch6, and nov6 for ARM without
; arm_arch6.  "v6t2" for Thumb-2 with arm_arch6 and "v8mb" for ARMv8-M
; Baseline.  This attribute is used to compute attribute "enabled",
; use type "any" to enable an alternative in all cases.
(define_attr "arch" "any,a,t,32,t1,t2,v6,nov6,v6t2,v8mb,iwmmxt,iwmmxt2,armv6_or_vfpv3,neon,mve"
  (const_string "any"))

(define_attr "arch_enabled" "no,yes"
  (cond [(eq_attr "arch" "any")
	 (const_string "yes")

	 (and (eq_attr "arch" "a")
	      (match_test "TARGET_ARM"))
	 (const_string "yes")

	 (and (eq_attr "arch" "t")
	      (match_test "TARGET_THUMB"))
	 (const_string "yes")

	 (and (eq_attr "arch" "t1")
	      (match_test "TARGET_THUMB1"))
	 (const_string "yes")

	 (and (eq_attr "arch" "t2")
	      (match_test "TARGET_THUMB2"))
	 (const_string "yes")

	 (and (eq_attr "arch" "32")
	      (match_test "TARGET_32BIT"))
	 (const_string "yes")

	 (and (eq_attr "arch" "v6")
	      (match_test "TARGET_32BIT && arm_arch6"))
	 (const_string "yes")

	 (and (eq_attr "arch" "nov6")
	      (match_test "TARGET_32BIT && !arm_arch6"))
	 (const_string "yes")

	 (and (eq_attr "arch" "v6t2")
	      (match_test "TARGET_32BIT && arm_arch6 && arm_arch_thumb2"))
	 (const_string "yes")

	 (and (eq_attr "arch" "v8mb")
	      (match_test "TARGET_THUMB1 && arm_arch8"))
	 (const_string "yes")

	 (and (eq_attr "arch" "iwmmxt2")
	      (match_test "TARGET_REALLY_IWMMXT2"))
	 (const_string "yes")

	 (and (eq_attr "arch" "armv6_or_vfpv3")
	      (match_test "arm_arch6 || TARGET_VFP3"))
	 (const_string "yes")

	 (and (eq_attr "arch" "neon")
	      (match_test "TARGET_NEON"))
	 (const_string "yes")

	 (and (eq_attr "arch" "mve")
	      (match_test "TARGET_HAVE_MVE"))
	 (const_string "yes")
	]

	(const_string "no")))

(define_attr "opt" "any,speed,size"
  (const_string "any"))

(define_attr "opt_enabled" "no,yes"
  (cond [(eq_attr "opt" "any")
         (const_string "yes")

	 (and (eq_attr "opt" "speed")
	      (match_test "optimize_function_for_speed_p (cfun)"))
	 (const_string "yes")

	 (and (eq_attr "opt" "size")
	      (match_test "optimize_function_for_size_p (cfun)"))
	 (const_string "yes")]
	(const_string "no")))

(define_attr "use_literal_pool" "no,yes"
   (cond [(and (eq_attr "type" "f_loads,f_loadd")
	       (match_test "CONSTANT_P (operands[1])"))
	  (const_string "yes")]
	 (const_string "no")))

; Enable all alternatives that are both arch_enabled and insn_enabled.
; FIXME:: opt_enabled has been temporarily removed till the time we have
; an attribute that allows the use of such alternatives.
; This depends on caching of speed_p, size_p on a per
; alternative basis. The problem is that the enabled attribute
; cannot depend on any state that is not cached or is not constant
; for a compilation unit. We probably need a generic "hot/cold"
; alternative which if implemented can help with this. We disable this
; until such a time as this is implemented and / or the improvements or
; regressions with removing this attribute are double checked.
; See ashldi3_neon and <shift>di3_neon in neon.md.

 (define_attr "enabled" "no,yes"
   (cond [(and (eq_attr "predicable_short_it" "no")
	       (and (eq_attr "predicated" "yes")
	            (match_test "arm_restrict_it")))
	  (const_string "no")

	  (and (eq_attr "enabled_for_short_it" "no")
	       (match_test "arm_restrict_it"))
	  (const_string "no")

	  (and (eq_attr "required_for_purecode" "yes")
	       (not (match_test "arm_disable_literal_pool")))
	  (const_string "no")

	  (eq_attr "arch_enabled" "no")
	  (const_string "no")]
	 (const_string "yes")))

; POOL_RANGE is how far away from a constant pool entry that this insn
; can be placed.  If the distance is zero, then this insn will never
; reference the pool.
; Note that for Thumb constant pools the PC value is rounded down to the
; nearest multiple of four.  Therefore, THUMB2_POOL_RANGE (and POOL_RANGE for
; Thumb insns) should be set to <max_range> - 2.
; NEG_POOL_RANGE is nonzero for insns that can reference a constant pool entry
; before its address.  It is set to <max_range> - (8 + <data_size>).
(define_attr "arm_pool_range" "" (const_int 0))
(define_attr "thumb2_pool_range" "" (const_int 0))
(define_attr "arm_neg_pool_range" "" (const_int 0))
(define_attr "thumb2_neg_pool_range" "" (const_int 0))

(define_attr "pool_range" ""
  (cond [(eq_attr "is_thumb" "yes") (attr "thumb2_pool_range")]
	(attr "arm_pool_range")))
(define_attr "neg_pool_range" ""
  (cond [(eq_attr "is_thumb" "yes") (attr "thumb2_neg_pool_range")]
	(attr "arm_neg_pool_range")))

; An assembler sequence may clobber the condition codes without us knowing.
; If such an insn references the pool, then we have no way of knowing how,
; so use the most conservative value for pool_range.
(define_asm_attributes
 [(set_attr "conds" "clob")
  (set_attr "length" "4")
  (set_attr "pool_range" "250")])

; Load scheduling, set from the arm_ld_sched variable
; initialized by arm_option_override()
(define_attr "ldsched" "no,yes" (const (symbol_ref "arm_ld_sched")))

; condition codes: this one is used by final_prescan_insn to speed up
; conditionalizing instructions.  It saves having to scan the rtl to see if
; it uses or alters the condition codes.
; 
; USE means that the condition codes are used by the insn in the process of
;   outputting code, this means (at present) that we can't use the insn in
;   inlined branches
;
; SET means that the purpose of the insn is to set the condition codes in a
;   well defined manner.
;
; CLOB means that the condition codes are altered in an undefined manner, if
;   they are altered at all
;
; UNCONDITIONAL means the instruction cannot be conditionally executed and
;   that the instruction does not use or alter the condition codes.
;
; NOCOND means that the instruction does not use or alter the condition
;   codes but can be converted into a conditionally exectuted instruction.

(define_attr "conds" "use,set,clob,unconditional,nocond"
	(if_then_else
	 (ior (eq_attr "is_thumb1" "yes")
	      (eq_attr "type" "call"))
	 (const_string "clob")
         (if_then_else
	  (ior (eq_attr "is_neon_type" "yes")
	       (eq_attr "is_mve_type" "yes"))
	  (const_string "unconditional")
	  (const_string "nocond"))))

; Predicable means that the insn can be conditionally executed based on
; an automatically added predicate (additional patterns are generated by 
; gen...).  We default to 'no' because no Thumb patterns match this rule
; and not all ARM patterns do.
(define_attr "predicable" "no,yes" (const_string "no"))

; Only model the write buffer for ARM6 and ARM7.  Earlier processors don't
; have one.  Later ones, such as StrongARM, have write-back caches, so don't
; suffer blockages enough to warrant modelling this (and it can adversely
; affect the schedule).
(define_attr "model_wbuf" "no,yes" (const (symbol_ref "arm_tune_wbuf")))

; WRITE_CONFLICT implies that a read following an unrelated write is likely
; to stall the processor.  Used with model_wbuf above.
(define_attr "write_conflict" "no,yes"
  (if_then_else (eq_attr "type"
		 "block,call,load_4")
		(const_string "yes")
		(const_string "no")))

; Classify the insns into those that take one cycle and those that take more
; than one on the main cpu execution unit.
(define_attr "core_cycles" "single,multi"
  (if_then_else (eq_attr "type"
    "adc_imm, adc_reg, adcs_imm, adcs_reg, adr, alu_ext, alu_imm, alu_sreg,\
    alu_shift_imm, alu_shift_reg, alu_dsp_reg, alus_ext, alus_imm, alus_sreg,\
    alus_shift_imm, alus_shift_reg, bfm, csel, rev, logic_imm, logic_reg,\
    logic_shift_imm, logic_shift_reg, logics_imm, logics_reg,\
    logics_shift_imm, logics_shift_reg, extend, shift_imm, float, fcsel,\
    wmmx_wor, wmmx_wxor, wmmx_wand, wmmx_wandn, wmmx_wmov, wmmx_tmcrr,\
    wmmx_tmrrc, wmmx_wldr, wmmx_wstr, wmmx_tmcr, wmmx_tmrc, wmmx_wadd,\
    wmmx_wsub, wmmx_wmul, wmmx_wmac, wmmx_wavg2, wmmx_tinsr, wmmx_textrm,\
    wmmx_wshufh, wmmx_wcmpeq, wmmx_wcmpgt, wmmx_wmax, wmmx_wmin, wmmx_wpack,\
    wmmx_wunpckih, wmmx_wunpckil, wmmx_wunpckeh, wmmx_wunpckel, wmmx_wror,\
    wmmx_wsra, wmmx_wsrl, wmmx_wsll, wmmx_wmadd, wmmx_tmia, wmmx_tmiaph,\
    wmmx_tmiaxy, wmmx_tbcst, wmmx_tmovmsk, wmmx_wacc, wmmx_waligni,\
    wmmx_walignr, wmmx_tandc, wmmx_textrc, wmmx_torc, wmmx_torvsc, wmmx_wsad,\
    wmmx_wabs, wmmx_wabsdiff, wmmx_waddsubhx, wmmx_wsubaddhx, wmmx_wavg4,\
    wmmx_wmulw, wmmx_wqmulm, wmmx_wqmulwm, wmmx_waddbhus, wmmx_wqmiaxy,\
    wmmx_wmiaxy, wmmx_wmiawxy, wmmx_wmerge")
		(const_string "single")
	        (const_string "multi")))

;; FAR_JUMP is "yes" if a BL instruction is used to generate a branch to a
;; distant label.  Only applicable to Thumb code.
(define_attr "far_jump" "yes,no" (const_string "no"))


;; The number of machine instructions this pattern expands to.
;; Used for Thumb-2 conditional execution.
(define_attr "ce_count" "" (const_int 1))

;;---------------------------------------------------------------------------
;; Unspecs

(include "unspecs.md")

;;---------------------------------------------------------------------------
;; Mode iterators

(include "iterators.md")

;;---------------------------------------------------------------------------
;; Predicates

(include "predicates.md")
(include "constraints.md")

;;---------------------------------------------------------------------------
;; Pipeline descriptions

(define_attr "tune_cortexr4" "yes,no"
  (const (if_then_else
	  (eq_attr "tune" "cortexr4,cortexr4f,cortexr5")
	  (const_string "yes")
	  (const_string "no"))))

;; True if the generic scheduling description should be used.

(define_attr "generic_sched" "yes,no"
  (const (if_then_else
          (ior (eq_attr "tune" "fa526,fa626,fa606te,fa626te,fmp626,fa726te,\
                                arm926ejs,arm10e,arm1026ejs,arm1136js,\
                                arm1136jfs,cortexa5,cortexa7,cortexa8,\
                                cortexa9,cortexa12,cortexa15,cortexa17,\
                                cortexa53,cortexa57,cortexm4,cortexm7,\
				exynosm1,marvell_pj4,xgene1")
	       (eq_attr "tune_cortexr4" "yes"))
          (const_string "no")
          (const_string "yes"))))

(define_attr "generic_vfp" "yes,no"
  (const (if_then_else
	  (and (eq_attr "fpu" "vfp")
	       (eq_attr "tune" "!arm10e,cortexa5,cortexa7,\
                                cortexa8,cortexa9,cortexa53,cortexm4,\
                                cortexm7,marvell_pj4,xgene1")
	       (eq_attr "tune_cortexr4" "no"))
	  (const_string "yes")
	  (const_string "no"))))

(include "marvell-f-iwmmxt.md")
(include "arm-generic.md")
(include "arm926ejs.md")
(include "arm1020e.md")
(include "arm1026ejs.md")
(include "arm1136jfs.md")
(include "fa526.md")
(include "fa606te.md")
(include "fa626te.md")
(include "fmp626.md")
(include "fa726te.md")
(include "cortex-a5.md")
(include "cortex-a7.md")
(include "cortex-a8.md")
(include "cortex-a9.md")
(include "cortex-a15.md")
(include "cortex-a17.md")
(include "cortex-a53.md")
(include "cortex-a57.md")
(include "cortex-r4.md")
(include "cortex-r4f.md")
(include "cortex-m7.md")
(include "cortex-m4.md")
(include "cortex-m4-fpu.md")
(include "exynos-m1.md")
(include "vfp11.md")
(include "marvell-pj4.md")
(include "xgene1.md")

;; define_subst and associated attributes

(define_subst "add_setq"
  [(set (match_operand:SI 0 "" "")
        (match_operand:SI 1 "" ""))]
  ""
  [(set (match_dup 0)
        (match_dup 1))
   (set (reg:CC APSRQ_REGNUM)
	(unspec:CC [(reg:CC APSRQ_REGNUM)] UNSPEC_Q_SET))])

(define_subst_attr "add_clobber_q_name" "add_setq" "" "_setq")
(define_subst_attr "add_clobber_q_pred" "add_setq" "!ARM_Q_BIT_READ"
		   "ARM_Q_BIT_READ")

;;---------------------------------------------------------------------------
;; Insn patterns
;;
;; Addition insns.

;; Note: For DImode insns, there is normally no reason why operands should
;; not be in the same register, what we don't want is for something being
;; written to partially overlap something that is an input.

(define_expand "adddi3"
 [(parallel
   [(set (match_operand:DI           0 "s_register_operand")
	  (plus:DI (match_operand:DI 1 "s_register_operand")
		   (match_operand:DI 2 "reg_or_int_operand")))
    (clobber (reg:CC CC_REGNUM))])]
  "TARGET_EITHER"
  "
  if (TARGET_THUMB1)
    {
      if (!REG_P (operands[2]))
	operands[2] = force_reg (DImode, operands[2]);
    }
  else
    {
      rtx lo_result, hi_result, lo_dest, hi_dest;
      rtx lo_op1, hi_op1, lo_op2, hi_op2;
      arm_decompose_di_binop (operands[1], operands[2], &lo_op1, &hi_op1,
			      &lo_op2, &hi_op2);
      lo_result = lo_dest = gen_lowpart (SImode, operands[0]);
      hi_result = hi_dest = gen_highpart (SImode, operands[0]);

      if (lo_op2 == const0_rtx)
	{
	  lo_dest = lo_op1;
	  if (!arm_add_operand (hi_op2, SImode))
	    hi_op2 = force_reg (SImode, hi_op2);
	  /* Assume hi_op2 won't also be zero.  */
	  emit_insn (gen_addsi3 (hi_dest, hi_op1, hi_op2));
	}
      else
	{
	  if (!arm_add_operand (lo_op2, SImode))
	    lo_op2 = force_reg (SImode, lo_op2);
	  if (!arm_not_operand (hi_op2, SImode))
	    hi_op2 = force_reg (SImode, hi_op2);

	  emit_insn (gen_addsi3_compare_op1 (lo_dest, lo_op1, lo_op2));
	  rtx carry = gen_rtx_LTU (SImode, gen_rtx_REG (CC_Cmode, CC_REGNUM),
				   const0_rtx);
	  if (hi_op2 == const0_rtx)
	    emit_insn (gen_add0si3_carryin (hi_dest, hi_op1, carry));
	  else
	    emit_insn (gen_addsi3_carryin (hi_dest, hi_op1, hi_op2, carry));
	}

      if (lo_result != lo_dest)
	emit_move_insn (lo_result, lo_dest);
      if (hi_result != hi_dest)
	emit_move_insn (gen_highpart (SImode, operands[0]), hi_dest);
      DONE;
    }
  "
)

(define_expand "addvsi4"
  [(match_operand:SI 0 "s_register_operand")
   (match_operand:SI 1 "s_register_operand")
   (match_operand:SI 2 "arm_add_operand")
   (match_operand 3 "")]
  "TARGET_32BIT"
{
  if (CONST_INT_P (operands[2]))
    emit_insn (gen_addsi3_compareV_imm (operands[0], operands[1], operands[2]));
  else
    emit_insn (gen_addsi3_compareV_reg (operands[0], operands[1], operands[2]));
  arm_gen_unlikely_cbranch (NE, CC_Vmode, operands[3]);

  DONE;
})

(define_expand "addvdi4"
  [(match_operand:DI 0 "s_register_operand")
   (match_operand:DI 1 "s_register_operand")
   (match_operand:DI 2 "reg_or_int_operand")
   (match_operand 3 "")]
  "TARGET_32BIT"
{
  rtx lo_result, hi_result;
  rtx lo_op1, hi_op1, lo_op2, hi_op2;
  arm_decompose_di_binop (operands[1], operands[2], &lo_op1, &hi_op1,
			  &lo_op2, &hi_op2);
  lo_result = gen_lowpart (SImode, operands[0]);
  hi_result = gen_highpart (SImode, operands[0]);

  if (lo_op2 == const0_rtx)
    {
      emit_move_insn (lo_result, lo_op1);
      if (!arm_add_operand (hi_op2, SImode))
	hi_op2 = force_reg (SImode, hi_op2);

      emit_insn (gen_addvsi4 (hi_result, hi_op1, hi_op2, operands[3]));
    }
  else
    {
      if (!arm_add_operand (lo_op2, SImode))
	lo_op2 = force_reg (SImode, lo_op2);
      if (!arm_not_operand (hi_op2, SImode))
	hi_op2 = force_reg (SImode, hi_op2);

      emit_insn (gen_addsi3_compare_op1 (lo_result, lo_op1, lo_op2));

      if (hi_op2 == const0_rtx)
        emit_insn (gen_addsi3_cin_vout_0 (hi_result, hi_op1));
      else if (CONST_INT_P (hi_op2))
        emit_insn (gen_addsi3_cin_vout_imm (hi_result, hi_op1, hi_op2));
      else
        emit_insn (gen_addsi3_cin_vout_reg (hi_result, hi_op1, hi_op2));

      arm_gen_unlikely_cbranch (NE, CC_Vmode, operands[3]);
    }

  DONE;
})

(define_expand "addsi3_cin_vout_reg"
  [(parallel
    [(set (match_dup 3)
	  (compare:CC_V
	   (plus:DI
	    (plus:DI (match_dup 4)
		     (sign_extend:DI (match_operand:SI 1 "s_register_operand")))
	    (sign_extend:DI (match_operand:SI 2 "s_register_operand")))
	   (sign_extend:DI (plus:SI (plus:SI (match_dup 5) (match_dup 1))
				    (match_dup 2)))))
     (set (match_operand:SI 0 "s_register_operand")
	  (plus:SI (plus:SI (match_dup 5) (match_dup 1))
		   (match_dup 2)))])]
  "TARGET_32BIT"
  {
    operands[3] = gen_rtx_REG (CC_Vmode, CC_REGNUM);
    rtx ccin = gen_rtx_REG (CC_Cmode, CC_REGNUM);
    operands[4] = gen_rtx_LTU (DImode, ccin, const0_rtx);
    operands[5] = gen_rtx_LTU (SImode, ccin, const0_rtx);
  }
)

(define_insn "*addsi3_cin_vout_reg_insn"
  [(set (reg:CC_V CC_REGNUM)
	(compare:CC_V
	 (plus:DI
	  (plus:DI
	   (match_operand:DI 3 "arm_carry_operation" "")
	   (sign_extend:DI (match_operand:SI 1 "s_register_operand" "%0,r")))
	  (sign_extend:DI (match_operand:SI 2 "s_register_operand" "l,r")))
	 (sign_extend:DI
	  (plus:SI (plus:SI (match_operand:SI 4 "arm_carry_operation" "")
			    (match_dup 1))
		   (match_dup 2)))))
   (set (match_operand:SI 0 "s_register_operand" "=l,r")
	(plus:SI (plus:SI (match_dup 4) (match_dup 1))
		 (match_dup 2)))]
  "TARGET_32BIT"
  "@
   adcs%?\\t%0, %0, %2
   adcs%?\\t%0, %1, %2"
  [(set_attr "type" "alus_sreg")
   (set_attr "arch" "t2,*")
   (set_attr "length" "2,4")]
)

(define_expand "addsi3_cin_vout_imm"
  [(parallel
    [(set (match_dup 3)
	  (compare:CC_V
	   (plus:DI
	    (plus:DI (match_dup 4)
		     (sign_extend:DI (match_operand:SI 1 "s_register_operand")))
	    (match_dup 2))
	   (sign_extend:DI (plus:SI (plus:SI (match_dup 5) (match_dup 1))
				    (match_dup 2)))))
     (set (match_operand:SI 0 "s_register_operand")
	  (plus:SI (plus:SI (match_dup 5) (match_dup 1))
		   (match_operand 2 "arm_adcimm_operand")))])]
  "TARGET_32BIT"
  {
    operands[3] = gen_rtx_REG (CC_Vmode, CC_REGNUM);
    rtx ccin = gen_rtx_REG (CC_Cmode, CC_REGNUM);
    operands[4] = gen_rtx_LTU (DImode, ccin, const0_rtx);
    operands[5] = gen_rtx_LTU (SImode, ccin, const0_rtx);
  }
)

(define_insn "*addsi3_cin_vout_imm_insn"
  [(set (reg:CC_V CC_REGNUM)
	(compare:CC_V
	 (plus:DI
	  (plus:DI
	   (match_operand:DI 3 "arm_carry_operation" "")
	   (sign_extend:DI (match_operand:SI 1 "s_register_operand" "r,r")))
	  (match_operand 2 "arm_adcimm_operand" "I,K"))
	 (sign_extend:DI
	  (plus:SI (plus:SI (match_operand:SI 4 "arm_carry_operation" "")
			    (match_dup 1))
		   (match_dup 2)))))
   (set (match_operand:SI 0 "s_register_operand" "=r,r")
	(plus:SI (plus:SI (match_dup 4) (match_dup 1))
		 (match_dup 2)))]
  "TARGET_32BIT"
  "@
   adcs%?\\t%0, %1, %2
   sbcs%?\\t%0, %1, #%B2"
  [(set_attr "type" "alus_imm")]
)

(define_expand "addsi3_cin_vout_0"
  [(parallel
    [(set (match_dup 2)
	  (compare:CC_V
	   (plus:DI (match_dup 3)
		    (sign_extend:DI (match_operand:SI 1 "s_register_operand")))
	   (sign_extend:DI (plus:SI (match_dup 4) (match_dup 1)))))
     (set (match_operand:SI 0 "s_register_operand")
	  (plus:SI (match_dup 4) (match_dup 1)))])]
  "TARGET_32BIT"
  {
    operands[2] = gen_rtx_REG (CC_Vmode, CC_REGNUM);
    rtx ccin = gen_rtx_REG (CC_Cmode, CC_REGNUM);
    operands[3] = gen_rtx_LTU (DImode, ccin, const0_rtx);
    operands[4] = gen_rtx_LTU (SImode, ccin, const0_rtx);
  }
)

(define_insn "*addsi3_cin_vout_0_insn"
  [(set (reg:CC_V CC_REGNUM)
	(compare:CC_V
	 (plus:DI
	  (match_operand:DI 2 "arm_carry_operation" "")
	  (sign_extend:DI (match_operand:SI 1 "s_register_operand" "r")))
	 (sign_extend:DI (plus:SI
			  (match_operand:SI 3 "arm_carry_operation" "")
			  (match_dup 1)))))
   (set (match_operand:SI 0 "s_register_operand" "=r")
	(plus:SI (match_dup 3) (match_dup 1)))]
  "TARGET_32BIT"
  "adcs%?\\t%0, %1, #0"
  [(set_attr "type" "alus_imm")]
)

(define_expand "uaddvsi4"
  [(match_operand:SI 0 "s_register_operand")
   (match_operand:SI 1 "s_register_operand")
   (match_operand:SI 2 "arm_add_operand")
   (match_operand 3 "")]
  "TARGET_32BIT"
{
  emit_insn (gen_addsi3_compare_op1 (operands[0], operands[1], operands[2]));
  arm_gen_unlikely_cbranch (LTU, CC_Cmode, operands[3]);

  DONE;
})

(define_expand "uaddvdi4"
  [(match_operand:DI 0 "s_register_operand")
   (match_operand:DI 1 "s_register_operand")
   (match_operand:DI 2 "reg_or_int_operand")
   (match_operand 3 "")]
  "TARGET_32BIT"
{
  rtx lo_result, hi_result;
  rtx lo_op1, hi_op1, lo_op2, hi_op2;
  arm_decompose_di_binop (operands[1], operands[2], &lo_op1, &hi_op1,
			  &lo_op2, &hi_op2);
  lo_result = gen_lowpart (SImode, operands[0]);
  hi_result = gen_highpart (SImode, operands[0]);

  if (lo_op2 == const0_rtx)
    {
      emit_move_insn (lo_result, lo_op1);
      if (!arm_add_operand (hi_op2, SImode))
	hi_op2 = force_reg (SImode, hi_op2);

      emit_insn (gen_uaddvsi4 (hi_result, hi_op1, hi_op2, operands[3]));
    }
  else
    {
      if (!arm_add_operand (lo_op2, SImode))
	lo_op2 = force_reg (SImode, lo_op2);
      if (!arm_not_operand (hi_op2, SImode))
	hi_op2 = force_reg (SImode, hi_op2);

      emit_insn (gen_addsi3_compare_op1 (lo_result, lo_op1, lo_op2));

      if (hi_op2 == const0_rtx)
        emit_insn (gen_addsi3_cin_cout_0 (hi_result, hi_op1));
      else if (CONST_INT_P (hi_op2))
        emit_insn (gen_addsi3_cin_cout_imm (hi_result, hi_op1, hi_op2));
      else
        emit_insn (gen_addsi3_cin_cout_reg (hi_result, hi_op1, hi_op2));

      arm_gen_unlikely_cbranch (GEU, CC_ADCmode, operands[3]);
    }

  DONE;
})

(define_expand "addsi3_cin_cout_reg"
  [(parallel
    [(set (match_dup 3)
	  (compare:CC_ADC
	   (plus:DI
	    (plus:DI (match_dup 4)
		     (zero_extend:DI (match_operand:SI 1 "s_register_operand")))
	    (zero_extend:DI (match_operand:SI 2 "s_register_operand")))
	   (const_int 4294967296)))
     (set (match_operand:SI 0 "s_register_operand")
	  (plus:SI (plus:SI (match_dup 5) (match_dup 1))
		   (match_dup 2)))])]
  "TARGET_32BIT"
  {
    operands[3] = gen_rtx_REG (CC_ADCmode, CC_REGNUM);
    rtx ccin = gen_rtx_REG (CC_Cmode, CC_REGNUM);
    operands[4] = gen_rtx_LTU (DImode, ccin, const0_rtx);
    operands[5] = gen_rtx_LTU (SImode, ccin, const0_rtx);
  }
)

(define_insn "*addsi3_cin_cout_reg_insn"
  [(set (reg:CC_ADC CC_REGNUM)
	(compare:CC_ADC
	 (plus:DI
	  (plus:DI
	   (match_operand:DI 3 "arm_carry_operation" "")
	   (zero_extend:DI (match_operand:SI 1 "s_register_operand" "%0,r")))
	  (zero_extend:DI (match_operand:SI 2 "s_register_operand" "l,r")))
	(const_int 4294967296)))
   (set (match_operand:SI 0 "s_register_operand" "=l,r")
	(plus:SI (plus:SI (match_operand:SI 4 "arm_carry_operation" "")
			  (match_dup 1))
		 (match_dup 2)))]
  "TARGET_32BIT"
  "@
   adcs%?\\t%0, %0, %2
   adcs%?\\t%0, %1, %2"
  [(set_attr "type" "alus_sreg")
   (set_attr "arch" "t2,*")
   (set_attr "length" "2,4")]
)

(define_expand "addsi3_cin_cout_imm"
  [(parallel
    [(set (match_dup 3)
	  (compare:CC_ADC
	   (plus:DI
	    (plus:DI (match_dup 4)
		     (zero_extend:DI (match_operand:SI 1 "s_register_operand")))
	    (match_dup 6))
	   (const_int 4294967296)))
     (set (match_operand:SI 0 "s_register_operand")
	  (plus:SI (plus:SI (match_dup 5) (match_dup 1))
		   (match_operand:SI 2 "arm_adcimm_operand")))])]
  "TARGET_32BIT"
  {
    operands[3] = gen_rtx_REG (CC_ADCmode, CC_REGNUM);
    rtx ccin = gen_rtx_REG (CC_Cmode, CC_REGNUM);
    operands[4] = gen_rtx_LTU (DImode, ccin, const0_rtx);
    operands[5] = gen_rtx_LTU (SImode, ccin, const0_rtx);
    operands[6] = GEN_INT (UINTVAL (operands[2]) & 0xffffffff);
  }
)

(define_insn "*addsi3_cin_cout_imm_insn"
  [(set (reg:CC_ADC CC_REGNUM)
	(compare:CC_ADC
	 (plus:DI
	  (plus:DI
	   (match_operand:DI 3 "arm_carry_operation" "")
	   (zero_extend:DI (match_operand:SI 1 "s_register_operand" "r,r")))
	  (match_operand:DI 5 "const_int_operand" "n,n"))
	(const_int 4294967296)))
   (set (match_operand:SI 0 "s_register_operand" "=r,r")
	(plus:SI (plus:SI (match_operand:SI 4 "arm_carry_operation" "")
			  (match_dup 1))
		 (match_operand:SI 2 "arm_adcimm_operand" "I,K")))]
  "TARGET_32BIT
   && (UINTVAL (operands[2]) & 0xffffffff) == UINTVAL (operands[5])"
  "@
   adcs%?\\t%0, %1, %2
   sbcs%?\\t%0, %1, #%B2"
  [(set_attr "type" "alus_imm")]
)

(define_expand "addsi3_cin_cout_0"
  [(parallel
    [(set (match_dup 2)
	  (compare:CC_ADC
	   (plus:DI (match_dup 3)
		    (zero_extend:DI (match_operand:SI 1 "s_register_operand")))
	   (const_int 4294967296)))
     (set (match_operand:SI 0 "s_register_operand")
	  (plus:SI (match_dup 4) (match_dup 1)))])]
  "TARGET_32BIT"
  {
    operands[2] = gen_rtx_REG (CC_ADCmode, CC_REGNUM);
    rtx ccin = gen_rtx_REG (CC_Cmode, CC_REGNUM);
    operands[3] = gen_rtx_LTU (DImode, ccin, const0_rtx);
    operands[4] = gen_rtx_LTU (SImode, ccin, const0_rtx);
  }
)

(define_insn "*addsi3_cin_cout_0_insn"
  [(set (reg:CC_ADC CC_REGNUM)
	(compare:CC_ADC
	 (plus:DI
	  (match_operand:DI 2 "arm_carry_operation" "")
	  (zero_extend:DI (match_operand:SI 1 "s_register_operand" "r")))
	(const_int 4294967296)))
   (set (match_operand:SI 0 "s_register_operand" "=r")
	(plus:SI (match_operand:SI 3 "arm_carry_operation" "") (match_dup 1)))]
  "TARGET_32BIT"
  "adcs%?\\t%0, %1, #0"
  [(set_attr "type" "alus_imm")]
)

(define_expand "addsi3"
  [(set (match_operand:SI          0 "s_register_operand")
	(plus:SI (match_operand:SI 1 "s_register_operand")
		 (match_operand:SI 2 "reg_or_int_operand")))]
  "TARGET_EITHER"
  "
  if (TARGET_32BIT && CONST_INT_P (operands[2]))
    {
      arm_split_constant (PLUS, SImode, NULL_RTX,
	                  INTVAL (operands[2]), operands[0], operands[1],
			  optimize && can_create_pseudo_p ());
      DONE;
    }
  "
)

; If there is a scratch available, this will be faster than synthesizing the
; addition.
(define_peephole2
  [(match_scratch:SI 3 "r")
   (set (match_operand:SI          0 "arm_general_register_operand" "")
	(plus:SI (match_operand:SI 1 "arm_general_register_operand" "")
		 (match_operand:SI 2 "const_int_operand"  "")))]
  "TARGET_32BIT &&
   !(const_ok_for_arm (INTVAL (operands[2]))
     || const_ok_for_arm (-INTVAL (operands[2])))
    && const_ok_for_arm (~INTVAL (operands[2]))"
  [(set (match_dup 3) (match_dup 2))
   (set (match_dup 0) (plus:SI (match_dup 1) (match_dup 3)))]
  ""
)

;; The r/r/k alternative is required when reloading the address
;;  (plus (reg rN) (reg sp)) into (reg rN).  In this case reload will
;; put the duplicated register first, and not try the commutative version.
(define_insn_and_split "*arm_addsi3"
  [(set (match_operand:SI          0 "s_register_operand" "=rk,l,l ,l ,r ,k ,r,k ,r ,k ,r ,k,k,r ,k ,r")
	(plus:SI (match_operand:SI 1 "s_register_operand" "%0 ,l,0 ,l ,rk,k ,r,r ,rk,k ,rk,k,r,rk,k ,rk")
		 (match_operand:SI 2 "reg_or_int_operand" "rk ,l,Py,Pd,rI,rI,k,rI,Pj,Pj,L ,L,L,PJ,PJ,?n")))]
  "TARGET_32BIT"
  "@
   add%?\\t%0, %0, %2
   add%?\\t%0, %1, %2
   add%?\\t%0, %1, %2
   add%?\\t%0, %1, %2
   add%?\\t%0, %1, %2
   add%?\\t%0, %1, %2
   add%?\\t%0, %2, %1
   add%?\\t%0, %1, %2
   addw%?\\t%0, %1, %2
   addw%?\\t%0, %1, %2
   sub%?\\t%0, %1, #%n2
   sub%?\\t%0, %1, #%n2
   sub%?\\t%0, %1, #%n2
   subw%?\\t%0, %1, #%n2
   subw%?\\t%0, %1, #%n2
   #"
  "TARGET_32BIT
   && CONST_INT_P (operands[2])
   && !const_ok_for_op (INTVAL (operands[2]), PLUS)
   && (reload_completed || !arm_eliminable_register (operands[1]))"
  [(clobber (const_int 0))]
  "
  arm_split_constant (PLUS, SImode, curr_insn,
	              INTVAL (operands[2]), operands[0],
		      operands[1], 0);
  DONE;
  "
  [(set_attr "length" "2,4,4,4,4,4,4,4,4,4,4,4,4,4,4,16")
   (set_attr "predicable" "yes")
   (set_attr "predicable_short_it" "yes,yes,yes,yes,no,no,no,no,no,no,no,no,no,no,no,no")
   (set_attr "arch" "t2,t2,t2,t2,*,*,*,a,t2,t2,*,*,a,t2,t2,*")
   (set (attr "type") (if_then_else (match_operand 2 "const_int_operand" "")
		      (const_string "alu_imm")
		      (const_string "alu_sreg")))
 ]
)

(define_insn "addsi3_compareV_reg"
  [(set (reg:CC_V CC_REGNUM)
	(compare:CC_V
	  (plus:DI
	    (sign_extend:DI (match_operand:SI 1 "register_operand" "%l,0,r"))
	    (sign_extend:DI (match_operand:SI 2 "register_operand" "l,r,r")))
	  (sign_extend:DI (plus:SI (match_dup 1) (match_dup 2)))))
   (set (match_operand:SI 0 "register_operand" "=l,r,r")
	(plus:SI (match_dup 1) (match_dup 2)))]
  "TARGET_32BIT"
  "adds%?\\t%0, %1, %2"
  [(set_attr "conds" "set")
   (set_attr "arch" "t2,t2,*")
   (set_attr "length" "2,2,4")
   (set_attr "type" "alus_sreg")]
)

(define_insn "*addsi3_compareV_reg_nosum"
  [(set (reg:CC_V CC_REGNUM)
	(compare:CC_V
	  (plus:DI
	    (sign_extend:DI (match_operand:SI 0 "register_operand" "%l,r"))
	    (sign_extend:DI (match_operand:SI 1 "register_operand" "l,r")))
	  (sign_extend:DI (plus:SI (match_dup 0) (match_dup 1)))))]
  "TARGET_32BIT"
  "cmn%?\\t%0, %1"
  [(set_attr "conds" "set")
   (set_attr "arch" "t2,*")
   (set_attr "length" "2,4")
   (set_attr "type" "alus_sreg")]
)

(define_insn "subvsi3_intmin"
  [(set (reg:CC_V CC_REGNUM)
	(compare:CC_V
	  (plus:DI
	    (sign_extend:DI
	     (match_operand:SI 1 "register_operand" "r"))
	    (const_int 2147483648))
	  (sign_extend:DI (plus:SI (match_dup 1) (const_int -2147483648)))))
   (set (match_operand:SI 0 "register_operand" "=r")
	(plus:SI (match_dup 1) (const_int -2147483648)))]
  "TARGET_32BIT"
  "subs%?\\t%0, %1, #-2147483648"
  [(set_attr "conds" "set")
   (set_attr "type" "alus_imm")]
)

(define_insn "addsi3_compareV_imm"
  [(set (reg:CC_V CC_REGNUM)
	(compare:CC_V
	  (plus:DI
	    (sign_extend:DI
	     (match_operand:SI 1 "register_operand" "l,0,l,0,r,r"))
	    (match_operand 2 "arm_addimm_operand" "Pd,Py,Px,Pw,I,L"))
	  (sign_extend:DI (plus:SI (match_dup 1) (match_dup 2)))))
   (set (match_operand:SI 0 "register_operand" "=l,l,l,l,r,r")
	(plus:SI (match_dup 1) (match_dup 2)))]
  "TARGET_32BIT
   && INTVAL (operands[2]) == ARM_SIGN_EXTEND (INTVAL (operands[2]))"
  "@
   adds%?\\t%0, %1, %2
   adds%?\\t%0, %0, %2
   subs%?\\t%0, %1, #%n2
   subs%?\\t%0, %0, #%n2
   adds%?\\t%0, %1, %2
   subs%?\\t%0, %1, #%n2"
  [(set_attr "conds" "set")
   (set_attr "arch" "t2,t2,t2,t2,*,*")
   (set_attr "length" "2,2,2,2,4,4")
   (set_attr "type" "alus_imm")]
)

(define_insn "addsi3_compareV_imm_nosum"
  [(set (reg:CC_V CC_REGNUM)
	(compare:CC_V
	  (plus:DI
	    (sign_extend:DI
	     (match_operand:SI 0 "register_operand" "l,r,r"))
	    (match_operand 1 "arm_addimm_operand" "Pw,I,L"))
	  (sign_extend:DI (plus:SI (match_dup 0) (match_dup 1)))))]
  "TARGET_32BIT
   && INTVAL (operands[1]) == ARM_SIGN_EXTEND (INTVAL (operands[1]))"
  "@
   cmp%?\\t%0, #%n1
   cmn%?\\t%0, %1
   cmp%?\\t%0, #%n1"
  [(set_attr "conds" "set")
   (set_attr "arch" "t2,*,*")
   (set_attr "length" "2,4,4")
   (set_attr "type" "alus_imm")]
)

;; We can handle more constants efficently if we can clobber either a scratch
;; or the other source operand.  We deliberately leave this late as in
;; high register pressure situations it's not worth forcing any reloads.
(define_peephole2
  [(match_scratch:SI 2 "l")
   (set (reg:CC_V CC_REGNUM)
	(compare:CC_V
	  (plus:DI
	    (sign_extend:DI
	     (match_operand:SI 0 "low_register_operand"))
	    (match_operand 1 "const_int_operand"))
	  (sign_extend:DI (plus:SI (match_dup 0) (match_dup 1)))))]
  "TARGET_THUMB2
   && satisfies_constraint_Pd (operands[1])"
  [(parallel[
    (set (reg:CC_V CC_REGNUM)
	 (compare:CC_V
	  (plus:DI (sign_extend:DI (match_dup 0))
		   (sign_extend:DI (match_dup 1)))
	  (sign_extend:DI (plus:SI (match_dup 0) (match_dup 1)))))
    (set (match_dup 2) (plus:SI (match_dup 0) (match_dup 1)))])]
)

(define_peephole2
  [(set (reg:CC_V CC_REGNUM)
	(compare:CC_V
	  (plus:DI
	    (sign_extend:DI
	     (match_operand:SI 0 "low_register_operand"))
	    (match_operand 1 "const_int_operand"))
	  (sign_extend:DI (plus:SI (match_dup 0) (match_dup 1)))))]
  "TARGET_THUMB2
   && dead_or_set_p (peep2_next_insn (0), operands[0])
   && satisfies_constraint_Py (operands[1])"
  [(parallel[
    (set (reg:CC_V CC_REGNUM)
	 (compare:CC_V
	  (plus:DI (sign_extend:DI (match_dup 0))
		   (sign_extend:DI (match_dup 1)))
	  (sign_extend:DI (plus:SI (match_dup 0) (match_dup 1)))))
    (set (match_dup 0) (plus:SI (match_dup 0) (match_dup 1)))])]
)

(define_insn "addsi3_compare0"
  [(set (reg:CC_NZ CC_REGNUM)
	(compare:CC_NZ
	 (plus:SI (match_operand:SI 1 "s_register_operand" "r, r,r")
		  (match_operand:SI 2 "arm_add_operand"    "I,L,r"))
	 (const_int 0)))
   (set (match_operand:SI 0 "s_register_operand" "=r,r,r")
	(plus:SI (match_dup 1) (match_dup 2)))]
  "TARGET_ARM"
  "@
   adds%?\\t%0, %1, %2
   subs%?\\t%0, %1, #%n2
   adds%?\\t%0, %1, %2"
  [(set_attr "conds" "set")
   (set_attr "type" "alus_imm,alus_imm,alus_sreg")]
)

(define_insn "*addsi3_compare0_scratch"
  [(set (reg:CC_NZ CC_REGNUM)
	(compare:CC_NZ
	 (plus:SI (match_operand:SI 0 "s_register_operand" "r, r, r")
		  (match_operand:SI 1 "arm_add_operand"    "I,L, r"))
	 (const_int 0)))]
  "TARGET_ARM"
  "@
   cmn%?\\t%0, %1
   cmp%?\\t%0, #%n1
   cmn%?\\t%0, %1"
  [(set_attr "conds" "set")
   (set_attr "predicable" "yes")
   (set_attr "type" "alus_imm,alus_imm,alus_sreg")]
)

(define_insn "*compare_negsi_si"
  [(set (reg:CC_Z CC_REGNUM)
	(compare:CC_Z
	 (neg:SI (match_operand:SI 0 "s_register_operand" "l,r"))
	 (match_operand:SI 1 "s_register_operand" "l,r")))]
  "TARGET_32BIT"
  "cmn%?\\t%1, %0"
  [(set_attr "conds" "set")
   (set_attr "predicable" "yes")
   (set_attr "arch" "t2,*")
   (set_attr "length" "2,4")
   (set_attr "predicable_short_it" "yes,no")
   (set_attr "type" "alus_sreg")]
)

;; This is the canonicalization of subsi3_compare when the
;; addend is a constant.
(define_insn "cmpsi2_addneg"
  [(set (reg:CC CC_REGNUM)
	(compare:CC
	 (match_operand:SI 1 "s_register_operand" "r,r")
	 (match_operand:SI 2 "arm_addimm_operand" "I,L")))
   (set (match_operand:SI 0 "s_register_operand" "=r,r")
	(plus:SI (match_dup 1)
		 (match_operand:SI 3 "arm_addimm_operand" "L,I")))]
  "TARGET_32BIT
   && (INTVAL (operands[2])
       == trunc_int_for_mode (-INTVAL (operands[3]), SImode))"
{
  /* For 0 and INT_MIN it is essential that we use subs, as adds will result
     in different condition codes (like cmn rather than like cmp), so that
     alternative comes first.  Both alternatives can match for any 0x??000000
     where except for 0 and INT_MIN it doesn't matter what we choose, and also
     for -1 and 1 with TARGET_THUMB2, in that case prefer instruction with #1
     as it is shorter.  */
  if (which_alternative == 0 && operands[3] != const1_rtx)
    return "subs%?\\t%0, %1, #%n3";
  else
    return "adds%?\\t%0, %1, %3";
}
  [(set_attr "conds" "set")
   (set_attr "type" "alus_sreg")]
)

;; Convert the sequence
;;  sub  rd, rn, #1
;;  cmn  rd, #1	(equivalent to cmp rd, #-1)
;;  bne  dest
;; into
;;  subs rd, rn, #1
;;  bcs  dest	((unsigned)rn >= 1)
;; similarly for the beq variant using bcc.
;; This is a common looping idiom (while (n--))
(define_peephole2
  [(set (match_operand:SI 0 "arm_general_register_operand" "")
	(plus:SI (match_operand:SI 1 "arm_general_register_operand" "")
		 (const_int -1)))
   (set (match_operand 2 "cc_register" "")
	(compare (match_dup 0) (const_int -1)))
   (set (pc)
	(if_then_else (match_operator 3 "equality_operator"
		       [(match_dup 2) (const_int 0)])
		      (match_operand 4 "" "")
		      (match_operand 5 "" "")))]
  "TARGET_32BIT && peep2_reg_dead_p (3, operands[2])"
  [(parallel[
    (set (match_dup 2)
	 (compare:CC
	  (match_dup 1) (const_int 1)))
    (set (match_dup 0) (plus:SI (match_dup 1) (const_int -1)))])
   (set (pc)
	(if_then_else (match_op_dup 3 [(match_dup 2) (const_int 0)])
		      (match_dup 4)
		      (match_dup 5)))]
  "operands[2] = gen_rtx_REG (CCmode, CC_REGNUM);
   operands[3] = gen_rtx_fmt_ee ((GET_CODE (operands[3]) == NE
				  ? GEU : LTU),
				 VOIDmode, 
				 operands[2], const0_rtx);"
)

;; The next four insns work because they compare the result with one of
;; the operands, and we know that the use of the condition code is
;; either GEU or LTU, so we can use the carry flag from the addition
;; instead of doing the compare a second time.
(define_insn "addsi3_compare_op1"
  [(set (reg:CC_C CC_REGNUM)
	(compare:CC_C
	 (plus:SI (match_operand:SI 1 "s_register_operand" "l,0,l,0,rk,rk")
		  (match_operand:SI 2 "arm_add_operand" "lPd,Py,lPx,Pw,rkI,L"))
	 (match_dup 1)))
   (set (match_operand:SI 0 "s_register_operand" "=l,l,l,l,rk,rk")
	(plus:SI (match_dup 1) (match_dup 2)))]
  "TARGET_32BIT"
  "@
   adds%?\\t%0, %1, %2
   adds%?\\t%0, %0, %2
   subs%?\\t%0, %1, #%n2
   subs%?\\t%0, %0, #%n2
   adds%?\\t%0, %1, %2
   subs%?\\t%0, %1, #%n2"
  [(set_attr "conds" "set")
   (set_attr "arch" "t2,t2,t2,t2,*,*")
   (set_attr "length" "2,2,2,2,4,4")
   (set (attr "type")
	(if_then_else (match_operand 2 "const_int_operand")
		      (const_string "alu_imm")
		      (const_string "alu_sreg")))]
)

(define_insn "*addsi3_compare_op2"
  [(set (reg:CC_C CC_REGNUM)
	(compare:CC_C
	 (plus:SI (match_operand:SI 1 "s_register_operand" "l,0,l,0,r,r")
		  (match_operand:SI 2 "arm_add_operand" "lPd,Py,lPx,Pw,rI,L"))
	 (match_dup 2)))
   (set (match_operand:SI 0 "s_register_operand" "=l,l,l,l,r,r")
	(plus:SI (match_dup 1) (match_dup 2)))]
  "TARGET_32BIT"
  "@
   adds%?\\t%0, %1, %2
   adds%?\\t%0, %0, %2
   subs%?\\t%0, %1, #%n2
   subs%?\\t%0, %0, #%n2
   adds%?\\t%0, %1, %2
   subs%?\\t%0, %1, #%n2"
  [(set_attr "conds" "set")
   (set_attr "arch" "t2,t2,t2,t2,*,*")
   (set_attr "length" "2,2,2,2,4,4")
   (set (attr "type")
	(if_then_else (match_operand 2 "const_int_operand")
		      (const_string "alu_imm")
		      (const_string "alu_sreg")))]
)

(define_insn "*compare_addsi2_op0"
  [(set (reg:CC_C CC_REGNUM)
        (compare:CC_C
          (plus:SI (match_operand:SI 0 "s_register_operand" "l,l,r,r")
                   (match_operand:SI 1 "arm_add_operand"    "l,Pw,rI,L"))
          (match_dup 0)))]
  "TARGET_32BIT"
  "@
   cmn%?\\t%0, %1
   cmp%?\\t%0, #%n1
   cmn%?\\t%0, %1
   cmp%?\\t%0, #%n1"
  [(set_attr "conds" "set")
   (set_attr "predicable" "yes")
   (set_attr "arch" "t2,t2,*,*")
   (set_attr "predicable_short_it" "yes,yes,no,no")
   (set_attr "length" "2,2,4,4")
   (set (attr "type")
	(if_then_else (match_operand 1 "const_int_operand")
		      (const_string "alu_imm")
		      (const_string "alu_sreg")))]
)

(define_insn "*compare_addsi2_op1"
  [(set (reg:CC_C CC_REGNUM)
        (compare:CC_C
          (plus:SI (match_operand:SI 0 "s_register_operand" "l,l,r,r")
                   (match_operand:SI 1 "arm_add_operand" "l,Pw,rI,L"))
          (match_dup 1)))]
  "TARGET_32BIT"
  "@
   cmn%?\\t%0, %1
   cmp%?\\t%0, #%n1
   cmn%?\\t%0, %1
   cmp%?\\t%0, #%n1"
  [(set_attr "conds" "set")
   (set_attr "predicable" "yes")
   (set_attr "arch" "t2,t2,*,*")
   (set_attr "predicable_short_it" "yes,yes,no,no")
   (set_attr "length" "2,2,4,4")
   (set (attr "type")
	(if_then_else (match_operand 1 "const_int_operand")
		      (const_string "alu_imm")
		      (const_string "alu_sreg")))]
 )

(define_insn "addsi3_carryin"
  [(set (match_operand:SI 0 "s_register_operand" "=l,r,r")
        (plus:SI (plus:SI (match_operand:SI 1 "s_register_operand" "%l,r,r")
                          (match_operand:SI 2 "arm_not_operand" "0,rI,K"))
                 (match_operand:SI 3 "arm_carry_operation" "")))]
  "TARGET_32BIT"
  "@
   adc%?\\t%0, %1, %2
   adc%?\\t%0, %1, %2
   sbc%?\\t%0, %1, #%B2"
  [(set_attr "conds" "use")
   (set_attr "predicable" "yes")
   (set_attr "arch" "t2,*,*")
   (set_attr "length" "4")
   (set_attr "predicable_short_it" "yes,no,no")
   (set_attr "type" "adc_reg,adc_reg,adc_imm")]
)

;; Canonicalization of the above when the immediate is zero.
(define_insn "add0si3_carryin"
  [(set (match_operand:SI 0 "s_register_operand" "=r")
	(plus:SI (match_operand:SI 2 "arm_carry_operation" "")
		 (match_operand:SI 1 "arm_not_operand" "r")))]
  "TARGET_32BIT"
  "adc%?\\t%0, %1, #0"
  [(set_attr "conds" "use")
   (set_attr "predicable" "yes")
   (set_attr "length" "4")
   (set_attr "type" "adc_imm")]
)

(define_insn "*addsi3_carryin_alt2"
  [(set (match_operand:SI 0 "s_register_operand" "=l,r,r")
        (plus:SI (plus:SI (match_operand:SI 3 "arm_carry_operation" "")
                          (match_operand:SI 1 "s_register_operand" "%l,r,r"))
                 (match_operand:SI 2 "arm_not_operand" "l,rI,K")))]
  "TARGET_32BIT"
  "@
   adc%?\\t%0, %1, %2
   adc%?\\t%0, %1, %2
   sbc%?\\t%0, %1, #%B2"
  [(set_attr "conds" "use")
   (set_attr "predicable" "yes")
   (set_attr "arch" "t2,*,*")
   (set_attr "length" "4")
   (set_attr "predicable_short_it" "yes,no,no")
   (set_attr "type" "adc_reg,adc_reg,adc_imm")]
)

(define_insn "*addsi3_carryin_shift"
  [(set (match_operand:SI 0 "s_register_operand" "=r,r")
	(plus:SI (plus:SI
		  (match_operator:SI 2 "shift_operator"
		    [(match_operand:SI 3 "s_register_operand" "r,r")
		     (match_operand:SI 4 "shift_amount_operand" "M,r")])
		  (match_operand:SI 5 "arm_carry_operation" ""))
		 (match_operand:SI 1 "s_register_operand" "r,r")))]
  "TARGET_32BIT"
  "adc%?\\t%0, %1, %3%S2"
  [(set_attr "conds" "use")
   (set_attr "arch" "32,a")
   (set_attr "shift" "3")
   (set_attr "predicable" "yes")
   (set_attr "type" "alu_shift_imm,alu_shift_reg")]
)

(define_insn "*addsi3_carryin_clobercc"
  [(set (match_operand:SI 0 "s_register_operand" "=r")
	(plus:SI (plus:SI (match_operand:SI 1 "s_register_operand" "%r")
			  (match_operand:SI 2 "arm_rhs_operand" "rI"))
		 (match_operand:SI 3 "arm_carry_operation" "")))
   (clobber (reg:CC CC_REGNUM))]
   "TARGET_32BIT"
   "adcs%?\\t%0, %1, %2"
   [(set_attr "conds" "set")
    (set_attr "type" "adcs_reg")]
)

(define_expand "subvsi4"
  [(match_operand:SI 0 "s_register_operand")
   (match_operand:SI 1 "arm_rhs_operand")
   (match_operand:SI 2 "arm_add_operand")
   (match_operand 3 "")]
  "TARGET_32BIT"
{
  if (CONST_INT_P (operands[1]) && CONST_INT_P (operands[2]))
    {
      /* If both operands are constants we can decide the result statically.  */
      wi::overflow_type overflow;
      wide_int val = wi::sub (rtx_mode_t (operands[1], SImode),
			      rtx_mode_t (operands[2], SImode),
			      SIGNED, &overflow);
      emit_move_insn (operands[0], GEN_INT (val.to_shwi ()));
      if (overflow != wi::OVF_NONE)
	emit_jump_insn (gen_jump (operands[3]));
      DONE;
    }
  else if (CONST_INT_P (operands[2]))
    {
      operands[2] = GEN_INT (-INTVAL (operands[2]));
      /* Special case for INT_MIN.  */
      if (INTVAL (operands[2]) == 0x80000000)
	emit_insn (gen_subvsi3_intmin (operands[0], operands[1]));
      else
	emit_insn (gen_addsi3_compareV_imm (operands[0], operands[1],
					  operands[2]));
    }
  else if (CONST_INT_P (operands[1]))
    emit_insn (gen_subvsi3_imm1 (operands[0], operands[1], operands[2]));
  else
    emit_insn (gen_subvsi3 (operands[0], operands[1], operands[2]));

  arm_gen_unlikely_cbranch (NE, CC_Vmode, operands[3]);
  DONE;
})

(define_expand "subvdi4"
  [(match_operand:DI 0 "s_register_operand")
   (match_operand:DI 1 "reg_or_int_operand")
   (match_operand:DI 2 "reg_or_int_operand")
   (match_operand 3 "")]
  "TARGET_32BIT"
{
  rtx lo_result, hi_result;
  rtx lo_op1, hi_op1, lo_op2, hi_op2;
  lo_result = gen_lowpart (SImode, operands[0]);
  hi_result = gen_highpart (SImode, operands[0]);
  machine_mode mode = CCmode;

  if (CONST_INT_P (operands[1]) && CONST_INT_P (operands[2]))
    {
      /* If both operands are constants we can decide the result statically.  */
      wi::overflow_type overflow;
      wide_int val = wi::sub (rtx_mode_t (operands[1], DImode),
			      rtx_mode_t (operands[2], DImode),
			      SIGNED, &overflow);
      emit_move_insn (operands[0], GEN_INT (val.to_shwi ()));
      if (overflow != wi::OVF_NONE)
	emit_jump_insn (gen_jump (operands[3]));
      DONE;
    }
  else if (CONST_INT_P (operands[1]))
    {
      arm_decompose_di_binop (operands[2], operands[1], &lo_op2, &hi_op2,
			      &lo_op1, &hi_op1);
      if (const_ok_for_arm (INTVAL (lo_op1)))
	{
	  emit_insn (gen_rsb_imm_compare (lo_result, lo_op1, lo_op2,
					  GEN_INT (~UINTVAL (lo_op1))));
	  /* We could potentially use RSC here in Arm state, but not
	     in Thumb, so it's probably not worth the effort of handling
	     this.  */
	  hi_op1 = force_reg (SImode, hi_op1);
	  mode = CC_RSBmode;
	  goto highpart;
	}
      operands[1] = force_reg (DImode, operands[1]);
    }

  arm_decompose_di_binop (operands[1], operands[2], &lo_op1, &hi_op1,
			  &lo_op2, &hi_op2);
  if (lo_op2 == const0_rtx)
    {
      emit_move_insn (lo_result, lo_op1);
      if (!arm_add_operand (hi_op2, SImode))
        hi_op2 = force_reg (SImode, hi_op2);
      emit_insn (gen_subvsi4 (hi_result, hi_op1, hi_op2, operands[3]));
      DONE;
    }

  if (CONST_INT_P (lo_op2) && !arm_addimm_operand (lo_op2, SImode))
    lo_op2 = force_reg (SImode, lo_op2);
  if (CONST_INT_P (lo_op2))
    emit_insn (gen_cmpsi2_addneg (lo_result, lo_op1, lo_op2,
				  gen_int_mode (-INTVAL (lo_op2), SImode)));
  else
    emit_insn (gen_subsi3_compare1 (lo_result, lo_op1, lo_op2));

 highpart:
  if (!arm_not_operand (hi_op2, SImode))
    hi_op2 = force_reg (SImode, hi_op2);
  rtx ccreg = gen_rtx_REG (mode, CC_REGNUM);
  if (CONST_INT_P (hi_op2))
    emit_insn (gen_subvsi3_borrow_imm (hi_result, hi_op1, hi_op2,
				       gen_rtx_LTU (SImode, ccreg, const0_rtx),
				       gen_rtx_LTU (DImode, ccreg,
						    const0_rtx)));
  else
    emit_insn (gen_subvsi3_borrow (hi_result, hi_op1, hi_op2,
				   gen_rtx_LTU (SImode, ccreg, const0_rtx),
				   gen_rtx_LTU (DImode, ccreg, const0_rtx)));
  arm_gen_unlikely_cbranch (NE, CC_Vmode, operands[3]);

  DONE;
})

(define_expand "usubvsi4"
  [(match_operand:SI 0 "s_register_operand")
   (match_operand:SI 1 "arm_rhs_operand")
   (match_operand:SI 2 "arm_add_operand")
   (match_operand 3 "")]
  "TARGET_32BIT"
{
  machine_mode mode = CCmode;
  if (CONST_INT_P (operands[1]) && CONST_INT_P (operands[2]))
    {
      /* If both operands are constants we can decide the result statically.  */
      wi::overflow_type overflow;
      wide_int val = wi::sub (rtx_mode_t (operands[1], SImode),
			      rtx_mode_t (operands[2], SImode),
			      UNSIGNED, &overflow);
      emit_move_insn (operands[0], GEN_INT (val.to_shwi ()));
      if (overflow != wi::OVF_NONE)
	emit_jump_insn (gen_jump (operands[3]));
      DONE;
    }
  else if (CONST_INT_P (operands[2]))
    emit_insn (gen_cmpsi2_addneg (operands[0], operands[1], operands[2],
				  gen_int_mode (-INTVAL (operands[2]),
						SImode)));
  else if (CONST_INT_P (operands[1]))
    {
      mode = CC_RSBmode;
      emit_insn (gen_rsb_imm_compare (operands[0], operands[1], operands[2],
				      GEN_INT (~UINTVAL (operands[1]))));
    }
  else
    emit_insn (gen_subsi3_compare1 (operands[0], operands[1], operands[2]));
  arm_gen_unlikely_cbranch (LTU, mode, operands[3]);

  DONE;
})

(define_expand "usubvdi4"
  [(match_operand:DI 0 "s_register_operand")
   (match_operand:DI 1 "reg_or_int_operand")
   (match_operand:DI 2 "reg_or_int_operand")
   (match_operand 3 "")]
  "TARGET_32BIT"
<<<<<<< HEAD
  "#"
  "&& reload_completed"
  [(parallel [(set (reg:CC CC_REGNUM)
		   (compare:CC (match_dup 1) (match_dup 2)))
	      (set (match_dup 0) (minus:SI (match_dup 1) (match_dup 2)))])
   (parallel [(set (reg:CC CC_REGNUM)
		   (compare:CC (match_dup 4) (match_dup 5)))
	     (set (match_dup 3) (minus:SI (minus:SI (match_dup 4) (match_dup 5))
			       (ltu:SI (reg:CC CC_REGNUM) (const_int 0))))])]
  {
    operands[3] = gen_highpart (SImode, operands[0]);
    operands[0] = gen_lowpart (SImode, operands[0]);
    operands[4] = gen_highpart (SImode, operands[1]);
    operands[1] = gen_lowpart (SImode, operands[1]);
    operands[5] = gen_highpart (SImode, operands[2]);
    operands[2] = gen_lowpart (SImode, operands[2]);
   }
  [(set_attr "conds" "set")
   (set_attr "length" "8")
   (set_attr "type" "multiple")]
)
=======
{
  rtx lo_result, hi_result;
  rtx lo_op1, hi_op1, lo_op2, hi_op2;
  lo_result = gen_lowpart (SImode, operands[0]);
  hi_result = gen_highpart (SImode, operands[0]);
  machine_mode mode = CCmode;

  if (CONST_INT_P (operands[1]) && CONST_INT_P (operands[2]))
    {
      /* If both operands are constants we can decide the result statically.  */
      wi::overflow_type overflow;
      wide_int val = wi::sub (rtx_mode_t (operands[1], DImode),
			      rtx_mode_t (operands[2], DImode),
			      UNSIGNED, &overflow);
      emit_move_insn (operands[0], GEN_INT (val.to_shwi ()));
      if (overflow != wi::OVF_NONE)
	emit_jump_insn (gen_jump (operands[3]));
      DONE;
    }
  else if (CONST_INT_P (operands[1]))
    {
      arm_decompose_di_binop (operands[2], operands[1], &lo_op2, &hi_op2,
			      &lo_op1, &hi_op1);
      if (const_ok_for_arm (INTVAL (lo_op1)))
	{
	  emit_insn (gen_rsb_imm_compare (lo_result, lo_op1, lo_op2,
					  GEN_INT (~UINTVAL (lo_op1))));
	  /* We could potentially use RSC here in Arm state, but not
	     in Thumb, so it's probably not worth the effort of handling
	     this.  */
	  hi_op1 = force_reg (SImode, hi_op1);
	  mode = CC_RSBmode;
	  goto highpart;
	}
      operands[1] = force_reg (DImode, operands[1]);
    }

  arm_decompose_di_binop (operands[1], operands[2], &lo_op1, &hi_op1,
			  &lo_op2, &hi_op2);
  if (lo_op2 == const0_rtx)
    {
      emit_move_insn (lo_result, lo_op1);
      if (!arm_add_operand (hi_op2, SImode))
        hi_op2 = force_reg (SImode, hi_op2);
      emit_insn (gen_usubvsi4 (hi_result, hi_op1, hi_op2, operands[3]));
      DONE;
    }

  if (CONST_INT_P (lo_op2) && !arm_addimm_operand (lo_op2, SImode))
    lo_op2 = force_reg (SImode, lo_op2);
  if (CONST_INT_P (lo_op2))
    emit_insn (gen_cmpsi2_addneg (lo_result, lo_op1, lo_op2,
				  gen_int_mode (-INTVAL (lo_op2), SImode)));
  else
    emit_insn (gen_subsi3_compare1 (lo_result, lo_op1, lo_op2));

 highpart:
  if (!arm_not_operand (hi_op2, SImode))
    hi_op2 = force_reg (SImode, hi_op2);
  rtx ccreg = gen_rtx_REG (mode, CC_REGNUM);
  if (CONST_INT_P (hi_op2))
    emit_insn (gen_usubvsi3_borrow_imm (hi_result, hi_op1, hi_op2,
					GEN_INT (UINTVAL (hi_op2) & 0xffffffff),
					gen_rtx_LTU (SImode, ccreg, const0_rtx),
					gen_rtx_LTU (DImode, ccreg,
						     const0_rtx)));
  else
    emit_insn (gen_usubvsi3_borrow (hi_result, hi_op1, hi_op2,
				    gen_rtx_LTU (SImode, ccreg, const0_rtx),
				    gen_rtx_LTU (DImode, ccreg, const0_rtx)));
  arm_gen_unlikely_cbranch (LTU, CC_Bmode, operands[3]);

  DONE;
})
>>>>>>> e2aa5677

(define_insn "subsi3_compare1"
  [(set (reg:CC CC_REGNUM)
	(compare:CC
	  (match_operand:SI 1 "register_operand" "r")
	  (match_operand:SI 2 "register_operand" "r")))
   (set (match_operand:SI 0 "register_operand" "=r")
	(minus:SI (match_dup 1) (match_dup 2)))]
  "TARGET_32BIT"
  "subs%?\\t%0, %1, %2"
  [(set_attr "conds" "set")
   (set_attr "type" "alus_sreg")]
)

(define_insn "subvsi3"
  [(set (reg:CC_V CC_REGNUM)
	(compare:CC_V
	 (minus:DI
	  (sign_extend:DI (match_operand:SI 1 "s_register_operand" "l,r"))
	  (sign_extend:DI (match_operand:SI 2 "s_register_operand" "l,r")))
	 (sign_extend:DI (minus:SI (match_dup 1) (match_dup 2)))))
   (set (match_operand:SI 0 "s_register_operand" "=l,r")
	(minus:SI (match_dup 1) (match_dup 2)))]
  "TARGET_32BIT"
  "subs%?\\t%0, %1, %2"
  [(set_attr "conds" "set")
   (set_attr "arch" "t2,*")
   (set_attr "length" "2,4")
   (set_attr "type" "alus_sreg")]
)

(define_insn "subvsi3_imm1"
  [(set (reg:CC_V CC_REGNUM)
	(compare:CC_V
	 (minus:DI
	  (match_operand 1 "arm_immediate_operand" "I")
	  (sign_extend:DI (match_operand:SI 2 "s_register_operand" "r")))
	 (sign_extend:DI (minus:SI (match_dup 1) (match_dup 2)))))
   (set (match_operand:SI 0 "s_register_operand" "=r")
	(minus:SI (match_dup 1) (match_dup 2)))]
  "TARGET_32BIT"
  "rsbs%?\\t%0, %2, %1"
  [(set_attr "conds" "set")
   (set_attr "type" "alus_imm")]
)

(define_insn "subsi3_carryin"
  [(set (match_operand:SI 0 "s_register_operand" "=r,r,r")
	(minus:SI (minus:SI (match_operand:SI 1 "reg_or_int_operand" "r,I,Pz")
			    (match_operand:SI 2 "s_register_operand" "r,r,r"))
		  (match_operand:SI 3 "arm_borrow_operation" "")))]
  "TARGET_32BIT"
  "@
   sbc%?\\t%0, %1, %2
   rsc%?\\t%0, %2, %1
   sbc%?\\t%0, %2, %2, lsl #1"
  [(set_attr "conds" "use")
   (set_attr "arch" "*,a,t2")
   (set_attr "predicable" "yes")
   (set_attr "type" "adc_reg,adc_imm,alu_shift_imm")]
)

;; Special canonicalization of the above when operand1 == (const_int 1):
;; in this case the 'borrow' needs to treated like subtracting from the carry.
(define_insn "rsbsi_carryin_reg"
  [(set (match_operand:SI 0 "s_register_operand" "=r")
<<<<<<< HEAD
	(minus:SI (plus:SI
		   (match_operand:SI 1 "s_register_operand" "r")
		   (match_operand:SI 2 "arm_neg_immediate_operand" "L"))
		  (match_operand:SI 3 "arm_borrow_operation" "")))]
  "TARGET_32BIT"
  "sbc\\t%0, %1, #%n2"
  [(set_attr "conds" "use")
   (set_attr "type" "adc_imm")]
)

(define_insn "*subsi3_carryin_const0"
  [(set (match_operand:SI 0 "s_register_operand" "=r")
	(minus:SI (match_operand:SI 1 "s_register_operand" "r")
		  (match_operand:SI 2 "arm_borrow_operation" "")))]
  "TARGET_32BIT"
  "sbc\\t%0, %1, #0"
=======
	(minus:SI (match_operand:SI 1 "arm_carry_operation" "")
		  (match_operand:SI 2 "s_register_operand" "r")))]
  "TARGET_ARM"
  "rsc%?\\t%0, %2, #1"
>>>>>>> e2aa5677
  [(set_attr "conds" "use")
   (set_attr "predicable" "yes")
   (set_attr "type" "adc_imm")]
)

<<<<<<< HEAD
(define_insn "*subsi3_carryin_compare"
  [(set (reg:CC CC_REGNUM)
	(compare:CC (match_operand:SI 1 "s_register_operand" "r")
		    (match_operand:SI 2 "s_register_operand" "r")))
   (set (match_operand:SI 0 "s_register_operand" "=r")
	(minus:SI (minus:SI (match_dup 1) (match_dup 2))
		  (match_operand:SI 3 "arm_borrow_operation" "")))]
=======
;; SBC performs Rn - Rm - ~C, but -Rm = ~Rm + 1 => Rn + ~Rm + 1 - ~C
;; => Rn + ~Rm + C, which is essentially ADC Rd, Rn, ~Rm
(define_insn "*add_not_cin"
  [(set (match_operand:SI 0 "s_register_operand" "=r,r")
	(plus:SI
	 (plus:SI (not:SI (match_operand:SI 1 "s_register_operand" "r,r"))
		  (match_operand:SI 3 "arm_carry_operation" ""))
	 (match_operand:SI 2 "arm_rhs_operand" "r,I")))]
  "TARGET_ARM || (TARGET_THUMB2 && !CONST_INT_P (operands[2]))"
  "@
   sbc%?\\t%0, %2, %1
   rsc%?\\t%0, %1, %2"
  [(set_attr "conds" "use")
   (set_attr "predicable" "yes")
   (set_attr "arch" "*,a")
   (set_attr "type" "adc_reg,adc_imm")]
)

;; On Arm we can also use the same trick when the non-inverted operand is
;; shifted, using RSC.
(define_insn "add_not_shift_cin"
  [(set (match_operand:SI 0 "s_register_operand" "=r,r")
	(plus:SI
	 (plus:SI (match_operator:SI 3 "shift_operator"
		   [(match_operand:SI 1 "s_register_operand" "r,r")
		    (match_operand:SI 2 "shift_amount_operand" "M,r")])
		  (not:SI (match_operand:SI 4 "s_register_operand" "r,r")))
	 (match_operand:SI 5 "arm_carry_operation" "")))]
  "TARGET_ARM"
  "rsc%?\\t%0, %4, %1%S3"
  [(set_attr "conds" "use")
   (set_attr "predicable" "yes")
   (set_attr "type" "alu_shift_imm,alu_shift_reg")]
)

(define_insn "cmpsi3_carryin_<CC_EXTEND>out"
  [(set (reg:<CC_EXTEND> CC_REGNUM)
	(compare:<CC_EXTEND>
	 (SE:DI (match_operand:SI 1 "s_register_operand" "0,r"))
	 (plus:DI (match_operand:DI 3 "arm_borrow_operation" "")
		  (SE:DI (match_operand:SI 2 "s_register_operand" "l,r")))))
   (clobber (match_scratch:SI 0 "=l,r"))]
>>>>>>> e2aa5677
  "TARGET_32BIT"
  "sbcs\\t%0, %1, %2"
  [(set_attr "conds" "set")
   (set_attr "arch" "t2,*")
   (set_attr "length" "2,4")
   (set_attr "type" "adc_reg")]
)

<<<<<<< HEAD
(define_insn "*subsi3_carryin_compare_const"
  [(set (reg:CC CC_REGNUM)
	(compare:CC (match_operand:SI 1 "reg_or_int_operand" "r")
		    (match_operand:SI 2 "const_int_I_operand" "I")))
   (set (match_operand:SI 0 "s_register_operand" "=r")
	(minus:SI (plus:SI
		   (match_dup 1)
		   (match_operand:SI 3 "arm_neg_immediate_operand" "L"))
		  (match_operand:SI 4 "arm_borrow_operation" "")))]
  "TARGET_32BIT
   && (INTVAL (operands[2])
       == trunc_int_for_mode (-INTVAL (operands[3]), SImode))"
  "sbcs\\t%0, %1, #%n3"
  [(set_attr "conds" "set")
   (set_attr "type" "adcs_imm")]
)

(define_insn "*subsi3_carryin_compare_const0"
  [(set (reg:CC CC_REGNUM)
	(compare:CC (match_operand:SI 1 "reg_or_int_operand" "r")
		    (const_int 0)))
   (set (match_operand:SI 0 "s_register_operand" "=r")
	(minus:SI (match_dup 1)
		  (match_operand:SI 2 "arm_borrow_operation" "")))]
=======
;; Similar to the above, but handling a constant which has a different
;; canonicalization.
(define_insn "cmpsi3_imm_carryin_<CC_EXTEND>out"
  [(set (reg:<CC_EXTEND> CC_REGNUM)
	(compare:<CC_EXTEND>
	 (SE:DI (match_operand:SI 1 "s_register_operand" "r,r"))
	 (plus:DI (match_operand:DI 3 "arm_borrow_operation" "")
		  (match_operand:DI 2 "arm_adcimm_operand" "I,K"))))
   (clobber (match_scratch:SI 0 "=l,r"))]
  "TARGET_32BIT"
  "@
   sbcs\\t%0, %1, %2
   adcs\\t%0, %1, #%B2"
  [(set_attr "conds" "set")
   (set_attr "type" "adc_imm")]
)

;; Further canonicalization when the constant is zero.
(define_insn "cmpsi3_0_carryin_<CC_EXTEND>out"
  [(set (reg:<CC_EXTEND> CC_REGNUM)
	(compare:<CC_EXTEND>
	 (SE:DI (match_operand:SI 1 "s_register_operand" "r,r"))
	 (match_operand:DI 2 "arm_borrow_operation" "")))
   (clobber (match_scratch:SI 0 "=l,r"))]
>>>>>>> e2aa5677
  "TARGET_32BIT"
  "sbcs\\t%0, %1, #0"
  [(set_attr "conds" "set")
   (set_attr "type" "adc_imm")]
)

(define_insn "*subsi3_carryin_const"
  [(set (match_operand:SI 0 "s_register_operand" "=r")
	(minus:SI (plus:SI
		   (match_operand:SI 1 "s_register_operand" "r")
		   (match_operand:SI 2 "arm_neg_immediate_operand" "L"))
		  (match_operand:SI 3 "arm_borrow_operation" "")))]
  "TARGET_32BIT"
  "sbc\\t%0, %1, #%n2"
  [(set_attr "conds" "use")
   (set_attr "type" "adc_imm")]
)

(define_insn "*subsi3_carryin_const0"
  [(set (match_operand:SI 0 "s_register_operand" "=r")
	(minus:SI (match_operand:SI 1 "s_register_operand" "r")
		  (match_operand:SI 2 "arm_borrow_operation" "")))]
  "TARGET_32BIT"
  "sbc\\t%0, %1, #0"
  [(set_attr "conds" "use")
   (set_attr "type" "adc_imm")]
)

(define_insn "*subsi3_carryin_shift"
  [(set (match_operand:SI 0 "s_register_operand" "=r,r")
	(minus:SI (minus:SI
<<<<<<< HEAD
		   (match_operand:SI 1 "s_register_operand" "r")
		   (match_operator:SI 2 "shift_operator"
		    [(match_operand:SI 3 "s_register_operand" "r")
		     (match_operand:SI 4 "reg_or_int_operand" "rM")]))
		  (match_operand:SI 5 "arm_borrow_operation" "")))]
=======
		   (match_operand:SI 1 "s_register_operand" "r,r")
		   (match_operator:SI 2 "shift_operator"
		    [(match_operand:SI 3 "s_register_operand" "r,r")
		     (match_operand:SI 4 "shift_amount_operand" "M,r")]))
		  (match_operand:SI 5 "arm_borrow_operation" "")))]
  "TARGET_32BIT"
  "sbc%?\\t%0, %1, %3%S2"
  [(set_attr "conds" "use")
   (set_attr "arch" "32,a")
   (set_attr "shift" "3")
   (set_attr "predicable" "yes")
   (set_attr "type" "alu_shift_imm,alu_shift_reg")]
)

(define_insn "*subsi3_carryin_shift_alt"
  [(set (match_operand:SI 0 "s_register_operand" "=r,r")
	(minus:SI (minus:SI
		   (match_operand:SI 1 "s_register_operand" "r,r")
		   (match_operand:SI 5 "arm_borrow_operation" ""))
		  (match_operator:SI 2 "shift_operator"
		   [(match_operand:SI 3 "s_register_operand" "r,r")
		    (match_operand:SI 4 "shift_amount_operand" "M,r")])))]
>>>>>>> e2aa5677
  "TARGET_32BIT"
  "sbc%?\\t%0, %1, %3%S2"
  [(set_attr "conds" "use")
   (set_attr "arch" "32,a")
   (set_attr "shift" "3")
   (set_attr "predicable" "yes")
<<<<<<< HEAD
   (set (attr "type") (if_then_else (match_operand 4 "const_int_operand" "")
				    (const_string "alu_shift_imm")
				    (const_string "alu_shift_reg")))]
=======
   (set_attr "type" "alu_shift_imm,alu_shift_reg")]
>>>>>>> e2aa5677
)

;; No RSC in Thumb2
(define_insn "*rsbsi3_carryin_shift"
  [(set (match_operand:SI 0 "s_register_operand" "=r,r")
	(minus:SI (minus:SI
		   (match_operator:SI 2 "shift_operator"
<<<<<<< HEAD
		    [(match_operand:SI 3 "s_register_operand" "r")
		     (match_operand:SI 4 "reg_or_int_operand" "rM")])
		   (match_operand:SI 1 "s_register_operand" "r"))
=======
		    [(match_operand:SI 3 "s_register_operand" "r,r")
		     (match_operand:SI 4 "shift_amount_operand" "M,r")])
		   (match_operand:SI 1 "s_register_operand" "r,r"))
>>>>>>> e2aa5677
		  (match_operand:SI 5 "arm_borrow_operation" "")))]
  "TARGET_ARM"
  "rsc%?\\t%0, %1, %3%S2"
  [(set_attr "conds" "use")
   (set_attr "predicable" "yes")
   (set_attr "type" "alu_shift_imm,alu_shift_reg")]
)

(define_insn "*rsbsi3_carryin_shift_alt"
  [(set (match_operand:SI 0 "s_register_operand" "=r,r")
	(minus:SI (minus:SI
		   (match_operator:SI 2 "shift_operator"
		    [(match_operand:SI 3 "s_register_operand" "r,r")
		     (match_operand:SI 4 "shift_amount_operand" "M,r")])
		    (match_operand:SI 5 "arm_borrow_operation" ""))
		  (match_operand:SI 1 "s_register_operand" "r,r")))]
  "TARGET_ARM"
  "rsc%?\\t%0, %1, %3%S2"
  [(set_attr "conds" "use")
   (set_attr "predicable" "yes")
   (set_attr "type" "alu_shift_imm,alu_shift_reg")]
)

; transform ((x << y) - 1) to ~(~(x-1) << y)  Where X is a constant.
(define_split
  [(set (match_operand:SI 0 "s_register_operand" "")
	(plus:SI (ashift:SI (match_operand:SI 1 "const_int_operand" "")
			    (match_operand:SI 2 "s_register_operand" ""))
		 (const_int -1)))
   (clobber (match_operand:SI 3 "s_register_operand" ""))]
  "TARGET_32BIT"
  [(set (match_dup 3) (match_dup 1))
   (set (match_dup 0) (not:SI (ashift:SI (match_dup 3) (match_dup 2))))]
  "
  operands[1] = GEN_INT (~(INTVAL (operands[1]) - 1));
")

(define_expand "addsf3"
  [(set (match_operand:SF          0 "s_register_operand")
	(plus:SF (match_operand:SF 1 "s_register_operand")
		 (match_operand:SF 2 "s_register_operand")))]
  "TARGET_32BIT && TARGET_HARD_FLOAT"
  "
")

(define_expand "adddf3"
  [(set (match_operand:DF          0 "s_register_operand")
	(plus:DF (match_operand:DF 1 "s_register_operand")
		 (match_operand:DF 2 "s_register_operand")))]
  "TARGET_32BIT && TARGET_HARD_FLOAT && !TARGET_VFP_SINGLE"
  "
")

(define_expand "subdi3"
 [(parallel
   [(set (match_operand:DI            0 "s_register_operand")
	  (minus:DI (match_operand:DI 1 "reg_or_int_operand")
		    (match_operand:DI 2 "s_register_operand")))
    (clobber (reg:CC CC_REGNUM))])]
  "TARGET_EITHER"
  "
  if (TARGET_THUMB1)
    {
      if (!REG_P (operands[1]))
<<<<<<< HEAD
        operands[1] = force_reg (DImode, operands[1]);
      if (!REG_P (operands[2]))
        operands[2] = force_reg (DImode, operands[2]);
     }	
  "
)

(define_insn_and_split "*arm_subdi3"
  [(set (match_operand:DI           0 "arm_general_register_operand" "=&r,&r,&r")
	(minus:DI (match_operand:DI 1 "arm_general_register_operand" "0,r,0")
		  (match_operand:DI 2 "arm_general_register_operand" "r,0,0")))
   (clobber (reg:CC CC_REGNUM))]
  "TARGET_32BIT && !TARGET_NEON"
  "#"  ; "subs\\t%Q0, %Q1, %Q2\;sbc\\t%R0, %R1, %R2"
  "&& (!TARGET_IWMMXT || reload_completed)"
  [(parallel [(set (reg:CC CC_REGNUM)
		   (compare:CC (match_dup 1) (match_dup 2)))
	      (set (match_dup 0) (minus:SI (match_dup 1) (match_dup 2)))])
   (set (match_dup 3) (minus:SI (minus:SI (match_dup 4) (match_dup 5))
			       (ltu:SI (reg:CC CC_REGNUM) (const_int 0))))]
  {
    operands[3] = gen_highpart (SImode, operands[0]);
    operands[0] = gen_lowpart (SImode, operands[0]);
    operands[4] = gen_highpart (SImode, operands[1]);
    operands[1] = gen_lowpart (SImode, operands[1]);
    operands[5] = gen_highpart (SImode, operands[2]);
    operands[2] = gen_lowpart (SImode, operands[2]);
   }
  [(set_attr "conds" "clob")
   (set_attr "length" "8")
   (set_attr "type" "multiple")]
)

(define_insn_and_split "*subdi_di_zesidi"
  [(set (match_operand:DI           0 "s_register_operand" "=&r,&r")
	(minus:DI (match_operand:DI 1 "s_register_operand"  "0,r")
		  (zero_extend:DI
		   (match_operand:SI 2 "s_register_operand"  "r,r"))))
   (clobber (reg:CC CC_REGNUM))]
  "TARGET_32BIT"
  "#"   ; "subs\\t%Q0, %Q1, %2\;sbc\\t%R0, %R1, #0"
  "&& reload_completed"
  [(parallel [(set (reg:CC CC_REGNUM)
		   (compare:CC (match_dup 1) (match_dup 2)))
	      (set (match_dup 0) (minus:SI (match_dup 1) (match_dup 2)))])
   (set (match_dup 3) (minus:SI (match_dup 4)
				(ltu:SI (reg:CC CC_REGNUM) (const_int 0))))]
  {
    operands[3] = gen_highpart (SImode, operands[0]);
    operands[0] = gen_lowpart (SImode, operands[0]);
    operands[4] = gen_highpart (SImode, operands[1]);
    operands[1] = gen_lowpart (SImode, operands[1]);
   }
  [(set_attr "conds" "clob")
   (set_attr "length" "8")
   (set_attr "type" "multiple")]
)

(define_insn_and_split "*subdi_di_sesidi"
  [(set (match_operand:DI            0 "s_register_operand" "=&r,&r")
	(minus:DI (match_operand:DI  1 "s_register_operand"  "0,r")
		  (sign_extend:DI
		   (match_operand:SI 2 "s_register_operand"  "r,r"))))
   (clobber (reg:CC CC_REGNUM))]
  "TARGET_32BIT"
  "#"   ; "subs\\t%Q0, %Q1, %2\;sbc\\t%R0, %R1, %2, asr #31"
  "&& reload_completed"
  [(parallel [(set (reg:CC CC_REGNUM)
		   (compare:CC (match_dup 1) (match_dup 2)))
	      (set (match_dup 0) (minus:SI (match_dup 1) (match_dup 2)))])
   (set (match_dup 3) (minus:SI (minus:SI (match_dup 4)
                                         (ashiftrt:SI (match_dup 2)
                                                      (const_int 31)))
                                (ltu:SI (reg:CC CC_REGNUM) (const_int 0))))]
  {
    operands[3] = gen_highpart (SImode, operands[0]);
    operands[0] = gen_lowpart (SImode, operands[0]);
    operands[4] = gen_highpart (SImode, operands[1]);
    operands[1] = gen_lowpart (SImode, operands[1]);
  }
  [(set_attr "conds" "clob")
   (set_attr "length" "8")
   (set_attr "type" "multiple")]
)

(define_insn_and_split "*subdi_zesidi_di"
  [(set (match_operand:DI            0 "s_register_operand" "=&r,&r")
	(minus:DI (zero_extend:DI
		   (match_operand:SI 2 "s_register_operand"  "r,r"))
		  (match_operand:DI  1 "s_register_operand" "0,r")))
   (clobber (reg:CC CC_REGNUM))]
  "TARGET_ARM"
  "#"   ; "rsbs\\t%Q0, %Q1, %2\;rsc\\t%R0, %R1, #0"
        ; is equivalent to:
        ; "subs\\t%Q0, %2, %Q1\;rsc\\t%R0, %R1, #0"
  "&& reload_completed"
  [(parallel [(set (reg:CC CC_REGNUM)
		   (compare:CC (match_dup 2) (match_dup 1)))
	      (set (match_dup 0) (minus:SI (match_dup 2) (match_dup 1)))])
   (set (match_dup 3) (minus:SI (minus:SI (const_int 0) (match_dup 4))
			       (ltu:SI (reg:CC CC_REGNUM) (const_int 0))))]
  {
    operands[3] = gen_highpart (SImode, operands[0]);
    operands[0] = gen_lowpart (SImode, operands[0]);
    operands[4] = gen_highpart (SImode, operands[1]);
    operands[1] = gen_lowpart (SImode, operands[1]);
  }
  [(set_attr "conds" "clob")
   (set_attr "length" "8")
   (set_attr "type" "multiple")]
)

(define_insn_and_split "*subdi_sesidi_di"
  [(set (match_operand:DI            0 "s_register_operand" "=&r,&r")
	(minus:DI (sign_extend:DI
		   (match_operand:SI 2 "s_register_operand"   "r,r"))
		  (match_operand:DI  1 "s_register_operand"  "0,r")))
   (clobber (reg:CC CC_REGNUM))]
  "TARGET_ARM"
  "#"   ; "rsbs\\t%Q0, %Q1, %2\;rsc\\t%R0, %R1, %2, asr #31"
        ; is equivalent to:
        ; "subs\\t%Q0, %2, %Q1\;rsc\\t%R0, %R1, %2, asr #31"
  "&& reload_completed"
  [(parallel [(set (reg:CC CC_REGNUM)
		   (compare:CC (match_dup 2) (match_dup 1)))
	      (set (match_dup 0) (minus:SI (match_dup 2) (match_dup 1)))])
   (set (match_dup 3) (minus:SI (minus:SI
                                (ashiftrt:SI (match_dup 2)
                                             (const_int 31))
                                (match_dup 4))
			       (ltu:SI (reg:CC CC_REGNUM) (const_int 0))))]
  {
    operands[3] = gen_highpart (SImode, operands[0]);
    operands[0] = gen_lowpart (SImode, operands[0]);
    operands[4] = gen_highpart (SImode, operands[1]);
    operands[1] = gen_lowpart (SImode, operands[1]);
  }
  [(set_attr "conds" "clob")
   (set_attr "length" "8")
   (set_attr "type" "multiple")]
)

(define_insn_and_split "*subdi_zesidi_zesidi"
  [(set (match_operand:DI            0 "s_register_operand" "=r")
	(minus:DI (zero_extend:DI
		   (match_operand:SI 1 "s_register_operand"  "r"))
		  (zero_extend:DI
		   (match_operand:SI 2 "s_register_operand"  "r"))))
   (clobber (reg:CC CC_REGNUM))]
  "TARGET_32BIT"
  "#"   ; "subs\\t%Q0, %1, %2\;sbc\\t%R0, %1, %1"
  "&& reload_completed"
  [(parallel [(set (reg:CC CC_REGNUM)
		   (compare:CC (match_dup 1) (match_dup 2)))
	      (set (match_dup 0) (minus:SI (match_dup 1) (match_dup 2)))])
   (set (match_dup 3) (minus:SI (minus:SI (match_dup 1) (match_dup 1))
			       (ltu:SI (reg:CC CC_REGNUM) (const_int 0))))]
  {
       operands[3] = gen_highpart (SImode, operands[0]);
       operands[0] = gen_lowpart (SImode, operands[0]);
  }
  [(set_attr "conds" "clob")
   (set_attr "length" "8")
   (set_attr "type" "multiple")]
=======
	operands[1] = force_reg (DImode, operands[1]);
    }
  else
    {
      rtx lo_result, hi_result, lo_dest, hi_dest;
      rtx lo_op1, hi_op1, lo_op2, hi_op2;
      rtx condition;

      /* Since operands[1] may be an integer, pass it second, so that
	 any necessary simplifications will be done on the decomposed
	 constant.  */
      arm_decompose_di_binop (operands[2], operands[1], &lo_op2, &hi_op2,
			      &lo_op1, &hi_op1);
      lo_result = lo_dest = gen_lowpart (SImode, operands[0]);
      hi_result = hi_dest = gen_highpart (SImode, operands[0]);

      if (!arm_rhs_operand (lo_op1, SImode))
	lo_op1 = force_reg (SImode, lo_op1);

      if ((TARGET_THUMB2 && ! s_register_operand (hi_op1, SImode))
	  || !arm_rhs_operand (hi_op1, SImode))
	hi_op1 = force_reg (SImode, hi_op1);

      rtx cc_reg;
      if (lo_op1 == const0_rtx)
	{
	  cc_reg = gen_rtx_REG (CC_RSBmode, CC_REGNUM);
	  emit_insn (gen_negsi2_0compare (lo_dest, lo_op2));
	}
      else if (CONST_INT_P (lo_op1))
	{
	  cc_reg = gen_rtx_REG (CC_RSBmode, CC_REGNUM);
	  emit_insn (gen_rsb_imm_compare (lo_dest, lo_op1, lo_op2, 
					  GEN_INT (~UINTVAL (lo_op1))));
	}
      else
	{
	  cc_reg = gen_rtx_REG (CCmode, CC_REGNUM);
	  emit_insn (gen_subsi3_compare (lo_dest, lo_op1, lo_op2));
	}

      condition = gen_rtx_LTU (SImode, cc_reg, const0_rtx);

      if (hi_op1 == const0_rtx)
        emit_insn (gen_negsi2_carryin (hi_dest, hi_op2, condition));
      else
	emit_insn (gen_subsi3_carryin (hi_dest, hi_op1, hi_op2, condition));

      if (lo_result != lo_dest)
	emit_move_insn (lo_result, lo_dest);

      if (hi_result != hi_dest)
	emit_move_insn (hi_result, hi_dest);

      DONE;
    }
  "
>>>>>>> e2aa5677
)

(define_expand "subsi3"
  [(set (match_operand:SI           0 "s_register_operand")
	(minus:SI (match_operand:SI 1 "reg_or_int_operand")
		  (match_operand:SI 2 "s_register_operand")))]
  "TARGET_EITHER"
  "
  if (CONST_INT_P (operands[1]))
    {
      if (TARGET_32BIT)
        {
	  if (DONT_EARLY_SPLIT_CONSTANT (INTVAL (operands[1]), MINUS))
	    operands[1] = force_reg (SImode, operands[1]);
	  else
	    {
	      arm_split_constant (MINUS, SImode, NULL_RTX,
				  INTVAL (operands[1]), operands[0],
				  operands[2],
				  optimize && can_create_pseudo_p ());
	      DONE;
	    }
	}
      else /* TARGET_THUMB1 */
        operands[1] = force_reg (SImode, operands[1]);
    }
  "
)

; ??? Check Thumb-2 split length
(define_insn_and_split "*arm_subsi3_insn"
  [(set (match_operand:SI           0 "s_register_operand" "=l,l ,l ,l ,r,r,r,rk,r")
	(minus:SI (match_operand:SI 1 "reg_or_int_operand" "l ,0 ,l ,Pz,I,r,r,k ,?n")
		  (match_operand:SI 2 "reg_or_int_operand" "l ,Py,Pd,l ,r,I,r,r ,r")))]
  "TARGET_32BIT"
  "@
   sub%?\\t%0, %1, %2
   sub%?\\t%0, %2
   sub%?\\t%0, %1, %2
   rsb%?\\t%0, %2, %1
   rsb%?\\t%0, %2, %1
   sub%?\\t%0, %1, %2
   sub%?\\t%0, %1, %2
   sub%?\\t%0, %1, %2
   #"
  "&& (CONST_INT_P (operands[1])
       && !const_ok_for_arm (INTVAL (operands[1])))"
  [(clobber (const_int 0))]
  "
  arm_split_constant (MINUS, SImode, curr_insn,
                      INTVAL (operands[1]), operands[0], operands[2], 0);
  DONE;
  "
  [(set_attr "length" "4,4,4,4,4,4,4,4,16")
   (set_attr "arch" "t2,t2,t2,t2,*,*,*,*,*")
   (set_attr "predicable" "yes")
   (set_attr "predicable_short_it" "yes,yes,yes,yes,no,no,no,no,no")
   (set_attr "type" "alu_sreg,alu_sreg,alu_sreg,alu_sreg,alu_imm,alu_imm,alu_sreg,alu_sreg,multiple")]
)

(define_peephole2
  [(match_scratch:SI 3 "r")
   (set (match_operand:SI 0 "arm_general_register_operand" "")
	(minus:SI (match_operand:SI 1 "const_int_operand" "")
		  (match_operand:SI 2 "arm_general_register_operand" "")))]
  "TARGET_32BIT
   && !const_ok_for_arm (INTVAL (operands[1]))
   && const_ok_for_arm (~INTVAL (operands[1]))"
  [(set (match_dup 3) (match_dup 1))
   (set (match_dup 0) (minus:SI (match_dup 3) (match_dup 2)))]
  ""
)

(define_insn "subsi3_compare0"
  [(set (reg:CC_NZ CC_REGNUM)
	(compare:CC_NZ
	 (minus:SI (match_operand:SI 1 "arm_rhs_operand" "r,r,I")
		   (match_operand:SI 2 "arm_rhs_operand" "I,r,r"))
	 (const_int 0)))
   (set (match_operand:SI 0 "s_register_operand" "=r,r,r")
	(minus:SI (match_dup 1) (match_dup 2)))]
  "TARGET_32BIT"
  "@
   subs%?\\t%0, %1, %2
   subs%?\\t%0, %1, %2
   rsbs%?\\t%0, %2, %1"
  [(set_attr "conds" "set")
   (set_attr "type"  "alus_imm,alus_sreg,alus_sreg")]
)

(define_insn "subsi3_compare"
  [(set (reg:CC CC_REGNUM)
	(compare:CC (match_operand:SI 1 "arm_rhs_operand" "r,r,I")
		    (match_operand:SI 2 "arm_rhs_operand" "I,r,r")))
   (set (match_operand:SI 0 "s_register_operand" "=r,r,r")
	(minus:SI (match_dup 1) (match_dup 2)))]
  "TARGET_32BIT"
  "@
   subs%?\\t%0, %1, %2
   subs%?\\t%0, %1, %2
   rsbs%?\\t%0, %2, %1"
  [(set_attr "conds" "set")
   (set_attr "type" "alus_imm,alus_sreg,alus_imm")]
)

;; To keep the comparison in canonical form we express it as (~reg cmp ~0)
;; rather than (0 cmp reg).  This gives the same results for unsigned
;; and equality compares which is what we mostly need here.
(define_insn "rsb_imm_compare"
  [(set (reg:CC_RSB CC_REGNUM)
	(compare:CC_RSB (not:SI (match_operand:SI 2 "s_register_operand" "r"))
			(match_operand 3 "const_int_operand" "")))
   (set (match_operand:SI 0 "s_register_operand" "=r")
	(minus:SI (match_operand 1 "arm_immediate_operand" "I")
		  (match_dup 2)))]
  "TARGET_32BIT && ~UINTVAL (operands[1]) == UINTVAL (operands[3])"
  "rsbs\\t%0, %2, %1"
  [(set_attr "conds" "set")
   (set_attr "type" "alus_imm")]
)

;; Similarly, but the result is unused.
(define_insn "rsb_imm_compare_scratch"
  [(set (reg:CC_RSB CC_REGNUM)
	(compare:CC_RSB (not:SI (match_operand:SI 2 "s_register_operand" "r"))
			(match_operand 1 "arm_not_immediate_operand" "K")))
   (clobber (match_scratch:SI 0 "=r"))]
  "TARGET_32BIT"
  "rsbs\\t%0, %2, #%B1"
  [(set_attr "conds" "set")
   (set_attr "type" "alus_imm")]
)

;; Compare the sum of a value plus a carry against a constant.  Uses
;; RSC, so the result is swapped.  Only available on Arm
(define_insn "rscsi3_<CC_EXTEND>out_scratch"
  [(set (reg:CC_SWP CC_REGNUM)
	(compare:CC_SWP
	 (plus:DI (SE:DI (match_operand:SI 2 "s_register_operand" "r"))
		  (match_operand:DI 3 "arm_borrow_operation" ""))
	 (match_operand 1 "arm_immediate_operand" "I")))
   (clobber (match_scratch:SI 0 "=r"))]
  "TARGET_ARM"
  "rscs\\t%0, %2, %1"
  [(set_attr "conds" "set")
   (set_attr "type" "alus_imm")]
)

(define_insn "usubvsi3_borrow"
  [(set (reg:CC_B CC_REGNUM)
	(compare:CC_B
	 (zero_extend:DI (match_operand:SI 1 "s_register_operand" "0,r"))
	 (plus:DI (match_operand:DI 4 "arm_borrow_operation" "")
	          (zero_extend:DI
		   (match_operand:SI 2 "s_register_operand" "l,r")))))
   (set (match_operand:SI 0 "s_register_operand" "=l,r")
	(minus:SI (match_dup 1)
		  (plus:SI (match_operand:SI 3 "arm_borrow_operation" "")
			   (match_dup 2))))]
  "TARGET_32BIT"
  "sbcs%?\\t%0, %1, %2"
  [(set_attr "conds" "set")
   (set_attr "arch" "t2,*")
   (set_attr "length" "2,4")]
)

(define_insn "usubvsi3_borrow_imm"
  [(set (reg:CC_B CC_REGNUM)
	(compare:CC_B
	 (zero_extend:DI (match_operand:SI 1 "s_register_operand" "r,r"))
	 (plus:DI (match_operand:DI 5 "arm_borrow_operation" "")
		  (match_operand:DI 3 "const_int_operand" "n,n"))))
   (set (match_operand:SI 0 "s_register_operand" "=r,r")
	(minus:SI (match_dup 1)
		  (plus:SI (match_operand:SI 4 "arm_borrow_operation" "")
			   (match_operand:SI 2 "arm_adcimm_operand" "I,K"))))]
  "TARGET_32BIT
   && (UINTVAL (operands[2]) & 0xffffffff) == UINTVAL (operands[3])"
  "@
  sbcs%?\\t%0, %1, %2
  adcs%?\\t%0, %1, #%B2"
  [(set_attr "conds" "set")
   (set_attr "type" "alus_imm")]
)

(define_insn "subvsi3_borrow"
  [(set (reg:CC_V CC_REGNUM)
	(compare:CC_V
	 (minus:DI
	  (minus:DI
	   (sign_extend:DI (match_operand:SI 1 "s_register_operand" "0,r"))
	   (sign_extend:DI (match_operand:SI 2 "s_register_operand" "l,r")))
	  (match_operand:DI 4 "arm_borrow_operation" ""))
	 (sign_extend:DI
	  (minus:SI (minus:SI (match_dup 1) (match_dup 2))
		    (match_operand:SI 3 "arm_borrow_operation" "")))))
   (set (match_operand:SI 0 "s_register_operand" "=l,r")
	(minus:SI (minus:SI (match_dup 1) (match_dup 2))
		  (match_dup 3)))]
  "TARGET_32BIT"
  "sbcs%?\\t%0, %1, %2"
  [(set_attr "conds" "set")
   (set_attr "arch" "t2,*")
   (set_attr "length" "2,4")]
)

(define_insn "subvsi3_borrow_imm"
  [(set (reg:CC_V CC_REGNUM)
	(compare:CC_V
	 (minus:DI
	  (minus:DI
	   (sign_extend:DI (match_operand:SI 1 "s_register_operand" "r,r"))
	   (match_operand 2 "arm_adcimm_operand" "I,K"))
	  (match_operand:DI 4 "arm_borrow_operation" ""))
	 (sign_extend:DI
	  (minus:SI (minus:SI (match_dup 1) (match_dup 2))
		    (match_operand:SI 3 "arm_borrow_operation" "")))))
   (set (match_operand:SI 0 "s_register_operand" "=r,r")
	(minus:SI (minus:SI (match_dup 1) (match_dup 2))
		  (match_dup 3)))]
  "TARGET_32BIT
   && INTVAL (operands[2]) == ARM_SIGN_EXTEND (INTVAL (operands[2]))"
  "@
  sbcs%?\\t%0, %1, %2
  adcs%?\\t%0, %1, #%B2"
  [(set_attr "conds" "set")
   (set_attr "type" "alus_imm")]
)

(define_expand "subsf3"
  [(set (match_operand:SF           0 "s_register_operand")
	(minus:SF (match_operand:SF 1 "s_register_operand")
		  (match_operand:SF 2 "s_register_operand")))]
  "TARGET_32BIT && TARGET_HARD_FLOAT"
  "
")

(define_expand "subdf3"
  [(set (match_operand:DF           0 "s_register_operand")
	(minus:DF (match_operand:DF 1 "s_register_operand")
		  (match_operand:DF 2 "s_register_operand")))]
  "TARGET_32BIT && TARGET_HARD_FLOAT && !TARGET_VFP_SINGLE"
  "
")


;; Multiplication insns

(define_expand "mulhi3"
  [(set (match_operand:HI 0 "s_register_operand")
	(mult:HI (match_operand:HI 1 "s_register_operand")
		 (match_operand:HI 2 "s_register_operand")))]
  "TARGET_DSP_MULTIPLY"
  "
  {
    rtx result = gen_reg_rtx (SImode);
    emit_insn (gen_mulhisi3 (result, operands[1], operands[2]));
    emit_move_insn (operands[0], gen_lowpart (HImode, result));
    DONE;
  }"
)

(define_expand "mulsi3"
  [(set (match_operand:SI          0 "s_register_operand")
	(mult:SI (match_operand:SI 2 "s_register_operand")
		 (match_operand:SI 1 "s_register_operand")))]
  "TARGET_EITHER"
  ""
)

;; Use `&' and then `0' to prevent operands 0 and 2 being the same
(define_insn "*mul"
  [(set (match_operand:SI          0 "s_register_operand" "=l,r,&r,&r")
	(mult:SI (match_operand:SI 2 "s_register_operand" "l,r,r,r")
		 (match_operand:SI 1 "s_register_operand" "%0,r,0,r")))]
  "TARGET_32BIT"
  "mul%?\\t%0, %2, %1"
  [(set_attr "type" "mul")
   (set_attr "predicable" "yes")
   (set_attr "arch" "t2,v6,nov6,nov6")
   (set_attr "length" "4")
   (set_attr "predicable_short_it" "yes,no,*,*")]
)

;; MLA and MLS instruction. Use operand 1 for the accumulator to prefer
;; reusing the same register.

(define_insn "*mla"
  [(set (match_operand:SI 0 "s_register_operand" "=r,&r,&r,&r")
	(plus:SI
	  (mult:SI (match_operand:SI 3 "s_register_operand" "r,r,r,r")
		   (match_operand:SI 2 "s_register_operand" "%r,r,0,r"))
	  (match_operand:SI 1 "s_register_operand" "r,0,r,r")))]
  "TARGET_32BIT"
  "mla%?\\t%0, %3, %2, %1"
  [(set_attr "type" "mla")
   (set_attr "predicable" "yes")
   (set_attr "arch" "v6,nov6,nov6,nov6")]
)

(define_insn "*mls"
  [(set (match_operand:SI 0 "s_register_operand" "=r")
	(minus:SI
	  (match_operand:SI 1 "s_register_operand" "r")
	  (mult:SI (match_operand:SI 3 "s_register_operand" "r")
		   (match_operand:SI 2 "s_register_operand" "r"))))]
  "TARGET_32BIT && arm_arch_thumb2"
  "mls%?\\t%0, %3, %2, %1"
  [(set_attr "type" "mla")
   (set_attr "predicable" "yes")]
)

(define_insn "*mulsi3_compare0"
  [(set (reg:CC_NZ CC_REGNUM)
	(compare:CC_NZ (mult:SI
			  (match_operand:SI 2 "s_register_operand" "r,r")
			  (match_operand:SI 1 "s_register_operand" "%0,r"))
			 (const_int 0)))
   (set (match_operand:SI 0 "s_register_operand" "=&r,&r")
	(mult:SI (match_dup 2) (match_dup 1)))]
  "TARGET_ARM && !arm_arch6"
  "muls%?\\t%0, %2, %1"
  [(set_attr "conds" "set")
   (set_attr "type" "muls")]
)

(define_insn "*mulsi3_compare0_v6"
  [(set (reg:CC_NZ CC_REGNUM)
	(compare:CC_NZ (mult:SI
			  (match_operand:SI 2 "s_register_operand" "r")
			  (match_operand:SI 1 "s_register_operand" "r"))
			 (const_int 0)))
   (set (match_operand:SI 0 "s_register_operand" "=r")
	(mult:SI (match_dup 2) (match_dup 1)))]
  "TARGET_ARM && arm_arch6 && optimize_size"
  "muls%?\\t%0, %2, %1"
  [(set_attr "conds" "set")
   (set_attr "type" "muls")]
)

(define_insn "*mulsi_compare0_scratch"
  [(set (reg:CC_NZ CC_REGNUM)
	(compare:CC_NZ (mult:SI
			  (match_operand:SI 2 "s_register_operand" "r,r")
			  (match_operand:SI 1 "s_register_operand" "%0,r"))
			 (const_int 0)))
   (clobber (match_scratch:SI 0 "=&r,&r"))]
  "TARGET_ARM && !arm_arch6"
  "muls%?\\t%0, %2, %1"
  [(set_attr "conds" "set")
   (set_attr "type" "muls")]
)

(define_insn "*mulsi_compare0_scratch_v6"
  [(set (reg:CC_NZ CC_REGNUM)
	(compare:CC_NZ (mult:SI
			  (match_operand:SI 2 "s_register_operand" "r")
			  (match_operand:SI 1 "s_register_operand" "r"))
			 (const_int 0)))
   (clobber (match_scratch:SI 0 "=r"))]
  "TARGET_ARM && arm_arch6 && optimize_size"
  "muls%?\\t%0, %2, %1"
  [(set_attr "conds" "set")
   (set_attr "type" "muls")]
)

(define_insn "*mulsi3addsi_compare0"
  [(set (reg:CC_NZ CC_REGNUM)
	(compare:CC_NZ
	 (plus:SI (mult:SI
		   (match_operand:SI 2 "s_register_operand" "r,r,r,r")
		   (match_operand:SI 1 "s_register_operand" "%0,r,0,r"))
		  (match_operand:SI 3 "s_register_operand" "r,r,0,0"))
	 (const_int 0)))
   (set (match_operand:SI 0 "s_register_operand" "=&r,&r,&r,&r")
	(plus:SI (mult:SI (match_dup 2) (match_dup 1))
		 (match_dup 3)))]
  "TARGET_ARM && arm_arch6"
  "mlas%?\\t%0, %2, %1, %3"
  [(set_attr "conds" "set")
   (set_attr "type" "mlas")]
)

(define_insn "*mulsi3addsi_compare0_v6"
  [(set (reg:CC_NZ CC_REGNUM)
	(compare:CC_NZ
	 (plus:SI (mult:SI
		   (match_operand:SI 2 "s_register_operand" "r")
		   (match_operand:SI 1 "s_register_operand" "r"))
		  (match_operand:SI 3 "s_register_operand" "r"))
	 (const_int 0)))
   (set (match_operand:SI 0 "s_register_operand" "=r")
	(plus:SI (mult:SI (match_dup 2) (match_dup 1))
		 (match_dup 3)))]
  "TARGET_ARM && arm_arch6 && optimize_size"
  "mlas%?\\t%0, %2, %1, %3"
  [(set_attr "conds" "set")
   (set_attr "type" "mlas")]
)

(define_insn "*mulsi3addsi_compare0_scratch"
  [(set (reg:CC_NZ CC_REGNUM)
	(compare:CC_NZ
	 (plus:SI (mult:SI
		   (match_operand:SI 2 "s_register_operand" "r,r,r,r")
		   (match_operand:SI 1 "s_register_operand" "%0,r,0,r"))
		  (match_operand:SI 3 "s_register_operand" "?r,r,0,0"))
	 (const_int 0)))
   (clobber (match_scratch:SI 0 "=&r,&r,&r,&r"))]
  "TARGET_ARM && !arm_arch6"
  "mlas%?\\t%0, %2, %1, %3"
  [(set_attr "conds" "set")
   (set_attr "type" "mlas")]
)

(define_insn "*mulsi3addsi_compare0_scratch_v6"
  [(set (reg:CC_NZ CC_REGNUM)
	(compare:CC_NZ
	 (plus:SI (mult:SI
		   (match_operand:SI 2 "s_register_operand" "r")
		   (match_operand:SI 1 "s_register_operand" "r"))
		  (match_operand:SI 3 "s_register_operand" "r"))
	 (const_int 0)))
   (clobber (match_scratch:SI 0 "=r"))]
  "TARGET_ARM && arm_arch6 && optimize_size"
  "mlas%?\\t%0, %2, %1, %3"
  [(set_attr "conds" "set")
   (set_attr "type" "mlas")]
)

<<<<<<< HEAD
(define_insn "*mulsi3subsi"
  [(set (match_operand:SI 0 "s_register_operand" "=r")
	(minus:SI
	  (match_operand:SI 3 "s_register_operand" "r")
	  (mult:SI (match_operand:SI 2 "s_register_operand" "r")
		   (match_operand:SI 1 "s_register_operand" "r"))))]
  "TARGET_32BIT && arm_arch_thumb2"
  "mls%?\\t%0, %2, %1, %3"
  [(set_attr "type" "mla")
   (set_attr "predicable" "yes")]
)

(define_expand "maddsidi4"
  [(set (match_operand:DI 0 "s_register_operand" "")
	(plus:DI
	 (mult:DI
	  (sign_extend:DI (match_operand:SI 1 "s_register_operand" ""))
	  (sign_extend:DI (match_operand:SI 2 "s_register_operand" "")))
	 (match_operand:DI 3 "s_register_operand" "")))]
  "TARGET_32BIT"
  "")

(define_insn "*mulsidi3adddi"
  [(set (match_operand:DI 0 "s_register_operand" "=&r")
	(plus:DI
	 (mult:DI
	  (sign_extend:DI (match_operand:SI 2 "s_register_operand" "%r"))
	  (sign_extend:DI (match_operand:SI 3 "s_register_operand" "r")))
	 (match_operand:DI 1 "s_register_operand" "0")))]
  "TARGET_32BIT && !arm_arch6"
  "smlal%?\\t%Q0, %R0, %3, %2"
  [(set_attr "type" "smlal")
   (set_attr "predicable" "yes")]
)

(define_insn "*mulsidi3adddi_v6"
  [(set (match_operand:DI 0 "s_register_operand" "=r")
	(plus:DI
	 (mult:DI
	  (sign_extend:DI (match_operand:SI 2 "s_register_operand" "r"))
	  (sign_extend:DI (match_operand:SI 3 "s_register_operand" "r")))
	 (match_operand:DI 1 "s_register_operand" "0")))]
  "TARGET_32BIT && arm_arch6"
  "smlal%?\\t%Q0, %R0, %3, %2"
  [(set_attr "type" "smlal")
   (set_attr "predicable" "yes")]
)

;; 32x32->64 widening multiply.
;; As with mulsi3, the only difference between the v3-5 and v6+
;; versions of these patterns is the requirement that the output not
;; overlap the inputs, but that still means we have to have a named
;; expander and two different starred insns.

(define_expand "mulsidi3"
  [(set (match_operand:DI 0 "s_register_operand" "")
	(mult:DI
	 (sign_extend:DI (match_operand:SI 1 "s_register_operand" ""))
	 (sign_extend:DI (match_operand:SI 2 "s_register_operand" ""))))]
  "TARGET_32BIT"
  ""
)

(define_insn "*mulsidi3_nov6"
  [(set (match_operand:DI 0 "s_register_operand" "=&r")
	(mult:DI
	 (sign_extend:DI (match_operand:SI 1 "s_register_operand" "%r"))
	 (sign_extend:DI (match_operand:SI 2 "s_register_operand" "r"))))]
  "TARGET_32BIT && !arm_arch6"
  "smull%?\\t%Q0, %R0, %1, %2"
  [(set_attr "type" "smull")
   (set_attr "predicable" "yes")]
)

(define_insn "*mulsidi3_v6"
  [(set (match_operand:DI 0 "s_register_operand" "=r")
	(mult:DI
	 (sign_extend:DI (match_operand:SI 1 "s_register_operand" "r"))
	 (sign_extend:DI (match_operand:SI 2 "s_register_operand" "r"))))]
  "TARGET_32BIT && arm_arch6"
  "smull%?\\t%Q0, %R0, %1, %2"
  [(set_attr "type" "smull")
   (set_attr "predicable" "yes")]
)

(define_expand "umulsidi3"
  [(set (match_operand:DI 0 "s_register_operand" "")
	(mult:DI
	 (zero_extend:DI (match_operand:SI 1 "s_register_operand" ""))
	 (zero_extend:DI (match_operand:SI 2 "s_register_operand" ""))))]
  "TARGET_32BIT"
  ""
)
=======
;; 32x32->64 widening multiply.
;; The only difference between the v3-5 and v6+ versions is the requirement
;; that the output does not overlap with either input.
>>>>>>> e2aa5677

(define_expand "<Us>mulsidi3"
  [(set (match_operand:DI 0 "s_register_operand")
	(mult:DI
<<<<<<< HEAD
	 (zero_extend:DI (match_operand:SI 1 "s_register_operand" "%r"))
	 (zero_extend:DI (match_operand:SI 2 "s_register_operand" "r"))))]
  "TARGET_32BIT && !arm_arch6"
  "umull%?\\t%Q0, %R0, %1, %2"
  [(set_attr "type" "umull")
   (set_attr "predicable" "yes")]
=======
	 (SE:DI (match_operand:SI 1 "s_register_operand"))
	 (SE:DI (match_operand:SI 2 "s_register_operand"))))]
  "TARGET_32BIT"
  {
      emit_insn (gen_<US>mull (gen_lowpart (SImode, operands[0]),
			       gen_highpart (SImode, operands[0]),
			       operands[1], operands[2]));
      DONE;
  }
>>>>>>> e2aa5677
)

(define_insn "<US>mull"
  [(set (match_operand:SI 0 "s_register_operand" "=r,&r")
	(mult:SI
	 (match_operand:SI 2 "s_register_operand" "%r,r")
	 (match_operand:SI 3 "s_register_operand" "r,r")))
   (set (match_operand:SI 1 "s_register_operand" "=r,&r")
	(truncate:SI
	 (lshiftrt:DI
	  (mult:DI (SE:DI (match_dup 2)) (SE:DI (match_dup 3)))
	  (const_int 32))))]
  "TARGET_32BIT"
  "<US>mull%?\\t%0, %1, %2, %3"
  [(set_attr "type" "umull")
   (set_attr "predicable" "yes")
   (set_attr "arch" "v6,nov6")]
)

<<<<<<< HEAD
(define_expand "umaddsidi4"
  [(set (match_operand:DI 0 "s_register_operand" "")
	(plus:DI
	 (mult:DI
	  (zero_extend:DI (match_operand:SI 1 "s_register_operand" ""))
	  (zero_extend:DI (match_operand:SI 2 "s_register_operand" "")))
	 (match_operand:DI 3 "s_register_operand" "")))]
  "TARGET_32BIT"
  "")

(define_insn "*umulsidi3adddi"
  [(set (match_operand:DI 0 "s_register_operand" "=&r")
	(plus:DI
	 (mult:DI
	  (zero_extend:DI (match_operand:SI 2 "s_register_operand" "%r"))
	  (zero_extend:DI (match_operand:SI 3 "s_register_operand" "r")))
	 (match_operand:DI 1 "s_register_operand" "0")))]
  "TARGET_32BIT && !arm_arch6"
  "umlal%?\\t%Q0, %R0, %3, %2"
  [(set_attr "type" "umlal")
   (set_attr "predicable" "yes")]
=======
(define_expand "<Us>maddsidi4"
  [(set (match_operand:DI 0 "s_register_operand")
	(plus:DI
	 (mult:DI
	  (SE:DI (match_operand:SI 1 "s_register_operand"))
	  (SE:DI (match_operand:SI 2 "s_register_operand")))
	 (match_operand:DI 3 "s_register_operand")))]
  "TARGET_32BIT"
  {
      emit_insn (gen_<US>mlal (gen_lowpart (SImode, operands[0]),
			       gen_lowpart (SImode, operands[3]),
			       gen_highpart (SImode, operands[0]),
			       gen_highpart (SImode, operands[3]),
			       operands[1], operands[2]));
      DONE;
  }
>>>>>>> e2aa5677
)

(define_insn "<US>mlal"
  [(set (match_operand:SI 0 "s_register_operand" "=r,&r")
	(plus:SI
	 (mult:SI
	  (match_operand:SI 4 "s_register_operand" "%r,r")
	  (match_operand:SI 5 "s_register_operand" "r,r"))
	 (match_operand:SI 1 "s_register_operand" "0,0")))
   (set (match_operand:SI 2 "s_register_operand" "=r,&r")
	(plus:SI
	 (truncate:SI
	  (lshiftrt:DI
	   (plus:DI
	    (mult:DI (SE:DI (match_dup 4)) (SE:DI (match_dup 5)))
	    (zero_extend:DI (match_dup 1)))
	   (const_int 32)))
	 (match_operand:SI 3 "s_register_operand" "2,2")))]
  "TARGET_32BIT"
  "<US>mlal%?\\t%0, %2, %4, %5"
  [(set_attr "type" "umlal")
<<<<<<< HEAD
   (set_attr "predicable" "yes")]
)

(define_expand "smulsi3_highpart"
  [(parallel
    [(set (match_operand:SI 0 "s_register_operand" "")
	  (truncate:SI
	   (lshiftrt:DI
	    (mult:DI
	     (sign_extend:DI (match_operand:SI 1 "s_register_operand" ""))
	     (sign_extend:DI (match_operand:SI 2 "s_register_operand" "")))
	    (const_int 32))))
     (clobber (match_scratch:SI 3 ""))])]
  "TARGET_32BIT"
  ""
)

(define_insn "*smulsi3_highpart_nov6"
  [(set (match_operand:SI 0 "s_register_operand" "=&r,&r")
	(truncate:SI
	 (lshiftrt:DI
	  (mult:DI
	   (sign_extend:DI (match_operand:SI 1 "s_register_operand" "%0,r"))
	   (sign_extend:DI (match_operand:SI 2 "s_register_operand" "r,r")))
	  (const_int 32))))
   (clobber (match_scratch:SI 3 "=&r,&r"))]
  "TARGET_32BIT && !arm_arch6"
  "smull%?\\t%3, %0, %2, %1"
  [(set_attr "type" "smull")
   (set_attr "predicable" "yes")]
)

(define_insn "*smulsi3_highpart_v6"
  [(set (match_operand:SI 0 "s_register_operand" "=r")
	(truncate:SI
	 (lshiftrt:DI
	  (mult:DI
	   (sign_extend:DI (match_operand:SI 1 "s_register_operand" "r"))
	   (sign_extend:DI (match_operand:SI 2 "s_register_operand" "r")))
	  (const_int 32))))
   (clobber (match_scratch:SI 3 "=r"))]
  "TARGET_32BIT && arm_arch6"
  "smull%?\\t%3, %0, %2, %1"
  [(set_attr "type" "smull")
   (set_attr "predicable" "yes")]
=======
   (set_attr "predicable" "yes")
   (set_attr "arch" "v6,nov6")]
>>>>>>> e2aa5677
)

(define_expand "<US>mulsi3_highpart"
  [(parallel
    [(set (match_operand:SI 0 "s_register_operand")
	  (truncate:SI
	   (lshiftrt:DI
	    (mult:DI
	     (SE:DI (match_operand:SI 1 "s_register_operand"))
	     (SE:DI (match_operand:SI 2 "s_register_operand")))
	    (const_int 32))))
     (clobber (match_scratch:SI 3 ""))])]
  "TARGET_32BIT"
  ""
)

<<<<<<< HEAD
(define_insn "*umulsi3_highpart_nov6"
  [(set (match_operand:SI 0 "s_register_operand" "=&r,&r")
	(truncate:SI
	 (lshiftrt:DI
	  (mult:DI
	   (zero_extend:DI (match_operand:SI 1 "s_register_operand" "%0,r"))
	   (zero_extend:DI (match_operand:SI 2 "s_register_operand" "r,r")))
	  (const_int 32))))
   (clobber (match_scratch:SI 3 "=&r,&r"))]
  "TARGET_32BIT && !arm_arch6"
  "umull%?\\t%3, %0, %2, %1"
  [(set_attr "type" "umull")
   (set_attr "predicable" "yes")]
)

(define_insn "*umulsi3_highpart_v6"
  [(set (match_operand:SI 0 "s_register_operand" "=r")
=======
(define_insn "*<US>mull_high"
  [(set (match_operand:SI 0 "s_register_operand" "=r,&r,&r")
>>>>>>> e2aa5677
	(truncate:SI
	 (lshiftrt:DI
	  (mult:DI
	   (SE:DI (match_operand:SI 1 "s_register_operand" "%r,0,r"))
	   (SE:DI (match_operand:SI 2 "s_register_operand" "r,r,r")))
	  (const_int 32))))
   (clobber (match_scratch:SI 3 "=r,&r,&r"))]
  "TARGET_32BIT"
  "<US>mull%?\\t%3, %0, %2, %1"
  [(set_attr "type" "umull")
   (set_attr "predicable" "yes")
   (set_attr "arch" "v6,nov6,nov6")]
)

(define_insn "mulhisi3"
  [(set (match_operand:SI 0 "s_register_operand" "=r")
	(mult:SI (sign_extend:SI
		  (match_operand:HI 1 "s_register_operand" "%r"))
		 (sign_extend:SI
		  (match_operand:HI 2 "s_register_operand" "r"))))]
  "TARGET_DSP_MULTIPLY"
  "smulbb%?\\t%0, %1, %2"
  [(set_attr "type" "smulxy")
   (set_attr "predicable" "yes")]
)

(define_insn "*mulhisi3tb"
  [(set (match_operand:SI 0 "s_register_operand" "=r")
	(mult:SI (ashiftrt:SI
		  (match_operand:SI 1 "s_register_operand" "r")
		  (const_int 16))
		 (sign_extend:SI
		  (match_operand:HI 2 "s_register_operand" "r"))))]
  "TARGET_DSP_MULTIPLY"
  "smultb%?\\t%0, %1, %2"
  [(set_attr "type" "smulxy")
   (set_attr "predicable" "yes")]
)

(define_insn "*mulhisi3bt"
  [(set (match_operand:SI 0 "s_register_operand" "=r")
	(mult:SI (sign_extend:SI
		  (match_operand:HI 1 "s_register_operand" "r"))
		 (ashiftrt:SI
		  (match_operand:SI 2 "s_register_operand" "r")
		  (const_int 16))))]
  "TARGET_DSP_MULTIPLY"
  "smulbt%?\\t%0, %1, %2"
  [(set_attr "type" "smulxy")
   (set_attr "predicable" "yes")]
)

(define_insn "*mulhisi3tt"
  [(set (match_operand:SI 0 "s_register_operand" "=r")
	(mult:SI (ashiftrt:SI
		  (match_operand:SI 1 "s_register_operand" "r")
		  (const_int 16))
		 (ashiftrt:SI
		  (match_operand:SI 2 "s_register_operand" "r")
		  (const_int 16))))]
  "TARGET_DSP_MULTIPLY"
  "smultt%?\\t%0, %1, %2"
  [(set_attr "type" "smulxy")
   (set_attr "predicable" "yes")]
)

(define_expand "maddhisi4"
  [(set (match_operand:SI 0 "s_register_operand")
	(plus:SI (mult:SI (sign_extend:SI
			   (match_operand:HI 1 "s_register_operand"))
			  (sign_extend:SI
			   (match_operand:HI 2 "s_register_operand")))
		 (match_operand:SI 3 "s_register_operand")))]
  "TARGET_DSP_MULTIPLY"
  {
    /* If this function reads the Q bit from ACLE intrinsics break up the
       multiplication and accumulation as an overflow during accumulation will
       clobber the Q flag.  */
    if (ARM_Q_BIT_READ)
      {
	rtx tmp = gen_reg_rtx (SImode);
	emit_insn (gen_mulhisi3 (tmp, operands[1], operands[2]));
	emit_insn (gen_addsi3 (operands[0], tmp, operands[3]));
	DONE;
      }
  }
)

(define_insn "*arm_maddhisi4"
  [(set (match_operand:SI 0 "s_register_operand" "=r")
	(plus:SI (mult:SI (sign_extend:SI
			   (match_operand:HI 1 "s_register_operand" "r"))
			  (sign_extend:SI
			   (match_operand:HI 2 "s_register_operand" "r")))
		 (match_operand:SI 3 "s_register_operand" "r")))]
  "TARGET_DSP_MULTIPLY && !ARM_Q_BIT_READ"
  "smlabb%?\\t%0, %1, %2, %3"
  [(set_attr "type" "smlaxy")
   (set_attr "predicable" "yes")]
)

(define_insn "arm_smlabb_setq"
  [(set (match_operand:SI 0 "s_register_operand" "=r")
	(plus:SI (mult:SI (sign_extend:SI
			   (match_operand:HI 1 "s_register_operand" "r"))
			  (sign_extend:SI
			   (match_operand:HI 2 "s_register_operand" "r")))
		 (match_operand:SI 3 "s_register_operand" "r")))
   (set (reg:CC APSRQ_REGNUM)
	(unspec:CC [(reg:CC APSRQ_REGNUM)] UNSPEC_Q_SET))]
  "TARGET_DSP_MULTIPLY"
  "smlabb%?\\t%0, %1, %2, %3"
  [(set_attr "type" "smlaxy")
   (set_attr "predicable" "yes")]
)

(define_expand "arm_smlabb"
 [(match_operand:SI 0 "s_register_operand")
  (match_operand:SI 1 "s_register_operand")
  (match_operand:SI 2 "s_register_operand")
  (match_operand:SI 3 "s_register_operand")]
  "TARGET_DSP_MULTIPLY"
  {
    rtx mult1 = gen_lowpart (HImode, operands[1]);
    rtx mult2 = gen_lowpart (HImode, operands[2]);
    if (ARM_Q_BIT_READ)
      emit_insn (gen_arm_smlabb_setq (operands[0], mult1, mult2, operands[3]));
    else
      emit_insn (gen_maddhisi4 (operands[0], mult1, mult2, operands[3]));
    DONE;
  }
)

;; Note: there is no maddhisi4ibt because this one is canonical form
(define_insn "maddhisi4tb"
  [(set (match_operand:SI 0 "s_register_operand" "=r")
	(plus:SI (mult:SI (ashiftrt:SI
			   (match_operand:SI 1 "s_register_operand" "r")
			   (const_int 16))
			  (sign_extend:SI
			   (match_operand:HI 2 "s_register_operand" "r")))
		 (match_operand:SI 3 "s_register_operand" "r")))]
  "TARGET_DSP_MULTIPLY && !ARM_Q_BIT_READ"
  "smlatb%?\\t%0, %1, %2, %3"
  [(set_attr "type" "smlaxy")
   (set_attr "predicable" "yes")]
)

(define_insn "arm_smlatb_setq"
  [(set (match_operand:SI 0 "s_register_operand" "=r")
	(plus:SI (mult:SI (ashiftrt:SI
			   (match_operand:SI 1 "s_register_operand" "r")
			   (const_int 16))
			  (sign_extend:SI
			   (match_operand:HI 2 "s_register_operand" "r")))
		 (match_operand:SI 3 "s_register_operand" "r")))
   (set (reg:CC APSRQ_REGNUM)
	(unspec:CC [(reg:CC APSRQ_REGNUM)] UNSPEC_Q_SET))]
  "TARGET_DSP_MULTIPLY"
  "smlatb%?\\t%0, %1, %2, %3"
  [(set_attr "type" "smlaxy")
   (set_attr "predicable" "yes")]
)

(define_expand "arm_smlatb"
 [(match_operand:SI 0 "s_register_operand")
  (match_operand:SI 1 "s_register_operand")
  (match_operand:SI 2 "s_register_operand")
  (match_operand:SI 3 "s_register_operand")]
  "TARGET_DSP_MULTIPLY"
  {
    rtx mult2 = gen_lowpart (HImode, operands[2]);
    if (ARM_Q_BIT_READ)
      emit_insn (gen_arm_smlatb_setq (operands[0], operands[1],
				      mult2, operands[3]));
    else
      emit_insn (gen_maddhisi4tb (operands[0], operands[1],
				  mult2, operands[3]));
    DONE;
  }
)

(define_insn "maddhisi4tt"
  [(set (match_operand:SI 0 "s_register_operand" "=r")
	(plus:SI (mult:SI (ashiftrt:SI
			   (match_operand:SI 1 "s_register_operand" "r")
			   (const_int 16))
			  (ashiftrt:SI
			   (match_operand:SI 2 "s_register_operand" "r")
			   (const_int 16)))
		 (match_operand:SI 3 "s_register_operand" "r")))]
  "TARGET_DSP_MULTIPLY && !ARM_Q_BIT_READ"
  "smlatt%?\\t%0, %1, %2, %3"
  [(set_attr "type" "smlaxy")
   (set_attr "predicable" "yes")]
)

(define_insn "arm_smlatt_setq"
  [(set (match_operand:SI 0 "s_register_operand" "=r")
	(plus:SI (mult:SI (ashiftrt:SI
			   (match_operand:SI 1 "s_register_operand" "r")
			   (const_int 16))
			  (ashiftrt:SI
			   (match_operand:SI 2 "s_register_operand" "r")
			   (const_int 16)))
		 (match_operand:SI 3 "s_register_operand" "r")))
   (set (reg:CC APSRQ_REGNUM)
	(unspec:CC [(reg:CC APSRQ_REGNUM)] UNSPEC_Q_SET))]
  "TARGET_DSP_MULTIPLY"
  "smlatt%?\\t%0, %1, %2, %3"
  [(set_attr "type" "smlaxy")
   (set_attr "predicable" "yes")]
)

(define_expand "arm_smlatt"
 [(match_operand:SI 0 "s_register_operand")
  (match_operand:SI 1 "s_register_operand")
  (match_operand:SI 2 "s_register_operand")
  (match_operand:SI 3 "s_register_operand")]
  "TARGET_DSP_MULTIPLY"
  {
    if (ARM_Q_BIT_READ)
      emit_insn (gen_arm_smlatt_setq (operands[0], operands[1],
				      operands[2], operands[3]));
    else
      emit_insn (gen_maddhisi4tt (operands[0], operands[1],
				  operands[2], operands[3]));
    DONE;
  }
)

(define_insn "maddhidi4"
  [(set (match_operand:DI 0 "s_register_operand" "=r")
	(plus:DI
	  (mult:DI (sign_extend:DI
		    (match_operand:HI 1 "s_register_operand" "r"))
		   (sign_extend:DI
		    (match_operand:HI 2 "s_register_operand" "r")))
	  (match_operand:DI 3 "s_register_operand" "0")))]
  "TARGET_DSP_MULTIPLY"
  "smlalbb%?\\t%Q0, %R0, %1, %2"
  [(set_attr "type" "smlalxy")
   (set_attr "predicable" "yes")])

;; Note: there is no maddhidi4ibt because this one is canonical form
(define_insn "*maddhidi4tb"
  [(set (match_operand:DI 0 "s_register_operand" "=r")
	(plus:DI
	  (mult:DI (sign_extend:DI
		    (ashiftrt:SI
		     (match_operand:SI 1 "s_register_operand" "r")
		     (const_int 16)))
		   (sign_extend:DI
		    (match_operand:HI 2 "s_register_operand" "r")))
	  (match_operand:DI 3 "s_register_operand" "0")))]
  "TARGET_DSP_MULTIPLY"
  "smlaltb%?\\t%Q0, %R0, %1, %2"
  [(set_attr "type" "smlalxy")
   (set_attr "predicable" "yes")])

(define_insn "*maddhidi4tt"
  [(set (match_operand:DI 0 "s_register_operand" "=r")
	(plus:DI
	  (mult:DI (sign_extend:DI
		    (ashiftrt:SI
		     (match_operand:SI 1 "s_register_operand" "r")
		     (const_int 16)))
		   (sign_extend:DI
		    (ashiftrt:SI
		     (match_operand:SI 2 "s_register_operand" "r")
		     (const_int 16))))
	  (match_operand:DI 3 "s_register_operand" "0")))]
  "TARGET_DSP_MULTIPLY"
  "smlaltt%?\\t%Q0, %R0, %1, %2"
  [(set_attr "type" "smlalxy")
   (set_attr "predicable" "yes")])

(define_insn "arm_<smlaw_op><add_clobber_q_name>_insn"
  [(set (match_operand:SI 0 "s_register_operand" "=r")
	(unspec:SI
	   [(match_operand:SI 1 "s_register_operand" "r")
	    (match_operand:SI 2 "s_register_operand" "r")
	    (match_operand:SI 3 "s_register_operand" "r")]
	   SMLAWBT))]
  "TARGET_DSP_MULTIPLY && <add_clobber_q_pred>"
  "<smlaw_op>%?\\t%0, %1, %2, %3"
  [(set_attr "type" "smlaxy")
   (set_attr "predicable" "yes")]
)

(define_expand "arm_<smlaw_op>"
  [(set (match_operand:SI 0 "s_register_operand")
	(unspec:SI
	   [(match_operand:SI 1 "s_register_operand")
	    (match_operand:SI 2 "s_register_operand")
	    (match_operand:SI 3 "s_register_operand")]
	   SMLAWBT))]
  "TARGET_DSP_MULTIPLY"
  {
    if (ARM_Q_BIT_READ)
      emit_insn (gen_arm_<smlaw_op>_setq_insn (operands[0], operands[1],
					       operands[2], operands[3]));
    else
      emit_insn (gen_arm_<smlaw_op>_insn (operands[0], operands[1],
					  operands[2], operands[3]));
    DONE;
  }
)

(define_expand "mulsf3"
  [(set (match_operand:SF          0 "s_register_operand")
	(mult:SF (match_operand:SF 1 "s_register_operand")
		 (match_operand:SF 2 "s_register_operand")))]
  "TARGET_32BIT && TARGET_HARD_FLOAT"
  "
")

(define_expand "muldf3"
  [(set (match_operand:DF          0 "s_register_operand")
	(mult:DF (match_operand:DF 1 "s_register_operand")
		 (match_operand:DF 2 "s_register_operand")))]
  "TARGET_32BIT && TARGET_HARD_FLOAT && !TARGET_VFP_SINGLE"
  "
")

;; Division insns

(define_expand "divsf3"
  [(set (match_operand:SF 0 "s_register_operand")
	(div:SF (match_operand:SF 1 "s_register_operand")
		(match_operand:SF 2 "s_register_operand")))]
  "TARGET_32BIT && TARGET_HARD_FLOAT"
  "")

(define_expand "divdf3"
  [(set (match_operand:DF 0 "s_register_operand")
	(div:DF (match_operand:DF 1 "s_register_operand")
		(match_operand:DF 2 "s_register_operand")))]
  "TARGET_32BIT && TARGET_HARD_FLOAT && TARGET_VFP_DOUBLE"
  "")


; Expand logical operations.  The mid-end expander does not split off memory
; operands or complex immediates, which leads to fewer LDRD/STRD instructions.
; So an explicit expander is needed to generate better code.

(define_expand "<LOGICAL:optab>di3"
  [(set (match_operand:DI	  0 "s_register_operand")
	(LOGICAL:DI (match_operand:DI 1 "s_register_operand")
		    (match_operand:DI 2 "arm_<optab>di_operand")))]
  "TARGET_32BIT"
  {
      rtx low  = simplify_gen_binary (<CODE>, SImode,
				      gen_lowpart (SImode, operands[1]),
				      gen_lowpart (SImode, operands[2]));
      rtx high = simplify_gen_binary (<CODE>, SImode,
				      gen_highpart (SImode, operands[1]),
				      gen_highpart_mode (SImode, DImode,
							 operands[2]));

      emit_insn (gen_rtx_SET (gen_lowpart (SImode, operands[0]), low));
      emit_insn (gen_rtx_SET (gen_highpart (SImode, operands[0]), high));
      DONE;
  }
)

(define_expand "one_cmpldi2"
  [(set (match_operand:DI 0 "s_register_operand")
	(not:DI (match_operand:DI 1 "s_register_operand")))]
  "TARGET_32BIT"
  {
      rtx low  = simplify_gen_unary (NOT, SImode,
				     gen_lowpart (SImode, operands[1]),
				     SImode);
      rtx high = simplify_gen_unary (NOT, SImode,
				     gen_highpart_mode (SImode, DImode,
							operands[1]),
				     SImode);

      emit_insn (gen_rtx_SET (gen_lowpart (SImode, operands[0]), low));
      emit_insn (gen_rtx_SET (gen_highpart (SImode, operands[0]), high));
      DONE;
  }
)

;; Split DImode and, ior, xor operations.  Simply perform the logical
;; operation on the upper and lower halves of the registers.
;; This is needed for atomic operations in arm_split_atomic_op.
;; Avoid splitting IWMMXT instructions.
(define_split
  [(set (match_operand:DI 0 "s_register_operand" "")
	(match_operator:DI 6 "logical_binary_operator"
	  [(match_operand:DI 1 "s_register_operand" "")
	   (match_operand:DI 2 "s_register_operand" "")]))]
  "TARGET_32BIT && reload_completed
   && ! IS_IWMMXT_REGNUM (REGNO (operands[0]))"
  [(set (match_dup 0) (match_op_dup:SI 6 [(match_dup 1) (match_dup 2)]))
   (set (match_dup 3) (match_op_dup:SI 6 [(match_dup 4) (match_dup 5)]))]
  "
  {
    operands[3] = gen_highpart (SImode, operands[0]);
    operands[0] = gen_lowpart (SImode, operands[0]);
    operands[4] = gen_highpart (SImode, operands[1]);
    operands[1] = gen_lowpart (SImode, operands[1]);
    operands[5] = gen_highpart (SImode, operands[2]);
    operands[2] = gen_lowpart (SImode, operands[2]);
  }"
)

;; Split DImode not (needed for atomic operations in arm_split_atomic_op).
;; Unconditionally split since there is no SIMD DImode NOT pattern.
(define_split
  [(set (match_operand:DI 0 "s_register_operand")
	(not:DI (match_operand:DI 1 "s_register_operand")))]
  "TARGET_32BIT"
  [(set (match_dup 0) (not:SI (match_dup 1)))
   (set (match_dup 2) (not:SI (match_dup 3)))]
  "
  {
    operands[2] = gen_highpart (SImode, operands[0]);
    operands[0] = gen_lowpart (SImode, operands[0]);
    operands[3] = gen_highpart (SImode, operands[1]);
    operands[1] = gen_lowpart (SImode, operands[1]);
  }"
)

(define_expand "andsi3"
  [(set (match_operand:SI         0 "s_register_operand")
	(and:SI (match_operand:SI 1 "s_register_operand")
		(match_operand:SI 2 "reg_or_int_operand")))]
  "TARGET_EITHER"
  "
  if (TARGET_32BIT)
    {
      if (CONST_INT_P (operands[2]))
        {
	  if (INTVAL (operands[2]) == 255 && arm_arch6)
	    {
	      operands[1] = convert_to_mode (QImode, operands[1], 1);
	      emit_insn (gen_thumb2_zero_extendqisi2_v6 (operands[0],
							 operands[1]));
	      DONE;
	    }
	  else if (DONT_EARLY_SPLIT_CONSTANT (INTVAL (operands[2]), AND))
	    operands[2] = force_reg (SImode, operands[2]);
	  else
	    {
	      arm_split_constant (AND, SImode, NULL_RTX,
				  INTVAL (operands[2]), operands[0],
				  operands[1],
				  optimize && can_create_pseudo_p ());

	      DONE;
	    }
        }
    }
  else /* TARGET_THUMB1 */
    {
      if (!CONST_INT_P (operands[2]))
        {
          rtx tmp = force_reg (SImode, operands[2]);
	  if (rtx_equal_p (operands[0], operands[1]))
	    operands[2] = tmp;
	  else
	    {
              operands[2] = operands[1];
              operands[1] = tmp;
	    }
        }
      else
        {
          int i;
	  
          if (((unsigned HOST_WIDE_INT) ~INTVAL (operands[2])) < 256)
  	    {
	      operands[2] = force_reg (SImode,
				       GEN_INT (~INTVAL (operands[2])));
	      
	      emit_insn (gen_thumb1_bicsi3 (operands[0], operands[2], operands[1]));
	      
	      DONE;
	    }

          for (i = 9; i <= 31; i++)
	    {
	      if ((HOST_WIDE_INT_1 << i) - 1 == INTVAL (operands[2]))
	        {
	          emit_insn (gen_extzv (operands[0], operands[1], GEN_INT (i),
			 	        const0_rtx));
	          DONE;
	        }
	      else if ((HOST_WIDE_INT_1 << i) - 1
		       == ~INTVAL (operands[2]))
	        {
	          rtx shift = GEN_INT (i);
	          rtx reg = gen_reg_rtx (SImode);
		
	          emit_insn (gen_lshrsi3 (reg, operands[1], shift));
	          emit_insn (gen_ashlsi3 (operands[0], reg, shift));
		  
	          DONE;
	        }
	    }

          operands[2] = force_reg (SImode, operands[2]);
        }
    }
  "
)

; ??? Check split length for Thumb-2
(define_insn_and_split "*arm_andsi3_insn"
  [(set (match_operand:SI         0 "s_register_operand" "=r,l,r,r,r")
	(and:SI (match_operand:SI 1 "s_register_operand" "%r,0,r,r,r")
		(match_operand:SI 2 "reg_or_int_operand" "I,l,K,r,?n")))]
  "TARGET_32BIT"
  "@
   and%?\\t%0, %1, %2
   and%?\\t%0, %1, %2
   bic%?\\t%0, %1, #%B2
   and%?\\t%0, %1, %2
   #"
  "TARGET_32BIT
   && CONST_INT_P (operands[2])
   && !(const_ok_for_arm (INTVAL (operands[2]))
	|| const_ok_for_arm (~INTVAL (operands[2])))"
  [(clobber (const_int 0))]
  "
  arm_split_constant  (AND, SImode, curr_insn, 
	               INTVAL (operands[2]), operands[0], operands[1], 0);
  DONE;
  "
  [(set_attr "length" "4,4,4,4,16")
   (set_attr "predicable" "yes")
   (set_attr "predicable_short_it" "no,yes,no,no,no")
   (set_attr "type" "logic_imm,logic_imm,logic_reg,logic_reg,logic_imm")]
)

(define_insn "*andsi3_compare0"
  [(set (reg:CC_NZ CC_REGNUM)
	(compare:CC_NZ
	 (and:SI (match_operand:SI 1 "s_register_operand" "r,r,r")
		 (match_operand:SI 2 "arm_not_operand" "I,K,r"))
	 (const_int 0)))
   (set (match_operand:SI          0 "s_register_operand" "=r,r,r")
	(and:SI (match_dup 1) (match_dup 2)))]
  "TARGET_32BIT"
  "@
   ands%?\\t%0, %1, %2
   bics%?\\t%0, %1, #%B2
   ands%?\\t%0, %1, %2"
  [(set_attr "conds" "set")
   (set_attr "type" "logics_imm,logics_imm,logics_reg")]
)

(define_insn "*andsi3_compare0_scratch"
  [(set (reg:CC_NZ CC_REGNUM)
	(compare:CC_NZ
	 (and:SI (match_operand:SI 0 "s_register_operand" "r,r,r")
		 (match_operand:SI 1 "arm_not_operand" "I,K,r"))
	 (const_int 0)))
   (clobber (match_scratch:SI 2 "=X,r,X"))]
  "TARGET_32BIT"
  "@
   tst%?\\t%0, %1
   bics%?\\t%2, %0, #%B1
   tst%?\\t%0, %1"
  [(set_attr "conds" "set")
   (set_attr "type"  "logics_imm,logics_imm,logics_reg")]
)

(define_insn "*zeroextractsi_compare0_scratch"
  [(set (reg:CC_NZ CC_REGNUM)
	(compare:CC_NZ (zero_extract:SI
			  (match_operand:SI 0 "s_register_operand" "r")
			  (match_operand 1 "const_int_operand" "n")
			  (match_operand 2 "const_int_operand" "n"))
			 (const_int 0)))]
  "TARGET_32BIT
  && (INTVAL (operands[2]) >= 0 && INTVAL (operands[2]) < 32
      && INTVAL (operands[1]) > 0 
      && INTVAL (operands[1]) + (INTVAL (operands[2]) & 1) <= 8
      && INTVAL (operands[1]) + INTVAL (operands[2]) <= 32)"
  "*
  operands[1] = GEN_INT (((1 << INTVAL (operands[1])) - 1)
			 << INTVAL (operands[2]));
  output_asm_insn (\"tst%?\\t%0, %1\", operands);
  return \"\";
  "
  [(set_attr "conds" "set")
   (set_attr "predicable" "yes")
   (set_attr "type" "logics_imm")]
)

(define_insn_and_split "*ne_zeroextractsi"
  [(set (match_operand:SI 0 "s_register_operand" "=r")
	(ne:SI (zero_extract:SI
		(match_operand:SI 1 "s_register_operand" "r")
		(match_operand:SI 2 "const_int_operand" "n")
		(match_operand:SI 3 "const_int_operand" "n"))
	       (const_int 0)))
   (clobber (reg:CC CC_REGNUM))]
  "TARGET_32BIT
   && (INTVAL (operands[3]) >= 0 && INTVAL (operands[3]) < 32
       && INTVAL (operands[2]) > 0 
       && INTVAL (operands[2]) + (INTVAL (operands[3]) & 1) <= 8
       && INTVAL (operands[2]) + INTVAL (operands[3]) <= 32)"
  "#"
  "TARGET_32BIT
   && (INTVAL (operands[3]) >= 0 && INTVAL (operands[3]) < 32
       && INTVAL (operands[2]) > 0 
       && INTVAL (operands[2]) + (INTVAL (operands[3]) & 1) <= 8
       && INTVAL (operands[2]) + INTVAL (operands[3]) <= 32)"
  [(parallel [(set (reg:CC_NZ CC_REGNUM)
		   (compare:CC_NZ (and:SI (match_dup 1) (match_dup 2))
				    (const_int 0)))
	      (set (match_dup 0) (and:SI (match_dup 1) (match_dup 2)))])
   (set (match_dup 0)
	(if_then_else:SI (eq (reg:CC_NZ CC_REGNUM) (const_int 0))
			 (match_dup 0) (const_int 1)))]
  "
  operands[2] = GEN_INT (((1 << INTVAL (operands[2])) - 1)
			 << INTVAL (operands[3])); 
  "
  [(set_attr "conds" "clob")
   (set (attr "length")
	(if_then_else (eq_attr "is_thumb" "yes")
		      (const_int 12)
		      (const_int 8)))
   (set_attr "type" "multiple")]
)

(define_insn_and_split "*ne_zeroextractsi_shifted"
  [(set (match_operand:SI 0 "s_register_operand" "=r")
	(ne:SI (zero_extract:SI
		(match_operand:SI 1 "s_register_operand" "r")
		(match_operand:SI 2 "const_int_operand" "n")
		(const_int 0))
	       (const_int 0)))
   (clobber (reg:CC CC_REGNUM))]
  "TARGET_ARM"
  "#"
  "TARGET_ARM"
  [(parallel [(set (reg:CC_NZ CC_REGNUM)
		   (compare:CC_NZ (ashift:SI (match_dup 1) (match_dup 2))
				    (const_int 0)))
	      (set (match_dup 0) (ashift:SI (match_dup 1) (match_dup 2)))])
   (set (match_dup 0)
	(if_then_else:SI (eq (reg:CC_NZ CC_REGNUM) (const_int 0))
			 (match_dup 0) (const_int 1)))]
  "
  operands[2] = GEN_INT (32 - INTVAL (operands[2]));
  "
  [(set_attr "conds" "clob")
   (set_attr "length" "8")
   (set_attr "type" "multiple")]
)

(define_insn_and_split "*ite_ne_zeroextractsi"
  [(set (match_operand:SI 0 "s_register_operand" "=r")
	(if_then_else:SI (ne (zero_extract:SI
			      (match_operand:SI 1 "s_register_operand" "r")
			      (match_operand:SI 2 "const_int_operand" "n")
			      (match_operand:SI 3 "const_int_operand" "n"))
			     (const_int 0))
			 (match_operand:SI 4 "arm_not_operand" "rIK")
			 (const_int 0)))
   (clobber (reg:CC CC_REGNUM))]
  "TARGET_ARM
   && (INTVAL (operands[3]) >= 0 && INTVAL (operands[3]) < 32
       && INTVAL (operands[2]) > 0 
       && INTVAL (operands[2]) + (INTVAL (operands[3]) & 1) <= 8
       && INTVAL (operands[2]) + INTVAL (operands[3]) <= 32)
   && !reg_overlap_mentioned_p (operands[0], operands[4])"
  "#"
  "TARGET_ARM
   && (INTVAL (operands[3]) >= 0 && INTVAL (operands[3]) < 32
       && INTVAL (operands[2]) > 0 
       && INTVAL (operands[2]) + (INTVAL (operands[3]) & 1) <= 8
       && INTVAL (operands[2]) + INTVAL (operands[3]) <= 32)
   && !reg_overlap_mentioned_p (operands[0], operands[4])"
  [(parallel [(set (reg:CC_NZ CC_REGNUM)
		   (compare:CC_NZ (and:SI (match_dup 1) (match_dup 2))
				    (const_int 0)))
	      (set (match_dup 0) (and:SI (match_dup 1) (match_dup 2)))])
   (set (match_dup 0)
	(if_then_else:SI (eq (reg:CC_NZ CC_REGNUM) (const_int 0))
			 (match_dup 0) (match_dup 4)))]
  "
  operands[2] = GEN_INT (((1 << INTVAL (operands[2])) - 1)
			 << INTVAL (operands[3])); 
  "
  [(set_attr "conds" "clob")
   (set_attr "length" "8")
   (set_attr "type" "multiple")]
)

(define_insn_and_split "*ite_ne_zeroextractsi_shifted"
  [(set (match_operand:SI 0 "s_register_operand" "=r")
	(if_then_else:SI (ne (zero_extract:SI
			      (match_operand:SI 1 "s_register_operand" "r")
			      (match_operand:SI 2 "const_int_operand" "n")
			      (const_int 0))
			     (const_int 0))
			 (match_operand:SI 3 "arm_not_operand" "rIK")
			 (const_int 0)))
   (clobber (reg:CC CC_REGNUM))]
  "TARGET_ARM && !reg_overlap_mentioned_p (operands[0], operands[3])"
  "#"
  "TARGET_ARM && !reg_overlap_mentioned_p (operands[0], operands[3])"
  [(parallel [(set (reg:CC_NZ CC_REGNUM)
		   (compare:CC_NZ (ashift:SI (match_dup 1) (match_dup 2))
				    (const_int 0)))
	      (set (match_dup 0) (ashift:SI (match_dup 1) (match_dup 2)))])
   (set (match_dup 0)
	(if_then_else:SI (eq (reg:CC_NZ CC_REGNUM) (const_int 0))
			 (match_dup 0) (match_dup 3)))]
  "
  operands[2] = GEN_INT (32 - INTVAL (operands[2]));
  "
  [(set_attr "conds" "clob")
   (set_attr "length" "8")
   (set_attr "type" "multiple")]
)

;; ??? Use Thumb-2 has bitfield insert/extract instructions.
(define_split
  [(set (match_operand:SI 0 "s_register_operand" "")
	(match_operator:SI 1 "shiftable_operator"
	 [(zero_extract:SI (match_operand:SI 2 "s_register_operand" "")
			   (match_operand:SI 3 "const_int_operand" "")
			   (match_operand:SI 4 "const_int_operand" ""))
	  (match_operand:SI 5 "s_register_operand" "")]))
   (clobber (match_operand:SI 6 "s_register_operand" ""))]
  "TARGET_ARM"
  [(set (match_dup 6) (ashift:SI (match_dup 2) (match_dup 3)))
   (set (match_dup 0)
	(match_op_dup 1
	 [(lshiftrt:SI (match_dup 6) (match_dup 4))
	  (match_dup 5)]))]
  "{
     HOST_WIDE_INT temp = INTVAL (operands[3]);

     operands[3] = GEN_INT (32 - temp - INTVAL (operands[4]));
     operands[4] = GEN_INT (32 - temp);
   }"
)
  
(define_split
  [(set (match_operand:SI 0 "s_register_operand" "")
	(match_operator:SI 1 "shiftable_operator"
	 [(sign_extract:SI (match_operand:SI 2 "s_register_operand" "")
			   (match_operand:SI 3 "const_int_operand" "")
			   (match_operand:SI 4 "const_int_operand" ""))
	  (match_operand:SI 5 "s_register_operand" "")]))
   (clobber (match_operand:SI 6 "s_register_operand" ""))]
  "TARGET_ARM"
  [(set (match_dup 6) (ashift:SI (match_dup 2) (match_dup 3)))
   (set (match_dup 0)
	(match_op_dup 1
	 [(ashiftrt:SI (match_dup 6) (match_dup 4))
	  (match_dup 5)]))]
  "{
     HOST_WIDE_INT temp = INTVAL (operands[3]);

     operands[3] = GEN_INT (32 - temp - INTVAL (operands[4]));
     operands[4] = GEN_INT (32 - temp);
   }"
)
  
;;; ??? This pattern is bogus.  If operand3 has bits outside the range
;;; represented by the bitfield, then this will produce incorrect results.
;;; Somewhere, the value needs to be truncated.  On targets like the m68k,
;;; which have a real bit-field insert instruction, the truncation happens
;;; in the bit-field insert instruction itself.  Since arm does not have a
;;; bit-field insert instruction, we would have to emit code here to truncate
;;; the value before we insert.  This loses some of the advantage of having
;;; this insv pattern, so this pattern needs to be reevalutated.

(define_expand "insv"
  [(set (zero_extract (match_operand 0 "nonimmediate_operand")
                      (match_operand 1 "general_operand")
                      (match_operand 2 "general_operand"))
        (match_operand 3 "reg_or_int_operand"))]
  "TARGET_ARM || arm_arch_thumb2"
  "
  {
    int start_bit = INTVAL (operands[2]);
    int width = INTVAL (operands[1]);
    HOST_WIDE_INT mask = (HOST_WIDE_INT_1 << width) - 1;
    rtx target, subtarget;

    if (arm_arch_thumb2)
      {
        if (unaligned_access && MEM_P (operands[0])
	    && s_register_operand (operands[3], GET_MODE (operands[3]))
	    && (width == 16 || width == 32) && (start_bit % BITS_PER_UNIT) == 0)
	  {
	    rtx base_addr;

	    if (BYTES_BIG_ENDIAN)
	      start_bit = GET_MODE_BITSIZE (GET_MODE (operands[3])) - width
			  - start_bit;

	    if (width == 32)
	      {
	        base_addr = adjust_address (operands[0], SImode,
					    start_bit / BITS_PER_UNIT);
		emit_insn (gen_unaligned_storesi (base_addr, operands[3]));
	      }
	    else
	      {
	        rtx tmp = gen_reg_rtx (HImode);

	        base_addr = adjust_address (operands[0], HImode,
					    start_bit / BITS_PER_UNIT);
		emit_move_insn (tmp, gen_lowpart (HImode, operands[3]));
		emit_insn (gen_unaligned_storehi (base_addr, tmp));
	      }
	    DONE;
	  }
	else if (s_register_operand (operands[0], GET_MODE (operands[0])))
	  {
	    bool use_bfi = TRUE;

	    if (CONST_INT_P (operands[3]))
	      {
		HOST_WIDE_INT val = INTVAL (operands[3]) & mask;

		if (val == 0)
		  {
		    emit_insn (gen_insv_zero (operands[0], operands[1],
					      operands[2]));
		    DONE;
		  }

		/* See if the set can be done with a single orr instruction.  */
		if (val == mask && const_ok_for_arm (val << start_bit))
		  use_bfi = FALSE;
	      }

	    if (use_bfi)
	      {
		if (!REG_P (operands[3]))
		  operands[3] = force_reg (SImode, operands[3]);

		emit_insn (gen_insv_t2 (operands[0], operands[1], operands[2],
					operands[3]));
		DONE;
	      }
	  }
	else
	  FAIL;
      }

    if (!s_register_operand (operands[0], GET_MODE (operands[0])))
      FAIL;

    target = copy_rtx (operands[0]);
    /* Avoid using a subreg as a subtarget, and avoid writing a paradoxical 
       subreg as the final target.  */
    if (GET_CODE (target) == SUBREG)
      {
	subtarget = gen_reg_rtx (SImode);
	if (GET_MODE_SIZE (GET_MODE (SUBREG_REG (target)))
	    < GET_MODE_SIZE (SImode))
	  target = SUBREG_REG (target);
      }
    else
      subtarget = target;    

    if (CONST_INT_P (operands[3]))
      {
	/* Since we are inserting a known constant, we may be able to
	   reduce the number of bits that we have to clear so that
	   the mask becomes simple.  */
	/* ??? This code does not check to see if the new mask is actually
	   simpler.  It may not be.  */
	rtx op1 = gen_reg_rtx (SImode);
	/* ??? Truncate operand3 to fit in the bitfield.  See comment before
	   start of this pattern.  */
	HOST_WIDE_INT op3_value = mask & INTVAL (operands[3]);
	HOST_WIDE_INT mask2 = ((mask & ~op3_value) << start_bit);

	emit_insn (gen_andsi3 (op1, operands[0],
			       gen_int_mode (~mask2, SImode)));
	emit_insn (gen_iorsi3 (subtarget, op1,
			       gen_int_mode (op3_value << start_bit, SImode)));
      }
    else if (start_bit == 0
	     && !(const_ok_for_arm (mask)
		  || const_ok_for_arm (~mask)))
      {
	/* A Trick, since we are setting the bottom bits in the word,
	   we can shift operand[3] up, operand[0] down, OR them together
	   and rotate the result back again.  This takes 3 insns, and
	   the third might be mergeable into another op.  */
	/* The shift up copes with the possibility that operand[3] is
           wider than the bitfield.  */
	rtx op0 = gen_reg_rtx (SImode);
	rtx op1 = gen_reg_rtx (SImode);

	emit_insn (gen_ashlsi3 (op0, operands[3], GEN_INT (32 - width)));
	emit_insn (gen_lshrsi3 (op1, operands[0], operands[1]));
	emit_insn (gen_iorsi3  (op1, op1, op0));
	emit_insn (gen_rotlsi3 (subtarget, op1, operands[1]));
      }
    else if ((width + start_bit == 32)
	     && !(const_ok_for_arm (mask)
		  || const_ok_for_arm (~mask)))
      {
	/* Similar trick, but slightly less efficient.  */

	rtx op0 = gen_reg_rtx (SImode);
	rtx op1 = gen_reg_rtx (SImode);

	emit_insn (gen_ashlsi3 (op0, operands[3], GEN_INT (32 - width)));
	emit_insn (gen_ashlsi3 (op1, operands[0], operands[1]));
	emit_insn (gen_lshrsi3 (op1, op1, operands[1]));
	emit_insn (gen_iorsi3 (subtarget, op1, op0));
      }
    else
      {
	rtx op0 = gen_int_mode (mask, SImode);
	rtx op1 = gen_reg_rtx (SImode);
	rtx op2 = gen_reg_rtx (SImode);

	if (!(const_ok_for_arm (mask) || const_ok_for_arm (~mask)))
	  {
	    rtx tmp = gen_reg_rtx (SImode);

	    emit_insn (gen_movsi (tmp, op0));
	    op0 = tmp;
	  }

	/* Mask out any bits in operand[3] that are not needed.  */
	   emit_insn (gen_andsi3 (op1, operands[3], op0));

	if (CONST_INT_P (op0)
	    && (const_ok_for_arm (mask << start_bit)
		|| const_ok_for_arm (~(mask << start_bit))))
	  {
	    op0 = gen_int_mode (~(mask << start_bit), SImode);
	    emit_insn (gen_andsi3 (op2, operands[0], op0));
	  }
	else
	  {
	    if (CONST_INT_P (op0))
	      {
		rtx tmp = gen_reg_rtx (SImode);

		emit_insn (gen_movsi (tmp, op0));
		op0 = tmp;
	      }

	    if (start_bit != 0)
	      emit_insn (gen_ashlsi3 (op0, op0, operands[2]));
	    
	    emit_insn (gen_andsi_notsi_si (op2, operands[0], op0));
	  }

	if (start_bit != 0)
          emit_insn (gen_ashlsi3 (op1, op1, operands[2]));

	emit_insn (gen_iorsi3 (subtarget, op1, op2));
      }

    if (subtarget != target)
      {
	/* If TARGET is still a SUBREG, then it must be wider than a word,
	   so we must be careful only to set the subword we were asked to.  */
	if (GET_CODE (target) == SUBREG)
	  emit_move_insn (target, subtarget);
	else
	  emit_move_insn (target, gen_lowpart (GET_MODE (target), subtarget));
      }

    DONE;
  }"
)

(define_insn "insv_zero"
  [(set (zero_extract:SI (match_operand:SI 0 "s_register_operand" "+r")
                         (match_operand:SI 1 "const_int_M_operand" "M")
                         (match_operand:SI 2 "const_int_M_operand" "M"))
        (const_int 0))]
  "arm_arch_thumb2"
  "bfc%?\t%0, %2, %1"
  [(set_attr "length" "4")
   (set_attr "predicable" "yes")
   (set_attr "type" "bfm")]
)

(define_insn "insv_t2"
  [(set (zero_extract:SI (match_operand:SI 0 "s_register_operand" "+r")
                         (match_operand:SI 1 "const_int_M_operand" "M")
                         (match_operand:SI 2 "const_int_M_operand" "M"))
        (match_operand:SI 3 "s_register_operand" "r"))]
  "arm_arch_thumb2"
  "bfi%?\t%0, %3, %2, %1"
  [(set_attr "length" "4")
   (set_attr "predicable" "yes")
   (set_attr "type" "bfm")]
)

(define_insn "andsi_notsi_si"
  [(set (match_operand:SI 0 "s_register_operand" "=r")
	(and:SI (not:SI (match_operand:SI 2 "s_register_operand" "r"))
		(match_operand:SI 1 "s_register_operand" "r")))]
  "TARGET_32BIT"
  "bic%?\\t%0, %1, %2"
  [(set_attr "predicable" "yes")
   (set_attr "type" "logic_reg")]
)

(define_insn "andsi_not_shiftsi_si"
  [(set (match_operand:SI 0 "s_register_operand" "=r,r")
	(and:SI (not:SI (match_operator:SI 4 "shift_operator"
			 [(match_operand:SI 2 "s_register_operand" "r,r")
			  (match_operand:SI 3 "shift_amount_operand" "M,r")]))
		(match_operand:SI 1 "s_register_operand" "r,r")))]
  "TARGET_32BIT"
  "bic%?\\t%0, %1, %2%S4"
  [(set_attr "predicable" "yes")
   (set_attr "shift" "2")
   (set_attr "arch" "32,a")
   (set_attr "type" "logic_shift_imm,logic_shift_reg")]
)

;; Shifted bics pattern used to set up CC status register and not reusing
;; bics output.  Pattern restricts Thumb2 shift operand as bics for Thumb2
;; does not support shift by register.
(define_insn "andsi_not_shiftsi_si_scc_no_reuse"
  [(set (reg:CC_NZ CC_REGNUM)
	(compare:CC_NZ
		(and:SI (not:SI (match_operator:SI 0 "shift_operator"
			[(match_operand:SI 1 "s_register_operand" "r,r")
			 (match_operand:SI 2 "shift_amount_operand" "M,r")]))
			(match_operand:SI 3 "s_register_operand" "r,r"))
		(const_int 0)))
   (clobber (match_scratch:SI 4 "=r,r"))]
  "TARGET_32BIT"
  "bics%?\\t%4, %3, %1%S0"
  [(set_attr "predicable" "yes")
   (set_attr "arch" "32,a")
   (set_attr "conds" "set")
   (set_attr "shift" "1")
   (set_attr "type" "logic_shift_imm,logic_shift_reg")]
)

;; Same as andsi_not_shiftsi_si_scc_no_reuse, but the bics result is also
;; getting reused later.
(define_insn "andsi_not_shiftsi_si_scc"
  [(parallel [(set (reg:CC_NZ CC_REGNUM)
	(compare:CC_NZ
		(and:SI (not:SI (match_operator:SI 0 "shift_operator"
			[(match_operand:SI 1 "s_register_operand" "r,r")
			 (match_operand:SI 2 "shift_amount_operand" "M,r")]))
			(match_operand:SI 3 "s_register_operand" "r,r"))
		(const_int 0)))
	(set (match_operand:SI 4 "s_register_operand" "=r,r")
	     (and:SI (not:SI (match_op_dup 0
		     [(match_dup 1)
		      (match_dup 2)]))
		     (match_dup 3)))])]
  "TARGET_32BIT"
  "bics%?\\t%4, %3, %1%S0"
  [(set_attr "predicable" "yes")
   (set_attr "arch" "32,a")
   (set_attr "conds" "set")
   (set_attr "shift" "1")
   (set_attr "type" "logic_shift_imm,logic_shift_reg")]
)

(define_insn "*andsi_notsi_si_compare0"
  [(set (reg:CC_NZ CC_REGNUM)
	(compare:CC_NZ
	 (and:SI (not:SI (match_operand:SI 2 "s_register_operand" "r"))
		 (match_operand:SI 1 "s_register_operand" "r"))
	 (const_int 0)))
   (set (match_operand:SI 0 "s_register_operand" "=r")
	(and:SI (not:SI (match_dup 2)) (match_dup 1)))]
  "TARGET_32BIT"
  "bics\\t%0, %1, %2"
  [(set_attr "conds" "set")
   (set_attr "type" "logics_shift_reg")]
)

(define_insn "*andsi_notsi_si_compare0_scratch"
  [(set (reg:CC_NZ CC_REGNUM)
	(compare:CC_NZ
	 (and:SI (not:SI (match_operand:SI 2 "s_register_operand" "r"))
		 (match_operand:SI 1 "s_register_operand" "r"))
	 (const_int 0)))
   (clobber (match_scratch:SI 0 "=r"))]
  "TARGET_32BIT"
  "bics\\t%0, %1, %2"
  [(set_attr "conds" "set")
   (set_attr "type" "logics_shift_reg")]
)

(define_expand "iorsi3"
  [(set (match_operand:SI         0 "s_register_operand")
	(ior:SI (match_operand:SI 1 "s_register_operand")
		(match_operand:SI 2 "reg_or_int_operand")))]
  "TARGET_EITHER"
  "
  if (CONST_INT_P (operands[2]))
    {
      if (TARGET_32BIT)
        {
	  if (DONT_EARLY_SPLIT_CONSTANT (INTVAL (operands[2]), IOR))
	    operands[2] = force_reg (SImode, operands[2]);
	  else
	    {
	      arm_split_constant (IOR, SImode, NULL_RTX,
				  INTVAL (operands[2]), operands[0],
				  operands[1],
				  optimize && can_create_pseudo_p ());
	      DONE;
	    }
	}
      else /* TARGET_THUMB1 */
        {
          rtx tmp = force_reg (SImode, operands[2]);
	  if (rtx_equal_p (operands[0], operands[1]))
	    operands[2] = tmp;
	  else
	    {
              operands[2] = operands[1];
              operands[1] = tmp;
	    }
        }
    }
  "
)

(define_insn_and_split "*iorsi3_insn"
  [(set (match_operand:SI 0 "s_register_operand" "=r,l,r,r,r")
	(ior:SI (match_operand:SI 1 "s_register_operand" "%r,0,r,r,r")
		(match_operand:SI 2 "reg_or_int_operand" "I,l,K,r,?n")))]
  "TARGET_32BIT"
  "@
   orr%?\\t%0, %1, %2
   orr%?\\t%0, %1, %2
   orn%?\\t%0, %1, #%B2
   orr%?\\t%0, %1, %2
   #"
  "TARGET_32BIT
   && CONST_INT_P (operands[2])
   && !(const_ok_for_arm (INTVAL (operands[2]))
        || (TARGET_THUMB2 && const_ok_for_arm (~INTVAL (operands[2]))))"
  [(clobber (const_int 0))]
{
  arm_split_constant (IOR, SImode, curr_insn,
                      INTVAL (operands[2]), operands[0], operands[1], 0);
  DONE;
}
  [(set_attr "length" "4,4,4,4,16")
   (set_attr "arch" "32,t2,t2,32,32")
   (set_attr "predicable" "yes")
   (set_attr "predicable_short_it" "no,yes,no,no,no")
   (set_attr "type" "logic_imm,logic_reg,logic_imm,logic_reg,logic_reg")]
)

(define_peephole2
  [(match_scratch:SI 3 "r")
   (set (match_operand:SI 0 "arm_general_register_operand" "")
	(ior:SI (match_operand:SI 1 "arm_general_register_operand" "")
		(match_operand:SI 2 "const_int_operand" "")))]
  "TARGET_ARM
   && !const_ok_for_arm (INTVAL (operands[2]))
   && const_ok_for_arm (~INTVAL (operands[2]))"
  [(set (match_dup 3) (match_dup 2))
   (set (match_dup 0) (ior:SI (match_dup 1) (match_dup 3)))]
  ""
)

(define_insn "*iorsi3_compare0"
  [(set (reg:CC_NZ CC_REGNUM)
	(compare:CC_NZ
	 (ior:SI (match_operand:SI 1 "s_register_operand" "%r,0,r")
		 (match_operand:SI 2 "arm_rhs_operand" "I,l,r"))
	 (const_int 0)))
   (set (match_operand:SI 0 "s_register_operand" "=r,l,r")
	(ior:SI (match_dup 1) (match_dup 2)))]
  "TARGET_32BIT"
  "orrs%?\\t%0, %1, %2"
  [(set_attr "conds" "set")
   (set_attr "arch" "*,t2,*")
   (set_attr "length" "4,2,4")
   (set_attr "type" "logics_imm,logics_reg,logics_reg")]
)

(define_insn "*iorsi3_compare0_scratch"
  [(set (reg:CC_NZ CC_REGNUM)
	(compare:CC_NZ
	 (ior:SI (match_operand:SI 1 "s_register_operand" "%r,0,r")
		 (match_operand:SI 2 "arm_rhs_operand" "I,l,r"))
	 (const_int 0)))
   (clobber (match_scratch:SI 0 "=r,l,r"))]
  "TARGET_32BIT"
  "orrs%?\\t%0, %1, %2"
  [(set_attr "conds" "set")
   (set_attr "arch" "*,t2,*")
   (set_attr "length" "4,2,4")
   (set_attr "type" "logics_imm,logics_reg,logics_reg")]
)

(define_expand "xorsi3"
  [(set (match_operand:SI         0 "s_register_operand")
	(xor:SI (match_operand:SI 1 "s_register_operand")
		(match_operand:SI 2 "reg_or_int_operand")))]
  "TARGET_EITHER"
  "if (CONST_INT_P (operands[2]))
    {
      if (TARGET_32BIT)
        {
	  if (DONT_EARLY_SPLIT_CONSTANT (INTVAL (operands[2]), XOR))
	    operands[2] = force_reg (SImode, operands[2]);
	  else
	    {
	      arm_split_constant (XOR, SImode, NULL_RTX,
				  INTVAL (operands[2]), operands[0],
				  operands[1],
				  optimize && can_create_pseudo_p ());
	      DONE;
	    }
	}
      else /* TARGET_THUMB1 */
        {
          rtx tmp = force_reg (SImode, operands[2]);
	  if (rtx_equal_p (operands[0], operands[1]))
	    operands[2] = tmp;
	  else
	    {
              operands[2] = operands[1];
              operands[1] = tmp;
	    }
        }
    }"
)

(define_insn_and_split "*arm_xorsi3"
  [(set (match_operand:SI         0 "s_register_operand" "=r,l,r,r")
	(xor:SI (match_operand:SI 1 "s_register_operand" "%r,0,r,r")
		(match_operand:SI 2 "reg_or_int_operand" "I,l,r,?n")))]
  "TARGET_32BIT"
  "@
   eor%?\\t%0, %1, %2
   eor%?\\t%0, %1, %2
   eor%?\\t%0, %1, %2
   #"
  "TARGET_32BIT
   && CONST_INT_P (operands[2])
   && !const_ok_for_arm (INTVAL (operands[2]))"
  [(clobber (const_int 0))]
{
  arm_split_constant (XOR, SImode, curr_insn,
                      INTVAL (operands[2]), operands[0], operands[1], 0);
  DONE;
}
  [(set_attr "length" "4,4,4,16")
   (set_attr "predicable" "yes")
   (set_attr "predicable_short_it" "no,yes,no,no")
   (set_attr "type"  "logic_imm,logic_reg,logic_reg,multiple")]
)

(define_insn "*xorsi3_compare0"
  [(set (reg:CC_NZ CC_REGNUM)
	(compare:CC_NZ (xor:SI (match_operand:SI 1 "s_register_operand" "r,r")
				 (match_operand:SI 2 "arm_rhs_operand" "I,r"))
			 (const_int 0)))
   (set (match_operand:SI 0 "s_register_operand" "=r,r")
	(xor:SI (match_dup 1) (match_dup 2)))]
  "TARGET_32BIT"
  "eors%?\\t%0, %1, %2"
  [(set_attr "conds" "set")
   (set_attr "type" "logics_imm,logics_reg")]
)

(define_insn "*xorsi3_compare0_scratch"
  [(set (reg:CC_NZ CC_REGNUM)
	(compare:CC_NZ (xor:SI (match_operand:SI 0 "s_register_operand" "r,r")
				 (match_operand:SI 1 "arm_rhs_operand" "I,r"))
			 (const_int 0)))]
  "TARGET_32BIT"
  "teq%?\\t%0, %1"
  [(set_attr "conds" "set")
   (set_attr "type" "logics_imm,logics_reg")]
)

; By splitting (IOR (AND (NOT A) (NOT B)) C) as D = AND (IOR A B) (NOT C), 
; (NOT D) we can sometimes merge the final NOT into one of the following
; insns.

(define_split
  [(set (match_operand:SI 0 "s_register_operand" "")
	(ior:SI (and:SI (not:SI (match_operand:SI 1 "s_register_operand" ""))
			(not:SI (match_operand:SI 2 "arm_rhs_operand" "")))
		(match_operand:SI 3 "arm_rhs_operand" "")))
   (clobber (match_operand:SI 4 "s_register_operand" ""))]
  "TARGET_32BIT"
  [(set (match_dup 4) (and:SI (ior:SI (match_dup 1) (match_dup 2))
			      (not:SI (match_dup 3))))
   (set (match_dup 0) (not:SI (match_dup 4)))]
  ""
)

(define_insn_and_split "*andsi_iorsi3_notsi"
  [(set (match_operand:SI 0 "s_register_operand" "=&r,&r,&r")
	(and:SI (ior:SI (match_operand:SI 1 "s_register_operand" "%0,r,r")
			(match_operand:SI 2 "arm_rhs_operand" "rI,0,rI"))
		(not:SI (match_operand:SI 3 "arm_rhs_operand" "rI,rI,rI"))))]
  "TARGET_32BIT"
  "#"   ; "orr%?\\t%0, %1, %2\;bic%?\\t%0, %0, %3"
  "&& reload_completed"
  [(set (match_dup 0) (ior:SI (match_dup 1) (match_dup 2)))
   (set (match_dup 0) (and:SI (match_dup 4) (match_dup 5)))]
  {
     /* If operands[3] is a constant make sure to fold the NOT into it
	to avoid creating a NOT of a CONST_INT.  */
    rtx not_rtx = simplify_gen_unary (NOT, SImode, operands[3], SImode);
    if (CONST_INT_P (not_rtx))
      {
	operands[4] = operands[0];
	operands[5] = not_rtx;
      }
    else
      {
	operands[5] = operands[0];
	operands[4] = not_rtx;
      }
  }
  [(set_attr "length" "8")
   (set_attr "ce_count" "2")
   (set_attr "predicable" "yes")
   (set_attr "type" "multiple")]
)

; ??? Are these four splitters still beneficial when the Thumb-2 bitfield
; insns are available?
(define_split
  [(set (match_operand:SI 0 "s_register_operand" "")
	(match_operator:SI 1 "logical_binary_operator"
	 [(zero_extract:SI (match_operand:SI 2 "s_register_operand" "")
			   (match_operand:SI 3 "const_int_operand" "")
			   (match_operand:SI 4 "const_int_operand" ""))
	  (match_operator:SI 9 "logical_binary_operator"
	   [(lshiftrt:SI (match_operand:SI 5 "s_register_operand" "")
			 (match_operand:SI 6 "const_int_operand" ""))
	    (match_operand:SI 7 "s_register_operand" "")])]))
   (clobber (match_operand:SI 8 "s_register_operand" ""))]
  "TARGET_32BIT
   && GET_CODE (operands[1]) == GET_CODE (operands[9])
   && INTVAL (operands[3]) == 32 - INTVAL (operands[6])"
  [(set (match_dup 8)
	(match_op_dup 1
	 [(ashift:SI (match_dup 2) (match_dup 4))
	  (match_dup 5)]))
   (set (match_dup 0)
	(match_op_dup 1
	 [(lshiftrt:SI (match_dup 8) (match_dup 6))
	  (match_dup 7)]))]
  "
  operands[4] = GEN_INT (32 - (INTVAL (operands[3]) + INTVAL (operands[4])));
")

(define_split
  [(set (match_operand:SI 0 "s_register_operand" "")
	(match_operator:SI 1 "logical_binary_operator"
	 [(match_operator:SI 9 "logical_binary_operator"
	   [(lshiftrt:SI (match_operand:SI 5 "s_register_operand" "")
			 (match_operand:SI 6 "const_int_operand" ""))
	    (match_operand:SI 7 "s_register_operand" "")])
	  (zero_extract:SI (match_operand:SI 2 "s_register_operand" "")
			   (match_operand:SI 3 "const_int_operand" "")
			   (match_operand:SI 4 "const_int_operand" ""))]))
   (clobber (match_operand:SI 8 "s_register_operand" ""))]
  "TARGET_32BIT
   && GET_CODE (operands[1]) == GET_CODE (operands[9])
   && INTVAL (operands[3]) == 32 - INTVAL (operands[6])"
  [(set (match_dup 8)
	(match_op_dup 1
	 [(ashift:SI (match_dup 2) (match_dup 4))
	  (match_dup 5)]))
   (set (match_dup 0)
	(match_op_dup 1
	 [(lshiftrt:SI (match_dup 8) (match_dup 6))
	  (match_dup 7)]))]
  "
  operands[4] = GEN_INT (32 - (INTVAL (operands[3]) + INTVAL (operands[4])));
")

(define_split
  [(set (match_operand:SI 0 "s_register_operand" "")
	(match_operator:SI 1 "logical_binary_operator"
	 [(sign_extract:SI (match_operand:SI 2 "s_register_operand" "")
			   (match_operand:SI 3 "const_int_operand" "")
			   (match_operand:SI 4 "const_int_operand" ""))
	  (match_operator:SI 9 "logical_binary_operator"
	   [(ashiftrt:SI (match_operand:SI 5 "s_register_operand" "")
			 (match_operand:SI 6 "const_int_operand" ""))
	    (match_operand:SI 7 "s_register_operand" "")])]))
   (clobber (match_operand:SI 8 "s_register_operand" ""))]
  "TARGET_32BIT
   && GET_CODE (operands[1]) == GET_CODE (operands[9])
   && INTVAL (operands[3]) == 32 - INTVAL (operands[6])"
  [(set (match_dup 8)
	(match_op_dup 1
	 [(ashift:SI (match_dup 2) (match_dup 4))
	  (match_dup 5)]))
   (set (match_dup 0)
	(match_op_dup 1
	 [(ashiftrt:SI (match_dup 8) (match_dup 6))
	  (match_dup 7)]))]
  "
  operands[4] = GEN_INT (32 - (INTVAL (operands[3]) + INTVAL (operands[4])));
")

(define_split
  [(set (match_operand:SI 0 "s_register_operand" "")
	(match_operator:SI 1 "logical_binary_operator"
	 [(match_operator:SI 9 "logical_binary_operator"
	   [(ashiftrt:SI (match_operand:SI 5 "s_register_operand" "")
			 (match_operand:SI 6 "const_int_operand" ""))
	    (match_operand:SI 7 "s_register_operand" "")])
	  (sign_extract:SI (match_operand:SI 2 "s_register_operand" "")
			   (match_operand:SI 3 "const_int_operand" "")
			   (match_operand:SI 4 "const_int_operand" ""))]))
   (clobber (match_operand:SI 8 "s_register_operand" ""))]
  "TARGET_32BIT
   && GET_CODE (operands[1]) == GET_CODE (operands[9])
   && INTVAL (operands[3]) == 32 - INTVAL (operands[6])"
  [(set (match_dup 8)
	(match_op_dup 1
	 [(ashift:SI (match_dup 2) (match_dup 4))
	  (match_dup 5)]))
   (set (match_dup 0)
	(match_op_dup 1
	 [(ashiftrt:SI (match_dup 8) (match_dup 6))
	  (match_dup 7)]))]
  "
  operands[4] = GEN_INT (32 - (INTVAL (operands[3]) + INTVAL (operands[4])));
")


;; Minimum and maximum insns

(define_expand "smaxsi3"
  [(parallel [
    (set (match_operand:SI 0 "s_register_operand")
	 (smax:SI (match_operand:SI 1 "s_register_operand")
		  (match_operand:SI 2 "arm_rhs_operand")))
    (clobber (reg:CC CC_REGNUM))])]
  "TARGET_32BIT"
  "
  if (operands[2] == const0_rtx || operands[2] == constm1_rtx)
    {
      /* No need for a clobber of the condition code register here.  */
      emit_insn (gen_rtx_SET (operands[0],
			      gen_rtx_SMAX (SImode, operands[1],
					    operands[2])));
      DONE;
    }
")

(define_insn "*smax_0"
  [(set (match_operand:SI 0 "s_register_operand" "=r")
	(smax:SI (match_operand:SI 1 "s_register_operand" "r")
		 (const_int 0)))]
  "TARGET_32BIT"
  "bic%?\\t%0, %1, %1, asr #31"
  [(set_attr "predicable" "yes")
   (set_attr "type" "logic_shift_reg")]
)

(define_insn "*smax_m1"
  [(set (match_operand:SI 0 "s_register_operand" "=r")
	(smax:SI (match_operand:SI 1 "s_register_operand" "r")
		 (const_int -1)))]
  "TARGET_32BIT"
  "orr%?\\t%0, %1, %1, asr #31"
  [(set_attr "predicable" "yes")
   (set_attr "type" "logic_shift_reg")]
)

(define_insn_and_split "*arm_smax_insn"
  [(set (match_operand:SI          0 "s_register_operand" "=r,r")
	(smax:SI (match_operand:SI 1 "s_register_operand"  "%0,?r")
		 (match_operand:SI 2 "arm_rhs_operand"    "rI,rI")))
   (clobber (reg:CC CC_REGNUM))]
  "TARGET_ARM"
  "#"
   ; cmp\\t%1, %2\;movlt\\t%0, %2
   ; cmp\\t%1, %2\;movge\\t%0, %1\;movlt\\t%0, %2"
  "TARGET_ARM"
  [(set (reg:CC CC_REGNUM)
        (compare:CC (match_dup 1) (match_dup 2)))
   (set (match_dup 0)
        (if_then_else:SI (ge:SI (reg:CC CC_REGNUM) (const_int 0))
                         (match_dup 1)
                         (match_dup 2)))]
  ""
  [(set_attr "conds" "clob")
   (set_attr "length" "8,12")
   (set_attr "type" "multiple")]
)

(define_expand "sminsi3"
  [(parallel [
    (set (match_operand:SI 0 "s_register_operand")
	 (smin:SI (match_operand:SI 1 "s_register_operand")
		  (match_operand:SI 2 "arm_rhs_operand")))
    (clobber (reg:CC CC_REGNUM))])]
  "TARGET_32BIT"
  "
  if (operands[2] == const0_rtx)
    {
      /* No need for a clobber of the condition code register here.  */
      emit_insn (gen_rtx_SET (operands[0],
			      gen_rtx_SMIN (SImode, operands[1],
					    operands[2])));
      DONE;
    }
")

(define_insn "*smin_0"
  [(set (match_operand:SI 0 "s_register_operand" "=r")
	(smin:SI (match_operand:SI 1 "s_register_operand" "r")
		 (const_int 0)))]
  "TARGET_32BIT"
  "and%?\\t%0, %1, %1, asr #31"
  [(set_attr "predicable" "yes")
   (set_attr "type" "logic_shift_reg")]
)

(define_insn_and_split "*arm_smin_insn"
  [(set (match_operand:SI 0 "s_register_operand" "=r,r")
	(smin:SI (match_operand:SI 1 "s_register_operand" "%0,?r")
		 (match_operand:SI 2 "arm_rhs_operand" "rI,rI")))
   (clobber (reg:CC CC_REGNUM))]
  "TARGET_ARM"
  "#"
    ; cmp\\t%1, %2\;movge\\t%0, %2
    ; cmp\\t%1, %2\;movlt\\t%0, %1\;movge\\t%0, %2"
  "TARGET_ARM"
  [(set (reg:CC CC_REGNUM)
        (compare:CC (match_dup 1) (match_dup 2)))
   (set (match_dup 0)
        (if_then_else:SI (lt:SI (reg:CC CC_REGNUM) (const_int 0))
                         (match_dup 1)
                         (match_dup 2)))]
  ""
  [(set_attr "conds" "clob")
   (set_attr "length" "8,12")
   (set_attr "type" "multiple,multiple")]
)

(define_expand "umaxsi3"
  [(parallel [
    (set (match_operand:SI 0 "s_register_operand")
	 (umax:SI (match_operand:SI 1 "s_register_operand")
		  (match_operand:SI 2 "arm_rhs_operand")))
    (clobber (reg:CC CC_REGNUM))])]
  "TARGET_32BIT"
  ""
)

(define_insn_and_split "*arm_umaxsi3"
  [(set (match_operand:SI 0 "s_register_operand" "=r,r,r")
	(umax:SI (match_operand:SI 1 "s_register_operand" "0,r,?r")
		 (match_operand:SI 2 "arm_rhs_operand" "rI,0,rI")))
   (clobber (reg:CC CC_REGNUM))]
  "TARGET_ARM"
  "#"
    ; cmp\\t%1, %2\;movcc\\t%0, %2
    ; cmp\\t%1, %2\;movcs\\t%0, %1
    ; cmp\\t%1, %2\;movcs\\t%0, %1\;movcc\\t%0, %2"
  "TARGET_ARM"
  [(set (reg:CC CC_REGNUM)
        (compare:CC (match_dup 1) (match_dup 2)))
   (set (match_dup 0)
        (if_then_else:SI (geu:SI (reg:CC CC_REGNUM) (const_int 0))
                         (match_dup 1)
                         (match_dup 2)))]
  ""
  [(set_attr "conds" "clob")
   (set_attr "length" "8,8,12")
   (set_attr "type" "store_4")]
)

(define_expand "uminsi3"
  [(parallel [
    (set (match_operand:SI 0 "s_register_operand")
	 (umin:SI (match_operand:SI 1 "s_register_operand")
		  (match_operand:SI 2 "arm_rhs_operand")))
    (clobber (reg:CC CC_REGNUM))])]
  "TARGET_32BIT"
  ""
)

(define_insn_and_split "*arm_uminsi3"
  [(set (match_operand:SI 0 "s_register_operand" "=r,r,r")
	(umin:SI (match_operand:SI 1 "s_register_operand" "0,r,?r")
		 (match_operand:SI 2 "arm_rhs_operand" "rI,0,rI")))
   (clobber (reg:CC CC_REGNUM))]
  "TARGET_ARM"
  "#"
   ; cmp\\t%1, %2\;movcs\\t%0, %2
   ; cmp\\t%1, %2\;movcc\\t%0, %1
   ; cmp\\t%1, %2\;movcc\\t%0, %1\;movcs\\t%0, %2"
  "TARGET_ARM"
  [(set (reg:CC CC_REGNUM)
        (compare:CC (match_dup 1) (match_dup 2)))
   (set (match_dup 0)
        (if_then_else:SI (ltu:SI (reg:CC CC_REGNUM) (const_int 0))
                         (match_dup 1)
                         (match_dup 2)))]
  ""
  [(set_attr "conds" "clob")
   (set_attr "length" "8,8,12")
   (set_attr "type" "store_4")]
)

(define_insn "*store_minmaxsi"
  [(set (match_operand:SI 0 "memory_operand" "=m")
	(match_operator:SI 3 "minmax_operator"
	 [(match_operand:SI 1 "s_register_operand" "r")
	  (match_operand:SI 2 "s_register_operand" "r")]))
   (clobber (reg:CC CC_REGNUM))]
  "TARGET_32BIT && optimize_function_for_size_p (cfun) && !arm_restrict_it"
  "*
  operands[3] = gen_rtx_fmt_ee (minmax_code (operands[3]), SImode,
				operands[1], operands[2]);
  output_asm_insn (\"cmp\\t%1, %2\", operands);
  if (TARGET_THUMB2)
    output_asm_insn (\"ite\t%d3\", operands);
  output_asm_insn (\"str%d3\\t%1, %0\", operands);
  output_asm_insn (\"str%D3\\t%2, %0\", operands);
  return \"\";
  "
  [(set_attr "conds" "clob")
   (set (attr "length")
	(if_then_else (eq_attr "is_thumb" "yes")
		      (const_int 14)
		      (const_int 12)))
   (set_attr "type" "store_4")]
)

; Reject the frame pointer in operand[1], since reloading this after
; it has been eliminated can cause carnage.
(define_insn "*minmax_arithsi"
  [(set (match_operand:SI 0 "s_register_operand" "=r,r")
	(match_operator:SI 4 "shiftable_operator"
	 [(match_operator:SI 5 "minmax_operator"
	   [(match_operand:SI 2 "s_register_operand" "r,r")
	    (match_operand:SI 3 "arm_rhs_operand" "rI,rI")])
	  (match_operand:SI 1 "s_register_operand" "0,?r")]))
   (clobber (reg:CC CC_REGNUM))]
  "TARGET_32BIT && !arm_eliminable_register (operands[1]) && !arm_restrict_it"
  "*
  {
    enum rtx_code code = GET_CODE (operands[4]);
    bool need_else;

    if (which_alternative != 0 || operands[3] != const0_rtx
        || (code != PLUS && code != IOR && code != XOR))
      need_else = true;
    else
      need_else = false;

    operands[5] = gen_rtx_fmt_ee (minmax_code (operands[5]), SImode,
				  operands[2], operands[3]);
    output_asm_insn (\"cmp\\t%2, %3\", operands);
    if (TARGET_THUMB2)
      {
	if (need_else)
	  output_asm_insn (\"ite\\t%d5\", operands);
	else
	  output_asm_insn (\"it\\t%d5\", operands);
      }
    output_asm_insn (\"%i4%d5\\t%0, %1, %2\", operands);
    if (need_else)
      output_asm_insn (\"%i4%D5\\t%0, %1, %3\", operands);
    return \"\";
  }"
  [(set_attr "conds" "clob")
   (set (attr "length")
	(if_then_else (eq_attr "is_thumb" "yes")
		      (const_int 14)
		      (const_int 12)))
   (set_attr "type" "multiple")]
)

; Reject the frame pointer in operand[1], since reloading this after
; it has been eliminated can cause carnage.
(define_insn_and_split "*minmax_arithsi_non_canon"
  [(set (match_operand:SI 0 "s_register_operand" "=Ts,Ts")
	(minus:SI
	 (match_operand:SI 1 "s_register_operand" "0,?Ts")
	  (match_operator:SI 4 "minmax_operator"
	   [(match_operand:SI 2 "s_register_operand" "Ts,Ts")
	    (match_operand:SI 3 "arm_rhs_operand" "TsI,TsI")])))
   (clobber (reg:CC CC_REGNUM))]
  "TARGET_32BIT && !arm_eliminable_register (operands[1])
   && !(arm_restrict_it && CONST_INT_P (operands[3]))"
  "#"
  "TARGET_32BIT && !arm_eliminable_register (operands[1]) && reload_completed"
  [(set (reg:CC CC_REGNUM)
        (compare:CC (match_dup 2) (match_dup 3)))

   (cond_exec (match_op_dup 4 [(reg:CC CC_REGNUM) (const_int 0)])
              (set (match_dup 0)
                   (minus:SI (match_dup 1)
                             (match_dup 2))))
   (cond_exec (match_op_dup 5 [(reg:CC CC_REGNUM) (const_int 0)])
              (set (match_dup 0)
                   (match_dup 6)))]
  {
  machine_mode mode = SELECT_CC_MODE (GET_CODE (operands[1]),
                                           operands[2], operands[3]);
  enum rtx_code rc = minmax_code (operands[4]);
  operands[4] = gen_rtx_fmt_ee (rc, VOIDmode,
                                operands[2], operands[3]);

  if (mode == CCFPmode || mode == CCFPEmode)
    rc = reverse_condition_maybe_unordered (rc);
  else
    rc = reverse_condition (rc);
  operands[5] = gen_rtx_fmt_ee (rc, SImode, operands[2], operands[3]);
  if (CONST_INT_P (operands[3]))
    operands[6] = plus_constant (SImode, operands[1], -INTVAL (operands[3]));
  else
    operands[6] = gen_rtx_MINUS (SImode, operands[1], operands[3]);
  }
  [(set_attr "conds" "clob")
   (set (attr "length")
	(if_then_else (eq_attr "is_thumb" "yes")
		      (const_int 14)
		      (const_int 12)))
   (set_attr "type" "multiple")]
)


(define_expand "arm_<ss_op>"
  [(set (match_operand:SI 0 "s_register_operand")
	(SSPLUSMINUS:SI (match_operand:SI 1 "s_register_operand")
			(match_operand:SI 2 "s_register_operand")))]
  "TARGET_DSP_MULTIPLY"
  {
    if (ARM_Q_BIT_READ)
      emit_insn (gen_arm_<ss_op>_setq_insn (operands[0],
					    operands[1], operands[2]));
    else
      emit_insn (gen_arm_<ss_op>_insn (operands[0], operands[1], operands[2]));
    DONE;
  }
)

(define_insn "arm_<ss_op><add_clobber_q_name>_insn"
  [(set (match_operand:SI 0 "s_register_operand" "=r")
	(SSPLUSMINUS:SI (match_operand:SI 1 "s_register_operand" "r")
			(match_operand:SI 2 "s_register_operand" "r")))]
  "TARGET_DSP_MULTIPLY && <add_clobber_q_pred>"
  "<ss_op>%?\t%0, %1, %2"
  [(set_attr "predicable" "yes")
   (set_attr "type" "alu_dsp_reg")]
)

(define_code_iterator SAT [smin smax])
(define_code_attr SATrev [(smin "smax") (smax "smin")])
(define_code_attr SATlo [(smin "1") (smax "2")])
(define_code_attr SAThi [(smin "2") (smax "1")])

(define_expand "arm_ssat"
  [(match_operand:SI 0 "s_register_operand")
   (match_operand:SI 1 "s_register_operand")
   (match_operand:SI 2 "const_int_operand")]
  "TARGET_32BIT && arm_arch6"
  {
    HOST_WIDE_INT val = INTVAL (operands[2]);
    /* The builtin checking code should have ensured the right
       range for the immediate.  */
    gcc_assert (IN_RANGE (val, 1, 32));
    HOST_WIDE_INT upper_bound = (HOST_WIDE_INT_1 << (val - 1)) - 1;
    HOST_WIDE_INT lower_bound = -upper_bound - 1;
    rtx up_rtx = gen_int_mode (upper_bound, SImode);
    rtx lo_rtx = gen_int_mode (lower_bound, SImode);
    if (ARM_Q_BIT_READ)
      emit_insn (gen_satsi_smin_setq (operands[0], lo_rtx,
				      up_rtx, operands[1]));
    else
      emit_insn (gen_satsi_smin (operands[0], lo_rtx, up_rtx, operands[1]));
    DONE;
  }
)

(define_expand "arm_usat"
  [(match_operand:SI 0 "s_register_operand")
   (match_operand:SI 1 "s_register_operand")
   (match_operand:SI 2 "const_int_operand")]
  "TARGET_32BIT && arm_arch6"
  {
    HOST_WIDE_INT val = INTVAL (operands[2]);
    /* The builtin checking code should have ensured the right
       range for the immediate.  */
    gcc_assert (IN_RANGE (val, 0, 31));
    HOST_WIDE_INT upper_bound = (HOST_WIDE_INT_1 << val) - 1;
    rtx up_rtx = gen_int_mode (upper_bound, SImode);
    rtx lo_rtx = CONST0_RTX (SImode);
    if (ARM_Q_BIT_READ)
      emit_insn (gen_satsi_smin_setq (operands[0], lo_rtx, up_rtx,
				      operands[1]));
    else
      emit_insn (gen_satsi_smin (operands[0], lo_rtx, up_rtx, operands[1]));
    DONE;
  }
)

(define_insn "arm_get_apsr"
  [(set (match_operand:SI 0 "s_register_operand" "=r")
	(unspec:SI [(reg:CC APSRQ_REGNUM)] UNSPEC_APSR_READ))]
  "TARGET_ARM_QBIT"
  "mrs%?\t%0, APSR"
  [(set_attr "predicable" "yes")
   (set_attr "conds" "use")]
)

(define_insn "arm_set_apsr"
  [(set (reg:CC APSRQ_REGNUM)
	(unspec_volatile:CC
	  [(match_operand:SI 0 "s_register_operand" "r")] VUNSPEC_APSR_WRITE))]
  "TARGET_ARM_QBIT"
  "msr%?\tAPSR_nzcvq, %0"
  [(set_attr "predicable" "yes")
   (set_attr "conds" "set")]
)

;; Read the APSR and extract the Q bit (bit 27)
(define_expand "arm_saturation_occurred"
  [(match_operand:SI 0 "s_register_operand")]
  "TARGET_ARM_QBIT"
  {
    rtx apsr = gen_reg_rtx (SImode);
    emit_insn (gen_arm_get_apsr (apsr));
    emit_insn (gen_extzv (operands[0], apsr, CONST1_RTX (SImode),
	       gen_int_mode (27, SImode)));
    DONE;
  }
)

;; Read the APSR and set the Q bit (bit position 27) according to operand 0
(define_expand "arm_set_saturation"
  [(match_operand:SI 0 "reg_or_int_operand")]
  "TARGET_ARM_QBIT"
  {
    rtx apsr = gen_reg_rtx (SImode);
    emit_insn (gen_arm_get_apsr (apsr));
    rtx to_insert = gen_reg_rtx (SImode);
    if (CONST_INT_P (operands[0]))
      emit_move_insn (to_insert, operands[0] == CONST0_RTX (SImode)
				 ? CONST0_RTX (SImode) : CONST1_RTX (SImode));
    else
      {
        rtx cmp = gen_rtx_NE (SImode, operands[0], CONST0_RTX (SImode));
        emit_insn (gen_cstoresi4 (to_insert, cmp, operands[0],
				  CONST0_RTX (SImode)));
      }
    emit_insn (gen_insv (apsr, CONST1_RTX (SImode),
	       gen_int_mode (27, SImode), to_insert));
    emit_insn (gen_arm_set_apsr (apsr));
    DONE;
  }
)

(define_insn "satsi_<SAT:code><add_clobber_q_name>"
  [(set (match_operand:SI 0 "s_register_operand" "=r")
        (SAT:SI (<SATrev>:SI (match_operand:SI 3 "s_register_operand" "r")
                           (match_operand:SI 1 "const_int_operand" "i"))
                (match_operand:SI 2 "const_int_operand" "i")))]
  "TARGET_32BIT && arm_arch6 && <add_clobber_q_pred>
   && arm_sat_operator_match (operands[<SAT:SATlo>], operands[<SAT:SAThi>], NULL, NULL)"
{
  int mask;
  bool signed_sat;
  if (!arm_sat_operator_match (operands[<SAT:SATlo>], operands[<SAT:SAThi>],
                               &mask, &signed_sat))
    gcc_unreachable ();

  operands[1] = GEN_INT (mask);
  if (signed_sat)
    return "ssat%?\t%0, %1, %3";
  else
    return "usat%?\t%0, %1, %3";
}
  [(set_attr "predicable" "yes")
   (set_attr "type" "alus_imm")]
)

(define_insn "*satsi_<SAT:code>_shift"
  [(set (match_operand:SI 0 "s_register_operand" "=r")
        (SAT:SI (<SATrev>:SI (match_operator:SI 3 "sat_shift_operator"
                             [(match_operand:SI 4 "s_register_operand" "r")
                              (match_operand:SI 5 "const_int_operand" "i")])
                           (match_operand:SI 1 "const_int_operand" "i"))
                (match_operand:SI 2 "const_int_operand" "i")))]
  "TARGET_32BIT && arm_arch6 && !ARM_Q_BIT_READ
   && arm_sat_operator_match (operands[<SAT:SATlo>], operands[<SAT:SAThi>], NULL, NULL)"
{
  int mask;
  bool signed_sat;
  if (!arm_sat_operator_match (operands[<SAT:SATlo>], operands[<SAT:SAThi>],
                               &mask, &signed_sat))
    gcc_unreachable ();

  operands[1] = GEN_INT (mask);
  if (signed_sat)
    return "ssat%?\t%0, %1, %4%S3";
  else
    return "usat%?\t%0, %1, %4%S3";
}
  [(set_attr "predicable" "yes")
   (set_attr "shift" "3")
   (set_attr "type" "logic_shift_reg")])

;; Custom Datapath Extension insns.
(define_insn "arm_cx1<mode>"
   [(set (match_operand:SIDI 0 "s_register_operand" "=r")
	 (unspec:SIDI [(match_operand:SI 1 "const_int_coproc_operand" "i")
	               (match_operand:SI 2 "const_int_ccde1_operand" "i")]
	    UNSPEC_CDE))]
   "TARGET_CDE"
   "cx1<cde_suffix>\\tp%c1, <cde_dest>, %2"
  [(set_attr "type" "coproc")]
)

(define_insn "arm_cx1a<mode>"
   [(set (match_operand:SIDI 0 "s_register_operand" "=r")
	 (unspec:SIDI [(match_operand:SI 1 "const_int_coproc_operand" "i")
		       (match_operand:SIDI 2 "s_register_operand" "0")
	               (match_operand:SI 3 "const_int_ccde1_operand" "i")]
	    UNSPEC_CDEA))]
   "TARGET_CDE"
   "cx1<cde_suffix>a\\tp%c1, <cde_dest>, %3"
  [(set_attr "type" "coproc")]
)

(define_insn "arm_cx2<mode>"
   [(set (match_operand:SIDI 0 "s_register_operand" "=r")
	 (unspec:SIDI [(match_operand:SI 1 "const_int_coproc_operand" "i")
		       (match_operand:SI 2 "s_register_operand" "r")
	               (match_operand:SI 3 "const_int_ccde2_operand" "i")]
	    UNSPEC_CDE))]
   "TARGET_CDE"
   "cx2<cde_suffix>\\tp%c1, <cde_dest>, %2, %3"
  [(set_attr "type" "coproc")]
)

(define_insn "arm_cx2a<mode>"
   [(set (match_operand:SIDI 0 "s_register_operand" "=r")
	 (unspec:SIDI [(match_operand:SI 1 "const_int_coproc_operand" "i")
		       (match_operand:SIDI 2 "s_register_operand" "0")
		       (match_operand:SI 3 "s_register_operand" "r")
	               (match_operand:SI 4 "const_int_ccde2_operand" "i")]
	    UNSPEC_CDEA))]
   "TARGET_CDE"
   "cx2<cde_suffix>a\\tp%c1, <cde_dest>, %3, %4"
  [(set_attr "type" "coproc")]
)

(define_insn "arm_cx3<mode>"
   [(set (match_operand:SIDI 0 "s_register_operand" "=r")
	 (unspec:SIDI [(match_operand:SI 1 "const_int_coproc_operand" "i")
		       (match_operand:SI 2 "s_register_operand" "r")
		       (match_operand:SI 3 "s_register_operand" "r")
	               (match_operand:SI 4 "const_int_ccde3_operand" "i")]
	    UNSPEC_CDE))]
   "TARGET_CDE"
   "cx3<cde_suffix>\\tp%c1, <cde_dest>, %2, %3, %4"
  [(set_attr "type" "coproc")]
)

(define_insn "arm_cx3a<mode>"
   [(set (match_operand:SIDI 0 "s_register_operand" "=r")
	 (unspec:SIDI [(match_operand:SI 1 "const_int_coproc_operand" "i")
		       (match_operand:SIDI 2 "s_register_operand" "0")
		       (match_operand:SI 3 "s_register_operand" "r")
		       (match_operand:SI 4 "s_register_operand" "r")
                       (match_operand:SI 5 "const_int_ccde3_operand" "i")]
	    UNSPEC_CDEA))]
   "TARGET_CDE"
   "cx3<cde_suffix>a\\tp%c1, <cde_dest>, %3, %4, %5"
  [(set_attr "type" "coproc")]
)

;; Shift and rotation insns

(define_expand "ashldi3"
  [(set (match_operand:DI            0 "s_register_operand")
        (ashift:DI (match_operand:DI 1 "s_register_operand")
                   (match_operand:SI 2 "reg_or_int_operand")))]
  "TARGET_32BIT"
  "
  if (TARGET_HAVE_MVE && !BYTES_BIG_ENDIAN)
    {
      if (!reg_or_int_operand (operands[2], SImode))
        operands[2] = force_reg (SImode, operands[2]);

      /* Armv8.1-M Mainline double shifts are not expanded.  */
      if (arm_reg_or_long_shift_imm (operands[2], GET_MODE (operands[2]))
	  && (REG_P (operands[2]) || INTVAL(operands[2]) != 32))
        {
	  if (!reg_overlap_mentioned_p(operands[0], operands[1]))
	    emit_insn (gen_movdi (operands[0], operands[1]));

	  emit_insn (gen_thumb2_lsll (operands[0], operands[2]));
	  DONE;
	}
    }

  arm_emit_coreregs_64bit_shift (ASHIFT, operands[0], operands[1],
				 operands[2], gen_reg_rtx (SImode),
				 gen_reg_rtx (SImode));
  DONE;
")

(define_expand "ashlsi3"
  [(set (match_operand:SI            0 "s_register_operand")
	(ashift:SI (match_operand:SI 1 "s_register_operand")
		   (match_operand:SI 2 "arm_rhs_operand")))]
  "TARGET_EITHER"
  "
  if (CONST_INT_P (operands[2])
      && (UINTVAL (operands[2])) > 31)
    {
      emit_insn (gen_movsi (operands[0], const0_rtx));
      DONE;
    }
  "
)

(define_expand "ashrdi3"
  [(set (match_operand:DI              0 "s_register_operand")
        (ashiftrt:DI (match_operand:DI 1 "s_register_operand")
                     (match_operand:SI 2 "reg_or_int_operand")))]
  "TARGET_32BIT"
  "
  /* Armv8.1-M Mainline double shifts are not expanded.  */
  if (TARGET_HAVE_MVE && !BYTES_BIG_ENDIAN
      && arm_reg_or_long_shift_imm (operands[2], GET_MODE (operands[2])))
    {
      if (!reg_overlap_mentioned_p(operands[0], operands[1]))
	emit_insn (gen_movdi (operands[0], operands[1]));

      emit_insn (gen_thumb2_asrl (operands[0], operands[2]));
      DONE;
    }

  arm_emit_coreregs_64bit_shift (ASHIFTRT, operands[0], operands[1],
				 operands[2], gen_reg_rtx (SImode),
				 gen_reg_rtx (SImode));
  DONE;
")

(define_expand "ashrsi3"
  [(set (match_operand:SI              0 "s_register_operand")
	(ashiftrt:SI (match_operand:SI 1 "s_register_operand")
		     (match_operand:SI 2 "arm_rhs_operand")))]
  "TARGET_EITHER"
  "
  if (CONST_INT_P (operands[2])
      && UINTVAL (operands[2]) > 31)
    operands[2] = GEN_INT (31);
  "
)

(define_expand "lshrdi3"
  [(set (match_operand:DI              0 "s_register_operand")
        (lshiftrt:DI (match_operand:DI 1 "s_register_operand")
                     (match_operand:SI 2 "reg_or_int_operand")))]
  "TARGET_32BIT"
  "
  /* Armv8.1-M Mainline double shifts are not expanded.  */
  if (TARGET_HAVE_MVE && !BYTES_BIG_ENDIAN
    && long_shift_imm (operands[2], GET_MODE (operands[2])))
    {
      if (!reg_overlap_mentioned_p(operands[0], operands[1]))
        emit_insn (gen_movdi (operands[0], operands[1]));

      emit_insn (gen_thumb2_lsrl (operands[0], operands[2]));
      DONE;
    }

  arm_emit_coreregs_64bit_shift (LSHIFTRT, operands[0], operands[1],
				 operands[2], gen_reg_rtx (SImode),
				 gen_reg_rtx (SImode));
  DONE;
")

(define_expand "lshrsi3"
  [(set (match_operand:SI              0 "s_register_operand")
	(lshiftrt:SI (match_operand:SI 1 "s_register_operand")
		     (match_operand:SI 2 "arm_rhs_operand")))]
  "TARGET_EITHER"
  "
  if (CONST_INT_P (operands[2])
      && (UINTVAL (operands[2])) > 31)
    {
      emit_insn (gen_movsi (operands[0], const0_rtx));
      DONE;
    }
  "
)

(define_expand "rotlsi3"
  [(set (match_operand:SI              0 "s_register_operand")
	(rotatert:SI (match_operand:SI 1 "s_register_operand")
		     (match_operand:SI 2 "reg_or_int_operand")))]
  "TARGET_32BIT"
  "
  if (CONST_INT_P (operands[2]))
    operands[2] = GEN_INT ((32 - INTVAL (operands[2])) % 32);
  else
    {
      rtx reg = gen_reg_rtx (SImode);
      emit_insn (gen_subsi3 (reg, GEN_INT (32), operands[2]));
      operands[2] = reg;
    }
  "
)

(define_expand "rotrsi3"
  [(set (match_operand:SI              0 "s_register_operand")
	(rotatert:SI (match_operand:SI 1 "s_register_operand")
		     (match_operand:SI 2 "arm_rhs_operand")))]
  "TARGET_EITHER"
  "
  if (TARGET_32BIT)
    {
      if (CONST_INT_P (operands[2])
          && UINTVAL (operands[2]) > 31)
        operands[2] = GEN_INT (INTVAL (operands[2]) % 32);
    }
  else /* TARGET_THUMB1 */
    {
      if (CONST_INT_P (operands [2]))
        operands [2] = force_reg (SImode, operands[2]);
    }
  "
)

(define_insn "*arm_shiftsi3"
  [(set (match_operand:SI   0 "s_register_operand" "=l,l,r,r")
	(match_operator:SI  3 "shift_operator"
	 [(match_operand:SI 1 "s_register_operand"  "0,l,r,r")
	  (match_operand:SI 2 "reg_or_int_operand" "l,M,M,r")]))]
  "TARGET_32BIT"
  "* return arm_output_shift(operands, 0);"
  [(set_attr "predicable" "yes")
   (set_attr "arch" "t2,t2,*,*")
   (set_attr "predicable_short_it" "yes,yes,no,no")
   (set_attr "length" "4")
   (set_attr "shift" "1")
   (set_attr "type" "alu_shift_reg,alu_shift_imm,alu_shift_imm,alu_shift_reg")]
)

(define_insn "*shiftsi3_compare0"
  [(set (reg:CC_NZ CC_REGNUM)
	(compare:CC_NZ (match_operator:SI 3 "shift_operator"
			  [(match_operand:SI 1 "s_register_operand" "r,r")
			   (match_operand:SI 2 "arm_rhs_operand" "M,r")])
			 (const_int 0)))
   (set (match_operand:SI 0 "s_register_operand" "=r,r")
	(match_op_dup 3 [(match_dup 1) (match_dup 2)]))]
  "TARGET_32BIT"
  "* return arm_output_shift(operands, 1);"
  [(set_attr "conds" "set")
   (set_attr "shift" "1")
   (set_attr "type" "alus_shift_imm,alus_shift_reg")]
)

(define_insn "*shiftsi3_compare0_scratch"
  [(set (reg:CC_NZ CC_REGNUM)
	(compare:CC_NZ (match_operator:SI 3 "shift_operator"
			  [(match_operand:SI 1 "s_register_operand" "r,r")
			   (match_operand:SI 2 "arm_rhs_operand" "M,r")])
			 (const_int 0)))
   (clobber (match_scratch:SI 0 "=r,r"))]
  "TARGET_32BIT"
  "* return arm_output_shift(operands, 1);"
  [(set_attr "conds" "set")
   (set_attr "shift" "1")
   (set_attr "type" "shift_imm,shift_reg")]
)

(define_insn "*not_shiftsi"
  [(set (match_operand:SI 0 "s_register_operand" "=r,r")
	(not:SI (match_operator:SI 3 "shift_operator"
		 [(match_operand:SI 1 "s_register_operand" "r,r")
		  (match_operand:SI 2 "shift_amount_operand" "M,r")])))]
  "TARGET_32BIT"
  "mvn%?\\t%0, %1%S3"
  [(set_attr "predicable" "yes")
   (set_attr "shift" "1")
   (set_attr "arch" "32,a")
   (set_attr "type" "mvn_shift,mvn_shift_reg")])

(define_insn "*not_shiftsi_compare0"
  [(set (reg:CC_NZ CC_REGNUM)
	(compare:CC_NZ
	 (not:SI (match_operator:SI 3 "shift_operator"
		  [(match_operand:SI 1 "s_register_operand" "r,r")
		   (match_operand:SI 2 "shift_amount_operand" "M,r")]))
	 (const_int 0)))
   (set (match_operand:SI 0 "s_register_operand" "=r,r")
	(not:SI (match_op_dup 3 [(match_dup 1) (match_dup 2)])))]
  "TARGET_32BIT"
  "mvns%?\\t%0, %1%S3"
  [(set_attr "conds" "set")
   (set_attr "shift" "1")
   (set_attr "arch" "32,a")
   (set_attr "type" "mvn_shift,mvn_shift_reg")])

(define_insn "*not_shiftsi_compare0_scratch"
  [(set (reg:CC_NZ CC_REGNUM)
	(compare:CC_NZ
	 (not:SI (match_operator:SI 3 "shift_operator"
		  [(match_operand:SI 1 "s_register_operand" "r,r")
		   (match_operand:SI 2 "shift_amount_operand" "M,r")]))
	 (const_int 0)))
   (clobber (match_scratch:SI 0 "=r,r"))]
  "TARGET_32BIT"
  "mvns%?\\t%0, %1%S3"
  [(set_attr "conds" "set")
   (set_attr "shift" "1")
   (set_attr "arch" "32,a")
   (set_attr "type" "mvn_shift,mvn_shift_reg")])

;; We don't really have extzv, but defining this using shifts helps
;; to reduce register pressure later on.

(define_expand "extzv"
  [(set (match_operand 0 "s_register_operand")
	(zero_extract (match_operand 1 "nonimmediate_operand")
		      (match_operand 2 "const_int_operand")
		      (match_operand 3 "const_int_operand")))]
  "TARGET_THUMB1 || arm_arch_thumb2"
  "
  {
    HOST_WIDE_INT lshift = 32 - INTVAL (operands[2]) - INTVAL (operands[3]);
    HOST_WIDE_INT rshift = 32 - INTVAL (operands[2]);
    
    if (arm_arch_thumb2)
      {
	HOST_WIDE_INT width = INTVAL (operands[2]);
	HOST_WIDE_INT bitpos = INTVAL (operands[3]);

	if (unaligned_access && MEM_P (operands[1])
	    && (width == 16 || width == 32) && (bitpos % BITS_PER_UNIT) == 0)
	  {
	    rtx base_addr;

	    if (BYTES_BIG_ENDIAN)
	      bitpos = GET_MODE_BITSIZE (GET_MODE (operands[0])) - width
		       - bitpos;

	    if (width == 32)
              {
		base_addr = adjust_address (operands[1], SImode,
					    bitpos / BITS_PER_UNIT);
		emit_insn (gen_unaligned_loadsi (operands[0], base_addr));
              }
	    else
              {
		rtx dest = operands[0];
		rtx tmp = gen_reg_rtx (SImode);

		/* We may get a paradoxical subreg here.  Strip it off.  */
		if (GET_CODE (dest) == SUBREG
		    && GET_MODE (dest) == SImode
		    && GET_MODE (SUBREG_REG (dest)) == HImode)
		  dest = SUBREG_REG (dest);

		if (GET_MODE_BITSIZE (GET_MODE (dest)) != width)
		  FAIL;

		base_addr = adjust_address (operands[1], HImode,
					    bitpos / BITS_PER_UNIT);
		emit_insn (gen_unaligned_loadhiu (tmp, base_addr));
		emit_move_insn (gen_lowpart (SImode, dest), tmp);
	      }
	    DONE;
	  }
	else if (s_register_operand (operands[1], GET_MODE (operands[1])))
	  {
	    emit_insn (gen_extzv_t2 (operands[0], operands[1], operands[2],
				     operands[3]));
	    DONE;
	  }
	else
	  FAIL;
      }
    
    if (!s_register_operand (operands[1], GET_MODE (operands[1])))
      FAIL;

    operands[3] = GEN_INT (rshift);
    
    if (lshift == 0)
      {
        emit_insn (gen_lshrsi3 (operands[0], operands[1], operands[3]));
        DONE;
      }
      
    emit_insn (gen_extzv_t1 (operands[0], operands[1], GEN_INT (lshift),
			     operands[3], gen_reg_rtx (SImode)));
    DONE;
  }"
)

;; Helper for extzv, for the Thumb-1 register-shifts case.

(define_expand "extzv_t1"
  [(set (match_operand:SI 4 "s_register_operand")
	(ashift:SI (match_operand:SI 1 "nonimmediate_operand")
		   (match_operand:SI 2 "const_int_operand")))
   (set (match_operand:SI 0 "s_register_operand")
	(lshiftrt:SI (match_dup 4)
		     (match_operand:SI 3 "const_int_operand")))]
  "TARGET_THUMB1"
  "")

(define_expand "extv"
  [(set (match_operand 0 "s_register_operand")
	(sign_extract (match_operand 1 "nonimmediate_operand")
		      (match_operand 2 "const_int_operand")
		      (match_operand 3 "const_int_operand")))]
  "arm_arch_thumb2"
{
  HOST_WIDE_INT width = INTVAL (operands[2]);
  HOST_WIDE_INT bitpos = INTVAL (operands[3]);

  if (unaligned_access && MEM_P (operands[1]) && (width == 16 || width == 32)
      && (bitpos % BITS_PER_UNIT)  == 0)
    {
      rtx base_addr;
      
      if (BYTES_BIG_ENDIAN)
	bitpos = GET_MODE_BITSIZE (GET_MODE (operands[0])) - width - bitpos;
      
      if (width == 32)
        {
	  base_addr = adjust_address (operands[1], SImode,
				      bitpos / BITS_PER_UNIT);
	  emit_insn (gen_unaligned_loadsi (operands[0], base_addr));
        }
      else
        {
	  rtx dest = operands[0];
	  rtx tmp = gen_reg_rtx (SImode);
	  
	  /* We may get a paradoxical subreg here.  Strip it off.  */
	  if (GET_CODE (dest) == SUBREG
	      && GET_MODE (dest) == SImode
	      && GET_MODE (SUBREG_REG (dest)) == HImode)
	    dest = SUBREG_REG (dest);
	  
	  if (GET_MODE_BITSIZE (GET_MODE (dest)) != width)
	    FAIL;
	  
	  base_addr = adjust_address (operands[1], HImode,
				      bitpos / BITS_PER_UNIT);
	  emit_insn (gen_unaligned_loadhis (tmp, base_addr));
	  emit_move_insn (gen_lowpart (SImode, dest), tmp);
	}

      DONE;
    }
  else if (!s_register_operand (operands[1], GET_MODE (operands[1])))
    FAIL;
  else if (GET_MODE (operands[0]) == SImode
	   && GET_MODE (operands[1]) == SImode)
    {
      emit_insn (gen_extv_regsi (operands[0], operands[1], operands[2],
				 operands[3]));
      DONE;
    }

  FAIL;
})

; Helper to expand register forms of extv with the proper modes.

(define_expand "extv_regsi"
  [(set (match_operand:SI 0 "s_register_operand")
	(sign_extract:SI (match_operand:SI 1 "s_register_operand")
			 (match_operand 2 "const_int_operand")
			 (match_operand 3 "const_int_operand")))]
  ""
{
})

; ARMv6+ unaligned load/store instructions (used for packed structure accesses).

(define_insn "unaligned_loaddi"
  [(set (match_operand:DI 0 "s_register_operand" "=r")
	(unspec:DI [(match_operand:DI 1 "memory_operand" "m")]
		   UNSPEC_UNALIGNED_LOAD))]
  "TARGET_32BIT && TARGET_LDRD"
  "*
  return output_move_double (operands, true, NULL);
  "
  [(set_attr "length" "8")
   (set_attr "type" "load_8")])

(define_insn "unaligned_loadsi"
  [(set (match_operand:SI 0 "s_register_operand" "=l,l,r")
	(unspec:SI [(match_operand:SI 1 "memory_operand" "m,Uw,m")]
		   UNSPEC_UNALIGNED_LOAD))]
  "unaligned_access"
  "@
   ldr\t%0, %1\t@ unaligned
   ldr%?\t%0, %1\t@ unaligned
   ldr%?\t%0, %1\t@ unaligned"
  [(set_attr "arch" "t1,t2,32")
   (set_attr "length" "2,2,4")
   (set_attr "predicable" "no,yes,yes")
   (set_attr "predicable_short_it" "no,yes,no")
   (set_attr "type" "load_4")])

;; The 16-bit Thumb1 variant of ldrsh requires two registers in the
;; address (there's no immediate format).  That's tricky to support
;; here and we don't really need this pattern for that case, so only
;; enable for 32-bit ISAs.
(define_insn "unaligned_loadhis"
  [(set (match_operand:SI 0 "s_register_operand" "=r")
	(sign_extend:SI
	  (unspec:HI [(match_operand:HI 1 "memory_operand" "Uh")]
		     UNSPEC_UNALIGNED_LOAD)))]
  "unaligned_access && TARGET_32BIT"
  "ldrsh%?\t%0, %1\t@ unaligned"
  [(set_attr "predicable" "yes")
   (set_attr "type" "load_byte")])

(define_insn "unaligned_loadhiu"
  [(set (match_operand:SI 0 "s_register_operand" "=l,l,r")
	(zero_extend:SI
	  (unspec:HI [(match_operand:HI 1 "memory_operand" "m,Uw,m")]
		     UNSPEC_UNALIGNED_LOAD)))]
  "unaligned_access"
  "@
   ldrh\t%0, %1\t@ unaligned
   ldrh%?\t%0, %1\t@ unaligned
   ldrh%?\t%0, %1\t@ unaligned"
  [(set_attr "arch" "t1,t2,32")
   (set_attr "length" "2,2,4")
   (set_attr "predicable" "no,yes,yes")
   (set_attr "predicable_short_it" "no,yes,no")
   (set_attr "type" "load_byte")])

(define_insn "unaligned_storedi"
  [(set (match_operand:DI 0 "memory_operand" "=m")
	(unspec:DI [(match_operand:DI 1 "s_register_operand" "r")]
		   UNSPEC_UNALIGNED_STORE))]
  "TARGET_32BIT && TARGET_LDRD"
  "*
  return output_move_double (operands, true, NULL);
  "
  [(set_attr "length" "8")
   (set_attr "type" "store_8")])

(define_insn "unaligned_storesi"
  [(set (match_operand:SI 0 "memory_operand" "=m,Uw,m")
	(unspec:SI [(match_operand:SI 1 "s_register_operand" "l,l,r")]
		   UNSPEC_UNALIGNED_STORE))]
  "unaligned_access"
  "@
   str\t%1, %0\t@ unaligned
   str%?\t%1, %0\t@ unaligned
   str%?\t%1, %0\t@ unaligned"
  [(set_attr "arch" "t1,t2,32")
   (set_attr "length" "2,2,4")
   (set_attr "predicable" "no,yes,yes")
   (set_attr "predicable_short_it" "no,yes,no")
   (set_attr "type" "store_4")])

(define_insn "unaligned_storehi"
  [(set (match_operand:HI 0 "memory_operand" "=m,Uw,m")
	(unspec:HI [(match_operand:HI 1 "s_register_operand" "l,l,r")]
		   UNSPEC_UNALIGNED_STORE))]
  "unaligned_access"
  "@
   strh\t%1, %0\t@ unaligned
   strh%?\t%1, %0\t@ unaligned
   strh%?\t%1, %0\t@ unaligned"
  [(set_attr "arch" "t1,t2,32")
   (set_attr "length" "2,2,4")
   (set_attr "predicable" "no,yes,yes")
   (set_attr "predicable_short_it" "no,yes,no")
   (set_attr "type" "store_4")])


(define_insn "*extv_reg"
  [(set (match_operand:SI 0 "s_register_operand" "=r")
	(sign_extract:SI (match_operand:SI 1 "s_register_operand" "r")
			  (match_operand:SI 2 "const_int_operand" "n")
			  (match_operand:SI 3 "const_int_operand" "n")))]
  "arm_arch_thumb2
   && IN_RANGE (INTVAL (operands[3]), 0, 31)
   && IN_RANGE (INTVAL (operands[2]), 1, 32 - INTVAL (operands[3]))"
  "sbfx%?\t%0, %1, %3, %2"
  [(set_attr "length" "4")
   (set_attr "predicable" "yes")
   (set_attr "type" "bfm")]
)

(define_insn "extzv_t2"
  [(set (match_operand:SI 0 "s_register_operand" "=r")
	(zero_extract:SI (match_operand:SI 1 "s_register_operand" "r")
			  (match_operand:SI 2 "const_int_operand" "n")
			  (match_operand:SI 3 "const_int_operand" "n")))]
  "arm_arch_thumb2
   && IN_RANGE (INTVAL (operands[3]), 0, 31)
   && IN_RANGE (INTVAL (operands[2]), 1, 32 - INTVAL (operands[3]))"
  "ubfx%?\t%0, %1, %3, %2"
  [(set_attr "length" "4")
   (set_attr "predicable" "yes")
   (set_attr "type" "bfm")]
)


;; Division instructions
(define_insn "divsi3"
  [(set (match_operand:SI	  0 "s_register_operand" "=r,r")
	(div:SI (match_operand:SI 1 "s_register_operand"  "r,r")
		(match_operand:SI 2 "s_register_operand"  "r,r")))]
  "TARGET_IDIV"
  "@
   sdiv%?\t%0, %1, %2
   sdiv\t%0, %1, %2"
  [(set_attr "arch" "32,v8mb")
   (set_attr "predicable" "yes")
   (set_attr "type" "sdiv")]
)

(define_insn "udivsi3"
  [(set (match_operand:SI	   0 "s_register_operand" "=r,r")
	(udiv:SI (match_operand:SI 1 "s_register_operand"  "r,r")
		 (match_operand:SI 2 "s_register_operand"  "r,r")))]
  "TARGET_IDIV"
  "@
   udiv%?\t%0, %1, %2
   udiv\t%0, %1, %2"
  [(set_attr "arch" "32,v8mb")
   (set_attr "predicable" "yes")
   (set_attr "type" "udiv")]
<<<<<<< HEAD
)


;; Unary arithmetic insns

(define_expand "negvsi3"
  [(match_operand:SI 0 "register_operand")
   (match_operand:SI 1 "register_operand")
   (match_operand 2 "")]
  "TARGET_32BIT"
{
  emit_insn (gen_subsi3_compare (operands[0], const0_rtx, operands[1]));
  arm_gen_unlikely_cbranch (NE, CC_Vmode, operands[2]);

  DONE;
})

(define_expand "negvdi3"
  [(match_operand:DI 0 "register_operand")
   (match_operand:DI 1 "register_operand")
   (match_operand 2 "")]
  "TARGET_ARM"
{
  emit_insn (gen_negdi2_compare (operands[0], operands[1]));
  arm_gen_unlikely_cbranch (NE, CC_Vmode, operands[2]);

  DONE;
})


(define_insn_and_split "negdi2_compare"
  [(set (reg:CC CC_REGNUM)
	(compare:CC
	  (const_int 0)
	  (match_operand:DI 1 "register_operand" "0,r")))
   (set (match_operand:DI 0 "register_operand" "=r,&r")
	(minus:DI (const_int 0) (match_dup 1)))]
  "TARGET_ARM"
  "#"
  "&& reload_completed"
  [(parallel [(set (reg:CC CC_REGNUM)
		   (compare:CC (const_int 0) (match_dup 1)))
	      (set (match_dup 0) (minus:SI (const_int 0)
					   (match_dup 1)))])
   (parallel [(set (reg:CC CC_REGNUM)
		   (compare:CC (const_int 0) (match_dup 3)))
	     (set (match_dup 2)
		  (minus:SI
		   (minus:SI (const_int 0) (match_dup 3))
		   (ltu:SI (reg:CC CC_REGNUM)
			   (const_int 0))))])]
  {
    operands[2] = gen_highpart (SImode, operands[0]);
    operands[0] = gen_lowpart (SImode, operands[0]);
    operands[3] = gen_highpart (SImode, operands[1]);
    operands[1] = gen_lowpart (SImode, operands[1]);
  }
  [(set_attr "conds" "set")
   (set_attr "length" "8")
   (set_attr "type" "multiple")]
)

(define_expand "negdi2"
 [(parallel
   [(set (match_operand:DI 0 "s_register_operand" "")
	 (neg:DI (match_operand:DI 1 "s_register_operand" "")))
    (clobber (reg:CC CC_REGNUM))])]
  "TARGET_EITHER"
  {
    if (TARGET_NEON)
      {
        emit_insn (gen_negdi2_neon (operands[0], operands[1]));
	DONE;
      }
  }
)

;; The constraints here are to prevent a *partial* overlap (where %Q0 == %R1).
;; The first alternative allows the common case of a *full* overlap.
(define_insn_and_split "*negdi2_insn"
  [(set (match_operand:DI         0 "s_register_operand" "=r,&r")
	(neg:DI (match_operand:DI 1 "s_register_operand"  "0,r")))
   (clobber (reg:CC CC_REGNUM))]
  "TARGET_32BIT"
  "#"	; rsbs %Q0, %Q1, #0; rsc %R0, %R1, #0	       (ARM)
	; negs %Q0, %Q1    ; sbc %R0, %R1, %R1, lsl #1 (Thumb-2)
  "&& reload_completed"
  [(parallel [(set (reg:CC CC_REGNUM)
		   (compare:CC (const_int 0) (match_dup 1)))
	      (set (match_dup 0) (minus:SI (const_int 0) (match_dup 1)))])
   (set (match_dup 2) (minus:SI (minus:SI (const_int 0) (match_dup 3))
                                (ltu:SI (reg:CC CC_REGNUM) (const_int 0))))]
  {
    operands[2] = gen_highpart (SImode, operands[0]);
    operands[0] = gen_lowpart (SImode, operands[0]);
    operands[3] = gen_highpart (SImode, operands[1]);
    operands[1] = gen_lowpart (SImode, operands[1]);
  }
  [(set_attr "conds" "clob")
   (set_attr "length" "8")
   (set_attr "type" "multiple")]
)

(define_insn "*negsi2_carryin_compare"
  [(set (reg:CC CC_REGNUM)
	(compare:CC (const_int 0)
		    (match_operand:SI 1 "s_register_operand" "r")))
   (set (match_operand:SI 0 "s_register_operand" "=r")
	(minus:SI (minus:SI (const_int 0)
			    (match_dup 1))
		  (match_operand:SI 2 "arm_borrow_operation" "")))]
  "TARGET_ARM"
  "rscs\\t%0, %1, #0"
  [(set_attr "conds" "set")
   (set_attr "type" "alus_imm")]
)
=======
)


;; Unary arithmetic insns

(define_expand "negv<SIDI:mode>3"
  [(match_operand:SIDI 0 "s_register_operand")
   (match_operand:SIDI 1 "s_register_operand")
   (match_operand 2 "")]
  "TARGET_32BIT"
{
  emit_insn (gen_subv<mode>4 (operands[0], const0_rtx, operands[1],
			      operands[2]));
  DONE;
})
>>>>>>> e2aa5677

(define_expand "negsi2"
  [(set (match_operand:SI         0 "s_register_operand")
	(neg:SI (match_operand:SI 1 "s_register_operand")))]
  "TARGET_EITHER"
  ""
)

(define_insn "*arm_negsi2"
  [(set (match_operand:SI         0 "s_register_operand" "=l,r")
	(neg:SI (match_operand:SI 1 "s_register_operand" "l,r")))]
  "TARGET_32BIT"
  "rsb%?\\t%0, %1, #0"
  [(set_attr "predicable" "yes")
   (set_attr "predicable_short_it" "yes,no")
   (set_attr "arch" "t2,*")
   (set_attr "length" "4")
   (set_attr "type" "alu_imm")]
)

;; To keep the comparison in canonical form we express it as (~reg cmp ~0)
;; rather than (0 cmp reg).  This gives the same results for unsigned
;; and equality compares which is what we mostly need here.
(define_insn "negsi2_0compare"
  [(set (reg:CC_RSB CC_REGNUM)
	(compare:CC_RSB (not:SI (match_operand:SI 1 "s_register_operand" "l,r"))
			(const_int -1)))
   (set (match_operand:SI 0 "s_register_operand" "=l,r")
	(neg:SI (match_dup 1)))]
  "TARGET_32BIT"
  "@
   negs\\t%0, %1
   rsbs\\t%0, %1, #0"
  [(set_attr "conds" "set")
   (set_attr "arch" "t2,*")
   (set_attr "length" "2,*")
   (set_attr "type" "alus_imm")]
)

(define_insn "negsi2_carryin"
  [(set (match_operand:SI 0 "s_register_operand" "=r,r")
	(minus:SI (neg:SI (match_operand:SI 1 "s_register_operand" "r,r"))
		  (match_operand:SI 2 "arm_borrow_operation" "")))]
  "TARGET_32BIT"
  "@
   rsc\\t%0, %1, #0
   sbc\\t%0, %1, %1, lsl #1"
  [(set_attr "conds" "use")
   (set_attr "arch" "a,t2")
   (set_attr "type" "adc_imm,adc_reg")]
)

(define_expand "negsf2"
  [(set (match_operand:SF         0 "s_register_operand")
	(neg:SF (match_operand:SF 1 "s_register_operand")))]
  "TARGET_32BIT && TARGET_HARD_FLOAT"
  ""
)

(define_expand "negdf2"
  [(set (match_operand:DF         0 "s_register_operand")
	(neg:DF (match_operand:DF 1 "s_register_operand")))]
  "TARGET_32BIT && TARGET_HARD_FLOAT && TARGET_VFP_DOUBLE"
  "")

<<<<<<< HEAD
(define_insn_and_split "*zextendsidi_negsi"
  [(set (match_operand:DI 0 "s_register_operand" "=r")
        (zero_extend:DI (neg:SI (match_operand:SI 1 "s_register_operand" "r"))))]
   "TARGET_32BIT"
   "#"
   ""
   [(set (match_dup 2)
         (neg:SI (match_dup 1)))
    (set (match_dup 3)
         (const_int 0))]
   {
      operands[2] = gen_lowpart (SImode, operands[0]);
      operands[3] = gen_highpart (SImode, operands[0]);
   }
 [(set_attr "length" "8")
  (set_attr "type" "multiple")]
)

;; Negate an extended 32-bit value.
(define_insn_and_split "*negdi_extendsidi"
  [(set (match_operand:DI 0 "s_register_operand" "=l,r")
	(neg:DI (sign_extend:DI
		 (match_operand:SI 1 "s_register_operand" "l,r"))))
   (clobber (reg:CC CC_REGNUM))]
  "TARGET_32BIT"
  "#"
  "&& reload_completed"
  [(const_int 0)]
  {
    rtx low = gen_lowpart (SImode, operands[0]);
    rtx high = gen_highpart (SImode, operands[0]);

    if (reg_overlap_mentioned_p (low, operands[1]))
      {
	/* Input overlaps the low word of the output.  Use:
		asr	Rhi, Rin, #31
		rsbs	Rlo, Rin, #0
		rsc	Rhi, Rhi, #0 (thumb2: sbc Rhi, Rhi, Rhi, lsl #1).  */
	rtx cc_reg = gen_rtx_REG (CCmode, CC_REGNUM);

	emit_insn (gen_rtx_SET (high,
				gen_rtx_ASHIFTRT (SImode, operands[1],
						  GEN_INT (31))));

	emit_insn (gen_subsi3_compare (low, const0_rtx, operands[1]));
	if (TARGET_ARM)
	  emit_insn (gen_rtx_SET (high,
				  gen_rtx_MINUS (SImode,
						 gen_rtx_MINUS (SImode,
								const0_rtx,
								high),
						 gen_rtx_LTU (SImode,
							      cc_reg,
							      const0_rtx))));
	else
	  {
	    rtx two_x = gen_rtx_ASHIFT (SImode, high, GEN_INT (1));
	    emit_insn (gen_rtx_SET (high,
				    gen_rtx_MINUS (SImode,
						   gen_rtx_MINUS (SImode,
								  high,
								  two_x),
						   gen_rtx_LTU (SImode,
								cc_reg,
								const0_rtx))));
	  }
      }
    else
      {
	/* No overlap, or overlap on high word.  Use:
		rsb	Rlo, Rin, #0
		bic	Rhi, Rlo, Rin
		asr	Rhi, Rhi, #31
	   Flags not needed for this sequence.  */
	emit_insn (gen_rtx_SET (low, gen_rtx_NEG (SImode, operands[1])));
	emit_insn (gen_rtx_SET (high,
				gen_rtx_AND (SImode,
					     gen_rtx_NOT (SImode, operands[1]),
					     low)));
	emit_insn (gen_rtx_SET (high,
				gen_rtx_ASHIFTRT (SImode, high,
						  GEN_INT (31))));
      }
    DONE;
  }
  [(set_attr "length" "12")
   (set_attr "arch" "t2,*")
   (set_attr "type" "multiple")]
)

(define_insn_and_split "*negdi_zero_extendsidi"
  [(set (match_operand:DI 0 "s_register_operand" "=r,&r")
	(neg:DI (zero_extend:DI (match_operand:SI 1 "s_register_operand" "0,r"))))
   (clobber (reg:CC CC_REGNUM))]
  "TARGET_32BIT"
  "#" ; "rsbs\\t%Q0, %1, #0\;sbc\\t%R0,%R0,%R0"
      ;; Don't care what register is input to sbc,
      ;; since we just need to propagate the carry.
  "&& reload_completed"
  [(parallel [(set (reg:CC CC_REGNUM)
		   (compare:CC (const_int 0) (match_dup 1)))
	      (set (match_dup 0) (minus:SI (const_int 0) (match_dup 1)))])
   (set (match_dup 2) (minus:SI (minus:SI (match_dup 2) (match_dup 2))
				(ltu:SI (reg:CC CC_REGNUM) (const_int 0))))]
  {
    operands[2] = gen_highpart (SImode, operands[0]);
    operands[0] = gen_lowpart (SImode, operands[0]);
  }
  [(set_attr "conds" "clob")
   (set_attr "length" "8")
   (set_attr "type" "multiple")]   ;; length in thumb is 4
)

=======
>>>>>>> e2aa5677
;; abssi2 doesn't really clobber the condition codes if a different register
;; is being set.  To keep things simple, assume during rtl manipulations that
;; it does, but tell the final scan operator the truth.  Similarly for
;; (neg (abs...))

(define_expand "abssi2"
  [(parallel
    [(set (match_operand:SI         0 "s_register_operand")
	  (abs:SI (match_operand:SI 1 "s_register_operand")))
     (clobber (match_dup 2))])]
  "TARGET_EITHER"
  "
  if (TARGET_THUMB1)
    operands[2] = gen_rtx_SCRATCH (SImode);
  else
    operands[2] = gen_rtx_REG (CCmode, CC_REGNUM);
")

(define_insn_and_split "*arm_abssi2"
  [(set (match_operand:SI 0 "s_register_operand" "=r,&r")
	(abs:SI (match_operand:SI 1 "s_register_operand" "0,r")))
   (clobber (reg:CC CC_REGNUM))]
  "TARGET_ARM"
  "#"
  "&& reload_completed"
  [(const_int 0)]
  {
   /* if (which_alternative == 0) */
   if (REGNO(operands[0]) == REGNO(operands[1]))
     {
      /* Emit the pattern:
         cmp\\t%0, #0\;rsblt\\t%0, %0, #0
         [(set (reg:CC CC_REGNUM)
               (compare:CC (match_dup 0) (const_int 0)))
          (cond_exec (lt:CC (reg:CC CC_REGNUM) (const_int 0))
                     (set (match_dup 0) (minus:SI (const_int 0) (match_dup 1))))]
      */
      emit_insn (gen_rtx_SET (gen_rtx_REG (CCmode, CC_REGNUM),
                              gen_rtx_COMPARE (CCmode, operands[0], const0_rtx)));
      emit_insn (gen_rtx_COND_EXEC (VOIDmode,
                                    (gen_rtx_LT (SImode,
                                                 gen_rtx_REG (CCmode, CC_REGNUM),
                                                 const0_rtx)),
                                    (gen_rtx_SET (operands[0],
                                                  (gen_rtx_MINUS (SImode,
                                                                  const0_rtx,
                                                                  operands[1]))))));
      DONE;
     }
   else
     {
      /* Emit the pattern:
         alt1: eor%?\\t%0, %1, %1, asr #31\;sub%?\\t%0, %0, %1, asr #31
         [(set (match_dup 0)
               (xor:SI (match_dup 1)
                       (ashiftrt:SI (match_dup 1) (const_int 31))))
          (set (match_dup 0)
               (minus:SI (match_dup 0)
                      (ashiftrt:SI (match_dup 1) (const_int 31))))]
      */
      emit_insn (gen_rtx_SET (operands[0],
                              gen_rtx_XOR (SImode,
                                           gen_rtx_ASHIFTRT (SImode,
                                                             operands[1],
                                                             GEN_INT (31)),
                                           operands[1])));
      emit_insn (gen_rtx_SET (operands[0],
                              gen_rtx_MINUS (SImode,
                                             operands[0],
                                             gen_rtx_ASHIFTRT (SImode,
                                                               operands[1],
                                                               GEN_INT (31)))));
      DONE;
     }
  }
  [(set_attr "conds" "clob,*")
   (set_attr "shift" "1")
   (set_attr "predicable" "no, yes")
   (set_attr "length" "8")
   (set_attr "type" "multiple")]
)

(define_insn_and_split "*arm_neg_abssi2"
  [(set (match_operand:SI 0 "s_register_operand" "=r,&r")
	(neg:SI (abs:SI (match_operand:SI 1 "s_register_operand" "0,r"))))
   (clobber (reg:CC CC_REGNUM))]
  "TARGET_ARM"
  "#"
  "&& reload_completed"
  [(const_int 0)]
  {
   /* if (which_alternative == 0) */
   if (REGNO (operands[0]) == REGNO (operands[1]))
     {
      /* Emit the pattern:
         cmp\\t%0, #0\;rsbgt\\t%0, %0, #0
      */
      emit_insn (gen_rtx_SET (gen_rtx_REG (CCmode, CC_REGNUM),
                              gen_rtx_COMPARE (CCmode, operands[0], const0_rtx)));
      emit_insn (gen_rtx_COND_EXEC (VOIDmode,
                                    gen_rtx_GT (SImode,
                                                gen_rtx_REG (CCmode, CC_REGNUM),
                                                const0_rtx),
                                    gen_rtx_SET (operands[0],
                                                 (gen_rtx_MINUS (SImode,
                                                                 const0_rtx,
                                                                 operands[1])))));
     }
   else
     {
      /* Emit the pattern:
         eor%?\\t%0, %1, %1, asr #31\;rsb%?\\t%0, %0, %1, asr #31
      */
      emit_insn (gen_rtx_SET (operands[0],
                              gen_rtx_XOR (SImode,
                                           gen_rtx_ASHIFTRT (SImode,
                                                             operands[1],
                                                             GEN_INT (31)),
                                           operands[1])));
      emit_insn (gen_rtx_SET (operands[0],
                              gen_rtx_MINUS (SImode,
                                             gen_rtx_ASHIFTRT (SImode,
                                                               operands[1],
                                                               GEN_INT (31)),
                                             operands[0])));
     }
   DONE;
  }
  [(set_attr "conds" "clob,*")
   (set_attr "shift" "1")
   (set_attr "predicable" "no, yes")
   (set_attr "length" "8")
   (set_attr "type" "multiple")]
)

(define_expand "abssf2"
  [(set (match_operand:SF         0 "s_register_operand")
	(abs:SF (match_operand:SF 1 "s_register_operand")))]
  "TARGET_32BIT && TARGET_HARD_FLOAT"
  "")

(define_expand "absdf2"
  [(set (match_operand:DF         0 "s_register_operand")
	(abs:DF (match_operand:DF 1 "s_register_operand")))]
  "TARGET_32BIT && TARGET_HARD_FLOAT && !TARGET_VFP_SINGLE"
  "")

(define_expand "sqrtsf2"
  [(set (match_operand:SF 0 "s_register_operand")
	(sqrt:SF (match_operand:SF 1 "s_register_operand")))]
  "TARGET_32BIT && TARGET_HARD_FLOAT"
  "")

(define_expand "sqrtdf2"
  [(set (match_operand:DF 0 "s_register_operand")
	(sqrt:DF (match_operand:DF 1 "s_register_operand")))]
  "TARGET_32BIT && TARGET_HARD_FLOAT && TARGET_VFP_DOUBLE"
  "")

(define_expand "one_cmplsi2"
  [(set (match_operand:SI         0 "s_register_operand")
	(not:SI (match_operand:SI 1 "s_register_operand")))]
  "TARGET_EITHER"
  ""
)

(define_insn "*arm_one_cmplsi2"
  [(set (match_operand:SI         0 "s_register_operand" "=l,r")
	(not:SI (match_operand:SI 1 "s_register_operand"  "l,r")))]
  "TARGET_32BIT"
  "mvn%?\\t%0, %1"
  [(set_attr "predicable" "yes")
   (set_attr "predicable_short_it" "yes,no")
   (set_attr "arch" "t2,*")
   (set_attr "length" "4")
   (set_attr "type" "mvn_reg")]
)

(define_insn "*notsi_compare0"
  [(set (reg:CC_NZ CC_REGNUM)
	(compare:CC_NZ (not:SI (match_operand:SI 1 "s_register_operand" "r"))
			 (const_int 0)))
   (set (match_operand:SI 0 "s_register_operand" "=r")
	(not:SI (match_dup 1)))]
  "TARGET_32BIT"
  "mvns%?\\t%0, %1"
  [(set_attr "conds" "set")
   (set_attr "type" "mvn_reg")]
)

(define_insn "*notsi_compare0_scratch"
  [(set (reg:CC_NZ CC_REGNUM)
	(compare:CC_NZ (not:SI (match_operand:SI 1 "s_register_operand" "r"))
			 (const_int 0)))
   (clobber (match_scratch:SI 0 "=r"))]
  "TARGET_32BIT"
  "mvns%?\\t%0, %1"
  [(set_attr "conds" "set")
   (set_attr "type" "mvn_reg")]
)

;; Fixed <--> Floating conversion insns

(define_expand "floatsihf2"
  [(set (match_operand:HF           0 "general_operand")
	(float:HF (match_operand:SI 1 "general_operand")))]
  "TARGET_EITHER"
  "
  {
    rtx op1 = gen_reg_rtx (SFmode);
    expand_float (op1, operands[1], 0);
    op1 = convert_to_mode (HFmode, op1, 0);
    emit_move_insn (operands[0], op1);
    DONE;
  }"
)

(define_expand "floatdihf2"
  [(set (match_operand:HF           0 "general_operand")
	(float:HF (match_operand:DI 1 "general_operand")))]
  "TARGET_EITHER"
  "
  {
    rtx op1 = gen_reg_rtx (SFmode);
    expand_float (op1, operands[1], 0);
    op1 = convert_to_mode (HFmode, op1, 0);
    emit_move_insn (operands[0], op1);
    DONE;
  }"
)

(define_expand "floatsisf2"
  [(set (match_operand:SF           0 "s_register_operand")
	(float:SF (match_operand:SI 1 "s_register_operand")))]
  "TARGET_32BIT && TARGET_HARD_FLOAT"
  "
")

(define_expand "floatsidf2"
  [(set (match_operand:DF           0 "s_register_operand")
	(float:DF (match_operand:SI 1 "s_register_operand")))]
  "TARGET_32BIT && TARGET_HARD_FLOAT && !TARGET_VFP_SINGLE"
  "
")

(define_expand "fix_trunchfsi2"
  [(set (match_operand:SI         0 "general_operand")
	(fix:SI (fix:HF (match_operand:HF 1 "general_operand"))))]
  "TARGET_EITHER"
  "
  {
    rtx op1 = convert_to_mode (SFmode, operands[1], 0);
    expand_fix (operands[0], op1, 0);
    DONE;
  }"
)

(define_expand "fix_trunchfdi2"
  [(set (match_operand:DI         0 "general_operand")
	(fix:DI (fix:HF (match_operand:HF 1 "general_operand"))))]
  "TARGET_EITHER"
  "
  {
    rtx op1 = convert_to_mode (SFmode, operands[1], 0);
    expand_fix (operands[0], op1, 0);
    DONE;
  }"
)

(define_expand "fix_truncsfsi2"
  [(set (match_operand:SI         0 "s_register_operand")
	(fix:SI (fix:SF (match_operand:SF 1 "s_register_operand"))))]
  "TARGET_32BIT && TARGET_HARD_FLOAT"
  "
")

(define_expand "fix_truncdfsi2"
  [(set (match_operand:SI         0 "s_register_operand")
	(fix:SI (fix:DF (match_operand:DF 1 "s_register_operand"))))]
  "TARGET_32BIT && TARGET_HARD_FLOAT && !TARGET_VFP_SINGLE"
  "
")

;; Truncation insns

(define_expand "truncdfsf2"
  [(set (match_operand:SF  0 "s_register_operand")
	(float_truncate:SF
	 (match_operand:DF 1 "s_register_operand")))]
  "TARGET_32BIT && TARGET_HARD_FLOAT && !TARGET_VFP_SINGLE"
  ""
)

;; DFmode to HFmode conversions on targets without a single-step hardware
;; instruction for it would have to go through SFmode.  This is dangerous
;; as it introduces double rounding.
;;
;; Disable this pattern unless we are in an unsafe math mode, or we have
;; a single-step instruction.

(define_expand "truncdfhf2"
  [(set (match_operand:HF  0 "s_register_operand")
	(float_truncate:HF
	 (match_operand:DF 1 "s_register_operand")))]
  "(TARGET_EITHER && flag_unsafe_math_optimizations)
   || (TARGET_32BIT && TARGET_FP16_TO_DOUBLE)"
{
  /* We don't have a direct instruction for this, so we must be in
     an unsafe math mode, and going via SFmode.  */

  if (!(TARGET_32BIT && TARGET_FP16_TO_DOUBLE))
    {
      rtx op1;
      op1 = convert_to_mode (SFmode, operands[1], 0);
      op1 = convert_to_mode (HFmode, op1, 0);
      emit_move_insn (operands[0], op1);
      DONE;
    }
  /* Otherwise, we will pick this up as a single instruction with
     no intermediary rounding.  */
}
)

;; Zero and sign extension instructions.

(define_expand "zero_extend<mode>di2"
  [(set (match_operand:DI 0 "s_register_operand" "")
	(zero_extend:DI (match_operand:QHSI 1 "<qhs_zextenddi_op>" "")))]
  "TARGET_32BIT <qhs_zextenddi_cond>"
  {
    rtx res_lo, res_hi, op0_lo, op0_hi;
    res_lo = gen_lowpart (SImode, operands[0]);
    res_hi = gen_highpart (SImode, operands[0]);
    if (can_create_pseudo_p ())
      {
	op0_lo = <MODE>mode == SImode ? operands[1] : gen_reg_rtx (SImode);
	op0_hi = gen_reg_rtx (SImode);
      }
    else
      {
	op0_lo = <MODE>mode == SImode ? operands[1] : res_lo;
	op0_hi = res_hi;
      }
    if (<MODE>mode != SImode)
      emit_insn (gen_rtx_SET (op0_lo,
			      gen_rtx_ZERO_EXTEND (SImode, operands[1])));
    emit_insn (gen_movsi (op0_hi, const0_rtx));
    if (res_lo != op0_lo)
      emit_move_insn (res_lo, op0_lo);
    if (res_hi != op0_hi)
      emit_move_insn (res_hi, op0_hi);
    DONE;
  }
)

(define_expand "extend<mode>di2"
  [(set (match_operand:DI 0 "s_register_operand" "")
	(sign_extend:DI (match_operand:QHSI 1 "<qhs_extenddi_op>" "")))]
  "TARGET_32BIT <qhs_sextenddi_cond>"
  {
    rtx res_lo, res_hi, op0_lo, op0_hi;
    res_lo = gen_lowpart (SImode, operands[0]);
    res_hi = gen_highpart (SImode, operands[0]);
    if (can_create_pseudo_p ())
      {
	op0_lo = <MODE>mode == SImode ? operands[1] : gen_reg_rtx (SImode);
	op0_hi = gen_reg_rtx (SImode);
      }
    else
      {
	op0_lo = <MODE>mode == SImode ? operands[1] : res_lo;
	op0_hi = res_hi;
      }
    if (<MODE>mode != SImode)
      emit_insn (gen_rtx_SET (op0_lo,
			      gen_rtx_SIGN_EXTEND (SImode, operands[1])));
    emit_insn (gen_ashrsi3 (op0_hi, op0_lo, GEN_INT (31)));
    if (res_lo != op0_lo)
      emit_move_insn (res_lo, op0_lo);
    if (res_hi != op0_hi)
      emit_move_insn (res_hi, op0_hi);
    DONE;
  }
)

;; Splits for all extensions to DImode
(define_split
  [(set (match_operand:DI 0 "s_register_operand" "")
        (zero_extend:DI (match_operand 1 "nonimmediate_operand" "")))]
  "TARGET_32BIT"
  [(set (match_dup 0) (match_dup 1))]
{
  rtx lo_part = gen_lowpart (SImode, operands[0]);
  machine_mode src_mode = GET_MODE (operands[1]);

  if (src_mode == SImode)
    emit_move_insn (lo_part, operands[1]);
  else
    emit_insn (gen_rtx_SET (lo_part,
			    gen_rtx_ZERO_EXTEND (SImode, operands[1])));
  operands[0] = gen_highpart (SImode, operands[0]);
  operands[1] = const0_rtx;
})

(define_split
  [(set (match_operand:DI 0 "s_register_operand" "")
        (sign_extend:DI (match_operand 1 "nonimmediate_operand" "")))]
  "TARGET_32BIT"
  [(set (match_dup 0) (ashiftrt:SI (match_dup 1) (const_int 31)))]
{
  rtx lo_part = gen_lowpart (SImode, operands[0]);
  machine_mode src_mode = GET_MODE (operands[1]);

  if (src_mode == SImode)
    emit_move_insn (lo_part, operands[1]);
  else
    emit_insn (gen_rtx_SET (lo_part,
			    gen_rtx_SIGN_EXTEND (SImode, operands[1])));
  operands[1] = lo_part;
  operands[0] = gen_highpart (SImode, operands[0]);
})

(define_expand "zero_extendhisi2"
  [(set (match_operand:SI 0 "s_register_operand")
	(zero_extend:SI (match_operand:HI 1 "nonimmediate_operand")))]
  "TARGET_EITHER"
{
  if (TARGET_ARM && !arm_arch4 && MEM_P (operands[1]))
    {
      emit_insn (gen_movhi_bytes (operands[0], operands[1]));
      DONE;
    }
  if (!arm_arch6 && !MEM_P (operands[1]))
    {
      rtx t = gen_lowpart (SImode, operands[1]);
      rtx tmp = gen_reg_rtx (SImode);
      emit_insn (gen_ashlsi3 (tmp, t, GEN_INT (16)));
      emit_insn (gen_lshrsi3 (operands[0], tmp, GEN_INT (16)));
      DONE;
    }
})

(define_split
  [(set (match_operand:SI 0 "s_register_operand" "")
	(zero_extend:SI (match_operand:HI 1 "s_register_operand" "")))]
  "!TARGET_THUMB2 && !arm_arch6"
  [(set (match_dup 0) (ashift:SI (match_dup 2) (const_int 16)))
   (set (match_dup 0) (lshiftrt:SI (match_dup 0) (const_int 16)))]
{
  operands[2] = gen_lowpart (SImode, operands[1]);
})

(define_insn "*arm_zero_extendhisi2"
  [(set (match_operand:SI 0 "s_register_operand" "=r,r")
	(zero_extend:SI (match_operand:HI 1 "nonimmediate_operand" "r,m")))]
  "TARGET_ARM && arm_arch4 && !arm_arch6"
  "@
   #
   ldrh%?\\t%0, %1"
  [(set_attr "type" "alu_shift_reg,load_byte")
   (set_attr "predicable" "yes")]
)

(define_insn "*arm_zero_extendhisi2_v6"
  [(set (match_operand:SI 0 "s_register_operand" "=r,r")
	(zero_extend:SI (match_operand:HI 1 "nonimmediate_operand" "r,Uh")))]
  "TARGET_ARM && arm_arch6"
  "@
   uxth%?\\t%0, %1
   ldrh%?\\t%0, %1"
  [(set_attr "predicable" "yes")
   (set_attr "type" "extend,load_byte")]
)

(define_insn "*arm_zero_extendhisi2addsi"
  [(set (match_operand:SI 0 "s_register_operand" "=r")
	(plus:SI (zero_extend:SI (match_operand:HI 1 "s_register_operand" "r"))
		 (match_operand:SI 2 "s_register_operand" "r")))]
  "TARGET_INT_SIMD"
  "uxtah%?\\t%0, %2, %1"
  [(set_attr "type" "alu_shift_reg")
   (set_attr "predicable" "yes")]
)

(define_expand "zero_extendqisi2"
  [(set (match_operand:SI 0 "s_register_operand")
	(zero_extend:SI (match_operand:QI 1 "nonimmediate_operand")))]
  "TARGET_EITHER"
{
  if (TARGET_ARM && !arm_arch6 && !MEM_P (operands[1]))
    {
      emit_insn (gen_andsi3 (operands[0],
			     gen_lowpart (SImode, operands[1]),
					  GEN_INT (255)));
      DONE;
    }
  if (!arm_arch6 && !MEM_P (operands[1]))
    {
      rtx t = gen_lowpart (SImode, operands[1]);
      rtx tmp = gen_reg_rtx (SImode);
      emit_insn (gen_ashlsi3 (tmp, t, GEN_INT (24)));
      emit_insn (gen_lshrsi3 (operands[0], tmp, GEN_INT (24)));
      DONE;
    }
})

(define_split
  [(set (match_operand:SI 0 "s_register_operand" "")
	(zero_extend:SI (match_operand:QI 1 "s_register_operand" "")))]
  "!arm_arch6"
  [(set (match_dup 0) (ashift:SI (match_dup 2) (const_int 24)))
   (set (match_dup 0) (lshiftrt:SI (match_dup 0) (const_int 24)))]
{
  operands[2] = simplify_gen_subreg (SImode, operands[1], QImode, 0);
  if (TARGET_ARM)
    {
      emit_insn (gen_andsi3 (operands[0], operands[2], GEN_INT (255)));
      DONE;
    }
})

(define_insn "*arm_zero_extendqisi2"
  [(set (match_operand:SI 0 "s_register_operand" "=r,r")
	(zero_extend:SI (match_operand:QI 1 "nonimmediate_operand" "r,m")))]
  "TARGET_ARM && !arm_arch6"
  "@
   #
   ldrb%?\\t%0, %1\\t%@ zero_extendqisi2"
  [(set_attr "length" "8,4")
   (set_attr "type" "alu_shift_reg,load_byte")
   (set_attr "predicable" "yes")]
)

(define_insn "*arm_zero_extendqisi2_v6"
  [(set (match_operand:SI 0 "s_register_operand" "=r,r")
	(zero_extend:SI (match_operand:QI 1 "nonimmediate_operand" "r,Uh")))]
  "TARGET_ARM && arm_arch6"
  "@
   uxtb%?\\t%0, %1
   ldrb%?\\t%0, %1\\t%@ zero_extendqisi2"
  [(set_attr "type" "extend,load_byte")
   (set_attr "predicable" "yes")]
)

(define_insn "*arm_zero_extendqisi2addsi"
  [(set (match_operand:SI 0 "s_register_operand" "=r")
	(plus:SI (zero_extend:SI (match_operand:QI 1 "s_register_operand" "r"))
		 (match_operand:SI 2 "s_register_operand" "r")))]
  "TARGET_INT_SIMD"
  "uxtab%?\\t%0, %2, %1"
  [(set_attr "predicable" "yes")
   (set_attr "type" "alu_shift_reg")]
)

(define_split
  [(set (match_operand:SI 0 "s_register_operand" "")
	(zero_extend:SI (subreg:QI (match_operand:SI 1 "" "") 0)))
   (clobber (match_operand:SI 2 "s_register_operand" ""))]
  "TARGET_32BIT && (!MEM_P (operands[1])) && ! BYTES_BIG_ENDIAN"
  [(set (match_dup 2) (match_dup 1))
   (set (match_dup 0) (and:SI (match_dup 2) (const_int 255)))]
  ""
)

(define_split
  [(set (match_operand:SI 0 "s_register_operand" "")
	(zero_extend:SI (subreg:QI (match_operand:SI 1 "" "") 3)))
   (clobber (match_operand:SI 2 "s_register_operand" ""))]
  "TARGET_32BIT && (!MEM_P (operands[1])) && BYTES_BIG_ENDIAN"
  [(set (match_dup 2) (match_dup 1))
   (set (match_dup 0) (and:SI (match_dup 2) (const_int 255)))]
  ""
)


(define_split
  [(set (match_operand:SI 0 "s_register_operand" "")
	(IOR_XOR:SI (and:SI (ashift:SI
			     (match_operand:SI 1 "s_register_operand" "")
			     (match_operand:SI 2 "const_int_operand" ""))
			    (match_operand:SI 3 "const_int_operand" ""))
		    (zero_extend:SI
		     (match_operator 5 "subreg_lowpart_operator"
		      [(match_operand:SI 4 "s_register_operand" "")]))))]
  "TARGET_32BIT
   && (UINTVAL (operands[3])
       == (GET_MODE_MASK (GET_MODE (operands[5]))
           & (GET_MODE_MASK (GET_MODE (operands[5]))
	      << (INTVAL (operands[2])))))"
  [(set (match_dup 0) (IOR_XOR:SI (ashift:SI (match_dup 1) (match_dup 2))
				  (match_dup 4)))
   (set (match_dup 0) (zero_extend:SI (match_dup 5)))]
  "operands[5] = gen_lowpart (GET_MODE (operands[5]), operands[0]);"
)

(define_insn "*compareqi_eq0"
  [(set (reg:CC_Z CC_REGNUM)
	(compare:CC_Z (match_operand:QI 0 "s_register_operand" "r")
			 (const_int 0)))]
  "TARGET_32BIT"
  "tst%?\\t%0, #255"
  [(set_attr "conds" "set")
   (set_attr "predicable" "yes")
   (set_attr "type" "logic_imm")]
)

(define_expand "extendhisi2"
  [(set (match_operand:SI 0 "s_register_operand")
	(sign_extend:SI (match_operand:HI 1 "nonimmediate_operand")))]
  "TARGET_EITHER"
{
  if (TARGET_THUMB1)
    {
      emit_insn (gen_thumb1_extendhisi2 (operands[0], operands[1]));
      DONE;
    }
  if (MEM_P (operands[1]) && TARGET_ARM && !arm_arch4)
    {
      emit_insn (gen_extendhisi2_mem (operands[0], operands[1]));
      DONE;
    }

  if (!arm_arch6 && !MEM_P (operands[1]))
    {
      rtx t = gen_lowpart (SImode, operands[1]);
      rtx tmp = gen_reg_rtx (SImode);
      emit_insn (gen_ashlsi3 (tmp, t, GEN_INT (16)));
      emit_insn (gen_ashrsi3 (operands[0], tmp, GEN_INT (16)));
      DONE;
    }
})

(define_split
  [(parallel
    [(set (match_operand:SI 0 "register_operand" "")
	  (sign_extend:SI (match_operand:HI 1 "register_operand" "")))
     (clobber (match_scratch:SI 2 ""))])]
  "!arm_arch6"
  [(set (match_dup 0) (ashift:SI (match_dup 2) (const_int 16)))
   (set (match_dup 0) (ashiftrt:SI (match_dup 0) (const_int 16)))]
{
  operands[2] = simplify_gen_subreg (SImode, operands[1], HImode, 0);
})

;; This pattern will only be used when ldsh is not available
(define_expand "extendhisi2_mem"
  [(set (match_dup 2) (zero_extend:SI (match_operand:HI 1 "" "")))
   (set (match_dup 3)
	(zero_extend:SI (match_dup 7)))
   (set (match_dup 6) (ashift:SI (match_dup 4) (const_int 24)))
   (set (match_operand:SI 0 "" "")
	(ior:SI (ashiftrt:SI (match_dup 6) (const_int 16)) (match_dup 5)))]
  "TARGET_ARM"
  "
  {
    rtx mem1, mem2;
    rtx addr = copy_to_mode_reg (SImode, XEXP (operands[1], 0));

    mem1 = change_address (operands[1], QImode, addr);
    mem2 = change_address (operands[1], QImode,
			   plus_constant (Pmode, addr, 1));
    operands[0] = gen_lowpart (SImode, operands[0]);
    operands[1] = mem1;
    operands[2] = gen_reg_rtx (SImode);
    operands[3] = gen_reg_rtx (SImode);
    operands[6] = gen_reg_rtx (SImode);
    operands[7] = mem2;

    if (BYTES_BIG_ENDIAN)
      {
	operands[4] = operands[2];
	operands[5] = operands[3];
      }
    else
      {
	operands[4] = operands[3];
	operands[5] = operands[2];
      }
  }"
)

(define_split
  [(set (match_operand:SI 0 "register_operand" "")
	(sign_extend:SI (match_operand:HI 1 "register_operand" "")))]
  "!arm_arch6"
  [(set (match_dup 0) (ashift:SI (match_dup 2) (const_int 16)))
   (set (match_dup 0) (ashiftrt:SI (match_dup 0) (const_int 16)))]
{
  operands[2] = simplify_gen_subreg (SImode, operands[1], HImode, 0);
})

(define_insn "*arm_extendhisi2"
  [(set (match_operand:SI 0 "s_register_operand" "=r,r")
	(sign_extend:SI (match_operand:HI 1 "nonimmediate_operand" "r,Uh")))]
  "TARGET_ARM && arm_arch4 && !arm_arch6"
  "@
   #
   ldrsh%?\\t%0, %1"
  [(set_attr "length" "8,4")
   (set_attr "type" "alu_shift_reg,load_byte")
   (set_attr "predicable" "yes")]
)

;; ??? Check Thumb-2 pool range
(define_insn "*arm_extendhisi2_v6"
  [(set (match_operand:SI 0 "s_register_operand" "=r,r")
	(sign_extend:SI (match_operand:HI 1 "nonimmediate_operand" "r,Uh")))]
  "TARGET_32BIT && arm_arch6"
  "@
   sxth%?\\t%0, %1
   ldrsh%?\\t%0, %1"
  [(set_attr "type" "extend,load_byte")
   (set_attr "predicable" "yes")]
)

(define_insn "*arm_extendhisi2addsi"
  [(set (match_operand:SI 0 "s_register_operand" "=r")
	(plus:SI (sign_extend:SI (match_operand:HI 1 "s_register_operand" "r"))
		 (match_operand:SI 2 "s_register_operand" "r")))]
  "TARGET_INT_SIMD"
  "sxtah%?\\t%0, %2, %1"
  [(set_attr "type" "alu_shift_reg")]
)

(define_expand "extendqihi2"
  [(set (match_dup 2)
	(ashift:SI (match_operand:QI 1 "arm_reg_or_extendqisi_mem_op")
		   (const_int 24)))
   (set (match_operand:HI 0 "s_register_operand")
	(ashiftrt:SI (match_dup 2)
		     (const_int 24)))]
  "TARGET_ARM"
  "
  {
    if (arm_arch4 && MEM_P (operands[1]))
      {
	emit_insn (gen_rtx_SET (operands[0],
				gen_rtx_SIGN_EXTEND (HImode, operands[1])));
	DONE;
      }
    if (!s_register_operand (operands[1], QImode))
      operands[1] = copy_to_mode_reg (QImode, operands[1]);
    operands[0] = gen_lowpart (SImode, operands[0]);
    operands[1] = gen_lowpart (SImode, operands[1]);
    operands[2] = gen_reg_rtx (SImode);
  }"
)

(define_insn "*arm_extendqihi_insn"
  [(set (match_operand:HI 0 "s_register_operand" "=r")
	(sign_extend:HI (match_operand:QI 1 "arm_extendqisi_mem_op" "Uq")))]
  "TARGET_ARM && arm_arch4"
  "ldrsb%?\\t%0, %1"
  [(set_attr "type" "load_byte")
   (set_attr "predicable" "yes")]
)

(define_expand "extendqisi2"
  [(set (match_operand:SI 0 "s_register_operand")
	(sign_extend:SI (match_operand:QI 1 "arm_reg_or_extendqisi_mem_op")))]
  "TARGET_EITHER"
{
  if (!arm_arch4 && MEM_P (operands[1]))
    operands[1] = copy_to_mode_reg (QImode, operands[1]);

  if (!arm_arch6 && !MEM_P (operands[1]))
    {
      rtx t = gen_lowpart (SImode, operands[1]);
      rtx tmp = gen_reg_rtx (SImode);
      emit_insn (gen_ashlsi3 (tmp, t, GEN_INT (24)));
      emit_insn (gen_ashrsi3 (operands[0], tmp, GEN_INT (24)));
      DONE;
    }
})

(define_split
  [(set (match_operand:SI 0 "register_operand" "")
	(sign_extend:SI (match_operand:QI 1 "register_operand" "")))]
  "!arm_arch6"
  [(set (match_dup 0) (ashift:SI (match_dup 2) (const_int 24)))
   (set (match_dup 0) (ashiftrt:SI (match_dup 0) (const_int 24)))]
{
  operands[2] = simplify_gen_subreg (SImode, operands[1], QImode, 0);
})

(define_insn "*arm_extendqisi"
  [(set (match_operand:SI 0 "s_register_operand" "=r,r")
	(sign_extend:SI (match_operand:QI 1 "arm_reg_or_extendqisi_mem_op" "r,Uq")))]
  "TARGET_ARM && arm_arch4 && !arm_arch6"
  "@
   #
   ldrsb%?\\t%0, %1"
  [(set_attr "length" "8,4")
   (set_attr "type" "alu_shift_reg,load_byte")
   (set_attr "predicable" "yes")]
)

(define_insn "*arm_extendqisi_v6"
  [(set (match_operand:SI 0 "s_register_operand" "=r,r")
	(sign_extend:SI
	 (match_operand:QI 1 "arm_reg_or_extendqisi_mem_op" "r,Uq")))]
  "TARGET_ARM && arm_arch6"
  "@
   sxtb%?\\t%0, %1
   ldrsb%?\\t%0, %1"
  [(set_attr "type" "extend,load_byte")
   (set_attr "predicable" "yes")]
)

(define_insn "*arm_extendqisi2addsi"
  [(set (match_operand:SI 0 "s_register_operand" "=r")
	(plus:SI (sign_extend:SI (match_operand:QI 1 "s_register_operand" "r"))
		 (match_operand:SI 2 "s_register_operand" "r")))]
  "TARGET_INT_SIMD"
  "sxtab%?\\t%0, %2, %1"
  [(set_attr "type" "alu_shift_reg")
   (set_attr "predicable" "yes")]
)

(define_insn "arm_<sup>xtb16"
  [(set (match_operand:SI 0 "s_register_operand" "=r")
	(unspec:SI
	  [(match_operand:SI 1 "s_register_operand" "r")] USXTB16))]
  "TARGET_INT_SIMD"
  "<sup>xtb16%?\\t%0, %1"
  [(set_attr "predicable" "yes")
   (set_attr "type" "alu_dsp_reg")])

(define_insn "arm_<simd32_op>"
  [(set (match_operand:SI 0 "s_register_operand" "=r")
	(unspec:SI
	  [(match_operand:SI 1 "s_register_operand" "r")
	   (match_operand:SI 2 "s_register_operand" "r")] SIMD32_NOGE_BINOP))]
  "TARGET_INT_SIMD"
  "<simd32_op>%?\\t%0, %1, %2"
  [(set_attr "predicable" "yes")
   (set_attr "type" "alu_dsp_reg")])

(define_insn "arm_usada8"
  [(set (match_operand:SI 0 "s_register_operand" "=r")
	(unspec:SI
	  [(match_operand:SI 1 "s_register_operand" "r")
	  (match_operand:SI 2 "s_register_operand" "r")
	  (match_operand:SI 3 "s_register_operand" "r")] UNSPEC_USADA8))]
  "TARGET_INT_SIMD"
  "usada8%?\\t%0, %1, %2, %3"
  [(set_attr "predicable" "yes")
   (set_attr "type" "alu_dsp_reg")])

(define_insn "arm_<simd32_op>"
  [(set (match_operand:DI 0 "s_register_operand" "=r")
	(unspec:DI
	  [(match_operand:SI 1 "s_register_operand" "r")
	   (match_operand:SI 2 "s_register_operand" "r")
	   (match_operand:DI 3 "s_register_operand" "0")] SIMD32_DIMODE))]
  "TARGET_INT_SIMD"
  "<simd32_op>%?\\t%Q0, %R0, %1, %2"
  [(set_attr "predicable" "yes")
   (set_attr "type" "smlald")])

(define_insn "arm_<simd32_op>"
  [(set (match_operand:SI 0 "s_register_operand" "=r")
	(unspec:SI
	  [(match_operand:SI 1 "s_register_operand" "r")
	   (match_operand:SI 2 "s_register_operand" "r")] SIMD32_GE))
   (set (reg:CC APSRGE_REGNUM)
	(unspec:CC [(reg:CC APSRGE_REGNUM)] UNSPEC_GE_SET))]
  "TARGET_INT_SIMD"
  "<simd32_op>%?\\t%0, %1, %2"
  [(set_attr "predicable" "yes")
   (set_attr "type" "alu_sreg")])

(define_insn "arm_<simd32_op><add_clobber_q_name>_insn"
  [(set (match_operand:SI 0 "s_register_operand" "=r")
	(unspec:SI
	  [(match_operand:SI 1 "s_register_operand" "r")
	   (match_operand:SI 2 "s_register_operand" "r")
	   (match_operand:SI 3 "s_register_operand" "r")] SIMD32_TERNOP_Q))]
  "TARGET_INT_SIMD && <add_clobber_q_pred>"
  "<simd32_op>%?\\t%0, %1, %2, %3"
  [(set_attr "predicable" "yes")
   (set_attr "type" "alu_sreg")])

(define_expand "arm_<simd32_op>"
  [(set (match_operand:SI 0 "s_register_operand")
	(unspec:SI
	  [(match_operand:SI 1 "s_register_operand")
	   (match_operand:SI 2 "s_register_operand")
	   (match_operand:SI 3 "s_register_operand")] SIMD32_TERNOP_Q))]
  "TARGET_INT_SIMD"
  {
    if (ARM_Q_BIT_READ)
      emit_insn (gen_arm_<simd32_op>_setq_insn (operands[0], operands[1],
						operands[2], operands[3]));
    else
      emit_insn (gen_arm_<simd32_op>_insn (operands[0], operands[1],
					   operands[2], operands[3]));
    DONE;
  }
)

(define_insn "arm_<simd32_op><add_clobber_q_name>_insn"
  [(set (match_operand:SI 0 "s_register_operand" "=r")
	(unspec:SI
	  [(match_operand:SI 1 "s_register_operand" "r")
	   (match_operand:SI 2 "s_register_operand" "r")] SIMD32_BINOP_Q))]
  "TARGET_INT_SIMD && <add_clobber_q_pred>"
  "<simd32_op>%?\\t%0, %1, %2"
  [(set_attr "predicable" "yes")
   (set_attr "type" "alu_sreg")])

(define_expand "arm_<simd32_op>"
  [(set (match_operand:SI 0 "s_register_operand")
	(unspec:SI
	  [(match_operand:SI 1 "s_register_operand")
	   (match_operand:SI 2 "s_register_operand")] SIMD32_BINOP_Q))]
  "TARGET_INT_SIMD"
  {
    if (ARM_Q_BIT_READ)
      emit_insn (gen_arm_<simd32_op>_setq_insn (operands[0], operands[1],
						operands[2]));
    else
      emit_insn (gen_arm_<simd32_op>_insn (operands[0], operands[1],
					   operands[2]));
    DONE;
  }
)

(define_insn "arm_<simd32_op><add_clobber_q_name>_insn"
  [(set (match_operand:SI 0 "s_register_operand" "=r")
	(unspec:SI
	  [(match_operand:SI 1 "s_register_operand" "r")
	   (match_operand:SI 2 "<sup>sat16_imm" "i")] USSAT16))]
  "TARGET_INT_SIMD && <add_clobber_q_pred>"
  "<simd32_op>%?\\t%0, %2, %1"
  [(set_attr "predicable" "yes")
   (set_attr "type" "alu_sreg")])

(define_expand "arm_<simd32_op>"
  [(set (match_operand:SI 0 "s_register_operand")
	(unspec:SI
	  [(match_operand:SI 1 "s_register_operand")
	   (match_operand:SI 2 "<sup>sat16_imm")] USSAT16))]
  "TARGET_INT_SIMD"
  {
    if (ARM_Q_BIT_READ)
      emit_insn (gen_arm_<simd32_op>_setq_insn (operands[0], operands[1],
						operands[2]));
    else
      emit_insn (gen_arm_<simd32_op>_insn (operands[0], operands[1],
					   operands[2]));
    DONE;
  }
)

(define_insn "arm_sel"
  [(set (match_operand:SI 0 "s_register_operand" "=r")
	(unspec:SI
	  [(match_operand:SI 1 "s_register_operand" "r")
	   (match_operand:SI 2 "s_register_operand" "r")
	   (reg:CC APSRGE_REGNUM)] UNSPEC_SEL))]
  "TARGET_INT_SIMD"
  "sel%?\\t%0, %1, %2"
  [(set_attr "predicable" "yes")
   (set_attr "type" "alu_sreg")])

(define_expand "extendsfdf2"
  [(set (match_operand:DF                  0 "s_register_operand")
	(float_extend:DF (match_operand:SF 1 "s_register_operand")))]
  "TARGET_32BIT && TARGET_HARD_FLOAT && !TARGET_VFP_SINGLE"
  ""
)

;; HFmode -> DFmode conversions where we don't have an instruction for it
;; must go through SFmode.
;;
;; This is always safe for an extend.

(define_expand "extendhfdf2"
  [(set (match_operand:DF		   0 "s_register_operand")
	(float_extend:DF (match_operand:HF 1 "s_register_operand")))]
  "TARGET_EITHER"
{
  /* We don't have a direct instruction for this, so go via SFmode.  */
  if (!(TARGET_32BIT && TARGET_FP16_TO_DOUBLE))
    {
      rtx op1;
      op1 = convert_to_mode (SFmode, operands[1], 0);
      op1 = convert_to_mode (DFmode, op1, 0);
      emit_insn (gen_movdf (operands[0], op1));
      DONE;
    }
  /* Otherwise, we're done producing RTL and will pick up the correct
     pattern to do this with one rounding-step in a single instruction.  */
}
)

;; Move insns (including loads and stores)

;; XXX Just some ideas about movti.
;; I don't think these are a good idea on the arm, there just aren't enough
;; registers
;;(define_expand "loadti"
;;  [(set (match_operand:TI 0 "s_register_operand")
;;	(mem:TI (match_operand:SI 1 "address_operand")))]
;;  "" "")

;;(define_expand "storeti"
;;  [(set (mem:TI (match_operand:TI 0 "address_operand"))
;;	(match_operand:TI 1 "s_register_operand"))]
;;  "" "")

;;(define_expand "movti"
;;  [(set (match_operand:TI 0 "general_operand")
;;	(match_operand:TI 1 "general_operand"))]
;;  ""
;;  "
;;{
;;  rtx insn;
;;
;;  if (MEM_P (operands[0]) && MEM_P (operands[1]))
;;    operands[1] = copy_to_reg (operands[1]);
;;  if (MEM_P (operands[0]))
;;    insn = gen_storeti (XEXP (operands[0], 0), operands[1]);
;;  else if (MEM_P (operands[1]))
;;    insn = gen_loadti (operands[0], XEXP (operands[1], 0));
;;  else
;;    FAIL;
;;
;;  emit_insn (insn);
;;  DONE;
;;}")

;; Recognize garbage generated above.

;;(define_insn ""
;;  [(set (match_operand:TI 0 "general_operand" "=r,r,r,<,>,m")
;;	(match_operand:TI 1 "general_operand" "<,>,m,r,r,r"))]
;;  ""
;;  "*
;;  {
;;    register mem = (which_alternative < 3);
;;    register const char *template;
;;
;;    operands[mem] = XEXP (operands[mem], 0);
;;    switch (which_alternative)
;;      {
;;      case 0: template = \"ldmdb\\t%1!, %M0\"; break;
;;      case 1: template = \"ldmia\\t%1!, %M0\"; break;
;;      case 2: template = \"ldmia\\t%1, %M0\"; break;
;;      case 3: template = \"stmdb\\t%0!, %M1\"; break;
;;      case 4: template = \"stmia\\t%0!, %M1\"; break;
;;      case 5: template = \"stmia\\t%0, %M1\"; break;
;;      }
;;    output_asm_insn (template, operands);
;;    return \"\";
;;  }")

(define_expand "movdi"
  [(set (match_operand:DI 0 "general_operand")
	(match_operand:DI 1 "general_operand"))]
  "TARGET_EITHER"
  "
  gcc_checking_assert (aligned_operand (operands[0], DImode));
  gcc_checking_assert (aligned_operand (operands[1], DImode));
  if (can_create_pseudo_p ())
    {
      if (!REG_P (operands[0]))
	operands[1] = force_reg (DImode, operands[1]);
    }
  if (REG_P (operands[0]) && REGNO (operands[0]) <= LAST_ARM_REGNUM
      && !targetm.hard_regno_mode_ok (REGNO (operands[0]), DImode))
    {
      /* Avoid LDRD's into an odd-numbered register pair in ARM state
	 when expanding function calls.  */
      gcc_assert (can_create_pseudo_p ());
      if (MEM_P (operands[1]) && MEM_VOLATILE_P (operands[1]))
	{
	  /* Perform load into legal reg pair first, then move.  */
	  rtx reg = gen_reg_rtx (DImode);
	  emit_insn (gen_movdi (reg, operands[1]));
	  operands[1] = reg;
	}
      emit_move_insn (gen_lowpart (SImode, operands[0]),
		      gen_lowpart (SImode, operands[1]));
      emit_move_insn (gen_highpart (SImode, operands[0]),
		      gen_highpart (SImode, operands[1]));
      DONE;
    }
  else if (REG_P (operands[1]) && REGNO (operands[1]) <= LAST_ARM_REGNUM
	   && !targetm.hard_regno_mode_ok (REGNO (operands[1]), DImode))
    {
      /* Avoid STRD's from an odd-numbered register pair in ARM state
	 when expanding function prologue.  */
      gcc_assert (can_create_pseudo_p ());
      rtx split_dest = (MEM_P (operands[0]) && MEM_VOLATILE_P (operands[0]))
		       ? gen_reg_rtx (DImode)
		       : operands[0];
      emit_move_insn (gen_lowpart (SImode, split_dest),
		      gen_lowpart (SImode, operands[1]));
      emit_move_insn (gen_highpart (SImode, split_dest),
		      gen_highpart (SImode, operands[1]));
      if (split_dest != operands[0])
	emit_insn (gen_movdi (operands[0], split_dest));
      DONE;
    }
  "
)

(define_insn "*arm_movdi"
  [(set (match_operand:DI 0 "nonimmediate_di_operand" "=r, r, r, r, m")
	(match_operand:DI 1 "di_operand"              "rDa,Db,Dc,mi,r"))]
  "TARGET_32BIT
   && !(TARGET_HARD_FLOAT)
   && !(TARGET_HAVE_MVE || TARGET_HAVE_MVE_FLOAT)
   && !TARGET_IWMMXT
   && (   register_operand (operands[0], DImode)
       || register_operand (operands[1], DImode))"
  "*
  switch (which_alternative)
    {
    case 0:
    case 1:
    case 2:
      return \"#\";
    case 3:
      /* Cannot load it directly, split to load it via MOV / MOVT.  */
      if (!MEM_P (operands[1]) && arm_disable_literal_pool)
	return \"#\";
      /* Fall through.  */
    default:
      return output_move_double (operands, true, NULL);
    }
  "
  [(set_attr "length" "8,12,16,8,8")
   (set_attr "type" "multiple,multiple,multiple,load_8,store_8")
   (set_attr "arm_pool_range" "*,*,*,1020,*")
   (set_attr "arm_neg_pool_range" "*,*,*,1004,*")
   (set_attr "thumb2_pool_range" "*,*,*,4094,*")
   (set_attr "thumb2_neg_pool_range" "*,*,*,0,*")]
)

(define_split
  [(set (match_operand:ANY64 0 "arm_general_register_operand" "")
	(match_operand:ANY64 1 "immediate_operand" ""))]
  "TARGET_32BIT
   && reload_completed
   && (arm_disable_literal_pool
       || (arm_const_double_inline_cost (operands[1])
	   <= arm_max_const_double_inline_cost ()))"
  [(const_int 0)]
  "
  arm_split_constant (SET, SImode, curr_insn,
		      INTVAL (gen_lowpart (SImode, operands[1])),
		      gen_lowpart (SImode, operands[0]), NULL_RTX, 0);
  arm_split_constant (SET, SImode, curr_insn,
		      INTVAL (gen_highpart_mode (SImode,
						 GET_MODE (operands[0]),
						 operands[1])),
		      gen_highpart (SImode, operands[0]), NULL_RTX, 0);
  DONE;
  "
)

; If optimizing for size, or if we have load delay slots, then 
; we want to split the constant into two separate operations. 
; In both cases this may split a trivial part into a single data op
; leaving a single complex constant to load.  We can also get longer
; offsets in a LDR which means we get better chances of sharing the pool
; entries.  Finally, we can normally do a better job of scheduling
; LDR instructions than we can with LDM.
; This pattern will only match if the one above did not.
(define_split
  [(set (match_operand:ANY64 0 "arm_general_register_operand" "")
	(match_operand:ANY64 1 "const_double_operand" ""))]
  "TARGET_ARM && reload_completed
   && arm_const_double_by_parts (operands[1])"
  [(set (match_dup 0) (match_dup 1))
   (set (match_dup 2) (match_dup 3))]
  "
  operands[2] = gen_highpart (SImode, operands[0]);
  operands[3] = gen_highpart_mode (SImode, GET_MODE (operands[0]),
				   operands[1]);
  operands[0] = gen_lowpart (SImode, operands[0]);
  operands[1] = gen_lowpart (SImode, operands[1]);
  "
)

(define_split
  [(set (match_operand:ANY64_BF 0 "arm_general_register_operand" "")
	(match_operand:ANY64_BF 1 "arm_general_register_operand" ""))]
  "TARGET_EITHER && reload_completed"
  [(set (match_dup 0) (match_dup 1))
   (set (match_dup 2) (match_dup 3))]
  "
  operands[2] = gen_highpart (SImode, operands[0]);
  operands[3] = gen_highpart (SImode, operands[1]);
  operands[0] = gen_lowpart (SImode, operands[0]);
  operands[1] = gen_lowpart (SImode, operands[1]);

  /* Handle a partial overlap.  */
  if (rtx_equal_p (operands[0], operands[3]))
    {
      rtx tmp0 = operands[0];
      rtx tmp1 = operands[1];

      operands[0] = operands[2];
      operands[1] = operands[3];
      operands[2] = tmp0;
      operands[3] = tmp1;
    }
  "
)

;; We can't actually do base+index doubleword loads if the index and
;; destination overlap.  Split here so that we at least have chance to
;; schedule.
(define_split
  [(set (match_operand:DI 0 "s_register_operand" "")
	(mem:DI (plus:SI (match_operand:SI 1 "s_register_operand" "")
			 (match_operand:SI 2 "s_register_operand" ""))))]
  "TARGET_LDRD
  && reg_overlap_mentioned_p (operands[0], operands[1])
  && reg_overlap_mentioned_p (operands[0], operands[2])"
  [(set (match_dup 4)
	(plus:SI (match_dup 1)
		 (match_dup 2)))
   (set (match_dup 0)
	(mem:DI (match_dup 4)))]
  "
  operands[4] = gen_rtx_REG (SImode, REGNO(operands[0]));
  "
)

(define_expand "movsi"
  [(set (match_operand:SI 0 "general_operand")
        (match_operand:SI 1 "general_operand"))]
  "TARGET_EITHER"
  "
  {
  rtx base, offset, tmp;

  gcc_checking_assert (aligned_operand (operands[0], SImode));
  gcc_checking_assert (aligned_operand (operands[1], SImode));
  if (TARGET_32BIT || TARGET_HAVE_MOVT)
    {
      /* Everything except mem = const or mem = mem can be done easily.  */
      if (MEM_P (operands[0]))
        operands[1] = force_reg (SImode, operands[1]);
      if (arm_general_register_operand (operands[0], SImode)
	  && CONST_INT_P (operands[1])
          && !(const_ok_for_arm (INTVAL (operands[1]))
               || const_ok_for_arm (~INTVAL (operands[1]))))
        {
	   if (DONT_EARLY_SPLIT_CONSTANT (INTVAL (operands[1]), SET))
	     {
		emit_insn (gen_rtx_SET (operands[0], operands[1]));
		DONE;
	     }
	  else
	     {
		arm_split_constant (SET, SImode, NULL_RTX,
	                            INTVAL (operands[1]), operands[0], NULL_RTX,
			            optimize && can_create_pseudo_p ());
		DONE;
	     }
        }
    }
  else /* Target doesn't have MOVT...  */
    {
      if (can_create_pseudo_p ())
        {
          if (!REG_P (operands[0]))
	    operands[1] = force_reg (SImode, operands[1]);
        }
    }

  split_const (operands[1], &base, &offset);
  if (INTVAL (offset) != 0
      && targetm.cannot_force_const_mem (SImode, operands[1]))
    {
      tmp = can_create_pseudo_p () ? gen_reg_rtx (SImode) : operands[0];
      emit_move_insn (tmp, base);
      emit_insn (gen_addsi3 (operands[0], tmp, offset));
      DONE;
    }

  tmp = can_create_pseudo_p () ? NULL_RTX : operands[0];

  /* Recognize the case where operand[1] is a reference to thread-local
     data and load its address to a register.  Offsets have been split off
     already.  */
  if (arm_tls_referenced_p (operands[1]))
    operands[1] = legitimize_tls_address (operands[1], tmp);
  else if (flag_pic
	   && (CONSTANT_P (operands[1])
	       || symbol_mentioned_p (operands[1])
	       || label_mentioned_p (operands[1])))
    operands[1] =
      legitimize_pic_address (operands[1], SImode, tmp, NULL_RTX, false);
  }
  "
)

;; The ARM LO_SUM and HIGH are backwards - HIGH sets the low bits, and
;; LO_SUM adds in the high bits.  Fortunately these are opaque operations
;; so this does not matter.
(define_insn "*arm_movt"
  [(set (match_operand:SI 0 "nonimmediate_operand" "=r,r")
	(lo_sum:SI (match_operand:SI 1 "nonimmediate_operand" "0,0")
		   (match_operand:SI 2 "general_operand"      "i,i")))]
  "TARGET_HAVE_MOVT && arm_valid_symbolic_address_p (operands[2])"
  "@
   movt%?\t%0, #:upper16:%c2
   movt\t%0, #:upper16:%c2"
  [(set_attr "arch"  "32,v8mb")
   (set_attr "predicable" "yes")
   (set_attr "length" "4")
   (set_attr "type" "alu_sreg")]
)

(define_insn "*arm_movsi_insn"
  [(set (match_operand:SI 0 "nonimmediate_operand" "=rk,r,r,r,rk,m")
	(match_operand:SI 1 "general_operand"      "rk, I,K,j,mi,rk"))]
  "TARGET_ARM && !TARGET_IWMMXT && !TARGET_HARD_FLOAT
   && (   register_operand (operands[0], SImode)
       || register_operand (operands[1], SImode))"
  "@
   mov%?\\t%0, %1
   mov%?\\t%0, %1
   mvn%?\\t%0, #%B1
   movw%?\\t%0, %1
   ldr%?\\t%0, %1
   str%?\\t%1, %0"
  [(set_attr "type" "mov_reg,mov_imm,mvn_imm,mov_imm,load_4,store_4")
   (set_attr "predicable" "yes")
   (set_attr "arch" "*,*,*,v6t2,*,*")
   (set_attr "pool_range" "*,*,*,*,4096,*")
   (set_attr "neg_pool_range" "*,*,*,*,4084,*")]
)

(define_split
  [(set (match_operand:SI 0 "arm_general_register_operand" "")
	(match_operand:SI 1 "const_int_operand" ""))]
  "(TARGET_32BIT || TARGET_HAVE_MOVT)
  && (!(const_ok_for_arm (INTVAL (operands[1]))
        || const_ok_for_arm (~INTVAL (operands[1]))))"
  [(clobber (const_int 0))]
  "
  arm_split_constant (SET, SImode, NULL_RTX, 
                      INTVAL (operands[1]), operands[0], NULL_RTX, 0);
  DONE;
  "
)

;; A normal way to do (symbol + offset) requires three instructions at least
;; (depends on how big the offset is) as below:
;; movw r0, #:lower16:g
;; movw r0, #:upper16:g
;; adds r0, #4
;;
;; A better way would be:
;; movw r0, #:lower16:g+4
;; movw r0, #:upper16:g+4
;;
;; The limitation of this way is that the length of offset should be a 16-bit
;; signed value, because current assembler only supports REL type relocation for
;; such case.  If the more powerful RELA type is supported in future, we should
;; update this pattern to go with better way.
(define_split
  [(set (match_operand:SI 0 "arm_general_register_operand" "")
	(const:SI (plus:SI (match_operand:SI 1 "general_operand" "")
			   (match_operand:SI 2 "const_int_operand" ""))))]
  "TARGET_THUMB
   && TARGET_HAVE_MOVT
   && arm_disable_literal_pool
   && reload_completed
   && GET_CODE (operands[1]) == SYMBOL_REF"
  [(clobber (const_int 0))]
  "
    int offset = INTVAL (operands[2]);

    if (offset < -0x8000 || offset > 0x7fff)
      {
	arm_emit_movpair (operands[0], operands[1]);
	emit_insn (gen_rtx_SET (operands[0],
				gen_rtx_PLUS (SImode, operands[0], operands[2])));
      }
    else
      {
	rtx op = gen_rtx_CONST (SImode,
				gen_rtx_PLUS (SImode, operands[1], operands[2]));
	arm_emit_movpair (operands[0], op);
      }
  "
)

;; Split symbol_refs at the later stage (after cprop), instead of generating
;; movt/movw pair directly at expand.  Otherwise corresponding high_sum
;; and lo_sum would be merged back into memory load at cprop.  However,
;; if the default is to prefer movt/movw rather than a load from the constant
;; pool, the performance is better.
(define_split
  [(set (match_operand:SI 0 "arm_general_register_operand" "")
       (match_operand:SI 1 "general_operand" ""))]
  "TARGET_USE_MOVT && GET_CODE (operands[1]) == SYMBOL_REF
   && !target_word_relocations
   && !arm_tls_referenced_p (operands[1])"
  [(clobber (const_int 0))]
{
  arm_emit_movpair (operands[0], operands[1]);
  DONE;
})

;; When generating pic, we need to load the symbol offset into a register.
;; So that the optimizer does not confuse this with a normal symbol load
;; we use an unspec.  The offset will be loaded from a constant pool entry,
;; since that is the only type of relocation we can use.

;; Wrap calculation of the whole PIC address in a single pattern for the
;; benefit of optimizers, particularly, PRE and HOIST.  Calculation of
;; a PIC address involves two loads from memory, so we want to CSE it
;; as often as possible.
;; This pattern will be split into one of the pic_load_addr_* patterns
;; and a move after GCSE optimizations.
;;
;; Note: Update arm.c: legitimize_pic_address() when changing this pattern.
(define_expand "calculate_pic_address"
  [(set (match_operand:SI 0 "register_operand")
	(mem:SI (plus:SI (match_operand:SI 1 "register_operand")
			 (unspec:SI [(match_operand:SI 2 "" "")]
				    UNSPEC_PIC_SYM))))]
  "flag_pic"
)

;; Split calculate_pic_address into pic_load_addr_* and a move.
(define_split
  [(set (match_operand:SI 0 "register_operand" "")
	(mem:SI (plus:SI (match_operand:SI 1 "register_operand" "")
			 (unspec:SI [(match_operand:SI 2 "" "")]
				    UNSPEC_PIC_SYM))))]
  "flag_pic"
  [(set (match_dup 3) (unspec:SI [(match_dup 2)] UNSPEC_PIC_SYM))
   (set (match_dup 0) (mem:SI (plus:SI (match_dup 1) (match_dup 3))))]
  "operands[3] = can_create_pseudo_p () ? gen_reg_rtx (SImode) : operands[0];"
)

;; operand1 is the memory address to go into 
;; pic_load_addr_32bit.
;; operand2 is the PIC label to be emitted 
;; from pic_add_dot_plus_eight.
;; We do this to allow hoisting of the entire insn.
(define_insn_and_split "pic_load_addr_unified"
  [(set (match_operand:SI 0 "s_register_operand" "=r,r,l")
	(unspec:SI [(match_operand:SI 1 "" "mX,mX,mX") 
		    (match_operand:SI 2 "" "")] 
		    UNSPEC_PIC_UNIFIED))]
 "flag_pic"
 "#"
 "&& reload_completed"
 [(set (match_dup 0) (unspec:SI [(match_dup 1)] UNSPEC_PIC_SYM))
  (set (match_dup 0) (unspec:SI [(match_dup 0) (match_dup 3)
       		     		 (match_dup 2)] UNSPEC_PIC_BASE))]
 "operands[3] = TARGET_THUMB ? GEN_INT (4) : GEN_INT (8);"
 [(set_attr "type" "load_4,load_4,load_4")
  (set_attr "pool_range" "4096,4094,1022")
  (set_attr "neg_pool_range" "4084,0,0")
  (set_attr "arch"  "a,t2,t1")    
  (set_attr "length" "8,6,4")]
)

;; The rather odd constraints on the following are to force reload to leave
;; the insn alone, and to force the minipool generation pass to then move
;; the GOT symbol to memory.

(define_insn "pic_load_addr_32bit"
  [(set (match_operand:SI 0 "s_register_operand" "=r")
	(unspec:SI [(match_operand:SI 1 "" "mX")] UNSPEC_PIC_SYM))]
  "TARGET_32BIT && flag_pic"
  "ldr%?\\t%0, %1"
  [(set_attr "type" "load_4")
   (set (attr "pool_range")
	(if_then_else (eq_attr "is_thumb" "no")
		      (const_int 4096)
		      (const_int 4094)))
   (set (attr "neg_pool_range")
	(if_then_else (eq_attr "is_thumb" "no")
		      (const_int 4084)
		      (const_int 0)))]
)

(define_insn "pic_load_addr_thumb1"
  [(set (match_operand:SI 0 "s_register_operand" "=l")
	(unspec:SI [(match_operand:SI 1 "" "mX")] UNSPEC_PIC_SYM))]
  "TARGET_THUMB1 && flag_pic"
  "ldr\\t%0, %1"
  [(set_attr "type" "load_4")
   (set (attr "pool_range") (const_int 1018))]
)

(define_insn "pic_add_dot_plus_four"
  [(set (match_operand:SI 0 "register_operand" "=r")
	(unspec:SI [(match_operand:SI 1 "register_operand" "0")
		    (const_int 4)
		    (match_operand 2 "" "")]
		   UNSPEC_PIC_BASE))]
  "TARGET_THUMB"
  "*
  (*targetm.asm_out.internal_label) (asm_out_file, \"LPIC\",
				     INTVAL (operands[2]));
  return \"add\\t%0, %|pc\";
  "
  [(set_attr "length" "2")
   (set_attr "type" "alu_sreg")]
)

(define_insn "pic_add_dot_plus_eight"
  [(set (match_operand:SI 0 "register_operand" "=r")
	(unspec:SI [(match_operand:SI 1 "register_operand" "r")
		    (const_int 8)
		    (match_operand 2 "" "")]
		   UNSPEC_PIC_BASE))]
  "TARGET_ARM"
  "*
    (*targetm.asm_out.internal_label) (asm_out_file, \"LPIC\",
				       INTVAL (operands[2]));
    return \"add%?\\t%0, %|pc, %1\";
  "
  [(set_attr "predicable" "yes")
   (set_attr "type" "alu_sreg")]
)

(define_insn "tls_load_dot_plus_eight"
  [(set (match_operand:SI 0 "register_operand" "=r")
	(mem:SI (unspec:SI [(match_operand:SI 1 "register_operand" "r")
			    (const_int 8)
			    (match_operand 2 "" "")]
			   UNSPEC_PIC_BASE)))]
  "TARGET_ARM"
  "*
    (*targetm.asm_out.internal_label) (asm_out_file, \"LPIC\",
				       INTVAL (operands[2]));
    return \"ldr%?\\t%0, [%|pc, %1]\t\t@ tls_load_dot_plus_eight\";
  "
  [(set_attr "predicable" "yes")
   (set_attr "type" "load_4")]
)

;; PIC references to local variables can generate pic_add_dot_plus_eight
;; followed by a load.  These sequences can be crunched down to
;; tls_load_dot_plus_eight by a peephole.

(define_peephole2
  [(set (match_operand:SI 0 "register_operand" "")
	(unspec:SI [(match_operand:SI 3 "register_operand" "")
		    (const_int 8)
		    (match_operand 1 "" "")]
		   UNSPEC_PIC_BASE))
   (set (match_operand:SI 2 "arm_general_register_operand" "")
	(mem:SI (match_dup 0)))]
  "TARGET_ARM && peep2_reg_dead_p (2, operands[0])"
  [(set (match_dup 2)
	(mem:SI (unspec:SI [(match_dup 3)
			    (const_int 8)
			    (match_dup 1)]
			   UNSPEC_PIC_BASE)))]
  ""
)

(define_insn "pic_offset_arm"
  [(set (match_operand:SI 0 "register_operand" "=r")
	(mem:SI (plus:SI (match_operand:SI 1 "register_operand" "r")
			 (unspec:SI [(match_operand:SI 2 "" "X")]
				    UNSPEC_PIC_OFFSET))))]
  "TARGET_VXWORKS_RTP && TARGET_ARM && flag_pic"
  "ldr%?\\t%0, [%1,%2]"
  [(set_attr "type" "load_4")]
)

(define_expand "builtin_setjmp_receiver"
  [(label_ref (match_operand 0 "" ""))]
  "flag_pic"
  "
{
  /* r3 is clobbered by set/longjmp, so we can use it as a scratch
     register.  */
  if (arm_pic_register != INVALID_REGNUM)
    arm_load_pic_register (1UL << 3, NULL_RTX);
  DONE;
}")

;; If copying one reg to another we can set the condition codes according to
;; its value.  Such a move is common after a return from subroutine and the
;; result is being tested against zero.

(define_insn "*movsi_compare0"
  [(set (reg:CC CC_REGNUM)
	(compare:CC (match_operand:SI 1 "s_register_operand" "0,0,l,rk,rk")
		    (const_int 0)))
   (set (match_operand:SI 0 "s_register_operand" "=l,rk,l,r,rk")
	(match_dup 1))]
  "TARGET_32BIT"
  "@
   cmp%?\\t%0, #0
   cmp%?\\t%0, #0
   subs%?\\t%0, %1, #0
   subs%?\\t%0, %1, #0
   subs%?\\t%0, %1, #0"
  [(set_attr "conds" "set")
   (set_attr "arch" "t2,*,t2,t2,a")
   (set_attr "type" "alus_imm")
   (set_attr "length" "2,4,2,4,4")]
)

;; Subroutine to store a half word from a register into memory.
;; Operand 0 is the source register (HImode)
;; Operand 1 is the destination address in a register (SImode)

;; In both this routine and the next, we must be careful not to spill
;; a memory address of reg+large_const into a separate PLUS insn, since this
;; can generate unrecognizable rtl.

(define_expand "storehi"
  [;; store the low byte
   (set (match_operand 1 "" "") (match_dup 3))
   ;; extract the high byte
   (set (match_dup 2)
	(ashiftrt:SI (match_operand 0 "" "") (const_int 8)))
   ;; store the high byte
   (set (match_dup 4) (match_dup 5))]
  "TARGET_ARM"
  "
  {
    rtx op1 = operands[1];
    rtx addr = XEXP (op1, 0);
    enum rtx_code code = GET_CODE (addr);

    if ((code == PLUS && !CONST_INT_P (XEXP (addr, 1)))
	|| code == MINUS)
      op1 = replace_equiv_address (operands[1], force_reg (SImode, addr));

    operands[4] = adjust_address (op1, QImode, 1);
    operands[1] = adjust_address (operands[1], QImode, 0);
    operands[3] = gen_lowpart (QImode, operands[0]);
    operands[0] = gen_lowpart (SImode, operands[0]);
    operands[2] = gen_reg_rtx (SImode);
    operands[5] = gen_lowpart (QImode, operands[2]);
  }"
)

(define_expand "storehi_bigend"
  [(set (match_dup 4) (match_dup 3))
   (set (match_dup 2)
	(ashiftrt:SI (match_operand 0 "" "") (const_int 8)))
   (set (match_operand 1 "" "")	(match_dup 5))]
  "TARGET_ARM"
  "
  {
    rtx op1 = operands[1];
    rtx addr = XEXP (op1, 0);
    enum rtx_code code = GET_CODE (addr);

    if ((code == PLUS && !CONST_INT_P (XEXP (addr, 1)))
	|| code == MINUS)
      op1 = replace_equiv_address (op1, force_reg (SImode, addr));

    operands[4] = adjust_address (op1, QImode, 1);
    operands[1] = adjust_address (operands[1], QImode, 0);
    operands[3] = gen_lowpart (QImode, operands[0]);
    operands[0] = gen_lowpart (SImode, operands[0]);
    operands[2] = gen_reg_rtx (SImode);
    operands[5] = gen_lowpart (QImode, operands[2]);
  }"
)

;; Subroutine to store a half word integer constant into memory.
(define_expand "storeinthi"
  [(set (match_operand 0 "" "")
	(match_operand 1 "" ""))
   (set (match_dup 3) (match_dup 2))]
  "TARGET_ARM"
  "
  {
    HOST_WIDE_INT value = INTVAL (operands[1]);
    rtx addr = XEXP (operands[0], 0);
    rtx op0 = operands[0];
    enum rtx_code code = GET_CODE (addr);

    if ((code == PLUS && !CONST_INT_P (XEXP (addr, 1)))
	|| code == MINUS)
      op0 = replace_equiv_address (op0, force_reg (SImode, addr));

    operands[1] = gen_reg_rtx (SImode);
    if (BYTES_BIG_ENDIAN)
      {
	emit_insn (gen_movsi (operands[1], GEN_INT ((value >> 8) & 255)));
	if ((value & 255) == ((value >> 8) & 255))
	  operands[2] = operands[1];
	else
	  {
	    operands[2] = gen_reg_rtx (SImode);
	    emit_insn (gen_movsi (operands[2], GEN_INT (value & 255)));
	  }
      }
    else
      {
	emit_insn (gen_movsi (operands[1], GEN_INT (value & 255)));
	if ((value & 255) == ((value >> 8) & 255))
	  operands[2] = operands[1];
	else
	  {
	    operands[2] = gen_reg_rtx (SImode);
	    emit_insn (gen_movsi (operands[2], GEN_INT ((value >> 8) & 255)));
	  }
      }

    operands[3] = adjust_address (op0, QImode, 1);
    operands[0] = adjust_address (operands[0], QImode, 0);
    operands[2] = gen_lowpart (QImode, operands[2]);
    operands[1] = gen_lowpart (QImode, operands[1]);
  }"
)

(define_expand "storehi_single_op"
  [(set (match_operand:HI 0 "memory_operand")
	(match_operand:HI 1 "general_operand"))]
  "TARGET_32BIT && arm_arch4"
  "
  if (!s_register_operand (operands[1], HImode))
    operands[1] = copy_to_mode_reg (HImode, operands[1]);
  "
)

(define_expand "movhi"
  [(set (match_operand:HI 0 "general_operand")
	(match_operand:HI 1 "general_operand"))]
  "TARGET_EITHER"
  "
  gcc_checking_assert (aligned_operand (operands[0], HImode));
  gcc_checking_assert (aligned_operand (operands[1], HImode));
  if (TARGET_ARM)
    {
      if (can_create_pseudo_p ())
        {
          if (MEM_P (operands[0]))
	    {
	      if (arm_arch4)
	        {
	          emit_insn (gen_storehi_single_op (operands[0], operands[1]));
	          DONE;
	        }
	      if (CONST_INT_P (operands[1]))
	        emit_insn (gen_storeinthi (operands[0], operands[1]));
	      else
	        {
	          if (MEM_P (operands[1]))
		    operands[1] = force_reg (HImode, operands[1]);
	          if (BYTES_BIG_ENDIAN)
		    emit_insn (gen_storehi_bigend (operands[1], operands[0]));
	          else
		   emit_insn (gen_storehi (operands[1], operands[0]));
	        }
	      DONE;
	    }
          /* Sign extend a constant, and keep it in an SImode reg.  */
          else if (CONST_INT_P (operands[1]))
	    {
	      rtx reg = gen_reg_rtx (SImode);
	      HOST_WIDE_INT val = INTVAL (operands[1]) & 0xffff;

	      /* If the constant is already valid, leave it alone.  */
	      if (!const_ok_for_arm (val))
	        {
	          /* If setting all the top bits will make the constant 
		     loadable in a single instruction, then set them.  
		     Otherwise, sign extend the number.  */

	          if (const_ok_for_arm (~(val | ~0xffff)))
		    val |= ~0xffff;
	          else if (val & 0x8000)
		    val |= ~0xffff;
	        }

	      emit_insn (gen_movsi (reg, GEN_INT (val)));
	      operands[1] = gen_lowpart (HImode, reg);
	    }
	  else if (arm_arch4 && optimize && can_create_pseudo_p ()
		   && MEM_P (operands[1]))
	    {
	      rtx reg = gen_reg_rtx (SImode);

	      emit_insn (gen_zero_extendhisi2 (reg, operands[1]));
	      operands[1] = gen_lowpart (HImode, reg);
	    }
          else if (!arm_arch4)
	    {
	      if (MEM_P (operands[1]))
	        {
		  rtx base;
		  rtx offset = const0_rtx;
		  rtx reg = gen_reg_rtx (SImode);

		  if ((REG_P (base = XEXP (operands[1], 0))
		       || (GET_CODE (base) == PLUS
			   && (CONST_INT_P (offset = XEXP (base, 1)))
                           && ((INTVAL(offset) & 1) != 1)
			   && REG_P (base = XEXP (base, 0))))
		      && REGNO_POINTER_ALIGN (REGNO (base)) >= 32)
		    {
		      rtx new_rtx;

		      new_rtx = widen_memory_access (operands[1], SImode,
						     ((INTVAL (offset) & ~3)
						      - INTVAL (offset)));
		      emit_insn (gen_movsi (reg, new_rtx));
		      if (((INTVAL (offset) & 2) != 0)
			  ^ (BYTES_BIG_ENDIAN ? 1 : 0))
			{
			  rtx reg2 = gen_reg_rtx (SImode);

			  emit_insn (gen_lshrsi3 (reg2, reg, GEN_INT (16)));
			  reg = reg2;
			}
		    }
		  else
		    emit_insn (gen_movhi_bytes (reg, operands[1]));

		  operands[1] = gen_lowpart (HImode, reg);
	       }
	   }
        }
      /* Handle loading a large integer during reload.  */
      else if (CONST_INT_P (operands[1])
	       && !const_ok_for_arm (INTVAL (operands[1]))
	       && !const_ok_for_arm (~INTVAL (operands[1])))
        {
          /* Writing a constant to memory needs a scratch, which should
	     be handled with SECONDARY_RELOADs.  */
          gcc_assert (REG_P (operands[0]));

          operands[0] = gen_rtx_SUBREG (SImode, operands[0], 0);
          emit_insn (gen_movsi (operands[0], operands[1]));
          DONE;
       }
    }
  else if (TARGET_THUMB2)
    {
      /* Thumb-2 can do everything except mem=mem and mem=const easily.  */
      if (can_create_pseudo_p ())
	{
	  if (!REG_P (operands[0]))
	    operands[1] = force_reg (HImode, operands[1]);
          /* Zero extend a constant, and keep it in an SImode reg.  */
          else if (CONST_INT_P (operands[1]))
	    {
	      rtx reg = gen_reg_rtx (SImode);
	      HOST_WIDE_INT val = INTVAL (operands[1]) & 0xffff;

	      emit_insn (gen_movsi (reg, GEN_INT (val)));
	      operands[1] = gen_lowpart (HImode, reg);
	    }
	}
    }
  else /* TARGET_THUMB1 */
    {
      if (can_create_pseudo_p ())
        {
	  if (CONST_INT_P (operands[1]))
	    {
	      rtx reg = gen_reg_rtx (SImode);

	      emit_insn (gen_movsi (reg, operands[1]));
	      operands[1] = gen_lowpart (HImode, reg);
	    }

          /* ??? We shouldn't really get invalid addresses here, but this can
	     happen if we are passed a SP (never OK for HImode/QImode) or 
	     virtual register (also rejected as illegitimate for HImode/QImode)
	     relative address.  */
          /* ??? This should perhaps be fixed elsewhere, for instance, in
	     fixup_stack_1, by checking for other kinds of invalid addresses,
	     e.g. a bare reference to a virtual register.  This may confuse the
	     alpha though, which must handle this case differently.  */
          if (MEM_P (operands[0])
	      && !memory_address_p (GET_MODE (operands[0]),
				    XEXP (operands[0], 0)))
	    operands[0]
	      = replace_equiv_address (operands[0],
				       copy_to_reg (XEXP (operands[0], 0)));
   
          if (MEM_P (operands[1])
	      && !memory_address_p (GET_MODE (operands[1]),
				    XEXP (operands[1], 0)))
	    operands[1]
	      = replace_equiv_address (operands[1],
				       copy_to_reg (XEXP (operands[1], 0)));

	  if (MEM_P (operands[1]) && optimize > 0)
	    {
	      rtx reg = gen_reg_rtx (SImode);

	      emit_insn (gen_zero_extendhisi2 (reg, operands[1]));
	      operands[1] = gen_lowpart (HImode, reg);
	    }

          if (MEM_P (operands[0]))
	    operands[1] = force_reg (HImode, operands[1]);
        }
      else if (CONST_INT_P (operands[1])
	        && !satisfies_constraint_I (operands[1]))
        {
	  /* Handle loading a large integer during reload.  */

          /* Writing a constant to memory needs a scratch, which should
	     be handled with SECONDARY_RELOADs.  */
          gcc_assert (REG_P (operands[0]));

          operands[0] = gen_rtx_SUBREG (SImode, operands[0], 0);
          emit_insn (gen_movsi (operands[0], operands[1]));
          DONE;
        }
    }
  "
)

(define_expand "movhi_bytes"
  [(set (match_dup 2) (zero_extend:SI (match_operand:HI 1 "" "")))
   (set (match_dup 3)
	(zero_extend:SI (match_dup 6)))
   (set (match_operand:SI 0 "" "")
	 (ior:SI (ashift:SI (match_dup 4) (const_int 8)) (match_dup 5)))]
  "TARGET_ARM"
  "
  {
    rtx mem1, mem2;
    rtx addr = copy_to_mode_reg (SImode, XEXP (operands[1], 0));

    mem1 = change_address (operands[1], QImode, addr);
    mem2 = change_address (operands[1], QImode,
			   plus_constant (Pmode, addr, 1));
    operands[0] = gen_lowpart (SImode, operands[0]);
    operands[1] = mem1;
    operands[2] = gen_reg_rtx (SImode);
    operands[3] = gen_reg_rtx (SImode);
    operands[6] = mem2;

    if (BYTES_BIG_ENDIAN)
      {
	operands[4] = operands[2];
	operands[5] = operands[3];
      }
    else
      {
	operands[4] = operands[3];
	operands[5] = operands[2];
      }
  }"
)

(define_expand "movhi_bigend"
  [(set (match_dup 2)
	(rotate:SI (subreg:SI (match_operand:HI 1 "memory_operand") 0)
		   (const_int 16)))
   (set (match_dup 3)
	(ashiftrt:SI (match_dup 2) (const_int 16)))
   (set (match_operand:HI 0 "s_register_operand")
	(match_dup 4))]
  "TARGET_ARM"
  "
  operands[2] = gen_reg_rtx (SImode);
  operands[3] = gen_reg_rtx (SImode);
  operands[4] = gen_lowpart (HImode, operands[3]);
  "
)

;; Pattern to recognize insn generated default case above
(define_insn "*movhi_insn_arch4"
  [(set (match_operand:HI 0 "nonimmediate_operand" "=r,r,r,m,r")
	(match_operand:HI 1 "general_operand"      "rIk,K,n,r,mi"))]
  "TARGET_ARM
   && arm_arch4 && !TARGET_HARD_FLOAT
   && (register_operand (operands[0], HImode)
       || register_operand (operands[1], HImode))"
  "@
   mov%?\\t%0, %1\\t%@ movhi
   mvn%?\\t%0, #%B1\\t%@ movhi
   movw%?\\t%0, %L1\\t%@ movhi
   strh%?\\t%1, %0\\t%@ movhi
   ldrh%?\\t%0, %1\\t%@ movhi"
  [(set_attr "predicable" "yes")
   (set_attr "pool_range" "*,*,*,*,256")
   (set_attr "neg_pool_range" "*,*,*,*,244")
   (set_attr "arch" "*,*,v6t2,*,*")
   (set_attr_alternative "type"
                         [(if_then_else (match_operand 1 "const_int_operand" "")
                                        (const_string "mov_imm" )
                                        (const_string "mov_reg"))
                          (const_string "mvn_imm")
                          (const_string "mov_imm")
                          (const_string "store_4")
                          (const_string "load_4")])]
)

(define_insn "*movhi_bytes"
  [(set (match_operand:HI 0 "s_register_operand" "=r,r,r")
	(match_operand:HI 1 "arm_rhs_operand"  "I,rk,K"))]
  "TARGET_ARM && !TARGET_HARD_FLOAT"
  "@
   mov%?\\t%0, %1\\t%@ movhi
   mov%?\\t%0, %1\\t%@ movhi
   mvn%?\\t%0, #%B1\\t%@ movhi"
  [(set_attr "predicable" "yes")
   (set_attr "type" "mov_imm,mov_reg,mvn_imm")]
)

;; We use a DImode scratch because we may occasionally need an additional
;; temporary if the address isn't offsettable -- push_reload doesn't seem
;; to take any notice of the "o" constraints on reload_memory_operand operand.
;; The reload_in<m> and reload_out<m> patterns require special constraints
;; to be correctly handled in default_secondary_reload function.
(define_expand "reload_outhi"
  [(parallel [(match_operand:HI 0 "arm_reload_memory_operand" "=o")
	      (match_operand:HI 1 "s_register_operand"        "r")
	      (match_operand:DI 2 "s_register_operand"        "=&l")])]
  "TARGET_EITHER"
  "if (TARGET_ARM)
     arm_reload_out_hi (operands);
   else
     thumb_reload_out_hi (operands);
  DONE;
  "
)

(define_expand "reload_inhi"
  [(parallel [(match_operand:HI 0 "s_register_operand" "=r")
	      (match_operand:HI 1 "arm_reload_memory_operand" "o")
	      (match_operand:DI 2 "s_register_operand" "=&r")])]
  "TARGET_EITHER"
  "
  if (TARGET_ARM)
    arm_reload_in_hi (operands);
  else
    thumb_reload_out_hi (operands);
  DONE;
")

(define_expand "movqi"
  [(set (match_operand:QI 0 "general_operand")
        (match_operand:QI 1 "general_operand"))]
  "TARGET_EITHER"
  "
  /* Everything except mem = const or mem = mem can be done easily */

  if (can_create_pseudo_p ())
    {
      if (CONST_INT_P (operands[1]))
	{
	  rtx reg = gen_reg_rtx (SImode);

	  /* For thumb we want an unsigned immediate, then we are more likely 
	     to be able to use a movs insn.  */
	  if (TARGET_THUMB)
	    operands[1] = GEN_INT (INTVAL (operands[1]) & 255);

	  emit_insn (gen_movsi (reg, operands[1]));
	  operands[1] = gen_lowpart (QImode, reg);
	}

      if (TARGET_THUMB)
	{
          /* ??? We shouldn't really get invalid addresses here, but this can
	     happen if we are passed a SP (never OK for HImode/QImode) or
	     virtual register (also rejected as illegitimate for HImode/QImode)
	     relative address.  */
          /* ??? This should perhaps be fixed elsewhere, for instance, in
	     fixup_stack_1, by checking for other kinds of invalid addresses,
	     e.g. a bare reference to a virtual register.  This may confuse the
	     alpha though, which must handle this case differently.  */
          if (MEM_P (operands[0])
	      && !memory_address_p (GET_MODE (operands[0]),
		  		     XEXP (operands[0], 0)))
	    operands[0]
	      = replace_equiv_address (operands[0],
				       copy_to_reg (XEXP (operands[0], 0)));
          if (MEM_P (operands[1])
	      && !memory_address_p (GET_MODE (operands[1]),
				    XEXP (operands[1], 0)))
	     operands[1]
	       = replace_equiv_address (operands[1],
					copy_to_reg (XEXP (operands[1], 0)));
	}

      if (MEM_P (operands[1]) && optimize > 0)
	{
	  rtx reg = gen_reg_rtx (SImode);

	  emit_insn (gen_zero_extendqisi2 (reg, operands[1]));
	  operands[1] = gen_lowpart (QImode, reg);
	}

      if (MEM_P (operands[0]))
	operands[1] = force_reg (QImode, operands[1]);
    }
  else if (TARGET_THUMB
	   && CONST_INT_P (operands[1])
	   && !satisfies_constraint_I (operands[1]))
    {
      /* Handle loading a large integer during reload.  */

      /* Writing a constant to memory needs a scratch, which should
	 be handled with SECONDARY_RELOADs.  */
      gcc_assert (REG_P (operands[0]));

      operands[0] = gen_rtx_SUBREG (SImode, operands[0], 0);
      emit_insn (gen_movsi (operands[0], operands[1]));
      DONE;
    }
  "
)

(define_insn "*arm_movqi_insn"
  [(set (match_operand:QI 0 "nonimmediate_operand" "=r,r,r,l,r,l,Uu,r,m")
	(match_operand:QI 1 "general_operand" "rk,rk,I,Py,K,Uu,l,Uh,r"))]
  "TARGET_32BIT
   && (   register_operand (operands[0], QImode)
       || register_operand (operands[1], QImode))"
  "@
   mov%?\\t%0, %1
   mov%?\\t%0, %1
   mov%?\\t%0, %1
   mov%?\\t%0, %1
   mvn%?\\t%0, #%B1
   ldrb%?\\t%0, %1
   strb%?\\t%1, %0
   ldrb%?\\t%0, %1
   strb%?\\t%1, %0"
  [(set_attr "type" "mov_reg,mov_reg,mov_imm,mov_imm,mvn_imm,load_4,store_4,load_4,store_4")
   (set_attr "predicable" "yes")
   (set_attr "predicable_short_it" "yes,yes,no,yes,no,no,no,no,no")
   (set_attr "arch" "t2,any,any,t2,any,t2,t2,any,any")
   (set_attr "length" "2,4,4,2,4,2,2,4,4")]
)

;; HFmode and BFmode moves.
(define_expand "mov<mode>"
  [(set (match_operand:HFBF 0 "general_operand")
	(match_operand:HFBF 1 "general_operand"))]
  "TARGET_EITHER"
  "
  gcc_checking_assert (aligned_operand (operands[0], <MODE>mode));
  gcc_checking_assert (aligned_operand (operands[1], <MODE>mode));
  if (TARGET_32BIT)
    {
      if (MEM_P (operands[0]))
	operands[1] = force_reg (<MODE>mode, operands[1]);
    }
  else /* TARGET_THUMB1 */
    {
      if (can_create_pseudo_p ())
        {
           if (!REG_P (operands[0]))
	     operands[1] = force_reg (<MODE>mode, operands[1]);
        }
    }
  "
)

(define_insn "*arm32_mov<mode>"
  [(set (match_operand:HFBF 0 "nonimmediate_operand" "=r,m,r,r")
	(match_operand:HFBF 1 "general_operand"	   " m,r,r,F"))]
  "TARGET_32BIT
   && !TARGET_HARD_FLOAT
   && !TARGET_HAVE_MVE
   && (	  s_register_operand (operands[0], <MODE>mode)
       || s_register_operand (operands[1], <MODE>mode))"
  "*
  switch (which_alternative)
    {
    case 0:	/* ARM register from memory */
      return \"ldrh%?\\t%0, %1\\t%@ __<fporbf>\";
    case 1:	/* memory from ARM register */
      return \"strh%?\\t%1, %0\\t%@ __<fporbf>\";
    case 2:	/* ARM register from ARM register */
      return \"mov%?\\t%0, %1\\t%@ __<fporbf>\";
    case 3:	/* ARM register from constant */
      {
	long bits;
	rtx ops[4];

	bits = real_to_target (NULL, CONST_DOUBLE_REAL_VALUE (operands[1]),
			       <MODE>mode);
	ops[0] = operands[0];
	ops[1] = GEN_INT (bits);
	ops[2] = GEN_INT (bits & 0xff00);
	ops[3] = GEN_INT (bits & 0x00ff);

	if (arm_arch_thumb2)
	  output_asm_insn (\"movw%?\\t%0, %1\", ops);
	else
	  output_asm_insn (\"mov%?\\t%0, %2\;orr%?\\t%0, %0, %3\", ops);
	return \"\";
       }
    default:
      gcc_unreachable ();
    }
  "
  [(set_attr "conds" "unconditional")
   (set_attr "type" "load_4,store_4,mov_reg,multiple")
   (set_attr "length" "4,4,4,8")
   (set_attr "predicable" "yes")]
)

(define_expand "movsf"
  [(set (match_operand:SF 0 "general_operand")
	(match_operand:SF 1 "general_operand"))]
  "TARGET_EITHER"
  "
  gcc_checking_assert (aligned_operand (operands[0], SFmode));
  gcc_checking_assert (aligned_operand (operands[1], SFmode));
  if (TARGET_32BIT)
    {
      if (MEM_P (operands[0]))
        operands[1] = force_reg (SFmode, operands[1]);
    }
  else /* TARGET_THUMB1 */
    {
      if (can_create_pseudo_p ())
        {
           if (!REG_P (operands[0]))
	     operands[1] = force_reg (SFmode, operands[1]);
        }
    }

  /* Cannot load it directly, generate a load with clobber so that it can be
     loaded via GPR with MOV / MOVT.  */
  if (arm_disable_literal_pool
      && (REG_P (operands[0]) || SUBREG_P (operands[0]))
      && CONST_DOUBLE_P (operands[1])
<<<<<<< HEAD
      && TARGET_HARD_FLOAT
=======
      && TARGET_VFP_BASE
>>>>>>> e2aa5677
      && !vfp3_const_double_rtx (operands[1]))
    {
      rtx clobreg = gen_reg_rtx (SFmode);
      emit_insn (gen_no_literal_pool_sf_immediate (operands[0], operands[1],
						   clobreg));
      DONE;
    }
  "
)

;; Transform a floating-point move of a constant into a core register into
;; an SImode operation.
(define_split
  [(set (match_operand:SF 0 "arm_general_register_operand" "")
	(match_operand:SF 1 "immediate_operand" ""))]
  "TARGET_EITHER
   && reload_completed
   && CONST_DOUBLE_P (operands[1])"
  [(set (match_dup 2) (match_dup 3))]
  "
  operands[2] = gen_lowpart (SImode, operands[0]);
  operands[3] = gen_lowpart (SImode, operands[1]);
  if (operands[2] == 0 || operands[3] == 0)
    FAIL;
  "
)

(define_insn "*arm_movsf_soft_insn"
  [(set (match_operand:SF 0 "nonimmediate_operand" "=r,r,m")
	(match_operand:SF 1 "general_operand"  "r,mE,r"))]
  "TARGET_32BIT
   && TARGET_SOFT_FLOAT && !TARGET_HAVE_MVE
   && (!MEM_P (operands[0])
       || register_operand (operands[1], SFmode))"
{
  switch (which_alternative)
    {
    case 0: return \"mov%?\\t%0, %1\";
    case 1:
      /* Cannot load it directly, split to load it via MOV / MOVT.  */
      if (!MEM_P (operands[1]) && arm_disable_literal_pool)
	return \"#\";
      return \"ldr%?\\t%0, %1\\t%@ float\";
    case 2: return \"str%?\\t%1, %0\\t%@ float\";
    default: gcc_unreachable ();
    }
}
  [(set_attr "predicable" "yes")
   (set_attr "type" "mov_reg,load_4,store_4")
   (set_attr "arm_pool_range" "*,4096,*")
   (set_attr "thumb2_pool_range" "*,4094,*")
   (set_attr "arm_neg_pool_range" "*,4084,*")
   (set_attr "thumb2_neg_pool_range" "*,0,*")]
)

;; Splitter for the above.
(define_split
  [(set (match_operand:SF 0 "s_register_operand")
	(match_operand:SF 1 "const_double_operand"))]
  "arm_disable_literal_pool && TARGET_SOFT_FLOAT"
  [(const_int 0)]
{
  long buf;
  real_to_target (&buf, CONST_DOUBLE_REAL_VALUE (operands[1]), SFmode);
  rtx cst = gen_int_mode (buf, SImode);
  emit_move_insn (simplify_gen_subreg (SImode, operands[0], SFmode, 0), cst);
  DONE;
}
)

(define_expand "movdf"
  [(set (match_operand:DF 0 "general_operand")
	(match_operand:DF 1 "general_operand"))]
  "TARGET_EITHER"
  "
  gcc_checking_assert (aligned_operand (operands[0], DFmode));
  gcc_checking_assert (aligned_operand (operands[1], DFmode));
  if (TARGET_32BIT)
    {
      if (MEM_P (operands[0]))
        operands[1] = force_reg (DFmode, operands[1]);
    }
  else /* TARGET_THUMB */
    {
      if (can_create_pseudo_p ())
        {
          if (!REG_P (operands[0]))
	    operands[1] = force_reg (DFmode, operands[1]);
        }
    }

  /* Cannot load it directly, generate a load with clobber so that it can be
     loaded via GPR with MOV / MOVT.  */
  if (arm_disable_literal_pool
      && (REG_P (operands[0]) || SUBREG_P (operands[0]))
      && CONSTANT_P (operands[1])
<<<<<<< HEAD
      && TARGET_HARD_FLOAT
=======
      && TARGET_VFP_BASE
>>>>>>> e2aa5677
      && !arm_const_double_rtx (operands[1])
      && !(TARGET_VFP_DOUBLE && vfp3_const_double_rtx (operands[1])))
    {
      rtx clobreg = gen_reg_rtx (DFmode);
      emit_insn (gen_no_literal_pool_df_immediate (operands[0], operands[1],
						   clobreg));
      DONE;
    }
  "
)

;; Reloading a df mode value stored in integer regs to memory can require a
;; scratch reg.
;; Another reload_out<m> pattern that requires special constraints.
(define_expand "reload_outdf"
  [(match_operand:DF 0 "arm_reload_memory_operand" "=o")
   (match_operand:DF 1 "s_register_operand" "r")
   (match_operand:SI 2 "s_register_operand" "=&r")]
  "TARGET_THUMB2"
  "
  {
    enum rtx_code code = GET_CODE (XEXP (operands[0], 0));

    if (code == REG)
      operands[2] = XEXP (operands[0], 0);
    else if (code == POST_INC || code == PRE_DEC)
      {
	operands[0] = gen_rtx_SUBREG (DImode, operands[0], 0);
	operands[1] = gen_rtx_SUBREG (DImode, operands[1], 0);
	emit_insn (gen_movdi (operands[0], operands[1]));
	DONE;
      }
    else if (code == PRE_INC)
      {
	rtx reg = XEXP (XEXP (operands[0], 0), 0);

	emit_insn (gen_addsi3 (reg, reg, GEN_INT (8)));
	operands[2] = reg;
      }
    else if (code == POST_DEC)
      operands[2] = XEXP (XEXP (operands[0], 0), 0);
    else
      emit_insn (gen_addsi3 (operands[2], XEXP (XEXP (operands[0], 0), 0),
			     XEXP (XEXP (operands[0], 0), 1)));

    emit_insn (gen_rtx_SET (replace_equiv_address (operands[0], operands[2]),
			    operands[1]));

    if (code == POST_DEC)
      emit_insn (gen_addsi3 (operands[2], operands[2], GEN_INT (-8)));

    DONE;
  }"
)

(define_insn "*movdf_soft_insn"
  [(set (match_operand:DF 0 "nonimmediate_soft_df_operand" "=r,r,r,r,m")
<<<<<<< HEAD
	(match_operand:DF 1 "soft_df_operand" "rDa,Db,Dc,mF,r"))]
  "TARGET_32BIT && TARGET_SOFT_FLOAT
=======
       (match_operand:DF 1 "soft_df_operand" "rDa,Db,Dc,mF,r"))]
  "TARGET_32BIT && TARGET_SOFT_FLOAT && !TARGET_HAVE_MVE
>>>>>>> e2aa5677
   && (   register_operand (operands[0], DFmode)
       || register_operand (operands[1], DFmode))"
  "*
  switch (which_alternative)
    {
    case 0:
    case 1:
    case 2:
      return \"#\";
    case 3:
      /* Cannot load it directly, split to load it via MOV / MOVT.  */
      if (!MEM_P (operands[1]) && arm_disable_literal_pool)
	return \"#\";
      /* Fall through.  */
    default:
      return output_move_double (operands, true, NULL);
    }
  "
  [(set_attr "length" "8,12,16,8,8")
   (set_attr "type" "multiple,multiple,multiple,load_8,store_8")
   (set_attr "arm_pool_range" "*,*,*,1020,*")
   (set_attr "thumb2_pool_range" "*,*,*,1018,*")
   (set_attr "arm_neg_pool_range" "*,*,*,1004,*")
   (set_attr "thumb2_neg_pool_range" "*,*,*,0,*")]
)

;; Splitter for the above.
(define_split
  [(set (match_operand:DF 0 "s_register_operand")
	(match_operand:DF 1 "const_double_operand"))]
  "arm_disable_literal_pool && TARGET_SOFT_FLOAT"
  [(const_int 0)]
{
  long buf[2];
  int order = BYTES_BIG_ENDIAN ? 1 : 0;
  real_to_target (buf, CONST_DOUBLE_REAL_VALUE (operands[1]), DFmode);
  unsigned HOST_WIDE_INT ival = zext_hwi (buf[order], 32);
  ival |= (zext_hwi (buf[1 - order], 32) << 32);
  rtx cst = gen_int_mode (ival, DImode);
  emit_move_insn (simplify_gen_subreg (DImode, operands[0], DFmode, 0), cst);
  DONE;
}
)


;; load- and store-multiple insns
;; The arm can load/store any set of registers, provided that they are in
;; ascending order, but these expanders assume a contiguous set.

(define_expand "load_multiple"
  [(match_par_dup 3 [(set (match_operand:SI 0 "" "")
                          (match_operand:SI 1 "" ""))
                     (use (match_operand:SI 2 "" ""))])]
  "TARGET_32BIT"
{
  HOST_WIDE_INT offset = 0;

  /* Support only fixed point registers.  */
  if (!CONST_INT_P (operands[2])
      || INTVAL (operands[2]) > MAX_LDM_STM_OPS
      || INTVAL (operands[2]) < 2
      || !MEM_P (operands[1])
      || !REG_P (operands[0])
      || REGNO (operands[0]) > (LAST_ARM_REGNUM - 1)
      || REGNO (operands[0]) + INTVAL (operands[2]) > LAST_ARM_REGNUM)
    FAIL;

  operands[3]
    = arm_gen_load_multiple (arm_regs_in_sequence + REGNO (operands[0]),
			     INTVAL (operands[2]),
			     force_reg (SImode, XEXP (operands[1], 0)),
			     FALSE, operands[1], &offset);
})

(define_expand "store_multiple"
  [(match_par_dup 3 [(set (match_operand:SI 0 "" "")
                          (match_operand:SI 1 "" ""))
                     (use (match_operand:SI 2 "" ""))])]
  "TARGET_32BIT"
{
  HOST_WIDE_INT offset = 0;

  /* Support only fixed point registers.  */
  if (!CONST_INT_P (operands[2])
      || INTVAL (operands[2]) > MAX_LDM_STM_OPS
      || INTVAL (operands[2]) < 2
      || !REG_P (operands[1])
      || !MEM_P (operands[0])
      || REGNO (operands[1]) > (LAST_ARM_REGNUM - 1)
      || REGNO (operands[1]) + INTVAL (operands[2]) > LAST_ARM_REGNUM)
    FAIL;

  operands[3]
    = arm_gen_store_multiple (arm_regs_in_sequence + REGNO (operands[1]),
			      INTVAL (operands[2]),
			      force_reg (SImode, XEXP (operands[0], 0)),
			      FALSE, operands[0], &offset);
})


(define_expand "setmemsi"
  [(match_operand:BLK 0 "general_operand")
   (match_operand:SI 1 "const_int_operand")
   (match_operand:SI 2 "const_int_operand")
   (match_operand:SI 3 "const_int_operand")]
  "TARGET_32BIT"
{
  if (arm_gen_setmem (operands))
    DONE;

  FAIL;
})


;; Move a block of memory if it is word aligned and MORE than 2 words long.
;; We could let this apply for blocks of less than this, but it clobbers so
;; many registers that there is then probably a better way.

(define_expand "cpymemqi"
  [(match_operand:BLK 0 "general_operand")
   (match_operand:BLK 1 "general_operand")
   (match_operand:SI 2 "const_int_operand")
   (match_operand:SI 3 "const_int_operand")]
  ""
  "
  if (TARGET_32BIT)
    {
      if (TARGET_LDRD && current_tune->prefer_ldrd_strd
          && !optimize_function_for_size_p (cfun))
        {
          if (gen_cpymem_ldrd_strd (operands))
            DONE;
          FAIL;
        }

      if (arm_gen_cpymemqi (operands))
        DONE;
      FAIL;
    }
  else /* TARGET_THUMB1 */
    {
      if (   INTVAL (operands[3]) != 4
          || INTVAL (operands[2]) > 48)
        FAIL;

      thumb_expand_cpymemqi (operands);
      DONE;
    }
  "
)


;; Compare & branch insns
;; The range calculations are based as follows:
;; For forward branches, the address calculation returns the address of
;; the next instruction.  This is 2 beyond the branch instruction.
;; For backward branches, the address calculation returns the address of
;; the first instruction in this pattern (cmp).  This is 2 before the branch
;; instruction for the shortest sequence, and 4 before the branch instruction
;; if we have to jump around an unconditional branch.
;; To the basic branch range the PC offset must be added (this is +4).
;; So for forward branches we have 
;;   (pos_range - pos_base_offs + pc_offs) = (pos_range - 2 + 4).
;; And for backward branches we have 
;;   (neg_range - neg_base_offs + pc_offs) = (neg_range - (-2 or -4) + 4).
;;
;; In 16-bit Thumb these ranges are:
;; For a 'b'       pos_range = 2046, neg_range = -2048 giving (-2040->2048).
;; For a 'b<cond>' pos_range = 254,  neg_range = -256  giving (-250 ->256).

;; In 32-bit Thumb these ranges are:
;; For a 'b'       +/- 16MB is not checked for.
;; For a 'b<cond>' pos_range = 1048574,  neg_range = -1048576  giving
;; (-1048568 -> 1048576).

(define_expand "cbranchsi4"
  [(set (pc) (if_then_else
	      (match_operator 0 "expandable_comparison_operator"
	       [(match_operand:SI 1 "s_register_operand")
	        (match_operand:SI 2 "nonmemory_operand")])
	      (label_ref (match_operand 3 "" ""))
	      (pc)))]
  "TARGET_EITHER"
  "
  if (!TARGET_THUMB1)
    {
      if (!arm_validize_comparison (&operands[0], &operands[1], &operands[2]))
        FAIL;
      emit_jump_insn (gen_cbranch_cc (operands[0], operands[1], operands[2],
				      operands[3]));
      DONE;
    }
  if (thumb1_cmpneg_operand (operands[2], SImode))
    {
      emit_jump_insn (gen_cbranchsi4_scratch (NULL, operands[1], operands[2],
					      operands[3], operands[0]));
      DONE;
    }
  if (!thumb1_cmp_operand (operands[2], SImode))
    operands[2] = force_reg (SImode, operands[2]);
  ")

(define_expand "cbranchsf4"
  [(set (pc) (if_then_else
	      (match_operator 0 "expandable_comparison_operator"
	       [(match_operand:SF 1 "s_register_operand")
	        (match_operand:SF 2 "vfp_compare_operand")])
	      (label_ref (match_operand 3 "" ""))
	      (pc)))]
  "TARGET_32BIT && TARGET_HARD_FLOAT"
  "emit_jump_insn (gen_cbranch_cc (operands[0], operands[1], operands[2],
				   operands[3])); DONE;"
)

(define_expand "cbranchdf4"
  [(set (pc) (if_then_else
	      (match_operator 0 "expandable_comparison_operator"
	       [(match_operand:DF 1 "s_register_operand")
	        (match_operand:DF 2 "vfp_compare_operand")])
	      (label_ref (match_operand 3 "" ""))
	      (pc)))]
  "TARGET_32BIT && TARGET_HARD_FLOAT && !TARGET_VFP_SINGLE"
  "emit_jump_insn (gen_cbranch_cc (operands[0], operands[1], operands[2],
				   operands[3])); DONE;"
)

(define_expand "cbranchdi4"
  [(set (pc) (if_then_else
	      (match_operator 0 "expandable_comparison_operator"
	       [(match_operand:DI 1 "s_register_operand")
	        (match_operand:DI 2 "reg_or_int_operand")])
	      (label_ref (match_operand 3 "" ""))
	      (pc)))]
  "TARGET_32BIT"
  "{
     if (!arm_validize_comparison (&operands[0], &operands[1], &operands[2]))
       FAIL;
     emit_jump_insn (gen_cbranch_cc (operands[0], operands[1], operands[2],
				       operands[3]));
     DONE;
   }"
)

;; Comparison and test insns

(define_insn "*arm_cmpsi_insn"
  [(set (reg:CC CC_REGNUM)
	(compare:CC (match_operand:SI 0 "s_register_operand" "l,r,r,r,r")
		    (match_operand:SI 1 "arm_add_operand"    "Py,r,r,I,L")))]
  "TARGET_32BIT"
  "@
   cmp%?\\t%0, %1
   cmp%?\\t%0, %1
   cmp%?\\t%0, %1
   cmp%?\\t%0, %1
   cmn%?\\t%0, #%n1"
  [(set_attr "conds" "set")
   (set_attr "arch" "t2,t2,any,any,any")
   (set_attr "length" "2,2,4,4,4")
   (set_attr "predicable" "yes")
   (set_attr "predicable_short_it" "yes,yes,yes,no,no")
   (set_attr "type" "alus_imm,alus_sreg,alus_sreg,alus_imm,alus_imm")]
)

(define_insn "*cmpsi_shiftsi"
  [(set (reg:CC CC_REGNUM)
	(compare:CC (match_operand:SI   0 "s_register_operand" "r,r")
		    (match_operator:SI  3 "shift_operator"
		     [(match_operand:SI 1 "s_register_operand" "r,r")
		      (match_operand:SI 2 "shift_amount_operand" "M,r")])))]
  "TARGET_32BIT"
  "cmp\\t%0, %1%S3"
  [(set_attr "conds" "set")
   (set_attr "shift" "1")
   (set_attr "arch" "32,a")
   (set_attr "type" "alus_shift_imm,alus_shift_reg")])

(define_insn "*cmpsi_shiftsi_swp"
  [(set (reg:CC_SWP CC_REGNUM)
	(compare:CC_SWP (match_operator:SI 3 "shift_operator"
			 [(match_operand:SI 1 "s_register_operand" "r,r")
			  (match_operand:SI 2 "shift_amount_operand" "M,r")])
			(match_operand:SI 0 "s_register_operand" "r,r")))]
  "TARGET_32BIT"
  "cmp%?\\t%0, %1%S3"
  [(set_attr "conds" "set")
   (set_attr "shift" "1")
   (set_attr "arch" "32,a")
   (set_attr "type" "alus_shift_imm,alus_shift_reg")])

(define_insn "*arm_cmpsi_negshiftsi_si"
  [(set (reg:CC_Z CC_REGNUM)
	(compare:CC_Z
	 (neg:SI (match_operator:SI 1 "shift_operator"
		    [(match_operand:SI 2 "s_register_operand" "r,r")
		     (match_operand:SI 3 "shift_amount_operand" "M,r")]))
	 (match_operand:SI 0 "s_register_operand" "r,r")))]
  "TARGET_32BIT"
  "cmn%?\\t%0, %2%S1"
  [(set_attr "conds" "set")
   (set_attr "arch" "32,a")
   (set_attr "shift" "2")
   (set_attr "type" "alus_shift_imm,alus_shift_reg")
   (set_attr "predicable" "yes")]
)

<<<<<<< HEAD
;; DImode comparisons.  The generic code generates branches that
;; if-conversion cannot reduce to a conditional compare, so we do
;; that directly.

(define_insn_and_split "*arm_cmpdi_insn"
  [(set (reg:CC_NCV CC_REGNUM)
	(compare:CC_NCV (match_operand:DI 0 "s_register_operand" "r")
			(match_operand:DI 1 "arm_di_operand"	   "rDi")))
   (clobber (match_scratch:SI 2 "=r"))]
  "TARGET_32BIT"
  "#"   ; "cmp\\t%Q0, %Q1\;sbcs\\t%2, %R0, %R1"
  "&& reload_completed"
  [(set (reg:CC CC_REGNUM)
	(compare:CC (match_dup 0) (match_dup 1)))
   (parallel [(set (reg:CC CC_REGNUM)
		   (compare:CC (match_dup 3) (match_dup 4)))
	      (set (match_dup 2)
		   (minus:SI (match_dup 5)
			     (ltu:SI (reg:CC CC_REGNUM) (const_int 0))))])]
  {
    operands[3] = gen_highpart (SImode, operands[0]);
    operands[0] = gen_lowpart (SImode, operands[0]);
    if (CONST_INT_P (operands[1]))
      {
	operands[4] = gen_highpart_mode (SImode, DImode, operands[1]);
	if (operands[4] == const0_rtx)
	  operands[5] = operands[3];
	else
	  operands[5] = gen_rtx_PLUS (SImode, operands[3],
				      gen_int_mode (-UINTVAL (operands[4]),
						    SImode));
      }
    else
      {
        operands[4] = gen_highpart (SImode, operands[1]);
        operands[5] = gen_rtx_MINUS (SImode, operands[3], operands[4]);
      }
    operands[1] = gen_lowpart (SImode, operands[1]);
    operands[2] = gen_lowpart (SImode, operands[2]);
  }
  [(set_attr "conds" "set")
   (set_attr "length" "8")
   (set_attr "type" "multiple")]
)

(define_insn_and_split "*arm_cmpdi_unsigned"
  [(set (reg:CC_CZ CC_REGNUM)
        (compare:CC_CZ (match_operand:DI 0 "s_register_operand" "l,r,r,r")
                       (match_operand:DI 1 "arm_di_operand"     "Py,r,Di,rDi")))]

  "TARGET_32BIT"
  "#"   ; "cmp\\t%R0, %R1\;it eq\;cmpeq\\t%Q0, %Q1"
  "&& reload_completed"
  [(set (reg:CC CC_REGNUM)
        (compare:CC (match_dup 2) (match_dup 3)))
   (cond_exec (eq:SI (reg:CC CC_REGNUM) (const_int 0))
              (set (reg:CC CC_REGNUM)
                   (compare:CC (match_dup 0) (match_dup 1))))]
  {
    operands[2] = gen_highpart (SImode, operands[0]);
    operands[0] = gen_lowpart (SImode, operands[0]);
    if (CONST_INT_P (operands[1]))
      operands[3] = gen_highpart_mode (SImode, DImode, operands[1]);
    else
      operands[3] = gen_highpart (SImode, operands[1]);
    operands[1] = gen_lowpart (SImode, operands[1]);
  }
  [(set_attr "conds" "set")
   (set_attr "enabled_for_short_it" "yes,yes,no,*")
   (set_attr "arch" "t2,t2,t2,a")
   (set_attr "length" "6,6,10,8")
   (set_attr "type" "multiple")]
)

(define_insn "*arm_cmpdi_zero"
  [(set (reg:CC_Z CC_REGNUM)
	(compare:CC_Z (match_operand:DI 0 "s_register_operand" "r")
		      (const_int 0)))
   (clobber (match_scratch:SI 1 "=r"))]
  "TARGET_32BIT"
  "orrs%?\\t%1, %Q0, %R0"
  [(set_attr "conds" "set")
   (set_attr "type" "logics_reg")]
)

=======
>>>>>>> e2aa5677
; This insn allows redundant compares to be removed by cse, nothing should
; ever appear in the output file since (set (reg x) (reg x)) is a no-op that
; is deleted later on. The match_dup will match the mode here, so that
; mode changes of the condition codes aren't lost by this even though we don't
; specify what they are.

(define_insn "*deleted_compare"
  [(set (match_operand 0 "cc_register" "") (match_dup 0))]
  "TARGET_32BIT"
  "\\t%@ deleted compare"
  [(set_attr "conds" "set")
   (set_attr "length" "0")
   (set_attr "type" "no_insn")]
)


;; Conditional branch insns

(define_expand "cbranch_cc"
  [(set (pc)
	(if_then_else (match_operator 0 "" [(match_operand 1 "" "")
					    (match_operand 2 "" "")])
		      (label_ref (match_operand 3 "" ""))
		      (pc)))]
  "TARGET_32BIT"
  "operands[1] = arm_gen_compare_reg (GET_CODE (operands[0]),
				      operands[1], operands[2], NULL_RTX);
   operands[2] = const0_rtx;"
)

;;
;; Patterns to match conditional branch insns.
;;

(define_insn "arm_cond_branch"
  [(set (pc)
	(if_then_else (match_operator 1 "arm_comparison_operator"
		       [(match_operand 2 "cc_register" "") (const_int 0)])
		      (label_ref (match_operand 0 "" ""))
		      (pc)))]
  "TARGET_32BIT"
  {
    if (arm_ccfsm_state == 1 || arm_ccfsm_state == 2)
    {
      arm_ccfsm_state += 2;
      return "";
    }
    switch (get_attr_length (insn))
      {
	case 2: /* Thumb2 16-bit b{cond}.  */
	case 4: /* Thumb2 32-bit b{cond} or A32 b{cond}.  */
	  return "b%d1\t%l0";
	  break;

	/* Thumb2 b{cond} out of range.  Use 16-bit b{cond} and
	   unconditional branch b.  */
	default: return arm_gen_far_branch (operands, 0, "Lbcond", "b%D1\t");
      }
  }
  [(set_attr "conds" "use")
   (set_attr "type" "branch")
   (set (attr "length")
    (if_then_else (match_test "!TARGET_THUMB2")

      ;;Target is not Thumb2, therefore is A32.  Generate b{cond}.
      (const_int 4)

      ;; Check if target is within 16-bit Thumb2 b{cond} range.
      (if_then_else (and (ge (minus (match_dup 0) (pc)) (const_int -250))
		         (le (minus (match_dup 0) (pc)) (const_int 256)))

	;; Target is Thumb2, within narrow range.
	;; Generate b{cond}.
	(const_int 2)

	;; Check if target is within 32-bit Thumb2 b{cond} range.
	(if_then_else (and (ge (minus (match_dup 0) (pc))(const_int -1048568))
			   (le (minus (match_dup 0) (pc)) (const_int 1048576)))

	  ;; Target is Thumb2, within wide range.
	  ;; Generate b{cond}
	  (const_int 4)
	  ;; Target is Thumb2, out of range.
	  ;; Generate narrow b{cond} and unconditional branch b.
	  (const_int 6)))))]
)

(define_insn "*arm_cond_branch_reversed"
  [(set (pc)
	(if_then_else (match_operator 1 "arm_comparison_operator"
		       [(match_operand 2 "cc_register" "") (const_int 0)])
		      (pc)
		      (label_ref (match_operand 0 "" ""))))]
  "TARGET_32BIT"
  {
    if (arm_ccfsm_state == 1 || arm_ccfsm_state == 2)
    {
      arm_ccfsm_state += 2;
      return "";
    }
    switch (get_attr_length (insn))
      {
	case 2: /* Thumb2 16-bit b{cond}.  */
	case 4: /* Thumb2 32-bit b{cond} or A32 b{cond}.  */
	  return "b%D1\t%l0";
	  break;

	/* Thumb2 b{cond} out of range.  Use 16-bit b{cond} and
	   unconditional branch b.  */
	default: return arm_gen_far_branch (operands, 0, "Lbcond", "b%d1\t");
      }
  }
  [(set_attr "conds" "use")
   (set_attr "type" "branch")
   (set (attr "length")
    (if_then_else (match_test "!TARGET_THUMB2")

      ;;Target is not Thumb2, therefore is A32.  Generate b{cond}.
      (const_int 4)

      ;; Check if target is within 16-bit Thumb2 b{cond} range.
      (if_then_else (and (ge (minus (match_dup 0) (pc)) (const_int -250))
			 (le (minus (match_dup 0) (pc)) (const_int 256)))

	;; Target is Thumb2, within narrow range.
	;; Generate b{cond}.
	(const_int 2)

	;; Check if target is within 32-bit Thumb2 b{cond} range.
	(if_then_else (and (ge (minus (match_dup 0) (pc))(const_int -1048568))
			   (le (minus (match_dup 0) (pc)) (const_int 1048576)))

	  ;; Target is Thumb2, within wide range.
	  ;; Generate b{cond}.
	  (const_int 4)
	  ;; Target is Thumb2, out of range.
	  ;; Generate narrow b{cond} and unconditional branch b.
	  (const_int 6)))))]
)



; scc insns

(define_expand "cstore_cc"
  [(set (match_operand:SI 0 "s_register_operand")
	(match_operator:SI 1 "" [(match_operand 2 "" "")
				 (match_operand 3 "" "")]))]
  "TARGET_32BIT"
  "operands[2] = arm_gen_compare_reg (GET_CODE (operands[1]),
				      operands[2], operands[3], NULL_RTX);
   operands[3] = const0_rtx;"
)

(define_insn_and_split "*mov_scc"
  [(set (match_operand:SI 0 "s_register_operand" "=r")
	(match_operator:SI 1 "arm_comparison_operator_mode"
	 [(match_operand 2 "cc_register" "") (const_int 0)]))]
  "TARGET_ARM"
  "#"   ; "mov%D1\\t%0, #0\;mov%d1\\t%0, #1"
  "TARGET_ARM"
  [(set (match_dup 0)
        (if_then_else:SI (match_dup 1)
                         (const_int 1)
                         (const_int 0)))]
  ""
  [(set_attr "conds" "use")
   (set_attr "length" "8")
   (set_attr "type" "multiple")]
)

(define_insn "*negscc_borrow"
  [(set (match_operand:SI 0 "s_register_operand" "=r")
	(neg:SI (match_operand:SI 1 "arm_borrow_operation" "")))]
  "TARGET_32BIT"
  "sbc\\t%0, %0, %0"
  [(set_attr "conds" "use")
   (set_attr "length" "4")
   (set_attr "type" "adc_reg")]
)

(define_insn_and_split "*mov_negscc"
  [(set (match_operand:SI 0 "s_register_operand" "=r")
	(neg:SI (match_operator:SI 1 "arm_comparison_operator_mode"
		 [(match_operand 2 "cc_register" "") (const_int 0)])))]
  "TARGET_ARM && !arm_borrow_operation (operands[1], SImode)"
  "#"   ; "mov%D1\\t%0, #0\;mvn%d1\\t%0, #0"
  "&& true"
  [(set (match_dup 0)
        (if_then_else:SI (match_dup 1)
                         (match_dup 3)
                         (const_int 0)))]
  {
    operands[3] = GEN_INT (~0);
  }
  [(set_attr "conds" "use")
   (set_attr "length" "8")
   (set_attr "type" "multiple")]
)

(define_insn_and_split "*mov_notscc"
  [(set (match_operand:SI 0 "s_register_operand" "=r")
	(not:SI (match_operator:SI 1 "arm_comparison_operator"
		 [(match_operand 2 "cc_register" "") (const_int 0)])))]
  "TARGET_ARM"
  "#"   ; "mvn%D1\\t%0, #0\;mvn%d1\\t%0, #1"
  "TARGET_ARM"
  [(set (match_dup 0)
        (if_then_else:SI (match_dup 1)
                         (match_dup 3)
                         (match_dup 4)))]
  {
    operands[3] = GEN_INT (~1);
    operands[4] = GEN_INT (~0);
  }
  [(set_attr "conds" "use")
   (set_attr "length" "8")
   (set_attr "type" "multiple")]
)

(define_expand "cstoresi4"
  [(set (match_operand:SI 0 "s_register_operand")
	(match_operator:SI 1 "expandable_comparison_operator"
	 [(match_operand:SI 2 "s_register_operand")
	  (match_operand:SI 3 "reg_or_int_operand")]))]
  "TARGET_32BIT || TARGET_THUMB1"
  "{
  rtx op3, scratch, scratch2;

  if (!TARGET_THUMB1)
    {
      if (!arm_add_operand (operands[3], SImode))
	operands[3] = force_reg (SImode, operands[3]);
      emit_insn (gen_cstore_cc (operands[0], operands[1],
				operands[2], operands[3]));
      DONE;
    }

  if (operands[3] == const0_rtx)
    {
      switch (GET_CODE (operands[1]))
	{
	case EQ:
	  emit_insn (gen_cstoresi_eq0_thumb1 (operands[0], operands[2]));
	  break;

	case NE:
	  emit_insn (gen_cstoresi_ne0_thumb1 (operands[0], operands[2]));
	  break;

	case LE:
          scratch = expand_binop (SImode, add_optab, operands[2], constm1_rtx,
				  NULL_RTX, 0, OPTAB_WIDEN);
          scratch = expand_binop (SImode, ior_optab, operands[2], scratch,
				  NULL_RTX, 0, OPTAB_WIDEN);
          expand_binop (SImode, lshr_optab, scratch, GEN_INT (31),
			operands[0], 1, OPTAB_WIDEN);
	  break;

        case GE:
          scratch = expand_unop (SImode, one_cmpl_optab, operands[2],
				 NULL_RTX, 1);
          expand_binop (SImode, lshr_optab, scratch, GEN_INT (31),
			NULL_RTX, 1, OPTAB_WIDEN);
          break;

        case GT:
          scratch = expand_binop (SImode, ashr_optab, operands[2],
				  GEN_INT (31), NULL_RTX, 0, OPTAB_WIDEN);
          scratch = expand_binop (SImode, sub_optab, scratch, operands[2],
				  NULL_RTX, 0, OPTAB_WIDEN);
          expand_binop (SImode, lshr_optab, scratch, GEN_INT (31), operands[0],
			0, OPTAB_WIDEN);
          break;

	/* LT is handled by generic code.  No need for unsigned with 0.  */
	default:
	  FAIL;
	}
      DONE;
    }

  switch (GET_CODE (operands[1]))
    {
    case EQ:
      scratch = expand_binop (SImode, sub_optab, operands[2], operands[3],
			      NULL_RTX, 0, OPTAB_WIDEN);
      emit_insn (gen_cstoresi_eq0_thumb1 (operands[0], scratch));
      break;

    case NE:
      scratch = expand_binop (SImode, sub_optab, operands[2], operands[3],
			      NULL_RTX, 0, OPTAB_WIDEN);
      emit_insn (gen_cstoresi_ne0_thumb1 (operands[0], scratch));
      break;

    case LE:
      op3 = force_reg (SImode, operands[3]);

      scratch = expand_binop (SImode, lshr_optab, operands[2], GEN_INT (31),
			      NULL_RTX, 1, OPTAB_WIDEN);
      scratch2 = expand_binop (SImode, ashr_optab, op3, GEN_INT (31),
			      NULL_RTX, 0, OPTAB_WIDEN);
      emit_insn (gen_thumb1_addsi3_addgeu (operands[0], scratch, scratch2,
					  op3, operands[2]));
      break;

    case GE:
      op3 = operands[3];
      if (!thumb1_cmp_operand (op3, SImode))
        op3 = force_reg (SImode, op3);
      scratch = expand_binop (SImode, ashr_optab, operands[2], GEN_INT (31),
			      NULL_RTX, 0, OPTAB_WIDEN);
      scratch2 = expand_binop (SImode, lshr_optab, op3, GEN_INT (31),
			       NULL_RTX, 1, OPTAB_WIDEN);
      emit_insn (gen_thumb1_addsi3_addgeu (operands[0], scratch, scratch2,
					  operands[2], op3));
      break;

    case LEU:
      op3 = force_reg (SImode, operands[3]);
      scratch = force_reg (SImode, const0_rtx);
      emit_insn (gen_thumb1_addsi3_addgeu (operands[0], scratch, scratch,
					  op3, operands[2]));
      break;

    case GEU:
      op3 = operands[3];
      if (!thumb1_cmp_operand (op3, SImode))
        op3 = force_reg (SImode, op3);
      scratch = force_reg (SImode, const0_rtx);
      emit_insn (gen_thumb1_addsi3_addgeu (operands[0], scratch, scratch,
					  operands[2], op3));
      break;

    case LTU:
      op3 = operands[3];
      if (!thumb1_cmp_operand (op3, SImode))
        op3 = force_reg (SImode, op3);
      scratch = gen_reg_rtx (SImode);
      emit_insn (gen_cstoresi_ltu_thumb1 (operands[0], operands[2], op3));
      break;

    case GTU:
      op3 = force_reg (SImode, operands[3]);
      scratch = gen_reg_rtx (SImode);
      emit_insn (gen_cstoresi_ltu_thumb1 (operands[0], op3, operands[2]));
      break;

    /* No good sequences for GT, LT.  */
    default:
      FAIL;
    }
  DONE;
}")

(define_expand "cstorehf4"
  [(set (match_operand:SI 0 "s_register_operand")
	(match_operator:SI 1 "expandable_comparison_operator"
	 [(match_operand:HF 2 "s_register_operand")
	  (match_operand:HF 3 "vfp_compare_operand")]))]
  "TARGET_VFP_FP16INST"
  {
    if (!arm_validize_comparison (&operands[1],
				  &operands[2],
				  &operands[3]))
       FAIL;

    emit_insn (gen_cstore_cc (operands[0], operands[1],
			      operands[2], operands[3]));
    DONE;
  }
)

(define_expand "cstoresf4"
  [(set (match_operand:SI 0 "s_register_operand")
	(match_operator:SI 1 "expandable_comparison_operator"
	 [(match_operand:SF 2 "s_register_operand")
	  (match_operand:SF 3 "vfp_compare_operand")]))]
  "TARGET_32BIT && TARGET_HARD_FLOAT"
  "emit_insn (gen_cstore_cc (operands[0], operands[1],
			     operands[2], operands[3])); DONE;"
)

(define_expand "cstoredf4"
  [(set (match_operand:SI 0 "s_register_operand")
	(match_operator:SI 1 "expandable_comparison_operator"
	 [(match_operand:DF 2 "s_register_operand")
	  (match_operand:DF 3 "vfp_compare_operand")]))]
  "TARGET_32BIT && TARGET_HARD_FLOAT && !TARGET_VFP_SINGLE"
  "emit_insn (gen_cstore_cc (operands[0], operands[1],
			     operands[2], operands[3])); DONE;"
)

(define_expand "cstoredi4"
  [(set (match_operand:SI 0 "s_register_operand")
	(match_operator:SI 1 "expandable_comparison_operator"
	 [(match_operand:DI 2 "s_register_operand")
	  (match_operand:DI 3 "reg_or_int_operand")]))]
  "TARGET_32BIT"
  "{
     if (!arm_validize_comparison (&operands[1],
     				   &operands[2],
				   &operands[3]))
       FAIL;
     emit_insn (gen_cstore_cc (operands[0], operands[1], operands[2],
		      	         operands[3]));
     DONE;
   }"
)


;; Conditional move insns

(define_expand "movsicc"
  [(set (match_operand:SI 0 "s_register_operand")
	(if_then_else:SI (match_operand 1 "expandable_comparison_operator")
			 (match_operand:SI 2 "arm_not_operand")
			 (match_operand:SI 3 "arm_not_operand")))]
  "TARGET_32BIT"
  "
  {
    enum rtx_code code;
    rtx ccreg;

    if (!arm_validize_comparison (&operands[1], &XEXP (operands[1], 0), 
				  &XEXP (operands[1], 1)))
      FAIL;

    code = GET_CODE (operands[1]);
    ccreg = arm_gen_compare_reg (code, XEXP (operands[1], 0),
				 XEXP (operands[1], 1), NULL_RTX);
    operands[1] = gen_rtx_fmt_ee (code, VOIDmode, ccreg, const0_rtx);
  }"
)

(define_expand "movhfcc"
  [(set (match_operand:HF 0 "s_register_operand")
	(if_then_else:HF (match_operand 1 "arm_cond_move_operator")
			 (match_operand:HF 2 "s_register_operand")
			 (match_operand:HF 3 "s_register_operand")))]
  "TARGET_VFP_FP16INST"
  "
  {
    enum rtx_code code = GET_CODE (operands[1]);
    rtx ccreg;

    if (!arm_validize_comparison (&operands[1], &XEXP (operands[1], 0),
				  &XEXP (operands[1], 1)))
      FAIL;

    code = GET_CODE (operands[1]);
    ccreg = arm_gen_compare_reg (code, XEXP (operands[1], 0),
				 XEXP (operands[1], 1), NULL_RTX);
    operands[1] = gen_rtx_fmt_ee (code, VOIDmode, ccreg, const0_rtx);
  }"
)

(define_expand "movsfcc"
  [(set (match_operand:SF 0 "s_register_operand")
	(if_then_else:SF (match_operand 1 "arm_cond_move_operator")
			 (match_operand:SF 2 "s_register_operand")
			 (match_operand:SF 3 "s_register_operand")))]
  "TARGET_32BIT && TARGET_HARD_FLOAT"
  "
  {
    enum rtx_code code = GET_CODE (operands[1]);
    rtx ccreg;

    if (!arm_validize_comparison (&operands[1], &XEXP (operands[1], 0),
       				  &XEXP (operands[1], 1)))
       FAIL;

    code = GET_CODE (operands[1]);
    ccreg = arm_gen_compare_reg (code, XEXP (operands[1], 0),
				 XEXP (operands[1], 1), NULL_RTX);
    operands[1] = gen_rtx_fmt_ee (code, VOIDmode, ccreg, const0_rtx);
  }"
)

(define_expand "movdfcc"
  [(set (match_operand:DF 0 "s_register_operand")
	(if_then_else:DF (match_operand 1 "arm_cond_move_operator")
			 (match_operand:DF 2 "s_register_operand")
			 (match_operand:DF 3 "s_register_operand")))]
  "TARGET_32BIT && TARGET_HARD_FLOAT && TARGET_VFP_DOUBLE"
  "
  {
    enum rtx_code code = GET_CODE (operands[1]);
    rtx ccreg;

    if (!arm_validize_comparison (&operands[1], &XEXP (operands[1], 0), 
       				  &XEXP (operands[1], 1)))
       FAIL;
    code = GET_CODE (operands[1]);
    ccreg = arm_gen_compare_reg (code, XEXP (operands[1], 0),
				 XEXP (operands[1], 1), NULL_RTX);
    operands[1] = gen_rtx_fmt_ee (code, VOIDmode, ccreg, const0_rtx);
  }"
)

(define_insn "*cmov<mode>"
    [(set (match_operand:SDF 0 "s_register_operand" "=<F_constraint>")
	(if_then_else:SDF (match_operator 1 "arm_vsel_comparison_operator"
			  [(match_operand 2 "cc_register" "") (const_int 0)])
			  (match_operand:SDF 3 "s_register_operand"
			                      "<F_constraint>")
			  (match_operand:SDF 4 "s_register_operand"
			                      "<F_constraint>")))]
  "TARGET_HARD_FLOAT && TARGET_VFP5 <vfp_double_cond>"
  "*
  {
    enum arm_cond_code code = maybe_get_arm_condition_code (operands[1]);
    switch (code)
      {
      case ARM_GE:
      case ARM_GT:
      case ARM_EQ:
      case ARM_VS:
        return \"vsel%d1.<V_if_elem>\\t%<V_reg>0, %<V_reg>3, %<V_reg>4\";
      case ARM_LT:
      case ARM_LE:
      case ARM_NE:
      case ARM_VC:
        return \"vsel%D1.<V_if_elem>\\t%<V_reg>0, %<V_reg>4, %<V_reg>3\";
      default:
        gcc_unreachable ();
      }
    return \"\";
  }"
  [(set_attr "conds" "use")
   (set_attr "type" "fcsel")]
)

(define_insn "*cmovhf"
    [(set (match_operand:HF 0 "s_register_operand" "=t")
	(if_then_else:HF (match_operator 1 "arm_vsel_comparison_operator"
			 [(match_operand 2 "cc_register" "") (const_int 0)])
			  (match_operand:HF 3 "s_register_operand" "t")
			  (match_operand:HF 4 "s_register_operand" "t")))]
  "TARGET_VFP_FP16INST"
  "*
  {
    enum arm_cond_code code = maybe_get_arm_condition_code (operands[1]);
    switch (code)
      {
      case ARM_GE:
      case ARM_GT:
      case ARM_EQ:
      case ARM_VS:
	return \"vsel%d1.f16\\t%0, %3, %4\";
      case ARM_LT:
      case ARM_LE:
      case ARM_NE:
      case ARM_VC:
	return \"vsel%D1.f16\\t%0, %4, %3\";
      default:
	gcc_unreachable ();
      }
    return \"\";
  }"
  [(set_attr "conds" "use")
   (set_attr "type" "fcsel")]
)

(define_insn_and_split "*movsicc_insn"
  [(set (match_operand:SI 0 "s_register_operand" "=r,r,r,r,r,r,r,r")
	(if_then_else:SI
	 (match_operator 3 "arm_comparison_operator"
	  [(match_operand 4 "cc_register" "") (const_int 0)])
	 (match_operand:SI 1 "arm_not_operand" "0,0,rI,K,rI,rI,K,K")
	 (match_operand:SI 2 "arm_not_operand" "rI,K,0,0,rI,K,rI,K")))]
  "TARGET_ARM"
  "@
   mov%D3\\t%0, %2
   mvn%D3\\t%0, #%B2
   mov%d3\\t%0, %1
   mvn%d3\\t%0, #%B1
   #
   #
   #
   #"
   ; alt4: mov%d3\\t%0, %1\;mov%D3\\t%0, %2
   ; alt5: mov%d3\\t%0, %1\;mvn%D3\\t%0, #%B2
   ; alt6: mvn%d3\\t%0, #%B1\;mov%D3\\t%0, %2
   ; alt7: mvn%d3\\t%0, #%B1\;mvn%D3\\t%0, #%B2"
  "&& reload_completed"
  [(const_int 0)]
  {
    enum rtx_code rev_code;
    machine_mode mode;
    rtx rev_cond;

    emit_insn (gen_rtx_COND_EXEC (VOIDmode,
                                  operands[3],
                                  gen_rtx_SET (operands[0], operands[1])));

    rev_code = GET_CODE (operands[3]);
    mode = GET_MODE (operands[4]);
    if (mode == CCFPmode || mode == CCFPEmode)
      rev_code = reverse_condition_maybe_unordered (rev_code);
    else
      rev_code = reverse_condition (rev_code);

    rev_cond = gen_rtx_fmt_ee (rev_code,
                               VOIDmode,
                               operands[4],
                               const0_rtx);
    emit_insn (gen_rtx_COND_EXEC (VOIDmode,
                                  rev_cond,
                                  gen_rtx_SET (operands[0], operands[2])));
    DONE;
  }
  [(set_attr "length" "4,4,4,4,8,8,8,8")
   (set_attr "conds" "use")
   (set_attr_alternative "type"
                         [(if_then_else (match_operand 2 "const_int_operand" "")
                                        (const_string "mov_imm")
                                        (const_string "mov_reg"))
                          (const_string "mvn_imm")
                          (if_then_else (match_operand 1 "const_int_operand" "")
                                        (const_string "mov_imm")
                                        (const_string "mov_reg"))
                          (const_string "mvn_imm")
                          (const_string "multiple")
                          (const_string "multiple")
                          (const_string "multiple")
                          (const_string "multiple")])]
)

(define_insn "*movsfcc_soft_insn"
  [(set (match_operand:SF 0 "s_register_operand" "=r,r")
	(if_then_else:SF (match_operator 3 "arm_comparison_operator"
			  [(match_operand 4 "cc_register" "") (const_int 0)])
			 (match_operand:SF 1 "s_register_operand" "0,r")
			 (match_operand:SF 2 "s_register_operand" "r,0")))]
  "TARGET_ARM && TARGET_SOFT_FLOAT"
  "@
   mov%D3\\t%0, %2
   mov%d3\\t%0, %1"
  [(set_attr "conds" "use")
   (set_attr "type" "mov_reg")]
)


;; Jump and linkage insns

(define_expand "jump"
  [(set (pc)
	(label_ref (match_operand 0 "" "")))]
  "TARGET_EITHER"
  ""
)

(define_insn "*arm_jump"
  [(set (pc)
	(label_ref (match_operand 0 "" "")))]
  "TARGET_32BIT"
  "*
  {
    if (arm_ccfsm_state == 1 || arm_ccfsm_state == 2)
      {
        arm_ccfsm_state += 2;
        return \"\";
      }
    return \"b%?\\t%l0\";
  }
  "
  [(set_attr "predicable" "yes")
   (set (attr "length")
	(if_then_else
	   (and (match_test "TARGET_THUMB2")
		(and (ge (minus (match_dup 0) (pc)) (const_int -2044))
		     (le (minus (match_dup 0) (pc)) (const_int 2048))))
	   (const_int 2)
	   (const_int 4)))
   (set_attr "type" "branch")]
)

(define_expand "call"
  [(parallel [(call (match_operand 0 "memory_operand")
	            (match_operand 1 "general_operand"))
	      (use (match_operand 2 "" ""))
	      (clobber (reg:SI LR_REGNUM))])]
  "TARGET_EITHER"
  "
  {
    rtx callee, pat;
    tree addr = MEM_EXPR (operands[0]);
    
    /* In an untyped call, we can get NULL for operand 2.  */
    if (operands[2] == NULL_RTX)
      operands[2] = const0_rtx;
      
    /* Decide if we should generate indirect calls by loading the
       32-bit address of the callee into a register before performing the
       branch and link.  */
    callee = XEXP (operands[0], 0);
    if (GET_CODE (callee) == SYMBOL_REF
	? arm_is_long_call_p (SYMBOL_REF_DECL (callee))
	: !REG_P (callee))
      XEXP (operands[0], 0) = force_reg (Pmode, callee);

    if (TARGET_FDPIC && !SYMBOL_REF_P (XEXP (operands[0], 0)))
	/* Indirect call: set r9 with FDPIC value of callee.  */
	XEXP (operands[0], 0)
	  = arm_load_function_descriptor (XEXP (operands[0], 0));

    if (detect_cmse_nonsecure_call (addr))
      {
	pat = gen_nonsecure_call_internal (operands[0], operands[1],
					   operands[2]);
	emit_call_insn (pat);
      }
    else
      {
	pat = gen_call_internal (operands[0], operands[1], operands[2]);
	arm_emit_call_insn (pat, XEXP (operands[0], 0), false);
      }

    /* Restore FDPIC register (r9) after call.  */
    if (TARGET_FDPIC)
      {
	rtx fdpic_reg = gen_rtx_REG (Pmode, FDPIC_REGNUM);
	rtx initial_fdpic_reg
	    = get_hard_reg_initial_val (Pmode, FDPIC_REGNUM);

	emit_insn (gen_restore_pic_register_after_call (fdpic_reg,
							initial_fdpic_reg));
      }

    DONE;
  }"
)

(define_insn "restore_pic_register_after_call"
  [(set (match_operand:SI 0 "s_register_operand" "+r,r")
        (unspec:SI [(match_dup 0)
                    (match_operand:SI 1 "nonimmediate_operand" "r,m")]
                   UNSPEC_PIC_RESTORE))]
  ""
  "@
  mov\t%0, %1
  ldr\t%0, %1"
)

(define_expand "call_internal"
  [(parallel [(call (match_operand 0 "memory_operand")
	            (match_operand 1 "general_operand"))
	      (use (match_operand 2 "" ""))
	      (clobber (reg:SI LR_REGNUM))])])

(define_expand "nonsecure_call_internal"
  [(parallel [(call (unspec:SI [(match_operand 0 "memory_operand")]
			       UNSPEC_NONSECURE_MEM)
		    (match_operand 1 "general_operand"))
	      (use (match_operand 2 "" ""))
	      (clobber (reg:SI LR_REGNUM))])]
  "use_cmse"
  "
  {
    if (!TARGET_HAVE_FPCXT_CMSE)
      {
	rtx tmp =
	  copy_to_suggested_reg (XEXP (operands[0], 0),
				 gen_rtx_REG (SImode, R4_REGNUM),
				 SImode);

	operands[0] = replace_equiv_address (operands[0], tmp);
      }
  }")

(define_insn "*call_reg_armv5"
  [(call (mem:SI (match_operand:SI 0 "s_register_operand" "r"))
         (match_operand 1 "" ""))
   (use (match_operand 2 "" ""))
   (clobber (reg:SI LR_REGNUM))]
  "TARGET_ARM && arm_arch5t && !SIBLING_CALL_P (insn)"
  "blx%?\\t%0"
  [(set_attr "type" "call")]
)

(define_insn "*call_reg_arm"
  [(call (mem:SI (match_operand:SI 0 "s_register_operand" "r"))
         (match_operand 1 "" ""))
   (use (match_operand 2 "" ""))
   (clobber (reg:SI LR_REGNUM))]
  "TARGET_ARM && !arm_arch5t && !SIBLING_CALL_P (insn)"
  "*
  return output_call (operands);
  "
  ;; length is worst case, normally it is only two
  [(set_attr "length" "12")
   (set_attr "type" "call")]
)


(define_expand "call_value"
  [(parallel [(set (match_operand       0 "" "")
	           (call (match_operand 1 "memory_operand")
		         (match_operand 2 "general_operand")))
	      (use (match_operand 3 "" ""))
	      (clobber (reg:SI LR_REGNUM))])]
  "TARGET_EITHER"
  "
  {
    rtx pat, callee;
    tree addr = MEM_EXPR (operands[1]);
    
    /* In an untyped call, we can get NULL for operand 2.  */
    if (operands[3] == 0)
      operands[3] = const0_rtx;
      
    /* Decide if we should generate indirect calls by loading the
       32-bit address of the callee into a register before performing the
       branch and link.  */
    callee = XEXP (operands[1], 0);
    if (GET_CODE (callee) == SYMBOL_REF
	? arm_is_long_call_p (SYMBOL_REF_DECL (callee))
	: !REG_P (callee))
      XEXP (operands[1], 0) = force_reg (Pmode, callee);

    if (TARGET_FDPIC && !SYMBOL_REF_P (XEXP (operands[1], 0)))
	/* Indirect call: set r9 with FDPIC value of callee.  */
	XEXP (operands[1], 0)
	  = arm_load_function_descriptor (XEXP (operands[1], 0));

    if (detect_cmse_nonsecure_call (addr))
      {
	pat = gen_nonsecure_call_value_internal (operands[0], operands[1],
						 operands[2], operands[3]);
	emit_call_insn (pat);
      }
    else
      {
	pat = gen_call_value_internal (operands[0], operands[1],
				       operands[2], operands[3]);
	arm_emit_call_insn (pat, XEXP (operands[1], 0), false);
      }

    /* Restore FDPIC register (r9) after call.  */
    if (TARGET_FDPIC)
      {
	rtx fdpic_reg = gen_rtx_REG (Pmode, FDPIC_REGNUM);
	rtx initial_fdpic_reg
	    = get_hard_reg_initial_val (Pmode, FDPIC_REGNUM);

	emit_insn (gen_restore_pic_register_after_call (fdpic_reg,
							initial_fdpic_reg));
      }

    DONE;
  }"
)

(define_expand "call_value_internal"
  [(parallel [(set (match_operand       0 "" "")
	           (call (match_operand 1 "memory_operand")
		         (match_operand 2 "general_operand")))
	      (use (match_operand 3 "" ""))
	      (clobber (reg:SI LR_REGNUM))])])

(define_expand "nonsecure_call_value_internal"
  [(parallel [(set (match_operand       0 "" "")
		   (call (unspec:SI [(match_operand 1 "memory_operand")]
				    UNSPEC_NONSECURE_MEM)
			 (match_operand 2 "general_operand")))
	      (use (match_operand 3 "" ""))
	      (clobber (reg:SI LR_REGNUM))])]
  "use_cmse"
  "
  {
    if (!TARGET_HAVE_FPCXT_CMSE)
      {
	rtx tmp =
	  copy_to_suggested_reg (XEXP (operands[1], 0),
				 gen_rtx_REG (SImode, R4_REGNUM),
				 SImode);

	operands[1] = replace_equiv_address (operands[1], tmp);
      }
  }")

(define_insn "*call_value_reg_armv5"
  [(set (match_operand 0 "" "")
        (call (mem:SI (match_operand:SI 1 "s_register_operand" "r"))
	      (match_operand 2 "" "")))
   (use (match_operand 3 "" ""))
   (clobber (reg:SI LR_REGNUM))]
  "TARGET_ARM && arm_arch5t && !SIBLING_CALL_P (insn)"
  "blx%?\\t%1"
  [(set_attr "type" "call")]
)

(define_insn "*call_value_reg_arm"
  [(set (match_operand 0 "" "")
        (call (mem:SI (match_operand:SI 1 "s_register_operand" "r"))
	      (match_operand 2 "" "")))
   (use (match_operand 3 "" ""))
   (clobber (reg:SI LR_REGNUM))]
  "TARGET_ARM && !arm_arch5t && !SIBLING_CALL_P (insn)"
  "*
  return output_call (&operands[1]);
  "
  [(set_attr "length" "12")
   (set_attr "type" "call")]
)

;; Allow calls to SYMBOL_REFs specially as they are not valid general addresses
;; The 'a' causes the operand to be treated as an address, i.e. no '#' output.

(define_insn "*call_symbol"
  [(call (mem:SI (match_operand:SI 0 "" ""))
	 (match_operand 1 "" ""))
   (use (match_operand 2 "" ""))
   (clobber (reg:SI LR_REGNUM))]
  "TARGET_32BIT
   && !SIBLING_CALL_P (insn)
   && (GET_CODE (operands[0]) == SYMBOL_REF)
   && !arm_is_long_call_p (SYMBOL_REF_DECL (operands[0]))"
  "*
  {
   rtx op = operands[0];

   /* Switch mode now when possible.  */
   if (SYMBOL_REF_DECL (op) && !TREE_PUBLIC (SYMBOL_REF_DECL (op))
	&& arm_arch5t && arm_change_mode_p (SYMBOL_REF_DECL (op)))
      return NEED_PLT_RELOC ? \"blx%?\\t%a0(PLT)\" : \"blx%?\\t(%a0)\";

    return NEED_PLT_RELOC ? \"bl%?\\t%a0(PLT)\" : \"bl%?\\t%a0\";
  }"
  [(set_attr "type" "call")]
)

(define_insn "*call_value_symbol"
  [(set (match_operand 0 "" "")
	(call (mem:SI (match_operand:SI 1 "" ""))
	(match_operand:SI 2 "" "")))
   (use (match_operand 3 "" ""))
   (clobber (reg:SI LR_REGNUM))]
  "TARGET_32BIT
   && !SIBLING_CALL_P (insn)
   && (GET_CODE (operands[1]) == SYMBOL_REF)
   && !arm_is_long_call_p (SYMBOL_REF_DECL (operands[1]))"
  "*
  {
   rtx op = operands[1];

   /* Switch mode now when possible.  */
   if (SYMBOL_REF_DECL (op) && !TREE_PUBLIC (SYMBOL_REF_DECL (op))
	&& arm_arch5t && arm_change_mode_p (SYMBOL_REF_DECL (op)))
      return NEED_PLT_RELOC ? \"blx%?\\t%a1(PLT)\" : \"blx%?\\t(%a1)\";

    return NEED_PLT_RELOC ? \"bl%?\\t%a1(PLT)\" : \"bl%?\\t%a1\";
  }"
  [(set_attr "type" "call")]
)

(define_expand "sibcall_internal"
  [(parallel [(call (match_operand 0 "memory_operand")
		    (match_operand 1 "general_operand"))
	      (return)
	      (use (match_operand 2 "" ""))])])

;; We may also be able to do sibcalls for Thumb, but it's much harder...
(define_expand "sibcall"
  [(parallel [(call (match_operand 0 "memory_operand")
		    (match_operand 1 "general_operand"))
	      (return)
	      (use (match_operand 2 "" ""))])]
  "TARGET_32BIT"
  "
  {
    rtx pat;

    if ((!REG_P (XEXP (operands[0], 0))
	 && GET_CODE (XEXP (operands[0], 0)) != SYMBOL_REF)
	|| (GET_CODE (XEXP (operands[0], 0)) == SYMBOL_REF
	    && arm_is_long_call_p (SYMBOL_REF_DECL (XEXP (operands[0], 0)))))
     XEXP (operands[0], 0) = force_reg (SImode, XEXP (operands[0], 0));

    if (operands[2] == NULL_RTX)
      operands[2] = const0_rtx;

    pat = gen_sibcall_internal (operands[0], operands[1], operands[2]);
    arm_emit_call_insn (pat, operands[0], true);
    DONE;
  }"
)

(define_expand "sibcall_value_internal"
  [(parallel [(set (match_operand 0 "" "")
		   (call (match_operand 1 "memory_operand")
			 (match_operand 2 "general_operand")))
	      (return)
	      (use (match_operand 3 "" ""))])])

(define_expand "sibcall_value"
  [(parallel [(set (match_operand 0 "" "")
		   (call (match_operand 1 "memory_operand")
			 (match_operand 2 "general_operand")))
	      (return)
	      (use (match_operand 3 "" ""))])]
  "TARGET_32BIT"
  "
  {
    rtx pat;

    if ((!REG_P (XEXP (operands[1], 0))
	 && GET_CODE (XEXP (operands[1], 0)) != SYMBOL_REF)
	|| (GET_CODE (XEXP (operands[1], 0)) == SYMBOL_REF
	    && arm_is_long_call_p (SYMBOL_REF_DECL (XEXP (operands[1], 0)))))
     XEXP (operands[1], 0) = force_reg (SImode, XEXP (operands[1], 0));

    if (operands[3] == NULL_RTX)
      operands[3] = const0_rtx;

    pat = gen_sibcall_value_internal (operands[0], operands[1],
                                      operands[2], operands[3]);
    arm_emit_call_insn (pat, operands[1], true);
    DONE;
  }"
)

(define_insn "*sibcall_insn"
 [(call (mem:SI (match_operand:SI 0 "call_insn_operand" "Cs, US"))
	(match_operand 1 "" ""))
  (return)
  (use (match_operand 2 "" ""))]
  "TARGET_32BIT && SIBLING_CALL_P (insn)"
  "*
  if (which_alternative == 1)
    return NEED_PLT_RELOC ? \"b%?\\t%a0(PLT)\" : \"b%?\\t%a0\";
  else
    {
      if (arm_arch5t || arm_arch4t)
	return \"bx%?\\t%0\\t%@ indirect register sibling call\";
      else
	return \"mov%?\\t%|pc, %0\\t%@ indirect register sibling call\";
    }
  "
  [(set_attr "type" "call")]
)

(define_insn "*sibcall_value_insn"
 [(set (match_operand 0 "" "")
       (call (mem:SI (match_operand:SI 1 "call_insn_operand" "Cs,US"))
	     (match_operand 2 "" "")))
  (return)
  (use (match_operand 3 "" ""))]
  "TARGET_32BIT && SIBLING_CALL_P (insn)"
  "*
  if (which_alternative == 1)
   return NEED_PLT_RELOC ? \"b%?\\t%a1(PLT)\" : \"b%?\\t%a1\";
  else
    {
      if (arm_arch5t || arm_arch4t)
	return \"bx%?\\t%1\";
      else
	return \"mov%?\\t%|pc, %1\\t@ indirect sibling call \";
    }
  "
  [(set_attr "type" "call")]
)

(define_expand "<return_str>return"
  [(RETURNS)]
  "(TARGET_ARM || (TARGET_THUMB2
                   && ARM_FUNC_TYPE (arm_current_func_type ()) == ARM_FT_NORMAL
                   && !IS_STACKALIGN (arm_current_func_type ())))
    <return_cond_false>"
  "
  {
    if (TARGET_THUMB2)
      {
        thumb2_expand_return (<return_simple_p>);
        DONE;
      }
  }
  "
)

;; Often the return insn will be the same as loading from memory, so set attr
(define_insn "*arm_return"
  [(return)]
  "TARGET_ARM && USE_RETURN_INSN (FALSE)"
  "*
  {
    if (arm_ccfsm_state == 2)
      {
        arm_ccfsm_state += 2;
        return \"\";
      }
    return output_return_instruction (const_true_rtx, true, false, false);
  }"
  [(set_attr "type" "load_4")
   (set_attr "length" "12")
   (set_attr "predicable" "yes")]
)

(define_insn "*cond_<return_str>return"
  [(set (pc)
        (if_then_else (match_operator 0 "arm_comparison_operator"
		       [(match_operand 1 "cc_register" "") (const_int 0)])
                      (RETURNS)
                      (pc)))]
  "TARGET_ARM  <return_cond_true>"
  "*
  {
    if (arm_ccfsm_state == 2)
      {
        arm_ccfsm_state += 2;
        return \"\";
      }
    return output_return_instruction (operands[0], true, false,
				      <return_simple_p>);
  }"
  [(set_attr "conds" "use")
   (set_attr "length" "12")
   (set_attr "type" "load_4")]
)

(define_insn "*cond_<return_str>return_inverted"
  [(set (pc)
        (if_then_else (match_operator 0 "arm_comparison_operator"
		       [(match_operand 1 "cc_register" "") (const_int 0)])
                      (pc)
		      (RETURNS)))]
  "TARGET_ARM <return_cond_true>"
  "*
  {
    if (arm_ccfsm_state == 2)
      {
        arm_ccfsm_state += 2;
        return \"\";
      }
    return output_return_instruction (operands[0], true, true,
				      <return_simple_p>);
  }"
  [(set_attr "conds" "use")
   (set_attr "length" "12")
   (set_attr "type" "load_4")]
)

(define_insn "*arm_simple_return"
  [(simple_return)]
  "TARGET_ARM"
  "*
  {
    if (arm_ccfsm_state == 2)
      {
        arm_ccfsm_state += 2;
        return \"\";
      }
    return output_return_instruction (const_true_rtx, true, false, true);
  }"
  [(set_attr "type" "branch")
   (set_attr "length" "4")
   (set_attr "predicable" "yes")]
)

;; Generate a sequence of instructions to determine if the processor is
;; in 26-bit or 32-bit mode, and return the appropriate return address
;; mask.

(define_expand "return_addr_mask"
  [(set (match_dup 1)
      (compare:CC_NZ (unspec [(const_int 0)] UNSPEC_CHECK_ARCH)
		       (const_int 0)))
   (set (match_operand:SI 0 "s_register_operand")
      (if_then_else:SI (eq (match_dup 1) (const_int 0))
		       (const_int -1)
		       (const_int 67108860)))] ; 0x03fffffc
  "TARGET_ARM"
  "
  operands[1] = gen_rtx_REG (CC_NZmode, CC_REGNUM);
  ")

(define_insn "*check_arch2"
  [(set (match_operand:CC_NZ 0 "cc_register" "")
      (compare:CC_NZ (unspec [(const_int 0)] UNSPEC_CHECK_ARCH)
		       (const_int 0)))]
  "TARGET_ARM"
  "teq\\t%|r0, %|r0\;teq\\t%|pc, %|pc"
  [(set_attr "length" "8")
   (set_attr "conds" "set")
   (set_attr "type" "multiple")]
)

;; Call subroutine returning any type.

(define_expand "untyped_call"
  [(parallel [(call (match_operand 0 "" "")
		    (const_int 0))
	      (match_operand 1 "" "")
	      (match_operand 2 "" "")])]
  "TARGET_EITHER && !TARGET_FDPIC"
  "
  {
    int i;
    rtx par = gen_rtx_PARALLEL (VOIDmode,
				rtvec_alloc (XVECLEN (operands[2], 0)));
    rtx addr = gen_reg_rtx (Pmode);
    rtx mem;
    int size = 0;

    emit_move_insn (addr, XEXP (operands[1], 0));
    mem = change_address (operands[1], BLKmode, addr);

    for (i = 0; i < XVECLEN (operands[2], 0); i++)
      {
	rtx src = SET_SRC (XVECEXP (operands[2], 0, i));

	/* Default code only uses r0 as a return value, but we could
	   be using anything up to 4 registers.  */
	if (REGNO (src) == R0_REGNUM)
	  src = gen_rtx_REG (TImode, R0_REGNUM);

        XVECEXP (par, 0, i) = gen_rtx_EXPR_LIST (VOIDmode, src,
						 GEN_INT (size));
        size += GET_MODE_SIZE (GET_MODE (src));
      }

    emit_call_insn (gen_call_value (par, operands[0], const0_rtx, NULL));

    size = 0;

    for (i = 0; i < XVECLEN (par, 0); i++)
      {
	HOST_WIDE_INT offset = 0;
	rtx reg = XEXP (XVECEXP (par, 0, i), 0);

	if (size != 0)
	  emit_move_insn (addr, plus_constant (Pmode, addr, size));

	mem = change_address (mem, GET_MODE (reg), NULL);
	if (REGNO (reg) == R0_REGNUM)
	  {
	    /* On thumb we have to use a write-back instruction.  */
	    emit_insn (arm_gen_store_multiple (arm_regs_in_sequence, 4, addr,
 		       TARGET_THUMB ? TRUE : FALSE, mem, &offset));
	    size = TARGET_ARM ? 16 : 0;
	  }
	else
	  {
	    emit_move_insn (mem, reg);
	    size = GET_MODE_SIZE (GET_MODE (reg));
	  }
      }

    /* The optimizer does not know that the call sets the function value
       registers we stored in the result block.  We avoid problems by
       claiming that all hard registers are used and clobbered at this
       point.  */
    emit_insn (gen_blockage ());

    DONE;
  }"
)

(define_expand "untyped_return"
  [(match_operand:BLK 0 "memory_operand")
   (match_operand 1 "" "")]
  "TARGET_EITHER && !TARGET_FDPIC"
  "
  {
    int i;
    rtx addr = gen_reg_rtx (Pmode);
    rtx mem;
    int size = 0;

    emit_move_insn (addr, XEXP (operands[0], 0));
    mem = change_address (operands[0], BLKmode, addr);

    for (i = 0; i < XVECLEN (operands[1], 0); i++)
      {
	HOST_WIDE_INT offset = 0;
	rtx reg = SET_DEST (XVECEXP (operands[1], 0, i));

	if (size != 0)
	  emit_move_insn (addr, plus_constant (Pmode, addr, size));

	mem = change_address (mem, GET_MODE (reg), NULL);
	if (REGNO (reg) == R0_REGNUM)
	  {
	    /* On thumb we have to use a write-back instruction.  */
	    emit_insn (arm_gen_load_multiple (arm_regs_in_sequence, 4, addr,
 		       TARGET_THUMB ? TRUE : FALSE, mem, &offset));
	    size = TARGET_ARM ? 16 : 0;
	  }
	else
	  {
	    emit_move_insn (reg, mem);
	    size = GET_MODE_SIZE (GET_MODE (reg));
	  }
      }

    /* Emit USE insns before the return.  */
    for (i = 0; i < XVECLEN (operands[1], 0); i++)
      emit_use (SET_DEST (XVECEXP (operands[1], 0, i)));

    /* Construct the return.  */
    expand_naked_return ();

    DONE;
  }"
)

;; UNSPEC_VOLATILE is considered to use and clobber all hard registers and
;; all of memory.  This blocks insns from being moved across this point.

(define_insn "blockage"
  [(unspec_volatile [(const_int 0)] VUNSPEC_BLOCKAGE)]
  "TARGET_EITHER"
  ""
  [(set_attr "length" "0")
   (set_attr "type" "block")]
)

;; Since we hard code r0 here use the 'o' constraint to prevent
;; provoking undefined behaviour in the hardware with putting out
;; auto-increment operations with potentially r0 as the base register.
(define_insn "probe_stack"
  [(set (match_operand:SI 0 "memory_operand" "=o")
        (unspec:SI [(const_int 0)] UNSPEC_PROBE_STACK))]
  "TARGET_32BIT"
  "str%?\\tr0, %0"
  [(set_attr "type" "store_4")
   (set_attr "predicable" "yes")]
)

(define_insn "probe_stack_range"
  [(set (match_operand:SI 0 "register_operand" "=r")
	(unspec_volatile:SI [(match_operand:SI 1 "register_operand" "0")
			     (match_operand:SI 2 "register_operand" "r")]
			     VUNSPEC_PROBE_STACK_RANGE))]
  "TARGET_32BIT"
{
  return output_probe_stack_range (operands[0], operands[2]);
}
  [(set_attr "type" "multiple")
   (set_attr "conds" "clob")]
)

;; Named patterns for stack smashing protection.
(define_expand "stack_protect_combined_set"
  [(parallel
<<<<<<< HEAD
     [(set (match_operand:SI 0 "memory_operand" "")
	   (unspec:SI [(match_operand:SI 1 "guard_operand" "")]
=======
     [(set (match_operand:SI 0 "memory_operand")
	   (unspec:SI [(match_operand:SI 1 "guard_operand")]
>>>>>>> e2aa5677
		      UNSPEC_SP_SET))
      (clobber (match_scratch:SI 2 ""))
      (clobber (match_scratch:SI 3 ""))])]
  ""
  ""
)

;; Use a separate insn from the above expand to be able to have the mem outside
;; the operand #1 when register allocation comes. This is needed to avoid LRA
;; try to reload the guard since we need to control how PIC access is done in
;; the -fpic/-fPIC case (see COMPUTE_NOW parameter when calling
;; legitimize_pic_address ()).
(define_insn_and_split "*stack_protect_combined_set_insn"
  [(set (match_operand:SI 0 "memory_operand" "=m,m")
	(unspec:SI [(mem:SI (match_operand:SI 1 "guard_addr_operand" "X,X"))]
		   UNSPEC_SP_SET))
   (clobber (match_scratch:SI 2 "=&l,&r"))
   (clobber (match_scratch:SI 3 "=&l,&r"))]
  ""
  "#"
  "reload_completed"
  [(parallel [(set (match_dup 0) (unspec:SI [(mem:SI (match_dup 2))]
					    UNSPEC_SP_SET))
	      (clobber (match_dup 2))])]
  "
{
  if (flag_pic)
    {
<<<<<<< HEAD
      /* Forces recomputing of GOT base now.  */
      legitimize_pic_address (operands[1], SImode, operands[2], operands[3],
=======
      rtx pic_reg;

      if (TARGET_FDPIC)
	  pic_reg = gen_rtx_REG (Pmode, FDPIC_REGNUM);
      else
	  pic_reg = operands[3];

      /* Forces recomputing of GOT base now.  */
      legitimize_pic_address (operands[1], SImode, operands[2], pic_reg,
>>>>>>> e2aa5677
			      true /*compute_now*/);
    }
  else
    {
      if (address_operand (operands[1], SImode))
	operands[2] = operands[1];
      else
	{
<<<<<<< HEAD
	  rtx mem = XEXP (force_const_mem (SImode, operands[1]), 0);
=======
	  rtx mem = force_const_mem (SImode, operands[1]);
>>>>>>> e2aa5677
	  emit_move_insn (operands[2], mem);
	}
    }
}"
  [(set_attr "arch" "t1,32")]
)

<<<<<<< HEAD
=======
;; DO NOT SPLIT THIS INSN.  It's important for security reasons that the
;; canary value does not live beyond the life of this sequence.
>>>>>>> e2aa5677
(define_insn "*stack_protect_set_insn"
  [(set (match_operand:SI 0 "memory_operand" "=m,m")
	(unspec:SI [(mem:SI (match_operand:SI 1 "register_operand" "+&l,&r"))]
	 UNSPEC_SP_SET))
   (clobber (match_dup 1))]
  ""
  "@
<<<<<<< HEAD
   ldr\\t%1, [%1]\;str\\t%1, %0\;movs\t%1,#0
   ldr\\t%1, [%1]\;str\\t%1, %0\;mov\t%1,#0"
=======
   ldr\\t%1, [%1]\;str\\t%1, %0\;movs\t%1, #0
   ldr\\t%1, [%1]\;str\\t%1, %0\;mov\t%1, #0"
>>>>>>> e2aa5677
  [(set_attr "length" "8,12")
   (set_attr "conds" "clob,nocond")
   (set_attr "type" "multiple")
   (set_attr "arch" "t1,32")]
)

(define_expand "stack_protect_combined_test"
  [(parallel
     [(set (pc)
	   (if_then_else
<<<<<<< HEAD
		(eq (match_operand:SI 0 "memory_operand" "")
		    (unspec:SI [(match_operand:SI 1 "guard_operand" "")]
=======
		(eq (match_operand:SI 0 "memory_operand")
		    (unspec:SI [(match_operand:SI 1 "guard_operand")]
>>>>>>> e2aa5677
			       UNSPEC_SP_TEST))
		(label_ref (match_operand 2))
		(pc)))
      (clobber (match_scratch:SI 3 ""))
      (clobber (match_scratch:SI 4 ""))
      (clobber (reg:CC CC_REGNUM))])]
  ""
  ""
)

;; Use a separate insn from the above expand to be able to have the mem outside
;; the operand #1 when register allocation comes. This is needed to avoid LRA
;; try to reload the guard since we need to control how PIC access is done in
;; the -fpic/-fPIC case (see COMPUTE_NOW parameter when calling
;; legitimize_pic_address ()).
(define_insn_and_split "*stack_protect_combined_test_insn"
  [(set (pc)
	(if_then_else
		(eq (match_operand:SI 0 "memory_operand" "m,m")
		    (unspec:SI [(mem:SI (match_operand:SI 1 "guard_addr_operand" "X,X"))]
			       UNSPEC_SP_TEST))
		(label_ref (match_operand 2))
		(pc)))
   (clobber (match_scratch:SI 3 "=&l,&r"))
   (clobber (match_scratch:SI 4 "=&l,&r"))
   (clobber (reg:CC CC_REGNUM))]
  ""
  "#"
  "reload_completed"
  [(const_int 0)]
{
  rtx eq;

  if (flag_pic)
    {
<<<<<<< HEAD
      /* Forces recomputing of GOT base now.  */
      legitimize_pic_address (operands[1], SImode, operands[3], operands[4],
=======
      rtx pic_reg;

      if (TARGET_FDPIC)
	  pic_reg = gen_rtx_REG (Pmode, FDPIC_REGNUM);
      else
	  pic_reg = operands[4];

      /* Forces recomputing of GOT base now.  */
      legitimize_pic_address (operands[1], SImode, operands[3], pic_reg,
>>>>>>> e2aa5677
			      true /*compute_now*/);
    }
  else
    {
      if (address_operand (operands[1], SImode))
	operands[3] = operands[1];
      else
	{
<<<<<<< HEAD
	  rtx mem = XEXP (force_const_mem (SImode, operands[1]), 0);
=======
	  rtx mem = force_const_mem (SImode, operands[1]);
>>>>>>> e2aa5677
	  emit_move_insn (operands[3], mem);
	}
    }
  if (TARGET_32BIT)
    {
      emit_insn (gen_arm_stack_protect_test_insn (operands[4], operands[0],
						  operands[3]));
      rtx cc_reg = gen_rtx_REG (CC_Zmode, CC_REGNUM);
      eq = gen_rtx_EQ (CC_Zmode, cc_reg, const0_rtx);
      emit_jump_insn (gen_arm_cond_branch (operands[2], eq, cc_reg));
    }
  else
    {
      emit_insn (gen_thumb1_stack_protect_test_insn (operands[4], operands[0],
						     operands[3]));
      eq = gen_rtx_EQ (VOIDmode, operands[4], const0_rtx);
      emit_jump_insn (gen_cbranchsi4 (eq, operands[4], const0_rtx,
				      operands[2]));
    }
  DONE;
}
  [(set_attr "arch" "t1,32")]
)

<<<<<<< HEAD
=======
;; DO NOT SPLIT THIS PATTERN.  It is important for security reasons that the
;; canary value does not live beyond the end of this sequence.
>>>>>>> e2aa5677
(define_insn "arm_stack_protect_test_insn"
  [(set (reg:CC_Z CC_REGNUM)
	(compare:CC_Z (unspec:SI [(match_operand:SI 1 "memory_operand" "m,m")
				  (mem:SI (match_operand:SI 2 "register_operand" "+l,r"))]
				 UNSPEC_SP_TEST)
		      (const_int 0)))
   (clobber (match_operand:SI 0 "register_operand" "=&l,&r"))
   (clobber (match_dup 2))]
  "TARGET_32BIT"
<<<<<<< HEAD
  "ldr\t%0, [%2]\;ldr\t%2, %1\;eors\t%0, %2, %0"
  [(set_attr "length" "8,12")
=======
  "ldr\t%0, [%2]\;ldr\t%2, %1\;eors\t%0, %2, %0\;mov\t%2, #0"
  [(set_attr "length" "12,16")
>>>>>>> e2aa5677
   (set_attr "conds" "set")
   (set_attr "type" "multiple")
   (set_attr "arch" "t,32")]
)

(define_expand "casesi"
  [(match_operand:SI 0 "s_register_operand")	; index to jump on
   (match_operand:SI 1 "const_int_operand")	; lower bound
   (match_operand:SI 2 "const_int_operand")	; total range
   (match_operand:SI 3 "" "")			; table label
   (match_operand:SI 4 "" "")]			; Out of range label
  "(TARGET_32BIT || optimize_size || flag_pic) && !target_pure_code"
  "
  {
    enum insn_code code;
    if (operands[1] != const0_rtx)
      {
	rtx reg = gen_reg_rtx (SImode);

	emit_insn (gen_addsi3 (reg, operands[0],
			       gen_int_mode (-INTVAL (operands[1]),
			       		     SImode)));
	operands[0] = reg;
      }

    if (TARGET_ARM)
      code = CODE_FOR_arm_casesi_internal;
    else if (TARGET_THUMB1)
      code = CODE_FOR_thumb1_casesi_internal_pic;
    else if (flag_pic)
      code = CODE_FOR_thumb2_casesi_internal_pic;
    else
      code = CODE_FOR_thumb2_casesi_internal;

    if (!insn_data[(int) code].operand[1].predicate(operands[2], SImode))
      operands[2] = force_reg (SImode, operands[2]);

    emit_jump_insn (GEN_FCN ((int) code) (operands[0], operands[2],
					  operands[3], operands[4]));
    DONE;
  }"
)

;; The USE in this pattern is needed to tell flow analysis that this is
;; a CASESI insn.  It has no other purpose.
(define_expand "arm_casesi_internal"
  [(parallel [(set (pc)
	       (if_then_else
		(leu (match_operand:SI 0 "s_register_operand")
		     (match_operand:SI 1 "arm_rhs_operand"))
		(match_dup 4)
		(label_ref:SI (match_operand 3 ""))))
	      (clobber (reg:CC CC_REGNUM))
	      (use (label_ref:SI (match_operand 2 "")))])]
  "TARGET_ARM"
{
  operands[4] = gen_rtx_MULT (SImode, operands[0], GEN_INT (4));
  operands[4] = gen_rtx_PLUS (SImode, operands[4],
			      gen_rtx_LABEL_REF (SImode, operands[2]));
  operands[4] = gen_rtx_MEM (SImode, operands[4]);
  MEM_READONLY_P (operands[4]) = 1;
  MEM_NOTRAP_P (operands[4]) = 1;
})

(define_insn "*arm_casesi_internal"
  [(parallel [(set (pc)
	       (if_then_else
		(leu (match_operand:SI 0 "s_register_operand" "r")
		     (match_operand:SI 1 "arm_rhs_operand" "rI"))
		(mem:SI (plus:SI (mult:SI (match_dup 0) (const_int 4))
				 (label_ref:SI (match_operand 2 "" ""))))
		(label_ref:SI (match_operand 3 "" ""))))
	      (clobber (reg:CC CC_REGNUM))
	      (use (label_ref:SI (match_dup 2)))])]
  "TARGET_ARM"
  "*
    if (flag_pic)
      return \"cmp\\t%0, %1\;addls\\t%|pc, %|pc, %0, asl #2\;b\\t%l3\";
    return   \"cmp\\t%0, %1\;ldrls\\t%|pc, [%|pc, %0, asl #2]\;b\\t%l3\";
  "
  [(set_attr "conds" "clob")
   (set_attr "length" "12")
   (set_attr "type" "multiple")]
)

(define_expand "indirect_jump"
  [(set (pc)
	(match_operand:SI 0 "s_register_operand"))]
  "TARGET_EITHER"
  "
  /* Thumb-2 doesn't have mov pc, reg.  Explicitly set the low bit of the
     address and use bx.  */
  if (TARGET_THUMB2)
    {
      rtx tmp;
      tmp = gen_reg_rtx (SImode);
      emit_insn (gen_iorsi3 (tmp, operands[0], GEN_INT(1)));
      operands[0] = tmp;
    }
  "
)

;; NB Never uses BX.
(define_insn "*arm_indirect_jump"
  [(set (pc)
	(match_operand:SI 0 "s_register_operand" "r"))]
  "TARGET_ARM"
  "mov%?\\t%|pc, %0\\t%@ indirect register jump"
  [(set_attr "predicable" "yes")
   (set_attr "type" "branch")]
)

(define_insn "*load_indirect_jump"
  [(set (pc)
	(match_operand:SI 0 "memory_operand" "m"))]
  "TARGET_ARM"
  "ldr%?\\t%|pc, %0\\t%@ indirect memory jump"
  [(set_attr "type" "load_4")
   (set_attr "pool_range" "4096")
   (set_attr "neg_pool_range" "4084")
   (set_attr "predicable" "yes")]
)


;; Misc insns

(define_insn "nop"
  [(const_int 0)]
  "TARGET_EITHER"
  "nop"
  [(set (attr "length")
	(if_then_else (eq_attr "is_thumb" "yes")
		      (const_int 2)
		      (const_int 4)))
   (set_attr "type" "mov_reg")]
)

(define_insn "trap"
  [(trap_if (const_int 1) (const_int 0))]
  ""
  "*
  if (TARGET_ARM)
    return \".inst\\t0xe7f000f0\";
  else
    return \".inst\\t0xdeff\";
  "
  [(set (attr "length")
	(if_then_else (eq_attr "is_thumb" "yes")
		      (const_int 2)
		      (const_int 4)))
   (set_attr "type" "trap")
   (set_attr "conds" "unconditional")]
)


;; Patterns to allow combination of arithmetic, cond code and shifts

(define_insn "*<arith_shift_insn>_multsi"
  [(set (match_operand:SI 0 "s_register_operand" "=r,r")
	(SHIFTABLE_OPS:SI
	 (mult:SI (match_operand:SI 2 "s_register_operand" "r,r")
		  (match_operand:SI 3 "power_of_two_operand" ""))
	 (match_operand:SI 1 "s_register_operand" "rk,<t2_binop0>")))]
  "TARGET_32BIT"
  "<arith_shift_insn>%?\\t%0, %1, %2, lsl %b3"
  [(set_attr "predicable" "yes")
   (set_attr "shift" "2")
   (set_attr "arch" "a,t2")
   (set_attr "type" "alu_shift_imm")])

(define_insn "*<arith_shift_insn>_shiftsi"
  [(set (match_operand:SI 0 "s_register_operand" "=r,r,r")
	(SHIFTABLE_OPS:SI
	 (match_operator:SI 2 "shift_nomul_operator"
	  [(match_operand:SI 3 "s_register_operand" "r,r,r")
	   (match_operand:SI 4 "shift_amount_operand" "M,M,r")])
	 (match_operand:SI 1 "s_register_operand" "rk,<t2_binop0>,rk")))]
  "TARGET_32BIT && GET_CODE (operands[2]) != MULT"
  "<arith_shift_insn>%?\\t%0, %1, %3%S2"
  [(set_attr "predicable" "yes")
   (set_attr "shift" "3")
   (set_attr "arch" "a,t2,a")
   (set_attr "type" "alu_shift_imm,alu_shift_imm,alu_shift_reg")])

(define_split
  [(set (match_operand:SI 0 "s_register_operand" "")
	(match_operator:SI 1 "shiftable_operator"
	 [(match_operator:SI 2 "shiftable_operator"
	   [(match_operator:SI 3 "shift_operator"
	     [(match_operand:SI 4 "s_register_operand" "")
	      (match_operand:SI 5 "reg_or_int_operand" "")])
	    (match_operand:SI 6 "s_register_operand" "")])
	  (match_operand:SI 7 "arm_rhs_operand" "")]))
   (clobber (match_operand:SI 8 "s_register_operand" ""))]
  "TARGET_32BIT"
  [(set (match_dup 8)
	(match_op_dup 2 [(match_op_dup 3 [(match_dup 4) (match_dup 5)])
			 (match_dup 6)]))
   (set (match_dup 0)
	(match_op_dup 1 [(match_dup 8) (match_dup 7)]))]
  "")

(define_insn "*arith_shiftsi_compare0"
  [(set (reg:CC_NZ CC_REGNUM)
        (compare:CC_NZ
	 (match_operator:SI 1 "shiftable_operator"
	  [(match_operator:SI 3 "shift_operator"
	    [(match_operand:SI 4 "s_register_operand" "r,r")
	     (match_operand:SI 5 "shift_amount_operand" "M,r")])
	   (match_operand:SI 2 "s_register_operand" "r,r")])
	 (const_int 0)))
   (set (match_operand:SI 0 "s_register_operand" "=r,r")
	(match_op_dup 1 [(match_op_dup 3 [(match_dup 4) (match_dup 5)])
			 (match_dup 2)]))]
  "TARGET_32BIT"
  "%i1s%?\\t%0, %2, %4%S3"
  [(set_attr "conds" "set")
   (set_attr "shift" "4")
   (set_attr "arch" "32,a")
   (set_attr "type" "alus_shift_imm,alus_shift_reg")])

(define_insn "*arith_shiftsi_compare0_scratch"
  [(set (reg:CC_NZ CC_REGNUM)
        (compare:CC_NZ
	 (match_operator:SI 1 "shiftable_operator"
	  [(match_operator:SI 3 "shift_operator"
	    [(match_operand:SI 4 "s_register_operand" "r,r")
	     (match_operand:SI 5 "shift_amount_operand" "M,r")])
	   (match_operand:SI 2 "s_register_operand" "r,r")])
	 (const_int 0)))
   (clobber (match_scratch:SI 0 "=r,r"))]
  "TARGET_32BIT"
  "%i1s%?\\t%0, %2, %4%S3"
  [(set_attr "conds" "set")
   (set_attr "shift" "4")
   (set_attr "arch" "32,a")
   (set_attr "type" "alus_shift_imm,alus_shift_reg")])

(define_insn "*sub_shiftsi"
  [(set (match_operand:SI 0 "s_register_operand" "=r,r")
	(minus:SI (match_operand:SI 1 "s_register_operand" "r,r")
		  (match_operator:SI 2 "shift_operator"
		   [(match_operand:SI 3 "s_register_operand" "r,r")
		    (match_operand:SI 4 "shift_amount_operand" "M,r")])))]
  "TARGET_32BIT"
  "sub%?\\t%0, %1, %3%S2"
  [(set_attr "predicable" "yes")
   (set_attr "predicable_short_it" "no")
   (set_attr "shift" "3")
   (set_attr "arch" "32,a")
   (set_attr "type" "alus_shift_imm,alus_shift_reg")])

(define_insn "*sub_shiftsi_compare0"
  [(set (reg:CC_NZ CC_REGNUM)
	(compare:CC_NZ
	 (minus:SI (match_operand:SI 1 "s_register_operand" "r,r")
		   (match_operator:SI 2 "shift_operator"
		    [(match_operand:SI 3 "s_register_operand" "r,r")
		     (match_operand:SI 4 "shift_amount_operand" "M,r")]))
	 (const_int 0)))
   (set (match_operand:SI 0 "s_register_operand" "=r,r")
	(minus:SI (match_dup 1)
		  (match_op_dup 2 [(match_dup 3) (match_dup 4)])))]
  "TARGET_32BIT"
  "subs%?\\t%0, %1, %3%S2"
  [(set_attr "conds" "set")
   (set_attr "shift" "3")
   (set_attr "arch" "32,a")
   (set_attr "type" "alus_shift_imm,alus_shift_reg")])

(define_insn "*sub_shiftsi_compare0_scratch"
  [(set (reg:CC_NZ CC_REGNUM)
	(compare:CC_NZ
	 (minus:SI (match_operand:SI 1 "s_register_operand" "r,r")
		   (match_operator:SI 2 "shift_operator"
		    [(match_operand:SI 3 "s_register_operand" "r,r")
		     (match_operand:SI 4 "shift_amount_operand" "M,r")]))
	 (const_int 0)))
   (clobber (match_scratch:SI 0 "=r,r"))]
  "TARGET_32BIT"
  "subs%?\\t%0, %1, %3%S2"
  [(set_attr "conds" "set")
   (set_attr "shift" "3")
   (set_attr "arch" "32,a")
   (set_attr "type" "alus_shift_imm,alus_shift_reg")])


(define_insn_and_split "*and_scc"
  [(set (match_operand:SI 0 "s_register_operand" "=r")
	(and:SI (match_operator:SI 1 "arm_comparison_operator"
		 [(match_operand 2 "cc_register" "") (const_int 0)])
		(match_operand:SI 3 "s_register_operand" "r")))]
  "TARGET_ARM"
  "#"   ; "mov%D1\\t%0, #0\;and%d1\\t%0, %3, #1"
  "&& reload_completed"
  [(cond_exec (match_dup 5) (set (match_dup 0) (const_int 0)))
   (cond_exec (match_dup 4) (set (match_dup 0)
                                 (and:SI (match_dup 3) (const_int 1))))]
  {
    machine_mode mode = GET_MODE (operands[2]);
    enum rtx_code rc = GET_CODE (operands[1]);

    /* Note that operands[4] is the same as operands[1],
       but with VOIDmode as the result. */
    operands[4] = gen_rtx_fmt_ee (rc, VOIDmode, operands[2], const0_rtx);
    if (mode == CCFPmode || mode == CCFPEmode)
      rc = reverse_condition_maybe_unordered (rc);
    else
      rc = reverse_condition (rc);
    operands[5] = gen_rtx_fmt_ee (rc, VOIDmode, operands[2], const0_rtx);
  }
  [(set_attr "conds" "use")
   (set_attr "type" "multiple")
   (set_attr "length" "8")]
)

(define_insn_and_split "*ior_scc"
  [(set (match_operand:SI 0 "s_register_operand" "=r,r")
	(ior:SI (match_operator:SI 1 "arm_comparison_operator"
		 [(match_operand 2 "cc_register" "") (const_int 0)])
		(match_operand:SI 3 "s_register_operand" "0,?r")))]
  "TARGET_ARM"
  "@
   orr%d1\\t%0, %3, #1
   #"
  "&& reload_completed
   && REGNO (operands [0]) != REGNO (operands[3])"
  ;; && which_alternative == 1
  ; mov%D1\\t%0, %3\;orr%d1\\t%0, %3, #1
  [(cond_exec (match_dup 5) (set (match_dup 0) (match_dup 3)))
   (cond_exec (match_dup 4) (set (match_dup 0)
                                 (ior:SI (match_dup 3) (const_int 1))))]
  {
    machine_mode mode = GET_MODE (operands[2]);
    enum rtx_code rc = GET_CODE (operands[1]);

    /* Note that operands[4] is the same as operands[1],
       but with VOIDmode as the result. */
    operands[4] = gen_rtx_fmt_ee (rc, VOIDmode, operands[2], const0_rtx);
    if (mode == CCFPmode || mode == CCFPEmode)
      rc = reverse_condition_maybe_unordered (rc);
    else
      rc = reverse_condition (rc);
    operands[5] = gen_rtx_fmt_ee (rc, VOIDmode, operands[2], const0_rtx);
  }
  [(set_attr "conds" "use")
   (set_attr "length" "4,8")
   (set_attr "type" "logic_imm,multiple")]
)

; A series of splitters for the compare_scc pattern below.  Note that
; order is important.
(define_split
  [(set (match_operand:SI 0 "s_register_operand" "")
	(lt:SI (match_operand:SI 1 "s_register_operand" "")
	       (const_int 0)))
   (clobber (reg:CC CC_REGNUM))]
  "TARGET_32BIT && reload_completed"
  [(set (match_dup 0) (lshiftrt:SI (match_dup 1) (const_int 31)))])

(define_split
  [(set (match_operand:SI 0 "s_register_operand" "")
	(ge:SI (match_operand:SI 1 "s_register_operand" "")
	       (const_int 0)))
   (clobber (reg:CC CC_REGNUM))]
  "TARGET_32BIT && reload_completed"
  [(set (match_dup 0) (not:SI (match_dup 1)))
   (set (match_dup 0) (lshiftrt:SI (match_dup 0) (const_int 31)))])

(define_split
  [(set (match_operand:SI 0 "s_register_operand" "")
	(eq:SI (match_operand:SI 1 "s_register_operand" "")
	       (const_int 0)))
   (clobber (reg:CC CC_REGNUM))]
  "arm_arch5t && TARGET_32BIT"
  [(set (match_dup 0) (clz:SI (match_dup 1)))
   (set (match_dup 0) (lshiftrt:SI (match_dup 0) (const_int 5)))]
)

(define_split
  [(set (match_operand:SI 0 "s_register_operand" "")
	(eq:SI (match_operand:SI 1 "s_register_operand" "")
	       (const_int 0)))
   (clobber (reg:CC CC_REGNUM))]
  "TARGET_32BIT && reload_completed"
  [(parallel
    [(set (reg:CC CC_REGNUM)
	  (compare:CC (const_int 1) (match_dup 1)))
     (set (match_dup 0)
	  (minus:SI (const_int 1) (match_dup 1)))])
   (cond_exec (ltu:CC (reg:CC CC_REGNUM) (const_int 0))
	      (set (match_dup 0) (const_int 0)))])

(define_split
  [(set (match_operand:SI 0 "s_register_operand" "")
	(ne:SI (match_operand:SI 1 "s_register_operand" "")
	       (match_operand:SI 2 "const_int_operand" "")))
   (clobber (reg:CC CC_REGNUM))]
  "TARGET_32BIT && reload_completed"
  [(parallel
    [(set (reg:CC CC_REGNUM)
	  (compare:CC (match_dup 1) (match_dup 2)))
     (set (match_dup 0) (plus:SI (match_dup 1) (match_dup 3)))])
   (cond_exec (ne:CC (reg:CC CC_REGNUM) (const_int 0))
	      (set (match_dup 0) (const_int 1)))]
{
  operands[3] = gen_int_mode (-INTVAL (operands[2]), SImode);
})

(define_split
  [(set (match_operand:SI 0 "s_register_operand" "")
	(ne:SI (match_operand:SI 1 "s_register_operand" "")
	       (match_operand:SI 2 "arm_add_operand" "")))
   (clobber (reg:CC CC_REGNUM))]
  "TARGET_32BIT && reload_completed"
  [(parallel
    [(set (reg:CC_NZ CC_REGNUM)
	  (compare:CC_NZ (minus:SI (match_dup 1) (match_dup 2))
			   (const_int 0)))
     (set (match_dup 0) (minus:SI (match_dup 1) (match_dup 2)))])
   (cond_exec (ne:CC_NZ (reg:CC_NZ CC_REGNUM) (const_int 0))
	      (set (match_dup 0) (const_int 1)))])

(define_insn_and_split "*compare_scc"
  [(set (match_operand:SI 0 "s_register_operand" "=Ts,Ts")
	(match_operator:SI 1 "arm_comparison_operator"
	 [(match_operand:SI 2 "s_register_operand" "r,r")
	  (match_operand:SI 3 "arm_add_operand" "rI,L")]))
   (clobber (reg:CC CC_REGNUM))]
  "TARGET_32BIT"
  "#"
  "&& reload_completed"
  [(set (reg:CC CC_REGNUM) (compare:CC (match_dup 2) (match_dup 3)))
   (cond_exec (match_dup 4) (set (match_dup 0) (const_int 0)))
   (cond_exec (match_dup 5) (set (match_dup 0) (const_int 1)))]
{
  rtx tmp1;
  machine_mode mode = SELECT_CC_MODE (GET_CODE (operands[1]),
					   operands[2], operands[3]);
  enum rtx_code rc = GET_CODE (operands[1]);

  tmp1 = gen_rtx_REG (mode, CC_REGNUM);

  operands[5] = gen_rtx_fmt_ee (rc, VOIDmode, tmp1, const0_rtx);
  if (mode == CCFPmode || mode == CCFPEmode)
    rc = reverse_condition_maybe_unordered (rc);
  else
    rc = reverse_condition (rc);
  operands[4] = gen_rtx_fmt_ee (rc, VOIDmode, tmp1, const0_rtx);
}
  [(set_attr "type" "multiple")]
)

;; Attempt to improve the sequence generated by the compare_scc splitters
;; not to use conditional execution.

;; Rd = (eq (reg1) (const_int0))  // ARMv5
;;	clz Rd, reg1
;;	lsr Rd, Rd, #5
(define_peephole2
  [(set (reg:CC CC_REGNUM)
	(compare:CC (match_operand:SI 1 "register_operand" "")
		    (const_int 0)))
   (cond_exec (ne (reg:CC CC_REGNUM) (const_int 0))
	      (set (match_operand:SI 0 "register_operand" "") (const_int 0)))
   (cond_exec (eq (reg:CC CC_REGNUM) (const_int 0))
	      (set (match_dup 0) (const_int 1)))]
  "arm_arch5t && TARGET_32BIT && peep2_regno_dead_p (3, CC_REGNUM)"
  [(set (match_dup 0) (clz:SI (match_dup 1)))
   (set (match_dup 0) (lshiftrt:SI (match_dup 0) (const_int 5)))]
)

;; Rd = (eq (reg1) (const_int0))  // !ARMv5
;;	negs Rd, reg1
;;	adc  Rd, Rd, reg1
(define_peephole2
  [(set (reg:CC CC_REGNUM)
	(compare:CC (match_operand:SI 1 "register_operand" "")
		    (const_int 0)))
   (cond_exec (ne (reg:CC CC_REGNUM) (const_int 0))
	      (set (match_operand:SI 0 "register_operand" "") (const_int 0)))
   (cond_exec (eq (reg:CC CC_REGNUM) (const_int 0))
	      (set (match_dup 0) (const_int 1)))
   (match_scratch:SI 2 "r")]
  "TARGET_32BIT && peep2_regno_dead_p (3, CC_REGNUM)"
  [(parallel
    [(set (reg:CC CC_REGNUM)
	  (compare:CC (const_int 0) (match_dup 1)))
     (set (match_dup 2) (minus:SI (const_int 0) (match_dup 1)))])
   (set (match_dup 0)
	(plus:SI (plus:SI (match_dup 1) (match_dup 2))
		 (geu:SI (reg:CC CC_REGNUM) (const_int 0))))]
)

;; Rd = (eq (reg1) (reg2/imm))	// ARMv5 and optimising for speed.
;;	sub  Rd, Reg1, reg2
;;	clz  Rd, Rd
;;	lsr  Rd, Rd, #5
(define_peephole2
  [(set (reg:CC CC_REGNUM)
	(compare:CC (match_operand:SI 1 "register_operand" "")
		    (match_operand:SI 2 "arm_rhs_operand" "")))
   (cond_exec (ne (reg:CC CC_REGNUM) (const_int 0))
	      (set (match_operand:SI 0 "register_operand" "") (const_int 0)))
   (cond_exec (eq (reg:CC CC_REGNUM) (const_int 0))
	      (set (match_dup 0) (const_int 1)))]
  "arm_arch5t && TARGET_32BIT && peep2_regno_dead_p (3, CC_REGNUM)
  && !(TARGET_THUMB2 && optimize_insn_for_size_p ())"
  [(set (match_dup 0) (minus:SI (match_dup 1) (match_dup 2)))
   (set (match_dup 0) (clz:SI (match_dup 0)))
   (set (match_dup 0) (lshiftrt:SI (match_dup 0) (const_int 5)))]
)


;; Rd = (eq (reg1) (reg2))	// ! ARMv5 or optimising for size.
;;	sub  T1, Reg1, reg2
;;	negs Rd, T1
;;	adc  Rd, Rd, T1
(define_peephole2
  [(set (reg:CC CC_REGNUM)
	(compare:CC (match_operand:SI 1 "register_operand" "")
		    (match_operand:SI 2 "arm_rhs_operand" "")))
   (cond_exec (ne (reg:CC CC_REGNUM) (const_int 0))
	      (set (match_operand:SI 0 "register_operand" "") (const_int 0)))
   (cond_exec (eq (reg:CC CC_REGNUM) (const_int 0))
	      (set (match_dup 0) (const_int 1)))
   (match_scratch:SI 3 "r")]
  "TARGET_32BIT && peep2_regno_dead_p (3, CC_REGNUM)"
  [(set (match_dup 3) (match_dup 4))
   (parallel
    [(set (reg:CC CC_REGNUM)
	  (compare:CC (const_int 0) (match_dup 3)))
     (set (match_dup 0) (minus:SI (const_int 0) (match_dup 3)))])
   (set (match_dup 0)
	(plus:SI (plus:SI (match_dup 0) (match_dup 3))
		 (geu:SI (reg:CC CC_REGNUM) (const_int 0))))]
  "
  if (CONST_INT_P (operands[2]))
    operands[4] = plus_constant (SImode, operands[1], -INTVAL (operands[2]));
  else
    operands[4] = gen_rtx_MINUS (SImode, operands[1], operands[2]);
  ")

(define_insn "*cond_move"
  [(set (match_operand:SI 0 "s_register_operand" "=r,r,r")
	(if_then_else:SI (match_operator 3 "equality_operator"
			  [(match_operator 4 "arm_comparison_operator"
			    [(match_operand 5 "cc_register" "") (const_int 0)])
			   (const_int 0)])
			 (match_operand:SI 1 "arm_rhs_operand" "0,rI,?rI")
			 (match_operand:SI 2 "arm_rhs_operand" "rI,0,rI")))]
  "TARGET_ARM"
  "*
    if (GET_CODE (operands[3]) == NE)
      {
        if (which_alternative != 1)
	  output_asm_insn (\"mov%D4\\t%0, %2\", operands);
        if (which_alternative != 0)
	  output_asm_insn (\"mov%d4\\t%0, %1\", operands);
        return \"\";
      }
    if (which_alternative != 0)
      output_asm_insn (\"mov%D4\\t%0, %1\", operands);
    if (which_alternative != 1)
      output_asm_insn (\"mov%d4\\t%0, %2\", operands);
    return \"\";
  "
  [(set_attr "conds" "use")
   (set_attr_alternative "type"
                         [(if_then_else (match_operand 2 "const_int_operand" "")
                                        (const_string "mov_imm")
                                        (const_string "mov_reg"))
                          (if_then_else (match_operand 1 "const_int_operand" "")
                                        (const_string "mov_imm")
                                        (const_string "mov_reg"))
                          (const_string "multiple")])
   (set_attr "length" "4,4,8")]
)

(define_insn "*cond_arith"
  [(set (match_operand:SI 0 "s_register_operand" "=r,r")
        (match_operator:SI 5 "shiftable_operator" 
	 [(match_operator:SI 4 "arm_comparison_operator"
           [(match_operand:SI 2 "s_register_operand" "r,r")
	    (match_operand:SI 3 "arm_rhs_operand" "rI,rI")])
          (match_operand:SI 1 "s_register_operand" "0,?r")]))
   (clobber (reg:CC CC_REGNUM))]
  "TARGET_ARM"
  "*
    if (GET_CODE (operands[4]) == LT && operands[3] == const0_rtx)
      return \"%i5\\t%0, %1, %2, lsr #31\";

    output_asm_insn (\"cmp\\t%2, %3\", operands);
    if (GET_CODE (operands[5]) == AND)
      output_asm_insn (\"mov%D4\\t%0, #0\", operands);
    else if (GET_CODE (operands[5]) == MINUS)
      output_asm_insn (\"rsb%D4\\t%0, %1, #0\", operands);
    else if (which_alternative != 0)
      output_asm_insn (\"mov%D4\\t%0, %1\", operands);
    return \"%i5%d4\\t%0, %1, #1\";
  "
  [(set_attr "conds" "clob")
   (set_attr "length" "12")
   (set_attr "type" "multiple")]
)

(define_insn "*cond_sub"
  [(set (match_operand:SI 0 "s_register_operand" "=r,r")
        (minus:SI (match_operand:SI 1 "s_register_operand" "0,?r")
		  (match_operator:SI 4 "arm_comparison_operator"
                   [(match_operand:SI 2 "s_register_operand" "r,r")
		    (match_operand:SI 3 "arm_rhs_operand" "rI,rI")])))
   (clobber (reg:CC CC_REGNUM))]
  "TARGET_ARM"
  "*
    output_asm_insn (\"cmp\\t%2, %3\", operands);
    if (which_alternative != 0)
      output_asm_insn (\"mov%D4\\t%0, %1\", operands);
    return \"sub%d4\\t%0, %1, #1\";
  "
  [(set_attr "conds" "clob")
   (set_attr "length" "8,12")
   (set_attr "type" "multiple")]
)

(define_insn "*cmp_ite0"
  [(set (match_operand 6 "dominant_cc_register" "")
	(compare
	 (if_then_else:SI
	  (match_operator 4 "arm_comparison_operator"
	   [(match_operand:SI 0 "s_register_operand"
	        "l,l,l,r,r,r,r,r,r")
	    (match_operand:SI 1 "arm_add_operand"
	        "lPy,lPy,lPy,rI,L,rI,L,rI,L")])
	  (match_operator:SI 5 "arm_comparison_operator"
	   [(match_operand:SI 2 "s_register_operand"
	        "l,r,r,l,l,r,r,r,r")
	    (match_operand:SI 3 "arm_add_operand"
	        "lPy,rI,L,lPy,lPy,rI,rI,L,L")])
	  (const_int 0))
	 (const_int 0)))]
  "TARGET_32BIT"
  "*
  {
    static const char * const cmp1[NUM_OF_COND_CMP][2] =
    {
      {\"cmp%d5\\t%0, %1\",
       \"cmp%d4\\t%2, %3\"},
      {\"cmn%d5\\t%0, #%n1\",
       \"cmp%d4\\t%2, %3\"},
      {\"cmp%d5\\t%0, %1\",
       \"cmn%d4\\t%2, #%n3\"},
      {\"cmn%d5\\t%0, #%n1\",
       \"cmn%d4\\t%2, #%n3\"}
    };
    static const char * const cmp2[NUM_OF_COND_CMP][2] =
    {
      {\"cmp\\t%2, %3\",
       \"cmp\\t%0, %1\"},
      {\"cmp\\t%2, %3\",
       \"cmn\\t%0, #%n1\"},
      {\"cmn\\t%2, #%n3\",
       \"cmp\\t%0, %1\"},
      {\"cmn\\t%2, #%n3\",
       \"cmn\\t%0, #%n1\"}
    };
    static const char * const ite[2] =
    {
      \"it\\t%d5\",
      \"it\\t%d4\"
    };
    static const int cmp_idx[9] = {CMP_CMP, CMP_CMP, CMP_CMN,
                                   CMP_CMP, CMN_CMP, CMP_CMP,
                                   CMN_CMP, CMP_CMN, CMN_CMN};
    int swap =
      comparison_dominates_p (GET_CODE (operands[5]), GET_CODE (operands[4]));

    output_asm_insn (cmp2[cmp_idx[which_alternative]][swap], operands);
    if (TARGET_THUMB2) {
      output_asm_insn (ite[swap], operands);
    }
    output_asm_insn (cmp1[cmp_idx[which_alternative]][swap], operands);
    return \"\";
  }"
  [(set_attr "conds" "set")
   (set_attr "arch" "t2,t2,t2,t2,t2,any,any,any,any")
   (set_attr "enabled_for_short_it" "yes,no,no,no,no,no,no,no,no")
   (set_attr "type" "multiple")
   (set_attr_alternative "length"
      [(const_int 6)
       (const_int 8)
       (const_int 8)
       (const_int 8)
       (const_int 8)
       (if_then_else (eq_attr "is_thumb" "no")
           (const_int 8)
           (const_int 10))
       (if_then_else (eq_attr "is_thumb" "no")
           (const_int 8)
           (const_int 10))
       (if_then_else (eq_attr "is_thumb" "no")
           (const_int 8)
           (const_int 10))
       (if_then_else (eq_attr "is_thumb" "no")
           (const_int 8)
           (const_int 10))])]
)

(define_insn "*cmp_ite1"
  [(set (match_operand 6 "dominant_cc_register" "")
	(compare
	 (if_then_else:SI
	  (match_operator 4 "arm_comparison_operator"
	   [(match_operand:SI 0 "s_register_operand"
	        "l,l,l,r,r,r,r,r,r")
	    (match_operand:SI 1 "arm_add_operand"
	        "lPy,lPy,lPy,rI,L,rI,L,rI,L")])
	  (match_operator:SI 5 "arm_comparison_operator"
	   [(match_operand:SI 2 "s_register_operand"
	        "l,r,r,l,l,r,r,r,r")
	    (match_operand:SI 3 "arm_add_operand"
	        "lPy,rI,L,lPy,lPy,rI,rI,L,L")])
	  (const_int 1))
	 (const_int 0)))]
  "TARGET_32BIT"
  "*
  {
    static const char * const cmp1[NUM_OF_COND_CMP][2] =
    {
      {\"cmp\\t%0, %1\",
       \"cmp\\t%2, %3\"},
      {\"cmn\\t%0, #%n1\",
       \"cmp\\t%2, %3\"},
      {\"cmp\\t%0, %1\",
       \"cmn\\t%2, #%n3\"},
      {\"cmn\\t%0, #%n1\",
       \"cmn\\t%2, #%n3\"}
    };
    static const char * const cmp2[NUM_OF_COND_CMP][2] =
    {
      {\"cmp%d4\\t%2, %3\",
       \"cmp%D5\\t%0, %1\"},
      {\"cmp%d4\\t%2, %3\",
       \"cmn%D5\\t%0, #%n1\"},
      {\"cmn%d4\\t%2, #%n3\",
       \"cmp%D5\\t%0, %1\"},
      {\"cmn%d4\\t%2, #%n3\",
       \"cmn%D5\\t%0, #%n1\"}
    };
    static const char * const ite[2] =
    {
      \"it\\t%d4\",
      \"it\\t%D5\"
    };
    static const int cmp_idx[9] = {CMP_CMP, CMP_CMP, CMP_CMN,
                                   CMP_CMP, CMN_CMP, CMP_CMP,
                                   CMN_CMP, CMP_CMN, CMN_CMN};
    int swap =
      comparison_dominates_p (GET_CODE (operands[5]),
			      reverse_condition (GET_CODE (operands[4])));

    output_asm_insn (cmp1[cmp_idx[which_alternative]][swap], operands);
    if (TARGET_THUMB2) {
      output_asm_insn (ite[swap], operands);
    }
    output_asm_insn (cmp2[cmp_idx[which_alternative]][swap], operands);
    return \"\";
  }"
  [(set_attr "conds" "set")
   (set_attr "arch" "t2,t2,t2,t2,t2,any,any,any,any")
   (set_attr "enabled_for_short_it" "yes,no,no,no,no,no,no,no,no")
   (set_attr_alternative "length"
      [(const_int 6)
       (const_int 8)
       (const_int 8)
       (const_int 8)
       (const_int 8)
       (if_then_else (eq_attr "is_thumb" "no")
           (const_int 8)
           (const_int 10))
       (if_then_else (eq_attr "is_thumb" "no")
           (const_int 8)
           (const_int 10))
       (if_then_else (eq_attr "is_thumb" "no")
           (const_int 8)
           (const_int 10))
       (if_then_else (eq_attr "is_thumb" "no")
           (const_int 8)
           (const_int 10))])
   (set_attr "type" "multiple")]
)

(define_insn "*cmp_and"
  [(set (match_operand 6 "dominant_cc_register" "")
	(compare
	 (and:SI
	  (match_operator 4 "arm_comparison_operator"
	   [(match_operand:SI 0 "s_register_operand"
	        "l,l,l,r,r,r,r,r,r,r")
	    (match_operand:SI 1 "arm_add_operand"
	        "lPy,lPy,lPy,rI,L,r,rI,L,rI,L")])
	  (match_operator:SI 5 "arm_comparison_operator"
	   [(match_operand:SI 2 "s_register_operand"
	        "l,r,r,l,l,r,r,r,r,r")
	    (match_operand:SI 3 "arm_add_operand"
	        "lPy,rI,L,lPy,lPy,r,rI,rI,L,L")]))
	 (const_int 0)))]
  "TARGET_32BIT"
  "*
  {
    static const char *const cmp1[NUM_OF_COND_CMP][2] =
    {
      {\"cmp%d5\\t%0, %1\",
       \"cmp%d4\\t%2, %3\"},
      {\"cmn%d5\\t%0, #%n1\",
       \"cmp%d4\\t%2, %3\"},
      {\"cmp%d5\\t%0, %1\",
       \"cmn%d4\\t%2, #%n3\"},
      {\"cmn%d5\\t%0, #%n1\",
       \"cmn%d4\\t%2, #%n3\"}
    };
    static const char *const cmp2[NUM_OF_COND_CMP][2] =
    {
      {\"cmp\\t%2, %3\",
       \"cmp\\t%0, %1\"},
      {\"cmp\\t%2, %3\",
       \"cmn\\t%0, #%n1\"},
      {\"cmn\\t%2, #%n3\",
       \"cmp\\t%0, %1\"},
      {\"cmn\\t%2, #%n3\",
       \"cmn\\t%0, #%n1\"}
    };
    static const char *const ite[2] =
    {
      \"it\\t%d5\",
      \"it\\t%d4\"
    };
    static const int cmp_idx[] = {CMP_CMP, CMP_CMP, CMP_CMN,
                                  CMP_CMP, CMN_CMP, CMP_CMP,
                                  CMP_CMP, CMN_CMP, CMP_CMN,
				  CMN_CMN};
    int swap =
      comparison_dominates_p (GET_CODE (operands[5]), GET_CODE (operands[4]));

    output_asm_insn (cmp2[cmp_idx[which_alternative]][swap], operands);
    if (TARGET_THUMB2) {
      output_asm_insn (ite[swap], operands);
    }
    output_asm_insn (cmp1[cmp_idx[which_alternative]][swap], operands);
    return \"\";
  }"
  [(set_attr "conds" "set")
   (set_attr "predicable" "no")
   (set_attr "arch" "t2,t2,t2,t2,t2,t2,any,any,any,any")
   (set_attr "enabled_for_short_it" "yes,no,no,no,no,yes,no,no,no,no")
   (set_attr_alternative "length"
      [(const_int 6)
       (const_int 8)
       (const_int 8)
       (const_int 8)
       (const_int 8)
       (const_int 6)
       (if_then_else (eq_attr "is_thumb" "no")
           (const_int 8)
           (const_int 10))
       (if_then_else (eq_attr "is_thumb" "no")
           (const_int 8)
           (const_int 10))
       (if_then_else (eq_attr "is_thumb" "no")
           (const_int 8)
           (const_int 10))
       (if_then_else (eq_attr "is_thumb" "no")
           (const_int 8)
           (const_int 10))])
   (set_attr "type" "multiple")]
)

(define_insn "*cmp_ior"
  [(set (match_operand 6 "dominant_cc_register" "")
	(compare
	 (ior:SI
	  (match_operator 4 "arm_comparison_operator"
	   [(match_operand:SI 0 "s_register_operand"
	        "l,l,l,r,r,r,r,r,r,r")
	    (match_operand:SI 1 "arm_add_operand"
	        "lPy,lPy,lPy,rI,L,r,rI,L,rI,L")])
	  (match_operator:SI 5 "arm_comparison_operator"
	   [(match_operand:SI 2 "s_register_operand"
	        "l,r,r,l,l,r,r,r,r,r")
	    (match_operand:SI 3 "arm_add_operand"
	        "lPy,rI,L,lPy,lPy,r,rI,rI,L,L")]))
	 (const_int 0)))]
  "TARGET_32BIT"
  "*
  {
    static const char *const cmp1[NUM_OF_COND_CMP][2] =
    {
      {\"cmp\\t%0, %1\",
       \"cmp\\t%2, %3\"},
      {\"cmn\\t%0, #%n1\",
       \"cmp\\t%2, %3\"},
      {\"cmp\\t%0, %1\",
       \"cmn\\t%2, #%n3\"},
      {\"cmn\\t%0, #%n1\",
       \"cmn\\t%2, #%n3\"}
    };
    static const char *const cmp2[NUM_OF_COND_CMP][2] =
    {
      {\"cmp%D4\\t%2, %3\",
       \"cmp%D5\\t%0, %1\"},
      {\"cmp%D4\\t%2, %3\",
       \"cmn%D5\\t%0, #%n1\"},
      {\"cmn%D4\\t%2, #%n3\",
       \"cmp%D5\\t%0, %1\"},
      {\"cmn%D4\\t%2, #%n3\",
       \"cmn%D5\\t%0, #%n1\"}
    };
    static const char *const ite[2] =
    {
      \"it\\t%D4\",
      \"it\\t%D5\"
    };
    static const int cmp_idx[] = {CMP_CMP, CMP_CMP, CMP_CMN,
                                  CMP_CMP, CMN_CMP, CMP_CMP,
				  CMP_CMP, CMN_CMP, CMP_CMN,
				  CMN_CMN};
    int swap =
      comparison_dominates_p (GET_CODE (operands[5]), GET_CODE (operands[4]));

    output_asm_insn (cmp1[cmp_idx[which_alternative]][swap], operands);
    if (TARGET_THUMB2) {
      output_asm_insn (ite[swap], operands);
    }
    output_asm_insn (cmp2[cmp_idx[which_alternative]][swap], operands);
    return \"\";
  }
  "
  [(set_attr "conds" "set")
   (set_attr "arch" "t2,t2,t2,t2,t2,t2,any,any,any,any")
   (set_attr "enabled_for_short_it" "yes,no,no,no,no,yes,no,no,no,no")
   (set_attr_alternative "length"
      [(const_int 6)
       (const_int 8)
       (const_int 8)
       (const_int 8)
       (const_int 8)
       (const_int 6)
       (if_then_else (eq_attr "is_thumb" "no")
           (const_int 8)
           (const_int 10))
       (if_then_else (eq_attr "is_thumb" "no")
           (const_int 8)
           (const_int 10))
       (if_then_else (eq_attr "is_thumb" "no")
           (const_int 8)
           (const_int 10))
       (if_then_else (eq_attr "is_thumb" "no")
           (const_int 8)
           (const_int 10))])
   (set_attr "type" "multiple")]
)

(define_insn_and_split "*ior_scc_scc"
  [(set (match_operand:SI 0 "s_register_operand" "=Ts,Ts")
	(ior:SI (match_operator:SI 3 "arm_comparison_operator"
		 [(match_operand:SI 1 "s_register_operand" "l,r")
		  (match_operand:SI 2 "arm_add_operand" "lPy,rIL")])
		(match_operator:SI 6 "arm_comparison_operator"
		 [(match_operand:SI 4 "s_register_operand" "l,r")
		  (match_operand:SI 5 "arm_add_operand" "lPy,rIL")])))
   (clobber (reg:CC CC_REGNUM))]
  "TARGET_32BIT
   && (arm_select_dominance_cc_mode (operands[3], operands[6], DOM_CC_X_OR_Y)
       != CCmode)"
  "#"
  "TARGET_32BIT && reload_completed"
  [(set (match_dup 7)
	(compare
	 (ior:SI
	  (match_op_dup 3 [(match_dup 1) (match_dup 2)])
	  (match_op_dup 6 [(match_dup 4) (match_dup 5)]))
	 (const_int 0)))
   (set (match_dup 0) (ne:SI (match_dup 7) (const_int 0)))]
  "operands[7]
     = gen_rtx_REG (arm_select_dominance_cc_mode (operands[3], operands[6],
						  DOM_CC_X_OR_Y),
		    CC_REGNUM);"
  [(set_attr "conds" "clob")
   (set_attr "enabled_for_short_it" "yes,no")
   (set_attr "length" "16")
   (set_attr "type" "multiple")]
)

; If the above pattern is followed by a CMP insn, then the compare is 
; redundant, since we can rework the conditional instruction that follows.
(define_insn_and_split "*ior_scc_scc_cmp"
  [(set (match_operand 0 "dominant_cc_register" "")
	(compare (ior:SI (match_operator:SI 3 "arm_comparison_operator"
			  [(match_operand:SI 1 "s_register_operand" "l,r")
			   (match_operand:SI 2 "arm_add_operand" "lPy,rIL")])
			 (match_operator:SI 6 "arm_comparison_operator"
			  [(match_operand:SI 4 "s_register_operand" "l,r")
			   (match_operand:SI 5 "arm_add_operand" "lPy,rIL")]))
		 (const_int 0)))
   (set (match_operand:SI 7 "s_register_operand" "=Ts,Ts")
	(ior:SI (match_op_dup 3 [(match_dup 1) (match_dup 2)])
		(match_op_dup 6 [(match_dup 4) (match_dup 5)])))]
  "TARGET_32BIT"
  "#"
  "TARGET_32BIT && reload_completed"
  [(set (match_dup 0)
	(compare
	 (ior:SI
	  (match_op_dup 3 [(match_dup 1) (match_dup 2)])
	  (match_op_dup 6 [(match_dup 4) (match_dup 5)]))
	 (const_int 0)))
   (set (match_dup 7) (ne:SI (match_dup 0) (const_int 0)))]
  ""
  [(set_attr "conds" "set")
   (set_attr "enabled_for_short_it" "yes,no")
   (set_attr "length" "16")
   (set_attr "type" "multiple")]
)

(define_insn_and_split "*and_scc_scc"
  [(set (match_operand:SI 0 "s_register_operand" "=Ts,Ts")
	(and:SI (match_operator:SI 3 "arm_comparison_operator"
		 [(match_operand:SI 1 "s_register_operand" "l,r")
		  (match_operand:SI 2 "arm_add_operand" "lPy,rIL")])
		(match_operator:SI 6 "arm_comparison_operator"
		 [(match_operand:SI 4 "s_register_operand" "l,r")
		  (match_operand:SI 5 "arm_add_operand" "lPy,rIL")])))
   (clobber (reg:CC CC_REGNUM))]
  "TARGET_32BIT
   && (arm_select_dominance_cc_mode (operands[3], operands[6], DOM_CC_X_AND_Y)
       != CCmode)"
  "#"
  "TARGET_32BIT && reload_completed
   && (arm_select_dominance_cc_mode (operands[3], operands[6], DOM_CC_X_AND_Y)
       != CCmode)"
  [(set (match_dup 7)
	(compare
	 (and:SI
	  (match_op_dup 3 [(match_dup 1) (match_dup 2)])
	  (match_op_dup 6 [(match_dup 4) (match_dup 5)]))
	 (const_int 0)))
   (set (match_dup 0) (ne:SI (match_dup 7) (const_int 0)))]
  "operands[7]
     = gen_rtx_REG (arm_select_dominance_cc_mode (operands[3], operands[6],
						  DOM_CC_X_AND_Y),
		    CC_REGNUM);"
  [(set_attr "conds" "clob")
   (set_attr "enabled_for_short_it" "yes,no")
   (set_attr "length" "16")
   (set_attr "type" "multiple")]
)

; If the above pattern is followed by a CMP insn, then the compare is 
; redundant, since we can rework the conditional instruction that follows.
(define_insn_and_split "*and_scc_scc_cmp"
  [(set (match_operand 0 "dominant_cc_register" "")
	(compare (and:SI (match_operator:SI 3 "arm_comparison_operator"
			  [(match_operand:SI 1 "s_register_operand" "l,r")
			   (match_operand:SI 2 "arm_add_operand" "lPy,rIL")])
			 (match_operator:SI 6 "arm_comparison_operator"
			  [(match_operand:SI 4 "s_register_operand" "l,r")
			   (match_operand:SI 5 "arm_add_operand" "lPy,rIL")]))
		 (const_int 0)))
   (set (match_operand:SI 7 "s_register_operand" "=Ts,Ts")
	(and:SI (match_op_dup 3 [(match_dup 1) (match_dup 2)])
		(match_op_dup 6 [(match_dup 4) (match_dup 5)])))]
  "TARGET_32BIT"
  "#"
  "TARGET_32BIT && reload_completed"
  [(set (match_dup 0)
	(compare
	 (and:SI
	  (match_op_dup 3 [(match_dup 1) (match_dup 2)])
	  (match_op_dup 6 [(match_dup 4) (match_dup 5)]))
	 (const_int 0)))
   (set (match_dup 7) (ne:SI (match_dup 0) (const_int 0)))]
  ""
  [(set_attr "conds" "set")
   (set_attr "enabled_for_short_it" "yes,no")
   (set_attr "length" "16")
   (set_attr "type" "multiple")]
)

;; If there is no dominance in the comparison, then we can still save an
;; instruction in the AND case, since we can know that the second compare
;; need only zero the value if false (if true, then the value is already
;; correct).
(define_insn_and_split "*and_scc_scc_nodom"
  [(set (match_operand:SI 0 "s_register_operand" "=&Ts,&Ts,&Ts")
	(and:SI (match_operator:SI 3 "arm_comparison_operator"
		 [(match_operand:SI 1 "s_register_operand" "r,r,0")
		  (match_operand:SI 2 "arm_add_operand" "rIL,0,rIL")])
		(match_operator:SI 6 "arm_comparison_operator"
		 [(match_operand:SI 4 "s_register_operand" "r,r,r")
		  (match_operand:SI 5 "arm_add_operand" "rIL,rIL,rIL")])))
   (clobber (reg:CC CC_REGNUM))]
  "TARGET_32BIT
   && (arm_select_dominance_cc_mode (operands[3], operands[6], DOM_CC_X_AND_Y)
       == CCmode)"
  "#"
  "TARGET_32BIT && reload_completed"
  [(parallel [(set (match_dup 0)
		   (match_op_dup 3 [(match_dup 1) (match_dup 2)]))
	      (clobber (reg:CC CC_REGNUM))])
   (set (match_dup 7) (match_op_dup 8 [(match_dup 4) (match_dup 5)]))
   (set (match_dup 0)
	(if_then_else:SI (match_op_dup 6 [(match_dup 7) (const_int 0)])
			 (match_dup 0)
			 (const_int 0)))]
  "operands[7] = gen_rtx_REG (SELECT_CC_MODE (GET_CODE (operands[6]),
					      operands[4], operands[5]),
			      CC_REGNUM);
   operands[8] = gen_rtx_COMPARE (GET_MODE (operands[7]), operands[4],
				  operands[5]);"
  [(set_attr "conds" "clob")
   (set_attr "length" "20")
   (set_attr "type" "multiple")]
)

(define_split
  [(set (reg:CC_NZ CC_REGNUM)
	(compare:CC_NZ (ior:SI
			  (and:SI (match_operand:SI 0 "s_register_operand" "")
				  (const_int 1))
			  (match_operator:SI 1 "arm_comparison_operator"
			   [(match_operand:SI 2 "s_register_operand" "")
			    (match_operand:SI 3 "arm_add_operand" "")]))
			 (const_int 0)))
   (clobber (match_operand:SI 4 "s_register_operand" ""))]
  "TARGET_ARM"
  [(set (match_dup 4)
	(ior:SI (match_op_dup 1 [(match_dup 2) (match_dup 3)])
		(match_dup 0)))
   (set (reg:CC_NZ CC_REGNUM)
	(compare:CC_NZ (and:SI (match_dup 4) (const_int 1))
			 (const_int 0)))]
  "")

(define_split
  [(set (reg:CC_NZ CC_REGNUM)
	(compare:CC_NZ (ior:SI
			  (match_operator:SI 1 "arm_comparison_operator"
			   [(match_operand:SI 2 "s_register_operand" "")
			    (match_operand:SI 3 "arm_add_operand" "")])
			  (and:SI (match_operand:SI 0 "s_register_operand" "")
				  (const_int 1)))
			 (const_int 0)))
   (clobber (match_operand:SI 4 "s_register_operand" ""))]
  "TARGET_ARM"
  [(set (match_dup 4)
	(ior:SI (match_op_dup 1 [(match_dup 2) (match_dup 3)])
		(match_dup 0)))
   (set (reg:CC_NZ CC_REGNUM)
	(compare:CC_NZ (and:SI (match_dup 4) (const_int 1))
			 (const_int 0)))]
  "")
;; ??? The conditional patterns above need checking for Thumb-2 usefulness

(define_insn_and_split "*negscc"
  [(set (match_operand:SI 0 "s_register_operand" "=r")
	(neg:SI (match_operator 3 "arm_comparison_operator"
		 [(match_operand:SI 1 "s_register_operand" "r")
		  (match_operand:SI 2 "arm_rhs_operand" "rI")])))
   (clobber (reg:CC CC_REGNUM))]
  "TARGET_ARM"
  "#"
  "&& reload_completed"
  [(const_int 0)]
  {
    rtx cc_reg = gen_rtx_REG (CCmode, CC_REGNUM);

    if (GET_CODE (operands[3]) == LT && operands[2] == const0_rtx)
       {
         /* Emit mov\\t%0, %1, asr #31 */
         emit_insn (gen_rtx_SET (operands[0],
                                 gen_rtx_ASHIFTRT (SImode,
                                                   operands[1],
                                                   GEN_INT (31))));
         DONE;
       }
     else if (GET_CODE (operands[3]) == NE)
       {
        /* Emit subs\\t%0, %1, %2\;mvnne\\t%0, #0 */
        if (CONST_INT_P (operands[2]))
          emit_insn (gen_cmpsi2_addneg (operands[0], operands[1], operands[2],
                                        gen_int_mode (-INTVAL (operands[2]),
						      SImode)));
        else
          emit_insn (gen_subsi3_compare (operands[0], operands[1], operands[2]));

        emit_insn (gen_rtx_COND_EXEC (VOIDmode,
                                      gen_rtx_NE (SImode,
                                                  cc_reg,
                                                  const0_rtx),
                                      gen_rtx_SET (operands[0],
                                                   GEN_INT (~0))));
        DONE;
      }
    else
      {
        /* Emit: cmp\\t%1, %2\;mov%D3\\t%0, #0\;mvn%d3\\t%0, #0 */
        emit_insn (gen_rtx_SET (cc_reg,
                                gen_rtx_COMPARE (CCmode, operands[1], operands[2])));
        enum rtx_code rc = GET_CODE (operands[3]);

        rc = reverse_condition (rc);
        emit_insn (gen_rtx_COND_EXEC (VOIDmode,
                                      gen_rtx_fmt_ee (rc,
                                                      VOIDmode,
                                                      cc_reg,
                                                      const0_rtx),
                                      gen_rtx_SET (operands[0], const0_rtx)));
        rc = GET_CODE (operands[3]);
        emit_insn (gen_rtx_COND_EXEC (VOIDmode,
                                      gen_rtx_fmt_ee (rc,
                                                      VOIDmode,
                                                      cc_reg,
                                                      const0_rtx),
                                      gen_rtx_SET (operands[0],
                                                   GEN_INT (~0))));
        DONE;
      }
     FAIL;
  }
  [(set_attr "conds" "clob")
   (set_attr "length" "12")
   (set_attr "type" "multiple")]
)

(define_insn_and_split "movcond_addsi"
  [(set (match_operand:SI 0 "s_register_operand" "=r,l,r")
	(if_then_else:SI
	 (match_operator 5 "comparison_operator"
	  [(plus:SI (match_operand:SI 3 "s_register_operand" "r,r,r")
	            (match_operand:SI 4 "arm_add_operand" "rIL,rIL,rIL"))
            (const_int 0)])
	 (match_operand:SI 1 "arm_rhs_operand" "rI,rPy,r")
	 (match_operand:SI 2 "arm_rhs_operand" "rI,rPy,r")))
   (clobber (reg:CC CC_REGNUM))]
   "TARGET_32BIT"
   "#"
   "&& reload_completed"
  [(set (reg:CC_NZ CC_REGNUM)
	(compare:CC_NZ
	 (plus:SI (match_dup 3)
		  (match_dup 4))
	 (const_int 0)))
   (set (match_dup 0) (match_dup 1))
   (cond_exec (match_dup 6)
	      (set (match_dup 0) (match_dup 2)))]
  "
  {
    machine_mode mode = SELECT_CC_MODE (GET_CODE (operands[5]),
					     operands[3], operands[4]);
    enum rtx_code rc = GET_CODE (operands[5]);
    operands[6] = gen_rtx_REG (mode, CC_REGNUM);
    gcc_assert (!(mode == CCFPmode || mode == CCFPEmode));
    if (!REG_P (operands[2]) || REGNO (operands[2]) != REGNO (operands[0]))
      rc = reverse_condition (rc);
    else
      std::swap (operands[1], operands[2]);

    operands[6] = gen_rtx_fmt_ee (rc, VOIDmode, operands[6], const0_rtx);
  }
  "
  [(set_attr "conds" "clob")
   (set_attr "enabled_for_short_it" "no,yes,yes")
   (set_attr "type" "multiple")]
)

(define_insn "movcond"
  [(set (match_operand:SI 0 "s_register_operand" "=r,r,r")
	(if_then_else:SI
	 (match_operator 5 "arm_comparison_operator"
	  [(match_operand:SI 3 "s_register_operand" "r,r,r")
	   (match_operand:SI 4 "arm_add_operand" "rIL,rIL,rIL")])
	 (match_operand:SI 1 "arm_rhs_operand" "0,rI,?rI")
	 (match_operand:SI 2 "arm_rhs_operand" "rI,0,rI")))
   (clobber (reg:CC CC_REGNUM))]
  "TARGET_ARM"
  "*
  if (GET_CODE (operands[5]) == LT
      && (operands[4] == const0_rtx))
    {
      if (which_alternative != 1 && REG_P (operands[1]))
	{
	  if (operands[2] == const0_rtx)
	    return \"and\\t%0, %1, %3, asr #31\";
	  return \"ands\\t%0, %1, %3, asr #32\;movcc\\t%0, %2\";
	}
      else if (which_alternative != 0 && REG_P (operands[2]))
	{
	  if (operands[1] == const0_rtx)
	    return \"bic\\t%0, %2, %3, asr #31\";
	  return \"bics\\t%0, %2, %3, asr #32\;movcs\\t%0, %1\";
	}
      /* The only case that falls through to here is when both ops 1 & 2
	 are constants.  */
    }

  if (GET_CODE (operands[5]) == GE
      && (operands[4] == const0_rtx))
    {
      if (which_alternative != 1 && REG_P (operands[1]))
	{
	  if (operands[2] == const0_rtx)
	    return \"bic\\t%0, %1, %3, asr #31\";
	  return \"bics\\t%0, %1, %3, asr #32\;movcs\\t%0, %2\";
	}
      else if (which_alternative != 0 && REG_P (operands[2]))
	{
	  if (operands[1] == const0_rtx)
	    return \"and\\t%0, %2, %3, asr #31\";
	  return \"ands\\t%0, %2, %3, asr #32\;movcc\\t%0, %1\";
	}
      /* The only case that falls through to here is when both ops 1 & 2
	 are constants.  */
    }
  if (CONST_INT_P (operands[4])
      && !const_ok_for_arm (INTVAL (operands[4])))
    output_asm_insn (\"cmn\\t%3, #%n4\", operands);
  else
    output_asm_insn (\"cmp\\t%3, %4\", operands);
  if (which_alternative != 0)
    output_asm_insn (\"mov%d5\\t%0, %1\", operands);
  if (which_alternative != 1)
    output_asm_insn (\"mov%D5\\t%0, %2\", operands);
  return \"\";
  "
  [(set_attr "conds" "clob")
   (set_attr "length" "8,8,12")
   (set_attr "type" "multiple")]
)

;; ??? The patterns below need checking for Thumb-2 usefulness.

(define_insn "*ifcompare_plus_move"
  [(set (match_operand:SI 0 "s_register_operand" "=r,r")
	(if_then_else:SI (match_operator 6 "arm_comparison_operator"
			  [(match_operand:SI 4 "s_register_operand" "r,r")
			   (match_operand:SI 5 "arm_add_operand" "rIL,rIL")])
			 (plus:SI
			  (match_operand:SI 2 "s_register_operand" "r,r")
			  (match_operand:SI 3 "arm_add_operand" "rIL,rIL"))
			 (match_operand:SI 1 "arm_rhs_operand" "0,?rI")))
   (clobber (reg:CC CC_REGNUM))]
  "TARGET_ARM"
  "#"
  [(set_attr "conds" "clob")
   (set_attr "length" "8,12")
   (set_attr "type" "multiple")]
)

(define_insn "*if_plus_move"
  [(set (match_operand:SI 0 "s_register_operand" "=r,r,r,r")
	(if_then_else:SI
	 (match_operator 4 "arm_comparison_operator"
	  [(match_operand 5 "cc_register" "") (const_int 0)])
	 (plus:SI
	  (match_operand:SI 2 "s_register_operand" "r,r,r,r")
	  (match_operand:SI 3 "arm_add_operand" "rI,L,rI,L"))
	 (match_operand:SI 1 "arm_rhs_operand" "0,0,?rI,?rI")))]
  "TARGET_ARM"
  "@
   add%d4\\t%0, %2, %3
   sub%d4\\t%0, %2, #%n3
   add%d4\\t%0, %2, %3\;mov%D4\\t%0, %1
   sub%d4\\t%0, %2, #%n3\;mov%D4\\t%0, %1"
  [(set_attr "conds" "use")
   (set_attr "length" "4,4,8,8")
   (set_attr_alternative "type"
                         [(if_then_else (match_operand 3 "const_int_operand" "")
                                        (const_string "alu_imm" )
                                        (const_string "alu_sreg"))
                          (const_string "alu_imm")
                          (const_string "multiple")
                          (const_string "multiple")])]
)

(define_insn "*ifcompare_move_plus"
  [(set (match_operand:SI 0 "s_register_operand" "=r,r")
	(if_then_else:SI (match_operator 6 "arm_comparison_operator"
			  [(match_operand:SI 4 "s_register_operand" "r,r")
			   (match_operand:SI 5 "arm_add_operand" "rIL,rIL")])
			 (match_operand:SI 1 "arm_rhs_operand" "0,?rI")
			 (plus:SI
			  (match_operand:SI 2 "s_register_operand" "r,r")
			  (match_operand:SI 3 "arm_add_operand" "rIL,rIL"))))
   (clobber (reg:CC CC_REGNUM))]
  "TARGET_ARM"
  "#"
  [(set_attr "conds" "clob")
   (set_attr "length" "8,12")
   (set_attr "type" "multiple")]
)

(define_insn "*if_move_plus"
  [(set (match_operand:SI 0 "s_register_operand" "=r,r,r,r")
	(if_then_else:SI
	 (match_operator 4 "arm_comparison_operator"
	  [(match_operand 5 "cc_register" "") (const_int 0)])
	 (match_operand:SI 1 "arm_rhs_operand" "0,0,?rI,?rI")
	 (plus:SI
	  (match_operand:SI 2 "s_register_operand" "r,r,r,r")
	  (match_operand:SI 3 "arm_add_operand" "rI,L,rI,L"))))]
  "TARGET_ARM"
  "@
   add%D4\\t%0, %2, %3
   sub%D4\\t%0, %2, #%n3
   add%D4\\t%0, %2, %3\;mov%d4\\t%0, %1
   sub%D4\\t%0, %2, #%n3\;mov%d4\\t%0, %1"
  [(set_attr "conds" "use")
   (set_attr "length" "4,4,8,8")
   (set_attr_alternative "type"
                         [(if_then_else (match_operand 3 "const_int_operand" "")
                                        (const_string "alu_imm" )
                                        (const_string "alu_sreg"))
                          (const_string "alu_imm")
                          (const_string "multiple")
                          (const_string "multiple")])]
)

(define_insn "*ifcompare_arith_arith"
  [(set (match_operand:SI 0 "s_register_operand" "=r")
	(if_then_else:SI (match_operator 9 "arm_comparison_operator"
			  [(match_operand:SI 5 "s_register_operand" "r")
			   (match_operand:SI 6 "arm_add_operand" "rIL")])
			 (match_operator:SI 8 "shiftable_operator"
			  [(match_operand:SI 1 "s_register_operand" "r")
			   (match_operand:SI 2 "arm_rhs_operand" "rI")])
			 (match_operator:SI 7 "shiftable_operator"
			  [(match_operand:SI 3 "s_register_operand" "r")
			   (match_operand:SI 4 "arm_rhs_operand" "rI")])))
   (clobber (reg:CC CC_REGNUM))]
  "TARGET_ARM"
  "#"
  [(set_attr "conds" "clob")
   (set_attr "length" "12")
   (set_attr "type" "multiple")]
)

(define_insn "*if_arith_arith"
  [(set (match_operand:SI 0 "s_register_operand" "=r")
	(if_then_else:SI (match_operator 5 "arm_comparison_operator"
			  [(match_operand 8 "cc_register" "") (const_int 0)])
			 (match_operator:SI 6 "shiftable_operator"
			  [(match_operand:SI 1 "s_register_operand" "r")
			   (match_operand:SI 2 "arm_rhs_operand" "rI")])
			 (match_operator:SI 7 "shiftable_operator"
			  [(match_operand:SI 3 "s_register_operand" "r")
			   (match_operand:SI 4 "arm_rhs_operand" "rI")])))]
  "TARGET_ARM"
  "%I6%d5\\t%0, %1, %2\;%I7%D5\\t%0, %3, %4"
  [(set_attr "conds" "use")
   (set_attr "length" "8")
   (set_attr "type" "multiple")]
)

(define_insn "*ifcompare_arith_move"
  [(set (match_operand:SI 0 "s_register_operand" "=r,r")
	(if_then_else:SI (match_operator 6 "arm_comparison_operator"
			  [(match_operand:SI 2 "s_register_operand" "r,r")
			   (match_operand:SI 3 "arm_add_operand" "rIL,rIL")])
			 (match_operator:SI 7 "shiftable_operator"
			  [(match_operand:SI 4 "s_register_operand" "r,r")
			   (match_operand:SI 5 "arm_rhs_operand" "rI,rI")])
			 (match_operand:SI 1 "arm_rhs_operand" "0,?rI")))
   (clobber (reg:CC CC_REGNUM))]
  "TARGET_ARM"
  "*
  /* If we have an operation where (op x 0) is the identity operation and
     the conditional operator is LT or GE and we are comparing against zero and
     everything is in registers then we can do this in two instructions.  */
  if (operands[3] == const0_rtx
      && GET_CODE (operands[7]) != AND
      && REG_P (operands[5])
      && REG_P (operands[1])
      && REGNO (operands[1]) == REGNO (operands[4])
      && REGNO (operands[4]) != REGNO (operands[0]))
    {
      if (GET_CODE (operands[6]) == LT)
	return \"and\\t%0, %5, %2, asr #31\;%I7\\t%0, %4, %0\";
      else if (GET_CODE (operands[6]) == GE)
	return \"bic\\t%0, %5, %2, asr #31\;%I7\\t%0, %4, %0\";
    }
  if (CONST_INT_P (operands[3])
      && !const_ok_for_arm (INTVAL (operands[3])))
    output_asm_insn (\"cmn\\t%2, #%n3\", operands);
  else
    output_asm_insn (\"cmp\\t%2, %3\", operands);
  output_asm_insn (\"%I7%d6\\t%0, %4, %5\", operands);
  if (which_alternative != 0)
    return \"mov%D6\\t%0, %1\";
  return \"\";
  "
  [(set_attr "conds" "clob")
   (set_attr "length" "8,12")
   (set_attr "type" "multiple")]
)

(define_insn "*if_arith_move"
  [(set (match_operand:SI 0 "s_register_operand" "=r,r")
	(if_then_else:SI (match_operator 4 "arm_comparison_operator"
			  [(match_operand 6 "cc_register" "") (const_int 0)])
			 (match_operator:SI 5 "shiftable_operator"
			  [(match_operand:SI 2 "s_register_operand" "r,r")
			   (match_operand:SI 3 "arm_rhs_operand" "rI,rI")])
			 (match_operand:SI 1 "arm_rhs_operand" "0,?rI")))]
  "TARGET_ARM"
  "@
   %I5%d4\\t%0, %2, %3
   %I5%d4\\t%0, %2, %3\;mov%D4\\t%0, %1"
  [(set_attr "conds" "use")
   (set_attr "length" "4,8")
   (set_attr_alternative "type"
                         [(if_then_else (match_operand 3 "const_int_operand" "")
                                        (const_string "alu_shift_imm" )
                                        (const_string "alu_shift_reg"))
                          (const_string "multiple")])]
)

(define_insn "*ifcompare_move_arith"
  [(set (match_operand:SI 0 "s_register_operand" "=r,r")
	(if_then_else:SI (match_operator 6 "arm_comparison_operator"
			  [(match_operand:SI 4 "s_register_operand" "r,r")
			   (match_operand:SI 5 "arm_add_operand" "rIL,rIL")])
			 (match_operand:SI 1 "arm_rhs_operand" "0,?rI")
			 (match_operator:SI 7 "shiftable_operator"
			  [(match_operand:SI 2 "s_register_operand" "r,r")
			   (match_operand:SI 3 "arm_rhs_operand" "rI,rI")])))
   (clobber (reg:CC CC_REGNUM))]
  "TARGET_ARM"
  "*
  /* If we have an operation where (op x 0) is the identity operation and
     the conditional operator is LT or GE and we are comparing against zero and
     everything is in registers then we can do this in two instructions */
  if (operands[5] == const0_rtx
      && GET_CODE (operands[7]) != AND
      && REG_P (operands[3])
      && REG_P (operands[1])
      && REGNO (operands[1]) == REGNO (operands[2])
      && REGNO (operands[2]) != REGNO (operands[0]))
    {
      if (GET_CODE (operands[6]) == GE)
	return \"and\\t%0, %3, %4, asr #31\;%I7\\t%0, %2, %0\";
      else if (GET_CODE (operands[6]) == LT)
	return \"bic\\t%0, %3, %4, asr #31\;%I7\\t%0, %2, %0\";
    }

  if (CONST_INT_P (operands[5])
      && !const_ok_for_arm (INTVAL (operands[5])))
    output_asm_insn (\"cmn\\t%4, #%n5\", operands);
  else
    output_asm_insn (\"cmp\\t%4, %5\", operands);

  if (which_alternative != 0)
    output_asm_insn (\"mov%d6\\t%0, %1\", operands);
  return \"%I7%D6\\t%0, %2, %3\";
  "
  [(set_attr "conds" "clob")
   (set_attr "length" "8,12")
   (set_attr "type" "multiple")]
)

(define_insn "*if_move_arith"
  [(set (match_operand:SI 0 "s_register_operand" "=r,r")
	(if_then_else:SI
	 (match_operator 4 "arm_comparison_operator"
	  [(match_operand 6 "cc_register" "") (const_int 0)])
	 (match_operand:SI 1 "arm_rhs_operand" "0,?rI")
	 (match_operator:SI 5 "shiftable_operator"
	  [(match_operand:SI 2 "s_register_operand" "r,r")
	   (match_operand:SI 3 "arm_rhs_operand" "rI,rI")])))]
  "TARGET_ARM"
  "@
   %I5%D4\\t%0, %2, %3
   %I5%D4\\t%0, %2, %3\;mov%d4\\t%0, %1"
  [(set_attr "conds" "use")
   (set_attr "length" "4,8")
   (set_attr_alternative "type"
                         [(if_then_else (match_operand 3 "const_int_operand" "")
                                        (const_string "alu_shift_imm" )
                                        (const_string "alu_shift_reg"))
                          (const_string "multiple")])]
)

(define_insn "*ifcompare_move_not"
  [(set (match_operand:SI 0 "s_register_operand" "=r,r")
	(if_then_else:SI
	 (match_operator 5 "arm_comparison_operator"
	  [(match_operand:SI 3 "s_register_operand" "r,r")
	   (match_operand:SI 4 "arm_add_operand" "rIL,rIL")])
	 (match_operand:SI 1 "arm_not_operand" "0,?rIK")
	 (not:SI
	  (match_operand:SI 2 "s_register_operand" "r,r"))))
   (clobber (reg:CC CC_REGNUM))]
  "TARGET_ARM"
  "#"
  [(set_attr "conds" "clob")
   (set_attr "length" "8,12")
   (set_attr "type" "multiple")]
)

(define_insn "*if_move_not"
  [(set (match_operand:SI 0 "s_register_operand" "=r,r,r")
	(if_then_else:SI
	 (match_operator 4 "arm_comparison_operator"
	  [(match_operand 3 "cc_register" "") (const_int 0)])
	 (match_operand:SI 1 "arm_not_operand" "0,?rI,K")
	 (not:SI (match_operand:SI 2 "s_register_operand" "r,r,r"))))]
  "TARGET_ARM"
  "@
   mvn%D4\\t%0, %2
   mov%d4\\t%0, %1\;mvn%D4\\t%0, %2
   mvn%d4\\t%0, #%B1\;mvn%D4\\t%0, %2"
  [(set_attr "conds" "use")
   (set_attr "type" "mvn_reg")
   (set_attr "length" "4,8,8")
   (set_attr "type" "mvn_reg,multiple,multiple")]
)

(define_insn "*ifcompare_not_move"
  [(set (match_operand:SI 0 "s_register_operand" "=r,r")
	(if_then_else:SI 
	 (match_operator 5 "arm_comparison_operator"
	  [(match_operand:SI 3 "s_register_operand" "r,r")
	   (match_operand:SI 4 "arm_add_operand" "rIL,rIL")])
	 (not:SI
	  (match_operand:SI 2 "s_register_operand" "r,r"))
	 (match_operand:SI 1 "arm_not_operand" "0,?rIK")))
   (clobber (reg:CC CC_REGNUM))]
  "TARGET_ARM"
  "#"
  [(set_attr "conds" "clob")
   (set_attr "length" "8,12")
   (set_attr "type" "multiple")]
)

(define_insn "*if_not_move"
  [(set (match_operand:SI 0 "s_register_operand" "=r,r,r")
	(if_then_else:SI
	 (match_operator 4 "arm_comparison_operator"
	  [(match_operand 3 "cc_register" "") (const_int 0)])
	 (not:SI (match_operand:SI 2 "s_register_operand" "r,r,r"))
	 (match_operand:SI 1 "arm_not_operand" "0,?rI,K")))]
  "TARGET_ARM"
  "@
   mvn%d4\\t%0, %2
   mov%D4\\t%0, %1\;mvn%d4\\t%0, %2
   mvn%D4\\t%0, #%B1\;mvn%d4\\t%0, %2"
  [(set_attr "conds" "use")
   (set_attr "type" "mvn_reg,multiple,multiple")
   (set_attr "length" "4,8,8")]
)

(define_insn "*ifcompare_shift_move"
  [(set (match_operand:SI 0 "s_register_operand" "=r,r")
	(if_then_else:SI
	 (match_operator 6 "arm_comparison_operator"
	  [(match_operand:SI 4 "s_register_operand" "r,r")
	   (match_operand:SI 5 "arm_add_operand" "rIL,rIL")])
	 (match_operator:SI 7 "shift_operator"
	  [(match_operand:SI 2 "s_register_operand" "r,r")
	   (match_operand:SI 3 "arm_rhs_operand" "rM,rM")])
	 (match_operand:SI 1 "arm_not_operand" "0,?rIK")))
   (clobber (reg:CC CC_REGNUM))]
  "TARGET_ARM"
  "#"
  [(set_attr "conds" "clob")
   (set_attr "length" "8,12")
   (set_attr "type" "multiple")]
)

(define_insn "*if_shift_move"
  [(set (match_operand:SI 0 "s_register_operand" "=r,r,r")
	(if_then_else:SI
	 (match_operator 5 "arm_comparison_operator"
	  [(match_operand 6 "cc_register" "") (const_int 0)])
	 (match_operator:SI 4 "shift_operator"
	  [(match_operand:SI 2 "s_register_operand" "r,r,r")
	   (match_operand:SI 3 "arm_rhs_operand" "rM,rM,rM")])
	 (match_operand:SI 1 "arm_not_operand" "0,?rI,K")))]
  "TARGET_ARM"
  "@
   mov%d5\\t%0, %2%S4
   mov%D5\\t%0, %1\;mov%d5\\t%0, %2%S4
   mvn%D5\\t%0, #%B1\;mov%d5\\t%0, %2%S4"
  [(set_attr "conds" "use")
   (set_attr "shift" "2")
   (set_attr "length" "4,8,8")
   (set_attr_alternative "type"
                         [(if_then_else (match_operand 3 "const_int_operand" "")
                                        (const_string "mov_shift" )
                                        (const_string "mov_shift_reg"))
                          (const_string "multiple")
                          (const_string "multiple")])]
)

(define_insn "*ifcompare_move_shift"
  [(set (match_operand:SI 0 "s_register_operand" "=r,r")
	(if_then_else:SI
	 (match_operator 6 "arm_comparison_operator"
	  [(match_operand:SI 4 "s_register_operand" "r,r")
	   (match_operand:SI 5 "arm_add_operand" "rIL,rIL")])
	 (match_operand:SI 1 "arm_not_operand" "0,?rIK")
	 (match_operator:SI 7 "shift_operator"
	  [(match_operand:SI 2 "s_register_operand" "r,r")
	   (match_operand:SI 3 "arm_rhs_operand" "rM,rM")])))
   (clobber (reg:CC CC_REGNUM))]
  "TARGET_ARM"
  "#"
  [(set_attr "conds" "clob")
   (set_attr "length" "8,12")
   (set_attr "type" "multiple")]
)

(define_insn "*if_move_shift"
  [(set (match_operand:SI 0 "s_register_operand" "=r,r,r")
	(if_then_else:SI
	 (match_operator 5 "arm_comparison_operator"
	  [(match_operand 6 "cc_register" "") (const_int 0)])
	 (match_operand:SI 1 "arm_not_operand" "0,?rI,K")
	 (match_operator:SI 4 "shift_operator"
	  [(match_operand:SI 2 "s_register_operand" "r,r,r")
	   (match_operand:SI 3 "arm_rhs_operand" "rM,rM,rM")])))]
  "TARGET_ARM"
  "@
   mov%D5\\t%0, %2%S4
   mov%d5\\t%0, %1\;mov%D5\\t%0, %2%S4
   mvn%d5\\t%0, #%B1\;mov%D5\\t%0, %2%S4"
  [(set_attr "conds" "use")
   (set_attr "shift" "2")
   (set_attr "length" "4,8,8")
   (set_attr_alternative "type"
                         [(if_then_else (match_operand 3 "const_int_operand" "")
                                        (const_string "mov_shift" )
                                        (const_string "mov_shift_reg"))
                          (const_string "multiple")
                          (const_string "multiple")])]
)

(define_insn "*ifcompare_shift_shift"
  [(set (match_operand:SI 0 "s_register_operand" "=r")
	(if_then_else:SI
	 (match_operator 7 "arm_comparison_operator"
	  [(match_operand:SI 5 "s_register_operand" "r")
	   (match_operand:SI 6 "arm_add_operand" "rIL")])
	 (match_operator:SI 8 "shift_operator"
	  [(match_operand:SI 1 "s_register_operand" "r")
	   (match_operand:SI 2 "arm_rhs_operand" "rM")])
	 (match_operator:SI 9 "shift_operator"
	  [(match_operand:SI 3 "s_register_operand" "r")
	   (match_operand:SI 4 "arm_rhs_operand" "rM")])))
   (clobber (reg:CC CC_REGNUM))]
  "TARGET_ARM"
  "#"
  [(set_attr "conds" "clob")
   (set_attr "length" "12")
   (set_attr "type" "multiple")]
)

(define_insn "*if_shift_shift"
  [(set (match_operand:SI 0 "s_register_operand" "=r")
	(if_then_else:SI
	 (match_operator 5 "arm_comparison_operator"
	  [(match_operand 8 "cc_register" "") (const_int 0)])
	 (match_operator:SI 6 "shift_operator"
	  [(match_operand:SI 1 "s_register_operand" "r")
	   (match_operand:SI 2 "arm_rhs_operand" "rM")])
	 (match_operator:SI 7 "shift_operator"
	  [(match_operand:SI 3 "s_register_operand" "r")
	   (match_operand:SI 4 "arm_rhs_operand" "rM")])))]
  "TARGET_ARM"
  "mov%d5\\t%0, %1%S6\;mov%D5\\t%0, %3%S7"
  [(set_attr "conds" "use")
   (set_attr "shift" "1")
   (set_attr "length" "8")
   (set (attr "type") (if_then_else
		        (and (match_operand 2 "const_int_operand" "")
                             (match_operand 4 "const_int_operand" ""))
		      (const_string "mov_shift")
		      (const_string "mov_shift_reg")))]
)

(define_insn "*ifcompare_not_arith"
  [(set (match_operand:SI 0 "s_register_operand" "=r")
	(if_then_else:SI
	 (match_operator 6 "arm_comparison_operator"
	  [(match_operand:SI 4 "s_register_operand" "r")
	   (match_operand:SI 5 "arm_add_operand" "rIL")])
	 (not:SI (match_operand:SI 1 "s_register_operand" "r"))
	 (match_operator:SI 7 "shiftable_operator"
	  [(match_operand:SI 2 "s_register_operand" "r")
	   (match_operand:SI 3 "arm_rhs_operand" "rI")])))
   (clobber (reg:CC CC_REGNUM))]
  "TARGET_ARM"
  "#"
  [(set_attr "conds" "clob")
   (set_attr "length" "12")
   (set_attr "type" "multiple")]
)

(define_insn "*if_not_arith"
  [(set (match_operand:SI 0 "s_register_operand" "=r")
	(if_then_else:SI
	 (match_operator 5 "arm_comparison_operator"
	  [(match_operand 4 "cc_register" "") (const_int 0)])
	 (not:SI (match_operand:SI 1 "s_register_operand" "r"))
	 (match_operator:SI 6 "shiftable_operator"
	  [(match_operand:SI 2 "s_register_operand" "r")
	   (match_operand:SI 3 "arm_rhs_operand" "rI")])))]
  "TARGET_ARM"
  "mvn%d5\\t%0, %1\;%I6%D5\\t%0, %2, %3"
  [(set_attr "conds" "use")
   (set_attr "type" "mvn_reg")
   (set_attr "length" "8")]
)

(define_insn "*ifcompare_arith_not"
  [(set (match_operand:SI 0 "s_register_operand" "=r")
	(if_then_else:SI
	 (match_operator 6 "arm_comparison_operator"
	  [(match_operand:SI 4 "s_register_operand" "r")
	   (match_operand:SI 5 "arm_add_operand" "rIL")])
	 (match_operator:SI 7 "shiftable_operator"
	  [(match_operand:SI 2 "s_register_operand" "r")
	   (match_operand:SI 3 "arm_rhs_operand" "rI")])
	 (not:SI (match_operand:SI 1 "s_register_operand" "r"))))
   (clobber (reg:CC CC_REGNUM))]
  "TARGET_ARM"
  "#"
  [(set_attr "conds" "clob")
   (set_attr "length" "12")
   (set_attr "type" "multiple")]
)

(define_insn "*if_arith_not"
  [(set (match_operand:SI 0 "s_register_operand" "=r")
	(if_then_else:SI
	 (match_operator 5 "arm_comparison_operator"
	  [(match_operand 4 "cc_register" "") (const_int 0)])
	 (match_operator:SI 6 "shiftable_operator"
	  [(match_operand:SI 2 "s_register_operand" "r")
	   (match_operand:SI 3 "arm_rhs_operand" "rI")])
	 (not:SI (match_operand:SI 1 "s_register_operand" "r"))))]
  "TARGET_ARM"
  "mvn%D5\\t%0, %1\;%I6%d5\\t%0, %2, %3"
  [(set_attr "conds" "use")
   (set_attr "type" "multiple")
   (set_attr "length" "8")]
)

(define_insn "*ifcompare_neg_move"
  [(set (match_operand:SI 0 "s_register_operand" "=r,r")
	(if_then_else:SI
	 (match_operator 5 "arm_comparison_operator"
	  [(match_operand:SI 3 "s_register_operand" "r,r")
	   (match_operand:SI 4 "arm_add_operand" "rIL,rIL")])
	 (neg:SI (match_operand:SI 2 "s_register_operand" "r,r"))
	 (match_operand:SI 1 "arm_not_operand" "0,?rIK")))
   (clobber (reg:CC CC_REGNUM))]
  "TARGET_ARM"
  "#"
  [(set_attr "conds" "clob")
   (set_attr "length" "8,12")
   (set_attr "type" "multiple")]
)

(define_insn_and_split "*if_neg_move"
  [(set (match_operand:SI 0 "s_register_operand" "=l,r")
	(if_then_else:SI
	 (match_operator 4 "arm_comparison_operator"
	  [(match_operand 3 "cc_register" "") (const_int 0)])
	 (neg:SI (match_operand:SI 2 "s_register_operand" "l,r"))
	 (match_operand:SI 1 "s_register_operand" "0,0")))]
  "TARGET_32BIT"
  "#"
  "&& reload_completed"
  [(cond_exec (match_op_dup 4 [(match_dup 3) (const_int 0)])
	      (set (match_dup 0) (neg:SI (match_dup 2))))]
  ""
  [(set_attr "conds" "use")
   (set_attr "length" "4")
   (set_attr "arch" "t2,32")
   (set_attr "enabled_for_short_it" "yes,no")
   (set_attr "type" "logic_shift_imm")]
)

(define_insn "*ifcompare_move_neg"
  [(set (match_operand:SI 0 "s_register_operand" "=r,r")
	(if_then_else:SI
	 (match_operator 5 "arm_comparison_operator"
	  [(match_operand:SI 3 "s_register_operand" "r,r")
	   (match_operand:SI 4 "arm_add_operand" "rIL,rIL")])
	 (match_operand:SI 1 "arm_not_operand" "0,?rIK")
	 (neg:SI (match_operand:SI 2 "s_register_operand" "r,r"))))
   (clobber (reg:CC CC_REGNUM))]
  "TARGET_ARM"
  "#"
  [(set_attr "conds" "clob")
   (set_attr "length" "8,12")
   (set_attr "type" "multiple")]
)

(define_insn_and_split "*if_move_neg"
  [(set (match_operand:SI 0 "s_register_operand" "=l,r")
	(if_then_else:SI
	 (match_operator 4 "arm_comparison_operator"
	  [(match_operand 3 "cc_register" "") (const_int 0)])
	 (match_operand:SI 1 "s_register_operand" "0,0")
	 (neg:SI (match_operand:SI 2 "s_register_operand" "l,r"))))]
  "TARGET_32BIT"
  "#"
  "&& reload_completed"
  [(cond_exec (match_dup 5)
	      (set (match_dup 0) (neg:SI (match_dup 2))))]
  {
    machine_mode mode = GET_MODE (operands[3]);
    rtx_code rc = GET_CODE (operands[4]);

    if (mode == CCFPmode || mode == CCFPEmode)
      rc = reverse_condition_maybe_unordered (rc);
    else
      rc = reverse_condition (rc);

    operands[5] = gen_rtx_fmt_ee (rc, VOIDmode, operands[3], const0_rtx);
  }
  [(set_attr "conds" "use")
   (set_attr "length" "4")
   (set_attr "arch" "t2,32")
   (set_attr "enabled_for_short_it" "yes,no")
   (set_attr "type" "logic_shift_imm")]
)

(define_insn "*arith_adjacentmem"
  [(set (match_operand:SI 0 "s_register_operand" "=r")
	(match_operator:SI 1 "shiftable_operator"
	 [(match_operand:SI 2 "memory_operand" "m")
	  (match_operand:SI 3 "memory_operand" "m")]))
   (clobber (match_scratch:SI 4 "=r"))]
  "TARGET_ARM && adjacent_mem_locations (operands[2], operands[3])"
  "*
  {
    rtx ldm[3];
    rtx arith[4];
    rtx base_reg;
    HOST_WIDE_INT val1 = 0, val2 = 0;

    if (REGNO (operands[0]) > REGNO (operands[4]))
      {
	ldm[1] = operands[4];
	ldm[2] = operands[0];
      }
    else
      {
	ldm[1] = operands[0];
	ldm[2] = operands[4];
      }

    base_reg = XEXP (operands[2], 0);

    if (!REG_P (base_reg))
      {
	val1 = INTVAL (XEXP (base_reg, 1));
	base_reg = XEXP (base_reg, 0);
      }

    if (!REG_P (XEXP (operands[3], 0)))
      val2 = INTVAL (XEXP (XEXP (operands[3], 0), 1));

    arith[0] = operands[0];
    arith[3] = operands[1];

    if (val1 < val2)
      {
	arith[1] = ldm[1];
	arith[2] = ldm[2];
      }
    else
      {
	arith[1] = ldm[2];
	arith[2] = ldm[1];
      }

    ldm[0] = base_reg;
    if (val1 !=0 && val2 != 0)
      {
	rtx ops[3];

	if (val1 == 4 || val2 == 4)
	  /* Other val must be 8, since we know they are adjacent and neither
	     is zero.  */
	  output_asm_insn (\"ldmib%?\\t%0, {%1, %2}\", ldm);
	else if (const_ok_for_arm (val1) || const_ok_for_arm (-val1))
	  {
	    ldm[0] = ops[0] = operands[4];
	    ops[1] = base_reg;
	    ops[2] = GEN_INT (val1);
	    output_add_immediate (ops);
	    if (val1 < val2)
	      output_asm_insn (\"ldmia%?\\t%0, {%1, %2}\", ldm);
	    else
	      output_asm_insn (\"ldmda%?\\t%0, {%1, %2}\", ldm);
	  }
	else
	  {
	    /* Offset is out of range for a single add, so use two ldr.  */
	    ops[0] = ldm[1];
	    ops[1] = base_reg;
	    ops[2] = GEN_INT (val1);
	    output_asm_insn (\"ldr%?\\t%0, [%1, %2]\", ops);
	    ops[0] = ldm[2];
	    ops[2] = GEN_INT (val2);
	    output_asm_insn (\"ldr%?\\t%0, [%1, %2]\", ops);
	  }
      }
    else if (val1 != 0)
      {
	if (val1 < val2)
	  output_asm_insn (\"ldmda%?\\t%0, {%1, %2}\", ldm);
	else
	  output_asm_insn (\"ldmia%?\\t%0, {%1, %2}\", ldm);
      }
    else
      {
	if (val1 < val2)
	  output_asm_insn (\"ldmia%?\\t%0, {%1, %2}\", ldm);
	else
	  output_asm_insn (\"ldmda%?\\t%0, {%1, %2}\", ldm);
      }
    output_asm_insn (\"%I3%?\\t%0, %1, %2\", arith);
    return \"\";
  }"
  [(set_attr "length" "12")
   (set_attr "predicable" "yes")
   (set_attr "type" "load_4")]
)

; This pattern is never tried by combine, so do it as a peephole

(define_peephole2
  [(set (match_operand:SI 0 "arm_general_register_operand" "")
	(match_operand:SI 1 "arm_general_register_operand" ""))
   (set (reg:CC CC_REGNUM)
	(compare:CC (match_dup 1) (const_int 0)))]
  "TARGET_ARM"
  [(parallel [(set (reg:CC CC_REGNUM) (compare:CC (match_dup 1) (const_int 0)))
	      (set (match_dup 0) (match_dup 1))])]
  ""
)

(define_split
  [(set (match_operand:SI 0 "s_register_operand" "")
	(and:SI (ge:SI (match_operand:SI 1 "s_register_operand" "")
		       (const_int 0))
		(neg:SI (match_operator:SI 2 "arm_comparison_operator"
			 [(match_operand:SI 3 "s_register_operand" "")
			  (match_operand:SI 4 "arm_rhs_operand" "")]))))
   (clobber (match_operand:SI 5 "s_register_operand" ""))]
  "TARGET_ARM"
  [(set (match_dup 5) (not:SI (ashiftrt:SI (match_dup 1) (const_int 31))))
   (set (match_dup 0) (and:SI (match_op_dup 2 [(match_dup 3) (match_dup 4)])
			      (match_dup 5)))]
  ""
)

;; This split can be used because CC_Z mode implies that the following
;; branch will be an equality, or an unsigned inequality, so the sign
;; extension is not needed.

(define_split
  [(set (reg:CC_Z CC_REGNUM)
	(compare:CC_Z
	 (ashift:SI (subreg:SI (match_operand:QI 0 "memory_operand" "") 0)
		    (const_int 24))
	 (match_operand 1 "const_int_operand" "")))
   (clobber (match_scratch:SI 2 ""))]
  "TARGET_ARM
   && ((UINTVAL (operands[1]))
       == ((UINTVAL (operands[1])) >> 24) << 24)"
  [(set (match_dup 2) (zero_extend:SI (match_dup 0)))
   (set (reg:CC CC_REGNUM) (compare:CC (match_dup 2) (match_dup 1)))]
  "
  operands[1] = GEN_INT (((unsigned long) INTVAL (operands[1])) >> 24);
  "
)
;; ??? Check the patterns above for Thumb-2 usefulness

(define_expand "prologue"
  [(clobber (const_int 0))]
  "TARGET_EITHER"
  "if (TARGET_32BIT)
     arm_expand_prologue ();
   else
     thumb1_expand_prologue ();
  DONE;
  "
)

(define_expand "epilogue"
  [(clobber (const_int 0))]
  "TARGET_EITHER"
  "
  if (crtl->calls_eh_return)
    emit_insn (gen_force_register_use (gen_rtx_REG (Pmode, 2)));
  if (TARGET_THUMB1)
   {
     thumb1_expand_epilogue ();
     emit_jump_insn (gen_rtx_UNSPEC_VOLATILE (VOIDmode,
                     gen_rtvec (1, ret_rtx), VUNSPEC_EPILOGUE));
   }
  else if (HAVE_return)
   {
     /* HAVE_return is testing for USE_RETURN_INSN (FALSE).  Hence,
        no need for explicit testing again.  */
     emit_jump_insn (gen_return ());
   }
  else if (TARGET_32BIT)
   {
    arm_expand_epilogue (true);
   }
  DONE;
  "
)

;; Note - although unspec_volatile's USE all hard registers,
;; USEs are ignored after relaod has completed.  Thus we need
;; to add an unspec of the link register to ensure that flow
;; does not think that it is unused by the sibcall branch that
;; will replace the standard function epilogue.
(define_expand "sibcall_epilogue"
   [(parallel [(unspec:SI [(reg:SI LR_REGNUM)] UNSPEC_REGISTER_USE)
               (unspec_volatile [(return)] VUNSPEC_EPILOGUE)])]
   "TARGET_32BIT"
   "
   arm_expand_epilogue (false);
   DONE;
   "
)

(define_expand "eh_epilogue"
  [(use (match_operand:SI 0 "register_operand"))
   (use (match_operand:SI 1 "register_operand"))
   (use (match_operand:SI 2 "register_operand"))]
  "TARGET_EITHER"
  "
  {
    cfun->machine->eh_epilogue_sp_ofs = operands[1];
    if (!REG_P (operands[2]) || REGNO (operands[2]) != 2)
      {
	rtx ra = gen_rtx_REG (Pmode, 2);

	emit_move_insn (ra, operands[2]);
	operands[2] = ra;
      }
    /* This is a hack -- we may have crystalized the function type too
       early.  */
    cfun->machine->func_type = 0;
  }"
)

;; This split is only used during output to reduce the number of patterns
;; that need assembler instructions adding to them.  We allowed the setting
;; of the conditions to be implicit during rtl generation so that
;; the conditional compare patterns would work.  However this conflicts to
;; some extent with the conditional data operations, so we have to split them
;; up again here.

;; ??? Need to audit these splitters for Thumb-2.  Why isn't normal
;; conditional execution sufficient?

(define_split
  [(set (match_operand:SI 0 "s_register_operand" "")
	(if_then_else:SI (match_operator 1 "arm_comparison_operator"
			  [(match_operand 2 "" "") (match_operand 3 "" "")])
			 (match_dup 0)
			 (match_operand 4 "" "")))
   (clobber (reg:CC CC_REGNUM))]
  "TARGET_ARM && reload_completed"
  [(set (match_dup 5) (match_dup 6))
   (cond_exec (match_dup 7)
	      (set (match_dup 0) (match_dup 4)))]
  "
  {
    machine_mode mode = SELECT_CC_MODE (GET_CODE (operands[1]),
					     operands[2], operands[3]);
    enum rtx_code rc = GET_CODE (operands[1]);

    operands[5] = gen_rtx_REG (mode, CC_REGNUM);
    operands[6] = gen_rtx_COMPARE (mode, operands[2], operands[3]);
    if (mode == CCFPmode || mode == CCFPEmode)
      rc = reverse_condition_maybe_unordered (rc);
    else
      rc = reverse_condition (rc);

    operands[7] = gen_rtx_fmt_ee (rc, VOIDmode, operands[5], const0_rtx);
  }"
)

(define_split
  [(set (match_operand:SI 0 "s_register_operand" "")
	(if_then_else:SI (match_operator 1 "arm_comparison_operator"
			  [(match_operand 2 "" "") (match_operand 3 "" "")])
			 (match_operand 4 "" "")
			 (match_dup 0)))
   (clobber (reg:CC CC_REGNUM))]
  "TARGET_ARM && reload_completed"
  [(set (match_dup 5) (match_dup 6))
   (cond_exec (match_op_dup 1 [(match_dup 5) (const_int 0)])
	      (set (match_dup 0) (match_dup 4)))]
  "
  {
    machine_mode mode = SELECT_CC_MODE (GET_CODE (operands[1]),
					     operands[2], operands[3]);

    operands[5] = gen_rtx_REG (mode, CC_REGNUM);
    operands[6] = gen_rtx_COMPARE (mode, operands[2], operands[3]);
  }"
)

(define_split
  [(set (match_operand:SI 0 "s_register_operand" "")
	(if_then_else:SI (match_operator 1 "arm_comparison_operator"
			  [(match_operand 2 "" "") (match_operand 3 "" "")])
			 (match_operand 4 "" "")
			 (match_operand 5 "" "")))
   (clobber (reg:CC CC_REGNUM))]
  "TARGET_ARM && reload_completed"
  [(set (match_dup 6) (match_dup 7))
   (cond_exec (match_op_dup 1 [(match_dup 6) (const_int 0)])
	      (set (match_dup 0) (match_dup 4)))
   (cond_exec (match_dup 8)
	      (set (match_dup 0) (match_dup 5)))]
  "
  {
    machine_mode mode = SELECT_CC_MODE (GET_CODE (operands[1]),
					     operands[2], operands[3]);
    enum rtx_code rc = GET_CODE (operands[1]);

    operands[6] = gen_rtx_REG (mode, CC_REGNUM);
    operands[7] = gen_rtx_COMPARE (mode, operands[2], operands[3]);
    if (mode == CCFPmode || mode == CCFPEmode)
      rc = reverse_condition_maybe_unordered (rc);
    else
      rc = reverse_condition (rc);

    operands[8] = gen_rtx_fmt_ee (rc, VOIDmode, operands[6], const0_rtx);
  }"
)

(define_split
  [(set (match_operand:SI 0 "s_register_operand" "")
	(if_then_else:SI (match_operator 1 "arm_comparison_operator"
			  [(match_operand:SI 2 "s_register_operand" "")
			   (match_operand:SI 3 "arm_add_operand" "")])
			 (match_operand:SI 4 "arm_rhs_operand" "")
			 (not:SI
			  (match_operand:SI 5 "s_register_operand" ""))))
   (clobber (reg:CC CC_REGNUM))]
  "TARGET_ARM && reload_completed"
  [(set (match_dup 6) (match_dup 7))
   (cond_exec (match_op_dup 1 [(match_dup 6) (const_int 0)])
	      (set (match_dup 0) (match_dup 4)))
   (cond_exec (match_dup 8)
	      (set (match_dup 0) (not:SI (match_dup 5))))]
  "
  {
    machine_mode mode = SELECT_CC_MODE (GET_CODE (operands[1]),
					     operands[2], operands[3]);
    enum rtx_code rc = GET_CODE (operands[1]);

    operands[6] = gen_rtx_REG (mode, CC_REGNUM);
    operands[7] = gen_rtx_COMPARE (mode, operands[2], operands[3]);
    if (mode == CCFPmode || mode == CCFPEmode)
      rc = reverse_condition_maybe_unordered (rc);
    else
      rc = reverse_condition (rc);

    operands[8] = gen_rtx_fmt_ee (rc, VOIDmode, operands[6], const0_rtx);
  }"
)

(define_insn "*cond_move_not"
  [(set (match_operand:SI 0 "s_register_operand" "=r,r")
	(if_then_else:SI (match_operator 4 "arm_comparison_operator"
			  [(match_operand 3 "cc_register" "") (const_int 0)])
			 (match_operand:SI 1 "arm_rhs_operand" "0,?rI")
			 (not:SI
			  (match_operand:SI 2 "s_register_operand" "r,r"))))]
  "TARGET_ARM"
  "@
   mvn%D4\\t%0, %2
   mov%d4\\t%0, %1\;mvn%D4\\t%0, %2"
  [(set_attr "conds" "use")
   (set_attr "type" "mvn_reg,multiple")
   (set_attr "length" "4,8")]
)

;; The next two patterns occur when an AND operation is followed by a
;; scc insn sequence 

(define_insn "*sign_extract_onebit"
  [(set (match_operand:SI 0 "s_register_operand" "=r")
	(sign_extract:SI (match_operand:SI 1 "s_register_operand" "r")
			 (const_int 1)
			 (match_operand:SI 2 "const_int_operand" "n")))
    (clobber (reg:CC CC_REGNUM))]
  "TARGET_ARM"
  "*
    operands[2] = GEN_INT (1 << INTVAL (operands[2]));
    output_asm_insn (\"ands\\t%0, %1, %2\", operands);
    return \"mvnne\\t%0, #0\";
  "
  [(set_attr "conds" "clob")
   (set_attr "length" "8")
   (set_attr "type" "multiple")]
)

(define_insn "*not_signextract_onebit"
  [(set (match_operand:SI 0 "s_register_operand" "=r")
	(not:SI
	 (sign_extract:SI (match_operand:SI 1 "s_register_operand" "r")
			  (const_int 1)
			  (match_operand:SI 2 "const_int_operand" "n"))))
   (clobber (reg:CC CC_REGNUM))]
  "TARGET_ARM"
  "*
    operands[2] = GEN_INT (1 << INTVAL (operands[2]));
    output_asm_insn (\"tst\\t%1, %2\", operands);
    output_asm_insn (\"mvneq\\t%0, #0\", operands);
    return \"movne\\t%0, #0\";
  "
  [(set_attr "conds" "clob")
   (set_attr "length" "12")
   (set_attr "type" "multiple")]
)
;; ??? The above patterns need auditing for Thumb-2

;; Push multiple registers to the stack.  Registers are in parallel (use ...)
;; expressions.  For simplicity, the first register is also in the unspec
;; part.
;; To avoid the usage of GNU extension, the length attribute is computed
;; in a C function arm_attr_length_push_multi.
(define_insn "*push_multi"
  [(match_parallel 2 "multi_register_push"
    [(set (match_operand:BLK 0 "push_mult_memory_operand" "")
	  (unspec:BLK [(match_operand:SI 1 "s_register_operand" "")]
		      UNSPEC_PUSH_MULT))])]
  ""
  "*
  {
    int num_saves = XVECLEN (operands[2], 0);
     
    /* For the StrongARM at least it is faster to
       use STR to store only a single register.
       In Thumb mode always use push, and the assembler will pick
       something appropriate.  */
    if (num_saves == 1 && TARGET_ARM)
      output_asm_insn (\"str%?\\t%1, [%m0, #-4]!\", operands);
    else
      {
	int i;
	char pattern[100];

	if (TARGET_32BIT)
	    strcpy (pattern, \"push%?\\t{%1\");
	else
	    strcpy (pattern, \"push\\t{%1\");

	for (i = 1; i < num_saves; i++)
	  {
	    strcat (pattern, \", %|\");
	    strcat (pattern,
		    reg_names[REGNO (XEXP (XVECEXP (operands[2], 0, i), 0))]);
	  }

	strcat (pattern, \"}\");
	output_asm_insn (pattern, operands);
      }

    return \"\";
  }"
  [(set_attr "type" "store_16")
   (set (attr "length")
	(symbol_ref "arm_attr_length_push_multi (operands[2], operands[1])"))]
)

(define_insn "stack_tie"
  [(set (mem:BLK (scratch))
	(unspec:BLK [(match_operand:SI 0 "s_register_operand" "rk")
		     (match_operand:SI 1 "s_register_operand" "rk")]
		    UNSPEC_PRLG_STK))]
  ""
  ""
  [(set_attr "length" "0")
   (set_attr "type" "block")]
)

;; Pop (as used in epilogue RTL)
;;
(define_insn "*load_multiple_with_writeback"
  [(match_parallel 0 "load_multiple_operation"
    [(set (match_operand:SI 1 "s_register_operand" "+rk")
          (plus:SI (match_dup 1)
                   (match_operand:SI 2 "const_int_I_operand" "I")))
     (set (match_operand:SI 3 "s_register_operand" "=rk")
          (mem:SI (match_dup 1)))
        ])]
  "TARGET_32BIT && (reload_in_progress || reload_completed)"
  "*
  {
    arm_output_multireg_pop (operands, /*return_pc=*/false,
                                       /*cond=*/const_true_rtx,
                                       /*reverse=*/false,
                                       /*update=*/true);
    return \"\";
  }
  "
  [(set_attr "type" "load_16")
   (set_attr "predicable" "yes")
   (set (attr "length")
	(symbol_ref "arm_attr_length_pop_multi (operands,
						/*return_pc=*/false,
						/*write_back_p=*/true)"))]
)

;; Pop with return (as used in epilogue RTL)
;;
;; This instruction is generated when the registers are popped at the end of
;; epilogue.  Here, instead of popping the value into LR and then generating
;; jump to LR, value is popped into PC directly.  Hence, the pattern is combined
;;  with (return).
(define_insn "*pop_multiple_with_writeback_and_return"
  [(match_parallel 0 "pop_multiple_return"
    [(return)
     (set (match_operand:SI 1 "s_register_operand" "+rk")
          (plus:SI (match_dup 1)
                   (match_operand:SI 2 "const_int_I_operand" "I")))
     (set (match_operand:SI 3 "s_register_operand" "=rk")
          (mem:SI (match_dup 1)))
        ])]
  "TARGET_32BIT && (reload_in_progress || reload_completed)"
  "*
  {
    arm_output_multireg_pop (operands, /*return_pc=*/true,
                                       /*cond=*/const_true_rtx,
                                       /*reverse=*/false,
                                       /*update=*/true);
    return \"\";
  }
  "
  [(set_attr "type" "load_16")
   (set_attr "predicable" "yes")
   (set (attr "length")
	(symbol_ref "arm_attr_length_pop_multi (operands, /*return_pc=*/true,
						/*write_back_p=*/true)"))]
)

(define_insn "*pop_multiple_with_return"
  [(match_parallel 0 "pop_multiple_return"
    [(return)
     (set (match_operand:SI 2 "s_register_operand" "=rk")
          (mem:SI (match_operand:SI 1 "s_register_operand" "rk")))
        ])]
  "TARGET_32BIT && (reload_in_progress || reload_completed)"
  "*
  {
    arm_output_multireg_pop (operands, /*return_pc=*/true,
                                       /*cond=*/const_true_rtx,
                                       /*reverse=*/false,
                                       /*update=*/false);
    return \"\";
  }
  "
  [(set_attr "type" "load_16")
   (set_attr "predicable" "yes")
   (set (attr "length")
	(symbol_ref "arm_attr_length_pop_multi (operands, /*return_pc=*/true,
						/*write_back_p=*/false)"))]
)

;; Load into PC and return
(define_insn "*ldr_with_return"
  [(return)
   (set (reg:SI PC_REGNUM)
        (mem:SI (post_inc:SI (match_operand:SI 0 "s_register_operand" "+rk"))))]
  "TARGET_32BIT && (reload_in_progress || reload_completed)"
  "ldr%?\t%|pc, [%0], #4"
  [(set_attr "type" "load_4")
   (set_attr "predicable" "yes")]
)
;; Pop for floating point registers (as used in epilogue RTL)
(define_insn "*vfp_pop_multiple_with_writeback"
  [(match_parallel 0 "pop_multiple_fp"
    [(set (match_operand:SI 1 "s_register_operand" "+rk")
          (plus:SI (match_dup 1)
                   (match_operand:SI 2 "const_int_I_operand" "I")))
     (set (match_operand:DF 3 "vfp_hard_register_operand" "")
          (mem:DF (match_dup 1)))])]
  "TARGET_32BIT && TARGET_VFP_BASE"
  "*
  {
    int num_regs = XVECLEN (operands[0], 0);
    char pattern[100];
    rtx op_list[2];
    strcpy (pattern, \"vldm\\t\");
    strcat (pattern, reg_names[REGNO (SET_DEST (XVECEXP (operands[0], 0, 0)))]);
    strcat (pattern, \"!, {\");
    op_list[0] = XEXP (XVECEXP (operands[0], 0, 1), 0);
    strcat (pattern, \"%P0\");
    if ((num_regs - 1) > 1)
      {
        strcat (pattern, \"-%P1\");
        op_list [1] = XEXP (XVECEXP (operands[0], 0, num_regs - 1), 0);
      }

    strcat (pattern, \"}\");
    output_asm_insn (pattern, op_list);
    return \"\";
  }
  "
  [(set_attr "type" "load_16")
   (set_attr "conds" "unconditional")
   (set_attr "predicable" "no")]
)

;; Special patterns for dealing with the constant pool

(define_insn "align_4"
  [(unspec_volatile [(const_int 0)] VUNSPEC_ALIGN)]
  "TARGET_EITHER"
  "*
  assemble_align (32);
  return \"\";
  "
  [(set_attr "type" "no_insn")]
)

(define_insn "align_8"
  [(unspec_volatile [(const_int 0)] VUNSPEC_ALIGN8)]
  "TARGET_EITHER"
  "*
  assemble_align (64);
  return \"\";
  "
  [(set_attr "type" "no_insn")]
)

(define_insn "consttable_end"
  [(unspec_volatile [(const_int 0)] VUNSPEC_POOL_END)]
  "TARGET_EITHER"
  "*
  making_const_table = FALSE;
  return \"\";
  "
  [(set_attr "type" "no_insn")]
)

(define_insn "consttable_1"
  [(unspec_volatile [(match_operand 0 "" "")] VUNSPEC_POOL_1)]
  "TARGET_EITHER"
  "*
  making_const_table = TRUE;
  assemble_integer (operands[0], 1, BITS_PER_WORD, 1);
  assemble_zeros (3);
  return \"\";
  "
  [(set_attr "length" "4")
   (set_attr "type" "no_insn")]
)

(define_insn "consttable_2"
  [(unspec_volatile [(match_operand 0 "" "")] VUNSPEC_POOL_2)]
  "TARGET_EITHER"
  "*
  {
    rtx x = operands[0];
    making_const_table = TRUE;
    switch (GET_MODE_CLASS (GET_MODE (x)))
      {
      case MODE_FLOAT:
	arm_emit_fp16_const (x);
	break;
      default:
	assemble_integer (operands[0], 2, BITS_PER_WORD, 1);
	assemble_zeros (2);
	break;
      }
    return \"\";
  }"
  [(set_attr "length" "4")
   (set_attr "type" "no_insn")]
)

(define_insn "consttable_4"
  [(unspec_volatile [(match_operand 0 "" "")] VUNSPEC_POOL_4)]
  "TARGET_EITHER"
  "*
  {
    rtx x = operands[0];
    making_const_table = TRUE;
    scalar_float_mode float_mode;
    if (is_a <scalar_float_mode> (GET_MODE (x), &float_mode))
      assemble_real (*CONST_DOUBLE_REAL_VALUE (x), float_mode, BITS_PER_WORD);
    else
      {
	/* XXX: Sometimes gcc does something really dumb and ends up with
	   a HIGH in a constant pool entry, usually because it's trying to
	   load into a VFP register.  We know this will always be used in
	   combination with a LO_SUM which ignores the high bits, so just
	   strip off the HIGH.  */
	if (GET_CODE (x) == HIGH)
	  x = XEXP (x, 0);
        assemble_integer (x, 4, BITS_PER_WORD, 1);
	mark_symbol_refs_as_used (x);
      }
    return \"\";
  }"
  [(set_attr "length" "4")
   (set_attr "type" "no_insn")]
)

(define_insn "consttable_8"
  [(unspec_volatile [(match_operand 0 "" "")] VUNSPEC_POOL_8)]
  "TARGET_EITHER"
  "*
  {
    making_const_table = TRUE;
    scalar_float_mode float_mode;
    if (is_a <scalar_float_mode> (GET_MODE (operands[0]), &float_mode))
      assemble_real (*CONST_DOUBLE_REAL_VALUE (operands[0]),
		     float_mode, BITS_PER_WORD);
    else
      assemble_integer (operands[0], 8, BITS_PER_WORD, 1);
    return \"\";
  }"
  [(set_attr "length" "8")
   (set_attr "type" "no_insn")]
)

(define_insn "consttable_16"
  [(unspec_volatile [(match_operand 0 "" "")] VUNSPEC_POOL_16)]
  "TARGET_EITHER"
  "*
  {
    making_const_table = TRUE;
    scalar_float_mode float_mode;
    if (is_a <scalar_float_mode> (GET_MODE (operands[0]), &float_mode))
      assemble_real (*CONST_DOUBLE_REAL_VALUE (operands[0]),
		     float_mode, BITS_PER_WORD);
    else
      assemble_integer (operands[0], 16, BITS_PER_WORD, 1);
    return \"\";
  }"
  [(set_attr "length" "16")
   (set_attr "type" "no_insn")]
)

;; V5 Instructions,

(define_insn "clzsi2"
  [(set (match_operand:SI 0 "s_register_operand" "=r")
	(clz:SI (match_operand:SI 1 "s_register_operand" "r")))]
  "TARGET_32BIT && arm_arch5t"
  "clz%?\\t%0, %1"
  [(set_attr "predicable" "yes")
   (set_attr "type" "clz")])

(define_insn "rbitsi2"
  [(set (match_operand:SI 0 "s_register_operand" "=r")
	(unspec:SI [(match_operand:SI 1 "s_register_operand" "r")] UNSPEC_RBIT))]
  "TARGET_32BIT && arm_arch_thumb2"
  "rbit%?\\t%0, %1"
  [(set_attr "predicable" "yes")
   (set_attr "type" "clz")])

;; Keep this as a CTZ expression until after reload and then split
;; into RBIT + CLZ.  Since RBIT is represented as an UNSPEC it is unlikely
;; to fold with any other expression.

(define_insn_and_split "ctzsi2"
 [(set (match_operand:SI           0 "s_register_operand" "=r")
       (ctz:SI (match_operand:SI  1 "s_register_operand" "r")))]
  "TARGET_32BIT && arm_arch_thumb2"
  "#"
  "&& reload_completed"
  [(const_int 0)]
  "
  emit_insn (gen_rbitsi2 (operands[0], operands[1]));
  emit_insn (gen_clzsi2 (operands[0], operands[0]));
  DONE;
")

;; V5E instructions.

(define_insn "prefetch"
  [(prefetch (match_operand:SI 0 "address_operand" "p")
	     (match_operand:SI 1 "" "")
	     (match_operand:SI 2 "" ""))]
  "TARGET_32BIT && arm_arch5te"
  "pld\\t%a0"
  [(set_attr "type" "load_4")]
)

;; General predication pattern

(define_cond_exec
  [(match_operator 0 "arm_comparison_operator"
    [(match_operand 1 "cc_register" "")
     (const_int 0)])]
  "TARGET_32BIT
   && (!TARGET_NO_VOLATILE_CE || !volatile_refs_p (PATTERN (insn)))"
  ""
[(set_attr "predicated" "yes")]
)

(define_insn "force_register_use"
  [(unspec:SI [(match_operand:SI 0 "register_operand" "")] UNSPEC_REGISTER_USE)]
  ""
  "%@ %0 needed"
  [(set_attr "length" "0")
   (set_attr "type" "no_insn")]
)


;; Patterns for exception handling

(define_expand "eh_return"
  [(use (match_operand 0 "general_operand"))]
  "TARGET_EITHER"
  "
  {
    if (TARGET_32BIT)
      emit_insn (gen_arm_eh_return (operands[0]));
    else
      emit_insn (gen_thumb_eh_return (operands[0]));
    DONE;
  }"
)
				   
;; We can't expand this before we know where the link register is stored.
(define_insn_and_split "arm_eh_return"
  [(unspec_volatile [(match_operand:SI 0 "s_register_operand" "r")]
		    VUNSPEC_EH_RETURN)
   (clobber (match_scratch:SI 1 "=&r"))]
  "TARGET_ARM"
  "#"
  "&& reload_completed"
  [(const_int 0)]
  "
  {
    arm_set_return_address (operands[0], operands[1]);
    DONE;
  }"
)


;; TLS support

(define_insn "load_tp_hard"
  [(set (match_operand:SI 0 "register_operand" "=r")
	(unspec:SI [(const_int 0)] UNSPEC_TLS))]
  "TARGET_HARD_TP"
  "mrc%?\\tp15, 0, %0, c13, c0, 3\\t@ load_tp_hard"
  [(set_attr "predicable" "yes")
   (set_attr "type" "mrs")]
)

;; Doesn't clobber R1-R3.  Must use r0 for the first operand.
(define_insn "load_tp_soft_fdpic"
  [(set (reg:SI 0) (unspec:SI [(const_int 0)] UNSPEC_TLS))
   (clobber (reg:SI FDPIC_REGNUM))
   (clobber (reg:SI LR_REGNUM))
   (clobber (reg:SI IP_REGNUM))
   (clobber (reg:CC CC_REGNUM))]
  "TARGET_SOFT_TP && TARGET_FDPIC"
  "bl\\t__aeabi_read_tp\\t@ load_tp_soft"
  [(set_attr "conds" "clob")
   (set_attr "type" "branch")]
)

;; Doesn't clobber R1-R3.  Must use r0 for the first operand.
(define_insn "load_tp_soft"
  [(set (reg:SI 0) (unspec:SI [(const_int 0)] UNSPEC_TLS))
   (clobber (reg:SI LR_REGNUM))
   (clobber (reg:SI IP_REGNUM))
   (clobber (reg:CC CC_REGNUM))]
  "TARGET_SOFT_TP && !TARGET_FDPIC"
  "bl\\t__aeabi_read_tp\\t@ load_tp_soft"
  [(set_attr "conds" "clob")
   (set_attr "type" "branch")]
)

;; tls descriptor call
(define_insn "tlscall"
  [(set (reg:SI R0_REGNUM)
        (unspec:SI [(reg:SI R0_REGNUM)
                    (match_operand:SI 0 "" "X")
	            (match_operand 1 "" "")] UNSPEC_TLS))
   (clobber (reg:SI R1_REGNUM))
   (clobber (reg:SI LR_REGNUM))
   (clobber (reg:SI CC_REGNUM))]
  "TARGET_GNU2_TLS"
  {
    targetm.asm_out.internal_label (asm_out_file, "LPIC",
				    INTVAL (operands[1]));
    return "bl\\t%c0(tlscall)";
  }
  [(set_attr "conds" "clob")
   (set_attr "length" "4")
   (set_attr "type" "branch")]
)

;; For thread pointer builtin
(define_expand "get_thread_pointersi"
  [(match_operand:SI 0 "s_register_operand")]
 ""
 "
 {
   arm_load_tp (operands[0]);
   DONE;
 }")

;;

;; We only care about the lower 16 bits of the constant 
;; being inserted into the upper 16 bits of the register.
(define_insn "*arm_movtas_ze" 
  [(set (zero_extract:SI (match_operand:SI 0 "s_register_operand" "+r,r")
                   (const_int 16)
                   (const_int 16))
        (match_operand:SI 1 "const_int_operand" ""))]
  "TARGET_HAVE_MOVT"
  "@
   movt%?\t%0, %L1
   movt\t%0, %L1"
 [(set_attr "arch" "32,v8mb")
  (set_attr "predicable" "yes")
  (set_attr "length" "4")
  (set_attr "type" "alu_sreg")]
)

(define_insn "*arm_rev"
  [(set (match_operand:SI 0 "s_register_operand" "=l,l,r")
	(bswap:SI (match_operand:SI 1 "s_register_operand" "l,l,r")))]
  "arm_arch6"
  "@
   rev\t%0, %1
   rev%?\t%0, %1
   rev%?\t%0, %1"
  [(set_attr "arch" "t1,t2,32")
   (set_attr "length" "2,2,4")
   (set_attr "predicable" "no,yes,yes")
   (set_attr "type" "rev")]
)

(define_expand "arm_legacy_rev"
  [(set (match_operand:SI 2 "s_register_operand")
	(xor:SI (rotatert:SI (match_operand:SI 1 "s_register_operand")
			     (const_int 16))
		(match_dup 1)))
   (set (match_dup 2)
	(lshiftrt:SI (match_dup 2)
		     (const_int 8)))
   (set (match_operand:SI 3 "s_register_operand")
	(rotatert:SI (match_dup 1)
		     (const_int 8)))
   (set (match_dup 2)
	(and:SI (match_dup 2)
		(const_int -65281)))
   (set (match_operand:SI 0 "s_register_operand")
	(xor:SI (match_dup 3)
		(match_dup 2)))]
  "TARGET_32BIT"
  ""
)

;; Reuse temporaries to keep register pressure down.
(define_expand "thumb_legacy_rev"
  [(set (match_operand:SI 2 "s_register_operand")
     (ashift:SI (match_operand:SI 1 "s_register_operand")
                (const_int 24)))
   (set (match_operand:SI 3 "s_register_operand")
     (lshiftrt:SI (match_dup 1)
		  (const_int 24)))
   (set (match_dup 3)
     (ior:SI (match_dup 3)
	     (match_dup 2)))
   (set (match_operand:SI 4 "s_register_operand")
     (const_int 16))
   (set (match_operand:SI 5 "s_register_operand")
     (rotatert:SI (match_dup 1)
		  (match_dup 4)))
   (set (match_dup 2)
     (ashift:SI (match_dup 5)
                (const_int 24)))
   (set (match_dup 5)
     (lshiftrt:SI (match_dup 5)
		  (const_int 24)))
   (set (match_dup 5)
     (ior:SI (match_dup 5)
	     (match_dup 2)))
   (set (match_dup 5)
     (rotatert:SI (match_dup 5)
		  (match_dup 4)))
   (set (match_operand:SI 0 "s_register_operand")
     (ior:SI (match_dup 5)
             (match_dup 3)))]
  "TARGET_THUMB"
  ""
)

;; ARM-specific expansion of signed mod by power of 2
;; using conditional negate.
;; For r0 % n where n is a power of 2 produce:
;; rsbs    r1, r0, #0
;; and     r0, r0, #(n - 1)
;; and     r1, r1, #(n - 1)
;; rsbpl   r0, r1, #0

(define_expand "modsi3"
  [(match_operand:SI 0 "register_operand")
   (match_operand:SI 1 "register_operand")
   (match_operand:SI 2 "const_int_operand")]
  "TARGET_32BIT"
  {
    HOST_WIDE_INT val = INTVAL (operands[2]);

    if (val <= 0
       || exact_log2 (val) <= 0)
      FAIL;

    rtx mask = GEN_INT (val - 1);

    /* In the special case of x0 % 2 we can do the even shorter:
	cmp     r0, #0
	and     r0, r0, #1
	rsblt   r0, r0, #0.  */

    if (val == 2)
      {
	rtx cc_reg = arm_gen_compare_reg (LT,
					  operands[1], const0_rtx, NULL_RTX);
	rtx cond = gen_rtx_LT (SImode, cc_reg, const0_rtx);
	rtx masked = gen_reg_rtx (SImode);

	emit_insn (gen_andsi3 (masked, operands[1], mask));
	emit_move_insn (operands[0],
			gen_rtx_IF_THEN_ELSE (SImode, cond,
					      gen_rtx_NEG (SImode,
							   masked),
					      masked));
	DONE;
      }

    rtx neg_op = gen_reg_rtx (SImode);
    rtx_insn *insn = emit_insn (gen_subsi3_compare0 (neg_op, const0_rtx,
						      operands[1]));

    /* Extract the condition register and mode.  */
    rtx cmp = XVECEXP (PATTERN (insn), 0, 0);
    rtx cc_reg = SET_DEST (cmp);
    rtx cond = gen_rtx_GE (SImode, cc_reg, const0_rtx);

    emit_insn (gen_andsi3 (operands[0], operands[1], mask));

    rtx masked_neg = gen_reg_rtx (SImode);
    emit_insn (gen_andsi3 (masked_neg, neg_op, mask));

    /* We want a conditional negate here, but emitting COND_EXEC rtxes
       during expand does not always work.  Do an IF_THEN_ELSE instead.  */
    emit_move_insn (operands[0],
		    gen_rtx_IF_THEN_ELSE (SImode, cond,
					  gen_rtx_NEG (SImode, masked_neg),
					  operands[0]));


    DONE;
  }
)

(define_expand "bswapsi2"
  [(set (match_operand:SI 0 "s_register_operand")
	(bswap:SI (match_operand:SI 1 "s_register_operand")))]
"TARGET_EITHER && (arm_arch6 || !optimize_size)"
"
    if (!arm_arch6)
      {
	rtx op2 = gen_reg_rtx (SImode);
	rtx op3 = gen_reg_rtx (SImode);

	if (TARGET_THUMB)
	  {
	    rtx op4 = gen_reg_rtx (SImode);
	    rtx op5 = gen_reg_rtx (SImode);

	    emit_insn (gen_thumb_legacy_rev (operands[0], operands[1],
					     op2, op3, op4, op5));
	  }
	else
	  {
	    emit_insn (gen_arm_legacy_rev (operands[0], operands[1],
					   op2, op3));
	  }

	DONE;
      }
  "
)

;; bswap16 patterns: use revsh and rev16 instructions for the signed
;; and unsigned variants, respectively. For rev16, expose
;; byte-swapping in the lower 16 bits only.
(define_insn "*arm_revsh"
  [(set (match_operand:SI 0 "s_register_operand" "=l,l,r")
	(sign_extend:SI (bswap:HI (match_operand:HI 1 "s_register_operand" "l,l,r"))))]
  "arm_arch6"
  "@
  revsh\t%0, %1
  revsh%?\t%0, %1
  revsh%?\t%0, %1"
  [(set_attr "arch" "t1,t2,32")
   (set_attr "length" "2,2,4")
   (set_attr "type" "rev")]
)

(define_insn "*arm_rev16"
  [(set (match_operand:HI 0 "s_register_operand" "=l,l,r")
	(bswap:HI (match_operand:HI 1 "s_register_operand" "l,l,r")))]
  "arm_arch6"
  "@
   rev16\t%0, %1
   rev16%?\t%0, %1
   rev16%?\t%0, %1"
  [(set_attr "arch" "t1,t2,32")
   (set_attr "length" "2,2,4")
   (set_attr "type" "rev")]
)

;; There are no canonicalisation rules for the position of the lshiftrt, ashift
;; operations within an IOR/AND RTX, therefore we have two patterns matching
;; each valid permutation.

(define_insn "arm_rev16si2"
  [(set (match_operand:SI 0 "register_operand" "=l,l,r")
        (ior:SI (and:SI (ashift:SI (match_operand:SI 1 "register_operand" "l,l,r")
                                   (const_int 8))
                        (match_operand:SI 3 "const_int_operand" "n,n,n"))
                (and:SI (lshiftrt:SI (match_dup 1)
                                     (const_int 8))
                        (match_operand:SI 2 "const_int_operand" "n,n,n"))))]
  "arm_arch6
   && aarch_rev16_shleft_mask_imm_p (operands[3], SImode)
   && aarch_rev16_shright_mask_imm_p (operands[2], SImode)"
  "rev16\\t%0, %1"
  [(set_attr "arch" "t1,t2,32")
   (set_attr "length" "2,2,4")
   (set_attr "type" "rev")]
)

(define_insn "arm_rev16si2_alt"
  [(set (match_operand:SI 0 "register_operand" "=l,l,r")
        (ior:SI (and:SI (lshiftrt:SI (match_operand:SI 1 "register_operand" "l,l,r")
                                     (const_int 8))
                        (match_operand:SI 2 "const_int_operand" "n,n,n"))
                (and:SI (ashift:SI (match_dup 1)
                                   (const_int 8))
                        (match_operand:SI 3 "const_int_operand" "n,n,n"))))]
  "arm_arch6
   && aarch_rev16_shleft_mask_imm_p (operands[3], SImode)
   && aarch_rev16_shright_mask_imm_p (operands[2], SImode)"
  "rev16\\t%0, %1"
  [(set_attr "arch" "t1,t2,32")
   (set_attr "length" "2,2,4")
   (set_attr "type" "rev")]
)

(define_expand "bswaphi2"
  [(set (match_operand:HI 0 "s_register_operand")
	(bswap:HI (match_operand:HI 1 "s_register_operand")))]
"arm_arch6"
""
)

;; Patterns for LDRD/STRD in Thumb2 mode

(define_insn "*thumb2_ldrd"
  [(set (match_operand:SI 0 "s_register_operand" "=r")
        (mem:SI (plus:SI (match_operand:SI 1 "s_register_operand" "rk")
                         (match_operand:SI 2 "ldrd_strd_offset_operand" "Do"))))
   (set (match_operand:SI 3 "s_register_operand" "=r")
        (mem:SI (plus:SI (match_dup 1)
                         (match_operand:SI 4 "const_int_operand" ""))))]
  "TARGET_LDRD && TARGET_THUMB2 && reload_completed
     && ((INTVAL (operands[2]) + 4) == INTVAL (operands[4]))
     && (operands_ok_ldrd_strd (operands[0], operands[3],
                                  operands[1], INTVAL (operands[2]),
                                  false, true))"
  "ldrd%?\t%0, %3, [%1, %2]"
  [(set_attr "type" "load_8")
   (set_attr "predicable" "yes")])

(define_insn "*thumb2_ldrd_base"
  [(set (match_operand:SI 0 "s_register_operand" "=r")
        (mem:SI (match_operand:SI 1 "s_register_operand" "rk")))
   (set (match_operand:SI 2 "s_register_operand" "=r")
        (mem:SI (plus:SI (match_dup 1)
                         (const_int 4))))]
  "TARGET_LDRD && TARGET_THUMB2 && reload_completed
     && (operands_ok_ldrd_strd (operands[0], operands[2],
                                  operands[1], 0, false, true))"
  "ldrd%?\t%0, %2, [%1]"
  [(set_attr "type" "load_8")
   (set_attr "predicable" "yes")])

(define_insn "*thumb2_ldrd_base_neg"
  [(set (match_operand:SI 0 "s_register_operand" "=r")
	(mem:SI (plus:SI (match_operand:SI 1 "s_register_operand" "rk")
                         (const_int -4))))
   (set (match_operand:SI 2 "s_register_operand" "=r")
        (mem:SI (match_dup 1)))]
  "TARGET_LDRD && TARGET_THUMB2 && reload_completed
     && (operands_ok_ldrd_strd (operands[0], operands[2],
                                  operands[1], -4, false, true))"
  "ldrd%?\t%0, %2, [%1, #-4]"
  [(set_attr "type" "load_8")
   (set_attr "predicable" "yes")])

(define_insn "*thumb2_strd"
  [(set (mem:SI (plus:SI (match_operand:SI 0 "s_register_operand" "rk")
                         (match_operand:SI 1 "ldrd_strd_offset_operand" "Do")))
        (match_operand:SI 2 "s_register_operand" "r"))
   (set (mem:SI (plus:SI (match_dup 0)
                         (match_operand:SI 3 "const_int_operand" "")))
        (match_operand:SI 4 "s_register_operand" "r"))]
  "TARGET_LDRD && TARGET_THUMB2 && reload_completed
     && ((INTVAL (operands[1]) + 4) == INTVAL (operands[3]))
     && (operands_ok_ldrd_strd (operands[2], operands[4],
                                  operands[0], INTVAL (operands[1]),
                                  false, false))"
  "strd%?\t%2, %4, [%0, %1]"
  [(set_attr "type" "store_8")
   (set_attr "predicable" "yes")])

(define_insn "*thumb2_strd_base"
  [(set (mem:SI (match_operand:SI 0 "s_register_operand" "rk"))
        (match_operand:SI 1 "s_register_operand" "r"))
   (set (mem:SI (plus:SI (match_dup 0)
                         (const_int 4)))
        (match_operand:SI 2 "s_register_operand" "r"))]
  "TARGET_LDRD && TARGET_THUMB2 && reload_completed
     && (operands_ok_ldrd_strd (operands[1], operands[2],
                                  operands[0], 0, false, false))"
  "strd%?\t%1, %2, [%0]"
  [(set_attr "type" "store_8")
   (set_attr "predicable" "yes")])

(define_insn "*thumb2_strd_base_neg"
  [(set (mem:SI (plus:SI (match_operand:SI 0 "s_register_operand" "rk")
                         (const_int -4)))
        (match_operand:SI 1 "s_register_operand" "r"))
   (set (mem:SI (match_dup 0))
        (match_operand:SI 2 "s_register_operand" "r"))]
  "TARGET_LDRD && TARGET_THUMB2 && reload_completed
     && (operands_ok_ldrd_strd (operands[1], operands[2],
                                  operands[0], -4, false, false))"
  "strd%?\t%1, %2, [%0, #-4]"
  [(set_attr "type" "store_8")
   (set_attr "predicable" "yes")])

;; ARMv8 CRC32 instructions.
(define_insn "arm_<crc_variant>"
  [(set (match_operand:SI 0 "s_register_operand" "=r")
        (unspec:SI [(match_operand:SI 1 "s_register_operand" "r")
                    (match_operand:<crc_mode> 2 "s_register_operand" "r")]
         CRC))]
  "TARGET_CRC32"
  "<crc_variant>\\t%0, %1, %2"
  [(set_attr "type" "crc")
   (set_attr "conds" "unconditional")]
)

;; Load the load/store double peephole optimizations.
(include "ldrdstrd.md")

;; Load the load/store multiple patterns
(include "ldmstm.md")

;; Patterns in ldmstm.md don't cover more than 4 registers. This pattern covers
;; large lists without explicit writeback generated for APCS_FRAME epilogue.
;; The operands are validated through the load_multiple_operation
;; match_parallel predicate rather than through constraints so enable it only
;; after reload.
(define_insn "*load_multiple"
  [(match_parallel 0 "load_multiple_operation"
    [(set (match_operand:SI 2 "s_register_operand" "=rk")
          (mem:SI (match_operand:SI 1 "s_register_operand" "rk")))
        ])]
  "TARGET_32BIT && reload_completed"
  "*
  {
    arm_output_multireg_pop (operands, /*return_pc=*/false,
                                       /*cond=*/const_true_rtx,
                                       /*reverse=*/false,
                                       /*update=*/false);
    return \"\";
  }
  "
  [(set_attr "predicable" "yes")]
)

(define_expand "copysignsf3"
  [(match_operand:SF 0 "register_operand")
   (match_operand:SF 1 "register_operand")
   (match_operand:SF 2 "register_operand")]
  "TARGET_SOFT_FLOAT && arm_arch_thumb2"
  "{
     emit_move_insn (operands[0], operands[2]);
     emit_insn (gen_insv_t2 (simplify_gen_subreg (SImode, operands[0], SFmode, 0),
		GEN_INT (31), GEN_INT (0),
		simplify_gen_subreg (SImode, operands[1], SFmode, 0)));
     DONE;
  }"
)

(define_expand "copysigndf3"
  [(match_operand:DF 0 "register_operand")
   (match_operand:DF 1 "register_operand")
   (match_operand:DF 2 "register_operand")]
  "TARGET_SOFT_FLOAT && arm_arch_thumb2"
  "{
     rtx op0_low = gen_lowpart (SImode, operands[0]);
     rtx op0_high = gen_highpart (SImode, operands[0]);
     rtx op1_low = gen_lowpart (SImode, operands[1]);
     rtx op1_high = gen_highpart (SImode, operands[1]);
     rtx op2_high = gen_highpart (SImode, operands[2]);

     rtx scratch1 = gen_reg_rtx (SImode);
     rtx scratch2 = gen_reg_rtx (SImode);
     emit_move_insn (scratch1, op2_high);
     emit_move_insn (scratch2, op1_high);

     emit_insn(gen_rtx_SET(scratch1,
			   gen_rtx_LSHIFTRT (SImode, op2_high, GEN_INT(31))));
     emit_insn(gen_insv_t2(scratch2, GEN_INT(1), GEN_INT(31), scratch1));
     emit_move_insn (op0_low, op1_low);
     emit_move_insn (op0_high, scratch2);

     DONE;
  }"
)

;; movmisalign patterns for HImode and SImode.
(define_expand "movmisalign<mode>"
  [(match_operand:HSI 0 "general_operand")
   (match_operand:HSI 1 "general_operand")]
  "unaligned_access"
{
  /* This pattern is not permitted to fail during expansion: if both arguments
     are non-registers (e.g. memory := constant), force operand 1 into a
     register.  */
  rtx (* gen_unaligned_load)(rtx, rtx);
  rtx tmp_dest = operands[0];
  if (!s_register_operand (operands[0], <MODE>mode)
      && !s_register_operand (operands[1], <MODE>mode))
    operands[1] = force_reg (<MODE>mode, operands[1]);

  if (<MODE>mode == HImode)
   {
    gen_unaligned_load = gen_unaligned_loadhiu;
    tmp_dest = gen_reg_rtx (SImode);
   }
  else
    gen_unaligned_load = gen_unaligned_loadsi;

  if (MEM_P (operands[1]))
   {
    emit_insn (gen_unaligned_load (tmp_dest, operands[1]));
    if (<MODE>mode == HImode)
      emit_move_insn (operands[0], gen_lowpart (HImode, tmp_dest));
   }
  else
    emit_insn (gen_unaligned_store<mode> (operands[0], operands[1]));

  DONE;
})

(define_insn "arm_<cdp>"
  [(unspec_volatile [(match_operand:SI 0 "immediate_operand" "n")
		     (match_operand:SI 1 "immediate_operand" "n")
		     (match_operand:SI 2 "immediate_operand" "n")
		     (match_operand:SI 3 "immediate_operand" "n")
		     (match_operand:SI 4 "immediate_operand" "n")
		     (match_operand:SI 5 "immediate_operand" "n")] CDPI)]
  "arm_coproc_builtin_available (VUNSPEC_<CDP>)"
{
  arm_const_bounds (operands[0], 0, 16);
  arm_const_bounds (operands[1], 0, 16);
  arm_const_bounds (operands[2], 0, (1 << 5));
  arm_const_bounds (operands[3], 0, (1 << 5));
  arm_const_bounds (operands[4], 0, (1 << 5));
  arm_const_bounds (operands[5], 0, 8);
  return "<cdp>\\tp%c0, %1, CR%c2, CR%c3, CR%c4, %5";
}
  [(set_attr "length" "4")
   (set_attr "type" "coproc")])

(define_insn "*ldc"
  [(unspec_volatile [(match_operand:SI 0 "immediate_operand" "n")
		     (match_operand:SI 1 "immediate_operand" "n")
		     (match_operand:SI 2 "memory_operand" "Uz")] LDCI)]
  "arm_coproc_builtin_available (VUNSPEC_<LDC>)"
{
  arm_const_bounds (operands[0], 0, 16);
  arm_const_bounds (operands[1], 0, (1 << 5));
  return "<ldc>\\tp%c0, CR%c1, %2";
}
  [(set_attr "length" "4")
   (set_attr "type" "coproc")])

(define_insn "*stc"
  [(unspec_volatile [(match_operand:SI 0 "immediate_operand" "n")
		     (match_operand:SI 1 "immediate_operand" "n")
		     (match_operand:SI 2 "memory_operand" "=Uz")] STCI)]
  "arm_coproc_builtin_available (VUNSPEC_<STC>)"
{
  arm_const_bounds (operands[0], 0, 16);
  arm_const_bounds (operands[1], 0, (1 << 5));
  return "<stc>\\tp%c0, CR%c1, %2";
}
  [(set_attr "length" "4")
   (set_attr "type" "coproc")])

(define_expand "arm_<ldc>"
  [(unspec_volatile [(match_operand:SI 0 "immediate_operand")
		     (match_operand:SI 1 "immediate_operand")
		     (mem:SI (match_operand:SI 2 "s_register_operand"))] LDCI)]
  "arm_coproc_builtin_available (VUNSPEC_<LDC>)")

(define_expand "arm_<stc>"
  [(unspec_volatile [(match_operand:SI 0 "immediate_operand")
		     (match_operand:SI 1 "immediate_operand")
		     (mem:SI (match_operand:SI 2 "s_register_operand"))] STCI)]
  "arm_coproc_builtin_available (VUNSPEC_<STC>)")

(define_insn "arm_<mcr>"
  [(unspec_volatile [(match_operand:SI 0 "immediate_operand" "n")
		     (match_operand:SI 1 "immediate_operand" "n")
		     (match_operand:SI 2 "s_register_operand" "r")
		     (match_operand:SI 3 "immediate_operand" "n")
		     (match_operand:SI 4 "immediate_operand" "n")
		     (match_operand:SI 5 "immediate_operand" "n")] MCRI)
   (use (match_dup 2))]
  "arm_coproc_builtin_available (VUNSPEC_<MCR>)"
{
  arm_const_bounds (operands[0], 0, 16);
  arm_const_bounds (operands[1], 0, 8);
  arm_const_bounds (operands[3], 0, (1 << 5));
  arm_const_bounds (operands[4], 0, (1 << 5));
  arm_const_bounds (operands[5], 0, 8);
  return "<mcr>\\tp%c0, %1, %2, CR%c3, CR%c4, %5";
}
  [(set_attr "length" "4")
   (set_attr "type" "coproc")])

(define_insn "arm_<mrc>"
  [(set (match_operand:SI 0 "s_register_operand" "=r")
	(unspec_volatile:SI [(match_operand:SI 1 "immediate_operand" "n")
			  (match_operand:SI 2 "immediate_operand" "n")
			  (match_operand:SI 3 "immediate_operand" "n")
			  (match_operand:SI 4 "immediate_operand" "n")
			  (match_operand:SI 5 "immediate_operand" "n")] MRCI))]
  "arm_coproc_builtin_available (VUNSPEC_<MRC>)"
{
  arm_const_bounds (operands[1], 0, 16);
  arm_const_bounds (operands[2], 0, 8);
  arm_const_bounds (operands[3], 0, (1 << 5));
  arm_const_bounds (operands[4], 0, (1 << 5));
  arm_const_bounds (operands[5], 0, 8);
  return "<mrc>\\tp%c1, %2, %0, CR%c3, CR%c4, %5";
}
  [(set_attr "length" "4")
   (set_attr "type" "coproc")])

(define_insn "arm_<mcrr>"
  [(unspec_volatile [(match_operand:SI 0 "immediate_operand" "n")
		     (match_operand:SI 1 "immediate_operand" "n")
		     (match_operand:DI 2 "s_register_operand" "r")
		     (match_operand:SI 3 "immediate_operand" "n")] MCRRI)
   (use (match_dup 2))]
  "arm_coproc_builtin_available (VUNSPEC_<MCRR>)"
{
  arm_const_bounds (operands[0], 0, 16);
  arm_const_bounds (operands[1], 0, 8);
  arm_const_bounds (operands[3], 0, (1 << 5));
  return "<mcrr>\\tp%c0, %1, %Q2, %R2, CR%c3";
}
  [(set_attr "length" "4")
   (set_attr "type" "coproc")])

(define_insn "arm_<mrrc>"
  [(set (match_operand:DI 0 "s_register_operand" "=r")
	(unspec_volatile:DI [(match_operand:SI 1 "immediate_operand" "n")
			  (match_operand:SI 2 "immediate_operand" "n")
			  (match_operand:SI 3 "immediate_operand" "n")] MRRCI))]
  "arm_coproc_builtin_available (VUNSPEC_<MRRC>)"
{
  arm_const_bounds (operands[1], 0, 16);
  arm_const_bounds (operands[2], 0, 8);
  arm_const_bounds (operands[3], 0, (1 << 5));
  return "<mrrc>\\tp%c1, %2, %Q0, %R0, CR%c3";
}
  [(set_attr "length" "4")
   (set_attr "type" "coproc")])

(define_expand "speculation_barrier"
  [(unspec_volatile [(const_int 0)] VUNSPEC_SPECULATION_BARRIER)]
  "TARGET_EITHER"
  "
  /* For thumb1 (except Armv8 derivatives), and for pre-Armv7 we don't
     have a usable barrier (and probably don't need one in practice).
     But to be safe if such code is run on later architectures, call a
     helper function in libgcc that will do the thing for the active
     system.  */
  if (!(arm_arch7 || arm_arch8))
    {
      arm_emit_speculation_barrier_function ();
      DONE;
    }
  "
)

;; Generate a hard speculation barrier when we have not enabled speculation
;; tracking.
(define_insn "*speculation_barrier_insn"
  [(unspec_volatile [(const_int 0)] VUNSPEC_SPECULATION_BARRIER)]
  "arm_arch7 || arm_arch8"
  "isb\;dsb\\tsy"
  [(set_attr "type" "block")
   (set_attr "length" "8")]
)

<<<<<<< HEAD
;; Vector bits common to IWMMXT and Neon
=======
;; Vector bits common to IWMMXT, Neon and MVE
>>>>>>> e2aa5677
(include "vec-common.md")
;; Load the Intel Wireless Multimedia Extension patterns
(include "iwmmxt.md")
;; Load the VFP co-processor patterns
(include "vfp.md")
;; Thumb-1 patterns
(include "thumb1.md")
;; Thumb-2 patterns
(include "thumb2.md")
;; Neon patterns
(include "neon.md")
;; Crypto patterns
(include "crypto.md")
;; Synchronization Primitives
(include "sync.md")
;; Fixed-point patterns
(include "arm-fixed.md")
;; M-profile Vector Extension
(include "mve.md")<|MERGE_RESOLUTION|>--- conflicted
+++ resolved
@@ -1,9 +1,5 @@
 ;;- Machine description for ARM for GNU compiler
-<<<<<<< HEAD
-;;  Copyright (C) 1991-2019 Free Software Foundation, Inc.
-=======
 ;;  Copyright (C) 1991-2020 Free Software Foundation, Inc.
->>>>>>> e2aa5677
 ;;  Contributed by Pieter `Tiggr' Schoenmakers (rcpieter@win.tue.nl)
 ;;  and Martin Simmons (@harleqn.co.uk).
 ;;  More major hacks by Richard Earnshaw (rearnsha@arm.com).
@@ -1553,29 +1549,6 @@
    (match_operand:DI 2 "reg_or_int_operand")
    (match_operand 3 "")]
   "TARGET_32BIT"
-<<<<<<< HEAD
-  "#"
-  "&& reload_completed"
-  [(parallel [(set (reg:CC CC_REGNUM)
-		   (compare:CC (match_dup 1) (match_dup 2)))
-	      (set (match_dup 0) (minus:SI (match_dup 1) (match_dup 2)))])
-   (parallel [(set (reg:CC CC_REGNUM)
-		   (compare:CC (match_dup 4) (match_dup 5)))
-	     (set (match_dup 3) (minus:SI (minus:SI (match_dup 4) (match_dup 5))
-			       (ltu:SI (reg:CC CC_REGNUM) (const_int 0))))])]
-  {
-    operands[3] = gen_highpart (SImode, operands[0]);
-    operands[0] = gen_lowpart (SImode, operands[0]);
-    operands[4] = gen_highpart (SImode, operands[1]);
-    operands[1] = gen_lowpart (SImode, operands[1]);
-    operands[5] = gen_highpart (SImode, operands[2]);
-    operands[2] = gen_lowpart (SImode, operands[2]);
-   }
-  [(set_attr "conds" "set")
-   (set_attr "length" "8")
-   (set_attr "type" "multiple")]
-)
-=======
 {
   rtx lo_result, hi_result;
   rtx lo_op1, hi_op1, lo_op2, hi_op2;
@@ -1650,7 +1623,6 @@
 
   DONE;
 })
->>>>>>> e2aa5677
 
 (define_insn "subsi3_compare1"
   [(set (reg:CC CC_REGNUM)
@@ -1717,43 +1689,15 @@
 ;; in this case the 'borrow' needs to treated like subtracting from the carry.
 (define_insn "rsbsi_carryin_reg"
   [(set (match_operand:SI 0 "s_register_operand" "=r")
-<<<<<<< HEAD
-	(minus:SI (plus:SI
-		   (match_operand:SI 1 "s_register_operand" "r")
-		   (match_operand:SI 2 "arm_neg_immediate_operand" "L"))
-		  (match_operand:SI 3 "arm_borrow_operation" "")))]
-  "TARGET_32BIT"
-  "sbc\\t%0, %1, #%n2"
-  [(set_attr "conds" "use")
-   (set_attr "type" "adc_imm")]
-)
-
-(define_insn "*subsi3_carryin_const0"
-  [(set (match_operand:SI 0 "s_register_operand" "=r")
-	(minus:SI (match_operand:SI 1 "s_register_operand" "r")
-		  (match_operand:SI 2 "arm_borrow_operation" "")))]
-  "TARGET_32BIT"
-  "sbc\\t%0, %1, #0"
-=======
 	(minus:SI (match_operand:SI 1 "arm_carry_operation" "")
 		  (match_operand:SI 2 "s_register_operand" "r")))]
   "TARGET_ARM"
   "rsc%?\\t%0, %2, #1"
->>>>>>> e2aa5677
   [(set_attr "conds" "use")
    (set_attr "predicable" "yes")
    (set_attr "type" "adc_imm")]
 )
 
-<<<<<<< HEAD
-(define_insn "*subsi3_carryin_compare"
-  [(set (reg:CC CC_REGNUM)
-	(compare:CC (match_operand:SI 1 "s_register_operand" "r")
-		    (match_operand:SI 2 "s_register_operand" "r")))
-   (set (match_operand:SI 0 "s_register_operand" "=r")
-	(minus:SI (minus:SI (match_dup 1) (match_dup 2))
-		  (match_operand:SI 3 "arm_borrow_operation" "")))]
-=======
 ;; SBC performs Rn - Rm - ~C, but -Rm = ~Rm + 1 => Rn + ~Rm + 1 - ~C
 ;; => Rn + ~Rm + C, which is essentially ADC Rd, Rn, ~Rm
 (define_insn "*add_not_cin"
@@ -1796,7 +1740,6 @@
 	 (plus:DI (match_operand:DI 3 "arm_borrow_operation" "")
 		  (SE:DI (match_operand:SI 2 "s_register_operand" "l,r")))))
    (clobber (match_scratch:SI 0 "=l,r"))]
->>>>>>> e2aa5677
   "TARGET_32BIT"
   "sbcs\\t%0, %1, %2"
   [(set_attr "conds" "set")
@@ -1805,32 +1748,6 @@
    (set_attr "type" "adc_reg")]
 )
 
-<<<<<<< HEAD
-(define_insn "*subsi3_carryin_compare_const"
-  [(set (reg:CC CC_REGNUM)
-	(compare:CC (match_operand:SI 1 "reg_or_int_operand" "r")
-		    (match_operand:SI 2 "const_int_I_operand" "I")))
-   (set (match_operand:SI 0 "s_register_operand" "=r")
-	(minus:SI (plus:SI
-		   (match_dup 1)
-		   (match_operand:SI 3 "arm_neg_immediate_operand" "L"))
-		  (match_operand:SI 4 "arm_borrow_operation" "")))]
-  "TARGET_32BIT
-   && (INTVAL (operands[2])
-       == trunc_int_for_mode (-INTVAL (operands[3]), SImode))"
-  "sbcs\\t%0, %1, #%n3"
-  [(set_attr "conds" "set")
-   (set_attr "type" "adcs_imm")]
-)
-
-(define_insn "*subsi3_carryin_compare_const0"
-  [(set (reg:CC CC_REGNUM)
-	(compare:CC (match_operand:SI 1 "reg_or_int_operand" "r")
-		    (const_int 0)))
-   (set (match_operand:SI 0 "s_register_operand" "=r")
-	(minus:SI (match_dup 1)
-		  (match_operand:SI 2 "arm_borrow_operation" "")))]
-=======
 ;; Similar to the above, but handling a constant which has a different
 ;; canonicalization.
 (define_insn "cmpsi3_imm_carryin_<CC_EXTEND>out"
@@ -1855,7 +1772,6 @@
 	 (SE:DI (match_operand:SI 1 "s_register_operand" "r,r"))
 	 (match_operand:DI 2 "arm_borrow_operation" "")))
    (clobber (match_scratch:SI 0 "=l,r"))]
->>>>>>> e2aa5677
   "TARGET_32BIT"
   "sbcs\\t%0, %1, #0"
   [(set_attr "conds" "set")
@@ -1887,13 +1803,6 @@
 (define_insn "*subsi3_carryin_shift"
   [(set (match_operand:SI 0 "s_register_operand" "=r,r")
 	(minus:SI (minus:SI
-<<<<<<< HEAD
-		   (match_operand:SI 1 "s_register_operand" "r")
-		   (match_operator:SI 2 "shift_operator"
-		    [(match_operand:SI 3 "s_register_operand" "r")
-		     (match_operand:SI 4 "reg_or_int_operand" "rM")]))
-		  (match_operand:SI 5 "arm_borrow_operation" "")))]
-=======
 		   (match_operand:SI 1 "s_register_operand" "r,r")
 		   (match_operator:SI 2 "shift_operator"
 		    [(match_operand:SI 3 "s_register_operand" "r,r")
@@ -1916,20 +1825,13 @@
 		  (match_operator:SI 2 "shift_operator"
 		   [(match_operand:SI 3 "s_register_operand" "r,r")
 		    (match_operand:SI 4 "shift_amount_operand" "M,r")])))]
->>>>>>> e2aa5677
   "TARGET_32BIT"
   "sbc%?\\t%0, %1, %3%S2"
   [(set_attr "conds" "use")
    (set_attr "arch" "32,a")
    (set_attr "shift" "3")
    (set_attr "predicable" "yes")
-<<<<<<< HEAD
-   (set (attr "type") (if_then_else (match_operand 4 "const_int_operand" "")
-				    (const_string "alu_shift_imm")
-				    (const_string "alu_shift_reg")))]
-=======
    (set_attr "type" "alu_shift_imm,alu_shift_reg")]
->>>>>>> e2aa5677
 )
 
 ;; No RSC in Thumb2
@@ -1937,15 +1839,9 @@
   [(set (match_operand:SI 0 "s_register_operand" "=r,r")
 	(minus:SI (minus:SI
 		   (match_operator:SI 2 "shift_operator"
-<<<<<<< HEAD
-		    [(match_operand:SI 3 "s_register_operand" "r")
-		     (match_operand:SI 4 "reg_or_int_operand" "rM")])
-		   (match_operand:SI 1 "s_register_operand" "r"))
-=======
 		    [(match_operand:SI 3 "s_register_operand" "r,r")
 		     (match_operand:SI 4 "shift_amount_operand" "M,r")])
 		   (match_operand:SI 1 "s_register_operand" "r,r"))
->>>>>>> e2aa5677
 		  (match_operand:SI 5 "arm_borrow_operation" "")))]
   "TARGET_ARM"
   "rsc%?\\t%0, %1, %3%S2"
@@ -2010,172 +1906,6 @@
   if (TARGET_THUMB1)
     {
       if (!REG_P (operands[1]))
-<<<<<<< HEAD
-        operands[1] = force_reg (DImode, operands[1]);
-      if (!REG_P (operands[2]))
-        operands[2] = force_reg (DImode, operands[2]);
-     }	
-  "
-)
-
-(define_insn_and_split "*arm_subdi3"
-  [(set (match_operand:DI           0 "arm_general_register_operand" "=&r,&r,&r")
-	(minus:DI (match_operand:DI 1 "arm_general_register_operand" "0,r,0")
-		  (match_operand:DI 2 "arm_general_register_operand" "r,0,0")))
-   (clobber (reg:CC CC_REGNUM))]
-  "TARGET_32BIT && !TARGET_NEON"
-  "#"  ; "subs\\t%Q0, %Q1, %Q2\;sbc\\t%R0, %R1, %R2"
-  "&& (!TARGET_IWMMXT || reload_completed)"
-  [(parallel [(set (reg:CC CC_REGNUM)
-		   (compare:CC (match_dup 1) (match_dup 2)))
-	      (set (match_dup 0) (minus:SI (match_dup 1) (match_dup 2)))])
-   (set (match_dup 3) (minus:SI (minus:SI (match_dup 4) (match_dup 5))
-			       (ltu:SI (reg:CC CC_REGNUM) (const_int 0))))]
-  {
-    operands[3] = gen_highpart (SImode, operands[0]);
-    operands[0] = gen_lowpart (SImode, operands[0]);
-    operands[4] = gen_highpart (SImode, operands[1]);
-    operands[1] = gen_lowpart (SImode, operands[1]);
-    operands[5] = gen_highpart (SImode, operands[2]);
-    operands[2] = gen_lowpart (SImode, operands[2]);
-   }
-  [(set_attr "conds" "clob")
-   (set_attr "length" "8")
-   (set_attr "type" "multiple")]
-)
-
-(define_insn_and_split "*subdi_di_zesidi"
-  [(set (match_operand:DI           0 "s_register_operand" "=&r,&r")
-	(minus:DI (match_operand:DI 1 "s_register_operand"  "0,r")
-		  (zero_extend:DI
-		   (match_operand:SI 2 "s_register_operand"  "r,r"))))
-   (clobber (reg:CC CC_REGNUM))]
-  "TARGET_32BIT"
-  "#"   ; "subs\\t%Q0, %Q1, %2\;sbc\\t%R0, %R1, #0"
-  "&& reload_completed"
-  [(parallel [(set (reg:CC CC_REGNUM)
-		   (compare:CC (match_dup 1) (match_dup 2)))
-	      (set (match_dup 0) (minus:SI (match_dup 1) (match_dup 2)))])
-   (set (match_dup 3) (minus:SI (match_dup 4)
-				(ltu:SI (reg:CC CC_REGNUM) (const_int 0))))]
-  {
-    operands[3] = gen_highpart (SImode, operands[0]);
-    operands[0] = gen_lowpart (SImode, operands[0]);
-    operands[4] = gen_highpart (SImode, operands[1]);
-    operands[1] = gen_lowpart (SImode, operands[1]);
-   }
-  [(set_attr "conds" "clob")
-   (set_attr "length" "8")
-   (set_attr "type" "multiple")]
-)
-
-(define_insn_and_split "*subdi_di_sesidi"
-  [(set (match_operand:DI            0 "s_register_operand" "=&r,&r")
-	(minus:DI (match_operand:DI  1 "s_register_operand"  "0,r")
-		  (sign_extend:DI
-		   (match_operand:SI 2 "s_register_operand"  "r,r"))))
-   (clobber (reg:CC CC_REGNUM))]
-  "TARGET_32BIT"
-  "#"   ; "subs\\t%Q0, %Q1, %2\;sbc\\t%R0, %R1, %2, asr #31"
-  "&& reload_completed"
-  [(parallel [(set (reg:CC CC_REGNUM)
-		   (compare:CC (match_dup 1) (match_dup 2)))
-	      (set (match_dup 0) (minus:SI (match_dup 1) (match_dup 2)))])
-   (set (match_dup 3) (minus:SI (minus:SI (match_dup 4)
-                                         (ashiftrt:SI (match_dup 2)
-                                                      (const_int 31)))
-                                (ltu:SI (reg:CC CC_REGNUM) (const_int 0))))]
-  {
-    operands[3] = gen_highpart (SImode, operands[0]);
-    operands[0] = gen_lowpart (SImode, operands[0]);
-    operands[4] = gen_highpart (SImode, operands[1]);
-    operands[1] = gen_lowpart (SImode, operands[1]);
-  }
-  [(set_attr "conds" "clob")
-   (set_attr "length" "8")
-   (set_attr "type" "multiple")]
-)
-
-(define_insn_and_split "*subdi_zesidi_di"
-  [(set (match_operand:DI            0 "s_register_operand" "=&r,&r")
-	(minus:DI (zero_extend:DI
-		   (match_operand:SI 2 "s_register_operand"  "r,r"))
-		  (match_operand:DI  1 "s_register_operand" "0,r")))
-   (clobber (reg:CC CC_REGNUM))]
-  "TARGET_ARM"
-  "#"   ; "rsbs\\t%Q0, %Q1, %2\;rsc\\t%R0, %R1, #0"
-        ; is equivalent to:
-        ; "subs\\t%Q0, %2, %Q1\;rsc\\t%R0, %R1, #0"
-  "&& reload_completed"
-  [(parallel [(set (reg:CC CC_REGNUM)
-		   (compare:CC (match_dup 2) (match_dup 1)))
-	      (set (match_dup 0) (minus:SI (match_dup 2) (match_dup 1)))])
-   (set (match_dup 3) (minus:SI (minus:SI (const_int 0) (match_dup 4))
-			       (ltu:SI (reg:CC CC_REGNUM) (const_int 0))))]
-  {
-    operands[3] = gen_highpart (SImode, operands[0]);
-    operands[0] = gen_lowpart (SImode, operands[0]);
-    operands[4] = gen_highpart (SImode, operands[1]);
-    operands[1] = gen_lowpart (SImode, operands[1]);
-  }
-  [(set_attr "conds" "clob")
-   (set_attr "length" "8")
-   (set_attr "type" "multiple")]
-)
-
-(define_insn_and_split "*subdi_sesidi_di"
-  [(set (match_operand:DI            0 "s_register_operand" "=&r,&r")
-	(minus:DI (sign_extend:DI
-		   (match_operand:SI 2 "s_register_operand"   "r,r"))
-		  (match_operand:DI  1 "s_register_operand"  "0,r")))
-   (clobber (reg:CC CC_REGNUM))]
-  "TARGET_ARM"
-  "#"   ; "rsbs\\t%Q0, %Q1, %2\;rsc\\t%R0, %R1, %2, asr #31"
-        ; is equivalent to:
-        ; "subs\\t%Q0, %2, %Q1\;rsc\\t%R0, %R1, %2, asr #31"
-  "&& reload_completed"
-  [(parallel [(set (reg:CC CC_REGNUM)
-		   (compare:CC (match_dup 2) (match_dup 1)))
-	      (set (match_dup 0) (minus:SI (match_dup 2) (match_dup 1)))])
-   (set (match_dup 3) (minus:SI (minus:SI
-                                (ashiftrt:SI (match_dup 2)
-                                             (const_int 31))
-                                (match_dup 4))
-			       (ltu:SI (reg:CC CC_REGNUM) (const_int 0))))]
-  {
-    operands[3] = gen_highpart (SImode, operands[0]);
-    operands[0] = gen_lowpart (SImode, operands[0]);
-    operands[4] = gen_highpart (SImode, operands[1]);
-    operands[1] = gen_lowpart (SImode, operands[1]);
-  }
-  [(set_attr "conds" "clob")
-   (set_attr "length" "8")
-   (set_attr "type" "multiple")]
-)
-
-(define_insn_and_split "*subdi_zesidi_zesidi"
-  [(set (match_operand:DI            0 "s_register_operand" "=r")
-	(minus:DI (zero_extend:DI
-		   (match_operand:SI 1 "s_register_operand"  "r"))
-		  (zero_extend:DI
-		   (match_operand:SI 2 "s_register_operand"  "r"))))
-   (clobber (reg:CC CC_REGNUM))]
-  "TARGET_32BIT"
-  "#"   ; "subs\\t%Q0, %1, %2\;sbc\\t%R0, %1, %1"
-  "&& reload_completed"
-  [(parallel [(set (reg:CC CC_REGNUM)
-		   (compare:CC (match_dup 1) (match_dup 2)))
-	      (set (match_dup 0) (minus:SI (match_dup 1) (match_dup 2)))])
-   (set (match_dup 3) (minus:SI (minus:SI (match_dup 1) (match_dup 1))
-			       (ltu:SI (reg:CC CC_REGNUM) (const_int 0))))]
-  {
-       operands[3] = gen_highpart (SImode, operands[0]);
-       operands[0] = gen_lowpart (SImode, operands[0]);
-  }
-  [(set_attr "conds" "clob")
-   (set_attr "length" "8")
-   (set_attr "type" "multiple")]
-=======
 	operands[1] = force_reg (DImode, operands[1]);
     }
   else
@@ -2233,7 +1963,6 @@
       DONE;
     }
   "
->>>>>>> e2aa5677
 )
 
 (define_expand "subsi3"
@@ -2665,117 +2394,13 @@
    (set_attr "type" "mlas")]
 )
 
-<<<<<<< HEAD
-(define_insn "*mulsi3subsi"
-  [(set (match_operand:SI 0 "s_register_operand" "=r")
-	(minus:SI
-	  (match_operand:SI 3 "s_register_operand" "r")
-	  (mult:SI (match_operand:SI 2 "s_register_operand" "r")
-		   (match_operand:SI 1 "s_register_operand" "r"))))]
-  "TARGET_32BIT && arm_arch_thumb2"
-  "mls%?\\t%0, %2, %1, %3"
-  [(set_attr "type" "mla")
-   (set_attr "predicable" "yes")]
-)
-
-(define_expand "maddsidi4"
-  [(set (match_operand:DI 0 "s_register_operand" "")
-	(plus:DI
-	 (mult:DI
-	  (sign_extend:DI (match_operand:SI 1 "s_register_operand" ""))
-	  (sign_extend:DI (match_operand:SI 2 "s_register_operand" "")))
-	 (match_operand:DI 3 "s_register_operand" "")))]
-  "TARGET_32BIT"
-  "")
-
-(define_insn "*mulsidi3adddi"
-  [(set (match_operand:DI 0 "s_register_operand" "=&r")
-	(plus:DI
-	 (mult:DI
-	  (sign_extend:DI (match_operand:SI 2 "s_register_operand" "%r"))
-	  (sign_extend:DI (match_operand:SI 3 "s_register_operand" "r")))
-	 (match_operand:DI 1 "s_register_operand" "0")))]
-  "TARGET_32BIT && !arm_arch6"
-  "smlal%?\\t%Q0, %R0, %3, %2"
-  [(set_attr "type" "smlal")
-   (set_attr "predicable" "yes")]
-)
-
-(define_insn "*mulsidi3adddi_v6"
-  [(set (match_operand:DI 0 "s_register_operand" "=r")
-	(plus:DI
-	 (mult:DI
-	  (sign_extend:DI (match_operand:SI 2 "s_register_operand" "r"))
-	  (sign_extend:DI (match_operand:SI 3 "s_register_operand" "r")))
-	 (match_operand:DI 1 "s_register_operand" "0")))]
-  "TARGET_32BIT && arm_arch6"
-  "smlal%?\\t%Q0, %R0, %3, %2"
-  [(set_attr "type" "smlal")
-   (set_attr "predicable" "yes")]
-)
-
-;; 32x32->64 widening multiply.
-;; As with mulsi3, the only difference between the v3-5 and v6+
-;; versions of these patterns is the requirement that the output not
-;; overlap the inputs, but that still means we have to have a named
-;; expander and two different starred insns.
-
-(define_expand "mulsidi3"
-  [(set (match_operand:DI 0 "s_register_operand" "")
-	(mult:DI
-	 (sign_extend:DI (match_operand:SI 1 "s_register_operand" ""))
-	 (sign_extend:DI (match_operand:SI 2 "s_register_operand" ""))))]
-  "TARGET_32BIT"
-  ""
-)
-
-(define_insn "*mulsidi3_nov6"
-  [(set (match_operand:DI 0 "s_register_operand" "=&r")
-	(mult:DI
-	 (sign_extend:DI (match_operand:SI 1 "s_register_operand" "%r"))
-	 (sign_extend:DI (match_operand:SI 2 "s_register_operand" "r"))))]
-  "TARGET_32BIT && !arm_arch6"
-  "smull%?\\t%Q0, %R0, %1, %2"
-  [(set_attr "type" "smull")
-   (set_attr "predicable" "yes")]
-)
-
-(define_insn "*mulsidi3_v6"
-  [(set (match_operand:DI 0 "s_register_operand" "=r")
-	(mult:DI
-	 (sign_extend:DI (match_operand:SI 1 "s_register_operand" "r"))
-	 (sign_extend:DI (match_operand:SI 2 "s_register_operand" "r"))))]
-  "TARGET_32BIT && arm_arch6"
-  "smull%?\\t%Q0, %R0, %1, %2"
-  [(set_attr "type" "smull")
-   (set_attr "predicable" "yes")]
-)
-
-(define_expand "umulsidi3"
-  [(set (match_operand:DI 0 "s_register_operand" "")
-	(mult:DI
-	 (zero_extend:DI (match_operand:SI 1 "s_register_operand" ""))
-	 (zero_extend:DI (match_operand:SI 2 "s_register_operand" ""))))]
-  "TARGET_32BIT"
-  ""
-)
-=======
 ;; 32x32->64 widening multiply.
 ;; The only difference between the v3-5 and v6+ versions is the requirement
 ;; that the output does not overlap with either input.
->>>>>>> e2aa5677
 
 (define_expand "<Us>mulsidi3"
   [(set (match_operand:DI 0 "s_register_operand")
 	(mult:DI
-<<<<<<< HEAD
-	 (zero_extend:DI (match_operand:SI 1 "s_register_operand" "%r"))
-	 (zero_extend:DI (match_operand:SI 2 "s_register_operand" "r"))))]
-  "TARGET_32BIT && !arm_arch6"
-  "umull%?\\t%Q0, %R0, %1, %2"
-  [(set_attr "type" "umull")
-   (set_attr "predicable" "yes")]
-=======
 	 (SE:DI (match_operand:SI 1 "s_register_operand"))
 	 (SE:DI (match_operand:SI 2 "s_register_operand"))))]
   "TARGET_32BIT"
@@ -2785,7 +2410,6 @@
 			       operands[1], operands[2]));
       DONE;
   }
->>>>>>> e2aa5677
 )
 
 (define_insn "<US>mull"
@@ -2805,29 +2429,6 @@
    (set_attr "arch" "v6,nov6")]
 )
 
-<<<<<<< HEAD
-(define_expand "umaddsidi4"
-  [(set (match_operand:DI 0 "s_register_operand" "")
-	(plus:DI
-	 (mult:DI
-	  (zero_extend:DI (match_operand:SI 1 "s_register_operand" ""))
-	  (zero_extend:DI (match_operand:SI 2 "s_register_operand" "")))
-	 (match_operand:DI 3 "s_register_operand" "")))]
-  "TARGET_32BIT"
-  "")
-
-(define_insn "*umulsidi3adddi"
-  [(set (match_operand:DI 0 "s_register_operand" "=&r")
-	(plus:DI
-	 (mult:DI
-	  (zero_extend:DI (match_operand:SI 2 "s_register_operand" "%r"))
-	  (zero_extend:DI (match_operand:SI 3 "s_register_operand" "r")))
-	 (match_operand:DI 1 "s_register_operand" "0")))]
-  "TARGET_32BIT && !arm_arch6"
-  "umlal%?\\t%Q0, %R0, %3, %2"
-  [(set_attr "type" "umlal")
-   (set_attr "predicable" "yes")]
-=======
 (define_expand "<Us>maddsidi4"
   [(set (match_operand:DI 0 "s_register_operand")
 	(plus:DI
@@ -2844,7 +2445,6 @@
 			       operands[1], operands[2]));
       DONE;
   }
->>>>>>> e2aa5677
 )
 
 (define_insn "<US>mlal"
@@ -2866,56 +2466,8 @@
   "TARGET_32BIT"
   "<US>mlal%?\\t%0, %2, %4, %5"
   [(set_attr "type" "umlal")
-<<<<<<< HEAD
-   (set_attr "predicable" "yes")]
-)
-
-(define_expand "smulsi3_highpart"
-  [(parallel
-    [(set (match_operand:SI 0 "s_register_operand" "")
-	  (truncate:SI
-	   (lshiftrt:DI
-	    (mult:DI
-	     (sign_extend:DI (match_operand:SI 1 "s_register_operand" ""))
-	     (sign_extend:DI (match_operand:SI 2 "s_register_operand" "")))
-	    (const_int 32))))
-     (clobber (match_scratch:SI 3 ""))])]
-  "TARGET_32BIT"
-  ""
-)
-
-(define_insn "*smulsi3_highpart_nov6"
-  [(set (match_operand:SI 0 "s_register_operand" "=&r,&r")
-	(truncate:SI
-	 (lshiftrt:DI
-	  (mult:DI
-	   (sign_extend:DI (match_operand:SI 1 "s_register_operand" "%0,r"))
-	   (sign_extend:DI (match_operand:SI 2 "s_register_operand" "r,r")))
-	  (const_int 32))))
-   (clobber (match_scratch:SI 3 "=&r,&r"))]
-  "TARGET_32BIT && !arm_arch6"
-  "smull%?\\t%3, %0, %2, %1"
-  [(set_attr "type" "smull")
-   (set_attr "predicable" "yes")]
-)
-
-(define_insn "*smulsi3_highpart_v6"
-  [(set (match_operand:SI 0 "s_register_operand" "=r")
-	(truncate:SI
-	 (lshiftrt:DI
-	  (mult:DI
-	   (sign_extend:DI (match_operand:SI 1 "s_register_operand" "r"))
-	   (sign_extend:DI (match_operand:SI 2 "s_register_operand" "r")))
-	  (const_int 32))))
-   (clobber (match_scratch:SI 3 "=r"))]
-  "TARGET_32BIT && arm_arch6"
-  "smull%?\\t%3, %0, %2, %1"
-  [(set_attr "type" "smull")
-   (set_attr "predicable" "yes")]
-=======
    (set_attr "predicable" "yes")
    (set_attr "arch" "v6,nov6")]
->>>>>>> e2aa5677
 )
 
 (define_expand "<US>mulsi3_highpart"
@@ -2932,28 +2484,8 @@
   ""
 )
 
-<<<<<<< HEAD
-(define_insn "*umulsi3_highpart_nov6"
-  [(set (match_operand:SI 0 "s_register_operand" "=&r,&r")
-	(truncate:SI
-	 (lshiftrt:DI
-	  (mult:DI
-	   (zero_extend:DI (match_operand:SI 1 "s_register_operand" "%0,r"))
-	   (zero_extend:DI (match_operand:SI 2 "s_register_operand" "r,r")))
-	  (const_int 32))))
-   (clobber (match_scratch:SI 3 "=&r,&r"))]
-  "TARGET_32BIT && !arm_arch6"
-  "umull%?\\t%3, %0, %2, %1"
-  [(set_attr "type" "umull")
-   (set_attr "predicable" "yes")]
-)
-
-(define_insn "*umulsi3_highpart_v6"
-  [(set (match_operand:SI 0 "s_register_operand" "=r")
-=======
 (define_insn "*<US>mull_high"
   [(set (match_operand:SI 0 "s_register_operand" "=r,&r,&r")
->>>>>>> e2aa5677
 	(truncate:SI
 	 (lshiftrt:DI
 	  (mult:DI
@@ -5516,125 +5048,6 @@
   [(set_attr "arch" "32,v8mb")
    (set_attr "predicable" "yes")
    (set_attr "type" "udiv")]
-<<<<<<< HEAD
-)
-
--
-;; Unary arithmetic insns
-
-(define_expand "negvsi3"
-  [(match_operand:SI 0 "register_operand")
-   (match_operand:SI 1 "register_operand")
-   (match_operand 2 "")]
-  "TARGET_32BIT"
-{
-  emit_insn (gen_subsi3_compare (operands[0], const0_rtx, operands[1]));
-  arm_gen_unlikely_cbranch (NE, CC_Vmode, operands[2]);
-
-  DONE;
-})
-
-(define_expand "negvdi3"
-  [(match_operand:DI 0 "register_operand")
-   (match_operand:DI 1 "register_operand")
-   (match_operand 2 "")]
-  "TARGET_ARM"
-{
-  emit_insn (gen_negdi2_compare (operands[0], operands[1]));
-  arm_gen_unlikely_cbranch (NE, CC_Vmode, operands[2]);
-
-  DONE;
-})
-
-
-(define_insn_and_split "negdi2_compare"
-  [(set (reg:CC CC_REGNUM)
-	(compare:CC
-	  (const_int 0)
-	  (match_operand:DI 1 "register_operand" "0,r")))
-   (set (match_operand:DI 0 "register_operand" "=r,&r")
-	(minus:DI (const_int 0) (match_dup 1)))]
-  "TARGET_ARM"
-  "#"
-  "&& reload_completed"
-  [(parallel [(set (reg:CC CC_REGNUM)
-		   (compare:CC (const_int 0) (match_dup 1)))
-	      (set (match_dup 0) (minus:SI (const_int 0)
-					   (match_dup 1)))])
-   (parallel [(set (reg:CC CC_REGNUM)
-		   (compare:CC (const_int 0) (match_dup 3)))
-	     (set (match_dup 2)
-		  (minus:SI
-		   (minus:SI (const_int 0) (match_dup 3))
-		   (ltu:SI (reg:CC CC_REGNUM)
-			   (const_int 0))))])]
-  {
-    operands[2] = gen_highpart (SImode, operands[0]);
-    operands[0] = gen_lowpart (SImode, operands[0]);
-    operands[3] = gen_highpart (SImode, operands[1]);
-    operands[1] = gen_lowpart (SImode, operands[1]);
-  }
-  [(set_attr "conds" "set")
-   (set_attr "length" "8")
-   (set_attr "type" "multiple")]
-)
-
-(define_expand "negdi2"
- [(parallel
-   [(set (match_operand:DI 0 "s_register_operand" "")
-	 (neg:DI (match_operand:DI 1 "s_register_operand" "")))
-    (clobber (reg:CC CC_REGNUM))])]
-  "TARGET_EITHER"
-  {
-    if (TARGET_NEON)
-      {
-        emit_insn (gen_negdi2_neon (operands[0], operands[1]));
-	DONE;
-      }
-  }
-)
-
-;; The constraints here are to prevent a *partial* overlap (where %Q0 == %R1).
-;; The first alternative allows the common case of a *full* overlap.
-(define_insn_and_split "*negdi2_insn"
-  [(set (match_operand:DI         0 "s_register_operand" "=r,&r")
-	(neg:DI (match_operand:DI 1 "s_register_operand"  "0,r")))
-   (clobber (reg:CC CC_REGNUM))]
-  "TARGET_32BIT"
-  "#"	; rsbs %Q0, %Q1, #0; rsc %R0, %R1, #0	       (ARM)
-	; negs %Q0, %Q1    ; sbc %R0, %R1, %R1, lsl #1 (Thumb-2)
-  "&& reload_completed"
-  [(parallel [(set (reg:CC CC_REGNUM)
-		   (compare:CC (const_int 0) (match_dup 1)))
-	      (set (match_dup 0) (minus:SI (const_int 0) (match_dup 1)))])
-   (set (match_dup 2) (minus:SI (minus:SI (const_int 0) (match_dup 3))
-                                (ltu:SI (reg:CC CC_REGNUM) (const_int 0))))]
-  {
-    operands[2] = gen_highpart (SImode, operands[0]);
-    operands[0] = gen_lowpart (SImode, operands[0]);
-    operands[3] = gen_highpart (SImode, operands[1]);
-    operands[1] = gen_lowpart (SImode, operands[1]);
-  }
-  [(set_attr "conds" "clob")
-   (set_attr "length" "8")
-   (set_attr "type" "multiple")]
-)
-
-(define_insn "*negsi2_carryin_compare"
-  [(set (reg:CC CC_REGNUM)
-	(compare:CC (const_int 0)
-		    (match_operand:SI 1 "s_register_operand" "r")))
-   (set (match_operand:SI 0 "s_register_operand" "=r")
-	(minus:SI (minus:SI (const_int 0)
-			    (match_dup 1))
-		  (match_operand:SI 2 "arm_borrow_operation" "")))]
-  "TARGET_ARM"
-  "rscs\\t%0, %1, #0"
-  [(set_attr "conds" "set")
-   (set_attr "type" "alus_imm")]
-)
-=======
 )
 
 @@ -5651,7 +5064,6 @@
 			      operands[2]));
   DONE;
 })
->>>>>>> e2aa5677
 
 (define_expand "negsi2"
   [(set (match_operand:SI         0 "s_register_operand")
@@ -5717,122 +5129,6 @@
   "TARGET_32BIT && TARGET_HARD_FLOAT && TARGET_VFP_DOUBLE"
   "")
 
-<<<<<<< HEAD
-(define_insn_and_split "*zextendsidi_negsi"
-  [(set (match_operand:DI 0 "s_register_operand" "=r")
-        (zero_extend:DI (neg:SI (match_operand:SI 1 "s_register_operand" "r"))))]
-   "TARGET_32BIT"
-   "#"
-   ""
-   [(set (match_dup 2)
-         (neg:SI (match_dup 1)))
-    (set (match_dup 3)
-         (const_int 0))]
-   {
-      operands[2] = gen_lowpart (SImode, operands[0]);
-      operands[3] = gen_highpart (SImode, operands[0]);
-   }
- [(set_attr "length" "8")
-  (set_attr "type" "multiple")]
-)
-
-;; Negate an extended 32-bit value.
-(define_insn_and_split "*negdi_extendsidi"
-  [(set (match_operand:DI 0 "s_register_operand" "=l,r")
-	(neg:DI (sign_extend:DI
-		 (match_operand:SI 1 "s_register_operand" "l,r"))))
-   (clobber (reg:CC CC_REGNUM))]
-  "TARGET_32BIT"
-  "#"
-  "&& reload_completed"
-  [(const_int 0)]
-  {
-    rtx low = gen_lowpart (SImode, operands[0]);
-    rtx high = gen_highpart (SImode, operands[0]);
-
-    if (reg_overlap_mentioned_p (low, operands[1]))
-      {
-	/* Input overlaps the low word of the output.  Use:
-		asr	Rhi, Rin, #31
-		rsbs	Rlo, Rin, #0
-		rsc	Rhi, Rhi, #0 (thumb2: sbc Rhi, Rhi, Rhi, lsl #1).  */
-	rtx cc_reg = gen_rtx_REG (CCmode, CC_REGNUM);
-
-	emit_insn (gen_rtx_SET (high,
-				gen_rtx_ASHIFTRT (SImode, operands[1],
-						  GEN_INT (31))));
-
-	emit_insn (gen_subsi3_compare (low, const0_rtx, operands[1]));
-	if (TARGET_ARM)
-	  emit_insn (gen_rtx_SET (high,
-				  gen_rtx_MINUS (SImode,
-						 gen_rtx_MINUS (SImode,
-								const0_rtx,
-								high),
-						 gen_rtx_LTU (SImode,
-							      cc_reg,
-							      const0_rtx))));
-	else
-	  {
-	    rtx two_x = gen_rtx_ASHIFT (SImode, high, GEN_INT (1));
-	    emit_insn (gen_rtx_SET (high,
-				    gen_rtx_MINUS (SImode,
-						   gen_rtx_MINUS (SImode,
-								  high,
-								  two_x),
-						   gen_rtx_LTU (SImode,
-								cc_reg,
-								const0_rtx))));
-	  }
-      }
-    else
-      {
-	/* No overlap, or overlap on high word.  Use:
-		rsb	Rlo, Rin, #0
-		bic	Rhi, Rlo, Rin
-		asr	Rhi, Rhi, #31
-	   Flags not needed for this sequence.  */
-	emit_insn (gen_rtx_SET (low, gen_rtx_NEG (SImode, operands[1])));
-	emit_insn (gen_rtx_SET (high,
-				gen_rtx_AND (SImode,
-					     gen_rtx_NOT (SImode, operands[1]),
-					     low)));
-	emit_insn (gen_rtx_SET (high,
-				gen_rtx_ASHIFTRT (SImode, high,
-						  GEN_INT (31))));
-      }
-    DONE;
-  }
-  [(set_attr "length" "12")
-   (set_attr "arch" "t2,*")
-   (set_attr "type" "multiple")]
-)
-
-(define_insn_and_split "*negdi_zero_extendsidi"
-  [(set (match_operand:DI 0 "s_register_operand" "=r,&r")
-	(neg:DI (zero_extend:DI (match_operand:SI 1 "s_register_operand" "0,r"))))
-   (clobber (reg:CC CC_REGNUM))]
-  "TARGET_32BIT"
-  "#" ; "rsbs\\t%Q0, %1, #0\;sbc\\t%R0,%R0,%R0"
-      ;; Don't care what register is input to sbc,
-      ;; since we just need to propagate the carry.
-  "&& reload_completed"
-  [(parallel [(set (reg:CC CC_REGNUM)
-		   (compare:CC (const_int 0) (match_dup 1)))
-	      (set (match_dup 0) (minus:SI (const_int 0) (match_dup 1)))])
-   (set (match_dup 2) (minus:SI (minus:SI (match_dup 2) (match_dup 2))
-				(ltu:SI (reg:CC CC_REGNUM) (const_int 0))))]
-  {
-    operands[2] = gen_highpart (SImode, operands[0]);
-    operands[0] = gen_lowpart (SImode, operands[0]);
-  }
-  [(set_attr "conds" "clob")
-   (set_attr "length" "8")
-   (set_attr "type" "multiple")]   ;; length in thumb is 4
-)
-
-=======
->>>>>>> e2aa5677
 ;; abssi2 doesn't really clobber the condition codes if a different register
 ;; is being set.  To keep things simple, assume during rtl manipulations that
 ;; it does, but tell the final scan operator the truth.  Similarly for
@@ -8074,11 +7370,7 @@
   if (arm_disable_literal_pool
       && (REG_P (operands[0]) || SUBREG_P (operands[0]))
       && CONST_DOUBLE_P (operands[1])
-<<<<<<< HEAD
-      && TARGET_HARD_FLOAT
-=======
       && TARGET_VFP_BASE
->>>>>>> e2aa5677
       && !vfp3_const_double_rtx (operands[1]))
     {
       rtx clobreg = gen_reg_rtx (SFmode);
@@ -8175,11 +7467,7 @@
   if (arm_disable_literal_pool
       && (REG_P (operands[0]) || SUBREG_P (operands[0]))
       && CONSTANT_P (operands[1])
-<<<<<<< HEAD
-      && TARGET_HARD_FLOAT
-=======
       && TARGET_VFP_BASE
->>>>>>> e2aa5677
       && !arm_const_double_rtx (operands[1])
       && !(TARGET_VFP_DOUBLE && vfp3_const_double_rtx (operands[1])))
     {
@@ -8237,13 +7525,8 @@
 
 (define_insn "*movdf_soft_insn"
   [(set (match_operand:DF 0 "nonimmediate_soft_df_operand" "=r,r,r,r,m")
-<<<<<<< HEAD
-	(match_operand:DF 1 "soft_df_operand" "rDa,Db,Dc,mF,r"))]
-  "TARGET_32BIT && TARGET_SOFT_FLOAT
-=======
        (match_operand:DF 1 "soft_df_operand" "rDa,Db,Dc,mF,r"))]
   "TARGET_32BIT && TARGET_SOFT_FLOAT && !TARGET_HAVE_MVE
->>>>>>> e2aa5677
    && (   register_operand (operands[0], DFmode)
        || register_operand (operands[1], DFmode))"
   "*
@@ -8552,94 +7835,6 @@
    (set_attr "predicable" "yes")]
 )
 
-<<<<<<< HEAD
-;; DImode comparisons.  The generic code generates branches that
-;; if-conversion cannot reduce to a conditional compare, so we do
-;; that directly.
-
-(define_insn_and_split "*arm_cmpdi_insn"
-  [(set (reg:CC_NCV CC_REGNUM)
-	(compare:CC_NCV (match_operand:DI 0 "s_register_operand" "r")
-			(match_operand:DI 1 "arm_di_operand"	   "rDi")))
-   (clobber (match_scratch:SI 2 "=r"))]
-  "TARGET_32BIT"
-  "#"   ; "cmp\\t%Q0, %Q1\;sbcs\\t%2, %R0, %R1"
-  "&& reload_completed"
-  [(set (reg:CC CC_REGNUM)
-	(compare:CC (match_dup 0) (match_dup 1)))
-   (parallel [(set (reg:CC CC_REGNUM)
-		   (compare:CC (match_dup 3) (match_dup 4)))
-	      (set (match_dup 2)
-		   (minus:SI (match_dup 5)
-			     (ltu:SI (reg:CC CC_REGNUM) (const_int 0))))])]
-  {
-    operands[3] = gen_highpart (SImode, operands[0]);
-    operands[0] = gen_lowpart (SImode, operands[0]);
-    if (CONST_INT_P (operands[1]))
-      {
-	operands[4] = gen_highpart_mode (SImode, DImode, operands[1]);
-	if (operands[4] == const0_rtx)
-	  operands[5] = operands[3];
-	else
-	  operands[5] = gen_rtx_PLUS (SImode, operands[3],
-				      gen_int_mode (-UINTVAL (operands[4]),
-						    SImode));
-      }
-    else
-      {
-        operands[4] = gen_highpart (SImode, operands[1]);
-        operands[5] = gen_rtx_MINUS (SImode, operands[3], operands[4]);
-      }
-    operands[1] = gen_lowpart (SImode, operands[1]);
-    operands[2] = gen_lowpart (SImode, operands[2]);
-  }
-  [(set_attr "conds" "set")
-   (set_attr "length" "8")
-   (set_attr "type" "multiple")]
-)
-
-(define_insn_and_split "*arm_cmpdi_unsigned"
-  [(set (reg:CC_CZ CC_REGNUM)
-        (compare:CC_CZ (match_operand:DI 0 "s_register_operand" "l,r,r,r")
-                       (match_operand:DI 1 "arm_di_operand"     "Py,r,Di,rDi")))]
-
-  "TARGET_32BIT"
-  "#"   ; "cmp\\t%R0, %R1\;it eq\;cmpeq\\t%Q0, %Q1"
-  "&& reload_completed"
-  [(set (reg:CC CC_REGNUM)
-        (compare:CC (match_dup 2) (match_dup 3)))
-   (cond_exec (eq:SI (reg:CC CC_REGNUM) (const_int 0))
-              (set (reg:CC CC_REGNUM)
-                   (compare:CC (match_dup 0) (match_dup 1))))]
-  {
-    operands[2] = gen_highpart (SImode, operands[0]);
-    operands[0] = gen_lowpart (SImode, operands[0]);
-    if (CONST_INT_P (operands[1]))
-      operands[3] = gen_highpart_mode (SImode, DImode, operands[1]);
-    else
-      operands[3] = gen_highpart (SImode, operands[1]);
-    operands[1] = gen_lowpart (SImode, operands[1]);
-  }
-  [(set_attr "conds" "set")
-   (set_attr "enabled_for_short_it" "yes,yes,no,*")
-   (set_attr "arch" "t2,t2,t2,a")
-   (set_attr "length" "6,6,10,8")
-   (set_attr "type" "multiple")]
-)
-
-(define_insn "*arm_cmpdi_zero"
-  [(set (reg:CC_Z CC_REGNUM)
-	(compare:CC_Z (match_operand:DI 0 "s_register_operand" "r")
-		      (const_int 0)))
-   (clobber (match_scratch:SI 1 "=r"))]
-  "TARGET_32BIT"
-  "orrs%?\\t%1, %Q0, %R0"
-  [(set_attr "conds" "set")
-   (set_attr "type" "logics_reg")]
-)
-
-=======
->>>>>>> e2aa5677
 ; This insn allows redundant compares to be removed by cse, nothing should
 ; ever appear in the output file since (set (reg x) (reg x)) is a no-op that
 ; is deleted later on. The match_dup will match the mode here, so that
@@ -9991,13 +9186,8 @@
 ;; Named patterns for stack smashing protection.
 (define_expand "stack_protect_combined_set"
   [(parallel
-<<<<<<< HEAD
-     [(set (match_operand:SI 0 "memory_operand" "")
-	   (unspec:SI [(match_operand:SI 1 "guard_operand" "")]
-=======
      [(set (match_operand:SI 0 "memory_operand")
 	   (unspec:SI [(match_operand:SI 1 "guard_operand")]
->>>>>>> e2aa5677
 		      UNSPEC_SP_SET))
       (clobber (match_scratch:SI 2 ""))
       (clobber (match_scratch:SI 3 ""))])]
@@ -10026,10 +9216,6 @@
 {
   if (flag_pic)
     {
-<<<<<<< HEAD
-      /* Forces recomputing of GOT base now.  */
-      legitimize_pic_address (operands[1], SImode, operands[2], operands[3],
-=======
       rtx pic_reg;
 
       if (TARGET_FDPIC)
@@ -10039,7 +9225,6 @@
 
       /* Forces recomputing of GOT base now.  */
       legitimize_pic_address (operands[1], SImode, operands[2], pic_reg,
->>>>>>> e2aa5677
 			      true /*compute_now*/);
     }
   else
@@ -10048,11 +9233,7 @@
 	operands[2] = operands[1];
       else
 	{
-<<<<<<< HEAD
-	  rtx mem = XEXP (force_const_mem (SImode, operands[1]), 0);
-=======
 	  rtx mem = force_const_mem (SImode, operands[1]);
->>>>>>> e2aa5677
 	  emit_move_insn (operands[2], mem);
 	}
     }
@@ -10060,11 +9241,8 @@
   [(set_attr "arch" "t1,32")]
 )
 
-<<<<<<< HEAD
-=======
 ;; DO NOT SPLIT THIS INSN.  It's important for security reasons that the
 ;; canary value does not live beyond the life of this sequence.
->>>>>>> e2aa5677
 (define_insn "*stack_protect_set_insn"
   [(set (match_operand:SI 0 "memory_operand" "=m,m")
 	(unspec:SI [(mem:SI (match_operand:SI 1 "register_operand" "+&l,&r"))]
@@ -10072,13 +9250,8 @@
    (clobber (match_dup 1))]
   ""
   "@
-<<<<<<< HEAD
-   ldr\\t%1, [%1]\;str\\t%1, %0\;movs\t%1,#0
-   ldr\\t%1, [%1]\;str\\t%1, %0\;mov\t%1,#0"
-=======
    ldr\\t%1, [%1]\;str\\t%1, %0\;movs\t%1, #0
    ldr\\t%1, [%1]\;str\\t%1, %0\;mov\t%1, #0"
->>>>>>> e2aa5677
   [(set_attr "length" "8,12")
    (set_attr "conds" "clob,nocond")
    (set_attr "type" "multiple")
@@ -10089,13 +9262,8 @@
   [(parallel
      [(set (pc)
 	   (if_then_else
-<<<<<<< HEAD
-		(eq (match_operand:SI 0 "memory_operand" "")
-		    (unspec:SI [(match_operand:SI 1 "guard_operand" "")]
-=======
 		(eq (match_operand:SI 0 "memory_operand")
 		    (unspec:SI [(match_operand:SI 1 "guard_operand")]
->>>>>>> e2aa5677
 			       UNSPEC_SP_TEST))
 		(label_ref (match_operand 2))
 		(pc)))
@@ -10131,10 +9299,6 @@
 
   if (flag_pic)
     {
-<<<<<<< HEAD
-      /* Forces recomputing of GOT base now.  */
-      legitimize_pic_address (operands[1], SImode, operands[3], operands[4],
-=======
       rtx pic_reg;
 
       if (TARGET_FDPIC)
@@ -10144,7 +9308,6 @@
 
       /* Forces recomputing of GOT base now.  */
       legitimize_pic_address (operands[1], SImode, operands[3], pic_reg,
->>>>>>> e2aa5677
 			      true /*compute_now*/);
     }
   else
@@ -10153,11 +9316,7 @@
 	operands[3] = operands[1];
       else
 	{
-<<<<<<< HEAD
-	  rtx mem = XEXP (force_const_mem (SImode, operands[1]), 0);
-=======
 	  rtx mem = force_const_mem (SImode, operands[1]);
->>>>>>> e2aa5677
 	  emit_move_insn (operands[3], mem);
 	}
     }
@@ -10182,11 +9341,8 @@
   [(set_attr "arch" "t1,32")]
 )
 
-<<<<<<< HEAD
-=======
 ;; DO NOT SPLIT THIS PATTERN.  It is important for security reasons that the
 ;; canary value does not live beyond the end of this sequence.
->>>>>>> e2aa5677
 (define_insn "arm_stack_protect_test_insn"
   [(set (reg:CC_Z CC_REGNUM)
 	(compare:CC_Z (unspec:SI [(match_operand:SI 1 "memory_operand" "m,m")
@@ -10196,13 +9352,8 @@
    (clobber (match_operand:SI 0 "register_operand" "=&l,&r"))
    (clobber (match_dup 2))]
   "TARGET_32BIT"
-<<<<<<< HEAD
-  "ldr\t%0, [%2]\;ldr\t%2, %1\;eors\t%0, %2, %0"
-  [(set_attr "length" "8,12")
-=======
   "ldr\t%0, [%2]\;ldr\t%2, %1\;eors\t%0, %2, %0\;mov\t%2, #0"
   [(set_attr "length" "12,16")
->>>>>>> e2aa5677
    (set_attr "conds" "set")
    (set_attr "type" "multiple")
    (set_attr "arch" "t,32")]
@@ -13654,11 +12805,7 @@
    (set_attr "length" "8")]
 )
 
-<<<<<<< HEAD
-;; Vector bits common to IWMMXT and Neon
-=======
 ;; Vector bits common to IWMMXT, Neon and MVE
->>>>>>> e2aa5677
 (include "vec-common.md")
 ;; Load the Intel Wireless Multimedia Extension patterns
 (include "iwmmxt.md")
