;; Machine description for ARM processor synchronization primitives.
<<<<<<< HEAD
;; Copyright (C) 2010-2019 Free Software Foundation, Inc.
=======
;; Copyright (C) 2010-2020 Free Software Foundation, Inc.
>>>>>>> 9e014010
;; Written by Marcus Shawcroft (marcus.shawcroft@arm.com)
;; 64bit Atomics by Dave Gilbert (david.gilbert@linaro.org)
;;
;; This file is part of GCC.
;;
;; GCC is free software; you can redistribute it and/or modify it
;; under the terms of the GNU General Public License as published by
;; the Free Software Foundation; either version 3, or (at your option)
;; any later version.
;;
;; GCC is distributed in the hope that it will be useful, but
;; WITHOUT ANY WARRANTY; without even the implied warranty of
;; MERCHANTABILITY or FITNESS FOR A PARTICULAR PURPOSE.  See the GNU
;; General Public License for more details.
;;
;; You should have received a copy of the GNU General Public License
;; along with GCC; see the file COPYING3.  If not see
;; <http://www.gnu.org/licenses/>.  */

(define_mode_attr sync_predtab
  [(QI "TARGET_HAVE_LDREXBH && TARGET_HAVE_MEMORY_BARRIER")
   (HI "TARGET_HAVE_LDREXBH && TARGET_HAVE_MEMORY_BARRIER")
   (SI "TARGET_HAVE_LDREX && TARGET_HAVE_MEMORY_BARRIER")
   (DI "TARGET_HAVE_LDREXD && ARM_DOUBLEWORD_ALIGN
	&& TARGET_HAVE_MEMORY_BARRIER")])

(define_code_iterator syncop [plus minus ior xor and])

(define_code_attr sync_optab
  [(ior "or") (xor "xor") (and "and") (plus "add") (minus "sub")])

(define_mode_attr sync_sfx
  [(QI "b") (HI "h") (SI "") (DI "d")])

(define_expand "memory_barrier"
  [(set (match_dup 0)
	(unspec:BLK [(match_dup 0)] UNSPEC_MEMORY_BARRIER))]
  "TARGET_HAVE_MEMORY_BARRIER"
{
  operands[0] = gen_rtx_MEM (BLKmode, gen_rtx_SCRATCH (Pmode));
  MEM_VOLATILE_P (operands[0]) = 1;
})

(define_insn "*memory_barrier"
  [(set (match_operand:BLK 0 "" "")
	(unspec:BLK [(match_dup 0)] UNSPEC_MEMORY_BARRIER))]
  "TARGET_HAVE_MEMORY_BARRIER"
  {
    if (TARGET_HAVE_DMB)
      {
	return "dmb\\tish";
      }

    if (TARGET_HAVE_DMB_MCR)
      return "mcr\\tp15, 0, r0, c7, c10, 5";

    gcc_unreachable ();
  }
  [(set_attr "length" "4")
   (set_attr "conds" "unconditional")
   (set_attr "predicable" "no")])

(define_insn "atomic_load<mode>"
  [(set (match_operand:QHSI 0 "register_operand" "=r,r,l")
    (unspec_volatile:QHSI
      [(match_operand:QHSI 1 "arm_sync_memory_operand" "Q,Q,Q")
       (match_operand:SI 2 "const_int_operand" "n,Pf,n")]	;; model
      VUNSPEC_LDA))]
  "TARGET_HAVE_LDACQ"
  {
    if (aarch_mm_needs_acquire (operands[2]))
      {
	if (TARGET_THUMB1)
	  return "lda<sync_sfx>\t%0, %1";
	else
	  return "lda<sync_sfx>%?\t%0, %1";
      }
    else
      {
	if (TARGET_THUMB1)
	  return "ldr<sync_sfx>\t%0, %1";
	else
	  return "ldr<sync_sfx>%?\t%0, %1";
      }
  }
  [(set_attr "arch" "32,v8mb,any")
   (set_attr "predicable" "yes")])

(define_insn "atomic_store<mode>"
  [(set (match_operand:QHSI 0 "memory_operand" "=Q,Q,Q")
    (unspec_volatile:QHSI
      [(match_operand:QHSI 1 "general_operand" "r,r,l")
       (match_operand:SI 2 "const_int_operand" "n,Pf,n")]	;; model
      VUNSPEC_STL))]
  "TARGET_HAVE_LDACQ"
  {
    if (aarch_mm_needs_release (operands[2]))
      {
	if (TARGET_THUMB1)
	  return "stl<sync_sfx>\t%1, %0";
	else
	  return "stl<sync_sfx>%?\t%1, %0";
      }
    else
      {
	if (TARGET_THUMB1)
	  return "str<sync_sfx>\t%1, %0";
	else
	  return "str<sync_sfx>%?\t%1, %0";
      }
  }
  [(set_attr "arch" "32,v8mb,any")
   (set_attr "predicable" "yes")])

;; An LDRD instruction usable by the atomic_loaddi expander on LPAE targets

(define_insn "arm_atomic_loaddi2_ldrd"
  [(set (match_operand:DI 0 "register_operand" "=r")
	(unspec_volatile:DI
	  [(match_operand:DI 1 "arm_sync_memory_operand" "Q")]
	    VUNSPEC_LDRD_ATOMIC))]
  "ARM_DOUBLEWORD_ALIGN && TARGET_HAVE_LPAE"
  "ldrd%?\t%0, %H0, %C1"
  [(set_attr "predicable" "yes")])

;; There are three ways to expand this depending on the architecture
;; features available.  As for the barriers, a load needs a barrier
;; after it on all non-relaxed memory models except when the load
;; has acquire semantics (for ARMv8-A).

(define_expand "atomic_loaddi"
  [(match_operand:DI 0 "s_register_operand")		;; val out
   (match_operand:DI 1 "mem_noofs_operand")		;; memory
   (match_operand:SI 2 "const_int_operand")]		;; model
  "(TARGET_HAVE_LDREXD || TARGET_HAVE_LPAE || TARGET_HAVE_LDACQEXD)
   && ARM_DOUBLEWORD_ALIGN"
{
  memmodel model = memmodel_from_int (INTVAL (operands[2]));

  /* For ARMv8-A we can use an LDAEXD to atomically load two 32-bit registers
     when acquire or stronger semantics are needed.  When the relaxed model is
     used this can be relaxed to a normal LDRD.  */
  if (TARGET_HAVE_LDACQEXD)
    {
      if (is_mm_relaxed (model))
	emit_insn (gen_arm_atomic_loaddi2_ldrd (operands[0], operands[1]));
      else
	emit_insn (gen_arm_load_acquire_exclusivedi (operands[0], operands[1]));

      DONE;
    }

  /* On LPAE targets LDRD and STRD accesses to 64-bit aligned
     locations are 64-bit single-copy atomic.  We still need barriers in the
     appropriate places to implement the ordering constraints.  */
  if (TARGET_HAVE_LPAE)
    emit_insn (gen_arm_atomic_loaddi2_ldrd (operands[0], operands[1]));
  else
    emit_insn (gen_arm_load_exclusivedi (operands[0], operands[1]));


  /* All non-relaxed models need a barrier after the load when load-acquire
     instructions are not available.  */
  if (!is_mm_relaxed (model))
    expand_mem_thread_fence (model);

  DONE;
})

(define_expand "atomic_compare_and_swap<mode>"
  [(match_operand:SI 0 "s_register_operand")		;; bool out
   (match_operand:QHSD 1 "s_register_operand")		;; val out
   (match_operand:QHSD 2 "mem_noofs_operand")		;; memory
   (match_operand:QHSD 3 "general_operand")		;; expected
   (match_operand:QHSD 4 "s_register_operand")		;; desired
   (match_operand:SI 5 "const_int_operand")		;; is_weak
   (match_operand:SI 6 "const_int_operand")		;; mod_s
   (match_operand:SI 7 "const_int_operand")]		;; mod_f
  "<sync_predtab>"
{
  arm_expand_compare_and_swap (operands);
  DONE;
})

;; Constraints of this pattern must be at least as strict as those of the
;; cbranchsi operations in thumb1.md and aim to be as permissive.
(define_insn_and_split "@atomic_compare_and_swap<CCSI:arch><NARROW:mode>_1"
  [(set (match_operand:CCSI 0 "cc_register_operand" "=&c,&l,&l,&l")	;; bool out
	(unspec_volatile:CCSI [(const_int 0)] VUNSPEC_ATOMIC_CAS))
   (set (match_operand:SI 1 "s_register_operand" "=&r,&l,&0,&l*h")	;; val out
	(zero_extend:SI
	  (match_operand:NARROW 2 "mem_noofs_operand" "+Ua,Ua,Ua,Ua")))	;; memory
   (set (match_dup 2)
	(unspec_volatile:NARROW
	  [(match_operand:SI 3 "arm_add_operand" "rIL,lIL*h,J,*r")	;; expected
	   (match_operand:NARROW 4 "s_register_operand" "r,r,r,r")	;; desired
	   (match_operand:SI 5 "const_int_operand")		;; is_weak
	   (match_operand:SI 6 "const_int_operand")		;; mod_s
	   (match_operand:SI 7 "const_int_operand")]		;; mod_f
	  VUNSPEC_ATOMIC_CAS))
   (clobber (match_scratch:SI 8 "=&r,X,X,X"))]
  "<NARROW:sync_predtab>"
  "#"
  "&& reload_completed"
  [(const_int 0)]
  {
    arm_split_compare_and_swap (operands);
    DONE;
  }
  [(set_attr "arch" "32,v8mb,v8mb,v8mb")])

(define_mode_attr cas_cmp_operand
  [(SI "arm_add_operand") (DI "cmpdi_operand")])
(define_mode_attr cas_cmp_str
  [(SI "rIL") (DI "rDi")])

;; Constraints of this pattern must be at least as strict as those of the
;; cbranchsi operations in thumb1.md and aim to be as permissive.
(define_insn_and_split "@atomic_compare_and_swap<CCSI:arch><SIDI:mode>_1"
  [(set (match_operand:CCSI 0 "cc_register_operand" "=&c,&l,&l,&l")	;; bool out
	(unspec_volatile:CCSI [(const_int 0)] VUNSPEC_ATOMIC_CAS))
   (set (match_operand:SIDI 1 "s_register_operand" "=&r,&l,&0,&l*h")	;; val out
	(match_operand:SIDI 2 "mem_noofs_operand" "+Ua,Ua,Ua,Ua"))	;; memory
   (set (match_dup 2)
	(unspec_volatile:SIDI
	  [(match_operand:SIDI 3 "<SIDI:cas_cmp_operand>" "<SIDI:cas_cmp_str>,lIL*h,J,*r") ;; expect
	   (match_operand:SIDI 4 "s_register_operand" "r,r,r,r")	;; desired
	   (match_operand:SI 5 "const_int_operand")		;; is_weak
	   (match_operand:SI 6 "const_int_operand")		;; mod_s
	   (match_operand:SI 7 "const_int_operand")]		;; mod_f
	  VUNSPEC_ATOMIC_CAS))
   (clobber (match_scratch:SI 8 "=&r,X,X,X"))]
  "<SIDI:sync_predtab>"
  "#"
  "&& reload_completed"
  [(const_int 0)]
  {
    arm_split_compare_and_swap (operands);
    DONE;
  }
  [(set_attr "arch" "32,v8mb,v8mb,v8mb")])

(define_insn_and_split "atomic_exchange<mode>"
  [(set (match_operand:QHSD 0 "s_register_operand" "=&r,&r")	;; output
	(match_operand:QHSD 1 "mem_noofs_operand" "+Ua,Ua"))	;; memory
   (set (match_dup 1)
	(unspec_volatile:QHSD
	  [(match_operand:QHSD 2 "s_register_operand" "r,r")	;; input
	   (match_operand:SI 3 "const_int_operand" "")]		;; model
	  VUNSPEC_ATOMIC_XCHG))
   (clobber (reg:CC CC_REGNUM))
   (clobber (match_scratch:SI 4 "=&r,&l"))]
  "<sync_predtab>"
  "#"
  "&& reload_completed"
  [(const_int 0)]
  {
    arm_split_atomic_op (SET, operands[0], NULL, operands[1],
			 operands[2], operands[3], operands[4]);
    DONE;
  }
  [(set_attr "arch" "32,v8mb")])

;; The following mode and code attribute are defined here because they are
;; specific to atomics and are not needed anywhere else.

(define_mode_attr atomic_op_operand
  [(QI "reg_or_int_operand")
   (HI "reg_or_int_operand")
   (SI "reg_or_int_operand")
   (DI "s_register_operand")])

(define_mode_attr atomic_op_str
  [(QI "rn") (HI "rn") (SI "rn") (DI "r")])

(define_code_attr thumb1_atomic_op_str
  [(ior "l,l") (xor "l,l") (and "l,l") (plus "lIJL,r") (minus "lPd,lPd")])

(define_code_attr thumb1_atomic_newop_str
  [(ior "&l,&l") (xor "&l,&l") (and "&l,&l") (plus "&l,&r") (minus "&l,&l")])

;; Constraints of this pattern must be at least as strict as those of the non
;; atomic operations in thumb1.md and aim to be as permissive.
(define_insn_and_split "atomic_<sync_optab><mode>"
  [(set (match_operand:QHSD 0 "mem_noofs_operand" "+Ua,Ua,Ua")
	(unspec_volatile:QHSD
	  [(syncop:QHSD (match_dup 0)
	     (match_operand:QHSD 1 "<atomic_op_operand>" "<atomic_op_str>,<thumb1_atomic_op_str>"))
	   (match_operand:SI 2 "const_int_operand")]		;; model
	  VUNSPEC_ATOMIC_OP))
   (clobber (reg:CC CC_REGNUM))
   (clobber (match_scratch:QHSD 3 "=&r,<thumb1_atomic_newop_str>"))
   (clobber (match_scratch:SI 4 "=&r,&l,&l"))]
  "<sync_predtab>"
  "#"
  "&& reload_completed"
  [(const_int 0)]
  {
    arm_split_atomic_op (<CODE>, NULL, operands[3], operands[0],
			 operands[1], operands[2], operands[4]);
    DONE;
  }
  [(set_attr "arch" "32,v8mb,v8mb")])

;; Constraints of this pattern must be at least as strict as those of the non
;; atomic NANDs in thumb1.md and aim to be as permissive.
(define_insn_and_split "atomic_nand<mode>"
  [(set (match_operand:QHSD 0 "mem_noofs_operand" "+Ua,Ua")
	(unspec_volatile:QHSD
	  [(not:QHSD
	     (and:QHSD (match_dup 0)
	       (match_operand:QHSD 1 "<atomic_op_operand>" "<atomic_op_str>,l")))
	   (match_operand:SI 2 "const_int_operand")]		;; model
	  VUNSPEC_ATOMIC_OP))
   (clobber (reg:CC CC_REGNUM))
   (clobber (match_scratch:QHSD 3 "=&r,&l"))
   (clobber (match_scratch:SI 4 "=&r,&l"))]
  "<sync_predtab>"
  "#"
  "&& reload_completed"
  [(const_int 0)]
  {
    arm_split_atomic_op (NOT, NULL, operands[3], operands[0],
			 operands[1], operands[2], operands[4]);
    DONE;
  }
  [(set_attr "arch" "32,v8mb")])

;; 3 alternatives are needed to represent constraints after split from
;; thumb1_addsi3: (i) case where operand1 and destination can be in different
;; registers, (ii) case where they are in the same low register and (iii) case
;; when they are in the same register without restriction on the register.  We
;; disparage slightly alternatives that require copying the old value into the
;; register for the new value (see bind_old_new in arm_split_atomic_op).
(define_code_attr thumb1_atomic_fetch_op_str
  [(ior "l,l,l") (xor "l,l,l") (and "l,l,l") (plus "lL,?IJ,?r") (minus "lPd,lPd,lPd")])

(define_code_attr thumb1_atomic_fetch_newop_str
  [(ior "&l,&l,&l") (xor "&l,&l,&l") (and "&l,&l,&l") (plus "&l,&l,&r") (minus "&l,&l,&l")])

(define_code_attr thumb1_atomic_fetch_oldop_str
  [(ior "&r,&r,&r") (xor "&r,&r,&r") (and "&r,&r,&r") (plus "&l,&r,&r") (minus "&l,&l,&l")])

;; Constraints of this pattern must be at least as strict as those of the non
;; atomic operations in thumb1.md and aim to be as permissive.
(define_insn_and_split "atomic_fetch_<sync_optab><mode>"
  [(set (match_operand:QHSD 0 "s_register_operand" "=&r,<thumb1_atomic_fetch_oldop_str>")
	(match_operand:QHSD 1 "mem_noofs_operand" "+Ua,Ua,Ua,Ua"))
   (set (match_dup 1)
	(unspec_volatile:QHSD
	  [(syncop:QHSD (match_dup 1)
	     (match_operand:QHSD 2 "<atomic_op_operand>" "<atomic_op_str>,<thumb1_atomic_fetch_op_str>"))
	   (match_operand:SI 3 "const_int_operand")]		;; model
	  VUNSPEC_ATOMIC_OP))
   (clobber (reg:CC CC_REGNUM))
   (clobber (match_scratch:QHSD 4 "=&r,<thumb1_atomic_fetch_newop_str>"))
   (clobber (match_scratch:SI 5 "=&r,&l,&l,&l"))]
  "<sync_predtab>"
  "#"
  "&& reload_completed"
  [(const_int 0)]
  {
    arm_split_atomic_op (<CODE>, operands[0], operands[4], operands[1],
			 operands[2], operands[3], operands[5]);
    DONE;
  }
  [(set_attr "arch" "32,v8mb,v8mb,v8mb")])

;; Constraints of this pattern must be at least as strict as those of the non
;; atomic NANDs in thumb1.md and aim to be as permissive.
(define_insn_and_split "atomic_fetch_nand<mode>"
  [(set (match_operand:QHSD 0 "s_register_operand" "=&r,&r")
	(match_operand:QHSD 1 "mem_noofs_operand" "+Ua,Ua"))
   (set (match_dup 1)
	(unspec_volatile:QHSD
	  [(not:QHSD
	     (and:QHSD (match_dup 1)
	       (match_operand:QHSD 2 "<atomic_op_operand>" "<atomic_op_str>,l")))
	   (match_operand:SI 3 "const_int_operand")]		;; model
	  VUNSPEC_ATOMIC_OP))
   (clobber (reg:CC CC_REGNUM))
   (clobber (match_scratch:QHSD 4 "=&r,&l"))
   (clobber (match_scratch:SI 5 "=&r,&l"))]
  "<sync_predtab>"
  "#"
  "&& reload_completed"
  [(const_int 0)]
  {
    arm_split_atomic_op (NOT, operands[0], operands[4], operands[1],
			 operands[2], operands[3], operands[5]);
    DONE;
  }
  [(set_attr "arch" "32,v8mb")])

;; Constraints of this pattern must be at least as strict as those of the non
;; atomic operations in thumb1.md and aim to be as permissive.
(define_insn_and_split "atomic_<sync_optab>_fetch<mode>"
  [(set (match_operand:QHSD 0 "s_register_operand" "=&r,<thumb1_atomic_newop_str>")
	(syncop:QHSD
	  (match_operand:QHSD 1 "mem_noofs_operand" "+Ua,Ua,Ua")
	  (match_operand:QHSD 2 "<atomic_op_operand>" "<atomic_op_str>,<thumb1_atomic_op_str>")))
   (set (match_dup 1)
	(unspec_volatile:QHSD
	  [(match_dup 1) (match_dup 2)
	   (match_operand:SI 3 "const_int_operand")]		;; model
	  VUNSPEC_ATOMIC_OP))
   (clobber (reg:CC CC_REGNUM))
   (clobber (match_scratch:SI 4 "=&r,&l,&l"))]
  "<sync_predtab>"
  "#"
  "&& reload_completed"
  [(const_int 0)]
  {
    arm_split_atomic_op (<CODE>, NULL, operands[0], operands[1],
			 operands[2], operands[3], operands[4]);
    DONE;
  }
  [(set_attr "arch" "32,v8mb,v8mb")])

;; Constraints of this pattern must be at least as strict as those of the non
;; atomic NANDs in thumb1.md and aim to be as permissive.
(define_insn_and_split "atomic_nand_fetch<mode>"
  [(set (match_operand:QHSD 0 "s_register_operand" "=&r,&l")
	(not:QHSD
	  (and:QHSD
	    (match_operand:QHSD 1 "mem_noofs_operand" "+Ua,Ua")
	    (match_operand:QHSD 2 "<atomic_op_operand>" "<atomic_op_str>,l"))))
   (set (match_dup 1)
	(unspec_volatile:QHSD
	  [(match_dup 1) (match_dup 2)
	   (match_operand:SI 3 "const_int_operand")]		;; model
	  VUNSPEC_ATOMIC_OP))
   (clobber (reg:CC CC_REGNUM))
   (clobber (match_scratch:SI 4 "=&r,&l"))]
  "<sync_predtab>"
  "#"
  "&& reload_completed"
  [(const_int 0)]
  {
    arm_split_atomic_op (NOT, NULL, operands[0], operands[1],
			 operands[2], operands[3], operands[4]);
    DONE;
  }
  [(set_attr "arch" "32,v8mb")])

(define_insn "arm_load_exclusive<mode>"
  [(set (match_operand:SI 0 "s_register_operand" "=r,r")
        (zero_extend:SI
	  (unspec_volatile:NARROW
	    [(match_operand:NARROW 1 "mem_noofs_operand" "Ua,Ua")]
	    VUNSPEC_LL)))]
  "TARGET_HAVE_LDREXBH"
  "@
   ldrex<sync_sfx>%?\t%0, %C1
   ldrex<sync_sfx>\t%0, %C1"
  [(set_attr "arch" "32,v8mb")
   (set_attr "predicable" "yes")])

(define_insn "arm_load_acquire_exclusive<mode>"
  [(set (match_operand:SI 0 "s_register_operand" "=r,r")
        (zero_extend:SI
	  (unspec_volatile:NARROW
	    [(match_operand:NARROW 1 "mem_noofs_operand" "Ua,Ua")]
	    VUNSPEC_LAX)))]
  "TARGET_HAVE_LDACQ"
  "@
   ldaex<sync_sfx>%?\\t%0, %C1
   ldaex<sync_sfx>\\t%0, %C1"
  [(set_attr "arch" "32,v8mb")
   (set_attr "predicable" "yes")])

(define_insn "arm_load_exclusivesi"
  [(set (match_operand:SI 0 "s_register_operand" "=r,r")
	(unspec_volatile:SI
	  [(match_operand:SI 1 "mem_noofs_operand" "Ua,Ua")]
	  VUNSPEC_LL))]
  "TARGET_HAVE_LDREX"
  "@
   ldrex%?\t%0, %C1
   ldrex\t%0, %C1"
  [(set_attr "arch" "32,v8mb")
   (set_attr "predicable" "yes")])

(define_insn "arm_load_acquire_exclusivesi"
  [(set (match_operand:SI 0 "s_register_operand" "=r,r")
	(unspec_volatile:SI
	  [(match_operand:SI 1 "mem_noofs_operand" "Ua,Ua")]
	  VUNSPEC_LAX))]
  "TARGET_HAVE_LDACQ"
  "@
   ldaex%?\t%0, %C1
   ldaex\t%0, %C1"
  [(set_attr "arch" "32,v8mb")
   (set_attr "predicable" "yes")])

(define_insn "arm_load_exclusivedi"
  [(set (match_operand:DI 0 "s_register_operand" "=r")
	(unspec_volatile:DI
	  [(match_operand:DI 1 "mem_noofs_operand" "Ua")]
	  VUNSPEC_LL))]
  "TARGET_HAVE_LDREXD"
  "ldrexd%?\t%0, %H0, %C1"
  [(set_attr "predicable" "yes")])

(define_insn "arm_load_acquire_exclusivedi"
  [(set (match_operand:DI 0 "s_register_operand" "=r")
	(unspec_volatile:DI
	  [(match_operand:DI 1 "mem_noofs_operand" "Ua")]
	  VUNSPEC_LAX))]
  "TARGET_HAVE_LDACQEXD && ARM_DOUBLEWORD_ALIGN"
  "ldaexd%?\t%0, %H0, %C1"
  [(set_attr "predicable" "yes")])

(define_insn "arm_store_exclusive<mode>"
  [(set (match_operand:SI 0 "s_register_operand" "=&r")
	(unspec_volatile:SI [(const_int 0)] VUNSPEC_SC))
   (set (match_operand:QHSD 1 "mem_noofs_operand" "=Ua")
	(unspec_volatile:QHSD
	  [(match_operand:QHSD 2 "s_register_operand" "r")]
	  VUNSPEC_SC))]
  "<sync_predtab>"
  {
    if (<MODE>mode == DImode)
      {
	/* The restrictions on target registers in ARM mode are that the two
	   registers are consecutive and the first one is even; Thumb is
	   actually more flexible, but DI should give us this anyway.
	   Note that the 1st register always gets the
	   lowest word in memory.  */
	gcc_assert ((REGNO (operands[2]) & 1) == 0 || TARGET_THUMB2);
	return "strexd%?\t%0, %2, %H2, %C1";
      }
    if (TARGET_THUMB1)
      return "strex<sync_sfx>\t%0, %2, %C1";
    else
      return "strex<sync_sfx>%?\t%0, %2, %C1";
  }
  [(set_attr "predicable" "yes")])

(define_insn "arm_store_release_exclusivedi"
  [(set (match_operand:SI 0 "s_register_operand" "=&r")
	(unspec_volatile:SI [(const_int 0)] VUNSPEC_SLX))
   (set (match_operand:DI 1 "mem_noofs_operand" "=Ua")
	(unspec_volatile:DI
	  [(match_operand:DI 2 "s_register_operand" "r")]
	  VUNSPEC_SLX))]
  "TARGET_HAVE_LDACQEXD && ARM_DOUBLEWORD_ALIGN"
  {
    /* See comment in arm_store_exclusive<mode> above.  */
    gcc_assert ((REGNO (operands[2]) & 1) == 0 || TARGET_THUMB2);
    return "stlexd%?\t%0, %2, %H2, %C1";
  }
  [(set_attr "predicable" "yes")])

(define_insn "arm_store_release_exclusive<mode>"
  [(set (match_operand:SI 0 "s_register_operand" "=&r,&r")
	(unspec_volatile:SI [(const_int 0)] VUNSPEC_SLX))
   (set (match_operand:QHSI 1 "mem_noofs_operand" "=Ua,Ua")
	(unspec_volatile:QHSI
	  [(match_operand:QHSI 2 "s_register_operand" "r,r")]
	  VUNSPEC_SLX))]
  "TARGET_HAVE_LDACQ"
  "@
   stlex<sync_sfx>%?\t%0, %2, %C1
   stlex<sync_sfx>\t%0, %2, %C1"
  [(set_attr "arch" "32,v8mb")
   (set_attr "predicable" "yes")])<|MERGE_RESOLUTION|>--- conflicted
+++ resolved
@@ -1,9 +1,5 @@
 ;; Machine description for ARM processor synchronization primitives.
-<<<<<<< HEAD
-;; Copyright (C) 2010-2019 Free Software Foundation, Inc.
-=======
 ;; Copyright (C) 2010-2020 Free Software Foundation, Inc.
->>>>>>> 9e014010
 ;; Written by Marcus Shawcroft (marcus.shawcroft@arm.com)
 ;; 64bit Atomics by Dave Gilbert (david.gilbert@linaro.org)
 ;;
