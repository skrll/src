;; ARM VFP instruction patterns
<<<<<<< HEAD
;; Copyright (C) 2003-2019 Free Software Foundation, Inc.
=======
;; Copyright (C) 2003-2020 Free Software Foundation, Inc.
>>>>>>> e2aa5677
;; Written by CodeSourcery.
;;
;; This file is part of GCC.
;;
;; GCC is free software; you can redistribute it and/or modify it
;; under the terms of the GNU General Public License as published by
;; the Free Software Foundation; either version 3, or (at your option)
;; any later version.
;;
;; GCC is distributed in the hope that it will be useful, but
;; WITHOUT ANY WARRANTY; without even the implied warranty of
;; MERCHANTABILITY or FITNESS FOR A PARTICULAR PURPOSE.  See the GNU
;; General Public License for more details.
;;
;; You should have received a copy of the GNU General Public License
;; along with GCC; see the file COPYING3.  If not see
;; <http://www.gnu.org/licenses/>.  */

;; Patterns for HI moves which provide more data transfer instructions when VFP
;; support is enabled.
(define_insn "*arm_movhi_vfp"
 [(set
   (match_operand:HI 0 "nonimmediate_operand"
    "=rk,  r, r, m, r, *t,  r, *t")
   (match_operand:HI 1 "general_operand"
    "rIk, K, n, r, mi, r, *t, *t"))]
 "TARGET_ARM && TARGET_HARD_FLOAT
  && !TARGET_VFP_FP16INST
  && (register_operand (operands[0], HImode)
       || register_operand (operands[1], HImode))"
{
  switch (which_alternative)
    {
    case 0:
      return "mov%?\t%0, %1\t%@ movhi";
    case 1:
      return "mvn%?\t%0, #%B1\t%@ movhi";
    case 2:
      return "movw%?\t%0, %L1\t%@ movhi";
    case 3:
      return "strh%?\t%1, %0\t%@ movhi";
    case 4:
      return "ldrh%?\t%0, %1\t%@ movhi";
    case 5:
    case 6:
      return "vmov%?\t%0, %1\t%@ int";
    case 7:
      return "vmov%?.f32\t%0, %1\t%@ int";
    default:
      gcc_unreachable ();
    }
}
 [(set_attr "predicable" "yes")
  (set_attr_alternative "type"
   [(if_then_else
     (match_operand 1 "const_int_operand" "")
     (const_string "mov_imm")
     (const_string "mov_reg"))
    (const_string "mvn_imm")
    (const_string "mov_imm")
    (const_string "store_4")
    (const_string "load_4")
    (const_string "f_mcr")
    (const_string "f_mrc")
    (const_string "fmov")])
  (set_attr "arch" "*, *, v6t2, *, *, *, *, *")
  (set_attr "pool_range" "*, *, *, *, 256, *, *, *")
  (set_attr "neg_pool_range" "*, *, *, *, 244, *, *, *")
  (set_attr "length" "4")]
)

(define_insn "*thumb2_movhi_vfp"
 [(set
   (match_operand:HI 0 "nonimmediate_operand"
    "=rk, r, l, r, m, r, *t, r, *t, Up, r")
   (match_operand:HI 1 "general_operand"
    "rk, I, Py, n, r, m, r, *t, *t, r, Up"))]
 "TARGET_THUMB2 && TARGET_VFP_BASE
  && !TARGET_VFP_FP16INST
  && (register_operand (operands[0], HImode)
       || register_operand (operands[1], HImode))"
{
  switch (which_alternative)
    {
    case 0:
    case 1:
    case 2:
      return "mov%?\t%0, %1\t%@ movhi";
    case 3:
      return "movw%?\t%0, %L1\t%@ movhi";
    case 4:
      return "strh%?\t%1, %0\t%@ movhi";
    case 5:
      return "ldrh%?\t%0, %1\t%@ movhi";
    case 6:
    case 7:
      return "vmov%?\t%0, %1\t%@ int";
    case 8:
      return "vmov%?.f32\t%0, %1\t%@ int";
    case 9:
      return "vmsr%?\t P0, %1\t@ movhi";
    case 10:
      return "vmrs%?\t %0, P0\t@ movhi";
    default:
      gcc_unreachable ();
    }
}
 [(set_attr "predicable" "yes")
  (set_attr "predicable_short_it"
   "yes, no, yes, no, no, no, no, no, no, no, no")
  (set_attr "type"
   "mov_reg, mov_imm, mov_imm, mov_imm, store_4, load_4,\
    f_mcr, f_mrc, fmov, mve_move, mve_move")
  (set_attr "arch" "*, *, *, v6t2, *, *, *, *, *, mve, mve")
  (set_attr "pool_range" "*, *, *, *, *, 4094, *, *, *, *, *")
  (set_attr "neg_pool_range" "*, *, *, *, *, 250, *, *, *, *, *")
  (set_attr "length" "2, 4, 2, 4, 4, 4, 4, 4, 4, 4, 4")]
)

;; Patterns for HI moves which provide more data transfer instructions when FP16
;; instructions are available.
(define_insn "*arm_movhi_fp16"
 [(set
   (match_operand:HI 0 "nonimmediate_operand"
    "=r,  r, r, m, r, *t,  r, *t")
   (match_operand:HI 1 "general_operand"
    "rIk, K, n, r, mi, r, *t, *t"))]
 "TARGET_ARM && TARGET_VFP_FP16INST
  && (register_operand (operands[0], HImode)
       || register_operand (operands[1], HImode))"
{
  switch (which_alternative)
    {
    case 0:
      return "mov%?\t%0, %1\t%@ movhi";
    case 1:
      return "mvn%?\t%0, #%B1\t%@ movhi";
    case 2:
      return "movw%?\t%0, %L1\t%@ movhi";
    case 3:
      return "strh%?\t%1, %0\t%@ movhi";
    case 4:
      return "ldrh%?\t%0, %1\t%@ movhi";
    case 5:
    case 6:
      return "vmov.f16\t%0, %1\t%@ int";
    case 7:
      return "vmov%?.f32\t%0, %1\t%@ int";
    default:
      gcc_unreachable ();
    }
}
 [(set_attr "predicable" "yes, yes, yes, yes, yes, no, no, yes")
  (set_attr_alternative "type"
   [(if_then_else
     (match_operand 1 "const_int_operand" "")
     (const_string "mov_imm")
     (const_string "mov_reg"))
    (const_string "mvn_imm")
    (const_string "mov_imm")
    (const_string "store_4")
    (const_string "load_4")
    (const_string "f_mcr")
    (const_string "f_mrc")
    (const_string "fmov")])
  (set_attr "arch" "*, *, v6t2, *, *, *, *, *")
  (set_attr "pool_range" "*, *, *, *, 256, *, *, *")
  (set_attr "neg_pool_range" "*, *, *, *, 244, *, *, *")
  (set_attr "length" "4")]
)

(define_insn "*thumb2_movhi_fp16"
 [(set
   (match_operand:HI 0 "nonimmediate_operand"
    "=rk, r, l, r, m, r, *t, r, *t, Up, r")
   (match_operand:HI 1 "general_operand"
    "rk, I, Py, n, r, m, r, *t, *t, r, Up"))]
 "TARGET_THUMB2 && (TARGET_VFP_FP16INST || TARGET_HAVE_MVE)
  && (register_operand (operands[0], HImode)
       || register_operand (operands[1], HImode))"
{
  switch (which_alternative)
    {
    case 0:
    case 1:
    case 2:
      return "mov%?\t%0, %1\t%@ movhi";
    case 3:
      return "movw%?\t%0, %L1\t%@ movhi";
    case 4:
      return "strh%?\t%1, %0\t%@ movhi";
    case 5:
      return "ldrh%?\t%0, %1\t%@ movhi";
    case 6:
    case 7:
      return "vmov.f16\t%0, %1\t%@ int";
    case 8:
      return "vmov%?.f32\t%0, %1\t%@ int";
    case 9:
      return "vmsr%?\t P0, %1\t%@ movhi";
    case 10:
      return "vmrs%?\t%0, P0\t%@ movhi";
    default:
      gcc_unreachable ();
    }
}
 [(set_attr "predicable"
   "yes, yes, yes, yes, yes, yes, no, no, yes, yes, yes")
  (set_attr "predicable_short_it"
   "yes, no, yes, no, no, no, no, no, no, no, no")
  (set_attr "type"
   "mov_reg, mov_imm, mov_imm, mov_imm, store_4, load_4,\
    f_mcr, f_mrc, fmov, mve_move, mve_move")
  (set_attr "arch" "*, *, *, v6t2, *, *, *, *, *, mve, mve")
  (set_attr "pool_range" "*, *, *, *, *, 4094, *, *, *, *, *")
  (set_attr "neg_pool_range" "*, *, *, *, *, 250, *, *, *, *, *")
  (set_attr "length" "2, 4, 2, 4, 4, 4, 4, 4, 4, 4, 4")]
)

;; SImode moves
;; ??? For now do not allow loading constants into vfp regs.  This causes
;; problems because small constants get converted into adds.
(define_insn "*arm_movsi_vfp"
  [(set (match_operand:SI 0 "nonimmediate_operand" "=rk,r,r,r,rk,m ,*t,r,*t,*t, *Uv")
      (match_operand:SI 1 "general_operand"	   "rk, I,K,j,mi,rk,r,*t,*t,*Uvi,*t"))]
  "TARGET_ARM && TARGET_HARD_FLOAT
   && (   s_register_operand (operands[0], SImode)
       || s_register_operand (operands[1], SImode))"
  "*
  switch (which_alternative)
    {
    case 0: case 1:
      return \"mov%?\\t%0, %1\";
    case 2:
      return \"mvn%?\\t%0, #%B1\";
    case 3:
      return \"movw%?\\t%0, %1\";
    case 4:
      return \"ldr%?\\t%0, %1\";
    case 5:
      return \"str%?\\t%1, %0\";
    case 6:
      return \"vmov%?\\t%0, %1\\t%@ int\";
    case 7:
      return \"vmov%?\\t%0, %1\\t%@ int\";
    case 8:
      return \"vmov%?.f32\\t%0, %1\\t%@ int\";
    case 9: case 10:
      return output_move_vfp (operands);
    default:
      gcc_unreachable ();
    }
  "
  [(set_attr "predicable" "yes")
   (set_attr "type" "mov_reg,mov_reg,mvn_imm,mov_imm,load_4,store_4,
		     f_mcr,f_mrc,fmov,f_loads,f_stores")
   (set_attr "pool_range"     "*,*,*,*,4096,*,*,*,*,1020,*")
   (set_attr "neg_pool_range" "*,*,*,*,4084,*,*,*,*,1008,*")]
)

;; See thumb2.md:thumb2_movsi_insn for an explanation of the split
;; high/low register alternatives for loads and stores here.
;; The l/Py alternative should come after r/I to ensure that the short variant
;; is chosen with length 2 when the instruction is predicated for
;; arm_restrict_it.
(define_insn "*thumb2_movsi_vfp"
<<<<<<< HEAD
  [(set (match_operand:SI 0 "nonimmediate_operand" "=rk,r,l,r,r, l,*hk,m, *m,*t, r,*t,*t,  *Uv")
	(match_operand:SI 1 "general_operand"	   "rk,I,Py,K,j,mi,*mi,l,*hk, r,*t,*t,*UvTu,*t"))]
  "TARGET_THUMB2 && TARGET_HARD_FLOAT
=======
  [(set (match_operand:SI 0 "nonimmediate_operand" "=rk,r,l,r,r,l,*hk,m,*m,*t,\
						    r,*t,*t,*Uv, Up, r,Uf,r")
	(match_operand:SI 1 "general_operand" "rk,I,Py,K,j,mi,*mi,l,*hk,r,*t,\
					       *t,*UvTu,*t, r, Up,r,Uf"))]
  "TARGET_THUMB2 && TARGET_VFP_BASE
>>>>>>> e2aa5677
   && (   s_register_operand (operands[0], SImode)
       || s_register_operand (operands[1], SImode))"
  "*
  switch (which_alternative)
    {
    case 0:
    case 1:
    case 2:
      return \"mov%?\\t%0, %1\";
    case 3:
      return \"mvn%?\\t%0, #%B1\";
    case 4:
      return \"movw%?\\t%0, %1\";
    case 5:
    case 6:
      /* Cannot load it directly, split to load it via MOV / MOVT.  */
      if (!MEM_P (operands[1]) && arm_disable_literal_pool)
	return \"#\";
      return \"ldr%?\\t%0, %1\";
    case 7:
    case 8:
      return \"str%?\\t%1, %0\";
    case 9:
      return \"vmov%?\\t%0, %1\\t%@ int\";
    case 10:
      return \"vmov%?\\t%0, %1\\t%@ int\";
    case 11:
      return \"vmov%?.f32\\t%0, %1\\t%@ int\";
    case 12: case 13:
      return output_move_vfp (operands);
    case 14:
      return \"vmsr\\t P0, %1\";
    case 15:
      return \"vmrs\\t %0, P0\";
    case 16:
      return \"mcr\\tp10, 7, %1, cr1, cr0, 0\\t @SET_FPSCR\";
    case 17:
      return \"mrc\\tp10, 7, %0, cr1, cr0, 0\\t @GET_FPSCR\";
    default:
      gcc_unreachable ();
    }
  "
  [(set_attr "predicable" "yes")
   (set_attr "predicable_short_it" "yes,no,yes,no,no,no,no,no,no,no,no,no,no,\
	      no,no,no,no,no")
   (set_attr "type" "mov_reg,mov_reg,mov_reg,mvn_reg,mov_imm,load_4,load_4,\
	     store_4,store_4,f_mcr,f_mrc,fmov,f_loads,f_stores,mve_move,\
	     mve_move,mrs,mrs")
   (set_attr "length" "2,4,2,4,4,4,4,4,4,4,4,4,4,4,4,4,4,4")
   (set_attr "pool_range"     "*,*,*,*,*,1018,4094,*,*,*,*,*,1018,*,*,*,*,*")
   (set_attr "arch" "*,*,*,*,*,*,*,*,*,*,*,*,*,*,mve,mve,mve,mve")
   (set_attr "neg_pool_range" "*,*,*,*,*,   0,   0,*,*,*,*,*,1008,*,*,*,*,*")]
)


;; DImode moves

(define_insn "*movdi_vfp"
  [(set (match_operand:DI 0 "nonimmediate_di_operand" "=r,r,r,r,r,r,m,w,!r,w,w, Uv")
<<<<<<< HEAD
	(match_operand:DI 1 "di_operand"	      "r,rDa,Db,Dc,mi,mi,r,r,w,w,UvTu,w"))]
  "TARGET_32BIT && TARGET_HARD_FLOAT
=======
	(match_operand:DI 1 "di_operand"       "r,rDa,Db,Dc,mi,mi,r,r,w,w,UvTu,w"))]
  "TARGET_32BIT && TARGET_VFP_BASE
>>>>>>> e2aa5677
   && (   register_operand (operands[0], DImode)
       || register_operand (operands[1], DImode))
   && !((TARGET_NEON || TARGET_HAVE_MVE) && CONST_INT_P (operands[1])
       && simd_immediate_valid_for_move (operands[1], DImode, NULL, NULL))"
  "*
  switch (which_alternative)
    {
    case 0: 
    case 1:
    case 2:
    case 3:
      return \"#\";
    case 4:
    case 5:
      /* Cannot load it directly, split to load it via MOV / MOVT.  */
      if (!MEM_P (operands[1]) && arm_disable_literal_pool)
	return \"#\";
      /* Fall through.  */
    case 6:
      return output_move_double (operands, true, NULL);
    case 7:
      return \"vmov%?\\t%P0, %Q1, %R1\\t%@ int\";
    case 8:
      return \"vmov%?\\t%Q0, %R0, %P1\\t%@ int\";
    case 9:
      if (TARGET_VFP_SINGLE || TARGET_HAVE_MVE)
	return \"vmov%?.f32\\t%0, %1\\t%@ int\;vmov%?.f32\\t%p0, %p1\\t%@ int\";
      else
	return \"vmov%?.f64\\t%P0, %P1\\t%@ int\";
    case 10: case 11:
      return output_move_vfp (operands);
    default:
      gcc_unreachable ();
    }
  "
  [(set_attr "type" "multiple,multiple,multiple,multiple,load_8,load_8,store_8,f_mcrr,f_mrrc,ffarithd,f_loadd,f_stored")
   (set (attr "length") (cond [(eq_attr "alternative" "1") (const_int 8)
                              (eq_attr "alternative" "2") (const_int 12)
                              (eq_attr "alternative" "3") (const_int 16)
			      (eq_attr "alternative" "4,5,6")
			       (symbol_ref "arm_count_output_move_double_insns (operands) * 4")
                              (eq_attr "alternative" "9")
                               (if_then_else
                                 (match_test "TARGET_VFP_SINGLE")
                                 (const_int 8)
                                 (const_int 4))]
                              (const_int 4)))
   (set_attr "predicable"    "yes")
   (set_attr "arm_pool_range"     "*,*,*,*,1020,4096,*,*,*,*,1020,*")
   (set_attr "thumb2_pool_range"     "*,*,*,*,1018,4094,*,*,*,*,1018,*")
   (set_attr "neg_pool_range" "*,*,*,*,1004,0,*,*,*,*,1004,*")
   (set (attr "ce_count") (symbol_ref "get_attr_length (insn) / 4"))
   (set_attr "arch"           "t2,any,any,any,a,t2,any,any,any,any,any,any")]
)

;; HFmode and BFmode moves

(define_insn "*mov<mode>_vfp_<mode>16"
  [(set (match_operand:HFBF 0 "nonimmediate_operand"
			  "= ?r,?m,t,r,t,r,t, t, Uj,r")
	(match_operand:HFBF 1 "general_operand"
			  "  m,r,t,r,r,t,Dv,Uj,t, F"))]
  "TARGET_32BIT
   && (TARGET_VFP_FP16INST || TARGET_HAVE_MVE)
   && (s_register_operand (operands[0], <MODE>mode)
       || s_register_operand (operands[1], <MODE>mode))"
 {
  switch (which_alternative)
    {
    case 0: /* ARM register from memory.  */
      return \"ldrh%?\\t%0, %1\\t%@ __<fporbf>\";
    case 1: /* Memory from ARM register.  */
      return \"strh%?\\t%1, %0\\t%@ __<fporbf>\";
    case 2: /* S register from S register.  */
      return \"vmov\\t%0, %1\t%@ __<fporbf>\";
    case 3: /* ARM register from ARM register.  */
      return \"mov%?\\t%0, %1\\t%@ __<fporbf>\";
    case 4: /* S register from ARM register.  */
    case 5: /* ARM register from S register.  */
    case 6: /* S register from immediate.  */
      return \"vmov.f16\\t%0, %1\t%@ __<fporbf>\";
    case 7: /* S register from memory.  */
      if (TARGET_HAVE_MVE)
	return \"vldr.16\\t%0, %1\";
      else
	return \"vld1.16\\t{%z0}, %A1\";
    case 8: /* Memory from S register.  */
      if (TARGET_HAVE_MVE)
	return \"vstr.16\\t%1, %0\";
      else
	return \"vst1.16\\t{%z1}, %A0\";
    case 9: /* ARM register from constant.  */
      {
	long bits;
	rtx ops[4];

	bits = real_to_target (NULL, CONST_DOUBLE_REAL_VALUE (operands[1]),
			       <MODE>mode);
	ops[0] = operands[0];
	ops[1] = GEN_INT (bits);
	ops[2] = GEN_INT (bits & 0xff00);
	ops[3] = GEN_INT (bits & 0x00ff);

	if (arm_arch_thumb2)
	  output_asm_insn (\"movw\\t%0, %1\", ops);
	else
	  output_asm_insn (\"mov\\t%0, %2\;orr\\t%0, %0, %3\", ops);
	return \"\";
       }
    default:
      gcc_unreachable ();
    }
 }
  [(set_attr "conds" "*, *, unconditional, *, unconditional, unconditional,\
		      unconditional, unconditional, unconditional,\
		      unconditional")
   (set_attr "predicable" "yes, yes, no, yes, no, no, no, no, no, no")
   (set_attr "predicable_short_it" "no, no, no, yes,\
				    no, no, no, no,\
				    no, no")
   (set_attr_alternative "type"
    [(const_string "load_4") (const_string "store_4")
     (const_string "fmov") (const_string "mov_reg")
     (const_string "f_mcr") (const_string "f_mrc")
     (const_string "fconsts") (const_string "neon_load1_1reg")
     (const_string "neon_store1_1reg")
     (if_then_else (match_test "arm_arch_thumb2")
      (const_string "mov_imm")
      (const_string "multiple"))])
   (set_attr_alternative "length"
    [(const_int 4) (const_int 4)
     (const_int 4) (const_int 4)
     (const_int 4) (const_int 4)
     (const_int 4) (const_int 4)
     (const_int 4)
     (if_then_else (match_test "arm_arch_thumb2")
      (const_int 4)
      (const_int 8))])]
)

(define_insn "*mov<mode>_vfp_neon"
  [(set (match_operand:HFBF 0 "nonimmediate_operand" "= t,Um,?r,?m,t,r,t,r,r")
	(match_operand:HFBF 1 "general_operand"	     " Um, t, m, r,t,r,r,t,F"))]
  "TARGET_32BIT
   && TARGET_HARD_FLOAT && TARGET_NEON_FP16
   && !TARGET_VFP_FP16INST
   && (   s_register_operand (operands[0], <MODE>mode)
       || s_register_operand (operands[1], <MODE>mode))"
  "*
  switch (which_alternative)
    {
    case 0:     /* S register from memory */
      return \"vld1.16\\t{%z0}, %A1\";
    case 1:     /* memory from S register */
      return \"vst1.16\\t{%z1}, %A0\";
    case 2:     /* ARM register from memory */
      return \"ldrh\\t%0, %1\\t%@ __<fporbf>\";
    case 3:     /* memory from ARM register */
      return \"strh\\t%1, %0\\t%@ __<fporbf>\";
    case 4:	/* S register from S register */
      return \"vmov.f32\\t%0, %1\";
    case 5:	/* ARM register from ARM register */
      return \"mov\\t%0, %1\\t%@ __<fporbf>\";
    case 6:	/* S register from ARM register */
      return \"vmov\\t%0, %1\";
    case 7:	/* ARM register from S register */
      return \"vmov\\t%0, %1\";
    case 8:	/* ARM register from constant */
      {
	long bits;
	rtx ops[4];

	bits = real_to_target (NULL, CONST_DOUBLE_REAL_VALUE (operands[1]),
			       <MODE>mode);
	ops[0] = operands[0];
	ops[1] = GEN_INT (bits);
	ops[2] = GEN_INT (bits & 0xff00);
	ops[3] = GEN_INT (bits & 0x00ff);

	if (arm_arch_thumb2)
	  output_asm_insn (\"movw\\t%0, %1\", ops);
	else
	  output_asm_insn (\"mov\\t%0, %2\;orr\\t%0, %0, %3\", ops);
	return \"\";
       }
    default:
      gcc_unreachable ();
    }
  "
  [(set_attr "conds" "unconditional")
   (set_attr "type" "neon_load1_1reg,neon_store1_1reg,\
                     load_4,store_4,fmov,mov_reg,f_mcr,f_mrc,multiple")
   (set_attr "length" "4,4,4,4,4,4,4,4,8")]
)

;; FP16 without element load/store instructions.
(define_insn "*mov<mode>_vfp"
  [(set (match_operand:HFBF 0 "nonimmediate_operand" "=r,m,t,r,t,r,r")
	(match_operand:HFBF 1 "general_operand"	   " m,r,t,r,r,t,F"))]
  "TARGET_32BIT
   && TARGET_HARD_FLOAT
   && !TARGET_NEON_FP16
   && !TARGET_VFP_FP16INST
   && (   s_register_operand (operands[0], <MODE>mode)
       || s_register_operand (operands[1], <MODE>mode))"
  "*
  switch (which_alternative)
    {
    case 0:     /* ARM register from memory */
      return \"ldrh\\t%0, %1\\t%@ __<fporbf>\";
    case 1:     /* memory from ARM register */
      return \"strh\\t%1, %0\\t%@ __<fporbf>\";
    case 2:	/* S register from S register */
      return \"vmov.f32\\t%0, %1\";
    case 3:	/* ARM register from ARM register */
      return \"mov\\t%0, %1\\t%@ __<fporbf>\";
    case 4:	/* S register from ARM register */
      return \"vmov\\t%0, %1\";
    case 5:	/* ARM register from S register */
      return \"vmov\\t%0, %1\";
    case 6:	/* ARM register from constant */
      {
	long bits;
	rtx ops[4];

	bits = real_to_target (NULL, CONST_DOUBLE_REAL_VALUE (operands[1]),
			       <MODE>mode);
	ops[0] = operands[0];
	ops[1] = GEN_INT (bits);
	ops[2] = GEN_INT (bits & 0xff00);
	ops[3] = GEN_INT (bits & 0x00ff);

	if (arm_arch_thumb2)
	  output_asm_insn (\"movw\\t%0, %1\", ops);
	else
	  output_asm_insn (\"mov\\t%0, %2\;orr\\t%0, %0, %3\", ops);
	return \"\";
       }
    default:
      gcc_unreachable ();
    }
  "
  [(set_attr "conds" "unconditional")
   (set_attr "type" "load_4,store_4,fmov,mov_reg,f_mcr,f_mrc,multiple")
   (set_attr "length" "4,4,4,4,4,4,8")]
)


;; SFmode moves
;; Disparage the w<->r cases because reloading an invalid address is
;; preferable to loading the value via integer registers.

(define_insn "*movsf_vfp"
  [(set (match_operand:SF 0 "nonimmediate_operand" "=t,?r,t ,t  ,Uv,r ,m,t,r")
        (match_operand:SF 1 "general_operand"	   " ?r,t,Dv,UvE,t, mE,r,t,r"))]
  "TARGET_ARM && TARGET_HARD_FLOAT
   && (   s_register_operand (operands[0], SFmode)
       || s_register_operand (operands[1], SFmode))"
  "*
  switch (which_alternative)
    {
    case 0:
      return \"vmov%?\\t%0, %1\";
    case 1:
      return \"vmov%?\\t%0, %1\";
    case 2:
      return \"vmov%?.f32\\t%0, %1\";
    case 3: case 4:
      return output_move_vfp (operands);
    case 5:
      return \"ldr%?\\t%0, %1\\t%@ float\";
    case 6:
      return \"str%?\\t%1, %0\\t%@ float\";
    case 7:
      return \"vmov%?.f32\\t%0, %1\";
    case 8:
      return \"mov%?\\t%0, %1\\t%@ float\";
    default:
      gcc_unreachable ();
    }
  "
  [(set_attr "predicable" "yes")
   (set_attr "type"
     "f_mcr,f_mrc,fconsts,f_loads,f_stores,load_4,store_4,fmov,mov_reg")
   (set_attr "pool_range" "*,*,*,1020,*,4096,*,*,*")
   (set_attr "neg_pool_range" "*,*,*,1008,*,4080,*,*,*")]
)

(define_insn "*thumb2_movsf_vfp"
  [(set (match_operand:SF 0 "nonimmediate_operand" "=t,?r,t, t  ,Uv,r ,m,t,r")
	(match_operand:SF 1 "hard_sf_operand"	   " ?r,t,Dv,UvHa,t, mHa,r,t,r"))]
<<<<<<< HEAD
  "TARGET_THUMB2 && TARGET_HARD_FLOAT
=======
  "TARGET_THUMB2 && TARGET_VFP_BASE
>>>>>>> e2aa5677
   && (   s_register_operand (operands[0], SFmode)
       || s_register_operand (operands[1], SFmode))"
  "*
  switch (which_alternative)
    {
    case 0:
      return \"vmov%?\\t%0, %1\";
    case 1:
      return \"vmov%?\\t%0, %1\";
    case 2:
      return \"vmov%?.f32\\t%0, %1\";
    case 3: case 4:
      return output_move_vfp (operands);
    case 5:
      return \"ldr%?\\t%0, %1\\t%@ float\";
    case 6:
      return \"str%?\\t%1, %0\\t%@ float\";
    case 7:
      return \"vmov%?.f32\\t%0, %1\";
    case 8:
      return \"mov%?\\t%0, %1\\t%@ float\";
    default:
      gcc_unreachable ();
    }
  "
  [(set_attr "predicable" "yes")
   (set_attr "type"
     "f_mcr,f_mrc,fconsts,f_loads,f_stores,load_4,store_4,fmov,mov_reg")
   (set_attr "pool_range" "*,*,*,1018,*,4090,*,*,*")
   (set_attr "neg_pool_range" "*,*,*,1008,*,0,*,*,*")]
)

;; DFmode moves

(define_insn "*movdf_vfp"
  [(set (match_operand:DF 0 "nonimmediate_soft_df_operand" "=w,?r,w ,w,w  ,Uv,r, m,w,r")
	(match_operand:DF 1 "soft_df_operand"		   " ?r,w,Dy,G,UvF,w ,mF,r,w,r"))]
  "TARGET_ARM && TARGET_HARD_FLOAT
   && (   register_operand (operands[0], DFmode)
       || register_operand (operands[1], DFmode))"
  "*
  {
    switch (which_alternative)
      {
      case 0:
	return \"vmov%?\\t%P0, %Q1, %R1\";
      case 1:
	return \"vmov%?\\t%Q0, %R0, %P1\";
      case 2:
	gcc_assert (TARGET_VFP_DOUBLE);
        return \"vmov%?.f64\\t%P0, %1\";
      case 3:
	gcc_assert (TARGET_VFP_DOUBLE);
	return \"vmov.i64\\t%P0, #0\\t%@ float\";
      case 4: case 5:
	return output_move_vfp (operands);
      case 6: case 7:
	return output_move_double (operands, true, NULL);
      case 8:
	if (TARGET_VFP_SINGLE)
	  return \"vmov%?.f32\\t%0, %1\;vmov%?.f32\\t%p0, %p1\";
	else
	  return \"vmov%?.f64\\t%P0, %P1\";
      case 9:
        return \"#\";
      default:
	gcc_unreachable ();
      }
    }
  "
  [(set_attr "type" "f_mcrr,f_mrrc,fconstd,neon_move,f_loadd,f_stored,\
                     load_8,store_8,ffarithd,multiple")
   (set (attr "length") (cond [(eq_attr "alternative" "6,7,9") (const_int 8)
			       (eq_attr "alternative" "8")
				(if_then_else
				 (match_test "TARGET_VFP_SINGLE")
				 (const_int 8)
				 (const_int 4))]
			      (const_int 4)))
   (set_attr "predicable" "yes,yes,yes,no,yes,yes,yes,yes,yes,yes")
   (set_attr "pool_range" "*,*,*,*,1020,*,1020,*,*,*")
   (set_attr "neg_pool_range" "*,*,*,*,1004,*,1004,*,*,*")
   (set_attr "arch" "any,any,any,neon,any,any,any,any,any,any")]
)

(define_insn "*thumb2_movdf_vfp"
  [(set (match_operand:DF 0 "nonimmediate_soft_df_operand" "=w,?r,w ,w,w  ,Uv,r ,m,w,r")
	(match_operand:DF 1 "hard_df_operand"		   " ?r,w,Dy,G,UvHa,w, mHa,r, w,r"))]
<<<<<<< HEAD
  "TARGET_THUMB2 && TARGET_HARD_FLOAT
=======
  "TARGET_THUMB2 && TARGET_VFP_BASE
>>>>>>> e2aa5677
   && (   register_operand (operands[0], DFmode)
       || register_operand (operands[1], DFmode))"
  "*
  {
    switch (which_alternative)
      {
      case 0:
	return \"vmov%?\\t%P0, %Q1, %R1\";
      case 1:
	return \"vmov%?\\t%Q0, %R0, %P1\";
      case 2:
	gcc_assert (TARGET_VFP_DOUBLE);
	return \"vmov%?.f64\\t%P0, %1\";
      case 3:
	gcc_assert (TARGET_VFP_DOUBLE);
	return \"vmov.i64\\t%P0, #0\\t%@ float\";
      case 4: case 5:
	return output_move_vfp (operands);
      case 6: case 7: case 9:
	return output_move_double (operands, true, NULL);
      case 8:
	if (TARGET_VFP_SINGLE)
	  return \"vmov%?.f32\\t%0, %1\;vmov%?.f32\\t%p0, %p1\";
	else
	  return \"vmov%?.f64\\t%P0, %P1\";
      default:
	abort ();
      }
    }
  "
  [(set_attr "type" "f_mcrr,f_mrrc,fconstd,neon_move,f_loadd,\
                     f_stored,load_8,store_8,ffarithd,multiple")
   (set (attr "length") (cond [(eq_attr "alternative" "6,7,9") (const_int 8)
			       (eq_attr "alternative" "8")
				(if_then_else
				 (match_test "TARGET_VFP_SINGLE")
				 (const_int 8)
				 (const_int 4))]
			      (const_int 4)))
   (set_attr "pool_range" "*,*,*,*,1018,*,4094,*,*,*")
   (set_attr "neg_pool_range" "*,*,*,*,1008,*,0,*,*,*")
   (set_attr "arch" "any,any,any,neon,any,any,any,any,any,any")]
)


;; Conditional move patterns

(define_insn "*movsfcc_vfp"
  [(set (match_operand:SF   0 "s_register_operand" "=t,t,t,t,t,t,?r,?r,?r")
	(if_then_else:SF
	  (match_operator   3 "arm_comparison_operator"
	    [(match_operand 4 "cc_register" "") (const_int 0)])
	  (match_operand:SF 1 "s_register_operand" "0,t,t,0,?r,?r,0,t,t")
	  (match_operand:SF 2 "s_register_operand" "t,0,t,?r,0,?r,t,0,t")))]
  "TARGET_ARM && TARGET_HARD_FLOAT"
  "@
   vmov%D3.f32\\t%0, %2
   vmov%d3.f32\\t%0, %1
   vmov%D3.f32\\t%0, %2\;vmov%d3.f32\\t%0, %1
   vmov%D3\\t%0, %2
   vmov%d3\\t%0, %1
   vmov%D3\\t%0, %2\;vmov%d3\\t%0, %1
   vmov%D3\\t%0, %2
   vmov%d3\\t%0, %1
   vmov%D3\\t%0, %2\;vmov%d3\\t%0, %1"
   [(set_attr "conds" "use")
    (set_attr "length" "4,4,8,4,4,8,4,4,8")
    (set_attr "type" "fmov,fmov,fmov,f_mcr,f_mcr,f_mcr,f_mrc,f_mrc,f_mrc")]
)

(define_insn "*thumb2_movsfcc_vfp"
  [(set (match_operand:SF   0 "s_register_operand" "=t,t,t,t,t,t,?r,?r,?r")
	(if_then_else:SF
	  (match_operator   3 "arm_comparison_operator"
	    [(match_operand 4 "cc_register" "") (const_int 0)])
	  (match_operand:SF 1 "s_register_operand" "0,t,t,0,?r,?r,0,t,t")
	  (match_operand:SF 2 "s_register_operand" "t,0,t,?r,0,?r,t,0,t")))]
  "TARGET_THUMB2 && TARGET_VFP_BASE && !arm_restrict_it"
  "@
   it\\t%D3\;vmov%D3.f32\\t%0, %2
   it\\t%d3\;vmov%d3.f32\\t%0, %1
   ite\\t%D3\;vmov%D3.f32\\t%0, %2\;vmov%d3.f32\\t%0, %1
   it\\t%D3\;vmov%D3\\t%0, %2
   it\\t%d3\;vmov%d3\\t%0, %1
   ite\\t%D3\;vmov%D3\\t%0, %2\;vmov%d3\\t%0, %1
   it\\t%D3\;vmov%D3\\t%0, %2
   it\\t%d3\;vmov%d3\\t%0, %1
   ite\\t%D3\;vmov%D3\\t%0, %2\;vmov%d3\\t%0, %1"
   [(set_attr "conds" "use")
    (set_attr "length" "6,6,10,6,6,10,6,6,10")
    (set_attr "type" "fmov,fmov,fmov,f_mcr,f_mcr,f_mcr,f_mrc,f_mrc,f_mrc")]
)

(define_insn "*movdfcc_vfp"
  [(set (match_operand:DF   0 "s_register_operand" "=w,w,w,w,w,w,?r,?r,?r")
	(if_then_else:DF
	  (match_operator   3 "arm_comparison_operator"
	    [(match_operand 4 "cc_register" "") (const_int 0)])
	  (match_operand:DF 1 "s_register_operand" "0,w,w,0,?r,?r,0,w,w")
	  (match_operand:DF 2 "s_register_operand" "w,0,w,?r,0,?r,w,0,w")))]
  "TARGET_ARM && TARGET_HARD_FLOAT && TARGET_VFP_DOUBLE"
  "@
   vmov%D3.f64\\t%P0, %P2
   vmov%d3.f64\\t%P0, %P1
   vmov%D3.f64\\t%P0, %P2\;vmov%d3.f64\\t%P0, %P1
   vmov%D3\\t%P0, %Q2, %R2
   vmov%d3\\t%P0, %Q1, %R1
   vmov%D3\\t%P0, %Q2, %R2\;vmov%d3\\t%P0, %Q1, %R1
   vmov%D3\\t%Q0, %R0, %P2
   vmov%d3\\t%Q0, %R0, %P1
   vmov%D3\\t%Q0, %R0, %P2\;vmov%d3\\t%Q0, %R0, %P1"
   [(set_attr "conds" "use")
    (set_attr "length" "4,4,8,4,4,8,4,4,8")
    (set_attr "type" "ffarithd,ffarithd,ffarithd,f_mcr,f_mcr,f_mcr,f_mrrc,f_mrrc,f_mrrc")]
)

(define_insn "*thumb2_movdfcc_vfp"
  [(set (match_operand:DF   0 "s_register_operand" "=w,w,w,w,w,w,?r,?r,?r")
	(if_then_else:DF
	  (match_operator   3 "arm_comparison_operator"
	    [(match_operand 4 "cc_register" "") (const_int 0)])
	  (match_operand:DF 1 "s_register_operand" "0,w,w,0,?r,?r,0,w,w")
	  (match_operand:DF 2 "s_register_operand" "w,0,w,?r,0,?r,w,0,w")))]
  "TARGET_THUMB2 && TARGET_VFP_BASE && TARGET_VFP_DOUBLE
   && !arm_restrict_it"
  "@
   it\\t%D3\;vmov%D3.f64\\t%P0, %P2
   it\\t%d3\;vmov%d3.f64\\t%P0, %P1
   ite\\t%D3\;vmov%D3.f64\\t%P0, %P2\;vmov%d3.f64\\t%P0, %P1
   it\t%D3\;vmov%D3\\t%P0, %Q2, %R2
   it\t%d3\;vmov%d3\\t%P0, %Q1, %R1
   ite\\t%D3\;vmov%D3\\t%P0, %Q2, %R2\;vmov%d3\\t%P0, %Q1, %R1
   it\t%D3\;vmov%D3\\t%Q0, %R0, %P2
   it\t%d3\;vmov%d3\\t%Q0, %R0, %P1
   ite\\t%D3\;vmov%D3\\t%Q0, %R0, %P2\;vmov%d3\\t%Q0, %R0, %P1"
   [(set_attr "conds" "use")
    (set_attr "length" "6,6,10,6,6,10,6,6,10")
    (set_attr "type" "ffarithd,ffarithd,ffarithd,f_mcr,f_mcr,f_mcrr,f_mrrc,f_mrrc,f_mrrc")]
)


;; Sign manipulation functions

(define_insn "*abssf2_vfp"
  [(set (match_operand:SF	  0 "s_register_operand" "=t")
	(abs:SF (match_operand:SF 1 "s_register_operand" "t")))]
  "TARGET_32BIT && TARGET_HARD_FLOAT"
  "vabs%?.f32\\t%0, %1"
  [(set_attr "predicable" "yes")
   (set_attr "type" "ffariths")]
)

(define_insn "*absdf2_vfp"
  [(set (match_operand:DF	  0 "s_register_operand" "=w")
	(abs:DF (match_operand:DF 1 "s_register_operand" "w")))]
  "TARGET_32BIT && TARGET_HARD_FLOAT && TARGET_VFP_DOUBLE"
  "vabs%?.f64\\t%P0, %P1"
  [(set_attr "predicable" "yes")
   (set_attr "type" "ffarithd")]
)

(define_insn "*negsf2_vfp"
  [(set (match_operand:SF	  0 "s_register_operand" "=t,?r")
	(neg:SF (match_operand:SF 1 "s_register_operand" "t,r")))]
  "TARGET_32BIT && TARGET_HARD_FLOAT"
  "@
   vneg%?.f32\\t%0, %1
   eor%?\\t%0, %1, #-2147483648"
  [(set_attr "predicable" "yes")
   (set_attr "type" "ffariths")]
)

(define_insn_and_split "*negdf2_vfp"
  [(set (match_operand:DF	  0 "s_register_operand" "=w,?r,?r")
	(neg:DF (match_operand:DF 1 "s_register_operand" "w,0,r")))]
  "TARGET_32BIT && TARGET_HARD_FLOAT && TARGET_VFP_DOUBLE"
  "@
   vneg%?.f64\\t%P0, %P1
   #
   #"
  "TARGET_32BIT && TARGET_HARD_FLOAT && TARGET_VFP_DOUBLE && reload_completed
   && arm_general_register_operand (operands[0], DFmode)"
  [(set (match_dup 0) (match_dup 1))]
  "
  if (REGNO (operands[0]) == REGNO (operands[1]))
    {
      operands[0] = gen_highpart (SImode, operands[0]);
      operands[1] = gen_rtx_XOR (SImode, operands[0],
				 gen_int_mode (0x80000000, SImode));
    }
  else
    {
      rtx in_hi, in_lo, out_hi, out_lo;

      in_hi = gen_rtx_XOR (SImode, gen_highpart (SImode, operands[1]),
			   gen_int_mode (0x80000000, SImode));
      in_lo = gen_lowpart (SImode, operands[1]);
      out_hi = gen_highpart (SImode, operands[0]);
      out_lo = gen_lowpart (SImode, operands[0]);

      if (REGNO (in_lo) == REGNO (out_hi))
        {
          emit_insn (gen_rtx_SET (out_lo, in_lo));
	  operands[0] = out_hi;
          operands[1] = in_hi;
        }
      else
        {
          emit_insn (gen_rtx_SET (out_hi, in_hi));
	  operands[0] = out_lo;
          operands[1] = in_lo;
        }
    }
  "
  [(set_attr "predicable" "yes")
   (set_attr "length" "4,4,8")
   (set_attr "type" "ffarithd")]
)

;; ABS and NEG for FP16.
(define_insn "<absneg_str>hf2"
  [(set (match_operand:HF 0 "s_register_operand" "=w")
    (ABSNEG:HF (match_operand:HF 1 "s_register_operand" "w")))]
 "TARGET_VFP_FP16INST"
 "v<absneg_str>.f16\t%0, %1"
  [(set_attr "conds" "unconditional")
   (set_attr "type" "ffariths")]
)

(define_expand "neon_vabshf"
 [(set
   (match_operand:HF 0 "s_register_operand")
   (abs:HF (match_operand:HF 1 "s_register_operand")))]
 "TARGET_VFP_FP16INST"
{
  emit_insn (gen_abshf2 (operands[0], operands[1]));
  DONE;
})

;; VRND for FP16.
(define_insn "neon_v<fp16_rnd_str>hf"
  [(set (match_operand:HF 0 "s_register_operand" "=w")
    (unspec:HF
     [(match_operand:HF 1 "s_register_operand" "w")]
     FP16_RND))]
 "TARGET_VFP_FP16INST"
 "<fp16_rnd_insn>.f16\t%0, %1"
 [(set_attr "conds" "unconditional")
  (set_attr "type" "neon_fp_round_s")]
)

(define_insn "neon_vrndihf"
  [(set (match_operand:HF 0 "s_register_operand" "=w")
    (unspec:HF
     [(match_operand:HF 1 "s_register_operand" "w")]
     UNSPEC_VRNDI))]
  "TARGET_VFP_FP16INST"
  "vrintr.f16\t%0, %1"
 [(set_attr "conds" "unconditional")
  (set_attr "type" "neon_fp_round_s")]
)

;; Arithmetic insns

(define_insn "addhf3"
  [(set
    (match_operand:HF 0 "s_register_operand" "=w")
    (plus:HF
     (match_operand:HF 1 "s_register_operand" "w")
     (match_operand:HF 2 "s_register_operand" "w")))]
 "TARGET_VFP_FP16INST"
 "vadd.f16\t%0, %1, %2"
  [(set_attr "conds" "unconditional")
   (set_attr "type" "fadds")]
)

(define_insn "*addsf3_vfp"
  [(set (match_operand:SF	   0 "s_register_operand" "=t")
	(plus:SF (match_operand:SF 1 "s_register_operand" "t")
		 (match_operand:SF 2 "s_register_operand" "t")))]
  "TARGET_32BIT && TARGET_HARD_FLOAT"
  "vadd%?.f32\\t%0, %1, %2"
  [(set_attr "predicable" "yes")
   (set_attr "type" "fadds")]
)

(define_insn "*adddf3_vfp"
  [(set (match_operand:DF	   0 "s_register_operand" "=w")
	(plus:DF (match_operand:DF 1 "s_register_operand" "w")
		 (match_operand:DF 2 "s_register_operand" "w")))]
  "TARGET_32BIT && TARGET_HARD_FLOAT && TARGET_VFP_DOUBLE"
  "vadd%?.f64\\t%P0, %P1, %P2"
  [(set_attr "predicable" "yes")
   (set_attr "type" "faddd")]
)

(define_insn "subhf3"
 [(set
   (match_operand:HF 0 "s_register_operand" "=w")
   (minus:HF
    (match_operand:HF 1 "s_register_operand" "w")
    (match_operand:HF 2 "s_register_operand" "w")))]
 "TARGET_VFP_FP16INST"
 "vsub.f16\t%0, %1, %2"
  [(set_attr "conds" "unconditional")
   (set_attr "type" "fadds")]
)

(define_insn "*subsf3_vfp"
  [(set (match_operand:SF	    0 "s_register_operand" "=t")
	(minus:SF (match_operand:SF 1 "s_register_operand" "t")
		  (match_operand:SF 2 "s_register_operand" "t")))]
  "TARGET_32BIT && TARGET_HARD_FLOAT"
  "vsub%?.f32\\t%0, %1, %2"
  [(set_attr "predicable" "yes")
   (set_attr "type" "fadds")]
)

(define_insn "*subdf3_vfp"
  [(set (match_operand:DF	    0 "s_register_operand" "=w")
	(minus:DF (match_operand:DF 1 "s_register_operand" "w")
		  (match_operand:DF 2 "s_register_operand" "w")))]
  "TARGET_32BIT && TARGET_HARD_FLOAT && TARGET_VFP_DOUBLE"
  "vsub%?.f64\\t%P0, %P1, %P2"
  [(set_attr "predicable" "yes")
   (set_attr "type" "faddd")]
)


;; Division insns

;; FP16 Division.
(define_insn "divhf3"
  [(set
    (match_operand:HF	   0 "s_register_operand" "=w")
    (div:HF
     (match_operand:HF 1 "s_register_operand" "w")
     (match_operand:HF 2 "s_register_operand" "w")))]
  "TARGET_VFP_FP16INST"
  "vdiv.f16\t%0, %1, %2"
  [(set_attr "conds" "unconditional")
   (set_attr "type" "fdivs")]
)

; VFP9 Erratum 760019: It's potentially unsafe to overwrite the input
; operands, so mark the output as early clobber for VFPv2 on ARMv5 or
; earlier.
(define_insn "*divsf3_vfp"
  [(set (match_operand:SF	  0 "s_register_operand" "=&t,t")
	(div:SF (match_operand:SF 1 "s_register_operand" "t,t")
		(match_operand:SF 2 "s_register_operand" "t,t")))]
  "TARGET_32BIT && TARGET_HARD_FLOAT"
  "vdiv%?.f32\\t%0, %1, %2"
  [(set_attr "predicable" "yes")
   (set_attr "arch" "*,armv6_or_vfpv3")
   (set_attr "type" "fdivs")]
)

(define_insn "*divdf3_vfp"
  [(set (match_operand:DF	  0 "s_register_operand" "=&w,w")
	(div:DF (match_operand:DF 1 "s_register_operand" "w,w")
		(match_operand:DF 2 "s_register_operand" "w,w")))]
  "TARGET_32BIT && TARGET_HARD_FLOAT && TARGET_VFP_DOUBLE"
  "vdiv%?.f64\\t%P0, %P1, %P2"
  [(set_attr "predicable" "yes")
   (set_attr "arch" "*,armv6_or_vfpv3")
   (set_attr "type" "fdivd")]
)


;; Multiplication insns

(define_insn "mulhf3"
 [(set
   (match_operand:HF 0 "s_register_operand" "=w")
   (mult:HF (match_operand:HF 1 "s_register_operand" "w")
	    (match_operand:HF 2 "s_register_operand" "w")))]
  "TARGET_VFP_FP16INST"
  "vmul.f16\t%0, %1, %2"
  [(set_attr "conds" "unconditional")
   (set_attr "type" "fmuls")]
)

(define_insn "*mulsf3_vfp"
  [(set (match_operand:SF	   0 "s_register_operand" "=t")
	(mult:SF (match_operand:SF 1 "s_register_operand" "t")
		 (match_operand:SF 2 "s_register_operand" "t")))]
  "TARGET_32BIT && TARGET_HARD_FLOAT"
  "vmul%?.f32\\t%0, %1, %2"
  [(set_attr "predicable" "yes")
   (set_attr "type" "fmuls")]
)

(define_insn "*muldf3_vfp"
  [(set (match_operand:DF	   0 "s_register_operand" "=w")
	(mult:DF (match_operand:DF 1 "s_register_operand" "w")
		 (match_operand:DF 2 "s_register_operand" "w")))]
  "TARGET_32BIT && TARGET_HARD_FLOAT && TARGET_VFP_DOUBLE"
  "vmul%?.f64\\t%P0, %P1, %P2"
  [(set_attr "predicable" "yes")
   (set_attr "type" "fmuld")]
)

(define_insn "*mulsf3neghf_vfp"
  [(set (match_operand:HF		   0 "s_register_operand" "=t")
	(mult:HF (neg:HF (match_operand:HF 1 "s_register_operand" "t"))
		 (match_operand:HF	   2 "s_register_operand" "t")))]
  "TARGET_VFP_FP16INST && !flag_rounding_math"
  "vnmul.f16\\t%0, %1, %2"
  [(set_attr "conds" "unconditional")
   (set_attr "type" "fmuls")]
)

(define_insn "*negmulhf3_vfp"
  [(set (match_operand:HF		   0 "s_register_operand" "=t")
	(neg:HF (mult:HF (match_operand:HF 1 "s_register_operand" "t")
		 (match_operand:HF	   2 "s_register_operand" "t"))))]
  "TARGET_VFP_FP16INST"
  "vnmul.f16\\t%0, %1, %2"
  [(set_attr "conds" "unconditional")
   (set_attr "type" "fmuls")]
)

(define_insn "*mulsf3negsf_vfp"
  [(set (match_operand:SF		   0 "s_register_operand" "=t")
	(mult:SF (neg:SF (match_operand:SF 1 "s_register_operand" "t"))
		 (match_operand:SF	   2 "s_register_operand" "t")))]
  "TARGET_32BIT && TARGET_HARD_FLOAT && !flag_rounding_math"
  "vnmul%?.f32\\t%0, %1, %2"
  [(set_attr "predicable" "yes")
   (set_attr "type" "fmuls")]
)

(define_insn "*negmulsf3_vfp"
  [(set (match_operand:SF		   0 "s_register_operand" "=t")
	(neg:SF (mult:SF (match_operand:SF 1 "s_register_operand" "t")
		 (match_operand:SF	   2 "s_register_operand" "t"))))]
  "TARGET_32BIT && TARGET_HARD_FLOAT"
  "vnmul%?.f32\\t%0, %1, %2"
  [(set_attr "predicable" "yes")
   (set_attr "type" "fmuls")]
)

(define_insn "*muldf3negdf_vfp"
  [(set (match_operand:DF		   0 "s_register_operand" "=w")
	(mult:DF (neg:DF (match_operand:DF 1 "s_register_operand" "w"))
		 (match_operand:DF	   2 "s_register_operand" "w")))]
  "TARGET_32BIT && TARGET_HARD_FLOAT && TARGET_VFP_DOUBLE
  && !flag_rounding_math"
  "vnmul%?.f64\\t%P0, %P1, %P2"
  [(set_attr "predicable" "yes")
   (set_attr "type" "fmuld")]
)

(define_insn "*negmuldf3_vfp"
  [(set (match_operand:DF		   0 "s_register_operand" "=w")
	(neg:DF (mult:DF (match_operand:DF 1 "s_register_operand" "w")
		 (match_operand:DF	   2 "s_register_operand" "w"))))]
  "TARGET_32BIT && TARGET_HARD_FLOAT && TARGET_VFP_DOUBLE"
  "vnmul%?.f64\\t%P0, %P1, %P2"
  [(set_attr "predicable" "yes")
   (set_attr "type" "fmuld")]
)


;; Multiply-accumulate insns

;; 0 = 1 * 2 + 0
(define_insn "*mulsf3addhf_vfp"
 [(set (match_operand:HF 0 "s_register_operand" "=t")
       (plus:HF
	(mult:HF (match_operand:HF 2 "s_register_operand" "t")
		 (match_operand:HF 3 "s_register_operand" "t"))
	(match_operand:HF 1 "s_register_operand" "0")))]
  "TARGET_VFP_FP16INST"
  "vmla.f16\\t%0, %2, %3"
  [(set_attr "conds" "unconditional")
   (set_attr "type" "fmacs")]
)

(define_insn "*mulsf3addsf_vfp"
  [(set (match_operand:SF		    0 "s_register_operand" "=t")
	(plus:SF (mult:SF (match_operand:SF 2 "s_register_operand" "t")
			  (match_operand:SF 3 "s_register_operand" "t"))
		 (match_operand:SF	    1 "s_register_operand" "0")))]
  "TARGET_32BIT && TARGET_HARD_FLOAT"
  "vmla%?.f32\\t%0, %2, %3"
  [(set_attr "predicable" "yes")
   (set_attr "type" "fmacs")]
)

(define_insn "*muldf3adddf_vfp"
  [(set (match_operand:DF		    0 "s_register_operand" "=w")
	(plus:DF (mult:DF (match_operand:DF 2 "s_register_operand" "w")
			  (match_operand:DF 3 "s_register_operand" "w"))
		 (match_operand:DF	    1 "s_register_operand" "0")))]
  "TARGET_32BIT && TARGET_HARD_FLOAT && TARGET_VFP_DOUBLE"
  "vmla%?.f64\\t%P0, %P2, %P3"
  [(set_attr "predicable" "yes")
   (set_attr "type" "fmacd")]
)

;; 0 = 1 * 2 - 0
(define_insn "*mulhf3subhf_vfp"
  [(set (match_operand:HF 0 "s_register_operand" "=t")
	(minus:HF (mult:HF (match_operand:HF 2 "s_register_operand" "t")
			   (match_operand:HF 3 "s_register_operand" "t"))
		  (match_operand:HF 1 "s_register_operand" "0")))]
  "TARGET_VFP_FP16INST"
  "vnmls.f16\\t%0, %2, %3"
  [(set_attr "conds" "unconditional")
   (set_attr "type" "fmacs")]
)

(define_insn "*mulsf3subsf_vfp"
  [(set (match_operand:SF		     0 "s_register_operand" "=t")
	(minus:SF (mult:SF (match_operand:SF 2 "s_register_operand" "t")
			   (match_operand:SF 3 "s_register_operand" "t"))
		  (match_operand:SF	     1 "s_register_operand" "0")))]
  "TARGET_32BIT && TARGET_HARD_FLOAT"
  "vnmls%?.f32\\t%0, %2, %3"
  [(set_attr "predicable" "yes")
   (set_attr "type" "fmacs")]
)

(define_insn "*muldf3subdf_vfp"
  [(set (match_operand:DF		     0 "s_register_operand" "=w")
	(minus:DF (mult:DF (match_operand:DF 2 "s_register_operand" "w")
			   (match_operand:DF 3 "s_register_operand" "w"))
		  (match_operand:DF	     1 "s_register_operand" "0")))]
  "TARGET_32BIT && TARGET_HARD_FLOAT && TARGET_VFP_DOUBLE"
  "vnmls%?.f64\\t%P0, %P2, %P3"
  [(set_attr "predicable" "yes")
   (set_attr "type" "fmacd")]
)

;; 0 = -(1 * 2) + 0
(define_insn "*mulhf3neghfaddhf_vfp"
  [(set (match_operand:HF 0 "s_register_operand" "=t")
	(minus:HF (match_operand:HF 1 "s_register_operand" "0")
		  (mult:HF (match_operand:HF 2 "s_register_operand" "t")
			   (match_operand:HF 3 "s_register_operand" "t"))))]
  "TARGET_VFP_FP16INST"
  "vmls.f16\\t%0, %2, %3"
  [(set_attr "conds" "unconditional")
   (set_attr "type" "fmacs")]
)

(define_insn "*mulsf3negsfaddsf_vfp"
  [(set (match_operand:SF		     0 "s_register_operand" "=t")
	(minus:SF (match_operand:SF	     1 "s_register_operand" "0")
		  (mult:SF (match_operand:SF 2 "s_register_operand" "t")
			   (match_operand:SF 3 "s_register_operand" "t"))))]
  "TARGET_32BIT && TARGET_HARD_FLOAT"
  "vmls%?.f32\\t%0, %2, %3"
  [(set_attr "predicable" "yes")
   (set_attr "type" "fmacs")]
)

(define_insn "*fmuldf3negdfadddf_vfp"
  [(set (match_operand:DF		     0 "s_register_operand" "=w")
	(minus:DF (match_operand:DF	     1 "s_register_operand" "0")
		  (mult:DF (match_operand:DF 2 "s_register_operand" "w")
			   (match_operand:DF 3 "s_register_operand" "w"))))]
  "TARGET_32BIT && TARGET_HARD_FLOAT && TARGET_VFP_DOUBLE"
  "vmls%?.f64\\t%P0, %P2, %P3"
  [(set_attr "predicable" "yes")
   (set_attr "type" "fmacd")]
)


;; 0 = -(1 * 2) - 0
(define_insn "*mulhf3neghfsubhf_vfp"
  [(set (match_operand:HF 0 "s_register_operand" "=t")
	(minus:HF (mult:HF
		   (neg:HF (match_operand:HF 2 "s_register_operand" "t"))
		   (match_operand:HF 3 "s_register_operand" "t"))
		  (match_operand:HF 1 "s_register_operand" "0")))]
  "TARGET_VFP_FP16INST"
  "vnmla.f16\\t%0, %2, %3"
  [(set_attr "conds" "unconditional")
   (set_attr "type" "fmacs")]
)

(define_insn "*mulsf3negsfsubsf_vfp"
  [(set (match_operand:SF		      0 "s_register_operand" "=t")
	(minus:SF (mult:SF
		    (neg:SF (match_operand:SF 2 "s_register_operand" "t"))
		    (match_operand:SF	      3 "s_register_operand" "t"))
		  (match_operand:SF	      1 "s_register_operand" "0")))]
  "TARGET_32BIT && TARGET_HARD_FLOAT"
  "vnmla%?.f32\\t%0, %2, %3"
  [(set_attr "predicable" "yes")
   (set_attr "type" "fmacs")]
)

(define_insn "*muldf3negdfsubdf_vfp"
  [(set (match_operand:DF		      0 "s_register_operand" "=w")
	(minus:DF (mult:DF
		    (neg:DF (match_operand:DF 2 "s_register_operand" "w"))
		    (match_operand:DF	      3 "s_register_operand" "w"))
		  (match_operand:DF	      1 "s_register_operand" "0")))]
  "TARGET_32BIT && TARGET_HARD_FLOAT && TARGET_VFP_DOUBLE"
  "vnmla%?.f64\\t%P0, %P2, %P3"
  [(set_attr "predicable" "yes")
   (set_attr "type" "fmacd")]
)

;; Fused-multiply-accumulate

(define_insn "fmahf4"
  [(set (match_operand:HF 0 "register_operand" "=w")
    (fma:HF
     (match_operand:HF 1 "register_operand" "w")
     (match_operand:HF 2 "register_operand" "w")
     (match_operand:HF 3 "register_operand" "0")))]
 "TARGET_VFP_FP16INST"
 "vfma.f16\\t%0, %1, %2"
 [(set_attr "conds" "unconditional")
  (set_attr "type" "ffmas")]
)

(define_expand "neon_vfmahf"
  [(match_operand:HF 0 "s_register_operand")
   (match_operand:HF 1 "s_register_operand")
   (match_operand:HF 2 "s_register_operand")
   (match_operand:HF 3 "s_register_operand")]
  "TARGET_VFP_FP16INST"
{
  emit_insn (gen_fmahf4 (operands[0], operands[2], operands[3],
			 operands[1]));
  DONE;
})

(define_insn "fma<SDF:mode>4"
  [(set (match_operand:SDF 0 "register_operand" "=<F_constraint>")
        (fma:SDF (match_operand:SDF 1 "register_operand" "<F_constraint>")
		 (match_operand:SDF 2 "register_operand" "<F_constraint>")
		 (match_operand:SDF 3 "register_operand" "0")))]
  "TARGET_32BIT && TARGET_HARD_FLOAT && TARGET_FMA <vfp_double_cond>"
  "vfma%?.<V_if_elem>\\t%<V_reg>0, %<V_reg>1, %<V_reg>2"
  [(set_attr "predicable" "yes")
   (set_attr "type" "ffma<vfp_type>")]
)

(define_insn "fmsubhf4_fp16"
 [(set (match_operand:HF 0 "register_operand" "=w")
   (fma:HF
    (neg:HF (match_operand:HF 1 "register_operand" "w"))
    (match_operand:HF 2 "register_operand" "w")
    (match_operand:HF 3 "register_operand" "0")))]
 "TARGET_VFP_FP16INST"
 "vfms.f16\\t%0, %1, %2"
 [(set_attr "conds" "unconditional")
  (set_attr "type" "ffmas")]
)

(define_expand "neon_vfmshf"
  [(match_operand:HF 0 "s_register_operand")
   (match_operand:HF 1 "s_register_operand")
   (match_operand:HF 2 "s_register_operand")
   (match_operand:HF 3 "s_register_operand")]
  "TARGET_VFP_FP16INST"
{
  emit_insn (gen_fmsubhf4_fp16 (operands[0], operands[2], operands[3],
				operands[1]));
  DONE;
})

(define_insn "*fmsub<SDF:mode>4"
  [(set (match_operand:SDF 0 "register_operand" "=<F_constraint>")
	(fma:SDF (neg:SDF (match_operand:SDF 1 "register_operand"
					     "<F_constraint>"))
		 (match_operand:SDF 2 "register_operand" "<F_constraint>")
		 (match_operand:SDF 3 "register_operand" "0")))]
  "TARGET_32BIT && TARGET_HARD_FLOAT && TARGET_FMA <vfp_double_cond>"
  "vfms%?.<V_if_elem>\\t%<V_reg>0, %<V_reg>1, %<V_reg>2"
  [(set_attr "predicable" "yes")
   (set_attr "type" "ffma<vfp_type>")]
)

(define_insn "*fnmsubhf4"
  [(set (match_operand:HF 0 "register_operand" "=w")
	(fma:HF (match_operand:HF 1 "register_operand" "w")
		 (match_operand:HF 2 "register_operand" "w")
		 (neg:HF (match_operand:HF 3 "register_operand" "0"))))]
  "TARGET_VFP_FP16INST"
  "vfnms.f16\\t%0, %1, %2"
  [(set_attr "conds" "unconditional")
   (set_attr "type" "ffmas")]
)

(define_insn "*fnmsub<SDF:mode>4"
  [(set (match_operand:SDF 0 "register_operand" "=<F_constraint>")
	(fma:SDF (match_operand:SDF 1 "register_operand" "<F_constraint>")
		 (match_operand:SDF 2 "register_operand" "<F_constraint>")
		 (neg:SDF (match_operand:SDF 3 "register_operand" "0"))))]
  "TARGET_32BIT && TARGET_HARD_FLOAT && TARGET_FMA <vfp_double_cond>"
  "vfnms%?.<V_if_elem>\\t%<V_reg>0, %<V_reg>1, %<V_reg>2"
  [(set_attr "predicable" "yes")
   (set_attr "type" "ffma<vfp_type>")]
)

(define_insn "*fnmaddhf4"
  [(set (match_operand:HF 0 "register_operand" "=w")
	(fma:HF (neg:HF (match_operand:HF 1 "register_operand" "w"))
		 (match_operand:HF 2 "register_operand" "w")
		 (neg:HF (match_operand:HF 3 "register_operand" "0"))))]
  "TARGET_VFP_FP16INST"
  "vfnma.f16\\t%0, %1, %2"
  [(set_attr "conds" "unconditional")
   (set_attr "type" "ffmas")]
)

(define_insn "*fnmadd<SDF:mode>4"
  [(set (match_operand:SDF 0 "register_operand" "=<F_constraint>")
	(fma:SDF (neg:SDF (match_operand:SDF 1 "register_operand"
					       "<F_constraint>"))
		 (match_operand:SDF 2 "register_operand" "<F_constraint>")
		 (neg:SDF (match_operand:SDF 3 "register_operand" "0"))))]
  "TARGET_32BIT && TARGET_HARD_FLOAT && TARGET_FMA <vfp_double_cond>"
  "vfnma%?.<V_if_elem>\\t%<V_reg>0, %<V_reg>1, %<V_reg>2"
  [(set_attr "predicable" "yes")
   (set_attr "type" "ffma<vfp_type>")]
)


;; Conversion routines

(define_insn "*extendsfdf2_vfp"
  [(set (match_operand:DF		   0 "s_register_operand" "=w")
	(float_extend:DF (match_operand:SF 1 "s_register_operand" "t")))]
  "TARGET_32BIT && TARGET_HARD_FLOAT && TARGET_VFP_DOUBLE"
  "vcvt%?.f64.f32\\t%P0, %1"
  [(set_attr "predicable" "yes")
   (set_attr "type" "f_cvt")]
)

(define_insn "*truncdfsf2_vfp"
  [(set (match_operand:SF		   0 "s_register_operand" "=t")
	(float_truncate:SF (match_operand:DF 1 "s_register_operand" "w")))]
  "TARGET_32BIT && TARGET_HARD_FLOAT && TARGET_VFP_DOUBLE"
  "vcvt%?.f32.f64\\t%0, %P1"
  [(set_attr "predicable" "yes")
   (set_attr "type" "f_cvt")]
)

(define_insn "extendhfsf2"
  [(set (match_operand:SF		   0 "s_register_operand" "=t")
	(float_extend:SF (match_operand:HF 1 "s_register_operand" "t")))]
  "TARGET_32BIT && TARGET_HARD_FLOAT && (TARGET_FP16 || TARGET_VFP_FP16INST)"
  "vcvtb%?.f32.f16\\t%0, %1"
  [(set_attr "predicable" "yes")
   (set_attr "type" "f_cvt")]
)

(define_insn "*truncdfhf2"
  [(set (match_operand:HF		   0 "s_register_operand" "=t")
	(float_truncate:HF (match_operand:DF 1 "s_register_operand" "w")))]
  "TARGET_32BIT && TARGET_FP16_TO_DOUBLE"
  "vcvtb%?.f16.f64\\t%0, %P1"
  [(set_attr "predicable" "yes")
   (set_attr "type" "f_cvt")]
)

(define_insn "*extendhfdf2"
  [(set (match_operand:DF		   0 "s_register_operand" "=w")
	(float_extend:DF (match_operand:HF 1 "s_register_operand" "t")))]
  "TARGET_32BIT && TARGET_FP16_TO_DOUBLE"
  "vcvtb%?.f64.f16\\t%P0, %1"
  [(set_attr "predicable" "yes")
   (set_attr "type" "f_cvt")]
)

(define_insn "truncsfhf2"
  [(set (match_operand:HF		   0 "s_register_operand" "=t")
	(float_truncate:HF (match_operand:SF 1 "s_register_operand" "t")))]
  "TARGET_32BIT && TARGET_HARD_FLOAT && (TARGET_FP16 || TARGET_VFP_FP16INST)"
  "vcvtb%?.f16.f32\\t%0, %1"
  [(set_attr "predicable" "yes")
   (set_attr "type" "f_cvt")]
)

(define_insn "*truncsisf2_vfp"
  [(set (match_operand:SI		  0 "s_register_operand" "=t")
	(fix:SI (fix:SF (match_operand:SF 1 "s_register_operand" "t"))))]
  "TARGET_32BIT && TARGET_HARD_FLOAT"
  "vcvt%?.s32.f32\\t%0, %1"
  [(set_attr "predicable" "yes")
   (set_attr "type" "f_cvtf2i")]
)

(define_insn "*truncsidf2_vfp"
  [(set (match_operand:SI		  0 "s_register_operand" "=t")
	(fix:SI (fix:DF (match_operand:DF 1 "s_register_operand" "w"))))]
  "TARGET_32BIT && TARGET_HARD_FLOAT && TARGET_VFP_DOUBLE"
  "vcvt%?.s32.f64\\t%0, %P1"
  [(set_attr "predicable" "yes")
   (set_attr "type" "f_cvtf2i")]
)


(define_insn "fixuns_truncsfsi2"
  [(set (match_operand:SI		  0 "s_register_operand" "=t")
	(unsigned_fix:SI (fix:SF (match_operand:SF 1 "s_register_operand" "t"))))]
  "TARGET_32BIT && TARGET_HARD_FLOAT"
  "vcvt%?.u32.f32\\t%0, %1"
  [(set_attr "predicable" "yes")
   (set_attr "type" "f_cvtf2i")]
)

(define_insn "fixuns_truncdfsi2"
  [(set (match_operand:SI		  0 "s_register_operand" "=t")
	(unsigned_fix:SI (fix:DF (match_operand:DF 1 "s_register_operand" "t"))))]
  "TARGET_32BIT && TARGET_HARD_FLOAT && TARGET_VFP_DOUBLE"
  "vcvt%?.u32.f64\\t%0, %P1"
  [(set_attr "predicable" "yes")
   (set_attr "type" "f_cvtf2i")]
)


(define_insn "*floatsisf2_vfp"
  [(set (match_operand:SF	    0 "s_register_operand" "=t")
	(float:SF (match_operand:SI 1 "s_register_operand" "t")))]
  "TARGET_32BIT && TARGET_HARD_FLOAT"
  "vcvt%?.f32.s32\\t%0, %1"
  [(set_attr "predicable" "yes")
   (set_attr "type" "f_cvti2f")]
)

(define_insn "*floatsidf2_vfp"
  [(set (match_operand:DF	    0 "s_register_operand" "=w")
	(float:DF (match_operand:SI 1 "s_register_operand" "t")))]
  "TARGET_32BIT && TARGET_HARD_FLOAT && TARGET_VFP_DOUBLE"
  "vcvt%?.f64.s32\\t%P0, %1"
  [(set_attr "predicable" "yes")
   (set_attr "type" "f_cvti2f")]
)


(define_insn "floatunssisf2"
  [(set (match_operand:SF	    0 "s_register_operand" "=t")
	(unsigned_float:SF (match_operand:SI 1 "s_register_operand" "t")))]
  "TARGET_32BIT && TARGET_HARD_FLOAT"
  "vcvt%?.f32.u32\\t%0, %1"
  [(set_attr "predicable" "yes")
   (set_attr "type" "f_cvti2f")]
)

(define_insn "floatunssidf2"
  [(set (match_operand:DF	    0 "s_register_operand" "=w")
	(unsigned_float:DF (match_operand:SI 1 "s_register_operand" "t")))]
  "TARGET_32BIT && TARGET_HARD_FLOAT && TARGET_VFP_DOUBLE"
  "vcvt%?.f64.u32\\t%P0, %1"
  [(set_attr "predicable" "yes")
   (set_attr "type" "f_cvti2f")]
)


;; Sqrt insns.

(define_insn "neon_vsqrthf"
  [(set (match_operand:HF 0 "s_register_operand" "=w")
	(sqrt:HF (match_operand:HF 1 "s_register_operand" "w")))]
  "TARGET_VFP_FP16INST"
  "vsqrt.f16\t%0, %1"
  [(set_attr "conds" "unconditional")
   (set_attr "type" "fsqrts")]
)

(define_insn "neon_vrsqrtshf"
  [(set
    (match_operand:HF 0 "s_register_operand" "=w")
    (unspec:HF [(match_operand:HF 1 "s_register_operand" "w")
		(match_operand:HF 2 "s_register_operand" "w")]
     UNSPEC_VRSQRTS))]
 "TARGET_VFP_FP16INST"
 "vrsqrts.f16\t%0, %1, %2"
 [(set_attr "conds" "unconditional")
  (set_attr "type" "fsqrts")]
)

; VFP9 Erratum 760019: It's potentially unsafe to overwrite the input
; operands, so mark the output as early clobber for VFPv2 on ARMv5 or
; earlier.
(define_insn "*sqrtsf2_vfp"
  [(set (match_operand:SF	   0 "s_register_operand" "=&t,t")
	(sqrt:SF (match_operand:SF 1 "s_register_operand" "t,t")))]
  "TARGET_32BIT && TARGET_HARD_FLOAT"
  "vsqrt%?.f32\\t%0, %1"
  [(set_attr "predicable" "yes")
   (set_attr "arch" "*,armv6_or_vfpv3")
   (set_attr "type" "fsqrts")]
)

(define_insn "*sqrtdf2_vfp"
  [(set (match_operand:DF	   0 "s_register_operand" "=&w,w")
	(sqrt:DF (match_operand:DF 1 "s_register_operand" "w,w")))]
  "TARGET_32BIT && TARGET_HARD_FLOAT && TARGET_VFP_DOUBLE"
  "vsqrt%?.f64\\t%P0, %P1"
  [(set_attr "predicable" "yes")
   (set_attr "arch" "*,armv6_or_vfpv3")
   (set_attr "type" "fsqrtd")]
)


;; Patterns to split/copy vfp condition flags.

(define_insn "*movcc_vfp"
  [(set (reg CC_REGNUM)
	(reg VFPCC_REGNUM))]
  "TARGET_32BIT && TARGET_HARD_FLOAT"
  "vmrs%?\\tAPSR_nzcv, FPSCR"
  [(set_attr "conds" "set")
   (set_attr "type" "f_flag")]
)

(define_insn "push_fpsysreg_insn"
  [(set (mem:SI (post_dec:SI (match_operand:SI 0 "s_register_operand" "+&rk")))
   (unspec_volatile:SI [(match_operand:SI 1 "const_int_operand" "n")]
		       VUNSPEC_VSTR_VLDR))]
  "TARGET_HAVE_FPCXT_CMSE && use_cmse"
  {
    static char buf[32];
    int fp_sysreg_enum = INTVAL (operands[1]);

    gcc_assert (IN_RANGE (fp_sysreg_enum, 0, NB_FP_SYSREGS - 1));

    snprintf (buf, sizeof (buf), \"vstr%%?\\t%s, [%%0, #-4]!\",
	      fp_sysreg_names[fp_sysreg_enum]);
    return buf;
  }
  [(set_attr "predicable" "yes")
   (set_attr "type" "store_4")]
)

(define_insn "pop_fpsysreg_insn"
  [(set (mem:SI (post_inc:SI (match_operand:SI 0 "s_register_operand" "+&rk")))
   (unspec_volatile:SI [(match_operand:SI 1 "const_int_operand" "n")]
		       VUNSPEC_VSTR_VLDR))]
  "TARGET_HAVE_FPCXT_CMSE && use_cmse"
  {
    static char buf[32];
    int fp_sysreg_enum = INTVAL (operands[1]);

    gcc_assert (IN_RANGE (fp_sysreg_enum, 0, NB_FP_SYSREGS - 1));

    snprintf (buf, sizeof (buf), \"vldr%%?\\t%s, [%%0], #4\",
	      fp_sysreg_names[fp_sysreg_enum]);
    return buf;
  }
  [(set_attr "predicable" "yes")
   (set_attr "type" "load_4")]
)

;; The operands are validated through the clear_multiple_operation
;; match_parallel predicate rather than through constraints so enable it only
;; after reload.
(define_insn "*clear_vfp_multiple"
  [(match_parallel 0 "clear_vfp_multiple_operation"
     [(unspec_volatile [(const_int 0)]
		       VUNSPEC_VSCCLRM_VPR)])]
  "TARGET_HAVE_FPCXT_CMSE && use_cmse && reload_completed"
  {
    int num_regs = XVECLEN (operands[0], 0);
    char pattern[30];
    rtx reg;

    strcpy (pattern, \"vscclrm%?\\t{%|\");
    if (num_regs > 1)
      {
	reg = XEXP (XVECEXP (operands[0], 0, 1), 0);
	strcat (pattern, reg_names[REGNO (reg)]);
	if (num_regs > 2)
	  {
	    strcat (pattern, \"-%|\");
	    reg = XEXP (XVECEXP (operands[0], 0, num_regs - 1), 0);
	    strcat (pattern, reg_names[REGNO (reg)]);
	  }
	strcat (pattern, \", \");
      }

    strcat (pattern, \"VPR}\");
    output_asm_insn (pattern, operands);
    return \"\";
  }
  [(set_attr "predicable" "yes")
   (set_attr "type" "mov_reg")]
)

(define_insn "lazy_store_multiple_insn"
  [(set (match_operand:SI 0 "s_register_operand" "+&rk")
	(post_dec:SI (match_dup 0)))
   (unspec_volatile [(const_int 0)
		     (mem:SI (post_dec:SI (match_dup 0)))]
		    VUNSPEC_VLSTM)]
  "use_cmse && reload_completed"
  "vlstm%?\\t%0"
  [(set_attr "predicable" "yes")
   (set_attr "type" "store_4")]
)

(define_insn "lazy_load_multiple_insn"
  [(set (match_operand:SI 0 "s_register_operand" "+&rk")
	(post_inc:SI (match_dup 0)))
   (unspec_volatile:SI [(const_int 0)
			(mem:SI (match_dup 0))]
		       VUNSPEC_VLLDM)]
  "use_cmse && reload_completed"
  "vlldm%?\\t%0"
  [(set_attr "predicable" "yes")
   (set_attr "type" "load_4")]
)

(define_insn_and_split "*cmpsf_split_vfp"
  [(set (reg:CCFP CC_REGNUM)
	(compare:CCFP (match_operand:SF 0 "s_register_operand"  "t")
		      (match_operand:SF 1 "vfp_compare_operand" "tG")))]
  "TARGET_32BIT && TARGET_HARD_FLOAT"
  "#"
  "TARGET_32BIT && TARGET_HARD_FLOAT"
  [(set (reg:CCFP VFPCC_REGNUM)
	(compare:CCFP (match_dup 0)
		      (match_dup 1)))
   (set (reg:CCFP CC_REGNUM)
	(reg:CCFP VFPCC_REGNUM))]
  ""
)

(define_insn_and_split "*cmpsf_trap_split_vfp"
  [(set (reg:CCFPE CC_REGNUM)
	(compare:CCFPE (match_operand:SF 0 "s_register_operand"  "t")
		       (match_operand:SF 1 "vfp_compare_operand" "tG")))]
  "TARGET_32BIT && TARGET_HARD_FLOAT"
  "#"
  "TARGET_32BIT && TARGET_HARD_FLOAT"
  [(set (reg:CCFPE VFPCC_REGNUM)
	(compare:CCFPE (match_dup 0)
		       (match_dup 1)))
   (set (reg:CCFPE CC_REGNUM)
	(reg:CCFPE VFPCC_REGNUM))]
  ""
)

(define_insn_and_split "*cmpdf_split_vfp"
  [(set (reg:CCFP CC_REGNUM)
	(compare:CCFP (match_operand:DF 0 "s_register_operand"  "w")
		      (match_operand:DF 1 "vfp_compare_operand" "wG")))]
  "TARGET_32BIT && TARGET_HARD_FLOAT && TARGET_VFP_DOUBLE"
  "#"
  "TARGET_32BIT && TARGET_HARD_FLOAT && TARGET_VFP_DOUBLE"
  [(set (reg:CCFP VFPCC_REGNUM)
	(compare:CCFP (match_dup 0)
		       (match_dup 1)))
   (set (reg:CCFP CC_REGNUM)
	(reg:CCFP VFPCC_REGNUM))]
  ""
)

(define_insn_and_split "*cmpdf_trap_split_vfp"
  [(set (reg:CCFPE CC_REGNUM)
	(compare:CCFPE (match_operand:DF 0 "s_register_operand"  "w")
		       (match_operand:DF 1 "vfp_compare_operand" "wG")))]
  "TARGET_32BIT && TARGET_HARD_FLOAT && TARGET_VFP_DOUBLE"
  "#"
  "TARGET_32BIT && TARGET_HARD_FLOAT && TARGET_VFP_DOUBLE"
  [(set (reg:CCFPE VFPCC_REGNUM)
	(compare:CCFPE (match_dup 0)
		       (match_dup 1)))
   (set (reg:CCFPE CC_REGNUM)
	(reg:CCFPE VFPCC_REGNUM))]
  ""
)


;; Comparison patterns

;; In the compare with FP zero case the ARM Architecture Reference Manual
;; specifies the immediate to be #0.0.  However, some buggy assemblers only
;; accept #0.  We don't want to autodetect broken assemblers, so output #0.
(define_insn "*cmpsf_vfp"
  [(set (reg:CCFP VFPCC_REGNUM)
	(compare:CCFP (match_operand:SF 0 "s_register_operand"  "t,t")
		      (match_operand:SF 1 "vfp_compare_operand" "t,G")))]
  "TARGET_32BIT && TARGET_HARD_FLOAT"
  "@
   vcmp%?.f32\\t%0, %1
   vcmp%?.f32\\t%0, #0"
  [(set_attr "predicable" "yes")
   (set_attr "type" "fcmps")]
)

(define_insn "*cmpsf_trap_vfp"
  [(set (reg:CCFPE VFPCC_REGNUM)
	(compare:CCFPE (match_operand:SF 0 "s_register_operand"  "t,t")
		       (match_operand:SF 1 "vfp_compare_operand" "t,G")))]
  "TARGET_32BIT && TARGET_HARD_FLOAT"
  "@
   vcmpe%?.f32\\t%0, %1
   vcmpe%?.f32\\t%0, #0"
  [(set_attr "predicable" "yes")
   (set_attr "type" "fcmps")]
)

(define_insn "*cmpdf_vfp"
  [(set (reg:CCFP VFPCC_REGNUM)
	(compare:CCFP (match_operand:DF 0 "s_register_operand"  "w,w")
		      (match_operand:DF 1 "vfp_compare_operand" "w,G")))]
  "TARGET_32BIT && TARGET_HARD_FLOAT && TARGET_VFP_DOUBLE"
  "@
   vcmp%?.f64\\t%P0, %P1
   vcmp%?.f64\\t%P0, #0"
  [(set_attr "predicable" "yes")
   (set_attr "type" "fcmpd")]
)

(define_insn "*cmpdf_trap_vfp"
  [(set (reg:CCFPE VFPCC_REGNUM)
	(compare:CCFPE (match_operand:DF 0 "s_register_operand"  "w,w")
		       (match_operand:DF 1 "vfp_compare_operand" "w,G")))]
  "TARGET_32BIT && TARGET_HARD_FLOAT && TARGET_VFP_DOUBLE"
  "@
   vcmpe%?.f64\\t%P0, %P1
   vcmpe%?.f64\\t%P0, #0"
  [(set_attr "predicable" "yes")
   (set_attr "type" "fcmpd")]
)

;; Fixed point to floating point conversions.
(define_insn "*combine_vcvt_f32_<FCVTI32typename>"
  [(set (match_operand:SF 0 "s_register_operand" "=t")
	(mult:SF (FCVT:SF (match_operand:SI 1 "s_register_operand" "0"))
		 (match_operand 2
			"const_double_vcvt_power_of_two_reciprocal" "Dt")))]
  "TARGET_32BIT && TARGET_HARD_FLOAT && TARGET_VFP3 && !flag_rounding_math"
  "vcvt%?.f32.<FCVTI32typename>\\t%0, %1, %v2"
  [(set_attr "predicable" "yes")
   (set_attr "type" "f_cvti2f")]
)

;; Not the ideal way of implementing this. Ideally we would be able to split
;; this into a move to a DP register and then a vcvt.f64.i32
(define_insn "*combine_vcvt_f64_<FCVTI32typename>"
  [(set (match_operand:DF 0 "s_register_operand" "=x,x,w")
	(mult:DF (FCVT:DF (match_operand:SI 1 "s_register_operand" "r,t,r"))
		 (match_operand 2
		     "const_double_vcvt_power_of_two_reciprocal" "Dt,Dt,Dt")))]
  "TARGET_32BIT && TARGET_HARD_FLOAT && TARGET_VFP3 && !flag_rounding_math
  && !TARGET_VFP_SINGLE"
  "@
  vmov%?.f32\\t%0, %1\;vcvt%?.f64.<FCVTI32typename>\\t%P0, %P0, %v2
  vmov%?.f32\\t%0, %1\;vcvt%?.f64.<FCVTI32typename>\\t%P0, %P0, %v2
  vmov%?.f64\\t%P0, %1, %1\;vcvt%?.f64.<FCVTI32typename>\\t%P0, %P0, %v2"
  [(set_attr "predicable" "yes")
   (set_attr "ce_count" "2")
   (set_attr "type" "f_cvti2f")
   (set_attr "length" "8")]
)

(define_insn "*combine_vcvtf2i"
  [(set (match_operand:SI 0 "s_register_operand" "=t")
	(fix:SI (fix:SF (mult:SF (match_operand:SF 1 "s_register_operand" "0")
				 (match_operand 2
				 "const_double_vcvt_power_of_two" "Dp")))))]
  "TARGET_32BIT && TARGET_HARD_FLOAT && TARGET_VFP3 && !flag_rounding_math"
  "vcvt%?.s32.f32\\t%0, %1, %v2"
  [(set_attr "predicable" "yes")
   (set_attr "type" "f_cvtf2i")]
 )

;; FP16 conversions.
(define_insn "neon_vcvth<sup>hf"
 [(set (match_operand:HF 0 "s_register_operand" "=w")
   (unspec:HF
    [(match_operand:SI 1 "s_register_operand" "w")]
    VCVTH_US))]
 "TARGET_VFP_FP16INST"
 "vcvt.f16.<sup>%#32\t%0, %1"
 [(set_attr "conds" "unconditional")
  (set_attr "type" "f_cvti2f")]
)

(define_insn "neon_vcvth<sup>si"
 [(set (match_operand:SI 0 "s_register_operand" "=w")
   (unspec:SI
    [(match_operand:HF 1 "s_register_operand" "w")]
    VCVTH_US))]
 "TARGET_VFP_FP16INST"
 "vcvt.<sup>%#32.f16\t%0, %1"
 [(set_attr "conds" "unconditional")
  (set_attr "type" "f_cvtf2i")]
)

;; The neon_vcvth<sup>_nhf patterns are used to generate the instruction for the
;; vcvth_n_f16_<sup>32 arm_fp16 intrinsics.  They are complicated by the
;; hardware requirement that the source and destination registers are the same
;; despite having different machine modes.  The approach is to use a temporary
;; register for the conversion and move that to the correct destination.

;; Generate an unspec pattern for the intrinsic.
(define_insn "neon_vcvth<sup>_nhf_unspec"
 [(set
   (match_operand:SI 0 "s_register_operand" "=w")
   (unspec:SI
    [(match_operand:SI 1 "s_register_operand" "0")
     (match_operand:SI 2 "immediate_operand" "i")]
    VCVT_HF_US_N))
 (set
  (match_operand:HF 3 "s_register_operand" "=w")
  (float_truncate:HF (float:SF (match_dup 0))))]
 "TARGET_VFP_FP16INST"
{
  arm_const_bounds (operands[2], 1, 33);
  return "vcvt.f16.<sup>32\t%0, %0, %2\;vmov.f32\t%3, %0";
}
  [(set_attr "conds" "unconditional")
   (set_attr "type" "f_cvti2f")]
)

;; Generate the instruction patterns needed for vcvth_n_f16_s32 neon intrinsics.
(define_expand "neon_vcvth<sup>_nhf"
 [(match_operand:HF 0 "s_register_operand")
  (unspec:HF [(match_operand:SI 1 "s_register_operand")
	      (match_operand:SI 2 "immediate_operand")]
   VCVT_HF_US_N)]
"TARGET_VFP_FP16INST"
{
  rtx op1 = gen_reg_rtx (SImode);

  arm_const_bounds (operands[2], 1, 33);

  emit_move_insn (op1, operands[1]);
  emit_insn (gen_neon_vcvth<sup>_nhf_unspec (op1, op1, operands[2],
					     operands[0]));
  DONE;
})

;; The neon_vcvth<sup>_nsi patterns are used to generate the instruction for the
;; vcvth_n_<sup>32_f16 arm_fp16 intrinsics.  They have the same restrictions and
;; are implemented in the same way as the neon_vcvth<sup>_nhf patterns.

;; Generate an unspec pattern, constraining the registers.
(define_insn "neon_vcvth<sup>_nsi_unspec"
 [(set (match_operand:SI 0 "s_register_operand" "=w")
   (unspec:SI
    [(fix:SI
      (fix:SF
       (float_extend:SF
	(match_operand:HF 1 "s_register_operand" "w"))))
     (match_operand:SI 2 "immediate_operand" "i")]
    VCVT_SI_US_N))]
 "TARGET_VFP_FP16INST"
{
  arm_const_bounds (operands[2], 1, 33);
  return "vmov.f32\t%0, %1\;vcvt.<sup>%#32.f16\t%0, %0, %2";
}
  [(set_attr "conds" "unconditional")
   (set_attr "type" "f_cvtf2i")]
)

;; Generate the instruction patterns needed for vcvth_n_f16_s32 neon intrinsics.
(define_expand "neon_vcvth<sup>_nsi"
 [(match_operand:SI 0 "s_register_operand")
  (unspec:SI
   [(match_operand:HF 1 "s_register_operand")
    (match_operand:SI 2 "immediate_operand")]
   VCVT_SI_US_N)]
 "TARGET_VFP_FP16INST"
{
  rtx op1 = gen_reg_rtx (SImode);

  arm_const_bounds (operands[2], 1, 33);
  emit_insn (gen_neon_vcvth<sup>_nsi_unspec (op1, operands[1], operands[2]));
  emit_move_insn (operands[0], op1);
  DONE;
})

(define_insn "neon_vcvt<vcvth_op>h<sup>si"
 [(set
   (match_operand:SI 0 "s_register_operand" "=w")
   (unspec:SI
    [(match_operand:HF 1 "s_register_operand" "w")]
    VCVT_HF_US))]
 "TARGET_VFP_FP16INST"
 "vcvt<vcvth_op>.<sup>%#32.f16\t%0, %1"
  [(set_attr "conds" "unconditional")
   (set_attr "type" "f_cvtf2i")]
)

;; Store multiple insn used in function prologue.
(define_insn "*push_multi_vfp"
  [(match_parallel 2 "multi_register_push"
    [(set (match_operand:BLK 0 "memory_operand" "=m")
	  (unspec:BLK [(match_operand:DF 1 "vfp_register_operand" "")]
		      UNSPEC_PUSH_MULT))])]
  "TARGET_32BIT && TARGET_VFP_BASE"
  "* return vfp_output_vstmd (operands);"
  [(set_attr "type" "f_stored")]
)

;; VRINT round to integral instructions.
;; Invoked for the patterns: btruncsf2, btruncdf2, ceilsf2, ceildf2,
;; roundsf2, rounddf2, floorsf2, floordf2, nearbyintsf2, nearbyintdf2,
;; rintsf2, rintdf2.
(define_insn "<vrint_pattern><SDF:mode>2"
  [(set (match_operand:SDF 0 "register_operand" "=<F_constraint>")
        (unspec:SDF [(match_operand:SDF 1
		         "register_operand" "<F_constraint>")]
         VRINT))]
  "TARGET_HARD_FLOAT && TARGET_VFP5 <vfp_double_cond>"
  "vrint<vrint_variant>%?.<V_if_elem>\\t%<V_reg>0, %<V_reg>1"
  [(set_attr "predicable" "<vrint_predicable>")
   (set_attr "type" "f_rint<vfp_type>")
   (set_attr "conds" "<vrint_conds>")]
)

;; Implements the lround, lfloor and lceil optabs.
(define_insn "l<vrint_pattern><su_optab><mode>si2"
  [(set (match_operand:SI 0 "register_operand" "=t")
        (FIXUORS:SI (unspec:SDF
                        [(match_operand:SDF 1
                           "register_operand" "<F_constraint>")] VCVT)))]
  "TARGET_HARD_FLOAT && TARGET_VFP5 <vfp_double_cond>"
  "vcvt<vrint_variant>.<su>32.<V_if_elem>\\t%0, %<V_reg>1"
  [(set_attr "conds" "unconditional")
   (set_attr "type" "f_cvtf2i")]
)

;; MIN_EXPR and MAX_EXPR eventually map to 'smin' and 'smax' in RTL.
;; The 'smax' and 'smin' RTL standard pattern names do not specify which
;; operand will be returned when both operands are zero (i.e. they may not
;; honour signed zeroes), or when either operand is NaN.  Therefore GCC
;; only introduces MIN_EXPR/MAX_EXPR in fast math mode or when not honouring
;; NaNs.

(define_insn "smax<mode>3"
  [(set (match_operand:SDF 0 "register_operand" "=<F_constraint>")
        (smax:SDF (match_operand:SDF 1 "register_operand" "<F_constraint>")
		  (match_operand:SDF 2 "register_operand" "<F_constraint>")))]
  "TARGET_HARD_FLOAT && TARGET_VFP5 <vfp_double_cond>"
  "vmaxnm.<V_if_elem>\\t%<V_reg>0, %<V_reg>1, %<V_reg>2"
  [(set_attr "type" "f_minmax<vfp_type>")
   (set_attr "conds" "unconditional")]
)

(define_insn "smin<mode>3"
  [(set (match_operand:SDF 0 "register_operand" "=<F_constraint>")
        (smin:SDF (match_operand:SDF 1 "register_operand" "<F_constraint>")
		  (match_operand:SDF 2 "register_operand" "<F_constraint>")))]
  "TARGET_HARD_FLOAT && TARGET_VFP5 <vfp_double_cond>"
  "vminnm.<V_if_elem>\\t%<V_reg>0, %<V_reg>1, %<V_reg>2"
  [(set_attr "type" "f_minmax<vfp_type>")
   (set_attr "conds" "unconditional")]
)

;; Scalar forms for the IEEE-754 fmax()/fmin() functions

(define_insn "neon_<fmaxmin_op>hf"
 [(set
   (match_operand:HF 0 "s_register_operand" "=w")
   (unspec:HF
    [(match_operand:HF 1 "s_register_operand" "w")
     (match_operand:HF 2 "s_register_operand" "w")]
    VMAXMINFNM))]
 "TARGET_VFP_FP16INST"
 "<fmaxmin_op>.f16\t%0, %1, %2"
 [(set_attr "conds" "unconditional")
  (set_attr "type" "f_minmaxs")]
)

(define_insn "<fmaxmin><mode>3"
  [(set (match_operand:SDF 0 "s_register_operand" "=<F_constraint>")
	(unspec:SDF [(match_operand:SDF 1 "s_register_operand" "<F_constraint>")
		     (match_operand:SDF 2 "s_register_operand" "<F_constraint>")]
		     VMAXMINFNM))]
  "TARGET_HARD_FLOAT && TARGET_VFP5 <vfp_double_cond>"
  "<fmaxmin_op>.<V_if_elem>\\t%<V_reg>0, %<V_reg>1, %<V_reg>2"
  [(set_attr "type" "f_minmax<vfp_type>")
   (set_attr "conds" "unconditional")]
)

;; Write Floating-point Status and Control Register.
(define_insn "set_fpscr"
  [(unspec_volatile [(match_operand:SI 0 "register_operand" "r")]
    VUNSPEC_SET_FPSCR)]
  "TARGET_VFP_BASE"
  "mcr\\tp10, 7, %0, cr1, cr0, 0\\t @SET_FPSCR"
  [(set_attr "type" "mrs")])

;; Read Floating-point Status and Control Register.
(define_insn "get_fpscr"
  [(set (match_operand:SI 0 "register_operand" "=r")
    (unspec_volatile:SI [(const_int 0)] VUNSPEC_GET_FPSCR))]
  "TARGET_VFP_BASE"
  "mrc\\tp10, 7, %0, cr1, cr0, 0\\t @GET_FPSCR"
  [(set_attr "type" "mrs")])


;; Unimplemented insns:
;; fldm*
;; fstm*
;; fmdhr et al (VFPv1)
;; Support for xD (single precision only) variants.
;; fmrrs, fmsrr

;; Load a DF immediate via GPR (where combinations of MOV and MOVT can be used)
;; and then move it into a VFP register.
(define_insn_and_split "no_literal_pool_df_immediate"
  [(set (match_operand:DF 0 "s_register_operand" "=w")
	(match_operand:DF 1 "const_double_operand" "F"))
   (clobber (match_operand:DF 2 "s_register_operand" "=r"))]
  "arm_disable_literal_pool
<<<<<<< HEAD
   && TARGET_HARD_FLOAT
=======
   && TARGET_VFP_BASE
>>>>>>> e2aa5677
   && !arm_const_double_rtx (operands[1])
   && !(TARGET_VFP_DOUBLE && vfp3_const_double_rtx (operands[1]))"
  "#"
  ""
  [(const_int 0)]
{
  long buf[2];
  int order = BYTES_BIG_ENDIAN ? 1 : 0;
  real_to_target (buf, CONST_DOUBLE_REAL_VALUE (operands[1]), DFmode);
  unsigned HOST_WIDE_INT ival = zext_hwi (buf[order], 32);
  ival |= (zext_hwi (buf[1 - order], 32) << 32);
  rtx cst = gen_int_mode (ival, DImode);
  emit_move_insn (simplify_gen_subreg (DImode, operands[2], DFmode, 0), cst);
  emit_move_insn (operands[0], operands[2]);
  DONE;
}
)

;; Load a SF immediate via GPR (where combinations of MOV and MOVT can be used)
;; and then move it into a VFP register.
(define_insn_and_split "no_literal_pool_sf_immediate"
  [(set (match_operand:SF 0 "s_register_operand" "=t")
	(match_operand:SF 1 "const_double_operand" "E"))
   (clobber (match_operand:SF 2 "s_register_operand" "=r"))]
  "arm_disable_literal_pool
<<<<<<< HEAD
   && TARGET_HARD_FLOAT
=======
   && TARGET_VFP_BASE
>>>>>>> e2aa5677
   && !vfp3_const_double_rtx (operands[1])"
  "#"
  ""
  [(const_int 0)]
{
  long buf;
  real_to_target (&buf, CONST_DOUBLE_REAL_VALUE (operands[1]), SFmode);
  rtx cst = gen_int_mode (buf, SImode);
  emit_move_insn (simplify_gen_subreg (SImode, operands[2], SFmode, 0), cst);
  emit_move_insn (operands[0], operands[2]);
  DONE;
}
<<<<<<< HEAD
=======
)

;; CDE instructions using FPU/MVE S/D registers

(define_insn "arm_vcx1<mode>"
  [(set (match_operand:SIDI 0 "register_operand" "=t")
	(unspec:SIDI [(match_operand:SI 1 "const_int_coproc_operand" "i")
		      (match_operand:SI 2 "const_int_vcde1_operand" "i")]
	 UNSPEC_VCDE))]
  "TARGET_CDE && (TARGET_ARM_FP || TARGET_HAVE_MVE)"
  "vcx1\\tp%c1, %<V_reg>0, #%c2"
  [(set_attr "type" "coproc")]
)

(define_insn "arm_vcx1a<mode>"
  [(set (match_operand:SIDI 0 "register_operand" "=t")
	(unspec:SIDI [(match_operand:SI 1 "const_int_coproc_operand" "i")
		      (match_operand:SIDI 2 "register_operand" "0")
		      (match_operand:SI 3 "const_int_vcde1_operand" "i")]
	 UNSPEC_VCDEA))]
  "TARGET_CDE && (TARGET_ARM_FP || TARGET_HAVE_MVE)"
  "vcx1a\\tp%c1, %<V_reg>0, #%c3"
  [(set_attr "type" "coproc")]
)

(define_insn "arm_vcx2<mode>"
  [(set (match_operand:SIDI 0 "register_operand" "=t")
	(unspec:SIDI [(match_operand:SI 1 "const_int_coproc_operand" "i")
		      (match_operand:SIDI 2 "register_operand" "t")
		      (match_operand:SI 3 "const_int_vcde2_operand" "i")]
	 UNSPEC_VCDE))]
  "TARGET_CDE && (TARGET_ARM_FP || TARGET_HAVE_MVE)"
  "vcx2\\tp%c1, %<V_reg>0, %<V_reg>2, #%c3"
  [(set_attr "type" "coproc")]
)

(define_insn "arm_vcx2a<mode>"
  [(set (match_operand:SIDI 0 "register_operand" "=t")
	(unspec:SIDI [(match_operand:SI 1 "const_int_coproc_operand" "i")
		      (match_operand:SIDI 2 "register_operand" "0")
		      (match_operand:SIDI 3 "register_operand" "t")
		      (match_operand:SI 4 "const_int_vcde2_operand" "i")]
	 UNSPEC_VCDEA))]
  "TARGET_CDE && (TARGET_ARM_FP || TARGET_HAVE_MVE)"
  "vcx2a\\tp%c1, %<V_reg>0, %<V_reg>3, #%c4"
  [(set_attr "type" "coproc")]
)

(define_insn "arm_vcx3<mode>"
  [(set (match_operand:SIDI 0 "register_operand" "=t")
	(unspec:SIDI [(match_operand:SI 1 "const_int_coproc_operand" "i")
		      (match_operand:SIDI 2 "register_operand" "t")
		      (match_operand:SIDI 3 "register_operand" "t")
		      (match_operand:SI 4 "const_int_vcde3_operand" "i")]
	 UNSPEC_VCDE))]
  "TARGET_CDE && (TARGET_ARM_FP || TARGET_HAVE_MVE)"
  "vcx3\\tp%c1, %<V_reg>0, %<V_reg>2, %<V_reg>3, #%c4"
  [(set_attr "type" "coproc")]
)

(define_insn "arm_vcx3a<mode>"
  [(set (match_operand:SIDI 0 "register_operand" "=t")
	(unspec:SIDI [(match_operand:SI 1 "const_int_coproc_operand" "i")
		      (match_operand:SIDI 2 "register_operand" "0")
		      (match_operand:SIDI 3 "register_operand" "t")
		      (match_operand:SIDI 4 "register_operand" "t")
		      (match_operand:SI 5 "const_int_vcde3_operand" "i")]
	 UNSPEC_VCDEA))]
  "TARGET_CDE && (TARGET_ARM_FP || TARGET_HAVE_MVE)"
  "vcx3a\\tp%c1, %<V_reg>0, %<V_reg>3, %<V_reg>4, #%c5"
  [(set_attr "type" "coproc")]
>>>>>>> e2aa5677
)<|MERGE_RESOLUTION|>--- conflicted
+++ resolved
@@ -1,9 +1,5 @@
 ;; ARM VFP instruction patterns
-<<<<<<< HEAD
-;; Copyright (C) 2003-2019 Free Software Foundation, Inc.
-=======
 ;; Copyright (C) 2003-2020 Free Software Foundation, Inc.
->>>>>>> e2aa5677
 ;; Written by CodeSourcery.
 ;;
 ;; This file is part of GCC.
@@ -270,17 +266,11 @@
 ;; is chosen with length 2 when the instruction is predicated for
 ;; arm_restrict_it.
 (define_insn "*thumb2_movsi_vfp"
-<<<<<<< HEAD
-  [(set (match_operand:SI 0 "nonimmediate_operand" "=rk,r,l,r,r, l,*hk,m, *m,*t, r,*t,*t,  *Uv")
-	(match_operand:SI 1 "general_operand"	   "rk,I,Py,K,j,mi,*mi,l,*hk, r,*t,*t,*UvTu,*t"))]
-  "TARGET_THUMB2 && TARGET_HARD_FLOAT
-=======
   [(set (match_operand:SI 0 "nonimmediate_operand" "=rk,r,l,r,r,l,*hk,m,*m,*t,\
 						    r,*t,*t,*Uv, Up, r,Uf,r")
 	(match_operand:SI 1 "general_operand" "rk,I,Py,K,j,mi,*mi,l,*hk,r,*t,\
 					       *t,*UvTu,*t, r, Up,r,Uf"))]
   "TARGET_THUMB2 && TARGET_VFP_BASE
->>>>>>> e2aa5677
    && (   s_register_operand (operands[0], SImode)
        || s_register_operand (operands[1], SImode))"
   "*
@@ -340,13 +330,8 @@
 
 (define_insn "*movdi_vfp"
   [(set (match_operand:DI 0 "nonimmediate_di_operand" "=r,r,r,r,r,r,m,w,!r,w,w, Uv")
-<<<<<<< HEAD
-	(match_operand:DI 1 "di_operand"	      "r,rDa,Db,Dc,mi,mi,r,r,w,w,UvTu,w"))]
-  "TARGET_32BIT && TARGET_HARD_FLOAT
-=======
 	(match_operand:DI 1 "di_operand"       "r,rDa,Db,Dc,mi,mi,r,r,w,w,UvTu,w"))]
   "TARGET_32BIT && TARGET_VFP_BASE
->>>>>>> e2aa5677
    && (   register_operand (operands[0], DImode)
        || register_operand (operands[1], DImode))
    && !((TARGET_NEON || TARGET_HAVE_MVE) && CONST_INT_P (operands[1])
@@ -638,11 +623,7 @@
 (define_insn "*thumb2_movsf_vfp"
   [(set (match_operand:SF 0 "nonimmediate_operand" "=t,?r,t, t  ,Uv,r ,m,t,r")
 	(match_operand:SF 1 "hard_sf_operand"	   " ?r,t,Dv,UvHa,t, mHa,r,t,r"))]
-<<<<<<< HEAD
-  "TARGET_THUMB2 && TARGET_HARD_FLOAT
-=======
   "TARGET_THUMB2 && TARGET_VFP_BASE
->>>>>>> e2aa5677
    && (   s_register_operand (operands[0], SFmode)
        || s_register_operand (operands[1], SFmode))"
   "*
@@ -731,11 +712,7 @@
 (define_insn "*thumb2_movdf_vfp"
   [(set (match_operand:DF 0 "nonimmediate_soft_df_operand" "=w,?r,w ,w,w  ,Uv,r ,m,w,r")
 	(match_operand:DF 1 "hard_df_operand"		   " ?r,w,Dy,G,UvHa,w, mHa,r, w,r"))]
-<<<<<<< HEAD
-  "TARGET_THUMB2 && TARGET_HARD_FLOAT
-=======
   "TARGET_THUMB2 && TARGET_VFP_BASE
->>>>>>> e2aa5677
    && (   register_operand (operands[0], DFmode)
        || register_operand (operands[1], DFmode))"
   "*
@@ -2148,11 +2125,7 @@
 	(match_operand:DF 1 "const_double_operand" "F"))
    (clobber (match_operand:DF 2 "s_register_operand" "=r"))]
   "arm_disable_literal_pool
-<<<<<<< HEAD
-   && TARGET_HARD_FLOAT
-=======
    && TARGET_VFP_BASE
->>>>>>> e2aa5677
    && !arm_const_double_rtx (operands[1])
    && !(TARGET_VFP_DOUBLE && vfp3_const_double_rtx (operands[1]))"
   "#"
@@ -2178,11 +2151,7 @@
 	(match_operand:SF 1 "const_double_operand" "E"))
    (clobber (match_operand:SF 2 "s_register_operand" "=r"))]
   "arm_disable_literal_pool
-<<<<<<< HEAD
-   && TARGET_HARD_FLOAT
-=======
    && TARGET_VFP_BASE
->>>>>>> e2aa5677
    && !vfp3_const_double_rtx (operands[1])"
   "#"
   ""
@@ -2195,8 +2164,6 @@
   emit_move_insn (operands[0], operands[2]);
   DONE;
 }
-<<<<<<< HEAD
-=======
 )
 
 ;; CDE instructions using FPU/MVE S/D registers
@@ -2268,5 +2235,4 @@
   "TARGET_CDE && (TARGET_ARM_FP || TARGET_HAVE_MVE)"
   "vcx3a\\tp%c1, %<V_reg>0, %<V_reg>3, %<V_reg>4, #%c5"
   [(set_attr "type" "coproc")]
->>>>>>> e2aa5677
 )