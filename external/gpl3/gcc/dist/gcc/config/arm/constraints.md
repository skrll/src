--- conflicted
+++ resolved
@@ -1,9 +1,5 @@
 ;; Constraint definitions for ARM and Thumb
-<<<<<<< HEAD
-;; Copyright (C) 2006-2019 Free Software Foundation, Inc.
-=======
 ;; Copyright (C) 2006-2020 Free Software Foundation, Inc.
->>>>>>> 9e014010
 ;; Contributed by ARM Ltd.
 
 ;; This file is part of GCC.
@@ -36,18 +32,11 @@
 
 ;; The following multi-letter normal constraints have been used:
 ;; in ARM/Thumb-2 state: Da, Db, Dc, Dd, Dn, DN, Dm, Dl, DL, Do, Dv, Dy, Di,
-<<<<<<< HEAD
-;;			 Dt, Dp, Dz, Tu
-;; in Thumb-1 state: Pa, Pb, Pc, Pd, Pe
-;; in Thumb-2 state: Ha, Pj, PJ, Ps, Pt, Pu, Pv, Pw, Px, Py, Pz
-;; in all states: Pf
-=======
 ;;			 Dt, Dp, Dz, Tu, Te
 ;; in Thumb-1 state: Pa, Pb, Pc, Pd, Pe
 ;; in Thumb-2 state: Ha, Pj, PJ, Ps, Pt, Pu, Pv, Pw, Px, Py, Pz, Rd, Rf, Rb, Ra,
 ;;		     Rg, Ri
 ;; in all states: Pf, Pg
->>>>>>> 9e014010
 
 ;; The following memory constraints have been used:
 ;; in ARM/Thumb-2 state: Uh, Ut, Uv, Uy, Un, Um, Us, Up, Uf, Ux, Ul
