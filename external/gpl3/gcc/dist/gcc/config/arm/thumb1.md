--- conflicted
+++ resolved
@@ -1,9 +1,5 @@
 ;; ARM Thumb-1 Machine Description
-<<<<<<< HEAD
-;; Copyright (C) 2007-2019 Free Software Foundation, Inc.
-=======
 ;; Copyright (C) 2007-2020 Free Software Foundation, Inc.
->>>>>>> 9e014010
 ;;
 ;; This file is part of GCC.
 ;;
@@ -75,10 +71,7 @@
   "TARGET_THUMB1
    && arm_disable_literal_pool
    && GET_CODE (operands[1]) == CONST_INT
-<<<<<<< HEAD
-=======
    && !TARGET_HAVE_MOVT
->>>>>>> 9e014010
    && !satisfies_constraint_I (operands[1])"
   [(clobber (const_int 0))]
   "
@@ -705,20 +698,6 @@
   "TARGET_THUMB1
    && (   register_operand (operands[0], SImode)
        || register_operand (operands[1], SImode))"
-<<<<<<< HEAD
-  "@
-   movs	%0, %1
-   movs	%0, %1
-   movw	%0, %1
-   #
-   #
-   ldmia\\t%1, {%0}
-   stmia\\t%0, {%1}
-   movs\\t%0, #:upper8_15:%1; lsls\\t%0, #8; adds\\t%0, #:upper0_7:%1; lsls\\t%0, #8; adds\\t%0, #:lower8_15:%1; lsls\\t%0, #8; adds\\t%0, #:lower0_7:%1
-   ldr\\t%0, %1
-   str\\t%1, %0
-   mov\\t%0, %1"
-=======
 {
   switch (which_alternative)
     {
@@ -772,7 +751,6 @@
       case 10: return "mov\t%0, %1";
     }
 }
->>>>>>> 9e014010
   [(set_attr "length" "2,2,4,4,4,2,2,14,2,2,2")
    (set_attr "type" "mov_reg,mov_imm,mov_imm,multiple,multiple,load_4,store_4,alu_sreg,load_4,store_4,mov_reg")
    (set_attr "pool_range" "*,*,*,*,*,*,*, *,1018,*,*")
@@ -2089,11 +2067,8 @@
   [(set_attr "type" "mov_reg")]
 )
 
-<<<<<<< HEAD
-=======
 ;; DO NOT SPLIT THIS PATTERN.  It is important for security reasons that the
 ;; canary value does not live beyond the end of this sequence.
->>>>>>> 9e014010
 (define_insn "thumb1_stack_protect_test_insn"
   [(set (match_operand:SI 0 "register_operand" "=&l")
 	(unspec:SI [(match_operand:SI 1 "memory_operand" "m")
@@ -2101,15 +2076,9 @@
 	 UNSPEC_SP_TEST))
    (clobber (match_dup 2))]
   "TARGET_THUMB1"
-<<<<<<< HEAD
-  "ldr\t%0, [%2]\;ldr\t%2, %1\;eors\t%0, %2, %0"
-  [(set_attr "length" "8")
-   (set_attr "conds" "set")
-=======
   "ldr\t%0, [%2]\;ldr\t%2, %1\;eors\t%0, %2, %0\;movs\t%2, #0"
   [(set_attr "length" "10")
    (set_attr "conds" "clob")
->>>>>>> 9e014010
    (set_attr "type" "multiple")]
 )
 