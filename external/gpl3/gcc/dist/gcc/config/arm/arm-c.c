<<<<<<< HEAD
/* Copyright (C) 2007-2019 Free Software Foundation, Inc.
=======
/* Copyright (C) 2007-2020 Free Software Foundation, Inc.
>>>>>>> 9e014010

   This file is part of GCC.

   GCC is free software; you can redistribute it and/or modify it under
   the terms of the GNU General Public License as published by the Free
   Software Foundation; either version 3, or (at your option) any later
   version.

   GCC is distributed in the hope that it will be useful, but WITHOUT ANY
   WARRANTY; without even the implied warranty of MERCHANTABILITY or
   FITNESS FOR A PARTICULAR PURPOSE.  See the GNU General Public License
   for more details.

   You should have received a copy of the GNU General Public License
   along with GCC; see the file COPYING3.  If not see
   <http://www.gnu.org/licenses/>.  */

#define IN_TARGET_CODE 1

#include "config.h"
#include "system.h"
#include "coretypes.h"
#include "target.h"
#include "c-family/c-common.h"
#include "memmodel.h"
#include "tm_p.h"
#include "c-family/c-pragma.h"
#include "stringpool.h"
#include "arm-builtins.h"

<<<<<<< HEAD
=======
tree
arm_resolve_cde_builtin (location_t loc, tree fndecl, void *arglist)
{
  vec<tree, va_gc> *params = static_cast<vec<tree, va_gc> *> (arglist);
  unsigned param_num = params ? params->length() : 0;
  unsigned num_args = list_length (TYPE_ARG_TYPES (TREE_TYPE (fndecl))) - 1;
  /* Ensure this function has the correct number of arguments.
     This won't happen when using the intrinsics defined by the ACLE, since
     they're exposed to the user via a wrapper in the arm_cde.h header that has
     the correct number of arguments ... hence the compiler would already catch
     an incorrect number of arguments there.

     It is still possible to get here if the user tries to call the __bulitin_*
     functions directly.  We could print some error message in this function,
     but instead we leave it to the rest of the code to catch this problem in
     the same way that other __builtin_* functions catch it.

     This does mean an odd error message, but it's consistent with the rest of
     the builtins.  */
  if (param_num != num_args)
    return NULL_TREE;

  tree to_return = NULL_TREE;
  /* Take the functions return type since that's the same type as the arguments
     this function needs (the types of the builtin function all come from the
     machine mode of the RTL pattern, and they're all the same and calculated
     in the same way).  */
  tree pattern_type = TREE_TYPE (TREE_TYPE (fndecl));

  unsigned i;
  /* Hard coding the number of parameters we don't want to cast at the end of
     the builtin.  This is the  easiest approach for the CDE intrinsics, and
     introducing a parameter to store in the builtins.def macros seems overkill
     when they're only relevant here.  */
  unsigned end_args = arm_cde_end_args (fndecl);
  unsigned cast_param_end = param_num - end_args;
  /* For the vcx1q patterns that don't need any casts.  */
  if (cast_param_end == 1)
    return NULL_TREE;

  /* In order to check all arguments rather than complaining on the first
     invalid one we record whether *any* arguments are invalid using this
     boolean variable.  */
  bool invalid = false;
  for (i = 1; i < cast_param_end; i++)
    {
      tree this_param = (*params)[i];
      if (TREE_CODE (this_param) == ERROR_MARK)
	{
	  invalid = true;
	  continue;
	}
      tree param_type = TREE_TYPE (this_param);

      /* Return value is cast to type that second argument originally was.
	 All non-constant arguments are cast to the return type calculated from
	 the RTL pattern.

	 Set the return type to an unqualified version of the type of the first
	 parameter.  The first parameter since that is how the intrinsics are
	 defined -- to always return the same type as the first polymorphic
	 argument.  Unqualified version of the type since we don't want passing
	 a constant parameter to mean that the return value of the builtin is
	 also constant.  */
      if (i == 1)
	to_return = build_qualified_type (param_type, 0 MEM_STAT_INFO);

      /* The only requirement of these intrinsics on the type of the variable
	 is that it's 128 bits wide.  All other types are valid and we simply
	 VIEW_CONVERT_EXPR them to the type of the underlying builtin.  */
      tree type_size = TYPE_SIZE (param_type);
      if (! tree_fits_shwi_p (type_size)
	  || tree_to_shwi (type_size) != 128)
	{
	  error_at (loc,
		    "argument %u to function %qE is of type %qT which is not "
		    "known to be 128 bits wide",
		    i + 1, fndecl, param_type);
	  invalid = true;
	  continue;
	}

      /* Only convert the argument if we actually need to.  */
      if (! check_base_type (pattern_type, param_type))
	(*params)[i] = build1 (VIEW_CONVERT_EXPR, pattern_type, this_param);
    }
  if (invalid)
    return NULL_TREE;

  /* We know it's safe to call this since this builtin is here to implement an
     ACLE function, and those functions are only for C/C++.  */
  tree call_expr = build_function_call_vec (loc, vNULL, fndecl, params,
					    NULL, fndecl);

  gcc_assert (to_return != NULL_TREE);
  if (! check_base_type (to_return, pattern_type))
    return build1 (VIEW_CONVERT_EXPR, to_return, call_expr);
  return call_expr;
}

/* Implement TARGET_RESOLVE_OVERLOADED_BUILTIN.  This is currently only
   used for the MVE related builtins for the CDE extension.
   Here we ensure the type of arguments is such that the size is correct, and
   then return a tree that describes the same function call but with the
   relevant types cast as necessary.  */
tree
arm_resolve_overloaded_builtin (location_t loc, tree fndecl, void *arglist)
{
  if (arm_describe_resolver (fndecl) == arm_cde_resolver)
    return arm_resolve_cde_builtin (loc, fndecl, arglist);
  return NULL_TREE;
}

>>>>>>> 9e014010
/* Output C specific EABI object attributes.  These cannot be done in
   arm.c because they require information from the C frontend.  */

static void
arm_output_c_attributes (void)
{
  int wchar_size = (int)(TYPE_PRECISION (wchar_type_node) / BITS_PER_UNIT);
  arm_emit_eabi_attribute ("Tag_ABI_PCS_wchar_t", 18, wchar_size);
}


/* Setup so that common code calls arm_output_c_attributes.  */

void
arm_lang_object_attributes_init (void)
{
  arm_lang_output_object_attributes_hook = arm_output_c_attributes;
}

#define builtin_define(TXT) cpp_define (pfile, TXT)
#define builtin_assert(TXT) cpp_assert (pfile, TXT)

/* Define or undefine macros based on the current target.  If the user does
   #pragma GCC target, we need to adjust the macros dynamically.  */

static void
def_or_undef_macro(struct cpp_reader* pfile, const char *name, bool def_p)
{
  if (def_p)
    cpp_define (pfile, name);
  else
    cpp_undef (pfile, name);
}

static void
arm_cpu_builtins (struct cpp_reader* pfile)
{
  def_or_undef_macro (pfile, "__ARM_FEATURE_DSP", TARGET_DSP_MULTIPLY);
  def_or_undef_macro (pfile, "__ARM_FEATURE_QBIT", TARGET_ARM_QBIT);
  def_or_undef_macro (pfile, "__ARM_FEATURE_SAT", TARGET_ARM_SAT);
  def_or_undef_macro (pfile, "__ARM_FEATURE_CRYPTO", TARGET_CRYPTO);

  def_or_undef_macro (pfile, "__ARM_FEATURE_UNALIGNED", unaligned_access);

  def_or_undef_macro (pfile, "__ARM_FEATURE_QRDMX", TARGET_NEON_RDMA);

  def_or_undef_macro (pfile, "__ARM_FEATURE_CRC32", TARGET_CRC32);
  def_or_undef_macro (pfile, "__ARM_FEATURE_DOTPROD", TARGET_DOTPROD);
  def_or_undef_macro (pfile, "__ARM_FEATURE_COMPLEX", TARGET_COMPLEX);
  def_or_undef_macro (pfile, "__ARM_32BIT_STATE", TARGET_32BIT);

  cpp_undef (pfile, "__ARM_FEATURE_MVE");
  if (TARGET_HAVE_MVE && TARGET_HAVE_MVE_FLOAT)
    {
      builtin_define_with_int_value ("__ARM_FEATURE_MVE", 3);
    }
  else if (TARGET_HAVE_MVE)
    {
      builtin_define_with_int_value ("__ARM_FEATURE_MVE", 1);
    }

  cpp_undef (pfile, "__ARM_FEATURE_CMSE");
  if (arm_arch8 && !arm_arch_notm)
    {
      if (arm_arch_cmse && use_cmse)
	builtin_define_with_int_value ("__ARM_FEATURE_CMSE", 3);
      else
	builtin_define ("__ARM_FEATURE_CMSE");
    }

  cpp_undef (pfile, "__ARM_FEATURE_LDREX");
  if (TARGET_ARM_FEATURE_LDREX)
    builtin_define_with_int_value ("__ARM_FEATURE_LDREX",
				   TARGET_ARM_FEATURE_LDREX);

  def_or_undef_macro (pfile, "__ARM_FEATURE_CLZ",
		      ((TARGET_ARM_ARCH >= 5 && !TARGET_THUMB)
		       || TARGET_ARM_ARCH_ISA_THUMB >=2));

  def_or_undef_macro (pfile, "__ARM_FEATURE_NUMERIC_MAXMIN",
		      TARGET_ARM_ARCH >= 8 && TARGET_NEON && TARGET_VFP5);

  def_or_undef_macro (pfile, "__ARM_FEATURE_SIMD32", TARGET_INT_SIMD);

  builtin_define_with_int_value ("__ARM_SIZEOF_MINIMAL_ENUM",
				 flag_short_enums ? 1 : 4);
  builtin_define_type_sizeof ("__ARM_SIZEOF_WCHAR_T", wchar_type_node);

  cpp_undef (pfile, "__ARM_ARCH_PROFILE");
  if (TARGET_ARM_ARCH_PROFILE)
    builtin_define_with_int_value ("__ARM_ARCH_PROFILE",
				   TARGET_ARM_ARCH_PROFILE);

  /* Define __arm__ even when in thumb mode, for
     consistency with armcc.  */
  builtin_define ("__arm__");
  if (TARGET_ARM_ARCH)
    {
      cpp_undef (pfile, "__ARM_ARCH");
      builtin_define_with_int_value ("__ARM_ARCH", TARGET_ARM_ARCH);
    }
  if (arm_arch_notm)
    builtin_define ("__ARM_ARCH_ISA_ARM");
  builtin_define ("__APCS_32__");

  def_or_undef_macro (pfile, "__GCC_ASM_FLAG_OUTPUTS__", !TARGET_THUMB1);

  def_or_undef_macro (pfile, "__thumb__", TARGET_THUMB);
  def_or_undef_macro (pfile, "__thumb2__", TARGET_THUMB2);
  if (TARGET_BIG_END)
    def_or_undef_macro (pfile, "__THUMBEB__", TARGET_THUMB);
  else
    def_or_undef_macro (pfile, "__THUMBEL__", TARGET_THUMB);

  cpp_undef (pfile, "__ARM_ARCH_ISA_THUMB");
  if (TARGET_ARM_ARCH_ISA_THUMB)
    builtin_define_with_int_value ("__ARM_ARCH_ISA_THUMB",
				   TARGET_ARM_ARCH_ISA_THUMB);

  if (TARGET_BIG_END)
    {
      builtin_define ("__ARMEB__");
      builtin_define ("__ARM_BIG_ENDIAN");
    }
  else
    {
      builtin_define ("__ARMEL__");
    }

  if (TARGET_SOFT_FLOAT)
    builtin_define ("__SOFTFP__");

  builtin_define ("__VFP_FP__");

  cpp_undef (pfile, "__ARM_FP");
  if (TARGET_ARM_FP)
    builtin_define_with_int_value ("__ARM_FP", TARGET_ARM_FP);

  def_or_undef_macro (pfile, "__ARM_FP16_FORMAT_IEEE",
		      arm_fp16_format == ARM_FP16_FORMAT_IEEE);
  def_or_undef_macro (pfile, "__ARM_FP16_FORMAT_ALTERNATIVE",
		      arm_fp16_format == ARM_FP16_FORMAT_ALTERNATIVE);
  def_or_undef_macro (pfile, "__ARM_FP16_ARGS",
		      arm_fp16_format != ARM_FP16_FORMAT_NONE);

  def_or_undef_macro (pfile, "__ARM_FEATURE_FP16_SCALAR_ARITHMETIC",
		      TARGET_VFP_FP16INST);
  def_or_undef_macro (pfile, "__ARM_FEATURE_FP16_VECTOR_ARITHMETIC",
		      TARGET_NEON_FP16INST);
  def_or_undef_macro (pfile, "__ARM_FEATURE_FP16_FML", TARGET_FP16FML);

  def_or_undef_macro (pfile, "__ARM_FEATURE_FMA", TARGET_FMA);
  def_or_undef_macro (pfile, "__ARM_NEON__", TARGET_NEON);
  def_or_undef_macro (pfile, "__ARM_NEON", TARGET_NEON);

  cpp_undef (pfile, "__ARM_NEON_FP");
  if (TARGET_NEON_FP)
    builtin_define_with_int_value ("__ARM_NEON_FP", TARGET_NEON_FP);

  /* Add a define for interworking. Needed when building libgcc.a.  */
  if (arm_cpp_interwork)
    builtin_define ("__THUMB_INTERWORK__");

  builtin_define (arm_arch_name);
  if (arm_arch_xscale)
    builtin_define ("__XSCALE__");
  if (arm_arch_iwmmxt)
    {
      builtin_define ("__IWMMXT__");
      builtin_define ("__ARM_WMMX");
    }
  if (arm_arch_iwmmxt2)
    builtin_define ("__IWMMXT2__");
  /* ARMv6KZ was originally identified as the misspelled __ARM_ARCH_6ZK__.  To
     preserve the existing behavior, the misspelled feature macro must still be
     defined.  */
  if (arm_arch6kz)
    builtin_define ("__ARM_ARCH_6ZK__");
  if (TARGET_AAPCS_BASED)
    {
      if (arm_pcs_default == ARM_PCS_AAPCS_VFP)
	builtin_define ("__ARM_PCS_VFP");
      else if (arm_pcs_default == ARM_PCS_AAPCS)
	builtin_define ("__ARM_PCS");
      builtin_define ("__ARM_EABI__");
    }

  def_or_undef_macro (pfile, "__FDPIC__", TARGET_FDPIC);

  def_or_undef_macro (pfile, "__ARM_ARCH_EXT_IDIV__", TARGET_IDIV);
  def_or_undef_macro (pfile, "__ARM_FEATURE_IDIV", TARGET_IDIV);

  def_or_undef_macro (pfile, "__ARM_ASM_SYNTAX_UNIFIED__", inline_asm_unified);

  cpp_undef (pfile, "__ARM_FEATURE_COPROC");
  if (TARGET_32BIT && arm_arch4 && !(arm_arch8 && arm_arch_notm))
    {
      int coproc_level = 0x1;

      if (arm_arch5t)
	coproc_level |= 0x2;
      if (arm_arch5te)
	coproc_level |= 0x4;
      if (arm_arch6)
	coproc_level |= 0x8;

      builtin_define_with_int_value ("__ARM_FEATURE_COPROC", coproc_level);
    }

  def_or_undef_macro (pfile, "__ARM_FEATURE_CDE", TARGET_CDE);
  cpp_undef (pfile, "__ARM_FEATURE_CDE_COPROC");
  if (TARGET_CDE)
    builtin_define_with_int_value ("__ARM_FEATURE_CDE_COPROC",
				   arm_arch_cde_coproc);

  def_or_undef_macro (pfile, "__ARM_FEATURE_MATMUL_INT8", TARGET_I8MM);
  def_or_undef_macro (pfile, "__ARM_FEATURE_BF16_SCALAR_ARITHMETIC",
		      TARGET_BF16_FP);
  def_or_undef_macro (pfile, "__ARM_FEATURE_BF16_VECTOR_ARITHMETIC",
		      TARGET_BF16_SIMD);
  def_or_undef_macro (pfile, "__ARM_BF16_FORMAT_ALTERNATIVE",
		      TARGET_BF16_FP || TARGET_BF16_SIMD);
}

void
arm_cpu_cpp_builtins (struct cpp_reader * pfile)
{
  builtin_assert ("cpu=arm");
  builtin_assert ("machine=arm");

  arm_cpu_builtins (pfile);
}

/* Hook to validate the current #pragma GCC target and set the arch custom
   mode state.  If ARGS is NULL, then POP_TARGET is used to reset
   the options.  */

static bool
arm_pragma_target_parse (tree args, tree pop_target)
{
  tree prev_tree = target_option_current_node;
  tree cur_tree;
  struct cl_target_option *prev_opt;
  struct cl_target_option *cur_opt;

  if (! args)
    {
      cur_tree = ((pop_target) ? pop_target : target_option_default_node);
      cl_target_option_restore (&global_options,
				TREE_TARGET_OPTION (cur_tree));
    }
  else
    {
      cur_tree = arm_valid_target_attribute_tree (args, &global_options,
						  &global_options_set);
      if (cur_tree == NULL_TREE)
	{
	  cl_target_option_restore (&global_options,
				    TREE_TARGET_OPTION (prev_tree));
	  return false;
	}

      /* handle_pragma_pop_options and handle_pragma_reset_options will set
       target_option_current_node, but not handle_pragma_target.  */
      target_option_current_node = cur_tree;
      arm_configure_build_target (&arm_active_target,
				  TREE_TARGET_OPTION (cur_tree),
				  &global_options_set, false);
    }

  /* Update macros if target_node changes. The global state will be restored
     by arm_set_current_function.  */
  prev_opt = TREE_TARGET_OPTION (prev_tree);
  cur_opt  = TREE_TARGET_OPTION (cur_tree);

  gcc_assert (prev_opt);
  gcc_assert (cur_opt);

  if (cur_opt != prev_opt)
    {
      /* For the definitions, ensure all newly defined macros are considered
	 as used for -Wunused-macros.  There is no point warning about the
	 compiler predefined macros.  */
      cpp_options *cpp_opts = cpp_get_options (parse_in);
      unsigned char saved_warn_unused_macros = cpp_opts->warn_unused_macros;

      cpp_opts->warn_unused_macros = 0;

      /* Update macros.  */
      gcc_assert (cur_opt->x_target_flags == target_flags);

      /* Don't warn for macros that have context sensitive values depending on
	 other attributes.
	 See warn_of_redefinition, reset after cpp_create_definition.  */
      tree acond_macro = get_identifier ("__ARM_NEON_FP");
      C_CPP_HASHNODE (acond_macro)->flags |= NODE_CONDITIONAL ;

      acond_macro = get_identifier ("__ARM_FP");
      C_CPP_HASHNODE (acond_macro)->flags |= NODE_CONDITIONAL;

      acond_macro = get_identifier ("__ARM_FEATURE_LDREX");
      C_CPP_HASHNODE (acond_macro)->flags |= NODE_CONDITIONAL;

      arm_cpu_builtins (parse_in);

      cpp_opts->warn_unused_macros = saved_warn_unused_macros;

      /* Make sure that target_reinit is called for next function, since
	 TREE_TARGET_OPTION might change with the #pragma even if there is
	 no target attribute attached to the function.  */
      arm_reset_previous_fndecl ();

      /* If going to the default mode, we restore the initial states.
	 if cur_tree is a new target, states will be saved/restored on a per
	 function basis in arm_set_current_function.  */
      if (cur_tree == target_option_default_node)
	save_restore_target_globals (cur_tree);
    }

  return true;
}

/* Register target pragmas.  We need to add the hook for parsing #pragma GCC
   option here rather than in arm.c since it will pull in various preprocessor
   functions, and those are not present in languages like fortran without a
   preprocessor.  */

void
arm_register_target_pragmas (void)
{
  /* Update pragma hook to allow parsing #pragma GCC target.  */
  targetm.target_option.pragma_parse = arm_pragma_target_parse;
  targetm.resolve_overloaded_builtin = arm_resolve_overloaded_builtin;

#ifdef REGISTER_SUBTARGET_PRAGMAS
  REGISTER_SUBTARGET_PRAGMAS ();
#endif
}<|MERGE_RESOLUTION|>--- conflicted
+++ resolved
@@ -1,8 +1,4 @@
-<<<<<<< HEAD
-/* Copyright (C) 2007-2019 Free Software Foundation, Inc.
-=======
 /* Copyright (C) 2007-2020 Free Software Foundation, Inc.
->>>>>>> 9e014010
 
    This file is part of GCC.
 
@@ -33,8 +29,6 @@
 #include "stringpool.h"
 #include "arm-builtins.h"
 
-<<<<<<< HEAD
-=======
 tree
 arm_resolve_cde_builtin (location_t loc, tree fndecl, void *arglist)
 {
@@ -148,7 +142,6 @@
   return NULL_TREE;
 }
 
->>>>>>> 9e014010
 /* Output C specific EABI object attributes.  These cannot be done in
    arm.c because they require information from the C frontend.  */
 
