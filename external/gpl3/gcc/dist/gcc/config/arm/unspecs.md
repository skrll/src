--- conflicted
+++ resolved
@@ -1,9 +1,5 @@
 ;; Unspec defintions.
-<<<<<<< HEAD
-;; Copyright (C) 2012-2019 Free Software Foundation, Inc.
-=======
 ;; Copyright (C) 2012-2020 Free Software Foundation, Inc.
->>>>>>> e2aa5677
 ;; Contributed by ARM Ltd.
 
 ;; This file is part of GCC.
@@ -97,8 +93,6 @@
   UNSPEC_SP_SET		; Represent the setting of stack protector's canary
   UNSPEC_SP_TEST	; Represent the testing of stack protector's canary
 			; against the guard.
-<<<<<<< HEAD
-=======
   UNSPEC_PIC_RESTORE	; Use to restore fdpic register
 
   UNSPEC_SXTAB16	; Represent the SXTAB16 operation.
@@ -164,7 +158,6 @@
   UNSPEC_CDEA		; Custom Datapath Extension instruction.
   UNSPEC_VCDE		; Custom Datapath Extension instruction.
   UNSPEC_VCDEA		; Custom Datapath Extension instruction.
->>>>>>> e2aa5677
 ])
 
 
@@ -251,8 +244,6 @@
   VUNSPEC_MRRC		; Represent the coprocessor mrrc instruction.
   VUNSPEC_MRRC2		; Represent the coprocessor mrrc2 instruction.
   VUNSPEC_SPECULATION_BARRIER ; Represents an unconditional speculation barrier.
-<<<<<<< HEAD
-=======
   VUNSPEC_APSR_WRITE     ; Represent writing the APSR.
   VUNSPEC_VSTR_VLDR	; Represent the vstr/vldr instruction.
   VUNSPEC_CLRM_APSR	; Represent the clearing of APSR with clrm instruction.
@@ -262,7 +253,6 @@
 			; instruction.
   VUNSPEC_VLLDM		; Represent the lazy load multiple with vlldm
 			; instruction.
->>>>>>> e2aa5677
 ])
 
 ;; Enumerators for NEON unspecs.
@@ -519,8 +509,6 @@
   UNSPEC_VCMLA90
   UNSPEC_VCMLA180
   UNSPEC_VCMLA270
-<<<<<<< HEAD
-=======
   UNSPEC_MATMUL_S
   UNSPEC_MATMUL_U
   UNSPEC_MATMUL_US
@@ -1329,5 +1317,4 @@
   SQRSHRL_64
   SQRSHRL_48
   VSHLCQ_M_
->>>>>>> e2aa5677
 ])