;; ARM 1026EJ-S Pipeline Description
<<<<<<< HEAD
;; Copyright (C) 2003-2019 Free Software Foundation, Inc.
=======
;; Copyright (C) 2003-2020 Free Software Foundation, Inc.
>>>>>>> e2aa5677
;; Written by CodeSourcery, LLC.
;;
;; This file is part of GCC.
;;
;; GCC is free software; you can redistribute it and/or modify it
;; under the terms of the GNU General Public License as published by
;; the Free Software Foundation; either version 3, or (at your option)
;; any later version.
;;
;; GCC is distributed in the hope that it will be useful, but
;; WITHOUT ANY WARRANTY; without even the implied warranty of
;; MERCHANTABILITY or FITNESS FOR A PARTICULAR PURPOSE.  See the GNU
;; General Public License for more details.
;;
;; You should have received a copy of the GNU General Public License
;; along with GCC; see the file COPYING3.  If not see
;; <http://www.gnu.org/licenses/>.  */

;; These descriptions are based on the information contained in the
;; ARM1026EJ-S Technical Reference Manual, Copyright (c) 2003 ARM
;; Limited.
;;

;; This automaton provides a pipeline description for the ARM
;; 1026EJ-S core.
;;
;; The model given here assumes that the condition for all conditional
;; instructions is "true", i.e., that all of the instructions are
;; actually executed.

(define_automaton "arm1026ejs")

;;;;;;;;;;;;;;;;;;;;;;;;;;;;;;;;;;;;;;;;;;;;;;;;;;;;;;;;;;;;;;;;;;;;;;;;
;; Pipelines
;;;;;;;;;;;;;;;;;;;;;;;;;;;;;;;;;;;;;;;;;;;;;;;;;;;;;;;;;;;;;;;;;;;;;;;;

;; There are two pipelines:
;; 
;; - An Arithmetic Logic Unit (ALU) pipeline.
;;
;;   The ALU pipeline has fetch, issue, decode, execute, memory, and
;;   write stages. We only need to model the execute, memory and write
;;   stages.
;;
;; - A Load-Store Unit (LSU) pipeline.
;;
;;   The LSU pipeline has decode, execute, memory, and write stages.
;;   We only model the execute, memory and write stages.

(define_cpu_unit "a_e,a_m,a_w" "arm1026ejs")
(define_cpu_unit "l_e,l_m,l_w" "arm1026ejs")

;;;;;;;;;;;;;;;;;;;;;;;;;;;;;;;;;;;;;;;;;;;;;;;;;;;;;;;;;;;;;;;;;;;;;;;;
;; ALU Instructions
;;;;;;;;;;;;;;;;;;;;;;;;;;;;;;;;;;;;;;;;;;;;;;;;;;;;;;;;;;;;;;;;;;;;;;;;

;; ALU instructions require three cycles to execute, and use the ALU
;; pipeline in each of the three stages.  The results are available
;; after the execute stage has finished.
;;
;; If the destination register is the PC, the pipelines are stalled
;; for several cycles.  That case is not modeled here.

;; ALU operations with no shifted operand
(define_insn_reservation "alu_op" 1 
 (and (eq_attr "tune" "arm1026ejs")
      (eq_attr "type" "alu_imm,alus_imm,logic_imm,logics_imm,\
                       alu_sreg,alus_sreg,logic_reg,logics_reg,\
                       adc_imm,adcs_imm,adc_reg,adcs_reg,\
                       adr,bfm,rev,\
                       shift_imm,shift_reg,\
                       mov_imm,mov_reg,mvn_imm,mvn_reg,\
                       multiple"))
 "a_e,a_m,a_w")

;; ALU operations with a shift-by-constant operand
(define_insn_reservation "alu_shift_op" 1 
 (and (eq_attr "tune" "arm1026ejs")
      (eq_attr "type" "alu_shift_imm,alus_shift_imm,\
                       logic_shift_imm,logics_shift_imm,\
                       extend,mov_shift,mvn_shift"))
 "a_e,a_m,a_w")

;; ALU operations with a shift-by-register operand
;; These really stall in the decoder, in order to read
;; the shift value in a second cycle. Pretend we take two cycles in
;; the execute stage.
(define_insn_reservation "alu_shift_reg_op" 2 
 (and (eq_attr "tune" "arm1026ejs")
      (eq_attr "type" "alu_shift_reg,alus_shift_reg,\
                       logic_shift_reg,logics_shift_reg,\
                       mov_shift_reg,mvn_shift_reg"))
 "a_e*2,a_m,a_w")

;;;;;;;;;;;;;;;;;;;;;;;;;;;;;;;;;;;;;;;;;;;;;;;;;;;;;;;;;;;;;;;;;;;;;;;;
;; Multiplication Instructions
;;;;;;;;;;;;;;;;;;;;;;;;;;;;;;;;;;;;;;;;;;;;;;;;;;;;;;;;;;;;;;;;;;;;;;;;

;; Multiplication instructions loop in the execute stage until the
;; instruction has been passed through the multiplier array enough
;; times.

;; The result of the "smul" and "smulw" instructions is not available
;; until after the memory stage.
(define_insn_reservation "mult1" 2
 (and (eq_attr "tune" "arm1026ejs")
      (eq_attr "type" "smulxy,smulwy"))
 "a_e,a_m,a_w")

;; The "smlaxy" and "smlawx" instructions require two iterations through
;; the execute stage; the result is available immediately following
;; the execute stage.
(define_insn_reservation "mult2" 2
 (and (eq_attr "tune" "arm1026ejs")
      (eq_attr "type" "smlaxy,smlalxy,smlawx"))
 "a_e*2,a_m,a_w")

;; The "smlalxy", "mul", and "mla" instructions require two iterations
;; through the execute stage; the result is not available until after
;; the memory stage.
(define_insn_reservation "mult3" 3
 (and (eq_attr "tune" "arm1026ejs")
      (eq_attr "type" "smlalxy,mul,mla"))
 "a_e*2,a_m,a_w")

;; The "muls" and "mlas" instructions loop in the execute stage for
;; four iterations in order to set the flags.  The value result is
;; available after three iterations.
(define_insn_reservation "mult4" 3
 (and (eq_attr "tune" "arm1026ejs")
      (eq_attr "type" "muls,mlas"))
 "a_e*4,a_m,a_w")

;; Long multiply instructions that produce two registers of
;; output (such as umull) make their results available in two cycles;
;; the least significant word is available before the most significant
;; word.  That fact is not modeled; instead, the instructions are
;; described as if the entire result was available at the end of the
;; cycle in which both words are available.

;; The "umull", "umlal", "smull", and "smlal" instructions all take
;; three iterations through the execute cycle, and make their results
;; available after the memory cycle.
(define_insn_reservation "mult5" 4
 (and (eq_attr "tune" "arm1026ejs")
      (eq_attr "type" "umull,umlal,smull,smlal"))
 "a_e*3,a_m,a_w")

;; The "umulls", "umlals", "smulls", and "smlals" instructions loop in
;; the execute stage for five iterations in order to set the flags.
;; The value result is available after four iterations.
(define_insn_reservation "mult6" 4
 (and (eq_attr "tune" "arm1026ejs")
      (eq_attr "type" "umulls,umlals,smulls,smlals"))
 "a_e*5,a_m,a_w")

;;;;;;;;;;;;;;;;;;;;;;;;;;;;;;;;;;;;;;;;;;;;;;;;;;;;;;;;;;;;;;;;;;;;;;;;
;; Load/Store Instructions
;;;;;;;;;;;;;;;;;;;;;;;;;;;;;;;;;;;;;;;;;;;;;;;;;;;;;;;;;;;;;;;;;;;;;;;;

;; The models for load/store instructions do not accurately describe
;; the difference between operations with a base register writeback
;; (such as "ldm!").  These models assume that all memory references
;; hit in dcache.

;; LSU instructions require six cycles to execute.  They use the ALU
;; pipeline in all but the 5th cycle, and the LSU pipeline in cycles
;; three through six.
;; Loads and stores which use a scaled register offset or scaled
;; register pre-indexed addressing mode take three cycles EXCEPT for
;; those that are base + offset with LSL of 0 or 2, or base - offset
;; with LSL of zero.  The remainder take 1 cycle to execute.
;; For 4byte loads there is a bypass from the load stage

(define_insn_reservation "load1_op" 2
 (and (eq_attr "tune" "arm1026ejs")
      (eq_attr "type" "load_byte,load_4"))
 "a_e+l_e,l_m,a_w+l_w")

(define_insn_reservation "store1_op" 0
 (and (eq_attr "tune" "arm1026ejs")
      (eq_attr "type" "store_4"))
 "a_e+l_e,l_m,a_w+l_w")

;; A load's result can be stored by an immediately following store
(define_bypass 1 "load1_op" "store1_op" "arm_no_early_store_addr_dep")

;; On a LDM/STM operation, the LSU pipeline iterates until all of the
;; registers have been processed.
;;
;; The time it takes to load the data depends on whether or not the
;; base address is 64-bit aligned; if it is not, an additional cycle
;; is required.  This model assumes that the address is always 64-bit
;; aligned.  Because the processor can load two registers per cycle,
;; that assumption means that we use the same instruction reservations
;; for loading 2k and 2k - 1 registers.
;;
;; The ALU pipeline is stalled until the completion of the last memory
;; stage in the LSU pipeline.  That is modeled by keeping the ALU
;; execute stage busy until that point.
;;
;; As with ALU operations, if one of the destination registers is the
;; PC, there are additional stalls; that is not modeled.

(define_insn_reservation "load2_op" 2
 (and (eq_attr "tune" "arm1026ejs")
      (eq_attr "type" "load_8"))
 "a_e+l_e,l_m,a_w+l_w")

(define_insn_reservation "store2_op" 0
 (and (eq_attr "tune" "arm1026ejs")
      (eq_attr "type" "store_8"))
 "a_e+l_e,l_m,a_w+l_w")

(define_insn_reservation "load34_op" 3
 (and (eq_attr "tune" "arm1026ejs")
      (eq_attr "type" "load_12,load_16"))
 "a_e+l_e,a_e+l_e+l_m,a_e+l_m,a_w+l_w")

(define_insn_reservation "store34_op" 0
 (and (eq_attr "tune" "arm1026ejs")
      (eq_attr "type" "store_12,store_16"))
 "a_e+l_e,a_e+l_e+l_m,a_e+l_m,a_w+l_w")

;;;;;;;;;;;;;;;;;;;;;;;;;;;;;;;;;;;;;;;;;;;;;;;;;;;;;;;;;;;;;;;;;;;;;;;;
;; Branch and Call Instructions
;;;;;;;;;;;;;;;;;;;;;;;;;;;;;;;;;;;;;;;;;;;;;;;;;;;;;;;;;;;;;;;;;;;;;;;;

;; Branch instructions are difficult to model accurately.  The ARM
;; core can predict most branches.  If the branch is predicted
;; correctly, and predicted early enough, the branch can be completely
;; eliminated from the instruction stream.  Some branches can
;; therefore appear to require zero cycles to execute.  We assume that
;; all branches are predicted correctly, and that the latency is
;; therefore the minimum value.

(define_insn_reservation "branch_op" 0
 (and (eq_attr "tune" "arm1026ejs")
      (eq_attr "type" "branch"))
 "nothing")

;; The latency for a call is not predictable.  Therefore, we use 32 as
;; roughly equivalent to positive infinity.

(define_insn_reservation "call_op" 32
 (and (eq_attr "tune" "arm1026ejs")
      (eq_attr "type" "call"))
 "nothing")<|MERGE_RESOLUTION|>--- conflicted
+++ resolved
@@ -1,9 +1,5 @@
 ;; ARM 1026EJ-S Pipeline Description
-<<<<<<< HEAD
-;; Copyright (C) 2003-2019 Free Software Foundation, Inc.
-=======
 ;; Copyright (C) 2003-2020 Free Software Foundation, Inc.
->>>>>>> e2aa5677
 ;; Written by CodeSourcery, LLC.
 ;;
 ;; This file is part of GCC.
