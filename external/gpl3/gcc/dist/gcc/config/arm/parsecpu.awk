# Manipulate the CPU, FPU and architecture descriptions for ARM.
<<<<<<< HEAD
# Copyright (C) 2017-2019 Free Software Foundation, Inc.
=======
# Copyright (C) 2017-2020 Free Software Foundation, Inc.
>>>>>>> e2aa5677
#
# This file is part of GCC.
#
# GCC is free software; you can redistribute it and/or modify
# it under the terms of the GNU General Public License as published by
# the Free Software Foundation; either version 3, or (at your option)
# any later version.
#
# GCC is distributed in the hope that it will be useful,
# but WITHOUT ANY WARRANTY; without even the implied warranty of
# MERCHANTABILITY or FITNESS FOR A PARTICULAR PURPOSE.  See the
# GNU General Public License for more details.
#
# You should have received a copy of the GNU General Public License
# along with GCC; see the file COPYING3.  If not see
# <http://www.gnu.org/licenses/>.

# Invoke this with '-v cmd=<cmd>"
# where <cmd> is one of:
#	data: Print the standard 'C' data tables for the CPUs
#	common-data: Print the 'C' data for shared driver/compiler files
#	native: Print the data structures used by the native driver
#	headers: Print the standard 'C' headers for the CPUs
#	isa: Generate the arm-isa.h header
#	md: Print the machine description fragment
#	opt: Print the option tables fragment
#	chkcpu <name>: Checks that <name> is a valid CPU
#	chktune <name>: Checks that <name> is a valid CPU
#	chkfpu <name>: Checks that <name> is a valid FPU
#	chkarch <name>: Checks that <arch> is a valid architecture

function fatal (m) {
    print "error ("lineno"): " m > "/dev/stderr"
    fatal_err = 1
    if (parse_done) exit 1
}

function toplevel () {
    if (cpu_name != "") fatal("missing \"end cpu\"")
    if (arch_name != "") fatal("missing \"end arch\"")
    if (fpu_name != "") fatal("missing \"end fpu\"")
}

function boilerplate (style) {
    ce = ""
    if (style == "C" ) {
	cs = "/* "
	cc = "   "
	ce = "  */"
    } else if (style == "md") {
	cc = "; "
	cs = cc
    } else if (style == "sh") {
	cc = "# "
	cs = cc
    } else fatal("Unknown comment style: "style)

    print cs "-*- buffer-read-only: t -*-"

    print cc "Generated automatically by parsecpu.awk from arm-cpus.in."
    print cc "Do not edit."
    print ""
<<<<<<< HEAD
    print cc "Copyright (C) 2011-2019 Free Software Foundation, Inc."
=======
    print cc "Copyright (C) 2011-2020 Free Software Foundation, Inc."
>>>>>>> e2aa5677
    print ""
    print cc "This file is part of GCC."
    print ""
    print cc "GCC is free software; you can redistribute it and/or modify"
    print cc "it under the terms of the GNU General Public License as"
    print cc "published by the Free Software Foundation; either version 3,"
    print cc "or (at your option) any later version."
    print ""
    print cc "GCC is distributed in the hope that it will be useful,"
    print cc "but WITHOUT ANY WARRANTY; without even the implied warranty of"
    print cc "MERCHANTABILITY or FITNESS FOR A PARTICULAR PURPOSE.  See the"
    print cc "GNU General Public License for more details."
    print ""
    print cc "You should have received a copy of the GNU General Public"
    print cc "License along with GCC; see the file COPYING3.  If not see"
    print cc "<http://www.gnu.org/licenses/>." ce
    print ""
}

function tune_flag_pfx (f) {
    return "TF_" f
}

# Print out the bits for the features in FLIST, which may be a
# mixture of fgroup and individual bits.  Print each feature needed
# exactly once.  Terminate the list with isa_nobit.  Prefix each line by
# INDENT.  Does not print a new line at the end.
function print_isa_bits_for (flist, indent) {
    nbits = split (flist, bits)

    for (bit = 1; bit <= nbits; bit++) {
	if (bits[bit] in features) {
	    pbit[bits[bit]] = 1
	} else if (bits[bit] in fgroup) {
	    for (gbits in fgrp_bits) {
		split (gbits, bitsep, SUBSEP)
		if (bitsep[1] == bits[bit]) {
		    pbit[bitsep[2]] = 1
		}
	    }
	} else fatal("feature " bits[bit] " not declared")
    }
    zbit = ORS
    ORS = ""
    print indent "{\n" indent "  "
    ORS = ", "
    count = 0
    for (bname in pbit) {
	print "isa_bit_" bname
	count++
	if (count == 4) {
	    count = 0
	    ORS = ""
	    print "\n" indent "  "
	    ORS = ", "
	}
    }
    ORS = ""
    print "isa_nobit\n" indent "}"
    ORS = zbit
    delete pbit
}

function gen_headers () {
    boilerplate("C")

    print "enum processor_type"
    print "{"

    ncpus = split (cpu_list, cpus)

    for (n = 1; n <= ncpus; n++) {
	print "  TARGET_CPU_"cpu_cnames[cpus[n]]","
    }
    print "  TARGET_CPU_arm_none"
    print "};\n"

    print "enum arch_type"
    print "{"

    narchs = split (arch_list, archs)

    for (n = 1; n <= narchs; n++) {
	print "  TARGET_ARCH_"arch_cnames[archs[n]]","
    }
    print "  TARGET_ARCH_arm_none"
    print "};\n"

    print "enum fpu_type"
    print "{"

    nfpus = split (fpu_list, fpus)

    for (n = 1; n <= nfpus; n++) {
	print "  TARGET_FPU_"fpu_cnames[fpus[n]]","
    }
    print "  TARGET_FPU_auto"
    print "};"
}

function gen_isa () {
    boilerplate("C")
    print "enum isa_feature {"
    print "  isa_nobit = 0,"
    for (fbit in features) {
	print "  isa_bit_" fbit ","
    }
    print "  isa_num_bits"
    print "};\n"

    for (fgrp in fgroup) {
	print "#define ISA_"fgrp " \\"
	z = ORS
	ORS = ""
	first = 1
	for (bitcomb in fgrp_bits) {
	    split (bitcomb, bitsep, SUBSEP)
	    if (bitsep[1] == fgrp) {
		if (first) {
		    first = 0
		} else print ", \\\n"
		print "  isa_bit_" bitsep[2]
	    }
	}
	ORS = z
	print "\n"
    }

    print "struct fbit_implication {"
    print "  /* Represents a feature implication, where:"
    print "     ante IMPLIES cons"
    print "     meaning that if ante is enabled then we should"
    print "     also implicitly enable cons.  */"
    print "  enum isa_feature ante;"
    print "  enum isa_feature cons;"
    print "};\n"
    print "static const struct fbit_implication all_implied_fbits[] ="
    print "{"
    for (impl in implied_bits) {
      split (impl, impl_parts, SUBSEP)
      print "  { isa_bit_" impl_parts[2] ", isa_bit_" impl_parts[1] " },"
    }
    print "  { isa_nobit, isa_nobit }"
    print "};\n"
}

function gen_data () {
    boilerplate("C")

    print "static const cpu_tune all_tunes[] ="
    print "{"

    ncpus = split (cpu_list, cpus)

    for (n = 1; n <= ncpus; n++) {
	print "  { /* " cpus[n] ".  */"
	# scheduler
	if (cpus[n] in cpu_tune_for) {
	    if (! (cpu_tune_for[cpus[n]] in cpu_cnames)) {
		fatal("unknown \"tune for\" target " cpu_tune_for[cpus[n]] \
		      " for CPU " cpus[n])
	    }
	    print "    TARGET_CPU_" cpu_cnames[cpu_tune_for[cpus[n]]] ","
	} else {
	    print "    TARGET_CPU_" cpu_cnames[cpus[n]] ","
	}
	# tune_flags
	if (cpus[n] in cpu_tune_flags) {
	    print "    (" cpu_tune_flags[cpus[n]] "),"
	} else print "    0,"
	# tune
	print "    &arm_" cpu_cost[cpus[n]] "_tune"
	print "  },"
    }
    print "  {TARGET_CPU_arm_none, 0, NULL}"
    print "};"
}

function gen_comm_data () {
    boilerplate("C")

    ncpus = split (cpu_list, cpus)

    for (n = 1; n <= ncpus; n++) {
	if (cpus[n] in cpu_opts) {
	    print "static const cpu_arch_extension cpu_opttab_" \
		cpu_cnames[cpus[n]] "[] = {"
	    nopts = split (cpu_opts[cpus[n]], opts)
	    for (opt = 1; opt <= nopts; opt++) {
		print "  {"
		print "    \"" opts[opt] "\", " \
		    cpu_opt_remove[cpus[n],opts[opt]] ", false,"
		print_isa_bits_for(cpu_opt_isa[cpus[n],opts[opt]], "    ")
		print "\n  },"
	    }
	    if (cpus[n] in cpu_optaliases) {
		naliases = split (cpu_optaliases[cpus[n]], aliases)
		for (alias = 1; alias <= naliases; alias++) {
		    if (! ((cpus[n], \
			    cpu_opt_alias[cpus[n],aliases[alias]]) in \
			   cpu_opt_isa)) {
			fatal("Alias " aliases[alias] " target not defined " \
			      "for CPU " cpus[n])
		    }
		    equiv=cpu_opt_alias[cpus[n],aliases[alias]]
		    print "  {"
		    print "    \"" aliases[alias] "\", " \
			cpu_opt_remove[cpus[n],equiv] ", true, "
		    print_isa_bits_for(cpu_opt_isa[cpus[n],equiv], "    ")
		    print "\n  },"
		}
	    }
	    print "  { NULL, false, false, {isa_nobit}}"
	    print "};\n"
	}

	if (cpus[n] in cpu_aliases) {
	    print "static const cpu_alias cpu_aliastab_" \
		cpu_cnames[cpus[n]] "[] = {"
	    naliases = split (cpu_aliases[cpus[n]], aliases)
	    for (alias = 1; alias <= naliases; alias++) {
		print "  { \"" aliases[alias] "\", " \
		    cpu_alias_visible[cpus[n],aliases[alias]] "},"
	    }
	    print "  { NULL, false}"
	    print "};\n"
	}
    }

    print "const cpu_option all_cores[] ="
    print "{"

    for (n = 1; n <= ncpus; n++) {
	print "  {"
	print "    {"
	# common.name
	print "      \"" cpus[n] "\","
	# common.extensions
	if (cpus[n] in cpu_opts) {
	    print "      cpu_opttab_" cpu_cnames[cpus[n]] ","
	} else print "      NULL,"
	# common.isa_bits
	nfeats = split (cpu_arch[cpus[n]], feats, "+")
	if (! (feats[1] in arch_isa)) {
	    fatal("unknown arch " feats[1] " for cpu " cpus[n])
	}
	all_isa_bits = arch_isa[feats[1]]
	for (m = 2; m <= nfeats; m++) {
	    if (! ((feats[1], feats[m]) in arch_opt_isa)) {
		fatal("unknown feature " feats[m] " for architecture " feats[1])
	    }
	    if (arch_opt_remove[feats[1],feats[m]] == "true") {
		fatal("cannot remove features from architecture specs")
	    }
	    all_isa_bits = all_isa_bits " " arch_opt_isa[feats[1],feats[m]]
	}
	if (cpus[n] in cpu_isa) {
	    all_isa_bits = all_isa_bits " " cpu_isa[cpus[n]]
	}
	print_isa_bits_for(all_isa_bits, "      ")
	print "\n    },"
	# aliases
	if (cpus[n] in cpu_aliases) {
	    print "    cpu_aliastab_" cpu_cnames[cpus[n]] ","
	} else print "    NULL,"
	# arch
	print "    TARGET_ARCH_" arch_cnames[feats[1]]
	print "  },"
    }

    print "  {{NULL, NULL, {isa_nobit}}, NULL, TARGET_ARCH_arm_none}"
    print "};"

    narchs = split (arch_list, archs)

    for (n = 1; n <= narchs; n++) {
	if (archs[n] in arch_opts) {
	    print "static const struct cpu_arch_extension arch_opttab_" \
		arch_cnames[archs[n]] "[] = {"
	    nopts = split (arch_opts[archs[n]], opts)
	    for (opt = 1; opt <= nopts; opt++) {
		print "  {"
		print "    \"" opts[opt] "\", " \
		    arch_opt_remove[archs[n],opts[opt]] ", false,"
		print_isa_bits_for(arch_opt_isa[archs[n],opts[opt]], "    ")
		print "\n  },"
	    }
	    if (archs[n] in arch_optaliases) {
		naliases = split (arch_optaliases[archs[n]], aliases)
		for (alias = 1; alias <= naliases; alias++) {
		    if (! ((archs[n], \
			    arch_opt_alias[archs[n],aliases[alias]]) in \
			   arch_opt_isa)) {
			fatal("Alias " aliases[alias] " target not defined " \
			      "for architecture " archs[n])
		    }
		    equiv=arch_opt_alias[archs[n],aliases[alias]]
		    print "  {"
		    print "    \"" aliases[alias] "\", " \
			arch_opt_remove[archs[n],equiv] ", true, "
		    print_isa_bits_for(arch_opt_isa[archs[n],equiv], "    ")
		    print "\n  },"
		}
	    }
	    print "  { NULL, false, false, {isa_nobit}}"
	    print "};\n"
	} else if (archs[n] in arch_optaliases) {
	    fatal("Architecture " archs[n] " has option aliases but no options")
	}
    }

    print "const arch_option all_architectures[] ="
    print "{"

    for (n = 1; n <= narchs; n++) {
	print "  {"
	if (! (arch_tune_for[archs[n]] in cpu_cnames)) {
	    fatal("unknown \"tune for\" target " arch_tune_for[archs[n]] \
		  " for architecture " archs[n])
	}
	# common.name
	print "    \"" archs[n] "\","
	# common.extensions
	if (archs[n] in arch_opts) {
	    print "    arch_opttab_" arch_cnames[archs[n]] ","
	} else print "    NULL,"
	# common.isa_bits
	print_isa_bits_for(arch_isa[archs[n]], "    ")
	print ","
	# arch, base_arch
	print "    \"" arch_base[archs[n]] "\", BASE_ARCH_" \
	    arch_base[archs[n]] ","
	# profile letter code, or zero if none.
	if (archs[n] in arch_prof) {
	    print "    '" arch_prof[archs[n]] "',"
	} else {
	    print "    0,"
	}
	# tune_id
	print "    TARGET_CPU_" cpu_cnames[arch_tune_for[archs[n]]] ","
	print "  },"
    }

    print "  {{NULL, NULL, {isa_nobit}},"
    print "   NULL, BASE_ARCH_0, 0, TARGET_CPU_arm_none}"
    print "};\n"

    print "const arm_fpu_desc all_fpus[] ="
    print "{"

    nfpus = split (fpu_list, fpus)

    for (n = 1; n <= nfpus; n++) {
	print "  {"
	print "    \"" fpus[n] "\","
	print_isa_bits_for(fpu_isa[fpus[n]], "    ")
	print "\n  },"
    }

    print "};"
}

function gen_native () {
    boilerplate("C")

    for (vendor in vendor_ids) {
	print "static struct vendor_cpu vendor"vendor"_cpu_table[] = {"
	ncpus = split (cpu_list, cpus)

	for (n = 1; n <= ncpus; n++) {
	    if ((cpus[n] in cpu_vendor) && (cpus[n] in cpu_part)	\
		&& cpu_vendor[cpus[n]] == vendor) {
		print "  {\"0x"cpu_part[cpus[n]]"\", \""cpu_arch[cpus[n]]"\", \""cpus[n]"\"},"
	    }
	}
	print "  {NULL, NULL, NULL}"
	print "};"
    }

    print "\nstatic struct vendor vendors_table[] = {"
    for (vendor in vendor_ids) {
	print "  {\"0x"vendor"\", vendor"vendor"_cpu_table},"
    }
    print "  {NULL, NULL}"
    print "};"
}

function gen_md () {
    boilerplate("md")

    z = ORS
    ORS = ""
    print "(define_attr \"tune\"\n\t\""

    ncpus = split (cpu_list, cpus)

    for (n = 1; n < ncpus; n++) {
	if ((n % 3) != 0) {
	    ORS = ","
	} else ORS = ",\n\t"
	print cpu_cnames[cpus[n]]
    }
    ORS = z
    print cpu_cnames[cpus[ncpus]]"\""
    print "\t(const (symbol_ref \"((enum attr_tune) arm_tune)\")))"
}

function gen_opt () {
    boilerplate("md")

    print "Enum"
    print "Name(processor_type) Type(enum processor_type)"
    print "Known ARM CPUs (for use with the -mcpu= and -mtune= options):\n"

    ncpus = split (cpu_list, cpus)

    for (n = 1; n <= ncpus; n++) {
	print "EnumValue"
	print "Enum(processor_type) String(" cpus[n] \
	    ") Value( TARGET_CPU_"cpu_cnames[cpus[n]]")"
	print ""
    }

    print "Enum"
    print "Name(arm_arch) Type(int)"
    print "Known ARM architectures (for use with the -march= option):\n"

    narchs = split (arch_list, archs)

    for (n = 1; n <= narchs; n++) {
	print "EnumValue"
	print "Enum(arm_arch) String(" archs[n] \
	    ") Value("n - 1")"
	print ""
    }

    print "Enum"
    print "Name(arm_fpu) Type(enum fpu_type)"
    print "Known ARM FPUs (for use with the -mfpu= option):\n"

    nfpus = split (fpu_list, fpus)

    for (n = 1; n <= nfpus; n++) {
	print "EnumValue"
	print "Enum(arm_fpu) String(" fpus[n] \
	    ") Value(TARGET_FPU_"fpu_cnames[fpus[n]]")"
	print ""
    }

    print "EnumValue"
    print "Enum(arm_fpu) String(auto) Value(TARGET_FPU_auto)"
}

function check_cpu (name) {
    exts = split (name, extensions, "+")

    cpu_name = extensions[1]
    if (! (cpu_name in cpu_cnames)) {
	if (! (cpu_name in cpu_all_aliases)) {
	    return "error"
	}
	cpu_name = cpu_all_aliases[cpu_name]
    }

    for (n = 2; n <= exts; n++) {
	if (!((cpu_name, extensions[n]) in cpu_opt_remove)	\
	    && !((cpu_name, extensions[n]) in cpu_optaliases)) {
	    return "error"
	}
    }
    return name
}

function check_fpu (name) {
    if (! (name in fpu_cnames)) {
	return "error"
    }
    return fpu_cnames[name]
}

function check_arch (name) {
    exts = split (name, extensions, "+")

    if (! (extensions[1] in arch_isa)) {
	return "error"
    }

    for (n = 2; n <= exts; n++) {
	if (!((extensions[1], extensions[n]) in arch_opt_remove)	\
	    && !((extensions[1], extensions[n]) in arch_optaliases)) {
	    return "error"
	}
    }
    return name
}

BEGIN {
    cpu_name = ""
    arch_name = ""
    fpu_name = ""
    lineno = 0
    fatal_err = 0
    parse_done = 0
    if (cmd == "") fatal("Usage parsecpu.awk -v cmd=<xyz>")
}

# New line.  Reset parse status and increment line count for error messages
// {
    lineno++
    parse_ok = 0
}

# Comments must be on a line on their own.
/^#/ {
    parse_ok = 1
}

/^define feature / {
    if (NF != 3) fatal("syntax: define feature <name>")
    toplevel()
    fbit = $3
    if (fbit in features) fatal("feature " fbit " already defined")
    features[fbit] = 1
    parse_ok = 1
}

/^define fgroup / {
    if (NF < 4) fatal("syntax: define fgroup <name> <feature> [<feature>]*")
    toplevel()
    fgrp = $3
    if (fgrp in fgroup) fatal("feature group " fgrp " already defined")
    if (fgrp in features) fatal("feature group " fgrp " aliases a feature")
    fcount = NF
    for (n = 4; n <= fcount; n++) {
	feat = $n
	if (feat in features) {
	    fgrp_bits[fgrp,feat] = 1
	} else if (feat in fgroup) {
	    # fgroups may reference other fgroups, copy their bits
	    # to our bits.  To avoid recursion we don't set fgroup[fgrp]
	    # until after we have done this, so such attempts will result
	    # in an invalid group definition.
	    for (bitcomb in fgrp_bits) {
		split (bitcomb, bitsep, SUBSEP)
		if (bitsep[1] == feat) {
		    fgrp_bits[fgrp,bitsep[2]] = 1
		}
	    }
	} else fatal("feature group member " feat " unrecognized")
    }
    fgroup[fgrp] = 1
    parse_ok = 1
}

/^define implied / {
  if (NF < 4) fatal("syntax: define implied <name> [<feature-or-fgroup>]+\n" \
		    "Implied bits must be defined with at least one antecedent.")
  toplevel()
  fbit = $3
  if (fbit in features) fatal("implied feature " fbit " aliases a real feature")
  if (fbit in fgroup) fatal("implied feature " fbit " aliases a feature group")
  fcount = NF
  features[fbit] = 1
  for (n = 4; n <= fcount; n++) {
    ante = $n
    if (fbit == ante) fatal("feature cannot imply itself")
    else if (ante in features) {
      for (impl in implied_bits) {
	split(impl, impl_sep, SUBSEP)
	if (ante == impl_sep[1])
	  fatal(ante " implies implied bit " fbit		\
		". Chained implications not currently supported")
      }
      implied_bits[fbit, ante] = 1
    } else if (ante in fgroup) {
      for (bitcomb in fgrp_bits) {
	split(bitcomb, bitsep, SUBSEP)
	if (bitsep[1] == ante) {
	  implied_bits[fbit, bitsep[2]] = 1
	}
      }
    } else {
      fatal("implied bit antecedent " ante " unrecognized")
    }
  }
  parse_ok = 1
}

/^begin fpu / {
    if (NF != 3) fatal("syntax: begin fpu <name>")
    toplevel()
    fpu_name = $3
    parse_ok = 1
}

/^end fpu / {
    if (NF != 3) fatal("syntax: end fpu <name>")
    if (fpu_name != $3) fatal("mimatched end fpu")
    if (! (fpu_name in fpu_isa)) {
	fatal("fpu definition \"" fpu_name "\" lacks an \"isa\" statement")
    }
    fpu_cnames[fpu_name] = fpu_name
    gsub(/[-+.]/, "_", fpu_cnames[fpu_name])
    fpu_list = fpu_list " " fpu_name
    fpu_name = ""
    parse_ok = 1
}

/^begin arch / {
    if (NF != 3) fatal("syntax: begin arch <name>")
    toplevel()
    arch_name = $3
    parse_ok = 1
}

/^[ 	]*base / {
    if (NF != 2) fatal("syntax: base <architecture-base-name>")
    if (arch_name == "") fatal("\"base\" statement outside of arch block")
    arch_base[arch_name] = $2
    parse_ok = 1
}

/^[ 	]*profile / {
    if (NF != 2) fatal("syntax: profile <profile-name>")
    if (arch_name == "") fatal("\"profile\" statement outside of arch block")
    arch_prof[arch_name] = $2
    parse_ok = 1
}

/^end arch / {
    if (NF != 3) fatal("syntax: end arch <name>")
    if (arch_name != $3) fatal("mimatched end arch")
    if (! (arch_name in arch_tune_for)) {
	fatal("arch definition lacks a \"tune for\" statement")
    }
    if (! (arch_name in arch_isa)) {
	fatal("arch definition lacks an \"isa\" statement")
    }
    arch_list = arch_list " " arch_name
    arch_cnames[arch_name] = arch_name
    gsub(/[-+.]/, "_", arch_cnames[arch_name])
    arch_name = ""
    parse_ok = 1
}

/^begin cpu / {
    if (NF != 3) fatal("syntax: begin cpu <name>")
    toplevel()
    cpu_name = $3
    parse_ok = 1
    if (cpu_name in cpu_cnames) {
	fatal(cpu_name " is already defined")
    }
    if (cpu_name in cpu_all_aliases) {
	fatal(cpu_name " has already been defined as an alias")
    }
}

/^[ 	]*cname / {
    if (NF != 2) fatal("syntax: cname <identifier>")
    if (cpu_name == "") fatal("\"cname\" outside of cpu block")
    cpu_cnames[cpu_name] = $2
    parse_ok = 1
}

/^[ 	]*alias / {
    if (NF < 2) fatal("syntax: alias <name>+")
    if (cpu_name == "") fatal("\"alias\" outside of cpu block")
    alias_count = NF
    for (n = 2; n <= alias_count; n++) {
	visible = "true"
	alias = $n
	if (alias ~ /^!.*/) {
	    visible = "false"
	    gsub(/^!/, "", alias)
	}
	if (alias in cpu_cnames) {
	    fatal(alias " is already defined as a cpu name")
	}
	if (n == 2) {
	    cpu_aliases[cpu_name] = alias
	} else cpu_aliases[cpu_name] = cpu_aliases[cpu_name] " " alias
	cpu_alias_visible[cpu_name,alias] = visible
	if (alias in cpu_all_aliases) {
	    fatal(alias " is already an alias for " cpu_all_aliases[alias])
	}
	cpu_all_aliases[alias] = cpu_name
    }
    parse_ok = 1
}

/^[ 	]*tune for / {
    if (NF != 3) fatal("syntax: tune for <cpu-name>")
    if (cpu_name != "") {
	cpu_tune_for[cpu_name] = $3
    } else if (arch_name != "") {
	arch_tune_for[arch_name] = $3
    } else fatal("\"tune for\" outside of cpu or arch block")
    parse_ok = 1
}

/^[ 	]*tune flags / {
    if (NF < 3) fatal("syntax: tune flags <flag> [<flag>]*")
    flags=""
    flag_count = NF
    for (n = 3; n <= flag_count; n++) {
	if (n == 3) {
	    flags = tune_flag_pfx($n)
	} else flags = flags " | " tune_flag_pfx($n)
    }
    if (cpu_name != "") {
	cpu_tune_flags[cpu_name] = flags
    } else if (arch_name != "") {
	arch_tune_flags[arch_name] = flags
    } else fatal("\"tune flags\" outside of cpu or arch block")
    parse_ok = 1
}

/^[ 	]*architecture / {
    if (NF != 2) fatal("syntax: architecture <arch-name>")
    if (cpu_name == "") fatal("\"architecture\" outside of cpu block")
    cpu_arch[cpu_name] = $2
    parse_ok = 1
}

/^[ 	]*isa / {
    if (NF < 2) fatal("syntax: isa <feature-or-fgroup> [<feature-or-fgroup>]*")
    flags=""
    flag_count = NF
    for (n = 2; n <= flag_count; n++) {
	if (n == 2) {
	    flags = $n
	} else flags = flags " " $n
    }
    if (cpu_name != "") {
	cpu_isa[cpu_name] = flags
    } else if (arch_name != "") {
	arch_isa[arch_name] = flags
    } else  if (fpu_name != "") {
	fpu_isa[fpu_name] = flags
    } else fatal("\"isa\" outside of cpu, fpu or arch block")
    parse_ok = 1
}

/^[ 	]*option / {
    if (NF < 4) fatal("syntax: option <name> add|remove <feature-or-fgroup>+")
    name=$2
    if ($3 == "add") {
	remove = "false"
    } else if ($3 == "remove") {
	remove = "true"
    } else fatal("syntax: option <name> add|remove isa-list")
    flags=""
    flag_count = NF
    for (n = 4; n <= flag_count; n++) {
	if (n == 4) {
	    flags = $n
	} else flags = flags " " $n
    }
    if (cpu_name != "") {
	cpu_opts[cpu_name] = cpu_opts[cpu_name] " " name
	cpu_opt_remove[cpu_name,name] = remove
	cpu_opt_isa[cpu_name,name] = flags
    } else if (arch_name != "") {
	arch_opts[arch_name] = arch_opts[arch_name] " " name
	arch_opt_remove[arch_name,name] = remove
	arch_opt_isa[arch_name,name] = flags
    } else fatal("\"option\" outside of cpu or arch block")
    parse_ok = 1
}

/^[ 	]*optalias / {
    if (NF != 3) fatal("syntax: optalias <name> <option-name>")
    name=$2
    alias=$3
    if (cpu_name != "") {
	cpu_optaliases[cpu_name] = cpu_optaliases[cpu_name] " " name
	cpu_opt_alias[cpu_name,name] = alias
    } else if (arch_name != "") {
	arch_optaliases[arch_name] = arch_optaliases[arch_name] " " name
	arch_opt_alias[arch_name,name] = alias
    } else fatal("\"optalias\" outside of cpu or arch block")
    parse_ok = 1
}

/^[ 	]*costs / {
    if (NF != 2) fatal("syntax: costs <identifier>")
    if (cpu_name == "") fatal("\"costs\" outside of cpu block")
    cpu_cost[cpu_name] = $2
    parse_ok = 1
}

/^[ 	]*vendor / {
    if (NF != 2) fatal("syntax: vendor <vendor-id>")
    if (cpu_name == "") fatal("\"vendor\" outside of cpu block")
    cpu_vendor[cpu_name] = $2
    vendor_ids[$2] = 1
    parse_ok = 1
}

/^[ 	]*part / {
    if (NF < 2 || NF > 4) fatal("syntax: part <part-id> [minrev [maxrev]]")
    if (cpu_name == "") fatal("\"part\" outside of cpu block")
    cpu_part[cpu_name] = $2
    if (NF > 2) cpu_minrev[cpu_name] = $3
    if (NF == 4) cpu_maxrev[cpu_name] = $4
    parse_ok = 1
}

/^end cpu / {
    if (NF != 3) fatal("syntax: end cpu <name>")
    if (cpu_name != $3) fatal("mimatched end cpu")
    if (! (cpu_name in cpu_cnames)) {
	cpu_cnames[cpu_name] = cpu_name
	gsub(/[-+.]/, "_", cpu_cnames[cpu_name])
    }
    if (! (cpu_name in cpu_arch)) fatal("cpu definition lacks an architecture")
    if ((cpu_name in cpu_part) && !(cpu_name in cpu_vendor)) {
	fatal("part number specified for " cpu_name " but no vendor")
    }
    cpu_list = cpu_list " " cpu_name
    cpu_name = ""
    parse_ok = 1
}

/[^\s]/ {
    if (! parse_ok) fatal("Unrecognized statement: " $0)
}

END {
    parse_done = 1
    if (fatal_err) exit 1
    toplevel()
    if (cmd == "data") {
	gen_data()
    } else if (cmd == "common-data") {
	gen_comm_data()
    } else if (cmd == "native") {
	gen_native()
    } else if (cmd == "headers") {
	gen_headers()
    } else if (cmd == "isa") {
	gen_isa()
    } else if (cmd == "md") {
	gen_md()
    } else if (cmd == "opt") {
	gen_opt()
    } else if (cmd ~ /^chk(cpu|tune) /) {
	split (cmd, target)
	print check_cpu(target[2])
    } else if (cmd ~ /^chkarch /) {
	split (cmd, target)
	print check_arch(target[2])
    } else if (cmd ~ /^chkfpu /) {
	split (cmd, target)
	print check_fpu(target[2])
    } else fatal("unrecognized command: "cmd)
}<|MERGE_RESOLUTION|>--- conflicted
+++ resolved
@@ -1,9 +1,5 @@
 # Manipulate the CPU, FPU and architecture descriptions for ARM.
-<<<<<<< HEAD
-# Copyright (C) 2017-2019 Free Software Foundation, Inc.
-=======
 # Copyright (C) 2017-2020 Free Software Foundation, Inc.
->>>>>>> e2aa5677
 #
 # This file is part of GCC.
 #
@@ -66,11 +62,7 @@
     print cc "Generated automatically by parsecpu.awk from arm-cpus.in."
     print cc "Do not edit."
     print ""
-<<<<<<< HEAD
-    print cc "Copyright (C) 2011-2019 Free Software Foundation, Inc."
-=======
     print cc "Copyright (C) 2011-2020 Free Software Foundation, Inc."
->>>>>>> e2aa5677
     print ""
     print cc "This file is part of GCC."
     print ""
