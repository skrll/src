--- conflicted
+++ resolved
@@ -1,9 +1,5 @@
 /* Target-independent configuration for VxWorks and VxWorks AE.   
-<<<<<<< HEAD
-   Copyright (C) 2005-2019 Free Software Foundation, Inc.
-=======
    Copyright (C) 2005-2020 Free Software Foundation, Inc.
->>>>>>> e2aa5677
    Contributed by CodeSourcery, LLC.
 
 This file is part of GCC.
@@ -22,11 +18,8 @@
 along with GCC; see the file COPYING3.  If not see
 <http://www.gnu.org/licenses/>.  */
 
-<<<<<<< HEAD
-=======
 /* ------------------------- Common SPEC strings -------------------------  */
 
->>>>>>> e2aa5677
 /* Most of these will probably be overridden by subsequent headers.  We
    undefine them here just in case, and define VXWORKS_ versions of each,
    to be used in port-specific vxworks.h.  */
@@ -130,11 +123,4 @@
 
 /* We occasionally need to distinguish between the VxWorks variants.  */
 #define VXWORKS_KIND_NORMAL  1
-#define VXWORKS_KIND_AE      2
-
-/*
- * libitm is not supported on VxWorks. Rather than providing stub
- * no-op _ITM_registerTMCloneTable/_ITM_deregisterTMCloneTable
- * functions, simply prevent crtstuff from even referring to those.
- */
-#define USE_TM_CLONE_REGISTRY 0+#define VXWORKS_KIND_AE      2