--- conflicted
+++ resolved
@@ -1,10 +1,6 @@
 /* Definitions of target support for Altera Nios II systems
    running GNU/Linux with ELF format.
-<<<<<<< HEAD
-   Copyright (C) 2012-2019 Free Software Foundation, Inc.
-=======
    Copyright (C) 2012-2020 Free Software Foundation, Inc.
->>>>>>> e2aa5677
    Contributed by Mentor Graphics, Inc.
 
    This file is part of GCC.
