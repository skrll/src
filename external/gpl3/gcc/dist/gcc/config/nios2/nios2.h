/* Definitions of target machine for Altera Nios II.
<<<<<<< HEAD
   Copyright (C) 2012-2019 Free Software Foundation, Inc.
=======
   Copyright (C) 2012-2020 Free Software Foundation, Inc.
>>>>>>> 9e014010
   Contributed by Jonah Graham (jgraham@altera.com), 
   Will Reece (wreece@altera.com), and Jeff DaSilva (jdasilva@altera.com).
   Contributed by Mentor Graphics, Inc.

   This file is part of GCC.

   GCC is free software; you can redistribute it and/or modify it
   under the terms of the GNU General Public License as published
   by the Free Software Foundation; either version 3, or (at your
   option) any later version.

   GCC is distributed in the hope that it will be useful, but WITHOUT
   ANY WARRANTY; without even the implied warranty of MERCHANTABILITY
   or FITNESS FOR A PARTICULAR PURPOSE.  See the GNU General Public
   License for more details.

   You should have received a copy of the GNU General Public License
   along with GCC; see the file COPYING3.  If not see
   <http://www.gnu.org/licenses/>.  */

#ifndef GCC_NIOS2_H
#define GCC_NIOS2_H

/* Indicate R2 ISA level support.  */
#define TARGET_ARCH_R2 (nios2_arch_option == ARCH_R2)

/* FPU insn codes declared here.  */
#include "config/nios2/nios2-opts.h"

/* Define built-in preprocessor macros.  */
#define TARGET_CPU_CPP_BUILTINS()                   \
  do                                                \
    {                                               \
      builtin_define_std ("NIOS2");                 \
      builtin_define_std ("nios2");                 \
      if (TARGET_BIG_ENDIAN)                        \
        builtin_define_std ("nios2_big_endian");    \
      else                                          \
        builtin_define_std ("nios2_little_endian"); \
      builtin_define_with_int_value (		    \
        "__nios2_arch__", (int) nios2_arch_option); \
    }						    \
  while (0)

/* We're little endian, unless otherwise specified by defining
   BIG_ENDIAN_FLAG.  */
#ifndef TARGET_ENDIAN_DEFAULT
# define TARGET_ENDIAN_DEFAULT 0
#endif

/* Default target_flags if no switches specified.  */
#ifndef TARGET_DEFAULT
# define TARGET_DEFAULT (MASK_HAS_MUL | TARGET_ENDIAN_DEFAULT)
#endif

#define OPTION_DEFAULT_SPECS \
  {"arch", "%{!march=*:%{!mcpu=*:-march=%(VALUE)}}" }

#define CC1_SPEC "%{G*}"

#if TARGET_ENDIAN_DEFAULT == 0
# define ASM_SPEC "%{!meb:-EL} %{meb:-EB} %{march=*:-march=%*}"
# define LINK_SPEC_ENDIAN "%{!meb:-EL} %{meb:-EB}"
# define MULTILIB_DEFAULTS { "EL" }
#else
# define ASM_SPEC "%{!mel:-EB} %{mel:-EL} %{march=*:-march=%*}"
# define LINK_SPEC_ENDIAN "%{!mel:-EB} %{mel:-EL}"
# define MULTILIB_DEFAULTS { "EB" }
#endif

#define LINK_SPEC LINK_SPEC_ENDIAN \
  " %{shared:-shared} \
    %{static:-Bstatic}"


/* Storage layout.  */

#define DEFAULT_SIGNED_CHAR 1
#define BITS_BIG_ENDIAN 0
#define BYTES_BIG_ENDIAN (TARGET_BIG_ENDIAN != 0)
#define WORDS_BIG_ENDIAN (TARGET_BIG_ENDIAN != 0)
#define BITS_PER_WORD 32
#define UNITS_PER_WORD 4
#define POINTER_SIZE 32
#define BIGGEST_ALIGNMENT 32
#define STRICT_ALIGNMENT 1
#define FUNCTION_BOUNDARY 32
#define PARM_BOUNDARY 32
#define STACK_BOUNDARY 32
#define PREFERRED_STACK_BOUNDARY 32
#define MAX_FIXED_MODE_SIZE 64

#define LABEL_ALIGN(LABEL) nios2_label_align (LABEL)

/* Layout of source language data types.  */

#define INT_TYPE_SIZE 32
#define SHORT_TYPE_SIZE 16
#define LONG_TYPE_SIZE 32
#define LONG_LONG_TYPE_SIZE 64
#define FLOAT_TYPE_SIZE 32
#define DOUBLE_TYPE_SIZE 64
#define LONG_DOUBLE_TYPE_SIZE DOUBLE_TYPE_SIZE

#undef SIZE_TYPE
#define SIZE_TYPE "unsigned int"

#undef PTRDIFF_TYPE
#define PTRDIFF_TYPE "int"


/* Basic characteristics of Nios II registers:

   Regno  Name
   0      r0       zero    always zero
   1      r1       at      Assembler Temporary
   2-3    r2-r3            Return Location
   4-7    r4-r7            Register Arguments
   8-15   r8-r15           Caller Saved Registers
   16-22  r16-r22          Callee Saved Registers
   22     r22              Global Offset Table pointer (Linux ABI only)
   23     r23              Thread pointer (Linux ABI only)
   24     r24      et      Exception Temporary
   25     r25      bt      Breakpoint Temporary
   26     r26      gp      Global Pointer
   27     r27      sp      Stack Pointer
   28     r28      fp      Frame Pointer
   29     r29      ea      Exception Return Address
   30     r30      ba      Breakpoint Return Address
   31     r31      ra      Return Address
			   
   32     ctl0     status
   33     ctl1     estatus STATUS saved by exception
   34     ctl2     bstatus STATUS saved by break
   35     ctl3     ipri    Interrupt Priority Mask
   36     ctl4     ecause  Exception Cause

   37     pc               Not an actual register

   38     fake_fp          Fake Frame Pointer (always eliminated)
   39     fake_ap          Fake Argument Pointer (always eliminated)
   40                      First Pseudo Register

   In addition, r12 is used as the static chain register and r13, r14, and r15
   are clobbered by PLT code sequences.  

   The definitions for all the hard register numbers are located in nios2.md.
*/

#define FIXED_REGISTERS                      \
  {					     \
/*        +0  1  2  3  4  5  6  7  8  9 */   \
/*   0 */  1, 1, 0, 0, 0, 0, 0, 0, 0, 0,     \
/*  10 */  0, 0, 0, 0, 0, 0, 0, 0, 0, 0,     \
/*  20 */  0, 0, TARGET_LINUX_ABI, TARGET_LINUX_ABI, 1, 1, 1, 1, 0, 1,     \
/*  30 */  1, 0, 1, 1, 1, 1, 1, 1, 1, 1,     \
  }

/* Call used == caller saved + fixed regs + args + ret vals.  */
#define CALL_USED_REGISTERS                  \
  {					     \
/*        +0  1  2  3  4  5  6  7  8  9 */   \
/*   0 */  1, 1, 1, 1, 1, 1, 1, 1, 1, 1,     \
/*  10 */  1, 1, 1, 1, 1, 1, 0, 0, 0, 0,     \
/*  20 */  0, 0, TARGET_LINUX_ABI, TARGET_LINUX_ABI, 1, 1, 1, 1, 0, 1,     \
/*  30 */  1, 1, 1, 1, 1, 1, 1, 1, 1, 1,     \
  }

/* Order in which to allocate registers.  Each register must be
   listed once.  This is the default ordering for R1 and non-CDX R2
   code.  For CDX, we overwrite this in ADJUST_REG_ALLOC_ORDER.  */
#define REG_ALLOC_ORDER							\
  { 0, 1, 2, 3, 4, 5, 6, 7, 8, 9, 10, 11, 12, 13, 14, 15, 16, 17, 18, 19, \
      20, 21, 22, 23, 24, 25, 26, 27, 28, 29, 30, 31, 32, 33, 34, 35, 36, \
      37, 38, 39 }

#define ADJUST_REG_ALLOC_ORDER nios2_adjust_reg_alloc_order ()

/* Caller-save costs can be less emphasized under R2 CDX, where we can
   use push.n/pop.n.  */
#define HONOR_REG_ALLOC_ORDER (TARGET_HAS_CDX)

/* Register Classes.  */

enum reg_class
{
  NO_REGS,
  SIB_REGS,
  IJMP_REGS,
  GP_REGS,
  ALL_REGS,
  LIM_REG_CLASSES
};

#define N_REG_CLASSES (int) LIM_REG_CLASSES

#define REG_CLASS_NAMES   \
  {  "NO_REGS",		  \
     "SIB_REGS",	  \
     "IJMP_REGS",	  \
     "GP_REGS",           \
     "ALL_REGS" }

#define GENERAL_REGS ALL_REGS

#define REG_CLASS_CONTENTS			\
  {						\
    /* NO_REGS    */ { 0, 0},			\
    /* SIB_REGS   */ { 0xfe0c, 0},		\
    /* IJMP_REGS  */ { 0x7fffffff, 0},		\
    /* GP_REGS    */ {~0, 0},			\
    /* ALL_REGS   */ {~0,~0}			\
  }


#define GP_REG_P(REGNO) ((unsigned)(REGNO) <= LAST_GP_REG)
#define REGNO_REG_CLASS(REGNO) (GP_REG_P (REGNO) ? GP_REGS : ALL_REGS)
#define CLASS_MAX_NREGS(CLASS, MODE)					\
  ((GET_MODE_SIZE (MODE) + UNITS_PER_WORD - 1) / UNITS_PER_WORD)

#define CDX_REG_P(REGNO)						\
  ((REGNO) == 16 || (REGNO) == 17 || ((REGNO) >= 2 && (REGNO) <= 7))

/* Tests for various kinds of constants used in the Nios II port.  */

#define SMALL_INT(X) ((unsigned HOST_WIDE_INT)(X) + 0x8000 < 0x10000)
#define SMALL_INT12(X) ((unsigned HOST_WIDE_INT)(X) + 0x800 < 0x1000)
#define SMALL_INT_UNSIGNED(X) ((X) >= 0 && (X) < 0x10000)
#define UPPER16_INT(X) (((X) & 0xffff) == 0)
#define SHIFT_INT(X) ((X) >= 0 && (X) <= 31)
#define RDWRCTL_INT(X) ((X) >= 0 && (X) <= 31)
#define CUSTOM_INSN_OPCODE(X) ((X) >= 0 && (X) <= 255)
#define ANDCLEAR_INT(X) \
  (((X) & 0xffff) == 0xffff || (((X) >> 16) & 0xffff) == 0xffff)

/* Say that the epilogue uses the return address register.  Note that
   in the case of sibcalls, the values "used by the epilogue" are
   considered live at the start of the called function.  */
#define EPILOGUE_USES(REGNO) (epilogue_completed && (REGNO) == RA_REGNO)

/* EXIT_IGNORE_STACK should be nonzero if, when returning from a function,
   the stack pointer does not matter.  The value is tested only in
   functions that have frame pointers.
   No definition is equivalent to always zero.  */

#define EXIT_IGNORE_STACK 1

/* Trampolines use a 5-instruction sequence.  */
#define TRAMPOLINE_SIZE 20

/* Stack layout.  */
#define STACK_GROWS_DOWNWARD 1
#define FRAME_GROWS_DOWNWARD 1
#define FIRST_PARM_OFFSET(FUNDECL) 0

/* Before the prologue, RA lives in r31.  */
#define INCOMING_RETURN_ADDR_RTX  gen_rtx_REG (Pmode, RA_REGNO)
#define RETURN_ADDR_RTX(C,F) nios2_get_return_address (C)

#define DWARF_FRAME_RETURN_COLUMN RA_REGNO

/* The CFA includes the pretend args.  */
#define ARG_POINTER_CFA_OFFSET(FNDECL) \
  (gcc_assert ((FNDECL) == current_function_decl), \
   FIRST_PARM_OFFSET (FNDECL) + crtl->args.pretend_args_size)

/* Frame/arg pointer elimination settings.  */
#define ELIMINABLE_REGS                                                 \
{{ ARG_POINTER_REGNUM,   STACK_POINTER_REGNUM},                         \
 { ARG_POINTER_REGNUM,   HARD_FRAME_POINTER_REGNUM},                    \
 { FRAME_POINTER_REGNUM, STACK_POINTER_REGNUM},                         \
 { FRAME_POINTER_REGNUM, HARD_FRAME_POINTER_REGNUM}}

#define INITIAL_ELIMINATION_OFFSET(FROM, TO, OFFSET) \
  (OFFSET) = nios2_initial_elimination_offset ((FROM), (TO))

/* Calling convention definitions.  */
typedef struct nios2_args
{
  int regs_used;
} CUMULATIVE_ARGS;

#define NUM_ARG_REGS (LAST_ARG_REGNO - FIRST_ARG_REGNO + 1)

#define INIT_CUMULATIVE_ARGS(CUM, FNTYPE, LIBNAME, FNDECL, N_NAMED_ARGS) \
  do { (CUM).regs_used = 0; } while (0)

#define PAD_VARARGS_DOWN \
  (targetm.calls.function_arg_padding (TYPE_MODE (type), type) == PAD_DOWNWARD)

#define BLOCK_REG_PADDING(MODE, TYPE, FIRST) \
  (nios2_block_reg_padding ((MODE), (TYPE), (FIRST)))

#define FUNCTION_ARG_REGNO_P(REGNO) \
  ((REGNO) >= FIRST_ARG_REGNO && (REGNO) <= LAST_ARG_REGNO)

/* Passing function arguments on stack.  */
#define PUSH_ARGS 0
#define ACCUMULATE_OUTGOING_ARGS 1

/* We define TARGET_RETURN_IN_MEMORY, so set to zero.  */
#define DEFAULT_PCC_STRUCT_RETURN 0

/* Profiling.  */
#define PROFILE_BEFORE_PROLOGUE
#define NO_PROFILE_COUNTERS 1
#define FUNCTION_PROFILER(FILE, LABELNO) \
  nios2_function_profiler ((FILE), (LABELNO))

/* Addressing modes.  */

#define CONSTANT_ADDRESS_P(X) \
  (CONSTANT_P (X) && memory_address_p (SImode, X))

#define MAX_REGS_PER_ADDRESS 1
#define BASE_REG_CLASS ALL_REGS
#define INDEX_REG_CLASS NO_REGS

#define REGNO_OK_FOR_BASE_P(REGNO) nios2_regno_ok_for_base_p ((REGNO), true)
#define REGNO_OK_FOR_INDEX_P(REGNO) 0

/* Describing Relative Costs of Operations.  */
#define MOVE_MAX 4
#define SLOW_BYTE_ACCESS 1

/* It is as good to call a constant function address as to call an address
   kept in a register.  */
#define NO_FUNCTION_CSE 1

/* Position independent code.  */

#define PIC_OFFSET_TABLE_REGNUM 22
#define LEGITIMATE_PIC_OPERAND_P(X) nios2_legitimate_pic_operand_p (X)

/* Define output assembler language.  */

#define ASM_APP_ON "#APP\n"
#define ASM_APP_OFF "#NO_APP\n"

#define ASM_COMMENT_START "# "

#define GLOBAL_ASM_OP "\t.global\t"

#define REGISTER_NAMES \
  {		       \
    "zero", \
    "at", \
    "r2", \
    "r3", \
    "r4", \
    "r5", \
    "r6", \
    "r7", \
    "r8", \
    "r9", \
    "r10", \
    "r11", \
    "r12", \
    "r13", \
    "r14", \
    "r15", \
    "r16", \
    "r17", \
    "r18", \
    "r19", \
    "r20", \
    "r21", \
    "r22", \
    "r23", \
    "et", \
    "bt", \
    "gp", \
    "sp", \
    "fp", \
    "ta", \
    "ba", \
    "ra", \
    "status", \
    "estatus", \
    "bstatus", \
    "ipri", \
    "ecause", \
    "pc", \
    "fake_fp", \
    "fake_ap", \
}

#define ADDITIONAL_REGISTER_NAMES       \
{					\
  {"r0", 0},				\
  {"r1", 1},				\
  {"r24", 24},                          \
  {"r25", 25},                          \
  {"r26", 26},                          \
  {"r27", 27},                          \
  {"r28", 28},                          \
  {"r29", 29},                          \
  {"r30", 30},                          \
  {"r31", 31}                           \
}

#define ASM_OUTPUT_ADDR_VEC_ELT(FILE, VALUE)  \
  do									\
    {									\
      fputs (integer_asm_op (POINTER_SIZE / BITS_PER_UNIT, TRUE), FILE); \
      fprintf (FILE, ".L%u\n", (unsigned) (VALUE));			\
    }									\
  while (0)

#define ASM_OUTPUT_ADDR_DIFF_ELT(STREAM, BODY, VALUE, REL)\
  do									\
    {									\
      fputs (integer_asm_op (POINTER_SIZE / BITS_PER_UNIT, TRUE), STREAM); \
      fprintf (STREAM, ".L%u-.L%u\n", (unsigned) (VALUE), (unsigned) (REL)); \
    }									\
  while (0)

/* Section directives.  */

/* Output before read-only data.  */
#define TEXT_SECTION_ASM_OP "\t.section\t.text"

/* Output before writable data.  */
#define DATA_SECTION_ASM_OP "\t.section\t.data"

/* Output before uninitialized data.  */
#define BSS_SECTION_ASM_OP "\t.section\t.bss"

/* Output before 'small' uninitialized data.  */
#define SBSS_SECTION_ASM_OP "\t.section\t.sbss"

#ifndef USED_FOR_TARGET
/* Default the definition of "small data" to 8 bytes.  */
extern unsigned HOST_WIDE_INT nios2_section_threshold;
#endif

#define NIOS2_DEFAULT_GVALUE 8

/* This says how to output assembler code to declare an
   uninitialized external linkage data object.  Under SVR4,
   the linker seems to want the alignment of data objects
   to depend on their types.  We do exactly that here.  */
#undef COMMON_ASM_OP
#define COMMON_ASM_OP   "\t.comm\t"

#define ASM_OUTPUT_ALIGN(FILE, LOG)		     \
  do {						     \
    fprintf ((FILE), "%s%d\n", ALIGN_ASM_OP, (LOG)); \
  } while (0)

#undef  ASM_OUTPUT_ALIGNED_COMMON
#define ASM_OUTPUT_ALIGNED_COMMON(FILE, NAME, SIZE, ALIGN)              \
do                                                                      \
  {									\
    fprintf ((FILE), "%s", COMMON_ASM_OP);				\
    assemble_name ((FILE), (NAME));					\
    fprintf ((FILE), "," HOST_WIDE_INT_PRINT_UNSIGNED",%u\n", (SIZE),	\
	     (ALIGN) / BITS_PER_UNIT);					\
  }									\
while (0)


/* This says how to output assembler code to declare an
   uninitialized internal linkage data object.  Under SVR4,
   the linker seems to want the alignment of data objects
   to depend on their types.  We do exactly that here.  */

#undef  ASM_OUTPUT_ALIGNED_DECL_LOCAL
#define ASM_OUTPUT_ALIGNED_DECL_LOCAL(FILE, DECL, NAME, SIZE, ALIGN)	\
do {                                                                    \
 if (targetm.in_small_data_p (DECL))					\
    switch_to_section (sbss_section);					\
  else                                                                  \
    switch_to_section (bss_section);					\
  ASM_OUTPUT_TYPE_DIRECTIVE (FILE, NAME, "object");                     \
  if (!flag_inhibit_size_directive)                                     \
    ASM_OUTPUT_SIZE_DIRECTIVE (FILE, NAME, SIZE);                       \
  ASM_OUTPUT_ALIGN ((FILE), exact_log2((ALIGN) / BITS_PER_UNIT));       \
  ASM_OUTPUT_LABEL(FILE, NAME);                                         \
  ASM_OUTPUT_SKIP((FILE), (SIZE) ? (SIZE) : 1);                         \
} while (0)

/* Put the jump tables in .text because when using position-independent code,
   Nios II elf has no relocation that can represent arbitrary differences
   between symbols in different sections.  */
#define JUMP_TABLES_IN_TEXT_SECTION 1

/* Exception handling.  */

/* Describe __builtin_eh_return.  */
#define EH_RETURN_STACKADJ_RTX gen_rtx_REG (Pmode, LAST_RETVAL_REGNO)
#define EH_RETURN_DATA_REGNO(N) ((N) <= (LAST_ARG_REGNO - FIRST_ARG_REGNO) \
				 ? (N) + FIRST_ARG_REGNO : INVALID_REGNUM)

/* For PIC, use indirect for global references; it'll end up using a dynamic
   relocation, which we want to keep out of read-only EH sections.
   For local references, we want to use GOT-relative offsets provided
   the assembler supports them.  For non-PIC, use an absolute encoding.  */
#ifdef HAVE_AS_NIOS2_GOTOFF_RELOCATION
#define ASM_PREFERRED_EH_DATA_FORMAT(CODE, GLOBAL)		\
  (flag_pic							\
   ? ((GLOBAL)							\
      ? DW_EH_PE_indirect | DW_EH_PE_absptr			\
      : DW_EH_PE_datarel | DW_EH_PE_sdata4)			\
   : DW_EH_PE_absptr)

#define ASM_MAYBE_OUTPUT_ENCODED_ADDR_RTX(FILE, ENCODING, SIZE, ADDR, DONE) \
  do {									\
      if (((ENCODING) & 0xf0) == DW_EH_PE_datarel)			\
      {									\
	fputs ("\t.4byte %gotoff(", FILE);				\
	output_addr_const (FILE, ADDR);					\
	fputs (")", FILE);						\
	goto DONE;							\
      }									\
  } while (0)

#else
/* We don't have %gotoff support in the assembler.  Fall back to the encoding
   it used to use instead before the assembler was fixed.  This has known
   bugs but mostly works.  */
#define ASM_PREFERRED_EH_DATA_FORMAT(CODE, GLOBAL)		\
  (flag_pic							\
   ? ((GLOBAL)							\
      ? DW_EH_PE_indirect | DW_EH_PE_absptr			\
      : DW_EH_PE_aligned)					\
   : DW_EH_PE_absptr)
#endif

/* Misc. parameters.  */

#define STORE_FLAG_VALUE 1
#define Pmode SImode
#define FUNCTION_MODE QImode

#define CASE_VECTOR_MODE Pmode

#define LOAD_EXTEND_OP(MODE) (ZERO_EXTEND)

#define WORD_REGISTER_OPERATIONS 1

#endif /* GCC_NIOS2_H */<|MERGE_RESOLUTION|>--- conflicted
+++ resolved
@@ -1,9 +1,5 @@
 /* Definitions of target machine for Altera Nios II.
-<<<<<<< HEAD
-   Copyright (C) 2012-2019 Free Software Foundation, Inc.
-=======
    Copyright (C) 2012-2020 Free Software Foundation, Inc.
->>>>>>> 9e014010
    Contributed by Jonah Graham (jgraham@altera.com), 
    Will Reece (wreece@altera.com), and Jeff DaSilva (jdasilva@altera.com).
    Contributed by Mentor Graphics, Inc.
