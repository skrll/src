<<<<<<< HEAD
; Copyright (C) 2005-2019 Free Software Foundation, Inc.
=======
; Copyright (C) 2005-2020 Free Software Foundation, Inc.
>>>>>>> e2aa5677
;
; This file is part of GCC.
;
; GCC is free software; you can redistribute it and/or modify it under
; the terms of the GNU General Public License as published by the Free
; Software Foundation; either version 3, or (at your option) any later
; version.
;
; GCC is distributed in the hope that it will be useful, but WITHOUT ANY
; WARRANTY; without even the implied warranty of MERCHANTABILITY or
; FITNESS FOR A PARTICULAR PURPOSE.  See the GNU General Public License
; for more details.
;
; You should have received a copy of the GNU General Public License
; along with GCC; see the file COPYING3.  If not see
; <http://www.gnu.org/licenses/>.

HeaderInclude
config/ia64/ia64-opts.h

; Which cpu are we scheduling for.
Variable
enum processor_type ia64_tune = PROCESSOR_ITANIUM2

mbig-endian
Target Report RejectNegative Mask(BIG_ENDIAN)
Generate big endian code.

mlittle-endian
Target Report RejectNegative InverseMask(BIG_ENDIAN)
Generate little endian code.

mgnu-as
Target Report Mask(GNU_AS)
Generate code for GNU as.

mgnu-ld
Target Report Mask(GNU_LD)
Generate code for GNU ld.

mvolatile-asm-stop
Target Report Mask(VOL_ASM_STOP)
Emit stop bits before and after volatile extended asms.

mregister-names
Target Mask(REG_NAMES)
Use in/loc/out register names.

mno-sdata
Target Report RejectNegative Mask(NO_SDATA)

msdata
Target Report RejectNegative InverseMask(NO_SDATA)
Enable use of sdata/scommon/sbss.

mno-pic
Target Report RejectNegative Mask(NO_PIC)
Generate code without GP reg.

mconstant-gp
Target Report RejectNegative Mask(CONST_GP)
gp is constant (but save/restore gp on indirect calls).

mauto-pic
Target Report RejectNegative Mask(AUTO_PIC)
Generate self-relocatable code.

minline-float-divide-min-latency
Target Report RejectNegative Var(TARGET_INLINE_FLOAT_DIV, 1)
Generate inline floating point division, optimize for latency.

minline-float-divide-max-throughput
Target Report RejectNegative Var(TARGET_INLINE_FLOAT_DIV, 2) Init(2)
Generate inline floating point division, optimize for throughput.

mno-inline-float-divide
Target Report RejectNegative Var(TARGET_INLINE_FLOAT_DIV, 0)

minline-int-divide-min-latency
Target Report RejectNegative Var(TARGET_INLINE_INT_DIV, 1)
Generate inline integer division, optimize for latency.

minline-int-divide-max-throughput
Target Report RejectNegative Var(TARGET_INLINE_INT_DIV, 2)
Generate inline integer division, optimize for throughput.

mno-inline-int-divide
Target Report RejectNegative Var(TARGET_INLINE_INT_DIV, 0)
Do not inline integer division.

minline-sqrt-min-latency
Target Report RejectNegative Var(TARGET_INLINE_SQRT, 1)
Generate inline square root, optimize for latency.

minline-sqrt-max-throughput
Target Report RejectNegative Var(TARGET_INLINE_SQRT, 2)
Generate inline square root, optimize for throughput.

mno-inline-sqrt
Target Report RejectNegative Var(TARGET_INLINE_SQRT, 0)
Do not inline square root.

mdwarf2-asm
Target Report Mask(DWARF2_ASM)
Enable DWARF line debug info via GNU as.

mearly-stop-bits
Target Report Mask(EARLY_STOP_BITS)
Enable earlier placing stop bits for better scheduling.

mfixed-range=
Target RejectNegative Joined Var(ia64_deferred_options) Defer
Specify range of registers to make fixed.

mtls-size=
Target RejectNegative Joined UInteger Var(ia64_tls_size) Init(22)
Specify bit size of immediate TLS offsets.

mtune=
Target RejectNegative Joined Enum(ia64_tune) Var(ia64_tune)
Schedule code for given CPU.

Enum
Name(ia64_tune) Type(enum processor_type)
Known Itanium CPUs (for use with the -mtune= option):

EnumValue
Enum(ia64_tune) String(itanium2) Value(PROCESSOR_ITANIUM2)

EnumValue
Enum(ia64_tune) String(mckinley) Value(PROCESSOR_ITANIUM2)

msched-br-data-spec
Target Report Var(mflag_sched_br_data_spec) Init(0)
Use data speculation before reload.

msched-ar-data-spec
Target Report Var(mflag_sched_ar_data_spec) Init(1)
Use data speculation after reload.

msched-control-spec
Target Report Var(mflag_sched_control_spec) Init(2)
Use control speculation.

msched-br-in-data-spec
Target Report Var(mflag_sched_br_in_data_spec) Init(1)
Use in block data speculation before reload.

msched-ar-in-data-spec
Target Report Var(mflag_sched_ar_in_data_spec) Init(1)
Use in block data speculation after reload.

msched-in-control-spec
Target Report Var(mflag_sched_in_control_spec) Init(1)
Use in block control speculation.

msched-spec-ldc
Target Report Var(mflag_sched_spec_ldc) Init(1)
Use simple data speculation check.

msched-spec-control-ldc
Target Report Var(mflag_sched_spec_control_ldc) Init(0)
Use simple data speculation check for control speculation.

msched-prefer-non-data-spec-insns
<<<<<<< HEAD
Target Deprecated

msched-prefer-non-control-spec-insns
Target Deprecated
=======
Target WarnRemoved

msched-prefer-non-control-spec-insns
Target WarnRemoved
>>>>>>> e2aa5677

msched-count-spec-in-critical-path
Target Report Var(mflag_sched_count_spec_in_critical_path) Init(0)
Count speculative dependencies while calculating priority of instructions.

msched-stop-bits-after-every-cycle
Target Report Var(mflag_sched_stop_bits_after_every_cycle) Init(1)
Place a stop bit after every cycle when scheduling.

msched-fp-mem-deps-zero-cost
Target Report Var(mflag_sched_fp_mem_deps_zero_cost) Init(0)
Assume that floating-point stores and loads are not likely to cause conflict when placed into one instruction group.

msched-max-memory-insns=
Target RejectNegative Joined UInteger Var(ia64_max_memory_insns) Init(1)
Soft limit on number of memory insns per instruction group, giving lower priority to subsequent memory insns attempting to schedule in the same insn group. Frequently useful to prevent cache bank conflicts.  Default value is 1.

msched-max-memory-insns-hard-limit
Target Report Var(mflag_sched_mem_insns_hard_limit) Init(0)
Disallow more than 'msched-max-memory-insns' in instruction group. Otherwise, limit is 'soft' (prefer non-memory operations when limit is reached).

msel-sched-dont-check-control-spec
Target Report Var(mflag_sel_sched_dont_check_control_spec) Init(0)
Don't generate checks for control speculation in selective scheduling.

; This comment is to ensure we retain the blank line above.<|MERGE_RESOLUTION|>--- conflicted
+++ resolved
@@ -1,8 +1,4 @@
-<<<<<<< HEAD
-; Copyright (C) 2005-2019 Free Software Foundation, Inc.
-=======
 ; Copyright (C) 2005-2020 Free Software Foundation, Inc.
->>>>>>> e2aa5677
 ;
 ; This file is part of GCC.
 ;
@@ -168,17 +164,10 @@
 Use simple data speculation check for control speculation.
 
 msched-prefer-non-data-spec-insns
-<<<<<<< HEAD
-Target Deprecated
-
-msched-prefer-non-control-spec-insns
-Target Deprecated
-=======
 Target WarnRemoved
 
 msched-prefer-non-control-spec-insns
 Target WarnRemoved
->>>>>>> e2aa5677
 
 msched-count-spec-in-critical-path
 Target Report Var(mflag_sched_count_spec_in_critical_path) Init(0)
