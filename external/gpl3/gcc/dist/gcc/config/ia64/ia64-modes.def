/* Definitions of target machine GNU compiler.  IA-64 version.
<<<<<<< HEAD
   Copyright (C) 2002-2019 Free Software Foundation, Inc.
=======
   Copyright (C) 2002-2020 Free Software Foundation, Inc.
>>>>>>> 9e014010
   Contributed by James E. Wilson <wilson@cygnus.com> and
   		  David Mosberger <davidm@hpl.hp.com>.

This file is part of GCC.

GCC is free software; you can redistribute it and/or modify
it under the terms of the GNU General Public License as published by
the Free Software Foundation; either version 3, or (at your option)
any later version.

GCC is distributed in the hope that it will be useful,
but WITHOUT ANY WARRANTY; without even the implied warranty of
MERCHANTABILITY or FITNESS FOR A PARTICULAR PURPOSE.  See the
GNU General Public License for more details.

You should have received a copy of the GNU General Public License
along with GCC; see the file COPYING3.  If not see
<http://www.gnu.org/licenses/>.  */

/* IA64 requires both XF and TF modes.
   XFmode is __float80 is IEEE extended; TFmode is __float128
   is IEEE quad.  Both these modes occupy 16 bytes, but XFmode
   only has 80 significant bits.  RFmode is __fpreg is IA64 internal
   register format with 82 significant bits but otherwise handled like
   XFmode.  */

FRACTIONAL_FLOAT_MODE (XF, 80, 16, ieee_extended_intel_128_format);
FRACTIONAL_FLOAT_MODE (RF, 82, 16, ieee_extended_intel_128_format);
FLOAT_MODE (TF, 16, ieee_quad_format);

/* The above produces:

   mode	  ILP32 size/align	LP64 size/align
   XF	  16/16			16/16
   TF	  16/16			16/16

   psABI expectations:

   mode   ILP32 size/align	LP64 size/align
   XF	  12/4			-
   TF	  -			-

   HPUX expectations:

   mode	  ILP32 size/align	LP64 size/align
   XF	  -			-
   TF	  16/8			-

   We fix this up here.  */

ADJUST_FLOAT_FORMAT (XF, (TARGET_ILP32 && !TARGET_HPUX)
			 ? &ieee_extended_intel_96_format
			 : &ieee_extended_intel_128_format);
ADJUST_BYTESIZE  (XF, (TARGET_ILP32 && !TARGET_HPUX) ? 12 : 16);
ADJUST_ALIGNMENT (XF, (TARGET_ILP32 && !TARGET_HPUX) ?  4 : 16);

ADJUST_FLOAT_FORMAT (RF, (TARGET_ILP32 && !TARGET_HPUX)
			 ? &ieee_extended_intel_96_format
			 : &ieee_extended_intel_128_format);
ADJUST_BYTESIZE  (RF, (TARGET_ILP32 && !TARGET_HPUX) ? 12 : 16);
ADJUST_ALIGNMENT (RF, (TARGET_ILP32 && !TARGET_HPUX) ?  4 : 16);

ADJUST_ALIGNMENT (TF, (TARGET_ILP32 &&  TARGET_HPUX) ?  8 : 16);

/* 256-bit integer mode is needed for STACK_SAVEAREA_MODE.  */
INT_MODE (OI, 32);

/* Add any extra modes needed to represent the condition code.

   CCImode is used to mark a single predicate register instead
   of a register pair.  This is currently only used in reg_raw_mode
   so that flow doesn't do something stupid.  */

CC_MODE (CCI);

/* Vector modes.  */
VECTOR_MODES (INT, 4);		/* V4QI V2HI */
VECTOR_MODES (INT, 8);		/* V8QI V4HI V2SI */
VECTOR_MODE (INT, QI, 16);
VECTOR_MODE (INT, HI, 8);
VECTOR_MODE (INT, SI, 4);
VECTOR_MODE (FLOAT, SF, 2);
VECTOR_MODE (FLOAT, SF, 4);
<|MERGE_RESOLUTION|>--- conflicted
+++ resolved
@@ -1,9 +1,5 @@
 /* Definitions of target machine GNU compiler.  IA-64 version.
-<<<<<<< HEAD
-   Copyright (C) 2002-2019 Free Software Foundation, Inc.
-=======
    Copyright (C) 2002-2020 Free Software Foundation, Inc.
->>>>>>> 9e014010
    Contributed by James E. Wilson <wilson@cygnus.com> and
    		  David Mosberger <davidm@hpl.hp.com>.
 
