--- conflicted
+++ resolved
@@ -1,10 +1,6 @@
 /* Definitions for ia64-linux target.
 
-<<<<<<< HEAD
-Copyright (C) 2000-2019 Free Software Foundation, Inc.
-=======
 Copyright (C) 2000-2020 Free Software Foundation, Inc.
->>>>>>> 9e014010
 
 This file is part of GCC.
 
