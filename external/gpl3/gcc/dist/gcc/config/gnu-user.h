--- conflicted
+++ resolved
@@ -1,11 +1,7 @@
 /* Definitions for systems using, at least optionally, a GNU
    (glibc-based) userspace or other userspace with libc derived from
    glibc (e.g. uClibc) or for which similar specs are appropriate.
-<<<<<<< HEAD
-   Copyright (C) 1995-2019 Free Software Foundation, Inc.
-=======
    Copyright (C) 1995-2020 Free Software Foundation, Inc.
->>>>>>> e2aa5677
    Contributed by Eric Youngdale.
    Modified for stabs-in-ELF by H.J. Lu (hjl@lucon.org).
 
