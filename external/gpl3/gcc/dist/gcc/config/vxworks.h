--- conflicted
+++ resolved
@@ -1,9 +1,5 @@
 /* Common VxWorks target definitions for GNU compiler.
-<<<<<<< HEAD
-   Copyright (C) 1999-2019 Free Software Foundation, Inc.
-=======
    Copyright (C) 1999-2020 Free Software Foundation, Inc.
->>>>>>> e2aa5677
    Contributed by Wind River Systems.
    Rewritten by CodeSourcery, LLC.
 
@@ -82,12 +78,6 @@
 
 #define VXWORKS_SYSCALL_LIBS_RTP
 
-<<<<<<< HEAD
-#define VXWORKS_NET_LIBS_RTP "-lnet -ldsi"
-
-#define VXWORKS_LIBS_RTP \
-  VXWORKS_SYSCALL_LIBS_RTP " " VXWORKS_NET_LIBS_RTP " -lc -lgcc -lc_internal"
-=======
 #if TARGET_VXWORKS7
 #define VXWORKS_NET_LIBS_RTP "-lnet"
 #else
@@ -105,7 +95,6 @@
 /* TLS configuration.  VxWorks 7 now always has proper TLS support.
    Earlier versions did not, not even for RTPS.  */
 #define VXWORKS_HAVE_TLS TARGET_VXWORKS7
->>>>>>> e2aa5677
 
 /* On Vx6 and previous, the libraries to pick up depends on the architecture,
    so cannot be defined for all archs at once.  On Vx7, a VSB is always needed
@@ -153,8 +142,6 @@
 
 #undef VXWORKS_LIBGCC_SPEC
 #define VXWORKS_LIBGCC_SPEC "-lgcc"
-<<<<<<< HEAD
-=======
 
 /* Setup the crtstuff begin/end we might need for dwarf EH registration.  */
 
@@ -166,7 +153,6 @@
 #define VX_CRTBEGIN_SPEC ""
 #define VX_CRTEND_SPEC ""
 #endif
->>>>>>> e2aa5677
 
 #undef VXWORKS_STARTFILE_SPEC
 #define VXWORKS_STARTFILE_SPEC \
@@ -194,7 +180,6 @@
    versions of VxWorks, only the RTP loader supports .ctors/.dtors sections,
    not the kernel module loader.  */
 #define TARGET_VXWORKS_HAVE_CTORS_DTORS TARGET_VXWORKS_RTP
-<<<<<<< HEAD
 
 /* Support for prioritized ctors/dtors is in sync with the support for sections
    on the VxWorks front, and is assumed to be provided by whatever linker level
@@ -202,15 +187,6 @@
 #define SUPPORTS_INIT_PRIORITY \
   (TARGET_VXWORKS_HAVE_CTORS_DTORS || HAVE_INITFINI_ARRAY_SUPPORT)
 
-=======
-
-/* Support for prioritized ctors/dtors is in sync with the support for sections
-   on the VxWorks front, and is assumed to be provided by whatever linker level
-   glue is required if we were configured with --enable-initfini-array.  */
-#define SUPPORTS_INIT_PRIORITY \
-  (TARGET_VXWORKS_HAVE_CTORS_DTORS || HAVE_INITFINI_ARRAY_SUPPORT)
-
->>>>>>> e2aa5677
 #if !HAVE_INITFINI_ARRAY_SUPPORT
 /* VxWorks requires special handling of constructors and destructors.
    All VxWorks configurations must use these functions.  */
