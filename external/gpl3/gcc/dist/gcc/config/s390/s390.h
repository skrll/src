/* Definitions of target machine for GNU compiler, for IBM S/390
<<<<<<< HEAD
   Copyright (C) 1999-2019 Free Software Foundation, Inc.
=======
   Copyright (C) 1999-2020 Free Software Foundation, Inc.
>>>>>>> e2aa5677
   Contributed by Hartmut Penner (hpenner@de.ibm.com) and
		  Ulrich Weigand (uweigand@de.ibm.com).
		  Andreas Krebbel (Andreas.Krebbel@de.ibm.com)

This file is part of GCC.

GCC is free software; you can redistribute it and/or modify it under
the terms of the GNU General Public License as published by the Free
Software Foundation; either version 3, or (at your option) any later
version.

GCC is distributed in the hope that it will be useful, but WITHOUT ANY
WARRANTY; without even the implied warranty of MERCHANTABILITY or
FITNESS FOR A PARTICULAR PURPOSE.  See the GNU General Public License
for more details.

You should have received a copy of the GNU General Public License
along with GCC; see the file COPYING3.  If not see
<http://www.gnu.org/licenses/>.  */

#ifndef _S390_H
#define _S390_H

/* Optional architectural facilities supported by the processor.  */

enum processor_flags
{
  PF_IEEE_FLOAT = 1,
  PF_ZARCH = 2,
  PF_LONG_DISPLACEMENT = 4,
  PF_EXTIMM = 8,
  PF_DFP = 16,
  PF_Z10 = 32,
  PF_Z196 = 64,
  PF_ZEC12 = 128,
  PF_TX = 256,
  PF_Z13 = 512,
  PF_VX = 1024,
  PF_Z14 = 2048,
  PF_VXE = 4096,
  PF_VXE2 = 8192,
  PF_Z15 = 16384
};

/* This is necessary to avoid a warning about comparing different enum
   types.  */
#define s390_tune_attr ((enum attr_cpu)(s390_tune > PROCESSOR_8561_Z15 ? PROCESSOR_8561_Z15 : s390_tune ))

/* These flags indicate that the generated code should run on a cpu
   providing the respective hardware facility regardless of the
   current cpu mode (ESA or z/Architecture).  */

#define TARGET_CPU_IEEE_FLOAT \
	(s390_arch_flags & PF_IEEE_FLOAT)
#define TARGET_CPU_IEEE_FLOAT_P(opts) \
	(opts->x_s390_arch_flags & PF_IEEE_FLOAT)
#define TARGET_CPU_LONG_DISPLACEMENT \
	(s390_arch_flags & PF_LONG_DISPLACEMENT)
#define TARGET_CPU_LONG_DISPLACEMENT_P(opts) \
	(opts->x_s390_arch_flags & PF_LONG_DISPLACEMENT)
#define TARGET_CPU_EXTIMM \
	(s390_arch_flags & PF_EXTIMM)
#define TARGET_CPU_EXTIMM_P(opts) \
	(opts->x_s390_arch_flags & PF_EXTIMM)
#define TARGET_CPU_DFP \
	(s390_arch_flags & PF_DFP)
#define TARGET_CPU_DFP_P(opts) \
	(opts->x_s390_arch_flags & PF_DFP)
#define TARGET_CPU_Z10 \
	(s390_arch_flags & PF_Z10)
#define TARGET_CPU_Z10_P(opts) \
	(opts->x_s390_arch_flags & PF_Z10)
#define TARGET_CPU_Z196 \
	(s390_arch_flags & PF_Z196)
#define TARGET_CPU_Z196_P(opts) \
	(opts->x_s390_arch_flags & PF_Z196)
#define TARGET_CPU_ZEC12 \
	(s390_arch_flags & PF_ZEC12)
#define TARGET_CPU_ZEC12_P(opts) \
	(opts->x_s390_arch_flags & PF_ZEC12)
#define TARGET_CPU_HTM \
	(s390_arch_flags & PF_TX)
#define TARGET_CPU_HTM_P(opts) \
	(opts->x_s390_arch_flags & PF_TX)
#define TARGET_CPU_Z13 \
	(s390_arch_flags & PF_Z13)
#define TARGET_CPU_Z13_P(opts) \
	(opts->x_s390_arch_flags & PF_Z13)
#define TARGET_CPU_VX \
	(s390_arch_flags & PF_VX)
#define TARGET_CPU_VX_P(opts) \
	(opts->x_s390_arch_flags & PF_VX)
#define TARGET_CPU_Z14 \
	(s390_arch_flags & PF_Z14)
#define TARGET_CPU_Z14_P(opts) \
	(opts->x_s390_arch_flags & PF_Z14)
#define TARGET_CPU_VXE \
	(s390_arch_flags & PF_VXE)
#define TARGET_CPU_VXE_P(opts) \
	(opts->x_s390_arch_flags & PF_VXE)
#define TARGET_CPU_Z15 \
	(s390_arch_flags & PF_Z15)
#define TARGET_CPU_Z15_P(opts) \
	(opts->x_s390_arch_flags & PF_Z15)
#define TARGET_CPU_VXE2 \
	(s390_arch_flags & PF_VXE2)
#define TARGET_CPU_VXE2_P(opts) \
	(opts->x_s390_arch_flags & PF_VXE2)

#define TARGET_HARD_FLOAT_P(opts) (!TARGET_SOFT_FLOAT_P(opts))

/* These flags indicate that the generated code should run on a cpu
   providing the respective hardware facility when run in
   z/Architecture mode.  */

#define TARGET_LONG_DISPLACEMENT \
	(TARGET_ZARCH && TARGET_CPU_LONG_DISPLACEMENT)
#define TARGET_LONG_DISPLACEMENT_P(opts) \
	(TARGET_ZARCH_P (opts->x_target_flags) \
	 && TARGET_CPU_LONG_DISPLACEMENT_P (opts))
#define TARGET_EXTIMM \
	(TARGET_ZARCH && TARGET_CPU_EXTIMM)
#define TARGET_EXTIMM_P(opts) \
	(TARGET_ZARCH_P (opts->x_target_flags) && TARGET_CPU_EXTIMM_P (opts))
#define TARGET_DFP \
	(TARGET_ZARCH && TARGET_CPU_DFP && TARGET_HARD_FLOAT)
#define TARGET_DFP_P(opts) \
	(TARGET_ZARCH_P (opts->x_target_flags) && TARGET_CPU_DFP_P (opts) \
	 && TARGET_HARD_FLOAT_P (opts->x_target_flags))
#define TARGET_Z10 \
	(TARGET_ZARCH && TARGET_CPU_Z10)
#define TARGET_Z10_P(opts) \
	(TARGET_ZARCH_P (opts->x_target_flags) && TARGET_CPU_Z10_P (opts))
#define TARGET_Z196 \
	(TARGET_ZARCH && TARGET_CPU_Z196)
#define TARGET_Z196_P(opts) \
	(TARGET_ZARCH_P (opts->x_target_flags) && TARGET_CPU_Z196_P (opts))
#define TARGET_ZEC12 \
	(TARGET_ZARCH && TARGET_CPU_ZEC12)
#define TARGET_ZEC12_P(opts) \
	(TARGET_ZARCH_P (opts->x_target_flags) && TARGET_CPU_ZEC12_P (opts))
#define TARGET_HTM (TARGET_OPT_HTM)
#define TARGET_HTM_P(opts) (TARGET_OPT_HTM_P (opts->x_target_flags))
#define TARGET_Z13 \
	(TARGET_ZARCH && TARGET_CPU_Z13)
#define TARGET_Z13_P(opts) \
	(TARGET_ZARCH_P (opts->x_target_flags) && TARGET_CPU_Z13_P (opts))
#define TARGET_VX \
	(TARGET_ZARCH && TARGET_CPU_VX && TARGET_OPT_VX && TARGET_HARD_FLOAT)
#define TARGET_VX_P(opts) \
	(TARGET_ZARCH_P (opts->x_target_flags) && TARGET_CPU_VX_P (opts) \
	 && TARGET_OPT_VX_P (opts->x_target_flags) \
	 && TARGET_HARD_FLOAT_P (opts->x_target_flags))
#define TARGET_Z14 (TARGET_ZARCH && TARGET_CPU_Z14)
#define TARGET_Z14_P(opts)						\
	(TARGET_ZARCH_P (opts->x_target_flags) && TARGET_CPU_Z14_P (opts))
#define TARGET_VXE				\
	(TARGET_VX && TARGET_CPU_VXE)
#define TARGET_VXE_P(opts)						\
	(TARGET_VX_P (opts) && TARGET_CPU_VXE_P (opts))
#define TARGET_Z15 (TARGET_ZARCH && TARGET_CPU_Z15)
#define TARGET_Z15_P(opts)						\
	(TARGET_ZARCH_P (opts->x_target_flags) && TARGET_CPU_Z15_P (opts))
#define TARGET_VXE2					\
	(TARGET_VX && TARGET_CPU_VXE2)
#define TARGET_VXE2_P(opts)						\
	(TARGET_VX_P (opts) && TARGET_CPU_VXE2_P (opts))
<<<<<<< HEAD
=======
#if defined(HAVE_AS_VECTOR_LOADSTORE_ALIGNMENT_HINTS_ON_Z13)
#define TARGET_VECTOR_LOADSTORE_ALIGNMENT_HINTS TARGET_Z13
#elif defined(HAVE_AS_VECTOR_LOADSTORE_ALIGNMENT_HINTS)
#define TARGET_VECTOR_LOADSTORE_ALIGNMENT_HINTS TARGET_Z14
#else
#define TARGET_VECTOR_LOADSTORE_ALIGNMENT_HINTS 0
#endif

/* Evaluate to true if it is ok to emit a non-signaling vector
   comparison.  */
#define TARGET_NONSIGNALING_VECTOR_COMPARE_OK \
  (TARGET_VX && !TARGET_VXE && (flag_finite_math_only || !flag_trapping_math))
>>>>>>> e2aa5677

#ifdef HAVE_AS_MACHINE_MACHINEMODE
#define S390_USE_TARGET_ATTRIBUTE 1
#else
#define S390_USE_TARGET_ATTRIBUTE 0
#endif

#ifdef HAVE_AS_ARCHITECTURE_MODIFIERS
#define S390_USE_ARCHITECTURE_MODIFIERS 1
#else
#define S390_USE_ARCHITECTURE_MODIFIERS 0
#endif

#if S390_USE_TARGET_ATTRIBUTE
/* For switching between functions with different target attributes.  */
#define SWITCHABLE_TARGET 1
#endif

#define TARGET_SUPPORTS_WIDE_INT 1

/* Use the ABI introduced with IBM z13:
   - pass vector arguments <= 16 bytes in VRs
   - align *all* vector types to 8 bytes  */
#define TARGET_VX_ABI TARGET_VX

#define TARGET_AVOID_CMP_AND_BRANCH (s390_tune == PROCESSOR_2817_Z196)

/* Issue a write prefetch for the +4 cache line.  */
#define TARGET_SETMEM_PREFETCH_DISTANCE 1024

/* Expand to a C expressions evaluating to true if a setmem to VAL of
   length LEN should be emitted using prefetch instructions.  */
#define TARGET_SETMEM_PFD(VAL,LEN)					\
  (TARGET_Z10								\
   && (s390_tune < PROCESSOR_2964_Z13 || (VAL) != const0_rtx)		\
   && (!CONST_INT_P (LEN) || INTVAL ((LEN)) > TARGET_SETMEM_PREFETCH_DISTANCE))

/* Run-time target specification.  */

/* Defaults for option flags defined only on some subtargets.  */
#ifndef TARGET_TPF_PROFILING
#define TARGET_TPF_PROFILING 0
#endif

/* This will be overridden by OS headers.  */
#define TARGET_TPF 0

/* Target CPU builtins.  */
#define TARGET_CPU_CPP_BUILTINS() s390_cpu_cpp_builtins (pfile)

/* Target CPU versions for D.  */
#define TARGET_D_CPU_VERSIONS s390_d_target_versions

#ifdef DEFAULT_TARGET_64BIT
#define TARGET_DEFAULT     (MASK_64BIT | MASK_ZARCH | MASK_HARD_DFP	\
			    | MASK_OPT_HTM | MASK_OPT_VX)
#else
#define TARGET_DEFAULT             0
#endif

<<<<<<< HEAD
/* Support for configure-time defaults.  */
=======
/* Support for configure-time defaults.
   The order here is important so that -march doesn't squash the
   tune values.  */
>>>>>>> e2aa5677
#define OPTION_DEFAULT_SPECS					\
  { "mode", "%{!mesa:%{!mzarch:-m%(VALUE)}}" },			\
  { "tune", "%{!mtune=*:%{!march=*:-mtune=%(VALUE)}}" },	\
  { "arch", "%{!march=*:-march=%(VALUE)}" }

#ifdef __s390__
extern const char *s390_host_detect_local_cpu (int argc, const char **argv);
# define EXTRA_SPEC_FUNCTIONS \
  { "local_cpu_detect", s390_host_detect_local_cpu },

#define MARCH_MTUNE_NATIVE_SPECS				\
  "%{mtune=native:%<mtune=native %:local_cpu_detect(tune)} "	\
  "%{march=native:%<march=native"				\
  " %:local_cpu_detect(arch %{mesa|mzarch:mesa_mzarch})}"
#else
# define MARCH_MTUNE_NATIVE_SPECS ""
#endif

#ifdef DEFAULT_TARGET_64BIT
#define S390_TARGET_BITS_STRING "64"
#else
#define S390_TARGET_BITS_STRING "31"
#endif

/* Defaulting rules.  */
#define DRIVER_SELF_SPECS					\
  MARCH_MTUNE_NATIVE_SPECS,					\
  "%{!m31:%{!m64:-m" S390_TARGET_BITS_STRING "}}",		\
  "%{!mesa:%{!mzarch:%{m31:-mesa}%{m64:-mzarch}}}",		\
  "%{!march=*:-march=z900}"

/* Constants needed to control the TEST DATA CLASS (TDC) instruction.  */
#define S390_TDC_POSITIVE_ZERO                     (1 << 11)
#define S390_TDC_NEGATIVE_ZERO                     (1 << 10)
#define S390_TDC_POSITIVE_NORMALIZED_BFP_NUMBER    (1 << 9)
#define S390_TDC_NEGATIVE_NORMALIZED_BFP_NUMBER    (1 << 8)
#define S390_TDC_POSITIVE_DENORMALIZED_BFP_NUMBER  (1 << 7)
#define S390_TDC_NEGATIVE_DENORMALIZED_BFP_NUMBER  (1 << 6)
#define S390_TDC_POSITIVE_INFINITY                 (1 << 5)
#define S390_TDC_NEGATIVE_INFINITY                 (1 << 4)
#define S390_TDC_POSITIVE_QUIET_NAN                (1 << 3)
#define S390_TDC_NEGATIVE_QUIET_NAN                (1 << 2)
#define S390_TDC_POSITIVE_SIGNALING_NAN            (1 << 1)
#define S390_TDC_NEGATIVE_SIGNALING_NAN            (1 << 0)

/* The following values are different for DFP.  */
#define S390_TDC_POSITIVE_DENORMALIZED_DFP_NUMBER (1 << 9)
#define S390_TDC_NEGATIVE_DENORMALIZED_DFP_NUMBER (1 << 8)
#define S390_TDC_POSITIVE_NORMALIZED_DFP_NUMBER   (1 << 7)
#define S390_TDC_NEGATIVE_NORMALIZED_DFP_NUMBER   (1 << 6)

/* For signbit, the BFP-DFP-difference makes no difference. */
#define S390_TDC_SIGNBIT_SET (S390_TDC_NEGATIVE_ZERO \
			  | S390_TDC_NEGATIVE_NORMALIZED_BFP_NUMBER \
			  | S390_TDC_NEGATIVE_DENORMALIZED_BFP_NUMBER\
			  | S390_TDC_NEGATIVE_INFINITY \
			  | S390_TDC_NEGATIVE_QUIET_NAN \
			  | S390_TDC_NEGATIVE_SIGNALING_NAN )

#define S390_TDC_INFINITY (S390_TDC_POSITIVE_INFINITY \
			  | S390_TDC_NEGATIVE_INFINITY )

/* Target machine storage layout.  */

/* Everything is big-endian.  */
#define BITS_BIG_ENDIAN 1
#define BYTES_BIG_ENDIAN 1
#define WORDS_BIG_ENDIAN 1

#define STACK_SIZE_MODE (Pmode)

#ifndef IN_LIBGCC2

/* Width of a word, in units (bytes).  */
  #define UNITS_PER_WORD (TARGET_ZARCH ? 8 : 4)

/* Width of a pointer.  To be used instead of UNITS_PER_WORD in
   ABI-relevant contexts.  This always matches
   GET_MODE_SIZE (Pmode).  */
  #define UNITS_PER_LONG (TARGET_64BIT ? 8 : 4)
  #define MIN_UNITS_PER_WORD 4
  #define MAX_BITS_PER_WORD 64
#else

  /* In libgcc, UNITS_PER_WORD has ABI-relevant effects, e.g. whether
     the library should export TImode functions or not.  Thus, we have
     to redefine UNITS_PER_WORD depending on __s390x__ for libgcc.  */
  #ifdef __s390x__
    #define UNITS_PER_WORD 8
  #else
    #define UNITS_PER_WORD 4
  #endif
#endif

/* Width of a pointer, in bits.  */
#define POINTER_SIZE (TARGET_64BIT ? 64 : 32)

/* Allocation boundary (in *bits*) for storing arguments in argument list.  */
#define PARM_BOUNDARY (TARGET_64BIT ? 64 : 32)

/* Boundary (in *bits*) on which stack pointer should be aligned.  */
#define STACK_BOUNDARY 64

/* Allocation boundary (in *bits*) for the code of a function.  */
#define FUNCTION_BOUNDARY 64

/* There is no point aligning anything to a rounder boundary than this.  */
#define BIGGEST_ALIGNMENT 64

/* Alignment of field after `int : 0' in a structure.  */
#define EMPTY_FIELD_BOUNDARY 32

/* Alignment on even addresses for LARL instruction.  */
#define DATA_ABI_ALIGNMENT(TYPE, ALIGN) (ALIGN) < 16 ? 16 : (ALIGN)

/* Alignment is not required by the hardware.  */
#define STRICT_ALIGNMENT 0

/* Mode of stack savearea.
   FUNCTION is VOIDmode because calling convention maintains SP.
   BLOCK needs Pmode for SP.
   NONLOCAL needs twice Pmode to maintain both backchain and SP.  */
#define STACK_SAVEAREA_MODE(LEVEL)					\
  ((LEVEL) == SAVE_FUNCTION ? VOIDmode					\
   : (LEVEL) == SAVE_NONLOCAL ? (TARGET_64BIT ? OImode : TImode) : Pmode)


/* Type layout.  */

/* Sizes in bits of the source language data types.  */
#define SHORT_TYPE_SIZE 16
#define INT_TYPE_SIZE 32
#define LONG_TYPE_SIZE (TARGET_64BIT ? 64 : 32)
#define LONG_LONG_TYPE_SIZE 64
#define FLOAT_TYPE_SIZE 32
#define DOUBLE_TYPE_SIZE 64
#define LONG_DOUBLE_TYPE_SIZE (TARGET_LONG_DOUBLE_128 ? 128 : 64)

/* Work around target_flags dependency in ada/targtyps.c.  */
#define WIDEST_HARDWARE_FP_SIZE 64

/* We use "unsigned char" as default.  */
#define DEFAULT_SIGNED_CHAR 0


/* Register usage.  */

/* We have 16 general purpose registers (registers 0-15),
   and 16 floating point registers (registers 16-31).
   (On non-IEEE machines, we have only 4 fp registers.)

   Amongst the general purpose registers, some are used
   for specific purposes:
   GPR 11: Hard frame pointer (if needed)
   GPR 12: Global offset table pointer (if needed)
   GPR 13: Literal pool base register
   GPR 14: Return address register
   GPR 15: Stack pointer

   Registers 32-35 are 'fake' hard registers that do not
   correspond to actual hardware:
   Reg 32: Argument pointer
   Reg 33: Condition code
   Reg 34: Frame pointer
   Reg 35: Return address pointer

   Registers 36 and 37 are mapped to access registers
   0 and 1, used to implement thread-local storage.

   Reg 38-53: Vector registers v16-v31  */

#define FIRST_PSEUDO_REGISTER 54

/* Standard register usage.  */
#define GENERAL_REGNO_P(N)	((int)(N) >= 0 && (N) < 16)
#define ADDR_REGNO_P(N)		((N) >= 1 && (N) < 16)
#define FP_REGNO_P(N)		((N) >= 16 && (N) < 32)
#define CC_REGNO_P(N)		((N) == 33)
#define FRAME_REGNO_P(N)	((N) == 32 || (N) == 34 || (N) == 35)
#define ACCESS_REGNO_P(N)	((N) == 36 || (N) == 37)
#define VECTOR_NOFP_REGNO_P(N)  ((N) >= 38 && (N) <= 53)
#define VECTOR_REGNO_P(N)       (FP_REGNO_P (N) || VECTOR_NOFP_REGNO_P (N))

#define GENERAL_REG_P(X)	(REG_P (X) && GENERAL_REGNO_P (REGNO (X)))
#define ADDR_REG_P(X)		(REG_P (X) && ADDR_REGNO_P (REGNO (X)))
#define FP_REG_P(X)		(REG_P (X) && FP_REGNO_P (REGNO (X)))
#define CC_REG_P(X)		(REG_P (X) && CC_REGNO_P (REGNO (X)))
#define FRAME_REG_P(X)		(REG_P (X) && FRAME_REGNO_P (REGNO (X)))
#define ACCESS_REG_P(X)		(REG_P (X) && ACCESS_REGNO_P (REGNO (X)))
#define VECTOR_NOFP_REG_P(X)    (REG_P (X) && VECTOR_NOFP_REGNO_P (REGNO (X)))
#define VECTOR_REG_P(X)         (REG_P (X) && VECTOR_REGNO_P (REGNO (X)))

/* Set up fixed registers and calling convention:

   GPRs 0-5 are always call-clobbered,
   GPRs 6-15 are always call-saved.
   GPR 12 is fixed if used as GOT pointer.
   GPR 13 is always fixed (as literal pool pointer).
   GPR 14 is always fixed on S/390 machines (as return address).
   GPR 15 is always fixed (as stack pointer).
   The 'fake' hard registers are call-clobbered and fixed.
   The access registers are call-saved and fixed.

   On 31-bit, FPRs 18-19 are call-clobbered;
   on 64-bit, FPRs 24-31 are call-clobbered.
   The remaining FPRs are call-saved.

   All non-FP vector registers are call-clobbered v16-v31.  */

#define FIXED_REGISTERS				\
{ 0, 0, 0, 0,					\
  0, 0, 0, 0,					\
  0, 0, 0, 0,					\
  0, 1, 1, 1,					\
  0, 0, 0, 0,					\
  0, 0, 0, 0,					\
  0, 0, 0, 0,					\
  0, 0, 0, 0,					\
  1, 1, 1, 1,					\
  1, 1,						\
  0, 0, 0, 0,					\
  0, 0, 0, 0,					\
  0, 0, 0, 0,					\
  0, 0, 0, 0 }

<<<<<<< HEAD
#define CALL_USED_REGISTERS			\
{ 1, 1, 1, 1,					\
  1, 1, 0, 0,					\
  0, 0, 0, 0,					\
  0, 1, 1, 1,					\
  1, 1, 1, 1,					\
  1, 1, 1, 1,					\
  1, 1, 1, 1,					\
  1, 1, 1, 1,					\
  1, 1, 1, 1,					\
  1, 1,						\
  1, 1, 1, 1,					\
  1, 1, 1, 1,					\
  1, 1, 1, 1,					\
  1, 1, 1, 1 }

=======
>>>>>>> e2aa5677
#define CALL_REALLY_USED_REGISTERS		\
{ 1, 1, 1, 1,	/* r0 - r15 */			\
  1, 1, 0, 0,					\
  0, 0, 0, 0,					\
  0, 0, 0, 0,					\
  1, 1, 1, 1,	/* f0 (16) - f15 (31) */	\
  1, 1, 1, 1,					\
  1, 1, 1, 1,					\
  1, 1, 1, 1,					\
  1, 1, 1, 1,	/* arg, cc, fp, ret addr */	\
  0, 0,		/* a0 (36), a1 (37) */		\
  1, 1, 1, 1,	/* v16 (38) - v23 (45) */	\
  1, 1, 1, 1,					\
  1, 1, 1, 1,	/* v24 (46) - v31 (53) */	\
  1, 1, 1, 1 }

/* Preferred register allocation order.  */
#define REG_ALLOC_ORDER							\
  {  1, 2, 3, 4, 5, 0, 12, 11, 10, 9, 8, 7, 6, 14, 13,			\
     16, 17, 18, 19, 20, 21, 22, 23,					\
     24, 25, 26, 27, 28, 29, 30, 31,					\
     38, 39, 40, 41, 42, 43, 44, 45, 46, 47, 48, 49, 50, 51, 52, 53,	\
     15, 32, 33, 34, 35, 36, 37 }


#define HARD_REGNO_RENAME_OK(FROM, TO)          \
  s390_hard_regno_rename_ok ((FROM), (TO))

/* Maximum number of registers to represent a value of mode MODE
   in a register of class CLASS.  */
#define CLASS_MAX_NREGS(CLASS, MODE)					\
  s390_class_max_nregs ((CLASS), (MODE))

/* We can reverse a CC mode safely if we know whether it comes from a
   floating point compare or not.  With the vector modes it is encoded
   as part of the mode.
   FIXME: It might make sense to do this for other cc modes as well.  */
#define REVERSIBLE_CC_MODE(MODE)				\
  ((MODE) == CCVIALLmode || (MODE) == CCVIANYmode		\
   || (MODE) == CCVFALLmode || (MODE) == CCVFANYmode)

/* Given a condition code and a mode, return the inverse condition.  */
#define REVERSE_CONDITION(CODE, MODE) s390_reverse_condition (MODE, CODE)


/* Register classes.  */

/* We use the following register classes:
   GENERAL_REGS     All general purpose registers
   ADDR_REGS        All general purpose registers except %r0
		    (These registers can be used in address generation)
   FP_REGS          All floating point registers
   CC_REGS          The condition code register
   ACCESS_REGS      The access registers

   GENERAL_FP_REGS  Union of GENERAL_REGS and FP_REGS
   ADDR_FP_REGS     Union of ADDR_REGS and FP_REGS
   GENERAL_CC_REGS  Union of GENERAL_REGS and CC_REGS
   ADDR_CC_REGS     Union of ADDR_REGS and CC_REGS

   NO_REGS          No registers
   ALL_REGS         All registers

   Note that the 'fake' frame pointer and argument pointer registers
   are included amongst the address registers here.  */

enum reg_class
{
  NO_REGS, CC_REGS, ADDR_REGS, GENERAL_REGS, ACCESS_REGS,
  ADDR_CC_REGS, GENERAL_CC_REGS,
  FP_REGS, ADDR_FP_REGS, GENERAL_FP_REGS,
  VEC_REGS, ADDR_VEC_REGS, GENERAL_VEC_REGS,
  ALL_REGS, LIM_REG_CLASSES
};
#define N_REG_CLASSES (int) LIM_REG_CLASSES

#define REG_CLASS_NAMES							\
{ "NO_REGS", "CC_REGS", "ADDR_REGS", "GENERAL_REGS", "ACCESS_REGS",	\
  "ADDR_CC_REGS", "GENERAL_CC_REGS",					\
  "FP_REGS", "ADDR_FP_REGS", "GENERAL_FP_REGS",				\
  "VEC_REGS", "ADDR_VEC_REGS", "GENERAL_VEC_REGS",			\
  "ALL_REGS" }

/* Class -> register mapping.  */
#define REG_CLASS_CONTENTS				\
{							\
  { 0x00000000, 0x00000000 },	/* NO_REGS */		\
  { 0x00000000, 0x00000002 },	/* CC_REGS */		\
  { 0x0000fffe, 0x0000000d },	/* ADDR_REGS */		\
  { 0x0000ffff, 0x0000000d },	/* GENERAL_REGS */	\
  { 0x00000000, 0x00000030 },	/* ACCESS_REGS */	\
  { 0x0000fffe, 0x0000000f },	/* ADDR_CC_REGS */	\
  { 0x0000ffff, 0x0000000f },	/* GENERAL_CC_REGS */	\
  { 0xffff0000, 0x00000000 },	/* FP_REGS */		\
  { 0xfffffffe, 0x0000000d },	/* ADDR_FP_REGS */	\
  { 0xffffffff, 0x0000000d },	/* GENERAL_FP_REGS */	\
  { 0xffff0000, 0x003fffc0 },	/* VEC_REGS */		\
  { 0xfffffffe, 0x003fffcd },	/* ADDR_VEC_REGS */	\
  { 0xffffffff, 0x003fffcd },	/* GENERAL_VEC_REGS */	\
  { 0xffffffff, 0x003fffff },	/* ALL_REGS */		\
}

/* In some case register allocation order is not enough for IRA to
   generate a good code.  The following macro (if defined) increases
   cost of REGNO for a pseudo approximately by pseudo usage frequency
   multiplied by the macro value.

   We avoid usage of BASE_REGNUM by nonzero macro value because the
   reload can decide not to use the hard register because some
   constant was forced to be in memory.  */
#define IRA_HARD_REGNO_ADD_COST_MULTIPLIER(regno)	\
  ((regno) != BASE_REGNUM ? 0.0 : 0.5)

/* Register -> class mapping.  */
extern const enum reg_class regclass_map[FIRST_PSEUDO_REGISTER];
#define REGNO_REG_CLASS(REGNO) (regclass_map[REGNO])

/* ADDR_REGS can be used as base or index register.  */
#define INDEX_REG_CLASS ADDR_REGS
#define BASE_REG_CLASS ADDR_REGS

/* Check whether REGNO is a hard register of the suitable class
   or a pseudo register currently allocated to one such.  */
#define REGNO_OK_FOR_INDEX_P(REGNO)					\
    (((REGNO) < FIRST_PSEUDO_REGISTER					\
      && REGNO_REG_CLASS ((REGNO)) == ADDR_REGS)			\
     || ADDR_REGNO_P (reg_renumber[REGNO]))
#define REGNO_OK_FOR_BASE_P(REGNO) REGNO_OK_FOR_INDEX_P (REGNO)


/* Stack layout and calling conventions.  */

/* Our stack grows from higher to lower addresses.  However, local variables
   are accessed by positive offsets, and function arguments are stored at
   increasing addresses.  */
#define STACK_GROWS_DOWNWARD 1
#define FRAME_GROWS_DOWNWARD 1
/* #undef ARGS_GROW_DOWNWARD */

/* The basic stack layout looks like this: the stack pointer points
   to the register save area for called functions.  Above that area
   is the location to place outgoing arguments.  Above those follow
   dynamic allocations (alloca), and finally the local variables.  */

/* Offset from stack-pointer to first location of outgoing args.  */
#define STACK_POINTER_OFFSET (TARGET_64BIT ? 160 : 96)

/* Offset from the stack pointer register to an item dynamically
   allocated on the stack, e.g., by `alloca'.  */
#define STACK_DYNAMIC_OFFSET(FUNDECL) \
  (STACK_POINTER_OFFSET + crtl->outgoing_args_size)

/* Offset of first parameter from the argument pointer register value.
   We have a fake argument pointer register that points directly to
   the argument area.  */
#define FIRST_PARM_OFFSET(FNDECL) 0

/* Defining this macro makes __builtin_frame_address(0) and
   __builtin_return_address(0) work with -fomit-frame-pointer.  */
#define INITIAL_FRAME_ADDRESS_RTX                                             \
  (plus_constant (Pmode, arg_pointer_rtx, -STACK_POINTER_OFFSET))

/* The return address of the current frame is retrieved
   from the initial value of register RETURN_REGNUM.
   For frames farther back, we use the stack slot where
   the corresponding RETURN_REGNUM register was saved.  */
#define DYNAMIC_CHAIN_ADDRESS(FRAME)                                          \
  (TARGET_PACKED_STACK ?                                                      \
   plus_constant (Pmode, (FRAME),					      \
		  STACK_POINTER_OFFSET - UNITS_PER_LONG) : (FRAME))

/* For -mpacked-stack this adds 160 - 8 (96 - 4) to the output of
   builtin_frame_address.  Otherwise arg pointer -
   STACK_POINTER_OFFSET would be returned for
   __builtin_frame_address(0) what might result in an address pointing
   somewhere into the middle of the local variables since the packed
   stack layout generally does not need all the bytes in the register
   save area.  */
#define FRAME_ADDR_RTX(FRAME)			\
  DYNAMIC_CHAIN_ADDRESS ((FRAME))

#define RETURN_ADDR_RTX(COUNT, FRAME)					      \
  s390_return_addr_rtx ((COUNT), DYNAMIC_CHAIN_ADDRESS ((FRAME)))

/* In 31-bit mode, we need to mask off the high bit of return addresses.  */
#define MASK_RETURN_ADDR (TARGET_64BIT ? constm1_rtx : GEN_INT (0x7fffffff))


/* Exception handling.  */

/* Describe calling conventions for DWARF-2 exception handling.  */
#define INCOMING_RETURN_ADDR_RTX  gen_rtx_REG (Pmode, RETURN_REGNUM)
#define INCOMING_FRAME_SP_OFFSET STACK_POINTER_OFFSET
#define DWARF_FRAME_RETURN_COLUMN  14

/* Describe how we implement __builtin_eh_return.  */
#define EH_RETURN_DATA_REGNO(N) ((N) < 4 ? (N) + 6 : INVALID_REGNUM)
#define EH_RETURN_HANDLER_RTX gen_rtx_MEM (Pmode, return_address_pointer_rtx)

/* Select a format to encode pointers in exception handling data.  */
#define ASM_PREFERRED_EH_DATA_FORMAT(CODE, GLOBAL)			    \
  (flag_pic								    \
    ? ((GLOBAL) ? DW_EH_PE_indirect : 0) | DW_EH_PE_pcrel | DW_EH_PE_sdata4 \
   : DW_EH_PE_absptr)

/* Register save slot alignment.  */
#define DWARF_CIE_DATA_ALIGNMENT (-UNITS_PER_LONG)

/* Let the assembler generate debug line info.  */
#define DWARF2_ASM_LINE_DEBUG_INFO 1

/* Define the dwarf register mapping.
   v16-v31 -> 68-83
   rX      -> X      otherwise  */
#define DBX_REGISTER_NUMBER(regno)				\
  (((regno) >= 38 && (regno) <= 53) ? (regno) + 30 : (regno))

/* Frame registers.  */

#define STACK_POINTER_REGNUM 15
#define FRAME_POINTER_REGNUM 34
#define HARD_FRAME_POINTER_REGNUM 11
#define ARG_POINTER_REGNUM 32
#define RETURN_ADDRESS_POINTER_REGNUM 35

/* The static chain must be call-clobbered, but not used for
   function argument passing.  As register 1 is clobbered by
   the trampoline code, we only have one option.  */
#define STATIC_CHAIN_REGNUM 0

/* Number of hardware registers that go into the DWARF-2 unwind info.
   To avoid ABI incompatibility, this number must not change even as
   'fake' hard registers are added or removed.  */
#define DWARF_FRAME_REGISTERS 34


/* Frame pointer and argument pointer elimination.  */

#define ELIMINABLE_REGS						\
{{ FRAME_POINTER_REGNUM, STACK_POINTER_REGNUM },		\
 { FRAME_POINTER_REGNUM, HARD_FRAME_POINTER_REGNUM },		\
 { ARG_POINTER_REGNUM, STACK_POINTER_REGNUM },			\
 { ARG_POINTER_REGNUM, HARD_FRAME_POINTER_REGNUM },		\
 { RETURN_ADDRESS_POINTER_REGNUM, STACK_POINTER_REGNUM },	\
 { RETURN_ADDRESS_POINTER_REGNUM, HARD_FRAME_POINTER_REGNUM },	\
 { BASE_REGNUM, BASE_REGNUM }}

#define INITIAL_ELIMINATION_OFFSET(FROM, TO, OFFSET) \
  (OFFSET) = s390_initial_elimination_offset ((FROM), (TO))


/* Stack arguments.  */

/* We need current_function_outgoing_args to be valid.  */
#define ACCUMULATE_OUTGOING_ARGS 1


/* Register arguments.  */

typedef struct s390_arg_structure
{
  int gprs;			/* gpr so far */
  int fprs;			/* fpr so far */
  int vrs;                      /* vr so far */
}
CUMULATIVE_ARGS;

#define INIT_CUMULATIVE_ARGS(CUM, FNTYPE, LIBNAME, NN, N_NAMED_ARGS) \
  ((CUM).gprs=0, (CUM).fprs=0, (CUM).vrs=0)

#define FIRST_VEC_ARG_REGNO 46
#define LAST_VEC_ARG_REGNO 53

/* Arguments can be placed in general registers 2 to 6, or in floating
   point registers 0 and 2 for 31 bit and fprs 0, 2, 4 and 6 for 64
   bit.  */
#define FUNCTION_ARG_REGNO_P(N)						\
  (((N) >=2 && (N) < 7) || (N) == 16 || (N) == 17			\
   || (TARGET_64BIT && ((N) == 18 || (N) == 19))			\
   || (TARGET_VX && ((N) >= FIRST_VEC_ARG_REGNO && (N) <= LAST_VEC_ARG_REGNO)))


/* Only gpr 2, fpr 0, and v24 are ever used as return registers.  */
#define FUNCTION_VALUE_REGNO_P(N)		\
  ((N) == 2 || (N) == 16			\
   || (TARGET_VX && (N) == FIRST_VEC_ARG_REGNO))


/* Function entry and exit.  */

/* When returning from a function, the stack pointer does not matter.  */
#define EXIT_IGNORE_STACK       1


/* Profiling.  */

#define FUNCTION_PROFILER(FILE, LABELNO)			\
  s390_function_profiler ((FILE), ((LABELNO)))

#define PROFILE_BEFORE_PROLOGUE 1


/* Trampolines for nested functions.  */

#define TRAMPOLINE_SIZE		(TARGET_64BIT ? 32 : 16)
#define TRAMPOLINE_ALIGNMENT	BITS_PER_WORD

/* Addressing modes, and classification of registers for them.  */

/* Recognize any constant value that is a valid address.  */
#define CONSTANT_ADDRESS_P(X) 0

/* Maximum number of registers that can appear in a valid memory address.  */
#define MAX_REGS_PER_ADDRESS 2

/* This definition replaces the formerly used 'm' constraint with a
   different constraint letter in order to avoid changing semantics of
   the 'm' constraint when accepting new address formats in
   TARGET_LEGITIMATE_ADDRESS_P.  The constraint letter defined here
   must not be used in insn definitions or inline assemblies.  */
#define TARGET_MEM_CONSTRAINT 'e'

/* Try a machine-dependent way of reloading an illegitimate address
   operand.  If we find one, push the reload and jump to WIN.  This
   macro is used in only one place: `find_reloads_address' in reload.c.  */
#define LEGITIMIZE_RELOAD_ADDRESS(AD, MODE, OPNUM, TYPE, IND, WIN)	\
  do {									\
    rtx new_rtx = legitimize_reload_address ((AD), (MODE),		\
					     (OPNUM), (int)(TYPE));	\
    if (new_rtx)							\
      {									\
	(AD) = new_rtx;							\
	goto WIN;							\
      }									\
  } while (0)

/* Helper macro for s390.c and s390.md to check for symbolic constants.  */
#define SYMBOLIC_CONST(X)						\
  (GET_CODE (X) == SYMBOL_REF						\
   || GET_CODE (X) == LABEL_REF						\
   || (GET_CODE (X) == CONST && symbolic_reference_mentioned_p (X)))

#define TLS_SYMBOLIC_CONST(X)						\
  ((GET_CODE (X) == SYMBOL_REF && tls_symbolic_operand (X))		\
   || (GET_CODE (X) == CONST && tls_symbolic_reference_mentioned_p (X)))


/* Condition codes.  */

/* Given a comparison code (EQ, NE, etc.) and the first operand of a COMPARE,
   return the mode to be used for the comparison.  */
#define SELECT_CC_MODE(OP, X, Y) s390_select_ccmode ((OP), (X), (Y))

/* Relative costs of operations.  */

/* A C expression for the cost of a branch instruction.  A value of 1
   is the default; other values are interpreted relative to that.  */
#define BRANCH_COST(speed_p, predictable_p) s390_branch_cost

/* Nonzero if access to memory by bytes is slow and undesirable.  */
#define SLOW_BYTE_ACCESS 1

/* An integer expression for the size in bits of the largest integer machine
   mode that should actually be used.  We allow pairs of registers.  */
#define MAX_FIXED_MODE_SIZE GET_MODE_BITSIZE (TARGET_64BIT ? TImode : DImode)

/* The maximum number of bytes that a single instruction can move quickly
   between memory and registers or between two memory locations.  */
#define MOVE_MAX (TARGET_ZARCH ? 16 : 8)
#define MOVE_MAX_PIECES (TARGET_ZARCH ? 8 : 4)
#define MAX_MOVE_MAX 16

/* Don't perform CSE on function addresses.  */
#define NO_FUNCTION_CSE 1

/* This value is used in tree-sra to decide whether it might benefical
   to split a struct move into several word-size moves.  For S/390
   only small values make sense here since struct moves are relatively
   cheap thanks to mvc so the small default value chosen for archs
   with memmove patterns should be ok.  But this value is multiplied
   in tree-sra with UNITS_PER_WORD to make a decision so we adjust it
   here to compensate for that factor since mvc costs exactly the same
   on 31 and 64 bit.  */
#define MOVE_RATIO(speed) (TARGET_64BIT? 2 : 4)


/* Sections.  */

/* Output before read-only data.  */
#define TEXT_SECTION_ASM_OP ".text"

/* Output before writable (initialized) data.  */
#define DATA_SECTION_ASM_OP ".data"

/* Output before writable (uninitialized) data.  */
#define BSS_SECTION_ASM_OP ".bss"

/* S/390 constant pool breaks the devices in crtstuff.c to control section
   in where code resides.  We have to write it as asm code.  */
#ifndef __s390x__
#define CRT_CALL_STATIC_FUNCTION(SECTION_OP, FUNC) \
    asm (SECTION_OP "\n\
	bras\t%r2,1f\n\
0:	.long\t" USER_LABEL_PREFIX #FUNC " - 0b\n\
1:	l\t%r3,0(%r2)\n\
	bas\t%r14,0(%r3,%r2)\n\
	.previous");
#endif


/* Position independent code.  */

#define PIC_OFFSET_TABLE_REGNUM (flag_pic ? 12 : INVALID_REGNUM)

#define LEGITIMATE_PIC_OPERAND_P(X)  legitimate_pic_operand_p (X)

#ifndef TARGET_DEFAULT_PIC_DATA_IS_TEXT_RELATIVE
#define TARGET_DEFAULT_PIC_DATA_IS_TEXT_RELATIVE 1
#endif


/* Assembler file format.  */

/* Character to start a comment.  */
#define ASM_COMMENT_START "#"

/* Declare an uninitialized external linkage data object.  */
#define ASM_OUTPUT_ALIGNED_BSS(FILE, DECL, NAME, SIZE, ALIGN)		\
  asm_output_aligned_bss ((FILE), (DECL), (NAME), (SIZE), (ALIGN))

/* Globalizing directive for a label.  */
#define GLOBAL_ASM_OP ".globl "

/* Advance the location counter to a multiple of 2**LOG bytes.  */
#define ASM_OUTPUT_ALIGN(FILE, LOG) \
  if ((LOG)) fprintf ((FILE), "\t.align\t%d\n", 1 << (LOG))

/* Advance the location counter by SIZE bytes.  */
#define ASM_OUTPUT_SKIP(FILE, SIZE) \
  fprintf ((FILE), "\t.set\t.,.+" HOST_WIDE_INT_PRINT_UNSIGNED"\n", (SIZE))

/* The LOCAL_LABEL_PREFIX variable is used by dbxelf.h.  */
#define LOCAL_LABEL_PREFIX "."

#define LABEL_ALIGN(LABEL) \
  s390_label_align ((LABEL))

/* How to refer to registers in assembler output.  This sequence is
   indexed by compiler's hard-register-number (see above).  */
#define REGISTER_NAMES							\
  { "%r0",  "%r1",  "%r2",  "%r3",  "%r4",  "%r5",  "%r6",  "%r7",	\
    "%r8",  "%r9",  "%r10", "%r11", "%r12", "%r13", "%r14", "%r15",	\
    "%f0",  "%f2",  "%f4",  "%f6",  "%f1",  "%f3",  "%f5",  "%f7",	\
    "%f8",  "%f10", "%f12", "%f14", "%f9",  "%f11", "%f13", "%f15",	\
    "%ap",  "%cc",  "%fp",  "%rp",  "%a0",  "%a1",			\
    "%v16", "%v18", "%v20", "%v22", "%v17", "%v19", "%v21", "%v23",	\
    "%v24", "%v26", "%v28", "%v30", "%v25", "%v27", "%v29", "%v31"	\
  }

#define ADDITIONAL_REGISTER_NAMES					\
  { { "v0", 16 }, { "v2",  17 }, { "v4",  18 }, { "v6",  19 },		\
    { "v1", 20 }, { "v3",  21 }, { "v5",  22 }, { "v7",  23 },          \
    { "v8", 24 }, { "v10", 25 }, { "v12", 26 }, { "v14", 27 },          \
    { "v9", 28 }, { "v11", 29 }, { "v13", 30 }, { "v15", 31 } };

/* Print operand X (an rtx) in assembler syntax to file FILE.  */
#define PRINT_OPERAND(FILE, X, CODE) print_operand ((FILE), (X), (CODE))
#define PRINT_OPERAND_ADDRESS(FILE, ADDR) print_operand_address ((FILE), (ADDR))

/* Output an element of a case-vector that is absolute.  */
#define ASM_OUTPUT_ADDR_VEC_ELT(FILE, VALUE)				\
do {									\
  char buf[32];								\
  fputs (integer_asm_op (UNITS_PER_LONG, TRUE), (FILE));		\
  ASM_GENERATE_INTERNAL_LABEL (buf, "L", (VALUE));			\
  assemble_name ((FILE), buf);						\
  fputc ('\n', (FILE));							\
} while (0)

/* Output an element of a case-vector that is relative.  */
#define ASM_OUTPUT_ADDR_DIFF_ELT(FILE, BODY, VALUE, REL)		\
do {									\
  char buf[32];								\
  fputs (integer_asm_op (UNITS_PER_LONG, TRUE), (FILE));		\
  ASM_GENERATE_INTERNAL_LABEL (buf, "L", (VALUE));			\
  assemble_name ((FILE), buf);						\
  fputc ('-', (FILE));							\
  ASM_GENERATE_INTERNAL_LABEL (buf, "L", (REL));			\
  assemble_name ((FILE), buf);						\
  fputc ('\n', (FILE));							\
} while (0)

/* Mark the return register as used by the epilogue so that we can
   use it in unadorned (return) and (simple_return) instructions.  */
#define EPILOGUE_USES(REGNO) ((REGNO) == RETURN_REGNUM)

#undef ASM_OUTPUT_FUNCTION_LABEL
#define ASM_OUTPUT_FUNCTION_LABEL(FILE, NAME, DECL)		\
  s390_asm_output_function_label ((FILE), (NAME), (DECL))

#if S390_USE_TARGET_ATTRIBUTE
/* Hook to output .machine and .machinemode at start of function.  */
#undef ASM_OUTPUT_FUNCTION_PREFIX
#define ASM_OUTPUT_FUNCTION_PREFIX s390_asm_output_function_prefix

/* Hook to output .machine and .machinemode at end of function.  */
#undef ASM_DECLARE_FUNCTION_SIZE
#define ASM_DECLARE_FUNCTION_SIZE s390_asm_declare_function_size
#endif

/* Miscellaneous parameters.  */

/* Specify the machine mode that this machine uses for the index in the
   tablejump instruction.  */
#define CASE_VECTOR_MODE (TARGET_64BIT ? DImode : SImode)

/* Specify the machine mode that pointers have.
   After generation of rtl, the compiler makes no further distinction
   between pointers and any other objects of this machine mode.  */
#define Pmode (TARGET_64BIT ? DImode : SImode)

/* This is -1 for "pointer mode" extend.  See ptr_extend in s390.md.  */
#define POINTERS_EXTEND_UNSIGNED -1

/* A function address in a call instruction is a byte address (for
   indexing purposes) so give the MEM rtx a byte's mode.  */
#define FUNCTION_MODE QImode

/* Specify the value which is used when clz operand is zero.  */
#define CLZ_DEFINED_VALUE_AT_ZERO(MODE, VALUE) ((VALUE) = 64, 1)

/* Machine-specific symbol_ref flags.  */
#define SYMBOL_FLAG_ALIGN_SHIFT	  SYMBOL_FLAG_MACH_DEP_SHIFT
#define SYMBOL_FLAG_ALIGN_MASK    \
  ((SYMBOL_FLAG_MACH_DEP << 0) | (SYMBOL_FLAG_MACH_DEP << 1))

#define SYMBOL_FLAG_SET_ALIGN(X, A) \
    (SYMBOL_REF_FLAGS (X) = (SYMBOL_REF_FLAGS (X) & ~SYMBOL_FLAG_ALIGN_MASK) \
     | (A << SYMBOL_FLAG_ALIGN_SHIFT))

#define SYMBOL_FLAG_GET_ALIGN(X) \
    ((SYMBOL_REF_FLAGS (X) & SYMBOL_FLAG_ALIGN_MASK) >> SYMBOL_FLAG_ALIGN_SHIFT)

/* Helpers to access symbol_ref flags.  They are used in
   check_symref_alignment() and larl_operand to detect if the
   available alignment matches the required one.  We do not use
   a positive check like _ALIGN2 because in that case we would have
   to annotate every symbol_ref.  However, we only want to touch
   the symbol_refs that can be misaligned and assume that the others
   are correctly aligned.  Hence, if a symbol_ref does not have
   a _NOTALIGN flag it is supposed to be correctly aligned.  */
#define SYMBOL_FLAG_SET_NOTALIGN2(X) SYMBOL_FLAG_SET_ALIGN((X), 1)
#define SYMBOL_FLAG_SET_NOTALIGN4(X) SYMBOL_FLAG_SET_ALIGN((X), 2)
#define SYMBOL_FLAG_SET_NOTALIGN8(X) SYMBOL_FLAG_SET_ALIGN((X), 3)

#define SYMBOL_FLAG_NOTALIGN2_P(X) (SYMBOL_FLAG_GET_ALIGN(X) == 1)
#define SYMBOL_FLAG_NOTALIGN4_P(X) (SYMBOL_FLAG_GET_ALIGN(X) == 2	\
				    || SYMBOL_FLAG_GET_ALIGN(X) == 1)
#define SYMBOL_FLAG_NOTALIGN8_P(X) (SYMBOL_FLAG_GET_ALIGN(X) == 3	\
				    || SYMBOL_FLAG_GET_ALIGN(X) == 2	\
				    || SYMBOL_FLAG_GET_ALIGN(X) == 1)

/* Check whether integer displacement is in range for a short displacement.  */
#define SHORT_DISP_IN_RANGE(d) ((d) >= 0 && (d) <= 4095)

/* Check whether integer displacement is in range.  */
#define DISP_IN_RANGE(d)				\
  (TARGET_LONG_DISPLACEMENT				\
   ? ((d) >= -524288 && (d) <= 524287)			\
   : SHORT_DISP_IN_RANGE(d))

/* Reads can reuse write prefetches, used by tree-ssa-prefetch-loops.c.  */
#define READ_CAN_USE_WRITE_PREFETCH 1

extern const int processor_flags_table[];

struct s390_processor
{
  /* The preferred name to be used in user visible output.  */
  const char *const name;
  /* CPU name as it should be passed to Binutils via .machine  */
  const char *const binutils_name;
  const enum processor_type processor;
  const struct processor_costs *cost;
  int arch_level;
};

extern const struct s390_processor processor_table[];

/* The truth element value for vector comparisons.  Our instructions
   always generate -1 in that case.  */
#define VECTOR_STORE_FLAG_VALUE(MODE) CONSTM1_RTX (GET_MODE_INNER (MODE))

/* Target pragma.  */

/* resolve_overloaded_builtin cannot be defined the normal way since
   it is defined in code which technically belongs to the
   front-end.  */
#define REGISTER_TARGET_PRAGMAS()		\
  do {						\
    s390_register_target_pragmas ();		\
  } while (0)

#ifndef USED_FOR_TARGET
/* The following structure is embedded in the machine
   specific part of struct function.  */

struct GTY (()) s390_frame_layout
{
  /* Offset within stack frame.  */
  HOST_WIDE_INT gprs_offset;
  HOST_WIDE_INT f0_offset;
  HOST_WIDE_INT f4_offset;
  HOST_WIDE_INT f8_offset;
  HOST_WIDE_INT backchain_offset;

  /* Number of first and last gpr where slots in the register
     save area are reserved for.  */
  int first_save_gpr_slot;
  int last_save_gpr_slot;

  /* Location (FP register number) where GPRs (r0-r15) should
     be saved to.
      0 - does not need to be saved at all
     -1 - stack slot  */
#define SAVE_SLOT_NONE   0
#define SAVE_SLOT_STACK -1
  signed char gpr_save_slots[16];

  /* Number of first and last gpr to be saved, restored.  */
  int first_save_gpr;
  int first_restore_gpr;
  int last_save_gpr;
  int last_restore_gpr;

  /* Bits standing for floating point registers. Set, if the
     respective register has to be saved. Starting with reg 16 (f0)
     at the rightmost bit.
     Bit 15 14 13 12 11 10  9  8  7  6  5  4  3  2  1  0
     fpr 15 13 11  9 14 12 10  8  7  5  3  1  6  4  2  0
     reg 31 30 29 28 27 26 25 24 23 22 21 20 19 18 17 16  */
  unsigned int fpr_bitmap;

  /* Number of floating point registers f8-f15 which must be saved.  */
  int high_fprs;

  /* Set if return address needs to be saved.
     This flag is set by s390_return_addr_rtx if it could not use
     the initial value of r14 and therefore depends on r14 saved
     to the stack.  */
  bool save_return_addr_p;

  /* Size of stack frame.  */
  HOST_WIDE_INT frame_size;
};


/* Define the structure for the machine field in struct function.  */

struct GTY(()) machine_function
{
  struct s390_frame_layout frame_layout;

  /* Literal pool base register.  */
  rtx base_reg;

  bool has_landing_pad_p;

  /* True if the current function may contain a tbegin clobbering
     FPRs.  */
  bool tbegin_p;

  /* For -fsplit-stack support: A stack local which holds a pointer to
     the stack arguments for a function with a variable number of
     arguments.  This is set at the start of the function and is used
     to initialize the overflow_arg_area field of the va_list
     structure.  */
  rtx split_stack_varargs_pointer;

  enum indirect_branch indirect_branch_jump;
  enum indirect_branch indirect_branch_call;

  enum indirect_branch function_return_mem;
  enum indirect_branch function_return_reg;
};
#endif

#define TARGET_INDIRECT_BRANCH_NOBP_RET_OPTION				\
  (cfun->machine->function_return_reg != indirect_branch_keep		\
   || cfun->machine->function_return_mem != indirect_branch_keep)

#define TARGET_INDIRECT_BRANCH_NOBP_RET					\
  ((cfun->machine->function_return_reg != indirect_branch_keep		\
    && !s390_return_addr_from_memory ())				\
   || (cfun->machine->function_return_mem != indirect_branch_keep	\
       && s390_return_addr_from_memory ()))

#define TARGET_INDIRECT_BRANCH_NOBP_JUMP				\
  (cfun->machine->indirect_branch_jump != indirect_branch_keep)

#define TARGET_INDIRECT_BRANCH_NOBP_JUMP_THUNK				\
  (cfun->machine->indirect_branch_jump == indirect_branch_thunk		\
   || cfun->machine->indirect_branch_jump == indirect_branch_thunk_extern)

#define TARGET_INDIRECT_BRANCH_NOBP_JUMP_INLINE_THUNK			\
  (cfun->machine->indirect_branch_jump == indirect_branch_thunk_inline)

#define TARGET_INDIRECT_BRANCH_NOBP_CALL			\
  (cfun->machine->indirect_branch_call != indirect_branch_keep)

#ifndef TARGET_DEFAULT_INDIRECT_BRANCH_TABLE
#define TARGET_DEFAULT_INDIRECT_BRANCH_TABLE 0
#endif

#define TARGET_INDIRECT_BRANCH_THUNK_NAME_EXRL "__s390_indirect_jump_r%d"
#define TARGET_INDIRECT_BRANCH_THUNK_NAME_EX   "__s390_indirect_jump_r%duse_r%d"

#define TARGET_INDIRECT_BRANCH_TABLE s390_indirect_branch_table


#endif /* S390_H */<|MERGE_RESOLUTION|>--- conflicted
+++ resolved
@@ -1,9 +1,5 @@
 /* Definitions of target machine for GNU compiler, for IBM S/390
-<<<<<<< HEAD
-   Copyright (C) 1999-2019 Free Software Foundation, Inc.
-=======
    Copyright (C) 1999-2020 Free Software Foundation, Inc.
->>>>>>> e2aa5677
    Contributed by Hartmut Penner (hpenner@de.ibm.com) and
 		  Ulrich Weigand (uweigand@de.ibm.com).
 		  Andreas Krebbel (Andreas.Krebbel@de.ibm.com)
@@ -171,8 +167,6 @@
 	(TARGET_VX && TARGET_CPU_VXE2)
 #define TARGET_VXE2_P(opts)						\
 	(TARGET_VX_P (opts) && TARGET_CPU_VXE2_P (opts))
-<<<<<<< HEAD
-=======
 #if defined(HAVE_AS_VECTOR_LOADSTORE_ALIGNMENT_HINTS_ON_Z13)
 #define TARGET_VECTOR_LOADSTORE_ALIGNMENT_HINTS TARGET_Z13
 #elif defined(HAVE_AS_VECTOR_LOADSTORE_ALIGNMENT_HINTS)
@@ -185,7 +179,6 @@
    comparison.  */
 #define TARGET_NONSIGNALING_VECTOR_COMPARE_OK \
   (TARGET_VX && !TARGET_VXE && (flag_finite_math_only || !flag_trapping_math))
->>>>>>> e2aa5677
 
 #ifdef HAVE_AS_MACHINE_MACHINEMODE
 #define S390_USE_TARGET_ATTRIBUTE 1
@@ -246,13 +239,9 @@
 #define TARGET_DEFAULT             0
 #endif
 
-<<<<<<< HEAD
-/* Support for configure-time defaults.  */
-=======
 /* Support for configure-time defaults.
    The order here is important so that -march doesn't squash the
    tune values.  */
->>>>>>> e2aa5677
 #define OPTION_DEFAULT_SPECS					\
   { "mode", "%{!mesa:%{!mzarch:-m%(VALUE)}}" },			\
   { "tune", "%{!mtune=*:%{!march=*:-mtune=%(VALUE)}}" },	\
@@ -478,25 +467,6 @@
   0, 0, 0, 0,					\
   0, 0, 0, 0 }
 
-<<<<<<< HEAD
-#define CALL_USED_REGISTERS			\
-{ 1, 1, 1, 1,					\
-  1, 1, 0, 0,					\
-  0, 0, 0, 0,					\
-  0, 1, 1, 1,					\
-  1, 1, 1, 1,					\
-  1, 1, 1, 1,					\
-  1, 1, 1, 1,					\
-  1, 1, 1, 1,					\
-  1, 1, 1, 1,					\
-  1, 1,						\
-  1, 1, 1, 1,					\
-  1, 1, 1, 1,					\
-  1, 1, 1, 1,					\
-  1, 1, 1, 1 }
-
-=======
->>>>>>> e2aa5677
 #define CALL_REALLY_USED_REGISTERS		\
 { 1, 1, 1, 1,	/* r0 - r15 */			\
   1, 1, 0, 0,					\
