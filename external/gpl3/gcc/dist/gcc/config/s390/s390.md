--- conflicted
+++ resolved
@@ -1,9 +1,5 @@
 ;;- Machine description for GNU compiler -- S/390 / zSeries version.
-<<<<<<< HEAD
-;;  Copyright (C) 1999-2019 Free Software Foundation, Inc.
-=======
 ;;  Copyright (C) 1999-2020 Free Software Foundation, Inc.
->>>>>>> e2aa5677
 ;;  Contributed by Hartmut Penner (hpenner@de.ibm.com) and
 ;;                 Ulrich Weigand (uweigand@de.ibm.com) and
 ;;                 Andreas Krebbel (Andreas.Krebbel@de.ibm.com)
@@ -3986,15 +3982,9 @@
 		  (match_operand 5 "const_int_operand" "")) ; start
 		  ))]
   "<z10_or_zEC12_cond>
-<<<<<<< HEAD
-   && EXTRACT_ARGS_IN_RANGE (INTVAL (operands[4]), INTVAL (operands[5]), 64)
-   && UINTVAL (operands[2]) == (HOST_WIDE_INT_M1U << UINTVAL (operands[4]))"
-  "<risbg_n>\t%0,%3,64-%4,63,%4+%5"
-=======
    && EXTRACT_ARGS_IN_RANGE (INTVAL (operands[4]), INTVAL (operands[5]), <DSI:bitsize>)
    && UINTVAL (operands[2]) == (HOST_WIDE_INT_M1U << UINTVAL (operands[4]))"
   "<risbg_n>\t%0,%3,64-%4,63,(64-<DSI:bitsize>)+%4+%5"
->>>>>>> e2aa5677
   [(set_attr "op_type" "RIE")
    (set_attr "z10prop" "z10_super_E1")])
 
@@ -9152,11 +9142,7 @@
 (define_expand "rotl<mode>3"
   [(set (match_operand:GPR 0 "register_operand" "")
         (rotate:GPR (match_operand:GPR 1 "register_operand" "")
-<<<<<<< HEAD
-		    (match_operand:SI 2 "nonmemory_operand" "")))]
-=======
 		    (match_operand:QI 2 "shift_count_operand" "")))]
->>>>>>> e2aa5677
   ""
   "")
 
@@ -9164,15 +9150,9 @@
 (define_insn "*rotl<mode>3"
   [(set (match_operand:GPR             0 "register_operand"  "=d")
 	(rotate:GPR (match_operand:GPR 1 "register_operand"   "d")
-<<<<<<< HEAD
-		    (match_operand:SI  2 "nonmemory_operand" "an")))]
-  ""
-  "rll<g>\t%0,%1,<addr_style_op_ops>"
-=======
 		    (match_operand:QI  2 "shift_count_operand" "jsc")))]
   ""
   "rll<g>\t%0,%1,%Y2"
->>>>>>> e2aa5677
   [(set_attr "op_type"  "RSE")
    (set_attr "atype"    "reg")
    (set_attr "z10prop"  "z10_super_E1")])
@@ -11703,13 +11683,8 @@
 })
 
 (define_expand "popcounthi2_z196"
-<<<<<<< HEAD
-  [; popcnt op0, op1
-   (parallel [(set (match_operand:HI 0 "register_operand" "")
-=======
   [; popcnt op2, op1
    (parallel [(set (match_dup 2)
->>>>>>> e2aa5677
 		   (unspec:HI [(match_operand:HI 1 "register_operand")]
 			      UNSPEC_POPCNT))
 	      (clobber (reg:CC CC_REGNUM))])
@@ -11969,13 +11944,8 @@
   if (CONST_INT_P (operands[0])
       && INTVAL (operands[0]) >= 0 && INTVAL (operands[0]) <= 255)
     {
-<<<<<<< HEAD
-      error ("invalid transaction abort code: %wd;  values in range 0 "
-	     "through 255 are reserved", INTVAL (operands[0]));
-=======
       error ("invalid transaction abort code: %wd (values in range 0 "
 	     "through 255 are reserved)", INTVAL (operands[0]));
->>>>>>> e2aa5677
       FAIL;
     }
 })
@@ -12099,86 +12069,6 @@
   DONE;
 })
 
-<<<<<<< HEAD
-;; __morestack parameter block for split stack prologue.  Parameters are:
-;; parameter block label, label to be called by __morestack, frame size,
-;; stack parameter size.
-
-(define_insn "split_stack_data"
-  [(unspec_volatile [(match_operand 0 "" "X")
-		     (match_operand 1 "" "X")
-		     (match_operand 2 "const_int_operand" "X")
-		     (match_operand 3 "const_int_operand" "X")]
-		    UNSPECV_SPLIT_STACK_DATA)]
-  ""
-{
-  switch_to_section (targetm.asm_out.function_rodata_section
-		 (current_function_decl));
-
-  if (TARGET_64BIT)
-    output_asm_insn (".align\t8", operands);
-  else
-    output_asm_insn (".align\t4", operands);
-  (*targetm.asm_out.internal_label) (asm_out_file, "L",
-				     CODE_LABEL_NUMBER (operands[0]));
-  if (TARGET_64BIT)
-    {
-      output_asm_insn (".quad\t%2", operands);
-      output_asm_insn (".quad\t%3", operands);
-      output_asm_insn (".quad\t%1-%0", operands);
-    }
-  else
-    {
-      output_asm_insn (".long\t%2", operands);
-      output_asm_insn (".long\t%3", operands);
-      output_asm_insn (".long\t%1-%0", operands);
-    }
-
-  switch_to_section (current_function_section ());
-  return "";
-}
-  [(set_attr "length" "0")])
-
-
-;; A jg with minimal fuss for use in split stack prologue.
-
-(define_expand "split_stack_call"
-  [(match_operand 0 "bras_sym_operand" "X")
-   (match_operand 1 "" "")]
-  ""
-{
-  if (TARGET_64BIT)
-    emit_jump_insn (gen_split_stack_call_di (operands[0], operands[1]));
-  else
-    emit_jump_insn (gen_split_stack_call_si (operands[0], operands[1]));
-  DONE;
-})
-
-(define_insn "split_stack_call_<mode>"
-  [(set (pc) (label_ref (match_operand 1 "" "")))
-   (set (reg:P 1) (unspec_volatile [(match_operand 0 "bras_sym_operand" "X")
-				    (reg:P 1)]
-				   UNSPECV_SPLIT_STACK_CALL))]
-  ""
-  "jg\t%0"
-  [(set_attr "op_type" "RIL")
-   (set_attr "type"  "branch")])
-
-;; Also a conditional one.
-
-(define_expand "split_stack_cond_call"
-  [(match_operand 0 "bras_sym_operand" "X")
-   (match_operand 1 "" "")
-   (match_operand 2 "" "")]
-  ""
-{
-  if (TARGET_64BIT)
-    emit_jump_insn (gen_split_stack_cond_call_di (operands[0], operands[1], operands[2]));
-  else
-    emit_jump_insn (gen_split_stack_cond_call_si (operands[0], operands[1], operands[2]));
-  DONE;
-})
-=======
 ;; Call to __morestack used by the split stack support
 
 ; The insn has 3 parts:
@@ -12210,7 +12100,6 @@
    (set_attr "type"  "branch")])
 
 ; As above but with a conditional jump
->>>>>>> e2aa5677
 
 (define_insn "@split_stack_cond_call<mode>"
   [(set (pc)
@@ -12220,11 +12109,6 @@
 	  (pc)))
    (set (reg:P 1) (unspec_volatile [(match_operand 0 "bras_sym_operand" "X")
 				    (reg:P 1)]
-<<<<<<< HEAD
-				   UNSPECV_SPLIT_STACK_CALL))]
-  ""
-  "jg%C1\t%0"
-=======
 				   UNSPECV_SPLIT_STACK_CALL))
    (use (label_ref (match_operand 1 "" "X")))         ; parm block label
    (use (match_operand 3 "const_int_operand" "X"))    ; frame size
@@ -12234,7 +12118,6 @@
   s390_output_split_stack_data (operands[1], operands[2], operands[3], operands[4]);
   return "jg%C5\t%0";
 }
->>>>>>> e2aa5677
   [(set_attr "op_type" "RIL")
    (set_attr "type"  "branch")])
 
