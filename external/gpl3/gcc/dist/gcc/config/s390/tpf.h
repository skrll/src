/* Definitions for target OS TPF for GNU compiler, for IBM S/390 hardware
<<<<<<< HEAD
   Copyright (C) 2003-2019 Free Software Foundation, Inc.
=======
   Copyright (C) 2003-2020 Free Software Foundation, Inc.
>>>>>>> e2aa5677
   Contributed by P.J. Darcy (darcypj@us.ibm.com),
		  Hartmut Penner (hpenner@de.ibm.com), and
		  Ulrich Weigand (uweigand@de.ibm.com).

This file is part of GCC.

GCC is free software; you can redistribute it and/or modify it under
the terms of the GNU General Public License as published by the Free
Software Foundation; either version 3, or (at your option) any later
version.

GCC is distributed in the hope that it will be useful, but WITHOUT ANY
WARRANTY; without even the implied warranty of MERCHANTABILITY or
FITNESS FOR A PARTICULAR PURPOSE.  See the GNU General Public License
for more details.

You should have received a copy of the GNU General Public License
along with GCC; see the file COPYING3.  If not see
<http://www.gnu.org/licenses/>.  */

#ifndef _TPF_H
#define _TPF_H

/* TPF wants the following macros defined/undefined as follows.  */
#undef TARGET_TPF
#define TARGET_TPF 1
#undef ASM_APP_ON
#define ASM_APP_ON "#APP\n"
#undef ASM_APP_OFF
#define ASM_APP_OFF "#NO_APP\n"
#define TARGET_POSIX_IO

#undef  SIZE_TYPE
#define SIZE_TYPE ("long unsigned int")
#undef  PTRDIFF_TYPE
#define PTRDIFF_TYPE ("long int")
#undef  WCHAR_TYPE
#define WCHAR_TYPE "int"
#undef  WCHAR_TYPE_SIZE
#define WCHAR_TYPE_SIZE 32


/* TPF OS specific stack-pointer offset.  */
#undef STACK_POINTER_OFFSET
#define STACK_POINTER_OFFSET		448

/* When building for TPF, set a generic default target that is 64 bits. Also
   enable TPF profiling support and the standard backchain by default.  */
#undef TARGET_DEFAULT
#define TARGET_DEFAULT (MASK_TPF_PROFILING | MASK_64BIT | MASK_ZARCH \
			| MASK_HARD_DFP | MASK_BACKCHAIN)

/* Exception handling.  */

/* Select a format to encode pointers in exception handling data.  */
#undef ASM_PREFERRED_EH_DATA_FORMAT
#define ASM_PREFERRED_EH_DATA_FORMAT(CODE, GLOBAL) DW_EH_PE_absptr

/* TPF OS specific compiler settings.  */
#undef TARGET_OS_CPP_BUILTINS
#define TARGET_OS_CPP_BUILTINS()                \
  do                                            \
    {                                           \
      builtin_define_std ("tpf");               \
      builtin_assert ("system=tpf");            \
      builtin_define ("__ELF__");               \
    }                                           \
  while (0)


#define EXTRA_SPECS                             \
  { "entry_spec", ENTRY_SPEC }

/* Make TPF specific spec file settings here.  */

#undef STARTFILE_SPEC
#define STARTFILE_SPEC \
  "%{mmain:crt0%O%s} crtbeginS%O%s crt3%O%s"

#undef ENDFILE_SPEC
#define ENDFILE_SPEC "crtendS%O%s"

#undef CC1_SPEC
#define CC1_SPEC "%{!fverbose-asm: -fverbose-asm}"

/* The GNU C++ standard library requires that these macros be defined.  */
#undef CPLUSPLUS_CPP_SPEC
#define CPLUSPLUS_CPP_SPEC "-D_GNU_SOURCE %(cpp)"

/* Rewrite -march=arch* options to the original CPU name in order to
   make it work with older binutils.  */
#undef  ASM_SPEC
#define ASM_SPEC					\
  "%{m31&m64}%{mesa&mzarch}%{march=z*}"			\
  "%{march=arch5:-march=z900}"				\
  "%{march=arch6:-march=z990}"				\
  "%{march=arch7:-march=z9-ec}"				\
  "%{march=arch8:-march=z10}"				\
  "%{march=arch9:-march=z196}"				\
  "%{march=arch10:-march=zEC12}"			\
  "%{march=arch11:-march=z13}"				\
  " -alshd=%b.lst"

#undef LIB_SPEC
#define LIB_SPEC "-lCTIS -lCISO -lCLBM -lCTAL -lCFVS -lCTBX -lCTXO \
		  -lCJ00 -lCTDF -lCOMX -lCOMS -lCTHD -lCTAD -lTPFSTUB"

#define ENTRY_SPEC "%{mmain:-entry=_start} \
		    %{!mmain:-entry=0}"

/* All linking is done shared on TPF-OS.  */
/* FIXME: When binutils patch for new emulation is committed
   then change emulation to elf64_s390_tpf.  */
#undef LINK_SPEC
#define LINK_SPEC \
  "-m elf64_s390 \
   %{static:%estatic is not supported on TPF-OS} \
   %{shared: -shared} \
   %{!shared:-shared} \
   %(entry_spec)"

/* IBM copies these libraries over with these names.  */
#define MATH_LIBRARY "CLBM"
#define LIBSTDCXX "CPP1"

#undef TARGET_LIBC_HAS_FUNCTION
#define TARGET_LIBC_HAS_FUNCTION gnu_libc_has_function

/* GAS supports it, but the debuggers don't, so avoid it.  */
#define SUPPORTS_DISCRIMINATOR 0

/* z/TPF hardcoded values for the -mtpf-trace feature.  */

/* The *_CHECK value specify addresses in the lowcore whose byte
   values can be used to turn on/off the tracing.  */
#define TPF_TRACE_PROLOGUE_CHECK 4065
#define TPF_TRACE_EPILOGUE_CHECK 4071

/* The target addresses for the z/TPF trace facility.  */
#define TPF_TRACE_PROLOGUE_TARGET 4064
#define TPF_TRACE_EPILOGUE_TARGET 4070

/* Alternate target addresses for the z/TPF trace facility.  These
   will be used with the -mtpf-trace-skip switch.  */
#define TPF_TRACE_PROLOGUE_SKIP_TARGET 4076
#define TPF_TRACE_EPILOGUE_SKIP_TARGET 4082

#endif /* ! _TPF_H */<|MERGE_RESOLUTION|>--- conflicted
+++ resolved
@@ -1,9 +1,5 @@
 /* Definitions for target OS TPF for GNU compiler, for IBM S/390 hardware
-<<<<<<< HEAD
-   Copyright (C) 2003-2019 Free Software Foundation, Inc.
-=======
    Copyright (C) 2003-2020 Free Software Foundation, Inc.
->>>>>>> e2aa5677
    Contributed by P.J. Darcy (darcypj@us.ibm.com),
 		  Hartmut Penner (hpenner@de.ibm.com), and
 		  Ulrich Weigand (uweigand@de.ibm.com).
