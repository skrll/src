--- conflicted
+++ resolved
@@ -1,9 +1,5 @@
 /* XL compiler hardware transactional execution intrinsics
-<<<<<<< HEAD
-   Copyright (C) 2013-2019 Free Software Foundation, Inc.
-=======
    Copyright (C) 2013-2020 Free Software Foundation, Inc.
->>>>>>> 9e014010
    Contributed by Andreas Krebbel (Andreas.Krebbel@de.ibm.com)
 
 This file is part of GCC.
