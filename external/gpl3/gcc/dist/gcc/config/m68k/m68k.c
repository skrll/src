--- conflicted
+++ resolved
@@ -1,9 +1,5 @@
 /* Subroutines for insn-output.c for Motorola 68000 family.
-<<<<<<< HEAD
-   Copyright (C) 1987-2019 Free Software Foundation, Inc.
-=======
    Copyright (C) 1987-2020 Free Software Foundation, Inc.
->>>>>>> 9e014010
 
 This file is part of GCC.
 
@@ -362,12 +358,9 @@
 #undef  TARGET_HAVE_SPECULATION_SAFE_VALUE
 #define TARGET_HAVE_SPECULATION_SAFE_VALUE speculation_safe_value_not_needed
 
-<<<<<<< HEAD
-=======
 #undef TARGET_ASM_FINAL_POSTSCAN_INSN
 #define TARGET_ASM_FINAL_POSTSCAN_INSN m68k_asm_final_postscan_insn
 
->>>>>>> 9e014010
 static const struct attribute_spec m68k_attribute_table[] =
 {
   /* { name, min_len, max_len, decl_req, type_req, fn_type_req,
