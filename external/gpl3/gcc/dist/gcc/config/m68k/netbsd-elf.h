/* Definitions of target machine for GNU compiler,
   for m68k (including m68010) NetBSD platforms using the
   ELF object format.
<<<<<<< HEAD
   Copyright (C) 2002-2019 Free Software Foundation, Inc.
=======
   Copyright (C) 2002-2020 Free Software Foundation, Inc.
>>>>>>> e2aa5677
   Contributed by Wasabi Systems. Inc.

   This file is derived from <m68k/m68kv4.h>, <m68k/m68kelf.h>,
   and <m68k/linux.h>.

This file is part of GCC.

GCC is free software; you can redistribute it and/or modify
it under the terms of the GNU General Public License as published by
the Free Software Foundation; either version 3, or (at your option)
any later version.

GCC is distributed in the hope that it will be useful,
but WITHOUT ANY WARRANTY; without even the implied warranty of
MERCHANTABILITY or FITNESS FOR A PARTICULAR PURPOSE.  See the
GNU General Public License for more details.

You should have received a copy of the GNU General Public License
along with GCC; see the file COPYING3.  If not see
<http://www.gnu.org/licenses/>.  */

#define TARGET_OS_CPP_BUILTINS()		\
  do						\
    {						\
      NETBSD_OS_CPP_BUILTINS_ELF();		\
      builtin_define ("__m68k__");		\
      builtin_define ("__SVR4_ABI__");		\
      builtin_define ("__motorola__");		\
      if (TARGET_HARD_FLOAT)			\
	builtin_define ("__HAVE_FPU__");	\
    }						\
  while (0)

/* Don't try using XFmode on the 68010 or coldfire.  */ 
#undef LONG_DOUBLE_TYPE_SIZE
#define LONG_DOUBLE_TYPE_SIZE (TARGET_68020 ? 80 : 64)

#undef SUBTARGET_OVERRIDE_OPTIONS
#define SUBTARGET_OVERRIDE_OPTIONS \
  { \
    if (TARGET_COLDFIRE) \
      { \
	target_flags |= MASK_STRICT_ALIGNMENT | MASK_CF_HWDIV; \
	if ((target_flags_explicit & MASK_HARD_FLOAT) == 0) \
	  { \
	    target_flags &= ~MASK_HARD_FLOAT; \
	    m68k_fpu = FPUTYPE_NONE; \
	  } \
      } \
  }


/* Provide a CPP_SPEC appropriate for NetBSD m68k targets.  Currently we
   deal with the GCC option '-posix', as well as an indication as to
   whether or not use of the FPU is allowed.  */

#undef CPP_SPEC
#define CPP_SPEC \
  "%(netbsd_cpp_spec)"


/* Provide an ASM_SPEC appropriate for NetBSD m68k ELF targets.  We need
   to pass PIC code generation options.  */

#undef ASM_SPEC
#define ASM_SPEC \
  "%(asm_cpu_spec) \
   %{m68010} %{m68020} %{m68030} %{m68040} %{m68060} \
   %{m5200} %{m5206e} %{m528x} %{m5307} %{m5407} %{mcfv4e} \
   %{" FPIE1_OR_FPIC1_SPEC ":-k} %{" FPIE2_OR_FPIC2_SPEC ":-k -K}"

/* Provide a LINK_SPEC appropriate for a NetBSD/m68k ELF target.  */

#undef LINK_SPEC
#define LINK_SPEC NETBSD_LINK_SPEC_ELF

/* NetBSD/sun2 does not support shlibs, avoid using libgcc_pic.  */
#ifndef ENABLE_SHARED_LIBGCC
#undef REAL_LIBGCC_SPEC
#define REAL_LIBGCC_SPEC	"-lgcc"
#endif

#define NETBSD_ENTRY_POINT "_start"

/* Output assembler code to FILE to increment profiler label # LABELNO
   for profiling a function only.  */

#undef FUNCTION_PROFILER
#define FUNCTION_PROFILER(FILE, LABELNO)				\
do									\
  {									\
    if (TARGET_COLDFIRE)						\
      {									\
        asm_fprintf (FILE, "\tmovea.l #%LLP%d-.,%Ra1\n", (LABELNO));	\
        asm_fprintf (FILE, "\tlea (-6,%Rpc,%Ra1),%Ra1\n");	\
      }									\
    else								\
      asm_fprintf (FILE, "\tlea (%LLP%d,%Rpc),%Ra1\n", (LABELNO));	\
    if (flag_pic)							\
      fprintf (FILE, "\tbsr.l __mcount@PLTPC\n");			\
    else								\
      fprintf (FILE, "\tjbsr __mcount\n");				\
  }									\
while (0)


/* Make gcc agree with <machine/ansi.h>  */

#undef SIZE_TYPE
#define SIZE_TYPE "unsigned int"

#undef PTRDIFF_TYPE
#define PTRDIFF_TYPE "int"


/* XXX
   Here is a bunch of stuff lifted from m68kelf.h.  We don't use that
   file directly, because it has a lot of baggage we don't want.  */


/* The prefix for register names.  Note that REGISTER_NAMES
   is supposed to include this prefix.  Also note that this is NOT an
   fprintf format string, it is a literal string.  */

#undef REGISTER_PREFIX
#define REGISTER_PREFIX "%"


/* The prefix for local (compiler generated) lables.
   These labels will not appear in the symbol table.  */

#undef LOCAL_LABEL_PREFIX
#define LOCAL_LABEL_PREFIX "."


/* The prefix to add to user-visible assembler symbols.  */

#undef USER_LABEL_PREFIX
#define USER_LABEL_PREFIX ""


#undef ASM_COMMENT_START
#define ASM_COMMENT_START "|"


/* Currently, JUMP_TABLES_IN_TEXT_SECTION must be defined in order to
   keep switch tables in the text section.  */

#undef JUMP_TABLES_IN_TEXT_SECTION
#define JUMP_TABLES_IN_TEXT_SECTION 1


/* Use the default action for outputting the case label.  */
#undef ASM_OUTPUT_CASE_LABEL
#define ASM_RETURN_CASE_JUMP				\
  do {							\
    if (TARGET_COLDFIRE)				\
      {							\
	if (ADDRESS_REG_P (operands[0]))		\
	  return "jmp %%pc@(2,%0:l)";			\
	else if (TARGET_LONG_JUMP_TABLE_OFFSETS)	\
	  return "jmp %%pc@(2,%0:l)";			\
	else						\
	  return "ext%.l %0\n\tjmp %%pc@(2,%0:l)";	\
      }							\
    else if (TARGET_LONG_JUMP_TABLE_OFFSETS)		\
      return "jmp %%pc@(2,%0:l)";			\
    else						\
      return "jmp %%pc@(2,%0:w)";			\
  } while (0)


/* This is how to output an assembler line that says to advance the
   location counter to a multiple of 2**LOG bytes.  */

#undef ASM_OUTPUT_ALIGN
#define ASM_OUTPUT_ALIGN(FILE,LOG)					\
do									\
  {									\
    if ((LOG) > 0)							\
      fprintf ((FILE), "%s%u\n", ALIGN_ASM_OP, 1 << (LOG));		\
  }									\
while (0)


/* If defined, a C expression whose value is a string containing the
   assembler operation to identify the following data as uninitialized global
   data.  */

#define BSS_SECTION_ASM_OP	".section\t.bss"


#undef ASM_OUTPUT_ALIGNED_BSS
#define ASM_OUTPUT_ALIGNED_BSS(FILE, DECL, NAME, SIZE, ALIGN)		\
  asm_output_aligned_bss (FILE, DECL, NAME, SIZE, ALIGN)


#undef ASM_OUTPUT_COMMON
#define ASM_OUTPUT_COMMON(FILE, NAME, SIZE, ROUNDED)			\
( fputs (".comm ", (FILE)),						\
  assemble_name ((FILE), (NAME)),					\
  fprintf ((FILE), ",%u\n", (int)(SIZE)))

#undef ASM_OUTPUT_LOCAL
#define ASM_OUTPUT_LOCAL(FILE, NAME, SIZE, ROUNDED)			\
( fputs (".lcomm ", (FILE)),						\
  assemble_name ((FILE), (NAME)),					\
  fprintf ((FILE), ",%u\n", (int)(SIZE)))


/* XXX
   This is the end of the chunk lifted from m68kelf.h  */


/* XXX
   The following chunk is more or less lifted from m68kv4.h.
   We'd like to just #include that file, but it has not yet
   been converted to the new include style.

   Should there be a m68kv4-abi.h ??  */


/* Register in which address to store a structure value is passed to a
   function.  The default in m68k.h is a1.  For m68k/SVR4 it is a0. */

#undef M68K_STRUCT_VALUE_REGNUM
#define M68K_STRUCT_VALUE_REGNUM A0_REG


/* Register in which static-chain is passed to a function.  The
   default isn m68k.h is a0, but that is already the struct value
   regnum.  Make it a1 instead.  */

#undef STATIC_CHAIN_REGNUM
#define STATIC_CHAIN_REGNUM A1_REG
#undef M68K_STATIC_CHAIN_REG_NAME
#define M68K_STATIC_CHAIN_REG_NAME REGISTER_PREFIX "a1"


/* Now to renumber registers for dbx and gdb.
   We use the Sun-3 convention, which is:
   floating point registers have numbers 18 to 25, not
   16 to 23 as they do in the compiler.  */

#undef DBX_REGISTER_NUMBER
#define DBX_REGISTER_NUMBER(REGNO) ((REGNO) < 16 ? (REGNO) : (REGNO) + 2)


/* 1 if N is a possible register number for a function value.  For
   m68k/SVR4 allow d0, a0, or fp0 as return registers, for integral,
   pointer, or floating types, respectively.  Reject fp0 if not using
   a 68881 coprocessor.  */

#undef FUNCTION_VALUE_REGNO_P
#define FUNCTION_VALUE_REGNO_P(N)					\
  ((N) == D0_REG || (N) == A0_REG || (TARGET_68881 && (N) == FP0_REG))


/* Define this to be true when FUNCTION_VALUE_REGNO_P is true for
   more than one register.  */

#undef NEEDS_UNTYPED_CALL
#define NEEDS_UNTYPED_CALL 1


/* Define how to generate (in the callee) the output value of a
   function and how to find (in the caller) the value returned by a
   function.  VALTYPE is the data type of the value (as a tree).  If
   the precise function being called is known, FUNC is its
   FUNCTION_DECL; otherwise, FUNC is 0.  For m68k/SVR4 generate the
   result in d0, a0, or fp0 as appropriate.  */

#undef FUNCTION_VALUE
#define FUNCTION_VALUE(VALTYPE, FUNC)					\
  m68k_function_value (VALTYPE, FUNC)


/* Define how to find the value returned by a library function
   assuming the value has mode MODE.
   For m68k/SVR4 look for integer values in d0, pointer values in d0
   (returned in both d0 and a0), and floating values in fp0.  */

#undef LIBCALL_VALUE
#define LIBCALL_VALUE(MODE)						\
  m68k_libcall_value (MODE)


/* Boundary (in *bits*) on which stack pointer should be aligned.
   The m68k/SVR4 convention is to keep the stack pointer longword aligned.  */

#undef PREFERRED_STACK_BOUNDARY
#define PREFERRED_STACK_BOUNDARY 32


/* Alignment of field after `int : 0' in a structure.
   For m68k/SVR4, this is the next longword boundary.  */

#undef EMPTY_FIELD_BOUNDARY
#define EMPTY_FIELD_BOUNDARY 32


/* No data type wants to be aligned rounder than this.
   For m68k/SVR4, some types (doubles for example) are aligned on 8 byte
   boundaries */

#undef BIGGEST_ALIGNMENT
#define BIGGEST_ALIGNMENT 64


/* The svr4 ABI for the m68k says that records and unions are returned
   in memory.  */

#undef DEFAULT_PCC_STRUCT_RETURN
#define DEFAULT_PCC_STRUCT_RETURN 1

/* XXX
   This is the end of the chunk lifted from m68kv4.h  */<|MERGE_RESOLUTION|>--- conflicted
+++ resolved
@@ -1,11 +1,7 @@
 /* Definitions of target machine for GNU compiler,
    for m68k (including m68010) NetBSD platforms using the
    ELF object format.
-<<<<<<< HEAD
-   Copyright (C) 2002-2019 Free Software Foundation, Inc.
-=======
    Copyright (C) 2002-2020 Free Software Foundation, Inc.
->>>>>>> e2aa5677
    Contributed by Wasabi Systems. Inc.
 
    This file is derived from <m68k/m68kv4.h>, <m68k/m68kelf.h>,
