/* m68kelf support, derived from m68kv4.h */

/* Target definitions for GNU compiler for mc680x0 running System V.4
<<<<<<< HEAD
   Copyright (C) 1991-2019 Free Software Foundation, Inc.
=======
   Copyright (C) 1991-2020 Free Software Foundation, Inc.
>>>>>>> e2aa5677

   Written by Ron Guilmette (rfg@netcom.com) and Fred Fish (fnf@cygnus.com).

This file is part of GCC.

GCC is free software; you can redistribute it and/or modify
it under the terms of the GNU General Public License as published by
the Free Software Foundation; either version 3, or (at your option)
any later version.

GCC is distributed in the hope that it will be useful,
but WITHOUT ANY WARRANTY; without even the implied warranty of
MERCHANTABILITY or FITNESS FOR A PARTICULAR PURPOSE.  See the
GNU General Public License for more details.

You should have received a copy of the GNU General Public License
along with GCC; see the file COPYING3.  If not see
<http://www.gnu.org/licenses/>.  */


#ifndef SWBEG_ASM_OP
#define SWBEG_ASM_OP "\t.swbeg\t"
#endif

/* Here are three prefixes that are used by asm_fprintf to
   facilitate customization for alternate assembler syntaxes.
   Machines with no likelihood of an alternate syntax need not
   define these and need not use asm_fprintf.  */

/* The prefix for register names.  Note that REGISTER_NAMES
   is supposed to include this prefix. Also note that this is NOT an
   fprintf format string, it is a literal string */

#undef REGISTER_PREFIX
#define REGISTER_PREFIX "%"

/* The prefix for local (compiler generated) labels.
   These labels will not appear in the symbol table.  */

#undef LOCAL_LABEL_PREFIX
#define LOCAL_LABEL_PREFIX "."

/* The prefix to add to user-visible assembler symbols.  */

#undef USER_LABEL_PREFIX
#define USER_LABEL_PREFIX ""

/* config/m68k.md has an explicit reference to the program counter,
   prefix this by the register prefix.  */

#define ASM_RETURN_CASE_JUMP				\
  do {							\
    if (TARGET_COLDFIRE)				\
      {							\
	if (ADDRESS_REG_P (operands[0]))		\
	  return "jmp %%pc@(2,%0:l)";			\
	else if (TARGET_LONG_JUMP_TABLE_OFFSETS)	\
	  return "jmp %%pc@(2,%0:l)";			\
	else						\
	  return "ext%.l %0\n\tjmp %%pc@(2,%0:l)";	\
      }							\
    else if (TARGET_LONG_JUMP_TABLE_OFFSETS)		\
      return "jmp %%pc@(2,%0:l)";			\
    else						\
      return "jmp %%pc@(2,%0:w)";			\
  } while (0)

/* This is how to output an assembler line that says to advance the
   location counter to a multiple of 2**LOG bytes.  */

#undef ASM_OUTPUT_ALIGN
#define ASM_OUTPUT_ALIGN(FILE,LOG)				\
do {								\
  if ((LOG) > 0)						\
    fprintf ((FILE), "%s%u\n", ALIGN_ASM_OP, 1 << (LOG));	\
} while (0)

/* Register in which address to store a structure value is passed to a
   function.  The default in m68k.h is a1.  For m68k/SVR4 it is a0.  */

#undef M68K_STRUCT_VALUE_REGNUM
#define M68K_STRUCT_VALUE_REGNUM A0_REG

/* The static chain regnum defaults to a0, but we use that for
   structure return, so have to use a1 for the static chain.  */

#undef STATIC_CHAIN_REGNUM
#define STATIC_CHAIN_REGNUM A1_REG
#undef M68K_STATIC_CHAIN_REG_NAME
#define M68K_STATIC_CHAIN_REG_NAME REGISTER_PREFIX "a1"

#define ASM_COMMENT_START "|"

/* Define how the m68k registers should be numbered for Dwarf output.
   The numbering provided here should be compatible with the native
   SVR4 debugger in the m68k/SVR4 reference port, where d0-d7
   are 0-7, a0-a8 are 8-15, and fp0-fp7 are 16-23.  */

#undef DBX_REGISTER_NUMBER
#define DBX_REGISTER_NUMBER(REGNO) (REGNO)

#if 0
/* SVR4 m68k assembler is bitching on the `comm i,1,1' which askes for 
   1 byte alignment. Don't generate alignment for COMMON seems to be
   safer until we the assembler is fixed.  */
#undef ASM_OUTPUT_ALIGNED_COMMON
/* Same problem with this one.  */
#undef ASM_OUTPUT_ALIGNED_LOCAL
#endif

#undef ASM_OUTPUT_COMMON
#undef ASM_OUTPUT_LOCAL
#define ASM_OUTPUT_COMMON(FILE, NAME, SIZE, ROUNDED)  \
( fputs (".comm ", (FILE)),			\
  assemble_name ((FILE), (NAME)),		\
  fprintf ((FILE), ",%u\n", (int)(SIZE)))

#define ASM_OUTPUT_LOCAL(FILE, NAME, SIZE, ROUNDED)  \
( fputs (".lcomm ", (FILE)),			\
  assemble_name ((FILE), (NAME)),		\
  fprintf ((FILE), ",%u\n", (int)(SIZE)))

/* Currently, JUMP_TABLES_IN_TEXT_SECTION must be defined in order to
   keep switch tables in the text section.  */
   
#define JUMP_TABLES_IN_TEXT_SECTION 1

/* In m68k svr4, using swbeg is the standard way to do switch
   table.  */
#undef ASM_OUTPUT_BEFORE_CASE_LABEL
#define ASM_OUTPUT_BEFORE_CASE_LABEL(FILE,PREFIX,NUM,TABLE)		\
  fprintf ((FILE), "%s&%d\n", SWBEG_ASM_OP, XVECLEN (PATTERN (TABLE), 1))
/* end of stuff from m68kv4.h */

#undef ENDFILE_SPEC
#define ENDFILE_SPEC "crtend.o%s"

#undef	STARTFILE_SPEC
#define STARTFILE_SPEC "crtbegin.o%s"

#ifndef BSS_SECTION_ASM_OP
#define BSS_SECTION_ASM_OP	"\t.section\t.bss"
#endif

#ifndef ASM_OUTPUT_ALIGNED_BSS
#define ASM_OUTPUT_ALIGNED_BSS(FILE, DECL, NAME, SIZE, ALIGN) \
  asm_output_aligned_bss (FILE, DECL, NAME, SIZE, ALIGN)
#endif<|MERGE_RESOLUTION|>--- conflicted
+++ resolved
@@ -1,11 +1,7 @@
 /* m68kelf support, derived from m68kv4.h */
 
 /* Target definitions for GNU compiler for mc680x0 running System V.4
-<<<<<<< HEAD
-   Copyright (C) 1991-2019 Free Software Foundation, Inc.
-=======
    Copyright (C) 1991-2020 Free Software Foundation, Inc.
->>>>>>> e2aa5677
 
    Written by Ron Guilmette (rfg@netcom.com) and Fred Fish (fnf@cygnus.com).
 
