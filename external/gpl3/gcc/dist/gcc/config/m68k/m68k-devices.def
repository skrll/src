/* m68k device names -*- C -*-
<<<<<<< HEAD
   Copyright (C) 2005-2019 Free Software Foundation, Inc.
=======
   Copyright (C) 2005-2020 Free Software Foundation, Inc.
>>>>>>> e2aa5677
   Written by CodeSourcery

   This file is part of GCC.

   GCC is free software; you can redistribute it and/or modify it
   under the terms of the GNU General Public License as published by
   the Free Software Foundation; either version 3, or (at your option)
   any later version.

   GCC is distributed in the hope that it will be useful, but
   WITHOUT ANY WARRANTY; without even the implied warranty of
   MERCHANTABILITY or FITNESS FOR A PARTICULAR PURPOSE.  See the GNU
   General Public License for more details.

   You should have received a copy of the GNU General Public License
   along with GCC; see the file COPYING3.  If not see
   <http://www.gnu.org/licenses/>.  */

/* This file lists each target device that we support.  It is used by
   both C code and build scripts.

   Following Freescale's lead, we group devices into families that share
   the same core and extension units.  Devices in these families differ
   only in the set of peripherals they provide.  We pick one device to
   act as the representative of each family.

   We further group device families into multilibs, again picking one
   family (and its representative device) to represent each multilib.

   Devices are declared using the construct:

      M68K_DEVICE (NAME, ENUM_VALUE, FAMILY, MULTILIB, MICROARCH, ISA, FLAGS)

   where the arguments are as follows:

      NAME
	The name of the device as a string.  This string acts as the
	device's -mcpu argument and is guaranteed to be unique.

      ENUM_VALUE
	The associated value in the target_device enumeration.
	This value is also guaranteed to be unique.

      FAMILY
	The NAME field of the family's representative device.

      MULTILIB
	The NAME field of the multilib's representative device.

      MICROARCH
	The class of core used by devices in this family.  The field
	is a uarch enumeration value without the leading "u".

      ISA
	The ISA implemented by this family.  The field is
	an m68k_isa enumeration value.

      FLAGS
	The FL_* flags that apply to this family, excluding FL_FOR_isa_*.
	See m68k.h for the full list.

   There is a bit of duplication between devices in the same family,
   but this approach makes scripting easier.  We keep each entry on
   a single line for the same reason.

   As the compiler does not (currently) generate MAC or EMAC commands,
   we do not need separate multilibs for cores that only differ in
   their MAC functionality.  */

/* 680x0 series processors.  */
M68K_DEVICE ("68000", m68000,   "68000", "68000", 68000,    isa_00,    0)
M68K_DEVICE ("68010", m68010,   "68010", "68000", 68010,    isa_10,    0)
M68K_DEVICE ("68020", m68020,   "68020", "68020", 68020,    isa_20,    FL_MMU | FL_UCLINUX)
M68K_DEVICE ("68030", m68030,   "68030", "68020", 68030,    isa_20,    FL_MMU | FL_UCLINUX)
M68K_DEVICE ("68040", m68040,   "68040", "68040", 68040,    isa_40,    FL_MMU)
M68K_DEVICE ("68060", m68060,   "68060", "68060", 68060,    isa_40,    FL_MMU)
M68K_DEVICE ("68302", m68302,   "68302", "68000", 68000,    isa_00,    FL_MMU)
M68K_DEVICE ("68332", m68332,   "68332", "cpu32", cpu32,    isa_cpu32, FL_MMU)
M68K_DEVICE ("cpu32", cpu32,    "cpu32", "cpu32", cpu32,    isa_cpu32, FL_MMU)

/* ColdFire CFV1 processor.  */
/* For historical reasons, the 51 multilib is named 51qe.  */
M68K_DEVICE ("51",    mcf51,    "51",    "51qe",  cfv1,     isa_c,     FL_CF_USP)
M68K_DEVICE ("51ac",  mcf51ac,  "51",    "51qe",  cfv1,     isa_c,     FL_CF_USP)
M68K_DEVICE ("51ag",  mcf51ag,  "51",    "51qe",  cfv1,     isa_c,     FL_CF_USP)
M68K_DEVICE ("51cn",  mcf51cn,  "51",    "51qe",  cfv1,     isa_c,     FL_CF_USP)
M68K_DEVICE ("51em",  mcf51em,  "51",    "51qe",  cfv1,     isa_c,     FL_CF_USP | FL_CF_MAC)
M68K_DEVICE ("51je",  mcf51je,  "51",    "51qe",  cfv1,     isa_c,     FL_CF_USP | FL_CF_MAC)
M68K_DEVICE ("51jf",  mcf51jf,  "51",    "51qe",  cfv1,     isa_c,     FL_CF_USP | FL_CF_EMAC)
M68K_DEVICE ("51jg",  mcf51jg,  "51",    "51qe",  cfv1,     isa_c,     FL_CF_USP | FL_CF_EMAC)
M68K_DEVICE ("51jm",  mcf51jm,  "51",    "51qe",  cfv1,     isa_c,     FL_CF_USP)
M68K_DEVICE ("51mm",  mcf51mm,  "51",    "51qe",  cfv1,     isa_c,     FL_CF_USP | FL_CF_MAC)
M68K_DEVICE ("51qe",  mcf51qe,  "51",    "51qe",  cfv1,     isa_c,     FL_CF_USP)
M68K_DEVICE ("51qm",  mcf51qm,  "51",    "51qe",  cfv1,     isa_c,     FL_CF_USP | FL_CF_EMAC)

/* ColdFire CFV2 processors.  */
M68K_DEVICE ("5202",  mcf5202,  "5206",  "5206",  cfv2,     isa_a,     0)
M68K_DEVICE ("5204",  mcf5204,  "5206",  "5206",  cfv2,     isa_a,     0)
M68K_DEVICE ("5206",  mcf5206,  "5206",  "5206",  cfv2,     isa_a,     0)
M68K_DEVICE ("5206e", mcf5206e, "5206e", "5206e", cfv2,     isa_a,     FL_CF_HWDIV | FL_CF_MAC)
M68K_DEVICE ("5207",  mcf5207,  "5208",  "5208",  cfv2,     isa_aplus, FL_CF_HWDIV | FL_CF_EMAC)
M68K_DEVICE ("5208",  mcf5208,  "5208",  "5208",  cfv2,     isa_aplus, FL_CF_HWDIV | FL_CF_EMAC)
M68K_DEVICE ("5210a", mcf5210a, "5211a", "5208",  cfv2,     isa_aplus, FL_CF_HWDIV | FL_CF_MAC)
M68K_DEVICE ("5211a", mcf5211a, "5211a", "5208",  cfv2,     isa_aplus, FL_CF_HWDIV | FL_CF_MAC)
M68K_DEVICE ("5211",  mcf5211,  "5213",  "5208",  cfv2,     isa_aplus, FL_CF_HWDIV | FL_CF_MAC)
M68K_DEVICE ("5212",  mcf5212,  "5213",  "5208",  cfv2,     isa_aplus, FL_CF_HWDIV | FL_CF_MAC)
M68K_DEVICE ("5213",  mcf5213,  "5213",  "5208",  cfv2,     isa_aplus, FL_CF_HWDIV | FL_CF_MAC)
M68K_DEVICE ("5214",  mcf5214,  "5216",  "5208",  cfv2,     isa_aplus, FL_CF_HWDIV | FL_CF_EMAC)
M68K_DEVICE ("5216",  mcf5216,  "5216",  "5208",  cfv2,     isa_aplus, FL_CF_HWDIV | FL_CF_EMAC)
M68K_DEVICE ("5221x", mcf5221x, "5221x", "5208",  cfv2,     isa_aplus, FL_CF_HWDIV | FL_CF_MAC)
M68K_DEVICE ("52221", mcf52221, "52223", "5208",  cfv2,     isa_aplus, FL_CF_HWDIV | FL_CF_MAC)
M68K_DEVICE ("52223", mcf52223, "52223", "5208",  cfv2,     isa_aplus, FL_CF_HWDIV | FL_CF_MAC)
M68K_DEVICE ("52230", mcf52230, "52235", "5208",  cfv2,     isa_aplus, FL_CF_HWDIV | FL_CF_EMAC)
M68K_DEVICE ("52231", mcf52231, "52235", "5208",  cfv2,     isa_aplus, FL_CF_HWDIV | FL_CF_EMAC)
M68K_DEVICE ("52232", mcf52232, "52235", "5208",  cfv2,     isa_aplus, FL_CF_HWDIV | FL_CF_EMAC)
M68K_DEVICE ("52233", mcf52233, "52235", "5208",  cfv2,     isa_aplus, FL_CF_HWDIV | FL_CF_EMAC)
M68K_DEVICE ("52234", mcf52234, "52235", "5208",  cfv2,     isa_aplus, FL_CF_HWDIV | FL_CF_EMAC)
M68K_DEVICE ("52235", mcf52235, "52235", "5208",  cfv2,     isa_aplus, FL_CF_HWDIV | FL_CF_EMAC)
M68K_DEVICE ("5224",  mcf5224,  "5225",  "5208",  cfv2,     isa_aplus, FL_CF_HWDIV | FL_CF_MAC)
M68K_DEVICE ("5225",  mcf5225,  "5225",  "5208",  cfv2,     isa_aplus, FL_CF_HWDIV | FL_CF_MAC)
M68K_DEVICE ("52252", mcf52252, "52259", "5208",  cfv2,     isa_aplus, FL_CF_HWDIV | FL_CF_EMAC)
M68K_DEVICE ("52254", mcf52254, "52259", "5208",  cfv2,     isa_aplus, FL_CF_HWDIV | FL_CF_EMAC)
M68K_DEVICE ("52255", mcf52255, "52259", "5208",  cfv2,     isa_aplus, FL_CF_HWDIV | FL_CF_EMAC)
M68K_DEVICE ("52256", mcf52256, "52259", "5208",  cfv2,     isa_aplus, FL_CF_HWDIV | FL_CF_EMAC)
M68K_DEVICE ("52258", mcf52258, "52259", "5208",  cfv2,     isa_aplus, FL_CF_HWDIV | FL_CF_EMAC)
M68K_DEVICE ("52259", mcf52259, "52259", "5208",  cfv2,     isa_aplus, FL_CF_HWDIV | FL_CF_EMAC)
M68K_DEVICE ("52274", mcf52274, "52277", "5208",  cfv2,     isa_aplus, FL_CF_HWDIV | FL_CF_EMAC)
M68K_DEVICE ("52277", mcf52277, "52277", "5208",  cfv2,     isa_aplus, FL_CF_HWDIV | FL_CF_EMAC)
M68K_DEVICE ("5232",  mcf5232,  "5235",  "5208",  cfv2,     isa_aplus, FL_CF_HWDIV | FL_CF_EMAC)
M68K_DEVICE ("5233",  mcf5233,  "5235",  "5208",  cfv2,     isa_aplus, FL_CF_HWDIV | FL_CF_EMAC)
M68K_DEVICE ("5234",  mcf5234,  "5235",  "5208",  cfv2,     isa_aplus, FL_CF_HWDIV | FL_CF_EMAC)
M68K_DEVICE ("5235",  mcf5235,  "5235",  "5208",  cfv2,     isa_aplus, FL_CF_HWDIV | FL_CF_EMAC)
M68K_DEVICE ("523x",  mcf523x,  "5235",  "5208",  cfv2,     isa_aplus, FL_CF_HWDIV | FL_CF_EMAC)
M68K_DEVICE ("5249",  mcf5249,  "5249",  "5206e", cfv2,     isa_a,     FL_CF_HWDIV | FL_CF_EMAC)
M68K_DEVICE ("5250",  mcf5250,  "5250",  "5206e", cfv2,     isa_a,     FL_CF_HWDIV | FL_CF_EMAC)
M68K_DEVICE ("5253",  mcf5253,  "5253",  "5206e", cfv2,     isa_a,     FL_CF_HWDIV | FL_CF_EMAC)
M68K_DEVICE ("5270",  mcf5270,  "5271",  "5208",  cfv2,     isa_aplus, FL_CF_HWDIV | FL_CF_EMAC)
M68K_DEVICE ("5271",  mcf5271,  "5271",  "5208",  cfv2,     isa_aplus, FL_CF_HWDIV)
M68K_DEVICE ("5272",  mcf5272,  "5272",  "5206e", cfv2,     isa_a,     FL_CF_HWDIV | FL_CF_MAC)
M68K_DEVICE ("5274",  mcf5274,  "5275",  "5208",  cfv2,     isa_aplus, FL_CF_HWDIV | FL_CF_EMAC)
M68K_DEVICE ("5275",  mcf5275,  "5275",  "5208",  cfv2,     isa_aplus, FL_CF_HWDIV | FL_CF_EMAC)
M68K_DEVICE ("5280",  mcf5280,  "5282",  "5208",  cfv2,     isa_aplus, FL_CF_HWDIV | FL_CF_EMAC)
M68K_DEVICE ("5281",  mcf5281,  "5282",  "5208",  cfv2,     isa_aplus, FL_CF_HWDIV | FL_CF_EMAC)
M68K_DEVICE ("5282",  mcf5282,  "5282",  "5208",  cfv2,     isa_aplus, FL_CF_HWDIV | FL_CF_EMAC)
M68K_DEVICE ("528x",  mcf528x,  "5282",  "5208",  cfv2,     isa_aplus, FL_CF_HWDIV | FL_CF_EMAC)

/* CFV3 processors.  */
M68K_DEVICE ("53011", mcf53011, "53017", "5329",  cfv3,     isa_aplus, FL_CF_HWDIV | FL_CF_EMAC)
M68K_DEVICE ("53012", mcf53012, "53017", "5329",  cfv3,     isa_aplus, FL_CF_HWDIV | FL_CF_EMAC)
M68K_DEVICE ("53013", mcf53013, "53017", "5329",  cfv3,     isa_aplus, FL_CF_HWDIV | FL_CF_EMAC)
M68K_DEVICE ("53014", mcf53014, "53017", "5329",  cfv3,     isa_aplus, FL_CF_HWDIV | FL_CF_EMAC)
M68K_DEVICE ("53015", mcf53015, "53017", "5329",  cfv3,     isa_aplus, FL_CF_HWDIV | FL_CF_EMAC)
M68K_DEVICE ("53016", mcf53016, "53017", "5329",  cfv3,     isa_aplus, FL_CF_HWDIV | FL_CF_EMAC)
M68K_DEVICE ("53017", mcf53017, "53017", "5329",  cfv3,     isa_aplus, FL_CF_HWDIV | FL_CF_EMAC)
M68K_DEVICE ("5307",  mcf5307,  "5307",  "5307",  cfv3,     isa_a,     FL_CF_HWDIV | FL_CF_MAC)
M68K_DEVICE ("5327",  mcf5327,  "5329",  "5329",  cfv3,     isa_aplus, FL_CF_HWDIV | FL_CF_EMAC)
M68K_DEVICE ("5328",  mcf5328,  "5329",  "5329",  cfv3,     isa_aplus, FL_CF_HWDIV | FL_CF_EMAC)
M68K_DEVICE ("5329",  mcf5329,  "5329",  "5329",  cfv3,     isa_aplus, FL_CF_HWDIV | FL_CF_EMAC)
M68K_DEVICE ("532x",  mcf532x,  "5329",  "5329",  cfv3,     isa_aplus, FL_CF_HWDIV | FL_CF_EMAC)
M68K_DEVICE ("5372",  mcf5372,  "5373",  "5329",  cfv3,     isa_aplus, FL_CF_HWDIV | FL_CF_EMAC)
M68K_DEVICE ("5373",  mcf5373,  "5373",  "5329",  cfv3,     isa_aplus, FL_CF_HWDIV | FL_CF_EMAC)
M68K_DEVICE ("537x",  mcf537x,  "5373",  "5329",  cfv3,     isa_aplus, FL_CF_HWDIV | FL_CF_EMAC)

/* CFV4/CFV4e processors.  */
M68K_DEVICE ("5407",  mcf5407,  "5407",  "5407",  cfv4,     isa_b,     FL_CF_MAC)
M68K_DEVICE ("54410", mcf54410, "54418", "54455", cfv4,     isa_c,     FL_CF_HWDIV | FL_CF_USP | FL_CF_EMAC | FL_MMU | FL_UCLINUX)
M68K_DEVICE ("54415", mcf54415, "54418", "54455", cfv4,     isa_c,     FL_CF_HWDIV | FL_CF_USP | FL_CF_EMAC | FL_MMU | FL_UCLINUX)
M68K_DEVICE ("54416", mcf54416, "54418", "54455", cfv4,     isa_c,     FL_CF_HWDIV | FL_CF_USP | FL_CF_EMAC | FL_MMU | FL_UCLINUX)
M68K_DEVICE ("54417", mcf54417, "54418", "54455", cfv4,     isa_c,     FL_CF_HWDIV | FL_CF_USP | FL_CF_EMAC | FL_MMU | FL_UCLINUX)
M68K_DEVICE ("54418", mcf54418, "54418", "54455", cfv4,     isa_c,     FL_CF_HWDIV | FL_CF_USP | FL_CF_EMAC | FL_MMU | FL_UCLINUX)
M68K_DEVICE ("54450", mcf54450, "54455", "54455", cfv4,     isa_c,     FL_CF_HWDIV | FL_CF_USP | FL_CF_EMAC | FL_MMU | FL_UCLINUX)
M68K_DEVICE ("54451", mcf54451, "54455", "54455", cfv4,     isa_c,     FL_CF_HWDIV | FL_CF_USP | FL_CF_EMAC | FL_MMU | FL_UCLINUX)
M68K_DEVICE ("54452", mcf54452, "54455", "54455", cfv4,     isa_c,     FL_CF_HWDIV | FL_CF_USP | FL_CF_EMAC | FL_MMU | FL_UCLINUX)
M68K_DEVICE ("54453", mcf54453, "54455", "54455", cfv4,     isa_c,     FL_CF_HWDIV | FL_CF_USP | FL_CF_EMAC | FL_MMU | FL_UCLINUX)
M68K_DEVICE ("54454", mcf54454, "54455", "54455", cfv4,     isa_c,     FL_CF_HWDIV | FL_CF_USP | FL_CF_EMAC | FL_MMU | FL_UCLINUX)
M68K_DEVICE ("54455", mcf54455, "54455", "54455", cfv4,     isa_c,     FL_CF_HWDIV | FL_CF_USP | FL_CF_EMAC | FL_MMU | FL_UCLINUX)
M68K_DEVICE ("5470",  mcf5470,  "5475",  "5475",  cfv4e,    isa_b,     FL_CF_USP | FL_CF_EMAC | FL_CF_FPU | FL_MMU)
M68K_DEVICE ("5471",  mcf5471,  "5475",  "5475",  cfv4e,    isa_b,     FL_CF_USP | FL_CF_EMAC | FL_CF_FPU | FL_MMU)
M68K_DEVICE ("5472",  mcf5472,  "5475",  "5475",  cfv4e,    isa_b,     FL_CF_USP | FL_CF_EMAC | FL_CF_FPU | FL_MMU)
M68K_DEVICE ("5473",  mcf5473,  "5475",  "5475",  cfv4e,    isa_b,     FL_CF_USP | FL_CF_EMAC | FL_CF_FPU | FL_MMU)
M68K_DEVICE ("5474",  mcf5474,  "5475",  "5475",  cfv4e,    isa_b,     FL_CF_USP | FL_CF_EMAC | FL_CF_FPU | FL_MMU)
M68K_DEVICE ("5475",  mcf5475,  "5475",  "5475",  cfv4e,    isa_b,     FL_CF_USP | FL_CF_EMAC | FL_CF_FPU | FL_MMU)
M68K_DEVICE ("547x",  mcf547x,  "5475",  "5475",  cfv4e,    isa_b,     FL_CF_USP | FL_CF_EMAC | FL_CF_FPU | FL_MMU)
M68K_DEVICE ("5480",  mcf5480,  "5485",  "5475",  cfv4e,    isa_b,     FL_CF_USP | FL_CF_EMAC | FL_CF_FPU | FL_MMU)
M68K_DEVICE ("5481",  mcf5481,  "5485",  "5475",  cfv4e,    isa_b,     FL_CF_USP | FL_CF_EMAC | FL_CF_FPU | FL_MMU)
M68K_DEVICE ("5482",  mcf5482,  "5485",  "5475",  cfv4e,    isa_b,     FL_CF_USP | FL_CF_EMAC | FL_CF_FPU | FL_MMU)
M68K_DEVICE ("5483",  mcf5483,  "5485",  "5475",  cfv4e,    isa_b,     FL_CF_USP | FL_CF_EMAC | FL_CF_FPU | FL_MMU)
M68K_DEVICE ("5484",  mcf5484,  "5485",  "5475",  cfv4e,    isa_b,     FL_CF_USP | FL_CF_EMAC | FL_CF_FPU | FL_MMU)
M68K_DEVICE ("5485",  mcf5485,  "5485",  "5475",  cfv4e,    isa_b,     FL_CF_USP | FL_CF_EMAC | FL_CF_FPU | FL_MMU)
M68K_DEVICE ("548x",  mcf548x,  "5485",  "5475",  cfv4e,    isa_b,     FL_CF_USP | FL_CF_EMAC | FL_CF_FPU | FL_MMU)

/* Fido processor.  */
M68K_DEVICE ("fidoa", fidoa,    "cpu32", "fidoa", cpu32,    isa_cpu32, FL_FIDOA | FL_MMU)<|MERGE_RESOLUTION|>--- conflicted
+++ resolved
@@ -1,9 +1,5 @@
 /* m68k device names -*- C -*-
-<<<<<<< HEAD
-   Copyright (C) 2005-2019 Free Software Foundation, Inc.
-=======
    Copyright (C) 2005-2020 Free Software Foundation, Inc.
->>>>>>> e2aa5677
    Written by CodeSourcery
 
    This file is part of GCC.
