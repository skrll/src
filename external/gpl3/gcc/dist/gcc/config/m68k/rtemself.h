/* Definitions for rtems targeting a Motorola m68k using elf.
   Copyright (C) 1999, 2000, 2002 National Research Council of Canada.
<<<<<<< HEAD
   Copyright (C) 2007-2019 Free Software Foundation, Inc.
=======
   Copyright (C) 2007-2020 Free Software Foundation, Inc.
>>>>>>> e2aa5677
   Contributed by Charles-Antoine Gauthier (charles.gauthier@nrc.ca).

   This file is part of GCC.

   GCC is free software; you can redistribute it and/or modify it
   under the terms of the GNU General Public License as published
   by the Free Software Foundation; either version 3, or (at your
   option) any later version.

   GCC is distributed in the hope that it will be useful, but WITHOUT
   ANY WARRANTY; without even the implied warranty of MERCHANTABILITY
   or FITNESS FOR A PARTICULAR PURPOSE.  See the GNU General Public
   License for more details.

   Under Section 7 of GPL version 3, you are granted additional
   permissions described in the GCC Runtime Library Exception, version
   3.1, as published by the Free Software Foundation.

   You should have received a copy of the GNU General Public License and
   a copy of the GCC Runtime Library Exception along with this program;
   see the files COPYING3 and COPYING.RUNTIME respectively.  If not, see
   <http://www.gnu.org/licenses/>.  */


/* Target OS builtins.  */
#undef TARGET_OS_CPP_BUILTINS	/* Defined in m68kemb.h.  */
#define TARGET_OS_CPP_BUILTINS()		\
  do						\
    {						\
	builtin_define_std ("mc68000");		\
	builtin_define ("__USE_INIT_FINI__");	\
	builtin_define ("__rtems__");		\
	builtin_assert ("system=rtems");	\
    }						\
  while (0)<|MERGE_RESOLUTION|>--- conflicted
+++ resolved
@@ -1,10 +1,6 @@
 /* Definitions for rtems targeting a Motorola m68k using elf.
    Copyright (C) 1999, 2000, 2002 National Research Council of Canada.
-<<<<<<< HEAD
-   Copyright (C) 2007-2019 Free Software Foundation, Inc.
-=======
    Copyright (C) 2007-2020 Free Software Foundation, Inc.
->>>>>>> e2aa5677
    Contributed by Charles-Antoine Gauthier (charles.gauthier@nrc.ca).
 
    This file is part of GCC.
