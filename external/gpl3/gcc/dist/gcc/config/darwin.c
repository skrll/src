/* Functions for generic Darwin as target machine for GNU C compiler.
<<<<<<< HEAD
   Copyright (C) 1989-2019 Free Software Foundation, Inc.
=======
   Copyright (C) 1989-2020 Free Software Foundation, Inc.
>>>>>>> e2aa5677
   Contributed by Apple Computer Inc.

This file is part of GCC.

GCC is free software; you can redistribute it and/or modify
it under the terms of the GNU General Public License as published by
the Free Software Foundation; either version 3, or (at your option)
any later version.

GCC is distributed in the hope that it will be useful,
but WITHOUT ANY WARRANTY; without even the implied warranty of
MERCHANTABILITY or FITNESS FOR A PARTICULAR PURPOSE.  See the
GNU General Public License for more details.

You should have received a copy of the GNU General Public License
along with GCC; see the file COPYING3.  If not see
<http://www.gnu.org/licenses/>.  */

#include "config.h"
#include "system.h"
#include "coretypes.h"
#include "backend.h"
#include "target.h"
#include "rtl.h"
#include "tree.h"
#include "gimple.h"
#include "cfghooks.h"
#include "df.h"
#include "memmodel.h"
#include "tm_p.h"
#include "stringpool.h"
#include "attribs.h"
#include "insn-config.h"
#include "emit-rtl.h"
#include "cgraph.h"
#include "lto-streamer.h"
#include "output.h"
#include "varasm.h"
#include "stor-layout.h"
#include "explow.h"
#include "expr.h"
#include "langhooks.h"
#include "toplev.h"
#include "lto-section-names.h"
#include "intl.h"
<<<<<<< HEAD

/* Darwin supports a feature called fix-and-continue, which is used
   for rapid turn around debugging.  When code is compiled with the
   -mfix-and-continue flag, two changes are made to the generated code
   that allow the system to do things that it would normally not be
   able to do easily.  These changes allow gdb to load in
   recompilation of a translation unit that has been changed into a
   running program and replace existing functions and methods of that
   translation unit with versions of those functions and methods
   from the newly compiled translation unit.  The new functions access
   the existing static symbols from the old translation unit, if the
   symbol existed in the unit to be replaced, and from the new
   translation unit, otherwise.
=======
#include "optabs.h"

/* Fix and Continue.

   NOTES:
   1) this facility requires suitable support from a modified version
   of GDB, which is not provided on any system after MacOS 10.7/Darwin11.
   2) There is no support for this in any X86 version of the FSF compiler.

   Fix and continue was used on some earlier MacOS systems for rapid turn
   around debugging.  When code is compiled with the -mfix-and-continue
   flag, two changes are made to the generated code that allow the system
   to do things that it would normally not be able to do easily.  These
   changes allow gdb to load in recompilation of a translation unit that
   has been changed into a running program and replace existing functions
   and methods of that translation unit with versions of those functions
   and methods from the newly compiled translation unit.  The new functions
   access the existing static symbols from the old translation unit, if the
   symbol existed in the unit to be replaced, and from the new translation
   unit, otherwise.
>>>>>>> e2aa5677

   The changes are to insert 5 nops at the beginning of all functions
   and to use indirection to get at static symbols.  The 5 nops
   are required by consumers of the generated code.  Currently, gdb
   uses this to patch in a jump to the overriding function, this
   allows all uses of the old name to forward to the replacement,
   including existing function pointers and virtual methods.  See
   rs6000_emit_prologue for the code that handles the nop insertions.

   The added indirection allows gdb to redirect accesses to static
   symbols from the newly loaded translation unit to the existing
   symbol, if any.  @code{static} symbols are special and are handled by
   setting the second word in the .non_lazy_symbol_pointer data
   structure to symbol.  See indirect_data for the code that handles
   the extra indirection, and machopic_output_indirection and its use
   of MACHO_SYMBOL_FLAG_STATIC for the code that handles @code{static}
   symbol indirection.  */

typedef struct GTY(()) cdtor_record {
  rtx symbol;
  int priority;		/* [con/de]structor priority */
  int position;		/* original position */
} cdtor_record;

static GTY(()) vec<cdtor_record, va_gc> *ctors = NULL;
static GTY(()) vec<cdtor_record, va_gc> *dtors = NULL;

/* A flag to determine whether we are running c++ or obj-c++.  This has to be
   settable from non-c-family contexts too (i.e. we can't use the c_dialect_
   functions).  */
int darwin_running_cxx;

/* Some code-gen now depends on OS major version numbers (at least).  */
int generating_for_darwin_version ;

/* For older linkers we need to emit special sections (marked 'coalesced') for
   for weak or single-definition items.  */
static bool ld_uses_coal_sects = false;

/* Very old (ld_classic) linkers need a symbol to mark the start of
   each FDE.  */
static bool ld_needs_eh_markers = false;

/* Section names.  */
section * darwin_sections[NUM_DARWIN_SECTIONS];

/* While we transition to using in-tests instead of ifdef'd code.  */
#if !HAVE_lo_sum
#define gen_macho_high(m,a,b) (a)
#define gen_macho_low(m,a,b,c) (a)
#endif

/* True if we're setting __attribute__ ((ms_struct)).  */
int darwin_ms_struct = false;

/* Earlier versions of Darwin as do not recognize an alignment field in
   .comm directives, this should be set for versions that allow it.  */
int emit_aligned_common = false;

/* A get_unnamed_section callback used to switch to an ObjC section.
   DIRECTIVE is as for output_section_asm_op.  */

static void
output_objc_section_asm_op (const void *directive)
{
  static bool been_here = false;

  /* The NeXT ObjC Runtime requires these sections to be present and in
     order in the object.  The code below implements this by emitting
     a section header for each ObjC section the first time that an ObjC
     section is requested.  */
  if (darwin_symbol_stubs && ! been_here)
    {
      section *saved_in_section = in_section;
      static const enum darwin_section_enum tomark[] =
	{
	  /* written, cold -> hot */
	  objc_cat_cls_meth_section,
	  objc_cat_inst_meth_section,
	  objc_string_object_section,
	  objc_constant_string_object_section,
	  objc_selector_refs_section,
	  objc_selector_fixup_section,
	  objc_cls_refs_section,
	  objc_class_section,
	  objc_meta_class_section,
	  /* shared, hot -> cold */
	  objc_cls_meth_section,
	  objc_inst_meth_section,
	  objc_protocol_section,
	  objc_class_names_section,
	  objc_meth_var_types_section,
	  objc_meth_var_names_section,
	  objc_category_section,
	  objc_class_vars_section,
	  objc_instance_vars_section,
	  objc_module_info_section,
	  objc_symbols_section,
	};
      /* ABI=1 */
      static const enum darwin_section_enum tomarkv1[] =
	{
	  objc1_protocol_ext_section,
	  objc1_class_ext_section,
	  objc1_prop_list_section
	} ;
      /* ABI=2 */
      static const enum darwin_section_enum tomarkv2[] =
	{
	  objc2_method_names_section,
	  objc2_message_refs_section,
	  objc2_selector_refs_section,
	  objc2_ivar_section,
	  objc2_classdefs_section,
	  objc2_metadata_section,
	  objc2_classrefs_section,
	  objc2_class_names_section,
	  objc2_classlist_section,
	  objc2_categorylist_section,
	  objc2_nonlazy_class_section,
	  objc2_nonlazy_category_section,
	  objc2_protocollist_section,
	  objc2_protocolrefs_section,
	  objc2_super_classrefs_section,
	  objc2_constant_string_object_section,
	  objc2_image_info_section,
	} ;
      size_t i;

      been_here = true;
      if (flag_objc_abi < 2)
	{
	  for (i = 0; i < ARRAY_SIZE (tomark); i++)
	    switch_to_section (darwin_sections[tomark[i]]);
	  if (flag_objc_abi == 1)
	    for (i = 0; i < ARRAY_SIZE (tomarkv1); i++)
	      switch_to_section (darwin_sections[tomarkv1[i]]);
	}
      else
	for (i = 0; i < ARRAY_SIZE (tomarkv2); i++)
	  switch_to_section (darwin_sections[tomarkv2[i]]);
      /* Make sure we don't get varasm.c out of sync with us.  */
      switch_to_section (saved_in_section);
    }
  output_section_asm_op (directive);
}


/* Private flag applied to disable section-anchors in a particular section.  */
#define SECTION_NO_ANCHOR SECTION_MACH_DEP


/* Implement TARGET_ASM_INIT_SECTIONS.  */

void
darwin_init_sections (void)
{
#define DEF_SECTION(NAME, FLAGS, DIRECTIVE, OBJC)		\
  darwin_sections[NAME] =					\
    get_unnamed_section (FLAGS, (OBJC				\
				 ? output_objc_section_asm_op	\
				 : output_section_asm_op),	\
			 "\t" DIRECTIVE);
#include "config/darwin-sections.def"
#undef DEF_SECTION

  readonly_data_section = darwin_sections[const_section];
  exception_section = darwin_sections[darwin_exception_section];
  eh_frame_section = darwin_sections[darwin_eh_frame_section];

  /* If our linker is new enough to coalesce weak symbols, then we
     can just put picbase_thunks into the text section.  */
  if (! ld_uses_coal_sects )
    darwin_sections[picbase_thunk_section] = text_section;
}

int
name_needs_quotes (const char *name)
{
  int c;
  while ((c = *name++) != '\0')
    if (! ISIDNUM (c)
	  && c != '.' && c != '$' && c != '_' )
      return 1;
  return 0;
}

/* Return true if SYM_REF can be used without an indirection.  */
int
machopic_symbol_defined_p (rtx sym_ref)
{
  if (MACHO_SYMBOL_DEFINED_P (sym_ref))
    return true;

  /* If a symbol references local and is not an extern to this
     file, then the symbol might be able to declared as defined.  */
  if (SYMBOL_REF_LOCAL_P (sym_ref) && ! SYMBOL_REF_EXTERNAL_P (sym_ref))
    {
      /* If the symbol references a variable and the variable is a
	 common symbol, then this symbol is not defined.  */
      if (MACHO_SYMBOL_VARIABLE_P (sym_ref))
	{
	  tree decl = SYMBOL_REF_DECL (sym_ref);
	  if (!decl)
	    return true;
	  if (DECL_COMMON (decl))
	    return false;
	}
      return true;
    }
  return false;
}

/* This module assumes that (const (symbol_ref "foo")) is a legal pic
   reference, which will not be changed.  */

enum machopic_addr_class
machopic_classify_symbol (rtx sym_ref)
{
  bool function_p;

  function_p = SYMBOL_REF_FUNCTION_P (sym_ref);
  if (machopic_symbol_defined_p (sym_ref))
    return (function_p
	    ? MACHOPIC_DEFINED_FUNCTION : MACHOPIC_DEFINED_DATA);
  else
    return (function_p
	    ? MACHOPIC_UNDEFINED_FUNCTION : MACHOPIC_UNDEFINED_DATA);
}

#ifndef TARGET_FIX_AND_CONTINUE
#define TARGET_FIX_AND_CONTINUE 0
#endif

/* Indicate when fix-and-continue style code generation is being used
   and when a reference to data should be indirected so that it can be
   rebound in a new translation unit to reference the original instance
   of that data.  Symbol names that are for code generation local to
   the translation unit are bound to the new translation unit;
   currently this means symbols that begin with L or _OBJC_;
   otherwise, we indicate that an indirect reference should be made to
   permit the runtime to rebind new instances of the translation unit
   to the original instance of the data.  */

static int
indirect_data (rtx sym_ref)
{
  int lprefix;
  const char *name;

  /* If we aren't generating fix-and-continue code, don't do anything
     special.  */
  if (TARGET_FIX_AND_CONTINUE == 0)
    return 0;

  /* Otherwise, all symbol except symbols that begin with L or _OBJC_
     are indirected.  Symbols that begin with L and _OBJC_ are always
     bound to the current translation unit as they are used for
     generated local data of the translation unit.  */

  name = XSTR (sym_ref, 0);

  lprefix = (((name[0] == '*' || name[0] == '&')
              && (name[1] == 'L' || (name[1] == '"' && name[2] == 'L')))
             || (strncmp (name, "_OBJC_", 6) == 0));

  return ! lprefix;
}

static int
machopic_data_defined_p (rtx sym_ref)
{
  if (indirect_data (sym_ref))
    return 0;

  switch (machopic_classify_symbol (sym_ref))
    {
    case MACHOPIC_DEFINED_DATA:
    case MACHOPIC_DEFINED_FUNCTION:
      return 1;
    default:
      return 0;
    }
}

void
machopic_define_symbol (rtx mem)
{
  rtx sym_ref;

  gcc_assert (GET_CODE (mem) == MEM);
  sym_ref = XEXP (mem, 0);
  SYMBOL_REF_FLAGS (sym_ref) |= MACHO_SYMBOL_FLAG_DEFINED;
}

/* Return either ORIG or:

     (const:P (unspec:P [ORIG] UNSPEC_MACHOPIC_OFFSET))

   depending on MACHO_DYNAMIC_NO_PIC_P.  */
rtx
machopic_gen_offset (rtx orig)
{
  if (MACHO_DYNAMIC_NO_PIC_P)
    return orig;
  else
    {
      /* Play games to avoid marking the function as needing pic if we
	 are being called as part of the cost-estimation process.  */
      if (current_ir_type () != IR_GIMPLE || currently_expanding_to_rtl)
	crtl->uses_pic_offset_table = 1;
      orig = gen_rtx_UNSPEC (Pmode, gen_rtvec (1, orig),
			     UNSPEC_MACHOPIC_OFFSET);
      return gen_rtx_CONST (Pmode, orig);
    }
}

static GTY(()) const char * function_base_func_name = NULL;
static GTY(()) unsigned current_pic_label_num = 0;
static GTY(()) unsigned emitted_pic_label_num = 0;

/* We need to keep one picbase label per function, but (when we emit code
   to reload the picbase for setjump receiver) we might need to check for
   a second use.  So, only update the picbase label counter when we see a
   new function.  When there's no function decl, we assume that the call is
   from the x86 stub generation code.  */
static void
update_pic_label_number_if_needed (void)
{
  if (current_function_decl)
    {

      const char *current_name =
	IDENTIFIER_POINTER (DECL_ASSEMBLER_NAME (current_function_decl));
      if (function_base_func_name != current_name)
	{
	  ++current_pic_label_num;
	  function_base_func_name = current_name;
	}
    }
  else
    {
      ++current_pic_label_num;
      function_base_func_name = "L_machopic_stub_dummy";
    }
}

void
machopic_output_function_base_name (FILE *file)
{
  /* We should only get here for -fPIC.  */
  gcc_checking_assert (MACHOPIC_PURE);

  update_pic_label_number_if_needed ();
  fprintf (file, "L%u$pb", current_pic_label_num);
}

char curr_picbasename[32];

const char *
machopic_get_function_picbase (void)
{
  /* We should only get here for -fPIC.  */
  gcc_checking_assert (MACHOPIC_PURE);

  update_pic_label_number_if_needed ();
  snprintf (curr_picbasename, 32, "L%u$pb", current_pic_label_num);
  return (const char *) curr_picbasename;
}

bool
machopic_should_output_picbase_label (void)
{
  update_pic_label_number_if_needed ();

  if (current_pic_label_num == emitted_pic_label_num)
    return false;

  emitted_pic_label_num = current_pic_label_num;
  return true;
}

/* The suffix attached to non-lazy pointer symbols.  */
#define NON_LAZY_POINTER_SUFFIX "$non_lazy_ptr"
/* The suffix attached to stub symbols.  */
#define STUB_SUFFIX "$stub"

typedef struct GTY ((for_user)) machopic_indirection
{
  /* The SYMBOL_REF for the entity referenced.  */
  rtx symbol;
  /* The name of the stub or non-lazy pointer.  */
  const char * ptr_name;
  /* True iff this entry is for a stub (as opposed to a non-lazy
     pointer).  */
  bool stub_p;
  /* True iff this stub or pointer has been referenced.  */
  bool used;
  /* True iff a non-lazy symbol pointer should be emitted into the .data
     section, rather than the non-lazy symbol pointers section.  The cases
     for which this occurred seem to have been unintentional, and later
     toolchains emit all of the indirections to the 'usual' section.  We
     are keeping this in case it is necessary to preserve compatibility with
     older toolchains.  */
  bool nlsp_in_data_section;
} machopic_indirection;

struct indirection_hasher : ggc_ptr_hash<machopic_indirection>
{
  typedef const char *compare_type;
  static hashval_t hash (machopic_indirection *);
  static bool equal (machopic_indirection *, const char *);
};

/* A table mapping stub names and non-lazy pointer names to
   SYMBOL_REFs for the stubbed-to and pointed-to entities.  */

static GTY (()) hash_table<indirection_hasher> *machopic_indirections;

/* Return a hash value for a SLOT in the indirections hash table.  */

hashval_t
indirection_hasher::hash (machopic_indirection *p)
{
  return htab_hash_string (p->ptr_name);
}

/* Returns true if the KEY is the same as that associated with
   SLOT.  */

bool
indirection_hasher::equal (machopic_indirection *s, const char *k)
{
  return strcmp (s->ptr_name, k) == 0;
}

/* Return the name of the non-lazy pointer (if STUB_P is false) or
   stub (if STUB_B is true) corresponding to the given name.

  PR71767 - If we have a situation like:

global_weak_symbol:
  ....
Lnon_weak_local:
  ....

  ld64 will be unable to split this into two atoms (because the "L" makes
  the second symbol 'invisible').  This means that legitimate direct accesses
  to the second symbol will appear to be direct accesses to an atom of type
  weak, global which are not allowed.

  To avoid this, we make any data-section indirections have a leading 'l'
  (lower-case L) which has a special meaning: linker can see this and use
  it to determine  atoms, but it is not placed into the final symbol table.

  Symbols in the non-lazy symbol pointers section (or stubs) do not have this
  problem because ld64 already knows the size of each entry.
*/

const char *
machopic_indirection_name (rtx sym_ref, bool stub_p)
{
  const char *name = XSTR (sym_ref, 0);
  tree id = maybe_get_identifier (name);
  if (id)
    {
      tree id_orig = id;

      while (IDENTIFIER_TRANSPARENT_ALIAS (id))
	id = TREE_CHAIN (id);
      if (id != id_orig)
	name = IDENTIFIER_POINTER (id);
    }

  const char *prefix = user_label_prefix;
  /* If we are emitting the label 'verbatim' then omit the U_L_P and count
     the name without the leading '*'.  */
  if (name[0] == '*')
    {
      prefix = "";
      ++name;
    }

  /* Here we are undoing a number of causes that placed some indirections
     (apparently erroneously) into the .data section.  Specifically, some
     symbols that are ABI mandated indirections and some hidden symbols
     were being placed there - which cause difficulties with later
     versions of ld64.  Iff (after these checks) some symbol still gets an
     indirection in the data section, we want to adjust the indirection
     name to be linker visible to deal with PR71767 (notes above).  */
  bool nlsp_in_data_section =
       ! MACHO_SYMBOL_MUST_INDIRECT_P (sym_ref)
    && ! MACHO_SYMBOL_HIDDEN_VIS_P (sym_ref)
    && (machopic_symbol_defined_p (sym_ref) || SYMBOL_REF_LOCAL_P (sym_ref))
    && ! indirect_data (sym_ref);

  const char *suffix = stub_p ? STUB_SUFFIX : NON_LAZY_POINTER_SUFFIX;
  /* If the indirection is in the data section, let the linker see it.  */
  char L_or_l = (!stub_p && nlsp_in_data_section) ? 'l' : 'L';
  /* We have mangled symbols with spaces and punctuation which typically
     need surrounding in quotes for the assembler to consume them.  */
  const char *quote = name_needs_quotes (name) ? "\"" : "";
  char *buffer = XALLOCAVEC (char, 2  /* strlen ("&L") or ("&l") */
			     + strlen (prefix)
			     + strlen (name)
			     + strlen (suffix)
			     + 2 * strlen (quote)
			     + 1 /* '\0' */);

  /* Construct the name of the non-lazy pointer or stub.  */
  sprintf (buffer, "&%s%c%s%s%s%s", quote, L_or_l, prefix, name,
	   suffix, quote);

  if (!machopic_indirections)
    machopic_indirections = hash_table<indirection_hasher>::create_ggc (37);

  machopic_indirection **slot
    = machopic_indirections->find_slot_with_hash (buffer,
						  htab_hash_string (buffer),
						  INSERT);
  machopic_indirection *p;
  if (*slot)
    p = *slot;
  else
    {
      p = ggc_alloc<machopic_indirection> ();
      p->symbol = sym_ref;
      p->ptr_name = xstrdup (buffer);
      p->stub_p = stub_p;
      p->used = false;
      p->nlsp_in_data_section = nlsp_in_data_section;
      *slot = p;
    }

  return p->ptr_name;
}

/* If NAME is the name of a stub or a non-lazy pointer , mark the stub
   or non-lazy pointer as used -- and mark the object to which the
   pointer/stub refers as used as well, since the pointer/stub will
   emit a reference to it.  */

void
machopic_validate_stub_or_non_lazy_ptr (const char *name)
{
  machopic_indirection *p
    = machopic_indirections->find_with_hash (name, htab_hash_string (name));
  if (p && ! p->used)
    {
      const char *real_name;
      tree id;

      p->used = true;

      /* Do what output_addr_const will do when we actually call it.  */
      if (SYMBOL_REF_DECL (p->symbol))
	mark_decl_referenced (SYMBOL_REF_DECL (p->symbol));

      real_name = targetm.strip_name_encoding (XSTR (p->symbol, 0));

      id = maybe_get_identifier (real_name);
      if (id)
	mark_referenced (id);
    }
}

/* Transform ORIG, which may be any data source, to the corresponding
   source using indirections.  */

rtx
machopic_indirect_data_reference (rtx orig, rtx reg)
{
  rtx ptr_ref = orig;

  if (! MACHOPIC_INDIRECT)
    return orig;

  if (GET_CODE (orig) == SYMBOL_REF)
    {
      int defined = machopic_data_defined_p (orig);

      if (defined && MACHO_DYNAMIC_NO_PIC_P)
	{
	  if (DARWIN_PPC)
	    {
	  /* Create a new register for CSE opportunities.  */
	  rtx hi_reg = (!can_create_pseudo_p () ? reg : gen_reg_rtx (Pmode));
	  emit_insn (gen_macho_high (Pmode, hi_reg, orig));
	  emit_insn (gen_macho_low (Pmode, reg, hi_reg, orig));
	      return reg;
 	    }
	  else if (DARWIN_X86)
	    return orig;
	  else
	   /* some other cpu -- writeme!  */
	   gcc_unreachable ();
	}
      else if (defined && ! MACHO_SYMBOL_MUST_INDIRECT_P (orig))
	{
	  rtx offset = NULL;
	  if (DARWIN_PPC || HAVE_lo_sum)
	    offset = machopic_gen_offset (orig);

	  if (DARWIN_PPC)
	    {
	  rtx hi_sum_reg = (!can_create_pseudo_p ()
			    ? reg
			    : gen_reg_rtx (Pmode));

	  gcc_assert (reg);

	  emit_insn (gen_rtx_SET (hi_sum_reg,
			      gen_rtx_PLUS (Pmode, pic_offset_table_rtx,
				       gen_rtx_HIGH (Pmode, offset))));
	  emit_insn (gen_rtx_SET (reg,
				  gen_rtx_LO_SUM (Pmode, hi_sum_reg,
						  copy_rtx (offset))));

	  orig = reg;
	    }
	  else if (HAVE_lo_sum)
	    {
	  gcc_assert (reg);

	  emit_insn (gen_rtx_SET (reg, gen_rtx_HIGH (Pmode, offset)));
	  emit_insn (gen_rtx_SET (reg, gen_rtx_LO_SUM (Pmode, reg,
						       copy_rtx (offset))));
	  emit_use (pic_offset_table_rtx);

	  orig = gen_rtx_PLUS (Pmode, pic_offset_table_rtx, reg);
	    }
	  return orig;
	}

      ptr_ref = (gen_rtx_SYMBOL_REF
		 (Pmode,
		  machopic_indirection_name (orig, /*stub_p=*/false)));

      SYMBOL_REF_DATA (ptr_ref) = SYMBOL_REF_DATA (orig);
      SYMBOL_REF_FLAGS (ptr_ref) |= MACHO_SYMBOL_FLAG_INDIRECTION;

      ptr_ref = gen_const_mem (Pmode, ptr_ref);
      machopic_define_symbol (ptr_ref);

      if (DARWIN_X86
          && reg
          && MACHO_DYNAMIC_NO_PIC_P)
	{
	    emit_insn (gen_rtx_SET (reg, ptr_ref));
	    ptr_ref = reg;
	}

      return ptr_ref;
    }
  else if (GET_CODE (orig) == CONST)
    {
      /* If "(const (plus ...", walk the PLUS and return that result.
	 PLUS processing (below) will restore the "(const ..." if
	 appropriate.  */
      if (GET_CODE (XEXP (orig, 0)) == PLUS)
	return machopic_indirect_data_reference (XEXP (orig, 0), reg);
      else
	return orig;
    }
  else if (GET_CODE (orig) == MEM)
    {
      XEXP (ptr_ref, 0) =
		machopic_indirect_data_reference (XEXP (orig, 0), reg);
      return ptr_ref;
    }
  else if (GET_CODE (orig) == PLUS)
    {
      rtx base, result;

      /* Legitimize both operands of the PLUS.  */
      base = machopic_indirect_data_reference (XEXP (orig, 0), reg);
      orig = machopic_indirect_data_reference (XEXP (orig, 1),
					       (base == reg ? 0 : reg));
      if (MACHOPIC_INDIRECT && (GET_CODE (orig) == CONST_INT))
	result = plus_constant (Pmode, base, INTVAL (orig));
      else
	result = gen_rtx_PLUS (Pmode, base, orig);

      if (MACHOPIC_JUST_INDIRECT && GET_CODE (base) == MEM)
	{
	  if (reg)
	    {
	      emit_move_insn (reg, result);
	      result = reg;
	    }
	  else
	    {
	      result = force_reg (GET_MODE (result), result);
	    }
	}

      return result;
    }
  return ptr_ref;
}

/* Transform TARGET (a MEM), which is a function call target, to the
   corresponding symbol_stub if necessary.  Return a new MEM.  */

rtx
machopic_indirect_call_target (rtx target)
{
  if (! darwin_symbol_stubs)
    return target;

  if (GET_CODE (target) != MEM)
    return target;

  if (MACHOPIC_INDIRECT
      && GET_CODE (XEXP (target, 0)) == SYMBOL_REF
      && ! MACHO_SYMBOL_DEFINED_P (XEXP (target, 0)))
    {
      rtx sym_ref = XEXP (target, 0);
      const char *stub_name = machopic_indirection_name (sym_ref,
							 /*stub_p=*/true);
      machine_mode mode = GET_MODE (sym_ref);

      XEXP (target, 0) = gen_rtx_SYMBOL_REF (mode, stub_name);
      SYMBOL_REF_DATA (XEXP (target, 0)) = SYMBOL_REF_DATA (sym_ref);
      SYMBOL_REF_FLAGS (XEXP (target, 0)) |= MACHO_SYMBOL_FLAG_INDIRECTION;
      MEM_READONLY_P (target) = 1;
      MEM_NOTRAP_P (target) = 1;
    }

  return target;
}

rtx
machopic_legitimize_pic_address (rtx orig, machine_mode mode, rtx reg)
{
  rtx pic_ref = orig;

  if (! MACHOPIC_INDIRECT)
    return orig;

  /* First handle a simple SYMBOL_REF or LABEL_REF */
  if (GET_CODE (orig) == LABEL_REF
      || GET_CODE (orig) == SYMBOL_REF)
    {
      /* addr(foo) = &func+(foo-func) */
      orig = machopic_indirect_data_reference (orig, reg);

      if (GET_CODE (orig) == PLUS
	  && GET_CODE (XEXP (orig, 0)) == REG)
	{
	  if (reg == 0)
	    return force_reg (mode, orig);

	  emit_move_insn (reg, orig);
	  return reg;
	}

      if (GET_CODE (orig) == MEM)
	{
	  if (reg == 0)
	    {
	      gcc_assert (!lra_in_progress);
	      reg = gen_reg_rtx (Pmode);
	    }

#if HAVE_lo_sum
	  if (MACHO_DYNAMIC_NO_PIC_P
	      && (GET_CODE (XEXP (orig, 0)) == SYMBOL_REF
		  || GET_CODE (XEXP (orig, 0)) == LABEL_REF))
	    {
#if defined (TARGET_TOC)	/* ppc  */
	      rtx temp_reg = (!can_create_pseudo_p ()
			      ? reg :
			      gen_reg_rtx (Pmode));
	      rtx asym = XEXP (orig, 0);
	      rtx mem;

	      emit_insn (gen_macho_high (Pmode, temp_reg, asym));
	      mem = gen_const_mem (GET_MODE (orig),
				   gen_rtx_LO_SUM (Pmode, temp_reg,
						   copy_rtx (asym)));
	      emit_insn (gen_rtx_SET (reg, mem));
#else
	      /* Some other CPU -- WriteMe! but right now there are no other
		 platforms that can use dynamic-no-pic  */
	      gcc_unreachable ();
#endif
	      pic_ref = reg;
	    }
	  else
	  if (GET_CODE (XEXP (orig, 0)) == SYMBOL_REF
	      || GET_CODE (XEXP (orig, 0)) == LABEL_REF)
	    {
	      rtx offset = machopic_gen_offset (XEXP (orig, 0));
#if defined (TARGET_TOC) /* i.e., PowerPC */
	      /* Generating a new reg may expose opportunities for
		 common subexpression elimination.  */
              rtx hi_sum_reg = (!can_create_pseudo_p ()
				? reg
				: gen_reg_rtx (Pmode));
	      rtx mem;
	      rtx sum;

	      sum = gen_rtx_HIGH (Pmode, offset);
	      if (! MACHO_DYNAMIC_NO_PIC_P)
		sum = gen_rtx_PLUS (Pmode, pic_offset_table_rtx, sum);

	      emit_insn (gen_rtx_SET (hi_sum_reg, sum));

	      mem = gen_const_mem (GET_MODE (orig),
				  gen_rtx_LO_SUM (Pmode,
						  hi_sum_reg,
						  copy_rtx (offset)));
	      rtx_insn *insn = emit_insn (gen_rtx_SET (reg, mem));
	      set_unique_reg_note (insn, REG_EQUAL, pic_ref);

	      pic_ref = reg;
#else
	      emit_use (gen_rtx_REG (Pmode, PIC_OFFSET_TABLE_REGNUM));

	      emit_insn (gen_rtx_SET (reg,
				      gen_rtx_HIGH (Pmode,
						    gen_rtx_CONST (Pmode,
								   offset))));
	      emit_insn (gen_rtx_SET (reg,
				  gen_rtx_LO_SUM (Pmode, reg,
					   gen_rtx_CONST (Pmode,
						   	  copy_rtx (offset)))));
	      pic_ref = gen_rtx_PLUS (Pmode,
				      pic_offset_table_rtx, reg);
#endif
	    }
	  else
#endif  /* HAVE_lo_sum */
	    {
	      rtx pic = pic_offset_table_rtx;
	      if (GET_CODE (pic) != REG)
		{
		  emit_move_insn (reg, pic);
		  pic = reg;
		}
#if 0
	      emit_use (gen_rtx_REG (Pmode, PIC_OFFSET_TABLE_REGNUM));
#endif

	      if (lra_in_progress && HARD_REGISTER_P (pic))
		df_set_regs_ever_live (REGNO (pic), true);
	      pic_ref = gen_rtx_PLUS (Pmode, pic,
				      machopic_gen_offset (XEXP (orig, 0)));
	    }

#if !defined (TARGET_TOC)
	  emit_move_insn (reg, pic_ref);
	  pic_ref = gen_const_mem (GET_MODE (orig), reg);
#endif
	}
      else
	{

#if HAVE_lo_sum
	  if (GET_CODE (orig) == SYMBOL_REF
	      || GET_CODE (orig) == LABEL_REF)
	    {
	      rtx offset = machopic_gen_offset (orig);
#if defined (TARGET_TOC) /* i.e., PowerPC */
              rtx hi_sum_reg;

	      if (reg == 0)
		{
		  gcc_assert (!lra_in_progress);
		  reg = gen_reg_rtx (Pmode);
		}

	      hi_sum_reg = reg;

	      emit_insn (gen_rtx_SET (hi_sum_reg,
				      (MACHO_DYNAMIC_NO_PIC_P)
				      ? gen_rtx_HIGH (Pmode, offset)
				      : gen_rtx_PLUS (Pmode,
						      pic_offset_table_rtx,
						      gen_rtx_HIGH (Pmode,
								    offset))));
	      emit_insn (gen_rtx_SET (reg,
				      gen_rtx_LO_SUM (Pmode,
						      hi_sum_reg,
						      copy_rtx (offset))));
	      pic_ref = reg;
#else
	      emit_insn (gen_rtx_SET (reg, gen_rtx_HIGH (Pmode, offset)));
	      emit_insn (gen_rtx_SET (reg,
				      gen_rtx_LO_SUM (Pmode, reg,
						      copy_rtx (offset))));
	      pic_ref = gen_rtx_PLUS (Pmode,
				      pic_offset_table_rtx, reg);
#endif
	    }
	  else
#endif  /*  HAVE_lo_sum  */
	    {
	      if (REG_P (orig)
	          || GET_CODE (orig) == SUBREG)
		{
		  return orig;
		}
	      else
		{
		  rtx pic = pic_offset_table_rtx;
		  if (GET_CODE (pic) != REG)
		    {
		      emit_move_insn (reg, pic);
		      pic = reg;
		    }
#if 0
		  emit_use (pic_offset_table_rtx);
#endif

		  if (lra_in_progress && HARD_REGISTER_P (pic))
		    df_set_regs_ever_live (REGNO (pic), true);
		  pic_ref = gen_rtx_PLUS (Pmode,
					  pic,
					  machopic_gen_offset (orig));
		}
	    }
	}

      if (GET_CODE (pic_ref) != REG)
        {
          if (reg != 0)
            {
              emit_move_insn (reg, pic_ref);
              return reg;
            }
          else
            {
              return force_reg (mode, pic_ref);
            }
        }
      else
        {
          return pic_ref;
        }
    }
  else if (GET_CODE (orig) == PLUS
	   && (GET_CODE (XEXP (orig, 0)) == MEM
	       || GET_CODE (XEXP (orig, 0)) == SYMBOL_REF
	       || GET_CODE (XEXP (orig, 0)) == LABEL_REF)
	   && XEXP (orig, 0) != pic_offset_table_rtx
	   && GET_CODE (XEXP (orig, 1)) != REG)

    {
      rtx base;
      int is_complex = (GET_CODE (XEXP (orig, 0)) == MEM);

      base = machopic_legitimize_pic_address (XEXP (orig, 0), Pmode, reg);
      orig = machopic_legitimize_pic_address (XEXP (orig, 1),
					      Pmode, (base == reg ? 0 : reg));
      if (GET_CODE (orig) == CONST_INT)
	{
	  pic_ref = plus_constant (Pmode, base, INTVAL (orig));
	  is_complex = 1;
	}
      else
	pic_ref = gen_rtx_PLUS (Pmode, base, orig);

      if (reg && is_complex)
	{
	  emit_move_insn (reg, pic_ref);
	  pic_ref = reg;
	}
      /* Likewise, should we set special REG_NOTEs here?  */
    }
  else if (GET_CODE (orig) == CONST)
    {
      return machopic_legitimize_pic_address (XEXP (orig, 0), Pmode, reg);
    }
  else if (GET_CODE (orig) == MEM
	   && GET_CODE (XEXP (orig, 0)) == SYMBOL_REF)
    {
      rtx addr = machopic_legitimize_pic_address (XEXP (orig, 0), Pmode, reg);
      addr = replace_equiv_address (orig, addr);
      emit_move_insn (reg, addr);
      pic_ref = reg;
    }

  return pic_ref;
}

/* Callbacks to output the stub or non-lazy pointers.
   Each works on the item in *SLOT,if it has been used.
   DATA is the FILE* for assembly output.
   Called from htab_traverses, invoked from machopic_finish().  */

int
machopic_output_data_section_indirection (machopic_indirection **slot,
					  FILE *asm_out_file)
{
  machopic_indirection *p = *slot;

  if (!p->used || !p->nlsp_in_data_section)
    return 1;

  rtx symbol = p->symbol;
  /* The original symbol name.  */
  const char *sym_name = XSTR (symbol, 0);
  /* The name of the indirection symbol.  */
  const char *ptr_name = p->ptr_name;

  switch_to_section (data_section);
  assemble_align (GET_MODE_ALIGNMENT (Pmode));
  assemble_label (asm_out_file, ptr_name);
  assemble_integer (gen_rtx_SYMBOL_REF (Pmode, sym_name),
		    GET_MODE_SIZE (Pmode),
		    GET_MODE_ALIGNMENT (Pmode), 1);

  return 1;
}

int
machopic_output_stub_indirection (machopic_indirection **slot,
				  FILE *asm_out_file)
{
  machopic_indirection *p = *slot;

  if (!p->used || !p->stub_p)
    return 1;

  rtx symbol = p->symbol;
  /* The original symbol name.  */
  const char *sym_name = XSTR (symbol, 0);
  /* The name of the stub symbol.  */
  const char *ptr_name = p->ptr_name;

  tree id = maybe_get_identifier (sym_name);
  if (id)
    {
      tree id_orig = id;

      while (IDENTIFIER_TRANSPARENT_ALIAS (id))
	id = TREE_CHAIN (id);
      if (id != id_orig)
	sym_name = IDENTIFIER_POINTER (id);
    }

  char *sym = XALLOCAVEC (char, strlen (sym_name) + 2);
  if (sym_name[0] == '*' || sym_name[0] == '&')
    strcpy (sym, sym_name + 1);
  else if (sym_name[0] == '-' || sym_name[0] == '+')
    strcpy (sym, sym_name);
  else
    sprintf (sym, "%s%s", user_label_prefix, sym_name);

  char *stub = XALLOCAVEC (char, strlen (ptr_name) + 2);
  if (ptr_name[0] == '*' || ptr_name[0] == '&')
    strcpy (stub, ptr_name + 1);
  else
    sprintf (stub, "%s%s", user_label_prefix, ptr_name);

  machopic_output_stub (asm_out_file, sym, stub);

  return 1;
}

int
machopic_output_indirection (machopic_indirection **slot, FILE *asm_out_file)
{
  machopic_indirection *p = *slot;

  if (!p->used || p->stub_p || p->nlsp_in_data_section)
    return 1;

  rtx symbol = p->symbol;
  /* The original symbol name.  */
  const char *sym_name = XSTR (symbol, 0);
  /* The nonlazy-stub symbol name.  */
  const char *ptr_name = p->ptr_name;

  switch_to_section (darwin_sections[machopic_nl_symbol_ptr_section]);

  /* Mach-O symbols are passed around in code through indirect references and
     the original symbol_ref hasn't passed through the generic handling and
     reference-catching in output_operand, so we need to manually mark weak
     references as such.  */

  if (SYMBOL_REF_WEAK (symbol))
    {
      tree decl = SYMBOL_REF_DECL (symbol);
      gcc_checking_assert (DECL_P (decl));

      if (decl != NULL_TREE
	  && DECL_EXTERNAL (decl) && TREE_PUBLIC (decl)
	  /* Handle only actual external-only definitions, not
	     e.g. extern inline code or variables for which
	     storage has been allocated.  */
	  && !TREE_STATIC (decl))
	{
	  fputs ("\t.weak_reference ", asm_out_file);
	  assemble_name (asm_out_file, sym_name);
	  fputc ('\n', asm_out_file);
	}
    }

  assemble_name (asm_out_file, ptr_name);
  fprintf (asm_out_file, ":\n");

  fprintf (asm_out_file, "\t.indirect_symbol ");
  assemble_name (asm_out_file, sym_name);
  fprintf (asm_out_file, "\n");

  /* Variables that are marked with MACHO_SYMBOL_FLAG_STATIC need to
     have their symbol name instead of 0 in the second entry of
     the non-lazy symbol pointer data structure when they are
     defined.  This allows the runtime to rebind newer instances
     of the translation unit with the original instance of the
     symbol.  */

  rtx init = const0_rtx;
  if (MACHO_SYMBOL_STATIC_P (symbol) && machopic_symbol_defined_p (symbol))
    init = gen_rtx_SYMBOL_REF (Pmode, sym_name);

  assemble_integer (init, GET_MODE_SIZE (Pmode),
		    GET_MODE_ALIGNMENT (Pmode), 1);

  return 1;
}

static void
machopic_finish (FILE *asm_out_file)
{
  if (!machopic_indirections)
    return;

  /* First output an symbol indirections that have been placed into .data
     (we don't expect these now).  */
  machopic_indirections->traverse_noresize
    <FILE *, machopic_output_data_section_indirection> (asm_out_file);

  machopic_indirections->traverse_noresize
    <FILE *, machopic_output_stub_indirection> (asm_out_file);

  machopic_indirections->traverse_noresize
    <FILE *, machopic_output_indirection> (asm_out_file);
}

int
machopic_operand_p (rtx op)
{
  if (MACHOPIC_JUST_INDIRECT)
    return (GET_CODE (op) == SYMBOL_REF
	    && machopic_symbol_defined_p (op));
  else
    return (GET_CODE (op) == CONST
	    && GET_CODE (XEXP (op, 0)) == UNSPEC
	    && XINT (XEXP (op, 0), 1) == UNSPEC_MACHOPIC_OFFSET);
}

/* This function:
   computes and caches a series of flags that characterise the symbol's
   properties that affect Mach-O code gen (including accidental cases
   from older toolchains).

   TODO:
   Here we also need to do enough analysis to determine if a symbol's
   name needs to be made linker-visible.  This is more tricky - since
   it depends on whether we've previously seen a global weak definition
   in the same section.
   */

void
darwin_encode_section_info (tree decl, rtx rtl, int first)
{
  /* Careful not to prod global register variables.  */
  if (!MEM_P (rtl))
    return;

  /* Do the standard encoding things first; this sets:
     SYMBOL_FLAG_FUNCTION,
     SYMBOL_FLAG_LOCAL, (binds_local_p)
     TLS_MODEL, SYMBOL_FLAG_SMALL
     SYMBOL_FLAG_EXTERNAL.  */
  default_encode_section_info (decl, rtl, first);

  if (! VAR_OR_FUNCTION_DECL_P (decl))
    return;

  rtx sym_ref = XEXP (rtl, 0);
  if (VAR_P (decl))
    SYMBOL_REF_FLAGS (sym_ref) |= MACHO_SYMBOL_FLAG_VARIABLE;

  /* Only really common if there's no initialiser.  */
  bool really_common_p = (DECL_COMMON (decl)
			  && (DECL_INITIAL (decl) == NULL
			      || (!in_lto_p
				  && DECL_INITIAL (decl) == error_mark_node)));

  /* For Darwin, if we have specified visibility and it's not the default
     that's counted 'hidden'.  */
  if (DECL_VISIBILITY_SPECIFIED (decl)
      && DECL_VISIBILITY (decl) != VISIBILITY_DEFAULT)
    SYMBOL_REF_FLAGS (sym_ref) |= MACHO_SYMBOL_FLAG_HIDDEN_VIS;

  if (!DECL_EXTERNAL (decl)
      && (!TREE_PUBLIC (decl) || !DECL_WEAK (decl))
      && ! lookup_attribute ("weakref", DECL_ATTRIBUTES (decl))
      && ((TREE_STATIC (decl)
	   && (!DECL_COMMON (decl) || !TREE_PUBLIC (decl)))
	  || (!DECL_COMMON (decl) && DECL_INITIAL (decl)
	      && DECL_INITIAL (decl) != error_mark_node)))
    SYMBOL_REF_FLAGS (sym_ref) |= MACHO_SYMBOL_FLAG_DEFINED;

  if (! TREE_PUBLIC (decl))
    SYMBOL_REF_FLAGS (sym_ref) |= MACHO_SYMBOL_FLAG_STATIC;

  /* Short cut check for Darwin 'must indirect' rules.  */
  if (really_common_p
      || (DECL_WEAK (decl) && ! MACHO_SYMBOL_HIDDEN_VIS_P (sym_ref))
      || lookup_attribute ("weakref", DECL_ATTRIBUTES (decl)))
     SYMBOL_REF_FLAGS (sym_ref) |= MACHO_SYMBOL_FLAG_MUST_INDIRECT;

#if DARWIN_PPC
  /* Objective C V2 (m64) IVAR offset refs from Apple GCC-4.x have an
     indirection for m64 code on PPC.  Historically, these indirections
     also appear in the .data section.  */
  tree o2meta = lookup_attribute ("OBJC2META", DECL_ATTRIBUTES (decl));
  o2meta = o2meta ? TREE_VALUE (o2meta) : NULL_TREE;

  if (o2meta && strncmp (IDENTIFIER_POINTER (o2meta), "V2_IVRF",7) == 0)
    SYMBOL_REF_FLAGS (sym_ref) |= MACHO_SYMBOL_FLAG_MUST_INDIRECT;
#endif
}

void
darwin_mark_decl_preserved (const char *name)
{
  /* Actually we shouldn't mark any local symbol this way, but for now
     this only happens with ObjC meta-data.  */
  if (darwin_label_is_anonymous_local_objc_name (name))
    return;

  fprintf (asm_out_file, "\t.no_dead_strip ");
  assemble_name (asm_out_file, name);
  fputc ('\n', asm_out_file);
}

static section *
darwin_rodata_section (int use_coal, bool zsize, int reloc)
{
  return (use_coal
	  ? darwin_sections[const_coal_section]
	  : (zsize ? darwin_sections[zobj_const_section]
		   : reloc ? darwin_sections[const_data_section]
			   : darwin_sections[const_section]));
}

static section *
darwin_mergeable_string_section (tree exp,
				 unsigned HOST_WIDE_INT align)
{
  /* Darwin's ld expects to see non-writable string literals in the .cstring
     section.  Later versions of ld check and complain when CFStrings are
     enabled.  Therefore we shall force the strings into .cstring since we
     don't support writable ones anyway.  */
  if ((darwin_constant_cfstrings || flag_merge_constants)
      && TREE_CODE (exp) == STRING_CST
      && TREE_CODE (TREE_TYPE (exp)) == ARRAY_TYPE
      && align <= 256
      && (int_size_in_bytes (TREE_TYPE (exp))
	  == TREE_STRING_LENGTH (exp))
      && ((size_t) TREE_STRING_LENGTH (exp)
	  == strlen (TREE_STRING_POINTER (exp)) + 1))
    return darwin_sections[cstring_section];

  if (DARWIN_SECTION_ANCHORS && flag_section_anchors
      && TREE_CODE (exp) == STRING_CST
      && TREE_STRING_LENGTH (exp) == 0)
    return darwin_sections[zobj_const_section];

  return readonly_data_section;
}

#ifndef HAVE_GAS_LITERAL16
#define HAVE_GAS_LITERAL16 0
#endif

static section *
darwin_mergeable_constant_section (tree exp,
				   unsigned HOST_WIDE_INT align,
				   bool zsize)
{
  if (zsize)
    return darwin_sections[zobj_const_section];

  machine_mode mode = DECL_MODE (exp);
  if (!flag_merge_constants
      || mode == VOIDmode
      || mode == BLKmode
      || align < 8
      || align > 256
      || (align & (align -1)) != 0)
    return readonly_data_section;

  /* This will ICE if the mode is not a constant size, but that is reasonable,
     since one cannot put a variable-sized thing into a constant section, we
     shouldn't be trying.  */
  const unsigned int modesize = GET_MODE_BITSIZE (mode).to_constant ();

  if (modesize > align)
    return readonly_data_section;

  tree size = TYPE_SIZE_UNIT (TREE_TYPE (exp));

  if (TREE_CODE (size) != INTEGER_CST)
    return readonly_data_section;

  unsigned isize = TREE_INT_CST_LOW (size);
  if (isize == 4)
    return darwin_sections[literal4_section];
  else if (isize == 8)
    return darwin_sections[literal8_section];
  else if (HAVE_GAS_LITERAL16
	   && TARGET_64BIT
	   && isize == 16)
    return darwin_sections[literal16_section];

  return readonly_data_section;
}

section *
darwin_tm_clone_table_section (void)
{
  return get_named_section (NULL,
			    "__DATA,__tm_clone_table,regular,no_dead_strip",
			    3);
}

int
machopic_reloc_rw_mask (void)
{
  return MACHOPIC_INDIRECT ? 3 : 0;
}

/* We have to deal with ObjC/C++ metadata section placement in the common
   code, since it will also be called from LTO.

   Return metadata attributes, if present (searching for ABI=2 first)
   Return NULL_TREE if no such attributes are found.  */

static tree
is_objc_metadata (tree decl)
{
  if (DECL_P (decl)
      && (TREE_CODE (decl) == VAR_DECL || TREE_CODE (decl) == CONST_DECL)
      && DECL_ATTRIBUTES (decl))
    {
      tree meta = lookup_attribute ("OBJC2META", DECL_ATTRIBUTES (decl));
      if (meta)
	return meta;
      meta = lookup_attribute ("OBJC1META", DECL_ATTRIBUTES (decl));
      if (meta)
	return meta;
    }
  return NULL_TREE;
}

static int classes_seen;
static int objc_metadata_seen;

/* Return the section required for Objective C ABI 2 metadata.  */
static section *
darwin_objc2_section (tree decl ATTRIBUTE_UNUSED, tree meta, section * base)
{
  const char *p;
  tree ident = TREE_VALUE (meta);
  gcc_assert (TREE_CODE (ident) == IDENTIFIER_NODE);
  p = IDENTIFIER_POINTER (ident);

  gcc_checking_assert (flag_next_runtime >= 1 && flag_objc_abi == 2);

  objc_metadata_seen = 1;

  if (base == data_section)
    base = darwin_sections[objc2_metadata_section];

  /* Most of the OBJC2 META-data end up in the base section, so check it
     first.  */
  if      (!strncmp (p, "V2_BASE", 7))
    return base;
  else if (!strncmp (p, "V2_CNAM", 7))
    return darwin_sections[objc2_class_names_section];
  else if (!strncmp (p, "V2_MNAM", 7))
    return darwin_sections[objc2_method_names_section];
  else if (!strncmp (p, "V2_MTYP", 7))
    return darwin_sections[objc2_method_types_section];
  else if (!strncmp (p, "V2_STRG", 7))
    return darwin_sections[cstring_section];

  else if (!strncmp (p, "G2_META", 7) || !strncmp (p, "G2_CLAS", 7))
    return darwin_sections[objc2_classdefs_section];
  else if (!strncmp (p, "V2_PCOL", 7))
    return ld_uses_coal_sects ? darwin_sections[data_coal_section]
			      : darwin_sections[objc2_data_section];
  else if (!strncmp (p, "V2_MREF", 7))
    return darwin_sections[objc2_message_refs_section];
  else if (!strncmp (p, "V2_CLRF", 7))
    return darwin_sections[objc2_classrefs_section];
  else if (!strncmp (p, "V2_SURF", 7))
    return darwin_sections[objc2_super_classrefs_section];
  else if (!strncmp (p, "V2_NLCL", 7))
    return darwin_sections[objc2_nonlazy_class_section];
  else if (!strncmp (p, "V2_CLAB", 7))
    {
      classes_seen = 1;
      return darwin_sections[objc2_classlist_section];
    }
  else if (!strncmp (p, "V2_SRFS", 7))
    return darwin_sections[objc2_selector_refs_section];
  else if (!strncmp (p, "V2_NLCA", 7))
    return darwin_sections[objc2_nonlazy_category_section];
  else if (!strncmp (p, "V2_CALA", 7))
    return darwin_sections[objc2_categorylist_section];

  else if (!strncmp (p, "V2_PLST", 7))
    return darwin_sections[objc2_protocollist_section];
  else if (!strncmp (p, "V2_PRFS", 7))
    return darwin_sections[objc2_protocolrefs_section];

  else if (!strncmp (p, "V2_INFO", 7))
    return darwin_sections[objc2_image_info_section];

  else if (!strncmp (p, "V2_EHTY", 7))
    return ld_uses_coal_sects ? darwin_sections[data_coal_section]
                              : data_section;

  else if (!strncmp (p, "V2_CSTR", 7))
    return darwin_sections[objc2_constant_string_object_section];

  else if (!strncmp (p, "V2_IVRF", 7))
    return darwin_sections[objc2_ivar_section];

  /* Not recognized, default.  */
  return base;
}

/* Return the section required for Objective C ABI 0/1 metadata.  */
static section *
darwin_objc1_section (tree decl ATTRIBUTE_UNUSED, tree meta, section * base)
{
  const char *p;
  tree ident = TREE_VALUE (meta);
  gcc_assert (TREE_CODE (ident) == IDENTIFIER_NODE);
  p = IDENTIFIER_POINTER (ident);

  gcc_checking_assert (flag_next_runtime >= 1 && flag_objc_abi < 2);

  objc_metadata_seen = 1;

  /* String sections first, cos there are lots of strings.  */
  if      (!strncmp (p, "V1_STRG", 7))
    return darwin_sections[cstring_section];
  else if (!strncmp (p, "V1_CLSN", 7))
    return darwin_sections[objc_class_names_section];
  else if (!strncmp (p, "V1_METN", 7))
    return darwin_sections[objc_meth_var_names_section];
  else if (!strncmp (p, "V1_METT", 7))
    return darwin_sections[objc_meth_var_types_section];

  else if (!strncmp (p, "V1_CLAS", 7))
    {
      classes_seen = 1;
      return darwin_sections[objc_class_section];
    }
  else if (!strncmp (p, "V1_META", 7))
    return darwin_sections[objc_meta_class_section];
  else if (!strncmp (p, "V1_CATG", 7))
    return darwin_sections[objc_category_section];
  else if (!strncmp (p, "V1_PROT", 7))
    return darwin_sections[objc_protocol_section];

  else if (!strncmp (p, "V1_CLCV", 7))
    return darwin_sections[objc_class_vars_section];
  else if (!strncmp (p, "V1_CLIV", 7))
    return darwin_sections[objc_instance_vars_section];

  else if (!strncmp (p, "V1_CLCM", 7))
    return darwin_sections[objc_cls_meth_section];
  else if (!strncmp (p, "V1_CLIM", 7))
    return darwin_sections[objc_inst_meth_section];
  else if (!strncmp (p, "V1_CACM", 7))
    return darwin_sections[objc_cat_cls_meth_section];
  else if (!strncmp (p, "V1_CAIM", 7))
    return darwin_sections[objc_cat_inst_meth_section];
  else if (!strncmp (p, "V1_PNSM", 7))
    return darwin_sections[objc_cat_inst_meth_section];
  else if (!strncmp (p, "V1_PCLM", 7))
    return darwin_sections[objc_cat_cls_meth_section];

  else if (!strncmp (p, "V1_CLPR", 7))
    return darwin_sections[objc_cat_cls_meth_section];
  else if (!strncmp (p, "V1_CAPR", 7))
    return darwin_sections[objc_category_section]; /* ??? CHECK me.  */

  else if (!strncmp (p, "V1_PRFS", 7))
    return darwin_sections[objc_cat_cls_meth_section];
  else if (!strncmp (p, "V1_CLRF", 7))
    return darwin_sections[objc_cls_refs_section];
  else if (!strncmp (p, "V1_SRFS", 7))
    return darwin_sections[objc_selector_refs_section];

  else if (!strncmp (p, "V1_MODU", 7))
    return darwin_sections[objc_module_info_section];
  else if (!strncmp (p, "V1_SYMT", 7))
    return darwin_sections[objc_symbols_section];
  else if (!strncmp (p, "V1_INFO", 7))
    return darwin_sections[objc_image_info_section];

  else if (!strncmp (p, "V1_PLST", 7))
    return darwin_sections[objc1_prop_list_section];
  else if (!strncmp (p, "V1_PEXT", 7))
    return darwin_sections[objc1_protocol_ext_section];
  else if (!strncmp (p, "V1_CEXT", 7))
    return darwin_sections[objc1_class_ext_section];

  else if (!strncmp (p, "V2_CSTR", 7))
    return darwin_sections[objc_constant_string_object_section];

  return base;
}

section *
machopic_select_section (tree decl,
			 int reloc,
			 unsigned HOST_WIDE_INT align)
{
  bool zsize, one, weak, use_coal, ro;
  section *base_section = NULL;

  weak = (DECL_P (decl)
	  && DECL_WEAK (decl)
	  && !lookup_attribute ("weak_import", DECL_ATTRIBUTES (decl)));

  /* Darwin pads zero-sized objects with at least one byte, so that the ld64
     atom model is preserved (objects must have distinct regions starting with
     a unique linker-visible symbol).
     In order to support section anchors, we need to move objects with zero
     size into sections which are marked as "no section anchors"; the padded
     objects, obviously, have real sizes that differ from their DECL sizes.  */
  zsize = DARWIN_SECTION_ANCHORS && flag_section_anchors;

  /* In the streaming of LTO symbol data, we might have a situation where the
     var is incomplete or layout not finished (DECL_SIZE_UNIT is NULL_TREE).
     We cannot tell if it is zero-sized then, but we can get the section
     category correct so that nm reports the right kind of section
     (e.g. BSS c.f. data).  */
  zsize = (zsize
	   && DECL_P (decl)
	   && (TREE_CODE (decl) == VAR_DECL || TREE_CODE (decl) == CONST_DECL)
	   && DECL_SIZE_UNIT (decl)
	   && tree_to_uhwi (DECL_SIZE_UNIT (decl)) == 0);

  one = DECL_P (decl)
	&& TREE_CODE (decl) == VAR_DECL
	&& DECL_COMDAT_GROUP (decl);

  use_coal = (weak || one) && ld_uses_coal_sects;

  ro = TREE_READONLY (decl) || TREE_CONSTANT (decl) ;

  switch (categorize_decl_for_section (decl, reloc))
    {
    case SECCAT_TEXT:
      gcc_unreachable ();
      break;

    case SECCAT_RODATA:
    case SECCAT_SRODATA:
      base_section = darwin_rodata_section (use_coal, zsize, reloc);
      break;

    case SECCAT_RODATA_MERGE_STR:
      base_section = darwin_mergeable_string_section (decl, align);
      break;

    case SECCAT_RODATA_MERGE_STR_INIT:
      base_section = darwin_mergeable_string_section (DECL_INITIAL (decl), align);
      break;

    case SECCAT_RODATA_MERGE_CONST:
      base_section =  darwin_mergeable_constant_section (decl, align, zsize);
      break;

    case SECCAT_DATA:
    case SECCAT_DATA_REL:
    case SECCAT_DATA_REL_LOCAL:
    case SECCAT_DATA_REL_RO:
    case SECCAT_DATA_REL_RO_LOCAL:
    case SECCAT_SDATA:
    case SECCAT_TDATA:
      if (use_coal)
	{
	  if (ro)
	    base_section = darwin_sections[const_data_coal_section];
	  else
	    base_section = darwin_sections[data_coal_section];
	}
      else if (zsize)
	{
	  /* If we're doing section anchors, then punt zero-sized objects into
	     their own sections so that they don't interfere with offset
	     computation for the remaining vars.  */
	  if (ro)
	    base_section = darwin_sections[zobj_const_data_section];
	  else
	    base_section = darwin_sections[zobj_data_section];
	}
      else if (ro)
	base_section = darwin_sections[const_data_section];
      else
	base_section = data_section;
      break;
    case SECCAT_BSS:
    case SECCAT_SBSS:
    case SECCAT_TBSS:
      if (use_coal)
	base_section = darwin_sections[data_coal_section];
      else
	{
	  if (!TREE_PUBLIC (decl))
	    base_section = lcomm_section;
	  else if (bss_noswitch_section)
	    base_section = bss_noswitch_section;
	  else
	    base_section = data_section;
	}
      break;

    default:
      gcc_unreachable ();
    }

  /* Darwin weird special cases.
     a) OBJC Meta-data. */
  if (DECL_P (decl)
      && (TREE_CODE (decl) == VAR_DECL
	  || TREE_CODE (decl) == CONST_DECL)
      && DECL_ATTRIBUTES (decl))
    {
      tree meta = lookup_attribute ("OBJC2META", DECL_ATTRIBUTES (decl));
      if (meta)
	return darwin_objc2_section (decl, meta, base_section);
      meta = lookup_attribute ("OBJC1META", DECL_ATTRIBUTES (decl));
      if (meta)
	return darwin_objc1_section (decl, meta, base_section);
      meta = lookup_attribute ("OBJC1METG", DECL_ATTRIBUTES (decl));
      if (meta)
	return base_section; /* GNU runtime is happy with it all in one pot.  */
    }

  /* b) Constant string objects.  */
  if (TREE_CODE (decl) == CONSTRUCTOR
      && TREE_TYPE (decl)
      && TREE_CODE (TREE_TYPE (decl)) == RECORD_TYPE
      && TYPE_NAME (TREE_TYPE (decl)))
    {
      tree name = TYPE_NAME (TREE_TYPE (decl));
      if (TREE_CODE (name) == TYPE_DECL)
        name = DECL_NAME (name);

      if (!strcmp (IDENTIFIER_POINTER (name), "__builtin_ObjCString"))
	{
	  if (flag_next_runtime)
	    {
	      if (flag_objc_abi == 2)
		return darwin_sections[objc2_constant_string_object_section];
	      else
		return darwin_sections[objc_constant_string_object_section];
	    }
	  else
	    return darwin_sections[objc_string_object_section];
	}
      else if (!strcmp (IDENTIFIER_POINTER (name), "__builtin_CFString"))
	return darwin_sections[cfstring_constant_object_section];
      else
	return base_section;
    }
  else if (flag_next_runtime
	   && VAR_P (decl)
	   && DECL_NAME (decl)
	   && TREE_CODE (DECL_NAME (decl)) == IDENTIFIER_NODE
	   && IDENTIFIER_POINTER (DECL_NAME (decl))
	   && !strncmp (IDENTIFIER_POINTER (DECL_NAME (decl)), "_OBJC_", 6))
    /* c) legacy meta-data selection was deprecated at 4.6, removed now.  */
    gcc_unreachable ();

  return base_section;
}

/* This can be called with address expressions as "rtx".
   They must go in "const".  */

section *
machopic_select_rtx_section (machine_mode mode, rtx x,
			     unsigned HOST_WIDE_INT align ATTRIBUTE_UNUSED)
{
  if (known_eq (GET_MODE_SIZE (mode), 8)
      && (GET_CODE (x) == CONST_INT
	  || GET_CODE (x) == CONST_WIDE_INT
	  || GET_CODE (x) == CONST_DOUBLE))
    return darwin_sections[literal8_section];
  else if (known_eq (GET_MODE_SIZE (mode), 4)
	   && (GET_CODE (x) == CONST_INT
	       || GET_CODE (x) == CONST_WIDE_INT
	       || GET_CODE (x) == CONST_DOUBLE))
    return darwin_sections[literal4_section];
  else if (HAVE_GAS_LITERAL16
	   && TARGET_64BIT
	   && known_eq (GET_MODE_SIZE (mode), 16)
	   && (GET_CODE (x) == CONST_INT
	       || GET_CODE (x) == CONST_WIDE_INT
	       || GET_CODE (x) == CONST_DOUBLE
	       || GET_CODE (x) == CONST_VECTOR))
    return darwin_sections[literal16_section];
  else if (MACHOPIC_INDIRECT
	   && (GET_CODE (x) == SYMBOL_REF
	       || GET_CODE (x) == CONST
	       || GET_CODE (x) == LABEL_REF))
    return darwin_sections[const_data_section];
  else
    return darwin_sections[const_section];
}

void
machopic_asm_out_constructor (rtx symbol, int priority ATTRIBUTE_UNUSED)
{
  cdtor_record new_elt = {symbol, priority, vec_safe_length (ctors)};

  vec_safe_push (ctors, new_elt);

  if (! MACHOPIC_INDIRECT)
    fprintf (asm_out_file, ".reference .constructors_used\n");
}

void
machopic_asm_out_destructor (rtx symbol, int priority ATTRIBUTE_UNUSED)
{
  cdtor_record new_elt = {symbol, priority, vec_safe_length (dtors)};

  vec_safe_push (dtors, new_elt);

  if (! MACHOPIC_INDIRECT)
    fprintf (asm_out_file, ".reference .destructors_used\n");
}

static int
sort_cdtor_records (const void * a, const void * b)
{
  const cdtor_record *cda = (const cdtor_record *)a;
  const cdtor_record *cdb = (const cdtor_record *)b;
  if (cda->priority > cdb->priority)
    return 1;
  if (cda->priority < cdb->priority)
    return -1;
  if (cda->position > cdb->position)
    return 1;
  if (cda->position < cdb->position)
    return -1;
  return 0;
}

static void
finalize_ctors ()
{
  unsigned int i;
  cdtor_record *elt;

  if (MACHOPIC_INDIRECT)
    switch_to_section (darwin_sections[mod_init_section]);
  else
    switch_to_section (darwin_sections[constructor_section]);

  if (vec_safe_length (ctors) > 1)
    ctors->qsort (sort_cdtor_records);
  FOR_EACH_VEC_SAFE_ELT (ctors, i, elt)
    {
      assemble_align (POINTER_SIZE);
      assemble_integer (elt->symbol, POINTER_SIZE / BITS_PER_UNIT, POINTER_SIZE, 1);
    }
}

static void
finalize_dtors ()
{
  unsigned int i;
  cdtor_record *elt;

  if (MACHOPIC_INDIRECT)
    switch_to_section (darwin_sections[mod_term_section]);
  else
    switch_to_section (darwin_sections[destructor_section]);

  if (vec_safe_length (dtors) > 1)
    dtors->qsort (sort_cdtor_records);
  FOR_EACH_VEC_SAFE_ELT (dtors, i, elt)
    {
      assemble_align (POINTER_SIZE);
      assemble_integer (elt->symbol, POINTER_SIZE / BITS_PER_UNIT, POINTER_SIZE, 1);
    }
}

void
darwin_globalize_label (FILE *stream, const char *name)
{
  if (!!strncmp (name, "_OBJC_", 6))
    default_globalize_label (stream, name);
  /* We have some Objective C cases that need to be global, but only on newer
     OS versions.  */
  if (flag_objc_abi < 2 || flag_next_runtime < 100700)
    return;
  if (!strncmp (name+6, "LabelPro", 8))
    default_globalize_label (stream, name);
  if (!strncmp (name+6, "Protocol_", 9))
    default_globalize_label (stream, name);
}

/* This routine returns non-zero if 'name' starts with the special objective-c
   anonymous file-scope static name.  It accommodates c++'s mangling of such
   symbols (in this case the symbols will have form _ZL{d}*_OBJC_* d=digit).  */

int
darwin_label_is_anonymous_local_objc_name (const char *name)
{
  const unsigned char *p = (const unsigned char *) name;
  if (*p != '_')
    return 0;
  if (p[1] == 'Z' && p[2] == 'L')
  {
    p += 3;
    while (*p >= '0' && *p <= '9')
      p++;
  }
  if (strncmp ((const char *)p, "_OBJC_", 6) != 0)
    return false;

  /* We need some of the objective c meta-data symbols to be visible to the
     linker (when the target OS version is newer).  FIXME: this is horrible,
     we need a better mechanism.  */

  if (flag_objc_abi < 2 || flag_next_runtime < 100700)
    return true;

  p += 6;
  if (!strncmp ((const char *)p, "ClassRef", 8))
    return false;
  else if (!strncmp ((const char *)p, "SelRef", 6))
    return false;
  else if (!strncmp ((const char *)p, "Category", 8))
    {
      if (p[8] == '_' || p[8] == 'I' || p[8] == 'P' || p[8] == 'C' )
	return false;
      return true;
    }
  else if (!strncmp ((const char *)p, "ClassMethods", 12))
    return false;
  else if (!strncmp ((const char *)p, "Instance", 8))
    {
      if (p[8] == 'I' || p[8] == 'M')
	return false;
      return true;
    }
  else if (!strncmp ((const char *)p, "CLASS_RO", 8))
    return false;
  else if (!strncmp ((const char *)p, "METACLASS_RO", 12))
    return false;
  else if (!strncmp ((const char *)p, "Protocol", 8))
    {
      if (p[8] == '_' || p[8] == 'I' || p[8] == 'P'
	  || p[8] == 'M' || p[8] == 'C' || p[8] == 'O')
	return false;
      return true;
    }
  else if (!strncmp ((const char *)p, "LabelPro", 8))
    return false;
  return true;
}

/* LTO support for Mach-O.

   This version uses three mach-o sections to encapsulate the (unlimited
   number of) lto sections.

   __GNU_LTO, __lto_sections  contains the concatented GNU LTO section data.
   __GNU_LTO, __section_names contains the GNU LTO section names.
   __GNU_LTO, __section_index contains an array of values that index these.

   Indexed thus:
     <section offset from the start of __GNU_LTO, __lto_sections>,
     <section length>
     <name offset from the start of __GNU_LTO, __section_names,
     <name length>.

   At present, for both m32 and m64 mach-o files each of these fields is
   represented  by a uint32_t.  This is because, AFAICT, a mach-o object
   cannot exceed 4Gb because the section_64 offset field (see below) is 32bits.

    uint32_t offset;
   "offset  An integer specifying the offset to this section in the file."  */

/* Count lto section numbers.  */
static unsigned int lto_section_num = 0;

/* A vector of information about LTO sections, at present, we only have
   the name.  TODO: see if we can get the data length somehow.  */
typedef struct GTY (()) darwin_lto_section_e {
  const char *sectname;
} darwin_lto_section_e ;

static GTY (()) vec<darwin_lto_section_e, va_gc> *lto_section_names;

/* Section wrapper scheme (used here to wrap the unlimited number of LTO
   sections into three Mach-O ones).
   NOTE: These names MUST be kept in sync with those in
	 libiberty/simple-object-mach-o.  */
#define LTO_SECTS_SECTION "__wrapper_sects"
#define LTO_NAMES_SECTION "__wrapper_names"
#define LTO_INDEX_SECTION "__wrapper_index"

/* File to temporarily store LTO data.  This is appended to asm_out_file
   in darwin_end_file.  */
static FILE *lto_asm_out_file, *saved_asm_out_file;
static char *lto_asm_out_name;
static enum debug_info_levels saved_debug_info_level;

/* Prepare asm_out_file for LTO output.  For darwin, this means hiding
   asm_out_file and switching to an alternative output file.  */
void
darwin_asm_lto_start (void)
{
  gcc_assert (! saved_asm_out_file);
  saved_asm_out_file = asm_out_file;
  saved_debug_info_level = debug_info_level;
  debug_info_level = DINFO_LEVEL_NONE;
  if (! lto_asm_out_name)
    lto_asm_out_name = make_temp_file (".lto.s");
  lto_asm_out_file = fopen (lto_asm_out_name, "a");
  if (lto_asm_out_file == NULL)
    fatal_error (input_location,
		 "failed to open temporary file %s for LTO output",
		 lto_asm_out_name);
  asm_out_file = lto_asm_out_file;
}

/* Restore asm_out_file.  */
void
darwin_asm_lto_end (void)
{
  gcc_assert (saved_asm_out_file);
  fclose (lto_asm_out_file);
  asm_out_file = saved_asm_out_file;
  saved_asm_out_file = NULL;
  debug_info_level = saved_debug_info_level;
}

static void
darwin_asm_dwarf_section (const char *name, unsigned int flags,
			  tree decl, bool is_for_lto);

/*  Called for the TARGET_ASM_NAMED_SECTION hook.  */

void
darwin_asm_named_section (const char *name,
			  unsigned int flags,
			  tree decl ATTRIBUTE_UNUSED)
{
  /* LTO sections go in a special section that encapsulates the (unlimited)
     number of GNU LTO sections within a single mach-o one.  */
  if (strncmp (name, LTO_SECTION_NAME_PREFIX,
	       strlen (LTO_SECTION_NAME_PREFIX)) == 0)
    {
      darwin_lto_section_e e;
      /* We expect certain flags to be set...  */
      gcc_assert ((flags & (SECTION_DEBUG | SECTION_NAMED))
		  == (SECTION_DEBUG | SECTION_NAMED));

      /* Switch to our combined section.  */
      fprintf (asm_out_file, "\t.section %s,%s,regular,debug\n",
	       LTO_SEGMENT_NAME, LTO_SECTS_SECTION);
      /* Output a label for the start of this sub-section.  */
      fprintf (asm_out_file, "L_GNU_LTO%d:\t;# %s\n",
	       lto_section_num, name);
      /* We have to jump through hoops to get the values of the intra-section
         offsets... */
      fprintf (asm_out_file, "\t.set L$gnu$lto$offs%d,L_GNU_LTO%d-L_GNU_LTO0\n",
	       lto_section_num, lto_section_num);
      fprintf (asm_out_file,
	       "\t.set L$gnu$lto$size%d,L_GNU_LTO%d-L_GNU_LTO%d\n",
	       lto_section_num, lto_section_num+1, lto_section_num);
      lto_section_num++;
      e.sectname = xstrdup (name);
      /* Keep the names, we'll need to make a table later.
         TODO: check that we do not revisit sections, that would break
         the assumption of how this is done.  */
      if (lto_section_names == NULL)
        vec_alloc (lto_section_names, 16);
      vec_safe_push (lto_section_names, e);
   }
  else if (strncmp (name, "__DWARF,", 8) == 0)
    darwin_asm_dwarf_section (name, flags, decl, false);
  else if (strncmp (name, "__GNU_DWARF_LTO,", 16) == 0)
    darwin_asm_dwarf_section (name, flags, decl, true);
  else
    fprintf (asm_out_file, "\t.section %s\n", name);
}

void
darwin_unique_section (tree decl ATTRIBUTE_UNUSED, int reloc ATTRIBUTE_UNUSED)
{
  /* Darwin does not use unique sections.  */
}

/* Handle __attribute__ ((apple_kext_compatibility)).
   This only applies to darwin kexts for 2.95 compatibility -- it shrinks the
   vtable for classes with this attribute (and their descendants) by not
   outputting the new 3.0 nondeleting destructor.  This means that such
   objects CANNOT be allocated on the stack or as globals UNLESS they have
   a completely empty `operator delete'.
   Luckily, this fits in with the Darwin kext model.

   This attribute also disables gcc3's potential overlaying of derived
   class data members on the padding at the end of the base class.  */

tree
darwin_handle_kext_attribute (tree *node, tree name,
			      tree args ATTRIBUTE_UNUSED,
			      int flags ATTRIBUTE_UNUSED,
			      bool *no_add_attrs)
{
  /* APPLE KEXT stuff -- only applies with pure static C++ code.  */
  if (! TARGET_KEXTABI)
    {
      warning (0, "%qE 2.95 vtable-compatibility attribute applies "
	       "only when compiling a kext", name);

      *no_add_attrs = true;
    }
  else if (TREE_CODE (*node) != RECORD_TYPE)
    {
      warning (0, "%qE 2.95 vtable-compatibility attribute applies "
	       "only to C++ classes", name);

      *no_add_attrs = true;
    }

  return NULL_TREE;
}

/* Handle a "weak_import" attribute; arguments as in
   struct attribute_spec.handler.  */

tree
darwin_handle_weak_import_attribute (tree *node, tree name,
				     tree ARG_UNUSED (args),
				     int ARG_UNUSED (flags),
				     bool * no_add_attrs)
{
  if (TREE_CODE (*node) != FUNCTION_DECL && TREE_CODE (*node) != VAR_DECL)
    {
      warning (OPT_Wattributes, "%qE attribute ignored",
	       name);
      *no_add_attrs = true;
    }
  else
    declare_weak (*node);

  return NULL_TREE;
}

/* Emit a label for an FDE, making it global and/or weak if appropriate.
   The third parameter is nonzero if this is for exception handling.
   The fourth parameter is nonzero if this is just a placeholder for an
   FDE that we are omitting. */

void
darwin_emit_unwind_label (FILE *file, tree decl, int for_eh, int empty)
{
  char *lab ;
  char buf[32];
  static int invok_count = 0;
  static tree last_fun_decl = NULL_TREE;

  /* Modern linkers can produce distinct FDEs without compiler support.  */
  if (! for_eh || ! ld_needs_eh_markers)
    return;

  /* FIXME: This only works when the eh for all sections of a function are
     emitted at the same time.  If that changes, we would need to use a lookup
     table of some form to determine what to do.  Also, we should emit the
     unadorned label for the partition containing the public label for a
     function.  This is of limited use, probably, since we do not currently
     enable partitioning.  */
  strcpy (buf, ".eh");
  if (decl && TREE_CODE (decl) == FUNCTION_DECL)
    {
      if (decl == last_fun_decl)
        {
	  invok_count++;
	  snprintf (buf, 31, "$$part$$%d.eh", invok_count);
	}
      else
	{
	  last_fun_decl = decl;
	  invok_count = 0;
	}
    }

  lab = concat (IDENTIFIER_POINTER (DECL_ASSEMBLER_NAME (decl)), buf, NULL);

  if (TREE_PUBLIC (decl))
    {
      targetm.asm_out.globalize_label (file, lab);
      if (DECL_VISIBILITY (decl) == VISIBILITY_HIDDEN)
	{
	  fputs ("\t.private_extern ", file);
	  assemble_name (file, lab);
	  fputc ('\n', file);
	}
    }

  if (DECL_WEAK (decl))
    {
      fputs ("\t.weak_definition ", file);
      assemble_name (file, lab);
      fputc ('\n', file);
    }

  assemble_name (file, lab);
  if (empty)
    {
      fputs (" = 0\n", file);

      /* Mark the absolute .eh and .eh1 style labels as needed to
	 ensure that we don't dead code strip them and keep such
	 labels from another instantiation point until we can fix this
	 properly with group comdat support.  */
      darwin_mark_decl_preserved (lab);
    }
  else
    fputs (":\n", file);

  free (lab);
}

static GTY(()) unsigned long except_table_label_num;

void
darwin_emit_except_table_label (FILE *file)
{
  char section_start_label[30];

  ASM_GENERATE_INTERNAL_LABEL (section_start_label, "GCC_except_table",
			       except_table_label_num++);
  ASM_OUTPUT_LABEL (file, section_start_label);
}

/* The unwinders in earlier Darwin versions are based on an old version
   of libgcc_s and need current frame address stateto be reset after a
   DW_CFA_restore_state recovers the register values.  */

bool
darwin_should_restore_cfa_state (void)
{
  return generating_for_darwin_version <= 10;
}

/* Return, and mark as used, the name of the stub for the mcount function.
   Currently, this is only called by X86 code in the expansion of the
   FUNCTION_PROFILER macro, when stubs are enabled.  */

const char*
machopic_mcount_stub_name (void)
{
  rtx symbol = gen_rtx_SYMBOL_REF (Pmode, "*mcount");
  const char *name = machopic_indirection_name (symbol, /*stub_p=*/true);
  machopic_validate_stub_or_non_lazy_ptr (name);
  return name;
}

/* Generate a PC-relative reference to a Mach-O non-lazy-symbol.  */

void
darwin_non_lazy_pcrel (FILE *file, rtx addr)
{
  const char *nlp_name;

  gcc_assert (GET_CODE (addr) == SYMBOL_REF);

  nlp_name = machopic_indirection_name (addr, /*stub_p=*/false);
  fputs ("\t.long\t", file);
  ASM_OUTPUT_LABELREF (file, nlp_name);
  fputs ("-.", file);
}

/* If this is uncommented, details of each allocation will be printed
   in the asm right before the actual code.  WARNING - this will cause some
   test-suite fails (since the printout will contain items that some tests
   are not expecting) -- so don't leave it on by default (it bloats the
   asm too).  */
/*#define DEBUG_DARWIN_MEM_ALLOCATORS*/

/* The first two of these routines are ostensibly just intended to put
   names into the asm.  However, they are both hijacked in order to ensure
   that zero-sized items do not make their way into the output.  Consequently,
   we also need to make these participate in provisions for dealing with
   such items in section anchors.  */

/* The implementation of ASM_DECLARE_OBJECT_NAME.  */
/* The RTTI data (e.g., __ti4name) is common and public (and static),
   but it does need to be referenced via indirect PIC data pointers.
   The machopic_define_symbol calls are telling the machopic subsystem
   that the name *is* defined in this module, so it doesn't need to
   make them indirect.  */
void
darwin_asm_declare_object_name (FILE *file,
				const char *nam, tree decl)
{
  const char *xname = nam;
  unsigned HOST_WIDE_INT size;
  bool local_def, weak;

  weak = (DECL_P (decl)
	  && DECL_WEAK (decl)
	  && !lookup_attribute ("weak_import",
				 DECL_ATTRIBUTES (decl)));

  local_def = DECL_INITIAL (decl) || (TREE_STATIC (decl)
				      && (!DECL_COMMON (decl)
					  || !TREE_PUBLIC (decl)));

  if (GET_CODE (XEXP (DECL_RTL (decl), 0)) != SYMBOL_REF)
    xname = IDENTIFIER_POINTER (DECL_NAME (decl));

  if (local_def)
    {
      (* targetm.encode_section_info) (decl, DECL_RTL (decl), false);
      if (!weak)
	machopic_define_symbol (DECL_RTL (decl));
    }

  size = tree_to_uhwi (DECL_SIZE_UNIT (decl));

#ifdef DEBUG_DARWIN_MEM_ALLOCATORS
fprintf (file, "# dadon: %s %s (%llu, %u) local %d weak %d"
	       " stat %d com %d pub %d t-const %d t-ro %d init %lx\n",
	xname, (TREE_CODE (decl) == VAR_DECL?"var":"const"),
	(unsigned long long)size, DECL_ALIGN (decl), local_def,
	DECL_WEAK (decl), TREE_STATIC (decl), DECL_COMMON (decl),
	TREE_PUBLIC (decl), TREE_CONSTANT (decl), TREE_READONLY (decl),
	(unsigned long)DECL_INITIAL (decl));
#endif

  /* Darwin needs help to support local zero-sized objects.
     They must be made at least one byte, and the section containing must be
     marked as unsuitable for section-anchors (see storage allocators below).

     For non-zero objects this output is handled by varasm.c.
  */
  if (!size)
    {
      unsigned int l2align = 0;

      /* The align must be honored, even for zero-sized.  */
      if (DECL_ALIGN (decl))
	{
	  l2align = floor_log2 (DECL_ALIGN (decl) / BITS_PER_UNIT);
	  fprintf (file, "\t.align\t%u\n", l2align);
	}

      ASM_OUTPUT_LABEL (file, xname);
      size = 1;
      fprintf (file, "\t.space\t" HOST_WIDE_INT_PRINT_UNSIGNED"\n", size);

      /* Check that we've correctly picked up the zero-sized item and placed it
         properly.  */
      gcc_assert ((!DARWIN_SECTION_ANCHORS || !flag_section_anchors)
		  || (in_section
		      && (in_section->common.flags & SECTION_NO_ANCHOR)));
    }
  else
    ASM_OUTPUT_LABEL (file, xname);
}

/* The implementation of ASM_DECLARE_CONSTANT_NAME.  */
void
darwin_asm_declare_constant_name (FILE *file, const char *name,
				  const_tree exp ATTRIBUTE_UNUSED,
				  HOST_WIDE_INT size)
{
  assemble_label (file, name);
  /* As for other items, we need at least one byte.  */
  if (!size)
    {
      fputs ("\t.space\t1\n", file);
      /* Check that we've correctly picked up the zero-sized item and placed it
         properly.  */
      gcc_assert ((!DARWIN_SECTION_ANCHORS || !flag_section_anchors)
		  || (in_section
		      && (in_section->common.flags & SECTION_NO_ANCHOR)));
    }
}

/* Darwin storage allocators.

   Zerofill sections are desirable for large blank data since, otherwise, these
   data bloat objects (PR33210).

   However, section anchors don't work in .zerofill sections (one cannot switch
   to a zerofill section).  Ergo, for Darwin targets using section anchors we need
   to put (at least some) data into 'normal' switchable sections.

   Here we set a relatively arbitrary value for the size of an object to trigger
   zerofill when section anchors are enabled (anything bigger than a page for
   current Darwin implementations).  FIXME: there ought to be some objective way
   to make this choice.

   When section anchor are off this is ignored anyway.  */

#define BYTES_ZFILL 4096

/* Emit a chunk of data for items coalesced by the linker.  */
static void
darwin_emit_weak_or_comdat (FILE *fp, tree decl, const char *name,
				  unsigned HOST_WIDE_INT size,
				  bool use_coal,
				  unsigned int align)
{
  /* Since the sections used here are coalesced, they will not be eligible
     for section anchors, and therefore we don't need to break that out.
     CHECKME: for modern linker on PowerPC.  */
 if (TREE_READONLY (decl) || TREE_CONSTANT (decl))
    switch_to_section (use_coal ? darwin_sections[const_data_coal_section]
				: darwin_sections[const_data_section]);
  else
    switch_to_section (use_coal ? darwin_sections[data_coal_section]
				: data_section);

  /* To be consistent, we'll allow darwin_asm_declare_object_name to assemble
     the align info for zero-sized items... but do it here otherwise.  */
  if (size && align)
    fprintf (fp, "\t.align\t%d\n", floor_log2 (align / BITS_PER_UNIT));

  if (TREE_PUBLIC (decl))
    darwin_globalize_label (fp, name);

  /* ... and we let it deal with outputting one byte of zero for them too.  */
  darwin_asm_declare_object_name (fp, name, decl);
  if (size)
    assemble_zeros (size);
}

/* Emit a chunk of data for ObjC meta-data that got placed in BSS erroneously.  */
static void
darwin_emit_objc_zeroed (FILE *fp, tree decl, const char *name,
				  unsigned HOST_WIDE_INT size,
				  unsigned int align, tree meta)
{
  section *ocs = data_section;

  if (TREE_PURPOSE (meta) == get_identifier("OBJC2META"))
    ocs = darwin_objc2_section (decl, meta, ocs);
  else
    ocs = darwin_objc1_section (decl, meta, ocs);

  switch_to_section (ocs);

  /* We shall declare that zero-sized meta-data are not valid (yet).  */
  gcc_assert (size);
  fprintf (fp, "\t.align\t%d\n", floor_log2 (align / BITS_PER_UNIT));

  /* ... and we let it deal with outputting one byte of zero for them too.  */
  darwin_asm_declare_object_name (fp, name, decl);
  assemble_zeros (size);
}

/* This routine emits 'local' storage:

   When Section Anchors are off this routine emits .zerofill commands in
   sections named for their alignment.

   When Section Anchors are on, smaller (non-zero-sized) items are placed in
   the .static_data section so that the section anchoring system can see them.
   Larger items are still placed in .zerofill sections, addressing PR33210.
   The routine has no checking - it is all assumed to be done by the caller.
*/
static void
darwin_emit_local_bss (FILE *fp, tree decl, const char *name,
			unsigned HOST_WIDE_INT size,
			unsigned int l2align)
{
   if (DARWIN_SECTION_ANCHORS && flag_section_anchors && size < BYTES_ZFILL)
    {
      /* Put smaller objects in _static_data, where the section anchors system
	 can get them.
	 However, if they are zero-sized punt them to yet a different section
	 (that is not allowed to participate in anchoring).  */
      if (!size)
	{
	  fputs ("\t.section\t__DATA,__zobj_bss\n", fp);
	  in_section = darwin_sections[zobj_bss_section];
	  size = 1;
	}
      else
	{
	  fputs ("\t.static_data\n", fp);
	  in_section = darwin_sections[static_data_section];
	}

      if (l2align)
	fprintf (fp, "\t.align\t%u\n", l2align);

      assemble_name (fp, name);
      fprintf (fp, ":\n\t.space\t" HOST_WIDE_INT_PRINT_UNSIGNED"\n", size);
    }
  else
    {
      /* When we are on a non-section anchor target (or not using section
	 anchors, we can get zero-sized items here.  However, all we need to
	 do is to bump them to one byte and the section alignment will take
	 care of the rest.  */
      char secnam[64];
      snprintf (secnam, 64, "__DATA,__bss");
      unsigned int flags = SECTION_BSS|SECTION_WRITE|SECTION_NO_ANCHOR;
      in_section = get_section (secnam, flags, NULL);
      fprintf (fp, "\t.zerofill %s,", secnam);
      assemble_name (fp, name);
      if (!size)
	size = 1;

      if (l2align)
	fprintf (fp, "," HOST_WIDE_INT_PRINT_UNSIGNED",%u\n",
		 size, (unsigned) l2align);
      else
	fprintf (fp, "," HOST_WIDE_INT_PRINT_UNSIGNED",0\n", size);
    }

  (*targetm.encode_section_info) (decl, DECL_RTL (decl), false);
  /* This is defined as a file-scope var, so we know to notify machopic.  */
  machopic_define_symbol (DECL_RTL (decl));
}

/* Emit a chunk of common.  */
static void
darwin_emit_common (FILE *fp, const char *name,
		    unsigned HOST_WIDE_INT size, unsigned int align)
{
  unsigned HOST_WIDE_INT rounded;
  unsigned int l2align;

  /* Earlier systems complain if the alignment exceeds the page size.
     The magic number is 4096 * 8 - hard-coded for legacy systems.  */
  if (!emit_aligned_common && (align > 32768UL))
    align = 4096UL; /* In units.  */
  else
    align /= BITS_PER_UNIT;

  /* Make sure we have a meaningful align.  */
  if (!align)
    align = 1;

  /* For earlier toolchains, we need to emit the var as a rounded size to
     tell ld the alignment.  */
  if (size < align)
    rounded = align;
  else
    rounded = (size + (align-1)) & ~(align-1);

  l2align = floor_log2 (align);
  gcc_assert (l2align <= L2_MAX_OFILE_ALIGNMENT);

  in_section = comm_section;
  /* We mustn't allow multiple public symbols to share an address when using
     the normal OSX toolchain.  */
  if (!size)
    {
      /* Put at least one byte.  */
      size = 1;
      /* This section can no longer participate in section anchoring.  */
      comm_section->common.flags |= SECTION_NO_ANCHOR;
    }

  fputs ("\t.comm\t", fp);
  assemble_name (fp, name);
  fprintf (fp, "," HOST_WIDE_INT_PRINT_UNSIGNED,
	   emit_aligned_common?size:rounded);
  if (l2align && emit_aligned_common)
    fprintf (fp, ",%u", l2align);
  fputs ("\n", fp);
}

/* Output a var which is all zero - into aligned BSS sections, common, lcomm
   or coalescable data sections (for weak or comdat) as appropriate.  */

void
darwin_output_aligned_bss (FILE *fp, tree decl, const char *name,
			  unsigned HOST_WIDE_INT size, unsigned int align)
{
  unsigned int l2align;
  bool one, pub, weak;
  tree meta;

  pub = TREE_PUBLIC (decl);
  one = DECL_ONE_ONLY (decl);
  weak = (DECL_P (decl)
	  && DECL_WEAK (decl)
	  && !lookup_attribute ("weak_import",
				 DECL_ATTRIBUTES (decl)));

#ifdef DEBUG_DARWIN_MEM_ALLOCATORS
fprintf (fp, "# albss: %s (%lld,%d) ro %d cst %d stat %d com %d"
	     " pub %d weak %d one %d init %lx\n",
	name, (long long)size, (int)align, TREE_READONLY (decl),
	TREE_CONSTANT (decl), TREE_STATIC (decl), DECL_COMMON (decl),
	pub, weak, one, (unsigned long)DECL_INITIAL (decl));
#endif

  /* ObjC metadata can get put in BSS because varasm.c decides it's BSS
     before the target has a chance to comment.  */
  if ((meta = is_objc_metadata (decl)))
    {
      darwin_emit_objc_zeroed (fp, decl, name, size, DECL_ALIGN (decl), meta);
      return;
    }

  /* Check that any initializer is valid.  */
  gcc_assert ((DECL_INITIAL (decl) == NULL)
	       || (DECL_INITIAL (decl) == error_mark_node)
	       || initializer_zerop (DECL_INITIAL (decl)));

  gcc_assert (DECL_SECTION_NAME (decl) == NULL);
  gcc_assert (!DECL_COMMON (decl));

  /*  Pick up the correct alignment.  */
  if (!size || !align)
    align = DECL_ALIGN (decl);

  l2align = floor_log2 (align / BITS_PER_UNIT);
  gcc_assert (l2align <= L2_MAX_OFILE_ALIGNMENT);

  last_assemble_variable_decl = decl;

  /* We would rather not have to check this here - but it seems that we might
     be passed a decl that should be in coalesced space.  */
  if (one || weak)
    {
      /* Weak or COMDAT objects are put in mergeable sections.  */
      darwin_emit_weak_or_comdat (fp, decl, name, size,
				  ld_uses_coal_sects, DECL_ALIGN (decl));
      return;
    }

  /* If this is not public, then emit according to local rules.  */
  if (!pub)
    {
      darwin_emit_local_bss (fp, decl, name, size, l2align);
      return;
    }

  /* So we have a public symbol.  */
  if (DARWIN_SECTION_ANCHORS && flag_section_anchors && size < BYTES_ZFILL)
    {
      /* Put smaller objects in data, where the section anchors system can get
	 them.  However, if they are zero-sized punt them to yet a different
	 section (that is not allowed to participate in anchoring).  */
      if (!size)
	{
	  fputs ("\t.section\t__DATA,__zobj_data\n", fp);
	  in_section = darwin_sections[zobj_data_section];
	  size = 1;
	}
      else
	{
	  fputs ("\t.data\n", fp);
	  in_section = data_section;
	}

      if (l2align)
	fprintf (fp, "\t.align\t%u\n", l2align);

      assemble_name (fp, name);
      fprintf (fp, ":\n\t.space\t" HOST_WIDE_INT_PRINT_UNSIGNED"\n", size);
    }
  else
    {
      /* Section anchors not in use.  */
      unsigned int flags = SECTION_BSS|SECTION_WRITE|SECTION_NO_ANCHOR;
      char secnam[64];
      snprintf (secnam, 64, "__DATA,__common");
      in_section = get_section (secnam, flags, NULL);
      fprintf (fp, "\t.zerofill %s,", secnam);
      assemble_name (fp, name);
      if (!size)
	size = 1;

      if (l2align)
	fprintf (fp, "," HOST_WIDE_INT_PRINT_UNSIGNED",%u\n", size, l2align);
      else
	fprintf (fp, "," HOST_WIDE_INT_PRINT_UNSIGNED",0\n", size);
    }
  (* targetm.encode_section_info) (decl, DECL_RTL (decl), false);
}

/* Output a chunk of common, with alignment specified (where the target
   supports this).  */
void
darwin_asm_output_aligned_decl_common (FILE *fp, tree decl, const char *name,
				       unsigned HOST_WIDE_INT size,
				       unsigned int align)
{
  unsigned int l2align;
  bool one, weak;
  tree meta;

  /* No corresponding var.  */
  if (decl==NULL)
    {
#ifdef DEBUG_DARWIN_MEM_ALLOCATORS
fprintf (fp, "# adcom: %s (%d,%d) decl=0x0\n", name, (int)size, (int)align);
#endif
      darwin_emit_common (fp, name, size, align);
      return;
    }

  one = DECL_ONE_ONLY (decl);
  weak = (DECL_P (decl)
	  && DECL_WEAK (decl)
	  && !lookup_attribute ("weak_import",
				 DECL_ATTRIBUTES (decl)));

#ifdef DEBUG_DARWIN_MEM_ALLOCATORS
fprintf (fp, "# adcom: %s (%lld,%d) ro %d cst %d stat %d com %d pub %d"
	     " weak %d one %d init %lx\n",
	name,  (long long)size, (int)align, TREE_READONLY (decl),
	TREE_CONSTANT (decl), TREE_STATIC (decl), DECL_COMMON (decl),
	TREE_PUBLIC (decl), weak, one, (unsigned long)DECL_INITIAL (decl));
#endif

  /* ObjC metadata can get put in BSS because varasm.c decides it's BSS
     before the target has a chance to comment.  */
  if ((meta = is_objc_metadata (decl)))
    {
      darwin_emit_objc_zeroed (fp, decl, name, size, DECL_ALIGN (decl), meta);
      return;
    }

  /* We shouldn't be messing with this if the decl has a section name.  */
  gcc_assert (DECL_SECTION_NAME (decl) == NULL);

  /* We would rather not have to check this here - but it seems that we might
     be passed a decl that should be in coalesced space.  */
  if (one || weak)
    {
      /* Weak or COMDAT objects are put in mergable sections.  */
      darwin_emit_weak_or_comdat (fp, decl, name, size,
				  ld_uses_coal_sects, DECL_ALIGN (decl));
      return;
    }

  /* We should only get here for DECL_COMMON, with a zero init (and, in
     principle, only for public symbols too - although we deal with local
     ones below).  */

  /* Check the initializer is OK.  */
  gcc_assert (DECL_COMMON (decl)
	      && ((DECL_INITIAL (decl) == NULL)
	       || (DECL_INITIAL (decl) == error_mark_node)
	       || initializer_zerop (DECL_INITIAL (decl))));

  last_assemble_variable_decl = decl;

  if (!size || !align)
    align = DECL_ALIGN (decl);

  l2align = floor_log2 (align / BITS_PER_UNIT);
  /* Check we aren't asking for more aligment than the platform allows.  */
  gcc_assert (l2align <= L2_MAX_OFILE_ALIGNMENT);

  if (TREE_PUBLIC (decl) != 0)
    darwin_emit_common (fp, name, size, align);
  else
    darwin_emit_local_bss (fp, decl, name, size, l2align);
}

/* Output a chunk of BSS with alignment specfied.  */
void
darwin_asm_output_aligned_decl_local (FILE *fp, tree decl, const char *name,
				      unsigned HOST_WIDE_INT size,
				      unsigned int align)
{
  unsigned long l2align;
  bool one, weak;
  tree meta;

  one = DECL_ONE_ONLY (decl);
  weak = (DECL_P (decl)
	  && DECL_WEAK (decl)
	  && !lookup_attribute ("weak_import",
				 DECL_ATTRIBUTES (decl)));

#ifdef DEBUG_DARWIN_MEM_ALLOCATORS
fprintf (fp, "# adloc: %s (%lld,%d) ro %d cst %d stat %d one %d pub %d"
	     " weak %d init %lx\n",
	name, (long long)size, (int)align, TREE_READONLY (decl),
	TREE_CONSTANT (decl), TREE_STATIC (decl), one, TREE_PUBLIC (decl),
	weak , (unsigned long)DECL_INITIAL (decl));
#endif

  /* ObjC metadata can get put in BSS because varasm.c decides it's BSS
     before the target has a chance to comment.  */
  if ((meta = is_objc_metadata (decl)))
    {
      darwin_emit_objc_zeroed (fp, decl, name, size, DECL_ALIGN (decl), meta);
      return;
    }

  /* We shouldn't be messing with this if the decl has a section name.  */
  gcc_assert (DECL_SECTION_NAME (decl) == NULL);

  /* We would rather not have to check this here - but it seems that we might
     be passed a decl that should be in coalesced space.  */
  if (one || weak)
    {
      /* Weak or COMDAT objects are put in mergable sections.  */
      darwin_emit_weak_or_comdat (fp, decl, name, size,
				  ld_uses_coal_sects, DECL_ALIGN (decl));
      return;
    }

  /* .. and it should be suitable for placement in local mem.  */
  gcc_assert(!TREE_PUBLIC (decl) && !DECL_COMMON (decl));
  /* .. and any initializer must be all-zero.  */
  gcc_assert ((DECL_INITIAL (decl) == NULL)
	       || (DECL_INITIAL (decl) == error_mark_node)
	       || initializer_zerop (DECL_INITIAL (decl)));

  last_assemble_variable_decl = decl;

  if (!size || !align)
    align = DECL_ALIGN (decl);

  l2align = floor_log2 (align / BITS_PER_UNIT);
  gcc_assert (l2align <= L2_MAX_OFILE_ALIGNMENT);

  darwin_emit_local_bss (fp, decl, name, size, l2align);
}

/* Emit an assembler directive to set visibility for a symbol.  The
   only supported visibilities are VISIBILITY_DEFAULT and
   VISIBILITY_HIDDEN; the latter corresponds to Darwin's "private
   extern".  There is no MACH-O equivalent of ELF's
   VISIBILITY_INTERNAL or VISIBILITY_PROTECTED. */

void
darwin_assemble_visibility (tree decl, int vis)
{
  if (vis == VISIBILITY_DEFAULT)
    ;
  else if (vis == VISIBILITY_HIDDEN || vis == VISIBILITY_INTERNAL)
    {
      fputs ("\t.private_extern ", asm_out_file);
      assemble_name (asm_out_file,
		     (IDENTIFIER_POINTER (DECL_ASSEMBLER_NAME (decl))));
      fputs ("\n", asm_out_file);
    }
  else
    warning (OPT_Wattributes, "protected visibility attribute "
	     "not supported in this configuration; ignored");
}

/* vec used by darwin_asm_dwarf_section.
   Maybe a hash tab would be better here - but the intention is that this is
   a very short list (fewer than 16 items) and each entry should (ideally,
   eventually) only be presented once.

   A structure to hold a dwarf debug section used entry.  */

typedef struct GTY(()) dwarf_sect_used_entry {
  const char *name;
  unsigned count;
}
dwarf_sect_used_entry;


/* A list of used __DWARF sections.  */
static GTY (()) vec<dwarf_sect_used_entry, va_gc> *dwarf_sect_names_table;

/* This is called when we are asked to assemble a named section and the
   name begins with __DWARF,.  We keep a list of the section names (without
   the __DWARF, prefix) and use this to emit our required start label on the
   first switch to each section.  */

static void
darwin_asm_dwarf_section (const char *name, unsigned int flags,
			  tree ARG_UNUSED (decl), bool is_for_lto)
{
  unsigned i;
  int namelen, extra = 0;
  const char *sect, *lto_add = "";
  char sname[64];
  dwarf_sect_used_entry *ref;
  bool found = false;

  gcc_checking_assert ((flags & (SECTION_DEBUG | SECTION_NAMED))
			== (SECTION_DEBUG | SECTION_NAMED));

  /* We know that the name starts with __DWARF, or __GNU_DAWRF_LTO  */
  sect = strchr (name, ',') + 1;
  namelen = strchr (sect, ',') - sect;
  gcc_checking_assert (namelen);

  /* The section switch is output as written...  */
  fprintf (asm_out_file, "\t.section %s\n", name);

  /* ... but the string we keep to make section start labels needs
     adjustment for lto cases.  */
  if (is_for_lto)
    {
      lto_add = "_lto";
      extra = 4;
    }

  snprintf (sname, 64, "%.*s%.*s", namelen, sect, extra, lto_add);
  namelen += extra;

  if (dwarf_sect_names_table == NULL)
    vec_alloc (dwarf_sect_names_table, 16);
  else
    for (i = 0;
	 dwarf_sect_names_table->iterate (i, &ref);
	 i++)
      {
	if (!ref)
	  break;
	if (!strcmp (ref->name, sname))
	  {
	    found = true;
	    ref->count++;
	    break;
	  }
      }

  if (!found)
    {
      dwarf_sect_used_entry e;
      fprintf (asm_out_file, "Lsection%.*s:\n", namelen, sname);
      e.count = 1;
      e.name = xstrdup (sname);
      vec_safe_push (dwarf_sect_names_table, e);
    }
}

/* Output a difference of two labels that will be an assembly time
   constant if the two labels are local.  (.long lab1-lab2 will be
   very different if lab1 is at the boundary between two sections; it
   will be relocated according to the second section, not the first,
   so one ends up with a difference between labels in different
   sections, which is bad in the dwarf2 eh context for instance.)  */

static int darwin_dwarf_label_counter;

void
darwin_asm_output_dwarf_delta (FILE *file, int size,
			       const char *lab1, const char *lab2,
			       HOST_WIDE_INT offset)
{
  int islocaldiff = (lab1[0] == '*' && lab1[1] == 'L'
		     && lab2[0] == '*' && lab2[1] == 'L');
  const char *directive = (size == 8 ? ".quad" : ".long");

  if (islocaldiff)
    fprintf (file, "\t.set L$set$%d,", darwin_dwarf_label_counter);
  else
    fprintf (file, "\t%s\t", directive);

  assemble_name_raw (file, lab1);
  fprintf (file, "-");
  assemble_name_raw (file, lab2);
  if (offset != 0)
    fprintf (file, "+" HOST_WIDE_INT_PRINT_DEC, offset);
  if (islocaldiff)
    fprintf (file, "\n\t%s L$set$%d", directive, darwin_dwarf_label_counter++);
}

/* Output an offset in a DWARF section on Darwin.  On Darwin, DWARF section
   offsets are not represented using relocs in .o files; either the
   section never leaves the .o file, or the linker or other tool is
   responsible for parsing the DWARF and updating the offsets.  */

void
darwin_asm_output_dwarf_offset (FILE *file, int size, const char * lab,
				HOST_WIDE_INT offset, section *base)
{
  char sname[64];
  int namelen, extra = 0;
  bool is_for_lto;
  const char *lto_add = "";

  gcc_checking_assert (base->common.flags & SECTION_NAMED);
  is_for_lto = strncmp (base->named.name, "__GNU_DWARF_LTO,", 16) == 0;
  gcc_checking_assert (is_for_lto
		       || strncmp (base->named.name, "__DWARF,", 8) == 0);
  const char *name = strchr (base->named.name, ',') + 1;
  gcc_checking_assert (name);

  namelen = strchr (name, ',') - (name);
  if (is_for_lto)
    {
      lto_add = "_lto";
      extra = 4;
    }
  snprintf (sname, 64, "*Lsection%.*s%.*s", namelen, name, extra, lto_add);
  darwin_asm_output_dwarf_delta (file, size, lab, sname, offset);
}

/* Called from the within the TARGET_ASM_FILE_START for each target.  */

void
darwin_file_start (void)
{
  /* Nothing to do.  */
}

/* Called for the TARGET_ASM_FILE_END hook.
   Emit the mach-o pic indirection data, the lto data and, finally a flag
   to tell the linker that it can break the file object into sections and
   move those around for efficiency.  */

void
darwin_file_end (void)
{
  if (!vec_safe_is_empty (ctors))
    finalize_ctors ();
  if (!vec_safe_is_empty (dtors))
    finalize_dtors ();

  /* If we are expecting to output NeXT ObjC meta-data, (and we actually see
     some) then we output the fix-and-continue marker (Image Info).
     This applies to Objective C, Objective C++ and LTO with either language
     as part of the input.  */
  if (flag_next_runtime && objc_metadata_seen)
    {
      unsigned int flags = 0;
      if (flag_objc_abi >= 2)
	{
	  flags = 16;
          switch_to_section (darwin_sections[objc2_image_info_section]);
	}
      else
	switch_to_section (darwin_sections[objc_image_info_section]);

      ASM_OUTPUT_ALIGN (asm_out_file, 2);
      fputs ("L_OBJC_ImageInfo:\n", asm_out_file);

      flags |= (flag_replace_objc_classes && classes_seen) ? 1 : 0;
      flags |= flag_objc_gc ? 2 : 0;

      fprintf (asm_out_file, "\t.long\t0\n\t.long\t%u\n", flags);
     }

  machopic_finish (asm_out_file);
  if (flag_apple_kext)
    {
      /* These sections are only used for kernel code.  */
      switch_to_section (darwin_sections[constructor_section]);
      switch_to_section (darwin_sections[destructor_section]);
      ASM_OUTPUT_ALIGN (asm_out_file, 1);
    }

  /* If there was LTO assembler output, append it to asm_out_file.  */
  if (lto_asm_out_name)
    {
      int n;
      char *buf, *lto_asm_txt;

      /* Shouldn't be here if we failed to switch back.  */
      gcc_assert (! saved_asm_out_file);

      lto_asm_out_file = fopen (lto_asm_out_name, "r");
      if (lto_asm_out_file == NULL)
	fatal_error (input_location,
		     "failed to open temporary file %s with LTO output",
		     lto_asm_out_name);
      fseek (lto_asm_out_file, 0, SEEK_END);
      n = ftell (lto_asm_out_file);
      if (n > 0)
        {
	  fseek (lto_asm_out_file, 0, SEEK_SET);
	  lto_asm_txt = buf = (char *) xmalloc (n + 1);
	  while (fgets (lto_asm_txt, n, lto_asm_out_file))
	    fputs (lto_asm_txt, asm_out_file);
	  /* Put a termination label.  */
	  fprintf (asm_out_file, "\t.section %s,%s,regular,debug\n",
		   LTO_SEGMENT_NAME, LTO_SECTS_SECTION);
	  fprintf (asm_out_file, "L_GNU_LTO%d:\t;# end of lto\n",
		   lto_section_num);
	  /* Make sure our termination label stays in this section.  */
	  fputs ("\t.space\t1\n", asm_out_file);
	}

      /* Remove the temporary file.  */
      fclose (lto_asm_out_file);
      unlink_if_ordinary (lto_asm_out_name);
      free (lto_asm_out_name);
    }

  /* Output the names and indices.  */
  if (lto_section_names && lto_section_names->length ())
    {
      int count;
      darwin_lto_section_e *ref;
      /* For now, we'll make the offsets 4 bytes and unaligned - we'll fix
         the latter up ourselves.  */
      const char *op = integer_asm_op (4,0);

      /* Emit the names.  */
      fprintf (asm_out_file, "\t.section %s,%s,regular,debug\n",
	       LTO_SEGMENT_NAME, LTO_NAMES_SECTION);
      FOR_EACH_VEC_ELT (*lto_section_names, count, ref)
	{
	  fprintf (asm_out_file, "L_GNU_LTO_NAME%d:\n", count);
         /* We have to jump through hoops to get the values of the intra-section
            offsets... */
	  fprintf (asm_out_file,
		   "\t.set L$gnu$lto$noff%d,L_GNU_LTO_NAME%d-L_GNU_LTO_NAME0\n",
		   count, count);
	  fprintf (asm_out_file,
		   "\t.set L$gnu$lto$nsiz%d,L_GNU_LTO_NAME%d-L_GNU_LTO_NAME%d\n",
		   count, count+1, count);
	  fprintf (asm_out_file, "\t.asciz\t\"%s\"\n", ref->sectname);
	}
      fprintf (asm_out_file, "L_GNU_LTO_NAME%d:\t;# end\n", lto_section_num);
      /* make sure our termination label stays in this section.  */
      fputs ("\t.space\t1\n", asm_out_file);

      /* Emit the Index.  */
      fprintf (asm_out_file, "\t.section %s,%s,regular,debug\n",
	       LTO_SEGMENT_NAME, LTO_INDEX_SECTION);
      fputs ("\t.align\t2\n", asm_out_file);
      fputs ("# Section offset, Section length, Name offset, Name length\n",
	     asm_out_file);
      FOR_EACH_VEC_ELT (*lto_section_names, count, ref)
	{
	  fprintf (asm_out_file, "%s L$gnu$lto$offs%d\t;# %s\n",
		   op, count, ref->sectname);
	  fprintf (asm_out_file, "%s L$gnu$lto$size%d\n", op, count);
	  fprintf (asm_out_file, "%s L$gnu$lto$noff%d\n", op, count);
	  fprintf (asm_out_file, "%s L$gnu$lto$nsiz%d\n", op, count);
	}
    }

  /* If we have section anchors, then we must prevent the linker from
     re-arranging data.  */
  if (!DARWIN_SECTION_ANCHORS || !flag_section_anchors)
    fprintf (asm_out_file, "\t.subsections_via_symbols\n");
}

/* TODO: Add a language hook for identifying if a decl is a vtable.  */
#define DARWIN_VTABLE_P(DECL) 0

/* Cross-module name binding.  Darwin does not support overriding
   functions at dynamic-link time, except for vtables in kexts.  */

bool
darwin_binds_local_p (const_tree decl)
{
  /* We use the "shlib" input to indicate that a symbol should be
     considered overridable; only relevant for vtables in kernel modules
     on earlier system versions, and with a TODO to complete.  */
  bool force_overridable = TARGET_KEXTABI && DARWIN_VTABLE_P (decl);
  return default_binds_local_p_3 (decl, force_overridable /* shlib */,
				  false /* weak dominate */,
				  false /* extern_protected_data */,
				  false /* common_local_p */);
}

/* The Darwin's implementation of TARGET_ASM_OUTPUT_ANCHOR.  Define the
   anchor relative to ".", the current section position.  We cannot use
   the default one because ASM_OUTPUT_DEF is wrong for Darwin.  */
void
darwin_asm_output_anchor (rtx symbol)
{
  fprintf (asm_out_file, "\t.set\t");
  assemble_name (asm_out_file, XSTR (symbol, 0));
  fprintf (asm_out_file, ", . + " HOST_WIDE_INT_PRINT_DEC "\n",
	   SYMBOL_REF_BLOCK_OFFSET (symbol));
}

/* Disable section anchoring on any section containing a zero-sized
   object.  */
bool
darwin_use_anchors_for_symbol_p (const_rtx symbol)
{
  if (DARWIN_SECTION_ANCHORS && flag_section_anchors)
    {
      section *sect;
      /* If the section contains a zero-sized object it's ineligible.  */
      sect = SYMBOL_REF_BLOCK (symbol)->sect;
      /* This should have the effect of disabling anchors for vars that follow
         any zero-sized one, in a given section.  */
      if (sect->common.flags & SECTION_NO_ANCHOR)
	return false;

      /* Also check the normal reasons for suppressing.  */
      return default_use_anchors_for_symbol_p (symbol);
    }
  else
    return false;
}

/* Set the darwin specific attributes on TYPE.  */
void
darwin_set_default_type_attributes (tree type)
{
  if (darwin_ms_struct
      && TREE_CODE (type) == RECORD_TYPE)
    TYPE_ATTRIBUTES (type) = tree_cons (get_identifier ("ms_struct"),
                                        NULL_TREE,
                                        TYPE_ATTRIBUTES (type));
}

/* True, iff we're generating code for loadable kernel extensions.  */

bool
darwin_kextabi_p (void) {
  return flag_apple_kext;
}

void
darwin_override_options (void)
{
  /* Keep track of which (major) version we're generating code for.  */
  if (darwin_macosx_version_min)
    {
      if (strverscmp (darwin_macosx_version_min, "10.7") >= 0)
	generating_for_darwin_version = 11;
      else if (strverscmp (darwin_macosx_version_min, "10.6") >= 0)
	generating_for_darwin_version = 10;
      else if (strverscmp (darwin_macosx_version_min, "10.5") >= 0)
	generating_for_darwin_version = 9;
      else if (strverscmp (darwin_macosx_version_min, "10.4") >= 0)
	generating_for_darwin_version = 8;

      /* Earlier versions are not specifically accounted, until required.  */
    }

  /* Older Darwin ld could not coalesce weak entities without them being
     placed in special sections.  */
  if (darwin_target_linker
      && (strverscmp (darwin_target_linker, MIN_LD64_NO_COAL_SECTS) < 0))
    ld_uses_coal_sects = true;

  /* In principle, this should be c-family only.  However, we really need to
     set sensible defaults for LTO as well, since the section selection stuff
     should check for correctness re. the ABI.  TODO: check and provide the
     flags (runtime & ABI) from the lto wrapper).  */

  /* At present, make a hard update to the runtime version based on the target
     OS version.  */
  if (flag_next_runtime)
    {
      if (generating_for_darwin_version > 10)
	flag_next_runtime = 100705;
      else if (generating_for_darwin_version > 9)
	flag_next_runtime = 100608;
      else if (generating_for_darwin_version > 8)
	flag_next_runtime = 100508;
      else
	flag_next_runtime = 100000;
    }

  /* Unless set, force ABI=2 for NeXT and m64, 0 otherwise.  */
  if (!global_options_set.x_flag_objc_abi)
    global_options.x_flag_objc_abi
	= (!flag_next_runtime)
		? 0
		: (TARGET_64BIT ? 2
				: (generating_for_darwin_version >= 9) ? 1
								       : 0);

  if (global_options_set.x_flag_objc_abi && flag_next_runtime)
    {
      if (TARGET_64BIT && global_options.x_flag_objc_abi != 2)
	/* The Objective-C family ABI 2 is the only valid version NeXT/m64.  */
	error_at (UNKNOWN_LOCATION,
		  "%<-fobjc-abi-version%> 2 must be used for 64 bit targets"
		  " with %<-fnext-runtime%>");
      else if (!TARGET_64BIT && global_options.x_flag_objc_abi >= 2)
	/* ABI versions 0 and 1 are the only valid versions NeXT/m32.  */
	error_at (UNKNOWN_LOCATION,
		  "%<-fobjc-abi-version%> %d is not supported for 32 bit"
		  " targets with %<-fnext-runtime%>",
		  global_options.x_flag_objc_abi);
    }

  /* Don't emit DWARF3/4 unless specifically selected.  This is a
     workaround for tool bugs.  */
  if (!global_options_set.x_dwarf_strict)
    dwarf_strict = 1;
  if (!global_options_set.x_dwarf_version)
    dwarf_version = 2;

  if (global_options_set.x_dwarf_split_debug_info)
    {
      inform (input_location,
	      "%<-gsplit-dwarf%> is not supported on this platform, ignored");
      dwarf_split_debug_info = 0;
      global_options_set.x_dwarf_split_debug_info = 0;
    }

  /* Do not allow unwind tables to be generated by default for m32.
     fnon-call-exceptions will override this, regardless of what we do.  */
  if (generating_for_darwin_version < 10
      && !global_options_set.x_flag_asynchronous_unwind_tables
      && !TARGET_64BIT)
    global_options.x_flag_asynchronous_unwind_tables = 0;

   /* Disable -freorder-blocks-and-partition when unwind tables are being
      emitted for Darwin < 9 (OSX 10.5).
      The strategy is, "Unless the User has specifically set/unset an unwind
      flag we will switch off -freorder-blocks-and-partition when unwind tables
      will be generated".  If the User specifically sets flags... we assume
      (s)he knows why...  */
   if (generating_for_darwin_version < 9
       && global_options_set.x_flag_reorder_blocks_and_partition
       && ((global_options.x_flag_exceptions 		/* User, c++, java */
	    && !global_options_set.x_flag_exceptions) 	/* User specified... */
	   || (global_options.x_flag_unwind_tables
	       && !global_options_set.x_flag_unwind_tables)
	   || (global_options.x_flag_non_call_exceptions
	       && !global_options_set.x_flag_non_call_exceptions)
	   || (global_options.x_flag_asynchronous_unwind_tables
	       && !global_options_set.x_flag_asynchronous_unwind_tables)))
    {
      inform (input_location,
	      "%<-freorder-blocks-and-partition%> does not work with "
	      "exceptions on this architecture");
      flag_reorder_blocks_and_partition = 0;
      flag_reorder_blocks = 1;
    }

    /* FIXME: flag_objc_sjlj_exceptions is no longer needed since there is only
       one valid choice of exception scheme for each runtime.  */
    if (!global_options_set.x_flag_objc_sjlj_exceptions)
      global_options.x_flag_objc_sjlj_exceptions =
				flag_next_runtime && !TARGET_64BIT;

    /* FIXME: and this could be eliminated then too.  */
    if (!global_options_set.x_flag_exceptions
	&& flag_objc_exceptions
	&& TARGET_64BIT)
      flag_exceptions = 1;

  if (flag_mkernel || flag_apple_kext)
    {
      /* -mkernel implies -fapple-kext for C++ */
      if (lang_GNU_CXX ())
	flag_apple_kext = 1;

      flag_no_common = 1;

      /* No EH in kexts.  */
      flag_exceptions = 0;
      /* No -fnon-call-exceptions data in kexts.  */
      flag_non_call_exceptions = 0;
      /* so no tables either.. */
      flag_unwind_tables = 0;
      flag_asynchronous_unwind_tables = 0;
    }

  if (flag_var_tracking_uninit == 0
      && generating_for_darwin_version >= 9
      && (flag_gtoggle ? (debug_info_level == DINFO_LEVEL_NONE)
      : (debug_info_level >= DINFO_LEVEL_NORMAL))
      && write_symbols == DWARF2_DEBUG)
    flag_var_tracking_uninit = flag_var_tracking;

  /* Final check on PCI options; for Darwin these are not dependent on the PIE
     ones, although PIE does require PIC to support it.  */
  if (MACHO_DYNAMIC_NO_PIC_P)
    {
      if (flag_pic)
	warning_at (UNKNOWN_LOCATION, 0,
		 "%<-mdynamic-no-pic%> overrides %<-fpic%>, %<-fPIC%>,"
		 " %<-fpie%> or %<-fPIE%>");
      flag_pic = 0;
    }
  else if (flag_pic == 1
	   || (flag_pic == 0 && !(flag_mkernel || flag_apple_kext)))
    {
      /* Darwin's -fpic is -fPIC.
	 We only support "static" code in the kernel and kernel exts.  */
      flag_pic = 2;
    }

  /* Linkers >= ld64-62.1 (at least) are capable of making the necessary PIC
     indirections and we no longer need to emit pic symbol stubs.
     However, if we are generating code for earlier ones (or for use in the
     kernel) the stubs might still be required, and this will be set true.
     If the user sets it on or off - then that takes precedence.

     Linkers that don't need stubs, don't need the EH symbol markers either.
  */

  if (!global_options_set.x_darwin_symbol_stubs)
    {
      if (darwin_target_linker)
	{
	  if (strverscmp (darwin_target_linker, MIN_LD64_OMIT_STUBS) < 0)
	    {
	      darwin_symbol_stubs = true;
	      ld_needs_eh_markers = true;
	    }
	}
      else if (generating_for_darwin_version < 9)
	{
	  /* If we don't know the linker version and we're targeting an old
	     system, we know no better than to assume the use of an earlier
	     linker.  */
	  darwin_symbol_stubs = true;
	  ld_needs_eh_markers = true;
	}
    }
  else if (DARWIN_X86 && darwin_symbol_stubs && TARGET_64BIT)
    {
      inform (input_location,
	      "%<-mpic-symbol-stubs%> is not required for 64-bit code "
	      "(ignored)");
      darwin_symbol_stubs = false;
    }

  if (generating_for_darwin_version >= 9)
    /* Later systems can support aligned common.  */
    emit_aligned_common = true;

  /* The c_dialect...() macros are not available to us here.  */
  darwin_running_cxx = (strstr (lang_hooks.name, "C++") != 0);
}

#if DARWIN_PPC
/* Add $LDBL128 suffix to long double builtins for ppc darwin.  */

static void
darwin_patch_builtin (enum built_in_function fncode)
{
  tree fn = builtin_decl_explicit (fncode);
  tree sym;
  char *newname;

  if (!fn)
    return;

  sym = DECL_ASSEMBLER_NAME (fn);
  newname = ACONCAT (("_", IDENTIFIER_POINTER (sym), "$LDBL128", NULL));

  set_user_assembler_name (fn, newname);

  fn = builtin_decl_implicit (fncode);
  if (fn)
    set_user_assembler_name (fn, newname);
}

void
darwin_patch_builtins (void)
{
  if (LONG_DOUBLE_TYPE_SIZE != 128)
    return;

#define PATCH_BUILTIN(fncode) darwin_patch_builtin (fncode);
#define PATCH_BUILTIN_NO64(fncode)		\
  if (!TARGET_64BIT)				\
    darwin_patch_builtin (fncode);
#define PATCH_BUILTIN_VARIADIC(fncode)				  \
  if (!TARGET_64BIT						  \
      && (strverscmp (darwin_macosx_version_min, "10.3.9") >= 0)) \
    darwin_patch_builtin (fncode);
#include "darwin-ppc-ldouble-patch.def"
#undef PATCH_BUILTIN
#undef PATCH_BUILTIN_NO64
#undef PATCH_BUILTIN_VARIADIC
}
#endif

/*  CFStrings implementation.  */
static GTY(()) tree cfstring_class_reference = NULL_TREE;
static GTY(()) tree cfstring_type_node = NULL_TREE;
static GTY(()) tree ccfstring_type_node = NULL_TREE;
static GTY(()) tree pccfstring_type_node = NULL_TREE;
static GTY(()) tree pcint_type_node = NULL_TREE;
static GTY(()) tree pcchar_type_node = NULL_TREE;

static enum built_in_function darwin_builtin_cfstring;

/* Store all constructed constant CFStrings in a hash table so that
   they get uniqued properly.  */

typedef struct GTY ((for_user)) cfstring_descriptor {
  /* The string literal.  */
  tree literal;
  /* The resulting constant CFString.  */
  tree constructor;
} cfstring_descriptor;

struct cfstring_hasher : ggc_ptr_hash<cfstring_descriptor>
{
  static hashval_t hash (cfstring_descriptor *);
  static bool equal (cfstring_descriptor *, cfstring_descriptor *);
};

static GTY (()) hash_table<cfstring_hasher> *cfstring_htab;

static tree
add_builtin_field_decl (tree type, const char *name, tree **chain)
{
  tree field = build_decl (BUILTINS_LOCATION, FIELD_DECL,
			    get_identifier (name), type);

  if (*chain != NULL)
    **chain = field;
  *chain = &DECL_CHAIN (field);

  return field;
}

tree
darwin_init_cfstring_builtins (unsigned builtin_cfstring)
{
  tree cfsfun, fields, pccfstring_ftype_pcchar;
  tree *chain = NULL;

  darwin_builtin_cfstring =
    (enum built_in_function) builtin_cfstring;

  /* struct __builtin_CFString {
       const int *isa;		(will point at
       int flags;		 __CFConstantStringClassReference)
       const char *str;
       long length;
     };  */

  pcint_type_node = build_pointer_type
		   (build_qualified_type (integer_type_node, TYPE_QUAL_CONST));

  pcchar_type_node = build_pointer_type
		   (build_qualified_type (char_type_node, TYPE_QUAL_CONST));

  cfstring_type_node = (*lang_hooks.types.make_type) (RECORD_TYPE);

  /* Have to build backwards for finish struct.  */
  fields = add_builtin_field_decl (long_integer_type_node, "length", &chain);
  add_builtin_field_decl (pcchar_type_node, "str", &chain);
  add_builtin_field_decl (integer_type_node, "flags", &chain);
  add_builtin_field_decl (pcint_type_node, "isa", &chain);
  finish_builtin_struct (cfstring_type_node, "__builtin_CFString",
			 fields, NULL_TREE);

  /* const struct __builtin_CFstring *
     __builtin___CFStringMakeConstantString (const char *); */

  ccfstring_type_node = build_qualified_type
			(cfstring_type_node, TYPE_QUAL_CONST);
  pccfstring_type_node = build_pointer_type (ccfstring_type_node);
  pccfstring_ftype_pcchar = build_function_type_list
			(pccfstring_type_node, pcchar_type_node, NULL_TREE);

  cfsfun  = build_decl (BUILTINS_LOCATION, FUNCTION_DECL,
			get_identifier ("__builtin___CFStringMakeConstantString"),
			pccfstring_ftype_pcchar);

  TREE_PUBLIC (cfsfun) = 1;
  DECL_EXTERNAL (cfsfun) = 1;
  DECL_ARTIFICIAL (cfsfun) = 1;
  /* Make a lang-specific section - dup_lang_specific_decl makes a new node
     in place of the existing, which may be NULL.  */
  DECL_LANG_SPECIFIC (cfsfun) = NULL;
  (*lang_hooks.dup_lang_specific_decl) (cfsfun);
  set_decl_built_in_function (cfsfun, BUILT_IN_MD, darwin_builtin_cfstring);
  lang_hooks.builtin_function (cfsfun);

  /* extern int __CFConstantStringClassReference[];  */
  cfstring_class_reference = build_decl (BUILTINS_LOCATION, VAR_DECL,
		 get_identifier ("__CFConstantStringClassReference"),
		 build_array_type (integer_type_node, NULL_TREE));

  TREE_PUBLIC (cfstring_class_reference) = 1;
  DECL_ARTIFICIAL (cfstring_class_reference) = 1;
  (*lang_hooks.decls.pushdecl) (cfstring_class_reference);
  DECL_EXTERNAL (cfstring_class_reference) = 1;
  rest_of_decl_compilation (cfstring_class_reference, 0, 0);

  /* Initialize the hash table used to hold the constant CFString objects.  */
  cfstring_htab = hash_table<cfstring_hasher>::create_ggc (31);

  return cfstring_type_node;
}

tree
darwin_fold_builtin (tree fndecl, int n_args, tree *argp,
		     bool ARG_UNUSED (ignore))
{
  unsigned int fcode = DECL_MD_FUNCTION_CODE (fndecl);

  if (fcode == darwin_builtin_cfstring)
    {
      if (!darwin_constant_cfstrings)
	{
	  error ("built-in function %qD requires the"
		 " %<-mconstant-cfstrings%> flag", fndecl);
	  return error_mark_node;
	}

      if (n_args != 1)
	{
	  error ("built-in function %qD takes one argument only", fndecl);
	  return error_mark_node;
	}

      return darwin_build_constant_cfstring (*argp);
    }

  return NULL_TREE;
}

void
darwin_rename_builtins (void)
{
  /* The system ___divdc3 routine in libSystem on darwin10 is not
     accurate to 1ulp, ours is, so we avoid ever using the system name
     for this routine and instead install a non-conflicting name that
     is accurate.

     When -ffast-math or -funsafe-math-optimizations is given, we can
     use the faster version.  */
  if (!flag_unsafe_math_optimizations)
    {
      enum built_in_function dcode
	= (enum built_in_function)(BUILT_IN_COMPLEX_DIV_MIN
				   + DCmode - MIN_MODE_COMPLEX_FLOAT);
      tree fn = builtin_decl_explicit (dcode);
      /* Fortran and c call TARGET_INIT_BUILTINS and
	 TARGET_INIT_LIBFUNCS at different times, so we have to put a
	 call into each to ensure that at least one of them is called
	 after build_common_builtin_nodes.  A better fix is to add a
	 new hook to run after build_common_builtin_nodes runs.  */
      if (fn)
	set_user_assembler_name (fn, "___ieee_divdc3");
      fn = builtin_decl_implicit (dcode);
      if (fn)
	set_user_assembler_name (fn, "___ieee_divdc3");
    }
}

bool
darwin_libc_has_function (enum function_class fn_class)
{
  if (fn_class == function_sincos)
    return (strverscmp (darwin_macosx_version_min, "10.9") >= 0);

  if (fn_class == function_c99_math_complex
      || fn_class == function_c99_misc)
    return (TARGET_64BIT
	    || strverscmp (darwin_macosx_version_min, "10.3") >= 0);

  return true;
}

hashval_t
cfstring_hasher::hash (cfstring_descriptor *ptr)
{
  tree str = ptr->literal;
  const unsigned char *p = (const unsigned char *) TREE_STRING_POINTER (str);
  int i, len = TREE_STRING_LENGTH (str);
  hashval_t h = len;

  for (i = 0; i < len; i++)
    h = ((h * 613) + p[i]);

  return h;
}

bool
cfstring_hasher::equal (cfstring_descriptor *ptr1, cfstring_descriptor *ptr2)
{
  tree str1 = ptr1->literal;
  tree str2 = ptr2->literal;
  int len1 = TREE_STRING_LENGTH (str1);

  return (len1 == TREE_STRING_LENGTH (str2)
	  && !memcmp (TREE_STRING_POINTER (str1), TREE_STRING_POINTER (str2),
		      len1));
}

tree
darwin_build_constant_cfstring (tree str)
{
  struct cfstring_descriptor *desc, key;
  tree addr;

  if (!str)
    {
      error ("CFString literal is missing");
      return error_mark_node;
    }

  STRIP_NOPS (str);

  if (TREE_CODE (str) == ADDR_EXPR)
    str = TREE_OPERAND (str, 0);

  if (TREE_CODE (str) != STRING_CST)
    {
      error ("CFString literal expression is not a string constant");
      return error_mark_node;
    }

  /* Perhaps we already constructed a constant CFString just like this one? */
  key.literal = str;
  cfstring_descriptor **loc = cfstring_htab->find_slot (&key, INSERT);
  desc = *loc;

  if (!desc)
    {
      tree var, constructor, field;
      vec<constructor_elt, va_gc> *v = NULL;
      int length = TREE_STRING_LENGTH (str) - 1;

      if (darwin_warn_nonportable_cfstrings)
	{
	  const char *s = TREE_STRING_POINTER (str);
	  int l = 0;

	  for (l = 0; l < length; l++)
	    if (!s[l] || !isascii (s[l]))
	      {
		warning (darwin_warn_nonportable_cfstrings,
			 s[l] ? G_("non-ASCII character in CFString literal")
			      : G_("embedded NUL in CFString literal"));
		break;
	      }
	}

      *loc = desc = ggc_cleared_alloc<cfstring_descriptor> ();
      desc->literal = str;

      /* isa *. */
      field = TYPE_FIELDS (ccfstring_type_node);
      CONSTRUCTOR_APPEND_ELT(v, NULL_TREE,
			     build1 (ADDR_EXPR,  TREE_TYPE (field),
				     cfstring_class_reference));
      /* flags */
      field = DECL_CHAIN (field);
      CONSTRUCTOR_APPEND_ELT(v, NULL_TREE,
			     build_int_cst (TREE_TYPE (field), 0x000007c8));
      /* string *. */
      field = DECL_CHAIN (field);
      CONSTRUCTOR_APPEND_ELT(v, NULL_TREE,
			     build1 (ADDR_EXPR, TREE_TYPE (field), str));
      /* length */
      field = DECL_CHAIN (field);
      CONSTRUCTOR_APPEND_ELT(v, NULL_TREE,
			     build_int_cst (TREE_TYPE (field), length));

      constructor = build_constructor (ccfstring_type_node, v);
      TREE_READONLY (constructor) = 1;
      TREE_CONSTANT (constructor) = 1;
      TREE_STATIC (constructor) = 1;

      /* Fromage: The C++ flavor of 'build_unary_op' expects constructor nodes
	 to have the TREE_HAS_CONSTRUCTOR (...) bit set.  However, this file is
	 being built without any knowledge of C++ tree accessors; hence, we shall
	 use the generic accessor that TREE_HAS_CONSTRUCTOR actually maps to!  */
      if (darwin_running_cxx)
	TREE_LANG_FLAG_4 (constructor) = 1;  /* TREE_HAS_CONSTRUCTOR  */

      /* Create an anonymous global variable for this CFString.  */
      var = build_decl (input_location, CONST_DECL,
			NULL, TREE_TYPE (constructor));
      DECL_ARTIFICIAL (var) = 1;
      TREE_STATIC (var) = 1;
      DECL_INITIAL (var) = constructor;
      /* FIXME: This should use a translation_unit_decl to indicate file scope.  */
      DECL_CONTEXT (var) = NULL_TREE;
      desc->constructor = var;
    }

  addr = build1 (ADDR_EXPR, pccfstring_type_node, desc->constructor);
  TREE_CONSTANT (addr) = 1;

  return addr;
}

bool
darwin_cfstring_p (tree str)
{
  struct cfstring_descriptor key;

  if (!str)
    return false;

  STRIP_NOPS (str);

  if (TREE_CODE (str) == ADDR_EXPR)
    str = TREE_OPERAND (str, 0);

  if (TREE_CODE (str) != STRING_CST)
    return false;

  key.literal = str;
  cfstring_descriptor **loc = cfstring_htab->find_slot (&key, NO_INSERT);

  if (loc)
    return true;

  return false;
}

void
darwin_enter_string_into_cfstring_table (tree str)
{
  struct cfstring_descriptor key;

  key.literal = str;
  cfstring_descriptor **loc = cfstring_htab->find_slot (&key, INSERT);

  if (!*loc)
    {
      *loc = ggc_cleared_alloc<cfstring_descriptor> ();
      ((struct cfstring_descriptor *)*loc)->literal = str;
    }
}

/* Choose named function section based on its frequency.  */

section *
darwin_function_section (tree decl, enum node_frequency freq,
			  bool startup, bool exit)
{
  /* Decide if we need to put this in a coalescable section.  */
  bool weak = (decl
	       && DECL_WEAK (decl)
	       && (!DECL_ATTRIBUTES (decl)
		   || !lookup_attribute ("weak_import",
					  DECL_ATTRIBUTES (decl))));

  bool use_coal = weak && ld_uses_coal_sects;
  /* If there is a specified section name, we should not be trying to
     override.  */
  if (decl && DECL_SECTION_NAME (decl) != NULL)
    return get_named_section (decl, NULL, 0);

  /* We always put unlikely executed stuff in the cold section.  */
  if (freq == NODE_FREQUENCY_UNLIKELY_EXECUTED)
    return (use_coal) ? darwin_sections[text_cold_coal_section]
		      : darwin_sections[text_cold_section];

  /* If we have LTO *and* feedback information, then let LTO handle
     the function ordering, it makes a better job (for normal, hot,
     startup and exit - hence the bailout for cold above).  */
  if (in_lto_p && flag_profile_values)
    goto default_function_sections;

  /* Non-cold startup code should go to startup subsection.  */
  if (startup)
    return (use_coal) ? darwin_sections[text_startup_coal_section]
		      : darwin_sections[text_startup_section];

  /* Similarly for exit.  */
  if (exit)
    return (use_coal) ? darwin_sections[text_exit_coal_section]
		      : darwin_sections[text_exit_section];

  /* Place hot code.  */
  if (freq == NODE_FREQUENCY_HOT)
    return (use_coal) ? darwin_sections[text_hot_coal_section]
		      : darwin_sections[text_hot_section];

  /* Otherwise, default to the 'normal' non-reordered sections.  */
default_function_sections:
  return (use_coal) ? darwin_sections[text_coal_section]
		    : text_section;
}

#include "gt-darwin.h"<|MERGE_RESOLUTION|>--- conflicted
+++ resolved
@@ -1,9 +1,5 @@
 /* Functions for generic Darwin as target machine for GNU C compiler.
-<<<<<<< HEAD
-   Copyright (C) 1989-2019 Free Software Foundation, Inc.
-=======
    Copyright (C) 1989-2020 Free Software Foundation, Inc.
->>>>>>> e2aa5677
    Contributed by Apple Computer Inc.
 
 This file is part of GCC.
@@ -49,21 +45,6 @@
 #include "toplev.h"
 #include "lto-section-names.h"
 #include "intl.h"
-<<<<<<< HEAD
-
-/* Darwin supports a feature called fix-and-continue, which is used
-   for rapid turn around debugging.  When code is compiled with the
-   -mfix-and-continue flag, two changes are made to the generated code
-   that allow the system to do things that it would normally not be
-   able to do easily.  These changes allow gdb to load in
-   recompilation of a translation unit that has been changed into a
-   running program and replace existing functions and methods of that
-   translation unit with versions of those functions and methods
-   from the newly compiled translation unit.  The new functions access
-   the existing static symbols from the old translation unit, if the
-   symbol existed in the unit to be replaced, and from the new
-   translation unit, otherwise.
-=======
 #include "optabs.h"
 
 /* Fix and Continue.
@@ -84,7 +65,6 @@
    access the existing static symbols from the old translation unit, if the
    symbol existed in the unit to be replaced, and from the new translation
    unit, otherwise.
->>>>>>> e2aa5677
 
    The changes are to insert 5 nops at the beginning of all functions
    and to use indirection to get at static symbols.  The 5 nops
