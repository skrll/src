--- conflicted
+++ resolved
@@ -1,9 +1,5 @@
 /* Definitions of x86 tunable features.
-<<<<<<< HEAD
-   Copyright (C) 2013-2019 Free Software Foundation, Inc.
-=======
    Copyright (C) 2013-2020 Free Software Foundation, Inc.
->>>>>>> 9e014010
 
 This file is part of GCC.
 
@@ -316,8 +312,6 @@
 DEF_TUNE (X86_TUNE_ONE_IF_CONV_INSN, "one_if_conv_insn",
 	  m_SILVERMONT | m_KNL | m_KNM | m_INTEL | m_CORE_ALL | m_GOLDMONT
 	  | m_GOLDMONT_PLUS | m_TREMONT | m_GENERIC)
-<<<<<<< HEAD
-=======
 
 /* X86_TUNE_AVOID_MFENCE: Use lock prefixed instructions instead of mfence.  */
 DEF_TUNE (X86_TUNE_AVOID_MFENCE, "avoid_mfence",
@@ -329,7 +323,6 @@
 DEF_TUNE (X86_TUNE_EXPAND_ABS, "expand_abs",
 	  m_CORE_ALL | m_SILVERMONT | m_KNL | m_KNM | m_GOLDMONT
 	  | m_GOLDMONT_PLUS | m_TREMONT )
->>>>>>> 9e014010
 
 /*****************************************************************************/
 /* 387 instruction selection tuning                                          */
@@ -451,11 +444,7 @@
 
 /* X86_TUNE_AVOID_256FMA_CHAINS: Avoid creating loops with tight 256bit or
    smaller FMA chain.  */
-<<<<<<< HEAD
-DEF_TUNE (X86_TUNE_AVOID_256FMA_CHAINS, "avoid_fma256_chains", m_ZNVER2)
-=======
 DEF_TUNE (X86_TUNE_AVOID_256FMA_CHAINS, "avoid_fma256_chains", m_ZNVER2 | m_ZNVER3)
->>>>>>> 9e014010
 
 /*****************************************************************************/
 /* AVX instruction selection tuning (some of SSE flags affects AVX, too)     */
