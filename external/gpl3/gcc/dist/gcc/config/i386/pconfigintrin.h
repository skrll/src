<<<<<<< HEAD
=======
/* Copyright (C) 2018-2020 Free Software Foundation, Inc.

   This file is part of GCC.

   GCC is free software; you can redistribute it and/or modify
   it under the terms of the GNU General Public License as published by
   the Free Software Foundation; either version 3, or (at your option)
   any later version.

   GCC is distributed in the hope that it will be useful,
   but WITHOUT ANY WARRANTY; without even the implied warranty of
   MERCHANTABILITY or FITNESS FOR A PARTICULAR PURPOSE.  See the
   GNU General Public License for more details.

   Under Section 7 of GPL version 3, you are granted additional
   permissions described in the GCC Runtime Library Exception, version
   3.1, as published by the Free Software Foundation.

   You should have received a copy of the GNU General Public License and
   a copy of the GCC Runtime Library Exception along with this program;
   see the files COPYING3 and COPYING.RUNTIME respectively.  If not, see
   <http://www.gnu.org/licenses/>.  */

>>>>>>> 9e014010
#ifndef _IMMINTRIN_H_INCLUDED
#error "Never use <pconfigintrin.h> directly; include <immintrin.h> instead."
#endif

#ifndef _PCONFIGINTRIN_H_INCLUDED
#define _PCONFIGINTRIN_H_INCLUDED

#ifndef __PCONFIG__
#pragma GCC push_options
#pragma GCC target("pconfig")
#define __DISABLE_PCONFIG__
#endif /* __PCONFIG__ */

#define __pconfig_b(leaf, b, retval)			\
  __asm__ __volatile__ ("pconfig\n\t"			\
	: "=a" (retval)					\
	: "a" (leaf), "b" (b)				\
	: "cc")

#define __pconfig_generic(leaf, b, c, d, retval)	\
  __asm__ __volatile__ ("pconfig\n\t"			\
	: "=a" (retval), "=b" (b), "=c" (c), "=d" (d)	\
	: "a" (leaf), "b" (b), "c" (c), "d" (d)		\
	: "cc")

extern __inline unsigned int
__attribute__((__gnu_inline__, __always_inline__, __artificial__))
_pconfig_u32 (const unsigned int __L, size_t __D[])
{
  enum __pconfig_type
  {
    __PCONFIG_KEY_PROGRAM = 0x01,
  };

  unsigned int __R = 0;

  if (!__builtin_constant_p (__L))
    __pconfig_generic (__L, __D[0], __D[1], __D[2], __R);
  else switch (__L)
    {
    case __PCONFIG_KEY_PROGRAM:
      __pconfig_b (__L, __D[0], __R);
      break;
    default:
      __pconfig_generic (__L, __D[0], __D[1], __D[2], __R);
    }
  return __R;
}

#ifdef __DISABLE_PCONFIG__
#undef __DISABLE_PCONFIG__
#pragma GCC pop_options
#endif /* __DISABLE_PCONFIG__ */

#endif /* _PCONFIGINTRIN_H_INCLUDED */<|MERGE_RESOLUTION|>--- conflicted
+++ resolved
@@ -1,5 +1,3 @@
-<<<<<<< HEAD
-=======
 /* Copyright (C) 2018-2020 Free Software Foundation, Inc.
 
    This file is part of GCC.
@@ -23,7 +21,6 @@
    see the files COPYING3 and COPYING.RUNTIME respectively.  If not, see
    <http://www.gnu.org/licenses/>.  */
 
->>>>>>> 9e014010
 #ifndef _IMMINTRIN_H_INCLUDED
 #error "Never use <pconfigintrin.h> directly; include <immintrin.h> instead."
 #endif
