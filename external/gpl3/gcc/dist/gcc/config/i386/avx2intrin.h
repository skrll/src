--- conflicted
+++ resolved
@@ -1,8 +1,4 @@
-<<<<<<< HEAD
-/* Copyright (C) 2011-2019 Free Software Foundation, Inc.
-=======
 /* Copyright (C) 2011-2020 Free Software Foundation, Inc.
->>>>>>> 9e014010
 
    This file is part of GCC.
 
@@ -1740,49 +1736,6 @@
 
 #define _mm_i32gather_ps(BASE, INDEX, SCALE)				\
   (__m128) __builtin_ia32_gathersiv4sf ((__v4sf) _mm_setzero_ps (),	\
-<<<<<<< HEAD
-					(float const *)BASE,		\
-					(__v4si)(__m128i)INDEX,		\
-					_mm_set1_ps ((float)(int) -1),	\
-					(int)SCALE)
-
-#define _mm_mask_i32gather_ps(SRC, BASE, INDEX, MASK, SCALE)	 \
-  (__m128) __builtin_ia32_gathersiv4sf ((__v4sf)(__m128)SRC,	 \
-					(float const *)BASE,	 \
-					(__v4si)(__m128i)INDEX,	 \
-					(__v4sf)(__m128)MASK,	 \
-					(int)SCALE)
-
-#define _mm256_i32gather_ps(BASE, INDEX, SCALE)			       \
-  (__m256) __builtin_ia32_gathersiv8sf ((__v8sf) _mm256_setzero_ps (), \
-					(float const *)BASE,	       \
-					(__v8si)(__m256i)INDEX,	       \
-					(__v8sf)_mm256_set1_ps (       \
-					  (float)(int) -1),	       \
-					(int)SCALE)
-
-#define _mm256_mask_i32gather_ps(SRC, BASE, INDEX, MASK, SCALE) \
-  (__m256) __builtin_ia32_gathersiv8sf ((__v8sf)(__m256)SRC,	\
-					(float const *)BASE,	\
-					(__v8si)(__m256i)INDEX, \
-					(__v8sf)(__m256)MASK,	\
-					(int)SCALE)
-
-#define _mm_i64gather_ps(BASE, INDEX, SCALE)				\
-  (__m128) __builtin_ia32_gatherdiv4sf ((__v4sf) _mm_setzero_pd (),	\
-					(float const *)BASE,		\
-					(__v2di)(__m128i)INDEX,		\
-					(__v4sf)_mm_set1_ps (		\
-					  (float)(int) -1),		\
-					(int)SCALE)
-
-#define _mm_mask_i64gather_ps(SRC, BASE, INDEX, MASK, SCALE)	 \
-  (__m128) __builtin_ia32_gatherdiv4sf ((__v4sf)(__m128)SRC,	 \
-					(float const *)BASE,	 \
-					(__v2di)(__m128i)INDEX,	 \
-					(__v4sf)(__m128)MASK,	 \
-					(int)SCALE)
-=======
 					(float const *) (BASE),		\
 					(__v4si)(__m128i) (INDEX),	\
 					(__v4sf)			\
@@ -1829,7 +1782,6 @@
 					(__v2di)(__m128i) (INDEX),	\
 					(__v4sf)(__m128) (MASK),	\
 					(int) (SCALE))
->>>>>>> 9e014010
 
 #define _mm256_i64gather_ps(BASE, INDEX, SCALE)				\
   (__m128) __builtin_ia32_gatherdiv4sf256 ((__v4sf) _mm_setzero_ps (),	\
