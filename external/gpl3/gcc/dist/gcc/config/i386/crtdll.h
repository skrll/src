/* Operating system specific defines to be used when targeting GCC for
   hosting on Windows32, using GNU tools and the Windows32 API Library.
   This variant uses CRTDLL.DLL instead of MSVCRTDLL.DLL.
<<<<<<< HEAD
   Copyright (C) 1998-2019 Free Software Foundation, Inc.
=======
   Copyright (C) 1998-2020 Free Software Foundation, Inc.
>>>>>>> e2aa5677

This file is part of GCC.

GCC is free software; you can redistribute it and/or modify
it under the terms of the GNU General Public License as published by
the Free Software Foundation; either version 3, or (at your option)
any later version.

GCC is distributed in the hope that it will be useful,
but WITHOUT ANY WARRANTY; without even the implied warranty of
MERCHANTABILITY or FITNESS FOR A PARTICULAR PURPOSE.  See the
GNU General Public License for more details.

You should have received a copy of the GNU General Public License
along with GCC; see the file COPYING3.  If not see
<http://www.gnu.org/licenses/>.  */

#undef EXTRA_OS_CPP_BUILTINS
#define EXTRA_OS_CPP_BUILTINS()					\
  do								\
    {								\
      builtin_define ("__CRTDLL__");				\
      builtin_define ("__MINGW32__");			   	\
      builtin_define ("_WIN32");				\
      builtin_define_std ("WIN32");				\
      builtin_define_std ("WINNT");				\
    }								\
  while (0)

#undef LIBGCC_SPEC
#define LIBGCC_SPEC \
  "%{mthreads:-lmingwthrd} -lmingw32 -lgcc -lcoldname -libmingwex -lcrtdll"

/* Specify a different entry point when linking a DLL */
#undef STARTFILE_SPEC
#define STARTFILE_SPEC "%{shared|mdll:dllcrt1%O%s} \
  %{!shared:%{!mdll:crt1%O%s}} %{pg:gcrt1%O%s}"
<|MERGE_RESOLUTION|>--- conflicted
+++ resolved
@@ -1,11 +1,7 @@
 /* Operating system specific defines to be used when targeting GCC for
    hosting on Windows32, using GNU tools and the Windows32 API Library.
    This variant uses CRTDLL.DLL instead of MSVCRTDLL.DLL.
-<<<<<<< HEAD
-   Copyright (C) 1998-2019 Free Software Foundation, Inc.
-=======
    Copyright (C) 1998-2020 Free Software Foundation, Inc.
->>>>>>> e2aa5677
 
 This file is part of GCC.
 
