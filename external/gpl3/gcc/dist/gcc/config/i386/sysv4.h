--- conflicted
+++ resolved
@@ -1,9 +1,5 @@
 /* Target definitions for GCC for Intel 80386 running System V.4
-<<<<<<< HEAD
-   Copyright (C) 1991-2019 Free Software Foundation, Inc.
-=======
    Copyright (C) 1991-2020 Free Software Foundation, Inc.
->>>>>>> e2aa5677
 
    Written by Ron Guilmette (rfg@netcom.com).
 
