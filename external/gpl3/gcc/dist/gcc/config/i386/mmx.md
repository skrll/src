--- conflicted
+++ resolved
@@ -1,9 +1,5 @@
 ;; GCC machine description for MMX and 3dNOW! instructions
-<<<<<<< HEAD
-;; Copyright (C) 2005-2019 Free Software Foundation, Inc.
-=======
 ;; Copyright (C) 2005-2020 Free Software Foundation, Inc.
->>>>>>> 9e014010
 ;;
 ;; This file is part of GCC.
 ;;
@@ -88,11 +84,7 @@
     "=r ,o ,r,r ,m ,?!y,!y,?!y,m  ,r  ,?!y,v,v,v,m,r,v,!y,*x")
 	(match_operand:MMXMODE 1 "nonimm_or_0_operand"
     "rCo,rC,C,rm,rC,C  ,!y,m  ,?!y,?!y,r  ,C,v,m,v,v,r,*x,!y"))]
-<<<<<<< HEAD
-  "TARGET_MMX
-=======
-  "(TARGET_MMX || TARGET_MMX_WITH_SSE)
->>>>>>> 9e014010
+  "(TARGET_MMX || TARGET_MMX_WITH_SSE)
    && !(MEM_P (operands[0]) && MEM_P (operands[1]))"
 {
   switch (get_attr_type (insn))
@@ -196,7 +188,6 @@
 	      (symbol_ref "TARGET_INTER_UNIT_MOVES_TO_VEC")
 	   ]
 	   (symbol_ref "true")))])
-<<<<<<< HEAD
 
 (define_split
   [(set (match_operand:MMXMODE 0 "nonimmediate_gr_operand")
@@ -207,18 +198,6 @@
 
 (define_split
   [(set (match_operand:MMXMODE 0 "nonimmediate_gr_operand")
-=======
-
-(define_split
-  [(set (match_operand:MMXMODE 0 "nonimmediate_gr_operand")
-        (match_operand:MMXMODE 1 "nonimmediate_gr_operand"))]
-  "!TARGET_64BIT && reload_completed"
-  [(const_int 0)]
-  "ix86_split_long_move (operands); DONE;")
-
-(define_split
-  [(set (match_operand:MMXMODE 0 "nonimmediate_gr_operand")
->>>>>>> 9e014010
         (match_operand:MMXMODE 1 "const0_operand"))]
   "!TARGET_64BIT && reload_completed"
   [(const_int 0)]
@@ -1847,23 +1826,15 @@
 	  (vec_select:SI
 	    (match_operand:V2SI 1 "memory_operand" "o,o,o")
 	    (parallel [(match_operand:SI 2 "const_0_to_1_operand")]))))]
-<<<<<<< HEAD
-  "TARGET_64BIT"
-=======
   "(TARGET_MMX || TARGET_MMX_WITH_SSE) && TARGET_64BIT"
->>>>>>> 9e014010
   "#"
   "&& reload_completed"
   [(set (match_dup 0) (zero_extend:DI (match_dup 1)))]
 {
   operands[1] = adjust_address (operands[1], SImode, INTVAL (operands[2]) * 4);
 }
-<<<<<<< HEAD
-  [(set_attr "isa" "*,sse2,*")])
-=======
   [(set_attr "isa" "*,sse2,*")
    (set_attr "mmx_isa" "native,*,*")])
->>>>>>> 9e014010
 
 (define_expand "vec_extractv2sisi"
   [(match_operand:SI 0 "register_operand")
@@ -2165,9 +2136,6 @@
   [(UNSPECV_EMMS "emms")
    (UNSPECV_FEMMS "femms")])
 
-<<<<<<< HEAD
-(define_insn "mmx_<emms>"
-=======
 (define_expand "mmx_<emms>"
   [(parallel
     [(unspec_volatile [(const_int 0)] EMMS)
@@ -2197,7 +2165,6 @@
 })
 
 (define_insn "*mmx_<emms>"
->>>>>>> 9e014010
   [(unspec_volatile [(const_int 0)] EMMS)
    (clobber (reg:XF ST0_REG))
    (clobber (reg:XF ST1_REG))
