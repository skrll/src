--- conflicted
+++ resolved
@@ -1,10 +1,6 @@
 /* Operating system specific defines to be used when targeting GCC for
    hosting on Windows32, using a Unix style C library and tools.
-<<<<<<< HEAD
-   Copyright (C) 1995-2019 Free Software Foundation, Inc.
-=======
    Copyright (C) 1995-2020 Free Software Foundation, Inc.
->>>>>>> e2aa5677
 
 This file is part of GCC.
 
