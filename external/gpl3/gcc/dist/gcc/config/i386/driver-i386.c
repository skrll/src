--- conflicted
+++ resolved
@@ -1,9 +1,5 @@
 /* Subroutines for the gcc driver.
-<<<<<<< HEAD
-   Copyright (C) 2006-2019 Free Software Foundation, Inc.
-=======
    Copyright (C) 2006-2020 Free Software Foundation, Inc.
->>>>>>> 9e014010
 
 This file is part of GCC.
 
@@ -430,15 +426,10 @@
   unsigned int has_vpclmulqdq = 0;
   unsigned int has_avx512vp2intersect = 0;
   unsigned int has_movdiri = 0, has_movdir64b = 0;
-<<<<<<< HEAD
-  unsigned int has_waitpkg = 0;
-  unsigned int has_cldemote = 0;
-=======
   unsigned int has_enqcmd = 0;
   unsigned int has_waitpkg = 0;
   unsigned int has_cldemote = 0;
   unsigned int has_avx512bf16 = 0;
->>>>>>> 9e014010
 
   unsigned int has_ptwrite = 0;
 
@@ -539,10 +530,7 @@
       has_avx512vpopcntdq = ecx & bit_AVX512VPOPCNTDQ;
       has_movdiri = ecx & bit_MOVDIRI;
       has_movdir64b = ecx & bit_MOVDIR64B;
-<<<<<<< HEAD
-=======
       has_enqcmd = ecx & bit_ENQCMD;
->>>>>>> 9e014010
       has_cldemote = ecx & bit_CLDEMOTE;
 
       has_avx5124vnniw = edx & bit_AVX5124VNNIW;
@@ -552,12 +540,9 @@
       has_shstk = ecx & bit_SHSTK;
       has_pconfig = edx & bit_PCONFIG;
       has_waitpkg = ecx & bit_WAITPKG;
-<<<<<<< HEAD
-=======
 
       __cpuid_count (7, 1, eax, ebx, ecx, edx);
       has_avx512bf16 = eax & bit_AVX512BF16;
->>>>>>> 9e014010
     }
 
   if (max_level >= 13)
@@ -683,11 +668,8 @@
 	processor = PROCESSOR_GEODE;
       else if (has_movbe && family == 22)
 	processor = PROCESSOR_BTVER2;
-<<<<<<< HEAD
-=======
       else if (has_vaes)
 	processor = PROCESSOR_ZNVER3;
->>>>>>> 9e014010
       else if (has_clwb)
 	processor = PROCESSOR_ZNVER2;
       else if (has_clzero)
@@ -812,15 +794,12 @@
 	  /* Goldmont Plus.  */
 	  cpu = "goldmont-plus";
 	  break;
-<<<<<<< HEAD
-=======
 	case 0x86:
 	case 0x96:
 	case 0x9c:
 	  /* Tremont.  */
 	  cpu = "tremont";
 	  break;
->>>>>>> 9e014010
 	case 0x0f:
 	  /* Merom.  */
 	case 0x17:
@@ -883,8 +862,6 @@
 	  else
 	    /* Skylake with AVX-512.  */
 	    cpu = "skylake-avx512";
-<<<<<<< HEAD
-=======
 	  break;
 	case 0x6a:
 	case 0x6c:
@@ -901,7 +878,6 @@
 	case 0x8d:
 	  /* Tiger Lake.  */
 	  cpu = "tigerlake";
->>>>>>> 9e014010
 	  break;
 	case 0x57:
 	  /* Knights Landing.  */
@@ -1103,12 +1079,9 @@
     case PROCESSOR_ZNVER2:
       cpu = "znver2";
       break;
-<<<<<<< HEAD
-=======
     case PROCESSOR_ZNVER3:
       cpu = "znver3";
       break;
->>>>>>> 9e014010
     case PROCESSOR_BTVER1:
       cpu = "btver1";
       break;
@@ -1221,17 +1194,11 @@
       const char *avx512vpopcntdq = has_avx512vpopcntdq ? " -mavx512vpopcntdq" : " -mno-avx512vpopcntdq";
       const char *movdiri = has_movdiri ? " -mmovdiri" : " -mno-movdiri";
       const char *movdir64b = has_movdir64b ? " -mmovdir64b" : " -mno-movdir64b";
-<<<<<<< HEAD
-      const char *waitpkg = has_waitpkg ? " -mwaitpkg" : " -mno-waitpkg";
-      const char *cldemote = has_cldemote ? " -mcldemote" : " -mno-cldemote";
-      const char *ptwrite = has_ptwrite ? " -mptwrite" : " -mno-ptwrite";
-=======
       const char *enqcmd = has_enqcmd ? " -menqcmd" : " -mno-enqcmd";
       const char *waitpkg = has_waitpkg ? " -mwaitpkg" : " -mno-waitpkg";
       const char *cldemote = has_cldemote ? " -mcldemote" : " -mno-cldemote";
       const char *ptwrite = has_ptwrite ? " -mptwrite" : " -mno-ptwrite";
       const char *avx512bf16 = has_avx512bf16 ? " -mavx512bf16" : " -mno-avx512bf16";
->>>>>>> 9e014010
 
       options = concat (options, mmx, mmx3dnow, sse, sse2, sse3, ssse3,
 			sse4a, cx16, sahf, movbe, aes, sha, pclmul,
@@ -1245,15 +1212,9 @@
 			avx512ifma, avx512vbmi, avx5124fmaps, avx5124vnniw,
 			clwb, mwaitx, clzero, pku, rdpid, gfni, shstk,
 			avx512vbmi2, avx512vnni, vaes, vpclmulqdq,
-<<<<<<< HEAD
-			avx512bitalg, movdiri, movdir64b, waitpkg, cldemote,
-			ptwrite,
-			NULL);
-=======
 			avx512bitalg, avx512vpopcntdq, movdiri, movdir64b,
 			waitpkg, cldemote, ptwrite, avx512bf16, enqcmd,
 			avx512vp2intersect, NULL);
->>>>>>> 9e014010
     }
 
 done:
