;; Constraint definitions for IA-32 and x86-64.
<<<<<<< HEAD
;; Copyright (C) 2006-2019 Free Software Foundation, Inc.
=======
;; Copyright (C) 2006-2020 Free Software Foundation, Inc.
>>>>>>> 9e014010
;;
;; This file is part of GCC.
;;
;; GCC is free software; you can redistribute it and/or modify
;; it under the terms of the GNU General Public License as published by
;; the Free Software Foundation; either version 3, or (at your option)
;; any later version.
;;
;; GCC is distributed in the hope that it will be useful,
;; but WITHOUT ANY WARRANTY; without even the implied warranty of
;; MERCHANTABILITY or FITNESS FOR A PARTICULAR PURPOSE.  See the
;; GNU General Public License for more details.
;;
;; You should have received a copy of the GNU General Public License
;; along with GCC; see the file COPYING3.  If not see
;; <http://www.gnu.org/licenses/>.

;;; Unused letters:
;;;           H
;;;           h j               z

;; Integer register constraints.
;; It is not necessary to define 'r' here.
(define_register_constraint "R" "LEGACY_REGS"
 "Legacy register---the eight integer registers available on all
  i386 processors (@code{a}, @code{b}, @code{c}, @code{d},
  @code{si}, @code{di}, @code{bp}, @code{sp}).")

(define_register_constraint "q" "TARGET_64BIT ? GENERAL_REGS : Q_REGS"
 "Any register accessible as @code{@var{r}l}.  In 32-bit mode, @code{a},
  @code{b}, @code{c}, and @code{d}; in 64-bit mode, any integer register.")

(define_register_constraint "Q" "Q_REGS"
 "Any register accessible as @code{@var{r}h}: @code{a}, @code{b},
  @code{c}, and @code{d}.")

(define_register_constraint "l" "INDEX_REGS"
 "@internal Any register that can be used as the index in a base+index
  memory access: that is, any general register except the stack pointer.")

(define_register_constraint "a" "AREG"
 "The @code{a} register.")

(define_register_constraint "b" "BREG"
 "The @code{b} register.")

(define_register_constraint "c" "CREG"
 "The @code{c} register.")

(define_register_constraint "d" "DREG"
 "The @code{d} register.")

(define_register_constraint "S" "SIREG"
 "The @code{si} register.")

(define_register_constraint "D" "DIREG"
 "The @code{di} register.")

(define_register_constraint "A" "AD_REGS"
 "The @code{a} and @code{d} registers, as a pair (for instructions
  that return half the result in one and half in the other).")

(define_register_constraint "U" "CLOBBERED_REGS"
 "The call-clobbered integer registers.")

;; Floating-point register constraints.
(define_register_constraint "f"
 "TARGET_80387 || TARGET_FLOAT_RETURNS_IN_80387 ? FLOAT_REGS : NO_REGS"
 "Any 80387 floating-point (stack) register.")

(define_register_constraint "t"
 "TARGET_80387 || TARGET_FLOAT_RETURNS_IN_80387 ? FP_TOP_REG : NO_REGS"
 "Top of 80387 floating-point stack (@code{%st(0)}).")

(define_register_constraint "u"
 "TARGET_80387 || TARGET_FLOAT_RETURNS_IN_80387 ? FP_SECOND_REG : NO_REGS"
 "Second from top of 80387 floating-point stack (@code{%st(1)}).")

(define_register_constraint "Yk" "TARGET_AVX512F ? MASK_REGS : NO_REGS"
"@internal Any mask register that can be used as predicate, i.e. k1-k7.")

(define_register_constraint "k" "TARGET_AVX512F ? ALL_MASK_REGS : NO_REGS"
"@internal Any mask register.")

;; Vector registers (also used for plain floating point nowadays).
(define_register_constraint "y" "TARGET_MMX ? MMX_REGS : NO_REGS"
 "Any MMX register.")

(define_register_constraint "x" "TARGET_SSE ? SSE_REGS : NO_REGS"
 "Any SSE register.")

(define_register_constraint "v" "TARGET_SSE ? ALL_SSE_REGS : NO_REGS"
 "Any EVEX encodable SSE register (@code{%xmm0-%xmm31}).")

;; We use the Y prefix to denote any number of conditional register sets:
;;  z	First SSE register.
;;  d	any EVEX encodable SSE register for AVX512DQ target or
;;	any SSE register for SSE4_1 target.
;;  p	Integer register when TARGET_PARTIAL_REG_STALL is disabled
;;  a	Integer register when zero extensions with AND are disabled
;;  b	Any register that can be used as the GOT base when calling
;;	___tls_get_addr: that is, any general register except EAX
;;	and ESP, for -fno-plt if linker supports it.  Otherwise,
;;	EBX.
;;  f	x87 register when 80387 floating point arithmetic is enabled
;;  r	SSE regs not requiring REX prefix when prefixes avoidance is enabled
;;	and all SSE regs otherwise
;;  v	any EVEX encodable SSE register for AVX512VL target,
;;	otherwise any SSE register
;;  w	any EVEX encodable SSE register for AVX512BW with TARGET_AVX512VL
;;	target.

(define_register_constraint "Yz" "TARGET_SSE ? SSE_FIRST_REG : NO_REGS"
 "First SSE register (@code{%xmm0}).")

(define_register_constraint "Yd"
 "TARGET_AVX512DQ ? ALL_SSE_REGS : TARGET_SSE4_1 ? SSE_REGS : NO_REGS"
 "@internal Any EVEX encodable SSE register (@code{%xmm0-%xmm31}) for AVX512DQ target or any SSE register for SSE4_1 target.")

(define_register_constraint "Yp"
 "TARGET_PARTIAL_REG_STALL ? NO_REGS : GENERAL_REGS"
 "@internal Any integer register when TARGET_PARTIAL_REG_STALL is disabled.")

(define_register_constraint "Ya"
 "TARGET_ZERO_EXTEND_WITH_AND && optimize_function_for_speed_p (cfun)
  ? NO_REGS : GENERAL_REGS"
 "@internal Any integer register when zero extensions with AND are disabled.")

(define_register_constraint "Yb"
 "(!flag_plt && HAVE_AS_IX86_TLS_GET_ADDR_GOT) ? TLS_GOTBASE_REGS : BREG"
 "@internal Any register that can be used as the GOT base when calling
  ___tls_get_addr: that is, any general register except @code{a} and
  @code{sp} registers, for -fno-plt if linker supports it.  Otherwise,
  @code{b} register.")

(define_register_constraint "Yf"
 "(ix86_fpmath & FPMATH_387) ? FLOAT_REGS : NO_REGS"
 "@internal Any x87 register when 80387 FP arithmetic is enabled.")

(define_register_constraint "Yr"
 "TARGET_SSE ? (TARGET_AVOID_4BYTE_PREFIXES ? NO_REX_SSE_REGS : ALL_SSE_REGS) : NO_REGS"
 "@internal Lower SSE register when avoiding REX prefix and all SSE registers otherwise.")

(define_register_constraint "Yv"
 "TARGET_AVX512VL ? ALL_SSE_REGS : TARGET_SSE ? SSE_REGS : NO_REGS"
 "@internal For AVX512VL, any EVEX encodable SSE register (@code{%xmm0-%xmm31}), otherwise any SSE register.")

<<<<<<< HEAD
=======
(define_register_constraint "Yw"
 "TARGET_AVX512BW && TARGET_AVX512VL ? ALL_SSE_REGS : NO_REGS"
 "@internal Any EVEX encodable SSE register (@code{%xmm0-%xmm31}) for AVX512BW with TARGET_AVX512VL target.")

>>>>>>> 9e014010
;; We use the B prefix to denote any number of internal operands:
;;  f  FLAGS_REG
;;  g  GOT memory operand.
;;  m  Vector memory operand
;;  c  Constant memory operand
;;  n  Memory operand without REX prefix
;;  s  Sibcall memory operand, not valid for TARGET_X32
;;  w  Call memory operand, not valid for TARGET_X32
;;  z  Constant call address operand.
;;  C  SSE constant operand.

(define_constraint "Bf"
  "@internal Flags register operand."
  (match_operand 0 "flags_reg_operand"))

(define_constraint "Bg"
  "@internal GOT memory operand."
  (match_operand 0 "GOT_memory_operand"))

(define_special_memory_constraint "Bm"
  "@internal Vector memory operand."
  (match_operand 0 "vector_memory_operand"))

(define_special_memory_constraint "Bc"
  "@internal Constant memory operand."
  (and (match_operand 0 "memory_operand")
       (match_test "constant_address_p (XEXP (op, 0))")))

(define_special_memory_constraint "Bn"
  "@internal Memory operand without REX prefix."
  (match_operand 0 "norex_memory_operand"))

(define_constraint "Bs"
  "@internal Sibcall memory operand."
  (ior (and (not (match_test "TARGET_INDIRECT_BRANCH_REGISTER"))
	    (not (match_test "TARGET_X32"))
	    (match_operand 0 "sibcall_memory_operand"))
       (and (match_test "TARGET_X32 && Pmode == DImode")
	    (match_operand 0 "GOT_memory_operand"))))

(define_constraint "Bw"
  "@internal Call memory operand."
  (ior (and (not (match_test "TARGET_INDIRECT_BRANCH_REGISTER"))
	    (not (match_test "TARGET_X32"))
	    (match_operand 0 "memory_operand"))
       (and (match_test "TARGET_X32 && Pmode == DImode")
	    (match_operand 0 "GOT_memory_operand"))))

(define_constraint "Bz"
  "@internal Constant call address operand."
  (match_operand 0 "constant_call_address_operand"))

(define_constraint "BC"
  "@internal SSE constant -1 operand."
  (and (match_test "TARGET_SSE")
       (ior (match_test "op == constm1_rtx")
	    (match_operand 0 "vector_all_ones_operand"))))

;; Integer constant constraints.
(define_constraint "I"
  "Integer constant in the range 0 @dots{} 31, for 32-bit shifts."
  (and (match_code "const_int")
       (match_test "IN_RANGE (ival, 0, 31)")))

(define_constraint "J"
  "Integer constant in the range 0 @dots{} 63, for 64-bit shifts."
  (and (match_code "const_int")
       (match_test "IN_RANGE (ival, 0, 63)")))

(define_constraint "K"
  "Signed 8-bit integer constant."
  (and (match_code "const_int")
       (match_test "IN_RANGE (ival, -128, 127)")))

(define_constraint "L"
  "@code{0xFF}, @code{0xFFFF} or @code{0xFFFFFFFF}
   for AND as a zero-extending move."
  (and (match_code "const_int")
       (match_test "ival == 0xff || ival == 0xffff
		    || ival == (HOST_WIDE_INT) 0xffffffff")))

(define_constraint "M"
  "0, 1, 2, or 3 (shifts for the @code{lea} instruction)."
  (and (match_code "const_int")
       (match_test "IN_RANGE (ival, 0, 3)")))

(define_constraint "N"
  "Unsigned 8-bit integer constant (for @code{in} and @code{out}
   instructions)."
  (and (match_code "const_int")
       (match_test "IN_RANGE (ival, 0, 255)")))

(define_constraint "O"
  "@internal Integer constant in the range 0 @dots{} 127, for 128-bit shifts."
  (and (match_code "const_int")
       (match_test "IN_RANGE (ival, 0, 127)")))

;; Floating-point constant constraints.
;; We allow constants even if TARGET_80387 isn't set, because the
;; stack register converter may need to load 0.0 into the function
;; value register (top of stack).
(define_constraint "G"
  "Standard 80387 floating point constant."
  (and (match_code "const_double")
       (match_test "standard_80387_constant_p (op) > 0")))

;; This can theoretically be any mode's CONST0_RTX.
(define_constraint "C"
  "Constant zero operand."
  (ior (match_test "op == const0_rtx")
       (match_operand 0 "const0_operand")))

;; Constant-or-symbol-reference constraints.

(define_constraint "e"
  "32-bit signed integer constant, or a symbolic reference known
   to fit that range (for immediate operands in sign-extending x86-64
   instructions)."
  (match_operand 0 "x86_64_immediate_operand"))

;; We use W prefix to denote any number of
;; constant-or-symbol-reference constraints

(define_constraint "We"
  "32-bit signed integer constant, or a symbolic reference known
   to fit that range (for sign-extending conversion operations that
   require non-VOIDmode immediate operands)."
  (and (match_operand 0 "x86_64_immediate_operand")
       (match_test "GET_MODE (op) != VOIDmode")))

(define_constraint "Wz"
  "32-bit unsigned integer constant, or a symbolic reference known
   to fit that range (for zero-extending conversion operations that
   require non-VOIDmode immediate operands)."
  (and (match_operand 0 "x86_64_zext_immediate_operand")
       (match_test "GET_MODE (op) != VOIDmode")))

(define_constraint "Wd"
  "128-bit integer constant where both the high and low 64-bit word
   of it satisfies the e constraint."
  (match_operand 0 "x86_64_hilo_int_operand"))

(define_constraint "Wf"
  "32-bit signed integer constant zero extended from word size
   to double word size."
  (match_operand 0 "x86_64_dwzext_immediate_operand"))

(define_constraint "Z"
  "32-bit unsigned integer constant, or a symbolic reference known
   to fit that range (for immediate operands in zero-extending x86-64
   instructions)."
  (match_operand 0 "x86_64_zext_immediate_operand"))

;; T prefix is used for different address constraints
;;   v - VSIB address
;;   s - address with no segment register
;;   i - address with no index and no rip
;;   b - address with no base and no rip

(define_address_constraint "Tv"
  "VSIB address operand"
  (match_operand 0 "vsib_address_operand"))

(define_address_constraint "Ts"
  "Address operand without segment register"
  (match_operand 0 "address_no_seg_operand"))<|MERGE_RESOLUTION|>--- conflicted
+++ resolved
@@ -1,9 +1,5 @@
 ;; Constraint definitions for IA-32 and x86-64.
-<<<<<<< HEAD
-;; Copyright (C) 2006-2019 Free Software Foundation, Inc.
-=======
 ;; Copyright (C) 2006-2020 Free Software Foundation, Inc.
->>>>>>> 9e014010
 ;;
 ;; This file is part of GCC.
 ;;
@@ -151,13 +147,10 @@
  "TARGET_AVX512VL ? ALL_SSE_REGS : TARGET_SSE ? SSE_REGS : NO_REGS"
  "@internal For AVX512VL, any EVEX encodable SSE register (@code{%xmm0-%xmm31}), otherwise any SSE register.")
 
-<<<<<<< HEAD
-=======
 (define_register_constraint "Yw"
  "TARGET_AVX512BW && TARGET_AVX512VL ? ALL_SSE_REGS : NO_REGS"
  "@internal Any EVEX encodable SSE register (@code{%xmm0-%xmm31}) for AVX512BW with TARGET_AVX512VL target.")
 
->>>>>>> 9e014010
 ;; We use the B prefix to denote any number of internal operands:
 ;;  f  FLAGS_REG
 ;;  g  GOT memory operand.
