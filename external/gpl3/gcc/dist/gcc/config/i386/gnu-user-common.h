/* Common definitions for Intel 386 and AMD x86-64 systems using
<<<<<<< HEAD
   GNU userspace.  Copyright (C) 2012-2019 Free Software Foundation, Inc.
=======
   GNU userspace.  Copyright (C) 2012-2020 Free Software Foundation, Inc.
>>>>>>> e2aa5677
   Contributed by Ilya Enkovich.

This file is part of GCC.

GCC is free software; you can redistribute it and/or modify
it under the terms of the GNU General Public License as published by
the Free Software Foundation; either version 3, or (at your option)
any later version.

GCC is distributed in the hope that it will be useful,
but WITHOUT ANY WARRANTY; without even the implied warranty of
MERCHANTABILITY or FITNESS FOR A PARTICULAR PURPOSE.  See the
GNU General Public License for more details.

You should have received a copy of the GNU General Public License
along with GCC; see the file COPYING3.  If not see
<http://www.gnu.org/licenses/>.  */

/* The svr4 ABI for the i386 says that records and unions are returned
   in memory.  In the 64bit compilation we will turn this flag off in
   ix86_option_override_internal, as we never do pcc_struct_return
   scheme on this target.  */
#undef DEFAULT_PCC_STRUCT_RETURN
#define DEFAULT_PCC_STRUCT_RETURN 1

/* We arrange for the whole %fs segment to map the tls area.  */
#undef TARGET_TLS_DIRECT_SEG_REFS_DEFAULT
#define TARGET_TLS_DIRECT_SEG_REFS_DEFAULT MASK_TLS_DIRECT_SEG_REFS

#define TARGET_OS_CPP_BUILTINS()				\
  do								\
    {								\
	GNU_USER_TARGET_OS_CPP_BUILTINS();			\
    }								\
  while (0)

#undef CPP_SPEC
#define CPP_SPEC "%{posix:-D_POSIX_SOURCE} %{pthread:-D_REENTRANT}"

#undef GNU_USER_TARGET_CC1_SPEC
#define GNU_USER_TARGET_CC1_SPEC "%(cc1_cpu) %{profile:-p}"

#undef CC1_SPEC
#define CC1_SPEC GNU_USER_TARGET_CC1_SPEC

/* Similar to standard GNU userspace, but adding -ffast-math support.  */
#define GNU_USER_TARGET_MATHFILE_SPEC \
  "%{Ofast|ffast-math|funsafe-math-optimizations:crtfastmath.o%s} \
   %{mpc32:crtprec32.o%s} \
   %{mpc64:crtprec64.o%s} \
   %{mpc80:crtprec80.o%s}"

#undef  ENDFILE_SPEC
#define ENDFILE_SPEC \
  GNU_USER_TARGET_MATHFILE_SPEC " " \
  GNU_USER_TARGET_ENDFILE_SPEC

#define TARGET_ASM_FILE_END file_end_indicate_exec_stack

/* The stack pointer needs to be moved while checking the stack.  */
#define STACK_CHECK_MOVING_SP 1

/* Static stack checking is supported by means of probes.  */
#define STACK_CHECK_STATIC_BUILTIN 1

/* We only build the -fsplit-stack support in libgcc if the
   assembler has full support for the CFI directives.  */
#if HAVE_GAS_CFI_PERSONALITY_DIRECTIVE
#define TARGET_CAN_SPLIT_STACK
#endif<|MERGE_RESOLUTION|>--- conflicted
+++ resolved
@@ -1,9 +1,5 @@
 /* Common definitions for Intel 386 and AMD x86-64 systems using
-<<<<<<< HEAD
-   GNU userspace.  Copyright (C) 2012-2019 Free Software Foundation, Inc.
-=======
    GNU userspace.  Copyright (C) 2012-2020 Free Software Foundation, Inc.
->>>>>>> e2aa5677
    Contributed by Ilya Enkovich.
 
 This file is part of GCC.
