--- conflicted
+++ resolved
@@ -1,9 +1,5 @@
 /* Costs of operations of individual x86 CPUs.
-<<<<<<< HEAD
-   Copyright (C) 1988-2019 Free Software Foundation, Inc.
-=======
    Copyright (C) 1988-2020 Free Software Foundation, Inc.
->>>>>>> 9e014010
 
 This file is part of GCC.
 
@@ -922,17 +918,7 @@
   {4, 4, 12, 12, 24},			/* cost of unaligned loads.  */
   {4, 4, 10, 10, 20},			/* cost of unaligned stores.  */
   2, 4, 8,				/* cost of moving XMM,YMM,ZMM register */
-<<<<<<< HEAD
-  {4, 4, 12, 12, 24},			/* cost of loading SSE registers
-					   in 32,64,128,256 and 512-bit */
-  {4, 4, 12, 12, 24},			/* cost of unaligned loads.  */
-  {4, 4, 10, 10, 20},			/* cost of storing SSE registers
-					   in 32,64,128,256 and 512-bit */
-  {4, 4, 10, 10, 20},			/* cost of unaligned stores.  */
-  5, 5,					/* SSE->integer and integer->SSE moves */
-=======
   5,					/* cost of moving SSE register to integer.  */
->>>>>>> 9e014010
   4, 4,					/* Gather load static, per_elt.  */
   4, 4,					/* Gather store static, per_elt.  */
   64,					/* size of l1 cache.  */
@@ -1041,17 +1027,7 @@
   {4, 3, 12, 12, 24},			/* cost of unaligned loads.  */
   {4, 4, 10, 10, 20},			/* cost of unaligned stores.  */
   2, 4, 8,				/* cost of moving XMM,YMM,ZMM register */
-<<<<<<< HEAD
-  {4, 3, 12, 12, 24},			/* cost of loading SSE registers
-					   in 32,64,128,256 and 512-bit */
-  {4, 3, 12, 12, 24},			/* cost of unaligned loads.  */
-  {4, 4, 10, 10, 20},			/* cost of storing SSE registers
-					   in 32,64,128,256 and 512-bit */
-  {4, 4, 10, 10, 20},			/* cost of unaligned stores.  */
-  5, 5,					/* SSE->integer and integer->SSE moves */
-=======
   5,					/* cost of moving SSE register to integer.  */
->>>>>>> 9e014010
   4, 4,					/* Gather load static, per_elt.  */
   4, 4,					/* Gather store static, per_elt.  */
   64,					/* size of l1 cache.  */
@@ -1230,8 +1206,6 @@
              {-1, libcall, false}}}};
 
 const struct processor_costs bdver_cost = {
-<<<<<<< HEAD
-=======
   {
   /* Start of register allocator costs.  integer->integer move cost is 2. */
   8,				     /* cost for loading QImode using movzbl */
@@ -1258,7 +1232,6 @@
   /* End of register allocator costs.  */
   },
 
->>>>>>> 9e014010
   COSTS_N_INSNS (1),			/* cost of an add instruction */
   COSTS_N_INSNS (1),			/* cost of a lea instruction */
   COSTS_N_INSNS (1),			/* variable shift costs */
@@ -1278,8 +1251,6 @@
   COSTS_N_INSNS (1),			/* cost of movzx */
   8,					/* "large" insn */
   9,					/* MOVE_RATIO */
-<<<<<<< HEAD
-=======
   6,					/* CLEAR_RATIO */
   {8, 8, 8},				/* cost of loading integer registers
 					   in QImode, HImode and SImode.
@@ -1504,7 +1475,6 @@
   {libcall, {{24, rep_prefix_4_byte, false},
 	     {128, rep_prefix_8_byte, false},
 	     {-1, libcall, false}}}};
->>>>>>> 9e014010
 
 struct processor_costs znver2_cost = {
   {
@@ -1519,69 +1489,6 @@
   {6, 6, 6},				/* cost of loading integer registers
 					   in QImode, HImode and SImode.
 					   Relative to reg-reg move (2).  */
-<<<<<<< HEAD
-  {8, 8, 8},				/* cost of storing integer registers */
-  4,					/* cost of reg,reg fld/fst */
-  {12, 12, 28},				/* cost of loading fp registers
-		   			   in SFmode, DFmode and XFmode */
-  {10, 10, 18},				/* cost of storing fp registers
- 		   			   in SFmode, DFmode and XFmode */
-  4,					/* cost of moving MMX register */
-  {12, 12},				/* cost of loading MMX registers
-					   in SImode and DImode */
-  {10, 10},				/* cost of storing MMX registers
-					   in SImode and DImode */
-  2, 4, 8,				/* cost of moving XMM,YMM,ZMM register */
-  {12, 12, 10, 40, 60},			/* cost of loading SSE registers
-					   in 32,64,128,256 and 512-bit */
-  {12, 12, 10, 40, 60},			/* cost of unaligned loads.  */
-  {10, 10, 10, 40, 60},			/* cost of storing SSE registers
-					   in 32,64,128,256 and 512-bit */
-  {10, 10, 10, 40, 60},			/* cost of unaligned stores.  */
-  16, 20,				/* SSE->integer and integer->SSE moves */
-  12, 12,				/* Gather load static, per_elt.  */
-  10, 10,				/* Gather store static, per_elt.  */
-  16,					/* size of l1 cache.  */
-  2048,					/* size of l2 cache.  */
-  64,					/* size of prefetch block */
-  /* New AMD processors never drop prefetches; if they cannot be performed
-     immediately, they are queued.  We set number of simultaneous prefetches
-     to a large constant to reflect this (it probably is not a good idea not
-     to limit number of prefetches at all, as their execution also takes some
-     time).  */
-  100,					/* number of parallel prefetches */
-  2,					/* Branch cost */
-  COSTS_N_INSNS (6),			/* cost of FADD and FSUB insns.  */
-  COSTS_N_INSNS (6),			/* cost of FMUL instruction.  */
-  COSTS_N_INSNS (42),			/* cost of FDIV instruction.  */
-  COSTS_N_INSNS (2),			/* cost of FABS instruction.  */
-  COSTS_N_INSNS (2),			/* cost of FCHS instruction.  */
-  COSTS_N_INSNS (52),			/* cost of FSQRT instruction.  */
-
-  COSTS_N_INSNS (2),			/* cost of cheap SSE instruction.  */
-  COSTS_N_INSNS (6),			/* cost of ADDSS/SD SUBSS/SD insns.  */
-  COSTS_N_INSNS (6),			/* cost of MULSS instruction.  */
-  COSTS_N_INSNS (6),			/* cost of MULSD instruction.  */
-  COSTS_N_INSNS (6),			/* cost of FMA SS instruction.  */
-  COSTS_N_INSNS (6),			/* cost of FMA SD instruction.  */
-  /* 9-24  */
-  COSTS_N_INSNS (24),			/* cost of DIVSS instruction.  */
-  /* 9-27  */
-  COSTS_N_INSNS (27),			/* cost of DIVSD instruction.  */
-  COSTS_N_INSNS (15),			/* cost of SQRTSS instruction.  */
-  COSTS_N_INSNS (26),			/* cost of SQRTSD instruction.  */
-  1, 2, 1, 1,				/* reassoc int, fp, vec_int, vec_fp.  */
-  bdver_memcpy,
-  bdver_memset,
-  COSTS_N_INSNS (4),			/* cond_taken_branch_cost.  */
-  COSTS_N_INSNS (2),			/* cond_not_taken_branch_cost.  */
-  "16:11:8",				/* Loop alignment.  */
-  "16:8:8",				/* Jump alignment.  */
-  "0:0:8",				/* Label alignment.  */
-  "11",					/* Func alignment.  */
-};
-
-=======
   {8, 8, 8},				/* cost of storing integer
 					   registers.  */
   2,					/* cost of reg,reg fld/fst.  */
@@ -1604,7 +1511,6 @@
 					   moves.  */
   /* End of register allocator costs.  */
   },
->>>>>>> 9e014010
 
   COSTS_N_INSNS (1),			/* cost of an add instruction.  */
   COSTS_N_INSNS (1),			/* cost of a lea instruction.  */
@@ -1723,16 +1629,6 @@
 					   in SImode and DImode.  */
   {8, 8},				/* cost of storing MMX registers
 					   in SImode and DImode.  */
-<<<<<<< HEAD
-  2, 3, 6,				/* cost of moving XMM,YMM,ZMM register.  */
-  {6, 6, 6, 12, 24},			/* cost of loading SSE registers
-					   in 32,64,128,256 and 512-bit.  */
-  {6, 6, 6, 12, 24},			/* cost of unaligned loads.  */
-  {8, 8, 8, 16, 32},			/* cost of storing SSE registers
-					   in 32,64,128,256 and 512-bit.  */
-  {8, 8, 8, 16, 32},			/* cost of unaligned stores.  */
-  6, 6,					/* SSE->integer and integer->SSE moves.  */
-=======
   2, 2, 3,				/* cost of moving XMM,YMM,ZMM
 					   register.  */
   {6, 6, 6, 6, 12},			/* cost of loading SSE registers
@@ -1779,7 +1675,6 @@
   2, 2, 3,				/* cost of moving XMM,YMM,ZMM
 					   register.  */
   6,					/* cost of moving SSE register to integer.  */
->>>>>>> 9e014010
   /* VGATHERDPD is 23 uops and throughput is 9, VGATHERDPD is 35 uops,
      throughput 12.  Approx 9 uops do not depend on vector size and every load
      is 7 uops.  */
@@ -1833,136 +1728,6 @@
   "16",					/* Jump alignment.  */
   "0:0:8",				/* Label alignment.  */
   "16",					/* Func alignment.  */
-<<<<<<< HEAD
-};
-
-/*  ZNVER2 has optimized REP instruction for medium sized blocks, but for
-    very small blocks it is better to use loop.  For large blocks, libcall
-    can do nontemporary accesses and beat inline considerably.  */
-static stringop_algs znver2_memcpy[2] = {
-  {libcall, {{6, loop, false}, {14, unrolled_loop, false},
-	     {-1, rep_prefix_4_byte, false}}},
-  {libcall, {{16, loop, false}, {64, rep_prefix_4_byte, false},
-	     {-1, libcall, false}}}};
-static stringop_algs znver2_memset[2] = {
-  {libcall, {{8, loop, false}, {24, unrolled_loop, false},
-	     {2048, rep_prefix_4_byte, false}, {-1, libcall, false}}},
-  {libcall, {{24, rep_prefix_4_byte, false}, {128, rep_prefix_8_byte, false},
-	     {-1, libcall, false}}}};
-
-struct processor_costs znver2_cost = {
-  COSTS_N_INSNS (1),			/* cost of an add instruction.  */
-  COSTS_N_INSNS (1),			/* cost of a lea instruction.  */
-  COSTS_N_INSNS (1),			/* variable shift costs.  */
-  COSTS_N_INSNS (1),			/* constant shift costs.  */
-  {COSTS_N_INSNS (3),			/* cost of starting multiply for QI.  */
-   COSTS_N_INSNS (3),			/* 				 HI.  */
-   COSTS_N_INSNS (3),			/*				 SI.  */
-   COSTS_N_INSNS (3),			/*				 DI.  */
-   COSTS_N_INSNS (3)},			/*			other.  */
-  0,					/* cost of multiply per each bit
-					   set.  */
-   /* Depending on parameters, idiv can get faster on ryzen.  This is upper
-      bound.  */
-  {COSTS_N_INSNS (16),			/* cost of a divide/mod for QI.  */
-   COSTS_N_INSNS (22),			/* 			    HI.  */
-   COSTS_N_INSNS (30),			/*			    SI.  */
-   COSTS_N_INSNS (45),			/*			    DI.  */
-   COSTS_N_INSNS (45)},			/*			    other.  */
-  COSTS_N_INSNS (1),			/* cost of movsx.  */
-  COSTS_N_INSNS (1),			/* cost of movzx.  */
-  8,					/* "large" insn.  */
-  9,					/* MOVE_RATIO.  */
-
-  /* All move costs are relative to integer->integer move times 2 and thus
-     they are latency*2.  */
-
-  /* reg-reg moves are done by renaming and thus they are even cheaper than
-     1 cycle.  Because reg-reg move cost is 2 and following tables correspond
-     to doubles of latencies, we do not model this correctly.  It does not
-     seem to make practical difference to bump prices up even more.  */
-  6,					/* cost for loading QImode using
-					   movzbl.  */
-  {6, 6, 6},				/* cost of loading integer registers
-					   in QImode, HImode and SImode.
-					   Relative to reg-reg move (2).  */
-  {8, 8, 8},				/* cost of storing integer
-					   registers.  */
-  2,					/* cost of reg,reg fld/fst.  */
-  {6, 6, 16},				/* cost of loading fp registers
-					   in SFmode, DFmode and XFmode.  */
-  {8, 8, 16},				/* cost of storing fp registers
-					   in SFmode, DFmode and XFmode.  */
-  2,					/* cost of moving MMX register.  */
-  {6, 6},				/* cost of loading MMX registers
-					   in SImode and DImode.  */
-  {8, 8},				/* cost of storing MMX registers
-					   in SImode and DImode.  */
-  2, 2, 3,				/* cost of moving XMM,YMM,ZMM
-					   register.  */
-  {6, 6, 6, 6, 12},			/* cost of loading SSE registers
-					   in 32,64,128,256 and 512-bit.  */
-  {6, 6, 6, 6, 12},			/* cost of unaligned loads.  */
-  {8, 8, 8, 8, 16},			/* cost of storing SSE registers
-					   in 32,64,128,256 and 512-bit.  */
-  {8, 8, 8, 8, 16},			/* cost of unaligned stores.  */
-  6, 6,					/* SSE->integer and integer->SSE
-					   moves.  */
-  /* VGATHERDPD is 23 uops and throughput is 9, VGATHERDPD is 35 uops,
-     throughput 12.  Approx 9 uops do not depend on vector size and every load
-     is 7 uops.  */
-  18, 8,				/* Gather load static, per_elt.  */
-  18, 10,				/* Gather store static, per_elt.  */
-  32,					/* size of l1 cache.  */
-  512,					/* size of l2 cache.  */
-  64,					/* size of prefetch block.  */
-  /* New AMD processors never drop prefetches; if they cannot be performed
-     immediately, they are queued.  We set number of simultaneous prefetches
-     to a large constant to reflect this (it probably is not a good idea not
-     to limit number of prefetches at all, as their execution also takes some
-     time).  */
-  100,					/* number of parallel prefetches.  */
-  3,					/* Branch cost.  */
-  COSTS_N_INSNS (5),			/* cost of FADD and FSUB insns.  */
-  COSTS_N_INSNS (5),			/* cost of FMUL instruction.  */
-  /* Latency of fdiv is 8-15.  */
-  COSTS_N_INSNS (15),			/* cost of FDIV instruction.  */
-  COSTS_N_INSNS (1),			/* cost of FABS instruction.  */
-  COSTS_N_INSNS (1),			/* cost of FCHS instruction.  */
-  /* Latency of fsqrt is 4-10.  */
-  COSTS_N_INSNS (10),			/* cost of FSQRT instruction.  */
-
-  COSTS_N_INSNS (1),			/* cost of cheap SSE instruction.  */
-  COSTS_N_INSNS (3),			/* cost of ADDSS/SD SUBSS/SD insns.  */
-  COSTS_N_INSNS (3),			/* cost of MULSS instruction.  */
-  COSTS_N_INSNS (3),			/* cost of MULSD instruction.  */
-  COSTS_N_INSNS (5),			/* cost of FMA SS instruction.  */
-  COSTS_N_INSNS (5),			/* cost of FMA SD instruction.  */
-  COSTS_N_INSNS (10),			/* cost of DIVSS instruction.  */
-  /* 9-13.  */
-  COSTS_N_INSNS (13),			/* cost of DIVSD instruction.  */
-  COSTS_N_INSNS (10),			/* cost of SQRTSS instruction.  */
-  COSTS_N_INSNS (15),			/* cost of SQRTSD instruction.  */
-  /* Zen can execute 4 integer operations per cycle.  FP operations
-     take 3 cycles and it can execute 2 integer additions and 2
-     multiplications thus reassociation may make sense up to with of 6.
-     SPEC2k6 bencharks suggests
-     that 4 works better than 6 probably due to register pressure.
-
-     Integer vector operations are taken by FP unit and execute 3 vector
-     plus/minus operations per cycle but only one multiply.  This is adjusted
-     in ix86_reassociation_width.  */
-  4, 4, 3, 6,				/* reassoc int, fp, vec_int, vec_fp.  */
-  znver2_memcpy,
-  znver2_memset,
-  COSTS_N_INSNS (4),			/* cond_taken_branch_cost.  */
-  COSTS_N_INSNS (2),			/* cond_not_taken_branch_cost.  */
-  "16",					/* Loop alignment.  */
-  "16",					/* Jump alignment.  */
-  "0:0:8",				/* Label alignment.  */
-  "16",					/* Func alignment.  */
-=======
->>>>>>> 9e014010
 };
 
 /* skylake_cost should produce code tuned for Skylake familly of CPUs.  */
@@ -2146,17 +1911,7 @@
   {10, 10, 12, 48, 96},			/* cost of unaligned loads.  */
   {10, 10, 12, 48, 96},			/* cost of unaligned stores.  */
   2, 4, 8,				/* cost of moving XMM,YMM,ZMM register */
-<<<<<<< HEAD
-  {10, 10, 12, 48, 96},			/* cost of loading SSE registers
-					   in 32,64,128,256 and 512-bit */
-  {10, 10, 12, 48, 96},			/* cost of unaligned loads.  */
-  {10, 10, 12, 48, 96},			/* cost of storing SSE registers
-					   in 32,64,128,256 and 512-bit */
-  {10, 10, 12, 48, 96},			/* cost of unaligned stores.  */
-  14, 14,				/* SSE->integer and integer->SSE moves */
-=======
   14,					/* cost of moving SSE register to integer.  */
->>>>>>> 9e014010
   10, 10,				/* Gather load static, per_elt.  */
   10, 10,				/* Gather store static, per_elt.  */
   32,					/* size of l1 cache.  */
@@ -2260,17 +2015,7 @@
   {10, 10, 12, 48, 96},			/* cost of unaligned loads.  */
   {10, 10, 12, 48, 96},			/* cost of unaligned stores.  */
   2, 4, 8,				/* cost of moving XMM,YMM,ZMM register */
-<<<<<<< HEAD
-  {10, 10, 12, 48, 96},			/* cost of loading SSE registers
-					   in 32,64,128,256 and 512-bit */
-  {10, 10, 12, 48, 96},			/* cost of unaligned loads.  */
-  {10, 10, 12, 48, 96},			/* cost of storing SSE registers
-					   in 32,64,128,256 and 512-bit */
-  {10, 10, 12, 48, 96},			/* cost of unaligned stores.  */
-  14, 14,				/* SSE->integer and integer->SSE moves */
-=======
   14,					/* cost of moving SSE register to integer.  */
->>>>>>> 9e014010
   10, 10,				/* Gather load static, per_elt.  */
   10, 10,				/* Gather store static, per_elt.  */
   32,					/* size of l1 cache.  */
