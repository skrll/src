--- conflicted
+++ resolved
@@ -1,8 +1,4 @@
-<<<<<<< HEAD
-/* Copyright (C) 2008-2019 Free Software Foundation, Inc.
-=======
 /* Copyright (C) 2008-2020 Free Software Foundation, Inc.
->>>>>>> e2aa5677
 
    This file is part of GCC.
 
@@ -138,15 +134,12 @@
 
 #include <cldemoteintrin.h>
 
-<<<<<<< HEAD
-=======
 #include <avx512bf16vlintrin.h>
 
 #include <avx512bf16intrin.h>
 
 #include <enqcmdintrin.h>
 
->>>>>>> e2aa5677
 #include <rdseedintrin.h>
 
 #include <prfchwintrin.h>
