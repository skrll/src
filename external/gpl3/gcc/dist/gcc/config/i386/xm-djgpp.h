/* Configuration for GCC for Intel 80386 running DJGPP.
<<<<<<< HEAD
   Copyright (C) 1988-2019 Free Software Foundation, Inc.
=======
   Copyright (C) 1988-2020 Free Software Foundation, Inc.
>>>>>>> 9e014010

This file is part of GCC.

GCC is free software; you can redistribute it and/or modify
it under the terms of the GNU General Public License as published by
the Free Software Foundation; either version 3, or (at your option)
any later version.

GCC is distributed in the hope that it will be useful,
but WITHOUT ANY WARRANTY; without even the implied warranty of
MERCHANTABILITY or FITNESS FOR A PARTICULAR PURPOSE.  See the
GNU General Public License for more details.

You should have received a copy of the GNU General Public License
along with GCC; see the file COPYING3.  If not see
<http://www.gnu.org/licenses/>.  */

/* Use semicolons to separate elements of a path.  */
#define PATH_SEPARATOR ';'

#define HOST_EXECUTABLE_SUFFIX ".exe"

/* Define standard DJGPP installation paths.  */
/* We override default /usr or /usr/local part with /dev/env/DJDIR which */
/* points to actual DJGPP installation directory.  */

/* Native system include directory */
#undef NATIVE_SYSTEM_HEADER_DIR
#define NATIVE_SYSTEM_HEADER_DIR "/dev/env/DJDIR/include/"

/* Search for as.exe and ld.exe in DJGPP's binary directory.  */
#undef MD_EXEC_PREFIX
#define MD_EXEC_PREFIX "/dev/env/DJDIR/bin/"

/* Standard DJGPP library and startup files */
#undef STANDARD_STARTFILE_PREFIX_1
#define STANDARD_STARTFILE_PREFIX_1 "/dev/env/DJDIR/lib/"

/* Define STANDARD_STARTFILE_PREFIX_2 equal to STANDARD_STARTFILE_PREFIX_1
   to avoid gcc.c redefining it to /usr/lib */
#undef STANDARD_STARTFILE_PREFIX_2
#define STANDARD_STARTFILE_PREFIX_1 "/dev/env/DJDIR/lib/"

/* Make sure that gcc will not look for .h files in /usr/local/include
   unless user explicitly requests it.  */
#undef LOCAL_INCLUDE_DIR

/* System dependent initialization for collect2
   to tell system() to act like Unix.  */
#define COLLECT2_HOST_INITIALIZATION \
  do { __system_flags |= (__system_allow_multiple_cmds			\
		          | __system_emulate_chdir); } while (0)

/* Define a version appropriate for DOS.  */
#undef XREF_FILE_NAME
#define XREF_FILE_NAME(xref_file, file) \
  do { \
    const char xref_ext[] = ".gxref"; \
    strcpy (xref_file, file); \
    s = basename (xref_file); \
    t = strchr (s, '.'); \
    if (t) \
      strcpy (t, xref_ext); \
    else \
      strcat (xref_file, xref_ext); \
  } while (0)

#undef GCC_DRIVER_HOST_INITIALIZATION
#define GCC_DRIVER_HOST_INITIALIZATION \
  do { \
    /* If the environment variable DJDIR is not defined, then DJGPP is not \
       installed correctly and GCC will quickly become confused with the \
       default prefix settings. Report the problem now so the user doesn't \
       receive deceptive "file not found" error messages later.  */ \
    char *djdir = getenv ("DJDIR"); \
    if (djdir == NULL) \
      { \
        /* DJDIR is automatically defined by the DJGPP environment config \
           file pointed to by the environment variable DJGPP. Examine DJGPP \
           to try and figure out what's wrong.  */ \
        char *djgpp = getenv ("DJGPP"); \
        if (djgpp == NULL) \
          fatal_error (UNKNOWN_LOCATION, "environment variable DJGPP not defined"); \
        else if (access (djgpp, R_OK) == 0) \
          fatal_error (UNKNOWN_LOCATION, "environment variable DJGPP points to missing file %qs", \
                 djgpp); \
        else \
          fatal_error (UNKNOWN_LOCATION, "environment variable DJGPP points to corrupt file %qs", \
                  djgpp); \
      } \
  } while (0)

/* Canonicalize paths containing '/dev/env/'; used in prefix.c.
   _fixpath is a djgpp-specific function to canonicalize a path.
   "/dev/env/DJDIR" evaluates to "c:/djgpp" if DJDIR is "c:/djgpp" for
   example.  It removes any trailing '/', so add it back.  */
/* We cannot free PATH below as it can point to string constant  */
#define UPDATE_PATH_HOST_CANONICALIZE(PATH) \
  if (memcmp ((PATH), "/dev/env/", sizeof("/dev/env/") - 1) == 0) \
    {						\
      static char fixed_path[FILENAME_MAX + 1];	\
						\
      _fixpath ((PATH), fixed_path);		\
      strcat (fixed_path, "/");			\
      (PATH) = xstrdup (fixed_path);		\
    }

#undef MAX_OFILE_ALIGNMENT
#define MAX_OFILE_ALIGNMENT 128

/* DJGPP versions up to current (2.05) have ftw.h but only ftw() not nftw().
   Disable use of ftw.h */
#undef HAVE_FTW_H<|MERGE_RESOLUTION|>--- conflicted
+++ resolved
@@ -1,9 +1,5 @@
 /* Configuration for GCC for Intel 80386 running DJGPP.
-<<<<<<< HEAD
-   Copyright (C) 1988-2019 Free Software Foundation, Inc.
-=======
    Copyright (C) 1988-2020 Free Software Foundation, Inc.
->>>>>>> 9e014010
 
 This file is part of GCC.
 
