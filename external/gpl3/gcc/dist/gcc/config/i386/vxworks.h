/* IA32 VxWorks target definitions for GNU compiler.
<<<<<<< HEAD
   Copyright (C) 2003-2019 Free Software Foundation, Inc.
=======
   Copyright (C) 2003-2020 Free Software Foundation, Inc.
>>>>>>> e2aa5677
   Updated by CodeSourcery, LLC.

This file is part of GCC.

GCC is free software; you can redistribute it and/or modify
it under the terms of the GNU General Public License as published by
the Free Software Foundation; either version 3, or (at your option)
any later version.

GCC is distributed in the hope that it will be useful,
but WITHOUT ANY WARRANTY; without even the implied warranty of
MERCHANTABILITY or FITNESS FOR A PARTICULAR PURPOSE.  See the
GNU General Public License for more details.

You should have received a copy of the GNU General Public License
along with GCC; see the file COPYING3.  If not see
<http://www.gnu.org/licenses/>.  */

#undef ASM_OUTPUT_ALIGNED_BSS
#define ASM_OUTPUT_ALIGNED_BSS(FILE, DECL, NAME, SIZE, ALIGN) \
  asm_output_aligned_bss (FILE, DECL, NAME, SIZE, ALIGN)

/* VxWorks uses the same ABI as Solaris 2, so use i386/sol2.h version.  */

#undef TARGET_SUBTARGET_DEFAULT
#define TARGET_SUBTARGET_DEFAULT \
	(MASK_80387 | MASK_IEEE_FP | MASK_FLOAT_RETURNS | MASK_VECT8_RETURNS)

/* Provide our target specific DBX_REGISTER_NUMBER.  VxWorks relies on
   the SVR4 numbering.  */

#undef DBX_REGISTER_NUMBER
#define DBX_REGISTER_NUMBER(n) \
  (TARGET_64BIT ? dbx64_register_map[n] : svr4_dbx_register_map[n])

#undef PTRDIFF_TYPE
#define PTRDIFF_TYPE (TARGET_LP64 ? "long int" : "int")

#undef SIZE_TYPE
#define SIZE_TYPE (TARGET_LP64 ? "long unsigned int" : "unsigned int")

#if TARGET_64BIT_DEFAULT
#undef VXWORKS_SYSCALL_LIBS_RTP
#define VXWORKS_SYSCALL_LIBS_RTP "-lsyscall"
#endif

#define TARGET_OS_CPP_BUILTINS()			\
  do							\
    {							\
      VXWORKS_OS_CPP_BUILTINS ();			\
      if (TARGET_386)					\
        builtin_define ("CPU=I80386");			\
      else if (TARGET_486)				\
        builtin_define ("CPU=I80486");			\
      else if (TARGET_PENTIUM)				\
        {						\
          builtin_define ("CPU=PENTIUM");		\
          builtin_define ("CPU_VARIANT=PENTIUM");	\
        }						\
      else if (TARGET_PENTIUMPRO)			\
        {						\
          builtin_define ("CPU=PENTIUM2");		\
          builtin_define ("CPU_VARIANT=PENTIUMPRO");	\
        }						\
      else if (TARGET_PENTIUM4)				\
        {						\
          builtin_define ("CPU=PENTIUM4");		\
          builtin_define ("CPU_VARIANT=PENTIUM4");	\
        }						\
      else if (TARGET_64BIT)				\
          builtin_define ("CPU=X86_64");		\
      else						\
          builtin_define ("CPU=I80386");		\
    } 							\
  while (0)

#undef  CPP_SPEC
#define CPP_SPEC VXWORKS_ADDITIONAL_CPP_SPEC
#undef  LIB_SPEC
#define LIB_SPEC VXWORKS_LIB_SPEC
#undef  STARTFILE_SPEC
#define STARTFILE_SPEC VXWORKS_STARTFILE_SPEC
#undef  ENDFILE_SPEC
#define ENDFILE_SPEC VXWORKS_ENDFILE_SPEC
#undef  LINK_SPEC
#define LINK_SPEC VXWORKS_LINK_SPEC

#undef  SUBTARGET_SWITCHES
#define SUBTARGET_SWITCHES EXTRA_SUBTARGET_SWITCHES

#undef SUBTARGET_OVERRIDE_OPTIONS
#define SUBTARGET_OVERRIDE_OPTIONS VXWORKS_OVERRIDE_OPTIONS

/* No _mcount profiling on VxWorks.  */
#undef FUNCTION_PROFILER
#define FUNCTION_PROFILER(FILE,LABELNO) VXWORKS_FUNCTION_PROFILER(FILE,LABELNO)

/* We cannot use PC-relative accesses for VxWorks PIC because there is no
   fixed gap between segments.  */
#undef ASM_PREFERRED_EH_DATA_FORMAT

/* Define this to be nonzero if static stack checking is supported.  */
#define STACK_CHECK_STATIC_BUILTIN 1

/* This platform supports the probing method of stack checking (RTP mode).
   8K is reserved in the stack to propagate exceptions in case of overflow. 
   On 64-bit targets, we double that size.  */
#if TARGET_64BIT_DEFAULT
#define STACK_CHECK_PROTECT 16384
#else
#define STACK_CHECK_PROTECT 8192
#endif<|MERGE_RESOLUTION|>--- conflicted
+++ resolved
@@ -1,9 +1,5 @@
 /* IA32 VxWorks target definitions for GNU compiler.
-<<<<<<< HEAD
-   Copyright (C) 2003-2019 Free Software Foundation, Inc.
-=======
    Copyright (C) 2003-2020 Free Software Foundation, Inc.
->>>>>>> e2aa5677
    Updated by CodeSourcery, LLC.
 
 This file is part of GCC.
