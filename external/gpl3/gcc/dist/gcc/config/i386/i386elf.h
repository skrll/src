--- conflicted
+++ resolved
@@ -1,9 +1,5 @@
 /* Target definitions for GCC for Intel 80386 using ELF
-<<<<<<< HEAD
-   Copyright (C) 1988-2019 Free Software Foundation, Inc.
-=======
    Copyright (C) 1988-2020 Free Software Foundation, Inc.
->>>>>>> e2aa5677
 
    Derived from sysv4.h written by Ron Guilmette (rfg@netcom.com).
 
