--- conflicted
+++ resolved
@@ -1,9 +1,5 @@
 /* Subroutines used for macro/preprocessor support on the ia-32.
-<<<<<<< HEAD
-   Copyright (C) 2008-2019 Free Software Foundation, Inc.
-=======
    Copyright (C) 2008-2020 Free Software Foundation, Inc.
->>>>>>> 9e014010
 
 This file is part of GCC.
 
@@ -132,13 +128,10 @@
       def_or_undef (parse_in, "__znver2");
       def_or_undef (parse_in, "__znver2__");
       break;
-<<<<<<< HEAD
-=======
     case PROCESSOR_ZNVER3:
       def_or_undef (parse_in, "__znver3");
       def_or_undef (parse_in, "__znver3__");
       break;
->>>>>>> 9e014010
     case PROCESSOR_BTVER1:
       def_or_undef (parse_in, "__btver1");
       def_or_undef (parse_in, "__btver1__");
@@ -233,8 +226,6 @@
       def_or_undef (parse_in, "__cascadelake");
       def_or_undef (parse_in, "__cascadelake__");
       break;
-<<<<<<< HEAD
-=======
     case PROCESSOR_TIGERLAKE:
       def_or_undef (parse_in, "__tigerlake");
       def_or_undef (parse_in, "__tigerlake__");
@@ -242,7 +233,6 @@
     case PROCESSOR_COOPERLAKE:
       def_or_undef (parse_in, "__cooperlake");
       def_or_undef (parse_in, "__cooperlake__");
->>>>>>> 9e014010
     /* use PROCESSOR_max to not set/unset the arch macro.  */
     case PROCESSOR_max:
       break;
@@ -320,12 +310,9 @@
     case PROCESSOR_ZNVER2:
       def_or_undef (parse_in, "__tune_znver2__");
       break;
-<<<<<<< HEAD
-=======
     case PROCESSOR_ZNVER3:
       def_or_undef (parse_in, "__tune_znver3__");
       break;
->>>>>>> 9e014010
     case PROCESSOR_BTVER1:
       def_or_undef (parse_in, "__tune_btver1__");
       break;
@@ -397,15 +384,12 @@
     case PROCESSOR_CASCADELAKE:
       def_or_undef (parse_in, "__tune_cascadelake__");
       break;
-<<<<<<< HEAD
-=======
     case PROCESSOR_TIGERLAKE:
       def_or_undef (parse_in, "__tune_tigerlake__");
       break;
     case PROCESSOR_COOPERLAKE:
       def_or_undef (parse_in, "__tune_cooperlake__");
       break;
->>>>>>> 9e014010
     case PROCESSOR_INTEL:
     case PROCESSOR_GENERIC:
       break;
@@ -580,14 +564,6 @@
     def_or_undef (parse_in, "__MOVDIRI__");
   if (isa_flag2 & OPTION_MASK_ISA2_MOVDIR64B)
     def_or_undef (parse_in, "__MOVDIR64B__");
-<<<<<<< HEAD
-  if (isa_flag2 & OPTION_MASK_ISA_WAITPKG)
-    def_or_undef (parse_in, "__WAITPKG__");
-  if (isa_flag2 & OPTION_MASK_ISA_CLDEMOTE)
-    def_or_undef (parse_in, "__CLDEMOTE__");
-  if (isa_flag2 & OPTION_MASK_ISA_PTWRITE)
-    def_or_undef (parse_in, "__PTWRITE__");
-=======
   if (isa_flag2 & OPTION_MASK_ISA2_WAITPKG)
     def_or_undef (parse_in, "__WAITPKG__");
   if (isa_flag2 & OPTION_MASK_ISA2_CLDEMOTE)
@@ -600,7 +576,6 @@
     def_or_undef (parse_in, "__MMX_WITH_SSE__");
   if (isa_flag2 & OPTION_MASK_ISA2_ENQCMD)
     def_or_undef (parse_in, "__ENQCMD__");
->>>>>>> 9e014010
   if (TARGET_IAMCU)
     {
       def_or_undef (parse_in, "__iamcu");
