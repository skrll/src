; Options for the IA-32 and AMD64 ports of the compiler.

<<<<<<< HEAD
; Copyright (C) 2005-2019 Free Software Foundation, Inc.
=======
; Copyright (C) 2005-2020 Free Software Foundation, Inc.
>>>>>>> 9e014010
;
; This file is part of GCC.
;
; GCC is free software; you can redistribute it and/or modify it under
; the terms of the GNU General Public License as published by the Free
; Software Foundation; either version 3, or (at your option) any later
; version.
;
; GCC is distributed in the hope that it will be useful, but WITHOUT ANY
; WARRANTY; without even the implied warranty of MERCHANTABILITY or
; FITNESS FOR A PARTICULAR PURPOSE.  See the GNU General Public License
; for more details.
;
; You should have received a copy of the GNU General Public License
; along with GCC; see the file COPYING3.  If not see
; <http://www.gnu.org/licenses/>.

HeaderInclude
config/i386/i386-opts.h

; Bit flags that specify the ISA we are compiling for.
Variable
HOST_WIDE_INT ix86_isa_flags = TARGET_64BIT_DEFAULT | TARGET_SUBTARGET_ISA_DEFAULT

Variable
HOST_WIDE_INT ix86_isa_flags2 = 0

; A mask of ix86_isa_flags that includes bit X if X was set or cleared
; on the command line.
Variable
HOST_WIDE_INT ix86_isa_flags_explicit

Variable
HOST_WIDE_INT ix86_isa_flags2_explicit

; Additional target flags
Variable
int ix86_target_flags

TargetVariable
int recip_mask = RECIP_MASK_DEFAULT

Variable
int recip_mask_explicit

TargetSave
int x_recip_mask_explicit

;; A copy of flag_excess_precision as a target variable that should
;; force a different DECL_FUNCTION_SPECIFIC_TARGET upon
;; flag_excess_precision changes.
TargetVariable
enum excess_precision ix86_excess_precision = EXCESS_PRECISION_DEFAULT

;; Similarly for flag_unsafe_math_optimizations.
TargetVariable
bool ix86_unsafe_math_optimizations = false

;; Definitions to add to the cl_target_option structure
;; -march= processor
TargetSave
unsigned char arch

;; -mtune= processor
TargetSave
unsigned char tune

;; -march= processor-string
TargetSave
const char *x_ix86_arch_string

;; -mtune= processor-string
TargetSave
const char *x_ix86_tune_string

;; CPU schedule model
TargetSave
unsigned char schedule

;; True if processor has SSE prefetch instruction.
TargetSave
unsigned char prefetch_sse

;; branch cost
TargetSave
unsigned char branch_cost

;; which flags were passed by the user
TargetSave
HOST_WIDE_INT x_ix86_isa_flags2_explicit

;; which flags were passed by the user
TargetSave
HOST_WIDE_INT x_ix86_isa_flags_explicit

;; whether -mtune was not specified
TargetSave
unsigned char tune_defaulted

;; whether -march was specified
TargetSave
unsigned char arch_specified

;; -mcmodel= model
TargetSave
enum cmodel x_ix86_cmodel

;; -mabi=
TargetSave
enum calling_abi x_ix86_abi

;; -masm=
TargetSave
enum asm_dialect x_ix86_asm_dialect

;; -mbranch-cost=
TargetSave
int x_ix86_branch_cost

;; -mdump-tune-features=
TargetSave
int x_ix86_dump_tunes

;; -mstackrealign=
TargetSave
int x_ix86_force_align_arg_pointer

;; -mforce-drap=
TargetSave
int x_ix86_force_drap

;; -mincoming-stack-boundary=
TargetSave
int x_ix86_incoming_stack_boundary_arg

;; -maddress-mode=
TargetSave
enum pmode x_ix86_pmode

;; -mpreferred-stack-boundary=
TargetSave
int x_ix86_preferred_stack_boundary_arg

;; -mrecip=
TargetSave
const char *x_ix86_recip_name

;; -mregparm=
TargetSave
int x_ix86_regparm

;; -mlarge-data-threshold=
TargetSave
int x_ix86_section_threshold

;; -msse2avx=
TargetSave
int x_ix86_sse2avx

;; -mstack-protector-guard=
TargetSave
enum stack_protector_guard x_ix86_stack_protector_guard

;; -mstringop-strategy=
TargetSave
enum stringop_alg x_ix86_stringop_alg

;; -mtls-dialect=
TargetSave
enum tls_dialect x_ix86_tls_dialect

;; -mtune-ctrl=
TargetSave
const char *x_ix86_tune_ctrl_string

;; -mmemcpy-strategy=
TargetSave
const char *x_ix86_tune_memcpy_strategy

;; -mmemset-strategy=
TargetSave
const char *x_ix86_tune_memset_strategy

;; -mno-default=
TargetSave
int x_ix86_tune_no_default

;; -mveclibabi=
TargetSave
enum ix86_veclibabi x_ix86_veclibabi_type

;; x86 options
m128bit-long-double
Target RejectNegative Report Mask(128BIT_LONG_DOUBLE) Save
sizeof(long double) is 16.

m80387
Target Report Mask(80387) Save
Use hardware fp.

m96bit-long-double
Target RejectNegative Report InverseMask(128BIT_LONG_DOUBLE) Save
sizeof(long double) is 12.

mlong-double-80
Target Report RejectNegative Negative(mlong-double-64) InverseMask(LONG_DOUBLE_64) Save
Use 80-bit long double.

mlong-double-64
Target Report RejectNegative Negative(mlong-double-128) Mask(LONG_DOUBLE_64) InverseMask(LONG_DOUBLE_128) Save
Use 64-bit long double.

mlong-double-128
Target Report RejectNegative Negative(mlong-double-80) Mask(LONG_DOUBLE_128) InverseMask(LONG_DOUBLE_64) Save
Use 128-bit long double.

maccumulate-outgoing-args
Target Report Mask(ACCUMULATE_OUTGOING_ARGS) Save
Reserve space for outgoing arguments in the function prologue.

malign-double
Target Report Mask(ALIGN_DOUBLE) Save
Align some doubles on dword boundary.

malign-functions=
Target RejectNegative Joined UInteger
Function starts are aligned to this power of 2.

malign-jumps=
Target RejectNegative Joined UInteger
Jump targets are aligned to this power of 2.

malign-loops=
Target RejectNegative Joined UInteger
Loop code aligned to this power of 2.

malign-stringops
Target RejectNegative Report InverseMask(NO_ALIGN_STRINGOPS, ALIGN_STRINGOPS) Save
Align destination of the string operations.

malign-data=
Target RejectNegative Joined Var(ix86_align_data_type) Enum(ix86_align_data) Init(ix86_align_data_type_compat)
Use the given data alignment.

Enum
Name(ix86_align_data) Type(enum ix86_align_data)
Known data alignment choices (for use with the -malign-data= option):

EnumValue
Enum(ix86_align_data) String(compat) Value(ix86_align_data_type_compat)

EnumValue
Enum(ix86_align_data) String(abi) Value(ix86_align_data_type_abi)

EnumValue
Enum(ix86_align_data) String(cacheline) Value(ix86_align_data_type_cacheline)

march=
Target RejectNegative Negative(march=) Joined Var(ix86_arch_string)
Generate code for given CPU.

masm=
Target RejectNegative Joined Enum(asm_dialect) Var(ix86_asm_dialect) Init(ASM_ATT)
Use given assembler dialect.

Enum
Name(asm_dialect) Type(enum asm_dialect)
Known assembler dialects (for use with the -masm= option):

EnumValue
Enum(asm_dialect) String(intel) Value(ASM_INTEL)

EnumValue
Enum(asm_dialect) String(att) Value(ASM_ATT)

mbranch-cost=
Target RejectNegative Joined UInteger Var(ix86_branch_cost) IntegerRange(0, 5)
Branches are this expensive (arbitrary units).

mlarge-data-threshold=
Target RejectNegative Joined UInteger Var(ix86_section_threshold) Init(DEFAULT_LARGE_SECTION_THRESHOLD)
-mlarge-data-threshold=<number>	Data greater than given threshold will go into .ldata section in x86-64 medium model.

mcmodel=
Target RejectNegative Joined Enum(cmodel) Var(ix86_cmodel) Init(CM_32)
Use given x86-64 code model.

Enum
Name(cmodel) Type(enum cmodel)
Known code models (for use with the -mcmodel= option):

EnumValue
Enum(cmodel) String(small) Value(CM_SMALL)

EnumValue
Enum(cmodel) String(medium) Value(CM_MEDIUM)

EnumValue
Enum(cmodel) String(large) Value(CM_LARGE)

EnumValue
Enum(cmodel) String(32) Value(CM_32)

EnumValue
Enum(cmodel) String(kernel) Value(CM_KERNEL)

maddress-mode=
Target RejectNegative Joined Enum(pmode) Var(ix86_pmode) Init(PMODE_SI)
Use given address mode.

Enum
Name(pmode) Type(enum pmode)
Known address mode (for use with the -maddress-mode= option):

EnumValue
Enum(pmode) String(short) Value(PMODE_SI)

EnumValue
Enum(pmode) String(long) Value(PMODE_DI)

mcpu=
Target RejectNegative Joined Undocumented Alias(mtune=) Warn(%<-mcpu=%> is deprecated; use %<-mtune=%> or %<-march=%> instead)

mfancy-math-387
Target RejectNegative Report InverseMask(NO_FANCY_MATH_387, USE_FANCY_MATH_387) Save
Generate sin, cos, sqrt for FPU.

mforce-drap
Target Report Var(ix86_force_drap)
Always use Dynamic Realigned Argument Pointer (DRAP) to realign stack.

mfp-ret-in-387
Target Report Mask(FLOAT_RETURNS) Save
Return values of functions in FPU registers.

mfpmath=
Target RejectNegative Joined Var(ix86_fpmath) Enum(fpmath_unit) Init(FPMATH_387) Save
Generate floating point mathematics using given instruction set.

Enum
Name(fpmath_unit) Type(enum fpmath_unit)
Valid arguments to -mfpmath=:

EnumValue
Enum(fpmath_unit) String(387) Value(FPMATH_387)

EnumValue
Enum(fpmath_unit) String(sse) Value(FPMATH_SSE)

EnumValue
Enum(fpmath_unit) String(387,sse) Value({(enum fpmath_unit) (FPMATH_SSE | FPMATH_387)})

EnumValue
Enum(fpmath_unit) String(387+sse) Value({(enum fpmath_unit) (FPMATH_SSE | FPMATH_387)})

EnumValue
Enum(fpmath_unit) String(sse,387) Value({(enum fpmath_unit) (FPMATH_SSE | FPMATH_387)})

EnumValue
Enum(fpmath_unit) String(sse+387) Value({(enum fpmath_unit) (FPMATH_SSE | FPMATH_387)})

EnumValue
Enum(fpmath_unit) String(both) Value({(enum fpmath_unit) (FPMATH_SSE | FPMATH_387)})

mhard-float
Target RejectNegative Mask(80387) Save
Use hardware fp.

mieee-fp
Target Report Mask(IEEE_FP) Save
Use IEEE math for fp comparisons.

minline-all-stringops
Target Report Mask(INLINE_ALL_STRINGOPS) Save
Inline all known string operations.

minline-stringops-dynamically
Target Report Mask(INLINE_STRINGOPS_DYNAMICALLY) Save
Inline memset/memcpy string operations, but perform inline version only for small blocks.

mintel-syntax
Target Undocumented Alias(masm=, intel, att) Warn(%<-mintel-syntax%> and %<-mno-intel-syntax%> are deprecated; use %<-masm=intel%> and %<-masm=att%> instead)

mms-bitfields
Target Report Mask(MS_BITFIELD_LAYOUT) Save
Use native (MS) bitfield layout.

mno-align-stringops
Target RejectNegative Report Mask(NO_ALIGN_STRINGOPS) Undocumented Save

mno-fancy-math-387
Target RejectNegative Report Mask(NO_FANCY_MATH_387) Undocumented Save

mno-push-args
Target RejectNegative Report Mask(NO_PUSH_ARGS) Undocumented Save

mno-red-zone
Target RejectNegative Report Mask(NO_RED_ZONE) Undocumented Save

momit-leaf-frame-pointer
Target Report Mask(OMIT_LEAF_FRAME_POINTER) Save
Omit the frame pointer in leaf functions.

mpc32
Target RejectNegative Report
Set 80387 floating-point precision to 32-bit.

mpc64
Target RejectNegative Report
Set 80387 floating-point precision to 64-bit.

mpc80
Target RejectNegative Report
Set 80387 floating-point precision to 80-bit.

mpreferred-stack-boundary=
Target RejectNegative Joined UInteger Var(ix86_preferred_stack_boundary_arg)
Attempt to keep stack aligned to this power of 2.

mincoming-stack-boundary=
Target RejectNegative Joined UInteger Var(ix86_incoming_stack_boundary_arg)
Assume incoming stack aligned to this power of 2.

mpush-args
Target Report InverseMask(NO_PUSH_ARGS, PUSH_ARGS) Save
Use push instructions to save outgoing arguments.

mred-zone
Target RejectNegative Report InverseMask(NO_RED_ZONE, RED_ZONE) Save
Use red-zone in the x86-64 code.

mregparm=
Target RejectNegative Joined UInteger Var(ix86_regparm)
Number of registers used to pass integer arguments.

mrtd
Target Report Mask(RTD) Save
Alternate calling convention.

msoft-float
Target InverseMask(80387) Save
Do not use hardware fp.

msseregparm
Target RejectNegative Mask(SSEREGPARM) Save
Use SSE register passing conventions for SF and DF mode.

mstackrealign
Target Report Var(ix86_force_align_arg_pointer)
Realign stack in prologue.

mstack-arg-probe
Target Report Mask(STACK_PROBE) Save
Enable stack probing.

mmemcpy-strategy=
Target RejectNegative Joined Var(ix86_tune_memcpy_strategy)
Specify memcpy expansion strategy when expected size is known.

mmemset-strategy=
Target RejectNegative Joined Var(ix86_tune_memset_strategy)
Specify memset expansion strategy when expected size is known.

mstringop-strategy=
Target RejectNegative Joined Enum(stringop_alg) Var(ix86_stringop_alg) Init(no_stringop)
Chose strategy to generate stringop using.

Enum
Name(stringop_alg) Type(enum stringop_alg)
Valid arguments to -mstringop-strategy=:

EnumValue
Enum(stringop_alg) String(rep_byte) Value(rep_prefix_1_byte)

EnumValue
Enum(stringop_alg) String(libcall) Value(libcall)

EnumValue
Enum(stringop_alg) String(rep_4byte) Value(rep_prefix_4_byte)

EnumValue
Enum(stringop_alg) String(rep_8byte) Value(rep_prefix_8_byte)

EnumValue
Enum(stringop_alg) String(byte_loop) Value(loop_1_byte)

EnumValue
Enum(stringop_alg) String(loop) Value(loop)

EnumValue
Enum(stringop_alg) String(unrolled_loop) Value(unrolled_loop)

EnumValue
Enum(stringop_alg) String(vector_loop) Value(vector_loop)

mtls-dialect=
Target RejectNegative Joined Var(ix86_tls_dialect) Enum(tls_dialect) Init(TLS_DIALECT_GNU)
Use given thread-local storage dialect.

Enum
Name(tls_dialect) Type(enum tls_dialect)
Known TLS dialects (for use with the -mtls-dialect= option):

EnumValue
Enum(tls_dialect) String(gnu) Value(TLS_DIALECT_GNU)

EnumValue
Enum(tls_dialect) String(gnu2) Value(TLS_DIALECT_GNU2)

mtls-direct-seg-refs
Target Report Mask(TLS_DIRECT_SEG_REFS)
Use direct references against %gs when accessing tls data.

mtune=
Target RejectNegative Negative(mtune=) Joined Var(ix86_tune_string)
Schedule code for given CPU.

mtune-ctrl=
Target RejectNegative Joined Var(ix86_tune_ctrl_string)
Fine grain control of tune features.

mno-default
Target RejectNegative Var(ix86_tune_no_default)
Clear all tune features.

mdump-tune-features
Target RejectNegative Var(ix86_dump_tunes)

miamcu
Target Report Mask(IAMCU)
Generate code that conforms to Intel MCU psABI.

mabi=
Target RejectNegative Joined Var(ix86_abi) Enum(calling_abi) Init(SYSV_ABI)
Generate code that conforms to the given ABI.

Enum
Name(calling_abi) Type(enum calling_abi)
Known ABIs (for use with the -mabi= option):

EnumValue
Enum(calling_abi) String(sysv) Value(SYSV_ABI)

EnumValue
Enum(calling_abi) String(ms) Value(MS_ABI)

mcall-ms2sysv-xlogues
Target Report Mask(CALL_MS2SYSV_XLOGUES) Save
Use libgcc stubs to save and restore registers clobbered by 64-bit Microsoft to System V ABI calls.

mveclibabi=
Target RejectNegative Joined Var(ix86_veclibabi_type) Enum(ix86_veclibabi) Init(ix86_veclibabi_type_none)
Vector library ABI to use.

Enum
Name(ix86_veclibabi) Type(enum ix86_veclibabi)
Known vectorization library ABIs (for use with the -mveclibabi= option):

EnumValue
Enum(ix86_veclibabi) String(svml) Value(ix86_veclibabi_type_svml)

EnumValue
Enum(ix86_veclibabi) String(acml) Value(ix86_veclibabi_type_acml)

mvect8-ret-in-mem
Target Report Mask(VECT8_RETURNS) Save
Return 8-byte vectors in memory.

mrecip
Target Report Mask(RECIP) Save
Generate reciprocals instead of divss and sqrtss.

mrecip=
Target Report RejectNegative Joined Var(ix86_recip_name)
Control generation of reciprocal estimates.

mcld
Target Report Mask(CLD) Save
Generate cld instruction in the function prologue.

mvzeroupper
Target Report Mask(VZEROUPPER) Save
Generate vzeroupper instruction before a transfer of control flow out of
the function.

mstv
Target Report Mask(STV) Save
Disable Scalar to Vector optimization pass transforming 64-bit integer
computations into a vector ones.

mdispatch-scheduler
Target RejectNegative Var(flag_dispatch_scheduler)
Do dispatch scheduling if processor is bdver1, bdver2, bdver3, bdver4
or znver1 and Haifa scheduling is selected.

mprefer-avx128
Target Alias(mprefer-vector-width=, 128, 256)
Use 128-bit AVX instructions instead of 256-bit AVX instructions in the auto-vectorizer.

mprefer-vector-width=
Target Report RejectNegative Joined Var(prefer_vector_width_type) Enum(prefer_vector_width) Init(PVW_NONE) Save
Use given register vector width instructions instead of maximum register width in the auto-vectorizer.

Enum
Name(prefer_vector_width) Type(enum prefer_vector_width)
Known preferred register vector length (to use with the -mprefer-vector-width= option):

EnumValue
Enum(prefer_vector_width) String(none) Value(PVW_NONE)

EnumValue
Enum(prefer_vector_width) String(128) Value(PVW_AVX128)

EnumValue
Enum(prefer_vector_width) String(256) Value(PVW_AVX256)

EnumValue
Enum(prefer_vector_width) String(512) Value(PVW_AVX512)

;; ISA support

m32
Target RejectNegative Negative(m64) Report InverseMask(ISA_64BIT) Var(ix86_isa_flags) Save
Generate 32bit i386 code.

m64
Target RejectNegative Negative(mx32) Report Mask(ABI_64) Var(ix86_isa_flags) Save
Generate 64bit x86-64 code.

mx32
Target RejectNegative Negative(m16) Report Mask(ABI_X32) Var(ix86_isa_flags) Save
Generate 32bit x86-64 code.

m16
Target RejectNegative Negative(m32) Report Mask(CODE16) InverseMask(ISA_64BIT) Var(ix86_isa_flags) Save
Generate 16bit i386 code.

mmmx
Target Report Mask(ISA_MMX) Var(ix86_isa_flags) Save
Support MMX built-in functions.

m3dnow
Target Report Mask(ISA_3DNOW) Var(ix86_isa_flags) Save
Support 3DNow! built-in functions.

m3dnowa
Target Report Mask(ISA_3DNOW_A) Var(ix86_isa_flags) Save
Support Athlon 3Dnow! built-in functions.

msse
Target Report Mask(ISA_SSE) Var(ix86_isa_flags) Save
Support MMX and SSE built-in functions and code generation.

msse2
Target Report Mask(ISA_SSE2) Var(ix86_isa_flags) Save
Support MMX, SSE and SSE2 built-in functions and code generation.

msse3
Target Report Mask(ISA_SSE3) Var(ix86_isa_flags) Save
Support MMX, SSE, SSE2 and SSE3 built-in functions and code generation.

mssse3
Target Report Mask(ISA_SSSE3) Var(ix86_isa_flags) Save
Support MMX, SSE, SSE2, SSE3 and SSSE3 built-in functions and code generation.

msse4.1
Target Report Mask(ISA_SSE4_1) Var(ix86_isa_flags) Save
Support MMX, SSE, SSE2, SSE3, SSSE3 and SSE4.1 built-in functions and code generation.

msse4.2
Target Report Mask(ISA_SSE4_2) Var(ix86_isa_flags) Save
Support MMX, SSE, SSE2, SSE3, SSSE3, SSE4.1 and SSE4.2 built-in functions and code generation.

msse4
Target RejectNegative Report Mask(ISA_SSE4_2) Var(ix86_isa_flags) Save
Support MMX, SSE, SSE2, SSE3, SSSE3, SSE4.1 and SSE4.2 built-in functions and code generation.

mno-sse4
Target RejectNegative Report InverseMask(ISA_SSE4_1) Var(ix86_isa_flags) Save
Do not support SSE4.1 and SSE4.2 built-in functions and code generation.

msse5
Target Undocumented Alias(mavx) Warn(%<-msse5%> was removed)
;; Deprecated

mavx
Target Report Mask(ISA_AVX) Var(ix86_isa_flags) Save
Support MMX, SSE, SSE2, SSE3, SSSE3, SSE4.1, SSE4.2 and AVX built-in functions and code generation.

mavx2
Target Report Mask(ISA_AVX2) Var(ix86_isa_flags) Save
Support MMX, SSE, SSE2, SSE3, SSSE3, SSE4.1, SSE4.2, AVX and AVX2 built-in functions and code generation.

mavx512f
Target Report Mask(ISA_AVX512F) Var(ix86_isa_flags) Save
Support MMX, SSE, SSE2, SSE3, SSSE3, SSE4.1, SSE4.2, AVX, AVX2 and AVX512F built-in functions and code generation.

mavx512pf
Target Report Mask(ISA_AVX512PF) Var(ix86_isa_flags) Save
Support MMX, SSE, SSE2, SSE3, SSSE3, SSE4.1, SSE4.2, AVX, AVX2 and AVX512F and AVX512PF built-in functions and code generation.

mavx512er
Target Report Mask(ISA_AVX512ER) Var(ix86_isa_flags) Save
Support MMX, SSE, SSE2, SSE3, SSSE3, SSE4.1, SSE4.2, AVX, AVX2 and AVX512F and AVX512ER built-in functions and code generation.

mavx512cd
Target Report Mask(ISA_AVX512CD) Var(ix86_isa_flags) Save
Support MMX, SSE, SSE2, SSE3, SSSE3, SSE4.1, SSE4.2, AVX, AVX2 and AVX512F and AVX512CD built-in functions and code generation.

mavx512dq
Target Report Mask(ISA_AVX512DQ) Var(ix86_isa_flags) Save
Support MMX, SSE, SSE2, SSE3, SSSE3, SSE4.1, SSE4.2, AVX, AVX2 and AVX512F and AVX512DQ built-in functions and code generation.

mavx512bw
Target Report Mask(ISA_AVX512BW) Var(ix86_isa_flags) Save
Support MMX, SSE, SSE2, SSE3, SSSE3, SSE4.1, SSE4.2, AVX, AVX2 and AVX512F and AVX512BW built-in functions and code generation.

mavx512vl
Target Report Mask(ISA_AVX512VL) Var(ix86_isa_flags) Save
Support MMX, SSE, SSE2, SSE3, SSSE3, SSE4.1, SSE4.2, AVX, AVX2 and AVX512F and AVX512VL built-in functions and code generation.

mavx512ifma
Target Report Mask(ISA_AVX512IFMA) Var(ix86_isa_flags) Save
Support MMX, SSE, SSE2, SSE3, SSSE3, SSE4.1, SSE4.2, AVX, AVX2 and AVX512F and AVX512IFMA built-in functions and code generation.

mavx512vbmi
Target Report Mask(ISA_AVX512VBMI) Var(ix86_isa_flags) Save
Support MMX, SSE, SSE2, SSE3, SSSE3, SSE4.1, SSE4.2, AVX, AVX2 and AVX512F and AVX512VBMI built-in functions and code generation.

mavx5124fmaps
Target Report Mask(ISA2_AVX5124FMAPS) Var(ix86_isa_flags2) Save
Support MMX, SSE, SSE2, SSE3, SSSE3, SSE4.1, SSE4.2, AVX, AVX2, AVX512F and AVX5124FMAPS built-in functions and code generation.

mavx5124vnniw
Target Report Mask(ISA2_AVX5124VNNIW) Var(ix86_isa_flags2) Save
Support MMX, SSE, SSE2, SSE3, SSSE3, SSE4.1, SSE4.2, AVX, AVX2, AVX512F and AVX5124VNNIW built-in functions and code generation.

mavx512vpopcntdq
Target Report Mask(ISA_AVX512VPOPCNTDQ) Var(ix86_isa_flags) Save
Support MMX, SSE, SSE2, SSE3, SSSE3, SSE4.1, SSE4.2, AVX, AVX2, AVX512F and AVX512VPOPCNTDQ built-in functions and code generation.

mavx512vbmi2
Target Report Mask(ISA_AVX512VBMI2) Var(ix86_isa_flags) Save
Support MMX, SSE, SSE2, SSE3, SSSE3, SSE4.1, SSE4.2, AVX, AVX2, AVX512F and AVX512VBMI2 built-in functions and code generation.

mavx512vnni
Target Report Mask(ISA_AVX512VNNI) Var(ix86_isa_flags) Save
Support AVX512VNNI built-in functions and code generation.

mavx512bitalg
Target Report Mask(ISA_AVX512BITALG) Var(ix86_isa_flags) Save
Support MMX, SSE, SSE2, SSE3, SSSE3, SSE4.1, SSE4.2, AVX, AVX2, AVX512F and AVX512BITALG built-in functions and code generation.

mavx512vp2intersect
Target Report Mask(ISA2_AVX512VP2INTERSECT) Var(ix86_isa_flags2) Save
Support AVX512VP2INTERSECT built-in functions and code generation.

mfma
Target Report Mask(ISA_FMA) Var(ix86_isa_flags) Save
Support MMX, SSE, SSE2, SSE3, SSSE3, SSE4.1, SSE4.2, AVX and FMA built-in functions and code generation.

msse4a
Target Report Mask(ISA_SSE4A) Var(ix86_isa_flags) Save
Support MMX, SSE, SSE2, SSE3 and SSE4A built-in functions and code generation.

mfma4
Target Report Mask(ISA_FMA4) Var(ix86_isa_flags) Save
Support FMA4 built-in functions and code generation.

mxop
Target Report Mask(ISA_XOP) Var(ix86_isa_flags) Save
Support XOP built-in functions and code generation.

mlwp
Target Report Mask(ISA_LWP) Var(ix86_isa_flags) Save
Support LWP built-in functions and code generation.

mabm
Target Report Mask(ISA_ABM) Var(ix86_isa_flags) Save
Support code generation of Advanced Bit Manipulation (ABM) instructions.

mpopcnt
Target Report Mask(ISA_POPCNT) Var(ix86_isa_flags) Save
Support code generation of popcnt instruction.

mpconfig
Target Report Mask(ISA2_PCONFIG) Var(ix86_isa_flags2) Save
Support PCONFIG built-in functions and code generation.

mwbnoinvd
Target Report Mask(ISA2_WBNOINVD) Var(ix86_isa_flags2) Save
Support WBNOINVD built-in functions and code generation.

mptwrite
<<<<<<< HEAD
Target Report Mask(ISA_PTWRITE) Var(ix86_isa_flags2) Save
=======
Target Report Mask(ISA2_PTWRITE) Var(ix86_isa_flags2) Save
>>>>>>> 9e014010
Support PTWRITE built-in functions and code generation.

msgx
Target Report Mask(ISA2_SGX) Var(ix86_isa_flags2) Save
Support SGX built-in functions and code generation.

mrdpid
Target Report Mask(ISA2_RDPID) Var(ix86_isa_flags2) Save
Support RDPID built-in functions and code generation.

mgfni
Target Report Mask(ISA_GFNI) Var(ix86_isa_flags) Save
Support GFNI built-in functions and code generation.

mvaes
Target Report Mask(ISA2_VAES) Var(ix86_isa_flags2) Save
Support VAES built-in functions and code generation.

mvpclmulqdq
Target Report Mask(ISA_VPCLMULQDQ) Var(ix86_isa_flags) Save
Support VPCLMULQDQ built-in functions and code generation.

mbmi
Target Report Mask(ISA_BMI) Var(ix86_isa_flags) Save
Support BMI built-in functions and code generation.

mbmi2
Target Report Mask(ISA_BMI2) Var(ix86_isa_flags) Save
Support BMI2 built-in functions and code generation.

mlzcnt
Target Report Mask(ISA_LZCNT) Var(ix86_isa_flags) Save
Support LZCNT built-in function and code generation.

mhle
Target Report Mask(ISA2_HLE) Var(ix86_isa_flags2) Save
Support Hardware Lock Elision prefixes.

mrdseed
Target Report Mask(ISA_RDSEED) Var(ix86_isa_flags) Save
Support RDSEED instruction.

mprfchw
Target Report Mask(ISA_PRFCHW) Var(ix86_isa_flags) Save
Support PREFETCHW instruction.

madx
Target Report Mask(ISA_ADX) Var(ix86_isa_flags) Save
Support flag-preserving add-carry instructions.

mclflushopt
Target Report Mask(ISA_CLFLUSHOPT) Var(ix86_isa_flags) Save
Support CLFLUSHOPT instructions.

mclwb
Target Report Mask(ISA_CLWB) Var(ix86_isa_flags) Save
Support CLWB instruction.

mpcommit
<<<<<<< HEAD
Target Deprecated
;; Deprecated
=======
Target WarnRemoved
>>>>>>> 9e014010

mfxsr
Target Report Mask(ISA_FXSR) Var(ix86_isa_flags) Save
Support FXSAVE and FXRSTOR instructions.

mxsave
Target Report Mask(ISA_XSAVE) Var(ix86_isa_flags) Save
Support XSAVE and XRSTOR instructions.

mxsaveopt
Target Report Mask(ISA_XSAVEOPT) Var(ix86_isa_flags) Save
Support XSAVEOPT instruction.

mxsavec
Target Report Mask(ISA_XSAVEC) Var(ix86_isa_flags) Save
Support XSAVEC instructions.

mxsaves
Target Report Mask(ISA_XSAVES) Var(ix86_isa_flags) Save
Support XSAVES and XRSTORS instructions.

mtbm
Target Report Mask(ISA_TBM) Var(ix86_isa_flags) Save
Support TBM built-in functions and code generation.

mcx16
Target Report Mask(ISA2_CX16) Var(ix86_isa_flags2) Save
Support code generation of cmpxchg16b instruction.

msahf
Target Report Mask(ISA_SAHF) Var(ix86_isa_flags) Save
Support code generation of sahf instruction in 64bit x86-64 code.

mmovbe
Target Report Mask(ISA2_MOVBE) Var(ix86_isa_flags2) Save
Support code generation of movbe instruction.

mcrc32
Target Report Mask(ISA_CRC32) Var(ix86_isa_flags) Save
Support code generation of crc32 instruction.

maes
Target Report Mask(ISA_AES) Var(ix86_isa_flags) Save
Support AES built-in functions and code generation.

msha
Target Report Mask(ISA_SHA) Var(ix86_isa_flags) Save
Support SHA1 and SHA256 built-in functions and code generation.

mpclmul
Target Report Mask(ISA_PCLMUL) Var(ix86_isa_flags) Save
Support PCLMUL built-in functions and code generation.

msse2avx
Target Report Var(ix86_sse2avx)
Encode SSE instructions with VEX prefix.

mfsgsbase
Target Report Mask(ISA_FSGSBASE) Var(ix86_isa_flags) Save
Support FSGSBASE built-in functions and code generation.

mrdrnd
Target Report Mask(ISA_RDRND) Var(ix86_isa_flags) Save
Support RDRND built-in functions and code generation.

mf16c
Target Report Mask(ISA_F16C) Var(ix86_isa_flags) Save
Support F16C built-in functions and code generation.

mprefetchwt1
Target Report Mask(ISA_PREFETCHWT1) Var(ix86_isa_flags) Save
Support PREFETCHWT1 built-in functions and code generation.

mfentry
Target Report Var(flag_fentry)
Emit profiling counter call at function entry before prologue.

mrecord-mcount
Target Report Var(flag_record_mcount)
Generate __mcount_loc section with all mcount or __fentry__ calls.

mnop-mcount
Target Report Var(flag_nop_mcount)
Generate mcount/__fentry__ calls as nops. To activate they need to be
patched in.

mfentry-name=
Target RejectNegative Joined Var(fentry_name)
Set name of __fentry__ symbol called at function entry.

mfentry-section=
Target RejectNegative Joined Var(fentry_section)
Set name of section to record mrecord-mcount calls.

mskip-rax-setup
Target Report Var(flag_skip_rax_setup)
Skip setting up RAX register when passing variable arguments.

m8bit-idiv
Target Report Mask(USE_8BIT_IDIV) Save
Expand 32bit/64bit integer divide into 8bit unsigned integer divide with run-time check.

mavx256-split-unaligned-load
Target Report Mask(AVX256_SPLIT_UNALIGNED_LOAD) Save
Split 32-byte AVX unaligned load.

mavx256-split-unaligned-store
Target Report Mask(AVX256_SPLIT_UNALIGNED_STORE) Save
Split 32-byte AVX unaligned store.

mrtm
Target Report Mask(ISA_RTM) Var(ix86_isa_flags) Save
Support RTM built-in functions and code generation.

mmpx
<<<<<<< HEAD
Target Deprecated
Deprecated in GCC 9.  This switch has no effect.
=======
Target WarnRemoved
Removed in GCC 9.  This switch has no effect.
>>>>>>> 9e014010

mmwaitx
Target Report Mask(ISA2_MWAITX) Var(ix86_isa_flags2) Save
Support MWAITX and MONITORX built-in functions and code generation.

mclzero
Target Report Mask(ISA2_CLZERO) Var(ix86_isa_flags2) Save
Support CLZERO built-in functions and code generation.

mpku
Target Report Mask(ISA_PKU) Var(ix86_isa_flags) Save
Support PKU built-in functions and code generation.

mstack-protector-guard=
Target RejectNegative Joined Enum(stack_protector_guard) Var(ix86_stack_protector_guard) Init(SSP_TLS)
Use given stack-protector guard.

Enum
Name(stack_protector_guard) Type(enum stack_protector_guard)
Known stack protector guard (for use with the -mstack-protector-guard= option):

EnumValue
Enum(stack_protector_guard) String(tls) Value(SSP_TLS)

EnumValue
Enum(stack_protector_guard) String(global) Value(SSP_GLOBAL)

mstack-protector-guard-reg=
Target RejectNegative Joined Var(ix86_stack_protector_guard_reg_str)
Use the given base register for addressing the stack-protector guard.

TargetVariable
addr_space_t ix86_stack_protector_guard_reg = ADDR_SPACE_GENERIC

mstack-protector-guard-offset=
Target RejectNegative Joined Integer Var(ix86_stack_protector_guard_offset_str)
Use the given offset for addressing the stack-protector guard.

TargetVariable
HOST_WIDE_INT ix86_stack_protector_guard_offset = 0

mstack-protector-guard-symbol=
Target RejectNegative Joined Integer Var(ix86_stack_protector_guard_symbol_str)
Use the given symbol for addressing the stack-protector guard.

mmitigate-rop
<<<<<<< HEAD
Target Deprecated
;; Deprecated
=======
Target WarnRemoved
>>>>>>> 9e014010

mgeneral-regs-only
Target Report RejectNegative Mask(GENERAL_REGS_ONLY) Var(ix86_target_flags) Save
Generate code which uses only the general registers.

mshstk
Target Report Mask(ISA_SHSTK) Var(ix86_isa_flags) Save
Enable shadow stack built-in functions from Control-flow Enforcement
Technology (CET).

mcet-switch
Target Report Undocumented Var(flag_cet_switch) Init(0)
Turn on CET instrumentation for switch statements that use a jump table and
an indirect jump.

mmanual-endbr
Target Report Var(flag_manual_endbr) Init(0)
Insert ENDBR instruction at function entry only via cf_check attribute
for CET instrumentation.

mforce-indirect-call
Target Report Var(flag_force_indirect_call) Init(0)
Make all function calls indirect.

mindirect-branch=
Target Report RejectNegative Joined Enum(indirect_branch) Var(ix86_indirect_branch) Init(indirect_branch_keep)
Convert indirect call and jump to call and return thunks.

mfunction-return=
Target Report RejectNegative Joined Enum(indirect_branch) Var(ix86_function_return) Init(indirect_branch_keep)
Convert function return to call and return thunk.

Enum
Name(indirect_branch) Type(enum indirect_branch)
Known indirect branch choices (for use with the -mindirect-branch=/-mfunction-return= options):

EnumValue
Enum(indirect_branch) String(keep) Value(indirect_branch_keep)

EnumValue
Enum(indirect_branch) String(thunk) Value(indirect_branch_thunk)

EnumValue
Enum(indirect_branch) String(thunk-inline) Value(indirect_branch_thunk_inline)

EnumValue
Enum(indirect_branch) String(thunk-extern) Value(indirect_branch_thunk_extern)

mindirect-branch-register
Target Report Var(ix86_indirect_branch_register) Init(0)
Force indirect call and jump via register.

mmovdiri
Target Report Mask(ISA_MOVDIRI) Var(ix86_isa_flags) Save
Support MOVDIRI built-in functions and code generation.

mmovdir64b
<<<<<<< HEAD
Target Report Mask(ISA_MOVDIR64B) Var(ix86_isa_flags2) Save
Support MOVDIR64B built-in functions and code generation.

mwaitpkg
Target Report Mask(ISA_WAITPKG) Var(ix86_isa_flags2) Save
Support WAITPKG built-in functions and code generation.

mcldemote
Target Report Mask(ISA_CLDEMOTE) Var(ix86_isa_flags2) Save
=======
Target Report Mask(ISA2_MOVDIR64B) Var(ix86_isa_flags2) Save
Support MOVDIR64B built-in functions and code generation.

mwaitpkg
Target Report Mask(ISA2_WAITPKG) Var(ix86_isa_flags2) Save
Support WAITPKG built-in functions and code generation.

mcldemote
Target Report Mask(ISA2_CLDEMOTE) Var(ix86_isa_flags2) Save
>>>>>>> 9e014010
Support CLDEMOTE built-in functions and code generation.

minstrument-return=
Target Report RejectNegative Joined Enum(instrument_return) Var(ix86_instrument_return) Init(instrument_return_none)
Instrument function exit in instrumented functions with __fentry__.

Enum
Name(instrument_return) Type(enum instrument_return)
Known choices for return instrumentation with -minstrument-return=:

EnumValue
Enum(instrument_return) String(none) Value(instrument_return_none)

EnumValue
Enum(instrument_return) String(call) Value(instrument_return_call)

EnumValue
Enum(instrument_return) String(nop5) Value(instrument_return_nop5)

mrecord-return
Target Report Var(ix86_flag_record_return) Init(0)
<<<<<<< HEAD
Generate a __return_loc section pointing to all return instrumentation code.
=======
Generate a __return_loc section pointing to all return instrumentation code.

mavx512bf16
Target Report Mask(ISA2_AVX512BF16) Var(ix86_isa_flags2) Save
Support MMX, SSE, SSE2, SSE3, SSSE3, SSE4.1, SSE4.2, AVX, AVX2, AVX512F and
AVX512BF16 built-in functions and code generation.

menqcmd
Target Report Mask(ISA2_ENQCMD) Var(ix86_isa_flags2) Save
Support ENQCMD built-in functions and code generation.
>>>>>>> 9e014010
<|MERGE_RESOLUTION|>--- conflicted
+++ resolved
@@ -1,10 +1,6 @@
 ; Options for the IA-32 and AMD64 ports of the compiler.
 
-<<<<<<< HEAD
-; Copyright (C) 2005-2019 Free Software Foundation, Inc.
-=======
 ; Copyright (C) 2005-2020 Free Software Foundation, Inc.
->>>>>>> 9e014010
 ;
 ; This file is part of GCC.
 ;
@@ -799,11 +795,7 @@
 Support WBNOINVD built-in functions and code generation.
 
 mptwrite
-<<<<<<< HEAD
-Target Report Mask(ISA_PTWRITE) Var(ix86_isa_flags2) Save
-=======
 Target Report Mask(ISA2_PTWRITE) Var(ix86_isa_flags2) Save
->>>>>>> 9e014010
 Support PTWRITE built-in functions and code generation.
 
 msgx
@@ -863,12 +855,7 @@
 Support CLWB instruction.
 
 mpcommit
-<<<<<<< HEAD
-Target Deprecated
-;; Deprecated
-=======
 Target WarnRemoved
->>>>>>> 9e014010
 
 mfxsr
 Target Report Mask(ISA_FXSR) Var(ix86_isa_flags) Save
@@ -984,13 +971,8 @@
 Support RTM built-in functions and code generation.
 
 mmpx
-<<<<<<< HEAD
-Target Deprecated
-Deprecated in GCC 9.  This switch has no effect.
-=======
 Target WarnRemoved
 Removed in GCC 9.  This switch has no effect.
->>>>>>> 9e014010
 
 mmwaitx
 Target Report Mask(ISA2_MWAITX) Var(ix86_isa_flags2) Save
@@ -1037,12 +1019,7 @@
 Use the given symbol for addressing the stack-protector guard.
 
 mmitigate-rop
-<<<<<<< HEAD
-Target Deprecated
-;; Deprecated
-=======
 Target WarnRemoved
->>>>>>> 9e014010
 
 mgeneral-regs-only
 Target Report RejectNegative Mask(GENERAL_REGS_ONLY) Var(ix86_target_flags) Save
@@ -1100,17 +1077,6 @@
 Support MOVDIRI built-in functions and code generation.
 
 mmovdir64b
-<<<<<<< HEAD
-Target Report Mask(ISA_MOVDIR64B) Var(ix86_isa_flags2) Save
-Support MOVDIR64B built-in functions and code generation.
-
-mwaitpkg
-Target Report Mask(ISA_WAITPKG) Var(ix86_isa_flags2) Save
-Support WAITPKG built-in functions and code generation.
-
-mcldemote
-Target Report Mask(ISA_CLDEMOTE) Var(ix86_isa_flags2) Save
-=======
 Target Report Mask(ISA2_MOVDIR64B) Var(ix86_isa_flags2) Save
 Support MOVDIR64B built-in functions and code generation.
 
@@ -1120,7 +1086,6 @@
 
 mcldemote
 Target Report Mask(ISA2_CLDEMOTE) Var(ix86_isa_flags2) Save
->>>>>>> 9e014010
 Support CLDEMOTE built-in functions and code generation.
 
 minstrument-return=
@@ -1142,9 +1107,6 @@
 
 mrecord-return
 Target Report Var(ix86_flag_record_return) Init(0)
-<<<<<<< HEAD
-Generate a __return_loc section pointing to all return instrumentation code.
-=======
 Generate a __return_loc section pointing to all return instrumentation code.
 
 mavx512bf16
@@ -1154,5 +1116,4 @@
 
 menqcmd
 Target Report Mask(ISA2_ENQCMD) Var(ix86_isa_flags2) Save
-Support ENQCMD built-in functions and code generation.
->>>>>>> 9e014010
+Support ENQCMD built-in functions and code generation.