/*
<<<<<<< HEAD
 * Copyright (C) 2007-2019 Free Software Foundation, Inc.
=======
 * Copyright (C) 2007-2020 Free Software Foundation, Inc.
>>>>>>> e2aa5677
 *
 * This file is free software; you can redistribute it and/or modify it
 * under the terms of the GNU General Public License as published by the
 * Free Software Foundation; either version 3, or (at your option) any
 * later version.
 * 
 * This file is distributed in the hope that it will be useful, but
 * WITHOUT ANY WARRANTY; without even the implied warranty of
 * MERCHANTABILITY or FITNESS FOR A PARTICULAR PURPOSE.  See the GNU
 * General Public License for more details.
 * 
 * Under Section 7 of GPL version 3, you are granted additional
 * permissions described in the GCC Runtime Library Exception, version
 * 3.1, as published by the Free Software Foundation.
 * 
 * You should have received a copy of the GNU General Public License and
 * a copy of the GCC Runtime Library Exception along with this program;
 * see the files COPYING3 and COPYING.RUNTIME respectively.  If not, see
 * <http://www.gnu.org/licenses/>.
 */

/* %eax */
#define bit_AVX512BF16	(1 << 5)

/* %ecx */
#define bit_SSE3	(1 << 0)
#define bit_PCLMUL	(1 << 1)
#define bit_LZCNT	(1 << 5)
#define bit_SSSE3	(1 << 9)
#define bit_FMA		(1 << 12)
#define bit_CMPXCHG16B	(1 << 13)
#define bit_SSE4_1	(1 << 19)
#define bit_SSE4_2	(1 << 20)
#define bit_MOVBE	(1 << 22)
#define bit_POPCNT	(1 << 23)
#define bit_AES		(1 << 25)
#define bit_XSAVE	(1 << 26)
#define bit_OSXSAVE	(1 << 27)
#define bit_AVX		(1 << 28)
#define bit_F16C	(1 << 29)
#define bit_RDRND	(1 << 30)

/* %edx */
#define bit_CMPXCHG8B	(1 << 8)
#define bit_CMOV	(1 << 15)
#define bit_MMX		(1 << 23)
#define bit_FXSAVE	(1 << 24)
#define bit_SSE		(1 << 25)
#define bit_SSE2	(1 << 26)

/* Extended Features (%eax == 0x80000001) */
/* %ecx */
#define bit_LAHF_LM	(1 << 0)
#define bit_ABM		(1 << 5)
#define bit_SSE4a	(1 << 6)
#define bit_PRFCHW	(1 << 8)
#define bit_XOP         (1 << 11)
#define bit_LWP 	(1 << 15)
#define bit_FMA4        (1 << 16)
#define bit_TBM         (1 << 21)
#define bit_MWAITX      (1 << 29)

/* %edx */
#define bit_MMXEXT	(1 << 22)
#define bit_LM		(1 << 29)
#define bit_3DNOWP	(1 << 30)
#define bit_3DNOW	(1u << 31)

/* %ebx  */
#define bit_CLZERO	(1 << 0)
#define bit_WBNOINVD	(1 << 9)

/* Extended Features (%eax == 7) */
/* %ebx */
#define bit_FSGSBASE	(1 << 0)
#define bit_SGX (1 << 2)
#define bit_BMI	(1 << 3)
#define bit_HLE	(1 << 4)
#define bit_AVX2	(1 << 5)
#define bit_BMI2	(1 << 8)
#define bit_RTM	(1 << 11)
#define bit_MPX	(1 << 14)
#define bit_AVX512F	(1 << 16)
#define bit_AVX512DQ	(1 << 17)
#define bit_RDSEED	(1 << 18)
#define bit_ADX	(1 << 19)
#define bit_AVX512IFMA	(1 << 21)
#define bit_CLFLUSHOPT	(1 << 23)
#define bit_CLWB	(1 << 24)
#define bit_AVX512PF	(1 << 26)
#define bit_AVX512ER	(1 << 27)
#define bit_AVX512CD	(1 << 28)
#define bit_SHA		(1 << 29)
#define bit_AVX512BW	(1 << 30)
#define bit_AVX512VL	(1u << 31)

/* %ecx */
#define bit_PREFETCHWT1	  (1 << 0)
#define bit_AVX512VBMI	(1 << 1)
#define bit_PKU	(1 << 3)
#define bit_OSPKE	(1 << 4)
#define bit_WAITPKG	(1 << 5)
#define bit_AVX512VBMI2	(1 << 6)
#define bit_SHSTK	(1 << 7)
#define bit_GFNI	(1 << 8)
#define bit_VAES	(1 << 9)
#define bit_AVX512VNNI	(1 << 11)
#define bit_VPCLMULQDQ	(1 << 10)
#define bit_AVX512BITALG	(1 << 12)
#define bit_AVX512VPOPCNTDQ	(1 << 14)
#define bit_RDPID	(1 << 22)
#define bit_MOVDIRI	(1 << 27)
#define bit_MOVDIR64B	(1 << 28)
<<<<<<< HEAD
=======
#define bit_ENQCMD	(1 << 29)
>>>>>>> e2aa5677
#define bit_CLDEMOTE	(1 << 25)

/* %edx */
#define bit_AVX5124VNNIW (1 << 2)
#define bit_AVX5124FMAPS (1 << 3)
#define bit_AVX512VP2INTERSECT	(1 << 8)
#define bit_IBT	(1 << 20)
#define bit_PCONFIG	(1 << 18)
/* XFEATURE_ENABLED_MASK register bits (%eax == 13, %ecx == 0) */
#define bit_BNDREGS     (1 << 3)
#define bit_BNDCSR      (1 << 4)

/* Extended State Enumeration Sub-leaf (%eax == 13, %ecx == 1) */
#define bit_XSAVEOPT	(1 << 0)
#define bit_XSAVEC	(1 << 1)
#define bit_XSAVES	(1 << 3)

/* PT sub leaf (%eax == 14, %ecx == 0) */
/* %ebx */
#define bit_PTWRITE	(1 << 4)

/* Signatures for different CPU implementations as returned in uses
   of cpuid with level 0.  */
#define signature_AMD_ebx	0x68747541
#define signature_AMD_ecx	0x444d4163
#define signature_AMD_edx	0x69746e65

#define signature_CENTAUR_ebx	0x746e6543
#define signature_CENTAUR_ecx	0x736c7561
#define signature_CENTAUR_edx	0x48727561

#define signature_CYRIX_ebx	0x69727943
#define signature_CYRIX_ecx	0x64616574
#define signature_CYRIX_edx	0x736e4978

#define signature_INTEL_ebx	0x756e6547
#define signature_INTEL_ecx	0x6c65746e
#define signature_INTEL_edx	0x49656e69

#define signature_TM1_ebx	0x6e617254
#define signature_TM1_ecx	0x55504361
#define signature_TM1_edx	0x74656d73

#define signature_TM2_ebx	0x756e6547
#define signature_TM2_ecx	0x3638784d
#define signature_TM2_edx	0x54656e69

#define signature_NSC_ebx	0x646f6547
#define signature_NSC_ecx	0x43534e20
#define signature_NSC_edx	0x79622065

#define signature_NEXGEN_ebx	0x4778654e
#define signature_NEXGEN_ecx	0x6e657669
#define signature_NEXGEN_edx	0x72446e65

#define signature_RISE_ebx	0x65736952
#define signature_RISE_ecx	0x65736952
#define signature_RISE_edx	0x65736952

#define signature_SIS_ebx	0x20536953
#define signature_SIS_ecx	0x20536953
#define signature_SIS_edx	0x20536953

#define signature_UMC_ebx	0x20434d55
#define signature_UMC_ecx	0x20434d55
#define signature_UMC_edx	0x20434d55

#define signature_VIA_ebx	0x20414956
#define signature_VIA_ecx	0x20414956
#define signature_VIA_edx	0x20414956

#define signature_VORTEX_ebx	0x74726f56
#define signature_VORTEX_ecx	0x436f5320
#define signature_VORTEX_edx	0x36387865

#ifndef __x86_64__
/* At least one cpu (Winchip 2) does not set %ebx and %ecx
   for cpuid leaf 1. Forcibly zero the two registers before
   calling cpuid as a precaution.  */
#define __cpuid(level, a, b, c, d)					\
  do {									\
    if (__builtin_constant_p (level) && (level) != 1)			\
      __asm__ __volatile__ ("cpuid\n\t"					\
			    : "=a" (a), "=b" (b), "=c" (c), "=d" (d)	\
			    : "0" (level));				\
    else								\
      __asm__ __volatile__ ("cpuid\n\t"					\
			    : "=a" (a), "=b" (b), "=c" (c), "=d" (d)	\
			    : "0" (level), "1" (0), "2" (0));		\
  } while (0)
#else
#define __cpuid(level, a, b, c, d)					\
  __asm__ __volatile__ ("cpuid\n\t"					\
			: "=a" (a), "=b" (b), "=c" (c), "=d" (d)	\
			: "0" (level))
#endif

#define __cpuid_count(level, count, a, b, c, d)				\
  __asm__ __volatile__ ("cpuid\n\t"					\
			: "=a" (a), "=b" (b), "=c" (c), "=d" (d)	\
			: "0" (level), "2" (count))


/* Return highest supported input value for cpuid instruction.  ext can
   be either 0x0 or 0x80000000 to return highest supported value for
   basic or extended cpuid information.  Function returns 0 if cpuid
   is not supported or whatever cpuid returns in eax register.  If sig
   pointer is non-null, then first four bytes of the signature
   (as found in ebx register) are returned in location pointed by sig.  */

static __inline unsigned int
__get_cpuid_max (unsigned int __ext, unsigned int *__sig)
{
  unsigned int __eax, __ebx, __ecx, __edx;

#ifndef __x86_64__
  /* See if we can use cpuid.  On AMD64 we always can.  */
#if __GNUC__ >= 3
  __asm__ ("pushf{l|d}\n\t"
	   "pushf{l|d}\n\t"
	   "pop{l}\t%0\n\t"
	   "mov{l}\t{%0, %1|%1, %0}\n\t"
	   "xor{l}\t{%2, %0|%0, %2}\n\t"
	   "push{l}\t%0\n\t"
	   "popf{l|d}\n\t"
	   "pushf{l|d}\n\t"
	   "pop{l}\t%0\n\t"
	   "popf{l|d}\n\t"
	   : "=&r" (__eax), "=&r" (__ebx)
	   : "i" (0x00200000));
#else
/* Host GCCs older than 3.0 weren't supporting Intel asm syntax
   nor alternatives in i386 code.  */
  __asm__ ("pushfl\n\t"
	   "pushfl\n\t"
	   "popl\t%0\n\t"
	   "movl\t%0, %1\n\t"
	   "xorl\t%2, %0\n\t"
	   "pushl\t%0\n\t"
	   "popfl\n\t"
	   "pushfl\n\t"
	   "popl\t%0\n\t"
	   "popfl\n\t"
	   : "=&r" (__eax), "=&r" (__ebx)
	   : "i" (0x00200000));
#endif

  if (!((__eax ^ __ebx) & 0x00200000))
    return 0;
#endif

  /* Host supports cpuid.  Return highest supported cpuid input value.  */
  __cpuid (__ext, __eax, __ebx, __ecx, __edx);

  if (__sig)
    *__sig = __ebx;

  return __eax;
}

/* Return cpuid data for requested cpuid leaf, as found in returned
   eax, ebx, ecx and edx registers.  The function checks if cpuid is
   supported and returns 1 for valid cpuid information or 0 for
   unsupported cpuid leaf.  All pointers are required to be non-null.  */

static __inline int
__get_cpuid (unsigned int __leaf,
	     unsigned int *__eax, unsigned int *__ebx,
	     unsigned int *__ecx, unsigned int *__edx)
{
  unsigned int __ext = __leaf & 0x80000000;
  unsigned int __maxlevel = __get_cpuid_max (__ext, 0);

  if (__maxlevel == 0 || __maxlevel < __leaf)
    return 0;

  __cpuid (__leaf, *__eax, *__ebx, *__ecx, *__edx);
  return 1;
}

/* Same as above, but sub-leaf can be specified.  */

static __inline int
__get_cpuid_count (unsigned int __leaf, unsigned int __subleaf,
		   unsigned int *__eax, unsigned int *__ebx,
		   unsigned int *__ecx, unsigned int *__edx)
{
  unsigned int __ext = __leaf & 0x80000000;
  unsigned int __maxlevel = __get_cpuid_max (__ext, 0);

  if (__maxlevel == 0 || __maxlevel < __leaf)
    return 0;

  __cpuid_count (__leaf, __subleaf, *__eax, *__ebx, *__ecx, *__edx);
  return 1;
}<|MERGE_RESOLUTION|>--- conflicted
+++ resolved
@@ -1,9 +1,5 @@
 /*
-<<<<<<< HEAD
- * Copyright (C) 2007-2019 Free Software Foundation, Inc.
-=======
  * Copyright (C) 2007-2020 Free Software Foundation, Inc.
->>>>>>> e2aa5677
  *
  * This file is free software; you can redistribute it and/or modify it
  * under the terms of the GNU General Public License as published by the
@@ -117,10 +113,7 @@
 #define bit_RDPID	(1 << 22)
 #define bit_MOVDIRI	(1 << 27)
 #define bit_MOVDIR64B	(1 << 28)
-<<<<<<< HEAD
-=======
 #define bit_ENQCMD	(1 << 29)
->>>>>>> e2aa5677
 #define bit_CLDEMOTE	(1 << 25)
 
 /* %edx */
