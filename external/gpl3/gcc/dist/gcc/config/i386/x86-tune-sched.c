/* Scheduler hooks for IA-32 which implement CPU specific logic.
<<<<<<< HEAD
   Copyright (C) 1988-2019 Free Software Foundation, Inc.
=======
   Copyright (C) 1988-2020 Free Software Foundation, Inc.
>>>>>>> e2aa5677

This file is part of GCC.

GCC is free software; you can redistribute it and/or modify
it under the terms of the GNU General Public License as published by
the Free Software Foundation; either version 3, or (at your option)
any later version.

GCC is distributed in the hope that it will be useful,
but WITHOUT ANY WARRANTY; without even the implied warranty of
MERCHANTABILITY or FITNESS FOR A PARTICULAR PURPOSE.  See the
GNU General Public License for more details.

You should have received a copy of the GNU General Public License
along with GCC; see the file COPYING3.  If not see
<http://www.gnu.org/licenses/>.  */

#define IN_TARGET_CODE 1

#include "config.h"
#include "system.h"
#include "coretypes.h"
#include "backend.h"
#include "rtl.h"
#include "tree.h"
#include "cfghooks.h"
#include "tm_p.h"
#include "target.h"
#include "insn-config.h"
#include "insn-attr.h"
#include "insn-opinit.h"
#include "recog.h"

/* Return the maximum number of instructions a cpu can issue.  */

int
ix86_issue_rate (void)
{
  switch (ix86_tune)
    {
    case PROCESSOR_PENTIUM:
    case PROCESSOR_LAKEMONT:
    case PROCESSOR_BONNELL:
    case PROCESSOR_SILVERMONT:
    case PROCESSOR_KNL:
    case PROCESSOR_KNM:
    case PROCESSOR_INTEL:
    case PROCESSOR_K6:
    case PROCESSOR_BTVER2:
    case PROCESSOR_PENTIUM4:
    case PROCESSOR_NOCONA:
      return 2;

    case PROCESSOR_PENTIUMPRO:
    case PROCESSOR_ATHLON:
    case PROCESSOR_K8:
    case PROCESSOR_AMDFAM10:
    case PROCESSOR_BTVER1:
      return 3;

    case PROCESSOR_BDVER1:
    case PROCESSOR_BDVER2:
    case PROCESSOR_BDVER3:
    case PROCESSOR_BDVER4:
    case PROCESSOR_ZNVER1:
    case PROCESSOR_ZNVER2:
<<<<<<< HEAD
=======
    case PROCESSOR_ZNVER3:
>>>>>>> e2aa5677
    case PROCESSOR_CORE2:
    case PROCESSOR_NEHALEM:
    case PROCESSOR_SANDYBRIDGE:
    case PROCESSOR_HASWELL:
    case PROCESSOR_GENERIC:
      return 4;

    default:
      return 1;
    }
}

/* Return true iff USE_INSN has a memory address with operands set by
   SET_INSN.  */

bool
ix86_agi_dependent (rtx_insn *set_insn, rtx_insn *use_insn)
{
  int i;
  extract_insn_cached (use_insn);
  for (i = recog_data.n_operands - 1; i >= 0; --i)
    if (MEM_P (recog_data.operand[i]))
      {
	rtx addr = XEXP (recog_data.operand[i], 0);
	if (modified_in_p (addr, set_insn) != 0)
	  {
	    /* No AGI stall if SET_INSN is a push or pop and USE_INSN
	       has SP based memory (unless index reg is modified in a pop).  */
	    rtx set = single_set (set_insn);
	    if (set
		&& (push_operand (SET_DEST (set), GET_MODE (SET_DEST (set)))
		    || pop_operand (SET_SRC (set), GET_MODE (SET_SRC (set)))))
	      {
		struct ix86_address parts;
		if (ix86_decompose_address (addr, &parts)
		    && parts.base == stack_pointer_rtx
		    && (parts.index == NULL_RTX
			|| MEM_P (SET_DEST (set))
			|| !modified_in_p (parts.index, set_insn)))
		  return false;
	      }
	    return true;
	  }
	return false;
      }
  return false;
}

/* A subroutine of ix86_adjust_cost -- return TRUE iff INSN reads flags set
   by DEP_INSN and nothing set by DEP_INSN.  */

static bool
ix86_flags_dependent (rtx_insn *insn, rtx_insn *dep_insn, enum attr_type insn_type)
{
  rtx set, set2;

  /* Simplify the test for uninteresting insns.  */
  if (insn_type != TYPE_SETCC
      && insn_type != TYPE_ICMOV
      && insn_type != TYPE_FCMOV
      && insn_type != TYPE_IBR)
    return false;

  if ((set = single_set (dep_insn)) != 0)
    {
      set = SET_DEST (set);
      set2 = NULL_RTX;
    }
  else if (GET_CODE (PATTERN (dep_insn)) == PARALLEL
	   && XVECLEN (PATTERN (dep_insn), 0) == 2
	   && GET_CODE (XVECEXP (PATTERN (dep_insn), 0, 0)) == SET
	   && GET_CODE (XVECEXP (PATTERN (dep_insn), 0, 1)) == SET)
    {
      set = SET_DEST (XVECEXP (PATTERN (dep_insn), 0, 0));
      set2 = SET_DEST (XVECEXP (PATTERN (dep_insn), 0, 0));
    }
  else
    return false;

  if (!REG_P (set) || REGNO (set) != FLAGS_REG)
    return false;

  /* This test is true if the dependent insn reads the flags but
     not any other potentially set register.  */
  if (!reg_overlap_mentioned_p (set, PATTERN (insn)))
    return false;

  if (set2 && reg_overlap_mentioned_p (set2, PATTERN (insn)))
    return false;

  return true;
}

/* Helper function for exact_store_load_dependency.
   Return true if addr is found in insn.  */
static bool
exact_dependency_1 (rtx addr, rtx insn)
{
  enum rtx_code code;
  const char *format_ptr;
  int i, j;

  code = GET_CODE (insn);
  switch (code)
    {
    case MEM:
      if (rtx_equal_p (addr, insn))
	return true;
      break;
    case REG:
    CASE_CONST_ANY:
    case SYMBOL_REF:
    case CODE_LABEL:
    case PC:
    case CC0:
    case EXPR_LIST:
      return false;
    default:
      break;
    }

  format_ptr = GET_RTX_FORMAT (code);
  for (i = 0; i < GET_RTX_LENGTH (code); i++)
    {
      switch (*format_ptr++)
	{
	case 'e':
	  if (exact_dependency_1 (addr, XEXP (insn, i)))
	    return true;
	  break;
	case 'E':
	  for (j = 0; j < XVECLEN (insn, i); j++)
	    if (exact_dependency_1 (addr, XVECEXP (insn, i, j)))
	      return true;
	  break;
	}
    }
  return false;
}

/* Return true if there exists exact dependency for store & load, i.e.
   the same memory address is used in them.  */
static bool
exact_store_load_dependency (rtx_insn *store, rtx_insn *load)
{
  rtx set1, set2;

  set1 = single_set (store);
  if (!set1)
    return false;
  if (!MEM_P (SET_DEST (set1)))
    return false;
  set2 = single_set (load);
  if (!set2)
    return false;
  if (exact_dependency_1 (SET_DEST (set1), SET_SRC (set2)))
    return true;
  return false;
}


/* This function corrects the value of COST (latency) based on the relationship
   between INSN and DEP_INSN through a dependence of type DEP_TYPE, and strength
   DW.  It should return the new value.

   On x86 CPUs this is most commonly used to model the fact that valus of
   registers used to compute address of memory operand  needs to be ready
   earlier than values of registers used in the actual operation.  */

int
ix86_adjust_cost (rtx_insn *insn, int dep_type, rtx_insn *dep_insn, int cost,
		  unsigned int)
{
  enum attr_type insn_type, dep_insn_type;
  enum attr_memory memory;
  rtx set, set2;
  int dep_insn_code_number;

  /* Anti and output dependencies have zero cost on all CPUs.  */
  if (dep_type != 0)
    return 0;

  dep_insn_code_number = recog_memoized (dep_insn);

  /* If we can't recognize the insns, we can't really do anything.  */
  if (dep_insn_code_number < 0 || recog_memoized (insn) < 0)
    return cost;

  insn_type = get_attr_type (insn);
  dep_insn_type = get_attr_type (dep_insn);

  switch (ix86_tune)
    {
    case PROCESSOR_PENTIUM:
    case PROCESSOR_LAKEMONT:
      /* Address Generation Interlock adds a cycle of latency.  */
      if (insn_type == TYPE_LEA)
	{
	  rtx addr = PATTERN (insn);

	  if (GET_CODE (addr) == PARALLEL)
	    addr = XVECEXP (addr, 0, 0);

	  gcc_assert (GET_CODE (addr) == SET);

	  addr = SET_SRC (addr);
	  if (modified_in_p (addr, dep_insn))
	    cost += 1;
	}
      else if (ix86_agi_dependent (dep_insn, insn))
	cost += 1;

      /* ??? Compares pair with jump/setcc.  */
      if (ix86_flags_dependent (insn, dep_insn, insn_type))
	cost = 0;

      /* Floating point stores require value to be ready one cycle earlier.  */
      if (insn_type == TYPE_FMOV
	  && get_attr_memory (insn) == MEMORY_STORE
	  && !ix86_agi_dependent (dep_insn, insn))
	cost += 1;
      break;

    case PROCESSOR_PENTIUMPRO:
      /* INT->FP conversion is expensive.  */
      if (get_attr_fp_int_src (dep_insn))
	cost += 5;

      /* There is one cycle extra latency between an FP op and a store.  */
      if (insn_type == TYPE_FMOV
	  && (set = single_set (dep_insn)) != NULL_RTX
	  && (set2 = single_set (insn)) != NULL_RTX
	  && rtx_equal_p (SET_DEST (set), SET_SRC (set2))
	  && MEM_P (SET_DEST (set2)))
	cost += 1;

      memory = get_attr_memory (insn);

      /* Show ability of reorder buffer to hide latency of load by executing
	 in parallel with previous instruction in case
	 previous instruction is not needed to compute the address.  */
      if ((memory == MEMORY_LOAD || memory == MEMORY_BOTH)
	  && !ix86_agi_dependent (dep_insn, insn))
	{
	  /* Claim moves to take one cycle, as core can issue one load
	     at time and the next load can start cycle later.  */
	  if (dep_insn_type == TYPE_IMOV
	      || dep_insn_type == TYPE_FMOV)
	    cost = 1;
	  else if (cost > 1)
	    cost--;
	}
      break;

    case PROCESSOR_K6:
     /* The esp dependency is resolved before
	the instruction is really finished.  */
      if ((insn_type == TYPE_PUSH || insn_type == TYPE_POP)
	  && (dep_insn_type == TYPE_PUSH || dep_insn_type == TYPE_POP))
	return 1;

      /* INT->FP conversion is expensive.  */
      if (get_attr_fp_int_src (dep_insn))
	cost += 5;

      memory = get_attr_memory (insn);

      /* Show ability of reorder buffer to hide latency of load by executing
	 in parallel with previous instruction in case
	 previous instruction is not needed to compute the address.  */
      if ((memory == MEMORY_LOAD || memory == MEMORY_BOTH)
	  && !ix86_agi_dependent (dep_insn, insn))
	{
	  /* Claim moves to take one cycle, as core can issue one load
	     at time and the next load can start cycle later.  */
	  if (dep_insn_type == TYPE_IMOV
	      || dep_insn_type == TYPE_FMOV)
	    cost = 1;
	  else if (cost > 2)
	    cost -= 2;
	  else
	    cost = 1;
	}
      break;

    case PROCESSOR_AMDFAM10:
    case PROCESSOR_BDVER1:
    case PROCESSOR_BDVER2:
    case PROCESSOR_BDVER3:
    case PROCESSOR_BDVER4:
    case PROCESSOR_BTVER1:
    case PROCESSOR_BTVER2:
      /* Stack engine allows to execute push&pop instructions in parall.  */
      if ((insn_type == TYPE_PUSH || insn_type == TYPE_POP)
	  && (dep_insn_type == TYPE_PUSH || dep_insn_type == TYPE_POP))
	return 0;
      /* FALLTHRU */

    case PROCESSOR_ATHLON:
    case PROCESSOR_K8:
      memory = get_attr_memory (insn);

      /* Show ability of reorder buffer to hide latency of load by executing
	 in parallel with previous instruction in case
	 previous instruction is not needed to compute the address.  */
      if ((memory == MEMORY_LOAD || memory == MEMORY_BOTH)
	  && !ix86_agi_dependent (dep_insn, insn))
	{
	  enum attr_unit unit = get_attr_unit (insn);
	  int loadcost = 3;

	  /* Because of the difference between the length of integer and
	     floating unit pipeline preparation stages, the memory operands
	     for floating point are cheaper.

	     ??? For Athlon it the difference is most probably 2.  */
	  if (unit == UNIT_INTEGER || unit == UNIT_UNKNOWN)
	    loadcost = 3;
	  else
	    loadcost = TARGET_ATHLON ? 2 : 0;

	  if (cost >= loadcost)
	    cost -= loadcost;
	  else
	    cost = 0;
	}
      break;

    case PROCESSOR_ZNVER1:
    case PROCESSOR_ZNVER2:
<<<<<<< HEAD
=======
    case PROCESSOR_ZNVER3:
>>>>>>> e2aa5677
      /* Stack engine allows to execute push&pop instructions in parall.  */
      if ((insn_type == TYPE_PUSH || insn_type == TYPE_POP)
	  && (dep_insn_type == TYPE_PUSH || dep_insn_type == TYPE_POP))
	return 0;

      memory = get_attr_memory (insn);

      /* Show ability of reorder buffer to hide latency of load by executing
	 in parallel with previous instruction in case
	 previous instruction is not needed to compute the address.  */
      if ((memory == MEMORY_LOAD || memory == MEMORY_BOTH)
	  && !ix86_agi_dependent (dep_insn, insn))
	{
	  enum attr_unit unit = get_attr_unit (insn);
	  int loadcost;

	  if (unit == UNIT_INTEGER || unit == UNIT_UNKNOWN)
	    loadcost = 4;
	  else
	    loadcost = 7;

	  if (cost >= loadcost)
	    cost -= loadcost;
	  else
	    cost = 0;
	}
      break;

    case PROCESSOR_CORE2:
    case PROCESSOR_NEHALEM:
    case PROCESSOR_SANDYBRIDGE:
    case PROCESSOR_HASWELL:
    case PROCESSOR_GENERIC:
      /* Stack engine allows to execute push&pop instructions in parall.  */
      if ((insn_type == TYPE_PUSH || insn_type == TYPE_POP)
	  && (dep_insn_type == TYPE_PUSH || dep_insn_type == TYPE_POP))
	return 0;

      memory = get_attr_memory (insn);

      /* Show ability of reorder buffer to hide latency of load by executing
	 in parallel with previous instruction in case
	 previous instruction is not needed to compute the address.  */
      if ((memory == MEMORY_LOAD || memory == MEMORY_BOTH)
	  && !ix86_agi_dependent (dep_insn, insn))
	{
	  if (cost >= 4)
	    cost -= 4;
	  else
	    cost = 0;
	}
      break;

    case PROCESSOR_SILVERMONT:
    case PROCESSOR_KNL:
    case PROCESSOR_KNM:
    case PROCESSOR_INTEL:
      if (!reload_completed)
	return cost;

      /* Increase cost of integer loads.  */
      memory = get_attr_memory (dep_insn);
      if (memory == MEMORY_LOAD || memory == MEMORY_BOTH)
	{
	  enum attr_unit unit = get_attr_unit (dep_insn);
	  if (unit == UNIT_INTEGER && cost == 1)
	    {
	      if (memory == MEMORY_LOAD)
		cost = 3;
	      else
		{
		  /* Increase cost of ld/st for short int types only
		     because of store forwarding issue.  */
		  rtx set = single_set (dep_insn);
		  if (set && (GET_MODE (SET_DEST (set)) == QImode
			      || GET_MODE (SET_DEST (set)) == HImode))
		    {
		      /* Increase cost of store/load insn if exact
			 dependence exists and it is load insn.  */
		      enum attr_memory insn_memory = get_attr_memory (insn);
		      if (insn_memory == MEMORY_LOAD
			  && exact_store_load_dependency (dep_insn, insn))
			cost = 3;
		    }
		}
	    }
	}

    default:
      break;
    }

  return cost;
}

/* How many alternative schedules to try.  This should be as wide as the
   scheduling freedom in the DFA, but no wider.  Making this value too
   large results extra work for the scheduler.  */

int
ia32_multipass_dfa_lookahead (void)
{
  /* Generally, we want haifa-sched:max_issue() to look ahead as far
     as many instructions can be executed on a cycle, i.e.,
     issue_rate.  */
  if (reload_completed)
    return ix86_issue_rate ();
  /* Don't use lookahead for pre-reload schedule to save compile time.  */
  return 0;
}

/* Return true if target platform supports macro-fusion.  */

bool
ix86_macro_fusion_p ()
{
  return TARGET_FUSE_CMP_AND_BRANCH;
}

/* Check whether current microarchitecture support macro fusion
   for insn pair "CONDGEN + CONDJMP". Refer to
   "Intel Architectures Optimization Reference Manual". */

bool
ix86_macro_fusion_pair_p (rtx_insn *condgen, rtx_insn *condjmp)
{
  rtx src, dest;
  enum rtx_code ccode;
  rtx compare_set = NULL_RTX, test_if, cond;
  rtx alu_set = NULL_RTX, addr = NULL_RTX;
  enum attr_type condgen_type;

  if (!any_condjump_p (condjmp))
    return false;

  unsigned int condreg1, condreg2;
  rtx cc_reg_1;
  targetm.fixed_condition_code_regs (&condreg1, &condreg2);
  cc_reg_1 = gen_rtx_REG (CCmode, condreg1);
  if (!reg_referenced_p (cc_reg_1, PATTERN (condjmp))
      || !condgen
      || !modified_in_p (cc_reg_1, condgen))
    return false;

  condgen_type = get_attr_type (condgen);
  if (condgen_type == TYPE_MULTI
      && INSN_CODE (condgen) == code_for_stack_protect_test_1 (ptr_mode)
      && TARGET_FUSE_ALU_AND_BRANCH)
    {
      /* stack_protect_test_<mode> ends with a sub, which subtracts
	 a non-rip special memory operand from a GPR.  */
      src = NULL_RTX;
      alu_set = XVECEXP (PATTERN (condgen), 0, 1);
      goto handle_stack_protect_test;
    }
  else if (condgen_type != TYPE_TEST
	   && condgen_type != TYPE_ICMP
	   && condgen_type != TYPE_INCDEC
	   && condgen_type != TYPE_ALU)
    return false;

  compare_set = single_set (condgen);
  if (compare_set == NULL_RTX && !TARGET_FUSE_ALU_AND_BRANCH)
    return false;

  if (compare_set == NULL_RTX)
    {
      int i;
      rtx pat = PATTERN (condgen);
      for (i = 0; i < XVECLEN (pat, 0); i++)
	if (GET_CODE (XVECEXP (pat, 0, i)) == SET)
	  {
	    rtx set_src = SET_SRC (XVECEXP (pat, 0, i));
	    if (GET_CODE (set_src) == COMPARE)
	      compare_set = XVECEXP (pat, 0, i);
	    else
	      alu_set = XVECEXP (pat, 0, i);
	  }
    }
  if (compare_set == NULL_RTX)
    return false;
  src = SET_SRC (compare_set);
  if (GET_CODE (src) != COMPARE)
    return false;

  /* Macro-fusion for cmp/test MEM-IMM + conditional jmp is not
     supported.  */
  if ((MEM_P (XEXP (src, 0)) && CONST_INT_P (XEXP (src, 1)))
      || (MEM_P (XEXP (src, 1)) && CONST_INT_P (XEXP (src, 0))))
    return false;

  /* No fusion for RIP-relative address.  */
  if (MEM_P (XEXP (src, 0)))
    addr = XEXP (XEXP (src, 0), 0);
  else if (MEM_P (XEXP (src, 1)))
    addr = XEXP (XEXP (src, 1), 0);

  if (addr)
    {
      ix86_address parts;
      int ok = ix86_decompose_address (addr, &parts);
      gcc_assert (ok);

      if (ix86_rip_relative_addr_p (&parts))
	return false;
    }

 handle_stack_protect_test:
  test_if = SET_SRC (pc_set (condjmp));
  cond = XEXP (test_if, 0);
  ccode = GET_CODE (cond);
  /* Check whether conditional jump use Sign or Overflow Flags.  */
  if (!TARGET_FUSE_CMP_AND_BRANCH_SOFLAGS
      && (ccode == GE || ccode == GT || ccode == LE || ccode == LT))
    return false;

  /* Return true for TYPE_TEST and TYPE_ICMP.  */
  if (condgen_type == TYPE_TEST || condgen_type == TYPE_ICMP)
    return true;

  /* The following is the case that macro-fusion for alu + jmp.  */
  if (!TARGET_FUSE_ALU_AND_BRANCH || !alu_set)
    return false;

  /* No fusion for alu op with memory destination operand.  */
  dest = SET_DEST (alu_set);
  if (MEM_P (dest))
    return false;

  /* Macro-fusion for inc/dec + unsigned conditional jump is not
     supported.  */
  if (condgen_type == TYPE_INCDEC
      && (ccode == GEU || ccode == GTU || ccode == LEU || ccode == LTU))
    return false;

  return true;
}
<|MERGE_RESOLUTION|>--- conflicted
+++ resolved
@@ -1,9 +1,5 @@
 /* Scheduler hooks for IA-32 which implement CPU specific logic.
-<<<<<<< HEAD
-   Copyright (C) 1988-2019 Free Software Foundation, Inc.
-=======
    Copyright (C) 1988-2020 Free Software Foundation, Inc.
->>>>>>> e2aa5677
 
 This file is part of GCC.
 
@@ -70,10 +66,7 @@
     case PROCESSOR_BDVER4:
     case PROCESSOR_ZNVER1:
     case PROCESSOR_ZNVER2:
-<<<<<<< HEAD
-=======
     case PROCESSOR_ZNVER3:
->>>>>>> e2aa5677
     case PROCESSOR_CORE2:
     case PROCESSOR_NEHALEM:
     case PROCESSOR_SANDYBRIDGE:
@@ -404,10 +397,7 @@
 
     case PROCESSOR_ZNVER1:
     case PROCESSOR_ZNVER2:
-<<<<<<< HEAD
-=======
     case PROCESSOR_ZNVER3:
->>>>>>> e2aa5677
       /* Stack engine allows to execute push&pop instructions in parall.  */
       if ((insn_type == TYPE_PUSH || insn_type == TYPE_POP)
 	  && (dep_insn_type == TYPE_PUSH || dep_insn_type == TYPE_POP))
