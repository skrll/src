--- conflicted
+++ resolved
@@ -1,9 +1,5 @@
 /* Definitions for Intel 386 running Linux-based GNU systems with ELF format.
-<<<<<<< HEAD
-   Copyright (C) 2012-2019 Free Software Foundation, Inc.
-=======
    Copyright (C) 2012-2020 Free Software Foundation, Inc.
->>>>>>> e2aa5677
    Contributed by Ilya Enkovich.
 
 This file is part of GCC.
