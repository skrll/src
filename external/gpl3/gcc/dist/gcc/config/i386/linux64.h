--- conflicted
+++ resolved
@@ -1,9 +1,5 @@
 /* Definitions for AMD x86-64 running Linux-based GNU systems with ELF format.
-<<<<<<< HEAD
-   Copyright (C) 2001-2019 Free Software Foundation, Inc.
-=======
    Copyright (C) 2001-2020 Free Software Foundation, Inc.
->>>>>>> 9e014010
    Contributed by Jan Hubicka <jh@suse.cz>, based on linux.h.
 
 This file is part of GCC.
