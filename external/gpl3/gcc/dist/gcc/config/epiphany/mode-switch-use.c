/* Insert USEs in instructions that require mode switching.
   This should probably be merged into mode-switching.c .
<<<<<<< HEAD
   Copyright (C) 2011-2019 Free Software Foundation, Inc.
=======
   Copyright (C) 2011-2020 Free Software Foundation, Inc.
>>>>>>> e2aa5677
   Contributed by Embecosm on behalf of Adapteva, Inc.

This file is part of GCC.

GCC is free software; you can redistribute it and/or modify
it under the terms of the GNU General Public License as published by
the Free Software Foundation; either version 3, or (at your option)
any later version.

GCC is distributed in the hope that it will be useful,
but WITHOUT ANY WARRANTY; without even the implied warranty of
MERCHANTABILITY or FITNESS FOR A PARTICULAR PURPOSE.  See the
GNU General Public License for more details.

You should have received a copy of the GNU General Public License
along with GCC; see the file COPYING3.  If not see
<http://www.gnu.org/licenses/>.  */

#define IN_TARGET_CODE 1

#include "config.h"
#include "system.h"
#include "coretypes.h"
#include "backend.h"
#include "rtl.h"
#include "df.h"
#include "memmodel.h"
#include "tm_p.h"
#include "emit-rtl.h"
#include "tree-pass.h"
#include "insn-attr.h"

#ifndef TARGET_INSERT_MODE_SWITCH_USE
#define TARGET_INSERT_MODE_SWITCH_USE NULL
#endif

static unsigned int
insert_uses (void)
{
  static const int num_modes[] = NUM_MODES_FOR_MODE_SWITCHING;
#define N_ENTITIES ARRAY_SIZE (num_modes)
  int e;
  void (*target_insert_mode_switch_use) (rtx_insn *insn, int, int)
    = TARGET_INSERT_MODE_SWITCH_USE;

  for (e = N_ENTITIES - 1; e >= 0; e--)
    {
      int no_mode = num_modes[e];
      rtx_insn *insn;
      int mode;

      if (!OPTIMIZE_MODE_SWITCHING (e))
	continue;
      for (insn = get_insns (); insn; insn = NEXT_INSN (insn))
	{
	  if (!INSN_P (insn))
	    continue;
	  mode = epiphany_mode_needed (e, insn);
	  if (mode == no_mode)
	    continue;
	  if (target_insert_mode_switch_use)
	    {
	      target_insert_mode_switch_use (insn, e, mode);
	      df_insn_rescan (insn);
	    }
	}
    }
  return 0;
}

namespace {

const pass_data pass_data_mode_switch_use =
{
  RTL_PASS, /* type */
  "mode_switch_use", /* name */
  OPTGROUP_NONE, /* optinfo_flags */
  TV_NONE, /* tv_id */
  0, /* properties_required */
  0, /* properties_provided */
  0, /* properties_destroyed */
  0, /* todo_flags_start */
  0, /* todo_flags_finish */
};

class pass_mode_switch_use : public rtl_opt_pass
{
public:
  pass_mode_switch_use(gcc::context *ctxt)
    : rtl_opt_pass(pass_data_mode_switch_use, ctxt)
  {}

  /* opt_pass methods: */
  virtual unsigned int execute (function *) { return insert_uses (); }

}; // class pass_mode_switch_use

} // anon namespace

rtl_opt_pass *
make_pass_mode_switch_use (gcc::context *ctxt)
{
  return new pass_mode_switch_use (ctxt);
}<|MERGE_RESOLUTION|>--- conflicted
+++ resolved
@@ -1,10 +1,6 @@
 /* Insert USEs in instructions that require mode switching.
    This should probably be merged into mode-switching.c .
-<<<<<<< HEAD
-   Copyright (C) 2011-2019 Free Software Foundation, Inc.
-=======
    Copyright (C) 2011-2020 Free Software Foundation, Inc.
->>>>>>> e2aa5677
    Contributed by Embecosm on behalf of Adapteva, Inc.
 
 This file is part of GCC.
