;; Predicate definitions for Synopsys DesignWare ARC.
<<<<<<< HEAD
;; Copyright (C) 2007-2019 Free Software Foundation, Inc.
=======
;; Copyright (C) 2007-2020 Free Software Foundation, Inc.
>>>>>>> 9e014010
;;
;; This file is part of GCC.
;;
;; GCC is free software; you can redistribute it and/or modify
;; it under the terms of the GNU General Public License as published by
;; the Free Software Foundation; either version 3, or (at your option)
;; any later version.
;;
;; GCC is distributed in the hope that it will be useful,
;; but WITHOUT ANY WARRANTY; without even the implied warranty of
;; MERCHANTABILITY or FITNESS FOR A PARTICULAR PURPOSE.  See the
;; GNU General Public License for more details.
;;
;; You should have received a copy of the GNU General Public License
;; along with GCC; see the file COPYING3.  If not see
;; <http://www.gnu.org/licenses/>.

(define_predicate "dest_reg_operand"
  (match_code "reg,subreg")
{
  return register_operand (op, mode);
})

(define_predicate "mpy_dest_reg_operand"
  (match_code "reg,subreg")
{
  return register_operand (op, mode);
})


;; Returns 1 if OP is a symbol reference.
(define_predicate "symbolic_operand"
  (match_code "symbol_ref, label_ref, const")
)

;; Acceptable arguments to the call insn.
(define_predicate "call_address_operand"
  (ior (match_code "const_int, reg")
       (match_operand 0 "symbolic_operand")
       (match_test "CONSTANT_P (op)
		    && arc_legitimate_constant_p (VOIDmode, op)"))
)

(define_predicate "call_operand"
  (and (match_code "mem")
       (match_test "call_address_operand (XEXP (op, 0), mode)"))
)

;; Return true if OP is a unsigned 6-bit immediate (u6) value.
(define_predicate "u6_immediate_operand"
  (and (match_code "const_int")
       (match_test "UNSIGNED_INT6 (INTVAL (op))"))
)

;; Return true if OP is a short immediate (shimm) value.
(define_predicate "short_immediate_operand"
  (and (match_code "const_int")
       (match_test "SMALL_INT (INTVAL (op))"))
)

(define_predicate "p2_immediate_operand"
  (and (match_code "const_int")
       (match_test "((INTVAL (op) - 1) & INTVAL (op)) == 0")
       (match_test "INTVAL (op)"))
)

;; Return true if OP will require a long immediate (limm) value.
;; This is currently only used when calculating length attributes.
(define_predicate "long_immediate_operand"
  (match_code "symbol_ref, label_ref, const, const_double, const_int")
{
  switch (GET_CODE (op))
    {
    case SYMBOL_REF :
    case LABEL_REF :
    case CONST :
      return 1;
    case CONST_INT :
      return !SIGNED_INT12 (INTVAL (op));
    case CONST_DOUBLE :
      /* These can happen because large unsigned 32 bit constants are
	 represented this way (the multiplication patterns can cause these
	 to be generated).  They also occur for SFmode values.  */
      return 1;
    default:
      break;
    }
  return 0;
}
)

;; Return true if OP is a MEM that when used as a load or store address will
;; require an 8 byte insn.
;; Load and store instructions don't allow the same possibilities but they're
;; similar enough that this one function will do.
;; This is currently only used when calculating length attributes.  */
(define_predicate "long_immediate_loadstore_operand"
  (match_code "mem")
{
  int size = GET_MODE_SIZE (GET_MODE (op));

  op = XEXP (op, 0);
  if (TARGET_NPS_CMEM && cmem_address (op, SImode))
    return 0;
  switch (GET_CODE (op))
    {
    case SYMBOL_REF :
    case LABEL_REF :
    case CONST :
      return 1;
    case CONST_INT :
      /* This must be handled as "st c,[limm]".  Ditto for load.
	 Technically, the assembler could translate some possibilities to
	 "st c,[limm/2 + limm/2]" if limm/2 will fit in a shimm, but we don't
	 assume that it does.  */
      return 1;
    case CONST_DOUBLE :
      /* These can happen because large unsigned 32 bit constants are
	 represented this way (the multiplication patterns can cause these
	 to be generated).  They also occur for SFmode values.  */
      return 1;
    case REG :
      return 0;
    case PLUS :
      {
	rtx x = XEXP (op, 1);

	if ((GET_CODE (XEXP (op, 0)) == MULT)
	    && REG_P (XEXP (XEXP (op, 0), 0))
	    && CONSTANT_P (x))
	  return 1;

	if (GET_CODE (x) == CONST)
	  {
	    x = XEXP (x, 0);
	    if (GET_CODE (x) == PLUS)
	      x = XEXP (x, 0);
	  }
	if (CONST_INT_P (x))
	  return (!SMALL_INT (INTVAL (x))
		  && (size <= 1 || size > 4
		      || (INTVAL (x) & (size - 1)) != 0
		      || !SMALL_INT (INTVAL (x) / size)));
	else if (GET_CODE (x) == SYMBOL_REF)
	  return TARGET_NO_SDATA_SET || !SYMBOL_REF_SMALL_P (x);
	return 0;
      }
    default:
      break;
    }
  return 0;
}
)

;; Return true if OP is any of R0-R3,R12-R15 for ARCompact 16-bit
;; instructions
(define_predicate "compact_register_operand"
  (match_code "reg, subreg")
  {
     if ((GET_MODE (op) != mode) && (mode != VOIDmode))
	 return 0;

      return (GET_CODE (op) == REG)
      && (REGNO (op) >= FIRST_PSEUDO_REGISTER
		|| COMPACT_GP_REG_P (REGNO (op))) ;
  }
)

(define_predicate "compact_hreg_operand"
  (match_code "reg, subreg")
  {
     if ((GET_MODE (op) != mode) && (mode != VOIDmode))
	 return 0;

      return (GET_CODE (op) == REG)
      && (REGNO (op) >= FIRST_PSEUDO_REGISTER
		|| (TARGET_V2 && REGNO (op) <= 31 && REGNO (op) != 30)
		|| !TARGET_V2);
  }
)

;; Return true if OP is an acceptable memory operand for ARCompact
;; 16-bit store instructions
(define_predicate "compact_store_memory_operand"
  (match_code "mem")
{
  rtx addr, plus0, plus1;
  int size, off;

  if (mode == VOIDmode)
    mode = GET_MODE (op);

  /* .di instructions have no 16-bit form.  */
  if (MEM_VOLATILE_P (op) && !TARGET_VOLATILE_CACHE_SET)
     return 0;

  /* likewise for uncached types.  */
  if (arc_is_uncached_mem_p (op))
     return 0;

  size = GET_MODE_SIZE (mode);

  /* dword operations really put out 2 instructions, so eliminate them.  */
  if (size > UNITS_PER_WORD)
    return 0;

  /* Decode the address now.  */
  addr = XEXP (op, 0);
  switch (GET_CODE (addr))
    {
    case REG:
      return (REGNO (addr) >= FIRST_PSEUDO_REGISTER
		|| COMPACT_GP_REG_P (REGNO (addr))
	      || (SP_REG_P (REGNO (addr)) && (size != 2)));
	/* stw_s does not support SP as a parameter.  */
    case PLUS:
      plus0 = XEXP (addr, 0);
      plus1 = XEXP (addr, 1);

      if ((GET_CODE (plus0) == REG)
	  && ((REGNO (plus0) >= FIRST_PSEUDO_REGISTER)
	      || COMPACT_GP_REG_P (REGNO (plus0)))
	  && (GET_CODE (plus1) == CONST_INT))
	{
	  off = INTVAL (plus1);

	  /* Negative offset is not supported in 16-bit load/store insns.  */
	  if (off < 0)
	    return 0;

	  switch (size)
	    {
	    case 1:
	      return (off < 32);
	    case 2:
	      return ((off < 64) && (off % 2 == 0));
	    case 4:
	      return ((off < 128) && (off % 4 == 0));
	    }
	}

      if ((GET_CODE (plus0) == REG)
	  && ((REGNO (plus0) >= FIRST_PSEUDO_REGISTER)
	      || SP_REG_P (REGNO (plus0)))
	  && (GET_CODE (plus1) == CONST_INT))
	{
	  off = INTVAL (plus1);

	  return ((size != 2) && (off >= 0 && off < 128) && (off % 4 == 0));
	}
    default:
      break;
    }
  return 0;
  }
)

;; Return true if OP is an acceptable argument for a single word
;;   move source.
(define_predicate "move_src_operand"
  (match_code "symbol_ref, label_ref, const, const_int, const_double, reg, subreg, mem")
{
  switch (GET_CODE (op))
    {
    case SYMBOL_REF :
      if (SYMBOL_REF_TLS_MODEL (op))
	return 0;
      return 1;
    case LABEL_REF :
      return 1;
    case CONST :
      return arc_legitimate_constant_p (mode, op);
    case CONST_INT :
      return (LARGE_INT (INTVAL (op)));
    case CONST_DOUBLE :
      /* We can handle DImode integer constants in SImode if the value
	 (signed or unsigned) will fit in 32 bits.  This is needed because
	 large unsigned 32 bit constants are represented as CONST_DOUBLEs.  */
      if (mode == SImode)
	return arc_double_limm_p (op);
      /* We can handle 32 bit floating point constants.  */
      if (mode == SFmode)
	return GET_MODE (op) == SFmode;
      return 0;
    case REG :
      if (REGNO (op) == LP_COUNT)
	return 1;
      return register_operand (op, mode);
    case SUBREG :
      /* (subreg (mem ...) ...) can occur here if the inner part was once a
	 pseudo-reg and is now a stack slot.  */
      if (GET_CODE (SUBREG_REG (op)) == MEM)
	return address_operand (XEXP (SUBREG_REG (op), 0), mode);
      else
	return register_operand (op, mode);
    case MEM :
      return address_operand (XEXP (op, 0), mode);
    default :
      return 0;
    }
}
)

;; Return true if OP is an acceptable argument for a double word
;; move source.
(define_predicate "move_double_src_operand"
  (match_code "reg, subreg, mem, const_int, const_double")
{
  switch (GET_CODE (op))
    {
    case REG :
      return register_operand (op, mode);
    case SUBREG :
      /* (subreg (mem ...) ...) can occur here if the inner part was once a
	 pseudo-reg and is now a stack slot.  */
      if (GET_CODE (SUBREG_REG (op)) == MEM)
	return address_operand (XEXP (SUBREG_REG (op), 0), mode);
      else
	return register_operand (op, mode);
    case MEM :
      return address_operand (XEXP (op, 0), mode);
    case CONST_INT :
    case CONST_DOUBLE :
      return 1;
    default :
      return 0;
    }
}
)

;; Return true if OP is an acceptable argument for a move destination.
(define_predicate "move_dest_operand"
  (match_code "reg, subreg, mem")
{
  switch (GET_CODE (op))
    {
    case REG :
     /* Program Counter register cannot be the target of a move.  It is
	 a readonly register.  */
      if (REGNO (op) == PCL_REG)
	return 0;
      else if (TARGET_MULMAC_32BY16_SET
	       && (REGNO (op) == MUL32x16_REG || REGNO (op) == R57_REG))
	return 0;
      else if (TARGET_MUL64_SET
	       && (REGNO (op) == R57_REG || REGNO (op) == MUL64_OUT_REG
		   || REGNO (op) == R59_REG))
	return 0;
      else if (REGNO (op) == LP_COUNT)
        return 1;
      else
	return dest_reg_operand (op, mode);
    case SUBREG :
      /* (subreg (mem ...) ...) can occur here if the inner part was once a
	 pseudo-reg and is now a stack slot.  */
      if (GET_CODE (SUBREG_REG (op)) == MEM)
	return address_operand (XEXP (SUBREG_REG (op), 0), mode);
      else
	return dest_reg_operand (op, mode);
    case MEM :
      {
	rtx addr = XEXP (op, 0);

	if (GET_CODE (addr) == PLUS
	    && (GET_CODE (XEXP (addr, 0)) == MULT
		|| (!CONST_INT_P (XEXP (addr, 1))
		    && (TARGET_NO_SDATA_SET
			|| GET_CODE (XEXP (addr, 1)) != SYMBOL_REF
			|| !SYMBOL_REF_SMALL_P (XEXP (addr, 1))))))
	  return 0;
	if ((GET_CODE (addr) == PRE_MODIFY || GET_CODE (addr) == POST_MODIFY)
	    && (GET_CODE (XEXP (addr, 1)) != PLUS
		|| !CONST_INT_P (XEXP (XEXP (addr, 1), 1))))
	  return 0;
	/* CONST_INT / CONST_DOUBLE is fine, but the PIC CONST ([..] UNSPEC))
	   constructs are effectively indexed.  */
	if (flag_pic)
	  {
	    rtx ad0 = addr;
	    while (GET_CODE (ad0) == PLUS)
	      ad0 = XEXP (ad0, 0);
	    if (GET_CODE (ad0) == CONST || GET_CODE (ad0) == UNSPEC)
	      return 0;
	  }
	return address_operand (addr, mode);
      }
    default :
      return 0;
    }

}
)

;; Return true if OP is a non-volatile non-immediate operand.
;; Volatile memory refs require a special "cache-bypass" instruction
;; and only the standard movXX patterns are set up to handle them.
(define_predicate "nonvol_nonimm_operand"
  (and (match_code "subreg, reg, mem")
       (match_test "(GET_CODE (op) != MEM || !MEM_VOLATILE_P (op)) && nonimmediate_operand (op, mode)")
       (match_test "!arc_is_uncached_mem_p (op)"))
)

;; Return 1 if OP is a comparison operator valid for the mode of CC.
;; This allows the use of MATCH_OPERATOR to recognize all the branch insns.

(define_predicate "proper_comparison_operator"
  (match_code "eq, ne, le, lt, ge, gt, leu, ltu, geu, gtu, unordered, ordered, uneq, unge, ungt, unle, unlt, ltgt")
{
  enum rtx_code code = GET_CODE (op);

  if (!COMPARISON_P (op))
    return 0;

  /* After generic flag-setting insns, we can use eq / ne / pl / mi / pnz .
     There are some creative uses for hi / ls after shifts, but these are
     hard to understand for the compiler and could be at best the target of
     a peephole.  */
  switch (GET_MODE (XEXP (op, 0)))
    {
    case E_CC_ZNmode:
      return (code == EQ || code == NE || code == GE || code == LT
	      || code == GT);
    case E_CC_Zmode:
      return code == EQ || code == NE;
    case E_CC_Cmode:
      return code == LTU || code == GEU;
    case E_CC_FP_GTmode:
      return code == GT || code == UNLE;
    case E_CC_FP_GEmode:
      return code == GE || code == UNLT;
    case E_CC_FP_ORDmode:
      return code == ORDERED || code == UNORDERED;
    case E_CC_FP_UNEQmode:
      return code == UNEQ || code == LTGT;
    case E_CC_FPXmode:
      return (code == EQ || code == NE || code == UNEQ || code == LTGT
	      || code == ORDERED || code == UNORDERED);

    case E_CC_FPUmode:
    case E_CC_FPUEmode:
      return 1;
    case E_CC_FPU_UNEQmode:
      return 1;

    case E_CCmode:
    case E_SImode: /* Used for BRcc.  */
      return 1;
    /* From combiner.  */
    case E_QImode: case E_HImode: case E_DImode: case E_SFmode: case E_DFmode:
      return 0;
    case E_VOIDmode:
      return 0;
    default:
      gcc_unreachable ();
  }
})

(define_predicate "equality_comparison_operator"
  (match_code "eq, ne"))

(define_predicate "ge_lt_comparison_operator"
  (match_code "ge, lt"))

(define_predicate "brcc_nolimm_operator"
  (ior (match_test "REG_P (XEXP (op, 1))")
       (and (match_code "eq, ne, lt, ge, ltu, geu")
	    (match_test "CONST_INT_P (XEXP (op, 1))")
	    (match_test "u6_immediate_operand (XEXP (op, 1), SImode)"))
       (and (match_code "le, gt, leu, gtu")
	    (match_test "CONST_INT_P (XEXP (op, 1))")
	    (match_test "UNSIGNED_INT6 (INTVAL (XEXP (op, 1)) + 1)"))))

;; Return TRUE if this is the condition code register, if we aren't given
;; a mode, accept any CCmode register
(define_special_predicate "cc_register"
  (match_code "reg")
{
  if (mode == VOIDmode)
    {
      mode = GET_MODE (op);
      if (GET_MODE_CLASS (mode) != MODE_CC)
	return FALSE;
    }

  if (mode == GET_MODE (op) && GET_CODE (op) == REG && REGNO (op) == CC_REG)
    return TRUE;

  return FALSE;
})

;; Return TRUE if this is the condition code register; if we aren't given
;; a mode, accept any CCmode register.  If we are given a mode, accept
;; modes that set a subset of flags.
(define_special_predicate "cc_set_register"
  (match_code "reg")
{
  machine_mode rmode = GET_MODE (op);

  if (mode == VOIDmode)
    {
      mode = rmode;
      if (GET_MODE_CLASS (mode) != MODE_CC)
	return FALSE;
    }

  if (REGNO (op) != CC_REG)
    return FALSE;
  if (mode == rmode
      || (mode == CC_ZNmode && rmode == CC_Zmode)
      || (mode == CCmode && rmode == CC_Zmode)
      || (mode == CCmode && rmode == CC_ZNmode)
      || (mode == CCmode && rmode == CC_Cmode))
    return TRUE;

  return FALSE;
})

; Accept CC_REG in modes which provide the flags needed for MODE.  */
(define_special_predicate "cc_use_register"
  (match_code "reg")
{
  if (REGNO (op) != CC_REG)
    return 0;
  if (GET_MODE (op) == mode)
    return 1;
  switch (mode)
    {
    case E_CC_Zmode:
      if (GET_MODE (op) == CC_ZNmode)
	return 1;
      /* Fall through.  */
    case E_CC_ZNmode: case E_CC_Cmode:
      return GET_MODE (op) == CCmode;
    default:
      gcc_unreachable ();
    }
})

(define_special_predicate "zn_compare_operator"
  (match_code "compare")
{
  return GET_MODE (op) == CC_ZNmode || GET_MODE (op) == CC_Zmode;
})

;; Return true if OP is a shift operator.
(define_predicate "shift_operator"
  (match_code "ashiftrt, lshiftrt, ashift")
)

;; Return true if OP is a left shift operator that can be implemented in
;; four insn words or less without a barrel shifter or multiplier.
(define_predicate "shiftl4_operator"
  (and (match_code "ashift")
       (match_test "const_int_operand (XEXP (op, 1), VOIDmode) ")
       (match_test "UINTVAL (XEXP (op, 1)) <= 9U
		    || INTVAL (XEXP (op, 1)) == 29
		    || INTVAL (XEXP (op, 1)) == 30
		    || INTVAL (XEXP (op, 1)) == 31")))

;; Return true if OP is a right shift operator that can be implemented in
;; four insn words or less without a barrel shifter or multiplier.
(define_predicate "shiftr4_operator"
  (and (match_code "ashiftrt, lshiftrt")
       (match_test "const_int_operand (XEXP (op, 1), VOIDmode) ")
       (match_test "UINTVAL (XEXP (op, 1)) <= 4U
		    || INTVAL (XEXP (op, 1)) == 30
		    || INTVAL (XEXP (op, 1)) == 31")))

;; Return true if OP is a shift operator that can be implemented in
;; four insn words or less without a barrel shifter or multiplier.
(define_predicate "shift4_operator"
  (ior (match_operand 0 "shiftl4_operator")
       (match_operand 0 "shiftr4_operator")))

(define_predicate "mult_operator"
    (and (match_code "mult") (match_test "TARGET_MPY"))
)

(define_predicate "commutative_operator"
  (ior (match_code "plus,ior,xor,and")
       (match_operand 0 "mult_operator")
       (and (match_code "ss_plus")
	    (match_test "TARGET_ARC700 || TARGET_EA_SET")))
)

(define_predicate "commutative_operator_sans_mult"
  (ior (match_code "plus,ior,xor,and")
       (and (match_code "ss_plus")
	    (match_test "TARGET_ARC700 || TARGET_EA_SET")))
)

(define_predicate "noncommutative_operator"
  (ior (and (match_code "ashift,ashiftrt,lshiftrt,rotatert")
	    (match_test "TARGET_BARREL_SHIFTER"))
       (match_code "minus")
       (and (match_code "ss_minus")
	    (match_test "TARGET_ARC700 || TARGET_EA_SET")))
)

(define_predicate "unary_operator"
  (ior (match_code "abs,neg,not,sign_extend,zero_extend")
       (and (ior (match_code "ss_neg")
		 (and (match_code "ss_truncate")
		      (match_test "GET_MODE (XEXP (op, 0)) == HImode")))
	    (match_test "TARGET_ARC700 || TARGET_EA_SET")))
)

(define_predicate "_1_2_3_operand"
  (and (match_code "const_int")
       (match_test "INTVAL (op) == 1 || INTVAL (op) == 2 || INTVAL (op) == 3"))
)

(define_predicate "_2_4_8_operand"
  (and (match_code "const_int")
       (match_test "INTVAL (op) == 2 || INTVAL (op) == 4 || INTVAL (op) == 8"))
)

(define_predicate "arc_double_register_operand"
  (match_code "reg")
{
  if ((GET_MODE (op) != mode) && (mode != VOIDmode))
    return 0;

  return (GET_CODE (op) == REG
		   && (REGNO (op) >= FIRST_PSEUDO_REGISTER
			     || REGNO_REG_CLASS (REGNO (op)) == DOUBLE_REGS));
})

(define_predicate "shouldbe_register_operand"
  (match_code "reg,subreg,mem")
{
  return ((reload_in_progress || reload_completed)
	  ? general_operand : register_operand) (op, mode);
})

(define_predicate "vector_register_operand"
  (match_code "reg")
{
  if ((GET_MODE (op) != mode) && (mode != VOIDmode))
    return 0;

  return (GET_CODE (op) == REG
	  && (REGNO (op) >= FIRST_PSEUDO_REGISTER
	      || REGNO_REG_CLASS (REGNO (op)) == SIMD_VR_REGS));
})

(define_predicate "vector_register_or_memory_operand"
  ( ior (match_code "reg")
	(match_code "mem"))
{
  if ((GET_MODE (op) != mode) && (mode != VOIDmode))
    return 0;

  if ((GET_CODE (op) == MEM)
      && (mode == V8HImode)
      && GET_CODE (XEXP (op,0)) == REG)
    return 1;

  return (GET_CODE (op) == REG
	  && (REGNO (op) >= FIRST_PSEUDO_REGISTER
	      || REGNO_REG_CLASS (REGNO (op)) == SIMD_VR_REGS));
})

(define_predicate "arc_dpfp_operator"
  (match_code "plus, mult,minus")
)

(define_predicate "arc_simd_dma_register_operand"
  (match_code "reg")
{
  if ((GET_MODE (op) != mode) && (mode != VOIDmode))
    return 0;

  return (GET_CODE (op) == REG
	  && (REGNO (op) >= FIRST_PSEUDO_REGISTER
	      || REGNO_REG_CLASS (REGNO (op)) == SIMD_DMA_CONFIG_REGS));
})

(define_predicate "acc1_operand"
  (and (match_code "reg")
       (match_test "REGNO (op) == (TARGET_BIG_ENDIAN ? 56 : 57)")))

(define_predicate "acc2_operand"
  (and (match_code "reg")
       (match_test "REGNO (op) == (TARGET_BIG_ENDIAN ? 57 : 56)")))

(define_predicate "mlo_operand"
  (and (match_code "reg")
       (match_test "REGNO (op) == R58_REG")))

(define_predicate "mhi_operand"
  (and (match_code "reg")
       (match_test "REGNO (op) == R59_REG")))

(define_predicate "accl_operand"
  (and (match_code "reg")
       (match_test "REGNO (op) == (TARGET_BIG_ENDIAN ? 59 : 58)")
       (match_test "TARGET_V2")))

; Unfortunately, we cannot allow a const_int_operand before reload, because
; reload needs a non-void mode to guide it how to reload the inside of a
; {sign_}extend.
(define_predicate "extend_operand"
  (ior (match_operand 0 "register_operand")
       (and (match_operand 0 "immediate_operand")
	    (ior (not (match_operand 0 "const_int_operand"))
		 (match_test "reload_in_progress || reload_completed")))))

(define_predicate "millicode_store_operation"
  (match_code "parallel")
{
  return arc_check_millicode (op, 0, 0);
})

(define_predicate "millicode_load_operation"
  (match_code "parallel")
{
  return arc_check_millicode (op, 2, 2);
})

(define_predicate "millicode_load_clob_operation"
  (match_code "parallel")
{
  return arc_check_millicode (op, 0, 1);
})

(define_special_predicate "immediate_usidi_operand"
  (if_then_else
    (match_code "const_int")
    (match_test "INTVAL (op) >= 0")
    (and (match_test "const_double_operand (op, mode)")
	 (match_test "CONST_DOUBLE_HIGH (op) == 0"))))

(define_predicate "short_const_int_operand"
  (and (match_operand 0 "const_int_operand")
       (match_test "satisfies_constraint_C16 (op)")))

(define_predicate "mem_noofs_operand"
  (and (match_code "mem")
       (match_code "reg" "0")))

(define_predicate "any_mem_operand"
  (match_code "mem"))

; Special predicate to match even-odd double register pair
(define_predicate "even_register_operand"
  (match_code "reg")
  {
   if ((GET_MODE (op) != mode) && (mode != VOIDmode))
      return 0;

   return (REG_P (op) && ((REGNO (op) >= FIRST_PSEUDO_REGISTER)
			  || ((REGNO (op) & 1) == 0)));
  })

(define_predicate "double_register_operand"
  (ior (match_test "even_register_operand (op, mode)")
       (match_test "arc_double_register_operand (op, mode)")))

(define_predicate "cmem_address_0"
  (and (match_code "symbol_ref")
       (match_test "SYMBOL_REF_FLAGS (op) & SYMBOL_FLAG_CMEM")))

(define_predicate "cmem_address_1"
  (and (match_code "plus")
       (match_test "cmem_address_0 (XEXP (op, 0), SImode)")))

(define_predicate "cmem_address_2"
  (and (match_code "const")
       (match_test "cmem_address_1 (XEXP (op, 0), SImode)")))

(define_predicate "cmem_address"
  (ior (match_operand:SI 0 "cmem_address_0")
       (match_operand:SI 0 "cmem_address_1")
       (match_operand:SI 0 "cmem_address_2")))

(define_predicate "short_unsigned_const_operand"
  (and (match_code "const_int")
       (match_test "satisfies_constraint_J16 (op)")))

(define_predicate "arc_short_operand"
  (ior (match_test "register_operand (op, mode)")
       (match_test "short_unsigned_const_operand (op, mode)")))

(define_special_predicate "push_multi_operand"
  (match_code "parallel")
  {
   return arc_check_multi (op, true);
})

(define_special_predicate "pop_multi_operand"
  (match_code "parallel")
  {
   return arc_check_multi (op, false);
<<<<<<< HEAD
})
=======
})

(define_predicate "arc_nonmemory_operand"
  (ior (match_test "register_operand (op, mode)")
       (and (match_code "const_int, symbol_ref")
	    (match_test "!optimize_size"))))
>>>>>>> 9e014010
<|MERGE_RESOLUTION|>--- conflicted
+++ resolved
@@ -1,9 +1,5 @@
 ;; Predicate definitions for Synopsys DesignWare ARC.
-<<<<<<< HEAD
-;; Copyright (C) 2007-2019 Free Software Foundation, Inc.
-=======
 ;; Copyright (C) 2007-2020 Free Software Foundation, Inc.
->>>>>>> 9e014010
 ;;
 ;; This file is part of GCC.
 ;;
@@ -798,13 +794,9 @@
   (match_code "parallel")
   {
    return arc_check_multi (op, false);
-<<<<<<< HEAD
-})
-=======
 })
 
 (define_predicate "arc_nonmemory_operand"
   (ior (match_test "register_operand (op, mode)")
        (and (match_code "const_int, symbol_ref")
-	    (match_test "!optimize_size"))))
->>>>>>> 9e014010
+	    (match_test "!optimize_size"))))