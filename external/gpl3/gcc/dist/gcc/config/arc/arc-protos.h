--- conflicted
+++ resolved
@@ -1,9 +1,5 @@
 /* Definitions of target machine for GNU compiler, Synopsys DesignWare ARC cpu.
-<<<<<<< HEAD
-   Copyright (C) 2000-2019 Free Software Foundation, Inc.
-=======
    Copyright (C) 2000-2020 Free Software Foundation, Inc.
->>>>>>> 9e014010
 
 This file is part of GCC.
 
@@ -49,14 +45,11 @@
 extern bool gen_operands_ldd_std (rtx *operands, bool load, bool commute);
 extern bool arc_check_multi (rtx, bool);
 extern void arc_adjust_reg_alloc_order (void);
-<<<<<<< HEAD
-=======
 extern bool arc_check_ior_const (HOST_WIDE_INT );
 extern void arc_split_ior (rtx *);
 extern bool arc_check_mov_const (HOST_WIDE_INT );
 extern bool arc_split_mov_const (rtx *);
 extern bool arc_can_use_return_insn (void);
->>>>>>> 9e014010
 #endif /* RTX_CODE */
 
 extern bool arc_ccfsm_branch_deleted_p (void);
@@ -75,10 +68,6 @@
 extern bool arc_is_shortcall_p (rtx);
 extern bool valid_brcc_with_delay_p (rtx *);
 extern bool arc_ccfsm_cond_exec_p (void);
-<<<<<<< HEAD
-struct secondary_reload_info;
-=======
->>>>>>> 9e014010
 extern rtx disi_highpart (rtx);
 extern int arc_adjust_insn_length (rtx_insn *, int, bool);
 extern int arc_corereg_hazard (rtx, rtx);
