--- conflicted
+++ resolved
@@ -1,8 +1,4 @@
-<<<<<<< HEAD
-/* Copyright (C) 2015-2019 Free Software Foundation, Inc.
-=======
 /* Copyright (C) 2015-2020 Free Software Foundation, Inc.
->>>>>>> e2aa5677
 
    This file is part of GCC.
 
@@ -37,11 +33,7 @@
 
 /* Special builtins.  */
 DEF_BUILTIN (NOP,        0, void_ftype_void,        nothing,     1)
-<<<<<<< HEAD
-DEF_BUILTIN (RTIE,       0, void_ftype_void,        rtie,        1)
-=======
 DEF_BUILTIN (RTIE,       0, void_ftype_void,        rtie,        !TARGET_ARC600_FAMILY)
->>>>>>> e2aa5677
 DEF_BUILTIN (SYNC,       0, void_ftype_void,        sync,        1)
 DEF_BUILTIN (BRK,        0, void_ftype_void,        brk,         1)
 DEF_BUILTIN (SWI,        0, void_ftype_void,        swi,         1)
