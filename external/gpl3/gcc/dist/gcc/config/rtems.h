/* Configuration common to all targets running RTEMS. 
<<<<<<< HEAD
   Copyright (C) 2000-2019 Free Software Foundation, Inc.
=======
   Copyright (C) 2000-2020 Free Software Foundation, Inc.
>>>>>>> e2aa5677

   This file is part of GCC.

   GCC is free software; you can redistribute it and/or modify it
   under the terms of the GNU General Public License as published
   by the Free Software Foundation; either version 3, or (at your
   option) any later version.

   GCC is distributed in the hope that it will be useful, but WITHOUT
   ANY WARRANTY; without even the implied warranty of MERCHANTABILITY
   or FITNESS FOR A PARTICULAR PURPOSE.  See the GNU General Public
   License for more details.

   Under Section 7 of GPL version 3, you are granted additional
   permissions described in the GCC Runtime Library Exception, version
   3.1, as published by the Free Software Foundation.

   You should have received a copy of the GNU General Public License and
   a copy of the GCC Runtime Library Exception along with this program;
   see the files COPYING3 and COPYING.RUNTIME respectively.  If not, see
   <http://www.gnu.org/licenses/>.  */

<<<<<<< HEAD
=======
#ifndef RTEMS_STARTFILE_SPEC
#define RTEMS_STARTFILE_SPEC "crti%O%s crtbegin%O%s"
#endif

#ifndef RTEMS_ENDFILE_SPEC
#define RTEMS_ENDFILE_SPEC "crtend%O%s crtn%O%s"
#endif

>>>>>>> e2aa5677
/*
 * The crt0.o is a dummy start file to let the linker work as needed by
 * autoconf scripts using this compiler.
 */
#undef STARTFILE_SPEC
#define STARTFILE_SPEC "%{!qrtems:crt0%O%s} " \
"%{qrtems:" RTEMS_STARTFILE_SPEC "}"

#undef ENDFILE_SPEC
#define ENDFILE_SPEC \
"%{qrtems:" RTEMS_ENDFILE_SPEC " %{!qnolinkcmds:-T linkcmds%s}}"

/*
 * Some targets do not set up LIB_SPECS, override it, here.
 */
#define STD_LIB_SPEC "%{!shared:%{g*:-lg} %{!p:%{!pg:-lc}}%{p:-lc_p}%{pg:-lc_p}}"

#undef LIB_SPEC
#define LIB_SPEC "%{!qrtems:" STD_LIB_SPEC "} " \
"%{qrtems:--start-group -lrtemsbsp -lrtemscpu -latomic -lc -lgcc --end-group}"

#define TARGET_POSIX_IO

/* Prefer int for int32_t (see stdint-newlib.h).  */
#undef STDINT_LONG32
#define STDINT_LONG32 (INT_TYPE_SIZE != 32 && LONG_TYPE_SIZE == 32)<|MERGE_RESOLUTION|>--- conflicted
+++ resolved
@@ -1,9 +1,5 @@
 /* Configuration common to all targets running RTEMS. 
-<<<<<<< HEAD
-   Copyright (C) 2000-2019 Free Software Foundation, Inc.
-=======
    Copyright (C) 2000-2020 Free Software Foundation, Inc.
->>>>>>> e2aa5677
 
    This file is part of GCC.
 
@@ -26,8 +22,6 @@
    see the files COPYING3 and COPYING.RUNTIME respectively.  If not, see
    <http://www.gnu.org/licenses/>.  */
 
-<<<<<<< HEAD
-=======
 #ifndef RTEMS_STARTFILE_SPEC
 #define RTEMS_STARTFILE_SPEC "crti%O%s crtbegin%O%s"
 #endif
@@ -36,7 +30,6 @@
 #define RTEMS_ENDFILE_SPEC "crtend%O%s crtn%O%s"
 #endif
 
->>>>>>> e2aa5677
 /*
  * The crt0.o is a dummy start file to let the linker work as needed by
  * autoconf scripts using this compiler.
