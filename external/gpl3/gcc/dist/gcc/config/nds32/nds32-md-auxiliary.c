--- conflicted
+++ resolved
@@ -1,10 +1,6 @@
 /* Auxiliary functions for output asm template or expand rtl
    pattern of Andes NDS32 cpu for GNU compiler
-<<<<<<< HEAD
-   Copyright (C) 2012-2019 Free Software Foundation, Inc.
-=======
    Copyright (C) 2012-2020 Free Software Foundation, Inc.
->>>>>>> 9e014010
    Contributed by Andes Technology Corporation.
 
    This file is part of GCC.
@@ -3308,21 +3304,12 @@
       ext_start = gen_reg_rtx (SImode);
 
       /*
-<<<<<<< HEAD
-	 # In fact, we want to check shift amonut is great than or equal 32,
-	 # but in some corner case, the shift amount might be very large value,
-	 # however we've defined SHIFT_COUNT_TRUNCATED, so GCC think we've
-	 # handle that correctly without any truncate.
-	 # so check the the condition of (shiftamount & 32) is most
-	 # safe way to do.
-=======
 	 # In fact, we want to check shift amount is greater than or equal to
 	 # 32, but in some corner case, the shift amount might be very large
 	 # value, however we've defined SHIFT_COUNT_TRUNCATED, so GCC thinks
 	 # we've handled that correctly without any truncate.
 	 # So checking the condition of (shiftamount & 32) is the safest
 	 # way to do it.
->>>>>>> 9e014010
 	 if (shiftamount & 32)
 	   dst_low_part = 0
 	   dst_high_part = src_low_part << shiftamount & 0x1f
