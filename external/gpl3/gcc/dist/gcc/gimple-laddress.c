/* Lower and optimize address expressions.
<<<<<<< HEAD
   Copyright (C) 2015-2019 Free Software Foundation, Inc.
=======
   Copyright (C) 2015-2020 Free Software Foundation, Inc.
>>>>>>> e2aa5677
   Contributed by Marek Polacek <polacek@redhat.com>

This file is part of GCC.

GCC is free software; you can redistribute it and/or modify it under
the terms of the GNU General Public License as published by the Free
Software Foundation; either version 3, or (at your option) any later
version.

GCC is distributed in the hope that it will be useful, but WITHOUT ANY
WARRANTY; without even the implied warranty of MERCHANTABILITY or
FITNESS FOR A PARTICULAR PURPOSE.  See the GNU General Public License
for more details.

You should have received a copy of the GNU General Public License
along with GCC; see the file COPYING3.  If not see
<http://www.gnu.org/licenses/>.  */

#include "config.h"
#include "system.h"
#include "coretypes.h"
#include "alias.h"
#include "predict.h"
#include "tm.h"
#include "function.h"
#include "dominance.h"
#include "cfg.h"
#include "basic-block.h"
#include "tree-ssa-alias.h"
#include "symtab.h"
#include "tree.h"
#include "stringpool.h"
#include "tree-vrp.h"
#include "tree-ssanames.h"
#include "fold-const.h"
#include "gimple-expr.h"
#include "gimple.h"
#include "gimplify.h"
#include "gimple-iterator.h"
#include "gimplify-me.h"
#include "tree-pass.h"


namespace {

const pass_data pass_data_laddress =
{
  GIMPLE_PASS, /* type */
  "laddress", /* name */
  OPTGROUP_NONE, /* optinfo_flags */
  TV_GIMPLE_LADDRESS, /* tv_id */
  ( PROP_cfg | PROP_ssa ), /* properties_required */
  0, /* properties_provided */
  0, /* properties_destroyed */
  0, /* todo_flags_start */
  0, /* todo_flags_finish */
};

class pass_laddress : public gimple_opt_pass
{
public:
  pass_laddress (gcc::context *ctxt)
    : gimple_opt_pass (pass_data_laddress, ctxt)
  {}

  /* opt_pass methods: */
  opt_pass * clone () { return new pass_laddress (m_ctxt); }
  virtual bool gate (function *) { return optimize != 0; }
  virtual unsigned int execute (function *);

}; // class pass_laddress

unsigned int
pass_laddress::execute (function *fun)
{
  basic_block bb;

  FOR_EACH_BB_FN (bb, fun)
    {
      for (gimple_stmt_iterator gsi = gsi_start_bb (bb); !gsi_end_p (gsi);)
	{
	  gimple *stmt = gsi_stmt (gsi);
	  if (!is_gimple_assign (stmt)
	      || gimple_assign_rhs_code (stmt) != ADDR_EXPR
	      || is_gimple_invariant_address (gimple_assign_rhs1 (stmt)))
	    {
	      gsi_next (&gsi);
	      continue;
	    }

	  /* Lower ADDR_EXPR assignments:
	       _4 = &b[i_9];
	     into
	       _1 = (sizetype) i_9;
	       _7 = _1 * 4;
	       _4 = &b + _7;
	     This ought to aid the vectorizer and expose CSE opportunities.
	  */

	  tree expr = gimple_assign_rhs1 (stmt);
	  poly_int64 bitsize, bitpos;
	  tree base, offset;
	  machine_mode mode;
	  int volatilep = 0, reversep, unsignedp = 0;
	  base = get_inner_reference (TREE_OPERAND (expr, 0), &bitsize,
				      &bitpos, &offset, &mode, &unsignedp,
				      &reversep, &volatilep);
	  gcc_assert (base != NULL_TREE);
	  poly_int64 bytepos = exact_div (bitpos, BITS_PER_UNIT);
	  if (offset != NULL_TREE)
	    {
	      if (maybe_ne (bytepos, 0))
		offset = size_binop (PLUS_EXPR, offset, size_int (bytepos));
	      offset = force_gimple_operand_gsi (&gsi, offset, true, NULL,
						 true, GSI_SAME_STMT);
	      base = build_fold_addr_expr (base);
	      base = force_gimple_operand_gsi (&gsi, base, true, NULL,
					       true, GSI_SAME_STMT);
	      gimple *g = gimple_build_assign (gimple_assign_lhs (stmt),
					      POINTER_PLUS_EXPR, base, offset);
	      gsi_replace (&gsi, g, false);
	    }
	  gsi_next (&gsi);
	}
    }

  return 0;
}

} // anon namespace

gimple_opt_pass *
make_pass_laddress (gcc::context *ctxt)
{
  return new pass_laddress (ctxt);
}<|MERGE_RESOLUTION|>--- conflicted
+++ resolved
@@ -1,9 +1,5 @@
 /* Lower and optimize address expressions.
-<<<<<<< HEAD
-   Copyright (C) 2015-2019 Free Software Foundation, Inc.
-=======
    Copyright (C) 2015-2020 Free Software Foundation, Inc.
->>>>>>> e2aa5677
    Contributed by Marek Polacek <polacek@redhat.com>
 
 This file is part of GCC.
