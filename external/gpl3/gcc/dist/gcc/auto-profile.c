--- conflicted
+++ resolved
@@ -1,9 +1,5 @@
 /* Read and annotate call graph profile from the auto profile data file.
-<<<<<<< HEAD
-   Copyright (C) 2014-2019 Free Software Foundation, Inc.
-=======
    Copyright (C) 2014-2020 Free Software Foundation, Inc.
->>>>>>> e2aa5677
    Contributed by Dehao Chen (dehao@google.com)
 
 This file is part of GCC.
@@ -107,11 +103,7 @@
 /* Intermediate edge info used when propagating AutoFDO profile information.
    We can't edge->count() directly since it's computed from edge's probability
    while probability is yet not decided during propagation.  */
-<<<<<<< HEAD
-#define AFDO_EINFO(e)                     ((struct edge_info *) e->aux)
-=======
 #define AFDO_EINFO(e)                     ((class edge_info *) e->aux)
->>>>>>> e2aa5677
 class edge_info
 {
 public:
