--- conflicted
+++ resolved
@@ -1,9 +1,5 @@
 /* Forward propagation of expressions for single use variables.
-<<<<<<< HEAD
-   Copyright (C) 2004-2019 Free Software Foundation, Inc.
-=======
    Copyright (C) 2004-2020 Free Software Foundation, Inc.
->>>>>>> e2aa5677
 
 This file is part of GCC.
 
@@ -2269,12 +2265,7 @@
 simplify_vector_constructor (gimple_stmt_iterator *gsi)
 {
   gimple *stmt = gsi_stmt (*gsi);
-<<<<<<< HEAD
-  gimple *def_stmt;
-  tree op, op2, orig[2], type, elem_type;
-=======
   tree op, orig[2], type, elem_type;
->>>>>>> e2aa5677
   unsigned elem_size, i;
   unsigned HOST_WIDE_INT nelts;
   unsigned HOST_WIDE_INT refnelts;
@@ -2291,10 +2282,6 @@
   elem_type = TREE_TYPE (type);
   elem_size = TREE_INT_CST_LOW (TYPE_SIZE (elem_type));
 
-<<<<<<< HEAD
-  vec_perm_builder sel (nelts, nelts, 1);
-=======
->>>>>>> e2aa5677
   orig[0] = NULL;
   orig[1] = NULL;
   conv_code = ERROR_MARK;
@@ -2357,42 +2344,6 @@
       if (orig[1]
 	  && orig[1] != error_mark_node)
 	return false;
-<<<<<<< HEAD
-      op1 = gimple_assign_rhs1 (def_stmt);
-      ref = TREE_OPERAND (op1, 0);
-      unsigned int j;
-      for (j = 0; j < 2; ++j)
-	{
-	  if (!orig[j])
-	    {
-	      if (TREE_CODE (ref) != SSA_NAME)
-		return false;
-	      if (! VECTOR_TYPE_P (TREE_TYPE (ref))
-		  || ! useless_type_conversion_p (TREE_TYPE (op1),
-						  TREE_TYPE (TREE_TYPE (ref))))
-		return false;
-	      if (j && !useless_type_conversion_p (TREE_TYPE (orig[0]),
-						   TREE_TYPE (ref)))
-		return false;
-	      orig[j] = ref;
-	      break;
-	    }
-	  else if (ref == orig[j])
-	    break;
-	}
-      if (j == 2)
-	return false;
-
-      unsigned int elt;
-      if (maybe_ne (bit_field_size (op1), elem_size)
-	  || !constant_multiple_p (bit_field_offset (op1), elem_size, &elt))
-	return false;
-      if (j)
-	elt += nelts;
-      if (elt != i)
-	maybe_ident = false;
-      sel.quick_push (elt);
-=======
       orig[1] = error_mark_node;
       if (CONSTANT_CLASS_P (elt->value))
 	{
@@ -2413,31 +2364,16 @@
 	}
       elts.safe_push (std::make_pair (1, i));
       maybe_ident = false;
->>>>>>> e2aa5677
     }
   if (i < nelts)
     return false;
 
-<<<<<<< HEAD
-  if (! VECTOR_TYPE_P (TREE_TYPE (orig[0]))
-      || maybe_ne (TYPE_VECTOR_SUBPARTS (type),
-		   TYPE_VECTOR_SUBPARTS (TREE_TYPE (orig[0]))))
-    return false;
-
-  tree tem;
-  if (conv_code != ERROR_MARK
-      && (! supportable_convert_operation (conv_code, type,
-					   TREE_TYPE (orig[0]),
-					   &tem, &conv_code)
-	  || conv_code == CALL_EXPR))
-=======
   if (! orig[0]
       || ! VECTOR_TYPE_P (TREE_TYPE (orig[0])))
     return false;
   refnelts = TYPE_VECTOR_SUBPARTS (TREE_TYPE (orig[0])).to_constant ();
   /* We currently do not handle larger destination vectors.  */
   if (refnelts < nelts)
->>>>>>> e2aa5677
     return false;
 
   if (maybe_ident)
@@ -2552,9 +2488,6 @@
 	  orig[0] = gimple_assign_lhs (lowpart);
 	}
       if (conv_code == ERROR_MARK)
-<<<<<<< HEAD
-	gimple_assign_set_rhs_from_tree (gsi, orig[0]);
-=======
 	{
 	  tree src_type = TREE_TYPE (orig[0]);
 	  if (!useless_type_conversion_p (type, src_type))
@@ -2570,7 +2503,6 @@
 	    }
 	  gimple_assign_set_rhs_from_tree (gsi, orig[0]);
 	}
->>>>>>> e2aa5677
       else
 	gimple_assign_set_rhs_with_ops (gsi, conv_code, orig[0],
 					NULL_TREE, NULL_TREE);
@@ -2596,10 +2528,6 @@
 					     &conv_code))
 	return false;
 
-<<<<<<< HEAD
-      vec_perm_indices indices (sel, orig[1] ? 2 : 1, nelts);
-      if (!can_vec_perm_const_p (TYPE_MODE (type), indices))
-=======
       /* Now that we know the number of elements of the source build the
 	 permute vector.
 	 ???  When the second vector has constant values we can shuffle
@@ -2628,7 +2556,6 @@
 			   ? 0 : refnelts) + i);
       vec_perm_indices indices (sel, orig[1] ? 2 : 1, refnelts);
       if (!can_vec_perm_const_p (TYPE_MODE (perm_type), indices))
->>>>>>> e2aa5677
 	return false;
       mask_type
 	= build_vector_type (build_nonstandard_integer_type (elem_size, 1),
@@ -2637,23 +2564,6 @@
 	  || maybe_ne (GET_MODE_SIZE (TYPE_MODE (mask_type)),
 		       GET_MODE_SIZE (TYPE_MODE (perm_type))))
 	return false;
-<<<<<<< HEAD
-      op2 = vec_perm_indices_to_tree (mask_type, indices);
-      if (!orig[1])
-	orig[1] = orig[0];
-      if (conv_code == ERROR_MARK)
-	gimple_assign_set_rhs_with_ops (gsi, VEC_PERM_EXPR, orig[0],
-					orig[1], op2);
-      else
-	{
-	  gimple *perm
-	    = gimple_build_assign (make_ssa_name (TREE_TYPE (orig[0])),
-				   VEC_PERM_EXPR, orig[0], orig[1], op2);
-	  orig[0] = gimple_assign_lhs (perm);
-	  gsi_insert_before (gsi, perm, GSI_SAME_STMT);
-	  gimple_assign_set_rhs_with_ops (gsi, conv_code, orig[0],
-					  NULL_TREE, NULL_TREE);
-=======
       tree op2 = vec_perm_indices_to_tree (mask_type, indices);
       bool converted_orig1 = false;
       gimple_seq stmts = NULL;
@@ -2669,7 +2579,6 @@
 						  converted_orig1
 						  ? type : perm_type,
 						  one_nonconstant);
->>>>>>> e2aa5677
 	}
       else if (orig[1] == error_mark_node)
 	{
@@ -3287,29 +3196,8 @@
 		    break;
 		  }
 
-<<<<<<< HEAD
-	    case GIMPLE_COND:
-	      {
-		int did_something
-		  = forward_propagate_into_gimple_cond (as_a <gcond *> (stmt));
-		if (did_something == 2)
-		  cfg_changed = true;
-		changed = did_something != 0;
-		break;
-	      }
-
-	    case GIMPLE_CALL:
-	      {
-		tree callee = gimple_call_fndecl (stmt);
-		if (callee != NULL_TREE
-		    && fndecl_built_in_p (callee, BUILT_IN_NORMAL))
-		  changed = simplify_builtin_call (&gsi, callee);
-		break;
-	      }
-=======
 		default:;
 		}
->>>>>>> e2aa5677
 
 	      if (changed)
 		{
