/* Declarations relating to class gcc_rich_location
<<<<<<< HEAD
   Copyright (C) 2014-2019 Free Software Foundation, Inc.
=======
   Copyright (C) 2014-2020 Free Software Foundation, Inc.
>>>>>>> e2aa5677

This file is part of GCC.

GCC is free software; you can redistribute it and/or modify it under
the terms of the GNU General Public License as published by the Free
Software Foundation; either version 3, or (at your option) any later
version.

GCC is distributed in the hope that it will be useful, but WITHOUT ANY
WARRANTY; without even the implied warranty of MERCHANTABILITY or
FITNESS FOR A PARTICULAR PURPOSE.  See the GNU General Public License
for more details.

You should have received a copy of the GNU General Public License
along with GCC; see the file COPYING3.  If not see
<http://www.gnu.org/licenses/>.  */

#ifndef GCC_RICH_LOCATION_H
#define GCC_RICH_LOCATION_H

/* A gcc_rich_location is libcpp's rich_location with additional
   helper methods for working with gcc's types.  */
class gcc_rich_location : public rich_location
{
 public:
  /* Constructors.  */

  /* Constructing from a location.  */
  gcc_rich_location (location_t loc, const range_label *label = NULL)
  : rich_location (line_table, loc, label)
  {
  }

  /* Methods for adding ranges via gcc entities.  */
  void
  add_expr (tree expr, range_label *label);

  void
  maybe_add_expr (tree t, range_label *label);

  void add_fixit_misspelled_id (location_t misspelled_token_loc,
				tree hint_id);

  /* If LOC is within the spans of lines that will already be printed for
     this gcc_rich_location, then add it as a secondary location
     and return true.

     Otherwise return false.

     This allows for a diagnostic to compactly print secondary locations
     in one diagnostic when these are near enough the primary locations for
     diagnostics-show-locus.c to cope with them, and to fall back to
     printing them via a note otherwise e.g.:

	gcc_rich_location richloc (primary_loc);
	bool added secondary = richloc.add_location_if_nearby (secondary_loc);
	error_at (&richloc, "main message");
	if (!added secondary)
	  inform (secondary_loc, "message for secondary");

     Implemented in diagnostic-show-locus.c.  */

<<<<<<< HEAD
  bool add_location_if_nearby (location_t loc);
=======
  bool add_location_if_nearby (location_t loc,
			       bool restrict_to_current_line_spans = true,
			       const range_label *label = NULL);
>>>>>>> e2aa5677

  /* Add a fix-it hint suggesting the insertion of CONTENT before
     INSERTION_POINT.

     Attempt to handle formatting: if INSERTION_POINT is the first thing on
     its line, and INDENT is sufficiently sane, then add CONTENT on its own
     line, using the indentation of INDENT.
     Otherwise, add CONTENT directly before INSERTION_POINT.

     For example, adding "CONTENT;" with the closing brace as the insertion
     point and using "INDENT;" for indentation:

       if ()
         {
           INDENT;
         }

     would lead to:

       if ()
         {
           INDENT;
           CONTENT;
         }

     but adding it to:

       if () {INDENT;}

     would lead to:

       if () {INDENT;CONTENT;}
  */
  void add_fixit_insert_formatted (const char *content,
				   location_t insertion_point,
				   location_t indent);
};

/* Concrete subclass of libcpp's range_label.
   Simple implementation using a string literal.  */

class text_range_label : public range_label
{
 public:
  text_range_label (const char *text) : m_text (text) {}

  label_text get_text (unsigned /*range_idx*/) const FINAL OVERRIDE
  {
<<<<<<< HEAD
    return label_text (const_cast <char *> (m_text), false);
=======
    return label_text::borrow (m_text);
>>>>>>> e2aa5677
  }

 private:
  const char *m_text;
};

/* Concrete subclass of libcpp's range_label for use in
   diagnostics involving mismatched types.

   Each frontend that uses this should supply its own implementation.

   Generate a label describing LABELLED_TYPE.  The frontend may use
   OTHER_TYPE where appropriate for highlighting the differences between
   the two types (analogous to C++'s use of %H and %I with
   template types).

   Either or both of LABELLED_TYPE and OTHER_TYPE may be NULL_TREE.
   If LABELLED_TYPE is NULL_TREE, then there is no label.

   For example, this rich_location could use two instances of
   range_label_for_type_mismatch:

      printf ("arg0: %i  arg1: %s arg2: %i",
                               ^~
                               |
                               const char *
              100, 101, 102);
                   ~~~
                   |
                   int

   (a) the label for "%s" with LABELLED_TYPE for "const char*" and
   (b) the label for "101" with LABELLED TYPE for "int"
   where each one uses the other's type as OTHER_TYPE.  */

class range_label_for_type_mismatch : public range_label
{
 public:
  range_label_for_type_mismatch (tree labelled_type, tree other_type)
  : m_labelled_type (labelled_type), m_other_type (other_type)
  {
  }

  label_text get_text (unsigned range_idx) const OVERRIDE;

 protected:
  tree m_labelled_type;
  tree m_other_type;
};

/* Subclass of range_label for labelling the type of EXPR when reporting
   a type mismatch between EXPR and OTHER_EXPR.
   Either or both of EXPR and OTHER_EXPR could be NULL.  */

class maybe_range_label_for_tree_type_mismatch : public range_label
{
 public:
  maybe_range_label_for_tree_type_mismatch (tree expr, tree other_expr)
  : m_expr (expr), m_other_expr (other_expr)
  {
  }

  label_text get_text (unsigned range_idx) const FINAL OVERRIDE;

 private:
  tree m_expr;
  tree m_other_expr;
};

<<<<<<< HEAD
struct op_location_t;
=======
class op_location_t;
>>>>>>> e2aa5677

/* A subclass of rich_location for showing problems with binary operations.

   If enough location information is available, the ctor will make a
   3-location rich_location of the form:

     arg_0 op arg_1
     ~~~~~ ^~ ~~~~~
       |        |
       |        arg1 type
       arg0 type

   labelling the types of the arguments if SHOW_TYPES is true.

   Otherwise, it will fall back to a 1-location rich_location using the
   compound location within LOC:

     arg_0 op arg_1
     ~~~~~~^~~~~~~~

   for which we can't label the types.  */

class binary_op_rich_location : public gcc_rich_location
{
 public:
  binary_op_rich_location (const op_location_t &loc,
			   tree arg0, tree arg1,
			   bool show_types);

 private:
  static bool use_operator_loc_p (const op_location_t &loc,
				  tree arg0, tree arg1);

  maybe_range_label_for_tree_type_mismatch m_label_for_arg0;
  maybe_range_label_for_tree_type_mismatch m_label_for_arg1;
};

#endif /* GCC_RICH_LOCATION_H */<|MERGE_RESOLUTION|>--- conflicted
+++ resolved
@@ -1,9 +1,5 @@
 /* Declarations relating to class gcc_rich_location
-<<<<<<< HEAD
-   Copyright (C) 2014-2019 Free Software Foundation, Inc.
-=======
    Copyright (C) 2014-2020 Free Software Foundation, Inc.
->>>>>>> e2aa5677
 
 This file is part of GCC.
 
@@ -66,13 +62,9 @@
 
      Implemented in diagnostic-show-locus.c.  */
 
-<<<<<<< HEAD
-  bool add_location_if_nearby (location_t loc);
-=======
   bool add_location_if_nearby (location_t loc,
 			       bool restrict_to_current_line_spans = true,
 			       const range_label *label = NULL);
->>>>>>> e2aa5677
 
   /* Add a fix-it hint suggesting the insertion of CONTENT before
      INSERTION_POINT.
@@ -121,11 +113,7 @@
 
   label_text get_text (unsigned /*range_idx*/) const FINAL OVERRIDE
   {
-<<<<<<< HEAD
-    return label_text (const_cast <char *> (m_text), false);
-=======
     return label_text::borrow (m_text);
->>>>>>> e2aa5677
   }
 
  private:
@@ -195,11 +183,7 @@
   tree m_other_expr;
 };
 
-<<<<<<< HEAD
-struct op_location_t;
-=======
 class op_location_t;
->>>>>>> e2aa5677
 
 /* A subclass of rich_location for showing problems with binary operations.
 
