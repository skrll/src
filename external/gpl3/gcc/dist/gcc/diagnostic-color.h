<<<<<<< HEAD
/* Copyright (C) 2013-2019 Free Software Foundation, Inc.
=======
/* Copyright (C) 2013-2020 Free Software Foundation, Inc.
>>>>>>> 9e014010
   Contributed by Manuel Lopez-Ibanez <manu@gcc.gnu.org>

This file is part of GCC.

GCC is free software; you can redistribute it and/or modify it under
the terms of the GNU General Public License as published by the Free
Software Foundation; either version 3, or (at your option) any later
version.

GCC is distributed in the hope that it will be useful, but WITHOUT ANY
WARRANTY; without even the implied warranty of MERCHANTABILITY or
FITNESS FOR A PARTICULAR PURPOSE.  See the GNU General Public License
for more details.

You should have received a copy of the GNU General Public License
along with GCC; see the file COPYING3.  If not see
<http://www.gnu.org/licenses/>.  */

/* Based on code from: */
/* grep.c - main driver file for grep.
<<<<<<< HEAD
   Copyright (C) 1992-2019 Free Software Foundation, Inc.
=======
   Copyright (C) 1992-2020 Free Software Foundation, Inc.
>>>>>>> 9e014010

   This program is free software; you can redistribute it and/or modify
   it under the terms of the GNU General Public License as published by
   the Free Software Foundation; either version 3, or (at your option)
   any later version.

   This program is distributed in the hope that it will be useful,
   but WITHOUT ANY WARRANTY; without even the implied warranty of
   MERCHANTABILITY or FITNESS FOR A PARTICULAR PURPOSE.  See the
   GNU General Public License for more details.

   You should have received a copy of the GNU General Public License
   along with this program; if not, write to the Free Software
   Foundation, Inc., 51 Franklin Street - Fifth Floor, Boston, MA
   02110-1301, USA.

   Written July 1992 by Mike Haertel.  */

#ifndef GCC_DIAGNOSTIC_COLOR_H
#define GCC_DIAGNOSTIC_COLOR_H

/* Whether to add color to diagnostics:
   o DIAGNOSTICS_COLOR_NO: never
   o DIAGNOSTICS_COLOR_YES: always
   o DIAGNOSTICS_COLOR_AUTO: depending on the output stream.  */
typedef enum
{
  DIAGNOSTICS_COLOR_NO       = 0,
  DIAGNOSTICS_COLOR_YES      = 1,
  DIAGNOSTICS_COLOR_AUTO     = 2
} diagnostic_color_rule_t;

const char *colorize_start (bool, const char *, size_t);
const char *colorize_stop (bool);
bool colorize_init (diagnostic_color_rule_t);

inline const char *
colorize_start (bool show_color, const char *name)
{
  return colorize_start (show_color, name, strlen (name));
}

#endif /* ! GCC_DIAGNOSTIC_COLOR_H */<|MERGE_RESOLUTION|>--- conflicted
+++ resolved
@@ -1,8 +1,4 @@
-<<<<<<< HEAD
-/* Copyright (C) 2013-2019 Free Software Foundation, Inc.
-=======
 /* Copyright (C) 2013-2020 Free Software Foundation, Inc.
->>>>>>> 9e014010
    Contributed by Manuel Lopez-Ibanez <manu@gcc.gnu.org>
 
 This file is part of GCC.
@@ -23,11 +19,7 @@
 
 /* Based on code from: */
 /* grep.c - main driver file for grep.
-<<<<<<< HEAD
-   Copyright (C) 1992-2019 Free Software Foundation, Inc.
-=======
    Copyright (C) 1992-2020 Free Software Foundation, Inc.
->>>>>>> 9e014010
 
    This program is free software; you can redistribute it and/or modify
    it under the terms of the GNU General Public License as published by
