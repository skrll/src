/* A pass for lowering gimple to HSAIL
<<<<<<< HEAD
   Copyright (C) 2013-2019 Free Software Foundation, Inc.
=======
   Copyright (C) 2013-2020 Free Software Foundation, Inc.
>>>>>>> e2aa5677
   Contributed by Martin Jambor <mjambor@suse.cz> and
   Martin Liska <mliska@suse.cz>.

This file is part of GCC.

GCC is free software; you can redistribute it and/or modify
it under the terms of the GNU General Public License as published by
the Free Software Foundation; either version 3, or (at your option)
any later version.

GCC is distributed in the hope that it will be useful,
but WITHOUT ANY WARRANTY; without even the implied warranty of
MERCHANTABILITY or FITNESS FOR A PARTICULAR PURPOSE.  See the
GNU General Public License for more details.

You should have received a copy of the GNU General Public License
along with GCC; see the file COPYING3.  If not see
<http://www.gnu.org/licenses/>.  */

#include "config.h"
#include "system.h"
#include "coretypes.h"
#include "memmodel.h"
#include "tm.h"
#include "is-a.h"
#include "hash-table.h"
#include "vec.h"
#include "tree.h"
#include "tree-pass.h"
#include "function.h"
#include "basic-block.h"
#include "cfg.h"
#include "fold-const.h"
#include "gimple.h"
#include "gimple-iterator.h"
#include "bitmap.h"
#include "dumpfile.h"
#include "gimple-pretty-print.h"
#include "diagnostic-core.h"
#include "gimple-ssa.h"
#include "tree-phinodes.h"
#include "stringpool.h"
#include "tree-vrp.h"
#include "tree-ssanames.h"
#include "tree-dfa.h"
#include "ssa-iterators.h"
#include "cgraph.h"
#include "print-tree.h"
#include "alloc-pool.h"
#include "symbol-summary.h"
#include "hsa-common.h"
#include "cfghooks.h"
#include "tree-cfg.h"
#include "cfgloop.h"
#include "cfganal.h"
#include "builtins.h"
#include "gomp-constants.h"
#include "internal-fn.h"
#include "builtins.h"
#include "stor-layout.h"
#include "stringpool.h"
#include "attribs.h"

/* Print a warning message and set that we have seen an error.  */

#define HSA_SORRY_ATV(location, message, ...) \
  do \
  { \
    hsa_fail_cfun (); \
    auto_diagnostic_group d; \
    if (warning_at (EXPR_LOCATION (hsa_cfun->m_decl), OPT_Whsa, \
		    HSA_SORRY_MSG)) \
      inform (location, message, __VA_ARGS__); \
  } \
  while (false)

/* Same as previous, but highlight a location.  */

#define HSA_SORRY_AT(location, message) \
  do \
  { \
    hsa_fail_cfun (); \
    auto_diagnostic_group d; \
    if (warning_at (EXPR_LOCATION (hsa_cfun->m_decl), OPT_Whsa, \
		    HSA_SORRY_MSG)) \
      inform (location, message); \
  } \
  while (false)

/* Default number of threads used by kernel dispatch.  */

#define HSA_DEFAULT_NUM_THREADS 64

/* Following structures are defined in the final version
   of HSA specification.  */

/* HSA queue packet is shadow structure, originally provided by AMD.  */

struct hsa_queue_packet
{
  uint16_t header;
  uint16_t setup;
  uint16_t workgroup_size_x;
  uint16_t workgroup_size_y;
  uint16_t workgroup_size_z;
  uint16_t reserved0;
  uint32_t grid_size_x;
  uint32_t grid_size_y;
  uint32_t grid_size_z;
  uint32_t private_segment_size;
  uint32_t group_segment_size;
  uint64_t kernel_object;
  void *kernarg_address;
  uint64_t reserved2;
  uint64_t completion_signal;
};

/* HSA queue is shadow structure, originally provided by AMD.  */

struct hsa_queue
{
  int type;
  uint32_t features;
  void *base_address;
  uint64_t doorbell_signal;
  uint32_t size;
  uint32_t reserved1;
  uint64_t id;
};

static struct obstack hsa_obstack;

/* List of pointers to all instructions that come from an object allocator.  */
static vec <hsa_insn_basic *> hsa_instructions;

/* List of pointers to all operands that come from an object allocator.  */
static vec <hsa_op_base *> hsa_operands;

hsa_symbol::hsa_symbol ()
  : m_decl (NULL_TREE), m_name (NULL), m_name_number (0),
    m_directive_offset (0), m_type (BRIG_TYPE_NONE),
    m_segment (BRIG_SEGMENT_NONE), m_linkage (BRIG_LINKAGE_NONE), m_dim (0),
    m_cst_value (NULL), m_global_scope_p (false), m_seen_error (false),
    m_allocation (BRIG_ALLOCATION_AUTOMATIC), m_emitted_to_brig (false)
{
}


hsa_symbol::hsa_symbol (BrigType16_t type, BrigSegment8_t segment,
			BrigLinkage8_t linkage, bool global_scope_p,
			BrigAllocation allocation, BrigAlignment8_t align)
  : m_decl (NULL_TREE), m_name (NULL), m_name_number (0),
    m_directive_offset (0), m_type (type), m_segment (segment),
    m_linkage (linkage), m_dim (0), m_cst_value (NULL),
    m_global_scope_p (global_scope_p), m_seen_error (false),
    m_allocation (allocation), m_emitted_to_brig (false), m_align (align)
{
}

unsigned HOST_WIDE_INT
hsa_symbol::total_byte_size ()
{
  unsigned HOST_WIDE_INT s
    = hsa_type_bit_size (~BRIG_TYPE_ARRAY_MASK & m_type);
  gcc_assert (s % BITS_PER_UNIT == 0);
  s /= BITS_PER_UNIT;

  if (m_dim)
    s *= m_dim;

  return s;
}

/* Forward declaration.  */

static BrigType16_t
hsa_type_for_tree_type (const_tree type, unsigned HOST_WIDE_INT *dim_p,
			bool min32int);

void
hsa_symbol::fillup_for_decl (tree decl)
{
  m_decl = decl;
  m_type = hsa_type_for_tree_type (TREE_TYPE (decl), &m_dim, false);
  if (hsa_seen_error ())
    {
      m_seen_error = true;
      return;
    }

  m_align = MAX (m_align, hsa_natural_alignment (m_type));
}

/* Constructor of class representing global HSA function/kernel information and
   state.  FNDECL is function declaration, KERNEL_P is true if the function
   is going to become a HSA kernel.  If the function has body, SSA_NAMES_COUNT
   should be set to number of SSA names used in the function.
   MODIFIED_CFG is set to true in case we modified control-flow graph
   of the function.  */

hsa_function_representation::hsa_function_representation
  (tree fdecl, bool kernel_p, unsigned ssa_names_count, bool modified_cfg)
  : m_name (NULL),
    m_reg_count (0), m_input_args (vNULL),
    m_output_arg (NULL), m_spill_symbols (vNULL), m_global_symbols (vNULL),
    m_private_variables (vNULL), m_called_functions (vNULL),
    m_called_internal_fns (vNULL), m_hbb_count (0),
    m_in_ssa (true), m_kern_p (kernel_p), m_declaration_p (false),
    m_decl (fdecl), m_internal_fn (NULL), m_shadow_reg (NULL),
    m_kernel_dispatch_count (0), m_maximum_omp_data_size (0),
    m_seen_error (false), m_temp_symbol_count (0), m_ssa_map (),
    m_modified_cfg (modified_cfg)
{
  int sym_init_len = (vec_safe_length (cfun->local_decls) / 2) + 1;
  m_local_symbols = new hash_table <hsa_noop_symbol_hasher> (sym_init_len);
  m_ssa_map.safe_grow_cleared (ssa_names_count);
}

/* Constructor of class representing HSA function information that
   is derived for an internal function.  */
hsa_function_representation::hsa_function_representation (hsa_internal_fn *fn)
  : m_reg_count (0), m_input_args (vNULL),
    m_output_arg (NULL), m_local_symbols (NULL),
    m_spill_symbols (vNULL), m_global_symbols (vNULL),
    m_private_variables (vNULL), m_called_functions (vNULL),
    m_called_internal_fns (vNULL), m_hbb_count (0),
    m_in_ssa (true), m_kern_p (false), m_declaration_p (true), m_decl (NULL),
    m_internal_fn (fn), m_shadow_reg (NULL), m_kernel_dispatch_count (0),
    m_maximum_omp_data_size (0), m_seen_error (false), m_temp_symbol_count (0),
    m_ssa_map () {}

/* Destructor of class holding function/kernel-wide information and state.  */

hsa_function_representation::~hsa_function_representation ()
{
  /* Kernel names are deallocated at the end of BRIG output when deallocating
     hsa_decl_kernel_mapping.  */
  if (!m_kern_p || m_seen_error)
    free (m_name);

  for (unsigned i = 0; i < m_input_args.length (); i++)
    delete m_input_args[i];
  m_input_args.release ();

  delete m_output_arg;
  delete m_local_symbols;

  for (unsigned i = 0; i < m_spill_symbols.length (); i++)
    delete m_spill_symbols[i];
  m_spill_symbols.release ();

  hsa_symbol *sym;
  for (unsigned i = 0; i < m_global_symbols.iterate (i, &sym); i++)
    if (sym->m_linkage != BRIG_ALLOCATION_PROGRAM)
      delete sym;
  m_global_symbols.release ();

  for (unsigned i = 0; i < m_private_variables.length (); i++)
    delete m_private_variables[i];
  m_private_variables.release ();
  m_called_functions.release ();
  m_ssa_map.release ();

  for (unsigned i = 0; i < m_called_internal_fns.length (); i++)
    delete m_called_internal_fns[i];
}

hsa_op_reg *
hsa_function_representation::get_shadow_reg ()
{
  /* If we compile a function with kernel dispatch and does not set
     an optimization level, the function won't be inlined and
     we return NULL.  */
  if (!m_kern_p)
    return NULL;

  if (m_shadow_reg)
    return m_shadow_reg;

  /* Append the shadow argument.  */
  hsa_symbol *shadow = new hsa_symbol (BRIG_TYPE_U64, BRIG_SEGMENT_KERNARG,
				       BRIG_LINKAGE_FUNCTION);
  m_input_args.safe_push (shadow);
  shadow->m_name = "hsa_runtime_shadow";

  hsa_op_reg *r = new hsa_op_reg (BRIG_TYPE_U64);
  hsa_op_address *addr = new hsa_op_address (shadow);

  hsa_insn_mem *mem = new hsa_insn_mem (BRIG_OPCODE_LD, BRIG_TYPE_U64, r, addr);
  hsa_bb_for_bb (ENTRY_BLOCK_PTR_FOR_FN (cfun))->append_insn (mem);
  m_shadow_reg = r;

  return r;
}

bool hsa_function_representation::has_shadow_reg_p ()
{
  return m_shadow_reg != NULL;
}

void
hsa_function_representation::init_extra_bbs ()
{
  hsa_init_new_bb (ENTRY_BLOCK_PTR_FOR_FN (cfun));
  hsa_init_new_bb (EXIT_BLOCK_PTR_FOR_FN (cfun));
}

void
hsa_function_representation::update_dominance ()
{
  if (m_modified_cfg)
    {
      free_dominance_info (CDI_DOMINATORS);
      calculate_dominance_info (CDI_DOMINATORS);
    }
}

hsa_symbol *
hsa_function_representation::create_hsa_temporary (BrigType16_t type)
{
  hsa_symbol *s = new hsa_symbol (type, BRIG_SEGMENT_PRIVATE,
				  BRIG_LINKAGE_FUNCTION);
  s->m_name_number = m_temp_symbol_count++;

  hsa_cfun->m_private_variables.safe_push (s);
  return s;
}

BrigLinkage8_t
hsa_function_representation::get_linkage ()
{
  if (m_internal_fn)
    return BRIG_LINKAGE_PROGRAM;

  return m_kern_p || TREE_PUBLIC (m_decl) ?
    BRIG_LINKAGE_PROGRAM : BRIG_LINKAGE_MODULE;
}

/* Hash map of simple OMP builtins.  */
static hash_map <nofree_string_hash, omp_simple_builtin> *omp_simple_builtins
  = NULL;

/* Warning messages for OMP builtins.  */

#define HSA_WARN_LOCK_ROUTINE "support for HSA does not implement OpenMP " \
  "lock routines"
#define HSA_WARN_TIMING_ROUTINE "support for HSA does not implement OpenMP " \
  "timing routines"
#define HSA_WARN_MEMORY_ROUTINE "OpenMP device memory library routines have " \
  "undefined semantics within target regions, support for HSA ignores them"
#define HSA_WARN_AFFINITY "Support for HSA does not implement OpenMP " \
  "affinity feateres"

/* Initialize hash map with simple OMP builtins.  */

static void
hsa_init_simple_builtins ()
{
  if (omp_simple_builtins != NULL)
    return;

  omp_simple_builtins
    = new hash_map <nofree_string_hash, omp_simple_builtin> ();

  omp_simple_builtin omp_builtins[] =
    {
      omp_simple_builtin ("omp_get_initial_device", NULL, false,
			  new hsa_op_immed (GOMP_DEVICE_HOST,
					    (BrigType16_t) BRIG_TYPE_S32)),
      omp_simple_builtin ("omp_is_initial_device", NULL, false,
			  new hsa_op_immed (0, (BrigType16_t) BRIG_TYPE_S32)),
      omp_simple_builtin ("omp_get_dynamic", NULL, false,
			  new hsa_op_immed (0, (BrigType16_t) BRIG_TYPE_S32)),
      omp_simple_builtin ("omp_set_dynamic", NULL, false, NULL),
      omp_simple_builtin ("omp_init_lock", HSA_WARN_LOCK_ROUTINE, true),
      omp_simple_builtin ("omp_init_lock_with_hint", HSA_WARN_LOCK_ROUTINE,
			  true),
      omp_simple_builtin ("omp_init_nest_lock_with_hint", HSA_WARN_LOCK_ROUTINE,
			  true),
      omp_simple_builtin ("omp_destroy_lock", HSA_WARN_LOCK_ROUTINE, true),
      omp_simple_builtin ("omp_set_lock", HSA_WARN_LOCK_ROUTINE, true),
      omp_simple_builtin ("omp_unset_lock", HSA_WARN_LOCK_ROUTINE, true),
      omp_simple_builtin ("omp_test_lock", HSA_WARN_LOCK_ROUTINE, true),
      omp_simple_builtin ("omp_get_wtime", HSA_WARN_TIMING_ROUTINE, true),
      omp_simple_builtin ("omp_get_wtick", HSA_WARN_TIMING_ROUTINE, true),
      omp_simple_builtin ("omp_target_alloc", HSA_WARN_MEMORY_ROUTINE, false,
			  new hsa_op_immed (0, (BrigType16_t) BRIG_TYPE_U64)),
      omp_simple_builtin ("omp_target_free", HSA_WARN_MEMORY_ROUTINE, false),
      omp_simple_builtin ("omp_target_is_present", HSA_WARN_MEMORY_ROUTINE,
			  false,
			  new hsa_op_immed (-1, (BrigType16_t) BRIG_TYPE_S32)),
      omp_simple_builtin ("omp_target_memcpy", HSA_WARN_MEMORY_ROUTINE, false,
			  new hsa_op_immed (-1, (BrigType16_t) BRIG_TYPE_S32)),
      omp_simple_builtin ("omp_target_memcpy_rect", HSA_WARN_MEMORY_ROUTINE,
			  false,
			  new hsa_op_immed (-1, (BrigType16_t) BRIG_TYPE_S32)),
      omp_simple_builtin ("omp_target_associate_ptr", HSA_WARN_MEMORY_ROUTINE,
			  false,
			  new hsa_op_immed (-1, (BrigType16_t) BRIG_TYPE_S32)),
      omp_simple_builtin ("omp_target_disassociate_ptr",
			  HSA_WARN_MEMORY_ROUTINE,
			  false,
			  new hsa_op_immed (-1, (BrigType16_t) BRIG_TYPE_S32)),
      omp_simple_builtin ("omp_set_max_active_levels",
			  "Support for HSA only allows only one active level, "
			  "call to omp_set_max_active_levels will be ignored "
			  "in the generated HSAIL",
			  false, NULL),
      omp_simple_builtin ("omp_get_max_active_levels", NULL, false,
			  new hsa_op_immed (1, (BrigType16_t) BRIG_TYPE_S32)),
      omp_simple_builtin ("omp_in_final", NULL, false,
			  new hsa_op_immed (0, (BrigType16_t) BRIG_TYPE_S32)),
      omp_simple_builtin ("omp_get_proc_bind", HSA_WARN_AFFINITY, false,
			  new hsa_op_immed (0, (BrigType16_t) BRIG_TYPE_S32)),
      omp_simple_builtin ("omp_get_num_places", HSA_WARN_AFFINITY, false,
			  new hsa_op_immed (0, (BrigType16_t) BRIG_TYPE_S32)),
      omp_simple_builtin ("omp_get_place_num_procs", HSA_WARN_AFFINITY, false,
			  new hsa_op_immed (0, (BrigType16_t) BRIG_TYPE_S32)),
      omp_simple_builtin ("omp_get_place_proc_ids", HSA_WARN_AFFINITY, false,
			  NULL),
      omp_simple_builtin ("omp_get_place_num", HSA_WARN_AFFINITY, false,
			  new hsa_op_immed (-1, (BrigType16_t) BRIG_TYPE_S32)),
      omp_simple_builtin ("omp_get_partition_num_places", HSA_WARN_AFFINITY,
			  false,
			  new hsa_op_immed (0, (BrigType16_t) BRIG_TYPE_S32)),
      omp_simple_builtin ("omp_get_partition_place_nums", HSA_WARN_AFFINITY,
			  false, NULL),
      omp_simple_builtin ("omp_set_default_device",
			  "omp_set_default_device has undefined semantics "
			  "within target regions, support for HSA ignores it",
			  false, NULL),
      omp_simple_builtin ("omp_get_default_device",
			  "omp_get_default_device has undefined semantics "
			  "within target regions, support for HSA ignores it",
			  false,
			  new hsa_op_immed (0, (BrigType16_t) BRIG_TYPE_S32)),
      omp_simple_builtin ("omp_get_num_devices",
			  "omp_get_num_devices has undefined semantics "
			  "within target regions, support for HSA ignores it",
			  false,
			  new hsa_op_immed (0, (BrigType16_t) BRIG_TYPE_S32)),
      omp_simple_builtin ("omp_get_num_procs", NULL, true, NULL),
      omp_simple_builtin ("omp_get_cancellation", NULL, true, NULL),
      omp_simple_builtin ("omp_set_nested", NULL, true, NULL),
      omp_simple_builtin ("omp_get_nested", NULL, true, NULL),
      omp_simple_builtin ("omp_set_schedule", NULL, true, NULL),
      omp_simple_builtin ("omp_get_schedule", NULL, true, NULL),
      omp_simple_builtin ("omp_get_thread_limit", NULL, true, NULL),
      omp_simple_builtin ("omp_get_team_size", NULL, true, NULL),
      omp_simple_builtin ("omp_get_ancestor_thread_num", NULL, true, NULL),
      omp_simple_builtin ("omp_get_max_task_priority", NULL, true, NULL)
    };

  unsigned count = sizeof (omp_builtins) / sizeof (omp_simple_builtin);

  for (unsigned i = 0; i < count; i++)
    omp_simple_builtins->put (omp_builtins[i].m_name, omp_builtins[i]);
}

/* Allocate HSA structures that we need only while generating with this.  */

static void
hsa_init_data_for_cfun ()
{
  hsa_init_compilation_unit_data ();
  gcc_obstack_init (&hsa_obstack);
}

/* Deinitialize HSA subsystem and free all allocated memory.  */

static void
hsa_deinit_data_for_cfun (void)
{
  basic_block bb;

  FOR_ALL_BB_FN (bb, cfun)
    if (bb->aux)
      {
	hsa_bb *hbb = hsa_bb_for_bb (bb);
	hbb->~hsa_bb ();
	bb->aux = NULL;
      }

  for (unsigned int i = 0; i < hsa_operands.length (); i++)
    hsa_destroy_operand (hsa_operands[i]);

  hsa_operands.release ();

  for (unsigned i = 0; i < hsa_instructions.length (); i++)
    hsa_destroy_insn (hsa_instructions[i]);

  hsa_instructions.release ();

  if (omp_simple_builtins != NULL)
    {
      delete omp_simple_builtins;
      omp_simple_builtins = NULL;
    }

  obstack_free (&hsa_obstack, NULL);
  delete hsa_cfun;
}

/* Return the type which holds addresses in the given SEGMENT.  */

static BrigType16_t
hsa_get_segment_addr_type (BrigSegment8_t segment)
{
  switch (segment)
    {
    case BRIG_SEGMENT_NONE:
      gcc_unreachable ();

    case BRIG_SEGMENT_FLAT:
    case BRIG_SEGMENT_GLOBAL:
    case BRIG_SEGMENT_READONLY:
    case BRIG_SEGMENT_KERNARG:
      return hsa_machine_large_p () ? BRIG_TYPE_U64 : BRIG_TYPE_U32;

    case BRIG_SEGMENT_GROUP:
    case BRIG_SEGMENT_PRIVATE:
    case BRIG_SEGMENT_SPILL:
    case BRIG_SEGMENT_ARG:
      return BRIG_TYPE_U32;
    }
  gcc_unreachable ();
}

/* Return integer brig type according to provided SIZE in bytes.  If SIGN
   is set to true, return signed integer type.  */

static BrigType16_t
get_integer_type_by_bytes (unsigned size, bool sign)
{
  if (sign)
    switch (size)
      {
      case 1:
	return BRIG_TYPE_S8;
      case 2:
	return BRIG_TYPE_S16;
      case 4:
	return BRIG_TYPE_S32;
      case 8:
	return BRIG_TYPE_S64;
      default:
	break;
      }
  else
    switch (size)
      {
      case 1:
	return BRIG_TYPE_U8;
      case 2:
	return BRIG_TYPE_U16;
      case 4:
	return BRIG_TYPE_U32;
      case 8:
	return BRIG_TYPE_U64;
      default:
	break;
      }

  return 0;
}

/* If T points to an integral type smaller than 32 bits, change it to a 32bit
   equivalent and return the result.  Otherwise just return the result.   */

static BrigType16_t
hsa_extend_inttype_to_32bit (BrigType16_t t)
{
  if (t == BRIG_TYPE_U8 || t == BRIG_TYPE_U16)
    return BRIG_TYPE_U32;
  else if (t == BRIG_TYPE_S8 || t == BRIG_TYPE_S16)
    return BRIG_TYPE_S32;
  return t;
}

/* Return HSA type for tree TYPE, which has to fit into BrigType16_t.  Pointers
   are assumed to use flat addressing.  If min32int is true, always expand
   integer types to one that has at least 32 bits.  */

static BrigType16_t
hsa_type_for_scalar_tree_type (const_tree type, bool min32int)
{
  HOST_WIDE_INT bsize;
  const_tree base;
  BrigType16_t res = BRIG_TYPE_NONE;

  gcc_checking_assert (TYPE_P (type));
  gcc_checking_assert (!AGGREGATE_TYPE_P (type));
  if (POINTER_TYPE_P (type))
    return hsa_get_segment_addr_type (BRIG_SEGMENT_FLAT);

  if (TREE_CODE (type) == VECTOR_TYPE)
    base = TREE_TYPE (type);
  else if (TREE_CODE (type) == COMPLEX_TYPE)
    {
      base = TREE_TYPE (type);
      min32int = true;
    }
  else
    base = type;

  if (!tree_fits_uhwi_p (TYPE_SIZE (base)))
    {
      HSA_SORRY_ATV (EXPR_LOCATION (type),
		     "support for HSA does not implement huge or "
		     "variable-sized type %qT", type);
      return res;
    }

  bsize = tree_to_uhwi (TYPE_SIZE (base));
  unsigned byte_size = bsize / BITS_PER_UNIT;
  if (INTEGRAL_TYPE_P (base))
    res = get_integer_type_by_bytes (byte_size, !TYPE_UNSIGNED (base));
  else if (SCALAR_FLOAT_TYPE_P (base))
    {
      switch (bsize)
	{
	case 16:
	  res = BRIG_TYPE_F16;
	  break;
	case 32:
	  res = BRIG_TYPE_F32;
	  break;
	case 64:
	  res = BRIG_TYPE_F64;
	  break;
	default:
	  break;
	}
    }

  if (res == BRIG_TYPE_NONE)
    {
      HSA_SORRY_ATV (EXPR_LOCATION (type),
		     "support for HSA does not implement type %qT", type);
      return res;
    }

  if (TREE_CODE (type) == VECTOR_TYPE)
    {
      HOST_WIDE_INT tsize = tree_to_uhwi (TYPE_SIZE (type));

      if (bsize == tsize)
	{
	  HSA_SORRY_ATV (EXPR_LOCATION (type),
			 "support for HSA does not implement a vector type "
			 "where a type and unit size are equal: %qT", type);
	  return res;
	}

      switch (tsize)
	{
	case 32:
	  res |= BRIG_TYPE_PACK_32;
	  break;
	case 64:
	  res |= BRIG_TYPE_PACK_64;
	  break;
	case 128:
	  res |= BRIG_TYPE_PACK_128;
	  break;
	default:
	  HSA_SORRY_ATV (EXPR_LOCATION (type),
			 "support for HSA does not implement type %qT", type);
	}
    }

  if (min32int)
    /* Registers/immediate operands can only be 32bit or more except for
       f16.  */
    res = hsa_extend_inttype_to_32bit (res);

  if (TREE_CODE (type) == COMPLEX_TYPE)
    {
      unsigned bsize = 2 * hsa_type_bit_size (res);
      res = hsa_bittype_for_bitsize (bsize);
    }

  return res;
}

/* Returns the BRIG type we need to load/store entities of TYPE.  */

static BrigType16_t
mem_type_for_type (BrigType16_t type)
{
  /* HSA has non-intuitive constraints on load/store types.  If it's
     a bit-type it _must_ be B128, if it's not a bit-type it must be
     64bit max.  So for loading entities of 128 bits (e.g. vectors)
     we have to use B128, while for loading the rest we have to use the
     input type (??? or maybe also flattened to a equally sized non-vector
     unsigned type?).  */
  if ((type & BRIG_TYPE_PACK_MASK) == BRIG_TYPE_PACK_128)
    return BRIG_TYPE_B128;
  else if (hsa_btype_p (type) || hsa_type_packed_p (type))
    {
      unsigned bitsize = hsa_type_bit_size (type);
      if (bitsize < 128)
	return hsa_uint_for_bitsize (bitsize);
      else
	return hsa_bittype_for_bitsize (bitsize);
    }
  return type;
}

/* Return HSA type for tree TYPE.  If it cannot fit into BrigType16_t, some
   kind of array will be generated, setting DIM appropriately.  Otherwise, it
   will be set to zero.  */

static BrigType16_t
hsa_type_for_tree_type (const_tree type, unsigned HOST_WIDE_INT *dim_p = NULL,
			bool min32int = false)
{
  gcc_checking_assert (TYPE_P (type));
  if (!tree_fits_uhwi_p (TYPE_SIZE_UNIT (type)))
    {
      HSA_SORRY_ATV (EXPR_LOCATION (type), "support for HSA does not "
		     "implement huge or variable-sized type %qT", type);
      return BRIG_TYPE_NONE;
    }

  if (RECORD_OR_UNION_TYPE_P (type))
    {
      if (dim_p)
	*dim_p = tree_to_uhwi (TYPE_SIZE_UNIT (type));
      return BRIG_TYPE_U8 | BRIG_TYPE_ARRAY;
    }

  if (TREE_CODE (type) == ARRAY_TYPE)
    {
      /* We try to be nice and use the real base-type when this is an array of
	 scalars and only resort to an array of bytes if the type is more
	 complex.  */

      unsigned HOST_WIDE_INT dim = 1;

      while (TREE_CODE (type) == ARRAY_TYPE)
	{
	  tree domain = TYPE_DOMAIN (type);
	  if (!TYPE_MIN_VALUE (domain)
	      || !TYPE_MAX_VALUE (domain)
	      || !tree_fits_shwi_p (TYPE_MIN_VALUE (domain))
	      || !tree_fits_shwi_p (TYPE_MAX_VALUE (domain)))
	    {
	      HSA_SORRY_ATV (EXPR_LOCATION (type),
			     "support for HSA does not implement array "
			     "%qT with unknown bounds", type);
	      return BRIG_TYPE_NONE;
	    }
	  HOST_WIDE_INT min = tree_to_shwi (TYPE_MIN_VALUE (domain));
	  HOST_WIDE_INT max = tree_to_shwi (TYPE_MAX_VALUE (domain));
	  dim = dim * (unsigned HOST_WIDE_INT) (max - min + 1);
	  type = TREE_TYPE (type);
	}

      BrigType16_t res;
      if (RECORD_OR_UNION_TYPE_P (type))
	{
	  dim = dim * tree_to_uhwi (TYPE_SIZE_UNIT (type));
	  res = BRIG_TYPE_U8;
	}
      else
	res = hsa_type_for_scalar_tree_type (type, false);

      if (dim_p)
	*dim_p = dim;
      return res | BRIG_TYPE_ARRAY;
    }

  /* Scalar case: */
  if (dim_p)
    *dim_p = 0;

  return hsa_type_for_scalar_tree_type (type, min32int);
}

/* Returns true if converting from STYPE into DTYPE needs the _CVT
   opcode.  If false a normal _MOV is enough.  */

static bool
hsa_needs_cvt (BrigType16_t dtype, BrigType16_t stype)
{
  if (hsa_btype_p (dtype))
    return false;

  /* float <-> int conversions are real converts.  */
  if (hsa_type_float_p (dtype) != hsa_type_float_p (stype))
    return true;
  /* When both types have different size, then we need CVT as well.  */
  if (hsa_type_bit_size (dtype) != hsa_type_bit_size (stype))
    return true;
  return false;
}

/* Return declaration name if it exists or create one from UID if it does not.
   If DECL is a local variable, make UID part of its name.  */

const char *
hsa_get_declaration_name (tree decl)
{
  if (!DECL_NAME (decl))
    {
      char buf[64];
      snprintf (buf, 64, "__hsa_anon_%u", DECL_UID (decl));
      size_t len = strlen (buf);
      char *copy = (char *) obstack_alloc (&hsa_obstack, len + 1);
      memcpy (copy, buf, len + 1);
      return copy;
    }

  tree name_tree;
  if (TREE_CODE (decl) == FUNCTION_DECL
      || (TREE_CODE (decl) == VAR_DECL && is_global_var (decl)))
    name_tree = DECL_ASSEMBLER_NAME (decl);
  else
    name_tree = DECL_NAME (decl);

  const char *name = IDENTIFIER_POINTER (name_tree);
  /* User-defined assembly names have prepended asterisk symbol.  */
  if (name[0] == '*')
    name++;

  if ((TREE_CODE (decl) == VAR_DECL)
      && decl_function_context (decl))
    {
      size_t len = strlen (name);
      char *buf = (char *) alloca (len + 32);
      snprintf (buf, len + 32, "%s_%u", name, DECL_UID (decl));
      len = strlen (buf);
      char *copy = (char *) obstack_alloc (&hsa_obstack, len + 1);
      memcpy (copy, buf, len + 1);
      return copy;
    }
  else
    return name;
}

/* Lookup or create the associated hsa_symbol structure with a given VAR_DECL
   or lookup the hsa_structure corresponding to a PARM_DECL.  */

static hsa_symbol *
get_symbol_for_decl (tree decl)
{
  hsa_symbol **slot;
  hsa_symbol dummy (BRIG_TYPE_NONE, BRIG_SEGMENT_NONE, BRIG_LINKAGE_NONE);

  gcc_assert (TREE_CODE (decl) == PARM_DECL
	      || TREE_CODE (decl) == RESULT_DECL
	      || TREE_CODE (decl) == VAR_DECL
	      || TREE_CODE (decl) == CONST_DECL);

  dummy.m_decl = decl;

  bool is_in_global_vars = ((TREE_CODE (decl) == VAR_DECL)
			    && !decl_function_context (decl));

  if (is_in_global_vars)
    slot = hsa_global_variable_symbols->find_slot (&dummy, INSERT);
  else
    slot = hsa_cfun->m_local_symbols->find_slot (&dummy, INSERT);

  gcc_checking_assert (slot);
  if (*slot)
    {
      hsa_symbol *sym = (*slot);

      /* If the symbol is problematic, mark current function also as
	 problematic.  */
      if (sym->m_seen_error)
	hsa_fail_cfun ();

      /* PR hsa/70234: If a global variable was marked to be emitted,
	 but HSAIL generation of a function using the variable fails,
	 we should retry to emit the variable in context of a different
	 function.

	 Iterate elements whether a symbol is already in m_global_symbols
	 of not.  */
        if (is_in_global_vars && !sym->m_emitted_to_brig)
	  {
	    for (unsigned i = 0; i < hsa_cfun->m_global_symbols.length (); i++)
	      if (hsa_cfun->m_global_symbols[i] == sym)
		return *slot;
	    hsa_cfun->m_global_symbols.safe_push (sym);
	  }

      return *slot;
    }
  else
    {
      hsa_symbol *sym;
      /* PARM_DECLs and RESULT_DECL should be already in m_local_symbols.  */
      gcc_assert (TREE_CODE (decl) == VAR_DECL
		  || TREE_CODE (decl) == CONST_DECL);
      BrigAlignment8_t align = hsa_object_alignment (decl);

      if (is_in_global_vars)
	{
	  gcc_checking_assert (TREE_CODE (decl) != CONST_DECL);
	  sym = new hsa_symbol (BRIG_TYPE_NONE, BRIG_SEGMENT_GLOBAL,
				BRIG_LINKAGE_PROGRAM, true,
				BRIG_ALLOCATION_PROGRAM, align);
	  hsa_cfun->m_global_symbols.safe_push (sym);
	  sym->fillup_for_decl (decl);
	  if (sym->m_align > align)
	    {
	      sym->m_seen_error = true;
	      HSA_SORRY_ATV (EXPR_LOCATION (decl),
			     "HSA specification requires that %E is at least "
			     "naturally aligned", decl);
	    }
	}
      else
	{
	  /* As generation of efficient memory copy instructions relies
	     on alignment greater or equal to 8 bytes,
	     we need to increase alignment of all aggregate types.. */
	  if (AGGREGATE_TYPE_P (TREE_TYPE (decl)))
	    align = MAX ((BrigAlignment8_t) BRIG_ALIGNMENT_8, align);

	  BrigAllocation allocation = BRIG_ALLOCATION_AUTOMATIC;
	  BrigSegment8_t segment;
	  if (TREE_CODE (decl) == CONST_DECL)
	    {
	      segment = BRIG_SEGMENT_READONLY;
	      allocation = BRIG_ALLOCATION_AGENT;
	    }
	  else if (lookup_attribute ("hsa_group_segment",
				     DECL_ATTRIBUTES (decl)))
	    segment = BRIG_SEGMENT_GROUP;
	  else if (TREE_STATIC (decl))
	    {
	      segment = BRIG_SEGMENT_GLOBAL;
	      allocation = BRIG_ALLOCATION_PROGRAM;
	    }
	  else if (lookup_attribute ("hsa_global_segment",
				     DECL_ATTRIBUTES (decl)))
	    segment = BRIG_SEGMENT_GLOBAL;
	  else
	    segment = BRIG_SEGMENT_PRIVATE;

	  sym = new hsa_symbol (BRIG_TYPE_NONE, segment, BRIG_LINKAGE_FUNCTION,
				false, allocation, align);
	  sym->fillup_for_decl (decl);
	  hsa_cfun->m_private_variables.safe_push (sym);
	}

      sym->m_name = hsa_get_declaration_name (decl);
      *slot = sym;
      return sym;
    }
}

/* For a given HSA function declaration, return a host
   function declaration.  */

tree
hsa_get_host_function (tree decl)
{
  hsa_function_summary *s = hsa_summaries->get (cgraph_node::get_create (decl));
  gcc_assert (s->m_gpu_implementation_p);

  return s->m_bound_function ? s->m_bound_function->decl : NULL;
}

/* Return true if function DECL has a host equivalent function.  */

static char *
get_brig_function_name (tree decl)
{
  tree d = decl;

  hsa_function_summary *s = hsa_summaries->get (cgraph_node::get_create (d));
  if (s != NULL
      && s->m_gpu_implementation_p
      && s->m_bound_function)
    d = s->m_bound_function->decl;

  /* IPA split can create a function that has no host equivalent.  */
  if (d == NULL)
    d = decl;

  char *name = xstrdup (hsa_get_declaration_name (d));
  hsa_sanitize_name (name);

  return name;
}

/* Create a spill symbol of type TYPE.  */

hsa_symbol *
hsa_get_spill_symbol (BrigType16_t type)
{
  hsa_symbol *sym = new hsa_symbol (type, BRIG_SEGMENT_SPILL,
				    BRIG_LINKAGE_FUNCTION);
  hsa_cfun->m_spill_symbols.safe_push (sym);
  return sym;
}

/* Create a symbol for a read-only string constant.  */
hsa_symbol *
hsa_get_string_cst_symbol (tree string_cst)
{
  gcc_checking_assert (TREE_CODE (string_cst) == STRING_CST);

  hsa_symbol **slot = hsa_cfun->m_string_constants_map.get (string_cst);
  if (slot)
    return *slot;

  hsa_op_immed *cst = new hsa_op_immed (string_cst);
  hsa_symbol *sym = new hsa_symbol (cst->m_type, BRIG_SEGMENT_GLOBAL,
				    BRIG_LINKAGE_MODULE, true,
				    BRIG_ALLOCATION_AGENT);
  sym->m_cst_value = cst;
  sym->m_dim = TREE_STRING_LENGTH (string_cst);
  sym->m_name_number = hsa_cfun->m_global_symbols.length ();

  hsa_cfun->m_global_symbols.safe_push (sym);
  hsa_cfun->m_string_constants_map.put (string_cst, sym);
  return sym;
}

/* Make the type of a MOV instruction larger if mandated by HSAIL rules.  */

static void
hsa_fixup_mov_insn_type (hsa_insn_basic *insn)
{
  insn->m_type = hsa_extend_inttype_to_32bit (insn->m_type);
  if (insn->m_type == BRIG_TYPE_B8 || insn->m_type == BRIG_TYPE_B16)
    insn->m_type = BRIG_TYPE_B32;
}

/* Constructor of the ancestor of all operands.  K is BRIG kind that identified
   what the operator is.  */

hsa_op_base::hsa_op_base (BrigKind16_t k)
  : m_next (NULL), m_brig_op_offset (0), m_kind (k)
{
  hsa_operands.safe_push (this);
}

/* Constructor of ancestor of all operands which have a type.  K is BRIG kind
   that identified what the operator is.  T is the type of the operator.  */

hsa_op_with_type::hsa_op_with_type (BrigKind16_t k, BrigType16_t t)
  : hsa_op_base (k), m_type (t)
{
}

hsa_op_with_type *
hsa_op_with_type::get_in_type (BrigType16_t dtype, hsa_bb *hbb)
{
  if (m_type == dtype)
    return this;

  hsa_op_reg *dest;

  if (hsa_needs_cvt (dtype, m_type))
    {
      dest = new hsa_op_reg (dtype);
      hbb->append_insn (new hsa_insn_cvt (dest, this));
    }
  else if (is_a <hsa_op_reg *> (this))
    {
      /* In the end, HSA registers do not really have types, only sizes, so if
	 the sizes match, we can use the register directly.  */
      gcc_checking_assert (hsa_type_bit_size (dtype)
			   == hsa_type_bit_size (m_type));
      return this;
    }
  else
    {
      dest = new hsa_op_reg (m_type);

      hsa_insn_basic *mov = new hsa_insn_basic (2, BRIG_OPCODE_MOV,
						dest->m_type, dest, this);
      hsa_fixup_mov_insn_type (mov);
      hbb->append_insn (mov);
      /* We cannot simply for instance: 'mov_u32 $_3, 48 (s32)' because
	 type of the operand must be same as type of the instruction.  */
      dest->m_type = dtype;
    }

  return dest;
}

/* If this operand has integer type smaller than 32 bits, extend it to 32 bits,
   adding instructions to HBB if needed.  */

hsa_op_with_type *
hsa_op_with_type::extend_int_to_32bit (hsa_bb *hbb)
{
  if (m_type == BRIG_TYPE_U8 || m_type == BRIG_TYPE_U16)
    return get_in_type (BRIG_TYPE_U32, hbb);
  else if (m_type == BRIG_TYPE_S8 || m_type == BRIG_TYPE_S16)
    return get_in_type (BRIG_TYPE_S32, hbb);
  else
    return this;
}

/* Constructor of class representing HSA immediate values.  TREE_VAL is the
   tree representation of the immediate value.  If min32int is true,
   always expand integer types to one that has at least 32 bits.  */

hsa_op_immed::hsa_op_immed (tree tree_val, bool min32int)
  : hsa_op_with_type (BRIG_KIND_OPERAND_CONSTANT_BYTES,
		      hsa_type_for_tree_type (TREE_TYPE (tree_val), NULL,
					      min32int))
{
  if (hsa_seen_error ())
    return;

  gcc_checking_assert ((is_gimple_min_invariant (tree_val)
		       && (!POINTER_TYPE_P (TREE_TYPE (tree_val))
			   || TREE_CODE (tree_val) == INTEGER_CST))
		       || TREE_CODE (tree_val) == CONSTRUCTOR);
  m_tree_value = tree_val;

  /* Verify that all elements of a constructor are constants.  */
  if (TREE_CODE (m_tree_value) == CONSTRUCTOR)
    for (unsigned i = 0; i < CONSTRUCTOR_NELTS (m_tree_value); i++)
      {
	tree v = CONSTRUCTOR_ELT (m_tree_value, i)->value;
	if (!CONSTANT_CLASS_P (v))
	  {
	    HSA_SORRY_AT (EXPR_LOCATION (tree_val),
			  "HSA ctor should have only constants");
	    return;
	  }
      }
}

/* Constructor of class representing HSA immediate values.  INTEGER_VALUE is the
   integer representation of the immediate value.  TYPE is BRIG type.  */

hsa_op_immed::hsa_op_immed (HOST_WIDE_INT integer_value, BrigType16_t type)
  : hsa_op_with_type (BRIG_KIND_OPERAND_CONSTANT_BYTES, type),
    m_tree_value (NULL)
{
  gcc_assert (hsa_type_integer_p (type));
  m_int_value = integer_value;
}

hsa_op_immed::hsa_op_immed ()
  : hsa_op_with_type (BRIG_KIND_NONE, BRIG_TYPE_NONE)
{
}

/* New operator to allocate immediate operands from obstack.  */

void *
hsa_op_immed::operator new (size_t size)
{
  return obstack_alloc (&hsa_obstack, size);
}

/* Destructor.  */

hsa_op_immed::~hsa_op_immed ()
{
}

/* Change type of the immediate value to T.  */

void
hsa_op_immed::set_type (BrigType16_t t)
{
  m_type = t;
}

/* Constructor of class representing HSA registers and pseudo-registers.  T is
   the BRIG type of the new register.  */

hsa_op_reg::hsa_op_reg (BrigType16_t t)
  : hsa_op_with_type (BRIG_KIND_OPERAND_REGISTER, t), m_gimple_ssa (NULL_TREE),
    m_def_insn (NULL), m_spill_sym (NULL), m_order (hsa_cfun->m_reg_count++),
    m_lr_begin (0), m_lr_end (0), m_reg_class (0), m_hard_num (0)
{
}

/* New operator to allocate a register from obstack.  */

void *
hsa_op_reg::operator new (size_t size)
{
  return obstack_alloc (&hsa_obstack, size);
}

/* Verify register operand.  */

void
hsa_op_reg::verify_ssa ()
{
  /* Verify that each HSA register has a definition assigned.
     Exceptions are VAR_DECL and PARM_DECL that are a default
     definition.  */
  gcc_checking_assert (m_def_insn
		       || (m_gimple_ssa != NULL
			   && (!SSA_NAME_VAR (m_gimple_ssa)
			       || (TREE_CODE (SSA_NAME_VAR (m_gimple_ssa))
				   != PARM_DECL))
			   && SSA_NAME_IS_DEFAULT_DEF (m_gimple_ssa)));

  /* Verify that every use of the register is really present
     in an instruction.  */
  for (unsigned i = 0; i < m_uses.length (); i++)
    {
      hsa_insn_basic *use = m_uses[i];

      bool is_visited = false;
      for (unsigned j = 0; j < use->operand_count (); j++)
	{
	  hsa_op_base *u = use->get_op (j);
	  hsa_op_address *addr; addr = dyn_cast <hsa_op_address *> (u);
	  if (addr && addr->m_reg)
	    u = addr->m_reg;

	  if (u == this)
	    {
	      bool r = !addr && use->op_output_p (j);

	      if (r)
		{
		  error ("HSA SSA name defined by instruction that is supposed "
			 "to be using it");
		  debug_hsa_operand (this);
		  debug_hsa_insn (use);
		  internal_error ("HSA SSA verification failed");
		}

	      is_visited = true;
	    }
	}

      if (!is_visited)
	{
	  error ("HSA SSA name not among operands of instruction that is "
		 "supposed to use it");
	  debug_hsa_operand (this);
	  debug_hsa_insn (use);
	  internal_error ("HSA SSA verification failed");
	}
    }
}

hsa_op_address::hsa_op_address (hsa_symbol *sym, hsa_op_reg *r,
				HOST_WIDE_INT offset)
  : hsa_op_base (BRIG_KIND_OPERAND_ADDRESS), m_symbol (sym), m_reg (r),
    m_imm_offset (offset)
{
}

hsa_op_address::hsa_op_address (hsa_symbol *sym, HOST_WIDE_INT offset)
  : hsa_op_base (BRIG_KIND_OPERAND_ADDRESS), m_symbol (sym), m_reg (NULL),
    m_imm_offset (offset)
{
}

hsa_op_address::hsa_op_address (hsa_op_reg *r, HOST_WIDE_INT offset)
  : hsa_op_base (BRIG_KIND_OPERAND_ADDRESS), m_symbol (NULL), m_reg (r),
    m_imm_offset (offset)
{
}

/* New operator to allocate address operands from obstack.  */

void *
hsa_op_address::operator new (size_t size)
{
  return obstack_alloc (&hsa_obstack, size);
}

/* Constructor of an operand referring to HSAIL code.  */

hsa_op_code_ref::hsa_op_code_ref () : hsa_op_base (BRIG_KIND_OPERAND_CODE_REF),
  m_directive_offset (0)
{
}

/* Constructor of an operand representing a code list.  Set it up so that it
   can contain ELEMENTS number of elements.  */

hsa_op_code_list::hsa_op_code_list (unsigned elements)
  : hsa_op_base (BRIG_KIND_OPERAND_CODE_LIST)
{
  m_offsets.create (1);
  m_offsets.safe_grow_cleared (elements);
}

/* New operator to allocate code list operands from obstack.  */

void *
hsa_op_code_list::operator new (size_t size)
{
  return obstack_alloc (&hsa_obstack, size);
}

/* Constructor of an operand representing an operand list.
   Set it up so that it can contain ELEMENTS number of elements.  */

hsa_op_operand_list::hsa_op_operand_list (unsigned elements)
  : hsa_op_base (BRIG_KIND_OPERAND_OPERAND_LIST)
{
  m_offsets.create (elements);
  m_offsets.safe_grow (elements);
}

/* New operator to allocate operand list operands from obstack.  */

void *
hsa_op_operand_list::operator new (size_t size)
{
  return obstack_alloc (&hsa_obstack, size);
}

hsa_op_operand_list::~hsa_op_operand_list ()
{
  m_offsets.release ();
}


hsa_op_reg *
hsa_function_representation::reg_for_gimple_ssa (tree ssa)
{
  hsa_op_reg *hreg;

  gcc_checking_assert (TREE_CODE (ssa) == SSA_NAME);
  if (m_ssa_map[SSA_NAME_VERSION (ssa)])
    return m_ssa_map[SSA_NAME_VERSION (ssa)];

  hreg = new hsa_op_reg (hsa_type_for_scalar_tree_type (TREE_TYPE (ssa),
							false));
  hreg->m_gimple_ssa = ssa;
  m_ssa_map[SSA_NAME_VERSION (ssa)] = hreg;

  return hreg;
}

void
hsa_op_reg::set_definition (hsa_insn_basic *insn)
{
  if (hsa_cfun->m_in_ssa)
    {
      gcc_checking_assert (!m_def_insn);
      m_def_insn = insn;
    }
  else
    m_def_insn = NULL;
}

/* Constructor of the class which is the bases of all instructions and directly
   represents the most basic ones.  NOPS is the number of operands that the
   operand vector will contain (and which will be cleared).  OP is the opcode
   of the instruction.  This constructor does not set type.  */

hsa_insn_basic::hsa_insn_basic (unsigned nops, int opc)
  : m_prev (NULL),
    m_next (NULL), m_bb (NULL), m_opcode (opc), m_number (0),
    m_type (BRIG_TYPE_NONE), m_brig_offset (0)
{
  if (nops > 0)
    m_operands.safe_grow_cleared (nops);

  hsa_instructions.safe_push (this);
}

/* Make OP the operand number INDEX of operands of this instruction.  If OP is a
   register or an address containing a register, then either set the definition
   of the register to this instruction if it an output operand or add this
   instruction to the uses if it is an input one.  */

void
hsa_insn_basic::set_op (int index, hsa_op_base *op)
{
  /* Each address operand is always use.  */
  hsa_op_address *addr = dyn_cast <hsa_op_address *> (op);
  if (addr && addr->m_reg)
    addr->m_reg->m_uses.safe_push (this);
  else
    {
      hsa_op_reg *reg = dyn_cast <hsa_op_reg *> (op);
      if (reg)
	{
	  if (op_output_p (index))
	    reg->set_definition (this);
	  else
	    reg->m_uses.safe_push (this);
	}
    }

  m_operands[index] = op;
}

/* Get INDEX-th operand of the instruction.  */

hsa_op_base *
hsa_insn_basic::get_op (int index)
{
  return m_operands[index];
}

/* Get address of INDEX-th operand of the instruction.  */

hsa_op_base **
hsa_insn_basic::get_op_addr (int index)
{
  return &m_operands[index];
}

/* Get number of operands of the instruction.  */
unsigned int
hsa_insn_basic::operand_count ()
{
  return m_operands.length ();
}

/* Constructor of the class which is the bases of all instructions and directly
   represents the most basic ones.  NOPS is the number of operands that the
   operand vector will contain (and which will be cleared).  OPC is the opcode
   of the instruction, T is the type of the instruction.  */

hsa_insn_basic::hsa_insn_basic (unsigned nops, int opc, BrigType16_t t,
				hsa_op_base *arg0, hsa_op_base *arg1,
				hsa_op_base *arg2, hsa_op_base *arg3)
 : m_prev (NULL), m_next (NULL), m_bb (NULL), m_opcode (opc),m_number (0),
   m_type (t),  m_brig_offset (0)
{
  if (nops > 0)
    m_operands.safe_grow_cleared (nops);

  if (arg0 != NULL)
    {
      gcc_checking_assert (nops >= 1);
      set_op (0, arg0);
    }

  if (arg1 != NULL)
    {
      gcc_checking_assert (nops >= 2);
      set_op (1, arg1);
    }

  if (arg2 != NULL)
    {
      gcc_checking_assert (nops >= 3);
      set_op (2, arg2);
    }

  if (arg3 != NULL)
    {
      gcc_checking_assert (nops >= 4);
      set_op (3, arg3);
    }

  hsa_instructions.safe_push (this);
}

/* New operator to allocate basic instruction from obstack.  */

void *
hsa_insn_basic::operator new (size_t size)
{
  return obstack_alloc (&hsa_obstack, size);
}

/* Verify the instruction.  */

void
hsa_insn_basic::verify ()
{
  hsa_op_address *addr;
  hsa_op_reg *reg;

  /* Iterate all register operands and verify that the instruction
     is set in uses of the register.  */
  for (unsigned i = 0; i < operand_count (); i++)
    {
      hsa_op_base *use = get_op (i);

      if ((addr = dyn_cast <hsa_op_address *> (use)) && addr->m_reg)
	{
	  gcc_assert (addr->m_reg->m_def_insn != this);
	  use = addr->m_reg;
	}

      if ((reg = dyn_cast <hsa_op_reg *> (use)) && !op_output_p (i))
	{
	  unsigned j;
	  for (j = 0; j < reg->m_uses.length (); j++)
	    {
	      if (reg->m_uses[j] == this)
		break;
	    }

	  if (j == reg->m_uses.length ())
	    {
	      error ("HSA instruction uses a register but is not among "
		     "recorded register uses");
	      debug_hsa_operand (reg);
	      debug_hsa_insn (this);
	      internal_error ("HSA instruction verification failed");
	    }
	}
    }
}

/* Constructor of an instruction representing a PHI node.  NOPS is the number
   of operands (equal to the number of predecessors).  */

hsa_insn_phi::hsa_insn_phi (unsigned nops, hsa_op_reg *dst)
  : hsa_insn_basic (nops, HSA_OPCODE_PHI), m_dest (dst)
{
  dst->set_definition (this);
}

/* Constructor of class representing instructions for control flow and
   sychronization,   */

hsa_insn_br::hsa_insn_br (unsigned nops, int opc, BrigType16_t t,
			  BrigWidth8_t width, hsa_op_base *arg0,
			  hsa_op_base *arg1, hsa_op_base *arg2,
			  hsa_op_base *arg3)
  : hsa_insn_basic (nops, opc, t, arg0, arg1, arg2, arg3),
    m_width (width)
{
}

/* Constructor of class representing instruction for conditional jump, CTRL is
   the control register determining whether the jump will be carried out, the
   new instruction is automatically added to its uses list.  */

hsa_insn_cbr::hsa_insn_cbr (hsa_op_reg *ctrl)
  : hsa_insn_br (1, BRIG_OPCODE_CBR, BRIG_TYPE_B1, BRIG_WIDTH_1, ctrl)
{
}

/* Constructor of class representing instruction for switch jump, CTRL is
   the index register.  */

hsa_insn_sbr::hsa_insn_sbr (hsa_op_reg *index, unsigned jump_count)
  : hsa_insn_basic (1, BRIG_OPCODE_SBR, BRIG_TYPE_B1, index),
    m_width (BRIG_WIDTH_1), m_jump_table (vNULL),
    m_label_code_list (new hsa_op_code_list (jump_count))
{
}

/* Replace all occurrences of OLD_BB with NEW_BB in the statements
   jump table.  */

void
hsa_insn_sbr::replace_all_labels (basic_block old_bb, basic_block new_bb)
{
  for (unsigned i = 0; i < m_jump_table.length (); i++)
    if (m_jump_table[i] == old_bb)
      m_jump_table[i] = new_bb;
}

hsa_insn_sbr::~hsa_insn_sbr ()
{
  m_jump_table.release ();
}

/* Constructor of comparison instruction.  CMP is the comparison operation and T
   is the result type.  */

hsa_insn_cmp::hsa_insn_cmp (BrigCompareOperation8_t cmp, BrigType16_t t,
			    hsa_op_base *arg0, hsa_op_base *arg1,
			    hsa_op_base *arg2)
  : hsa_insn_basic (3 , BRIG_OPCODE_CMP, t, arg0, arg1, arg2), m_compare (cmp)
{
}

/* Constructor of classes representing memory accesses.  OPC is the opcode (must
   be BRIG_OPCODE_ST or BRIG_OPCODE_LD) and T is the type.  The instruction
   operands are provided as ARG0 and ARG1.  */

hsa_insn_mem::hsa_insn_mem (int opc, BrigType16_t t, hsa_op_base *arg0,
			    hsa_op_base *arg1)
  : hsa_insn_basic (2, opc, t, arg0, arg1),
    m_align (hsa_natural_alignment (t)), m_equiv_class (0)
{
  gcc_checking_assert (opc == BRIG_OPCODE_LD || opc == BRIG_OPCODE_ST);
}

/* Constructor for descendants allowing different opcodes and number of
   operands, it passes its arguments directly to hsa_insn_basic
   constructor.  The instruction operands are provided as ARG[0-3].  */


hsa_insn_mem::hsa_insn_mem (unsigned nops, int opc, BrigType16_t t,
			    hsa_op_base *arg0, hsa_op_base *arg1,
			    hsa_op_base *arg2, hsa_op_base *arg3)
  : hsa_insn_basic (nops, opc, t, arg0, arg1, arg2, arg3),
    m_align (hsa_natural_alignment (t)), m_equiv_class (0)
{
}

/* Constructor of class representing atomic instructions.  OPC is the principal
   opcode, AOP is the specific atomic operation opcode.  T is the type of the
   instruction.  The instruction operands are provided as ARG[0-3].  */

hsa_insn_atomic::hsa_insn_atomic (int nops, int opc,
				  enum BrigAtomicOperation aop,
				  BrigType16_t t, BrigMemoryOrder memorder,
				  hsa_op_base *arg0,
				  hsa_op_base *arg1, hsa_op_base *arg2,
				  hsa_op_base *arg3)
  : hsa_insn_mem (nops, opc, t, arg0, arg1, arg2, arg3), m_atomicop (aop),
    m_memoryorder (memorder),
    m_memoryscope (BRIG_MEMORY_SCOPE_SYSTEM)
{
  gcc_checking_assert (opc == BRIG_OPCODE_ATOMICNORET ||
		       opc == BRIG_OPCODE_ATOMIC ||
		       opc == BRIG_OPCODE_SIGNAL ||
		       opc == BRIG_OPCODE_SIGNALNORET);
}

/* Constructor of class representing signal instructions.  OPC is the prinicpal
   opcode, SOP is the specific signal operation opcode.  T is the type of the
   instruction.  The instruction operands are provided as ARG[0-3].  */

hsa_insn_signal::hsa_insn_signal (int nops, int opc,
				  enum BrigAtomicOperation sop,
				  BrigType16_t t, BrigMemoryOrder memorder,
				  hsa_op_base *arg0, hsa_op_base *arg1,
				  hsa_op_base *arg2, hsa_op_base *arg3)
  : hsa_insn_basic (nops, opc, t, arg0, arg1, arg2, arg3),
    m_memory_order (memorder), m_signalop (sop)
{
}

/* Constructor of class representing segment conversion instructions.  OPC is
   the opcode which must be either BRIG_OPCODE_STOF or BRIG_OPCODE_FTOS.  DEST
   and SRCT are destination and source types respectively, SEG is the segment
   we are converting to or from.  The instruction operands are
   provided as ARG0 and ARG1.  */

hsa_insn_seg::hsa_insn_seg (int opc, BrigType16_t dest, BrigType16_t srct,
			    BrigSegment8_t seg, hsa_op_base *arg0,
			    hsa_op_base *arg1)
  : hsa_insn_basic (2, opc, dest, arg0, arg1), m_src_type (srct),
    m_segment (seg)
{
  gcc_checking_assert (opc == BRIG_OPCODE_STOF || opc == BRIG_OPCODE_FTOS);
}

/* Constructor of class representing a call instruction.  CALLEE is the tree
   representation of the function being called.  */

hsa_insn_call::hsa_insn_call (tree callee)
  : hsa_insn_basic (0, BRIG_OPCODE_CALL), m_called_function (callee),
    m_output_arg (NULL), m_args_code_list (NULL), m_result_code_list (NULL)
{
}

hsa_insn_call::hsa_insn_call (hsa_internal_fn *fn)
  : hsa_insn_basic (0, BRIG_OPCODE_CALL), m_called_function (NULL),
    m_called_internal_fn (fn), m_output_arg (NULL), m_args_code_list (NULL),
    m_result_code_list (NULL)
{
}

hsa_insn_call::~hsa_insn_call ()
{
  for (unsigned i = 0; i < m_input_args.length (); i++)
    delete m_input_args[i];

  delete m_output_arg;

  m_input_args.release ();
  m_input_arg_insns.release ();
}

/* Constructor of class representing the argument block required to invoke
   a call in HSAIL.  */
hsa_insn_arg_block::hsa_insn_arg_block (BrigKind brig_kind,
					hsa_insn_call * call)
  : hsa_insn_basic (0, HSA_OPCODE_ARG_BLOCK), m_kind (brig_kind),
    m_call_insn (call)
{
}

hsa_insn_comment::hsa_insn_comment (const char *s)
  : hsa_insn_basic (0, BRIG_KIND_DIRECTIVE_COMMENT)
{
  unsigned l = strlen (s);

  /* Append '// ' to the string.  */
  char *buf = XNEWVEC (char, l + 4);
  sprintf (buf, "// %s", s);
  m_comment = buf;
}

hsa_insn_comment::~hsa_insn_comment ()
{
  gcc_checking_assert (m_comment);
  free (m_comment);
  m_comment = NULL;
}

/* Constructor of class representing the queue instruction in HSAIL.  */

hsa_insn_queue::hsa_insn_queue (int nops, int opcode, BrigSegment segment,
				BrigMemoryOrder memory_order,
				hsa_op_base *arg0, hsa_op_base *arg1,
				hsa_op_base *arg2, hsa_op_base *arg3)
  : hsa_insn_basic (nops, opcode, BRIG_TYPE_U64, arg0, arg1, arg2, arg3),
    m_segment (segment), m_memory_order (memory_order)
{
}

/* Constructor of class representing the source type instruction in HSAIL.  */

hsa_insn_srctype::hsa_insn_srctype (int nops, BrigOpcode opcode,
				    BrigType16_t destt, BrigType16_t srct,
				    hsa_op_base *arg0, hsa_op_base *arg1,
				    hsa_op_base *arg2 = NULL)
  : hsa_insn_basic (nops, opcode, destt, arg0, arg1, arg2),
    m_source_type (srct)
{}

/* Constructor of class representing the packed instruction in HSAIL.  */

hsa_insn_packed::hsa_insn_packed (int nops, BrigOpcode opcode,
				  BrigType16_t destt, BrigType16_t srct,
				  hsa_op_base *arg0, hsa_op_base *arg1,
				  hsa_op_base *arg2)
  : hsa_insn_srctype (nops, opcode, destt, srct, arg0, arg1, arg2)
{
  m_operand_list = new hsa_op_operand_list (nops - 1);
}

/* Constructor of class representing the convert instruction in HSAIL.  */

hsa_insn_cvt::hsa_insn_cvt (hsa_op_with_type *dest, hsa_op_with_type *src)
  : hsa_insn_basic (2, BRIG_OPCODE_CVT, dest->m_type, dest, src)
{
}

/* Constructor of class representing the alloca in HSAIL.  */

hsa_insn_alloca::hsa_insn_alloca (hsa_op_with_type *dest,
				  hsa_op_with_type *size, unsigned alignment)
  : hsa_insn_basic (2, BRIG_OPCODE_ALLOCA, dest->m_type, dest, size),
    m_align (BRIG_ALIGNMENT_8)
{
  gcc_assert (dest->m_type == BRIG_TYPE_U32);
  if (alignment)
    m_align = hsa_alignment_encoding (alignment);
}

/* Append an instruction INSN into the basic block.  */

void
hsa_bb::append_insn (hsa_insn_basic *insn)
{
  gcc_assert (insn->m_opcode != 0 || insn->operand_count () == 0);
  gcc_assert (!insn->m_bb);

  insn->m_bb = m_bb;
  insn->m_prev = m_last_insn;
  insn->m_next = NULL;
  if (m_last_insn)
    m_last_insn->m_next = insn;
  m_last_insn = insn;
  if (!m_first_insn)
    m_first_insn = insn;
}

void
hsa_bb::append_phi (hsa_insn_phi *hphi)
{
  hphi->m_bb = m_bb;

  hphi->m_prev = m_last_phi;
  hphi->m_next = NULL;
  if (m_last_phi)
    m_last_phi->m_next = hphi;
  m_last_phi = hphi;
  if (!m_first_phi)
    m_first_phi = hphi;
}

/* Insert HSA instruction NEW_INSN immediately before an existing instruction
   OLD_INSN.  */

static void
hsa_insert_insn_before (hsa_insn_basic *new_insn, hsa_insn_basic *old_insn)
{
  hsa_bb *hbb = hsa_bb_for_bb (old_insn->m_bb);

  if (hbb->m_first_insn == old_insn)
    hbb->m_first_insn = new_insn;
  new_insn->m_prev = old_insn->m_prev;
  new_insn->m_next = old_insn;
  if (old_insn->m_prev)
    old_insn->m_prev->m_next = new_insn;
  old_insn->m_prev = new_insn;
}

/* Append HSA instruction NEW_INSN immediately after an existing instruction
   OLD_INSN.  */

static void
hsa_append_insn_after (hsa_insn_basic *new_insn, hsa_insn_basic *old_insn)
{
  hsa_bb *hbb = hsa_bb_for_bb (old_insn->m_bb);

  if (hbb->m_last_insn == old_insn)
    hbb->m_last_insn = new_insn;
  new_insn->m_prev = old_insn;
  new_insn->m_next = old_insn->m_next;
  if (old_insn->m_next)
    old_insn->m_next->m_prev = new_insn;
  old_insn->m_next = new_insn;
}

/* Return a register containing the calculated value of EXP which must be an
   expression consisting of PLUS_EXPRs, MULT_EXPRs, NOP_EXPRs, SSA_NAMEs and
   integer constants as returned by get_inner_reference.
   Newly generated HSA instructions will be appended to HBB.
   Perform all calculations in ADDRTYPE.  */

static hsa_op_with_type *
gen_address_calculation (tree exp, hsa_bb *hbb, BrigType16_t addrtype)
{
  int opcode;

  if (TREE_CODE (exp) == NOP_EXPR)
    exp = TREE_OPERAND (exp, 0);

  switch (TREE_CODE (exp))
    {
    case SSA_NAME:
      return hsa_cfun->reg_for_gimple_ssa (exp)->get_in_type (addrtype, hbb);

    case INTEGER_CST:
      {
	hsa_op_immed *imm = new hsa_op_immed (exp);
       if (addrtype != imm->m_type)
	 imm->m_type = addrtype;
       return imm;
      }

    case PLUS_EXPR:
      opcode = BRIG_OPCODE_ADD;
      break;

    case MULT_EXPR:
      opcode = BRIG_OPCODE_MUL;
      break;

    default:
      gcc_unreachable ();
    }

  hsa_op_reg *res = new hsa_op_reg (addrtype);
  hsa_insn_basic *insn = new hsa_insn_basic (3, opcode, addrtype);
  insn->set_op (0, res);

  hsa_op_with_type *op1 = gen_address_calculation (TREE_OPERAND (exp, 0), hbb,
						   addrtype);
  hsa_op_with_type *op2 = gen_address_calculation (TREE_OPERAND (exp, 1), hbb,
						   addrtype);
  insn->set_op (1, op1);
  insn->set_op (2, op2);

  hbb->append_insn (insn);
  return res;
}

/* If R1 is NULL, just return R2, otherwise append an instruction adding them
   to HBB and return the register holding the result.  */

static hsa_op_reg *
add_addr_regs_if_needed (hsa_op_reg *r1, hsa_op_reg *r2, hsa_bb *hbb)
{
  gcc_checking_assert (r2);
  if (!r1)
    return r2;

  hsa_op_reg *res = new hsa_op_reg (r1->m_type);
  gcc_assert (!hsa_needs_cvt (r1->m_type, r2->m_type));
  hsa_insn_basic *insn = new hsa_insn_basic (3, BRIG_OPCODE_ADD, res->m_type);
  insn->set_op (0, res);
  insn->set_op (1, r1);
  insn->set_op (2, r2);
  hbb->append_insn (insn);
  return res;
}

/* Helper of gen_hsa_addr.  Update *SYMBOL, *ADDRTYPE, *REG and *OFFSET to
   reflect BASE which is the first operand of a MEM_REF or a TARGET_MEM_REF.  */

static void
process_mem_base (tree base, hsa_symbol **symbol, BrigType16_t *addrtype,
		  hsa_op_reg **reg, offset_int *offset, hsa_bb *hbb)
{
  if (TREE_CODE (base) == SSA_NAME)
    {
      gcc_assert (!*reg);
      hsa_op_with_type *ssa
	= hsa_cfun->reg_for_gimple_ssa (base)->get_in_type (*addrtype, hbb);
      *reg = dyn_cast <hsa_op_reg *> (ssa);
    }
  else if (TREE_CODE (base) == ADDR_EXPR)
    {
      tree decl = TREE_OPERAND (base, 0);

      if (!DECL_P (decl) || TREE_CODE (decl) == FUNCTION_DECL)
	{
	  HSA_SORRY_AT (EXPR_LOCATION (base),
			"support for HSA does not implement a memory reference "
			"to a non-declaration type");
	  return;
	}

      gcc_assert (!*symbol);

      *symbol = get_symbol_for_decl (decl);
      *addrtype = hsa_get_segment_addr_type ((*symbol)->m_segment);
    }
  else if (TREE_CODE (base) == INTEGER_CST)
    *offset += wi::to_offset (base);
  else
    gcc_unreachable ();
}

/* Forward declaration of a function.  */

static void
gen_hsa_addr_insns (tree val, hsa_op_reg *dest, hsa_bb *hbb);

/* Generate HSA address operand for a given tree memory reference REF.  If
   instructions need to be created to calculate the address, they will be added
   to the end of HBB.  If a caller provider OUTPUT_BITSIZE and OUTPUT_BITPOS,
   the function assumes that the caller will handle possible
   bit-field references.  Otherwise if we reference a bit-field, sorry message
   is displayed.  */

static hsa_op_address *
gen_hsa_addr (tree ref, hsa_bb *hbb, HOST_WIDE_INT *output_bitsize = NULL,
	      HOST_WIDE_INT *output_bitpos = NULL)
{
  hsa_symbol *symbol = NULL;
  hsa_op_reg *reg = NULL;
  offset_int offset = 0;
  tree origref = ref;
  tree varoffset = NULL_TREE;
  BrigType16_t addrtype = hsa_get_segment_addr_type (BRIG_SEGMENT_FLAT);
  HOST_WIDE_INT bitsize = 0, bitpos = 0;
  BrigType16_t flat_addrtype = hsa_get_segment_addr_type (BRIG_SEGMENT_FLAT);

  if (TREE_CODE (ref) == STRING_CST)
    {
      symbol = hsa_get_string_cst_symbol (ref);
      goto out;
    }
  else if (TREE_CODE (ref) == BIT_FIELD_REF
	   && (!multiple_p (bit_field_size (ref), BITS_PER_UNIT)
	       || !multiple_p (bit_field_offset (ref), BITS_PER_UNIT)))
    {
      HSA_SORRY_ATV (EXPR_LOCATION (origref),
		     "support for HSA does not implement "
		     "bit field references such as %E", ref);
      goto out;
    }

  if (handled_component_p (ref))
    {
      machine_mode mode;
      int unsignedp, volatilep, preversep;
      poly_int64 pbitsize, pbitpos;
      tree new_ref;

      new_ref = get_inner_reference (ref, &pbitsize, &pbitpos, &varoffset,
				     &mode, &unsignedp, &preversep,
				     &volatilep);
      /* When this isn't true, the switch below will report an
	 appropriate error.  */
      if (pbitsize.is_constant () && pbitpos.is_constant ())
	{
	  bitsize = pbitsize.to_constant ();
	  bitpos = pbitpos.to_constant ();
	  ref = new_ref;
	  offset = bitpos;
	  offset = wi::rshift (offset, LOG2_BITS_PER_UNIT, SIGNED);
	}
    }

  switch (TREE_CODE (ref))
    {
    case ADDR_EXPR:
      {
	addrtype = hsa_get_segment_addr_type (BRIG_SEGMENT_PRIVATE);
	symbol = hsa_cfun->create_hsa_temporary (flat_addrtype);
	hsa_op_reg *r = new hsa_op_reg (flat_addrtype);
	gen_hsa_addr_insns (ref, r, hbb);
	hbb->append_insn (new hsa_insn_mem (BRIG_OPCODE_ST, r->m_type,
					    r, new hsa_op_address (symbol)));

	break;
      }
    case SSA_NAME:
      {
	addrtype = hsa_get_segment_addr_type (BRIG_SEGMENT_PRIVATE);
	hsa_op_with_type *r = hsa_cfun->reg_for_gimple_ssa (ref);
	if (r->m_type == BRIG_TYPE_B1)
	  r = r->get_in_type (BRIG_TYPE_U32, hbb);
	symbol = hsa_cfun->create_hsa_temporary (r->m_type);

	hbb->append_insn (new hsa_insn_mem (BRIG_OPCODE_ST, r->m_type,
					    r, new hsa_op_address (symbol)));

	break;
      }
    case PARM_DECL:
    case VAR_DECL:
    case RESULT_DECL:
    case CONST_DECL:
      gcc_assert (!symbol);
      symbol = get_symbol_for_decl (ref);
      addrtype = hsa_get_segment_addr_type (symbol->m_segment);
      break;

    case MEM_REF:
      process_mem_base (TREE_OPERAND (ref, 0), &symbol, &addrtype, &reg,
			&offset, hbb);

      if (!integer_zerop (TREE_OPERAND (ref, 1)))
	offset += wi::to_offset (TREE_OPERAND (ref, 1));
      break;

    case TARGET_MEM_REF:
      process_mem_base (TMR_BASE (ref), &symbol, &addrtype, &reg, &offset, hbb);
      if (TMR_INDEX (ref))
	{
	  hsa_op_reg *disp1;
	  hsa_op_base *idx = hsa_cfun->reg_for_gimple_ssa
	    (TMR_INDEX (ref))->get_in_type (addrtype, hbb);
	  if (TMR_STEP (ref) && !integer_onep (TMR_STEP (ref)))
	    {
	      disp1 = new hsa_op_reg (addrtype);
	      hsa_insn_basic *insn = new hsa_insn_basic (3, BRIG_OPCODE_MUL,
							 addrtype);

	      /* As step must respect addrtype, we overwrite the type
		 of an immediate value.  */
	      hsa_op_immed *step = new hsa_op_immed (TMR_STEP (ref));
	      step->m_type = addrtype;

	      insn->set_op (0, disp1);
	      insn->set_op (1, idx);
	      insn->set_op (2, step);
	      hbb->append_insn (insn);
	    }
	  else
	    disp1 = as_a <hsa_op_reg *> (idx);
	  reg = add_addr_regs_if_needed (reg, disp1, hbb);
	}
      if (TMR_INDEX2 (ref))
	{
	  if (TREE_CODE (TMR_INDEX2 (ref)) == SSA_NAME)
	    {
	      hsa_op_base *disp2 = hsa_cfun->reg_for_gimple_ssa
		(TMR_INDEX2 (ref))->get_in_type (addrtype, hbb);
	      reg = add_addr_regs_if_needed (reg, as_a <hsa_op_reg *> (disp2),
					     hbb);
	    }
	  else if (TREE_CODE (TMR_INDEX2 (ref)) == INTEGER_CST)
	    offset += wi::to_offset (TMR_INDEX2 (ref));
	  else
	    gcc_unreachable ();
	}
      offset += wi::to_offset (TMR_OFFSET (ref));
      break;
    case FUNCTION_DECL:
      HSA_SORRY_AT (EXPR_LOCATION (origref),
		    "support for HSA does not implement function pointers");
      goto out;
    default:
      HSA_SORRY_ATV (EXPR_LOCATION (origref), "support for HSA does "
		     "not implement memory access to %E", origref);
      goto out;
    }

  if (varoffset)
    {
      if (TREE_CODE (varoffset) == INTEGER_CST)
	offset += wi::to_offset (varoffset);
      else
	{
	  hsa_op_base *off_op = gen_address_calculation (varoffset, hbb,
							 addrtype);
	  reg = add_addr_regs_if_needed (reg, as_a <hsa_op_reg *> (off_op),
					 hbb);
	}
    }

  gcc_checking_assert ((symbol
			&& addrtype
			== hsa_get_segment_addr_type (symbol->m_segment))
		       || (!symbol
			   && addrtype
			   == hsa_get_segment_addr_type (BRIG_SEGMENT_FLAT)));
out:
  HOST_WIDE_INT hwi_offset = offset.to_shwi ();

  /* Calculate remaining bitsize offset (if presented).  */
  bitpos %= BITS_PER_UNIT;
  /* If bitsize is a power of two that is greater or equal to BITS_PER_UNIT, it
     is not a reason to think this is a bit-field access.  */
  if (bitpos == 0
      && (bitsize >= BITS_PER_UNIT)
      && !(bitsize & (bitsize - 1)))
    bitsize = 0;

  if ((bitpos || bitsize) && (output_bitpos == NULL || output_bitsize == NULL))
    HSA_SORRY_ATV (EXPR_LOCATION (origref), "support for HSA does not "
		   "implement unhandled bit field reference such as %E", ref);

  if (output_bitsize != NULL && output_bitpos != NULL)
    {
      *output_bitsize = bitsize;
      *output_bitpos = bitpos;
    }

  return new hsa_op_address (symbol, reg, hwi_offset);
}

/* Generate HSA address operand for a given tree memory reference REF.  If
   instructions need to be created to calculate the address, they will be added
   to the end of HBB.  OUTPUT_ALIGN is alignment of the created address.  */

static hsa_op_address *
gen_hsa_addr_with_align (tree ref, hsa_bb *hbb, BrigAlignment8_t *output_align)
{
  hsa_op_address *addr = gen_hsa_addr (ref, hbb);
  if (addr->m_reg || !addr->m_symbol)
    *output_align = hsa_object_alignment (ref);
  else
    {
      /* If the address consists only of a symbol and an offset, we
         compute the alignment ourselves to take into account any alignment
         promotions we might have done for the HSA symbol representation.  */
      unsigned align = hsa_byte_alignment (addr->m_symbol->m_align);
      unsigned misalign = addr->m_imm_offset & (align - 1);
      if (misalign)
        align = least_bit_hwi (misalign);
      *output_align = hsa_alignment_encoding (BITS_PER_UNIT * align);
    }
  return addr;
}

/* Generate HSA address for a function call argument of given TYPE.
   INDEX is used to generate corresponding name of the arguments.
   Special value -1 represents fact that result value is created.  */

static hsa_op_address *
gen_hsa_addr_for_arg (tree tree_type, int index)
{
  hsa_symbol *sym = new hsa_symbol (BRIG_TYPE_NONE, BRIG_SEGMENT_ARG,
				    BRIG_LINKAGE_ARG);
  sym->m_type = hsa_type_for_tree_type (tree_type, &sym->m_dim);

  if (index == -1) /* Function result.  */
    sym->m_name = "res";
  else /* Function call arguments.  */
    {
      sym->m_name = NULL;
      sym->m_name_number = index;
    }

  return new hsa_op_address (sym);
}

/* Generate HSA instructions that process all necessary conversions
   of an ADDR to flat addressing and place the result into DEST.
   Instructions are appended to HBB.  */

static void
convert_addr_to_flat_segment (hsa_op_address *addr, hsa_op_reg *dest,
			      hsa_bb *hbb)
{
  hsa_insn_basic *insn = new hsa_insn_basic (2, BRIG_OPCODE_LDA);
  insn->set_op (1, addr);
  if (addr->m_symbol && addr->m_symbol->m_segment != BRIG_SEGMENT_GLOBAL)
    {
      /* LDA produces segment-relative address, we need to convert
	 it to the flat one.  */
      hsa_op_reg *tmp;
      tmp = new hsa_op_reg (hsa_get_segment_addr_type
			    (addr->m_symbol->m_segment));
      hsa_insn_seg *seg;
      seg = new hsa_insn_seg (BRIG_OPCODE_STOF,
			      hsa_get_segment_addr_type (BRIG_SEGMENT_FLAT),
			      tmp->m_type, addr->m_symbol->m_segment, dest,
			      tmp);

      insn->set_op (0, tmp);
      insn->m_type = tmp->m_type;
      hbb->append_insn (insn);
      hbb->append_insn (seg);
    }
  else
    {
      insn->set_op (0, dest);
      insn->m_type = hsa_get_segment_addr_type (BRIG_SEGMENT_FLAT);
      hbb->append_insn (insn);
    }
}

/* Generate HSA instructions that calculate address of VAL including all
   necessary conversions to flat addressing and place the result into DEST.
   Instructions are appended to HBB.  */

static void
gen_hsa_addr_insns (tree val, hsa_op_reg *dest, hsa_bb *hbb)
{
  /* Handle cases like tmp = NULL, where we just emit a move instruction
     to a register.  */
  if (TREE_CODE (val) == INTEGER_CST)
    {
      hsa_op_immed *c = new hsa_op_immed (val);
      hsa_insn_basic *insn = new hsa_insn_basic (2, BRIG_OPCODE_MOV,
						 dest->m_type, dest, c);
      hbb->append_insn (insn);
      return;
    }

  hsa_op_address *addr;

  gcc_assert (dest->m_type == hsa_get_segment_addr_type (BRIG_SEGMENT_FLAT));
  if (TREE_CODE (val) == ADDR_EXPR)
    val = TREE_OPERAND (val, 0);
  addr = gen_hsa_addr (val, hbb);

  if (TREE_CODE (val) == CONST_DECL
      && is_gimple_reg_type (TREE_TYPE (val)))
    {
      gcc_assert (addr->m_symbol
		  && addr->m_symbol->m_segment == BRIG_SEGMENT_READONLY);
      /* CONST_DECLs are in readonly segment which however does not have
	 addresses convertible to flat segments.  So copy it to a private one
	 and take address of that.  */
      BrigType16_t csttype
	= mem_type_for_type (hsa_type_for_scalar_tree_type (TREE_TYPE (val),
							    false));
      hsa_op_reg *r = new hsa_op_reg (csttype);
      hbb->append_insn (new hsa_insn_mem (BRIG_OPCODE_LD, csttype, r,
					  new hsa_op_address (addr->m_symbol)));
      hsa_symbol *copysym = hsa_cfun->create_hsa_temporary (csttype);
      hbb->append_insn (new hsa_insn_mem (BRIG_OPCODE_ST, csttype, r,
					  new hsa_op_address (copysym)));
      addr->m_symbol = copysym;
    }
  else if (addr->m_symbol && addr->m_symbol->m_segment == BRIG_SEGMENT_READONLY)
    {
      HSA_SORRY_ATV (EXPR_LOCATION (val), "support for HSA does "
		     "not implement taking addresses of complex "
		     "%<CONST_DECL%> such as %E", val);
      return;
    }


  convert_addr_to_flat_segment (addr, dest, hbb);
}

/* Return an HSA register or HSA immediate value operand corresponding to
   gimple operand OP.  */

static hsa_op_with_type *
hsa_reg_or_immed_for_gimple_op (tree op, hsa_bb *hbb)
{
  hsa_op_reg *tmp;

  if (TREE_CODE (op) == SSA_NAME)
    tmp = hsa_cfun->reg_for_gimple_ssa (op);
  else if (!POINTER_TYPE_P (TREE_TYPE (op)))
    return new hsa_op_immed (op);
  else
    {
      tmp = new hsa_op_reg (hsa_get_segment_addr_type (BRIG_SEGMENT_FLAT));
      gen_hsa_addr_insns (op, tmp, hbb);
    }
  return tmp;
}

/* Create a simple movement instruction with register destination DEST and
   register or immediate source SRC and append it to the end of HBB.  */

void
hsa_build_append_simple_mov (hsa_op_reg *dest, hsa_op_base *src, hsa_bb *hbb)
{
  /* Moves of packed data between registers need to adhere to the same type
     rules like when dealing with memory.  */
  BrigType16_t tp = mem_type_for_type (dest->m_type);
  hsa_insn_basic *insn = new hsa_insn_basic (2, BRIG_OPCODE_MOV, tp, dest, src);
  hsa_fixup_mov_insn_type (insn);
  unsigned dest_size = hsa_type_bit_size (dest->m_type);
  if (hsa_op_reg *sreg = dyn_cast <hsa_op_reg *> (src))
    gcc_assert (dest_size == hsa_type_bit_size (sreg->m_type));
  else
    {
      unsigned imm_size
	=  hsa_type_bit_size (as_a <hsa_op_immed *> (src)->m_type);
      gcc_assert ((dest_size == imm_size)
		  /* Eventually < 32bit registers will be promoted to 32bit. */
		  || (dest_size < 32 && imm_size == 32));
    }
  hbb->append_insn (insn);
}

/* Generate HSAIL instructions loading a bit field into register DEST.
   VALUE_REG is a register of a SSA name that is used in the bit field
   reference.  To identify a bit field BITPOS is offset to the loaded memory
   and BITSIZE is number of bits of the bit field.
   Add instructions to HBB.  */

static void
gen_hsa_insns_for_bitfield (hsa_op_reg *dest, hsa_op_reg *value_reg,
			    HOST_WIDE_INT bitsize, HOST_WIDE_INT bitpos,
			    hsa_bb *hbb)
{
  unsigned type_bitsize
    = hsa_type_bit_size (hsa_extend_inttype_to_32bit (dest->m_type));
  unsigned left_shift = type_bitsize - (bitsize + bitpos);
  unsigned right_shift = left_shift + bitpos;

  if (left_shift)
    {
      hsa_op_reg *value_reg_2
	= new hsa_op_reg (hsa_extend_inttype_to_32bit (dest->m_type));
      hsa_op_immed *c = new hsa_op_immed (left_shift, BRIG_TYPE_U32);

      hsa_insn_basic *lshift
	= new hsa_insn_basic (3, BRIG_OPCODE_SHL, value_reg_2->m_type,
			      value_reg_2, value_reg, c);

      hbb->append_insn (lshift);

      value_reg = value_reg_2;
    }

  if (right_shift)
    {
      hsa_op_reg *value_reg_2
	= new hsa_op_reg (hsa_extend_inttype_to_32bit (dest->m_type));
      hsa_op_immed *c = new hsa_op_immed (right_shift, BRIG_TYPE_U32);

      hsa_insn_basic *rshift
	= new hsa_insn_basic (3, BRIG_OPCODE_SHR, value_reg_2->m_type,
			      value_reg_2, value_reg, c);

      hbb->append_insn (rshift);

      value_reg = value_reg_2;
    }

    hsa_insn_basic *assignment
      = new hsa_insn_basic (2, BRIG_OPCODE_MOV, dest->m_type, NULL, value_reg);
    hsa_fixup_mov_insn_type (assignment);
    hbb->append_insn (assignment);
    assignment->set_output_in_type (dest, 0, hbb);
}


/* Generate HSAIL instructions loading a bit field into register DEST.  ADDR is
   prepared memory address which is used to load the bit field.  To identify a
   bit field BITPOS is offset to the loaded memory and BITSIZE is number of
   bits of the bit field.  Add instructions to HBB.  Load must be performed in
   alignment ALIGN.  */

static void
gen_hsa_insns_for_bitfield_load (hsa_op_reg *dest, hsa_op_address *addr,
				 HOST_WIDE_INT bitsize, HOST_WIDE_INT bitpos,
				 hsa_bb *hbb, BrigAlignment8_t align)
{
  hsa_op_reg *value_reg = new hsa_op_reg (dest->m_type);
  hsa_insn_mem *mem
  = new hsa_insn_mem (BRIG_OPCODE_LD,
		      hsa_extend_inttype_to_32bit (dest->m_type),
		      value_reg, addr);
  mem->set_align (align);
  hbb->append_insn (mem);
  gen_hsa_insns_for_bitfield (dest, value_reg, bitsize, bitpos, hbb);
}

/* Return the alignment of base memory accesses we issue to perform bit-field
   memory access REF.  */

static BrigAlignment8_t
hsa_bitmemref_alignment (tree ref)
{
  unsigned HOST_WIDE_INT bit_offset = 0;

  while (true)
    {
      if (TREE_CODE (ref) == BIT_FIELD_REF)
	{
	  if (!tree_fits_uhwi_p (TREE_OPERAND (ref, 2)))
	    return BRIG_ALIGNMENT_1;
	  bit_offset += tree_to_uhwi (TREE_OPERAND (ref, 2));
	}
      else if (TREE_CODE (ref) == COMPONENT_REF
	       && DECL_BIT_FIELD (TREE_OPERAND (ref, 1)))
	bit_offset += int_bit_position (TREE_OPERAND (ref, 1));
      else
	break;
      ref = TREE_OPERAND (ref, 0);
    }

  unsigned HOST_WIDE_INT bits = bit_offset % BITS_PER_UNIT;
  unsigned HOST_WIDE_INT byte_bits = bit_offset - bits;
  BrigAlignment8_t base = hsa_object_alignment (ref);
  if (byte_bits == 0)
    return base;
  return MIN (base, hsa_alignment_encoding (least_bit_hwi (byte_bits)));
}

/* Generate HSAIL instructions loading something into register DEST.  RHS is
   tree representation of the loaded data, which are loaded as type TYPE.  Add
   instructions to HBB.  */

static void
gen_hsa_insns_for_load (hsa_op_reg *dest, tree rhs, tree type, hsa_bb *hbb)
{
  /* The destination SSA name will give us the type.  */
  if (TREE_CODE (rhs) == VIEW_CONVERT_EXPR)
    rhs = TREE_OPERAND (rhs, 0);

  if (TREE_CODE (rhs) == SSA_NAME)
    {
      hsa_op_reg *src = hsa_cfun->reg_for_gimple_ssa (rhs);
      hsa_build_append_simple_mov (dest, src, hbb);
    }
  else if (is_gimple_min_invariant (rhs)
	   || TREE_CODE (rhs) == ADDR_EXPR)
    {
      if (POINTER_TYPE_P (TREE_TYPE (rhs)))
	{
	  if (dest->m_type != hsa_get_segment_addr_type (BRIG_SEGMENT_FLAT))
	    {
	      HSA_SORRY_ATV (EXPR_LOCATION (rhs),
			     "support for HSA does not implement conversion "
			     "of %E to the requested non-pointer type", rhs);
	      return;
	    }

	  gen_hsa_addr_insns (rhs, dest, hbb);
	}
      else if (TREE_CODE (rhs) == COMPLEX_CST)
	{
	  hsa_op_immed *real_part = new hsa_op_immed (TREE_REALPART (rhs));
	  hsa_op_immed *imag_part = new hsa_op_immed (TREE_IMAGPART (rhs));

	  hsa_op_reg *real_part_reg
	    = new hsa_op_reg (hsa_type_for_scalar_tree_type (TREE_TYPE (type),
							     true));
	  hsa_op_reg *imag_part_reg
	    = new hsa_op_reg (hsa_type_for_scalar_tree_type (TREE_TYPE (type),
							     true));

	  hsa_build_append_simple_mov (real_part_reg, real_part, hbb);
	  hsa_build_append_simple_mov (imag_part_reg, imag_part, hbb);

	  BrigType16_t src_type = hsa_bittype_for_type (real_part_reg->m_type);

	  hsa_insn_packed *insn
	    = new hsa_insn_packed (3, BRIG_OPCODE_COMBINE, dest->m_type,
				   src_type, dest, real_part_reg,
				   imag_part_reg);
	  hbb->append_insn (insn);
	}
      else
	{
	  hsa_op_immed *imm = new hsa_op_immed (rhs);
	  hsa_build_append_simple_mov (dest, imm, hbb);
	}
    }
  else if (TREE_CODE (rhs) == REALPART_EXPR || TREE_CODE (rhs) == IMAGPART_EXPR)
    {
      tree pack_type = TREE_TYPE (TREE_OPERAND (rhs, 0));

      hsa_op_reg *packed_reg
	= new hsa_op_reg (hsa_type_for_scalar_tree_type (pack_type, true));

      tree complex_rhs = TREE_OPERAND (rhs, 0);
      gen_hsa_insns_for_load (packed_reg, complex_rhs, TREE_TYPE (complex_rhs),
			      hbb);

      hsa_op_reg *real_reg
	= new hsa_op_reg (hsa_type_for_scalar_tree_type (type, true));

      hsa_op_reg *imag_reg
	= new hsa_op_reg (hsa_type_for_scalar_tree_type (type, true));

      BrigKind16_t brig_type = packed_reg->m_type;
      hsa_insn_packed *packed
	= new hsa_insn_packed (3, BRIG_OPCODE_EXPAND,
			       hsa_bittype_for_type (real_reg->m_type),
	 brig_type, real_reg, imag_reg, packed_reg);

      hbb->append_insn (packed);

      hsa_op_reg *source = TREE_CODE (rhs) == REALPART_EXPR ?
	real_reg : imag_reg;

      hsa_insn_basic *insn = new hsa_insn_basic (2, BRIG_OPCODE_MOV,
						 dest->m_type, NULL, source);
      hsa_fixup_mov_insn_type (insn);
      hbb->append_insn (insn);
      insn->set_output_in_type (dest, 0, hbb);
    }
  else if (TREE_CODE (rhs) == BIT_FIELD_REF
	   && TREE_CODE (TREE_OPERAND (rhs, 0)) == SSA_NAME)
    {
      tree ssa_name = TREE_OPERAND (rhs, 0);
      HOST_WIDE_INT bitsize = tree_to_uhwi (TREE_OPERAND (rhs, 1));
      HOST_WIDE_INT bitpos = tree_to_uhwi (TREE_OPERAND (rhs, 2));

      hsa_op_reg *imm_value = hsa_cfun->reg_for_gimple_ssa (ssa_name);
      gen_hsa_insns_for_bitfield (dest, imm_value, bitsize, bitpos, hbb);
    }
  else if (DECL_P (rhs) || TREE_CODE (rhs) == MEM_REF
	   || TREE_CODE (rhs) == TARGET_MEM_REF
	   || handled_component_p (rhs))
    {
      HOST_WIDE_INT bitsize, bitpos;

      /* Load from memory.  */
      hsa_op_address *addr;
      addr = gen_hsa_addr (rhs, hbb, &bitsize, &bitpos);

      /* Handle load of a bit field.  */
      if (bitsize > 64)
	{
	  HSA_SORRY_AT (EXPR_LOCATION (rhs),
			"support for HSA does not implement load from a bit "
			"field bigger than 64 bits");
	  return;
	}

      if (bitsize || bitpos)
	gen_hsa_insns_for_bitfield_load (dest, addr, bitsize, bitpos, hbb,
					 hsa_bitmemref_alignment (rhs));
      else
	{
	  BrigType16_t mtype;
	  /* Not dest->m_type, that's possibly extended.  */
	  mtype = mem_type_for_type (hsa_type_for_scalar_tree_type (type,
								    false));
	  hsa_insn_mem *mem = new hsa_insn_mem (BRIG_OPCODE_LD, mtype, dest,
						addr);
	  mem->set_align (hsa_object_alignment (rhs));
	  hbb->append_insn (mem);
	}
    }
  else
    HSA_SORRY_ATV (EXPR_LOCATION (rhs),
		   "support for HSA does not implement loading "
		   "of expression %E",
		   rhs);
}

/* Return number of bits necessary for representation of a bit field,
   starting at BITPOS with size of BITSIZE.  */

static unsigned
get_bitfield_size (unsigned bitpos, unsigned bitsize)
{
  unsigned s = bitpos + bitsize;
  unsigned sizes[] = {8, 16, 32, 64};

  for (unsigned i = 0; i < 4; i++)
    if (s <= sizes[i])
      return sizes[i];

  gcc_unreachable ();
  return 0;
}

/* Generate HSAIL instructions storing into memory.  LHS is the destination of
   the store, SRC is the source operand.  Add instructions to HBB.  */

static void
gen_hsa_insns_for_store (tree lhs, hsa_op_base *src, hsa_bb *hbb)
{
  HOST_WIDE_INT bitsize = 0, bitpos = 0;
  BrigAlignment8_t req_align;
  BrigType16_t mtype;
  mtype = mem_type_for_type (hsa_type_for_scalar_tree_type (TREE_TYPE (lhs),
							    false));
  hsa_op_address *addr;
  addr = gen_hsa_addr (lhs, hbb, &bitsize, &bitpos);

  /* Handle store to a bit field.  */
  if (bitsize > 64)
    {
      HSA_SORRY_AT (EXPR_LOCATION (lhs),
		    "support for HSA does not implement store to a bit field "
		    "bigger than 64 bits");
      return;
    }

  unsigned type_bitsize = get_bitfield_size (bitpos, bitsize);

  /* HSAIL does not support MOV insn with 16-bits integers.  */
  if (type_bitsize < 32)
    type_bitsize = 32;

  if (bitpos || (bitsize && type_bitsize != bitsize))
    {
      unsigned HOST_WIDE_INT mask = 0;
      BrigType16_t mem_type
	= get_integer_type_by_bytes (type_bitsize / BITS_PER_UNIT,
				     !TYPE_UNSIGNED (TREE_TYPE (lhs)));

      for (unsigned i = 0; i < type_bitsize; i++)
	if (i < bitpos || i >= bitpos + bitsize)
	  mask |= ((unsigned HOST_WIDE_INT)1 << i);

      hsa_op_reg *value_reg = new hsa_op_reg (mem_type);

      req_align = hsa_bitmemref_alignment (lhs);
      /* Load value from memory.  */
      hsa_insn_mem *mem = new hsa_insn_mem (BRIG_OPCODE_LD, mem_type,
					    value_reg, addr);
      mem->set_align (req_align);
      hbb->append_insn (mem);

      /* AND the loaded value with prepared mask.  */
      hsa_op_reg *cleared_reg = new hsa_op_reg (mem_type);

      BrigType16_t t
	= get_integer_type_by_bytes (type_bitsize / BITS_PER_UNIT, false);
      hsa_op_immed *c = new hsa_op_immed (mask, t);

      hsa_insn_basic *clearing
	= new hsa_insn_basic (3, BRIG_OPCODE_AND, mem_type, cleared_reg,
			      value_reg, c);
      hbb->append_insn (clearing);

      /* Shift to left a value that is going to be stored.  */
      hsa_op_reg *new_value_reg = new hsa_op_reg (mem_type);

      hsa_insn_basic *basic = new hsa_insn_basic (2, BRIG_OPCODE_MOV, mem_type,
						  new_value_reg, src);
      hsa_fixup_mov_insn_type (basic);
      hbb->append_insn (basic);

      if (bitpos)
	{
	  hsa_op_reg *shifted_value_reg = new hsa_op_reg (mem_type);
	  c = new hsa_op_immed (bitpos, BRIG_TYPE_U32);

	  hsa_insn_basic *basic
	    = new hsa_insn_basic (3, BRIG_OPCODE_SHL, mem_type,
				  shifted_value_reg, new_value_reg, c);
	  hbb->append_insn (basic);

	  new_value_reg = shifted_value_reg;
	}

      /* OR the prepared value with prepared chunk loaded from memory.  */
      hsa_op_reg *prepared_reg= new hsa_op_reg (mem_type);
      basic = new hsa_insn_basic (3, BRIG_OPCODE_OR, mem_type, prepared_reg,
				  new_value_reg, cleared_reg);
      hbb->append_insn (basic);

      src = prepared_reg;
      mtype = mem_type;
    }
  else
    req_align = hsa_object_alignment (lhs);

  hsa_insn_mem *mem = new hsa_insn_mem (BRIG_OPCODE_ST, mtype, src, addr);
  mem->set_align (req_align);

  /* The HSAIL verifier has another constraint: if the source is an immediate
     then it must match the destination type.  If it's a register the low bits
     will be used for sub-word stores.  We're always allocating new operands so
     we can modify the above in place.  */
  if (hsa_op_immed *imm = dyn_cast <hsa_op_immed *> (src))
    {
      if (!hsa_type_packed_p (imm->m_type))
	imm->m_type = mem->m_type;
      else
	{
	  /* ...and all vector immediates apparently need to be vectors of
	     unsigned bytes.  */
	  unsigned bs = hsa_type_bit_size (imm->m_type);
	  gcc_assert (bs == hsa_type_bit_size (mem->m_type));
	  switch (bs)
	    {
	    case 32:
	      imm->m_type = BRIG_TYPE_U8X4;
	      break;
	    case 64:
	      imm->m_type = BRIG_TYPE_U8X8;
	      break;
	    case 128:
	      imm->m_type = BRIG_TYPE_U8X16;
	      break;
	    default:
	      gcc_unreachable ();
	    }
	}
    }

  hbb->append_insn (mem);
}

/* Generate memory copy instructions that are going to be used
   for copying a SRC memory to TARGET memory,
   represented by pointer in a register.  MIN_ALIGN is minimal alignment
   of provided HSA addresses.  */

static void
gen_hsa_memory_copy (hsa_bb *hbb, hsa_op_address *target, hsa_op_address *src,
		     unsigned size, BrigAlignment8_t min_align)
{
  hsa_op_address *addr;
  hsa_insn_mem *mem;

  unsigned offset = 0;
  unsigned min_byte_align = hsa_byte_alignment (min_align);

  while (size)
    {
      unsigned s;
      if (size >= 8)
	s = 8;
      else if (size >= 4)
	s = 4;
      else if (size >= 2)
	s = 2;
      else
	s = 1;

      if (s > min_byte_align)
	s = min_byte_align;

      BrigType16_t t = get_integer_type_by_bytes (s, false);

      hsa_op_reg *tmp = new hsa_op_reg (t);
      addr = new hsa_op_address (src->m_symbol, src->m_reg,
				 src->m_imm_offset + offset);
      mem = new hsa_insn_mem (BRIG_OPCODE_LD, t, tmp, addr);
      hbb->append_insn (mem);

      addr = new hsa_op_address (target->m_symbol, target->m_reg,
				 target->m_imm_offset + offset);
      mem = new hsa_insn_mem (BRIG_OPCODE_ST, t, tmp, addr);
      hbb->append_insn (mem);
      offset += s;
      size -= s;
    }
}

/* Create a memset mask that is created by copying a CONSTANT byte value
   to an integer of BYTE_SIZE bytes.  */

static unsigned HOST_WIDE_INT
build_memset_value (unsigned HOST_WIDE_INT constant, unsigned byte_size)
{
  if (constant == 0)
    return 0;

  HOST_WIDE_INT v = constant;

  for (unsigned i = 1; i < byte_size; i++)
    v |= constant << (8 * i);

  return v;
}

/* Generate memory set instructions that are going to be used
   for setting a CONSTANT byte value to TARGET memory of SIZE bytes.
   MIN_ALIGN is minimal alignment of provided HSA addresses.  */

static void
gen_hsa_memory_set (hsa_bb *hbb, hsa_op_address *target,
		    unsigned HOST_WIDE_INT constant,
		    unsigned size, BrigAlignment8_t min_align)
{
  hsa_op_address *addr;
  hsa_insn_mem *mem;

  unsigned offset = 0;
  unsigned min_byte_align = hsa_byte_alignment (min_align);

  while (size)
    {
      unsigned s;
      if (size >= 8)
	s = 8;
      else if (size >= 4)
	s = 4;
      else if (size >= 2)
	s = 2;
      else
	s = 1;

      if (s > min_byte_align)
	s = min_byte_align;

      addr = new hsa_op_address (target->m_symbol, target->m_reg,
				 target->m_imm_offset + offset);

      BrigType16_t t = get_integer_type_by_bytes (s, false);
      HOST_WIDE_INT c = build_memset_value (constant, s);

      mem = new hsa_insn_mem (BRIG_OPCODE_ST, t, new hsa_op_immed (c, t),
			      addr);
      hbb->append_insn (mem);
      offset += s;
      size -= s;
    }
}

/* Generate HSAIL instructions for a single assignment
   of an empty constructor to an ADDR_LHS.  Constructor is passed as a
   tree RHS and all instructions are appended to HBB.  ALIGN is
   alignment of the address.  */

void
gen_hsa_ctor_assignment (hsa_op_address *addr_lhs, tree rhs, hsa_bb *hbb,
			 BrigAlignment8_t align)
{
  if (CONSTRUCTOR_NELTS (rhs))
    {
      HSA_SORRY_AT (EXPR_LOCATION (rhs),
		    "support for HSA does not implement load from constructor");
      return;
    }

  unsigned size = tree_to_uhwi (TYPE_SIZE_UNIT (TREE_TYPE (rhs)));
  gen_hsa_memory_set (hbb, addr_lhs, 0, size, align);
}

/* Generate HSA instructions for a single assignment of RHS to LHS.
   HBB is the basic block they will be appended to.  */

static void
gen_hsa_insns_for_single_assignment (tree lhs, tree rhs, hsa_bb *hbb)
{
  if (TREE_CODE (lhs) == SSA_NAME)
    {
      hsa_op_reg *dest = hsa_cfun->reg_for_gimple_ssa (lhs);
      if (hsa_seen_error ())
	return;

      gen_hsa_insns_for_load (dest, rhs, TREE_TYPE (lhs), hbb);
    }
  else if (TREE_CODE (rhs) == SSA_NAME
	   || (is_gimple_min_invariant (rhs) && TREE_CODE (rhs) != STRING_CST))
    {
      /* Store to memory.  */
      hsa_op_base *src = hsa_reg_or_immed_for_gimple_op (rhs, hbb);
      if (hsa_seen_error ())
	return;

      gen_hsa_insns_for_store (lhs, src, hbb);
    }
  else
    {
      BrigAlignment8_t lhs_align;
      hsa_op_address *addr_lhs = gen_hsa_addr_with_align (lhs, hbb,
							  &lhs_align);

      if (TREE_CODE (rhs) == CONSTRUCTOR)
	gen_hsa_ctor_assignment (addr_lhs, rhs, hbb, lhs_align);
      else
	{
	  BrigAlignment8_t rhs_align;
	  hsa_op_address *addr_rhs = gen_hsa_addr_with_align (rhs, hbb,
							      &rhs_align);

	  unsigned size = tree_to_uhwi (TYPE_SIZE_UNIT (TREE_TYPE (rhs)));
	  gen_hsa_memory_copy (hbb, addr_lhs, addr_rhs, size,
			       MIN (lhs_align, rhs_align));
	}
    }
}

/* Prepend before INSN a load from spill symbol of SPILL_REG.  Return the
   register into which we loaded.  If this required another register to convert
   from a B1 type, return it in *PTMP2, otherwise store NULL into it.  We
   assume we are out of SSA so the returned register does not have its
   definition set.  */

hsa_op_reg *
hsa_spill_in (hsa_insn_basic *insn, hsa_op_reg *spill_reg, hsa_op_reg **ptmp2)
{
  hsa_symbol *spill_sym = spill_reg->m_spill_sym;
  hsa_op_reg *reg = new hsa_op_reg (spill_sym->m_type);
  hsa_op_address *addr = new hsa_op_address (spill_sym);

  hsa_insn_mem *mem = new hsa_insn_mem (BRIG_OPCODE_LD, spill_sym->m_type,
					reg, addr);
  hsa_insert_insn_before (mem, insn);

  *ptmp2 = NULL;
  if (spill_reg->m_type == BRIG_TYPE_B1)
    {
      hsa_insn_basic *cvtinsn;
      *ptmp2 = reg;
      reg = new hsa_op_reg (spill_reg->m_type);

      cvtinsn = new hsa_insn_cvt (reg, *ptmp2);
      hsa_insert_insn_before (cvtinsn, insn);
    }
  return reg;
}

/* Append after INSN a store to spill symbol of SPILL_REG.  Return the register
   from which we stored.  If this required another register to convert to a B1
   type, return it in *PTMP2, otherwise store NULL into it.  We assume we are
   out of SSA so the returned register does not have its use updated.  */

hsa_op_reg *
hsa_spill_out (hsa_insn_basic *insn, hsa_op_reg *spill_reg, hsa_op_reg **ptmp2)
{
  hsa_symbol *spill_sym = spill_reg->m_spill_sym;
  hsa_op_reg *reg = new hsa_op_reg (spill_sym->m_type);
  hsa_op_address *addr = new hsa_op_address (spill_sym);
  hsa_op_reg *returnreg;

  *ptmp2 = NULL;
  returnreg = reg;
  if (spill_reg->m_type == BRIG_TYPE_B1)
    {
      hsa_insn_basic *cvtinsn;
      *ptmp2 = new hsa_op_reg (spill_sym->m_type);
      reg->m_type = spill_reg->m_type;

      cvtinsn = new hsa_insn_cvt (*ptmp2, returnreg);
      hsa_append_insn_after (cvtinsn, insn);
      insn = cvtinsn;
      reg = *ptmp2;
    }

  hsa_insn_mem *mem = new hsa_insn_mem (BRIG_OPCODE_ST, spill_sym->m_type, reg,
					addr);
  hsa_append_insn_after (mem, insn);
  return returnreg;
}

/* Generate a comparison instruction that will compare LHS and RHS with
   comparison specified by CODE and put result into register DEST.  DEST has to
   have its type set already but must not have its definition set yet.
   Generated instructions will be added to HBB.  */

static void
gen_hsa_cmp_insn_from_gimple (enum tree_code code, tree lhs, tree rhs,
			      hsa_op_reg *dest, hsa_bb *hbb)
{
  BrigCompareOperation8_t compare;

  switch (code)
    {
    case LT_EXPR:
      compare = BRIG_COMPARE_LT;
      break;
    case LE_EXPR:
      compare = BRIG_COMPARE_LE;
      break;
    case GT_EXPR:
      compare = BRIG_COMPARE_GT;
      break;
    case GE_EXPR:
      compare = BRIG_COMPARE_GE;
      break;
    case EQ_EXPR:
      compare = BRIG_COMPARE_EQ;
      break;
    case NE_EXPR:
      compare = BRIG_COMPARE_NE;
      break;
    case UNORDERED_EXPR:
      compare = BRIG_COMPARE_NAN;
      break;
    case ORDERED_EXPR:
      compare = BRIG_COMPARE_NUM;
      break;
    case UNLT_EXPR:
      compare = BRIG_COMPARE_LTU;
      break;
    case UNLE_EXPR:
      compare = BRIG_COMPARE_LEU;
      break;
    case UNGT_EXPR:
      compare = BRIG_COMPARE_GTU;
      break;
    case UNGE_EXPR:
      compare = BRIG_COMPARE_GEU;
      break;
    case UNEQ_EXPR:
      compare = BRIG_COMPARE_EQU;
      break;
    case LTGT_EXPR:
      compare = BRIG_COMPARE_NEU;
      break;

    default:
      HSA_SORRY_ATV (EXPR_LOCATION (lhs),
		     "support for HSA does not implement comparison tree "
		     "code %s", get_tree_code_name (code));
      return;
    }

  /* CMP instruction returns e.g. 0xffffffff (for a 32-bit with integer)
     as a result of comparison.  */

  BrigType16_t dest_type = hsa_type_integer_p (dest->m_type)
    ? (BrigType16_t) BRIG_TYPE_B1 : dest->m_type;

  hsa_insn_cmp *cmp = new hsa_insn_cmp (compare, dest_type);
  hsa_op_with_type *op1 = hsa_reg_or_immed_for_gimple_op (lhs, hbb);
  cmp->set_op (1, op1->extend_int_to_32bit (hbb));
  hsa_op_with_type *op2 = hsa_reg_or_immed_for_gimple_op (rhs, hbb);
  cmp->set_op (2, op2->extend_int_to_32bit (hbb));

  hbb->append_insn (cmp);
  cmp->set_output_in_type (dest, 0, hbb);
}

/* Generate an unary instruction with OPCODE and append it to a basic block
   HBB.  The instruction uses DEST as a destination and OP1
   as a single operand.  */

static void
gen_hsa_unary_operation (BrigOpcode opcode, hsa_op_reg *dest,
			 hsa_op_with_type *op1, hsa_bb *hbb)
{
  gcc_checking_assert (dest);
  hsa_insn_basic *insn;

  if (opcode == BRIG_OPCODE_MOV && hsa_needs_cvt (dest->m_type, op1->m_type))
    {
      insn = new hsa_insn_cvt (dest, op1);
      hbb->append_insn (insn);
      return;
    }

  op1 = op1->extend_int_to_32bit (hbb);
  if (opcode == BRIG_OPCODE_FIRSTBIT || opcode == BRIG_OPCODE_LASTBIT)
    {
      BrigType16_t srctype = hsa_type_integer_p (op1->m_type) ? op1->m_type
	: hsa_unsigned_type_for_type (op1->m_type);
      insn = new hsa_insn_srctype (2, opcode, BRIG_TYPE_U32, srctype, NULL,
				   op1);
    }
  else
    {
      BrigType16_t optype = hsa_extend_inttype_to_32bit (dest->m_type);
      insn = new hsa_insn_basic (2, opcode, optype, NULL, op1);

      if (opcode == BRIG_OPCODE_MOV)
	hsa_fixup_mov_insn_type (insn);
      else if (opcode == BRIG_OPCODE_ABS || opcode == BRIG_OPCODE_NEG)
	{
	  /* ABS and NEG only exist in _s form :-/  */
	  if (insn->m_type == BRIG_TYPE_U32)
	    insn->m_type = BRIG_TYPE_S32;
	  else if (insn->m_type == BRIG_TYPE_U64)
	    insn->m_type = BRIG_TYPE_S64;
	}
    }

  hbb->append_insn (insn);
  insn->set_output_in_type (dest, 0, hbb);
}

/* Generate a binary instruction with OPCODE and append it to a basic block
   HBB.  The instruction uses DEST as a destination and operands OP1
   and OP2.  */

static void
gen_hsa_binary_operation (int opcode, hsa_op_reg *dest,
			  hsa_op_with_type *op1, hsa_op_with_type *op2,
			  hsa_bb *hbb)
{
  gcc_checking_assert (dest);

  BrigType16_t optype = hsa_extend_inttype_to_32bit (dest->m_type);
  op1 = op1->extend_int_to_32bit (hbb);
  op2 = op2->extend_int_to_32bit (hbb);

  if ((opcode == BRIG_OPCODE_SHL || opcode == BRIG_OPCODE_SHR)
      && is_a <hsa_op_immed *> (op2))
    {
      hsa_op_immed *i = dyn_cast <hsa_op_immed *> (op2);
      i->set_type (BRIG_TYPE_U32);
    }
  if ((opcode == BRIG_OPCODE_OR
       || opcode == BRIG_OPCODE_XOR
       || opcode == BRIG_OPCODE_AND)
      && is_a <hsa_op_immed *> (op2))
    {
      hsa_op_immed *i = dyn_cast <hsa_op_immed *> (op2);
      i->set_type (hsa_unsigned_type_for_type (i->m_type));
    }

  hsa_insn_basic *insn = new hsa_insn_basic (3, opcode, optype, NULL,
					     op1, op2);
  hbb->append_insn (insn);
  insn->set_output_in_type (dest, 0, hbb);
}

/* Generate HSA instructions for a single assignment.  HBB is the basic block
   they will be appended to.  */

static void
gen_hsa_insns_for_operation_assignment (gimple *assign, hsa_bb *hbb)
{
  tree_code code = gimple_assign_rhs_code (assign);
  gimple_rhs_class rhs_class = get_gimple_rhs_class (gimple_expr_code (assign));

  tree lhs = gimple_assign_lhs (assign);
  tree rhs1 = gimple_assign_rhs1 (assign);
  tree rhs2 = gimple_assign_rhs2 (assign);
  tree rhs3 = gimple_assign_rhs3 (assign);

  BrigOpcode opcode;

  switch (code)
    {
    CASE_CONVERT:
    case FLOAT_EXPR:
      /* The opcode is changed to BRIG_OPCODE_CVT if BRIG types
	 needs a conversion.  */
      opcode = BRIG_OPCODE_MOV;
      break;

    case PLUS_EXPR:
    case POINTER_PLUS_EXPR:
      opcode = BRIG_OPCODE_ADD;
      break;
    case MINUS_EXPR:
      opcode = BRIG_OPCODE_SUB;
      break;
    case MULT_EXPR:
      opcode = BRIG_OPCODE_MUL;
      break;
    case MULT_HIGHPART_EXPR:
      opcode = BRIG_OPCODE_MULHI;
      break;
    case RDIV_EXPR:
    case TRUNC_DIV_EXPR:
    case EXACT_DIV_EXPR:
      opcode = BRIG_OPCODE_DIV;
      break;
    case CEIL_DIV_EXPR:
    case FLOOR_DIV_EXPR:
    case ROUND_DIV_EXPR:
      HSA_SORRY_AT (gimple_location (assign),
		    "support for HSA does not implement %<CEIL_DIV_EXPR%>, "
		    "%<FLOOR_DIV_EXPR%> or %<ROUND_DIV_EXPR%>");
      return;
    case TRUNC_MOD_EXPR:
      opcode = BRIG_OPCODE_REM;
      break;
    case CEIL_MOD_EXPR:
    case FLOOR_MOD_EXPR:
    case ROUND_MOD_EXPR:
      HSA_SORRY_AT (gimple_location (assign),
		    "support for HSA does not implement %<CEIL_MOD_EXPR%>, "
		    "%<FLOOR_MOD_EXPR%> or %<ROUND_MOD_EXPR%>");
      return;
    case NEGATE_EXPR:
      opcode = BRIG_OPCODE_NEG;
      break;
    case MIN_EXPR:
      opcode = BRIG_OPCODE_MIN;
      break;
    case MAX_EXPR:
      opcode = BRIG_OPCODE_MAX;
      break;
    case ABS_EXPR:
      opcode = BRIG_OPCODE_ABS;
      break;
    case LSHIFT_EXPR:
      opcode = BRIG_OPCODE_SHL;
      break;
    case RSHIFT_EXPR:
      opcode = BRIG_OPCODE_SHR;
      break;
    case LROTATE_EXPR:
    case RROTATE_EXPR:
      {
	hsa_insn_basic *insn = NULL;
	int code1 = code == LROTATE_EXPR ? BRIG_OPCODE_SHL : BRIG_OPCODE_SHR;
	int code2 = code != LROTATE_EXPR ? BRIG_OPCODE_SHL : BRIG_OPCODE_SHR;
	BrigType16_t btype = hsa_type_for_scalar_tree_type (TREE_TYPE (lhs),
							    true);

	hsa_op_with_type *src = hsa_reg_or_immed_for_gimple_op (rhs1, hbb);
	hsa_op_reg *op1 = new hsa_op_reg (btype);
	hsa_op_reg *op2 = new hsa_op_reg (btype);
	hsa_op_with_type *shift1 = hsa_reg_or_immed_for_gimple_op (rhs2, hbb);

	tree type = TREE_TYPE (rhs2);
	unsigned HOST_WIDE_INT bitsize = TREE_INT_CST_LOW (TYPE_SIZE (type));

	hsa_op_with_type *shift2 = NULL;
	if (TREE_CODE (rhs2) == INTEGER_CST)
	  shift2 = new hsa_op_immed (bitsize - tree_to_uhwi (rhs2),
				     BRIG_TYPE_U32);
	else if (TREE_CODE (rhs2) == SSA_NAME)
	  {
	    hsa_op_reg *s = hsa_cfun->reg_for_gimple_ssa (rhs2);
	    s = as_a <hsa_op_reg *> (s->extend_int_to_32bit (hbb));
	    hsa_op_reg *d = new hsa_op_reg (s->m_type);
	    hsa_op_immed *size_imm = new hsa_op_immed (bitsize, BRIG_TYPE_U32);

	    insn = new hsa_insn_basic (3, BRIG_OPCODE_SUB, d->m_type,
				       d, s, size_imm);
	    hbb->append_insn (insn);

	    shift2 = d;
	  }
	else
	  gcc_unreachable ();

	hsa_op_reg *dest = hsa_cfun->reg_for_gimple_ssa (lhs);
	gen_hsa_binary_operation (code1, op1, src, shift1, hbb);
	gen_hsa_binary_operation (code2, op2, src, shift2, hbb);
	gen_hsa_binary_operation (BRIG_OPCODE_OR, dest, op1, op2, hbb);

	return;
      }
    case BIT_IOR_EXPR:
      opcode = BRIG_OPCODE_OR;
      break;
    case BIT_XOR_EXPR:
      opcode = BRIG_OPCODE_XOR;
      break;
    case BIT_AND_EXPR:
      opcode = BRIG_OPCODE_AND;
      break;
    case BIT_NOT_EXPR:
      opcode = BRIG_OPCODE_NOT;
      break;
    case FIX_TRUNC_EXPR:
      {
	hsa_op_reg *dest = hsa_cfun->reg_for_gimple_ssa (lhs);
	hsa_op_with_type *v = hsa_reg_or_immed_for_gimple_op (rhs1, hbb);

	if (hsa_needs_cvt (dest->m_type, v->m_type))
	  {
	    hsa_op_reg *tmp = new hsa_op_reg (v->m_type);

	    hsa_insn_basic *insn = new hsa_insn_basic (2, BRIG_OPCODE_TRUNC,
						       tmp->m_type, tmp, v);
	    hbb->append_insn (insn);

	    hsa_insn_basic *cvtinsn = new hsa_insn_cvt (dest, tmp);
	    hbb->append_insn (cvtinsn);
	  }
	else
	  {
	    hsa_insn_basic *insn = new hsa_insn_basic (2, BRIG_OPCODE_TRUNC,
						       dest->m_type, dest, v);
	    hbb->append_insn (insn);
	  }

	return;
      }
      opcode = BRIG_OPCODE_TRUNC;
      break;

    case LT_EXPR:
    case LE_EXPR:
    case GT_EXPR:
    case GE_EXPR:
    case EQ_EXPR:
    case NE_EXPR:
    case UNORDERED_EXPR:
    case ORDERED_EXPR:
    case UNLT_EXPR:
    case UNLE_EXPR:
    case UNGT_EXPR:
    case UNGE_EXPR:
    case UNEQ_EXPR:
    case LTGT_EXPR:
      {
	hsa_op_reg *dest
	  = hsa_cfun->reg_for_gimple_ssa (gimple_assign_lhs (assign));

	gen_hsa_cmp_insn_from_gimple (code, rhs1, rhs2, dest, hbb);
	return;
      }
    case COND_EXPR:
      {
	hsa_op_reg *dest
	  = hsa_cfun->reg_for_gimple_ssa (gimple_assign_lhs (assign));
	hsa_op_with_type *ctrl = NULL;
	tree cond = rhs1;

	if (CONSTANT_CLASS_P (cond) || TREE_CODE (cond) == SSA_NAME)
	  ctrl = hsa_reg_or_immed_for_gimple_op (cond, hbb);
	else
	  {
	    hsa_op_reg *r = new hsa_op_reg (BRIG_TYPE_B1);

	    gen_hsa_cmp_insn_from_gimple (TREE_CODE (cond),
				  TREE_OPERAND (cond, 0),
				  TREE_OPERAND (cond, 1),
				  r, hbb);

	    ctrl = r;
	  }

	hsa_op_with_type *op2 = hsa_reg_or_immed_for_gimple_op (rhs2, hbb);
	hsa_op_with_type *op3 = hsa_reg_or_immed_for_gimple_op (rhs3, hbb);
	op2 = op2->extend_int_to_32bit (hbb);
	op3 = op3->extend_int_to_32bit (hbb);

	BrigType16_t type = hsa_extend_inttype_to_32bit (dest->m_type);
	BrigType16_t utype = hsa_unsigned_type_for_type (type);
	if (is_a <hsa_op_immed *> (op2))
	  op2->m_type = utype;
	if (is_a <hsa_op_immed *> (op3))
	  op3->m_type = utype;

	hsa_insn_basic *insn
	  = new hsa_insn_basic (4, BRIG_OPCODE_CMOV,
				hsa_bittype_for_type (type),
				NULL, ctrl, op2, op3);

	hbb->append_insn (insn);
	insn->set_output_in_type (dest, 0, hbb);
	return;
      }
    case COMPLEX_EXPR:
      {
	hsa_op_reg *dest
	  = hsa_cfun->reg_for_gimple_ssa (gimple_assign_lhs (assign));
	hsa_op_with_type *rhs1_reg = hsa_reg_or_immed_for_gimple_op (rhs1, hbb);
	rhs1_reg = rhs1_reg->extend_int_to_32bit (hbb);
	hsa_op_with_type *rhs2_reg = hsa_reg_or_immed_for_gimple_op (rhs2, hbb);
	rhs2_reg = rhs2_reg->extend_int_to_32bit (hbb);

	if (hsa_seen_error ())
	  return;

	BrigType16_t src_type = hsa_bittype_for_type (rhs1_reg->m_type);
	rhs1_reg = rhs1_reg->get_in_type (src_type, hbb);
	rhs2_reg = rhs2_reg->get_in_type (src_type, hbb);

	hsa_insn_packed *insn
	  = new hsa_insn_packed (3, BRIG_OPCODE_COMBINE, dest->m_type, src_type,
				 dest, rhs1_reg, rhs2_reg);
	hbb->append_insn (insn);

	return;
      }
    default:
      /* Implement others as we come across them.  */
      HSA_SORRY_ATV (gimple_location (assign),
		     "support for HSA does not implement operation %s",
		     get_tree_code_name (code));
      return;
    }


  hsa_op_reg *dest = hsa_cfun->reg_for_gimple_ssa (lhs);
  hsa_op_with_type *op1 = hsa_reg_or_immed_for_gimple_op (rhs1, hbb);
  hsa_op_with_type *op2
    = rhs2 ? hsa_reg_or_immed_for_gimple_op (rhs2, hbb) : NULL;

  if (hsa_seen_error ())
    return;

  switch (rhs_class)
    {
    case GIMPLE_TERNARY_RHS:
      {
	hsa_op_with_type *op3 = hsa_reg_or_immed_for_gimple_op (rhs3, hbb);
	op3 = op3->extend_int_to_32bit (hbb);
	hsa_insn_basic *insn = new hsa_insn_basic (4, opcode, dest->m_type, dest,
						   op1, op2, op3);
	hbb->append_insn (insn);
      }
      return;

    case GIMPLE_BINARY_RHS:
      gen_hsa_binary_operation (opcode, dest, op1, op2, hbb);
      break;

    case GIMPLE_UNARY_RHS:
      gen_hsa_unary_operation (opcode, dest, op1, hbb);
      break;
    default:
      gcc_unreachable ();
    }
}

/* Generate HSA instructions for a given gimple condition statement COND.
   Instructions will be appended to HBB, which also needs to be the
   corresponding structure to the basic_block of COND.  */

static void
gen_hsa_insns_for_cond_stmt (gimple *cond, hsa_bb *hbb)
{
  hsa_op_reg *ctrl = new hsa_op_reg (BRIG_TYPE_B1);
  hsa_insn_cbr *cbr;

  gen_hsa_cmp_insn_from_gimple (gimple_cond_code (cond),
				gimple_cond_lhs (cond),
				gimple_cond_rhs (cond),
				ctrl, hbb);

  cbr = new hsa_insn_cbr (ctrl);
  hbb->append_insn (cbr);
}

/* Maximum number of elements in a jump table for an HSA SBR instruction.  */

#define HSA_MAXIMUM_SBR_LABELS	16

/* Return lowest value of a switch S that is handled in a non-default
   label.  */

static tree
get_switch_low (gswitch *s)
{
  unsigned labels = gimple_switch_num_labels (s);
  gcc_checking_assert (labels >= 1);

  return CASE_LOW (gimple_switch_label (s, 1));
}

/* Return highest value of a switch S that is handled in a non-default
   label.  */

static tree
get_switch_high (gswitch *s)
{
  unsigned labels = gimple_switch_num_labels (s);

  /* Compare last label to maximum number of labels.  */
  tree label = gimple_switch_label (s, labels - 1);
  tree low = CASE_LOW (label);
  tree high = CASE_HIGH (label);

  return high != NULL_TREE ? high : low;
}

static tree
get_switch_size (gswitch *s)
{
  return int_const_binop (MINUS_EXPR, get_switch_high (s), get_switch_low (s));
}

/* Generate HSA instructions for a given gimple switch.
   Instructions will be appended to HBB.  */

static void
gen_hsa_insns_for_switch_stmt (gswitch *s, hsa_bb *hbb)
{
  gimple_stmt_iterator it = gsi_for_stmt (s);
  gsi_prev (&it);

  /* Create preambule that verifies that index - lowest_label >= 0.  */
  edge e = split_block (hbb->m_bb, gsi_stmt (it));
  e->flags &= ~EDGE_FALLTHRU;
  e->flags |= EDGE_TRUE_VALUE;

  tree index_tree = gimple_switch_index (s);
  tree lowest = get_switch_low (s);
  tree highest = get_switch_high (s);

  hsa_op_reg *index = hsa_cfun->reg_for_gimple_ssa (index_tree);
  index = as_a <hsa_op_reg *> (index->extend_int_to_32bit (hbb));

  hsa_op_reg *cmp1_reg = new hsa_op_reg (BRIG_TYPE_B1);
  hsa_op_immed *cmp1_immed = new hsa_op_immed (lowest, true);
  hbb->append_insn (new hsa_insn_cmp (BRIG_COMPARE_GE, cmp1_reg->m_type,
				      cmp1_reg, index, cmp1_immed));

  hsa_op_reg *cmp2_reg = new hsa_op_reg (BRIG_TYPE_B1);
  hsa_op_immed *cmp2_immed = new hsa_op_immed (highest, true);
  hbb->append_insn (new hsa_insn_cmp (BRIG_COMPARE_LE, cmp2_reg->m_type,
				      cmp2_reg, index, cmp2_immed));

  hsa_op_reg *cmp_reg = new hsa_op_reg (BRIG_TYPE_B1);
  hbb->append_insn (new hsa_insn_basic (3, BRIG_OPCODE_AND, cmp_reg->m_type,
					cmp_reg, cmp1_reg, cmp2_reg));

  hbb->append_insn (new hsa_insn_cbr (cmp_reg));

  basic_block default_label_bb = gimple_switch_default_bb (cfun, s);

  if (!gimple_seq_empty_p (phi_nodes (default_label_bb)))
    {
      default_label_bb = split_edge (find_edge (e->dest, default_label_bb));
      hsa_init_new_bb (default_label_bb);
    }

  make_edge (e->src, default_label_bb, EDGE_FALSE_VALUE);

  hsa_cfun->m_modified_cfg = true;

  /* Basic block with the SBR instruction.  */
  hbb = hsa_init_new_bb (e->dest);

  hsa_op_reg *sub_index = new hsa_op_reg (index->m_type);
  hbb->append_insn (new hsa_insn_basic (3, BRIG_OPCODE_SUB, sub_index->m_type,
					sub_index, index,
					new hsa_op_immed (lowest, true)));

  hsa_op_base *tmp = sub_index->get_in_type (BRIG_TYPE_U64, hbb);
  sub_index = as_a <hsa_op_reg *> (tmp);
  unsigned labels = gimple_switch_num_labels (s);
  unsigned HOST_WIDE_INT size = tree_to_uhwi (get_switch_size (s));

  hsa_insn_sbr *sbr = new hsa_insn_sbr (sub_index, size + 1);

  /* Prepare array with default label destination.  */
  for (unsigned HOST_WIDE_INT i = 0; i <= size; i++)
    sbr->m_jump_table.safe_push (default_label_bb);

  /* Iterate all labels and fill up the jump table.  */
  for (unsigned i = 1; i < labels; i++)
    {
      tree label = gimple_switch_label (s, i);
      basic_block bb = label_to_block (cfun, CASE_LABEL (label));

      unsigned HOST_WIDE_INT sub_low
	= tree_to_uhwi (int_const_binop (MINUS_EXPR, CASE_LOW (label), lowest));

      unsigned HOST_WIDE_INT sub_high = sub_low;
      tree high = CASE_HIGH (label);
      if (high != NULL)
	sub_high = tree_to_uhwi (int_const_binop (MINUS_EXPR, high, lowest));

      for (unsigned HOST_WIDE_INT j = sub_low; j <= sub_high; j++)
	sbr->m_jump_table[j] = bb;
    }

  hbb->append_insn (sbr);
}

/* Verify that the function DECL can be handled by HSA.  */

static void
verify_function_arguments (tree decl)
{
  tree type = TREE_TYPE (decl);
  if (DECL_STATIC_CHAIN (decl))
    {
      HSA_SORRY_ATV (EXPR_LOCATION (decl),
		     "HSA does not support nested functions: %qD", decl);
      return;
    }
  else if (!TYPE_ARG_TYPES (type) || stdarg_p (type))
    {
      HSA_SORRY_ATV (EXPR_LOCATION (decl),
		     "HSA does not support functions with variadic arguments "
		     "(or unknown return type): %qD", decl);
      return;
    }
}

/* Return BRIG type for FORMAL_ARG_TYPE.  If the formal argument type is NULL,
   return ACTUAL_ARG_TYPE.  */

static BrigType16_t
get_format_argument_type (tree formal_arg_type, BrigType16_t actual_arg_type)
{
  if (formal_arg_type == NULL)
    return actual_arg_type;

  BrigType16_t decl_type
    = hsa_type_for_scalar_tree_type (formal_arg_type, false);
  return mem_type_for_type (decl_type);
}

/* Generate HSA instructions for a direct call instruction.
   Instructions will be appended to HBB, which also needs to be the
   corresponding structure to the basic_block of STMT.
   If ASSIGN_LHS is false, do not copy HSA function result argument into the
   corresponding HSA representation of the gimple statement LHS.  */

static void
gen_hsa_insns_for_direct_call (gimple *stmt, hsa_bb *hbb,
			       bool assign_lhs = true)
{
  tree decl = gimple_call_fndecl (stmt);
  verify_function_arguments (decl);
  if (hsa_seen_error ())
    return;

  hsa_insn_call *call_insn = new hsa_insn_call (decl);
  hsa_cfun->m_called_functions.safe_push (call_insn->m_called_function);

  /* Argument block start.  */
  hsa_insn_arg_block *arg_start
    = new hsa_insn_arg_block (BRIG_KIND_DIRECTIVE_ARG_BLOCK_START, call_insn);
  hbb->append_insn (arg_start);

  tree parm_type_chain = TYPE_ARG_TYPES (gimple_call_fntype (stmt));

  /* Preparation of arguments that will be passed to function.  */
  const unsigned args = gimple_call_num_args (stmt);
  for (unsigned i = 0; i < args; ++i)
    {
      tree parm = gimple_call_arg (stmt, (int)i);
      tree parm_decl_type = parm_type_chain != NULL_TREE
	? TREE_VALUE (parm_type_chain) : NULL_TREE;
      hsa_op_address *addr;

      if (AGGREGATE_TYPE_P (TREE_TYPE (parm)))
	{
	  addr = gen_hsa_addr_for_arg (TREE_TYPE (parm), i);
	  BrigAlignment8_t align;
	  hsa_op_address *src = gen_hsa_addr_with_align (parm, hbb, &align);
	  gen_hsa_memory_copy (hbb, addr, src,
			       addr->m_symbol->total_byte_size (), align);
	}
      else
	{
	  hsa_op_with_type *src = hsa_reg_or_immed_for_gimple_op (parm, hbb);

	  if (parm_decl_type != NULL && AGGREGATE_TYPE_P (parm_decl_type))
	    {
	      HSA_SORRY_AT (gimple_location (stmt),
			    "support for HSA does not implement an aggregate "
			    "formal argument in a function call, while actual "
			    "argument is not an aggregate");
	      return;
	    }

	  BrigType16_t formal_arg_type
	    = get_format_argument_type (parm_decl_type, src->m_type);
	  if (hsa_seen_error ())
	    return;

	  if (src->m_type != formal_arg_type)
	    src = src->get_in_type (formal_arg_type, hbb);

	  addr
	    = gen_hsa_addr_for_arg (parm_decl_type != NULL_TREE ?
				    parm_decl_type: TREE_TYPE (parm), i);
	  hsa_insn_mem *mem = new hsa_insn_mem (BRIG_OPCODE_ST, formal_arg_type,
						src, addr);

	  hbb->append_insn (mem);
	}

      call_insn->m_input_args.safe_push (addr->m_symbol);
      if (parm_type_chain)
	parm_type_chain = TREE_CHAIN (parm_type_chain);
    }

  call_insn->m_args_code_list = new hsa_op_code_list (args);
  hbb->append_insn (call_insn);

  tree result_type = TREE_TYPE (TREE_TYPE (decl));

  tree result = gimple_call_lhs (stmt);
  hsa_insn_mem *result_insn = NULL;
  if (!VOID_TYPE_P (result_type))
    {
      hsa_op_address *addr = gen_hsa_addr_for_arg (result_type, -1);

      /* Even if result of a function call is unused, we have to emit
	 declaration for the result.  */
      if (result && assign_lhs)
	{
	  tree lhs_type = TREE_TYPE (result);

	  if (hsa_seen_error ())
	    return;

	  if (AGGREGATE_TYPE_P (lhs_type))
	    {
	      BrigAlignment8_t align;
	      hsa_op_address *result_addr
		= gen_hsa_addr_with_align (result, hbb, &align);
	      gen_hsa_memory_copy (hbb, result_addr, addr,
				   addr->m_symbol->total_byte_size (), align);
	    }
	  else
	    {
	      BrigType16_t mtype
		= mem_type_for_type (hsa_type_for_scalar_tree_type (lhs_type,
								    false));

	      hsa_op_reg *dst = hsa_cfun->reg_for_gimple_ssa (result);
	      result_insn = new hsa_insn_mem (BRIG_OPCODE_LD, mtype, dst, addr);
	      hbb->append_insn (result_insn);
	    }
	}

      call_insn->m_output_arg = addr->m_symbol;
      call_insn->m_result_code_list = new hsa_op_code_list (1);
    }
  else
    {
      if (result)
	{
	  HSA_SORRY_AT (gimple_location (stmt),
			"support for HSA does not implement an assignment of "
			"return value from a void function");
	  return;
	}

      call_insn->m_result_code_list = new hsa_op_code_list (0);
    }

  /* Argument block end.  */
  hsa_insn_arg_block *arg_end
    = new hsa_insn_arg_block (BRIG_KIND_DIRECTIVE_ARG_BLOCK_END, call_insn);
  hbb->append_insn (arg_end);
}

/* Generate HSA instructions for a direct call of an internal fn.
   Instructions will be appended to HBB, which also needs to be the
   corresponding structure to the basic_block of STMT.  */

static void
gen_hsa_insns_for_call_of_internal_fn (gimple *stmt, hsa_bb *hbb)
{
  tree lhs = gimple_call_lhs (stmt);
  if (!lhs)
    return;

  tree lhs_type = TREE_TYPE (lhs);
  tree rhs1 = gimple_call_arg (stmt, 0);
  tree rhs1_type = TREE_TYPE (rhs1);
  enum internal_fn fn = gimple_call_internal_fn (stmt);
  hsa_internal_fn *ifn
    = new hsa_internal_fn (fn, tree_to_uhwi (TYPE_SIZE (rhs1_type)));
  hsa_insn_call *call_insn = new hsa_insn_call (ifn);

  gcc_checking_assert (FLOAT_TYPE_P (rhs1_type));

  if (!hsa_emitted_internal_decls->find (call_insn->m_called_internal_fn))
    hsa_cfun->m_called_internal_fns.safe_push (call_insn->m_called_internal_fn);

  hsa_insn_arg_block *arg_start
    = new hsa_insn_arg_block (BRIG_KIND_DIRECTIVE_ARG_BLOCK_START, call_insn);
  hbb->append_insn (arg_start);

  unsigned num_args = gimple_call_num_args (stmt);

  /* Function arguments.  */
  for (unsigned i = 0; i < num_args; i++)
    {
      tree parm = gimple_call_arg (stmt, (int)i);
      hsa_op_with_type *src = hsa_reg_or_immed_for_gimple_op (parm, hbb);

      hsa_op_address *addr = gen_hsa_addr_for_arg (TREE_TYPE (parm), i);
      hsa_insn_mem *mem = new hsa_insn_mem (BRIG_OPCODE_ST, src->m_type,
					    src, addr);

      call_insn->m_input_args.safe_push (addr->m_symbol);
      hbb->append_insn (mem);
    }

  call_insn->m_args_code_list = new hsa_op_code_list (num_args);
  hbb->append_insn (call_insn);

  /* Assign returned value.  */
  hsa_op_address *addr = gen_hsa_addr_for_arg (lhs_type, -1);

  call_insn->m_output_arg = addr->m_symbol;
  call_insn->m_result_code_list = new hsa_op_code_list (1);

  /* Argument block end.  */
  hsa_insn_arg_block *arg_end
    = new hsa_insn_arg_block (BRIG_KIND_DIRECTIVE_ARG_BLOCK_END, call_insn);
  hbb->append_insn (arg_end);
}

/* Generate HSA instructions for a return value instruction.
   Instructions will be appended to HBB, which also needs to be the
   corresponding structure to the basic_block of STMT.  */

static void
gen_hsa_insns_for_return (greturn *stmt, hsa_bb *hbb)
{
  tree retval = gimple_return_retval (stmt);
  if (retval)
    {
      hsa_op_address *addr = new hsa_op_address (hsa_cfun->m_output_arg);

      if (AGGREGATE_TYPE_P (TREE_TYPE (retval)))
	{
	  BrigAlignment8_t align;
	  hsa_op_address *retval_addr = gen_hsa_addr_with_align (retval, hbb,
								 &align);
	  gen_hsa_memory_copy (hbb, addr, retval_addr,
			       hsa_cfun->m_output_arg->total_byte_size (),
			       align);
	}
      else
	{
	  BrigType16_t t = hsa_type_for_scalar_tree_type (TREE_TYPE (retval),
							  false);
	  BrigType16_t mtype = mem_type_for_type (t);

	  /* Store of return value.  */
	  hsa_op_with_type *src = hsa_reg_or_immed_for_gimple_op (retval, hbb);
	  src = src->get_in_type (mtype, hbb);
	  hsa_insn_mem *mem = new hsa_insn_mem (BRIG_OPCODE_ST, mtype, src,
						addr);
	  hbb->append_insn (mem);
	}
    }

  /* HSAIL return instruction emission.  */
  hsa_insn_basic *ret = new hsa_insn_basic (0, BRIG_OPCODE_RET);
  hbb->append_insn (ret);
}

/* Set OP_INDEX-th operand of the instruction to DEST, as the DEST
   can have a different type, conversion instructions are possibly
   appended to HBB.  */

void
hsa_insn_basic::set_output_in_type (hsa_op_reg *dest, unsigned op_index,
				    hsa_bb *hbb)
{
  gcc_checking_assert (op_output_p (op_index));

  if (dest->m_type == m_type)
    {
      set_op (op_index, dest);
      return;
    }

  hsa_insn_basic *insn;
  hsa_op_reg *tmp;
  if (hsa_needs_cvt (dest->m_type, m_type))
    {
      tmp = new hsa_op_reg (m_type);
      insn = new hsa_insn_cvt (dest, tmp);
    }
  else if (hsa_type_bit_size (dest->m_type) == hsa_type_bit_size (m_type))
    {
      /* When output, HSA registers do not really have types, only sizes, so if
	 the sizes match, we can use the register directly.  */
      set_op (op_index, dest);
      return;
    }
  else
    {
      tmp = new hsa_op_reg (m_type);
      insn = new hsa_insn_basic (2, BRIG_OPCODE_MOV, dest->m_type,
				 dest, tmp->get_in_type (dest->m_type, hbb));
      hsa_fixup_mov_insn_type (insn);
    }
  set_op (op_index, tmp);
  hbb->append_insn (insn);
}

/* Generate instruction OPCODE to query a property of HSA grid along the
   given DIMENSION.  Store result into DEST and append the instruction to
   HBB.  */

static void
query_hsa_grid_dim (hsa_op_reg *dest, int opcode, hsa_op_immed *dimension,
		    hsa_bb *hbb)
{
  hsa_insn_basic *insn = new hsa_insn_basic (2, opcode, BRIG_TYPE_U32, NULL,
					     dimension);
  hbb->append_insn (insn);
  insn->set_output_in_type (dest, 0, hbb);
}

/* Generate instruction OPCODE to query a property of HSA grid along the given
   dimension which is an immediate in first argument of STMT.  Store result
   into the register corresponding to LHS of STMT and append the instruction to
   HBB.  */

static void
query_hsa_grid_dim (gimple *stmt, int opcode, hsa_bb *hbb)
{
  tree lhs = gimple_call_lhs (dyn_cast <gcall *> (stmt));
  if (lhs == NULL_TREE)
    return;

  tree arg = gimple_call_arg (stmt, 0);
  unsigned HOST_WIDE_INT dim = 5;
  if (tree_fits_uhwi_p (arg))
    dim = tree_to_uhwi (arg);
  if (dim > 2)
    {
      HSA_SORRY_AT (gimple_location (stmt),
		    "HSA grid query dimension must be immediate constant 0, 1 "
		    "or 2");
      return;
    }

  hsa_op_immed *hdim = new hsa_op_immed (dim, (BrigKind16_t) BRIG_TYPE_U32);
  hsa_op_reg *dest = hsa_cfun->reg_for_gimple_ssa (lhs);
  query_hsa_grid_dim (dest, opcode, hdim, hbb);
}

/* Generate instruction OPCODE to query a property of HSA grid that is
   independent of any dimension.  Store result into the register corresponding
   to LHS of STMT and append the instruction to HBB.  */

static void
query_hsa_grid_nodim (gimple *stmt, BrigOpcode16_t opcode, hsa_bb *hbb)
{
  tree lhs = gimple_call_lhs (dyn_cast <gcall *> (stmt));
  if (lhs == NULL_TREE)
    return;
  hsa_op_reg *dest = hsa_cfun->reg_for_gimple_ssa (lhs);
  BrigType16_t brig_type = hsa_unsigned_type_for_type (dest->m_type);
  hsa_insn_basic *insn = new hsa_insn_basic (1, opcode, brig_type, dest);
  hbb->append_insn (insn);
}

/* Emit instructions that set hsa_num_threads according to provided VALUE.
   Instructions are appended to basic block HBB.  */

static void
gen_set_num_threads (tree value, hsa_bb *hbb)
{
  hbb->append_insn (new hsa_insn_comment ("omp_set_num_threads"));
  hsa_op_with_type *src = hsa_reg_or_immed_for_gimple_op (value, hbb);

  src = src->get_in_type (hsa_num_threads->m_type, hbb);
  hsa_op_address *addr = new hsa_op_address (hsa_num_threads);

  hsa_insn_basic *basic
    = new hsa_insn_mem (BRIG_OPCODE_ST, hsa_num_threads->m_type, src, addr);
  hbb->append_insn (basic);
}

/* Return byte offset of a FIELD_NAME in GOMP_hsa_kernel_dispatch which
   is defined in plugin-hsa.c.  */

static HOST_WIDE_INT
get_hsa_kernel_dispatch_offset (const char *field_name)
{
  tree *hsa_kernel_dispatch_type = hsa_get_kernel_dispatch_type ();
  if (*hsa_kernel_dispatch_type == NULL)
    {
      /* Collection of information needed for a dispatch of a kernel from a
	 kernel.  Keep in sync with libgomp's plugin-hsa.c.  */

      *hsa_kernel_dispatch_type = make_node (RECORD_TYPE);
      tree id_f1 = build_decl (BUILTINS_LOCATION, FIELD_DECL,
			       get_identifier ("queue"), ptr_type_node);
      DECL_CHAIN (id_f1) = NULL_TREE;
      tree id_f2 = build_decl (BUILTINS_LOCATION, FIELD_DECL,
			       get_identifier ("omp_data_memory"),
			       ptr_type_node);
      DECL_CHAIN (id_f2) = id_f1;
      tree id_f3 = build_decl (BUILTINS_LOCATION, FIELD_DECL,
			       get_identifier ("kernarg_address"),
			       ptr_type_node);
      DECL_CHAIN (id_f3) = id_f2;
      tree id_f4 = build_decl (BUILTINS_LOCATION, FIELD_DECL,
			       get_identifier ("object"),
			       uint64_type_node);
      DECL_CHAIN (id_f4) = id_f3;
      tree id_f5 = build_decl (BUILTINS_LOCATION, FIELD_DECL,
			       get_identifier ("signal"),
			       uint64_type_node);
      DECL_CHAIN (id_f5) = id_f4;
      tree id_f6 = build_decl (BUILTINS_LOCATION, FIELD_DECL,
			       get_identifier ("private_segment_size"),
			       uint32_type_node);
      DECL_CHAIN (id_f6) = id_f5;
      tree id_f7 = build_decl (BUILTINS_LOCATION, FIELD_DECL,
			       get_identifier ("group_segment_size"),
			       uint32_type_node);
      DECL_CHAIN (id_f7) = id_f6;
      tree id_f8 = build_decl (BUILTINS_LOCATION, FIELD_DECL,
			       get_identifier ("kernel_dispatch_count"),
			       uint64_type_node);
      DECL_CHAIN (id_f8) = id_f7;
      tree id_f9 = build_decl (BUILTINS_LOCATION, FIELD_DECL,
			       get_identifier ("debug"),
			       uint64_type_node);
      DECL_CHAIN (id_f9) = id_f8;
      tree id_f10 = build_decl (BUILTINS_LOCATION, FIELD_DECL,
				get_identifier ("omp_level"),
				uint64_type_node);
      DECL_CHAIN (id_f10) = id_f9;
      tree id_f11 = build_decl (BUILTINS_LOCATION, FIELD_DECL,
				get_identifier ("children_dispatches"),
				ptr_type_node);
      DECL_CHAIN (id_f11) = id_f10;
      tree id_f12 = build_decl (BUILTINS_LOCATION, FIELD_DECL,
			       get_identifier ("omp_num_threads"),
			       uint32_type_node);
      DECL_CHAIN (id_f12) = id_f11;


      finish_builtin_struct (*hsa_kernel_dispatch_type, "__hsa_kernel_dispatch",
			     id_f12, NULL_TREE);
      TYPE_ARTIFICIAL (*hsa_kernel_dispatch_type) = 1;
    }

  for (tree chain = TYPE_FIELDS (*hsa_kernel_dispatch_type);
       chain != NULL_TREE; chain = TREE_CHAIN (chain))
    if (id_equal (DECL_NAME (chain), field_name))
      return int_byte_position (chain);

  gcc_unreachable ();
}

/* Return an HSA register that will contain number of threads for
   a future dispatched kernel.  Instructions are added to HBB.  */

static hsa_op_reg *
gen_num_threads_for_dispatch (hsa_bb *hbb)
{
  /* Step 1) Assign to number of threads:
     MIN (HSA_DEFAULT_NUM_THREADS, hsa_num_threads).  */
  hsa_op_reg *threads = new hsa_op_reg (hsa_num_threads->m_type);
  hsa_op_address *addr = new hsa_op_address (hsa_num_threads);

  hbb->append_insn (new hsa_insn_mem (BRIG_OPCODE_LD, threads->m_type,
				      threads, addr));

  hsa_op_immed *limit = new hsa_op_immed (HSA_DEFAULT_NUM_THREADS,
					  BRIG_TYPE_U32);
  hsa_op_reg *r = new hsa_op_reg (BRIG_TYPE_B1);
  hsa_insn_cmp * cmp
    = new hsa_insn_cmp (BRIG_COMPARE_LT, r->m_type, r, threads, limit);
  hbb->append_insn (cmp);

  BrigType16_t btype = hsa_bittype_for_type (threads->m_type);
  hsa_op_reg *tmp = new hsa_op_reg (threads->m_type);

  hbb->append_insn (new hsa_insn_basic (4, BRIG_OPCODE_CMOV, btype, tmp, r,
					threads, limit));

  /* Step 2) If the number is equal to zero,
     return shadow->omp_num_threads.  */
  hsa_op_reg *shadow_reg_ptr = hsa_cfun->get_shadow_reg ();

  hsa_op_reg *shadow_thread_count = new hsa_op_reg (BRIG_TYPE_U32);
  addr
    = new hsa_op_address (shadow_reg_ptr,
			  get_hsa_kernel_dispatch_offset ("omp_num_threads"));
  hsa_insn_basic *basic
    = new hsa_insn_mem (BRIG_OPCODE_LD, shadow_thread_count->m_type,
			shadow_thread_count, addr);
  hbb->append_insn (basic);

  hsa_op_reg *tmp2 = new hsa_op_reg (threads->m_type);
  r = new hsa_op_reg (BRIG_TYPE_B1);
  hsa_op_immed *imm = new hsa_op_immed (0, shadow_thread_count->m_type);
  hbb->append_insn (new hsa_insn_cmp (BRIG_COMPARE_EQ, r->m_type, r, tmp, imm));
  hbb->append_insn (new hsa_insn_basic (4, BRIG_OPCODE_CMOV, btype, tmp2, r,
					shadow_thread_count, tmp));

  hsa_op_base *dest = tmp2->get_in_type (BRIG_TYPE_U16, hbb);

  return as_a <hsa_op_reg *> (dest);
}

/* Build OPCODE query for all three hsa dimensions, multiply them and store the
   result into DEST.  */

static void
multiply_grid_dim_characteristics (hsa_op_reg *dest, int opcode, hsa_bb *hbb)
{
  hsa_op_reg *dimx = new hsa_op_reg (BRIG_TYPE_U32);
  query_hsa_grid_dim (dimx, opcode,
		      new hsa_op_immed (0, (BrigKind16_t) BRIG_TYPE_U32), hbb);
  hsa_op_reg *dimy = new hsa_op_reg (BRIG_TYPE_U32);
  query_hsa_grid_dim (dimy, opcode,
		      new hsa_op_immed (1, (BrigKind16_t) BRIG_TYPE_U32), hbb);
  hsa_op_reg *dimz = new hsa_op_reg (BRIG_TYPE_U32);
  query_hsa_grid_dim (dimz, opcode,
		      new hsa_op_immed (2, (BrigKind16_t) BRIG_TYPE_U32), hbb);
  hsa_op_reg *tmp = new hsa_op_reg (dest->m_type);
  gen_hsa_binary_operation (BRIG_OPCODE_MUL, tmp,
			    dimx->get_in_type (dest->m_type, hbb),
			    dimy->get_in_type (dest->m_type, hbb), hbb);
  gen_hsa_binary_operation (BRIG_OPCODE_MUL, dest, tmp,
			    dimz->get_in_type (dest->m_type, hbb), hbb);
}

/* Emit instructions that assign number of threads to lhs of gimple STMT.
   Instructions are appended to basic block HBB.  */

static void
gen_get_num_threads (gimple *stmt, hsa_bb *hbb)
{
  if (gimple_call_lhs (stmt) == NULL_TREE)
    return;

  hbb->append_insn (new hsa_insn_comment ("omp_get_num_threads"));
  tree lhs = gimple_call_lhs (stmt);
  hsa_op_reg *dest = hsa_cfun->reg_for_gimple_ssa (lhs);
  multiply_grid_dim_characteristics (dest, BRIG_OPCODE_CURRENTWORKGROUPSIZE,
				     hbb);
}

/* Emit instructions that assign number of teams to lhs of gimple STMT.
   Instructions are appended to basic block HBB.  */

static void
gen_get_num_teams (gimple *stmt, hsa_bb *hbb)
{
  if (gimple_call_lhs (stmt) == NULL_TREE)
    return;

  hbb->append_insn (new hsa_insn_comment ("omp_get_num_teams"));
  tree lhs = gimple_call_lhs (stmt);
  hsa_op_reg *dest = hsa_cfun->reg_for_gimple_ssa (lhs);
  multiply_grid_dim_characteristics (dest, BRIG_OPCODE_GRIDGROUPS, hbb);
}

/* Emit instructions that assign a team number to lhs of gimple STMT.
   Instructions are appended to basic block HBB.  */

static void
gen_get_team_num (gimple *stmt, hsa_bb *hbb)
{
  if (gimple_call_lhs (stmt) == NULL_TREE)
    return;

  hbb->append_insn (new hsa_insn_comment ("omp_get_team_num"));
  tree lhs = gimple_call_lhs (stmt);
  hsa_op_reg *dest = hsa_cfun->reg_for_gimple_ssa (lhs);

  hsa_op_reg *gnum_x = new hsa_op_reg (BRIG_TYPE_U32);
  query_hsa_grid_dim (gnum_x, BRIG_OPCODE_GRIDGROUPS,
		      new hsa_op_immed (0, (BrigKind16_t) BRIG_TYPE_U32), hbb);
  hsa_op_reg *gnum_y = new hsa_op_reg (BRIG_TYPE_U32);
  query_hsa_grid_dim (gnum_y, BRIG_OPCODE_GRIDGROUPS,
		      new hsa_op_immed (1, (BrigKind16_t) BRIG_TYPE_U32), hbb);

  hsa_op_reg *gno_z = new hsa_op_reg (BRIG_TYPE_U32);
  query_hsa_grid_dim (gno_z, BRIG_OPCODE_WORKGROUPID,
		      new hsa_op_immed (2, (BrigKind16_t) BRIG_TYPE_U32), hbb);

  hsa_op_reg *tmp1 = new hsa_op_reg (dest->m_type);
  gen_hsa_binary_operation (BRIG_OPCODE_MUL, tmp1,
			    gnum_x->get_in_type (dest->m_type, hbb),
			    gnum_y->get_in_type (dest->m_type, hbb), hbb);
  hsa_op_reg *tmp2 = new hsa_op_reg (dest->m_type);
  gen_hsa_binary_operation (BRIG_OPCODE_MUL, tmp2, tmp1,
			    gno_z->get_in_type (dest->m_type, hbb), hbb);

  hsa_op_reg *gno_y = new hsa_op_reg (BRIG_TYPE_U32);
  query_hsa_grid_dim (gno_y, BRIG_OPCODE_WORKGROUPID,
		      new hsa_op_immed (1, (BrigKind16_t) BRIG_TYPE_U32), hbb);
  hsa_op_reg *tmp3 = new hsa_op_reg (dest->m_type);
  gen_hsa_binary_operation (BRIG_OPCODE_MUL, tmp3,
			    gnum_x->get_in_type (dest->m_type, hbb),
			    gno_y->get_in_type (dest->m_type, hbb), hbb);
  hsa_op_reg *tmp4 = new hsa_op_reg (dest->m_type);
  gen_hsa_binary_operation (BRIG_OPCODE_ADD, tmp4, tmp3, tmp2, hbb);
  hsa_op_reg *gno_x = new hsa_op_reg (BRIG_TYPE_U32);
  query_hsa_grid_dim (gno_x, BRIG_OPCODE_WORKGROUPID,
		      new hsa_op_immed (0, (BrigKind16_t) BRIG_TYPE_U32), hbb);
  gen_hsa_binary_operation (BRIG_OPCODE_ADD, dest, tmp4,
			    gno_x->get_in_type (dest->m_type, hbb), hbb);
}

/* Emit instructions that get levels-var ICV to lhs of gimple STMT.
   Instructions are appended to basic block HBB.  */

static void
gen_get_level (gimple *stmt, hsa_bb *hbb)
{
  if (gimple_call_lhs (stmt) == NULL_TREE)
    return;

  hbb->append_insn (new hsa_insn_comment ("omp_get_level"));

  tree lhs = gimple_call_lhs (stmt);
  hsa_op_reg *dest = hsa_cfun->reg_for_gimple_ssa (lhs);

  hsa_op_reg *shadow_reg_ptr = hsa_cfun->get_shadow_reg ();
  if (shadow_reg_ptr == NULL)
    {
      HSA_SORRY_AT (gimple_location (stmt),
		    "support for HSA does not implement %<omp_get_level%> "
		    "called from a function not being inlined within a kernel");
      return;
    }

  hsa_op_address *addr
    = new hsa_op_address (shadow_reg_ptr,
			  get_hsa_kernel_dispatch_offset ("omp_level"));

  hsa_insn_mem *mem = new hsa_insn_mem (BRIG_OPCODE_LD, BRIG_TYPE_U64,
					(hsa_op_base *) NULL, addr);
  hbb->append_insn (mem);
  mem->set_output_in_type (dest, 0, hbb);
}

/* Emit instruction that implement omp_get_max_threads of gimple STMT.  */

static void
gen_get_max_threads (gimple *stmt, hsa_bb *hbb)
{
  tree lhs = gimple_call_lhs (stmt);
  if (!lhs)
    return;

  hbb->append_insn (new hsa_insn_comment ("omp_get_max_threads"));

  hsa_op_reg *dest = hsa_cfun->reg_for_gimple_ssa (lhs);
  hsa_op_with_type *num_theads_reg = gen_num_threads_for_dispatch (hbb)
    ->get_in_type (dest->m_type, hbb);
  hsa_build_append_simple_mov (dest, num_theads_reg, hbb);
}

/* Emit instructions that implement alloca builtin gimple STMT.
   Instructions are appended to basic block HBB.  */

static void
gen_hsa_alloca (gcall *call, hsa_bb *hbb)
{
  tree lhs = gimple_call_lhs (call);
  if (lhs == NULL_TREE)
    return;

  tree fndecl = gimple_call_fndecl (call);
  built_in_function fn = DECL_FUNCTION_CODE (fndecl);

  gcc_checking_assert (ALLOCA_FUNCTION_CODE_P (fn));

  unsigned bit_alignment = 0;

  if (fn != BUILT_IN_ALLOCA)
    {
      tree alignment_tree = gimple_call_arg (call, 1);
      if (TREE_CODE (alignment_tree) != INTEGER_CST)
	{
	  HSA_SORRY_ATV (gimple_location (call),
			 "support for HSA does not implement "
			 "%qD with a non-constant alignment %E",
			 fndecl, alignment_tree);
	}

      bit_alignment = tree_to_uhwi (alignment_tree);
    }

  tree rhs1 = gimple_call_arg (call, 0);
  hsa_op_with_type *size = hsa_reg_or_immed_for_gimple_op (rhs1, hbb)
    ->get_in_type (BRIG_TYPE_U32, hbb);
  hsa_op_with_type *dest = hsa_cfun->reg_for_gimple_ssa (lhs);

  hsa_op_reg *tmp
    = new hsa_op_reg (hsa_get_segment_addr_type (BRIG_SEGMENT_PRIVATE));
  hsa_insn_alloca *a = new hsa_insn_alloca (tmp, size, bit_alignment);
  hbb->append_insn (a);

  hsa_insn_seg *seg
    = new hsa_insn_seg (BRIG_OPCODE_STOF,
			hsa_get_segment_addr_type (BRIG_SEGMENT_FLAT),
			tmp->m_type, BRIG_SEGMENT_PRIVATE, dest, tmp);
  hbb->append_insn (seg);
}

/* Emit instructions that implement clrsb builtin STMT:
   Returns the number of leading redundant sign bits in x, i.e. the number
   of bits following the most significant bit that are identical to it.
   There are no special cases for 0 or other values.
   Instructions are appended to basic block HBB.  */

static void
gen_hsa_clrsb (gcall *call, hsa_bb *hbb)
{
  tree lhs = gimple_call_lhs (call);
  if (lhs == NULL_TREE)
    return;

  hsa_op_reg *dest = hsa_cfun->reg_for_gimple_ssa (lhs);
  tree rhs1 = gimple_call_arg (call, 0);
  hsa_op_with_type *arg = hsa_reg_or_immed_for_gimple_op (rhs1, hbb);
  arg->extend_int_to_32bit (hbb);
  BrigType16_t bittype = hsa_bittype_for_type (arg->m_type);
  unsigned bitsize = tree_to_uhwi (TYPE_SIZE (TREE_TYPE (rhs1)));

  /* FIRSTBIT instruction is defined just for 32 and 64-bits wide integers.  */
  gcc_checking_assert (bitsize == 32 || bitsize == 64);

  /* Set true to MOST_SIG if the most significant bit is set to one.  */
  hsa_op_immed *c = new hsa_op_immed (1ul << (bitsize - 1),
				      hsa_uint_for_bitsize (bitsize));

  hsa_op_reg *and_reg = new hsa_op_reg (bittype);
  gen_hsa_binary_operation (BRIG_OPCODE_AND, and_reg, arg, c, hbb);

  hsa_op_reg *most_sign = new hsa_op_reg (BRIG_TYPE_B1);
  hsa_insn_cmp *cmp
    = new hsa_insn_cmp (BRIG_COMPARE_EQ, most_sign->m_type, most_sign,
			and_reg, c);
  hbb->append_insn (cmp);

  /* If the most significant bit is one, negate the input.  Otherwise
     shift the input value to left by one bit.  */
  hsa_op_reg *arg_neg = new hsa_op_reg (arg->m_type);
  gen_hsa_unary_operation (BRIG_OPCODE_NEG, arg_neg, arg, hbb);

  hsa_op_reg *shifted_arg = new hsa_op_reg (arg->m_type);
  gen_hsa_binary_operation (BRIG_OPCODE_SHL, shifted_arg, arg,
			    new hsa_op_immed (1, BRIG_TYPE_U64), hbb);

  /* Assign the value that can be used for FIRSTBIT instruction according
     to the most significant bit.  */
  hsa_op_reg *tmp = new hsa_op_reg (bittype);
  hsa_insn_basic *cmov
    = new hsa_insn_basic (4, BRIG_OPCODE_CMOV, bittype, tmp, most_sign,
			  arg_neg, shifted_arg);
  hbb->append_insn (cmov);

  hsa_op_reg *leading_bits = new hsa_op_reg (BRIG_TYPE_S32);
  gen_hsa_unary_operation (BRIG_OPCODE_FIRSTBIT, leading_bits,
			   tmp->get_in_type (hsa_uint_for_bitsize (bitsize),
					     hbb), hbb);

  /* Set flag if the input value is equal to zero.  */
  hsa_op_reg *is_zero = new hsa_op_reg (BRIG_TYPE_B1);
  cmp = new hsa_insn_cmp (BRIG_COMPARE_EQ, is_zero->m_type, is_zero, arg,
			  new hsa_op_immed (0, arg->m_type));
  hbb->append_insn (cmp);

  /* Return the number of leading bits,
     or (bitsize - 1) if the input value is zero.  */
  cmov = new hsa_insn_basic (4, BRIG_OPCODE_CMOV, BRIG_TYPE_B32, NULL, is_zero,
			     new hsa_op_immed (bitsize - 1, BRIG_TYPE_U32),
			     leading_bits->get_in_type (BRIG_TYPE_B32, hbb));
  hbb->append_insn (cmov);
  cmov->set_output_in_type (dest, 0, hbb);
}

/* Emit instructions that implement ffs builtin STMT:
   Returns one plus the index of the least significant 1-bit of x,
   or if x is zero, returns zero.
   Instructions are appended to basic block HBB.  */

static void
gen_hsa_ffs (gcall *call, hsa_bb *hbb)
{
  tree lhs = gimple_call_lhs (call);
  if (lhs == NULL_TREE)
    return;

  hsa_op_reg *dest = hsa_cfun->reg_for_gimple_ssa (lhs);

  tree rhs1 = gimple_call_arg (call, 0);
  hsa_op_with_type *arg = hsa_reg_or_immed_for_gimple_op (rhs1, hbb);
  arg = arg->extend_int_to_32bit (hbb);

  hsa_op_reg *tmp = new hsa_op_reg (BRIG_TYPE_U32);
  hsa_insn_srctype *insn = new hsa_insn_srctype (2, BRIG_OPCODE_LASTBIT,
						 tmp->m_type, arg->m_type,
						 tmp, arg);
  hbb->append_insn (insn);

  hsa_insn_basic *addition
    = new hsa_insn_basic (3, BRIG_OPCODE_ADD, tmp->m_type, NULL, tmp,
			  new hsa_op_immed (1, tmp->m_type));
  hbb->append_insn (addition);
  addition->set_output_in_type (dest, 0, hbb);
}

static void
gen_hsa_popcount_to_dest (hsa_op_reg *dest, hsa_op_with_type *arg, hsa_bb *hbb)
{
  gcc_checking_assert (hsa_type_integer_p (arg->m_type));

  if (hsa_type_bit_size (arg->m_type) < 32)
    arg = arg->get_in_type (BRIG_TYPE_B32, hbb);

  BrigType16_t srctype = hsa_bittype_for_type (arg->m_type);
  if (!hsa_btype_p (arg->m_type))
    arg = arg->get_in_type (srctype, hbb);

  hsa_insn_srctype *popcount
    = new hsa_insn_srctype (2, BRIG_OPCODE_POPCOUNT, BRIG_TYPE_U32,
			    srctype, NULL, arg);
  hbb->append_insn (popcount);
  popcount->set_output_in_type (dest, 0, hbb);
}

/* Emit instructions that implement parity builtin STMT:
   Returns the parity of x, i.e. the number of 1-bits in x modulo 2.
   Instructions are appended to basic block HBB.  */

static void
gen_hsa_parity (gcall *call, hsa_bb *hbb)
{
  tree lhs = gimple_call_lhs (call);
  if (lhs == NULL_TREE)
    return;

  hsa_op_reg *dest = hsa_cfun->reg_for_gimple_ssa (lhs);
  tree rhs1 = gimple_call_arg (call, 0);
  hsa_op_with_type *arg = hsa_reg_or_immed_for_gimple_op (rhs1, hbb);

  hsa_op_reg *popcount = new hsa_op_reg (BRIG_TYPE_U32);
  gen_hsa_popcount_to_dest (popcount, arg, hbb);

  hsa_insn_basic *insn
    = new hsa_insn_basic (3, BRIG_OPCODE_REM, popcount->m_type, NULL, popcount,
			  new hsa_op_immed (2, popcount->m_type));
  hbb->append_insn (insn);
  insn->set_output_in_type (dest, 0, hbb);
}

/* Emit instructions that implement popcount builtin STMT.
   Instructions are appended to basic block HBB.  */

static void
gen_hsa_popcount (gcall *call, hsa_bb *hbb)
{
  tree lhs = gimple_call_lhs (call);
  if (lhs == NULL_TREE)
    return;

  hsa_op_reg *dest = hsa_cfun->reg_for_gimple_ssa (lhs);
  tree rhs1 = gimple_call_arg (call, 0);
  hsa_op_with_type *arg = hsa_reg_or_immed_for_gimple_op (rhs1, hbb);

  gen_hsa_popcount_to_dest (dest, arg, hbb);
}

/* Emit instructions that implement DIVMOD builtin STMT.
   Instructions are appended to basic block HBB.  */

static void
gen_hsa_divmod (gcall *call, hsa_bb *hbb)
{
  tree lhs = gimple_call_lhs (call);
  if (lhs == NULL_TREE)
    return;

  tree rhs0 = gimple_call_arg (call, 0);
  tree rhs1 = gimple_call_arg (call, 1);

  hsa_op_with_type *arg0 = hsa_reg_or_immed_for_gimple_op (rhs0, hbb);
  arg0 = arg0->extend_int_to_32bit (hbb);
  hsa_op_with_type *arg1 = hsa_reg_or_immed_for_gimple_op (rhs1, hbb);
  arg1 = arg1->extend_int_to_32bit (hbb);

  hsa_op_reg *dest0 = new hsa_op_reg (arg0->m_type);
  hsa_op_reg *dest1 = new hsa_op_reg (arg1->m_type);

  hsa_insn_basic *insn = new hsa_insn_basic (3, BRIG_OPCODE_DIV, dest0->m_type,
					     dest0, arg0, arg1);
  hbb->append_insn (insn);
  insn = new hsa_insn_basic (3, BRIG_OPCODE_REM, dest1->m_type, dest1, arg0,
			     arg1);
  hbb->append_insn (insn);

  hsa_op_reg *dest = hsa_cfun->reg_for_gimple_ssa (lhs);
  BrigType16_t dst_type = hsa_extend_inttype_to_32bit (dest->m_type);
  BrigType16_t src_type = hsa_bittype_for_type (dest0->m_type);

  insn = new hsa_insn_packed (3, BRIG_OPCODE_COMBINE, dst_type,
			      src_type, NULL, dest0, dest1);
  hbb->append_insn (insn);
  insn->set_output_in_type (dest, 0, hbb);
}

/* Emit instructions that implement FMA, FMS, FNMA or FNMS call STMT.
   Instructions are appended to basic block HBB.  NEGATE1 is true for
   FNMA and FNMS.  NEGATE3 is true for FMS and FNMS.  */

static void
gen_hsa_fma (gcall *call, hsa_bb *hbb, bool negate1, bool negate3)
{
  tree lhs = gimple_call_lhs (call);
  if (lhs == NULL_TREE)
    return;

  tree rhs1 = gimple_call_arg (call, 0);
  tree rhs2 = gimple_call_arg (call, 1);
  tree rhs3 = gimple_call_arg (call, 2);

  hsa_op_reg *dest = hsa_cfun->reg_for_gimple_ssa (lhs);
  hsa_op_with_type *op1 = hsa_reg_or_immed_for_gimple_op (rhs1, hbb);
  hsa_op_with_type *op2 = hsa_reg_or_immed_for_gimple_op (rhs2, hbb);
  hsa_op_with_type *op3 = hsa_reg_or_immed_for_gimple_op (rhs3, hbb);

  if (negate1)
    {
      hsa_op_reg *tmp = new hsa_op_reg (dest->m_type);
      gen_hsa_unary_operation (BRIG_OPCODE_NEG, tmp, op1, hbb);
      op1 = tmp;
    }

  /* There is a native HSA instruction for scalar FMAs but not for vector
     ones.  */
  if (TREE_CODE (TREE_TYPE (lhs)) == VECTOR_TYPE)
    {
      hsa_op_reg *tmp = new hsa_op_reg (dest->m_type);
      gen_hsa_binary_operation (BRIG_OPCODE_MUL, tmp, op1, op2, hbb);
      gen_hsa_binary_operation (negate3 ? BRIG_OPCODE_SUB : BRIG_OPCODE_ADD,
				dest, tmp, op3, hbb);
    }
  else
    {
      if (negate3)
	{
	  hsa_op_reg *tmp = new hsa_op_reg (dest->m_type);
	  gen_hsa_unary_operation (BRIG_OPCODE_NEG, tmp, op3, hbb);
	  op3 = tmp;
	}
      hsa_insn_basic *insn = new hsa_insn_basic (4, BRIG_OPCODE_MAD,
						 dest->m_type, dest,
						 op1, op2, op3);
      hbb->append_insn (insn);
    }
}

/* Set VALUE to a shadow kernel debug argument and append a new instruction
   to HBB basic block.  */

static void
set_debug_value (hsa_bb *hbb, hsa_op_with_type *value)
{
  hsa_op_reg *shadow_reg_ptr = hsa_cfun->get_shadow_reg ();
  if (shadow_reg_ptr == NULL)
    return;

  hsa_op_address *addr
    = new hsa_op_address (shadow_reg_ptr,
			  get_hsa_kernel_dispatch_offset ("debug"));
  hsa_insn_mem *mem = new hsa_insn_mem (BRIG_OPCODE_ST, BRIG_TYPE_U64, value,
					addr);
  hbb->append_insn (mem);
}

void
omp_simple_builtin::generate (gimple *stmt, hsa_bb *hbb)
{
  if (m_sorry)
    {
      if (m_warning_message)
	HSA_SORRY_AT (gimple_location (stmt), m_warning_message);
      else
	HSA_SORRY_ATV (gimple_location (stmt),
		       "support for HSA does not implement calls to %qs",
		       m_name);
    }
  else if (m_warning_message != NULL)
    warning_at (gimple_location (stmt), OPT_Whsa, m_warning_message);

  if (m_return_value != NULL)
    {
      tree lhs = gimple_call_lhs (stmt);
      if (!lhs)
	return;

      hbb->append_insn (new hsa_insn_comment (m_name));

      hsa_op_reg *dest = hsa_cfun->reg_for_gimple_ssa (lhs);
      hsa_op_with_type *op = m_return_value->get_in_type (dest->m_type, hbb);
      hsa_build_append_simple_mov (dest, op, hbb);
    }
}

/* If STMT is a call of a known library function, generate code to perform
   it and return true.  */

static bool
gen_hsa_insns_for_known_library_call (gimple *stmt, hsa_bb *hbb)
{
  bool handled = false;
  const char *name = hsa_get_declaration_name (gimple_call_fndecl (stmt));

  char *copy = NULL;
  size_t len = strlen (name);
  if (len > 0 && name[len - 1] == '_')
    {
      copy = XNEWVEC (char, len + 1);
      strcpy (copy, name);
      copy[len - 1] = '\0';
      name = copy;
    }

  /* Handle omp_* routines.  */
  if (strstr (name, "omp_") == name)
    {
      hsa_init_simple_builtins ();
      omp_simple_builtin *builtin = omp_simple_builtins->get (name);
      if (builtin)
	{
	  builtin->generate (stmt, hbb);
	  return true;
	}

      handled = true;
      if (strcmp (name, "omp_set_num_threads") == 0)
	gen_set_num_threads (gimple_call_arg (stmt, 0), hbb);
      else if (strcmp (name, "omp_get_thread_num") == 0)
	{
	  hbb->append_insn (new hsa_insn_comment (name));
	  query_hsa_grid_nodim (stmt, BRIG_OPCODE_WORKITEMFLATABSID, hbb);
	}
      else if (strcmp (name, "omp_get_num_threads") == 0)
	{
	  hbb->append_insn (new hsa_insn_comment (name));
	  gen_get_num_threads (stmt, hbb);
	}
      else if (strcmp (name, "omp_get_num_teams") == 0)
	gen_get_num_teams (stmt, hbb);
      else if (strcmp (name, "omp_get_team_num") == 0)
	gen_get_team_num (stmt, hbb);
      else if (strcmp (name, "omp_get_level") == 0)
	gen_get_level (stmt, hbb);
      else if (strcmp (name, "omp_get_active_level") == 0)
	gen_get_level (stmt, hbb);
      else if (strcmp (name, "omp_in_parallel") == 0)
	gen_get_level (stmt, hbb);
      else if (strcmp (name, "omp_get_max_threads") == 0)
	gen_get_max_threads (stmt, hbb);
      else
	handled = false;

      if (handled)
	{
	  if (copy)
	    free (copy);
	  return true;
	}
    }

  if (strcmp (name, "__hsa_set_debug_value") == 0)
    {
      handled = true;
      if (hsa_cfun->has_shadow_reg_p ())
	{
	  tree rhs1 = gimple_call_arg (stmt, 0);
	  hsa_op_with_type *src = hsa_reg_or_immed_for_gimple_op (rhs1, hbb);

	  src = src->get_in_type (BRIG_TYPE_U64, hbb);
	  set_debug_value (hbb, src);
	}
    }

  if (copy)
    free (copy);
  return handled;
}

/* Helper functions to create a single unary HSA operations out of calls to
   builtins.  OPCODE is the HSA operation to be generated.  STMT is a gimple
   call to a builtin.  HBB is the HSA BB to which the instruction should be
   added.  Note that nothing will be created if STMT does not have a LHS.  */

static void
gen_hsa_unaryop_for_builtin (BrigOpcode opcode, gimple *stmt, hsa_bb *hbb)
{
  tree lhs = gimple_call_lhs (stmt);
  if (!lhs)
    return;
  hsa_op_reg *dest = hsa_cfun->reg_for_gimple_ssa (lhs);
  hsa_op_with_type *op
    = hsa_reg_or_immed_for_gimple_op (gimple_call_arg (stmt, 0), hbb);
  gen_hsa_unary_operation (opcode, dest, op, hbb);
}

/* Helper functions to create a call to standard library if LHS of the
   STMT is used.  HBB is the HSA BB to which the instruction should be
   added.  */

static void
gen_hsa_unaryop_builtin_call (gimple *stmt, hsa_bb *hbb)
{
  tree lhs = gimple_call_lhs (stmt);
  if (!lhs)
    return;

  if (gimple_call_internal_p (stmt))
    gen_hsa_insns_for_call_of_internal_fn (stmt, hbb);
  else
    gen_hsa_insns_for_direct_call (stmt, hbb);
}

/* Helper functions to create a single unary HSA operations out of calls to
   builtins (if unsafe math optimizations are enable). Otherwise, create
   a call to standard library function.
   OPCODE is the HSA operation to be generated.  STMT is a gimple
   call to a builtin.  HBB is the HSA BB to which the instruction should be
   added.  Note that nothing will be created if STMT does not have a LHS.  */

static void
gen_hsa_unaryop_or_call_for_builtin (BrigOpcode opcode, gimple *stmt,
				     hsa_bb *hbb)
{
  if (flag_unsafe_math_optimizations)
    gen_hsa_unaryop_for_builtin (opcode, stmt, hbb);
  else
    gen_hsa_unaryop_builtin_call (stmt, hbb);
}

/* Generate HSA address corresponding to a value VAL (as opposed to a memory
   reference tree), for example an SSA_NAME or an ADDR_EXPR.  HBB is the HSA BB
   to which the instruction should be added.  */

static hsa_op_address *
get_address_from_value (tree val, hsa_bb *hbb)
{
  switch (TREE_CODE (val))
    {
    case SSA_NAME:
      {
	BrigType16_t addrtype = hsa_get_segment_addr_type (BRIG_SEGMENT_FLAT);
	hsa_op_base *reg
	  = hsa_cfun->reg_for_gimple_ssa (val)->get_in_type (addrtype, hbb);
	return new hsa_op_address (NULL, as_a <hsa_op_reg *> (reg), 0);
      }
    case ADDR_EXPR:
      return gen_hsa_addr (TREE_OPERAND (val, 0), hbb);

    case INTEGER_CST:
      if (tree_fits_shwi_p (val))
	return new hsa_op_address (NULL, NULL, tree_to_shwi (val));
      /* fall-through */

    default:
      HSA_SORRY_ATV (EXPR_LOCATION (val),
		     "support for HSA does not implement memory access to %E",
		     val);
      return new hsa_op_address (NULL, NULL, 0);
    }
}

/* Expand assignment of a result of a string BUILTIN to DST.
   Size of the operation is N bytes, where instructions
   will be append to HBB.  */

static void
expand_lhs_of_string_op (gimple *stmt,
			 unsigned HOST_WIDE_INT n, hsa_bb *hbb,
			 enum built_in_function builtin)
{
  /* If LHS is expected, we need to emit a PHI instruction.  */
  tree lhs = gimple_call_lhs (stmt);
  if (!lhs)
    return;

  hsa_op_reg *lhs_reg = hsa_cfun->reg_for_gimple_ssa (lhs);

  hsa_op_with_type *dst_reg
    = hsa_reg_or_immed_for_gimple_op (gimple_call_arg (stmt, 0), hbb);
  hsa_op_with_type *tmp;

  switch (builtin)
    {
    case BUILT_IN_MEMPCPY:
      {
	tmp = new hsa_op_reg (dst_reg->m_type);
	hsa_insn_basic *add
	  = new hsa_insn_basic (3, BRIG_OPCODE_ADD, tmp->m_type,
				tmp, dst_reg,
				new hsa_op_immed (n, dst_reg->m_type));
	hbb->append_insn (add);
	break;
      }
    case BUILT_IN_MEMCPY:
    case BUILT_IN_MEMSET:
      tmp = dst_reg;
      break;
    default:
      gcc_unreachable ();
    }

  hbb->append_insn (new hsa_insn_basic (2, BRIG_OPCODE_MOV, lhs_reg->m_type,
					lhs_reg, tmp));
}

#define HSA_MEMORY_BUILTINS_LIMIT     128

/* Expand a string builtin (from a gimple STMT) in a way that
   according to MISALIGNED_FLAG we process either direct emission
   (a bunch of memory load and store instructions), or we emit a function call
   of a library function (for instance 'memcpy'). Actually, a basic block
   for direct emission is just prepared, where caller is responsible
   for emission of corresponding instructions.
   All instruction are appended to HBB.  */

hsa_bb *
expand_string_operation_builtin (gimple *stmt, hsa_bb *hbb,
				 hsa_op_reg *misaligned_flag)
{
  edge e = split_block (hbb->m_bb, stmt);
  basic_block condition_bb = e->src;
  hbb->append_insn (new hsa_insn_cbr (misaligned_flag));

  /* Prepare the control flow.  */
  edge condition_edge = EDGE_SUCC (condition_bb, 0);
  basic_block call_bb = split_edge (condition_edge);

  basic_block expanded_bb = split_edge (EDGE_SUCC (call_bb, 0));
  basic_block cont_bb = EDGE_SUCC (expanded_bb, 0)->dest;
  basic_block merge_bb = split_edge (EDGE_PRED (cont_bb, 0));

  condition_edge->flags &= ~EDGE_FALLTHRU;
  condition_edge->flags |= EDGE_TRUE_VALUE;
  make_edge (condition_bb, expanded_bb, EDGE_FALSE_VALUE);

  redirect_edge_succ (EDGE_SUCC (call_bb, 0), merge_bb);

  hsa_cfun->m_modified_cfg = true;

  hsa_init_new_bb (expanded_bb);

  /* Slow path: function call.  */
  gen_hsa_insns_for_direct_call (stmt, hsa_init_new_bb (call_bb), false);

  return hsa_bb_for_bb (expanded_bb);
}

/* Expand a memory copy BUILTIN (BUILT_IN_MEMCPY, BUILT_IN_MEMPCPY) from
   a gimple STMT and store all necessary instruction to HBB basic block.  */

static void
expand_memory_copy (gimple *stmt, hsa_bb *hbb, enum built_in_function builtin)
{
  tree byte_size = gimple_call_arg (stmt, 2);

  if (!tree_fits_uhwi_p (byte_size))
    {
      gen_hsa_insns_for_direct_call (stmt, hbb);
      return;
    }

  unsigned HOST_WIDE_INT n = tree_to_uhwi (byte_size);

  if (n > HSA_MEMORY_BUILTINS_LIMIT)
    {
      gen_hsa_insns_for_direct_call (stmt, hbb);
      return;
    }

  tree dst = gimple_call_arg (stmt, 0);
  tree src = gimple_call_arg (stmt, 1);

  hsa_op_address *dst_addr = get_address_from_value (dst, hbb);
  hsa_op_address *src_addr = get_address_from_value (src, hbb);

  /* As gen_hsa_memory_copy relies on memory alignment
     greater or equal to 8 bytes, we need to verify the alignment.  */
  BrigType16_t addrtype = hsa_get_segment_addr_type (BRIG_SEGMENT_FLAT);
  hsa_op_reg *src_addr_reg = new hsa_op_reg (addrtype);
  hsa_op_reg *dst_addr_reg = new hsa_op_reg (addrtype);

  convert_addr_to_flat_segment (src_addr, src_addr_reg, hbb);
  convert_addr_to_flat_segment (dst_addr, dst_addr_reg, hbb);

  /* Process BIT OR for source and destination addresses.  */
  hsa_op_reg *or_reg = new hsa_op_reg (addrtype);
  gen_hsa_binary_operation (BRIG_OPCODE_OR, or_reg, src_addr_reg,
			    dst_addr_reg, hbb);

  /* Process BIT AND with 0x7 to identify the desired alignment
     of 8 bytes.  */
  hsa_op_reg *masked = new hsa_op_reg (addrtype);

  gen_hsa_binary_operation (BRIG_OPCODE_AND, masked, or_reg,
			    new hsa_op_immed (7, addrtype), hbb);

  hsa_op_reg *misaligned = new hsa_op_reg (BRIG_TYPE_B1);
  hbb->append_insn (new hsa_insn_cmp (BRIG_COMPARE_NE, misaligned->m_type,
				      misaligned, masked,
				      new hsa_op_immed (0, masked->m_type)));

  hsa_bb *native_impl_bb
    = expand_string_operation_builtin (stmt, hbb, misaligned);

  gen_hsa_memory_copy (native_impl_bb, dst_addr, src_addr, n, BRIG_ALIGNMENT_8);
  hsa_bb *merge_bb
    = hsa_init_new_bb (EDGE_SUCC (native_impl_bb->m_bb, 0)->dest);
  expand_lhs_of_string_op (stmt, n, merge_bb, builtin);
}


/* Expand a memory set BUILTIN (BUILT_IN_MEMSET, BUILT_IN_BZERO) from
   a gimple STMT and store all necessary instruction to HBB basic block.
   The operation set N bytes with a CONSTANT value.  */

static void
expand_memory_set (gimple *stmt, unsigned HOST_WIDE_INT n,
		   unsigned HOST_WIDE_INT constant, hsa_bb *hbb,
		   enum built_in_function builtin)
{
  tree dst = gimple_call_arg (stmt, 0);
  hsa_op_address *dst_addr = get_address_from_value (dst, hbb);

  /* As gen_hsa_memory_set relies on memory alignment
     greater or equal to 8 bytes, we need to verify the alignment.  */
  BrigType16_t addrtype = hsa_get_segment_addr_type (BRIG_SEGMENT_FLAT);
  hsa_op_reg *dst_addr_reg = new hsa_op_reg (addrtype);
  convert_addr_to_flat_segment (dst_addr, dst_addr_reg, hbb);

  /* Process BIT AND with 0x7 to identify the desired alignment
     of 8 bytes.  */
  hsa_op_reg *masked = new hsa_op_reg (addrtype);

  gen_hsa_binary_operation (BRIG_OPCODE_AND, masked, dst_addr_reg,
			    new hsa_op_immed (7, addrtype), hbb);

  hsa_op_reg *misaligned = new hsa_op_reg (BRIG_TYPE_B1);
  hbb->append_insn (new hsa_insn_cmp (BRIG_COMPARE_NE, misaligned->m_type,
				      misaligned, masked,
				      new hsa_op_immed (0, masked->m_type)));

  hsa_bb *native_impl_bb
    = expand_string_operation_builtin (stmt, hbb, misaligned);

  gen_hsa_memory_set (native_impl_bb, dst_addr, constant, n, BRIG_ALIGNMENT_8);
  hsa_bb *merge_bb
    = hsa_init_new_bb (EDGE_SUCC (native_impl_bb->m_bb, 0)->dest);
  expand_lhs_of_string_op (stmt, n, merge_bb, builtin);
}

/* Store into MEMORDER the memory order specified by tree T, which must be an
   integer constant representing a C++ memory order.  If it isn't, issue an HSA
   sorry message using LOC and return true, otherwise return false and store
   the name of the requested order to *MNAME.  */

static bool
hsa_memorder_from_tree (tree t, BrigMemoryOrder *memorder, const char **mname,
			location_t loc)
{
  if (!tree_fits_uhwi_p (t))
    {
      HSA_SORRY_ATV (loc, "support for HSA does not implement memory model %E",
		     t);
      return true;
    }

  unsigned HOST_WIDE_INT mm = tree_to_uhwi (t);
  switch (mm & MEMMODEL_BASE_MASK)
    {
    case MEMMODEL_RELAXED:
      *memorder = BRIG_MEMORY_ORDER_RELAXED;
      *mname = "relaxed";
      break;
    case MEMMODEL_CONSUME:
      /* HSA does not have an equivalent, but we can use the slightly stronger
	 ACQUIRE.  */
      *memorder = BRIG_MEMORY_ORDER_SC_ACQUIRE;
      *mname = "consume";
      break;
    case MEMMODEL_ACQUIRE:
      *memorder = BRIG_MEMORY_ORDER_SC_ACQUIRE;
      *mname = "acquire";
      break;
    case MEMMODEL_RELEASE:
      *memorder = BRIG_MEMORY_ORDER_SC_RELEASE;
      *mname = "release";
      break;
    case MEMMODEL_ACQ_REL:
      *memorder = BRIG_MEMORY_ORDER_SC_ACQUIRE_RELEASE;
      *mname = "acq_rel";
      break;
    case MEMMODEL_SEQ_CST:
      /* Callers implementing a simple load or store need to remove the release
	 or acquire part respectively.  */
      *memorder = BRIG_MEMORY_ORDER_SC_ACQUIRE_RELEASE;
      *mname = "seq_cst";
      break;
    default:
      {
	HSA_SORRY_AT (loc, "support for HSA does not implement the specified "
		      "memory model");
	return true;
      }
    }
  return false;
}

/* Helper function to create an HSA atomic operation instruction out of calls
   to atomic builtins.  RET_ORIG is true if the built-in is the variant that
   return s the value before applying operation, and false if it should return
   the value after applying the operation (if it returns value at all).  ACODE
   is the atomic operation code, STMT is a gimple call to a builtin.  HBB is
   the HSA BB to which the instruction should be added.  If SIGNAL is true, the
   created operation will work on HSA signals rather than atomic variables.  */

static void
gen_hsa_atomic_for_builtin (bool ret_orig, enum BrigAtomicOperation acode,
			    gimple *stmt, hsa_bb *hbb, bool signal)
{
  tree lhs = gimple_call_lhs (stmt);

  tree type = TREE_TYPE (gimple_call_arg (stmt, 1));
  BrigType16_t hsa_type = hsa_type_for_scalar_tree_type (type, false);
  BrigType16_t mtype = mem_type_for_type (hsa_type);
  BrigMemoryOrder memorder;
  const char *mmname;

  if (hsa_memorder_from_tree (gimple_call_arg (stmt, 2), &memorder, &mmname,
			      gimple_location (stmt)))
    return;

  /* Certain atomic insns must have Bx memory types.  */
  switch (acode)
    {
    case BRIG_ATOMIC_LD:
    case BRIG_ATOMIC_ST:
    case BRIG_ATOMIC_AND:
    case BRIG_ATOMIC_OR:
    case BRIG_ATOMIC_XOR:
    case BRIG_ATOMIC_EXCH:
      mtype = hsa_bittype_for_type (mtype);
      break;
    default:
      break;
    }

  hsa_op_reg *dest;
  int nops, opcode;
  if (lhs)
    {
      if (ret_orig)
	dest = hsa_cfun->reg_for_gimple_ssa (lhs);
      else
	dest = new hsa_op_reg (hsa_type);
      opcode = signal ? BRIG_OPCODE_SIGNAL : BRIG_OPCODE_ATOMIC;
      nops = 3;
    }
  else
    {
      dest = NULL;
      opcode = signal ? BRIG_OPCODE_SIGNALNORET : BRIG_OPCODE_ATOMICNORET;
      nops = 2;
    }

  if (acode == BRIG_ATOMIC_ST)
    {
      if (memorder == BRIG_MEMORY_ORDER_SC_ACQUIRE_RELEASE)
	memorder = BRIG_MEMORY_ORDER_SC_RELEASE;

      if (memorder != BRIG_MEMORY_ORDER_RELAXED
	  && memorder != BRIG_MEMORY_ORDER_SC_RELEASE
	  && memorder != BRIG_MEMORY_ORDER_NONE)
	{
	  HSA_SORRY_ATV (gimple_location (stmt),
			 "support for HSA does not implement memory model for "
			 "%<ATOMIC_ST%>: %s", mmname);
	  return;
	}
    }

  hsa_insn_basic *atominsn;
  hsa_op_base *tgt;
  if (signal)
    {
      atominsn = new hsa_insn_signal (nops, opcode, acode, mtype, memorder);
      tgt = hsa_reg_or_immed_for_gimple_op (gimple_call_arg (stmt, 0), hbb);
    }
  else
    {
      atominsn = new hsa_insn_atomic (nops, opcode, acode, mtype, memorder);
      hsa_op_address *addr;
      addr = get_address_from_value (gimple_call_arg (stmt, 0), hbb);
      if (addr->m_symbol && addr->m_symbol->m_segment == BRIG_SEGMENT_PRIVATE)
	{
	  HSA_SORRY_AT (gimple_location (stmt),
			"HSA does not implement atomic operations in private "
			"segment");
	  return;
	}
      tgt = addr;
    }

  hsa_op_with_type *op
    = hsa_reg_or_immed_for_gimple_op (gimple_call_arg (stmt, 1), hbb);
  if (lhs)
    {
      atominsn->set_op (0, dest);
      atominsn->set_op (1, tgt);
      atominsn->set_op (2, op);
    }
  else
    {
      atominsn->set_op (0, tgt);
      atominsn->set_op (1, op);
    }

  hbb->append_insn (atominsn);

  /* HSA does not natively support the variants that return the modified value,
     so re-do the operation again non-atomically if that is what was
     requested.  */
  if (lhs && !ret_orig)
    {
      int arith;
      switch (acode)
	{
	case BRIG_ATOMIC_ADD:
	  arith = BRIG_OPCODE_ADD;
	  break;
	case BRIG_ATOMIC_AND:
	  arith = BRIG_OPCODE_AND;
	  break;
	case BRIG_ATOMIC_OR:
	  arith = BRIG_OPCODE_OR;
	  break;
	case BRIG_ATOMIC_SUB:
	  arith = BRIG_OPCODE_SUB;
	  break;
	case BRIG_ATOMIC_XOR:
	  arith = BRIG_OPCODE_XOR;
	  break;
	default:
	  gcc_unreachable ();
	}
      hsa_op_reg *real_dest = hsa_cfun->reg_for_gimple_ssa (lhs);
      gen_hsa_binary_operation (arith, real_dest, dest, op, hbb);
    }
}

/* Generate HSA instructions for an internal fn.
   Instructions will be appended to HBB, which also needs to be the
   corresponding structure to the basic_block of STMT.  */

static void
gen_hsa_insn_for_internal_fn_call (gcall *stmt, hsa_bb *hbb)
{
  gcc_checking_assert (gimple_call_internal_fn (stmt));
  internal_fn fn = gimple_call_internal_fn (stmt);

  bool is_float_type_p = false;
  if (gimple_call_lhs (stmt) != NULL
      && TREE_TYPE (gimple_call_lhs (stmt)) == float_type_node)
    is_float_type_p = true;

  switch (fn)
    {
    case IFN_CEIL:
      gen_hsa_unaryop_for_builtin (BRIG_OPCODE_CEIL, stmt, hbb);
      break;

    case IFN_FLOOR:
      gen_hsa_unaryop_for_builtin (BRIG_OPCODE_FLOOR, stmt, hbb);
      break;

    case IFN_RINT:
      gen_hsa_unaryop_for_builtin (BRIG_OPCODE_RINT, stmt, hbb);
      break;

    case IFN_SQRT:
      gen_hsa_unaryop_for_builtin (BRIG_OPCODE_SQRT, stmt, hbb);
      break;

    case IFN_RSQRT:
      gen_hsa_unaryop_for_builtin (BRIG_OPCODE_NRSQRT, stmt, hbb);
      break;

    case IFN_TRUNC:
      gen_hsa_unaryop_for_builtin (BRIG_OPCODE_TRUNC, stmt, hbb);
      break;

    case IFN_COS:
      {
	if (is_float_type_p)
	  gen_hsa_unaryop_or_call_for_builtin (BRIG_OPCODE_NCOS, stmt, hbb);
	else
	  gen_hsa_unaryop_builtin_call (stmt, hbb);

	break;
      }
    case IFN_EXP2:
      {
	if (is_float_type_p)
	  gen_hsa_unaryop_or_call_for_builtin (BRIG_OPCODE_NEXP2, stmt, hbb);
	else
	  gen_hsa_unaryop_builtin_call (stmt, hbb);

	break;
      }

    case IFN_LOG2:
      {
	if (is_float_type_p)
	  gen_hsa_unaryop_or_call_for_builtin (BRIG_OPCODE_NLOG2, stmt, hbb);
	else
	  gen_hsa_unaryop_builtin_call (stmt, hbb);

	break;
      }

    case IFN_SIN:
      {
	if (is_float_type_p)
	  gen_hsa_unaryop_or_call_for_builtin (BRIG_OPCODE_NSIN, stmt, hbb);
	else
	  gen_hsa_unaryop_builtin_call (stmt, hbb);
	break;
      }

    case IFN_CLRSB:
      gen_hsa_clrsb (stmt, hbb);
      break;

    case IFN_CLZ:
      gen_hsa_unaryop_for_builtin (BRIG_OPCODE_FIRSTBIT, stmt, hbb);
      break;

    case IFN_CTZ:
      gen_hsa_unaryop_for_builtin (BRIG_OPCODE_LASTBIT, stmt, hbb);
      break;

    case IFN_FFS:
      gen_hsa_ffs (stmt, hbb);
      break;

    case IFN_PARITY:
      gen_hsa_parity (stmt, hbb);
      break;

    case IFN_POPCOUNT:
      gen_hsa_popcount (stmt, hbb);
      break;

    case IFN_DIVMOD:
      gen_hsa_divmod (stmt, hbb);
      break;

    case IFN_ACOS:
    case IFN_ASIN:
    case IFN_ATAN:
    case IFN_EXP:
    case IFN_EXP10:
    case IFN_EXPM1:
    case IFN_LOG:
    case IFN_LOG10:
    case IFN_LOG1P:
    case IFN_LOGB:
    case IFN_SIGNIFICAND:
    case IFN_TAN:
    case IFN_NEARBYINT:
    case IFN_ROUND:
    case IFN_ATAN2:
    case IFN_COPYSIGN:
    case IFN_FMOD:
    case IFN_POW:
    case IFN_REMAINDER:
    case IFN_SCALB:
    case IFN_FMIN:
    case IFN_FMAX:
      gen_hsa_insns_for_call_of_internal_fn (stmt, hbb);
      break;

    case IFN_FMA:
      gen_hsa_fma (stmt, hbb, false, false);
      break;

    case IFN_FMS:
      gen_hsa_fma (stmt, hbb, false, true);
      break;

    case IFN_FNMA:
      gen_hsa_fma (stmt, hbb, true, false);
      break;

    case IFN_FNMS:
      gen_hsa_fma (stmt, hbb, true, true);
      break;

    default:
      HSA_SORRY_ATV (gimple_location (stmt),
		     "support for HSA does not implement internal function: %s",
		     internal_fn_name (fn));
      break;
    }
}

/* Generate HSA instructions for the given call statement STMT.  Instructions
   will be appended to HBB.  */

static void
gen_hsa_insns_for_call (gimple *stmt, hsa_bb *hbb)
{
  gcall *call = as_a <gcall *> (stmt);
  tree lhs = gimple_call_lhs (stmt);
  hsa_op_reg *dest;

  if (gimple_call_internal_p (stmt))
    {
      gen_hsa_insn_for_internal_fn_call (call, hbb);
      return;
    }

  if (!gimple_call_builtin_p (stmt, BUILT_IN_NORMAL))
    {
      tree function_decl = gimple_call_fndecl (stmt);
<<<<<<< HEAD
      /* Prefetch pass can create type-mismatching prefetch builtin calls which
	 fail the gimple_call_builtin_p test above.  Handle them here.  */
      if (fndecl_built_in_p (function_decl, BUILT_IN_PREFETCH))
	return;
=======
>>>>>>> e2aa5677

      if (function_decl == NULL_TREE)
	{
	  HSA_SORRY_AT (gimple_location (stmt),
			"support for HSA does not implement indirect calls");
	  return;
	}

      /* Prefetch pass can create type-mismatching prefetch builtin calls which
	 fail the gimple_call_builtin_p test above.  Handle them here.  */
      if (fndecl_built_in_p (function_decl, BUILT_IN_PREFETCH))
	return;

      if (hsa_callable_function_p (function_decl))
	gen_hsa_insns_for_direct_call (stmt, hbb);
      else if (!gen_hsa_insns_for_known_library_call (stmt, hbb))
	HSA_SORRY_AT (gimple_location (stmt),
		      "HSA supports only calls of functions marked with "
		      "%<#pragma omp declare target%>");
      return;
    }

  tree fndecl = gimple_call_fndecl (stmt);
  enum built_in_function builtin = DECL_FUNCTION_CODE (fndecl);
  switch (builtin)
    {
    case BUILT_IN_FABS:
    case BUILT_IN_FABSF:
      gen_hsa_unaryop_for_builtin (BRIG_OPCODE_ABS, stmt, hbb);
      break;

    case BUILT_IN_CEIL:
    case BUILT_IN_CEILF:
      gen_hsa_unaryop_for_builtin (BRIG_OPCODE_CEIL, stmt, hbb);
      break;

    case BUILT_IN_FLOOR:
    case BUILT_IN_FLOORF:
      gen_hsa_unaryop_for_builtin (BRIG_OPCODE_FLOOR, stmt, hbb);
      break;

    case BUILT_IN_RINT:
    case BUILT_IN_RINTF:
      gen_hsa_unaryop_for_builtin (BRIG_OPCODE_RINT, stmt, hbb);
      break;

    case BUILT_IN_SQRT:
    case BUILT_IN_SQRTF:
      gen_hsa_unaryop_for_builtin (BRIG_OPCODE_SQRT, stmt, hbb);
      break;

    case BUILT_IN_TRUNC:
    case BUILT_IN_TRUNCF:
      gen_hsa_unaryop_for_builtin (BRIG_OPCODE_TRUNC, stmt, hbb);
      break;

    case BUILT_IN_COS:
    case BUILT_IN_SIN:
    case BUILT_IN_EXP2:
    case BUILT_IN_LOG2:
      /* HSAIL does not provide an instruction for double argument type.  */
      gen_hsa_unaryop_builtin_call (stmt, hbb);
      break;

    case BUILT_IN_COSF:
      gen_hsa_unaryop_or_call_for_builtin (BRIG_OPCODE_NCOS, stmt, hbb);
      break;

    case BUILT_IN_EXP2F:
      gen_hsa_unaryop_or_call_for_builtin (BRIG_OPCODE_NEXP2, stmt, hbb);
      break;

    case BUILT_IN_LOG2F:
      gen_hsa_unaryop_or_call_for_builtin (BRIG_OPCODE_NLOG2, stmt, hbb);
      break;

    case BUILT_IN_SINF:
      gen_hsa_unaryop_or_call_for_builtin (BRIG_OPCODE_NSIN, stmt, hbb);
      break;

    case BUILT_IN_CLRSB:
    case BUILT_IN_CLRSBL:
    case BUILT_IN_CLRSBLL:
      gen_hsa_clrsb (call, hbb);
      break;

    case BUILT_IN_CLZ:
    case BUILT_IN_CLZL:
    case BUILT_IN_CLZLL:
      gen_hsa_unaryop_for_builtin (BRIG_OPCODE_FIRSTBIT, stmt, hbb);
      break;

    case BUILT_IN_CTZ:
    case BUILT_IN_CTZL:
    case BUILT_IN_CTZLL:
      gen_hsa_unaryop_for_builtin (BRIG_OPCODE_LASTBIT, stmt, hbb);
      break;

    case BUILT_IN_FFS:
    case BUILT_IN_FFSL:
    case BUILT_IN_FFSLL:
      gen_hsa_ffs (call, hbb);
      break;

    case BUILT_IN_PARITY:
    case BUILT_IN_PARITYL:
    case BUILT_IN_PARITYLL:
      gen_hsa_parity (call, hbb);
      break;

    case BUILT_IN_POPCOUNT:
    case BUILT_IN_POPCOUNTL:
    case BUILT_IN_POPCOUNTLL:
      gen_hsa_popcount (call, hbb);
      break;

    case BUILT_IN_ATOMIC_LOAD_1:
    case BUILT_IN_ATOMIC_LOAD_2:
    case BUILT_IN_ATOMIC_LOAD_4:
    case BUILT_IN_ATOMIC_LOAD_8:
    case BUILT_IN_ATOMIC_LOAD_16:
      {
	BrigType16_t mtype;
	hsa_op_base *src;
	src = get_address_from_value (gimple_call_arg (stmt, 0), hbb);

	BrigMemoryOrder memorder;
	const char *mmname;
	if (hsa_memorder_from_tree (gimple_call_arg (stmt, 1), &memorder,
				    &mmname, gimple_location (stmt)))
	  return;

	if (memorder == BRIG_MEMORY_ORDER_SC_ACQUIRE_RELEASE)
	  memorder = BRIG_MEMORY_ORDER_SC_ACQUIRE;

	if (memorder != BRIG_MEMORY_ORDER_RELAXED
	    && memorder != BRIG_MEMORY_ORDER_SC_ACQUIRE
	    && memorder != BRIG_MEMORY_ORDER_NONE)
	  {
	    HSA_SORRY_ATV (gimple_location (stmt),
			   "support for HSA does not implement "
			   "memory model for atomic loads: %s", mmname);
	    return;
	  }

	if (lhs)
	  {
	    BrigType16_t t = hsa_type_for_scalar_tree_type (TREE_TYPE (lhs),
							    false);
	    mtype = mem_type_for_type (t);
	    mtype = hsa_bittype_for_type (mtype);
	    dest = hsa_cfun->reg_for_gimple_ssa (lhs);
	  }
	else
	  {
	    mtype = BRIG_TYPE_B64;
	    dest = new hsa_op_reg (mtype);
	  }

	hsa_insn_basic *atominsn;
	atominsn = new hsa_insn_atomic (2, BRIG_OPCODE_ATOMIC, BRIG_ATOMIC_LD,
					mtype, memorder, dest, src);

	hbb->append_insn (atominsn);
	break;
      }

    case BUILT_IN_ATOMIC_EXCHANGE_1:
    case BUILT_IN_ATOMIC_EXCHANGE_2:
    case BUILT_IN_ATOMIC_EXCHANGE_4:
    case BUILT_IN_ATOMIC_EXCHANGE_8:
    case BUILT_IN_ATOMIC_EXCHANGE_16:
      gen_hsa_atomic_for_builtin (true, BRIG_ATOMIC_EXCH, stmt, hbb, false);
      break;
      break;

    case BUILT_IN_ATOMIC_FETCH_ADD_1:
    case BUILT_IN_ATOMIC_FETCH_ADD_2:
    case BUILT_IN_ATOMIC_FETCH_ADD_4:
    case BUILT_IN_ATOMIC_FETCH_ADD_8:
    case BUILT_IN_ATOMIC_FETCH_ADD_16:
      gen_hsa_atomic_for_builtin (true, BRIG_ATOMIC_ADD, stmt, hbb, false);
      break;
      break;

    case BUILT_IN_ATOMIC_FETCH_SUB_1:
    case BUILT_IN_ATOMIC_FETCH_SUB_2:
    case BUILT_IN_ATOMIC_FETCH_SUB_4:
    case BUILT_IN_ATOMIC_FETCH_SUB_8:
    case BUILT_IN_ATOMIC_FETCH_SUB_16:
      gen_hsa_atomic_for_builtin (true, BRIG_ATOMIC_SUB, stmt, hbb, false);
      break;
      break;

    case BUILT_IN_ATOMIC_FETCH_AND_1:
    case BUILT_IN_ATOMIC_FETCH_AND_2:
    case BUILT_IN_ATOMIC_FETCH_AND_4:
    case BUILT_IN_ATOMIC_FETCH_AND_8:
    case BUILT_IN_ATOMIC_FETCH_AND_16:
      gen_hsa_atomic_for_builtin (true, BRIG_ATOMIC_AND, stmt, hbb, false);
      break;
      break;

    case BUILT_IN_ATOMIC_FETCH_XOR_1:
    case BUILT_IN_ATOMIC_FETCH_XOR_2:
    case BUILT_IN_ATOMIC_FETCH_XOR_4:
    case BUILT_IN_ATOMIC_FETCH_XOR_8:
    case BUILT_IN_ATOMIC_FETCH_XOR_16:
      gen_hsa_atomic_for_builtin (true, BRIG_ATOMIC_XOR, stmt, hbb, false);
      break;
      break;

    case BUILT_IN_ATOMIC_FETCH_OR_1:
    case BUILT_IN_ATOMIC_FETCH_OR_2:
    case BUILT_IN_ATOMIC_FETCH_OR_4:
    case BUILT_IN_ATOMIC_FETCH_OR_8:
    case BUILT_IN_ATOMIC_FETCH_OR_16:
      gen_hsa_atomic_for_builtin (true, BRIG_ATOMIC_OR, stmt, hbb, false);
      break;
      break;

    case BUILT_IN_ATOMIC_STORE_1:
    case BUILT_IN_ATOMIC_STORE_2:
    case BUILT_IN_ATOMIC_STORE_4:
    case BUILT_IN_ATOMIC_STORE_8:
    case BUILT_IN_ATOMIC_STORE_16:
      /* Since there cannot be any LHS, the first parameter is meaningless.  */
      gen_hsa_atomic_for_builtin (true, BRIG_ATOMIC_ST, stmt, hbb, false);
      break;
      break;

    case BUILT_IN_ATOMIC_ADD_FETCH_1:
    case BUILT_IN_ATOMIC_ADD_FETCH_2:
    case BUILT_IN_ATOMIC_ADD_FETCH_4:
    case BUILT_IN_ATOMIC_ADD_FETCH_8:
    case BUILT_IN_ATOMIC_ADD_FETCH_16:
      gen_hsa_atomic_for_builtin (false, BRIG_ATOMIC_ADD, stmt, hbb, false);
      break;

    case BUILT_IN_ATOMIC_SUB_FETCH_1:
    case BUILT_IN_ATOMIC_SUB_FETCH_2:
    case BUILT_IN_ATOMIC_SUB_FETCH_4:
    case BUILT_IN_ATOMIC_SUB_FETCH_8:
    case BUILT_IN_ATOMIC_SUB_FETCH_16:
      gen_hsa_atomic_for_builtin (false, BRIG_ATOMIC_SUB, stmt, hbb, false);
      break;

    case BUILT_IN_ATOMIC_AND_FETCH_1:
    case BUILT_IN_ATOMIC_AND_FETCH_2:
    case BUILT_IN_ATOMIC_AND_FETCH_4:
    case BUILT_IN_ATOMIC_AND_FETCH_8:
    case BUILT_IN_ATOMIC_AND_FETCH_16:
      gen_hsa_atomic_for_builtin (false, BRIG_ATOMIC_AND, stmt, hbb, false);
      break;

    case BUILT_IN_ATOMIC_XOR_FETCH_1:
    case BUILT_IN_ATOMIC_XOR_FETCH_2:
    case BUILT_IN_ATOMIC_XOR_FETCH_4:
    case BUILT_IN_ATOMIC_XOR_FETCH_8:
    case BUILT_IN_ATOMIC_XOR_FETCH_16:
      gen_hsa_atomic_for_builtin (false, BRIG_ATOMIC_XOR, stmt, hbb, false);
      break;

    case BUILT_IN_ATOMIC_OR_FETCH_1:
    case BUILT_IN_ATOMIC_OR_FETCH_2:
    case BUILT_IN_ATOMIC_OR_FETCH_4:
    case BUILT_IN_ATOMIC_OR_FETCH_8:
    case BUILT_IN_ATOMIC_OR_FETCH_16:
      gen_hsa_atomic_for_builtin (false, BRIG_ATOMIC_OR, stmt, hbb, false);
      break;

    case BUILT_IN_SYNC_VAL_COMPARE_AND_SWAP_1:
    case BUILT_IN_SYNC_VAL_COMPARE_AND_SWAP_2:
    case BUILT_IN_SYNC_VAL_COMPARE_AND_SWAP_4:
    case BUILT_IN_SYNC_VAL_COMPARE_AND_SWAP_8:
    case BUILT_IN_SYNC_VAL_COMPARE_AND_SWAP_16:
      {
	tree type = TREE_TYPE (gimple_call_arg (stmt, 1));
	BrigType16_t atype
	  = hsa_bittype_for_type (hsa_type_for_scalar_tree_type (type, false));
	BrigMemoryOrder memorder = BRIG_MEMORY_ORDER_SC_ACQUIRE_RELEASE;
	hsa_insn_basic *atominsn;
	hsa_op_base *tgt;
	atominsn = new hsa_insn_atomic (4, BRIG_OPCODE_ATOMIC,
					BRIG_ATOMIC_CAS, atype, memorder);
	tgt = get_address_from_value (gimple_call_arg (stmt, 0), hbb);

	if (lhs != NULL)
	  dest = hsa_cfun->reg_for_gimple_ssa (lhs);
	else
	  dest = new hsa_op_reg (atype);

	atominsn->set_op (0, dest);
	atominsn->set_op (1, tgt);

	hsa_op_with_type *op
	  = hsa_reg_or_immed_for_gimple_op (gimple_call_arg (stmt, 1), hbb);
	atominsn->set_op (2, op);
	op = hsa_reg_or_immed_for_gimple_op (gimple_call_arg (stmt, 2), hbb);
	atominsn->set_op (3, op);

	hbb->append_insn (atominsn);
	break;
      }

    case BUILT_IN_HSA_WORKGROUPID:
      query_hsa_grid_dim (stmt, BRIG_OPCODE_WORKGROUPID, hbb);
      break;
    case BUILT_IN_HSA_WORKITEMID:
      query_hsa_grid_dim (stmt, BRIG_OPCODE_WORKITEMID, hbb);
      break;
    case BUILT_IN_HSA_WORKITEMABSID:
      query_hsa_grid_dim (stmt, BRIG_OPCODE_WORKITEMABSID, hbb);
      break;
    case BUILT_IN_HSA_GRIDSIZE:
      query_hsa_grid_dim (stmt, BRIG_OPCODE_GRIDSIZE, hbb);
      break;
    case BUILT_IN_HSA_CURRENTWORKGROUPSIZE:
      query_hsa_grid_dim (stmt, BRIG_OPCODE_CURRENTWORKGROUPSIZE, hbb);
      break;

    case BUILT_IN_GOMP_BARRIER:
      hbb->append_insn (new hsa_insn_br (0, BRIG_OPCODE_BARRIER, BRIG_TYPE_NONE,
					 BRIG_WIDTH_ALL));
      break;
    case BUILT_IN_GOMP_PARALLEL:
      HSA_SORRY_AT (gimple_location (stmt),
		    "support for HSA does not implement non-gridified "
		    "OpenMP parallel constructs");
      break;

    case BUILT_IN_OMP_GET_THREAD_NUM:
      {
	query_hsa_grid_nodim (stmt, BRIG_OPCODE_WORKITEMFLATABSID, hbb);
	break;
      }

    case BUILT_IN_OMP_GET_NUM_THREADS:
      {
	gen_get_num_threads (stmt, hbb);
	break;
      }
    case BUILT_IN_GOMP_TEAMS:
      {
	gen_set_num_threads (gimple_call_arg (stmt, 1), hbb);
	break;
      }
    case BUILT_IN_OMP_GET_NUM_TEAMS:
      {
	gen_get_num_teams (stmt, hbb);
	break;
      }
    case BUILT_IN_OMP_GET_TEAM_NUM:
      {
	gen_get_team_num (stmt, hbb);
	break;
      }
    case BUILT_IN_MEMCPY:
    case BUILT_IN_MEMPCPY:
      {
	expand_memory_copy (stmt, hbb, builtin);
	break;
      }
    case BUILT_IN_MEMSET:
      {
	tree c = gimple_call_arg (stmt, 1);

	if (TREE_CODE (c) != INTEGER_CST)
	  {
	    gen_hsa_insns_for_direct_call (stmt, hbb);
	    return;
	  }

	tree byte_size = gimple_call_arg (stmt, 2);

	if (!tree_fits_uhwi_p (byte_size))
	  {
	    gen_hsa_insns_for_direct_call (stmt, hbb);
	    return;
	  }

	unsigned HOST_WIDE_INT n = tree_to_uhwi (byte_size);

	if (n > HSA_MEMORY_BUILTINS_LIMIT)
	  {
	    gen_hsa_insns_for_direct_call (stmt, hbb);
	    return;
	  }

	unsigned HOST_WIDE_INT constant
	  = tree_to_uhwi (fold_convert (unsigned_char_type_node, c));

	expand_memory_set (stmt, n, constant, hbb, builtin);

	break;
      }
    case BUILT_IN_BZERO:
      {
	tree byte_size = gimple_call_arg (stmt, 1);

	if (!tree_fits_uhwi_p (byte_size))
	  {
	    gen_hsa_insns_for_direct_call (stmt, hbb);
	    return;
	  }

	unsigned HOST_WIDE_INT n = tree_to_uhwi (byte_size);

	if (n > HSA_MEMORY_BUILTINS_LIMIT)
	  {
	    gen_hsa_insns_for_direct_call (stmt, hbb);
	    return;
	  }

	expand_memory_set (stmt, n, 0, hbb, builtin);

	break;
      }
    CASE_BUILT_IN_ALLOCA:
      {
	gen_hsa_alloca (call, hbb);
	break;
      }
    case BUILT_IN_PREFETCH:
      break;
    default:
      {
	tree name_tree = DECL_NAME (fndecl);
	const char *s = IDENTIFIER_POINTER (name_tree);
	size_t len = strlen (s);
	if (len > 4 && (strncmp (s, "__builtin_GOMP_", 15) == 0))
	  HSA_SORRY_ATV (gimple_location (stmt),
			 "support for HSA does not implement GOMP function %s",
			 s);
	else
	  gen_hsa_insns_for_direct_call (stmt, hbb);
	return;
      }
    }
}

/* Generate HSA instructions for a given gimple statement.  Instructions will be
   appended to HBB.  */

static void
gen_hsa_insns_for_gimple_stmt (gimple *stmt, hsa_bb *hbb)
{
  switch (gimple_code (stmt))
    {
    case GIMPLE_ASSIGN:
      if (gimple_clobber_p (stmt))
	break;

      if (gimple_assign_single_p (stmt))
	{
	  tree lhs = gimple_assign_lhs (stmt);
	  tree rhs = gimple_assign_rhs1 (stmt);
	  gen_hsa_insns_for_single_assignment (lhs, rhs, hbb);
	}
      else
	gen_hsa_insns_for_operation_assignment (stmt, hbb);
      break;
    case GIMPLE_RETURN:
      gen_hsa_insns_for_return (as_a <greturn *> (stmt), hbb);
      break;
    case GIMPLE_COND:
      gen_hsa_insns_for_cond_stmt (stmt, hbb);
      break;
    case GIMPLE_CALL:
      gen_hsa_insns_for_call (stmt, hbb);
      break;
    case GIMPLE_DEBUG:
      /* ??? HSA supports some debug facilities.  */
      break;
    case GIMPLE_LABEL:
    {
      tree label = gimple_label_label (as_a <glabel *> (stmt));
      if (FORCED_LABEL (label))
	HSA_SORRY_AT (gimple_location (stmt),
		      "support for HSA does not implement gimple label with "
		      "address taken");

      break;
    }
    case GIMPLE_NOP:
    {
      hbb->append_insn (new hsa_insn_basic (0, BRIG_OPCODE_NOP));
      break;
    }
    case GIMPLE_SWITCH:
    {
      gen_hsa_insns_for_switch_stmt (as_a <gswitch *> (stmt), hbb);
      break;
    }
    default:
      HSA_SORRY_ATV (gimple_location (stmt),
		     "support for HSA does not implement gimple statement %s",
		     gimple_code_name[(int) gimple_code (stmt)]);
    }
}

/* Generate a HSA PHI from a gimple PHI.  */

static void
gen_hsa_phi_from_gimple_phi (gimple *phi_stmt, hsa_bb *hbb)
{
  hsa_insn_phi *hphi;
  unsigned count = gimple_phi_num_args (phi_stmt);

  hsa_op_reg *dest
    = hsa_cfun->reg_for_gimple_ssa (gimple_phi_result (phi_stmt));
  hphi = new hsa_insn_phi (count, dest);
  hphi->m_bb = hbb->m_bb;

  auto_vec <tree, 8> aexprs;
  auto_vec <hsa_op_reg *, 8> aregs;

  /* Calling split_edge when processing a PHI node messes up with the order of
     gimple phi node arguments (it moves the one associated with the edge to
     the end).  We need to keep the order of edges and arguments of HSA phi
     node arguments consistent, so we do all required splitting as the first
     step, and in reverse order as to not be affected by the re-orderings.  */
  for (unsigned j = count; j != 0; j--)
    {
      unsigned i = j - 1;
      tree op = gimple_phi_arg_def (phi_stmt, i);
      if (TREE_CODE (op) != ADDR_EXPR)
	continue;

      edge e = gimple_phi_arg_edge (as_a <gphi *> (phi_stmt), i);
      hsa_bb *hbb_src = hsa_init_new_bb (split_edge (e));
      hsa_op_address *addr = gen_hsa_addr (TREE_OPERAND (op, 0),
					   hbb_src);

      hsa_op_reg *dest
	= new hsa_op_reg (hsa_get_segment_addr_type (BRIG_SEGMENT_FLAT));
      hsa_insn_basic *insn
	= new hsa_insn_basic (2, BRIG_OPCODE_LDA, BRIG_TYPE_U64,
			      dest, addr);
      hbb_src->append_insn (insn);
      aexprs.safe_push (op);
      aregs.safe_push (dest);
    }

  tree lhs = gimple_phi_result (phi_stmt);
  for (unsigned i = 0; i < count; i++)
    {
      tree op = gimple_phi_arg_def (phi_stmt, i);

      if (TREE_CODE (op) == SSA_NAME)
	{
	  hsa_op_reg *hreg = hsa_cfun->reg_for_gimple_ssa (op);
	  hphi->set_op (i, hreg);
	}
      else
	{
	  gcc_assert (is_gimple_min_invariant (op));
	  tree t = TREE_TYPE (op);
	  if (!POINTER_TYPE_P (t)
	      || (TREE_CODE (op) == STRING_CST
		  && TREE_CODE (TREE_TYPE (t)) == INTEGER_TYPE))
	    hphi->set_op (i, new hsa_op_immed (op));
	  else if (POINTER_TYPE_P (TREE_TYPE (lhs))
		   && TREE_CODE (op) == INTEGER_CST)
	    {
	      /* Handle assignment of NULL value to a pointer type.  */
	      hphi->set_op (i, new hsa_op_immed (op));
	    }
	  else if (TREE_CODE (op) == ADDR_EXPR)
	    {
	      hsa_op_reg *dest = NULL;
	      for (unsigned a_idx = 0; a_idx < aexprs.length (); a_idx++)
		if (aexprs[a_idx] == op)
		  {
		    dest = aregs[a_idx];
		    break;
		  }
	      gcc_assert (dest);
	      hphi->set_op (i, dest);
	    }
	  else
	    {
	      HSA_SORRY_AT (gimple_location (phi_stmt),
			    "support for HSA does not handle PHI nodes with "
			    "constant address operands");
	      return;
	    }
	}
    }

  hbb->append_phi (hphi);
}

/* Constructor of class containing HSA-specific information about a basic
   block.  CFG_BB is the CFG BB this HSA BB is associated with.  IDX is the new
   index of this BB (so that the constructor does not attempt to use
   hsa_cfun during its construction).  */

hsa_bb::hsa_bb (basic_block cfg_bb, int idx)
  : m_bb (cfg_bb), m_first_insn (NULL), m_last_insn (NULL), m_first_phi (NULL),
    m_last_phi (NULL), m_index (idx)
{
  gcc_assert (!cfg_bb->aux);
  cfg_bb->aux = this;
}

/* Constructor of class containing HSA-specific information about a basic
   block.  CFG_BB is the CFG BB this HSA BB is associated with.  */

hsa_bb::hsa_bb (basic_block cfg_bb)
  : m_bb (cfg_bb), m_first_insn (NULL), m_last_insn (NULL), m_first_phi (NULL),
    m_last_phi (NULL), m_index (hsa_cfun->m_hbb_count++)
{
  gcc_assert (!cfg_bb->aux);
  cfg_bb->aux = this;
}

/* Create and initialize and return a new hsa_bb structure for a given CFG
   basic block BB.  */

hsa_bb *
hsa_init_new_bb (basic_block bb)
{
  void *m = obstack_alloc (&hsa_obstack, sizeof (hsa_bb));
  return new (m) hsa_bb (bb);
}

/* Initialize OMP in an HSA basic block PROLOGUE.  */

static void
init_prologue (void)
{
  if (!hsa_cfun->m_kern_p)
    return;

  hsa_bb *prologue = hsa_bb_for_bb (ENTRY_BLOCK_PTR_FOR_FN (cfun));

  /* Create a magic number that is going to be printed by libgomp.  */
  unsigned index = hsa_get_number_decl_kernel_mappings ();

  /* Emit store to debug argument.  */
  if (param_hsa_gen_debug_stores > 0)
    set_debug_value (prologue, new hsa_op_immed (1000 + index, BRIG_TYPE_U64));
}

/* Initialize hsa_num_threads to a default value.  */

static void
init_hsa_num_threads (void)
{
  hsa_bb *prologue = hsa_bb_for_bb (ENTRY_BLOCK_PTR_FOR_FN (cfun));

  /* Save the default value to private variable hsa_num_threads.  */
  hsa_insn_basic *basic
    = new hsa_insn_mem (BRIG_OPCODE_ST, hsa_num_threads->m_type,
			new hsa_op_immed (0, hsa_num_threads->m_type),
			new hsa_op_address (hsa_num_threads));
  prologue->append_insn (basic);
}

/* Go over gimple representation and generate our internal HSA one.  */

static void
gen_body_from_gimple ()
{
  basic_block bb;

  /* Verify CFG for complex edges we are unable to handle.  */
  edge_iterator ei;
  edge e;

  FOR_EACH_BB_FN (bb, cfun)
    {
      FOR_EACH_EDGE (e, ei, bb->succs)
	{
	  /* Verify all unsupported flags for edges that point
	     to the same basic block.  */
	  if (e->flags & EDGE_EH)
	    {
	      HSA_SORRY_AT (UNKNOWN_LOCATION,
			    "support for HSA does not implement exception "
			    "handling");
	      return;
	    }
	}
    }

  FOR_EACH_BB_FN (bb, cfun)
    {
      gimple_stmt_iterator gsi;
      hsa_bb *hbb = hsa_bb_for_bb (bb);
      if (hbb)
	continue;

      hbb = hsa_init_new_bb (bb);

      for (gsi = gsi_start_bb (bb); !gsi_end_p (gsi); gsi_next (&gsi))
	{
	  gen_hsa_insns_for_gimple_stmt (gsi_stmt (gsi), hbb);
	  if (hsa_seen_error ())
	    return;
	}
    }

  FOR_EACH_BB_FN (bb, cfun)
    {
      gimple_stmt_iterator gsi;
      hsa_bb *hbb = hsa_bb_for_bb (bb);
      gcc_assert (hbb != NULL);

      for (gsi = gsi_start_phis (bb); !gsi_end_p (gsi); gsi_next (&gsi))
	if (!virtual_operand_p (gimple_phi_result (gsi_stmt (gsi))))
	  gen_hsa_phi_from_gimple_phi (gsi_stmt (gsi), hbb);
    }

  if (dump_file && (dump_flags & TDF_DETAILS))
    {
      fprintf (dump_file, "------- Generated SSA form -------\n");
      dump_hsa_cfun (dump_file);
    }
}

static void
gen_function_decl_parameters (hsa_function_representation *f,
			      tree decl)
{
  tree parm;
  unsigned i;

  for (parm = TYPE_ARG_TYPES (TREE_TYPE (decl)), i = 0;
       parm;
       parm = TREE_CHAIN (parm), i++)
    {
      /* Result type if last in the tree list.  */
      if (TREE_CHAIN (parm) == NULL)
	break;

      tree v = TREE_VALUE (parm);

      hsa_symbol *arg = new hsa_symbol (BRIG_TYPE_NONE, BRIG_SEGMENT_ARG,
					BRIG_LINKAGE_NONE);
      arg->m_type = hsa_type_for_tree_type (v, &arg->m_dim);
      arg->m_name_number = i;

      f->m_input_args.safe_push (arg);
    }

  tree result_type = TREE_TYPE (TREE_TYPE (decl));
  if (!VOID_TYPE_P (result_type))
    {
      f->m_output_arg = new hsa_symbol (BRIG_TYPE_NONE, BRIG_SEGMENT_ARG,
					BRIG_LINKAGE_NONE);
      f->m_output_arg->m_type
	= hsa_type_for_tree_type (result_type, &f->m_output_arg->m_dim);
      f->m_output_arg->m_name = "res";
    }
}

/* Generate the vector of parameters of the HSA representation of the current
   function.  This also includes the output parameter representing the
   result.  */

static void
gen_function_def_parameters ()
{
  tree parm;

  hsa_bb *prologue = hsa_bb_for_bb (ENTRY_BLOCK_PTR_FOR_FN (cfun));

  for (parm = DECL_ARGUMENTS (cfun->decl); parm;
       parm = DECL_CHAIN (parm))
    {
      class hsa_symbol **slot;

      hsa_symbol *arg
	= new hsa_symbol (BRIG_TYPE_NONE, hsa_cfun->m_kern_p
			  ? BRIG_SEGMENT_KERNARG : BRIG_SEGMENT_ARG,
			  BRIG_LINKAGE_FUNCTION);
      arg->fillup_for_decl (parm);

      hsa_cfun->m_input_args.safe_push (arg);

      if (hsa_seen_error ())
	return;

      arg->m_name = hsa_get_declaration_name (parm);

      /* Copy all input arguments and create corresponding private symbols
	 for them.  */
      hsa_symbol *private_arg;
      hsa_op_address *parm_addr = new hsa_op_address (arg);

      if (TREE_ADDRESSABLE (parm)
	  || (!is_gimple_reg (parm) && !TREE_READONLY (parm)))
	{
	  private_arg = hsa_cfun->create_hsa_temporary (arg->m_type);
	  private_arg->fillup_for_decl (parm);

	  BrigAlignment8_t align = MIN (arg->m_align, private_arg->m_align);

	  hsa_op_address *private_arg_addr = new hsa_op_address (private_arg);
	  gen_hsa_memory_copy (prologue, private_arg_addr, parm_addr,
			       arg->total_byte_size (), align);
	}
      else
	private_arg = arg;

      slot = hsa_cfun->m_local_symbols->find_slot (private_arg, INSERT);
      gcc_assert (!*slot);
      *slot = private_arg;

      if (is_gimple_reg (parm))
	{
	  tree ddef = ssa_default_def (cfun, parm);
	  if (ddef && !has_zero_uses (ddef))
	    {
	      BrigType16_t t = hsa_type_for_scalar_tree_type (TREE_TYPE (ddef),
							      false);
	      BrigType16_t mtype = mem_type_for_type (t);
	      hsa_op_reg *dest = hsa_cfun->reg_for_gimple_ssa (ddef);
	      hsa_insn_mem *mem = new hsa_insn_mem (BRIG_OPCODE_LD, mtype,
						    dest, parm_addr);
	      gcc_assert (!parm_addr->m_reg);
	      prologue->append_insn (mem);
	    }
	}
    }

  if (!VOID_TYPE_P (TREE_TYPE (TREE_TYPE (cfun->decl))))
    {
      class hsa_symbol **slot;

      hsa_cfun->m_output_arg = new hsa_symbol (BRIG_TYPE_NONE, BRIG_SEGMENT_ARG,
					       BRIG_LINKAGE_FUNCTION);
      hsa_cfun->m_output_arg->fillup_for_decl (DECL_RESULT (cfun->decl));

      if (hsa_seen_error ())
	return;

      hsa_cfun->m_output_arg->m_name = "res";
      slot = hsa_cfun->m_local_symbols->find_slot (hsa_cfun->m_output_arg,
						   INSERT);
      gcc_assert (!*slot);
      *slot = hsa_cfun->m_output_arg;
    }
}

/* Generate function representation that corresponds to
   a function declaration.  */

hsa_function_representation *
hsa_generate_function_declaration (tree decl)
{
  hsa_function_representation *fun
    = new hsa_function_representation (decl, false, 0);

  fun->m_declaration_p = true;
  fun->m_name = get_brig_function_name (decl);
  gen_function_decl_parameters (fun, decl);

  return fun;
}


/* Generate function representation that corresponds to
   an internal FN.  */

hsa_function_representation *
hsa_generate_internal_fn_decl (hsa_internal_fn *fn)
{
  hsa_function_representation *fun = new hsa_function_representation (fn);

  fun->m_name = fn->name ();

  for (unsigned i = 0; i < fn->get_arity (); i++)
    {
      hsa_symbol *arg
	= new hsa_symbol (fn->get_argument_type (i), BRIG_SEGMENT_ARG,
			  BRIG_LINKAGE_NONE);
      arg->m_name_number = i;
      fun->m_input_args.safe_push (arg);
    }

  fun->m_output_arg = new hsa_symbol (fn->get_argument_type (-1),
				      BRIG_SEGMENT_ARG, BRIG_LINKAGE_NONE);
  fun->m_output_arg->m_name = "res";

  return fun;
}

/* Return true if switch statement S can be transformed
   to a SBR instruction in HSAIL.  */

static bool
transformable_switch_to_sbr_p (gswitch *s)
{
  /* Identify if a switch statement can be transformed to
     SBR instruction, like:

     sbr_u32 $s1 [@label1, @label2, @label3];
  */

  tree size = get_switch_size (s);
  if (!tree_fits_uhwi_p (size))
    return false;

  if (tree_to_uhwi (size) > HSA_MAXIMUM_SBR_LABELS)
    return false;

  return true;
}

/* Structure hold connection between PHI nodes and immediate
   values hold by there nodes.  */

class phi_definition
{
public:
  phi_definition (unsigned phi_i, unsigned label_i, tree imm):
    phi_index (phi_i), label_index (label_i), phi_value (imm)
  {}

  unsigned phi_index;
  unsigned label_index;
  tree phi_value;
};

/* Sum slice of a vector V, starting from index START and ending
   at the index END - 1.  */

template <typename T>
static
T sum_slice (const auto_vec <T> &v, unsigned start, unsigned end,
	     T zero)
{
  T s = zero;

  for (unsigned i = start; i < end; i++)
    s += v[i];

  return s;
}

/* Function transforms GIMPLE SWITCH statements to a series of IF statements.
   Let's assume following example:

L0:
   switch (index)
     case C1:
L1:    hard_work_1 ();
       break;
     case C2..C3:
L2:    hard_work_2 ();
       break;
     default:
LD:    hard_work_3 ();
       break;

  The transformation encompasses following steps:
    1) all immediate values used by edges coming from the switch basic block
       are saved
    2) all these edges are removed
    3) the switch statement (in L0) is replaced by:
	 if (index == C1)
	   goto L1;
	 else
	   goto L1';

    4) newly created basic block Lx' is used for generation of
       a next condition
    5) else branch of the last condition goes to LD
    6) fix all immediate values in PHI nodes that were propagated though
       edges that were removed in step 2

  Note: if a case is made by a range C1..C2, then process
	following transformation:

  switch_cond_op1 = C1 <= index;
  switch_cond_op2 = index <= C2;
  switch_cond_and = switch_cond_op1 & switch_cond_op2;
  if (switch_cond_and != 0)
    goto Lx;
  else
    goto Ly;

*/

static bool
convert_switch_statements (void)
{
  basic_block bb;

  bool modified_cfg = false;

  FOR_EACH_BB_FN (bb, cfun)
  {
    gimple_stmt_iterator gsi = gsi_last_bb (bb);
    if (gsi_end_p (gsi))
      continue;

    gimple *stmt = gsi_stmt (gsi);

    if (gimple_code (stmt) == GIMPLE_SWITCH)
      {
	gswitch *s = as_a <gswitch *> (stmt);

	/* If the switch can utilize SBR insn, skip the statement.  */
	if (transformable_switch_to_sbr_p (s))
	  continue;

	modified_cfg = true;

	unsigned labels = gimple_switch_num_labels (s);
	tree index = gimple_switch_index (s);
	tree index_type = TREE_TYPE (index);
	tree default_label = gimple_switch_default_label (s);
	basic_block default_label_bb
	  = label_to_block (cfun, CASE_LABEL (default_label));
	basic_block cur_bb = bb;

	auto_vec <edge> new_edges;
	auto_vec <phi_definition *> phi_todo_list;
	auto_vec <profile_count> edge_counts;
	auto_vec <profile_probability> edge_probabilities;

	/* Investigate all labels that and PHI nodes in these edges which
	   should be fixed after we add new collection of edges.  */
	for (unsigned i = 0; i < labels; i++)
	  {
	    basic_block label_bb = gimple_switch_label_bb (cfun, s, i);
	    edge e = find_edge (bb, label_bb);
	    edge_counts.safe_push (e->count ());
	    edge_probabilities.safe_push (e->probability);
	    gphi_iterator phi_gsi;

	    /* Save PHI definitions that will be destroyed because of an edge
	       is going to be removed.  */
	    unsigned phi_index = 0;
	    for (phi_gsi = gsi_start_phis (e->dest);
		 !gsi_end_p (phi_gsi); gsi_next (&phi_gsi))
	      {
		gphi *phi = phi_gsi.phi ();
		for (unsigned j = 0; j < gimple_phi_num_args (phi); j++)
		  {
		    if (gimple_phi_arg_edge (phi, j) == e)
		      {
			tree imm = gimple_phi_arg_def (phi, j);
			phi_definition *p = new phi_definition (phi_index, i,
								imm);
			phi_todo_list.safe_push (p);
			break;
		      }
		  }
		phi_index++;
	      }
	  }

	/* Remove all edges for the current basic block.  */
	for (int i = EDGE_COUNT (bb->succs) - 1; i >= 0; i--)
 	  {
	    edge e = EDGE_SUCC (bb, i);
	    remove_edge (e);
	  }

	/* Iterate all non-default labels.  */
	for (unsigned i = 1; i < labels; i++)
	  {
	    tree label = gimple_switch_label (s, i);
	    tree low = CASE_LOW (label);
	    tree high = CASE_HIGH (label);

	    if (!useless_type_conversion_p (TREE_TYPE (low), index_type))
	      low = fold_convert (index_type, low);

	    gimple_stmt_iterator cond_gsi = gsi_last_bb (cur_bb);
	    gimple *c = NULL;
	    if (high)
	      {
		tree tmp1 = make_temp_ssa_name (boolean_type_node, NULL,
						"switch_cond_op1");

		gimple *assign1 = gimple_build_assign (tmp1, LE_EXPR, low,
						      index);

		tree tmp2 = make_temp_ssa_name (boolean_type_node, NULL,
						"switch_cond_op2");

		if (!useless_type_conversion_p (TREE_TYPE (high), index_type))
		  high = fold_convert (index_type, high);
		gimple *assign2 = gimple_build_assign (tmp2, LE_EXPR, index,
						      high);

		tree tmp3 = make_temp_ssa_name (boolean_type_node, NULL,
						"switch_cond_and");
		gimple *assign3 = gimple_build_assign (tmp3, BIT_AND_EXPR, tmp1,
						      tmp2);

		gsi_insert_before (&cond_gsi, assign1, GSI_SAME_STMT);
		gsi_insert_before (&cond_gsi, assign2, GSI_SAME_STMT);
		gsi_insert_before (&cond_gsi, assign3, GSI_SAME_STMT);

		tree b = constant_boolean_node (false, boolean_type_node);
		c = gimple_build_cond (NE_EXPR, tmp3, b, NULL, NULL);
	      }
	    else
	      c = gimple_build_cond (EQ_EXPR, index, low, NULL, NULL);

	    gimple_set_location (c, gimple_location (stmt));

	    gsi_insert_before (&cond_gsi, c, GSI_SAME_STMT);

	    basic_block label_bb = label_to_block (cfun, CASE_LABEL (label));
	    edge new_edge = make_edge (cur_bb, label_bb, EDGE_TRUE_VALUE);
	    profile_probability prob_sum = sum_slice <profile_probability>
		 (edge_probabilities, i, labels, profile_probability::never ())
		  + edge_probabilities[0];

	    if (prob_sum.initialized_p ())
	      new_edge->probability = edge_probabilities[i] / prob_sum;

	    new_edges.safe_push (new_edge);

	    if (i < labels - 1)
	      {
		/* Prepare another basic block that will contain
		   next condition.  */
		basic_block next_bb = create_empty_bb (cur_bb);
		if (current_loops)
		  {
		    add_bb_to_loop (next_bb, cur_bb->loop_father);
		    loops_state_set (LOOPS_NEED_FIXUP);
		  }

		edge next_edge = make_edge (cur_bb, next_bb, EDGE_FALSE_VALUE);
		next_edge->probability = new_edge->probability.invert ();
		next_bb->count = next_edge->count ();
		cur_bb = next_bb;
	      }
	    else /* Link last IF statement and default label
		    of the switch.  */
	      {
		edge e = make_edge (cur_bb, default_label_bb, EDGE_FALSE_VALUE);
		e->probability = new_edge->probability.invert ();
		new_edges.safe_insert (0, e);
	      }
	  }

	  /* Restore original PHI immediate value.  */
	  for (unsigned i = 0; i < phi_todo_list.length (); i++)
	    {
	      phi_definition *phi_def = phi_todo_list[i];
	      edge new_edge = new_edges[phi_def->label_index];

	      gphi_iterator it = gsi_start_phis (new_edge->dest);
	      for (unsigned i = 0; i < phi_def->phi_index; i++)
		gsi_next (&it);

	      gphi *phi = it.phi ();
	      add_phi_arg (phi, phi_def->phi_value, new_edge, UNKNOWN_LOCATION);
	      delete phi_def;
	    }

	/* Remove the original GIMPLE switch statement.  */
	gsi_remove (&gsi, true);
      }
  }

  if (dump_file)
    dump_function_to_file (current_function_decl, dump_file, TDF_DETAILS);

  return modified_cfg;
}

/* Expand builtins that can't be handled by HSA back-end.  */

static void
expand_builtins ()
{
  basic_block bb;

  FOR_EACH_BB_FN (bb, cfun)
  {
    for (gimple_stmt_iterator gsi = gsi_start_bb (bb); !gsi_end_p (gsi);
	 gsi_next (&gsi))
      {
	gimple *stmt = gsi_stmt (gsi);

	if (gimple_code (stmt) != GIMPLE_CALL)
	  continue;

	gcall *call = as_a <gcall *> (stmt);

	if (!gimple_call_builtin_p (call, BUILT_IN_NORMAL))
	  continue;

	tree fndecl = gimple_call_fndecl (stmt);
	enum built_in_function fn = DECL_FUNCTION_CODE (fndecl);
	switch (fn)
	  {
	  case BUILT_IN_CEXPF:
	  case BUILT_IN_CEXPIF:
	  case BUILT_IN_CEXPI:
	    {
	      /* Similar to builtins.c (expand_builtin_cexpi), the builtin
		 can be transformed to: cexp(I * z) = ccos(z) + I * csin(z).  */
	      tree lhs = gimple_call_lhs (stmt);
	      tree rhs = gimple_call_arg (stmt, 0);
	      tree rhs_type = TREE_TYPE (rhs);
	      bool float_type_p = rhs_type == float_type_node;
	      tree real_part = make_temp_ssa_name (rhs_type, NULL,
						   "cexp_real_part");
	      tree imag_part = make_temp_ssa_name (rhs_type, NULL,
						   "cexp_imag_part");

	      tree cos_fndecl
		= mathfn_built_in (rhs_type, fn == float_type_p
				   ? BUILT_IN_COSF : BUILT_IN_COS);
	      gcall *cos = gimple_build_call (cos_fndecl, 1, rhs);
	      gimple_call_set_lhs (cos, real_part);
	      gsi_insert_before (&gsi, cos, GSI_SAME_STMT);

	      tree sin_fndecl
		= mathfn_built_in (rhs_type, fn == float_type_p
				   ? BUILT_IN_SINF : BUILT_IN_SIN);
	      gcall *sin = gimple_build_call (sin_fndecl, 1, rhs);
	      gimple_call_set_lhs (sin, imag_part);
	      gsi_insert_before (&gsi, sin, GSI_SAME_STMT);


	      gassign *assign = gimple_build_assign (lhs, COMPLEX_EXPR,
						     real_part, imag_part);
	      gsi_insert_before (&gsi, assign, GSI_SAME_STMT);
	      gsi_remove (&gsi, true);

	      break;
	    }
	  default:
	    break;
	  }
      }
  }
}

/* Emit HSA module variables that are global for the entire module.  */

static void
emit_hsa_module_variables (void)
{
  hsa_num_threads = new hsa_symbol (BRIG_TYPE_U32, BRIG_SEGMENT_PRIVATE,
				    BRIG_LINKAGE_MODULE, true);

  hsa_num_threads->m_name = "hsa_num_threads";

  hsa_brig_emit_omp_symbols ();
}

/* Generate HSAIL representation of the current function and write into a
   special section of the output file.  If KERNEL is set, the function will be
   considered an HSA kernel callable from the host, otherwise it will be
   compiled as an HSA function callable from other HSA code.  */

static void
generate_hsa (bool kernel)
{
  hsa_init_data_for_cfun ();

  if (hsa_num_threads == NULL)
    emit_hsa_module_variables ();

  bool modified_cfg = convert_switch_statements ();
  /* Initialize hsa_cfun.  */
  hsa_cfun = new hsa_function_representation (cfun->decl, kernel,
					      SSANAMES (cfun)->length (),
					      modified_cfg);
  hsa_cfun->init_extra_bbs ();

  if (flag_tm)
    {
      HSA_SORRY_AT (UNKNOWN_LOCATION,
		    "support for HSA does not implement transactional memory");
      goto fail;
    }

  verify_function_arguments (cfun->decl);
  if (hsa_seen_error ())
    goto fail;

  hsa_cfun->m_name = get_brig_function_name (cfun->decl);

  gen_function_def_parameters ();
  if (hsa_seen_error ())
    goto fail;

  init_prologue ();

  gen_body_from_gimple ();
  if (hsa_seen_error ())
    goto fail;

  if (hsa_cfun->m_kernel_dispatch_count)
    init_hsa_num_threads ();

  if (hsa_cfun->m_kern_p)
    {
      hsa_function_summary *s
	= hsa_summaries->get_create (cgraph_node::get (hsa_cfun->m_decl));
      hsa_add_kern_decl_mapping (current_function_decl, hsa_cfun->m_name,
				 hsa_cfun->m_maximum_omp_data_size,
				 s->m_gridified_kernel_p);
    }

  if (flag_checking)
    {
      for (unsigned i = 0; i < hsa_cfun->m_ssa_map.length (); i++)
	if (hsa_cfun->m_ssa_map[i])
	  hsa_cfun->m_ssa_map[i]->verify_ssa ();

      basic_block bb;
      FOR_EACH_BB_FN (bb, cfun)
	{
	  hsa_bb *hbb = hsa_bb_for_bb (bb);

	  for (hsa_insn_basic *insn = hbb->m_first_insn; insn;
	       insn = insn->m_next)
	    insn->verify ();
	}
    }

  hsa_regalloc ();
  hsa_brig_emit_function ();

 fail:
  hsa_deinit_data_for_cfun ();
}

namespace {

const pass_data pass_data_gen_hsail =
{
  GIMPLE_PASS,
  "hsagen",	 			/* name */
  OPTGROUP_OMP,				/* optinfo_flags */
  TV_NONE,				/* tv_id */
  PROP_cfg | PROP_ssa,			/* properties_required */
  0,					/* properties_provided */
  0,					/* properties_destroyed */
  0,					/* todo_flags_start */
  0					/* todo_flags_finish */
};

class pass_gen_hsail : public gimple_opt_pass
{
public:
  pass_gen_hsail (gcc::context *ctxt)
    : gimple_opt_pass(pass_data_gen_hsail, ctxt)
  {}

  /* opt_pass methods: */
  bool gate (function *);
  unsigned int execute (function *);

}; // class pass_gen_hsail

/* Determine whether or not to run generation of HSAIL.  */

bool
pass_gen_hsail::gate (function *f)
{
  return hsa_gen_requested_p ()
    && hsa_gpu_implementation_p (f->decl);
}

unsigned int
pass_gen_hsail::execute (function *)
{
  cgraph_node *node = cgraph_node::get_create (current_function_decl);
  hsa_function_summary *s = hsa_summaries->get_create (node);

  expand_builtins ();
  generate_hsa (s->m_kind == HSA_KERNEL);
  TREE_ASM_WRITTEN (current_function_decl) = 1;
  return TODO_discard_function;
}

} // anon namespace

/* Create the instance of hsa gen pass.  */

gimple_opt_pass *
make_pass_gen_hsail (gcc::context *ctxt)
{
  return new pass_gen_hsail (ctxt);
}<|MERGE_RESOLUTION|>--- conflicted
+++ resolved
@@ -1,9 +1,5 @@
 /* A pass for lowering gimple to HSAIL
-<<<<<<< HEAD
-   Copyright (C) 2013-2019 Free Software Foundation, Inc.
-=======
    Copyright (C) 2013-2020 Free Software Foundation, Inc.
->>>>>>> e2aa5677
    Contributed by Martin Jambor <mjambor@suse.cz> and
    Martin Liska <mliska@suse.cz>.
 
@@ -5303,13 +5299,6 @@
   if (!gimple_call_builtin_p (stmt, BUILT_IN_NORMAL))
     {
       tree function_decl = gimple_call_fndecl (stmt);
-<<<<<<< HEAD
-      /* Prefetch pass can create type-mismatching prefetch builtin calls which
-	 fail the gimple_call_builtin_p test above.  Handle them here.  */
-      if (fndecl_built_in_p (function_decl, BUILT_IN_PREFETCH))
-	return;
-=======
->>>>>>> e2aa5677
 
       if (function_decl == NULL_TREE)
 	{
