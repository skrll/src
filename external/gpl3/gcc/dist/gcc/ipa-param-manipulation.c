--- conflicted
+++ resolved
@@ -1,10 +1,6 @@
 /* Manipulation of formal and actual parameters of functions and function
    calls.
-<<<<<<< HEAD
-   Copyright (C) 2017-2019 Free Software Foundation, Inc.
-=======
    Copyright (C) 2017-2020 Free Software Foundation, Inc.
->>>>>>> e2aa5677
 
 This file is part of GCC.
 
@@ -257,10 +253,6 @@
 	TREE_TYPE (new_type) = void_type_node;
     }
 
-<<<<<<< HEAD
-  /* When signature changes, we need to clear builtin info.  */
-  if (fndecl_built_in_p (fndecl))
-=======
   return new_type;
 }
 
@@ -273,7 +265,6 @@
   unsigned adj_len = vec_safe_length (m_adj_params);
   int max_index = -1;
   for (unsigned i = 0; i < adj_len ; i++)
->>>>>>> e2aa5677
     {
       ipa_adjusted_param *apm = &(*m_adj_params)[i];
       if (apm->op == IPA_PARAM_OP_COPY
