--- conflicted
+++ resolved
@@ -1,9 +1,5 @@
 /* Set up combined include path chain for the preprocessor.
-<<<<<<< HEAD
-   Copyright (C) 1986-2019 Free Software Foundation, Inc.
-=======
    Copyright (C) 1986-2020 Free Software Foundation, Inc.
->>>>>>> 9e014010
 
    Broken out of cppinit.c and cppfiles.c and rewritten Mar 2003.
 
