/* Definitions for the data structures and codes used in VMS debugging.
<<<<<<< HEAD
   Copyright (C) 2001-2019 Free Software Foundation, Inc.
=======
   Copyright (C) 2001-2020 Free Software Foundation, Inc.
>>>>>>> 9e014010

This file is part of GCC.

GCC is free software; you can redistribute it and/or modify it under
the terms of the GNU General Public License as published by the Free
Software Foundation; either version 3, or (at your option) any later
version.

GCC is distributed in the hope that it will be useful, but WITHOUT ANY
WARRANTY; without even the implied warranty of MERCHANTABILITY or
FITNESS FOR A PARTICULAR PURPOSE.  See the GNU General Public License
for more details.

You should have received a copy of the GNU General Public License
along with GCC; see the file COPYING3.  If not see
<http://www.gnu.org/licenses/>.  */

#ifndef GCC_VMSDBG_H
#define GCC_VMSDBG_H 1

/*  We define types and constants used in VMS Debug output.  Note that the
    structs only approximate the output that is written.  We write the output
    explicitly, field by field.  This output would only agree with the
    structs in this file if no padding were done.  The sizes after each
    struct are the size actually written, which is usually smaller than the
    size of the struct.  */

/* Header type codes.  */
typedef enum _DST_TYPE {DST_K_TBG = 0x17,
			DST_K_SOURCE = 155, DST_K_PROLOG = 162,
			DST_K_BLKBEG = 176, DST_K_BLKEND = 177,
			DST_K_LINE_NUM = 185, DST_K_MODBEG = 188,
			DST_K_MODEND = 189, DST_K_RTNBEG = 190,
			DST_K_RTNEND = 191} DST_DTYPE;

/* Header.  */

typedef struct _DST_HEADER
{
  union
    {
      unsigned short int dst_w_length;
      unsigned short int dst_x_length;
    } dst__header_length;
  union
    {
      ENUM_BITFIELD (_DST_TYPE) dst_w_type : 16;
      ENUM_BITFIELD (_DST_TYPE) dst_x_type : 16;
    } dst__header_type;
} DST_HEADER;
#define DST_K_DST_HEADER_SIZE sizeof 4

/* Language type codes.  */
typedef enum _DST_LANGUAGE {DST_K_FORTRAN = 1, DST_K_C = 7, DST_K_ADA = 9,
			    DST_K_UNKNOWN = 10, DST_K_CXX = 15} DST_LANGUAGE;

/* Module header (a module is the result of a single compilation).  */

typedef struct _DST_MODULE_BEGIN
{
  DST_HEADER dst_a_modbeg_header;
  struct
    {
      unsigned dst_v_modbeg_hide : 1;
      unsigned dst_v_modbeg_version : 1;
      unsigned dst_v_modbeg_unused : 6;
    } dst_b_modbeg_flags;
  unsigned char dst_b_modbeg_unused;
  DST_LANGUAGE dst_l_modbeg_language;
  unsigned short int dst_w_version_major;
  unsigned short int dst_w_version_minor;
  unsigned char dst_b_modbeg_name;
} DST_MODULE_BEGIN;
#define DST_K_MODBEG_SIZE 15

/* Module trailer.  */

typedef struct _DST_MB_TRLR
{
  unsigned char dst_b_compiler;
} DST_MB_TRLR;

#define DST_K_MB_TRLR_SIZE 1

#define DST_K_VERSION_MAJOR 1
#define DST_K_VERSION_MINOR 13

typedef struct _DST_MODULE_END
{
  DST_HEADER dst_a_modend_header;
} DST_MODULE_END;
#define DST_K_MODEND_SIZE sizeof 4

/* Routine header.  */

typedef struct _DST_ROUTINE_BEGIN
{
  DST_HEADER dst_a_rtnbeg_header;
  struct
    {
      unsigned dst_v_rtnbeg_unused : 4;
      unsigned dst_v_rtnbeg_unalloc : 1;
      unsigned dst_v_rtnbeg_prototype : 1;
      unsigned dst_v_rtnbeg_inlined : 1;
      unsigned dst_v_rtnbeg_no_call : 1;
    } dst_b_rtnbeg_flags;
  int *dst_l_rtnbeg_address;
  int *dst_l_rtnbeg_pd_address;
  unsigned char dst_b_rtnbeg_name;
} DST_ROUTINE_BEGIN;
#define DST_K_RTNBEG_SIZE 14

/* Routine trailer */

typedef struct _DST_ROUTINE_END
{
  DST_HEADER dst_a_rtnend_header;
  char dst_b_rtnend_unused;
  unsigned int dst_l_rtnend_size;
} DST_ROUTINE_END;
#define DST_K_RTNEND_SIZE 9

/* Block header.  */

typedef struct _DST_BLOCK_BEGIN
{
  DST_HEADER dst_a_blkbeg_header;
  unsigned char dst_b_blkbeg_unused;
  int *dst_l_blkbeg_address;
  unsigned char dst_b_blkbeg_name;
} DST_BLOCK_BEGIN;
#define DST_K_BLKBEG_SIZE 10

/* Block trailer.  */

typedef struct _DST_BLOCK_END
{
  DST_HEADER dst_a_blkend_header;
  unsigned char dst_b_blkend_unused;
  unsigned int dst_l_blkend_size;
} DST_BLOCK_END;
#define DST_K_BLKEND_SIZE 9

/* Line number header.  */

typedef struct _DST_LINE_NUM_HEADER
{
  DST_HEADER dst_a_line_num_header;
} DST_LINE_NUM_HEADER;
#define DST_K_LINE_NUM_HEADER_SIZE 4

/* PC to Line number correlation.  */

typedef struct _DST_PCLINE_COMMANDS
{
  char dst_b_pcline_command;
  union
    {
      unsigned int dst_l_pcline_unslong;
      unsigned short int dst_w_pcline_unsword;
      unsigned char dst_b_pcline_unsbyte;
    } dst_a_pcline_access_fields;
} DST_PCLINE_COMMANDS;

/* PC and Line number correlation codes.  */

#define DST_K_PCLINE_COMMANDS_SIZE 5
#define DST_K_PCLINE_COMMANDS_SIZE_MIN 2
#define DST_K_PCLINE_COMMANDS_SIZE_MAX 5
#define DST_K_DELTA_PC_LOW -128
#define DST_K_DELTA_PC_HIGH 0
#define DST_K_DELTA_PC_W 1
#define DST_K_INCR_LINUM 2
#define DST_K_INCR_LINUM_W 3
#define DST_K_SET_LINUM 9
#define DST_K_SET_ABS_PC 16
#define DST_K_DELTA_PC_L 17
#define DST_K_INCR_LINUM_L 18
#define DST_K_SET_LINUM_B 19
#define DST_K_SET_LINUM_L 20

/* Source file correlation header.  */

typedef struct _DST_SOURCE_CORR
{
  DST_HEADER dst_a_source_corr_header;
} DST_SOURCE_CORR;
#define DST_K_SOURCE_CORR_HEADER_SIZE 4

/* Source file correlation codes.  */

#define DST_K_SRC_DECLFILE 1
#define DST_K_SRC_SETFILE 2
#define DST_K_SRC_SETREC_L 3
#define DST_K_SRC_SETREC_W 4
#define DST_K_SRC_SETLNUM_L 5
#define DST_K_SRC_SETLNUM_W 6
#define DST_K_SRC_INCRLNUM_B 7
#define DST_K_SRC_DEFLINES_W 10
#define DST_K_SRC_DEFLINES_B 11
#define DST_K_SRC_FORMFEED 16
#define DST_K_SRC_MIN_CMD 1
#define DST_K_SRC_MAX_CMD 16

/* Source file header.  */

typedef struct _DST_SRC_COMMAND
{
  unsigned char dst_b_src_command;
  union
    {
      struct
	{
	  unsigned char dst_b_src_df_length;
	  unsigned char dst_b_src_df_flags;
	  unsigned short int dst_w_src_df_fileid;
	  int64_t dst_q_src_df_rms_cdt;
	  unsigned int dst_l_src_df_rms_ebk;
	  unsigned short int dst_w_src_df_rms_ffb;
	  unsigned char dst_b_src_df_rms_rfo;
	  unsigned char dst_b_src_df_filename;
	} dst_a_src_decl_src;
      unsigned int dst_l_src_unslong;
      unsigned short int dst_w_src_unsword;
      unsigned char dst_b_src_unsbyte;
    } dst_a_src_cmd_fields;
} DST_SRC_COMMAND;
#define DST_K_SRC_COMMAND_SIZE 21

/* Source file trailer.  */

typedef struct _DST_SRC_CMDTRLR
{
  unsigned char dst_b_src_df_libmodname;
} DST_SRC_CMDTRLR;
#define DST_K_SRC_CMDTRLR_SIZE 1

/* Prolog header.  */

typedef struct _DST_PROLOG
{
  DST_HEADER dst_a_prolog_header;
  unsigned int dst_l_prolog_bkpt_addr;
} DST_PROLOG;
#define DST_K_PROLOG_SIZE 8

#endif /* GCC_VMSDBG_H */<|MERGE_RESOLUTION|>--- conflicted
+++ resolved
@@ -1,9 +1,5 @@
 /* Definitions for the data structures and codes used in VMS debugging.
-<<<<<<< HEAD
-   Copyright (C) 2001-2019 Free Software Foundation, Inc.
-=======
    Copyright (C) 2001-2020 Free Software Foundation, Inc.
->>>>>>> 9e014010
 
 This file is part of GCC.
 
