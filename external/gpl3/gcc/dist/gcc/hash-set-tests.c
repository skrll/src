/* Unit tests for hash-set.h.
<<<<<<< HEAD
   Copyright (C) 2015-2019 Free Software Foundation, Inc.
=======
   Copyright (C) 2015-2020 Free Software Foundation, Inc.
>>>>>>> e2aa5677

This file is part of GCC.

GCC is free software; you can redistribute it and/or modify it under
the terms of the GNU General Public License as published by the Free
Software Foundation; either version 3, or (at your option) any later
version.

GCC is distributed in the hope that it will be useful, but WITHOUT ANY
WARRANTY; without even the implied warranty of MERCHANTABILITY or
FITNESS FOR A PARTICULAR PURPOSE.  See the GNU General Public License
for more details.

You should have received a copy of the GNU General Public License
along with GCC; see the file COPYING3.  If not see
<http://www.gnu.org/licenses/>.  */

#include "config.h"
#include "system.h"
#include "coretypes.h"
#include "tm.h"
#include "opts.h"
#include "hash-set.h"
#include "selftest.h"

#if CHECKING_P

namespace selftest {

/* Construct a hash_set <const char *> and verify that various operations
   work correctly.  */

static void
test_set_of_strings ()
{
  hash_set <const char *> s;
  ASSERT_EQ (0, s.elements ());

  const char *red = "red";
  const char *green = "green";
  const char *blue = "blue";

  ASSERT_EQ (false, s.contains (red));

  for (hash_set<const char *>::iterator it = s.begin (); it != s.end (); ++it)
    ASSERT_EQ (true, false);

  /* Populate the hash_set.  */
  ASSERT_EQ (false, s.add (red));
  ASSERT_EQ (false, s.add (green));
  ASSERT_EQ (false, s.add (blue));
  ASSERT_EQ (true, s.add (green));

  /* Verify that the values are now within the set.  */
  ASSERT_EQ (true, s.contains (red));
  ASSERT_EQ (true, s.contains (green));
  ASSERT_EQ (true, s.contains (blue));
  ASSERT_EQ (3, s.elements ());

  /* Test removal.  */
  s.remove (red);
  ASSERT_EQ (false, s.contains (red));
  ASSERT_EQ (true, s.contains (green));
  ASSERT_EQ (true, s.contains (blue));
  ASSERT_EQ (2, s.elements ());

  s.remove (red);
  ASSERT_EQ (false, s.contains (red));
  ASSERT_EQ (true, s.contains (green));
  ASSERT_EQ (true, s.contains (blue));
  ASSERT_EQ (2, s.elements ());

  int seen = 0;
  for (hash_set<const char *>::iterator it = s.begin (); it != s.end (); ++it)
    {
      int n = *it == green;
      if (n == 0)
	ASSERT_EQ (*it, blue);
      ASSERT_EQ (seen & (1 << n), 0);
      seen |= 1 << n;
    }
  ASSERT_EQ (seen, 3);

  hash_set <const char *, true> t;
  ASSERT_EQ (0, t.elements ());

  ASSERT_EQ (false, t.contains (red));

  for (hash_set<const char *, true>::iterator it = t.begin ();
       it != t.end (); ++it)
    ASSERT_EQ (true, false);

  /* Populate the hash_set.  */
  ASSERT_EQ (false, t.add (red));
  ASSERT_EQ (false, t.add (green));
  ASSERT_EQ (false, t.add (blue));
  ASSERT_EQ (true, t.add (green));

  /* Verify that the values are now within the set.  */
  ASSERT_EQ (true, t.contains (red));
  ASSERT_EQ (true, t.contains (green));
  ASSERT_EQ (true, t.contains (blue));
  ASSERT_EQ (3, t.elements ());

  seen = 0;
  for (hash_set<const char *, true>::iterator it = t.begin ();
       it != t.end (); ++it)
    {
      int n = 2;
      if (*it == green)
	n = 0;
      else if (*it == blue)
	n = 1;
      else
	ASSERT_EQ (*it, red);
      ASSERT_EQ (seen & (1 << n), 0);
      seen |= 1 << n;
    }
  ASSERT_EQ (seen, 7);

  /* Test removal.  */
  t.remove (red);
  ASSERT_EQ (false, t.contains (red));
  ASSERT_EQ (true, t.contains (green));
  ASSERT_EQ (true, t.contains (blue));
  ASSERT_EQ (2, t.elements ());

  t.remove (red);
  ASSERT_EQ (false, t.contains (red));
  ASSERT_EQ (true, t.contains (green));
  ASSERT_EQ (true, t.contains (blue));
  ASSERT_EQ (2, t.elements ());
<<<<<<< HEAD
=======
}

typedef class hash_set_test_value_t
{
public:
  static int ndefault;
  static int ncopy;
  static int nassign;
  static int ndtor;

  hash_set_test_value_t (int v = 1): pval (&val), val (v)
  {
    ++ndefault;
  }

  hash_set_test_value_t (const hash_set_test_value_t &rhs)
    : pval (&val), val (rhs.val)
  {
    ++ncopy;
  }

  hash_set_test_value_t& operator= (const hash_set_test_value_t &rhs)
    {
     ++nassign;
     val = rhs.val;
     return *this;
    }

  ~hash_set_test_value_t ()
    {
     /* Verify that the value hasn't been corrupted.  */
     gcc_assert (*pval > 0);
     gcc_assert (pval == &val);
     *pval = -3;
     ++ndtor;
    }

  int *pval;
  int val;
} val_t;

int val_t::ndefault;
int val_t::ncopy;
int val_t::nassign;
int val_t::ndtor;

struct value_hash_traits: int_hash<int, -1, -2>
{
  typedef int_hash<int, -1, -2> base_type;
  typedef val_t                 value_type;
  typedef value_type            compare_type;

  static hashval_t hash (const value_type &v)
  {
    return base_type::hash (v.val);
  }

  static bool equal (const value_type &a, const compare_type &b)
  {
    return base_type::equal (a.val, b.val);
  }

  static void mark_deleted (value_type &v)
  {
    base_type::mark_deleted (v.val);
  }

  static const bool empty_zero_p = false;

  static void mark_empty (value_type &v)
  {
    base_type::mark_empty (v.val);
  }

  static bool is_deleted (const value_type &v)
  {
    return base_type::is_deleted (v.val);
  }

  static bool is_empty (const value_type &v)
  {
    return base_type::is_empty (v.val);
  }

  static void remove (value_type &v)
  {
    v.~value_type ();
  }
};

static void
test_set_of_type_with_ctor_and_dtor ()
{
  typedef hash_set <val_t, false, value_hash_traits> Set;

  {
    Set s;
    (void)&s;
  }

  ASSERT_TRUE (val_t::ndefault == 0);
  ASSERT_TRUE (val_t::ncopy == 0);
  ASSERT_TRUE (val_t::nassign == 0);
  ASSERT_TRUE (val_t::ndtor == 0);

  {
    Set s;
    ASSERT_EQ (false, s.add (val_t ()));
    ASSERT_EQ (true, 1 == s.elements ());
  }

  ASSERT_TRUE (val_t::ndefault + val_t::ncopy == val_t::ndtor);

  {
    Set s;
    ASSERT_EQ (false, s.add (val_t ()));
    ASSERT_EQ (true, s.add (val_t ()));
    ASSERT_EQ (true, 1 == s.elements ());
  }

  ASSERT_TRUE (val_t::ndefault + val_t::ncopy == val_t::ndtor);

  {
    Set s;
    val_t v1 (1), v2 (2), v3 (3);
    int ndefault = val_t::ndefault;
    int nassign = val_t::nassign;

    ASSERT_EQ (false, s.add (v1));
    ASSERT_EQ (true, s.contains (v1));
    ASSERT_EQ (true, 1 == s.elements ());

    ASSERT_EQ (false, s.add (v2));
    ASSERT_EQ (true, s.contains (v2));
    ASSERT_EQ (true, 2 == s.elements ());

    ASSERT_EQ (false, s.add (v3));
    ASSERT_EQ (true, s.contains (v3));
    ASSERT_EQ (true, 3 == s.elements ());

    ASSERT_EQ (true, s.add (v2));
    ASSERT_EQ (true, s.contains (v2));
    ASSERT_EQ (true, 3 == s.elements ());

    s.remove (v2);
    ASSERT_EQ (true, 2 == s.elements ());
    s.remove (v3);
    ASSERT_EQ (true, 1 == s.elements ());

    /* Verify that no default ctors or assignment operators have
       been called.  */
    ASSERT_EQ (true, ndefault == val_t::ndefault);
    ASSERT_EQ (true, nassign == val_t::nassign);
  }

  ASSERT_TRUE (val_t::ndefault + val_t::ncopy == val_t::ndtor);
>>>>>>> e2aa5677
}

/* Run all of the selftests within this file.  */

void
hash_set_tests_c_tests ()
{
  test_set_of_strings ();
  test_set_of_type_with_ctor_and_dtor ();
}

} // namespace selftest

#endif /* #if CHECKING_P */<|MERGE_RESOLUTION|>--- conflicted
+++ resolved
@@ -1,9 +1,5 @@
 /* Unit tests for hash-set.h.
-<<<<<<< HEAD
-   Copyright (C) 2015-2019 Free Software Foundation, Inc.
-=======
    Copyright (C) 2015-2020 Free Software Foundation, Inc.
->>>>>>> e2aa5677
 
 This file is part of GCC.
 
@@ -136,8 +132,6 @@
   ASSERT_EQ (true, t.contains (green));
   ASSERT_EQ (true, t.contains (blue));
   ASSERT_EQ (2, t.elements ());
-<<<<<<< HEAD
-=======
 }
 
 typedef class hash_set_test_value_t
@@ -294,7 +288,6 @@
   }
 
   ASSERT_TRUE (val_t::ndefault + val_t::ncopy == val_t::ndtor);
->>>>>>> e2aa5677
 }
 
 /* Run all of the selftests within this file.  */
