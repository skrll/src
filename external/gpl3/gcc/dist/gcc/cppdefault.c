--- conflicted
+++ resolved
@@ -1,9 +1,5 @@
 /* CPP Library.
-<<<<<<< HEAD
-   Copyright (C) 1986-2019 Free Software Foundation, Inc.
-=======
    Copyright (C) 1986-2020 Free Software Foundation, Inc.
->>>>>>> e2aa5677
    Contributed by Per Bothner, 1994-95.
    Based on CCCP program by Paul Rubin, June 1986
    Adapted to ANSI C, Richard Stallman, Jan 1987
