--- conflicted
+++ resolved
@@ -1,9 +1,5 @@
 /* Loop unroll-and-jam.
-<<<<<<< HEAD
-   Copyright (C) 2017-2019 Free Software Foundation, Inc.
-=======
    Copyright (C) 2017-2020 Free Software Foundation, Inc.
->>>>>>> e2aa5677
 
 This file is part of GCC.
 
@@ -575,11 +571,7 @@
       /* We regard a user-specified minimum percentage of zero as a request
 	 to ignore all profitability concerns and apply the transformation
 	 always.  */
-<<<<<<< HEAD
-      if (!PARAM_VALUE (PARAM_UNROLL_JAM_MIN_PERCENT))
-=======
       if (!param_unroll_jam_min_percent)
->>>>>>> e2aa5677
 	profit_unroll = MAX(2, profit_unroll);
       else if (removed * 100 / datarefs.length ()
 	  < (unsigned)param_unroll_jam_min_percent)
