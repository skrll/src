/* Language-dependent hooks for LTO.
<<<<<<< HEAD
   Copyright (C) 2009-2019 Free Software Foundation, Inc.
=======
   Copyright (C) 2009-2020 Free Software Foundation, Inc.
>>>>>>> 9e014010
   Contributed by CodeSourcery, Inc.

This file is part of GCC.

GCC is free software; you can redistribute it and/or modify it under
the terms of the GNU General Public License as published by the Free
Software Foundation; either version 3, or (at your option) any later
version.

GCC is distributed in the hope that it will be useful, but WITHOUT ANY
WARRANTY; without even the implied warranty of MERCHANTABILITY or
FITNESS FOR A PARTICULAR PURPOSE.  See the GNU General Public License
for more details.

You should have received a copy of the GNU General Public License
along with GCC; see the file COPYING3.  If not see
<http://www.gnu.org/licenses/>.  */

#include "config.h"
#include "system.h"
#include "coretypes.h"
#include "target.h"
#include "function.h"
#include "basic-block.h"
#include "tree.h"
#include "gimple.h"
#include "stringpool.h"
#include "diagnostic-core.h"
#include "stor-layout.h"
#include "langhooks.h"
#include "langhooks-def.h"
#include "debug.h"
#include "lto-tree.h"
#include "lto.h"
#include "lto-common.h"
#include "stringpool.h"
#include "attribs.h"

/* LTO specific dumps.  */
int lto_link_dump_id, decl_merge_dump_id, partition_dump_id;

static tree handle_noreturn_attribute (tree *, tree, tree, int, bool *);
static tree handle_leaf_attribute (tree *, tree, tree, int, bool *);
static tree handle_const_attribute (tree *, tree, tree, int, bool *);
static tree handle_malloc_attribute (tree *, tree, tree, int, bool *);
static tree handle_pure_attribute (tree *, tree, tree, int, bool *);
static tree handle_novops_attribute (tree *, tree, tree, int, bool *);
static tree handle_nonnull_attribute (tree *, tree, tree, int, bool *);
static tree handle_nothrow_attribute (tree *, tree, tree, int, bool *);
static tree handle_sentinel_attribute (tree *, tree, tree, int, bool *);
static tree handle_type_generic_attribute (tree *, tree, tree, int, bool *);
static tree handle_transaction_pure_attribute (tree *, tree, tree, int, bool *);
static tree handle_returns_twice_attribute (tree *, tree, tree, int, bool *);
static tree handle_patchable_function_entry_attribute (tree *, tree, tree,
						       int, bool *);
static tree ignore_attribute (tree *, tree, tree, int, bool *);

static tree handle_format_attribute (tree *, tree, tree, int, bool *);
static tree handle_fnspec_attribute (tree *, tree, tree, int, bool *);
static tree handle_format_arg_attribute (tree *, tree, tree, int, bool *);

/* Helper to define attribute exclusions.  */
#define ATTR_EXCL(name, function, type, variable)	\
  { name, function, type, variable }

/* Define attributes that are mutually exclusive with one another.  */
static const struct attribute_spec::exclusions attr_noreturn_exclusions[] =
{
  ATTR_EXCL ("noreturn", true, true, true),
  ATTR_EXCL ("alloc_align", true, true, true),
  ATTR_EXCL ("alloc_size", true, true, true),
  ATTR_EXCL ("const", true, true, true),
  ATTR_EXCL ("malloc", true, true, true),
  ATTR_EXCL ("pure", true, true, true),
  ATTR_EXCL ("returns_twice", true, true, true),
  ATTR_EXCL ("warn_unused_result", true, true, true),
  ATTR_EXCL (NULL, false, false, false),
};

static const struct attribute_spec::exclusions attr_returns_twice_exclusions[] =
{
  ATTR_EXCL ("noreturn", true, true, true),
  ATTR_EXCL (NULL, false, false, false),
};

static const struct attribute_spec::exclusions attr_const_pure_exclusions[] =
{
  ATTR_EXCL ("const", true, true, true),
  ATTR_EXCL ("noreturn", true, true, true),
  ATTR_EXCL ("pure", true, true, true),
  ATTR_EXCL (NULL, false, false, false)
};

/* Table of machine-independent attributes supported in GIMPLE.  */
const struct attribute_spec lto_attribute_table[] =
{
  /* { name, min_len, max_len, decl_req, type_req, fn_type_req,
       affects_type_identity, handler, exclude } */
  { "noreturn",               0, 0, true,  false, false, false,
			      handle_noreturn_attribute,
			      attr_noreturn_exclusions },
  { "leaf",		      0, 0, true,  false, false, false,
			      handle_leaf_attribute, NULL },
  /* The same comments as for noreturn attributes apply to const ones.  */
  { "const",                  0, 0, true,  false, false, false,
			      handle_const_attribute,
			      attr_const_pure_exclusions },
  { "malloc",                 0, 0, true,  false, false, false,
			      handle_malloc_attribute, NULL },
  { "pure",                   0, 0, true,  false, false, false,
			      handle_pure_attribute,
			      attr_const_pure_exclusions },
  { "no vops",                0, 0, true,  false, false, false,
			      handle_novops_attribute, NULL },
  { "nonnull",                0, -1, false, true, true, false,
			      handle_nonnull_attribute, NULL },
  { "nothrow",                0, 0, true,  false, false, false,
			      handle_nothrow_attribute, NULL },
  { "patchable_function_entry", 1, 2, true, false, false, false,
			      handle_patchable_function_entry_attribute,
			      NULL },
  { "returns_twice",          0, 0, true,  false, false, false,
			      handle_returns_twice_attribute,
			      attr_returns_twice_exclusions },
  { "sentinel",               0, 1, false, true, true, false,
			      handle_sentinel_attribute, NULL },
  { "type generic",           0, 0, false, true, true, false,
			      handle_type_generic_attribute, NULL },
  { "fn spec",	 	      1, 1, false, true, true, false,
			      handle_fnspec_attribute, NULL },
  { "transaction_pure",	      0, 0, false, true, true, false,
			      handle_transaction_pure_attribute, NULL },
  /* For internal use only.  The leading '*' both prevents its usage in
     source code and signals that it may be overridden by machine tables.  */
  { "*tm regparm",            0, 0, false, true, true, false,
			      ignore_attribute, NULL },
  { NULL,                     0, 0, false, false, false, false, NULL, NULL }
};

/* Give the specifications for the format attributes, used by C and all
   descendants.  */

const struct attribute_spec lto_format_attribute_table[] =
{
  /* { name, min_len, max_len, decl_req, type_req, fn_type_req,
       affects_type_identity, handler, exclude } */
  { "format",                 3, 3, false, true,  true, false,
			      handle_format_attribute, NULL },
  { "format_arg",             1, 1, false, true,  true, false,
			      handle_format_arg_attribute, NULL },
  { NULL,                     0, 0, false, false, false, false, NULL, NULL }
};

enum built_in_attribute
{
#define DEF_ATTR_NULL_TREE(ENUM) ENUM,
#define DEF_ATTR_INT(ENUM, VALUE) ENUM,
#define DEF_ATTR_STRING(ENUM, VALUE) ENUM,
#define DEF_ATTR_IDENT(ENUM, STRING) ENUM,
#define DEF_ATTR_TREE_LIST(ENUM, PURPOSE, VALUE, CHAIN) ENUM,
#include "builtin-attrs.def"
#undef DEF_ATTR_NULL_TREE
#undef DEF_ATTR_INT
#undef DEF_ATTR_STRING
#undef DEF_ATTR_IDENT
#undef DEF_ATTR_TREE_LIST
  ATTR_LAST
};

static GTY(()) tree built_in_attributes[(int) ATTR_LAST];

/* Builtin types.  */

enum lto_builtin_type
{
#define DEF_PRIMITIVE_TYPE(NAME, VALUE) NAME,
#define DEF_FUNCTION_TYPE_0(NAME, RETURN) NAME,
#define DEF_FUNCTION_TYPE_1(NAME, RETURN, ARG1) NAME,
#define DEF_FUNCTION_TYPE_2(NAME, RETURN, ARG1, ARG2) NAME,
#define DEF_FUNCTION_TYPE_3(NAME, RETURN, ARG1, ARG2, ARG3) NAME,
#define DEF_FUNCTION_TYPE_4(NAME, RETURN, ARG1, ARG2, ARG3, ARG4) NAME,
#define DEF_FUNCTION_TYPE_5(NAME, RETURN, ARG1, ARG2, ARG3, ARG4, ARG5) NAME,
#define DEF_FUNCTION_TYPE_6(NAME, RETURN, ARG1, ARG2, ARG3, ARG4, ARG5, \
			    ARG6) NAME,
#define DEF_FUNCTION_TYPE_7(NAME, RETURN, ARG1, ARG2, ARG3, ARG4, ARG5, \
			    ARG6, ARG7) NAME,
#define DEF_FUNCTION_TYPE_8(NAME, RETURN, ARG1, ARG2, ARG3, ARG4, ARG5, \
			    ARG6, ARG7, ARG8) NAME,
#define DEF_FUNCTION_TYPE_9(NAME, RETURN, ARG1, ARG2, ARG3, ARG4, ARG5, \
			    ARG6, ARG7, ARG8, ARG9) NAME,
#define DEF_FUNCTION_TYPE_10(NAME, RETURN, ARG1, ARG2, ARG3, ARG4, ARG5, \
			     ARG6, ARG7, ARG8, ARG9, ARG10) NAME,
#define DEF_FUNCTION_TYPE_11(NAME, RETURN, ARG1, ARG2, ARG3, ARG4, ARG5, \
			     ARG6, ARG7, ARG8, ARG9, ARG10, ARG11) NAME,
#define DEF_FUNCTION_TYPE_VAR_0(NAME, RETURN) NAME,
#define DEF_FUNCTION_TYPE_VAR_1(NAME, RETURN, ARG1) NAME,
#define DEF_FUNCTION_TYPE_VAR_2(NAME, RETURN, ARG1, ARG2) NAME,
#define DEF_FUNCTION_TYPE_VAR_3(NAME, RETURN, ARG1, ARG2, ARG3) NAME,
#define DEF_FUNCTION_TYPE_VAR_4(NAME, RETURN, ARG1, ARG2, ARG3, ARG4) NAME,
#define DEF_FUNCTION_TYPE_VAR_5(NAME, RETURN, ARG1, ARG2, ARG3, ARG4, ARG6) \
				NAME,
#define DEF_FUNCTION_TYPE_VAR_6(NAME, RETURN, ARG1, ARG2, ARG3, ARG4, ARG5, \
				 ARG6) NAME,
#define DEF_FUNCTION_TYPE_VAR_7(NAME, RETURN, ARG1, ARG2, ARG3, ARG4, ARG5, \
				ARG6, ARG7) NAME,
#define DEF_POINTER_TYPE(NAME, TYPE) NAME,
#include "builtin-types.def"
#undef DEF_PRIMITIVE_TYPE
#undef DEF_FUNCTION_TYPE_0
#undef DEF_FUNCTION_TYPE_1
#undef DEF_FUNCTION_TYPE_2
#undef DEF_FUNCTION_TYPE_3
#undef DEF_FUNCTION_TYPE_4
#undef DEF_FUNCTION_TYPE_5
#undef DEF_FUNCTION_TYPE_6
#undef DEF_FUNCTION_TYPE_7
#undef DEF_FUNCTION_TYPE_8
#undef DEF_FUNCTION_TYPE_9
#undef DEF_FUNCTION_TYPE_10
#undef DEF_FUNCTION_TYPE_11
#undef DEF_FUNCTION_TYPE_VAR_0
#undef DEF_FUNCTION_TYPE_VAR_1
#undef DEF_FUNCTION_TYPE_VAR_2
#undef DEF_FUNCTION_TYPE_VAR_3
#undef DEF_FUNCTION_TYPE_VAR_4
#undef DEF_FUNCTION_TYPE_VAR_5
#undef DEF_FUNCTION_TYPE_VAR_6
#undef DEF_FUNCTION_TYPE_VAR_7
#undef DEF_POINTER_TYPE
  BT_LAST
};

typedef enum lto_builtin_type builtin_type;

static GTY(()) tree builtin_types[(int) BT_LAST + 1];

static GTY(()) tree string_type_node;
static GTY(()) tree const_string_type_node;
static GTY(()) tree wint_type_node;
static GTY(()) tree intmax_type_node;
static GTY(()) tree uintmax_type_node;
static GTY(()) tree signed_size_type_node;

/* Flags needed to process builtins.def.  */
int flag_isoc94;
int flag_isoc99;
int flag_isoc11;
int flag_isoc2x;

/* Attribute handlers.  */

/* Handle a "noreturn" attribute; arguments as in
   struct attribute_spec.handler.  */

static tree
handle_noreturn_attribute (tree *node, tree ARG_UNUSED (name),
			   tree ARG_UNUSED (args), int ARG_UNUSED (flags),
			   bool * ARG_UNUSED (no_add_attrs))
{
  tree type = TREE_TYPE (*node);

  if (TREE_CODE (*node) == FUNCTION_DECL)
    TREE_THIS_VOLATILE (*node) = 1;
  else if (TREE_CODE (type) == POINTER_TYPE
	   && TREE_CODE (TREE_TYPE (type)) == FUNCTION_TYPE)
    TREE_TYPE (*node)
      = build_pointer_type
	(build_type_variant (TREE_TYPE (type),
			     TYPE_READONLY (TREE_TYPE (type)), 1));
  else
    gcc_unreachable ();

  return NULL_TREE;
}

/* Handle a "leaf" attribute; arguments as in
   struct attribute_spec.handler.  */

static tree
handle_leaf_attribute (tree *node, tree name,
		       tree ARG_UNUSED (args),
		       int ARG_UNUSED (flags), bool *no_add_attrs)
{
  if (TREE_CODE (*node) != FUNCTION_DECL)
    {
      warning (OPT_Wattributes, "%qE attribute ignored", name);
      *no_add_attrs = true;
    }
  if (!TREE_PUBLIC (*node))
    {
      warning (OPT_Wattributes, "%qE attribute has no effect on unit local functions", name);
      *no_add_attrs = true;
    }

  return NULL_TREE;
}

/* Handle a "const" attribute; arguments as in
   struct attribute_spec.handler.  */

static tree
handle_const_attribute (tree *node, tree ARG_UNUSED (name),
			tree ARG_UNUSED (args), int ARG_UNUSED (flags),
			bool * ARG_UNUSED (no_add_attrs))
{
  if (TREE_CODE (*node) != FUNCTION_DECL
      || !fndecl_built_in_p (*node))
    inform (UNKNOWN_LOCATION, "%s:%s: %E: %E", __FILE__, __func__, *node, name);

  tree type = TREE_TYPE (*node);

  /* See FIXME comment on noreturn in c_common_attribute_table.  */
  if (TREE_CODE (*node) == FUNCTION_DECL)
    TREE_READONLY (*node) = 1;
  else if (TREE_CODE (type) == POINTER_TYPE
	   && TREE_CODE (TREE_TYPE (type)) == FUNCTION_TYPE)
    TREE_TYPE (*node)
      = build_pointer_type
	(build_type_variant (TREE_TYPE (type), 1,
			     TREE_THIS_VOLATILE (TREE_TYPE (type))));
  else
    gcc_unreachable ();

  return NULL_TREE;
}


/* Handle a "malloc" attribute; arguments as in
   struct attribute_spec.handler.  */

static tree
handle_malloc_attribute (tree *node, tree ARG_UNUSED (name),
			 tree ARG_UNUSED (args), int ARG_UNUSED (flags),
			 bool * ARG_UNUSED (no_add_attrs))
{
  if (TREE_CODE (*node) == FUNCTION_DECL
      && POINTER_TYPE_P (TREE_TYPE (TREE_TYPE (*node))))
    DECL_IS_MALLOC (*node) = 1;
  else
    gcc_unreachable ();

  return NULL_TREE;
}


/* Handle a "pure" attribute; arguments as in
   struct attribute_spec.handler.  */

static tree
handle_pure_attribute (tree *node, tree ARG_UNUSED (name),
		       tree ARG_UNUSED (args), int ARG_UNUSED (flags),
		       bool * ARG_UNUSED (no_add_attrs))
{
  if (TREE_CODE (*node) == FUNCTION_DECL)
    DECL_PURE_P (*node) = 1;
  else
    gcc_unreachable ();

  return NULL_TREE;
}


/* Handle a "no vops" attribute; arguments as in
   struct attribute_spec.handler.  */

static tree
handle_novops_attribute (tree *node, tree ARG_UNUSED (name),
			 tree ARG_UNUSED (args), int ARG_UNUSED (flags),
			 bool *ARG_UNUSED (no_add_attrs))
{
  gcc_assert (TREE_CODE (*node) == FUNCTION_DECL);
  DECL_IS_NOVOPS (*node) = 1;
  return NULL_TREE;
}


/* Helper for nonnull attribute handling; fetch the operand number
   from the attribute argument list.  */

static bool
get_nonnull_operand (tree arg_num_expr, unsigned HOST_WIDE_INT *valp)
{
  /* Verify the arg number is a constant.  */
  if (!tree_fits_uhwi_p (arg_num_expr))
    return false;

  *valp = TREE_INT_CST_LOW (arg_num_expr);
  return true;
}

/* Handle the "nonnull" attribute.  */

static tree
handle_nonnull_attribute (tree *node, tree ARG_UNUSED (name),
			  tree args, int ARG_UNUSED (flags),
			  bool * ARG_UNUSED (no_add_attrs))
{
  tree type = *node;

  /* If no arguments are specified, all pointer arguments should be
     non-null.  Verify a full prototype is given so that the arguments
     will have the correct types when we actually check them later.
     Avoid diagnosing type-generic built-ins since those have no
     prototype.  */
  if (!args)
    {
      gcc_assert (prototype_p (type)
		  || !TYPE_ATTRIBUTES (type)
		  || lookup_attribute ("type generic", TYPE_ATTRIBUTES (type)));

      return NULL_TREE;
    }

  /* Argument list specified.  Verify that each argument number references
     a pointer argument.  */
  for (; args; args = TREE_CHAIN (args))
    {
      tree argument;
      unsigned HOST_WIDE_INT arg_num = 0, ck_num;

      if (!get_nonnull_operand (TREE_VALUE (args), &arg_num))
	gcc_unreachable ();

      argument = TYPE_ARG_TYPES (type);
      if (argument)
	{
	  for (ck_num = 1; ; ck_num++)
	    {
	      if (!argument || ck_num == arg_num)
		break;
	      argument = TREE_CHAIN (argument);
	    }

	  gcc_assert (argument
		      && TREE_CODE (TREE_VALUE (argument)) == POINTER_TYPE);
	}
    }

  return NULL_TREE;
}


/* Handle a "nothrow" attribute; arguments as in
   struct attribute_spec.handler.  */

static tree
handle_nothrow_attribute (tree *node, tree ARG_UNUSED (name),
			  tree ARG_UNUSED (args), int ARG_UNUSED (flags),
			  bool * ARG_UNUSED (no_add_attrs))
{
  if (TREE_CODE (*node) == FUNCTION_DECL)
    TREE_NOTHROW (*node) = 1;
  else
    gcc_unreachable ();

  return NULL_TREE;
}


/* Handle a "sentinel" attribute.  */

static tree
handle_sentinel_attribute (tree *node, tree ARG_UNUSED (name), tree args,
			   int ARG_UNUSED (flags),
			   bool * ARG_UNUSED (no_add_attrs))
{
  gcc_assert (stdarg_p (*node));

  if (args)
    {
      tree position = TREE_VALUE (args);
      gcc_assert (TREE_CODE (position) == INTEGER_CST);
      if (tree_int_cst_lt (position, integer_zero_node))
	gcc_unreachable ();
    }

  return NULL_TREE;
}

/* Handle a "type_generic" attribute.  */

static tree
handle_type_generic_attribute (tree *node, tree ARG_UNUSED (name),
			       tree ARG_UNUSED (args), int ARG_UNUSED (flags),
			       bool * ARG_UNUSED (no_add_attrs))
{
  /* Ensure we have a function type.  */
  gcc_assert (TREE_CODE (*node) == FUNCTION_TYPE);
  
  /* Ensure we have a variadic function.  */
  gcc_assert (!prototype_p (*node) || stdarg_p (*node));

  return NULL_TREE;
}

/* Handle a "transaction_pure" attribute.  */

static tree
handle_transaction_pure_attribute (tree *node, tree ARG_UNUSED (name),
				   tree ARG_UNUSED (args),
				   int ARG_UNUSED (flags),
				   bool * ARG_UNUSED (no_add_attrs))
{
  /* Ensure we have a function type.  */
  gcc_assert (TREE_CODE (*node) == FUNCTION_TYPE);

  return NULL_TREE;
}

/* Handle a "returns_twice" attribute.  */

static tree
handle_returns_twice_attribute (tree *node, tree ARG_UNUSED (name),
				tree ARG_UNUSED (args),
				int ARG_UNUSED (flags),
				bool * ARG_UNUSED (no_add_attrs))
{
  gcc_assert (TREE_CODE (*node) == FUNCTION_DECL);

  DECL_IS_RETURNS_TWICE (*node) = 1;

  return NULL_TREE;
}

static tree
handle_patchable_function_entry_attribute (tree *, tree, tree, int, bool *)
{
  /* Nothing to be done here.  */
  return NULL_TREE;
}

/* Ignore the given attribute.  Used when this attribute may be usefully
   overridden by the target, but is not used generically.  */

static tree
ignore_attribute (tree * ARG_UNUSED (node), tree ARG_UNUSED (name),
		  tree ARG_UNUSED (args), int ARG_UNUSED (flags),
		  bool *no_add_attrs)
{
  *no_add_attrs = true;
  return NULL_TREE;
}

/* Handle a "format" attribute; arguments as in
   struct attribute_spec.handler.  */

static tree
handle_format_attribute (tree * ARG_UNUSED (node), tree ARG_UNUSED (name),
			 tree ARG_UNUSED (args), int ARG_UNUSED (flags),
			 bool *no_add_attrs)
{
  *no_add_attrs = true;
  return NULL_TREE;
}


/* Handle a "format_arg" attribute; arguments as in
   struct attribute_spec.handler.  */

tree
handle_format_arg_attribute (tree * ARG_UNUSED (node), tree ARG_UNUSED (name),
			     tree ARG_UNUSED (args), int ARG_UNUSED (flags),
			     bool *no_add_attrs)
{
  *no_add_attrs = true;
  return NULL_TREE;
}


/* Handle a "fn spec" attribute; arguments as in
   struct attribute_spec.handler.  */

static tree
handle_fnspec_attribute (tree *node ATTRIBUTE_UNUSED, tree ARG_UNUSED (name),
			 tree args, int ARG_UNUSED (flags),
			 bool *no_add_attrs ATTRIBUTE_UNUSED)
{
  gcc_assert (args
	      && TREE_CODE (TREE_VALUE (args)) == STRING_CST
	      && !TREE_CHAIN (args));
  return NULL_TREE;
}

/* Cribbed from c-common.c.  */

static void
def_fn_type (builtin_type def, builtin_type ret, bool var, int n, ...)
{
  tree t;
  tree *args = XALLOCAVEC (tree, n);
  va_list list;
  int i;
  bool err = false;

  va_start (list, n);
  for (i = 0; i < n; ++i)
    {
      builtin_type a = (builtin_type) va_arg (list, int);
      t = builtin_types[a];
      if (t == error_mark_node)
	err = true;
      args[i] = t;
    }
  va_end (list);

  t = builtin_types[ret];
  if (err)
    t = error_mark_node;
  if (t == error_mark_node)
    ;
  else if (var)
    t = build_varargs_function_type_array (t, n, args);
  else
    t = build_function_type_array (t, n, args);

  builtin_types[def] = t;
}

/* Used to help initialize the builtin-types.def table.  When a type of
   the correct size doesn't exist, use error_mark_node instead of NULL.
   The later results in segfaults even when a decl using the type doesn't
   get invoked.  */

static tree
builtin_type_for_size (int size, bool unsignedp)
{
  tree type = lang_hooks.types.type_for_size (size, unsignedp);
  return type ? type : error_mark_node;
}

/* Support for DEF_BUILTIN.  */

static void
def_builtin_1 (enum built_in_function fncode, const char *name,
	       enum built_in_class fnclass, tree fntype, tree libtype,
	       bool both_p, bool fallback_p, bool nonansi_p,
	       tree fnattrs, bool implicit_p)
{
  tree decl;
  const char *libname;

  if (fntype == error_mark_node)
    return;

  libname = name + strlen ("__builtin_");
  decl = add_builtin_function (name, fntype, fncode, fnclass,
			       (fallback_p ? libname : NULL),
			       fnattrs);

  if (both_p
      && !flag_no_builtin
      && !(nonansi_p && flag_no_nonansi_builtin))
    add_builtin_function (libname, libtype, fncode, fnclass,
			  NULL, fnattrs);

  set_builtin_decl (fncode, decl, implicit_p);
}


/* Initialize the attribute table for all the supported builtins.  */

static void
lto_init_attributes (void)
{
  /* Fill in the built_in_attributes array.  */
#define DEF_ATTR_NULL_TREE(ENUM)				\
  built_in_attributes[(int) ENUM] = NULL_TREE;
#define DEF_ATTR_INT(ENUM, VALUE)				\
  built_in_attributes[(int) ENUM] = build_int_cst (NULL_TREE, VALUE);
#define DEF_ATTR_STRING(ENUM, VALUE)				\
  built_in_attributes[(int) ENUM] = build_string (strlen (VALUE), VALUE);
#define DEF_ATTR_IDENT(ENUM, STRING)				\
  built_in_attributes[(int) ENUM] = get_identifier (STRING);
#define DEF_ATTR_TREE_LIST(ENUM, PURPOSE, VALUE, CHAIN)	\
  built_in_attributes[(int) ENUM]			\
    = tree_cons (built_in_attributes[(int) PURPOSE],	\
		 built_in_attributes[(int) VALUE],	\
		 built_in_attributes[(int) CHAIN]);
#include "builtin-attrs.def"
#undef DEF_ATTR_NULL_TREE
#undef DEF_ATTR_INT
#undef DEF_ATTR_STRING
#undef DEF_ATTR_IDENT
#undef DEF_ATTR_TREE_LIST
}

/* Create builtin types and functions.  VA_LIST_REF_TYPE_NODE and
   VA_LIST_ARG_TYPE_NODE are used in builtin-types.def.  */

static void
lto_define_builtins (tree va_list_ref_type_node ATTRIBUTE_UNUSED,
		     tree va_list_arg_type_node ATTRIBUTE_UNUSED)
{
#define DEF_PRIMITIVE_TYPE(ENUM, VALUE) \
  builtin_types[ENUM] = VALUE;
#define DEF_FUNCTION_TYPE_0(ENUM, RETURN) \
  def_fn_type (ENUM, RETURN, 0, 0);
#define DEF_FUNCTION_TYPE_1(ENUM, RETURN, ARG1) \
  def_fn_type (ENUM, RETURN, 0, 1, ARG1);
#define DEF_FUNCTION_TYPE_2(ENUM, RETURN, ARG1, ARG2) \
  def_fn_type (ENUM, RETURN, 0, 2, ARG1, ARG2);
#define DEF_FUNCTION_TYPE_3(ENUM, RETURN, ARG1, ARG2, ARG3) \
  def_fn_type (ENUM, RETURN, 0, 3, ARG1, ARG2, ARG3);
#define DEF_FUNCTION_TYPE_4(ENUM, RETURN, ARG1, ARG2, ARG3, ARG4) \
  def_fn_type (ENUM, RETURN, 0, 4, ARG1, ARG2, ARG3, ARG4);
#define DEF_FUNCTION_TYPE_5(ENUM, RETURN, ARG1, ARG2, ARG3, ARG4, ARG5)	\
  def_fn_type (ENUM, RETURN, 0, 5, ARG1, ARG2, ARG3, ARG4, ARG5);
#define DEF_FUNCTION_TYPE_6(ENUM, RETURN, ARG1, ARG2, ARG3, ARG4, ARG5, \
			    ARG6)					\
  def_fn_type (ENUM, RETURN, 0, 6, ARG1, ARG2, ARG3, ARG4, ARG5, ARG6);
#define DEF_FUNCTION_TYPE_7(ENUM, RETURN, ARG1, ARG2, ARG3, ARG4, ARG5, \
			    ARG6, ARG7)					\
  def_fn_type (ENUM, RETURN, 0, 7, ARG1, ARG2, ARG3, ARG4, ARG5, ARG6, ARG7);
#define DEF_FUNCTION_TYPE_8(ENUM, RETURN, ARG1, ARG2, ARG3, ARG4, ARG5, \
			    ARG6, ARG7, ARG8)				\
  def_fn_type (ENUM, RETURN, 0, 8, ARG1, ARG2, ARG3, ARG4, ARG5, ARG6,	\
	       ARG7, ARG8);
#define DEF_FUNCTION_TYPE_9(ENUM, RETURN, ARG1, ARG2, ARG3, ARG4, ARG5, \
			    ARG6, ARG7, ARG8, ARG9)			\
  def_fn_type (ENUM, RETURN, 0, 9, ARG1, ARG2, ARG3, ARG4, ARG5, ARG6,	\
	       ARG7, ARG8, ARG9);
#define DEF_FUNCTION_TYPE_10(ENUM, RETURN, ARG1, ARG2, ARG3, ARG4, ARG5, \
			     ARG6, ARG7, ARG8, ARG9, ARG10)		 \
  def_fn_type (ENUM, RETURN, 0, 10, ARG1, ARG2, ARG3, ARG4, ARG5, ARG6,	 \
	       ARG7, ARG8, ARG9, ARG10);
#define DEF_FUNCTION_TYPE_11(ENUM, RETURN, ARG1, ARG2, ARG3, ARG4, ARG5, \
			     ARG6, ARG7, ARG8, ARG9, ARG10, ARG11)	 \
  def_fn_type (ENUM, RETURN, 0, 11, ARG1, ARG2, ARG3, ARG4, ARG5, ARG6,	 \
	       ARG7, ARG8, ARG9, ARG10, ARG11);
#define DEF_FUNCTION_TYPE_VAR_0(ENUM, RETURN) \
  def_fn_type (ENUM, RETURN, 1, 0);
#define DEF_FUNCTION_TYPE_VAR_1(ENUM, RETURN, ARG1) \
  def_fn_type (ENUM, RETURN, 1, 1, ARG1);
#define DEF_FUNCTION_TYPE_VAR_2(ENUM, RETURN, ARG1, ARG2) \
  def_fn_type (ENUM, RETURN, 1, 2, ARG1, ARG2);
#define DEF_FUNCTION_TYPE_VAR_3(ENUM, RETURN, ARG1, ARG2, ARG3) \
  def_fn_type (ENUM, RETURN, 1, 3, ARG1, ARG2, ARG3);
#define DEF_FUNCTION_TYPE_VAR_4(ENUM, RETURN, ARG1, ARG2, ARG3, ARG4) \
  def_fn_type (ENUM, RETURN, 1, 4, ARG1, ARG2, ARG3, ARG4);
#define DEF_FUNCTION_TYPE_VAR_5(ENUM, RETURN, ARG1, ARG2, ARG3, ARG4, ARG5) \
  def_fn_type (ENUM, RETURN, 1, 5, ARG1, ARG2, ARG3, ARG4, ARG5);
#define DEF_FUNCTION_TYPE_VAR_6(ENUM, RETURN, ARG1, ARG2, ARG3, ARG4, ARG5, \
				 ARG6)	\
  def_fn_type (ENUM, RETURN, 1, 6, ARG1, ARG2, ARG3, ARG4, ARG5, ARG6);
#define DEF_FUNCTION_TYPE_VAR_7(ENUM, RETURN, ARG1, ARG2, ARG3, ARG4, ARG5, \
				ARG6, ARG7)				\
  def_fn_type (ENUM, RETURN, 1, 7, ARG1, ARG2, ARG3, ARG4, ARG5, ARG6, ARG7);
#define DEF_POINTER_TYPE(ENUM, TYPE) \
  builtin_types[(int) ENUM] = build_pointer_type (builtin_types[(int) TYPE]);

#include "builtin-types.def"

#undef DEF_PRIMITIVE_TYPE
#undef DEF_FUNCTION_TYPE_0
#undef DEF_FUNCTION_TYPE_1
#undef DEF_FUNCTION_TYPE_2
#undef DEF_FUNCTION_TYPE_3
#undef DEF_FUNCTION_TYPE_4
#undef DEF_FUNCTION_TYPE_5
#undef DEF_FUNCTION_TYPE_6
#undef DEF_FUNCTION_TYPE_7
#undef DEF_FUNCTION_TYPE_8
#undef DEF_FUNCTION_TYPE_9
#undef DEF_FUNCTION_TYPE_10
#undef DEF_FUNCTION_TYPE_11
#undef DEF_FUNCTION_TYPE_VAR_0
#undef DEF_FUNCTION_TYPE_VAR_1
#undef DEF_FUNCTION_TYPE_VAR_2
#undef DEF_FUNCTION_TYPE_VAR_3
#undef DEF_FUNCTION_TYPE_VAR_4
#undef DEF_FUNCTION_TYPE_VAR_5
#undef DEF_FUNCTION_TYPE_VAR_6
#undef DEF_FUNCTION_TYPE_VAR_7
#undef DEF_POINTER_TYPE
  builtin_types[(int) BT_LAST] = NULL_TREE;

  lto_init_attributes ();

#define DEF_BUILTIN(ENUM, NAME, CLASS, TYPE, LIBTYPE, BOTH_P, FALLBACK_P,\
		    NONANSI_P, ATTRS, IMPLICIT, COND)			\
    if (NAME && COND)							\
      def_builtin_1 (ENUM, NAME, CLASS, builtin_types[(int) TYPE],	\
		     builtin_types[(int) LIBTYPE], BOTH_P, FALLBACK_P,	\
		     NONANSI_P, built_in_attributes[(int) ATTRS], IMPLICIT);
#include "builtins.def"
}

static GTY(()) tree registered_builtin_types;

/* Language hooks.  */

static bool
lto_complain_wrong_lang_p (const struct cl_option *option ATTRIBUTE_UNUSED)
{
  /* The LTO front end inherits all the options from the first front
     end that was used.  However, not all the original front end
     options make sense in LTO.

     A real solution would be to filter this in collect2, but collect2
     does not have access to all the option attributes to know what to
     filter.  So, in lto1 we silently accept inherited flags and do
     nothing about it.  */
  return false;
}

static void
lto_init_options_struct (struct gcc_options *opts)
{
  /* By default, C99-like requirements for complex multiply and divide.
     ???  Until the complex method is encoded in the IL this is the only
     safe choice.  This will pessimize Fortran code with LTO unless
     people specify a complex method manually or use -ffast-math.  */
  opts->x_flag_complex_method = 2;
}

/* Handle command-line option SCODE.  If the option takes an argument, it is
   stored in ARG, which is otherwise NULL.  VALUE holds either a numerical
   argument or a binary value indicating whether the positive or negative form
   of the option was supplied.  */

const char *resolution_file_name;
static bool
lto_handle_option (size_t scode, const char *arg,
		   HOST_WIDE_INT value ATTRIBUTE_UNUSED,
		   int kind ATTRIBUTE_UNUSED,
		   location_t loc ATTRIBUTE_UNUSED,
		   const struct cl_option_handlers *handlers ATTRIBUTE_UNUSED)
{
  enum opt_code code = (enum opt_code) scode;
  bool result = true;

  switch (code)
    {
    case OPT_fresolution_:
      resolution_file_name = arg;
      break;

    case OPT_Wabi:
      warn_psabi = value;
      break;

    case OPT_fwpa:
      flag_wpa = value ? "" : NULL;
      break;

    default:
      break;
    }

  return result;
}

/* Perform post-option processing.  Does additional initialization based on
   command-line options.  PFILENAME is the main input filename.  Returns false
   to enable subsequent back-end initialization.  */

static bool
lto_post_options (const char **pfilename ATTRIBUTE_UNUSED)
{
  /* -fltrans and -fwpa are mutually exclusive.  Check for that here.  */
  if (flag_wpa && flag_ltrans)
    error ("%<-fwpa%> and %<-fltrans%> are mutually exclusive");

  if (flag_ltrans)
    {
      flag_generate_lto = 0;

      /* During LTRANS, we are not looking at the whole program, only
	 a subset of the whole callgraph.  */
      flag_whole_program = 0;
    }

  if (flag_wpa)
    flag_generate_lto = 1;

  /* Initialize the codegen flags according to the output type.  */
  switch (flag_lto_linker_output)
    {
    case LTO_LINKER_OUTPUT_REL: /* .o: incremental link producing LTO IL  */
      /* Configure compiler same way as normal frontend would do with -flto:
	 this way we read the trees (declarations & types), symbol table,
	 optimization summaries and link them. Subsequently we output new LTO
	 file.  */
      flag_lto = "";
      flag_incremental_link = INCREMENTAL_LINK_LTO;
<<<<<<< HEAD
      flag_whole_program = 0;
      flag_wpa = 0;
      flag_generate_lto = 1;
      /* It would be cool to produce .o file directly, but our current
	 simple objects does not contain the lto symbol markers.  Go the slow
	 way through the asm file.  */
      lang_hooks.lto.begin_section = lhd_begin_section;
      lang_hooks.lto.append_data = lhd_append_data;
      lang_hooks.lto.end_section = lhd_end_section;
      if (flag_ltrans)
	error ("%<-flinker-output=rel%> and %<-fltrans%> are mutually "
	       "exclussive");
      break;

    case LTO_LINKER_OUTPUT_NOLTOREL: /* .o: incremental link producing asm  */
      flag_whole_program = 0;
=======
      flag_whole_program = 0;
      flag_wpa = 0;
      flag_generate_lto = 1;
      /* It would be cool to produce .o file directly, but our current
	 simple objects does not contain the lto symbol markers.  Go the slow
	 way through the asm file.  */
      lang_hooks.lto.begin_section = lhd_begin_section;
      lang_hooks.lto.append_data = lhd_append_data;
      lang_hooks.lto.end_section = lhd_end_section;
      if (flag_ltrans)
	error ("%<-flinker-output=rel%> and %<-fltrans%> are mutually "
	       "exclussive");
      break;

    case LTO_LINKER_OUTPUT_NOLTOREL: /* .o: incremental link producing asm  */
      flag_whole_program = 0;
>>>>>>> 9e014010
      flag_incremental_link = INCREMENTAL_LINK_NOLTO;
      break;

    case LTO_LINKER_OUTPUT_DYN: /* .so: PID library */
      /* On some targets, like i386 it makes sense to build PIC library wihout
	 -fpic for performance reasons.  So no need to adjust flags.  */
      break;

    case LTO_LINKER_OUTPUT_PIE: /* PIE binary */
      /* If -fPIC or -fPIE was used at compile time, be sure that
         flag_pie is 2.  */
      flag_pie = MAX (flag_pie, flag_pic);
      flag_pic = flag_pie;
      flag_shlib = 0;
      break;

    case LTO_LINKER_OUTPUT_EXEC: /* Normal executable */
      flag_pic = 0;
      flag_pie = 0;
      flag_shlib = 0;
      break;

    case LTO_LINKER_OUTPUT_UNKNOWN:
      break;
    }

  /* Excess precision other than "fast" requires front-end
     support.  */
  if (flag_excess_precision == EXCESS_PRECISION_DEFAULT)
    flag_excess_precision = EXCESS_PRECISION_FAST;

  /* When partitioning, we can tear appart STRING_CSTs uses from the same
     TU into multiple partitions.  Without constant merging the constants
     might not be equal at runtime.  See PR50199.  */
  if (!flag_merge_constants)
    flag_merge_constants = 1;

  /* Initialize the compiler back end.  */
  return false;
}

/* Return a data type that has machine mode MODE.
   If the mode is an integer,
   then UNSIGNEDP selects between signed and unsigned types.
   If the mode is a fixed-point mode,
   then UNSIGNEDP selects between saturating and nonsaturating types.  */

static tree
lto_type_for_mode (machine_mode mode, int unsigned_p)
{
  tree t;
  int i;

  if (mode == TYPE_MODE (integer_type_node))
    return unsigned_p ? unsigned_type_node : integer_type_node;

  if (mode == TYPE_MODE (signed_char_type_node))
    return unsigned_p ? unsigned_char_type_node : signed_char_type_node;

  if (mode == TYPE_MODE (short_integer_type_node))
    return unsigned_p ? short_unsigned_type_node : short_integer_type_node;

  if (mode == TYPE_MODE (long_integer_type_node))
    return unsigned_p ? long_unsigned_type_node : long_integer_type_node;

  if (mode == TYPE_MODE (long_long_integer_type_node))
    return unsigned_p ? long_long_unsigned_type_node : long_long_integer_type_node;

  for (i = 0; i < NUM_INT_N_ENTS; i ++)
    if (int_n_enabled_p[i]
	&& mode == int_n_data[i].m)
      return (unsigned_p ? int_n_trees[i].unsigned_type
	      : int_n_trees[i].signed_type);

  if (mode == QImode)
    return unsigned_p ? unsigned_intQI_type_node : intQI_type_node;

  if (mode == HImode)
    return unsigned_p ? unsigned_intHI_type_node : intHI_type_node;

  if (mode == SImode)
    return unsigned_p ? unsigned_intSI_type_node : intSI_type_node;

  if (mode == DImode)
    return unsigned_p ? unsigned_intDI_type_node : intDI_type_node;

#if HOST_BITS_PER_WIDE_INT >= 64
  if (mode == TYPE_MODE (intTI_type_node))
    return unsigned_p ? unsigned_intTI_type_node : intTI_type_node;
#endif

  if (mode == TYPE_MODE (float_type_node))
    return float_type_node;

  if (mode == TYPE_MODE (double_type_node))
    return double_type_node;

  if (mode == TYPE_MODE (long_double_type_node))
    return long_double_type_node;

  if (mode == TYPE_MODE (void_type_node))
    return void_type_node;

  if (mode == TYPE_MODE (build_pointer_type (char_type_node))
      || mode == TYPE_MODE (build_pointer_type (integer_type_node)))
    {
      unsigned int precision
	= GET_MODE_PRECISION (as_a <scalar_int_mode> (mode));
      return (unsigned_p
	      ? make_unsigned_type (precision)
	      : make_signed_type (precision));
    }

  if (COMPLEX_MODE_P (mode))
    {
      machine_mode inner_mode;
      tree inner_type;

      if (mode == TYPE_MODE (complex_float_type_node))
	return complex_float_type_node;
      if (mode == TYPE_MODE (complex_double_type_node))
	return complex_double_type_node;
      if (mode == TYPE_MODE (complex_long_double_type_node))
	return complex_long_double_type_node;

      if (mode == TYPE_MODE (complex_integer_type_node) && !unsigned_p)
	return complex_integer_type_node;

      inner_mode = GET_MODE_INNER (mode);
      inner_type = lto_type_for_mode (inner_mode, unsigned_p);
      if (inner_type != NULL_TREE)
	return build_complex_type (inner_type);
    }
  else if (GET_MODE_CLASS (mode) == MODE_VECTOR_BOOL
	   && valid_vector_subparts_p (GET_MODE_NUNITS (mode)))
    {
      unsigned int elem_bits = vector_element_size (GET_MODE_BITSIZE (mode),
						    GET_MODE_NUNITS (mode));
      tree bool_type = build_nonstandard_boolean_type (elem_bits);
      return build_vector_type_for_mode (bool_type, mode);
    }
  else if (VECTOR_MODE_P (mode)
	   && valid_vector_subparts_p (GET_MODE_NUNITS (mode)))
    {
      machine_mode inner_mode = GET_MODE_INNER (mode);
      tree inner_type = lto_type_for_mode (inner_mode, unsigned_p);
      if (inner_type != NULL_TREE)
	return build_vector_type_for_mode (inner_type, mode);
    }

  if (dfloat32_type_node != NULL_TREE
      && mode == TYPE_MODE (dfloat32_type_node))
    return dfloat32_type_node;
  if (dfloat64_type_node != NULL_TREE
      && mode == TYPE_MODE (dfloat64_type_node))
    return dfloat64_type_node;
  if (dfloat128_type_node != NULL_TREE
      && mode == TYPE_MODE (dfloat128_type_node))
    return dfloat128_type_node;

  if (ALL_SCALAR_FIXED_POINT_MODE_P (mode))
    {
      if (mode == TYPE_MODE (short_fract_type_node))
	return unsigned_p ? sat_short_fract_type_node : short_fract_type_node;
      if (mode == TYPE_MODE (fract_type_node))
	return unsigned_p ? sat_fract_type_node : fract_type_node;
      if (mode == TYPE_MODE (long_fract_type_node))
	return unsigned_p ? sat_long_fract_type_node : long_fract_type_node;
      if (mode == TYPE_MODE (long_long_fract_type_node))
	return unsigned_p ? sat_long_long_fract_type_node
			 : long_long_fract_type_node;

      if (mode == TYPE_MODE (unsigned_short_fract_type_node))
	return unsigned_p ? sat_unsigned_short_fract_type_node
			 : unsigned_short_fract_type_node;
      if (mode == TYPE_MODE (unsigned_fract_type_node))
	return unsigned_p ? sat_unsigned_fract_type_node
			 : unsigned_fract_type_node;
      if (mode == TYPE_MODE (unsigned_long_fract_type_node))
	return unsigned_p ? sat_unsigned_long_fract_type_node
			 : unsigned_long_fract_type_node;
      if (mode == TYPE_MODE (unsigned_long_long_fract_type_node))
	return unsigned_p ? sat_unsigned_long_long_fract_type_node
			 : unsigned_long_long_fract_type_node;

      if (mode == TYPE_MODE (short_accum_type_node))
	return unsigned_p ? sat_short_accum_type_node : short_accum_type_node;
      if (mode == TYPE_MODE (accum_type_node))
	return unsigned_p ? sat_accum_type_node : accum_type_node;
      if (mode == TYPE_MODE (long_accum_type_node))
	return unsigned_p ? sat_long_accum_type_node : long_accum_type_node;
      if (mode == TYPE_MODE (long_long_accum_type_node))
	return unsigned_p ? sat_long_long_accum_type_node
			 : long_long_accum_type_node;

      if (mode == TYPE_MODE (unsigned_short_accum_type_node))
	return unsigned_p ? sat_unsigned_short_accum_type_node
			 : unsigned_short_accum_type_node;
      if (mode == TYPE_MODE (unsigned_accum_type_node))
	return unsigned_p ? sat_unsigned_accum_type_node
			 : unsigned_accum_type_node;
      if (mode == TYPE_MODE (unsigned_long_accum_type_node))
	return unsigned_p ? sat_unsigned_long_accum_type_node
			 : unsigned_long_accum_type_node;
      if (mode == TYPE_MODE (unsigned_long_long_accum_type_node))
	return unsigned_p ? sat_unsigned_long_long_accum_type_node
			 : unsigned_long_long_accum_type_node;

      if (mode == QQmode)
	return unsigned_p ? sat_qq_type_node : qq_type_node;
      if (mode == HQmode)
	return unsigned_p ? sat_hq_type_node : hq_type_node;
      if (mode == SQmode)
	return unsigned_p ? sat_sq_type_node : sq_type_node;
      if (mode == DQmode)
	return unsigned_p ? sat_dq_type_node : dq_type_node;
      if (mode == TQmode)
	return unsigned_p ? sat_tq_type_node : tq_type_node;

      if (mode == UQQmode)
	return unsigned_p ? sat_uqq_type_node : uqq_type_node;
      if (mode == UHQmode)
	return unsigned_p ? sat_uhq_type_node : uhq_type_node;
      if (mode == USQmode)
	return unsigned_p ? sat_usq_type_node : usq_type_node;
      if (mode == UDQmode)
	return unsigned_p ? sat_udq_type_node : udq_type_node;
      if (mode == UTQmode)
	return unsigned_p ? sat_utq_type_node : utq_type_node;

      if (mode == HAmode)
	return unsigned_p ? sat_ha_type_node : ha_type_node;
      if (mode == SAmode)
	return unsigned_p ? sat_sa_type_node : sa_type_node;
      if (mode == DAmode)
	return unsigned_p ? sat_da_type_node : da_type_node;
      if (mode == TAmode)
	return unsigned_p ? sat_ta_type_node : ta_type_node;

      if (mode == UHAmode)
	return unsigned_p ? sat_uha_type_node : uha_type_node;
      if (mode == USAmode)
	return unsigned_p ? sat_usa_type_node : usa_type_node;
      if (mode == UDAmode)
	return unsigned_p ? sat_uda_type_node : uda_type_node;
      if (mode == UTAmode)
	return unsigned_p ? sat_uta_type_node : uta_type_node;
    }

  for (t = registered_builtin_types; t; t = TREE_CHAIN (t))
    if (TYPE_MODE (TREE_VALUE (t)) == mode)
      return TREE_VALUE (t);

  return NULL_TREE;
}

/* Return true if we are in the global binding level.  */

static bool
lto_global_bindings_p (void)
{
  return cfun == NULL;
}

static void
lto_set_decl_assembler_name (tree decl)
{
  /* This is almost the same as lhd_set_decl_assembler_name, except that
     we need to uniquify file-scope names, even if they are not
     TREE_PUBLIC, to avoid conflicts between individual files.  */
  tree id;

  if (TREE_PUBLIC (decl))
    id = targetm.mangle_decl_assembler_name (decl, DECL_NAME (decl));
  else
    {
      const char *name = IDENTIFIER_POINTER (DECL_NAME (decl));
      char *label;
      static unsigned long num;

      ASM_FORMAT_PRIVATE_NAME (label, name, num++);
      id = get_identifier (label);
    }

  SET_DECL_ASSEMBLER_NAME (decl, id);
}

static tree
lto_pushdecl (tree t ATTRIBUTE_UNUSED)
{
  /* Do nothing, since we get all information from DWARF and LTO
     sections.  */
  return NULL_TREE;
}

static tree
lto_getdecls (void)
{
  /* We have our own write_globals langhook, hence the getdecls
     langhook shouldn't be used, except by dbxout.c, so we can't
     just abort here.  */
  return NULL_TREE;
}

static tree
lto_builtin_function (tree decl)
{
  return decl;
}

static void
lto_register_builtin_type (tree type, const char *name)
{
  tree decl;

  if (!TYPE_NAME (type))
    {
      decl = build_decl (UNKNOWN_LOCATION, TYPE_DECL,
			 get_identifier (name), type);
      DECL_ARTIFICIAL (decl) = 1;
      TYPE_NAME (type) = decl;
    }

  registered_builtin_types = tree_cons (0, type, registered_builtin_types);
}

/* Build nodes that would have be created by the C front-end; necessary
   for including builtin-types.def and ultimately builtins.def.  */

static void
lto_build_c_type_nodes (void)
{
  gcc_assert (void_type_node);

  void_list_node = build_tree_list (NULL_TREE, void_type_node);
  string_type_node = build_pointer_type (char_type_node);
  const_string_type_node
    = build_pointer_type (build_qualified_type (char_type_node, TYPE_QUAL_CONST));

  if (strcmp (SIZE_TYPE, "unsigned int") == 0)
    {
      intmax_type_node = integer_type_node;
      uintmax_type_node = unsigned_type_node;
      signed_size_type_node = integer_type_node;
    }
  else if (strcmp (SIZE_TYPE, "long unsigned int") == 0)
    {
      intmax_type_node = long_integer_type_node;
      uintmax_type_node = long_unsigned_type_node;
      signed_size_type_node = long_integer_type_node;
    }
  else if (strcmp (SIZE_TYPE, "long long unsigned int") == 0)
    {
      intmax_type_node = long_long_integer_type_node;
      uintmax_type_node = long_long_unsigned_type_node;
      signed_size_type_node = long_long_integer_type_node;
    }
  else
    {
      int i;

      signed_size_type_node = NULL_TREE;
      for (i = 0; i < NUM_INT_N_ENTS; i++)
	if (int_n_enabled_p[i])
	  {
	    char name[50], altname[50];
	    sprintf (name, "__int%d unsigned", int_n_data[i].bitsize);
	    sprintf (altname, "__int%d__ unsigned", int_n_data[i].bitsize);

	    if (strcmp (name, SIZE_TYPE) == 0
		|| strcmp (altname, SIZE_TYPE) == 0)
	      {
		intmax_type_node = int_n_trees[i].signed_type;
		uintmax_type_node = int_n_trees[i].unsigned_type;
		signed_size_type_node = int_n_trees[i].signed_type;
	      }
	  }
      if (signed_size_type_node == NULL_TREE)
	gcc_unreachable ();
    }

  wint_type_node = unsigned_type_node;
  pid_type_node = integer_type_node;
}

/* Perform LTO-specific initialization.  */

static bool
lto_init (void)
{
  int i;

  /* Initialize LTO-specific data structures.  */
  in_lto_p = true;

  /* We need to generate LTO if running in WPA mode.  */
  flag_generate_lto = (flag_incremental_link == INCREMENTAL_LINK_LTO
		       || flag_wpa != NULL);

  /* Create the basic integer types.  */
  build_common_tree_nodes (flag_signed_char);

  /* The global tree for the main identifier is filled in by
     language-specific front-end initialization that is not run in the
     LTO back-end.  It appears that all languages that perform such
     initialization currently do so in the same way, so we do it here.  */
  if (main_identifier_node == NULL_TREE)
    main_identifier_node = get_identifier ("main");

  /* In the C++ front-end, fileptr_type_node is defined as a variant
     copy of ptr_type_node, rather than ptr_node itself.  The
     distinction should only be relevant to the front-end, so we
     always use the C definition here in lto1.
     Likewise for const struct tm*.  */
  for (unsigned i = 0;
       i < sizeof (builtin_structptr_types) / sizeof (builtin_structptr_type);
       ++i)
    {
      gcc_assert (builtin_structptr_types[i].node
		  == builtin_structptr_types[i].base);
      gcc_assert (TYPE_MAIN_VARIANT (builtin_structptr_types[i].node)
		  == builtin_structptr_types[i].base);
    }

  lto_build_c_type_nodes ();
  gcc_assert (va_list_type_node);

  if (TREE_CODE (va_list_type_node) == ARRAY_TYPE)
    {
      tree x = build_pointer_type (TREE_TYPE (va_list_type_node));
      lto_define_builtins (x, x);
    }
  else
    {
      lto_define_builtins (build_reference_type (va_list_type_node),
			   va_list_type_node);
    }

  targetm.init_builtins ();
  build_common_builtin_nodes ();

  /* Assign names to the builtin types, otherwise they'll end up
     as __unknown__ in debug info.
     ???  We simply need to stop pre-seeding the streamer cache.
     Below is modeled after from c-common.c:c_common_nodes_and_builtins  */
#define NAME_TYPE(t,n) \
  if (t) \
    TYPE_NAME (t) = build_decl (UNKNOWN_LOCATION, TYPE_DECL, \
			        get_identifier (n), t)
  NAME_TYPE (integer_type_node, "int");
  NAME_TYPE (char_type_node, "char");
  NAME_TYPE (long_integer_type_node, "long int");
  NAME_TYPE (unsigned_type_node, "unsigned int");
  NAME_TYPE (long_unsigned_type_node, "long unsigned int");
  NAME_TYPE (long_long_integer_type_node, "long long int");
  NAME_TYPE (long_long_unsigned_type_node, "long long unsigned int");
  NAME_TYPE (short_integer_type_node, "short int");
  NAME_TYPE (short_unsigned_type_node, "short unsigned int");
  if (signed_char_type_node != char_type_node)
    NAME_TYPE (signed_char_type_node, "signed char");
  if (unsigned_char_type_node != char_type_node)
    NAME_TYPE (unsigned_char_type_node, "unsigned char");
  NAME_TYPE (float_type_node, "float");
  NAME_TYPE (double_type_node, "double");
  NAME_TYPE (long_double_type_node, "long double");
  NAME_TYPE (void_type_node, "void");
  NAME_TYPE (boolean_type_node, "bool");
  NAME_TYPE (complex_float_type_node, "complex float");
  NAME_TYPE (complex_double_type_node, "complex double");
  NAME_TYPE (complex_long_double_type_node, "complex long double");
  for (i = 0; i < NUM_INT_N_ENTS; i++)
    if (int_n_enabled_p[i])
      {
	char name[50];
	sprintf (name, "__int%d", int_n_data[i].bitsize);
	NAME_TYPE (int_n_trees[i].signed_type, name);
      }
#undef NAME_TYPE

  return true;
}

/* Register c++-specific dumps.  */

void
lto_register_dumps (gcc::dump_manager *dumps)
{
  lto_link_dump_id = dumps->dump_register
    (".lto-link", "ipa-lto-link", "ipa-lto-link",
     DK_ipa, OPTGROUP_NONE, false);
  decl_merge_dump_id = dumps->dump_register
    (".lto-decl-merge", "ipa-lto-decl-merge", "ipa-lto-decl-merge",
     DK_ipa, OPTGROUP_NONE, false);
  partition_dump_id = dumps->dump_register
    (".lto-partition", "ipa-lto-partition", "ipa-lto-partition",
     DK_ipa, OPTGROUP_NONE, false);
}


/* Initialize tree structures required by the LTO front end.  */

static void lto_init_ts (void)
{
  tree_contains_struct[NAMESPACE_DECL][TS_DECL_MINIMAL] = 1;
}

#undef LANG_HOOKS_NAME
#define LANG_HOOKS_NAME "GNU GIMPLE"
#undef LANG_HOOKS_OPTION_LANG_MASK
#define LANG_HOOKS_OPTION_LANG_MASK lto_option_lang_mask
#undef LANG_HOOKS_COMPLAIN_WRONG_LANG_P
#define LANG_HOOKS_COMPLAIN_WRONG_LANG_P lto_complain_wrong_lang_p
#undef LANG_HOOKS_INIT_OPTIONS_STRUCT
#define LANG_HOOKS_INIT_OPTIONS_STRUCT lto_init_options_struct
#undef LANG_HOOKS_REGISTER_DUMPS
#define LANG_HOOKS_REGISTER_DUMPS lto_register_dumps
#undef LANG_HOOKS_HANDLE_OPTION
#define LANG_HOOKS_HANDLE_OPTION lto_handle_option
#undef LANG_HOOKS_POST_OPTIONS
#define LANG_HOOKS_POST_OPTIONS lto_post_options
#undef LANG_HOOKS_GET_ALIAS_SET
#define LANG_HOOKS_GET_ALIAS_SET gimple_get_alias_set
#undef LANG_HOOKS_TYPE_FOR_MODE
#define LANG_HOOKS_TYPE_FOR_MODE lto_type_for_mode
#undef LANG_HOOKS_SET_DECL_ASSEMBLER_NAME
#define LANG_HOOKS_SET_DECL_ASSEMBLER_NAME lto_set_decl_assembler_name
#undef LANG_HOOKS_GLOBAL_BINDINGS_P
#define LANG_HOOKS_GLOBAL_BINDINGS_P lto_global_bindings_p
#undef LANG_HOOKS_PUSHDECL
#define LANG_HOOKS_PUSHDECL lto_pushdecl
#undef LANG_HOOKS_GETDECLS
#define LANG_HOOKS_GETDECLS lto_getdecls
#undef LANG_HOOKS_REGISTER_BUILTIN_TYPE
#define LANG_HOOKS_REGISTER_BUILTIN_TYPE lto_register_builtin_type
#undef LANG_HOOKS_BUILTIN_FUNCTION
#define LANG_HOOKS_BUILTIN_FUNCTION lto_builtin_function
#undef LANG_HOOKS_INIT
#define LANG_HOOKS_INIT lto_init
#undef LANG_HOOKS_PARSE_FILE
#define LANG_HOOKS_PARSE_FILE lto_main
#undef LANG_HOOKS_REDUCE_BIT_FIELD_OPERATIONS
#define LANG_HOOKS_REDUCE_BIT_FIELD_OPERATIONS true
#undef LANG_HOOKS_TYPES_COMPATIBLE_P
#define LANG_HOOKS_TYPES_COMPATIBLE_P NULL
#undef LANG_HOOKS_EH_PERSONALITY
#define LANG_HOOKS_EH_PERSONALITY lto_eh_personality

/* Attribute hooks.  */
#undef LANG_HOOKS_COMMON_ATTRIBUTE_TABLE
#define LANG_HOOKS_COMMON_ATTRIBUTE_TABLE lto_attribute_table
#undef LANG_HOOKS_FORMAT_ATTRIBUTE_TABLE
#define LANG_HOOKS_FORMAT_ATTRIBUTE_TABLE lto_format_attribute_table

#undef LANG_HOOKS_BEGIN_SECTION
#define LANG_HOOKS_BEGIN_SECTION lto_obj_begin_section
#undef LANG_HOOKS_APPEND_DATA
#define LANG_HOOKS_APPEND_DATA lto_obj_append_data
#undef LANG_HOOKS_END_SECTION
#define LANG_HOOKS_END_SECTION lto_obj_end_section

#undef LANG_HOOKS_INIT_TS
#define LANG_HOOKS_INIT_TS lto_init_ts

struct lang_hooks lang_hooks = LANG_HOOKS_INITIALIZER;

/* Language hooks that are not part of lang_hooks.  */

tree
convert (tree type ATTRIBUTE_UNUSED, tree expr ATTRIBUTE_UNUSED)
{
  gcc_unreachable ();
}

/* Tree walking support.  */

static enum lto_tree_node_structure_enum
lto_tree_node_structure (union lang_tree_node *t ATTRIBUTE_UNUSED)
{
  return TS_LTO_GENERIC;
}

#include "gtype-lto.h"
#include "gt-lto-lto-lang.h"<|MERGE_RESOLUTION|>--- conflicted
+++ resolved
@@ -1,9 +1,5 @@
 /* Language-dependent hooks for LTO.
-<<<<<<< HEAD
-   Copyright (C) 2009-2019 Free Software Foundation, Inc.
-=======
    Copyright (C) 2009-2020 Free Software Foundation, Inc.
->>>>>>> 9e014010
    Contributed by CodeSourcery, Inc.
 
 This file is part of GCC.
@@ -889,7 +885,6 @@
 	 file.  */
       flag_lto = "";
       flag_incremental_link = INCREMENTAL_LINK_LTO;
-<<<<<<< HEAD
       flag_whole_program = 0;
       flag_wpa = 0;
       flag_generate_lto = 1;
@@ -906,24 +901,6 @@
 
     case LTO_LINKER_OUTPUT_NOLTOREL: /* .o: incremental link producing asm  */
       flag_whole_program = 0;
-=======
-      flag_whole_program = 0;
-      flag_wpa = 0;
-      flag_generate_lto = 1;
-      /* It would be cool to produce .o file directly, but our current
-	 simple objects does not contain the lto symbol markers.  Go the slow
-	 way through the asm file.  */
-      lang_hooks.lto.begin_section = lhd_begin_section;
-      lang_hooks.lto.append_data = lhd_append_data;
-      lang_hooks.lto.end_section = lhd_end_section;
-      if (flag_ltrans)
-	error ("%<-flinker-output=rel%> and %<-fltrans%> are mutually "
-	       "exclussive");
-      break;
-
-    case LTO_LINKER_OUTPUT_NOLTOREL: /* .o: incremental link producing asm  */
-      flag_whole_program = 0;
->>>>>>> 9e014010
       flag_incremental_link = INCREMENTAL_LINK_NOLTO;
       break;
 
