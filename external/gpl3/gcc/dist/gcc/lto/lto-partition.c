--- conflicted
+++ resolved
@@ -1,9 +1,5 @@
 /* LTO partitioning logic routines.
-<<<<<<< HEAD
-   Copyright (C) 2009-2019 Free Software Foundation, Inc.
-=======
    Copyright (C) 2009-2020 Free Software Foundation, Inc.
->>>>>>> 9e014010
 
 This file is part of GCC.
 
@@ -520,17 +516,10 @@
     {
       for (unsigned i = 0; i < order.length (); i++)
 	fprintf (dump_file, "Balanced map symbol order:%s:%u\n",
-<<<<<<< HEAD
-		 order[i]->name (), order[i]->tp_first_run);
-      for (unsigned i = 0; i < noreorder.length (); i++)
-	fprintf (dump_file, "Balanced map symbol no_reorder:%s:%u\n",
-		 noreorder[i]->name (), noreorder[i]->tp_first_run);
-=======
 		 order[i]->dump_name (), order[i]->tp_first_run);
       for (unsigned i = 0; i < noreorder.length (); i++)
 	fprintf (dump_file, "Balanced map symbol no_reorder:%s:%u\n",
 		 noreorder[i]->dump_name (), noreorder[i]->tp_first_run);
->>>>>>> 9e014010
     }
 
   /* Collect all variables that should not be reordered.  */
@@ -747,11 +736,7 @@
 	  best_noreorder_pos = noreorder_pos;
 	}
       if (dump_file)
-<<<<<<< HEAD
-	fprintf (dump_file, "Step %i: added %s/%i, size %i, "
-=======
 	fprintf (dump_file, "Step %i: added %s, size %i, "
->>>>>>> 9e014010
 		 "cost %" PRId64 "/%" PRId64 " "
 		 "best %" PRId64 "/%" PRId64", step %i\n", i,
 		 order[i]->dump_name (),
@@ -1013,11 +998,7 @@
   DECL_VISIBILITY_SPECIFIED (node->decl) = true;
   if (dump_file)
     fprintf (dump_file,
-<<<<<<< HEAD
-	     "Promoting as hidden: %s (%s)\n", node->name (),
-=======
 	     "Promoting as hidden: %s (%s)\n", node->dump_name (),
->>>>>>> 9e014010
 	     IDENTIFIER_POINTER (DECL_ASSEMBLER_NAME (node->decl)));
 
   /* Promoting a symbol also promotes all transparent aliases with exception
@@ -1101,11 +1082,7 @@
 
   if (dump_file)
     fprintf (dump_file,
-<<<<<<< HEAD
-	    "Renaming statics with asm name: %s\n", node->name ());
-=======
 	    "Renaming statics with asm name: %s\n", node->dump_name ());
->>>>>>> 9e014010
 
   /* Assign every symbol in the set that shares the same ASM name an unique
      mangled name.  */
