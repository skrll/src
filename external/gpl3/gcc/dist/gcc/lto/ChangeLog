--- conflicted
+++ resolved
@@ -1,12 +1,6 @@
-<<<<<<< HEAD
-2020-03-12  Release Manager
-
-	* GCC 9.3.0 released.
-=======
 2021-04-08  Release Manager
 
 	* GCC 10.3.0 released.
->>>>>>> 9e014010
 
 2020-08-13  Jan Hubicka  <jh@suse.cz>
 
@@ -96,40 +90,6 @@
 	best_noreorder_pos and then restore to it
 	when we revert.
 
-<<<<<<< HEAD
-2019-11-08  Jakub Jelinek  <jakub@redhat.com>
-
-	Backported from mainline
-	2019-10-31  Jakub Jelinek  <jakub@redhat.com>
-
-	PR middle-end/92231
-	* lto-lang.c (handle_const_attribute): Don't call fndecl_built_in_p
-	on *node that is not FUNCTION_DECL.
-
-2019-10-26  Jan Hubicka  <hubicka@ucw.cz>
-
-	Backport from mainline
-
-	2019-10-12  Jan Hubicka  <hubicka@ucw.cz>
-	* lto.c (lto_wpa_write_files): Do not update bodies of clones.
-
-	2019-10-11  Jan Hubicka  <hubicka@ucw.cz>
-	* lto.c (lto_wpa_write_files): Prepare all bodies for streaming.
-
-2019-10-25  Jan Hubicka  <hubicka@ucw.cz>
-
-	Backport from mainline
-	* lto-partition.c (add_symbol_to_partition_1): Update.
-	(undo_parittion): Update.
-
-2019-08-12  Release Manager
-
-	* GCC 9.2.0 released.
-
-2019-05-03  Release Manager
-
-	* GCC 9.1.0 released.
-=======
 2020-01-08  Martin Liska  <mliska@suse.cz>
 
 	* lto-partition.c (add_symbol_to_partition_1): Use ::dump_name or
@@ -417,7 +377,6 @@
 	* lto-lang.c: Include lto-common.h.
 	* lto.c: Move most of the functionality
 	into lto-common.c file.
->>>>>>> 9e014010
 
 2019-04-12  Jan Hubicka  <hubicka@ucw.cz>
 
@@ -506,8 +465,7 @@
 
 2018-10-26  Jan Hubicka  <jh@suse.cz>
 
-<<<<<<< HEAD
-	* lto/lto-symtab.c (lto_symtab_merge_decls_2): Fix extra space.
+	* lto-symtab.c (lto_symtab_merge_decls_2): Fix extra space.
 
 2018-10-17  David Malcolm  <dmalcolm@redhat.com>
 
@@ -532,7 +490,7 @@
 
 2018-08-21  Tom de Vries  <tdevries@suse.de>
 
-	* lto.c (lto_main):  Call debuginfo_early_start and
+	* lto.c (lto_main): Call debuginfo_early_start and
 	debuginfo_early_stop.
 
 2018-07-20  Martin Sebor  <msebor@redhat.com>
@@ -555,56 +513,6 @@
 
 2018-07-04  Martin Liska  <mliska@suse.cz>
 
-=======
-	* lto-symtab.c (lto_symtab_merge_decls_2): Fix extra space.
-
-2018-10-17  David Malcolm  <dmalcolm@redhat.com>
-
-	* Make-lang.in (selftest-lto): New.
-
-2018-08-29  Martin Liska  <mliska@suse.cz>
-
-	PR bootstrap/87130
-	* lto.c (read_cgraph_and_symbols): Fix thinko, revert
-	to behavior before r263887.
-
-2018-08-27  Martin Liska  <mliska@suse.cz>
-
-	* lto-lang.c (handle_const_attribute): Use new function
-	fndecl_built_in_p and remove check for FUNCTION_DECL if
-	possible.
-	* lto-symtab.c (lto_symtab_merge_p): Likewise.
-	(lto_symtab_merge_decls_1): Likewise.
-	(lto_symtab_merge_symbols): Likewise.
-	* lto.c (lto_maybe_register_decl): Likewise.
-	(read_cgraph_and_symbols): Likewise.
-
-2018-08-21  Tom de Vries  <tdevries@suse.de>
-
-	* lto.c (lto_main): Call debuginfo_early_start and
-	debuginfo_early_stop.
-
-2018-07-20  Martin Sebor  <msebor@redhat.com>
-
-	PR middle-end/82063
-	* lto-lang.c (lto_handle_option): Change function argument
-	to HOST_WIDE_INT.
-
-2018-07-20  Richard Biener  <rguenther@suse.de>
-
-	PR debug/86585
-	* lto.c (unify_scc): Before we throw away an SCC see if we
-	can amend prevailing single-entry SCC with debug refs.
-
-2018-07-13  Jan Hubicka  <hubicka@ucw.cz>
-
-	* lto.c (do_stream_out): Add PART parameter; open dump file.
-	(stream_out): Add PART parameter; pass it to do_stream_out.
-	(lto_wpa_write_files): Update call of stream_out.
-
-2018-07-04  Martin Liska  <mliska@suse.cz>
-
->>>>>>> 9e014010
 	PR middle-end/66240
 	PR target/45996
 	PR c/84100
@@ -690,15 +598,9 @@
 2018-04-20  Jan Hubicka  <jh@suse.cz>
 
 	* lto-partition.c (lto_balanced_map): Fix sanity check.
-<<<<<<< HEAD
 
 2018-04-19  Jan Hubicka  <jh@suse.cz>
 
-=======
-
-2018-04-19  Jan Hubicka  <jh@suse.cz>
-
->>>>>>> 9e014010
 	* lto-partition.c: Include sreal.h
 	(add_symbol_to_partition_1): Use size instead of self_size
 	for size estimate.
@@ -2729,11 +2631,7 @@
 
 2012-06-18  Lawrence Crowl  <crowl@google.com>
 
-<<<<<<< HEAD
-	* lto.c (do_whole_program_analysis):  Rename use of TV_PHASE_CGRAPH to
-=======
 	* lto.c (do_whole_program_analysis): Rename use of TV_PHASE_CGRAPH to
->>>>>>> 9e014010
 	TV_PHASE_OPT_GEN.  Use new timevar TV_PHASE_STREAM_OUT around the call
 	to lto_wpa_write_files.
 	(lto_main): Rename use of TV_PHASE_CGRAPH to TV_PHASE_OPT_GEN.  Move
@@ -6544,11 +6442,7 @@
 	* lto-lang.c: Likewise.
  
-<<<<<<< HEAD
-Copyright (C) 2006-2019 Free Software Foundation, Inc.
-=======
 Copyright (C) 2006-2020 Free Software Foundation, Inc.
->>>>>>> 9e014010
 
 Copying and distribution of this file, with or without modification,
 are permitted in any medium without royalty provided the copyright
