--- conflicted
+++ resolved
@@ -1,9 +1,5 @@
 /* Top-level LTO routines.
-<<<<<<< HEAD
-   Copyright (C) 2009-2019 Free Software Foundation, Inc.
-=======
    Copyright (C) 2009-2020 Free Software Foundation, Inc.
->>>>>>> 9e014010
    Contributed by CodeSourcery, Inc.
 
 This file is part of GCC.
@@ -127,58 +123,8 @@
 static void
 materialize_cgraph (void)
 {
-<<<<<<< HEAD
-  inchash::hash hstate;
-  enum tree_code code;
-
-  /* We compute alias sets only for types that needs them.
-     Be sure we do not recurse to something else as we cannot hash incomplete
-     types in a way they would have same hash value as compatible complete
-     types.  */
-  gcc_checking_assert (type_with_alias_set_p (type));
-
-  /* Combine a few common features of types so that types are grouped into
-     smaller sets; when searching for existing matching types to merge,
-     only existing types having the same features as the new type will be
-     checked.  */
-  code = tree_code_for_canonical_type_merging (TREE_CODE (type));
-  hstate.add_int (code);
-  hstate.add_int (TYPE_MODE (type));
-
-  /* Incorporate common features of numerical types.  */
-  if (INTEGRAL_TYPE_P (type)
-      || SCALAR_FLOAT_TYPE_P (type)
-      || FIXED_POINT_TYPE_P (type)
-      || TREE_CODE (type) == OFFSET_TYPE
-      || POINTER_TYPE_P (type))
-    {
-      hstate.add_int (TYPE_PRECISION (type));
-      if (!type_with_interoperable_signedness (type))
-        hstate.add_int (TYPE_UNSIGNED (type));
-    }
-
-  if (VECTOR_TYPE_P (type))
-    {
-      hstate.add_poly_int (TYPE_VECTOR_SUBPARTS (type));
-      hstate.add_int (TYPE_UNSIGNED (type));
-    }
-
-  if (TREE_CODE (type) == COMPLEX_TYPE)
-    hstate.add_int (TYPE_UNSIGNED (type));
-
-  /* Fortran's C_SIGNED_CHAR is !TYPE_STRING_FLAG but needs to be
-     interoperable with "signed char".  Unless all frontends are revisited to
-     agree on these types, we must ignore the flag completely.  */
-
-  /* Fortran standard define C_PTR type that is compatible with every
-     C pointer.  For this reason we need to glob all pointers into one.
-     Still pointers in different address spaces are not compatible.  */
-  if (POINTER_TYPE_P (type))
-    hstate.add_int (TYPE_ADDR_SPACE (TREE_TYPE (type)));
-=======
   struct cgraph_node *node;
   timevar_id_t lto_timer;
->>>>>>> 9e014010
 
   if (!quiet_flag)
     fprintf (stderr,
@@ -261,1481 +207,6 @@
   while (!WIFEXITED (status) && !WIFSIGNALED (status));
 }
 #endif
-
-static void
-<<<<<<< HEAD
-lto_maybe_register_decl (struct data_in *data_in, tree t, unsigned ix)
-{
-  if (TREE_CODE (t) == VAR_DECL)
-    lto_register_var_decl_in_symtab (data_in, t, ix);
-  else if (TREE_CODE (t) == FUNCTION_DECL
-	   && !fndecl_built_in_p (t))
-    lto_register_function_decl_in_symtab (data_in, t, ix);
-}
-
-
-/* For the type T re-materialize it in the type variant list and
-   the pointer/reference-to chains.  */
-
-static void
-lto_fixup_prevailing_type (tree t)
-{
-  /* The following re-creates proper variant lists while fixing up
-     the variant leaders.  We do not stream TYPE_NEXT_VARIANT so the
-     variant list state before fixup is broken.  */
-
-  /* If we are not our own variant leader link us into our new leaders
-     variant list.  */
-  if (TYPE_MAIN_VARIANT (t) != t)
-    {
-      tree mv = TYPE_MAIN_VARIANT (t);
-      TYPE_NEXT_VARIANT (t) = TYPE_NEXT_VARIANT (mv);
-      TYPE_NEXT_VARIANT (mv) = t;
-    }
-
-  /* The following reconstructs the pointer chains
-     of the new pointed-to type if we are a main variant.  We do
-     not stream those so they are broken before fixup.  */
-  if (TREE_CODE (t) == POINTER_TYPE
-      && TYPE_MAIN_VARIANT (t) == t)
-    {
-      TYPE_NEXT_PTR_TO (t) = TYPE_POINTER_TO (TREE_TYPE (t));
-      TYPE_POINTER_TO (TREE_TYPE (t)) = t;
-    }
-  else if (TREE_CODE (t) == REFERENCE_TYPE
-	   && TYPE_MAIN_VARIANT (t) == t)
-    {
-      TYPE_NEXT_REF_TO (t) = TYPE_REFERENCE_TO (TREE_TYPE (t));
-      TYPE_REFERENCE_TO (TREE_TYPE (t)) = t;
-    }
-}
-
-
-/* We keep prevailing tree SCCs in a hashtable with manual collision
-   handling (in case all hashes compare the same) and keep the colliding
-   entries in the tree_scc->next chain.  */
-
-struct tree_scc
-{
-  tree_scc *next;
-  /* Hash of the whole SCC.  */
-  hashval_t hash;
-  /* Number of trees in the SCC.  */
-  unsigned len;
-  /* Number of possible entries into the SCC (tree nodes [0..entry_len-1]
-     which share the same individual tree hash).  */
-  unsigned entry_len;
-  /* The members of the SCC.
-     We only need to remember the first entry node candidate for prevailing
-     SCCs (but of course have access to all entries for SCCs we are
-     processing).
-     ???  For prevailing SCCs we really only need hash and the first
-     entry candidate, but that's too awkward to implement.  */
-  tree entries[1];
-};
-
-struct tree_scc_hasher : nofree_ptr_hash <tree_scc>
-{
-  static inline hashval_t hash (const tree_scc *);
-  static inline bool equal (const tree_scc *, const tree_scc *);
-};
-
-hashval_t
-tree_scc_hasher::hash (const tree_scc *scc)
-{
-  return scc->hash;
-}
-
-bool
-tree_scc_hasher::equal (const tree_scc *scc1, const tree_scc *scc2)
-{
-  if (scc1->hash != scc2->hash
-      || scc1->len != scc2->len
-      || scc1->entry_len != scc2->entry_len)
-    return false;
-  return true;
-}
-
-static hash_table<tree_scc_hasher> *tree_scc_hash;
-static struct obstack tree_scc_hash_obstack;
-
-static unsigned long num_merged_types;
-static unsigned long num_prevailing_types;
-static unsigned long num_type_scc_trees;
-static unsigned long total_scc_size;
-static unsigned long num_sccs_read;
-static unsigned long total_scc_size_merged;
-static unsigned long num_sccs_merged;
-static unsigned long num_scc_compares;
-static unsigned long num_scc_compare_collisions;
-
-
-/* Compare the two entries T1 and T2 of two SCCs that are possibly equal,
-   recursing through in-SCC tree edges.  Returns true if the SCCs entered
-   through T1 and T2 are equal and fills in *MAP with the pairs of
-   SCC entries we visited, starting with (*MAP)[0] = T1 and (*MAP)[1] = T2.  */
-
-static bool
-compare_tree_sccs_1 (tree t1, tree t2, tree **map)
-{
-  enum tree_code code;
-
-  /* Mark already visited nodes.  */
-  TREE_ASM_WRITTEN (t2) = 1;
-
-  /* Push the pair onto map.  */
-  (*map)[0] = t1;
-  (*map)[1] = t2;
-  *map = *map + 2;
-
-  /* Compare value-fields.  */
-#define compare_values(X) \
-  do { \
-    if (X(t1) != X(t2)) \
-      return false; \
-  } while (0)
-
-  compare_values (TREE_CODE);
-  code = TREE_CODE (t1);
-
-  if (!TYPE_P (t1))
-    {
-      compare_values (TREE_SIDE_EFFECTS);
-      compare_values (TREE_CONSTANT);
-      compare_values (TREE_READONLY);
-      compare_values (TREE_PUBLIC);
-    }
-  compare_values (TREE_ADDRESSABLE);
-  compare_values (TREE_THIS_VOLATILE);
-  if (DECL_P (t1))
-    compare_values (DECL_UNSIGNED);
-  else if (TYPE_P (t1))
-    compare_values (TYPE_UNSIGNED);
-  if (TYPE_P (t1))
-    compare_values (TYPE_ARTIFICIAL);
-  else
-    compare_values (TREE_NO_WARNING);
-  compare_values (TREE_NOTHROW);
-  compare_values (TREE_STATIC);
-  if (code != TREE_BINFO)
-    compare_values (TREE_PRIVATE);
-  compare_values (TREE_PROTECTED);
-  compare_values (TREE_DEPRECATED);
-  if (TYPE_P (t1))
-    {
-      if (AGGREGATE_TYPE_P (t1))
-	compare_values (TYPE_REVERSE_STORAGE_ORDER);
-      else
-	compare_values (TYPE_SATURATING);
-      compare_values (TYPE_ADDR_SPACE);
-    }
-  else if (code == SSA_NAME)
-    compare_values (SSA_NAME_IS_DEFAULT_DEF);
-
-  if (CODE_CONTAINS_STRUCT (code, TS_INT_CST))
-    {
-      if (wi::to_wide (t1) != wi::to_wide (t2))
-	return false;
-    }
-
-  if (CODE_CONTAINS_STRUCT (code, TS_REAL_CST))
-    {
-      /* ???  No suitable compare routine available.  */
-      REAL_VALUE_TYPE r1 = TREE_REAL_CST (t1);
-      REAL_VALUE_TYPE r2 = TREE_REAL_CST (t2);
-      if (r1.cl != r2.cl
-	  || r1.decimal != r2.decimal
-	  || r1.sign != r2.sign
-	  || r1.signalling != r2.signalling
-	  || r1.canonical != r2.canonical
-	  || r1.uexp != r2.uexp)
-	return false;
-      for (unsigned i = 0; i < SIGSZ; ++i)
-	if (r1.sig[i] != r2.sig[i])
-	  return false;
-    }
-
-  if (CODE_CONTAINS_STRUCT (code, TS_FIXED_CST))
-    if (!fixed_compare (EQ_EXPR,
-			TREE_FIXED_CST_PTR (t1), TREE_FIXED_CST_PTR (t2)))
-      return false;
-
-  if (CODE_CONTAINS_STRUCT (code, TS_VECTOR))
-    {
-      compare_values (VECTOR_CST_LOG2_NPATTERNS);
-      compare_values (VECTOR_CST_NELTS_PER_PATTERN);
-    }
-
-  if (CODE_CONTAINS_STRUCT (code, TS_DECL_COMMON))
-    {
-      compare_values (DECL_MODE);
-      compare_values (DECL_NONLOCAL);
-      compare_values (DECL_VIRTUAL_P);
-      compare_values (DECL_IGNORED_P);
-      compare_values (DECL_ABSTRACT_P);
-      compare_values (DECL_ARTIFICIAL);
-      compare_values (DECL_USER_ALIGN);
-      compare_values (DECL_PRESERVE_P);
-      compare_values (DECL_EXTERNAL);
-      compare_values (DECL_GIMPLE_REG_P);
-      compare_values (DECL_ALIGN);
-      if (code == LABEL_DECL)
-	{
-	  compare_values (EH_LANDING_PAD_NR);
-	  compare_values (LABEL_DECL_UID);
-	}
-      else if (code == FIELD_DECL)
-	{
-	  compare_values (DECL_PACKED);
-	  compare_values (DECL_NONADDRESSABLE_P);
-	  compare_values (DECL_PADDING_P);
-	  compare_values (DECL_OFFSET_ALIGN);
-	}
-      else if (code == VAR_DECL)
-	{
-	  compare_values (DECL_HAS_DEBUG_EXPR_P);
-	  compare_values (DECL_NONLOCAL_FRAME);
-	}
-      if (code == RESULT_DECL
-	  || code == PARM_DECL
-	  || code == VAR_DECL)
-	{
-	  compare_values (DECL_BY_REFERENCE);
-	  if (code == VAR_DECL
-	      || code == PARM_DECL)
-	    compare_values (DECL_HAS_VALUE_EXPR_P);
-	}
-    }
-
-  if (CODE_CONTAINS_STRUCT (code, TS_DECL_WRTL))
-    compare_values (DECL_REGISTER);
-
-  if (CODE_CONTAINS_STRUCT (code, TS_DECL_WITH_VIS))
-    {
-      compare_values (DECL_COMMON);
-      compare_values (DECL_DLLIMPORT_P);
-      compare_values (DECL_WEAK);
-      compare_values (DECL_SEEN_IN_BIND_EXPR_P);
-      compare_values (DECL_COMDAT);
-      compare_values (DECL_VISIBILITY);
-      compare_values (DECL_VISIBILITY_SPECIFIED);
-      if (code == VAR_DECL)
-	{
-	  compare_values (DECL_HARD_REGISTER);
-          /* DECL_IN_TEXT_SECTION is set during final asm output only.  */
-	  compare_values (DECL_IN_CONSTANT_POOL);
-	}
-    }
-
-  if (CODE_CONTAINS_STRUCT (code, TS_FUNCTION_DECL))
-    {
-      compare_values (DECL_BUILT_IN_CLASS);
-      compare_values (DECL_STATIC_CONSTRUCTOR);
-      compare_values (DECL_STATIC_DESTRUCTOR);
-      compare_values (DECL_UNINLINABLE);
-      compare_values (DECL_POSSIBLY_INLINED);
-      compare_values (DECL_IS_NOVOPS);
-      compare_values (DECL_IS_RETURNS_TWICE);
-      compare_values (DECL_IS_MALLOC);
-      compare_values (DECL_IS_OPERATOR_NEW);
-      compare_values (DECL_DECLARED_INLINE_P);
-      compare_values (DECL_STATIC_CHAIN);
-      compare_values (DECL_NO_INLINE_WARNING_P);
-      compare_values (DECL_NO_INSTRUMENT_FUNCTION_ENTRY_EXIT);
-      compare_values (DECL_NO_LIMIT_STACK);
-      compare_values (DECL_DISREGARD_INLINE_LIMITS);
-      compare_values (DECL_PURE_P);
-      compare_values (DECL_LOOPING_CONST_OR_PURE_P);
-      compare_values (DECL_FINAL_P);
-      compare_values (DECL_CXX_CONSTRUCTOR_P);
-      compare_values (DECL_CXX_DESTRUCTOR_P);
-      if (DECL_BUILT_IN_CLASS (t1) != NOT_BUILT_IN)
-	compare_values (DECL_FUNCTION_CODE);
-    }
-
-  if (CODE_CONTAINS_STRUCT (code, TS_TYPE_COMMON))
-    {
-      compare_values (TYPE_MODE);
-      compare_values (TYPE_STRING_FLAG);
-      compare_values (TYPE_NEEDS_CONSTRUCTING);
-      if (RECORD_OR_UNION_TYPE_P (t1))
-	{
-	  compare_values (TYPE_TRANSPARENT_AGGR);
-	  compare_values (TYPE_FINAL_P);
-	}
-      else if (code == ARRAY_TYPE)
-	compare_values (TYPE_NONALIASED_COMPONENT);
-      if (AGGREGATE_TYPE_P (t1))
-	compare_values (TYPE_TYPELESS_STORAGE);
-      compare_values (TYPE_EMPTY_P);
-      compare_values (TYPE_PACKED);
-      compare_values (TYPE_RESTRICT);
-      compare_values (TYPE_USER_ALIGN);
-      compare_values (TYPE_READONLY);
-      compare_values (TYPE_PRECISION);
-      compare_values (TYPE_ALIGN);
-      /* Do not compare TYPE_ALIAS_SET.  Doing so introduce ordering issues
-         with calls to get_alias_set which may initialize it for streamed
- 	 in types.  */
-    }
-
-  /* We don't want to compare locations, so there is nothing do compare
-     for TS_EXP.  */
-
-  /* BLOCKs are function local and we don't merge anything there, so
-     simply refuse to merge.  */
-  if (CODE_CONTAINS_STRUCT (code, TS_BLOCK))
-    return false;
-
-  if (CODE_CONTAINS_STRUCT (code, TS_TRANSLATION_UNIT_DECL))
-    if (strcmp (TRANSLATION_UNIT_LANGUAGE (t1),
-		TRANSLATION_UNIT_LANGUAGE (t2)) != 0)
-      return false;
-
-  if (CODE_CONTAINS_STRUCT (code, TS_TARGET_OPTION))
-    if (!cl_target_option_eq (TREE_TARGET_OPTION (t1), TREE_TARGET_OPTION (t2)))
-      return false;
-
-  if (CODE_CONTAINS_STRUCT (code, TS_OPTIMIZATION))
-    if (!cl_optimization_option_eq (TREE_OPTIMIZATION (t1),
-				    TREE_OPTIMIZATION (t2)))
-      return false;
-
-  if (CODE_CONTAINS_STRUCT (code, TS_BINFO))
-    if (vec_safe_length (BINFO_BASE_ACCESSES (t1))
-	!= vec_safe_length (BINFO_BASE_ACCESSES (t2)))
-      return false;
-
-  if (CODE_CONTAINS_STRUCT (code, TS_CONSTRUCTOR))
-    compare_values (CONSTRUCTOR_NELTS);
-
-  if (CODE_CONTAINS_STRUCT (code, TS_IDENTIFIER))
-    if (IDENTIFIER_LENGTH (t1) != IDENTIFIER_LENGTH (t2)
-	|| memcmp (IDENTIFIER_POINTER (t1), IDENTIFIER_POINTER (t2),
-		   IDENTIFIER_LENGTH (t1)) != 0)
-      return false;
-
-  if (CODE_CONTAINS_STRUCT (code, TS_STRING))
-    if (TREE_STRING_LENGTH (t1) != TREE_STRING_LENGTH (t2)
-	|| memcmp (TREE_STRING_POINTER (t1), TREE_STRING_POINTER (t2),
-		   TREE_STRING_LENGTH (t1)) != 0)
-      return false;
-
-  if (code == OMP_CLAUSE)
-    {
-      compare_values (OMP_CLAUSE_CODE);
-      switch (OMP_CLAUSE_CODE (t1))
-	{
-	case OMP_CLAUSE_DEFAULT:
-	  compare_values (OMP_CLAUSE_DEFAULT_KIND);
-	  break;
-	case OMP_CLAUSE_SCHEDULE:
-	  compare_values (OMP_CLAUSE_SCHEDULE_KIND);
-	  break;
-	case OMP_CLAUSE_DEPEND:
-	  compare_values (OMP_CLAUSE_DEPEND_KIND);
-	  break;
-	case OMP_CLAUSE_MAP:
-	  compare_values (OMP_CLAUSE_MAP_KIND);
-	  break;
-	case OMP_CLAUSE_PROC_BIND:
-	  compare_values (OMP_CLAUSE_PROC_BIND_KIND);
-	  break;
-	case OMP_CLAUSE_REDUCTION:
-	  compare_values (OMP_CLAUSE_REDUCTION_CODE);
-	  compare_values (OMP_CLAUSE_REDUCTION_GIMPLE_INIT);
-	  compare_values (OMP_CLAUSE_REDUCTION_GIMPLE_MERGE);
-	  break;
-	default:
-	  break;
-	}
-    }
-
-#undef compare_values
-
-
-  /* Compare pointer fields.  */
-
-  /* Recurse.  Search & Replaced from DFS_write_tree_body.
-     Folding the early checks into the compare_tree_edges recursion
-     macro makes debugging way quicker as you are able to break on
-     compare_tree_sccs_1 and simply finish until a call returns false
-     to spot the SCC members with the difference.  */
-#define compare_tree_edges(E1, E2) \
-  do { \
-    tree t1_ = (E1), t2_ = (E2); \
-    if (t1_ != t2_ \
-	&& (!t1_ || !t2_ \
-	    || !TREE_VISITED (t2_) \
-	    || (!TREE_ASM_WRITTEN (t2_) \
-		&& !compare_tree_sccs_1 (t1_, t2_, map)))) \
-      return false; \
-    /* Only non-NULL trees outside of the SCC may compare equal.  */ \
-    gcc_checking_assert (t1_ != t2_ || (!t2_ || !TREE_VISITED (t2_))); \
-  } while (0)
-
-  if (CODE_CONTAINS_STRUCT (code, TS_TYPED))
-    {
-      if (code != IDENTIFIER_NODE)
-	compare_tree_edges (TREE_TYPE (t1), TREE_TYPE (t2));
-    }
-
-  if (CODE_CONTAINS_STRUCT (code, TS_VECTOR))
-    {
-      /* Note that the number of elements for EXPR has already been emitted
-	 in EXPR's header (see streamer_write_tree_header).  */
-      unsigned int count = vector_cst_encoded_nelts (t1);
-      for (unsigned int i = 0; i < count; ++i)
-	compare_tree_edges (VECTOR_CST_ENCODED_ELT (t1, i),
-			    VECTOR_CST_ENCODED_ELT (t2, i));
-    }
-
-  if (CODE_CONTAINS_STRUCT (code, TS_COMPLEX))
-    {
-      compare_tree_edges (TREE_REALPART (t1), TREE_REALPART (t2));
-      compare_tree_edges (TREE_IMAGPART (t1), TREE_IMAGPART (t2));
-    }
-
-  if (CODE_CONTAINS_STRUCT (code, TS_DECL_MINIMAL))
-    {
-      compare_tree_edges (DECL_NAME (t1), DECL_NAME (t2));
-      /* ???  Global decls from different TUs have non-matching
-	 TRANSLATION_UNIT_DECLs.  Only consider a small set of
-	 decls equivalent, we should not end up merging others.  */
-      if ((code == TYPE_DECL
-	   || code == NAMESPACE_DECL
-	   || code == IMPORTED_DECL
-	   || code == CONST_DECL
-	   || (VAR_OR_FUNCTION_DECL_P (t1)
-	       && (TREE_PUBLIC (t1) || DECL_EXTERNAL (t1))))
-	  && DECL_FILE_SCOPE_P (t1) && DECL_FILE_SCOPE_P (t2))
-	;
-      else
-	compare_tree_edges (DECL_CONTEXT (t1), DECL_CONTEXT (t2));
-    }
-
-  if (CODE_CONTAINS_STRUCT (code, TS_DECL_COMMON))
-    {
-      compare_tree_edges (DECL_SIZE (t1), DECL_SIZE (t2));
-      compare_tree_edges (DECL_SIZE_UNIT (t1), DECL_SIZE_UNIT (t2));
-      compare_tree_edges (DECL_ATTRIBUTES (t1), DECL_ATTRIBUTES (t2));
-      compare_tree_edges (DECL_ABSTRACT_ORIGIN (t1), DECL_ABSTRACT_ORIGIN (t2));
-      if ((code == VAR_DECL
-	   || code == PARM_DECL)
-	  && DECL_HAS_VALUE_EXPR_P (t1))
-	compare_tree_edges (DECL_VALUE_EXPR (t1), DECL_VALUE_EXPR (t2));
-      if (code == VAR_DECL
-	  && DECL_HAS_DEBUG_EXPR_P (t1))
-	compare_tree_edges (DECL_DEBUG_EXPR (t1), DECL_DEBUG_EXPR (t2));
-      /* LTO specific edges.  */
-      if (code != FUNCTION_DECL
-	  && code != TRANSLATION_UNIT_DECL)
-	compare_tree_edges (DECL_INITIAL (t1), DECL_INITIAL (t2));
-    }
-
-  if (CODE_CONTAINS_STRUCT (code, TS_DECL_NON_COMMON))
-    {
-      if (code == FUNCTION_DECL)
-	{
-	  tree a1, a2;
-	  for (a1 = DECL_ARGUMENTS (t1), a2 = DECL_ARGUMENTS (t2);
-	       a1 || a2;
-	       a1 = TREE_CHAIN (a1), a2 = TREE_CHAIN (a2))
-	    compare_tree_edges (a1, a2);
-	  compare_tree_edges (DECL_RESULT (t1), DECL_RESULT (t2));
-	}
-      else if (code == TYPE_DECL)
-	compare_tree_edges (DECL_ORIGINAL_TYPE (t1), DECL_ORIGINAL_TYPE (t2));
-    }
-
-  if (CODE_CONTAINS_STRUCT (code, TS_DECL_WITH_VIS))
-    {
-      /* Make sure we don't inadvertently set the assembler name.  */
-      if (DECL_ASSEMBLER_NAME_SET_P (t1))
-	compare_tree_edges (DECL_ASSEMBLER_NAME (t1),
-			    DECL_ASSEMBLER_NAME (t2));
-    }
-
-  if (CODE_CONTAINS_STRUCT (code, TS_FIELD_DECL))
-    {
-      compare_tree_edges (DECL_FIELD_OFFSET (t1), DECL_FIELD_OFFSET (t2));
-      compare_tree_edges (DECL_BIT_FIELD_TYPE (t1), DECL_BIT_FIELD_TYPE (t2));
-      compare_tree_edges (DECL_BIT_FIELD_REPRESENTATIVE (t1),
-			  DECL_BIT_FIELD_REPRESENTATIVE (t2));
-      compare_tree_edges (DECL_FIELD_BIT_OFFSET (t1),
-			  DECL_FIELD_BIT_OFFSET (t2));
-      compare_tree_edges (DECL_FCONTEXT (t1), DECL_FCONTEXT (t2));
-    }
-
-  if (CODE_CONTAINS_STRUCT (code, TS_FUNCTION_DECL))
-    {
-      compare_tree_edges (DECL_FUNCTION_PERSONALITY (t1),
-			  DECL_FUNCTION_PERSONALITY (t2));
-      compare_tree_edges (DECL_VINDEX (t1), DECL_VINDEX (t2));
-      compare_tree_edges (DECL_FUNCTION_SPECIFIC_TARGET (t1),
-			  DECL_FUNCTION_SPECIFIC_TARGET (t2));
-      compare_tree_edges (DECL_FUNCTION_SPECIFIC_OPTIMIZATION (t1),
-			  DECL_FUNCTION_SPECIFIC_OPTIMIZATION (t2));
-    }
-
-  if (CODE_CONTAINS_STRUCT (code, TS_TYPE_COMMON))
-    {
-      compare_tree_edges (TYPE_SIZE (t1), TYPE_SIZE (t2));
-      compare_tree_edges (TYPE_SIZE_UNIT (t1), TYPE_SIZE_UNIT (t2));
-      compare_tree_edges (TYPE_ATTRIBUTES (t1), TYPE_ATTRIBUTES (t2));
-      compare_tree_edges (TYPE_NAME (t1), TYPE_NAME (t2));
-      /* Do not compare TYPE_POINTER_TO or TYPE_REFERENCE_TO.  They will be
-	 reconstructed during fixup.  */
-      /* Do not compare TYPE_NEXT_VARIANT, we reconstruct the variant lists
-	 during fixup.  */
-      compare_tree_edges (TYPE_MAIN_VARIANT (t1), TYPE_MAIN_VARIANT (t2));
-      /* ???  Global types from different TUs have non-matching
-	 TRANSLATION_UNIT_DECLs.  Still merge them if they are otherwise
-	 equal.  */
-      if (TYPE_FILE_SCOPE_P (t1) && TYPE_FILE_SCOPE_P (t2))
-	;
-      else
-	compare_tree_edges (TYPE_CONTEXT (t1), TYPE_CONTEXT (t2));
-      /* TYPE_CANONICAL is re-computed during type merging, so do not
-	 compare it here.  */
-      compare_tree_edges (TYPE_STUB_DECL (t1), TYPE_STUB_DECL (t2));
-    }
-
-  if (CODE_CONTAINS_STRUCT (code, TS_TYPE_NON_COMMON))
-    {
-      if (code == ENUMERAL_TYPE)
-	compare_tree_edges (TYPE_VALUES (t1), TYPE_VALUES (t2));
-      else if (code == ARRAY_TYPE)
-	compare_tree_edges (TYPE_DOMAIN (t1), TYPE_DOMAIN (t2));
-      else if (RECORD_OR_UNION_TYPE_P (t1))
-	{
-	  tree f1, f2;
-	  for (f1 = TYPE_FIELDS (t1), f2 = TYPE_FIELDS (t2);
-	       f1 || f2;
-	       f1 = TREE_CHAIN (f1), f2 = TREE_CHAIN (f2))
-	    compare_tree_edges (f1, f2);
-	}
-      else if (code == FUNCTION_TYPE
-	       || code == METHOD_TYPE)
-	compare_tree_edges (TYPE_ARG_TYPES (t1), TYPE_ARG_TYPES (t2));
-
-      if (!POINTER_TYPE_P (t1))
-	compare_tree_edges (TYPE_MIN_VALUE_RAW (t1), TYPE_MIN_VALUE_RAW (t2));
-      compare_tree_edges (TYPE_MAX_VALUE_RAW (t1), TYPE_MAX_VALUE_RAW (t2));
-    }
-
-  if (CODE_CONTAINS_STRUCT (code, TS_LIST))
-    {
-      compare_tree_edges (TREE_PURPOSE (t1), TREE_PURPOSE (t2));
-      compare_tree_edges (TREE_VALUE (t1), TREE_VALUE (t2));
-      compare_tree_edges (TREE_CHAIN (t1), TREE_CHAIN (t2));
-    }
-
-  if (CODE_CONTAINS_STRUCT (code, TS_VEC))
-    for (int i = 0; i < TREE_VEC_LENGTH (t1); i++)
-      compare_tree_edges (TREE_VEC_ELT (t1, i), TREE_VEC_ELT (t2, i));
-
-  if (CODE_CONTAINS_STRUCT (code, TS_EXP))
-    {
-      for (int i = 0; i < TREE_OPERAND_LENGTH (t1); i++)
-	compare_tree_edges (TREE_OPERAND (t1, i),
-			    TREE_OPERAND (t2, i));
-
-      /* BLOCKs are function local and we don't merge anything there.  */
-      if (TREE_BLOCK (t1) || TREE_BLOCK (t2))
-	return false;
-    }
-
-  if (CODE_CONTAINS_STRUCT (code, TS_BINFO))
-    {
-      unsigned i;
-      tree t;
-      /* Lengths have already been compared above.  */
-      FOR_EACH_VEC_ELT (*BINFO_BASE_BINFOS (t1), i, t)
-	compare_tree_edges (t, BINFO_BASE_BINFO (t2, i));
-      FOR_EACH_VEC_SAFE_ELT (BINFO_BASE_ACCESSES (t1), i, t)
-	compare_tree_edges (t, BINFO_BASE_ACCESS (t2, i));
-      compare_tree_edges (BINFO_OFFSET (t1), BINFO_OFFSET (t2));
-      compare_tree_edges (BINFO_VTABLE (t1), BINFO_VTABLE (t2));
-      compare_tree_edges (BINFO_VPTR_FIELD (t1), BINFO_VPTR_FIELD (t2));
-      /* Do not walk BINFO_INHERITANCE_CHAIN, BINFO_SUBVTT_INDEX
-	 and BINFO_VPTR_INDEX; these are used by C++ FE only.  */
-    }
-
-  if (CODE_CONTAINS_STRUCT (code, TS_CONSTRUCTOR))
-    {
-      unsigned i;
-      tree index, value;
-      /* Lengths have already been compared above.  */
-      FOR_EACH_CONSTRUCTOR_ELT (CONSTRUCTOR_ELTS (t1), i, index, value)
-	{
-	  compare_tree_edges (index, CONSTRUCTOR_ELT (t2, i)->index);
-	  compare_tree_edges (value, CONSTRUCTOR_ELT (t2, i)->value);
-	}
-    }
-
-  if (code == OMP_CLAUSE)
-    {
-      int i;
-
-      for (i = 0; i < omp_clause_num_ops[OMP_CLAUSE_CODE (t1)]; i++)
-	compare_tree_edges (OMP_CLAUSE_OPERAND (t1, i),
-			    OMP_CLAUSE_OPERAND (t2, i));
-      compare_tree_edges (OMP_CLAUSE_CHAIN (t1), OMP_CLAUSE_CHAIN (t2));
-    }
-
-#undef compare_tree_edges
-
-  return true;
-}
-
-/* Compare the tree scc SCC to the prevailing candidate PSCC, filling
-   out MAP if they are equal.  */
-
-static bool
-compare_tree_sccs (tree_scc *pscc, tree_scc *scc,
-		   tree *map)
-{
-  /* Assume SCC entry hashes are sorted after their cardinality.  Which
-     means we can simply take the first n-tuple of equal hashes
-     (which is recorded as entry_len) and do n SCC entry candidate
-     comparisons.  */
-  for (unsigned i = 0; i < pscc->entry_len; ++i)
-    {
-      tree *mapp = map;
-      num_scc_compare_collisions++;
-      if (compare_tree_sccs_1 (pscc->entries[0], scc->entries[i], &mapp))
-	{
-	  /* Equal - no need to reset TREE_VISITED or TREE_ASM_WRITTEN
-	     on the scc as all trees will be freed.  */
-	  return true;
-	}
-      /* Reset TREE_ASM_WRITTEN on scc for the next compare or in case
-         the SCC prevails.  */
-      for (unsigned j = 0; j < scc->len; ++j)
-	TREE_ASM_WRITTEN (scc->entries[j]) = 0;
-    }
-
-  return false;
-}
-
-/* QSort sort function to sort a map of two pointers after the 2nd
-   pointer.  */
-
-static int
-cmp_tree (const void *p1_, const void *p2_)
-{
-  tree *p1 = (tree *)(const_cast<void *>(p1_));
-  tree *p2 = (tree *)(const_cast<void *>(p2_));
-  if (p1[1] == p2[1])
-    return 0;
-  return ((uintptr_t)p1[1] < (uintptr_t)p2[1]) ? -1 : 1;
-}
-
-/* Try to unify the SCC with nodes FROM to FROM + LEN in CACHE and
-   hash value SCC_HASH with an already recorded SCC.  Return true if
-   that was successful, otherwise return false.  */
-
-static bool
-unify_scc (struct data_in *data_in, unsigned from,
-	   unsigned len, unsigned scc_entry_len, hashval_t scc_hash)
-{
-  bool unified_p = false;
-  struct streamer_tree_cache_d *cache = data_in->reader_cache;
-  tree_scc *scc
-    = (tree_scc *) alloca (sizeof (tree_scc) + (len - 1) * sizeof (tree));
-  scc->next = NULL;
-  scc->hash = scc_hash;
-  scc->len = len;
-  scc->entry_len = scc_entry_len;
-  for (unsigned i = 0; i < len; ++i)
-    {
-      tree t = streamer_tree_cache_get_tree (cache, from + i);
-      scc->entries[i] = t;
-      /* Do not merge SCCs with local entities inside them.  Also do
-	 not merge TRANSLATION_UNIT_DECLs.  */
-      if (TREE_CODE (t) == TRANSLATION_UNIT_DECL
-	  || (VAR_OR_FUNCTION_DECL_P (t)
-	      && !(TREE_PUBLIC (t) || DECL_EXTERNAL (t)))
-	  || TREE_CODE (t) == LABEL_DECL)
-	{
-	  /* Avoid doing any work for these cases and do not worry to
-	     record the SCCs for further merging.  */
-	  return false;
-	}
-    }
-
-  /* Look for the list of candidate SCCs to compare against.  */
-  tree_scc **slot;
-  slot = tree_scc_hash->find_slot_with_hash (scc, scc_hash, INSERT);
-  if (*slot)
-    {
-      /* Try unifying against each candidate.  */
-      num_scc_compares++;
-
-      /* Set TREE_VISITED on the scc so we can easily identify tree nodes
-	 outside of the scc when following tree edges.  Make sure
-	 that TREE_ASM_WRITTEN is unset so we can use it as 2nd bit
-	 to track whether we visited the SCC member during the compare.
-	 We cannot use TREE_VISITED on the pscc members as the extended
-	 scc and pscc can overlap.  */
-      for (unsigned i = 0; i < scc->len; ++i)
-	{
-	  TREE_VISITED (scc->entries[i]) = 1;
-	  gcc_checking_assert (!TREE_ASM_WRITTEN (scc->entries[i]));
-	}
-
-      tree *map = XALLOCAVEC (tree, 2 * len);
-      for (tree_scc *pscc = *slot; pscc; pscc = pscc->next)
-	{
-	  if (!compare_tree_sccs (pscc, scc, map))
-	    continue;
-
-	  /* Found an equal SCC.  */
-	  unified_p = true;
-	  num_scc_compare_collisions--;
-	  num_sccs_merged++;
-	  total_scc_size_merged += len;
-
-	  if (flag_checking)
-	    for (unsigned i = 0; i < len; ++i)
-	      {
-		tree t = map[2*i+1];
-		enum tree_code code = TREE_CODE (t);
-		/* IDENTIFIER_NODEs should be singletons and are merged by the
-		   streamer.  The others should be singletons, too, and we
-		   should not merge them in any way.  */
-		gcc_assert (code != TRANSLATION_UNIT_DECL
-			    && code != IDENTIFIER_NODE);
-	      }
-
-	  /* Fixup the streamer cache with the prevailing nodes according
-	     to the tree node mapping computed by compare_tree_sccs.  */
-	  if (len == 1)
-	    {
-	      /* If we got a debug reference queued, see if the prevailing
-	         tree has a debug reference and if not, register the one
-		 for the tree we are about to throw away.  */
-	      if (dref_queue.length () == 1)
-		{
-		  dref_entry e = dref_queue.pop ();
-		  gcc_assert (e.decl
-			      == streamer_tree_cache_get_tree (cache, from));
-		  const char *sym;
-		  unsigned HOST_WIDE_INT off;
-		  if (!debug_hooks->die_ref_for_decl (pscc->entries[0], &sym,
-						      &off))
-		    debug_hooks->register_external_die (pscc->entries[0],
-							e.sym, e.off);
-		}
-	      lto_maybe_register_decl (data_in, pscc->entries[0], from);
-	      streamer_tree_cache_replace_tree (cache, pscc->entries[0], from);
-	    }
-	  else
-	    {
-	      tree *map2 = XALLOCAVEC (tree, 2 * len);
-	      for (unsigned i = 0; i < len; ++i)
-		{
-		  map2[i*2] = (tree)(uintptr_t)(from + i);
-		  map2[i*2+1] = scc->entries[i];
-		}
-	      qsort (map2, len, 2 * sizeof (tree), cmp_tree);
-	      qsort (map, len, 2 * sizeof (tree), cmp_tree);
-	      for (unsigned i = 0; i < len; ++i)
-		{
-		  lto_maybe_register_decl (data_in, map[2*i],
-					   (uintptr_t)map2[2*i]);
-		  streamer_tree_cache_replace_tree (cache, map[2*i],
-						    (uintptr_t)map2[2*i]);
-		}
-	    }
-
-	  /* Free the tree nodes from the read SCC.  */
-	  data_in->location_cache.revert_location_cache ();
-	  for (unsigned i = 0; i < len; ++i)
-	    {
-	      if (TYPE_P (scc->entries[i]))
-		num_merged_types++;
-	      free_node (scc->entries[i]);
-	    }
-
-	  /* Drop DIE references.
-	     ???  Do as in the size-one SCC case which involves sorting
-	     the queue.  */
-	  dref_queue.truncate (0);
-
-	  break;
-	}
-
-      /* Reset TREE_VISITED if we didn't unify the SCC with another.  */
-      if (!unified_p)
-	for (unsigned i = 0; i < scc->len; ++i)
-	  TREE_VISITED (scc->entries[i]) = 0;
-    }
-
-  /* If we didn't unify it to any candidate duplicate the relevant
-     pieces to permanent storage and link it into the chain.  */
-  if (!unified_p)
-    {
-      tree_scc *pscc
-	= XOBNEWVAR (&tree_scc_hash_obstack, tree_scc, sizeof (tree_scc));
-      memcpy (pscc, scc, sizeof (tree_scc));
-      pscc->next = (*slot);
-      *slot = pscc;
-    }
-  return unified_p;
-}
-
-
-/* Read all the symbols from buffer DATA, using descriptors in DECL_DATA.
-   RESOLUTIONS is the set of symbols picked by the linker (read from the
-   resolution file when the linker plugin is being used).  */
-
-static void
-lto_read_decls (struct lto_file_decl_data *decl_data, const void *data,
-		vec<ld_plugin_symbol_resolution_t> resolutions)
-{
-  const struct lto_decl_header *header = (const struct lto_decl_header *) data;
-  const int decl_offset = sizeof (struct lto_decl_header);
-  const int main_offset = decl_offset + header->decl_state_size;
-  const int string_offset = main_offset + header->main_size;
-  struct data_in *data_in;
-  unsigned int i;
-  const uint32_t *data_ptr, *data_end;
-  uint32_t num_decl_states;
-
-  lto_input_block ib_main ((const char *) data + main_offset,
-			   header->main_size, decl_data->mode_table);
-
-  data_in = lto_data_in_create (decl_data, (const char *) data + string_offset,
-				header->string_size, resolutions);
-
-  /* We do not uniquify the pre-loaded cache entries, those are middle-end
-     internal types that should not be merged.  */
-
-  /* Read the global declarations and types.  */
-  while (ib_main.p < ib_main.len)
-    {
-      tree t;
-      unsigned from = data_in->reader_cache->nodes.length ();
-      /* Read and uniquify SCCs as in the input stream.  */
-      enum LTO_tags tag = streamer_read_record_start (&ib_main);
-      if (tag == LTO_tree_scc)
-	{
-	  unsigned len_;
-	  unsigned scc_entry_len;
-	  hashval_t scc_hash = lto_input_scc (&ib_main, data_in, &len_,
-					      &scc_entry_len);
-	  unsigned len = data_in->reader_cache->nodes.length () - from;
-	  gcc_assert (len == len_);
-
-	  total_scc_size += len;
-	  num_sccs_read++;
-
-	  /* We have the special case of size-1 SCCs that are pre-merged
-	     by means of identifier and string sharing for example.
-	     ???  Maybe we should avoid streaming those as SCCs.  */
-	  tree first = streamer_tree_cache_get_tree (data_in->reader_cache,
-						     from);
-	  if (len == 1
-	      && (TREE_CODE (first) == IDENTIFIER_NODE
-		  || (TREE_CODE (first) == INTEGER_CST
-		      && !TREE_OVERFLOW (first))))
-	    continue;
-
-	  /* Try to unify the SCC with already existing ones.  */
-	  if (!flag_ltrans
-	      && unify_scc (data_in, from,
-			    len, scc_entry_len, scc_hash))
-	    continue;
-
-	  /* Tree merging failed, mark entries in location cache as
-	     permanent.  */
-	  data_in->location_cache.accept_location_cache ();
-
-	  bool seen_type = false;
-	  for (unsigned i = 0; i < len; ++i)
-	    {
-	      tree t = streamer_tree_cache_get_tree (data_in->reader_cache,
-						     from + i);
-	      /* Reconstruct the type variant and pointer-to/reference-to
-		 chains.  */
-	      if (TYPE_P (t))
-		{
-		  seen_type = true;
-		  num_prevailing_types++;
-		  lto_fixup_prevailing_type (t);
-
-		  /* Compute the canonical type of all types.
-		     Because SCC components are streamed in random (hash) order
-		     we may have encountered the type before while registering
-		     type canonical of a derived type in the same SCC.  */
-		  if (!TYPE_CANONICAL (t))
-		    gimple_register_canonical_type (t);
-		  if (TYPE_MAIN_VARIANT (t) == t && odr_type_p (t))
-		    register_odr_type (t);
-		}
-	      /* Link shared INTEGER_CSTs into TYPE_CACHED_VALUEs of its
-		 type which is also member of this SCC.  */
-	      if (TREE_CODE (t) == INTEGER_CST
-		  && !TREE_OVERFLOW (t))
-		cache_integer_cst (t);
-	      if (!flag_ltrans)
-		{
-		  lto_maybe_register_decl (data_in, t, from + i);
-		  /* Scan the tree for references to global functions or
-		     variables and record those for later fixup.  */
-		  if (mentions_vars_p (t))
-		    vec_safe_push (tree_with_vars, t);
-		}
-	    }
-
-	  /* Register DECLs with the debuginfo machinery.  */
-	  while (!dref_queue.is_empty ())
-	    {
-	      dref_entry e = dref_queue.pop ();
-	      debug_hooks->register_external_die (e.decl, e.sym, e.off);
-	    }
-
-	  if (seen_type)
-	    num_type_scc_trees += len;
-	}
-      else
-	{
-	  /* Pickle stray references.  */
-	  t = lto_input_tree_1 (&ib_main, data_in, tag, 0);
-	  gcc_assert (t && data_in->reader_cache->nodes.length () == from);
-	}
-    }
-  data_in->location_cache.apply_location_cache ();
-
-  /* Read in lto_in_decl_state objects.  */
-  data_ptr = (const uint32_t *) ((const char*) data + decl_offset); 
-  data_end =
-     (const uint32_t *) ((const char*) data_ptr + header->decl_state_size);
-  num_decl_states = *data_ptr++;
-  
-  gcc_assert (num_decl_states > 0);
-  decl_data->global_decl_state = lto_new_in_decl_state ();
-  data_ptr = lto_read_in_decl_state (data_in, data_ptr,
-				     decl_data->global_decl_state);
-
-  /* Read in per-function decl states and enter them in hash table.  */
-  decl_data->function_decl_states =
-    hash_table<decl_state_hasher>::create_ggc (37);
-
-  for (i = 1; i < num_decl_states; i++)
-    {
-      struct lto_in_decl_state *state = lto_new_in_decl_state ();
-
-      data_ptr = lto_read_in_decl_state (data_in, data_ptr, state);
-      lto_in_decl_state **slot
-	= decl_data->function_decl_states->find_slot (state, INSERT);
-      gcc_assert (*slot == NULL);
-      *slot = state;
-    }
-
-  if (data_ptr != data_end)
-    internal_error ("bytecode stream: garbage at the end of symbols section");
-
-  /* Set the current decl state to be the global state. */
-  decl_data->current_decl_state = decl_data->global_decl_state;
-
-  lto_data_in_delete (data_in);
-}
-
-/* Custom version of strtoll, which is not portable.  */
-
-static int64_t
-lto_parse_hex (const char *p)
-{
-  int64_t ret = 0;
-
-  for (; *p != '\0'; ++p)
-    {
-      char c = *p;
-      unsigned char part;
-      ret <<= 4;
-      if (c >= '0' && c <= '9')
-        part = c - '0';
-      else if (c >= 'a' && c <= 'f')
-        part = c - 'a' + 10;
-      else if (c >= 'A' && c <= 'F')
-        part = c - 'A' + 10;
-      else
-        internal_error ("could not parse hex number");
-      ret |= part;
-    }
-
-  return ret;
-}
-
-/* Read resolution for file named FILE_NAME. The resolution is read from
-   RESOLUTION. */
-
-static void
-lto_resolution_read (splay_tree file_ids, FILE *resolution, lto_file *file)
-{
-  /* We require that objects in the resolution file are in the same
-     order as the lto1 command line. */
-  unsigned int name_len;
-  char *obj_name;
-  unsigned int num_symbols;
-  unsigned int i;
-  struct lto_file_decl_data *file_data;
-  splay_tree_node nd = NULL; 
-
-  if (!resolution)
-    return;
-
-  name_len = strlen (file->filename);
-  obj_name = XNEWVEC (char, name_len + 1);
-  fscanf (resolution, " ");   /* Read white space. */
-
-  fread (obj_name, sizeof (char), name_len, resolution);
-  obj_name[name_len] = '\0';
-  if (filename_cmp (obj_name, file->filename) != 0)
-    internal_error ("unexpected file name %s in linker resolution file. "
-		    "Expected %s", obj_name, file->filename);
-  if (file->offset != 0)
-    {
-      int t;
-      char offset_p[17];
-      int64_t offset;
-      t = fscanf (resolution, "@0x%16s", offset_p);
-      if (t != 1)
-        internal_error ("could not parse file offset");
-      offset = lto_parse_hex (offset_p);
-      if (offset != file->offset)
-        internal_error ("unexpected offset");
-    }
-
-  free (obj_name);
-
-  fscanf (resolution, "%u", &num_symbols);
-
-  for (i = 0; i < num_symbols; i++)
-    {
-      int t;
-      unsigned index;
-      unsigned HOST_WIDE_INT id;
-      char r_str[27];
-      enum ld_plugin_symbol_resolution r = (enum ld_plugin_symbol_resolution) 0;
-      unsigned int j;
-      unsigned int lto_resolution_str_len =
-	sizeof (lto_resolution_str) / sizeof (char *);
-      res_pair rp;
-
-      t = fscanf (resolution, "%u " HOST_WIDE_INT_PRINT_HEX_PURE " %26s %*[^\n]\n", 
-		  &index, &id, r_str);
-      if (t != 3)
-        internal_error ("invalid line in the resolution file");
-
-      for (j = 0; j < lto_resolution_str_len; j++)
-	{
-	  if (strcmp (lto_resolution_str[j], r_str) == 0)
-	    {
-	      r = (enum ld_plugin_symbol_resolution) j;
-	      break;
-	    }
-	}
-      if (j == lto_resolution_str_len)
-	internal_error ("invalid resolution in the resolution file");
-
-      if (!(nd && lto_splay_tree_id_equal_p (nd->key, id)))
-	{
-	  nd = lto_splay_tree_lookup (file_ids, id);
-	  if (nd == NULL)
-	    internal_error ("resolution sub id %wx not in object file", id);
-	}
-
-      file_data = (struct lto_file_decl_data *)nd->value;
-      /* The indexes are very sparse. To save memory save them in a compact
-         format that is only unpacked later when the subfile is processed. */
-      rp.res = r;
-      rp.index = index;
-      file_data->respairs.safe_push (rp);
-      if (file_data->max_index < index)
-        file_data->max_index = index;
-    }
-}
-
-/* List of file_decl_datas */
-struct file_data_list
-  {
-    struct lto_file_decl_data *first, *last;
-  };
-
-/* Is the name for a id'ed LTO section? */
-
-static int 
-lto_section_with_id (const char *name, unsigned HOST_WIDE_INT *id)
-{
-  const char *s;
-
-  if (strncmp (name, section_name_prefix, strlen (section_name_prefix)))
-    return 0;
-  s = strrchr (name, '.');
-  if (!s)
-    return 0;
-  /* If the section is not suffixed with an ID return.  */
-  if ((size_t)(s - name) == strlen (section_name_prefix))
-    return 0;
-  return sscanf (s, "." HOST_WIDE_INT_PRINT_HEX_PURE, id) == 1;
-}
-
-/* Create file_data of each sub file id */
-
-static int 
-create_subid_section_table (struct lto_section_slot *ls, splay_tree file_ids,
-                            struct file_data_list *list)
-{
-  struct lto_section_slot s_slot, *new_slot;
-  unsigned HOST_WIDE_INT id;
-  splay_tree_node nd;
-  void **hash_slot;
-  char *new_name;
-  struct lto_file_decl_data *file_data;
-
-  if (!lto_section_with_id (ls->name, &id))
-    return 1;
-  
-  /* Find hash table of sub module id */
-  nd = lto_splay_tree_lookup (file_ids, id);
-  if (nd != NULL)
-    {
-      file_data = (struct lto_file_decl_data *)nd->value;
-    }
-  else
-    {
-      file_data = ggc_alloc<lto_file_decl_data> ();
-      memset(file_data, 0, sizeof (struct lto_file_decl_data));
-      file_data->id = id;
-      file_data->section_hash_table = lto_obj_create_section_hash_table ();
-      lto_splay_tree_insert (file_ids, id, file_data);
-
-      /* Maintain list in linker order */
-      if (!list->first)
-        list->first = file_data;
-      if (list->last)
-        list->last->next = file_data;
-      list->last = file_data;
-    }
-
-  /* Copy section into sub module hash table */
-  new_name = XDUPVEC (char, ls->name, strlen (ls->name) + 1);
-  s_slot.name = new_name;
-  hash_slot = htab_find_slot (file_data->section_hash_table, &s_slot, INSERT);
-  gcc_assert (*hash_slot == NULL);
-
-  new_slot = XDUP (struct lto_section_slot, ls);
-  new_slot->name = new_name;
-  *hash_slot = new_slot;
-  return 1;
-}
-
-/* Read declarations and other initializations for a FILE_DATA. */
-
-static void
-lto_file_finalize (struct lto_file_decl_data *file_data, lto_file *file)
-{
-  const char *data;
-  size_t len;
-  vec<ld_plugin_symbol_resolution_t>
-	resolutions = vNULL;
-  int i;
-  res_pair *rp;
-
-  /* Create vector for fast access of resolution. We do this lazily
-     to save memory. */ 
-  resolutions.safe_grow_cleared (file_data->max_index + 1);
-  for (i = 0; file_data->respairs.iterate (i, &rp); i++)
-    resolutions[rp->index] = rp->res;
-  file_data->respairs.release ();
-
-  file_data->renaming_hash_table = lto_create_renaming_table ();
-  file_data->file_name = file->filename;
-#ifdef ACCEL_COMPILER
-  lto_input_mode_table (file_data);
-#else
-  file_data->mode_table = lto_mode_identity_table;
-#endif
-  data = lto_get_section_data (file_data, LTO_section_decls, NULL, &len);
-  if (data == NULL)
-    {
-      internal_error ("cannot read LTO decls from %s", file_data->file_name);
-      return;
-    }
-  /* Frees resolutions */
-  lto_read_decls (file_data, data, resolutions);
-  lto_free_section_data (file_data, LTO_section_decls, NULL, data, len);
-}
-
-/* Finalize FILE_DATA in FILE and increase COUNT. */
-
-static int 
-lto_create_files_from_ids (lto_file *file, struct lto_file_decl_data *file_data,
-			   int *count)
-{
-  lto_file_finalize (file_data, file);
-  if (symtab->dump_file)
-    fprintf (symtab->dump_file,
-	     "Creating file %s with sub id " HOST_WIDE_INT_PRINT_HEX "\n",
-	     file_data->file_name, file_data->id);
-  (*count)++;
-  return 0;
-}
-
-/* Generate a TREE representation for all types and external decls
-   entities in FILE.  
-
-   Read all of the globals out of the file.  Then read the cgraph
-   and process the .o index into the cgraph nodes so that it can open
-   the .o file to load the functions and ipa information.   */
-
-static struct lto_file_decl_data *
-lto_file_read (lto_file *file, FILE *resolution_file, int *count)
-{
-  struct lto_file_decl_data *file_data = NULL;
-  splay_tree file_ids;
-  htab_t section_hash_table;
-  struct lto_section_slot *section;
-  struct file_data_list file_list;
-  struct lto_section_list section_list;
- 
-  memset (&section_list, 0, sizeof (struct lto_section_list)); 
-  section_hash_table = lto_obj_build_section_table (file, &section_list);
-
-  /* Find all sub modules in the object and put their sections into new hash
-     tables in a splay tree. */
-  file_ids = lto_splay_tree_new ();
-  memset (&file_list, 0, sizeof (struct file_data_list));
-  for (section = section_list.first; section != NULL; section = section->next)
-    create_subid_section_table (section, file_ids, &file_list);
-
-  /* Add resolutions to file ids */
-  lto_resolution_read (file_ids, resolution_file, file);
-
-  /* Finalize each lto file for each submodule in the merged object */
-  for (file_data = file_list.first; file_data != NULL; file_data = file_data->next)
-    lto_create_files_from_ids (file, file_data, count);
- 
-  splay_tree_delete (file_ids);
-  htab_delete (section_hash_table);
-
-  return file_list.first;
-}
-
-#if HAVE_MMAP_FILE && HAVE_SYSCONF && defined _SC_PAGE_SIZE
-#define LTO_MMAP_IO 1
-#endif
-
-#if LTO_MMAP_IO
-/* Page size of machine is used for mmap and munmap calls.  */
-static size_t page_mask;
-#endif
-
-/* Get the section data of length LEN from FILENAME starting at
-   OFFSET.  The data segment must be freed by the caller when the
-   caller is finished.  Returns NULL if all was not well.  */
-
-static char *
-lto_read_section_data (struct lto_file_decl_data *file_data,
-		       intptr_t offset, size_t len)
-{
-  char *result;
-  static int fd = -1;
-  static char *fd_name;
-#if LTO_MMAP_IO
-  intptr_t computed_len;
-  intptr_t computed_offset;
-  intptr_t diff;
-#endif
-
-  /* Keep a single-entry file-descriptor cache.  The last file we
-     touched will get closed at exit.
-     ???  Eventually we want to add a more sophisticated larger cache
-     or rather fix function body streaming to not stream them in
-     practically random order.  */
-  if (fd != -1
-      && filename_cmp (fd_name, file_data->file_name) != 0)
-    {
-      free (fd_name);
-      close (fd);
-      fd = -1;
-    }
-  if (fd == -1)
-    {
-      fd = open (file_data->file_name, O_RDONLY|O_BINARY);
-      if (fd == -1)
-        {
-	  fatal_error (input_location, "Cannot open %s", file_data->file_name);
-	  return NULL;
-        }
-      fd_name = xstrdup (file_data->file_name);
-    }
-
-#if LTO_MMAP_IO
-  if (!page_mask)
-    {
-      size_t page_size = sysconf (_SC_PAGE_SIZE);
-      page_mask = ~(page_size - 1);
-    }
-
-  computed_offset = offset & page_mask;
-  diff = offset - computed_offset;
-  computed_len = len + diff;
-
-  result = (char *) mmap (NULL, computed_len, PROT_READ, MAP_PRIVATE,
-			  fd, computed_offset);
-  if (result == MAP_FAILED)
-    {
-      fatal_error (input_location, "Cannot map %s", file_data->file_name);
-      return NULL;
-    }
-
-  return result + diff;
-#else
-  result = (char *) xmalloc (len);
-  if (lseek (fd, offset, SEEK_SET) != offset
-      || read (fd, result, len) != (ssize_t) len)
-    {
-      free (result);
-      fatal_error (input_location, "Cannot read %s", file_data->file_name);
-      result = NULL;
-    }
-#ifdef __MINGW32__
-  /* Native windows doesn't supports delayed unlink on opened file. So
-     we close file here again. This produces higher I/O load, but at least
-     it prevents to have dangling file handles preventing unlink.  */
-  free (fd_name);
-  fd_name = NULL;
-  close (fd);
-  fd = -1;
-#endif
-  return result;
-#endif
-}    
-
-
-/* Get the section data from FILE_DATA of SECTION_TYPE with NAME.
-   NAME will be NULL unless the section type is for a function
-   body.  */
-
-static const char *
-get_section_data (struct lto_file_decl_data *file_data,
-		      enum lto_section_type section_type,
-		      const char *name,
-		      size_t *len)
-{
-  htab_t section_hash_table = file_data->section_hash_table;
-  struct lto_section_slot *f_slot;
-  struct lto_section_slot s_slot;
-  const char *section_name = lto_get_section_name (section_type, name, file_data);
-  char *data = NULL;
-
-  *len = 0;
-  s_slot.name = section_name;
-  f_slot = (struct lto_section_slot *) htab_find (section_hash_table, &s_slot);
-  if (f_slot)
-    {
-      data = lto_read_section_data (file_data, f_slot->start, f_slot->len);
-      *len = f_slot->len;
-    }
-
-  free (CONST_CAST (char *, section_name));
-  return data;
-}
-
-
-/* Free the section data from FILE_DATA of SECTION_TYPE with NAME that
-   starts at OFFSET and has LEN bytes.  */
-
-static void
-free_section_data (struct lto_file_decl_data *file_data ATTRIBUTE_UNUSED,
-		   enum lto_section_type section_type ATTRIBUTE_UNUSED,
-		   const char *name ATTRIBUTE_UNUSED,
-		   const char *offset, size_t len ATTRIBUTE_UNUSED)
-{
-#if LTO_MMAP_IO
-  intptr_t computed_len;
-  intptr_t computed_offset;
-  intptr_t diff;
-#endif
-
-#if LTO_MMAP_IO
-  computed_offset = ((intptr_t) offset) & page_mask;
-  diff = (intptr_t) offset - computed_offset;
-  computed_len = len + diff;
-
-  munmap ((caddr_t) computed_offset, computed_len);
-#else
-  free (CONST_CAST(char *, offset));
-#endif
-}
-
-static lto_file *current_lto_file;
-
-/* Actually stream out ENCODER into TEMP_FILENAME.  */
-
-static void
-stream_out (char *temp_filename, lto_symtab_encoder_t encoder, int part)
-{
-  lto_file *file = lto_obj_file_open (temp_filename, true);
-  if (!file)
-    fatal_error (input_location, "lto_obj_file_open() failed");
-  lto_set_current_out_file (file);
-
-  gcc_assert (!dump_file);
-  streamer_dump_file = dump_begin (TDI_lto_stream_out, NULL, part);
-  ipa_write_optimization_summaries (encoder);
-
-  free (CONST_CAST (char *, file->filename));
-
-  lto_set_current_out_file (NULL);
-  lto_obj_file_close (file);
-  free (file);
-  if (streamer_dump_file)
-    {
-      dump_end (TDI_lto_stream_out, streamer_dump_file);
-      streamer_dump_file = NULL;
-    }
-}
-
-/* Wait for forked process and signal errors.  */
-#ifdef HAVE_WORKING_FORK
-static void
-wait_for_child ()
-{
-  int status;
-  do
-    {
-#ifndef WCONTINUED
-#define WCONTINUED 0
-#endif
-      int w = waitpid (0, &status, WUNTRACED | WCONTINUED);
-      if (w == -1)
-	fatal_error (input_location, "waitpid failed");
-
-      if (WIFEXITED (status) && WEXITSTATUS (status))
-	fatal_error (input_location, "streaming subprocess failed");
-      else if (WIFSIGNALED (status))
-	fatal_error (input_location,
-		     "streaming subprocess was killed by signal");
-    }
-  while (!WIFEXITED (status) && !WIFSIGNALED (status));
-=======
-stream_out_partitions_1 (char *temp_filename, int blen, int min, int max)
-{
-   /* Write all the nodes in SET.  */
-   for (int p = min; p < max; p ++)
-     {
-       sprintf (temp_filename + blen, "%u.o", p);
-       stream_out (temp_filename, ltrans_partitions[p]->encoder, p);
-       ltrans_partitions[p]->encoder = NULL;
-     }
->>>>>>> 9e014010
-}
 
 static void
 stream_out_partitions_1 (char *temp_filename, int blen, int min, int max)
@@ -1786,11 +257,7 @@
 	}
       /* Fork failed; lets do the job ourseleves.  */
       else if (cpid == -1)
-<<<<<<< HEAD
-        stream_out_partitions_1 (temp_filename, blen, min, max);
-=======
 	stream_out_partitions_1 (temp_filename, blen, min, max);
->>>>>>> 9e014010
       else
 	nruns++;
     }
@@ -1836,11 +303,6 @@
 
   timevar_push (TV_WHOPR_WPA_IO);
 
-<<<<<<< HEAD
-  ggc_trim ();
-
-=======
->>>>>>> 9e014010
   cgraph_node *node;
   /* Do body modifications needed for streaming before we fork out
      worker processes.  */
@@ -1848,12 +310,9 @@
     if (!node->clone_of && gimple_has_body_p (node->decl))
       lto_prepare_function_for_streaming (node);
 
-<<<<<<< HEAD
-=======
   ggc_trim ();
   report_heap_memory_use ();
 
->>>>>>> 9e014010
   /* Generate a prefix for the LTRANS unit files.  */
   blen = strlen (ltrans_output_list);
   temp_filename = (char *) xmalloc (blen + sizeof ("2147483648.o"));
@@ -1928,10 +387,7 @@
       temp_priority.safe_push (part->insns);
       temp_filenames.safe_push (xstrdup (temp_filename));
     }
-<<<<<<< HEAD
-=======
   memory_block_pool::trim (0);
->>>>>>> 9e014010
 
   for (int set = 0; set < MAX (lto_parallelism, 1); set++)
     {
@@ -1968,584 +424,6 @@
   timevar_pop (TV_WHOPR_WPA_IO);
 }
 
-<<<<<<< HEAD
-
-/* If TT is a variable or function decl replace it with its
-   prevailing variant.  */
-#define LTO_SET_PREVAIL(tt) \
-  do {\
-    if ((tt) && VAR_OR_FUNCTION_DECL_P (tt) \
-	&& (TREE_PUBLIC (tt) || DECL_EXTERNAL (tt))) \
-      { \
-        tt = lto_symtab_prevailing_decl (tt); \
-	fixed = true; \
-      } \
-  } while (0)
-
-/* Ensure that TT isn't a replacable var of function decl.  */
-#define LTO_NO_PREVAIL(tt) \
-  gcc_checking_assert (!(tt) || !VAR_OR_FUNCTION_DECL_P (tt))
-
-/* Given a tree T replace all fields referring to variables or functions
-   with their prevailing variant.  */
-static void
-lto_fixup_prevailing_decls (tree t)
-{
-  enum tree_code code = TREE_CODE (t);
-  bool fixed = false;
-
-  gcc_checking_assert (code != TREE_BINFO);
-  LTO_NO_PREVAIL (TREE_TYPE (t));
-  if (CODE_CONTAINS_STRUCT (code, TS_COMMON)
-      /* lto_symtab_prevail_decl use TREE_CHAIN to link to the prevailing decl.
-	 in the case T is a prevailed declaration we would ICE here. */
-      && !VAR_OR_FUNCTION_DECL_P (t))
-    LTO_NO_PREVAIL (TREE_CHAIN (t));
-  if (DECL_P (t))
-    {
-      LTO_NO_PREVAIL (DECL_NAME (t));
-      LTO_SET_PREVAIL (DECL_CONTEXT (t));
-      if (CODE_CONTAINS_STRUCT (code, TS_DECL_COMMON))
-	{
-	  LTO_SET_PREVAIL (DECL_SIZE (t));
-	  LTO_SET_PREVAIL (DECL_SIZE_UNIT (t));
-	  LTO_SET_PREVAIL (DECL_INITIAL (t));
-	  LTO_NO_PREVAIL (DECL_ATTRIBUTES (t));
-	  LTO_SET_PREVAIL (DECL_ABSTRACT_ORIGIN (t));
-	}
-      if (CODE_CONTAINS_STRUCT (code, TS_DECL_WITH_VIS))
-	{
-	  LTO_NO_PREVAIL (DECL_ASSEMBLER_NAME_RAW (t));
-	}
-      if (CODE_CONTAINS_STRUCT (code, TS_DECL_NON_COMMON))
-	{
-	  LTO_NO_PREVAIL (DECL_RESULT_FLD (t));
-	}
-      if (CODE_CONTAINS_STRUCT (code, TS_FUNCTION_DECL))
-	{
-	  LTO_NO_PREVAIL (DECL_ARGUMENTS (t));
-	  LTO_SET_PREVAIL (DECL_FUNCTION_PERSONALITY (t));
-	  LTO_NO_PREVAIL (DECL_VINDEX (t));
-	}
-      if (CODE_CONTAINS_STRUCT (code, TS_FIELD_DECL))
-	{
-	  LTO_SET_PREVAIL (DECL_FIELD_OFFSET (t));
-	  LTO_NO_PREVAIL (DECL_BIT_FIELD_TYPE (t));
-	  LTO_NO_PREVAIL (DECL_QUALIFIER (t));
-	  LTO_NO_PREVAIL (DECL_FIELD_BIT_OFFSET (t));
-	  LTO_NO_PREVAIL (DECL_FCONTEXT (t));
-	}
-    }
-  else if (TYPE_P (t))
-    {
-      LTO_NO_PREVAIL (TYPE_CACHED_VALUES (t));
-      LTO_SET_PREVAIL (TYPE_SIZE (t));
-      LTO_SET_PREVAIL (TYPE_SIZE_UNIT (t));
-      LTO_NO_PREVAIL (TYPE_ATTRIBUTES (t));
-      LTO_NO_PREVAIL (TYPE_NAME (t));
-
-      LTO_SET_PREVAIL (TYPE_MIN_VALUE_RAW (t));
-      LTO_SET_PREVAIL (TYPE_MAX_VALUE_RAW (t));
-      LTO_NO_PREVAIL (TYPE_LANG_SLOT_1 (t));
-
-      LTO_SET_PREVAIL (TYPE_CONTEXT (t));
-
-      LTO_NO_PREVAIL (TYPE_CANONICAL (t));
-      LTO_NO_PREVAIL (TYPE_MAIN_VARIANT (t));
-      LTO_NO_PREVAIL (TYPE_NEXT_VARIANT (t));
-    }
-  else if (EXPR_P (t))
-    {
-      int i;
-      for (i = TREE_OPERAND_LENGTH (t) - 1; i >= 0; --i)
-	LTO_SET_PREVAIL (TREE_OPERAND (t, i));
-    }
-  else if (TREE_CODE (t) == CONSTRUCTOR)
-    {
-      unsigned i;
-      tree val;
-      FOR_EACH_CONSTRUCTOR_VALUE (CONSTRUCTOR_ELTS (t), i, val)
-	LTO_SET_PREVAIL (val);
-    }
-  else
-    {
-      switch (code)
-	{
-	case TREE_LIST:
-	  LTO_SET_PREVAIL (TREE_VALUE (t));
-	  LTO_SET_PREVAIL (TREE_PURPOSE (t));
-	  LTO_NO_PREVAIL (TREE_PURPOSE (t));
-	  break;
-	default:
-	  gcc_unreachable ();
-	}
-    }
-  /* If we fixed nothing, then we missed something seen by
-     mentions_vars_p.  */
-  gcc_checking_assert (fixed);
-}
-#undef LTO_SET_PREVAIL
-#undef LTO_NO_PREVAIL
-
-/* Helper function of lto_fixup_decls. Walks the var and fn streams in STATE,
-   replaces var and function decls with the corresponding prevailing def.  */
-
-static void
-lto_fixup_state (struct lto_in_decl_state *state)
-{
-  unsigned i, si;
-
-  /* Although we only want to replace FUNCTION_DECLs and VAR_DECLs,
-     we still need to walk from all DECLs to find the reachable
-     FUNCTION_DECLs and VAR_DECLs.  */
-  for (si = 0; si < LTO_N_DECL_STREAMS; si++)
-    {
-      vec<tree, va_gc> *trees = state->streams[si];
-      for (i = 0; i < vec_safe_length (trees); i++)
-	{
-	  tree t = (*trees)[i];
-	  if (flag_checking && TYPE_P (t))
-	    verify_type (t);
-	  if (VAR_OR_FUNCTION_DECL_P (t)
-	      && (TREE_PUBLIC (t) || DECL_EXTERNAL (t)))
-	    (*trees)[i] = lto_symtab_prevailing_decl (t);
-	}
-    }
-}
-
-/* Fix the decls from all FILES. Replaces each decl with the corresponding
-   prevailing one.  */
-
-static void
-lto_fixup_decls (struct lto_file_decl_data **files)
-{
-  unsigned int i;
-  tree t;
-
-  if (tree_with_vars)
-    FOR_EACH_VEC_ELT ((*tree_with_vars), i, t)
-      lto_fixup_prevailing_decls (t);
-
-  for (i = 0; files[i]; i++)
-    {
-      struct lto_file_decl_data *file = files[i];
-      struct lto_in_decl_state *state = file->global_decl_state;
-      lto_fixup_state (state);
-
-      hash_table<decl_state_hasher>::iterator iter;
-      lto_in_decl_state *elt;
-      FOR_EACH_HASH_TABLE_ELEMENT (*file->function_decl_states, elt,
-				   lto_in_decl_state *, iter)
-	lto_fixup_state (elt);
-    }
-}
-
-static GTY((length ("lto_stats.num_input_files + 1"))) struct lto_file_decl_data **all_file_decl_data;
-
-/* Turn file datas for sub files into a single array, so that they look
-   like separate files for further passes. */
-
-static void
-lto_flatten_files (struct lto_file_decl_data **orig, int count, int last_file_ix)
-{
-  struct lto_file_decl_data *n, *next;
-  int i, k;
-
-  lto_stats.num_input_files = count;
-  all_file_decl_data
-    = ggc_cleared_vec_alloc<lto_file_decl_data_ptr> (count + 1);
-  /* Set the hooks so that all of the ipa passes can read in their data.  */
-  lto_set_in_hooks (all_file_decl_data, get_section_data, free_section_data);
-  for (i = 0, k = 0; i < last_file_ix; i++) 
-    {
-      for (n = orig[i]; n != NULL; n = next)
-	{
-	  all_file_decl_data[k++] = n;
-	  next = n->next;
-	  n->next = NULL;
-	}
-    }
-  all_file_decl_data[k] = NULL;
-  gcc_assert (k == count);
-}
-
-/* Input file data before flattening (i.e. splitting them to subfiles to support
-   incremental linking.  */
-static int real_file_count;
-static GTY((length ("real_file_count + 1"))) struct lto_file_decl_data **real_file_decl_data;
-
-static void print_lto_report_1 (void);
-
-/* Read all the symbols from the input files FNAMES.  NFILES is the
-   number of files requested in the command line.  Instantiate a
-   global call graph by aggregating all the sub-graphs found in each
-   file.  */
-
-static void
-read_cgraph_and_symbols (unsigned nfiles, const char **fnames)
-{
-  unsigned int i, last_file_ix;
-  FILE *resolution;
-  int count = 0;
-  struct lto_file_decl_data **decl_data;
-  symtab_node *snode;
-
-  symtab->initialize ();
-
-  timevar_push (TV_IPA_LTO_DECL_IN);
-
-#ifdef ACCEL_COMPILER
-  section_name_prefix = OFFLOAD_SECTION_NAME_PREFIX;
-  lto_stream_offload_p = true;
-#endif
-
-  real_file_decl_data
-    = decl_data = ggc_cleared_vec_alloc<lto_file_decl_data_ptr> (nfiles + 1);
-  real_file_count = nfiles;
-
-  /* Read the resolution file.  */
-  resolution = NULL;
-  if (resolution_file_name)
-    {
-      int t;
-      unsigned num_objects;
-
-      resolution = fopen (resolution_file_name, "r");
-      if (resolution == NULL)
-	fatal_error (input_location,
-		     "could not open symbol resolution file: %m");
-
-      t = fscanf (resolution, "%u", &num_objects);
-      gcc_assert (t == 1);
-
-      /* True, since the plugin splits the archives.  */
-      gcc_assert (num_objects == nfiles);
-    }
-  symtab->state = LTO_STREAMING;
-
-  canonical_type_hash_cache = new hash_map<const_tree, hashval_t> (251);
-  gimple_canonical_types = htab_create (16381, gimple_canonical_type_hash,
-					gimple_canonical_type_eq, NULL);
-  gcc_obstack_init (&tree_scc_hash_obstack);
-  tree_scc_hash = new hash_table<tree_scc_hasher> (4096);
-
-  /* Register the common node types with the canonical type machinery so
-     we properly share alias-sets across languages and TUs.  Do not
-     expose the common nodes as type merge target - those that should be
-     are already exposed so by pre-loading the LTO streamer caches.
-     Do two passes - first clear TYPE_CANONICAL and then re-compute it.  */
-  for (i = 0; i < itk_none; ++i)
-    lto_register_canonical_types (integer_types[i], true);
-  for (i = 0; i < stk_type_kind_last; ++i)
-    lto_register_canonical_types (sizetype_tab[i], true);
-  for (i = 0; i < TI_MAX; ++i)
-    lto_register_canonical_types (global_trees[i], true);
-  for (i = 0; i < itk_none; ++i)
-    lto_register_canonical_types (integer_types[i], false);
-  for (i = 0; i < stk_type_kind_last; ++i)
-    lto_register_canonical_types (sizetype_tab[i], false);
-  for (i = 0; i < TI_MAX; ++i)
-    lto_register_canonical_types (global_trees[i], false);
-
-  if (!quiet_flag)
-    fprintf (stderr, "Reading object files:");
-
-  /* Read all of the object files specified on the command line.  */
-  for (i = 0, last_file_ix = 0; i < nfiles; ++i)
-    {
-      struct lto_file_decl_data *file_data = NULL;
-      if (!quiet_flag)
-	{
-	  fprintf (stderr, " %s", fnames[i]);
-	  fflush (stderr);
-	}
-
-      current_lto_file = lto_obj_file_open (fnames[i], false);
-      if (!current_lto_file)
-	break;
-
-      file_data = lto_file_read (current_lto_file, resolution, &count);
-      if (!file_data)
-	{
-	  lto_obj_file_close (current_lto_file);
-	  free (current_lto_file);
-	  current_lto_file = NULL;
-	  break;
-	}
-
-      decl_data[last_file_ix++] = file_data;
-
-      lto_obj_file_close (current_lto_file);
-      free (current_lto_file);
-      current_lto_file = NULL;
-    }
-
-  lto_flatten_files (decl_data, count, last_file_ix);
-  lto_stats.num_input_files = count;
-  ggc_free(decl_data);
-  real_file_decl_data = NULL;
-
-  if (resolution_file_name)
-    fclose (resolution);
-
-  /* Show the LTO report before launching LTRANS.  */
-  if (flag_lto_report || (flag_wpa && flag_lto_report_wpa))
-    print_lto_report_1 ();
-
-  /* Free gimple type merging datastructures.  */
-  delete tree_scc_hash;
-  tree_scc_hash = NULL;
-  obstack_free (&tree_scc_hash_obstack, NULL);
-  htab_delete (gimple_canonical_types);
-  gimple_canonical_types = NULL;
-  delete canonical_type_hash_cache;
-  canonical_type_hash_cache = NULL;
-
-  /* At this stage we know that majority of GGC memory is reachable.  
-     Growing the limits prevents unnecesary invocation of GGC.  */
-  ggc_grow ();
-  ggc_collect ();
-
-  /* Set the hooks so that all of the ipa passes can read in their data.  */
-  lto_set_in_hooks (all_file_decl_data, get_section_data, free_section_data);
-
-  timevar_pop (TV_IPA_LTO_DECL_IN);
-
-  if (!quiet_flag)
-    fprintf (stderr, "\nReading the callgraph\n");
-
-  timevar_push (TV_IPA_LTO_CGRAPH_IO);
-  /* Read the symtab.  */
-  input_symtab ();
-
-  input_offload_tables (!flag_ltrans);
-
-  /* Store resolutions into the symbol table.  */
-
-  FOR_EACH_SYMBOL (snode)
-    if (snode->externally_visible && snode->real_symbol_p ()
-	&& snode->lto_file_data && snode->lto_file_data->resolution_map
-	&& !(TREE_CODE (snode->decl) == FUNCTION_DECL
-	     && fndecl_built_in_p (snode->decl))
-	&& !(VAR_P (snode->decl) && DECL_HARD_REGISTER (snode->decl)))
-      {
-	ld_plugin_symbol_resolution_t *res;
-
-	res = snode->lto_file_data->resolution_map->get (snode->decl);
-	if (!res || *res == LDPR_UNKNOWN)
-	  {
-	    if (snode->output_to_lto_symbol_table_p ())
-	      fatal_error (input_location, "missing resolution data for %s",
-		           IDENTIFIER_POINTER
-			     (DECL_ASSEMBLER_NAME (snode->decl)));
-	  }
-	else
-          snode->resolution = *res;
-      }
-  for (i = 0; all_file_decl_data[i]; i++)
-    if (all_file_decl_data[i]->resolution_map)
-      {
-        delete all_file_decl_data[i]->resolution_map;
-        all_file_decl_data[i]->resolution_map = NULL;
-      }
-  
-  timevar_pop (TV_IPA_LTO_CGRAPH_IO);
-
-  if (!quiet_flag)
-    fprintf (stderr, "Merging declarations\n");
-
-  timevar_push (TV_IPA_LTO_DECL_MERGE);
-  /* Merge global decls.  In ltrans mode we read merged cgraph, we do not
-     need to care about resolving symbols again, we only need to replace
-     duplicated declarations read from the callgraph and from function
-     sections.  */
-  if (!flag_ltrans)
-    {
-      lto_symtab_merge_decls ();
-
-      /* If there were errors during symbol merging bail out, we have no
-	 good way to recover here.  */
-      if (seen_error ())
-	fatal_error (input_location,
-		     "errors during merging of translation units");
-
-      /* Fixup all decls.  */
-      lto_fixup_decls (all_file_decl_data);
-    }
-  if (tree_with_vars)
-    ggc_free (tree_with_vars);
-  tree_with_vars = NULL;
-  ggc_collect ();
-
-  timevar_pop (TV_IPA_LTO_DECL_MERGE);
-  /* Each pass will set the appropriate timer.  */
-
-  if (!quiet_flag)
-    fprintf (stderr, "Reading summaries\n");
-
-  /* Read the IPA summary data.  */
-  if (flag_ltrans)
-    ipa_read_optimization_summaries ();
-  else
-    ipa_read_summaries ();
-
-  for (i = 0; all_file_decl_data[i]; i++)
-    {
-      gcc_assert (all_file_decl_data[i]->symtab_node_encoder);
-      lto_symtab_encoder_delete (all_file_decl_data[i]->symtab_node_encoder);
-      all_file_decl_data[i]->symtab_node_encoder = NULL;
-      lto_free_function_in_decl_state (all_file_decl_data[i]->global_decl_state);
-      all_file_decl_data[i]->global_decl_state = NULL;
-      all_file_decl_data[i]->current_decl_state = NULL; 
-    }
-
-  if (!flag_ltrans)
-    {
-      /* Finally merge the cgraph according to the decl merging decisions.  */
-      timevar_push (TV_IPA_LTO_CGRAPH_MERGE);
-
-      gcc_assert (!dump_file);
-      dump_file = dump_begin (lto_link_dump_id, NULL);
-
-      if (dump_file)
-	{
-	  fprintf (dump_file, "Before merging:\n");
-	  symtab->dump (dump_file);
-	}
-      lto_symtab_merge_symbols ();
-      /* Removal of unreachable symbols is needed to make verify_symtab to pass;
-	 we are still having duplicated comdat groups containing local statics.
-	 We could also just remove them while merging.  */
-      symtab->remove_unreachable_nodes (dump_file);
-      ggc_collect ();
-
-      if (dump_file)
-        dump_end (lto_link_dump_id, dump_file);
-      dump_file = NULL;
-      timevar_pop (TV_IPA_LTO_CGRAPH_MERGE);
-    }
-  symtab->state = IPA_SSA;
-  /* All node removals happening here are useless, because
-     WPA should not stream them.  Still always perform remove_unreachable_nodes
-     because we may reshape clone tree, get rid of dead masters of inline
-     clones and remove symbol entries for read-only variables we keep around
-     only to be able to constant fold them.  */
-  if (flag_ltrans)
-    {
-      if (symtab->dump_file)
-	 symtab->dump (symtab->dump_file);
-      symtab->remove_unreachable_nodes (symtab->dump_file);
-    }
-
-  /* Indicate that the cgraph is built and ready.  */
-  symtab->function_flags_ready = true;
-
-  ggc_free (all_file_decl_data);
-  all_file_decl_data = NULL;
-}
-
-
-/* Materialize all the bodies for all the nodes in the callgraph.  */
-
-static void
-materialize_cgraph (void)
-{
-  struct cgraph_node *node; 
-  timevar_id_t lto_timer;
-
-  if (!quiet_flag)
-    fprintf (stderr,
-	     flag_wpa ? "Materializing decls:" : "Reading function bodies:");
-
-
-  FOR_EACH_FUNCTION (node)
-    {
-      if (node->lto_file_data)
-	{
-	  lto_materialize_function (node);
-	  lto_stats.num_input_cgraph_nodes++;
-	}
-    }
-
-
-  /* Start the appropriate timer depending on the mode that we are
-     operating in.  */
-  lto_timer = (flag_wpa) ? TV_WHOPR_WPA
-	      : (flag_ltrans) ? TV_WHOPR_LTRANS
-	      : TV_LTO;
-  timevar_push (lto_timer);
-
-  current_function_decl = NULL;
-  set_cfun (NULL);
-
-  if (!quiet_flag)
-    fprintf (stderr, "\n");
-
-  timevar_pop (lto_timer);
-}
-
-
-/* Show various memory usage statistics related to LTO.  */
-static void
-print_lto_report_1 (void)
-{
-  const char *pfx = (flag_lto) ? "LTO" : (flag_wpa) ? "WPA" : "LTRANS";
-  fprintf (stderr, "%s statistics\n", pfx);
-
-  fprintf (stderr, "[%s] read %lu SCCs of average size %f\n",
-	   pfx, num_sccs_read, total_scc_size / (double)num_sccs_read);
-  fprintf (stderr, "[%s] %lu tree bodies read in total\n", pfx, total_scc_size);
-  if (flag_wpa && tree_scc_hash)
-    {
-      fprintf (stderr, "[%s] tree SCC table: size %ld, %ld elements, "
-	       "collision ratio: %f\n", pfx,
-	       (long) tree_scc_hash->size (),
-	       (long) tree_scc_hash->elements (),
-	       tree_scc_hash->collisions ());
-      hash_table<tree_scc_hasher>::iterator hiter;
-      tree_scc *scc, *max_scc = NULL;
-      unsigned max_length = 0;
-      FOR_EACH_HASH_TABLE_ELEMENT (*tree_scc_hash, scc, x, hiter)
-	{
-	  unsigned length = 0;
-	  tree_scc *s = scc;
-	  for (; s; s = s->next)
-	    length++;
-	  if (length > max_length)
-	    {
-	      max_length = length;
-	      max_scc = scc;
-	    }
-	}
-      fprintf (stderr, "[%s] tree SCC max chain length %u (size %u)\n",
-	       pfx, max_length, max_scc->len);
-      fprintf (stderr, "[%s] Compared %lu SCCs, %lu collisions (%f)\n", pfx,
-	       num_scc_compares, num_scc_compare_collisions,
-	       num_scc_compare_collisions / (double) num_scc_compares);
-      fprintf (stderr, "[%s] Merged %lu SCCs\n", pfx, num_sccs_merged);
-      fprintf (stderr, "[%s] Merged %lu tree bodies\n", pfx,
-	       total_scc_size_merged);
-      fprintf (stderr, "[%s] Merged %lu types\n", pfx, num_merged_types);
-      fprintf (stderr, "[%s] %lu types prevailed (%lu associated trees)\n",
-	       pfx, num_prevailing_types, num_type_scc_trees);
-      fprintf (stderr, "[%s] GIMPLE canonical type table: size %ld, "
-	       "%ld elements, %ld searches, %ld collisions (ratio: %f)\n", pfx,
-	       (long) htab_size (gimple_canonical_types),
-	       (long) htab_elements (gimple_canonical_types),
-	       (long) gimple_canonical_types->searches,
-	       (long) gimple_canonical_types->collisions,
-	       htab_collisions (gimple_canonical_types));
-      fprintf (stderr, "[%s] GIMPLE canonical type pointer-map: "
-	       "%lu elements, %ld searches\n", pfx,
-	       num_canonical_type_hash_entries,
-	       num_canonical_type_hash_queries);
-    }
-
-  print_lto_report (pfx);
-}
-
-=======
->>>>>>> 9e014010
 /* Perform whole program analysis (WPA) on the callgraph and write out the
    optimization plan.  */
 
@@ -2558,23 +436,14 @@
 
   /* TODO: jobserver communication is not supported, yet.  */
   if (!strcmp (flag_wpa, "jobserver"))
-<<<<<<< HEAD
-    lto_parallelism = PARAM_VALUE (PARAM_MAX_LTO_STREAMING_PARALLELISM);
-=======
     lto_parallelism = param_max_lto_streaming_parallelism;
->>>>>>> 9e014010
   else
     {
       lto_parallelism = atoi (flag_wpa);
       if (lto_parallelism <= 0)
 	lto_parallelism = 0;
-<<<<<<< HEAD
-      if (lto_parallelism >= PARAM_VALUE (PARAM_MAX_LTO_STREAMING_PARALLELISM))
-	lto_parallelism = PARAM_VALUE (PARAM_MAX_LTO_STREAMING_PARALLELISM);
-=======
       if (lto_parallelism >= param_max_lto_streaming_parallelism)
 	lto_parallelism = param_max_lto_streaming_parallelism;
->>>>>>> 9e014010
     }
 
   timevar_start (TV_PHASE_OPT_GEN);
@@ -2677,69 +546,7 @@
   if (flag_lto_report || (flag_wpa && flag_lto_report_wpa))
     print_lto_report_1 ();
   if (mem_report_wpa)
-<<<<<<< HEAD
-    dump_memory_report (true);
-}
-
-
-static GTY(()) tree lto_eh_personality_decl;
-
-/* Return the LTO personality function decl.  */
-
-tree
-lto_eh_personality (void)
-{
-  if (!lto_eh_personality_decl)
-    {
-      /* Use the first personality DECL for our personality if we don't
-	 support multiple ones.  This ensures that we don't artificially
-	 create the need for them in a single-language program.  */
-      if (first_personality_decl && !dwarf2out_do_cfi_asm ())
-	lto_eh_personality_decl = first_personality_decl;
-      else
-	lto_eh_personality_decl = lhd_gcc_personality ();
-    }
-
-  return lto_eh_personality_decl;
-}
-
-/* Set the process name based on the LTO mode. */
-
-static void 
-lto_process_name (void)
-{
-  if (flag_lto)
-    setproctitle (flag_incremental_link == INCREMENTAL_LINK_LTO
-		  ? "lto1-inclink" : "lto1-lto");
-  if (flag_wpa)
-    setproctitle ("lto1-wpa");
-  if (flag_ltrans)
-    setproctitle ("lto1-ltrans");
-}
-
-
-/* Initialize the LTO front end.  */
-
-static void
-lto_init (void)
-{
-  lto_process_name ();
-  lto_streamer_hooks_init ();
-  lto_reader_init ();
-  lto_set_in_hooks (NULL, get_section_data, free_section_data);
-  memset (&lto_stats, 0, sizeof (lto_stats));
-  bitmap_obstack_initialize (NULL);
-  gimple_register_cfg_hooks ();
-#ifndef ACCEL_COMPILER
-  unsigned char *table
-    = ggc_vec_alloc<unsigned char> (MAX_MACHINE_MODE);
-  for (int m = 0; m < MAX_MACHINE_MODE; m++)
-    table[m] = m;
-  lto_mode_identity_table = table;
-#endif
-=======
     dump_memory_report ("Final");
->>>>>>> 9e014010
 }
 
 /* Create artificial pointers for "omp declare target link" vars.  */
