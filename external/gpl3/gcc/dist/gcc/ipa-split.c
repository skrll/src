/* Function splitting pass
<<<<<<< HEAD
   Copyright (C) 2010-2019 Free Software Foundation, Inc.
=======
   Copyright (C) 2010-2020 Free Software Foundation, Inc.
>>>>>>> e2aa5677
   Contributed by Jan Hubicka  <jh@suse.cz>

This file is part of GCC.

GCC is free software; you can redistribute it and/or modify it under
the terms of the GNU General Public License as published by the Free
Software Foundation; either version 3, or (at your option) any later
version.

GCC is distributed in the hope that it will be useful, but WITHOUT ANY
WARRANTY; without even the implied warranty of MERCHANTABILITY or
FITNESS FOR A PARTICULAR PURPOSE.  See the GNU General Public License
for more details.

You should have received a copy of the GNU General Public License
along with GCC; see the file COPYING3.  If not see
<http://www.gnu.org/licenses/>.  */

/* The purpose of this pass is to split function bodies to improve
   inlining.  I.e. for function of the form:

   func (...)
     {
       if (cheap_test)
	 something_small
       else
	 something_big
     }

   Produce:

   func.part (...)
     {
	something_big
     }

   func (...)
     {
       if (cheap_test)
	 something_small
       else
	 func.part (...);
     }

   When func becomes inlinable and when cheap_test is often true, inlining func,
   but not fund.part leads to performance improvement similar as inlining
   original func while the code size growth is smaller.

   The pass is organized in three stages:
   1) Collect local info about basic block into BB_INFO structure and
      compute function body estimated size and time.
   2) Via DFS walk find all possible basic blocks where we can split
      and chose best one.
   3) If split point is found, split at the specified BB by creating a clone
      and updating function to call it.  

   The decisions what functions to split are in execute_split_functions
   and consider_split.  

   There are several possible future improvements for this pass including:

   1) Splitting to break up large functions
   2) Splitting to reduce stack frame usage
   3) Allow split part of function to use values computed in the header part.
      The values needs to be passed to split function, perhaps via same
      interface as for nested functions or as argument.
   4) Support for simple rematerialization.  I.e. when split part use
      value computed in header from function parameter in very cheap way, we
      can just recompute it.
   5) Support splitting of nested functions.
   6) Support non-SSA arguments.  
   7) There is nothing preventing us from producing multiple parts of single function
      when needed or splitting also the parts.  */

#include "config.h"
#include "system.h"
#include "coretypes.h"
#include "backend.h"
#include "rtl.h"
#include "tree.h"
#include "gimple.h"
#include "cfghooks.h"
#include "alloc-pool.h"
#include "tree-pass.h"
#include "ssa.h"
#include "cgraph.h"
#include "diagnostic.h"
#include "fold-const.h"
#include "cfganal.h"
#include "calls.h"
#include "gimplify.h"
#include "gimple-iterator.h"
#include "gimplify-me.h"
#include "gimple-walk.h"
#include "symbol-summary.h"
#include "ipa-prop.h"
#include "tree-cfg.h"
#include "tree-into-ssa.h"
#include "tree-dfa.h"
#include "tree-inline.h"
#include "gimple-pretty-print.h"
#include "ipa-fnsummary.h"
#include "cfgloop.h"
#include "attribs.h"

/* Per basic block info.  */

class split_bb_info
{
public:
  unsigned int size;
  sreal time;
};

static vec<split_bb_info> bb_info_vec;

/* Description of split point.  */

class split_point
{
public:
  /* Size of the partitions.  */
  sreal header_time, split_time;
  unsigned int header_size, split_size;

  /* SSA names that need to be passed into spit function.  */
  bitmap ssa_names_to_pass;

  /* Basic block where we split (that will become entry point of new function.  */
  basic_block entry_bb;

  /* Count for entering the split part.
     This is not count of the entry_bb because it may be in loop.  */
  profile_count count;

  /* Basic blocks we are splitting away.  */
  bitmap split_bbs;

  /* True when return value is computed on split part and thus it needs
     to be returned.  */
  bool split_part_set_retval;
};

/* Best split point found.  */

class split_point best_split_point;

/* Set of basic blocks that are not allowed to dominate a split point.  */

static bitmap forbidden_dominators;

static tree find_retval (basic_block return_bb);

/* Callback for walk_stmt_load_store_addr_ops.  If T is non-SSA automatic
   variable, check it if it is present in bitmap passed via DATA.  */

static bool
test_nonssa_use (gimple *, tree t, tree, void *data)
{
  t = get_base_address (t);

  if (!t || is_gimple_reg (t))
    return false;

  if (TREE_CODE (t) == PARM_DECL
      || (VAR_P (t)
	  && auto_var_in_fn_p (t, current_function_decl))
      || TREE_CODE (t) == RESULT_DECL
	 /* Normal labels are part of CFG and will be handled gratefully.
	    Forced labels however can be used directly by statements and
	    need to stay in one partition along with their uses.  */
      || (TREE_CODE (t) == LABEL_DECL
	  && FORCED_LABEL (t)))
    return bitmap_bit_p ((bitmap)data, DECL_UID (t));

  /* For DECL_BY_REFERENCE, the return value is actually a pointer.  We want
     to pretend that the value pointed to is actual result decl.  */
  if ((TREE_CODE (t) == MEM_REF || INDIRECT_REF_P (t))
      && TREE_CODE (TREE_OPERAND (t, 0)) == SSA_NAME
      && SSA_NAME_VAR (TREE_OPERAND (t, 0))
      && TREE_CODE (SSA_NAME_VAR (TREE_OPERAND (t, 0))) == RESULT_DECL
      && DECL_BY_REFERENCE (DECL_RESULT (current_function_decl)))
    return
      bitmap_bit_p ((bitmap)data,
		    DECL_UID (DECL_RESULT (current_function_decl)));

  return false;
}

/* Dump split point CURRENT.  */

static void
dump_split_point (FILE * file, class split_point *current)
{
  fprintf (file,
	   "Split point at BB %i\n"
	   "  header time: %f header size: %i\n"
	   "  split time: %f split size: %i\n  bbs: ",
	   current->entry_bb->index, current->header_time.to_double (),
	   current->header_size, current->split_time.to_double (),
	   current->split_size);
  dump_bitmap (file, current->split_bbs);
  fprintf (file, "  SSA names to pass: ");
  dump_bitmap (file, current->ssa_names_to_pass);
}

/* Look for all BBs in header that might lead to the split part and verify
   that they are not defining any non-SSA var used by the split part.
   Parameters are the same as for consider_split.  */

static bool
verify_non_ssa_vars (class split_point *current, bitmap non_ssa_vars,
		     basic_block return_bb)
{
  bitmap seen = BITMAP_ALLOC (NULL);
  vec<basic_block> worklist = vNULL;
  edge e;
  edge_iterator ei;
  bool ok = true;
  basic_block bb;

  FOR_EACH_EDGE (e, ei, current->entry_bb->preds)
    if (e->src != ENTRY_BLOCK_PTR_FOR_FN (cfun)
	&& !bitmap_bit_p (current->split_bbs, e->src->index))
      {
        worklist.safe_push (e->src);
	bitmap_set_bit (seen, e->src->index);
      }

  while (!worklist.is_empty ())
    {
      bb = worklist.pop ();
      FOR_EACH_EDGE (e, ei, bb->preds)
	if (e->src != ENTRY_BLOCK_PTR_FOR_FN (cfun)
	    && bitmap_set_bit (seen, e->src->index))
	  {
	    gcc_checking_assert (!bitmap_bit_p (current->split_bbs,
					        e->src->index));
	    worklist.safe_push (e->src);
	  }
      for (gimple_stmt_iterator bsi = gsi_start_bb (bb); !gsi_end_p (bsi);
	   gsi_next (&bsi))
	{
	  gimple *stmt = gsi_stmt (bsi);
	  if (is_gimple_debug (stmt))
	    continue;
	  if (walk_stmt_load_store_addr_ops
	      (stmt, non_ssa_vars, test_nonssa_use, test_nonssa_use,
	       test_nonssa_use))
	    {
	      ok = false;
	      goto done;
	    }
	  if (glabel *label_stmt = dyn_cast <glabel *> (stmt))
	    if (test_nonssa_use (stmt, gimple_label_label (label_stmt),
				 NULL_TREE, non_ssa_vars))
	      {
		ok = false;
		goto done;
	      }
	}
      for (gphi_iterator bsi = gsi_start_phis (bb); !gsi_end_p (bsi);
	   gsi_next (&bsi))
	{
	  if (walk_stmt_load_store_addr_ops
	      (gsi_stmt (bsi), non_ssa_vars, test_nonssa_use, test_nonssa_use,
	       test_nonssa_use))
	    {
	      ok = false;
	      goto done;
	    }
	}
      FOR_EACH_EDGE (e, ei, bb->succs)
	{
	  if (e->dest != return_bb)
	    continue;
	  for (gphi_iterator bsi = gsi_start_phis (return_bb);
	       !gsi_end_p (bsi);
	       gsi_next (&bsi))
	    {
	      gphi *stmt = bsi.phi ();
	      tree op = gimple_phi_arg_def (stmt, e->dest_idx);

	      if (virtual_operand_p (gimple_phi_result (stmt)))
		continue;
	      if (TREE_CODE (op) != SSA_NAME
		  && test_nonssa_use (stmt, op, op, non_ssa_vars))
		{
		  ok = false;
		  goto done;
		}
	    }
	}
    }

  /* Verify that the rest of function does not define any label
     used by the split part.  */
  FOR_EACH_BB_FN (bb, cfun)
    if (!bitmap_bit_p (current->split_bbs, bb->index)
	&& !bitmap_bit_p (seen, bb->index))
      {
        gimple_stmt_iterator bsi;
        for (bsi = gsi_start_bb (bb); !gsi_end_p (bsi); gsi_next (&bsi))
	  if (glabel *label_stmt = dyn_cast <glabel *> (gsi_stmt (bsi)))
	    {
	      if (test_nonssa_use (label_stmt,
				   gimple_label_label (label_stmt),
				   NULL_TREE, non_ssa_vars))
		{
		  ok = false;
		  goto done;
		}
	    }
	  else
	    break;
      }
    
done:
  BITMAP_FREE (seen);
  worklist.release ();
  return ok;
}

/* If STMT is a call, check the callee against a list of forbidden
   predicate functions.  If a match is found, look for uses of the
   call result in condition statements that compare against zero.
   For each such use, find the block targeted by the condition
   statement for the nonzero result, and set the bit for this block
   in the forbidden dominators bitmap.  The purpose of this is to avoid
   selecting a split point where we are likely to lose the chance
   to optimize away an unused function call.  */

static void
check_forbidden_calls (gimple *stmt)
{
  imm_use_iterator use_iter;
  use_operand_p use_p;
  tree lhs;

  /* At the moment, __builtin_constant_p is the only forbidden
     predicate function call (see PR49642).  */
  if (!gimple_call_builtin_p (stmt, BUILT_IN_CONSTANT_P))
    return;

  lhs = gimple_call_lhs (stmt);

  if (!lhs || TREE_CODE (lhs) != SSA_NAME)
    return;

  FOR_EACH_IMM_USE_FAST (use_p, use_iter, lhs)
    {
      tree op1;
      basic_block use_bb, forbidden_bb;
      enum tree_code code;
      edge true_edge, false_edge;
      gcond *use_stmt;

      use_stmt = dyn_cast <gcond *> (USE_STMT (use_p));
      if (!use_stmt)
	continue;

      /* Assuming canonical form for GIMPLE_COND here, with constant
	 in second position.  */
      op1 = gimple_cond_rhs (use_stmt);
      code = gimple_cond_code (use_stmt);
      use_bb = gimple_bb (use_stmt);

      extract_true_false_edges_from_block (use_bb, &true_edge, &false_edge);

      /* We're only interested in comparisons that distinguish
	 unambiguously from zero.  */
      if (!integer_zerop (op1) || code == LE_EXPR || code == GE_EXPR)
	continue;

      if (code == EQ_EXPR)
	forbidden_bb = false_edge->dest;
      else
	forbidden_bb = true_edge->dest;

      bitmap_set_bit (forbidden_dominators, forbidden_bb->index);
    }
}

/* If BB is dominated by any block in the forbidden dominators set,
   return TRUE; else FALSE.  */

static bool
dominated_by_forbidden (basic_block bb)
{
  unsigned dom_bb;
  bitmap_iterator bi;

  EXECUTE_IF_SET_IN_BITMAP (forbidden_dominators, 1, dom_bb, bi)
    {
      if (dominated_by_p (CDI_DOMINATORS, bb,
			  BASIC_BLOCK_FOR_FN (cfun, dom_bb)))
	return true;
    }

  return false;
}

/* For give split point CURRENT and return block RETURN_BB return 1
   if ssa name VAL is set by split part and 0 otherwise.  */
static bool
split_part_set_ssa_name_p (tree val, class split_point *current,
			   basic_block return_bb)
{
  if (TREE_CODE (val) != SSA_NAME)
    return false;

  return (!SSA_NAME_IS_DEFAULT_DEF (val)
	  && (bitmap_bit_p (current->split_bbs,
			    gimple_bb (SSA_NAME_DEF_STMT (val))->index)
	      || gimple_bb (SSA_NAME_DEF_STMT (val)) == return_bb));
}

/* We found an split_point CURRENT.  NON_SSA_VARS is bitmap of all non ssa
   variables used and RETURN_BB is return basic block.
   See if we can split function here.  */

static void
consider_split (class split_point *current, bitmap non_ssa_vars,
		basic_block return_bb)
{
  tree parm;
  unsigned int num_args = 0;
  unsigned int call_overhead;
  edge e;
  edge_iterator ei;
  gphi_iterator bsi;
  unsigned int i;
  tree retval;
  bool back_edge = false;

  if (dump_file && (dump_flags & TDF_DETAILS))
    dump_split_point (dump_file, current);

  current->count = profile_count::zero ();
  FOR_EACH_EDGE (e, ei, current->entry_bb->preds)
    {
      if (e->flags & EDGE_DFS_BACK)
	back_edge = true;
      if (!bitmap_bit_p (current->split_bbs, e->src->index))
	current->count += e->count ();
    }

  /* Do not split when we would end up calling function anyway.
     Compares are three state, use !(...<...) to also give up when outcome
     is unknown.  */
  if (!(current->count
       < (ENTRY_BLOCK_PTR_FOR_FN (cfun)->count.apply_scale
	   (param_partial_inlining_entry_probability, 100))))
    {
      /* When profile is guessed, we cannot expect it to give us
<<<<<<< HEAD
	 realistic estimate on likelyness of function taking the
=======
	 realistic estimate on likeliness of function taking the
>>>>>>> e2aa5677
	 complex path.  As a special case, when tail of the function is
	 a loop, enable splitting since inlining code skipping the loop
	 is likely noticeable win.  */
      if (back_edge
	  && profile_status_for_fn (cfun) != PROFILE_READ
	  && current->count
		 < ENTRY_BLOCK_PTR_FOR_FN (cfun)->count)
	{
	  if (dump_file && (dump_flags & TDF_DETAILS))
	    {
	      fprintf (dump_file,
		       "  Split before loop, accepting despite low counts");
	      current->count.dump (dump_file);
	      fprintf (dump_file, " ");
	      ENTRY_BLOCK_PTR_FOR_FN (cfun)->count.dump (dump_file);
	    }
	}
      else
	{
	  if (dump_file && (dump_flags & TDF_DETAILS))
	    fprintf (dump_file,
		     "  Refused: incoming frequency is too large.\n");
	  return;
	}
    }

  if (!current->header_size)
    {
      if (dump_file && (dump_flags & TDF_DETAILS))
	fprintf (dump_file, "  Refused: header empty\n");
      return;
    }

  /* Verify that PHI args on entry are either virtual or all their operands
     incoming from header are the same.  */
  for (bsi = gsi_start_phis (current->entry_bb); !gsi_end_p (bsi); gsi_next (&bsi))
    {
      gphi *stmt = bsi.phi ();
      tree val = NULL;

      if (virtual_operand_p (gimple_phi_result (stmt)))
	continue;
      for (i = 0; i < gimple_phi_num_args (stmt); i++)
	{
	  edge e = gimple_phi_arg_edge (stmt, i);
	  if (!bitmap_bit_p (current->split_bbs, e->src->index))
	    {
	      tree edge_val = gimple_phi_arg_def (stmt, i);
	      if (val && edge_val != val)
	        {
		  if (dump_file && (dump_flags & TDF_DETAILS))
		    fprintf (dump_file,
			     "  Refused: entry BB has PHI with multiple variants\n");
		  return;
	        }
	      val = edge_val;
	    }
	}
    }


  /* See what argument we will pass to the split function and compute
     call overhead.  */
  call_overhead = eni_size_weights.call_cost;
  for (parm = DECL_ARGUMENTS (current_function_decl); parm;
       parm = DECL_CHAIN (parm))
    {
      if (!is_gimple_reg (parm))
	{
	  if (bitmap_bit_p (non_ssa_vars, DECL_UID (parm)))
	    {
	      if (dump_file && (dump_flags & TDF_DETAILS))
		fprintf (dump_file,
			 "  Refused: need to pass non-ssa param values\n");
	      return;
	    }
	}
      else
	{
	  tree ddef = ssa_default_def (cfun, parm);
	  if (ddef
	      && bitmap_bit_p (current->ssa_names_to_pass,
			       SSA_NAME_VERSION (ddef)))
	    {
	      if (!VOID_TYPE_P (TREE_TYPE (parm)))
		call_overhead += estimate_move_cost (TREE_TYPE (parm), false);
	      num_args++;
	    }
	}
    }
  if (!VOID_TYPE_P (TREE_TYPE (current_function_decl)))
    call_overhead += estimate_move_cost (TREE_TYPE (current_function_decl),
					 false);

  if (current->split_size <= call_overhead)
    {
      if (dump_file && (dump_flags & TDF_DETAILS))
	fprintf (dump_file,
		 "  Refused: split size is smaller than call overhead\n");
      return;
    }
  /* FIXME: The logic here is not very precise, because inliner does use
     inline predicates to reduce function body size.  We add 10 to anticipate
     that.  Next stage1 we should try to be more meaningful here.  */
  if (current->header_size + call_overhead
      >= (unsigned int)(DECL_DECLARED_INLINE_P (current_function_decl)
			? param_max_inline_insns_single
			: param_max_inline_insns_auto) + 10)
    {
      if (dump_file && (dump_flags & TDF_DETAILS))
	fprintf (dump_file,
		 "  Refused: header size is too large for inline candidate\n");
      return;
    }

  /* Splitting functions brings the target out of comdat group; this will
     lead to code duplication if the function is reused by other unit.
     Limit this duplication.  This is consistent with limit in tree-sra.c  
     FIXME: with LTO we ought to be able to do better!  */
  if (DECL_ONE_ONLY (current_function_decl)
      && current->split_size >= (unsigned int) param_max_inline_insns_auto + 10)
    {
      if (dump_file && (dump_flags & TDF_DETAILS))
	fprintf (dump_file,
		 "  Refused: function is COMDAT and tail is too large\n");
      return;
    }
  /* For comdat functions also reject very small tails; those will likely get
     inlined back and we do not want to risk the duplication overhead.
     FIXME: with LTO we ought to be able to do better!  */
  if (DECL_ONE_ONLY (current_function_decl)
      && current->split_size
	 <= (unsigned int) param_early_inlining_insns / 2)
    {
      if (dump_file && (dump_flags & TDF_DETAILS))
	fprintf (dump_file,
		 "  Refused: function is COMDAT and tail is too small\n");
      return;
    }

  /* FIXME: we currently can pass only SSA function parameters to the split
     arguments.  Once parm_adjustment infrastructure is supported by cloning,
     we can pass more than that.  */
  if (num_args != bitmap_count_bits (current->ssa_names_to_pass))
    {
      
      if (dump_file && (dump_flags & TDF_DETAILS))
	fprintf (dump_file,
		 "  Refused: need to pass non-param values\n");
      return;
    }

  /* When there are non-ssa vars used in the split region, see if they
     are used in the header region.  If so, reject the split.
     FIXME: we can use nested function support to access both.  */
  if (!bitmap_empty_p (non_ssa_vars)
      && !verify_non_ssa_vars (current, non_ssa_vars, return_bb))
    {
      if (dump_file && (dump_flags & TDF_DETAILS))
	fprintf (dump_file,
		 "  Refused: split part has non-ssa uses\n");
      return;
    }

  /* If the split point is dominated by a forbidden block, reject
     the split.  */
  if (!bitmap_empty_p (forbidden_dominators)
      && dominated_by_forbidden (current->entry_bb))
    {
      if (dump_file && (dump_flags & TDF_DETAILS))
	fprintf (dump_file,
		 "  Refused: split point dominated by forbidden block\n");
      return;
    }

  /* See if retval used by return bb is computed by header or split part.
     When it is computed by split part, we need to produce return statement
     in the split part and add code to header to pass it around.

     This is bit tricky to test:
       1) When there is no return_bb or no return value, we always pass
          value around.
       2) Invariants are always computed by caller.
       3) For SSA we need to look if defining statement is in header or split part
       4) For non-SSA we need to look where the var is computed. */
  retval = find_retval (return_bb);
  if (!retval)
    {
      /* If there is a return_bb with no return value in function returning
	 value by reference, also make the split part return void, otherwise
	 we expansion would try to create a non-POD temporary, which is
	 invalid.  */
      if (return_bb != EXIT_BLOCK_PTR_FOR_FN (cfun)
	  && DECL_RESULT (current_function_decl)
	  && DECL_BY_REFERENCE (DECL_RESULT (current_function_decl)))
	current->split_part_set_retval = false;
      else
	current->split_part_set_retval = true;
    }
  else if (is_gimple_min_invariant (retval))
    current->split_part_set_retval = false;
  /* Special case is value returned by reference we record as if it was non-ssa
     set to result_decl.  */
  else if (TREE_CODE (retval) == SSA_NAME
	   && SSA_NAME_VAR (retval)
	   && TREE_CODE (SSA_NAME_VAR (retval)) == RESULT_DECL
	   && DECL_BY_REFERENCE (DECL_RESULT (current_function_decl)))
    current->split_part_set_retval
       = bitmap_bit_p (non_ssa_vars, DECL_UID (SSA_NAME_VAR (retval)));
  else if (TREE_CODE (retval) == SSA_NAME)
    current->split_part_set_retval
      = split_part_set_ssa_name_p (retval, current, return_bb);
  else if (TREE_CODE (retval) == PARM_DECL)
    current->split_part_set_retval = false;
  else if (VAR_P (retval)
	   || TREE_CODE (retval) == RESULT_DECL)
    current->split_part_set_retval
      = bitmap_bit_p (non_ssa_vars, DECL_UID (retval));
  else
    current->split_part_set_retval = true;

  /* split_function fixes up at most one PHI non-virtual PHI node in return_bb,
     for the return value.  If there are other PHIs, give up.  */
  if (return_bb != EXIT_BLOCK_PTR_FOR_FN (cfun))
    {
      gphi_iterator psi;

      for (psi = gsi_start_phis (return_bb); !gsi_end_p (psi); gsi_next (&psi))
	if (!virtual_operand_p (gimple_phi_result (psi.phi ()))
	    && !(retval
		 && current->split_part_set_retval
		 && TREE_CODE (retval) == SSA_NAME
		 && !DECL_BY_REFERENCE (DECL_RESULT (current_function_decl))
		 && SSA_NAME_DEF_STMT (retval) == psi.phi ()))
	  {
	    if (dump_file && (dump_flags & TDF_DETAILS))
	      fprintf (dump_file,
		       "  Refused: return bb has extra PHIs\n");
	    return;
	  }
    }

  if (dump_file && (dump_flags & TDF_DETAILS))
    fprintf (dump_file, "  Accepted!\n");

  /* At the moment chose split point with lowest count and that leaves
     out smallest size of header.
     In future we might re-consider this heuristics.  */
  if (!best_split_point.split_bbs
      || best_split_point.count
	 > current->count
      || (best_split_point.count == current->count 
	  && best_split_point.split_size < current->split_size))
	
    {
      if (dump_file && (dump_flags & TDF_DETAILS))
	fprintf (dump_file, "  New best split point!\n");
      if (best_split_point.ssa_names_to_pass)
	{
	  BITMAP_FREE (best_split_point.ssa_names_to_pass);
	  BITMAP_FREE (best_split_point.split_bbs);
	}
      best_split_point = *current;
      best_split_point.ssa_names_to_pass = BITMAP_ALLOC (NULL);
      bitmap_copy (best_split_point.ssa_names_to_pass,
		   current->ssa_names_to_pass);
      best_split_point.split_bbs = BITMAP_ALLOC (NULL);
      bitmap_copy (best_split_point.split_bbs, current->split_bbs);
    }
}

/* Return basic block containing RETURN statement.  We allow basic blocks
   of the form:
   <retval> = tmp_var;
   return <retval>
   but return_bb cannot be more complex than this (except for
   -fsanitize=thread we allow TSAN_FUNC_EXIT () internal call in there).
   If nothing is found, return the exit block.

   When there are multiple RETURN statement, chose one with return value,
   since that one is more likely shared by multiple code paths.

   Return BB is special, because for function splitting it is the only
   basic block that is duplicated in between header and split part of the
   function.

   TODO: We might support multiple return blocks.  */

static basic_block
find_return_bb (void)
{
  edge e;
  basic_block return_bb = EXIT_BLOCK_PTR_FOR_FN (cfun);
  gimple_stmt_iterator bsi;
  bool found_return = false;
  tree retval = NULL_TREE;

  if (!single_pred_p (EXIT_BLOCK_PTR_FOR_FN (cfun)))
    return return_bb;

  e = single_pred_edge (EXIT_BLOCK_PTR_FOR_FN (cfun));
  for (bsi = gsi_last_bb (e->src); !gsi_end_p (bsi); gsi_prev (&bsi))
    {
      gimple *stmt = gsi_stmt (bsi);
      if (gimple_code (stmt) == GIMPLE_LABEL
	  || is_gimple_debug (stmt)
	  || gimple_clobber_p (stmt))
	;
      else if (gimple_code (stmt) == GIMPLE_ASSIGN
	       && found_return
	       && gimple_assign_single_p (stmt)
	       && (auto_var_in_fn_p (gimple_assign_rhs1 (stmt),
				     current_function_decl)
		   || is_gimple_min_invariant (gimple_assign_rhs1 (stmt)))
	       && retval == gimple_assign_lhs (stmt))
	;
      else if (greturn *return_stmt = dyn_cast <greturn *> (stmt))
	{
	  found_return = true;
	  retval = gimple_return_retval (return_stmt);
	}
      /* For -fsanitize=thread, allow also TSAN_FUNC_EXIT () in the return
	 bb.  */
      else if ((flag_sanitize & SANITIZE_THREAD)
	       && gimple_call_internal_p (stmt, IFN_TSAN_FUNC_EXIT))
	;
      else
	break;
    }
  if (gsi_end_p (bsi) && found_return)
    return_bb = e->src;

  return return_bb;
}

/* Given return basic block RETURN_BB, see where return value is really
   stored.  */
static tree
find_retval (basic_block return_bb)
{
  gimple_stmt_iterator bsi;
  for (bsi = gsi_start_bb (return_bb); !gsi_end_p (bsi); gsi_next (&bsi))
    if (greturn *return_stmt = dyn_cast <greturn *> (gsi_stmt (bsi)))
      return gimple_return_retval (return_stmt);
    else if (gimple_code (gsi_stmt (bsi)) == GIMPLE_ASSIGN
	     && !gimple_clobber_p (gsi_stmt (bsi)))
      return gimple_assign_rhs1 (gsi_stmt (bsi));
  return NULL;
}

/* Callback for walk_stmt_load_store_addr_ops.  If T is non-SSA automatic
   variable, mark it as used in bitmap passed via DATA.
   Return true when access to T prevents splitting the function.  */

static bool
mark_nonssa_use (gimple *, tree t, tree, void *data)
{
  t = get_base_address (t);

  if (!t || is_gimple_reg (t))
    return false;

  /* At present we can't pass non-SSA arguments to split function.
     FIXME: this can be relaxed by passing references to arguments.  */
  if (TREE_CODE (t) == PARM_DECL)
    {
      if (dump_file && (dump_flags & TDF_DETAILS))
	fprintf (dump_file,
		 "Cannot split: use of non-ssa function parameter.\n");
      return true;
    }

  if ((VAR_P (t) && auto_var_in_fn_p (t, current_function_decl))
      || TREE_CODE (t) == RESULT_DECL
      || (TREE_CODE (t) == LABEL_DECL && FORCED_LABEL (t)))
    bitmap_set_bit ((bitmap)data, DECL_UID (t));

  /* For DECL_BY_REFERENCE, the return value is actually a pointer.  We want
     to pretend that the value pointed to is actual result decl.  */
  if ((TREE_CODE (t) == MEM_REF || INDIRECT_REF_P (t))
      && TREE_CODE (TREE_OPERAND (t, 0)) == SSA_NAME
      && SSA_NAME_VAR (TREE_OPERAND (t, 0))
      && TREE_CODE (SSA_NAME_VAR (TREE_OPERAND (t, 0))) == RESULT_DECL
      && DECL_BY_REFERENCE (DECL_RESULT (current_function_decl)))
    return
      bitmap_bit_p ((bitmap)data,
		    DECL_UID (DECL_RESULT (current_function_decl)));

  return false;
}

/* Compute local properties of basic block BB we collect when looking for
   split points.  We look for ssa defs and store them in SET_SSA_NAMES,
   for ssa uses and store them in USED_SSA_NAMES and for any non-SSA automatic
   vars stored in NON_SSA_VARS.

   When BB has edge to RETURN_BB, collect uses in RETURN_BB too.  

   Return false when BB contains something that prevents it from being put into
   split function.  */

static bool
visit_bb (basic_block bb, basic_block return_bb,
	  bitmap set_ssa_names, bitmap used_ssa_names,
	  bitmap non_ssa_vars)
{
  edge e;
  edge_iterator ei;
  bool can_split = true;

  for (gimple_stmt_iterator bsi = gsi_start_bb (bb); !gsi_end_p (bsi);
       gsi_next (&bsi))
    {
      gimple *stmt = gsi_stmt (bsi);
      tree op;
      ssa_op_iter iter;
      tree decl;

      if (is_gimple_debug (stmt))
	continue;

      if (gimple_clobber_p (stmt))
	continue;

      /* FIXME: We can split regions containing EH.  We cannot however
	 split RESX, EH_DISPATCH and EH_POINTER referring to same region
	 into different partitions.  This would require tracking of
	 EH regions and checking in consider_split_point if they 
	 are not used elsewhere.  */
      if (gimple_code (stmt) == GIMPLE_RESX)
	{
	  if (dump_file && (dump_flags & TDF_DETAILS))
	    fprintf (dump_file, "Cannot split: resx.\n");
	  can_split = false;
	}
      if (gimple_code (stmt) == GIMPLE_EH_DISPATCH)
	{
	  if (dump_file && (dump_flags & TDF_DETAILS))
	    fprintf (dump_file, "Cannot split: eh dispatch.\n");
	  can_split = false;
	}

      /* Check builtins that prevent splitting.  */
      if (gimple_code (stmt) == GIMPLE_CALL
	  && (decl = gimple_call_fndecl (stmt)) != NULL_TREE
	  && fndecl_built_in_p (decl, BUILT_IN_NORMAL))
	switch (DECL_FUNCTION_CODE (decl))
	  {
	  /* FIXME: once we will allow passing non-parm values to split part,
	     we need to be sure to handle correct builtin_stack_save and
	     builtin_stack_restore.  At the moment we are safe; there is no
	     way to store builtin_stack_save result in non-SSA variable
	     since all calls to those are compiler generated.  */
	  case BUILT_IN_APPLY:
	  case BUILT_IN_APPLY_ARGS:
	  case BUILT_IN_VA_START:
	    if (dump_file && (dump_flags & TDF_DETAILS))
	      fprintf (dump_file,
		       "Cannot split: builtin_apply and va_start.\n");
	    can_split = false;
	    break;
	  case BUILT_IN_EH_POINTER:
	    if (dump_file && (dump_flags & TDF_DETAILS))
	      fprintf (dump_file, "Cannot split: builtin_eh_pointer.\n");
	    can_split = false;
	    break;
	  default:
	    break;
	  }

      FOR_EACH_SSA_TREE_OPERAND (op, stmt, iter, SSA_OP_DEF)
	bitmap_set_bit (set_ssa_names, SSA_NAME_VERSION (op));
      FOR_EACH_SSA_TREE_OPERAND (op, stmt, iter, SSA_OP_USE)
	bitmap_set_bit (used_ssa_names, SSA_NAME_VERSION (op));
      can_split &= !walk_stmt_load_store_addr_ops (stmt, non_ssa_vars,
						   mark_nonssa_use,
						   mark_nonssa_use,
						   mark_nonssa_use);
    }
  for (gphi_iterator bsi = gsi_start_phis (bb); !gsi_end_p (bsi);
       gsi_next (&bsi))
    {
      gphi *stmt = bsi.phi ();
      unsigned int i;

      if (virtual_operand_p (gimple_phi_result (stmt)))
	continue;
      bitmap_set_bit (set_ssa_names,
		      SSA_NAME_VERSION (gimple_phi_result (stmt)));
      for (i = 0; i < gimple_phi_num_args (stmt); i++)
	{
	  tree op = gimple_phi_arg_def (stmt, i);
	  if (TREE_CODE (op) == SSA_NAME)
	    bitmap_set_bit (used_ssa_names, SSA_NAME_VERSION (op));
	}
      can_split &= !walk_stmt_load_store_addr_ops (stmt, non_ssa_vars,
						   mark_nonssa_use,
						   mark_nonssa_use,
						   mark_nonssa_use);
    }
  /* Record also uses coming from PHI operand in return BB.  */
  FOR_EACH_EDGE (e, ei, bb->succs)
    if (e->dest == return_bb)
      {
	for (gphi_iterator bsi = gsi_start_phis (return_bb);
	     !gsi_end_p (bsi);
	     gsi_next (&bsi))
	  {
	    gphi *stmt = bsi.phi ();
	    tree op = gimple_phi_arg_def (stmt, e->dest_idx);

	    if (virtual_operand_p (gimple_phi_result (stmt)))
	      continue;
	    if (TREE_CODE (op) == SSA_NAME)
	      bitmap_set_bit (used_ssa_names, SSA_NAME_VERSION (op));
	    else
	      can_split &= !mark_nonssa_use (stmt, op, op, non_ssa_vars);
	  }
      }
  return can_split;
}

/* Stack entry for recursive DFS walk in find_split_point.  */

class stack_entry
{
public:
  /* Basic block we are examining.  */
  basic_block bb;

  /* SSA names set and used by the BB and all BBs reachable
     from it via DFS walk.  */
  bitmap set_ssa_names, used_ssa_names;
  bitmap non_ssa_vars;

  /* All BBS visited from this BB via DFS walk.  */
  bitmap bbs_visited;

  /* Last examined edge in DFS walk.  Since we walk unoriented graph,
     the value is up to sum of incoming and outgoing edges of BB.  */
  unsigned int edge_num;

  /* Stack entry index of earliest BB reachable from current BB
     or any BB visited later in DFS walk.  */
  int earliest;

  /* Overall time and size of all BBs reached from this BB in DFS walk.  */
  sreal overall_time;
  int overall_size;

  /* When false we cannot split on this BB.  */
  bool can_split;
};


/* Find all articulations and call consider_split on them.
   OVERALL_TIME and OVERALL_SIZE is time and size of the function.

   We perform basic algorithm for finding an articulation in a graph
   created from CFG by considering it to be an unoriented graph.

   The articulation is discovered via DFS walk. We collect earliest
   basic block on stack that is reachable via backward edge.  Articulation
   is any basic block such that there is no backward edge bypassing it.
   To reduce stack usage we maintain heap allocated stack in STACK vector.
   AUX pointer of BB is set to index it appears in the stack or -1 once
   it is visited and popped off the stack.

   The algorithm finds articulation after visiting the whole component
   reachable by it.  This makes it convenient to collect information about
   the component used by consider_split.  */

static void
find_split_points (basic_block return_bb, sreal overall_time, int overall_size)
{
  stack_entry first;
  vec<stack_entry> stack = vNULL;
  basic_block bb;
  class split_point current;

  current.header_time = overall_time;
  current.header_size = overall_size;
  current.split_time = 0;
  current.split_size = 0;
  current.ssa_names_to_pass = BITMAP_ALLOC (NULL);

  first.bb = ENTRY_BLOCK_PTR_FOR_FN (cfun);
  first.edge_num = 0;
  first.overall_time = 0;
  first.overall_size = 0;
  first.earliest = INT_MAX;
  first.set_ssa_names = 0;
  first.used_ssa_names = 0;
  first.non_ssa_vars = 0;
  first.bbs_visited = 0;
  first.can_split = false;
  stack.safe_push (first);
  ENTRY_BLOCK_PTR_FOR_FN (cfun)->aux = (void *)(intptr_t)-1;

  while (!stack.is_empty ())
    {
      stack_entry *entry = &stack.last ();

      /* We are walking an acyclic graph, so edge_num counts
	 succ and pred edges together.  However when considering
         articulation, we want to have processed everything reachable
	 from articulation but nothing that reaches into it.  */
      if (entry->edge_num == EDGE_COUNT (entry->bb->succs)
	  && entry->bb != ENTRY_BLOCK_PTR_FOR_FN (cfun))
	{
	  int pos = stack.length ();
	  entry->can_split &= visit_bb (entry->bb, return_bb,
					entry->set_ssa_names,
					entry->used_ssa_names,
					entry->non_ssa_vars);
	  if (pos <= entry->earliest && !entry->can_split
	      && dump_file && (dump_flags & TDF_DETAILS))
	    fprintf (dump_file,
		     "found articulation at bb %i but cannot split\n",
		     entry->bb->index);
	  if (pos <= entry->earliest && entry->can_split)
	     {
	       if (dump_file && (dump_flags & TDF_DETAILS))
		 fprintf (dump_file, "found articulation at bb %i\n",
			  entry->bb->index);
	       current.entry_bb = entry->bb;
	       current.ssa_names_to_pass = BITMAP_ALLOC (NULL);
	       bitmap_and_compl (current.ssa_names_to_pass,
				 entry->used_ssa_names, entry->set_ssa_names);
	       current.header_time = overall_time - entry->overall_time;
	       current.header_size = overall_size - entry->overall_size;
	       current.split_time = entry->overall_time;
	       current.split_size = entry->overall_size;
	       current.split_bbs = entry->bbs_visited;
	       consider_split (&current, entry->non_ssa_vars, return_bb);
	       BITMAP_FREE (current.ssa_names_to_pass);
	     }
	}
      /* Do actual DFS walk.  */
      if (entry->edge_num
	  < (EDGE_COUNT (entry->bb->succs)
	     + EDGE_COUNT (entry->bb->preds)))
	{
          edge e;
	  basic_block dest;
	  if (entry->edge_num < EDGE_COUNT (entry->bb->succs))
	    {
	      e = EDGE_SUCC (entry->bb, entry->edge_num);
	      dest = e->dest;
	    }
	  else
	    {
	      e = EDGE_PRED (entry->bb, entry->edge_num
			     - EDGE_COUNT (entry->bb->succs));
	      dest = e->src;
	    }

	  entry->edge_num++;

	  /* New BB to visit, push it to the stack.  */
	  if (dest != return_bb && dest != EXIT_BLOCK_PTR_FOR_FN (cfun)
	      && !dest->aux)
	    {
	      stack_entry new_entry;

	      new_entry.bb = dest;
	      new_entry.edge_num = 0;
	      new_entry.overall_time
		 = bb_info_vec[dest->index].time;
	      new_entry.overall_size
		 = bb_info_vec[dest->index].size;
	      new_entry.earliest = INT_MAX;
	      new_entry.set_ssa_names = BITMAP_ALLOC (NULL);
	      new_entry.used_ssa_names = BITMAP_ALLOC (NULL);
	      new_entry.bbs_visited = BITMAP_ALLOC (NULL);
	      new_entry.non_ssa_vars = BITMAP_ALLOC (NULL);
	      new_entry.can_split = true;
	      bitmap_set_bit (new_entry.bbs_visited, dest->index);
	      stack.safe_push (new_entry);
	      dest->aux = (void *)(intptr_t)stack.length ();
	    }
	  /* Back edge found, record the earliest point.  */
	  else if ((intptr_t)dest->aux > 0
		   && (intptr_t)dest->aux < entry->earliest)
	    entry->earliest = (intptr_t)dest->aux;
	}
      /* We are done with examining the edges.  Pop off the value from stack
	 and merge stuff we accumulate during the walk.  */
      else if (entry->bb != ENTRY_BLOCK_PTR_FOR_FN (cfun))
	{
	  stack_entry *prev = &stack[stack.length () - 2];

	  entry->bb->aux = (void *)(intptr_t)-1;
	  prev->can_split &= entry->can_split;
	  if (prev->set_ssa_names)
	    {
	      bitmap_ior_into (prev->set_ssa_names, entry->set_ssa_names);
	      bitmap_ior_into (prev->used_ssa_names, entry->used_ssa_names);
	      bitmap_ior_into (prev->bbs_visited, entry->bbs_visited);
	      bitmap_ior_into (prev->non_ssa_vars, entry->non_ssa_vars);
	    }
	  if (prev->earliest > entry->earliest)
	    prev->earliest = entry->earliest;
	  prev->overall_time += entry->overall_time;
	  prev->overall_size += entry->overall_size;
	  BITMAP_FREE (entry->set_ssa_names);
	  BITMAP_FREE (entry->used_ssa_names);
	  BITMAP_FREE (entry->bbs_visited);
	  BITMAP_FREE (entry->non_ssa_vars);
	  stack.pop ();
	}
      else
        stack.pop ();
    }
  ENTRY_BLOCK_PTR_FOR_FN (cfun)->aux = NULL;
  FOR_EACH_BB_FN (bb, cfun)
    bb->aux = NULL;
  stack.release ();
  BITMAP_FREE (current.ssa_names_to_pass);
}

/* Split function at SPLIT_POINT.  */

static void
split_function (basic_block return_bb, class split_point *split_point,
		bool add_tsan_func_exit)
{
  vec<tree> args_to_pass = vNULL;
  bitmap args_to_skip;
  tree parm;
  int num = 0;
  cgraph_node *node, *cur_node = cgraph_node::get (current_function_decl);
  basic_block call_bb;
  gcall *call, *tsan_func_exit_call = NULL;
  edge e;
  edge_iterator ei;
  tree retval = NULL, real_retval = NULL;
  gimple *last_stmt = NULL;
  unsigned int i;
  tree arg, ddef;

  if (dump_file)
    {
      fprintf (dump_file, "\n\nSplitting function at:\n");
      dump_split_point (dump_file, split_point);
    }

  if (cur_node->can_change_signature)
    args_to_skip = BITMAP_ALLOC (NULL);
  else
    args_to_skip = NULL;

  /* Collect the parameters of new function and args_to_skip bitmap.  */
  for (parm = DECL_ARGUMENTS (current_function_decl);
       parm; parm = DECL_CHAIN (parm), num++)
    if (args_to_skip
	&& (!is_gimple_reg (parm)
	    || (ddef = ssa_default_def (cfun, parm)) == NULL_TREE
	    || !bitmap_bit_p (split_point->ssa_names_to_pass,
			      SSA_NAME_VERSION (ddef))))
      bitmap_set_bit (args_to_skip, num);
    else
      {
	/* This parm might not have been used up to now, but is going to be
	   used, hence register it.  */
	if (is_gimple_reg (parm))
	  arg = get_or_create_ssa_default_def (cfun, parm);
	else
	  arg = parm;

	if (!useless_type_conversion_p (DECL_ARG_TYPE (parm), TREE_TYPE (arg)))
	  arg = fold_convert (DECL_ARG_TYPE (parm), arg);
	args_to_pass.safe_push (arg);
      }

  /* See if the split function will return.  */
  bool split_part_return_p = false;
  FOR_EACH_EDGE (e, ei, return_bb->preds)
    {
      if (bitmap_bit_p (split_point->split_bbs, e->src->index))
	split_part_return_p = true;
    }

  /* Add return block to what will become the split function.
     We do not return; no return block is needed.  */
  if (!split_part_return_p)
    ;
  /* We have no return block, so nothing is needed.  */
  else if (return_bb == EXIT_BLOCK_PTR_FOR_FN (cfun))
    ;
  /* When we do not want to return value, we need to construct
     new return block with empty return statement.
     FIXME: Once we are able to change return type, we should change function
     to return void instead of just outputting function with undefined return
     value.  For structures this affects quality of codegen.  */
  else if ((retval = find_retval (return_bb))
	   && !split_point->split_part_set_retval)
    {
      bool redirected = true;
      basic_block new_return_bb = create_basic_block (NULL, 0, return_bb);
      gimple_stmt_iterator gsi = gsi_start_bb (new_return_bb);
      gsi_insert_after (&gsi, gimple_build_return (NULL), GSI_NEW_STMT);
      new_return_bb->count = profile_count::zero ();
      while (redirected)
	{
	  redirected = false;
	  FOR_EACH_EDGE (e, ei, return_bb->preds)
	    if (bitmap_bit_p (split_point->split_bbs, e->src->index))
	      {
		new_return_bb->count += e->count ();
		redirect_edge_and_branch (e, new_return_bb);
		redirected = true;
		break;
	      }
	}
      e = make_single_succ_edge (new_return_bb, EXIT_BLOCK_PTR_FOR_FN (cfun), 0);
      add_bb_to_loop (new_return_bb, current_loops->tree_root);
      bitmap_set_bit (split_point->split_bbs, new_return_bb->index);
    }
  /* When we pass around the value, use existing return block.  */
  else
    bitmap_set_bit (split_point->split_bbs, return_bb->index);

  /* If RETURN_BB has virtual operand PHIs, they must be removed and the
     virtual operand marked for renaming as we change the CFG in a way that
     tree-inline is not able to compensate for.

     Note this can happen whether or not we have a return value.  If we have
     a return value, then RETURN_BB may have PHIs for real operands too.  */
  if (return_bb != EXIT_BLOCK_PTR_FOR_FN (cfun))
    {
      bool phi_p = false;
      for (gphi_iterator gsi = gsi_start_phis (return_bb);
	   !gsi_end_p (gsi);)
	{
	  gphi *stmt = gsi.phi ();
	  if (!virtual_operand_p (gimple_phi_result (stmt)))
	    {
	      gsi_next (&gsi);
	      continue;
	    }
	  mark_virtual_phi_result_for_renaming (stmt);
	  remove_phi_node (&gsi, true);
	  phi_p = true;
	}
      /* In reality we have to rename the reaching definition of the
	 virtual operand at return_bb as we will eventually release it
	 when we remove the code region we outlined.
	 So we have to rename all immediate virtual uses of that region
	 if we didn't see a PHI definition yet.  */
      /* ???  In real reality we want to set the reaching vdef of the
         entry of the SESE region as the vuse of the call and the reaching
	 vdef of the exit of the SESE region as the vdef of the call.  */
      if (!phi_p)
	for (gimple_stmt_iterator gsi = gsi_start_bb (return_bb);
	     !gsi_end_p (gsi);
	     gsi_next (&gsi))
	  {
	    gimple *stmt = gsi_stmt (gsi);
	    if (gimple_vuse (stmt))
	      {
		gimple_set_vuse (stmt, NULL_TREE);
		update_stmt (stmt);
	      }
	    if (gimple_vdef (stmt))
	      break;
	  }
    }

  ipa_param_adjustments *adjustments;
  bool skip_return = (!split_part_return_p
		      || !split_point->split_part_set_retval);
  /* TODO: Perhaps get rid of args_to_skip entirely, after we make sure the
     debug info generation and discrepancy avoiding works well too.  */
  if ((args_to_skip && !bitmap_empty_p (args_to_skip))
      || skip_return)
    {
      vec<ipa_adjusted_param, va_gc> *new_params = NULL;
      unsigned j;
      for (parm = DECL_ARGUMENTS (current_function_decl), j = 0;
	   parm; parm = DECL_CHAIN (parm), j++)
	if (!args_to_skip || !bitmap_bit_p (args_to_skip, j))
	  {
	    ipa_adjusted_param adj;
	    memset (&adj, 0, sizeof (adj));
	    adj.op = IPA_PARAM_OP_COPY;
	    adj.base_index = j;
	    adj.prev_clone_index = j;
	    vec_safe_push (new_params, adj);
	  }
      adjustments = new ipa_param_adjustments (new_params, j, skip_return);
    }
  else
    adjustments = NULL;

  /* Now create the actual clone.  */
  cgraph_edge::rebuild_edges ();
  node = cur_node->create_version_clone_with_body
    (vNULL, NULL, adjustments,
     split_point->split_bbs, split_point->entry_bb, "part");
  delete adjustments;
  node->split_part = true;

  if (cur_node->same_comdat_group)
    {
      /* TODO: call is versionable if we make sure that all
	 callers are inside of a comdat group.  */
      cur_node->calls_comdat_local = true;
      node->add_to_same_comdat_group (cur_node);
    }


  /* Let's take a time profile for splitted function.  */
  if (cur_node->tp_first_run)
    node->tp_first_run = cur_node->tp_first_run + 1;

  /* For usual cloning it is enough to clear builtin only when signature
     changes.  For partial inlining we however cannot expect the part
     of builtin implementation to have same semantic as the whole.  */
  if (fndecl_built_in_p (node->decl))
<<<<<<< HEAD
    {
      DECL_BUILT_IN_CLASS (node->decl) = NOT_BUILT_IN;
      DECL_FUNCTION_CODE (node->decl) = (enum built_in_function) 0;
    }
=======
    set_decl_built_in_function (node->decl, NOT_BUILT_IN, 0);
>>>>>>> e2aa5677

  /* If return_bb contains any clobbers that refer to SSA_NAMEs
     set in the split part, remove them.  Also reset debug stmts that
     refer to SSA_NAMEs set in the split part.  */
  if (return_bb != EXIT_BLOCK_PTR_FOR_FN (cfun))
    {
      gimple_stmt_iterator gsi = gsi_start_bb (return_bb);
      while (!gsi_end_p (gsi))
	{
	  tree op;
	  ssa_op_iter iter;
	  gimple *stmt = gsi_stmt (gsi);
	  bool remove = false;
	  if (gimple_clobber_p (stmt) || is_gimple_debug (stmt))
	    FOR_EACH_SSA_TREE_OPERAND (op, stmt, iter, SSA_OP_USE)
	      {
		basic_block bb = gimple_bb (SSA_NAME_DEF_STMT (op));
		if (op != retval
		    && bb
		    && bb != return_bb
		    && bitmap_bit_p (split_point->split_bbs, bb->index))
		  {
		    if (is_gimple_debug (stmt))
		      {
			gimple_debug_bind_reset_value (stmt);
			update_stmt (stmt);
		      }
		    else
		      remove = true;
		    break;
		  }
	      }
	  if (remove)
	    gsi_remove (&gsi, true);
	  else
	    gsi_next (&gsi);
	}
    }

  /* If the original function is declared inline, there is no point in issuing
     a warning for the non-inlinable part.  */
  DECL_NO_INLINE_WARNING_P (node->decl) = 1;
  cur_node->remove_callees ();
  cur_node->remove_all_references ();
  if (!split_part_return_p)
    TREE_THIS_VOLATILE (node->decl) = 1;
  if (dump_file)
    dump_function_to_file (node->decl, dump_file, dump_flags);

  /* Create the basic block we place call into.  It is the entry basic block
     split after last label.  */
  call_bb = split_point->entry_bb;
  for (gimple_stmt_iterator gsi = gsi_start_bb (call_bb); !gsi_end_p (gsi);)
    if (gimple_code (gsi_stmt (gsi)) == GIMPLE_LABEL)
      {
	last_stmt = gsi_stmt (gsi);
	gsi_next (&gsi);
      }
    else
      break;
  call_bb->count = split_point->count;
  e = split_block (split_point->entry_bb, last_stmt);
  remove_edge (e);

  /* Produce the call statement.  */
  gimple_stmt_iterator gsi = gsi_last_bb (call_bb);
  FOR_EACH_VEC_ELT (args_to_pass, i, arg)
    if (!is_gimple_val (arg))
      {
	arg = force_gimple_operand_gsi (&gsi, arg, true, NULL_TREE,
					false, GSI_CONTINUE_LINKING);
	args_to_pass[i] = arg;
      }
  call = gimple_build_call_vec (node->decl, args_to_pass);
  gimple_set_block (call, DECL_INITIAL (current_function_decl));
  args_to_pass.release ();

  /* For optimized away parameters, add on the caller side
     before the call
     DEBUG D#X => parm_Y(D)
     stmts and associate D#X with parm in decl_debug_args_lookup
     vector to say for debug info that if parameter parm had been passed,
     it would have value parm_Y(D).  */
  if (args_to_skip)
    {
      vec<tree, va_gc> **debug_args = NULL;
      unsigned i = 0, len = 0;
      if (MAY_HAVE_DEBUG_BIND_STMTS)
	{
	  debug_args = decl_debug_args_lookup (node->decl);
	  if (debug_args)
	    len = vec_safe_length (*debug_args);
	}
      for (parm = DECL_ARGUMENTS (current_function_decl), num = 0;
	   parm; parm = DECL_CHAIN (parm), num++)
	if (bitmap_bit_p (args_to_skip, num) && is_gimple_reg (parm))
	  {
	    tree ddecl;
	    gimple *def_temp;

	    /* This needs to be done even without
	       MAY_HAVE_DEBUG_BIND_STMTS, otherwise if it didn't exist
	       before, we'd end up with different SSA_NAME_VERSIONs
	       between -g and -g0.  */
	    arg = get_or_create_ssa_default_def (cfun, parm);
	    if (!MAY_HAVE_DEBUG_BIND_STMTS || debug_args == NULL)
	      continue;

	    while (i < len && (**debug_args)[i] != DECL_ORIGIN (parm))
	      i += 2;
	    if (i >= len)
	      continue;
	    ddecl = (**debug_args)[i + 1];
	    def_temp
	      = gimple_build_debug_bind (ddecl, unshare_expr (arg), call);
	    gsi_insert_after (&gsi, def_temp, GSI_NEW_STMT);
	  }
      BITMAP_FREE (args_to_skip);
    }

  /* We avoid address being taken on any variable used by split part,
     so return slot optimization is always possible.  Moreover this is
     required to make DECL_BY_REFERENCE work.  */
  if (aggregate_value_p (DECL_RESULT (current_function_decl),
			 TREE_TYPE (current_function_decl))
      && (!is_gimple_reg_type (TREE_TYPE (DECL_RESULT (current_function_decl)))
	  || DECL_BY_REFERENCE (DECL_RESULT (current_function_decl))))
    gimple_call_set_return_slot_opt (call, true);

  if (add_tsan_func_exit)
    tsan_func_exit_call = gimple_build_call_internal (IFN_TSAN_FUNC_EXIT, 0);

  /* Update return value.  This is bit tricky.  When we do not return,
     do nothing.  When we return we might need to update return_bb
     or produce a new return statement.  */
  if (!split_part_return_p)
    {
      gsi_insert_after (&gsi, call, GSI_NEW_STMT);
      if (tsan_func_exit_call)
	gsi_insert_after (&gsi, tsan_func_exit_call, GSI_NEW_STMT);
    }
  else
    {
      e = make_single_succ_edge (call_bb, return_bb,
				 return_bb == EXIT_BLOCK_PTR_FOR_FN (cfun)
				 ? 0 : EDGE_FALLTHRU);

      /* If there is return basic block, see what value we need to store
         return value into and put call just before it.  */
      if (return_bb != EXIT_BLOCK_PTR_FOR_FN (cfun))
	{
	  real_retval = retval;
	  if (real_retval && split_point->split_part_set_retval)
	    {
	      gphi_iterator psi;

	      /* See if we need new SSA_NAME for the result.
		 When DECL_BY_REFERENCE is true, retval is actually pointer to
		 return value and it is constant in whole function.  */
	      if (TREE_CODE (retval) == SSA_NAME
		  && !DECL_BY_REFERENCE (DECL_RESULT (current_function_decl)))
		{
		  retval = copy_ssa_name (retval, call);

		  /* See if there is PHI defining return value.  */
		  for (psi = gsi_start_phis (return_bb);
		       !gsi_end_p (psi); gsi_next (&psi))
		    if (!virtual_operand_p (gimple_phi_result (psi.phi ())))
		      break;

		  /* When there is PHI, just update its value.  */
		  if (TREE_CODE (retval) == SSA_NAME
		      && !gsi_end_p (psi))
		    add_phi_arg (psi.phi (), retval, e, UNKNOWN_LOCATION);
		  /* Otherwise update the return BB itself.
		     find_return_bb allows at most one assignment to return value,
		     so update first statement.  */
		  else
		    {
		      gimple_stmt_iterator bsi;
		      for (bsi = gsi_start_bb (return_bb); !gsi_end_p (bsi);
			   gsi_next (&bsi))
			if (greturn *return_stmt
			      = dyn_cast <greturn *> (gsi_stmt (bsi)))
			  {
			    gimple_return_set_retval (return_stmt, retval);
			    break;
			  }
			else if (gimple_code (gsi_stmt (bsi)) == GIMPLE_ASSIGN
				 && !gimple_clobber_p (gsi_stmt (bsi)))
			  {
			    gimple_assign_set_rhs1 (gsi_stmt (bsi), retval);
			    break;
			  }
		      update_stmt (gsi_stmt (bsi));
		      /* Also adjust clobbers and debug stmts in return_bb.  */
		      for (bsi = gsi_start_bb (return_bb); !gsi_end_p (bsi);
			   gsi_next (&bsi))
			{
			  gimple *stmt = gsi_stmt (bsi);
			  if (gimple_clobber_p (stmt)
			      || is_gimple_debug (stmt))
			    {
			      ssa_op_iter iter;
			      use_operand_p use_p;
			      bool update = false;
			      FOR_EACH_SSA_USE_OPERAND (use_p, stmt, iter,
							SSA_OP_USE)
				if (USE_FROM_PTR (use_p) == real_retval)
				  {
				    SET_USE (use_p, retval);
				    update = true;
				  }
			      if (update)
				update_stmt (stmt);
			    }
			}
		    }
		}
	      if (DECL_BY_REFERENCE (DECL_RESULT (current_function_decl)))
		{
		  gimple_call_set_lhs (call, build_simple_mem_ref (retval));
		  gsi_insert_after (&gsi, call, GSI_NEW_STMT);
		}
	      else
		{
		  tree restype;
		  restype = TREE_TYPE (DECL_RESULT (current_function_decl));
		  gsi_insert_after (&gsi, call, GSI_NEW_STMT);
		  if (!useless_type_conversion_p (TREE_TYPE (retval), restype))
		    {
		      gimple *cpy;
		      tree tem = create_tmp_reg (restype);
		      tem = make_ssa_name (tem, call);
		      cpy = gimple_build_assign (retval, NOP_EXPR, tem);
		      gsi_insert_after (&gsi, cpy, GSI_NEW_STMT);
		      retval = tem;
		    }
		  gimple_call_set_lhs (call, retval);
		  update_stmt (call);
		}
	    }
	  else
	    gsi_insert_after (&gsi, call, GSI_NEW_STMT);
	  if (tsan_func_exit_call)
	    gsi_insert_after (&gsi, tsan_func_exit_call, GSI_NEW_STMT);
	}
      /* We don't use return block (there is either no return in function or
	 multiple of them).  So create new basic block with return statement.
	 */
      else
	{
	  greturn *ret;
	  if (split_point->split_part_set_retval
	      && !VOID_TYPE_P (TREE_TYPE (TREE_TYPE (current_function_decl))))
	    {
	      retval = DECL_RESULT (current_function_decl);

	      /* We use temporary register to hold value when aggregate_value_p
		 is false.  Similarly for DECL_BY_REFERENCE we must avoid extra
		 copy.  */
	      if (!aggregate_value_p (retval, TREE_TYPE (current_function_decl))
		  && !DECL_BY_REFERENCE (retval))
		retval = create_tmp_reg (TREE_TYPE (retval));
	      if (is_gimple_reg (retval))
		{
		  /* When returning by reference, there is only one SSA name
		     assigned to RESULT_DECL (that is pointer to return value).
		     Look it up or create new one if it is missing.  */
		  if (DECL_BY_REFERENCE (retval))
		    retval = get_or_create_ssa_default_def (cfun, retval);
		  /* Otherwise produce new SSA name for return value.  */
		  else
		    retval = make_ssa_name (retval, call);
		}
	      if (DECL_BY_REFERENCE (DECL_RESULT (current_function_decl)))
	        gimple_call_set_lhs (call, build_simple_mem_ref (retval));
	      else
	        gimple_call_set_lhs (call, retval);
	      gsi_insert_after (&gsi, call, GSI_NEW_STMT);
	    }
	  else
	    {
	      gsi_insert_after (&gsi, call, GSI_NEW_STMT);
	      if (retval
		  && is_gimple_reg_type (TREE_TYPE (retval))
		  && !is_gimple_val (retval))
		{
		  gassign *g
		    = gimple_build_assign (make_ssa_name (TREE_TYPE (retval)),
					   retval);
		  retval = gimple_assign_lhs (g);
		  gsi_insert_after (&gsi, g, GSI_NEW_STMT);
		}
	    }
	  if (tsan_func_exit_call)
	    gsi_insert_after (&gsi, tsan_func_exit_call, GSI_NEW_STMT);
	  ret = gimple_build_return (retval);
	  gsi_insert_after (&gsi, ret, GSI_NEW_STMT);
	}
    }
  free_dominance_info (CDI_DOMINATORS);
  free_dominance_info (CDI_POST_DOMINATORS);
  compute_fn_summary (node, true);
}

/* Execute function splitting pass.  */

static unsigned int
execute_split_functions (void)
{
  gimple_stmt_iterator bsi;
  basic_block bb;
  sreal overall_time = 0;
  int overall_size = 0;
  int todo = 0;
  struct cgraph_node *node = cgraph_node::get (current_function_decl);

  if (flags_from_decl_or_type (current_function_decl)
      & (ECF_NORETURN|ECF_MALLOC))
    {
      if (dump_file)
	fprintf (dump_file, "Not splitting: noreturn/malloc function.\n");
      return 0;
    }
  if (MAIN_NAME_P (DECL_NAME (current_function_decl)))
    {
      if (dump_file)
	fprintf (dump_file, "Not splitting: main function.\n");
      return 0;
    }
  if (node->frequency == NODE_FREQUENCY_UNLIKELY_EXECUTED)
    {
      if (dump_file)
	fprintf (dump_file, "Not splitting: function is unlikely executed.\n");
      return 0;
    }
  /* This can be relaxed; function might become inlinable after splitting
     away the uninlinable part.  */
  if (ipa_fn_summaries
      && ipa_fn_summaries->get (node)
      && !ipa_fn_summaries->get (node)->inlinable)
    {
      if (dump_file)
	fprintf (dump_file, "Not splitting: not inlinable.\n");
      return 0;
    }
  if (DECL_DISREGARD_INLINE_LIMITS (node->decl))
    {
      if (dump_file)
	fprintf (dump_file, "Not splitting: disregarding inline limits.\n");
      return 0;
    }
  /* This can be relaxed; most of versioning tests actually prevents
     a duplication.  */
  if (!tree_versionable_function_p (current_function_decl))
    {
      if (dump_file)
	fprintf (dump_file, "Not splitting: not versionable.\n");
      return 0;
    }
  /* FIXME: we could support this.  */
  if (DECL_STRUCT_FUNCTION (current_function_decl)->static_chain_decl)
    {
      if (dump_file)
	fprintf (dump_file, "Not splitting: nested function.\n");
      return 0;
    }

  /* See if it makes sense to try to split.
     It makes sense to split if we inline, that is if we have direct calls to
     handle or direct calls are possibly going to appear as result of indirect
     inlining or LTO.  Also handle -fprofile-generate as LTO to allow non-LTO
     training for LTO -fprofile-use build.

     Note that we are not completely conservative about disqualifying functions
     called once.  It is possible that the caller is called more then once and
     then inlining would still benefit.  */
  if ((!node->callers
       /* Local functions called once will be completely inlined most of time.  */
       || (!node->callers->next_caller && node->local))
      && !node->address_taken
      && !node->has_aliases_p ()
      && (!flag_lto || !node->externally_visible))
    {
      if (dump_file)
	fprintf (dump_file, "Not splitting: not called directly "
		 "or called once.\n");
      return 0;
    }

  /* FIXME: We can actually split if splitting reduces call overhead.  */
  if (!flag_inline_small_functions
      && !DECL_DECLARED_INLINE_P (current_function_decl))
    {
      if (dump_file)
	fprintf (dump_file, "Not splitting: not autoinlining and function"
		 " is not inline.\n");
      return 0;
    }

  if (lookup_attribute ("noinline", DECL_ATTRIBUTES (current_function_decl)))
    {
      if (dump_file)
	fprintf (dump_file, "Not splitting: function is noinline.\n");
      return 0;
    }
  if (lookup_attribute ("section", DECL_ATTRIBUTES (current_function_decl)))
    {
      if (dump_file)
	fprintf (dump_file, "Not splitting: function is in user defined "
		 "section.\n");
      return 0;
    }

  /* We enforce splitting after loop headers when profile info is not
     available.  */
  if (profile_status_for_fn (cfun) != PROFILE_READ)
    mark_dfs_back_edges ();

  /* Initialize bitmap to track forbidden calls.  */
  forbidden_dominators = BITMAP_ALLOC (NULL);
  calculate_dominance_info (CDI_DOMINATORS);

  /* Compute local info about basic blocks and determine function size/time.  */
  bb_info_vec.safe_grow_cleared (last_basic_block_for_fn (cfun) + 1);
  best_split_point.split_bbs = NULL;
  basic_block return_bb = find_return_bb ();
  int tsan_exit_found = -1;
  FOR_EACH_BB_FN (bb, cfun)
    {
      sreal time = 0;
      int size = 0;
      sreal freq = bb->count.to_sreal_scale
			 (ENTRY_BLOCK_PTR_FOR_FN (cfun)->count);

      if (dump_file && (dump_flags & TDF_DETAILS))
	fprintf (dump_file, "Basic block %i\n", bb->index);

      for (bsi = gsi_start_bb (bb); !gsi_end_p (bsi); gsi_next (&bsi))
	{
	  sreal this_time;
	  int this_size;
	  gimple *stmt = gsi_stmt (bsi);

	  this_size = estimate_num_insns (stmt, &eni_size_weights);
	  this_time = (sreal)estimate_num_insns (stmt, &eni_time_weights)
			 * freq;
	  size += this_size;
	  time += this_time;
	  check_forbidden_calls (stmt);

	  if (dump_file && (dump_flags & TDF_DETAILS))
	    {
	      fprintf (dump_file, "  freq:%4.2f size:%3i time:%4.2f ",
		       freq.to_double (), this_size, this_time.to_double ());
	      print_gimple_stmt (dump_file, stmt, 0);
	    }

	  if ((flag_sanitize & SANITIZE_THREAD)
	      && gimple_call_internal_p (stmt, IFN_TSAN_FUNC_EXIT))
	    {
	      /* We handle TSAN_FUNC_EXIT for splitting either in the
		 return_bb, or in its immediate predecessors.  */
	      if ((bb != return_bb && !find_edge (bb, return_bb))
		  || (tsan_exit_found != -1
		      && tsan_exit_found != (bb != return_bb)))
		{
		  if (dump_file)
		    fprintf (dump_file, "Not splitting: TSAN_FUNC_EXIT"
			     " in unexpected basic block.\n");
		  BITMAP_FREE (forbidden_dominators);
		  bb_info_vec.release ();
		  return 0;
		}
	      tsan_exit_found = bb != return_bb;
	    }
	}
      overall_time += time;
      overall_size += size;
      bb_info_vec[bb->index].time = time;
      bb_info_vec[bb->index].size = size;
    }
  find_split_points (return_bb, overall_time, overall_size);
  if (best_split_point.split_bbs)
    {
      split_function (return_bb, &best_split_point, tsan_exit_found == 1);
      BITMAP_FREE (best_split_point.ssa_names_to_pass);
      BITMAP_FREE (best_split_point.split_bbs);
      todo = TODO_update_ssa | TODO_cleanup_cfg;
    }
  BITMAP_FREE (forbidden_dominators);
  bb_info_vec.release ();
  return todo;
}

namespace {

const pass_data pass_data_split_functions =
{
  GIMPLE_PASS, /* type */
  "fnsplit", /* name */
  OPTGROUP_NONE, /* optinfo_flags */
  TV_IPA_FNSPLIT, /* tv_id */
  PROP_cfg, /* properties_required */
  0, /* properties_provided */
  0, /* properties_destroyed */
  0, /* todo_flags_start */
  0, /* todo_flags_finish */
};

class pass_split_functions : public gimple_opt_pass
{
public:
  pass_split_functions (gcc::context *ctxt)
    : gimple_opt_pass (pass_data_split_functions, ctxt)
  {}

  /* opt_pass methods: */
  virtual bool gate (function *);
  virtual unsigned int execute (function *)
    {
      return execute_split_functions ();
    }

}; // class pass_split_functions

bool
pass_split_functions::gate (function *)
{
  /* When doing profile feedback, we want to execute the pass after profiling
     is read.  So disable one in early optimization.  */
  return (flag_partial_inlining
	  && !profile_arc_flag && !flag_branch_probabilities);
}

} // anon namespace

gimple_opt_pass *
make_pass_split_functions (gcc::context *ctxt)
{
  return new pass_split_functions (ctxt);
}

/* Execute function splitting pass.  */

static unsigned int
execute_feedback_split_functions (void)
{
  unsigned int retval = execute_split_functions ();
  if (retval)
    retval |= TODO_rebuild_cgraph_edges;
  return retval;
}

namespace {

const pass_data pass_data_feedback_split_functions =
{
  GIMPLE_PASS, /* type */
  "feedback_fnsplit", /* name */
  OPTGROUP_NONE, /* optinfo_flags */
  TV_IPA_FNSPLIT, /* tv_id */
  PROP_cfg, /* properties_required */
  0, /* properties_provided */
  0, /* properties_destroyed */
  0, /* todo_flags_start */
  0, /* todo_flags_finish */
};

class pass_feedback_split_functions : public gimple_opt_pass
{
public:
  pass_feedback_split_functions (gcc::context *ctxt)
    : gimple_opt_pass (pass_data_feedback_split_functions, ctxt)
  {}

  /* opt_pass methods: */
  virtual bool gate (function *);
  virtual unsigned int execute (function *)
    {
      return execute_feedback_split_functions ();
    }

}; // class pass_feedback_split_functions

bool
pass_feedback_split_functions::gate (function *)
{
  /* We don't need to split when profiling at all, we are producing
     lousy code anyway.  */
  return (flag_partial_inlining
	  && flag_branch_probabilities);
}

} // anon namespace

gimple_opt_pass *
make_pass_feedback_split_functions (gcc::context *ctxt)
{
  return new pass_feedback_split_functions (ctxt);
}<|MERGE_RESOLUTION|>--- conflicted
+++ resolved
@@ -1,9 +1,5 @@
 /* Function splitting pass
-<<<<<<< HEAD
-   Copyright (C) 2010-2019 Free Software Foundation, Inc.
-=======
    Copyright (C) 2010-2020 Free Software Foundation, Inc.
->>>>>>> e2aa5677
    Contributed by Jan Hubicka  <jh@suse.cz>
 
 This file is part of GCC.
@@ -459,11 +455,7 @@
 	   (param_partial_inlining_entry_probability, 100))))
     {
       /* When profile is guessed, we cannot expect it to give us
-<<<<<<< HEAD
-	 realistic estimate on likelyness of function taking the
-=======
 	 realistic estimate on likeliness of function taking the
->>>>>>> e2aa5677
 	 complex path.  As a special case, when tail of the function is
 	 a loop, enable splitting since inlining code skipping the loop
 	 is likely noticeable win.  */
@@ -1384,14 +1376,7 @@
      changes.  For partial inlining we however cannot expect the part
      of builtin implementation to have same semantic as the whole.  */
   if (fndecl_built_in_p (node->decl))
-<<<<<<< HEAD
-    {
-      DECL_BUILT_IN_CLASS (node->decl) = NOT_BUILT_IN;
-      DECL_FUNCTION_CODE (node->decl) = (enum built_in_function) 0;
-    }
-=======
     set_decl_built_in_function (node->decl, NOT_BUILT_IN, 0);
->>>>>>> e2aa5677
 
   /* If return_bb contains any clobbers that refer to SSA_NAMEs
      set in the split part, remove them.  Also reset debug stmts that
