--- conflicted
+++ resolved
@@ -1,9 +1,5 @@
 /* Definition of functions in convert.c.
-<<<<<<< HEAD
-   Copyright (C) 1993-2019 Free Software Foundation, Inc.
-=======
    Copyright (C) 1993-2020 Free Software Foundation, Inc.
->>>>>>> e2aa5677
 
 This file is part of GCC.
 
