--- conflicted
+++ resolved
@@ -1,9 +1,5 @@
 /* Tree inlining.
-<<<<<<< HEAD
-   Copyright (C) 2001-2019 Free Software Foundation, Inc.
-=======
    Copyright (C) 2001-2020 Free Software Foundation, Inc.
->>>>>>> e2aa5677
    Contributed by Alexandre Oliva <aoliva@redhat.com>
 
 This file is part of GCC.
@@ -64,10 +60,7 @@
 #include "attribs.h"
 #include "sreal.h"
 #include "tree-cfgcleanup.h"
-<<<<<<< HEAD
-=======
 #include "tree-ssa-live.h"
->>>>>>> e2aa5677
 
 /* I'm not real happy about this, but we need to handle gimple and
    non-gimple trees.  */
@@ -563,14 +556,9 @@
 	  /* For array bounds where we have decided not to copy over the bounds
 	     variable which isn't used in OpenMP/OpenACC region, change them to
 	     an uninitialized VAR_DECL temporary.  */
-<<<<<<< HEAD
-	  if (TYPE_MAX_VALUE (TYPE_DOMAIN (new_tree)) == error_mark_node
-	      && id->adjust_array_error_bounds
-=======
 	  if (id->adjust_array_error_bounds
 	      && TYPE_DOMAIN (new_tree)
 	      && TYPE_MAX_VALUE (TYPE_DOMAIN (new_tree)) == error_mark_node
->>>>>>> e2aa5677
 	      && TYPE_MAX_VALUE (TYPE_DOMAIN (type)) != error_mark_node)
 	    {
 	      tree v = create_tmp_var (TREE_TYPE (TYPE_DOMAIN (new_tree)));
@@ -1930,14 +1918,6 @@
       gcc_assert (n);
       gimple_set_block (copy, *n);
     }
-<<<<<<< HEAD
-
-  if (id->reset_location)
-    gimple_set_location (copy, input_location);
-
-  /* Debug statements ought to be rebuilt and not copied.  */
-  gcc_checking_assert (!is_gimple_debug (copy));
-=======
   if (id->param_body_adjs)
     {
       gimple_seq extra_stmts = NULL;
@@ -1953,7 +1933,6 @@
 	  gimple_seq_add_seq (&stmts, extra_stmts);
 	}
     }
->>>>>>> e2aa5677
 
   if (id->reset_location)
     gimple_set_location (copy, input_location);
@@ -2433,14 +2412,6 @@
 }
 
 /* Insert clobbers for automatic variables of inlined ID->src_fn
-<<<<<<< HEAD
-   function at the start of basic block BB.  */
-
-static void
-add_clobbers_to_eh_landing_pad (basic_block bb, copy_body_data *id)
-{
-  tree var;
-=======
    function at the start of basic block ID->eh_landing_pad_dest.  */
 
 static void
@@ -2450,7 +2421,6 @@
   basic_block bb = id->eh_landing_pad_dest;
   live_vars_map *vars = NULL;
   unsigned int cnt = 0;
->>>>>>> e2aa5677
   unsigned int i;
   FOR_EACH_VEC_SAFE_ELT (id->src_cfun->local_decls, i, var)
     if (VAR_P (var)
@@ -2472,8 +2442,6 @@
 	    && !is_gimple_reg (new_var)
 	    && auto_var_in_fn_p (new_var, id->dst_fn))
 	  {
-<<<<<<< HEAD
-=======
 	    if (vars == NULL)
 	      vars = new live_vars_map;
             vars->put (DECL_UID (var), cnt++);
@@ -2507,18 +2475,14 @@
 	if (needed)
 	  {
 	    tree new_var = *id->decl_map->get (var);
->>>>>>> e2aa5677
 	    gimple_stmt_iterator gsi = gsi_after_labels (bb);
 	    tree clobber = build_clobber (TREE_TYPE (new_var));
 	    gimple *clobber_stmt = gimple_build_assign (new_var, clobber);
 	    gsi_insert_before (&gsi, clobber_stmt, GSI_NEW_STMT);
 	  }
       }
-<<<<<<< HEAD
-=======
   destroy_live_vars (live);
   delete vars;
->>>>>>> e2aa5677
 }
 
 /* Copy edges from BB into its copy constructed earlier, scale profile
@@ -2653,15 +2617,10 @@
 		  e->probability = profile_probability::never ();
 		if (e->dest->index < id->add_clobbers_to_eh_landing_pads)
 		  {
-<<<<<<< HEAD
-		    add_clobbers_to_eh_landing_pad (e->dest, id);
-		    id->add_clobbers_to_eh_landing_pads = 0;
-=======
 		    if (id->eh_landing_pad_dest == NULL)
 		      id->eh_landing_pad_dest = e->dest;
 		    else
 		      gcc_assert (id->eh_landing_pad_dest == e->dest);
->>>>>>> e2aa5677
 		  }
 	      }
         }
@@ -3116,15 +3075,12 @@
 	|| (bb->index > 0 && bitmap_bit_p (id->blocks_to_copy, bb->index)))
       need_debug_cleanup |= copy_edges_for_bb (bb, num, den, exit_block_map,
 					       abnormal_goto_dest, id);
-<<<<<<< HEAD
-=======
 
   if (id->eh_landing_pad_dest)
     {
       add_clobbers_to_eh_landing_pad (id);
       id->eh_landing_pad_dest = NULL;
     }
->>>>>>> e2aa5677
 
   if (new_entry)
     {
@@ -5081,8 +5037,6 @@
   /* Add local vars in this inlined callee to caller.  */
   add_local_variables (id->src_cfun, cfun, id);
 
-<<<<<<< HEAD
-=======
   if (id->src_node->clone.performed_splits)
     {
       /* Any calls from the inlined function will be turned into calls from the
@@ -5115,7 +5069,6 @@
 	}
     }
 
->>>>>>> e2aa5677
   if (dump_enabled_p ())
     {
       char buf[128];
@@ -5346,28 +5299,6 @@
   auto_sbitmap visited (last_basic_block_for_fn (cfun));
   bitmap_clear (visited);
 
-<<<<<<< HEAD
-	      if (old_decl && fndecl_built_in_p (old_decl))
-		{
-		  /* Folding builtins can create multiple instructions,
-		     we need to look at all of them.  */
-		  gimple_stmt_iterator i2 = gsi;
-		  gsi_prev (&i2);
-		  if (fold_stmt (&gsi))
-		    {
-		      gimple *new_stmt;
-		      /* If a builtin at the end of a bb folded into nothing,
-			 the following loop won't work.  */
-		      if (gsi_end_p (gsi))
-			{
-			  cgraph_update_edges_for_call_stmt (old_stmt,
-							     old_decl, NULL);
-			  break;
-			}
-		      if (gsi_end_p (i2))
-			i2 = gsi_start_bb (BASIC_BLOCK_FOR_FN (cfun, first));
-		      else
-=======
   stack.quick_push (single_succ_edge (ENTRY_BLOCK_PTR_FOR_FN (cfun)));
   while (!stack.is_empty ())
     {
@@ -5436,7 +5367,6 @@
 			      bitmap_set_bit (to_purge, dest->index);
 			    break;
 			  }
->>>>>>> e2aa5677
 			gsi_next (&i2);
 		      }
 		  }
@@ -5571,10 +5501,7 @@
   number_blocks (fn);
 
   delete_unreachable_blocks_update_callgraph (id.dst_node, false);
-<<<<<<< HEAD
-=======
   id.dst_node->calls_comdat_local = id.dst_node->check_calls_comdat_local_p ();
->>>>>>> e2aa5677
 
   if (flag_checking)
     id.dst_node->verify ();
@@ -6155,8 +6082,6 @@
 static void
 update_clone_info (copy_body_data * id)
 {
-<<<<<<< HEAD
-=======
   vec<ipa_param_performed_split, va_gc> *cur_performed_splits
     = id->dst_node->clone.performed_splits;
   if (cur_performed_splits)
@@ -6169,7 +6094,6 @@
 	}
     }
 
->>>>>>> e2aa5677
   struct cgraph_node *node;
   if (!id->dst_node->clones)
     return;
