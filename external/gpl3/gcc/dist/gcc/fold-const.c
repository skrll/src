--- conflicted
+++ resolved
@@ -1,9 +1,5 @@
 /* Fold a constant sub-tree into a single node for C-compiler
-<<<<<<< HEAD
-   Copyright (C) 1987-2019 Free Software Foundation, Inc.
-=======
    Copyright (C) 1987-2020 Free Software Foundation, Inc.
->>>>>>> 9e014010
 
 This file is part of GCC.
 
@@ -2972,9 +2968,6 @@
   bool r;
   if (verify_hash_value (arg0, arg1, flags, &r))
     return r;
-
-  STRIP_ANY_LOCATION_WRAPPER (arg0);
-  STRIP_ANY_LOCATION_WRAPPER (arg1);
 
   STRIP_ANY_LOCATION_WRAPPER (arg0);
   STRIP_ANY_LOCATION_WRAPPER (arg1);
