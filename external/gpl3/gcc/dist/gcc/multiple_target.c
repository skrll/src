/* Pass for parsing functions with multiple target attributes.

   Contributed by Evgeny Stupachenko <evstupac@gmail.com>

<<<<<<< HEAD
   Copyright (C) 2015-2019 Free Software Foundation, Inc.
=======
   Copyright (C) 2015-2020 Free Software Foundation, Inc.
>>>>>>> 9e014010

This file is part of GCC.

GCC is free software; you can redistribute it and/or modify it under
the terms of the GNU General Public License as published by the Free
Software Foundation; either version 3, or (at your option) any later
version.

GCC is distributed in the hope that it will be useful, but WITHOUT ANY
WARRANTY; without even the implied warranty of MERCHANTABILITY or
FITNESS FOR A PARTICULAR PURPOSE.  See the GNU General Public License
for more details.

You should have received a copy of the GNU General Public License
along with GCC; see the file COPYING3.  If not see
<http://www.gnu.org/licenses/>.  */

#include "config.h"
#include "system.h"
#include "coretypes.h"
#include "backend.h"
#include "tree.h"
#include "stringpool.h"
#include "gimple.h"
#include "diagnostic-core.h"
#include "gimple-ssa.h"
#include "cgraph.h"
#include "tree-pass.h"
#include "target.h"
#include "attribs.h"
#include "pretty-print.h"
#include "gimple-iterator.h"
#include "gimple-walk.h"
#include "tree-inline.h"
#include "intl.h"

/* Walker callback that replaces all FUNCTION_DECL of a function that's
   going to be versioned.  */

static tree
replace_function_decl (tree *op, int *walk_subtrees, void *data)
{
  struct walk_stmt_info *wi = (struct walk_stmt_info *) data;
  cgraph_function_version_info *info = (cgraph_function_version_info *)wi->info;

  if (TREE_CODE (*op) == FUNCTION_DECL
      && info->this_node->decl == *op)
    {
      *op = info->dispatcher_resolver;
      *walk_subtrees = 0;
    }

  return NULL;
}

/* If the call in NODE has multiple target attribute with multiple fields,
   replace it with dispatcher call and create dispatcher (once).  */

static void
create_dispatcher_calls (struct cgraph_node *node)
{
  ipa_ref *ref;

  if (!DECL_FUNCTION_VERSIONED (node->decl)
      || !is_function_default_version (node->decl))
    return;

  if (!targetm.has_ifunc_p ())
    {
      error_at (DECL_SOURCE_LOCATION (node->decl),
		"the call requires %<ifunc%>, which is not"
		" supported by this target");
      return;
    }
  else if (!targetm.get_function_versions_dispatcher)
    {
      error_at (DECL_SOURCE_LOCATION (node->decl),
		"target does not support function version dispatcher");
      return;
    }

  tree idecl = targetm.get_function_versions_dispatcher (node->decl);
  if (!idecl)
    {
      error_at (DECL_SOURCE_LOCATION (node->decl),
		"default %<target_clones%> attribute was not set");
      return;
    }

  cgraph_node *inode = cgraph_node::get (idecl);
  gcc_assert (inode);
  tree resolver_decl = targetm.generate_version_dispatcher_body (inode);

  /* Update aliases.  */
  inode->alias = true;
  inode->alias_target = resolver_decl;
  if (!inode->analyzed)
    inode->resolve_alias (cgraph_node::get (resolver_decl));

  auto_vec<cgraph_edge *> edges_to_redirect;
  /* We need to capture the references by value rather than just pointers to them
     and remove them right away, as removing them later would invalidate what
     some other reference pointers point to.  */
  auto_vec<ipa_ref> references_to_redirect;

  while (node->iterate_referring (0, ref))
    {
      references_to_redirect.safe_push (*ref);
      ref->remove_reference ();
    }

  /* We need to remember NEXT_CALLER as it could be modified in the loop.  */
  for (cgraph_edge *e = node->callers; e ; e = e->next_caller)
    edges_to_redirect.safe_push (e);

  if (!edges_to_redirect.is_empty () || !references_to_redirect.is_empty ())
    {
      /* Redirect edges.  */
      unsigned i;
      cgraph_edge *e;
      FOR_EACH_VEC_ELT (edges_to_redirect, i, e)
	{
	  e->redirect_callee (inode);
	  cgraph_edge::redirect_call_stmt_to_callee (e);
	}

      /* Redirect references.  */
      FOR_EACH_VEC_ELT (references_to_redirect, i, ref)
	{
	  if (ref->use == IPA_REF_ADDR)
	    {
	      struct walk_stmt_info wi;
	      memset (&wi, 0, sizeof (wi));
	      wi.info = (void *)node->function_version ();

	      if (dyn_cast<varpool_node *> (ref->referring))
		{
		  hash_set<tree> visited_nodes;
		  walk_tree (&DECL_INITIAL (ref->referring->decl),
			     replace_function_decl, &wi, &visited_nodes);
		}
	      else
		{
		  gimple_stmt_iterator it = gsi_for_stmt (ref->stmt);
		  if (ref->referring->decl != resolver_decl)
		    walk_gimple_stmt (&it, NULL, replace_function_decl, &wi);
		}

	      symtab_node *source = ref->referring;
	      source->create_reference (inode, IPA_REF_ADDR);
	    }
	  else if (ref->use == IPA_REF_ALIAS)
	    {
	      symtab_node *source = ref->referring;
	      source->create_reference (inode, IPA_REF_ALIAS);
	      if (inode->get_comdat_group ())
		source->add_to_same_comdat_group (inode);
	    }
	  else
	    gcc_unreachable ();
	}
    }

  symtab->change_decl_assembler_name (node->decl,
				      clone_function_name_numbered (
					  node->decl, "default"));

  /* FIXME: copy of cgraph_node::make_local that should be cleaned up
	    in next stage1.  */
  node->make_decl_local ();
  node->set_section (NULL);
  node->set_comdat_group (NULL);
  node->externally_visible = false;
  node->forced_by_abi = false;
  node->set_section (NULL);

  DECL_ARTIFICIAL (node->decl) = 1;
  node->force_output = true;
}

/* Return length of attribute names string,
   if arglist chain > 1, -1 otherwise.  */

static int
get_attr_len (tree arglist)
{
  tree arg;
  int str_len_sum = 0;
  int argnum = 0;

  for (arg = arglist; arg; arg = TREE_CHAIN (arg))
    {
      const char *str = TREE_STRING_POINTER (TREE_VALUE (arg));
      size_t len = strlen (str);
      str_len_sum += len + 1;
      for (const char *p = strchr (str, ','); p; p = strchr (p + 1, ','))
	argnum++;
      argnum++;
    }
  if (argnum <= 1)
    return -1;
  return str_len_sum;
}

/* Create string with attributes separated by comma.
   Return number of attributes.  */

static int
get_attr_str (tree arglist, char *attr_str)
{
  tree arg;
  size_t str_len_sum = 0;
  int argnum = 0;

  for (arg = arglist; arg; arg = TREE_CHAIN (arg))
    {
      const char *str = TREE_STRING_POINTER (TREE_VALUE (arg));
      size_t len = strlen (str);
      for (const char *p = strchr (str, ','); p; p = strchr (p + 1, ','))
	argnum++;
      memcpy (attr_str + str_len_sum, str, len);
      attr_str[str_len_sum + len] = TREE_CHAIN (arg) ? ',' : '\0';
      str_len_sum += len + 1;
      argnum++;
    }
  return argnum;
}

/* Return number of attributes separated by comma and put them into ARGS.
   If there is no DEFAULT attribute return -1.
   If there is an empty string in attribute return -2.
   If there are multiple DEFAULT attributes return -3.
   */

static int
separate_attrs (char *attr_str, char **attrs, int attrnum)
{
  int i = 0;
  int default_count = 0;

  for (char *attr = strtok (attr_str, ",");
       attr != NULL; attr = strtok (NULL, ","))
    {
      if (strcmp (attr, "default") == 0)
	{
	  default_count++;
	  continue;
	}
      attrs[i++] = attr;
    }
  if (default_count == 0)
    return -1;
  else if (default_count > 1)
    return -3;
  else if (i + default_count < attrnum)
    return -2;

  return i;
}

/*  Return true if symbol is valid in assembler name.  */

static bool
is_valid_asm_symbol (char c)
{
  if ('a' <= c && c <= 'z')
    return true;
  if ('A' <= c && c <= 'Z')
    return true;
  if ('0' <= c && c <= '9')
    return true;
  if (c == '_')
    return true;
  return false;
}

/*  Replace all not valid assembler symbols with '_'.  */

static void
create_new_asm_name (char *old_asm_name, char *new_asm_name)
{
  int i;
  int old_name_len = strlen (old_asm_name);

  /* Replace all not valid assembler symbols with '_'.  */
  for (i = 0; i < old_name_len; i++)
    if (!is_valid_asm_symbol (old_asm_name[i]))
      new_asm_name[i] = '_';
    else
      new_asm_name[i] = old_asm_name[i];
  new_asm_name[old_name_len] = '\0';
}

/*  Creates target clone of NODE.  */

static cgraph_node *
create_target_clone (cgraph_node *node, bool definition, char *name,
		     tree attributes)
{
  cgraph_node *new_node;

  if (definition)
    {
      new_node = node->create_version_clone_with_body (vNULL, NULL,
    						       NULL, NULL,
						       NULL, name, attributes);
      if (new_node == NULL)
	return NULL;
      new_node->force_output = true;
    }
  else
    {
      tree new_decl = copy_node (node->decl);
      new_node = cgraph_node::get_create (new_decl);
      DECL_ATTRIBUTES (new_decl) = attributes;
      /* Generate a new name for the new version.  */
      symtab->change_decl_assembler_name (new_node->decl,
					  clone_function_name_numbered (
					      node->decl, name));
    }
  return new_node;
}

/* If the function in NODE has multiple target attributes
   create the appropriate clone for each valid target attribute.  */

static bool
expand_target_clones (struct cgraph_node *node, bool definition)
{
  int i;
  /* Parsing target attributes separated by comma.  */
  tree attr_target = lookup_attribute ("target_clones",
				       DECL_ATTRIBUTES (node->decl));
  /* No targets specified.  */
  if (!attr_target)
    return false;

  tree arglist = TREE_VALUE (attr_target);
  int attr_len = get_attr_len (arglist);

  /* No need to clone for 1 target attribute.  */
  if (attr_len == -1)
    {
      warning_at (DECL_SOURCE_LOCATION (node->decl),
		  0, "single %<target_clones%> attribute is ignored");
      return false;
    }

  if (node->definition
      && (node->alias || !tree_versionable_function_p (node->decl)))
    {
      auto_diagnostic_group d;
      error_at (DECL_SOURCE_LOCATION (node->decl),
		"clones for %<target_clones%> attribute cannot be created");
      const char *reason = NULL;
      if (lookup_attribute ("noclone", DECL_ATTRIBUTES (node->decl)))
	reason = G_("function %q+F can never be copied "
		    "because it has %<noclone%> attribute");
      else if (node->alias)
	reason
	  = "%<target_clones%> cannot be combined with %<alias%> attribute";
      else
	reason = copy_forbidden (DECL_STRUCT_FUNCTION (node->decl));
      if (reason)
	inform (DECL_SOURCE_LOCATION (node->decl), reason, node->decl);
      return false;
    }

  char *attr_str = XNEWVEC (char, attr_len);
  int attrnum = get_attr_str (arglist, attr_str);
  char **attrs = XNEWVEC (char *, attrnum);

  attrnum = separate_attrs (attr_str, attrs, attrnum);
  switch (attrnum)
    {
    case -1:
      error_at (DECL_SOURCE_LOCATION (node->decl),
		"%<default%> target was not set");
      break;
    case -2:
      error_at (DECL_SOURCE_LOCATION (node->decl),
		"an empty string cannot be in %<target_clones%> attribute");
      break;
    case -3:
      error_at (DECL_SOURCE_LOCATION (node->decl),
		"multiple %<default%> targets were set");
      break;
    default:
      break;
    }

  if (attrnum < 0)
    {
      XDELETEVEC (attrs);
      XDELETEVEC (attr_str);
      return false;
    }

  cgraph_function_version_info *decl1_v = NULL;
  cgraph_function_version_info *decl2_v = NULL;
  cgraph_function_version_info *before = NULL;
  cgraph_function_version_info *after = NULL;
  decl1_v = node->function_version ();
  if (decl1_v == NULL)
    decl1_v = node->insert_new_function_version ();
  before = decl1_v;
  DECL_FUNCTION_VERSIONED (node->decl) = 1;

  for (i = 0; i < attrnum; i++)
    {
      char *attr = attrs[i];
      char *suffix = XNEWVEC (char, strlen (attr) + 1);

      create_new_asm_name (attr, suffix);
      /* Create new target clone.  */
      tree attributes = make_attribute ("target", attr,
					DECL_ATTRIBUTES (node->decl));

      cgraph_node *new_node = create_target_clone (node, definition, suffix,
						   attributes);
      if (new_node == NULL)
	return false;
      new_node->local = false;
      XDELETEVEC (suffix);

      decl2_v = new_node->function_version ();
      if (decl2_v != NULL)
        continue;
      decl2_v = new_node->insert_new_function_version ();

      /* Chain decl2_v and decl1_v.  All semantically identical versions
	 will be chained together.  */
      after = decl2_v;
      while (before->next != NULL)
	before = before->next;
      while (after->prev != NULL)
	after = after->prev;

      before->next = after;
      after->prev = before;
      DECL_FUNCTION_VERSIONED (new_node->decl) = 1;
    }

  XDELETEVEC (attrs);
  XDELETEVEC (attr_str);

  /* Setting new attribute to initial function.  */
  tree attributes = make_attribute ("target", "default",
				    DECL_ATTRIBUTES (node->decl));
  DECL_ATTRIBUTES (node->decl) = attributes;
  node->local = false;
  return true;
}

/* When NODE is a target clone, consider all callees and redirect
   to a clone with equal target attributes.  That prevents multiple
   multi-versioning dispatches and a call-chain can be optimized.  */

static void
redirect_to_specific_clone (cgraph_node *node)
{
  cgraph_function_version_info *fv = node->function_version ();
  if (fv == NULL)
    return;

  tree attr_target = lookup_attribute ("target", DECL_ATTRIBUTES (node->decl));
  if (attr_target == NULL_TREE)
    return;

  /* We need to remember NEXT_CALLER as it could be modified in the loop.  */
  for (cgraph_edge *e = node->callees; e ; e = e->next_callee)
    {
      cgraph_function_version_info *fv2 = e->callee->function_version ();
      if (!fv2)
	continue;

      tree attr_target2 = lookup_attribute ("target",
					    DECL_ATTRIBUTES (e->callee->decl));

      /* Function is not calling proper target clone.  */
      if (!attribute_list_equal (attr_target, attr_target2))
	{
	  while (fv2->prev != NULL)
	    fv2 = fv2->prev;

	  /* Try to find a clone with equal target attribute.  */
	  for (; fv2 != NULL; fv2 = fv2->next)
	    {
	      cgraph_node *callee = fv2->this_node;
	      attr_target2 = lookup_attribute ("target",
					       DECL_ATTRIBUTES (callee->decl));
	      if (attribute_list_equal (attr_target, attr_target2))
		{
		  e->redirect_callee (callee);
<<<<<<< HEAD
		  e->redirect_call_stmt_to_callee ();
=======
		  cgraph_edge::redirect_call_stmt_to_callee (e);
>>>>>>> 9e014010
		  break;
		}
	    }
	}
    }
}

static unsigned int
ipa_target_clone (void)
{
  struct cgraph_node *node;
  auto_vec<cgraph_node *> to_dispatch;

  FOR_EACH_FUNCTION (node)
    if (expand_target_clones (node, node->definition))
      to_dispatch.safe_push (node);

  for (unsigned i = 0; i < to_dispatch.length (); i++)
    create_dispatcher_calls (to_dispatch[i]);

  FOR_EACH_FUNCTION (node)
    redirect_to_specific_clone (node);

  return 0;
}

namespace {

const pass_data pass_data_target_clone =
{
  SIMPLE_IPA_PASS,		/* type */
  "targetclone",		/* name */
  OPTGROUP_NONE,		/* optinfo_flags */
  TV_NONE,			/* tv_id */
  ( PROP_ssa | PROP_cfg ),	/* properties_required */
  0,				/* properties_provided */
  0,				/* properties_destroyed */
  0,				/* todo_flags_start */
  TODO_update_ssa		/* todo_flags_finish */
};

class pass_target_clone : public simple_ipa_opt_pass
{
public:
  pass_target_clone (gcc::context *ctxt)
    : simple_ipa_opt_pass (pass_data_target_clone, ctxt)
  {}

  /* opt_pass methods: */
  virtual bool gate (function *);
  virtual unsigned int execute (function *) { return ipa_target_clone (); }
};

bool
pass_target_clone::gate (function *)
{
  return true;
}

} // anon namespace

simple_ipa_opt_pass *
make_pass_target_clone (gcc::context *ctxt)
{
  return new pass_target_clone (ctxt);
}<|MERGE_RESOLUTION|>--- conflicted
+++ resolved
@@ -2,11 +2,7 @@
 
    Contributed by Evgeny Stupachenko <evstupac@gmail.com>
 
-<<<<<<< HEAD
-   Copyright (C) 2015-2019 Free Software Foundation, Inc.
-=======
    Copyright (C) 2015-2020 Free Software Foundation, Inc.
->>>>>>> 9e014010
 
 This file is part of GCC.
 
@@ -501,11 +497,7 @@
 	      if (attribute_list_equal (attr_target, attr_target2))
 		{
 		  e->redirect_callee (callee);
-<<<<<<< HEAD
-		  e->redirect_call_stmt_to_callee ();
-=======
 		  cgraph_edge::redirect_call_stmt_to_callee (e);
->>>>>>> 9e014010
 		  break;
 		}
 	    }
