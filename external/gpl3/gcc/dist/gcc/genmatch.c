--- conflicted
+++ resolved
@@ -1,11 +1,7 @@
 /* Generate pattern matching and transform code shared between
    GENERIC and GIMPLE folding code from match-and-simplify description.
 
-<<<<<<< HEAD
-   Copyright (C) 2014-2019 Free Software Foundation, Inc.
-=======
    Copyright (C) 2014-2020 Free Software Foundation, Inc.
->>>>>>> 9e014010
    Contributed by Richard Biener <rguenther@suse.de>
    and Prathamesh Kulkarni  <bilbotheelffriend@gmail.com>
 
@@ -686,10 +682,7 @@
 
 class predicate : public operand
 {
-<<<<<<< HEAD
-=======
 public:
->>>>>>> 9e014010
   predicate (predicate_id *p_, location_t loc)
     : operand (OP_PREDICATE, loc), p (p_) {}
   predicate_id *p;
@@ -700,10 +693,7 @@
 
 class expr : public operand
 {
-<<<<<<< HEAD
-=======
 public:
->>>>>>> 9e014010
   expr (id_base *operation_, location_t loc, bool is_commutative_ = false)
     : operand (OP_EXPR, loc), operation (operation_),
       ops (vNULL), expr_type (NULL), is_commutative (is_commutative_),
@@ -772,10 +762,7 @@
 
 class capture : public operand
 {
-<<<<<<< HEAD
-=======
 public:
->>>>>>> 9e014010
   capture (location_t loc, unsigned where_, operand *what_, bool value_)
       : operand (OP_CAPTURE, loc), where (where_), value_match (value_),
         what (what_) {}
@@ -796,10 +783,7 @@
 
 class if_expr : public operand
 {
-<<<<<<< HEAD
-=======
 public:
->>>>>>> 9e014010
   if_expr (location_t loc)
     : operand (OP_IF, loc), cond (NULL), trueexpr (NULL), falseexpr (NULL) {}
   c_expr *cond;
@@ -811,10 +795,7 @@
 
 class with_expr : public operand
 {
-<<<<<<< HEAD
-=======
 public:
->>>>>>> 9e014010
   with_expr (location_t loc)
     : operand (OP_WITH, loc), with (NULL), subexpr (NULL) {}
   c_expr *with;
@@ -2535,21 +2516,11 @@
       fprintf_indent (f, indent, "gimple_match_op tem_op "
 		      "(res_op->cond.any_else (), %s, %s", opr_name, type);
       for (unsigned i = 0; i < ops.length (); ++i)
-<<<<<<< HEAD
-	fprintf (f, ", ops%d[%u]", depth, i);
-      fprintf (f, ");\n");
-      fprintf_indent (f, indent,
-		      "gimple_resimplify%d (lseq, &tem_op, valueize);\n",
-		      ops.length ());
-      fprintf_indent (f, indent,
-		      "res = maybe_push_res_to_seq (&tem_op, lseq);\n");
-=======
 	fprintf (f, ", _o%d[%u]", depth, i);
       fprintf (f, ");\n");
       fprintf_indent (f, indent, "tem_op.resimplify (lseq, valueize);\n");
       fprintf_indent (f, indent,
 		      "_r%d = maybe_push_res_to_seq (&tem_op, lseq);\n", depth);
->>>>>>> 9e014010
       fprintf_indent (f, indent,
 		      "if (!_r%d) return false;\n",
 		      depth);
@@ -3092,15 +3063,9 @@
 	      /* We need to be defensive against bogus prototypes allowing
 		 calls with not enough arguments.  */
 	      fprintf_indent (f, indent,
-<<<<<<< HEAD
-			      "  if (gimple_call_num_args (def) == %d)\n"
-			      "    {\n", e->ops.length ());
-	      fns[i]->gen (f, indent + 6, true);
-=======
 			      "  if (gimple_call_num_args (_c%d) == %d)\n"
 			      "    {\n", depth, e->ops.length ());
 	      fns[i]->gen (f, indent + 6, true, depth);
->>>>>>> 9e014010
 	      fprintf_indent (f, indent,
 			      "    }\n"
 			      "  break;\n");
@@ -3167,11 +3132,7 @@
 	  fprintf_indent (f, indent, "case %s:\n", e->operation->id);
 	  fprintf_indent (f, indent, "  if (call_expr_nargs (%s) == %d)\n"
 				     "    {\n", kid_opname, e->ops.length ());
-<<<<<<< HEAD
-	  generic_fns[j]->gen (f, indent + 6, false);
-=======
 	  generic_fns[j]->gen (f, indent + 6, false, depth);
->>>>>>> 9e014010
 	  fprintf_indent (f, indent, "    }\n"
 				     "  break;\n");
 	}
@@ -3381,13 +3342,10 @@
 	}
     }
 
-<<<<<<< HEAD
-=======
   if (s->kind == simplify::SIMPLIFY)
     fprintf_indent (f, indent, "if (__builtin_expect (!dbg_cnt (match), 0)) return %s;\n",
 		    gimple ? "false" : "NULL_TREE");
 
->>>>>>> 9e014010
   fprintf_indent (f, indent, "if (__builtin_expect (dump_file && (dump_flags & TDF_FOLDING), 0)) "
 	   "fprintf (dump_file, \"%s ",
 	   s->kind == simplify::SIMPLIFY
@@ -3431,15 +3389,9 @@
 	    {
 	      char dest[32];
 	      if (is_predicate)
-<<<<<<< HEAD
-		snprintf (dest, 32, "res_ops[%d]", j);
-	      else
-		snprintf (dest, 32, "res_op->ops[%d]", j);
-=======
 		snprintf (dest, sizeof (dest), "res_ops[%d]", j);
 	      else
 		snprintf (dest, sizeof (dest), "res_op->ops[%d]", j);
->>>>>>> 9e014010
 	      const char *optype
 		= get_operand_type (opr, j,
 				    "type", e->expr_type,
@@ -3460,12 +3412,7 @@
 	     gimple_build w/o actually building the stmt.  */
 	  if (!is_predicate)
 	    fprintf_indent (f, indent,
-<<<<<<< HEAD
-			    "gimple_resimplify%d (lseq, res_op,"
-			    " valueize);\n", e->ops.length ());
-=======
 			    "res_op->resimplify (lseq, valueize);\n");
->>>>>>> 9e014010
 	}
       else if (result->type == operand::OP_CAPTURE
 	       || result->type == operand::OP_C_EXPR)
