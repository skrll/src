/* Gimple walk support.

<<<<<<< HEAD
   Copyright (C) 2007-2019 Free Software Foundation, Inc.
=======
   Copyright (C) 2007-2020 Free Software Foundation, Inc.
>>>>>>> e2aa5677
   Contributed by Aldy Hernandez <aldyh@redhat.com>

This file is part of GCC.

GCC is free software; you can redistribute it and/or modify it under
the terms of the GNU General Public License as published by the Free
Software Foundation; either version 3, or (at your option) any later
version.

GCC is distributed in the hope that it will be useful, but WITHOUT ANY
WARRANTY; without even the implied warranty of MERCHANTABILITY or
FITNESS FOR A PARTICULAR PURPOSE.  See the GNU General Public License
for more details.

You should have received a copy of the GNU General Public License
along with GCC; see the file COPYING3.  If not see
<http://www.gnu.org/licenses/>.  */

#include "config.h"
#include "system.h"
#include "coretypes.h"
#include "backend.h"
#include "tree.h"
#include "gimple.h"
#include "gimple-iterator.h"
#include "gimple-walk.h"
#include "stmt.h"

/* Walk all the statements in the sequence *PSEQ calling walk_gimple_stmt
   on each one.  WI is as in walk_gimple_stmt.

   If walk_gimple_stmt returns non-NULL, the walk is stopped, and the
   value is stored in WI->CALLBACK_RESULT.  Also, the statement that
   produced the value is returned if this statement has not been
   removed by a callback (wi->removed_stmt).  If the statement has
   been removed, NULL is returned.

   Otherwise, all the statements are walked and NULL returned.  */

gimple *
walk_gimple_seq_mod (gimple_seq *pseq, walk_stmt_fn callback_stmt,
		     walk_tree_fn callback_op, struct walk_stmt_info *wi)
{
  gimple_stmt_iterator gsi;

  for (gsi = gsi_start (*pseq); !gsi_end_p (gsi); )
    {
      tree ret = walk_gimple_stmt (&gsi, callback_stmt, callback_op, wi);
      if (ret)
	{
	  /* If CALLBACK_STMT or CALLBACK_OP return a value, WI must exist
	     to hold it.  */
	  gcc_assert (wi);
	  wi->callback_result = ret;

	  return wi->removed_stmt ? NULL : gsi_stmt (gsi);
	}

      if (!wi->removed_stmt)
	gsi_next (&gsi);
    }

  if (wi)
    wi->callback_result = NULL_TREE;

  return NULL;
}


/* Like walk_gimple_seq_mod, but ensure that the head of SEQ isn't
   changed by the callbacks.  */

gimple *
walk_gimple_seq (gimple_seq seq, walk_stmt_fn callback_stmt,
		 walk_tree_fn callback_op, struct walk_stmt_info *wi)
{
  gimple_seq seq2 = seq;
  gimple *ret = walk_gimple_seq_mod (&seq2, callback_stmt, callback_op, wi);
  gcc_assert (seq2 == seq);
  return ret;
}


/* Helper function for walk_gimple_stmt.  Walk operands of a GIMPLE_ASM.  */

static tree
walk_gimple_asm (gasm *stmt, walk_tree_fn callback_op,
		 struct walk_stmt_info *wi)
{
  tree ret, op;
  unsigned noutputs;
  const char **oconstraints;
  unsigned i, n;
  const char *constraint;
  bool allows_mem, allows_reg, is_inout;

  noutputs = gimple_asm_noutputs (stmt);
  oconstraints = (const char **) alloca ((noutputs) * sizeof (const char *));

  for (i = 0; i < noutputs; i++)
    {
      op = gimple_asm_output_op (stmt, i);
      constraint = TREE_STRING_POINTER (TREE_VALUE (TREE_PURPOSE (op)));
      oconstraints[i] = constraint;
      if (wi)
	{
	  if (parse_output_constraint (&constraint, i, 0, 0, &allows_mem,
				       &allows_reg, &is_inout))
	    wi->val_only = (allows_reg || !allows_mem);
	}
      if (wi)
	wi->is_lhs = true;
      ret = walk_tree (&TREE_VALUE (op), callback_op, wi, NULL);
      if (ret)
	return ret;
    }

  n = gimple_asm_ninputs (stmt);
  for (i = 0; i < n; i++)
    {
      op = gimple_asm_input_op (stmt, i);
      constraint = TREE_STRING_POINTER (TREE_VALUE (TREE_PURPOSE (op)));

      if (wi)
	{
	  if (parse_input_constraint (&constraint, 0, 0, noutputs, 0,
				      oconstraints, &allows_mem, &allows_reg))
	    {
	      wi->val_only = (allows_reg || !allows_mem);
	      /* Although input "m" is not really a LHS, we need a lvalue.  */
	      wi->is_lhs = !wi->val_only;
	    }
	}
      ret = walk_tree (&TREE_VALUE (op), callback_op, wi, NULL);
      if (ret)
	return ret;
    }

  if (wi)
    {
      wi->is_lhs = false;
      wi->val_only = true;
    }

  n = gimple_asm_nlabels (stmt);
  for (i = 0; i < n; i++)
    {
      op = gimple_asm_label_op (stmt, i);
      ret = walk_tree (&TREE_VALUE (op), callback_op, wi, NULL);
      if (ret)
	return ret;
    }

  return NULL_TREE;
}


/* Helper function of WALK_GIMPLE_STMT.  Walk every tree operand in
   STMT.  CALLBACK_OP and WI are as in WALK_GIMPLE_STMT.

   CALLBACK_OP is called on each operand of STMT via walk_tree.
   Additional parameters to walk_tree must be stored in WI.  For each operand
   OP, walk_tree is called as:

	walk_tree (&OP, CALLBACK_OP, WI, WI->PSET)

   If CALLBACK_OP returns non-NULL for an operand, the remaining
   operands are not scanned.

   The return value is that returned by the last call to walk_tree, or
   NULL_TREE if no CALLBACK_OP is specified.  */

tree
walk_gimple_op (gimple *stmt, walk_tree_fn callback_op,
		struct walk_stmt_info *wi)
{
  hash_set<tree> *pset = (wi) ? wi->pset : NULL;
  unsigned i;
  tree ret = NULL_TREE;

  if (wi)
    wi->stmt = stmt;

  switch (gimple_code (stmt))
    {
    case GIMPLE_ASSIGN:
      /* Walk the RHS operands.  If the LHS is of a non-renamable type or
         is a register variable, we may use a COMPONENT_REF on the RHS.  */
      if (wi)
	{
	  tree lhs = gimple_assign_lhs (stmt);
	  wi->val_only
	    = (is_gimple_reg_type (TREE_TYPE (lhs)) && !is_gimple_reg (lhs))
	      || gimple_assign_rhs_class (stmt) != GIMPLE_SINGLE_RHS;
	}

      for (i = 1; i < gimple_num_ops (stmt); i++)
	{
	  ret = walk_tree (gimple_op_ptr (stmt, i), callback_op, wi,
			   pset);
	  if (ret)
	    return ret;
	}

      /* Walk the LHS.  If the RHS is appropriate for a memory, we
	 may use a COMPONENT_REF on the LHS.  */
      if (wi)
	{
          /* If the RHS is of a non-renamable type or is a register variable,
	     we may use a COMPONENT_REF on the LHS.  */
	  tree rhs1 = gimple_assign_rhs1 (stmt);
	  wi->val_only
	    = (is_gimple_reg_type (TREE_TYPE (rhs1)) && !is_gimple_reg (rhs1))
	      || gimple_assign_rhs_class (stmt) != GIMPLE_SINGLE_RHS;
	  wi->is_lhs = true;
	}

      ret = walk_tree (gimple_op_ptr (stmt, 0), callback_op, wi, pset);
      if (ret)
	return ret;

      if (wi)
	{
	  wi->val_only = true;
	  wi->is_lhs = false;
	}
      break;

    case GIMPLE_CALL:
      if (wi)
	{
	  wi->is_lhs = false;
	  wi->val_only = true;
	}

      ret = walk_tree (gimple_call_chain_ptr (as_a <gcall *> (stmt)),
		       callback_op, wi, pset);
      if (ret)
        return ret;

      ret = walk_tree (gimple_call_fn_ptr (stmt), callback_op, wi, pset);
      if (ret)
        return ret;

      for (i = 0; i < gimple_call_num_args (stmt); i++)
	{
	  if (wi)
	    wi->val_only
	      = is_gimple_reg_type (TREE_TYPE (gimple_call_arg (stmt, i)));
	  ret = walk_tree (gimple_call_arg_ptr (stmt, i), callback_op, wi,
			   pset);
	  if (ret)
	    return ret;
	}

      if (gimple_call_lhs (stmt))
	{
	  if (wi)
	    {
	      wi->is_lhs = true;
	      wi->val_only
		= is_gimple_reg_type (TREE_TYPE (gimple_call_lhs (stmt)));
	    }

	  ret = walk_tree (gimple_call_lhs_ptr (stmt), callback_op, wi, pset);
	  if (ret)
	    return ret;
	}

      if (wi)
	{
	  wi->is_lhs = false;
	  wi->val_only = true;
	}
      break;

    case GIMPLE_CATCH:
      ret = walk_tree (gimple_catch_types_ptr (as_a <gcatch *> (stmt)),
		       callback_op, wi, pset);
      if (ret)
	return ret;
      break;

    case GIMPLE_EH_FILTER:
      ret = walk_tree (gimple_eh_filter_types_ptr (stmt), callback_op, wi,
		       pset);
      if (ret)
	return ret;
      break;

    case GIMPLE_ASM:
      ret = walk_gimple_asm (as_a <gasm *> (stmt), callback_op, wi);
      if (ret)
	return ret;
      break;

    case GIMPLE_OMP_CONTINUE:
      {
	gomp_continue *cont_stmt = as_a <gomp_continue *> (stmt);
	ret = walk_tree (gimple_omp_continue_control_def_ptr (cont_stmt),
			 callback_op, wi, pset);
	if (ret)
	  return ret;

	ret = walk_tree (gimple_omp_continue_control_use_ptr (cont_stmt),
			 callback_op, wi, pset);
	if (ret)
	  return ret;
      }
      break;

    case GIMPLE_OMP_CRITICAL:
      {
	gomp_critical *omp_stmt = as_a <gomp_critical *> (stmt);
	ret = walk_tree (gimple_omp_critical_name_ptr (omp_stmt),
			 callback_op, wi, pset);
	if (ret)
	  return ret;
	ret = walk_tree (gimple_omp_critical_clauses_ptr (omp_stmt),
			 callback_op, wi, pset);
	if (ret)
	  return ret;
      }
      break;

    case GIMPLE_OMP_ORDERED:
      {
	gomp_ordered *omp_stmt = as_a <gomp_ordered *> (stmt);
	ret = walk_tree (gimple_omp_ordered_clauses_ptr (omp_stmt),
			 callback_op, wi, pset);
	if (ret)
	  return ret;
      }
      break;

    case GIMPLE_OMP_SCAN:
      {
	gomp_scan *scan_stmt = as_a <gomp_scan *> (stmt);
	ret = walk_tree (gimple_omp_scan_clauses_ptr (scan_stmt),
			 callback_op, wi, pset);
	if (ret)
	  return ret;
      }
      break;

    case GIMPLE_OMP_FOR:
      ret = walk_tree (gimple_omp_for_clauses_ptr (stmt), callback_op, wi,
		       pset);
      if (ret)
	return ret;
      for (i = 0; i < gimple_omp_for_collapse (stmt); i++)
	{
	  ret = walk_tree (gimple_omp_for_index_ptr (stmt, i), callback_op,
			   wi, pset);
	  if (ret)
	    return ret;
	  ret = walk_tree (gimple_omp_for_initial_ptr (stmt, i), callback_op,
			   wi, pset);
	  if (ret)
	    return ret;
	  ret = walk_tree (gimple_omp_for_final_ptr (stmt, i), callback_op,
			   wi, pset);
	  if (ret)
	    return ret;
	  ret = walk_tree (gimple_omp_for_incr_ptr (stmt, i), callback_op,
			   wi, pset);
	  if (ret)
	    return ret;
	}
      break;

    case GIMPLE_OMP_PARALLEL:
      {
	gomp_parallel *omp_par_stmt = as_a <gomp_parallel *> (stmt);
	ret = walk_tree (gimple_omp_parallel_clauses_ptr (omp_par_stmt),
			 callback_op, wi, pset);
	if (ret)
	  return ret;
	ret = walk_tree (gimple_omp_parallel_child_fn_ptr (omp_par_stmt),
			 callback_op, wi, pset);
	if (ret)
	  return ret;
	ret = walk_tree (gimple_omp_parallel_data_arg_ptr (omp_par_stmt),
			 callback_op, wi, pset);
	if (ret)
	  return ret;
      }
      break;

    case GIMPLE_OMP_TASK:
      ret = walk_tree (gimple_omp_task_clauses_ptr (stmt), callback_op,
		       wi, pset);
      if (ret)
	return ret;
      ret = walk_tree (gimple_omp_task_child_fn_ptr (stmt), callback_op,
		       wi, pset);
      if (ret)
	return ret;
      ret = walk_tree (gimple_omp_task_data_arg_ptr (stmt), callback_op,
		       wi, pset);
      if (ret)
	return ret;
      ret = walk_tree (gimple_omp_task_copy_fn_ptr (stmt), callback_op,
		       wi, pset);
      if (ret)
	return ret;
      ret = walk_tree (gimple_omp_task_arg_size_ptr (stmt), callback_op,
		       wi, pset);
      if (ret)
	return ret;
      ret = walk_tree (gimple_omp_task_arg_align_ptr (stmt), callback_op,
		       wi, pset);
      if (ret)
	return ret;
      break;

    case GIMPLE_OMP_SECTIONS:
      ret = walk_tree (gimple_omp_sections_clauses_ptr (stmt), callback_op,
		       wi, pset);
      if (ret)
	return ret;
      ret = walk_tree (gimple_omp_sections_control_ptr (stmt), callback_op,
		       wi, pset);
      if (ret)
	return ret;

      break;

    case GIMPLE_OMP_SINGLE:
      ret = walk_tree (gimple_omp_single_clauses_ptr (stmt), callback_op, wi,
		       pset);
      if (ret)
	return ret;
      break;

    case GIMPLE_OMP_TARGET:
      {
	gomp_target *omp_stmt = as_a <gomp_target *> (stmt);
	ret = walk_tree (gimple_omp_target_clauses_ptr (omp_stmt),
			 callback_op, wi, pset);
	if (ret)
	  return ret;
	ret = walk_tree (gimple_omp_target_child_fn_ptr (omp_stmt),
			 callback_op, wi, pset);
	if (ret)
	  return ret;
	ret = walk_tree (gimple_omp_target_data_arg_ptr (omp_stmt),
			 callback_op, wi, pset);
	if (ret)
	  return ret;
      }
      break;

    case GIMPLE_OMP_TEAMS:
      ret = walk_tree (gimple_omp_teams_clauses_ptr (stmt), callback_op, wi,
		       pset);
      if (ret)
	return ret;
      break;

    case GIMPLE_OMP_ATOMIC_LOAD:
      {
	gomp_atomic_load *omp_stmt = as_a <gomp_atomic_load *> (stmt);
	ret = walk_tree (gimple_omp_atomic_load_lhs_ptr (omp_stmt),
			 callback_op, wi, pset);
	if (ret)
	  return ret;
	ret = walk_tree (gimple_omp_atomic_load_rhs_ptr (omp_stmt),
			 callback_op, wi, pset);
	if (ret)
	  return ret;
      }
      break;

    case GIMPLE_OMP_ATOMIC_STORE:
      {
	gomp_atomic_store *omp_stmt = as_a <gomp_atomic_store *> (stmt);
	ret = walk_tree (gimple_omp_atomic_store_val_ptr (omp_stmt),
			 callback_op, wi, pset);
	if (ret)
	  return ret;
      }
      break;

    case GIMPLE_TRANSACTION:
      {
	gtransaction *txn = as_a <gtransaction *> (stmt);

	ret = walk_tree (gimple_transaction_label_norm_ptr (txn),
			 callback_op, wi, pset);
	if (ret)
	  return ret;
	ret = walk_tree (gimple_transaction_label_uninst_ptr (txn),
			 callback_op, wi, pset);
	if (ret)
	  return ret;
	ret = walk_tree (gimple_transaction_label_over_ptr (txn),
			 callback_op, wi, pset);
	if (ret)
	  return ret;
      }
      break;

    case GIMPLE_OMP_RETURN:
      ret = walk_tree (gimple_omp_return_lhs_ptr (stmt), callback_op, wi,
		       pset);
      if (ret)
	return ret;
      break;

      /* Tuples that do not have operands.  */
    case GIMPLE_NOP:
    case GIMPLE_RESX:
    case GIMPLE_PREDICT:
      break;

    default:
      {
	enum gimple_statement_structure_enum gss;
	gss = gimple_statement_structure (stmt);
	if (gss == GSS_WITH_OPS || gss == GSS_WITH_MEM_OPS)
	  for (i = 0; i < gimple_num_ops (stmt); i++)
	    {
	      ret = walk_tree (gimple_op_ptr (stmt, i), callback_op, wi, pset);
	      if (ret)
		return ret;
	    }
      }
      break;
    }

  return NULL_TREE;
}


/* Walk the current statement in GSI (optionally using traversal state
   stored in WI).  If WI is NULL, no state is kept during traversal.
   The callback CALLBACK_STMT is called.  If CALLBACK_STMT indicates
   that it has handled all the operands of the statement, its return
   value is returned.  Otherwise, the return value from CALLBACK_STMT
   is discarded and its operands are scanned.

   If CALLBACK_STMT is NULL or it didn't handle the operands,
   CALLBACK_OP is called on each operand of the statement via
   walk_gimple_op.  If walk_gimple_op returns non-NULL for any
   operand, the remaining operands are not scanned.  In this case, the
   return value from CALLBACK_OP is returned.

   In any other case, NULL_TREE is returned.  */

tree
walk_gimple_stmt (gimple_stmt_iterator *gsi, walk_stmt_fn callback_stmt,
		  walk_tree_fn callback_op, struct walk_stmt_info *wi)
{
  gimple *ret;
  tree tree_ret;
  gimple *stmt = gsi_stmt (*gsi);

  if (wi)
    {
      wi->gsi = *gsi;
      wi->removed_stmt = false;

      if (wi->want_locations && gimple_has_location (stmt))
	input_location = gimple_location (stmt);
    }

  ret = NULL;

  /* Invoke the statement callback.  Return if the callback handled
     all of STMT operands by itself.  */
  if (callback_stmt)
    {
      bool handled_ops = false;
      tree_ret = callback_stmt (gsi, &handled_ops, wi);
      if (handled_ops)
	return tree_ret;

      /* If CALLBACK_STMT did not handle operands, it should not have
	 a value to return.  */
      gcc_assert (tree_ret == NULL);

      if (wi && wi->removed_stmt)
	return NULL;

      /* Re-read stmt in case the callback changed it.  */
      stmt = gsi_stmt (*gsi);
    }

  /* If CALLBACK_OP is defined, invoke it on every operand of STMT.  */
  if (callback_op)
    {
      tree_ret = walk_gimple_op (stmt, callback_op, wi);
      if (tree_ret)
	return tree_ret;
    }

  /* If STMT can have statements inside (e.g. GIMPLE_BIND), walk them.  */
  switch (gimple_code (stmt))
    {
    case GIMPLE_BIND:
      ret = walk_gimple_seq_mod (gimple_bind_body_ptr (as_a <gbind *> (stmt)),
				 callback_stmt, callback_op, wi);
      if (ret)
	return wi->callback_result;
      break;

    case GIMPLE_CATCH:
      ret = walk_gimple_seq_mod (gimple_catch_handler_ptr (
				   as_a <gcatch *> (stmt)),
				 callback_stmt, callback_op, wi);
      if (ret)
	return wi->callback_result;
      break;

    case GIMPLE_EH_FILTER:
      ret = walk_gimple_seq_mod (gimple_eh_filter_failure_ptr (stmt), callback_stmt,
		             callback_op, wi);
      if (ret)
	return wi->callback_result;
      break;

    case GIMPLE_EH_ELSE:
      {
	geh_else *eh_else_stmt = as_a <geh_else *> (stmt);
	ret = walk_gimple_seq_mod (gimple_eh_else_n_body_ptr (eh_else_stmt),
				   callback_stmt, callback_op, wi);
	if (ret)
	  return wi->callback_result;
	ret = walk_gimple_seq_mod (gimple_eh_else_e_body_ptr (eh_else_stmt),
				   callback_stmt, callback_op, wi);
	if (ret)
	  return wi->callback_result;
      }
      break;

    case GIMPLE_TRY:
      ret = walk_gimple_seq_mod (gimple_try_eval_ptr (stmt), callback_stmt, callback_op,
	                     wi);
      if (ret)
	return wi->callback_result;

      ret = walk_gimple_seq_mod (gimple_try_cleanup_ptr (stmt), callback_stmt,
	                     callback_op, wi);
      if (ret)
	return wi->callback_result;
      break;

    case GIMPLE_OMP_FOR:
      ret = walk_gimple_seq_mod (gimple_omp_for_pre_body_ptr (stmt), callback_stmt,
		             callback_op, wi);
      if (ret)
	return wi->callback_result;

      /* FALL THROUGH.  */
    case GIMPLE_OMP_CRITICAL:
    case GIMPLE_OMP_MASTER:
    case GIMPLE_OMP_TASKGROUP:
    case GIMPLE_OMP_ORDERED:
    case GIMPLE_OMP_SCAN:
    case GIMPLE_OMP_SECTION:
    case GIMPLE_OMP_PARALLEL:
    case GIMPLE_OMP_TASK:
    case GIMPLE_OMP_SECTIONS:
    case GIMPLE_OMP_SINGLE:
    case GIMPLE_OMP_TARGET:
    case GIMPLE_OMP_TEAMS:
    case GIMPLE_OMP_GRID_BODY:
      ret = walk_gimple_seq_mod (gimple_omp_body_ptr (stmt), callback_stmt,
			     callback_op, wi);
      if (ret)
	return wi->callback_result;
      break;

    case GIMPLE_WITH_CLEANUP_EXPR:
      ret = walk_gimple_seq_mod (gimple_wce_cleanup_ptr (stmt), callback_stmt,
			     callback_op, wi);
      if (ret)
	return wi->callback_result;
      break;

    case GIMPLE_TRANSACTION:
      ret = walk_gimple_seq_mod (gimple_transaction_body_ptr (
				   as_a <gtransaction *> (stmt)),
			     callback_stmt, callback_op, wi);
      if (ret)
	return wi->callback_result;
      break;

    default:
      gcc_assert (!gimple_has_substatements (stmt));
      break;
    }

  return NULL;
}

/* From a tree operand OP return the base of a load or store operation
   or NULL_TREE if OP is not a load or a store.  */

static tree
get_base_loadstore (tree op)
{
  while (handled_component_p (op))
    op = TREE_OPERAND (op, 0);
  if (DECL_P (op)
      || INDIRECT_REF_P (op)
      || TREE_CODE (op) == MEM_REF
      || TREE_CODE (op) == TARGET_MEM_REF)
    return op;
  return NULL_TREE;
}


/* For the statement STMT call the callbacks VISIT_LOAD, VISIT_STORE and
   VISIT_ADDR if non-NULL on loads, store and address-taken operands
   passing the STMT, the base of the operand, the operand itself containing
   the base and DATA to it.  The base will be either a decl, an indirect
   reference (including TARGET_MEM_REF) or the argument of an address
   expression.
   Returns the results of these callbacks or'ed.  */

bool
walk_stmt_load_store_addr_ops (gimple *stmt, void *data,
			       walk_stmt_load_store_addr_fn visit_load,
			       walk_stmt_load_store_addr_fn visit_store,
			       walk_stmt_load_store_addr_fn visit_addr)
{
  bool ret = false;
  unsigned i;
  if (gimple_assign_single_p (stmt))
    {
      tree lhs, rhs, arg;
      if (visit_store)
	{
	  arg = gimple_assign_lhs (stmt);
	  lhs = get_base_loadstore (arg);
	  if (lhs)
	    ret |= visit_store (stmt, lhs, arg, data);
	}
      arg = gimple_assign_rhs1 (stmt);
      rhs = arg;
      while (handled_component_p (rhs))
	rhs = TREE_OPERAND (rhs, 0);
      if (visit_addr)
	{
	  if (TREE_CODE (rhs) == ADDR_EXPR)
	    ret |= visit_addr (stmt, TREE_OPERAND (rhs, 0), arg, data);
	  else if (TREE_CODE (rhs) == TARGET_MEM_REF
		   && TREE_CODE (TMR_BASE (rhs)) == ADDR_EXPR)
	    ret |= visit_addr (stmt, TREE_OPERAND (TMR_BASE (rhs), 0), arg,
			       data);
	  else if (TREE_CODE (rhs) == OBJ_TYPE_REF
		   && TREE_CODE (OBJ_TYPE_REF_OBJECT (rhs)) == ADDR_EXPR)
	    ret |= visit_addr (stmt, TREE_OPERAND (OBJ_TYPE_REF_OBJECT (rhs),
						   0), arg, data);
	  else if (TREE_CODE (rhs) == CONSTRUCTOR)
	    {
	      unsigned int ix;
	      tree val;

	      FOR_EACH_CONSTRUCTOR_VALUE (CONSTRUCTOR_ELTS (rhs), ix, val)
		if (TREE_CODE (val) == ADDR_EXPR)
		  ret |= visit_addr (stmt, TREE_OPERAND (val, 0), arg, data);
		else if (TREE_CODE (val) == OBJ_TYPE_REF
			 && TREE_CODE (OBJ_TYPE_REF_OBJECT (val)) == ADDR_EXPR)
		  ret |= visit_addr (stmt,
				     TREE_OPERAND (OBJ_TYPE_REF_OBJECT (val),
						   0), arg, data);
	    }
          lhs = gimple_assign_lhs (stmt);
	  if (TREE_CODE (lhs) == TARGET_MEM_REF
              && TREE_CODE (TMR_BASE (lhs)) == ADDR_EXPR)
	    ret |= visit_addr (stmt, TREE_OPERAND (TMR_BASE (lhs), 0), lhs, data);
	}
      if (visit_load)
	{
	  rhs = get_base_loadstore (rhs);
	  if (rhs)
	    ret |= visit_load (stmt, rhs, arg, data);
	}
    }
  else if (visit_addr
	   && (is_gimple_assign (stmt)
	       || gimple_code (stmt) == GIMPLE_COND))
    {
      for (i = 0; i < gimple_num_ops (stmt); ++i)
	{
	  tree op = gimple_op (stmt, i);
	  if (op == NULL_TREE)
	    ;
	  else if (TREE_CODE (op) == ADDR_EXPR)
	    ret |= visit_addr (stmt, TREE_OPERAND (op, 0), op, data);
	  /* COND_EXPR and VCOND_EXPR rhs1 argument is a comparison
	     tree with two operands.  */
	  else if (i == 1 && COMPARISON_CLASS_P (op))
	    {
	      if (TREE_CODE (TREE_OPERAND (op, 0)) == ADDR_EXPR)
		ret |= visit_addr (stmt, TREE_OPERAND (TREE_OPERAND (op, 0),
						       0), op, data);
	      if (TREE_CODE (TREE_OPERAND (op, 1)) == ADDR_EXPR)
		ret |= visit_addr (stmt, TREE_OPERAND (TREE_OPERAND (op, 1),
						       0), op, data);
	    }
	}
    }
  else if (gcall *call_stmt = dyn_cast <gcall *> (stmt))
    {
      if (visit_store)
	{
	  tree arg = gimple_call_lhs (call_stmt);
	  if (arg)
	    {
	      tree lhs = get_base_loadstore (arg);
	      if (lhs)
		ret |= visit_store (stmt, lhs, arg, data);
	    }
	}
      if (visit_load || visit_addr)
	for (i = 0; i < gimple_call_num_args (call_stmt); ++i)
	  {
	    tree arg = gimple_call_arg (call_stmt, i);
	    if (visit_addr
		&& TREE_CODE (arg) == ADDR_EXPR)
	      ret |= visit_addr (stmt, TREE_OPERAND (arg, 0), arg, data);
	    else if (visit_load)
	      {
		tree rhs = get_base_loadstore (arg);
		if (rhs)
		  ret |= visit_load (stmt, rhs, arg, data);
	      }
	  }
      if (visit_addr
	  && gimple_call_chain (call_stmt)
	  && TREE_CODE (gimple_call_chain (call_stmt)) == ADDR_EXPR)
	ret |= visit_addr (stmt, TREE_OPERAND (gimple_call_chain (call_stmt), 0),
			   gimple_call_chain (call_stmt), data);
      if (visit_addr
	  && gimple_call_return_slot_opt_p (call_stmt)
	  && gimple_call_lhs (call_stmt) != NULL_TREE
	  && TREE_ADDRESSABLE (TREE_TYPE (gimple_call_lhs (call_stmt))))
	ret |= visit_addr (stmt, gimple_call_lhs (call_stmt),
			   gimple_call_lhs (call_stmt), data);
    }
  else if (gasm *asm_stmt = dyn_cast <gasm *> (stmt))
    {
      unsigned noutputs;
      const char *constraint;
      const char **oconstraints;
      bool allows_mem, allows_reg, is_inout;
      noutputs = gimple_asm_noutputs (asm_stmt);
      oconstraints = XALLOCAVEC (const char *, noutputs);
      if (visit_store || visit_addr)
	for (i = 0; i < gimple_asm_noutputs (asm_stmt); ++i)
	  {
	    tree link = gimple_asm_output_op (asm_stmt, i);
	    tree op = get_base_loadstore (TREE_VALUE (link));
	    if (op && visit_store)
	      ret |= visit_store (stmt, op, TREE_VALUE (link), data);
	    if (visit_addr)
	      {
		constraint = TREE_STRING_POINTER
		    (TREE_VALUE (TREE_PURPOSE (link)));
		oconstraints[i] = constraint;
		parse_output_constraint (&constraint, i, 0, 0, &allows_mem,
					 &allows_reg, &is_inout);
		if (op && !allows_reg && allows_mem)
		  ret |= visit_addr (stmt, op, TREE_VALUE (link), data);
	      }
	  }
      if (visit_load || visit_addr)
	for (i = 0; i < gimple_asm_ninputs (asm_stmt); ++i)
	  {
	    tree link = gimple_asm_input_op (asm_stmt, i);
	    tree op = TREE_VALUE (link);
	    if (visit_addr
		&& TREE_CODE (op) == ADDR_EXPR)
	      ret |= visit_addr (stmt, TREE_OPERAND (op, 0), op, data);
	    else if (visit_load || visit_addr)
	      {
		op = get_base_loadstore (op);
		if (op)
		  {
		    if (visit_load)
		      ret |= visit_load (stmt, op, TREE_VALUE (link), data);
		    if (visit_addr)
		      {
			constraint = TREE_STRING_POINTER
			    (TREE_VALUE (TREE_PURPOSE (link)));
			parse_input_constraint (&constraint, 0, 0, noutputs,
						0, oconstraints,
						&allows_mem, &allows_reg);
			if (!allows_reg && allows_mem)
			  ret |= visit_addr (stmt, op, TREE_VALUE (link),
					     data);
		      }
		  }
	      }
	  }
    }
  else if (greturn *return_stmt = dyn_cast <greturn *> (stmt))
    {
      tree op = gimple_return_retval (return_stmt);
      if (op)
	{
	  if (visit_addr
	      && TREE_CODE (op) == ADDR_EXPR)
	    ret |= visit_addr (stmt, TREE_OPERAND (op, 0), op, data);
	  else if (visit_load)
	    {
	      tree base = get_base_loadstore (op);
	      if (base)
		ret |= visit_load (stmt, base, op, data);
	    }
	}
    }
  else if (visit_addr
	   && gimple_code (stmt) == GIMPLE_PHI)
    {
      for (i = 0; i < gimple_phi_num_args (stmt); ++i)
	{
	  tree op = gimple_phi_arg_def (stmt, i);
	  if (TREE_CODE (op) == ADDR_EXPR)
	    ret |= visit_addr (stmt, TREE_OPERAND (op, 0), op, data);
	}
    }
  else if (visit_addr
	   && gimple_code (stmt) == GIMPLE_GOTO)
    {
      tree op = gimple_goto_dest (stmt);
      if (TREE_CODE (op) == ADDR_EXPR)
	ret |= visit_addr (stmt, TREE_OPERAND (op, 0), op, data);
    }

  return ret;
}

/* Like walk_stmt_load_store_addr_ops but with NULL visit_addr.  IPA-CP
   should make a faster clone for this case.  */

bool
walk_stmt_load_store_ops (gimple *stmt, void *data,
			  walk_stmt_load_store_addr_fn visit_load,
			  walk_stmt_load_store_addr_fn visit_store)
{
  return walk_stmt_load_store_addr_ops (stmt, data,
					visit_load, visit_store, NULL);
}<|MERGE_RESOLUTION|>--- conflicted
+++ resolved
@@ -1,10 +1,6 @@
 /* Gimple walk support.
 
-<<<<<<< HEAD
-   Copyright (C) 2007-2019 Free Software Foundation, Inc.
-=======
    Copyright (C) 2007-2020 Free Software Foundation, Inc.
->>>>>>> e2aa5677
    Contributed by Aldy Hernandez <aldyh@redhat.com>
 
 This file is part of GCC.
