/* Analysis of polymorphic call context.
<<<<<<< HEAD
   Copyright (C) 2013-2019 Free Software Foundation, Inc.
=======
   Copyright (C) 2013-2020 Free Software Foundation, Inc.
>>>>>>> 9e014010
   Contributed by Jan Hubicka

This file is part of GCC.

GCC is free software; you can redistribute it and/or modify it under
the terms of the GNU General Public License as published by the Free
Software Foundation; either version 3, or (at your option) any later
version.

GCC is distributed in the hope that it will be useful, but WITHOUT ANY
WARRANTY; without even the implied warranty of MERCHANTABILITY or
FITNESS FOR A PARTICULAR PURPOSE.  See the GNU General Public License
for more details.

You should have received a copy of the GNU General Public License
along with GCC; see the file COPYING3.  If not see
<http://www.gnu.org/licenses/>.  */

#include "config.h"
#include "system.h"
#include "coretypes.h"
#include "backend.h"
#include "rtl.h"
#include "tree.h"
#include "gimple.h"
#include "tree-pass.h"
#include "tree-ssa-operands.h"
#include "streamer-hooks.h"
#include "cgraph.h"
#include "data-streamer.h"
#include "diagnostic.h"
#include "alias.h"
#include "fold-const.h"
#include "calls.h"
#include "ipa-utils.h"
#include "tree-dfa.h"
#include "gimple-pretty-print.h"
#include "tree-into-ssa.h"

/* Return true when TYPE contains an polymorphic type and thus is interesting
   for devirtualization machinery.  */

static bool contains_type_p (tree, HOST_WIDE_INT, tree,
			     bool consider_placement_new = true,
			     bool consider_bases = true);

bool
contains_polymorphic_type_p (const_tree type)
{
  type = TYPE_MAIN_VARIANT (type);

  if (RECORD_OR_UNION_TYPE_P (type))
    {
      if (TYPE_BINFO (type)
          && polymorphic_type_binfo_p (TYPE_BINFO (type)))
	return true;
      for (tree fld = TYPE_FIELDS (type); fld; fld = DECL_CHAIN (fld))
	if (TREE_CODE (fld) == FIELD_DECL
	    && !DECL_ARTIFICIAL (fld)
	    && contains_polymorphic_type_p (TREE_TYPE (fld)))
	  return true;
      return false;
    }
  if (TREE_CODE (type) == ARRAY_TYPE)
    return contains_polymorphic_type_p (TREE_TYPE (type));
  return false;
}

/* Return true if it seems valid to use placement new to build EXPECTED_TYPE
   at position CUR_OFFSET within TYPE.  

   POD can be changed to an instance of a polymorphic type by
   placement new.  Here we play safe and assume that any
   non-polymorphic type is POD.  */
bool
possible_placement_new (tree type, tree expected_type,
			HOST_WIDE_INT cur_offset)
{
  if (cur_offset < 0)
    return true;
  return ((TREE_CODE (type) != RECORD_TYPE
	   || !TYPE_BINFO (type)
	   || cur_offset >= POINTER_SIZE
	   || !polymorphic_type_binfo_p (TYPE_BINFO (type)))
	  && (!TYPE_SIZE (type)
	      || !tree_fits_shwi_p (TYPE_SIZE (type))
	      || (cur_offset
		  + (expected_type ? tree_to_uhwi (TYPE_SIZE (expected_type))
		     : POINTER_SIZE)
		  <= tree_to_uhwi (TYPE_SIZE (type)))));
}

/* THIS->OUTER_TYPE is a type of memory object where object of OTR_TYPE
   is contained at THIS->OFFSET.  Walk the memory representation of
   THIS->OUTER_TYPE and find the outermost class type that match
   OTR_TYPE or contain OTR_TYPE as a base.  Update THIS
   to represent it.

   If OTR_TYPE is NULL, just find outermost polymorphic type with
   virtual table present at position OFFSET.

   For example when THIS represents type
   class A
     {
       int a;
       class B b;
     }
   and we look for type at offset sizeof(int), we end up with B and offset 0.
   If the same is produced by multiple inheritance, we end up with A and offset
   sizeof(int). 

   If we cannot find corresponding class, give up by setting
   THIS->OUTER_TYPE to OTR_TYPE and THIS->OFFSET to NULL. 
   Return true when lookup was successful.

   When CONSIDER_PLACEMENT_NEW is false, reject contexts that may be made
   valid only via allocation of new polymorphic type inside by means
   of placement new.

   When CONSIDER_BASES is false, only look for actual fields, not base types
   of TYPE.  */

bool
ipa_polymorphic_call_context::restrict_to_inner_class (tree otr_type,
						       bool consider_placement_new,
						       bool consider_bases)
{
  tree type = outer_type;
  HOST_WIDE_INT cur_offset = offset;
  bool speculative = false;
  bool size_unknown = false;
  unsigned HOST_WIDE_INT otr_type_size = POINTER_SIZE;

  /* Update OUTER_TYPE to match EXPECTED_TYPE if it is not set.  */
  if (!outer_type)
    {
      clear_outer_type (otr_type);
      type = otr_type;
      cur_offset = 0;
    }
 /* See if OFFSET points inside OUTER_TYPE.  If it does not, we know
    that the context is either invalid, or the instance type must be
    derived from OUTER_TYPE.

    Because the instance type may contain field whose type is of OUTER_TYPE,
    we cannot derive any effective information about it.

    TODO: In the case we know all derived types, we can definitely do better
    here.  */
  else if (TYPE_SIZE (outer_type)
	   && tree_fits_shwi_p (TYPE_SIZE (outer_type))
	   && tree_to_shwi (TYPE_SIZE (outer_type)) >= 0
	   && tree_to_shwi (TYPE_SIZE (outer_type)) <= offset)
   {
     bool der = maybe_derived_type; /* clear_outer_type will reset it.  */
     bool dyn = dynamic;
     clear_outer_type (otr_type);
     type = otr_type;
     cur_offset = 0;

     /* If derived type is not allowed, we know that the context is invalid.
	For dynamic types, we really do not have information about
	size of the memory location.  It is possible that completely
	different type is stored after outer_type.  */
     if (!der && !dyn)
       {
	 clear_speculation ();
	 invalid = true;
	 return false;
       }
   }

  if (otr_type && TYPE_SIZE (otr_type)
      && tree_fits_shwi_p (TYPE_SIZE (otr_type)))
    otr_type_size = tree_to_uhwi (TYPE_SIZE (otr_type));

  if (!type || offset < 0)
    goto no_useful_type_info;

  /* Find the sub-object the constant actually refers to and mark whether it is
     an artificial one (as opposed to a user-defined one).

     This loop is performed twice; first time for outer_type and second time
     for speculative_outer_type.  The second run has SPECULATIVE set.  */
  while (true)
    {
      unsigned HOST_WIDE_INT pos, size;
      tree fld;

      /* If we do not know size of TYPE, we need to be more conservative
         about accepting cases where we cannot find EXPECTED_TYPE.
	 Generally the types that do matter here are of constant size.
	 Size_unknown case should be very rare.  */
      if (TYPE_SIZE (type)
	  && tree_fits_shwi_p (TYPE_SIZE (type))
	  && tree_to_shwi (TYPE_SIZE (type)) >= 0)
	size_unknown = false;
      else
	size_unknown = true;

      /* On a match, just return what we found.  */
      if ((otr_type
	   && types_odr_comparable (type, otr_type)
	   && types_same_for_odr (type, otr_type))
	  || (!otr_type
	      && TREE_CODE (type) == RECORD_TYPE
	      && TYPE_BINFO (type)
	      && polymorphic_type_binfo_p (TYPE_BINFO (type))))
	{
	  if (speculative)
	    {
	      /* If we did not match the offset, just give up on speculation.  */
	      if (cur_offset != 0
		  /* Also check if speculation did not end up being same as
		     non-speculation.  */
		  || (types_must_be_same_for_odr (speculative_outer_type,
						  outer_type)
		      && (maybe_derived_type
			  == speculative_maybe_derived_type)))
		clear_speculation ();
	      return true;
	    }
	  else
	    {
	      /* If type is known to be final, do not worry about derived
		 types.  Testing it here may help us to avoid speculation.  */
	      if (otr_type && TREE_CODE (outer_type) == RECORD_TYPE
		  && (!in_lto_p || odr_type_p (outer_type))
		  && type_with_linkage_p (outer_type)
		  && type_known_to_have_no_derivations_p (outer_type))
		maybe_derived_type = false;

	      /* Type cannot contain itself on an non-zero offset.  In that case
		 just give up.  Still accept the case where size is now known.
		 Either the second copy may appear past the end of type or within
		 the non-POD buffer located inside the variably sized type
		 itself.  */
	      if (cur_offset != 0)
		goto no_useful_type_info;
	      /* If we determined type precisely or we have no clue on
 		 speculation, we are done.  */
	      if (!maybe_derived_type || !speculative_outer_type
		  || !speculation_consistent_p (speculative_outer_type,
					        speculative_offset,
					        speculative_maybe_derived_type,
						otr_type))
		{
		  clear_speculation ();
	          return true;
		}
	      /* Otherwise look into speculation now.  */
	      else
		{
		  speculative = true;
		  type = speculative_outer_type;
		  cur_offset = speculative_offset;
		  continue;
		}
	    }
	}

      /* Walk fields and find corresponding on at OFFSET.  */
      if (TREE_CODE (type) == RECORD_TYPE)
	{
	  for (fld = TYPE_FIELDS (type); fld; fld = DECL_CHAIN (fld))
	    {
	      if (TREE_CODE (fld) != FIELD_DECL
		  || TREE_TYPE (fld) == error_mark_node)
		continue;

	      pos = int_bit_position (fld);
	      if (pos > (unsigned HOST_WIDE_INT)cur_offset)
		continue;

	      /* Do not consider vptr itself.  Not even for placement new.  */
	      if (!pos && DECL_ARTIFICIAL (fld)
		  && POINTER_TYPE_P (TREE_TYPE (fld))
		  && TYPE_BINFO (type)
		  && polymorphic_type_binfo_p (TYPE_BINFO (type)))
		continue;

	      if (!DECL_SIZE (fld) || !tree_fits_uhwi_p (DECL_SIZE (fld)))
		goto no_useful_type_info;
	      size = tree_to_uhwi (DECL_SIZE (fld));

	      /* We can always skip types smaller than pointer size:
		 those cannot contain a virtual table pointer.

		 Disqualifying fields that are too small to fit OTR_TYPE
		 saves work needed to walk them for no benefit.
		 Because of the way the bases are packed into a class, the
		 field's size may be smaller than type size, so it needs
		 to be done with a care.  */
		
	      if (pos <= (unsigned HOST_WIDE_INT)cur_offset
		  && (pos + size) >= (unsigned HOST_WIDE_INT)cur_offset
				     + POINTER_SIZE
		  && (!otr_type
		      || !TYPE_SIZE (TREE_TYPE (fld))
		      || !tree_fits_shwi_p (TYPE_SIZE (TREE_TYPE (fld)))
		      || (pos + tree_to_uhwi (TYPE_SIZE (TREE_TYPE (fld))))
			  >= cur_offset + otr_type_size))
		break;
	    }

	  if (!fld)
	    goto no_useful_type_info;

	  type = TYPE_MAIN_VARIANT (TREE_TYPE (fld));
	  cur_offset -= pos;
	  /* DECL_ARTIFICIAL represents a basetype.  */
	  if (!DECL_ARTIFICIAL (fld))
	    {
	      if (!speculative)
		{
		  outer_type = type;
		  offset = cur_offset;
		  /* As soon as we see an field containing the type,
		     we know we are not looking for derivations.  */
		  maybe_derived_type = false;
		}
	      else
		{
		  speculative_outer_type = type;
		  speculative_offset = cur_offset;
		  speculative_maybe_derived_type = false;
		}
	    }
	  else if (!consider_bases)
	    goto no_useful_type_info;
	}
      else if (TREE_CODE (type) == ARRAY_TYPE)
	{
	  tree subtype = TYPE_MAIN_VARIANT (TREE_TYPE (type));

	  /* Give up if we don't know array field size.
	     Also give up on non-polymorphic types as they are used
	     as buffers for placement new.  */
	  if (!TYPE_SIZE (subtype)
	      || !tree_fits_shwi_p (TYPE_SIZE (subtype))
	      || tree_to_shwi (TYPE_SIZE (subtype)) <= 0
	      || !contains_polymorphic_type_p (subtype))
	    goto no_useful_type_info;

	  HOST_WIDE_INT new_offset = cur_offset % tree_to_shwi (TYPE_SIZE (subtype));

	  /* We may see buffer for placement new.  In this case the expected type
	     can be bigger than the subtype.  */
	  if (TYPE_SIZE (subtype)
	      && (cur_offset + otr_type_size
		  > tree_to_uhwi (TYPE_SIZE (subtype))))
	    goto no_useful_type_info;

	  cur_offset = new_offset;
	  type = TYPE_MAIN_VARIANT (subtype);
	  if (!speculative)
	    {
	      outer_type = type;
	      offset = cur_offset;
	      maybe_derived_type = false;
	    }
	  else
	    {
	      speculative_outer_type = type;
	      speculative_offset = cur_offset;
	      speculative_maybe_derived_type = false;
	    }
	}
      /* Give up on anything else.  */
      else
	{
no_useful_type_info:
	  if (maybe_derived_type && !speculative
	      && TREE_CODE (outer_type) == RECORD_TYPE
	      && TREE_CODE (otr_type) == RECORD_TYPE
	      && TYPE_BINFO (otr_type)
	      && !offset
	      && get_binfo_at_offset (TYPE_BINFO (otr_type), 0, outer_type))
	    {
	      clear_outer_type (otr_type);
	      if (!speculative_outer_type
		  || !speculation_consistent_p (speculative_outer_type,
						speculative_offset,
					        speculative_maybe_derived_type,
						otr_type))
		clear_speculation ();
	      if (speculative_outer_type)
		{
		  speculative = true;
		  type = speculative_outer_type;
		  cur_offset = speculative_offset;
		}
	      else
		return true;
	    }
	  /* We found no way to embed EXPECTED_TYPE in TYPE.
	     We still permit two special cases - placement new and
	     the case of variadic types containing themselves.  */
	  if (!speculative
	      && consider_placement_new
	      && (size_unknown || !type || maybe_derived_type
		  || possible_placement_new (type, otr_type, cur_offset)))
	    {
	      /* In these weird cases we want to accept the context.
		 In non-speculative run we have no useful outer_type info
		 (TODO: we may eventually want to record upper bound on the
		  type size that can be used to prune the walk),
		 but we still want to consider speculation that may
		 give useful info.  */
	      if (!speculative)
		{
		  clear_outer_type (otr_type);
		  if (!speculative_outer_type
		      || !speculation_consistent_p (speculative_outer_type,
						    speculative_offset,
						    speculative_maybe_derived_type,
						    otr_type))
		    clear_speculation ();
		  if (speculative_outer_type)
		    {
		      speculative = true;
		      type = speculative_outer_type;
		      cur_offset = speculative_offset;
		    }
		  else
		    return true;
		}
	      else
		{
		  clear_speculation ();
	          return true;
		}
	    }
	  else
	    {
	      clear_speculation ();
	      if (speculative)
		return true;
	      clear_outer_type (otr_type);
	      invalid = true; 
	      return false;
	    }
	}
    }
}

/* Return true if OUTER_TYPE contains OTR_TYPE at OFFSET.
   CONSIDER_PLACEMENT_NEW makes function to accept cases where OTR_TYPE can
   be built within OUTER_TYPE by means of placement new.  CONSIDER_BASES makes
   function to accept cases where OTR_TYPE appears as base of OUTER_TYPE or as
   base of one of fields of OUTER_TYPE.  */

static bool
contains_type_p (tree outer_type, HOST_WIDE_INT offset,
		 tree otr_type,
		 bool consider_placement_new,
		 bool consider_bases)
{
  ipa_polymorphic_call_context context;

  /* Check that type is within range.  */
  if (offset < 0)
    return false;

  /* PR ipa/71207
     As OUTER_TYPE can be a type which has a diamond virtual inheritance,
     it's not necessary that INNER_TYPE will fit within OUTER_TYPE with
     a given offset.  It can happen that INNER_TYPE also contains a base object,
     however it would point to the same instance in the OUTER_TYPE.  */

  context.offset = offset;
  context.outer_type = TYPE_MAIN_VARIANT (outer_type);
  context.maybe_derived_type = false;
  context.dynamic = false;
  return context.restrict_to_inner_class (otr_type, consider_placement_new,
					  consider_bases);
}


/* Return a FUNCTION_DECL if FN represent a constructor or destructor.
   If CHECK_CLONES is true, also check for clones of ctor/dtors.  */

tree
polymorphic_ctor_dtor_p (tree fn, bool check_clones)
{
  if (TREE_CODE (TREE_TYPE (fn)) != METHOD_TYPE
      || (!DECL_CXX_CONSTRUCTOR_P (fn) && !DECL_CXX_DESTRUCTOR_P (fn)))
    {
      if (!check_clones)
	return NULL_TREE;

      /* Watch for clones where we constant propagated the first
	 argument (pointer to the instance).  */
      fn = DECL_ABSTRACT_ORIGIN (fn);
      if (!fn
	  || TREE_CODE (TREE_TYPE (fn)) != METHOD_TYPE
	  || (!DECL_CXX_CONSTRUCTOR_P (fn) && !DECL_CXX_DESTRUCTOR_P (fn)))
	return NULL_TREE;
    }

  if (flags_from_decl_or_type (fn) & (ECF_PURE | ECF_CONST))
    return NULL_TREE;

  return fn;
}

/* Return a FUNCTION_DECL if BLOCK represents a constructor or destructor.
   If CHECK_CLONES is true, also check for clones of ctor/dtors.  */

tree
inlined_polymorphic_ctor_dtor_block_p (tree block, bool check_clones)
{
  tree fn = block_ultimate_origin (block);
  if (fn == NULL || TREE_CODE (fn) != FUNCTION_DECL)
    return NULL_TREE;

  return polymorphic_ctor_dtor_p (fn, check_clones);
}


/* We know that the instance is stored in variable or parameter
   (not dynamically allocated) and we want to disprove the fact
   that it may be in construction at invocation of CALL.

   BASE represents memory location where instance is stored.
   If BASE is NULL, it is assumed to be global memory.
   OUTER_TYPE is known type of the instance or NULL if not
   known.

   For the variable to be in construction we actually need to
   be in constructor of corresponding global variable or
   the inline stack of CALL must contain the constructor.
   Check this condition.  This check works safely only before
   IPA passes, because inline stacks may become out of date
   later.  */

bool
decl_maybe_in_construction_p (tree base, tree outer_type,
			      gimple *call, tree function)
{
  if (outer_type)
    outer_type = TYPE_MAIN_VARIANT (outer_type);
  gcc_assert (!base || DECL_P (base));

  /* After inlining the code unification optimizations may invalidate
     inline stacks.  Also we need to give up on global variables after
     IPA, because addresses of these may have been propagated to their
     constructors.  */
  if (DECL_STRUCT_FUNCTION (function)->after_inlining)
    return true;

  /* Pure functions cannot do any changes on the dynamic type;
<<<<<<< HEAD
     that require writting to memory.  */
=======
     that require writing to memory.  */
>>>>>>> 9e014010
  if ((!base || !auto_var_in_fn_p (base, function))
      && flags_from_decl_or_type (function) & (ECF_PURE | ECF_CONST))
    return false;

  bool check_clones = !base || is_global_var (base);
  for (tree block = gimple_block (call); block && TREE_CODE (block) == BLOCK;
       block = BLOCK_SUPERCONTEXT (block))
    if (tree fn = inlined_polymorphic_ctor_dtor_block_p (block, check_clones))
      {
	tree type = TYPE_METHOD_BASETYPE (TREE_TYPE (fn));

	if (!outer_type || !types_odr_comparable (type, outer_type))
	  {
	    if (TREE_CODE (type) == RECORD_TYPE
		&& TYPE_BINFO (type)
		&& polymorphic_type_binfo_p (TYPE_BINFO (type)))
	      return true;
	  }
 	else if (types_same_for_odr (type, outer_type))
	  return true;
      }

  if (!base || (VAR_P (base) && is_global_var (base)))
    {
      if (TREE_CODE (TREE_TYPE (function)) != METHOD_TYPE
	  || (!DECL_CXX_CONSTRUCTOR_P (function)
	      && !DECL_CXX_DESTRUCTOR_P (function)))
	{
	  if (!DECL_ABSTRACT_ORIGIN (function))
	    return false;
	  /* Watch for clones where we constant propagated the first
	     argument (pointer to the instance).  */
	  function = DECL_ABSTRACT_ORIGIN (function);
	  if (!function
	      || TREE_CODE (TREE_TYPE (function)) != METHOD_TYPE
	      || (!DECL_CXX_CONSTRUCTOR_P (function)
		  && !DECL_CXX_DESTRUCTOR_P (function)))
	    return false;
	}
      tree type = TYPE_METHOD_BASETYPE (TREE_TYPE (function));
      if (!outer_type || !types_odr_comparable (type, outer_type))
	{
	  if (TREE_CODE (type) == RECORD_TYPE
	      && TYPE_BINFO (type)
	      && polymorphic_type_binfo_p (TYPE_BINFO (type)))
	    return true;
	}
      else if (types_same_for_odr (type, outer_type))
	return true;
    }
  return false;
}

/* Dump human readable context to F.  If NEWLINE is true, it will be terminated
   by a newline.  */

void
ipa_polymorphic_call_context::dump (FILE *f, bool newline) const
{
  fprintf (f, "    ");
  if (invalid)
    fprintf (f, "Call is known to be undefined");
  else
    {
      if (useless_p ())
	fprintf (f, "nothing known");
      if (outer_type || offset)
	{
	  fprintf (f, "Outer type%s:", dynamic ? " (dynamic)":"");
	  print_generic_expr (f, outer_type, TDF_SLIM);
	  if (maybe_derived_type)
	    fprintf (f, " (or a derived type)");
	  if (maybe_in_construction)
	    fprintf (f, " (maybe in construction)");
	  fprintf (f, " offset " HOST_WIDE_INT_PRINT_DEC,
		   offset);
	}
      if (speculative_outer_type)
	{
	  if (outer_type || offset)
	    fprintf (f, " ");
	  fprintf (f, "Speculative outer type:");
	  print_generic_expr (f, speculative_outer_type, TDF_SLIM);
	  if (speculative_maybe_derived_type)
	    fprintf (f, " (or a derived type)");
	  fprintf (f, " at offset " HOST_WIDE_INT_PRINT_DEC,
		   speculative_offset);
	}
    }
  if (newline)
    fprintf(f, "\n");
}

/* Print context to stderr.  */

void
ipa_polymorphic_call_context::debug () const
{
  dump (stderr);
}

/* Stream out the context to OB.  */

void
ipa_polymorphic_call_context::stream_out (struct output_block *ob) const
{
  struct bitpack_d bp = bitpack_create (ob->main_stream);

  bp_pack_value (&bp, invalid, 1);
  bp_pack_value (&bp, maybe_in_construction, 1);
  bp_pack_value (&bp, maybe_derived_type, 1);
  bp_pack_value (&bp, speculative_maybe_derived_type, 1);
  bp_pack_value (&bp, dynamic, 1);
  bp_pack_value (&bp, outer_type != NULL, 1);
  bp_pack_value (&bp, offset != 0, 1);
  bp_pack_value (&bp, speculative_outer_type != NULL, 1);
  streamer_write_bitpack (&bp);

  if (outer_type != NULL)
    stream_write_tree (ob, outer_type, true);
  if (offset)
    streamer_write_hwi (ob, offset);
  if (speculative_outer_type != NULL)
    {
      stream_write_tree (ob, speculative_outer_type, true);
      streamer_write_hwi (ob, speculative_offset);
    }
  else
    gcc_assert (!speculative_offset);
}

/* Stream in the context from IB and DATA_IN.  */

void
ipa_polymorphic_call_context::stream_in (class lto_input_block *ib,
					 class data_in *data_in)
{
  struct bitpack_d bp = streamer_read_bitpack (ib);

  invalid = bp_unpack_value (&bp, 1);
  maybe_in_construction = bp_unpack_value (&bp, 1);
  maybe_derived_type = bp_unpack_value (&bp, 1);
  speculative_maybe_derived_type = bp_unpack_value (&bp, 1);
  dynamic = bp_unpack_value (&bp, 1);
  bool outer_type_p = bp_unpack_value (&bp, 1);
  bool offset_p = bp_unpack_value (&bp, 1);
  bool speculative_outer_type_p = bp_unpack_value (&bp, 1);

  if (outer_type_p)
    outer_type = stream_read_tree (ib, data_in);
  else
    outer_type = NULL;
  if (offset_p)
    offset = (HOST_WIDE_INT) streamer_read_hwi (ib);
  else
    offset = 0;
  if (speculative_outer_type_p)
    {
      speculative_outer_type = stream_read_tree (ib, data_in);
      speculative_offset = (HOST_WIDE_INT) streamer_read_hwi (ib);
    }
  else
    {
      speculative_outer_type = NULL;
      speculative_offset = 0;
    }
}

/* Produce polymorphic call context for call method of instance
   that is located within BASE (that is assumed to be a decl) at offset OFF. */

void
ipa_polymorphic_call_context::set_by_decl (tree base, HOST_WIDE_INT off)
{
  gcc_assert (DECL_P (base));
  clear_speculation ();

  if (!contains_polymorphic_type_p (TREE_TYPE (base)))
    {
      clear_outer_type ();
      offset = off;
      return;
    }
  outer_type = TYPE_MAIN_VARIANT (TREE_TYPE (base));
  offset = off;
  /* Make very conservative assumption that all objects
     may be in construction. 
 
     It is up to caller to revisit this via
     get_dynamic_type or decl_maybe_in_construction_p.  */
  maybe_in_construction = true;
  maybe_derived_type = false;
  dynamic = false;
}

/* CST is an invariant (address of decl), try to get meaningful
   polymorphic call context for polymorphic call of method 
   if instance of OTR_TYPE that is located at offset OFF of this invariant.
   Return FALSE if nothing meaningful can be found.  */

bool
ipa_polymorphic_call_context::set_by_invariant (tree cst,
						tree otr_type,
						HOST_WIDE_INT off)
{
  poly_int64 offset2, size, max_size;
  bool reverse;
  tree base;

  invalid = false;
  off = 0;
  clear_outer_type (otr_type);

  if (TREE_CODE (cst) != ADDR_EXPR)
    return false;

  cst = TREE_OPERAND (cst, 0);
  base = get_ref_base_and_extent (cst, &offset2, &size, &max_size, &reverse);
  if (!DECL_P (base) || !known_size_p (max_size) || maybe_ne (max_size, size))
    return false;

  /* Only type inconsistent programs can have otr_type that is
     not part of outer type.  */
  if (otr_type && !contains_type_p (TREE_TYPE (base), off, otr_type))
    return false;

  set_by_decl (base, off);
  return true;
}

/* See if OP is SSA name initialized as a copy or by single assignment.
   If so, walk the SSA graph up.  Because simple PHI conditional is considered
   copy, GLOBAL_VISITED may be used to avoid infinite loop walking the SSA
   graph.  */

static tree
walk_ssa_copies (tree op, hash_set<tree> **global_visited = NULL)
{
  hash_set <tree> *visited = NULL;
  STRIP_NOPS (op);
  while (TREE_CODE (op) == SSA_NAME
	 && !SSA_NAME_IS_DEFAULT_DEF (op)
	 /* We might be called via fold_stmt during cfgcleanup where
	    SSA form need not be up-to-date.  */
	 && !name_registered_for_update_p (op) 
	 && (gimple_assign_single_p (SSA_NAME_DEF_STMT (op))
	     || gimple_code (SSA_NAME_DEF_STMT (op)) == GIMPLE_PHI))
    {
      if (global_visited)
	{
	  if (!*global_visited)
	    *global_visited = new hash_set<tree>;
	  if ((*global_visited)->add (op))
	    goto done;
	}	
      else
	{
	  if (!visited)
	    visited = new hash_set<tree>;
	  if (visited->add (op))
	    goto done;
	}
      /* Special case
	 if (ptr == 0)
	   ptr = 0;
	 else
	   ptr = ptr.foo;
	 This pattern is implicitly produced for casts to non-primary
	 bases.  When doing context analysis, we do not really care
	 about the case pointer is NULL, because the call will be
	 undefined anyway.  */
      if (gimple_code (SSA_NAME_DEF_STMT (op)) == GIMPLE_PHI)
	{
	  gimple *phi = SSA_NAME_DEF_STMT (op);

	  if (gimple_phi_num_args (phi) > 2)
	    goto done;
	  if (gimple_phi_num_args (phi) == 1)
	    op = gimple_phi_arg_def (phi, 0);
	  else if (integer_zerop (gimple_phi_arg_def (phi, 0)))
	    op = gimple_phi_arg_def (phi, 1);
	  else if (integer_zerop (gimple_phi_arg_def (phi, 1)))
	    op = gimple_phi_arg_def (phi, 0);
	  else
	    goto done;
	}
      else
	{
	  if (gimple_assign_load_p (SSA_NAME_DEF_STMT (op)))
	    goto done;
	  op = gimple_assign_rhs1 (SSA_NAME_DEF_STMT (op));
	}
      STRIP_NOPS (op);
    }
done:
  if (visited)
    delete (visited);
  return op;
}

/* Create polymorphic call context from IP invariant CST.
   This is typically &global_var.
   OTR_TYPE specify type of polymorphic call or NULL if unknown, OFF
   is offset of call.  */

ipa_polymorphic_call_context::ipa_polymorphic_call_context (tree cst,
							    tree otr_type,
							    HOST_WIDE_INT off)
{
  clear_speculation ();
  set_by_invariant (cst, otr_type, off);
}

/* Build context for pointer REF contained in FNDECL at statement STMT.
   if INSTANCE is non-NULL, return pointer to the object described by
   the context or DECL where context is contained in.  */

ipa_polymorphic_call_context::ipa_polymorphic_call_context (tree fndecl,
							    tree ref,
							    gimple *stmt,
							    tree *instance)
{
  tree otr_type = NULL;
  tree base_pointer;
  hash_set <tree> *visited = NULL;

  if (TREE_CODE (ref) == OBJ_TYPE_REF)
    {
      otr_type = obj_type_ref_class (ref);
      base_pointer = OBJ_TYPE_REF_OBJECT (ref);
    }
  else
    base_pointer = ref;

  /* Set up basic info in case we find nothing interesting in the analysis.  */
  clear_speculation ();
  clear_outer_type (otr_type);
  invalid = false;

  /* Walk SSA for outer object.  */
  while (true)
    {
      base_pointer = walk_ssa_copies (base_pointer, &visited);
      if (TREE_CODE (base_pointer) == ADDR_EXPR)
	{
	  HOST_WIDE_INT offset2, size;
	  bool reverse;
	  tree base
	    = get_ref_base_and_extent_hwi (TREE_OPERAND (base_pointer, 0),
					   &offset2, &size, &reverse);
	  if (!base)
	    break;

	  combine_speculation_with (TYPE_MAIN_VARIANT (TREE_TYPE (base)),
				    offset + offset2,
				    true,
				    NULL /* Do not change outer type.  */);

	  /* If this is a varying address, punt.  */
	  if (TREE_CODE (base) == MEM_REF || DECL_P (base))
	    {
	      /* We found dereference of a pointer.  Type of the pointer
		 and MEM_REF is meaningless, but we can look further.  */
	      offset_int mem_offset;
	      if (TREE_CODE (base) == MEM_REF
		  && mem_ref_offset (base).is_constant (&mem_offset))
		{
		  offset_int o = mem_offset * BITS_PER_UNIT;
		  o += offset;
		  o += offset2;
		  if (!wi::fits_shwi_p (o))
		    break;
		  base_pointer = TREE_OPERAND (base, 0);
		  offset = o.to_shwi ();
		  outer_type = NULL;
		}
	      /* We found base object.  In this case the outer_type
		 is known.  */
	      else if (DECL_P (base))
		{
		  if (visited)
		    delete (visited);
		  /* Only type inconsistent programs can have otr_type that is
		     not part of outer type.  */
		  if (otr_type
		      && !contains_type_p (TREE_TYPE (base),
					   offset + offset2, otr_type))
		    {
		      invalid = true;
		      if (instance)
			*instance = base_pointer;
		      return;
		    }
		  set_by_decl (base, offset + offset2);
		  if (outer_type && maybe_in_construction && stmt)
		    maybe_in_construction
		     = decl_maybe_in_construction_p (base,
						     outer_type,
						     stmt,
						     fndecl);
		  if (instance)
		    *instance = base;
		  return;
		}
	      else
		break;
	    }
	  else
	    break;
	}
      else if (TREE_CODE (base_pointer) == POINTER_PLUS_EXPR
	       && TREE_CODE (TREE_OPERAND (base_pointer, 1)) == INTEGER_CST)
	{
	  offset_int o
	    = offset_int::from (wi::to_wide (TREE_OPERAND (base_pointer, 1)),
				SIGNED);
	  o *= BITS_PER_UNIT;
	  o += offset;
	  if (!wi::fits_shwi_p (o))
	    break;
	  offset = o.to_shwi ();
	  base_pointer = TREE_OPERAND (base_pointer, 0);
	}
      else
	break;
    }

  if (visited)
    delete (visited);

  /* Try to determine type of the outer object.  */
  if (TREE_CODE (base_pointer) == SSA_NAME
      && SSA_NAME_IS_DEFAULT_DEF (base_pointer)
      && TREE_CODE (SSA_NAME_VAR (base_pointer)) == PARM_DECL)
    {
      /* See if parameter is THIS pointer of a method.  */
      if (TREE_CODE (TREE_TYPE (fndecl)) == METHOD_TYPE
	  && SSA_NAME_VAR (base_pointer) == DECL_ARGUMENTS (fndecl))
	{
	  outer_type
	     = TYPE_MAIN_VARIANT (TREE_TYPE (TREE_TYPE (base_pointer)));
	  cgraph_node *node = cgraph_node::get (current_function_decl);
	  gcc_assert (TREE_CODE (outer_type) == RECORD_TYPE
		      || TREE_CODE (outer_type) == UNION_TYPE);

	  /* Handle the case we inlined into a thunk.  In this case
	     thunk has THIS pointer of type bar, but it really receives
	     address to its base type foo which sits in bar at 
	     0-thunk.fixed_offset.  It starts with code that adds
	     think.fixed_offset to the pointer to compensate for this.

	     Because we walked all the way to the beginning of thunk, we now
	     see pointer &bar-thunk.fixed_offset and need to compensate
	     for it.  */
	  if (node->thunk.fixed_offset)
	    offset -= node->thunk.fixed_offset * BITS_PER_UNIT;

	  /* Dynamic casting has possibly upcasted the type
	     in the hierarchy.  In this case outer type is less
	     informative than inner type and we should forget
	     about it.  */
	  if ((otr_type
	       && !contains_type_p (outer_type, offset,
				    otr_type))
	      || !contains_polymorphic_type_p (outer_type)
	      /* If we compile thunk with virtual offset, the THIS pointer
		 is adjusted by unknown value.  We can't thus use outer info
		 at all.  */
	      || node->thunk.virtual_offset_p)
	    {
	      outer_type = NULL;
	      if (instance)
		*instance = base_pointer;
	      return;
	    }

	  dynamic = true;

	  /* If the function is constructor or destructor, then
	     the type is possibly in construction, but we know
	     it is not derived type.  */
	  if (DECL_CXX_CONSTRUCTOR_P (fndecl)
	      || DECL_CXX_DESTRUCTOR_P (fndecl))
	    {
	      maybe_in_construction = true;
	      maybe_derived_type = false;
	    }
	  else
	    {
	      maybe_derived_type = true;
	      maybe_in_construction = false;
	    }
	  if (instance)
	    {
	      /* If method is expanded thunk, we need to apply thunk offset
		 to instance pointer.  */
	      if (node->thunk.virtual_offset_p
		  || node->thunk.fixed_offset)
		*instance = NULL;
	      else
	        *instance = base_pointer;
	    }
	  return;
	}
      /* Non-PODs passed by value are really passed by invisible
	 reference.  In this case we also know the type of the
	 object.  */
      if (DECL_BY_REFERENCE (SSA_NAME_VAR (base_pointer)))
	{
	  outer_type
	     = TYPE_MAIN_VARIANT (TREE_TYPE (TREE_TYPE (base_pointer)));
	  /* Only type inconsistent programs can have otr_type that is
	     not part of outer type.  */
	  if (otr_type && !contains_type_p (outer_type, offset,
					    otr_type))
	    { 
	      invalid = true;
	      if (instance)
		*instance = base_pointer;
	      return;
	    }
	  /* Non-polymorphic types have no interest for us.  */
	  else if (!otr_type && !contains_polymorphic_type_p (outer_type))
	    {
	      outer_type = NULL;
	      if (instance)
		*instance = base_pointer;
	      return;
	    }
	  maybe_derived_type = false;
	  maybe_in_construction = false;
	  if (instance)
	    *instance = base_pointer;
	  return;
	}
    }

  tree base_type = TREE_TYPE (base_pointer);

  if (TREE_CODE (base_pointer) == SSA_NAME
      && SSA_NAME_IS_DEFAULT_DEF (base_pointer)
      && !(TREE_CODE (SSA_NAME_VAR (base_pointer)) == PARM_DECL
	   || TREE_CODE (SSA_NAME_VAR (base_pointer)) == RESULT_DECL))
    {
      invalid = true;
      if (instance)
	*instance = base_pointer;
      return;
    }
  if (TREE_CODE (base_pointer) == SSA_NAME
      && SSA_NAME_DEF_STMT (base_pointer)
      && gimple_assign_single_p (SSA_NAME_DEF_STMT (base_pointer)))
    base_type = TREE_TYPE (gimple_assign_rhs1
			    (SSA_NAME_DEF_STMT (base_pointer)));
 
  if (base_type && POINTER_TYPE_P (base_type))
    combine_speculation_with (TYPE_MAIN_VARIANT (TREE_TYPE (base_type)),
			      offset,
			      true, NULL /* Do not change type here */);
  /* TODO: There are multiple ways to derive a type.  For instance
     if BASE_POINTER is passed to an constructor call prior our reference.
     We do not make this type of flow sensitive analysis yet.  */
  if (instance)
    *instance = base_pointer;
  return;
}

/* Structure to be passed in between detect_type_change and
   check_stmt_for_type_change.  */

struct type_change_info
{
  /* Offset into the object where there is the virtual method pointer we are
     looking for.  */
  HOST_WIDE_INT offset;
  /* The declaration or SSA_NAME pointer of the base that we are checking for
     type change.  */
  tree instance;
  /* The reference to virtual table pointer used.  */
  tree vtbl_ptr_ref;
  tree otr_type;
  /* If we actually can tell the type that the object has changed to, it is
     stored in this field.  Otherwise it remains NULL_TREE.  */
  tree known_current_type;
  HOST_WIDE_INT known_current_offset;

  /* Set to nonzero if we possibly missed some dynamic type changes and we
     should consider the set to be speculative.  */
  unsigned speculative;

  /* Set to true if dynamic type change has been detected.  */
  bool type_maybe_changed;
  /* Set to true if multiple types have been encountered.  known_current_type
     must be disregarded in that case.  */
  bool multiple_types_encountered;
  bool seen_unanalyzed_store;
};

/* Return true if STMT is not call and can modify a virtual method table pointer.
   We take advantage of fact that vtable stores must appear within constructor
   and destructor functions.  */

static bool
noncall_stmt_may_be_vtbl_ptr_store (gimple *stmt)
{
  if (is_gimple_assign (stmt))
    {
      tree lhs = gimple_assign_lhs (stmt);

      if (gimple_clobber_p (stmt))
	return false;
      if (!AGGREGATE_TYPE_P (TREE_TYPE (lhs)))
	{
	  if (flag_strict_aliasing
	      && !POINTER_TYPE_P (TREE_TYPE (lhs)))
	    return false;

	  if (TREE_CODE (lhs) == COMPONENT_REF
	      && !DECL_VIRTUAL_P (TREE_OPERAND (lhs, 1)))
	    return false;
	  /* In the future we might want to use get_ref_base_and_extent to find
	     if there is a field corresponding to the offset and if so, proceed
	     almost like if it was a component ref.  */
	}
    }

  /* Code unification may mess with inline stacks.  */
  if (cfun->after_inlining)
    return true;

  /* Walk the inline stack and watch out for ctors/dtors.
     TODO: Maybe we can require the store to appear in toplevel
     block of CTOR/DTOR.  */
  for (tree block = gimple_block (stmt); block && TREE_CODE (block) == BLOCK;
       block = BLOCK_SUPERCONTEXT (block))
    if (BLOCK_ABSTRACT_ORIGIN (block)
	&& TREE_CODE (block_ultimate_origin (block)) == FUNCTION_DECL)
      return inlined_polymorphic_ctor_dtor_block_p (block, false);
  return (TREE_CODE (TREE_TYPE (current_function_decl)) == METHOD_TYPE
	  && (DECL_CXX_CONSTRUCTOR_P (current_function_decl)
	      || DECL_CXX_DESTRUCTOR_P (current_function_decl)));
}

/* If STMT can be proved to be an assignment to the virtual method table
   pointer of ANALYZED_OBJ and the type associated with the new table
   identified, return the type.  Otherwise return NULL_TREE if type changes
   in unknown way or ERROR_MARK_NODE if type is unchanged.  */

static tree
extr_type_from_vtbl_ptr_store (gimple *stmt, struct type_change_info *tci,
			       HOST_WIDE_INT *type_offset)
{
  poly_int64 offset, size, max_size;
  tree lhs, rhs, base;
  bool reverse;

  if (!gimple_assign_single_p (stmt))
    return NULL_TREE;

  lhs = gimple_assign_lhs (stmt);
  rhs = gimple_assign_rhs1 (stmt);
  if (TREE_CODE (lhs) != COMPONENT_REF
      || !DECL_VIRTUAL_P (TREE_OPERAND (lhs, 1)))
     {
	if (dump_file)
	  fprintf (dump_file, "  LHS is not virtual table.\n");
	return NULL_TREE;
     }

  if (tci->vtbl_ptr_ref && operand_equal_p (lhs, tci->vtbl_ptr_ref, 0))
    ;
  else
    {
      base = get_ref_base_and_extent (lhs, &offset, &size, &max_size, &reverse);
      if (DECL_P (tci->instance))
	{
	  if (base != tci->instance)
	    {
	      if (dump_file)
		{
		  fprintf (dump_file, "    base:");
		  print_generic_expr (dump_file, base, TDF_SLIM);
		  fprintf (dump_file, " does not match instance:");
		  print_generic_expr (dump_file, tci->instance, TDF_SLIM);
		  fprintf (dump_file, "\n");
		}
	      return NULL_TREE;
	    }
	}
      else if (TREE_CODE (base) == MEM_REF)
	{
	  if (!operand_equal_p (tci->instance, TREE_OPERAND (base, 0), 0))
	    {
	      if (dump_file)
		{
		  fprintf (dump_file, "    base mem ref:");
		  print_generic_expr (dump_file, base, TDF_SLIM);
		  fprintf (dump_file, " does not match instance:");
		  print_generic_expr (dump_file, tci->instance, TDF_SLIM);
		  fprintf (dump_file, "\n");
		}
	      return NULL_TREE;
	    }
	  if (!integer_zerop (TREE_OPERAND (base, 1)))
	    {
	      if (!tree_fits_shwi_p (TREE_OPERAND (base, 1)))
		{
		  if (dump_file)
		    {
		      fprintf (dump_file, "    base mem ref:");
		      print_generic_expr (dump_file, base, TDF_SLIM);
		      fprintf (dump_file, " has non-representable offset:");
		      print_generic_expr (dump_file, tci->instance, TDF_SLIM);
		      fprintf (dump_file, "\n");
		    }
		  return NULL_TREE;
		}
	      else
	        offset += tree_to_shwi (TREE_OPERAND (base, 1)) * BITS_PER_UNIT;
	    }
	}
      else if (!operand_equal_p (tci->instance, base, 0)
	       || tci->offset)
	{
	  if (dump_file)
	    {
	      fprintf (dump_file, "    base:");
	      print_generic_expr (dump_file, base, TDF_SLIM);
	      fprintf (dump_file, " does not match instance:");
	      print_generic_expr (dump_file, tci->instance, TDF_SLIM);
	      fprintf (dump_file, " with offset %i\n", (int)tci->offset);
	    }
	  return tci->offset > POINTER_SIZE ? error_mark_node : NULL_TREE;
	}
      if (maybe_ne (offset, tci->offset)
	  || maybe_ne (size, POINTER_SIZE)
	  || maybe_ne (max_size, POINTER_SIZE))
	{
	  if (dump_file)
	    {
	      fprintf (dump_file, "    wrong offset ");
	      print_dec (offset, dump_file);
	      fprintf (dump_file, "!=%i or size ", (int) tci->offset);
	      print_dec (size, dump_file);
	      fprintf (dump_file, "\n");
	    }
	  return (known_le (offset + POINTER_SIZE, tci->offset)
		  || (known_size_p (max_size)
		      && known_gt (tci->offset + POINTER_SIZE,
				   offset + max_size))
		  ? error_mark_node : NULL);
	}
    }

  tree vtable;
  unsigned HOST_WIDE_INT offset2;

  if (!vtable_pointer_value_to_vtable (rhs, &vtable, &offset2))
    {
      if (dump_file)
	fprintf (dump_file, "    Failed to lookup binfo\n");
      return NULL;
    }

  tree binfo = subbinfo_with_vtable_at_offset (TYPE_BINFO (DECL_CONTEXT (vtable)),
					       offset2, vtable);
  if (!binfo)
    {
      if (dump_file)
	fprintf (dump_file, "    Construction vtable used\n");
      /* FIXME: We should support construction contexts.  */
      return NULL;
    }
 
  *type_offset = tree_to_shwi (BINFO_OFFSET (binfo)) * BITS_PER_UNIT;
  return DECL_CONTEXT (vtable);
}

/* Record dynamic type change of TCI to TYPE.  */

static void
record_known_type (struct type_change_info *tci, tree type, HOST_WIDE_INT offset)
{
  if (dump_file)
    {
      if (type)
	{
          fprintf (dump_file, "  Recording type: ");
	  print_generic_expr (dump_file, type, TDF_SLIM);
          fprintf (dump_file, " at offset %i\n", (int)offset);
	}
     else
       fprintf (dump_file, "  Recording unknown type\n");
    }

  /* If we found a constructor of type that is not polymorphic or
     that may contain the type in question as a field (not as base),
     restrict to the inner class first to make type matching bellow
     happier.  */
  if (type
      && (offset
          || (TREE_CODE (type) != RECORD_TYPE
	      || !TYPE_BINFO (type)
	      || !polymorphic_type_binfo_p (TYPE_BINFO (type)))))
    {
      ipa_polymorphic_call_context context;

      context.offset = offset;
      context.outer_type = type;
      context.maybe_in_construction = false;
      context.maybe_derived_type = false;
      context.dynamic = true;
      /* If we failed to find the inner type, we know that the call
	 would be undefined for type produced here.  */
      if (!context.restrict_to_inner_class (tci->otr_type))
	{
	  if (dump_file)
	    fprintf (dump_file, "  Ignoring; does not contain otr_type\n");
	  return;
	}
      /* Watch for case we reached an POD type and anticipate placement
	 new.  */
      if (!context.maybe_derived_type)
	{
          type = context.outer_type;
          offset = context.offset;
	}
    }
  if (tci->type_maybe_changed
      && (!types_same_for_odr (type, tci->known_current_type)
	  || offset != tci->known_current_offset))
    tci->multiple_types_encountered = true;
  tci->known_current_type = TYPE_MAIN_VARIANT (type);
  tci->known_current_offset = offset;
  tci->type_maybe_changed = true;
}


/* The maximum number of may-defs we visit when looking for a must-def
   that changes the dynamic type in check_stmt_for_type_change.  Tuned
   after the PR12392 testcase which unlimited spends 40% time within
   these alias walks and 8% with the following limit.  */

static inline bool
csftc_abort_walking_p (unsigned speculative)
{
  unsigned max = param_max_speculative_devirt_maydefs;
  return speculative > max ? true : false;
}

/* Callback of walk_aliased_vdefs and a helper function for
   detect_type_change to check whether a particular statement may modify
   the virtual table pointer, and if possible also determine the new type of
   the (sub-)object.  It stores its result into DATA, which points to a
   type_change_info structure.  */

static bool
check_stmt_for_type_change (ao_ref *ao ATTRIBUTE_UNUSED, tree vdef, void *data)
{
  gimple *stmt = SSA_NAME_DEF_STMT (vdef);
  struct type_change_info *tci = (struct type_change_info *) data;
  tree fn;

  /* If we already gave up, just terminate the rest of walk.  */
  if (tci->multiple_types_encountered)
    return true;

  if (is_gimple_call (stmt))
    {
      if (gimple_call_flags (stmt) & (ECF_CONST | ECF_PURE))
	return false;

      /* Check for a constructor call.  */
      if ((fn = gimple_call_fndecl (stmt)) != NULL_TREE
	  && DECL_CXX_CONSTRUCTOR_P (fn)
	  && TREE_CODE (TREE_TYPE (fn)) == METHOD_TYPE
	  && gimple_call_num_args (stmt))
      {
	tree op = walk_ssa_copies (gimple_call_arg (stmt, 0));
	tree type = TYPE_METHOD_BASETYPE (TREE_TYPE (fn));
	HOST_WIDE_INT offset = 0;
	bool reverse;

	if (dump_file)
	  {
	    fprintf (dump_file, "  Checking constructor call: ");
	    print_gimple_stmt (dump_file, stmt, 0);
	  }

	/* See if THIS parameter seems like instance pointer.  */
	if (TREE_CODE (op) == ADDR_EXPR)
	  {
	    HOST_WIDE_INT size;
	    op = get_ref_base_and_extent_hwi (TREE_OPERAND (op, 0),
					      &offset, &size, &reverse);
	    if (!op)
	      {
                tci->speculative++;
	        return csftc_abort_walking_p (tci->speculative);
	      }
	    if (TREE_CODE (op) == MEM_REF)
	      {
		if (!tree_fits_shwi_p (TREE_OPERAND (op, 1)))
		  {
                    tci->speculative++;
		    return csftc_abort_walking_p (tci->speculative);
		  }
		offset += tree_to_shwi (TREE_OPERAND (op, 1))
			  * BITS_PER_UNIT;
		op = TREE_OPERAND (op, 0);
	      }
	    else if (DECL_P (op))
	      ;
	    else
	      {
                tci->speculative++;
	        return csftc_abort_walking_p (tci->speculative);
	      }
	    op = walk_ssa_copies (op);
	  }
	if (operand_equal_p (op, tci->instance, 0)
	    && TYPE_SIZE (type)
	    && TREE_CODE (TYPE_SIZE (type)) == INTEGER_CST
	    && tree_fits_shwi_p (TYPE_SIZE (type))
	    && tree_to_shwi (TYPE_SIZE (type)) + offset > tci->offset
	    /* Some inlined constructors may look as follows:
		  _3 = operator new (16);
		  MEM[(struct  &)_3] ={v} {CLOBBER};
		  MEM[(struct CompositeClass *)_3]._vptr.CompositeClass
		    = &MEM[(void *)&_ZTV14CompositeClass + 16B];
		  _7 = &MEM[(struct CompositeClass *)_3].object;
		  EmptyClass::EmptyClass (_7);

	       When determining dynamic type of _3 and because we stop at first
	       dynamic type found, we would stop on EmptyClass::EmptyClass (_7).
	       In this case the emptyclass is not even polymorphic and we miss
	       it is contained in an outer type that is polymorphic.  */

	    && (tci->offset == offset || contains_polymorphic_type_p (type)))
	  {
	    record_known_type (tci, type, tci->offset - offset);
	    return true;
	  }
      }
     /* Calls may possibly change dynamic type by placement new. Assume
        it will not happen, but make result speculative only.  */
     if (dump_file)
	{
          fprintf (dump_file, "  Function call may change dynamic type:");
	  print_gimple_stmt (dump_file, stmt, 0);
	}
     tci->speculative++;
     return csftc_abort_walking_p (tci->speculative);
   }
  /* Check for inlined virtual table store.  */
  else if (noncall_stmt_may_be_vtbl_ptr_store (stmt))
    {
      tree type;
      HOST_WIDE_INT offset = 0;
      if (dump_file)
	{
	  fprintf (dump_file, "  Checking vtbl store: ");
	  print_gimple_stmt (dump_file, stmt, 0);
	}

      type = extr_type_from_vtbl_ptr_store (stmt, tci, &offset);
      if (type == error_mark_node)
	return false;
      gcc_assert (!type || TYPE_MAIN_VARIANT (type) == type);
      if (!type)
	{
	  if (dump_file)
	    fprintf (dump_file, "  Unanalyzed store may change type.\n");
	  tci->seen_unanalyzed_store = true;
	  tci->speculative++;
	}
      else
        record_known_type (tci, type, offset);
      return true;
    }
  else
    return false;
}

/* THIS is polymorphic call context obtained from get_polymorphic_context.
   OTR_OBJECT is pointer to the instance returned by OBJ_TYPE_REF_OBJECT.
   INSTANCE is pointer to the outer instance as returned by
   get_polymorphic_context.  To avoid creation of temporary expressions,
   INSTANCE may also be an declaration of get_polymorphic_context found the
   value to be in static storage.

   If the type of instance is not fully determined
   (either OUTER_TYPE is unknown or MAYBE_IN_CONSTRUCTION/INCLUDE_DERIVED_TYPES
   is set), try to walk memory writes and find the actual construction of the
   instance.

   Return true if memory is unchanged from function entry.

   We do not include this analysis in the context analysis itself, because
   it needs memory SSA to be fully built and the walk may be expensive.
   So it is not suitable for use withing fold_stmt and similar uses.

   AA_WALK_BUDGET_P, if not NULL, is how statements we should allow
   walk_aliased_vdefs to examine.  The value should be decremented by the
<<<<<<< HEAD
   number of stetements we examined or set to zero if exhausted.  */
=======
   number of statements we examined or set to zero if exhausted.  */
>>>>>>> 9e014010

bool
ipa_polymorphic_call_context::get_dynamic_type (tree instance,
						tree otr_object,
						tree otr_type,
						gimple *call,
						unsigned *aa_walk_budget_p)
{
  struct type_change_info tci;
  ao_ref ao;
  bool function_entry_reached = false;
  tree instance_ref = NULL;
  gimple *stmt = call;
  /* Remember OFFSET before it is modified by restrict_to_inner_class.
     This is because we do not update INSTANCE when walking inwards.  */
  HOST_WIDE_INT instance_offset = offset;
  tree instance_outer_type = outer_type;

  if (!instance)
    return false;

  if (otr_type)
    otr_type = TYPE_MAIN_VARIANT (otr_type);

  /* Walk into inner type. This may clear maybe_derived_type and save us
     from useless work.  It also makes later comparisons with static type
     easier.  */
  if (outer_type && otr_type)
    {
      if (!restrict_to_inner_class (otr_type))
        return false;
    }

  if (!maybe_in_construction && !maybe_derived_type)
    return false;

  /* If we are in fact not looking at any object object or the instance is
     some placement new into a random load, give up straight away.  */
  if (TREE_CODE (instance) == MEM_REF)
    return false;

  /* We need to obtain reference to virtual table pointer.  It is better
     to look it up in the code rather than build our own.  This require bit
     of pattern matching, but we end up verifying that what we found is
     correct. 

     What we pattern match is:

       tmp = instance->_vptr.A;   // vtbl ptr load
       tmp2 = tmp[otr_token];	  // vtable lookup
       OBJ_TYPE_REF(tmp2;instance->0) (instance);
 
     We want to start alias oracle walk from vtbl pointer load,
     but we may not be able to identify it, for example, when PRE moved the
     load around.  */

  if (gimple_code (call) == GIMPLE_CALL)
    {
      tree ref = gimple_call_fn (call);
      bool reverse;

      if (TREE_CODE (ref) == OBJ_TYPE_REF)
	{
	  ref = OBJ_TYPE_REF_EXPR (ref);
	  ref = walk_ssa_copies (ref);

	  /* If call target is already known, no need to do the expensive
 	     memory walk.  */
	  if (is_gimple_min_invariant (ref))
	    return false;

	  /* Check if definition looks like vtable lookup.  */
	  if (TREE_CODE (ref) == SSA_NAME
	      && !SSA_NAME_IS_DEFAULT_DEF (ref)
	      && gimple_assign_load_p (SSA_NAME_DEF_STMT (ref))
	      && TREE_CODE (gimple_assign_rhs1
			     (SSA_NAME_DEF_STMT (ref))) == MEM_REF)
	    {
	      ref = get_base_address
		     (TREE_OPERAND (gimple_assign_rhs1
				     (SSA_NAME_DEF_STMT (ref)), 0));
	      ref = walk_ssa_copies (ref);
	      /* Find base address of the lookup and see if it looks like
		 vptr load.  */
	      if (TREE_CODE (ref) == SSA_NAME
		  && !SSA_NAME_IS_DEFAULT_DEF (ref)
		  && gimple_assign_load_p (SSA_NAME_DEF_STMT (ref)))
		{
		  HOST_WIDE_INT offset2, size;
		  tree ref_exp = gimple_assign_rhs1 (SSA_NAME_DEF_STMT (ref));
		  tree base_ref
		    = get_ref_base_and_extent_hwi (ref_exp, &offset2,
						   &size, &reverse);

		  /* Finally verify that what we found looks like read from
		     OTR_OBJECT or from INSTANCE with offset OFFSET.  */
		  if (base_ref
		      && ((TREE_CODE (base_ref) == MEM_REF
		           && ((offset2 == instance_offset
		                && TREE_OPERAND (base_ref, 0) == instance)
			       || (!offset2
				   && TREE_OPERAND (base_ref, 0)
				      == otr_object)))
			  || (DECL_P (instance) && base_ref == instance
			      && offset2 == instance_offset)))
		    {
		      stmt = SSA_NAME_DEF_STMT (ref);
		      instance_ref = ref_exp;
		    }
		}
	    }
	}
    }
 
  /* If we failed to look up the reference in code, build our own.  */
  if (!instance_ref)
    {
      /* If the statement in question does not use memory, we can't tell
	 anything.  */
      if (!gimple_vuse (stmt))
	return false;
      ao_ref_init_from_ptr_and_size (&ao, otr_object, NULL);
    }
  else
  /* Otherwise use the real reference.  */
    ao_ref_init (&ao, instance_ref);

  /* We look for vtbl pointer read.  */
  ao.size = POINTER_SIZE;
  ao.max_size = ao.size;
  /* We are looking for stores to vptr pointer within the instance of
     outer type.
     TODO: The vptr pointer type is globally known, we probably should
     keep it and do that even when otr_type is unknown.  */
  if (otr_type)
    {
      ao.base_alias_set
	= get_alias_set (outer_type ? outer_type : otr_type);
      ao.ref_alias_set
        = get_alias_set (TREE_TYPE (BINFO_VTABLE (TYPE_BINFO (otr_type))));
    }

  if (dump_file)
    {
      fprintf (dump_file, "Determining dynamic type for call: ");
      print_gimple_stmt (dump_file, call, 0);
      fprintf (dump_file, "  Starting walk at: ");
      print_gimple_stmt (dump_file, stmt, 0);
      fprintf (dump_file, "  instance pointer: ");
      print_generic_expr (dump_file, otr_object, TDF_SLIM);
      fprintf (dump_file, "  Outer instance pointer: ");
      print_generic_expr (dump_file, instance, TDF_SLIM);
      fprintf (dump_file, " offset: %i (bits)", (int)instance_offset);
      fprintf (dump_file, " vtbl reference: ");
      print_generic_expr (dump_file, instance_ref, TDF_SLIM);
      fprintf (dump_file, "\n");
    }

  tci.offset = instance_offset;
  tci.instance = instance;
  tci.vtbl_ptr_ref = instance_ref;
  tci.known_current_type = NULL_TREE;
  tci.known_current_offset = 0;
  tci.otr_type = otr_type;
  tci.type_maybe_changed = false;
  tci.multiple_types_encountered = false;
  tci.speculative = 0;
  tci.seen_unanalyzed_store = false;

  unsigned aa_walk_budget = 0;
  if (aa_walk_budget_p)
    aa_walk_budget = *aa_walk_budget_p + 1;

  int walked
   = walk_aliased_vdefs (&ao, gimple_vuse (stmt), check_stmt_for_type_change,
			 &tci, NULL, &function_entry_reached, aa_walk_budget);

  /* If we did not find any type changing statements, we may still drop
     maybe_in_construction flag if the context already have outer type. 

     Here we make special assumptions about both constructors and
     destructors which are all the functions that are allowed to alter the
     VMT pointers.  It assumes that destructors begin with assignment into
     all VMT pointers and that constructors essentially look in the
     following way:

     1) The very first thing they do is that they call constructors of
     ancestor sub-objects that have them.

     2) Then VMT pointers of this and all its ancestors is set to new
     values corresponding to the type corresponding to the constructor.

     3) Only afterwards, other stuff such as constructor of member
     sub-objects and the code written by the user is run.  Only this may
     include calling virtual functions, directly or indirectly.

     4) placement new cannot be used to change type of non-POD statically
     allocated variables.

     There is no way to call a constructor of an ancestor sub-object in any
     other way.

     This means that we do not have to care whether constructors get the
     correct type information because they will always change it (in fact,
     if we define the type to be given by the VMT pointer, it is undefined).

     The most important fact to derive from the above is that if, for some
     statement in the section 3, we try to detect whether the dynamic type
     has changed, we can safely ignore all calls as we examine the function
     body backwards until we reach statements in section 2 because these
     calls cannot be ancestor constructors or destructors (if the input is
     not bogus) and so do not change the dynamic type (this holds true only
     for automatically allocated objects but at the moment we devirtualize
     only these).  We then must detect that statements in section 2 change
     the dynamic type and can try to derive the new type.  That is enough
     and we can stop, we will never see the calls into constructors of
     sub-objects in this code. 

     Therefore if the static outer type was found (outer_type)
     we can safely ignore tci.speculative that is set on calls and give up
     only if there was dynamic type store that may affect given variable
     (seen_unanalyzed_store)  */

  if (walked < 0)
    {
      if (dump_file)
	fprintf (dump_file, "  AA walk budget exhausted.\n");
      *aa_walk_budget_p = 0;
      return false;
    }
  else if (aa_walk_budget_p)
    *aa_walk_budget_p -= walked;

  if (!tci.type_maybe_changed
      || (outer_type
	  && !dynamic
	  && !tci.seen_unanalyzed_store
	  && !tci.multiple_types_encountered
	  && ((offset == tci.offset
	       && types_same_for_odr (tci.known_current_type,
				      outer_type))
	       || (instance_offset == offset
		   && types_same_for_odr (tci.known_current_type,
					  instance_outer_type)))))
    {
      if (!outer_type || tci.seen_unanalyzed_store)
	return false;
      if (maybe_in_construction)
        maybe_in_construction = false;
      if (dump_file)
	fprintf (dump_file, "  No dynamic type change found.\n");
      return true;
    }

  if (tci.known_current_type
      && !function_entry_reached
      && !tci.multiple_types_encountered)
    {
      if (!tci.speculative)
	{
	  outer_type = TYPE_MAIN_VARIANT (tci.known_current_type);
	  offset = tci.known_current_offset;
	  dynamic = true;
	  maybe_in_construction = false;
	  maybe_derived_type = false;
	  if (dump_file)
	    fprintf (dump_file, "  Determined dynamic type.\n");
	}
      else if (!speculative_outer_type
	       || speculative_maybe_derived_type)
	{
	  speculative_outer_type = TYPE_MAIN_VARIANT (tci.known_current_type);
	  speculative_offset = tci.known_current_offset;
	  speculative_maybe_derived_type = false;
	  if (dump_file)
	    fprintf (dump_file, "  Determined speculative dynamic type.\n");
	}
    }
  else if (dump_file)
    {
      fprintf (dump_file, "  Found multiple types%s%s\n",
	       function_entry_reached ? " (function entry reached)" : "",
	       function_entry_reached ? " (multiple types encountered)" : "");
    }

  return false;
}

/* See if speculation given by SPEC_OUTER_TYPE, SPEC_OFFSET and SPEC_MAYBE_DERIVED_TYPE
   seems consistent (and useful) with what we already have in the non-speculative context.  */

bool
ipa_polymorphic_call_context::speculation_consistent_p (tree spec_outer_type,
							HOST_WIDE_INT spec_offset,
							bool spec_maybe_derived_type,
							tree otr_type) const
{
  if (!flag_devirtualize_speculatively)
    return false;

  /* Non-polymorphic types are useless for deriving likely polymorphic
     call targets.  */
  if (!spec_outer_type || !contains_polymorphic_type_p (spec_outer_type))
    return false;

  /* If we know nothing, speculation is always good.  */
  if (!outer_type)
    return true;

  /* Speculation is only useful to avoid derived types.
     This is not 100% true for placement new, where the outer context may
     turn out to be useless, but ignore these for now.  */
  if (!maybe_derived_type)
    return false;

  /* If types agrees, speculation is consistent, but it makes sense only
     when it says something new.  */
  if (types_must_be_same_for_odr (spec_outer_type, outer_type))
    return maybe_derived_type && !spec_maybe_derived_type;

  /* If speculation does not contain the type in question, ignore it.  */
  if (otr_type
      && !contains_type_p (spec_outer_type, spec_offset, otr_type, false, true))
    return false;

  /* If outer type already contains speculation as a filed,
     it is useless.  We already know from OUTER_TYPE 
     SPEC_TYPE and that it is not in the construction.  */
  if (contains_type_p (outer_type, offset - spec_offset,
		       spec_outer_type, false, false))
    return false;

  /* If speculative outer type is not more specified than outer
     type, just give up. 
     We can only decide this safely if we can compare types with OUTER_TYPE.
   */
  if ((!in_lto_p || odr_type_p (outer_type))
      && !contains_type_p (spec_outer_type,
			   spec_offset - offset,
			   outer_type, false))
    return false;
  return true;
}

/* Improve THIS with speculation described by NEW_OUTER_TYPE, NEW_OFFSET,
   NEW_MAYBE_DERIVED_TYPE 
   If OTR_TYPE is set, assume the context is used with OTR_TYPE.  */

bool
ipa_polymorphic_call_context::combine_speculation_with
   (tree new_outer_type, HOST_WIDE_INT new_offset, bool new_maybe_derived_type,
    tree otr_type)
{
  if (!new_outer_type)
    return false;

  /* restrict_to_inner_class may eliminate wrong speculation making our job
     easier.  */
  if (otr_type)
    restrict_to_inner_class (otr_type);

  if (!speculation_consistent_p (new_outer_type, new_offset,
				 new_maybe_derived_type, otr_type))
    return false;

  /* New speculation is a win in case we have no speculation or new
     speculation does not consider derivations.  */
  if (!speculative_outer_type
      || (speculative_maybe_derived_type
	  && !new_maybe_derived_type))
    {
      speculative_outer_type = new_outer_type;
      speculative_offset = new_offset;
      speculative_maybe_derived_type = new_maybe_derived_type;
      return true;
    }
  else if (types_must_be_same_for_odr (speculative_outer_type,
				       new_outer_type))
    {
      if (speculative_offset != new_offset)
	{
	  /* OK we have two contexts that seems valid but they disagree,
	     just give up.

	     This is not a lattice operation, so we may want to drop it later.  */
	  if (dump_file && (dump_flags & TDF_DETAILS))
	    fprintf (dump_file,
		     "Speculative outer types match, "
		     "offset mismatch -> invalid speculation\n");
	  clear_speculation ();
	  return true;
	}
      else
	{
	  if (speculative_maybe_derived_type && !new_maybe_derived_type)
	    {
	      speculative_maybe_derived_type = false;
	      return true;
	    }
	  else
	    return false;
	}
    }
  /* Choose type that contains the other.  This one either contains the outer
     as a field (thus giving exactly one target) or is deeper in the type
     hierarchy.  */
  else if (speculative_outer_type
	   && speculative_maybe_derived_type
	   && (new_offset > speculative_offset
	       || (new_offset == speculative_offset
		   && contains_type_p (new_outer_type,
				       0, speculative_outer_type, false))))
    {
      tree old_outer_type = speculative_outer_type;
      HOST_WIDE_INT old_offset = speculative_offset;
      bool old_maybe_derived_type = speculative_maybe_derived_type;

      speculative_outer_type = new_outer_type;
      speculative_offset = new_offset;
      speculative_maybe_derived_type = new_maybe_derived_type;

      if (otr_type)
	restrict_to_inner_class (otr_type);

      /* If the speculation turned out to make no sense, revert to sensible
	 one.  */
      if (!speculative_outer_type)
	{
	  speculative_outer_type = old_outer_type;
	  speculative_offset = old_offset;
	  speculative_maybe_derived_type = old_maybe_derived_type;
	  return false;
	}
      return (old_offset != speculative_offset
	      || old_maybe_derived_type != speculative_maybe_derived_type
	      || types_must_be_same_for_odr (speculative_outer_type,
					     new_outer_type));
    }
  return false;
}

/* Make speculation less specific so
   NEW_OUTER_TYPE, NEW_OFFSET, NEW_MAYBE_DERIVED_TYPE is also included.
   If OTR_TYPE is set, assume the context is used with OTR_TYPE.  */

bool
ipa_polymorphic_call_context::meet_speculation_with
   (tree new_outer_type, HOST_WIDE_INT new_offset, bool new_maybe_derived_type,
    tree otr_type)
{
  if (!new_outer_type && speculative_outer_type)
    {
      clear_speculation ();
      return true;
    }

  /* restrict_to_inner_class may eliminate wrong speculation making our job
     easier.  */
  if (otr_type)
    restrict_to_inner_class (otr_type);

  if (!speculative_outer_type
      || !speculation_consistent_p (speculative_outer_type,
				    speculative_offset,
				    speculative_maybe_derived_type,
				    otr_type))
    return false;

  if (!speculation_consistent_p (new_outer_type, new_offset,
				 new_maybe_derived_type, otr_type))
    {
      clear_speculation ();
      return true;
    }

  else if (types_must_be_same_for_odr (speculative_outer_type,
				       new_outer_type))
    {
      if (speculative_offset != new_offset)
	{
	  clear_speculation ();
	  return true;
	}
      else
	{
	  if (!speculative_maybe_derived_type && new_maybe_derived_type)
	    {
	      speculative_maybe_derived_type = true;
	      return true;
	    }
	  else
	    return false;
	}
    }
  /* See if one type contains the other as a field (not base).  */
  else if (contains_type_p (new_outer_type, new_offset - speculative_offset,
			    speculative_outer_type, false, false))
    return false;
  else if (contains_type_p (speculative_outer_type,
			    speculative_offset - new_offset,
			    new_outer_type, false, false))
    {
      speculative_outer_type = new_outer_type;
      speculative_offset = new_offset;
      speculative_maybe_derived_type = new_maybe_derived_type;
      return true;
    }
  /* See if OUTER_TYPE is base of CTX.OUTER_TYPE.  */
  else if (contains_type_p (new_outer_type,
			    new_offset - speculative_offset,
			    speculative_outer_type, false, true))
    {
      if (!speculative_maybe_derived_type)
	{
	  speculative_maybe_derived_type = true;
	  return true;
	}
      return false;
    }
  /* See if CTX.OUTER_TYPE is base of OUTER_TYPE.  */
  else if (contains_type_p (speculative_outer_type,
			    speculative_offset - new_offset, new_outer_type, false, true))
    {
      speculative_outer_type = new_outer_type;
      speculative_offset = new_offset;
      speculative_maybe_derived_type = true;
      return true;
    }
  else
    {
      if (dump_file && (dump_flags & TDF_DETAILS))
        fprintf (dump_file, "Giving up on speculative meet\n");
      clear_speculation ();
      return true;
    }
}

/* Assume that both THIS and a given context is valid and strengthen THIS
   if possible.  Return true if any strengthening was made.
   If actual type the context is being used in is known, OTR_TYPE should be
   set accordingly. This improves quality of combined result.  */

bool
ipa_polymorphic_call_context::combine_with (ipa_polymorphic_call_context ctx,
					    tree otr_type)
{
  bool updated = false;

  if (ctx.useless_p () || invalid)
    return false;

  /* Restricting context to inner type makes merging easier, however do not
     do that unless we know how the context is used (OTR_TYPE is non-NULL)  */
  if (otr_type && !invalid && !ctx.invalid)
    {
      restrict_to_inner_class (otr_type);
      ctx.restrict_to_inner_class (otr_type);
      if(invalid)
        return false;
    }

  if (dump_file && (dump_flags & TDF_DETAILS))
    {
      fprintf (dump_file, "Polymorphic call context combine:");
      dump (dump_file);
      fprintf (dump_file, "With context:                    ");
      ctx.dump (dump_file);
      if (otr_type)
	{
          fprintf (dump_file, "To be used with type:            ");
	  print_generic_expr (dump_file, otr_type, TDF_SLIM);
          fprintf (dump_file, "\n");
	}
    }

  /* If call is known to be invalid, we are done.  */
  if (ctx.invalid)
    {
      if (dump_file && (dump_flags & TDF_DETAILS))
        fprintf (dump_file, "-> Invalid context\n");
      goto invalidate;
    }

  if (!ctx.outer_type)
    ;
  else if (!outer_type)
    {
      outer_type = ctx.outer_type;
      offset = ctx.offset;
      dynamic = ctx.dynamic;
      maybe_in_construction = ctx.maybe_in_construction;
      maybe_derived_type = ctx.maybe_derived_type;
      updated = true;
    }
  /* If types are known to be same, merging is quite easy.  */
  else if (types_must_be_same_for_odr (outer_type, ctx.outer_type))
    {
      if (offset != ctx.offset
	  && TYPE_SIZE (outer_type)
	  && TREE_CODE (TYPE_SIZE (outer_type)) == INTEGER_CST)
	{
	  if (dump_file && (dump_flags & TDF_DETAILS))
	    fprintf (dump_file, "Outer types match, offset mismatch -> invalid\n");
	  clear_speculation ();
	  clear_outer_type ();
	  invalid = true;
	  return true;
	}
      if (dump_file && (dump_flags & TDF_DETAILS))
        fprintf (dump_file, "Outer types match, merging flags\n");
      if (maybe_in_construction && !ctx.maybe_in_construction)
	{
	  updated = true;
	  maybe_in_construction = false;
	}
      if (maybe_derived_type && !ctx.maybe_derived_type)
	{
	  updated = true;
	  maybe_derived_type = false;
	}
      if (dynamic && !ctx.dynamic)
	{
	  updated = true;
	  dynamic = false;
	}
    }
  /* If we know the type precisely, there is not much to improve.  */
  else if (!maybe_derived_type && !maybe_in_construction
	   && !ctx.maybe_derived_type && !ctx.maybe_in_construction)
    {
      /* It may be easy to check if second context permits the first
	 and set INVALID otherwise.  This is not easy to do in general;
	 contains_type_p may return false negatives for non-comparable
	 types.  

	 If OTR_TYPE is known, we however can expect that
	 restrict_to_inner_class should have discovered the same base
	 type.  */
      if (otr_type && !ctx.maybe_in_construction && !ctx.maybe_derived_type)
	{
	  if (dump_file && (dump_flags & TDF_DETAILS))
	    fprintf (dump_file, "Contextes disagree -> invalid\n");
	  goto invalidate;
	}
    }
  /* See if one type contains the other as a field (not base).
     In this case we want to choose the wider type, because it contains
     more information.  */
  else if (contains_type_p (ctx.outer_type, ctx.offset - offset,
			    outer_type, false, false))
    {
      if (dump_file && (dump_flags & TDF_DETAILS))
	fprintf (dump_file, "Second type contain the first as a field\n");

      if (maybe_derived_type)
	{
	  outer_type = ctx.outer_type;
	  maybe_derived_type = ctx.maybe_derived_type;
	  offset = ctx.offset;
	  dynamic = ctx.dynamic;
	  updated = true;
	}

      /* If we do not know how the context is being used, we cannot
	 clear MAYBE_IN_CONSTRUCTION because it may be offseted
	 to other component of OUTER_TYPE later and we know nothing
	 about it.  */
      if (otr_type && maybe_in_construction
	  && !ctx.maybe_in_construction)
	{
          maybe_in_construction = false;
	  updated = true;
	}
    }
  else if (contains_type_p (outer_type, offset - ctx.offset,
			    ctx.outer_type, false, false))
    {
      if (dump_file && (dump_flags & TDF_DETAILS))
	fprintf (dump_file, "First type contain the second as a field\n");

      if (otr_type && maybe_in_construction
	  && !ctx.maybe_in_construction)
	{
          maybe_in_construction = false;
	  updated = true;
	}
    }
  /* See if OUTER_TYPE is base of CTX.OUTER_TYPE.  */
  else if (contains_type_p (ctx.outer_type,
			    ctx.offset - offset, outer_type, false, true))
    {
      if (dump_file && (dump_flags & TDF_DETAILS))
	fprintf (dump_file, "First type is base of second\n");
      if (!maybe_derived_type)
	{
	  if (!ctx.maybe_in_construction
	      && types_odr_comparable (outer_type, ctx.outer_type))
	    {
	      if (dump_file && (dump_flags & TDF_DETAILS))
		fprintf (dump_file, "Second context does not permit base -> invalid\n");
	      goto invalidate;
	    }
	}
      /* Pick variant deeper in the hierarchy.  */
      else
	{
	  outer_type = ctx.outer_type;
	  maybe_in_construction = ctx.maybe_in_construction;
	  maybe_derived_type = ctx.maybe_derived_type;
	  offset = ctx.offset;
	  dynamic = ctx.dynamic;
          updated = true;
	}
    }
  /* See if CTX.OUTER_TYPE is base of OUTER_TYPE.  */
  else if (contains_type_p (outer_type,
			    offset - ctx.offset, ctx.outer_type, false, true))
    {
      if (dump_file && (dump_flags & TDF_DETAILS))
	fprintf (dump_file, "Second type is base of first\n");
      if (!ctx.maybe_derived_type)
	{
	  if (!maybe_in_construction
	      && types_odr_comparable (outer_type, ctx.outer_type))
	    {
	      if (dump_file && (dump_flags & TDF_DETAILS))
		fprintf (dump_file, "First context does not permit base -> invalid\n");
	      goto invalidate;
	    }
	  /* Pick the base type.  */
	  else if (maybe_in_construction)
	    {
	      outer_type = ctx.outer_type;
	      maybe_in_construction = ctx.maybe_in_construction;
	      maybe_derived_type = ctx.maybe_derived_type;
	      offset = ctx.offset;
	      dynamic = ctx.dynamic;
	      updated = true;
	    }
	}
    }
  /* TODO handle merging using hierarchy. */
  else if (dump_file && (dump_flags & TDF_DETAILS))
    fprintf (dump_file, "Giving up on merge\n");

  updated |= combine_speculation_with (ctx.speculative_outer_type,
				       ctx.speculative_offset,
				       ctx.speculative_maybe_derived_type,
				       otr_type);

  if (updated && dump_file && (dump_flags & TDF_DETAILS))
    {
      fprintf (dump_file, "Updated as:                      ");
      dump (dump_file);
      fprintf (dump_file, "\n");
    }
  return updated;

invalidate:
  invalid = true;
  clear_speculation ();
  clear_outer_type ();
  return true;
}

/* Take non-speculative info, merge it with speculative and clear speculation.
   Used when we no longer manage to keep track of actual outer type, but we
   think it is still there.

   If OTR_TYPE is set, the transformation can be done more effectively assuming
   that context is going to be used only that way.  */

void
ipa_polymorphic_call_context::make_speculative (tree otr_type)
{
  tree spec_outer_type = outer_type;
  HOST_WIDE_INT spec_offset = offset;
  bool spec_maybe_derived_type = maybe_derived_type;

  if (invalid)
    {
      invalid = false;
      clear_outer_type ();
      clear_speculation ();
      return;
    }
  if (!outer_type)
    return;
  clear_outer_type ();
  combine_speculation_with (spec_outer_type, spec_offset,
			    spec_maybe_derived_type,
			    otr_type);
}

/* Use when we cannot track dynamic type change.  This speculatively assume
   type change is not happening.  */

void
ipa_polymorphic_call_context::possible_dynamic_type_change (bool in_poly_cdtor,
							    tree otr_type)
{
  if (dynamic)
    make_speculative (otr_type);
  else if (in_poly_cdtor)
    maybe_in_construction = true;
}

/* Return TRUE if this context conveys the same information as OTHER.  */

bool
ipa_polymorphic_call_context::equal_to
    (const ipa_polymorphic_call_context &x) const
{
  if (useless_p ())
    return x.useless_p ();
  if (invalid)
    return x.invalid;
  if (x.useless_p () || x.invalid)
    return false;

  if (outer_type)
    {
      if (!x.outer_type
	  || !types_odr_comparable (outer_type, x.outer_type)
	  || !types_same_for_odr (outer_type, x.outer_type)
	  || offset != x.offset
	  || maybe_in_construction != x.maybe_in_construction
	  || maybe_derived_type != x.maybe_derived_type
	  || dynamic != x.dynamic)
	return false;
    }
  else if (x.outer_type)
    return false;


  if (speculative_outer_type
      && speculation_consistent_p (speculative_outer_type, speculative_offset,
				   speculative_maybe_derived_type, NULL_TREE))
    {
      if (!x.speculative_outer_type)
	return false;

      if (!types_odr_comparable (speculative_outer_type,
				 x.speculative_outer_type)
	  || !types_same_for_odr  (speculative_outer_type,
				   x.speculative_outer_type)
	  || speculative_offset != x.speculative_offset
	  || speculative_maybe_derived_type != x.speculative_maybe_derived_type)
	return false;
    }
  else if (x.speculative_outer_type
	   && x.speculation_consistent_p (x.speculative_outer_type,
					  x.speculative_offset,
				  	  x.speculative_maybe_derived_type,
					  NULL))
    return false;

  return true;
}

/* Modify context to be strictly less restrictive than CTX.  */

bool
ipa_polymorphic_call_context::meet_with (ipa_polymorphic_call_context ctx,
					 tree otr_type)
{
  bool updated = false;

  if (useless_p () || ctx.invalid)
    return false;

  /* Restricting context to inner type makes merging easier, however do not
     do that unless we know how the context is used (OTR_TYPE is non-NULL)  */
  if (otr_type && !useless_p () && !ctx.useless_p ())
    {
      restrict_to_inner_class (otr_type);
      ctx.restrict_to_inner_class (otr_type);
      if(invalid)
        return false;
    }

  if (equal_to (ctx))
    return false;

  if (ctx.useless_p () || invalid)
    {
      *this = ctx;
      return true;
    }

  if (dump_file && (dump_flags & TDF_DETAILS))
    {
      fprintf (dump_file, "Polymorphic call context meet:");
      dump (dump_file);
      fprintf (dump_file, "With context:                    ");
      ctx.dump (dump_file);
      if (otr_type)
	{
          fprintf (dump_file, "To be used with type:            ");
	  print_generic_expr (dump_file, otr_type, TDF_SLIM);
          fprintf (dump_file, "\n");
	}
    }

  if (!dynamic && ctx.dynamic)
    {
      dynamic = true;
      updated = true;
    }

  /* If call is known to be invalid, we are done.  */
  if (!outer_type)
    ;
  else if (!ctx.outer_type)
    {
      clear_outer_type ();
      updated = true;
    }
  /* If types are known to be same, merging is quite easy.  */
  else if (types_must_be_same_for_odr (outer_type, ctx.outer_type))
    {
      if (offset != ctx.offset
	  && TYPE_SIZE (outer_type)
	  && TREE_CODE (TYPE_SIZE (outer_type)) == INTEGER_CST)
	{
	  if (dump_file && (dump_flags & TDF_DETAILS))
	    fprintf (dump_file, "Outer types match, offset mismatch -> clearing\n");
	  clear_outer_type ();
	  return true;
	}
      if (dump_file && (dump_flags & TDF_DETAILS))
        fprintf (dump_file, "Outer types match, merging flags\n");
      if (!maybe_in_construction && ctx.maybe_in_construction)
	{
	  updated = true;
	  maybe_in_construction = true;
	}
      if (!maybe_derived_type && ctx.maybe_derived_type)
	{
	  updated = true;
	  maybe_derived_type = true;
	}
      if (!dynamic && ctx.dynamic)
	{
	  updated = true;
	  dynamic = true;
	}
    }
  /* See if one type contains the other as a field (not base).  */
  else if (contains_type_p (ctx.outer_type, ctx.offset - offset,
			    outer_type, false, false))
    {
      if (dump_file && (dump_flags & TDF_DETAILS))
	fprintf (dump_file, "Second type contain the first as a field\n");

      /* The second type is more specified, so we keep the first.
         We need to set DYNAMIC flag to avoid declaring context INVALID
	 of OFFSET ends up being out of range.  */
      if (!dynamic
	  && (ctx.dynamic
	      || (!otr_type
		  && (!TYPE_SIZE (ctx.outer_type)
		      || !TYPE_SIZE (outer_type)
		      || !operand_equal_p (TYPE_SIZE (ctx.outer_type),
					   TYPE_SIZE (outer_type), 0)))))
	{
	  dynamic = true;
	  updated = true;
	}
    }
  else if (contains_type_p (outer_type, offset - ctx.offset,
			    ctx.outer_type, false, false))
    {
      if (dump_file && (dump_flags & TDF_DETAILS))
	fprintf (dump_file, "First type contain the second as a field\n");

      if (!dynamic
	  && (ctx.dynamic
	      || (!otr_type
		  && (!TYPE_SIZE (ctx.outer_type)
		      || !TYPE_SIZE (outer_type)
		      || !operand_equal_p (TYPE_SIZE (ctx.outer_type),
					   TYPE_SIZE (outer_type), 0)))))
	dynamic = true;
      outer_type = ctx.outer_type;
      offset = ctx.offset;
      dynamic = ctx.dynamic;
      maybe_in_construction = ctx.maybe_in_construction;
      maybe_derived_type = ctx.maybe_derived_type;
      updated = true;
    }
  /* See if OUTER_TYPE is base of CTX.OUTER_TYPE.  */
  else if (contains_type_p (ctx.outer_type,
			    ctx.offset - offset, outer_type, false, true))
    {
      if (dump_file && (dump_flags & TDF_DETAILS))
	fprintf (dump_file, "First type is base of second\n");
      if (!maybe_derived_type)
	{
	  maybe_derived_type = true;
	  updated = true;
	}
      if (!maybe_in_construction && ctx.maybe_in_construction)
	{
	  maybe_in_construction = true;
	  updated = true;
	}
      if (!dynamic && ctx.dynamic)
	{
	  dynamic = true;
	  updated = true;
	}
    }
  /* See if CTX.OUTER_TYPE is base of OUTER_TYPE.  */
  else if (contains_type_p (outer_type,
			    offset - ctx.offset, ctx.outer_type, false, true))
    {
      if (dump_file && (dump_flags & TDF_DETAILS))
	fprintf (dump_file, "Second type is base of first\n");
      outer_type = ctx.outer_type;
      offset = ctx.offset;
      updated = true;
      if (!maybe_derived_type)
	maybe_derived_type = true;
      if (!maybe_in_construction && ctx.maybe_in_construction)
	maybe_in_construction = true;
      if (!dynamic && ctx.dynamic)
	dynamic = true;
    }
  /* TODO handle merging using hierarchy. */
  else
    {
      if (dump_file && (dump_flags & TDF_DETAILS))
        fprintf (dump_file, "Giving up on meet\n");
      clear_outer_type ();
      updated = true;
    }

  updated |= meet_speculation_with (ctx.speculative_outer_type,
				    ctx.speculative_offset,
				    ctx.speculative_maybe_derived_type,
				    otr_type);

  if (updated && dump_file && (dump_flags & TDF_DETAILS))
    {
      fprintf (dump_file, "Updated as:                      ");
      dump (dump_file);
      fprintf (dump_file, "\n");
    }
  return updated;
}<|MERGE_RESOLUTION|>--- conflicted
+++ resolved
@@ -1,9 +1,5 @@
 /* Analysis of polymorphic call context.
-<<<<<<< HEAD
-   Copyright (C) 2013-2019 Free Software Foundation, Inc.
-=======
    Copyright (C) 2013-2020 Free Software Foundation, Inc.
->>>>>>> 9e014010
    Contributed by Jan Hubicka
 
 This file is part of GCC.
@@ -556,11 +552,7 @@
     return true;
 
   /* Pure functions cannot do any changes on the dynamic type;
-<<<<<<< HEAD
-     that require writting to memory.  */
-=======
      that require writing to memory.  */
->>>>>>> 9e014010
   if ((!base || !auto_var_in_fn_p (base, function))
       && flags_from_decl_or_type (function) & (ECF_PURE | ECF_CONST))
     return false;
@@ -1565,11 +1557,7 @@
 
    AA_WALK_BUDGET_P, if not NULL, is how statements we should allow
    walk_aliased_vdefs to examine.  The value should be decremented by the
-<<<<<<< HEAD
-   number of stetements we examined or set to zero if exhausted.  */
-=======
    number of statements we examined or set to zero if exhausted.  */
->>>>>>> 9e014010
 
 bool
 ipa_polymorphic_call_context::get_dynamic_type (tree instance,
