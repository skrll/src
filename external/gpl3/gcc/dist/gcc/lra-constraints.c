--- conflicted
+++ resolved
@@ -1,9 +1,5 @@
 /* Code for RTL transformations to satisfy insn constraints.
-<<<<<<< HEAD
-   Copyright (C) 2010-2019 Free Software Foundation, Inc.
-=======
    Copyright (C) 2010-2020 Free Software Foundation, Inc.
->>>>>>> 9e014010
    Contributed by Vladimir Makarov <vmakarov@redhat.com>.
 
    This file is part of GCC.
@@ -1749,17 +1745,6 @@
      for the new uses.  */
   else if (REG_P (reg)
 	   && REGNO (reg) >= FIRST_PSEUDO_REGISTER
-<<<<<<< HEAD
-	   && (hard_regno = lra_get_regno_hard_regno (REGNO (reg))) >= 0
-	   && (hard_regno_nregs (hard_regno, innermode)
-	       < hard_regno_nregs (hard_regno, mode))
-	   && (regclass = lra_get_allocno_class (REGNO (reg)))
-	   && (type != OP_IN
-	       || !in_hard_reg_set_p (reg_class_contents[regclass],
-				      mode, hard_regno)
-	       || overlaps_hard_reg_set_p (lra_no_alloc_regs,
-					   mode, hard_regno)))
-=======
 	   && paradoxical_subreg_p (operand)
 	   && (inner_hard_regno = lra_get_regno_hard_regno (REGNO (reg))) >= 0
 	   && ((hard_regno
@@ -1773,7 +1758,6 @@
 					      mode, hard_regno)
 		       || overlaps_hard_reg_set_p (lra_no_alloc_regs,
 						   mode, hard_regno)))))
->>>>>>> 9e014010
     {
       /* The class will be defined later in curr_insn_transform.  */
       enum reg_class rclass
@@ -2218,11 +2202,6 @@
 		      }
 		    else
 		      {
-<<<<<<< HEAD
-			/* Operands don't match.  If the operands are
-			   different user defined explicit hard registers,
-			   then we cannot make them match.  */
-=======
 			/* If the operands do not match and one
 			   operand is INOUT, we can not match them.
 			   Try other possibilities, e.g. other
@@ -2235,7 +2214,6 @@
 			   different user defined explicit hard
 			   registers, then we cannot make them match
 			   when one is early clobber operand.  */
->>>>>>> 9e014010
 			if ((REG_P (*curr_id->operand_loc[nop])
 			     || SUBREG_P (*curr_id->operand_loc[nop]))
 			    && (REG_P (*curr_id->operand_loc[m])
@@ -2254,11 +2232,6 @@
 				&& REG_P (m_reg)
 				&& HARD_REGISTER_P (m_reg)
 				&& REG_USERVAR_P (m_reg))
-<<<<<<< HEAD
-			      break;
-			  }
-
-=======
 			      {
 				int i;
 				
@@ -2270,7 +2243,6 @@
 				  break;
 			      }
 			  }
->>>>>>> 9e014010
 			/* Both operands must allow a reload register,
 			   otherwise we cannot make them match.  */
 			if (curr_alt[m] == NO_REGS)
@@ -3054,10 +3026,6 @@
 		    && operand_reg[j] != NULL_RTX
 		    && HARD_REGISTER_P (operand_reg[j])
 		    && REG_USERVAR_P (operand_reg[j]))
-<<<<<<< HEAD
-		  fatal_insn ("unable to generate reloads for "
-			      "impossible constraints:", curr_insn);
-=======
 		  {
 		    /* For asm, let curr_insn_transform diagnose it.  */
 		    if (INSN_CODE (curr_insn) < 0)
@@ -3065,7 +3033,6 @@
 		    fatal_insn ("unable to generate reloads for "
 				"impossible constraints:", curr_insn);
 		  }
->>>>>>> 9e014010
 	      }
 	  if (last_conflict_j < 0)
 	    continue;
@@ -4889,11 +4856,7 @@
        early clobbers operands are ignored in IRA or usages of
        paradoxical sub-registers are not taken into account by
        IRA.  */
-<<<<<<< HEAD
-    lra_risky_transformations_p = first_p;
-=======
     check_and_force_assignment_correctness_p = true;
->>>>>>> 9e014010
   new_insn_uid_start = get_max_uid ();
   new_regno_start = first_p ? lra_constraint_new_regno_start : max_reg_num ();
   /* Mark used hard regs for target stack size calulations.  */
@@ -5536,18 +5499,6 @@
 need_for_call_save_p (int regno)
 {
   lra_assert (regno >= FIRST_PSEUDO_REGISTER && reg_renumber[regno] >= 0);
-<<<<<<< HEAD
-  return (usage_insns[regno].calls_num < calls_num
-	  && (overlaps_hard_reg_set_p
-	      ((flag_ipa_ra &&
-		! hard_reg_set_empty_p (lra_reg_info[regno].actual_call_used_reg_set))
-	       ? lra_reg_info[regno].actual_call_used_reg_set
-	       : call_used_reg_set,
-	       PSEUDO_REGNO_MODE (regno), reg_renumber[regno])
-	      || (targetm.hard_regno_call_part_clobbered
-		  (lra_reg_info[regno].call_insn,
-		   reg_renumber[regno], PSEUDO_REGNO_MODE (regno)))));
-=======
   if (usage_insns[regno].calls_num < calls_num)
     {
       unsigned int abis = 0;
@@ -5561,7 +5512,6 @@
 	return true;
     }
   return false;
->>>>>>> 9e014010
 }
 
 /* Global registers occurring in the current EBB.  */
