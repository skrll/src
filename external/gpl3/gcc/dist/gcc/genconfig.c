--- conflicted
+++ resolved
@@ -1,10 +1,6 @@
 /* Generate from machine description:
    - some #define configuration flags.
-<<<<<<< HEAD
-   Copyright (C) 1987-2019 Free Software Foundation, Inc.
-=======
    Copyright (C) 1987-2020 Free Software Foundation, Inc.
->>>>>>> e2aa5677
 
 This file is part of GCC.
 
@@ -76,7 +72,6 @@
   switch (code)
     {
     case CLOBBER:
-    case CLOBBER_HIGH:
       clobbers_seen_this_insn++;
       break;
 
