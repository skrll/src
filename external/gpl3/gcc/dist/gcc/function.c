--- conflicted
+++ resolved
@@ -1,9 +1,5 @@
 /* Expands front end tree to back end RTL for GCC.
-<<<<<<< HEAD
-   Copyright (C) 1987-2019 Free Software Foundation, Inc.
-=======
    Copyright (C) 1987-2020 Free Software Foundation, Inc.
->>>>>>> e2aa5677
 
 This file is part of GCC.
 
@@ -2296,13 +2292,6 @@
   machine_mode passed_mode;
   struct locate_and_pad_arg_data locate;
   int partial;
-<<<<<<< HEAD
-  BOOL_BITFIELD named_arg : 1;
-  BOOL_BITFIELD passed_pointer : 1;
-  BOOL_BITFIELD on_stack : 1;
-  BOOL_BITFIELD loaded_in_reg : 1;
-=======
->>>>>>> e2aa5677
 };
 
 /* A subroutine of assign_parms.  Initialize ALL.  */
@@ -2948,15 +2937,11 @@
   size_stored = CEIL_ROUND (size, UNITS_PER_WORD);
   if (stack_parm == 0)
     {
-<<<<<<< HEAD
-      SET_DECL_ALIGN (parm, MAX (DECL_ALIGN (parm), BITS_PER_WORD));
-=======
       HOST_WIDE_INT parm_align
 	= (STRICT_ALIGNMENT
 	   ? MAX (DECL_ALIGN (parm), BITS_PER_WORD) : DECL_ALIGN (parm));
 
       SET_DECL_ALIGN (parm, parm_align);
->>>>>>> e2aa5677
       if (DECL_ALIGN (parm) > MAX_SUPPORTED_STACK_ALIGNMENT)
 	{
 	  rtx allocsize = gen_int_mode (size_stored, Pmode);
@@ -3707,11 +3692,7 @@
 
       if (assign_parm_setup_block_p (&data))
 	assign_parm_setup_block (&all, parm, &data);
-<<<<<<< HEAD
-      else if (data.passed_pointer || use_register_for_decl (parm))
-=======
       else if (data.arg.pass_by_reference || use_register_for_decl (parm))
->>>>>>> e2aa5677
 	assign_parm_setup_reg (&all, parm, &data);
       else
 	assign_parm_setup_stack (&all, parm, &data);
@@ -3720,12 +3701,7 @@
 	assign_parms_setup_varargs (&all, &data, false);
 
       /* Update info on where next arg arrives in registers.  */
-<<<<<<< HEAD
-      targetm.calls.function_arg_advance (all.args_so_far, data.promoted_mode,
-					  data.passed_type, data.named_arg);
-=======
       targetm.calls.function_arg_advance (all.args_so_far, data.arg);
->>>>>>> e2aa5677
     }
 
   if (targetm.calls.split_complex_arg)
@@ -5024,7 +5000,6 @@
 	y = expand_normal (guard_decl);
       else
 	y = const0_rtx;
-<<<<<<< HEAD
 
       /* Allow the target to compare Y with X without leaking either into
 	 a register.  */
@@ -5032,15 +5007,6 @@
 	seq = targetm.gen_stack_protect_test (x, y, label);
     }
 
-=======
-
-      /* Allow the target to compare Y with X without leaking either into
-	 a register.  */
-      if (targetm.have_stack_protect_test ())
-	seq = targetm.gen_stack_protect_test (x, y, label);
-    }
-
->>>>>>> e2aa5677
   if (seq)
     emit_insn (seq);
   else
