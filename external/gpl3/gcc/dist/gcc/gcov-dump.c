/* Dump a gcov file, for debugging use.
<<<<<<< HEAD
   Copyright (C) 2002-2019 Free Software Foundation, Inc.
=======
   Copyright (C) 2002-2020 Free Software Foundation, Inc.
>>>>>>> 9e014010
   Contributed by Nathan Sidwell <nathan@codesourcery.com>

Gcov is free software; you can redistribute it and/or modify
it under the terms of the GNU General Public License as published by
the Free Software Foundation; either version 3, or (at your option)
any later version.

Gcov is distributed in the hope that it will be useful,
but WITHOUT ANY WARRANTY; without even the implied warranty of
MERCHANTABILITY or FITNESS FOR A PARTICULAR PURPOSE.  See the
GNU General Public License for more details.

You should have received a copy of the GNU General Public License
along with Gcov; see the file COPYING3.  If not see
<http://www.gnu.org/licenses/>.  */

#include "config.h"
#include "system.h"
#include "coretypes.h"
#include "tm.h"
#include "version.h"
#include "intl.h"
#include "diagnostic.h"
#include <getopt.h>
#define IN_GCOV (-1)
#include "gcov-io.h"
#include "gcov-io.c"

static void dump_gcov_file (const char *);
static void print_prefix (const char *, unsigned, gcov_position_t);
static void print_usage (void);
static void print_version (void);
static void tag_function (const char *, unsigned, unsigned, unsigned);
static void tag_blocks (const char *, unsigned, unsigned, unsigned);
static void tag_arcs (const char *, unsigned, unsigned, unsigned);
static void tag_lines (const char *, unsigned, unsigned, unsigned);
static void tag_counters (const char *, unsigned, unsigned, unsigned);
static void tag_summary (const char *, unsigned, unsigned, unsigned);
extern int main (int, char **);

typedef struct tag_format
{
  unsigned tag;
  char const *name;
  void (*proc) (const char *, unsigned, unsigned, unsigned);
} tag_format_t;

static int flag_dump_contents = 0;
static int flag_dump_positions = 0;

static const struct option options[] =
{
  { "help",                 no_argument,       NULL, 'h' },
  { "version",              no_argument,       NULL, 'v' },
  { "long",                 no_argument,       NULL, 'l' },
  { "positions",	    no_argument,       NULL, 'o' },
  { 0, 0, 0, 0 }
};

#define VALUE_PADDING_PREFIX "              "
#define VALUE_PREFIX "%2d: "

static const tag_format_t tag_table[] =
{
  {0, "NOP", NULL},
  {0, "UNKNOWN", NULL},
  {0, "COUNTERS", tag_counters},
  {GCOV_TAG_FUNCTION, "FUNCTION", tag_function},
  {GCOV_TAG_BLOCKS, "BLOCKS", tag_blocks},
  {GCOV_TAG_ARCS, "ARCS", tag_arcs},
  {GCOV_TAG_LINES, "LINES", tag_lines},
  {GCOV_TAG_OBJECT_SUMMARY, "OBJECT_SUMMARY", tag_summary},
  {0, NULL, NULL}
};

int
main (int argc ATTRIBUTE_UNUSED, char **argv)
{
  int opt;
  const char *p;

  p = argv[0] + strlen (argv[0]);
  while (p != argv[0] && !IS_DIR_SEPARATOR (p[-1]))
    --p;
  progname = p;

  xmalloc_set_program_name (progname);

  /* Unlock the stdio streams.  */
  unlock_std_streams ();

  gcc_init_libintl ();

  diagnostic_initialize (global_dc, 0);

  while ((opt = getopt_long (argc, argv, "hlpvw", options, NULL)) != -1)
    {
      switch (opt)
	{
	case 'h':
	  print_usage ();
	  break;
	case 'v':
	  print_version ();
	  break;
	case 'l':
	  flag_dump_contents = 1;
	  break;
	case 'p':
	  flag_dump_positions = 1;
	  break;
	default:
	  fprintf (stderr, "unknown flag `%c'\n", opt);
	}
    }

  while (argv[optind])
    dump_gcov_file (argv[optind++]);
  return 0;
}

static void
print_usage (void)
{
  printf ("Usage: gcov-dump [OPTION] ... gcovfiles\n");
  printf ("Print coverage file contents\n");
  printf ("  -h, --help           Print this help\n");
  printf ("  -l, --long           Dump record contents too\n");
  printf ("  -p, --positions      Dump record positions\n");
  printf ("  -v, --version        Print version number\n");
  printf ("\nFor bug reporting instructions, please see:\n%s.\n",
	   bug_report_url);
}

static void
print_version (void)
{
  printf ("gcov-dump %s%s\n", pkgversion_string, version_string);
<<<<<<< HEAD
  printf ("Copyright (C) 2019 Free Software Foundation, Inc.\n");
=======
  printf ("Copyright (C) 2020 Free Software Foundation, Inc.\n");
>>>>>>> 9e014010
  printf ("This is free software; see the source for copying conditions.\n"
  	  "There is NO warranty; not even for MERCHANTABILITY or \n"
	  "FITNESS FOR A PARTICULAR PURPOSE.\n\n");
}

static void
print_prefix (const char *filename, unsigned depth, gcov_position_t position)
{
  static const char prefix[] = "    ";

  printf ("%s:", filename);
  if (flag_dump_positions)
    printf ("%5lu:", (unsigned long) position);
  printf ("%.*s", (int) 2 * depth, prefix);
}

static void
dump_gcov_file (const char *filename)
{
  unsigned tags[4];
  unsigned depth = 0;
  bool is_data_type;

  if (!gcov_open (filename, 1))
    {
      fprintf (stderr, "%s:cannot open\n", filename);
      return;
    }

  /* magic */
  {
    unsigned magic = gcov_read_unsigned ();
    unsigned version;
    int endianness = 0;
    char m[4], v[4];

    if ((endianness = gcov_magic (magic, GCOV_DATA_MAGIC)))
      is_data_type = true;
    else if ((endianness = gcov_magic (magic, GCOV_NOTE_MAGIC)))
      is_data_type = false;
    else
      {
	printf ("%s:not a gcov file\n", filename);
	gcov_close ();
	return;
      }
    version = gcov_read_unsigned ();
    GCOV_UNSIGNED2STRING (v, version);
    GCOV_UNSIGNED2STRING (m, magic);

    printf ("%s:%s:magic `%.4s':version `%.4s'%s\n", filename,
	    is_data_type ? "data" : "note",
 	    m, v, endianness < 0 ? " (swapped endianness)" : "");
    if (version != GCOV_VERSION)
      {
	char e[4];

	GCOV_UNSIGNED2STRING (e, GCOV_VERSION);
	printf ("%s:warning:current version is `%.4s'\n", filename, e);
      }
  }

  /* stamp */
  {
    unsigned stamp = gcov_read_unsigned ();

    printf ("%s:stamp %lu\n", filename, (unsigned long)stamp);
  }

  if (!is_data_type)
    {
      printf ("%s:cwd: %s\n", filename, gcov_read_string ());

      /* Support for unexecuted basic blocks.  */
      unsigned support_unexecuted_blocks = gcov_read_unsigned ();
      if (!support_unexecuted_blocks)
	printf ("%s: has_unexecuted_block is not supported\n", filename);
    }

  while (1)
    {
      gcov_position_t base, position = gcov_position ();
      unsigned tag, length;
      tag_format_t const *format;
      unsigned tag_depth;
      int error;
      unsigned mask;

      tag = gcov_read_unsigned ();
      if (!tag)
	break;
      length = gcov_read_unsigned ();
      base = gcov_position ();
      mask = GCOV_TAG_MASK (tag) >> 1;
      for (tag_depth = 4; mask; mask >>= 8)
	{
	  if ((mask & 0xff) != 0xff)
	    {
	      printf ("%s:tag `%08x' is invalid\n", filename, tag);
	      break;
	    }
	  tag_depth--;
	}
      for (format = tag_table; format->name; format++)
	if (format->tag == tag)
	  goto found;
      format = &tag_table[GCOV_TAG_IS_COUNTER (tag) ? 2 : 1];
    found:;
      if (tag)
	{
	  if (depth && depth < tag_depth)
	    {
	      if (!GCOV_TAG_IS_SUBTAG (tags[depth - 1], tag))
		printf ("%s:tag `%08x' is incorrectly nested\n",
			filename, tag);
	    }
	  depth = tag_depth;
	  tags[depth - 1] = tag;
	}

      print_prefix (filename, tag_depth, position);
      printf ("%08x:%4u:%s", tag, length, format->name);
      if (format->proc)
	(*format->proc) (filename, tag, length, depth);

      printf ("\n");
      if (flag_dump_contents && format->proc)
	{
	  unsigned long actual_length = gcov_position () - base;

	  if (actual_length > length)
	    printf ("%s:record size mismatch %lu bytes overread\n",
		    filename, actual_length - length);
	  else if (length > actual_length)
	    printf ("%s:record size mismatch %lu bytes unread\n",
		    filename, length - actual_length);
	}
      gcov_sync (base, length);
      if ((error = gcov_is_error ()))
	{
	  printf (error < 0 ? "%s:counter overflow at %lu\n" :
		  "%s:read error at %lu\n", filename,
		  (long unsigned) gcov_position ());
	  break;
	}
    }
  gcov_close ();
}

static void
tag_function (const char *filename ATTRIBUTE_UNUSED,
	      unsigned tag ATTRIBUTE_UNUSED, unsigned length,
	      unsigned depth ATTRIBUTE_UNUSED)
{
  unsigned long pos = gcov_position ();

  if (!length)
    printf (" placeholder");
  else
    {
      printf (" ident=%u", gcov_read_unsigned ());
      printf (", lineno_checksum=0x%08x", gcov_read_unsigned ());
      printf (", cfg_checksum=0x%08x", gcov_read_unsigned ());

      if (gcov_position () - pos < length)
	{
	  const char *name;
	  
	  name = gcov_read_string ();
	  printf (", `%s'", name ? name : "NULL");
	  unsigned artificial = gcov_read_unsigned ();
	  name = gcov_read_string ();
	  printf (" %s", name ? name : "NULL");
	  unsigned line_start = gcov_read_unsigned ();
	  unsigned column_start = gcov_read_unsigned ();
	  unsigned line_end = gcov_read_unsigned ();
	  unsigned column_end = gcov_read_unsigned ();
	  printf (":%u:%u-%u:%u", line_start, column_start,
		  line_end, column_end);
	  if (artificial)
	    printf (", artificial");
	}
    }
}

static void
tag_blocks (const char *filename ATTRIBUTE_UNUSED,
	    unsigned tag ATTRIBUTE_UNUSED, unsigned length ATTRIBUTE_UNUSED,
	    unsigned depth ATTRIBUTE_UNUSED)
{
  printf (" %u blocks", gcov_read_unsigned ());
}

static void
tag_arcs (const char *filename ATTRIBUTE_UNUSED,
	  unsigned tag ATTRIBUTE_UNUSED, unsigned length ATTRIBUTE_UNUSED,
	  unsigned depth)
{
  unsigned n_arcs = GCOV_TAG_ARCS_NUM (length);

  printf (" %u arcs", n_arcs);
  if (flag_dump_contents)
    {
      unsigned ix;
      unsigned blockno = gcov_read_unsigned ();

      for (ix = 0; ix != n_arcs; ix++)
	{
	  unsigned dst, flags;

	  if (!(ix & 3))
	    {
	      printf ("\n");
	      print_prefix (filename, depth, gcov_position ());
	      printf (VALUE_PADDING_PREFIX "block %u:", blockno);
	    }
	  dst = gcov_read_unsigned ();
	  flags = gcov_read_unsigned ();
	  printf (" %u:%04x", dst, flags);
	  if (flags)
	    {
	      char c = '(';
	      
	      if (flags & GCOV_ARC_ON_TREE)
		printf ("%ctree", c), c = ',';
	      if (flags & GCOV_ARC_FAKE)
		printf ("%cfake", c), c = ',';
	      if (flags & GCOV_ARC_FALLTHROUGH)
		printf ("%cfall", c), c = ',';
	      printf (")");
	    }
	}
    }
}

static void
tag_lines (const char *filename ATTRIBUTE_UNUSED,
	   unsigned tag ATTRIBUTE_UNUSED, unsigned length ATTRIBUTE_UNUSED,
	   unsigned depth)
{
  if (flag_dump_contents)
    {
      unsigned blockno = gcov_read_unsigned ();
      char const *sep = NULL;

      while (1)
	{
	  gcov_position_t position = gcov_position ();
	  const char *source = NULL;
	  unsigned lineno = gcov_read_unsigned ();

	  if (!lineno)
	    {
	      source = gcov_read_string ();
	      if (!source)
		break;
	      sep = NULL;
	    }

	  if (!sep)
	    {
	      printf ("\n");
	      print_prefix (filename, depth, position);
	      printf (VALUE_PADDING_PREFIX "block %u:", blockno);
	      sep = "";
	    }
	  if (lineno)
	    {
	      printf ("%s%u", sep, lineno);
	      sep = ", ";
	    }
	  else
	    {
	      printf ("%s`%s'", sep, source);
	      sep = ":";
	    }
	}
    }
}

static void
tag_counters (const char *filename ATTRIBUTE_UNUSED,
	      unsigned tag ATTRIBUTE_UNUSED, unsigned length ATTRIBUTE_UNUSED,
	      unsigned depth)
{
#define DEF_GCOV_COUNTER(COUNTER, NAME, MERGE_FN) NAME,
  static const char *const counter_names[] = {
#include "gcov-counter.def"
};
#undef DEF_GCOV_COUNTER
  unsigned n_counts = GCOV_TAG_COUNTER_NUM (length);

  printf (" %s %u counts",
	  counter_names[GCOV_COUNTER_FOR_TAG (tag)], n_counts);
  if (flag_dump_contents)
    {
      unsigned ix;

      for (ix = 0; ix != n_counts; ix++)
	{
	  gcov_type count;

	  if (!(ix & 7))
	    {
	      printf ("\n");
	      print_prefix (filename, depth, gcov_position ());
	      printf (VALUE_PADDING_PREFIX VALUE_PREFIX, ix);
	    }

	  count = gcov_read_counter ();
	  printf ("%" PRId64 " ", count);
	}
    }
}

static void
tag_summary (const char *filename ATTRIBUTE_UNUSED,
	     unsigned tag ATTRIBUTE_UNUSED, unsigned length ATTRIBUTE_UNUSED,
	     unsigned depth ATTRIBUTE_UNUSED)
{
  gcov_summary summary;
  gcov_read_summary (&summary);
  printf (" runs=%d, sum_max=%" PRId64,
	  summary.runs, summary.sum_max);
}<|MERGE_RESOLUTION|>--- conflicted
+++ resolved
@@ -1,9 +1,5 @@
 /* Dump a gcov file, for debugging use.
-<<<<<<< HEAD
-   Copyright (C) 2002-2019 Free Software Foundation, Inc.
-=======
    Copyright (C) 2002-2020 Free Software Foundation, Inc.
->>>>>>> 9e014010
    Contributed by Nathan Sidwell <nathan@codesourcery.com>
 
 Gcov is free software; you can redistribute it and/or modify
@@ -142,11 +138,7 @@
 print_version (void)
 {
   printf ("gcov-dump %s%s\n", pkgversion_string, version_string);
-<<<<<<< HEAD
-  printf ("Copyright (C) 2019 Free Software Foundation, Inc.\n");
-=======
   printf ("Copyright (C) 2020 Free Software Foundation, Inc.\n");
->>>>>>> 9e014010
   printf ("This is free software; see the source for copying conditions.\n"
   	  "There is NO warranty; not even for MERCHANTABILITY or \n"
 	  "FITNESS FOR A PARTICULAR PURPOSE.\n\n");
