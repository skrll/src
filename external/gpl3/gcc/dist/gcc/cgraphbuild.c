/* Callgraph construction.
<<<<<<< HEAD
   Copyright (C) 2003-2019 Free Software Foundation, Inc.
=======
   Copyright (C) 2003-2020 Free Software Foundation, Inc.
>>>>>>> 9e014010
   Contributed by Jan Hubicka

This file is part of GCC.

GCC is free software; you can redistribute it and/or modify it under
the terms of the GNU General Public License as published by the Free
Software Foundation; either version 3, or (at your option) any later
version.

GCC is distributed in the hope that it will be useful, but WITHOUT ANY
WARRANTY; without even the implied warranty of MERCHANTABILITY or
FITNESS FOR A PARTICULAR PURPOSE.  See the GNU General Public License
for more details.

You should have received a copy of the GNU General Public License
along with GCC; see the file COPYING3.  If not see
<http://www.gnu.org/licenses/>.  */

#include "config.h"
#include "system.h"
#include "coretypes.h"
#include "backend.h"
#include "tree.h"
#include "gimple.h"
#include "tree-pass.h"
#include "cgraph.h"
#include "gimple-fold.h"
#include "gimple-iterator.h"
#include "gimple-walk.h"
#include "ipa-utils.h"
#include "except.h"

/* Context of record_reference.  */
struct record_reference_ctx
{
  bool only_vars;
  struct varpool_node *varpool_node;
};

/* Walk tree and record all calls and references to functions/variables.
   Called via walk_tree: TP is pointer to tree to be examined.
   When DATA is non-null, record references to callgraph.
   */

static tree
record_reference (tree *tp, int *walk_subtrees, void *data)
{
  tree t = *tp;
  tree decl;
  record_reference_ctx *ctx = (record_reference_ctx *)data;

  t = canonicalize_constructor_val (t, NULL);
  if (!t)
    t = *tp;
  else if (t != *tp)
    *tp = t;

  switch (TREE_CODE (t))
    {
    case VAR_DECL:
    case FUNCTION_DECL:
      gcc_unreachable ();
      break;

    case FDESC_EXPR:
    case ADDR_EXPR:
      /* Record dereferences to the functions.  This makes the
	 functions reachable unconditionally.  */
      decl = get_base_var (*tp);
      if (TREE_CODE (decl) == FUNCTION_DECL)
	{
	  cgraph_node *node = cgraph_node::get_create (decl);
	  if (!ctx->only_vars)
	    node->mark_address_taken ();
	  ctx->varpool_node->create_reference (node, IPA_REF_ADDR);
	}

      if (VAR_P (decl))
	{
	  varpool_node *vnode = varpool_node::get_create (decl);
	  ctx->varpool_node->create_reference (vnode, IPA_REF_ADDR);
	}
      *walk_subtrees = 0;
      break;

    default:
      /* Save some cycles by not walking types and declaration as we
	 won't find anything useful there anyway.  */
      if (IS_TYPE_OR_DECL_P (*tp))
	{
	  *walk_subtrees = 0;
	  break;
	}
      break;
    }

  return NULL_TREE;
}

/* Record references to typeinfos in the type list LIST.  */

static void
record_type_list (cgraph_node *node, tree list)
{
  for (; list; list = TREE_CHAIN (list))
    {
      tree type = TREE_VALUE (list);
      
      if (TYPE_P (type))
	type = lookup_type_for_runtime (type);
      STRIP_NOPS (type);
      if (TREE_CODE (type) == ADDR_EXPR)
	{
	  type = TREE_OPERAND (type, 0);
	  if (VAR_P (type))
	    {
	      varpool_node *vnode = varpool_node::get_create (type);
	      node->create_reference (vnode, IPA_REF_ADDR);
	    }
	}
    }
}

/* Record all references we will introduce by producing EH tables
   for NODE.  */

static void
record_eh_tables (cgraph_node *node, function *fun)
{
  eh_region i;

  if (DECL_FUNCTION_PERSONALITY (node->decl))
    {
      tree per_decl = DECL_FUNCTION_PERSONALITY (node->decl);
      cgraph_node *per_node = cgraph_node::get_create (per_decl);

      node->create_reference (per_node, IPA_REF_ADDR);
      per_node->mark_address_taken ();
    }

  i = fun->eh->region_tree;
  if (!i)
    return;

  while (1)
    {
      switch (i->type)
	{
	case ERT_CLEANUP:
	case ERT_MUST_NOT_THROW:
	  break;

	case ERT_TRY:
	  {
	    eh_catch c;
	    for (c = i->u.eh_try.first_catch; c; c = c->next_catch)
	      record_type_list (node, c->type_list);
	  }
	  break;

	case ERT_ALLOWED_EXCEPTIONS:
	  record_type_list (node, i->u.allowed.type_list);
	  break;
	}
      /* If there are sub-regions, process them.  */
      if (i->inner)
	i = i->inner;
      /* If there are peers, process them.  */
      else if (i->next_peer)
	i = i->next_peer;
      /* Otherwise, step back up the tree to the next peer.  */
      else
	{
	  do
	    {
	      i = i->outer;
	      if (i == NULL)
		return;
	    }
	  while (i->next_peer == NULL);
	  i = i->next_peer;
	}
    }
}

/* Computes the frequency of the call statement so that it can be stored in
   cgraph_edge.  BB is the basic block of the call statement.  */
int
compute_call_stmt_bb_frequency (tree decl, basic_block bb)
{
  return bb->count.to_cgraph_frequency
      (ENTRY_BLOCK_PTR_FOR_FN (DECL_STRUCT_FUNCTION (decl))->count);
}

/* Mark address taken in STMT.  */

static bool
mark_address (gimple *stmt, tree addr, tree, void *data)
{
  addr = get_base_address (addr);
  if (TREE_CODE (addr) == FUNCTION_DECL)
    {
      cgraph_node *node = cgraph_node::get_create (addr);
      node->mark_address_taken ();
      ((symtab_node *)data)->create_reference (node, IPA_REF_ADDR, stmt);
    }
  else if (addr && VAR_P (addr)
	   && (TREE_STATIC (addr) || DECL_EXTERNAL (addr)))
    {
      varpool_node *vnode = varpool_node::get_create (addr);

      ((symtab_node *)data)->create_reference (vnode, IPA_REF_ADDR, stmt);
    }

  return false;
}

/* Mark load of T.  */

static bool
mark_load (gimple *stmt, tree t, tree, void *data)
{
  t = get_base_address (t);
  if (t && TREE_CODE (t) == FUNCTION_DECL)
    {
      /* ??? This can happen on platforms with descriptors when these are
	 directly manipulated in the code.  Pretend that it's an address.  */
      cgraph_node *node = cgraph_node::get_create (t);
      node->mark_address_taken ();
      ((symtab_node *)data)->create_reference (node, IPA_REF_ADDR, stmt);
    }
  else if (t && VAR_P (t) && (TREE_STATIC (t) || DECL_EXTERNAL (t)))
    {
      varpool_node *vnode = varpool_node::get_create (t);

      ((symtab_node *)data)->create_reference (vnode, IPA_REF_LOAD, stmt);
    }
  return false;
}

/* Mark store of T.  */

static bool
mark_store (gimple *stmt, tree t, tree, void *data)
{
  t = get_base_address (t);
  if (t && VAR_P (t) && (TREE_STATIC (t) || DECL_EXTERNAL (t)))
    {
      varpool_node *vnode = varpool_node::get_create (t);

      ((symtab_node *)data)->create_reference (vnode, IPA_REF_STORE, stmt);
     }
  return false;
}

/* Record all references from cgraph_node that are taken in statement STMT.  */

void
cgraph_node::record_stmt_references (gimple *stmt)
{
  walk_stmt_load_store_addr_ops (stmt, this, mark_load, mark_store,
				 mark_address);
}

/* Create cgraph edges for function calls.
   Also look for functions and variables having addresses taken.  */

namespace {

const pass_data pass_data_build_cgraph_edges =
{
  GIMPLE_PASS, /* type */
  "*build_cgraph_edges", /* name */
  OPTGROUP_NONE, /* optinfo_flags */
  TV_NONE, /* tv_id */
  PROP_cfg, /* properties_required */
  0, /* properties_provided */
  0, /* properties_destroyed */
  0, /* todo_flags_start */
  0, /* todo_flags_finish */
};

class pass_build_cgraph_edges : public gimple_opt_pass
{
public:
  pass_build_cgraph_edges (gcc::context *ctxt)
    : gimple_opt_pass (pass_data_build_cgraph_edges, ctxt)
  {}

  /* opt_pass methods: */
  virtual unsigned int execute (function *);

}; // class pass_build_cgraph_edges

unsigned int
pass_build_cgraph_edges::execute (function *fun)
{
  basic_block bb;
  cgraph_node *node = cgraph_node::get (current_function_decl);
  gimple_stmt_iterator gsi;
  tree decl;
  unsigned ix;

  /* Create the callgraph edges and record the nodes referenced by the function.
     body.  */
  FOR_EACH_BB_FN (bb, fun)
    {
      for (gsi = gsi_start_bb (bb); !gsi_end_p (gsi); gsi_next (&gsi))
	{
	  gimple *stmt = gsi_stmt (gsi);
	  tree decl;

	  if (is_gimple_debug (stmt))
	    continue;

	  if (gcall *call_stmt = dyn_cast <gcall *> (stmt))
	    {
	      decl = gimple_call_fndecl (call_stmt);
	      if (decl)
		node->create_edge (cgraph_node::get_create (decl), call_stmt, bb->count);
	      else if (gimple_call_internal_p (call_stmt))
		;
	      else
		node->create_indirect_edge (call_stmt,
					    gimple_call_flags (call_stmt),
					    bb->count);
	    }
	  node->record_stmt_references (stmt);
	  if (gomp_parallel *omp_par_stmt = dyn_cast <gomp_parallel *> (stmt))
	    {
	      tree fn = gimple_omp_parallel_child_fn (omp_par_stmt);
	      node->create_reference (cgraph_node::get_create (fn),
				      IPA_REF_ADDR, stmt);
	    }
	  if (gimple_code (stmt) == GIMPLE_OMP_TASK)
	    {
	      tree fn = gimple_omp_task_child_fn (stmt);
	      if (fn)
		node->create_reference (cgraph_node::get_create (fn),
					IPA_REF_ADDR, stmt);
	      fn = gimple_omp_task_copy_fn (stmt);
	      if (fn)
		node->create_reference (cgraph_node::get_create (fn),
					IPA_REF_ADDR, stmt);
	    }
	}
      for (gsi = gsi_start_phis (bb); !gsi_end_p (gsi); gsi_next (&gsi))
	node->record_stmt_references (gsi_stmt (gsi));
   }

  /* Look for initializers of constant variables and private statics.  */
  FOR_EACH_LOCAL_DECL (fun, ix, decl)
    if (VAR_P (decl)
	&& (TREE_STATIC (decl) && !DECL_EXTERNAL (decl))
	&& !DECL_HAS_VALUE_EXPR_P (decl)
	&& TREE_TYPE (decl) != error_mark_node)
      varpool_node::finalize_decl (decl);
  record_eh_tables (node, fun);

  return 0;
}

} // anon namespace

gimple_opt_pass *
make_pass_build_cgraph_edges (gcc::context *ctxt)
{
  return new pass_build_cgraph_edges (ctxt);
}

/* Record references to functions and other variables present in the
   initial value of DECL, a variable.
   When ONLY_VARS is true, we mark needed only variables, not functions.  */

void
record_references_in_initializer (tree decl, bool only_vars)
{
  varpool_node *node = varpool_node::get_create (decl);
  hash_set<tree> visited_nodes;
  record_reference_ctx ctx = {false, NULL};

  ctx.varpool_node = node;
  ctx.only_vars = only_vars;
  walk_tree (&DECL_INITIAL (decl), record_reference,
             &ctx, &visited_nodes);
}

/* Rebuild cgraph edges for current function node.  This needs to be run after
   passes that don't update the cgraph.  */

unsigned int
cgraph_edge::rebuild_edges (void)
{
  basic_block bb;
  cgraph_node *node = cgraph_node::get (current_function_decl);
  gimple_stmt_iterator gsi;

  node->remove_callees ();
  node->remove_all_references ();

  node->count = ENTRY_BLOCK_PTR_FOR_FN (cfun)->count;

  FOR_EACH_BB_FN (bb, cfun)
    {
      for (gsi = gsi_start_bb (bb); !gsi_end_p (gsi); gsi_next (&gsi))
	{
	  gimple *stmt = gsi_stmt (gsi);
	  tree decl;

	  if (gcall *call_stmt = dyn_cast <gcall *> (stmt))
	    {
	      decl = gimple_call_fndecl (call_stmt);
	      if (decl)
		node->create_edge (cgraph_node::get_create (decl), call_stmt,
				   bb->count);
	      else if (gimple_call_internal_p (call_stmt))
		;
	      else
		node->create_indirect_edge (call_stmt,
					    gimple_call_flags (call_stmt),
					    bb->count);
	    }
	  node->record_stmt_references (stmt);
	}
      for (gsi = gsi_start_phis (bb); !gsi_end_p (gsi); gsi_next (&gsi))
	node->record_stmt_references (gsi_stmt (gsi));
    }
  record_eh_tables (node, cfun);
<<<<<<< HEAD
  gcc_assert (!node->global.inlined_to);
=======
  gcc_assert (!node->inlined_to);
>>>>>>> 9e014010
  return 0;
}

/* Rebuild cgraph references for current function node.  This needs to be run
   after passes that don't update the cgraph.  */

void
cgraph_edge::rebuild_references (void)
{
  basic_block bb;
  cgraph_node *node = cgraph_node::get (current_function_decl);
  gimple_stmt_iterator gsi;
  ipa_ref *ref = NULL;
  int i;

  /* Keep speculative references for further cgraph edge expansion.  */
  for (i = 0; node->iterate_reference (i, ref);)
    if (!ref->speculative)
      ref->remove_reference ();
    else
      i++;

  FOR_EACH_BB_FN (bb, cfun)
    {
      for (gsi = gsi_start_bb (bb); !gsi_end_p (gsi); gsi_next (&gsi))
	node->record_stmt_references (gsi_stmt (gsi));
      for (gsi = gsi_start_phis (bb); !gsi_end_p (gsi); gsi_next (&gsi))
	node->record_stmt_references (gsi_stmt (gsi));
    }
  record_eh_tables (node, cfun);
}

namespace {

const pass_data pass_data_rebuild_cgraph_edges =
{
  GIMPLE_PASS, /* type */
  "*rebuild_cgraph_edges", /* name */
  OPTGROUP_NONE, /* optinfo_flags */
  TV_CGRAPH, /* tv_id */
  PROP_cfg, /* properties_required */
  0, /* properties_provided */
  0, /* properties_destroyed */
  0, /* todo_flags_start */
  0, /* todo_flags_finish */
};

class pass_rebuild_cgraph_edges : public gimple_opt_pass
{
public:
  pass_rebuild_cgraph_edges (gcc::context *ctxt)
    : gimple_opt_pass (pass_data_rebuild_cgraph_edges, ctxt)
  {}

  /* opt_pass methods: */
  opt_pass * clone () { return new pass_rebuild_cgraph_edges (m_ctxt); }
  virtual unsigned int execute (function *)
  {
    return cgraph_edge::rebuild_edges ();
  }

}; // class pass_rebuild_cgraph_edges

} // anon namespace

gimple_opt_pass *
make_pass_rebuild_cgraph_edges (gcc::context *ctxt)
{
  return new pass_rebuild_cgraph_edges (ctxt);
}


namespace {

const pass_data pass_data_remove_cgraph_callee_edges =
{
  GIMPLE_PASS, /* type */
  "*remove_cgraph_callee_edges", /* name */
  OPTGROUP_NONE, /* optinfo_flags */
  TV_NONE, /* tv_id */
  0, /* properties_required */
  0, /* properties_provided */
  0, /* properties_destroyed */
  0, /* todo_flags_start */
  0, /* todo_flags_finish */
};

class pass_remove_cgraph_callee_edges : public gimple_opt_pass
{
public:
  pass_remove_cgraph_callee_edges (gcc::context *ctxt)
    : gimple_opt_pass (pass_data_remove_cgraph_callee_edges, ctxt)
  {}

  /* opt_pass methods: */
  opt_pass * clone () {
    return new pass_remove_cgraph_callee_edges (m_ctxt);
  }
  virtual unsigned int execute (function *);

}; // class pass_remove_cgraph_callee_edges

unsigned int
pass_remove_cgraph_callee_edges::execute (function *)
{
  cgraph_node *node = cgraph_node::get (current_function_decl);
  node->remove_callees ();
  node->remove_all_references ();
  return 0;
}

} // anon namespace

gimple_opt_pass *
make_pass_remove_cgraph_callee_edges (gcc::context *ctxt)
{
  return new pass_remove_cgraph_callee_edges (ctxt);
}<|MERGE_RESOLUTION|>--- conflicted
+++ resolved
@@ -1,9 +1,5 @@
 /* Callgraph construction.
-<<<<<<< HEAD
-   Copyright (C) 2003-2019 Free Software Foundation, Inc.
-=======
    Copyright (C) 2003-2020 Free Software Foundation, Inc.
->>>>>>> 9e014010
    Contributed by Jan Hubicka
 
 This file is part of GCC.
@@ -432,11 +428,7 @@
 	node->record_stmt_references (gsi_stmt (gsi));
     }
   record_eh_tables (node, cfun);
-<<<<<<< HEAD
-  gcc_assert (!node->global.inlined_to);
-=======
   gcc_assert (!node->inlined_to);
->>>>>>> 9e014010
   return 0;
 }
 
