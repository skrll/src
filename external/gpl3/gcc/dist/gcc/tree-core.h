--- conflicted
+++ resolved
@@ -1,9 +1,5 @@
 /* Core data structures for the 'tree' type.
-<<<<<<< HEAD
-   Copyright (C) 1989-2019 Free Software Foundation, Inc.
-=======
    Copyright (C) 1989-2020 Free Software Foundation, Inc.
->>>>>>> e2aa5677
 
 This file is part of GCC.
 
@@ -356,15 +352,12 @@
   /* Internal clause: temporary for task reductions.  */
   OMP_CLAUSE__REDUCTEMP_,
 
-<<<<<<< HEAD
-=======
   /* Internal clause: temporary for lastprivate(conditional:).  */
   OMP_CLAUSE__CONDTEMP_,
 
   /* Internal clause: temporary for inscan reductions.  */
   OMP_CLAUSE__SCANTEMP_,
 
->>>>>>> e2aa5677
   /* OpenACC/OpenMP clause: if (scalar-expression).  */
   OMP_CLAUSE_IF,
 
@@ -555,15 +548,12 @@
   OMP_CLAUSE_DEFAULTMAP_MASK = 7 * (OMP_CLAUSE_DEFAULTMAP_CATEGORY_MASK + 1)
 };
 
-<<<<<<< HEAD
-=======
 enum omp_clause_bind_kind {
   OMP_CLAUSE_BIND_TEAMS,
   OMP_CLAUSE_BIND_PARALLEL,
   OMP_CLAUSE_BIND_THREAD
 };
 
->>>>>>> e2aa5677
 /* memory-order-clause on OpenMP atomic/flush constructs or
    argument of atomic_default_mem_order clause.  */
 enum omp_memory_order {
@@ -1184,12 +1174,9 @@
 
        OMP_CLAUSE_REDUCTION_OMP_ORIG_REF in
 	   OMP_CLAUSE_{,TASK_,IN_}REDUCTION
-<<<<<<< HEAD
-=======
 
        OMP_CLAUSE_USE_DEVICE_PTR_IF_PRESENT in
 	   OMP_CLAUSE_USE_DEVICE_PTR
->>>>>>> e2aa5677
 
        TRANSACTION_EXPR_RELAXED in
 	   TRANSACTION_EXPR
@@ -1567,11 +1554,8 @@
     enum omp_clause_linear_kind    linear_kind;
     enum tree_code                 if_modifier;
     enum omp_clause_defaultmap_kind defaultmap_kind;
-<<<<<<< HEAD
-=======
     enum omp_clause_bind_kind      bind_kind;
     enum omp_clause_device_type_kind device_type_kind;
->>>>>>> e2aa5677
     /* The dimension a OMP_CLAUSE__GRIDDIM_ clause of a gridified target
        construct describes.  */
     unsigned int		   dimension;
