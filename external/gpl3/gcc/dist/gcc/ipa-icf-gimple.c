/* Interprocedural Identical Code Folding pass
<<<<<<< HEAD
   Copyright (C) 2014-2019 Free Software Foundation, Inc.
=======
   Copyright (C) 2014-2020 Free Software Foundation, Inc.
>>>>>>> 9e014010

   Contributed by Jan Hubicka <hubicka@ucw.cz> and Martin Liska <mliska@suse.cz>

This file is part of GCC.

GCC is free software; you can redistribute it and/or modify it under
the terms of the GNU General Public License as published by the Free
Software Foundation; either version 3, or (at your option) any later
version.

GCC is distributed in the hope that it will be useful, but WITHOUT ANY
WARRANTY; without even the implied warranty of MERCHANTABILITY or
FITNESS FOR A PARTICULAR PURPOSE.  See the GNU General Public License
for more details.

You should have received a copy of the GNU General Public License
along with GCC; see the file COPYING3.  If not see
<http://www.gnu.org/licenses/>.  */

#include "config.h"
#include "system.h"
#include "coretypes.h"
#include "backend.h"
#include "rtl.h"
#include "tree.h"
#include "gimple.h"
#include "tree-pass.h"
#include "ssa.h"
#include "cgraph.h"
#include "data-streamer.h"
#include "gimple-pretty-print.h"
#include "fold-const.h"
#include "gimple-iterator.h"
#include "ipa-utils.h"
#include "tree-eh.h"
#include "builtins.h"
#include "cfgloop.h"
#include "attribs.h"

#include "ipa-icf-gimple.h"

namespace ipa_icf_gimple {

/* Initialize internal structures for a given SOURCE_FUNC_DECL and
   TARGET_FUNC_DECL. Strict polymorphic comparison is processed if
   an option COMPARE_POLYMORPHIC is true. For special cases, one can
   set IGNORE_LABELS to skip label comparison.
   Similarly, IGNORE_SOURCE_DECLS and IGNORE_TARGET_DECLS are sets
   of declarations that can be skipped.  */

func_checker::func_checker (tree source_func_decl, tree target_func_decl,
			    bool ignore_labels,
			    hash_set<symtab_node *> *ignored_source_nodes,
			    hash_set<symtab_node *> *ignored_target_nodes)
  : m_source_func_decl (source_func_decl), m_target_func_decl (target_func_decl),
    m_ignored_source_nodes (ignored_source_nodes),
    m_ignored_target_nodes (ignored_target_nodes),
    m_ignore_labels (ignore_labels)
{
  function *source_func = DECL_STRUCT_FUNCTION (source_func_decl);
  function *target_func = DECL_STRUCT_FUNCTION (target_func_decl);

  unsigned ssa_source = SSANAMES (source_func)->length ();
  unsigned ssa_target = SSANAMES (target_func)->length ();

  m_source_ssa_names.create (ssa_source);
  m_target_ssa_names.create (ssa_target);

  for (unsigned i = 0; i < ssa_source; i++)
    m_source_ssa_names.safe_push (-1);

  for (unsigned i = 0; i < ssa_target; i++)
    m_target_ssa_names.safe_push (-1);
}

/* Memory release routine.  */

func_checker::~func_checker ()
{
  m_source_ssa_names.release();
  m_target_ssa_names.release();
}

/* Verifies that trees T1 and T2 are equivalent from perspective of ICF.  */

bool
func_checker::compare_ssa_name (const_tree t1, const_tree t2)
{
  gcc_assert (TREE_CODE (t1) == SSA_NAME);
  gcc_assert (TREE_CODE (t2) == SSA_NAME);

  unsigned i1 = SSA_NAME_VERSION (t1);
  unsigned i2 = SSA_NAME_VERSION (t2);

  if (m_source_ssa_names[i1] == -1)
    m_source_ssa_names[i1] = i2;
  else if (m_source_ssa_names[i1] != (int) i2)
    return false;

  if(m_target_ssa_names[i2] == -1)
    m_target_ssa_names[i2] = i1;
  else if (m_target_ssa_names[i2] != (int) i1)
    return false;

  if (SSA_NAME_IS_DEFAULT_DEF (t1))
    {
      tree b1 = SSA_NAME_VAR (t1);
      tree b2 = SSA_NAME_VAR (t2);

      return compare_operand (b1, b2);
    }

  return true;
}

/* Verification function for edges E1 and E2.  */

bool
func_checker::compare_edge (edge e1, edge e2)
{
  if (e1->flags != e2->flags)
    return false;

  bool existed_p;

  edge &slot = m_edge_map.get_or_insert (e1, &existed_p);
  if (existed_p)
    return return_with_debug (slot == e2);
  else
    slot = e2;

  /* TODO: filter edge probabilities for profile feedback match.  */

  return true;
}

/* Verification function for declaration trees T1 and T2 that
   come from functions FUNC1 and FUNC2.  */

bool
func_checker::compare_decl (const_tree t1, const_tree t2)
{
  if (!auto_var_in_fn_p (t1, m_source_func_decl)
      || !auto_var_in_fn_p (t2, m_target_func_decl))
    return return_with_debug (t1 == t2);

  tree_code t = TREE_CODE (t1);
  if ((t == VAR_DECL || t == PARM_DECL || t == RESULT_DECL)
      && DECL_BY_REFERENCE (t1) != DECL_BY_REFERENCE (t2))
    return return_false_with_msg ("DECL_BY_REFERENCE flags are different");

  if (!compatible_types_p (TREE_TYPE (t1), TREE_TYPE (t2)))
    return return_false ();

  bool existed_p;
  const_tree &slot = m_decl_map.get_or_insert (t1, &existed_p);
  if (existed_p)
    return return_with_debug (slot == t2);
  else
    slot = t2;

  return true;
}

/* Return true if T1 and T2 are same for purposes of ipa-polymorphic-call
   analysis.  COMPARE_PTR indicates if types of pointers needs to be
   considered.  */

bool
func_checker::compatible_polymorphic_types_p (tree t1, tree t2,
					      bool compare_ptr)
{
  gcc_assert (TREE_CODE (t1) != FUNCTION_TYPE && TREE_CODE (t1) != METHOD_TYPE);

  /* Pointer types generally give no information.  */
  if (POINTER_TYPE_P (t1))
    {
      if (!compare_ptr)
	return true;
      return func_checker::compatible_polymorphic_types_p (TREE_TYPE (t1),
							   TREE_TYPE (t2),
							   false);
    }

  /* If types contain a polymorphic types, match them.  */
  bool c1 = contains_polymorphic_type_p (t1);
  bool c2 = contains_polymorphic_type_p (t2);
  if (!c1 && !c2)
    return true;
  if (!c1 || !c2)
    return return_false_with_msg ("one type is not polymorphic");
  if (!types_must_be_same_for_odr (t1, t2))
    return return_false_with_msg ("types are not same for ODR");
  return true;
}

/* Return true if types are compatible from perspective of ICF.  */
bool
func_checker::compatible_types_p (tree t1, tree t2)
{
  if (TREE_CODE (t1) != TREE_CODE (t2))
    return return_false_with_msg ("different tree types");

  if (TYPE_RESTRICT (t1) != TYPE_RESTRICT (t2))
    return return_false_with_msg ("restrict flags are different");

  if (!types_compatible_p (t1, t2))
    return return_false_with_msg ("types are not compatible");

  return true;
}

/* Function compare for equality given trees T1 and T2 which
   can be either a constant or a declaration type.  */

void
func_checker::hash_operand (const_tree arg, inchash::hash &hstate,
			    unsigned int flags)
{
  if (arg == NULL_TREE)
    {
      hstate.merge_hash (0);
      return;
    }

  switch (TREE_CODE (arg))
    {
    case FUNCTION_DECL:
    case VAR_DECL:
    case LABEL_DECL:
    case PARM_DECL:
    case RESULT_DECL:
    case CONST_DECL:
    case SSA_NAME:
      return;
    case FIELD_DECL:
      inchash::add_expr (DECL_FIELD_OFFSET (arg), hstate, flags);
      inchash::add_expr (DECL_FIELD_BIT_OFFSET (arg), hstate, flags);
      return;
    default:
      break;
    }

  return operand_compare::hash_operand (arg, hstate, flags);
}

bool
func_checker::operand_equal_p (const_tree t1, const_tree t2,
			       unsigned int flags)
{
  bool r;
  if (verify_hash_value (t1, t2, flags, &r))
    return r;

  if (t1 == t2)
    return true;
  else if (!t1 || !t2)
    return false;

  if (TREE_CODE (t1) != TREE_CODE (t2))
    return return_false ();

  switch (TREE_CODE (t1))
    {
    case FUNCTION_DECL:
      /* All function decls are in the symbol table and known to match
	 before we start comparing bodies.  */
      return true;
    case VAR_DECL:
      return return_with_debug (compare_variable_decl (t1, t2));
    case LABEL_DECL:
      {
	int *bb1 = m_label_bb_map.get (t1);
	int *bb2 = m_label_bb_map.get (t2);
	/* Labels can point to another function (non-local GOTOs).  */
	return return_with_debug (bb1 != NULL && bb2 != NULL && *bb1 == *bb2);
      }

    case PARM_DECL:
    case RESULT_DECL:
    case CONST_DECL:
      return compare_decl (t1, t2);
    case SSA_NAME:
      return compare_ssa_name (t1, t2);
    default:
      break;
    }

  return operand_compare::operand_equal_p (t1, t2, flags);
}

/* Function responsible for comparison of various operands T1 and T2.
   If these components, from functions FUNC1 and FUNC2, are equal, true
   is returned.  */

bool
func_checker::compare_operand (tree t1, tree t2)
{
  if (!t1 && !t2)
    return true;
  else if (!t1 || !t2)
    return false;
<<<<<<< HEAD

  tree tt1 = TREE_TYPE (t1);
  tree tt2 = TREE_TYPE (t2);

  if (!func_checker::compatible_types_p (tt1, tt2))
    return false;

  if (TREE_CODE (t1) != TREE_CODE (t2))
    return return_false ();

  switch (TREE_CODE (t1))
    {
    case CONSTRUCTOR:
      {
	unsigned length1 = CONSTRUCTOR_NELTS (t1);
	unsigned length2 = CONSTRUCTOR_NELTS (t2);

	if (length1 != length2)
	  return return_false ();

	for (unsigned i = 0; i < length1; i++)
	  if (!compare_operand (CONSTRUCTOR_ELT (t1, i)->value,
				CONSTRUCTOR_ELT (t2, i)->value))
	    return return_false();

	return true;
      }
    case ARRAY_REF:
    case ARRAY_RANGE_REF:
      /* First argument is the array, second is the index.  */
      x1 = TREE_OPERAND (t1, 0);
      x2 = TREE_OPERAND (t2, 0);
      y1 = TREE_OPERAND (t1, 1);
      y2 = TREE_OPERAND (t2, 1);

      if (!compare_operand (array_ref_low_bound (t1),
			    array_ref_low_bound (t2)))
	return return_false_with_msg ("");
      if (!compare_operand (array_ref_element_size (t1),
			    array_ref_element_size (t2)))
	return return_false_with_msg ("");

      if (!compare_operand (x1, x2))
	return return_false_with_msg ("");
      return compare_operand (y1, y2);
    case MEM_REF:
      {
	x1 = TREE_OPERAND (t1, 0);
	x2 = TREE_OPERAND (t2, 0);
	y1 = TREE_OPERAND (t1, 1);
	y2 = TREE_OPERAND (t2, 1);

	/* See if operand is an memory access (the test originate from
	 gimple_load_p).

	In this case the alias set of the function being replaced must
	be subset of the alias set of the other function.  At the moment
	we seek for equivalency classes, so simply require inclussion in
	both directions.  */

	if (!func_checker::compatible_types_p (TREE_TYPE (x1), TREE_TYPE (x2)))
	  return return_false ();

	if (!compare_operand (x1, x2))
	  return return_false_with_msg ("");

	/* Type of the offset on MEM_REF does not matter.  */
	return known_eq (wi::to_poly_offset (y1), wi::to_poly_offset (y2));
      }
    case COMPONENT_REF:
      {
	x1 = TREE_OPERAND (t1, 0);
	x2 = TREE_OPERAND (t2, 0);
	y1 = TREE_OPERAND (t1, 1);
	y2 = TREE_OPERAND (t2, 1);

	ret = compare_operand (x1, x2)
	      && compare_cst_or_decl (y1, y2);

	return return_with_debug (ret);
      }
    /* Virtual table call.  */
    case OBJ_TYPE_REF:
      {
	if (!compare_ssa_name (OBJ_TYPE_REF_EXPR (t1), OBJ_TYPE_REF_EXPR (t2)))
	  return return_false ();
	if (opt_for_fn (m_source_func_decl, flag_devirtualize)
	    && virtual_method_call_p (t1))
	  {
	    if (tree_to_uhwi (OBJ_TYPE_REF_TOKEN (t1))
		!= tree_to_uhwi (OBJ_TYPE_REF_TOKEN (t2)))
	      return return_false_with_msg ("OBJ_TYPE_REF token mismatch");
	    if (!types_same_for_odr (obj_type_ref_class (t1),
				     obj_type_ref_class (t2)))
	      return return_false_with_msg ("OBJ_TYPE_REF OTR type mismatch");
	    if (!compare_operand (OBJ_TYPE_REF_OBJECT (t1),
				  OBJ_TYPE_REF_OBJECT (t2)))
	      return return_false_with_msg ("OBJ_TYPE_REF object mismatch");
	  }

	return return_with_debug (true);
      }
    case IMAGPART_EXPR:
    case REALPART_EXPR:
    case ADDR_EXPR:
      {
	x1 = TREE_OPERAND (t1, 0);
	x2 = TREE_OPERAND (t2, 0);

	ret = compare_operand (x1, x2);
	return return_with_debug (ret);
      }
    case BIT_FIELD_REF:
      {
	x1 = TREE_OPERAND (t1, 0);
	x2 = TREE_OPERAND (t2, 0);
	y1 = TREE_OPERAND (t1, 1);
	y2 = TREE_OPERAND (t2, 1);
	z1 = TREE_OPERAND (t1, 2);
	z2 = TREE_OPERAND (t2, 2);

	ret = compare_operand (x1, x2)
	      && compare_cst_or_decl (y1, y2)
	      && compare_cst_or_decl (z1, z2);

	return return_with_debug (ret);
      }
    case SSA_NAME:
	return compare_ssa_name (t1, t2);
    case INTEGER_CST:
    case COMPLEX_CST:
    case VECTOR_CST:
    case STRING_CST:
    case REAL_CST:
    case FUNCTION_DECL:
    case VAR_DECL:
    case FIELD_DECL:
    case LABEL_DECL:
    case PARM_DECL:
    case RESULT_DECL:
    case CONST_DECL:
      return compare_cst_or_decl (t1, t2);
    default:
      return return_false_with_msg ("Unknown TREE code reached");
    }
=======
  if (operand_equal_p (t1, t2, OEP_MATCH_SIDE_EFFECTS))
    return true;
  return return_false_with_msg ("operand_equal_p failed");
>>>>>>> 9e014010
}

bool
func_checker::compare_asm_inputs_outputs (tree t1, tree t2)
{
  gcc_assert (TREE_CODE (t1) == TREE_LIST);
  gcc_assert (TREE_CODE (t2) == TREE_LIST);

  for (; t1; t1 = TREE_CHAIN (t1))
    {
      if (!t2)
	return false;

      if (!compare_operand (TREE_VALUE (t1), TREE_VALUE (t2)))
	return return_false ();

      tree p1 = TREE_PURPOSE (t1);
      tree p2 = TREE_PURPOSE (t2);

      gcc_assert (TREE_CODE (p1) == TREE_LIST);
      gcc_assert (TREE_CODE (p2) == TREE_LIST);

      if (strcmp (TREE_STRING_POINTER (TREE_VALUE (p1)),
		  TREE_STRING_POINTER (TREE_VALUE (p2))) != 0)
	return return_false ();

      t2 = TREE_CHAIN (t2);
    }

  if (t2)
    return return_false ();

  return true;
}

/* Verifies that trees T1 and T2 do correspond.  */

bool
func_checker::compare_variable_decl (const_tree t1, const_tree t2)
{
  bool ret = false;

  if (t1 == t2)
    return true;

  if (DECL_ALIGN (t1) != DECL_ALIGN (t2))
    return return_false_with_msg ("alignments are different");

  if (DECL_HARD_REGISTER (t1) != DECL_HARD_REGISTER (t2))
    return return_false_with_msg ("DECL_HARD_REGISTER are different");

  if (DECL_HARD_REGISTER (t1)
      && DECL_ASSEMBLER_NAME_RAW (t1) != DECL_ASSEMBLER_NAME_RAW (t2))
    return return_false_with_msg ("HARD REGISTERS are different");

  /* Symbol table variables are known to match before we start comparing
     bodies.  */
  if (decl_in_symtab_p (t1))
    return decl_in_symtab_p (t2);
  ret = compare_decl (t1, t2);

  return return_with_debug (ret);
}

/* Compare loop information for basic blocks BB1 and BB2.  */

bool
func_checker::compare_loops (basic_block bb1, basic_block bb2)
{
  if ((bb1->loop_father == NULL) != (bb2->loop_father == NULL))
    return return_false ();

  class loop *l1 = bb1->loop_father;
  class loop *l2 = bb2->loop_father;
  if (l1 == NULL)
    return true;

  if ((bb1 == l1->header) != (bb2 == l2->header))
    return return_false_with_msg ("header");
  if ((bb1 == l1->latch) != (bb2 == l2->latch))
    return return_false_with_msg ("latch");
  if (l1->simdlen != l2->simdlen)
    return return_false_with_msg ("simdlen");
  if (l1->safelen != l2->safelen)
    return return_false_with_msg ("safelen");
  if (l1->can_be_parallel != l2->can_be_parallel)
    return return_false_with_msg ("can_be_parallel");
  if (l1->dont_vectorize != l2->dont_vectorize)
    return return_false_with_msg ("dont_vectorize");
  if (l1->force_vectorize != l2->force_vectorize)
    return return_false_with_msg ("force_vectorize");
  if (l1->finite_p != l2->finite_p)
    return return_false_with_msg ("finite_p");
  if (l1->unroll != l2->unroll)
    return return_false_with_msg ("unroll");
  if (!compare_variable_decl (l1->simduid, l2->simduid))
    return return_false_with_msg ("simduid");

  return true;
}

/* Function visits all gimple labels and creates corresponding
   mapping between basic blocks and labels.  */

void
func_checker::parse_labels (sem_bb *bb)
{
  for (gimple_stmt_iterator gsi = gsi_start_bb (bb->bb); !gsi_end_p (gsi);
       gsi_next (&gsi))
    {
      gimple *stmt = gsi_stmt (gsi);

      if (glabel *label_stmt = dyn_cast <glabel *> (stmt))
	{
	  const_tree t = gimple_label_label (label_stmt);
	  gcc_assert (TREE_CODE (t) == LABEL_DECL);

	  m_label_bb_map.put (t, bb->bb->index);
	}
    }
}

/* Basic block equivalence comparison function that returns true if
   basic blocks BB1 and BB2 (from functions FUNC1 and FUNC2) correspond.

   In general, a collection of equivalence dictionaries is built for types
   like SSA names, declarations (VAR_DECL, PARM_DECL, ..). This infrastructure
   is utilized by every statement-by-statement comparison function.  */

bool
func_checker::compare_bb (sem_bb *bb1, sem_bb *bb2)
{
  gimple_stmt_iterator gsi1, gsi2;
  gimple *s1, *s2;

  gsi1 = gsi_start_nondebug_bb (bb1->bb);
  gsi2 = gsi_start_nondebug_bb (bb2->bb);

  while (!gsi_end_p (gsi1))
    {
      if (gsi_end_p (gsi2))
	return return_false ();

      s1 = gsi_stmt (gsi1);
      s2 = gsi_stmt (gsi2);

      int eh1 = lookup_stmt_eh_lp_fn
		(DECL_STRUCT_FUNCTION (m_source_func_decl), s1);
      int eh2 = lookup_stmt_eh_lp_fn
		(DECL_STRUCT_FUNCTION (m_target_func_decl), s2);

      if (eh1 != eh2)
	return return_false_with_msg ("EH regions are different");

      if (gimple_code (s1) != gimple_code (s2))
	return return_false_with_msg ("gimple codes are different");

      switch (gimple_code (s1))
	{
	case GIMPLE_CALL:
	  if (!compare_gimple_call (as_a <gcall *> (s1),
				    as_a <gcall *> (s2)))
	    return return_different_stmts (s1, s2, "GIMPLE_CALL");
	  break;
	case GIMPLE_ASSIGN:
	  if (!compare_gimple_assign (s1, s2))
	    return return_different_stmts (s1, s2, "GIMPLE_ASSIGN");
	  break;
	case GIMPLE_COND:
	  if (!compare_gimple_cond (s1, s2))
	    return return_different_stmts (s1, s2, "GIMPLE_COND");
	  break;
	case GIMPLE_SWITCH:
	  if (!compare_gimple_switch (as_a <gswitch *> (s1),
				      as_a <gswitch *> (s2)))
	    return return_different_stmts (s1, s2, "GIMPLE_SWITCH");
	  break;
	case GIMPLE_DEBUG:
	  break;
	case GIMPLE_EH_DISPATCH:
	  if (gimple_eh_dispatch_region (as_a <geh_dispatch *> (s1))
	      != gimple_eh_dispatch_region (as_a <geh_dispatch *> (s2)))
	    return return_different_stmts (s1, s2, "GIMPLE_EH_DISPATCH");
	  break;
	case GIMPLE_RESX:
	  if (!compare_gimple_resx (as_a <gresx *> (s1),
				    as_a <gresx *> (s2)))
	    return return_different_stmts (s1, s2, "GIMPLE_RESX");
	  break;
	case GIMPLE_LABEL:
	  if (!compare_gimple_label (as_a <glabel *> (s1),
				     as_a <glabel *> (s2)))
	    return return_different_stmts (s1, s2, "GIMPLE_LABEL");
	  break;
	case GIMPLE_RETURN:
	  if (!compare_gimple_return (as_a <greturn *> (s1),
				      as_a <greturn *> (s2)))
	    return return_different_stmts (s1, s2, "GIMPLE_RETURN");
	  break;
	case GIMPLE_GOTO:
	  if (!compare_gimple_goto (s1, s2))
	    return return_different_stmts (s1, s2, "GIMPLE_GOTO");
	  break;
	case GIMPLE_ASM:
	  if (!compare_gimple_asm (as_a <gasm *> (s1),
				   as_a <gasm *> (s2)))
	    return return_different_stmts (s1, s2, "GIMPLE_ASM");
	  break;
	case GIMPLE_PREDICT:
	case GIMPLE_NOP:
	  break;
	default:
	  return return_false_with_msg ("Unknown GIMPLE code reached");
	}

      gsi_next_nondebug (&gsi1);
      gsi_next_nondebug (&gsi2);
    }

  if (!gsi_end_p (gsi2))
    return return_false ();

  if (!compare_loops (bb1->bb, bb2->bb))
    return return_false ();

  return true;
}

/* Verifies for given GIMPLEs S1 and S2 that
   call statements are semantically equivalent.  */

bool
func_checker::compare_gimple_call (gcall *s1, gcall *s2)
{
  unsigned i;
  tree t1, t2;

  if (gimple_call_num_args (s1) != gimple_call_num_args (s2))
    return false;

  t1 = gimple_call_fn (s1);
  t2 = gimple_call_fn (s2);
  if (!compare_operand (t1, t2))
    return return_false ();

  /* Compare flags.  */
  if (gimple_call_internal_p (s1) != gimple_call_internal_p (s2)
      || gimple_call_ctrl_altering_p (s1) != gimple_call_ctrl_altering_p (s2)
      || gimple_call_tail_p (s1) != gimple_call_tail_p (s2)
      || gimple_call_return_slot_opt_p (s1) != gimple_call_return_slot_opt_p (s2)
      || gimple_call_from_thunk_p (s1) != gimple_call_from_thunk_p (s2)
      || gimple_call_va_arg_pack_p (s1) != gimple_call_va_arg_pack_p (s2)
      || gimple_call_alloca_for_var_p (s1) != gimple_call_alloca_for_var_p (s2))
    return false;

  if (gimple_call_internal_p (s1)
      && gimple_call_internal_fn (s1) != gimple_call_internal_fn (s2))
    return false;

  tree fntype1 = gimple_call_fntype (s1);
  tree fntype2 = gimple_call_fntype (s2);
  if ((fntype1 && !fntype2)
      || (!fntype1 && fntype2)
      || (fntype1 && !types_compatible_p (fntype1, fntype2)))
    return return_false_with_msg ("call function types are not compatible");

  if (fntype1 && fntype2 && comp_type_attributes (fntype1, fntype2) != 1)
    return return_false_with_msg ("different fntype attributes");

  tree chain1 = gimple_call_chain (s1);
  tree chain2 = gimple_call_chain (s2);
  if ((chain1 && !chain2)
      || (!chain1 && chain2)
      || !compare_operand (chain1, chain2))
    return return_false_with_msg ("static call chains are different");

  /* Checking of argument.  */
  for (i = 0; i < gimple_call_num_args (s1); ++i)
    {
      t1 = gimple_call_arg (s1, i);
      t2 = gimple_call_arg (s2, i);

      if (!compare_operand (t1, t2))
	return return_false_with_msg ("GIMPLE call operands are different");
    }

  /* Return value checking.  */
  t1 = gimple_get_lhs (s1);
  t2 = gimple_get_lhs (s2);

  /* For internal calls, lhs types need to be verified, as neither fntype nor
     callee comparisons can catch that.  */
  if (gimple_call_internal_p (s1)
      && t1
      && t2
      && !compatible_types_p (TREE_TYPE (t1), TREE_TYPE (t2)))
    return return_false_with_msg ("GIMPLE internal call LHS type mismatch");

  return compare_operand (t1, t2);
}


/* Verifies for given GIMPLEs S1 and S2 that
   assignment statements are semantically equivalent.  */

bool
func_checker::compare_gimple_assign (gimple *s1, gimple *s2)
{
  tree arg1, arg2;
  tree_code code1, code2;
  unsigned i;

  code1 = gimple_expr_code (s1);
  code2 = gimple_expr_code (s2);

  if (code1 != code2)
    return false;

  code1 = gimple_assign_rhs_code (s1);
  code2 = gimple_assign_rhs_code (s2);

  if (code1 != code2)
    return false;

  for (i = 0; i < gimple_num_ops (s1); i++)
    {
      arg1 = gimple_op (s1, i);
      arg2 = gimple_op (s2, i);

      /* Compare types for LHS.  */
      if (i == 0)
	{
	  if (!compatible_types_p (TREE_TYPE (arg1), TREE_TYPE (arg2)))
	    return return_false_with_msg ("GIMPLE NOP LHS type mismatch");
	}

      if (!compare_operand (arg1, arg2))
	return return_false_with_msg ("GIMPLE assignment operands "
				      "are different");
    }


  return true;
}

/* Verifies for given GIMPLEs S1 and S2 that
   condition statements are semantically equivalent.  */

bool
func_checker::compare_gimple_cond (gimple *s1, gimple *s2)
{
  tree t1, t2;
  tree_code code1, code2;

  code1 = gimple_expr_code (s1);
  code2 = gimple_expr_code (s2);

  if (code1 != code2)
    return false;

  t1 = gimple_cond_lhs (s1);
  t2 = gimple_cond_lhs (s2);

  if (!compare_operand (t1, t2))
    return false;

  t1 = gimple_cond_rhs (s1);
  t2 = gimple_cond_rhs (s2);

  return compare_operand (t1, t2);
}

/* Verifies for given GIMPLE_LABEL stmts S1 and S2 that
   label statements are semantically equivalent.  */

bool
func_checker::compare_gimple_label (const glabel *g1, const glabel *g2)
{
  if (m_ignore_labels)
    return true;

  tree t1 = gimple_label_label (g1);
  tree t2 = gimple_label_label (g2);

  if (FORCED_LABEL (t1) || FORCED_LABEL (t2))
    return return_false_with_msg ("FORCED_LABEL");

  /* As the pass build BB to label mapping, no further check is needed.  */
  return true;
}

/* Verifies for given GIMPLE_SWITCH stmts S1 and S2 that
   switch statements are semantically equivalent.  */

bool
func_checker::compare_gimple_switch (const gswitch *g1, const gswitch *g2)
{
  unsigned lsize1, lsize2, i;

  lsize1 = gimple_switch_num_labels (g1);
  lsize2 = gimple_switch_num_labels (g2);

  if (lsize1 != lsize2)
    return false;

  tree t1 = gimple_switch_index (g1);
  tree t2 = gimple_switch_index (g2);

  if (!compare_operand (t1, t2))
    return false;

  for (i = 0; i < lsize1; i++)
    {
      tree label1 = gimple_switch_label (g1, i);
      tree label2 = gimple_switch_label (g2, i);

      /* Label LOW and HIGH comparison.  */
      tree low1 = CASE_LOW (label1);
      tree low2 = CASE_LOW (label2);

      if (!tree_int_cst_equal (low1, low2))
	return return_false_with_msg ("case low values are different");

      tree high1 = CASE_HIGH (label1);
      tree high2 = CASE_HIGH (label2);

      if (!tree_int_cst_equal (high1, high2))
	return return_false_with_msg ("case high values are different");

      if (TREE_CODE (label1) == CASE_LABEL_EXPR
	  && TREE_CODE (label2) == CASE_LABEL_EXPR)
	{
	  label1 = CASE_LABEL (label1);
	  label2 = CASE_LABEL (label2);

	  if (!compare_operand (label1, label2))
	    return return_false_with_msg ("switch label_exprs are different");
	}
      else if (!tree_int_cst_equal (label1, label2))
	return return_false_with_msg ("switch labels are different");
    }

  return true;
}

/* Verifies for given GIMPLE_RETURN stmts S1 and S2 that
   return statements are semantically equivalent.  */

bool
func_checker::compare_gimple_return (const greturn *g1, const greturn *g2)
{
  tree t1, t2;

  t1 = gimple_return_retval (g1);
  t2 = gimple_return_retval (g2);

  /* Void return type.  */
  if (t1 == NULL && t2 == NULL)
    return true;
  else
    return compare_operand (t1, t2);
}

/* Verifies for given GIMPLEs S1 and S2 that
   goto statements are semantically equivalent.  */

bool
func_checker::compare_gimple_goto (gimple *g1, gimple *g2)
{
  tree dest1, dest2;

  dest1 = gimple_goto_dest (g1);
  dest2 = gimple_goto_dest (g2);

  if (TREE_CODE (dest1) != TREE_CODE (dest2) || TREE_CODE (dest1) != SSA_NAME)
    return false;

  return compare_operand (dest1, dest2);
}

/* Verifies for given GIMPLE_RESX stmts S1 and S2 that
   resx statements are semantically equivalent.  */

bool
func_checker::compare_gimple_resx (const gresx *g1, const gresx *g2)
{
  return gimple_resx_region (g1) == gimple_resx_region (g2);
}

/* Verifies for given GIMPLEs S1 and S2 that ASM statements are equivalent.
   For the beginning, the pass only supports equality for
   '__asm__ __volatile__ ("", "", "", "memory")'.  */

bool
func_checker::compare_gimple_asm (const gasm *g1, const gasm *g2)
{
  if (gimple_asm_volatile_p (g1) != gimple_asm_volatile_p (g2))
    return false;

  if (gimple_asm_input_p (g1) != gimple_asm_input_p (g2))
    return false;

  if (gimple_asm_inline_p (g1) != gimple_asm_inline_p (g2))
    return false;

  if (gimple_asm_ninputs (g1) != gimple_asm_ninputs (g2))
    return false;

  if (gimple_asm_noutputs (g1) != gimple_asm_noutputs (g2))
    return false;

  /* We do not suppport goto ASM statement comparison.  */
  if (gimple_asm_nlabels (g1) || gimple_asm_nlabels (g2))
    return false;

  if (gimple_asm_nclobbers (g1) != gimple_asm_nclobbers (g2))
    return false;

  if (strcmp (gimple_asm_string (g1), gimple_asm_string (g2)) != 0)
    return return_false_with_msg ("ASM strings are different");

  for (unsigned i = 0; i < gimple_asm_ninputs (g1); i++)
    {
      tree input1 = gimple_asm_input_op (g1, i);
      tree input2 = gimple_asm_input_op (g2, i);

      if (!compare_asm_inputs_outputs (input1, input2))
	return return_false_with_msg ("ASM input is different");
    }

  for (unsigned i = 0; i < gimple_asm_noutputs (g1); i++)
    {
      tree output1 = gimple_asm_output_op (g1, i);
      tree output2 = gimple_asm_output_op (g2, i);

      if (!compare_asm_inputs_outputs (output1, output2))
	return return_false_with_msg ("ASM output is different");
    }

  for (unsigned i = 0; i < gimple_asm_nclobbers (g1); i++)
    {
      tree clobber1 = gimple_asm_clobber_op (g1, i);
      tree clobber2 = gimple_asm_clobber_op (g2, i);

      if (!operand_equal_p (TREE_VALUE (clobber1), TREE_VALUE (clobber2),
			    OEP_ONLY_CONST))
	return return_false_with_msg ("ASM clobber is different");
    }

  return true;
}

} // ipa_icf_gimple namespace<|MERGE_RESOLUTION|>--- conflicted
+++ resolved
@@ -1,9 +1,5 @@
 /* Interprocedural Identical Code Folding pass
-<<<<<<< HEAD
-   Copyright (C) 2014-2019 Free Software Foundation, Inc.
-=======
    Copyright (C) 2014-2020 Free Software Foundation, Inc.
->>>>>>> 9e014010
 
    Contributed by Jan Hubicka <hubicka@ucw.cz> and Martin Liska <mliska@suse.cz>
 
@@ -306,157 +302,9 @@
     return true;
   else if (!t1 || !t2)
     return false;
-<<<<<<< HEAD
-
-  tree tt1 = TREE_TYPE (t1);
-  tree tt2 = TREE_TYPE (t2);
-
-  if (!func_checker::compatible_types_p (tt1, tt2))
-    return false;
-
-  if (TREE_CODE (t1) != TREE_CODE (t2))
-    return return_false ();
-
-  switch (TREE_CODE (t1))
-    {
-    case CONSTRUCTOR:
-      {
-	unsigned length1 = CONSTRUCTOR_NELTS (t1);
-	unsigned length2 = CONSTRUCTOR_NELTS (t2);
-
-	if (length1 != length2)
-	  return return_false ();
-
-	for (unsigned i = 0; i < length1; i++)
-	  if (!compare_operand (CONSTRUCTOR_ELT (t1, i)->value,
-				CONSTRUCTOR_ELT (t2, i)->value))
-	    return return_false();
-
-	return true;
-      }
-    case ARRAY_REF:
-    case ARRAY_RANGE_REF:
-      /* First argument is the array, second is the index.  */
-      x1 = TREE_OPERAND (t1, 0);
-      x2 = TREE_OPERAND (t2, 0);
-      y1 = TREE_OPERAND (t1, 1);
-      y2 = TREE_OPERAND (t2, 1);
-
-      if (!compare_operand (array_ref_low_bound (t1),
-			    array_ref_low_bound (t2)))
-	return return_false_with_msg ("");
-      if (!compare_operand (array_ref_element_size (t1),
-			    array_ref_element_size (t2)))
-	return return_false_with_msg ("");
-
-      if (!compare_operand (x1, x2))
-	return return_false_with_msg ("");
-      return compare_operand (y1, y2);
-    case MEM_REF:
-      {
-	x1 = TREE_OPERAND (t1, 0);
-	x2 = TREE_OPERAND (t2, 0);
-	y1 = TREE_OPERAND (t1, 1);
-	y2 = TREE_OPERAND (t2, 1);
-
-	/* See if operand is an memory access (the test originate from
-	 gimple_load_p).
-
-	In this case the alias set of the function being replaced must
-	be subset of the alias set of the other function.  At the moment
-	we seek for equivalency classes, so simply require inclussion in
-	both directions.  */
-
-	if (!func_checker::compatible_types_p (TREE_TYPE (x1), TREE_TYPE (x2)))
-	  return return_false ();
-
-	if (!compare_operand (x1, x2))
-	  return return_false_with_msg ("");
-
-	/* Type of the offset on MEM_REF does not matter.  */
-	return known_eq (wi::to_poly_offset (y1), wi::to_poly_offset (y2));
-      }
-    case COMPONENT_REF:
-      {
-	x1 = TREE_OPERAND (t1, 0);
-	x2 = TREE_OPERAND (t2, 0);
-	y1 = TREE_OPERAND (t1, 1);
-	y2 = TREE_OPERAND (t2, 1);
-
-	ret = compare_operand (x1, x2)
-	      && compare_cst_or_decl (y1, y2);
-
-	return return_with_debug (ret);
-      }
-    /* Virtual table call.  */
-    case OBJ_TYPE_REF:
-      {
-	if (!compare_ssa_name (OBJ_TYPE_REF_EXPR (t1), OBJ_TYPE_REF_EXPR (t2)))
-	  return return_false ();
-	if (opt_for_fn (m_source_func_decl, flag_devirtualize)
-	    && virtual_method_call_p (t1))
-	  {
-	    if (tree_to_uhwi (OBJ_TYPE_REF_TOKEN (t1))
-		!= tree_to_uhwi (OBJ_TYPE_REF_TOKEN (t2)))
-	      return return_false_with_msg ("OBJ_TYPE_REF token mismatch");
-	    if (!types_same_for_odr (obj_type_ref_class (t1),
-				     obj_type_ref_class (t2)))
-	      return return_false_with_msg ("OBJ_TYPE_REF OTR type mismatch");
-	    if (!compare_operand (OBJ_TYPE_REF_OBJECT (t1),
-				  OBJ_TYPE_REF_OBJECT (t2)))
-	      return return_false_with_msg ("OBJ_TYPE_REF object mismatch");
-	  }
-
-	return return_with_debug (true);
-      }
-    case IMAGPART_EXPR:
-    case REALPART_EXPR:
-    case ADDR_EXPR:
-      {
-	x1 = TREE_OPERAND (t1, 0);
-	x2 = TREE_OPERAND (t2, 0);
-
-	ret = compare_operand (x1, x2);
-	return return_with_debug (ret);
-      }
-    case BIT_FIELD_REF:
-      {
-	x1 = TREE_OPERAND (t1, 0);
-	x2 = TREE_OPERAND (t2, 0);
-	y1 = TREE_OPERAND (t1, 1);
-	y2 = TREE_OPERAND (t2, 1);
-	z1 = TREE_OPERAND (t1, 2);
-	z2 = TREE_OPERAND (t2, 2);
-
-	ret = compare_operand (x1, x2)
-	      && compare_cst_or_decl (y1, y2)
-	      && compare_cst_or_decl (z1, z2);
-
-	return return_with_debug (ret);
-      }
-    case SSA_NAME:
-	return compare_ssa_name (t1, t2);
-    case INTEGER_CST:
-    case COMPLEX_CST:
-    case VECTOR_CST:
-    case STRING_CST:
-    case REAL_CST:
-    case FUNCTION_DECL:
-    case VAR_DECL:
-    case FIELD_DECL:
-    case LABEL_DECL:
-    case PARM_DECL:
-    case RESULT_DECL:
-    case CONST_DECL:
-      return compare_cst_or_decl (t1, t2);
-    default:
-      return return_false_with_msg ("Unknown TREE code reached");
-    }
-=======
   if (operand_equal_p (t1, t2, OEP_MATCH_SIDE_EFFECTS))
     return true;
   return return_false_with_msg ("operand_equal_p failed");
->>>>>>> 9e014010
 }
 
 bool
