--- conflicted
+++ resolved
@@ -1,9 +1,5 @@
 /* Loop optimizations over tree-ssa.
-<<<<<<< HEAD
-   Copyright (C) 2003-2019 Free Software Foundation, Inc.
-=======
    Copyright (C) 2003-2020 Free Software Foundation, Inc.
->>>>>>> e2aa5677
 
 This file is part of GCC.
 
@@ -459,11 +455,7 @@
 unsigned
 pass_scev_cprop::execute (function *)
 {
-<<<<<<< HEAD
-  struct loop *loop;
-=======
   class loop *loop;
->>>>>>> e2aa5677
   bool any = false;
 
   /* Perform final value replacement in loops, in case the replacement
