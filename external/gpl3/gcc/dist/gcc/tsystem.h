--- conflicted
+++ resolved
@@ -1,10 +1,6 @@
 /* Get common system includes and various definitions and declarations
    based on target macros.
-<<<<<<< HEAD
-   Copyright (C) 2000-2019 Free Software Foundation, Inc.
-=======
    Copyright (C) 2000-2020 Free Software Foundation, Inc.
->>>>>>> e2aa5677
 
 This file is part of GCC.
 
