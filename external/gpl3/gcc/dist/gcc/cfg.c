/* Control flow graph manipulation code for GNU compiler.
<<<<<<< HEAD
   Copyright (C) 1987-2019 Free Software Foundation, Inc.
=======
   Copyright (C) 1987-2020 Free Software Foundation, Inc.
>>>>>>> e2aa5677

This file is part of GCC.

GCC is free software; you can redistribute it and/or modify it under
the terms of the GNU General Public License as published by the Free
Software Foundation; either version 3, or (at your option) any later
version.

GCC is distributed in the hope that it will be useful, but WITHOUT ANY
WARRANTY; without even the implied warranty of MERCHANTABILITY or
FITNESS FOR A PARTICULAR PURPOSE.  See the GNU General Public License
for more details.

You should have received a copy of the GNU General Public License
along with GCC; see the file COPYING3.  If not see
<http://www.gnu.org/licenses/>.  */

/* This file contains low level functions to manipulate the CFG and
   analyze it.  All other modules should not transform the data structure
   directly and use abstraction instead.  The file is supposed to be
   ordered bottom-up and should not contain any code dependent on a
   particular intermediate language (RTL or trees).

   Available functionality:
     - Initialization/deallocation
	 init_flow, clear_edges
     - Low level basic block manipulation
	 alloc_block, expunge_block
     - Edge manipulation
	 make_edge, make_single_succ_edge, cached_make_edge, remove_edge
	 - Low level edge redirection (without updating instruction chain)
	     redirect_edge_succ, redirect_edge_succ_nodup, redirect_edge_pred
     - Dumping and debugging
	 dump_flow_info, debug_flow_info, dump_edge_info
     - Allocation of AUX fields for basic blocks
	 alloc_aux_for_blocks, free_aux_for_blocks, alloc_aux_for_block
     - clear_bb_flags
     - Consistency checking
	 verify_flow_info
     - Dumping and debugging
	 print_rtl_with_bb, dump_bb, debug_bb, debug_bb_n

   TODO: Document these "Available functionality" functions in the files
   that implement them.
 */

#include "config.h"
#include "system.h"
#include "coretypes.h"
#include "backend.h"
#include "hard-reg-set.h"
#include "tree.h"
#include "cfghooks.h"
#include "df.h"
#include "cfganal.h"
#include "cfgloop.h" /* FIXME: For struct loop.  */
#include "dumpfile.h"



/* Called once at initialization time.  */

void
init_flow (struct function *the_fun)
{
  if (!the_fun->cfg)
    the_fun->cfg = ggc_cleared_alloc<control_flow_graph> ();
  n_edges_for_fn (the_fun) = 0;
  the_fun->cfg->count_max = profile_count::uninitialized ();
  ENTRY_BLOCK_PTR_FOR_FN (the_fun)
    = alloc_block ();
  ENTRY_BLOCK_PTR_FOR_FN (the_fun)->index = ENTRY_BLOCK;
  EXIT_BLOCK_PTR_FOR_FN (the_fun)
    = alloc_block ();
  EXIT_BLOCK_PTR_FOR_FN (the_fun)->index = EXIT_BLOCK;
  ENTRY_BLOCK_PTR_FOR_FN (the_fun)->next_bb
    = EXIT_BLOCK_PTR_FOR_FN (the_fun);
  EXIT_BLOCK_PTR_FOR_FN (the_fun)->prev_bb
    = ENTRY_BLOCK_PTR_FOR_FN (the_fun);
  the_fun->cfg->edge_flags_allocated = EDGE_ALL_FLAGS;
  the_fun->cfg->bb_flags_allocated = BB_ALL_FLAGS;
}

/* Helper function for remove_edge and clear_edges.  Frees edge structure
   without actually removing it from the pred/succ arrays.  */

static void
free_edge (function *fn, edge e)
{
  n_edges_for_fn (fn)--;
  ggc_free (e);
}

/* Free the memory associated with the edge structures.  */

void
clear_edges (struct function *fn)
{
  basic_block bb;
  edge e;
  edge_iterator ei;

  FOR_EACH_BB_FN (bb, fn)
    {
      FOR_EACH_EDGE (e, ei, bb->succs)
	free_edge (fn, e);
      vec_safe_truncate (bb->succs, 0);
      vec_safe_truncate (bb->preds, 0);
    }

  FOR_EACH_EDGE (e, ei, ENTRY_BLOCK_PTR_FOR_FN (fn)->succs)
    free_edge (fn, e);
  vec_safe_truncate (EXIT_BLOCK_PTR_FOR_FN (fn)->preds, 0);
  vec_safe_truncate (ENTRY_BLOCK_PTR_FOR_FN (fn)->succs, 0);

  gcc_assert (!n_edges_for_fn (fn));
}

/* Allocate memory for basic_block.  */

basic_block
alloc_block (void)
{
  basic_block bb;
  bb = ggc_cleared_alloc<basic_block_def> ();
  bb->count = profile_count::uninitialized ();
  return bb;
}

/* Link block B to chain after AFTER.  */
void
link_block (basic_block b, basic_block after)
{
  b->next_bb = after->next_bb;
  b->prev_bb = after;
  after->next_bb = b;
  b->next_bb->prev_bb = b;
}

/* Unlink block B from chain.  */
void
unlink_block (basic_block b)
{
  b->next_bb->prev_bb = b->prev_bb;
  b->prev_bb->next_bb = b->next_bb;
  b->prev_bb = NULL;
  b->next_bb = NULL;
}

/* Sequentially order blocks and compact the arrays.  */
void
compact_blocks (void)
{
  int i;

  SET_BASIC_BLOCK_FOR_FN (cfun, ENTRY_BLOCK, ENTRY_BLOCK_PTR_FOR_FN (cfun));
  SET_BASIC_BLOCK_FOR_FN (cfun, EXIT_BLOCK, EXIT_BLOCK_PTR_FOR_FN (cfun));

  if (df)
    df_compact_blocks ();
  else
    {
      basic_block bb;

      i = NUM_FIXED_BLOCKS;
      FOR_EACH_BB_FN (bb, cfun)
	{
	  SET_BASIC_BLOCK_FOR_FN (cfun, i, bb);
	  bb->index = i;
	  i++;
	}
      gcc_assert (i == n_basic_blocks_for_fn (cfun));

      for (; i < last_basic_block_for_fn (cfun); i++)
	SET_BASIC_BLOCK_FOR_FN (cfun, i, NULL);
    }
  last_basic_block_for_fn (cfun) = n_basic_blocks_for_fn (cfun);
}

/* Remove block B from the basic block array.  */

void
expunge_block (basic_block b)
{
  unlink_block (b);
  SET_BASIC_BLOCK_FOR_FN (cfun, b->index, NULL);
  n_basic_blocks_for_fn (cfun)--;
  /* We should be able to ggc_free here, but we are not.
     The dead SSA_NAMES are left pointing to dead statements that are pointing
     to dead basic blocks making garbage collector to die.
     We should be able to release all dead SSA_NAMES and at the same time we should
     clear out BB pointer of dead statements consistently.  */
}

/* Connect E to E->src.  */

static inline void
connect_src (edge e)
{
  vec_safe_push (e->src->succs, e);
  df_mark_solutions_dirty ();
}

/* Connect E to E->dest.  */

static inline void
connect_dest (edge e)
{
  basic_block dest = e->dest;
  vec_safe_push (dest->preds, e);
  e->dest_idx = EDGE_COUNT (dest->preds) - 1;
  df_mark_solutions_dirty ();
}

/* Disconnect edge E from E->src.  */

static inline void
disconnect_src (edge e)
{
  basic_block src = e->src;
  edge_iterator ei;
  edge tmp;

  for (ei = ei_start (src->succs); (tmp = ei_safe_edge (ei)); )
    {
      if (tmp == e)
	{
	  src->succs->unordered_remove (ei.index);
	  df_mark_solutions_dirty ();
	  return;
	}
      else
	ei_next (&ei);
    }

  gcc_unreachable ();
}

/* Disconnect edge E from E->dest.  */

static inline void
disconnect_dest (edge e)
{
  basic_block dest = e->dest;
  unsigned int dest_idx = e->dest_idx;

  dest->preds->unordered_remove (dest_idx);

  /* If we removed an edge in the middle of the edge vector, we need
     to update dest_idx of the edge that moved into the "hole".  */
  if (dest_idx < EDGE_COUNT (dest->preds))
    EDGE_PRED (dest, dest_idx)->dest_idx = dest_idx;
  df_mark_solutions_dirty ();
}

/* Create an edge connecting SRC and DEST with flags FLAGS.  Return newly
   created edge.  Use this only if you are sure that this edge can't
   possibly already exist.  */

edge
unchecked_make_edge (basic_block src, basic_block dst, int flags)
{
  edge e;
  e = ggc_cleared_alloc<edge_def> ();
  n_edges_for_fn (cfun)++;

  e->probability = profile_probability::uninitialized ();
  e->src = src;
  e->dest = dst;
  e->flags = flags;

  connect_src (e);
  connect_dest (e);

  execute_on_growing_pred (e);
  return e;
}

/* Create an edge connecting SRC and DST with FLAGS optionally using
   edge cache CACHE.  Return the new edge, NULL if already exist.  */

edge
cached_make_edge (sbitmap edge_cache, basic_block src, basic_block dst, int flags)
{
  if (edge_cache == NULL
      || src == ENTRY_BLOCK_PTR_FOR_FN (cfun)
      || dst == EXIT_BLOCK_PTR_FOR_FN (cfun))
    return make_edge (src, dst, flags);

  /* Does the requested edge already exist?  */
  if (! bitmap_bit_p (edge_cache, dst->index))
    {
      /* The edge does not exist.  Create one and update the
	 cache.  */
      bitmap_set_bit (edge_cache, dst->index);
      return unchecked_make_edge (src, dst, flags);
    }

  /* At this point, we know that the requested edge exists.  Adjust
     flags if necessary.  */
  if (flags)
    {
      edge e = find_edge (src, dst);
      e->flags |= flags;
    }

  return NULL;
}

/* Create an edge connecting SRC and DEST with flags FLAGS.  Return newly
   created edge or NULL if already exist.  */

edge
make_edge (basic_block src, basic_block dest, int flags)
{
  edge e = find_edge (src, dest);

  /* Make sure we don't add duplicate edges.  */
  if (e)
    {
      e->flags |= flags;
      return NULL;
    }

  return unchecked_make_edge (src, dest, flags);
}

/* Create an edge connecting SRC to DEST and set probability by knowing
   that it is the single edge leaving SRC.  */

edge
make_single_succ_edge (basic_block src, basic_block dest, int flags)
{
  edge e = make_edge (src, dest, flags);

  e->probability = profile_probability::always ();
  return e;
}

/* This function will remove an edge from the flow graph.  */

void
remove_edge_raw (edge e)
{
  remove_predictions_associated_with_edge (e);
  execute_on_shrinking_pred (e);

  disconnect_src (e);
  disconnect_dest (e);

  free_edge (cfun, e);
}

/* Redirect an edge's successor from one block to another.  */

void
redirect_edge_succ (edge e, basic_block new_succ)
{
  execute_on_shrinking_pred (e);

  disconnect_dest (e);

  e->dest = new_succ;

  /* Reconnect the edge to the new successor block.  */
  connect_dest (e);

  execute_on_growing_pred (e);
}

/* Redirect an edge's predecessor from one block to another.  */

void
redirect_edge_pred (edge e, basic_block new_pred)
{
  disconnect_src (e);

  e->src = new_pred;

  /* Reconnect the edge to the new predecessor block.  */
  connect_src (e);
}

/* Clear all basic block flags that do not have to be preserved.  */
void
clear_bb_flags (void)
{
  basic_block bb;
  int flags_to_preserve = BB_FLAGS_TO_PRESERVE;
  if (current_loops
      && loops_state_satisfies_p (cfun, LOOPS_HAVE_MARKED_IRREDUCIBLE_REGIONS))
    flags_to_preserve |= BB_IRREDUCIBLE_LOOP;

  FOR_ALL_BB_FN (bb, cfun)
    bb->flags &= flags_to_preserve;
}

/* Check the consistency of profile information.  We can't do that
   in verify_flow_info, as the counts may get invalid for incompletely
   solved graphs, later eliminating of conditionals or roundoff errors.
   It is still practical to have them reported for debugging of simple
   testcases.  */
static void
check_bb_profile (basic_block bb, FILE * file, int indent)
{
  edge e;
  edge_iterator ei;
  struct function *fun = DECL_STRUCT_FUNCTION (current_function_decl);
  char *s_indent = (char *) alloca ((size_t) indent + 1);
  memset ((void *) s_indent, ' ', (size_t) indent);
  s_indent[indent] = '\0';

  if (profile_status_for_fn (fun) == PROFILE_ABSENT)
    return;

  if (bb != EXIT_BLOCK_PTR_FOR_FN (fun))
    {
      bool found = false;
      profile_probability sum = profile_probability::never ();
      int isum = 0;

      FOR_EACH_EDGE (e, ei, bb->succs)
	{
	  if (!(e->flags & (EDGE_EH | EDGE_FAKE)))
	    found = true;
	  sum += e->probability;
	  if (e->probability.initialized_p ())
	    isum += e->probability.to_reg_br_prob_base ();
	}
      /* Only report mismatches for non-EH control flow. If there are only EH
	 edges it means that the BB ends by noreturn call.  Here the control
	 flow may just terminate.  */
      if (found)
	{
	  if (sum.differs_from_p (profile_probability::always ()))
	    {
	      fprintf (file,
		       ";; %sInvalid sum of outgoing probabilities ",
		       s_indent);
	      sum.dump (file);
	      fprintf (file, "\n");
	    }
	  /* Probabilities caps to 100% and thus the previous test will never
	     fire if the sum of probabilities is too large.  */
	  else if (isum > REG_BR_PROB_BASE + 100)
	    {
	      fprintf (file,
		       ";; %sInvalid sum of outgoing probabilities %.1f%%\n",
		       s_indent, isum * 100.0 / REG_BR_PROB_BASE);
	    }
	}
    }
  if (bb != ENTRY_BLOCK_PTR_FOR_FN (fun))
    {
      profile_count sum = profile_count::zero ();
      FOR_EACH_EDGE (e, ei, bb->preds)
	sum += e->count ();
      if (sum.differs_from_p (bb->count))
	{
	  fprintf (file, ";; %sInvalid sum of incoming counts ",
		   s_indent);
	  sum.dump (file);
	  fprintf (file, ", should be ");
	  bb->count.dump (file);
	  fprintf (file, "\n");
	}
    }
  if (BB_PARTITION (bb) == BB_COLD_PARTITION)
    {
      /* Warn about inconsistencies in the partitioning that are
         currently caused by profile insanities created via optimization.  */
      if (!probably_never_executed_bb_p (fun, bb))
	fprintf (file, ";; %sBlock in cold partition with hot count\n",
		 s_indent);
      FOR_EACH_EDGE (e, ei, bb->preds)
        {
          if (!probably_never_executed_edge_p (fun, e))
            fprintf (file,
		     ";; %sBlock in cold partition with incoming hot edge\n",
		     s_indent);
        }
    }
}

void
dump_edge_info (FILE *file, edge e, dump_flags_t flags, int do_succ)
{
  basic_block side = (do_succ ? e->dest : e->src);
  bool do_details = false;
  
  if ((flags & TDF_DETAILS) != 0
      && (flags & TDF_SLIM) == 0)
    do_details = true;

  if (side->index == ENTRY_BLOCK)
    fputs (" ENTRY", file);
  else if (side->index == EXIT_BLOCK)
    fputs (" EXIT", file);
  else
    fprintf (file, " %d", side->index);

  if (e->probability.initialized_p () && do_details)
    {
      fprintf (file, " [");
      e->probability.dump (file);
      fprintf (file, "] ");
    }

  if (e->count ().initialized_p () && do_details)
    {
      fputs (" count:", file);
      e->count ().dump (file);
    }

  if (e->flags && do_details)
    {
      static const char * const bitnames[] =
	{
#define DEF_EDGE_FLAG(NAME,IDX) #NAME ,
#include "cfg-flags.def"
	  NULL
#undef DEF_EDGE_FLAG
	};
      bool comma = false;
      int i, flags = e->flags;

      gcc_assert (e->flags <= EDGE_ALL_FLAGS);
      fputs (" (", file);
      for (i = 0; flags; i++)
	if (flags & (1 << i))
	  {
	    flags &= ~(1 << i);

	    if (comma)
	      fputc (',', file);
	    fputs (bitnames[i], file);
	    comma = true;
	  }

      fputc (')', file);
    }
}

DEBUG_FUNCTION void
debug (edge_def &ref)
{
<<<<<<< HEAD
  /* FIXME (crowl): Is this desireable?  */
  dump_edge_info (stderr, &ref, TDF_NONE, false);
  dump_edge_info (stderr, &ref, TDF_NONE, true);
=======
  fprintf (stderr, "<edge (%d -> %d)>\n",
	   ref.src->index, ref.dest->index);
  dump_edge_info (stderr, &ref, TDF_DETAILS, false);
  fprintf (stderr, "\n");
>>>>>>> e2aa5677
}

DEBUG_FUNCTION void
debug (edge_def *ptr)
{
  if (ptr)
    debug (*ptr);
  else
    fprintf (stderr, "<nil>\n");
}

static void
debug_slim (edge e)
{
  fprintf (stderr, "<edge 0x%p (%d -> %d)>", (void *) e,
	   e->src->index, e->dest->index);
}

DEFINE_DEBUG_VEC (edge)
DEFINE_DEBUG_HASH_SET (edge)

/* Simple routines to easily allocate AUX fields of basic blocks.  */

static struct obstack block_aux_obstack;
static void *first_block_aux_obj = 0;
static struct obstack edge_aux_obstack;
static void *first_edge_aux_obj = 0;

/* Allocate a memory block of SIZE as BB->aux.  The obstack must
   be first initialized by alloc_aux_for_blocks.  */

static void
alloc_aux_for_block (basic_block bb, int size)
{
  /* Verify that aux field is clear.  */
  gcc_assert (!bb->aux && first_block_aux_obj);
  bb->aux = obstack_alloc (&block_aux_obstack, size);
  memset (bb->aux, 0, size);
}

/* Initialize the block_aux_obstack and if SIZE is nonzero, call
   alloc_aux_for_block for each basic block.  */

void
alloc_aux_for_blocks (int size)
{
  static int initialized;

  if (!initialized)
    {
      gcc_obstack_init (&block_aux_obstack);
      initialized = 1;
    }
  else
    /* Check whether AUX data are still allocated.  */
    gcc_assert (!first_block_aux_obj);

  first_block_aux_obj = obstack_alloc (&block_aux_obstack, 0);
  if (size)
    {
      basic_block bb;

      FOR_ALL_BB_FN (bb, cfun)
	alloc_aux_for_block (bb, size);
    }
}

/* Clear AUX pointers of all blocks.  */

void
clear_aux_for_blocks (void)
{
  basic_block bb;

  FOR_ALL_BB_FN (bb, cfun)
    bb->aux = NULL;
}

/* Free data allocated in block_aux_obstack and clear AUX pointers
   of all blocks.  */

void
free_aux_for_blocks (void)
{
  gcc_assert (first_block_aux_obj);
  obstack_free (&block_aux_obstack, first_block_aux_obj);
  first_block_aux_obj = NULL;

  clear_aux_for_blocks ();
}

/* Allocate a memory edge of SIZE as E->aux.  The obstack must
   be first initialized by alloc_aux_for_edges.  */

void
alloc_aux_for_edge (edge e, int size)
{
  /* Verify that aux field is clear.  */
  gcc_assert (!e->aux && first_edge_aux_obj);
  e->aux = obstack_alloc (&edge_aux_obstack, size);
  memset (e->aux, 0, size);
}

/* Initialize the edge_aux_obstack and if SIZE is nonzero, call
   alloc_aux_for_edge for each basic edge.  */

void
alloc_aux_for_edges (int size)
{
  static int initialized;

  if (!initialized)
    {
      gcc_obstack_init (&edge_aux_obstack);
      initialized = 1;
    }
  else
    /* Check whether AUX data are still allocated.  */
    gcc_assert (!first_edge_aux_obj);

  first_edge_aux_obj = obstack_alloc (&edge_aux_obstack, 0);
  if (size)
    {
      basic_block bb;

      FOR_BB_BETWEEN (bb, ENTRY_BLOCK_PTR_FOR_FN (cfun),
		      EXIT_BLOCK_PTR_FOR_FN (cfun), next_bb)
	{
	  edge e;
	  edge_iterator ei;

	  FOR_EACH_EDGE (e, ei, bb->succs)
	    alloc_aux_for_edge (e, size);
	}
    }
}

/* Clear AUX pointers of all edges.  */

void
clear_aux_for_edges (void)
{
  basic_block bb;
  edge e;

  FOR_BB_BETWEEN (bb, ENTRY_BLOCK_PTR_FOR_FN (cfun),
		  EXIT_BLOCK_PTR_FOR_FN (cfun), next_bb)
    {
      edge_iterator ei;
      FOR_EACH_EDGE (e, ei, bb->succs)
	e->aux = NULL;
    }
}

/* Free data allocated in edge_aux_obstack and clear AUX pointers
   of all edges.  */

void
free_aux_for_edges (void)
{
  gcc_assert (first_edge_aux_obj);
  obstack_free (&edge_aux_obstack, first_edge_aux_obj);
  first_edge_aux_obj = NULL;

  clear_aux_for_edges ();
}

DEBUG_FUNCTION void
debug_bb (basic_block bb)
{
  dump_bb (stderr, bb, 0, dump_flags);
}

DEBUG_FUNCTION basic_block
debug_bb_n (int n)
{
  basic_block bb = BASIC_BLOCK_FOR_FN (cfun, n);
  debug_bb (bb);
  return bb;
}

/* Dumps cfg related information about basic block BB to OUTF.
   If HEADER is true, dump things that appear before the instructions
   contained in BB.  If FOOTER is true, dump things that appear after.
   Flags are the TDF_* masks as documented in dumpfile.h.
   NB: With TDF_DETAILS, it is assumed that cfun is available, so
   that maybe_hot_bb_p and probably_never_executed_bb_p don't ICE.  */

void
dump_bb_info (FILE *outf, basic_block bb, int indent, dump_flags_t flags,
	      bool do_header, bool do_footer)
{
  edge_iterator ei;
  edge e;
  static const char * const bb_bitnames[] =
    {
#define DEF_BASIC_BLOCK_FLAG(NAME,IDX) #NAME ,
#include "cfg-flags.def"
      NULL
#undef DEF_BASIC_BLOCK_FLAG
    };
  const unsigned n_bitnames = sizeof (bb_bitnames) / sizeof (char *);
  bool first;
  char *s_indent = (char *) alloca ((size_t) indent + 1);
  memset ((void *) s_indent, ' ', (size_t) indent);
  s_indent[indent] = '\0';

  gcc_assert (bb->flags <= BB_ALL_FLAGS);

  if (do_header)
    {
      unsigned i;

      fputs (";; ", outf);
      fprintf (outf, "%sbasic block %d, loop depth %d",
	       s_indent, bb->index, bb_loop_depth (bb));
      if (flags & TDF_DETAILS)
	{
	  struct function *fun = DECL_STRUCT_FUNCTION (current_function_decl);
	  if (bb->count.initialized_p ())
	    {
	      fputs (", count ", outf);
	      bb->count.dump (outf);
	    }
	  if (maybe_hot_bb_p (fun, bb))
	    fputs (", maybe hot", outf);
	  if (probably_never_executed_bb_p (fun, bb))
	    fputs (", probably never executed", outf);
	}
      fputc ('\n', outf);

      if (flags & TDF_DETAILS)
	{
	  check_bb_profile (bb, outf, indent);
	  fputs (";; ", outf);
	  fprintf (outf, "%s prev block ", s_indent);
	  if (bb->prev_bb)
	    fprintf (outf, "%d", bb->prev_bb->index);
	  else
	    fprintf (outf, "(nil)");
	  fprintf (outf, ", next block ");
	  if (bb->next_bb)
	    fprintf (outf, "%d", bb->next_bb->index);
	  else
	    fprintf (outf, "(nil)");

	  fputs (", flags:", outf);
	  first = true;
	  for (i = 0; i < n_bitnames; i++)
	    if (bb->flags & (1 << i))
	      {
		if (first)
		  fputs (" (", outf);
		else
		  fputs (", ", outf);
		first = false;
		fputs (bb_bitnames[i], outf);
	      }
	  if (!first)
	    fputc (')', outf);
	  fputc ('\n', outf);
	}

      fputs (";; ", outf);
      fprintf (outf, "%s pred:      ", s_indent);
      first = true;
      FOR_EACH_EDGE (e, ei, bb->preds)
	{
	  if (! first)
	    {
	      fputs (";; ", outf);
	      fprintf (outf, "%s            ", s_indent);
	    }
	  first = false;
	  dump_edge_info (outf, e, flags, 0);
	  fputc ('\n', outf);
	}
      if (first)
	fputc ('\n', outf);
    }

  if (do_footer)
    {
      fputs (";; ", outf);
      fprintf (outf, "%s succ:      ", s_indent);
      first = true;
      FOR_EACH_EDGE (e, ei, bb->succs)
        {
	  if (! first)
	    {
	      fputs (";; ", outf);
	      fprintf (outf, "%s            ", s_indent);
	    }
	  first = false;
	  dump_edge_info (outf, e, flags, 1);
	  fputc ('\n', outf);
	}
      if (first)
	fputc ('\n', outf);
    }
}

/* Dumps a brief description of cfg to FILE.  */

void
brief_dump_cfg (FILE *file, dump_flags_t flags)
{
  basic_block bb;

  FOR_EACH_BB_FN (bb, cfun)
    {
      dump_bb_info (file, bb, 0, flags & TDF_DETAILS, true, true);
    }
}

/* An edge originally destinating BB of COUNT has been proved to
   leave the block by TAKEN_EDGE.  Update profile of BB such that edge E can be
   redirected to destination of TAKEN_EDGE.

   This function may leave the profile inconsistent in the case TAKEN_EDGE
   frequency or count is believed to be lower than COUNT
   respectively.  */
void
update_bb_profile_for_threading (basic_block bb, 
				 profile_count count, edge taken_edge)
{
  edge c;
  profile_probability prob;
  edge_iterator ei;

  if (bb->count < count)
    {
      if (dump_file)
	fprintf (dump_file, "bb %i count became negative after threading",
		 bb->index);
    }
  bb->count -= count;

  /* Compute the probability of TAKEN_EDGE being reached via threaded edge.
     Watch for overflows.  */
  if (bb->count.nonzero_p ())
    prob = count.probability_in (bb->count);
  else
    prob = profile_probability::never ();
  if (prob > taken_edge->probability)
    {
      if (dump_file)
	{
	  fprintf (dump_file, "Jump threading proved probability of edge "
		   "%i->%i too small (it is ",
		   taken_edge->src->index, taken_edge->dest->index);	
	  taken_edge->probability.dump (dump_file);
	  fprintf (dump_file, " should be ");
	  prob.dump (dump_file);
	  fprintf (dump_file, ")\n");
	}
      prob = taken_edge->probability.apply_scale (6, 8);
    }

  /* Now rescale the probabilities.  */
  taken_edge->probability -= prob;
  prob = prob.invert ();
  if (prob == profile_probability::never ())
    {
      if (dump_file)
	fprintf (dump_file, "Edge probabilities of bb %i has been reset, "
		 "count of block should end up being 0, it is non-zero\n",
		 bb->index);
      EDGE_SUCC (bb, 0)->probability = profile_probability::guessed_always ();
      ei = ei_start (bb->succs);
      ei_next (&ei);
      for (; (c = ei_safe_edge (ei)); ei_next (&ei))
	c->probability = profile_probability::guessed_never ();
    }
  else if (!(prob == profile_probability::always ()))
    {
      FOR_EACH_EDGE (c, ei, bb->succs)
	c->probability /= prob;
    }

  gcc_assert (bb == taken_edge->src);
}

/* Multiply all frequencies of basic blocks in array BBS of length NBBS
   by NUM/DEN, in profile_count arithmetic.  More accurate than previous
   function but considerably slower.  */
void
scale_bbs_frequencies_profile_count (basic_block *bbs, int nbbs,
				     profile_count num, profile_count den)
{
  int i;
  if (num == profile_count::zero () || den.nonzero_p ())
    for (i = 0; i < nbbs; i++)
      bbs[i]->count = bbs[i]->count.apply_scale (num, den);
}

/* Multiply all frequencies of basic blocks in array BBS of length NBBS
   by NUM/DEN, in profile_count arithmetic.  More accurate than previous
   function but considerably slower.  */
void
scale_bbs_frequencies (basic_block *bbs, int nbbs,
		       profile_probability p)
{
  int i;

  for (i = 0; i < nbbs; i++)
    bbs[i]->count = bbs[i]->count.apply_probability (p);
}

/* Helper types for hash tables.  */

struct htab_bb_copy_original_entry
{
  /* Block we are attaching info to.  */
  int index1;
  /* Index of original or copy (depending on the hashtable) */
  int index2;
};

struct bb_copy_hasher : nofree_ptr_hash <htab_bb_copy_original_entry>
{
  static inline hashval_t hash (const htab_bb_copy_original_entry *);
  static inline bool equal (const htab_bb_copy_original_entry *existing,
			    const htab_bb_copy_original_entry * candidate);
};

inline hashval_t
bb_copy_hasher::hash (const htab_bb_copy_original_entry *data)
{
  return data->index1;
}

inline bool
bb_copy_hasher::equal (const htab_bb_copy_original_entry *data,
		       const htab_bb_copy_original_entry *data2)
{
  return data->index1 == data2->index1;
}

/* Data structures used to maintain mapping between basic blocks and
   copies.  */
static hash_table<bb_copy_hasher> *bb_original;
static hash_table<bb_copy_hasher> *bb_copy;

/* And between loops and copies.  */
static hash_table<bb_copy_hasher> *loop_copy;
static object_allocator<htab_bb_copy_original_entry> *original_copy_bb_pool;

/* Initialize the data structures to maintain mapping between blocks
   and its copies.  */
void
initialize_original_copy_tables (void)
{
  original_copy_bb_pool = new object_allocator<htab_bb_copy_original_entry>
    ("original_copy");
  bb_original = new hash_table<bb_copy_hasher> (10);
  bb_copy = new hash_table<bb_copy_hasher> (10);
  loop_copy = new hash_table<bb_copy_hasher> (10);
}

/* Reset the data structures to maintain mapping between blocks and
   its copies.  */

void
reset_original_copy_tables (void)
{
  gcc_assert (original_copy_bb_pool);
  bb_original->empty ();
  bb_copy->empty ();
  loop_copy->empty ();
}

/* Free the data structures to maintain mapping between blocks and
   its copies.  */
void
free_original_copy_tables (void)
{
  gcc_assert (original_copy_bb_pool);
  delete bb_copy;
  bb_copy = NULL;
  delete bb_original;
  bb_original = NULL;
  delete loop_copy;
  loop_copy = NULL;
  delete original_copy_bb_pool;
  original_copy_bb_pool = NULL;
}

/* Return true iff we have had a call to initialize_original_copy_tables
   without a corresponding call to free_original_copy_tables.  */

bool
original_copy_tables_initialized_p (void)
{
  return original_copy_bb_pool != NULL;
}

/* Removes the value associated with OBJ from table TAB.  */

static void
copy_original_table_clear (hash_table<bb_copy_hasher> *tab, unsigned obj)
{
  htab_bb_copy_original_entry **slot;
  struct htab_bb_copy_original_entry key, *elt;

  if (!original_copy_bb_pool)
    return;

  key.index1 = obj;
  slot = tab->find_slot (&key, NO_INSERT);
  if (!slot)
    return;

  elt = *slot;
  tab->clear_slot (slot);
  original_copy_bb_pool->remove (elt);
}

/* Sets the value associated with OBJ in table TAB to VAL.
   Do nothing when data structures are not initialized.  */

static void
copy_original_table_set (hash_table<bb_copy_hasher> *tab,
			 unsigned obj, unsigned val)
{
  struct htab_bb_copy_original_entry **slot;
  struct htab_bb_copy_original_entry key;

  if (!original_copy_bb_pool)
    return;

  key.index1 = obj;
  slot = tab->find_slot (&key, INSERT);
  if (!*slot)
    {
      *slot = original_copy_bb_pool->allocate ();
      (*slot)->index1 = obj;
    }
  (*slot)->index2 = val;
}

/* Set original for basic block.  Do nothing when data structures are not
   initialized so passes not needing this don't need to care.  */
void
set_bb_original (basic_block bb, basic_block original)
{
  copy_original_table_set (bb_original, bb->index, original->index);
}

/* Get the original basic block.  */
basic_block
get_bb_original (basic_block bb)
{
  struct htab_bb_copy_original_entry *entry;
  struct htab_bb_copy_original_entry key;

  gcc_assert (original_copy_bb_pool);

  key.index1 = bb->index;
  entry = bb_original->find (&key);
  if (entry)
    return BASIC_BLOCK_FOR_FN (cfun, entry->index2);
  else
    return NULL;
}

/* Set copy for basic block.  Do nothing when data structures are not
   initialized so passes not needing this don't need to care.  */
void
set_bb_copy (basic_block bb, basic_block copy)
{
  copy_original_table_set (bb_copy, bb->index, copy->index);
}

/* Get the copy of basic block.  */
basic_block
get_bb_copy (basic_block bb)
{
  struct htab_bb_copy_original_entry *entry;
  struct htab_bb_copy_original_entry key;

  gcc_assert (original_copy_bb_pool);

  key.index1 = bb->index;
  entry = bb_copy->find (&key);
  if (entry)
    return BASIC_BLOCK_FOR_FN (cfun, entry->index2);
  else
    return NULL;
}

/* Set copy for LOOP to COPY.  Do nothing when data structures are not
   initialized so passes not needing this don't need to care.  */

void
set_loop_copy (class loop *loop, class loop *copy)
{
  if (!copy)
    copy_original_table_clear (loop_copy, loop->num);
  else
    copy_original_table_set (loop_copy, loop->num, copy->num);
}

/* Get the copy of LOOP.  */

class loop *
get_loop_copy (class loop *loop)
{
  struct htab_bb_copy_original_entry *entry;
  struct htab_bb_copy_original_entry key;

  gcc_assert (original_copy_bb_pool);

  key.index1 = loop->num;
  entry = loop_copy->find (&key);
  if (entry)
    return get_loop (cfun, entry->index2);
  else
    return NULL;
}<|MERGE_RESOLUTION|>--- conflicted
+++ resolved
@@ -1,9 +1,5 @@
 /* Control flow graph manipulation code for GNU compiler.
-<<<<<<< HEAD
-   Copyright (C) 1987-2019 Free Software Foundation, Inc.
-=======
    Copyright (C) 1987-2020 Free Software Foundation, Inc.
->>>>>>> e2aa5677
 
 This file is part of GCC.
 
@@ -557,16 +553,10 @@
 DEBUG_FUNCTION void
 debug (edge_def &ref)
 {
-<<<<<<< HEAD
-  /* FIXME (crowl): Is this desireable?  */
-  dump_edge_info (stderr, &ref, TDF_NONE, false);
-  dump_edge_info (stderr, &ref, TDF_NONE, true);
-=======
   fprintf (stderr, "<edge (%d -> %d)>\n",
 	   ref.src->index, ref.dest->index);
   dump_edge_info (stderr, &ref, TDF_DETAILS, false);
   fprintf (stderr, "\n");
->>>>>>> e2aa5677
 }
 
 DEBUG_FUNCTION void
