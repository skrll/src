/* Debug counter for debugging support
<<<<<<< HEAD
   Copyright (C) 2006-2019 Free Software Foundation, Inc.
=======
   Copyright (C) 2006-2020 Free Software Foundation, Inc.
>>>>>>> 9e014010

This file is part of GCC.

GCC is free software; you can redistribute it and/or modify it under
the terms of the GNU General Public License as published by the Free
Software Foundation; either version 3, or (at your option) any later
version.

GCC is distributed in the hope that it will be useful, but WITHOUT ANY
WARRANTY; without even the implied warranty of MERCHANTABILITY or
FITNESS FOR A PARTICULAR PURPOSE.  See the GNU General Public License
for more details.

You should have received a copy of the GNU General Public License
along with GCC; see the file COPYING3.  If not see
<http://www.gnu.org/licenses/>.

See dbgcnt.def for usage information.  */

#include "config.h"
#include "system.h"
#include "coretypes.h"
#include "diagnostic-core.h"
#include "dumpfile.h"
#include "selftest.h"
#include "intl.h"

#include "dbgcnt.h"

struct string2counter_map {
  const char *name;
  enum debug_counter counter;
};

#define DEBUG_COUNTER(a) { #a , a },

static struct string2counter_map map[debug_counter_number_of_counters] =
{
#include "dbgcnt.def"
};
#undef DEBUG_COUNTER

<<<<<<< HEAD
#define DEBUG_COUNTER(a) UINT_MAX,
static unsigned int limit_high[debug_counter_number_of_counters] =
{
#include "dbgcnt.def"
};
#undef DEBUG_COUNTER
=======
typedef std::pair<unsigned int, unsigned int> limit_tuple;

static vec<limit_tuple> limits[debug_counter_number_of_counters];
>>>>>>> 9e014010

static unsigned int limit_low[debug_counter_number_of_counters];

static unsigned int count[debug_counter_number_of_counters];

static void
print_limit_reach (const char *counter, int limit, bool upper_p)
{
<<<<<<< HEAD
  unsigned v = count[index];
  return v > limit_low[index] && v <= limit_high[index];
}

static void
print_limit_reach (const char *counter, int limit, bool upper_p)
{
=======
>>>>>>> 9e014010
  char buffer[128];
  sprintf (buffer, "***dbgcnt: %s limit %d reached for %s.***\n",
	   upper_p ? "upper" : "lower", limit, counter);
  fputs (buffer, stderr);
  if (dump_file)
    fputs (buffer, dump_file);
}

bool
dbg_cnt (enum debug_counter index)
{
<<<<<<< HEAD
  count[index]++;

  /* Do not print the info for default lower limit.  */
  if (count[index] == limit_low[index] && limit_low[index] > 0)
    print_limit_reach (map[index].name, limit_low[index], false);
  else if (count[index] == limit_high[index])
    print_limit_reach (map[index].name, limit_high[index], true);
=======
  unsigned v = ++count[index];

  if (!limits[index].exists ())
    return true;
  else if (limits[index].is_empty ())
    return false;

  unsigned last = limits[index].length () - 1;
  unsigned int min = limits[index][last].first;
  unsigned int max = limits[index][last].second;
>>>>>>> 9e014010

  if (v < min)
    return false;
  else if (v == min)
    {
      print_limit_reach (map[index].name, v, false);
      if (min == max)
	limits[index].pop ();
      return true;
    }
  else if (v < max)
    return true;
  else if (v == max)
    {
      print_limit_reach (map[index].name, v, true);
      limits[index].pop ();
      return true;
    }
  else
    return false;
}

<<<<<<< HEAD
static void
dbg_cnt_set_limit_by_index (enum debug_counter index, int low, int high)
{
  limit_low[index] = low;
  limit_high[index] = high;

  fprintf (stderr, "dbg_cnt '%s' set to %d-%d\n", map[index].name, low, high);
}

static bool
dbg_cnt_set_limit_by_name (const char *name, int low, int high)
{
  if (high < low)
    {
      error ("%<-fdbg-cnt=%s:%d:%d%> has smaller upper limit than the lower",
=======
/* Compare limit_tuple intervals by first item in descending order.  */

static int
cmp_tuples (const void *ptr1, const void *ptr2)
{
  const limit_tuple *p1 = (const limit_tuple *)ptr1;
  const limit_tuple *p2 = (const limit_tuple *)ptr2;

  if (p1->first < p2->first)
    return 1;
  else if (p1->first > p2->first)
    return -1;
  return 0;
}

static bool
dbg_cnt_set_limit_by_index (enum debug_counter index, const char *name,
			    unsigned int low, unsigned int high)
{
  if (!limits[index].exists ())
    limits[index].create (1);

  limits[index].safe_push (limit_tuple (low, high));
  limits[index].qsort (cmp_tuples);

  for (unsigned i = 0; i < limits[index].length () - 1; i++)
    {
      limit_tuple t1 = limits[index][i];
      limit_tuple t2 = limits[index][i + 1];
      if (t1.first <= t2.second)
	{
	  error ("Interval overlap of %<-fdbg-cnt=%s%>: [%u, %u] and "
		 "[%u, %u]\n", name, t2.first, t2.second, t1.first, t1.second);
	  return false;
	}
    }

  return true;
}

static bool
dbg_cnt_set_limit_by_name (const char *name, unsigned int low,
			   unsigned int high)
{
  if (high < low)
    {
      error ("%<-fdbg-cnt=%s:%d-%d%> has smaller upper limit than the lower",
>>>>>>> 9e014010
	     name, low, high);
      return false;
    }

<<<<<<< HEAD
  if (low < 0)
    {
      error ("Lower limit %d of %<-fdbg-cnt=%s%> must be a non-negative "
	     "number", low, name);
      return false;
    }

  if (high < 0)
    {
      error ("Upper limit %d of %<-fdbg-cnt=%s%> must be a non-negative "
	     "number", high, name);
      return false;
    }

=======
>>>>>>> 9e014010
  int i;
  for (i = debug_counter_number_of_counters - 1; i >= 0; i--)
    if (strcmp (map[i].name, name) == 0)
      break;

  if (i < 0)
    {
      error ("cannot find a valid counter name %qs of %<-fdbg-cnt=%> option",
	     name);
      return false;
    }

<<<<<<< HEAD
  dbg_cnt_set_limit_by_index ((enum debug_counter) i, low, high);
  return true;
=======
  return dbg_cnt_set_limit_by_index ((enum debug_counter) i, name, low, high);
>>>>>>> 9e014010
}

/* Process a single "low:high" pair.
   Returns NULL if there's no valid pair is found.
   Otherwise returns a pointer to the end of the pair. */

static bool
<<<<<<< HEAD
dbg_cnt_process_single_pair (const char *arg)
{
  char *str = xstrdup (arg);
  char *name = strtok (str, ":");
  char *value1 = strtok (NULL, ":");
  char *value2 = strtok (NULL, ":");

  int high, low;
=======
dbg_cnt_process_single_pair (char *name, char *str)
{
  char *value1 = strtok (str, "-");
  char *value2 = strtok (NULL, "-");

  unsigned int high, low;
>>>>>>> 9e014010

  if (value1 == NULL)
    return false;

  if (value2 == NULL)
    {
<<<<<<< HEAD
      low = 0;
      high = strtol (value1, NULL, 10);
=======
      high = strtol (value1, NULL, 10);
      /* Let's allow 0:0.  */
      low = high == 0 ? 0 : 1;
>>>>>>> 9e014010
    }
  else
    {
      low = strtol (value1, NULL, 10);
      high = strtol (value2, NULL, 10);
    }

  return dbg_cnt_set_limit_by_name (name, low, high);
}

void
dbg_cnt_process_opt (const char *arg)
{
  char *str = xstrdup (arg);
  unsigned int start = 0;

<<<<<<< HEAD
  auto_vec<const char *> tokens;
  for (const char *next = strtok (str, ","); next != NULL;
       next = strtok (NULL, ","))
=======
  auto_vec<char *> tokens;
  for (char *next = strtok (str, ","); next != NULL; next = strtok (NULL, ","))
>>>>>>> 9e014010
    tokens.safe_push (next);

  unsigned i;
  for (i = 0; i < tokens.length (); i++)
    {
<<<<<<< HEAD
     if (!dbg_cnt_process_single_pair (tokens[i]))
       break;
     start += strlen (tokens[i]) + 1;
    }

   if (i != tokens.length ())
     {
       char *buffer = XALLOCAVEC (char, start + 2);
       sprintf (buffer, "%*c", start + 1, '^');
       error ("cannot find a valid counter:value pair:");
       error ("%<-fdbg-cnt=%s%>", arg);
       error ("           %s", buffer);
     }
=======
      auto_vec<char *> ranges;
      char *name = strtok (tokens[i], ":");
      for (char *part = strtok (NULL, ":"); part; part = strtok (NULL, ":"))
	ranges.safe_push (part);

      for (unsigned j = 0; j < ranges.length (); j++)
	{
	  if (!dbg_cnt_process_single_pair (name, ranges[j]))
	    break;
	}
      start += strlen (tokens[i]) + 1;
    }
>>>>>>> 9e014010
}

/* Print name, limit and count of all counters.   */

void
dbg_cnt_list_all_counters (void)
{
  int i;
<<<<<<< HEAD
  printf ("  %-32s %-11s %-12s\n", "counter name",  "low limit",
	  "high limit");
  printf ("-----------------------------------------------------------------\n");
  for (i = 0; i < debug_counter_number_of_counters; i++)
    printf ("  %-30s %11u %12u\n",
	    map[i].name, limit_low[map[i].counter], limit_high[map[i].counter]);
=======
  printf ("  %-30s %s\n", G_("counter name"), G_("closed intervals"));
  printf ("-----------------------------------------------------------------\n");
  for (i = 0; i < debug_counter_number_of_counters; i++)
    {
      printf ("  %-30s ", map[i].name);
      if (limits[i].exists ())
	{
	  for (int j = limits[i].length () - 1; j >= 0; j--)
	    {
	      printf ("[%u, %u]", limits[i][j].first, limits[i][j].second);
	      if (j > 0)
		printf (", ");
	    }
	  putchar ('\n');
	}
      else
	printf ("unset\n");
    }
>>>>>>> 9e014010
  printf ("\n");
}

#if CHECKING_P

namespace selftest {

/* Selftests.  */

static void
test_sorted_dbg_counters ()
{
  for (unsigned i = 0; i < debug_counter_number_of_counters - 1; i++)
    ASSERT_LT (strcmp (map[i].name, map[i + 1].name), 0);
}

void
dbgcnt_c_tests ()
{
  test_sorted_dbg_counters ();
}

} // namespace selftest

#endif /* #if CHECKING_P */<|MERGE_RESOLUTION|>--- conflicted
+++ resolved
@@ -1,9 +1,5 @@
 /* Debug counter for debugging support
-<<<<<<< HEAD
-   Copyright (C) 2006-2019 Free Software Foundation, Inc.
-=======
    Copyright (C) 2006-2020 Free Software Foundation, Inc.
->>>>>>> 9e014010
 
 This file is part of GCC.
 
@@ -46,36 +42,15 @@
 };
 #undef DEBUG_COUNTER
 
-<<<<<<< HEAD
-#define DEBUG_COUNTER(a) UINT_MAX,
-static unsigned int limit_high[debug_counter_number_of_counters] =
-{
-#include "dbgcnt.def"
-};
-#undef DEBUG_COUNTER
-=======
 typedef std::pair<unsigned int, unsigned int> limit_tuple;
 
 static vec<limit_tuple> limits[debug_counter_number_of_counters];
->>>>>>> 9e014010
-
-static unsigned int limit_low[debug_counter_number_of_counters];
 
 static unsigned int count[debug_counter_number_of_counters];
 
 static void
 print_limit_reach (const char *counter, int limit, bool upper_p)
 {
-<<<<<<< HEAD
-  unsigned v = count[index];
-  return v > limit_low[index] && v <= limit_high[index];
-}
-
-static void
-print_limit_reach (const char *counter, int limit, bool upper_p)
-{
-=======
->>>>>>> 9e014010
   char buffer[128];
   sprintf (buffer, "***dbgcnt: %s limit %d reached for %s.***\n",
 	   upper_p ? "upper" : "lower", limit, counter);
@@ -87,15 +62,6 @@
 bool
 dbg_cnt (enum debug_counter index)
 {
-<<<<<<< HEAD
-  count[index]++;
-
-  /* Do not print the info for default lower limit.  */
-  if (count[index] == limit_low[index] && limit_low[index] > 0)
-    print_limit_reach (map[index].name, limit_low[index], false);
-  else if (count[index] == limit_high[index])
-    print_limit_reach (map[index].name, limit_high[index], true);
-=======
   unsigned v = ++count[index];
 
   if (!limits[index].exists ())
@@ -106,7 +72,6 @@
   unsigned last = limits[index].length () - 1;
   unsigned int min = limits[index][last].first;
   unsigned int max = limits[index][last].second;
->>>>>>> 9e014010
 
   if (v < min)
     return false;
@@ -129,23 +94,6 @@
     return false;
 }
 
-<<<<<<< HEAD
-static void
-dbg_cnt_set_limit_by_index (enum debug_counter index, int low, int high)
-{
-  limit_low[index] = low;
-  limit_high[index] = high;
-
-  fprintf (stderr, "dbg_cnt '%s' set to %d-%d\n", map[index].name, low, high);
-}
-
-static bool
-dbg_cnt_set_limit_by_name (const char *name, int low, int high)
-{
-  if (high < low)
-    {
-      error ("%<-fdbg-cnt=%s:%d:%d%> has smaller upper limit than the lower",
-=======
 /* Compare limit_tuple intervals by first item in descending order.  */
 
 static int
@@ -193,28 +141,10 @@
   if (high < low)
     {
       error ("%<-fdbg-cnt=%s:%d-%d%> has smaller upper limit than the lower",
->>>>>>> 9e014010
 	     name, low, high);
       return false;
     }
 
-<<<<<<< HEAD
-  if (low < 0)
-    {
-      error ("Lower limit %d of %<-fdbg-cnt=%s%> must be a non-negative "
-	     "number", low, name);
-      return false;
-    }
-
-  if (high < 0)
-    {
-      error ("Upper limit %d of %<-fdbg-cnt=%s%> must be a non-negative "
-	     "number", high, name);
-      return false;
-    }
-
-=======
->>>>>>> 9e014010
   int i;
   for (i = debug_counter_number_of_counters - 1; i >= 0; i--)
     if (strcmp (map[i].name, name) == 0)
@@ -227,12 +157,7 @@
       return false;
     }
 
-<<<<<<< HEAD
-  dbg_cnt_set_limit_by_index ((enum debug_counter) i, low, high);
-  return true;
-=======
   return dbg_cnt_set_limit_by_index ((enum debug_counter) i, name, low, high);
->>>>>>> 9e014010
 }
 
 /* Process a single "low:high" pair.
@@ -240,37 +165,21 @@
    Otherwise returns a pointer to the end of the pair. */
 
 static bool
-<<<<<<< HEAD
-dbg_cnt_process_single_pair (const char *arg)
-{
-  char *str = xstrdup (arg);
-  char *name = strtok (str, ":");
-  char *value1 = strtok (NULL, ":");
-  char *value2 = strtok (NULL, ":");
-
-  int high, low;
-=======
 dbg_cnt_process_single_pair (char *name, char *str)
 {
   char *value1 = strtok (str, "-");
   char *value2 = strtok (NULL, "-");
 
   unsigned int high, low;
->>>>>>> 9e014010
 
   if (value1 == NULL)
     return false;
 
   if (value2 == NULL)
     {
-<<<<<<< HEAD
-      low = 0;
-      high = strtol (value1, NULL, 10);
-=======
       high = strtol (value1, NULL, 10);
       /* Let's allow 0:0.  */
       low = high == 0 ? 0 : 1;
->>>>>>> 9e014010
     }
   else
     {
@@ -287,34 +196,13 @@
   char *str = xstrdup (arg);
   unsigned int start = 0;
 
-<<<<<<< HEAD
-  auto_vec<const char *> tokens;
-  for (const char *next = strtok (str, ","); next != NULL;
-       next = strtok (NULL, ","))
-=======
   auto_vec<char *> tokens;
   for (char *next = strtok (str, ","); next != NULL; next = strtok (NULL, ","))
->>>>>>> 9e014010
     tokens.safe_push (next);
 
   unsigned i;
   for (i = 0; i < tokens.length (); i++)
     {
-<<<<<<< HEAD
-     if (!dbg_cnt_process_single_pair (tokens[i]))
-       break;
-     start += strlen (tokens[i]) + 1;
-    }
-
-   if (i != tokens.length ())
-     {
-       char *buffer = XALLOCAVEC (char, start + 2);
-       sprintf (buffer, "%*c", start + 1, '^');
-       error ("cannot find a valid counter:value pair:");
-       error ("%<-fdbg-cnt=%s%>", arg);
-       error ("           %s", buffer);
-     }
-=======
       auto_vec<char *> ranges;
       char *name = strtok (tokens[i], ":");
       for (char *part = strtok (NULL, ":"); part; part = strtok (NULL, ":"))
@@ -327,7 +215,6 @@
 	}
       start += strlen (tokens[i]) + 1;
     }
->>>>>>> 9e014010
 }
 
 /* Print name, limit and count of all counters.   */
@@ -336,14 +223,6 @@
 dbg_cnt_list_all_counters (void)
 {
   int i;
-<<<<<<< HEAD
-  printf ("  %-32s %-11s %-12s\n", "counter name",  "low limit",
-	  "high limit");
-  printf ("-----------------------------------------------------------------\n");
-  for (i = 0; i < debug_counter_number_of_counters; i++)
-    printf ("  %-30s %11u %12u\n",
-	    map[i].name, limit_low[map[i].counter], limit_high[map[i].counter]);
-=======
   printf ("  %-30s %s\n", G_("counter name"), G_("closed intervals"));
   printf ("-----------------------------------------------------------------\n");
   for (i = 0; i < debug_counter_number_of_counters; i++)
@@ -362,7 +241,6 @@
       else
 	printf ("unset\n");
     }
->>>>>>> 9e014010
   printf ("\n");
 }
 
