/* Callgraph clones
<<<<<<< HEAD
   Copyright (C) 2003-2019 Free Software Foundation, Inc.
=======
   Copyright (C) 2003-2020 Free Software Foundation, Inc.
>>>>>>> e2aa5677
   Contributed by Jan Hubicka

This file is part of GCC.

GCC is free software; you can redistribute it and/or modify it under
the terms of the GNU General Public License as published by the Free
Software Foundation; either version 3, or (at your option) any later
version.

GCC is distributed in the hope that it will be useful, but WITHOUT ANY
WARRANTY; without even the implied warranty of MERCHANTABILITY or
FITNESS FOR A PARTICULAR PURPOSE.  See the GNU General Public License
for more details.

You should have received a copy of the GNU General Public License
along with GCC; see the file COPYING3.  If not see
<http://www.gnu.org/licenses/>.  */

/* This module provide facilities for cloning functions.  I.e. creating
   new functions based on existing functions with simple modifications,
   such as replacement of parameters.

   To allow whole program optimization without actual presence of function
   bodies, an additional infrastructure is provided for so-called virtual
   clones

   A virtual clone in the callgraph is a function that has no
   associated body, just a description of how to create its body based
   on a different function (which itself may be a virtual clone).

   The description of function modifications includes adjustments to
   the function's signature (which allows, for example, removing or
   adding function arguments), substitutions to perform on the
   function body, and, for inlined functions, a pointer to the
   function that it will be inlined into.

   It is also possible to redirect any edge of the callgraph from a
   function to its virtual clone.  This implies updating of the call
   site to adjust for the new function signature.

   Most of the transformations performed by inter-procedural
   optimizations can be represented via virtual clones.  For
   instance, a constant propagation pass can produce a virtual clone
   of the function which replaces one of its arguments by a
   constant.  The inliner can represent its decisions by producing a
   clone of a function whose body will be later integrated into
   a given function.

   Using virtual clones, the program can be easily updated
   during the Execute stage, solving most of pass interactions
   problems that would otherwise occur during Transform.

   Virtual clones are later materialized in the LTRANS stage and
   turned into real functions.  Passes executed after the virtual
   clone were introduced also perform their Transform stage
   on new functions, so for a pass there is no significant
   difference between operating on a real function or a virtual
   clone introduced before its Execute stage.

   Optimization passes then work on virtual clones introduced before
   their Execute stage as if they were real functions.  The
   only difference is that clones are not visible during the
   Generate Summary stage.  */

#include "config.h"
#include "system.h"
#include "coretypes.h"
#include "backend.h"
#include "target.h"
#include "rtl.h"
#include "tree.h"
#include "gimple.h"
#include "stringpool.h"
#include "cgraph.h"
#include "lto-streamer.h"
#include "tree-eh.h"
#include "tree-cfg.h"
#include "tree-inline.h"
#include "dumpfile.h"
#include "gimple-pretty-print.h"
#include "alloc-pool.h"
#include "symbol-summary.h"
#include "tree-vrp.h"
#include "ipa-prop.h"
#include "ipa-fnsummary.h"

/* Create clone of edge in the node N represented by CALL_EXPR
   the callgraph.  */

cgraph_edge *
cgraph_edge::clone (cgraph_node *n, gcall *call_stmt, unsigned stmt_uid,
		    profile_count num, profile_count den,
		    bool update_original)
{
  cgraph_edge *new_edge;
  profile_count::adjust_for_ipa_scaling (&num, &den);
  profile_count prof_count = count.apply_scale (num, den);

  if (indirect_unknown_callee)
    {
      tree decl;

      if (call_stmt && (decl = gimple_call_fndecl (call_stmt))
	  /* When the call is speculative, we need to resolve it 
	     via cgraph_resolve_speculation and not here.  */
	  && !speculative)
	{
	  cgraph_node *callee = cgraph_node::get (decl);
	  gcc_checking_assert (callee);
	  new_edge = n->create_edge (callee, call_stmt, prof_count, true);
	}
      else
	{
	  new_edge = n->create_indirect_edge (call_stmt,
					      indirect_info->ecf_flags,
					      prof_count, true);
	  *new_edge->indirect_info = *indirect_info;
	}
    }
  else
    {
      new_edge = n->create_edge (callee, call_stmt, prof_count, true);
      if (indirect_info)
	{
	  new_edge->indirect_info
	    = ggc_cleared_alloc<cgraph_indirect_call_info> ();
	  *new_edge->indirect_info = *indirect_info;
	}
    }

  new_edge->inline_failed = inline_failed;
  new_edge->indirect_inlining_edge = indirect_inlining_edge;
  if (!call_stmt)
    new_edge->lto_stmt_uid = stmt_uid;
  new_edge->speculative_id = speculative_id;
  /* Clone flags that depend on call_stmt availability manually.  */
  new_edge->can_throw_external = can_throw_external;
  new_edge->call_stmt_cannot_inline_p = call_stmt_cannot_inline_p;
  new_edge->speculative = speculative;
  new_edge->in_polymorphic_cdtor = in_polymorphic_cdtor;

  /* Update IPA profile.  Local profiles need no updating in original.  */
  if (update_original)
    count = count.combine_with_ipa_count_within (count.ipa () 
						 - new_edge->count.ipa (),
						 caller->count);
  symtab->call_edge_duplication_hooks (this, new_edge);
  return new_edge;
}

<<<<<<< HEAD
/* Build variant of function type ORIG_TYPE skipping ARGS_TO_SKIP and the
   return value if SKIP_RETURN is true.  */

tree
cgraph_build_function_type_skip_args (tree orig_type, bitmap args_to_skip,
				      bool skip_return)
{
  tree new_type = NULL;
  tree args, new_args = NULL;
  tree new_reversed;
  int i = 0;

  for (args = TYPE_ARG_TYPES (orig_type); args && args != void_list_node;
       args = TREE_CHAIN (args), i++)
    if (!args_to_skip || !bitmap_bit_p (args_to_skip, i))
      new_args = tree_cons (NULL_TREE, TREE_VALUE (args), new_args);

  new_reversed = nreverse (new_args);
  if (args)
    {
      if (new_reversed)
        TREE_CHAIN (new_args) = void_list_node;
      else
	new_reversed = void_list_node;
    }

  /* Use copy_node to preserve as much as possible from original type
     (debug info, attribute lists etc.)
     Exception is METHOD_TYPEs must have THIS argument.
     When we are asked to remove it, we need to build new FUNCTION_TYPE
     instead.  */
  if (TREE_CODE (orig_type) != METHOD_TYPE
      || !args_to_skip
      || !bitmap_bit_p (args_to_skip, 0))
    {
      new_type = build_distinct_type_copy (orig_type);
      TYPE_ARG_TYPES (new_type) = new_reversed;
    }
  else
    {
      new_type
        = build_distinct_type_copy (build_function_type (TREE_TYPE (orig_type),
							 new_reversed));
      TYPE_CONTEXT (new_type) = TYPE_CONTEXT (orig_type);
    }

  if (skip_return)
    TREE_TYPE (new_type) = void_type_node;

  return new_type;
}

/* Build variant of function decl ORIG_DECL skipping ARGS_TO_SKIP and the
   return value if SKIP_RETURN is true.

   Arguments from DECL_ARGUMENTS list can't be removed now, since they are
   linked by TREE_CHAIN directly.  The caller is responsible for eliminating
   them when they are being duplicated (i.e. copy_arguments_for_versioning).  */

static tree
build_function_decl_skip_args (tree orig_decl, bitmap args_to_skip,
			       bool skip_return)
{
  tree new_decl = copy_node (orig_decl);
  tree new_type;

  new_type = TREE_TYPE (orig_decl);
  if (prototype_p (new_type)
      || (skip_return && !VOID_TYPE_P (TREE_TYPE (new_type))))
    new_type
      = cgraph_build_function_type_skip_args (new_type, args_to_skip,
					      skip_return);
  TREE_TYPE (new_decl) = new_type;

  /* For declarations setting DECL_VINDEX (i.e. methods)
     we expect first argument to be THIS pointer.   */
  if (args_to_skip && bitmap_bit_p (args_to_skip, 0))
    DECL_VINDEX (new_decl) = NULL_TREE;

  /* When signature changes, we need to clear builtin info.  */
  if (fndecl_built_in_p (new_decl)
      && args_to_skip
      && !bitmap_empty_p (args_to_skip))
    {
      DECL_BUILT_IN_CLASS (new_decl) = NOT_BUILT_IN;
      DECL_FUNCTION_CODE (new_decl) = (enum built_in_function) 0;
    }
  /* The FE might have information and assumptions about the other
     arguments.  */
  DECL_LANG_SPECIFIC (new_decl) = NULL;
  return new_decl;
}

=======
>>>>>>> e2aa5677
/* Set flags of NEW_NODE and its decl.  NEW_NODE is a newly created private
   clone or its thunk.  */

static void
set_new_clone_decl_and_node_flags (cgraph_node *new_node)
{
  DECL_EXTERNAL (new_node->decl) = 0;
  TREE_PUBLIC (new_node->decl) = 0;
  DECL_COMDAT (new_node->decl) = 0;
  DECL_WEAK (new_node->decl) = 0;
  DECL_VIRTUAL_P (new_node->decl) = 0;
  DECL_STATIC_CONSTRUCTOR (new_node->decl) = 0;
  DECL_STATIC_DESTRUCTOR (new_node->decl) = 0;
  DECL_SET_IS_OPERATOR_NEW (new_node->decl, 0);
  DECL_SET_IS_OPERATOR_DELETE (new_node->decl, 0);
  DECL_IS_REPLACEABLE_OPERATOR (new_node->decl) = 0;

  new_node->externally_visible = 0;
  new_node->local = 1;
  new_node->lowered = true;
}

/* Duplicate thunk THUNK if necessary but make it to refer to NODE.
   ARGS_TO_SKIP, if non-NULL, determines which parameters should be omitted.
   Function can return NODE if no thunk is necessary, which can happen when
   thunk is this_adjusting but we are removing this parameter.  */

static cgraph_node *
duplicate_thunk_for_node (cgraph_node *thunk, cgraph_node *node)
{
  cgraph_node *new_thunk, *thunk_of;
  thunk_of = thunk->callees->callee->ultimate_alias_target ();

  if (thunk_of->thunk.thunk_p)
    node = duplicate_thunk_for_node (thunk_of, node);

  if (!DECL_ARGUMENTS (thunk->decl))
    thunk->get_untransformed_body ();

  cgraph_edge *cs;
  for (cs = node->callers; cs; cs = cs->next_caller)
    if (cs->caller->thunk.thunk_p
	&& cs->caller->thunk.fixed_offset == thunk->thunk.fixed_offset
	&& cs->caller->thunk.virtual_value == thunk->thunk.virtual_value
	&& cs->caller->thunk.indirect_offset == thunk->thunk.indirect_offset
	&& cs->caller->thunk.this_adjusting == thunk->thunk.this_adjusting
	&& cs->caller->thunk.virtual_offset_p == thunk->thunk.virtual_offset_p)
      return cs->caller;

  tree new_decl;
  if (node->clone.param_adjustments)
    {
      /* We do not need to duplicate this_adjusting thunks if we have removed
	 this.  */
      if (thunk->thunk.this_adjusting
	  && !node->clone.param_adjustments->first_param_intact_p ())
	return node;

      new_decl = copy_node (thunk->decl);
      ipa_param_body_adjustments body_adj (node->clone.param_adjustments,
					   new_decl);
      body_adj.modify_formal_parameters ();
    }
  else
    new_decl = copy_node (thunk->decl);

  gcc_checking_assert (!DECL_STRUCT_FUNCTION (new_decl));
  gcc_checking_assert (!DECL_INITIAL (new_decl));
  gcc_checking_assert (!DECL_RESULT (new_decl));
  gcc_checking_assert (!DECL_RTL_SET_P (new_decl));

  DECL_NAME (new_decl) = clone_function_name_numbered (thunk->decl,
						       "artificial_thunk");
  SET_DECL_ASSEMBLER_NAME (new_decl, DECL_NAME (new_decl));

  /* We need to force DECL_IGNORED_P because the new thunk is created after
     early debug was run.  */
  DECL_IGNORED_P (new_decl) = 1;

  new_thunk = cgraph_node::create (new_decl);
  set_new_clone_decl_and_node_flags (new_thunk);
  new_thunk->definition = true;
  new_thunk->can_change_signature = node->can_change_signature;
  new_thunk->thunk = thunk->thunk;
  new_thunk->unique_name = in_lto_p;
  new_thunk->former_clone_of = thunk->decl;
  new_thunk->clone.param_adjustments = node->clone.param_adjustments;
  new_thunk->unit_id = thunk->unit_id;
  new_thunk->merged_comdat = thunk->merged_comdat;
  new_thunk->merged_extern_inline = thunk->merged_extern_inline;

  cgraph_edge *e = new_thunk->create_edge (node, NULL, new_thunk->count);
  symtab->call_edge_duplication_hooks (thunk->callees, e);
  symtab->call_cgraph_duplication_hooks (thunk, new_thunk);
  return new_thunk;
}

/* If E does not lead to a thunk, simply redirect it to N.  Otherwise create
   one or more equivalent thunks for N and redirect E to the first in the
   chain.  Note that it is then necessary to call
   n->expand_all_artificial_thunks once all callers are redirected.  */

void
cgraph_edge::redirect_callee_duplicating_thunks (cgraph_node *n)
{
  cgraph_node *orig_to = callee->ultimate_alias_target ();
  if (orig_to->thunk.thunk_p)
    n = duplicate_thunk_for_node (orig_to, n);

  redirect_callee (n);
}

/* Call expand_thunk on all callers that are thunks and if analyze those nodes
   that were expanded.  */

void
cgraph_node::expand_all_artificial_thunks ()
{
  cgraph_edge *e;
  for (e = callers; e;)
    if (e->caller->thunk.thunk_p)
      {
	cgraph_node *thunk = e->caller;

	e = e->next_caller;
	if (thunk->expand_thunk (false, false))
	  {
	    thunk->thunk.thunk_p = false;
	    thunk->analyze ();
	    ipa_analyze_node (thunk);
	    inline_analyze_function (thunk);
	  }
	thunk->expand_all_artificial_thunks ();
      }
    else
      e = e->next_caller;
}

void
dump_callgraph_transformation (const cgraph_node *original,
			       const cgraph_node *clone,
			       const char *suffix)
{
  if (symtab->ipa_clones_dump_file)
    {
      fprintf (symtab->ipa_clones_dump_file,
	       "Callgraph clone;%s;%d;%s;%d;%d;%s;%d;%s;%d;%d;%s\n",
	       original->asm_name (), original->order,
	       DECL_SOURCE_FILE (original->decl),
	       DECL_SOURCE_LINE (original->decl),
	       DECL_SOURCE_COLUMN (original->decl), clone->asm_name (),
	       clone->order, DECL_SOURCE_FILE (clone->decl),
	       DECL_SOURCE_LINE (clone->decl), DECL_SOURCE_COLUMN (clone->decl),
	       suffix);

      symtab->cloned_nodes.add (original);
      symtab->cloned_nodes.add (clone);
    }
}

/* Turn profile of N to local profile.   */

static void
localize_profile (cgraph_node *n)
{
  n->count = n->count.guessed_local ();
  for (cgraph_edge *e = n->callees; e; e=e->next_callee)
    {
      e->count = e->count.guessed_local ();
      if (!e->inline_failed)
	localize_profile (e->callee);
    }
  for (cgraph_edge *e = n->indirect_calls; e; e=e->next_callee)
    e->count = e->count.guessed_local ();
}

/* Create node representing clone of N executed COUNT times.  Decrease
   the execution counts from original node too.
   The new clone will have decl set to DECL that may or may not be the same
   as decl of N.

   When UPDATE_ORIGINAL is true, the counts are subtracted from the original
   function's profile to reflect the fact that part of execution is handled
   by node.  
   When CALL_DUPLICATION_HOOK is true, the ipa passes are acknowledged about
   the new clone. Otherwise the caller is responsible for doing so later.

   If the new node is being inlined into another one, NEW_INLINED_TO should be
   the outline function the new one is (even indirectly) inlined to.  All hooks
   will see this in node's inlined_to, when invoked.  Can be NULL if the
   node is not inlined.

   If PARAM_ADJUSTMENTS is non-NULL, the parameter manipulation information
   will be overwritten by the new structure.  Otherwise the new node will
   share parameter manipulation information with the original node.  */

cgraph_node *
cgraph_node::create_clone (tree new_decl, profile_count prof_count,
			   bool update_original,
			   vec<cgraph_edge *> redirect_callers,
			   bool call_duplication_hook,
			   cgraph_node *new_inlined_to,
			   ipa_param_adjustments *param_adjustments,
			   const char *suffix)
{
  cgraph_node *new_node = symtab->create_empty ();
  cgraph_edge *e;
  unsigned i;
  profile_count old_count = count;
  bool nonzero = count.ipa ().nonzero_p ();

  if (new_inlined_to)
    dump_callgraph_transformation (this, new_inlined_to, "inlining to");

  /* When inlining we scale precisely to prof_count, when cloning we can
     preserve local profile.  */
  if (!new_inlined_to)
    prof_count = count.combine_with_ipa_count (prof_count);
  new_node->count = prof_count;

  /* Update IPA profile.  Local profiles need no updating in original.  */
  if (update_original)
    {
      if (inlined_to)
        count = count.combine_with_ipa_count_within (count.ipa ()
						     - prof_count.ipa (),
						     inlined_to->count);
      else
        count = count.combine_with_ipa_count (count.ipa () - prof_count.ipa ());
    }
  new_node->decl = new_decl;
  new_node->register_symbol ();
  new_node->origin = origin;
  new_node->lto_file_data = lto_file_data;
  if (new_node->origin)
    {
      new_node->next_nested = new_node->origin->nested;
      new_node->origin->nested = new_node;
    }
  new_node->analyzed = analyzed;
  new_node->definition = definition;
  new_node->versionable = versionable;
  new_node->can_change_signature = can_change_signature;
  new_node->redefined_extern_inline = redefined_extern_inline;
  new_node->tm_may_enter_irr = tm_may_enter_irr;
  new_node->externally_visible = false;
  new_node->no_reorder = no_reorder;
  new_node->local = true;
  new_node->inlined_to = new_inlined_to;
  new_node->rtl = rtl;
  new_node->frequency = frequency;
  new_node->tp_first_run = tp_first_run;
  new_node->tm_clone = tm_clone;
  new_node->icf_merged = icf_merged;
  new_node->thunk = thunk;
  new_node->unit_id = unit_id;
  new_node->merged_comdat = merged_comdat;
  new_node->merged_extern_inline = merged_extern_inline;

  if (param_adjustments)
    new_node->clone.param_adjustments = param_adjustments;
  else
    new_node->clone.param_adjustments = clone.param_adjustments;
  new_node->clone.tree_map = NULL;
  new_node->clone.performed_splits = vec_safe_copy (clone.performed_splits);
  new_node->split_part = split_part;

  FOR_EACH_VEC_ELT (redirect_callers, i, e)
    {
      /* Redirect calls to the old version node to point to its new
	 version.  The only exception is when the edge was proved to
	 be unreachable during the cloning procedure.  */
      if (!e->callee
	  || !fndecl_built_in_p (e->callee->decl, BUILT_IN_UNREACHABLE))
        e->redirect_callee_duplicating_thunks (new_node);
    }
  new_node->expand_all_artificial_thunks ();

  for (e = callees;e; e=e->next_callee)
    e->clone (new_node, e->call_stmt, e->lto_stmt_uid, new_node->count, old_count,
	      update_original);

  for (e = indirect_calls; e; e = e->next_callee)
    e->clone (new_node, e->call_stmt, e->lto_stmt_uid,
	      new_node->count, old_count, update_original);
  new_node->clone_references (this);

  new_node->next_sibling_clone = clones;
  if (clones)
    clones->prev_sibling_clone = new_node;
  clones = new_node;
  new_node->clone_of = this;

  if (call_duplication_hook)
    symtab->call_cgraph_duplication_hooks (this, new_node);
  /* With partial train run we do not want to assume that original's
     count is zero whenever we redurect all executed edges to clone.
     Simply drop profile to local one in this case.  */
  if (update_original
      && opt_for_fn (decl, flag_profile_partial_training)
      && nonzero
      && count.ipa_p ()
      && !count.ipa ().nonzero_p ()
      && !inlined_to)
    localize_profile (this);

  if (!new_inlined_to)
    dump_callgraph_transformation (this, new_node, suffix);

  return new_node;
}

static GTY(()) hash_map<const char *, unsigned> *clone_fn_ids;
<<<<<<< HEAD

/* Return a new assembler name for a clone of decl named NAME.  Apart
   from the string SUFFIX, the new name will end with a unique (for
   each NAME) unspecified number.  If clone numbering is not needed
   then the two argument clone_function_name should be used instead.
   Should not be called directly except for by
   lto-partition.c:privatize_symbol_name_1.  */

tree
clone_function_name_numbered (const char *name, const char *suffix)
{
  /* Initialize the function->counter mapping the first time it's
     needed.  */
  if (!clone_fn_ids)
    clone_fn_ids = hash_map<const char *, unsigned int>::create_ggc (64);
  unsigned int &suffix_counter = clone_fn_ids->get_or_insert (
				   IDENTIFIER_POINTER (get_identifier (name)));
  return clone_function_name (name, suffix, suffix_counter++);
}

/* Return a new assembler name for a clone of DECL.  Apart from string
   SUFFIX, the new name will end with a unique (for each DECL
   assembler name) unspecified number.  If clone numbering is not
   needed then the two argument clone_function_name should be used
   instead.  */

tree
clone_function_name_numbered (tree decl, const char *suffix)
{
  tree name = DECL_ASSEMBLER_NAME (decl);
  return clone_function_name_numbered (IDENTIFIER_POINTER (name),
				       suffix);
}

/* Return a new assembler name for a clone of decl named NAME.  Apart
   from the string SUFFIX, the new name will end with the specified
   NUMBER.  If clone numbering is not needed then the two argument
   clone_function_name should be used instead.  */

tree
=======

/* Return a new assembler name for a clone of decl named NAME.  Apart
   from the string SUFFIX, the new name will end with a unique (for
   each NAME) unspecified number.  If clone numbering is not needed
   then the two argument clone_function_name should be used instead.
   Should not be called directly except for by
   lto-partition.c:privatize_symbol_name_1.  */

tree
clone_function_name_numbered (const char *name, const char *suffix)
{
  /* Initialize the function->counter mapping the first time it's
     needed.  */
  if (!clone_fn_ids)
    clone_fn_ids = hash_map<const char *, unsigned int>::create_ggc (64);
  unsigned int &suffix_counter = clone_fn_ids->get_or_insert (
				   IDENTIFIER_POINTER (get_identifier (name)));
  return clone_function_name (name, suffix, suffix_counter++);
}

/* Return a new assembler name for a clone of DECL.  Apart from string
   SUFFIX, the new name will end with a unique (for each DECL
   assembler name) unspecified number.  If clone numbering is not
   needed then the two argument clone_function_name should be used
   instead.  */

tree
clone_function_name_numbered (tree decl, const char *suffix)
{
  tree name = DECL_ASSEMBLER_NAME (decl);
  return clone_function_name_numbered (IDENTIFIER_POINTER (name),
				       suffix);
}

/* Return a new assembler name for a clone of decl named NAME.  Apart
   from the string SUFFIX, the new name will end with the specified
   NUMBER.  If clone numbering is not needed then the two argument
   clone_function_name should be used instead.  */

tree
>>>>>>> e2aa5677
clone_function_name (const char *name, const char *suffix,
		     unsigned long number)
{
  size_t len = strlen (name);
  char *tmp_name, *prefix;

  prefix = XALLOCAVEC (char, len + strlen (suffix) + 2);
  memcpy (prefix, name, len);
  strcpy (prefix + len + 1, suffix);
  prefix[len] = symbol_table::symbol_suffix_separator ();
  ASM_FORMAT_PRIVATE_NAME (tmp_name, prefix, number);
  return get_identifier (tmp_name);
}

/* Return a new assembler name for a clone of DECL.  Apart from the
   string SUFFIX, the new name will end with the specified NUMBER.  If
   clone numbering is not needed then the two argument
   clone_function_name should be used instead.  */

tree
clone_function_name (tree decl, const char *suffix,
		     unsigned long number)
{
  return clone_function_name (
	   IDENTIFIER_POINTER (DECL_ASSEMBLER_NAME (decl)), suffix, number);
}

/* Return a new assembler name ending with the string SUFFIX for a
   clone of DECL.  */

tree
clone_function_name (tree decl, const char *suffix)
{
  tree identifier = DECL_ASSEMBLER_NAME (decl);
  /* For consistency this needs to behave the same way as
     ASM_FORMAT_PRIVATE_NAME does, but without the final number
     suffix.  */
  char *separator = XALLOCAVEC (char, 2);
  separator[0] = symbol_table::symbol_suffix_separator ();
  separator[1] = 0;
#if defined (NO_DOT_IN_LABEL) && defined (NO_DOLLAR_IN_LABEL)
  const char *prefix = "__";
#else
  const char *prefix = "";
#endif
  char *result = ACONCAT ((prefix,
			   IDENTIFIER_POINTER (identifier),
			   separator,
			   suffix,
			   (char*)0));
  return get_identifier (result);
}


/* Create callgraph node clone with new declaration.  The actual body will be
   copied later at compilation stage.  The name of the new clone will be
   constructed from the name of the original node, SUFFIX and NUM_SUFFIX.

   TODO: after merging in ipa-sra use function call notes instead of args_to_skip
   bitmap interface.
   */
cgraph_node *
cgraph_node::create_virtual_clone (vec<cgraph_edge *> redirect_callers,
				   vec<ipa_replace_map *, va_gc> *tree_map,
<<<<<<< HEAD
				   bitmap args_to_skip, const char * suffix,
				   unsigned num_suffix)
=======
				   ipa_param_adjustments *param_adjustments,
				   const char * suffix, unsigned num_suffix)
>>>>>>> e2aa5677
{
  tree old_decl = decl;
  cgraph_node *new_node = NULL;
  tree new_decl;
  size_t len, i;
  ipa_replace_map *map;
  char *name;

  gcc_checking_assert (versionable);
  /* TODO: It would be nice if we could recognize that param_adjustments do not
     actually perform any changes, but at the moment let's require it simply
     does not exist.  */
  gcc_assert (can_change_signature || !param_adjustments);

  /* Make a new FUNCTION_DECL tree node */
  if (!param_adjustments)
    new_decl = copy_node (old_decl);
  else
    new_decl = param_adjustments->adjust_decl (old_decl);

  /* These pointers represent function body and will be populated only when clone
     is materialized.  */
  gcc_assert (new_decl != old_decl);
  DECL_STRUCT_FUNCTION (new_decl) = NULL;
  DECL_ARGUMENTS (new_decl) = NULL;
  DECL_INITIAL (new_decl) = NULL;
  DECL_RESULT (new_decl) = NULL; 
  /* We cannot do DECL_RESULT (new_decl) = NULL; here because of LTO partitioning
     sometimes storing only clone decl instead of original.  */

  /* Generate a new name for the new version. */
  len = IDENTIFIER_LENGTH (DECL_NAME (old_decl));
  name = XALLOCAVEC (char, len + strlen (suffix) + 2);
  memcpy (name, IDENTIFIER_POINTER (DECL_NAME (old_decl)), len);
  strcpy (name + len + 1, suffix);
  name[len] = '.';
  DECL_NAME (new_decl) = get_identifier (name);
  SET_DECL_ASSEMBLER_NAME (new_decl,
			   clone_function_name (old_decl, suffix, num_suffix));
  SET_DECL_RTL (new_decl, NULL);

  new_node = create_clone (new_decl, count, false,
			   redirect_callers, false, NULL, param_adjustments,
			   suffix);

  /* Update the properties.
     Make clone visible only within this translation unit.  Make sure
     that is not weak also.
     ??? We cannot use COMDAT linkage because there is no
     ABI support for this.  */
  set_new_clone_decl_and_node_flags (new_node);
  new_node->ipcp_clone = ipcp_clone;
  new_node->clone.tree_map = tree_map;
  if (!implicit_section)
    new_node->set_section (get_section ());

  /* Clones of global symbols or symbols with unique names are unique.  */
  if ((TREE_PUBLIC (old_decl)
       && !DECL_EXTERNAL (old_decl)
       && !DECL_WEAK (old_decl)
       && !DECL_COMDAT (old_decl))
      || in_lto_p)
    new_node->unique_name = true;
  FOR_EACH_VEC_SAFE_ELT (tree_map, i, map)
    new_node->maybe_create_reference (map->new_tree, NULL);

  if (ipa_transforms_to_apply.exists ())
    new_node->ipa_transforms_to_apply
      = ipa_transforms_to_apply.copy ();

  symtab->call_cgraph_duplication_hooks (this, new_node);

  return new_node;
}

/* callgraph node being removed from symbol table; see if its entry can be
   replaced by other inline clone.  */
cgraph_node *
cgraph_node::find_replacement (void)
{
  cgraph_node *next_inline_clone, *replacement;

  for (next_inline_clone = clones;
       next_inline_clone
       && next_inline_clone->decl != decl;
       next_inline_clone = next_inline_clone->next_sibling_clone)
    ;

  /* If there is inline clone of the node being removed, we need
     to put it into the position of removed node and reorganize all
     other clones to be based on it.  */
  if (next_inline_clone)
    {
      cgraph_node *n;
      cgraph_node *new_clones;

      replacement = next_inline_clone;

      /* Unlink inline clone from the list of clones of removed node.  */
      if (next_inline_clone->next_sibling_clone)
	next_inline_clone->next_sibling_clone->prev_sibling_clone
	  = next_inline_clone->prev_sibling_clone;
      if (next_inline_clone->prev_sibling_clone)
	{
	  gcc_assert (clones != next_inline_clone);
	  next_inline_clone->prev_sibling_clone->next_sibling_clone
	    = next_inline_clone->next_sibling_clone;
	}
      else
	{
	  gcc_assert (clones == next_inline_clone);
	  clones = next_inline_clone->next_sibling_clone;
	}

      new_clones = clones;
      clones = NULL;

      /* Copy clone info.  */
      next_inline_clone->clone = clone;

      /* Now place it into clone tree at same level at NODE.  */
      next_inline_clone->clone_of = clone_of;
      next_inline_clone->prev_sibling_clone = NULL;
      next_inline_clone->next_sibling_clone = NULL;
      if (clone_of)
	{
	  if (clone_of->clones)
	    clone_of->clones->prev_sibling_clone = next_inline_clone;
	  next_inline_clone->next_sibling_clone = clone_of->clones;
	  clone_of->clones = next_inline_clone;
	}

      /* Merge the clone list.  */
      if (new_clones)
	{
	  if (!next_inline_clone->clones)
	    next_inline_clone->clones = new_clones;
	  else
	    {
	      n = next_inline_clone->clones;
	      while (n->next_sibling_clone)
		n = n->next_sibling_clone;
	      n->next_sibling_clone = new_clones;
	      new_clones->prev_sibling_clone = n;
	    }
	}

      /* Update clone_of pointers.  */
      n = new_clones;
      while (n)
	{
	  n->clone_of = next_inline_clone;
	  n = n->next_sibling_clone;
	}

      /* Update order in order to be able to find a LTO section
	 with function body.  */
      replacement->order = order;

      return replacement;
    }
  else
    return NULL;
}

/* Like cgraph_set_call_stmt but walk the clone tree and update all
   clones sharing the same function body.  
   When WHOLE_SPECULATIVE_EDGES is true, all three components of
   speculative edge gets updated.  Otherwise we update only direct
   call.  */

void
cgraph_node::set_call_stmt_including_clones (gimple *old_stmt,
					     gcall *new_stmt,
					     bool update_speculative)
{
  cgraph_node *node;
  cgraph_edge *master_edge = get_edge (old_stmt);

  if (master_edge)
    cgraph_edge::set_call_stmt (master_edge, new_stmt, update_speculative);

  node = clones;
  if (node)
    while (node != this)
      {
	cgraph_edge *edge = node->get_edge (old_stmt);
	if (edge)
	  {
	    edge = cgraph_edge::set_call_stmt (edge, new_stmt,
					       update_speculative);
	    /* If UPDATE_SPECULATIVE is false, it means that we are turning
	       speculative call into a real code sequence.  Update the
	       callgraph edges.  */
	    if (edge->speculative && !update_speculative)
	      {
		cgraph_edge *indirect = edge->speculative_call_indirect_edge ();

		for (cgraph_edge *next, *direct
			= edge->first_speculative_call_target ();
		     direct;
		     direct = next)
		  {
		    next = direct->next_speculative_call_target ();
		    direct->speculative_call_target_ref ()->speculative = false;
		    direct->speculative = false;
		  }
		indirect->speculative = false;
	      }
	  }
	if (node->clones)
	  node = node->clones;
	else if (node->next_sibling_clone)
	  node = node->next_sibling_clone;
	else
	  {
	    while (node != this && !node->next_sibling_clone)
	      node = node->clone_of;
	    if (node != this)
	      node = node->next_sibling_clone;
	  }
      }
}

/* Like cgraph_create_edge walk the clone tree and update all clones sharing
   same function body.  If clones already have edge for OLD_STMT; only
   update the edge same way as cgraph_set_call_stmt_including_clones does.

   TODO: COUNT and LOOP_DEPTH should be properly distributed based on relative
   frequencies of the clones.  */

void
cgraph_node::create_edge_including_clones (cgraph_node *callee,
					   gimple *old_stmt, gcall *stmt,
					   profile_count count,
					   cgraph_inline_failed_t reason)
{
  cgraph_node *node;

  if (!get_edge (stmt))
    {
      cgraph_edge *edge = create_edge (callee, stmt, count);
      edge->inline_failed = reason;
    }

  node = clones;
  if (node)
    while (node != this)
      /* Thunk clones do not get updated while copying inline function body.  */
      if (!node->thunk.thunk_p)
	{
	  cgraph_edge *edge = node->get_edge (old_stmt);

	  /* It is possible that clones already contain the edge while
	     master didn't.  Either we promoted indirect call into direct
	     call in the clone or we are processing clones of unreachable
	     master where edges has been removed.  */
	  if (edge)
	    edge = cgraph_edge::set_call_stmt (edge, stmt);
	  else if (! node->get_edge (stmt))
	    {
	      edge = node->create_edge (callee, stmt, count);
	      edge->inline_failed = reason;
	    }

	  if (node->clones)
	    node = node->clones;
	  else if (node->next_sibling_clone)
	    node = node->next_sibling_clone;
	  else
	    {
	      while (node != this && !node->next_sibling_clone)
		node = node->clone_of;
	      if (node != this)
		node = node->next_sibling_clone;
	    }
	}
}

/* Remove the node from cgraph and all inline clones inlined into it.
   Skip however removal of FORBIDDEN_NODE and return true if it needs to be
   removed.  This allows to call the function from outer loop walking clone
   tree.  */

bool
cgraph_node::remove_symbol_and_inline_clones (cgraph_node *forbidden_node)
{
  cgraph_edge *e, *next;
  bool found = false;

  if (this == forbidden_node)
    {
      cgraph_edge::remove (callers);
      return true;
    }
  for (e = callees; e; e = next)
    {
      next = e->next_callee;
      if (!e->inline_failed)
	found |= e->callee->remove_symbol_and_inline_clones (forbidden_node);
    }
  remove ();
  return found;
}

/* The edges representing the callers of the NEW_VERSION node were
   fixed by cgraph_function_versioning (), now the call_expr in their
   respective tree code should be updated to call the NEW_VERSION.  */

static void
update_call_expr (cgraph_node *new_version)
{
  cgraph_edge *e;

  gcc_assert (new_version);

  /* Update the call expr on the edges to call the new version.  */
  for (e = new_version->callers; e; e = e->next_caller)
    {
      function *inner_function = DECL_STRUCT_FUNCTION (e->caller->decl);
      gimple_call_set_fndecl (e->call_stmt, new_version->decl);
      maybe_clean_eh_stmt_fn (inner_function, e->call_stmt);
    }
}


/* Create a new cgraph node which is the new version of
   callgraph node.  REDIRECT_CALLERS holds the callers
   edges which should be redirected to point to
   NEW_VERSION.  ALL the callees edges of the node
   are cloned to the new version node.  Return the new
   version node. 

   If non-NULL BLOCK_TO_COPY determine what basic blocks 
   was copied to prevent duplications of calls that are dead
   in the clone.  */

cgraph_node *
cgraph_node::create_version_clone (tree new_decl,
				  vec<cgraph_edge *> redirect_callers,
				  bitmap bbs_to_copy,
				  const char *suffix)
 {
   cgraph_node *new_version;
   cgraph_edge *e;
   unsigned i;

   new_version = cgraph_node::create (new_decl);

   new_version->analyzed = analyzed;
   new_version->definition = definition;
   new_version->local = local;
   new_version->externally_visible = false;
   new_version->no_reorder = no_reorder;
   new_version->local = new_version->definition;
   new_version->inlined_to = inlined_to;
   new_version->rtl = rtl;
   new_version->count = count;
   new_version->unit_id = unit_id;
   new_version->merged_comdat = merged_comdat;
   new_version->merged_extern_inline = merged_extern_inline;

   for (e = callees; e; e=e->next_callee)
     if (!bbs_to_copy
	 || bitmap_bit_p (bbs_to_copy, gimple_bb (e->call_stmt)->index))
       e->clone (new_version, e->call_stmt,
		 e->lto_stmt_uid, count, count,
		 true);
   for (e = indirect_calls; e; e=e->next_callee)
     if (!bbs_to_copy
	 || bitmap_bit_p (bbs_to_copy, gimple_bb (e->call_stmt)->index))
       e->clone (new_version, e->call_stmt,
		 e->lto_stmt_uid, count, count,
		 true);
   FOR_EACH_VEC_ELT (redirect_callers, i, e)
     {
       /* Redirect calls to the old version node to point to its new
	  version.  */
       e->redirect_callee (new_version);
     }

   dump_callgraph_transformation (this, new_version, suffix);

   return new_version;
 }

/* Perform function versioning.
   Function versioning includes copying of the tree and
   a callgraph update (creating a new cgraph node and updating
   its callees and callers).

   REDIRECT_CALLERS varray includes the edges to be redirected
   to the new version.

   TREE_MAP is a mapping of tree nodes we want to replace with
   new ones (according to results of prior analysis).

   If non-NULL ARGS_TO_SKIP determine function parameters to remove
   from new version.
   If SKIP_RETURN is true, the new version will return void.
   If non-NULL BLOCK_TO_COPY determine what basic blocks to copy.
   If non_NULL NEW_ENTRY determine new entry BB of the clone.

   If TARGET_ATTRIBUTES is non-null, when creating a new declaration,
   add the attributes to DECL_ATTRIBUTES.  And call valid_attribute_p
   that will promote value of the attribute DECL_FUNCTION_SPECIFIC_TARGET
   of the declaration.

   Return the new version's cgraph node.  */

cgraph_node *
cgraph_node::create_version_clone_with_body
  (vec<cgraph_edge *> redirect_callers,
   vec<ipa_replace_map *, va_gc> *tree_map,
   ipa_param_adjustments *param_adjustments,
   bitmap bbs_to_copy, basic_block new_entry_block, const char *suffix,
   tree target_attributes)
{
  tree old_decl = decl;
  cgraph_node *new_version_node = NULL;
  tree new_decl;

  if (!tree_versionable_function_p (old_decl))
    return NULL;

  /* TODO: Restore an assert that we do not change signature if
     can_change_signature is false.  We cannot just check that
     param_adjustments is NULL because unfortunately ipa-split removes return
     values from such functions.  */

  /* Make a new FUNCTION_DECL tree node for the new version. */
  if (param_adjustments)
    new_decl = param_adjustments->adjust_decl (old_decl);
  else
    new_decl = copy_node (old_decl);

  /* Generate a new name for the new version. */
  DECL_NAME (new_decl) = clone_function_name_numbered (old_decl, suffix);
  SET_DECL_ASSEMBLER_NAME (new_decl, DECL_NAME (new_decl));
  SET_DECL_RTL (new_decl, NULL);

  DECL_VIRTUAL_P (new_decl) = 0;

  if (target_attributes)
    {
      DECL_ATTRIBUTES (new_decl) = target_attributes;

      location_t saved_loc = input_location;
      tree v = TREE_VALUE (target_attributes);
      input_location = DECL_SOURCE_LOCATION (new_decl);
      bool r = targetm.target_option.valid_attribute_p (new_decl, NULL, v, 1);
      input_location = saved_loc;
      if (!r)
	return NULL;
    }

  /* When the old decl was a con-/destructor make sure the clone isn't.  */
  DECL_STATIC_CONSTRUCTOR (new_decl) = 0;
  DECL_STATIC_DESTRUCTOR (new_decl) = 0;
  DECL_SET_IS_OPERATOR_NEW (new_decl, 0);
  DECL_SET_IS_OPERATOR_DELETE (new_decl, 0);
  DECL_IS_REPLACEABLE_OPERATOR (new_decl) = 0;

  /* Create the new version's call-graph node.
     and update the edges of the new node. */
  new_version_node = create_version_clone (new_decl, redirect_callers,
					  bbs_to_copy, suffix);

  if (ipa_transforms_to_apply.exists ())
    new_version_node->ipa_transforms_to_apply
      = ipa_transforms_to_apply.copy ();
  /* Copy the OLD_VERSION_NODE function tree to the new version.  */
  tree_function_versioning (old_decl, new_decl, tree_map, param_adjustments,
			    false, bbs_to_copy, new_entry_block);

  /* Update the new version's properties.
     Make The new version visible only within this translation unit.  Make sure
     that is not weak also.
     ??? We cannot use COMDAT linkage because there is no
     ABI support for this.  */
  new_version_node->make_decl_local ();
  DECL_VIRTUAL_P (new_version_node->decl) = 0;
  new_version_node->externally_visible = 0;
  new_version_node->local = 1;
  new_version_node->lowered = true;
  if (!implicit_section)
    new_version_node->set_section (get_section ());
  /* Clones of global symbols or symbols with unique names are unique.  */
  if ((TREE_PUBLIC (old_decl)
       && !DECL_EXTERNAL (old_decl)
       && !DECL_WEAK (old_decl)
       && !DECL_COMDAT (old_decl))
      || in_lto_p)
    new_version_node->unique_name = true;

  /* Update the call_expr on the edges to call the new version node. */
  update_call_expr (new_version_node);

  symtab->call_cgraph_insertion_hooks (new_version_node);
  return new_version_node;
}

/* Remove the node from the tree of virtual and inline clones and make it a
   standalone node - not a clone any more.  */

void cgraph_node::remove_from_clone_tree ()
{
  if (next_sibling_clone)
    next_sibling_clone->prev_sibling_clone = prev_sibling_clone;
  if (prev_sibling_clone)
    prev_sibling_clone->next_sibling_clone = next_sibling_clone;
  else
    clone_of->clones = next_sibling_clone;
  next_sibling_clone = NULL;
  prev_sibling_clone = NULL;
  clone_of = NULL;
}

/* Given virtual clone, turn it into actual clone.  */

static void
cgraph_materialize_clone (cgraph_node *node)
{
  bitmap_obstack_initialize (NULL);
  node->former_clone_of = node->clone_of->decl;
  if (node->clone_of->former_clone_of)
    node->former_clone_of = node->clone_of->former_clone_of;
  /* Copy the OLD_VERSION_NODE function tree to the new version.  */
  tree_function_versioning (node->clone_of->decl, node->decl,
			    node->clone.tree_map, node->clone.param_adjustments,
			    true, NULL, NULL);
  if (symtab->dump_file)
    {
      dump_function_to_file (node->clone_of->decl, symtab->dump_file,
			     dump_flags);
      dump_function_to_file (node->decl, symtab->dump_file, dump_flags);
    }

  cgraph_node *clone_of = node->clone_of;
  /* Function is no longer clone.  */
  node->remove_from_clone_tree ();
  if (!clone_of->analyzed && !clone_of->clones)
    {
      clone_of->release_body ();
      clone_of->remove_callees ();
      clone_of->remove_all_references ();
    }
  bitmap_obstack_release (NULL);
}

/* Once all functions from compilation unit are in memory, produce all clones
   and update all calls.  We might also do this on demand if we don't want to
   bring all functions to memory prior compilation, but current WHOPR
   implementation does that and it is a bit easier to keep everything right in
   this order.  */

void
symbol_table::materialize_all_clones (void)
{
  cgraph_node *node;
  bool stabilized = false;
  

  if (symtab->dump_file)
    fprintf (symtab->dump_file, "Materializing clones\n");

  cgraph_node::checking_verify_cgraph_nodes ();

  /* We can also do topological order, but number of iterations should be
     bounded by number of IPA passes since single IPA pass is probably not
     going to create clones of clones it created itself.  */
  while (!stabilized)
    {
      stabilized = true;
      FOR_EACH_FUNCTION (node)
        {
	  if (node->clone_of && node->decl != node->clone_of->decl
	      && !gimple_has_body_p (node->decl))
	    {
	      if (!node->clone_of->clone_of)
		node->clone_of->get_untransformed_body ();
	      if (gimple_has_body_p (node->clone_of->decl))
	        {
		  if (symtab->dump_file)
		    {
		      fprintf (symtab->dump_file, "cloning %s to %s\n",
			       node->clone_of->dump_name (),
			       node->dump_name ());
		      if (node->clone.tree_map)
		        {
			  unsigned int i;
			  fprintf (symtab->dump_file, "   replace map: ");
			  for (i = 0;
			       i < vec_safe_length (node->clone.tree_map);
			       i++)
			    {
			      ipa_replace_map *replace_info;
			      replace_info = (*node->clone.tree_map)[i];
			      fprintf (symtab->dump_file, "%i -> ",
				       (*node->clone.tree_map)[i]->parm_num);
			      print_generic_expr (symtab->dump_file,
						  replace_info->new_tree);
			    }
			  fprintf (symtab->dump_file, "\n");
			}
		      if (node->clone.param_adjustments)
			node->clone.param_adjustments->dump (symtab->dump_file);
		    }
		  cgraph_materialize_clone (node);
		  stabilized = false;
	        }
	    }
	}
    }
  FOR_EACH_FUNCTION (node)
    if (!node->analyzed && node->callees)
      {
	node->remove_callees ();
	node->remove_all_references ();
      }
    else
      node->clear_stmts_in_references ();
  if (symtab->dump_file)
    fprintf (symtab->dump_file, "Materialization Call site updates done.\n");

  cgraph_node::checking_verify_cgraph_nodes ();

  symtab->remove_unreachable_nodes (symtab->dump_file);
}

#include "gt-cgraphclones.h"<|MERGE_RESOLUTION|>--- conflicted
+++ resolved
@@ -1,9 +1,5 @@
 /* Callgraph clones
-<<<<<<< HEAD
-   Copyright (C) 2003-2019 Free Software Foundation, Inc.
-=======
    Copyright (C) 2003-2020 Free Software Foundation, Inc.
->>>>>>> e2aa5677
    Contributed by Jan Hubicka
 
 This file is part of GCC.
@@ -154,102 +150,6 @@
   return new_edge;
 }
 
-<<<<<<< HEAD
-/* Build variant of function type ORIG_TYPE skipping ARGS_TO_SKIP and the
-   return value if SKIP_RETURN is true.  */
-
-tree
-cgraph_build_function_type_skip_args (tree orig_type, bitmap args_to_skip,
-				      bool skip_return)
-{
-  tree new_type = NULL;
-  tree args, new_args = NULL;
-  tree new_reversed;
-  int i = 0;
-
-  for (args = TYPE_ARG_TYPES (orig_type); args && args != void_list_node;
-       args = TREE_CHAIN (args), i++)
-    if (!args_to_skip || !bitmap_bit_p (args_to_skip, i))
-      new_args = tree_cons (NULL_TREE, TREE_VALUE (args), new_args);
-
-  new_reversed = nreverse (new_args);
-  if (args)
-    {
-      if (new_reversed)
-        TREE_CHAIN (new_args) = void_list_node;
-      else
-	new_reversed = void_list_node;
-    }
-
-  /* Use copy_node to preserve as much as possible from original type
-     (debug info, attribute lists etc.)
-     Exception is METHOD_TYPEs must have THIS argument.
-     When we are asked to remove it, we need to build new FUNCTION_TYPE
-     instead.  */
-  if (TREE_CODE (orig_type) != METHOD_TYPE
-      || !args_to_skip
-      || !bitmap_bit_p (args_to_skip, 0))
-    {
-      new_type = build_distinct_type_copy (orig_type);
-      TYPE_ARG_TYPES (new_type) = new_reversed;
-    }
-  else
-    {
-      new_type
-        = build_distinct_type_copy (build_function_type (TREE_TYPE (orig_type),
-							 new_reversed));
-      TYPE_CONTEXT (new_type) = TYPE_CONTEXT (orig_type);
-    }
-
-  if (skip_return)
-    TREE_TYPE (new_type) = void_type_node;
-
-  return new_type;
-}
-
-/* Build variant of function decl ORIG_DECL skipping ARGS_TO_SKIP and the
-   return value if SKIP_RETURN is true.
-
-   Arguments from DECL_ARGUMENTS list can't be removed now, since they are
-   linked by TREE_CHAIN directly.  The caller is responsible for eliminating
-   them when they are being duplicated (i.e. copy_arguments_for_versioning).  */
-
-static tree
-build_function_decl_skip_args (tree orig_decl, bitmap args_to_skip,
-			       bool skip_return)
-{
-  tree new_decl = copy_node (orig_decl);
-  tree new_type;
-
-  new_type = TREE_TYPE (orig_decl);
-  if (prototype_p (new_type)
-      || (skip_return && !VOID_TYPE_P (TREE_TYPE (new_type))))
-    new_type
-      = cgraph_build_function_type_skip_args (new_type, args_to_skip,
-					      skip_return);
-  TREE_TYPE (new_decl) = new_type;
-
-  /* For declarations setting DECL_VINDEX (i.e. methods)
-     we expect first argument to be THIS pointer.   */
-  if (args_to_skip && bitmap_bit_p (args_to_skip, 0))
-    DECL_VINDEX (new_decl) = NULL_TREE;
-
-  /* When signature changes, we need to clear builtin info.  */
-  if (fndecl_built_in_p (new_decl)
-      && args_to_skip
-      && !bitmap_empty_p (args_to_skip))
-    {
-      DECL_BUILT_IN_CLASS (new_decl) = NOT_BUILT_IN;
-      DECL_FUNCTION_CODE (new_decl) = (enum built_in_function) 0;
-    }
-  /* The FE might have information and assumptions about the other
-     arguments.  */
-  DECL_LANG_SPECIFIC (new_decl) = NULL;
-  return new_decl;
-}
-
-=======
->>>>>>> e2aa5677
 /* Set flags of NEW_NODE and its decl.  NEW_NODE is a newly created private
    clone or its thunk.  */
 
@@ -563,7 +463,6 @@
 }
 
 static GTY(()) hash_map<const char *, unsigned> *clone_fn_ids;
-<<<<<<< HEAD
 
 /* Return a new assembler name for a clone of decl named NAME.  Apart
    from the string SUFFIX, the new name will end with a unique (for
@@ -604,48 +503,6 @@
    clone_function_name should be used instead.  */
 
 tree
-=======
-
-/* Return a new assembler name for a clone of decl named NAME.  Apart
-   from the string SUFFIX, the new name will end with a unique (for
-   each NAME) unspecified number.  If clone numbering is not needed
-   then the two argument clone_function_name should be used instead.
-   Should not be called directly except for by
-   lto-partition.c:privatize_symbol_name_1.  */
-
-tree
-clone_function_name_numbered (const char *name, const char *suffix)
-{
-  /* Initialize the function->counter mapping the first time it's
-     needed.  */
-  if (!clone_fn_ids)
-    clone_fn_ids = hash_map<const char *, unsigned int>::create_ggc (64);
-  unsigned int &suffix_counter = clone_fn_ids->get_or_insert (
-				   IDENTIFIER_POINTER (get_identifier (name)));
-  return clone_function_name (name, suffix, suffix_counter++);
-}
-
-/* Return a new assembler name for a clone of DECL.  Apart from string
-   SUFFIX, the new name will end with a unique (for each DECL
-   assembler name) unspecified number.  If clone numbering is not
-   needed then the two argument clone_function_name should be used
-   instead.  */
-
-tree
-clone_function_name_numbered (tree decl, const char *suffix)
-{
-  tree name = DECL_ASSEMBLER_NAME (decl);
-  return clone_function_name_numbered (IDENTIFIER_POINTER (name),
-				       suffix);
-}
-
-/* Return a new assembler name for a clone of decl named NAME.  Apart
-   from the string SUFFIX, the new name will end with the specified
-   NUMBER.  If clone numbering is not needed then the two argument
-   clone_function_name should be used instead.  */
-
-tree
->>>>>>> e2aa5677
 clone_function_name (const char *name, const char *suffix,
 		     unsigned long number)
 {
@@ -710,13 +567,8 @@
 cgraph_node *
 cgraph_node::create_virtual_clone (vec<cgraph_edge *> redirect_callers,
 				   vec<ipa_replace_map *, va_gc> *tree_map,
-<<<<<<< HEAD
-				   bitmap args_to_skip, const char * suffix,
-				   unsigned num_suffix)
-=======
 				   ipa_param_adjustments *param_adjustments,
 				   const char * suffix, unsigned num_suffix)
->>>>>>> e2aa5677
 {
   tree old_decl = decl;
   cgraph_node *new_node = NULL;
