--- conflicted
+++ resolved
@@ -1,9 +1,5 @@
 /* Shared code for before and after reload gcse implementations.
-<<<<<<< HEAD
-   Copyright (C) 1997-2019 Free Software Foundation, Inc.
-=======
    Copyright (C) 1997-2020 Free Software Foundation, Inc.
->>>>>>> 9e014010
 
    This file is part of GCC.
 
