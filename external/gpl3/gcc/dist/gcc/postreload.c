--- conflicted
+++ resolved
@@ -1,9 +1,5 @@
 /* Perform simple optimizations to clean up the result of reload.
-<<<<<<< HEAD
-   Copyright (C) 1987-2019 Free Software Foundation, Inc.
-=======
    Copyright (C) 1987-2020 Free Software Foundation, Inc.
->>>>>>> e2aa5677
 
 This file is part of GCC.
 
@@ -139,8 +135,6 @@
 	  for (i = XVECLEN (body, 0) - 1; i >= 0; --i)
 	    {
 	      rtx part = XVECEXP (body, 0, i);
-	      /* asms can only have full clobbers, not clobber_highs.  */
-	      gcc_assert (GET_CODE (part) != CLOBBER_HIGH);
 	      if (GET_CODE (part) == CLOBBER && REG_P (XEXP (part, 0)))
 		cselib_invalidate_rtx (XEXP (part, 0));
 	    }
@@ -163,13 +157,7 @@
 		  value = SET_DEST (part);
 		}
 	    }
-<<<<<<< HEAD
-	  else if (GET_CODE (part) != CLOBBER
-		   && GET_CODE (part) != CLOBBER_HIGH
-		   && GET_CODE (part) != USE)
-=======
 	  else if (GET_CODE (part) != CLOBBER && GET_CODE (part) != USE)
->>>>>>> e2aa5677
 	    break;
 	}
 
@@ -1360,17 +1348,8 @@
 	    {
 	      rtx setuse = XEXP (link, 0);
 	      rtx usage_rtx = XEXP (setuse, 0);
-<<<<<<< HEAD
-	      /* We could support CLOBBER_HIGH and treat it in the same way as
-		 HARD_REGNO_CALL_PART_CLOBBERED, but no port needs that yet.  */
-	      gcc_assert (GET_CODE (setuse) != CLOBBER_HIGH);
-
-	      if ((GET_CODE (setuse) == USE || GET_CODE (setuse) == CLOBBER)
-		  && REG_P (usage_rtx))
-=======
 
 	      if (GET_CODE (setuse) == USE && REG_P (usage_rtx))
->>>>>>> e2aa5677
 	        {
 		  unsigned int end_regno = END_REGNO (usage_rtx);
 		  for (unsigned int i = REGNO (usage_rtx); i < end_regno; ++i)
@@ -1537,10 +1516,6 @@
 	  return;
 	}
       break;
-
-    case CLOBBER_HIGH:
-      gcc_assert (REG_P (SET_DEST (x)));
-      return;
 
     case PLUS:
       /* We are interested in (plus (reg) (const_int)) .  */
@@ -2165,37 +2140,11 @@
 	{
 	  function_abi callee_abi = insn_callee_abi (insn);
 	  for (i = FIRST_PSEUDO_REGISTER - 1; i >= 0; i--)
-<<<<<<< HEAD
-	    {
-	      if (call_used_regs[i])
-		/* Reset the information about this register.  */
-		reg_mode[i] = VOIDmode;
-	    }
-
-	  for (link = CALL_INSN_FUNCTION_USAGE (insn); link;
-	       link = XEXP (link, 1))
-	    {
-	      rtx setuse = XEXP (link, 0);
-	      rtx usage_rtx = XEXP (setuse, 0);
-	      /* CALL_INSN_FUNCTION_USAGEs can only have full clobbers, not
-		 clobber_highs.  */
-	      gcc_assert (GET_CODE (setuse) != CLOBBER_HIGH);
-	      if (GET_CODE (setuse) == CLOBBER
-		  && REG_P (usage_rtx))
-	        {
-		  unsigned int end_regno = END_REGNO (usage_rtx);
-		  for (unsigned int r = REGNO (usage_rtx); r < end_regno; ++r)
-		    /* Reset the information about this register.  */
-		    reg_mode[r] = VOIDmode;
-		}
-	    }
-=======
 	    if (reg_mode[i] != VOIDmode
 		&& reg_mode[i] != BLKmode
 		&& callee_abi.clobbers_reg_p (reg_mode[i], i))
 	      /* Reset the information about this register.  */
 	      reg_mode[i] = VOIDmode;
->>>>>>> e2aa5677
 	}
     }
   return changed;
@@ -2338,13 +2287,6 @@
 
       move2add_record_mode (dst);
     }
-  else if (GET_CODE (set) == CLOBBER_HIGH)
-    {
-      /* Only invalidate if actually clobbered.  */
-      if (reg_mode[regno] == BLKmode
-	  || reg_is_clobbered_by_clobber_high (regno, reg_mode[regno], dst))
-	 goto invalidate;
-    }
   else
     {
     invalidate:
