/* Scalar evolution detector.
<<<<<<< HEAD
   Copyright (C) 2003-2019 Free Software Foundation, Inc.
=======
   Copyright (C) 2003-2020 Free Software Foundation, Inc.
>>>>>>> e2aa5677
   Contributed by Sebastian Pop <s.pop@laposte.net>

This file is part of GCC.

GCC is free software; you can redistribute it and/or modify it under
the terms of the GNU General Public License as published by the Free
Software Foundation; either version 3, or (at your option) any later
version.

GCC is distributed in the hope that it will be useful, but WITHOUT ANY
WARRANTY; without even the implied warranty of MERCHANTABILITY or
FITNESS FOR A PARTICULAR PURPOSE.  See the GNU General Public License
for more details.

You should have received a copy of the GNU General Public License
along with GCC; see the file COPYING3.  If not see
<http://www.gnu.org/licenses/>.  */

/*
   Description:

   This pass analyzes the evolution of scalar variables in loop
   structures.  The algorithm is based on the SSA representation,
   and on the loop hierarchy tree.  This algorithm is not based on
   the notion of versions of a variable, as it was the case for the
   previous implementations of the scalar evolution algorithm, but
   it assumes that each defined name is unique.

   The notation used in this file is called "chains of recurrences",
   and has been proposed by Eugene Zima, Robert Van Engelen, and
   others for describing induction variables in programs.  For example
   "b -> {0, +, 2}_1" means that the scalar variable "b" is equal to 0
   when entering in the loop_1 and has a step 2 in this loop, in other
   words "for (b = 0; b < N; b+=2);".  Note that the coefficients of
   this chain of recurrence (or chrec [shrek]) can contain the name of
   other variables, in which case they are called parametric chrecs.
   For example, "b -> {a, +, 2}_1" means that the initial value of "b"
   is the value of "a".  In most of the cases these parametric chrecs
   are fully instantiated before their use because symbolic names can
   hide some difficult cases such as self-references described later
   (see the Fibonacci example).

   A short sketch of the algorithm is:

   Given a scalar variable to be analyzed, follow the SSA edge to
   its definition:

   - When the definition is a GIMPLE_ASSIGN: if the right hand side
   (RHS) of the definition cannot be statically analyzed, the answer
   of the analyzer is: "don't know".
   Otherwise, for all the variables that are not yet analyzed in the
   RHS, try to determine their evolution, and finally try to
   evaluate the operation of the RHS that gives the evolution
   function of the analyzed variable.

   - When the definition is a condition-phi-node: determine the
   evolution function for all the branches of the phi node, and
   finally merge these evolutions (see chrec_merge).

   - When the definition is a loop-phi-node: determine its initial
   condition, that is the SSA edge defined in an outer loop, and
   keep it symbolic.  Then determine the SSA edges that are defined
   in the body of the loop.  Follow the inner edges until ending on
   another loop-phi-node of the same analyzed loop.  If the reached
   loop-phi-node is not the starting loop-phi-node, then we keep
   this definition under a symbolic form.  If the reached
   loop-phi-node is the same as the starting one, then we compute a
   symbolic stride on the return path.  The result is then the
   symbolic chrec {initial_condition, +, symbolic_stride}_loop.

   Examples:

   Example 1: Illustration of the basic algorithm.

   | a = 3
   | loop_1
   |   b = phi (a, c)
   |   c = b + 1
   |   if (c > 10) exit_loop
   | endloop

   Suppose that we want to know the number of iterations of the
   loop_1.  The exit_loop is controlled by a COND_EXPR (c > 10).  We
   ask the scalar evolution analyzer two questions: what's the
   scalar evolution (scev) of "c", and what's the scev of "10".  For
   "10" the answer is "10" since it is a scalar constant.  For the
   scalar variable "c", it follows the SSA edge to its definition,
   "c = b + 1", and then asks again what's the scev of "b".
   Following the SSA edge, we end on a loop-phi-node "b = phi (a,
   c)", where the initial condition is "a", and the inner loop edge
   is "c".  The initial condition is kept under a symbolic form (it
   may be the case that the copy constant propagation has done its
   work and we end with the constant "3" as one of the edges of the
   loop-phi-node).  The update edge is followed to the end of the
   loop, and until reaching again the starting loop-phi-node: b -> c
   -> b.  At this point we have drawn a path from "b" to "b" from
   which we compute the stride in the loop: in this example it is
   "+1".  The resulting scev for "b" is "b -> {a, +, 1}_1".  Now
   that the scev for "b" is known, it is possible to compute the
   scev for "c", that is "c -> {a + 1, +, 1}_1".  In order to
   determine the number of iterations in the loop_1, we have to
   instantiate_parameters (loop_1, {a + 1, +, 1}_1), that gives after some
   more analysis the scev {4, +, 1}_1, or in other words, this is
   the function "f (x) = x + 4", where x is the iteration count of
   the loop_1.  Now we have to solve the inequality "x + 4 > 10",
   and take the smallest iteration number for which the loop is
   exited: x = 7.  This loop runs from x = 0 to x = 7, and in total
   there are 8 iterations.  In terms of loop normalization, we have
   created a variable that is implicitly defined, "x" or just "_1",
   and all the other analyzed scalars of the loop are defined in
   function of this variable:

   a -> 3
   b -> {3, +, 1}_1
   c -> {4, +, 1}_1

   or in terms of a C program:

   | a = 3
   | for (x = 0; x <= 7; x++)
   |   {
   |     b = x + 3
   |     c = x + 4
   |   }

   Example 2a: Illustration of the algorithm on nested loops.

   | loop_1
   |   a = phi (1, b)
   |   c = a + 2
   |   loop_2  10 times
   |     b = phi (c, d)
   |     d = b + 3
   |   endloop
   | endloop

   For analyzing the scalar evolution of "a", the algorithm follows
   the SSA edge into the loop's body: "a -> b".  "b" is an inner
   loop-phi-node, and its analysis as in Example 1, gives:

   b -> {c, +, 3}_2
   d -> {c + 3, +, 3}_2

   Following the SSA edge for the initial condition, we end on "c = a
   + 2", and then on the starting loop-phi-node "a".  From this point,
   the loop stride is computed: back on "c = a + 2" we get a "+2" in
   the loop_1, then on the loop-phi-node "b" we compute the overall
   effect of the inner loop that is "b = c + 30", and we get a "+30"
   in the loop_1.  That means that the overall stride in loop_1 is
   equal to "+32", and the result is:

   a -> {1, +, 32}_1
   c -> {3, +, 32}_1

   Example 2b: Multivariate chains of recurrences.

   | loop_1
   |   k = phi (0, k + 1)
   |   loop_2  4 times
   |     j = phi (0, j + 1)
   |     loop_3 4 times
   |       i = phi (0, i + 1)
   |       A[j + k] = ...
   |     endloop
   |   endloop
   | endloop

   Analyzing the access function of array A with
   instantiate_parameters (loop_1, "j + k"), we obtain the
   instantiation and the analysis of the scalar variables "j" and "k"
   in loop_1.  This leads to the scalar evolution {4, +, 1}_1: the end
   value of loop_2 for "j" is 4, and the evolution of "k" in loop_1 is
   {0, +, 1}_1.  To obtain the evolution function in loop_3 and
   instantiate the scalar variables up to loop_1, one has to use:
   instantiate_scev (block_before_loop (loop_1), loop_3, "j + k").
   The result of this call is {{0, +, 1}_1, +, 1}_2.

   Example 3: Higher degree polynomials.

   | loop_1
   |   a = phi (2, b)
   |   c = phi (5, d)
   |   b = a + 1
   |   d = c + a
   | endloop

   a -> {2, +, 1}_1
   b -> {3, +, 1}_1
   c -> {5, +, a}_1
   d -> {5 + a, +, a}_1

   instantiate_parameters (loop_1, {5, +, a}_1) -> {5, +, 2, +, 1}_1
   instantiate_parameters (loop_1, {5 + a, +, a}_1) -> {7, +, 3, +, 1}_1

   Example 4: Lucas, Fibonacci, or mixers in general.

   | loop_1
   |   a = phi (1, b)
   |   c = phi (3, d)
   |   b = c
   |   d = c + a
   | endloop

   a -> (1, c)_1
   c -> {3, +, a}_1

   The syntax "(1, c)_1" stands for a PEELED_CHREC that has the
   following semantics: during the first iteration of the loop_1, the
   variable contains the value 1, and then it contains the value "c".
   Note that this syntax is close to the syntax of the loop-phi-node:
   "a -> (1, c)_1" vs. "a = phi (1, c)".

   The symbolic chrec representation contains all the semantics of the
   original code.  What is more difficult is to use this information.

   Example 5: Flip-flops, or exchangers.

   | loop_1
   |   a = phi (1, b)
   |   c = phi (3, d)
   |   b = c
   |   d = a
   | endloop

   a -> (1, c)_1
   c -> (3, a)_1

   Based on these symbolic chrecs, it is possible to refine this
   information into the more precise PERIODIC_CHRECs:

   a -> |1, 3|_1
   c -> |3, 1|_1

   This transformation is not yet implemented.

   Further readings:

   You can find a more detailed description of the algorithm in:
   http://icps.u-strasbg.fr/~pop/DEA_03_Pop.pdf
   http://icps.u-strasbg.fr/~pop/DEA_03_Pop.ps.gz.  But note that
   this is a preliminary report and some of the details of the
   algorithm have changed.  I'm working on a research report that
   updates the description of the algorithms to reflect the design
   choices used in this implementation.

   A set of slides show a high level overview of the algorithm and run
   an example through the scalar evolution analyzer:
   http://cri.ensmp.fr/~pop/gcc/mar04/slides.pdf

   The slides that I have presented at the GCC Summit'04 are available
   at: http://cri.ensmp.fr/~pop/gcc/20040604/gccsummit-lno-spop.pdf
*/

#include "config.h"
#include "system.h"
#include "coretypes.h"
#include "backend.h"
#include "target.h"
#include "rtl.h"
#include "optabs-query.h"
#include "tree.h"
#include "gimple.h"
#include "ssa.h"
#include "gimple-pretty-print.h"
#include "fold-const.h"
#include "gimplify.h"
#include "gimple-iterator.h"
#include "gimplify-me.h"
#include "tree-cfg.h"
#include "tree-ssa-loop-ivopts.h"
#include "tree-ssa-loop-manip.h"
#include "tree-ssa-loop-niter.h"
#include "tree-ssa-loop.h"
#include "tree-ssa.h"
#include "cfgloop.h"
#include "tree-chrec.h"
#include "tree-affine.h"
#include "tree-scalar-evolution.h"
#include "dumpfile.h"
#include "tree-ssa-propagate.h"
#include "gimple-fold.h"
#include "tree-into-ssa.h"
#include "builtins.h"
#include "case-cfn-macros.h"

static tree analyze_scalar_evolution_1 (class loop *, tree);
static tree analyze_scalar_evolution_for_address_of (class loop *loop,
						     tree var);

/* The cached information about an SSA name with version NAME_VERSION,
   claiming that below basic block with index INSTANTIATED_BELOW, the
   value of the SSA name can be expressed as CHREC.  */

struct GTY((for_user)) scev_info_str {
  unsigned int name_version;
  int instantiated_below;
  tree chrec;
};

/* Counters for the scev database.  */
static unsigned nb_set_scev = 0;
static unsigned nb_get_scev = 0;

struct scev_info_hasher : ggc_ptr_hash<scev_info_str>
{
  static hashval_t hash (scev_info_str *i);
  static bool equal (const scev_info_str *a, const scev_info_str *b);
};

static GTY (()) hash_table<scev_info_hasher> *scalar_evolution_info;


/* Constructs a new SCEV_INFO_STR structure for VAR and INSTANTIATED_BELOW.  */

static inline struct scev_info_str *
new_scev_info_str (basic_block instantiated_below, tree var)
{
  struct scev_info_str *res;

  res = ggc_alloc<scev_info_str> ();
  res->name_version = SSA_NAME_VERSION (var);
  res->chrec = chrec_not_analyzed_yet;
  res->instantiated_below = instantiated_below->index;

  return res;
}

/* Computes a hash function for database element ELT.  */

hashval_t
scev_info_hasher::hash (scev_info_str *elt)
{
  return elt->name_version ^ elt->instantiated_below;
}

/* Compares database elements E1 and E2.  */

bool
scev_info_hasher::equal (const scev_info_str *elt1, const scev_info_str *elt2)
{
  return (elt1->name_version == elt2->name_version
	  && elt1->instantiated_below == elt2->instantiated_below);
}

/* Get the scalar evolution of VAR for INSTANTIATED_BELOW basic block.
   A first query on VAR returns chrec_not_analyzed_yet.  */

static tree *
find_var_scev_info (basic_block instantiated_below, tree var)
{
  struct scev_info_str *res;
  struct scev_info_str tmp;

  tmp.name_version = SSA_NAME_VERSION (var);
  tmp.instantiated_below = instantiated_below->index;
  scev_info_str **slot = scalar_evolution_info->find_slot (&tmp, INSERT);

  if (!*slot)
    *slot = new_scev_info_str (instantiated_below, var);
  res = *slot;

  return &res->chrec;
}

<<<<<<< HEAD

/* Hashtable helpers for a temporary hash-table used when
   analyzing a scalar evolution, instantiating a CHREC or
   resolving mixers.  */

struct instantiate_cache_type
{
  htab_t map;
  vec<scev_info_str> entries;

  instantiate_cache_type () : map (NULL), entries (vNULL) {}
  ~instantiate_cache_type ();
  tree get (unsigned slot) { return entries[slot].chrec; }
  void set (unsigned slot, tree chrec) { entries[slot].chrec = chrec; }
};

instantiate_cache_type::~instantiate_cache_type ()
{
  if (map != NULL)
    {
      htab_delete (map);
      entries.release ();
    }
}

/* Cache to avoid infinite recursion when instantiating an SSA name.
   Live during the outermost analyze_scalar_evolution, instantiate_scev
   or resolve_mixers call.  */
static instantiate_cache_type *global_cache;


/* Return true when CHREC contains symbolic names defined in
   LOOP_NB.  */
=======
>>>>>>> e2aa5677

/* Hashtable helpers for a temporary hash-table used when
   analyzing a scalar evolution, instantiating a CHREC or
   resolving mixers.  */

class instantiate_cache_type
{
public:
  htab_t map;
  vec<scev_info_str> entries;

  instantiate_cache_type () : map (NULL), entries (vNULL) {}
  ~instantiate_cache_type ();
  tree get (unsigned slot) { return entries[slot].chrec; }
  void set (unsigned slot, tree chrec) { entries[slot].chrec = chrec; }
};

instantiate_cache_type::~instantiate_cache_type ()
{
  if (map != NULL)
    {
      htab_delete (map);
      entries.release ();
    }
}

/* Cache to avoid infinite recursion when instantiating an SSA name.
   Live during the outermost analyze_scalar_evolution, instantiate_scev
   or resolve_mixers call.  */
static instantiate_cache_type *global_cache;


/* Return true when PHI is a loop-phi-node.  */

static bool
loop_phi_node_p (gimple *phi)
{
  /* The implementation of this function is based on the following
     property: "all the loop-phi-nodes of a loop are contained in the
     loop's header basic block".  */

  return loop_containing_stmt (phi)->header == gimple_bb (phi);
}

/* Compute the scalar evolution for EVOLUTION_FN after crossing LOOP.
   In general, in the case of multivariate evolutions we want to get
   the evolution in different loops.  LOOP specifies the level for
   which to get the evolution.

   Example:

   | for (j = 0; j < 100; j++)
   |   {
   |     for (k = 0; k < 100; k++)
   |       {
   |         i = k + j;   - Here the value of i is a function of j, k.
   |       }
   |      ... = i         - Here the value of i is a function of j.
   |   }
   | ... = i              - Here the value of i is a scalar.

   Example:

   | i_0 = ...
   | loop_1 10 times
   |   i_1 = phi (i_0, i_2)
   |   i_2 = i_1 + 2
   | endloop

   This loop has the same effect as:
   LOOP_1 has the same effect as:

   | i_1 = i_0 + 20

   The overall effect of the loop, "i_0 + 20" in the previous example,
   is obtained by passing in the parameters: LOOP = 1,
   EVOLUTION_FN = {i_0, +, 2}_1.
*/

tree
compute_overall_effect_of_inner_loop (class loop *loop, tree evolution_fn)
{
  bool val = false;

  if (evolution_fn == chrec_dont_know)
    return chrec_dont_know;

  else if (TREE_CODE (evolution_fn) == POLYNOMIAL_CHREC)
    {
      class loop *inner_loop = get_chrec_loop (evolution_fn);

      if (inner_loop == loop
	  || flow_loop_nested_p (loop, inner_loop))
	{
	  tree nb_iter = number_of_latch_executions (inner_loop);

	  if (nb_iter == chrec_dont_know)
	    return chrec_dont_know;
	  else
	    {
	      tree res;

	      /* evolution_fn is the evolution function in LOOP.  Get
		 its value in the nb_iter-th iteration.  */
	      res = chrec_apply (inner_loop->num, evolution_fn, nb_iter);

	      if (chrec_contains_symbols_defined_in_loop (res, loop->num))
		res = instantiate_parameters (loop, res);

	      /* Continue the computation until ending on a parent of LOOP.  */
	      return compute_overall_effect_of_inner_loop (loop, res);
	    }
	}
      else
	return evolution_fn;
     }

  /* If the evolution function is an invariant, there is nothing to do.  */
  else if (no_evolution_in_loop_p (evolution_fn, loop->num, &val) && val)
    return evolution_fn;

  else
    return chrec_dont_know;
}

/* Associate CHREC to SCALAR.  */

static void
set_scalar_evolution (basic_block instantiated_below, tree scalar, tree chrec)
{
  tree *scalar_info;

  if (TREE_CODE (scalar) != SSA_NAME)
    return;

  scalar_info = find_var_scev_info (instantiated_below, scalar);

  if (dump_file)
    {
      if (dump_flags & TDF_SCEV)
	{
	  fprintf (dump_file, "(set_scalar_evolution \n");
	  fprintf (dump_file, "  instantiated_below = %d \n",
		   instantiated_below->index);
	  fprintf (dump_file, "  (scalar = ");
	  print_generic_expr (dump_file, scalar);
	  fprintf (dump_file, ")\n  (scalar_evolution = ");
	  print_generic_expr (dump_file, chrec);
	  fprintf (dump_file, "))\n");
	}
      if (dump_flags & TDF_STATS)
	nb_set_scev++;
    }

  *scalar_info = chrec;
}

/* Retrieve the chrec associated to SCALAR instantiated below
   INSTANTIATED_BELOW block.  */

static tree
get_scalar_evolution (basic_block instantiated_below, tree scalar)
{
  tree res;

  if (dump_file)
    {
      if (dump_flags & TDF_SCEV)
	{
	  fprintf (dump_file, "(get_scalar_evolution \n");
	  fprintf (dump_file, "  (scalar = ");
	  print_generic_expr (dump_file, scalar);
	  fprintf (dump_file, ")\n");
	}
      if (dump_flags & TDF_STATS)
	nb_get_scev++;
    }

  if (VECTOR_TYPE_P (TREE_TYPE (scalar))
      || TREE_CODE (TREE_TYPE (scalar)) == COMPLEX_TYPE)
    /* For chrec_dont_know we keep the symbolic form.  */
    res = scalar;
  else
    switch (TREE_CODE (scalar))
      {
      case SSA_NAME:
        if (SSA_NAME_IS_DEFAULT_DEF (scalar))
	  res = scalar;
	else
	  res = *find_var_scev_info (instantiated_below, scalar);
	break;

      case REAL_CST:
      case FIXED_CST:
      case INTEGER_CST:
	res = scalar;
	break;

      default:
	res = chrec_not_analyzed_yet;
	break;
      }

  if (dump_file && (dump_flags & TDF_SCEV))
    {
      fprintf (dump_file, "  (scalar_evolution = ");
      print_generic_expr (dump_file, res);
      fprintf (dump_file, "))\n");
    }

  return res;
}

/* Helper function for add_to_evolution.  Returns the evolution
   function for an assignment of the form "a = b + c", where "a" and
   "b" are on the strongly connected component.  CHREC_BEFORE is the
   information that we already have collected up to this point.
   TO_ADD is the evolution of "c".

   When CHREC_BEFORE has an evolution part in LOOP_NB, add to this
   evolution the expression TO_ADD, otherwise construct an evolution
   part for this loop.  */

static tree
add_to_evolution_1 (unsigned loop_nb, tree chrec_before, tree to_add,
		    gimple *at_stmt)
{
  tree type, left, right;
  class loop *loop = get_loop (cfun, loop_nb), *chloop;

  switch (TREE_CODE (chrec_before))
    {
    case POLYNOMIAL_CHREC:
      chloop = get_chrec_loop (chrec_before);
      if (chloop == loop
	  || flow_loop_nested_p (chloop, loop))
	{
	  unsigned var;

	  type = chrec_type (chrec_before);

	  /* When there is no evolution part in this loop, build it.  */
	  if (chloop != loop)
	    {
	      var = loop_nb;
	      left = chrec_before;
	      right = SCALAR_FLOAT_TYPE_P (type)
		? build_real (type, dconst0)
		: build_int_cst (type, 0);
	    }
	  else
	    {
	      var = CHREC_VARIABLE (chrec_before);
	      left = CHREC_LEFT (chrec_before);
	      right = CHREC_RIGHT (chrec_before);
	    }

	  to_add = chrec_convert (type, to_add, at_stmt);
	  right = chrec_convert_rhs (type, right, at_stmt);
	  right = chrec_fold_plus (chrec_type (right), right, to_add);
	  return build_polynomial_chrec (var, left, right);
	}
      else
	{
	  gcc_assert (flow_loop_nested_p (loop, chloop));

	  /* Search the evolution in LOOP_NB.  */
	  left = add_to_evolution_1 (loop_nb, CHREC_LEFT (chrec_before),
				     to_add, at_stmt);
	  right = CHREC_RIGHT (chrec_before);
	  right = chrec_convert_rhs (chrec_type (left), right, at_stmt);
	  return build_polynomial_chrec (CHREC_VARIABLE (chrec_before),
					 left, right);
	}

    default:
      /* These nodes do not depend on a loop.  */
      if (chrec_before == chrec_dont_know)
	return chrec_dont_know;

      left = chrec_before;
      right = chrec_convert_rhs (chrec_type (left), to_add, at_stmt);
      return build_polynomial_chrec (loop_nb, left, right);
    }
}

/* Add TO_ADD to the evolution part of CHREC_BEFORE in the dimension
   of LOOP_NB.

   Description (provided for completeness, for those who read code in
   a plane, and for my poor 62 bytes brain that would have forgotten
   all this in the next two or three months):

   The algorithm of translation of programs from the SSA representation
   into the chrecs syntax is based on a pattern matching.  After having
   reconstructed the overall tree expression for a loop, there are only
   two cases that can arise:

   1. a = loop-phi (init, a + expr)
   2. a = loop-phi (init, expr)

   where EXPR is either a scalar constant with respect to the analyzed
   loop (this is a degree 0 polynomial), or an expression containing
   other loop-phi definitions (these are higher degree polynomials).

   Examples:

   1.
   | init = ...
   | loop_1
   |   a = phi (init, a + 5)
   | endloop

   2.
   | inita = ...
   | initb = ...
   | loop_1
   |   a = phi (inita, 2 * b + 3)
   |   b = phi (initb, b + 1)
   | endloop

   For the first case, the semantics of the SSA representation is:

   | a (x) = init + \sum_{j = 0}^{x - 1} expr (j)

   that is, there is a loop index "x" that determines the scalar value
   of the variable during the loop execution.  During the first
   iteration, the value is that of the initial condition INIT, while
   during the subsequent iterations, it is the sum of the initial
   condition with the sum of all the values of EXPR from the initial
   iteration to the before last considered iteration.

   For the second case, the semantics of the SSA program is:

   | a (x) = init, if x = 0;
   |         expr (x - 1), otherwise.

   The second case corresponds to the PEELED_CHREC, whose syntax is
   close to the syntax of a loop-phi-node:

   | phi (init, expr)  vs.  (init, expr)_x

   The proof of the translation algorithm for the first case is a
   proof by structural induction based on the degree of EXPR.

   Degree 0:
   When EXPR is a constant with respect to the analyzed loop, or in
   other words when EXPR is a polynomial of degree 0, the evolution of
   the variable A in the loop is an affine function with an initial
   condition INIT, and a step EXPR.  In order to show this, we start
   from the semantics of the SSA representation:

   f (x) = init + \sum_{j = 0}^{x - 1} expr (j)

   and since "expr (j)" is a constant with respect to "j",

   f (x) = init + x * expr

   Finally, based on the semantics of the pure sum chrecs, by
   identification we get the corresponding chrecs syntax:

   f (x) = init * \binom{x}{0} + expr * \binom{x}{1}
   f (x) -> {init, +, expr}_x

   Higher degree:
   Suppose that EXPR is a polynomial of degree N with respect to the
   analyzed loop_x for which we have already determined that it is
   written under the chrecs syntax:

   | expr (x)  ->  {b_0, +, b_1, +, ..., +, b_{n-1}} (x)

   We start from the semantics of the SSA program:

   | f (x) = init + \sum_{j = 0}^{x - 1} expr (j)
   |
   | f (x) = init + \sum_{j = 0}^{x - 1}
   |                (b_0 * \binom{j}{0} + ... + b_{n-1} * \binom{j}{n-1})
   |
   | f (x) = init + \sum_{j = 0}^{x - 1}
   |                \sum_{k = 0}^{n - 1} (b_k * \binom{j}{k})
   |
   | f (x) = init + \sum_{k = 0}^{n - 1}
   |                (b_k * \sum_{j = 0}^{x - 1} \binom{j}{k})
   |
   | f (x) = init + \sum_{k = 0}^{n - 1}
   |                (b_k * \binom{x}{k + 1})
   |
   | f (x) = init + b_0 * \binom{x}{1} + ...
   |              + b_{n-1} * \binom{x}{n}
   |
   | f (x) = init * \binom{x}{0} + b_0 * \binom{x}{1} + ...
   |                             + b_{n-1} * \binom{x}{n}
   |

   And finally from the definition of the chrecs syntax, we identify:
   | f (x)  ->  {init, +, b_0, +, ..., +, b_{n-1}}_x

   This shows the mechanism that stands behind the add_to_evolution
   function.  An important point is that the use of symbolic
   parameters avoids the need of an analysis schedule.

   Example:

   | inita = ...
   | initb = ...
   | loop_1
   |   a = phi (inita, a + 2 + b)
   |   b = phi (initb, b + 1)
   | endloop

   When analyzing "a", the algorithm keeps "b" symbolically:

   | a  ->  {inita, +, 2 + b}_1

   Then, after instantiation, the analyzer ends on the evolution:

   | a  ->  {inita, +, 2 + initb, +, 1}_1

*/

static tree
add_to_evolution (unsigned loop_nb, tree chrec_before, enum tree_code code,
		  tree to_add, gimple *at_stmt)
{
  tree type = chrec_type (to_add);
  tree res = NULL_TREE;

  if (to_add == NULL_TREE)
    return chrec_before;

  /* TO_ADD is either a scalar, or a parameter.  TO_ADD is not
     instantiated at this point.  */
  if (TREE_CODE (to_add) == POLYNOMIAL_CHREC)
    /* This should not happen.  */
    return chrec_dont_know;

  if (dump_file && (dump_flags & TDF_SCEV))
    {
      fprintf (dump_file, "(add_to_evolution \n");
      fprintf (dump_file, "  (loop_nb = %d)\n", loop_nb);
      fprintf (dump_file, "  (chrec_before = ");
      print_generic_expr (dump_file, chrec_before);
      fprintf (dump_file, ")\n  (to_add = ");
      print_generic_expr (dump_file, to_add);
      fprintf (dump_file, ")\n");
    }

  if (code == MINUS_EXPR)
    to_add = chrec_fold_multiply (type, to_add, SCALAR_FLOAT_TYPE_P (type)
				  ? build_real (type, dconstm1)
				  : build_int_cst_type (type, -1));

  res = add_to_evolution_1 (loop_nb, chrec_before, to_add, at_stmt);

  if (dump_file && (dump_flags & TDF_SCEV))
    {
      fprintf (dump_file, "  (res = ");
      print_generic_expr (dump_file, res);
      fprintf (dump_file, "))\n");
    }

  return res;
}



/* This section selects the loops that will be good candidates for the
   scalar evolution analysis.  For the moment, greedily select all the
   loop nests we could analyze.  */

/* For a loop with a single exit edge, return the COND_EXPR that
   guards the exit edge.  If the expression is too difficult to
   analyze, then give up.  */

gcond *
get_loop_exit_condition (const class loop *loop)
{
  gcond *res = NULL;
  edge exit_edge = single_exit (loop);

  if (dump_file && (dump_flags & TDF_SCEV))
    fprintf (dump_file, "(get_loop_exit_condition \n  ");

  if (exit_edge)
    {
      gimple *stmt;

      stmt = last_stmt (exit_edge->src);
      if (gcond *cond_stmt = safe_dyn_cast <gcond *> (stmt))
	res = cond_stmt;
    }

  if (dump_file && (dump_flags & TDF_SCEV))
    {
      print_gimple_stmt (dump_file, res, 0);
      fprintf (dump_file, ")\n");
    }

  return res;
}


/* Depth first search algorithm.  */

enum t_bool {
  t_false,
  t_true,
  t_dont_know
};


static t_bool follow_ssa_edge_expr (class loop *loop, gimple *, tree, gphi *,
				    tree *, int);

/* Follow the ssa edge into the binary expression RHS0 CODE RHS1.
   Return true if the strongly connected component has been found.  */

static t_bool
follow_ssa_edge_binary (class loop *loop, gimple *at_stmt,
			tree type, tree rhs0, enum tree_code code, tree rhs1,
			gphi *halting_phi, tree *evolution_of_loop,
			int limit)
{
  t_bool res = t_false;
  tree evol;

  switch (code)
    {
    case POINTER_PLUS_EXPR:
    case PLUS_EXPR:
      if (TREE_CODE (rhs0) == SSA_NAME)
	{
	  if (TREE_CODE (rhs1) == SSA_NAME)
	    {
	      /* Match an assignment under the form:
		 "a = b + c".  */

	      /* We want only assignments of form "name + name" contribute to
		 LIMIT, as the other cases do not necessarily contribute to
		 the complexity of the expression.  */
	      limit++;

	      evol = *evolution_of_loop;
	      evol = add_to_evolution
		  (loop->num,
		   chrec_convert (type, evol, at_stmt),
		   code, rhs1, at_stmt);
	      res = follow_ssa_edge_expr
		(loop, at_stmt, rhs0, halting_phi, &evol, limit);
	      if (res == t_true)
		*evolution_of_loop = evol;
	      else if (res == t_false)
		{
		  *evolution_of_loop = add_to_evolution
		      (loop->num,
		       chrec_convert (type, *evolution_of_loop, at_stmt),
		       code, rhs0, at_stmt);
		  res = follow_ssa_edge_expr
		    (loop, at_stmt, rhs1, halting_phi,
		     evolution_of_loop, limit);
		}
	    }

	  else
	    gcc_unreachable ();  /* Handled in caller.  */
	}

      else if (TREE_CODE (rhs1) == SSA_NAME)
	{
	  /* Match an assignment under the form:
	     "a = ... + c".  */
	  *evolution_of_loop = add_to_evolution
	      (loop->num, chrec_convert (type, *evolution_of_loop,
					 at_stmt),
	       code, rhs0, at_stmt);
	  res = follow_ssa_edge_expr
	    (loop, at_stmt, rhs1, halting_phi,
	     evolution_of_loop, limit);
	}

      else
	/* Otherwise, match an assignment under the form:
	   "a = ... + ...".  */
	/* And there is nothing to do.  */
	res = t_false;
      break;

    case MINUS_EXPR:
      /* This case is under the form "opnd0 = rhs0 - rhs1".  */
      if (TREE_CODE (rhs0) == SSA_NAME)
	gcc_unreachable (); /* Handled in caller.  */
      else
	/* Otherwise, match an assignment under the form:
	   "a = ... - ...".  */
	/* And there is nothing to do.  */
	res = t_false;
      break;

    default:
      res = t_false;
    }

  return res;
}

/* Checks whether the I-th argument of a PHI comes from a backedge.  */

static bool
backedge_phi_arg_p (gphi *phi, int i)
{
  const_edge e = gimple_phi_arg_edge (phi, i);

  /* We would in fact like to test EDGE_DFS_BACK here, but we do not care
     about updating it anywhere, and this should work as well most of the
     time.  */
  if (e->flags & EDGE_IRREDUCIBLE_LOOP)
    return true;

  return false;
}

/* Helper function for one branch of the condition-phi-node.  Return
   true if the strongly connected component has been found following
   this path.  */

static inline t_bool
follow_ssa_edge_in_condition_phi_branch (int i,
					 class loop *loop,
					 gphi *condition_phi,
					 gphi *halting_phi,
					 tree *evolution_of_branch,
					 tree init_cond, int limit)
{
  tree branch = PHI_ARG_DEF (condition_phi, i);
  *evolution_of_branch = chrec_dont_know;

  /* Do not follow back edges (they must belong to an irreducible loop, which
     we really do not want to worry about).  */
  if (backedge_phi_arg_p (condition_phi, i))
    return t_false;

  if (TREE_CODE (branch) == SSA_NAME)
    {
      *evolution_of_branch = init_cond;
      return follow_ssa_edge_expr (loop, condition_phi, branch, halting_phi,
				   evolution_of_branch, limit);
    }

  /* This case occurs when one of the condition branches sets
     the variable to a constant: i.e. a phi-node like
     "a_2 = PHI <a_7(5), 2(6)>;".

     FIXME:  This case have to be refined correctly:
     in some cases it is possible to say something better than
     chrec_dont_know, for example using a wrap-around notation.  */
  return t_false;
}

/* This function merges the branches of a condition-phi-node in a
   loop.  */

static t_bool
follow_ssa_edge_in_condition_phi (class loop *loop,
				  gphi *condition_phi,
				  gphi *halting_phi,
				  tree *evolution_of_loop, int limit)
{
  int i, n;
  tree init = *evolution_of_loop;
  tree evolution_of_branch;
  t_bool res = follow_ssa_edge_in_condition_phi_branch (0, loop, condition_phi,
							halting_phi,
							&evolution_of_branch,
							init, limit);
  if (res == t_false || res == t_dont_know)
    return res;

  *evolution_of_loop = evolution_of_branch;

  n = gimple_phi_num_args (condition_phi);
  for (i = 1; i < n; i++)
    {
      /* Quickly give up when the evolution of one of the branches is
	 not known.  */
      if (*evolution_of_loop == chrec_dont_know)
	return t_true;

      /* Increase the limit by the PHI argument number to avoid exponential
	 time and memory complexity.  */
      res = follow_ssa_edge_in_condition_phi_branch (i, loop, condition_phi,
						     halting_phi,
						     &evolution_of_branch,
						     init, limit + i);
      if (res == t_false || res == t_dont_know)
	return res;

      *evolution_of_loop = chrec_merge (*evolution_of_loop,
					evolution_of_branch);
    }

  return t_true;
}

/* Follow an SSA edge in an inner loop.  It computes the overall
   effect of the loop, and following the symbolic initial conditions,
   it follows the edges in the parent loop.  The inner loop is
   considered as a single statement.  */

static t_bool
follow_ssa_edge_inner_loop_phi (class loop *outer_loop,
				gphi *loop_phi_node,
				gphi *halting_phi,
				tree *evolution_of_loop, int limit)
{
  class loop *loop = loop_containing_stmt (loop_phi_node);
  tree ev = analyze_scalar_evolution (loop, PHI_RESULT (loop_phi_node));

  /* Sometimes, the inner loop is too difficult to analyze, and the
     result of the analysis is a symbolic parameter.  */
  if (ev == PHI_RESULT (loop_phi_node))
    {
      t_bool res = t_false;
      int i, n = gimple_phi_num_args (loop_phi_node);

      for (i = 0; i < n; i++)
	{
	  tree arg = PHI_ARG_DEF (loop_phi_node, i);
	  basic_block bb;

	  /* Follow the edges that exit the inner loop.  */
	  bb = gimple_phi_arg_edge (loop_phi_node, i)->src;
	  if (!flow_bb_inside_loop_p (loop, bb))
	    res = follow_ssa_edge_expr (outer_loop, loop_phi_node,
					arg, halting_phi,
					evolution_of_loop, limit);
	  if (res == t_true)
	    break;
	}

      /* If the path crosses this loop-phi, give up.  */
      if (res == t_true)
	*evolution_of_loop = chrec_dont_know;

      return res;
    }

  /* Otherwise, compute the overall effect of the inner loop.  */
  ev = compute_overall_effect_of_inner_loop (loop, ev);
  return follow_ssa_edge_expr (outer_loop, loop_phi_node, ev, halting_phi,
			       evolution_of_loop, limit);
}

/* Follow the ssa edge into the expression EXPR.
   Return true if the strongly connected component has been found.  */

static t_bool
follow_ssa_edge_expr (class loop *loop, gimple *at_stmt, tree expr,
		      gphi *halting_phi, tree *evolution_of_loop,
		      int limit)
{
  enum tree_code code;
  tree type, rhs0, rhs1 = NULL_TREE;

  /* The EXPR is one of the following cases:
     - an SSA_NAME,
     - an INTEGER_CST,
     - a PLUS_EXPR,
     - a POINTER_PLUS_EXPR,
     - a MINUS_EXPR,
     - an ASSERT_EXPR,
     - other cases are not yet handled.  */

  /* For SSA_NAME look at the definition statement, handling
     PHI nodes and otherwise expand appropriately for the expression
     handling below.  */
tail_recurse:
  if (TREE_CODE (expr) == SSA_NAME)
    {
      gimple *def = SSA_NAME_DEF_STMT (expr);

      if (gimple_nop_p (def))
	return t_false;

      /* Give up if the path is longer than the MAX that we allow.  */
      if (limit > param_scev_max_expr_complexity)
	{
	  *evolution_of_loop = chrec_dont_know;
	  return t_dont_know;
	}

      if (gphi *phi = dyn_cast <gphi *>(def))
	{
	  if (!loop_phi_node_p (phi))
	    /* DEF is a condition-phi-node.  Follow the branches, and
	       record their evolutions.  Finally, merge the collected
	       information and set the approximation to the main
	       variable.  */
	    return follow_ssa_edge_in_condition_phi
		(loop, phi, halting_phi, evolution_of_loop, limit);

	  /* When the analyzed phi is the halting_phi, the
	     depth-first search is over: we have found a path from
	     the halting_phi to itself in the loop.  */
	  if (phi == halting_phi)
	    return t_true;

	  /* Otherwise, the evolution of the HALTING_PHI depends
	     on the evolution of another loop-phi-node, i.e. the
	     evolution function is a higher degree polynomial.  */
	  class loop *def_loop = loop_containing_stmt (def);
	  if (def_loop == loop)
	    return t_false;

	  /* Inner loop.  */
	  if (flow_loop_nested_p (loop, def_loop))
	    return follow_ssa_edge_inner_loop_phi
		(loop, phi, halting_phi, evolution_of_loop,
		 limit + 1);

	  /* Outer loop.  */
	  return t_false;
	}

      /* At this level of abstraction, the program is just a set
	 of GIMPLE_ASSIGNs and PHI_NODEs.  In principle there is no
	 other def to be handled.  */
      if (!is_gimple_assign (def))
	return t_false;

      code = gimple_assign_rhs_code (def);
      switch (get_gimple_rhs_class (code))
	{
	case GIMPLE_BINARY_RHS:
	  rhs0 = gimple_assign_rhs1 (def);
	  rhs1 = gimple_assign_rhs2 (def);
	  break;
	case GIMPLE_UNARY_RHS:
	case GIMPLE_SINGLE_RHS:
	  rhs0 = gimple_assign_rhs1 (def);
	  break;
	default:
	  return t_false;
	}
      type = TREE_TYPE (gimple_assign_lhs (def));
      at_stmt = def;
    }
  else
    {
      code = TREE_CODE (expr);
      type = TREE_TYPE (expr);
      switch (code)
	{
	CASE_CONVERT:
	  rhs0 = TREE_OPERAND (expr, 0);
	  break;
	case POINTER_PLUS_EXPR:
	case PLUS_EXPR:
	case MINUS_EXPR:
	  rhs0 = TREE_OPERAND (expr, 0);
	  rhs1 = TREE_OPERAND (expr, 1);
	  break;
	default:
	  rhs0 = expr;
	}
    }

  switch (code)
    {
    CASE_CONVERT:
      {
	/* This assignment is under the form "a_1 = (cast) rhs.  */
	t_bool res = follow_ssa_edge_expr (loop, at_stmt, rhs0, halting_phi,
					   evolution_of_loop, limit);
	*evolution_of_loop = chrec_convert (type, *evolution_of_loop, at_stmt);
	return res;
      }

    case INTEGER_CST:
      /* This assignment is under the form "a_1 = 7".  */
      return t_false;

    case ADDR_EXPR:
      {
	/* Handle &MEM[ptr + CST] which is equivalent to POINTER_PLUS_EXPR.  */
	if (TREE_CODE (TREE_OPERAND (rhs0, 0)) != MEM_REF)
	  return t_false;
	tree mem = TREE_OPERAND (rhs0, 0);
	rhs0 = TREE_OPERAND (mem, 0);
	rhs1 = TREE_OPERAND (mem, 1);
	code = POINTER_PLUS_EXPR;
      }
      /* Fallthru.  */
    case POINTER_PLUS_EXPR:
    case PLUS_EXPR:
    case MINUS_EXPR:
      /* This case is under the form "rhs0 +- rhs1".  */
      STRIP_USELESS_TYPE_CONVERSION (rhs0);
      STRIP_USELESS_TYPE_CONVERSION (rhs1);
      if (TREE_CODE (rhs0) == SSA_NAME
	  && (TREE_CODE (rhs1) != SSA_NAME || code == MINUS_EXPR))
	{
	  /* Match an assignment under the form:
	     "a = b +- ...".
	     Use tail-recursion for the simple case.  */
	  *evolution_of_loop = add_to_evolution
	      (loop->num, chrec_convert (type, *evolution_of_loop,
					 at_stmt),
	       code, rhs1, at_stmt);
	  expr = rhs0;
	  goto tail_recurse;
	}
      /* Else search for the SCC in both rhs0 and rhs1.  */
      return follow_ssa_edge_binary (loop, at_stmt, type, rhs0, code, rhs1,
				     halting_phi, evolution_of_loop, limit);

    case ASSERT_EXPR:
      /* This assignment is of the form: "a_1 = ASSERT_EXPR <a_2, ...>"
	 It must be handled as a copy assignment of the form a_1 = a_2.  */
      expr = ASSERT_EXPR_VAR (rhs0);
      goto tail_recurse;

    default:
      return t_false;
    }
}


/* Simplify PEELED_CHREC represented by (init_cond, arg) in LOOP.
   Handle below case and return the corresponding POLYNOMIAL_CHREC:

   # i_17 = PHI <i_13(5), 0(3)>
   # _20 = PHI <_5(5), start_4(D)(3)>
   ...
   i_13 = i_17 + 1;
   _5 = start_4(D) + i_13;

   Though variable _20 appears as a PEELED_CHREC in the form of
   (start_4, _5)_LOOP, it's a POLYNOMIAL_CHREC like {start_4, 1}_LOOP.

   See PR41488.  */

static tree
simplify_peeled_chrec (class loop *loop, tree arg, tree init_cond)
{
  aff_tree aff1, aff2;
  tree ev, left, right, type, step_val;
  hash_map<tree, name_expansion *> *peeled_chrec_map = NULL;

  ev = instantiate_parameters (loop, analyze_scalar_evolution (loop, arg));
  if (ev == NULL_TREE || TREE_CODE (ev) != POLYNOMIAL_CHREC)
    return chrec_dont_know;

  left = CHREC_LEFT (ev);
  right = CHREC_RIGHT (ev);
  type = TREE_TYPE (left);
  step_val = chrec_fold_plus (type, init_cond, right);

  /* Transform (init, {left, right}_LOOP)_LOOP to {init, right}_LOOP
     if "left" equals to "init + right".  */
  if (operand_equal_p (left, step_val, 0))
    {
      if (dump_file && (dump_flags & TDF_SCEV))
	fprintf (dump_file, "Simplify PEELED_CHREC into POLYNOMIAL_CHREC.\n");

      return build_polynomial_chrec (loop->num, init_cond, right);
    }

  /* The affine code only deals with pointer and integer types.  */
  if (!POINTER_TYPE_P (type)
      && !INTEGRAL_TYPE_P (type))
    return chrec_dont_know;

  /* Try harder to check if they are equal.  */
  tree_to_aff_combination_expand (left, type, &aff1, &peeled_chrec_map);
  tree_to_aff_combination_expand (step_val, type, &aff2, &peeled_chrec_map);
  free_affine_expand_cache (&peeled_chrec_map);
  aff_combination_scale (&aff2, -1);
  aff_combination_add (&aff1, &aff2);

  /* Transform (init, {left, right}_LOOP)_LOOP to {init, right}_LOOP
     if "left" equals to "init + right".  */
  if (aff_combination_zero_p (&aff1))
    {
      if (dump_file && (dump_flags & TDF_SCEV))
	fprintf (dump_file, "Simplify PEELED_CHREC into POLYNOMIAL_CHREC.\n");

      return build_polynomial_chrec (loop->num, init_cond, right);
    }
  return chrec_dont_know;
}

/* Given a LOOP_PHI_NODE, this function determines the evolution
   function from LOOP_PHI_NODE to LOOP_PHI_NODE in the loop.  */

static tree
analyze_evolution_in_loop (gphi *loop_phi_node,
			   tree init_cond)
{
  int i, n = gimple_phi_num_args (loop_phi_node);
  tree evolution_function = chrec_not_analyzed_yet;
  class loop *loop = loop_containing_stmt (loop_phi_node);
  basic_block bb;
  static bool simplify_peeled_chrec_p = true;

  if (dump_file && (dump_flags & TDF_SCEV))
    {
      fprintf (dump_file, "(analyze_evolution_in_loop \n");
      fprintf (dump_file, "  (loop_phi_node = ");
      print_gimple_stmt (dump_file, loop_phi_node, 0);
      fprintf (dump_file, ")\n");
    }

  for (i = 0; i < n; i++)
    {
      tree arg = PHI_ARG_DEF (loop_phi_node, i);
      tree ev_fn;
      t_bool res;

      /* Select the edges that enter the loop body.  */
      bb = gimple_phi_arg_edge (loop_phi_node, i)->src;
      if (!flow_bb_inside_loop_p (loop, bb))
	continue;

      if (TREE_CODE (arg) == SSA_NAME)
	{
	  bool val = false;

	  /* Pass in the initial condition to the follow edge function.  */
	  ev_fn = init_cond;
	  res = follow_ssa_edge_expr (loop, loop_phi_node, arg,
				      loop_phi_node, &ev_fn, 0);

	  /* If ev_fn has no evolution in the inner loop, and the
	     init_cond is not equal to ev_fn, then we have an
	     ambiguity between two possible values, as we cannot know
	     the number of iterations at this point.  */
	  if (TREE_CODE (ev_fn) != POLYNOMIAL_CHREC
	      && no_evolution_in_loop_p (ev_fn, loop->num, &val) && val
	      && !operand_equal_p (init_cond, ev_fn, 0))
	    ev_fn = chrec_dont_know;
	}
      else
	res = t_false;

      /* When it is impossible to go back on the same
	 loop_phi_node by following the ssa edges, the
	 evolution is represented by a peeled chrec, i.e. the
	 first iteration, EV_FN has the value INIT_COND, then
	 all the other iterations it has the value of ARG.
	 For the moment, PEELED_CHREC nodes are not built.  */
      if (res != t_true)
	{
	  ev_fn = chrec_dont_know;
	  /* Try to recognize POLYNOMIAL_CHREC which appears in
	     the form of PEELED_CHREC, but guard the process with
	     a bool variable to keep the analyzer from infinite
	     recurrence for real PEELED_RECs.  */
	  if (simplify_peeled_chrec_p && TREE_CODE (arg) == SSA_NAME)
	    {
	      simplify_peeled_chrec_p = false;
	      ev_fn = simplify_peeled_chrec (loop, arg, init_cond);
	      simplify_peeled_chrec_p = true;
	    }
	}

      /* When there are multiple back edges of the loop (which in fact never
	 happens currently, but nevertheless), merge their evolutions.  */
      evolution_function = chrec_merge (evolution_function, ev_fn);

      if (evolution_function == chrec_dont_know)
	break;
    }

  if (dump_file && (dump_flags & TDF_SCEV))
    {
      fprintf (dump_file, "  (evolution_function = ");
      print_generic_expr (dump_file, evolution_function);
      fprintf (dump_file, "))\n");
    }

  return evolution_function;
}

/* Looks to see if VAR is a copy of a constant (via straightforward assignments
   or degenerate phi's).  If so, returns the constant; else, returns VAR.  */

static tree
follow_copies_to_constant (tree var)
{
  tree res = var;
  while (TREE_CODE (res) == SSA_NAME
	 /* We face not updated SSA form in multiple places and this walk
	    may end up in sibling loops so we have to guard it.  */
	 && !name_registered_for_update_p (res))
    {
      gimple *def = SSA_NAME_DEF_STMT (res);
      if (gphi *phi = dyn_cast <gphi *> (def))
	{
	  if (tree rhs = degenerate_phi_result (phi))
	    res = rhs;
	  else
	    break;
	}
      else if (gimple_assign_single_p (def))
	/* Will exit loop if not an SSA_NAME.  */
	res = gimple_assign_rhs1 (def);
      else
	break;
    }
  if (CONSTANT_CLASS_P (res))
    return res;
  return var;
}

/* Given a loop-phi-node, return the initial conditions of the
   variable on entry of the loop.  When the CCP has propagated
   constants into the loop-phi-node, the initial condition is
   instantiated, otherwise the initial condition is kept symbolic.
   This analyzer does not analyze the evolution outside the current
   loop, and leaves this task to the on-demand tree reconstructor.  */

static tree
analyze_initial_condition (gphi *loop_phi_node)
{
  int i, n;
  tree init_cond = chrec_not_analyzed_yet;
  class loop *loop = loop_containing_stmt (loop_phi_node);

  if (dump_file && (dump_flags & TDF_SCEV))
    {
      fprintf (dump_file, "(analyze_initial_condition \n");
      fprintf (dump_file, "  (loop_phi_node = \n");
      print_gimple_stmt (dump_file, loop_phi_node, 0);
      fprintf (dump_file, ")\n");
    }

  n = gimple_phi_num_args (loop_phi_node);
  for (i = 0; i < n; i++)
    {
      tree branch = PHI_ARG_DEF (loop_phi_node, i);
      basic_block bb = gimple_phi_arg_edge (loop_phi_node, i)->src;

      /* When the branch is oriented to the loop's body, it does
     	 not contribute to the initial condition.  */
      if (flow_bb_inside_loop_p (loop, bb))
       	continue;

      if (init_cond == chrec_not_analyzed_yet)
	{
	  init_cond = branch;
	  continue;
	}

      if (TREE_CODE (branch) == SSA_NAME)
	{
	  init_cond = chrec_dont_know;
      	  break;
	}

      init_cond = chrec_merge (init_cond, branch);
    }

  /* Ooops -- a loop without an entry???  */
  if (init_cond == chrec_not_analyzed_yet)
    init_cond = chrec_dont_know;

  /* We may not have fully constant propagated IL.  Handle degenerate PHIs here
     to not miss important early loop unrollings.  */
  init_cond = follow_copies_to_constant (init_cond);

  if (dump_file && (dump_flags & TDF_SCEV))
    {
      fprintf (dump_file, "  (init_cond = ");
      print_generic_expr (dump_file, init_cond);
      fprintf (dump_file, "))\n");
    }

  return init_cond;
}

/* Analyze the scalar evolution for LOOP_PHI_NODE.  */

static tree
interpret_loop_phi (class loop *loop, gphi *loop_phi_node)
{
  tree res;
  class loop *phi_loop = loop_containing_stmt (loop_phi_node);
  tree init_cond;

  gcc_assert (phi_loop == loop);

  /* Otherwise really interpret the loop phi.  */
  init_cond = analyze_initial_condition (loop_phi_node);
  res = analyze_evolution_in_loop (loop_phi_node, init_cond);

  /* Verify we maintained the correct initial condition throughout
     possible conversions in the SSA chain.  */
  if (res != chrec_dont_know)
    {
      tree new_init = res;
      if (CONVERT_EXPR_P (res)
	  && TREE_CODE (TREE_OPERAND (res, 0)) == POLYNOMIAL_CHREC)
	new_init = fold_convert (TREE_TYPE (res),
				 CHREC_LEFT (TREE_OPERAND (res, 0)));
      else if (TREE_CODE (res) == POLYNOMIAL_CHREC)
	new_init = CHREC_LEFT (res);
      STRIP_USELESS_TYPE_CONVERSION (new_init);
      if (TREE_CODE (new_init) == POLYNOMIAL_CHREC
	  || !operand_equal_p (init_cond, new_init, 0))
	return chrec_dont_know;
    }

  return res;
}

/* This function merges the branches of a condition-phi-node,
   contained in the outermost loop, and whose arguments are already
   analyzed.  */

static tree
interpret_condition_phi (class loop *loop, gphi *condition_phi)
{
  int i, n = gimple_phi_num_args (condition_phi);
  tree res = chrec_not_analyzed_yet;

  for (i = 0; i < n; i++)
    {
      tree branch_chrec;

      if (backedge_phi_arg_p (condition_phi, i))
	{
	  res = chrec_dont_know;
	  break;
	}

      branch_chrec = analyze_scalar_evolution
	(loop, PHI_ARG_DEF (condition_phi, i));

      res = chrec_merge (res, branch_chrec);
      if (res == chrec_dont_know)
	break;
    }

  return res;
}

/* Interpret the operation RHS1 OP RHS2.  If we didn't
   analyze this node before, follow the definitions until ending
   either on an analyzed GIMPLE_ASSIGN, or on a loop-phi-node.  On the
   return path, this function propagates evolutions (ala constant copy
   propagation).  OPND1 is not a GIMPLE expression because we could
   analyze the effect of an inner loop: see interpret_loop_phi.  */

static tree
interpret_rhs_expr (class loop *loop, gimple *at_stmt,
		    tree type, tree rhs1, enum tree_code code, tree rhs2)
{
  tree res, chrec1, chrec2, ctype;
  gimple *def;

  if (get_gimple_rhs_class (code) == GIMPLE_SINGLE_RHS)
    {
      if (is_gimple_min_invariant (rhs1))
	return chrec_convert (type, rhs1, at_stmt);

      if (code == SSA_NAME)
	return chrec_convert (type, analyze_scalar_evolution (loop, rhs1),
			      at_stmt);

      if (code == ASSERT_EXPR)
	{
	  rhs1 = ASSERT_EXPR_VAR (rhs1);
	  return chrec_convert (type, analyze_scalar_evolution (loop, rhs1),
				at_stmt);
	}
    }

  switch (code)
    {
    case ADDR_EXPR:
      if (TREE_CODE (TREE_OPERAND (rhs1, 0)) == MEM_REF
	  || handled_component_p (TREE_OPERAND (rhs1, 0)))
        {
	  machine_mode mode;
	  poly_int64 bitsize, bitpos;
	  int unsignedp, reversep;
	  int volatilep = 0;
	  tree base, offset;
	  tree chrec3;
	  tree unitpos;

	  base = get_inner_reference (TREE_OPERAND (rhs1, 0),
				      &bitsize, &bitpos, &offset, &mode,
				      &unsignedp, &reversep, &volatilep);

	  if (TREE_CODE (base) == MEM_REF)
	    {
	      rhs2 = TREE_OPERAND (base, 1);
	      rhs1 = TREE_OPERAND (base, 0);

	      chrec1 = analyze_scalar_evolution (loop, rhs1);
	      chrec2 = analyze_scalar_evolution (loop, rhs2);
	      chrec1 = chrec_convert (type, chrec1, at_stmt);
	      chrec2 = chrec_convert (TREE_TYPE (rhs2), chrec2, at_stmt);
	      chrec1 = instantiate_parameters (loop, chrec1);
	      chrec2 = instantiate_parameters (loop, chrec2);
	      res = chrec_fold_plus (type, chrec1, chrec2);
	    }
	  else
	    {
	      chrec1 = analyze_scalar_evolution_for_address_of (loop, base);
	      chrec1 = chrec_convert (type, chrec1, at_stmt);
	      res = chrec1;
	    }

	  if (offset != NULL_TREE)
	    {
	      chrec2 = analyze_scalar_evolution (loop, offset);
	      chrec2 = chrec_convert (TREE_TYPE (offset), chrec2, at_stmt);
	      chrec2 = instantiate_parameters (loop, chrec2);
	      res = chrec_fold_plus (type, res, chrec2);
	    }

	  if (maybe_ne (bitpos, 0))
	    {
	      unitpos = size_int (exact_div (bitpos, BITS_PER_UNIT));
	      chrec3 = analyze_scalar_evolution (loop, unitpos);
	      chrec3 = chrec_convert (TREE_TYPE (unitpos), chrec3, at_stmt);
	      chrec3 = instantiate_parameters (loop, chrec3);
	      res = chrec_fold_plus (type, res, chrec3);
	    }
        }
      else
	res = chrec_dont_know;
      break;

    case POINTER_PLUS_EXPR:
      chrec1 = analyze_scalar_evolution (loop, rhs1);
      chrec2 = analyze_scalar_evolution (loop, rhs2);
      chrec1 = chrec_convert (type, chrec1, at_stmt);
      chrec2 = chrec_convert (TREE_TYPE (rhs2), chrec2, at_stmt);
      chrec1 = instantiate_parameters (loop, chrec1);
      chrec2 = instantiate_parameters (loop, chrec2);
      res = chrec_fold_plus (type, chrec1, chrec2);
      break;

    case PLUS_EXPR:
      chrec1 = analyze_scalar_evolution (loop, rhs1);
      chrec2 = analyze_scalar_evolution (loop, rhs2);
      ctype = type;
      /* When the stmt is conditionally executed re-write the CHREC
         into a form that has well-defined behavior on overflow.  */
      if (at_stmt
	  && INTEGRAL_TYPE_P (type)
	  && ! TYPE_OVERFLOW_WRAPS (type)
	  && ! dominated_by_p (CDI_DOMINATORS, loop->latch,
			       gimple_bb (at_stmt)))
	ctype = unsigned_type_for (type);
      chrec1 = chrec_convert (ctype, chrec1, at_stmt);
      chrec2 = chrec_convert (ctype, chrec2, at_stmt);
      chrec1 = instantiate_parameters (loop, chrec1);
      chrec2 = instantiate_parameters (loop, chrec2);
      res = chrec_fold_plus (ctype, chrec1, chrec2);
      if (type != ctype)
	res = chrec_convert (type, res, at_stmt);
      break;

    case MINUS_EXPR:
      chrec1 = analyze_scalar_evolution (loop, rhs1);
      chrec2 = analyze_scalar_evolution (loop, rhs2);
      ctype = type;
      /* When the stmt is conditionally executed re-write the CHREC
         into a form that has well-defined behavior on overflow.  */
      if (at_stmt
	  && INTEGRAL_TYPE_P (type)
	  && ! TYPE_OVERFLOW_WRAPS (type)
	  && ! dominated_by_p (CDI_DOMINATORS,
			       loop->latch, gimple_bb (at_stmt)))
	ctype = unsigned_type_for (type);
      chrec1 = chrec_convert (ctype, chrec1, at_stmt);
      chrec2 = chrec_convert (ctype, chrec2, at_stmt);
      chrec1 = instantiate_parameters (loop, chrec1);
      chrec2 = instantiate_parameters (loop, chrec2);
      res = chrec_fold_minus (ctype, chrec1, chrec2);
      if (type != ctype)
	res = chrec_convert (type, res, at_stmt);
      break;

    case NEGATE_EXPR:
      chrec1 = analyze_scalar_evolution (loop, rhs1);
      ctype = type;
      /* When the stmt is conditionally executed re-write the CHREC
         into a form that has well-defined behavior on overflow.  */
      if (at_stmt
	  && INTEGRAL_TYPE_P (type)
	  && ! TYPE_OVERFLOW_WRAPS (type)
	  && ! dominated_by_p (CDI_DOMINATORS,
			       loop->latch, gimple_bb (at_stmt)))
	ctype = unsigned_type_for (type);
      chrec1 = chrec_convert (ctype, chrec1, at_stmt);
      /* TYPE may be integer, real or complex, so use fold_convert.  */
      chrec1 = instantiate_parameters (loop, chrec1);
      res = chrec_fold_multiply (ctype, chrec1,
				 fold_convert (ctype, integer_minus_one_node));
      if (type != ctype)
	res = chrec_convert (type, res, at_stmt);
      break;

    case BIT_NOT_EXPR:
      /* Handle ~X as -1 - X.  */
      chrec1 = analyze_scalar_evolution (loop, rhs1);
      chrec1 = chrec_convert (type, chrec1, at_stmt);
      chrec1 = instantiate_parameters (loop, chrec1);
      res = chrec_fold_minus (type,
			      fold_convert (type, integer_minus_one_node),
			      chrec1);
      break;

    case MULT_EXPR:
      chrec1 = analyze_scalar_evolution (loop, rhs1);
      chrec2 = analyze_scalar_evolution (loop, rhs2);
      ctype = type;
      /* When the stmt is conditionally executed re-write the CHREC
         into a form that has well-defined behavior on overflow.  */
      if (at_stmt
	  && INTEGRAL_TYPE_P (type)
	  && ! TYPE_OVERFLOW_WRAPS (type)
	  && ! dominated_by_p (CDI_DOMINATORS,
			       loop->latch, gimple_bb (at_stmt)))
	ctype = unsigned_type_for (type);
      chrec1 = chrec_convert (ctype, chrec1, at_stmt);
      chrec2 = chrec_convert (ctype, chrec2, at_stmt);
      chrec1 = instantiate_parameters (loop, chrec1);
      chrec2 = instantiate_parameters (loop, chrec2);
      res = chrec_fold_multiply (ctype, chrec1, chrec2);
      if (type != ctype)
	res = chrec_convert (type, res, at_stmt);
      break;

    case LSHIFT_EXPR:
      {
	/* Handle A<<B as A * (1<<B).  */
	tree uns = unsigned_type_for (type);
	chrec1 = analyze_scalar_evolution (loop, rhs1);
	chrec2 = analyze_scalar_evolution (loop, rhs2);
	chrec1 = chrec_convert (uns, chrec1, at_stmt);
	chrec1 = instantiate_parameters (loop, chrec1);
	chrec2 = instantiate_parameters (loop, chrec2);

	tree one = build_int_cst (uns, 1);
	chrec2 = fold_build2 (LSHIFT_EXPR, uns, one, chrec2);
	res = chrec_fold_multiply (uns, chrec1, chrec2);
	res = chrec_convert (type, res, at_stmt);
      }
      break;

    CASE_CONVERT:
      /* In case we have a truncation of a widened operation that in
         the truncated type has undefined overflow behavior analyze
	 the operation done in an unsigned type of the same precision
	 as the final truncation.  We cannot derive a scalar evolution
	 for the widened operation but for the truncated result.  */
      if (TREE_CODE (type) == INTEGER_TYPE
	  && TREE_CODE (TREE_TYPE (rhs1)) == INTEGER_TYPE
	  && TYPE_PRECISION (type) < TYPE_PRECISION (TREE_TYPE (rhs1))
	  && TYPE_OVERFLOW_UNDEFINED (type)
	  && TREE_CODE (rhs1) == SSA_NAME
	  && (def = SSA_NAME_DEF_STMT (rhs1))
	  && is_gimple_assign (def)
	  && TREE_CODE_CLASS (gimple_assign_rhs_code (def)) == tcc_binary
	  && TREE_CODE (gimple_assign_rhs2 (def)) == INTEGER_CST)
	{
	  tree utype = unsigned_type_for (type);
	  chrec1 = interpret_rhs_expr (loop, at_stmt, utype,
				       gimple_assign_rhs1 (def),
				       gimple_assign_rhs_code (def),
				       gimple_assign_rhs2 (def));
	}
      else
	chrec1 = analyze_scalar_evolution (loop, rhs1);
      res = chrec_convert (type, chrec1, at_stmt, true, rhs1);
      break;

    case BIT_AND_EXPR:
      /* Given int variable A, handle A&0xffff as (int)(unsigned short)A.
	 If A is SCEV and its value is in the range of representable set
	 of type unsigned short, the result expression is a (no-overflow)
	 SCEV.  */
      res = chrec_dont_know;
      if (tree_fits_uhwi_p (rhs2))
	{
	  int precision;
	  unsigned HOST_WIDE_INT val = tree_to_uhwi (rhs2);

	  val ++;
	  /* Skip if value of rhs2 wraps in unsigned HOST_WIDE_INT or
	     it's not the maximum value of a smaller type than rhs1.  */
	  if (val != 0
	      && (precision = exact_log2 (val)) > 0
	      && (unsigned) precision < TYPE_PRECISION (TREE_TYPE (rhs1)))
	    {
	      tree utype = build_nonstandard_integer_type (precision, 1);

	      if (TYPE_PRECISION (utype) < TYPE_PRECISION (TREE_TYPE (rhs1)))
		{
		  chrec1 = analyze_scalar_evolution (loop, rhs1);
		  chrec1 = chrec_convert (utype, chrec1, at_stmt);
		  res = chrec_convert (TREE_TYPE (rhs1), chrec1, at_stmt);
		}
	    }
	}
      break;

    default:
      res = chrec_dont_know;
      break;
    }

  return res;
}

/* Interpret the expression EXPR.  */

static tree
interpret_expr (class loop *loop, gimple *at_stmt, tree expr)
{
  enum tree_code code;
  tree type = TREE_TYPE (expr), op0, op1;

  if (automatically_generated_chrec_p (expr))
    return expr;

  if (TREE_CODE (expr) == POLYNOMIAL_CHREC
      || TREE_CODE (expr) == CALL_EXPR
      || get_gimple_rhs_class (TREE_CODE (expr)) == GIMPLE_TERNARY_RHS)
    return chrec_dont_know;

  extract_ops_from_tree (expr, &code, &op0, &op1);

  return interpret_rhs_expr (loop, at_stmt, type,
			     op0, code, op1);
}

/* Interpret the rhs of the assignment STMT.  */

static tree
interpret_gimple_assign (class loop *loop, gimple *stmt)
{
  tree type = TREE_TYPE (gimple_assign_lhs (stmt));
  enum tree_code code = gimple_assign_rhs_code (stmt);

  return interpret_rhs_expr (loop, stmt, type,
			     gimple_assign_rhs1 (stmt), code,
			     gimple_assign_rhs2 (stmt));
}



/* This section contains all the entry points:
   - number_of_iterations_in_loop,
   - analyze_scalar_evolution,
   - instantiate_parameters.
*/

/* Helper recursive function.  */

static tree
analyze_scalar_evolution_1 (class loop *loop, tree var)
{
  gimple *def;
  basic_block bb;
  class loop *def_loop;
  tree res;

  if (TREE_CODE (var) != SSA_NAME)
    return interpret_expr (loop, NULL, var);

  def = SSA_NAME_DEF_STMT (var);
  bb = gimple_bb (def);
  def_loop = bb->loop_father;

  if (!flow_bb_inside_loop_p (loop, bb))
    {
      /* Keep symbolic form, but look through obvious copies for constants.  */
      res = follow_copies_to_constant (var);
      goto set_and_end;
    }

  if (loop != def_loop)
    {
      res = analyze_scalar_evolution_1 (def_loop, var);
      class loop *loop_to_skip = superloop_at_depth (def_loop,
						      loop_depth (loop) + 1);
      res = compute_overall_effect_of_inner_loop (loop_to_skip, res);
      if (chrec_contains_symbols_defined_in_loop (res, loop->num))
	res = analyze_scalar_evolution_1 (loop, res);
      goto set_and_end;
    }

  switch (gimple_code (def))
    {
    case GIMPLE_ASSIGN:
      res = interpret_gimple_assign (loop, def);
      break;

    case GIMPLE_PHI:
      if (loop_phi_node_p (def))
	res = interpret_loop_phi (loop, as_a <gphi *> (def));
      else
	res = interpret_condition_phi (loop, as_a <gphi *> (def));
      break;

    default:
      res = chrec_dont_know;
      break;
    }

 set_and_end:

  /* Keep the symbolic form.  */
  if (res == chrec_dont_know)
    res = var;

  if (loop == def_loop)
    set_scalar_evolution (block_before_loop (loop), var, res);

  return res;
}

/* Analyzes and returns the scalar evolution of the ssa_name VAR in
   LOOP.  LOOP is the loop in which the variable is used.

   Example of use: having a pointer VAR to a SSA_NAME node, STMT a
   pointer to the statement that uses this variable, in order to
   determine the evolution function of the variable, use the following
   calls:

   loop_p loop = loop_containing_stmt (stmt);
   tree chrec_with_symbols = analyze_scalar_evolution (loop, var);
   tree chrec_instantiated = instantiate_parameters (loop, chrec_with_symbols);
*/

tree
analyze_scalar_evolution (class loop *loop, tree var)
{
  tree res;

  /* ???  Fix callers.  */
  if (! loop)
    return var;

  if (dump_file && (dump_flags & TDF_SCEV))
    {
      fprintf (dump_file, "(analyze_scalar_evolution \n");
      fprintf (dump_file, "  (loop_nb = %d)\n", loop->num);
      fprintf (dump_file, "  (scalar = ");
      print_generic_expr (dump_file, var);
      fprintf (dump_file, ")\n");
    }

  res = get_scalar_evolution (block_before_loop (loop), var);
  if (res == chrec_not_analyzed_yet)
    {
      /* We'll recurse into instantiate_scev, avoid tearing down the
         instantiate cache repeatedly and keep it live from here.  */
      bool destr = false;
      if (!global_cache)
	{
	  global_cache = new instantiate_cache_type;
	  destr = true;
	}
      res = analyze_scalar_evolution_1 (loop, var);
      if (destr)
	{
	  delete global_cache;
	  global_cache = NULL;
	}
    }

  if (dump_file && (dump_flags & TDF_SCEV))
    fprintf (dump_file, ")\n");

  return res;
}

/* Analyzes and returns the scalar evolution of VAR address in LOOP.  */

static tree
analyze_scalar_evolution_for_address_of (class loop *loop, tree var)
{
  return analyze_scalar_evolution (loop, build_fold_addr_expr (var));
}

/* Analyze scalar evolution of use of VERSION in USE_LOOP with respect to
   WRTO_LOOP (which should be a superloop of USE_LOOP)

   FOLDED_CASTS is set to true if resolve_mixers used
   chrec_convert_aggressive (TODO -- not really, we are way too conservative
   at the moment in order to keep things simple).

   To illustrate the meaning of USE_LOOP and WRTO_LOOP, consider the following
   example:

   for (i = 0; i < 100; i++)			-- loop 1
     {
       for (j = 0; j < 100; j++)		-- loop 2
         {
	   k1 = i;
	   k2 = j;

	   use2 (k1, k2);

	   for (t = 0; t < 100; t++)		-- loop 3
	     use3 (k1, k2);

	 }
       use1 (k1, k2);
     }

   Both k1 and k2 are invariants in loop3, thus
     analyze_scalar_evolution_in_loop (loop3, loop3, k1) = k1
     analyze_scalar_evolution_in_loop (loop3, loop3, k2) = k2

   As they are invariant, it does not matter whether we consider their
   usage in loop 3 or loop 2, hence
     analyze_scalar_evolution_in_loop (loop2, loop3, k1) =
       analyze_scalar_evolution_in_loop (loop2, loop2, k1) = i
     analyze_scalar_evolution_in_loop (loop2, loop3, k2) =
       analyze_scalar_evolution_in_loop (loop2, loop2, k2) = [0,+,1]_2

   Similarly for their evolutions with respect to loop 1.  The values of K2
   in the use in loop 2 vary independently on loop 1, thus we cannot express
   the evolution with respect to loop 1:
     analyze_scalar_evolution_in_loop (loop1, loop3, k1) =
       analyze_scalar_evolution_in_loop (loop1, loop2, k1) = [0,+,1]_1
     analyze_scalar_evolution_in_loop (loop1, loop3, k2) =
       analyze_scalar_evolution_in_loop (loop1, loop2, k2) = dont_know

   The value of k2 in the use in loop 1 is known, though:
     analyze_scalar_evolution_in_loop (loop1, loop1, k1) = [0,+,1]_1
     analyze_scalar_evolution_in_loop (loop1, loop1, k2) = 100
   */

static tree
analyze_scalar_evolution_in_loop (class loop *wrto_loop, class loop *use_loop,
				  tree version, bool *folded_casts)
{
  bool val = false;
  tree ev = version, tmp;

  /* We cannot just do

     tmp = analyze_scalar_evolution (use_loop, version);
     ev = resolve_mixers (wrto_loop, tmp, folded_casts);

     as resolve_mixers would query the scalar evolution with respect to
     wrto_loop.  For example, in the situation described in the function
     comment, suppose that wrto_loop = loop1, use_loop = loop3 and
     version = k2.  Then

     analyze_scalar_evolution (use_loop, version) = k2

     and resolve_mixers (loop1, k2, folded_casts) finds that the value of
     k2 in loop 1 is 100, which is a wrong result, since we are interested
     in the value in loop 3.

     Instead, we need to proceed from use_loop to wrto_loop loop by loop,
     each time checking that there is no evolution in the inner loop.  */

  if (folded_casts)
    *folded_casts = false;
  while (1)
    {
      tmp = analyze_scalar_evolution (use_loop, ev);
      ev = resolve_mixers (use_loop, tmp, folded_casts);

      if (use_loop == wrto_loop)
	return ev;

      /* If the value of the use changes in the inner loop, we cannot express
	 its value in the outer loop (we might try to return interval chrec,
	 but we do not have a user for it anyway)  */
      if (!no_evolution_in_loop_p (ev, use_loop->num, &val)
	  || !val)
	return chrec_dont_know;

      use_loop = loop_outer (use_loop);
    }
}


/* Computes a hash function for database element ELT.  */

static inline hashval_t
hash_idx_scev_info (const void *elt_)
{
  unsigned idx = ((size_t) elt_) - 2;
  return scev_info_hasher::hash (&global_cache->entries[idx]);
}

/* Compares database elements E1 and E2.  */

static inline int
eq_idx_scev_info (const void *e1, const void *e2)
{
  unsigned idx1 = ((size_t) e1) - 2;
  return scev_info_hasher::equal (&global_cache->entries[idx1],
				  (const scev_info_str *) e2);
}

/* Returns from CACHE the slot number of the cached chrec for NAME.  */

static unsigned
get_instantiated_value_entry (instantiate_cache_type &cache,
			      tree name, edge instantiate_below)
{
  if (!cache.map)
    {
      cache.map = htab_create (10, hash_idx_scev_info, eq_idx_scev_info, NULL);
      cache.entries.create (10);
    }

  scev_info_str e;
  e.name_version = SSA_NAME_VERSION (name);
  e.instantiated_below = instantiate_below->dest->index;
  void **slot = htab_find_slot_with_hash (cache.map, &e,
					  scev_info_hasher::hash (&e), INSERT);
  if (!*slot)
    {
      e.chrec = chrec_not_analyzed_yet;
      *slot = (void *)(size_t)(cache.entries.length () + 2);
      cache.entries.safe_push (e);
    }

  return ((size_t)*slot) - 2;
}


/* Return the closed_loop_phi node for VAR.  If there is none, return
   NULL_TREE.  */

static tree
loop_closed_phi_def (tree var)
{
  class loop *loop;
  edge exit;
  gphi *phi;
  gphi_iterator psi;

  if (var == NULL_TREE
      || TREE_CODE (var) != SSA_NAME)
    return NULL_TREE;

  loop = loop_containing_stmt (SSA_NAME_DEF_STMT (var));
  exit = single_exit (loop);
  if (!exit)
    return NULL_TREE;

  for (psi = gsi_start_phis (exit->dest); !gsi_end_p (psi); gsi_next (&psi))
    {
      phi = psi.phi ();
      if (PHI_ARG_DEF_FROM_EDGE (phi, exit) == var)
	return PHI_RESULT (phi);
    }

  return NULL_TREE;
}

static tree instantiate_scev_r (edge, class loop *, class loop *,
				tree, bool *, int);

/* Analyze all the parameters of the chrec, between INSTANTIATE_BELOW
   and EVOLUTION_LOOP, that were left under a symbolic form.

   CHREC is an SSA_NAME to be instantiated.

   CACHE is the cache of already instantiated values.

   Variable pointed by FOLD_CONVERSIONS is set to TRUE when the
   conversions that may wrap in signed/pointer type are folded, as long
   as the value of the chrec is preserved.  If FOLD_CONVERSIONS is NULL
   then we don't do such fold.

   SIZE_EXPR is used for computing the size of the expression to be
   instantiated, and to stop if it exceeds some limit.  */

static tree
instantiate_scev_name (edge instantiate_below,
		       class loop *evolution_loop, class loop *inner_loop,
		       tree chrec,
		       bool *fold_conversions,
		       int size_expr)
{
  tree res;
  class loop *def_loop;
  basic_block def_bb = gimple_bb (SSA_NAME_DEF_STMT (chrec));

  /* A parameter, nothing to do.  */
  if (!def_bb
      || !dominated_by_p (CDI_DOMINATORS, def_bb, instantiate_below->dest))
    return chrec;

  /* We cache the value of instantiated variable to avoid exponential
     time complexity due to reevaluations.  We also store the convenient
     value in the cache in order to prevent infinite recursion -- we do
     not want to instantiate the SSA_NAME if it is in a mixer
     structure.  This is used for avoiding the instantiation of
     recursively defined functions, such as:

     | a_2 -> {0, +, 1, +, a_2}_1  */

  unsigned si = get_instantiated_value_entry (*global_cache,
					      chrec, instantiate_below);
  if (global_cache->get (si) != chrec_not_analyzed_yet)
    return global_cache->get (si);

  /* On recursion return chrec_dont_know.  */
  global_cache->set (si, chrec_dont_know);

  def_loop = find_common_loop (evolution_loop, def_bb->loop_father);

  if (! dominated_by_p (CDI_DOMINATORS,
			def_loop->header, instantiate_below->dest))
    {
      gimple *def = SSA_NAME_DEF_STMT (chrec);
      if (gassign *ass = dyn_cast <gassign *> (def))
	{
	  switch (gimple_assign_rhs_class (ass))
	    {
	    case GIMPLE_UNARY_RHS:
	      {
		tree op0 = instantiate_scev_r (instantiate_below, evolution_loop,
					       inner_loop, gimple_assign_rhs1 (ass),
					       fold_conversions, size_expr);
		if (op0 == chrec_dont_know)
		  return chrec_dont_know;
		res = fold_build1 (gimple_assign_rhs_code (ass),
				   TREE_TYPE (chrec), op0);
		break;
	      }
	    case GIMPLE_BINARY_RHS:
	      {
		tree op0 = instantiate_scev_r (instantiate_below, evolution_loop,
					       inner_loop, gimple_assign_rhs1 (ass),
					       fold_conversions, size_expr);
		if (op0 == chrec_dont_know)
		  return chrec_dont_know;
		tree op1 = instantiate_scev_r (instantiate_below, evolution_loop,
					       inner_loop, gimple_assign_rhs2 (ass),
					       fold_conversions, size_expr);
		if (op1 == chrec_dont_know)
		  return chrec_dont_know;
		res = fold_build2 (gimple_assign_rhs_code (ass),
				   TREE_TYPE (chrec), op0, op1);
		break;
	      }
	    default:
	      res = chrec_dont_know;
	    }
	}
      else
	res = chrec_dont_know;
      global_cache->set (si, res);
      return res;
    }

  /* If the analysis yields a parametric chrec, instantiate the
     result again.  */
  res = analyze_scalar_evolution (def_loop, chrec);

  /* Don't instantiate default definitions.  */
  if (TREE_CODE (res) == SSA_NAME
      && SSA_NAME_IS_DEFAULT_DEF (res))
    ;

  /* Don't instantiate loop-closed-ssa phi nodes.  */
  else if (TREE_CODE (res) == SSA_NAME
	   && loop_depth (loop_containing_stmt (SSA_NAME_DEF_STMT (res)))
	   > loop_depth (def_loop))
    {
      if (res == chrec)
	res = loop_closed_phi_def (chrec);
      else
	res = chrec;

      /* When there is no loop_closed_phi_def, it means that the
	 variable is not used after the loop: try to still compute the
	 value of the variable when exiting the loop.  */
      if (res == NULL_TREE)
	{
	  loop_p loop = loop_containing_stmt (SSA_NAME_DEF_STMT (chrec));
	  res = analyze_scalar_evolution (loop, chrec);
	  res = compute_overall_effect_of_inner_loop (loop, res);
	  res = instantiate_scev_r (instantiate_below, evolution_loop,
				    inner_loop, res,
				    fold_conversions, size_expr);
	}
      else if (dominated_by_p (CDI_DOMINATORS,
				gimple_bb (SSA_NAME_DEF_STMT (res)),
				instantiate_below->dest))
	res = chrec_dont_know;
    }

  else if (res != chrec_dont_know)
    {
      if (inner_loop
	  && def_bb->loop_father != inner_loop
	  && !flow_loop_nested_p (def_bb->loop_father, inner_loop))
	/* ???  We could try to compute the overall effect of the loop here.  */
	res = chrec_dont_know;
      else
	res = instantiate_scev_r (instantiate_below, evolution_loop,
				  inner_loop, res,
				  fold_conversions, size_expr);
    }

  /* Store the correct value to the cache.  */
  global_cache->set (si, res);
  return res;
}

/* Analyze all the parameters of the chrec, between INSTANTIATE_BELOW
   and EVOLUTION_LOOP, that were left under a symbolic form.

   CHREC is a polynomial chain of recurrence to be instantiated.

   CACHE is the cache of already instantiated values.

   Variable pointed by FOLD_CONVERSIONS is set to TRUE when the
   conversions that may wrap in signed/pointer type are folded, as long
   as the value of the chrec is preserved.  If FOLD_CONVERSIONS is NULL
   then we don't do such fold.

   SIZE_EXPR is used for computing the size of the expression to be
   instantiated, and to stop if it exceeds some limit.  */

static tree
instantiate_scev_poly (edge instantiate_below,
		       class loop *evolution_loop, class loop *,
		       tree chrec, bool *fold_conversions, int size_expr)
{
  tree op1;
  tree op0 = instantiate_scev_r (instantiate_below, evolution_loop,
				 get_chrec_loop (chrec),
				 CHREC_LEFT (chrec), fold_conversions,
				 size_expr);
  if (op0 == chrec_dont_know)
    return chrec_dont_know;

  op1 = instantiate_scev_r (instantiate_below, evolution_loop,
			    get_chrec_loop (chrec),
			    CHREC_RIGHT (chrec), fold_conversions,
			    size_expr);
  if (op1 == chrec_dont_know)
    return chrec_dont_know;

  if (CHREC_LEFT (chrec) != op0
      || CHREC_RIGHT (chrec) != op1)
    {
      op1 = chrec_convert_rhs (chrec_type (op0), op1, NULL);
      chrec = build_polynomial_chrec (CHREC_VARIABLE (chrec), op0, op1);
    }

  return chrec;
}

/* Analyze all the parameters of the chrec, between INSTANTIATE_BELOW
   and EVOLUTION_LOOP, that were left under a symbolic form.

   "C0 CODE C1" is a binary expression of type TYPE to be instantiated.

   CACHE is the cache of already instantiated values.

   Variable pointed by FOLD_CONVERSIONS is set to TRUE when the
   conversions that may wrap in signed/pointer type are folded, as long
   as the value of the chrec is preserved.  If FOLD_CONVERSIONS is NULL
   then we don't do such fold.

   SIZE_EXPR is used for computing the size of the expression to be
   instantiated, and to stop if it exceeds some limit.  */

static tree
instantiate_scev_binary (edge instantiate_below,
			 class loop *evolution_loop, class loop *inner_loop,
			 tree chrec, enum tree_code code,
			 tree type, tree c0, tree c1,
			 bool *fold_conversions, int size_expr)
{
  tree op1;
  tree op0 = instantiate_scev_r (instantiate_below, evolution_loop, inner_loop,
				 c0, fold_conversions, size_expr);
  if (op0 == chrec_dont_know)
    return chrec_dont_know;

  /* While we eventually compute the same op1 if c0 == c1 the process
     of doing this is expensive so the following short-cut prevents
     exponential compile-time behavior.  */
  if (c0 != c1)
    {
      op1 = instantiate_scev_r (instantiate_below, evolution_loop, inner_loop,
				c1, fold_conversions, size_expr);
      if (op1 == chrec_dont_know)
	return chrec_dont_know;
    }
  else
    op1 = op0;

  if (c0 != op0
      || c1 != op1)
    {
      op0 = chrec_convert (type, op0, NULL);
      op1 = chrec_convert_rhs (type, op1, NULL);

      switch (code)
	{
	case POINTER_PLUS_EXPR:
	case PLUS_EXPR:
	  return chrec_fold_plus (type, op0, op1);

	case MINUS_EXPR:
	  return chrec_fold_minus (type, op0, op1);

	case MULT_EXPR:
	  return chrec_fold_multiply (type, op0, op1);

	default:
	  gcc_unreachable ();
	}
    }

  return chrec ? chrec : fold_build2 (code, type, c0, c1);
}

/* Analyze all the parameters of the chrec, between INSTANTIATE_BELOW
   and EVOLUTION_LOOP, that were left under a symbolic form.

   "CHREC" that stands for a convert expression "(TYPE) OP" is to be
   instantiated.

   CACHE is the cache of already instantiated values.

   Variable pointed by FOLD_CONVERSIONS is set to TRUE when the
   conversions that may wrap in signed/pointer type are folded, as long
   as the value of the chrec is preserved.  If FOLD_CONVERSIONS is NULL
   then we don't do such fold.

   SIZE_EXPR is used for computing the size of the expression to be
   instantiated, and to stop if it exceeds some limit.  */

static tree
instantiate_scev_convert (edge instantiate_below,
			  class loop *evolution_loop, class loop *inner_loop,
			  tree chrec, tree type, tree op,
			  bool *fold_conversions, int size_expr)
{
  tree op0 = instantiate_scev_r (instantiate_below, evolution_loop,
				 inner_loop, op,
				 fold_conversions, size_expr);

  if (op0 == chrec_dont_know)
    return chrec_dont_know;

  if (fold_conversions)
    {
      tree tmp = chrec_convert_aggressive (type, op0, fold_conversions);
      if (tmp)
	return tmp;

      /* If we used chrec_convert_aggressive, we can no longer assume that
	 signed chrecs do not overflow, as chrec_convert does, so avoid
	 calling it in that case.  */
      if (*fold_conversions)
	{
	  if (chrec && op0 == op)
	    return chrec;

	  return fold_convert (type, op0);
	}
    }

  return chrec_convert (type, op0, NULL);
}

/* Analyze all the parameters of the chrec, between INSTANTIATE_BELOW
   and EVOLUTION_LOOP, that were left under a symbolic form.

   CHREC is a BIT_NOT_EXPR or a NEGATE_EXPR expression to be instantiated.
   Handle ~X as -1 - X.
   Handle -X as -1 * X.

   CACHE is the cache of already instantiated values.

   Variable pointed by FOLD_CONVERSIONS is set to TRUE when the
   conversions that may wrap in signed/pointer type are folded, as long
   as the value of the chrec is preserved.  If FOLD_CONVERSIONS is NULL
   then we don't do such fold.

   SIZE_EXPR is used for computing the size of the expression to be
   instantiated, and to stop if it exceeds some limit.  */

static tree
instantiate_scev_not (edge instantiate_below,
		      class loop *evolution_loop, class loop *inner_loop,
		      tree chrec,
		      enum tree_code code, tree type, tree op,
		      bool *fold_conversions, int size_expr)
{
  tree op0 = instantiate_scev_r (instantiate_below, evolution_loop,
				 inner_loop, op,
				 fold_conversions, size_expr);

  if (op0 == chrec_dont_know)
    return chrec_dont_know;

  if (op != op0)
    {
      op0 = chrec_convert (type, op0, NULL);

      switch (code)
	{
	case BIT_NOT_EXPR:
	  return chrec_fold_minus
	    (type, fold_convert (type, integer_minus_one_node), op0);

	case NEGATE_EXPR:
	  return chrec_fold_multiply
	    (type, fold_convert (type, integer_minus_one_node), op0);

	default:
	  gcc_unreachable ();
	}
    }

  return chrec ? chrec : fold_build1 (code, type, op0);
}

/* Analyze all the parameters of the chrec, between INSTANTIATE_BELOW
   and EVOLUTION_LOOP, that were left under a symbolic form.

   CHREC is the scalar evolution to instantiate.

   CACHE is the cache of already instantiated values.

   Variable pointed by FOLD_CONVERSIONS is set to TRUE when the
   conversions that may wrap in signed/pointer type are folded, as long
   as the value of the chrec is preserved.  If FOLD_CONVERSIONS is NULL
   then we don't do such fold.

   SIZE_EXPR is used for computing the size of the expression to be
   instantiated, and to stop if it exceeds some limit.  */

static tree
instantiate_scev_r (edge instantiate_below,
		    class loop *evolution_loop, class loop *inner_loop,
		    tree chrec,
		    bool *fold_conversions, int size_expr)
{
  /* Give up if the expression is larger than the MAX that we allow.  */
  if (size_expr++ > param_scev_max_expr_size)
    return chrec_dont_know;

  if (chrec == NULL_TREE
      || automatically_generated_chrec_p (chrec)
      || is_gimple_min_invariant (chrec))
    return chrec;

  switch (TREE_CODE (chrec))
    {
    case SSA_NAME:
      return instantiate_scev_name (instantiate_below, evolution_loop,
				    inner_loop, chrec,
				    fold_conversions, size_expr);

    case POLYNOMIAL_CHREC:
      return instantiate_scev_poly (instantiate_below, evolution_loop,
				    inner_loop, chrec,
				    fold_conversions, size_expr);

    case POINTER_PLUS_EXPR:
    case PLUS_EXPR:
    case MINUS_EXPR:
    case MULT_EXPR:
      return instantiate_scev_binary (instantiate_below, evolution_loop,
				      inner_loop, chrec,
				      TREE_CODE (chrec), chrec_type (chrec),
				      TREE_OPERAND (chrec, 0),
				      TREE_OPERAND (chrec, 1),
				      fold_conversions, size_expr);

    CASE_CONVERT:
      return instantiate_scev_convert (instantiate_below, evolution_loop,
				       inner_loop, chrec,
				       TREE_TYPE (chrec), TREE_OPERAND (chrec, 0),
				       fold_conversions, size_expr);

    case NEGATE_EXPR:
    case BIT_NOT_EXPR:
      return instantiate_scev_not (instantiate_below, evolution_loop,
				   inner_loop, chrec,
				   TREE_CODE (chrec), TREE_TYPE (chrec),
				   TREE_OPERAND (chrec, 0),
				   fold_conversions, size_expr);

    case ADDR_EXPR:
      if (is_gimple_min_invariant (chrec))
	return chrec;
      /* Fallthru.  */
    case SCEV_NOT_KNOWN:
      return chrec_dont_know;

    case SCEV_KNOWN:
      return chrec_known;

    default:
      if (CONSTANT_CLASS_P (chrec))
	return chrec;
      return chrec_dont_know;
    }
}

/* Analyze all the parameters of the chrec that were left under a
   symbolic form.  INSTANTIATE_BELOW is the basic block that stops the
   recursive instantiation of parameters: a parameter is a variable
   that is defined in a basic block that dominates INSTANTIATE_BELOW or
   a function parameter.  */

tree
instantiate_scev (edge instantiate_below, class loop *evolution_loop,
		  tree chrec)
{
  tree res;

  if (dump_file && (dump_flags & TDF_SCEV))
    {
      fprintf (dump_file, "(instantiate_scev \n");
      fprintf (dump_file, "  (instantiate_below = %d -> %d)\n",
	       instantiate_below->src->index, instantiate_below->dest->index);
      if (evolution_loop)
	fprintf (dump_file, "  (evolution_loop = %d)\n", evolution_loop->num);
      fprintf (dump_file, "  (chrec = ");
      print_generic_expr (dump_file, chrec);
      fprintf (dump_file, ")\n");
    }

  bool destr = false;
  if (!global_cache)
    {
      global_cache = new instantiate_cache_type;
      destr = true;
    }

  res = instantiate_scev_r (instantiate_below, evolution_loop,
			    NULL, chrec, NULL, 0);

  if (destr)
    {
      delete global_cache;
      global_cache = NULL;
    }

  if (dump_file && (dump_flags & TDF_SCEV))
    {
      fprintf (dump_file, "  (res = ");
      print_generic_expr (dump_file, res);
      fprintf (dump_file, "))\n");
    }

  return res;
}

/* Similar to instantiate_parameters, but does not introduce the
   evolutions in outer loops for LOOP invariants in CHREC, and does not
   care about causing overflows, as long as they do not affect value
   of an expression.  */

tree
resolve_mixers (class loop *loop, tree chrec, bool *folded_casts)
{
  bool destr = false;
  bool fold_conversions = false;
  if (!global_cache)
    {
      global_cache = new instantiate_cache_type;
      destr = true;
    }

  tree ret = instantiate_scev_r (loop_preheader_edge (loop), loop, NULL,
				 chrec, &fold_conversions, 0);

  if (folded_casts && !*folded_casts)
    *folded_casts = fold_conversions;

  if (destr)
    {
      delete global_cache;
      global_cache = NULL;
    }

  return ret;
}

/* Entry point for the analysis of the number of iterations pass.
   This function tries to safely approximate the number of iterations
   the loop will run.  When this property is not decidable at compile
   time, the result is chrec_dont_know.  Otherwise the result is a
   scalar or a symbolic parameter.  When the number of iterations may
   be equal to zero and the property cannot be determined at compile
   time, the result is a COND_EXPR that represents in a symbolic form
   the conditions under which the number of iterations is not zero.

   Example of analysis: suppose that the loop has an exit condition:

   "if (b > 49) goto end_loop;"

   and that in a previous analysis we have determined that the
   variable 'b' has an evolution function:

   "EF = {23, +, 5}_2".

   When we evaluate the function at the point 5, i.e. the value of the
   variable 'b' after 5 iterations in the loop, we have EF (5) = 48,
   and EF (6) = 53.  In this case the value of 'b' on exit is '53' and
   the loop body has been executed 6 times.  */

tree
number_of_latch_executions (class loop *loop)
{
  edge exit;
  class tree_niter_desc niter_desc;
  tree may_be_zero;
  tree res;

  /* Determine whether the number of iterations in loop has already
     been computed.  */
  res = loop->nb_iterations;
  if (res)
    return res;

  may_be_zero = NULL_TREE;

  if (dump_file && (dump_flags & TDF_SCEV))
    fprintf (dump_file, "(number_of_iterations_in_loop = \n");

  res = chrec_dont_know;
  exit = single_exit (loop);

  if (exit && number_of_iterations_exit (loop, exit, &niter_desc, false))
    {
      may_be_zero = niter_desc.may_be_zero;
      res = niter_desc.niter;
    }

  if (res == chrec_dont_know
      || !may_be_zero
      || integer_zerop (may_be_zero))
    ;
  else if (integer_nonzerop (may_be_zero))
    res = build_int_cst (TREE_TYPE (res), 0);

  else if (COMPARISON_CLASS_P (may_be_zero))
    res = fold_build3 (COND_EXPR, TREE_TYPE (res), may_be_zero,
		       build_int_cst (TREE_TYPE (res), 0), res);
  else
    res = chrec_dont_know;

  if (dump_file && (dump_flags & TDF_SCEV))
    {
      fprintf (dump_file, "  (set_nb_iterations_in_loop = ");
      print_generic_expr (dump_file, res);
      fprintf (dump_file, "))\n");
    }

  loop->nb_iterations = res;
  return res;
}


/* Counters for the stats.  */

struct chrec_stats
{
  unsigned nb_chrecs;
  unsigned nb_affine;
  unsigned nb_affine_multivar;
  unsigned nb_higher_poly;
  unsigned nb_chrec_dont_know;
  unsigned nb_undetermined;
};

/* Reset the counters.  */

static inline void
reset_chrecs_counters (struct chrec_stats *stats)
{
  stats->nb_chrecs = 0;
  stats->nb_affine = 0;
  stats->nb_affine_multivar = 0;
  stats->nb_higher_poly = 0;
  stats->nb_chrec_dont_know = 0;
  stats->nb_undetermined = 0;
}

/* Dump the contents of a CHREC_STATS structure.  */

static void
dump_chrecs_stats (FILE *file, struct chrec_stats *stats)
{
  fprintf (file, "\n(\n");
  fprintf (file, "-----------------------------------------\n");
  fprintf (file, "%d\taffine univariate chrecs\n", stats->nb_affine);
  fprintf (file, "%d\taffine multivariate chrecs\n", stats->nb_affine_multivar);
  fprintf (file, "%d\tdegree greater than 2 polynomials\n",
	   stats->nb_higher_poly);
  fprintf (file, "%d\tchrec_dont_know chrecs\n", stats->nb_chrec_dont_know);
  fprintf (file, "-----------------------------------------\n");
  fprintf (file, "%d\ttotal chrecs\n", stats->nb_chrecs);
  fprintf (file, "%d\twith undetermined coefficients\n",
	   stats->nb_undetermined);
  fprintf (file, "-----------------------------------------\n");
  fprintf (file, "%d\tchrecs in the scev database\n",
	   (int) scalar_evolution_info->elements ());
  fprintf (file, "%d\tsets in the scev database\n", nb_set_scev);
  fprintf (file, "%d\tgets in the scev database\n", nb_get_scev);
  fprintf (file, "-----------------------------------------\n");
  fprintf (file, ")\n\n");
}

/* Gather statistics about CHREC.  */

static void
gather_chrec_stats (tree chrec, struct chrec_stats *stats)
{
  if (dump_file && (dump_flags & TDF_STATS))
    {
      fprintf (dump_file, "(classify_chrec ");
      print_generic_expr (dump_file, chrec);
      fprintf (dump_file, "\n");
    }

  stats->nb_chrecs++;

  if (chrec == NULL_TREE)
    {
      stats->nb_undetermined++;
      return;
    }

  switch (TREE_CODE (chrec))
    {
    case POLYNOMIAL_CHREC:
      if (evolution_function_is_affine_p (chrec))
	{
	  if (dump_file && (dump_flags & TDF_STATS))
	    fprintf (dump_file, "  affine_univariate\n");
	  stats->nb_affine++;
	}
      else if (evolution_function_is_affine_multivariate_p (chrec, 0))
	{
	  if (dump_file && (dump_flags & TDF_STATS))
	    fprintf (dump_file, "  affine_multivariate\n");
	  stats->nb_affine_multivar++;
	}
      else
	{
	  if (dump_file && (dump_flags & TDF_STATS))
	    fprintf (dump_file, "  higher_degree_polynomial\n");
	  stats->nb_higher_poly++;
	}

      break;

    default:
      break;
    }

  if (chrec_contains_undetermined (chrec))
    {
      if (dump_file && (dump_flags & TDF_STATS))
	fprintf (dump_file, "  undetermined\n");
      stats->nb_undetermined++;
    }

  if (dump_file && (dump_flags & TDF_STATS))
    fprintf (dump_file, ")\n");
}

/* Classify the chrecs of the whole database.  */

void
gather_stats_on_scev_database (void)
{
  struct chrec_stats stats;

  if (!dump_file)
    return;

  reset_chrecs_counters (&stats);

  hash_table<scev_info_hasher>::iterator iter;
  scev_info_str *elt;
  FOR_EACH_HASH_TABLE_ELEMENT (*scalar_evolution_info, elt, scev_info_str *,
			       iter)
    gather_chrec_stats (elt->chrec, &stats);

  dump_chrecs_stats (dump_file, &stats);
}


/* Initialize the analysis of scalar evolutions for LOOPS.  */

void
scev_initialize (void)
{
  class loop *loop;

  gcc_assert (! scev_initialized_p ());

  scalar_evolution_info = hash_table<scev_info_hasher>::create_ggc (100);

  FOR_EACH_LOOP (loop, 0)
    {
      loop->nb_iterations = NULL_TREE;
    }
}

/* Return true if SCEV is initialized.  */

bool
scev_initialized_p (void)
{
  return scalar_evolution_info != NULL;
}

/* Cleans up the information cached by the scalar evolutions analysis
   in the hash table.  */

void
scev_reset_htab (void)
{
  if (!scalar_evolution_info)
    return;

  scalar_evolution_info->empty ();
}

/* Cleans up the information cached by the scalar evolutions analysis
   in the hash table and in the loop->nb_iterations.  */

void
scev_reset (void)
{
  class loop *loop;

  scev_reset_htab ();

  FOR_EACH_LOOP (loop, 0)
    {
      loop->nb_iterations = NULL_TREE;
    }
}

/* Return true if the IV calculation in TYPE can overflow based on the knowledge
   of the upper bound on the number of iterations of LOOP, the BASE and STEP
   of IV.

   We do not use information whether TYPE can overflow so it is safe to
   use this test even for derived IVs not computed every iteration or
   hypotetical IVs to be inserted into code.  */

bool
iv_can_overflow_p (class loop *loop, tree type, tree base, tree step)
{
  widest_int nit;
  wide_int base_min, base_max, step_min, step_max, type_min, type_max;
  signop sgn = TYPE_SIGN (type);

  if (integer_zerop (step))
    return false;

  if (TREE_CODE (base) == INTEGER_CST)
    base_min = base_max = wi::to_wide (base);
  else if (TREE_CODE (base) == SSA_NAME
	   && INTEGRAL_TYPE_P (TREE_TYPE (base))
	   && get_range_info (base, &base_min, &base_max) == VR_RANGE)
    ;
  else
    return true;

  if (TREE_CODE (step) == INTEGER_CST)
    step_min = step_max = wi::to_wide (step);
  else if (TREE_CODE (step) == SSA_NAME
	   && INTEGRAL_TYPE_P (TREE_TYPE (step))
	   && get_range_info (step, &step_min, &step_max) == VR_RANGE)
    ;
  else
    return true;

  if (!get_max_loop_iterations (loop, &nit))
    return true;

  type_min = wi::min_value (type);
  type_max = wi::max_value (type);

  /* Just sanity check that we don't see values out of the range of the type.
     In this case the arithmetics bellow would overflow.  */
  gcc_checking_assert (wi::ge_p (base_min, type_min, sgn)
		       && wi::le_p (base_max, type_max, sgn));

  /* Account the possible increment in the last ieration.  */
  wi::overflow_type overflow = wi::OVF_NONE;
  nit = wi::add (nit, 1, SIGNED, &overflow);
  if (overflow)
    return true;

  /* NIT is typeless and can exceed the precision of the type.  In this case
     overflow is always possible, because we know STEP is non-zero.  */
  if (wi::min_precision (nit, UNSIGNED) > TYPE_PRECISION (type))
    return true;
  wide_int nit2 = wide_int::from (nit, TYPE_PRECISION (type), UNSIGNED);

  /* If step can be positive, check that nit*step <= type_max-base.
     This can be done by unsigned arithmetic and we only need to watch overflow
     in the multiplication. The right hand side can always be represented in
     the type.  */
  if (sgn == UNSIGNED || !wi::neg_p (step_max))
    {
      wi::overflow_type overflow = wi::OVF_NONE;
      if (wi::gtu_p (wi::mul (step_max, nit2, UNSIGNED, &overflow),
		     type_max - base_max)
	  || overflow)
	return true;
    }
  /* If step can be negative, check that nit*(-step) <= base_min-type_min.  */
  if (sgn == SIGNED && wi::neg_p (step_min))
    {
      wi::overflow_type overflow, overflow2;
      overflow = overflow2 = wi::OVF_NONE;
      if (wi::gtu_p (wi::mul (wi::neg (step_min, &overflow2),
		     nit2, UNSIGNED, &overflow),
		     base_min - type_min)
	  || overflow || overflow2)
        return true;
    }

  return false;
}

/* Given EV with form of "(type) {inner_base, inner_step}_loop", this
   function tries to derive condition under which it can be simplified
   into "{(type)inner_base, (type)inner_step}_loop".  The condition is
   the maximum number that inner iv can iterate.  */

static tree
derive_simple_iv_with_niters (tree ev, tree *niters)
{
  if (!CONVERT_EXPR_P (ev))
    return ev;

  tree inner_ev = TREE_OPERAND (ev, 0);
  if (TREE_CODE (inner_ev) != POLYNOMIAL_CHREC)
    return ev;

  tree init = CHREC_LEFT (inner_ev);
  tree step = CHREC_RIGHT (inner_ev);
  if (TREE_CODE (init) != INTEGER_CST
      || TREE_CODE (step) != INTEGER_CST || integer_zerop (step))
    return ev;

  tree type = TREE_TYPE (ev);
  tree inner_type = TREE_TYPE (inner_ev);
  if (TYPE_PRECISION (inner_type) >= TYPE_PRECISION (type))
    return ev;

  /* Type conversion in "(type) {inner_base, inner_step}_loop" can be
     folded only if inner iv won't overflow.  We compute the maximum
     number the inner iv can iterate before overflowing and return the
     simplified affine iv.  */
  tree delta;
  init = fold_convert (type, init);
  step = fold_convert (type, step);
  ev = build_polynomial_chrec (CHREC_VARIABLE (inner_ev), init, step);
  if (tree_int_cst_sign_bit (step))
    {
      tree bound = lower_bound_in_type (inner_type, inner_type);
      delta = fold_build2 (MINUS_EXPR, type, init, fold_convert (type, bound));
      step = fold_build1 (NEGATE_EXPR, type, step);
    }
  else
    {
      tree bound = upper_bound_in_type (inner_type, inner_type);
      delta = fold_build2 (MINUS_EXPR, type, fold_convert (type, bound), init);
    }
  *niters = fold_build2 (FLOOR_DIV_EXPR, type, delta, step);
  return ev;
}

/* Checks whether use of OP in USE_LOOP behaves as a simple affine iv with
   respect to WRTO_LOOP and returns its base and step in IV if possible
   (see analyze_scalar_evolution_in_loop for more details on USE_LOOP
   and WRTO_LOOP).  If ALLOW_NONCONSTANT_STEP is true, we want step to be
   invariant in LOOP.  Otherwise we require it to be an integer constant.

   IV->no_overflow is set to true if we are sure the iv cannot overflow (e.g.
   because it is computed in signed arithmetics).  Consequently, adding an
   induction variable

   for (i = IV->base; ; i += IV->step)

   is only safe if IV->no_overflow is false, or TYPE_OVERFLOW_UNDEFINED is
   false for the type of the induction variable, or you can prove that i does
   not wrap by some other argument.  Otherwise, this might introduce undefined
   behavior, and

   i = iv->base;
   for (; ; i = (type) ((unsigned type) i + (unsigned type) iv->step))

   must be used instead.

   When IV_NITERS is not NULL, this function also checks case in which OP
   is a conversion of an inner simple iv of below form:

     (outer_type){inner_base, inner_step}_loop.

   If type of inner iv has smaller precision than outer_type, it can't be
   folded into {(outer_type)inner_base, (outer_type)inner_step}_loop because
   the inner iv could overflow/wrap.  In this case, we derive a condition
   under which the inner iv won't overflow/wrap and do the simplification.
   The derived condition normally is the maximum number the inner iv can
   iterate, and will be stored in IV_NITERS.  This is useful in loop niter
   analysis, to derive break conditions when a loop must terminate, when is
   infinite.  */

bool
simple_iv_with_niters (class loop *wrto_loop, class loop *use_loop,
		       tree op, affine_iv *iv, tree *iv_niters,
		       bool allow_nonconstant_step)
{
  enum tree_code code;
  tree type, ev, base, e;
  wide_int extreme;
  bool folded_casts;

  iv->base = NULL_TREE;
  iv->step = NULL_TREE;
  iv->no_overflow = false;

  type = TREE_TYPE (op);
  if (!POINTER_TYPE_P (type)
      && !INTEGRAL_TYPE_P (type))
    return false;

  ev = analyze_scalar_evolution_in_loop (wrto_loop, use_loop, op,
					 &folded_casts);
  if (chrec_contains_undetermined (ev)
      || chrec_contains_symbols_defined_in_loop (ev, wrto_loop->num))
    return false;

  if (tree_does_not_contain_chrecs (ev))
    {
      iv->base = ev;
      iv->step = build_int_cst (TREE_TYPE (ev), 0);
      iv->no_overflow = true;
      return true;
    }

  /* If we can derive valid scalar evolution with assumptions.  */
  if (iv_niters && TREE_CODE (ev) != POLYNOMIAL_CHREC)
    ev = derive_simple_iv_with_niters (ev, iv_niters);

  if (TREE_CODE (ev) != POLYNOMIAL_CHREC)
    return false;

  if (CHREC_VARIABLE (ev) != (unsigned) wrto_loop->num)
    return false;

  iv->step = CHREC_RIGHT (ev);
  if ((!allow_nonconstant_step && TREE_CODE (iv->step) != INTEGER_CST)
      || tree_contains_chrecs (iv->step, NULL))
    return false;

  iv->base = CHREC_LEFT (ev);
  if (tree_contains_chrecs (iv->base, NULL))
    return false;

  iv->no_overflow = !folded_casts && nowrap_type_p (type);

  if (!iv->no_overflow
      && !iv_can_overflow_p (wrto_loop, type, iv->base, iv->step))
    iv->no_overflow = true;

  /* Try to simplify iv base:

       (signed T) ((unsigned T)base + step) ;; TREE_TYPE (base) == signed T
	 == (signed T)(unsigned T)base + step
	 == base + step

     If we can prove operation (base + step) doesn't overflow or underflow.
     Specifically, we try to prove below conditions are satisfied:

	     base <= UPPER_BOUND (type) - step  ;;step > 0
	     base >= LOWER_BOUND (type) - step  ;;step < 0

     This is done by proving the reverse conditions are false using loop's
     initial conditions.

     The is necessary to make loop niter, or iv overflow analysis easier
     for below example:

       int foo (int *a, signed char s, signed char l)
	 {
	   signed char i;
	   for (i = s; i < l; i++)
	     a[i] = 0;
	   return 0;
	  }

     Note variable I is firstly converted to type unsigned char, incremented,
     then converted back to type signed char.  */

  if (wrto_loop->num != use_loop->num)
    return true;

  if (!CONVERT_EXPR_P (iv->base) || TREE_CODE (iv->step) != INTEGER_CST)
    return true;

  type = TREE_TYPE (iv->base);
  e = TREE_OPERAND (iv->base, 0);
  if (TREE_CODE (e) != PLUS_EXPR
      || TREE_CODE (TREE_OPERAND (e, 1)) != INTEGER_CST
      || !tree_int_cst_equal (iv->step,
			      fold_convert (type, TREE_OPERAND (e, 1))))
    return true;
  e = TREE_OPERAND (e, 0);
  if (!CONVERT_EXPR_P (e))
    return true;
  base = TREE_OPERAND (e, 0);
  if (!useless_type_conversion_p (type, TREE_TYPE (base)))
    return true;

  if (tree_int_cst_sign_bit (iv->step))
    {
      code = LT_EXPR;
      extreme = wi::min_value (type);
    }
  else
    {
      code = GT_EXPR;
      extreme = wi::max_value (type);
    }
  wi::overflow_type overflow = wi::OVF_NONE;
  extreme = wi::sub (extreme, wi::to_wide (iv->step),
		     TYPE_SIGN (type), &overflow);
  if (overflow)
    return true;
  e = fold_build2 (code, boolean_type_node, base,
		   wide_int_to_tree (type, extreme));
  e = simplify_using_initial_conditions (use_loop, e);
  if (!integer_zerop (e))
    return true;

  if (POINTER_TYPE_P (TREE_TYPE (base)))
    code = POINTER_PLUS_EXPR;
  else
    code = PLUS_EXPR;

  iv->base = fold_build2 (code, TREE_TYPE (base), base, iv->step);
  return true;
}

/* Like simple_iv_with_niters, but return TRUE when OP behaves as a simple
   affine iv unconditionally.  */

bool
simple_iv (class loop *wrto_loop, class loop *use_loop, tree op,
	   affine_iv *iv, bool allow_nonconstant_step)
{
  return simple_iv_with_niters (wrto_loop, use_loop, op, iv,
				NULL, allow_nonconstant_step);
}

/* Finalize the scalar evolution analysis.  */

void
scev_finalize (void)
{
  if (!scalar_evolution_info)
    return;
  scalar_evolution_info->empty ();
  scalar_evolution_info = NULL;
  free_numbers_of_iterations_estimates (cfun);
}

/* Returns true if the expression EXPR is considered to be too expensive
   for scev_const_prop.  */

static bool
expression_expensive_p (tree expr, hash_map<tree, uint64_t> &cache,
			uint64_t &cost)
{
  enum tree_code code;

  if (is_gimple_val (expr))
    return false;

  code = TREE_CODE (expr);
  if (code == TRUNC_DIV_EXPR
      || code == CEIL_DIV_EXPR
      || code == FLOOR_DIV_EXPR
      || code == ROUND_DIV_EXPR
      || code == TRUNC_MOD_EXPR
      || code == CEIL_MOD_EXPR
      || code == FLOOR_MOD_EXPR
      || code == ROUND_MOD_EXPR
      || code == EXACT_DIV_EXPR)
    {
      /* Division by power of two is usually cheap, so we allow it.
	 Forbid anything else.  */
      if (!integer_pow2p (TREE_OPERAND (expr, 1)))
	return true;
    }

<<<<<<< HEAD
=======
  bool visited_p;
  uint64_t &local_cost = cache.get_or_insert (expr, &visited_p);
  if (visited_p)
    {
      uint64_t tem = cost + local_cost;
      if (tem < cost)
	return true;
      cost = tem;
      return false;
    }
  local_cost = 1;

  uint64_t op_cost = 0;
>>>>>>> e2aa5677
  if (code == CALL_EXPR)
    {
      tree arg;
      call_expr_arg_iterator iter;
      /* Even though is_inexpensive_builtin might say true, we will get a
	 library call for popcount when backend does not have an instruction
	 to do so.  We consider this to be expenseive and generate
	 __builtin_popcount only when backend defines it.  */
      combined_fn cfn = get_call_combined_fn (expr);
      switch (cfn)
	{
	CASE_CFN_POPCOUNT:
	  /* Check if opcode for popcount is available in the mode required.  */
	  if (optab_handler (popcount_optab,
			     TYPE_MODE (TREE_TYPE (CALL_EXPR_ARG (expr, 0))))
	      == CODE_FOR_nothing)
	    {
	      machine_mode mode;
	      mode = TYPE_MODE (TREE_TYPE (CALL_EXPR_ARG (expr, 0)));
	      scalar_int_mode int_mode;

	      /* If the mode is of 2 * UNITS_PER_WORD size, we can handle
		 double-word popcount by emitting two single-word popcount
		 instructions.  */
	      if (is_a <scalar_int_mode> (mode, &int_mode)
		  && GET_MODE_SIZE (int_mode) == 2 * UNITS_PER_WORD
		  && (optab_handler (popcount_optab, word_mode)
		      != CODE_FOR_nothing))
		  break;
	      return true;
	    }
	default:
	  break;
	}

      if (!is_inexpensive_builtin (get_callee_fndecl (expr)))
	return true;
      FOR_EACH_CALL_EXPR_ARG (arg, iter, expr)
<<<<<<< HEAD
	if (expression_expensive_p (arg))
	  return true;
=======
	if (expression_expensive_p (arg, cache, op_cost))
	  return true;
      *cache.get (expr) += op_cost;
      cost += op_cost + 1;
>>>>>>> e2aa5677
      return false;
    }

  if (code == COND_EXPR)
<<<<<<< HEAD
    return (expression_expensive_p (TREE_OPERAND (expr, 0))
	    || (EXPR_P (TREE_OPERAND (expr, 1))
		&& EXPR_P (TREE_OPERAND (expr, 2)))
	    /* If either branch has side effects or could trap.  */
	    || TREE_SIDE_EFFECTS (TREE_OPERAND (expr, 1))
	    || generic_expr_could_trap_p (TREE_OPERAND (expr, 1))
	    || TREE_SIDE_EFFECTS (TREE_OPERAND (expr, 0))
	    || generic_expr_could_trap_p (TREE_OPERAND (expr, 0))
	    || expression_expensive_p (TREE_OPERAND (expr, 1))
	    || expression_expensive_p (TREE_OPERAND (expr, 2)));
=======
    {
      if (expression_expensive_p (TREE_OPERAND (expr, 0), cache, op_cost)
	  || (EXPR_P (TREE_OPERAND (expr, 1))
	      && EXPR_P (TREE_OPERAND (expr, 2)))
	  /* If either branch has side effects or could trap.  */
	  || TREE_SIDE_EFFECTS (TREE_OPERAND (expr, 1))
	  || generic_expr_could_trap_p (TREE_OPERAND (expr, 1))
	  || TREE_SIDE_EFFECTS (TREE_OPERAND (expr, 0))
	  || generic_expr_could_trap_p (TREE_OPERAND (expr, 0))
	  || expression_expensive_p (TREE_OPERAND (expr, 1),
				     cache, op_cost)
	  || expression_expensive_p (TREE_OPERAND (expr, 2),
				     cache, op_cost))
	return true;
      *cache.get (expr) += op_cost;
      cost += op_cost + 1;
      return false;
    }
>>>>>>> e2aa5677

  switch (TREE_CODE_CLASS (code))
    {
    case tcc_binary:
    case tcc_comparison:
      if (expression_expensive_p (TREE_OPERAND (expr, 1), cache, op_cost))
	return true;

      /* Fallthru.  */
    case tcc_unary:
      if (expression_expensive_p (TREE_OPERAND (expr, 0), cache, op_cost))
	return true;
      *cache.get (expr) += op_cost;
      cost += op_cost + 1;
      return false;

    default:
      return true;
    }
}

<<<<<<< HEAD
/* Do final value replacement for LOOP, return true if we did anything.  */

bool
final_value_replacement_loop (struct loop *loop)
=======
bool
expression_expensive_p (tree expr)
{
  hash_map<tree, uint64_t> cache;
  uint64_t expanded_size = 0;
  return (expression_expensive_p (expr, cache, expanded_size)
	  || expanded_size > cache.elements ());
}

/* Do final value replacement for LOOP, return true if we did anything.  */

bool
final_value_replacement_loop (class loop *loop)
>>>>>>> e2aa5677
{
  /* If we do not know exact number of iterations of the loop, we cannot
     replace the final value.  */
  edge exit = single_exit (loop);
  if (!exit)
    return false;

  tree niter = number_of_latch_executions (loop);
  if (niter == chrec_dont_know)
    return false;

  /* Ensure that it is possible to insert new statements somewhere.  */
  if (!single_pred_p (exit->dest))
    split_loop_exit_edge (exit);

  /* Set stmt insertion pointer.  All stmts are inserted before this point.  */
  gimple_stmt_iterator gsi = gsi_after_labels (exit->dest);

  class loop *ex_loop
    = superloop_at_depth (loop,
			  loop_depth (exit->dest->loop_father) + 1);

  bool any = false;
  gphi_iterator psi;
  for (psi = gsi_start_phis (exit->dest); !gsi_end_p (psi); )
    {
      gphi *phi = psi.phi ();
      tree rslt = PHI_RESULT (phi);
      tree def = PHI_ARG_DEF_FROM_EDGE (phi, exit);
      if (virtual_operand_p (def))
	{
	  gsi_next (&psi);
	  continue;
	}

      if (!POINTER_TYPE_P (TREE_TYPE (def))
	  && !INTEGRAL_TYPE_P (TREE_TYPE (def)))
	{
	  gsi_next (&psi);
	  continue;
	}

      bool folded_casts;
      def = analyze_scalar_evolution_in_loop (ex_loop, loop, def,
					      &folded_casts);
      def = compute_overall_effect_of_inner_loop (ex_loop, def);
      if (!tree_does_not_contain_chrecs (def)
	  || chrec_contains_symbols_defined_in_loop (def, ex_loop->num)
	  /* Moving the computation from the loop may prolong life range
	     of some ssa names, which may cause problems if they appear
	     on abnormal edges.  */
	  || contains_abnormal_ssa_name_p (def)
	  /* Do not emit expensive expressions.  The rationale is that
	     when someone writes a code like

	     while (n > 45) n -= 45;

	     he probably knows that n is not large, and does not want it
	     to be turned into n %= 45.  */
	  || expression_expensive_p (def))
	{
	  if (dump_file && (dump_flags & TDF_DETAILS))
	    {
	      fprintf (dump_file, "not replacing:\n  ");
	      print_gimple_stmt (dump_file, phi, 0);
	      fprintf (dump_file, "\n");
	    }
	  gsi_next (&psi);
	  continue;
	}

      /* Eliminate the PHI node and replace it by a computation outside
	 the loop.  */
      if (dump_file)
	{
	  fprintf (dump_file, "\nfinal value replacement:\n  ");
	  print_gimple_stmt (dump_file, phi, 0);
	  fprintf (dump_file, " with expr: ");
	  print_generic_expr (dump_file, def);
	}
      any = true;
      def = unshare_expr (def);
      remove_phi_node (&psi, false);

      /* If def's type has undefined overflow and there were folded
	 casts, rewrite all stmts added for def into arithmetics
	 with defined overflow behavior.  */
      if (folded_casts && ANY_INTEGRAL_TYPE_P (TREE_TYPE (def))
	  && TYPE_OVERFLOW_UNDEFINED (TREE_TYPE (def)))
	{
	  gimple_seq stmts;
	  gimple_stmt_iterator gsi2;
	  def = force_gimple_operand (def, &stmts, true, NULL_TREE);
	  gsi2 = gsi_start (stmts);
	  while (!gsi_end_p (gsi2))
	    {
	      gimple *stmt = gsi_stmt (gsi2);
	      gimple_stmt_iterator gsi3 = gsi2;
	      gsi_next (&gsi2);
	      gsi_remove (&gsi3, false);
	      if (is_gimple_assign (stmt)
		  && arith_code_with_undefined_signed_overflow
		  (gimple_assign_rhs_code (stmt)))
		gsi_insert_seq_before (&gsi,
				       rewrite_to_defined_overflow (stmt),
				       GSI_SAME_STMT);
	      else
		gsi_insert_before (&gsi, stmt, GSI_SAME_STMT);
	    }
	}
      else
	def = force_gimple_operand_gsi (&gsi, def, false, NULL_TREE,
					true, GSI_SAME_STMT);

      gassign *ass = gimple_build_assign (rslt, def);
      gimple_set_location (ass,
			   gimple_phi_arg_location (phi, exit->dest_idx));
      gsi_insert_before (&gsi, ass, GSI_SAME_STMT);
      if (dump_file)
	{
	  fprintf (dump_file, "\n final stmt:\n  ");
	  print_gimple_stmt (dump_file, ass, 0);
	  fprintf (dump_file, "\n");
	}
    }

  return any;
}

#include "gt-tree-scalar-evolution.h"<|MERGE_RESOLUTION|>--- conflicted
+++ resolved
@@ -1,9 +1,5 @@
 /* Scalar evolution detector.
-<<<<<<< HEAD
-   Copyright (C) 2003-2019 Free Software Foundation, Inc.
-=======
    Copyright (C) 2003-2020 Free Software Foundation, Inc.
->>>>>>> e2aa5677
    Contributed by Sebastian Pop <s.pop@laposte.net>
 
 This file is part of GCC.
@@ -369,42 +365,6 @@
   return &res->chrec;
 }
 
-<<<<<<< HEAD
-
-/* Hashtable helpers for a temporary hash-table used when
-   analyzing a scalar evolution, instantiating a CHREC or
-   resolving mixers.  */
-
-struct instantiate_cache_type
-{
-  htab_t map;
-  vec<scev_info_str> entries;
-
-  instantiate_cache_type () : map (NULL), entries (vNULL) {}
-  ~instantiate_cache_type ();
-  tree get (unsigned slot) { return entries[slot].chrec; }
-  void set (unsigned slot, tree chrec) { entries[slot].chrec = chrec; }
-};
-
-instantiate_cache_type::~instantiate_cache_type ()
-{
-  if (map != NULL)
-    {
-      htab_delete (map);
-      entries.release ();
-    }
-}
-
-/* Cache to avoid infinite recursion when instantiating an SSA name.
-   Live during the outermost analyze_scalar_evolution, instantiate_scev
-   or resolve_mixers call.  */
-static instantiate_cache_type *global_cache;
-
-
-/* Return true when CHREC contains symbolic names defined in
-   LOOP_NB.  */
-=======
->>>>>>> e2aa5677
 
 /* Hashtable helpers for a temporary hash-table used when
    analyzing a scalar evolution, instantiating a CHREC or
@@ -3432,8 +3392,6 @@
 	return true;
     }
 
-<<<<<<< HEAD
-=======
   bool visited_p;
   uint64_t &local_cost = cache.get_or_insert (expr, &visited_p);
   if (visited_p)
@@ -3447,7 +3405,6 @@
   local_cost = 1;
 
   uint64_t op_cost = 0;
->>>>>>> e2aa5677
   if (code == CALL_EXPR)
     {
       tree arg;
@@ -3486,31 +3443,14 @@
       if (!is_inexpensive_builtin (get_callee_fndecl (expr)))
 	return true;
       FOR_EACH_CALL_EXPR_ARG (arg, iter, expr)
-<<<<<<< HEAD
-	if (expression_expensive_p (arg))
-	  return true;
-=======
 	if (expression_expensive_p (arg, cache, op_cost))
 	  return true;
       *cache.get (expr) += op_cost;
       cost += op_cost + 1;
->>>>>>> e2aa5677
       return false;
     }
 
   if (code == COND_EXPR)
-<<<<<<< HEAD
-    return (expression_expensive_p (TREE_OPERAND (expr, 0))
-	    || (EXPR_P (TREE_OPERAND (expr, 1))
-		&& EXPR_P (TREE_OPERAND (expr, 2)))
-	    /* If either branch has side effects or could trap.  */
-	    || TREE_SIDE_EFFECTS (TREE_OPERAND (expr, 1))
-	    || generic_expr_could_trap_p (TREE_OPERAND (expr, 1))
-	    || TREE_SIDE_EFFECTS (TREE_OPERAND (expr, 0))
-	    || generic_expr_could_trap_p (TREE_OPERAND (expr, 0))
-	    || expression_expensive_p (TREE_OPERAND (expr, 1))
-	    || expression_expensive_p (TREE_OPERAND (expr, 2)));
-=======
     {
       if (expression_expensive_p (TREE_OPERAND (expr, 0), cache, op_cost)
 	  || (EXPR_P (TREE_OPERAND (expr, 1))
@@ -3529,7 +3469,6 @@
       cost += op_cost + 1;
       return false;
     }
->>>>>>> e2aa5677
 
   switch (TREE_CODE_CLASS (code))
     {
@@ -3551,12 +3490,6 @@
     }
 }
 
-<<<<<<< HEAD
-/* Do final value replacement for LOOP, return true if we did anything.  */
-
-bool
-final_value_replacement_loop (struct loop *loop)
-=======
 bool
 expression_expensive_p (tree expr)
 {
@@ -3570,7 +3503,6 @@
 
 bool
 final_value_replacement_loop (class loop *loop)
->>>>>>> e2aa5677
 {
   /* If we do not know exact number of iterations of the loop, we cannot
      replace the final value.  */
