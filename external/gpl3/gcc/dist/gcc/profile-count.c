/* Profile counter container type.
<<<<<<< HEAD
   Copyright (C) 2017-2019 Free Software Foundation, Inc.
=======
   Copyright (C) 2017-2020 Free Software Foundation, Inc.
>>>>>>> 9e014010
   Contributed by Jan Hubicka

This file is part of GCC.

GCC is free software; you can redistribute it and/or modify it under
the terms of the GNU General Public License as published by the Free
Software Foundation; either version 3, or (at your option) any later
version.

GCC is distributed in the hope that it will be useful, but WITHOUT ANY
WARRANTY; without even the implied warranty of MERCHANTABILITY or
FITNESS FOR A PARTICULAR PURPOSE.  See the GNU General Public License
for more details.

You should have received a copy of the GNU General Public License
along with GCC; see the file COPYING3.  If not see
<http://www.gnu.org/licenses/>.  */

#include "config.h"
#include "system.h"
#include "coretypes.h"
#include "profile-count.h"
#include "options.h"
#include "tree.h"
#include "basic-block.h"
#include "function.h"
#include "cfg.h"
#include "gimple.h"
#include "data-streamer.h"
#include "cgraph.h"
#include "wide-int.h"
#include "sreal.h"

<<<<<<< HEAD
=======
/* Names from profile_quality enum values.  */

const char *profile_quality_names[] =
{
  "uninitialized",
  "guessed_local",
  "guessed_global0",
  "guessed_global0adjusted",
  "guessed",
  "afdo",
  "adjusted",
  "precise"
};

>>>>>>> 9e014010
/* Get a string describing QUALITY.  */

const char *
profile_quality_as_string (enum profile_quality quality)
{
<<<<<<< HEAD
  switch (quality)
    {
    default:
      gcc_unreachable ();
    case profile_uninitialized:
      return "uninitialized";
    case profile_guessed_local:
      return "guessed_local";
    case profile_guessed_global0:
      return "guessed_global0";
    case profile_guessed_global0adjusted:
      return "guessed_global0adjusted";
    case profile_guessed:
      return "guessed";
    case profile_afdo:
      return "afdo";
    case profile_adjusted:
      return "adjusted";
    case profile_precise:
      return "precise";
    }
}

=======
  return profile_quality_names[quality];
}

/* Parse VALUE as profile quality and return true when a valid QUALITY.  */

bool
parse_profile_quality (const char *value, profile_quality *quality)
{
  for (unsigned i = 0; i < ARRAY_SIZE (profile_quality_names); i++)
    if (strcmp (profile_quality_names[i], value) == 0)
      {
	*quality = (profile_quality)i;
	return true;
      }

  return false;
}

/* Display names from profile_quality enum values.  */

const char *profile_quality_display_names[] =
{
  NULL,
  "estimated locally",
  "estimated locally, globally 0",
  "estimated locally, globally 0 adjusted",
  "guessed",
  "auto FDO",
  "adjusted",
  "precise"
};

>>>>>>> 9e014010
/* Dump THIS to F.  */

void
profile_count::dump (FILE *f) const
{
  if (!initialized_p ())
    fprintf (f, "uninitialized");
  else
<<<<<<< HEAD
    {
      fprintf (f, "%" PRId64, m_val);
      if (m_quality == profile_guessed_local)
	fprintf (f, " (estimated locally)");
      else if (m_quality == profile_guessed_global0)
	fprintf (f, " (estimated locally, globally 0)");
      else if (m_quality == profile_guessed_global0adjusted)
	fprintf (f, " (estimated locally, globally 0 adjusted)");
      else if (m_quality == profile_adjusted)
	fprintf (f, " (adjusted)");
      else if (m_quality == profile_afdo)
	fprintf (f, " (auto FDO)");
      else if (m_quality == profile_guessed)
	fprintf (f, " (guessed)");
      else if (m_quality == profile_precise)
	fprintf (f, " (precise)");
    }
=======
    fprintf (f, "%" PRId64 " (%s)", m_val,
	     profile_quality_display_names[m_quality]);
>>>>>>> 9e014010
}

/* Dump THIS to stderr.  */

void
profile_count::debug () const
{
  dump (stderr);
  fprintf (stderr, "\n");
}

/* Return true if THIS differs from OTHER; tolerate small differences.  */

bool
profile_count::differs_from_p (profile_count other) const
{
  gcc_checking_assert (compatible_p (other));
  if (!initialized_p () || !other.initialized_p ())
    return false;
  if ((uint64_t)m_val - (uint64_t)other.m_val < 100
      || (uint64_t)other.m_val - (uint64_t)m_val < 100)
    return false;
  if (!other.m_val)
    return true;
  int64_t ratio = (int64_t)m_val * 100 / other.m_val;
  return ratio < 99 || ratio > 101;
}

/* Stream THIS from IB.  */

profile_count
profile_count::stream_in (class lto_input_block *ib)
{
  profile_count ret;
  ret.m_val = streamer_read_gcov_count (ib);
  ret.m_quality = (profile_quality) streamer_read_uhwi (ib);
  return ret;
}

/* Stream THIS to OB.  */

void
profile_count::stream_out (struct output_block *ob)
{
  streamer_write_gcov_count (ob, m_val);
  streamer_write_uhwi (ob, m_quality);
}

/* Stream THIS to OB.  */

void
profile_count::stream_out (struct lto_output_stream *ob)
{
  streamer_write_gcov_count_stream (ob, m_val);
  streamer_write_uhwi_stream (ob, m_quality);
}

/* Dump THIS to F.  */

void
profile_probability::dump (FILE *f) const
{
  if (!initialized_p ())
    fprintf (f, "uninitialized");
  else
    {
      /* Make difference between 0.00 as a roundoff error and actual 0.
	 Similarly for 1.  */
      if (m_val == 0)
        fprintf (f, "never");
      else if (m_val == max_probability)
        fprintf (f, "always");
      else
        fprintf (f, "%3.1f%%", (double)m_val * 100 / max_probability);
      if (m_quality == ADJUSTED)
	fprintf (f, " (adjusted)");
      else if (m_quality == AFDO)
	fprintf (f, " (auto FDO)");
      else if (m_quality == GUESSED)
	fprintf (f, " (guessed)");
    }
}

/* Dump THIS to stderr.  */

void
profile_probability::debug () const
{
  dump (stderr);
  fprintf (stderr, "\n");
}

/* Return true if THIS differs from OTHER; tolerate small differences.  */

bool
profile_probability::differs_from_p (profile_probability other) const
{
  if (!initialized_p () || !other.initialized_p ())
    return false;
  if ((uint64_t)m_val - (uint64_t)other.m_val < max_probability / 1000
      || (uint64_t)other.m_val - (uint64_t)max_probability < 1000)
    return false;
  if (!other.m_val)
    return true;
  int64_t ratio = (int64_t)m_val * 100 / other.m_val;
  return ratio < 99 || ratio > 101;
}

/* Return true if THIS differs significantly from OTHER.  */

bool
profile_probability::differs_lot_from_p (profile_probability other) const
{
  if (!initialized_p () || !other.initialized_p ())
    return false;
  uint32_t d = m_val > other.m_val ? m_val - other.m_val : other.m_val - m_val;
  return d > max_probability / 2;
}

/* Stream THIS from IB.  */

profile_probability
profile_probability::stream_in (class lto_input_block *ib)
{
  profile_probability ret;
  ret.m_val = streamer_read_uhwi (ib);
  ret.m_quality = (profile_quality) streamer_read_uhwi (ib);
  return ret;
}

/* Stream THIS to OB.  */

void
profile_probability::stream_out (struct output_block *ob)
{
  streamer_write_uhwi (ob, m_val);
  streamer_write_uhwi (ob, m_quality);
}

/* Stream THIS to OB.  */

void
profile_probability::stream_out (struct lto_output_stream *ob)
{
  streamer_write_uhwi_stream (ob, m_val);
  streamer_write_uhwi_stream (ob, m_quality);
}

/* Compute RES=(a*b + c/2)/c capping and return false if overflow happened.  */

bool
slow_safe_scale_64bit (uint64_t a, uint64_t b, uint64_t c, uint64_t *res)
{
  FIXED_WIDE_INT (128) tmp = a;
  wi::overflow_type overflow;
  tmp = wi::udiv_floor (wi::umul (tmp, b, &overflow) + (c / 2), c);
  gcc_checking_assert (!overflow);
  if (wi::fits_uhwi_p (tmp))
    {
      *res = tmp.to_uhwi ();
      return true;
    }
  *res = (uint64_t) -1;
  return false;
}

/* Return count as frequency within FUN scaled in range 0 to REG_FREQ_MAX
   Used for legacy code and should not be used anymore.  */

int
profile_count::to_frequency (struct function *fun) const
{
  if (!initialized_p ())
    return BB_FREQ_MAX;
  if (*this == zero ())
    return 0;
  STATIC_ASSERT (REG_BR_PROB_BASE == BB_FREQ_MAX);
  gcc_assert (fun->cfg->count_max.initialized_p ());
  profile_probability prob = probability_in (fun->cfg->count_max);
  if (!prob.initialized_p ())
    return REG_BR_PROB_BASE;
  return prob.to_reg_br_prob_base ();
}

/* Return count as frequency within FUN scaled in range 0 to CGRAPH_FREQ_MAX
   where CGRAPH_FREQ_BASE means that count equals to entry block count.
   Used for legacy code and should not be used anymore.  */

int
profile_count::to_cgraph_frequency (profile_count entry_bb_count) const
{
  if (!initialized_p () || !entry_bb_count.initialized_p ())
    return CGRAPH_FREQ_BASE;
  if (*this == zero ())
    return 0;
  gcc_checking_assert (entry_bb_count.initialized_p ());
  uint64_t scale;
  gcc_checking_assert (compatible_p (entry_bb_count));
  if (!safe_scale_64bit (!entry_bb_count.m_val ? m_val + 1 : m_val,
			 CGRAPH_FREQ_BASE, MAX (1, entry_bb_count.m_val), &scale))
    return CGRAPH_FREQ_MAX;
  return MIN (scale, CGRAPH_FREQ_MAX);
}

/* Return THIS/IN as sreal value.  */

sreal
profile_count::to_sreal_scale (profile_count in, bool *known) const
{
  if (!initialized_p () || !in.initialized_p ())
    {
      if (known)
	*known = false;
      return 1;
    }
  if (known)
    *known = true;
  /* Watch for cases where one count is IPA and other is not.  */
  if (in.ipa ().initialized_p ())
    {
      gcc_checking_assert (ipa ().initialized_p ());
      /* If current count is inter-procedurally 0 and IN is inter-procedurally
	 non-zero, return 0.  */
      if (in.ipa ().nonzero_p ()
	  && !ipa().nonzero_p ())
	return 0;
    }
  else 
    /* We can handle correctly 0 IPA count within locally estimated
       profile, but otherwise we are lost and this should not happen.   */
    gcc_checking_assert (!ipa ().initialized_p () || !ipa ().nonzero_p ());
  if (*this == zero ())
    return 0;
  if (m_val == in.m_val)
    return 1;
  gcc_checking_assert (compatible_p (in));

  if (!in.m_val)
    {
      if (!m_val)
	return 1;
      return m_val * 4;
    }
  return (sreal)m_val / (sreal)in.m_val;
}

/* We want to scale profile across function boundary from NUM to DEN.
   Take care of the side case when DEN is zeros.  We still want to behave
   sanely here which means
     - scale to profile_count::zero () if NUM is profile_count::zero
     - do not affect anything if NUM == DEN
     - preserve counter value but adjust quality in other cases.  */

void
profile_count::adjust_for_ipa_scaling (profile_count *num,
				       profile_count *den)
{
  /* Scaling is no-op if NUM and DEN are the same.  */
  if (*num == *den)
    return;
  /* Scaling to zero is always zero.  */
  if (*num == zero ())
    return;
  /* If den is non-zero we are safe.  */
  if (den->force_nonzero () == *den)
    return;
  /* Force both to non-zero so we do not push profiles to 0 when
     both num == 0 and den == 0.  */
  *den = den->force_nonzero ();
  *num = num->force_nonzero ();
}

/* THIS is a count of bb which is known to be executed IPA times.
   Combine this information into bb counter.  This means returning IPA
   if it is nonzero, not changing anything if IPA is uninitialized
   and if IPA is zero, turning THIS into corresponding local profile with
   global0.  */

profile_count
profile_count::combine_with_ipa_count (profile_count ipa)
{
  if (!initialized_p ())
    return *this;
  ipa = ipa.ipa ();
  if (ipa.nonzero_p ())
    return ipa;
  if (!ipa.initialized_p () || *this == zero ())
    return *this;
  if (ipa == zero ())
    return this->global0 ();
  return this->global0adjusted ();
}

/* Sae as profile_count::combine_with_ipa_count but within function with count
   IPA2.  */
profile_count
profile_count::combine_with_ipa_count_within (profile_count ipa,
					      profile_count ipa2)
{
  profile_count ret;
  if (!initialized_p ())
    return *this;
  if (ipa2.ipa () == ipa2 && ipa.initialized_p ())
    ret = ipa;
  else
    ret = combine_with_ipa_count (ipa);
  gcc_checking_assert (ret.compatible_p (ipa2));
  return ret;
}

/* The profiling runtime uses gcov_type, which is usually 64bit integer.
   Conversions back and forth are used to read the coverage and get it
   into internal representation.  */

profile_count
profile_count::from_gcov_type (gcov_type v, profile_quality quality)
  {
    profile_count ret;
    gcc_checking_assert (v >= 0);
    if (dump_file && v >= (gcov_type)max_count)
      fprintf (dump_file,
	       "Capping gcov count %" PRId64 " to max_count %" PRId64 "\n",
	       (int64_t) v, (int64_t) max_count);
    ret.m_val = MIN (v, (gcov_type)max_count);
    ret.m_quality = quality;
    return ret;
  }

/* COUNT1 times event happens with *THIS probability, COUNT2 times OTHER
   happens with COUNT2 probability.  Return probability that either *THIS or
   OTHER happens.  */

profile_probability
profile_probability::combine_with_count (profile_count count1,
					 profile_probability other,
					 profile_count count2) const
{
  /* If probabilities are same, we are done.
     If counts are nonzero we can distribute accordingly. In remaining
     cases just average the values and hope for the best.  */
  if (*this == other || count1 == count2
      || (count2 == profile_count::zero ()
	  && !(count1 == profile_count::zero ())))
    return *this;
  if (count1 == profile_count::zero () && !(count2 == profile_count::zero ()))
    return other;
  else if (count1.nonzero_p () || count2.nonzero_p ())
    return *this * count1.probability_in (count1 + count2)
	   + other * count2.probability_in (count1 + count2);
  else
    return *this * even () + other * even ();
}

/* Return probability as sreal in range [0, 1].  */

sreal
profile_probability::to_sreal () const
{
  gcc_checking_assert (initialized_p ());
  return ((sreal)m_val) >> (n_bits - 2);
}<|MERGE_RESOLUTION|>--- conflicted
+++ resolved
@@ -1,9 +1,5 @@
 /* Profile counter container type.
-<<<<<<< HEAD
-   Copyright (C) 2017-2019 Free Software Foundation, Inc.
-=======
    Copyright (C) 2017-2020 Free Software Foundation, Inc.
->>>>>>> 9e014010
    Contributed by Jan Hubicka
 
 This file is part of GCC.
@@ -37,8 +33,6 @@
 #include "wide-int.h"
 #include "sreal.h"
 
-<<<<<<< HEAD
-=======
 /* Names from profile_quality enum values.  */
 
 const char *profile_quality_names[] =
@@ -53,37 +47,11 @@
   "precise"
 };
 
->>>>>>> 9e014010
 /* Get a string describing QUALITY.  */
 
 const char *
 profile_quality_as_string (enum profile_quality quality)
 {
-<<<<<<< HEAD
-  switch (quality)
-    {
-    default:
-      gcc_unreachable ();
-    case profile_uninitialized:
-      return "uninitialized";
-    case profile_guessed_local:
-      return "guessed_local";
-    case profile_guessed_global0:
-      return "guessed_global0";
-    case profile_guessed_global0adjusted:
-      return "guessed_global0adjusted";
-    case profile_guessed:
-      return "guessed";
-    case profile_afdo:
-      return "afdo";
-    case profile_adjusted:
-      return "adjusted";
-    case profile_precise:
-      return "precise";
-    }
-}
-
-=======
   return profile_quality_names[quality];
 }
 
@@ -116,7 +84,6 @@
   "precise"
 };
 
->>>>>>> 9e014010
 /* Dump THIS to F.  */
 
 void
@@ -125,28 +92,8 @@
   if (!initialized_p ())
     fprintf (f, "uninitialized");
   else
-<<<<<<< HEAD
-    {
-      fprintf (f, "%" PRId64, m_val);
-      if (m_quality == profile_guessed_local)
-	fprintf (f, " (estimated locally)");
-      else if (m_quality == profile_guessed_global0)
-	fprintf (f, " (estimated locally, globally 0)");
-      else if (m_quality == profile_guessed_global0adjusted)
-	fprintf (f, " (estimated locally, globally 0 adjusted)");
-      else if (m_quality == profile_adjusted)
-	fprintf (f, " (adjusted)");
-      else if (m_quality == profile_afdo)
-	fprintf (f, " (auto FDO)");
-      else if (m_quality == profile_guessed)
-	fprintf (f, " (guessed)");
-      else if (m_quality == profile_precise)
-	fprintf (f, " (precise)");
-    }
-=======
     fprintf (f, "%" PRId64 " (%s)", m_val,
 	     profile_quality_display_names[m_quality]);
->>>>>>> 9e014010
 }
 
 /* Dump THIS to stderr.  */
