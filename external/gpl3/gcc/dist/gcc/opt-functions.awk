--- conflicted
+++ resolved
@@ -1,8 +1,4 @@
-<<<<<<< HEAD
-#  Copyright (C) 2003-2019 Free Software Foundation, Inc.
-=======
 #  Copyright (C) 2003-2020 Free Software Foundation, Inc.
->>>>>>> e2aa5677
 #  Contributed by Kelley Cook, June 2004.
 #  Original code from Neil Booth, May 2003.
 #
