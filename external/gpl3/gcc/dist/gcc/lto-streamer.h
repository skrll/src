--- conflicted
+++ resolved
@@ -1,11 +1,7 @@
 /* Data structures and declarations used for reading and writing
    GIMPLE to a file stream.
 
-<<<<<<< HEAD
-   Copyright (C) 2009-2019 Free Software Foundation, Inc.
-=======
    Copyright (C) 2009-2020 Free Software Foundation, Inc.
->>>>>>> 9e014010
    Contributed by Doug Kwan <dougkwan@google.com>
 
 This file is part of GCC.
@@ -124,13 +120,8 @@
      String are represented in the table as pairs, a length in ULEB128
      form followed by the data for the string.  */
 
-<<<<<<< HEAD
-#define LTO_major_version 8
-#define LTO_minor_version 1
-=======
 #define LTO_major_version 9
 #define LTO_minor_version 3
->>>>>>> 9e014010
 
 typedef unsigned char	lto_decl_flags_t;
 
@@ -996,11 +987,7 @@
 void cl_optimization_stream_out (struct output_block *,
 				 struct bitpack_d *, struct cl_optimization *);
 
-<<<<<<< HEAD
-void cl_optimization_stream_in (struct data_in *,
-=======
 void cl_optimization_stream_in (class data_in *,
->>>>>>> 9e014010
 				struct bitpack_d *, struct cl_optimization *);
 
 
