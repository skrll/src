--- conflicted
+++ resolved
@@ -1,9 +1,5 @@
 /* Induction variable optimizations.
-<<<<<<< HEAD
-   Copyright (C) 2003-2019 Free Software Foundation, Inc.
-=======
    Copyright (C) 2003-2020 Free Software Foundation, Inc.
->>>>>>> e2aa5677
 
 This file is part of GCC.
 
@@ -587,11 +583,7 @@
 struct ivopts_data
 {
   /* The currently optimized loop.  */
-<<<<<<< HEAD
-  struct loop *current_loop;
-=======
   class loop *current_loop;
->>>>>>> e2aa5677
   location_t loop_loc;
 
   /* Numbers of iterations for all exits of the current loop.  */
@@ -1015,66 +1007,8 @@
 bool
 contains_abnormal_ssa_name_p (tree expr)
 {
-<<<<<<< HEAD
-  enum tree_code code;
-  enum tree_code_class codeclass;
-
-  if (!expr)
-    return false;
-
-  code = TREE_CODE (expr);
-  codeclass = TREE_CODE_CLASS (code);
-
-  if (code == CALL_EXPR)
-    {
-      tree arg;
-      call_expr_arg_iterator iter;
-      FOR_EACH_CALL_EXPR_ARG (arg, iter, expr)
-	if (contains_abnormal_ssa_name_p (arg))
-	  return true;
-      return false;
-    }
-
-  if (code == SSA_NAME)
-    return SSA_NAME_OCCURS_IN_ABNORMAL_PHI (expr) != 0;
-
-  if (code == INTEGER_CST
-      || is_gimple_min_invariant (expr))
-    return false;
-
-  if (code == ADDR_EXPR)
-    return !for_each_index (&TREE_OPERAND (expr, 0),
-			    idx_contains_abnormal_ssa_name_p,
-			    NULL);
-
-  if (code == COND_EXPR)
-    return contains_abnormal_ssa_name_p (TREE_OPERAND (expr, 0))
-      || contains_abnormal_ssa_name_p (TREE_OPERAND (expr, 1))
-      || contains_abnormal_ssa_name_p (TREE_OPERAND (expr, 2));
-
-  switch (codeclass)
-    {
-    case tcc_binary:
-    case tcc_comparison:
-      if (contains_abnormal_ssa_name_p (TREE_OPERAND (expr, 1)))
-	return true;
-
-      /* Fallthru.  */
-    case tcc_unary:
-      if (contains_abnormal_ssa_name_p (TREE_OPERAND (expr, 0)))
-	return true;
-
-      break;
-
-    default:
-      gcc_unreachable ();
-    }
-
-  return false;
-=======
   return walk_tree_without_duplicates
 	   (&expr, contains_abnormal_ssa_name_p_1, NULL) != NULL_TREE;
->>>>>>> e2aa5677
 }
 
 /*  Returns the structure describing number of iterations determined from
@@ -8030,11 +7964,7 @@
 /* Optimizes the LOOP.  Returns true if anything changed.  */
 
 static bool
-<<<<<<< HEAD
-tree_ssa_iv_optimize_loop (struct ivopts_data *data, struct loop *loop,
-=======
 tree_ssa_iv_optimize_loop (struct ivopts_data *data, class loop *loop,
->>>>>>> e2aa5677
 			   bitmap toremove)
 {
   bool changed = false;
